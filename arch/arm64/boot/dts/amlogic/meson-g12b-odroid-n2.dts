--- conflicted
+++ resolved
@@ -12,377 +12,4 @@
 / {
 	compatible = "hardkernel,odroid-n2", "amlogic,s922x", "amlogic,g12b";
 	model = "Hardkernel ODROID-N2";
-<<<<<<< HEAD
-
-	aliases {
-		serial0 = &uart_AO;
-		ethernet0 = &ethmac;
-	};
-
-	chosen {
-		stdout-path = "serial0:115200n8";
-	};
-
-	memory@0 {
-		device_type = "memory";
-		reg = <0x0 0x0 0x0 0x40000000>;
-	};
-
-	emmc_pwrseq: emmc-pwrseq {
-		compatible = "mmc-pwrseq-emmc";
-		reset-gpios = <&gpio BOOT_12 GPIO_ACTIVE_LOW>;
-	};
-
-	leds {
-		compatible = "gpio-leds";
-
-		blue {
-			label = "n2:blue";
-			gpios = <&gpio_ao GPIOAO_11 GPIO_ACTIVE_HIGH>;
-			linux,default-trigger = "heartbeat";
-		};
-	};
-
-	tflash_vdd: regulator-tflash_vdd {
-		compatible = "regulator-fixed";
-
-		regulator-name = "TFLASH_VDD";
-		regulator-min-microvolt = <3300000>;
-		regulator-max-microvolt = <3300000>;
-
-		gpio = <&gpio_ao GPIOAO_8 GPIO_ACTIVE_HIGH>;
-		enable-active-high;
-		regulator-always-on;
-	};
-
-	tf_io: gpio-regulator-tf_io {
-		compatible = "regulator-gpio";
-
-		regulator-name = "TF_IO";
-		regulator-min-microvolt = <1800000>;
-		regulator-max-microvolt = <3300000>;
-
-		gpios = <&gpio_ao GPIOAO_9 GPIO_ACTIVE_HIGH>;
-		gpios-states = <0>;
-
-		states = <3300000 0>,
-			 <1800000 1>;
-	};
-
-	flash_1v8: regulator-flash_1v8 {
-		compatible = "regulator-fixed";
-		regulator-name = "FLASH_1V8";
-		regulator-min-microvolt = <1800000>;
-		regulator-max-microvolt = <1800000>;
-		vin-supply = <&vcc_3v3>;
-		regulator-always-on;
-	};
-
-	main_12v: regulator-main_12v {
-		compatible = "regulator-fixed";
-		regulator-name = "12V";
-		regulator-min-microvolt = <12000000>;
-		regulator-max-microvolt = <12000000>;
-		regulator-always-on;
-	};
-
-	vcc_5v: regulator-vcc_5v {
-		compatible = "regulator-fixed";
-		regulator-name = "5V";
-		regulator-min-microvolt = <5000000>;
-		regulator-max-microvolt = <5000000>;
-		regulator-always-on;
-		vin-supply = <&main_12v>;
-	};
-
-	vcc_1v8: regulator-vcc_1v8 {
-		compatible = "regulator-fixed";
-		regulator-name = "VCC_1V8";
-		regulator-min-microvolt = <1800000>;
-		regulator-max-microvolt = <1800000>;
-		vin-supply = <&vcc_3v3>;
-		regulator-always-on;
-	};
-
-	vcc_3v3: regulator-vcc_3v3 {
-		compatible = "regulator-fixed";
-		regulator-name = "VCC_3V3";
-		regulator-min-microvolt = <3300000>;
-		regulator-max-microvolt = <3300000>;
-		vin-supply = <&vddao_3v3>;
-		regulator-always-on;
-		/* FIXME: actually controlled by VDDCPU_B_EN */
-	};
-
-	hub_5v: regulator-hub_5v {
-		compatible = "regulator-fixed";
-		regulator-name = "HUB_5V";
-		regulator-min-microvolt = <5000000>;
-		regulator-max-microvolt = <5000000>;
-		vin-supply = <&vcc_5v>;
-
-		/* Connected to the Hub CHIPENABLE, LOW sets low power state */
-		gpio = <&gpio GPIOH_5 GPIO_ACTIVE_HIGH>;
-		enable-active-high;
-	};
-
-	usb_pwr_en: regulator-usb_pwr_en {
-		compatible = "regulator-fixed";
-		regulator-name = "USB_PWR_EN";
-		regulator-min-microvolt = <5000000>;
-		regulator-max-microvolt = <5000000>;
-		vin-supply = <&vcc_5v>;
-
-		/* Connected to the microUSB port power enable */
-		gpio = <&gpio GPIOH_6 GPIO_ACTIVE_HIGH>;
-		enable-active-high;
-	};
-
-	vddao_1v8: regulator-vddao_1v8 {
-		compatible = "regulator-fixed";
-		regulator-name = "VDDAO_1V8";
-		regulator-min-microvolt = <1800000>;
-		regulator-max-microvolt = <1800000>;
-		vin-supply = <&vddao_3v3>;
-		regulator-always-on;
-	};
-
-	vddao_3v3: regulator-vddao_3v3 {
-		compatible = "regulator-fixed";
-		regulator-name = "VDDAO_3V3";
-		regulator-min-microvolt = <3300000>;
-		regulator-max-microvolt = <3300000>;
-		vin-supply = <&main_12v>;
-		regulator-always-on;
-	};
-
-	hdmi-connector {
-		compatible = "hdmi-connector";
-		type = "a";
-
-		port {
-			hdmi_connector_in: endpoint {
-				remote-endpoint = <&hdmi_tx_tmds_out>;
-			};
-		};
-	};
-
-	sound {
-		compatible = "amlogic,axg-sound-card";
-		model = "G12A-ODROIDN2";
-		audio-aux-devs = <&tdmout_b>;
-		audio-routing = "TDMOUT_B IN 0", "FRDDR_A OUT 1",
-				"TDMOUT_B IN 1", "FRDDR_B OUT 1",
-				"TDMOUT_B IN 2", "FRDDR_C OUT 1",
-				"TDM_B Playback", "TDMOUT_B OUT";
-
-		assigned-clocks = <&clkc CLKID_MPLL2>,
-				  <&clkc CLKID_MPLL0>,
-				  <&clkc CLKID_MPLL1>;
-		assigned-clock-parents = <0>, <0>, <0>;
-		assigned-clock-rates = <294912000>,
-				       <270950400>,
-				       <393216000>;
-		status = "okay";
-
-		dai-link-0 {
-			sound-dai = <&frddr_a>;
-		};
-
-		dai-link-1 {
-			sound-dai = <&frddr_b>;
-		};
-
-		dai-link-2 {
-			sound-dai = <&frddr_c>;
-		};
-
-		/* 8ch hdmi interface */
-		dai-link-3 {
-			sound-dai = <&tdmif_b>;
-			dai-format = "i2s";
-			dai-tdm-slot-tx-mask-0 = <1 1>;
-			dai-tdm-slot-tx-mask-1 = <1 1>;
-			dai-tdm-slot-tx-mask-2 = <1 1>;
-			dai-tdm-slot-tx-mask-3 = <1 1>;
-			mclk-fs = <256>;
-
-			codec {
-				sound-dai = <&tohdmitx TOHDMITX_I2S_IN_B>;
-			};
-		};
-
-		/* hdmi glue */
-		dai-link-4 {
-			sound-dai = <&tohdmitx TOHDMITX_I2S_OUT>;
-
-			codec {
-				sound-dai = <&hdmi_tx>;
-			};
-		};
-	};
-};
-
-&arb {
-	status = "okay";
-};
-
-&cec_AO {
-	pinctrl-0 = <&cec_ao_a_h_pins>;
-	pinctrl-names = "default";
-	status = "disabled";
-	hdmi-phandle = <&hdmi_tx>;
-};
-
-&cecb_AO {
-	pinctrl-0 = <&cec_ao_b_h_pins>;
-	pinctrl-names = "default";
-	status = "okay";
-	hdmi-phandle = <&hdmi_tx>;
-};
-
-&clkc_audio {
-	status = "okay";
-};
-
-&ext_mdio {
-	external_phy: ethernet-phy@0 {
-		/* Realtek RTL8211F (0x001cc916) */	
-		reg = <0>;
-		max-speed = <1000>;
-
-		reset-assert-us = <10000>;
-		reset-deassert-us = <30000>;
-		reset-gpios = <&gpio GPIOZ_15 (GPIO_ACTIVE_LOW | GPIO_OPEN_DRAIN)>;
-
-		interrupt-parent = <&gpio_intc>;
-		/* MAC_INTR on GPIOZ_14 */
-		interrupts = <26 IRQ_TYPE_LEVEL_LOW>;
-	};
-};
-
-&ethmac {
-	pinctrl-0 = <&eth_pins>, <&eth_rgmii_pins>;
-	pinctrl-names = "default";
-	status = "okay";
-	phy-mode = "rgmii";
-	phy-handle = <&external_phy>;
-	amlogic,tx-delay-ns = <2>;
-};
-
-&frddr_a {
-	status = "okay";
-};
-
-&frddr_b {
-	status = "okay";
-};
-
-&frddr_c {
-	status = "okay";
-};
-
-&gpio {
-	/*
-	 * WARNING: The USB Hub on the Odroid-N2 needs a reset signal
-	 * to be turned high in order to be detected by the USB Controller
-	 * This signal should be handled by a USB specific power sequence
-	 * in order to reset the Hub when USB bus is powered down.
-	 */
-	usb-hub {
-		gpio-hog;
-		gpios = <GPIOH_4 GPIO_ACTIVE_HIGH>;
-		output-high;
-		line-name = "usb-hub-reset";
-	};
-};
-
-&hdmi_tx {
-	status = "okay";
-	pinctrl-0 = <&hdmitx_hpd_pins>, <&hdmitx_ddc_pins>;
-	pinctrl-names = "default";
-	hdmi-supply = <&vcc_5v>;
-};
-
-&hdmi_tx_tmds_port {
-	hdmi_tx_tmds_out: endpoint {
-		remote-endpoint = <&hdmi_connector_in>;
-	};
-};
-
-&ir {
-	status = "okay";
-	pinctrl-0 = <&remote_input_ao_pins>;
-	pinctrl-names = "default";
-};
-
-/* SD card */
-&sd_emmc_b {
-	status = "okay";
-	pinctrl-0 = <&sdcard_c_pins>;
-	pinctrl-1 = <&sdcard_clk_gate_c_pins>;
-	pinctrl-names = "default", "clk-gate";
-
-	bus-width = <4>;
-	cap-sd-highspeed;
-	max-frequency = <50000000>;
-	disable-wp;
-
-	cd-gpios = <&gpio GPIOC_6 GPIO_ACTIVE_LOW>;
-	vmmc-supply = <&tflash_vdd>;
-	vqmmc-supply = <&tf_io>;
-
-};
-
-/* eMMC */
-&sd_emmc_c {
-	status = "okay";
-	pinctrl-0 = <&emmc_pins>, <&emmc_ds_pins>;
-	pinctrl-1 = <&emmc_clk_gate_pins>;
-	pinctrl-names = "default", "clk-gate";
-
-	bus-width = <8>;
-	cap-mmc-highspeed;
-	mmc-ddr-1_8v;
-	mmc-hs200-1_8v;
-	max-frequency = <200000000>;
-	disable-wp;
-
-	mmc-pwrseq = <&emmc_pwrseq>;
-	vmmc-supply = <&vcc_3v3>;
-	vqmmc-supply = <&flash_1v8>;
-};
-
-&tdmif_b {
-	status = "okay";
-};
-
-&tdmout_b {
-	status = "okay";
-};
-
-&tohdmitx {
-	status = "okay";
-};
-
-&uart_AO {
-	status = "okay";
-	pinctrl-0 = <&uart_ao_a_pins>;
-	pinctrl-names = "default";
-};
-
-&usb {
-	status = "okay";
-	vbus-supply = <&usb_pwr_en>;
-};
-
-&usb2_phy0 {
-	phy-supply = <&vcc_5v>;
-};
-
-&usb2_phy1 {
-	/* Enable the hub which is connected to this port */
-	phy-supply = <&hub_5v>;
-=======
->>>>>>> 7d2a07b7
 };