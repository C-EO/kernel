// SPDX-License-Identifier: (GPL-2.0+ OR MIT)
// Copyright (c) 2018 ARM Ltd.

#include <dt-bindings/leds/common.h>
#include "sun50i-a64-sopine-baseboard.dts"

/ {
	model = "Pine64 LTS";
	compatible = "pine64,pine64-lts", "allwinner,sun50i-r18",
		     "allwinner,sun50i-a64";
<<<<<<< HEAD
};

&mmc0 {
	cd-gpios = <&pio 5 6 GPIO_ACTIVE_LOW>; /* PF6 push-push switch */
=======

	leds {
		compatible = "gpio-leds";

		led {
			function = LED_FUNCTION_STATUS;
			color = <LED_COLOR_ID_BLUE>;
			gpios = <&r_pio 0 7 GPIO_ACTIVE_LOW>; /* PL7 */
		};
	};
};

&mmc0 {
	broken-cd;		/* card detect is broken on *some* boards */
>>>>>>> 65820f91
};<|MERGE_RESOLUTION|>--- conflicted
+++ resolved
@@ -8,12 +8,6 @@
 	model = "Pine64 LTS";
 	compatible = "pine64,pine64-lts", "allwinner,sun50i-r18",
 		     "allwinner,sun50i-a64";
-<<<<<<< HEAD
-};
-
-&mmc0 {
-	cd-gpios = <&pio 5 6 GPIO_ACTIVE_LOW>; /* PF6 push-push switch */
-=======
 
 	leds {
 		compatible = "gpio-leds";
@@ -28,5 +22,4 @@
 
 &mmc0 {
 	broken-cd;		/* card detect is broken on *some* boards */
->>>>>>> 65820f91
 };