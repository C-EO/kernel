--- conflicted
+++ resolved
@@ -939,226 +939,11 @@
 			reg-names = "phy_mem";
 			#phy-cells = <0>;
 
-<<<<<<< HEAD
-			gpu_speed_bin: gpu_speed_bin@133 {
-				reg = <0x133 0x1>;
-				bits = <5 3>;
-			};
-		};
-
-		phy@34000 {
-			compatible = "qcom,msm8996-qmp-pcie-phy";
-			reg = <0x34000 0x488>;
-			#clock-cells = <1>;
-			#address-cells = <1>;
-			#size-cells = <1>;
-			ranges;
-
-			clocks = <&gcc GCC_PCIE_PHY_AUX_CLK>,
-				<&gcc GCC_PCIE_PHY_CFG_AHB_CLK>,
-				<&gcc GCC_PCIE_CLKREF_CLK>;
-			clock-names = "aux", "cfg_ahb", "ref";
-
-			vdda-phy-supply = <&pm8994_l28>;
-			vdda-pll-supply = <&pm8994_l12>;
-
-			resets = <&gcc GCC_PCIE_PHY_BCR>,
-				<&gcc GCC_PCIE_PHY_COM_BCR>,
-				<&gcc GCC_PCIE_PHY_COM_NOCSR_BCR>;
-			reset-names = "phy", "common", "cfg";
-			status = "disabled";
-
-			pciephy_0: lane@35000 {
-				reg = <0x035000 0x130>,
-					<0x035200 0x200>,
-					<0x035400 0x1dc>;
-				#phy-cells = <0>;
-
-				clock-output-names = "pcie_0_pipe_clk_src";
-				clocks = <&gcc GCC_PCIE_0_PIPE_CLK>;
-				clock-names = "pipe0";
-				resets = <&gcc GCC_PCIE_0_PHY_BCR>;
-				reset-names = "lane0";
-			};
-
-			pciephy_1: lane@36000 {
-				reg = <0x036000 0x130>,
-					<0x036200 0x200>,
-					<0x036400 0x1dc>;
-				#phy-cells = <0>;
-
-				clock-output-names = "pcie_1_pipe_clk_src";
-				clocks = <&gcc GCC_PCIE_1_PIPE_CLK>;
-				clock-names = "pipe1";
-				resets = <&gcc GCC_PCIE_1_PHY_BCR>;
-				reset-names = "lane1";
-			};
-
-			pciephy_2: lane@37000 {
-				reg = <0x037000 0x130>,
-					<0x037200 0x200>,
-					<0x037400 0x1dc>;
-				#phy-cells = <0>;
-
-				clock-output-names = "pcie_2_pipe_clk_src";
-				clocks = <&gcc GCC_PCIE_2_PIPE_CLK>;
-				clock-names = "pipe2";
-				resets = <&gcc GCC_PCIE_2_PHY_BCR>;
-				reset-names = "lane2";
-			};
-		};
-
-		phy@7410000 {
-			compatible = "qcom,msm8996-qmp-usb3-phy";
-			reg = <0x7410000 0x1c4>;
-			#clock-cells = <1>;
-			#address-cells = <1>;
-			#size-cells = <1>;
-			ranges;
-
-			clocks = <&gcc GCC_USB3_PHY_AUX_CLK>,
-				<&gcc GCC_USB_PHY_CFG_AHB2PHY_CLK>,
-				<&gcc GCC_USB3_CLKREF_CLK>;
-			clock-names = "aux", "cfg_ahb", "ref";
-
-			vdda-phy-supply = <&pm8994_l28>;
-			vdda-pll-supply = <&pm8994_l12>;
-
-			resets = <&gcc GCC_USB3_PHY_BCR>,
-				<&gcc GCC_USB3PHY_PHY_BCR>;
-			reset-names = "phy", "common";
-			status = "disabled";
-
-			ssusb_phy_0: lane@7410200 {
-				reg = <0x7410200 0x200>,
-					<0x7410400 0x130>,
-					<0x7410600 0x1a8>;
-				#phy-cells = <0>;
-
-				clock-output-names = "usb3_phy_pipe_clk_src";
-				clocks = <&gcc GCC_USB3_PHY_PIPE_CLK>;
-				clock-names = "pipe0";
-			};
-		};
-
-		hsusb_phy1: phy@7411000 {
-			compatible = "qcom,msm8996-qusb2-phy";
-			reg = <0x7411000 0x180>;
-			#phy-cells = <0>;
-
-			clocks = <&gcc GCC_USB_PHY_CFG_AHB2PHY_CLK>,
-				<&gcc GCC_RX1_USB2_CLKREF_CLK>;
-			clock-names = "cfg_ahb", "ref";
-
-			vdda-pll-supply = <&pm8994_l12>;
-			vdda-phy-dpdm-supply = <&pm8994_l24>;
-
-			resets = <&gcc GCC_QUSB2PHY_PRIM_BCR>;
-			nvmem-cells = <&qusb2p_hstx_trim>;
-			status = "disabled";
-		};
-
-		hsusb_phy2: phy@7412000 {
-			compatible = "qcom,msm8996-qusb2-phy";
-			reg = <0x7412000 0x180>;
-			#phy-cells = <0>;
-
-			clocks = <&gcc GCC_USB_PHY_CFG_AHB2PHY_CLK>,
-				<&gcc GCC_RX2_USB2_CLKREF_CLK>;
-			clock-names = "cfg_ahb", "ref";
-
-			vdda-pll-supply = <&pm8994_l12>;
-			vdda-phy-dpdm-supply = <&pm8994_l24>;
-
-			resets = <&gcc GCC_QUSB2PHY_SEC_BCR>;
-			nvmem-cells = <&qusb2s_hstx_trim>;
-			status = "disabled";
-		};
-
-		usb2: usb@76f8800 {
-			compatible = "qcom,msm8996-dwc3", "qcom,dwc3";
-			reg = <0x76f8800 0x400>;
-			#address-cells = <1>;
-			#size-cells = <1>;
-			ranges;
-
-			clocks = <&gcc GCC_PERIPH_NOC_USB20_AHB_CLK>,
-				<&gcc GCC_USB20_MASTER_CLK>,
-				<&gcc GCC_USB20_MOCK_UTMI_CLK>,
-				<&gcc GCC_USB20_SLEEP_CLK>,
-				<&gcc GCC_USB_PHY_CFG_AHB2PHY_CLK>;
-
-			assigned-clocks = <&gcc GCC_USB20_MOCK_UTMI_CLK>,
-					  <&gcc GCC_USB20_MASTER_CLK>;
-			assigned-clock-rates = <19200000>, <60000000>;
-
-			power-domains = <&gcc USB30_GDSC>;
-			status = "disabled";
-
-			dwc3@7600000 {
-				compatible = "snps,dwc3";
-				reg = <0x7600000 0xcc00>;
-				interrupts = <0 138 IRQ_TYPE_LEVEL_HIGH>;
-				phys = <&hsusb_phy2>;
-				phy-names = "usb2-phy";
-				snps,dis_u2_susphy_quirk;
-				snps,dis_enblslpm_quirk;
-			};
-		};
-
-		usb3: usb@6af8800 {
-			compatible = "qcom,msm8996-dwc3", "qcom,dwc3";
-			reg = <0x6af8800 0x400>;
-			#address-cells = <1>;
-			#size-cells = <1>;
-			ranges;
-
-			clocks = <&gcc GCC_SYS_NOC_USB3_AXI_CLK>,
-				<&gcc GCC_USB30_MASTER_CLK>,
-				<&gcc GCC_AGGRE2_USB3_AXI_CLK>,
-				<&gcc GCC_USB30_MOCK_UTMI_CLK>,
-				<&gcc GCC_USB30_SLEEP_CLK>,
-				<&gcc GCC_USB_PHY_CFG_AHB2PHY_CLK>;
-
-			assigned-clocks = <&gcc GCC_USB30_MOCK_UTMI_CLK>,
-					  <&gcc GCC_USB30_MASTER_CLK>;
-			assigned-clock-rates = <19200000>, <120000000>;
-
-			power-domains = <&gcc USB30_GDSC>;
-			status = "disabled";
-
-			dwc3@6a00000 {
-				compatible = "snps,dwc3";
-				reg = <0x6a00000 0xcc00>;
-				interrupts = <0 131 IRQ_TYPE_LEVEL_HIGH>;
-				phys = <&hsusb_phy1>, <&ssusb_phy_0>;
-				phy-names = "usb2-phy", "usb3-phy";
-				snps,dis_u2_susphy_quirk;
-				snps,dis_enblslpm_quirk;
-			};
-		};
-
-		vfe_smmu: iommu@da0000 {
-			compatible = "qcom,msm8996-smmu-v2", "qcom,smmu-v2";
-			reg = <0xda0000 0x10000>;
-
-			#global-interrupts = <1>;
-			interrupts = <GIC_SPI 76 IRQ_TYPE_LEVEL_HIGH>,
-				     <GIC_SPI 343 IRQ_TYPE_LEVEL_HIGH>,
-				     <GIC_SPI 344 IRQ_TYPE_LEVEL_HIGH>;
-			power-domains = <&mmcc MMAGIC_CAMSS_GDSC>;
-			clocks = <&mmcc SMMU_VFE_AHB_CLK>,
-				 <&mmcc SMMU_VFE_AXI_CLK>;
-			clock-names = "iface",
-				      "bus";
-			#iommu-cells = <1>;
-=======
 			clock-names = "ref_clk_src", "ref_clk";
 			clocks = <&rpmcc RPM_SMD_LN_BB_CLK>,
 				 <&gcc GCC_UFS_CLKREF_CLK>;
 			resets = <&ufshc 0>;
 			status = "disabled";
->>>>>>> 7117be3f
 		};
 
 		camss: camss@a00000 {
