/*
 * Device Tree Source for common parts of Salvator-X board variants
 *
 * Copyright (C) 2015-2016 Renesas Electronics Corp.
 *
 * This file is licensed under the terms of the GNU General Public License
 * version 2.  This program is licensed "as is" without any warranty of any
 * kind, whether express or implied.
 */

/*
 * SSI-AK4613
 *
 * This command is required when Playback/Capture
 *
 *	amixer set "DVC Out" 100%
 *	amixer set "DVC In" 100%
 *
 * You can use Mute
 *
 *	amixer set "DVC Out Mute" on
 *	amixer set "DVC In Mute" on
 *
 * You can use Volume Ramp
 *
 *	amixer set "DVC Out Ramp Up Rate"   "0.125 dB/64 steps"
 *	amixer set "DVC Out Ramp Down Rate" "0.125 dB/512 steps"
 *	amixer set "DVC Out Ramp" on
 *	aplay xxx.wav &
 *	amixer set "DVC Out"  80%  // Volume Down
 *	amixer set "DVC Out" 100%  // Volume Up
 */

#include <dt-bindings/gpio/gpio.h>

/ {
	aliases {
		serial0 = &scif2;
		serial1 = &scif1;
		ethernet0 = &avb;
	};

	chosen {
		bootargs = "ignore_loglevel rw root=/dev/nfs ip=dhcp";
		stdout-path = "serial0:115200n8";
	};

	audio_clkout: audio-clkout {
		/*
		 * This is same as <&rcar_sound 0>
		 * but needed to avoid cs2000/rcar_sound probe dead-lock
		 */
		compatible = "fixed-clock";
		#clock-cells = <0>;
		clock-frequency = <12288000>;
	};

	backlight: backlight {
		compatible = "pwm-backlight";
		pwms = <&pwm1 0 50000>;

		brightness-levels = <256 128 64 16 8 4 0>;
		default-brightness-level = <6>;

		power-supply = <&reg_12v>;
		enable-gpios = <&gpio6 7 GPIO_ACTIVE_HIGH>;
	};

	cvbs-in {
		compatible = "composite-video-connector";
		label = "CVBS IN";

		port {
			cvbs_con: endpoint {
				remote-endpoint = <&adv7482_ain7>;
			};
		};
	};

	hdmi-in {
		compatible = "hdmi-connector";
		label = "HDMI IN";
		type = "a";

		port {
			hdmi_in_con: endpoint {
				remote-endpoint = <&adv7482_hdmi>;
			};
		};
	};

	reg_1p8v: regulator0 {
		compatible = "regulator-fixed";
		regulator-name = "fixed-1.8V";
		regulator-min-microvolt = <1800000>;
		regulator-max-microvolt = <1800000>;
		regulator-boot-on;
		regulator-always-on;
	};

	reg_3p3v: regulator1 {
		compatible = "regulator-fixed";
		regulator-name = "fixed-3.3V";
		regulator-min-microvolt = <3300000>;
		regulator-max-microvolt = <3300000>;
		regulator-boot-on;
		regulator-always-on;
	};

	reg_12v: regulator2 {
		compatible = "regulator-fixed";
		regulator-name = "fixed-12V";
		regulator-min-microvolt = <12000000>;
		regulator-max-microvolt = <12000000>;
		regulator-boot-on;
		regulator-always-on;
	};

	sound_card: sound {
		compatible = "audio-graph-card";
<<<<<<< HEAD

		label = "rcar-sound";

=======

		label = "rcar-sound";

>>>>>>> 22cb595e
		dais = <&rsnd_port0>;
	};

	vbus0_usb2: regulator-vbus0-usb2 {
		compatible = "regulator-fixed";

		regulator-name = "USB20_VBUS0";
		regulator-min-microvolt = <5000000>;
		regulator-max-microvolt = <5000000>;

		gpio = <&gpio6 16 GPIO_ACTIVE_HIGH>;
		enable-active-high;
	};

	vcc_sdhi0: regulator-vcc-sdhi0 {
		compatible = "regulator-fixed";

		regulator-name = "SDHI0 Vcc";
		regulator-min-microvolt = <3300000>;
		regulator-max-microvolt = <3300000>;

		gpio = <&gpio5 2 GPIO_ACTIVE_HIGH>;
		enable-active-high;
	};

	vccq_sdhi0: regulator-vccq-sdhi0 {
		compatible = "regulator-gpio";

		regulator-name = "SDHI0 VccQ";
		regulator-min-microvolt = <1800000>;
		regulator-max-microvolt = <3300000>;

		gpios = <&gpio5 1 GPIO_ACTIVE_HIGH>;
		gpios-states = <1>;
		states = <3300000 1
			  1800000 0>;
	};

	vcc_sdhi3: regulator-vcc-sdhi3 {
		compatible = "regulator-fixed";

		regulator-name = "SDHI3 Vcc";
		regulator-min-microvolt = <3300000>;
		regulator-max-microvolt = <3300000>;

		gpio = <&gpio3 15 GPIO_ACTIVE_HIGH>;
		enable-active-high;
	};

	vccq_sdhi3: regulator-vccq-sdhi3 {
		compatible = "regulator-gpio";

		regulator-name = "SDHI3 VccQ";
		regulator-min-microvolt = <1800000>;
		regulator-max-microvolt = <3300000>;

		gpios = <&gpio3 14 GPIO_ACTIVE_HIGH>;
		gpios-states = <1>;
		states = <3300000 1
			  1800000 0>;
	};

	hdmi0-out {
		compatible = "hdmi-connector";
		label = "HDMI0 OUT";
		type = "a";

		port {
			hdmi0_con: endpoint {
			};
		};
	};

	hdmi1-out {
		compatible = "hdmi-connector";
		label = "HDMI1 OUT";
		type = "a";

		port {
			hdmi1_con: endpoint {
			};
		};
	};

	vga {
		compatible = "vga-connector";

		port {
			vga_in: endpoint {
				remote-endpoint = <&adv7123_out>;
			};
		};
	};

	vga-encoder {
		compatible = "adi,adv7123";

		ports {
			#address-cells = <1>;
			#size-cells = <0>;

			port@0 {
				reg = <0>;
				adv7123_in: endpoint {
					remote-endpoint = <&du_out_rgb>;
				};
			};
			port@1 {
				reg = <1>;
				adv7123_out: endpoint {
					remote-endpoint = <&vga_in>;
				};
			};
		};
	};

	x12_clk: x12 {
		compatible = "fixed-clock";
		#clock-cells = <0>;
		clock-frequency = <24576000>;
	};

	/* External DU dot clocks */
	x21_clk: x21-clock {
		compatible = "fixed-clock";
		#clock-cells = <0>;
		clock-frequency = <33000000>;
	};

	x22_clk: x22-clock {
		compatible = "fixed-clock";
		#clock-cells = <0>;
		clock-frequency = <33000000>;
	};

	x23_clk: x23-clock {
		compatible = "fixed-clock";
		#clock-cells = <0>;
		clock-frequency = <25000000>;
	};
};

&audio_clk_a {
	clock-frequency = <22579200>;
};

&avb {
	pinctrl-0 = <&avb_pins>;
	pinctrl-names = "default";
	phy-handle = <&phy0>;
	phy-mode = "rgmii-txid";
	status = "okay";

	phy0: ethernet-phy@0 {
		rxc-skew-ps = <1500>;
		reg = <0>;
		interrupt-parent = <&gpio2>;
		interrupts = <11 IRQ_TYPE_LEVEL_LOW>;
		reset-gpios = <&gpio2 10 GPIO_ACTIVE_LOW>;
	};
};

&csi20 {
	status = "okay";

	ports {
		port@0 {
			reg = <0>;
			csi20_in: endpoint {
				clock-lanes = <0>;
				data-lanes = <1>;
				remote-endpoint = <&adv7482_txb>;
			};
		};
	};
};

&csi40 {
	status = "okay";

	ports {
		port@0 {
			reg = <0>;

			csi40_in: endpoint {
				clock-lanes = <0>;
				data-lanes = <1 2 3 4>;
				remote-endpoint = <&adv7482_txa>;
			};
		};
	};
};

&du {
	pinctrl-0 = <&du_pins>;
	pinctrl-names = "default";
	status = "okay";

	ports {
		port@0 {
			endpoint {
				remote-endpoint = <&adv7123_in>;
			};
		};
	};
};

&ehci0 {
	dr_mode = "otg";
	status = "okay";
};

&ehci1 {
	status = "okay";
};

&extalr_clk {
	clock-frequency = <32768>;
};

&hsusb {
	dr_mode = "otg";
	status = "okay";
};

&i2c2 {
	pinctrl-0 = <&i2c2_pins>;
	pinctrl-names = "default";

	status = "okay";

	clock-frequency = <100000>;

	ak4613: codec@10 {
		compatible = "asahi-kasei,ak4613";
		#sound-dai-cells = <0>;
		reg = <0x10>;
		clocks = <&rcar_sound 3>;

		asahi-kasei,in1-single-end;
		asahi-kasei,in2-single-end;
		asahi-kasei,out1-single-end;
		asahi-kasei,out2-single-end;
		asahi-kasei,out3-single-end;
		asahi-kasei,out4-single-end;
		asahi-kasei,out5-single-end;
		asahi-kasei,out6-single-end;

		port {
			ak4613_endpoint: endpoint {
				remote-endpoint = <&rsnd_endpoint0>;
			};
		};
	};

	cs2000: clk_multiplier@4f {
		#clock-cells = <0>;
		compatible = "cirrus,cs2000-cp";
		reg = <0x4f>;
		clocks = <&audio_clkout>, <&x12_clk>;
		clock-names = "clk_in", "ref_clk";

		assigned-clocks = <&cs2000>;
		assigned-clock-rates = <24576000>; /* 1/1 divide */
	};
};

&i2c4 {
	status = "okay";

	pca9654: gpio@20 {
		compatible = "onnn,pca9654";
		reg = <0x20>;
		gpio-controller;
		#gpio-cells = <2>;
	};

	csa_vdd: adc@7c {
		compatible = "maxim,max9611";
		reg = <0x7c>;

		shunt-resistor-micro-ohms = <5000>;
	};

	csa_dvfs: adc@7f {
		compatible = "maxim,max9611";
		reg = <0x7f>;

		shunt-resistor-micro-ohms = <5000>;
	};

	video-receiver@70 {
		compatible = "adi,adv7482";
		reg = <0x70>;

		#address-cells = <1>;
		#size-cells = <0>;

		interrupt-parent = <&gpio6>;
		interrupt-names = "intrq1", "intrq2";
		interrupts = <30 IRQ_TYPE_LEVEL_LOW>,
			     <31 IRQ_TYPE_LEVEL_LOW>;

		port@7 {
			reg = <7>;

			adv7482_ain7: endpoint {
				remote-endpoint = <&cvbs_con>;
			};
		};

		port@8 {
			reg = <8>;

			adv7482_hdmi: endpoint {
				remote-endpoint = <&hdmi_in_con>;
			};
		};

		port@10 {
			reg = <10>;

			adv7482_txa: endpoint {
				clock-lanes = <0>;
				data-lanes = <1 2 3 4>;
				remote-endpoint = <&csi40_in>;
			};
		};

		port@11 {
			reg = <11>;

			adv7482_txb: endpoint {
				clock-lanes = <0>;
				data-lanes = <1>;
				remote-endpoint = <&csi20_in>;
			};
		};
	};
};

&i2c_dvfs {
	status = "okay";

	pmic: pmic@30 {
		pinctrl-0 = <&irq0_pins>;
		pinctrl-names = "default";

		compatible = "rohm,bd9571mwv";
		reg = <0x30>;
		interrupt-parent = <&intc_ex>;
		interrupts = <0 IRQ_TYPE_LEVEL_LOW>;
		interrupt-controller;
		#interrupt-cells = <2>;
		gpio-controller;
		#gpio-cells = <2>;
		rohm,ddr-backup-power = <0xf>;
		rohm,rstbmode-level;

		regulators {
			dvfs: dvfs {
				regulator-name = "dvfs";
				regulator-min-microvolt = <750000>;
				regulator-max-microvolt = <1030000>;
				regulator-boot-on;
				regulator-always-on;
			};
		};
	};

	eeprom@50 {
		compatible = "rohm,br24t01", "atmel,24c01";
		reg = <0x50>;
		pagesize = <8>;
	};
};

&ohci0 {
	dr_mode = "otg";
	status = "okay";
};

&ohci1 {
	status = "okay";
};

&pcie_bus_clk {
	clock-frequency = <100000000>;
};

&pciec0 {
	status = "okay";
};

&pciec1 {
	status = "okay";
};

&pfc {
	pinctrl-0 = <&scif_clk_pins>;
	pinctrl-names = "default";

	avb_pins: avb {
		mux {
			groups = "avb_link", "avb_mdio", "avb_mii";
			function = "avb";
		};

		pins_mdio {
			groups = "avb_mdio";
			drive-strength = <24>;
		};

		pins_mii_tx {
			pins = "PIN_AVB_TX_CTL", "PIN_AVB_TXC", "PIN_AVB_TD0",
			       "PIN_AVB_TD1", "PIN_AVB_TD2", "PIN_AVB_TD3";
			drive-strength = <12>;
		};
	};

	du_pins: du {
		groups = "du_rgb888", "du_sync", "du_oddf", "du_clk_out_0";
		function = "du";
	};

	i2c2_pins: i2c2 {
		groups = "i2c2_a";
		function = "i2c2";
	};

	irq0_pins: irq0 {
		groups = "intc_ex_irq0";
		function = "intc_ex";
	};

	pwm1_pins: pwm1 {
		groups = "pwm1_a";
		function = "pwm1";
	};

	scif1_pins: scif1 {
		groups = "scif1_data_a", "scif1_ctrl";
		function = "scif1";
	};

	scif2_pins: scif2 {
		groups = "scif2_data_a";
		function = "scif2";
	};

	scif_clk_pins: scif_clk {
		groups = "scif_clk_a";
		function = "scif_clk";
	};

	sdhi0_pins: sd0 {
		groups = "sdhi0_data4", "sdhi0_ctrl";
		function = "sdhi0";
		power-source = <3300>;
	};

	sdhi0_pins_uhs: sd0_uhs {
		groups = "sdhi0_data4", "sdhi0_ctrl";
		function = "sdhi0";
		power-source = <1800>;
	};

	sdhi2_pins: sd2 {
		groups = "sdhi2_data8", "sdhi2_ctrl";
		function = "sdhi2";
		power-source = <3300>;
	};

	sdhi2_pins_uhs: sd2_uhs {
		groups = "sdhi2_data8", "sdhi2_ctrl";
		function = "sdhi2";
		power-source = <1800>;
	};

	sdhi3_pins: sd3 {
		groups = "sdhi3_data4", "sdhi3_ctrl";
		function = "sdhi3";
		power-source = <3300>;
	};

	sdhi3_pins_uhs: sd3_uhs {
		groups = "sdhi3_data4", "sdhi3_ctrl";
		function = "sdhi3";
		power-source = <1800>;
	};

	sound_pins: sound {
		groups = "ssi01239_ctrl", "ssi0_data", "ssi1_data_a";
		function = "ssi";
	};

	sound_clk_pins: sound_clk {
		groups = "audio_clk_a_a", "audio_clk_b_a", "audio_clk_c_a",
			 "audio_clkout_a", "audio_clkout3_a";
		function = "audio_clk";
	};

	usb0_pins: usb0 {
		groups = "usb0";
		function = "usb0";
	};

	usb1_pins: usb1 {
		mux {
			groups = "usb1";
			function = "usb1";
		};

		ovc {
			pins = "GP_6_27";
			bias-pull-up;
		};

		pwen {
			pins = "GP_6_26";
			bias-pull-down;
		};
	};

	usb30_pins: usb30 {
		groups = "usb30";
		function = "usb30";
	};
};

&pwm1 {
	pinctrl-0 = <&pwm1_pins>;
	pinctrl-names = "default";

	status = "okay";
};

&rcar_sound {
	pinctrl-0 = <&sound_pins &sound_clk_pins>;
	pinctrl-names = "default";

	/* Single DAI */
	#sound-dai-cells = <0>;

	/* audio_clkout0/1/2/3 */
	#clock-cells = <1>;
	clock-frequency = <12288000 11289600>;

	status = "okay";

	/* update <audio_clk_b> to <cs2000> */
	clocks = <&cpg CPG_MOD 1005>,
		 <&cpg CPG_MOD 1006>, <&cpg CPG_MOD 1007>,
		 <&cpg CPG_MOD 1008>, <&cpg CPG_MOD 1009>,
		 <&cpg CPG_MOD 1010>, <&cpg CPG_MOD 1011>,
		 <&cpg CPG_MOD 1012>, <&cpg CPG_MOD 1013>,
		 <&cpg CPG_MOD 1014>, <&cpg CPG_MOD 1015>,
		 <&cpg CPG_MOD 1022>, <&cpg CPG_MOD 1023>,
		 <&cpg CPG_MOD 1024>, <&cpg CPG_MOD 1025>,
		 <&cpg CPG_MOD 1026>, <&cpg CPG_MOD 1027>,
		 <&cpg CPG_MOD 1028>, <&cpg CPG_MOD 1029>,
		 <&cpg CPG_MOD 1030>, <&cpg CPG_MOD 1031>,
		 <&cpg CPG_MOD 1020>, <&cpg CPG_MOD 1021>,
		 <&cpg CPG_MOD 1020>, <&cpg CPG_MOD 1021>,
		 <&cpg CPG_MOD 1019>, <&cpg CPG_MOD 1018>,
		 <&audio_clk_a>, <&cs2000>,
		 <&audio_clk_c>,
		 <&cpg CPG_CORE CPG_AUDIO_CLK_I>;

	ports {
		rsnd_port0: port@0 {
			rsnd_endpoint0: endpoint {
				remote-endpoint = <&ak4613_endpoint>;

				dai-format = "left_j";
				bitclock-master = <&rsnd_endpoint0>;
				frame-master = <&rsnd_endpoint0>;

				playback = <&ssi0 &src0 &dvc0>;
				capture  = <&ssi1 &src1 &dvc1>;
			};
		};
	};
};

&scif1 {
	pinctrl-0 = <&scif1_pins>;
	pinctrl-names = "default";

	uart-has-rtscts;
	status = "okay";
};

&scif2 {
	pinctrl-0 = <&scif2_pins>;
	pinctrl-names = "default";

	status = "okay";
};

&scif_clk {
	clock-frequency = <14745600>;
};

&sdhi0 {
	pinctrl-0 = <&sdhi0_pins>;
	pinctrl-1 = <&sdhi0_pins_uhs>;
	pinctrl-names = "default", "state_uhs";

	vmmc-supply = <&vcc_sdhi0>;
	vqmmc-supply = <&vccq_sdhi0>;
	cd-gpios = <&gpio3 12 GPIO_ACTIVE_LOW>;
	wp-gpios = <&gpio3 13 GPIO_ACTIVE_HIGH>;
	bus-width = <4>;
	sd-uhs-sdr50;
	status = "okay";
};

&sdhi2 {
	/* used for on-board 8bit eMMC */
	pinctrl-0 = <&sdhi2_pins>;
	pinctrl-1 = <&sdhi2_pins_uhs>;
	pinctrl-names = "default", "state_uhs";

	vmmc-supply = <&reg_3p3v>;
	vqmmc-supply = <&reg_1p8v>;
	bus-width = <8>;
	mmc-hs200-1_8v;
	non-removable;
	fixed-emmc-driver-type = <1>;
	status = "okay";
};

&sdhi3 {
	pinctrl-0 = <&sdhi3_pins>;
	pinctrl-1 = <&sdhi3_pins_uhs>;
	pinctrl-names = "default", "state_uhs";

	vmmc-supply = <&vcc_sdhi3>;
	vqmmc-supply = <&vccq_sdhi3>;
	cd-gpios = <&gpio4 15 GPIO_ACTIVE_LOW>;
	wp-gpios = <&gpio4 16 GPIO_ACTIVE_HIGH>;
	bus-width = <4>;
	sd-uhs-sdr50;
	status = "okay";
};

&ssi1 {
	shared-pin;
};

&usb_extal_clk {
	clock-frequency = <50000000>;
};

&usb2_phy0 {
	pinctrl-0 = <&usb0_pins>;
	pinctrl-names = "default";

	vbus-supply = <&vbus0_usb2>;
	status = "okay";
};

&usb2_phy1 {
	pinctrl-0 = <&usb1_pins>;
	pinctrl-names = "default";

	status = "okay";
};

&usb3_peri0 {
	phys = <&usb3_phy0>;
	phy-names = "usb";

	status = "okay";
};

&usb3_phy0 {
	status = "okay";
};

&usb3s0_clk {
	clock-frequency = <100000000>;
};

&vin0 {
	status = "okay";
};

&vin1 {
	status = "okay";
};

&vin2 {
	status = "okay";
};

&vin3 {
	status = "okay";
};

&vin4 {
	status = "okay";
};

&vin5 {
	status = "okay";
};

&vin6 {
	status = "okay";
};

&vin7 {
	status = "okay";
};

&wdt0 {
	timeout-sec = <60>;
	status = "okay";
};

&xhci0 {
	pinctrl-0 = <&usb30_pins>;
	pinctrl-names = "default";

	status = "okay";
};<|MERGE_RESOLUTION|>--- conflicted
+++ resolved
@@ -118,15 +118,9 @@
 
 	sound_card: sound {
 		compatible = "audio-graph-card";
-<<<<<<< HEAD
 
 		label = "rcar-sound";
 
-=======
-
-		label = "rcar-sound";
-
->>>>>>> 22cb595e
 		dais = <&rsnd_port0>;
 	};
 
