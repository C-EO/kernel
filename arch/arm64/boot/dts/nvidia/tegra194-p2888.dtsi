--- conflicted
+++ resolved
@@ -354,38 +354,6 @@
 		regulator-boot-on;
 	};
 
-<<<<<<< HEAD
-			regulator-name = "VDD_5V0_HDMI_CON";
-			regulator-min-microvolt = <5000000>;
-			regulator-max-microvolt = <5000000>;
-			gpio = <&gpio TEGRA194_MAIN_GPIO(A, 3) GPIO_ACTIVE_HIGH>;
-			enable-active-high;
-		};
-
-		vdd_3v3_pcie: regulator@2 {
-			compatible = "regulator-fixed";
-			reg = <2>;
-
-			regulator-name = "PEX_3V3";
-			regulator-min-microvolt = <3300000>;
-			regulator-max-microvolt = <3300000>;
-			gpio = <&gpio TEGRA194_MAIN_GPIO(Z, 2) GPIO_ACTIVE_HIGH>;
-			regulator-boot-on;
-			enable-active-high;
-		};
-
-		vdd_12v_pcie: regulator@3 {
-			compatible = "regulator-fixed";
-			reg = <3>;
-
-			regulator-name = "VDD_12V";
-			regulator-min-microvolt = <1200000>;
-			regulator-max-microvolt = <1200000>;
-			gpio = <&gpio TEGRA194_MAIN_GPIO(A, 1) GPIO_ACTIVE_LOW>;
-			regulator-boot-on;
-			enable-active-low;
-		};
-=======
 	vdd_5v_sata: regulator@4 {
 		compatible = "regulator-fixed";
 		regulator-name = "VDD_5V_SATA";
@@ -393,6 +361,5 @@
 		regulator-max-microvolt = <5000000>;
 		gpio = <&gpio TEGRA194_MAIN_GPIO(Z, 1) GPIO_ACTIVE_HIGH>;
 		enable-active-high;
->>>>>>> 7d2a07b7
 	};
 };