--- conflicted
+++ resolved
@@ -59,11 +59,7 @@
 	};
 
 	padctl@3520000 {
-<<<<<<< HEAD
-		status = "okay";
-=======
 		status = "disabled";
->>>>>>> a188339c
 
 		avdd-pll-erefeut-supply = <&vdd_1v8_pll>;
 		avdd-usb-supply = <&vdd_3v3_sys>;
@@ -141,11 +137,7 @@
 	};
 
 	usb@3530000 {
-<<<<<<< HEAD
-		status = "okay";
-=======
 		status = "disabled";
->>>>>>> a188339c
 
 		phys = <&{/padctl@3520000/pads/usb2/lanes/usb2-0}>,
 		       <&{/padctl@3520000/pads/usb2/lanes/usb2-1}>,
