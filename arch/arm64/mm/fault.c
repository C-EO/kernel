--- conflicted
+++ resolved
@@ -112,14 +112,7 @@
 	if (mm == &init_mm)
 		return __pa_symbol(mm->pgd);
 
-<<<<<<< HEAD
-static inline bool is_ttbr1_addr(unsigned long addr)
-{
-	/* TTBR1 addresses may have a tag if KASAN_SW_TAGS is in use */
-	return arch_kasan_reset_tag(addr) >= PAGE_OFFSET;
-=======
 	return (unsigned long)virt_to_phys(mm->pgd);
->>>>>>> 7d2a07b7
 }
 
 /*
@@ -150,11 +143,7 @@
 
 	pr_alert("%s pgtable: %luk pages, %llu-bit VAs, pgdp=%016lx\n",
 		 mm == &init_mm ? "swapper" : "user", PAGE_SIZE / SZ_1K,
-<<<<<<< HEAD
-		 vabits_actual, (unsigned long)virt_to_phys(mm->pgd));
-=======
 		 vabits_actual, mm_to_pgd_phys(mm));
->>>>>>> 7d2a07b7
 	pgdp = pgd_offset(mm, addr);
 	pgd = READ_ONCE(*pgdp);
 	pr_alert("[%016lx] pgd=%016llx", addr, pgd_val(pgd));
@@ -275,22 +264,14 @@
 	unsigned long flags;
 	u64 par, dfsc;
 
-<<<<<<< HEAD
-	if (ESR_ELx_EC(esr) != ESR_ELx_EC_DABT_CUR ||
-=======
 	if (!is_el1_data_abort(esr) ||
->>>>>>> 7d2a07b7
 	    (esr & ESR_ELx_FSC_TYPE) != ESR_ELx_FSC_FAULT)
 		return false;
 
 	local_irq_save(flags);
 	asm volatile("at s1e1r, %0" :: "r" (addr));
 	isb();
-<<<<<<< HEAD
-	par = read_sysreg(par_el1);
-=======
 	par = read_sysreg_par();
->>>>>>> 7d2a07b7
 	local_irq_restore(flags);
 
 	/*
@@ -398,15 +379,12 @@
 	    "Ignoring spurious kernel translation fault at virtual address %016lx\n", addr))
 		return;
 
-<<<<<<< HEAD
-=======
 	if (is_el1_mte_sync_tag_check_fault(esr)) {
 		do_tag_recovery(addr, esr, regs);
 
 		return;
 	}
 
->>>>>>> 7d2a07b7
 	if (is_el1_permission_fault(addr, esr, regs)) {
 		if (esr & ESR_ELx_WNR)
 			msg = "write to read-only memory";
@@ -553,16 +531,10 @@
 {
 	const struct fault_info *inf;
 	struct mm_struct *mm = current->mm;
-<<<<<<< HEAD
-	vm_fault_t fault, major = 0;
-	unsigned long vm_flags = VM_READ | VM_WRITE | VM_EXEC;
-	unsigned int mm_flags = FAULT_FLAG_ALLOW_RETRY | FAULT_FLAG_KILLABLE;
-=======
 	vm_fault_t fault;
 	unsigned long vm_flags;
 	unsigned int mm_flags = FAULT_FLAG_DEFAULT;
 	unsigned long addr = untagged_addr(far);
->>>>>>> 7d2a07b7
 
 	if (kprobe_page_fault(regs, esr))
 		return 0;
