--- conflicted
+++ resolved
@@ -64,8 +64,6 @@
 	.endm
 
 /*
-<<<<<<< HEAD
-=======
  * Macro to perform a data cache maintenance for the interval
  * [kaddr, kaddr + size)
  *
@@ -88,7 +86,6 @@
 	.endm
 
 /*
->>>>>>> 05ec7de7
  * reset_pmuserenr_el0 - reset PMUSERENR_EL0 if PMUv3 present
  */
 	.macro	reset_pmuserenr_el0, tmpreg
