--- conflicted
+++ resolved
@@ -363,11 +363,7 @@
 	return 0;
 }
 
-<<<<<<< HEAD
-static struct dma_map_ops swiotlb_dma_ops = {
-=======
 static const struct dma_map_ops swiotlb_dma_ops = {
->>>>>>> f2e5fa84
 	.alloc = __dma_alloc,
 	.free = __dma_free,
 	.mmap = __swiotlb_mmap,
