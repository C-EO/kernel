--- conflicted
+++ resolved
@@ -163,14 +163,11 @@
 	ARM64_FTR_BITS(FTR_HIDDEN, FTR_STRICT, FTR_LOWER_SAFE, ID_AA64PFR0_EL2_SHIFT, 4, 0),
 	ARM64_FTR_BITS(FTR_HIDDEN, FTR_STRICT, FTR_LOWER_SAFE, ID_AA64PFR0_EL1_SHIFT, 4, ID_AA64PFR0_EL1_64BIT_ONLY),
 	ARM64_FTR_BITS(FTR_HIDDEN, FTR_STRICT, FTR_LOWER_SAFE, ID_AA64PFR0_EL0_SHIFT, 4, ID_AA64PFR0_EL0_64BIT_ONLY),
-<<<<<<< HEAD
-=======
 	ARM64_FTR_END,
 };
 
 static const struct arm64_ftr_bits ftr_id_aa64pfr1[] = {
 	ARM64_FTR_BITS(FTR_VISIBLE, FTR_STRICT, FTR_LOWER_SAFE, ID_AA64PFR1_SSBS_SHIFT, 4, ID_AA64PFR1_SSBS_PSTATE_NI),
->>>>>>> 17d93760
 	ARM64_FTR_END,
 };
 
@@ -380,11 +377,7 @@
 
 	/* Op1 = 0, CRn = 0, CRm = 4 */
 	ARM64_FTR_REG(SYS_ID_AA64PFR0_EL1, ftr_id_aa64pfr0),
-<<<<<<< HEAD
-	ARM64_FTR_REG(SYS_ID_AA64PFR1_EL1, ftr_raz),
-=======
 	ARM64_FTR_REG(SYS_ID_AA64PFR1_EL1, ftr_id_aa64pfr1),
->>>>>>> 17d93760
 	ARM64_FTR_REG(SYS_ID_AA64ZFR0_EL1, ftr_raz),
 
 	/* Op1 = 0, CRn = 0, CRm = 5 */
@@ -872,8 +865,6 @@
 					ID_AA64PFR0_FP_SHIFT) < 0;
 }
 
-<<<<<<< HEAD
-=======
 static bool has_cache_idc(const struct arm64_cpu_capabilities *entry,
 			  int scope)
 {
@@ -912,7 +903,6 @@
 	return ctr & BIT(CTR_DIC_SHIFT);
 }
 
->>>>>>> 17d93760
 static bool __maybe_unused
 has_useable_cnp(const struct arm64_cpu_capabilities *entry, int scope)
 {
@@ -1097,8 +1087,6 @@
 /* static void cpu_copy_el2regs(const struct arm64_cpu_capabilities *__unused) */
 #endif
 
-<<<<<<< HEAD
-=======
 #ifdef CONFIG_ARM64_SSBD
 static int ssbs_emulation_handler(struct pt_regs *regs, u32 instr)
 {
@@ -1163,7 +1151,6 @@
 }
 #endif /* CONFIG_ARM64_RAS_EXTN */
 
->>>>>>> 17d93760
 static const struct arm64_cpu_capabilities arm64_features[] = {
 	{
 		.desc = "GIC system register CPU interface",
@@ -1303,8 +1290,6 @@
 		.cpu_enable = cpu_clear_disr,
 	},
 #endif /* CONFIG_ARM64_RAS_EXTN */
-<<<<<<< HEAD
-=======
 	{
 		.desc = "Data cache clean to the PoU not required for I/D coherence",
 		.capability = ARM64_HAS_CACHE_IDC,
@@ -1318,7 +1303,6 @@
 		.type = ARM64_CPUCAP_SYSTEM_FEATURE,
 		.matches = has_cache_dic,
 	},
->>>>>>> 17d93760
 #ifdef CONFIG_ARM64_HW_AFDBM
 	{
 		/*
@@ -1339,8 +1323,6 @@
 		.cpu_enable = cpu_enable_hw_dbm,
 	},
 #endif
-<<<<<<< HEAD
-=======
 #ifdef CONFIG_ARM64_SSBD
 	{
 		.desc = "Speculative Store Bypassing Safe (SSBS)",
@@ -1354,7 +1336,6 @@
 		.cpu_enable = cpu_enable_ssbs,
 	},
 #endif
->>>>>>> 17d93760
 #ifdef CONFIG_ARM64_CNP
 	{
 		.desc = "Common not Private translations",
@@ -1412,10 +1393,7 @@
 #ifdef CONFIG_ARM64_SVE
 	HWCAP_CAP(SYS_ID_AA64PFR0_EL1, ID_AA64PFR0_SVE_SHIFT, FTR_UNSIGNED, ID_AA64PFR0_SVE, CAP_HWCAP, HWCAP_SVE),
 #endif
-<<<<<<< HEAD
-=======
 	HWCAP_CAP(SYS_ID_AA64PFR1_EL1, ID_AA64PFR1_SSBS_SHIFT, FTR_UNSIGNED, ID_AA64PFR1_SSBS_PSTATE_INSNS, CAP_HWCAP, HWCAP_SSBS),
->>>>>>> 17d93760
 	{},
 };
 
@@ -1913,10 +1891,4 @@
 	return 0;
 }
 
-core_initcall(enable_mrs_emulation);
-
-void cpu_clear_disr(const struct arm64_cpu_capabilities *__unused)
-{
-	/* Firmware may have left a deferred SError in this register. */
-	write_sysreg_s(0, SYS_DISR_EL1);
-}+core_initcall(enable_mrs_emulation);