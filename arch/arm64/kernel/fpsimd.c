--- conflicted
+++ resolved
@@ -171,33 +171,14 @@
 		sve_ffr_offset(task->thread.sve_vl);
 }
 
-<<<<<<< HEAD
-static void change_cpacr(u64 val, u64 mask)
-{
-	u64 cpacr = read_sysreg(CPACR_EL1);
-	u64 new = (cpacr & ~mask) | val;
-
-	if (new != cpacr)
-		write_sysreg(new, CPACR_EL1);
-}
-
 static void sve_user_disable(void)
 {
-	change_cpacr(0, CPACR_EL1_ZEN_EL0EN);
-=======
-static void sve_user_disable(void)
-{
 	sysreg_clear_set(cpacr_el1, CPACR_EL1_ZEN_EL0EN, 0);
->>>>>>> 17d93760
 }
 
 static void sve_user_enable(void)
 {
-<<<<<<< HEAD
-	change_cpacr(CPACR_EL1_ZEN_EL0EN, CPACR_EL1_ZEN_EL0EN);
-=======
 	sysreg_clear_set(cpacr_el1, 0, CPACR_EL1_ZEN_EL0EN);
->>>>>>> 17d93760
 }
 
 /*
@@ -1069,34 +1050,7 @@
 void fpsimd_flush_task_state(struct task_struct *t)
 {
 	t->thread.fpsimd_cpu = NR_CPUS;
-<<<<<<< HEAD
-}
-
-static inline void fpsimd_flush_cpu_state(void)
-{
-	__this_cpu_write(fpsimd_last_state.st, NULL);
-	set_thread_flag(TIF_FOREIGN_FPSTATE);
-}
-
-/*
- * Invalidate any task SVE state currently held in this CPU's regs.
- *
- * This is used to prevent the kernel from trying to reuse SVE register data
- * that is detroyed by KVM guest enter/exit.  This function should go away when
- * KVM SVE support is implemented.  Don't use it for anything else.
- */
-#ifdef CONFIG_ARM64_SVE
-void sve_flush_cpu_state(void)
-{
-	struct fpsimd_last_state_struct const *last =
-		this_cpu_ptr(&fpsimd_last_state);
-
-	if (last->st && last->sve_in_use)
-		fpsimd_flush_cpu_state();
-=======
->>>>>>> 17d93760
-}
-#endif /* CONFIG_ARM64_SVE */
+}
 
 static inline void fpsimd_flush_cpu_state(void)
 {
