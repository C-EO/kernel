--- conflicted
+++ resolved
@@ -18,10 +18,7 @@
 # available or are out-of-sync with HW state. Since `noinstr` doesn't always
 # inhibit KCOV instrumentation, disable it for the entire compilation unit.
 KCOV_INSTRUMENT_entry-common.o := n
-<<<<<<< HEAD
-=======
 KCOV_INSTRUMENT_idle.o := n
->>>>>>> f20ef843
 
 # Object file lists.
 obj-y			:= debug-monitors.o entry.o irq.o fpsimd.o		\
