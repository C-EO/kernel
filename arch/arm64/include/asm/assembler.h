/*
 * Based on arch/arm/include/asm/assembler.h, arch/arm/mm/proc-macros.S
 *
 * Copyright (C) 1996-2000 Russell King
 * Copyright (C) 2012 ARM Ltd.
 *
 * This program is free software; you can redistribute it and/or modify
 * it under the terms of the GNU General Public License version 2 as
 * published by the Free Software Foundation.
 *
 * This program is distributed in the hope that it will be useful,
 * but WITHOUT ANY WARRANTY; without even the implied warranty of
 * MERCHANTABILITY or FITNESS FOR A PARTICULAR PURPOSE.  See the
 * GNU General Public License for more details.
 *
 * You should have received a copy of the GNU General Public License
 * along with this program.  If not, see <http://www.gnu.org/licenses/>.
 */
#ifndef __ASSEMBLY__
#error "Only include this from assembly code"
#endif

#ifndef __ASM_ASSEMBLER_H
#define __ASM_ASSEMBLER_H

#include <asm/asm-offsets.h>
#include <asm/cpufeature.h>
#include <asm/cputype.h>
#include <asm/debug-monitors.h>
#include <asm/page.h>
#include <asm/pgtable-hwdef.h>
#include <asm/ptrace.h>
#include <asm/thread_info.h>

	.macro save_and_disable_daif, flags
	mrs	\flags, daif
	msr	daifset, #0xf
	.endm

	.macro disable_daif
	msr	daifset, #0xf
	.endm

	.macro enable_daif
	msr	daifclr, #0xf
	.endm

	.macro	restore_daif, flags:req
	msr	daif, \flags
	.endm

	/* Only on aarch64 pstate, PSR_D_BIT is different for aarch32 */
	.macro	inherit_daif, pstate:req, tmp:req
	and	\tmp, \pstate, #(PSR_D_BIT | PSR_A_BIT | PSR_I_BIT | PSR_F_BIT)
	msr	daif, \tmp
	.endm

	/* IRQ is the lowest priority flag, unconditionally unmask the rest. */
	.macro enable_da_f
	msr	daifclr, #(8 | 4 | 1)
	.endm

/*
 * Enable and disable interrupts.
 */
	.macro	disable_irq
	msr	daifset, #2
	.endm

	.macro	enable_irq
	msr	daifclr, #2
	.endm

	.macro	save_and_disable_irq, flags
	mrs	\flags, daif
	msr	daifset, #2
	.endm

	.macro	restore_irq, flags
	msr	daif, \flags
	.endm

	.macro	enable_dbg
	msr	daifclr, #8
	.endm

	.macro	disable_step_tsk, flgs, tmp
	tbz	\flgs, #TIF_SINGLESTEP, 9990f
	mrs	\tmp, mdscr_el1
	bic	\tmp, \tmp, #DBG_MDSCR_SS
	msr	mdscr_el1, \tmp
	isb	// Synchronise with enable_dbg
9990:
	.endm

	/* call with daif masked */
	.macro	enable_step_tsk, flgs, tmp
	tbz	\flgs, #TIF_SINGLESTEP, 9990f
	mrs	\tmp, mdscr_el1
	orr	\tmp, \tmp, #DBG_MDSCR_SS
	msr	mdscr_el1, \tmp
9990:
	.endm

/*
 * SMP data memory barrier
 */
	.macro	smp_dmb, opt
	dmb	\opt
	.endm

/*
 * RAS Error Synchronization barrier
 */
	.macro  esb
	hint    #16
	.endm

/*
 * Value prediction barrier
 */
	.macro	csdb
	hint	#20
	.endm

/*
 * Sanitise a 64-bit bounded index wrt speculation, returning zero if out
 * of bounds.
 */
	.macro	mask_nospec64, idx, limit, tmp
	sub	\tmp, \idx, \limit
	bic	\tmp, \tmp, \idx
	and	\idx, \idx, \tmp, asr #63
	csdb
	.endm

/*
 * NOP sequence
 */
	.macro	nops, num
	.rept	\num
	nop
	.endr
	.endm

/*
 * Emit an entry into the exception table
 */
	.macro		_asm_extable, from, to
	.pushsection	__ex_table, "a"
	.align		3
	.long		(\from - .), (\to - .)
	.popsection
	.endm

#define USER(l, x...)				\
9999:	x;					\
	_asm_extable	9999b, l

/*
 * Register aliases.
 */
lr	.req	x30		// link register

/*
 * Vector entry
 */
	 .macro	ventry	label
	.align	7
	b	\label
	.endm

/*
 * Select code when configured for BE.
 */
#ifdef CONFIG_CPU_BIG_ENDIAN
#define CPU_BE(code...) code
#else
#define CPU_BE(code...)
#endif

/*
 * Select code when configured for LE.
 */
#ifdef CONFIG_CPU_BIG_ENDIAN
#define CPU_LE(code...)
#else
#define CPU_LE(code...) code
#endif

/*
 * Define a macro that constructs a 64-bit value by concatenating two
 * 32-bit registers. Note that on big endian systems the order of the
 * registers is swapped.
 */
#ifndef CONFIG_CPU_BIG_ENDIAN
	.macro	regs_to_64, rd, lbits, hbits
#else
	.macro	regs_to_64, rd, hbits, lbits
#endif
	orr	\rd, \lbits, \hbits, lsl #32
	.endm

/*
 * Pseudo-ops for PC-relative adr/ldr/str <reg>, <symbol> where
 * <symbol> is within the range +/- 4 GB of the PC.
 */
	/*
	 * @dst: destination register (64 bit wide)
	 * @sym: name of the symbol
	 */
	.macro	adr_l, dst, sym
	adrp	\dst, \sym
	add	\dst, \dst, :lo12:\sym
	.endm

	/*
	 * @dst: destination register (32 or 64 bit wide)
	 * @sym: name of the symbol
	 * @tmp: optional 64-bit scratch register to be used if <dst> is a
	 *       32-bit wide register, in which case it cannot be used to hold
	 *       the address
	 */
	.macro	ldr_l, dst, sym, tmp=
	.ifb	\tmp
	adrp	\dst, \sym
	ldr	\dst, [\dst, :lo12:\sym]
	.else
	adrp	\tmp, \sym
	ldr	\dst, [\tmp, :lo12:\sym]
	.endif
	.endm

	/*
	 * @src: source register (32 or 64 bit wide)
	 * @sym: name of the symbol
	 * @tmp: mandatory 64-bit scratch register to calculate the address
	 *       while <src> needs to be preserved.
	 */
	.macro	str_l, src, sym, tmp
	adrp	\tmp, \sym
	str	\src, [\tmp, :lo12:\sym]
	.endm

	/*
	 * @dst: Result of per_cpu(sym, smp_processor_id()) (can be SP)
	 * @sym: The name of the per-cpu variable
	 * @tmp: scratch register
	 */
	.macro adr_this_cpu, dst, sym, tmp
	adrp	\tmp, \sym
	add	\dst, \tmp, #:lo12:\sym
alternative_if_not ARM64_HAS_VIRT_HOST_EXTN
	mrs	\tmp, tpidr_el1
alternative_else
	mrs	\tmp, tpidr_el2
alternative_endif
	add	\dst, \dst, \tmp
	.endm

	/*
	 * @dst: Result of READ_ONCE(per_cpu(sym, smp_processor_id()))
	 * @sym: The name of the per-cpu variable
	 * @tmp: scratch register
	 */
	.macro ldr_this_cpu dst, sym, tmp
	adr_l	\dst, \sym
alternative_if_not ARM64_HAS_VIRT_HOST_EXTN
	mrs	\tmp, tpidr_el1
alternative_else
	mrs	\tmp, tpidr_el2
alternative_endif
	ldr	\dst, [\dst, \tmp]
	.endm

/*
 * vma_vm_mm - get mm pointer from vma pointer (vma->vm_mm)
 */
	.macro	vma_vm_mm, rd, rn
	ldr	\rd, [\rn, #VMA_VM_MM]
	.endm

/*
 * mmid - get context id from mm pointer (mm->context.id)
 */
	.macro	mmid, rd, rn
	ldr	\rd, [\rn, #MM_CONTEXT_ID]
	.endm
/*
 * read_ctr - read CTR_EL0. If the system has mismatched
 * cache line sizes, provide the system wide safe value
 * from arm64_ftr_reg_ctrel0.sys_val
 */
	.macro	read_ctr, reg
alternative_if_not ARM64_MISMATCHED_CACHE_LINE_SIZE
	mrs	\reg, ctr_el0			// read CTR
	nop
alternative_else
	ldr_l	\reg, arm64_ftr_reg_ctrel0 + ARM64_FTR_SYSVAL
alternative_endif
	.endm


/*
 * raw_dcache_line_size - get the minimum D-cache line size on this CPU
 * from the CTR register.
 */
	.macro	raw_dcache_line_size, reg, tmp
	mrs	\tmp, ctr_el0			// read CTR
	ubfm	\tmp, \tmp, #16, #19		// cache line size encoding
	mov	\reg, #4			// bytes per word
	lsl	\reg, \reg, \tmp		// actual cache line size
	.endm

/*
 * dcache_line_size - get the safe D-cache line size across all CPUs
 */
	.macro	dcache_line_size, reg, tmp
	read_ctr	\tmp
	ubfm		\tmp, \tmp, #16, #19	// cache line size encoding
	mov		\reg, #4		// bytes per word
	lsl		\reg, \reg, \tmp	// actual cache line size
	.endm

/*
 * raw_icache_line_size - get the minimum I-cache line size on this CPU
 * from the CTR register.
 */
	.macro	raw_icache_line_size, reg, tmp
	mrs	\tmp, ctr_el0			// read CTR
	and	\tmp, \tmp, #0xf		// cache line size encoding
	mov	\reg, #4			// bytes per word
	lsl	\reg, \reg, \tmp		// actual cache line size
	.endm

/*
 * icache_line_size - get the safe I-cache line size across all CPUs
 */
	.macro	icache_line_size, reg, tmp
	read_ctr	\tmp
	and		\tmp, \tmp, #0xf	// cache line size encoding
	mov		\reg, #4		// bytes per word
	lsl		\reg, \reg, \tmp	// actual cache line size
	.endm

/*
 * tcr_set_idmap_t0sz - update TCR.T0SZ so that we can load the ID map
 */
	.macro	tcr_set_idmap_t0sz, valreg, tmpreg
	ldr_l	\tmpreg, idmap_t0sz
	bfi	\valreg, \tmpreg, #TCR_T0SZ_OFFSET, #TCR_TxSZ_WIDTH
	.endm

/*
 * tcr_compute_pa_size - set TCR.(I)PS to the highest supported
 * ID_AA64MMFR0_EL1.PARange value
 *
 *	tcr:		register with the TCR_ELx value to be updated
 *	pos:		IPS or PS bitfield position
 *	tmp{0,1}:	temporary registers
 */
	.macro	tcr_compute_pa_size, tcr, pos, tmp0, tmp1
	mrs	\tmp0, ID_AA64MMFR0_EL1
	// Narrow PARange to fit the PS field in TCR_ELx
	ubfx	\tmp0, \tmp0, #ID_AA64MMFR0_PARANGE_SHIFT, #3
	mov	\tmp1, #ID_AA64MMFR0_PARANGE_MAX
	cmp	\tmp0, \tmp1
	csel	\tmp0, \tmp1, \tmp0, hi
	bfi	\tcr, \tmp0, \pos, #3
	.endm

/*
 * Macro to perform a data cache maintenance for the interval
 * [kaddr, kaddr + size)
 *
 * 	op:		operation passed to dc instruction
 * 	domain:		domain used in dsb instruciton
 * 	kaddr:		starting virtual address of the region
 * 	size:		size of the region
 * 	Corrupts:	kaddr, size, tmp1, tmp2
 */
	.macro dcache_by_line_op op, domain, kaddr, size, tmp1, tmp2
	dcache_line_size \tmp1, \tmp2
	add	\size, \kaddr, \size
	sub	\tmp2, \tmp1, #1
	bic	\kaddr, \kaddr, \tmp2
9998:
	.if	(\op == cvau || \op == cvac)
alternative_if_not ARM64_WORKAROUND_CLEAN_CACHE
	dc	\op, \kaddr
alternative_else
	dc	civac, \kaddr
alternative_endif
	.elseif	(\op == cvap)
alternative_if ARM64_HAS_DCPOP
	sys 3, c7, c12, 1, \kaddr	// dc cvap
alternative_else
	dc	cvac, \kaddr
alternative_endif
	.else
	dc	\op, \kaddr
	.endif
	add	\kaddr, \kaddr, \tmp1
	cmp	\kaddr, \size
	b.lo	9998b
	dsb	\domain
	.endm

/*
 * Macro to perform an instruction cache maintenance for the interval
 * [start, end)
 *
 * 	start, end:	virtual addresses describing the region
 *	label:		A label to branch to on user fault.
 * 	Corrupts:	tmp1, tmp2
 */
	.macro invalidate_icache_by_line start, end, tmp1, tmp2, label
	icache_line_size \tmp1, \tmp2
	sub	\tmp2, \tmp1, #1
	bic	\tmp2, \start, \tmp2
9997:
USER(\label, ic	ivau, \tmp2)			// invalidate I line PoU
	add	\tmp2, \tmp2, \tmp1
	cmp	\tmp2, \end
	b.lo	9997b
	dsb	ish
	isb
	.endm

/*
 * reset_pmuserenr_el0 - reset PMUSERENR_EL0 if PMUv3 present
 */
	.macro	reset_pmuserenr_el0, tmpreg
	mrs	\tmpreg, id_aa64dfr0_el1	// Check ID_AA64DFR0_EL1 PMUVer
	sbfx	\tmpreg, \tmpreg, #8, #4
	cmp	\tmpreg, #1			// Skip if no PMU present
	b.lt	9000f
	msr	pmuserenr_el0, xzr		// Disable PMU access from EL0
9000:
	.endm

/*
 * copy_page - copy src to dest using temp registers t1-t8
 */
	.macro copy_page dest:req src:req t1:req t2:req t3:req t4:req t5:req t6:req t7:req t8:req
9998:	ldp	\t1, \t2, [\src]
	ldp	\t3, \t4, [\src, #16]
	ldp	\t5, \t6, [\src, #32]
	ldp	\t7, \t8, [\src, #48]
	add	\src, \src, #64
	stnp	\t1, \t2, [\dest]
	stnp	\t3, \t4, [\dest, #16]
	stnp	\t5, \t6, [\dest, #32]
	stnp	\t7, \t8, [\dest, #48]
	add	\dest, \dest, #64
	tst	\src, #(PAGE_SIZE - 1)
	b.ne	9998b
	.endm

/*
 * Annotate a function as position independent, i.e., safe to be called before
 * the kernel virtual mapping is activated.
 */
#define ENDPIPROC(x)			\
	.globl	__pi_##x;		\
	.type 	__pi_##x, %function;	\
	.set	__pi_##x, x;		\
	.size	__pi_##x, . - x;	\
	ENDPROC(x)

/*
 * Annotate a function as being unsuitable for kprobes.
 */
#ifdef CONFIG_KPROBES
#define NOKPROBE(x)				\
	.pushsection "_kprobe_blacklist", "aw";	\
	.quad	x;				\
	.popsection;
#else
#define NOKPROBE(x)
#endif
	/*
	 * Emit a 64-bit absolute little endian symbol reference in a way that
	 * ensures that it will be resolved at build time, even when building a
	 * PIE binary. This requires cooperation from the linker script, which
	 * must emit the lo32/hi32 halves individually.
	 */
	.macro	le64sym, sym
	.long	\sym\()_lo32
	.long	\sym\()_hi32
	.endm

	/*
	 * mov_q - move an immediate constant into a 64-bit register using
	 *         between 2 and 4 movz/movk instructions (depending on the
	 *         magnitude and sign of the operand)
	 */
	.macro	mov_q, reg, val
	.if (((\val) >> 31) == 0 || ((\val) >> 31) == 0x1ffffffff)
	movz	\reg, :abs_g1_s:\val
	.else
	.if (((\val) >> 47) == 0 || ((\val) >> 47) == 0x1ffff)
	movz	\reg, :abs_g2_s:\val
	.else
	movz	\reg, :abs_g3:\val
	movk	\reg, :abs_g2_nc:\val
	.endif
	movk	\reg, :abs_g1_nc:\val
	.endif
	movk	\reg, :abs_g0_nc:\val
	.endm

/*
 * Return the current thread_info.
 */
	.macro	get_thread_info, rd
	mrs	\rd, sp_el0
	.endm

/*
 * Arrange a physical address in a TTBR register, taking care of 52-bit
 * addresses.
 *
 * 	phys:	physical address, preserved
 * 	ttbr:	returns the TTBR value
 */
	.macro	phys_to_ttbr, ttbr, phys
#ifdef CONFIG_ARM64_PA_BITS_52
	orr	\ttbr, \phys, \phys, lsr #46
	and	\ttbr, \ttbr, #TTBR_BADDR_MASK_52
#else
	mov	\ttbr, \phys
#endif
	.endm

	.macro	phys_to_pte, pte, phys
#ifdef CONFIG_ARM64_PA_BITS_52
	/*
	 * We assume \phys is 64K aligned and this is guaranteed by only
	 * supporting this configuration with 64K pages.
	 */
	orr	\pte, \phys, \phys, lsr #36
	and	\pte, \pte, #PTE_ADDR_MASK
#else
	mov	\pte, \phys
#endif
	.endm

	.macro	pte_to_phys, phys, pte
#ifdef CONFIG_ARM64_PA_BITS_52
	ubfiz	\phys, \pte, #(48 - 16 - 12), #16
	bfxil	\phys, \pte, #16, #32
	lsl	\phys, \phys, #16
#else
	and	\phys, \pte, #PTE_ADDR_MASK
#endif
	.endm

/**
 * Errata workaround prior to disable MMU. Insert an ISB immediately prior
 * to executing the MSR that will change SCTLR_ELn[M] from a value of 1 to 0.
 */
	.macro pre_disable_mmu_workaround
#ifdef CONFIG_QCOM_FALKOR_ERRATUM_E1041
	isb
#endif
	.endm

<<<<<<< HEAD
/*
 * Check the MIDR_EL1 of the current CPU for a given model and a range of
 * variant/revision. See asm/cputype.h for the macros used below.
 *
 *	model:		MIDR_CPU_MODEL of CPU
 *	rv_min:		Minimum of MIDR_CPU_VAR_REV()
 *	rv_max:		Maximum of MIDR_CPU_VAR_REV()
 *	res:		Result register.
 *	tmp1, tmp2, tmp3: Temporary registers
 *
 * Corrupts: res, tmp1, tmp2, tmp3
 * Returns:  0, if the CPU id doesn't match. Non-zero otherwise
 */
	.macro	cpu_midr_match model, rv_min, rv_max, res, tmp1, tmp2, tmp3
	mrs		\res, midr_el1
	mov_q		\tmp1, (MIDR_REVISION_MASK | MIDR_VARIANT_MASK)
	mov_q		\tmp2, MIDR_CPU_MODEL_MASK
	and		\tmp3, \res, \tmp2	// Extract model
	and		\tmp1, \res, \tmp1	// rev & variant
	mov_q		\tmp2, \model
	cmp		\tmp3, \tmp2
	cset		\res, eq
	cbz		\res, .Ldone\@		// Model matches ?

	.if (\rv_min != 0)			// Skip min check if rv_min == 0
	mov_q		\tmp3, \rv_min
	cmp		\tmp1, \tmp3
	cset		\res, ge
	.endif					// \rv_min != 0
	/* Skip rv_max check if rv_min == rv_max && rv_min != 0 */
	.if ((\rv_min != \rv_max) || \rv_min == 0)
	mov_q		\tmp2, \rv_max
	cmp		\tmp1, \tmp2
	cset		\tmp2, le
	and		\res, \res, \tmp2
	.endif
.Ldone\@:
=======
	/*
	 * frame_push - Push @regcount callee saved registers to the stack,
	 *              starting at x19, as well as x29/x30, and set x29 to
	 *              the new value of sp. Add @extra bytes of stack space
	 *              for locals.
	 */
	.macro		frame_push, regcount:req, extra
	__frame		st, \regcount, \extra
	.endm

	/*
	 * frame_pop  - Pop the callee saved registers from the stack that were
	 *              pushed in the most recent call to frame_push, as well
	 *              as x29/x30 and any extra stack space that may have been
	 *              allocated.
	 */
	.macro		frame_pop
	__frame		ld
	.endm

	.macro		__frame_regs, reg1, reg2, op, num
	.if		.Lframe_regcount == \num
	\op\()r		\reg1, [sp, #(\num + 1) * 8]
	.elseif		.Lframe_regcount > \num
	\op\()p		\reg1, \reg2, [sp, #(\num + 1) * 8]
	.endif
	.endm

	.macro		__frame, op, regcount, extra=0
	.ifc		\op, st
	.if		(\regcount) < 0 || (\regcount) > 10
	.error		"regcount should be in the range [0 ... 10]"
	.endif
	.if		((\extra) % 16) != 0
	.error		"extra should be a multiple of 16 bytes"
	.endif
	.ifdef		.Lframe_regcount
	.if		.Lframe_regcount != -1
	.error		"frame_push/frame_pop may not be nested"
	.endif
	.endif
	.set		.Lframe_regcount, \regcount
	.set		.Lframe_extra, \extra
	.set		.Lframe_local_offset, ((\regcount + 3) / 2) * 16
	stp		x29, x30, [sp, #-.Lframe_local_offset - .Lframe_extra]!
	mov		x29, sp
	.endif

	__frame_regs	x19, x20, \op, 1
	__frame_regs	x21, x22, \op, 3
	__frame_regs	x23, x24, \op, 5
	__frame_regs	x25, x26, \op, 7
	__frame_regs	x27, x28, \op, 9

	.ifc		\op, ld
	.if		.Lframe_regcount == -1
	.error		"frame_push/frame_pop may not be nested"
	.endif
	ldp		x29, x30, [sp], #.Lframe_local_offset + .Lframe_extra
	.set		.Lframe_regcount, -1
	.endif
	.endm

/*
 * Check whether to yield to another runnable task from kernel mode NEON code
 * (which runs with preemption disabled).
 *
 * if_will_cond_yield_neon
 *        // pre-yield patchup code
 * do_cond_yield_neon
 *        // post-yield patchup code
 * endif_yield_neon    <label>
 *
 * where <label> is optional, and marks the point where execution will resume
 * after a yield has been performed. If omitted, execution resumes right after
 * the endif_yield_neon invocation. Note that the entire sequence, including
 * the provided patchup code, will be omitted from the image if CONFIG_PREEMPT
 * is not defined.
 *
 * As a convenience, in the case where no patchup code is required, the above
 * sequence may be abbreviated to
 *
 * cond_yield_neon <label>
 *
 * Note that the patchup code does not support assembler directives that change
 * the output section, any use of such directives is undefined.
 *
 * The yield itself consists of the following:
 * - Check whether the preempt count is exactly 1, in which case disabling
 *   preemption once will make the task preemptible. If this is not the case,
 *   yielding is pointless.
 * - Check whether TIF_NEED_RESCHED is set, and if so, disable and re-enable
 *   kernel mode NEON (which will trigger a reschedule), and branch to the
 *   yield fixup code.
 *
 * This macro sequence may clobber all CPU state that is not guaranteed by the
 * AAPCS to be preserved across an ordinary function call.
 */

	.macro		cond_yield_neon, lbl
	if_will_cond_yield_neon
	do_cond_yield_neon
	endif_yield_neon	\lbl
	.endm

	.macro		if_will_cond_yield_neon
#ifdef CONFIG_PREEMPT
	get_thread_info	x0
	ldr		w1, [x0, #TSK_TI_PREEMPT]
	ldr		x0, [x0, #TSK_TI_FLAGS]
	cmp		w1, #PREEMPT_DISABLE_OFFSET
	csel		x0, x0, xzr, eq
	tbnz		x0, #TIF_NEED_RESCHED, .Lyield_\@	// needs rescheduling?
	/* fall through to endif_yield_neon */
	.subsection	1
.Lyield_\@ :
#else
	.section	".discard.cond_yield_neon", "ax"
#endif
	.endm

	.macro		do_cond_yield_neon
	bl		kernel_neon_end
	bl		kernel_neon_begin
	.endm

	.macro		endif_yield_neon, lbl
	.ifnb		\lbl
	b		\lbl
	.else
	b		.Lyield_out_\@
	.endif
	.previous
.Lyield_out_\@ :
>>>>>>> 144482d4
	.endm

#endif	/* __ASM_ASSEMBLER_H */<|MERGE_RESOLUTION|>--- conflicted
+++ resolved
@@ -25,7 +25,6 @@
 
 #include <asm/asm-offsets.h>
 #include <asm/cpufeature.h>
-#include <asm/cputype.h>
 #include <asm/debug-monitors.h>
 #include <asm/page.h>
 #include <asm/pgtable-hwdef.h>
@@ -566,45 +565,6 @@
 #endif
 	.endm
 
-<<<<<<< HEAD
-/*
- * Check the MIDR_EL1 of the current CPU for a given model and a range of
- * variant/revision. See asm/cputype.h for the macros used below.
- *
- *	model:		MIDR_CPU_MODEL of CPU
- *	rv_min:		Minimum of MIDR_CPU_VAR_REV()
- *	rv_max:		Maximum of MIDR_CPU_VAR_REV()
- *	res:		Result register.
- *	tmp1, tmp2, tmp3: Temporary registers
- *
- * Corrupts: res, tmp1, tmp2, tmp3
- * Returns:  0, if the CPU id doesn't match. Non-zero otherwise
- */
-	.macro	cpu_midr_match model, rv_min, rv_max, res, tmp1, tmp2, tmp3
-	mrs		\res, midr_el1
-	mov_q		\tmp1, (MIDR_REVISION_MASK | MIDR_VARIANT_MASK)
-	mov_q		\tmp2, MIDR_CPU_MODEL_MASK
-	and		\tmp3, \res, \tmp2	// Extract model
-	and		\tmp1, \res, \tmp1	// rev & variant
-	mov_q		\tmp2, \model
-	cmp		\tmp3, \tmp2
-	cset		\res, eq
-	cbz		\res, .Ldone\@		// Model matches ?
-
-	.if (\rv_min != 0)			// Skip min check if rv_min == 0
-	mov_q		\tmp3, \rv_min
-	cmp		\tmp1, \tmp3
-	cset		\res, ge
-	.endif					// \rv_min != 0
-	/* Skip rv_max check if rv_min == rv_max && rv_min != 0 */
-	.if ((\rv_min != \rv_max) || \rv_min == 0)
-	mov_q		\tmp2, \rv_max
-	cmp		\tmp1, \tmp2
-	cset		\tmp2, le
-	and		\res, \res, \tmp2
-	.endif
-.Ldone\@:
-=======
 	/*
 	 * frame_push - Push @regcount callee saved registers to the stack,
 	 *              starting at x19, as well as x29/x30, and set x29 to
@@ -739,7 +699,6 @@
 	.endif
 	.previous
 .Lyield_out_\@ :
->>>>>>> 144482d4
 	.endm
 
 #endif	/* __ASM_ASSEMBLER_H */