/* SPDX-License-Identifier: GPL-2.0-only */
/*
 * Based on arch/arm/include/asm/cacheflush.h
 *
 * Copyright (C) 1999-2002 Russell King.
 * Copyright (C) 2012 ARM Ltd.
 */
#ifndef __ASM_CACHEFLUSH_H
#define __ASM_CACHEFLUSH_H

#include <linux/kgdb.h>
#include <linux/mm.h>

/*
 * This flag is used to indicate that the page pointed to by a pte is clean
 * and does not require cleaning before returning it to the user.
 */
#define PG_dcache_clean PG_arch_1

/*
 *	MM Cache Management
 *	===================
 *
 *	The arch/arm64/mm/cache.S implements these methods.
 *
 *	Start addresses are inclusive and end addresses are exclusive; start
 *	addresses should be rounded down, end addresses up.
 *
 *	See Documentation/core-api/cachetlb.rst for more information. Please note that
 *	the implementation assumes non-aliasing VIPT D-cache and (aliasing)
 *	VIPT I-cache.
 *
 *	flush_cache_mm(mm)
 *
 *		Clean and invalidate all user space cache entries
 *		before a change of page tables.
 *
 *	flush_icache_range(start, end)
 *
 *		Ensure coherency between the I-cache and the D-cache in the
 *		region described by start, end.
 *		- start  - virtual start address
 *		- end    - virtual end address
 *
 *	invalidate_icache_range(start, end)
 *
 *		Invalidate the I-cache in the region described by start, end.
 *		- start  - virtual start address
 *		- end    - virtual end address
 *
 *	__flush_cache_user_range(start, end)
 *
 *		Ensure coherency between the I-cache and the D-cache in the
 *		region described by start, end.
 *		- start  - virtual start address
 *		- end    - virtual end address
 *
 *	__flush_dcache_area(kaddr, size)
 *
 *		Ensure that the data held in page is written back.
 *		- kaddr  - page address
 *		- size   - region size
 */
extern void __flush_icache_range(unsigned long start, unsigned long end);
extern int  invalidate_icache_range(unsigned long start, unsigned long end);
extern void __flush_dcache_area(void *addr, size_t len);
extern void __inval_dcache_area(void *addr, size_t len);
extern void __clean_dcache_area_poc(void *addr, size_t len);
extern void __clean_dcache_area_pop(void *addr, size_t len);
extern void __clean_dcache_area_pou(void *addr, size_t len);
extern long __flush_cache_user_range(unsigned long start, unsigned long end);
extern void sync_icache_aliases(void *kaddr, unsigned long len);

static inline void flush_icache_range(unsigned long start, unsigned long end)
{
	__flush_icache_range(start, end);

	/*
	 * IPI all online CPUs so that they undergo a context synchronization
	 * event and are forced to refetch the new instructions.
	 */

	/*
	 * KGDB performs cache maintenance with interrupts disabled, so we
	 * will deadlock trying to IPI the secondary CPUs. In theory, we can
	 * set CACHE_FLUSH_IS_SAFE to 0 to avoid this known issue, but that
	 * just means that KGDB will elide the maintenance altogether! As it
	 * turns out, KGDB uses IPIs to round-up the secondary CPUs during
	 * the patching operation, so we don't need extra IPIs here anyway.
	 * In which case, add a KGDB-specific bodge and return early.
	 */
	if (in_dbg_master())
		return;
<<<<<<< HEAD

	kick_all_cpus_sync();
}
=======
>>>>>>> 40ad9846

	kick_all_cpus_sync();
}
#define flush_icache_range flush_icache_range

/*
 * Cache maintenance functions used by the DMA API. No to be used directly.
 */
extern void __dma_map_area(const void *, size_t, int);
extern void __dma_unmap_area(const void *, size_t, int);
extern void __dma_flush_area(const void *, size_t);

/*
 * Copy user data from/to a page which is mapped into a different
 * processes address space.  Really, we want to allow our "user
 * space" model to handle this.
 */
extern void copy_to_user_page(struct vm_area_struct *, struct page *,
	unsigned long, void *, const void *, unsigned long);
#define copy_to_user_page copy_to_user_page

/*
 * flush_dcache_page is used when the kernel has written to the page
 * cache page at virtual address page->virtual.
 *
 * If this page isn't mapped (ie, page_mapping == NULL), or it might
 * have userspace mappings, then we _must_ always clean + invalidate
 * the dcache entries associated with the kernel mapping.
 *
 * Otherwise we can defer the operation, and clean the cache when we are
 * about to change to user space.  This is the same method as used on SPARC64.
 * See update_mmu_cache for the user space part.
 */
#define ARCH_IMPLEMENTS_FLUSH_DCACHE_PAGE 1
extern void flush_dcache_page(struct page *);

static __always_inline void __flush_icache_all(void)
{
	if (cpus_have_const_cap(ARM64_HAS_CACHE_DIC))
		return;

	asm("ic	ialluis");
	dsb(ish);
}

int set_memory_valid(unsigned long addr, int numpages, int enable);

int set_direct_map_invalid_noflush(struct page *page);
int set_direct_map_default_noflush(struct page *page);

#include <asm-generic/cacheflush.h>

#endif /* __ASM_CACHEFLUSH_H */<|MERGE_RESOLUTION|>--- conflicted
+++ resolved
@@ -91,12 +91,6 @@
 	 */
 	if (in_dbg_master())
 		return;
-<<<<<<< HEAD
-
-	kick_all_cpus_sync();
-}
-=======
->>>>>>> 40ad9846
 
 	kick_all_cpus_sync();
 }
