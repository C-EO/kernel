config ARM64
	def_bool y
	select ACPI_CCA_REQUIRED if ACPI
	select ACPI_GENERIC_GSI if ACPI
	select ACPI_REDUCED_HARDWARE_ONLY if ACPI
	select ACPI_MCFG if ACPI
	select ACPI_SPCR_TABLE if ACPI
	select ARCH_CLOCKSOURCE_DATA
	select ARCH_HAS_DEBUG_VIRTUAL
	select ARCH_HAS_DEVMEM_IS_ALLOWED
	select ARCH_HAS_ACPI_TABLE_UPGRADE if ACPI
	select ARCH_HAS_ELF_RANDOMIZE
	select ARCH_HAS_GCOV_PROFILE_ALL
	select ARCH_HAS_GIGANTIC_PAGE
	select ARCH_HAS_KCOV
	select ARCH_HAS_SET_MEMORY
	select ARCH_HAS_SG_CHAIN
	select ARCH_HAS_STRICT_KERNEL_RWX
	select ARCH_HAS_STRICT_MODULE_RWX
	select ARCH_HAS_TICK_BROADCAST if GENERIC_CLOCKEVENTS_BROADCAST
	select ARCH_USE_CMPXCHG_LOCKREF
	select ARCH_SUPPORTS_ATOMIC_RMW
	select ARCH_SUPPORTS_NUMA_BALANCING
	select ARCH_WANT_COMPAT_IPC_PARSE_VERSION
	select ARCH_WANT_FRAME_POINTERS
	select ARCH_HAS_UBSAN_SANITIZE_ALL
	select ARM_AMBA
	select ARM_ARCH_TIMER
	select ARM_GIC
	select AUDIT_ARCH_COMPAT_GENERIC
	select ARM_GIC_V2M if PCI
	select ARM_GIC_V3
	select ARM_GIC_V3_ITS if PCI
	select ARM_PSCI_FW
	select BUILDTIME_EXTABLE_SORT
	select CLONE_BACKWARDS
	select COMMON_CLK
	select CPU_PM if (SUSPEND || CPU_IDLE)
	select DCACHE_WORD_ACCESS
	select EDAC_SUPPORT
	select FRAME_POINTER
	select GENERIC_ALLOCATOR
	select GENERIC_CLOCKEVENTS
	select GENERIC_CLOCKEVENTS_BROADCAST
	select GENERIC_CPU_AUTOPROBE
	select GENERIC_EARLY_IOREMAP
	select GENERIC_IDLE_POLL_SETUP
	select GENERIC_IRQ_PROBE
	select GENERIC_IRQ_SHOW
	select GENERIC_IRQ_SHOW_LEVEL
	select GENERIC_PCI_IOMAP
	select GENERIC_SCHED_CLOCK
	select GENERIC_SMP_IDLE_THREAD
	select GENERIC_STRNCPY_FROM_USER
	select GENERIC_STRNLEN_USER
	select GENERIC_TIME_VSYSCALL
	select HANDLE_DOMAIN_IRQ
	select HARDIRQS_SW_RESEND
	select HAVE_ACPI_APEI if (ACPI && EFI)
	select HAVE_ALIGNED_STRUCT_PAGE if SLUB
	select HAVE_ARCH_AUDITSYSCALL
	select HAVE_ARCH_BITREVERSE
	select HAVE_ARCH_HARDENED_USERCOPY
	select HAVE_ARCH_HUGE_VMAP
	select HAVE_ARCH_JUMP_LABEL
	select HAVE_ARCH_KASAN if SPARSEMEM_VMEMMAP && !(ARM64_16K_PAGES && ARM64_VA_BITS_48)
	select HAVE_ARCH_KGDB
	select HAVE_ARCH_MMAP_RND_BITS
	select HAVE_ARCH_MMAP_RND_COMPAT_BITS if COMPAT
	select HAVE_ARCH_SECCOMP_FILTER
	select HAVE_ARCH_TRACEHOOK
	select HAVE_ARCH_TRANSPARENT_HUGEPAGE
	select HAVE_ARM_SMCCC
	select HAVE_EBPF_JIT
	select HAVE_C_RECORDMCOUNT
	select HAVE_CC_STACKPROTECTOR
	select HAVE_CMPXCHG_DOUBLE
	select HAVE_CMPXCHG_LOCAL
	select HAVE_CONTEXT_TRACKING
	select HAVE_DEBUG_BUGVERBOSE
	select HAVE_DEBUG_KMEMLEAK
	select HAVE_DMA_API_DEBUG
	select HAVE_DMA_CONTIGUOUS
	select HAVE_DYNAMIC_FTRACE
	select HAVE_EFFICIENT_UNALIGNED_ACCESS
	select HAVE_FTRACE_MCOUNT_RECORD
	select HAVE_FUNCTION_TRACER
	select HAVE_FUNCTION_GRAPH_TRACER
	select HAVE_GCC_PLUGINS
	select HAVE_GENERIC_DMA_COHERENT
	select HAVE_HW_BREAKPOINT if PERF_EVENTS
	select HAVE_IRQ_TIME_ACCOUNTING
	select HAVE_MEMBLOCK
	select HAVE_MEMBLOCK_NODE_MAP if NUMA
	select HAVE_PATA_PLATFORM
	select HAVE_PERF_EVENTS
	select HAVE_PERF_REGS
	select HAVE_PERF_USER_STACK_DUMP
	select HAVE_REGS_AND_STACK_ACCESS_API
	select HAVE_RCU_TABLE_FREE
	select HAVE_SYSCALL_TRACEPOINTS
	select HAVE_KPROBES
	select HAVE_KRETPROBES
	select IOMMU_DMA if IOMMU_SUPPORT
	select IRQ_DOMAIN
	select IRQ_FORCED_THREADING
	select MODULES_USE_ELF_RELA
	select NO_BOOTMEM
	select OF
	select OF_EARLY_FLATTREE
	select OF_RESERVED_MEM
	select PCI_ECAM if ACPI
	select POWER_RESET
	select POWER_SUPPLY
	select SPARSE_IRQ
	select SYSCTL_EXCEPTION_TRACE
	select THREAD_INFO_IN_TASK
	help
	  ARM 64-bit (AArch64) Linux support.

config 64BIT
	def_bool y

config ARCH_PHYS_ADDR_T_64BIT
	def_bool y

config MMU
	def_bool y

config ARM64_PAGE_SHIFT
	int
	default 16 if ARM64_64K_PAGES
	default 14 if ARM64_16K_PAGES
	default 12

config ARM64_CONT_SHIFT
	int
	default 5 if ARM64_64K_PAGES
	default 7 if ARM64_16K_PAGES
	default 4

config ARCH_MMAP_RND_BITS_MIN
       default 14 if ARM64_64K_PAGES
       default 16 if ARM64_16K_PAGES
       default 18

# max bits determined by the following formula:
#  VA_BITS - PAGE_SHIFT - 3
config ARCH_MMAP_RND_BITS_MAX
       default 19 if ARM64_VA_BITS=36
       default 24 if ARM64_VA_BITS=39
       default 27 if ARM64_VA_BITS=42
       default 30 if ARM64_VA_BITS=47
       default 29 if ARM64_VA_BITS=48 && ARM64_64K_PAGES
       default 31 if ARM64_VA_BITS=48 && ARM64_16K_PAGES
       default 33 if ARM64_VA_BITS=48
       default 14 if ARM64_64K_PAGES
       default 16 if ARM64_16K_PAGES
       default 18

config ARCH_MMAP_RND_COMPAT_BITS_MIN
       default 7 if ARM64_64K_PAGES
       default 9 if ARM64_16K_PAGES
       default 11

config ARCH_MMAP_RND_COMPAT_BITS_MAX
       default 16

config NO_IOPORT_MAP
	def_bool y if !PCI

config STACKTRACE_SUPPORT
	def_bool y

config ILLEGAL_POINTER_VALUE
	hex
	default 0xdead000000000000

config LOCKDEP_SUPPORT
	def_bool y

config TRACE_IRQFLAGS_SUPPORT
	def_bool y

config RWSEM_XCHGADD_ALGORITHM
	def_bool y

config GENERIC_BUG
	def_bool y
	depends on BUG

config GENERIC_BUG_RELATIVE_POINTERS
	def_bool y
	depends on GENERIC_BUG

config GENERIC_HWEIGHT
	def_bool y

config GENERIC_CSUM
        def_bool y

config GENERIC_CALIBRATE_DELAY
	def_bool y

config ZONE_DMA
	def_bool y

config HAVE_GENERIC_RCU_GUP
	def_bool y

config ARCH_DMA_ADDR_T_64BIT
	def_bool y

config NEED_DMA_MAP_STATE
	def_bool y

config NEED_SG_DMA_LENGTH
	def_bool y

config SMP
	def_bool y

config SWIOTLB
	def_bool y

config IOMMU_HELPER
	def_bool SWIOTLB

config KERNEL_MODE_NEON
	def_bool y

config FIX_EARLYCON_MEM
	def_bool y

config PGTABLE_LEVELS
	int
	default 2 if ARM64_16K_PAGES && ARM64_VA_BITS_36
	default 2 if ARM64_64K_PAGES && ARM64_VA_BITS_42
	default 3 if ARM64_64K_PAGES && ARM64_VA_BITS_48
	default 3 if ARM64_4K_PAGES && ARM64_VA_BITS_39
	default 3 if ARM64_16K_PAGES && ARM64_VA_BITS_47
	default 4 if !ARM64_64K_PAGES && ARM64_VA_BITS_48

config ARCH_SUPPORTS_UPROBES
	def_bool y

source "init/Kconfig"

source "kernel/Kconfig.freezer"

source "arch/arm64/Kconfig.platforms"

menu "Bus support"

config PCI
	bool "PCI support"
	help
	  This feature enables support for PCI bus system. If you say Y
	  here, the kernel will include drivers and infrastructure code
	  to support PCI bus devices.

config PCI_DOMAINS
	def_bool PCI

config PCI_DOMAINS_GENERIC
	def_bool PCI

config PCI_SYSCALL
	def_bool PCI

source "drivers/pci/Kconfig"

endmenu

menu "Kernel Features"

menu "ARM errata workarounds via the alternatives framework"

config ARM64_ERRATUM_826319
	bool "Cortex-A53: 826319: System might deadlock if a write cannot complete until read data is accepted"
	default y
	help
	  This option adds an alternative code sequence to work around ARM
	  erratum 826319 on Cortex-A53 parts up to r0p2 with an AMBA 4 ACE or
	  AXI master interface and an L2 cache.

	  If a Cortex-A53 uses an AMBA AXI4 ACE interface to other processors
	  and is unable to accept a certain write via this interface, it will
	  not progress on read data presented on the read data channel and the
	  system can deadlock.

	  The workaround promotes data cache clean instructions to
	  data cache clean-and-invalidate.
	  Please note that this does not necessarily enable the workaround,
	  as it depends on the alternative framework, which will only patch
	  the kernel if an affected CPU is detected.

	  If unsure, say Y.

config ARM64_ERRATUM_827319
	bool "Cortex-A53: 827319: Data cache clean instructions might cause overlapping transactions to the interconnect"
	default y
	help
	  This option adds an alternative code sequence to work around ARM
	  erratum 827319 on Cortex-A53 parts up to r0p2 with an AMBA 5 CHI
	  master interface and an L2 cache.

	  Under certain conditions this erratum can cause a clean line eviction
	  to occur at the same time as another transaction to the same address
	  on the AMBA 5 CHI interface, which can cause data corruption if the
	  interconnect reorders the two transactions.

	  The workaround promotes data cache clean instructions to
	  data cache clean-and-invalidate.
	  Please note that this does not necessarily enable the workaround,
	  as it depends on the alternative framework, which will only patch
	  the kernel if an affected CPU is detected.

	  If unsure, say Y.

config ARM64_ERRATUM_824069
	bool "Cortex-A53: 824069: Cache line might not be marked as clean after a CleanShared snoop"
	default y
	help
	  This option adds an alternative code sequence to work around ARM
	  erratum 824069 on Cortex-A53 parts up to r0p2 when it is connected
	  to a coherent interconnect.

	  If a Cortex-A53 processor is executing a store or prefetch for
	  write instruction at the same time as a processor in another
	  cluster is executing a cache maintenance operation to the same
	  address, then this erratum might cause a clean cache line to be
	  incorrectly marked as dirty.

	  The workaround promotes data cache clean instructions to
	  data cache clean-and-invalidate.
	  Please note that this option does not necessarily enable the
	  workaround, as it depends on the alternative framework, which will
	  only patch the kernel if an affected CPU is detected.

	  If unsure, say Y.

config ARM64_ERRATUM_819472
	bool "Cortex-A53: 819472: Store exclusive instructions might cause data corruption"
	default y
	help
	  This option adds an alternative code sequence to work around ARM
	  erratum 819472 on Cortex-A53 parts up to r0p1 with an L2 cache
	  present when it is connected to a coherent interconnect.

	  If the processor is executing a load and store exclusive sequence at
	  the same time as a processor in another cluster is executing a cache
	  maintenance operation to the same address, then this erratum might
	  cause data corruption.

	  The workaround promotes data cache clean instructions to
	  data cache clean-and-invalidate.
	  Please note that this does not necessarily enable the workaround,
	  as it depends on the alternative framework, which will only patch
	  the kernel if an affected CPU is detected.

	  If unsure, say Y.

config ARM64_ERRATUM_832075
	bool "Cortex-A57: 832075: possible deadlock on mixing exclusive memory accesses with device loads"
	default y
	help
	  This option adds an alternative code sequence to work around ARM
	  erratum 832075 on Cortex-A57 parts up to r1p2.

	  Affected Cortex-A57 parts might deadlock when exclusive load/store
	  instructions to Write-Back memory are mixed with Device loads.

	  The workaround is to promote device loads to use Load-Acquire
	  semantics.
	  Please note that this does not necessarily enable the workaround,
	  as it depends on the alternative framework, which will only patch
	  the kernel if an affected CPU is detected.

	  If unsure, say Y.

config ARM64_ERRATUM_834220
	bool "Cortex-A57: 834220: Stage 2 translation fault might be incorrectly reported in presence of a Stage 1 fault"
	depends on KVM
	default y
	help
	  This option adds an alternative code sequence to work around ARM
	  erratum 834220 on Cortex-A57 parts up to r1p2.

	  Affected Cortex-A57 parts might report a Stage 2 translation
	  fault as the result of a Stage 1 fault for load crossing a
	  page boundary when there is a permission or device memory
	  alignment fault at Stage 1 and a translation fault at Stage 2.

	  The workaround is to verify that the Stage 1 translation
	  doesn't generate a fault before handling the Stage 2 fault.
	  Please note that this does not necessarily enable the workaround,
	  as it depends on the alternative framework, which will only patch
	  the kernel if an affected CPU is detected.

	  If unsure, say Y.

config ARM64_ERRATUM_845719
	bool "Cortex-A53: 845719: a load might read incorrect data"
	depends on COMPAT
	default y
	help
	  This option adds an alternative code sequence to work around ARM
	  erratum 845719 on Cortex-A53 parts up to r0p4.

	  When running a compat (AArch32) userspace on an affected Cortex-A53
	  part, a load at EL0 from a virtual address that matches the bottom 32
	  bits of the virtual address used by a recent load at (AArch64) EL1
	  might return incorrect data.

	  The workaround is to write the contextidr_el1 register on exception
	  return to a 32-bit task.
	  Please note that this does not necessarily enable the workaround,
	  as it depends on the alternative framework, which will only patch
	  the kernel if an affected CPU is detected.

	  If unsure, say Y.

config ARM64_ERRATUM_843419
	bool "Cortex-A53: 843419: A load or store might access an incorrect address"
	default y
	select ARM64_MODULE_CMODEL_LARGE if MODULES
	help
	  This option links the kernel with '--fix-cortex-a53-843419' and
	  builds modules using the large memory model in order to avoid the use
	  of the ADRP instruction, which can cause a subsequent memory access
	  to use an incorrect address on Cortex-A53 parts up to r0p4.

	  If unsure, say Y.

config CAVIUM_ERRATUM_22375
	bool "Cavium erratum 22375, 24313"
	default y
	help
	  Enable workaround for erratum 22375, 24313.

	  This implements two gicv3-its errata workarounds for ThunderX. Both
	  with small impact affecting only ITS table allocation.

	    erratum 22375: only alloc 8MB table size
	    erratum 24313: ignore memory access type

	  The fixes are in ITS initialization and basically ignore memory access
	  type and table size provided by the TYPER and BASER registers.

	  If unsure, say Y.

config CAVIUM_ERRATUM_23144
	bool "Cavium erratum 23144: ITS SYNC hang on dual socket system"
	depends on NUMA
	default y
	help
	  ITS SYNC command hang for cross node io and collections/cpu mapping.

	  If unsure, say Y.

config CAVIUM_ERRATUM_23154
	bool "Cavium erratum 23154: Access to ICC_IAR1_EL1 is not sync'ed"
	default y
	help
	  The gicv3 of ThunderX requires a modified version for
	  reading the IAR status to ensure data synchronization
	  (access to icc_iar1_el1 is not sync'ed before and after).

	  If unsure, say Y.

config CAVIUM_ERRATUM_27456
	bool "Cavium erratum 27456: Broadcast TLBI instructions may cause icache corruption"
	default y
	help
	  On ThunderX T88 pass 1.x through 2.1 parts, broadcast TLBI
	  instructions may cause the icache to become corrupted if it
	  contains data for a non-current ASID.  The fix is to
	  invalidate the icache when changing the mm context.

	  If unsure, say Y.

<<<<<<< HEAD
=======
config QCOM_FALKOR_ERRATUM_1003
	bool "Falkor E1003: Incorrect translation due to ASID change"
	default y
	select ARM64_PAN if ARM64_SW_TTBR0_PAN
	help
	  On Falkor v1, an incorrect ASID may be cached in the TLB when ASID
	  and BADDR are changed together in TTBRx_EL1. The workaround for this
	  issue is to use a reserved ASID in cpu_do_switch_mm() before
	  switching to the new ASID. Saying Y here selects ARM64_PAN if
	  ARM64_SW_TTBR0_PAN is selected. This is done because implementing and
	  maintaining the E1003 workaround in the software PAN emulation code
	  would be an unnecessary complication. The affected Falkor v1 CPU
	  implements ARMv8.1 hardware PAN support and using hardware PAN
	  support versus software PAN emulation is mutually exclusive at
	  runtime.

	  If unsure, say Y.

config QCOM_FALKOR_ERRATUM_1009
	bool "Falkor E1009: Prematurely complete a DSB after a TLBI"
	default y
	help
	  On Falkor v1, the CPU may prematurely complete a DSB following a
	  TLBI xxIS invalidate maintenance operation. Repeat the TLBI operation
	  one more time to fix the issue.

	  If unsure, say Y.

>>>>>>> f2e5fa84
config QCOM_QDF2400_ERRATUM_0065
	bool "QDF2400 E0065: Incorrect GITS_TYPER.ITT_Entry_size"
	default y
	help
	  On Qualcomm Datacenter Technologies QDF2400 SoC, ITS hardware reports
	  ITE size incorrectly. The GITS_TYPER.ITT_Entry_size field should have
	  been indicated as 16Bytes (0xf), not 8Bytes (0x7).

	  If unsure, say Y.

endmenu


choice
	prompt "Page size"
	default ARM64_4K_PAGES
	help
	  Page size (translation granule) configuration.

config ARM64_4K_PAGES
	bool "4KB"
	help
	  This feature enables 4KB pages support.

config ARM64_16K_PAGES
	bool "16KB"
	help
	  The system will use 16KB pages support. AArch32 emulation
	  requires applications compiled with 16K (or a multiple of 16K)
	  aligned segments.

config ARM64_64K_PAGES
	bool "64KB"
	help
	  This feature enables 64KB pages support (4KB by default)
	  allowing only two levels of page tables and faster TLB
	  look-up. AArch32 emulation requires applications compiled
	  with 64K aligned segments.

endchoice

choice
	prompt "Virtual address space size"
	default ARM64_VA_BITS_39 if ARM64_4K_PAGES
	default ARM64_VA_BITS_47 if ARM64_16K_PAGES
	default ARM64_VA_BITS_42 if ARM64_64K_PAGES
	help
	  Allows choosing one of multiple possible virtual address
	  space sizes. The level of translation table is determined by
	  a combination of page size and virtual address space size.

config ARM64_VA_BITS_36
	bool "36-bit" if EXPERT
	depends on ARM64_16K_PAGES

config ARM64_VA_BITS_39
	bool "39-bit"
	depends on ARM64_4K_PAGES

config ARM64_VA_BITS_42
	bool "42-bit"
	depends on ARM64_64K_PAGES

config ARM64_VA_BITS_47
	bool "47-bit"
	depends on ARM64_16K_PAGES

config ARM64_VA_BITS_48
	bool "48-bit"

endchoice

config ARM64_VA_BITS
	int
	default 36 if ARM64_VA_BITS_36
	default 39 if ARM64_VA_BITS_39
	default 42 if ARM64_VA_BITS_42
	default 47 if ARM64_VA_BITS_47
	default 48 if ARM64_VA_BITS_48

config CPU_BIG_ENDIAN
       bool "Build big-endian kernel"
       help
         Say Y if you plan on running a kernel in big-endian mode.

config SCHED_MC
	bool "Multi-core scheduler support"
	help
	  Multi-core scheduler support improves the CPU scheduler's decision
	  making when dealing with multi-core CPU chips at a cost of slightly
	  increased overhead in some places. If unsure say N here.

config SCHED_SMT
	bool "SMT scheduler support"
	help
	  Improves the CPU scheduler's decision making when dealing with
	  MultiThreading at a cost of slightly increased overhead in some
	  places. If unsure say N here.

config NR_CPUS
	int "Maximum number of CPUs (2-4096)"
	range 2 4096
	# These have to remain sorted largest to smallest
	default "64"

config HOTPLUG_CPU
	bool "Support for hot-pluggable CPUs"
	select GENERIC_IRQ_MIGRATION
	help
	  Say Y here to experiment with turning CPUs off and on.  CPUs
	  can be controlled through /sys/devices/system/cpu.

# Common NUMA Features
config NUMA
	bool "Numa Memory Allocation and Scheduler Support"
	select ACPI_NUMA if ACPI
	select OF_NUMA
	help
	  Enable NUMA (Non Uniform Memory Access) support.

	  The kernel will try to allocate memory used by a CPU on the
	  local memory of the CPU and add some more
	  NUMA awareness to the kernel.

config NODES_SHIFT
	int "Maximum NUMA Nodes (as a power of 2)"
	range 1 10
	default "2"
	depends on NEED_MULTIPLE_NODES
	help
	  Specify the maximum number of NUMA Nodes available on the target
	  system.  Increases memory reserved to accommodate various tables.

config USE_PERCPU_NUMA_NODE_ID
	def_bool y
	depends on NUMA

config HAVE_SETUP_PER_CPU_AREA
	def_bool y
	depends on NUMA

config NEED_PER_CPU_EMBED_FIRST_CHUNK
	def_bool y
	depends on NUMA

config HOLES_IN_ZONE
	def_bool y
	depends on NUMA

source kernel/Kconfig.preempt
source kernel/Kconfig.hz

config ARCH_SUPPORTS_DEBUG_PAGEALLOC
	def_bool y

config ARCH_HAS_HOLES_MEMORYMODEL
	def_bool y if SPARSEMEM

config ARCH_SPARSEMEM_ENABLE
	def_bool y
	select SPARSEMEM_VMEMMAP_ENABLE

config ARCH_SPARSEMEM_DEFAULT
	def_bool ARCH_SPARSEMEM_ENABLE

config ARCH_SELECT_MEMORY_MODEL
	def_bool ARCH_SPARSEMEM_ENABLE

config HAVE_ARCH_PFN_VALID
	def_bool ARCH_HAS_HOLES_MEMORYMODEL || !SPARSEMEM

config HW_PERF_EVENTS
	def_bool y
	depends on ARM_PMU

config SYS_SUPPORTS_HUGETLBFS
	def_bool y

config ARCH_WANT_HUGE_PMD_SHARE
	def_bool y if ARM64_4K_PAGES || (ARM64_16K_PAGES && !ARM64_VA_BITS_36)

config ARCH_HAS_CACHE_LINE_SIZE
	def_bool y

source "mm/Kconfig"

config SECCOMP
	bool "Enable seccomp to safely compute untrusted bytecode"
	---help---
	  This kernel feature is useful for number crunching applications
	  that may need to compute untrusted bytecode during their
	  execution. By using pipes or other transports made available to
	  the process as file descriptors supporting the read/write
	  syscalls, it's possible to isolate those applications in
	  their own address space using seccomp. Once seccomp is
	  enabled via prctl(PR_SET_SECCOMP), it cannot be disabled
	  and the task is only allowed to execute a few safe syscalls
	  defined by each seccomp mode.

config PARAVIRT
	bool "Enable paravirtualization code"
	help
	  This changes the kernel so it can modify itself when it is run
	  under a hypervisor, potentially improving performance significantly
	  over full virtualization.

config PARAVIRT_TIME_ACCOUNTING
	bool "Paravirtual steal time accounting"
	select PARAVIRT
	default n
	help
	  Select this option to enable fine granularity task steal time
	  accounting. Time spent executing other tasks in parallel with
	  the current vCPU is discounted from the vCPU power. To account for
	  that, there can be a small performance impact.

	  If in doubt, say N here.

config KEXEC
	depends on PM_SLEEP_SMP
	select KEXEC_CORE
	bool "kexec system call"
	---help---
	  kexec is a system call that implements the ability to shutdown your
	  current kernel, and to start another kernel.  It is like a reboot
	  but it is independent of the system firmware.   And like a reboot
	  you can start any kernel with it, not just Linux.

config XEN_DOM0
	def_bool y
	depends on XEN

config XEN
	bool "Xen guest support on ARM64"
	depends on ARM64 && OF
	select SWIOTLB_XEN
	select PARAVIRT
	help
	  Say Y if you want to run Linux in a Virtual Machine on Xen on ARM64.

config FORCE_MAX_ZONEORDER
	int
	default "14" if (ARM64_64K_PAGES && TRANSPARENT_HUGEPAGE)
	default "12" if (ARM64_16K_PAGES && TRANSPARENT_HUGEPAGE)
	default "11"
	help
	  The kernel memory allocator divides physically contiguous memory
	  blocks into "zones", where each zone is a power of two number of
	  pages.  This option selects the largest power of two that the kernel
	  keeps in the memory allocator.  If you need to allocate very large
	  blocks of physically contiguous memory, then you may need to
	  increase this value.

	  This config option is actually maximum order plus one. For example,
	  a value of 11 means that the largest free memory block is 2^10 pages.

	  We make sure that we can allocate upto a HugePage size for each configuration.
	  Hence we have :
		MAX_ORDER = (PMD_SHIFT - PAGE_SHIFT) + 1 => PAGE_SHIFT - 2

	  However for 4K, we choose a higher default value, 11 as opposed to 10, giving us
	  4M allocations matching the default size used by generic code.

menuconfig ARMV8_DEPRECATED
	bool "Emulate deprecated/obsolete ARMv8 instructions"
	depends on COMPAT
	help
	  Legacy software support may require certain instructions
	  that have been deprecated or obsoleted in the architecture.

	  Enable this config to enable selective emulation of these
	  features.

	  If unsure, say Y

if ARMV8_DEPRECATED

config SWP_EMULATION
	bool "Emulate SWP/SWPB instructions"
	help
	  ARMv8 obsoletes the use of A32 SWP/SWPB instructions such that
	  they are always undefined. Say Y here to enable software
	  emulation of these instructions for userspace using LDXR/STXR.

	  In some older versions of glibc [<=2.8] SWP is used during futex
	  trylock() operations with the assumption that the code will not
	  be preempted. This invalid assumption may be more likely to fail
	  with SWP emulation enabled, leading to deadlock of the user
	  application.

	  NOTE: when accessing uncached shared regions, LDXR/STXR rely
	  on an external transaction monitoring block called a global
	  monitor to maintain update atomicity. If your system does not
	  implement a global monitor, this option can cause programs that
	  perform SWP operations to uncached memory to deadlock.

	  If unsure, say Y

config CP15_BARRIER_EMULATION
	bool "Emulate CP15 Barrier instructions"
	help
	  The CP15 barrier instructions - CP15ISB, CP15DSB, and
	  CP15DMB - are deprecated in ARMv8 (and ARMv7). It is
	  strongly recommended to use the ISB, DSB, and DMB
	  instructions instead.

	  Say Y here to enable software emulation of these
	  instructions for AArch32 userspace code. When this option is
	  enabled, CP15 barrier usage is traced which can help
	  identify software that needs updating.

	  If unsure, say Y

config SETEND_EMULATION
	bool "Emulate SETEND instruction"
	help
	  The SETEND instruction alters the data-endianness of the
	  AArch32 EL0, and is deprecated in ARMv8.

	  Say Y here to enable software emulation of the instruction
	  for AArch32 userspace code.

	  Note: All the cpus on the system must have mixed endian support at EL0
	  for this feature to be enabled. If a new CPU - which doesn't support mixed
	  endian - is hotplugged in after this feature has been enabled, there could
	  be unexpected results in the applications.

	  If unsure, say Y
endif

config ARM64_SW_TTBR0_PAN
	bool "Emulate Privileged Access Never using TTBR0_EL1 switching"
	help
	  Enabling this option prevents the kernel from accessing
	  user-space memory directly by pointing TTBR0_EL1 to a reserved
	  zeroed area and reserved ASID. The user access routines
	  restore the valid TTBR0_EL1 temporarily.

menu "ARMv8.1 architectural features"

config ARM64_HW_AFDBM
	bool "Support for hardware updates of the Access and Dirty page flags"
	default y
	help
	  The ARMv8.1 architecture extensions introduce support for
	  hardware updates of the access and dirty information in page
	  table entries. When enabled in TCR_EL1 (HA and HD bits) on
	  capable processors, accesses to pages with PTE_AF cleared will
	  set this bit instead of raising an access flag fault.
	  Similarly, writes to read-only pages with the DBM bit set will
	  clear the read-only bit (AP[2]) instead of raising a
	  permission fault.

	  Kernels built with this configuration option enabled continue
	  to work on pre-ARMv8.1 hardware and the performance impact is
	  minimal. If unsure, say Y.

config ARM64_PAN
	bool "Enable support for Privileged Access Never (PAN)"
	default y
	help
	 Privileged Access Never (PAN; part of the ARMv8.1 Extensions)
	 prevents the kernel or hypervisor from accessing user-space (EL0)
	 memory directly.

	 Choosing this option will cause any unprotected (not using
	 copy_to_user et al) memory access to fail with a permission fault.

	 The feature is detected at runtime, and will remain as a 'nop'
	 instruction if the cpu does not implement the feature.

config ARM64_LSE_ATOMICS
	bool "Atomic instructions"
	help
	  As part of the Large System Extensions, ARMv8.1 introduces new
	  atomic instructions that are designed specifically to scale in
	  very large systems.

	  Say Y here to make use of these instructions for the in-kernel
	  atomic routines. This incurs a small overhead on CPUs that do
	  not support these instructions and requires the kernel to be
	  built with binutils >= 2.25.

config ARM64_VHE
	bool "Enable support for Virtualization Host Extensions (VHE)"
	default y
	help
	  Virtualization Host Extensions (VHE) allow the kernel to run
	  directly at EL2 (instead of EL1) on processors that support
	  it. This leads to better performance for KVM, as they reduce
	  the cost of the world switch.

	  Selecting this option allows the VHE feature to be detected
	  at runtime, and does not affect processors that do not
	  implement this feature.

endmenu

menu "ARMv8.2 architectural features"

config ARM64_UAO
	bool "Enable support for User Access Override (UAO)"
	default y
	help
	  User Access Override (UAO; part of the ARMv8.2 Extensions)
	  causes the 'unprivileged' variant of the load/store instructions to
	  be overriden to be privileged.

	  This option changes get_user() and friends to use the 'unprivileged'
	  variant of the load/store instructions. This ensures that user-space
	  really did have access to the supplied memory. When addr_limit is
	  set to kernel memory the UAO bit will be set, allowing privileged
	  access to kernel memory.

	  Choosing this option will cause copy_to_user() et al to use user-space
	  memory permissions.

	  The feature is detected at runtime, the kernel will use the
	  regular load/store instructions if the cpu does not implement the
	  feature.

endmenu

config ARM64_MODULE_CMODEL_LARGE
	bool

config ARM64_MODULE_PLTS
	bool
	select ARM64_MODULE_CMODEL_LARGE
	select HAVE_MOD_ARCH_SPECIFIC

config RELOCATABLE
	bool
	help
	  This builds the kernel as a Position Independent Executable (PIE),
	  which retains all relocation metadata required to relocate the
	  kernel binary at runtime to a different virtual address than the
	  address it was linked at.
	  Since AArch64 uses the RELA relocation format, this requires a
	  relocation pass at runtime even if the kernel is loaded at the
	  same address it was linked at.

config RANDOMIZE_BASE
	bool "Randomize the address of the kernel image"
	select ARM64_MODULE_PLTS if MODULES
	select RELOCATABLE
	help
	  Randomizes the virtual address at which the kernel image is
	  loaded, as a security feature that deters exploit attempts
	  relying on knowledge of the location of kernel internals.

	  It is the bootloader's job to provide entropy, by passing a
	  random u64 value in /chosen/kaslr-seed at kernel entry.

	  When booting via the UEFI stub, it will invoke the firmware's
	  EFI_RNG_PROTOCOL implementation (if available) to supply entropy
	  to the kernel proper. In addition, it will randomise the physical
	  location of the kernel Image as well.

	  If unsure, say N.

config RANDOMIZE_MODULE_REGION_FULL
	bool "Randomize the module region independently from the core kernel"
	depends on RANDOMIZE_BASE && !DYNAMIC_FTRACE
	default y
	help
	  Randomizes the location of the module region without considering the
	  location of the core kernel. This way, it is impossible for modules
	  to leak information about the location of core kernel data structures
	  but it does imply that function calls between modules and the core
	  kernel will need to be resolved via veneers in the module PLT.

	  When this option is not set, the module region will be randomized over
	  a limited range that contains the [_stext, _etext] interval of the
	  core kernel, so branch relocations are always in range.

endmenu

menu "Boot options"

config ARM64_ACPI_PARKING_PROTOCOL
	bool "Enable support for the ARM64 ACPI parking protocol"
	depends on ACPI
	help
	  Enable support for the ARM64 ACPI parking protocol. If disabled
	  the kernel will not allow booting through the ARM64 ACPI parking
	  protocol even if the corresponding data is present in the ACPI
	  MADT table.

config CMDLINE
	string "Default kernel command string"
	default ""
	help
	  Provide a set of default command-line options at build time by
	  entering them here. As a minimum, you should specify the the
	  root device (e.g. root=/dev/nfs).

config CMDLINE_FORCE
	bool "Always use the default kernel command string"
	help
	  Always use the default kernel command string, even if the boot
	  loader passes other arguments to the kernel.
	  This is useful if you cannot or don't want to change the
	  command-line options your boot loader passes to the kernel.

config EFI_STUB
	bool

config EFI
	bool "UEFI runtime support"
	depends on OF && !CPU_BIG_ENDIAN
	select LIBFDT
	select UCS2_STRING
	select EFI_PARAMS_FROM_FDT
	select EFI_RUNTIME_WRAPPERS
	select EFI_STUB
	select EFI_ARMSTUB
	default y
	help
	  This option provides support for runtime services provided
	  by UEFI firmware (such as non-volatile variables, realtime
          clock, and platform reset). A UEFI stub is also provided to
	  allow the kernel to be booted as an EFI application. This
	  is only useful on systems that have UEFI firmware.

config DMI
	bool "Enable support for SMBIOS (DMI) tables"
	depends on EFI
	default y
	help
	  This enables SMBIOS/DMI feature for systems.

	  This option is only useful on systems that have UEFI firmware.
	  However, even with this option, the resultant kernel should
	  continue to boot on existing non-UEFI platforms.

endmenu

menu "Userspace binary formats"

source "fs/Kconfig.binfmt"

config COMPAT
	bool "Kernel support for 32-bit EL0"
	depends on ARM64_4K_PAGES || EXPERT
	select COMPAT_BINFMT_ELF if BINFMT_ELF
	select HAVE_UID16
	select OLD_SIGSUSPEND3
	select COMPAT_OLD_SIGACTION
	help
	  This option enables support for a 32-bit EL0 running under a 64-bit
	  kernel at EL1. AArch32-specific components such as system calls,
	  the user helper functions, VFP support and the ptrace interface are
	  handled appropriately by the kernel.

	  If you use a page size other than 4KB (i.e, 16KB or 64KB), please be aware
	  that you will only be able to execute AArch32 binaries that were compiled
	  with page size aligned segments.

	  If you want to execute 32-bit userspace applications, say Y.

config SYSVIPC_COMPAT
	def_bool y
	depends on COMPAT && SYSVIPC

config KEYS_COMPAT
	def_bool y
	depends on COMPAT && KEYS

endmenu

menu "Power management options"

source "kernel/power/Kconfig"

config ARCH_HIBERNATION_POSSIBLE
	def_bool y
	depends on CPU_PM

config ARCH_HIBERNATION_HEADER
	def_bool y
	depends on HIBERNATION

config ARCH_SUSPEND_POSSIBLE
	def_bool y

endmenu

menu "CPU Power Management"

source "drivers/cpuidle/Kconfig"

source "drivers/cpufreq/Kconfig"

endmenu

source "net/Kconfig"

source "drivers/Kconfig"

source "drivers/firmware/Kconfig"

source "drivers/acpi/Kconfig"

source "fs/Kconfig"

source "arch/arm64/kvm/Kconfig"

source "arch/arm64/Kconfig.debug"

source "security/Kconfig"

source "crypto/Kconfig"
if CRYPTO
source "arch/arm64/crypto/Kconfig"
endif

source "lib/Kconfig"<|MERGE_RESOLUTION|>--- conflicted
+++ resolved
@@ -480,8 +480,6 @@
 
 	  If unsure, say Y.
 
-<<<<<<< HEAD
-=======
 config QCOM_FALKOR_ERRATUM_1003
 	bool "Falkor E1003: Incorrect translation due to ASID change"
 	default y
@@ -510,7 +508,6 @@
 
 	  If unsure, say Y.
 
->>>>>>> f2e5fa84
 config QCOM_QDF2400_ERRATUM_0065
 	bool "QDF2400 E0065: Incorrect GITS_TYPER.ITT_Entry_size"
 	default y
