// SPDX-License-Identifier: GPL-2.0-only
/*
 * Copyright (C) 2012 - Virtual Open Systems and Columbia University
 * Author: Christoffer Dall <c.dall@virtualopensystems.com>
 */

#include <linux/bug.h>
#include <linux/cpu_pm.h>
#include <linux/errno.h>
#include <linux/err.h>
#include <linux/kvm_host.h>
#include <linux/list.h>
#include <linux/module.h>
#include <linux/vmalloc.h>
#include <linux/fs.h>
#include <linux/mman.h>
#include <linux/sched.h>
#include <linux/kvm.h>
#include <linux/kvm_irqfd.h>
#include <linux/irqbypass.h>
#include <linux/sched/stat.h>
#include <linux/psci.h>
#include <trace/events/kvm.h>

#define CREATE_TRACE_POINTS
#include "trace_arm.h"

#include <linux/uaccess.h>
#include <asm/ptrace.h>
#include <asm/mman.h>
#include <asm/tlbflush.h>
#include <asm/cacheflush.h>
#include <asm/cpufeature.h>
#include <asm/virt.h>
#include <asm/kvm_arm.h>
#include <asm/kvm_asm.h>
#include <asm/kvm_mmu.h>
#include <asm/kvm_emulate.h>
#include <asm/sections.h>

#include <kvm/arm_hypercalls.h>
#include <kvm/arm_pmu.h>
#include <kvm/arm_psci.h>

#ifdef REQUIRES_VIRT
__asm__(".arch_extension	virt");
#endif

static enum kvm_mode kvm_mode = KVM_MODE_DEFAULT;
DEFINE_STATIC_KEY_FALSE(kvm_protected_mode_initialized);

DECLARE_KVM_HYP_PER_CPU(unsigned long, kvm_hyp_vector);

static DEFINE_PER_CPU(unsigned long, kvm_arm_hyp_stack_page);
unsigned long kvm_arm_hyp_percpu_base[NR_CPUS];
DECLARE_KVM_NVHE_PER_CPU(struct kvm_nvhe_init_params, kvm_init_params);

/* The VMID used in the VTTBR */
static atomic64_t kvm_vmid_gen = ATOMIC64_INIT(1);
static u32 kvm_next_vmid;
static DEFINE_SPINLOCK(kvm_vmid_lock);

static bool vgic_present;

static DEFINE_PER_CPU(unsigned char, kvm_arm_hardware_enabled);
DEFINE_STATIC_KEY_FALSE(userspace_irqchip_in_use);

int kvm_arch_vcpu_should_kick(struct kvm_vcpu *vcpu)
{
	return kvm_vcpu_exiting_guest_mode(vcpu) == IN_GUEST_MODE;
}

int kvm_arch_hardware_setup(void *opaque)
{
	return 0;
}

int kvm_arch_check_processor_compat(void *opaque)
{
	return 0;
}

int kvm_vm_ioctl_enable_cap(struct kvm *kvm,
			    struct kvm_enable_cap *cap)
{
	int r;

	if (cap->flags)
		return -EINVAL;

	switch (cap->cap) {
	case KVM_CAP_ARM_NISV_TO_USER:
		r = 0;
		kvm->arch.return_nisv_io_abort_to_user = true;
		break;
	default:
		r = -EINVAL;
		break;
	}

	return r;
}

static int kvm_arm_default_max_vcpus(void)
{
	return vgic_present ? kvm_vgic_get_max_vcpus() : KVM_MAX_VCPUS;
}

static void set_default_spectre(struct kvm *kvm)
{
	/*
	 * The default is to expose CSV2 == 1 if the HW isn't affected.
	 * Although this is a per-CPU feature, we make it global because
	 * asymmetric systems are just a nuisance.
	 *
	 * Userspace can override this as long as it doesn't promise
	 * the impossible.
	 */
	if (arm64_get_spectre_v2_state() == SPECTRE_UNAFFECTED)
		kvm->arch.pfr0_csv2 = 1;
	if (arm64_get_meltdown_state() == SPECTRE_UNAFFECTED)
		kvm->arch.pfr0_csv3 = 1;
}

/**
 * kvm_arch_init_vm - initializes a VM data structure
 * @kvm:	pointer to the KVM struct
 */
int kvm_arch_init_vm(struct kvm *kvm, unsigned long type)
{
	int ret;

	ret = kvm_arm_setup_stage2(kvm, type);
	if (ret)
		return ret;

	ret = kvm_init_stage2_mmu(kvm, &kvm->arch.mmu);
	if (ret)
		return ret;

	ret = create_hyp_mappings(kvm, kvm + 1, PAGE_HYP);
	if (ret)
		goto out_free_stage2_pgd;

	kvm_vgic_early_init(kvm);

	/* The maximum number of VCPUs is limited by the host's GIC model */
	kvm->arch.max_vcpus = kvm_arm_default_max_vcpus();

	set_default_spectre(kvm);

	return ret;
out_free_stage2_pgd:
	kvm_free_stage2_pgd(&kvm->arch.mmu);
	return ret;
}

vm_fault_t kvm_arch_vcpu_fault(struct kvm_vcpu *vcpu, struct vm_fault *vmf)
{
	return VM_FAULT_SIGBUS;
}


/**
 * kvm_arch_destroy_vm - destroy the VM data structure
 * @kvm:	pointer to the KVM struct
 */
void kvm_arch_destroy_vm(struct kvm *kvm)
{
	int i;

	bitmap_free(kvm->arch.pmu_filter);

	kvm_vgic_destroy(kvm);

	for (i = 0; i < KVM_MAX_VCPUS; ++i) {
		if (kvm->vcpus[i]) {
			kvm_vcpu_destroy(kvm->vcpus[i]);
			kvm->vcpus[i] = NULL;
		}
	}
	atomic_set(&kvm->online_vcpus, 0);
}

int kvm_vm_ioctl_check_extension(struct kvm *kvm, long ext)
{
	int r;
	switch (ext) {
	case KVM_CAP_IRQCHIP:
		r = vgic_present;
		break;
	case KVM_CAP_IOEVENTFD:
	case KVM_CAP_DEVICE_CTRL:
	case KVM_CAP_USER_MEMORY:
	case KVM_CAP_SYNC_MMU:
	case KVM_CAP_DESTROY_MEMORY_REGION_WORKS:
	case KVM_CAP_ONE_REG:
	case KVM_CAP_ARM_PSCI:
	case KVM_CAP_ARM_PSCI_0_2:
	case KVM_CAP_READONLY_MEM:
	case KVM_CAP_MP_STATE:
	case KVM_CAP_IMMEDIATE_EXIT:
	case KVM_CAP_VCPU_EVENTS:
	case KVM_CAP_ARM_IRQ_LINE_LAYOUT_2:
	case KVM_CAP_ARM_NISV_TO_USER:
	case KVM_CAP_ARM_INJECT_EXT_DABT:
	case KVM_CAP_SET_GUEST_DEBUG:
	case KVM_CAP_VCPU_ATTRIBUTES:
	case KVM_CAP_PTP_KVM:
		r = 1;
		break;
	case KVM_CAP_SET_GUEST_DEBUG2:
		return KVM_GUESTDBG_VALID_MASK;
	case KVM_CAP_ARM_SET_DEVICE_ADDR:
		r = 1;
		break;
	case KVM_CAP_NR_VCPUS:
		r = num_online_cpus();
		break;
	case KVM_CAP_MAX_VCPUS:
	case KVM_CAP_MAX_VCPU_ID:
		if (kvm)
			r = kvm->arch.max_vcpus;
		else
			r = kvm_arm_default_max_vcpus();
		break;
	case KVM_CAP_MSI_DEVID:
		if (!kvm)
			r = -EINVAL;
		else
			r = kvm->arch.vgic.msis_require_devid;
		break;
	case KVM_CAP_ARM_USER_IRQ:
		/*
		 * 1: EL1_VTIMER, EL1_PTIMER, and PMU.
		 * (bump this number if adding more devices)
		 */
		r = 1;
		break;
	case KVM_CAP_STEAL_TIME:
		r = kvm_arm_pvtime_supported();
		break;
	case KVM_CAP_ARM_EL1_32BIT:
		r = cpus_have_const_cap(ARM64_HAS_32BIT_EL1);
		break;
	case KVM_CAP_GUEST_DEBUG_HW_BPS:
		r = get_num_brps();
		break;
	case KVM_CAP_GUEST_DEBUG_HW_WPS:
		r = get_num_wrps();
		break;
	case KVM_CAP_ARM_PMU_V3:
		r = kvm_arm_support_pmu_v3();
		break;
	case KVM_CAP_ARM_INJECT_SERROR_ESR:
		r = cpus_have_const_cap(ARM64_HAS_RAS_EXTN);
		break;
	case KVM_CAP_ARM_VM_IPA_SIZE:
		r = get_kvm_ipa_limit();
		break;
	case KVM_CAP_ARM_SVE:
		r = system_supports_sve();
		break;
	case KVM_CAP_ARM_PTRAUTH_ADDRESS:
	case KVM_CAP_ARM_PTRAUTH_GENERIC:
		r = system_has_full_ptr_auth();
		break;
	default:
		r = 0;
	}

	return r;
}

long kvm_arch_dev_ioctl(struct file *filp,
			unsigned int ioctl, unsigned long arg)
{
	return -EINVAL;
}

struct kvm *kvm_arch_alloc_vm(void)
{
	if (!has_vhe())
		return kzalloc(sizeof(struct kvm), GFP_KERNEL);

	return vzalloc(sizeof(struct kvm));
}

void kvm_arch_free_vm(struct kvm *kvm)
{
	if (!has_vhe())
		kfree(kvm);
	else
		vfree(kvm);
}

int kvm_arch_vcpu_precreate(struct kvm *kvm, unsigned int id)
{
	if (irqchip_in_kernel(kvm) && vgic_initialized(kvm))
		return -EBUSY;

	if (id >= kvm->arch.max_vcpus)
		return -EINVAL;

	return 0;
}

int kvm_arch_vcpu_create(struct kvm_vcpu *vcpu)
{
	int err;

	/* Force users to call KVM_ARM_VCPU_INIT */
	vcpu->arch.target = -1;
	bitmap_zero(vcpu->arch.features, KVM_VCPU_MAX_FEATURES);

	vcpu->arch.mmu_page_cache.gfp_zero = __GFP_ZERO;

	/* Set up the timer */
	kvm_timer_vcpu_init(vcpu);

	kvm_pmu_vcpu_init(vcpu);

	kvm_arm_reset_debug_ptr(vcpu);

	kvm_arm_pvtime_vcpu_init(&vcpu->arch);

	vcpu->arch.hw_mmu = &vcpu->kvm->arch.mmu;

	err = kvm_vgic_vcpu_init(vcpu);
	if (err)
		return err;

	return create_hyp_mappings(vcpu, vcpu + 1, PAGE_HYP);
}

void kvm_arch_vcpu_postcreate(struct kvm_vcpu *vcpu)
{
}

void kvm_arch_vcpu_destroy(struct kvm_vcpu *vcpu)
{
	if (vcpu->arch.has_run_once && unlikely(!irqchip_in_kernel(vcpu->kvm)))
		static_branch_dec(&userspace_irqchip_in_use);

	kvm_mmu_free_memory_cache(&vcpu->arch.mmu_page_cache);
	kvm_timer_vcpu_terminate(vcpu);
	kvm_pmu_vcpu_destroy(vcpu);

	kvm_arm_vcpu_destroy(vcpu);
}

int kvm_cpu_has_pending_timer(struct kvm_vcpu *vcpu)
{
	return kvm_timer_is_pending(vcpu);
}

void kvm_arch_vcpu_blocking(struct kvm_vcpu *vcpu)
{
	/*
	 * If we're about to block (most likely because we've just hit a
	 * WFI), we need to sync back the state of the GIC CPU interface
	 * so that we have the latest PMR and group enables. This ensures
	 * that kvm_arch_vcpu_runnable has up-to-date data to decide
	 * whether we have pending interrupts.
	 *
	 * For the same reason, we want to tell GICv4 that we need
	 * doorbells to be signalled, should an interrupt become pending.
	 */
	preempt_disable();
	kvm_vgic_vmcr_sync(vcpu);
	vgic_v4_put(vcpu, true);
	preempt_enable();
}

void kvm_arch_vcpu_unblocking(struct kvm_vcpu *vcpu)
{
	preempt_disable();
	vgic_v4_load(vcpu);
	preempt_enable();
}

void kvm_arch_vcpu_load(struct kvm_vcpu *vcpu, int cpu)
{
	struct kvm_s2_mmu *mmu;
	int *last_ran;

	mmu = vcpu->arch.hw_mmu;
	last_ran = this_cpu_ptr(mmu->last_vcpu_ran);

	/*
	 * We guarantee that both TLBs and I-cache are private to each
	 * vcpu. If detecting that a vcpu from the same VM has
	 * previously run on the same physical CPU, call into the
	 * hypervisor code to nuke the relevant contexts.
	 *
	 * We might get preempted before the vCPU actually runs, but
	 * over-invalidation doesn't affect correctness.
	 */
	if (*last_ran != vcpu->vcpu_id) {
		kvm_call_hyp(__kvm_flush_cpu_context, mmu);
		*last_ran = vcpu->vcpu_id;
	}

	vcpu->cpu = cpu;

	kvm_vgic_load(vcpu);
	kvm_timer_vcpu_load(vcpu);
	if (has_vhe())
		kvm_vcpu_load_sysregs_vhe(vcpu);
	kvm_arch_vcpu_load_fp(vcpu);
	kvm_vcpu_pmu_restore_guest(vcpu);
	if (kvm_arm_is_pvtime_enabled(&vcpu->arch))
		kvm_make_request(KVM_REQ_RECORD_STEAL, vcpu);

	if (single_task_running())
		vcpu_clear_wfx_traps(vcpu);
	else
		vcpu_set_wfx_traps(vcpu);

	if (vcpu_has_ptrauth(vcpu))
		vcpu_ptrauth_disable(vcpu);
	kvm_arch_vcpu_load_debug_state_flags(vcpu);
}

void kvm_arch_vcpu_put(struct kvm_vcpu *vcpu)
{
	kvm_arch_vcpu_put_debug_state_flags(vcpu);
	kvm_arch_vcpu_put_fp(vcpu);
	if (has_vhe())
		kvm_vcpu_put_sysregs_vhe(vcpu);
	kvm_timer_vcpu_put(vcpu);
	kvm_vgic_put(vcpu);
	kvm_vcpu_pmu_restore_host(vcpu);

	vcpu->cpu = -1;
}

static void vcpu_power_off(struct kvm_vcpu *vcpu)
{
	vcpu->arch.power_off = true;
	kvm_make_request(KVM_REQ_SLEEP, vcpu);
	kvm_vcpu_kick(vcpu);
}

int kvm_arch_vcpu_ioctl_get_mpstate(struct kvm_vcpu *vcpu,
				    struct kvm_mp_state *mp_state)
{
	if (vcpu->arch.power_off)
		mp_state->mp_state = KVM_MP_STATE_STOPPED;
	else
		mp_state->mp_state = KVM_MP_STATE_RUNNABLE;

	return 0;
}

int kvm_arch_vcpu_ioctl_set_mpstate(struct kvm_vcpu *vcpu,
				    struct kvm_mp_state *mp_state)
{
	int ret = 0;

	switch (mp_state->mp_state) {
	case KVM_MP_STATE_RUNNABLE:
		vcpu->arch.power_off = false;
		break;
	case KVM_MP_STATE_STOPPED:
		vcpu_power_off(vcpu);
		break;
	default:
		ret = -EINVAL;
	}

	return ret;
}

/**
 * kvm_arch_vcpu_runnable - determine if the vcpu can be scheduled
 * @v:		The VCPU pointer
 *
 * If the guest CPU is not waiting for interrupts or an interrupt line is
 * asserted, the CPU is by definition runnable.
 */
int kvm_arch_vcpu_runnable(struct kvm_vcpu *v)
{
	bool irq_lines = *vcpu_hcr(v) & (HCR_VI | HCR_VF);
	return ((irq_lines || kvm_vgic_vcpu_pending_irq(v))
		&& !v->arch.power_off && !v->arch.pause);
}

bool kvm_arch_vcpu_in_kernel(struct kvm_vcpu *vcpu)
{
	return vcpu_mode_priv(vcpu);
}

/* Just ensure a guest exit from a particular CPU */
static void exit_vm_noop(void *info)
{
}

void force_vm_exit(const cpumask_t *mask)
{
	preempt_disable();
	smp_call_function_many(mask, exit_vm_noop, NULL, true);
	preempt_enable();
}

/**
 * need_new_vmid_gen - check that the VMID is still valid
 * @vmid: The VMID to check
 *
 * return true if there is a new generation of VMIDs being used
 *
 * The hardware supports a limited set of values with the value zero reserved
 * for the host, so we check if an assigned value belongs to a previous
 * generation, which requires us to assign a new value. If we're the first to
 * use a VMID for the new generation, we must flush necessary caches and TLBs
 * on all CPUs.
 */
static bool need_new_vmid_gen(struct kvm_vmid *vmid)
{
	u64 current_vmid_gen = atomic64_read(&kvm_vmid_gen);
	smp_rmb(); /* Orders read of kvm_vmid_gen and kvm->arch.vmid */
	return unlikely(READ_ONCE(vmid->vmid_gen) != current_vmid_gen);
}

/**
 * update_vmid - Update the vmid with a valid VMID for the current generation
 * @vmid: The stage-2 VMID information struct
 */
static void update_vmid(struct kvm_vmid *vmid)
{
	if (!need_new_vmid_gen(vmid))
		return;

	spin_lock(&kvm_vmid_lock);

	/*
	 * We need to re-check the vmid_gen here to ensure that if another vcpu
	 * already allocated a valid vmid for this vm, then this vcpu should
	 * use the same vmid.
	 */
	if (!need_new_vmid_gen(vmid)) {
		spin_unlock(&kvm_vmid_lock);
		return;
	}

	/* First user of a new VMID generation? */
	if (unlikely(kvm_next_vmid == 0)) {
		atomic64_inc(&kvm_vmid_gen);
		kvm_next_vmid = 1;

		/*
		 * On SMP we know no other CPUs can use this CPU's or each
		 * other's VMID after force_vm_exit returns since the
		 * kvm_vmid_lock blocks them from reentry to the guest.
		 */
		force_vm_exit(cpu_all_mask);
		/*
		 * Now broadcast TLB + ICACHE invalidation over the inner
		 * shareable domain to make sure all data structures are
		 * clean.
		 */
		kvm_call_hyp(__kvm_flush_vm_context);
	}

	vmid->vmid = kvm_next_vmid;
	kvm_next_vmid++;
	kvm_next_vmid &= (1 << kvm_get_vmid_bits()) - 1;

	smp_wmb();
	WRITE_ONCE(vmid->vmid_gen, atomic64_read(&kvm_vmid_gen));

	spin_unlock(&kvm_vmid_lock);
}

static int kvm_vcpu_first_run_init(struct kvm_vcpu *vcpu)
{
	struct kvm *kvm = vcpu->kvm;
	int ret = 0;

	if (likely(vcpu->arch.has_run_once))
		return 0;

	if (!kvm_arm_vcpu_is_finalized(vcpu))
		return -EPERM;

	vcpu->arch.has_run_once = true;

	kvm_arm_vcpu_init_debug(vcpu);

	if (likely(irqchip_in_kernel(kvm))) {
		/*
		 * Map the VGIC hardware resources before running a vcpu the
		 * first time on this VM.
		 */
		ret = kvm_vgic_map_resources(kvm);
		if (ret)
			return ret;
	} else {
		/*
		 * Tell the rest of the code that there are userspace irqchip
		 * VMs in the wild.
		 */
		static_branch_inc(&userspace_irqchip_in_use);
	}

	ret = kvm_timer_enable(vcpu);
	if (ret)
		return ret;

	ret = kvm_arm_pmu_v3_enable(vcpu);

	return ret;
}

bool kvm_arch_intc_initialized(struct kvm *kvm)
{
	return vgic_initialized(kvm);
}

void kvm_arm_halt_guest(struct kvm *kvm)
{
	int i;
	struct kvm_vcpu *vcpu;

	kvm_for_each_vcpu(i, vcpu, kvm)
		vcpu->arch.pause = true;
	kvm_make_all_cpus_request(kvm, KVM_REQ_SLEEP);
}

void kvm_arm_resume_guest(struct kvm *kvm)
{
	int i;
	struct kvm_vcpu *vcpu;

	kvm_for_each_vcpu(i, vcpu, kvm) {
		vcpu->arch.pause = false;
		rcuwait_wake_up(kvm_arch_vcpu_get_wait(vcpu));
	}
}

static void vcpu_req_sleep(struct kvm_vcpu *vcpu)
{
	struct rcuwait *wait = kvm_arch_vcpu_get_wait(vcpu);

	rcuwait_wait_event(wait,
			   (!vcpu->arch.power_off) &&(!vcpu->arch.pause),
			   TASK_INTERRUPTIBLE);

	if (vcpu->arch.power_off || vcpu->arch.pause) {
		/* Awaken to handle a signal, request we sleep again later. */
		kvm_make_request(KVM_REQ_SLEEP, vcpu);
	}

	/*
	 * Make sure we will observe a potential reset request if we've
	 * observed a change to the power state. Pairs with the smp_wmb() in
	 * kvm_psci_vcpu_on().
	 */
	smp_rmb();
}

static int kvm_vcpu_initialized(struct kvm_vcpu *vcpu)
{
	return vcpu->arch.target >= 0;
}

static void check_vcpu_requests(struct kvm_vcpu *vcpu)
{
	if (kvm_request_pending(vcpu)) {
		if (kvm_check_request(KVM_REQ_SLEEP, vcpu))
			vcpu_req_sleep(vcpu);

		if (kvm_check_request(KVM_REQ_VCPU_RESET, vcpu))
			kvm_reset_vcpu(vcpu);

		/*
		 * Clear IRQ_PENDING requests that were made to guarantee
		 * that a VCPU sees new virtual interrupts.
		 */
		kvm_check_request(KVM_REQ_IRQ_PENDING, vcpu);

		if (kvm_check_request(KVM_REQ_RECORD_STEAL, vcpu))
			kvm_update_stolen_time(vcpu);

		if (kvm_check_request(KVM_REQ_RELOAD_GICv4, vcpu)) {
			/* The distributor enable bits were changed */
			preempt_disable();
			vgic_v4_put(vcpu, false);
			vgic_v4_load(vcpu);
			preempt_enable();
		}
	}
}

/**
 * kvm_arch_vcpu_ioctl_run - the main VCPU run function to execute guest code
 * @vcpu:	The VCPU pointer
 *
 * This function is called through the VCPU_RUN ioctl called from user space. It
 * will execute VM code in a loop until the time slice for the process is used
 * or some emulation is needed from user space in which case the function will
 * return with return value 0 and with the kvm_run structure filled in with the
 * required data for the requested emulation.
 */
int kvm_arch_vcpu_ioctl_run(struct kvm_vcpu *vcpu)
{
	struct kvm_run *run = vcpu->run;
	int ret;

	if (unlikely(!kvm_vcpu_initialized(vcpu)))
		return -ENOEXEC;

	ret = kvm_vcpu_first_run_init(vcpu);
	if (ret)
		return ret;

	if (run->exit_reason == KVM_EXIT_MMIO) {
		ret = kvm_handle_mmio_return(vcpu);
		if (ret)
			return ret;
	}

	vcpu_load(vcpu);

	if (run->immediate_exit) {
		ret = -EINTR;
		goto out;
	}

	kvm_sigset_activate(vcpu);

	ret = 1;
	run->exit_reason = KVM_EXIT_UNKNOWN;
	while (ret > 0) {
		/*
		 * Check conditions before entering the guest
		 */
		cond_resched();

		update_vmid(&vcpu->arch.hw_mmu->vmid);

		check_vcpu_requests(vcpu);

		/*
		 * Preparing the interrupts to be injected also
		 * involves poking the GIC, which must be done in a
		 * non-preemptible context.
		 */
		preempt_disable();

		kvm_pmu_flush_hwstate(vcpu);

		local_irq_disable();

		kvm_vgic_flush_hwstate(vcpu);

		/*
		 * Exit if we have a signal pending so that we can deliver the
		 * signal to user space.
		 */
		if (signal_pending(current)) {
			ret = -EINTR;
			run->exit_reason = KVM_EXIT_INTR;
		}

		/*
		 * If we're using a userspace irqchip, then check if we need
		 * to tell a userspace irqchip about timer or PMU level
		 * changes and if so, exit to userspace (the actual level
		 * state gets updated in kvm_timer_update_run and
		 * kvm_pmu_update_run below).
		 */
		if (static_branch_unlikely(&userspace_irqchip_in_use)) {
			if (kvm_timer_should_notify_user(vcpu) ||
			    kvm_pmu_should_notify_user(vcpu)) {
				ret = -EINTR;
				run->exit_reason = KVM_EXIT_INTR;
			}
		}

		/*
		 * Ensure we set mode to IN_GUEST_MODE after we disable
		 * interrupts and before the final VCPU requests check.
		 * See the comment in kvm_vcpu_exiting_guest_mode() and
		 * Documentation/virt/kvm/vcpu-requests.rst
		 */
		smp_store_mb(vcpu->mode, IN_GUEST_MODE);

		if (ret <= 0 || need_new_vmid_gen(&vcpu->arch.hw_mmu->vmid) ||
		    kvm_request_pending(vcpu)) {
			vcpu->mode = OUTSIDE_GUEST_MODE;
			isb(); /* Ensure work in x_flush_hwstate is committed */
			kvm_pmu_sync_hwstate(vcpu);
			if (static_branch_unlikely(&userspace_irqchip_in_use))
				kvm_timer_sync_user(vcpu);
			kvm_vgic_sync_hwstate(vcpu);
			local_irq_enable();
			preempt_enable();
			continue;
		}

		kvm_arm_setup_debug(vcpu);

		/**************************************************************
		 * Enter the guest
		 */
		trace_kvm_entry(*vcpu_pc(vcpu));
		guest_enter_irqoff();

		ret = kvm_call_hyp_ret(__kvm_vcpu_run, vcpu);

		vcpu->mode = OUTSIDE_GUEST_MODE;
		vcpu->stat.exits++;
		/*
		 * Back from guest
		 *************************************************************/

		kvm_arm_clear_debug(vcpu);

		/*
		 * We must sync the PMU state before the vgic state so
		 * that the vgic can properly sample the updated state of the
		 * interrupt line.
		 */
		kvm_pmu_sync_hwstate(vcpu);

		/*
		 * Sync the vgic state before syncing the timer state because
		 * the timer code needs to know if the virtual timer
		 * interrupts are active.
		 */
		kvm_vgic_sync_hwstate(vcpu);

		/*
		 * Sync the timer hardware state before enabling interrupts as
		 * we don't want vtimer interrupts to race with syncing the
		 * timer virtual interrupt state.
		 */
		if (static_branch_unlikely(&userspace_irqchip_in_use))
			kvm_timer_sync_user(vcpu);

		kvm_arch_vcpu_ctxsync_fp(vcpu);

		/*
		 * We may have taken a host interrupt in HYP mode (ie
		 * while executing the guest). This interrupt is still
		 * pending, as we haven't serviced it yet!
		 *
		 * We're now back in SVC mode, with interrupts
		 * disabled.  Enabling the interrupts now will have
		 * the effect of taking the interrupt again, in SVC
		 * mode this time.
		 */
		local_irq_enable();

		/*
		 * We do local_irq_enable() before calling guest_exit() so
		 * that if a timer interrupt hits while running the guest we
		 * account that tick as being spent in the guest.  We enable
		 * preemption after calling guest_exit() so that if we get
		 * preempted we make sure ticks after that is not counted as
		 * guest time.
		 */
		guest_exit();
		trace_kvm_exit(ret, kvm_vcpu_trap_get_class(vcpu), *vcpu_pc(vcpu));

		/* Exit types that need handling before we can be preempted */
		handle_exit_early(vcpu, ret);

		preempt_enable();

		/*
		 * The ARMv8 architecture doesn't give the hypervisor
		 * a mechanism to prevent a guest from dropping to AArch32 EL0
		 * if implemented by the CPU. If we spot the guest in such
		 * state and that we decided it wasn't supposed to do so (like
		 * with the asymmetric AArch32 case), return to userspace with
		 * a fatal error.
		 */
		if (!system_supports_32bit_el0() && vcpu_mode_is_32bit(vcpu)) {
			/*
			 * As we have caught the guest red-handed, decide that
			 * it isn't fit for purpose anymore by making the vcpu
			 * invalid. The VMM can try and fix it by issuing  a
			 * KVM_ARM_VCPU_INIT if it really wants to.
			 */
			vcpu->arch.target = -1;
			ret = ARM_EXCEPTION_IL;
		}

		ret = handle_exit(vcpu, ret);
	}

	/* Tell userspace about in-kernel device output levels */
	if (unlikely(!irqchip_in_kernel(vcpu->kvm))) {
		kvm_timer_update_run(vcpu);
		kvm_pmu_update_run(vcpu);
	}

	kvm_sigset_deactivate(vcpu);

out:
	/*
	 * In the unlikely event that we are returning to userspace
	 * with pending exceptions or PC adjustment, commit these
	 * adjustments in order to give userspace a consistent view of
	 * the vcpu state. Note that this relies on __kvm_adjust_pc()
	 * being preempt-safe on VHE.
	 */
	if (unlikely(vcpu->arch.flags & (KVM_ARM64_PENDING_EXCEPTION |
					 KVM_ARM64_INCREMENT_PC)))
		kvm_call_hyp(__kvm_adjust_pc, vcpu);

	vcpu_put(vcpu);
	return ret;
}

static int vcpu_interrupt_line(struct kvm_vcpu *vcpu, int number, bool level)
{
	int bit_index;
	bool set;
	unsigned long *hcr;

	if (number == KVM_ARM_IRQ_CPU_IRQ)
		bit_index = __ffs(HCR_VI);
	else /* KVM_ARM_IRQ_CPU_FIQ */
		bit_index = __ffs(HCR_VF);

	hcr = vcpu_hcr(vcpu);
	if (level)
		set = test_and_set_bit(bit_index, hcr);
	else
		set = test_and_clear_bit(bit_index, hcr);

	/*
	 * If we didn't change anything, no need to wake up or kick other CPUs
	 */
	if (set == level)
		return 0;

	/*
	 * The vcpu irq_lines field was updated, wake up sleeping VCPUs and
	 * trigger a world-switch round on the running physical CPU to set the
	 * virtual IRQ/FIQ fields in the HCR appropriately.
	 */
	kvm_make_request(KVM_REQ_IRQ_PENDING, vcpu);
	kvm_vcpu_kick(vcpu);

	return 0;
}

int kvm_vm_ioctl_irq_line(struct kvm *kvm, struct kvm_irq_level *irq_level,
			  bool line_status)
{
	u32 irq = irq_level->irq;
	unsigned int irq_type, vcpu_idx, irq_num;
	int nrcpus = atomic_read(&kvm->online_vcpus);
	struct kvm_vcpu *vcpu = NULL;
	bool level = irq_level->level;

	irq_type = (irq >> KVM_ARM_IRQ_TYPE_SHIFT) & KVM_ARM_IRQ_TYPE_MASK;
	vcpu_idx = (irq >> KVM_ARM_IRQ_VCPU_SHIFT) & KVM_ARM_IRQ_VCPU_MASK;
	vcpu_idx += ((irq >> KVM_ARM_IRQ_VCPU2_SHIFT) & KVM_ARM_IRQ_VCPU2_MASK) * (KVM_ARM_IRQ_VCPU_MASK + 1);
	irq_num = (irq >> KVM_ARM_IRQ_NUM_SHIFT) & KVM_ARM_IRQ_NUM_MASK;

	trace_kvm_irq_line(irq_type, vcpu_idx, irq_num, irq_level->level);

	switch (irq_type) {
	case KVM_ARM_IRQ_TYPE_CPU:
		if (irqchip_in_kernel(kvm))
			return -ENXIO;

		if (vcpu_idx >= nrcpus)
			return -EINVAL;

		vcpu = kvm_get_vcpu(kvm, vcpu_idx);
		if (!vcpu)
			return -EINVAL;

		if (irq_num > KVM_ARM_IRQ_CPU_FIQ)
			return -EINVAL;

		return vcpu_interrupt_line(vcpu, irq_num, level);
	case KVM_ARM_IRQ_TYPE_PPI:
		if (!irqchip_in_kernel(kvm))
			return -ENXIO;

		if (vcpu_idx >= nrcpus)
			return -EINVAL;

		vcpu = kvm_get_vcpu(kvm, vcpu_idx);
		if (!vcpu)
			return -EINVAL;

		if (irq_num < VGIC_NR_SGIS || irq_num >= VGIC_NR_PRIVATE_IRQS)
			return -EINVAL;

		return kvm_vgic_inject_irq(kvm, vcpu->vcpu_id, irq_num, level, NULL);
	case KVM_ARM_IRQ_TYPE_SPI:
		if (!irqchip_in_kernel(kvm))
			return -ENXIO;

		if (irq_num < VGIC_NR_PRIVATE_IRQS)
			return -EINVAL;

		return kvm_vgic_inject_irq(kvm, 0, irq_num, level, NULL);
	}

	return -EINVAL;
}

static int kvm_vcpu_set_target(struct kvm_vcpu *vcpu,
			       const struct kvm_vcpu_init *init)
{
	unsigned int i, ret;
	int phys_target = kvm_target_cpu();

	if (init->target != phys_target)
		return -EINVAL;

	/*
	 * Secondary and subsequent calls to KVM_ARM_VCPU_INIT must
	 * use the same target.
	 */
	if (vcpu->arch.target != -1 && vcpu->arch.target != init->target)
		return -EINVAL;

	/* -ENOENT for unknown features, -EINVAL for invalid combinations. */
	for (i = 0; i < sizeof(init->features) * 8; i++) {
		bool set = (init->features[i / 32] & (1 << (i % 32)));

		if (set && i >= KVM_VCPU_MAX_FEATURES)
			return -ENOENT;

		/*
		 * Secondary and subsequent calls to KVM_ARM_VCPU_INIT must
		 * use the same feature set.
		 */
		if (vcpu->arch.target != -1 && i < KVM_VCPU_MAX_FEATURES &&
		    test_bit(i, vcpu->arch.features) != set)
			return -EINVAL;

		if (set)
			set_bit(i, vcpu->arch.features);
	}

	vcpu->arch.target = phys_target;

	/* Now we know what it is, we can reset it. */
	ret = kvm_reset_vcpu(vcpu);
	if (ret) {
		vcpu->arch.target = -1;
		bitmap_zero(vcpu->arch.features, KVM_VCPU_MAX_FEATURES);
	}

	return ret;
}

static int kvm_arch_vcpu_ioctl_vcpu_init(struct kvm_vcpu *vcpu,
					 struct kvm_vcpu_init *init)
{
	int ret;

	ret = kvm_vcpu_set_target(vcpu, init);
	if (ret)
		return ret;

	/*
	 * Ensure a rebooted VM will fault in RAM pages and detect if the
	 * guest MMU is turned off and flush the caches as needed.
	 *
	 * S2FWB enforces all memory accesses to RAM being cacheable,
	 * ensuring that the data side is always coherent. We still
	 * need to invalidate the I-cache though, as FWB does *not*
	 * imply CTR_EL0.DIC.
	 */
	if (vcpu->arch.has_run_once) {
		if (!cpus_have_final_cap(ARM64_HAS_STAGE2_FWB))
			stage2_unmap_vm(vcpu->kvm);
		else
			__flush_icache_all();
	}

	vcpu_reset_hcr(vcpu);

	/*
	 * Handle the "start in power-off" case.
	 */
	if (test_bit(KVM_ARM_VCPU_POWER_OFF, vcpu->arch.features))
		vcpu_power_off(vcpu);
	else
		vcpu->arch.power_off = false;

	return 0;
}

static int kvm_arm_vcpu_set_attr(struct kvm_vcpu *vcpu,
				 struct kvm_device_attr *attr)
{
	int ret = -ENXIO;

	switch (attr->group) {
	default:
		ret = kvm_arm_vcpu_arch_set_attr(vcpu, attr);
		break;
	}

	return ret;
}

static int kvm_arm_vcpu_get_attr(struct kvm_vcpu *vcpu,
				 struct kvm_device_attr *attr)
{
	int ret = -ENXIO;

	switch (attr->group) {
	default:
		ret = kvm_arm_vcpu_arch_get_attr(vcpu, attr);
		break;
	}

	return ret;
}

static int kvm_arm_vcpu_has_attr(struct kvm_vcpu *vcpu,
				 struct kvm_device_attr *attr)
{
	int ret = -ENXIO;

	switch (attr->group) {
	default:
		ret = kvm_arm_vcpu_arch_has_attr(vcpu, attr);
		break;
	}

	return ret;
}

static int kvm_arm_vcpu_get_events(struct kvm_vcpu *vcpu,
				   struct kvm_vcpu_events *events)
{
	memset(events, 0, sizeof(*events));

	return __kvm_arm_vcpu_get_events(vcpu, events);
}

static int kvm_arm_vcpu_set_events(struct kvm_vcpu *vcpu,
				   struct kvm_vcpu_events *events)
{
	int i;

	/* check whether the reserved field is zero */
	for (i = 0; i < ARRAY_SIZE(events->reserved); i++)
		if (events->reserved[i])
			return -EINVAL;

	/* check whether the pad field is zero */
	for (i = 0; i < ARRAY_SIZE(events->exception.pad); i++)
		if (events->exception.pad[i])
			return -EINVAL;

	return __kvm_arm_vcpu_set_events(vcpu, events);
}

long kvm_arch_vcpu_ioctl(struct file *filp,
			 unsigned int ioctl, unsigned long arg)
{
	struct kvm_vcpu *vcpu = filp->private_data;
	void __user *argp = (void __user *)arg;
	struct kvm_device_attr attr;
	long r;

	switch (ioctl) {
	case KVM_ARM_VCPU_INIT: {
		struct kvm_vcpu_init init;

		r = -EFAULT;
		if (copy_from_user(&init, argp, sizeof(init)))
			break;

		r = kvm_arch_vcpu_ioctl_vcpu_init(vcpu, &init);
		break;
	}
	case KVM_SET_ONE_REG:
	case KVM_GET_ONE_REG: {
		struct kvm_one_reg reg;

		r = -ENOEXEC;
		if (unlikely(!kvm_vcpu_initialized(vcpu)))
			break;

		r = -EFAULT;
		if (copy_from_user(&reg, argp, sizeof(reg)))
			break;

		if (ioctl == KVM_SET_ONE_REG)
			r = kvm_arm_set_reg(vcpu, &reg);
		else
			r = kvm_arm_get_reg(vcpu, &reg);
		break;
	}
	case KVM_GET_REG_LIST: {
		struct kvm_reg_list __user *user_list = argp;
		struct kvm_reg_list reg_list;
		unsigned n;

		r = -ENOEXEC;
		if (unlikely(!kvm_vcpu_initialized(vcpu)))
			break;

		r = -EPERM;
		if (!kvm_arm_vcpu_is_finalized(vcpu))
			break;

		r = -EFAULT;
		if (copy_from_user(&reg_list, user_list, sizeof(reg_list)))
			break;
		n = reg_list.n;
		reg_list.n = kvm_arm_num_regs(vcpu);
		if (copy_to_user(user_list, &reg_list, sizeof(reg_list)))
			break;
		r = -E2BIG;
		if (n < reg_list.n)
			break;
		r = kvm_arm_copy_reg_indices(vcpu, user_list->reg);
		break;
	}
	case KVM_SET_DEVICE_ATTR: {
		r = -EFAULT;
		if (copy_from_user(&attr, argp, sizeof(attr)))
			break;
		r = kvm_arm_vcpu_set_attr(vcpu, &attr);
		break;
	}
	case KVM_GET_DEVICE_ATTR: {
		r = -EFAULT;
		if (copy_from_user(&attr, argp, sizeof(attr)))
			break;
		r = kvm_arm_vcpu_get_attr(vcpu, &attr);
		break;
	}
	case KVM_HAS_DEVICE_ATTR: {
		r = -EFAULT;
		if (copy_from_user(&attr, argp, sizeof(attr)))
			break;
		r = kvm_arm_vcpu_has_attr(vcpu, &attr);
		break;
	}
	case KVM_GET_VCPU_EVENTS: {
		struct kvm_vcpu_events events;

		if (kvm_arm_vcpu_get_events(vcpu, &events))
			return -EINVAL;

		if (copy_to_user(argp, &events, sizeof(events)))
			return -EFAULT;

		return 0;
	}
	case KVM_SET_VCPU_EVENTS: {
		struct kvm_vcpu_events events;

		if (copy_from_user(&events, argp, sizeof(events)))
			return -EFAULT;

		return kvm_arm_vcpu_set_events(vcpu, &events);
	}
	case KVM_ARM_VCPU_FINALIZE: {
		int what;

		if (!kvm_vcpu_initialized(vcpu))
			return -ENOEXEC;

		if (get_user(what, (const int __user *)argp))
			return -EFAULT;

		return kvm_arm_vcpu_finalize(vcpu, what);
	}
	default:
		r = -EINVAL;
	}

	return r;
}

void kvm_arch_sync_dirty_log(struct kvm *kvm, struct kvm_memory_slot *memslot)
{

}

void kvm_arch_flush_remote_tlbs_memslot(struct kvm *kvm,
					const struct kvm_memory_slot *memslot)
{
	kvm_flush_remote_tlbs(kvm);
}

static int kvm_vm_ioctl_set_device_addr(struct kvm *kvm,
					struct kvm_arm_device_addr *dev_addr)
{
	unsigned long dev_id, type;

	dev_id = (dev_addr->id & KVM_ARM_DEVICE_ID_MASK) >>
		KVM_ARM_DEVICE_ID_SHIFT;
	type = (dev_addr->id & KVM_ARM_DEVICE_TYPE_MASK) >>
		KVM_ARM_DEVICE_TYPE_SHIFT;

	switch (dev_id) {
	case KVM_ARM_DEVICE_VGIC_V2:
		if (!vgic_present)
			return -ENXIO;
		return kvm_vgic_addr(kvm, type, &dev_addr->addr, true);
	default:
		return -ENODEV;
	}
}

long kvm_arch_vm_ioctl(struct file *filp,
		       unsigned int ioctl, unsigned long arg)
{
	struct kvm *kvm = filp->private_data;
	void __user *argp = (void __user *)arg;

	switch (ioctl) {
	case KVM_CREATE_IRQCHIP: {
		int ret;
		if (!vgic_present)
			return -ENXIO;
		mutex_lock(&kvm->lock);
		ret = kvm_vgic_create(kvm, KVM_DEV_TYPE_ARM_VGIC_V2);
		mutex_unlock(&kvm->lock);
		return ret;
	}
	case KVM_ARM_SET_DEVICE_ADDR: {
		struct kvm_arm_device_addr dev_addr;

		if (copy_from_user(&dev_addr, argp, sizeof(dev_addr)))
			return -EFAULT;
		return kvm_vm_ioctl_set_device_addr(kvm, &dev_addr);
	}
	case KVM_ARM_PREFERRED_TARGET: {
		int err;
		struct kvm_vcpu_init init;

		err = kvm_vcpu_preferred_target(&init);
		if (err)
			return err;

		if (copy_to_user(argp, &init, sizeof(init)))
			return -EFAULT;

		return 0;
	}
	default:
		return -EINVAL;
	}
}

static unsigned long nvhe_percpu_size(void)
{
	return (unsigned long)CHOOSE_NVHE_SYM(__per_cpu_end) -
		(unsigned long)CHOOSE_NVHE_SYM(__per_cpu_start);
}

static unsigned long nvhe_percpu_order(void)
{
	unsigned long size = nvhe_percpu_size();

	return size ? get_order(size) : 0;
}

/* A lookup table holding the hypervisor VA for each vector slot */
static void *hyp_spectre_vector_selector[BP_HARDEN_EL2_SLOTS];

static void kvm_init_vector_slot(void *base, enum arm64_hyp_spectre_vector slot)
{
	hyp_spectre_vector_selector[slot] = __kvm_vector_slot2addr(base, slot);
}

static int kvm_init_vector_slots(void)
{
	int err;
	void *base;

	base = kern_hyp_va(kvm_ksym_ref(__kvm_hyp_vector));
	kvm_init_vector_slot(base, HYP_VECTOR_DIRECT);

	base = kern_hyp_va(kvm_ksym_ref(__bp_harden_hyp_vecs));
	kvm_init_vector_slot(base, HYP_VECTOR_SPECTRE_DIRECT);

	if (!cpus_have_const_cap(ARM64_SPECTRE_V3A))
		return 0;

	if (!has_vhe()) {
		err = create_hyp_exec_mappings(__pa_symbol(__bp_harden_hyp_vecs),
					       __BP_HARDEN_HYP_VECS_SZ, &base);
		if (err)
			return err;
	}

	kvm_init_vector_slot(base, HYP_VECTOR_INDIRECT);
	kvm_init_vector_slot(base, HYP_VECTOR_SPECTRE_INDIRECT);
	return 0;
}

static void cpu_prepare_hyp_mode(int cpu)
{
	struct kvm_nvhe_init_params *params = per_cpu_ptr_nvhe_sym(kvm_init_params, cpu);
	unsigned long tcr;

	/*
	 * Calculate the raw per-cpu offset without a translation from the
	 * kernel's mapping to the linear mapping, and store it in tpidr_el2
	 * so that we can use adr_l to access per-cpu variables in EL2.
	 * Also drop the KASAN tag which gets in the way...
	 */
	params->tpidr_el2 = (unsigned long)kasan_reset_tag(per_cpu_ptr_nvhe_sym(__per_cpu_start, cpu)) -
			    (unsigned long)kvm_ksym_ref(CHOOSE_NVHE_SYM(__per_cpu_start));

	params->mair_el2 = read_sysreg(mair_el1);

	/*
	 * The ID map may be configured to use an extended virtual address
	 * range. This is only the case if system RAM is out of range for the
	 * currently configured page size and VA_BITS, in which case we will
	 * also need the extended virtual range for the HYP ID map, or we won't
	 * be able to enable the EL2 MMU.
	 *
	 * However, at EL2, there is only one TTBR register, and we can't switch
	 * between translation tables *and* update TCR_EL2.T0SZ at the same
	 * time. Bottom line: we need to use the extended range with *both* our
	 * translation tables.
	 *
	 * So use the same T0SZ value we use for the ID map.
	 */
	tcr = (read_sysreg(tcr_el1) & TCR_EL2_MASK) | TCR_EL2_RES1;
	tcr &= ~TCR_T0SZ_MASK;
	tcr |= (idmap_t0sz & GENMASK(TCR_TxSZ_WIDTH - 1, 0)) << TCR_T0SZ_OFFSET;
	params->tcr_el2 = tcr;

	params->stack_hyp_va = kern_hyp_va(per_cpu(kvm_arm_hyp_stack_page, cpu) + PAGE_SIZE);
	params->pgd_pa = kvm_mmu_get_httbr();
	if (is_protected_kvm_enabled())
		params->hcr_el2 = HCR_HOST_NVHE_PROTECTED_FLAGS;
	else
		params->hcr_el2 = HCR_HOST_NVHE_FLAGS;
	params->vttbr = params->vtcr = 0;

	/*
	 * Flush the init params from the data cache because the struct will
	 * be read while the MMU is off.
	 */
	kvm_flush_dcache_to_poc(params, sizeof(*params));
}

static void hyp_install_host_vector(void)
{
	struct kvm_nvhe_init_params *params;
	struct arm_smccc_res res;

	/* Switch from the HYP stub to our own HYP init vector */
	__hyp_set_vectors(kvm_get_idmap_vector());

	/*
	 * Call initialization code, and switch to the full blown HYP code.
	 * If the cpucaps haven't been finalized yet, something has gone very
	 * wrong, and hyp will crash and burn when it uses any
	 * cpus_have_const_cap() wrapper.
	 */
	BUG_ON(!system_capabilities_finalized());
	params = this_cpu_ptr_nvhe_sym(kvm_init_params);
	arm_smccc_1_1_hvc(KVM_HOST_SMCCC_FUNC(__kvm_hyp_init), virt_to_phys(params), &res);
	WARN_ON(res.a0 != SMCCC_RET_SUCCESS);
}

static void cpu_init_hyp_mode(void)
{
	hyp_install_host_vector();

	/*
	 * Disabling SSBD on a non-VHE system requires us to enable SSBS
	 * at EL2.
	 */
	if (this_cpu_has_cap(ARM64_SSBS) &&
	    arm64_get_spectre_v4_state() == SPECTRE_VULNERABLE) {
		kvm_call_hyp_nvhe(__kvm_enable_ssbs);
	}
}

static void cpu_hyp_reset(void)
{
	if (!is_kernel_in_hyp_mode())
		__hyp_reset_vectors();
}

/*
 * EL2 vectors can be mapped and rerouted in a number of ways,
 * depending on the kernel configuration and CPU present:
 *
 * - If the CPU is affected by Spectre-v2, the hardening sequence is
 *   placed in one of the vector slots, which is executed before jumping
 *   to the real vectors.
 *
 * - If the CPU also has the ARM64_SPECTRE_V3A cap, the slot
 *   containing the hardening sequence is mapped next to the idmap page,
 *   and executed before jumping to the real vectors.
 *
 * - If the CPU only has the ARM64_SPECTRE_V3A cap, then an
 *   empty slot is selected, mapped next to the idmap page, and
 *   executed before jumping to the real vectors.
 *
 * Note that ARM64_SPECTRE_V3A is somewhat incompatible with
 * VHE, as we don't have hypervisor-specific mappings. If the system
 * is VHE and yet selects this capability, it will be ignored.
 */
static void cpu_set_hyp_vector(void)
{
	struct bp_hardening_data *data = this_cpu_ptr(&bp_hardening_data);
	void *vector = hyp_spectre_vector_selector[data->slot];

	if (!is_protected_kvm_enabled())
		*this_cpu_ptr_hyp_sym(kvm_hyp_vector) = (unsigned long)vector;
	else
		kvm_call_hyp_nvhe(__pkvm_cpu_set_vector, data->slot);
}

static void cpu_hyp_reinit(void)
{
	kvm_init_host_cpu_context(&this_cpu_ptr_hyp_sym(kvm_host_data)->host_ctxt);

	cpu_hyp_reset();

	if (is_kernel_in_hyp_mode())
		kvm_timer_init_vhe();
	else
		cpu_init_hyp_mode();

	cpu_set_hyp_vector();

	kvm_arm_init_debug();

	if (vgic_present)
		kvm_vgic_init_cpu_hardware();
}

static void _kvm_arch_hardware_enable(void *discard)
{
	if (!__this_cpu_read(kvm_arm_hardware_enabled)) {
		cpu_hyp_reinit();
		__this_cpu_write(kvm_arm_hardware_enabled, 1);
	}
}

int kvm_arch_hardware_enable(void)
{
	_kvm_arch_hardware_enable(NULL);
	return 0;
}

static void _kvm_arch_hardware_disable(void *discard)
{
	if (__this_cpu_read(kvm_arm_hardware_enabled)) {
		cpu_hyp_reset();
		__this_cpu_write(kvm_arm_hardware_enabled, 0);
	}
}

void kvm_arch_hardware_disable(void)
{
	if (!is_protected_kvm_enabled())
		_kvm_arch_hardware_disable(NULL);
}

#ifdef CONFIG_CPU_PM
static int hyp_init_cpu_pm_notifier(struct notifier_block *self,
				    unsigned long cmd,
				    void *v)
{
	/*
	 * kvm_arm_hardware_enabled is left with its old value over
	 * PM_ENTER->PM_EXIT. It is used to indicate PM_EXIT should
	 * re-enable hyp.
	 */
	switch (cmd) {
	case CPU_PM_ENTER:
		if (__this_cpu_read(kvm_arm_hardware_enabled))
			/*
			 * don't update kvm_arm_hardware_enabled here
			 * so that the hardware will be re-enabled
			 * when we resume. See below.
			 */
			cpu_hyp_reset();

		return NOTIFY_OK;
	case CPU_PM_ENTER_FAILED:
	case CPU_PM_EXIT:
		if (__this_cpu_read(kvm_arm_hardware_enabled))
			/* The hardware was enabled before suspend. */
			cpu_hyp_reinit();

		return NOTIFY_OK;

	default:
		return NOTIFY_DONE;
	}
}

static struct notifier_block hyp_init_cpu_pm_nb = {
	.notifier_call = hyp_init_cpu_pm_notifier,
};

static void hyp_cpu_pm_init(void)
{
	if (!is_protected_kvm_enabled())
		cpu_pm_register_notifier(&hyp_init_cpu_pm_nb);
}
static void hyp_cpu_pm_exit(void)
{
	if (!is_protected_kvm_enabled())
		cpu_pm_unregister_notifier(&hyp_init_cpu_pm_nb);
}
#else
static inline void hyp_cpu_pm_init(void)
{
}
static inline void hyp_cpu_pm_exit(void)
{
}
#endif

static void init_cpu_logical_map(void)
{
	unsigned int cpu;

	/*
	 * Copy the MPIDR <-> logical CPU ID mapping to hyp.
	 * Only copy the set of online CPUs whose features have been chacked
	 * against the finalized system capabilities. The hypervisor will not
	 * allow any other CPUs from the `possible` set to boot.
	 */
	for_each_online_cpu(cpu)
		hyp_cpu_logical_map[cpu] = cpu_logical_map(cpu);
}

#define init_psci_0_1_impl_state(config, what)	\
	config.psci_0_1_ ## what ## _implemented = psci_ops.what

static bool init_psci_relay(void)
{
	/*
	 * If PSCI has not been initialized, protected KVM cannot install
	 * itself on newly booted CPUs.
	 */
	if (!psci_ops.get_version) {
		kvm_err("Cannot initialize protected mode without PSCI\n");
		return false;
	}

	kvm_host_psci_config.version = psci_ops.get_version();

	if (kvm_host_psci_config.version == PSCI_VERSION(0, 1)) {
		kvm_host_psci_config.function_ids_0_1 = get_psci_0_1_function_ids();
		init_psci_0_1_impl_state(kvm_host_psci_config, cpu_suspend);
		init_psci_0_1_impl_state(kvm_host_psci_config, cpu_on);
		init_psci_0_1_impl_state(kvm_host_psci_config, cpu_off);
		init_psci_0_1_impl_state(kvm_host_psci_config, migrate);
	}
	return true;
}

static int init_common_resources(void)
{
	return kvm_set_ipa_limit();
}

static int init_subsystems(void)
{
	int err = 0;

	/*
	 * Enable hardware so that subsystem initialisation can access EL2.
	 */
	on_each_cpu(_kvm_arch_hardware_enable, NULL, 1);

	/*
	 * Register CPU lower-power notifier
	 */
	hyp_cpu_pm_init();

	/*
	 * Init HYP view of VGIC
	 */
	err = kvm_vgic_hyp_init();
	switch (err) {
	case 0:
		vgic_present = true;
		break;
	case -ENODEV:
	case -ENXIO:
		vgic_present = false;
		err = 0;
		break;
	default:
		goto out;
	}

	/*
	 * Init HYP architected timer support
	 */
	err = kvm_timer_hyp_init(vgic_present);
	if (err)
		goto out;

	kvm_perf_init();
	kvm_sys_reg_table_init();

out:
	if (err || !is_protected_kvm_enabled())
		on_each_cpu(_kvm_arch_hardware_disable, NULL, 1);

	return err;
}

static void teardown_hyp_mode(void)
{
	int cpu;

	free_hyp_pgds();
	for_each_possible_cpu(cpu) {
		free_page(per_cpu(kvm_arm_hyp_stack_page, cpu));
		free_pages(kvm_arm_hyp_percpu_base[cpu], nvhe_percpu_order());
	}
}

static int do_pkvm_init(u32 hyp_va_bits)
{
	void *per_cpu_base = kvm_ksym_ref(kvm_arm_hyp_percpu_base);
	int ret;

	preempt_disable();
	hyp_install_host_vector();
	ret = kvm_call_hyp_nvhe(__pkvm_init, hyp_mem_base, hyp_mem_size,
				num_possible_cpus(), kern_hyp_va(per_cpu_base),
				hyp_va_bits);
	preempt_enable();

	return ret;
}

static int kvm_hyp_init_protection(u32 hyp_va_bits)
{
	void *addr = phys_to_virt(hyp_mem_base);
	int ret;

	kvm_nvhe_sym(id_aa64mmfr0_el1_sys_val) = read_sanitised_ftr_reg(SYS_ID_AA64MMFR0_EL1);
	kvm_nvhe_sym(id_aa64mmfr1_el1_sys_val) = read_sanitised_ftr_reg(SYS_ID_AA64MMFR1_EL1);

	ret = create_hyp_mappings(addr, addr + hyp_mem_size, PAGE_HYP);
	if (ret)
		return ret;

	ret = do_pkvm_init(hyp_va_bits);
	if (ret)
		return ret;

	free_hyp_pgds();

	return 0;
}

/**
 * Inits Hyp-mode on all online CPUs
 */
static int init_hyp_mode(void)
{
	u32 hyp_va_bits;
	int cpu;
	int err = -ENOMEM;

	/*
	 * The protected Hyp-mode cannot be initialized if the memory pool
	 * allocation has failed.
	 */
	if (is_protected_kvm_enabled() && !hyp_mem_base)
		goto out_err;

	/*
	 * Allocate Hyp PGD and setup Hyp identity mapping
	 */
	err = kvm_mmu_init(&hyp_va_bits);
	if (err)
		goto out_err;

	/*
	 * Allocate stack pages for Hypervisor-mode
	 */
	for_each_possible_cpu(cpu) {
		unsigned long stack_page;

		stack_page = __get_free_page(GFP_KERNEL);
		if (!stack_page) {
			err = -ENOMEM;
			goto out_err;
		}

		per_cpu(kvm_arm_hyp_stack_page, cpu) = stack_page;
	}

	/*
	 * Allocate and initialize pages for Hypervisor-mode percpu regions.
	 */
	for_each_possible_cpu(cpu) {
		struct page *page;
		void *page_addr;

		page = alloc_pages(GFP_KERNEL, nvhe_percpu_order());
		if (!page) {
			err = -ENOMEM;
			goto out_err;
		}

		page_addr = page_address(page);
		memcpy(page_addr, CHOOSE_NVHE_SYM(__per_cpu_start), nvhe_percpu_size());
		kvm_arm_hyp_percpu_base[cpu] = (unsigned long)page_addr;
	}

	/*
	 * Map the Hyp-code called directly from the host
	 */
	err = create_hyp_mappings(kvm_ksym_ref(__hyp_text_start),
				  kvm_ksym_ref(__hyp_text_end), PAGE_HYP_EXEC);
	if (err) {
		kvm_err("Cannot map world-switch code\n");
		goto out_err;
	}

	err = create_hyp_mappings(kvm_ksym_ref(__hyp_rodata_start),
				  kvm_ksym_ref(__hyp_rodata_end), PAGE_HYP_RO);
	if (err) {
		kvm_err("Cannot map .hyp.rodata section\n");
		goto out_err;
	}

	err = create_hyp_mappings(kvm_ksym_ref(__start_rodata),
				  kvm_ksym_ref(__end_rodata), PAGE_HYP_RO);
	if (err) {
		kvm_err("Cannot map rodata section\n");
		goto out_err;
	}

	/*
	 * .hyp.bss is guaranteed to be placed at the beginning of the .bss
	 * section thanks to an assertion in the linker script. Map it RW and
	 * the rest of .bss RO.
	 */
	err = create_hyp_mappings(kvm_ksym_ref(__hyp_bss_start),
				  kvm_ksym_ref(__hyp_bss_end), PAGE_HYP);
	if (err) {
		kvm_err("Cannot map hyp bss section: %d\n", err);
		goto out_err;
	}

	err = create_hyp_mappings(kvm_ksym_ref(__hyp_bss_end),
				  kvm_ksym_ref(__bss_stop), PAGE_HYP_RO);
	if (err) {
		kvm_err("Cannot map bss section\n");
		goto out_err;
	}

	/*
	 * Map the Hyp stack pages
	 */
	for_each_possible_cpu(cpu) {
		char *stack_page = (char *)per_cpu(kvm_arm_hyp_stack_page, cpu);
		err = create_hyp_mappings(stack_page, stack_page + PAGE_SIZE,
					  PAGE_HYP);

		if (err) {
			kvm_err("Cannot map hyp stack\n");
			goto out_err;
		}
	}

	for_each_possible_cpu(cpu) {
		char *percpu_begin = (char *)kvm_arm_hyp_percpu_base[cpu];
		char *percpu_end = percpu_begin + nvhe_percpu_size();

		/* Map Hyp percpu pages */
		err = create_hyp_mappings(percpu_begin, percpu_end, PAGE_HYP);
		if (err) {
			kvm_err("Cannot map hyp percpu region\n");
			goto out_err;
		}

		/* Prepare the CPU initialization parameters */
		cpu_prepare_hyp_mode(cpu);
	}

	if (is_protected_kvm_enabled()) {
		init_cpu_logical_map();

		if (!init_psci_relay()) {
			err = -ENODEV;
			goto out_err;
		}
<<<<<<< HEAD
=======
	}

	if (is_protected_kvm_enabled()) {
		err = kvm_hyp_init_protection(hyp_va_bits);
		if (err) {
			kvm_err("Failed to init hyp memory protection\n");
			goto out_err;
		}
>>>>>>> 07fa30c8
	}

	return 0;

out_err:
	teardown_hyp_mode();
	kvm_err("error initializing Hyp mode: %d\n", err);
	return err;
}

static void _kvm_host_prot_finalize(void *discard)
{
	WARN_ON(kvm_call_hyp_nvhe(__pkvm_prot_finalize));
}

static inline int pkvm_mark_hyp(phys_addr_t start, phys_addr_t end)
{
	return kvm_call_hyp_nvhe(__pkvm_mark_hyp, start, end);
}

#define pkvm_mark_hyp_section(__section)		\
	pkvm_mark_hyp(__pa_symbol(__section##_start),	\
			__pa_symbol(__section##_end))

static int finalize_hyp_mode(void)
{
	int cpu, ret;

	if (!is_protected_kvm_enabled())
		return 0;

	ret = pkvm_mark_hyp_section(__hyp_idmap_text);
	if (ret)
		return ret;

	ret = pkvm_mark_hyp_section(__hyp_text);
	if (ret)
		return ret;

	ret = pkvm_mark_hyp_section(__hyp_rodata);
	if (ret)
		return ret;

	ret = pkvm_mark_hyp_section(__hyp_bss);
	if (ret)
		return ret;

	ret = pkvm_mark_hyp(hyp_mem_base, hyp_mem_base + hyp_mem_size);
	if (ret)
		return ret;

	for_each_possible_cpu(cpu) {
		phys_addr_t start = virt_to_phys((void *)kvm_arm_hyp_percpu_base[cpu]);
		phys_addr_t end = start + (PAGE_SIZE << nvhe_percpu_order());

		ret = pkvm_mark_hyp(start, end);
		if (ret)
			return ret;

		start = virt_to_phys((void *)per_cpu(kvm_arm_hyp_stack_page, cpu));
		end = start + PAGE_SIZE;
		ret = pkvm_mark_hyp(start, end);
		if (ret)
			return ret;
	}

	/*
	 * Flip the static key upfront as that may no longer be possible
	 * once the host stage 2 is installed.
	 */
	static_branch_enable(&kvm_protected_mode_initialized);
	on_each_cpu(_kvm_host_prot_finalize, NULL, 1);

	return 0;
}

static void check_kvm_target_cpu(void *ret)
{
	*(int *)ret = kvm_target_cpu();
}

struct kvm_vcpu *kvm_mpidr_to_vcpu(struct kvm *kvm, unsigned long mpidr)
{
	struct kvm_vcpu *vcpu;
	int i;

	mpidr &= MPIDR_HWID_BITMASK;
	kvm_for_each_vcpu(i, vcpu, kvm) {
		if (mpidr == kvm_vcpu_get_mpidr_aff(vcpu))
			return vcpu;
	}
	return NULL;
}

bool kvm_arch_has_irq_bypass(void)
{
	return true;
}

int kvm_arch_irq_bypass_add_producer(struct irq_bypass_consumer *cons,
				      struct irq_bypass_producer *prod)
{
	struct kvm_kernel_irqfd *irqfd =
		container_of(cons, struct kvm_kernel_irqfd, consumer);

	return kvm_vgic_v4_set_forwarding(irqfd->kvm, prod->irq,
					  &irqfd->irq_entry);
}
void kvm_arch_irq_bypass_del_producer(struct irq_bypass_consumer *cons,
				      struct irq_bypass_producer *prod)
{
	struct kvm_kernel_irqfd *irqfd =
		container_of(cons, struct kvm_kernel_irqfd, consumer);

	kvm_vgic_v4_unset_forwarding(irqfd->kvm, prod->irq,
				     &irqfd->irq_entry);
}

void kvm_arch_irq_bypass_stop(struct irq_bypass_consumer *cons)
{
	struct kvm_kernel_irqfd *irqfd =
		container_of(cons, struct kvm_kernel_irqfd, consumer);

	kvm_arm_halt_guest(irqfd->kvm);
}

void kvm_arch_irq_bypass_start(struct irq_bypass_consumer *cons)
{
	struct kvm_kernel_irqfd *irqfd =
		container_of(cons, struct kvm_kernel_irqfd, consumer);

	kvm_arm_resume_guest(irqfd->kvm);
}

/**
 * Initialize Hyp-mode and memory mappings on all CPUs.
 */
int kvm_arch_init(void *opaque)
{
	int err;
	int ret, cpu;
	bool in_hyp_mode;

	if (!is_hyp_mode_available()) {
		kvm_info("HYP mode not available\n");
		return -ENODEV;
	}

	in_hyp_mode = is_kernel_in_hyp_mode();

	if (cpus_have_final_cap(ARM64_WORKAROUND_DEVICE_LOAD_ACQUIRE) ||
	    cpus_have_final_cap(ARM64_WORKAROUND_1508412))
		kvm_info("Guests without required CPU erratum workarounds can deadlock system!\n" \
			 "Only trusted guests should be used on this system.\n");

	for_each_online_cpu(cpu) {
		smp_call_function_single(cpu, check_kvm_target_cpu, &ret, 1);
		if (ret < 0) {
			kvm_err("Error, CPU %d not supported!\n", cpu);
			return -ENODEV;
		}
	}

	err = init_common_resources();
	if (err)
		return err;

	err = kvm_arm_init_sve();
	if (err)
		return err;

	if (!in_hyp_mode) {
		err = init_hyp_mode();
		if (err)
			goto out_err;
	}

	err = kvm_init_vector_slots();
	if (err) {
		kvm_err("Cannot initialise vector slots\n");
		goto out_err;
	}

	err = init_subsystems();
	if (err)
		goto out_hyp;

	if (!in_hyp_mode) {
		err = finalize_hyp_mode();
		if (err) {
			kvm_err("Failed to finalize Hyp protection\n");
			goto out_hyp;
		}
	}

	if (is_protected_kvm_enabled()) {
		kvm_info("Protected nVHE mode initialized successfully\n");
	} else if (in_hyp_mode) {
		kvm_info("VHE mode initialized successfully\n");
	} else {
		kvm_info("Hyp mode initialized successfully\n");
	}

	return 0;

out_hyp:
	hyp_cpu_pm_exit();
	if (!in_hyp_mode)
		teardown_hyp_mode();
out_err:
	return err;
}

/* NOP: Compiling as a module not supported */
void kvm_arch_exit(void)
{
	kvm_perf_teardown();
}

static int __init early_kvm_mode_cfg(char *arg)
{
	if (!arg)
		return -EINVAL;

	if (strcmp(arg, "protected") == 0) {
		kvm_mode = KVM_MODE_PROTECTED;
		return 0;
	}

	if (strcmp(arg, "nvhe") == 0 && !WARN_ON(is_kernel_in_hyp_mode()))
		return 0;

	return -EINVAL;
}
early_param("kvm-arm.mode", early_kvm_mode_cfg);

enum kvm_mode kvm_get_mode(void)
{
	return kvm_mode;
}

static int arm_init(void)
{
	int rc = kvm_init(NULL, sizeof(struct kvm_vcpu), 0, THIS_MODULE);
	return rc;
}

module_init(arm_init);<|MERGE_RESOLUTION|>--- conflicted
+++ resolved
@@ -1902,8 +1902,6 @@
 			err = -ENODEV;
 			goto out_err;
 		}
-<<<<<<< HEAD
-=======
 	}
 
 	if (is_protected_kvm_enabled()) {
@@ -1912,7 +1910,6 @@
 			kvm_err("Failed to init hyp memory protection\n");
 			goto out_err;
 		}
->>>>>>> 07fa30c8
 	}
 
 	return 0;
