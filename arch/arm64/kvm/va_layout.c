--- conflicted
+++ resolved
@@ -110,10 +110,6 @@
 
 	BUG_ON(nr_inst != 5);
 
-<<<<<<< HEAD
-
-=======
->>>>>>> 9e9b68c6
 	for (i = 0; i < nr_inst; i++) {
 		u32 rd, rn, insn, oinsn;
 
