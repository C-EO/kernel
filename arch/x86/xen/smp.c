#include <linux/smp.h>
#include <linux/slab.h>
#include <linux/cpumask.h>
#include <linux/percpu.h>

#include <xen/events.h>

#include <xen/hvc-console.h>
#include "xen-ops.h"
#include "smp.h"

static DEFINE_PER_CPU(struct xen_common_irq, xen_resched_irq) = { .irq = -1 };
static DEFINE_PER_CPU(struct xen_common_irq, xen_callfunc_irq) = { .irq = -1 };
static DEFINE_PER_CPU(struct xen_common_irq, xen_callfuncsingle_irq) = { .irq = -1 };
static DEFINE_PER_CPU(struct xen_common_irq, xen_debug_irq) = { .irq = -1 };

static irqreturn_t xen_call_function_interrupt(int irq, void *dev_id);
static irqreturn_t xen_call_function_single_interrupt(int irq, void *dev_id);

/*
 * Reschedule call back.
 */
static irqreturn_t xen_reschedule_interrupt(int irq, void *dev_id)
{
	inc_irq_stat(irq_resched_count);
	scheduler_ipi();

	return IRQ_HANDLED;
}

void xen_smp_intr_free(unsigned int cpu)
{
	if (per_cpu(xen_resched_irq, cpu).irq >= 0) {
		unbind_from_irqhandler(per_cpu(xen_resched_irq, cpu).irq, NULL);
		per_cpu(xen_resched_irq, cpu).irq = -1;
		kfree(per_cpu(xen_resched_irq, cpu).name);
		per_cpu(xen_resched_irq, cpu).name = NULL;
	}
	if (per_cpu(xen_callfunc_irq, cpu).irq >= 0) {
		unbind_from_irqhandler(per_cpu(xen_callfunc_irq, cpu).irq, NULL);
		per_cpu(xen_callfunc_irq, cpu).irq = -1;
		kfree(per_cpu(xen_callfunc_irq, cpu).name);
		per_cpu(xen_callfunc_irq, cpu).name = NULL;
	}
	if (per_cpu(xen_debug_irq, cpu).irq >= 0) {
		unbind_from_irqhandler(per_cpu(xen_debug_irq, cpu).irq, NULL);
		per_cpu(xen_debug_irq, cpu).irq = -1;
		kfree(per_cpu(xen_debug_irq, cpu).name);
		per_cpu(xen_debug_irq, cpu).name = NULL;
	}
	if (per_cpu(xen_callfuncsingle_irq, cpu).irq >= 0) {
		unbind_from_irqhandler(per_cpu(xen_callfuncsingle_irq, cpu).irq,
				       NULL);
		per_cpu(xen_callfuncsingle_irq, cpu).irq = -1;
		kfree(per_cpu(xen_callfuncsingle_irq, cpu).name);
		per_cpu(xen_callfuncsingle_irq, cpu).name = NULL;
	}
}

int xen_smp_intr_init(unsigned int cpu)
{
	int rc;
	char *resched_name, *callfunc_name, *debug_name;

	resched_name = kasprintf(GFP_KERNEL, "resched%d", cpu);
	rc = bind_ipi_to_irqhandler(XEN_RESCHEDULE_VECTOR,
				    cpu,
				    xen_reschedule_interrupt,
				    IRQF_PERCPU|IRQF_NOBALANCING,
				    resched_name,
				    NULL);
	if (rc < 0)
		goto fail;
	per_cpu(xen_resched_irq, cpu).irq = rc;
	per_cpu(xen_resched_irq, cpu).name = resched_name;

	callfunc_name = kasprintf(GFP_KERNEL, "callfunc%d", cpu);
	rc = bind_ipi_to_irqhandler(XEN_CALL_FUNCTION_VECTOR,
				    cpu,
				    xen_call_function_interrupt,
				    IRQF_PERCPU|IRQF_NOBALANCING,
				    callfunc_name,
				    NULL);
	if (rc < 0)
		goto fail;
	per_cpu(xen_callfunc_irq, cpu).irq = rc;
	per_cpu(xen_callfunc_irq, cpu).name = callfunc_name;

	debug_name = kasprintf(GFP_KERNEL, "debug%d", cpu);
	rc = bind_virq_to_irqhandler(VIRQ_DEBUG, cpu, xen_debug_interrupt,
				     IRQF_PERCPU | IRQF_NOBALANCING,
				     debug_name, NULL);
	if (rc < 0)
		goto fail;
	per_cpu(xen_debug_irq, cpu).irq = rc;
	per_cpu(xen_debug_irq, cpu).name = debug_name;

	callfunc_name = kasprintf(GFP_KERNEL, "callfuncsingle%d", cpu);
	rc = bind_ipi_to_irqhandler(XEN_CALL_FUNCTION_SINGLE_VECTOR,
				    cpu,
				    xen_call_function_single_interrupt,
				    IRQF_PERCPU|IRQF_NOBALANCING,
				    callfunc_name,
				    NULL);
	if (rc < 0)
		goto fail;
	per_cpu(xen_callfuncsingle_irq, cpu).irq = rc;
	per_cpu(xen_callfuncsingle_irq, cpu).name = callfunc_name;

	return 0;

 fail:
	xen_smp_intr_free(cpu);
	return rc;
}

void xen_smp_send_reschedule(int cpu)
{
	xen_send_IPI_one(cpu, XEN_RESCHEDULE_VECTOR);
}

static void __xen_send_IPI_mask(const struct cpumask *mask,
			      int vector)
{
	unsigned cpu;

	for_each_cpu_and(cpu, mask, cpu_online_mask)
		xen_send_IPI_one(cpu, vector);
}

void xen_smp_send_call_function_ipi(const struct cpumask *mask)
{
	int cpu;

	__xen_send_IPI_mask(mask, XEN_CALL_FUNCTION_VECTOR);

	/* Make sure other vcpus get a chance to run if they need to. */
	for_each_cpu(cpu, mask) {
		if (xen_vcpu_stolen(cpu)) {
			HYPERVISOR_sched_op(SCHEDOP_yield, NULL);
			break;
		}
	}
}

void xen_smp_send_call_function_single_ipi(int cpu)
{
	__xen_send_IPI_mask(cpumask_of(cpu),
			  XEN_CALL_FUNCTION_SINGLE_VECTOR);
}

static inline int xen_map_vector(int vector)
{
	int xen_vector;

	switch (vector) {
	case RESCHEDULE_VECTOR:
		xen_vector = XEN_RESCHEDULE_VECTOR;
		break;
	case CALL_FUNCTION_VECTOR:
		xen_vector = XEN_CALL_FUNCTION_VECTOR;
		break;
	case CALL_FUNCTION_SINGLE_VECTOR:
		xen_vector = XEN_CALL_FUNCTION_SINGLE_VECTOR;
		break;
	case IRQ_WORK_VECTOR:
		xen_vector = XEN_IRQ_WORK_VECTOR;
		break;
#ifdef CONFIG_X86_64
	case NMI_VECTOR:
	case APIC_DM_NMI: /* Some use that instead of NMI_VECTOR */
		xen_vector = XEN_NMI_VECTOR;
		break;
#endif
	default:
		xen_vector = -1;
		printk(KERN_ERR "xen: vector 0x%x is not implemented\n",
			vector);
	}

	return xen_vector;
}

void xen_send_IPI_mask(const struct cpumask *mask,
			      int vector)
{
	int xen_vector = xen_map_vector(vector);

	if (xen_vector >= 0)
		__xen_send_IPI_mask(mask, xen_vector);
}

void xen_send_IPI_all(int vector)
{
	int xen_vector = xen_map_vector(vector);

	if (xen_vector >= 0)
		__xen_send_IPI_mask(cpu_online_mask, xen_vector);
}

void xen_send_IPI_self(int vector)
{
	int xen_vector = xen_map_vector(vector);

	if (xen_vector >= 0)
		xen_send_IPI_one(smp_processor_id(), xen_vector);
}

void xen_send_IPI_mask_allbutself(const struct cpumask *mask,
				int vector)
{
	unsigned cpu;
	unsigned int this_cpu = smp_processor_id();
	int xen_vector = xen_map_vector(vector);

	if (!(num_online_cpus() > 1) || (xen_vector < 0))
		return;

	for_each_cpu_and(cpu, mask, cpu_online_mask) {
		if (this_cpu == cpu)
			continue;

		xen_send_IPI_one(cpu, xen_vector);
	}
}

void xen_send_IPI_allbutself(int vector)
{
	xen_send_IPI_mask_allbutself(cpu_online_mask, vector);
}

static irqreturn_t xen_call_function_interrupt(int irq, void *dev_id)
{
	irq_enter();
	generic_smp_call_function_interrupt();
	inc_irq_stat(irq_call_count);
	irq_exit();

	return IRQ_HANDLED;
}

static irqreturn_t xen_call_function_single_interrupt(int irq, void *dev_id)
{
	irq_enter();
	generic_smp_call_function_single_interrupt();
	inc_irq_stat(irq_call_count);
	irq_exit();

	return IRQ_HANDLED;
<<<<<<< HEAD
}

static irqreturn_t xen_irq_work_interrupt(int irq, void *dev_id)
{
	irq_enter();
	irq_work_run();
	inc_irq_stat(apic_irq_work_irqs);
	irq_exit();

	return IRQ_HANDLED;
}

static const struct smp_ops xen_smp_ops __initconst = {
	.smp_prepare_boot_cpu = xen_smp_prepare_boot_cpu,
	.smp_prepare_cpus = xen_smp_prepare_cpus,
	.smp_cpus_done = xen_smp_cpus_done,

	.cpu_up = xen_cpu_up,
	.cpu_die = xen_cpu_die,
	.cpu_disable = xen_cpu_disable,
	.play_dead = xen_play_dead,

	.stop_other_cpus = xen_stop_other_cpus,
	.smp_send_reschedule = xen_smp_send_reschedule,

	.send_call_func_ipi = xen_smp_send_call_function_ipi,
	.send_call_func_single_ipi = xen_smp_send_call_function_single_ipi,
};

void __init xen_smp_init(void)
{
	smp_ops = xen_smp_ops;
	xen_fill_possible_map();
}

static void __init xen_hvm_smp_prepare_cpus(unsigned int max_cpus)
{
	native_smp_prepare_cpus(max_cpus);
	WARN_ON(xen_smp_intr_init(0));

	xen_init_lock_cpu(0);
}

void __init xen_hvm_smp_init(void)
{
	if (!xen_have_vector_callback)
		return;
	smp_ops.smp_prepare_cpus = xen_hvm_smp_prepare_cpus;
	smp_ops.smp_send_reschedule = xen_smp_send_reschedule;
	smp_ops.cpu_die = xen_cpu_die;
	smp_ops.send_call_func_ipi = xen_smp_send_call_function_ipi;
	smp_ops.send_call_func_single_ipi = xen_smp_send_call_function_single_ipi;
	smp_ops.smp_prepare_boot_cpu = xen_smp_prepare_boot_cpu;
=======
>>>>>>> a122c576
}<|MERGE_RESOLUTION|>--- conflicted
+++ resolved
@@ -247,60 +247,4 @@
 	irq_exit();
 
 	return IRQ_HANDLED;
-<<<<<<< HEAD
-}
-
-static irqreturn_t xen_irq_work_interrupt(int irq, void *dev_id)
-{
-	irq_enter();
-	irq_work_run();
-	inc_irq_stat(apic_irq_work_irqs);
-	irq_exit();
-
-	return IRQ_HANDLED;
-}
-
-static const struct smp_ops xen_smp_ops __initconst = {
-	.smp_prepare_boot_cpu = xen_smp_prepare_boot_cpu,
-	.smp_prepare_cpus = xen_smp_prepare_cpus,
-	.smp_cpus_done = xen_smp_cpus_done,
-
-	.cpu_up = xen_cpu_up,
-	.cpu_die = xen_cpu_die,
-	.cpu_disable = xen_cpu_disable,
-	.play_dead = xen_play_dead,
-
-	.stop_other_cpus = xen_stop_other_cpus,
-	.smp_send_reschedule = xen_smp_send_reschedule,
-
-	.send_call_func_ipi = xen_smp_send_call_function_ipi,
-	.send_call_func_single_ipi = xen_smp_send_call_function_single_ipi,
-};
-
-void __init xen_smp_init(void)
-{
-	smp_ops = xen_smp_ops;
-	xen_fill_possible_map();
-}
-
-static void __init xen_hvm_smp_prepare_cpus(unsigned int max_cpus)
-{
-	native_smp_prepare_cpus(max_cpus);
-	WARN_ON(xen_smp_intr_init(0));
-
-	xen_init_lock_cpu(0);
-}
-
-void __init xen_hvm_smp_init(void)
-{
-	if (!xen_have_vector_callback)
-		return;
-	smp_ops.smp_prepare_cpus = xen_hvm_smp_prepare_cpus;
-	smp_ops.smp_send_reschedule = xen_smp_send_reschedule;
-	smp_ops.cpu_die = xen_cpu_die;
-	smp_ops.send_call_func_ipi = xen_smp_send_call_function_ipi;
-	smp_ops.send_call_func_single_ipi = xen_smp_send_call_function_single_ipi;
-	smp_ops.smp_prepare_boot_cpu = xen_smp_prepare_boot_cpu;
-=======
->>>>>>> a122c576
 }