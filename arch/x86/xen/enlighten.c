--- conflicted
+++ resolved
@@ -166,8 +166,8 @@
 static void clamp_max_cpus(void)
 {
 #ifdef CONFIG_SMP
-	if (setup_max_cpus > XEN_LEGACY_MAX_VCPUS)
-		setup_max_cpus = XEN_LEGACY_MAX_VCPUS;
+	if (setup_max_cpus > MAX_VIRT_CPUS)
+		setup_max_cpus = MAX_VIRT_CPUS;
 #endif
 }
 
@@ -194,15 +194,11 @@
 		if (per_cpu(xen_vcpu, cpu) == &per_cpu(xen_vcpu_info, cpu))
 			return;
 	}
-<<<<<<< HEAD
-	if (cpu < XEN_LEGACY_MAX_VCPUS)
-=======
 	if (cpu < MAX_VIRT_CPUS)
->>>>>>> f722406f
 		per_cpu(xen_vcpu,cpu) = &HYPERVISOR_shared_info->vcpu_info[cpu];
 
 	if (!have_vcpu_info_placement) {
-		if (cpu >= XEN_LEGACY_MAX_VCPUS)
+		if (cpu >= MAX_VIRT_CPUS)
 			clamp_max_cpus();
 		return;
 	}
