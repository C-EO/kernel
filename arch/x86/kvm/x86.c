--- conflicted
+++ resolved
@@ -635,21 +635,12 @@
 	if ((!vcpu->time_page))
 		return;
 
-<<<<<<< HEAD
-	preempt_disable();
-	if (unlikely(vcpu->hv_clock_tsc_khz != __get_cpu_var(cpu_tsc_khz))) {
-		kvm_set_time_scale(__get_cpu_var(cpu_tsc_khz), &vcpu->hv_clock);
-		vcpu->hv_clock_tsc_khz = __get_cpu_var(cpu_tsc_khz);
-	}
-	preempt_enable();
-=======
 	this_tsc_khz = get_cpu_var(cpu_tsc_khz);
 	if (unlikely(vcpu->hv_clock_tsc_khz != this_tsc_khz)) {
 		kvm_set_time_scale(this_tsc_khz, &vcpu->hv_clock);
 		vcpu->hv_clock_tsc_khz = this_tsc_khz;
 	}
 	put_cpu_var(cpu_tsc_khz);
->>>>>>> 56d1ed69
 
 	/* Keep irq disabled to prevent changes to the clock */
 	local_irq_save(flags);
