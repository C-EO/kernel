// SPDX-License-Identifier: GPL-2.0-only
/*
 * Kernel-based Virtual Machine driver for Linux
 *
 * derived from drivers/kvm/kvm_main.c
 *
 * Copyright (C) 2006 Qumranet, Inc.
 * Copyright (C) 2008 Qumranet, Inc.
 * Copyright IBM Corporation, 2008
 * Copyright 2010 Red Hat, Inc. and/or its affiliates.
 *
 * Authors:
 *   Avi Kivity   <avi@qumranet.com>
 *   Yaniv Kamay  <yaniv@qumranet.com>
 *   Amit Shah    <amit.shah@qumranet.com>
 *   Ben-Ami Yassour <benami@il.ibm.com>
 */

#include <linux/kvm_host.h>
#include "irq.h"
#include "ioapic.h"
#include "mmu.h"
#include "i8254.h"
#include "tss.h"
#include "kvm_cache_regs.h"
#include "kvm_emulate.h"
#include "x86.h"
#include "cpuid.h"
#include "pmu.h"
#include "hyperv.h"
#include "lapic.h"

#include <linux/clocksource.h>
#include <linux/interrupt.h>
#include <linux/kvm.h>
#include <linux/fs.h>
#include <linux/vmalloc.h>
#include <linux/export.h>
#include <linux/moduleparam.h>
#include <linux/mman.h>
#include <linux/highmem.h>
#include <linux/iommu.h>
#include <linux/intel-iommu.h>
#include <linux/cpufreq.h>
#include <linux/user-return-notifier.h>
#include <linux/srcu.h>
#include <linux/slab.h>
#include <linux/perf_event.h>
#include <linux/uaccess.h>
#include <linux/hash.h>
#include <linux/pci.h>
#include <linux/timekeeper_internal.h>
#include <linux/pvclock_gtod.h>
#include <linux/kvm_irqfd.h>
#include <linux/irqbypass.h>
#include <linux/sched/stat.h>
#include <linux/sched/isolation.h>
#include <linux/mem_encrypt.h>

#include <trace/events/kvm.h>

#include <asm/debugreg.h>
#include <asm/msr.h>
#include <asm/desc.h>
#include <asm/mce.h>
#include <linux/kernel_stat.h>
#include <asm/fpu/internal.h> /* Ugh! */
#include <asm/pvclock.h>
#include <asm/div64.h>
#include <asm/irq_remapping.h>
#include <asm/mshyperv.h>
#include <asm/hypervisor.h>
#include <asm/intel_pt.h>
#include <asm/emulate_prefix.h>
#include <clocksource/hyperv_timer.h>

#define CREATE_TRACE_POINTS
#include "trace.h"

#define MAX_IO_MSRS 256
#define KVM_MAX_MCE_BANKS 32
u64 __read_mostly kvm_mce_cap_supported = MCG_CTL_P | MCG_SER_P;
EXPORT_SYMBOL_GPL(kvm_mce_cap_supported);

#define emul_to_vcpu(ctxt) \
	((struct kvm_vcpu *)(ctxt)->vcpu)

/* EFER defaults:
 * - enable syscall per default because its emulated by KVM
 * - enable LME and LMA per default on 64 bit KVM
 */
#ifdef CONFIG_X86_64
static
u64 __read_mostly efer_reserved_bits = ~((u64)(EFER_SCE | EFER_LME | EFER_LMA));
#else
static u64 __read_mostly efer_reserved_bits = ~((u64)EFER_SCE);
#endif

static u64 __read_mostly cr4_reserved_bits = CR4_RESERVED_BITS;

#define KVM_X2APIC_API_VALID_FLAGS (KVM_X2APIC_API_USE_32BIT_IDS | \
                                    KVM_X2APIC_API_DISABLE_BROADCAST_QUIRK)

static void update_cr8_intercept(struct kvm_vcpu *vcpu);
static void process_nmi(struct kvm_vcpu *vcpu);
static void enter_smm(struct kvm_vcpu *vcpu);
static void __kvm_set_rflags(struct kvm_vcpu *vcpu, unsigned long rflags);
static void store_regs(struct kvm_vcpu *vcpu);
static int sync_regs(struct kvm_vcpu *vcpu);

struct kvm_x86_ops kvm_x86_ops __read_mostly;
EXPORT_SYMBOL_GPL(kvm_x86_ops);

static bool __read_mostly ignore_msrs = 0;
module_param(ignore_msrs, bool, S_IRUGO | S_IWUSR);

static bool __read_mostly report_ignored_msrs = true;
module_param(report_ignored_msrs, bool, S_IRUGO | S_IWUSR);

unsigned int min_timer_period_us = 200;
module_param(min_timer_period_us, uint, S_IRUGO | S_IWUSR);

static bool __read_mostly kvmclock_periodic_sync = true;
module_param(kvmclock_periodic_sync, bool, S_IRUGO);

bool __read_mostly kvm_has_tsc_control;
EXPORT_SYMBOL_GPL(kvm_has_tsc_control);
u32  __read_mostly kvm_max_guest_tsc_khz;
EXPORT_SYMBOL_GPL(kvm_max_guest_tsc_khz);
u8   __read_mostly kvm_tsc_scaling_ratio_frac_bits;
EXPORT_SYMBOL_GPL(kvm_tsc_scaling_ratio_frac_bits);
u64  __read_mostly kvm_max_tsc_scaling_ratio;
EXPORT_SYMBOL_GPL(kvm_max_tsc_scaling_ratio);
u64 __read_mostly kvm_default_tsc_scaling_ratio;
EXPORT_SYMBOL_GPL(kvm_default_tsc_scaling_ratio);

/* tsc tolerance in parts per million - default to 1/2 of the NTP threshold */
static u32 __read_mostly tsc_tolerance_ppm = 250;
module_param(tsc_tolerance_ppm, uint, S_IRUGO | S_IWUSR);

/*
 * lapic timer advance (tscdeadline mode only) in nanoseconds.  '-1' enables
 * adaptive tuning starting from default advancment of 1000ns.  '0' disables
 * advancement entirely.  Any other value is used as-is and disables adaptive
 * tuning, i.e. allows priveleged userspace to set an exact advancement time.
 */
static int __read_mostly lapic_timer_advance_ns = -1;
module_param(lapic_timer_advance_ns, int, S_IRUGO | S_IWUSR);

static bool __read_mostly vector_hashing = true;
module_param(vector_hashing, bool, S_IRUGO);

bool __read_mostly enable_vmware_backdoor = false;
module_param(enable_vmware_backdoor, bool, S_IRUGO);
EXPORT_SYMBOL_GPL(enable_vmware_backdoor);

static bool __read_mostly force_emulation_prefix = false;
module_param(force_emulation_prefix, bool, S_IRUGO);

int __read_mostly pi_inject_timer = -1;
module_param(pi_inject_timer, bint, S_IRUGO | S_IWUSR);

#define KVM_NR_SHARED_MSRS 16

struct kvm_shared_msrs_global {
	int nr;
	u32 msrs[KVM_NR_SHARED_MSRS];
};

struct kvm_shared_msrs {
	struct user_return_notifier urn;
	bool registered;
	struct kvm_shared_msr_values {
		u64 host;
		u64 curr;
	} values[KVM_NR_SHARED_MSRS];
};

static struct kvm_shared_msrs_global __read_mostly shared_msrs_global;
static struct kvm_shared_msrs __percpu *shared_msrs;

#define KVM_SUPPORTED_XCR0     (XFEATURE_MASK_FP | XFEATURE_MASK_SSE \
				| XFEATURE_MASK_YMM | XFEATURE_MASK_BNDREGS \
				| XFEATURE_MASK_BNDCSR | XFEATURE_MASK_AVX512 \
				| XFEATURE_MASK_PKRU)

u64 __read_mostly host_efer;
EXPORT_SYMBOL_GPL(host_efer);

static u64 __read_mostly host_xss;
u64 __read_mostly supported_xss;
EXPORT_SYMBOL_GPL(supported_xss);

struct kvm_stats_debugfs_item debugfs_entries[] = {
	VCPU_STAT("pf_fixed", pf_fixed),
	VCPU_STAT("pf_guest", pf_guest),
	VCPU_STAT("tlb_flush", tlb_flush),
	VCPU_STAT("invlpg", invlpg),
	VCPU_STAT("exits", exits),
	VCPU_STAT("io_exits", io_exits),
	VCPU_STAT("mmio_exits", mmio_exits),
	VCPU_STAT("signal_exits", signal_exits),
	VCPU_STAT("irq_window", irq_window_exits),
	VCPU_STAT("nmi_window", nmi_window_exits),
	VCPU_STAT("halt_exits", halt_exits),
	VCPU_STAT("halt_successful_poll", halt_successful_poll),
	VCPU_STAT("halt_attempted_poll", halt_attempted_poll),
	VCPU_STAT("halt_poll_invalid", halt_poll_invalid),
	VCPU_STAT("halt_wakeup", halt_wakeup),
	VCPU_STAT("hypercalls", hypercalls),
	VCPU_STAT("request_irq", request_irq_exits),
	VCPU_STAT("irq_exits", irq_exits),
	VCPU_STAT("host_state_reload", host_state_reload),
	VCPU_STAT("fpu_reload", fpu_reload),
	VCPU_STAT("insn_emulation", insn_emulation),
	VCPU_STAT("insn_emulation_fail", insn_emulation_fail),
	VCPU_STAT("irq_injections", irq_injections),
	VCPU_STAT("nmi_injections", nmi_injections),
	VCPU_STAT("req_event", req_event),
	VCPU_STAT("l1d_flush", l1d_flush),
	VCPU_STAT("halt_poll_success_ns", halt_poll_success_ns),
	VCPU_STAT("halt_poll_fail_ns", halt_poll_fail_ns),
	VM_STAT("mmu_shadow_zapped", mmu_shadow_zapped),
	VM_STAT("mmu_pte_write", mmu_pte_write),
	VM_STAT("mmu_pte_updated", mmu_pte_updated),
	VM_STAT("mmu_pde_zapped", mmu_pde_zapped),
	VM_STAT("mmu_flooded", mmu_flooded),
	VM_STAT("mmu_recycled", mmu_recycled),
	VM_STAT("mmu_cache_miss", mmu_cache_miss),
	VM_STAT("mmu_unsync", mmu_unsync),
	VM_STAT("remote_tlb_flush", remote_tlb_flush),
	VM_STAT("largepages", lpages, .mode = 0444),
	VM_STAT("nx_largepages_splitted", nx_lpage_splits, .mode = 0444),
	VM_STAT("max_mmu_page_hash_collisions", max_mmu_page_hash_collisions),
	{ NULL }
};

u64 __read_mostly host_xcr0;
u64 __read_mostly supported_xcr0;
EXPORT_SYMBOL_GPL(supported_xcr0);

static struct kmem_cache *x86_fpu_cache;

static struct kmem_cache *x86_emulator_cache;

static struct kmem_cache *kvm_alloc_emulator_cache(void)
{
	unsigned int useroffset = offsetof(struct x86_emulate_ctxt, src);
	unsigned int size = sizeof(struct x86_emulate_ctxt);

	return kmem_cache_create_usercopy("x86_emulator", size,
					  __alignof__(struct x86_emulate_ctxt),
					  SLAB_ACCOUNT, useroffset,
					  size - useroffset, NULL);
}

static int emulator_fix_hypercall(struct x86_emulate_ctxt *ctxt);

static inline void kvm_async_pf_hash_reset(struct kvm_vcpu *vcpu)
{
	int i;
	for (i = 0; i < ASYNC_PF_PER_VCPU; i++)
		vcpu->arch.apf.gfns[i] = ~0;
}

static void kvm_on_user_return(struct user_return_notifier *urn)
{
	unsigned slot;
	struct kvm_shared_msrs *locals
		= container_of(urn, struct kvm_shared_msrs, urn);
	struct kvm_shared_msr_values *values;
	unsigned long flags;

	/*
	 * Disabling irqs at this point since the following code could be
	 * interrupted and executed through kvm_arch_hardware_disable()
	 */
	local_irq_save(flags);
	if (locals->registered) {
		locals->registered = false;
		user_return_notifier_unregister(urn);
	}
	local_irq_restore(flags);
	for (slot = 0; slot < shared_msrs_global.nr; ++slot) {
		values = &locals->values[slot];
		if (values->host != values->curr) {
			wrmsrl(shared_msrs_global.msrs[slot], values->host);
			values->curr = values->host;
		}
	}
}

void kvm_define_shared_msr(unsigned slot, u32 msr)
{
	BUG_ON(slot >= KVM_NR_SHARED_MSRS);
	shared_msrs_global.msrs[slot] = msr;
	if (slot >= shared_msrs_global.nr)
		shared_msrs_global.nr = slot + 1;
}
EXPORT_SYMBOL_GPL(kvm_define_shared_msr);

static void kvm_shared_msr_cpu_online(void)
{
	unsigned int cpu = smp_processor_id();
	struct kvm_shared_msrs *smsr = per_cpu_ptr(shared_msrs, cpu);
	u64 value;
	int i;

	for (i = 0; i < shared_msrs_global.nr; ++i) {
		rdmsrl_safe(shared_msrs_global.msrs[i], &value);
		smsr->values[i].host = value;
		smsr->values[i].curr = value;
	}
}

int kvm_set_shared_msr(unsigned slot, u64 value, u64 mask)
{
	unsigned int cpu = smp_processor_id();
	struct kvm_shared_msrs *smsr = per_cpu_ptr(shared_msrs, cpu);
	int err;

	value = (value & mask) | (smsr->values[slot].host & ~mask);
	if (value == smsr->values[slot].curr)
		return 0;
	err = wrmsrl_safe(shared_msrs_global.msrs[slot], value);
	if (err)
		return 1;

	smsr->values[slot].curr = value;
	if (!smsr->registered) {
		smsr->urn.on_user_return = kvm_on_user_return;
		user_return_notifier_register(&smsr->urn);
		smsr->registered = true;
	}
	return 0;
}
EXPORT_SYMBOL_GPL(kvm_set_shared_msr);

static void drop_user_return_notifiers(void)
{
	unsigned int cpu = smp_processor_id();
	struct kvm_shared_msrs *smsr = per_cpu_ptr(shared_msrs, cpu);

	if (smsr->registered)
		kvm_on_user_return(&smsr->urn);
}

u64 kvm_get_apic_base(struct kvm_vcpu *vcpu)
{
	return vcpu->arch.apic_base;
}
EXPORT_SYMBOL_GPL(kvm_get_apic_base);

enum lapic_mode kvm_get_apic_mode(struct kvm_vcpu *vcpu)
{
	return kvm_apic_mode(kvm_get_apic_base(vcpu));
}
EXPORT_SYMBOL_GPL(kvm_get_apic_mode);

int kvm_set_apic_base(struct kvm_vcpu *vcpu, struct msr_data *msr_info)
{
	enum lapic_mode old_mode = kvm_get_apic_mode(vcpu);
	enum lapic_mode new_mode = kvm_apic_mode(msr_info->data);
	u64 reserved_bits = ((~0ULL) << cpuid_maxphyaddr(vcpu)) | 0x2ff |
		(guest_cpuid_has(vcpu, X86_FEATURE_X2APIC) ? 0 : X2APIC_ENABLE);

	if ((msr_info->data & reserved_bits) != 0 || new_mode == LAPIC_MODE_INVALID)
		return 1;
	if (!msr_info->host_initiated) {
		if (old_mode == LAPIC_MODE_X2APIC && new_mode == LAPIC_MODE_XAPIC)
			return 1;
		if (old_mode == LAPIC_MODE_DISABLED && new_mode == LAPIC_MODE_X2APIC)
			return 1;
	}

	kvm_lapic_set_base(vcpu, msr_info->data);
	kvm_recalculate_apic_map(vcpu->kvm);
	return 0;
}
EXPORT_SYMBOL_GPL(kvm_set_apic_base);

asmlinkage __visible void kvm_spurious_fault(void)
{
	/* Fault while not rebooting.  We want the trace. */
	BUG_ON(!kvm_rebooting);
}
EXPORT_SYMBOL_GPL(kvm_spurious_fault);

#define EXCPT_BENIGN		0
#define EXCPT_CONTRIBUTORY	1
#define EXCPT_PF		2

static int exception_class(int vector)
{
	switch (vector) {
	case PF_VECTOR:
		return EXCPT_PF;
	case DE_VECTOR:
	case TS_VECTOR:
	case NP_VECTOR:
	case SS_VECTOR:
	case GP_VECTOR:
		return EXCPT_CONTRIBUTORY;
	default:
		break;
	}
	return EXCPT_BENIGN;
}

#define EXCPT_FAULT		0
#define EXCPT_TRAP		1
#define EXCPT_ABORT		2
#define EXCPT_INTERRUPT		3

static int exception_type(int vector)
{
	unsigned int mask;

	if (WARN_ON(vector > 31 || vector == NMI_VECTOR))
		return EXCPT_INTERRUPT;

	mask = 1 << vector;

	/* #DB is trap, as instruction watchpoints are handled elsewhere */
	if (mask & ((1 << DB_VECTOR) | (1 << BP_VECTOR) | (1 << OF_VECTOR)))
		return EXCPT_TRAP;

	if (mask & ((1 << DF_VECTOR) | (1 << MC_VECTOR)))
		return EXCPT_ABORT;

	/* Reserved exceptions will result in fault */
	return EXCPT_FAULT;
}

void kvm_deliver_exception_payload(struct kvm_vcpu *vcpu)
{
	unsigned nr = vcpu->arch.exception.nr;
	bool has_payload = vcpu->arch.exception.has_payload;
	unsigned long payload = vcpu->arch.exception.payload;

	if (!has_payload)
		return;

	switch (nr) {
	case DB_VECTOR:
		/*
		 * "Certain debug exceptions may clear bit 0-3.  The
		 * remaining contents of the DR6 register are never
		 * cleared by the processor".
		 */
		vcpu->arch.dr6 &= ~DR_TRAP_BITS;
		/*
		 * DR6.RTM is set by all #DB exceptions that don't clear it.
		 */
		vcpu->arch.dr6 |= DR6_RTM;
		vcpu->arch.dr6 |= payload;
		/*
		 * Bit 16 should be set in the payload whenever the #DB
		 * exception should clear DR6.RTM. This makes the payload
		 * compatible with the pending debug exceptions under VMX.
		 * Though not currently documented in the SDM, this also
		 * makes the payload compatible with the exit qualification
		 * for #DB exceptions under VMX.
		 */
		vcpu->arch.dr6 ^= payload & DR6_RTM;

		/*
		 * The #DB payload is defined as compatible with the 'pending
		 * debug exceptions' field under VMX, not DR6. While bit 12 is
		 * defined in the 'pending debug exceptions' field (enabled
		 * breakpoint), it is reserved and must be zero in DR6.
		 */
		vcpu->arch.dr6 &= ~BIT(12);
		break;
	case PF_VECTOR:
		vcpu->arch.cr2 = payload;
		break;
	}

	vcpu->arch.exception.has_payload = false;
	vcpu->arch.exception.payload = 0;
}
EXPORT_SYMBOL_GPL(kvm_deliver_exception_payload);

static void kvm_multiple_exception(struct kvm_vcpu *vcpu,
		unsigned nr, bool has_error, u32 error_code,
	        bool has_payload, unsigned long payload, bool reinject)
{
	u32 prev_nr;
	int class1, class2;

	kvm_make_request(KVM_REQ_EVENT, vcpu);

	if (!vcpu->arch.exception.pending && !vcpu->arch.exception.injected) {
	queue:
		if (has_error && !is_protmode(vcpu))
			has_error = false;
		if (reinject) {
			/*
			 * On vmentry, vcpu->arch.exception.pending is only
			 * true if an event injection was blocked by
			 * nested_run_pending.  In that case, however,
			 * vcpu_enter_guest requests an immediate exit,
			 * and the guest shouldn't proceed far enough to
			 * need reinjection.
			 */
			WARN_ON_ONCE(vcpu->arch.exception.pending);
			vcpu->arch.exception.injected = true;
			if (WARN_ON_ONCE(has_payload)) {
				/*
				 * A reinjected event has already
				 * delivered its payload.
				 */
				has_payload = false;
				payload = 0;
			}
		} else {
			vcpu->arch.exception.pending = true;
			vcpu->arch.exception.injected = false;
		}
		vcpu->arch.exception.has_error_code = has_error;
		vcpu->arch.exception.nr = nr;
		vcpu->arch.exception.error_code = error_code;
		vcpu->arch.exception.has_payload = has_payload;
		vcpu->arch.exception.payload = payload;
		if (!is_guest_mode(vcpu))
			kvm_deliver_exception_payload(vcpu);
		return;
	}

	/* to check exception */
	prev_nr = vcpu->arch.exception.nr;
	if (prev_nr == DF_VECTOR) {
		/* triple fault -> shutdown */
		kvm_make_request(KVM_REQ_TRIPLE_FAULT, vcpu);
		return;
	}
	class1 = exception_class(prev_nr);
	class2 = exception_class(nr);
	if ((class1 == EXCPT_CONTRIBUTORY && class2 == EXCPT_CONTRIBUTORY)
		|| (class1 == EXCPT_PF && class2 != EXCPT_BENIGN)) {
		/*
		 * Generate double fault per SDM Table 5-5.  Set
		 * exception.pending = true so that the double fault
		 * can trigger a nested vmexit.
		 */
		vcpu->arch.exception.pending = true;
		vcpu->arch.exception.injected = false;
		vcpu->arch.exception.has_error_code = true;
		vcpu->arch.exception.nr = DF_VECTOR;
		vcpu->arch.exception.error_code = 0;
		vcpu->arch.exception.has_payload = false;
		vcpu->arch.exception.payload = 0;
	} else
		/* replace previous exception with a new one in a hope
		   that instruction re-execution will regenerate lost
		   exception */
		goto queue;
}

void kvm_queue_exception(struct kvm_vcpu *vcpu, unsigned nr)
{
	kvm_multiple_exception(vcpu, nr, false, 0, false, 0, false);
}
EXPORT_SYMBOL_GPL(kvm_queue_exception);

void kvm_requeue_exception(struct kvm_vcpu *vcpu, unsigned nr)
{
	kvm_multiple_exception(vcpu, nr, false, 0, false, 0, true);
}
EXPORT_SYMBOL_GPL(kvm_requeue_exception);

void kvm_queue_exception_p(struct kvm_vcpu *vcpu, unsigned nr,
			   unsigned long payload)
{
	kvm_multiple_exception(vcpu, nr, false, 0, true, payload, false);
}
EXPORT_SYMBOL_GPL(kvm_queue_exception_p);

static void kvm_queue_exception_e_p(struct kvm_vcpu *vcpu, unsigned nr,
				    u32 error_code, unsigned long payload)
{
	kvm_multiple_exception(vcpu, nr, true, error_code,
			       true, payload, false);
}

int kvm_complete_insn_gp(struct kvm_vcpu *vcpu, int err)
{
	if (err)
		kvm_inject_gp(vcpu, 0);
	else
		return kvm_skip_emulated_instruction(vcpu);

	return 1;
}
EXPORT_SYMBOL_GPL(kvm_complete_insn_gp);

void kvm_inject_page_fault(struct kvm_vcpu *vcpu, struct x86_exception *fault)
{
	++vcpu->stat.pf_guest;
	vcpu->arch.exception.nested_apf =
		is_guest_mode(vcpu) && fault->async_page_fault;
	if (vcpu->arch.exception.nested_apf) {
		vcpu->arch.apf.nested_apf_token = fault->address;
		kvm_queue_exception_e(vcpu, PF_VECTOR, fault->error_code);
	} else {
		kvm_queue_exception_e_p(vcpu, PF_VECTOR, fault->error_code,
					fault->address);
	}
}
EXPORT_SYMBOL_GPL(kvm_inject_page_fault);

bool kvm_inject_emulated_page_fault(struct kvm_vcpu *vcpu,
				    struct x86_exception *fault)
{
	struct kvm_mmu *fault_mmu;
	WARN_ON_ONCE(fault->vector != PF_VECTOR);

	fault_mmu = fault->nested_page_fault ? vcpu->arch.mmu :
					       vcpu->arch.walk_mmu;

	/*
	 * Invalidate the TLB entry for the faulting address, if it exists,
	 * else the access will fault indefinitely (and to emulate hardware).
	 */
	if ((fault->error_code & PFERR_PRESENT_MASK) &&
	    !(fault->error_code & PFERR_RSVD_MASK))
		kvm_mmu_invalidate_gva(vcpu, fault_mmu, fault->address,
				       fault_mmu->root_hpa);

	fault_mmu->inject_page_fault(vcpu, fault);
	return fault->nested_page_fault;
}
EXPORT_SYMBOL_GPL(kvm_inject_emulated_page_fault);

void kvm_inject_nmi(struct kvm_vcpu *vcpu)
{
	atomic_inc(&vcpu->arch.nmi_queued);
	kvm_make_request(KVM_REQ_NMI, vcpu);
}
EXPORT_SYMBOL_GPL(kvm_inject_nmi);

void kvm_queue_exception_e(struct kvm_vcpu *vcpu, unsigned nr, u32 error_code)
{
	kvm_multiple_exception(vcpu, nr, true, error_code, false, 0, false);
}
EXPORT_SYMBOL_GPL(kvm_queue_exception_e);

void kvm_requeue_exception_e(struct kvm_vcpu *vcpu, unsigned nr, u32 error_code)
{
	kvm_multiple_exception(vcpu, nr, true, error_code, false, 0, true);
}
EXPORT_SYMBOL_GPL(kvm_requeue_exception_e);

/*
 * Checks if cpl <= required_cpl; if true, return true.  Otherwise queue
 * a #GP and return false.
 */
bool kvm_require_cpl(struct kvm_vcpu *vcpu, int required_cpl)
{
	if (kvm_x86_ops.get_cpl(vcpu) <= required_cpl)
		return true;
	kvm_queue_exception_e(vcpu, GP_VECTOR, 0);
	return false;
}
EXPORT_SYMBOL_GPL(kvm_require_cpl);

bool kvm_require_dr(struct kvm_vcpu *vcpu, int dr)
{
	if ((dr != 4 && dr != 5) || !kvm_read_cr4_bits(vcpu, X86_CR4_DE))
		return true;

	kvm_queue_exception(vcpu, UD_VECTOR);
	return false;
}
EXPORT_SYMBOL_GPL(kvm_require_dr);

/*
 * This function will be used to read from the physical memory of the currently
 * running guest. The difference to kvm_vcpu_read_guest_page is that this function
 * can read from guest physical or from the guest's guest physical memory.
 */
int kvm_read_guest_page_mmu(struct kvm_vcpu *vcpu, struct kvm_mmu *mmu,
			    gfn_t ngfn, void *data, int offset, int len,
			    u32 access)
{
	struct x86_exception exception;
	gfn_t real_gfn;
	gpa_t ngpa;

	ngpa     = gfn_to_gpa(ngfn);
	real_gfn = mmu->translate_gpa(vcpu, ngpa, access, &exception);
	if (real_gfn == UNMAPPED_GVA)
		return -EFAULT;

	real_gfn = gpa_to_gfn(real_gfn);

	return kvm_vcpu_read_guest_page(vcpu, real_gfn, data, offset, len);
}
EXPORT_SYMBOL_GPL(kvm_read_guest_page_mmu);

static int kvm_read_nested_guest_page(struct kvm_vcpu *vcpu, gfn_t gfn,
			       void *data, int offset, int len, u32 access)
{
	return kvm_read_guest_page_mmu(vcpu, vcpu->arch.walk_mmu, gfn,
				       data, offset, len, access);
}

static inline u64 pdptr_rsvd_bits(struct kvm_vcpu *vcpu)
{
	return rsvd_bits(cpuid_maxphyaddr(vcpu), 63) | rsvd_bits(5, 8) |
	       rsvd_bits(1, 2);
}

/*
 * Load the pae pdptrs.  Return 1 if they are all valid, 0 otherwise.
 */
int load_pdptrs(struct kvm_vcpu *vcpu, struct kvm_mmu *mmu, unsigned long cr3)
{
	gfn_t pdpt_gfn = cr3 >> PAGE_SHIFT;
	unsigned offset = ((cr3 & (PAGE_SIZE-1)) >> 5) << 2;
	int i;
	int ret;
	u64 pdpte[ARRAY_SIZE(mmu->pdptrs)];

	ret = kvm_read_guest_page_mmu(vcpu, mmu, pdpt_gfn, pdpte,
				      offset * sizeof(u64), sizeof(pdpte),
				      PFERR_USER_MASK|PFERR_WRITE_MASK);
	if (ret < 0) {
		ret = 0;
		goto out;
	}
	for (i = 0; i < ARRAY_SIZE(pdpte); ++i) {
		if ((pdpte[i] & PT_PRESENT_MASK) &&
		    (pdpte[i] & pdptr_rsvd_bits(vcpu))) {
			ret = 0;
			goto out;
		}
	}
	ret = 1;

	memcpy(mmu->pdptrs, pdpte, sizeof(mmu->pdptrs));
	kvm_register_mark_dirty(vcpu, VCPU_EXREG_PDPTR);

out:

	return ret;
}
EXPORT_SYMBOL_GPL(load_pdptrs);

bool pdptrs_changed(struct kvm_vcpu *vcpu)
{
	u64 pdpte[ARRAY_SIZE(vcpu->arch.walk_mmu->pdptrs)];
	int offset;
	gfn_t gfn;
	int r;

	if (!is_pae_paging(vcpu))
		return false;

	if (!kvm_register_is_available(vcpu, VCPU_EXREG_PDPTR))
		return true;

	gfn = (kvm_read_cr3(vcpu) & 0xffffffe0ul) >> PAGE_SHIFT;
	offset = (kvm_read_cr3(vcpu) & 0xffffffe0ul) & (PAGE_SIZE - 1);
	r = kvm_read_nested_guest_page(vcpu, gfn, pdpte, offset, sizeof(pdpte),
				       PFERR_USER_MASK | PFERR_WRITE_MASK);
	if (r < 0)
		return true;

	return memcmp(pdpte, vcpu->arch.walk_mmu->pdptrs, sizeof(pdpte)) != 0;
}
EXPORT_SYMBOL_GPL(pdptrs_changed);

int kvm_set_cr0(struct kvm_vcpu *vcpu, unsigned long cr0)
{
	unsigned long old_cr0 = kvm_read_cr0(vcpu);
	unsigned long update_bits = X86_CR0_PG | X86_CR0_WP;

	cr0 |= X86_CR0_ET;

#ifdef CONFIG_X86_64
	if (cr0 & 0xffffffff00000000UL)
		return 1;
#endif

	cr0 &= ~CR0_RESERVED_BITS;

	if ((cr0 & X86_CR0_NW) && !(cr0 & X86_CR0_CD))
		return 1;

	if ((cr0 & X86_CR0_PG) && !(cr0 & X86_CR0_PE))
		return 1;

	if (!is_paging(vcpu) && (cr0 & X86_CR0_PG)) {
#ifdef CONFIG_X86_64
		if ((vcpu->arch.efer & EFER_LME)) {
			int cs_db, cs_l;

			if (!is_pae(vcpu))
				return 1;
			kvm_x86_ops.get_cs_db_l_bits(vcpu, &cs_db, &cs_l);
			if (cs_l)
				return 1;
		} else
#endif
		if (is_pae(vcpu) && !load_pdptrs(vcpu, vcpu->arch.walk_mmu,
						 kvm_read_cr3(vcpu)))
			return 1;
	}

	if (!(cr0 & X86_CR0_PG) && kvm_read_cr4_bits(vcpu, X86_CR4_PCIDE))
		return 1;

	kvm_x86_ops.set_cr0(vcpu, cr0);

	if ((cr0 ^ old_cr0) & X86_CR0_PG) {
		kvm_clear_async_pf_completion_queue(vcpu);
		kvm_async_pf_hash_reset(vcpu);
	}

	if ((cr0 ^ old_cr0) & update_bits)
		kvm_mmu_reset_context(vcpu);

	if (((cr0 ^ old_cr0) & X86_CR0_CD) &&
	    kvm_arch_has_noncoherent_dma(vcpu->kvm) &&
	    !kvm_check_has_quirk(vcpu->kvm, KVM_X86_QUIRK_CD_NW_CLEARED))
		kvm_zap_gfn_range(vcpu->kvm, 0, ~0ULL);

	return 0;
}
EXPORT_SYMBOL_GPL(kvm_set_cr0);

void kvm_lmsw(struct kvm_vcpu *vcpu, unsigned long msw)
{
	(void)kvm_set_cr0(vcpu, kvm_read_cr0_bits(vcpu, ~0x0eul) | (msw & 0x0f));
}
EXPORT_SYMBOL_GPL(kvm_lmsw);

void kvm_load_guest_xsave_state(struct kvm_vcpu *vcpu)
{
	if (kvm_read_cr4_bits(vcpu, X86_CR4_OSXSAVE)) {

		if (vcpu->arch.xcr0 != host_xcr0)
			xsetbv(XCR_XFEATURE_ENABLED_MASK, vcpu->arch.xcr0);

		if (vcpu->arch.xsaves_enabled &&
		    vcpu->arch.ia32_xss != host_xss)
			wrmsrl(MSR_IA32_XSS, vcpu->arch.ia32_xss);
	}

	if (static_cpu_has(X86_FEATURE_PKU) &&
	    (kvm_read_cr4_bits(vcpu, X86_CR4_PKE) ||
	     (vcpu->arch.xcr0 & XFEATURE_MASK_PKRU)) &&
	    vcpu->arch.pkru != vcpu->arch.host_pkru)
		__write_pkru(vcpu->arch.pkru);
}
EXPORT_SYMBOL_GPL(kvm_load_guest_xsave_state);

void kvm_load_host_xsave_state(struct kvm_vcpu *vcpu)
{
	if (static_cpu_has(X86_FEATURE_PKU) &&
	    (kvm_read_cr4_bits(vcpu, X86_CR4_PKE) ||
	     (vcpu->arch.xcr0 & XFEATURE_MASK_PKRU))) {
		vcpu->arch.pkru = rdpkru();
		if (vcpu->arch.pkru != vcpu->arch.host_pkru)
			__write_pkru(vcpu->arch.host_pkru);
	}

	if (kvm_read_cr4_bits(vcpu, X86_CR4_OSXSAVE)) {

		if (vcpu->arch.xcr0 != host_xcr0)
			xsetbv(XCR_XFEATURE_ENABLED_MASK, host_xcr0);

		if (vcpu->arch.xsaves_enabled &&
		    vcpu->arch.ia32_xss != host_xss)
			wrmsrl(MSR_IA32_XSS, host_xss);
	}

}
EXPORT_SYMBOL_GPL(kvm_load_host_xsave_state);

static int __kvm_set_xcr(struct kvm_vcpu *vcpu, u32 index, u64 xcr)
{
	u64 xcr0 = xcr;
	u64 old_xcr0 = vcpu->arch.xcr0;
	u64 valid_bits;

	/* Only support XCR_XFEATURE_ENABLED_MASK(xcr0) now  */
	if (index != XCR_XFEATURE_ENABLED_MASK)
		return 1;
	if (!(xcr0 & XFEATURE_MASK_FP))
		return 1;
	if ((xcr0 & XFEATURE_MASK_YMM) && !(xcr0 & XFEATURE_MASK_SSE))
		return 1;

	/*
	 * Do not allow the guest to set bits that we do not support
	 * saving.  However, xcr0 bit 0 is always set, even if the
	 * emulated CPU does not support XSAVE (see fx_init).
	 */
	valid_bits = vcpu->arch.guest_supported_xcr0 | XFEATURE_MASK_FP;
	if (xcr0 & ~valid_bits)
		return 1;

	if ((!(xcr0 & XFEATURE_MASK_BNDREGS)) !=
	    (!(xcr0 & XFEATURE_MASK_BNDCSR)))
		return 1;

	if (xcr0 & XFEATURE_MASK_AVX512) {
		if (!(xcr0 & XFEATURE_MASK_YMM))
			return 1;
		if ((xcr0 & XFEATURE_MASK_AVX512) != XFEATURE_MASK_AVX512)
			return 1;
	}
	vcpu->arch.xcr0 = xcr0;

	if ((xcr0 ^ old_xcr0) & XFEATURE_MASK_EXTEND)
		kvm_update_cpuid(vcpu);
	return 0;
}

int kvm_set_xcr(struct kvm_vcpu *vcpu, u32 index, u64 xcr)
{
	if (kvm_x86_ops.get_cpl(vcpu) != 0 ||
	    __kvm_set_xcr(vcpu, index, xcr)) {
		kvm_inject_gp(vcpu, 0);
		return 1;
	}
	return 0;
}
EXPORT_SYMBOL_GPL(kvm_set_xcr);

#define __cr4_reserved_bits(__cpu_has, __c)		\
({							\
	u64 __reserved_bits = CR4_RESERVED_BITS;	\
							\
	if (!__cpu_has(__c, X86_FEATURE_XSAVE))		\
		__reserved_bits |= X86_CR4_OSXSAVE;	\
	if (!__cpu_has(__c, X86_FEATURE_SMEP))		\
		__reserved_bits |= X86_CR4_SMEP;	\
	if (!__cpu_has(__c, X86_FEATURE_SMAP))		\
		__reserved_bits |= X86_CR4_SMAP;	\
	if (!__cpu_has(__c, X86_FEATURE_FSGSBASE))	\
		__reserved_bits |= X86_CR4_FSGSBASE;	\
	if (!__cpu_has(__c, X86_FEATURE_PKU))		\
		__reserved_bits |= X86_CR4_PKE;		\
	if (!__cpu_has(__c, X86_FEATURE_LA57))		\
		__reserved_bits |= X86_CR4_LA57;	\
	if (!__cpu_has(__c, X86_FEATURE_UMIP))		\
		__reserved_bits |= X86_CR4_UMIP;	\
	__reserved_bits;				\
})

static int kvm_valid_cr4(struct kvm_vcpu *vcpu, unsigned long cr4)
{
	if (cr4 & cr4_reserved_bits)
		return -EINVAL;

	if (cr4 & __cr4_reserved_bits(guest_cpuid_has, vcpu))
		return -EINVAL;

	return 0;
}

int kvm_set_cr4(struct kvm_vcpu *vcpu, unsigned long cr4)
{
	unsigned long old_cr4 = kvm_read_cr4(vcpu);
	unsigned long pdptr_bits = X86_CR4_PGE | X86_CR4_PSE | X86_CR4_PAE |
				   X86_CR4_SMEP | X86_CR4_SMAP | X86_CR4_PKE;

	if (kvm_valid_cr4(vcpu, cr4))
		return 1;

	if (is_long_mode(vcpu)) {
		if (!(cr4 & X86_CR4_PAE))
			return 1;
		if ((cr4 ^ old_cr4) & X86_CR4_LA57)
			return 1;
	} else if (is_paging(vcpu) && (cr4 & X86_CR4_PAE)
		   && ((cr4 ^ old_cr4) & pdptr_bits)
		   && !load_pdptrs(vcpu, vcpu->arch.walk_mmu,
				   kvm_read_cr3(vcpu)))
		return 1;

	if ((cr4 & X86_CR4_PCIDE) && !(old_cr4 & X86_CR4_PCIDE)) {
		if (!guest_cpuid_has(vcpu, X86_FEATURE_PCID))
			return 1;

		/* PCID can not be enabled when cr3[11:0]!=000H or EFER.LMA=0 */
		if ((kvm_read_cr3(vcpu) & X86_CR3_PCID_MASK) || !is_long_mode(vcpu))
			return 1;
	}

	if (kvm_x86_ops.set_cr4(vcpu, cr4))
		return 1;

	if (((cr4 ^ old_cr4) & pdptr_bits) ||
	    (!(cr4 & X86_CR4_PCIDE) && (old_cr4 & X86_CR4_PCIDE)))
		kvm_mmu_reset_context(vcpu);

	if ((cr4 ^ old_cr4) & (X86_CR4_OSXSAVE | X86_CR4_PKE))
		kvm_update_cpuid(vcpu);

	return 0;
}
EXPORT_SYMBOL_GPL(kvm_set_cr4);

int kvm_set_cr3(struct kvm_vcpu *vcpu, unsigned long cr3)
{
	bool skip_tlb_flush = false;
#ifdef CONFIG_X86_64
	bool pcid_enabled = kvm_read_cr4_bits(vcpu, X86_CR4_PCIDE);

	if (pcid_enabled) {
		skip_tlb_flush = cr3 & X86_CR3_PCID_NOFLUSH;
		cr3 &= ~X86_CR3_PCID_NOFLUSH;
	}
#endif

	if (cr3 == kvm_read_cr3(vcpu) && !pdptrs_changed(vcpu)) {
		if (!skip_tlb_flush) {
			kvm_mmu_sync_roots(vcpu);
			kvm_make_request(KVM_REQ_TLB_FLUSH_CURRENT, vcpu);
		}
		return 0;
	}

	if (is_long_mode(vcpu) &&
	    (cr3 & rsvd_bits(cpuid_maxphyaddr(vcpu), 63)))
		return 1;
	else if (is_pae_paging(vcpu) &&
		 !load_pdptrs(vcpu, vcpu->arch.walk_mmu, cr3))
		return 1;

	kvm_mmu_new_pgd(vcpu, cr3, skip_tlb_flush, skip_tlb_flush);
	vcpu->arch.cr3 = cr3;
	kvm_register_mark_available(vcpu, VCPU_EXREG_CR3);

	return 0;
}
EXPORT_SYMBOL_GPL(kvm_set_cr3);

int kvm_set_cr8(struct kvm_vcpu *vcpu, unsigned long cr8)
{
	if (cr8 & CR8_RESERVED_BITS)
		return 1;
	if (lapic_in_kernel(vcpu))
		kvm_lapic_set_tpr(vcpu, cr8);
	else
		vcpu->arch.cr8 = cr8;
	return 0;
}
EXPORT_SYMBOL_GPL(kvm_set_cr8);

unsigned long kvm_get_cr8(struct kvm_vcpu *vcpu)
{
	if (lapic_in_kernel(vcpu))
		return kvm_lapic_get_cr8(vcpu);
	else
		return vcpu->arch.cr8;
}
EXPORT_SYMBOL_GPL(kvm_get_cr8);

static void kvm_update_dr0123(struct kvm_vcpu *vcpu)
{
	int i;

	if (!(vcpu->guest_debug & KVM_GUESTDBG_USE_HW_BP)) {
		for (i = 0; i < KVM_NR_DB_REGS; i++)
			vcpu->arch.eff_db[i] = vcpu->arch.db[i];
		vcpu->arch.switch_db_regs |= KVM_DEBUGREG_RELOAD;
	}
}

void kvm_update_dr7(struct kvm_vcpu *vcpu)
{
	unsigned long dr7;

	if (vcpu->guest_debug & KVM_GUESTDBG_USE_HW_BP)
		dr7 = vcpu->arch.guest_debug_dr7;
	else
		dr7 = vcpu->arch.dr7;
	kvm_x86_ops.set_dr7(vcpu, dr7);
	vcpu->arch.switch_db_regs &= ~KVM_DEBUGREG_BP_ENABLED;
	if (dr7 & DR7_BP_EN_MASK)
		vcpu->arch.switch_db_regs |= KVM_DEBUGREG_BP_ENABLED;
}
EXPORT_SYMBOL_GPL(kvm_update_dr7);

static u64 kvm_dr6_fixed(struct kvm_vcpu *vcpu)
{
	u64 fixed = DR6_FIXED_1;

	if (!guest_cpuid_has(vcpu, X86_FEATURE_RTM))
		fixed |= DR6_RTM;
	return fixed;
}

static int __kvm_set_dr(struct kvm_vcpu *vcpu, int dr, unsigned long val)
{
	size_t size = ARRAY_SIZE(vcpu->arch.db);

	switch (dr) {
	case 0 ... 3:
		vcpu->arch.db[array_index_nospec(dr, size)] = val;
		if (!(vcpu->guest_debug & KVM_GUESTDBG_USE_HW_BP))
			vcpu->arch.eff_db[dr] = val;
		break;
	case 4:
		/* fall through */
	case 6:
		if (val & 0xffffffff00000000ULL)
			return -1; /* #GP */
		vcpu->arch.dr6 = (val & DR6_VOLATILE) | kvm_dr6_fixed(vcpu);
		break;
	case 5:
		/* fall through */
	default: /* 7 */
		if (!kvm_dr7_valid(val))
			return -1; /* #GP */
		vcpu->arch.dr7 = (val & DR7_VOLATILE) | DR7_FIXED_1;
		kvm_update_dr7(vcpu);
		break;
	}

	return 0;
}

int kvm_set_dr(struct kvm_vcpu *vcpu, int dr, unsigned long val)
{
	if (__kvm_set_dr(vcpu, dr, val)) {
		kvm_inject_gp(vcpu, 0);
		return 1;
	}
	return 0;
}
EXPORT_SYMBOL_GPL(kvm_set_dr);

int kvm_get_dr(struct kvm_vcpu *vcpu, int dr, unsigned long *val)
{
	size_t size = ARRAY_SIZE(vcpu->arch.db);

	switch (dr) {
	case 0 ... 3:
		*val = vcpu->arch.db[array_index_nospec(dr, size)];
		break;
	case 4:
		/* fall through */
	case 6:
		*val = vcpu->arch.dr6;
		break;
	case 5:
		/* fall through */
	default: /* 7 */
		*val = vcpu->arch.dr7;
		break;
	}
	return 0;
}
EXPORT_SYMBOL_GPL(kvm_get_dr);

bool kvm_rdpmc(struct kvm_vcpu *vcpu)
{
	u32 ecx = kvm_rcx_read(vcpu);
	u64 data;
	int err;

	err = kvm_pmu_rdpmc(vcpu, ecx, &data);
	if (err)
		return err;
	kvm_rax_write(vcpu, (u32)data);
	kvm_rdx_write(vcpu, data >> 32);
	return err;
}
EXPORT_SYMBOL_GPL(kvm_rdpmc);

/*
 * List of msr numbers which we expose to userspace through KVM_GET_MSRS
 * and KVM_SET_MSRS, and KVM_GET_MSR_INDEX_LIST.
 *
 * The three MSR lists(msrs_to_save, emulated_msrs, msr_based_features)
 * extract the supported MSRs from the related const lists.
 * msrs_to_save is selected from the msrs_to_save_all to reflect the
 * capabilities of the host cpu. This capabilities test skips MSRs that are
 * kvm-specific. Those are put in emulated_msrs_all; filtering of emulated_msrs
 * may depend on host virtualization features rather than host cpu features.
 */

static const u32 msrs_to_save_all[] = {
	MSR_IA32_SYSENTER_CS, MSR_IA32_SYSENTER_ESP, MSR_IA32_SYSENTER_EIP,
	MSR_STAR,
#ifdef CONFIG_X86_64
	MSR_CSTAR, MSR_KERNEL_GS_BASE, MSR_SYSCALL_MASK, MSR_LSTAR,
#endif
	MSR_IA32_TSC, MSR_IA32_CR_PAT, MSR_VM_HSAVE_PA,
	MSR_IA32_FEAT_CTL, MSR_IA32_BNDCFGS, MSR_TSC_AUX,
	MSR_IA32_SPEC_CTRL,
	MSR_IA32_RTIT_CTL, MSR_IA32_RTIT_STATUS, MSR_IA32_RTIT_CR3_MATCH,
	MSR_IA32_RTIT_OUTPUT_BASE, MSR_IA32_RTIT_OUTPUT_MASK,
	MSR_IA32_RTIT_ADDR0_A, MSR_IA32_RTIT_ADDR0_B,
	MSR_IA32_RTIT_ADDR1_A, MSR_IA32_RTIT_ADDR1_B,
	MSR_IA32_RTIT_ADDR2_A, MSR_IA32_RTIT_ADDR2_B,
	MSR_IA32_RTIT_ADDR3_A, MSR_IA32_RTIT_ADDR3_B,
	MSR_IA32_UMWAIT_CONTROL,

	MSR_ARCH_PERFMON_FIXED_CTR0, MSR_ARCH_PERFMON_FIXED_CTR1,
	MSR_ARCH_PERFMON_FIXED_CTR0 + 2, MSR_ARCH_PERFMON_FIXED_CTR0 + 3,
	MSR_CORE_PERF_FIXED_CTR_CTRL, MSR_CORE_PERF_GLOBAL_STATUS,
	MSR_CORE_PERF_GLOBAL_CTRL, MSR_CORE_PERF_GLOBAL_OVF_CTRL,
	MSR_ARCH_PERFMON_PERFCTR0, MSR_ARCH_PERFMON_PERFCTR1,
	MSR_ARCH_PERFMON_PERFCTR0 + 2, MSR_ARCH_PERFMON_PERFCTR0 + 3,
	MSR_ARCH_PERFMON_PERFCTR0 + 4, MSR_ARCH_PERFMON_PERFCTR0 + 5,
	MSR_ARCH_PERFMON_PERFCTR0 + 6, MSR_ARCH_PERFMON_PERFCTR0 + 7,
	MSR_ARCH_PERFMON_PERFCTR0 + 8, MSR_ARCH_PERFMON_PERFCTR0 + 9,
	MSR_ARCH_PERFMON_PERFCTR0 + 10, MSR_ARCH_PERFMON_PERFCTR0 + 11,
	MSR_ARCH_PERFMON_PERFCTR0 + 12, MSR_ARCH_PERFMON_PERFCTR0 + 13,
	MSR_ARCH_PERFMON_PERFCTR0 + 14, MSR_ARCH_PERFMON_PERFCTR0 + 15,
	MSR_ARCH_PERFMON_PERFCTR0 + 16, MSR_ARCH_PERFMON_PERFCTR0 + 17,
	MSR_ARCH_PERFMON_EVENTSEL0, MSR_ARCH_PERFMON_EVENTSEL1,
	MSR_ARCH_PERFMON_EVENTSEL0 + 2, MSR_ARCH_PERFMON_EVENTSEL0 + 3,
	MSR_ARCH_PERFMON_EVENTSEL0 + 4, MSR_ARCH_PERFMON_EVENTSEL0 + 5,
	MSR_ARCH_PERFMON_EVENTSEL0 + 6, MSR_ARCH_PERFMON_EVENTSEL0 + 7,
	MSR_ARCH_PERFMON_EVENTSEL0 + 8, MSR_ARCH_PERFMON_EVENTSEL0 + 9,
	MSR_ARCH_PERFMON_EVENTSEL0 + 10, MSR_ARCH_PERFMON_EVENTSEL0 + 11,
	MSR_ARCH_PERFMON_EVENTSEL0 + 12, MSR_ARCH_PERFMON_EVENTSEL0 + 13,
	MSR_ARCH_PERFMON_EVENTSEL0 + 14, MSR_ARCH_PERFMON_EVENTSEL0 + 15,
	MSR_ARCH_PERFMON_EVENTSEL0 + 16, MSR_ARCH_PERFMON_EVENTSEL0 + 17,
};

static u32 msrs_to_save[ARRAY_SIZE(msrs_to_save_all)];
static unsigned num_msrs_to_save;

static const u32 emulated_msrs_all[] = {
	MSR_KVM_SYSTEM_TIME, MSR_KVM_WALL_CLOCK,
	MSR_KVM_SYSTEM_TIME_NEW, MSR_KVM_WALL_CLOCK_NEW,
	HV_X64_MSR_GUEST_OS_ID, HV_X64_MSR_HYPERCALL,
	HV_X64_MSR_TIME_REF_COUNT, HV_X64_MSR_REFERENCE_TSC,
	HV_X64_MSR_TSC_FREQUENCY, HV_X64_MSR_APIC_FREQUENCY,
	HV_X64_MSR_CRASH_P0, HV_X64_MSR_CRASH_P1, HV_X64_MSR_CRASH_P2,
	HV_X64_MSR_CRASH_P3, HV_X64_MSR_CRASH_P4, HV_X64_MSR_CRASH_CTL,
	HV_X64_MSR_RESET,
	HV_X64_MSR_VP_INDEX,
	HV_X64_MSR_VP_RUNTIME,
	HV_X64_MSR_SCONTROL,
	HV_X64_MSR_STIMER0_CONFIG,
	HV_X64_MSR_VP_ASSIST_PAGE,
	HV_X64_MSR_REENLIGHTENMENT_CONTROL, HV_X64_MSR_TSC_EMULATION_CONTROL,
	HV_X64_MSR_TSC_EMULATION_STATUS,
	HV_X64_MSR_SYNDBG_OPTIONS,
	HV_X64_MSR_SYNDBG_CONTROL, HV_X64_MSR_SYNDBG_STATUS,
	HV_X64_MSR_SYNDBG_SEND_BUFFER, HV_X64_MSR_SYNDBG_RECV_BUFFER,
	HV_X64_MSR_SYNDBG_PENDING_BUFFER,

	MSR_KVM_ASYNC_PF_EN, MSR_KVM_STEAL_TIME,
	MSR_KVM_PV_EOI_EN, MSR_KVM_ASYNC_PF_INT, MSR_KVM_ASYNC_PF_ACK,

	MSR_IA32_TSC_ADJUST,
	MSR_IA32_TSCDEADLINE,
	MSR_IA32_ARCH_CAPABILITIES,
	MSR_IA32_PERF_CAPABILITIES,
	MSR_IA32_MISC_ENABLE,
	MSR_IA32_MCG_STATUS,
	MSR_IA32_MCG_CTL,
	MSR_IA32_MCG_EXT_CTL,
	MSR_IA32_SMBASE,
	MSR_SMI_COUNT,
	MSR_PLATFORM_INFO,
	MSR_MISC_FEATURES_ENABLES,
	MSR_AMD64_VIRT_SPEC_CTRL,
	MSR_IA32_POWER_CTL,
	MSR_IA32_UCODE_REV,

	/*
	 * The following list leaves out MSRs whose values are determined
	 * by arch/x86/kvm/vmx/nested.c based on CPUID or other MSRs.
	 * We always support the "true" VMX control MSRs, even if the host
	 * processor does not, so I am putting these registers here rather
	 * than in msrs_to_save_all.
	 */
	MSR_IA32_VMX_BASIC,
	MSR_IA32_VMX_TRUE_PINBASED_CTLS,
	MSR_IA32_VMX_TRUE_PROCBASED_CTLS,
	MSR_IA32_VMX_TRUE_EXIT_CTLS,
	MSR_IA32_VMX_TRUE_ENTRY_CTLS,
	MSR_IA32_VMX_MISC,
	MSR_IA32_VMX_CR0_FIXED0,
	MSR_IA32_VMX_CR4_FIXED0,
	MSR_IA32_VMX_VMCS_ENUM,
	MSR_IA32_VMX_PROCBASED_CTLS2,
	MSR_IA32_VMX_EPT_VPID_CAP,
	MSR_IA32_VMX_VMFUNC,

	MSR_K7_HWCR,
	MSR_KVM_POLL_CONTROL,
};

static u32 emulated_msrs[ARRAY_SIZE(emulated_msrs_all)];
static unsigned num_emulated_msrs;

/*
 * List of msr numbers which are used to expose MSR-based features that
 * can be used by a hypervisor to validate requested CPU features.
 */
static const u32 msr_based_features_all[] = {
	MSR_IA32_VMX_BASIC,
	MSR_IA32_VMX_TRUE_PINBASED_CTLS,
	MSR_IA32_VMX_PINBASED_CTLS,
	MSR_IA32_VMX_TRUE_PROCBASED_CTLS,
	MSR_IA32_VMX_PROCBASED_CTLS,
	MSR_IA32_VMX_TRUE_EXIT_CTLS,
	MSR_IA32_VMX_EXIT_CTLS,
	MSR_IA32_VMX_TRUE_ENTRY_CTLS,
	MSR_IA32_VMX_ENTRY_CTLS,
	MSR_IA32_VMX_MISC,
	MSR_IA32_VMX_CR0_FIXED0,
	MSR_IA32_VMX_CR0_FIXED1,
	MSR_IA32_VMX_CR4_FIXED0,
	MSR_IA32_VMX_CR4_FIXED1,
	MSR_IA32_VMX_VMCS_ENUM,
	MSR_IA32_VMX_PROCBASED_CTLS2,
	MSR_IA32_VMX_EPT_VPID_CAP,
	MSR_IA32_VMX_VMFUNC,

	MSR_F10H_DECFG,
	MSR_IA32_UCODE_REV,
	MSR_IA32_ARCH_CAPABILITIES,
	MSR_IA32_PERF_CAPABILITIES,
};

static u32 msr_based_features[ARRAY_SIZE(msr_based_features_all)];
static unsigned int num_msr_based_features;

static u64 kvm_get_arch_capabilities(void)
{
	u64 data = 0;

	if (boot_cpu_has(X86_FEATURE_ARCH_CAPABILITIES))
		rdmsrl(MSR_IA32_ARCH_CAPABILITIES, data);

	/*
	 * If nx_huge_pages is enabled, KVM's shadow paging will ensure that
	 * the nested hypervisor runs with NX huge pages.  If it is not,
	 * L1 is anyway vulnerable to ITLB_MULTIHIT explots from other
	 * L1 guests, so it need not worry about its own (L2) guests.
	 */
	data |= ARCH_CAP_PSCHANGE_MC_NO;

	/*
	 * If we're doing cache flushes (either "always" or "cond")
	 * we will do one whenever the guest does a vmlaunch/vmresume.
	 * If an outer hypervisor is doing the cache flush for us
	 * (VMENTER_L1D_FLUSH_NESTED_VM), we can safely pass that
	 * capability to the guest too, and if EPT is disabled we're not
	 * vulnerable.  Overall, only VMENTER_L1D_FLUSH_NEVER will
	 * require a nested hypervisor to do a flush of its own.
	 */
	if (l1tf_vmx_mitigation != VMENTER_L1D_FLUSH_NEVER)
		data |= ARCH_CAP_SKIP_VMENTRY_L1DFLUSH;

	if (!boot_cpu_has_bug(X86_BUG_CPU_MELTDOWN))
		data |= ARCH_CAP_RDCL_NO;
	if (!boot_cpu_has_bug(X86_BUG_SPEC_STORE_BYPASS))
		data |= ARCH_CAP_SSB_NO;
	if (!boot_cpu_has_bug(X86_BUG_MDS))
		data |= ARCH_CAP_MDS_NO;

	/*
	 * On TAA affected systems:
	 *      - nothing to do if TSX is disabled on the host.
	 *      - we emulate TSX_CTRL if present on the host.
	 *	  This lets the guest use VERW to clear CPU buffers.
	 */
	if (!boot_cpu_has(X86_FEATURE_RTM))
		data &= ~(ARCH_CAP_TAA_NO | ARCH_CAP_TSX_CTRL_MSR);
	else if (!boot_cpu_has_bug(X86_BUG_TAA))
		data |= ARCH_CAP_TAA_NO;

	return data;
}

static int kvm_get_msr_feature(struct kvm_msr_entry *msr)
{
	switch (msr->index) {
	case MSR_IA32_ARCH_CAPABILITIES:
		msr->data = kvm_get_arch_capabilities();
		break;
	case MSR_IA32_UCODE_REV:
		rdmsrl_safe(msr->index, &msr->data);
		break;
	default:
		if (kvm_x86_ops.get_msr_feature(msr))
			return 1;
	}
	return 0;
}

static int do_get_msr_feature(struct kvm_vcpu *vcpu, unsigned index, u64 *data)
{
	struct kvm_msr_entry msr;
	int r;

	msr.index = index;
	r = kvm_get_msr_feature(&msr);
	if (r)
		return r;

	*data = msr.data;

	return 0;
}

static bool __kvm_valid_efer(struct kvm_vcpu *vcpu, u64 efer)
{
	if (efer & EFER_FFXSR && !guest_cpuid_has(vcpu, X86_FEATURE_FXSR_OPT))
		return false;

	if (efer & EFER_SVME && !guest_cpuid_has(vcpu, X86_FEATURE_SVM))
		return false;

	if (efer & (EFER_LME | EFER_LMA) &&
	    !guest_cpuid_has(vcpu, X86_FEATURE_LM))
		return false;

	if (efer & EFER_NX && !guest_cpuid_has(vcpu, X86_FEATURE_NX))
		return false;

	return true;

}
bool kvm_valid_efer(struct kvm_vcpu *vcpu, u64 efer)
{
	if (efer & efer_reserved_bits)
		return false;

	return __kvm_valid_efer(vcpu, efer);
}
EXPORT_SYMBOL_GPL(kvm_valid_efer);

static int set_efer(struct kvm_vcpu *vcpu, struct msr_data *msr_info)
{
	u64 old_efer = vcpu->arch.efer;
	u64 efer = msr_info->data;

	if (efer & efer_reserved_bits)
		return 1;

	if (!msr_info->host_initiated) {
		if (!__kvm_valid_efer(vcpu, efer))
			return 1;

		if (is_paging(vcpu) &&
		    (vcpu->arch.efer & EFER_LME) != (efer & EFER_LME))
			return 1;
	}

	efer &= ~EFER_LMA;
	efer |= vcpu->arch.efer & EFER_LMA;

	kvm_x86_ops.set_efer(vcpu, efer);

	/* Update reserved bits */
	if ((efer ^ old_efer) & EFER_NX)
		kvm_mmu_reset_context(vcpu);

	return 0;
}

void kvm_enable_efer_bits(u64 mask)
{
       efer_reserved_bits &= ~mask;
}
EXPORT_SYMBOL_GPL(kvm_enable_efer_bits);

/*
 * Write @data into the MSR specified by @index.  Select MSR specific fault
 * checks are bypassed if @host_initiated is %true.
 * Returns 0 on success, non-0 otherwise.
 * Assumes vcpu_load() was already called.
 */
static int __kvm_set_msr(struct kvm_vcpu *vcpu, u32 index, u64 data,
			 bool host_initiated)
{
	struct msr_data msr;

	switch (index) {
	case MSR_FS_BASE:
	case MSR_GS_BASE:
	case MSR_KERNEL_GS_BASE:
	case MSR_CSTAR:
	case MSR_LSTAR:
		if (is_noncanonical_address(data, vcpu))
			return 1;
		break;
	case MSR_IA32_SYSENTER_EIP:
	case MSR_IA32_SYSENTER_ESP:
		/*
		 * IA32_SYSENTER_ESP and IA32_SYSENTER_EIP cause #GP if
		 * non-canonical address is written on Intel but not on
		 * AMD (which ignores the top 32-bits, because it does
		 * not implement 64-bit SYSENTER).
		 *
		 * 64-bit code should hence be able to write a non-canonical
		 * value on AMD.  Making the address canonical ensures that
		 * vmentry does not fail on Intel after writing a non-canonical
		 * value, and that something deterministic happens if the guest
		 * invokes 64-bit SYSENTER.
		 */
		data = get_canonical(data, vcpu_virt_addr_bits(vcpu));
	}

	msr.data = data;
	msr.index = index;
	msr.host_initiated = host_initiated;

	return kvm_x86_ops.set_msr(vcpu, &msr);
}

/*
 * Read the MSR specified by @index into @data.  Select MSR specific fault
 * checks are bypassed if @host_initiated is %true.
 * Returns 0 on success, non-0 otherwise.
 * Assumes vcpu_load() was already called.
 */
int __kvm_get_msr(struct kvm_vcpu *vcpu, u32 index, u64 *data,
		  bool host_initiated)
{
	struct msr_data msr;
	int ret;

	msr.index = index;
	msr.host_initiated = host_initiated;

	ret = kvm_x86_ops.get_msr(vcpu, &msr);
	if (!ret)
		*data = msr.data;
	return ret;
}

int kvm_get_msr(struct kvm_vcpu *vcpu, u32 index, u64 *data)
{
	return __kvm_get_msr(vcpu, index, data, false);
}
EXPORT_SYMBOL_GPL(kvm_get_msr);

int kvm_set_msr(struct kvm_vcpu *vcpu, u32 index, u64 data)
{
	return __kvm_set_msr(vcpu, index, data, false);
}
EXPORT_SYMBOL_GPL(kvm_set_msr);

int kvm_emulate_rdmsr(struct kvm_vcpu *vcpu)
{
	u32 ecx = kvm_rcx_read(vcpu);
	u64 data;

	if (kvm_get_msr(vcpu, ecx, &data)) {
		trace_kvm_msr_read_ex(ecx);
		kvm_inject_gp(vcpu, 0);
		return 1;
	}

	trace_kvm_msr_read(ecx, data);

	kvm_rax_write(vcpu, data & -1u);
	kvm_rdx_write(vcpu, (data >> 32) & -1u);
	return kvm_skip_emulated_instruction(vcpu);
}
EXPORT_SYMBOL_GPL(kvm_emulate_rdmsr);

int kvm_emulate_wrmsr(struct kvm_vcpu *vcpu)
{
	u32 ecx = kvm_rcx_read(vcpu);
	u64 data = kvm_read_edx_eax(vcpu);

	if (kvm_set_msr(vcpu, ecx, data)) {
		trace_kvm_msr_write_ex(ecx, data);
		kvm_inject_gp(vcpu, 0);
		return 1;
	}

	trace_kvm_msr_write(ecx, data);
	return kvm_skip_emulated_instruction(vcpu);
}
EXPORT_SYMBOL_GPL(kvm_emulate_wrmsr);

bool kvm_vcpu_exit_request(struct kvm_vcpu *vcpu)
{
	return vcpu->mode == EXITING_GUEST_MODE || kvm_request_pending(vcpu) ||
		need_resched() || signal_pending(current);
}
EXPORT_SYMBOL_GPL(kvm_vcpu_exit_request);

/*
 * The fast path for frequent and performance sensitive wrmsr emulation,
 * i.e. the sending of IPI, sending IPI early in the VM-Exit flow reduces
 * the latency of virtual IPI by avoiding the expensive bits of transitioning
 * from guest to host, e.g. reacquiring KVM's SRCU lock. In contrast to the
 * other cases which must be called after interrupts are enabled on the host.
 */
static int handle_fastpath_set_x2apic_icr_irqoff(struct kvm_vcpu *vcpu, u64 data)
{
	if (!lapic_in_kernel(vcpu) || !apic_x2apic_mode(vcpu->arch.apic))
		return 1;

	if (((data & APIC_SHORT_MASK) == APIC_DEST_NOSHORT) &&
		((data & APIC_DEST_MASK) == APIC_DEST_PHYSICAL) &&
		((data & APIC_MODE_MASK) == APIC_DM_FIXED) &&
		((u32)(data >> 32) != X2APIC_BROADCAST)) {

		data &= ~(1 << 12);
		kvm_apic_send_ipi(vcpu->arch.apic, (u32)data, (u32)(data >> 32));
		kvm_lapic_set_reg(vcpu->arch.apic, APIC_ICR2, (u32)(data >> 32));
		kvm_lapic_set_reg(vcpu->arch.apic, APIC_ICR, (u32)data);
		trace_kvm_apic_write(APIC_ICR, (u32)data);
		return 0;
	}

	return 1;
}

static int handle_fastpath_set_tscdeadline(struct kvm_vcpu *vcpu, u64 data)
{
	if (!kvm_can_use_hv_timer(vcpu))
		return 1;

	kvm_set_lapic_tscdeadline_msr(vcpu, data);
	return 0;
}

fastpath_t handle_fastpath_set_msr_irqoff(struct kvm_vcpu *vcpu)
{
	u32 msr = kvm_rcx_read(vcpu);
	u64 data;
	fastpath_t ret = EXIT_FASTPATH_NONE;

	switch (msr) {
	case APIC_BASE_MSR + (APIC_ICR >> 4):
		data = kvm_read_edx_eax(vcpu);
		if (!handle_fastpath_set_x2apic_icr_irqoff(vcpu, data)) {
			kvm_skip_emulated_instruction(vcpu);
			ret = EXIT_FASTPATH_EXIT_HANDLED;
		}
		break;
	case MSR_IA32_TSCDEADLINE:
		data = kvm_read_edx_eax(vcpu);
		if (!handle_fastpath_set_tscdeadline(vcpu, data)) {
			kvm_skip_emulated_instruction(vcpu);
			ret = EXIT_FASTPATH_REENTER_GUEST;
		}
		break;
	default:
		break;
	}

	if (ret != EXIT_FASTPATH_NONE)
		trace_kvm_msr_write(msr, data);

	return ret;
}
EXPORT_SYMBOL_GPL(handle_fastpath_set_msr_irqoff);

/*
 * Adapt set_msr() to msr_io()'s calling convention
 */
static int do_get_msr(struct kvm_vcpu *vcpu, unsigned index, u64 *data)
{
	return __kvm_get_msr(vcpu, index, data, true);
}

static int do_set_msr(struct kvm_vcpu *vcpu, unsigned index, u64 *data)
{
	return __kvm_set_msr(vcpu, index, *data, true);
}

#ifdef CONFIG_X86_64
struct pvclock_clock {
	int vclock_mode;
	u64 cycle_last;
	u64 mask;
	u32 mult;
	u32 shift;
	u64 base_cycles;
	u64 offset;
};

struct pvclock_gtod_data {
	seqcount_t	seq;

	struct pvclock_clock clock; /* extract of a clocksource struct */
	struct pvclock_clock raw_clock; /* extract of a clocksource struct */

	ktime_t		offs_boot;
	u64		wall_time_sec;
};

static struct pvclock_gtod_data pvclock_gtod_data;

static void update_pvclock_gtod(struct timekeeper *tk)
{
	struct pvclock_gtod_data *vdata = &pvclock_gtod_data;

	write_seqcount_begin(&vdata->seq);

	/* copy pvclock gtod data */
	vdata->clock.vclock_mode	= tk->tkr_mono.clock->vdso_clock_mode;
	vdata->clock.cycle_last		= tk->tkr_mono.cycle_last;
	vdata->clock.mask		= tk->tkr_mono.mask;
	vdata->clock.mult		= tk->tkr_mono.mult;
	vdata->clock.shift		= tk->tkr_mono.shift;
	vdata->clock.base_cycles	= tk->tkr_mono.xtime_nsec;
	vdata->clock.offset		= tk->tkr_mono.base;

	vdata->raw_clock.vclock_mode	= tk->tkr_raw.clock->vdso_clock_mode;
	vdata->raw_clock.cycle_last	= tk->tkr_raw.cycle_last;
	vdata->raw_clock.mask		= tk->tkr_raw.mask;
	vdata->raw_clock.mult		= tk->tkr_raw.mult;
	vdata->raw_clock.shift		= tk->tkr_raw.shift;
	vdata->raw_clock.base_cycles	= tk->tkr_raw.xtime_nsec;
	vdata->raw_clock.offset		= tk->tkr_raw.base;

	vdata->wall_time_sec            = tk->xtime_sec;

	vdata->offs_boot		= tk->offs_boot;

	write_seqcount_end(&vdata->seq);
}

static s64 get_kvmclock_base_ns(void)
{
	/* Count up from boot time, but with the frequency of the raw clock.  */
	return ktime_to_ns(ktime_add(ktime_get_raw(), pvclock_gtod_data.offs_boot));
}
#else
static s64 get_kvmclock_base_ns(void)
{
	/* Master clock not used, so we can just use CLOCK_BOOTTIME.  */
	return ktime_get_boottime_ns();
}
#endif

void kvm_set_pending_timer(struct kvm_vcpu *vcpu)
{
	kvm_make_request(KVM_REQ_PENDING_TIMER, vcpu);
	kvm_vcpu_kick(vcpu);
}

static void kvm_write_wall_clock(struct kvm *kvm, gpa_t wall_clock)
{
	int version;
	int r;
	struct pvclock_wall_clock wc;
	u64 wall_nsec;

	if (!wall_clock)
		return;

	r = kvm_read_guest(kvm, wall_clock, &version, sizeof(version));
	if (r)
		return;

	if (version & 1)
		++version;  /* first time write, random junk */

	++version;

	if (kvm_write_guest(kvm, wall_clock, &version, sizeof(version)))
		return;

	/*
	 * The guest calculates current wall clock time by adding
	 * system time (updated by kvm_guest_time_update below) to the
	 * wall clock specified here.  We do the reverse here.
	 */
	wall_nsec = ktime_get_real_ns() - get_kvmclock_ns(kvm);

	wc.nsec = do_div(wall_nsec, 1000000000);
	wc.sec = (u32)wall_nsec; /* overflow in 2106 guest time */
	wc.version = version;

	kvm_write_guest(kvm, wall_clock, &wc, sizeof(wc));

	version++;
	kvm_write_guest(kvm, wall_clock, &version, sizeof(version));
}

static uint32_t div_frac(uint32_t dividend, uint32_t divisor)
{
	do_shl32_div32(dividend, divisor);
	return dividend;
}

static void kvm_get_time_scale(uint64_t scaled_hz, uint64_t base_hz,
			       s8 *pshift, u32 *pmultiplier)
{
	uint64_t scaled64;
	int32_t  shift = 0;
	uint64_t tps64;
	uint32_t tps32;

	tps64 = base_hz;
	scaled64 = scaled_hz;
	while (tps64 > scaled64*2 || tps64 & 0xffffffff00000000ULL) {
		tps64 >>= 1;
		shift--;
	}

	tps32 = (uint32_t)tps64;
	while (tps32 <= scaled64 || scaled64 & 0xffffffff00000000ULL) {
		if (scaled64 & 0xffffffff00000000ULL || tps32 & 0x80000000)
			scaled64 >>= 1;
		else
			tps32 <<= 1;
		shift++;
	}

	*pshift = shift;
	*pmultiplier = div_frac(scaled64, tps32);
}

#ifdef CONFIG_X86_64
static atomic_t kvm_guest_has_master_clock = ATOMIC_INIT(0);
#endif

static DEFINE_PER_CPU(unsigned long, cpu_tsc_khz);
static unsigned long max_tsc_khz;

static u32 adjust_tsc_khz(u32 khz, s32 ppm)
{
	u64 v = (u64)khz * (1000000 + ppm);
	do_div(v, 1000000);
	return v;
}

static int set_tsc_khz(struct kvm_vcpu *vcpu, u32 user_tsc_khz, bool scale)
{
	u64 ratio;

	/* Guest TSC same frequency as host TSC? */
	if (!scale) {
		vcpu->arch.tsc_scaling_ratio = kvm_default_tsc_scaling_ratio;
		return 0;
	}

	/* TSC scaling supported? */
	if (!kvm_has_tsc_control) {
		if (user_tsc_khz > tsc_khz) {
			vcpu->arch.tsc_catchup = 1;
			vcpu->arch.tsc_always_catchup = 1;
			return 0;
		} else {
			pr_warn_ratelimited("user requested TSC rate below hardware speed\n");
			return -1;
		}
	}

	/* TSC scaling required  - calculate ratio */
	ratio = mul_u64_u32_div(1ULL << kvm_tsc_scaling_ratio_frac_bits,
				user_tsc_khz, tsc_khz);

	if (ratio == 0 || ratio >= kvm_max_tsc_scaling_ratio) {
		pr_warn_ratelimited("Invalid TSC scaling ratio - virtual-tsc-khz=%u\n",
			            user_tsc_khz);
		return -1;
	}

	vcpu->arch.tsc_scaling_ratio = ratio;
	return 0;
}

static int kvm_set_tsc_khz(struct kvm_vcpu *vcpu, u32 user_tsc_khz)
{
	u32 thresh_lo, thresh_hi;
	int use_scaling = 0;

	/* tsc_khz can be zero if TSC calibration fails */
	if (user_tsc_khz == 0) {
		/* set tsc_scaling_ratio to a safe value */
		vcpu->arch.tsc_scaling_ratio = kvm_default_tsc_scaling_ratio;
		return -1;
	}

	/* Compute a scale to convert nanoseconds in TSC cycles */
	kvm_get_time_scale(user_tsc_khz * 1000LL, NSEC_PER_SEC,
			   &vcpu->arch.virtual_tsc_shift,
			   &vcpu->arch.virtual_tsc_mult);
	vcpu->arch.virtual_tsc_khz = user_tsc_khz;

	/*
	 * Compute the variation in TSC rate which is acceptable
	 * within the range of tolerance and decide if the
	 * rate being applied is within that bounds of the hardware
	 * rate.  If so, no scaling or compensation need be done.
	 */
	thresh_lo = adjust_tsc_khz(tsc_khz, -tsc_tolerance_ppm);
	thresh_hi = adjust_tsc_khz(tsc_khz, tsc_tolerance_ppm);
	if (user_tsc_khz < thresh_lo || user_tsc_khz > thresh_hi) {
		pr_debug("kvm: requested TSC rate %u falls outside tolerance [%u,%u]\n", user_tsc_khz, thresh_lo, thresh_hi);
		use_scaling = 1;
	}
	return set_tsc_khz(vcpu, user_tsc_khz, use_scaling);
}

static u64 compute_guest_tsc(struct kvm_vcpu *vcpu, s64 kernel_ns)
{
	u64 tsc = pvclock_scale_delta(kernel_ns-vcpu->arch.this_tsc_nsec,
				      vcpu->arch.virtual_tsc_mult,
				      vcpu->arch.virtual_tsc_shift);
	tsc += vcpu->arch.this_tsc_write;
	return tsc;
}

static inline int gtod_is_based_on_tsc(int mode)
{
	return mode == VDSO_CLOCKMODE_TSC || mode == VDSO_CLOCKMODE_HVCLOCK;
}

static void kvm_track_tsc_matching(struct kvm_vcpu *vcpu)
{
#ifdef CONFIG_X86_64
	bool vcpus_matched;
	struct kvm_arch *ka = &vcpu->kvm->arch;
	struct pvclock_gtod_data *gtod = &pvclock_gtod_data;

	vcpus_matched = (ka->nr_vcpus_matched_tsc + 1 ==
			 atomic_read(&vcpu->kvm->online_vcpus));

	/*
	 * Once the masterclock is enabled, always perform request in
	 * order to update it.
	 *
	 * In order to enable masterclock, the host clocksource must be TSC
	 * and the vcpus need to have matched TSCs.  When that happens,
	 * perform request to enable masterclock.
	 */
	if (ka->use_master_clock ||
	    (gtod_is_based_on_tsc(gtod->clock.vclock_mode) && vcpus_matched))
		kvm_make_request(KVM_REQ_MASTERCLOCK_UPDATE, vcpu);

	trace_kvm_track_tsc(vcpu->vcpu_id, ka->nr_vcpus_matched_tsc,
			    atomic_read(&vcpu->kvm->online_vcpus),
		            ka->use_master_clock, gtod->clock.vclock_mode);
#endif
}

static void update_ia32_tsc_adjust_msr(struct kvm_vcpu *vcpu, s64 offset)
{
	u64 curr_offset = vcpu->arch.l1_tsc_offset;
	vcpu->arch.ia32_tsc_adjust_msr += offset - curr_offset;
}

/*
 * Multiply tsc by a fixed point number represented by ratio.
 *
 * The most significant 64-N bits (mult) of ratio represent the
 * integral part of the fixed point number; the remaining N bits
 * (frac) represent the fractional part, ie. ratio represents a fixed
 * point number (mult + frac * 2^(-N)).
 *
 * N equals to kvm_tsc_scaling_ratio_frac_bits.
 */
static inline u64 __scale_tsc(u64 ratio, u64 tsc)
{
	return mul_u64_u64_shr(tsc, ratio, kvm_tsc_scaling_ratio_frac_bits);
}

u64 kvm_scale_tsc(struct kvm_vcpu *vcpu, u64 tsc)
{
	u64 _tsc = tsc;
	u64 ratio = vcpu->arch.tsc_scaling_ratio;

	if (ratio != kvm_default_tsc_scaling_ratio)
		_tsc = __scale_tsc(ratio, tsc);

	return _tsc;
}
EXPORT_SYMBOL_GPL(kvm_scale_tsc);

static u64 kvm_compute_tsc_offset(struct kvm_vcpu *vcpu, u64 target_tsc)
{
	u64 tsc;

	tsc = kvm_scale_tsc(vcpu, rdtsc());

	return target_tsc - tsc;
}

u64 kvm_read_l1_tsc(struct kvm_vcpu *vcpu, u64 host_tsc)
{
	return vcpu->arch.l1_tsc_offset + kvm_scale_tsc(vcpu, host_tsc);
}
EXPORT_SYMBOL_GPL(kvm_read_l1_tsc);

static void kvm_vcpu_write_tsc_offset(struct kvm_vcpu *vcpu, u64 offset)
{
	vcpu->arch.l1_tsc_offset = offset;
	vcpu->arch.tsc_offset = kvm_x86_ops.write_l1_tsc_offset(vcpu, offset);
}

static inline bool kvm_check_tsc_unstable(void)
{
#ifdef CONFIG_X86_64
	/*
	 * TSC is marked unstable when we're running on Hyper-V,
	 * 'TSC page' clocksource is good.
	 */
	if (pvclock_gtod_data.clock.vclock_mode == VDSO_CLOCKMODE_HVCLOCK)
		return false;
#endif
	return check_tsc_unstable();
}

void kvm_write_tsc(struct kvm_vcpu *vcpu, struct msr_data *msr)
{
	struct kvm *kvm = vcpu->kvm;
	u64 offset, ns, elapsed;
	unsigned long flags;
	bool matched;
	bool already_matched;
	u64 data = msr->data;
	bool synchronizing = false;

	raw_spin_lock_irqsave(&kvm->arch.tsc_write_lock, flags);
	offset = kvm_compute_tsc_offset(vcpu, data);
	ns = get_kvmclock_base_ns();
	elapsed = ns - kvm->arch.last_tsc_nsec;

	if (vcpu->arch.virtual_tsc_khz) {
		if (data == 0 && msr->host_initiated) {
			/*
			 * detection of vcpu initialization -- need to sync
			 * with other vCPUs. This particularly helps to keep
			 * kvm_clock stable after CPU hotplug
			 */
			synchronizing = true;
		} else {
			u64 tsc_exp = kvm->arch.last_tsc_write +
						nsec_to_cycles(vcpu, elapsed);
			u64 tsc_hz = vcpu->arch.virtual_tsc_khz * 1000LL;
			/*
			 * Special case: TSC write with a small delta (1 second)
			 * of virtual cycle time against real time is
			 * interpreted as an attempt to synchronize the CPU.
			 */
			synchronizing = data < tsc_exp + tsc_hz &&
					data + tsc_hz > tsc_exp;
		}
	}

	/*
	 * For a reliable TSC, we can match TSC offsets, and for an unstable
	 * TSC, we add elapsed time in this computation.  We could let the
	 * compensation code attempt to catch up if we fall behind, but
	 * it's better to try to match offsets from the beginning.
         */
	if (synchronizing &&
	    vcpu->arch.virtual_tsc_khz == kvm->arch.last_tsc_khz) {
		if (!kvm_check_tsc_unstable()) {
			offset = kvm->arch.cur_tsc_offset;
		} else {
			u64 delta = nsec_to_cycles(vcpu, elapsed);
			data += delta;
			offset = kvm_compute_tsc_offset(vcpu, data);
		}
		matched = true;
		already_matched = (vcpu->arch.this_tsc_generation == kvm->arch.cur_tsc_generation);
	} else {
		/*
		 * We split periods of matched TSC writes into generations.
		 * For each generation, we track the original measured
		 * nanosecond time, offset, and write, so if TSCs are in
		 * sync, we can match exact offset, and if not, we can match
		 * exact software computation in compute_guest_tsc()
		 *
		 * These values are tracked in kvm->arch.cur_xxx variables.
		 */
		kvm->arch.cur_tsc_generation++;
		kvm->arch.cur_tsc_nsec = ns;
		kvm->arch.cur_tsc_write = data;
		kvm->arch.cur_tsc_offset = offset;
		matched = false;
	}

	/*
	 * We also track th most recent recorded KHZ, write and time to
	 * allow the matching interval to be extended at each write.
	 */
	kvm->arch.last_tsc_nsec = ns;
	kvm->arch.last_tsc_write = data;
	kvm->arch.last_tsc_khz = vcpu->arch.virtual_tsc_khz;

	vcpu->arch.last_guest_tsc = data;

	/* Keep track of which generation this VCPU has synchronized to */
	vcpu->arch.this_tsc_generation = kvm->arch.cur_tsc_generation;
	vcpu->arch.this_tsc_nsec = kvm->arch.cur_tsc_nsec;
	vcpu->arch.this_tsc_write = kvm->arch.cur_tsc_write;

	if (!msr->host_initiated && guest_cpuid_has(vcpu, X86_FEATURE_TSC_ADJUST))
		update_ia32_tsc_adjust_msr(vcpu, offset);

	kvm_vcpu_write_tsc_offset(vcpu, offset);
	raw_spin_unlock_irqrestore(&kvm->arch.tsc_write_lock, flags);

	spin_lock(&kvm->arch.pvclock_gtod_sync_lock);
	if (!matched) {
		kvm->arch.nr_vcpus_matched_tsc = 0;
	} else if (!already_matched) {
		kvm->arch.nr_vcpus_matched_tsc++;
	}

	kvm_track_tsc_matching(vcpu);
	spin_unlock(&kvm->arch.pvclock_gtod_sync_lock);
}

EXPORT_SYMBOL_GPL(kvm_write_tsc);

static inline void adjust_tsc_offset_guest(struct kvm_vcpu *vcpu,
					   s64 adjustment)
{
	u64 tsc_offset = vcpu->arch.l1_tsc_offset;
	kvm_vcpu_write_tsc_offset(vcpu, tsc_offset + adjustment);
}

static inline void adjust_tsc_offset_host(struct kvm_vcpu *vcpu, s64 adjustment)
{
	if (vcpu->arch.tsc_scaling_ratio != kvm_default_tsc_scaling_ratio)
		WARN_ON(adjustment < 0);
	adjustment = kvm_scale_tsc(vcpu, (u64) adjustment);
	adjust_tsc_offset_guest(vcpu, adjustment);
}

#ifdef CONFIG_X86_64

static u64 read_tsc(void)
{
	u64 ret = (u64)rdtsc_ordered();
	u64 last = pvclock_gtod_data.clock.cycle_last;

	if (likely(ret >= last))
		return ret;

	/*
	 * GCC likes to generate cmov here, but this branch is extremely
	 * predictable (it's just a function of time and the likely is
	 * very likely) and there's a data dependence, so force GCC
	 * to generate a branch instead.  I don't barrier() because
	 * we don't actually need a barrier, and if this function
	 * ever gets inlined it will generate worse code.
	 */
	asm volatile ("");
	return last;
}

static inline u64 vgettsc(struct pvclock_clock *clock, u64 *tsc_timestamp,
			  int *mode)
{
	long v;
	u64 tsc_pg_val;

	switch (clock->vclock_mode) {
	case VDSO_CLOCKMODE_HVCLOCK:
		tsc_pg_val = hv_read_tsc_page_tsc(hv_get_tsc_page(),
						  tsc_timestamp);
		if (tsc_pg_val != U64_MAX) {
			/* TSC page valid */
			*mode = VDSO_CLOCKMODE_HVCLOCK;
			v = (tsc_pg_val - clock->cycle_last) &
				clock->mask;
		} else {
			/* TSC page invalid */
			*mode = VDSO_CLOCKMODE_NONE;
		}
		break;
	case VDSO_CLOCKMODE_TSC:
		*mode = VDSO_CLOCKMODE_TSC;
		*tsc_timestamp = read_tsc();
		v = (*tsc_timestamp - clock->cycle_last) &
			clock->mask;
		break;
	default:
		*mode = VDSO_CLOCKMODE_NONE;
	}

	if (*mode == VDSO_CLOCKMODE_NONE)
		*tsc_timestamp = v = 0;

	return v * clock->mult;
}

static int do_monotonic_raw(s64 *t, u64 *tsc_timestamp)
{
	struct pvclock_gtod_data *gtod = &pvclock_gtod_data;
	unsigned long seq;
	int mode;
	u64 ns;

	do {
		seq = read_seqcount_begin(&gtod->seq);
		ns = gtod->raw_clock.base_cycles;
		ns += vgettsc(&gtod->raw_clock, tsc_timestamp, &mode);
		ns >>= gtod->raw_clock.shift;
		ns += ktime_to_ns(ktime_add(gtod->raw_clock.offset, gtod->offs_boot));
	} while (unlikely(read_seqcount_retry(&gtod->seq, seq)));
	*t = ns;

	return mode;
}

static int do_realtime(struct timespec64 *ts, u64 *tsc_timestamp)
{
	struct pvclock_gtod_data *gtod = &pvclock_gtod_data;
	unsigned long seq;
	int mode;
	u64 ns;

	do {
		seq = read_seqcount_begin(&gtod->seq);
		ts->tv_sec = gtod->wall_time_sec;
		ns = gtod->clock.base_cycles;
		ns += vgettsc(&gtod->clock, tsc_timestamp, &mode);
		ns >>= gtod->clock.shift;
	} while (unlikely(read_seqcount_retry(&gtod->seq, seq)));

	ts->tv_sec += __iter_div_u64_rem(ns, NSEC_PER_SEC, &ns);
	ts->tv_nsec = ns;

	return mode;
}

/* returns true if host is using TSC based clocksource */
static bool kvm_get_time_and_clockread(s64 *kernel_ns, u64 *tsc_timestamp)
{
	/* checked again under seqlock below */
	if (!gtod_is_based_on_tsc(pvclock_gtod_data.clock.vclock_mode))
		return false;

	return gtod_is_based_on_tsc(do_monotonic_raw(kernel_ns,
						      tsc_timestamp));
}

/* returns true if host is using TSC based clocksource */
static bool kvm_get_walltime_and_clockread(struct timespec64 *ts,
					   u64 *tsc_timestamp)
{
	/* checked again under seqlock below */
	if (!gtod_is_based_on_tsc(pvclock_gtod_data.clock.vclock_mode))
		return false;

	return gtod_is_based_on_tsc(do_realtime(ts, tsc_timestamp));
}
#endif

/*
 *
 * Assuming a stable TSC across physical CPUS, and a stable TSC
 * across virtual CPUs, the following condition is possible.
 * Each numbered line represents an event visible to both
 * CPUs at the next numbered event.
 *
 * "timespecX" represents host monotonic time. "tscX" represents
 * RDTSC value.
 *
 * 		VCPU0 on CPU0		|	VCPU1 on CPU1
 *
 * 1.  read timespec0,tsc0
 * 2.					| timespec1 = timespec0 + N
 * 					| tsc1 = tsc0 + M
 * 3. transition to guest		| transition to guest
 * 4. ret0 = timespec0 + (rdtsc - tsc0) |
 * 5.				        | ret1 = timespec1 + (rdtsc - tsc1)
 * 				        | ret1 = timespec0 + N + (rdtsc - (tsc0 + M))
 *
 * Since ret0 update is visible to VCPU1 at time 5, to obey monotonicity:
 *
 * 	- ret0 < ret1
 *	- timespec0 + (rdtsc - tsc0) < timespec0 + N + (rdtsc - (tsc0 + M))
 *		...
 *	- 0 < N - M => M < N
 *
 * That is, when timespec0 != timespec1, M < N. Unfortunately that is not
 * always the case (the difference between two distinct xtime instances
 * might be smaller then the difference between corresponding TSC reads,
 * when updating guest vcpus pvclock areas).
 *
 * To avoid that problem, do not allow visibility of distinct
 * system_timestamp/tsc_timestamp values simultaneously: use a master
 * copy of host monotonic time values. Update that master copy
 * in lockstep.
 *
 * Rely on synchronization of host TSCs and guest TSCs for monotonicity.
 *
 */

static void pvclock_update_vm_gtod_copy(struct kvm *kvm)
{
#ifdef CONFIG_X86_64
	struct kvm_arch *ka = &kvm->arch;
	int vclock_mode;
	bool host_tsc_clocksource, vcpus_matched;

	vcpus_matched = (ka->nr_vcpus_matched_tsc + 1 ==
			atomic_read(&kvm->online_vcpus));

	/*
	 * If the host uses TSC clock, then passthrough TSC as stable
	 * to the guest.
	 */
	host_tsc_clocksource = kvm_get_time_and_clockread(
					&ka->master_kernel_ns,
					&ka->master_cycle_now);

	ka->use_master_clock = host_tsc_clocksource && vcpus_matched
				&& !ka->backwards_tsc_observed
				&& !ka->boot_vcpu_runs_old_kvmclock;

	if (ka->use_master_clock)
		atomic_set(&kvm_guest_has_master_clock, 1);

	vclock_mode = pvclock_gtod_data.clock.vclock_mode;
	trace_kvm_update_master_clock(ka->use_master_clock, vclock_mode,
					vcpus_matched);
#endif
}

void kvm_make_mclock_inprogress_request(struct kvm *kvm)
{
	kvm_make_all_cpus_request(kvm, KVM_REQ_MCLOCK_INPROGRESS);
}

static void kvm_gen_update_masterclock(struct kvm *kvm)
{
#ifdef CONFIG_X86_64
	int i;
	struct kvm_vcpu *vcpu;
	struct kvm_arch *ka = &kvm->arch;

	spin_lock(&ka->pvclock_gtod_sync_lock);
	kvm_make_mclock_inprogress_request(kvm);
	/* no guest entries from this point */
	pvclock_update_vm_gtod_copy(kvm);

	kvm_for_each_vcpu(i, vcpu, kvm)
		kvm_make_request(KVM_REQ_CLOCK_UPDATE, vcpu);

	/* guest entries allowed */
	kvm_for_each_vcpu(i, vcpu, kvm)
		kvm_clear_request(KVM_REQ_MCLOCK_INPROGRESS, vcpu);

	spin_unlock(&ka->pvclock_gtod_sync_lock);
#endif
}

u64 get_kvmclock_ns(struct kvm *kvm)
{
	struct kvm_arch *ka = &kvm->arch;
	struct pvclock_vcpu_time_info hv_clock;
	u64 ret;

	spin_lock(&ka->pvclock_gtod_sync_lock);
	if (!ka->use_master_clock) {
		spin_unlock(&ka->pvclock_gtod_sync_lock);
		return get_kvmclock_base_ns() + ka->kvmclock_offset;
	}

	hv_clock.tsc_timestamp = ka->master_cycle_now;
	hv_clock.system_time = ka->master_kernel_ns + ka->kvmclock_offset;
	spin_unlock(&ka->pvclock_gtod_sync_lock);

	/* both __this_cpu_read() and rdtsc() should be on the same cpu */
	get_cpu();

	if (__this_cpu_read(cpu_tsc_khz)) {
		kvm_get_time_scale(NSEC_PER_SEC, __this_cpu_read(cpu_tsc_khz) * 1000LL,
				   &hv_clock.tsc_shift,
				   &hv_clock.tsc_to_system_mul);
		ret = __pvclock_read_cycles(&hv_clock, rdtsc());
	} else
		ret = get_kvmclock_base_ns() + ka->kvmclock_offset;

	put_cpu();

	return ret;
}

static void kvm_setup_pvclock_page(struct kvm_vcpu *v)
{
	struct kvm_vcpu_arch *vcpu = &v->arch;
	struct pvclock_vcpu_time_info guest_hv_clock;

	if (unlikely(kvm_read_guest_cached(v->kvm, &vcpu->pv_time,
		&guest_hv_clock, sizeof(guest_hv_clock))))
		return;

	/* This VCPU is paused, but it's legal for a guest to read another
	 * VCPU's kvmclock, so we really have to follow the specification where
	 * it says that version is odd if data is being modified, and even after
	 * it is consistent.
	 *
	 * Version field updates must be kept separate.  This is because
	 * kvm_write_guest_cached might use a "rep movs" instruction, and
	 * writes within a string instruction are weakly ordered.  So there
	 * are three writes overall.
	 *
	 * As a small optimization, only write the version field in the first
	 * and third write.  The vcpu->pv_time cache is still valid, because the
	 * version field is the first in the struct.
	 */
	BUILD_BUG_ON(offsetof(struct pvclock_vcpu_time_info, version) != 0);

	if (guest_hv_clock.version & 1)
		++guest_hv_clock.version;  /* first time write, random junk */

	vcpu->hv_clock.version = guest_hv_clock.version + 1;
	kvm_write_guest_cached(v->kvm, &vcpu->pv_time,
				&vcpu->hv_clock,
				sizeof(vcpu->hv_clock.version));

	smp_wmb();

	/* retain PVCLOCK_GUEST_STOPPED if set in guest copy */
	vcpu->hv_clock.flags |= (guest_hv_clock.flags & PVCLOCK_GUEST_STOPPED);

	if (vcpu->pvclock_set_guest_stopped_request) {
		vcpu->hv_clock.flags |= PVCLOCK_GUEST_STOPPED;
		vcpu->pvclock_set_guest_stopped_request = false;
	}

	trace_kvm_pvclock_update(v->vcpu_id, &vcpu->hv_clock);

	kvm_write_guest_cached(v->kvm, &vcpu->pv_time,
				&vcpu->hv_clock,
				sizeof(vcpu->hv_clock));

	smp_wmb();

	vcpu->hv_clock.version++;
	kvm_write_guest_cached(v->kvm, &vcpu->pv_time,
				&vcpu->hv_clock,
				sizeof(vcpu->hv_clock.version));
}

static int kvm_guest_time_update(struct kvm_vcpu *v)
{
	unsigned long flags, tgt_tsc_khz;
	struct kvm_vcpu_arch *vcpu = &v->arch;
	struct kvm_arch *ka = &v->kvm->arch;
	s64 kernel_ns;
	u64 tsc_timestamp, host_tsc;
	u8 pvclock_flags;
	bool use_master_clock;

	kernel_ns = 0;
	host_tsc = 0;

	/*
	 * If the host uses TSC clock, then passthrough TSC as stable
	 * to the guest.
	 */
	spin_lock(&ka->pvclock_gtod_sync_lock);
	use_master_clock = ka->use_master_clock;
	if (use_master_clock) {
		host_tsc = ka->master_cycle_now;
		kernel_ns = ka->master_kernel_ns;
	}
	spin_unlock(&ka->pvclock_gtod_sync_lock);

	/* Keep irq disabled to prevent changes to the clock */
	local_irq_save(flags);
	tgt_tsc_khz = __this_cpu_read(cpu_tsc_khz);
	if (unlikely(tgt_tsc_khz == 0)) {
		local_irq_restore(flags);
		kvm_make_request(KVM_REQ_CLOCK_UPDATE, v);
		return 1;
	}
	if (!use_master_clock) {
		host_tsc = rdtsc();
		kernel_ns = get_kvmclock_base_ns();
	}

	tsc_timestamp = kvm_read_l1_tsc(v, host_tsc);

	/*
	 * We may have to catch up the TSC to match elapsed wall clock
	 * time for two reasons, even if kvmclock is used.
	 *   1) CPU could have been running below the maximum TSC rate
	 *   2) Broken TSC compensation resets the base at each VCPU
	 *      entry to avoid unknown leaps of TSC even when running
	 *      again on the same CPU.  This may cause apparent elapsed
	 *      time to disappear, and the guest to stand still or run
	 *	very slowly.
	 */
	if (vcpu->tsc_catchup) {
		u64 tsc = compute_guest_tsc(v, kernel_ns);
		if (tsc > tsc_timestamp) {
			adjust_tsc_offset_guest(v, tsc - tsc_timestamp);
			tsc_timestamp = tsc;
		}
	}

	local_irq_restore(flags);

	/* With all the info we got, fill in the values */

	if (kvm_has_tsc_control)
		tgt_tsc_khz = kvm_scale_tsc(v, tgt_tsc_khz);

	if (unlikely(vcpu->hw_tsc_khz != tgt_tsc_khz)) {
		kvm_get_time_scale(NSEC_PER_SEC, tgt_tsc_khz * 1000LL,
				   &vcpu->hv_clock.tsc_shift,
				   &vcpu->hv_clock.tsc_to_system_mul);
		vcpu->hw_tsc_khz = tgt_tsc_khz;
	}

	vcpu->hv_clock.tsc_timestamp = tsc_timestamp;
	vcpu->hv_clock.system_time = kernel_ns + v->kvm->arch.kvmclock_offset;
	vcpu->last_guest_tsc = tsc_timestamp;

	/* If the host uses TSC clocksource, then it is stable */
	pvclock_flags = 0;
	if (use_master_clock)
		pvclock_flags |= PVCLOCK_TSC_STABLE_BIT;

	vcpu->hv_clock.flags = pvclock_flags;

	if (vcpu->pv_time_enabled)
		kvm_setup_pvclock_page(v);
	if (v == kvm_get_vcpu(v->kvm, 0))
		kvm_hv_setup_tsc_page(v->kvm, &vcpu->hv_clock);
	return 0;
}

/*
 * kvmclock updates which are isolated to a given vcpu, such as
 * vcpu->cpu migration, should not allow system_timestamp from
 * the rest of the vcpus to remain static. Otherwise ntp frequency
 * correction applies to one vcpu's system_timestamp but not
 * the others.
 *
 * So in those cases, request a kvmclock update for all vcpus.
 * We need to rate-limit these requests though, as they can
 * considerably slow guests that have a large number of vcpus.
 * The time for a remote vcpu to update its kvmclock is bound
 * by the delay we use to rate-limit the updates.
 */

#define KVMCLOCK_UPDATE_DELAY msecs_to_jiffies(100)

static void kvmclock_update_fn(struct work_struct *work)
{
	int i;
	struct delayed_work *dwork = to_delayed_work(work);
	struct kvm_arch *ka = container_of(dwork, struct kvm_arch,
					   kvmclock_update_work);
	struct kvm *kvm = container_of(ka, struct kvm, arch);
	struct kvm_vcpu *vcpu;

	kvm_for_each_vcpu(i, vcpu, kvm) {
		kvm_make_request(KVM_REQ_CLOCK_UPDATE, vcpu);
		kvm_vcpu_kick(vcpu);
	}
}

static void kvm_gen_kvmclock_update(struct kvm_vcpu *v)
{
	struct kvm *kvm = v->kvm;

	kvm_make_request(KVM_REQ_CLOCK_UPDATE, v);
	schedule_delayed_work(&kvm->arch.kvmclock_update_work,
					KVMCLOCK_UPDATE_DELAY);
}

#define KVMCLOCK_SYNC_PERIOD (300 * HZ)

static void kvmclock_sync_fn(struct work_struct *work)
{
	struct delayed_work *dwork = to_delayed_work(work);
	struct kvm_arch *ka = container_of(dwork, struct kvm_arch,
					   kvmclock_sync_work);
	struct kvm *kvm = container_of(ka, struct kvm, arch);

	if (!kvmclock_periodic_sync)
		return;

	schedule_delayed_work(&kvm->arch.kvmclock_update_work, 0);
	schedule_delayed_work(&kvm->arch.kvmclock_sync_work,
					KVMCLOCK_SYNC_PERIOD);
}

/*
 * On AMD, HWCR[McStatusWrEn] controls whether setting MCi_STATUS results in #GP.
 */
static bool can_set_mci_status(struct kvm_vcpu *vcpu)
{
	/* McStatusWrEn enabled? */
	if (guest_cpuid_is_amd_or_hygon(vcpu))
		return !!(vcpu->arch.msr_hwcr & BIT_ULL(18));

	return false;
}

static int set_msr_mce(struct kvm_vcpu *vcpu, struct msr_data *msr_info)
{
	u64 mcg_cap = vcpu->arch.mcg_cap;
	unsigned bank_num = mcg_cap & 0xff;
	u32 msr = msr_info->index;
	u64 data = msr_info->data;

	switch (msr) {
	case MSR_IA32_MCG_STATUS:
		vcpu->arch.mcg_status = data;
		break;
	case MSR_IA32_MCG_CTL:
		if (!(mcg_cap & MCG_CTL_P) &&
		    (data || !msr_info->host_initiated))
			return 1;
		if (data != 0 && data != ~(u64)0)
			return 1;
		vcpu->arch.mcg_ctl = data;
		break;
	default:
		if (msr >= MSR_IA32_MC0_CTL &&
		    msr < MSR_IA32_MCx_CTL(bank_num)) {
			u32 offset = array_index_nospec(
				msr - MSR_IA32_MC0_CTL,
				MSR_IA32_MCx_CTL(bank_num) - MSR_IA32_MC0_CTL);

			/* only 0 or all 1s can be written to IA32_MCi_CTL
			 * some Linux kernels though clear bit 10 in bank 4 to
			 * workaround a BIOS/GART TBL issue on AMD K8s, ignore
			 * this to avoid an uncatched #GP in the guest
			 */
			if ((offset & 0x3) == 0 &&
			    data != 0 && (data | (1 << 10)) != ~(u64)0)
				return -1;

			/* MCi_STATUS */
			if (!msr_info->host_initiated &&
			    (offset & 0x3) == 1 && data != 0) {
				if (!can_set_mci_status(vcpu))
					return -1;
			}

			vcpu->arch.mce_banks[offset] = data;
			break;
		}
		return 1;
	}
	return 0;
}

static int xen_hvm_config(struct kvm_vcpu *vcpu, u64 data)
{
	struct kvm *kvm = vcpu->kvm;
	int lm = is_long_mode(vcpu);
	u8 *blob_addr = lm ? (u8 *)(long)kvm->arch.xen_hvm_config.blob_addr_64
		: (u8 *)(long)kvm->arch.xen_hvm_config.blob_addr_32;
	u8 blob_size = lm ? kvm->arch.xen_hvm_config.blob_size_64
		: kvm->arch.xen_hvm_config.blob_size_32;
	u32 page_num = data & ~PAGE_MASK;
	u64 page_addr = data & PAGE_MASK;
	u8 *page;
	int r;

	r = -E2BIG;
	if (page_num >= blob_size)
		goto out;
	r = -ENOMEM;
	page = memdup_user(blob_addr + (page_num * PAGE_SIZE), PAGE_SIZE);
	if (IS_ERR(page)) {
		r = PTR_ERR(page);
		goto out;
	}
	if (kvm_vcpu_write_guest(vcpu, page_addr, page, PAGE_SIZE))
		goto out_free;
	r = 0;
out_free:
	kfree(page);
out:
	return r;
}

static inline bool kvm_pv_async_pf_enabled(struct kvm_vcpu *vcpu)
{
	u64 mask = KVM_ASYNC_PF_ENABLED | KVM_ASYNC_PF_DELIVERY_AS_INT;

	return (vcpu->arch.apf.msr_en_val & mask) == mask;
}

static int kvm_pv_enable_async_pf(struct kvm_vcpu *vcpu, u64 data)
{
	gpa_t gpa = data & ~0x3f;

	/* Bits 4:5 are reserved, Should be zero */
	if (data & 0x30)
		return 1;

	if (!lapic_in_kernel(vcpu))
		return 1;

	vcpu->arch.apf.msr_en_val = data;

	if (!kvm_pv_async_pf_enabled(vcpu)) {
		kvm_clear_async_pf_completion_queue(vcpu);
		kvm_async_pf_hash_reset(vcpu);
		return 0;
	}

	if (kvm_gfn_to_hva_cache_init(vcpu->kvm, &vcpu->arch.apf.data, gpa,
					sizeof(u64)))
		return 1;

	vcpu->arch.apf.send_user_only = !(data & KVM_ASYNC_PF_SEND_ALWAYS);
	vcpu->arch.apf.delivery_as_pf_vmexit = data & KVM_ASYNC_PF_DELIVERY_AS_PF_VMEXIT;

	kvm_async_pf_wakeup_all(vcpu);

	return 0;
}

static int kvm_pv_enable_async_pf_int(struct kvm_vcpu *vcpu, u64 data)
{
	/* Bits 8-63 are reserved */
	if (data >> 8)
		return 1;

	if (!lapic_in_kernel(vcpu))
		return 1;

	vcpu->arch.apf.msr_int_val = data;

	vcpu->arch.apf.vec = data & KVM_ASYNC_PF_VEC_MASK;

	return 0;
}

static void kvmclock_reset(struct kvm_vcpu *vcpu)
{
	vcpu->arch.pv_time_enabled = false;
	vcpu->arch.time = 0;
}

static void kvm_vcpu_flush_tlb_all(struct kvm_vcpu *vcpu)
{
	++vcpu->stat.tlb_flush;
	kvm_x86_ops.tlb_flush_all(vcpu);
}

static void kvm_vcpu_flush_tlb_guest(struct kvm_vcpu *vcpu)
{
	++vcpu->stat.tlb_flush;
	kvm_x86_ops.tlb_flush_guest(vcpu);
}

static void record_steal_time(struct kvm_vcpu *vcpu)
{
	struct kvm_host_map map;
	struct kvm_steal_time *st;

	if (!(vcpu->arch.st.msr_val & KVM_MSR_ENABLED))
		return;

	/* -EAGAIN is returned in atomic context so we can just return. */
	if (kvm_map_gfn(vcpu, vcpu->arch.st.msr_val >> PAGE_SHIFT,
			&map, &vcpu->arch.st.cache, false))
		return;

	st = map.hva +
		offset_in_page(vcpu->arch.st.msr_val & KVM_STEAL_VALID_BITS);

	/*
	 * Doing a TLB flush here, on the guest's behalf, can avoid
	 * expensive IPIs.
	 */
	trace_kvm_pv_tlb_flush(vcpu->vcpu_id,
		st->preempted & KVM_VCPU_FLUSH_TLB);
	if (xchg(&st->preempted, 0) & KVM_VCPU_FLUSH_TLB)
		kvm_vcpu_flush_tlb_guest(vcpu);

	vcpu->arch.st.preempted = 0;

	if (st->version & 1)
		st->version += 1;  /* first time write, random junk */

	st->version += 1;

	smp_wmb();

	st->steal += current->sched_info.run_delay -
		vcpu->arch.st.last_steal;
	vcpu->arch.st.last_steal = current->sched_info.run_delay;

	smp_wmb();

	st->version += 1;

	kvm_unmap_gfn(vcpu, &map, &vcpu->arch.st.cache, true, false);
}

int kvm_set_msr_common(struct kvm_vcpu *vcpu, struct msr_data *msr_info)
{
	bool pr = false;
	u32 msr = msr_info->index;
	u64 data = msr_info->data;

	switch (msr) {
	case MSR_AMD64_NB_CFG:
	case MSR_IA32_UCODE_WRITE:
	case MSR_VM_HSAVE_PA:
	case MSR_AMD64_PATCH_LOADER:
	case MSR_AMD64_BU_CFG2:
	case MSR_AMD64_DC_CFG:
	case MSR_F15H_EX_CFG:
		break;

	case MSR_IA32_UCODE_REV:
		if (msr_info->host_initiated)
			vcpu->arch.microcode_version = data;
		break;
	case MSR_IA32_ARCH_CAPABILITIES:
		if (!msr_info->host_initiated)
			return 1;
		vcpu->arch.arch_capabilities = data;
		break;
	case MSR_EFER:
		return set_efer(vcpu, msr_info);
	case MSR_K7_HWCR:
		data &= ~(u64)0x40;	/* ignore flush filter disable */
		data &= ~(u64)0x100;	/* ignore ignne emulation enable */
		data &= ~(u64)0x8;	/* ignore TLB cache disable */

		/* Handle McStatusWrEn */
		if (data == BIT_ULL(18)) {
			vcpu->arch.msr_hwcr = data;
		} else if (data != 0) {
			vcpu_unimpl(vcpu, "unimplemented HWCR wrmsr: 0x%llx\n",
				    data);
			return 1;
		}
		break;
	case MSR_FAM10H_MMIO_CONF_BASE:
		if (data != 0) {
			vcpu_unimpl(vcpu, "unimplemented MMIO_CONF_BASE wrmsr: "
				    "0x%llx\n", data);
			return 1;
		}
		break;
	case MSR_IA32_DEBUGCTLMSR:
		if (!data) {
			/* We support the non-activated case already */
			break;
		} else if (data & ~(DEBUGCTLMSR_LBR | DEBUGCTLMSR_BTF)) {
			/* Values other than LBR and BTF are vendor-specific,
			   thus reserved and should throw a #GP */
			return 1;
		}
		vcpu_unimpl(vcpu, "%s: MSR_IA32_DEBUGCTLMSR 0x%llx, nop\n",
			    __func__, data);
		break;
	case 0x200 ... 0x2ff:
		return kvm_mtrr_set_msr(vcpu, msr, data);
	case MSR_IA32_APICBASE:
		return kvm_set_apic_base(vcpu, msr_info);
	case APIC_BASE_MSR ... APIC_BASE_MSR + 0xff:
		return kvm_x2apic_msr_write(vcpu, msr, data);
	case MSR_IA32_TSCDEADLINE:
		kvm_set_lapic_tscdeadline_msr(vcpu, data);
		break;
	case MSR_IA32_TSC_ADJUST:
		if (guest_cpuid_has(vcpu, X86_FEATURE_TSC_ADJUST)) {
			if (!msr_info->host_initiated) {
				s64 adj = data - vcpu->arch.ia32_tsc_adjust_msr;
				adjust_tsc_offset_guest(vcpu, adj);
			}
			vcpu->arch.ia32_tsc_adjust_msr = data;
		}
		break;
	case MSR_IA32_MISC_ENABLE:
		if (!kvm_check_has_quirk(vcpu->kvm, KVM_X86_QUIRK_MISC_ENABLE_NO_MWAIT) &&
		    ((vcpu->arch.ia32_misc_enable_msr ^ data) & MSR_IA32_MISC_ENABLE_MWAIT)) {
			if (!guest_cpuid_has(vcpu, X86_FEATURE_XMM3))
				return 1;
			vcpu->arch.ia32_misc_enable_msr = data;
			kvm_update_cpuid(vcpu);
		} else {
			vcpu->arch.ia32_misc_enable_msr = data;
		}
		break;
	case MSR_IA32_SMBASE:
		if (!msr_info->host_initiated)
			return 1;
		vcpu->arch.smbase = data;
		break;
	case MSR_IA32_POWER_CTL:
		vcpu->arch.msr_ia32_power_ctl = data;
		break;
	case MSR_IA32_TSC:
		kvm_write_tsc(vcpu, msr_info);
		break;
	case MSR_IA32_XSS:
		if (!msr_info->host_initiated &&
		    !guest_cpuid_has(vcpu, X86_FEATURE_XSAVES))
			return 1;
		/*
		 * KVM supports exposing PT to the guest, but does not support
		 * IA32_XSS[bit 8]. Guests have to use RDMSR/WRMSR rather than
		 * XSAVES/XRSTORS to save/restore PT MSRs.
		 */
		if (data & ~supported_xss)
			return 1;
		vcpu->arch.ia32_xss = data;
		break;
	case MSR_SMI_COUNT:
		if (!msr_info->host_initiated)
			return 1;
		vcpu->arch.smi_count = data;
		break;
	case MSR_KVM_WALL_CLOCK_NEW:
	case MSR_KVM_WALL_CLOCK:
		vcpu->kvm->arch.wall_clock = data;
		kvm_write_wall_clock(vcpu->kvm, data);
		break;
	case MSR_KVM_SYSTEM_TIME_NEW:
	case MSR_KVM_SYSTEM_TIME: {
		struct kvm_arch *ka = &vcpu->kvm->arch;

		if (vcpu->vcpu_id == 0 && !msr_info->host_initiated) {
			bool tmp = (msr == MSR_KVM_SYSTEM_TIME);

			if (ka->boot_vcpu_runs_old_kvmclock != tmp)
				kvm_make_request(KVM_REQ_MASTERCLOCK_UPDATE, vcpu);

			ka->boot_vcpu_runs_old_kvmclock = tmp;
		}

		vcpu->arch.time = data;
		kvm_make_request(KVM_REQ_GLOBAL_CLOCK_UPDATE, vcpu);

		/* we verify if the enable bit is set... */
		vcpu->arch.pv_time_enabled = false;
		if (!(data & 1))
			break;

		if (!kvm_gfn_to_hva_cache_init(vcpu->kvm,
		     &vcpu->arch.pv_time, data & ~1ULL,
		     sizeof(struct pvclock_vcpu_time_info)))
			vcpu->arch.pv_time_enabled = true;

		break;
	}
	case MSR_KVM_ASYNC_PF_EN:
		if (kvm_pv_enable_async_pf(vcpu, data))
			return 1;
		break;
	case MSR_KVM_ASYNC_PF_INT:
		if (kvm_pv_enable_async_pf_int(vcpu, data))
			return 1;
		break;
	case MSR_KVM_ASYNC_PF_ACK:
		if (data & 0x1) {
			vcpu->arch.apf.pageready_pending = false;
			kvm_check_async_pf_completion(vcpu);
		}
		break;
	case MSR_KVM_STEAL_TIME:

		if (unlikely(!sched_info_on()))
			return 1;

		if (data & KVM_STEAL_RESERVED_MASK)
			return 1;

		vcpu->arch.st.msr_val = data;

		if (!(data & KVM_MSR_ENABLED))
			break;

		kvm_make_request(KVM_REQ_STEAL_UPDATE, vcpu);

		break;
	case MSR_KVM_PV_EOI_EN:
		if (kvm_lapic_enable_pv_eoi(vcpu, data, sizeof(u8)))
			return 1;
		break;

	case MSR_KVM_POLL_CONTROL:
		/* only enable bit supported */
		if (data & (-1ULL << 1))
			return 1;

		vcpu->arch.msr_kvm_poll_control = data;
		break;

	case MSR_IA32_MCG_CTL:
	case MSR_IA32_MCG_STATUS:
	case MSR_IA32_MC0_CTL ... MSR_IA32_MCx_CTL(KVM_MAX_MCE_BANKS) - 1:
		return set_msr_mce(vcpu, msr_info);

	case MSR_K7_PERFCTR0 ... MSR_K7_PERFCTR3:
	case MSR_P6_PERFCTR0 ... MSR_P6_PERFCTR1:
		pr = true; /* fall through */
	case MSR_K7_EVNTSEL0 ... MSR_K7_EVNTSEL3:
	case MSR_P6_EVNTSEL0 ... MSR_P6_EVNTSEL1:
		if (kvm_pmu_is_valid_msr(vcpu, msr))
			return kvm_pmu_set_msr(vcpu, msr_info);

		if (pr || data != 0)
			vcpu_unimpl(vcpu, "disabled perfctr wrmsr: "
				    "0x%x data 0x%llx\n", msr, data);
		break;
	case MSR_K7_CLK_CTL:
		/*
		 * Ignore all writes to this no longer documented MSR.
		 * Writes are only relevant for old K7 processors,
		 * all pre-dating SVM, but a recommended workaround from
		 * AMD for these chips. It is possible to specify the
		 * affected processor models on the command line, hence
		 * the need to ignore the workaround.
		 */
		break;
	case HV_X64_MSR_GUEST_OS_ID ... HV_X64_MSR_SINT15:
	case HV_X64_MSR_SYNDBG_CONTROL ... HV_X64_MSR_SYNDBG_PENDING_BUFFER:
	case HV_X64_MSR_SYNDBG_OPTIONS:
	case HV_X64_MSR_CRASH_P0 ... HV_X64_MSR_CRASH_P4:
	case HV_X64_MSR_CRASH_CTL:
	case HV_X64_MSR_STIMER0_CONFIG ... HV_X64_MSR_STIMER3_COUNT:
	case HV_X64_MSR_REENLIGHTENMENT_CONTROL:
	case HV_X64_MSR_TSC_EMULATION_CONTROL:
	case HV_X64_MSR_TSC_EMULATION_STATUS:
		return kvm_hv_set_msr_common(vcpu, msr, data,
					     msr_info->host_initiated);
	case MSR_IA32_BBL_CR_CTL3:
		/* Drop writes to this legacy MSR -- see rdmsr
		 * counterpart for further detail.
		 */
		if (report_ignored_msrs)
			vcpu_unimpl(vcpu, "ignored wrmsr: 0x%x data 0x%llx\n",
				msr, data);
		break;
	case MSR_AMD64_OSVW_ID_LENGTH:
		if (!guest_cpuid_has(vcpu, X86_FEATURE_OSVW))
			return 1;
		vcpu->arch.osvw.length = data;
		break;
	case MSR_AMD64_OSVW_STATUS:
		if (!guest_cpuid_has(vcpu, X86_FEATURE_OSVW))
			return 1;
		vcpu->arch.osvw.status = data;
		break;
	case MSR_PLATFORM_INFO:
		if (!msr_info->host_initiated ||
		    (!(data & MSR_PLATFORM_INFO_CPUID_FAULT) &&
		     cpuid_fault_enabled(vcpu)))
			return 1;
		vcpu->arch.msr_platform_info = data;
		break;
	case MSR_MISC_FEATURES_ENABLES:
		if (data & ~MSR_MISC_FEATURES_ENABLES_CPUID_FAULT ||
		    (data & MSR_MISC_FEATURES_ENABLES_CPUID_FAULT &&
		     !supports_cpuid_fault(vcpu)))
			return 1;
		vcpu->arch.msr_misc_features_enables = data;
		break;
	default:
		if (msr && (msr == vcpu->kvm->arch.xen_hvm_config.msr))
			return xen_hvm_config(vcpu, data);
		if (kvm_pmu_is_valid_msr(vcpu, msr))
			return kvm_pmu_set_msr(vcpu, msr_info);
		if (!ignore_msrs) {
			vcpu_debug_ratelimited(vcpu, "unhandled wrmsr: 0x%x data 0x%llx\n",
				    msr, data);
			return 1;
		} else {
			if (report_ignored_msrs)
				vcpu_unimpl(vcpu,
					"ignored wrmsr: 0x%x data 0x%llx\n",
					msr, data);
			break;
		}
	}
	return 0;
}
EXPORT_SYMBOL_GPL(kvm_set_msr_common);

static int get_msr_mce(struct kvm_vcpu *vcpu, u32 msr, u64 *pdata, bool host)
{
	u64 data;
	u64 mcg_cap = vcpu->arch.mcg_cap;
	unsigned bank_num = mcg_cap & 0xff;

	switch (msr) {
	case MSR_IA32_P5_MC_ADDR:
	case MSR_IA32_P5_MC_TYPE:
		data = 0;
		break;
	case MSR_IA32_MCG_CAP:
		data = vcpu->arch.mcg_cap;
		break;
	case MSR_IA32_MCG_CTL:
		if (!(mcg_cap & MCG_CTL_P) && !host)
			return 1;
		data = vcpu->arch.mcg_ctl;
		break;
	case MSR_IA32_MCG_STATUS:
		data = vcpu->arch.mcg_status;
		break;
	default:
		if (msr >= MSR_IA32_MC0_CTL &&
		    msr < MSR_IA32_MCx_CTL(bank_num)) {
			u32 offset = array_index_nospec(
				msr - MSR_IA32_MC0_CTL,
				MSR_IA32_MCx_CTL(bank_num) - MSR_IA32_MC0_CTL);

			data = vcpu->arch.mce_banks[offset];
			break;
		}
		return 1;
	}
	*pdata = data;
	return 0;
}

int kvm_get_msr_common(struct kvm_vcpu *vcpu, struct msr_data *msr_info)
{
	switch (msr_info->index) {
	case MSR_IA32_PLATFORM_ID:
	case MSR_IA32_EBL_CR_POWERON:
	case MSR_IA32_DEBUGCTLMSR:
	case MSR_IA32_LASTBRANCHFROMIP:
	case MSR_IA32_LASTBRANCHTOIP:
	case MSR_IA32_LASTINTFROMIP:
	case MSR_IA32_LASTINTTOIP:
	case MSR_K8_SYSCFG:
	case MSR_K8_TSEG_ADDR:
	case MSR_K8_TSEG_MASK:
	case MSR_VM_HSAVE_PA:
	case MSR_K8_INT_PENDING_MSG:
	case MSR_AMD64_NB_CFG:
	case MSR_FAM10H_MMIO_CONF_BASE:
	case MSR_AMD64_BU_CFG2:
	case MSR_IA32_PERF_CTL:
	case MSR_AMD64_DC_CFG:
	case MSR_F15H_EX_CFG:
	/*
	 * Intel Sandy Bridge CPUs must support the RAPL (running average power
	 * limit) MSRs. Just return 0, as we do not want to expose the host
	 * data here. Do not conditionalize this on CPUID, as KVM does not do
	 * so for existing CPU-specific MSRs.
	 */
	case MSR_RAPL_POWER_UNIT:
	case MSR_PP0_ENERGY_STATUS:	/* Power plane 0 (core) */
	case MSR_PP1_ENERGY_STATUS:	/* Power plane 1 (graphics uncore) */
	case MSR_PKG_ENERGY_STATUS:	/* Total package */
	case MSR_DRAM_ENERGY_STATUS:	/* DRAM controller */
		msr_info->data = 0;
		break;
	case MSR_F15H_PERF_CTL0 ... MSR_F15H_PERF_CTR5:
	case MSR_K7_EVNTSEL0 ... MSR_K7_EVNTSEL3:
	case MSR_K7_PERFCTR0 ... MSR_K7_PERFCTR3:
	case MSR_P6_PERFCTR0 ... MSR_P6_PERFCTR1:
	case MSR_P6_EVNTSEL0 ... MSR_P6_EVNTSEL1:
		if (kvm_pmu_is_valid_msr(vcpu, msr_info->index))
			return kvm_pmu_get_msr(vcpu, msr_info);
		msr_info->data = 0;
		break;
	case MSR_IA32_UCODE_REV:
		msr_info->data = vcpu->arch.microcode_version;
		break;
	case MSR_IA32_ARCH_CAPABILITIES:
		if (!msr_info->host_initiated &&
		    !guest_cpuid_has(vcpu, X86_FEATURE_ARCH_CAPABILITIES))
			return 1;
		msr_info->data = vcpu->arch.arch_capabilities;
		break;
	case MSR_IA32_POWER_CTL:
		msr_info->data = vcpu->arch.msr_ia32_power_ctl;
		break;
	case MSR_IA32_TSC:
		msr_info->data = kvm_scale_tsc(vcpu, rdtsc()) + vcpu->arch.tsc_offset;
		break;
	case MSR_MTRRcap:
	case 0x200 ... 0x2ff:
		return kvm_mtrr_get_msr(vcpu, msr_info->index, &msr_info->data);
	case 0xcd: /* fsb frequency */
		msr_info->data = 3;
		break;
		/*
		 * MSR_EBC_FREQUENCY_ID
		 * Conservative value valid for even the basic CPU models.
		 * Models 0,1: 000 in bits 23:21 indicating a bus speed of
		 * 100MHz, model 2 000 in bits 18:16 indicating 100MHz,
		 * and 266MHz for model 3, or 4. Set Core Clock
		 * Frequency to System Bus Frequency Ratio to 1 (bits
		 * 31:24) even though these are only valid for CPU
		 * models > 2, however guests may end up dividing or
		 * multiplying by zero otherwise.
		 */
	case MSR_EBC_FREQUENCY_ID:
		msr_info->data = 1 << 24;
		break;
	case MSR_IA32_APICBASE:
		msr_info->data = kvm_get_apic_base(vcpu);
		break;
	case APIC_BASE_MSR ... APIC_BASE_MSR + 0xff:
		return kvm_x2apic_msr_read(vcpu, msr_info->index, &msr_info->data);
	case MSR_IA32_TSCDEADLINE:
		msr_info->data = kvm_get_lapic_tscdeadline_msr(vcpu);
		break;
	case MSR_IA32_TSC_ADJUST:
		msr_info->data = (u64)vcpu->arch.ia32_tsc_adjust_msr;
		break;
	case MSR_IA32_MISC_ENABLE:
		msr_info->data = vcpu->arch.ia32_misc_enable_msr;
		break;
	case MSR_IA32_SMBASE:
		if (!msr_info->host_initiated)
			return 1;
		msr_info->data = vcpu->arch.smbase;
		break;
	case MSR_SMI_COUNT:
		msr_info->data = vcpu->arch.smi_count;
		break;
	case MSR_IA32_PERF_STATUS:
		/* TSC increment by tick */
		msr_info->data = 1000ULL;
		/* CPU multiplier */
		msr_info->data |= (((uint64_t)4ULL) << 40);
		break;
	case MSR_EFER:
		msr_info->data = vcpu->arch.efer;
		break;
	case MSR_KVM_WALL_CLOCK:
	case MSR_KVM_WALL_CLOCK_NEW:
		msr_info->data = vcpu->kvm->arch.wall_clock;
		break;
	case MSR_KVM_SYSTEM_TIME:
	case MSR_KVM_SYSTEM_TIME_NEW:
		msr_info->data = vcpu->arch.time;
		break;
	case MSR_KVM_ASYNC_PF_EN:
		msr_info->data = vcpu->arch.apf.msr_en_val;
		break;
	case MSR_KVM_ASYNC_PF_INT:
		msr_info->data = vcpu->arch.apf.msr_int_val;
		break;
	case MSR_KVM_ASYNC_PF_ACK:
		msr_info->data = 0;
		break;
	case MSR_KVM_STEAL_TIME:
		msr_info->data = vcpu->arch.st.msr_val;
		break;
	case MSR_KVM_PV_EOI_EN:
		msr_info->data = vcpu->arch.pv_eoi.msr_val;
		break;
	case MSR_KVM_POLL_CONTROL:
		msr_info->data = vcpu->arch.msr_kvm_poll_control;
		break;
	case MSR_IA32_P5_MC_ADDR:
	case MSR_IA32_P5_MC_TYPE:
	case MSR_IA32_MCG_CAP:
	case MSR_IA32_MCG_CTL:
	case MSR_IA32_MCG_STATUS:
	case MSR_IA32_MC0_CTL ... MSR_IA32_MCx_CTL(KVM_MAX_MCE_BANKS) - 1:
		return get_msr_mce(vcpu, msr_info->index, &msr_info->data,
				   msr_info->host_initiated);
	case MSR_IA32_XSS:
		if (!msr_info->host_initiated &&
		    !guest_cpuid_has(vcpu, X86_FEATURE_XSAVES))
			return 1;
		msr_info->data = vcpu->arch.ia32_xss;
		break;
	case MSR_K7_CLK_CTL:
		/*
		 * Provide expected ramp-up count for K7. All other
		 * are set to zero, indicating minimum divisors for
		 * every field.
		 *
		 * This prevents guest kernels on AMD host with CPU
		 * type 6, model 8 and higher from exploding due to
		 * the rdmsr failing.
		 */
		msr_info->data = 0x20000000;
		break;
	case HV_X64_MSR_GUEST_OS_ID ... HV_X64_MSR_SINT15:
	case HV_X64_MSR_SYNDBG_CONTROL ... HV_X64_MSR_SYNDBG_PENDING_BUFFER:
	case HV_X64_MSR_SYNDBG_OPTIONS:
	case HV_X64_MSR_CRASH_P0 ... HV_X64_MSR_CRASH_P4:
	case HV_X64_MSR_CRASH_CTL:
	case HV_X64_MSR_STIMER0_CONFIG ... HV_X64_MSR_STIMER3_COUNT:
	case HV_X64_MSR_REENLIGHTENMENT_CONTROL:
	case HV_X64_MSR_TSC_EMULATION_CONTROL:
	case HV_X64_MSR_TSC_EMULATION_STATUS:
		return kvm_hv_get_msr_common(vcpu,
					     msr_info->index, &msr_info->data,
					     msr_info->host_initiated);
	case MSR_IA32_BBL_CR_CTL3:
		/* This legacy MSR exists but isn't fully documented in current
		 * silicon.  It is however accessed by winxp in very narrow
		 * scenarios where it sets bit #19, itself documented as
		 * a "reserved" bit.  Best effort attempt to source coherent
		 * read data here should the balance of the register be
		 * interpreted by the guest:
		 *
		 * L2 cache control register 3: 64GB range, 256KB size,
		 * enabled, latency 0x1, configured
		 */
		msr_info->data = 0xbe702111;
		break;
	case MSR_AMD64_OSVW_ID_LENGTH:
		if (!guest_cpuid_has(vcpu, X86_FEATURE_OSVW))
			return 1;
		msr_info->data = vcpu->arch.osvw.length;
		break;
	case MSR_AMD64_OSVW_STATUS:
		if (!guest_cpuid_has(vcpu, X86_FEATURE_OSVW))
			return 1;
		msr_info->data = vcpu->arch.osvw.status;
		break;
	case MSR_PLATFORM_INFO:
		if (!msr_info->host_initiated &&
		    !vcpu->kvm->arch.guest_can_read_msr_platform_info)
			return 1;
		msr_info->data = vcpu->arch.msr_platform_info;
		break;
	case MSR_MISC_FEATURES_ENABLES:
		msr_info->data = vcpu->arch.msr_misc_features_enables;
		break;
	case MSR_K7_HWCR:
		msr_info->data = vcpu->arch.msr_hwcr;
		break;
	default:
		if (kvm_pmu_is_valid_msr(vcpu, msr_info->index))
			return kvm_pmu_get_msr(vcpu, msr_info);
		if (!ignore_msrs) {
			vcpu_debug_ratelimited(vcpu, "unhandled rdmsr: 0x%x\n",
					       msr_info->index);
			return 1;
		} else {
			if (report_ignored_msrs)
				vcpu_unimpl(vcpu, "ignored rdmsr: 0x%x\n",
					msr_info->index);
			msr_info->data = 0;
		}
		break;
	}
	return 0;
}
EXPORT_SYMBOL_GPL(kvm_get_msr_common);

/*
 * Read or write a bunch of msrs. All parameters are kernel addresses.
 *
 * @return number of msrs set successfully.
 */
static int __msr_io(struct kvm_vcpu *vcpu, struct kvm_msrs *msrs,
		    struct kvm_msr_entry *entries,
		    int (*do_msr)(struct kvm_vcpu *vcpu,
				  unsigned index, u64 *data))
{
	int i;

	for (i = 0; i < msrs->nmsrs; ++i)
		if (do_msr(vcpu, entries[i].index, &entries[i].data))
			break;

	return i;
}

/*
 * Read or write a bunch of msrs. Parameters are user addresses.
 *
 * @return number of msrs set successfully.
 */
static int msr_io(struct kvm_vcpu *vcpu, struct kvm_msrs __user *user_msrs,
		  int (*do_msr)(struct kvm_vcpu *vcpu,
				unsigned index, u64 *data),
		  int writeback)
{
	struct kvm_msrs msrs;
	struct kvm_msr_entry *entries;
	int r, n;
	unsigned size;

	r = -EFAULT;
	if (copy_from_user(&msrs, user_msrs, sizeof(msrs)))
		goto out;

	r = -E2BIG;
	if (msrs.nmsrs >= MAX_IO_MSRS)
		goto out;

	size = sizeof(struct kvm_msr_entry) * msrs.nmsrs;
	entries = memdup_user(user_msrs->entries, size);
	if (IS_ERR(entries)) {
		r = PTR_ERR(entries);
		goto out;
	}

	r = n = __msr_io(vcpu, &msrs, entries, do_msr);
	if (r < 0)
		goto out_free;

	r = -EFAULT;
	if (writeback && copy_to_user(user_msrs->entries, entries, size))
		goto out_free;

	r = n;

out_free:
	kfree(entries);
out:
	return r;
}

static inline bool kvm_can_mwait_in_guest(void)
{
	return boot_cpu_has(X86_FEATURE_MWAIT) &&
		!boot_cpu_has_bug(X86_BUG_MONITOR) &&
		boot_cpu_has(X86_FEATURE_ARAT);
}

int kvm_vm_ioctl_check_extension(struct kvm *kvm, long ext)
{
	int r = 0;

	switch (ext) {
	case KVM_CAP_IRQCHIP:
	case KVM_CAP_HLT:
	case KVM_CAP_MMU_SHADOW_CACHE_CONTROL:
	case KVM_CAP_SET_TSS_ADDR:
	case KVM_CAP_EXT_CPUID:
	case KVM_CAP_EXT_EMUL_CPUID:
	case KVM_CAP_CLOCKSOURCE:
	case KVM_CAP_PIT:
	case KVM_CAP_NOP_IO_DELAY:
	case KVM_CAP_MP_STATE:
	case KVM_CAP_SYNC_MMU:
	case KVM_CAP_USER_NMI:
	case KVM_CAP_REINJECT_CONTROL:
	case KVM_CAP_IRQ_INJECT_STATUS:
	case KVM_CAP_IOEVENTFD:
	case KVM_CAP_IOEVENTFD_NO_LENGTH:
	case KVM_CAP_PIT2:
	case KVM_CAP_PIT_STATE2:
	case KVM_CAP_SET_IDENTITY_MAP_ADDR:
	case KVM_CAP_XEN_HVM:
	case KVM_CAP_VCPU_EVENTS:
	case KVM_CAP_HYPERV:
	case KVM_CAP_HYPERV_VAPIC:
	case KVM_CAP_HYPERV_SPIN:
	case KVM_CAP_HYPERV_SYNIC:
	case KVM_CAP_HYPERV_SYNIC2:
	case KVM_CAP_HYPERV_VP_INDEX:
	case KVM_CAP_HYPERV_EVENTFD:
	case KVM_CAP_HYPERV_TLBFLUSH:
	case KVM_CAP_HYPERV_SEND_IPI:
	case KVM_CAP_HYPERV_CPUID:
	case KVM_CAP_PCI_SEGMENT:
	case KVM_CAP_DEBUGREGS:
	case KVM_CAP_X86_ROBUST_SINGLESTEP:
	case KVM_CAP_XSAVE:
	case KVM_CAP_ASYNC_PF:
	case KVM_CAP_ASYNC_PF_INT:
	case KVM_CAP_GET_TSC_KHZ:
	case KVM_CAP_KVMCLOCK_CTRL:
	case KVM_CAP_READONLY_MEM:
	case KVM_CAP_HYPERV_TIME:
	case KVM_CAP_IOAPIC_POLARITY_IGNORED:
	case KVM_CAP_TSC_DEADLINE_TIMER:
	case KVM_CAP_DISABLE_QUIRKS:
	case KVM_CAP_SET_BOOT_CPU_ID:
 	case KVM_CAP_SPLIT_IRQCHIP:
	case KVM_CAP_IMMEDIATE_EXIT:
	case KVM_CAP_PMU_EVENT_FILTER:
	case KVM_CAP_GET_MSR_FEATURES:
	case KVM_CAP_MSR_PLATFORM_INFO:
	case KVM_CAP_EXCEPTION_PAYLOAD:
	case KVM_CAP_SET_GUEST_DEBUG:
		r = 1;
		break;
	case KVM_CAP_SYNC_REGS:
		r = KVM_SYNC_X86_VALID_FIELDS;
		break;
	case KVM_CAP_ADJUST_CLOCK:
		r = KVM_CLOCK_TSC_STABLE;
		break;
	case KVM_CAP_X86_DISABLE_EXITS:
		r |=  KVM_X86_DISABLE_EXITS_HLT | KVM_X86_DISABLE_EXITS_PAUSE |
		      KVM_X86_DISABLE_EXITS_CSTATE;
		if(kvm_can_mwait_in_guest())
			r |= KVM_X86_DISABLE_EXITS_MWAIT;
		break;
	case KVM_CAP_X86_SMM:
		/* SMBASE is usually relocated above 1M on modern chipsets,
		 * and SMM handlers might indeed rely on 4G segment limits,
		 * so do not report SMM to be available if real mode is
		 * emulated via vm86 mode.  Still, do not go to great lengths
		 * to avoid userspace's usage of the feature, because it is a
		 * fringe case that is not enabled except via specific settings
		 * of the module parameters.
		 */
		r = kvm_x86_ops.has_emulated_msr(MSR_IA32_SMBASE);
		break;
	case KVM_CAP_VAPIC:
		r = !kvm_x86_ops.cpu_has_accelerated_tpr();
		break;
	case KVM_CAP_NR_VCPUS:
		r = KVM_SOFT_MAX_VCPUS;
		break;
	case KVM_CAP_MAX_VCPUS:
		r = KVM_MAX_VCPUS;
		break;
	case KVM_CAP_MAX_VCPU_ID:
		r = KVM_MAX_VCPU_ID;
		break;
	case KVM_CAP_PV_MMU:	/* obsolete */
		r = 0;
		break;
	case KVM_CAP_MCE:
		r = KVM_MAX_MCE_BANKS;
		break;
	case KVM_CAP_XCRS:
		r = boot_cpu_has(X86_FEATURE_XSAVE);
		break;
	case KVM_CAP_TSC_CONTROL:
		r = kvm_has_tsc_control;
		break;
	case KVM_CAP_X2APIC_API:
		r = KVM_X2APIC_API_VALID_FLAGS;
		break;
	case KVM_CAP_NESTED_STATE:
		r = kvm_x86_ops.nested_ops->get_state ?
			kvm_x86_ops.nested_ops->get_state(NULL, NULL, 0) : 0;
		break;
	case KVM_CAP_HYPERV_DIRECT_TLBFLUSH:
		r = kvm_x86_ops.enable_direct_tlbflush != NULL;
		break;
	case KVM_CAP_HYPERV_ENLIGHTENED_VMCS:
		r = kvm_x86_ops.nested_ops->enable_evmcs != NULL;
		break;
	default:
		break;
	}
	return r;

}

long kvm_arch_dev_ioctl(struct file *filp,
			unsigned int ioctl, unsigned long arg)
{
	void __user *argp = (void __user *)arg;
	long r;

	switch (ioctl) {
	case KVM_GET_MSR_INDEX_LIST: {
		struct kvm_msr_list __user *user_msr_list = argp;
		struct kvm_msr_list msr_list;
		unsigned n;

		r = -EFAULT;
		if (copy_from_user(&msr_list, user_msr_list, sizeof(msr_list)))
			goto out;
		n = msr_list.nmsrs;
		msr_list.nmsrs = num_msrs_to_save + num_emulated_msrs;
		if (copy_to_user(user_msr_list, &msr_list, sizeof(msr_list)))
			goto out;
		r = -E2BIG;
		if (n < msr_list.nmsrs)
			goto out;
		r = -EFAULT;
		if (copy_to_user(user_msr_list->indices, &msrs_to_save,
				 num_msrs_to_save * sizeof(u32)))
			goto out;
		if (copy_to_user(user_msr_list->indices + num_msrs_to_save,
				 &emulated_msrs,
				 num_emulated_msrs * sizeof(u32)))
			goto out;
		r = 0;
		break;
	}
	case KVM_GET_SUPPORTED_CPUID:
	case KVM_GET_EMULATED_CPUID: {
		struct kvm_cpuid2 __user *cpuid_arg = argp;
		struct kvm_cpuid2 cpuid;

		r = -EFAULT;
		if (copy_from_user(&cpuid, cpuid_arg, sizeof(cpuid)))
			goto out;

		r = kvm_dev_ioctl_get_cpuid(&cpuid, cpuid_arg->entries,
					    ioctl);
		if (r)
			goto out;

		r = -EFAULT;
		if (copy_to_user(cpuid_arg, &cpuid, sizeof(cpuid)))
			goto out;
		r = 0;
		break;
	}
	case KVM_X86_GET_MCE_CAP_SUPPORTED:
		r = -EFAULT;
		if (copy_to_user(argp, &kvm_mce_cap_supported,
				 sizeof(kvm_mce_cap_supported)))
			goto out;
		r = 0;
		break;
	case KVM_GET_MSR_FEATURE_INDEX_LIST: {
		struct kvm_msr_list __user *user_msr_list = argp;
		struct kvm_msr_list msr_list;
		unsigned int n;

		r = -EFAULT;
		if (copy_from_user(&msr_list, user_msr_list, sizeof(msr_list)))
			goto out;
		n = msr_list.nmsrs;
		msr_list.nmsrs = num_msr_based_features;
		if (copy_to_user(user_msr_list, &msr_list, sizeof(msr_list)))
			goto out;
		r = -E2BIG;
		if (n < msr_list.nmsrs)
			goto out;
		r = -EFAULT;
		if (copy_to_user(user_msr_list->indices, &msr_based_features,
				 num_msr_based_features * sizeof(u32)))
			goto out;
		r = 0;
		break;
	}
	case KVM_GET_MSRS:
		r = msr_io(NULL, argp, do_get_msr_feature, 1);
		break;
	default:
		r = -EINVAL;
		break;
	}
out:
	return r;
}

static void wbinvd_ipi(void *garbage)
{
	wbinvd();
}

static bool need_emulate_wbinvd(struct kvm_vcpu *vcpu)
{
	return kvm_arch_has_noncoherent_dma(vcpu->kvm);
}

void kvm_arch_vcpu_load(struct kvm_vcpu *vcpu, int cpu)
{
	/* Address WBINVD may be executed by guest */
	if (need_emulate_wbinvd(vcpu)) {
		if (kvm_x86_ops.has_wbinvd_exit())
			cpumask_set_cpu(cpu, vcpu->arch.wbinvd_dirty_mask);
		else if (vcpu->cpu != -1 && vcpu->cpu != cpu)
			smp_call_function_single(vcpu->cpu,
					wbinvd_ipi, NULL, 1);
	}

	kvm_x86_ops.vcpu_load(vcpu, cpu);

	/* Save host pkru register if supported */
	vcpu->arch.host_pkru = read_pkru();

	/* Apply any externally detected TSC adjustments (due to suspend) */
	if (unlikely(vcpu->arch.tsc_offset_adjustment)) {
		adjust_tsc_offset_host(vcpu, vcpu->arch.tsc_offset_adjustment);
		vcpu->arch.tsc_offset_adjustment = 0;
		kvm_make_request(KVM_REQ_CLOCK_UPDATE, vcpu);
	}

	if (unlikely(vcpu->cpu != cpu) || kvm_check_tsc_unstable()) {
		s64 tsc_delta = !vcpu->arch.last_host_tsc ? 0 :
				rdtsc() - vcpu->arch.last_host_tsc;
		if (tsc_delta < 0)
			mark_tsc_unstable("KVM discovered backwards TSC");

		if (kvm_check_tsc_unstable()) {
			u64 offset = kvm_compute_tsc_offset(vcpu,
						vcpu->arch.last_guest_tsc);
			kvm_vcpu_write_tsc_offset(vcpu, offset);
			vcpu->arch.tsc_catchup = 1;
		}

		if (kvm_lapic_hv_timer_in_use(vcpu))
			kvm_lapic_restart_hv_timer(vcpu);

		/*
		 * On a host with synchronized TSC, there is no need to update
		 * kvmclock on vcpu->cpu migration
		 */
		if (!vcpu->kvm->arch.use_master_clock || vcpu->cpu == -1)
			kvm_make_request(KVM_REQ_GLOBAL_CLOCK_UPDATE, vcpu);
		if (vcpu->cpu != cpu)
			kvm_make_request(KVM_REQ_MIGRATE_TIMER, vcpu);
		vcpu->cpu = cpu;
	}

	kvm_make_request(KVM_REQ_STEAL_UPDATE, vcpu);
}

static void kvm_steal_time_set_preempted(struct kvm_vcpu *vcpu)
{
	struct kvm_host_map map;
	struct kvm_steal_time *st;

	if (!(vcpu->arch.st.msr_val & KVM_MSR_ENABLED))
		return;

	if (vcpu->arch.st.preempted)
		return;

	if (kvm_map_gfn(vcpu, vcpu->arch.st.msr_val >> PAGE_SHIFT, &map,
			&vcpu->arch.st.cache, true))
		return;

	st = map.hva +
		offset_in_page(vcpu->arch.st.msr_val & KVM_STEAL_VALID_BITS);

	st->preempted = vcpu->arch.st.preempted = KVM_VCPU_PREEMPTED;

	kvm_unmap_gfn(vcpu, &map, &vcpu->arch.st.cache, true, true);
}

void kvm_arch_vcpu_put(struct kvm_vcpu *vcpu)
{
	int idx;

	if (vcpu->preempted)
		vcpu->arch.preempted_in_kernel = !kvm_x86_ops.get_cpl(vcpu);

	/*
	 * Disable page faults because we're in atomic context here.
	 * kvm_write_guest_offset_cached() would call might_fault()
	 * that relies on pagefault_disable() to tell if there's a
	 * bug. NOTE: the write to guest memory may not go through if
	 * during postcopy live migration or if there's heavy guest
	 * paging.
	 */
	pagefault_disable();
	/*
	 * kvm_memslots() will be called by
	 * kvm_write_guest_offset_cached() so take the srcu lock.
	 */
	idx = srcu_read_lock(&vcpu->kvm->srcu);
	kvm_steal_time_set_preempted(vcpu);
	srcu_read_unlock(&vcpu->kvm->srcu, idx);
	pagefault_enable();
	kvm_x86_ops.vcpu_put(vcpu);
	vcpu->arch.last_host_tsc = rdtsc();
	/*
	 * If userspace has set any breakpoints or watchpoints, dr6 is restored
	 * on every vmexit, but if not, we might have a stale dr6 from the
	 * guest. do_debug expects dr6 to be cleared after it runs, do the same.
	 */
	set_debugreg(0, 6);
}

static int kvm_vcpu_ioctl_get_lapic(struct kvm_vcpu *vcpu,
				    struct kvm_lapic_state *s)
{
	if (vcpu->arch.apicv_active)
		kvm_x86_ops.sync_pir_to_irr(vcpu);

	return kvm_apic_get_state(vcpu, s);
}

static int kvm_vcpu_ioctl_set_lapic(struct kvm_vcpu *vcpu,
				    struct kvm_lapic_state *s)
{
	int r;

	r = kvm_apic_set_state(vcpu, s);
	if (r)
		return r;
	update_cr8_intercept(vcpu);

	return 0;
}

static int kvm_cpu_accept_dm_intr(struct kvm_vcpu *vcpu)
{
	return (!lapic_in_kernel(vcpu) ||
		kvm_apic_accept_pic_intr(vcpu));
}

/*
 * if userspace requested an interrupt window, check that the
 * interrupt window is open.
 *
 * No need to exit to userspace if we already have an interrupt queued.
 */
static int kvm_vcpu_ready_for_interrupt_injection(struct kvm_vcpu *vcpu)
{
	return kvm_arch_interrupt_allowed(vcpu) &&
		!kvm_cpu_has_interrupt(vcpu) &&
		!kvm_event_needs_reinjection(vcpu) &&
		kvm_cpu_accept_dm_intr(vcpu);
}

static int kvm_vcpu_ioctl_interrupt(struct kvm_vcpu *vcpu,
				    struct kvm_interrupt *irq)
{
	if (irq->irq >= KVM_NR_INTERRUPTS)
		return -EINVAL;

	if (!irqchip_in_kernel(vcpu->kvm)) {
		kvm_queue_interrupt(vcpu, irq->irq, false);
		kvm_make_request(KVM_REQ_EVENT, vcpu);
		return 0;
	}

	/*
	 * With in-kernel LAPIC, we only use this to inject EXTINT, so
	 * fail for in-kernel 8259.
	 */
	if (pic_in_kernel(vcpu->kvm))
		return -ENXIO;

	if (vcpu->arch.pending_external_vector != -1)
		return -EEXIST;

	vcpu->arch.pending_external_vector = irq->irq;
	kvm_make_request(KVM_REQ_EVENT, vcpu);
	return 0;
}

static int kvm_vcpu_ioctl_nmi(struct kvm_vcpu *vcpu)
{
	kvm_inject_nmi(vcpu);

	return 0;
}

static int kvm_vcpu_ioctl_smi(struct kvm_vcpu *vcpu)
{
	kvm_make_request(KVM_REQ_SMI, vcpu);

	return 0;
}

static int vcpu_ioctl_tpr_access_reporting(struct kvm_vcpu *vcpu,
					   struct kvm_tpr_access_ctl *tac)
{
	if (tac->flags)
		return -EINVAL;
	vcpu->arch.tpr_access_reporting = !!tac->enabled;
	return 0;
}

static int kvm_vcpu_ioctl_x86_setup_mce(struct kvm_vcpu *vcpu,
					u64 mcg_cap)
{
	int r;
	unsigned bank_num = mcg_cap & 0xff, bank;

	r = -EINVAL;
	if (!bank_num || bank_num > KVM_MAX_MCE_BANKS)
		goto out;
	if (mcg_cap & ~(kvm_mce_cap_supported | 0xff | 0xff0000))
		goto out;
	r = 0;
	vcpu->arch.mcg_cap = mcg_cap;
	/* Init IA32_MCG_CTL to all 1s */
	if (mcg_cap & MCG_CTL_P)
		vcpu->arch.mcg_ctl = ~(u64)0;
	/* Init IA32_MCi_CTL to all 1s */
	for (bank = 0; bank < bank_num; bank++)
		vcpu->arch.mce_banks[bank*4] = ~(u64)0;

	kvm_x86_ops.setup_mce(vcpu);
out:
	return r;
}

static int kvm_vcpu_ioctl_x86_set_mce(struct kvm_vcpu *vcpu,
				      struct kvm_x86_mce *mce)
{
	u64 mcg_cap = vcpu->arch.mcg_cap;
	unsigned bank_num = mcg_cap & 0xff;
	u64 *banks = vcpu->arch.mce_banks;

	if (mce->bank >= bank_num || !(mce->status & MCI_STATUS_VAL))
		return -EINVAL;
	/*
	 * if IA32_MCG_CTL is not all 1s, the uncorrected error
	 * reporting is disabled
	 */
	if ((mce->status & MCI_STATUS_UC) && (mcg_cap & MCG_CTL_P) &&
	    vcpu->arch.mcg_ctl != ~(u64)0)
		return 0;
	banks += 4 * mce->bank;
	/*
	 * if IA32_MCi_CTL is not all 1s, the uncorrected error
	 * reporting is disabled for the bank
	 */
	if ((mce->status & MCI_STATUS_UC) && banks[0] != ~(u64)0)
		return 0;
	if (mce->status & MCI_STATUS_UC) {
		if ((vcpu->arch.mcg_status & MCG_STATUS_MCIP) ||
		    !kvm_read_cr4_bits(vcpu, X86_CR4_MCE)) {
			kvm_make_request(KVM_REQ_TRIPLE_FAULT, vcpu);
			return 0;
		}
		if (banks[1] & MCI_STATUS_VAL)
			mce->status |= MCI_STATUS_OVER;
		banks[2] = mce->addr;
		banks[3] = mce->misc;
		vcpu->arch.mcg_status = mce->mcg_status;
		banks[1] = mce->status;
		kvm_queue_exception(vcpu, MC_VECTOR);
	} else if (!(banks[1] & MCI_STATUS_VAL)
		   || !(banks[1] & MCI_STATUS_UC)) {
		if (banks[1] & MCI_STATUS_VAL)
			mce->status |= MCI_STATUS_OVER;
		banks[2] = mce->addr;
		banks[3] = mce->misc;
		banks[1] = mce->status;
	} else
		banks[1] |= MCI_STATUS_OVER;
	return 0;
}

static void kvm_vcpu_ioctl_x86_get_vcpu_events(struct kvm_vcpu *vcpu,
					       struct kvm_vcpu_events *events)
{
	process_nmi(vcpu);

	/*
	 * In guest mode, payload delivery should be deferred,
	 * so that the L1 hypervisor can intercept #PF before
	 * CR2 is modified (or intercept #DB before DR6 is
	 * modified under nVMX). Unless the per-VM capability,
	 * KVM_CAP_EXCEPTION_PAYLOAD, is set, we may not defer the delivery of
	 * an exception payload and handle after a KVM_GET_VCPU_EVENTS. Since we
	 * opportunistically defer the exception payload, deliver it if the
	 * capability hasn't been requested before processing a
	 * KVM_GET_VCPU_EVENTS.
	 */
	if (!vcpu->kvm->arch.exception_payload_enabled &&
	    vcpu->arch.exception.pending && vcpu->arch.exception.has_payload)
		kvm_deliver_exception_payload(vcpu);

	/*
	 * The API doesn't provide the instruction length for software
	 * exceptions, so don't report them. As long as the guest RIP
	 * isn't advanced, we should expect to encounter the exception
	 * again.
	 */
	if (kvm_exception_is_soft(vcpu->arch.exception.nr)) {
		events->exception.injected = 0;
		events->exception.pending = 0;
	} else {
		events->exception.injected = vcpu->arch.exception.injected;
		events->exception.pending = vcpu->arch.exception.pending;
		/*
		 * For ABI compatibility, deliberately conflate
		 * pending and injected exceptions when
		 * KVM_CAP_EXCEPTION_PAYLOAD isn't enabled.
		 */
		if (!vcpu->kvm->arch.exception_payload_enabled)
			events->exception.injected |=
				vcpu->arch.exception.pending;
	}
	events->exception.nr = vcpu->arch.exception.nr;
	events->exception.has_error_code = vcpu->arch.exception.has_error_code;
	events->exception.error_code = vcpu->arch.exception.error_code;
	events->exception_has_payload = vcpu->arch.exception.has_payload;
	events->exception_payload = vcpu->arch.exception.payload;

	events->interrupt.injected =
		vcpu->arch.interrupt.injected && !vcpu->arch.interrupt.soft;
	events->interrupt.nr = vcpu->arch.interrupt.nr;
	events->interrupt.soft = 0;
	events->interrupt.shadow = kvm_x86_ops.get_interrupt_shadow(vcpu);

	events->nmi.injected = vcpu->arch.nmi_injected;
	events->nmi.pending = vcpu->arch.nmi_pending != 0;
	events->nmi.masked = kvm_x86_ops.get_nmi_mask(vcpu);
	events->nmi.pad = 0;

	events->sipi_vector = 0; /* never valid when reporting to user space */

	events->smi.smm = is_smm(vcpu);
	events->smi.pending = vcpu->arch.smi_pending;
	events->smi.smm_inside_nmi =
		!!(vcpu->arch.hflags & HF_SMM_INSIDE_NMI_MASK);
	events->smi.latched_init = kvm_lapic_latched_init(vcpu);

	events->flags = (KVM_VCPUEVENT_VALID_NMI_PENDING
			 | KVM_VCPUEVENT_VALID_SHADOW
			 | KVM_VCPUEVENT_VALID_SMM);
	if (vcpu->kvm->arch.exception_payload_enabled)
		events->flags |= KVM_VCPUEVENT_VALID_PAYLOAD;

	memset(&events->reserved, 0, sizeof(events->reserved));
}

static void kvm_smm_changed(struct kvm_vcpu *vcpu);

static int kvm_vcpu_ioctl_x86_set_vcpu_events(struct kvm_vcpu *vcpu,
					      struct kvm_vcpu_events *events)
{
	if (events->flags & ~(KVM_VCPUEVENT_VALID_NMI_PENDING
			      | KVM_VCPUEVENT_VALID_SIPI_VECTOR
			      | KVM_VCPUEVENT_VALID_SHADOW
			      | KVM_VCPUEVENT_VALID_SMM
			      | KVM_VCPUEVENT_VALID_PAYLOAD))
		return -EINVAL;

	if (events->flags & KVM_VCPUEVENT_VALID_PAYLOAD) {
		if (!vcpu->kvm->arch.exception_payload_enabled)
			return -EINVAL;
		if (events->exception.pending)
			events->exception.injected = 0;
		else
			events->exception_has_payload = 0;
	} else {
		events->exception.pending = 0;
		events->exception_has_payload = 0;
	}

	if ((events->exception.injected || events->exception.pending) &&
	    (events->exception.nr > 31 || events->exception.nr == NMI_VECTOR))
		return -EINVAL;

	/* INITs are latched while in SMM */
	if (events->flags & KVM_VCPUEVENT_VALID_SMM &&
	    (events->smi.smm || events->smi.pending) &&
	    vcpu->arch.mp_state == KVM_MP_STATE_INIT_RECEIVED)
		return -EINVAL;

	process_nmi(vcpu);
	vcpu->arch.exception.injected = events->exception.injected;
	vcpu->arch.exception.pending = events->exception.pending;
	vcpu->arch.exception.nr = events->exception.nr;
	vcpu->arch.exception.has_error_code = events->exception.has_error_code;
	vcpu->arch.exception.error_code = events->exception.error_code;
	vcpu->arch.exception.has_payload = events->exception_has_payload;
	vcpu->arch.exception.payload = events->exception_payload;

	vcpu->arch.interrupt.injected = events->interrupt.injected;
	vcpu->arch.interrupt.nr = events->interrupt.nr;
	vcpu->arch.interrupt.soft = events->interrupt.soft;
	if (events->flags & KVM_VCPUEVENT_VALID_SHADOW)
		kvm_x86_ops.set_interrupt_shadow(vcpu,
						  events->interrupt.shadow);

	vcpu->arch.nmi_injected = events->nmi.injected;
	if (events->flags & KVM_VCPUEVENT_VALID_NMI_PENDING)
		vcpu->arch.nmi_pending = events->nmi.pending;
	kvm_x86_ops.set_nmi_mask(vcpu, events->nmi.masked);

	if (events->flags & KVM_VCPUEVENT_VALID_SIPI_VECTOR &&
	    lapic_in_kernel(vcpu))
		vcpu->arch.apic->sipi_vector = events->sipi_vector;

	if (events->flags & KVM_VCPUEVENT_VALID_SMM) {
		if (!!(vcpu->arch.hflags & HF_SMM_MASK) != events->smi.smm) {
			if (events->smi.smm)
				vcpu->arch.hflags |= HF_SMM_MASK;
			else
				vcpu->arch.hflags &= ~HF_SMM_MASK;
			kvm_smm_changed(vcpu);
		}

		vcpu->arch.smi_pending = events->smi.pending;

		if (events->smi.smm) {
			if (events->smi.smm_inside_nmi)
				vcpu->arch.hflags |= HF_SMM_INSIDE_NMI_MASK;
			else
				vcpu->arch.hflags &= ~HF_SMM_INSIDE_NMI_MASK;
		}

		if (lapic_in_kernel(vcpu)) {
			if (events->smi.latched_init)
				set_bit(KVM_APIC_INIT, &vcpu->arch.apic->pending_events);
			else
				clear_bit(KVM_APIC_INIT, &vcpu->arch.apic->pending_events);
		}
	}

	kvm_make_request(KVM_REQ_EVENT, vcpu);

	return 0;
}

static void kvm_vcpu_ioctl_x86_get_debugregs(struct kvm_vcpu *vcpu,
					     struct kvm_debugregs *dbgregs)
{
	unsigned long val;

	memcpy(dbgregs->db, vcpu->arch.db, sizeof(vcpu->arch.db));
	kvm_get_dr(vcpu, 6, &val);
	dbgregs->dr6 = val;
	dbgregs->dr7 = vcpu->arch.dr7;
	dbgregs->flags = 0;
	memset(&dbgregs->reserved, 0, sizeof(dbgregs->reserved));
}

static int kvm_vcpu_ioctl_x86_set_debugregs(struct kvm_vcpu *vcpu,
					    struct kvm_debugregs *dbgregs)
{
	if (dbgregs->flags)
		return -EINVAL;

	if (dbgregs->dr6 & ~0xffffffffull)
		return -EINVAL;
	if (dbgregs->dr7 & ~0xffffffffull)
		return -EINVAL;

	memcpy(vcpu->arch.db, dbgregs->db, sizeof(vcpu->arch.db));
	kvm_update_dr0123(vcpu);
	vcpu->arch.dr6 = dbgregs->dr6;
	vcpu->arch.dr7 = dbgregs->dr7;
	kvm_update_dr7(vcpu);

	return 0;
}

#define XSTATE_COMPACTION_ENABLED (1ULL << 63)

static void fill_xsave(u8 *dest, struct kvm_vcpu *vcpu)
{
	struct xregs_state *xsave = &vcpu->arch.guest_fpu->state.xsave;
	u64 xstate_bv = xsave->header.xfeatures;
	u64 valid;

	/*
	 * Copy legacy XSAVE area, to avoid complications with CPUID
	 * leaves 0 and 1 in the loop below.
	 */
	memcpy(dest, xsave, XSAVE_HDR_OFFSET);

	/* Set XSTATE_BV */
	xstate_bv &= vcpu->arch.guest_supported_xcr0 | XFEATURE_MASK_FPSSE;
	*(u64 *)(dest + XSAVE_HDR_OFFSET) = xstate_bv;

	/*
	 * Copy each region from the possibly compacted offset to the
	 * non-compacted offset.
	 */
	valid = xstate_bv & ~XFEATURE_MASK_FPSSE;
	while (valid) {
		u64 xfeature_mask = valid & -valid;
		int xfeature_nr = fls64(xfeature_mask) - 1;
		void *src = get_xsave_addr(xsave, xfeature_nr);

		if (src) {
			u32 size, offset, ecx, edx;
			cpuid_count(XSTATE_CPUID, xfeature_nr,
				    &size, &offset, &ecx, &edx);
			if (xfeature_nr == XFEATURE_PKRU)
				memcpy(dest + offset, &vcpu->arch.pkru,
				       sizeof(vcpu->arch.pkru));
			else
				memcpy(dest + offset, src, size);

		}

		valid -= xfeature_mask;
	}
}

static void load_xsave(struct kvm_vcpu *vcpu, u8 *src)
{
	struct xregs_state *xsave = &vcpu->arch.guest_fpu->state.xsave;
	u64 xstate_bv = *(u64 *)(src + XSAVE_HDR_OFFSET);
	u64 valid;

	/*
	 * Copy legacy XSAVE area, to avoid complications with CPUID
	 * leaves 0 and 1 in the loop below.
	 */
	memcpy(xsave, src, XSAVE_HDR_OFFSET);

	/* Set XSTATE_BV and possibly XCOMP_BV.  */
	xsave->header.xfeatures = xstate_bv;
	if (boot_cpu_has(X86_FEATURE_XSAVES))
		xsave->header.xcomp_bv = host_xcr0 | XSTATE_COMPACTION_ENABLED;

	/*
	 * Copy each region from the non-compacted offset to the
	 * possibly compacted offset.
	 */
	valid = xstate_bv & ~XFEATURE_MASK_FPSSE;
	while (valid) {
		u64 xfeature_mask = valid & -valid;
		int xfeature_nr = fls64(xfeature_mask) - 1;
		void *dest = get_xsave_addr(xsave, xfeature_nr);

		if (dest) {
			u32 size, offset, ecx, edx;
			cpuid_count(XSTATE_CPUID, xfeature_nr,
				    &size, &offset, &ecx, &edx);
			if (xfeature_nr == XFEATURE_PKRU)
				memcpy(&vcpu->arch.pkru, src + offset,
				       sizeof(vcpu->arch.pkru));
			else
				memcpy(dest, src + offset, size);
		}

		valid -= xfeature_mask;
	}
}

static void kvm_vcpu_ioctl_x86_get_xsave(struct kvm_vcpu *vcpu,
					 struct kvm_xsave *guest_xsave)
{
	if (boot_cpu_has(X86_FEATURE_XSAVE)) {
		memset(guest_xsave, 0, sizeof(struct kvm_xsave));
		fill_xsave((u8 *) guest_xsave->region, vcpu);
	} else {
		memcpy(guest_xsave->region,
			&vcpu->arch.guest_fpu->state.fxsave,
			sizeof(struct fxregs_state));
		*(u64 *)&guest_xsave->region[XSAVE_HDR_OFFSET / sizeof(u32)] =
			XFEATURE_MASK_FPSSE;
	}
}

#define XSAVE_MXCSR_OFFSET 24

static int kvm_vcpu_ioctl_x86_set_xsave(struct kvm_vcpu *vcpu,
					struct kvm_xsave *guest_xsave)
{
	u64 xstate_bv =
		*(u64 *)&guest_xsave->region[XSAVE_HDR_OFFSET / sizeof(u32)];
	u32 mxcsr = *(u32 *)&guest_xsave->region[XSAVE_MXCSR_OFFSET / sizeof(u32)];

	if (boot_cpu_has(X86_FEATURE_XSAVE)) {
		/*
		 * Here we allow setting states that are not present in
		 * CPUID leaf 0xD, index 0, EDX:EAX.  This is for compatibility
		 * with old userspace.
		 */
		if (xstate_bv & ~supported_xcr0 || mxcsr & ~mxcsr_feature_mask)
			return -EINVAL;
		load_xsave(vcpu, (u8 *)guest_xsave->region);
	} else {
		if (xstate_bv & ~XFEATURE_MASK_FPSSE ||
			mxcsr & ~mxcsr_feature_mask)
			return -EINVAL;
		memcpy(&vcpu->arch.guest_fpu->state.fxsave,
			guest_xsave->region, sizeof(struct fxregs_state));
	}
	return 0;
}

static void kvm_vcpu_ioctl_x86_get_xcrs(struct kvm_vcpu *vcpu,
					struct kvm_xcrs *guest_xcrs)
{
	if (!boot_cpu_has(X86_FEATURE_XSAVE)) {
		guest_xcrs->nr_xcrs = 0;
		return;
	}

	guest_xcrs->nr_xcrs = 1;
	guest_xcrs->flags = 0;
	guest_xcrs->xcrs[0].xcr = XCR_XFEATURE_ENABLED_MASK;
	guest_xcrs->xcrs[0].value = vcpu->arch.xcr0;
}

static int kvm_vcpu_ioctl_x86_set_xcrs(struct kvm_vcpu *vcpu,
				       struct kvm_xcrs *guest_xcrs)
{
	int i, r = 0;

	if (!boot_cpu_has(X86_FEATURE_XSAVE))
		return -EINVAL;

	if (guest_xcrs->nr_xcrs > KVM_MAX_XCRS || guest_xcrs->flags)
		return -EINVAL;

	for (i = 0; i < guest_xcrs->nr_xcrs; i++)
		/* Only support XCR0 currently */
		if (guest_xcrs->xcrs[i].xcr == XCR_XFEATURE_ENABLED_MASK) {
			r = __kvm_set_xcr(vcpu, XCR_XFEATURE_ENABLED_MASK,
				guest_xcrs->xcrs[i].value);
			break;
		}
	if (r)
		r = -EINVAL;
	return r;
}

/*
 * kvm_set_guest_paused() indicates to the guest kernel that it has been
 * stopped by the hypervisor.  This function will be called from the host only.
 * EINVAL is returned when the host attempts to set the flag for a guest that
 * does not support pv clocks.
 */
static int kvm_set_guest_paused(struct kvm_vcpu *vcpu)
{
	if (!vcpu->arch.pv_time_enabled)
		return -EINVAL;
	vcpu->arch.pvclock_set_guest_stopped_request = true;
	kvm_make_request(KVM_REQ_CLOCK_UPDATE, vcpu);
	return 0;
}

static int kvm_vcpu_ioctl_enable_cap(struct kvm_vcpu *vcpu,
				     struct kvm_enable_cap *cap)
{
	int r;
	uint16_t vmcs_version;
	void __user *user_ptr;

	if (cap->flags)
		return -EINVAL;

	switch (cap->cap) {
	case KVM_CAP_HYPERV_SYNIC2:
		if (cap->args[0])
			return -EINVAL;
		/* fall through */

	case KVM_CAP_HYPERV_SYNIC:
		if (!irqchip_in_kernel(vcpu->kvm))
			return -EINVAL;
		return kvm_hv_activate_synic(vcpu, cap->cap ==
					     KVM_CAP_HYPERV_SYNIC2);
	case KVM_CAP_HYPERV_ENLIGHTENED_VMCS:
		if (!kvm_x86_ops.nested_ops->enable_evmcs)
			return -ENOTTY;
		r = kvm_x86_ops.nested_ops->enable_evmcs(vcpu, &vmcs_version);
		if (!r) {
			user_ptr = (void __user *)(uintptr_t)cap->args[0];
			if (copy_to_user(user_ptr, &vmcs_version,
					 sizeof(vmcs_version)))
				r = -EFAULT;
		}
		return r;
	case KVM_CAP_HYPERV_DIRECT_TLBFLUSH:
		if (!kvm_x86_ops.enable_direct_tlbflush)
			return -ENOTTY;

		return kvm_x86_ops.enable_direct_tlbflush(vcpu);

	default:
		return -EINVAL;
	}
}

long kvm_arch_vcpu_ioctl(struct file *filp,
			 unsigned int ioctl, unsigned long arg)
{
	struct kvm_vcpu *vcpu = filp->private_data;
	void __user *argp = (void __user *)arg;
	int r;
	union {
		struct kvm_lapic_state *lapic;
		struct kvm_xsave *xsave;
		struct kvm_xcrs *xcrs;
		void *buffer;
	} u;

	vcpu_load(vcpu);

	u.buffer = NULL;
	switch (ioctl) {
	case KVM_GET_LAPIC: {
		r = -EINVAL;
		if (!lapic_in_kernel(vcpu))
			goto out;
		u.lapic = kzalloc(sizeof(struct kvm_lapic_state),
				GFP_KERNEL_ACCOUNT);

		r = -ENOMEM;
		if (!u.lapic)
			goto out;
		r = kvm_vcpu_ioctl_get_lapic(vcpu, u.lapic);
		if (r)
			goto out;
		r = -EFAULT;
		if (copy_to_user(argp, u.lapic, sizeof(struct kvm_lapic_state)))
			goto out;
		r = 0;
		break;
	}
	case KVM_SET_LAPIC: {
		r = -EINVAL;
		if (!lapic_in_kernel(vcpu))
			goto out;
		u.lapic = memdup_user(argp, sizeof(*u.lapic));
		if (IS_ERR(u.lapic)) {
			r = PTR_ERR(u.lapic);
			goto out_nofree;
		}

		r = kvm_vcpu_ioctl_set_lapic(vcpu, u.lapic);
		break;
	}
	case KVM_INTERRUPT: {
		struct kvm_interrupt irq;

		r = -EFAULT;
		if (copy_from_user(&irq, argp, sizeof(irq)))
			goto out;
		r = kvm_vcpu_ioctl_interrupt(vcpu, &irq);
		break;
	}
	case KVM_NMI: {
		r = kvm_vcpu_ioctl_nmi(vcpu);
		break;
	}
	case KVM_SMI: {
		r = kvm_vcpu_ioctl_smi(vcpu);
		break;
	}
	case KVM_SET_CPUID: {
		struct kvm_cpuid __user *cpuid_arg = argp;
		struct kvm_cpuid cpuid;

		r = -EFAULT;
		if (copy_from_user(&cpuid, cpuid_arg, sizeof(cpuid)))
			goto out;
		r = kvm_vcpu_ioctl_set_cpuid(vcpu, &cpuid, cpuid_arg->entries);
		break;
	}
	case KVM_SET_CPUID2: {
		struct kvm_cpuid2 __user *cpuid_arg = argp;
		struct kvm_cpuid2 cpuid;

		r = -EFAULT;
		if (copy_from_user(&cpuid, cpuid_arg, sizeof(cpuid)))
			goto out;
		r = kvm_vcpu_ioctl_set_cpuid2(vcpu, &cpuid,
					      cpuid_arg->entries);
		break;
	}
	case KVM_GET_CPUID2: {
		struct kvm_cpuid2 __user *cpuid_arg = argp;
		struct kvm_cpuid2 cpuid;

		r = -EFAULT;
		if (copy_from_user(&cpuid, cpuid_arg, sizeof(cpuid)))
			goto out;
		r = kvm_vcpu_ioctl_get_cpuid2(vcpu, &cpuid,
					      cpuid_arg->entries);
		if (r)
			goto out;
		r = -EFAULT;
		if (copy_to_user(cpuid_arg, &cpuid, sizeof(cpuid)))
			goto out;
		r = 0;
		break;
	}
	case KVM_GET_MSRS: {
		int idx = srcu_read_lock(&vcpu->kvm->srcu);
		r = msr_io(vcpu, argp, do_get_msr, 1);
		srcu_read_unlock(&vcpu->kvm->srcu, idx);
		break;
	}
	case KVM_SET_MSRS: {
		int idx = srcu_read_lock(&vcpu->kvm->srcu);
		r = msr_io(vcpu, argp, do_set_msr, 0);
		srcu_read_unlock(&vcpu->kvm->srcu, idx);
		break;
	}
	case KVM_TPR_ACCESS_REPORTING: {
		struct kvm_tpr_access_ctl tac;

		r = -EFAULT;
		if (copy_from_user(&tac, argp, sizeof(tac)))
			goto out;
		r = vcpu_ioctl_tpr_access_reporting(vcpu, &tac);
		if (r)
			goto out;
		r = -EFAULT;
		if (copy_to_user(argp, &tac, sizeof(tac)))
			goto out;
		r = 0;
		break;
	};
	case KVM_SET_VAPIC_ADDR: {
		struct kvm_vapic_addr va;
		int idx;

		r = -EINVAL;
		if (!lapic_in_kernel(vcpu))
			goto out;
		r = -EFAULT;
		if (copy_from_user(&va, argp, sizeof(va)))
			goto out;
		idx = srcu_read_lock(&vcpu->kvm->srcu);
		r = kvm_lapic_set_vapic_addr(vcpu, va.vapic_addr);
		srcu_read_unlock(&vcpu->kvm->srcu, idx);
		break;
	}
	case KVM_X86_SETUP_MCE: {
		u64 mcg_cap;

		r = -EFAULT;
		if (copy_from_user(&mcg_cap, argp, sizeof(mcg_cap)))
			goto out;
		r = kvm_vcpu_ioctl_x86_setup_mce(vcpu, mcg_cap);
		break;
	}
	case KVM_X86_SET_MCE: {
		struct kvm_x86_mce mce;

		r = -EFAULT;
		if (copy_from_user(&mce, argp, sizeof(mce)))
			goto out;
		r = kvm_vcpu_ioctl_x86_set_mce(vcpu, &mce);
		break;
	}
	case KVM_GET_VCPU_EVENTS: {
		struct kvm_vcpu_events events;

		kvm_vcpu_ioctl_x86_get_vcpu_events(vcpu, &events);

		r = -EFAULT;
		if (copy_to_user(argp, &events, sizeof(struct kvm_vcpu_events)))
			break;
		r = 0;
		break;
	}
	case KVM_SET_VCPU_EVENTS: {
		struct kvm_vcpu_events events;

		r = -EFAULT;
		if (copy_from_user(&events, argp, sizeof(struct kvm_vcpu_events)))
			break;

		r = kvm_vcpu_ioctl_x86_set_vcpu_events(vcpu, &events);
		break;
	}
	case KVM_GET_DEBUGREGS: {
		struct kvm_debugregs dbgregs;

		kvm_vcpu_ioctl_x86_get_debugregs(vcpu, &dbgregs);

		r = -EFAULT;
		if (copy_to_user(argp, &dbgregs,
				 sizeof(struct kvm_debugregs)))
			break;
		r = 0;
		break;
	}
	case KVM_SET_DEBUGREGS: {
		struct kvm_debugregs dbgregs;

		r = -EFAULT;
		if (copy_from_user(&dbgregs, argp,
				   sizeof(struct kvm_debugregs)))
			break;

		r = kvm_vcpu_ioctl_x86_set_debugregs(vcpu, &dbgregs);
		break;
	}
	case KVM_GET_XSAVE: {
		u.xsave = kzalloc(sizeof(struct kvm_xsave), GFP_KERNEL_ACCOUNT);
		r = -ENOMEM;
		if (!u.xsave)
			break;

		kvm_vcpu_ioctl_x86_get_xsave(vcpu, u.xsave);

		r = -EFAULT;
		if (copy_to_user(argp, u.xsave, sizeof(struct kvm_xsave)))
			break;
		r = 0;
		break;
	}
	case KVM_SET_XSAVE: {
		u.xsave = memdup_user(argp, sizeof(*u.xsave));
		if (IS_ERR(u.xsave)) {
			r = PTR_ERR(u.xsave);
			goto out_nofree;
		}

		r = kvm_vcpu_ioctl_x86_set_xsave(vcpu, u.xsave);
		break;
	}
	case KVM_GET_XCRS: {
		u.xcrs = kzalloc(sizeof(struct kvm_xcrs), GFP_KERNEL_ACCOUNT);
		r = -ENOMEM;
		if (!u.xcrs)
			break;

		kvm_vcpu_ioctl_x86_get_xcrs(vcpu, u.xcrs);

		r = -EFAULT;
		if (copy_to_user(argp, u.xcrs,
				 sizeof(struct kvm_xcrs)))
			break;
		r = 0;
		break;
	}
	case KVM_SET_XCRS: {
		u.xcrs = memdup_user(argp, sizeof(*u.xcrs));
		if (IS_ERR(u.xcrs)) {
			r = PTR_ERR(u.xcrs);
			goto out_nofree;
		}

		r = kvm_vcpu_ioctl_x86_set_xcrs(vcpu, u.xcrs);
		break;
	}
	case KVM_SET_TSC_KHZ: {
		u32 user_tsc_khz;

		r = -EINVAL;
		user_tsc_khz = (u32)arg;

		if (kvm_has_tsc_control &&
		    user_tsc_khz >= kvm_max_guest_tsc_khz)
			goto out;

		if (user_tsc_khz == 0)
			user_tsc_khz = tsc_khz;

		if (!kvm_set_tsc_khz(vcpu, user_tsc_khz))
			r = 0;

		goto out;
	}
	case KVM_GET_TSC_KHZ: {
		r = vcpu->arch.virtual_tsc_khz;
		goto out;
	}
	case KVM_KVMCLOCK_CTRL: {
		r = kvm_set_guest_paused(vcpu);
		goto out;
	}
	case KVM_ENABLE_CAP: {
		struct kvm_enable_cap cap;

		r = -EFAULT;
		if (copy_from_user(&cap, argp, sizeof(cap)))
			goto out;
		r = kvm_vcpu_ioctl_enable_cap(vcpu, &cap);
		break;
	}
	case KVM_GET_NESTED_STATE: {
		struct kvm_nested_state __user *user_kvm_nested_state = argp;
		u32 user_data_size;

		r = -EINVAL;
		if (!kvm_x86_ops.nested_ops->get_state)
			break;

		BUILD_BUG_ON(sizeof(user_data_size) != sizeof(user_kvm_nested_state->size));
		r = -EFAULT;
		if (get_user(user_data_size, &user_kvm_nested_state->size))
			break;

		r = kvm_x86_ops.nested_ops->get_state(vcpu, user_kvm_nested_state,
						     user_data_size);
		if (r < 0)
			break;

		if (r > user_data_size) {
			if (put_user(r, &user_kvm_nested_state->size))
				r = -EFAULT;
			else
				r = -E2BIG;
			break;
		}

		r = 0;
		break;
	}
	case KVM_SET_NESTED_STATE: {
		struct kvm_nested_state __user *user_kvm_nested_state = argp;
		struct kvm_nested_state kvm_state;
		int idx;

		r = -EINVAL;
		if (!kvm_x86_ops.nested_ops->set_state)
			break;

		r = -EFAULT;
		if (copy_from_user(&kvm_state, user_kvm_nested_state, sizeof(kvm_state)))
			break;

		r = -EINVAL;
		if (kvm_state.size < sizeof(kvm_state))
			break;

		if (kvm_state.flags &
		    ~(KVM_STATE_NESTED_RUN_PENDING | KVM_STATE_NESTED_GUEST_MODE
<<<<<<< HEAD
		      | KVM_STATE_NESTED_EVMCS | KVM_STATE_NESTED_MTF_PENDING))
=======
		      | KVM_STATE_NESTED_EVMCS | KVM_STATE_NESTED_MTF_PENDING
		      | KVM_STATE_NESTED_GIF_SET))
>>>>>>> 40ad9846
			break;

		/* nested_run_pending implies guest_mode.  */
		if ((kvm_state.flags & KVM_STATE_NESTED_RUN_PENDING)
		    && !(kvm_state.flags & KVM_STATE_NESTED_GUEST_MODE))
			break;

		idx = srcu_read_lock(&vcpu->kvm->srcu);
		r = kvm_x86_ops.nested_ops->set_state(vcpu, user_kvm_nested_state, &kvm_state);
		srcu_read_unlock(&vcpu->kvm->srcu, idx);
		break;
	}
	case KVM_GET_SUPPORTED_HV_CPUID: {
		struct kvm_cpuid2 __user *cpuid_arg = argp;
		struct kvm_cpuid2 cpuid;

		r = -EFAULT;
		if (copy_from_user(&cpuid, cpuid_arg, sizeof(cpuid)))
			goto out;

		r = kvm_vcpu_ioctl_get_hv_cpuid(vcpu, &cpuid,
						cpuid_arg->entries);
		if (r)
			goto out;

		r = -EFAULT;
		if (copy_to_user(cpuid_arg, &cpuid, sizeof(cpuid)))
			goto out;
		r = 0;
		break;
	}
	default:
		r = -EINVAL;
	}
out:
	kfree(u.buffer);
out_nofree:
	vcpu_put(vcpu);
	return r;
}

vm_fault_t kvm_arch_vcpu_fault(struct kvm_vcpu *vcpu, struct vm_fault *vmf)
{
	return VM_FAULT_SIGBUS;
}

static int kvm_vm_ioctl_set_tss_addr(struct kvm *kvm, unsigned long addr)
{
	int ret;

	if (addr > (unsigned int)(-3 * PAGE_SIZE))
		return -EINVAL;
	ret = kvm_x86_ops.set_tss_addr(kvm, addr);
	return ret;
}

static int kvm_vm_ioctl_set_identity_map_addr(struct kvm *kvm,
					      u64 ident_addr)
{
	return kvm_x86_ops.set_identity_map_addr(kvm, ident_addr);
}

static int kvm_vm_ioctl_set_nr_mmu_pages(struct kvm *kvm,
					 unsigned long kvm_nr_mmu_pages)
{
	if (kvm_nr_mmu_pages < KVM_MIN_ALLOC_MMU_PAGES)
		return -EINVAL;

	mutex_lock(&kvm->slots_lock);

	kvm_mmu_change_mmu_pages(kvm, kvm_nr_mmu_pages);
	kvm->arch.n_requested_mmu_pages = kvm_nr_mmu_pages;

	mutex_unlock(&kvm->slots_lock);
	return 0;
}

static unsigned long kvm_vm_ioctl_get_nr_mmu_pages(struct kvm *kvm)
{
	return kvm->arch.n_max_mmu_pages;
}

static int kvm_vm_ioctl_get_irqchip(struct kvm *kvm, struct kvm_irqchip *chip)
{
	struct kvm_pic *pic = kvm->arch.vpic;
	int r;

	r = 0;
	switch (chip->chip_id) {
	case KVM_IRQCHIP_PIC_MASTER:
		memcpy(&chip->chip.pic, &pic->pics[0],
			sizeof(struct kvm_pic_state));
		break;
	case KVM_IRQCHIP_PIC_SLAVE:
		memcpy(&chip->chip.pic, &pic->pics[1],
			sizeof(struct kvm_pic_state));
		break;
	case KVM_IRQCHIP_IOAPIC:
		kvm_get_ioapic(kvm, &chip->chip.ioapic);
		break;
	default:
		r = -EINVAL;
		break;
	}
	return r;
}

static int kvm_vm_ioctl_set_irqchip(struct kvm *kvm, struct kvm_irqchip *chip)
{
	struct kvm_pic *pic = kvm->arch.vpic;
	int r;

	r = 0;
	switch (chip->chip_id) {
	case KVM_IRQCHIP_PIC_MASTER:
		spin_lock(&pic->lock);
		memcpy(&pic->pics[0], &chip->chip.pic,
			sizeof(struct kvm_pic_state));
		spin_unlock(&pic->lock);
		break;
	case KVM_IRQCHIP_PIC_SLAVE:
		spin_lock(&pic->lock);
		memcpy(&pic->pics[1], &chip->chip.pic,
			sizeof(struct kvm_pic_state));
		spin_unlock(&pic->lock);
		break;
	case KVM_IRQCHIP_IOAPIC:
		kvm_set_ioapic(kvm, &chip->chip.ioapic);
		break;
	default:
		r = -EINVAL;
		break;
	}
	kvm_pic_update_irq(pic);
	return r;
}

static int kvm_vm_ioctl_get_pit(struct kvm *kvm, struct kvm_pit_state *ps)
{
	struct kvm_kpit_state *kps = &kvm->arch.vpit->pit_state;

	BUILD_BUG_ON(sizeof(*ps) != sizeof(kps->channels));

	mutex_lock(&kps->lock);
	memcpy(ps, &kps->channels, sizeof(*ps));
	mutex_unlock(&kps->lock);
	return 0;
}

static int kvm_vm_ioctl_set_pit(struct kvm *kvm, struct kvm_pit_state *ps)
{
	int i;
	struct kvm_pit *pit = kvm->arch.vpit;

	mutex_lock(&pit->pit_state.lock);
	memcpy(&pit->pit_state.channels, ps, sizeof(*ps));
	for (i = 0; i < 3; i++)
		kvm_pit_load_count(pit, i, ps->channels[i].count, 0);
	mutex_unlock(&pit->pit_state.lock);
	return 0;
}

static int kvm_vm_ioctl_get_pit2(struct kvm *kvm, struct kvm_pit_state2 *ps)
{
	mutex_lock(&kvm->arch.vpit->pit_state.lock);
	memcpy(ps->channels, &kvm->arch.vpit->pit_state.channels,
		sizeof(ps->channels));
	ps->flags = kvm->arch.vpit->pit_state.flags;
	mutex_unlock(&kvm->arch.vpit->pit_state.lock);
	memset(&ps->reserved, 0, sizeof(ps->reserved));
	return 0;
}

static int kvm_vm_ioctl_set_pit2(struct kvm *kvm, struct kvm_pit_state2 *ps)
{
	int start = 0;
	int i;
	u32 prev_legacy, cur_legacy;
	struct kvm_pit *pit = kvm->arch.vpit;

	mutex_lock(&pit->pit_state.lock);
	prev_legacy = pit->pit_state.flags & KVM_PIT_FLAGS_HPET_LEGACY;
	cur_legacy = ps->flags & KVM_PIT_FLAGS_HPET_LEGACY;
	if (!prev_legacy && cur_legacy)
		start = 1;
	memcpy(&pit->pit_state.channels, &ps->channels,
	       sizeof(pit->pit_state.channels));
	pit->pit_state.flags = ps->flags;
	for (i = 0; i < 3; i++)
		kvm_pit_load_count(pit, i, pit->pit_state.channels[i].count,
				   start && i == 0);
	mutex_unlock(&pit->pit_state.lock);
	return 0;
}

static int kvm_vm_ioctl_reinject(struct kvm *kvm,
				 struct kvm_reinject_control *control)
{
	struct kvm_pit *pit = kvm->arch.vpit;

	/* pit->pit_state.lock was overloaded to prevent userspace from getting
	 * an inconsistent state after running multiple KVM_REINJECT_CONTROL
	 * ioctls in parallel.  Use a separate lock if that ioctl isn't rare.
	 */
	mutex_lock(&pit->pit_state.lock);
	kvm_pit_set_reinject(pit, control->pit_reinject);
	mutex_unlock(&pit->pit_state.lock);

	return 0;
}

void kvm_arch_sync_dirty_log(struct kvm *kvm, struct kvm_memory_slot *memslot)
{
	/*
	 * Flush potentially hardware-cached dirty pages to dirty_bitmap.
	 */
	if (kvm_x86_ops.flush_log_dirty)
		kvm_x86_ops.flush_log_dirty(kvm);
}

int kvm_vm_ioctl_irq_line(struct kvm *kvm, struct kvm_irq_level *irq_event,
			bool line_status)
{
	if (!irqchip_in_kernel(kvm))
		return -ENXIO;

	irq_event->status = kvm_set_irq(kvm, KVM_USERSPACE_IRQ_SOURCE_ID,
					irq_event->irq, irq_event->level,
					line_status);
	return 0;
}

int kvm_vm_ioctl_enable_cap(struct kvm *kvm,
			    struct kvm_enable_cap *cap)
{
	int r;

	if (cap->flags)
		return -EINVAL;

	switch (cap->cap) {
	case KVM_CAP_DISABLE_QUIRKS:
		kvm->arch.disabled_quirks = cap->args[0];
		r = 0;
		break;
	case KVM_CAP_SPLIT_IRQCHIP: {
		mutex_lock(&kvm->lock);
		r = -EINVAL;
		if (cap->args[0] > MAX_NR_RESERVED_IOAPIC_PINS)
			goto split_irqchip_unlock;
		r = -EEXIST;
		if (irqchip_in_kernel(kvm))
			goto split_irqchip_unlock;
		if (kvm->created_vcpus)
			goto split_irqchip_unlock;
		r = kvm_setup_empty_irq_routing(kvm);
		if (r)
			goto split_irqchip_unlock;
		/* Pairs with irqchip_in_kernel. */
		smp_wmb();
		kvm->arch.irqchip_mode = KVM_IRQCHIP_SPLIT;
		kvm->arch.nr_reserved_ioapic_pins = cap->args[0];
		r = 0;
split_irqchip_unlock:
		mutex_unlock(&kvm->lock);
		break;
	}
	case KVM_CAP_X2APIC_API:
		r = -EINVAL;
		if (cap->args[0] & ~KVM_X2APIC_API_VALID_FLAGS)
			break;

		if (cap->args[0] & KVM_X2APIC_API_USE_32BIT_IDS)
			kvm->arch.x2apic_format = true;
		if (cap->args[0] & KVM_X2APIC_API_DISABLE_BROADCAST_QUIRK)
			kvm->arch.x2apic_broadcast_quirk_disabled = true;

		r = 0;
		break;
	case KVM_CAP_X86_DISABLE_EXITS:
		r = -EINVAL;
		if (cap->args[0] & ~KVM_X86_DISABLE_VALID_EXITS)
			break;

		if ((cap->args[0] & KVM_X86_DISABLE_EXITS_MWAIT) &&
			kvm_can_mwait_in_guest())
			kvm->arch.mwait_in_guest = true;
		if (cap->args[0] & KVM_X86_DISABLE_EXITS_HLT)
			kvm->arch.hlt_in_guest = true;
		if (cap->args[0] & KVM_X86_DISABLE_EXITS_PAUSE)
			kvm->arch.pause_in_guest = true;
		if (cap->args[0] & KVM_X86_DISABLE_EXITS_CSTATE)
			kvm->arch.cstate_in_guest = true;
		r = 0;
		break;
	case KVM_CAP_MSR_PLATFORM_INFO:
		kvm->arch.guest_can_read_msr_platform_info = cap->args[0];
		r = 0;
		break;
	case KVM_CAP_EXCEPTION_PAYLOAD:
		kvm->arch.exception_payload_enabled = cap->args[0];
		r = 0;
		break;
	default:
		r = -EINVAL;
		break;
	}
	return r;
}

long kvm_arch_vm_ioctl(struct file *filp,
		       unsigned int ioctl, unsigned long arg)
{
	struct kvm *kvm = filp->private_data;
	void __user *argp = (void __user *)arg;
	int r = -ENOTTY;
	/*
	 * This union makes it completely explicit to gcc-3.x
	 * that these two variables' stack usage should be
	 * combined, not added together.
	 */
	union {
		struct kvm_pit_state ps;
		struct kvm_pit_state2 ps2;
		struct kvm_pit_config pit_config;
	} u;

	switch (ioctl) {
	case KVM_SET_TSS_ADDR:
		r = kvm_vm_ioctl_set_tss_addr(kvm, arg);
		break;
	case KVM_SET_IDENTITY_MAP_ADDR: {
		u64 ident_addr;

		mutex_lock(&kvm->lock);
		r = -EINVAL;
		if (kvm->created_vcpus)
			goto set_identity_unlock;
		r = -EFAULT;
		if (copy_from_user(&ident_addr, argp, sizeof(ident_addr)))
			goto set_identity_unlock;
		r = kvm_vm_ioctl_set_identity_map_addr(kvm, ident_addr);
set_identity_unlock:
		mutex_unlock(&kvm->lock);
		break;
	}
	case KVM_SET_NR_MMU_PAGES:
		r = kvm_vm_ioctl_set_nr_mmu_pages(kvm, arg);
		break;
	case KVM_GET_NR_MMU_PAGES:
		r = kvm_vm_ioctl_get_nr_mmu_pages(kvm);
		break;
	case KVM_CREATE_IRQCHIP: {
		mutex_lock(&kvm->lock);

		r = -EEXIST;
		if (irqchip_in_kernel(kvm))
			goto create_irqchip_unlock;

		r = -EINVAL;
		if (kvm->created_vcpus)
			goto create_irqchip_unlock;

		r = kvm_pic_init(kvm);
		if (r)
			goto create_irqchip_unlock;

		r = kvm_ioapic_init(kvm);
		if (r) {
			kvm_pic_destroy(kvm);
			goto create_irqchip_unlock;
		}

		r = kvm_setup_default_irq_routing(kvm);
		if (r) {
			kvm_ioapic_destroy(kvm);
			kvm_pic_destroy(kvm);
			goto create_irqchip_unlock;
		}
		/* Write kvm->irq_routing before enabling irqchip_in_kernel. */
		smp_wmb();
		kvm->arch.irqchip_mode = KVM_IRQCHIP_KERNEL;
	create_irqchip_unlock:
		mutex_unlock(&kvm->lock);
		break;
	}
	case KVM_CREATE_PIT:
		u.pit_config.flags = KVM_PIT_SPEAKER_DUMMY;
		goto create_pit;
	case KVM_CREATE_PIT2:
		r = -EFAULT;
		if (copy_from_user(&u.pit_config, argp,
				   sizeof(struct kvm_pit_config)))
			goto out;
	create_pit:
		mutex_lock(&kvm->lock);
		r = -EEXIST;
		if (kvm->arch.vpit)
			goto create_pit_unlock;
		r = -ENOMEM;
		kvm->arch.vpit = kvm_create_pit(kvm, u.pit_config.flags);
		if (kvm->arch.vpit)
			r = 0;
	create_pit_unlock:
		mutex_unlock(&kvm->lock);
		break;
	case KVM_GET_IRQCHIP: {
		/* 0: PIC master, 1: PIC slave, 2: IOAPIC */
		struct kvm_irqchip *chip;

		chip = memdup_user(argp, sizeof(*chip));
		if (IS_ERR(chip)) {
			r = PTR_ERR(chip);
			goto out;
		}

		r = -ENXIO;
		if (!irqchip_kernel(kvm))
			goto get_irqchip_out;
		r = kvm_vm_ioctl_get_irqchip(kvm, chip);
		if (r)
			goto get_irqchip_out;
		r = -EFAULT;
		if (copy_to_user(argp, chip, sizeof(*chip)))
			goto get_irqchip_out;
		r = 0;
	get_irqchip_out:
		kfree(chip);
		break;
	}
	case KVM_SET_IRQCHIP: {
		/* 0: PIC master, 1: PIC slave, 2: IOAPIC */
		struct kvm_irqchip *chip;

		chip = memdup_user(argp, sizeof(*chip));
		if (IS_ERR(chip)) {
			r = PTR_ERR(chip);
			goto out;
		}

		r = -ENXIO;
		if (!irqchip_kernel(kvm))
			goto set_irqchip_out;
		r = kvm_vm_ioctl_set_irqchip(kvm, chip);
	set_irqchip_out:
		kfree(chip);
		break;
	}
	case KVM_GET_PIT: {
		r = -EFAULT;
		if (copy_from_user(&u.ps, argp, sizeof(struct kvm_pit_state)))
			goto out;
		r = -ENXIO;
		if (!kvm->arch.vpit)
			goto out;
		r = kvm_vm_ioctl_get_pit(kvm, &u.ps);
		if (r)
			goto out;
		r = -EFAULT;
		if (copy_to_user(argp, &u.ps, sizeof(struct kvm_pit_state)))
			goto out;
		r = 0;
		break;
	}
	case KVM_SET_PIT: {
		r = -EFAULT;
		if (copy_from_user(&u.ps, argp, sizeof(u.ps)))
			goto out;
		mutex_lock(&kvm->lock);
		r = -ENXIO;
		if (!kvm->arch.vpit)
			goto set_pit_out;
		r = kvm_vm_ioctl_set_pit(kvm, &u.ps);
set_pit_out:
		mutex_unlock(&kvm->lock);
		break;
	}
	case KVM_GET_PIT2: {
		r = -ENXIO;
		if (!kvm->arch.vpit)
			goto out;
		r = kvm_vm_ioctl_get_pit2(kvm, &u.ps2);
		if (r)
			goto out;
		r = -EFAULT;
		if (copy_to_user(argp, &u.ps2, sizeof(u.ps2)))
			goto out;
		r = 0;
		break;
	}
	case KVM_SET_PIT2: {
		r = -EFAULT;
		if (copy_from_user(&u.ps2, argp, sizeof(u.ps2)))
			goto out;
		mutex_lock(&kvm->lock);
		r = -ENXIO;
		if (!kvm->arch.vpit)
			goto set_pit2_out;
		r = kvm_vm_ioctl_set_pit2(kvm, &u.ps2);
set_pit2_out:
		mutex_unlock(&kvm->lock);
		break;
	}
	case KVM_REINJECT_CONTROL: {
		struct kvm_reinject_control control;
		r =  -EFAULT;
		if (copy_from_user(&control, argp, sizeof(control)))
			goto out;
		r = -ENXIO;
		if (!kvm->arch.vpit)
			goto out;
		r = kvm_vm_ioctl_reinject(kvm, &control);
		break;
	}
	case KVM_SET_BOOT_CPU_ID:
		r = 0;
		mutex_lock(&kvm->lock);
		if (kvm->created_vcpus)
			r = -EBUSY;
		else
			kvm->arch.bsp_vcpu_id = arg;
		mutex_unlock(&kvm->lock);
		break;
	case KVM_XEN_HVM_CONFIG: {
		struct kvm_xen_hvm_config xhc;
		r = -EFAULT;
		if (copy_from_user(&xhc, argp, sizeof(xhc)))
			goto out;
		r = -EINVAL;
		if (xhc.flags)
			goto out;
		memcpy(&kvm->arch.xen_hvm_config, &xhc, sizeof(xhc));
		r = 0;
		break;
	}
	case KVM_SET_CLOCK: {
		struct kvm_clock_data user_ns;
		u64 now_ns;

		r = -EFAULT;
		if (copy_from_user(&user_ns, argp, sizeof(user_ns)))
			goto out;

		r = -EINVAL;
		if (user_ns.flags)
			goto out;

		r = 0;
		/*
		 * TODO: userspace has to take care of races with VCPU_RUN, so
		 * kvm_gen_update_masterclock() can be cut down to locked
		 * pvclock_update_vm_gtod_copy().
		 */
		kvm_gen_update_masterclock(kvm);
		now_ns = get_kvmclock_ns(kvm);
		kvm->arch.kvmclock_offset += user_ns.clock - now_ns;
		kvm_make_all_cpus_request(kvm, KVM_REQ_CLOCK_UPDATE);
		break;
	}
	case KVM_GET_CLOCK: {
		struct kvm_clock_data user_ns;
		u64 now_ns;

		now_ns = get_kvmclock_ns(kvm);
		user_ns.clock = now_ns;
		user_ns.flags = kvm->arch.use_master_clock ? KVM_CLOCK_TSC_STABLE : 0;
		memset(&user_ns.pad, 0, sizeof(user_ns.pad));

		r = -EFAULT;
		if (copy_to_user(argp, &user_ns, sizeof(user_ns)))
			goto out;
		r = 0;
		break;
	}
	case KVM_MEMORY_ENCRYPT_OP: {
		r = -ENOTTY;
		if (kvm_x86_ops.mem_enc_op)
			r = kvm_x86_ops.mem_enc_op(kvm, argp);
		break;
	}
	case KVM_MEMORY_ENCRYPT_REG_REGION: {
		struct kvm_enc_region region;

		r = -EFAULT;
		if (copy_from_user(&region, argp, sizeof(region)))
			goto out;

		r = -ENOTTY;
		if (kvm_x86_ops.mem_enc_reg_region)
			r = kvm_x86_ops.mem_enc_reg_region(kvm, &region);
		break;
	}
	case KVM_MEMORY_ENCRYPT_UNREG_REGION: {
		struct kvm_enc_region region;

		r = -EFAULT;
		if (copy_from_user(&region, argp, sizeof(region)))
			goto out;

		r = -ENOTTY;
		if (kvm_x86_ops.mem_enc_unreg_region)
			r = kvm_x86_ops.mem_enc_unreg_region(kvm, &region);
		break;
	}
	case KVM_HYPERV_EVENTFD: {
		struct kvm_hyperv_eventfd hvevfd;

		r = -EFAULT;
		if (copy_from_user(&hvevfd, argp, sizeof(hvevfd)))
			goto out;
		r = kvm_vm_ioctl_hv_eventfd(kvm, &hvevfd);
		break;
	}
	case KVM_SET_PMU_EVENT_FILTER:
		r = kvm_vm_ioctl_set_pmu_event_filter(kvm, argp);
		break;
	default:
		r = -ENOTTY;
	}
out:
	return r;
}

static void kvm_init_msr_list(void)
{
	struct x86_pmu_capability x86_pmu;
	u32 dummy[2];
	unsigned i;

	BUILD_BUG_ON_MSG(INTEL_PMC_MAX_FIXED != 4,
			 "Please update the fixed PMCs in msrs_to_saved_all[]");

	perf_get_x86_pmu_capability(&x86_pmu);

	num_msrs_to_save = 0;
	num_emulated_msrs = 0;
	num_msr_based_features = 0;

	for (i = 0; i < ARRAY_SIZE(msrs_to_save_all); i++) {
		if (rdmsr_safe(msrs_to_save_all[i], &dummy[0], &dummy[1]) < 0)
			continue;

		/*
		 * Even MSRs that are valid in the host may not be exposed
		 * to the guests in some cases.
		 */
		switch (msrs_to_save_all[i]) {
		case MSR_IA32_BNDCFGS:
			if (!kvm_mpx_supported())
				continue;
			break;
		case MSR_TSC_AUX:
			if (!kvm_cpu_cap_has(X86_FEATURE_RDTSCP))
				continue;
			break;
		case MSR_IA32_UMWAIT_CONTROL:
			if (!kvm_cpu_cap_has(X86_FEATURE_WAITPKG))
				continue;
			break;
		case MSR_IA32_RTIT_CTL:
		case MSR_IA32_RTIT_STATUS:
			if (!kvm_cpu_cap_has(X86_FEATURE_INTEL_PT))
				continue;
			break;
		case MSR_IA32_RTIT_CR3_MATCH:
			if (!kvm_cpu_cap_has(X86_FEATURE_INTEL_PT) ||
			    !intel_pt_validate_hw_cap(PT_CAP_cr3_filtering))
				continue;
			break;
		case MSR_IA32_RTIT_OUTPUT_BASE:
		case MSR_IA32_RTIT_OUTPUT_MASK:
			if (!kvm_cpu_cap_has(X86_FEATURE_INTEL_PT) ||
				(!intel_pt_validate_hw_cap(PT_CAP_topa_output) &&
				 !intel_pt_validate_hw_cap(PT_CAP_single_range_output)))
				continue;
			break;
		case MSR_IA32_RTIT_ADDR0_A ... MSR_IA32_RTIT_ADDR3_B:
			if (!kvm_cpu_cap_has(X86_FEATURE_INTEL_PT) ||
				msrs_to_save_all[i] - MSR_IA32_RTIT_ADDR0_A >=
				intel_pt_validate_hw_cap(PT_CAP_num_address_ranges) * 2)
				continue;
			break;
		case MSR_ARCH_PERFMON_PERFCTR0 ... MSR_ARCH_PERFMON_PERFCTR0 + 17:
			if (msrs_to_save_all[i] - MSR_ARCH_PERFMON_PERFCTR0 >=
			    min(INTEL_PMC_MAX_GENERIC, x86_pmu.num_counters_gp))
				continue;
			break;
		case MSR_ARCH_PERFMON_EVENTSEL0 ... MSR_ARCH_PERFMON_EVENTSEL0 + 17:
			if (msrs_to_save_all[i] - MSR_ARCH_PERFMON_EVENTSEL0 >=
			    min(INTEL_PMC_MAX_GENERIC, x86_pmu.num_counters_gp))
				continue;
			break;
		default:
			break;
		}

		msrs_to_save[num_msrs_to_save++] = msrs_to_save_all[i];
	}

	for (i = 0; i < ARRAY_SIZE(emulated_msrs_all); i++) {
		if (!kvm_x86_ops.has_emulated_msr(emulated_msrs_all[i]))
			continue;

		emulated_msrs[num_emulated_msrs++] = emulated_msrs_all[i];
	}

	for (i = 0; i < ARRAY_SIZE(msr_based_features_all); i++) {
		struct kvm_msr_entry msr;

		msr.index = msr_based_features_all[i];
		if (kvm_get_msr_feature(&msr))
			continue;

		msr_based_features[num_msr_based_features++] = msr_based_features_all[i];
	}
}

static int vcpu_mmio_write(struct kvm_vcpu *vcpu, gpa_t addr, int len,
			   const void *v)
{
	int handled = 0;
	int n;

	do {
		n = min(len, 8);
		if (!(lapic_in_kernel(vcpu) &&
		      !kvm_iodevice_write(vcpu, &vcpu->arch.apic->dev, addr, n, v))
		    && kvm_io_bus_write(vcpu, KVM_MMIO_BUS, addr, n, v))
			break;
		handled += n;
		addr += n;
		len -= n;
		v += n;
	} while (len);

	return handled;
}

static int vcpu_mmio_read(struct kvm_vcpu *vcpu, gpa_t addr, int len, void *v)
{
	int handled = 0;
	int n;

	do {
		n = min(len, 8);
		if (!(lapic_in_kernel(vcpu) &&
		      !kvm_iodevice_read(vcpu, &vcpu->arch.apic->dev,
					 addr, n, v))
		    && kvm_io_bus_read(vcpu, KVM_MMIO_BUS, addr, n, v))
			break;
		trace_kvm_mmio(KVM_TRACE_MMIO_READ, n, addr, v);
		handled += n;
		addr += n;
		len -= n;
		v += n;
	} while (len);

	return handled;
}

static void kvm_set_segment(struct kvm_vcpu *vcpu,
			struct kvm_segment *var, int seg)
{
	kvm_x86_ops.set_segment(vcpu, var, seg);
}

void kvm_get_segment(struct kvm_vcpu *vcpu,
		     struct kvm_segment *var, int seg)
{
	kvm_x86_ops.get_segment(vcpu, var, seg);
}

gpa_t translate_nested_gpa(struct kvm_vcpu *vcpu, gpa_t gpa, u32 access,
			   struct x86_exception *exception)
{
	gpa_t t_gpa;

	BUG_ON(!mmu_is_nested(vcpu));

	/* NPT walks are always user-walks */
	access |= PFERR_USER_MASK;
	t_gpa  = vcpu->arch.mmu->gva_to_gpa(vcpu, gpa, access, exception);

	return t_gpa;
}

gpa_t kvm_mmu_gva_to_gpa_read(struct kvm_vcpu *vcpu, gva_t gva,
			      struct x86_exception *exception)
{
	u32 access = (kvm_x86_ops.get_cpl(vcpu) == 3) ? PFERR_USER_MASK : 0;
	return vcpu->arch.walk_mmu->gva_to_gpa(vcpu, gva, access, exception);
}

 gpa_t kvm_mmu_gva_to_gpa_fetch(struct kvm_vcpu *vcpu, gva_t gva,
				struct x86_exception *exception)
{
	u32 access = (kvm_x86_ops.get_cpl(vcpu) == 3) ? PFERR_USER_MASK : 0;
	access |= PFERR_FETCH_MASK;
	return vcpu->arch.walk_mmu->gva_to_gpa(vcpu, gva, access, exception);
}

gpa_t kvm_mmu_gva_to_gpa_write(struct kvm_vcpu *vcpu, gva_t gva,
			       struct x86_exception *exception)
{
	u32 access = (kvm_x86_ops.get_cpl(vcpu) == 3) ? PFERR_USER_MASK : 0;
	access |= PFERR_WRITE_MASK;
	return vcpu->arch.walk_mmu->gva_to_gpa(vcpu, gva, access, exception);
}

/* uses this to access any guest's mapped memory without checking CPL */
gpa_t kvm_mmu_gva_to_gpa_system(struct kvm_vcpu *vcpu, gva_t gva,
				struct x86_exception *exception)
{
	return vcpu->arch.walk_mmu->gva_to_gpa(vcpu, gva, 0, exception);
}

static int kvm_read_guest_virt_helper(gva_t addr, void *val, unsigned int bytes,
				      struct kvm_vcpu *vcpu, u32 access,
				      struct x86_exception *exception)
{
	void *data = val;
	int r = X86EMUL_CONTINUE;

	while (bytes) {
		gpa_t gpa = vcpu->arch.walk_mmu->gva_to_gpa(vcpu, addr, access,
							    exception);
		unsigned offset = addr & (PAGE_SIZE-1);
		unsigned toread = min(bytes, (unsigned)PAGE_SIZE - offset);
		int ret;

		if (gpa == UNMAPPED_GVA)
			return X86EMUL_PROPAGATE_FAULT;
		ret = kvm_vcpu_read_guest_page(vcpu, gpa >> PAGE_SHIFT, data,
					       offset, toread);
		if (ret < 0) {
			r = X86EMUL_IO_NEEDED;
			goto out;
		}

		bytes -= toread;
		data += toread;
		addr += toread;
	}
out:
	return r;
}

/* used for instruction fetching */
static int kvm_fetch_guest_virt(struct x86_emulate_ctxt *ctxt,
				gva_t addr, void *val, unsigned int bytes,
				struct x86_exception *exception)
{
	struct kvm_vcpu *vcpu = emul_to_vcpu(ctxt);
	u32 access = (kvm_x86_ops.get_cpl(vcpu) == 3) ? PFERR_USER_MASK : 0;
	unsigned offset;
	int ret;

	/* Inline kvm_read_guest_virt_helper for speed.  */
	gpa_t gpa = vcpu->arch.walk_mmu->gva_to_gpa(vcpu, addr, access|PFERR_FETCH_MASK,
						    exception);
	if (unlikely(gpa == UNMAPPED_GVA))
		return X86EMUL_PROPAGATE_FAULT;

	offset = addr & (PAGE_SIZE-1);
	if (WARN_ON(offset + bytes > PAGE_SIZE))
		bytes = (unsigned)PAGE_SIZE - offset;
	ret = kvm_vcpu_read_guest_page(vcpu, gpa >> PAGE_SHIFT, val,
				       offset, bytes);
	if (unlikely(ret < 0))
		return X86EMUL_IO_NEEDED;

	return X86EMUL_CONTINUE;
}

int kvm_read_guest_virt(struct kvm_vcpu *vcpu,
			       gva_t addr, void *val, unsigned int bytes,
			       struct x86_exception *exception)
{
	u32 access = (kvm_x86_ops.get_cpl(vcpu) == 3) ? PFERR_USER_MASK : 0;

	/*
	 * FIXME: this should call handle_emulation_failure if X86EMUL_IO_NEEDED
	 * is returned, but our callers are not ready for that and they blindly
	 * call kvm_inject_page_fault.  Ensure that they at least do not leak
	 * uninitialized kernel stack memory into cr2 and error code.
	 */
	memset(exception, 0, sizeof(*exception));
	return kvm_read_guest_virt_helper(addr, val, bytes, vcpu, access,
					  exception);
}
EXPORT_SYMBOL_GPL(kvm_read_guest_virt);

static int emulator_read_std(struct x86_emulate_ctxt *ctxt,
			     gva_t addr, void *val, unsigned int bytes,
			     struct x86_exception *exception, bool system)
{
	struct kvm_vcpu *vcpu = emul_to_vcpu(ctxt);
	u32 access = 0;

	if (!system && kvm_x86_ops.get_cpl(vcpu) == 3)
		access |= PFERR_USER_MASK;

	return kvm_read_guest_virt_helper(addr, val, bytes, vcpu, access, exception);
}

static int kvm_read_guest_phys_system(struct x86_emulate_ctxt *ctxt,
		unsigned long addr, void *val, unsigned int bytes)
{
	struct kvm_vcpu *vcpu = emul_to_vcpu(ctxt);
	int r = kvm_vcpu_read_guest(vcpu, addr, val, bytes);

	return r < 0 ? X86EMUL_IO_NEEDED : X86EMUL_CONTINUE;
}

static int kvm_write_guest_virt_helper(gva_t addr, void *val, unsigned int bytes,
				      struct kvm_vcpu *vcpu, u32 access,
				      struct x86_exception *exception)
{
	void *data = val;
	int r = X86EMUL_CONTINUE;

	while (bytes) {
		gpa_t gpa =  vcpu->arch.walk_mmu->gva_to_gpa(vcpu, addr,
							     access,
							     exception);
		unsigned offset = addr & (PAGE_SIZE-1);
		unsigned towrite = min(bytes, (unsigned)PAGE_SIZE - offset);
		int ret;

		if (gpa == UNMAPPED_GVA)
			return X86EMUL_PROPAGATE_FAULT;
		ret = kvm_vcpu_write_guest(vcpu, gpa, data, towrite);
		if (ret < 0) {
			r = X86EMUL_IO_NEEDED;
			goto out;
		}

		bytes -= towrite;
		data += towrite;
		addr += towrite;
	}
out:
	return r;
}

static int emulator_write_std(struct x86_emulate_ctxt *ctxt, gva_t addr, void *val,
			      unsigned int bytes, struct x86_exception *exception,
			      bool system)
{
	struct kvm_vcpu *vcpu = emul_to_vcpu(ctxt);
	u32 access = PFERR_WRITE_MASK;

	if (!system && kvm_x86_ops.get_cpl(vcpu) == 3)
		access |= PFERR_USER_MASK;

	return kvm_write_guest_virt_helper(addr, val, bytes, vcpu,
					   access, exception);
}

int kvm_write_guest_virt_system(struct kvm_vcpu *vcpu, gva_t addr, void *val,
				unsigned int bytes, struct x86_exception *exception)
{
	/* kvm_write_guest_virt_system can pull in tons of pages. */
	vcpu->arch.l1tf_flush_l1d = true;

	return kvm_write_guest_virt_helper(addr, val, bytes, vcpu,
					   PFERR_WRITE_MASK, exception);
}
EXPORT_SYMBOL_GPL(kvm_write_guest_virt_system);

int handle_ud(struct kvm_vcpu *vcpu)
{
	static const char kvm_emulate_prefix[] = { __KVM_EMULATE_PREFIX };
	int emul_type = EMULTYPE_TRAP_UD;
	char sig[5]; /* ud2; .ascii "kvm" */
	struct x86_exception e;

	if (force_emulation_prefix &&
	    kvm_read_guest_virt(vcpu, kvm_get_linear_rip(vcpu),
				sig, sizeof(sig), &e) == 0 &&
	    memcmp(sig, kvm_emulate_prefix, sizeof(sig)) == 0) {
		kvm_rip_write(vcpu, kvm_rip_read(vcpu) + sizeof(sig));
		emul_type = EMULTYPE_TRAP_UD_FORCED;
	}

	return kvm_emulate_instruction(vcpu, emul_type);
}
EXPORT_SYMBOL_GPL(handle_ud);

static int vcpu_is_mmio_gpa(struct kvm_vcpu *vcpu, unsigned long gva,
			    gpa_t gpa, bool write)
{
	/* For APIC access vmexit */
	if ((gpa & PAGE_MASK) == APIC_DEFAULT_PHYS_BASE)
		return 1;

	if (vcpu_match_mmio_gpa(vcpu, gpa)) {
		trace_vcpu_match_mmio(gva, gpa, write, true);
		return 1;
	}

	return 0;
}

static int vcpu_mmio_gva_to_gpa(struct kvm_vcpu *vcpu, unsigned long gva,
				gpa_t *gpa, struct x86_exception *exception,
				bool write)
{
	u32 access = ((kvm_x86_ops.get_cpl(vcpu) == 3) ? PFERR_USER_MASK : 0)
		| (write ? PFERR_WRITE_MASK : 0);

	/*
	 * currently PKRU is only applied to ept enabled guest so
	 * there is no pkey in EPT page table for L1 guest or EPT
	 * shadow page table for L2 guest.
	 */
	if (vcpu_match_mmio_gva(vcpu, gva)
	    && !permission_fault(vcpu, vcpu->arch.walk_mmu,
				 vcpu->arch.mmio_access, 0, access)) {
		*gpa = vcpu->arch.mmio_gfn << PAGE_SHIFT |
					(gva & (PAGE_SIZE - 1));
		trace_vcpu_match_mmio(gva, *gpa, write, false);
		return 1;
	}

	*gpa = vcpu->arch.walk_mmu->gva_to_gpa(vcpu, gva, access, exception);

	if (*gpa == UNMAPPED_GVA)
		return -1;

	return vcpu_is_mmio_gpa(vcpu, gva, *gpa, write);
}

int emulator_write_phys(struct kvm_vcpu *vcpu, gpa_t gpa,
			const void *val, int bytes)
{
	int ret;

	ret = kvm_vcpu_write_guest(vcpu, gpa, val, bytes);
	if (ret < 0)
		return 0;
	kvm_page_track_write(vcpu, gpa, val, bytes);
	return 1;
}

struct read_write_emulator_ops {
	int (*read_write_prepare)(struct kvm_vcpu *vcpu, void *val,
				  int bytes);
	int (*read_write_emulate)(struct kvm_vcpu *vcpu, gpa_t gpa,
				  void *val, int bytes);
	int (*read_write_mmio)(struct kvm_vcpu *vcpu, gpa_t gpa,
			       int bytes, void *val);
	int (*read_write_exit_mmio)(struct kvm_vcpu *vcpu, gpa_t gpa,
				    void *val, int bytes);
	bool write;
};

static int read_prepare(struct kvm_vcpu *vcpu, void *val, int bytes)
{
	if (vcpu->mmio_read_completed) {
		trace_kvm_mmio(KVM_TRACE_MMIO_READ, bytes,
			       vcpu->mmio_fragments[0].gpa, val);
		vcpu->mmio_read_completed = 0;
		return 1;
	}

	return 0;
}

static int read_emulate(struct kvm_vcpu *vcpu, gpa_t gpa,
			void *val, int bytes)
{
	return !kvm_vcpu_read_guest(vcpu, gpa, val, bytes);
}

static int write_emulate(struct kvm_vcpu *vcpu, gpa_t gpa,
			 void *val, int bytes)
{
	return emulator_write_phys(vcpu, gpa, val, bytes);
}

static int write_mmio(struct kvm_vcpu *vcpu, gpa_t gpa, int bytes, void *val)
{
	trace_kvm_mmio(KVM_TRACE_MMIO_WRITE, bytes, gpa, val);
	return vcpu_mmio_write(vcpu, gpa, bytes, val);
}

static int read_exit_mmio(struct kvm_vcpu *vcpu, gpa_t gpa,
			  void *val, int bytes)
{
	trace_kvm_mmio(KVM_TRACE_MMIO_READ_UNSATISFIED, bytes, gpa, NULL);
	return X86EMUL_IO_NEEDED;
}

static int write_exit_mmio(struct kvm_vcpu *vcpu, gpa_t gpa,
			   void *val, int bytes)
{
	struct kvm_mmio_fragment *frag = &vcpu->mmio_fragments[0];

	memcpy(vcpu->run->mmio.data, frag->data, min(8u, frag->len));
	return X86EMUL_CONTINUE;
}

static const struct read_write_emulator_ops read_emultor = {
	.read_write_prepare = read_prepare,
	.read_write_emulate = read_emulate,
	.read_write_mmio = vcpu_mmio_read,
	.read_write_exit_mmio = read_exit_mmio,
};

static const struct read_write_emulator_ops write_emultor = {
	.read_write_emulate = write_emulate,
	.read_write_mmio = write_mmio,
	.read_write_exit_mmio = write_exit_mmio,
	.write = true,
};

static int emulator_read_write_onepage(unsigned long addr, void *val,
				       unsigned int bytes,
				       struct x86_exception *exception,
				       struct kvm_vcpu *vcpu,
				       const struct read_write_emulator_ops *ops)
{
	gpa_t gpa;
	int handled, ret;
	bool write = ops->write;
	struct kvm_mmio_fragment *frag;
	struct x86_emulate_ctxt *ctxt = vcpu->arch.emulate_ctxt;

	/*
	 * If the exit was due to a NPF we may already have a GPA.
	 * If the GPA is present, use it to avoid the GVA to GPA table walk.
	 * Note, this cannot be used on string operations since string
	 * operation using rep will only have the initial GPA from the NPF
	 * occurred.
	 */
	if (ctxt->gpa_available && emulator_can_use_gpa(ctxt) &&
	    (addr & ~PAGE_MASK) == (ctxt->gpa_val & ~PAGE_MASK)) {
		gpa = ctxt->gpa_val;
		ret = vcpu_is_mmio_gpa(vcpu, addr, gpa, write);
	} else {
		ret = vcpu_mmio_gva_to_gpa(vcpu, addr, &gpa, exception, write);
		if (ret < 0)
			return X86EMUL_PROPAGATE_FAULT;
	}

	if (!ret && ops->read_write_emulate(vcpu, gpa, val, bytes))
		return X86EMUL_CONTINUE;

	/*
	 * Is this MMIO handled locally?
	 */
	handled = ops->read_write_mmio(vcpu, gpa, bytes, val);
	if (handled == bytes)
		return X86EMUL_CONTINUE;

	gpa += handled;
	bytes -= handled;
	val += handled;

	WARN_ON(vcpu->mmio_nr_fragments >= KVM_MAX_MMIO_FRAGMENTS);
	frag = &vcpu->mmio_fragments[vcpu->mmio_nr_fragments++];
	frag->gpa = gpa;
	frag->data = val;
	frag->len = bytes;
	return X86EMUL_CONTINUE;
}

static int emulator_read_write(struct x86_emulate_ctxt *ctxt,
			unsigned long addr,
			void *val, unsigned int bytes,
			struct x86_exception *exception,
			const struct read_write_emulator_ops *ops)
{
	struct kvm_vcpu *vcpu = emul_to_vcpu(ctxt);
	gpa_t gpa;
	int rc;

	if (ops->read_write_prepare &&
		  ops->read_write_prepare(vcpu, val, bytes))
		return X86EMUL_CONTINUE;

	vcpu->mmio_nr_fragments = 0;

	/* Crossing a page boundary? */
	if (((addr + bytes - 1) ^ addr) & PAGE_MASK) {
		int now;

		now = -addr & ~PAGE_MASK;
		rc = emulator_read_write_onepage(addr, val, now, exception,
						 vcpu, ops);

		if (rc != X86EMUL_CONTINUE)
			return rc;
		addr += now;
		if (ctxt->mode != X86EMUL_MODE_PROT64)
			addr = (u32)addr;
		val += now;
		bytes -= now;
	}

	rc = emulator_read_write_onepage(addr, val, bytes, exception,
					 vcpu, ops);
	if (rc != X86EMUL_CONTINUE)
		return rc;

	if (!vcpu->mmio_nr_fragments)
		return rc;

	gpa = vcpu->mmio_fragments[0].gpa;

	vcpu->mmio_needed = 1;
	vcpu->mmio_cur_fragment = 0;

	vcpu->run->mmio.len = min(8u, vcpu->mmio_fragments[0].len);
	vcpu->run->mmio.is_write = vcpu->mmio_is_write = ops->write;
	vcpu->run->exit_reason = KVM_EXIT_MMIO;
	vcpu->run->mmio.phys_addr = gpa;

	return ops->read_write_exit_mmio(vcpu, gpa, val, bytes);
}

static int emulator_read_emulated(struct x86_emulate_ctxt *ctxt,
				  unsigned long addr,
				  void *val,
				  unsigned int bytes,
				  struct x86_exception *exception)
{
	return emulator_read_write(ctxt, addr, val, bytes,
				   exception, &read_emultor);
}

static int emulator_write_emulated(struct x86_emulate_ctxt *ctxt,
			    unsigned long addr,
			    const void *val,
			    unsigned int bytes,
			    struct x86_exception *exception)
{
	return emulator_read_write(ctxt, addr, (void *)val, bytes,
				   exception, &write_emultor);
}

#define CMPXCHG_TYPE(t, ptr, old, new) \
	(cmpxchg((t *)(ptr), *(t *)(old), *(t *)(new)) == *(t *)(old))

#ifdef CONFIG_X86_64
#  define CMPXCHG64(ptr, old, new) CMPXCHG_TYPE(u64, ptr, old, new)
#else
#  define CMPXCHG64(ptr, old, new) \
	(cmpxchg64((u64 *)(ptr), *(u64 *)(old), *(u64 *)(new)) == *(u64 *)(old))
#endif

static int emulator_cmpxchg_emulated(struct x86_emulate_ctxt *ctxt,
				     unsigned long addr,
				     const void *old,
				     const void *new,
				     unsigned int bytes,
				     struct x86_exception *exception)
{
	struct kvm_host_map map;
	struct kvm_vcpu *vcpu = emul_to_vcpu(ctxt);
	u64 page_line_mask;
	gpa_t gpa;
	char *kaddr;
	bool exchanged;

	/* guests cmpxchg8b have to be emulated atomically */
	if (bytes > 8 || (bytes & (bytes - 1)))
		goto emul_write;

	gpa = kvm_mmu_gva_to_gpa_write(vcpu, addr, NULL);

	if (gpa == UNMAPPED_GVA ||
	    (gpa & PAGE_MASK) == APIC_DEFAULT_PHYS_BASE)
		goto emul_write;

	/*
	 * Emulate the atomic as a straight write to avoid #AC if SLD is
	 * enabled in the host and the access splits a cache line.
	 */
	if (boot_cpu_has(X86_FEATURE_SPLIT_LOCK_DETECT))
		page_line_mask = ~(cache_line_size() - 1);
	else
		page_line_mask = PAGE_MASK;

	if (((gpa + bytes - 1) & page_line_mask) != (gpa & page_line_mask))
		goto emul_write;

	if (kvm_vcpu_map(vcpu, gpa_to_gfn(gpa), &map))
		goto emul_write;

	kaddr = map.hva + offset_in_page(gpa);

	switch (bytes) {
	case 1:
		exchanged = CMPXCHG_TYPE(u8, kaddr, old, new);
		break;
	case 2:
		exchanged = CMPXCHG_TYPE(u16, kaddr, old, new);
		break;
	case 4:
		exchanged = CMPXCHG_TYPE(u32, kaddr, old, new);
		break;
	case 8:
		exchanged = CMPXCHG64(kaddr, old, new);
		break;
	default:
		BUG();
	}

	kvm_vcpu_unmap(vcpu, &map, true);

	if (!exchanged)
		return X86EMUL_CMPXCHG_FAILED;

	kvm_page_track_write(vcpu, gpa, new, bytes);

	return X86EMUL_CONTINUE;

emul_write:
	printk_once(KERN_WARNING "kvm: emulating exchange as write\n");

	return emulator_write_emulated(ctxt, addr, new, bytes, exception);
}

static int kernel_pio(struct kvm_vcpu *vcpu, void *pd)
{
	int r = 0, i;

	for (i = 0; i < vcpu->arch.pio.count; i++) {
		if (vcpu->arch.pio.in)
			r = kvm_io_bus_read(vcpu, KVM_PIO_BUS, vcpu->arch.pio.port,
					    vcpu->arch.pio.size, pd);
		else
			r = kvm_io_bus_write(vcpu, KVM_PIO_BUS,
					     vcpu->arch.pio.port, vcpu->arch.pio.size,
					     pd);
		if (r)
			break;
		pd += vcpu->arch.pio.size;
	}
	return r;
}

static int emulator_pio_in_out(struct kvm_vcpu *vcpu, int size,
			       unsigned short port, void *val,
			       unsigned int count, bool in)
{
	vcpu->arch.pio.port = port;
	vcpu->arch.pio.in = in;
	vcpu->arch.pio.count  = count;
	vcpu->arch.pio.size = size;

	if (!kernel_pio(vcpu, vcpu->arch.pio_data)) {
		vcpu->arch.pio.count = 0;
		return 1;
	}

	vcpu->run->exit_reason = KVM_EXIT_IO;
	vcpu->run->io.direction = in ? KVM_EXIT_IO_IN : KVM_EXIT_IO_OUT;
	vcpu->run->io.size = size;
	vcpu->run->io.data_offset = KVM_PIO_PAGE_OFFSET * PAGE_SIZE;
	vcpu->run->io.count = count;
	vcpu->run->io.port = port;

	return 0;
}

static int emulator_pio_in(struct kvm_vcpu *vcpu, int size,
			   unsigned short port, void *val, unsigned int count)
{
	int ret;

	if (vcpu->arch.pio.count)
		goto data_avail;

	memset(vcpu->arch.pio_data, 0, size * count);

	ret = emulator_pio_in_out(vcpu, size, port, val, count, true);
	if (ret) {
data_avail:
		memcpy(val, vcpu->arch.pio_data, size * count);
		trace_kvm_pio(KVM_PIO_IN, port, size, count, vcpu->arch.pio_data);
		vcpu->arch.pio.count = 0;
		return 1;
	}

	return 0;
}

static int emulator_pio_in_emulated(struct x86_emulate_ctxt *ctxt,
				    int size, unsigned short port, void *val,
				    unsigned int count)
{
	return emulator_pio_in(emul_to_vcpu(ctxt), size, port, val, count);

}

static int emulator_pio_out(struct kvm_vcpu *vcpu, int size,
			    unsigned short port, const void *val,
			    unsigned int count)
{
	memcpy(vcpu->arch.pio_data, val, size * count);
	trace_kvm_pio(KVM_PIO_OUT, port, size, count, vcpu->arch.pio_data);
	return emulator_pio_in_out(vcpu, size, port, (void *)val, count, false);
}

static int emulator_pio_out_emulated(struct x86_emulate_ctxt *ctxt,
				     int size, unsigned short port,
				     const void *val, unsigned int count)
{
	return emulator_pio_out(emul_to_vcpu(ctxt), size, port, val, count);
}

static unsigned long get_segment_base(struct kvm_vcpu *vcpu, int seg)
{
	return kvm_x86_ops.get_segment_base(vcpu, seg);
}

static void emulator_invlpg(struct x86_emulate_ctxt *ctxt, ulong address)
{
	kvm_mmu_invlpg(emul_to_vcpu(ctxt), address);
}

static int kvm_emulate_wbinvd_noskip(struct kvm_vcpu *vcpu)
{
	if (!need_emulate_wbinvd(vcpu))
		return X86EMUL_CONTINUE;

	if (kvm_x86_ops.has_wbinvd_exit()) {
		int cpu = get_cpu();

		cpumask_set_cpu(cpu, vcpu->arch.wbinvd_dirty_mask);
		smp_call_function_many(vcpu->arch.wbinvd_dirty_mask,
				wbinvd_ipi, NULL, 1);
		put_cpu();
		cpumask_clear(vcpu->arch.wbinvd_dirty_mask);
	} else
		wbinvd();
	return X86EMUL_CONTINUE;
}

int kvm_emulate_wbinvd(struct kvm_vcpu *vcpu)
{
	kvm_emulate_wbinvd_noskip(vcpu);
	return kvm_skip_emulated_instruction(vcpu);
}
EXPORT_SYMBOL_GPL(kvm_emulate_wbinvd);



static void emulator_wbinvd(struct x86_emulate_ctxt *ctxt)
{
	kvm_emulate_wbinvd_noskip(emul_to_vcpu(ctxt));
}

static int emulator_get_dr(struct x86_emulate_ctxt *ctxt, int dr,
			   unsigned long *dest)
{
	return kvm_get_dr(emul_to_vcpu(ctxt), dr, dest);
}

static int emulator_set_dr(struct x86_emulate_ctxt *ctxt, int dr,
			   unsigned long value)
{

	return __kvm_set_dr(emul_to_vcpu(ctxt), dr, value);
}

static u64 mk_cr_64(u64 curr_cr, u32 new_val)
{
	return (curr_cr & ~((1ULL << 32) - 1)) | new_val;
}

static unsigned long emulator_get_cr(struct x86_emulate_ctxt *ctxt, int cr)
{
	struct kvm_vcpu *vcpu = emul_to_vcpu(ctxt);
	unsigned long value;

	switch (cr) {
	case 0:
		value = kvm_read_cr0(vcpu);
		break;
	case 2:
		value = vcpu->arch.cr2;
		break;
	case 3:
		value = kvm_read_cr3(vcpu);
		break;
	case 4:
		value = kvm_read_cr4(vcpu);
		break;
	case 8:
		value = kvm_get_cr8(vcpu);
		break;
	default:
		kvm_err("%s: unexpected cr %u\n", __func__, cr);
		return 0;
	}

	return value;
}

static int emulator_set_cr(struct x86_emulate_ctxt *ctxt, int cr, ulong val)
{
	struct kvm_vcpu *vcpu = emul_to_vcpu(ctxt);
	int res = 0;

	switch (cr) {
	case 0:
		res = kvm_set_cr0(vcpu, mk_cr_64(kvm_read_cr0(vcpu), val));
		break;
	case 2:
		vcpu->arch.cr2 = val;
		break;
	case 3:
		res = kvm_set_cr3(vcpu, val);
		break;
	case 4:
		res = kvm_set_cr4(vcpu, mk_cr_64(kvm_read_cr4(vcpu), val));
		break;
	case 8:
		res = kvm_set_cr8(vcpu, val);
		break;
	default:
		kvm_err("%s: unexpected cr %u\n", __func__, cr);
		res = -1;
	}

	return res;
}

static int emulator_get_cpl(struct x86_emulate_ctxt *ctxt)
{
	return kvm_x86_ops.get_cpl(emul_to_vcpu(ctxt));
}

static void emulator_get_gdt(struct x86_emulate_ctxt *ctxt, struct desc_ptr *dt)
{
	kvm_x86_ops.get_gdt(emul_to_vcpu(ctxt), dt);
}

static void emulator_get_idt(struct x86_emulate_ctxt *ctxt, struct desc_ptr *dt)
{
	kvm_x86_ops.get_idt(emul_to_vcpu(ctxt), dt);
}

static void emulator_set_gdt(struct x86_emulate_ctxt *ctxt, struct desc_ptr *dt)
{
	kvm_x86_ops.set_gdt(emul_to_vcpu(ctxt), dt);
}

static void emulator_set_idt(struct x86_emulate_ctxt *ctxt, struct desc_ptr *dt)
{
	kvm_x86_ops.set_idt(emul_to_vcpu(ctxt), dt);
}

static unsigned long emulator_get_cached_segment_base(
	struct x86_emulate_ctxt *ctxt, int seg)
{
	return get_segment_base(emul_to_vcpu(ctxt), seg);
}

static bool emulator_get_segment(struct x86_emulate_ctxt *ctxt, u16 *selector,
				 struct desc_struct *desc, u32 *base3,
				 int seg)
{
	struct kvm_segment var;

	kvm_get_segment(emul_to_vcpu(ctxt), &var, seg);
	*selector = var.selector;

	if (var.unusable) {
		memset(desc, 0, sizeof(*desc));
		if (base3)
			*base3 = 0;
		return false;
	}

	if (var.g)
		var.limit >>= 12;
	set_desc_limit(desc, var.limit);
	set_desc_base(desc, (unsigned long)var.base);
#ifdef CONFIG_X86_64
	if (base3)
		*base3 = var.base >> 32;
#endif
	desc->type = var.type;
	desc->s = var.s;
	desc->dpl = var.dpl;
	desc->p = var.present;
	desc->avl = var.avl;
	desc->l = var.l;
	desc->d = var.db;
	desc->g = var.g;

	return true;
}

static void emulator_set_segment(struct x86_emulate_ctxt *ctxt, u16 selector,
				 struct desc_struct *desc, u32 base3,
				 int seg)
{
	struct kvm_vcpu *vcpu = emul_to_vcpu(ctxt);
	struct kvm_segment var;

	var.selector = selector;
	var.base = get_desc_base(desc);
#ifdef CONFIG_X86_64
	var.base |= ((u64)base3) << 32;
#endif
	var.limit = get_desc_limit(desc);
	if (desc->g)
		var.limit = (var.limit << 12) | 0xfff;
	var.type = desc->type;
	var.dpl = desc->dpl;
	var.db = desc->d;
	var.s = desc->s;
	var.l = desc->l;
	var.g = desc->g;
	var.avl = desc->avl;
	var.present = desc->p;
	var.unusable = !var.present;
	var.padding = 0;

	kvm_set_segment(vcpu, &var, seg);
	return;
}

static int emulator_get_msr(struct x86_emulate_ctxt *ctxt,
			    u32 msr_index, u64 *pdata)
{
	return kvm_get_msr(emul_to_vcpu(ctxt), msr_index, pdata);
}

static int emulator_set_msr(struct x86_emulate_ctxt *ctxt,
			    u32 msr_index, u64 data)
{
	return kvm_set_msr(emul_to_vcpu(ctxt), msr_index, data);
}

static u64 emulator_get_smbase(struct x86_emulate_ctxt *ctxt)
{
	struct kvm_vcpu *vcpu = emul_to_vcpu(ctxt);

	return vcpu->arch.smbase;
}

static void emulator_set_smbase(struct x86_emulate_ctxt *ctxt, u64 smbase)
{
	struct kvm_vcpu *vcpu = emul_to_vcpu(ctxt);

	vcpu->arch.smbase = smbase;
}

static int emulator_check_pmc(struct x86_emulate_ctxt *ctxt,
			      u32 pmc)
{
	return kvm_pmu_is_valid_rdpmc_ecx(emul_to_vcpu(ctxt), pmc);
}

static int emulator_read_pmc(struct x86_emulate_ctxt *ctxt,
			     u32 pmc, u64 *pdata)
{
	return kvm_pmu_rdpmc(emul_to_vcpu(ctxt), pmc, pdata);
}

static void emulator_halt(struct x86_emulate_ctxt *ctxt)
{
	emul_to_vcpu(ctxt)->arch.halt_request = 1;
}

static int emulator_intercept(struct x86_emulate_ctxt *ctxt,
			      struct x86_instruction_info *info,
			      enum x86_intercept_stage stage)
{
	return kvm_x86_ops.check_intercept(emul_to_vcpu(ctxt), info, stage,
					    &ctxt->exception);
}

static bool emulator_get_cpuid(struct x86_emulate_ctxt *ctxt,
			      u32 *eax, u32 *ebx, u32 *ecx, u32 *edx,
			      bool exact_only)
{
	return kvm_cpuid(emul_to_vcpu(ctxt), eax, ebx, ecx, edx, exact_only);
}

static bool emulator_guest_has_long_mode(struct x86_emulate_ctxt *ctxt)
{
	return guest_cpuid_has(emul_to_vcpu(ctxt), X86_FEATURE_LM);
}

static bool emulator_guest_has_movbe(struct x86_emulate_ctxt *ctxt)
{
	return guest_cpuid_has(emul_to_vcpu(ctxt), X86_FEATURE_MOVBE);
}

static bool emulator_guest_has_fxsr(struct x86_emulate_ctxt *ctxt)
{
	return guest_cpuid_has(emul_to_vcpu(ctxt), X86_FEATURE_FXSR);
}

static ulong emulator_read_gpr(struct x86_emulate_ctxt *ctxt, unsigned reg)
{
	return kvm_register_read(emul_to_vcpu(ctxt), reg);
}

static void emulator_write_gpr(struct x86_emulate_ctxt *ctxt, unsigned reg, ulong val)
{
	kvm_register_write(emul_to_vcpu(ctxt), reg, val);
}

static void emulator_set_nmi_mask(struct x86_emulate_ctxt *ctxt, bool masked)
{
	kvm_x86_ops.set_nmi_mask(emul_to_vcpu(ctxt), masked);
}

static unsigned emulator_get_hflags(struct x86_emulate_ctxt *ctxt)
{
	return emul_to_vcpu(ctxt)->arch.hflags;
}

static void emulator_set_hflags(struct x86_emulate_ctxt *ctxt, unsigned emul_flags)
{
	emul_to_vcpu(ctxt)->arch.hflags = emul_flags;
}

static int emulator_pre_leave_smm(struct x86_emulate_ctxt *ctxt,
				  const char *smstate)
{
	return kvm_x86_ops.pre_leave_smm(emul_to_vcpu(ctxt), smstate);
}

static void emulator_post_leave_smm(struct x86_emulate_ctxt *ctxt)
{
	kvm_smm_changed(emul_to_vcpu(ctxt));
}

static int emulator_set_xcr(struct x86_emulate_ctxt *ctxt, u32 index, u64 xcr)
{
	return __kvm_set_xcr(emul_to_vcpu(ctxt), index, xcr);
}

static const struct x86_emulate_ops emulate_ops = {
	.read_gpr            = emulator_read_gpr,
	.write_gpr           = emulator_write_gpr,
	.read_std            = emulator_read_std,
	.write_std           = emulator_write_std,
	.read_phys           = kvm_read_guest_phys_system,
	.fetch               = kvm_fetch_guest_virt,
	.read_emulated       = emulator_read_emulated,
	.write_emulated      = emulator_write_emulated,
	.cmpxchg_emulated    = emulator_cmpxchg_emulated,
	.invlpg              = emulator_invlpg,
	.pio_in_emulated     = emulator_pio_in_emulated,
	.pio_out_emulated    = emulator_pio_out_emulated,
	.get_segment         = emulator_get_segment,
	.set_segment         = emulator_set_segment,
	.get_cached_segment_base = emulator_get_cached_segment_base,
	.get_gdt             = emulator_get_gdt,
	.get_idt	     = emulator_get_idt,
	.set_gdt             = emulator_set_gdt,
	.set_idt	     = emulator_set_idt,
	.get_cr              = emulator_get_cr,
	.set_cr              = emulator_set_cr,
	.cpl                 = emulator_get_cpl,
	.get_dr              = emulator_get_dr,
	.set_dr              = emulator_set_dr,
	.get_smbase          = emulator_get_smbase,
	.set_smbase          = emulator_set_smbase,
	.set_msr             = emulator_set_msr,
	.get_msr             = emulator_get_msr,
	.check_pmc	     = emulator_check_pmc,
	.read_pmc            = emulator_read_pmc,
	.halt                = emulator_halt,
	.wbinvd              = emulator_wbinvd,
	.fix_hypercall       = emulator_fix_hypercall,
	.intercept           = emulator_intercept,
	.get_cpuid           = emulator_get_cpuid,
	.guest_has_long_mode = emulator_guest_has_long_mode,
	.guest_has_movbe     = emulator_guest_has_movbe,
	.guest_has_fxsr      = emulator_guest_has_fxsr,
	.set_nmi_mask        = emulator_set_nmi_mask,
	.get_hflags          = emulator_get_hflags,
	.set_hflags          = emulator_set_hflags,
	.pre_leave_smm       = emulator_pre_leave_smm,
	.post_leave_smm      = emulator_post_leave_smm,
	.set_xcr             = emulator_set_xcr,
};

static void toggle_interruptibility(struct kvm_vcpu *vcpu, u32 mask)
{
	u32 int_shadow = kvm_x86_ops.get_interrupt_shadow(vcpu);
	/*
	 * an sti; sti; sequence only disable interrupts for the first
	 * instruction. So, if the last instruction, be it emulated or
	 * not, left the system with the INT_STI flag enabled, it
	 * means that the last instruction is an sti. We should not
	 * leave the flag on in this case. The same goes for mov ss
	 */
	if (int_shadow & mask)
		mask = 0;
	if (unlikely(int_shadow || mask)) {
		kvm_x86_ops.set_interrupt_shadow(vcpu, mask);
		if (!mask)
			kvm_make_request(KVM_REQ_EVENT, vcpu);
	}
}

static bool inject_emulated_exception(struct kvm_vcpu *vcpu)
{
	struct x86_emulate_ctxt *ctxt = vcpu->arch.emulate_ctxt;
	if (ctxt->exception.vector == PF_VECTOR)
		return kvm_inject_emulated_page_fault(vcpu, &ctxt->exception);

	if (ctxt->exception.error_code_valid)
		kvm_queue_exception_e(vcpu, ctxt->exception.vector,
				      ctxt->exception.error_code);
	else
		kvm_queue_exception(vcpu, ctxt->exception.vector);
	return false;
}

static struct x86_emulate_ctxt *alloc_emulate_ctxt(struct kvm_vcpu *vcpu)
{
	struct x86_emulate_ctxt *ctxt;

	ctxt = kmem_cache_zalloc(x86_emulator_cache, GFP_KERNEL_ACCOUNT);
	if (!ctxt) {
		pr_err("kvm: failed to allocate vcpu's emulator\n");
		return NULL;
	}

	ctxt->vcpu = vcpu;
	ctxt->ops = &emulate_ops;
	vcpu->arch.emulate_ctxt = ctxt;

	return ctxt;
}

static void init_emulate_ctxt(struct kvm_vcpu *vcpu)
{
	struct x86_emulate_ctxt *ctxt = vcpu->arch.emulate_ctxt;
	int cs_db, cs_l;

	kvm_x86_ops.get_cs_db_l_bits(vcpu, &cs_db, &cs_l);

	ctxt->gpa_available = false;
	ctxt->eflags = kvm_get_rflags(vcpu);
	ctxt->tf = (ctxt->eflags & X86_EFLAGS_TF) != 0;

	ctxt->eip = kvm_rip_read(vcpu);
	ctxt->mode = (!is_protmode(vcpu))		? X86EMUL_MODE_REAL :
		     (ctxt->eflags & X86_EFLAGS_VM)	? X86EMUL_MODE_VM86 :
		     (cs_l && is_long_mode(vcpu))	? X86EMUL_MODE_PROT64 :
		     cs_db				? X86EMUL_MODE_PROT32 :
							  X86EMUL_MODE_PROT16;
	BUILD_BUG_ON(HF_GUEST_MASK != X86EMUL_GUEST_MASK);
	BUILD_BUG_ON(HF_SMM_MASK != X86EMUL_SMM_MASK);
	BUILD_BUG_ON(HF_SMM_INSIDE_NMI_MASK != X86EMUL_SMM_INSIDE_NMI_MASK);

	init_decode_cache(ctxt);
	vcpu->arch.emulate_regs_need_sync_from_vcpu = false;
}

void kvm_inject_realmode_interrupt(struct kvm_vcpu *vcpu, int irq, int inc_eip)
{
	struct x86_emulate_ctxt *ctxt = vcpu->arch.emulate_ctxt;
	int ret;

	init_emulate_ctxt(vcpu);

	ctxt->op_bytes = 2;
	ctxt->ad_bytes = 2;
	ctxt->_eip = ctxt->eip + inc_eip;
	ret = emulate_int_real(ctxt, irq);

	if (ret != X86EMUL_CONTINUE) {
		kvm_make_request(KVM_REQ_TRIPLE_FAULT, vcpu);
	} else {
		ctxt->eip = ctxt->_eip;
		kvm_rip_write(vcpu, ctxt->eip);
		kvm_set_rflags(vcpu, ctxt->eflags);
	}
}
EXPORT_SYMBOL_GPL(kvm_inject_realmode_interrupt);

static int handle_emulation_failure(struct kvm_vcpu *vcpu, int emulation_type)
{
	++vcpu->stat.insn_emulation_fail;
	trace_kvm_emulate_insn_failed(vcpu);

	if (emulation_type & EMULTYPE_VMWARE_GP) {
		kvm_queue_exception_e(vcpu, GP_VECTOR, 0);
		return 1;
	}

	if (emulation_type & EMULTYPE_SKIP) {
		vcpu->run->exit_reason = KVM_EXIT_INTERNAL_ERROR;
		vcpu->run->internal.suberror = KVM_INTERNAL_ERROR_EMULATION;
		vcpu->run->internal.ndata = 0;
		return 0;
	}

	kvm_queue_exception(vcpu, UD_VECTOR);

	if (!is_guest_mode(vcpu) && kvm_x86_ops.get_cpl(vcpu) == 0) {
		vcpu->run->exit_reason = KVM_EXIT_INTERNAL_ERROR;
		vcpu->run->internal.suberror = KVM_INTERNAL_ERROR_EMULATION;
		vcpu->run->internal.ndata = 0;
		return 0;
	}

	return 1;
}

static bool reexecute_instruction(struct kvm_vcpu *vcpu, gpa_t cr2_or_gpa,
				  bool write_fault_to_shadow_pgtable,
				  int emulation_type)
{
	gpa_t gpa = cr2_or_gpa;
	kvm_pfn_t pfn;

	if (!(emulation_type & EMULTYPE_ALLOW_RETRY_PF))
		return false;

	if (WARN_ON_ONCE(is_guest_mode(vcpu)) ||
	    WARN_ON_ONCE(!(emulation_type & EMULTYPE_PF)))
		return false;

	if (!vcpu->arch.mmu->direct_map) {
		/*
		 * Write permission should be allowed since only
		 * write access need to be emulated.
		 */
		gpa = kvm_mmu_gva_to_gpa_write(vcpu, cr2_or_gpa, NULL);

		/*
		 * If the mapping is invalid in guest, let cpu retry
		 * it to generate fault.
		 */
		if (gpa == UNMAPPED_GVA)
			return true;
	}

	/*
	 * Do not retry the unhandleable instruction if it faults on the
	 * readonly host memory, otherwise it will goto a infinite loop:
	 * retry instruction -> write #PF -> emulation fail -> retry
	 * instruction -> ...
	 */
	pfn = gfn_to_pfn(vcpu->kvm, gpa_to_gfn(gpa));

	/*
	 * If the instruction failed on the error pfn, it can not be fixed,
	 * report the error to userspace.
	 */
	if (is_error_noslot_pfn(pfn))
		return false;

	kvm_release_pfn_clean(pfn);

	/* The instructions are well-emulated on direct mmu. */
	if (vcpu->arch.mmu->direct_map) {
		unsigned int indirect_shadow_pages;

		spin_lock(&vcpu->kvm->mmu_lock);
		indirect_shadow_pages = vcpu->kvm->arch.indirect_shadow_pages;
		spin_unlock(&vcpu->kvm->mmu_lock);

		if (indirect_shadow_pages)
			kvm_mmu_unprotect_page(vcpu->kvm, gpa_to_gfn(gpa));

		return true;
	}

	/*
	 * if emulation was due to access to shadowed page table
	 * and it failed try to unshadow page and re-enter the
	 * guest to let CPU execute the instruction.
	 */
	kvm_mmu_unprotect_page(vcpu->kvm, gpa_to_gfn(gpa));

	/*
	 * If the access faults on its page table, it can not
	 * be fixed by unprotecting shadow page and it should
	 * be reported to userspace.
	 */
	return !write_fault_to_shadow_pgtable;
}

static bool retry_instruction(struct x86_emulate_ctxt *ctxt,
			      gpa_t cr2_or_gpa,  int emulation_type)
{
	struct kvm_vcpu *vcpu = emul_to_vcpu(ctxt);
	unsigned long last_retry_eip, last_retry_addr, gpa = cr2_or_gpa;

	last_retry_eip = vcpu->arch.last_retry_eip;
	last_retry_addr = vcpu->arch.last_retry_addr;

	/*
	 * If the emulation is caused by #PF and it is non-page_table
	 * writing instruction, it means the VM-EXIT is caused by shadow
	 * page protected, we can zap the shadow page and retry this
	 * instruction directly.
	 *
	 * Note: if the guest uses a non-page-table modifying instruction
	 * on the PDE that points to the instruction, then we will unmap
	 * the instruction and go to an infinite loop. So, we cache the
	 * last retried eip and the last fault address, if we meet the eip
	 * and the address again, we can break out of the potential infinite
	 * loop.
	 */
	vcpu->arch.last_retry_eip = vcpu->arch.last_retry_addr = 0;

	if (!(emulation_type & EMULTYPE_ALLOW_RETRY_PF))
		return false;

	if (WARN_ON_ONCE(is_guest_mode(vcpu)) ||
	    WARN_ON_ONCE(!(emulation_type & EMULTYPE_PF)))
		return false;

	if (x86_page_table_writing_insn(ctxt))
		return false;

	if (ctxt->eip == last_retry_eip && last_retry_addr == cr2_or_gpa)
		return false;

	vcpu->arch.last_retry_eip = ctxt->eip;
	vcpu->arch.last_retry_addr = cr2_or_gpa;

	if (!vcpu->arch.mmu->direct_map)
		gpa = kvm_mmu_gva_to_gpa_write(vcpu, cr2_or_gpa, NULL);

	kvm_mmu_unprotect_page(vcpu->kvm, gpa_to_gfn(gpa));

	return true;
}

static int complete_emulated_mmio(struct kvm_vcpu *vcpu);
static int complete_emulated_pio(struct kvm_vcpu *vcpu);

static void kvm_smm_changed(struct kvm_vcpu *vcpu)
{
	if (!(vcpu->arch.hflags & HF_SMM_MASK)) {
		/* This is a good place to trace that we are exiting SMM.  */
		trace_kvm_enter_smm(vcpu->vcpu_id, vcpu->arch.smbase, false);

		/* Process a latched INIT or SMI, if any.  */
		kvm_make_request(KVM_REQ_EVENT, vcpu);
	}

	kvm_mmu_reset_context(vcpu);
}

static int kvm_vcpu_check_hw_bp(unsigned long addr, u32 type, u32 dr7,
				unsigned long *db)
{
	u32 dr6 = 0;
	int i;
	u32 enable, rwlen;

	enable = dr7;
	rwlen = dr7 >> 16;
	for (i = 0; i < 4; i++, enable >>= 2, rwlen >>= 4)
		if ((enable & 3) && (rwlen & 15) == type && db[i] == addr)
			dr6 |= (1 << i);
	return dr6;
}

static int kvm_vcpu_do_singlestep(struct kvm_vcpu *vcpu)
{
	struct kvm_run *kvm_run = vcpu->run;

	if (vcpu->guest_debug & KVM_GUESTDBG_SINGLESTEP) {
		kvm_run->debug.arch.dr6 = DR6_BS | DR6_FIXED_1 | DR6_RTM;
		kvm_run->debug.arch.pc = kvm_get_linear_rip(vcpu);
		kvm_run->debug.arch.exception = DB_VECTOR;
		kvm_run->exit_reason = KVM_EXIT_DEBUG;
		return 0;
	}
	kvm_queue_exception_p(vcpu, DB_VECTOR, DR6_BS);
	return 1;
}

int kvm_skip_emulated_instruction(struct kvm_vcpu *vcpu)
{
	unsigned long rflags = kvm_x86_ops.get_rflags(vcpu);
	int r;

	r = kvm_x86_ops.skip_emulated_instruction(vcpu);
	if (unlikely(!r))
		return 0;

	/*
	 * rflags is the old, "raw" value of the flags.  The new value has
	 * not been saved yet.
	 *
	 * This is correct even for TF set by the guest, because "the
	 * processor will not generate this exception after the instruction
	 * that sets the TF flag".
	 */
	if (unlikely(rflags & X86_EFLAGS_TF))
		r = kvm_vcpu_do_singlestep(vcpu);
	return r;
}
EXPORT_SYMBOL_GPL(kvm_skip_emulated_instruction);

static bool kvm_vcpu_check_breakpoint(struct kvm_vcpu *vcpu, int *r)
{
	if (unlikely(vcpu->guest_debug & KVM_GUESTDBG_USE_HW_BP) &&
	    (vcpu->arch.guest_debug_dr7 & DR7_BP_EN_MASK)) {
		struct kvm_run *kvm_run = vcpu->run;
		unsigned long eip = kvm_get_linear_rip(vcpu);
		u32 dr6 = kvm_vcpu_check_hw_bp(eip, 0,
					   vcpu->arch.guest_debug_dr7,
					   vcpu->arch.eff_db);

		if (dr6 != 0) {
			kvm_run->debug.arch.dr6 = dr6 | DR6_FIXED_1 | DR6_RTM;
			kvm_run->debug.arch.pc = eip;
			kvm_run->debug.arch.exception = DB_VECTOR;
			kvm_run->exit_reason = KVM_EXIT_DEBUG;
			*r = 0;
			return true;
		}
	}

	if (unlikely(vcpu->arch.dr7 & DR7_BP_EN_MASK) &&
	    !(kvm_get_rflags(vcpu) & X86_EFLAGS_RF)) {
		unsigned long eip = kvm_get_linear_rip(vcpu);
		u32 dr6 = kvm_vcpu_check_hw_bp(eip, 0,
					   vcpu->arch.dr7,
					   vcpu->arch.db);

		if (dr6 != 0) {
			kvm_queue_exception_p(vcpu, DB_VECTOR, dr6);
			*r = 1;
			return true;
		}
	}

	return false;
}

static bool is_vmware_backdoor_opcode(struct x86_emulate_ctxt *ctxt)
{
	switch (ctxt->opcode_len) {
	case 1:
		switch (ctxt->b) {
		case 0xe4:	/* IN */
		case 0xe5:
		case 0xec:
		case 0xed:
		case 0xe6:	/* OUT */
		case 0xe7:
		case 0xee:
		case 0xef:
		case 0x6c:	/* INS */
		case 0x6d:
		case 0x6e:	/* OUTS */
		case 0x6f:
			return true;
		}
		break;
	case 2:
		switch (ctxt->b) {
		case 0x33:	/* RDPMC */
			return true;
		}
		break;
	}

	return false;
}

int x86_emulate_instruction(struct kvm_vcpu *vcpu, gpa_t cr2_or_gpa,
			    int emulation_type, void *insn, int insn_len)
{
	int r;
	struct x86_emulate_ctxt *ctxt = vcpu->arch.emulate_ctxt;
	bool writeback = true;
	bool write_fault_to_spt = vcpu->arch.write_fault_to_shadow_pgtable;

	vcpu->arch.l1tf_flush_l1d = true;

	/*
	 * Clear write_fault_to_shadow_pgtable here to ensure it is
	 * never reused.
	 */
	vcpu->arch.write_fault_to_shadow_pgtable = false;
	kvm_clear_exception_queue(vcpu);

	if (!(emulation_type & EMULTYPE_NO_DECODE)) {
		init_emulate_ctxt(vcpu);

		/*
		 * We will reenter on the same instruction since
		 * we do not set complete_userspace_io.  This does not
		 * handle watchpoints yet, those would be handled in
		 * the emulate_ops.
		 */
		if (!(emulation_type & EMULTYPE_SKIP) &&
		    kvm_vcpu_check_breakpoint(vcpu, &r))
			return r;

		ctxt->interruptibility = 0;
		ctxt->have_exception = false;
		ctxt->exception.vector = -1;
		ctxt->perm_ok = false;

		ctxt->ud = emulation_type & EMULTYPE_TRAP_UD;

		r = x86_decode_insn(ctxt, insn, insn_len);

		trace_kvm_emulate_insn_start(vcpu);
		++vcpu->stat.insn_emulation;
		if (r != EMULATION_OK)  {
			if ((emulation_type & EMULTYPE_TRAP_UD) ||
			    (emulation_type & EMULTYPE_TRAP_UD_FORCED)) {
				kvm_queue_exception(vcpu, UD_VECTOR);
				return 1;
			}
			if (reexecute_instruction(vcpu, cr2_or_gpa,
						  write_fault_to_spt,
						  emulation_type))
				return 1;
			if (ctxt->have_exception) {
				/*
				 * #UD should result in just EMULATION_FAILED, and trap-like
				 * exception should not be encountered during decode.
				 */
				WARN_ON_ONCE(ctxt->exception.vector == UD_VECTOR ||
					     exception_type(ctxt->exception.vector) == EXCPT_TRAP);
				inject_emulated_exception(vcpu);
				return 1;
			}
			return handle_emulation_failure(vcpu, emulation_type);
		}
	}

	if ((emulation_type & EMULTYPE_VMWARE_GP) &&
	    !is_vmware_backdoor_opcode(ctxt)) {
		kvm_queue_exception_e(vcpu, GP_VECTOR, 0);
		return 1;
	}

	/*
	 * Note, EMULTYPE_SKIP is intended for use *only* by vendor callbacks
	 * for kvm_skip_emulated_instruction().  The caller is responsible for
	 * updating interruptibility state and injecting single-step #DBs.
	 */
	if (emulation_type & EMULTYPE_SKIP) {
		kvm_rip_write(vcpu, ctxt->_eip);
		if (ctxt->eflags & X86_EFLAGS_RF)
			kvm_set_rflags(vcpu, ctxt->eflags & ~X86_EFLAGS_RF);
		return 1;
	}

	if (retry_instruction(ctxt, cr2_or_gpa, emulation_type))
		return 1;

	/* this is needed for vmware backdoor interface to work since it
	   changes registers values  during IO operation */
	if (vcpu->arch.emulate_regs_need_sync_from_vcpu) {
		vcpu->arch.emulate_regs_need_sync_from_vcpu = false;
		emulator_invalidate_register_cache(ctxt);
	}

restart:
	if (emulation_type & EMULTYPE_PF) {
		/* Save the faulting GPA (cr2) in the address field */
		ctxt->exception.address = cr2_or_gpa;

		/* With shadow page tables, cr2 contains a GVA or nGPA. */
		if (vcpu->arch.mmu->direct_map) {
			ctxt->gpa_available = true;
			ctxt->gpa_val = cr2_or_gpa;
		}
	} else {
		/* Sanitize the address out of an abundance of paranoia. */
		ctxt->exception.address = 0;
	}

	r = x86_emulate_insn(ctxt);

	if (r == EMULATION_INTERCEPTED)
		return 1;

	if (r == EMULATION_FAILED) {
		if (reexecute_instruction(vcpu, cr2_or_gpa, write_fault_to_spt,
					emulation_type))
			return 1;

		return handle_emulation_failure(vcpu, emulation_type);
	}

	if (ctxt->have_exception) {
		r = 1;
		if (inject_emulated_exception(vcpu))
			return r;
	} else if (vcpu->arch.pio.count) {
		if (!vcpu->arch.pio.in) {
			/* FIXME: return into emulator if single-stepping.  */
			vcpu->arch.pio.count = 0;
		} else {
			writeback = false;
			vcpu->arch.complete_userspace_io = complete_emulated_pio;
		}
		r = 0;
	} else if (vcpu->mmio_needed) {
		++vcpu->stat.mmio_exits;

		if (!vcpu->mmio_is_write)
			writeback = false;
		r = 0;
		vcpu->arch.complete_userspace_io = complete_emulated_mmio;
	} else if (r == EMULATION_RESTART)
		goto restart;
	else
		r = 1;

	if (writeback) {
		unsigned long rflags = kvm_x86_ops.get_rflags(vcpu);
		toggle_interruptibility(vcpu, ctxt->interruptibility);
		vcpu->arch.emulate_regs_need_sync_to_vcpu = false;
		if (!ctxt->have_exception ||
		    exception_type(ctxt->exception.vector) == EXCPT_TRAP) {
			kvm_rip_write(vcpu, ctxt->eip);
			if (r && (ctxt->tf || (vcpu->guest_debug & KVM_GUESTDBG_SINGLESTEP)))
				r = kvm_vcpu_do_singlestep(vcpu);
			if (kvm_x86_ops.update_emulated_instruction)
				kvm_x86_ops.update_emulated_instruction(vcpu);
			__kvm_set_rflags(vcpu, ctxt->eflags);
		}

		/*
		 * For STI, interrupts are shadowed; so KVM_REQ_EVENT will
		 * do nothing, and it will be requested again as soon as
		 * the shadow expires.  But we still need to check here,
		 * because POPF has no interrupt shadow.
		 */
		if (unlikely((ctxt->eflags & ~rflags) & X86_EFLAGS_IF))
			kvm_make_request(KVM_REQ_EVENT, vcpu);
	} else
		vcpu->arch.emulate_regs_need_sync_to_vcpu = true;

	return r;
}

int kvm_emulate_instruction(struct kvm_vcpu *vcpu, int emulation_type)
{
	return x86_emulate_instruction(vcpu, 0, emulation_type, NULL, 0);
}
EXPORT_SYMBOL_GPL(kvm_emulate_instruction);

int kvm_emulate_instruction_from_buffer(struct kvm_vcpu *vcpu,
					void *insn, int insn_len)
{
	return x86_emulate_instruction(vcpu, 0, 0, insn, insn_len);
}
EXPORT_SYMBOL_GPL(kvm_emulate_instruction_from_buffer);

static int complete_fast_pio_out_port_0x7e(struct kvm_vcpu *vcpu)
{
	vcpu->arch.pio.count = 0;
	return 1;
}

static int complete_fast_pio_out(struct kvm_vcpu *vcpu)
{
	vcpu->arch.pio.count = 0;

	if (unlikely(!kvm_is_linear_rip(vcpu, vcpu->arch.pio.linear_rip)))
		return 1;

	return kvm_skip_emulated_instruction(vcpu);
}

static int kvm_fast_pio_out(struct kvm_vcpu *vcpu, int size,
			    unsigned short port)
{
	unsigned long val = kvm_rax_read(vcpu);
	int ret = emulator_pio_out(vcpu, size, port, &val, 1);

	if (ret)
		return ret;

	/*
	 * Workaround userspace that relies on old KVM behavior of %rip being
	 * incremented prior to exiting to userspace to handle "OUT 0x7e".
	 */
	if (port == 0x7e &&
	    kvm_check_has_quirk(vcpu->kvm, KVM_X86_QUIRK_OUT_7E_INC_RIP)) {
		vcpu->arch.complete_userspace_io =
			complete_fast_pio_out_port_0x7e;
		kvm_skip_emulated_instruction(vcpu);
	} else {
		vcpu->arch.pio.linear_rip = kvm_get_linear_rip(vcpu);
		vcpu->arch.complete_userspace_io = complete_fast_pio_out;
	}
	return 0;
}

static int complete_fast_pio_in(struct kvm_vcpu *vcpu)
{
	unsigned long val;

	/* We should only ever be called with arch.pio.count equal to 1 */
	BUG_ON(vcpu->arch.pio.count != 1);

	if (unlikely(!kvm_is_linear_rip(vcpu, vcpu->arch.pio.linear_rip))) {
		vcpu->arch.pio.count = 0;
		return 1;
	}

	/* For size less than 4 we merge, else we zero extend */
	val = (vcpu->arch.pio.size < 4) ? kvm_rax_read(vcpu) : 0;

	/*
	 * Since vcpu->arch.pio.count == 1 let emulator_pio_in perform
	 * the copy and tracing
	 */
	emulator_pio_in(vcpu, vcpu->arch.pio.size, vcpu->arch.pio.port, &val, 1);
	kvm_rax_write(vcpu, val);

	return kvm_skip_emulated_instruction(vcpu);
}

static int kvm_fast_pio_in(struct kvm_vcpu *vcpu, int size,
			   unsigned short port)
{
	unsigned long val;
	int ret;

	/* For size less than 4 we merge, else we zero extend */
	val = (size < 4) ? kvm_rax_read(vcpu) : 0;

	ret = emulator_pio_in(vcpu, size, port, &val, 1);
	if (ret) {
		kvm_rax_write(vcpu, val);
		return ret;
	}

	vcpu->arch.pio.linear_rip = kvm_get_linear_rip(vcpu);
	vcpu->arch.complete_userspace_io = complete_fast_pio_in;

	return 0;
}

int kvm_fast_pio(struct kvm_vcpu *vcpu, int size, unsigned short port, int in)
{
	int ret;

	if (in)
		ret = kvm_fast_pio_in(vcpu, size, port);
	else
		ret = kvm_fast_pio_out(vcpu, size, port);
	return ret && kvm_skip_emulated_instruction(vcpu);
}
EXPORT_SYMBOL_GPL(kvm_fast_pio);

static int kvmclock_cpu_down_prep(unsigned int cpu)
{
	__this_cpu_write(cpu_tsc_khz, 0);
	return 0;
}

static void tsc_khz_changed(void *data)
{
	struct cpufreq_freqs *freq = data;
	unsigned long khz = 0;

	if (data)
		khz = freq->new;
	else if (!boot_cpu_has(X86_FEATURE_CONSTANT_TSC))
		khz = cpufreq_quick_get(raw_smp_processor_id());
	if (!khz)
		khz = tsc_khz;
	__this_cpu_write(cpu_tsc_khz, khz);
}

#ifdef CONFIG_X86_64
static void kvm_hyperv_tsc_notifier(void)
{
	struct kvm *kvm;
	struct kvm_vcpu *vcpu;
	int cpu;

	mutex_lock(&kvm_lock);
	list_for_each_entry(kvm, &vm_list, vm_list)
		kvm_make_mclock_inprogress_request(kvm);

	hyperv_stop_tsc_emulation();

	/* TSC frequency always matches when on Hyper-V */
	for_each_present_cpu(cpu)
		per_cpu(cpu_tsc_khz, cpu) = tsc_khz;
	kvm_max_guest_tsc_khz = tsc_khz;

	list_for_each_entry(kvm, &vm_list, vm_list) {
		struct kvm_arch *ka = &kvm->arch;

		spin_lock(&ka->pvclock_gtod_sync_lock);

		pvclock_update_vm_gtod_copy(kvm);

		kvm_for_each_vcpu(cpu, vcpu, kvm)
			kvm_make_request(KVM_REQ_CLOCK_UPDATE, vcpu);

		kvm_for_each_vcpu(cpu, vcpu, kvm)
			kvm_clear_request(KVM_REQ_MCLOCK_INPROGRESS, vcpu);

		spin_unlock(&ka->pvclock_gtod_sync_lock);
	}
	mutex_unlock(&kvm_lock);
}
#endif

static void __kvmclock_cpufreq_notifier(struct cpufreq_freqs *freq, int cpu)
{
	struct kvm *kvm;
	struct kvm_vcpu *vcpu;
	int i, send_ipi = 0;

	/*
	 * We allow guests to temporarily run on slowing clocks,
	 * provided we notify them after, or to run on accelerating
	 * clocks, provided we notify them before.  Thus time never
	 * goes backwards.
	 *
	 * However, we have a problem.  We can't atomically update
	 * the frequency of a given CPU from this function; it is
	 * merely a notifier, which can be called from any CPU.
	 * Changing the TSC frequency at arbitrary points in time
	 * requires a recomputation of local variables related to
	 * the TSC for each VCPU.  We must flag these local variables
	 * to be updated and be sure the update takes place with the
	 * new frequency before any guests proceed.
	 *
	 * Unfortunately, the combination of hotplug CPU and frequency
	 * change creates an intractable locking scenario; the order
	 * of when these callouts happen is undefined with respect to
	 * CPU hotplug, and they can race with each other.  As such,
	 * merely setting per_cpu(cpu_tsc_khz) = X during a hotadd is
	 * undefined; you can actually have a CPU frequency change take
	 * place in between the computation of X and the setting of the
	 * variable.  To protect against this problem, all updates of
	 * the per_cpu tsc_khz variable are done in an interrupt
	 * protected IPI, and all callers wishing to update the value
	 * must wait for a synchronous IPI to complete (which is trivial
	 * if the caller is on the CPU already).  This establishes the
	 * necessary total order on variable updates.
	 *
	 * Note that because a guest time update may take place
	 * anytime after the setting of the VCPU's request bit, the
	 * correct TSC value must be set before the request.  However,
	 * to ensure the update actually makes it to any guest which
	 * starts running in hardware virtualization between the set
	 * and the acquisition of the spinlock, we must also ping the
	 * CPU after setting the request bit.
	 *
	 */

	smp_call_function_single(cpu, tsc_khz_changed, freq, 1);

	mutex_lock(&kvm_lock);
	list_for_each_entry(kvm, &vm_list, vm_list) {
		kvm_for_each_vcpu(i, vcpu, kvm) {
			if (vcpu->cpu != cpu)
				continue;
			kvm_make_request(KVM_REQ_CLOCK_UPDATE, vcpu);
			if (vcpu->cpu != raw_smp_processor_id())
				send_ipi = 1;
		}
	}
	mutex_unlock(&kvm_lock);

	if (freq->old < freq->new && send_ipi) {
		/*
		 * We upscale the frequency.  Must make the guest
		 * doesn't see old kvmclock values while running with
		 * the new frequency, otherwise we risk the guest sees
		 * time go backwards.
		 *
		 * In case we update the frequency for another cpu
		 * (which might be in guest context) send an interrupt
		 * to kick the cpu out of guest context.  Next time
		 * guest context is entered kvmclock will be updated,
		 * so the guest will not see stale values.
		 */
		smp_call_function_single(cpu, tsc_khz_changed, freq, 1);
	}
}

static int kvmclock_cpufreq_notifier(struct notifier_block *nb, unsigned long val,
				     void *data)
{
	struct cpufreq_freqs *freq = data;
	int cpu;

	if (val == CPUFREQ_PRECHANGE && freq->old > freq->new)
		return 0;
	if (val == CPUFREQ_POSTCHANGE && freq->old < freq->new)
		return 0;

	for_each_cpu(cpu, freq->policy->cpus)
		__kvmclock_cpufreq_notifier(freq, cpu);

	return 0;
}

static struct notifier_block kvmclock_cpufreq_notifier_block = {
	.notifier_call  = kvmclock_cpufreq_notifier
};

static int kvmclock_cpu_online(unsigned int cpu)
{
	tsc_khz_changed(NULL);
	return 0;
}

static void kvm_timer_init(void)
{
	max_tsc_khz = tsc_khz;

	if (!boot_cpu_has(X86_FEATURE_CONSTANT_TSC)) {
#ifdef CONFIG_CPU_FREQ
		struct cpufreq_policy *policy;
		int cpu;

		cpu = get_cpu();
		policy = cpufreq_cpu_get(cpu);
		if (policy) {
			if (policy->cpuinfo.max_freq)
				max_tsc_khz = policy->cpuinfo.max_freq;
			cpufreq_cpu_put(policy);
		}
		put_cpu();
#endif
		cpufreq_register_notifier(&kvmclock_cpufreq_notifier_block,
					  CPUFREQ_TRANSITION_NOTIFIER);
	}

	cpuhp_setup_state(CPUHP_AP_X86_KVM_CLK_ONLINE, "x86/kvm/clk:online",
			  kvmclock_cpu_online, kvmclock_cpu_down_prep);
}

DEFINE_PER_CPU(struct kvm_vcpu *, current_vcpu);
EXPORT_PER_CPU_SYMBOL_GPL(current_vcpu);

int kvm_is_in_guest(void)
{
	return __this_cpu_read(current_vcpu) != NULL;
}

static int kvm_is_user_mode(void)
{
	int user_mode = 3;

	if (__this_cpu_read(current_vcpu))
		user_mode = kvm_x86_ops.get_cpl(__this_cpu_read(current_vcpu));

	return user_mode != 0;
}

static unsigned long kvm_get_guest_ip(void)
{
	unsigned long ip = 0;

	if (__this_cpu_read(current_vcpu))
		ip = kvm_rip_read(__this_cpu_read(current_vcpu));

	return ip;
}

static void kvm_handle_intel_pt_intr(void)
{
	struct kvm_vcpu *vcpu = __this_cpu_read(current_vcpu);

	kvm_make_request(KVM_REQ_PMI, vcpu);
	__set_bit(MSR_CORE_PERF_GLOBAL_OVF_CTRL_TRACE_TOPA_PMI_BIT,
			(unsigned long *)&vcpu->arch.pmu.global_status);
}

static struct perf_guest_info_callbacks kvm_guest_cbs = {
	.is_in_guest		= kvm_is_in_guest,
	.is_user_mode		= kvm_is_user_mode,
	.get_guest_ip		= kvm_get_guest_ip,
	.handle_intel_pt_intr	= kvm_handle_intel_pt_intr,
};

#ifdef CONFIG_X86_64
static void pvclock_gtod_update_fn(struct work_struct *work)
{
	struct kvm *kvm;

	struct kvm_vcpu *vcpu;
	int i;

	mutex_lock(&kvm_lock);
	list_for_each_entry(kvm, &vm_list, vm_list)
		kvm_for_each_vcpu(i, vcpu, kvm)
			kvm_make_request(KVM_REQ_MASTERCLOCK_UPDATE, vcpu);
	atomic_set(&kvm_guest_has_master_clock, 0);
	mutex_unlock(&kvm_lock);
}

static DECLARE_WORK(pvclock_gtod_work, pvclock_gtod_update_fn);

/*
 * Notification about pvclock gtod data update.
 */
static int pvclock_gtod_notify(struct notifier_block *nb, unsigned long unused,
			       void *priv)
{
	struct pvclock_gtod_data *gtod = &pvclock_gtod_data;
	struct timekeeper *tk = priv;

	update_pvclock_gtod(tk);

	/* disable master clock if host does not trust, or does not
	 * use, TSC based clocksource.
	 */
	if (!gtod_is_based_on_tsc(gtod->clock.vclock_mode) &&
	    atomic_read(&kvm_guest_has_master_clock) != 0)
		queue_work(system_long_wq, &pvclock_gtod_work);

	return 0;
}

static struct notifier_block pvclock_gtod_notifier = {
	.notifier_call = pvclock_gtod_notify,
};
#endif

int kvm_arch_init(void *opaque)
{
	struct kvm_x86_init_ops *ops = opaque;
	int r;

	if (kvm_x86_ops.hardware_enable) {
		printk(KERN_ERR "kvm: already loaded the other module\n");
		r = -EEXIST;
		goto out;
	}

	if (!ops->cpu_has_kvm_support()) {
		pr_err_ratelimited("kvm: no hardware support\n");
		r = -EOPNOTSUPP;
		goto out;
	}
	if (ops->disabled_by_bios()) {
		pr_err_ratelimited("kvm: disabled by bios\n");
		r = -EOPNOTSUPP;
		goto out;
	}

	/*
	 * KVM explicitly assumes that the guest has an FPU and
	 * FXSAVE/FXRSTOR. For example, the KVM_GET_FPU explicitly casts the
	 * vCPU's FPU state as a fxregs_state struct.
	 */
	if (!boot_cpu_has(X86_FEATURE_FPU) || !boot_cpu_has(X86_FEATURE_FXSR)) {
		printk(KERN_ERR "kvm: inadequate fpu\n");
		r = -EOPNOTSUPP;
		goto out;
	}

	r = -ENOMEM;
	x86_fpu_cache = kmem_cache_create("x86_fpu", sizeof(struct fpu),
					  __alignof__(struct fpu), SLAB_ACCOUNT,
					  NULL);
	if (!x86_fpu_cache) {
		printk(KERN_ERR "kvm: failed to allocate cache for x86 fpu\n");
		goto out;
	}

	x86_emulator_cache = kvm_alloc_emulator_cache();
	if (!x86_emulator_cache) {
		pr_err("kvm: failed to allocate cache for x86 emulator\n");
		goto out_free_x86_fpu_cache;
	}

	shared_msrs = alloc_percpu(struct kvm_shared_msrs);
	if (!shared_msrs) {
		printk(KERN_ERR "kvm: failed to allocate percpu kvm_shared_msrs\n");
		goto out_free_x86_emulator_cache;
	}

	r = kvm_mmu_module_init();
	if (r)
		goto out_free_percpu;

	kvm_mmu_set_mask_ptes(PT_USER_MASK, PT_ACCESSED_MASK,
			PT_DIRTY_MASK, PT64_NX_MASK, 0,
			PT_PRESENT_MASK, 0, sme_me_mask);
	kvm_timer_init();

	perf_register_guest_info_callbacks(&kvm_guest_cbs);

	if (boot_cpu_has(X86_FEATURE_XSAVE)) {
		host_xcr0 = xgetbv(XCR_XFEATURE_ENABLED_MASK);
		supported_xcr0 = host_xcr0 & KVM_SUPPORTED_XCR0;
	}

	kvm_lapic_init();
	if (pi_inject_timer == -1)
		pi_inject_timer = housekeeping_enabled(HK_FLAG_TIMER);
#ifdef CONFIG_X86_64
	pvclock_gtod_register_notifier(&pvclock_gtod_notifier);

	if (hypervisor_is_type(X86_HYPER_MS_HYPERV))
		set_hv_tscchange_cb(kvm_hyperv_tsc_notifier);
#endif

	return 0;

out_free_percpu:
	free_percpu(shared_msrs);
out_free_x86_emulator_cache:
	kmem_cache_destroy(x86_emulator_cache);
out_free_x86_fpu_cache:
	kmem_cache_destroy(x86_fpu_cache);
out:
	return r;
}

void kvm_arch_exit(void)
{
#ifdef CONFIG_X86_64
	if (hypervisor_is_type(X86_HYPER_MS_HYPERV))
		clear_hv_tscchange_cb();
#endif
	kvm_lapic_exit();
	perf_unregister_guest_info_callbacks(&kvm_guest_cbs);

	if (!boot_cpu_has(X86_FEATURE_CONSTANT_TSC))
		cpufreq_unregister_notifier(&kvmclock_cpufreq_notifier_block,
					    CPUFREQ_TRANSITION_NOTIFIER);
	cpuhp_remove_state_nocalls(CPUHP_AP_X86_KVM_CLK_ONLINE);
#ifdef CONFIG_X86_64
	pvclock_gtod_unregister_notifier(&pvclock_gtod_notifier);
#endif
	kvm_x86_ops.hardware_enable = NULL;
	kvm_mmu_module_exit();
	free_percpu(shared_msrs);
	kmem_cache_destroy(x86_fpu_cache);
}

int kvm_vcpu_halt(struct kvm_vcpu *vcpu)
{
	++vcpu->stat.halt_exits;
	if (lapic_in_kernel(vcpu)) {
		vcpu->arch.mp_state = KVM_MP_STATE_HALTED;
		return 1;
	} else {
		vcpu->run->exit_reason = KVM_EXIT_HLT;
		return 0;
	}
}
EXPORT_SYMBOL_GPL(kvm_vcpu_halt);

int kvm_emulate_halt(struct kvm_vcpu *vcpu)
{
	int ret = kvm_skip_emulated_instruction(vcpu);
	/*
	 * TODO: we might be squashing a GUESTDBG_SINGLESTEP-triggered
	 * KVM_EXIT_DEBUG here.
	 */
	return kvm_vcpu_halt(vcpu) && ret;
}
EXPORT_SYMBOL_GPL(kvm_emulate_halt);

#ifdef CONFIG_X86_64
static int kvm_pv_clock_pairing(struct kvm_vcpu *vcpu, gpa_t paddr,
			        unsigned long clock_type)
{
	struct kvm_clock_pairing clock_pairing;
	struct timespec64 ts;
	u64 cycle;
	int ret;

	if (clock_type != KVM_CLOCK_PAIRING_WALLCLOCK)
		return -KVM_EOPNOTSUPP;

	if (kvm_get_walltime_and_clockread(&ts, &cycle) == false)
		return -KVM_EOPNOTSUPP;

	clock_pairing.sec = ts.tv_sec;
	clock_pairing.nsec = ts.tv_nsec;
	clock_pairing.tsc = kvm_read_l1_tsc(vcpu, cycle);
	clock_pairing.flags = 0;
	memset(&clock_pairing.pad, 0, sizeof(clock_pairing.pad));

	ret = 0;
	if (kvm_write_guest(vcpu->kvm, paddr, &clock_pairing,
			    sizeof(struct kvm_clock_pairing)))
		ret = -KVM_EFAULT;

	return ret;
}
#endif

/*
 * kvm_pv_kick_cpu_op:  Kick a vcpu.
 *
 * @apicid - apicid of vcpu to be kicked.
 */
static void kvm_pv_kick_cpu_op(struct kvm *kvm, unsigned long flags, int apicid)
{
	struct kvm_lapic_irq lapic_irq;

	lapic_irq.shorthand = APIC_DEST_NOSHORT;
	lapic_irq.dest_mode = APIC_DEST_PHYSICAL;
	lapic_irq.level = 0;
	lapic_irq.dest_id = apicid;
	lapic_irq.msi_redir_hint = false;

	lapic_irq.delivery_mode = APIC_DM_REMRD;
	kvm_irq_delivery_to_apic(kvm, NULL, &lapic_irq, NULL);
}

bool kvm_apicv_activated(struct kvm *kvm)
{
	return (READ_ONCE(kvm->arch.apicv_inhibit_reasons) == 0);
}
EXPORT_SYMBOL_GPL(kvm_apicv_activated);

void kvm_apicv_init(struct kvm *kvm, bool enable)
{
	if (enable)
		clear_bit(APICV_INHIBIT_REASON_DISABLE,
			  &kvm->arch.apicv_inhibit_reasons);
	else
		set_bit(APICV_INHIBIT_REASON_DISABLE,
			&kvm->arch.apicv_inhibit_reasons);
}
EXPORT_SYMBOL_GPL(kvm_apicv_init);

static void kvm_sched_yield(struct kvm *kvm, unsigned long dest_id)
{
	struct kvm_vcpu *target = NULL;
	struct kvm_apic_map *map;

	rcu_read_lock();
	map = rcu_dereference(kvm->arch.apic_map);

	if (likely(map) && dest_id <= map->max_apic_id && map->phys_map[dest_id])
		target = map->phys_map[dest_id]->vcpu;

	rcu_read_unlock();

	if (target && READ_ONCE(target->ready))
		kvm_vcpu_yield_to(target);
}

int kvm_emulate_hypercall(struct kvm_vcpu *vcpu)
{
	unsigned long nr, a0, a1, a2, a3, ret;
	int op_64_bit;

	if (kvm_hv_hypercall_enabled(vcpu->kvm))
		return kvm_hv_hypercall(vcpu);

	nr = kvm_rax_read(vcpu);
	a0 = kvm_rbx_read(vcpu);
	a1 = kvm_rcx_read(vcpu);
	a2 = kvm_rdx_read(vcpu);
	a3 = kvm_rsi_read(vcpu);

	trace_kvm_hypercall(nr, a0, a1, a2, a3);

	op_64_bit = is_64_bit_mode(vcpu);
	if (!op_64_bit) {
		nr &= 0xFFFFFFFF;
		a0 &= 0xFFFFFFFF;
		a1 &= 0xFFFFFFFF;
		a2 &= 0xFFFFFFFF;
		a3 &= 0xFFFFFFFF;
	}

	if (kvm_x86_ops.get_cpl(vcpu) != 0) {
		ret = -KVM_EPERM;
		goto out;
	}

	switch (nr) {
	case KVM_HC_VAPIC_POLL_IRQ:
		ret = 0;
		break;
	case KVM_HC_KICK_CPU:
		kvm_pv_kick_cpu_op(vcpu->kvm, a0, a1);
		kvm_sched_yield(vcpu->kvm, a1);
		ret = 0;
		break;
#ifdef CONFIG_X86_64
	case KVM_HC_CLOCK_PAIRING:
		ret = kvm_pv_clock_pairing(vcpu, a0, a1);
		break;
#endif
	case KVM_HC_SEND_IPI:
		ret = kvm_pv_send_ipi(vcpu->kvm, a0, a1, a2, a3, op_64_bit);
		break;
	case KVM_HC_SCHED_YIELD:
		kvm_sched_yield(vcpu->kvm, a0);
		ret = 0;
		break;
	default:
		ret = -KVM_ENOSYS;
		break;
	}
out:
	if (!op_64_bit)
		ret = (u32)ret;
	kvm_rax_write(vcpu, ret);

	++vcpu->stat.hypercalls;
	return kvm_skip_emulated_instruction(vcpu);
}
EXPORT_SYMBOL_GPL(kvm_emulate_hypercall);

static int emulator_fix_hypercall(struct x86_emulate_ctxt *ctxt)
{
	struct kvm_vcpu *vcpu = emul_to_vcpu(ctxt);
	char instruction[3];
	unsigned long rip = kvm_rip_read(vcpu);

	kvm_x86_ops.patch_hypercall(vcpu, instruction);

	return emulator_write_emulated(ctxt, rip, instruction, 3,
		&ctxt->exception);
}

static int dm_request_for_irq_injection(struct kvm_vcpu *vcpu)
{
	return vcpu->run->request_interrupt_window &&
		likely(!pic_in_kernel(vcpu->kvm));
}

static void post_kvm_run_save(struct kvm_vcpu *vcpu)
{
	struct kvm_run *kvm_run = vcpu->run;

	kvm_run->if_flag = (kvm_get_rflags(vcpu) & X86_EFLAGS_IF) != 0;
	kvm_run->flags = is_smm(vcpu) ? KVM_RUN_X86_SMM : 0;
	kvm_run->cr8 = kvm_get_cr8(vcpu);
	kvm_run->apic_base = kvm_get_apic_base(vcpu);
	kvm_run->ready_for_interrupt_injection =
		pic_in_kernel(vcpu->kvm) ||
		kvm_vcpu_ready_for_interrupt_injection(vcpu);
}

static void update_cr8_intercept(struct kvm_vcpu *vcpu)
{
	int max_irr, tpr;

	if (!kvm_x86_ops.update_cr8_intercept)
		return;

	if (!lapic_in_kernel(vcpu))
		return;

	if (vcpu->arch.apicv_active)
		return;

	if (!vcpu->arch.apic->vapic_addr)
		max_irr = kvm_lapic_find_highest_irr(vcpu);
	else
		max_irr = -1;

	if (max_irr != -1)
		max_irr >>= 4;

	tpr = kvm_lapic_get_cr8(vcpu);

	kvm_x86_ops.update_cr8_intercept(vcpu, tpr, max_irr);
}

static void inject_pending_event(struct kvm_vcpu *vcpu, bool *req_immediate_exit)
{
	int r;
	bool can_inject = true;

	/* try to reinject previous events if any */

	if (vcpu->arch.exception.injected) {
		kvm_x86_ops.queue_exception(vcpu);
		can_inject = false;
	}
	/*
	 * Do not inject an NMI or interrupt if there is a pending
	 * exception.  Exceptions and interrupts are recognized at
	 * instruction boundaries, i.e. the start of an instruction.
	 * Trap-like exceptions, e.g. #DB, have higher priority than
	 * NMIs and interrupts, i.e. traps are recognized before an
	 * NMI/interrupt that's pending on the same instruction.
	 * Fault-like exceptions, e.g. #GP and #PF, are the lowest
	 * priority, but are only generated (pended) during instruction
	 * execution, i.e. a pending fault-like exception means the
	 * fault occurred on the *previous* instruction and must be
	 * serviced prior to recognizing any new events in order to
	 * fully complete the previous instruction.
	 */
	else if (!vcpu->arch.exception.pending) {
		if (vcpu->arch.nmi_injected) {
			kvm_x86_ops.set_nmi(vcpu);
			can_inject = false;
		} else if (vcpu->arch.interrupt.injected) {
			kvm_x86_ops.set_irq(vcpu);
			can_inject = false;
		}
	}

	WARN_ON_ONCE(vcpu->arch.exception.injected &&
		     vcpu->arch.exception.pending);

	/*
	 * Call check_nested_events() even if we reinjected a previous event
	 * in order for caller to determine if it should require immediate-exit
	 * from L2 to L1 due to pending L1 events which require exit
	 * from L2 to L1.
	 */
	if (is_guest_mode(vcpu)) {
		r = kvm_x86_ops.nested_ops->check_events(vcpu);
		if (r < 0)
			goto busy;
	}

	/* try to inject new event if pending */
	if (vcpu->arch.exception.pending) {
		trace_kvm_inj_exception(vcpu->arch.exception.nr,
					vcpu->arch.exception.has_error_code,
					vcpu->arch.exception.error_code);

		vcpu->arch.exception.pending = false;
		vcpu->arch.exception.injected = true;

		if (exception_type(vcpu->arch.exception.nr) == EXCPT_FAULT)
			__kvm_set_rflags(vcpu, kvm_get_rflags(vcpu) |
					     X86_EFLAGS_RF);

		if (vcpu->arch.exception.nr == DB_VECTOR) {
			kvm_deliver_exception_payload(vcpu);
			if (vcpu->arch.dr7 & DR7_GD) {
				vcpu->arch.dr7 &= ~DR7_GD;
				kvm_update_dr7(vcpu);
			}
		}

		kvm_x86_ops.queue_exception(vcpu);
		can_inject = false;
	}

	/*
	 * Finally, inject interrupt events.  If an event cannot be injected
	 * due to architectural conditions (e.g. IF=0) a window-open exit
	 * will re-request KVM_REQ_EVENT.  Sometimes however an event is pending
	 * and can architecturally be injected, but we cannot do it right now:
	 * an interrupt could have arrived just now and we have to inject it
	 * as a vmexit, or there could already an event in the queue, which is
	 * indicated by can_inject.  In that case we request an immediate exit
	 * in order to make progress and get back here for another iteration.
	 * The kvm_x86_ops hooks communicate this by returning -EBUSY.
	 */
	if (vcpu->arch.smi_pending) {
		r = can_inject ? kvm_x86_ops.smi_allowed(vcpu, true) : -EBUSY;
		if (r < 0)
			goto busy;
		if (r) {
			vcpu->arch.smi_pending = false;
			++vcpu->arch.smi_count;
			enter_smm(vcpu);
			can_inject = false;
		} else
			kvm_x86_ops.enable_smi_window(vcpu);
	}

	if (vcpu->arch.nmi_pending) {
		r = can_inject ? kvm_x86_ops.nmi_allowed(vcpu, true) : -EBUSY;
		if (r < 0)
			goto busy;
		if (r) {
			--vcpu->arch.nmi_pending;
			vcpu->arch.nmi_injected = true;
			kvm_x86_ops.set_nmi(vcpu);
			can_inject = false;
			WARN_ON(kvm_x86_ops.nmi_allowed(vcpu, true) < 0);
		}
		if (vcpu->arch.nmi_pending)
			kvm_x86_ops.enable_nmi_window(vcpu);
	}

	if (kvm_cpu_has_injectable_intr(vcpu)) {
		r = can_inject ? kvm_x86_ops.interrupt_allowed(vcpu, true) : -EBUSY;
		if (r < 0)
			goto busy;
		if (r) {
			kvm_queue_interrupt(vcpu, kvm_cpu_get_interrupt(vcpu), false);
			kvm_x86_ops.set_irq(vcpu);
			WARN_ON(kvm_x86_ops.interrupt_allowed(vcpu, true) < 0);
		}
		if (kvm_cpu_has_injectable_intr(vcpu))
			kvm_x86_ops.enable_irq_window(vcpu);
	}

	if (is_guest_mode(vcpu) &&
	    kvm_x86_ops.nested_ops->hv_timer_pending &&
	    kvm_x86_ops.nested_ops->hv_timer_pending(vcpu))
		*req_immediate_exit = true;

	WARN_ON(vcpu->arch.exception.pending);
	return;

busy:
	*req_immediate_exit = true;
	return;
}

static void process_nmi(struct kvm_vcpu *vcpu)
{
	unsigned limit = 2;

	/*
	 * x86 is limited to one NMI running, and one NMI pending after it.
	 * If an NMI is already in progress, limit further NMIs to just one.
	 * Otherwise, allow two (and we'll inject the first one immediately).
	 */
	if (kvm_x86_ops.get_nmi_mask(vcpu) || vcpu->arch.nmi_injected)
		limit = 1;

	vcpu->arch.nmi_pending += atomic_xchg(&vcpu->arch.nmi_queued, 0);
	vcpu->arch.nmi_pending = min(vcpu->arch.nmi_pending, limit);
	kvm_make_request(KVM_REQ_EVENT, vcpu);
}

static u32 enter_smm_get_segment_flags(struct kvm_segment *seg)
{
	u32 flags = 0;
	flags |= seg->g       << 23;
	flags |= seg->db      << 22;
	flags |= seg->l       << 21;
	flags |= seg->avl     << 20;
	flags |= seg->present << 15;
	flags |= seg->dpl     << 13;
	flags |= seg->s       << 12;
	flags |= seg->type    << 8;
	return flags;
}

static void enter_smm_save_seg_32(struct kvm_vcpu *vcpu, char *buf, int n)
{
	struct kvm_segment seg;
	int offset;

	kvm_get_segment(vcpu, &seg, n);
	put_smstate(u32, buf, 0x7fa8 + n * 4, seg.selector);

	if (n < 3)
		offset = 0x7f84 + n * 12;
	else
		offset = 0x7f2c + (n - 3) * 12;

	put_smstate(u32, buf, offset + 8, seg.base);
	put_smstate(u32, buf, offset + 4, seg.limit);
	put_smstate(u32, buf, offset, enter_smm_get_segment_flags(&seg));
}

#ifdef CONFIG_X86_64
static void enter_smm_save_seg_64(struct kvm_vcpu *vcpu, char *buf, int n)
{
	struct kvm_segment seg;
	int offset;
	u16 flags;

	kvm_get_segment(vcpu, &seg, n);
	offset = 0x7e00 + n * 16;

	flags = enter_smm_get_segment_flags(&seg) >> 8;
	put_smstate(u16, buf, offset, seg.selector);
	put_smstate(u16, buf, offset + 2, flags);
	put_smstate(u32, buf, offset + 4, seg.limit);
	put_smstate(u64, buf, offset + 8, seg.base);
}
#endif

static void enter_smm_save_state_32(struct kvm_vcpu *vcpu, char *buf)
{
	struct desc_ptr dt;
	struct kvm_segment seg;
	unsigned long val;
	int i;

	put_smstate(u32, buf, 0x7ffc, kvm_read_cr0(vcpu));
	put_smstate(u32, buf, 0x7ff8, kvm_read_cr3(vcpu));
	put_smstate(u32, buf, 0x7ff4, kvm_get_rflags(vcpu));
	put_smstate(u32, buf, 0x7ff0, kvm_rip_read(vcpu));

	for (i = 0; i < 8; i++)
		put_smstate(u32, buf, 0x7fd0 + i * 4, kvm_register_read(vcpu, i));

	kvm_get_dr(vcpu, 6, &val);
	put_smstate(u32, buf, 0x7fcc, (u32)val);
	kvm_get_dr(vcpu, 7, &val);
	put_smstate(u32, buf, 0x7fc8, (u32)val);

	kvm_get_segment(vcpu, &seg, VCPU_SREG_TR);
	put_smstate(u32, buf, 0x7fc4, seg.selector);
	put_smstate(u32, buf, 0x7f64, seg.base);
	put_smstate(u32, buf, 0x7f60, seg.limit);
	put_smstate(u32, buf, 0x7f5c, enter_smm_get_segment_flags(&seg));

	kvm_get_segment(vcpu, &seg, VCPU_SREG_LDTR);
	put_smstate(u32, buf, 0x7fc0, seg.selector);
	put_smstate(u32, buf, 0x7f80, seg.base);
	put_smstate(u32, buf, 0x7f7c, seg.limit);
	put_smstate(u32, buf, 0x7f78, enter_smm_get_segment_flags(&seg));

	kvm_x86_ops.get_gdt(vcpu, &dt);
	put_smstate(u32, buf, 0x7f74, dt.address);
	put_smstate(u32, buf, 0x7f70, dt.size);

	kvm_x86_ops.get_idt(vcpu, &dt);
	put_smstate(u32, buf, 0x7f58, dt.address);
	put_smstate(u32, buf, 0x7f54, dt.size);

	for (i = 0; i < 6; i++)
		enter_smm_save_seg_32(vcpu, buf, i);

	put_smstate(u32, buf, 0x7f14, kvm_read_cr4(vcpu));

	/* revision id */
	put_smstate(u32, buf, 0x7efc, 0x00020000);
	put_smstate(u32, buf, 0x7ef8, vcpu->arch.smbase);
}

#ifdef CONFIG_X86_64
static void enter_smm_save_state_64(struct kvm_vcpu *vcpu, char *buf)
{
	struct desc_ptr dt;
	struct kvm_segment seg;
	unsigned long val;
	int i;

	for (i = 0; i < 16; i++)
		put_smstate(u64, buf, 0x7ff8 - i * 8, kvm_register_read(vcpu, i));

	put_smstate(u64, buf, 0x7f78, kvm_rip_read(vcpu));
	put_smstate(u32, buf, 0x7f70, kvm_get_rflags(vcpu));

	kvm_get_dr(vcpu, 6, &val);
	put_smstate(u64, buf, 0x7f68, val);
	kvm_get_dr(vcpu, 7, &val);
	put_smstate(u64, buf, 0x7f60, val);

	put_smstate(u64, buf, 0x7f58, kvm_read_cr0(vcpu));
	put_smstate(u64, buf, 0x7f50, kvm_read_cr3(vcpu));
	put_smstate(u64, buf, 0x7f48, kvm_read_cr4(vcpu));

	put_smstate(u32, buf, 0x7f00, vcpu->arch.smbase);

	/* revision id */
	put_smstate(u32, buf, 0x7efc, 0x00020064);

	put_smstate(u64, buf, 0x7ed0, vcpu->arch.efer);

	kvm_get_segment(vcpu, &seg, VCPU_SREG_TR);
	put_smstate(u16, buf, 0x7e90, seg.selector);
	put_smstate(u16, buf, 0x7e92, enter_smm_get_segment_flags(&seg) >> 8);
	put_smstate(u32, buf, 0x7e94, seg.limit);
	put_smstate(u64, buf, 0x7e98, seg.base);

	kvm_x86_ops.get_idt(vcpu, &dt);
	put_smstate(u32, buf, 0x7e84, dt.size);
	put_smstate(u64, buf, 0x7e88, dt.address);

	kvm_get_segment(vcpu, &seg, VCPU_SREG_LDTR);
	put_smstate(u16, buf, 0x7e70, seg.selector);
	put_smstate(u16, buf, 0x7e72, enter_smm_get_segment_flags(&seg) >> 8);
	put_smstate(u32, buf, 0x7e74, seg.limit);
	put_smstate(u64, buf, 0x7e78, seg.base);

	kvm_x86_ops.get_gdt(vcpu, &dt);
	put_smstate(u32, buf, 0x7e64, dt.size);
	put_smstate(u64, buf, 0x7e68, dt.address);

	for (i = 0; i < 6; i++)
		enter_smm_save_seg_64(vcpu, buf, i);
}
#endif

static void enter_smm(struct kvm_vcpu *vcpu)
{
	struct kvm_segment cs, ds;
	struct desc_ptr dt;
	char buf[512];
	u32 cr0;

	trace_kvm_enter_smm(vcpu->vcpu_id, vcpu->arch.smbase, true);
	memset(buf, 0, 512);
#ifdef CONFIG_X86_64
	if (guest_cpuid_has(vcpu, X86_FEATURE_LM))
		enter_smm_save_state_64(vcpu, buf);
	else
#endif
		enter_smm_save_state_32(vcpu, buf);

	/*
	 * Give pre_enter_smm() a chance to make ISA-specific changes to the
	 * vCPU state (e.g. leave guest mode) after we've saved the state into
	 * the SMM state-save area.
	 */
	kvm_x86_ops.pre_enter_smm(vcpu, buf);

	vcpu->arch.hflags |= HF_SMM_MASK;
	kvm_vcpu_write_guest(vcpu, vcpu->arch.smbase + 0xfe00, buf, sizeof(buf));

	if (kvm_x86_ops.get_nmi_mask(vcpu))
		vcpu->arch.hflags |= HF_SMM_INSIDE_NMI_MASK;
	else
		kvm_x86_ops.set_nmi_mask(vcpu, true);

	kvm_set_rflags(vcpu, X86_EFLAGS_FIXED);
	kvm_rip_write(vcpu, 0x8000);

	cr0 = vcpu->arch.cr0 & ~(X86_CR0_PE | X86_CR0_EM | X86_CR0_TS | X86_CR0_PG);
	kvm_x86_ops.set_cr0(vcpu, cr0);
	vcpu->arch.cr0 = cr0;

	kvm_x86_ops.set_cr4(vcpu, 0);

	/* Undocumented: IDT limit is set to zero on entry to SMM.  */
	dt.address = dt.size = 0;
	kvm_x86_ops.set_idt(vcpu, &dt);

	__kvm_set_dr(vcpu, 7, DR7_FIXED_1);

	cs.selector = (vcpu->arch.smbase >> 4) & 0xffff;
	cs.base = vcpu->arch.smbase;

	ds.selector = 0;
	ds.base = 0;

	cs.limit    = ds.limit = 0xffffffff;
	cs.type     = ds.type = 0x3;
	cs.dpl      = ds.dpl = 0;
	cs.db       = ds.db = 0;
	cs.s        = ds.s = 1;
	cs.l        = ds.l = 0;
	cs.g        = ds.g = 1;
	cs.avl      = ds.avl = 0;
	cs.present  = ds.present = 1;
	cs.unusable = ds.unusable = 0;
	cs.padding  = ds.padding = 0;

	kvm_set_segment(vcpu, &cs, VCPU_SREG_CS);
	kvm_set_segment(vcpu, &ds, VCPU_SREG_DS);
	kvm_set_segment(vcpu, &ds, VCPU_SREG_ES);
	kvm_set_segment(vcpu, &ds, VCPU_SREG_FS);
	kvm_set_segment(vcpu, &ds, VCPU_SREG_GS);
	kvm_set_segment(vcpu, &ds, VCPU_SREG_SS);

#ifdef CONFIG_X86_64
	if (guest_cpuid_has(vcpu, X86_FEATURE_LM))
		kvm_x86_ops.set_efer(vcpu, 0);
#endif

	kvm_update_cpuid(vcpu);
	kvm_mmu_reset_context(vcpu);
}

static void process_smi(struct kvm_vcpu *vcpu)
{
	vcpu->arch.smi_pending = true;
	kvm_make_request(KVM_REQ_EVENT, vcpu);
}

void kvm_make_scan_ioapic_request_mask(struct kvm *kvm,
				       unsigned long *vcpu_bitmap)
{
	cpumask_var_t cpus;

	zalloc_cpumask_var(&cpus, GFP_ATOMIC);

	kvm_make_vcpus_request_mask(kvm, KVM_REQ_SCAN_IOAPIC,
				    NULL, vcpu_bitmap, cpus);

	free_cpumask_var(cpus);
}

void kvm_make_scan_ioapic_request(struct kvm *kvm)
{
	kvm_make_all_cpus_request(kvm, KVM_REQ_SCAN_IOAPIC);
}

void kvm_vcpu_update_apicv(struct kvm_vcpu *vcpu)
{
	if (!lapic_in_kernel(vcpu))
		return;

	vcpu->arch.apicv_active = kvm_apicv_activated(vcpu->kvm);
	kvm_apic_update_apicv(vcpu);
	kvm_x86_ops.refresh_apicv_exec_ctrl(vcpu);
}
EXPORT_SYMBOL_GPL(kvm_vcpu_update_apicv);

/*
 * NOTE: Do not hold any lock prior to calling this.
 *
 * In particular, kvm_request_apicv_update() expects kvm->srcu not to be
 * locked, because it calls __x86_set_memory_region() which does
 * synchronize_srcu(&kvm->srcu).
 */
void kvm_request_apicv_update(struct kvm *kvm, bool activate, ulong bit)
{
	struct kvm_vcpu *except;
	unsigned long old, new, expected;

	if (!kvm_x86_ops.check_apicv_inhibit_reasons ||
	    !kvm_x86_ops.check_apicv_inhibit_reasons(bit))
		return;

	old = READ_ONCE(kvm->arch.apicv_inhibit_reasons);
	do {
		expected = new = old;
		if (activate)
			__clear_bit(bit, &new);
		else
			__set_bit(bit, &new);
		if (new == old)
			break;
		old = cmpxchg(&kvm->arch.apicv_inhibit_reasons, expected, new);
	} while (old != expected);

	if (!!old == !!new)
		return;

	trace_kvm_apicv_update_request(activate, bit);
	if (kvm_x86_ops.pre_update_apicv_exec_ctrl)
		kvm_x86_ops.pre_update_apicv_exec_ctrl(kvm, activate);

	/*
	 * Sending request to update APICV for all other vcpus,
	 * while update the calling vcpu immediately instead of
	 * waiting for another #VMEXIT to handle the request.
	 */
	except = kvm_get_running_vcpu();
	kvm_make_all_cpus_request_except(kvm, KVM_REQ_APICV_UPDATE,
					 except);
	if (except)
		kvm_vcpu_update_apicv(except);
}
EXPORT_SYMBOL_GPL(kvm_request_apicv_update);

static void vcpu_scan_ioapic(struct kvm_vcpu *vcpu)
{
	if (!kvm_apic_present(vcpu))
		return;

	bitmap_zero(vcpu->arch.ioapic_handled_vectors, 256);

	if (irqchip_split(vcpu->kvm))
		kvm_scan_ioapic_routes(vcpu, vcpu->arch.ioapic_handled_vectors);
	else {
		if (vcpu->arch.apicv_active)
			kvm_x86_ops.sync_pir_to_irr(vcpu);
		if (ioapic_in_kernel(vcpu->kvm))
			kvm_ioapic_scan_entry(vcpu, vcpu->arch.ioapic_handled_vectors);
	}

	if (is_guest_mode(vcpu))
		vcpu->arch.load_eoi_exitmap_pending = true;
	else
		kvm_make_request(KVM_REQ_LOAD_EOI_EXITMAP, vcpu);
}

static void vcpu_load_eoi_exitmap(struct kvm_vcpu *vcpu)
{
	u64 eoi_exit_bitmap[4];

	if (!kvm_apic_hw_enabled(vcpu->arch.apic))
		return;

	bitmap_or((ulong *)eoi_exit_bitmap, vcpu->arch.ioapic_handled_vectors,
		  vcpu_to_synic(vcpu)->vec_bitmap, 256);
	kvm_x86_ops.load_eoi_exitmap(vcpu, eoi_exit_bitmap);
}

void kvm_arch_mmu_notifier_invalidate_range(struct kvm *kvm,
					    unsigned long start, unsigned long end)
{
	unsigned long apic_address;

	/*
	 * The physical address of apic access page is stored in the VMCS.
	 * Update it when it becomes invalid.
	 */
	apic_address = gfn_to_hva(kvm, APIC_DEFAULT_PHYS_BASE >> PAGE_SHIFT);
	if (start <= apic_address && apic_address < end)
		kvm_make_all_cpus_request(kvm, KVM_REQ_APIC_PAGE_RELOAD);
}

void kvm_vcpu_reload_apic_access_page(struct kvm_vcpu *vcpu)
{
	if (!lapic_in_kernel(vcpu))
		return;

	if (!kvm_x86_ops.set_apic_access_page_addr)
		return;

	kvm_x86_ops.set_apic_access_page_addr(vcpu);
}

void __kvm_request_immediate_exit(struct kvm_vcpu *vcpu)
{
	smp_send_reschedule(vcpu->cpu);
}
EXPORT_SYMBOL_GPL(__kvm_request_immediate_exit);

/*
 * Returns 1 to let vcpu_run() continue the guest execution loop without
 * exiting to the userspace.  Otherwise, the value will be returned to the
 * userspace.
 */
static int vcpu_enter_guest(struct kvm_vcpu *vcpu)
{
	int r;
	bool req_int_win =
		dm_request_for_irq_injection(vcpu) &&
		kvm_cpu_accept_dm_intr(vcpu);
	fastpath_t exit_fastpath;

	bool req_immediate_exit = false;

	if (kvm_request_pending(vcpu)) {
		if (kvm_check_request(KVM_REQ_GET_VMCS12_PAGES, vcpu)) {
			if (unlikely(!kvm_x86_ops.nested_ops->get_vmcs12_pages(vcpu))) {
				r = 0;
				goto out;
			}
		}
		if (kvm_check_request(KVM_REQ_MMU_RELOAD, vcpu))
			kvm_mmu_unload(vcpu);
		if (kvm_check_request(KVM_REQ_MIGRATE_TIMER, vcpu))
			__kvm_migrate_timers(vcpu);
		if (kvm_check_request(KVM_REQ_MASTERCLOCK_UPDATE, vcpu))
			kvm_gen_update_masterclock(vcpu->kvm);
		if (kvm_check_request(KVM_REQ_GLOBAL_CLOCK_UPDATE, vcpu))
			kvm_gen_kvmclock_update(vcpu);
		if (kvm_check_request(KVM_REQ_CLOCK_UPDATE, vcpu)) {
			r = kvm_guest_time_update(vcpu);
			if (unlikely(r))
				goto out;
		}
		if (kvm_check_request(KVM_REQ_MMU_SYNC, vcpu))
			kvm_mmu_sync_roots(vcpu);
		if (kvm_check_request(KVM_REQ_LOAD_MMU_PGD, vcpu))
			kvm_mmu_load_pgd(vcpu);
		if (kvm_check_request(KVM_REQ_TLB_FLUSH, vcpu)) {
			kvm_vcpu_flush_tlb_all(vcpu);

			/* Flushing all ASIDs flushes the current ASID... */
			kvm_clear_request(KVM_REQ_TLB_FLUSH_CURRENT, vcpu);
		}
		if (kvm_check_request(KVM_REQ_TLB_FLUSH_CURRENT, vcpu))
			kvm_vcpu_flush_tlb_current(vcpu);
		if (kvm_check_request(KVM_REQ_HV_TLB_FLUSH, vcpu))
			kvm_vcpu_flush_tlb_guest(vcpu);

		if (kvm_check_request(KVM_REQ_REPORT_TPR_ACCESS, vcpu)) {
			vcpu->run->exit_reason = KVM_EXIT_TPR_ACCESS;
			r = 0;
			goto out;
		}
		if (kvm_check_request(KVM_REQ_TRIPLE_FAULT, vcpu)) {
			vcpu->run->exit_reason = KVM_EXIT_SHUTDOWN;
			vcpu->mmio_needed = 0;
			r = 0;
			goto out;
		}
		if (kvm_check_request(KVM_REQ_APF_HALT, vcpu)) {
			/* Page is swapped out. Do synthetic halt */
			vcpu->arch.apf.halted = true;
			r = 1;
			goto out;
		}
		if (kvm_check_request(KVM_REQ_STEAL_UPDATE, vcpu))
			record_steal_time(vcpu);
		if (kvm_check_request(KVM_REQ_SMI, vcpu))
			process_smi(vcpu);
		if (kvm_check_request(KVM_REQ_NMI, vcpu))
			process_nmi(vcpu);
		if (kvm_check_request(KVM_REQ_PMU, vcpu))
			kvm_pmu_handle_event(vcpu);
		if (kvm_check_request(KVM_REQ_PMI, vcpu))
			kvm_pmu_deliver_pmi(vcpu);
		if (kvm_check_request(KVM_REQ_IOAPIC_EOI_EXIT, vcpu)) {
			BUG_ON(vcpu->arch.pending_ioapic_eoi > 255);
			if (test_bit(vcpu->arch.pending_ioapic_eoi,
				     vcpu->arch.ioapic_handled_vectors)) {
				vcpu->run->exit_reason = KVM_EXIT_IOAPIC_EOI;
				vcpu->run->eoi.vector =
						vcpu->arch.pending_ioapic_eoi;
				r = 0;
				goto out;
			}
		}
		if (kvm_check_request(KVM_REQ_SCAN_IOAPIC, vcpu))
			vcpu_scan_ioapic(vcpu);
		if (kvm_check_request(KVM_REQ_LOAD_EOI_EXITMAP, vcpu))
			vcpu_load_eoi_exitmap(vcpu);
		if (kvm_check_request(KVM_REQ_APIC_PAGE_RELOAD, vcpu))
			kvm_vcpu_reload_apic_access_page(vcpu);
		if (kvm_check_request(KVM_REQ_HV_CRASH, vcpu)) {
			vcpu->run->exit_reason = KVM_EXIT_SYSTEM_EVENT;
			vcpu->run->system_event.type = KVM_SYSTEM_EVENT_CRASH;
			r = 0;
			goto out;
		}
		if (kvm_check_request(KVM_REQ_HV_RESET, vcpu)) {
			vcpu->run->exit_reason = KVM_EXIT_SYSTEM_EVENT;
			vcpu->run->system_event.type = KVM_SYSTEM_EVENT_RESET;
			r = 0;
			goto out;
		}
		if (kvm_check_request(KVM_REQ_HV_EXIT, vcpu)) {
			vcpu->run->exit_reason = KVM_EXIT_HYPERV;
			vcpu->run->hyperv = vcpu->arch.hyperv.exit;
			r = 0;
			goto out;
		}

		/*
		 * KVM_REQ_HV_STIMER has to be processed after
		 * KVM_REQ_CLOCK_UPDATE, because Hyper-V SynIC timers
		 * depend on the guest clock being up-to-date
		 */
		if (kvm_check_request(KVM_REQ_HV_STIMER, vcpu))
			kvm_hv_process_stimers(vcpu);
		if (kvm_check_request(KVM_REQ_APICV_UPDATE, vcpu))
			kvm_vcpu_update_apicv(vcpu);
		if (kvm_check_request(KVM_REQ_APF_READY, vcpu))
			kvm_check_async_pf_completion(vcpu);
	}

	if (kvm_check_request(KVM_REQ_EVENT, vcpu) || req_int_win) {
		++vcpu->stat.req_event;
		kvm_apic_accept_events(vcpu);
		if (vcpu->arch.mp_state == KVM_MP_STATE_INIT_RECEIVED) {
			r = 1;
			goto out;
		}

		inject_pending_event(vcpu, &req_immediate_exit);
		if (req_int_win)
			kvm_x86_ops.enable_irq_window(vcpu);

		if (kvm_lapic_enabled(vcpu)) {
			update_cr8_intercept(vcpu);
			kvm_lapic_sync_to_vapic(vcpu);
		}
	}

	r = kvm_mmu_reload(vcpu);
	if (unlikely(r)) {
		goto cancel_injection;
	}

	preempt_disable();

	kvm_x86_ops.prepare_guest_switch(vcpu);

	/*
	 * Disable IRQs before setting IN_GUEST_MODE.  Posted interrupt
	 * IPI are then delayed after guest entry, which ensures that they
	 * result in virtual interrupt delivery.
	 */
	local_irq_disable();
	vcpu->mode = IN_GUEST_MODE;

	srcu_read_unlock(&vcpu->kvm->srcu, vcpu->srcu_idx);

	/*
	 * 1) We should set ->mode before checking ->requests.  Please see
	 * the comment in kvm_vcpu_exiting_guest_mode().
	 *
	 * 2) For APICv, we should set ->mode before checking PID.ON. This
	 * pairs with the memory barrier implicit in pi_test_and_set_on
	 * (see vmx_deliver_posted_interrupt).
	 *
	 * 3) This also orders the write to mode from any reads to the page
	 * tables done while the VCPU is running.  Please see the comment
	 * in kvm_flush_remote_tlbs.
	 */
	smp_mb__after_srcu_read_unlock();

	/*
	 * This handles the case where a posted interrupt was
	 * notified with kvm_vcpu_kick.
	 */
	if (kvm_lapic_enabled(vcpu) && vcpu->arch.apicv_active)
		kvm_x86_ops.sync_pir_to_irr(vcpu);

	if (kvm_vcpu_exit_request(vcpu)) {
		vcpu->mode = OUTSIDE_GUEST_MODE;
		smp_wmb();
		local_irq_enable();
		preempt_enable();
		vcpu->srcu_idx = srcu_read_lock(&vcpu->kvm->srcu);
		r = 1;
		goto cancel_injection;
	}

	if (req_immediate_exit) {
		kvm_make_request(KVM_REQ_EVENT, vcpu);
		kvm_x86_ops.request_immediate_exit(vcpu);
	}

	trace_kvm_entry(vcpu->vcpu_id);
	guest_enter_irqoff();

	fpregs_assert_state_consistent();
	if (test_thread_flag(TIF_NEED_FPU_LOAD))
		switch_fpu_return();

	if (unlikely(vcpu->arch.switch_db_regs)) {
		set_debugreg(0, 7);
		set_debugreg(vcpu->arch.eff_db[0], 0);
		set_debugreg(vcpu->arch.eff_db[1], 1);
		set_debugreg(vcpu->arch.eff_db[2], 2);
		set_debugreg(vcpu->arch.eff_db[3], 3);
		set_debugreg(vcpu->arch.dr6, 6);
		vcpu->arch.switch_db_regs &= ~KVM_DEBUGREG_RELOAD;
	}

	exit_fastpath = kvm_x86_ops.run(vcpu);

	/*
	 * Do this here before restoring debug registers on the host.  And
	 * since we do this before handling the vmexit, a DR access vmexit
	 * can (a) read the correct value of the debug registers, (b) set
	 * KVM_DEBUGREG_WONT_EXIT again.
	 */
	if (unlikely(vcpu->arch.switch_db_regs & KVM_DEBUGREG_WONT_EXIT)) {
		WARN_ON(vcpu->guest_debug & KVM_GUESTDBG_USE_HW_BP);
		kvm_x86_ops.sync_dirty_debug_regs(vcpu);
		kvm_update_dr0123(vcpu);
		kvm_update_dr7(vcpu);
		vcpu->arch.switch_db_regs &= ~KVM_DEBUGREG_RELOAD;
	}

	/*
	 * If the guest has used debug registers, at least dr7
	 * will be disabled while returning to the host.
	 * If we don't have active breakpoints in the host, we don't
	 * care about the messed up debug address registers. But if
	 * we have some of them active, restore the old state.
	 */
	if (hw_breakpoint_active())
		hw_breakpoint_restore();

	vcpu->arch.last_guest_tsc = kvm_read_l1_tsc(vcpu, rdtsc());

	vcpu->mode = OUTSIDE_GUEST_MODE;
	smp_wmb();

	kvm_x86_ops.handle_exit_irqoff(vcpu);

	/*
	 * Consume any pending interrupts, including the possible source of
	 * VM-Exit on SVM and any ticks that occur between VM-Exit and now.
	 * An instruction is required after local_irq_enable() to fully unblock
	 * interrupts on processors that implement an interrupt shadow, the
	 * stat.exits increment will do nicely.
	 */
	kvm_before_interrupt(vcpu);
	local_irq_enable();
	++vcpu->stat.exits;
	local_irq_disable();
	kvm_after_interrupt(vcpu);

	guest_exit_irqoff();
	if (lapic_in_kernel(vcpu)) {
		s64 delta = vcpu->arch.apic->lapic_timer.advance_expire_delta;
		if (delta != S64_MIN) {
			trace_kvm_wait_lapic_expire(vcpu->vcpu_id, delta);
			vcpu->arch.apic->lapic_timer.advance_expire_delta = S64_MIN;
		}
	}

	local_irq_enable();
	preempt_enable();

	vcpu->srcu_idx = srcu_read_lock(&vcpu->kvm->srcu);

	/*
	 * Profile KVM exit RIPs:
	 */
	if (unlikely(prof_on == KVM_PROFILING)) {
		unsigned long rip = kvm_rip_read(vcpu);
		profile_hit(KVM_PROFILING, (void *)rip);
	}

	if (unlikely(vcpu->arch.tsc_always_catchup))
		kvm_make_request(KVM_REQ_CLOCK_UPDATE, vcpu);

	if (vcpu->arch.apic_attention)
		kvm_lapic_sync_from_vapic(vcpu);

	r = kvm_x86_ops.handle_exit(vcpu, exit_fastpath);
	return r;

cancel_injection:
	if (req_immediate_exit)
		kvm_make_request(KVM_REQ_EVENT, vcpu);
	kvm_x86_ops.cancel_injection(vcpu);
	if (unlikely(vcpu->arch.apic_attention))
		kvm_lapic_sync_from_vapic(vcpu);
out:
	return r;
}

static inline int vcpu_block(struct kvm *kvm, struct kvm_vcpu *vcpu)
{
	if (!kvm_arch_vcpu_runnable(vcpu) &&
	    (!kvm_x86_ops.pre_block || kvm_x86_ops.pre_block(vcpu) == 0)) {
		srcu_read_unlock(&kvm->srcu, vcpu->srcu_idx);
		kvm_vcpu_block(vcpu);
		vcpu->srcu_idx = srcu_read_lock(&kvm->srcu);

		if (kvm_x86_ops.post_block)
			kvm_x86_ops.post_block(vcpu);

		if (!kvm_check_request(KVM_REQ_UNHALT, vcpu))
			return 1;
	}

	kvm_apic_accept_events(vcpu);
	switch(vcpu->arch.mp_state) {
	case KVM_MP_STATE_HALTED:
		vcpu->arch.pv.pv_unhalted = false;
		vcpu->arch.mp_state =
			KVM_MP_STATE_RUNNABLE;
		/* fall through */
	case KVM_MP_STATE_RUNNABLE:
		vcpu->arch.apf.halted = false;
		break;
	case KVM_MP_STATE_INIT_RECEIVED:
		break;
	default:
		return -EINTR;
	}
	return 1;
}

static inline bool kvm_vcpu_running(struct kvm_vcpu *vcpu)
{
	if (is_guest_mode(vcpu))
		kvm_x86_ops.nested_ops->check_events(vcpu);

	return (vcpu->arch.mp_state == KVM_MP_STATE_RUNNABLE &&
		!vcpu->arch.apf.halted);
}

static int vcpu_run(struct kvm_vcpu *vcpu)
{
	int r;
	struct kvm *kvm = vcpu->kvm;

	vcpu->srcu_idx = srcu_read_lock(&kvm->srcu);
	vcpu->arch.l1tf_flush_l1d = true;

	for (;;) {
		if (kvm_vcpu_running(vcpu)) {
			r = vcpu_enter_guest(vcpu);
		} else {
			r = vcpu_block(kvm, vcpu);
		}

		if (r <= 0)
			break;

		kvm_clear_request(KVM_REQ_PENDING_TIMER, vcpu);
		if (kvm_cpu_has_pending_timer(vcpu))
			kvm_inject_pending_timer_irqs(vcpu);

		if (dm_request_for_irq_injection(vcpu) &&
			kvm_vcpu_ready_for_interrupt_injection(vcpu)) {
			r = 0;
			vcpu->run->exit_reason = KVM_EXIT_IRQ_WINDOW_OPEN;
			++vcpu->stat.request_irq_exits;
			break;
		}

		if (signal_pending(current)) {
			r = -EINTR;
			vcpu->run->exit_reason = KVM_EXIT_INTR;
			++vcpu->stat.signal_exits;
			break;
		}
		if (need_resched()) {
			srcu_read_unlock(&kvm->srcu, vcpu->srcu_idx);
			cond_resched();
			vcpu->srcu_idx = srcu_read_lock(&kvm->srcu);
		}
	}

	srcu_read_unlock(&kvm->srcu, vcpu->srcu_idx);

	return r;
}

static inline int complete_emulated_io(struct kvm_vcpu *vcpu)
{
	int r;

	vcpu->srcu_idx = srcu_read_lock(&vcpu->kvm->srcu);
	r = kvm_emulate_instruction(vcpu, EMULTYPE_NO_DECODE);
	srcu_read_unlock(&vcpu->kvm->srcu, vcpu->srcu_idx);
	return r;
}

static int complete_emulated_pio(struct kvm_vcpu *vcpu)
{
	BUG_ON(!vcpu->arch.pio.count);

	return complete_emulated_io(vcpu);
}

/*
 * Implements the following, as a state machine:
 *
 * read:
 *   for each fragment
 *     for each mmio piece in the fragment
 *       write gpa, len
 *       exit
 *       copy data
 *   execute insn
 *
 * write:
 *   for each fragment
 *     for each mmio piece in the fragment
 *       write gpa, len
 *       copy data
 *       exit
 */
static int complete_emulated_mmio(struct kvm_vcpu *vcpu)
{
	struct kvm_run *run = vcpu->run;
	struct kvm_mmio_fragment *frag;
	unsigned len;

	BUG_ON(!vcpu->mmio_needed);

	/* Complete previous fragment */
	frag = &vcpu->mmio_fragments[vcpu->mmio_cur_fragment];
	len = min(8u, frag->len);
	if (!vcpu->mmio_is_write)
		memcpy(frag->data, run->mmio.data, len);

	if (frag->len <= 8) {
		/* Switch to the next fragment. */
		frag++;
		vcpu->mmio_cur_fragment++;
	} else {
		/* Go forward to the next mmio piece. */
		frag->data += len;
		frag->gpa += len;
		frag->len -= len;
	}

	if (vcpu->mmio_cur_fragment >= vcpu->mmio_nr_fragments) {
		vcpu->mmio_needed = 0;

		/* FIXME: return into emulator if single-stepping.  */
		if (vcpu->mmio_is_write)
			return 1;
		vcpu->mmio_read_completed = 1;
		return complete_emulated_io(vcpu);
	}

	run->exit_reason = KVM_EXIT_MMIO;
	run->mmio.phys_addr = frag->gpa;
	if (vcpu->mmio_is_write)
		memcpy(run->mmio.data, frag->data, min(8u, frag->len));
	run->mmio.len = min(8u, frag->len);
	run->mmio.is_write = vcpu->mmio_is_write;
	vcpu->arch.complete_userspace_io = complete_emulated_mmio;
	return 0;
}

static void kvm_save_current_fpu(struct fpu *fpu)
{
	/*
	 * If the target FPU state is not resident in the CPU registers, just
	 * memcpy() from current, else save CPU state directly to the target.
	 */
	if (test_thread_flag(TIF_NEED_FPU_LOAD))
		memcpy(&fpu->state, &current->thread.fpu.state,
		       fpu_kernel_xstate_size);
	else
		copy_fpregs_to_fpstate(fpu);
}

/* Swap (qemu) user FPU context for the guest FPU context. */
static void kvm_load_guest_fpu(struct kvm_vcpu *vcpu)
{
	fpregs_lock();

	kvm_save_current_fpu(vcpu->arch.user_fpu);

	/* PKRU is separately restored in kvm_x86_ops.run.  */
	__copy_kernel_to_fpregs(&vcpu->arch.guest_fpu->state,
				~XFEATURE_MASK_PKRU);

	fpregs_mark_activate();
	fpregs_unlock();

	trace_kvm_fpu(1);
}

/* When vcpu_run ends, restore user space FPU context. */
static void kvm_put_guest_fpu(struct kvm_vcpu *vcpu)
{
	fpregs_lock();

	kvm_save_current_fpu(vcpu->arch.guest_fpu);

	copy_kernel_to_fpregs(&vcpu->arch.user_fpu->state);

	fpregs_mark_activate();
	fpregs_unlock();

	++vcpu->stat.fpu_reload;
	trace_kvm_fpu(0);
}

int kvm_arch_vcpu_ioctl_run(struct kvm_vcpu *vcpu)
{
	struct kvm_run *kvm_run = vcpu->run;
	int r;

	vcpu_load(vcpu);
	kvm_sigset_activate(vcpu);
	kvm_load_guest_fpu(vcpu);

	if (unlikely(vcpu->arch.mp_state == KVM_MP_STATE_UNINITIALIZED)) {
		if (kvm_run->immediate_exit) {
			r = -EINTR;
			goto out;
		}
		kvm_vcpu_block(vcpu);
		kvm_apic_accept_events(vcpu);
		kvm_clear_request(KVM_REQ_UNHALT, vcpu);
		r = -EAGAIN;
		if (signal_pending(current)) {
			r = -EINTR;
			kvm_run->exit_reason = KVM_EXIT_INTR;
			++vcpu->stat.signal_exits;
		}
		goto out;
	}

	if (kvm_run->kvm_valid_regs & ~KVM_SYNC_X86_VALID_FIELDS) {
		r = -EINVAL;
		goto out;
	}

	if (kvm_run->kvm_dirty_regs) {
		r = sync_regs(vcpu);
		if (r != 0)
			goto out;
	}

	/* re-sync apic's tpr */
	if (!lapic_in_kernel(vcpu)) {
		if (kvm_set_cr8(vcpu, kvm_run->cr8) != 0) {
			r = -EINVAL;
			goto out;
		}
	}

	if (unlikely(vcpu->arch.complete_userspace_io)) {
		int (*cui)(struct kvm_vcpu *) = vcpu->arch.complete_userspace_io;
		vcpu->arch.complete_userspace_io = NULL;
		r = cui(vcpu);
		if (r <= 0)
			goto out;
	} else
		WARN_ON(vcpu->arch.pio.count || vcpu->mmio_needed);

	if (kvm_run->immediate_exit)
		r = -EINTR;
	else
		r = vcpu_run(vcpu);

out:
	kvm_put_guest_fpu(vcpu);
	if (kvm_run->kvm_valid_regs)
		store_regs(vcpu);
	post_kvm_run_save(vcpu);
	kvm_sigset_deactivate(vcpu);

	vcpu_put(vcpu);
	return r;
}

static void __get_regs(struct kvm_vcpu *vcpu, struct kvm_regs *regs)
{
	if (vcpu->arch.emulate_regs_need_sync_to_vcpu) {
		/*
		 * We are here if userspace calls get_regs() in the middle of
		 * instruction emulation. Registers state needs to be copied
		 * back from emulation context to vcpu. Userspace shouldn't do
		 * that usually, but some bad designed PV devices (vmware
		 * backdoor interface) need this to work
		 */
		emulator_writeback_register_cache(vcpu->arch.emulate_ctxt);
		vcpu->arch.emulate_regs_need_sync_to_vcpu = false;
	}
	regs->rax = kvm_rax_read(vcpu);
	regs->rbx = kvm_rbx_read(vcpu);
	regs->rcx = kvm_rcx_read(vcpu);
	regs->rdx = kvm_rdx_read(vcpu);
	regs->rsi = kvm_rsi_read(vcpu);
	regs->rdi = kvm_rdi_read(vcpu);
	regs->rsp = kvm_rsp_read(vcpu);
	regs->rbp = kvm_rbp_read(vcpu);
#ifdef CONFIG_X86_64
	regs->r8 = kvm_r8_read(vcpu);
	regs->r9 = kvm_r9_read(vcpu);
	regs->r10 = kvm_r10_read(vcpu);
	regs->r11 = kvm_r11_read(vcpu);
	regs->r12 = kvm_r12_read(vcpu);
	regs->r13 = kvm_r13_read(vcpu);
	regs->r14 = kvm_r14_read(vcpu);
	regs->r15 = kvm_r15_read(vcpu);
#endif

	regs->rip = kvm_rip_read(vcpu);
	regs->rflags = kvm_get_rflags(vcpu);
}

int kvm_arch_vcpu_ioctl_get_regs(struct kvm_vcpu *vcpu, struct kvm_regs *regs)
{
	vcpu_load(vcpu);
	__get_regs(vcpu, regs);
	vcpu_put(vcpu);
	return 0;
}

static void __set_regs(struct kvm_vcpu *vcpu, struct kvm_regs *regs)
{
	vcpu->arch.emulate_regs_need_sync_from_vcpu = true;
	vcpu->arch.emulate_regs_need_sync_to_vcpu = false;

	kvm_rax_write(vcpu, regs->rax);
	kvm_rbx_write(vcpu, regs->rbx);
	kvm_rcx_write(vcpu, regs->rcx);
	kvm_rdx_write(vcpu, regs->rdx);
	kvm_rsi_write(vcpu, regs->rsi);
	kvm_rdi_write(vcpu, regs->rdi);
	kvm_rsp_write(vcpu, regs->rsp);
	kvm_rbp_write(vcpu, regs->rbp);
#ifdef CONFIG_X86_64
	kvm_r8_write(vcpu, regs->r8);
	kvm_r9_write(vcpu, regs->r9);
	kvm_r10_write(vcpu, regs->r10);
	kvm_r11_write(vcpu, regs->r11);
	kvm_r12_write(vcpu, regs->r12);
	kvm_r13_write(vcpu, regs->r13);
	kvm_r14_write(vcpu, regs->r14);
	kvm_r15_write(vcpu, regs->r15);
#endif

	kvm_rip_write(vcpu, regs->rip);
	kvm_set_rflags(vcpu, regs->rflags | X86_EFLAGS_FIXED);

	vcpu->arch.exception.pending = false;

	kvm_make_request(KVM_REQ_EVENT, vcpu);
}

int kvm_arch_vcpu_ioctl_set_regs(struct kvm_vcpu *vcpu, struct kvm_regs *regs)
{
	vcpu_load(vcpu);
	__set_regs(vcpu, regs);
	vcpu_put(vcpu);
	return 0;
}

void kvm_get_cs_db_l_bits(struct kvm_vcpu *vcpu, int *db, int *l)
{
	struct kvm_segment cs;

	kvm_get_segment(vcpu, &cs, VCPU_SREG_CS);
	*db = cs.db;
	*l = cs.l;
}
EXPORT_SYMBOL_GPL(kvm_get_cs_db_l_bits);

static void __get_sregs(struct kvm_vcpu *vcpu, struct kvm_sregs *sregs)
{
	struct desc_ptr dt;

	kvm_get_segment(vcpu, &sregs->cs, VCPU_SREG_CS);
	kvm_get_segment(vcpu, &sregs->ds, VCPU_SREG_DS);
	kvm_get_segment(vcpu, &sregs->es, VCPU_SREG_ES);
	kvm_get_segment(vcpu, &sregs->fs, VCPU_SREG_FS);
	kvm_get_segment(vcpu, &sregs->gs, VCPU_SREG_GS);
	kvm_get_segment(vcpu, &sregs->ss, VCPU_SREG_SS);

	kvm_get_segment(vcpu, &sregs->tr, VCPU_SREG_TR);
	kvm_get_segment(vcpu, &sregs->ldt, VCPU_SREG_LDTR);

	kvm_x86_ops.get_idt(vcpu, &dt);
	sregs->idt.limit = dt.size;
	sregs->idt.base = dt.address;
	kvm_x86_ops.get_gdt(vcpu, &dt);
	sregs->gdt.limit = dt.size;
	sregs->gdt.base = dt.address;

	sregs->cr0 = kvm_read_cr0(vcpu);
	sregs->cr2 = vcpu->arch.cr2;
	sregs->cr3 = kvm_read_cr3(vcpu);
	sregs->cr4 = kvm_read_cr4(vcpu);
	sregs->cr8 = kvm_get_cr8(vcpu);
	sregs->efer = vcpu->arch.efer;
	sregs->apic_base = kvm_get_apic_base(vcpu);

	memset(sregs->interrupt_bitmap, 0, sizeof(sregs->interrupt_bitmap));

	if (vcpu->arch.interrupt.injected && !vcpu->arch.interrupt.soft)
		set_bit(vcpu->arch.interrupt.nr,
			(unsigned long *)sregs->interrupt_bitmap);
}

int kvm_arch_vcpu_ioctl_get_sregs(struct kvm_vcpu *vcpu,
				  struct kvm_sregs *sregs)
{
	vcpu_load(vcpu);
	__get_sregs(vcpu, sregs);
	vcpu_put(vcpu);
	return 0;
}

int kvm_arch_vcpu_ioctl_get_mpstate(struct kvm_vcpu *vcpu,
				    struct kvm_mp_state *mp_state)
{
	vcpu_load(vcpu);
	if (kvm_mpx_supported())
		kvm_load_guest_fpu(vcpu);

	kvm_apic_accept_events(vcpu);
	if (vcpu->arch.mp_state == KVM_MP_STATE_HALTED &&
					vcpu->arch.pv.pv_unhalted)
		mp_state->mp_state = KVM_MP_STATE_RUNNABLE;
	else
		mp_state->mp_state = vcpu->arch.mp_state;

	if (kvm_mpx_supported())
		kvm_put_guest_fpu(vcpu);
	vcpu_put(vcpu);
	return 0;
}

int kvm_arch_vcpu_ioctl_set_mpstate(struct kvm_vcpu *vcpu,
				    struct kvm_mp_state *mp_state)
{
	int ret = -EINVAL;

	vcpu_load(vcpu);

	if (!lapic_in_kernel(vcpu) &&
	    mp_state->mp_state != KVM_MP_STATE_RUNNABLE)
		goto out;

	/*
	 * KVM_MP_STATE_INIT_RECEIVED means the processor is in
	 * INIT state; latched init should be reported using
	 * KVM_SET_VCPU_EVENTS, so reject it here.
	 */
	if ((kvm_vcpu_latch_init(vcpu) || vcpu->arch.smi_pending) &&
	    (mp_state->mp_state == KVM_MP_STATE_SIPI_RECEIVED ||
	     mp_state->mp_state == KVM_MP_STATE_INIT_RECEIVED))
		goto out;

	if (mp_state->mp_state == KVM_MP_STATE_SIPI_RECEIVED) {
		vcpu->arch.mp_state = KVM_MP_STATE_INIT_RECEIVED;
		set_bit(KVM_APIC_SIPI, &vcpu->arch.apic->pending_events);
	} else
		vcpu->arch.mp_state = mp_state->mp_state;
	kvm_make_request(KVM_REQ_EVENT, vcpu);

	ret = 0;
out:
	vcpu_put(vcpu);
	return ret;
}

int kvm_task_switch(struct kvm_vcpu *vcpu, u16 tss_selector, int idt_index,
		    int reason, bool has_error_code, u32 error_code)
{
	struct x86_emulate_ctxt *ctxt = vcpu->arch.emulate_ctxt;
	int ret;

	init_emulate_ctxt(vcpu);

	ret = emulator_task_switch(ctxt, tss_selector, idt_index, reason,
				   has_error_code, error_code);
	if (ret) {
		vcpu->run->exit_reason = KVM_EXIT_INTERNAL_ERROR;
		vcpu->run->internal.suberror = KVM_INTERNAL_ERROR_EMULATION;
		vcpu->run->internal.ndata = 0;
		return 0;
	}

	kvm_rip_write(vcpu, ctxt->eip);
	kvm_set_rflags(vcpu, ctxt->eflags);
	return 1;
}
EXPORT_SYMBOL_GPL(kvm_task_switch);

static int kvm_valid_sregs(struct kvm_vcpu *vcpu, struct kvm_sregs *sregs)
{
	if ((sregs->efer & EFER_LME) && (sregs->cr0 & X86_CR0_PG)) {
		/*
		 * When EFER.LME and CR0.PG are set, the processor is in
		 * 64-bit mode (though maybe in a 32-bit code segment).
		 * CR4.PAE and EFER.LMA must be set.
		 */
		if (!(sregs->cr4 & X86_CR4_PAE)
		    || !(sregs->efer & EFER_LMA))
			return -EINVAL;
	} else {
		/*
		 * Not in 64-bit mode: EFER.LMA is clear and the code
		 * segment cannot be 64-bit.
		 */
		if (sregs->efer & EFER_LMA || sregs->cs.l)
			return -EINVAL;
	}

	return kvm_valid_cr4(vcpu, sregs->cr4);
}

static int __set_sregs(struct kvm_vcpu *vcpu, struct kvm_sregs *sregs)
{
	struct msr_data apic_base_msr;
	int mmu_reset_needed = 0;
	int cpuid_update_needed = 0;
	int pending_vec, max_bits, idx;
	struct desc_ptr dt;
	int ret = -EINVAL;

	if (kvm_valid_sregs(vcpu, sregs))
		goto out;

	apic_base_msr.data = sregs->apic_base;
	apic_base_msr.host_initiated = true;
	if (kvm_set_apic_base(vcpu, &apic_base_msr))
		goto out;

	dt.size = sregs->idt.limit;
	dt.address = sregs->idt.base;
	kvm_x86_ops.set_idt(vcpu, &dt);
	dt.size = sregs->gdt.limit;
	dt.address = sregs->gdt.base;
	kvm_x86_ops.set_gdt(vcpu, &dt);

	vcpu->arch.cr2 = sregs->cr2;
	mmu_reset_needed |= kvm_read_cr3(vcpu) != sregs->cr3;
	vcpu->arch.cr3 = sregs->cr3;
	kvm_register_mark_available(vcpu, VCPU_EXREG_CR3);

	kvm_set_cr8(vcpu, sregs->cr8);

	mmu_reset_needed |= vcpu->arch.efer != sregs->efer;
	kvm_x86_ops.set_efer(vcpu, sregs->efer);

	mmu_reset_needed |= kvm_read_cr0(vcpu) != sregs->cr0;
	kvm_x86_ops.set_cr0(vcpu, sregs->cr0);
	vcpu->arch.cr0 = sregs->cr0;

	mmu_reset_needed |= kvm_read_cr4(vcpu) != sregs->cr4;
	cpuid_update_needed |= ((kvm_read_cr4(vcpu) ^ sregs->cr4) &
				(X86_CR4_OSXSAVE | X86_CR4_PKE));
	kvm_x86_ops.set_cr4(vcpu, sregs->cr4);
	if (cpuid_update_needed)
		kvm_update_cpuid(vcpu);

	idx = srcu_read_lock(&vcpu->kvm->srcu);
	if (is_pae_paging(vcpu)) {
		load_pdptrs(vcpu, vcpu->arch.walk_mmu, kvm_read_cr3(vcpu));
		mmu_reset_needed = 1;
	}
	srcu_read_unlock(&vcpu->kvm->srcu, idx);

	if (mmu_reset_needed)
		kvm_mmu_reset_context(vcpu);

	max_bits = KVM_NR_INTERRUPTS;
	pending_vec = find_first_bit(
		(const unsigned long *)sregs->interrupt_bitmap, max_bits);
	if (pending_vec < max_bits) {
		kvm_queue_interrupt(vcpu, pending_vec, false);
		pr_debug("Set back pending irq %d\n", pending_vec);
	}

	kvm_set_segment(vcpu, &sregs->cs, VCPU_SREG_CS);
	kvm_set_segment(vcpu, &sregs->ds, VCPU_SREG_DS);
	kvm_set_segment(vcpu, &sregs->es, VCPU_SREG_ES);
	kvm_set_segment(vcpu, &sregs->fs, VCPU_SREG_FS);
	kvm_set_segment(vcpu, &sregs->gs, VCPU_SREG_GS);
	kvm_set_segment(vcpu, &sregs->ss, VCPU_SREG_SS);

	kvm_set_segment(vcpu, &sregs->tr, VCPU_SREG_TR);
	kvm_set_segment(vcpu, &sregs->ldt, VCPU_SREG_LDTR);

	update_cr8_intercept(vcpu);

	/* Older userspace won't unhalt the vcpu on reset. */
	if (kvm_vcpu_is_bsp(vcpu) && kvm_rip_read(vcpu) == 0xfff0 &&
	    sregs->cs.selector == 0xf000 && sregs->cs.base == 0xffff0000 &&
	    !is_protmode(vcpu))
		vcpu->arch.mp_state = KVM_MP_STATE_RUNNABLE;

	kvm_make_request(KVM_REQ_EVENT, vcpu);

	ret = 0;
out:
	return ret;
}

int kvm_arch_vcpu_ioctl_set_sregs(struct kvm_vcpu *vcpu,
				  struct kvm_sregs *sregs)
{
	int ret;

	vcpu_load(vcpu);
	ret = __set_sregs(vcpu, sregs);
	vcpu_put(vcpu);
	return ret;
}

int kvm_arch_vcpu_ioctl_set_guest_debug(struct kvm_vcpu *vcpu,
					struct kvm_guest_debug *dbg)
{
	unsigned long rflags;
	int i, r;

	vcpu_load(vcpu);

	if (dbg->control & (KVM_GUESTDBG_INJECT_DB | KVM_GUESTDBG_INJECT_BP)) {
		r = -EBUSY;
		if (vcpu->arch.exception.pending)
			goto out;
		if (dbg->control & KVM_GUESTDBG_INJECT_DB)
			kvm_queue_exception(vcpu, DB_VECTOR);
		else
			kvm_queue_exception(vcpu, BP_VECTOR);
	}

	/*
	 * Read rflags as long as potentially injected trace flags are still
	 * filtered out.
	 */
	rflags = kvm_get_rflags(vcpu);

	vcpu->guest_debug = dbg->control;
	if (!(vcpu->guest_debug & KVM_GUESTDBG_ENABLE))
		vcpu->guest_debug = 0;

	if (vcpu->guest_debug & KVM_GUESTDBG_USE_HW_BP) {
		for (i = 0; i < KVM_NR_DB_REGS; ++i)
			vcpu->arch.eff_db[i] = dbg->arch.debugreg[i];
		vcpu->arch.guest_debug_dr7 = dbg->arch.debugreg[7];
	} else {
		for (i = 0; i < KVM_NR_DB_REGS; i++)
			vcpu->arch.eff_db[i] = vcpu->arch.db[i];
	}
	kvm_update_dr7(vcpu);

	if (vcpu->guest_debug & KVM_GUESTDBG_SINGLESTEP)
		vcpu->arch.singlestep_rip = kvm_rip_read(vcpu) +
			get_segment_base(vcpu, VCPU_SREG_CS);

	/*
	 * Trigger an rflags update that will inject or remove the trace
	 * flags.
	 */
	kvm_set_rflags(vcpu, rflags);

	kvm_x86_ops.update_bp_intercept(vcpu);

	r = 0;

out:
	vcpu_put(vcpu);
	return r;
}

/*
 * Translate a guest virtual address to a guest physical address.
 */
int kvm_arch_vcpu_ioctl_translate(struct kvm_vcpu *vcpu,
				    struct kvm_translation *tr)
{
	unsigned long vaddr = tr->linear_address;
	gpa_t gpa;
	int idx;

	vcpu_load(vcpu);

	idx = srcu_read_lock(&vcpu->kvm->srcu);
	gpa = kvm_mmu_gva_to_gpa_system(vcpu, vaddr, NULL);
	srcu_read_unlock(&vcpu->kvm->srcu, idx);
	tr->physical_address = gpa;
	tr->valid = gpa != UNMAPPED_GVA;
	tr->writeable = 1;
	tr->usermode = 0;

	vcpu_put(vcpu);
	return 0;
}

int kvm_arch_vcpu_ioctl_get_fpu(struct kvm_vcpu *vcpu, struct kvm_fpu *fpu)
{
	struct fxregs_state *fxsave;

	vcpu_load(vcpu);

	fxsave = &vcpu->arch.guest_fpu->state.fxsave;
	memcpy(fpu->fpr, fxsave->st_space, 128);
	fpu->fcw = fxsave->cwd;
	fpu->fsw = fxsave->swd;
	fpu->ftwx = fxsave->twd;
	fpu->last_opcode = fxsave->fop;
	fpu->last_ip = fxsave->rip;
	fpu->last_dp = fxsave->rdp;
	memcpy(fpu->xmm, fxsave->xmm_space, sizeof(fxsave->xmm_space));

	vcpu_put(vcpu);
	return 0;
}

int kvm_arch_vcpu_ioctl_set_fpu(struct kvm_vcpu *vcpu, struct kvm_fpu *fpu)
{
	struct fxregs_state *fxsave;

	vcpu_load(vcpu);

	fxsave = &vcpu->arch.guest_fpu->state.fxsave;

	memcpy(fxsave->st_space, fpu->fpr, 128);
	fxsave->cwd = fpu->fcw;
	fxsave->swd = fpu->fsw;
	fxsave->twd = fpu->ftwx;
	fxsave->fop = fpu->last_opcode;
	fxsave->rip = fpu->last_ip;
	fxsave->rdp = fpu->last_dp;
	memcpy(fxsave->xmm_space, fpu->xmm, sizeof(fxsave->xmm_space));

	vcpu_put(vcpu);
	return 0;
}

static void store_regs(struct kvm_vcpu *vcpu)
{
	BUILD_BUG_ON(sizeof(struct kvm_sync_regs) > SYNC_REGS_SIZE_BYTES);

	if (vcpu->run->kvm_valid_regs & KVM_SYNC_X86_REGS)
		__get_regs(vcpu, &vcpu->run->s.regs.regs);

	if (vcpu->run->kvm_valid_regs & KVM_SYNC_X86_SREGS)
		__get_sregs(vcpu, &vcpu->run->s.regs.sregs);

	if (vcpu->run->kvm_valid_regs & KVM_SYNC_X86_EVENTS)
		kvm_vcpu_ioctl_x86_get_vcpu_events(
				vcpu, &vcpu->run->s.regs.events);
}

static int sync_regs(struct kvm_vcpu *vcpu)
{
	if (vcpu->run->kvm_dirty_regs & ~KVM_SYNC_X86_VALID_FIELDS)
		return -EINVAL;

	if (vcpu->run->kvm_dirty_regs & KVM_SYNC_X86_REGS) {
		__set_regs(vcpu, &vcpu->run->s.regs.regs);
		vcpu->run->kvm_dirty_regs &= ~KVM_SYNC_X86_REGS;
	}
	if (vcpu->run->kvm_dirty_regs & KVM_SYNC_X86_SREGS) {
		if (__set_sregs(vcpu, &vcpu->run->s.regs.sregs))
			return -EINVAL;
		vcpu->run->kvm_dirty_regs &= ~KVM_SYNC_X86_SREGS;
	}
	if (vcpu->run->kvm_dirty_regs & KVM_SYNC_X86_EVENTS) {
		if (kvm_vcpu_ioctl_x86_set_vcpu_events(
				vcpu, &vcpu->run->s.regs.events))
			return -EINVAL;
		vcpu->run->kvm_dirty_regs &= ~KVM_SYNC_X86_EVENTS;
	}

	return 0;
}

static void fx_init(struct kvm_vcpu *vcpu)
{
	fpstate_init(&vcpu->arch.guest_fpu->state);
	if (boot_cpu_has(X86_FEATURE_XSAVES))
		vcpu->arch.guest_fpu->state.xsave.header.xcomp_bv =
			host_xcr0 | XSTATE_COMPACTION_ENABLED;

	/*
	 * Ensure guest xcr0 is valid for loading
	 */
	vcpu->arch.xcr0 = XFEATURE_MASK_FP;

	vcpu->arch.cr0 |= X86_CR0_ET;
}

int kvm_arch_vcpu_precreate(struct kvm *kvm, unsigned int id)
{
	if (kvm_check_tsc_unstable() && atomic_read(&kvm->online_vcpus) != 0)
		pr_warn_once("kvm: SMP vm created on host with unstable TSC; "
			     "guest TSC will not be reliable\n");

	return 0;
}

int kvm_arch_vcpu_create(struct kvm_vcpu *vcpu)
{
	struct page *page;
	int r;

	if (!irqchip_in_kernel(vcpu->kvm) || kvm_vcpu_is_reset_bsp(vcpu))
		vcpu->arch.mp_state = KVM_MP_STATE_RUNNABLE;
	else
		vcpu->arch.mp_state = KVM_MP_STATE_UNINITIALIZED;

	kvm_set_tsc_khz(vcpu, max_tsc_khz);

	r = kvm_mmu_create(vcpu);
	if (r < 0)
		return r;

	if (irqchip_in_kernel(vcpu->kvm)) {
		r = kvm_create_lapic(vcpu, lapic_timer_advance_ns);
		if (r < 0)
			goto fail_mmu_destroy;
		if (kvm_apicv_activated(vcpu->kvm))
			vcpu->arch.apicv_active = true;
	} else
		static_key_slow_inc(&kvm_no_apic_vcpu);

	r = -ENOMEM;

	page = alloc_page(GFP_KERNEL | __GFP_ZERO);
	if (!page)
		goto fail_free_lapic;
	vcpu->arch.pio_data = page_address(page);

	vcpu->arch.mce_banks = kzalloc(KVM_MAX_MCE_BANKS * sizeof(u64) * 4,
				       GFP_KERNEL_ACCOUNT);
	if (!vcpu->arch.mce_banks)
		goto fail_free_pio_data;
	vcpu->arch.mcg_cap = KVM_MAX_MCE_BANKS;

	if (!zalloc_cpumask_var(&vcpu->arch.wbinvd_dirty_mask,
				GFP_KERNEL_ACCOUNT))
		goto fail_free_mce_banks;

	if (!alloc_emulate_ctxt(vcpu))
		goto free_wbinvd_dirty_mask;

	vcpu->arch.user_fpu = kmem_cache_zalloc(x86_fpu_cache,
						GFP_KERNEL_ACCOUNT);
	if (!vcpu->arch.user_fpu) {
		pr_err("kvm: failed to allocate userspace's fpu\n");
		goto free_emulate_ctxt;
	}

	vcpu->arch.guest_fpu = kmem_cache_zalloc(x86_fpu_cache,
						 GFP_KERNEL_ACCOUNT);
	if (!vcpu->arch.guest_fpu) {
		pr_err("kvm: failed to allocate vcpu's fpu\n");
		goto free_user_fpu;
	}
	fx_init(vcpu);

	vcpu->arch.maxphyaddr = cpuid_query_maxphyaddr(vcpu);
	vcpu->arch.tdp_level = kvm_x86_ops.get_tdp_level(vcpu);

	vcpu->arch.pat = MSR_IA32_CR_PAT_DEFAULT;

	kvm_async_pf_hash_reset(vcpu);
	kvm_pmu_init(vcpu);

	vcpu->arch.pending_external_vector = -1;
	vcpu->arch.preempted_in_kernel = false;

	kvm_hv_vcpu_init(vcpu);

	r = kvm_x86_ops.vcpu_create(vcpu);
	if (r)
		goto free_guest_fpu;

	vcpu->arch.arch_capabilities = kvm_get_arch_capabilities();
	vcpu->arch.msr_platform_info = MSR_PLATFORM_INFO_CPUID_FAULT;
	kvm_vcpu_mtrr_init(vcpu);
	vcpu_load(vcpu);
	kvm_vcpu_reset(vcpu, false);
	kvm_init_mmu(vcpu, false);
	vcpu_put(vcpu);
	return 0;

free_guest_fpu:
	kmem_cache_free(x86_fpu_cache, vcpu->arch.guest_fpu);
free_user_fpu:
	kmem_cache_free(x86_fpu_cache, vcpu->arch.user_fpu);
free_emulate_ctxt:
	kmem_cache_free(x86_emulator_cache, vcpu->arch.emulate_ctxt);
free_wbinvd_dirty_mask:
	free_cpumask_var(vcpu->arch.wbinvd_dirty_mask);
fail_free_mce_banks:
	kfree(vcpu->arch.mce_banks);
fail_free_pio_data:
	free_page((unsigned long)vcpu->arch.pio_data);
fail_free_lapic:
	kvm_free_lapic(vcpu);
fail_mmu_destroy:
	kvm_mmu_destroy(vcpu);
	return r;
}

void kvm_arch_vcpu_postcreate(struct kvm_vcpu *vcpu)
{
	struct msr_data msr;
	struct kvm *kvm = vcpu->kvm;

	kvm_hv_vcpu_postcreate(vcpu);

	if (mutex_lock_killable(&vcpu->mutex))
		return;
	vcpu_load(vcpu);
	msr.data = 0x0;
	msr.index = MSR_IA32_TSC;
	msr.host_initiated = true;
	kvm_write_tsc(vcpu, &msr);
	vcpu_put(vcpu);

	/* poll control enabled by default */
	vcpu->arch.msr_kvm_poll_control = 1;

	mutex_unlock(&vcpu->mutex);

	if (kvmclock_periodic_sync && vcpu->vcpu_idx == 0)
		schedule_delayed_work(&kvm->arch.kvmclock_sync_work,
						KVMCLOCK_SYNC_PERIOD);
}

void kvm_arch_vcpu_destroy(struct kvm_vcpu *vcpu)
{
	struct gfn_to_pfn_cache *cache = &vcpu->arch.st.cache;
	int idx;

	kvm_release_pfn(cache->pfn, cache->dirty, cache);

	kvmclock_reset(vcpu);

	kvm_x86_ops.vcpu_free(vcpu);

	kmem_cache_free(x86_emulator_cache, vcpu->arch.emulate_ctxt);
	free_cpumask_var(vcpu->arch.wbinvd_dirty_mask);
	kmem_cache_free(x86_fpu_cache, vcpu->arch.user_fpu);
	kmem_cache_free(x86_fpu_cache, vcpu->arch.guest_fpu);

	kvm_hv_vcpu_uninit(vcpu);
	kvm_pmu_destroy(vcpu);
	kfree(vcpu->arch.mce_banks);
	kvm_free_lapic(vcpu);
	idx = srcu_read_lock(&vcpu->kvm->srcu);
	kvm_mmu_destroy(vcpu);
	srcu_read_unlock(&vcpu->kvm->srcu, idx);
	free_page((unsigned long)vcpu->arch.pio_data);
	if (!lapic_in_kernel(vcpu))
		static_key_slow_dec(&kvm_no_apic_vcpu);
}

void kvm_vcpu_reset(struct kvm_vcpu *vcpu, bool init_event)
{
	kvm_lapic_reset(vcpu, init_event);

	vcpu->arch.hflags = 0;

	vcpu->arch.smi_pending = 0;
	vcpu->arch.smi_count = 0;
	atomic_set(&vcpu->arch.nmi_queued, 0);
	vcpu->arch.nmi_pending = 0;
	vcpu->arch.nmi_injected = false;
	kvm_clear_interrupt_queue(vcpu);
	kvm_clear_exception_queue(vcpu);

	memset(vcpu->arch.db, 0, sizeof(vcpu->arch.db));
	kvm_update_dr0123(vcpu);
	vcpu->arch.dr6 = DR6_INIT;
	vcpu->arch.dr7 = DR7_FIXED_1;
	kvm_update_dr7(vcpu);

	vcpu->arch.cr2 = 0;

	kvm_make_request(KVM_REQ_EVENT, vcpu);
	vcpu->arch.apf.msr_en_val = 0;
	vcpu->arch.apf.msr_int_val = 0;
	vcpu->arch.st.msr_val = 0;

	kvmclock_reset(vcpu);

	kvm_clear_async_pf_completion_queue(vcpu);
	kvm_async_pf_hash_reset(vcpu);
	vcpu->arch.apf.halted = false;

	if (kvm_mpx_supported()) {
		void *mpx_state_buffer;

		/*
		 * To avoid have the INIT path from kvm_apic_has_events() that be
		 * called with loaded FPU and does not let userspace fix the state.
		 */
		if (init_event)
			kvm_put_guest_fpu(vcpu);
		mpx_state_buffer = get_xsave_addr(&vcpu->arch.guest_fpu->state.xsave,
					XFEATURE_BNDREGS);
		if (mpx_state_buffer)
			memset(mpx_state_buffer, 0, sizeof(struct mpx_bndreg_state));
		mpx_state_buffer = get_xsave_addr(&vcpu->arch.guest_fpu->state.xsave,
					XFEATURE_BNDCSR);
		if (mpx_state_buffer)
			memset(mpx_state_buffer, 0, sizeof(struct mpx_bndcsr));
		if (init_event)
			kvm_load_guest_fpu(vcpu);
	}

	if (!init_event) {
		kvm_pmu_reset(vcpu);
		vcpu->arch.smbase = 0x30000;

		vcpu->arch.msr_misc_features_enables = 0;

		vcpu->arch.xcr0 = XFEATURE_MASK_FP;
	}

	memset(vcpu->arch.regs, 0, sizeof(vcpu->arch.regs));
	vcpu->arch.regs_avail = ~0;
	vcpu->arch.regs_dirty = ~0;

	vcpu->arch.ia32_xss = 0;

	kvm_x86_ops.vcpu_reset(vcpu, init_event);
}

void kvm_vcpu_deliver_sipi_vector(struct kvm_vcpu *vcpu, u8 vector)
{
	struct kvm_segment cs;

	kvm_get_segment(vcpu, &cs, VCPU_SREG_CS);
	cs.selector = vector << 8;
	cs.base = vector << 12;
	kvm_set_segment(vcpu, &cs, VCPU_SREG_CS);
	kvm_rip_write(vcpu, 0);
}

int kvm_arch_hardware_enable(void)
{
	struct kvm *kvm;
	struct kvm_vcpu *vcpu;
	int i;
	int ret;
	u64 local_tsc;
	u64 max_tsc = 0;
	bool stable, backwards_tsc = false;

	kvm_shared_msr_cpu_online();
	ret = kvm_x86_ops.hardware_enable();
	if (ret != 0)
		return ret;

	local_tsc = rdtsc();
	stable = !kvm_check_tsc_unstable();
	list_for_each_entry(kvm, &vm_list, vm_list) {
		kvm_for_each_vcpu(i, vcpu, kvm) {
			if (!stable && vcpu->cpu == smp_processor_id())
				kvm_make_request(KVM_REQ_CLOCK_UPDATE, vcpu);
			if (stable && vcpu->arch.last_host_tsc > local_tsc) {
				backwards_tsc = true;
				if (vcpu->arch.last_host_tsc > max_tsc)
					max_tsc = vcpu->arch.last_host_tsc;
			}
		}
	}

	/*
	 * Sometimes, even reliable TSCs go backwards.  This happens on
	 * platforms that reset TSC during suspend or hibernate actions, but
	 * maintain synchronization.  We must compensate.  Fortunately, we can
	 * detect that condition here, which happens early in CPU bringup,
	 * before any KVM threads can be running.  Unfortunately, we can't
	 * bring the TSCs fully up to date with real time, as we aren't yet far
	 * enough into CPU bringup that we know how much real time has actually
	 * elapsed; our helper function, ktime_get_boottime_ns() will be using boot
	 * variables that haven't been updated yet.
	 *
	 * So we simply find the maximum observed TSC above, then record the
	 * adjustment to TSC in each VCPU.  When the VCPU later gets loaded,
	 * the adjustment will be applied.  Note that we accumulate
	 * adjustments, in case multiple suspend cycles happen before some VCPU
	 * gets a chance to run again.  In the event that no KVM threads get a
	 * chance to run, we will miss the entire elapsed period, as we'll have
	 * reset last_host_tsc, so VCPUs will not have the TSC adjusted and may
	 * loose cycle time.  This isn't too big a deal, since the loss will be
	 * uniform across all VCPUs (not to mention the scenario is extremely
	 * unlikely). It is possible that a second hibernate recovery happens
	 * much faster than a first, causing the observed TSC here to be
	 * smaller; this would require additional padding adjustment, which is
	 * why we set last_host_tsc to the local tsc observed here.
	 *
	 * N.B. - this code below runs only on platforms with reliable TSC,
	 * as that is the only way backwards_tsc is set above.  Also note
	 * that this runs for ALL vcpus, which is not a bug; all VCPUs should
	 * have the same delta_cyc adjustment applied if backwards_tsc
	 * is detected.  Note further, this adjustment is only done once,
	 * as we reset last_host_tsc on all VCPUs to stop this from being
	 * called multiple times (one for each physical CPU bringup).
	 *
	 * Platforms with unreliable TSCs don't have to deal with this, they
	 * will be compensated by the logic in vcpu_load, which sets the TSC to
	 * catchup mode.  This will catchup all VCPUs to real time, but cannot
	 * guarantee that they stay in perfect synchronization.
	 */
	if (backwards_tsc) {
		u64 delta_cyc = max_tsc - local_tsc;
		list_for_each_entry(kvm, &vm_list, vm_list) {
			kvm->arch.backwards_tsc_observed = true;
			kvm_for_each_vcpu(i, vcpu, kvm) {
				vcpu->arch.tsc_offset_adjustment += delta_cyc;
				vcpu->arch.last_host_tsc = local_tsc;
				kvm_make_request(KVM_REQ_MASTERCLOCK_UPDATE, vcpu);
			}

			/*
			 * We have to disable TSC offset matching.. if you were
			 * booting a VM while issuing an S4 host suspend....
			 * you may have some problem.  Solving this issue is
			 * left as an exercise to the reader.
			 */
			kvm->arch.last_tsc_nsec = 0;
			kvm->arch.last_tsc_write = 0;
		}

	}
	return 0;
}

void kvm_arch_hardware_disable(void)
{
	kvm_x86_ops.hardware_disable();
	drop_user_return_notifiers();
}

int kvm_arch_hardware_setup(void *opaque)
{
	struct kvm_x86_init_ops *ops = opaque;
	int r;

	rdmsrl_safe(MSR_EFER, &host_efer);

	if (boot_cpu_has(X86_FEATURE_XSAVES))
		rdmsrl(MSR_IA32_XSS, host_xss);

	r = ops->hardware_setup();
	if (r != 0)
		return r;

	memcpy(&kvm_x86_ops, ops->runtime_ops, sizeof(kvm_x86_ops));

	if (!kvm_cpu_cap_has(X86_FEATURE_XSAVES))
		supported_xss = 0;

#define __kvm_cpu_cap_has(UNUSED_, f) kvm_cpu_cap_has(f)
	cr4_reserved_bits = __cr4_reserved_bits(__kvm_cpu_cap_has, UNUSED_);
#undef __kvm_cpu_cap_has

	if (kvm_has_tsc_control) {
		/*
		 * Make sure the user can only configure tsc_khz values that
		 * fit into a signed integer.
		 * A min value is not calculated because it will always
		 * be 1 on all machines.
		 */
		u64 max = min(0x7fffffffULL,
			      __scale_tsc(kvm_max_tsc_scaling_ratio, tsc_khz));
		kvm_max_guest_tsc_khz = max;

		kvm_default_tsc_scaling_ratio = 1ULL << kvm_tsc_scaling_ratio_frac_bits;
	}

	kvm_init_msr_list();
	return 0;
}

void kvm_arch_hardware_unsetup(void)
{
	kvm_x86_ops.hardware_unsetup();
}

int kvm_arch_check_processor_compat(void *opaque)
{
	struct cpuinfo_x86 *c = &cpu_data(smp_processor_id());
	struct kvm_x86_init_ops *ops = opaque;

	WARN_ON(!irqs_disabled());

	if (__cr4_reserved_bits(cpu_has, c) !=
	    __cr4_reserved_bits(cpu_has, &boot_cpu_data))
		return -EIO;

	return ops->check_processor_compatibility();
}

bool kvm_vcpu_is_reset_bsp(struct kvm_vcpu *vcpu)
{
	return vcpu->kvm->arch.bsp_vcpu_id == vcpu->vcpu_id;
}
EXPORT_SYMBOL_GPL(kvm_vcpu_is_reset_bsp);

bool kvm_vcpu_is_bsp(struct kvm_vcpu *vcpu)
{
	return (vcpu->arch.apic_base & MSR_IA32_APICBASE_BSP) != 0;
}

struct static_key kvm_no_apic_vcpu __read_mostly;
EXPORT_SYMBOL_GPL(kvm_no_apic_vcpu);

void kvm_arch_sched_in(struct kvm_vcpu *vcpu, int cpu)
{
	struct kvm_pmu *pmu = vcpu_to_pmu(vcpu);

	vcpu->arch.l1tf_flush_l1d = true;
	if (pmu->version && unlikely(pmu->event_count)) {
		pmu->need_cleanup = true;
		kvm_make_request(KVM_REQ_PMU, vcpu);
	}
	kvm_x86_ops.sched_in(vcpu, cpu);
}

void kvm_arch_free_vm(struct kvm *kvm)
{
	kfree(kvm->arch.hyperv.hv_pa_pg);
	vfree(kvm);
}


int kvm_arch_init_vm(struct kvm *kvm, unsigned long type)
{
	if (type)
		return -EINVAL;

	INIT_HLIST_HEAD(&kvm->arch.mask_notifier_list);
	INIT_LIST_HEAD(&kvm->arch.active_mmu_pages);
	INIT_LIST_HEAD(&kvm->arch.zapped_obsolete_pages);
	INIT_LIST_HEAD(&kvm->arch.lpage_disallowed_mmu_pages);
	INIT_LIST_HEAD(&kvm->arch.assigned_dev_head);
	atomic_set(&kvm->arch.noncoherent_dma_count, 0);

	/* Reserve bit 0 of irq_sources_bitmap for userspace irq source */
	set_bit(KVM_USERSPACE_IRQ_SOURCE_ID, &kvm->arch.irq_sources_bitmap);
	/* Reserve bit 1 of irq_sources_bitmap for irqfd-resampler */
	set_bit(KVM_IRQFD_RESAMPLE_IRQ_SOURCE_ID,
		&kvm->arch.irq_sources_bitmap);

	raw_spin_lock_init(&kvm->arch.tsc_write_lock);
	mutex_init(&kvm->arch.apic_map_lock);
	spin_lock_init(&kvm->arch.pvclock_gtod_sync_lock);

	kvm->arch.kvmclock_offset = -get_kvmclock_base_ns();
	pvclock_update_vm_gtod_copy(kvm);

	kvm->arch.guest_can_read_msr_platform_info = true;

	INIT_DELAYED_WORK(&kvm->arch.kvmclock_update_work, kvmclock_update_fn);
	INIT_DELAYED_WORK(&kvm->arch.kvmclock_sync_work, kvmclock_sync_fn);

	kvm_hv_init_vm(kvm);
	kvm_page_track_init(kvm);
	kvm_mmu_init_vm(kvm);

	return kvm_x86_ops.vm_init(kvm);
}

int kvm_arch_post_init_vm(struct kvm *kvm)
{
	return kvm_mmu_post_init_vm(kvm);
}

static void kvm_unload_vcpu_mmu(struct kvm_vcpu *vcpu)
{
	vcpu_load(vcpu);
	kvm_mmu_unload(vcpu);
	vcpu_put(vcpu);
}

static void kvm_free_vcpus(struct kvm *kvm)
{
	unsigned int i;
	struct kvm_vcpu *vcpu;

	/*
	 * Unpin any mmu pages first.
	 */
	kvm_for_each_vcpu(i, vcpu, kvm) {
		kvm_clear_async_pf_completion_queue(vcpu);
		kvm_unload_vcpu_mmu(vcpu);
	}
	kvm_for_each_vcpu(i, vcpu, kvm)
		kvm_vcpu_destroy(vcpu);

	mutex_lock(&kvm->lock);
	for (i = 0; i < atomic_read(&kvm->online_vcpus); i++)
		kvm->vcpus[i] = NULL;

	atomic_set(&kvm->online_vcpus, 0);
	mutex_unlock(&kvm->lock);
}

void kvm_arch_sync_events(struct kvm *kvm)
{
	cancel_delayed_work_sync(&kvm->arch.kvmclock_sync_work);
	cancel_delayed_work_sync(&kvm->arch.kvmclock_update_work);
	kvm_free_pit(kvm);
}

int __x86_set_memory_region(struct kvm *kvm, int id, gpa_t gpa, u32 size)
{
	int i, r;
	unsigned long hva, uninitialized_var(old_npages);
	struct kvm_memslots *slots = kvm_memslots(kvm);
	struct kvm_memory_slot *slot;

	/* Called with kvm->slots_lock held.  */
	if (WARN_ON(id >= KVM_MEM_SLOTS_NUM))
		return -EINVAL;

	slot = id_to_memslot(slots, id);
	if (size) {
		if (slot && slot->npages)
			return -EEXIST;

		/*
		 * MAP_SHARED to prevent internal slot pages from being moved
		 * by fork()/COW.
		 */
		hva = vm_mmap(NULL, 0, size, PROT_READ | PROT_WRITE,
			      MAP_SHARED | MAP_ANONYMOUS, 0);
		if (IS_ERR((void *)hva))
			return PTR_ERR((void *)hva);
	} else {
		if (!slot || !slot->npages)
			return 0;

		old_npages = slot->npages;
		hva = 0;
	}

	for (i = 0; i < KVM_ADDRESS_SPACE_NUM; i++) {
		struct kvm_userspace_memory_region m;

		m.slot = id | (i << 16);
		m.flags = 0;
		m.guest_phys_addr = gpa;
		m.userspace_addr = hva;
		m.memory_size = size;
		r = __kvm_set_memory_region(kvm, &m);
		if (r < 0)
			return r;
	}

	if (!size)
		vm_munmap(hva, old_npages * PAGE_SIZE);

	return 0;
}
EXPORT_SYMBOL_GPL(__x86_set_memory_region);

void kvm_arch_pre_destroy_vm(struct kvm *kvm)
{
	kvm_mmu_pre_destroy_vm(kvm);
}

void kvm_arch_destroy_vm(struct kvm *kvm)
{
	if (current->mm == kvm->mm) {
		/*
		 * Free memory regions allocated on behalf of userspace,
		 * unless the the memory map has changed due to process exit
		 * or fd copying.
		 */
		mutex_lock(&kvm->slots_lock);
		__x86_set_memory_region(kvm, APIC_ACCESS_PAGE_PRIVATE_MEMSLOT,
					0, 0);
		__x86_set_memory_region(kvm, IDENTITY_PAGETABLE_PRIVATE_MEMSLOT,
					0, 0);
		__x86_set_memory_region(kvm, TSS_PRIVATE_MEMSLOT, 0, 0);
		mutex_unlock(&kvm->slots_lock);
	}
	if (kvm_x86_ops.vm_destroy)
		kvm_x86_ops.vm_destroy(kvm);
	kvm_pic_destroy(kvm);
	kvm_ioapic_destroy(kvm);
	kvm_free_vcpus(kvm);
	kvfree(rcu_dereference_check(kvm->arch.apic_map, 1));
	kfree(srcu_dereference_check(kvm->arch.pmu_event_filter, &kvm->srcu, 1));
	kvm_mmu_uninit_vm(kvm);
	kvm_page_track_cleanup(kvm);
	kvm_hv_destroy_vm(kvm);
}

void kvm_arch_free_memslot(struct kvm *kvm, struct kvm_memory_slot *slot)
{
	int i;

	for (i = 0; i < KVM_NR_PAGE_SIZES; ++i) {
		kvfree(slot->arch.rmap[i]);
		slot->arch.rmap[i] = NULL;

		if (i == 0)
			continue;

		kvfree(slot->arch.lpage_info[i - 1]);
		slot->arch.lpage_info[i - 1] = NULL;
	}

	kvm_page_track_free_memslot(slot);
}

static int kvm_alloc_memslot_metadata(struct kvm_memory_slot *slot,
				      unsigned long npages)
{
	int i;

	/*
	 * Clear out the previous array pointers for the KVM_MR_MOVE case.  The
	 * old arrays will be freed by __kvm_set_memory_region() if installing
	 * the new memslot is successful.
	 */
	memset(&slot->arch, 0, sizeof(slot->arch));

	for (i = 0; i < KVM_NR_PAGE_SIZES; ++i) {
		struct kvm_lpage_info *linfo;
		unsigned long ugfn;
		int lpages;
		int level = i + 1;

		lpages = gfn_to_index(slot->base_gfn + npages - 1,
				      slot->base_gfn, level) + 1;

		slot->arch.rmap[i] =
			kvcalloc(lpages, sizeof(*slot->arch.rmap[i]),
				 GFP_KERNEL_ACCOUNT);
		if (!slot->arch.rmap[i])
			goto out_free;
		if (i == 0)
			continue;

		linfo = kvcalloc(lpages, sizeof(*linfo), GFP_KERNEL_ACCOUNT);
		if (!linfo)
			goto out_free;

		slot->arch.lpage_info[i - 1] = linfo;

		if (slot->base_gfn & (KVM_PAGES_PER_HPAGE(level) - 1))
			linfo[0].disallow_lpage = 1;
		if ((slot->base_gfn + npages) & (KVM_PAGES_PER_HPAGE(level) - 1))
			linfo[lpages - 1].disallow_lpage = 1;
		ugfn = slot->userspace_addr >> PAGE_SHIFT;
		/*
		 * If the gfn and userspace address are not aligned wrt each
		 * other, disable large page support for this slot.
		 */
		if ((slot->base_gfn ^ ugfn) & (KVM_PAGES_PER_HPAGE(level) - 1)) {
			unsigned long j;

			for (j = 0; j < lpages; ++j)
				linfo[j].disallow_lpage = 1;
		}
	}

	if (kvm_page_track_create_memslot(slot, npages))
		goto out_free;

	return 0;

out_free:
	for (i = 0; i < KVM_NR_PAGE_SIZES; ++i) {
		kvfree(slot->arch.rmap[i]);
		slot->arch.rmap[i] = NULL;
		if (i == 0)
			continue;

		kvfree(slot->arch.lpage_info[i - 1]);
		slot->arch.lpage_info[i - 1] = NULL;
	}
	return -ENOMEM;
}

void kvm_arch_memslots_updated(struct kvm *kvm, u64 gen)
{
	struct kvm_vcpu *vcpu;
	int i;

	/*
	 * memslots->generation has been incremented.
	 * mmio generation may have reached its maximum value.
	 */
	kvm_mmu_invalidate_mmio_sptes(kvm, gen);

	/* Force re-initialization of steal_time cache */
	kvm_for_each_vcpu(i, vcpu, kvm)
		kvm_vcpu_kick(vcpu);
}

int kvm_arch_prepare_memory_region(struct kvm *kvm,
				struct kvm_memory_slot *memslot,
				const struct kvm_userspace_memory_region *mem,
				enum kvm_mr_change change)
{
	if (change == KVM_MR_CREATE || change == KVM_MR_MOVE)
		return kvm_alloc_memslot_metadata(memslot,
						  mem->memory_size >> PAGE_SHIFT);
	return 0;
}

static void kvm_mmu_slot_apply_flags(struct kvm *kvm,
				     struct kvm_memory_slot *old,
				     struct kvm_memory_slot *new,
				     enum kvm_mr_change change)
{
	/*
	 * Nothing to do for RO slots or CREATE/MOVE/DELETE of a slot.
	 * See comments below.
	 */
	if ((change != KVM_MR_FLAGS_ONLY) || (new->flags & KVM_MEM_READONLY))
		return;

	/*
	 * Dirty logging tracks sptes in 4k granularity, meaning that large
	 * sptes have to be split.  If live migration is successful, the guest
	 * in the source machine will be destroyed and large sptes will be
	 * created in the destination. However, if the guest continues to run
	 * in the source machine (for example if live migration fails), small
	 * sptes will remain around and cause bad performance.
	 *
	 * Scan sptes if dirty logging has been stopped, dropping those
	 * which can be collapsed into a single large-page spte.  Later
	 * page faults will create the large-page sptes.
	 *
	 * There is no need to do this in any of the following cases:
	 * CREATE:      No dirty mappings will already exist.
	 * MOVE/DELETE: The old mappings will already have been cleaned up by
	 *		kvm_arch_flush_shadow_memslot()
	 */
	if ((old->flags & KVM_MEM_LOG_DIRTY_PAGES) &&
	    !(new->flags & KVM_MEM_LOG_DIRTY_PAGES))
		kvm_mmu_zap_collapsible_sptes(kvm, new);

	/*
	 * Enable or disable dirty logging for the slot.
	 *
	 * For KVM_MR_DELETE and KVM_MR_MOVE, the shadow pages of the old
	 * slot have been zapped so no dirty logging updates are needed for
	 * the old slot.
	 * For KVM_MR_CREATE and KVM_MR_MOVE, once the new slot is visible
	 * any mappings that might be created in it will consume the
	 * properties of the new slot and do not need to be updated here.
	 *
	 * When PML is enabled, the kvm_x86_ops dirty logging hooks are
	 * called to enable/disable dirty logging.
	 *
	 * When disabling dirty logging with PML enabled, the D-bit is set
	 * for sptes in the slot in order to prevent unnecessary GPA
	 * logging in the PML buffer (and potential PML buffer full VMEXIT).
	 * This guarantees leaving PML enabled for the guest's lifetime
	 * won't have any additional overhead from PML when the guest is
	 * running with dirty logging disabled.
	 *
	 * When enabling dirty logging, large sptes are write-protected
	 * so they can be split on first write.  New large sptes cannot
	 * be created for this slot until the end of the logging.
	 * See the comments in fast_page_fault().
	 * For small sptes, nothing is done if the dirty log is in the
	 * initial-all-set state.  Otherwise, depending on whether pml
	 * is enabled the D-bit or the W-bit will be cleared.
	 */
	if (new->flags & KVM_MEM_LOG_DIRTY_PAGES) {
		if (kvm_x86_ops.slot_enable_log_dirty) {
			kvm_x86_ops.slot_enable_log_dirty(kvm, new);
		} else {
			int level =
				kvm_dirty_log_manual_protect_and_init_set(kvm) ?
				PG_LEVEL_2M : PG_LEVEL_4K;

			/*
			 * If we're with initial-all-set, we don't need
			 * to write protect any small page because
			 * they're reported as dirty already.  However
			 * we still need to write-protect huge pages
			 * so that the page split can happen lazily on
			 * the first write to the huge page.
			 */
			kvm_mmu_slot_remove_write_access(kvm, new, level);
		}
	} else {
		if (kvm_x86_ops.slot_disable_log_dirty)
			kvm_x86_ops.slot_disable_log_dirty(kvm, new);
	}
}

void kvm_arch_commit_memory_region(struct kvm *kvm,
				const struct kvm_userspace_memory_region *mem,
				struct kvm_memory_slot *old,
				const struct kvm_memory_slot *new,
				enum kvm_mr_change change)
{
	if (!kvm->arch.n_requested_mmu_pages)
		kvm_mmu_change_mmu_pages(kvm,
				kvm_mmu_calculate_default_mmu_pages(kvm));

	/*
	 * FIXME: const-ify all uses of struct kvm_memory_slot.
	 */
	kvm_mmu_slot_apply_flags(kvm, old, (struct kvm_memory_slot *) new, change);

	/* Free the arrays associated with the old memslot. */
	if (change == KVM_MR_MOVE)
		kvm_arch_free_memslot(kvm, old);
}

void kvm_arch_flush_shadow_all(struct kvm *kvm)
{
	kvm_mmu_zap_all(kvm);
}

void kvm_arch_flush_shadow_memslot(struct kvm *kvm,
				   struct kvm_memory_slot *slot)
{
	kvm_page_track_flush_slot(kvm, slot);
}

static inline bool kvm_guest_apic_has_interrupt(struct kvm_vcpu *vcpu)
{
	return (is_guest_mode(vcpu) &&
			kvm_x86_ops.guest_apic_has_interrupt &&
			kvm_x86_ops.guest_apic_has_interrupt(vcpu));
}

static inline bool kvm_vcpu_has_events(struct kvm_vcpu *vcpu)
{
	if (!list_empty_careful(&vcpu->async_pf.done))
		return true;

	if (kvm_apic_has_events(vcpu))
		return true;

	if (vcpu->arch.pv.pv_unhalted)
		return true;

	if (vcpu->arch.exception.pending)
		return true;

	if (kvm_test_request(KVM_REQ_NMI, vcpu) ||
	    (vcpu->arch.nmi_pending &&
	     kvm_x86_ops.nmi_allowed(vcpu, false)))
		return true;

	if (kvm_test_request(KVM_REQ_SMI, vcpu) ||
	    (vcpu->arch.smi_pending &&
	     kvm_x86_ops.smi_allowed(vcpu, false)))
		return true;

	if (kvm_arch_interrupt_allowed(vcpu) &&
	    (kvm_cpu_has_interrupt(vcpu) ||
	    kvm_guest_apic_has_interrupt(vcpu)))
		return true;

	if (kvm_hv_has_stimer_pending(vcpu))
		return true;

	if (is_guest_mode(vcpu) &&
	    kvm_x86_ops.nested_ops->hv_timer_pending &&
	    kvm_x86_ops.nested_ops->hv_timer_pending(vcpu))
		return true;

	return false;
}

int kvm_arch_vcpu_runnable(struct kvm_vcpu *vcpu)
{
	return kvm_vcpu_running(vcpu) || kvm_vcpu_has_events(vcpu);
}

bool kvm_arch_dy_runnable(struct kvm_vcpu *vcpu)
{
	if (READ_ONCE(vcpu->arch.pv.pv_unhalted))
		return true;

	if (kvm_test_request(KVM_REQ_NMI, vcpu) ||
		kvm_test_request(KVM_REQ_SMI, vcpu) ||
		 kvm_test_request(KVM_REQ_EVENT, vcpu))
		return true;

	if (vcpu->arch.apicv_active && kvm_x86_ops.dy_apicv_has_pending_interrupt(vcpu))
		return true;

	return false;
}

bool kvm_arch_vcpu_in_kernel(struct kvm_vcpu *vcpu)
{
	return vcpu->arch.preempted_in_kernel;
}

int kvm_arch_vcpu_should_kick(struct kvm_vcpu *vcpu)
{
	return kvm_vcpu_exiting_guest_mode(vcpu) == IN_GUEST_MODE;
}

int kvm_arch_interrupt_allowed(struct kvm_vcpu *vcpu)
{
	return kvm_x86_ops.interrupt_allowed(vcpu, false);
}

unsigned long kvm_get_linear_rip(struct kvm_vcpu *vcpu)
{
	if (is_64_bit_mode(vcpu))
		return kvm_rip_read(vcpu);
	return (u32)(get_segment_base(vcpu, VCPU_SREG_CS) +
		     kvm_rip_read(vcpu));
}
EXPORT_SYMBOL_GPL(kvm_get_linear_rip);

bool kvm_is_linear_rip(struct kvm_vcpu *vcpu, unsigned long linear_rip)
{
	return kvm_get_linear_rip(vcpu) == linear_rip;
}
EXPORT_SYMBOL_GPL(kvm_is_linear_rip);

unsigned long kvm_get_rflags(struct kvm_vcpu *vcpu)
{
	unsigned long rflags;

	rflags = kvm_x86_ops.get_rflags(vcpu);
	if (vcpu->guest_debug & KVM_GUESTDBG_SINGLESTEP)
		rflags &= ~X86_EFLAGS_TF;
	return rflags;
}
EXPORT_SYMBOL_GPL(kvm_get_rflags);

static void __kvm_set_rflags(struct kvm_vcpu *vcpu, unsigned long rflags)
{
	if (vcpu->guest_debug & KVM_GUESTDBG_SINGLESTEP &&
	    kvm_is_linear_rip(vcpu, vcpu->arch.singlestep_rip))
		rflags |= X86_EFLAGS_TF;
	kvm_x86_ops.set_rflags(vcpu, rflags);
}

void kvm_set_rflags(struct kvm_vcpu *vcpu, unsigned long rflags)
{
	__kvm_set_rflags(vcpu, rflags);
	kvm_make_request(KVM_REQ_EVENT, vcpu);
}
EXPORT_SYMBOL_GPL(kvm_set_rflags);

void kvm_arch_async_page_ready(struct kvm_vcpu *vcpu, struct kvm_async_pf *work)
{
	int r;

	if ((vcpu->arch.mmu->direct_map != work->arch.direct_map) ||
	      work->wakeup_all)
		return;

	r = kvm_mmu_reload(vcpu);
	if (unlikely(r))
		return;

	if (!vcpu->arch.mmu->direct_map &&
	      work->arch.cr3 != vcpu->arch.mmu->get_guest_pgd(vcpu))
		return;

	kvm_mmu_do_page_fault(vcpu, work->cr2_or_gpa, 0, true);
}

static inline u32 kvm_async_pf_hash_fn(gfn_t gfn)
{
	BUILD_BUG_ON(!is_power_of_2(ASYNC_PF_PER_VCPU));

	return hash_32(gfn & 0xffffffff, order_base_2(ASYNC_PF_PER_VCPU));
}

static inline u32 kvm_async_pf_next_probe(u32 key)
{
	return (key + 1) & (ASYNC_PF_PER_VCPU - 1);
}

static void kvm_add_async_pf_gfn(struct kvm_vcpu *vcpu, gfn_t gfn)
{
	u32 key = kvm_async_pf_hash_fn(gfn);

	while (vcpu->arch.apf.gfns[key] != ~0)
		key = kvm_async_pf_next_probe(key);

	vcpu->arch.apf.gfns[key] = gfn;
}

static u32 kvm_async_pf_gfn_slot(struct kvm_vcpu *vcpu, gfn_t gfn)
{
	int i;
	u32 key = kvm_async_pf_hash_fn(gfn);

	for (i = 0; i < ASYNC_PF_PER_VCPU &&
		     (vcpu->arch.apf.gfns[key] != gfn &&
		      vcpu->arch.apf.gfns[key] != ~0); i++)
		key = kvm_async_pf_next_probe(key);

	return key;
}

bool kvm_find_async_pf_gfn(struct kvm_vcpu *vcpu, gfn_t gfn)
{
	return vcpu->arch.apf.gfns[kvm_async_pf_gfn_slot(vcpu, gfn)] == gfn;
}

static void kvm_del_async_pf_gfn(struct kvm_vcpu *vcpu, gfn_t gfn)
{
	u32 i, j, k;

	i = j = kvm_async_pf_gfn_slot(vcpu, gfn);

	if (WARN_ON_ONCE(vcpu->arch.apf.gfns[i] != gfn))
		return;

	while (true) {
		vcpu->arch.apf.gfns[i] = ~0;
		do {
			j = kvm_async_pf_next_probe(j);
			if (vcpu->arch.apf.gfns[j] == ~0)
				return;
			k = kvm_async_pf_hash_fn(vcpu->arch.apf.gfns[j]);
			/*
			 * k lies cyclically in ]i,j]
			 * |    i.k.j |
			 * |....j i.k.| or  |.k..j i...|
			 */
		} while ((i <= j) ? (i < k && k <= j) : (i < k || k <= j));
		vcpu->arch.apf.gfns[i] = vcpu->arch.apf.gfns[j];
		i = j;
	}
}

static inline int apf_put_user_notpresent(struct kvm_vcpu *vcpu)
{
	u32 reason = KVM_PV_REASON_PAGE_NOT_PRESENT;

	return kvm_write_guest_cached(vcpu->kvm, &vcpu->arch.apf.data, &reason,
				      sizeof(reason));
}

static inline int apf_put_user_ready(struct kvm_vcpu *vcpu, u32 token)
{
	unsigned int offset = offsetof(struct kvm_vcpu_pv_apf_data, token);

	return kvm_write_guest_offset_cached(vcpu->kvm, &vcpu->arch.apf.data,
					     &token, offset, sizeof(token));
}

static inline bool apf_pageready_slot_free(struct kvm_vcpu *vcpu)
{
	unsigned int offset = offsetof(struct kvm_vcpu_pv_apf_data, token);
	u32 val;

	if (kvm_read_guest_offset_cached(vcpu->kvm, &vcpu->arch.apf.data,
					 &val, offset, sizeof(val)))
		return false;

	return !val;
}

static bool kvm_can_deliver_async_pf(struct kvm_vcpu *vcpu)
{
	if (!vcpu->arch.apf.delivery_as_pf_vmexit && is_guest_mode(vcpu))
		return false;

	if (!kvm_pv_async_pf_enabled(vcpu) ||
	    (vcpu->arch.apf.send_user_only && kvm_x86_ops.get_cpl(vcpu) == 0))
		return false;

	return true;
}

bool kvm_can_do_async_pf(struct kvm_vcpu *vcpu)
{
	if (unlikely(!lapic_in_kernel(vcpu) ||
		     kvm_event_needs_reinjection(vcpu) ||
		     vcpu->arch.exception.pending))
		return false;

	if (kvm_hlt_in_guest(vcpu->kvm) && !kvm_can_deliver_async_pf(vcpu))
		return false;

	/*
	 * If interrupts are off we cannot even use an artificial
	 * halt state.
	 */
	return kvm_arch_interrupt_allowed(vcpu);
}

bool kvm_arch_async_page_not_present(struct kvm_vcpu *vcpu,
				     struct kvm_async_pf *work)
{
	struct x86_exception fault;

	trace_kvm_async_pf_not_present(work->arch.token, work->cr2_or_gpa);
	kvm_add_async_pf_gfn(vcpu, work->arch.gfn);

	if (kvm_can_deliver_async_pf(vcpu) &&
	    !apf_put_user_notpresent(vcpu)) {
		fault.vector = PF_VECTOR;
		fault.error_code_valid = true;
		fault.error_code = 0;
		fault.nested_page_fault = false;
		fault.address = work->arch.token;
		fault.async_page_fault = true;
		kvm_inject_page_fault(vcpu, &fault);
		return true;
	} else {
		/*
		 * It is not possible to deliver a paravirtualized asynchronous
		 * page fault, but putting the guest in an artificial halt state
		 * can be beneficial nevertheless: if an interrupt arrives, we
		 * can deliver it timely and perhaps the guest will schedule
		 * another process.  When the instruction that triggered a page
		 * fault is retried, hopefully the page will be ready in the host.
		 */
		kvm_make_request(KVM_REQ_APF_HALT, vcpu);
		return false;
	}
}

void kvm_arch_async_page_present(struct kvm_vcpu *vcpu,
				 struct kvm_async_pf *work)
{
	struct kvm_lapic_irq irq = {
		.delivery_mode = APIC_DM_FIXED,
		.vector = vcpu->arch.apf.vec
	};

	if (work->wakeup_all)
		work->arch.token = ~0; /* broadcast wakeup */
	else
		kvm_del_async_pf_gfn(vcpu, work->arch.gfn);
	trace_kvm_async_pf_ready(work->arch.token, work->cr2_or_gpa);

	if ((work->wakeup_all || work->notpresent_injected) &&
	    kvm_pv_async_pf_enabled(vcpu) &&
	    !apf_put_user_ready(vcpu, work->arch.token)) {
		vcpu->arch.apf.pageready_pending = true;
		kvm_apic_set_irq(vcpu, &irq, NULL);
	}

	vcpu->arch.apf.halted = false;
	vcpu->arch.mp_state = KVM_MP_STATE_RUNNABLE;
}

void kvm_arch_async_page_present_queued(struct kvm_vcpu *vcpu)
{
	kvm_make_request(KVM_REQ_APF_READY, vcpu);
	if (!vcpu->arch.apf.pageready_pending)
		kvm_vcpu_kick(vcpu);
}

bool kvm_arch_can_dequeue_async_page_present(struct kvm_vcpu *vcpu)
{
	if (!kvm_pv_async_pf_enabled(vcpu))
		return true;
	else
		return apf_pageready_slot_free(vcpu);
}

void kvm_arch_start_assignment(struct kvm *kvm)
{
	atomic_inc(&kvm->arch.assigned_device_count);
}
EXPORT_SYMBOL_GPL(kvm_arch_start_assignment);

void kvm_arch_end_assignment(struct kvm *kvm)
{
	atomic_dec(&kvm->arch.assigned_device_count);
}
EXPORT_SYMBOL_GPL(kvm_arch_end_assignment);

bool kvm_arch_has_assigned_device(struct kvm *kvm)
{
	return atomic_read(&kvm->arch.assigned_device_count);
}
EXPORT_SYMBOL_GPL(kvm_arch_has_assigned_device);

void kvm_arch_register_noncoherent_dma(struct kvm *kvm)
{
	atomic_inc(&kvm->arch.noncoherent_dma_count);
}
EXPORT_SYMBOL_GPL(kvm_arch_register_noncoherent_dma);

void kvm_arch_unregister_noncoherent_dma(struct kvm *kvm)
{
	atomic_dec(&kvm->arch.noncoherent_dma_count);
}
EXPORT_SYMBOL_GPL(kvm_arch_unregister_noncoherent_dma);

bool kvm_arch_has_noncoherent_dma(struct kvm *kvm)
{
	return atomic_read(&kvm->arch.noncoherent_dma_count);
}
EXPORT_SYMBOL_GPL(kvm_arch_has_noncoherent_dma);

bool kvm_arch_has_irq_bypass(void)
{
	return true;
}

int kvm_arch_irq_bypass_add_producer(struct irq_bypass_consumer *cons,
				      struct irq_bypass_producer *prod)
{
	struct kvm_kernel_irqfd *irqfd =
		container_of(cons, struct kvm_kernel_irqfd, consumer);

	irqfd->producer = prod;

	return kvm_x86_ops.update_pi_irte(irqfd->kvm,
					   prod->irq, irqfd->gsi, 1);
}

void kvm_arch_irq_bypass_del_producer(struct irq_bypass_consumer *cons,
				      struct irq_bypass_producer *prod)
{
	int ret;
	struct kvm_kernel_irqfd *irqfd =
		container_of(cons, struct kvm_kernel_irqfd, consumer);

	WARN_ON(irqfd->producer != prod);
	irqfd->producer = NULL;

	/*
	 * When producer of consumer is unregistered, we change back to
	 * remapped mode, so we can re-use the current implementation
	 * when the irq is masked/disabled or the consumer side (KVM
	 * int this case doesn't want to receive the interrupts.
	*/
	ret = kvm_x86_ops.update_pi_irte(irqfd->kvm, prod->irq, irqfd->gsi, 0);
	if (ret)
		printk(KERN_INFO "irq bypass consumer (token %p) unregistration"
		       " fails: %d\n", irqfd->consumer.token, ret);
}

int kvm_arch_update_irqfd_routing(struct kvm *kvm, unsigned int host_irq,
				   uint32_t guest_irq, bool set)
{
	return kvm_x86_ops.update_pi_irte(kvm, host_irq, guest_irq, set);
}

bool kvm_vector_hashing_enabled(void)
{
	return vector_hashing;
}

bool kvm_arch_no_poll(struct kvm_vcpu *vcpu)
{
	return (vcpu->arch.msr_kvm_poll_control & 1) == 0;
}
EXPORT_SYMBOL_GPL(kvm_arch_no_poll);

u64 kvm_spec_ctrl_valid_bits(struct kvm_vcpu *vcpu)
{
	uint64_t bits = SPEC_CTRL_IBRS | SPEC_CTRL_STIBP | SPEC_CTRL_SSBD;

	/* The STIBP bit doesn't fault even if it's not advertised */
	if (!guest_cpuid_has(vcpu, X86_FEATURE_SPEC_CTRL) &&
	    !guest_cpuid_has(vcpu, X86_FEATURE_AMD_IBRS))
		bits &= ~(SPEC_CTRL_IBRS | SPEC_CTRL_STIBP);
	if (!boot_cpu_has(X86_FEATURE_SPEC_CTRL) &&
	    !boot_cpu_has(X86_FEATURE_AMD_IBRS))
		bits &= ~(SPEC_CTRL_IBRS | SPEC_CTRL_STIBP);

	if (!guest_cpuid_has(vcpu, X86_FEATURE_SPEC_CTRL_SSBD) &&
	    !guest_cpuid_has(vcpu, X86_FEATURE_AMD_SSBD))
		bits &= ~SPEC_CTRL_SSBD;
	if (!boot_cpu_has(X86_FEATURE_SPEC_CTRL_SSBD) &&
	    !boot_cpu_has(X86_FEATURE_AMD_SSBD))
		bits &= ~SPEC_CTRL_SSBD;

	return bits;
}
EXPORT_SYMBOL_GPL(kvm_spec_ctrl_valid_bits);

EXPORT_TRACEPOINT_SYMBOL_GPL(kvm_exit);
EXPORT_TRACEPOINT_SYMBOL_GPL(kvm_fast_mmio);
EXPORT_TRACEPOINT_SYMBOL_GPL(kvm_inj_virq);
EXPORT_TRACEPOINT_SYMBOL_GPL(kvm_page_fault);
EXPORT_TRACEPOINT_SYMBOL_GPL(kvm_msr);
EXPORT_TRACEPOINT_SYMBOL_GPL(kvm_cr);
EXPORT_TRACEPOINT_SYMBOL_GPL(kvm_nested_vmrun);
EXPORT_TRACEPOINT_SYMBOL_GPL(kvm_nested_vmexit);
EXPORT_TRACEPOINT_SYMBOL_GPL(kvm_nested_vmexit_inject);
EXPORT_TRACEPOINT_SYMBOL_GPL(kvm_nested_intr_vmexit);
EXPORT_TRACEPOINT_SYMBOL_GPL(kvm_nested_vmenter_failed);
EXPORT_TRACEPOINT_SYMBOL_GPL(kvm_invlpga);
EXPORT_TRACEPOINT_SYMBOL_GPL(kvm_skinit);
EXPORT_TRACEPOINT_SYMBOL_GPL(kvm_nested_intercepts);
EXPORT_TRACEPOINT_SYMBOL_GPL(kvm_write_tsc_offset);
EXPORT_TRACEPOINT_SYMBOL_GPL(kvm_ple_window_update);
EXPORT_TRACEPOINT_SYMBOL_GPL(kvm_pml_full);
EXPORT_TRACEPOINT_SYMBOL_GPL(kvm_pi_irte_update);
EXPORT_TRACEPOINT_SYMBOL_GPL(kvm_avic_unaccelerated_access);
EXPORT_TRACEPOINT_SYMBOL_GPL(kvm_avic_incomplete_ipi);
EXPORT_TRACEPOINT_SYMBOL_GPL(kvm_avic_ga_log);
EXPORT_TRACEPOINT_SYMBOL_GPL(kvm_apicv_update_request);<|MERGE_RESOLUTION|>--- conflicted
+++ resolved
@@ -4685,12 +4685,8 @@
 
 		if (kvm_state.flags &
 		    ~(KVM_STATE_NESTED_RUN_PENDING | KVM_STATE_NESTED_GUEST_MODE
-<<<<<<< HEAD
-		      | KVM_STATE_NESTED_EVMCS | KVM_STATE_NESTED_MTF_PENDING))
-=======
 		      | KVM_STATE_NESTED_EVMCS | KVM_STATE_NESTED_MTF_PENDING
 		      | KVM_STATE_NESTED_GIF_SET))
->>>>>>> 40ad9846
 			break;
 
 		/* nested_run_pending implies guest_mode.  */
