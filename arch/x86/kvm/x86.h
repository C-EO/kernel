--- conflicted
+++ resolved
@@ -183,11 +183,7 @@
 {
 	u64 gen = kvm_memslots(vcpu->kvm)->generation;
 
-<<<<<<< HEAD
-	if (unlikely(gen & 1))
-=======
 	if (unlikely(gen & KVM_MEMSLOT_GEN_UPDATE_IN_PROGRESS))
->>>>>>> 1a03a6ab
 		return;
 
 	/*
