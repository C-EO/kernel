/*
 * Kernel-based Virtual Machine driver for Linux
 *
 * This module enables machines with Intel VT-x extensions to run virtual
 * machines without emulation or binary translation.
 *
 * Copyright (C) 2006 Qumranet, Inc.
 * Copyright 2010 Red Hat, Inc. and/or its affiliates.
 *
 * Authors:
 *   Avi Kivity   <avi@qumranet.com>
 *   Yaniv Kamay  <yaniv@qumranet.com>
 *
 * This work is licensed under the terms of the GNU GPL, version 2.  See
 * the COPYING file in the top-level directory.
 *
 */

#include "irq.h"
#include "mmu.h"
#include "cpuid.h"
#include "lapic.h"

#include <linux/kvm_host.h>
#include <linux/module.h>
#include <linux/kernel.h>
#include <linux/mm.h>
#include <linux/highmem.h>
#include <linux/sched.h>
#include <linux/moduleparam.h>
#include <linux/mod_devicetable.h>
#include <linux/trace_events.h>
#include <linux/slab.h>
#include <linux/tboot.h>
#include <linux/hrtimer.h>
#include <linux/frame.h>
#include <linux/nospec.h>
#include "kvm_cache_regs.h"
#include "x86.h"

#include <asm/cpu.h>
#include <asm/io.h>
#include <asm/desc.h>
#include <asm/vmx.h>
#include <asm/virtext.h>
#include <asm/mce.h>
#include <asm/fpu/internal.h>
#include <asm/perf_event.h>
#include <asm/debugreg.h>
#include <asm/kexec.h>
#include <asm/apic.h>
#include <asm/irq_remapping.h>
#include <asm/mmu_context.h>
#include <asm/nospec-branch.h>

#include "trace.h"
#include "pmu.h"

#define __ex(x) __kvm_handle_fault_on_reboot(x)
#define __ex_clear(x, reg) \
	____kvm_handle_fault_on_reboot(x, "xor " reg " , " reg)

MODULE_AUTHOR("Qumranet");
MODULE_LICENSE("GPL");

static const struct x86_cpu_id vmx_cpu_id[] = {
	X86_FEATURE_MATCH(X86_FEATURE_VMX),
	{}
};
MODULE_DEVICE_TABLE(x86cpu, vmx_cpu_id);

static bool __read_mostly enable_vpid = 1;
module_param_named(vpid, enable_vpid, bool, 0444);

static bool __read_mostly enable_vnmi = 1;
module_param_named(vnmi, enable_vnmi, bool, S_IRUGO);

static bool __read_mostly flexpriority_enabled = 1;
module_param_named(flexpriority, flexpriority_enabled, bool, S_IRUGO);

static bool __read_mostly enable_ept = 1;
module_param_named(ept, enable_ept, bool, S_IRUGO);

static bool __read_mostly enable_unrestricted_guest = 1;
module_param_named(unrestricted_guest,
			enable_unrestricted_guest, bool, S_IRUGO);

static bool __read_mostly enable_ept_ad_bits = 1;
module_param_named(eptad, enable_ept_ad_bits, bool, S_IRUGO);

static bool __read_mostly emulate_invalid_guest_state = true;
module_param(emulate_invalid_guest_state, bool, S_IRUGO);

static bool __read_mostly fasteoi = 1;
module_param(fasteoi, bool, S_IRUGO);

static bool __read_mostly enable_apicv = 1;
module_param(enable_apicv, bool, S_IRUGO);

static bool __read_mostly enable_shadow_vmcs = 1;
module_param_named(enable_shadow_vmcs, enable_shadow_vmcs, bool, S_IRUGO);
/*
 * If nested=1, nested virtualization is supported, i.e., guests may use
 * VMX and be a hypervisor for its own guests. If nested=0, guests may not
 * use VMX instructions.
 */
static bool __read_mostly nested = 0;
module_param(nested, bool, S_IRUGO);

static u64 __read_mostly host_xss;

static bool __read_mostly enable_pml = 1;
module_param_named(pml, enable_pml, bool, S_IRUGO);

#define KVM_VMX_TSC_MULTIPLIER_MAX     0xffffffffffffffffULL

/* Guest_tsc -> host_tsc conversion requires 64-bit division.  */
static int __read_mostly cpu_preemption_timer_multi;
static bool __read_mostly enable_preemption_timer = 1;
#ifdef CONFIG_X86_64
module_param_named(preemption_timer, enable_preemption_timer, bool, S_IRUGO);
#endif

#define KVM_GUEST_CR0_MASK (X86_CR0_NW | X86_CR0_CD)
#define KVM_VM_CR0_ALWAYS_ON_UNRESTRICTED_GUEST (X86_CR0_WP | X86_CR0_NE)
#define KVM_VM_CR0_ALWAYS_ON						\
	(KVM_VM_CR0_ALWAYS_ON_UNRESTRICTED_GUEST | X86_CR0_PG | X86_CR0_PE)
#define KVM_CR4_GUEST_OWNED_BITS				      \
	(X86_CR4_PVI | X86_CR4_DE | X86_CR4_PCE | X86_CR4_OSFXSR      \
	 | X86_CR4_OSXMMEXCPT | X86_CR4_LA57 | X86_CR4_TSD)

#define KVM_PMODE_VM_CR4_ALWAYS_ON (X86_CR4_PAE | X86_CR4_VMXE)
#define KVM_RMODE_VM_CR4_ALWAYS_ON (X86_CR4_VME | X86_CR4_PAE | X86_CR4_VMXE)

#define RMODE_GUEST_OWNED_EFLAGS_BITS (~(X86_EFLAGS_IOPL | X86_EFLAGS_VM))

#define VMX_MISC_EMULATED_PREEMPTION_TIMER_RATE 5

/*
 * Hyper-V requires all of these, so mark them as supported even though
 * they are just treated the same as all-context.
 */
#define VMX_VPID_EXTENT_SUPPORTED_MASK		\
	(VMX_VPID_EXTENT_INDIVIDUAL_ADDR_BIT |	\
	VMX_VPID_EXTENT_SINGLE_CONTEXT_BIT |	\
	VMX_VPID_EXTENT_GLOBAL_CONTEXT_BIT |	\
	VMX_VPID_EXTENT_SINGLE_NON_GLOBAL_BIT)

/*
 * These 2 parameters are used to config the controls for Pause-Loop Exiting:
 * ple_gap:    upper bound on the amount of time between two successive
 *             executions of PAUSE in a loop. Also indicate if ple enabled.
 *             According to test, this time is usually smaller than 128 cycles.
 * ple_window: upper bound on the amount of time a guest is allowed to execute
 *             in a PAUSE loop. Tests indicate that most spinlocks are held for
 *             less than 2^12 cycles
 * Time is measured based on a counter that runs at the same rate as the TSC,
 * refer SDM volume 3b section 21.6.13 & 22.1.3.
 */
#define KVM_VMX_DEFAULT_PLE_GAP           128
#define KVM_VMX_DEFAULT_PLE_WINDOW        4096
#define KVM_VMX_DEFAULT_PLE_WINDOW_GROW   2
#define KVM_VMX_DEFAULT_PLE_WINDOW_SHRINK 0
#define KVM_VMX_DEFAULT_PLE_WINDOW_MAX    \
		INT_MAX / KVM_VMX_DEFAULT_PLE_WINDOW_GROW

static int ple_gap = KVM_VMX_DEFAULT_PLE_GAP;
module_param(ple_gap, int, S_IRUGO);

static int ple_window = KVM_VMX_DEFAULT_PLE_WINDOW;
module_param(ple_window, int, S_IRUGO);

/* Default doubles per-vcpu window every exit. */
static int ple_window_grow = KVM_VMX_DEFAULT_PLE_WINDOW_GROW;
module_param(ple_window_grow, int, S_IRUGO);

/* Default resets per-vcpu window every exit to ple_window. */
static int ple_window_shrink = KVM_VMX_DEFAULT_PLE_WINDOW_SHRINK;
module_param(ple_window_shrink, int, S_IRUGO);

/* Default is to compute the maximum so we can never overflow. */
static int ple_window_actual_max = KVM_VMX_DEFAULT_PLE_WINDOW_MAX;
static int ple_window_max        = KVM_VMX_DEFAULT_PLE_WINDOW_MAX;
module_param(ple_window_max, int, S_IRUGO);

extern const ulong vmx_return;

#define NR_AUTOLOAD_MSRS 8
#define VMCS02_POOL_SIZE 1

struct vmcs {
	u32 revision_id;
	u32 abort;
	char data[0];
};

/*
 * Track a VMCS that may be loaded on a certain CPU. If it is (cpu!=-1), also
 * remember whether it was VMLAUNCHed, and maintain a linked list of all VMCSs
 * loaded on this CPU (so we can clear them if the CPU goes down).
 */
struct loaded_vmcs {
	struct vmcs *vmcs;
	struct vmcs *shadow_vmcs;
	int cpu;
	bool launched;
	bool nmi_known_unmasked;
	unsigned long vmcs_host_cr3;	/* May not match real cr3 */
	unsigned long vmcs_host_cr4;	/* May not match real cr4 */
	/* Support for vnmi-less CPUs */
	int soft_vnmi_blocked;
	ktime_t entry_time;
	s64 vnmi_blocked_time;
	struct list_head loaded_vmcss_on_cpu_link;
};

struct shared_msr_entry {
	unsigned index;
	u64 data;
	u64 mask;
};

/*
 * struct vmcs12 describes the state that our guest hypervisor (L1) keeps for a
 * single nested guest (L2), hence the name vmcs12. Any VMX implementation has
 * a VMCS structure, and vmcs12 is our emulated VMX's VMCS. This structure is
 * stored in guest memory specified by VMPTRLD, but is opaque to the guest,
 * which must access it using VMREAD/VMWRITE/VMCLEAR instructions.
 * More than one of these structures may exist, if L1 runs multiple L2 guests.
 * nested_vmx_run() will use the data here to build a vmcs02: a VMCS for the
 * underlying hardware which will be used to run L2.
 * This structure is packed to ensure that its layout is identical across
 * machines (necessary for live migration).
 * If there are changes in this struct, VMCS12_REVISION must be changed.
 */
typedef u64 natural_width;
struct __packed vmcs12 {
	/* According to the Intel spec, a VMCS region must start with the
	 * following two fields. Then follow implementation-specific data.
	 */
	u32 revision_id;
	u32 abort;

	u32 launch_state; /* set to 0 by VMCLEAR, to 1 by VMLAUNCH */
	u32 padding[7]; /* room for future expansion */

	u64 io_bitmap_a;
	u64 io_bitmap_b;
	u64 msr_bitmap;
	u64 vm_exit_msr_store_addr;
	u64 vm_exit_msr_load_addr;
	u64 vm_entry_msr_load_addr;
	u64 tsc_offset;
	u64 virtual_apic_page_addr;
	u64 apic_access_addr;
	u64 posted_intr_desc_addr;
	u64 vm_function_control;
	u64 ept_pointer;
	u64 eoi_exit_bitmap0;
	u64 eoi_exit_bitmap1;
	u64 eoi_exit_bitmap2;
	u64 eoi_exit_bitmap3;
	u64 eptp_list_address;
	u64 xss_exit_bitmap;
	u64 guest_physical_address;
	u64 vmcs_link_pointer;
	u64 pml_address;
	u64 guest_ia32_debugctl;
	u64 guest_ia32_pat;
	u64 guest_ia32_efer;
	u64 guest_ia32_perf_global_ctrl;
	u64 guest_pdptr0;
	u64 guest_pdptr1;
	u64 guest_pdptr2;
	u64 guest_pdptr3;
	u64 guest_bndcfgs;
	u64 host_ia32_pat;
	u64 host_ia32_efer;
	u64 host_ia32_perf_global_ctrl;
	u64 padding64[8]; /* room for future expansion */
	/*
	 * To allow migration of L1 (complete with its L2 guests) between
	 * machines of different natural widths (32 or 64 bit), we cannot have
	 * unsigned long fields with no explict size. We use u64 (aliased
	 * natural_width) instead. Luckily, x86 is little-endian.
	 */
	natural_width cr0_guest_host_mask;
	natural_width cr4_guest_host_mask;
	natural_width cr0_read_shadow;
	natural_width cr4_read_shadow;
	natural_width cr3_target_value0;
	natural_width cr3_target_value1;
	natural_width cr3_target_value2;
	natural_width cr3_target_value3;
	natural_width exit_qualification;
	natural_width guest_linear_address;
	natural_width guest_cr0;
	natural_width guest_cr3;
	natural_width guest_cr4;
	natural_width guest_es_base;
	natural_width guest_cs_base;
	natural_width guest_ss_base;
	natural_width guest_ds_base;
	natural_width guest_fs_base;
	natural_width guest_gs_base;
	natural_width guest_ldtr_base;
	natural_width guest_tr_base;
	natural_width guest_gdtr_base;
	natural_width guest_idtr_base;
	natural_width guest_dr7;
	natural_width guest_rsp;
	natural_width guest_rip;
	natural_width guest_rflags;
	natural_width guest_pending_dbg_exceptions;
	natural_width guest_sysenter_esp;
	natural_width guest_sysenter_eip;
	natural_width host_cr0;
	natural_width host_cr3;
	natural_width host_cr4;
	natural_width host_fs_base;
	natural_width host_gs_base;
	natural_width host_tr_base;
	natural_width host_gdtr_base;
	natural_width host_idtr_base;
	natural_width host_ia32_sysenter_esp;
	natural_width host_ia32_sysenter_eip;
	natural_width host_rsp;
	natural_width host_rip;
	natural_width paddingl[8]; /* room for future expansion */
	u32 pin_based_vm_exec_control;
	u32 cpu_based_vm_exec_control;
	u32 exception_bitmap;
	u32 page_fault_error_code_mask;
	u32 page_fault_error_code_match;
	u32 cr3_target_count;
	u32 vm_exit_controls;
	u32 vm_exit_msr_store_count;
	u32 vm_exit_msr_load_count;
	u32 vm_entry_controls;
	u32 vm_entry_msr_load_count;
	u32 vm_entry_intr_info_field;
	u32 vm_entry_exception_error_code;
	u32 vm_entry_instruction_len;
	u32 tpr_threshold;
	u32 secondary_vm_exec_control;
	u32 vm_instruction_error;
	u32 vm_exit_reason;
	u32 vm_exit_intr_info;
	u32 vm_exit_intr_error_code;
	u32 idt_vectoring_info_field;
	u32 idt_vectoring_error_code;
	u32 vm_exit_instruction_len;
	u32 vmx_instruction_info;
	u32 guest_es_limit;
	u32 guest_cs_limit;
	u32 guest_ss_limit;
	u32 guest_ds_limit;
	u32 guest_fs_limit;
	u32 guest_gs_limit;
	u32 guest_ldtr_limit;
	u32 guest_tr_limit;
	u32 guest_gdtr_limit;
	u32 guest_idtr_limit;
	u32 guest_es_ar_bytes;
	u32 guest_cs_ar_bytes;
	u32 guest_ss_ar_bytes;
	u32 guest_ds_ar_bytes;
	u32 guest_fs_ar_bytes;
	u32 guest_gs_ar_bytes;
	u32 guest_ldtr_ar_bytes;
	u32 guest_tr_ar_bytes;
	u32 guest_interruptibility_info;
	u32 guest_activity_state;
	u32 guest_sysenter_cs;
	u32 host_ia32_sysenter_cs;
	u32 vmx_preemption_timer_value;
	u32 padding32[7]; /* room for future expansion */
	u16 virtual_processor_id;
	u16 posted_intr_nv;
	u16 guest_es_selector;
	u16 guest_cs_selector;
	u16 guest_ss_selector;
	u16 guest_ds_selector;
	u16 guest_fs_selector;
	u16 guest_gs_selector;
	u16 guest_ldtr_selector;
	u16 guest_tr_selector;
	u16 guest_intr_status;
	u16 guest_pml_index;
	u16 host_es_selector;
	u16 host_cs_selector;
	u16 host_ss_selector;
	u16 host_ds_selector;
	u16 host_fs_selector;
	u16 host_gs_selector;
	u16 host_tr_selector;
};

/*
 * VMCS12_REVISION is an arbitrary id that should be changed if the content or
 * layout of struct vmcs12 is changed. MSR_IA32_VMX_BASIC returns this id, and
 * VMPTRLD verifies that the VMCS region that L1 is loading contains this id.
 */
#define VMCS12_REVISION 0x11e57ed0

/*
 * VMCS12_SIZE is the number of bytes L1 should allocate for the VMXON region
 * and any VMCS region. Although only sizeof(struct vmcs12) are used by the
 * current implementation, 4K are reserved to avoid future complications.
 */
#define VMCS12_SIZE 0x1000

/* Used to remember the last vmcs02 used for some recently used vmcs12s */
struct vmcs02_list {
	struct list_head list;
	gpa_t vmptr;
	struct loaded_vmcs vmcs02;
};

/*
 * The nested_vmx structure is part of vcpu_vmx, and holds information we need
 * for correct emulation of VMX (i.e., nested VMX) on this vcpu.
 */
struct nested_vmx {
	/* Has the level1 guest done vmxon? */
	bool vmxon;
	gpa_t vmxon_ptr;
	bool pml_full;

	/* The guest-physical address of the current VMCS L1 keeps for L2 */
	gpa_t current_vmptr;
	/*
	 * Cache of the guest's VMCS, existing outside of guest memory.
	 * Loaded from guest memory during VMPTRLD. Flushed to guest
	 * memory during VMCLEAR and VMPTRLD.
	 */
	struct vmcs12 *cached_vmcs12;
	/*
	 * Indicates if the shadow vmcs must be updated with the
	 * data hold by vmcs12
	 */
	bool sync_shadow_vmcs;

	/* vmcs02_list cache of VMCSs recently used to run L2 guests */
	struct list_head vmcs02_pool;
	int vmcs02_num;
	bool change_vmcs01_virtual_x2apic_mode;
	/* L2 must run next, and mustn't decide to exit to L1. */
	bool nested_run_pending;
	/*
	 * Guest pages referred to in vmcs02 with host-physical pointers, so
	 * we must keep them pinned while L2 runs.
	 */
	struct page *apic_access_page;
	struct page *virtual_apic_page;
	struct page *pi_desc_page;
	struct pi_desc *pi_desc;
	bool pi_pending;
	u16 posted_intr_nv;

	unsigned long *msr_bitmap;

	struct hrtimer preemption_timer;
	bool preemption_timer_expired;

	/* to migrate it to L2 if VM_ENTRY_LOAD_DEBUG_CONTROLS is off */
	u64 vmcs01_debugctl;

	u16 vpid02;
	u16 last_vpid;

	/*
	 * We only store the "true" versions of the VMX capability MSRs. We
	 * generate the "non-true" versions by setting the must-be-1 bits
	 * according to the SDM.
	 */
	u32 nested_vmx_procbased_ctls_low;
	u32 nested_vmx_procbased_ctls_high;
	u32 nested_vmx_secondary_ctls_low;
	u32 nested_vmx_secondary_ctls_high;
	u32 nested_vmx_pinbased_ctls_low;
	u32 nested_vmx_pinbased_ctls_high;
	u32 nested_vmx_exit_ctls_low;
	u32 nested_vmx_exit_ctls_high;
	u32 nested_vmx_entry_ctls_low;
	u32 nested_vmx_entry_ctls_high;
	u32 nested_vmx_misc_low;
	u32 nested_vmx_misc_high;
	u32 nested_vmx_ept_caps;
	u32 nested_vmx_vpid_caps;
	u64 nested_vmx_basic;
	u64 nested_vmx_cr0_fixed0;
	u64 nested_vmx_cr0_fixed1;
	u64 nested_vmx_cr4_fixed0;
	u64 nested_vmx_cr4_fixed1;
	u64 nested_vmx_vmcs_enum;
	u64 nested_vmx_vmfunc_controls;

	/* SMM related state */
	struct {
		/* in VMX operation on SMM entry? */
		bool vmxon;
		/* in guest mode on SMM entry? */
		bool guest_mode;
	} smm;
};

#define POSTED_INTR_ON  0
#define POSTED_INTR_SN  1

/* Posted-Interrupt Descriptor */
struct pi_desc {
	u32 pir[8];     /* Posted interrupt requested */
	union {
		struct {
				/* bit 256 - Outstanding Notification */
			u16	on	: 1,
				/* bit 257 - Suppress Notification */
				sn	: 1,
				/* bit 271:258 - Reserved */
				rsvd_1	: 14;
				/* bit 279:272 - Notification Vector */
			u8	nv;
				/* bit 287:280 - Reserved */
			u8	rsvd_2;
				/* bit 319:288 - Notification Destination */
			u32	ndst;
		};
		u64 control;
	};
	u32 rsvd[6];
} __aligned(64);

static bool pi_test_and_set_on(struct pi_desc *pi_desc)
{
	return test_and_set_bit(POSTED_INTR_ON,
			(unsigned long *)&pi_desc->control);
}

static bool pi_test_and_clear_on(struct pi_desc *pi_desc)
{
	return test_and_clear_bit(POSTED_INTR_ON,
			(unsigned long *)&pi_desc->control);
}

static int pi_test_and_set_pir(int vector, struct pi_desc *pi_desc)
{
	return test_and_set_bit(vector, (unsigned long *)pi_desc->pir);
}

static inline void pi_clear_sn(struct pi_desc *pi_desc)
{
	return clear_bit(POSTED_INTR_SN,
			(unsigned long *)&pi_desc->control);
}

static inline void pi_set_sn(struct pi_desc *pi_desc)
{
	return set_bit(POSTED_INTR_SN,
			(unsigned long *)&pi_desc->control);
}

static inline void pi_clear_on(struct pi_desc *pi_desc)
{
	clear_bit(POSTED_INTR_ON,
  		  (unsigned long *)&pi_desc->control);
}

static inline int pi_test_on(struct pi_desc *pi_desc)
{
	return test_bit(POSTED_INTR_ON,
			(unsigned long *)&pi_desc->control);
}

static inline int pi_test_sn(struct pi_desc *pi_desc)
{
	return test_bit(POSTED_INTR_SN,
			(unsigned long *)&pi_desc->control);
}

struct vcpu_vmx {
	struct kvm_vcpu       vcpu;
	unsigned long         host_rsp;
	u8                    fail;
	u32                   exit_intr_info;
	u32                   idt_vectoring_info;
	ulong                 rflags;
	struct shared_msr_entry *guest_msrs;
	int                   nmsrs;
	int                   save_nmsrs;
	unsigned long	      host_idt_base;
#ifdef CONFIG_X86_64
	u64 		      msr_host_kernel_gs_base;
	u64 		      msr_guest_kernel_gs_base;
#endif
	u32 vm_entry_controls_shadow;
	u32 vm_exit_controls_shadow;
	u32 secondary_exec_control;

	/*
	 * loaded_vmcs points to the VMCS currently used in this vcpu. For a
	 * non-nested (L1) guest, it always points to vmcs01. For a nested
	 * guest (L2), it points to a different VMCS.
	 */
	struct loaded_vmcs    vmcs01;
	struct loaded_vmcs   *loaded_vmcs;
	bool                  __launched; /* temporary, used in vmx_vcpu_run */
	struct msr_autoload {
		unsigned nr;
		struct vmx_msr_entry guest[NR_AUTOLOAD_MSRS];
		struct vmx_msr_entry host[NR_AUTOLOAD_MSRS];
	} msr_autoload;
	struct {
		int           loaded;
		u16           fs_sel, gs_sel, ldt_sel;
#ifdef CONFIG_X86_64
		u16           ds_sel, es_sel;
#endif
		int           gs_ldt_reload_needed;
		int           fs_reload_needed;
		u64           msr_host_bndcfgs;
	} host_state;
	struct {
		int vm86_active;
		ulong save_rflags;
		struct kvm_segment segs[8];
	} rmode;
	struct {
		u32 bitmask; /* 4 bits per segment (1 bit per field) */
		struct kvm_save_segment {
			u16 selector;
			unsigned long base;
			u32 limit;
			u32 ar;
		} seg[8];
	} segment_cache;
	int vpid;
	bool emulation_required;

	u32 exit_reason;

	/* Posted interrupt descriptor */
	struct pi_desc pi_desc;

	/* Support for a guest hypervisor (nested VMX) */
	struct nested_vmx nested;

	/* Dynamic PLE window. */
	int ple_window;
	bool ple_window_dirty;

	/* Support for PML */
#define PML_ENTITY_NUM		512
	struct page *pml_pg;

	/* apic deadline value in host tsc */
	u64 hv_deadline_tsc;

	u64 current_tsc_ratio;

	u32 host_pkru;

	/*
	 * Only bits masked by msr_ia32_feature_control_valid_bits can be set in
	 * msr_ia32_feature_control. FEATURE_CONTROL_LOCKED is always included
	 * in msr_ia32_feature_control_valid_bits.
	 */
	u64 msr_ia32_feature_control;
	u64 msr_ia32_feature_control_valid_bits;
};

enum segment_cache_field {
	SEG_FIELD_SEL = 0,
	SEG_FIELD_BASE = 1,
	SEG_FIELD_LIMIT = 2,
	SEG_FIELD_AR = 3,

	SEG_FIELD_NR = 4
};

static inline struct vcpu_vmx *to_vmx(struct kvm_vcpu *vcpu)
{
	return container_of(vcpu, struct vcpu_vmx, vcpu);
}

static struct pi_desc *vcpu_to_pi_desc(struct kvm_vcpu *vcpu)
{
	return &(to_vmx(vcpu)->pi_desc);
}

#define VMCS12_OFFSET(x) offsetof(struct vmcs12, x)
#define FIELD(number, name)	[number] = VMCS12_OFFSET(name)
#define FIELD64(number, name)	[number] = VMCS12_OFFSET(name), \
				[number##_HIGH] = VMCS12_OFFSET(name)+4


static unsigned long shadow_read_only_fields[] = {
	/*
	 * We do NOT shadow fields that are modified when L0
	 * traps and emulates any vmx instruction (e.g. VMPTRLD,
	 * VMXON...) executed by L1.
	 * For example, VM_INSTRUCTION_ERROR is read
	 * by L1 if a vmx instruction fails (part of the error path).
	 * Note the code assumes this logic. If for some reason
	 * we start shadowing these fields then we need to
	 * force a shadow sync when L0 emulates vmx instructions
	 * (e.g. force a sync if VM_INSTRUCTION_ERROR is modified
	 * by nested_vmx_failValid)
	 */
	VM_EXIT_REASON,
	VM_EXIT_INTR_INFO,
	VM_EXIT_INSTRUCTION_LEN,
	IDT_VECTORING_INFO_FIELD,
	IDT_VECTORING_ERROR_CODE,
	VM_EXIT_INTR_ERROR_CODE,
	EXIT_QUALIFICATION,
	GUEST_LINEAR_ADDRESS,
	GUEST_PHYSICAL_ADDRESS
};
static int max_shadow_read_only_fields =
	ARRAY_SIZE(shadow_read_only_fields);

static unsigned long shadow_read_write_fields[] = {
	TPR_THRESHOLD,
	GUEST_RIP,
	GUEST_RSP,
	GUEST_CR0,
	GUEST_CR3,
	GUEST_CR4,
	GUEST_INTERRUPTIBILITY_INFO,
	GUEST_RFLAGS,
	GUEST_CS_SELECTOR,
	GUEST_CS_AR_BYTES,
	GUEST_CS_LIMIT,
	GUEST_CS_BASE,
	GUEST_ES_BASE,
	GUEST_BNDCFGS,
	CR0_GUEST_HOST_MASK,
	CR0_READ_SHADOW,
	CR4_READ_SHADOW,
	TSC_OFFSET,
	EXCEPTION_BITMAP,
	CPU_BASED_VM_EXEC_CONTROL,
	VM_ENTRY_EXCEPTION_ERROR_CODE,
	VM_ENTRY_INTR_INFO_FIELD,
	VM_ENTRY_INSTRUCTION_LEN,
	VM_ENTRY_EXCEPTION_ERROR_CODE,
	HOST_FS_BASE,
	HOST_GS_BASE,
	HOST_FS_SELECTOR,
	HOST_GS_SELECTOR
};
static int max_shadow_read_write_fields =
	ARRAY_SIZE(shadow_read_write_fields);

static const unsigned short vmcs_field_to_offset_table[] = {
	FIELD(VIRTUAL_PROCESSOR_ID, virtual_processor_id),
	FIELD(POSTED_INTR_NV, posted_intr_nv),
	FIELD(GUEST_ES_SELECTOR, guest_es_selector),
	FIELD(GUEST_CS_SELECTOR, guest_cs_selector),
	FIELD(GUEST_SS_SELECTOR, guest_ss_selector),
	FIELD(GUEST_DS_SELECTOR, guest_ds_selector),
	FIELD(GUEST_FS_SELECTOR, guest_fs_selector),
	FIELD(GUEST_GS_SELECTOR, guest_gs_selector),
	FIELD(GUEST_LDTR_SELECTOR, guest_ldtr_selector),
	FIELD(GUEST_TR_SELECTOR, guest_tr_selector),
	FIELD(GUEST_INTR_STATUS, guest_intr_status),
	FIELD(GUEST_PML_INDEX, guest_pml_index),
	FIELD(HOST_ES_SELECTOR, host_es_selector),
	FIELD(HOST_CS_SELECTOR, host_cs_selector),
	FIELD(HOST_SS_SELECTOR, host_ss_selector),
	FIELD(HOST_DS_SELECTOR, host_ds_selector),
	FIELD(HOST_FS_SELECTOR, host_fs_selector),
	FIELD(HOST_GS_SELECTOR, host_gs_selector),
	FIELD(HOST_TR_SELECTOR, host_tr_selector),
	FIELD64(IO_BITMAP_A, io_bitmap_a),
	FIELD64(IO_BITMAP_B, io_bitmap_b),
	FIELD64(MSR_BITMAP, msr_bitmap),
	FIELD64(VM_EXIT_MSR_STORE_ADDR, vm_exit_msr_store_addr),
	FIELD64(VM_EXIT_MSR_LOAD_ADDR, vm_exit_msr_load_addr),
	FIELD64(VM_ENTRY_MSR_LOAD_ADDR, vm_entry_msr_load_addr),
	FIELD64(TSC_OFFSET, tsc_offset),
	FIELD64(VIRTUAL_APIC_PAGE_ADDR, virtual_apic_page_addr),
	FIELD64(APIC_ACCESS_ADDR, apic_access_addr),
	FIELD64(POSTED_INTR_DESC_ADDR, posted_intr_desc_addr),
	FIELD64(VM_FUNCTION_CONTROL, vm_function_control),
	FIELD64(EPT_POINTER, ept_pointer),
	FIELD64(EOI_EXIT_BITMAP0, eoi_exit_bitmap0),
	FIELD64(EOI_EXIT_BITMAP1, eoi_exit_bitmap1),
	FIELD64(EOI_EXIT_BITMAP2, eoi_exit_bitmap2),
	FIELD64(EOI_EXIT_BITMAP3, eoi_exit_bitmap3),
	FIELD64(EPTP_LIST_ADDRESS, eptp_list_address),
	FIELD64(XSS_EXIT_BITMAP, xss_exit_bitmap),
	FIELD64(GUEST_PHYSICAL_ADDRESS, guest_physical_address),
	FIELD64(VMCS_LINK_POINTER, vmcs_link_pointer),
	FIELD64(PML_ADDRESS, pml_address),
	FIELD64(GUEST_IA32_DEBUGCTL, guest_ia32_debugctl),
	FIELD64(GUEST_IA32_PAT, guest_ia32_pat),
	FIELD64(GUEST_IA32_EFER, guest_ia32_efer),
	FIELD64(GUEST_IA32_PERF_GLOBAL_CTRL, guest_ia32_perf_global_ctrl),
	FIELD64(GUEST_PDPTR0, guest_pdptr0),
	FIELD64(GUEST_PDPTR1, guest_pdptr1),
	FIELD64(GUEST_PDPTR2, guest_pdptr2),
	FIELD64(GUEST_PDPTR3, guest_pdptr3),
	FIELD64(GUEST_BNDCFGS, guest_bndcfgs),
	FIELD64(HOST_IA32_PAT, host_ia32_pat),
	FIELD64(HOST_IA32_EFER, host_ia32_efer),
	FIELD64(HOST_IA32_PERF_GLOBAL_CTRL, host_ia32_perf_global_ctrl),
	FIELD(PIN_BASED_VM_EXEC_CONTROL, pin_based_vm_exec_control),
	FIELD(CPU_BASED_VM_EXEC_CONTROL, cpu_based_vm_exec_control),
	FIELD(EXCEPTION_BITMAP, exception_bitmap),
	FIELD(PAGE_FAULT_ERROR_CODE_MASK, page_fault_error_code_mask),
	FIELD(PAGE_FAULT_ERROR_CODE_MATCH, page_fault_error_code_match),
	FIELD(CR3_TARGET_COUNT, cr3_target_count),
	FIELD(VM_EXIT_CONTROLS, vm_exit_controls),
	FIELD(VM_EXIT_MSR_STORE_COUNT, vm_exit_msr_store_count),
	FIELD(VM_EXIT_MSR_LOAD_COUNT, vm_exit_msr_load_count),
	FIELD(VM_ENTRY_CONTROLS, vm_entry_controls),
	FIELD(VM_ENTRY_MSR_LOAD_COUNT, vm_entry_msr_load_count),
	FIELD(VM_ENTRY_INTR_INFO_FIELD, vm_entry_intr_info_field),
	FIELD(VM_ENTRY_EXCEPTION_ERROR_CODE, vm_entry_exception_error_code),
	FIELD(VM_ENTRY_INSTRUCTION_LEN, vm_entry_instruction_len),
	FIELD(TPR_THRESHOLD, tpr_threshold),
	FIELD(SECONDARY_VM_EXEC_CONTROL, secondary_vm_exec_control),
	FIELD(VM_INSTRUCTION_ERROR, vm_instruction_error),
	FIELD(VM_EXIT_REASON, vm_exit_reason),
	FIELD(VM_EXIT_INTR_INFO, vm_exit_intr_info),
	FIELD(VM_EXIT_INTR_ERROR_CODE, vm_exit_intr_error_code),
	FIELD(IDT_VECTORING_INFO_FIELD, idt_vectoring_info_field),
	FIELD(IDT_VECTORING_ERROR_CODE, idt_vectoring_error_code),
	FIELD(VM_EXIT_INSTRUCTION_LEN, vm_exit_instruction_len),
	FIELD(VMX_INSTRUCTION_INFO, vmx_instruction_info),
	FIELD(GUEST_ES_LIMIT, guest_es_limit),
	FIELD(GUEST_CS_LIMIT, guest_cs_limit),
	FIELD(GUEST_SS_LIMIT, guest_ss_limit),
	FIELD(GUEST_DS_LIMIT, guest_ds_limit),
	FIELD(GUEST_FS_LIMIT, guest_fs_limit),
	FIELD(GUEST_GS_LIMIT, guest_gs_limit),
	FIELD(GUEST_LDTR_LIMIT, guest_ldtr_limit),
	FIELD(GUEST_TR_LIMIT, guest_tr_limit),
	FIELD(GUEST_GDTR_LIMIT, guest_gdtr_limit),
	FIELD(GUEST_IDTR_LIMIT, guest_idtr_limit),
	FIELD(GUEST_ES_AR_BYTES, guest_es_ar_bytes),
	FIELD(GUEST_CS_AR_BYTES, guest_cs_ar_bytes),
	FIELD(GUEST_SS_AR_BYTES, guest_ss_ar_bytes),
	FIELD(GUEST_DS_AR_BYTES, guest_ds_ar_bytes),
	FIELD(GUEST_FS_AR_BYTES, guest_fs_ar_bytes),
	FIELD(GUEST_GS_AR_BYTES, guest_gs_ar_bytes),
	FIELD(GUEST_LDTR_AR_BYTES, guest_ldtr_ar_bytes),
	FIELD(GUEST_TR_AR_BYTES, guest_tr_ar_bytes),
	FIELD(GUEST_INTERRUPTIBILITY_INFO, guest_interruptibility_info),
	FIELD(GUEST_ACTIVITY_STATE, guest_activity_state),
	FIELD(GUEST_SYSENTER_CS, guest_sysenter_cs),
	FIELD(HOST_IA32_SYSENTER_CS, host_ia32_sysenter_cs),
	FIELD(VMX_PREEMPTION_TIMER_VALUE, vmx_preemption_timer_value),
	FIELD(CR0_GUEST_HOST_MASK, cr0_guest_host_mask),
	FIELD(CR4_GUEST_HOST_MASK, cr4_guest_host_mask),
	FIELD(CR0_READ_SHADOW, cr0_read_shadow),
	FIELD(CR4_READ_SHADOW, cr4_read_shadow),
	FIELD(CR3_TARGET_VALUE0, cr3_target_value0),
	FIELD(CR3_TARGET_VALUE1, cr3_target_value1),
	FIELD(CR3_TARGET_VALUE2, cr3_target_value2),
	FIELD(CR3_TARGET_VALUE3, cr3_target_value3),
	FIELD(EXIT_QUALIFICATION, exit_qualification),
	FIELD(GUEST_LINEAR_ADDRESS, guest_linear_address),
	FIELD(GUEST_CR0, guest_cr0),
	FIELD(GUEST_CR3, guest_cr3),
	FIELD(GUEST_CR4, guest_cr4),
	FIELD(GUEST_ES_BASE, guest_es_base),
	FIELD(GUEST_CS_BASE, guest_cs_base),
	FIELD(GUEST_SS_BASE, guest_ss_base),
	FIELD(GUEST_DS_BASE, guest_ds_base),
	FIELD(GUEST_FS_BASE, guest_fs_base),
	FIELD(GUEST_GS_BASE, guest_gs_base),
	FIELD(GUEST_LDTR_BASE, guest_ldtr_base),
	FIELD(GUEST_TR_BASE, guest_tr_base),
	FIELD(GUEST_GDTR_BASE, guest_gdtr_base),
	FIELD(GUEST_IDTR_BASE, guest_idtr_base),
	FIELD(GUEST_DR7, guest_dr7),
	FIELD(GUEST_RSP, guest_rsp),
	FIELD(GUEST_RIP, guest_rip),
	FIELD(GUEST_RFLAGS, guest_rflags),
	FIELD(GUEST_PENDING_DBG_EXCEPTIONS, guest_pending_dbg_exceptions),
	FIELD(GUEST_SYSENTER_ESP, guest_sysenter_esp),
	FIELD(GUEST_SYSENTER_EIP, guest_sysenter_eip),
	FIELD(HOST_CR0, host_cr0),
	FIELD(HOST_CR3, host_cr3),
	FIELD(HOST_CR4, host_cr4),
	FIELD(HOST_FS_BASE, host_fs_base),
	FIELD(HOST_GS_BASE, host_gs_base),
	FIELD(HOST_TR_BASE, host_tr_base),
	FIELD(HOST_GDTR_BASE, host_gdtr_base),
	FIELD(HOST_IDTR_BASE, host_idtr_base),
	FIELD(HOST_IA32_SYSENTER_ESP, host_ia32_sysenter_esp),
	FIELD(HOST_IA32_SYSENTER_EIP, host_ia32_sysenter_eip),
	FIELD(HOST_RSP, host_rsp),
	FIELD(HOST_RIP, host_rip),
};

static inline short vmcs_field_to_offset(unsigned long field)
{
	const size_t size = ARRAY_SIZE(vmcs_field_to_offset_table);
	unsigned short offset;

<<<<<<< HEAD
	if (field >= ARRAY_SIZE(vmcs_field_to_offset_table))
		return -ENOENT;

	/*
	 * FIXME: Mitigation for CVE-2017-5753.  To be replaced with a
	 * generic mechanism.
	 */
	asm("lfence");

	if (vmcs_field_to_offset_table[field] == 0)
=======
	BUILD_BUG_ON(size > SHRT_MAX);
	if (field >= size)
>>>>>>> 9ef59080
		return -ENOENT;

	field = array_index_nospec(field, size);
	offset = vmcs_field_to_offset_table[field];
	if (offset == 0)
		return -ENOENT;
	return offset;
}

static inline struct vmcs12 *get_vmcs12(struct kvm_vcpu *vcpu)
{
	return to_vmx(vcpu)->nested.cached_vmcs12;
}

static bool nested_ept_ad_enabled(struct kvm_vcpu *vcpu);
static unsigned long nested_ept_get_cr3(struct kvm_vcpu *vcpu);
static u64 construct_eptp(struct kvm_vcpu *vcpu, unsigned long root_hpa);
static bool vmx_xsaves_supported(void);
static void vmx_set_segment(struct kvm_vcpu *vcpu,
			    struct kvm_segment *var, int seg);
static void vmx_get_segment(struct kvm_vcpu *vcpu,
			    struct kvm_segment *var, int seg);
static bool guest_state_valid(struct kvm_vcpu *vcpu);
static u32 vmx_segment_access_rights(struct kvm_segment *var);
static void copy_shadow_to_vmcs12(struct vcpu_vmx *vmx);
static bool vmx_get_nmi_mask(struct kvm_vcpu *vcpu);
static void vmx_set_nmi_mask(struct kvm_vcpu *vcpu, bool masked);
static bool nested_vmx_is_page_fault_vmexit(struct vmcs12 *vmcs12,
					    u16 error_code);

static DEFINE_PER_CPU(struct vmcs *, vmxarea);
static DEFINE_PER_CPU(struct vmcs *, current_vmcs);
/*
 * We maintain a per-CPU linked-list of VMCS loaded on that CPU. This is needed
 * when a CPU is brought down, and we need to VMCLEAR all VMCSs loaded on it.
 */
static DEFINE_PER_CPU(struct list_head, loaded_vmcss_on_cpu);

/*
 * We maintian a per-CPU linked-list of vCPU, so in wakeup_handler() we
 * can find which vCPU should be waken up.
 */
static DEFINE_PER_CPU(struct list_head, blocked_vcpu_on_cpu);
static DEFINE_PER_CPU(spinlock_t, blocked_vcpu_on_cpu_lock);

enum {
	VMX_IO_BITMAP_A,
	VMX_IO_BITMAP_B,
	VMX_MSR_BITMAP_LEGACY,
	VMX_MSR_BITMAP_LONGMODE,
	VMX_MSR_BITMAP_LEGACY_X2APIC_APICV,
	VMX_MSR_BITMAP_LONGMODE_X2APIC_APICV,
	VMX_MSR_BITMAP_LEGACY_X2APIC,
	VMX_MSR_BITMAP_LONGMODE_X2APIC,
	VMX_VMREAD_BITMAP,
	VMX_VMWRITE_BITMAP,
	VMX_BITMAP_NR
};

static unsigned long *vmx_bitmap[VMX_BITMAP_NR];

#define vmx_io_bitmap_a                      (vmx_bitmap[VMX_IO_BITMAP_A])
#define vmx_io_bitmap_b                      (vmx_bitmap[VMX_IO_BITMAP_B])
#define vmx_msr_bitmap_legacy                (vmx_bitmap[VMX_MSR_BITMAP_LEGACY])
#define vmx_msr_bitmap_longmode              (vmx_bitmap[VMX_MSR_BITMAP_LONGMODE])
#define vmx_msr_bitmap_legacy_x2apic_apicv   (vmx_bitmap[VMX_MSR_BITMAP_LEGACY_X2APIC_APICV])
#define vmx_msr_bitmap_longmode_x2apic_apicv (vmx_bitmap[VMX_MSR_BITMAP_LONGMODE_X2APIC_APICV])
#define vmx_msr_bitmap_legacy_x2apic         (vmx_bitmap[VMX_MSR_BITMAP_LEGACY_X2APIC])
#define vmx_msr_bitmap_longmode_x2apic       (vmx_bitmap[VMX_MSR_BITMAP_LONGMODE_X2APIC])
#define vmx_vmread_bitmap                    (vmx_bitmap[VMX_VMREAD_BITMAP])
#define vmx_vmwrite_bitmap                   (vmx_bitmap[VMX_VMWRITE_BITMAP])

static bool cpu_has_load_ia32_efer;
static bool cpu_has_load_perf_global_ctrl;

static DECLARE_BITMAP(vmx_vpid_bitmap, VMX_NR_VPIDS);
static DEFINE_SPINLOCK(vmx_vpid_lock);

static struct vmcs_config {
	int size;
	int order;
	u32 basic_cap;
	u32 revision_id;
	u32 pin_based_exec_ctrl;
	u32 cpu_based_exec_ctrl;
	u32 cpu_based_2nd_exec_ctrl;
	u32 vmexit_ctrl;
	u32 vmentry_ctrl;
} vmcs_config;

static struct vmx_capability {
	u32 ept;
	u32 vpid;
} vmx_capability;

#define VMX_SEGMENT_FIELD(seg)					\
	[VCPU_SREG_##seg] = {                                   \
		.selector = GUEST_##seg##_SELECTOR,		\
		.base = GUEST_##seg##_BASE,		   	\
		.limit = GUEST_##seg##_LIMIT,		   	\
		.ar_bytes = GUEST_##seg##_AR_BYTES,	   	\
	}

static const struct kvm_vmx_segment_field {
	unsigned selector;
	unsigned base;
	unsigned limit;
	unsigned ar_bytes;
} kvm_vmx_segment_fields[] = {
	VMX_SEGMENT_FIELD(CS),
	VMX_SEGMENT_FIELD(DS),
	VMX_SEGMENT_FIELD(ES),
	VMX_SEGMENT_FIELD(FS),
	VMX_SEGMENT_FIELD(GS),
	VMX_SEGMENT_FIELD(SS),
	VMX_SEGMENT_FIELD(TR),
	VMX_SEGMENT_FIELD(LDTR),
};

static u64 host_efer;

static void ept_save_pdptrs(struct kvm_vcpu *vcpu);

/*
 * Keep MSR_STAR at the end, as setup_msrs() will try to optimize it
 * away by decrementing the array size.
 */
static const u32 vmx_msr_index[] = {
#ifdef CONFIG_X86_64
	MSR_SYSCALL_MASK, MSR_LSTAR, MSR_CSTAR,
#endif
	MSR_EFER, MSR_TSC_AUX, MSR_STAR,
};

static inline bool is_exception_n(u32 intr_info, u8 vector)
{
	return (intr_info & (INTR_INFO_INTR_TYPE_MASK | INTR_INFO_VECTOR_MASK |
			     INTR_INFO_VALID_MASK)) ==
		(INTR_TYPE_HARD_EXCEPTION | vector | INTR_INFO_VALID_MASK);
}

static inline bool is_debug(u32 intr_info)
{
	return is_exception_n(intr_info, DB_VECTOR);
}

static inline bool is_breakpoint(u32 intr_info)
{
	return is_exception_n(intr_info, BP_VECTOR);
}

static inline bool is_page_fault(u32 intr_info)
{
	return is_exception_n(intr_info, PF_VECTOR);
}

static inline bool is_no_device(u32 intr_info)
{
	return is_exception_n(intr_info, NM_VECTOR);
}

static inline bool is_invalid_opcode(u32 intr_info)
{
	return is_exception_n(intr_info, UD_VECTOR);
}

static inline bool is_external_interrupt(u32 intr_info)
{
	return (intr_info & (INTR_INFO_INTR_TYPE_MASK | INTR_INFO_VALID_MASK))
		== (INTR_TYPE_EXT_INTR | INTR_INFO_VALID_MASK);
}

static inline bool is_machine_check(u32 intr_info)
{
	return (intr_info & (INTR_INFO_INTR_TYPE_MASK | INTR_INFO_VECTOR_MASK |
			     INTR_INFO_VALID_MASK)) ==
		(INTR_TYPE_HARD_EXCEPTION | MC_VECTOR | INTR_INFO_VALID_MASK);
}

static inline bool cpu_has_vmx_msr_bitmap(void)
{
	return vmcs_config.cpu_based_exec_ctrl & CPU_BASED_USE_MSR_BITMAPS;
}

static inline bool cpu_has_vmx_tpr_shadow(void)
{
	return vmcs_config.cpu_based_exec_ctrl & CPU_BASED_TPR_SHADOW;
}

static inline bool cpu_need_tpr_shadow(struct kvm_vcpu *vcpu)
{
	return cpu_has_vmx_tpr_shadow() && lapic_in_kernel(vcpu);
}

static inline bool cpu_has_secondary_exec_ctrls(void)
{
	return vmcs_config.cpu_based_exec_ctrl &
		CPU_BASED_ACTIVATE_SECONDARY_CONTROLS;
}

static inline bool cpu_has_vmx_virtualize_apic_accesses(void)
{
	return vmcs_config.cpu_based_2nd_exec_ctrl &
		SECONDARY_EXEC_VIRTUALIZE_APIC_ACCESSES;
}

static inline bool cpu_has_vmx_virtualize_x2apic_mode(void)
{
	return vmcs_config.cpu_based_2nd_exec_ctrl &
		SECONDARY_EXEC_VIRTUALIZE_X2APIC_MODE;
}

static inline bool cpu_has_vmx_apic_register_virt(void)
{
	return vmcs_config.cpu_based_2nd_exec_ctrl &
		SECONDARY_EXEC_APIC_REGISTER_VIRT;
}

static inline bool cpu_has_vmx_virtual_intr_delivery(void)
{
	return vmcs_config.cpu_based_2nd_exec_ctrl &
		SECONDARY_EXEC_VIRTUAL_INTR_DELIVERY;
}

/*
 * Comment's format: document - errata name - stepping - processor name.
 * Refer from
 * https://www.virtualbox.org/svn/vbox/trunk/src/VBox/VMM/VMMR0/HMR0.cpp
 */
static u32 vmx_preemption_cpu_tfms[] = {
/* 323344.pdf - BA86   - D0 - Xeon 7500 Series */
0x000206E6,
/* 323056.pdf - AAX65  - C2 - Xeon L3406 */
/* 322814.pdf - AAT59  - C2 - i7-600, i5-500, i5-400 and i3-300 Mobile */
/* 322911.pdf - AAU65  - C2 - i5-600, i3-500 Desktop and Pentium G6950 */
0x00020652,
/* 322911.pdf - AAU65  - K0 - i5-600, i3-500 Desktop and Pentium G6950 */
0x00020655,
/* 322373.pdf - AAO95  - B1 - Xeon 3400 Series */
/* 322166.pdf - AAN92  - B1 - i7-800 and i5-700 Desktop */
/*
 * 320767.pdf - AAP86  - B1 -
 * i7-900 Mobile Extreme, i7-800 and i7-700 Mobile
 */
0x000106E5,
/* 321333.pdf - AAM126 - C0 - Xeon 3500 */
0x000106A0,
/* 321333.pdf - AAM126 - C1 - Xeon 3500 */
0x000106A1,
/* 320836.pdf - AAJ124 - C0 - i7-900 Desktop Extreme and i7-900 Desktop */
0x000106A4,
 /* 321333.pdf - AAM126 - D0 - Xeon 3500 */
 /* 321324.pdf - AAK139 - D0 - Xeon 5500 */
 /* 320836.pdf - AAJ124 - D0 - i7-900 Extreme and i7-900 Desktop */
0x000106A5,
};

static inline bool cpu_has_broken_vmx_preemption_timer(void)
{
	u32 eax = cpuid_eax(0x00000001), i;

	/* Clear the reserved bits */
	eax &= ~(0x3U << 14 | 0xfU << 28);
	for (i = 0; i < ARRAY_SIZE(vmx_preemption_cpu_tfms); i++)
		if (eax == vmx_preemption_cpu_tfms[i])
			return true;

	return false;
}

static inline bool cpu_has_vmx_preemption_timer(void)
{
	return vmcs_config.pin_based_exec_ctrl &
		PIN_BASED_VMX_PREEMPTION_TIMER;
}

static inline bool cpu_has_vmx_posted_intr(void)
{
	return IS_ENABLED(CONFIG_X86_LOCAL_APIC) &&
		vmcs_config.pin_based_exec_ctrl & PIN_BASED_POSTED_INTR;
}

static inline bool cpu_has_vmx_apicv(void)
{
	return cpu_has_vmx_apic_register_virt() &&
		cpu_has_vmx_virtual_intr_delivery() &&
		cpu_has_vmx_posted_intr();
}

static inline bool cpu_has_vmx_flexpriority(void)
{
	return cpu_has_vmx_tpr_shadow() &&
		cpu_has_vmx_virtualize_apic_accesses();
}

static inline bool cpu_has_vmx_ept_execute_only(void)
{
	return vmx_capability.ept & VMX_EPT_EXECUTE_ONLY_BIT;
}

static inline bool cpu_has_vmx_ept_2m_page(void)
{
	return vmx_capability.ept & VMX_EPT_2MB_PAGE_BIT;
}

static inline bool cpu_has_vmx_ept_1g_page(void)
{
	return vmx_capability.ept & VMX_EPT_1GB_PAGE_BIT;
}

static inline bool cpu_has_vmx_ept_4levels(void)
{
	return vmx_capability.ept & VMX_EPT_PAGE_WALK_4_BIT;
}

static inline bool cpu_has_vmx_ept_mt_wb(void)
{
	return vmx_capability.ept & VMX_EPTP_WB_BIT;
}

static inline bool cpu_has_vmx_ept_5levels(void)
{
	return vmx_capability.ept & VMX_EPT_PAGE_WALK_5_BIT;
}

static inline bool cpu_has_vmx_ept_ad_bits(void)
{
	return vmx_capability.ept & VMX_EPT_AD_BIT;
}

static inline bool cpu_has_vmx_invept_context(void)
{
	return vmx_capability.ept & VMX_EPT_EXTENT_CONTEXT_BIT;
}

static inline bool cpu_has_vmx_invept_global(void)
{
	return vmx_capability.ept & VMX_EPT_EXTENT_GLOBAL_BIT;
}

static inline bool cpu_has_vmx_invvpid_single(void)
{
	return vmx_capability.vpid & VMX_VPID_EXTENT_SINGLE_CONTEXT_BIT;
}

static inline bool cpu_has_vmx_invvpid_global(void)
{
	return vmx_capability.vpid & VMX_VPID_EXTENT_GLOBAL_CONTEXT_BIT;
}

static inline bool cpu_has_vmx_invvpid(void)
{
	return vmx_capability.vpid & VMX_VPID_INVVPID_BIT;
}

static inline bool cpu_has_vmx_ept(void)
{
	return vmcs_config.cpu_based_2nd_exec_ctrl &
		SECONDARY_EXEC_ENABLE_EPT;
}

static inline bool cpu_has_vmx_unrestricted_guest(void)
{
	return vmcs_config.cpu_based_2nd_exec_ctrl &
		SECONDARY_EXEC_UNRESTRICTED_GUEST;
}

static inline bool cpu_has_vmx_ple(void)
{
	return vmcs_config.cpu_based_2nd_exec_ctrl &
		SECONDARY_EXEC_PAUSE_LOOP_EXITING;
}

static inline bool cpu_has_vmx_basic_inout(void)
{
	return	(((u64)vmcs_config.basic_cap << 32) & VMX_BASIC_INOUT);
}

static inline bool cpu_need_virtualize_apic_accesses(struct kvm_vcpu *vcpu)
{
	return flexpriority_enabled && lapic_in_kernel(vcpu);
}

static inline bool cpu_has_vmx_vpid(void)
{
	return vmcs_config.cpu_based_2nd_exec_ctrl &
		SECONDARY_EXEC_ENABLE_VPID;
}

static inline bool cpu_has_vmx_rdtscp(void)
{
	return vmcs_config.cpu_based_2nd_exec_ctrl &
		SECONDARY_EXEC_RDTSCP;
}

static inline bool cpu_has_vmx_invpcid(void)
{
	return vmcs_config.cpu_based_2nd_exec_ctrl &
		SECONDARY_EXEC_ENABLE_INVPCID;
}

static inline bool cpu_has_virtual_nmis(void)
{
	return vmcs_config.pin_based_exec_ctrl & PIN_BASED_VIRTUAL_NMIS;
}

static inline bool cpu_has_vmx_wbinvd_exit(void)
{
	return vmcs_config.cpu_based_2nd_exec_ctrl &
		SECONDARY_EXEC_WBINVD_EXITING;
}

static inline bool cpu_has_vmx_shadow_vmcs(void)
{
	u64 vmx_msr;
	rdmsrl(MSR_IA32_VMX_MISC, vmx_msr);
	/* check if the cpu supports writing r/o exit information fields */
	if (!(vmx_msr & MSR_IA32_VMX_MISC_VMWRITE_SHADOW_RO_FIELDS))
		return false;

	return vmcs_config.cpu_based_2nd_exec_ctrl &
		SECONDARY_EXEC_SHADOW_VMCS;
}

static inline bool cpu_has_vmx_pml(void)
{
	return vmcs_config.cpu_based_2nd_exec_ctrl & SECONDARY_EXEC_ENABLE_PML;
}

static inline bool cpu_has_vmx_tsc_scaling(void)
{
	return vmcs_config.cpu_based_2nd_exec_ctrl &
		SECONDARY_EXEC_TSC_SCALING;
}

static inline bool cpu_has_vmx_vmfunc(void)
{
	return vmcs_config.cpu_based_2nd_exec_ctrl &
		SECONDARY_EXEC_ENABLE_VMFUNC;
}

static inline bool report_flexpriority(void)
{
	return flexpriority_enabled;
}

static inline unsigned nested_cpu_vmx_misc_cr3_count(struct kvm_vcpu *vcpu)
{
	return vmx_misc_cr3_count(to_vmx(vcpu)->nested.nested_vmx_misc_low);
}

static inline bool nested_cpu_has(struct vmcs12 *vmcs12, u32 bit)
{
	return vmcs12->cpu_based_vm_exec_control & bit;
}

static inline bool nested_cpu_has2(struct vmcs12 *vmcs12, u32 bit)
{
	return (vmcs12->cpu_based_vm_exec_control &
			CPU_BASED_ACTIVATE_SECONDARY_CONTROLS) &&
		(vmcs12->secondary_vm_exec_control & bit);
}

static inline bool nested_cpu_has_preemption_timer(struct vmcs12 *vmcs12)
{
	return vmcs12->pin_based_vm_exec_control &
		PIN_BASED_VMX_PREEMPTION_TIMER;
}

static inline int nested_cpu_has_ept(struct vmcs12 *vmcs12)
{
	return nested_cpu_has2(vmcs12, SECONDARY_EXEC_ENABLE_EPT);
}

static inline bool nested_cpu_has_xsaves(struct vmcs12 *vmcs12)
{
	return nested_cpu_has2(vmcs12, SECONDARY_EXEC_XSAVES);
}

static inline bool nested_cpu_has_pml(struct vmcs12 *vmcs12)
{
	return nested_cpu_has2(vmcs12, SECONDARY_EXEC_ENABLE_PML);
}

static inline bool nested_cpu_has_virt_x2apic_mode(struct vmcs12 *vmcs12)
{
	return nested_cpu_has2(vmcs12, SECONDARY_EXEC_VIRTUALIZE_X2APIC_MODE);
}

static inline bool nested_cpu_has_vpid(struct vmcs12 *vmcs12)
{
	return nested_cpu_has2(vmcs12, SECONDARY_EXEC_ENABLE_VPID);
}

static inline bool nested_cpu_has_apic_reg_virt(struct vmcs12 *vmcs12)
{
	return nested_cpu_has2(vmcs12, SECONDARY_EXEC_APIC_REGISTER_VIRT);
}

static inline bool nested_cpu_has_vid(struct vmcs12 *vmcs12)
{
	return nested_cpu_has2(vmcs12, SECONDARY_EXEC_VIRTUAL_INTR_DELIVERY);
}

static inline bool nested_cpu_has_posted_intr(struct vmcs12 *vmcs12)
{
	return vmcs12->pin_based_vm_exec_control & PIN_BASED_POSTED_INTR;
}

static inline bool nested_cpu_has_vmfunc(struct vmcs12 *vmcs12)
{
	return nested_cpu_has2(vmcs12, SECONDARY_EXEC_ENABLE_VMFUNC);
}

static inline bool nested_cpu_has_eptp_switching(struct vmcs12 *vmcs12)
{
	return nested_cpu_has_vmfunc(vmcs12) &&
		(vmcs12->vm_function_control &
		 VMX_VMFUNC_EPTP_SWITCHING);
}

static inline bool is_nmi(u32 intr_info)
{
	return (intr_info & (INTR_INFO_INTR_TYPE_MASK | INTR_INFO_VALID_MASK))
		== (INTR_TYPE_NMI_INTR | INTR_INFO_VALID_MASK);
}

static void nested_vmx_vmexit(struct kvm_vcpu *vcpu, u32 exit_reason,
			      u32 exit_intr_info,
			      unsigned long exit_qualification);
static void nested_vmx_entry_failure(struct kvm_vcpu *vcpu,
			struct vmcs12 *vmcs12,
			u32 reason, unsigned long qualification);

static int __find_msr_index(struct vcpu_vmx *vmx, u32 msr)
{
	int i;

	for (i = 0; i < vmx->nmsrs; ++i)
		if (vmx_msr_index[vmx->guest_msrs[i].index] == msr)
			return i;
	return -1;
}

static inline void __invvpid(int ext, u16 vpid, gva_t gva)
{
    struct {
	u64 vpid : 16;
	u64 rsvd : 48;
	u64 gva;
    } operand = { vpid, 0, gva };

    asm volatile (__ex(ASM_VMX_INVVPID)
		  /* CF==1 or ZF==1 --> rc = -1 */
		  "; ja 1f ; ud2 ; 1:"
		  : : "a"(&operand), "c"(ext) : "cc", "memory");
}

static inline void __invept(int ext, u64 eptp, gpa_t gpa)
{
	struct {
		u64 eptp, gpa;
	} operand = {eptp, gpa};

	asm volatile (__ex(ASM_VMX_INVEPT)
			/* CF==1 or ZF==1 --> rc = -1 */
			"; ja 1f ; ud2 ; 1:\n"
			: : "a" (&operand), "c" (ext) : "cc", "memory");
}

static struct shared_msr_entry *find_msr_entry(struct vcpu_vmx *vmx, u32 msr)
{
	int i;

	i = __find_msr_index(vmx, msr);
	if (i >= 0)
		return &vmx->guest_msrs[i];
	return NULL;
}

static void vmcs_clear(struct vmcs *vmcs)
{
	u64 phys_addr = __pa(vmcs);
	u8 error;

	asm volatile (__ex(ASM_VMX_VMCLEAR_RAX) "; setna %0"
		      : "=qm"(error) : "a"(&phys_addr), "m"(phys_addr)
		      : "cc", "memory");
	if (error)
		printk(KERN_ERR "kvm: vmclear fail: %p/%llx\n",
		       vmcs, phys_addr);
}

static inline void loaded_vmcs_init(struct loaded_vmcs *loaded_vmcs)
{
	vmcs_clear(loaded_vmcs->vmcs);
	if (loaded_vmcs->shadow_vmcs && loaded_vmcs->launched)
		vmcs_clear(loaded_vmcs->shadow_vmcs);
	loaded_vmcs->cpu = -1;
	loaded_vmcs->launched = 0;
}

static void vmcs_load(struct vmcs *vmcs)
{
	u64 phys_addr = __pa(vmcs);
	u8 error;

	asm volatile (__ex(ASM_VMX_VMPTRLD_RAX) "; setna %0"
			: "=qm"(error) : "a"(&phys_addr), "m"(phys_addr)
			: "cc", "memory");
	if (error)
		printk(KERN_ERR "kvm: vmptrld %p/%llx failed\n",
		       vmcs, phys_addr);
}

#ifdef CONFIG_KEXEC_CORE
/*
 * This bitmap is used to indicate whether the vmclear
 * operation is enabled on all cpus. All disabled by
 * default.
 */
static cpumask_t crash_vmclear_enabled_bitmap = CPU_MASK_NONE;

static inline void crash_enable_local_vmclear(int cpu)
{
	cpumask_set_cpu(cpu, &crash_vmclear_enabled_bitmap);
}

static inline void crash_disable_local_vmclear(int cpu)
{
	cpumask_clear_cpu(cpu, &crash_vmclear_enabled_bitmap);
}

static inline int crash_local_vmclear_enabled(int cpu)
{
	return cpumask_test_cpu(cpu, &crash_vmclear_enabled_bitmap);
}

static void crash_vmclear_local_loaded_vmcss(void)
{
	int cpu = raw_smp_processor_id();
	struct loaded_vmcs *v;

	if (!crash_local_vmclear_enabled(cpu))
		return;

	list_for_each_entry(v, &per_cpu(loaded_vmcss_on_cpu, cpu),
			    loaded_vmcss_on_cpu_link)
		vmcs_clear(v->vmcs);
}
#else
static inline void crash_enable_local_vmclear(int cpu) { }
static inline void crash_disable_local_vmclear(int cpu) { }
#endif /* CONFIG_KEXEC_CORE */

static void __loaded_vmcs_clear(void *arg)
{
	struct loaded_vmcs *loaded_vmcs = arg;
	int cpu = raw_smp_processor_id();

	if (loaded_vmcs->cpu != cpu)
		return; /* vcpu migration can race with cpu offline */
	if (per_cpu(current_vmcs, cpu) == loaded_vmcs->vmcs)
		per_cpu(current_vmcs, cpu) = NULL;
	crash_disable_local_vmclear(cpu);
	list_del(&loaded_vmcs->loaded_vmcss_on_cpu_link);

	/*
	 * we should ensure updating loaded_vmcs->loaded_vmcss_on_cpu_link
	 * is before setting loaded_vmcs->vcpu to -1 which is done in
	 * loaded_vmcs_init. Otherwise, other cpu can see vcpu = -1 fist
	 * then adds the vmcs into percpu list before it is deleted.
	 */
	smp_wmb();

	loaded_vmcs_init(loaded_vmcs);
	crash_enable_local_vmclear(cpu);
}

static void loaded_vmcs_clear(struct loaded_vmcs *loaded_vmcs)
{
	int cpu = loaded_vmcs->cpu;

	if (cpu != -1)
		smp_call_function_single(cpu,
			 __loaded_vmcs_clear, loaded_vmcs, 1);
}

static inline void vpid_sync_vcpu_single(int vpid)
{
	if (vpid == 0)
		return;

	if (cpu_has_vmx_invvpid_single())
		__invvpid(VMX_VPID_EXTENT_SINGLE_CONTEXT, vpid, 0);
}

static inline void vpid_sync_vcpu_global(void)
{
	if (cpu_has_vmx_invvpid_global())
		__invvpid(VMX_VPID_EXTENT_ALL_CONTEXT, 0, 0);
}

static inline void vpid_sync_context(int vpid)
{
	if (cpu_has_vmx_invvpid_single())
		vpid_sync_vcpu_single(vpid);
	else
		vpid_sync_vcpu_global();
}

static inline void ept_sync_global(void)
{
	__invept(VMX_EPT_EXTENT_GLOBAL, 0, 0);
}

static inline void ept_sync_context(u64 eptp)
{
	if (cpu_has_vmx_invept_context())
		__invept(VMX_EPT_EXTENT_CONTEXT, eptp, 0);
	else
		ept_sync_global();
}

static __always_inline void vmcs_check16(unsigned long field)
{
        BUILD_BUG_ON_MSG(__builtin_constant_p(field) && ((field) & 0x6001) == 0x2000,
			 "16-bit accessor invalid for 64-bit field");
        BUILD_BUG_ON_MSG(__builtin_constant_p(field) && ((field) & 0x6001) == 0x2001,
			 "16-bit accessor invalid for 64-bit high field");
        BUILD_BUG_ON_MSG(__builtin_constant_p(field) && ((field) & 0x6000) == 0x4000,
			 "16-bit accessor invalid for 32-bit high field");
        BUILD_BUG_ON_MSG(__builtin_constant_p(field) && ((field) & 0x6000) == 0x6000,
			 "16-bit accessor invalid for natural width field");
}

static __always_inline void vmcs_check32(unsigned long field)
{
        BUILD_BUG_ON_MSG(__builtin_constant_p(field) && ((field) & 0x6000) == 0,
			 "32-bit accessor invalid for 16-bit field");
        BUILD_BUG_ON_MSG(__builtin_constant_p(field) && ((field) & 0x6000) == 0x6000,
			 "32-bit accessor invalid for natural width field");
}

static __always_inline void vmcs_check64(unsigned long field)
{
        BUILD_BUG_ON_MSG(__builtin_constant_p(field) && ((field) & 0x6000) == 0,
			 "64-bit accessor invalid for 16-bit field");
        BUILD_BUG_ON_MSG(__builtin_constant_p(field) && ((field) & 0x6001) == 0x2001,
			 "64-bit accessor invalid for 64-bit high field");
        BUILD_BUG_ON_MSG(__builtin_constant_p(field) && ((field) & 0x6000) == 0x4000,
			 "64-bit accessor invalid for 32-bit field");
        BUILD_BUG_ON_MSG(__builtin_constant_p(field) && ((field) & 0x6000) == 0x6000,
			 "64-bit accessor invalid for natural width field");
}

static __always_inline void vmcs_checkl(unsigned long field)
{
        BUILD_BUG_ON_MSG(__builtin_constant_p(field) && ((field) & 0x6000) == 0,
			 "Natural width accessor invalid for 16-bit field");
        BUILD_BUG_ON_MSG(__builtin_constant_p(field) && ((field) & 0x6001) == 0x2000,
			 "Natural width accessor invalid for 64-bit field");
        BUILD_BUG_ON_MSG(__builtin_constant_p(field) && ((field) & 0x6001) == 0x2001,
			 "Natural width accessor invalid for 64-bit high field");
        BUILD_BUG_ON_MSG(__builtin_constant_p(field) && ((field) & 0x6000) == 0x4000,
			 "Natural width accessor invalid for 32-bit field");
}

static __always_inline unsigned long __vmcs_readl(unsigned long field)
{
	unsigned long value;

	asm volatile (__ex_clear(ASM_VMX_VMREAD_RDX_RAX, "%0")
		      : "=a"(value) : "d"(field) : "cc");
	return value;
}

static __always_inline u16 vmcs_read16(unsigned long field)
{
	vmcs_check16(field);
	return __vmcs_readl(field);
}

static __always_inline u32 vmcs_read32(unsigned long field)
{
	vmcs_check32(field);
	return __vmcs_readl(field);
}

static __always_inline u64 vmcs_read64(unsigned long field)
{
	vmcs_check64(field);
#ifdef CONFIG_X86_64
	return __vmcs_readl(field);
#else
	return __vmcs_readl(field) | ((u64)__vmcs_readl(field+1) << 32);
#endif
}

static __always_inline unsigned long vmcs_readl(unsigned long field)
{
	vmcs_checkl(field);
	return __vmcs_readl(field);
}

static noinline void vmwrite_error(unsigned long field, unsigned long value)
{
	printk(KERN_ERR "vmwrite error: reg %lx value %lx (err %d)\n",
	       field, value, vmcs_read32(VM_INSTRUCTION_ERROR));
	dump_stack();
}

static __always_inline void __vmcs_writel(unsigned long field, unsigned long value)
{
	u8 error;

	asm volatile (__ex(ASM_VMX_VMWRITE_RAX_RDX) "; setna %0"
		       : "=q"(error) : "a"(value), "d"(field) : "cc");
	if (unlikely(error))
		vmwrite_error(field, value);
}

static __always_inline void vmcs_write16(unsigned long field, u16 value)
{
	vmcs_check16(field);
	__vmcs_writel(field, value);
}

static __always_inline void vmcs_write32(unsigned long field, u32 value)
{
	vmcs_check32(field);
	__vmcs_writel(field, value);
}

static __always_inline void vmcs_write64(unsigned long field, u64 value)
{
	vmcs_check64(field);
	__vmcs_writel(field, value);
#ifndef CONFIG_X86_64
	asm volatile ("");
	__vmcs_writel(field+1, value >> 32);
#endif
}

static __always_inline void vmcs_writel(unsigned long field, unsigned long value)
{
	vmcs_checkl(field);
	__vmcs_writel(field, value);
}

static __always_inline void vmcs_clear_bits(unsigned long field, u32 mask)
{
        BUILD_BUG_ON_MSG(__builtin_constant_p(field) && ((field) & 0x6000) == 0x2000,
			 "vmcs_clear_bits does not support 64-bit fields");
	__vmcs_writel(field, __vmcs_readl(field) & ~mask);
}

static __always_inline void vmcs_set_bits(unsigned long field, u32 mask)
{
        BUILD_BUG_ON_MSG(__builtin_constant_p(field) && ((field) & 0x6000) == 0x2000,
			 "vmcs_set_bits does not support 64-bit fields");
	__vmcs_writel(field, __vmcs_readl(field) | mask);
}

static inline void vm_entry_controls_reset_shadow(struct vcpu_vmx *vmx)
{
	vmx->vm_entry_controls_shadow = vmcs_read32(VM_ENTRY_CONTROLS);
}

static inline void vm_entry_controls_init(struct vcpu_vmx *vmx, u32 val)
{
	vmcs_write32(VM_ENTRY_CONTROLS, val);
	vmx->vm_entry_controls_shadow = val;
}

static inline void vm_entry_controls_set(struct vcpu_vmx *vmx, u32 val)
{
	if (vmx->vm_entry_controls_shadow != val)
		vm_entry_controls_init(vmx, val);
}

static inline u32 vm_entry_controls_get(struct vcpu_vmx *vmx)
{
	return vmx->vm_entry_controls_shadow;
}


static inline void vm_entry_controls_setbit(struct vcpu_vmx *vmx, u32 val)
{
	vm_entry_controls_set(vmx, vm_entry_controls_get(vmx) | val);
}

static inline void vm_entry_controls_clearbit(struct vcpu_vmx *vmx, u32 val)
{
	vm_entry_controls_set(vmx, vm_entry_controls_get(vmx) & ~val);
}

static inline void vm_exit_controls_reset_shadow(struct vcpu_vmx *vmx)
{
	vmx->vm_exit_controls_shadow = vmcs_read32(VM_EXIT_CONTROLS);
}

static inline void vm_exit_controls_init(struct vcpu_vmx *vmx, u32 val)
{
	vmcs_write32(VM_EXIT_CONTROLS, val);
	vmx->vm_exit_controls_shadow = val;
}

static inline void vm_exit_controls_set(struct vcpu_vmx *vmx, u32 val)
{
	if (vmx->vm_exit_controls_shadow != val)
		vm_exit_controls_init(vmx, val);
}

static inline u32 vm_exit_controls_get(struct vcpu_vmx *vmx)
{
	return vmx->vm_exit_controls_shadow;
}


static inline void vm_exit_controls_setbit(struct vcpu_vmx *vmx, u32 val)
{
	vm_exit_controls_set(vmx, vm_exit_controls_get(vmx) | val);
}

static inline void vm_exit_controls_clearbit(struct vcpu_vmx *vmx, u32 val)
{
	vm_exit_controls_set(vmx, vm_exit_controls_get(vmx) & ~val);
}

static void vmx_segment_cache_clear(struct vcpu_vmx *vmx)
{
	vmx->segment_cache.bitmask = 0;
}

static bool vmx_segment_cache_test_set(struct vcpu_vmx *vmx, unsigned seg,
				       unsigned field)
{
	bool ret;
	u32 mask = 1 << (seg * SEG_FIELD_NR + field);

	if (!(vmx->vcpu.arch.regs_avail & (1 << VCPU_EXREG_SEGMENTS))) {
		vmx->vcpu.arch.regs_avail |= (1 << VCPU_EXREG_SEGMENTS);
		vmx->segment_cache.bitmask = 0;
	}
	ret = vmx->segment_cache.bitmask & mask;
	vmx->segment_cache.bitmask |= mask;
	return ret;
}

static u16 vmx_read_guest_seg_selector(struct vcpu_vmx *vmx, unsigned seg)
{
	u16 *p = &vmx->segment_cache.seg[seg].selector;

	if (!vmx_segment_cache_test_set(vmx, seg, SEG_FIELD_SEL))
		*p = vmcs_read16(kvm_vmx_segment_fields[seg].selector);
	return *p;
}

static ulong vmx_read_guest_seg_base(struct vcpu_vmx *vmx, unsigned seg)
{
	ulong *p = &vmx->segment_cache.seg[seg].base;

	if (!vmx_segment_cache_test_set(vmx, seg, SEG_FIELD_BASE))
		*p = vmcs_readl(kvm_vmx_segment_fields[seg].base);
	return *p;
}

static u32 vmx_read_guest_seg_limit(struct vcpu_vmx *vmx, unsigned seg)
{
	u32 *p = &vmx->segment_cache.seg[seg].limit;

	if (!vmx_segment_cache_test_set(vmx, seg, SEG_FIELD_LIMIT))
		*p = vmcs_read32(kvm_vmx_segment_fields[seg].limit);
	return *p;
}

static u32 vmx_read_guest_seg_ar(struct vcpu_vmx *vmx, unsigned seg)
{
	u32 *p = &vmx->segment_cache.seg[seg].ar;

	if (!vmx_segment_cache_test_set(vmx, seg, SEG_FIELD_AR))
		*p = vmcs_read32(kvm_vmx_segment_fields[seg].ar_bytes);
	return *p;
}

static void update_exception_bitmap(struct kvm_vcpu *vcpu)
{
	u32 eb;

	eb = (1u << PF_VECTOR) | (1u << UD_VECTOR) | (1u << MC_VECTOR) |
	     (1u << DB_VECTOR) | (1u << AC_VECTOR);
	if ((vcpu->guest_debug &
	     (KVM_GUESTDBG_ENABLE | KVM_GUESTDBG_USE_SW_BP)) ==
	    (KVM_GUESTDBG_ENABLE | KVM_GUESTDBG_USE_SW_BP))
		eb |= 1u << BP_VECTOR;
	if (to_vmx(vcpu)->rmode.vm86_active)
		eb = ~0;
	if (enable_ept)
		eb &= ~(1u << PF_VECTOR); /* bypass_guest_pf = 0 */

	/* When we are running a nested L2 guest and L1 specified for it a
	 * certain exception bitmap, we must trap the same exceptions and pass
	 * them to L1. When running L2, we will only handle the exceptions
	 * specified above if L1 did not want them.
	 */
	if (is_guest_mode(vcpu))
		eb |= get_vmcs12(vcpu)->exception_bitmap;

	vmcs_write32(EXCEPTION_BITMAP, eb);
}

static void clear_atomic_switch_msr_special(struct vcpu_vmx *vmx,
		unsigned long entry, unsigned long exit)
{
	vm_entry_controls_clearbit(vmx, entry);
	vm_exit_controls_clearbit(vmx, exit);
}

static void clear_atomic_switch_msr(struct vcpu_vmx *vmx, unsigned msr)
{
	unsigned i;
	struct msr_autoload *m = &vmx->msr_autoload;

	switch (msr) {
	case MSR_EFER:
		if (cpu_has_load_ia32_efer) {
			clear_atomic_switch_msr_special(vmx,
					VM_ENTRY_LOAD_IA32_EFER,
					VM_EXIT_LOAD_IA32_EFER);
			return;
		}
		break;
	case MSR_CORE_PERF_GLOBAL_CTRL:
		if (cpu_has_load_perf_global_ctrl) {
			clear_atomic_switch_msr_special(vmx,
					VM_ENTRY_LOAD_IA32_PERF_GLOBAL_CTRL,
					VM_EXIT_LOAD_IA32_PERF_GLOBAL_CTRL);
			return;
		}
		break;
	}

	for (i = 0; i < m->nr; ++i)
		if (m->guest[i].index == msr)
			break;

	if (i == m->nr)
		return;
	--m->nr;
	m->guest[i] = m->guest[m->nr];
	m->host[i] = m->host[m->nr];
	vmcs_write32(VM_ENTRY_MSR_LOAD_COUNT, m->nr);
	vmcs_write32(VM_EXIT_MSR_LOAD_COUNT, m->nr);
}

static void add_atomic_switch_msr_special(struct vcpu_vmx *vmx,
		unsigned long entry, unsigned long exit,
		unsigned long guest_val_vmcs, unsigned long host_val_vmcs,
		u64 guest_val, u64 host_val)
{
	vmcs_write64(guest_val_vmcs, guest_val);
	vmcs_write64(host_val_vmcs, host_val);
	vm_entry_controls_setbit(vmx, entry);
	vm_exit_controls_setbit(vmx, exit);
}

static void add_atomic_switch_msr(struct vcpu_vmx *vmx, unsigned msr,
				  u64 guest_val, u64 host_val)
{
	unsigned i;
	struct msr_autoload *m = &vmx->msr_autoload;

	switch (msr) {
	case MSR_EFER:
		if (cpu_has_load_ia32_efer) {
			add_atomic_switch_msr_special(vmx,
					VM_ENTRY_LOAD_IA32_EFER,
					VM_EXIT_LOAD_IA32_EFER,
					GUEST_IA32_EFER,
					HOST_IA32_EFER,
					guest_val, host_val);
			return;
		}
		break;
	case MSR_CORE_PERF_GLOBAL_CTRL:
		if (cpu_has_load_perf_global_ctrl) {
			add_atomic_switch_msr_special(vmx,
					VM_ENTRY_LOAD_IA32_PERF_GLOBAL_CTRL,
					VM_EXIT_LOAD_IA32_PERF_GLOBAL_CTRL,
					GUEST_IA32_PERF_GLOBAL_CTRL,
					HOST_IA32_PERF_GLOBAL_CTRL,
					guest_val, host_val);
			return;
		}
		break;
	case MSR_IA32_PEBS_ENABLE:
		/* PEBS needs a quiescent period after being disabled (to write
		 * a record).  Disabling PEBS through VMX MSR swapping doesn't
		 * provide that period, so a CPU could write host's record into
		 * guest's memory.
		 */
		wrmsrl(MSR_IA32_PEBS_ENABLE, 0);
	}

	for (i = 0; i < m->nr; ++i)
		if (m->guest[i].index == msr)
			break;

	if (i == NR_AUTOLOAD_MSRS) {
		printk_once(KERN_WARNING "Not enough msr switch entries. "
				"Can't add msr %x\n", msr);
		return;
	} else if (i == m->nr) {
		++m->nr;
		vmcs_write32(VM_ENTRY_MSR_LOAD_COUNT, m->nr);
		vmcs_write32(VM_EXIT_MSR_LOAD_COUNT, m->nr);
	}

	m->guest[i].index = msr;
	m->guest[i].value = guest_val;
	m->host[i].index = msr;
	m->host[i].value = host_val;
}

static bool update_transition_efer(struct vcpu_vmx *vmx, int efer_offset)
{
	u64 guest_efer = vmx->vcpu.arch.efer;
	u64 ignore_bits = 0;

	if (!enable_ept) {
		/*
		 * NX is needed to handle CR0.WP=1, CR4.SMEP=1.  Testing
		 * host CPUID is more efficient than testing guest CPUID
		 * or CR4.  Host SMEP is anyway a requirement for guest SMEP.
		 */
		if (boot_cpu_has(X86_FEATURE_SMEP))
			guest_efer |= EFER_NX;
		else if (!(guest_efer & EFER_NX))
			ignore_bits |= EFER_NX;
	}

	/*
	 * LMA and LME handled by hardware; SCE meaningless outside long mode.
	 */
	ignore_bits |= EFER_SCE;
#ifdef CONFIG_X86_64
	ignore_bits |= EFER_LMA | EFER_LME;
	/* SCE is meaningful only in long mode on Intel */
	if (guest_efer & EFER_LMA)
		ignore_bits &= ~(u64)EFER_SCE;
#endif

	clear_atomic_switch_msr(vmx, MSR_EFER);

	/*
	 * On EPT, we can't emulate NX, so we must switch EFER atomically.
	 * On CPUs that support "load IA32_EFER", always switch EFER
	 * atomically, since it's faster than switching it manually.
	 */
	if (cpu_has_load_ia32_efer ||
	    (enable_ept && ((vmx->vcpu.arch.efer ^ host_efer) & EFER_NX))) {
		if (!(guest_efer & EFER_LMA))
			guest_efer &= ~EFER_LME;
		if (guest_efer != host_efer)
			add_atomic_switch_msr(vmx, MSR_EFER,
					      guest_efer, host_efer);
		return false;
	} else {
		guest_efer &= ~ignore_bits;
		guest_efer |= host_efer & ignore_bits;

		vmx->guest_msrs[efer_offset].data = guest_efer;
		vmx->guest_msrs[efer_offset].mask = ~ignore_bits;

		return true;
	}
}

#ifdef CONFIG_X86_32
/*
 * On 32-bit kernels, VM exits still load the FS and GS bases from the
 * VMCS rather than the segment table.  KVM uses this helper to figure
 * out the current bases to poke them into the VMCS before entry.
 */
static unsigned long segment_base(u16 selector)
{
	struct desc_struct *table;
	unsigned long v;

	if (!(selector & ~SEGMENT_RPL_MASK))
		return 0;

	table = get_current_gdt_ro();

	if ((selector & SEGMENT_TI_MASK) == SEGMENT_LDT) {
		u16 ldt_selector = kvm_read_ldt();

		if (!(ldt_selector & ~SEGMENT_RPL_MASK))
			return 0;

		table = (struct desc_struct *)segment_base(ldt_selector);
	}
	v = get_desc_base(&table[selector >> 3]);
	return v;
}
#endif

static void vmx_save_host_state(struct kvm_vcpu *vcpu)
{
	struct vcpu_vmx *vmx = to_vmx(vcpu);
	int i;

	if (vmx->host_state.loaded)
		return;

	vmx->host_state.loaded = 1;
	/*
	 * Set host fs and gs selectors.  Unfortunately, 22.2.3 does not
	 * allow segment selectors with cpl > 0 or ti == 1.
	 */
	vmx->host_state.ldt_sel = kvm_read_ldt();
	vmx->host_state.gs_ldt_reload_needed = vmx->host_state.ldt_sel;
	savesegment(fs, vmx->host_state.fs_sel);
	if (!(vmx->host_state.fs_sel & 7)) {
		vmcs_write16(HOST_FS_SELECTOR, vmx->host_state.fs_sel);
		vmx->host_state.fs_reload_needed = 0;
	} else {
		vmcs_write16(HOST_FS_SELECTOR, 0);
		vmx->host_state.fs_reload_needed = 1;
	}
	savesegment(gs, vmx->host_state.gs_sel);
	if (!(vmx->host_state.gs_sel & 7))
		vmcs_write16(HOST_GS_SELECTOR, vmx->host_state.gs_sel);
	else {
		vmcs_write16(HOST_GS_SELECTOR, 0);
		vmx->host_state.gs_ldt_reload_needed = 1;
	}

#ifdef CONFIG_X86_64
	savesegment(ds, vmx->host_state.ds_sel);
	savesegment(es, vmx->host_state.es_sel);
#endif

#ifdef CONFIG_X86_64
	vmcs_writel(HOST_FS_BASE, read_msr(MSR_FS_BASE));
	vmcs_writel(HOST_GS_BASE, read_msr(MSR_GS_BASE));
#else
	vmcs_writel(HOST_FS_BASE, segment_base(vmx->host_state.fs_sel));
	vmcs_writel(HOST_GS_BASE, segment_base(vmx->host_state.gs_sel));
#endif

#ifdef CONFIG_X86_64
	rdmsrl(MSR_KERNEL_GS_BASE, vmx->msr_host_kernel_gs_base);
	if (is_long_mode(&vmx->vcpu))
		wrmsrl(MSR_KERNEL_GS_BASE, vmx->msr_guest_kernel_gs_base);
#endif
	if (boot_cpu_has(X86_FEATURE_MPX))
		rdmsrl(MSR_IA32_BNDCFGS, vmx->host_state.msr_host_bndcfgs);
	for (i = 0; i < vmx->save_nmsrs; ++i)
		kvm_set_shared_msr(vmx->guest_msrs[i].index,
				   vmx->guest_msrs[i].data,
				   vmx->guest_msrs[i].mask);
}

static void __vmx_load_host_state(struct vcpu_vmx *vmx)
{
	if (!vmx->host_state.loaded)
		return;

	++vmx->vcpu.stat.host_state_reload;
	vmx->host_state.loaded = 0;
#ifdef CONFIG_X86_64
	if (is_long_mode(&vmx->vcpu))
		rdmsrl(MSR_KERNEL_GS_BASE, vmx->msr_guest_kernel_gs_base);
#endif
	if (vmx->host_state.gs_ldt_reload_needed) {
		kvm_load_ldt(vmx->host_state.ldt_sel);
#ifdef CONFIG_X86_64
		load_gs_index(vmx->host_state.gs_sel);
#else
		loadsegment(gs, vmx->host_state.gs_sel);
#endif
	}
	if (vmx->host_state.fs_reload_needed)
		loadsegment(fs, vmx->host_state.fs_sel);
#ifdef CONFIG_X86_64
	if (unlikely(vmx->host_state.ds_sel | vmx->host_state.es_sel)) {
		loadsegment(ds, vmx->host_state.ds_sel);
		loadsegment(es, vmx->host_state.es_sel);
	}
#endif
	invalidate_tss_limit();
#ifdef CONFIG_X86_64
	wrmsrl(MSR_KERNEL_GS_BASE, vmx->msr_host_kernel_gs_base);
#endif
	if (vmx->host_state.msr_host_bndcfgs)
		wrmsrl(MSR_IA32_BNDCFGS, vmx->host_state.msr_host_bndcfgs);
	load_fixmap_gdt(raw_smp_processor_id());
}

static void vmx_load_host_state(struct vcpu_vmx *vmx)
{
	preempt_disable();
	__vmx_load_host_state(vmx);
	preempt_enable();
}

static void vmx_vcpu_pi_load(struct kvm_vcpu *vcpu, int cpu)
{
	struct pi_desc *pi_desc = vcpu_to_pi_desc(vcpu);
	struct pi_desc old, new;
	unsigned int dest;

	/*
	 * In case of hot-plug or hot-unplug, we may have to undo
	 * vmx_vcpu_pi_put even if there is no assigned device.  And we
	 * always keep PI.NDST up to date for simplicity: it makes the
	 * code easier, and CPU migration is not a fast path.
	 */
	if (!pi_test_sn(pi_desc) && vcpu->cpu == cpu)
		return;

	/*
	 * First handle the simple case where no cmpxchg is necessary; just
	 * allow posting non-urgent interrupts.
	 *
	 * If the 'nv' field is POSTED_INTR_WAKEUP_VECTOR, do not change
	 * PI.NDST: pi_post_block will do it for us and the wakeup_handler
	 * expects the VCPU to be on the blocked_vcpu_list that matches
	 * PI.NDST.
	 */
	if (pi_desc->nv == POSTED_INTR_WAKEUP_VECTOR ||
	    vcpu->cpu == cpu) {
		pi_clear_sn(pi_desc);
		return;
	}

	/* The full case.  */
	do {
		old.control = new.control = pi_desc->control;

		dest = cpu_physical_id(cpu);

		if (x2apic_enabled())
			new.ndst = dest;
		else
			new.ndst = (dest << 8) & 0xFF00;

		new.sn = 0;
	} while (cmpxchg64(&pi_desc->control, old.control,
			   new.control) != old.control);
}

static void decache_tsc_multiplier(struct vcpu_vmx *vmx)
{
	vmx->current_tsc_ratio = vmx->vcpu.arch.tsc_scaling_ratio;
	vmcs_write64(TSC_MULTIPLIER, vmx->current_tsc_ratio);
}

/*
 * Switches to specified vcpu, until a matching vcpu_put(), but assumes
 * vcpu mutex is already taken.
 */
static void vmx_vcpu_load(struct kvm_vcpu *vcpu, int cpu)
{
	struct vcpu_vmx *vmx = to_vmx(vcpu);
	bool already_loaded = vmx->loaded_vmcs->cpu == cpu;

	if (!already_loaded) {
		loaded_vmcs_clear(vmx->loaded_vmcs);
		local_irq_disable();
		crash_disable_local_vmclear(cpu);

		/*
		 * Read loaded_vmcs->cpu should be before fetching
		 * loaded_vmcs->loaded_vmcss_on_cpu_link.
		 * See the comments in __loaded_vmcs_clear().
		 */
		smp_rmb();

		list_add(&vmx->loaded_vmcs->loaded_vmcss_on_cpu_link,
			 &per_cpu(loaded_vmcss_on_cpu, cpu));
		crash_enable_local_vmclear(cpu);
		local_irq_enable();
	}

	if (per_cpu(current_vmcs, cpu) != vmx->loaded_vmcs->vmcs) {
		per_cpu(current_vmcs, cpu) = vmx->loaded_vmcs->vmcs;
		vmcs_load(vmx->loaded_vmcs->vmcs);
	}

	if (!already_loaded) {
		void *gdt = get_current_gdt_ro();
		unsigned long sysenter_esp;

		kvm_make_request(KVM_REQ_TLB_FLUSH, vcpu);

		/*
		 * Linux uses per-cpu TSS and GDT, so set these when switching
		 * processors.  See 22.2.4.
		 */
		vmcs_writel(HOST_TR_BASE,
			    (unsigned long)&get_cpu_entry_area(cpu)->tss.x86_tss);
		vmcs_writel(HOST_GDTR_BASE, (unsigned long)gdt);   /* 22.2.4 */

		/*
		 * VM exits change the host TR limit to 0x67 after a VM
		 * exit.  This is okay, since 0x67 covers everything except
		 * the IO bitmap and have have code to handle the IO bitmap
		 * being lost after a VM exit.
		 */
		BUILD_BUG_ON(IO_BITMAP_OFFSET - 1 != 0x67);

		rdmsrl(MSR_IA32_SYSENTER_ESP, sysenter_esp);
		vmcs_writel(HOST_IA32_SYSENTER_ESP, sysenter_esp); /* 22.2.3 */

		vmx->loaded_vmcs->cpu = cpu;
	}

	/* Setup TSC multiplier */
	if (kvm_has_tsc_control &&
	    vmx->current_tsc_ratio != vcpu->arch.tsc_scaling_ratio)
		decache_tsc_multiplier(vmx);

	vmx_vcpu_pi_load(vcpu, cpu);
	vmx->host_pkru = read_pkru();
}

static void vmx_vcpu_pi_put(struct kvm_vcpu *vcpu)
{
	struct pi_desc *pi_desc = vcpu_to_pi_desc(vcpu);

	if (!kvm_arch_has_assigned_device(vcpu->kvm) ||
		!irq_remapping_cap(IRQ_POSTING_CAP)  ||
		!kvm_vcpu_apicv_active(vcpu))
		return;

	/* Set SN when the vCPU is preempted */
	if (vcpu->preempted)
		pi_set_sn(pi_desc);
}

static void vmx_vcpu_put(struct kvm_vcpu *vcpu)
{
	vmx_vcpu_pi_put(vcpu);

	__vmx_load_host_state(to_vmx(vcpu));
}

static bool emulation_required(struct kvm_vcpu *vcpu)
{
	return emulate_invalid_guest_state && !guest_state_valid(vcpu);
}

static void vmx_decache_cr0_guest_bits(struct kvm_vcpu *vcpu);

/*
 * Return the cr0 value that a nested guest would read. This is a combination
 * of the real cr0 used to run the guest (guest_cr0), and the bits shadowed by
 * its hypervisor (cr0_read_shadow).
 */
static inline unsigned long nested_read_cr0(struct vmcs12 *fields)
{
	return (fields->guest_cr0 & ~fields->cr0_guest_host_mask) |
		(fields->cr0_read_shadow & fields->cr0_guest_host_mask);
}
static inline unsigned long nested_read_cr4(struct vmcs12 *fields)
{
	return (fields->guest_cr4 & ~fields->cr4_guest_host_mask) |
		(fields->cr4_read_shadow & fields->cr4_guest_host_mask);
}

static unsigned long vmx_get_rflags(struct kvm_vcpu *vcpu)
{
	unsigned long rflags, save_rflags;

	if (!test_bit(VCPU_EXREG_RFLAGS, (ulong *)&vcpu->arch.regs_avail)) {
		__set_bit(VCPU_EXREG_RFLAGS, (ulong *)&vcpu->arch.regs_avail);
		rflags = vmcs_readl(GUEST_RFLAGS);
		if (to_vmx(vcpu)->rmode.vm86_active) {
			rflags &= RMODE_GUEST_OWNED_EFLAGS_BITS;
			save_rflags = to_vmx(vcpu)->rmode.save_rflags;
			rflags |= save_rflags & ~RMODE_GUEST_OWNED_EFLAGS_BITS;
		}
		to_vmx(vcpu)->rflags = rflags;
	}
	return to_vmx(vcpu)->rflags;
}

static void vmx_set_rflags(struct kvm_vcpu *vcpu, unsigned long rflags)
{
	unsigned long old_rflags = vmx_get_rflags(vcpu);

	__set_bit(VCPU_EXREG_RFLAGS, (ulong *)&vcpu->arch.regs_avail);
	to_vmx(vcpu)->rflags = rflags;
	if (to_vmx(vcpu)->rmode.vm86_active) {
		to_vmx(vcpu)->rmode.save_rflags = rflags;
		rflags |= X86_EFLAGS_IOPL | X86_EFLAGS_VM;
	}
	vmcs_writel(GUEST_RFLAGS, rflags);

	if ((old_rflags ^ to_vmx(vcpu)->rflags) & X86_EFLAGS_VM)
		to_vmx(vcpu)->emulation_required = emulation_required(vcpu);
}

static u32 vmx_get_interrupt_shadow(struct kvm_vcpu *vcpu)
{
	u32 interruptibility = vmcs_read32(GUEST_INTERRUPTIBILITY_INFO);
	int ret = 0;

	if (interruptibility & GUEST_INTR_STATE_STI)
		ret |= KVM_X86_SHADOW_INT_STI;
	if (interruptibility & GUEST_INTR_STATE_MOV_SS)
		ret |= KVM_X86_SHADOW_INT_MOV_SS;

	return ret;
}

static void vmx_set_interrupt_shadow(struct kvm_vcpu *vcpu, int mask)
{
	u32 interruptibility_old = vmcs_read32(GUEST_INTERRUPTIBILITY_INFO);
	u32 interruptibility = interruptibility_old;

	interruptibility &= ~(GUEST_INTR_STATE_STI | GUEST_INTR_STATE_MOV_SS);

	if (mask & KVM_X86_SHADOW_INT_MOV_SS)
		interruptibility |= GUEST_INTR_STATE_MOV_SS;
	else if (mask & KVM_X86_SHADOW_INT_STI)
		interruptibility |= GUEST_INTR_STATE_STI;

	if ((interruptibility != interruptibility_old))
		vmcs_write32(GUEST_INTERRUPTIBILITY_INFO, interruptibility);
}

static void skip_emulated_instruction(struct kvm_vcpu *vcpu)
{
	unsigned long rip;

	rip = kvm_rip_read(vcpu);
	rip += vmcs_read32(VM_EXIT_INSTRUCTION_LEN);
	kvm_rip_write(vcpu, rip);

	/* skipping an emulated instruction also counts */
	vmx_set_interrupt_shadow(vcpu, 0);
}

static void nested_vmx_inject_exception_vmexit(struct kvm_vcpu *vcpu,
					       unsigned long exit_qual)
{
	struct vmcs12 *vmcs12 = get_vmcs12(vcpu);
	unsigned int nr = vcpu->arch.exception.nr;
	u32 intr_info = nr | INTR_INFO_VALID_MASK;

	if (vcpu->arch.exception.has_error_code) {
		vmcs12->vm_exit_intr_error_code = vcpu->arch.exception.error_code;
		intr_info |= INTR_INFO_DELIVER_CODE_MASK;
	}

	if (kvm_exception_is_soft(nr))
		intr_info |= INTR_TYPE_SOFT_EXCEPTION;
	else
		intr_info |= INTR_TYPE_HARD_EXCEPTION;

	if (!(vmcs12->idt_vectoring_info_field & VECTORING_INFO_VALID_MASK) &&
	    vmx_get_nmi_mask(vcpu))
		intr_info |= INTR_INFO_UNBLOCK_NMI;

	nested_vmx_vmexit(vcpu, EXIT_REASON_EXCEPTION_NMI, intr_info, exit_qual);
}

/*
 * KVM wants to inject page-faults which it got to the guest. This function
 * checks whether in a nested guest, we need to inject them to L1 or L2.
 */
static int nested_vmx_check_exception(struct kvm_vcpu *vcpu, unsigned long *exit_qual)
{
	struct vmcs12 *vmcs12 = get_vmcs12(vcpu);
	unsigned int nr = vcpu->arch.exception.nr;

	if (nr == PF_VECTOR) {
		if (vcpu->arch.exception.nested_apf) {
			*exit_qual = vcpu->arch.apf.nested_apf_token;
			return 1;
		}
		/*
		 * FIXME: we must not write CR2 when L1 intercepts an L2 #PF exception.
		 * The fix is to add the ancillary datum (CR2 or DR6) to structs
		 * kvm_queued_exception and kvm_vcpu_events, so that CR2 and DR6
		 * can be written only when inject_pending_event runs.  This should be
		 * conditional on a new capability---if the capability is disabled,
		 * kvm_multiple_exception would write the ancillary information to
		 * CR2 or DR6, for backwards ABI-compatibility.
		 */
		if (nested_vmx_is_page_fault_vmexit(vmcs12,
						    vcpu->arch.exception.error_code)) {
			*exit_qual = vcpu->arch.cr2;
			return 1;
		}
	} else {
		if (vmcs12->exception_bitmap & (1u << nr)) {
			if (nr == DB_VECTOR)
				*exit_qual = vcpu->arch.dr6;
			else
				*exit_qual = 0;
			return 1;
		}
	}

	return 0;
}

static void vmx_queue_exception(struct kvm_vcpu *vcpu)
{
	struct vcpu_vmx *vmx = to_vmx(vcpu);
	unsigned nr = vcpu->arch.exception.nr;
	bool has_error_code = vcpu->arch.exception.has_error_code;
	u32 error_code = vcpu->arch.exception.error_code;
	u32 intr_info = nr | INTR_INFO_VALID_MASK;

	if (has_error_code) {
		vmcs_write32(VM_ENTRY_EXCEPTION_ERROR_CODE, error_code);
		intr_info |= INTR_INFO_DELIVER_CODE_MASK;
	}

	if (vmx->rmode.vm86_active) {
		int inc_eip = 0;
		if (kvm_exception_is_soft(nr))
			inc_eip = vcpu->arch.event_exit_inst_len;
		if (kvm_inject_realmode_interrupt(vcpu, nr, inc_eip) != EMULATE_DONE)
			kvm_make_request(KVM_REQ_TRIPLE_FAULT, vcpu);
		return;
	}

	if (kvm_exception_is_soft(nr)) {
		vmcs_write32(VM_ENTRY_INSTRUCTION_LEN,
			     vmx->vcpu.arch.event_exit_inst_len);
		intr_info |= INTR_TYPE_SOFT_EXCEPTION;
	} else
		intr_info |= INTR_TYPE_HARD_EXCEPTION;

	vmcs_write32(VM_ENTRY_INTR_INFO_FIELD, intr_info);
}

static bool vmx_rdtscp_supported(void)
{
	return cpu_has_vmx_rdtscp();
}

static bool vmx_invpcid_supported(void)
{
	return cpu_has_vmx_invpcid() && enable_ept;
}

/*
 * Swap MSR entry in host/guest MSR entry array.
 */
static void move_msr_up(struct vcpu_vmx *vmx, int from, int to)
{
	struct shared_msr_entry tmp;

	tmp = vmx->guest_msrs[to];
	vmx->guest_msrs[to] = vmx->guest_msrs[from];
	vmx->guest_msrs[from] = tmp;
}

static void vmx_set_msr_bitmap(struct kvm_vcpu *vcpu)
{
	unsigned long *msr_bitmap;

	if (is_guest_mode(vcpu))
		msr_bitmap = to_vmx(vcpu)->nested.msr_bitmap;
	else if (cpu_has_secondary_exec_ctrls() &&
		 (vmcs_read32(SECONDARY_VM_EXEC_CONTROL) &
		  SECONDARY_EXEC_VIRTUALIZE_X2APIC_MODE)) {
		if (enable_apicv && kvm_vcpu_apicv_active(vcpu)) {
			if (is_long_mode(vcpu))
				msr_bitmap = vmx_msr_bitmap_longmode_x2apic_apicv;
			else
				msr_bitmap = vmx_msr_bitmap_legacy_x2apic_apicv;
		} else {
			if (is_long_mode(vcpu))
				msr_bitmap = vmx_msr_bitmap_longmode_x2apic;
			else
				msr_bitmap = vmx_msr_bitmap_legacy_x2apic;
		}
	} else {
		if (is_long_mode(vcpu))
			msr_bitmap = vmx_msr_bitmap_longmode;
		else
			msr_bitmap = vmx_msr_bitmap_legacy;
	}

	vmcs_write64(MSR_BITMAP, __pa(msr_bitmap));
}

/*
 * Set up the vmcs to automatically save and restore system
 * msrs.  Don't touch the 64-bit msrs if the guest is in legacy
 * mode, as fiddling with msrs is very expensive.
 */
static void setup_msrs(struct vcpu_vmx *vmx)
{
	int save_nmsrs, index;

	save_nmsrs = 0;
#ifdef CONFIG_X86_64
	if (is_long_mode(&vmx->vcpu)) {
		index = __find_msr_index(vmx, MSR_SYSCALL_MASK);
		if (index >= 0)
			move_msr_up(vmx, index, save_nmsrs++);
		index = __find_msr_index(vmx, MSR_LSTAR);
		if (index >= 0)
			move_msr_up(vmx, index, save_nmsrs++);
		index = __find_msr_index(vmx, MSR_CSTAR);
		if (index >= 0)
			move_msr_up(vmx, index, save_nmsrs++);
		index = __find_msr_index(vmx, MSR_TSC_AUX);
		if (index >= 0 && guest_cpuid_has(&vmx->vcpu, X86_FEATURE_RDTSCP))
			move_msr_up(vmx, index, save_nmsrs++);
		/*
		 * MSR_STAR is only needed on long mode guests, and only
		 * if efer.sce is enabled.
		 */
		index = __find_msr_index(vmx, MSR_STAR);
		if ((index >= 0) && (vmx->vcpu.arch.efer & EFER_SCE))
			move_msr_up(vmx, index, save_nmsrs++);
	}
#endif
	index = __find_msr_index(vmx, MSR_EFER);
	if (index >= 0 && update_transition_efer(vmx, index))
		move_msr_up(vmx, index, save_nmsrs++);

	vmx->save_nmsrs = save_nmsrs;

	if (cpu_has_vmx_msr_bitmap())
		vmx_set_msr_bitmap(&vmx->vcpu);
}

/*
 * reads and returns guest's timestamp counter "register"
 * guest_tsc = (host_tsc * tsc multiplier) >> 48 + tsc_offset
 * -- Intel TSC Scaling for Virtualization White Paper, sec 1.3
 */
static u64 guest_read_tsc(struct kvm_vcpu *vcpu)
{
	u64 host_tsc, tsc_offset;

	host_tsc = rdtsc();
	tsc_offset = vmcs_read64(TSC_OFFSET);
	return kvm_scale_tsc(vcpu, host_tsc) + tsc_offset;
}

/*
 * writes 'offset' into guest's timestamp counter offset register
 */
static void vmx_write_tsc_offset(struct kvm_vcpu *vcpu, u64 offset)
{
	if (is_guest_mode(vcpu)) {
		/*
		 * We're here if L1 chose not to trap WRMSR to TSC. According
		 * to the spec, this should set L1's TSC; The offset that L1
		 * set for L2 remains unchanged, and still needs to be added
		 * to the newly set TSC to get L2's TSC.
		 */
		struct vmcs12 *vmcs12;
		/* recalculate vmcs02.TSC_OFFSET: */
		vmcs12 = get_vmcs12(vcpu);
		vmcs_write64(TSC_OFFSET, offset +
			(nested_cpu_has(vmcs12, CPU_BASED_USE_TSC_OFFSETING) ?
			 vmcs12->tsc_offset : 0));
	} else {
		trace_kvm_write_tsc_offset(vcpu->vcpu_id,
					   vmcs_read64(TSC_OFFSET), offset);
		vmcs_write64(TSC_OFFSET, offset);
	}
}

/*
 * nested_vmx_allowed() checks whether a guest should be allowed to use VMX
 * instructions and MSRs (i.e., nested VMX). Nested VMX is disabled for
 * all guests if the "nested" module option is off, and can also be disabled
 * for a single guest by disabling its VMX cpuid bit.
 */
static inline bool nested_vmx_allowed(struct kvm_vcpu *vcpu)
{
	return nested && guest_cpuid_has(vcpu, X86_FEATURE_VMX);
}

/*
 * nested_vmx_setup_ctls_msrs() sets up variables containing the values to be
 * returned for the various VMX controls MSRs when nested VMX is enabled.
 * The same values should also be used to verify that vmcs12 control fields are
 * valid during nested entry from L1 to L2.
 * Each of these control msrs has a low and high 32-bit half: A low bit is on
 * if the corresponding bit in the (32-bit) control field *must* be on, and a
 * bit in the high half is on if the corresponding bit in the control field
 * may be on. See also vmx_control_verify().
 */
static void nested_vmx_setup_ctls_msrs(struct vcpu_vmx *vmx)
{
	/*
	 * Note that as a general rule, the high half of the MSRs (bits in
	 * the control fields which may be 1) should be initialized by the
	 * intersection of the underlying hardware's MSR (i.e., features which
	 * can be supported) and the list of features we want to expose -
	 * because they are known to be properly supported in our code.
	 * Also, usually, the low half of the MSRs (bits which must be 1) can
	 * be set to 0, meaning that L1 may turn off any of these bits. The
	 * reason is that if one of these bits is necessary, it will appear
	 * in vmcs01 and prepare_vmcs02, when it bitwise-or's the control
	 * fields of vmcs01 and vmcs02, will turn these bits off - and
	 * nested_vmx_exit_reflected() will not pass related exits to L1.
	 * These rules have exceptions below.
	 */

	/* pin-based controls */
	rdmsr(MSR_IA32_VMX_PINBASED_CTLS,
		vmx->nested.nested_vmx_pinbased_ctls_low,
		vmx->nested.nested_vmx_pinbased_ctls_high);
	vmx->nested.nested_vmx_pinbased_ctls_low |=
		PIN_BASED_ALWAYSON_WITHOUT_TRUE_MSR;
	vmx->nested.nested_vmx_pinbased_ctls_high &=
		PIN_BASED_EXT_INTR_MASK |
		PIN_BASED_NMI_EXITING |
		PIN_BASED_VIRTUAL_NMIS;
	vmx->nested.nested_vmx_pinbased_ctls_high |=
		PIN_BASED_ALWAYSON_WITHOUT_TRUE_MSR |
		PIN_BASED_VMX_PREEMPTION_TIMER;
	if (kvm_vcpu_apicv_active(&vmx->vcpu))
		vmx->nested.nested_vmx_pinbased_ctls_high |=
			PIN_BASED_POSTED_INTR;

	/* exit controls */
	rdmsr(MSR_IA32_VMX_EXIT_CTLS,
		vmx->nested.nested_vmx_exit_ctls_low,
		vmx->nested.nested_vmx_exit_ctls_high);
	vmx->nested.nested_vmx_exit_ctls_low =
		VM_EXIT_ALWAYSON_WITHOUT_TRUE_MSR;

	vmx->nested.nested_vmx_exit_ctls_high &=
#ifdef CONFIG_X86_64
		VM_EXIT_HOST_ADDR_SPACE_SIZE |
#endif
		VM_EXIT_LOAD_IA32_PAT | VM_EXIT_SAVE_IA32_PAT;
	vmx->nested.nested_vmx_exit_ctls_high |=
		VM_EXIT_ALWAYSON_WITHOUT_TRUE_MSR |
		VM_EXIT_LOAD_IA32_EFER | VM_EXIT_SAVE_IA32_EFER |
		VM_EXIT_SAVE_VMX_PREEMPTION_TIMER | VM_EXIT_ACK_INTR_ON_EXIT;

	if (kvm_mpx_supported())
		vmx->nested.nested_vmx_exit_ctls_high |= VM_EXIT_CLEAR_BNDCFGS;

	/* We support free control of debug control saving. */
	vmx->nested.nested_vmx_exit_ctls_low &= ~VM_EXIT_SAVE_DEBUG_CONTROLS;

	/* entry controls */
	rdmsr(MSR_IA32_VMX_ENTRY_CTLS,
		vmx->nested.nested_vmx_entry_ctls_low,
		vmx->nested.nested_vmx_entry_ctls_high);
	vmx->nested.nested_vmx_entry_ctls_low =
		VM_ENTRY_ALWAYSON_WITHOUT_TRUE_MSR;
	vmx->nested.nested_vmx_entry_ctls_high &=
#ifdef CONFIG_X86_64
		VM_ENTRY_IA32E_MODE |
#endif
		VM_ENTRY_LOAD_IA32_PAT;
	vmx->nested.nested_vmx_entry_ctls_high |=
		(VM_ENTRY_ALWAYSON_WITHOUT_TRUE_MSR | VM_ENTRY_LOAD_IA32_EFER);
	if (kvm_mpx_supported())
		vmx->nested.nested_vmx_entry_ctls_high |= VM_ENTRY_LOAD_BNDCFGS;

	/* We support free control of debug control loading. */
	vmx->nested.nested_vmx_entry_ctls_low &= ~VM_ENTRY_LOAD_DEBUG_CONTROLS;

	/* cpu-based controls */
	rdmsr(MSR_IA32_VMX_PROCBASED_CTLS,
		vmx->nested.nested_vmx_procbased_ctls_low,
		vmx->nested.nested_vmx_procbased_ctls_high);
	vmx->nested.nested_vmx_procbased_ctls_low =
		CPU_BASED_ALWAYSON_WITHOUT_TRUE_MSR;
	vmx->nested.nested_vmx_procbased_ctls_high &=
		CPU_BASED_VIRTUAL_INTR_PENDING |
		CPU_BASED_VIRTUAL_NMI_PENDING | CPU_BASED_USE_TSC_OFFSETING |
		CPU_BASED_HLT_EXITING | CPU_BASED_INVLPG_EXITING |
		CPU_BASED_MWAIT_EXITING | CPU_BASED_CR3_LOAD_EXITING |
		CPU_BASED_CR3_STORE_EXITING |
#ifdef CONFIG_X86_64
		CPU_BASED_CR8_LOAD_EXITING | CPU_BASED_CR8_STORE_EXITING |
#endif
		CPU_BASED_MOV_DR_EXITING | CPU_BASED_UNCOND_IO_EXITING |
		CPU_BASED_USE_IO_BITMAPS | CPU_BASED_MONITOR_TRAP_FLAG |
		CPU_BASED_MONITOR_EXITING | CPU_BASED_RDPMC_EXITING |
		CPU_BASED_RDTSC_EXITING | CPU_BASED_PAUSE_EXITING |
		CPU_BASED_TPR_SHADOW | CPU_BASED_ACTIVATE_SECONDARY_CONTROLS;
	/*
	 * We can allow some features even when not supported by the
	 * hardware. For example, L1 can specify an MSR bitmap - and we
	 * can use it to avoid exits to L1 - even when L0 runs L2
	 * without MSR bitmaps.
	 */
	vmx->nested.nested_vmx_procbased_ctls_high |=
		CPU_BASED_ALWAYSON_WITHOUT_TRUE_MSR |
		CPU_BASED_USE_MSR_BITMAPS;

	/* We support free control of CR3 access interception. */
	vmx->nested.nested_vmx_procbased_ctls_low &=
		~(CPU_BASED_CR3_LOAD_EXITING | CPU_BASED_CR3_STORE_EXITING);

	/*
	 * secondary cpu-based controls.  Do not include those that
	 * depend on CPUID bits, they are added later by vmx_cpuid_update.
	 */
	rdmsr(MSR_IA32_VMX_PROCBASED_CTLS2,
		vmx->nested.nested_vmx_secondary_ctls_low,
		vmx->nested.nested_vmx_secondary_ctls_high);
	vmx->nested.nested_vmx_secondary_ctls_low = 0;
	vmx->nested.nested_vmx_secondary_ctls_high &=
		SECONDARY_EXEC_VIRTUALIZE_APIC_ACCESSES |
		SECONDARY_EXEC_DESC |
		SECONDARY_EXEC_VIRTUALIZE_X2APIC_MODE |
		SECONDARY_EXEC_APIC_REGISTER_VIRT |
		SECONDARY_EXEC_VIRTUAL_INTR_DELIVERY |
		SECONDARY_EXEC_WBINVD_EXITING;

	if (enable_ept) {
		/* nested EPT: emulate EPT also to L1 */
		vmx->nested.nested_vmx_secondary_ctls_high |=
			SECONDARY_EXEC_ENABLE_EPT;
		vmx->nested.nested_vmx_ept_caps = VMX_EPT_PAGE_WALK_4_BIT |
			 VMX_EPTP_WB_BIT | VMX_EPT_INVEPT_BIT;
		if (cpu_has_vmx_ept_execute_only())
			vmx->nested.nested_vmx_ept_caps |=
				VMX_EPT_EXECUTE_ONLY_BIT;
		vmx->nested.nested_vmx_ept_caps &= vmx_capability.ept;
		vmx->nested.nested_vmx_ept_caps |= VMX_EPT_EXTENT_GLOBAL_BIT |
			VMX_EPT_EXTENT_CONTEXT_BIT | VMX_EPT_2MB_PAGE_BIT |
			VMX_EPT_1GB_PAGE_BIT;
		if (enable_ept_ad_bits) {
			vmx->nested.nested_vmx_secondary_ctls_high |=
				SECONDARY_EXEC_ENABLE_PML;
			vmx->nested.nested_vmx_ept_caps |= VMX_EPT_AD_BIT;
		}
	}

	if (cpu_has_vmx_vmfunc()) {
		vmx->nested.nested_vmx_secondary_ctls_high |=
			SECONDARY_EXEC_ENABLE_VMFUNC;
		/*
		 * Advertise EPTP switching unconditionally
		 * since we emulate it
		 */
		if (enable_ept)
			vmx->nested.nested_vmx_vmfunc_controls =
				VMX_VMFUNC_EPTP_SWITCHING;
	}

	/*
	 * Old versions of KVM use the single-context version without
	 * checking for support, so declare that it is supported even
	 * though it is treated as global context.  The alternative is
	 * not failing the single-context invvpid, and it is worse.
	 */
	if (enable_vpid) {
		vmx->nested.nested_vmx_secondary_ctls_high |=
			SECONDARY_EXEC_ENABLE_VPID;
		vmx->nested.nested_vmx_vpid_caps = VMX_VPID_INVVPID_BIT |
			VMX_VPID_EXTENT_SUPPORTED_MASK;
	}

	if (enable_unrestricted_guest)
		vmx->nested.nested_vmx_secondary_ctls_high |=
			SECONDARY_EXEC_UNRESTRICTED_GUEST;

	/* miscellaneous data */
	rdmsr(MSR_IA32_VMX_MISC,
		vmx->nested.nested_vmx_misc_low,
		vmx->nested.nested_vmx_misc_high);
	vmx->nested.nested_vmx_misc_low &= VMX_MISC_SAVE_EFER_LMA;
	vmx->nested.nested_vmx_misc_low |=
		VMX_MISC_EMULATED_PREEMPTION_TIMER_RATE |
		VMX_MISC_ACTIVITY_HLT;
	vmx->nested.nested_vmx_misc_high = 0;

	/*
	 * This MSR reports some information about VMX support. We
	 * should return information about the VMX we emulate for the
	 * guest, and the VMCS structure we give it - not about the
	 * VMX support of the underlying hardware.
	 */
	vmx->nested.nested_vmx_basic =
		VMCS12_REVISION |
		VMX_BASIC_TRUE_CTLS |
		((u64)VMCS12_SIZE << VMX_BASIC_VMCS_SIZE_SHIFT) |
		(VMX_BASIC_MEM_TYPE_WB << VMX_BASIC_MEM_TYPE_SHIFT);

	if (cpu_has_vmx_basic_inout())
		vmx->nested.nested_vmx_basic |= VMX_BASIC_INOUT;

	/*
	 * These MSRs specify bits which the guest must keep fixed on
	 * while L1 is in VMXON mode (in L1's root mode, or running an L2).
	 * We picked the standard core2 setting.
	 */
#define VMXON_CR0_ALWAYSON     (X86_CR0_PE | X86_CR0_PG | X86_CR0_NE)
#define VMXON_CR4_ALWAYSON     X86_CR4_VMXE
	vmx->nested.nested_vmx_cr0_fixed0 = VMXON_CR0_ALWAYSON;
	vmx->nested.nested_vmx_cr4_fixed0 = VMXON_CR4_ALWAYSON;

	/* These MSRs specify bits which the guest must keep fixed off. */
	rdmsrl(MSR_IA32_VMX_CR0_FIXED1, vmx->nested.nested_vmx_cr0_fixed1);
	rdmsrl(MSR_IA32_VMX_CR4_FIXED1, vmx->nested.nested_vmx_cr4_fixed1);

	/* highest index: VMX_PREEMPTION_TIMER_VALUE */
	vmx->nested.nested_vmx_vmcs_enum = 0x2e;
}

/*
 * if fixed0[i] == 1: val[i] must be 1
 * if fixed1[i] == 0: val[i] must be 0
 */
static inline bool fixed_bits_valid(u64 val, u64 fixed0, u64 fixed1)
{
	return ((val & fixed1) | fixed0) == val;
}

static inline bool vmx_control_verify(u32 control, u32 low, u32 high)
{
	return fixed_bits_valid(control, low, high);
}

static inline u64 vmx_control_msr(u32 low, u32 high)
{
	return low | ((u64)high << 32);
}

static bool is_bitwise_subset(u64 superset, u64 subset, u64 mask)
{
	superset &= mask;
	subset &= mask;

	return (superset | subset) == superset;
}

static int vmx_restore_vmx_basic(struct vcpu_vmx *vmx, u64 data)
{
	const u64 feature_and_reserved =
		/* feature (except bit 48; see below) */
		BIT_ULL(49) | BIT_ULL(54) | BIT_ULL(55) |
		/* reserved */
		BIT_ULL(31) | GENMASK_ULL(47, 45) | GENMASK_ULL(63, 56);
	u64 vmx_basic = vmx->nested.nested_vmx_basic;

	if (!is_bitwise_subset(vmx_basic, data, feature_and_reserved))
		return -EINVAL;

	/*
	 * KVM does not emulate a version of VMX that constrains physical
	 * addresses of VMX structures (e.g. VMCS) to 32-bits.
	 */
	if (data & BIT_ULL(48))
		return -EINVAL;

	if (vmx_basic_vmcs_revision_id(vmx_basic) !=
	    vmx_basic_vmcs_revision_id(data))
		return -EINVAL;

	if (vmx_basic_vmcs_size(vmx_basic) > vmx_basic_vmcs_size(data))
		return -EINVAL;

	vmx->nested.nested_vmx_basic = data;
	return 0;
}

static int
vmx_restore_control_msr(struct vcpu_vmx *vmx, u32 msr_index, u64 data)
{
	u64 supported;
	u32 *lowp, *highp;

	switch (msr_index) {
	case MSR_IA32_VMX_TRUE_PINBASED_CTLS:
		lowp = &vmx->nested.nested_vmx_pinbased_ctls_low;
		highp = &vmx->nested.nested_vmx_pinbased_ctls_high;
		break;
	case MSR_IA32_VMX_TRUE_PROCBASED_CTLS:
		lowp = &vmx->nested.nested_vmx_procbased_ctls_low;
		highp = &vmx->nested.nested_vmx_procbased_ctls_high;
		break;
	case MSR_IA32_VMX_TRUE_EXIT_CTLS:
		lowp = &vmx->nested.nested_vmx_exit_ctls_low;
		highp = &vmx->nested.nested_vmx_exit_ctls_high;
		break;
	case MSR_IA32_VMX_TRUE_ENTRY_CTLS:
		lowp = &vmx->nested.nested_vmx_entry_ctls_low;
		highp = &vmx->nested.nested_vmx_entry_ctls_high;
		break;
	case MSR_IA32_VMX_PROCBASED_CTLS2:
		lowp = &vmx->nested.nested_vmx_secondary_ctls_low;
		highp = &vmx->nested.nested_vmx_secondary_ctls_high;
		break;
	default:
		BUG();
	}

	supported = vmx_control_msr(*lowp, *highp);

	/* Check must-be-1 bits are still 1. */
	if (!is_bitwise_subset(data, supported, GENMASK_ULL(31, 0)))
		return -EINVAL;

	/* Check must-be-0 bits are still 0. */
	if (!is_bitwise_subset(supported, data, GENMASK_ULL(63, 32)))
		return -EINVAL;

	*lowp = data;
	*highp = data >> 32;
	return 0;
}

static int vmx_restore_vmx_misc(struct vcpu_vmx *vmx, u64 data)
{
	const u64 feature_and_reserved_bits =
		/* feature */
		BIT_ULL(5) | GENMASK_ULL(8, 6) | BIT_ULL(14) | BIT_ULL(15) |
		BIT_ULL(28) | BIT_ULL(29) | BIT_ULL(30) |
		/* reserved */
		GENMASK_ULL(13, 9) | BIT_ULL(31);
	u64 vmx_misc;

	vmx_misc = vmx_control_msr(vmx->nested.nested_vmx_misc_low,
				   vmx->nested.nested_vmx_misc_high);

	if (!is_bitwise_subset(vmx_misc, data, feature_and_reserved_bits))
		return -EINVAL;

	if ((vmx->nested.nested_vmx_pinbased_ctls_high &
	     PIN_BASED_VMX_PREEMPTION_TIMER) &&
	    vmx_misc_preemption_timer_rate(data) !=
	    vmx_misc_preemption_timer_rate(vmx_misc))
		return -EINVAL;

	if (vmx_misc_cr3_count(data) > vmx_misc_cr3_count(vmx_misc))
		return -EINVAL;

	if (vmx_misc_max_msr(data) > vmx_misc_max_msr(vmx_misc))
		return -EINVAL;

	if (vmx_misc_mseg_revid(data) != vmx_misc_mseg_revid(vmx_misc))
		return -EINVAL;

	vmx->nested.nested_vmx_misc_low = data;
	vmx->nested.nested_vmx_misc_high = data >> 32;
	return 0;
}

static int vmx_restore_vmx_ept_vpid_cap(struct vcpu_vmx *vmx, u64 data)
{
	u64 vmx_ept_vpid_cap;

	vmx_ept_vpid_cap = vmx_control_msr(vmx->nested.nested_vmx_ept_caps,
					   vmx->nested.nested_vmx_vpid_caps);

	/* Every bit is either reserved or a feature bit. */
	if (!is_bitwise_subset(vmx_ept_vpid_cap, data, -1ULL))
		return -EINVAL;

	vmx->nested.nested_vmx_ept_caps = data;
	vmx->nested.nested_vmx_vpid_caps = data >> 32;
	return 0;
}

static int vmx_restore_fixed0_msr(struct vcpu_vmx *vmx, u32 msr_index, u64 data)
{
	u64 *msr;

	switch (msr_index) {
	case MSR_IA32_VMX_CR0_FIXED0:
		msr = &vmx->nested.nested_vmx_cr0_fixed0;
		break;
	case MSR_IA32_VMX_CR4_FIXED0:
		msr = &vmx->nested.nested_vmx_cr4_fixed0;
		break;
	default:
		BUG();
	}

	/*
	 * 1 bits (which indicates bits which "must-be-1" during VMX operation)
	 * must be 1 in the restored value.
	 */
	if (!is_bitwise_subset(data, *msr, -1ULL))
		return -EINVAL;

	*msr = data;
	return 0;
}

/*
 * Called when userspace is restoring VMX MSRs.
 *
 * Returns 0 on success, non-0 otherwise.
 */
static int vmx_set_vmx_msr(struct kvm_vcpu *vcpu, u32 msr_index, u64 data)
{
	struct vcpu_vmx *vmx = to_vmx(vcpu);

	switch (msr_index) {
	case MSR_IA32_VMX_BASIC:
		return vmx_restore_vmx_basic(vmx, data);
	case MSR_IA32_VMX_PINBASED_CTLS:
	case MSR_IA32_VMX_PROCBASED_CTLS:
	case MSR_IA32_VMX_EXIT_CTLS:
	case MSR_IA32_VMX_ENTRY_CTLS:
		/*
		 * The "non-true" VMX capability MSRs are generated from the
		 * "true" MSRs, so we do not support restoring them directly.
		 *
		 * If userspace wants to emulate VMX_BASIC[55]=0, userspace
		 * should restore the "true" MSRs with the must-be-1 bits
		 * set according to the SDM Vol 3. A.2 "RESERVED CONTROLS AND
		 * DEFAULT SETTINGS".
		 */
		return -EINVAL;
	case MSR_IA32_VMX_TRUE_PINBASED_CTLS:
	case MSR_IA32_VMX_TRUE_PROCBASED_CTLS:
	case MSR_IA32_VMX_TRUE_EXIT_CTLS:
	case MSR_IA32_VMX_TRUE_ENTRY_CTLS:
	case MSR_IA32_VMX_PROCBASED_CTLS2:
		return vmx_restore_control_msr(vmx, msr_index, data);
	case MSR_IA32_VMX_MISC:
		return vmx_restore_vmx_misc(vmx, data);
	case MSR_IA32_VMX_CR0_FIXED0:
	case MSR_IA32_VMX_CR4_FIXED0:
		return vmx_restore_fixed0_msr(vmx, msr_index, data);
	case MSR_IA32_VMX_CR0_FIXED1:
	case MSR_IA32_VMX_CR4_FIXED1:
		/*
		 * These MSRs are generated based on the vCPU's CPUID, so we
		 * do not support restoring them directly.
		 */
		return -EINVAL;
	case MSR_IA32_VMX_EPT_VPID_CAP:
		return vmx_restore_vmx_ept_vpid_cap(vmx, data);
	case MSR_IA32_VMX_VMCS_ENUM:
		vmx->nested.nested_vmx_vmcs_enum = data;
		return 0;
	default:
		/*
		 * The rest of the VMX capability MSRs do not support restore.
		 */
		return -EINVAL;
	}
}

/* Returns 0 on success, non-0 otherwise. */
static int vmx_get_vmx_msr(struct kvm_vcpu *vcpu, u32 msr_index, u64 *pdata)
{
	struct vcpu_vmx *vmx = to_vmx(vcpu);

	switch (msr_index) {
	case MSR_IA32_VMX_BASIC:
		*pdata = vmx->nested.nested_vmx_basic;
		break;
	case MSR_IA32_VMX_TRUE_PINBASED_CTLS:
	case MSR_IA32_VMX_PINBASED_CTLS:
		*pdata = vmx_control_msr(
			vmx->nested.nested_vmx_pinbased_ctls_low,
			vmx->nested.nested_vmx_pinbased_ctls_high);
		if (msr_index == MSR_IA32_VMX_PINBASED_CTLS)
			*pdata |= PIN_BASED_ALWAYSON_WITHOUT_TRUE_MSR;
		break;
	case MSR_IA32_VMX_TRUE_PROCBASED_CTLS:
	case MSR_IA32_VMX_PROCBASED_CTLS:
		*pdata = vmx_control_msr(
			vmx->nested.nested_vmx_procbased_ctls_low,
			vmx->nested.nested_vmx_procbased_ctls_high);
		if (msr_index == MSR_IA32_VMX_PROCBASED_CTLS)
			*pdata |= CPU_BASED_ALWAYSON_WITHOUT_TRUE_MSR;
		break;
	case MSR_IA32_VMX_TRUE_EXIT_CTLS:
	case MSR_IA32_VMX_EXIT_CTLS:
		*pdata = vmx_control_msr(
			vmx->nested.nested_vmx_exit_ctls_low,
			vmx->nested.nested_vmx_exit_ctls_high);
		if (msr_index == MSR_IA32_VMX_EXIT_CTLS)
			*pdata |= VM_EXIT_ALWAYSON_WITHOUT_TRUE_MSR;
		break;
	case MSR_IA32_VMX_TRUE_ENTRY_CTLS:
	case MSR_IA32_VMX_ENTRY_CTLS:
		*pdata = vmx_control_msr(
			vmx->nested.nested_vmx_entry_ctls_low,
			vmx->nested.nested_vmx_entry_ctls_high);
		if (msr_index == MSR_IA32_VMX_ENTRY_CTLS)
			*pdata |= VM_ENTRY_ALWAYSON_WITHOUT_TRUE_MSR;
		break;
	case MSR_IA32_VMX_MISC:
		*pdata = vmx_control_msr(
			vmx->nested.nested_vmx_misc_low,
			vmx->nested.nested_vmx_misc_high);
		break;
	case MSR_IA32_VMX_CR0_FIXED0:
		*pdata = vmx->nested.nested_vmx_cr0_fixed0;
		break;
	case MSR_IA32_VMX_CR0_FIXED1:
		*pdata = vmx->nested.nested_vmx_cr0_fixed1;
		break;
	case MSR_IA32_VMX_CR4_FIXED0:
		*pdata = vmx->nested.nested_vmx_cr4_fixed0;
		break;
	case MSR_IA32_VMX_CR4_FIXED1:
		*pdata = vmx->nested.nested_vmx_cr4_fixed1;
		break;
	case MSR_IA32_VMX_VMCS_ENUM:
		*pdata = vmx->nested.nested_vmx_vmcs_enum;
		break;
	case MSR_IA32_VMX_PROCBASED_CTLS2:
		*pdata = vmx_control_msr(
			vmx->nested.nested_vmx_secondary_ctls_low,
			vmx->nested.nested_vmx_secondary_ctls_high);
		break;
	case MSR_IA32_VMX_EPT_VPID_CAP:
		*pdata = vmx->nested.nested_vmx_ept_caps |
			((u64)vmx->nested.nested_vmx_vpid_caps << 32);
		break;
	case MSR_IA32_VMX_VMFUNC:
		*pdata = vmx->nested.nested_vmx_vmfunc_controls;
		break;
	default:
		return 1;
	}

	return 0;
}

static inline bool vmx_feature_control_msr_valid(struct kvm_vcpu *vcpu,
						 uint64_t val)
{
	uint64_t valid_bits = to_vmx(vcpu)->msr_ia32_feature_control_valid_bits;

	return !(val & ~valid_bits);
}

/*
 * Reads an msr value (of 'msr_index') into 'pdata'.
 * Returns 0 on success, non-0 otherwise.
 * Assumes vcpu_load() was already called.
 */
static int vmx_get_msr(struct kvm_vcpu *vcpu, struct msr_data *msr_info)
{
	struct shared_msr_entry *msr;

	switch (msr_info->index) {
#ifdef CONFIG_X86_64
	case MSR_FS_BASE:
		msr_info->data = vmcs_readl(GUEST_FS_BASE);
		break;
	case MSR_GS_BASE:
		msr_info->data = vmcs_readl(GUEST_GS_BASE);
		break;
	case MSR_KERNEL_GS_BASE:
		vmx_load_host_state(to_vmx(vcpu));
		msr_info->data = to_vmx(vcpu)->msr_guest_kernel_gs_base;
		break;
#endif
	case MSR_EFER:
		return kvm_get_msr_common(vcpu, msr_info);
	case MSR_IA32_TSC:
		msr_info->data = guest_read_tsc(vcpu);
		break;
	case MSR_IA32_SYSENTER_CS:
		msr_info->data = vmcs_read32(GUEST_SYSENTER_CS);
		break;
	case MSR_IA32_SYSENTER_EIP:
		msr_info->data = vmcs_readl(GUEST_SYSENTER_EIP);
		break;
	case MSR_IA32_SYSENTER_ESP:
		msr_info->data = vmcs_readl(GUEST_SYSENTER_ESP);
		break;
	case MSR_IA32_BNDCFGS:
		if (!kvm_mpx_supported() ||
		    (!msr_info->host_initiated &&
		     !guest_cpuid_has(vcpu, X86_FEATURE_MPX)))
			return 1;
		msr_info->data = vmcs_read64(GUEST_BNDCFGS);
		break;
	case MSR_IA32_MCG_EXT_CTL:
		if (!msr_info->host_initiated &&
		    !(to_vmx(vcpu)->msr_ia32_feature_control &
		      FEATURE_CONTROL_LMCE))
			return 1;
		msr_info->data = vcpu->arch.mcg_ext_ctl;
		break;
	case MSR_IA32_FEATURE_CONTROL:
		msr_info->data = to_vmx(vcpu)->msr_ia32_feature_control;
		break;
	case MSR_IA32_VMX_BASIC ... MSR_IA32_VMX_VMFUNC:
		if (!nested_vmx_allowed(vcpu))
			return 1;
		return vmx_get_vmx_msr(vcpu, msr_info->index, &msr_info->data);
	case MSR_IA32_XSS:
		if (!vmx_xsaves_supported())
			return 1;
		msr_info->data = vcpu->arch.ia32_xss;
		break;
	case MSR_TSC_AUX:
		if (!msr_info->host_initiated &&
		    !guest_cpuid_has(vcpu, X86_FEATURE_RDTSCP))
			return 1;
		/* Otherwise falls through */
	default:
		msr = find_msr_entry(to_vmx(vcpu), msr_info->index);
		if (msr) {
			msr_info->data = msr->data;
			break;
		}
		return kvm_get_msr_common(vcpu, msr_info);
	}

	return 0;
}

static void vmx_leave_nested(struct kvm_vcpu *vcpu);

/*
 * Writes msr value into into the appropriate "register".
 * Returns 0 on success, non-0 otherwise.
 * Assumes vcpu_load() was already called.
 */
static int vmx_set_msr(struct kvm_vcpu *vcpu, struct msr_data *msr_info)
{
	struct vcpu_vmx *vmx = to_vmx(vcpu);
	struct shared_msr_entry *msr;
	int ret = 0;
	u32 msr_index = msr_info->index;
	u64 data = msr_info->data;

	switch (msr_index) {
	case MSR_EFER:
		ret = kvm_set_msr_common(vcpu, msr_info);
		break;
#ifdef CONFIG_X86_64
	case MSR_FS_BASE:
		vmx_segment_cache_clear(vmx);
		vmcs_writel(GUEST_FS_BASE, data);
		break;
	case MSR_GS_BASE:
		vmx_segment_cache_clear(vmx);
		vmcs_writel(GUEST_GS_BASE, data);
		break;
	case MSR_KERNEL_GS_BASE:
		vmx_load_host_state(vmx);
		vmx->msr_guest_kernel_gs_base = data;
		break;
#endif
	case MSR_IA32_SYSENTER_CS:
		vmcs_write32(GUEST_SYSENTER_CS, data);
		break;
	case MSR_IA32_SYSENTER_EIP:
		vmcs_writel(GUEST_SYSENTER_EIP, data);
		break;
	case MSR_IA32_SYSENTER_ESP:
		vmcs_writel(GUEST_SYSENTER_ESP, data);
		break;
	case MSR_IA32_BNDCFGS:
		if (!kvm_mpx_supported() ||
		    (!msr_info->host_initiated &&
		     !guest_cpuid_has(vcpu, X86_FEATURE_MPX)))
			return 1;
		if (is_noncanonical_address(data & PAGE_MASK, vcpu) ||
		    (data & MSR_IA32_BNDCFGS_RSVD))
			return 1;
		vmcs_write64(GUEST_BNDCFGS, data);
		break;
	case MSR_IA32_TSC:
		kvm_write_tsc(vcpu, msr_info);
		break;
	case MSR_IA32_CR_PAT:
		if (vmcs_config.vmentry_ctrl & VM_ENTRY_LOAD_IA32_PAT) {
			if (!kvm_mtrr_valid(vcpu, MSR_IA32_CR_PAT, data))
				return 1;
			vmcs_write64(GUEST_IA32_PAT, data);
			vcpu->arch.pat = data;
			break;
		}
		ret = kvm_set_msr_common(vcpu, msr_info);
		break;
	case MSR_IA32_TSC_ADJUST:
		ret = kvm_set_msr_common(vcpu, msr_info);
		break;
	case MSR_IA32_MCG_EXT_CTL:
		if ((!msr_info->host_initiated &&
		     !(to_vmx(vcpu)->msr_ia32_feature_control &
		       FEATURE_CONTROL_LMCE)) ||
		    (data & ~MCG_EXT_CTL_LMCE_EN))
			return 1;
		vcpu->arch.mcg_ext_ctl = data;
		break;
	case MSR_IA32_FEATURE_CONTROL:
		if (!vmx_feature_control_msr_valid(vcpu, data) ||
		    (to_vmx(vcpu)->msr_ia32_feature_control &
		     FEATURE_CONTROL_LOCKED && !msr_info->host_initiated))
			return 1;
		vmx->msr_ia32_feature_control = data;
		if (msr_info->host_initiated && data == 0)
			vmx_leave_nested(vcpu);
		break;
	case MSR_IA32_VMX_BASIC ... MSR_IA32_VMX_VMFUNC:
		if (!msr_info->host_initiated)
			return 1; /* they are read-only */
		if (!nested_vmx_allowed(vcpu))
			return 1;
		return vmx_set_vmx_msr(vcpu, msr_index, data);
	case MSR_IA32_XSS:
		if (!vmx_xsaves_supported())
			return 1;
		/*
		 * The only supported bit as of Skylake is bit 8, but
		 * it is not supported on KVM.
		 */
		if (data != 0)
			return 1;
		vcpu->arch.ia32_xss = data;
		if (vcpu->arch.ia32_xss != host_xss)
			add_atomic_switch_msr(vmx, MSR_IA32_XSS,
				vcpu->arch.ia32_xss, host_xss);
		else
			clear_atomic_switch_msr(vmx, MSR_IA32_XSS);
		break;
	case MSR_TSC_AUX:
		if (!msr_info->host_initiated &&
		    !guest_cpuid_has(vcpu, X86_FEATURE_RDTSCP))
			return 1;
		/* Check reserved bit, higher 32 bits should be zero */
		if ((data >> 32) != 0)
			return 1;
		/* Otherwise falls through */
	default:
		msr = find_msr_entry(vmx, msr_index);
		if (msr) {
			u64 old_msr_data = msr->data;
			msr->data = data;
			if (msr - vmx->guest_msrs < vmx->save_nmsrs) {
				preempt_disable();
				ret = kvm_set_shared_msr(msr->index, msr->data,
							 msr->mask);
				preempt_enable();
				if (ret)
					msr->data = old_msr_data;
			}
			break;
		}
		ret = kvm_set_msr_common(vcpu, msr_info);
	}

	return ret;
}

static void vmx_cache_reg(struct kvm_vcpu *vcpu, enum kvm_reg reg)
{
	__set_bit(reg, (unsigned long *)&vcpu->arch.regs_avail);
	switch (reg) {
	case VCPU_REGS_RSP:
		vcpu->arch.regs[VCPU_REGS_RSP] = vmcs_readl(GUEST_RSP);
		break;
	case VCPU_REGS_RIP:
		vcpu->arch.regs[VCPU_REGS_RIP] = vmcs_readl(GUEST_RIP);
		break;
	case VCPU_EXREG_PDPTR:
		if (enable_ept)
			ept_save_pdptrs(vcpu);
		break;
	default:
		break;
	}
}

static __init int cpu_has_kvm_support(void)
{
	return cpu_has_vmx();
}

static __init int vmx_disabled_by_bios(void)
{
	u64 msr;

	rdmsrl(MSR_IA32_FEATURE_CONTROL, msr);
	if (msr & FEATURE_CONTROL_LOCKED) {
		/* launched w/ TXT and VMX disabled */
		if (!(msr & FEATURE_CONTROL_VMXON_ENABLED_INSIDE_SMX)
			&& tboot_enabled())
			return 1;
		/* launched w/o TXT and VMX only enabled w/ TXT */
		if (!(msr & FEATURE_CONTROL_VMXON_ENABLED_OUTSIDE_SMX)
			&& (msr & FEATURE_CONTROL_VMXON_ENABLED_INSIDE_SMX)
			&& !tboot_enabled()) {
			printk(KERN_WARNING "kvm: disable TXT in the BIOS or "
				"activate TXT before enabling KVM\n");
			return 1;
		}
		/* launched w/o TXT and VMX disabled */
		if (!(msr & FEATURE_CONTROL_VMXON_ENABLED_OUTSIDE_SMX)
			&& !tboot_enabled())
			return 1;
	}

	return 0;
}

static void kvm_cpu_vmxon(u64 addr)
{
	cr4_set_bits(X86_CR4_VMXE);
	intel_pt_handle_vmx(1);

	asm volatile (ASM_VMX_VMXON_RAX
			: : "a"(&addr), "m"(addr)
			: "memory", "cc");
}

static int hardware_enable(void)
{
	int cpu = raw_smp_processor_id();
	u64 phys_addr = __pa(per_cpu(vmxarea, cpu));
	u64 old, test_bits;

	if (cr4_read_shadow() & X86_CR4_VMXE)
		return -EBUSY;

	INIT_LIST_HEAD(&per_cpu(loaded_vmcss_on_cpu, cpu));
	INIT_LIST_HEAD(&per_cpu(blocked_vcpu_on_cpu, cpu));
	spin_lock_init(&per_cpu(blocked_vcpu_on_cpu_lock, cpu));

	/*
	 * Now we can enable the vmclear operation in kdump
	 * since the loaded_vmcss_on_cpu list on this cpu
	 * has been initialized.
	 *
	 * Though the cpu is not in VMX operation now, there
	 * is no problem to enable the vmclear operation
	 * for the loaded_vmcss_on_cpu list is empty!
	 */
	crash_enable_local_vmclear(cpu);

	rdmsrl(MSR_IA32_FEATURE_CONTROL, old);

	test_bits = FEATURE_CONTROL_LOCKED;
	test_bits |= FEATURE_CONTROL_VMXON_ENABLED_OUTSIDE_SMX;
	if (tboot_enabled())
		test_bits |= FEATURE_CONTROL_VMXON_ENABLED_INSIDE_SMX;

	if ((old & test_bits) != test_bits) {
		/* enable and lock */
		wrmsrl(MSR_IA32_FEATURE_CONTROL, old | test_bits);
	}
	kvm_cpu_vmxon(phys_addr);
	if (enable_ept)
		ept_sync_global();

	return 0;
}

static void vmclear_local_loaded_vmcss(void)
{
	int cpu = raw_smp_processor_id();
	struct loaded_vmcs *v, *n;

	list_for_each_entry_safe(v, n, &per_cpu(loaded_vmcss_on_cpu, cpu),
				 loaded_vmcss_on_cpu_link)
		__loaded_vmcs_clear(v);
}


/* Just like cpu_vmxoff(), but with the __kvm_handle_fault_on_reboot()
 * tricks.
 */
static void kvm_cpu_vmxoff(void)
{
	asm volatile (__ex(ASM_VMX_VMXOFF) : : : "cc");

	intel_pt_handle_vmx(0);
	cr4_clear_bits(X86_CR4_VMXE);
}

static void hardware_disable(void)
{
	vmclear_local_loaded_vmcss();
	kvm_cpu_vmxoff();
}

static __init int adjust_vmx_controls(u32 ctl_min, u32 ctl_opt,
				      u32 msr, u32 *result)
{
	u32 vmx_msr_low, vmx_msr_high;
	u32 ctl = ctl_min | ctl_opt;

	rdmsr(msr, vmx_msr_low, vmx_msr_high);

	ctl &= vmx_msr_high; /* bit == 0 in high word ==> must be zero */
	ctl |= vmx_msr_low;  /* bit == 1 in low word  ==> must be one  */

	/* Ensure minimum (required) set of control bits are supported. */
	if (ctl_min & ~ctl)
		return -EIO;

	*result = ctl;
	return 0;
}

static __init bool allow_1_setting(u32 msr, u32 ctl)
{
	u32 vmx_msr_low, vmx_msr_high;

	rdmsr(msr, vmx_msr_low, vmx_msr_high);
	return vmx_msr_high & ctl;
}

static __init int setup_vmcs_config(struct vmcs_config *vmcs_conf)
{
	u32 vmx_msr_low, vmx_msr_high;
	u32 min, opt, min2, opt2;
	u32 _pin_based_exec_control = 0;
	u32 _cpu_based_exec_control = 0;
	u32 _cpu_based_2nd_exec_control = 0;
	u32 _vmexit_control = 0;
	u32 _vmentry_control = 0;

	min = CPU_BASED_HLT_EXITING |
#ifdef CONFIG_X86_64
	      CPU_BASED_CR8_LOAD_EXITING |
	      CPU_BASED_CR8_STORE_EXITING |
#endif
	      CPU_BASED_CR3_LOAD_EXITING |
	      CPU_BASED_CR3_STORE_EXITING |
	      CPU_BASED_USE_IO_BITMAPS |
	      CPU_BASED_MOV_DR_EXITING |
	      CPU_BASED_USE_TSC_OFFSETING |
	      CPU_BASED_INVLPG_EXITING |
	      CPU_BASED_RDPMC_EXITING;

	if (!kvm_mwait_in_guest())
		min |= CPU_BASED_MWAIT_EXITING |
			CPU_BASED_MONITOR_EXITING;

	opt = CPU_BASED_TPR_SHADOW |
	      CPU_BASED_USE_MSR_BITMAPS |
	      CPU_BASED_ACTIVATE_SECONDARY_CONTROLS;
	if (adjust_vmx_controls(min, opt, MSR_IA32_VMX_PROCBASED_CTLS,
				&_cpu_based_exec_control) < 0)
		return -EIO;
#ifdef CONFIG_X86_64
	if ((_cpu_based_exec_control & CPU_BASED_TPR_SHADOW))
		_cpu_based_exec_control &= ~CPU_BASED_CR8_LOAD_EXITING &
					   ~CPU_BASED_CR8_STORE_EXITING;
#endif
	if (_cpu_based_exec_control & CPU_BASED_ACTIVATE_SECONDARY_CONTROLS) {
		min2 = 0;
		opt2 = SECONDARY_EXEC_VIRTUALIZE_APIC_ACCESSES |
			SECONDARY_EXEC_VIRTUALIZE_X2APIC_MODE |
			SECONDARY_EXEC_WBINVD_EXITING |
			SECONDARY_EXEC_ENABLE_VPID |
			SECONDARY_EXEC_ENABLE_EPT |
			SECONDARY_EXEC_UNRESTRICTED_GUEST |
			SECONDARY_EXEC_PAUSE_LOOP_EXITING |
			SECONDARY_EXEC_RDTSCP |
			SECONDARY_EXEC_ENABLE_INVPCID |
			SECONDARY_EXEC_APIC_REGISTER_VIRT |
			SECONDARY_EXEC_VIRTUAL_INTR_DELIVERY |
			SECONDARY_EXEC_SHADOW_VMCS |
			SECONDARY_EXEC_XSAVES |
			SECONDARY_EXEC_RDSEED_EXITING |
			SECONDARY_EXEC_RDRAND_EXITING |
			SECONDARY_EXEC_ENABLE_PML |
			SECONDARY_EXEC_TSC_SCALING |
			SECONDARY_EXEC_ENABLE_VMFUNC;
		if (adjust_vmx_controls(min2, opt2,
					MSR_IA32_VMX_PROCBASED_CTLS2,
					&_cpu_based_2nd_exec_control) < 0)
			return -EIO;
	}
#ifndef CONFIG_X86_64
	if (!(_cpu_based_2nd_exec_control &
				SECONDARY_EXEC_VIRTUALIZE_APIC_ACCESSES))
		_cpu_based_exec_control &= ~CPU_BASED_TPR_SHADOW;
#endif

	if (!(_cpu_based_exec_control & CPU_BASED_TPR_SHADOW))
		_cpu_based_2nd_exec_control &= ~(
				SECONDARY_EXEC_APIC_REGISTER_VIRT |
				SECONDARY_EXEC_VIRTUALIZE_X2APIC_MODE |
				SECONDARY_EXEC_VIRTUAL_INTR_DELIVERY);

	rdmsr_safe(MSR_IA32_VMX_EPT_VPID_CAP,
		&vmx_capability.ept, &vmx_capability.vpid);

	if (_cpu_based_2nd_exec_control & SECONDARY_EXEC_ENABLE_EPT) {
		/* CR3 accesses and invlpg don't need to cause VM Exits when EPT
		   enabled */
		_cpu_based_exec_control &= ~(CPU_BASED_CR3_LOAD_EXITING |
					     CPU_BASED_CR3_STORE_EXITING |
					     CPU_BASED_INVLPG_EXITING);
	} else if (vmx_capability.ept) {
		vmx_capability.ept = 0;
		pr_warn_once("EPT CAP should not exist if not support "
				"1-setting enable EPT VM-execution control\n");
	}
	if (!(_cpu_based_2nd_exec_control & SECONDARY_EXEC_ENABLE_VPID) &&
		vmx_capability.vpid) {
		vmx_capability.vpid = 0;
		pr_warn_once("VPID CAP should not exist if not support "
				"1-setting enable VPID VM-execution control\n");
	}

	min = VM_EXIT_SAVE_DEBUG_CONTROLS | VM_EXIT_ACK_INTR_ON_EXIT;
#ifdef CONFIG_X86_64
	min |= VM_EXIT_HOST_ADDR_SPACE_SIZE;
#endif
	opt = VM_EXIT_SAVE_IA32_PAT | VM_EXIT_LOAD_IA32_PAT |
		VM_EXIT_CLEAR_BNDCFGS;
	if (adjust_vmx_controls(min, opt, MSR_IA32_VMX_EXIT_CTLS,
				&_vmexit_control) < 0)
		return -EIO;

	min = PIN_BASED_EXT_INTR_MASK | PIN_BASED_NMI_EXITING;
	opt = PIN_BASED_VIRTUAL_NMIS | PIN_BASED_POSTED_INTR |
		 PIN_BASED_VMX_PREEMPTION_TIMER;
	if (adjust_vmx_controls(min, opt, MSR_IA32_VMX_PINBASED_CTLS,
				&_pin_based_exec_control) < 0)
		return -EIO;

	if (cpu_has_broken_vmx_preemption_timer())
		_pin_based_exec_control &= ~PIN_BASED_VMX_PREEMPTION_TIMER;
	if (!(_cpu_based_2nd_exec_control &
		SECONDARY_EXEC_VIRTUAL_INTR_DELIVERY))
		_pin_based_exec_control &= ~PIN_BASED_POSTED_INTR;

	min = VM_ENTRY_LOAD_DEBUG_CONTROLS;
	opt = VM_ENTRY_LOAD_IA32_PAT | VM_ENTRY_LOAD_BNDCFGS;
	if (adjust_vmx_controls(min, opt, MSR_IA32_VMX_ENTRY_CTLS,
				&_vmentry_control) < 0)
		return -EIO;

	rdmsr(MSR_IA32_VMX_BASIC, vmx_msr_low, vmx_msr_high);

	/* IA-32 SDM Vol 3B: VMCS size is never greater than 4kB. */
	if ((vmx_msr_high & 0x1fff) > PAGE_SIZE)
		return -EIO;

#ifdef CONFIG_X86_64
	/* IA-32 SDM Vol 3B: 64-bit CPUs always have VMX_BASIC_MSR[48]==0. */
	if (vmx_msr_high & (1u<<16))
		return -EIO;
#endif

	/* Require Write-Back (WB) memory type for VMCS accesses. */
	if (((vmx_msr_high >> 18) & 15) != 6)
		return -EIO;

	vmcs_conf->size = vmx_msr_high & 0x1fff;
	vmcs_conf->order = get_order(vmcs_conf->size);
	vmcs_conf->basic_cap = vmx_msr_high & ~0x1fff;
	vmcs_conf->revision_id = vmx_msr_low;

	vmcs_conf->pin_based_exec_ctrl = _pin_based_exec_control;
	vmcs_conf->cpu_based_exec_ctrl = _cpu_based_exec_control;
	vmcs_conf->cpu_based_2nd_exec_ctrl = _cpu_based_2nd_exec_control;
	vmcs_conf->vmexit_ctrl         = _vmexit_control;
	vmcs_conf->vmentry_ctrl        = _vmentry_control;

	cpu_has_load_ia32_efer =
		allow_1_setting(MSR_IA32_VMX_ENTRY_CTLS,
				VM_ENTRY_LOAD_IA32_EFER)
		&& allow_1_setting(MSR_IA32_VMX_EXIT_CTLS,
				   VM_EXIT_LOAD_IA32_EFER);

	cpu_has_load_perf_global_ctrl =
		allow_1_setting(MSR_IA32_VMX_ENTRY_CTLS,
				VM_ENTRY_LOAD_IA32_PERF_GLOBAL_CTRL)
		&& allow_1_setting(MSR_IA32_VMX_EXIT_CTLS,
				   VM_EXIT_LOAD_IA32_PERF_GLOBAL_CTRL);

	/*
	 * Some cpus support VM_ENTRY_(LOAD|SAVE)_IA32_PERF_GLOBAL_CTRL
	 * but due to errata below it can't be used. Workaround is to use
	 * msr load mechanism to switch IA32_PERF_GLOBAL_CTRL.
	 *
	 * VM Exit May Incorrectly Clear IA32_PERF_GLOBAL_CTRL [34:32]
	 *
	 * AAK155             (model 26)
	 * AAP115             (model 30)
	 * AAT100             (model 37)
	 * BC86,AAY89,BD102   (model 44)
	 * BA97               (model 46)
	 *
	 */
	if (cpu_has_load_perf_global_ctrl && boot_cpu_data.x86 == 0x6) {
		switch (boot_cpu_data.x86_model) {
		case 26:
		case 30:
		case 37:
		case 44:
		case 46:
			cpu_has_load_perf_global_ctrl = false;
			printk_once(KERN_WARNING"kvm: VM_EXIT_LOAD_IA32_PERF_GLOBAL_CTRL "
					"does not work properly. Using workaround\n");
			break;
		default:
			break;
		}
	}

	if (boot_cpu_has(X86_FEATURE_XSAVES))
		rdmsrl(MSR_IA32_XSS, host_xss);

	return 0;
}

static struct vmcs *alloc_vmcs_cpu(int cpu)
{
	int node = cpu_to_node(cpu);
	struct page *pages;
	struct vmcs *vmcs;

	pages = __alloc_pages_node(node, GFP_KERNEL, vmcs_config.order);
	if (!pages)
		return NULL;
	vmcs = page_address(pages);
	memset(vmcs, 0, vmcs_config.size);
	vmcs->revision_id = vmcs_config.revision_id; /* vmcs revision id */
	return vmcs;
}

static struct vmcs *alloc_vmcs(void)
{
	return alloc_vmcs_cpu(raw_smp_processor_id());
}

static void free_vmcs(struct vmcs *vmcs)
{
	free_pages((unsigned long)vmcs, vmcs_config.order);
}

/*
 * Free a VMCS, but before that VMCLEAR it on the CPU where it was last loaded
 */
static void free_loaded_vmcs(struct loaded_vmcs *loaded_vmcs)
{
	if (!loaded_vmcs->vmcs)
		return;
	loaded_vmcs_clear(loaded_vmcs);
	free_vmcs(loaded_vmcs->vmcs);
	loaded_vmcs->vmcs = NULL;
	WARN_ON(loaded_vmcs->shadow_vmcs != NULL);
}

static void free_kvm_area(void)
{
	int cpu;

	for_each_possible_cpu(cpu) {
		free_vmcs(per_cpu(vmxarea, cpu));
		per_cpu(vmxarea, cpu) = NULL;
	}
}

enum vmcs_field_type {
	VMCS_FIELD_TYPE_U16 = 0,
	VMCS_FIELD_TYPE_U64 = 1,
	VMCS_FIELD_TYPE_U32 = 2,
	VMCS_FIELD_TYPE_NATURAL_WIDTH = 3
};

static inline int vmcs_field_type(unsigned long field)
{
	if (0x1 & field)	/* the *_HIGH fields are all 32 bit */
		return VMCS_FIELD_TYPE_U32;
	return (field >> 13) & 0x3 ;
}

static inline int vmcs_field_readonly(unsigned long field)
{
	return (((field >> 10) & 0x3) == 1);
}

static void init_vmcs_shadow_fields(void)
{
	int i, j;

	/* No checks for read only fields yet */

	for (i = j = 0; i < max_shadow_read_write_fields; i++) {
		switch (shadow_read_write_fields[i]) {
		case GUEST_BNDCFGS:
			if (!kvm_mpx_supported())
				continue;
			break;
		default:
			break;
		}

		if (j < i)
			shadow_read_write_fields[j] =
				shadow_read_write_fields[i];
		j++;
	}
	max_shadow_read_write_fields = j;

	/* shadowed fields guest access without vmexit */
	for (i = 0; i < max_shadow_read_write_fields; i++) {
		unsigned long field = shadow_read_write_fields[i];

		clear_bit(field, vmx_vmwrite_bitmap);
		clear_bit(field, vmx_vmread_bitmap);
		if (vmcs_field_type(field) == VMCS_FIELD_TYPE_U64) {
			clear_bit(field + 1, vmx_vmwrite_bitmap);
			clear_bit(field + 1, vmx_vmread_bitmap);
		}
	}
	for (i = 0; i < max_shadow_read_only_fields; i++) {
		unsigned long field = shadow_read_only_fields[i];

		clear_bit(field, vmx_vmread_bitmap);
		if (vmcs_field_type(field) == VMCS_FIELD_TYPE_U64)
			clear_bit(field + 1, vmx_vmread_bitmap);
	}
}

static __init int alloc_kvm_area(void)
{
	int cpu;

	for_each_possible_cpu(cpu) {
		struct vmcs *vmcs;

		vmcs = alloc_vmcs_cpu(cpu);
		if (!vmcs) {
			free_kvm_area();
			return -ENOMEM;
		}

		per_cpu(vmxarea, cpu) = vmcs;
	}
	return 0;
}

static void fix_pmode_seg(struct kvm_vcpu *vcpu, int seg,
		struct kvm_segment *save)
{
	if (!emulate_invalid_guest_state) {
		/*
		 * CS and SS RPL should be equal during guest entry according
		 * to VMX spec, but in reality it is not always so. Since vcpu
		 * is in the middle of the transition from real mode to
		 * protected mode it is safe to assume that RPL 0 is a good
		 * default value.
		 */
		if (seg == VCPU_SREG_CS || seg == VCPU_SREG_SS)
			save->selector &= ~SEGMENT_RPL_MASK;
		save->dpl = save->selector & SEGMENT_RPL_MASK;
		save->s = 1;
	}
	vmx_set_segment(vcpu, save, seg);
}

static void enter_pmode(struct kvm_vcpu *vcpu)
{
	unsigned long flags;
	struct vcpu_vmx *vmx = to_vmx(vcpu);

	/*
	 * Update real mode segment cache. It may be not up-to-date if sement
	 * register was written while vcpu was in a guest mode.
	 */
	vmx_get_segment(vcpu, &vmx->rmode.segs[VCPU_SREG_ES], VCPU_SREG_ES);
	vmx_get_segment(vcpu, &vmx->rmode.segs[VCPU_SREG_DS], VCPU_SREG_DS);
	vmx_get_segment(vcpu, &vmx->rmode.segs[VCPU_SREG_FS], VCPU_SREG_FS);
	vmx_get_segment(vcpu, &vmx->rmode.segs[VCPU_SREG_GS], VCPU_SREG_GS);
	vmx_get_segment(vcpu, &vmx->rmode.segs[VCPU_SREG_SS], VCPU_SREG_SS);
	vmx_get_segment(vcpu, &vmx->rmode.segs[VCPU_SREG_CS], VCPU_SREG_CS);

	vmx->rmode.vm86_active = 0;

	vmx_segment_cache_clear(vmx);

	vmx_set_segment(vcpu, &vmx->rmode.segs[VCPU_SREG_TR], VCPU_SREG_TR);

	flags = vmcs_readl(GUEST_RFLAGS);
	flags &= RMODE_GUEST_OWNED_EFLAGS_BITS;
	flags |= vmx->rmode.save_rflags & ~RMODE_GUEST_OWNED_EFLAGS_BITS;
	vmcs_writel(GUEST_RFLAGS, flags);

	vmcs_writel(GUEST_CR4, (vmcs_readl(GUEST_CR4) & ~X86_CR4_VME) |
			(vmcs_readl(CR4_READ_SHADOW) & X86_CR4_VME));

	update_exception_bitmap(vcpu);

	fix_pmode_seg(vcpu, VCPU_SREG_CS, &vmx->rmode.segs[VCPU_SREG_CS]);
	fix_pmode_seg(vcpu, VCPU_SREG_SS, &vmx->rmode.segs[VCPU_SREG_SS]);
	fix_pmode_seg(vcpu, VCPU_SREG_ES, &vmx->rmode.segs[VCPU_SREG_ES]);
	fix_pmode_seg(vcpu, VCPU_SREG_DS, &vmx->rmode.segs[VCPU_SREG_DS]);
	fix_pmode_seg(vcpu, VCPU_SREG_FS, &vmx->rmode.segs[VCPU_SREG_FS]);
	fix_pmode_seg(vcpu, VCPU_SREG_GS, &vmx->rmode.segs[VCPU_SREG_GS]);
}

static void fix_rmode_seg(int seg, struct kvm_segment *save)
{
	const struct kvm_vmx_segment_field *sf = &kvm_vmx_segment_fields[seg];
	struct kvm_segment var = *save;

	var.dpl = 0x3;
	if (seg == VCPU_SREG_CS)
		var.type = 0x3;

	if (!emulate_invalid_guest_state) {
		var.selector = var.base >> 4;
		var.base = var.base & 0xffff0;
		var.limit = 0xffff;
		var.g = 0;
		var.db = 0;
		var.present = 1;
		var.s = 1;
		var.l = 0;
		var.unusable = 0;
		var.type = 0x3;
		var.avl = 0;
		if (save->base & 0xf)
			printk_once(KERN_WARNING "kvm: segment base is not "
					"paragraph aligned when entering "
					"protected mode (seg=%d)", seg);
	}

	vmcs_write16(sf->selector, var.selector);
	vmcs_writel(sf->base, var.base);
	vmcs_write32(sf->limit, var.limit);
	vmcs_write32(sf->ar_bytes, vmx_segment_access_rights(&var));
}

static void enter_rmode(struct kvm_vcpu *vcpu)
{
	unsigned long flags;
	struct vcpu_vmx *vmx = to_vmx(vcpu);

	vmx_get_segment(vcpu, &vmx->rmode.segs[VCPU_SREG_TR], VCPU_SREG_TR);
	vmx_get_segment(vcpu, &vmx->rmode.segs[VCPU_SREG_ES], VCPU_SREG_ES);
	vmx_get_segment(vcpu, &vmx->rmode.segs[VCPU_SREG_DS], VCPU_SREG_DS);
	vmx_get_segment(vcpu, &vmx->rmode.segs[VCPU_SREG_FS], VCPU_SREG_FS);
	vmx_get_segment(vcpu, &vmx->rmode.segs[VCPU_SREG_GS], VCPU_SREG_GS);
	vmx_get_segment(vcpu, &vmx->rmode.segs[VCPU_SREG_SS], VCPU_SREG_SS);
	vmx_get_segment(vcpu, &vmx->rmode.segs[VCPU_SREG_CS], VCPU_SREG_CS);

	vmx->rmode.vm86_active = 1;

	/*
	 * Very old userspace does not call KVM_SET_TSS_ADDR before entering
	 * vcpu. Warn the user that an update is overdue.
	 */
	if (!vcpu->kvm->arch.tss_addr)
		printk_once(KERN_WARNING "kvm: KVM_SET_TSS_ADDR need to be "
			     "called before entering vcpu\n");

	vmx_segment_cache_clear(vmx);

	vmcs_writel(GUEST_TR_BASE, vcpu->kvm->arch.tss_addr);
	vmcs_write32(GUEST_TR_LIMIT, RMODE_TSS_SIZE - 1);
	vmcs_write32(GUEST_TR_AR_BYTES, 0x008b);

	flags = vmcs_readl(GUEST_RFLAGS);
	vmx->rmode.save_rflags = flags;

	flags |= X86_EFLAGS_IOPL | X86_EFLAGS_VM;

	vmcs_writel(GUEST_RFLAGS, flags);
	vmcs_writel(GUEST_CR4, vmcs_readl(GUEST_CR4) | X86_CR4_VME);
	update_exception_bitmap(vcpu);

	fix_rmode_seg(VCPU_SREG_SS, &vmx->rmode.segs[VCPU_SREG_SS]);
	fix_rmode_seg(VCPU_SREG_CS, &vmx->rmode.segs[VCPU_SREG_CS]);
	fix_rmode_seg(VCPU_SREG_ES, &vmx->rmode.segs[VCPU_SREG_ES]);
	fix_rmode_seg(VCPU_SREG_DS, &vmx->rmode.segs[VCPU_SREG_DS]);
	fix_rmode_seg(VCPU_SREG_GS, &vmx->rmode.segs[VCPU_SREG_GS]);
	fix_rmode_seg(VCPU_SREG_FS, &vmx->rmode.segs[VCPU_SREG_FS]);

	kvm_mmu_reset_context(vcpu);
}

static void vmx_set_efer(struct kvm_vcpu *vcpu, u64 efer)
{
	struct vcpu_vmx *vmx = to_vmx(vcpu);
	struct shared_msr_entry *msr = find_msr_entry(vmx, MSR_EFER);

	if (!msr)
		return;

	/*
	 * Force kernel_gs_base reloading before EFER changes, as control
	 * of this msr depends on is_long_mode().
	 */
	vmx_load_host_state(to_vmx(vcpu));
	vcpu->arch.efer = efer;
	if (efer & EFER_LMA) {
		vm_entry_controls_setbit(to_vmx(vcpu), VM_ENTRY_IA32E_MODE);
		msr->data = efer;
	} else {
		vm_entry_controls_clearbit(to_vmx(vcpu), VM_ENTRY_IA32E_MODE);

		msr->data = efer & ~EFER_LME;
	}
	setup_msrs(vmx);
}

#ifdef CONFIG_X86_64

static void enter_lmode(struct kvm_vcpu *vcpu)
{
	u32 guest_tr_ar;

	vmx_segment_cache_clear(to_vmx(vcpu));

	guest_tr_ar = vmcs_read32(GUEST_TR_AR_BYTES);
	if ((guest_tr_ar & VMX_AR_TYPE_MASK) != VMX_AR_TYPE_BUSY_64_TSS) {
		pr_debug_ratelimited("%s: tss fixup for long mode. \n",
				     __func__);
		vmcs_write32(GUEST_TR_AR_BYTES,
			     (guest_tr_ar & ~VMX_AR_TYPE_MASK)
			     | VMX_AR_TYPE_BUSY_64_TSS);
	}
	vmx_set_efer(vcpu, vcpu->arch.efer | EFER_LMA);
}

static void exit_lmode(struct kvm_vcpu *vcpu)
{
	vm_entry_controls_clearbit(to_vmx(vcpu), VM_ENTRY_IA32E_MODE);
	vmx_set_efer(vcpu, vcpu->arch.efer & ~EFER_LMA);
}

#endif

static inline void __vmx_flush_tlb(struct kvm_vcpu *vcpu, int vpid)
{
	if (enable_ept) {
		if (!VALID_PAGE(vcpu->arch.mmu.root_hpa))
			return;
		ept_sync_context(construct_eptp(vcpu, vcpu->arch.mmu.root_hpa));
	} else {
		vpid_sync_context(vpid);
	}
}

static void vmx_flush_tlb(struct kvm_vcpu *vcpu)
{
	__vmx_flush_tlb(vcpu, to_vmx(vcpu)->vpid);
}

static void vmx_flush_tlb_ept_only(struct kvm_vcpu *vcpu)
{
	if (enable_ept)
		vmx_flush_tlb(vcpu);
}

static void vmx_decache_cr0_guest_bits(struct kvm_vcpu *vcpu)
{
	ulong cr0_guest_owned_bits = vcpu->arch.cr0_guest_owned_bits;

	vcpu->arch.cr0 &= ~cr0_guest_owned_bits;
	vcpu->arch.cr0 |= vmcs_readl(GUEST_CR0) & cr0_guest_owned_bits;
}

static void vmx_decache_cr3(struct kvm_vcpu *vcpu)
{
	if (enable_ept && is_paging(vcpu))
		vcpu->arch.cr3 = vmcs_readl(GUEST_CR3);
	__set_bit(VCPU_EXREG_CR3, (ulong *)&vcpu->arch.regs_avail);
}

static void vmx_decache_cr4_guest_bits(struct kvm_vcpu *vcpu)
{
	ulong cr4_guest_owned_bits = vcpu->arch.cr4_guest_owned_bits;

	vcpu->arch.cr4 &= ~cr4_guest_owned_bits;
	vcpu->arch.cr4 |= vmcs_readl(GUEST_CR4) & cr4_guest_owned_bits;
}

static void ept_load_pdptrs(struct kvm_vcpu *vcpu)
{
	struct kvm_mmu *mmu = vcpu->arch.walk_mmu;

	if (!test_bit(VCPU_EXREG_PDPTR,
		      (unsigned long *)&vcpu->arch.regs_dirty))
		return;

	if (is_paging(vcpu) && is_pae(vcpu) && !is_long_mode(vcpu)) {
		vmcs_write64(GUEST_PDPTR0, mmu->pdptrs[0]);
		vmcs_write64(GUEST_PDPTR1, mmu->pdptrs[1]);
		vmcs_write64(GUEST_PDPTR2, mmu->pdptrs[2]);
		vmcs_write64(GUEST_PDPTR3, mmu->pdptrs[3]);
	}
}

static void ept_save_pdptrs(struct kvm_vcpu *vcpu)
{
	struct kvm_mmu *mmu = vcpu->arch.walk_mmu;

	if (is_paging(vcpu) && is_pae(vcpu) && !is_long_mode(vcpu)) {
		mmu->pdptrs[0] = vmcs_read64(GUEST_PDPTR0);
		mmu->pdptrs[1] = vmcs_read64(GUEST_PDPTR1);
		mmu->pdptrs[2] = vmcs_read64(GUEST_PDPTR2);
		mmu->pdptrs[3] = vmcs_read64(GUEST_PDPTR3);
	}

	__set_bit(VCPU_EXREG_PDPTR,
		  (unsigned long *)&vcpu->arch.regs_avail);
	__set_bit(VCPU_EXREG_PDPTR,
		  (unsigned long *)&vcpu->arch.regs_dirty);
}

static bool nested_guest_cr0_valid(struct kvm_vcpu *vcpu, unsigned long val)
{
	u64 fixed0 = to_vmx(vcpu)->nested.nested_vmx_cr0_fixed0;
	u64 fixed1 = to_vmx(vcpu)->nested.nested_vmx_cr0_fixed1;
	struct vmcs12 *vmcs12 = get_vmcs12(vcpu);

	if (to_vmx(vcpu)->nested.nested_vmx_secondary_ctls_high &
		SECONDARY_EXEC_UNRESTRICTED_GUEST &&
	    nested_cpu_has2(vmcs12, SECONDARY_EXEC_UNRESTRICTED_GUEST))
		fixed0 &= ~(X86_CR0_PE | X86_CR0_PG);

	return fixed_bits_valid(val, fixed0, fixed1);
}

static bool nested_host_cr0_valid(struct kvm_vcpu *vcpu, unsigned long val)
{
	u64 fixed0 = to_vmx(vcpu)->nested.nested_vmx_cr0_fixed0;
	u64 fixed1 = to_vmx(vcpu)->nested.nested_vmx_cr0_fixed1;

	return fixed_bits_valid(val, fixed0, fixed1);
}

static bool nested_cr4_valid(struct kvm_vcpu *vcpu, unsigned long val)
{
	u64 fixed0 = to_vmx(vcpu)->nested.nested_vmx_cr4_fixed0;
	u64 fixed1 = to_vmx(vcpu)->nested.nested_vmx_cr4_fixed1;

	return fixed_bits_valid(val, fixed0, fixed1);
}

/* No difference in the restrictions on guest and host CR4 in VMX operation. */
#define nested_guest_cr4_valid	nested_cr4_valid
#define nested_host_cr4_valid	nested_cr4_valid

static int vmx_set_cr4(struct kvm_vcpu *vcpu, unsigned long cr4);

static void ept_update_paging_mode_cr0(unsigned long *hw_cr0,
					unsigned long cr0,
					struct kvm_vcpu *vcpu)
{
	if (!test_bit(VCPU_EXREG_CR3, (ulong *)&vcpu->arch.regs_avail))
		vmx_decache_cr3(vcpu);
	if (!(cr0 & X86_CR0_PG)) {
		/* From paging/starting to nonpaging */
		vmcs_write32(CPU_BASED_VM_EXEC_CONTROL,
			     vmcs_read32(CPU_BASED_VM_EXEC_CONTROL) |
			     (CPU_BASED_CR3_LOAD_EXITING |
			      CPU_BASED_CR3_STORE_EXITING));
		vcpu->arch.cr0 = cr0;
		vmx_set_cr4(vcpu, kvm_read_cr4(vcpu));
	} else if (!is_paging(vcpu)) {
		/* From nonpaging to paging */
		vmcs_write32(CPU_BASED_VM_EXEC_CONTROL,
			     vmcs_read32(CPU_BASED_VM_EXEC_CONTROL) &
			     ~(CPU_BASED_CR3_LOAD_EXITING |
			       CPU_BASED_CR3_STORE_EXITING));
		vcpu->arch.cr0 = cr0;
		vmx_set_cr4(vcpu, kvm_read_cr4(vcpu));
	}

	if (!(cr0 & X86_CR0_WP))
		*hw_cr0 &= ~X86_CR0_WP;
}

static void vmx_set_cr0(struct kvm_vcpu *vcpu, unsigned long cr0)
{
	struct vcpu_vmx *vmx = to_vmx(vcpu);
	unsigned long hw_cr0;

	hw_cr0 = (cr0 & ~KVM_GUEST_CR0_MASK);
	if (enable_unrestricted_guest)
		hw_cr0 |= KVM_VM_CR0_ALWAYS_ON_UNRESTRICTED_GUEST;
	else {
		hw_cr0 |= KVM_VM_CR0_ALWAYS_ON;

		if (vmx->rmode.vm86_active && (cr0 & X86_CR0_PE))
			enter_pmode(vcpu);

		if (!vmx->rmode.vm86_active && !(cr0 & X86_CR0_PE))
			enter_rmode(vcpu);
	}

#ifdef CONFIG_X86_64
	if (vcpu->arch.efer & EFER_LME) {
		if (!is_paging(vcpu) && (cr0 & X86_CR0_PG))
			enter_lmode(vcpu);
		if (is_paging(vcpu) && !(cr0 & X86_CR0_PG))
			exit_lmode(vcpu);
	}
#endif

	if (enable_ept)
		ept_update_paging_mode_cr0(&hw_cr0, cr0, vcpu);

	vmcs_writel(CR0_READ_SHADOW, cr0);
	vmcs_writel(GUEST_CR0, hw_cr0);
	vcpu->arch.cr0 = cr0;

	/* depends on vcpu->arch.cr0 to be set to a new value */
	vmx->emulation_required = emulation_required(vcpu);
}

static int get_ept_level(struct kvm_vcpu *vcpu)
{
	if (cpu_has_vmx_ept_5levels() && (cpuid_maxphyaddr(vcpu) > 48))
		return 5;
	return 4;
}

static u64 construct_eptp(struct kvm_vcpu *vcpu, unsigned long root_hpa)
{
	u64 eptp = VMX_EPTP_MT_WB;

	eptp |= (get_ept_level(vcpu) == 5) ? VMX_EPTP_PWL_5 : VMX_EPTP_PWL_4;

	if (enable_ept_ad_bits &&
	    (!is_guest_mode(vcpu) || nested_ept_ad_enabled(vcpu)))
		eptp |= VMX_EPTP_AD_ENABLE_BIT;
	eptp |= (root_hpa & PAGE_MASK);

	return eptp;
}

static void vmx_set_cr3(struct kvm_vcpu *vcpu, unsigned long cr3)
{
	unsigned long guest_cr3;
	u64 eptp;

	guest_cr3 = cr3;
	if (enable_ept) {
		eptp = construct_eptp(vcpu, cr3);
		vmcs_write64(EPT_POINTER, eptp);
		if (is_paging(vcpu) || is_guest_mode(vcpu))
			guest_cr3 = kvm_read_cr3(vcpu);
		else
			guest_cr3 = vcpu->kvm->arch.ept_identity_map_addr;
		ept_load_pdptrs(vcpu);
	}

	vmx_flush_tlb(vcpu);
	vmcs_writel(GUEST_CR3, guest_cr3);
}

static int vmx_set_cr4(struct kvm_vcpu *vcpu, unsigned long cr4)
{
	/*
	 * Pass through host's Machine Check Enable value to hw_cr4, which
	 * is in force while we are in guest mode.  Do not let guests control
	 * this bit, even if host CR4.MCE == 0.
	 */
	unsigned long hw_cr4 =
		(cr4_read_shadow() & X86_CR4_MCE) |
		(cr4 & ~X86_CR4_MCE) |
		(to_vmx(vcpu)->rmode.vm86_active ?
		 KVM_RMODE_VM_CR4_ALWAYS_ON : KVM_PMODE_VM_CR4_ALWAYS_ON);

	if (cr4 & X86_CR4_VMXE) {
		/*
		 * To use VMXON (and later other VMX instructions), a guest
		 * must first be able to turn on cr4.VMXE (see handle_vmon()).
		 * So basically the check on whether to allow nested VMX
		 * is here.
		 */
		if (!nested_vmx_allowed(vcpu))
			return 1;
	}

	if (to_vmx(vcpu)->nested.vmxon && !nested_cr4_valid(vcpu, cr4))
		return 1;

	vcpu->arch.cr4 = cr4;
	if (enable_ept) {
		if (!is_paging(vcpu)) {
			hw_cr4 &= ~X86_CR4_PAE;
			hw_cr4 |= X86_CR4_PSE;
		} else if (!(cr4 & X86_CR4_PAE)) {
			hw_cr4 &= ~X86_CR4_PAE;
		}
	}

	if (!enable_unrestricted_guest && !is_paging(vcpu))
		/*
		 * SMEP/SMAP/PKU is disabled if CPU is in non-paging mode in
		 * hardware.  To emulate this behavior, SMEP/SMAP/PKU needs
		 * to be manually disabled when guest switches to non-paging
		 * mode.
		 *
		 * If !enable_unrestricted_guest, the CPU is always running
		 * with CR0.PG=1 and CR4 needs to be modified.
		 * If enable_unrestricted_guest, the CPU automatically
		 * disables SMEP/SMAP/PKU when the guest sets CR0.PG=0.
		 */
		hw_cr4 &= ~(X86_CR4_SMEP | X86_CR4_SMAP | X86_CR4_PKE);

	vmcs_writel(CR4_READ_SHADOW, cr4);
	vmcs_writel(GUEST_CR4, hw_cr4);
	return 0;
}

static void vmx_get_segment(struct kvm_vcpu *vcpu,
			    struct kvm_segment *var, int seg)
{
	struct vcpu_vmx *vmx = to_vmx(vcpu);
	u32 ar;

	if (vmx->rmode.vm86_active && seg != VCPU_SREG_LDTR) {
		*var = vmx->rmode.segs[seg];
		if (seg == VCPU_SREG_TR
		    || var->selector == vmx_read_guest_seg_selector(vmx, seg))
			return;
		var->base = vmx_read_guest_seg_base(vmx, seg);
		var->selector = vmx_read_guest_seg_selector(vmx, seg);
		return;
	}
	var->base = vmx_read_guest_seg_base(vmx, seg);
	var->limit = vmx_read_guest_seg_limit(vmx, seg);
	var->selector = vmx_read_guest_seg_selector(vmx, seg);
	ar = vmx_read_guest_seg_ar(vmx, seg);
	var->unusable = (ar >> 16) & 1;
	var->type = ar & 15;
	var->s = (ar >> 4) & 1;
	var->dpl = (ar >> 5) & 3;
	/*
	 * Some userspaces do not preserve unusable property. Since usable
	 * segment has to be present according to VMX spec we can use present
	 * property to amend userspace bug by making unusable segment always
	 * nonpresent. vmx_segment_access_rights() already marks nonpresent
	 * segment as unusable.
	 */
	var->present = !var->unusable;
	var->avl = (ar >> 12) & 1;
	var->l = (ar >> 13) & 1;
	var->db = (ar >> 14) & 1;
	var->g = (ar >> 15) & 1;
}

static u64 vmx_get_segment_base(struct kvm_vcpu *vcpu, int seg)
{
	struct kvm_segment s;

	if (to_vmx(vcpu)->rmode.vm86_active) {
		vmx_get_segment(vcpu, &s, seg);
		return s.base;
	}
	return vmx_read_guest_seg_base(to_vmx(vcpu), seg);
}

static int vmx_get_cpl(struct kvm_vcpu *vcpu)
{
	struct vcpu_vmx *vmx = to_vmx(vcpu);

	if (unlikely(vmx->rmode.vm86_active))
		return 0;
	else {
		int ar = vmx_read_guest_seg_ar(vmx, VCPU_SREG_SS);
		return VMX_AR_DPL(ar);
	}
}

static u32 vmx_segment_access_rights(struct kvm_segment *var)
{
	u32 ar;

	if (var->unusable || !var->present)
		ar = 1 << 16;
	else {
		ar = var->type & 15;
		ar |= (var->s & 1) << 4;
		ar |= (var->dpl & 3) << 5;
		ar |= (var->present & 1) << 7;
		ar |= (var->avl & 1) << 12;
		ar |= (var->l & 1) << 13;
		ar |= (var->db & 1) << 14;
		ar |= (var->g & 1) << 15;
	}

	return ar;
}

static void vmx_set_segment(struct kvm_vcpu *vcpu,
			    struct kvm_segment *var, int seg)
{
	struct vcpu_vmx *vmx = to_vmx(vcpu);
	const struct kvm_vmx_segment_field *sf = &kvm_vmx_segment_fields[seg];

	vmx_segment_cache_clear(vmx);

	if (vmx->rmode.vm86_active && seg != VCPU_SREG_LDTR) {
		vmx->rmode.segs[seg] = *var;
		if (seg == VCPU_SREG_TR)
			vmcs_write16(sf->selector, var->selector);
		else if (var->s)
			fix_rmode_seg(seg, &vmx->rmode.segs[seg]);
		goto out;
	}

	vmcs_writel(sf->base, var->base);
	vmcs_write32(sf->limit, var->limit);
	vmcs_write16(sf->selector, var->selector);

	/*
	 *   Fix the "Accessed" bit in AR field of segment registers for older
	 * qemu binaries.
	 *   IA32 arch specifies that at the time of processor reset the
	 * "Accessed" bit in the AR field of segment registers is 1. And qemu
	 * is setting it to 0 in the userland code. This causes invalid guest
	 * state vmexit when "unrestricted guest" mode is turned on.
	 *    Fix for this setup issue in cpu_reset is being pushed in the qemu
	 * tree. Newer qemu binaries with that qemu fix would not need this
	 * kvm hack.
	 */
	if (enable_unrestricted_guest && (seg != VCPU_SREG_LDTR))
		var->type |= 0x1; /* Accessed */

	vmcs_write32(sf->ar_bytes, vmx_segment_access_rights(var));

out:
	vmx->emulation_required = emulation_required(vcpu);
}

static void vmx_get_cs_db_l_bits(struct kvm_vcpu *vcpu, int *db, int *l)
{
	u32 ar = vmx_read_guest_seg_ar(to_vmx(vcpu), VCPU_SREG_CS);

	*db = (ar >> 14) & 1;
	*l = (ar >> 13) & 1;
}

static void vmx_get_idt(struct kvm_vcpu *vcpu, struct desc_ptr *dt)
{
	dt->size = vmcs_read32(GUEST_IDTR_LIMIT);
	dt->address = vmcs_readl(GUEST_IDTR_BASE);
}

static void vmx_set_idt(struct kvm_vcpu *vcpu, struct desc_ptr *dt)
{
	vmcs_write32(GUEST_IDTR_LIMIT, dt->size);
	vmcs_writel(GUEST_IDTR_BASE, dt->address);
}

static void vmx_get_gdt(struct kvm_vcpu *vcpu, struct desc_ptr *dt)
{
	dt->size = vmcs_read32(GUEST_GDTR_LIMIT);
	dt->address = vmcs_readl(GUEST_GDTR_BASE);
}

static void vmx_set_gdt(struct kvm_vcpu *vcpu, struct desc_ptr *dt)
{
	vmcs_write32(GUEST_GDTR_LIMIT, dt->size);
	vmcs_writel(GUEST_GDTR_BASE, dt->address);
}

static bool rmode_segment_valid(struct kvm_vcpu *vcpu, int seg)
{
	struct kvm_segment var;
	u32 ar;

	vmx_get_segment(vcpu, &var, seg);
	var.dpl = 0x3;
	if (seg == VCPU_SREG_CS)
		var.type = 0x3;
	ar = vmx_segment_access_rights(&var);

	if (var.base != (var.selector << 4))
		return false;
	if (var.limit != 0xffff)
		return false;
	if (ar != 0xf3)
		return false;

	return true;
}

static bool code_segment_valid(struct kvm_vcpu *vcpu)
{
	struct kvm_segment cs;
	unsigned int cs_rpl;

	vmx_get_segment(vcpu, &cs, VCPU_SREG_CS);
	cs_rpl = cs.selector & SEGMENT_RPL_MASK;

	if (cs.unusable)
		return false;
	if (~cs.type & (VMX_AR_TYPE_CODE_MASK|VMX_AR_TYPE_ACCESSES_MASK))
		return false;
	if (!cs.s)
		return false;
	if (cs.type & VMX_AR_TYPE_WRITEABLE_MASK) {
		if (cs.dpl > cs_rpl)
			return false;
	} else {
		if (cs.dpl != cs_rpl)
			return false;
	}
	if (!cs.present)
		return false;

	/* TODO: Add Reserved field check, this'll require a new member in the kvm_segment_field structure */
	return true;
}

static bool stack_segment_valid(struct kvm_vcpu *vcpu)
{
	struct kvm_segment ss;
	unsigned int ss_rpl;

	vmx_get_segment(vcpu, &ss, VCPU_SREG_SS);
	ss_rpl = ss.selector & SEGMENT_RPL_MASK;

	if (ss.unusable)
		return true;
	if (ss.type != 3 && ss.type != 7)
		return false;
	if (!ss.s)
		return false;
	if (ss.dpl != ss_rpl) /* DPL != RPL */
		return false;
	if (!ss.present)
		return false;

	return true;
}

static bool data_segment_valid(struct kvm_vcpu *vcpu, int seg)
{
	struct kvm_segment var;
	unsigned int rpl;

	vmx_get_segment(vcpu, &var, seg);
	rpl = var.selector & SEGMENT_RPL_MASK;

	if (var.unusable)
		return true;
	if (!var.s)
		return false;
	if (!var.present)
		return false;
	if (~var.type & (VMX_AR_TYPE_CODE_MASK|VMX_AR_TYPE_WRITEABLE_MASK)) {
		if (var.dpl < rpl) /* DPL < RPL */
			return false;
	}

	/* TODO: Add other members to kvm_segment_field to allow checking for other access
	 * rights flags
	 */
	return true;
}

static bool tr_valid(struct kvm_vcpu *vcpu)
{
	struct kvm_segment tr;

	vmx_get_segment(vcpu, &tr, VCPU_SREG_TR);

	if (tr.unusable)
		return false;
	if (tr.selector & SEGMENT_TI_MASK)	/* TI = 1 */
		return false;
	if (tr.type != 3 && tr.type != 11) /* TODO: Check if guest is in IA32e mode */
		return false;
	if (!tr.present)
		return false;

	return true;
}

static bool ldtr_valid(struct kvm_vcpu *vcpu)
{
	struct kvm_segment ldtr;

	vmx_get_segment(vcpu, &ldtr, VCPU_SREG_LDTR);

	if (ldtr.unusable)
		return true;
	if (ldtr.selector & SEGMENT_TI_MASK)	/* TI = 1 */
		return false;
	if (ldtr.type != 2)
		return false;
	if (!ldtr.present)
		return false;

	return true;
}

static bool cs_ss_rpl_check(struct kvm_vcpu *vcpu)
{
	struct kvm_segment cs, ss;

	vmx_get_segment(vcpu, &cs, VCPU_SREG_CS);
	vmx_get_segment(vcpu, &ss, VCPU_SREG_SS);

	return ((cs.selector & SEGMENT_RPL_MASK) ==
		 (ss.selector & SEGMENT_RPL_MASK));
}

/*
 * Check if guest state is valid. Returns true if valid, false if
 * not.
 * We assume that registers are always usable
 */
static bool guest_state_valid(struct kvm_vcpu *vcpu)
{
	if (enable_unrestricted_guest)
		return true;

	/* real mode guest state checks */
	if (!is_protmode(vcpu) || (vmx_get_rflags(vcpu) & X86_EFLAGS_VM)) {
		if (!rmode_segment_valid(vcpu, VCPU_SREG_CS))
			return false;
		if (!rmode_segment_valid(vcpu, VCPU_SREG_SS))
			return false;
		if (!rmode_segment_valid(vcpu, VCPU_SREG_DS))
			return false;
		if (!rmode_segment_valid(vcpu, VCPU_SREG_ES))
			return false;
		if (!rmode_segment_valid(vcpu, VCPU_SREG_FS))
			return false;
		if (!rmode_segment_valid(vcpu, VCPU_SREG_GS))
			return false;
	} else {
	/* protected mode guest state checks */
		if (!cs_ss_rpl_check(vcpu))
			return false;
		if (!code_segment_valid(vcpu))
			return false;
		if (!stack_segment_valid(vcpu))
			return false;
		if (!data_segment_valid(vcpu, VCPU_SREG_DS))
			return false;
		if (!data_segment_valid(vcpu, VCPU_SREG_ES))
			return false;
		if (!data_segment_valid(vcpu, VCPU_SREG_FS))
			return false;
		if (!data_segment_valid(vcpu, VCPU_SREG_GS))
			return false;
		if (!tr_valid(vcpu))
			return false;
		if (!ldtr_valid(vcpu))
			return false;
	}
	/* TODO:
	 * - Add checks on RIP
	 * - Add checks on RFLAGS
	 */

	return true;
}

static bool page_address_valid(struct kvm_vcpu *vcpu, gpa_t gpa)
{
	return PAGE_ALIGNED(gpa) && !(gpa >> cpuid_maxphyaddr(vcpu));
}

static int init_rmode_tss(struct kvm *kvm)
{
	gfn_t fn;
	u16 data = 0;
	int idx, r;

	idx = srcu_read_lock(&kvm->srcu);
	fn = kvm->arch.tss_addr >> PAGE_SHIFT;
	r = kvm_clear_guest_page(kvm, fn, 0, PAGE_SIZE);
	if (r < 0)
		goto out;
	data = TSS_BASE_SIZE + TSS_REDIRECTION_SIZE;
	r = kvm_write_guest_page(kvm, fn++, &data,
			TSS_IOPB_BASE_OFFSET, sizeof(u16));
	if (r < 0)
		goto out;
	r = kvm_clear_guest_page(kvm, fn++, 0, PAGE_SIZE);
	if (r < 0)
		goto out;
	r = kvm_clear_guest_page(kvm, fn, 0, PAGE_SIZE);
	if (r < 0)
		goto out;
	data = ~0;
	r = kvm_write_guest_page(kvm, fn, &data,
				 RMODE_TSS_SIZE - 2 * PAGE_SIZE - 1,
				 sizeof(u8));
out:
	srcu_read_unlock(&kvm->srcu, idx);
	return r;
}

static int init_rmode_identity_map(struct kvm *kvm)
{
	int i, idx, r = 0;
	kvm_pfn_t identity_map_pfn;
	u32 tmp;

	/* Protect kvm->arch.ept_identity_pagetable_done. */
	mutex_lock(&kvm->slots_lock);

	if (likely(kvm->arch.ept_identity_pagetable_done))
		goto out2;

	if (!kvm->arch.ept_identity_map_addr)
		kvm->arch.ept_identity_map_addr = VMX_EPT_IDENTITY_PAGETABLE_ADDR;
	identity_map_pfn = kvm->arch.ept_identity_map_addr >> PAGE_SHIFT;

	r = __x86_set_memory_region(kvm, IDENTITY_PAGETABLE_PRIVATE_MEMSLOT,
				    kvm->arch.ept_identity_map_addr, PAGE_SIZE);
	if (r < 0)
		goto out2;

	idx = srcu_read_lock(&kvm->srcu);
	r = kvm_clear_guest_page(kvm, identity_map_pfn, 0, PAGE_SIZE);
	if (r < 0)
		goto out;
	/* Set up identity-mapping pagetable for EPT in real mode */
	for (i = 0; i < PT32_ENT_PER_PAGE; i++) {
		tmp = (i << 22) + (_PAGE_PRESENT | _PAGE_RW | _PAGE_USER |
			_PAGE_ACCESSED | _PAGE_DIRTY | _PAGE_PSE);
		r = kvm_write_guest_page(kvm, identity_map_pfn,
				&tmp, i * sizeof(tmp), sizeof(tmp));
		if (r < 0)
			goto out;
	}
	kvm->arch.ept_identity_pagetable_done = true;

out:
	srcu_read_unlock(&kvm->srcu, idx);

out2:
	mutex_unlock(&kvm->slots_lock);
	return r;
}

static void seg_setup(int seg)
{
	const struct kvm_vmx_segment_field *sf = &kvm_vmx_segment_fields[seg];
	unsigned int ar;

	vmcs_write16(sf->selector, 0);
	vmcs_writel(sf->base, 0);
	vmcs_write32(sf->limit, 0xffff);
	ar = 0x93;
	if (seg == VCPU_SREG_CS)
		ar |= 0x08; /* code segment */

	vmcs_write32(sf->ar_bytes, ar);
}

static int alloc_apic_access_page(struct kvm *kvm)
{
	struct page *page;
	int r = 0;

	mutex_lock(&kvm->slots_lock);
	if (kvm->arch.apic_access_page_done)
		goto out;
	r = __x86_set_memory_region(kvm, APIC_ACCESS_PAGE_PRIVATE_MEMSLOT,
				    APIC_DEFAULT_PHYS_BASE, PAGE_SIZE);
	if (r)
		goto out;

	page = gfn_to_page(kvm, APIC_DEFAULT_PHYS_BASE >> PAGE_SHIFT);
	if (is_error_page(page)) {
		r = -EFAULT;
		goto out;
	}

	/*
	 * Do not pin the page in memory, so that memory hot-unplug
	 * is able to migrate it.
	 */
	put_page(page);
	kvm->arch.apic_access_page_done = true;
out:
	mutex_unlock(&kvm->slots_lock);
	return r;
}

static int allocate_vpid(void)
{
	int vpid;

	if (!enable_vpid)
		return 0;
	spin_lock(&vmx_vpid_lock);
	vpid = find_first_zero_bit(vmx_vpid_bitmap, VMX_NR_VPIDS);
	if (vpid < VMX_NR_VPIDS)
		__set_bit(vpid, vmx_vpid_bitmap);
	else
		vpid = 0;
	spin_unlock(&vmx_vpid_lock);
	return vpid;
}

static void free_vpid(int vpid)
{
	if (!enable_vpid || vpid == 0)
		return;
	spin_lock(&vmx_vpid_lock);
	__clear_bit(vpid, vmx_vpid_bitmap);
	spin_unlock(&vmx_vpid_lock);
}

#define MSR_TYPE_R	1
#define MSR_TYPE_W	2
static void __vmx_disable_intercept_for_msr(unsigned long *msr_bitmap,
						u32 msr, int type)
{
	int f = sizeof(unsigned long);

	if (!cpu_has_vmx_msr_bitmap())
		return;

	/*
	 * See Intel PRM Vol. 3, 20.6.9 (MSR-Bitmap Address). Early manuals
	 * have the write-low and read-high bitmap offsets the wrong way round.
	 * We can control MSRs 0x00000000-0x00001fff and 0xc0000000-0xc0001fff.
	 */
	if (msr <= 0x1fff) {
		if (type & MSR_TYPE_R)
			/* read-low */
			__clear_bit(msr, msr_bitmap + 0x000 / f);

		if (type & MSR_TYPE_W)
			/* write-low */
			__clear_bit(msr, msr_bitmap + 0x800 / f);

	} else if ((msr >= 0xc0000000) && (msr <= 0xc0001fff)) {
		msr &= 0x1fff;
		if (type & MSR_TYPE_R)
			/* read-high */
			__clear_bit(msr, msr_bitmap + 0x400 / f);

		if (type & MSR_TYPE_W)
			/* write-high */
			__clear_bit(msr, msr_bitmap + 0xc00 / f);

	}
}

/*
 * If a msr is allowed by L0, we should check whether it is allowed by L1.
 * The corresponding bit will be cleared unless both of L0 and L1 allow it.
 */
static void nested_vmx_disable_intercept_for_msr(unsigned long *msr_bitmap_l1,
					       unsigned long *msr_bitmap_nested,
					       u32 msr, int type)
{
	int f = sizeof(unsigned long);

	if (!cpu_has_vmx_msr_bitmap()) {
		WARN_ON(1);
		return;
	}

	/*
	 * See Intel PRM Vol. 3, 20.6.9 (MSR-Bitmap Address). Early manuals
	 * have the write-low and read-high bitmap offsets the wrong way round.
	 * We can control MSRs 0x00000000-0x00001fff and 0xc0000000-0xc0001fff.
	 */
	if (msr <= 0x1fff) {
		if (type & MSR_TYPE_R &&
		   !test_bit(msr, msr_bitmap_l1 + 0x000 / f))
			/* read-low */
			__clear_bit(msr, msr_bitmap_nested + 0x000 / f);

		if (type & MSR_TYPE_W &&
		   !test_bit(msr, msr_bitmap_l1 + 0x800 / f))
			/* write-low */
			__clear_bit(msr, msr_bitmap_nested + 0x800 / f);

	} else if ((msr >= 0xc0000000) && (msr <= 0xc0001fff)) {
		msr &= 0x1fff;
		if (type & MSR_TYPE_R &&
		   !test_bit(msr, msr_bitmap_l1 + 0x400 / f))
			/* read-high */
			__clear_bit(msr, msr_bitmap_nested + 0x400 / f);

		if (type & MSR_TYPE_W &&
		   !test_bit(msr, msr_bitmap_l1 + 0xc00 / f))
			/* write-high */
			__clear_bit(msr, msr_bitmap_nested + 0xc00 / f);

	}
}

static void vmx_disable_intercept_for_msr(u32 msr, bool longmode_only)
{
	if (!longmode_only)
		__vmx_disable_intercept_for_msr(vmx_msr_bitmap_legacy,
						msr, MSR_TYPE_R | MSR_TYPE_W);
	__vmx_disable_intercept_for_msr(vmx_msr_bitmap_longmode,
						msr, MSR_TYPE_R | MSR_TYPE_W);
}

static void vmx_disable_intercept_msr_x2apic(u32 msr, int type, bool apicv_active)
{
	if (apicv_active) {
		__vmx_disable_intercept_for_msr(vmx_msr_bitmap_legacy_x2apic_apicv,
				msr, type);
		__vmx_disable_intercept_for_msr(vmx_msr_bitmap_longmode_x2apic_apicv,
				msr, type);
	} else {
		__vmx_disable_intercept_for_msr(vmx_msr_bitmap_legacy_x2apic,
				msr, type);
		__vmx_disable_intercept_for_msr(vmx_msr_bitmap_longmode_x2apic,
				msr, type);
	}
}

static bool vmx_get_enable_apicv(struct kvm_vcpu *vcpu)
{
	return enable_apicv;
}

static void nested_mark_vmcs12_pages_dirty(struct kvm_vcpu *vcpu)
{
	struct vmcs12 *vmcs12 = get_vmcs12(vcpu);
	gfn_t gfn;

	/*
	 * Don't need to mark the APIC access page dirty; it is never
	 * written to by the CPU during APIC virtualization.
	 */

	if (nested_cpu_has(vmcs12, CPU_BASED_TPR_SHADOW)) {
		gfn = vmcs12->virtual_apic_page_addr >> PAGE_SHIFT;
		kvm_vcpu_mark_page_dirty(vcpu, gfn);
	}

	if (nested_cpu_has_posted_intr(vmcs12)) {
		gfn = vmcs12->posted_intr_desc_addr >> PAGE_SHIFT;
		kvm_vcpu_mark_page_dirty(vcpu, gfn);
	}
}


static void vmx_complete_nested_posted_interrupt(struct kvm_vcpu *vcpu)
{
	struct vcpu_vmx *vmx = to_vmx(vcpu);
	int max_irr;
	void *vapic_page;
	u16 status;

	if (!vmx->nested.pi_desc || !vmx->nested.pi_pending)
		return;

	vmx->nested.pi_pending = false;
	if (!pi_test_and_clear_on(vmx->nested.pi_desc))
		return;

	max_irr = find_last_bit((unsigned long *)vmx->nested.pi_desc->pir, 256);
	if (max_irr != 256) {
		vapic_page = kmap(vmx->nested.virtual_apic_page);
		__kvm_apic_update_irr(vmx->nested.pi_desc->pir, vapic_page);
		kunmap(vmx->nested.virtual_apic_page);

		status = vmcs_read16(GUEST_INTR_STATUS);
		if ((u8)max_irr > ((u8)status & 0xff)) {
			status &= ~0xff;
			status |= (u8)max_irr;
			vmcs_write16(GUEST_INTR_STATUS, status);
		}
	}

	nested_mark_vmcs12_pages_dirty(vcpu);
}

static inline bool kvm_vcpu_trigger_posted_interrupt(struct kvm_vcpu *vcpu,
						     bool nested)
{
#ifdef CONFIG_SMP
	int pi_vec = nested ? POSTED_INTR_NESTED_VECTOR : POSTED_INTR_VECTOR;

	if (vcpu->mode == IN_GUEST_MODE) {
		/*
		 * The vector of interrupt to be delivered to vcpu had
		 * been set in PIR before this function.
		 *
		 * Following cases will be reached in this block, and
		 * we always send a notification event in all cases as
		 * explained below.
		 *
		 * Case 1: vcpu keeps in non-root mode. Sending a
		 * notification event posts the interrupt to vcpu.
		 *
		 * Case 2: vcpu exits to root mode and is still
		 * runnable. PIR will be synced to vIRR before the
		 * next vcpu entry. Sending a notification event in
		 * this case has no effect, as vcpu is not in root
		 * mode.
		 *
		 * Case 3: vcpu exits to root mode and is blocked.
		 * vcpu_block() has already synced PIR to vIRR and
		 * never blocks vcpu if vIRR is not cleared. Therefore,
		 * a blocked vcpu here does not wait for any requested
		 * interrupts in PIR, and sending a notification event
		 * which has no effect is safe here.
		 */

		apic->send_IPI_mask(get_cpu_mask(vcpu->cpu), pi_vec);
		return true;
	}
#endif
	return false;
}

static int vmx_deliver_nested_posted_interrupt(struct kvm_vcpu *vcpu,
						int vector)
{
	struct vcpu_vmx *vmx = to_vmx(vcpu);

	if (is_guest_mode(vcpu) &&
	    vector == vmx->nested.posted_intr_nv) {
		/* the PIR and ON have been set by L1. */
		kvm_vcpu_trigger_posted_interrupt(vcpu, true);
		/*
		 * If a posted intr is not recognized by hardware,
		 * we will accomplish it in the next vmentry.
		 */
		vmx->nested.pi_pending = true;
		kvm_make_request(KVM_REQ_EVENT, vcpu);
		return 0;
	}
	return -1;
}
/*
 * Send interrupt to vcpu via posted interrupt way.
 * 1. If target vcpu is running(non-root mode), send posted interrupt
 * notification to vcpu and hardware will sync PIR to vIRR atomically.
 * 2. If target vcpu isn't running(root mode), kick it to pick up the
 * interrupt from PIR in next vmentry.
 */
static void vmx_deliver_posted_interrupt(struct kvm_vcpu *vcpu, int vector)
{
	struct vcpu_vmx *vmx = to_vmx(vcpu);
	int r;

	r = vmx_deliver_nested_posted_interrupt(vcpu, vector);
	if (!r)
		return;

	if (pi_test_and_set_pir(vector, &vmx->pi_desc))
		return;

	/* If a previous notification has sent the IPI, nothing to do.  */
	if (pi_test_and_set_on(&vmx->pi_desc))
		return;

	if (!kvm_vcpu_trigger_posted_interrupt(vcpu, false))
		kvm_vcpu_kick(vcpu);
}

/*
 * Set up the vmcs's constant host-state fields, i.e., host-state fields that
 * will not change in the lifetime of the guest.
 * Note that host-state that does change is set elsewhere. E.g., host-state
 * that is set differently for each CPU is set in vmx_vcpu_load(), not here.
 */
static void vmx_set_constant_host_state(struct vcpu_vmx *vmx)
{
	u32 low32, high32;
	unsigned long tmpl;
	struct desc_ptr dt;
	unsigned long cr0, cr3, cr4;

	cr0 = read_cr0();
	WARN_ON(cr0 & X86_CR0_TS);
	vmcs_writel(HOST_CR0, cr0);  /* 22.2.3 */

	/*
	 * Save the most likely value for this task's CR3 in the VMCS.
	 * We can't use __get_current_cr3_fast() because we're not atomic.
	 */
	cr3 = __read_cr3();
	vmcs_writel(HOST_CR3, cr3);		/* 22.2.3  FIXME: shadow tables */
	vmx->loaded_vmcs->vmcs_host_cr3 = cr3;

	/* Save the most likely value for this task's CR4 in the VMCS. */
	cr4 = cr4_read_shadow();
	vmcs_writel(HOST_CR4, cr4);			/* 22.2.3, 22.2.5 */
	vmx->loaded_vmcs->vmcs_host_cr4 = cr4;

	vmcs_write16(HOST_CS_SELECTOR, __KERNEL_CS);  /* 22.2.4 */
#ifdef CONFIG_X86_64
	/*
	 * Load null selectors, so we can avoid reloading them in
	 * __vmx_load_host_state(), in case userspace uses the null selectors
	 * too (the expected case).
	 */
	vmcs_write16(HOST_DS_SELECTOR, 0);
	vmcs_write16(HOST_ES_SELECTOR, 0);
#else
	vmcs_write16(HOST_DS_SELECTOR, __KERNEL_DS);  /* 22.2.4 */
	vmcs_write16(HOST_ES_SELECTOR, __KERNEL_DS);  /* 22.2.4 */
#endif
	vmcs_write16(HOST_SS_SELECTOR, __KERNEL_DS);  /* 22.2.4 */
	vmcs_write16(HOST_TR_SELECTOR, GDT_ENTRY_TSS*8);  /* 22.2.4 */

	native_store_idt(&dt);
	vmcs_writel(HOST_IDTR_BASE, dt.address);   /* 22.2.4 */
	vmx->host_idt_base = dt.address;

	vmcs_writel(HOST_RIP, vmx_return); /* 22.2.5 */

	rdmsr(MSR_IA32_SYSENTER_CS, low32, high32);
	vmcs_write32(HOST_IA32_SYSENTER_CS, low32);
	rdmsrl(MSR_IA32_SYSENTER_EIP, tmpl);
	vmcs_writel(HOST_IA32_SYSENTER_EIP, tmpl);   /* 22.2.3 */

	if (vmcs_config.vmexit_ctrl & VM_EXIT_LOAD_IA32_PAT) {
		rdmsr(MSR_IA32_CR_PAT, low32, high32);
		vmcs_write64(HOST_IA32_PAT, low32 | ((u64) high32 << 32));
	}
}

static void set_cr4_guest_host_mask(struct vcpu_vmx *vmx)
{
	vmx->vcpu.arch.cr4_guest_owned_bits = KVM_CR4_GUEST_OWNED_BITS;
	if (enable_ept)
		vmx->vcpu.arch.cr4_guest_owned_bits |= X86_CR4_PGE;
	if (is_guest_mode(&vmx->vcpu))
		vmx->vcpu.arch.cr4_guest_owned_bits &=
			~get_vmcs12(&vmx->vcpu)->cr4_guest_host_mask;
	vmcs_writel(CR4_GUEST_HOST_MASK, ~vmx->vcpu.arch.cr4_guest_owned_bits);
}

static u32 vmx_pin_based_exec_ctrl(struct vcpu_vmx *vmx)
{
	u32 pin_based_exec_ctrl = vmcs_config.pin_based_exec_ctrl;

	if (!kvm_vcpu_apicv_active(&vmx->vcpu))
		pin_based_exec_ctrl &= ~PIN_BASED_POSTED_INTR;

	if (!enable_vnmi)
		pin_based_exec_ctrl &= ~PIN_BASED_VIRTUAL_NMIS;

	/* Enable the preemption timer dynamically */
	pin_based_exec_ctrl &= ~PIN_BASED_VMX_PREEMPTION_TIMER;
	return pin_based_exec_ctrl;
}

static void vmx_refresh_apicv_exec_ctrl(struct kvm_vcpu *vcpu)
{
	struct vcpu_vmx *vmx = to_vmx(vcpu);

	vmcs_write32(PIN_BASED_VM_EXEC_CONTROL, vmx_pin_based_exec_ctrl(vmx));
	if (cpu_has_secondary_exec_ctrls()) {
		if (kvm_vcpu_apicv_active(vcpu))
			vmcs_set_bits(SECONDARY_VM_EXEC_CONTROL,
				      SECONDARY_EXEC_APIC_REGISTER_VIRT |
				      SECONDARY_EXEC_VIRTUAL_INTR_DELIVERY);
		else
			vmcs_clear_bits(SECONDARY_VM_EXEC_CONTROL,
					SECONDARY_EXEC_APIC_REGISTER_VIRT |
					SECONDARY_EXEC_VIRTUAL_INTR_DELIVERY);
	}

	if (cpu_has_vmx_msr_bitmap())
		vmx_set_msr_bitmap(vcpu);
}

static u32 vmx_exec_control(struct vcpu_vmx *vmx)
{
	u32 exec_control = vmcs_config.cpu_based_exec_ctrl;

	if (vmx->vcpu.arch.switch_db_regs & KVM_DEBUGREG_WONT_EXIT)
		exec_control &= ~CPU_BASED_MOV_DR_EXITING;

	if (!cpu_need_tpr_shadow(&vmx->vcpu)) {
		exec_control &= ~CPU_BASED_TPR_SHADOW;
#ifdef CONFIG_X86_64
		exec_control |= CPU_BASED_CR8_STORE_EXITING |
				CPU_BASED_CR8_LOAD_EXITING;
#endif
	}
	if (!enable_ept)
		exec_control |= CPU_BASED_CR3_STORE_EXITING |
				CPU_BASED_CR3_LOAD_EXITING  |
				CPU_BASED_INVLPG_EXITING;
	return exec_control;
}

static bool vmx_rdrand_supported(void)
{
	return vmcs_config.cpu_based_2nd_exec_ctrl &
		SECONDARY_EXEC_RDRAND_EXITING;
}

static bool vmx_rdseed_supported(void)
{
	return vmcs_config.cpu_based_2nd_exec_ctrl &
		SECONDARY_EXEC_RDSEED_EXITING;
}

static void vmx_compute_secondary_exec_control(struct vcpu_vmx *vmx)
{
	struct kvm_vcpu *vcpu = &vmx->vcpu;

	u32 exec_control = vmcs_config.cpu_based_2nd_exec_ctrl;
	if (!cpu_need_virtualize_apic_accesses(vcpu))
		exec_control &= ~SECONDARY_EXEC_VIRTUALIZE_APIC_ACCESSES;
	if (vmx->vpid == 0)
		exec_control &= ~SECONDARY_EXEC_ENABLE_VPID;
	if (!enable_ept) {
		exec_control &= ~SECONDARY_EXEC_ENABLE_EPT;
		enable_unrestricted_guest = 0;
		/* Enable INVPCID for non-ept guests may cause performance regression. */
		exec_control &= ~SECONDARY_EXEC_ENABLE_INVPCID;
	}
	if (!enable_unrestricted_guest)
		exec_control &= ~SECONDARY_EXEC_UNRESTRICTED_GUEST;
	if (!ple_gap)
		exec_control &= ~SECONDARY_EXEC_PAUSE_LOOP_EXITING;
	if (!kvm_vcpu_apicv_active(vcpu))
		exec_control &= ~(SECONDARY_EXEC_APIC_REGISTER_VIRT |
				  SECONDARY_EXEC_VIRTUAL_INTR_DELIVERY);
	exec_control &= ~SECONDARY_EXEC_VIRTUALIZE_X2APIC_MODE;
	/* SECONDARY_EXEC_SHADOW_VMCS is enabled when L1 executes VMPTRLD
	   (handle_vmptrld).
	   We can NOT enable shadow_vmcs here because we don't have yet
	   a current VMCS12
	*/
	exec_control &= ~SECONDARY_EXEC_SHADOW_VMCS;

	if (!enable_pml)
		exec_control &= ~SECONDARY_EXEC_ENABLE_PML;

	if (vmx_xsaves_supported()) {
		/* Exposing XSAVES only when XSAVE is exposed */
		bool xsaves_enabled =
			guest_cpuid_has(vcpu, X86_FEATURE_XSAVE) &&
			guest_cpuid_has(vcpu, X86_FEATURE_XSAVES);

		if (!xsaves_enabled)
			exec_control &= ~SECONDARY_EXEC_XSAVES;

		if (nested) {
			if (xsaves_enabled)
				vmx->nested.nested_vmx_secondary_ctls_high |=
					SECONDARY_EXEC_XSAVES;
			else
				vmx->nested.nested_vmx_secondary_ctls_high &=
					~SECONDARY_EXEC_XSAVES;
		}
	}

	if (vmx_rdtscp_supported()) {
		bool rdtscp_enabled = guest_cpuid_has(vcpu, X86_FEATURE_RDTSCP);
		if (!rdtscp_enabled)
			exec_control &= ~SECONDARY_EXEC_RDTSCP;

		if (nested) {
			if (rdtscp_enabled)
				vmx->nested.nested_vmx_secondary_ctls_high |=
					SECONDARY_EXEC_RDTSCP;
			else
				vmx->nested.nested_vmx_secondary_ctls_high &=
					~SECONDARY_EXEC_RDTSCP;
		}
	}

	if (vmx_invpcid_supported()) {
		/* Exposing INVPCID only when PCID is exposed */
		bool invpcid_enabled =
			guest_cpuid_has(vcpu, X86_FEATURE_INVPCID) &&
			guest_cpuid_has(vcpu, X86_FEATURE_PCID);

		if (!invpcid_enabled) {
			exec_control &= ~SECONDARY_EXEC_ENABLE_INVPCID;
			guest_cpuid_clear(vcpu, X86_FEATURE_INVPCID);
		}

		if (nested) {
			if (invpcid_enabled)
				vmx->nested.nested_vmx_secondary_ctls_high |=
					SECONDARY_EXEC_ENABLE_INVPCID;
			else
				vmx->nested.nested_vmx_secondary_ctls_high &=
					~SECONDARY_EXEC_ENABLE_INVPCID;
		}
	}

	if (vmx_rdrand_supported()) {
		bool rdrand_enabled = guest_cpuid_has(vcpu, X86_FEATURE_RDRAND);
		if (rdrand_enabled)
			exec_control &= ~SECONDARY_EXEC_RDRAND_EXITING;

		if (nested) {
			if (rdrand_enabled)
				vmx->nested.nested_vmx_secondary_ctls_high |=
					SECONDARY_EXEC_RDRAND_EXITING;
			else
				vmx->nested.nested_vmx_secondary_ctls_high &=
					~SECONDARY_EXEC_RDRAND_EXITING;
		}
	}

	if (vmx_rdseed_supported()) {
		bool rdseed_enabled = guest_cpuid_has(vcpu, X86_FEATURE_RDSEED);
		if (rdseed_enabled)
			exec_control &= ~SECONDARY_EXEC_RDSEED_EXITING;

		if (nested) {
			if (rdseed_enabled)
				vmx->nested.nested_vmx_secondary_ctls_high |=
					SECONDARY_EXEC_RDSEED_EXITING;
			else
				vmx->nested.nested_vmx_secondary_ctls_high &=
					~SECONDARY_EXEC_RDSEED_EXITING;
		}
	}

	vmx->secondary_exec_control = exec_control;
}

static void ept_set_mmio_spte_mask(void)
{
	/*
	 * EPT Misconfigurations can be generated if the value of bits 2:0
	 * of an EPT paging-structure entry is 110b (write/execute).
	 */
	kvm_mmu_set_mmio_spte_mask(VMX_EPT_RWX_MASK,
				   VMX_EPT_MISCONFIG_WX_VALUE);
}

#define VMX_XSS_EXIT_BITMAP 0
/*
 * Sets up the vmcs for emulated real mode.
 */
static void vmx_vcpu_setup(struct vcpu_vmx *vmx)
{
#ifdef CONFIG_X86_64
	unsigned long a;
#endif
	int i;

	/* I/O */
	vmcs_write64(IO_BITMAP_A, __pa(vmx_io_bitmap_a));
	vmcs_write64(IO_BITMAP_B, __pa(vmx_io_bitmap_b));

	if (enable_shadow_vmcs) {
		vmcs_write64(VMREAD_BITMAP, __pa(vmx_vmread_bitmap));
		vmcs_write64(VMWRITE_BITMAP, __pa(vmx_vmwrite_bitmap));
	}
	if (cpu_has_vmx_msr_bitmap())
		vmcs_write64(MSR_BITMAP, __pa(vmx_msr_bitmap_legacy));

	vmcs_write64(VMCS_LINK_POINTER, -1ull); /* 22.3.1.5 */

	/* Control */
	vmcs_write32(PIN_BASED_VM_EXEC_CONTROL, vmx_pin_based_exec_ctrl(vmx));
	vmx->hv_deadline_tsc = -1;

	vmcs_write32(CPU_BASED_VM_EXEC_CONTROL, vmx_exec_control(vmx));

	if (cpu_has_secondary_exec_ctrls()) {
		vmx_compute_secondary_exec_control(vmx);
		vmcs_write32(SECONDARY_VM_EXEC_CONTROL,
			     vmx->secondary_exec_control);
	}

	if (kvm_vcpu_apicv_active(&vmx->vcpu)) {
		vmcs_write64(EOI_EXIT_BITMAP0, 0);
		vmcs_write64(EOI_EXIT_BITMAP1, 0);
		vmcs_write64(EOI_EXIT_BITMAP2, 0);
		vmcs_write64(EOI_EXIT_BITMAP3, 0);

		vmcs_write16(GUEST_INTR_STATUS, 0);

		vmcs_write16(POSTED_INTR_NV, POSTED_INTR_VECTOR);
		vmcs_write64(POSTED_INTR_DESC_ADDR, __pa((&vmx->pi_desc)));
	}

	if (ple_gap) {
		vmcs_write32(PLE_GAP, ple_gap);
		vmx->ple_window = ple_window;
		vmx->ple_window_dirty = true;
	}

	vmcs_write32(PAGE_FAULT_ERROR_CODE_MASK, 0);
	vmcs_write32(PAGE_FAULT_ERROR_CODE_MATCH, 0);
	vmcs_write32(CR3_TARGET_COUNT, 0);           /* 22.2.1 */

	vmcs_write16(HOST_FS_SELECTOR, 0);            /* 22.2.4 */
	vmcs_write16(HOST_GS_SELECTOR, 0);            /* 22.2.4 */
	vmx_set_constant_host_state(vmx);
#ifdef CONFIG_X86_64
	rdmsrl(MSR_FS_BASE, a);
	vmcs_writel(HOST_FS_BASE, a); /* 22.2.4 */
	rdmsrl(MSR_GS_BASE, a);
	vmcs_writel(HOST_GS_BASE, a); /* 22.2.4 */
#else
	vmcs_writel(HOST_FS_BASE, 0); /* 22.2.4 */
	vmcs_writel(HOST_GS_BASE, 0); /* 22.2.4 */
#endif

	if (cpu_has_vmx_vmfunc())
		vmcs_write64(VM_FUNCTION_CONTROL, 0);

	vmcs_write32(VM_EXIT_MSR_STORE_COUNT, 0);
	vmcs_write32(VM_EXIT_MSR_LOAD_COUNT, 0);
	vmcs_write64(VM_EXIT_MSR_LOAD_ADDR, __pa(vmx->msr_autoload.host));
	vmcs_write32(VM_ENTRY_MSR_LOAD_COUNT, 0);
	vmcs_write64(VM_ENTRY_MSR_LOAD_ADDR, __pa(vmx->msr_autoload.guest));

	if (vmcs_config.vmentry_ctrl & VM_ENTRY_LOAD_IA32_PAT)
		vmcs_write64(GUEST_IA32_PAT, vmx->vcpu.arch.pat);

	for (i = 0; i < ARRAY_SIZE(vmx_msr_index); ++i) {
		u32 index = vmx_msr_index[i];
		u32 data_low, data_high;
		int j = vmx->nmsrs;

		if (rdmsr_safe(index, &data_low, &data_high) < 0)
			continue;
		if (wrmsr_safe(index, data_low, data_high) < 0)
			continue;
		vmx->guest_msrs[j].index = i;
		vmx->guest_msrs[j].data = 0;
		vmx->guest_msrs[j].mask = -1ull;
		++vmx->nmsrs;
	}


	vm_exit_controls_init(vmx, vmcs_config.vmexit_ctrl);

	/* 22.2.1, 20.8.1 */
	vm_entry_controls_init(vmx, vmcs_config.vmentry_ctrl);

	vmx->vcpu.arch.cr0_guest_owned_bits = X86_CR0_TS;
	vmcs_writel(CR0_GUEST_HOST_MASK, ~X86_CR0_TS);

	set_cr4_guest_host_mask(vmx);

	if (vmx_xsaves_supported())
		vmcs_write64(XSS_EXIT_BITMAP, VMX_XSS_EXIT_BITMAP);

	if (enable_pml) {
		ASSERT(vmx->pml_pg);
		vmcs_write64(PML_ADDRESS, page_to_phys(vmx->pml_pg));
		vmcs_write16(GUEST_PML_INDEX, PML_ENTITY_NUM - 1);
	}
}

static void vmx_vcpu_reset(struct kvm_vcpu *vcpu, bool init_event)
{
	struct vcpu_vmx *vmx = to_vmx(vcpu);
	struct msr_data apic_base_msr;
	u64 cr0;

	vmx->rmode.vm86_active = 0;

	vmx->vcpu.arch.regs[VCPU_REGS_RDX] = get_rdx_init_val();
	kvm_set_cr8(vcpu, 0);

	if (!init_event) {
		apic_base_msr.data = APIC_DEFAULT_PHYS_BASE |
				     MSR_IA32_APICBASE_ENABLE;
		if (kvm_vcpu_is_reset_bsp(vcpu))
			apic_base_msr.data |= MSR_IA32_APICBASE_BSP;
		apic_base_msr.host_initiated = true;
		kvm_set_apic_base(vcpu, &apic_base_msr);
	}

	vmx_segment_cache_clear(vmx);

	seg_setup(VCPU_SREG_CS);
	vmcs_write16(GUEST_CS_SELECTOR, 0xf000);
	vmcs_writel(GUEST_CS_BASE, 0xffff0000ul);

	seg_setup(VCPU_SREG_DS);
	seg_setup(VCPU_SREG_ES);
	seg_setup(VCPU_SREG_FS);
	seg_setup(VCPU_SREG_GS);
	seg_setup(VCPU_SREG_SS);

	vmcs_write16(GUEST_TR_SELECTOR, 0);
	vmcs_writel(GUEST_TR_BASE, 0);
	vmcs_write32(GUEST_TR_LIMIT, 0xffff);
	vmcs_write32(GUEST_TR_AR_BYTES, 0x008b);

	vmcs_write16(GUEST_LDTR_SELECTOR, 0);
	vmcs_writel(GUEST_LDTR_BASE, 0);
	vmcs_write32(GUEST_LDTR_LIMIT, 0xffff);
	vmcs_write32(GUEST_LDTR_AR_BYTES, 0x00082);

	if (!init_event) {
		vmcs_write32(GUEST_SYSENTER_CS, 0);
		vmcs_writel(GUEST_SYSENTER_ESP, 0);
		vmcs_writel(GUEST_SYSENTER_EIP, 0);
		vmcs_write64(GUEST_IA32_DEBUGCTL, 0);
	}

	kvm_set_rflags(vcpu, X86_EFLAGS_FIXED);
	kvm_rip_write(vcpu, 0xfff0);

	vmcs_writel(GUEST_GDTR_BASE, 0);
	vmcs_write32(GUEST_GDTR_LIMIT, 0xffff);

	vmcs_writel(GUEST_IDTR_BASE, 0);
	vmcs_write32(GUEST_IDTR_LIMIT, 0xffff);

	vmcs_write32(GUEST_ACTIVITY_STATE, GUEST_ACTIVITY_ACTIVE);
	vmcs_write32(GUEST_INTERRUPTIBILITY_INFO, 0);
	vmcs_writel(GUEST_PENDING_DBG_EXCEPTIONS, 0);
	if (kvm_mpx_supported())
		vmcs_write64(GUEST_BNDCFGS, 0);

	setup_msrs(vmx);

	vmcs_write32(VM_ENTRY_INTR_INFO_FIELD, 0);  /* 22.2.1 */

	if (cpu_has_vmx_tpr_shadow() && !init_event) {
		vmcs_write64(VIRTUAL_APIC_PAGE_ADDR, 0);
		if (cpu_need_tpr_shadow(vcpu))
			vmcs_write64(VIRTUAL_APIC_PAGE_ADDR,
				     __pa(vcpu->arch.apic->regs));
		vmcs_write32(TPR_THRESHOLD, 0);
	}

	kvm_make_request(KVM_REQ_APIC_PAGE_RELOAD, vcpu);

	if (vmx->vpid != 0)
		vmcs_write16(VIRTUAL_PROCESSOR_ID, vmx->vpid);

	cr0 = X86_CR0_NW | X86_CR0_CD | X86_CR0_ET;
	vmx->vcpu.arch.cr0 = cr0;
	vmx_set_cr0(vcpu, cr0); /* enter rmode */
	vmx_set_cr4(vcpu, 0);
	vmx_set_efer(vcpu, 0);

	update_exception_bitmap(vcpu);

	vpid_sync_context(vmx->vpid);
}

/*
 * In nested virtualization, check if L1 asked to exit on external interrupts.
 * For most existing hypervisors, this will always return true.
 */
static bool nested_exit_on_intr(struct kvm_vcpu *vcpu)
{
	return get_vmcs12(vcpu)->pin_based_vm_exec_control &
		PIN_BASED_EXT_INTR_MASK;
}

/*
 * In nested virtualization, check if L1 has set
 * VM_EXIT_ACK_INTR_ON_EXIT
 */
static bool nested_exit_intr_ack_set(struct kvm_vcpu *vcpu)
{
	return get_vmcs12(vcpu)->vm_exit_controls &
		VM_EXIT_ACK_INTR_ON_EXIT;
}

static bool nested_exit_on_nmi(struct kvm_vcpu *vcpu)
{
	return get_vmcs12(vcpu)->pin_based_vm_exec_control &
		PIN_BASED_NMI_EXITING;
}

static void enable_irq_window(struct kvm_vcpu *vcpu)
{
	vmcs_set_bits(CPU_BASED_VM_EXEC_CONTROL,
		      CPU_BASED_VIRTUAL_INTR_PENDING);
}

static void enable_nmi_window(struct kvm_vcpu *vcpu)
{
	if (!enable_vnmi ||
	    vmcs_read32(GUEST_INTERRUPTIBILITY_INFO) & GUEST_INTR_STATE_STI) {
		enable_irq_window(vcpu);
		return;
	}

	vmcs_set_bits(CPU_BASED_VM_EXEC_CONTROL,
		      CPU_BASED_VIRTUAL_NMI_PENDING);
}

static void vmx_inject_irq(struct kvm_vcpu *vcpu)
{
	struct vcpu_vmx *vmx = to_vmx(vcpu);
	uint32_t intr;
	int irq = vcpu->arch.interrupt.nr;

	trace_kvm_inj_virq(irq);

	++vcpu->stat.irq_injections;
	if (vmx->rmode.vm86_active) {
		int inc_eip = 0;
		if (vcpu->arch.interrupt.soft)
			inc_eip = vcpu->arch.event_exit_inst_len;
		if (kvm_inject_realmode_interrupt(vcpu, irq, inc_eip) != EMULATE_DONE)
			kvm_make_request(KVM_REQ_TRIPLE_FAULT, vcpu);
		return;
	}
	intr = irq | INTR_INFO_VALID_MASK;
	if (vcpu->arch.interrupt.soft) {
		intr |= INTR_TYPE_SOFT_INTR;
		vmcs_write32(VM_ENTRY_INSTRUCTION_LEN,
			     vmx->vcpu.arch.event_exit_inst_len);
	} else
		intr |= INTR_TYPE_EXT_INTR;
	vmcs_write32(VM_ENTRY_INTR_INFO_FIELD, intr);
}

static void vmx_inject_nmi(struct kvm_vcpu *vcpu)
{
	struct vcpu_vmx *vmx = to_vmx(vcpu);

	if (!enable_vnmi) {
		/*
		 * Tracking the NMI-blocked state in software is built upon
		 * finding the next open IRQ window. This, in turn, depends on
		 * well-behaving guests: They have to keep IRQs disabled at
		 * least as long as the NMI handler runs. Otherwise we may
		 * cause NMI nesting, maybe breaking the guest. But as this is
		 * highly unlikely, we can live with the residual risk.
		 */
		vmx->loaded_vmcs->soft_vnmi_blocked = 1;
		vmx->loaded_vmcs->vnmi_blocked_time = 0;
	}

	++vcpu->stat.nmi_injections;
	vmx->loaded_vmcs->nmi_known_unmasked = false;

	if (vmx->rmode.vm86_active) {
		if (kvm_inject_realmode_interrupt(vcpu, NMI_VECTOR, 0) != EMULATE_DONE)
			kvm_make_request(KVM_REQ_TRIPLE_FAULT, vcpu);
		return;
	}

	vmcs_write32(VM_ENTRY_INTR_INFO_FIELD,
			INTR_TYPE_NMI_INTR | INTR_INFO_VALID_MASK | NMI_VECTOR);
}

static bool vmx_get_nmi_mask(struct kvm_vcpu *vcpu)
{
	struct vcpu_vmx *vmx = to_vmx(vcpu);
	bool masked;

	if (!enable_vnmi)
		return vmx->loaded_vmcs->soft_vnmi_blocked;
	if (vmx->loaded_vmcs->nmi_known_unmasked)
		return false;
	masked = vmcs_read32(GUEST_INTERRUPTIBILITY_INFO) & GUEST_INTR_STATE_NMI;
	vmx->loaded_vmcs->nmi_known_unmasked = !masked;
	return masked;
}

static void vmx_set_nmi_mask(struct kvm_vcpu *vcpu, bool masked)
{
	struct vcpu_vmx *vmx = to_vmx(vcpu);

	if (!enable_vnmi) {
		if (vmx->loaded_vmcs->soft_vnmi_blocked != masked) {
			vmx->loaded_vmcs->soft_vnmi_blocked = masked;
			vmx->loaded_vmcs->vnmi_blocked_time = 0;
		}
	} else {
		vmx->loaded_vmcs->nmi_known_unmasked = !masked;
		if (masked)
			vmcs_set_bits(GUEST_INTERRUPTIBILITY_INFO,
				      GUEST_INTR_STATE_NMI);
		else
			vmcs_clear_bits(GUEST_INTERRUPTIBILITY_INFO,
					GUEST_INTR_STATE_NMI);
	}
}

static int vmx_nmi_allowed(struct kvm_vcpu *vcpu)
{
	if (to_vmx(vcpu)->nested.nested_run_pending)
		return 0;

	if (!enable_vnmi &&
	    to_vmx(vcpu)->loaded_vmcs->soft_vnmi_blocked)
		return 0;

	return	!(vmcs_read32(GUEST_INTERRUPTIBILITY_INFO) &
		  (GUEST_INTR_STATE_MOV_SS | GUEST_INTR_STATE_STI
		   | GUEST_INTR_STATE_NMI));
}

static int vmx_interrupt_allowed(struct kvm_vcpu *vcpu)
{
	return (!to_vmx(vcpu)->nested.nested_run_pending &&
		vmcs_readl(GUEST_RFLAGS) & X86_EFLAGS_IF) &&
		!(vmcs_read32(GUEST_INTERRUPTIBILITY_INFO) &
			(GUEST_INTR_STATE_STI | GUEST_INTR_STATE_MOV_SS));
}

static int vmx_set_tss_addr(struct kvm *kvm, unsigned int addr)
{
	int ret;

	ret = x86_set_memory_region(kvm, TSS_PRIVATE_MEMSLOT, addr,
				    PAGE_SIZE * 3);
	if (ret)
		return ret;
	kvm->arch.tss_addr = addr;
	return init_rmode_tss(kvm);
}

static bool rmode_exception(struct kvm_vcpu *vcpu, int vec)
{
	switch (vec) {
	case BP_VECTOR:
		/*
		 * Update instruction length as we may reinject the exception
		 * from user space while in guest debugging mode.
		 */
		to_vmx(vcpu)->vcpu.arch.event_exit_inst_len =
			vmcs_read32(VM_EXIT_INSTRUCTION_LEN);
		if (vcpu->guest_debug & KVM_GUESTDBG_USE_SW_BP)
			return false;
		/* fall through */
	case DB_VECTOR:
		if (vcpu->guest_debug &
			(KVM_GUESTDBG_SINGLESTEP | KVM_GUESTDBG_USE_HW_BP))
			return false;
		/* fall through */
	case DE_VECTOR:
	case OF_VECTOR:
	case BR_VECTOR:
	case UD_VECTOR:
	case DF_VECTOR:
	case SS_VECTOR:
	case GP_VECTOR:
	case MF_VECTOR:
		return true;
	break;
	}
	return false;
}

static int handle_rmode_exception(struct kvm_vcpu *vcpu,
				  int vec, u32 err_code)
{
	/*
	 * Instruction with address size override prefix opcode 0x67
	 * Cause the #SS fault with 0 error code in VM86 mode.
	 */
	if (((vec == GP_VECTOR) || (vec == SS_VECTOR)) && err_code == 0) {
		if (emulate_instruction(vcpu, 0) == EMULATE_DONE) {
			if (vcpu->arch.halt_request) {
				vcpu->arch.halt_request = 0;
				return kvm_vcpu_halt(vcpu);
			}
			return 1;
		}
		return 0;
	}

	/*
	 * Forward all other exceptions that are valid in real mode.
	 * FIXME: Breaks guest debugging in real mode, needs to be fixed with
	 *        the required debugging infrastructure rework.
	 */
	kvm_queue_exception(vcpu, vec);
	return 1;
}

/*
 * Trigger machine check on the host. We assume all the MSRs are already set up
 * by the CPU and that we still run on the same CPU as the MCE occurred on.
 * We pass a fake environment to the machine check handler because we want
 * the guest to be always treated like user space, no matter what context
 * it used internally.
 */
static void kvm_machine_check(void)
{
#if defined(CONFIG_X86_MCE) && defined(CONFIG_X86_64)
	struct pt_regs regs = {
		.cs = 3, /* Fake ring 3 no matter what the guest ran on */
		.flags = X86_EFLAGS_IF,
	};

	do_machine_check(&regs, 0);
#endif
}

static int handle_machine_check(struct kvm_vcpu *vcpu)
{
	/* already handled by vcpu_run */
	return 1;
}

static int handle_exception(struct kvm_vcpu *vcpu)
{
	struct vcpu_vmx *vmx = to_vmx(vcpu);
	struct kvm_run *kvm_run = vcpu->run;
	u32 intr_info, ex_no, error_code;
	unsigned long cr2, rip, dr6;
	u32 vect_info;
	enum emulation_result er;

	vect_info = vmx->idt_vectoring_info;
	intr_info = vmx->exit_intr_info;

	if (is_machine_check(intr_info))
		return handle_machine_check(vcpu);

	if (is_nmi(intr_info))
		return 1;  /* already handled by vmx_vcpu_run() */

	if (is_invalid_opcode(intr_info)) {
		er = emulate_instruction(vcpu, EMULTYPE_TRAP_UD);
		if (er == EMULATE_USER_EXIT)
			return 0;
		if (er != EMULATE_DONE)
			kvm_queue_exception(vcpu, UD_VECTOR);
		return 1;
	}

	error_code = 0;
	if (intr_info & INTR_INFO_DELIVER_CODE_MASK)
		error_code = vmcs_read32(VM_EXIT_INTR_ERROR_CODE);

	/*
	 * The #PF with PFEC.RSVD = 1 indicates the guest is accessing
	 * MMIO, it is better to report an internal error.
	 * See the comments in vmx_handle_exit.
	 */
	if ((vect_info & VECTORING_INFO_VALID_MASK) &&
	    !(is_page_fault(intr_info) && !(error_code & PFERR_RSVD_MASK))) {
		vcpu->run->exit_reason = KVM_EXIT_INTERNAL_ERROR;
		vcpu->run->internal.suberror = KVM_INTERNAL_ERROR_SIMUL_EX;
		vcpu->run->internal.ndata = 3;
		vcpu->run->internal.data[0] = vect_info;
		vcpu->run->internal.data[1] = intr_info;
		vcpu->run->internal.data[2] = error_code;
		return 0;
	}

	if (is_page_fault(intr_info)) {
		cr2 = vmcs_readl(EXIT_QUALIFICATION);
		/* EPT won't cause page fault directly */
		WARN_ON_ONCE(!vcpu->arch.apf.host_apf_reason && enable_ept);
		return kvm_handle_page_fault(vcpu, error_code, cr2, NULL, 0);
	}

	ex_no = intr_info & INTR_INFO_VECTOR_MASK;

	if (vmx->rmode.vm86_active && rmode_exception(vcpu, ex_no))
		return handle_rmode_exception(vcpu, ex_no, error_code);

	switch (ex_no) {
	case AC_VECTOR:
		kvm_queue_exception_e(vcpu, AC_VECTOR, error_code);
		return 1;
	case DB_VECTOR:
		dr6 = vmcs_readl(EXIT_QUALIFICATION);
		if (!(vcpu->guest_debug &
		      (KVM_GUESTDBG_SINGLESTEP | KVM_GUESTDBG_USE_HW_BP))) {
			vcpu->arch.dr6 &= ~15;
			vcpu->arch.dr6 |= dr6 | DR6_RTM;
			if (!(dr6 & ~DR6_RESERVED)) /* icebp */
				skip_emulated_instruction(vcpu);

			kvm_queue_exception(vcpu, DB_VECTOR);
			return 1;
		}
		kvm_run->debug.arch.dr6 = dr6 | DR6_FIXED_1;
		kvm_run->debug.arch.dr7 = vmcs_readl(GUEST_DR7);
		/* fall through */
	case BP_VECTOR:
		/*
		 * Update instruction length as we may reinject #BP from
		 * user space while in guest debugging mode. Reading it for
		 * #DB as well causes no harm, it is not used in that case.
		 */
		vmx->vcpu.arch.event_exit_inst_len =
			vmcs_read32(VM_EXIT_INSTRUCTION_LEN);
		kvm_run->exit_reason = KVM_EXIT_DEBUG;
		rip = kvm_rip_read(vcpu);
		kvm_run->debug.arch.pc = vmcs_readl(GUEST_CS_BASE) + rip;
		kvm_run->debug.arch.exception = ex_no;
		break;
	default:
		kvm_run->exit_reason = KVM_EXIT_EXCEPTION;
		kvm_run->ex.exception = ex_no;
		kvm_run->ex.error_code = error_code;
		break;
	}
	return 0;
}

static int handle_external_interrupt(struct kvm_vcpu *vcpu)
{
	++vcpu->stat.irq_exits;
	return 1;
}

static int handle_triple_fault(struct kvm_vcpu *vcpu)
{
	vcpu->run->exit_reason = KVM_EXIT_SHUTDOWN;
	vcpu->mmio_needed = 0;
	return 0;
}

static int handle_io(struct kvm_vcpu *vcpu)
{
	unsigned long exit_qualification;
	int size, in, string, ret;
	unsigned port;

	exit_qualification = vmcs_readl(EXIT_QUALIFICATION);
	string = (exit_qualification & 16) != 0;
	in = (exit_qualification & 8) != 0;

	++vcpu->stat.io_exits;

	if (string || in)
		return emulate_instruction(vcpu, 0) == EMULATE_DONE;

	port = exit_qualification >> 16;
	size = (exit_qualification & 7) + 1;

	ret = kvm_skip_emulated_instruction(vcpu);

	/*
	 * TODO: we might be squashing a KVM_GUESTDBG_SINGLESTEP-triggered
	 * KVM_EXIT_DEBUG here.
	 */
	return kvm_fast_pio_out(vcpu, size, port) && ret;
}

static void
vmx_patch_hypercall(struct kvm_vcpu *vcpu, unsigned char *hypercall)
{
	/*
	 * Patch in the VMCALL instruction:
	 */
	hypercall[0] = 0x0f;
	hypercall[1] = 0x01;
	hypercall[2] = 0xc1;
}

/* called to set cr0 as appropriate for a mov-to-cr0 exit. */
static int handle_set_cr0(struct kvm_vcpu *vcpu, unsigned long val)
{
	if (is_guest_mode(vcpu)) {
		struct vmcs12 *vmcs12 = get_vmcs12(vcpu);
		unsigned long orig_val = val;

		/*
		 * We get here when L2 changed cr0 in a way that did not change
		 * any of L1's shadowed bits (see nested_vmx_exit_handled_cr),
		 * but did change L0 shadowed bits. So we first calculate the
		 * effective cr0 value that L1 would like to write into the
		 * hardware. It consists of the L2-owned bits from the new
		 * value combined with the L1-owned bits from L1's guest_cr0.
		 */
		val = (val & ~vmcs12->cr0_guest_host_mask) |
			(vmcs12->guest_cr0 & vmcs12->cr0_guest_host_mask);

		if (!nested_guest_cr0_valid(vcpu, val))
			return 1;

		if (kvm_set_cr0(vcpu, val))
			return 1;
		vmcs_writel(CR0_READ_SHADOW, orig_val);
		return 0;
	} else {
		if (to_vmx(vcpu)->nested.vmxon &&
		    !nested_host_cr0_valid(vcpu, val))
			return 1;

		return kvm_set_cr0(vcpu, val);
	}
}

static int handle_set_cr4(struct kvm_vcpu *vcpu, unsigned long val)
{
	if (is_guest_mode(vcpu)) {
		struct vmcs12 *vmcs12 = get_vmcs12(vcpu);
		unsigned long orig_val = val;

		/* analogously to handle_set_cr0 */
		val = (val & ~vmcs12->cr4_guest_host_mask) |
			(vmcs12->guest_cr4 & vmcs12->cr4_guest_host_mask);
		if (kvm_set_cr4(vcpu, val))
			return 1;
		vmcs_writel(CR4_READ_SHADOW, orig_val);
		return 0;
	} else
		return kvm_set_cr4(vcpu, val);
}

static int handle_cr(struct kvm_vcpu *vcpu)
{
	unsigned long exit_qualification, val;
	int cr;
	int reg;
	int err;
	int ret;

	exit_qualification = vmcs_readl(EXIT_QUALIFICATION);
	cr = exit_qualification & 15;
	reg = (exit_qualification >> 8) & 15;
	switch ((exit_qualification >> 4) & 3) {
	case 0: /* mov to cr */
		val = kvm_register_readl(vcpu, reg);
		trace_kvm_cr_write(cr, val);
		switch (cr) {
		case 0:
			err = handle_set_cr0(vcpu, val);
			return kvm_complete_insn_gp(vcpu, err);
		case 3:
			err = kvm_set_cr3(vcpu, val);
			return kvm_complete_insn_gp(vcpu, err);
		case 4:
			err = handle_set_cr4(vcpu, val);
			return kvm_complete_insn_gp(vcpu, err);
		case 8: {
				u8 cr8_prev = kvm_get_cr8(vcpu);
				u8 cr8 = (u8)val;
				err = kvm_set_cr8(vcpu, cr8);
				ret = kvm_complete_insn_gp(vcpu, err);
				if (lapic_in_kernel(vcpu))
					return ret;
				if (cr8_prev <= cr8)
					return ret;
				/*
				 * TODO: we might be squashing a
				 * KVM_GUESTDBG_SINGLESTEP-triggered
				 * KVM_EXIT_DEBUG here.
				 */
				vcpu->run->exit_reason = KVM_EXIT_SET_TPR;
				return 0;
			}
		}
		break;
	case 2: /* clts */
		WARN_ONCE(1, "Guest should always own CR0.TS");
		vmx_set_cr0(vcpu, kvm_read_cr0_bits(vcpu, ~X86_CR0_TS));
		trace_kvm_cr_write(0, kvm_read_cr0(vcpu));
		return kvm_skip_emulated_instruction(vcpu);
	case 1: /*mov from cr*/
		switch (cr) {
		case 3:
			val = kvm_read_cr3(vcpu);
			kvm_register_write(vcpu, reg, val);
			trace_kvm_cr_read(cr, val);
			return kvm_skip_emulated_instruction(vcpu);
		case 8:
			val = kvm_get_cr8(vcpu);
			kvm_register_write(vcpu, reg, val);
			trace_kvm_cr_read(cr, val);
			return kvm_skip_emulated_instruction(vcpu);
		}
		break;
	case 3: /* lmsw */
		val = (exit_qualification >> LMSW_SOURCE_DATA_SHIFT) & 0x0f;
		trace_kvm_cr_write(0, (kvm_read_cr0(vcpu) & ~0xful) | val);
		kvm_lmsw(vcpu, val);

		return kvm_skip_emulated_instruction(vcpu);
	default:
		break;
	}
	vcpu->run->exit_reason = 0;
	vcpu_unimpl(vcpu, "unhandled control register: op %d cr %d\n",
	       (int)(exit_qualification >> 4) & 3, cr);
	return 0;
}

static int handle_dr(struct kvm_vcpu *vcpu)
{
	unsigned long exit_qualification;
	int dr, dr7, reg;

	exit_qualification = vmcs_readl(EXIT_QUALIFICATION);
	dr = exit_qualification & DEBUG_REG_ACCESS_NUM;

	/* First, if DR does not exist, trigger UD */
	if (!kvm_require_dr(vcpu, dr))
		return 1;

	/* Do not handle if the CPL > 0, will trigger GP on re-entry */
	if (!kvm_require_cpl(vcpu, 0))
		return 1;
	dr7 = vmcs_readl(GUEST_DR7);
	if (dr7 & DR7_GD) {
		/*
		 * As the vm-exit takes precedence over the debug trap, we
		 * need to emulate the latter, either for the host or the
		 * guest debugging itself.
		 */
		if (vcpu->guest_debug & KVM_GUESTDBG_USE_HW_BP) {
			vcpu->run->debug.arch.dr6 = vcpu->arch.dr6;
			vcpu->run->debug.arch.dr7 = dr7;
			vcpu->run->debug.arch.pc = kvm_get_linear_rip(vcpu);
			vcpu->run->debug.arch.exception = DB_VECTOR;
			vcpu->run->exit_reason = KVM_EXIT_DEBUG;
			return 0;
		} else {
			vcpu->arch.dr6 &= ~15;
			vcpu->arch.dr6 |= DR6_BD | DR6_RTM;
			kvm_queue_exception(vcpu, DB_VECTOR);
			return 1;
		}
	}

	if (vcpu->guest_debug == 0) {
		vmcs_clear_bits(CPU_BASED_VM_EXEC_CONTROL,
				CPU_BASED_MOV_DR_EXITING);

		/*
		 * No more DR vmexits; force a reload of the debug registers
		 * and reenter on this instruction.  The next vmexit will
		 * retrieve the full state of the debug registers.
		 */
		vcpu->arch.switch_db_regs |= KVM_DEBUGREG_WONT_EXIT;
		return 1;
	}

	reg = DEBUG_REG_ACCESS_REG(exit_qualification);
	if (exit_qualification & TYPE_MOV_FROM_DR) {
		unsigned long val;

		if (kvm_get_dr(vcpu, dr, &val))
			return 1;
		kvm_register_write(vcpu, reg, val);
	} else
		if (kvm_set_dr(vcpu, dr, kvm_register_readl(vcpu, reg)))
			return 1;

	return kvm_skip_emulated_instruction(vcpu);
}

static u64 vmx_get_dr6(struct kvm_vcpu *vcpu)
{
	return vcpu->arch.dr6;
}

static void vmx_set_dr6(struct kvm_vcpu *vcpu, unsigned long val)
{
}

static void vmx_sync_dirty_debug_regs(struct kvm_vcpu *vcpu)
{
	get_debugreg(vcpu->arch.db[0], 0);
	get_debugreg(vcpu->arch.db[1], 1);
	get_debugreg(vcpu->arch.db[2], 2);
	get_debugreg(vcpu->arch.db[3], 3);
	get_debugreg(vcpu->arch.dr6, 6);
	vcpu->arch.dr7 = vmcs_readl(GUEST_DR7);

	vcpu->arch.switch_db_regs &= ~KVM_DEBUGREG_WONT_EXIT;
	vmcs_set_bits(CPU_BASED_VM_EXEC_CONTROL, CPU_BASED_MOV_DR_EXITING);
}

static void vmx_set_dr7(struct kvm_vcpu *vcpu, unsigned long val)
{
	vmcs_writel(GUEST_DR7, val);
}

static int handle_cpuid(struct kvm_vcpu *vcpu)
{
	return kvm_emulate_cpuid(vcpu);
}

static int handle_rdmsr(struct kvm_vcpu *vcpu)
{
	u32 ecx = vcpu->arch.regs[VCPU_REGS_RCX];
	struct msr_data msr_info;

	msr_info.index = ecx;
	msr_info.host_initiated = false;
	if (vmx_get_msr(vcpu, &msr_info)) {
		trace_kvm_msr_read_ex(ecx);
		kvm_inject_gp(vcpu, 0);
		return 1;
	}

	trace_kvm_msr_read(ecx, msr_info.data);

	/* FIXME: handling of bits 32:63 of rax, rdx */
	vcpu->arch.regs[VCPU_REGS_RAX] = msr_info.data & -1u;
	vcpu->arch.regs[VCPU_REGS_RDX] = (msr_info.data >> 32) & -1u;
	return kvm_skip_emulated_instruction(vcpu);
}

static int handle_wrmsr(struct kvm_vcpu *vcpu)
{
	struct msr_data msr;
	u32 ecx = vcpu->arch.regs[VCPU_REGS_RCX];
	u64 data = (vcpu->arch.regs[VCPU_REGS_RAX] & -1u)
		| ((u64)(vcpu->arch.regs[VCPU_REGS_RDX] & -1u) << 32);

	msr.data = data;
	msr.index = ecx;
	msr.host_initiated = false;
	if (kvm_set_msr(vcpu, &msr) != 0) {
		trace_kvm_msr_write_ex(ecx, data);
		kvm_inject_gp(vcpu, 0);
		return 1;
	}

	trace_kvm_msr_write(ecx, data);
	return kvm_skip_emulated_instruction(vcpu);
}

static int handle_tpr_below_threshold(struct kvm_vcpu *vcpu)
{
	kvm_apic_update_ppr(vcpu);
	return 1;
}

static int handle_interrupt_window(struct kvm_vcpu *vcpu)
{
	vmcs_clear_bits(CPU_BASED_VM_EXEC_CONTROL,
			CPU_BASED_VIRTUAL_INTR_PENDING);

	kvm_make_request(KVM_REQ_EVENT, vcpu);

	++vcpu->stat.irq_window_exits;
	return 1;
}

static int handle_halt(struct kvm_vcpu *vcpu)
{
	return kvm_emulate_halt(vcpu);
}

static int handle_vmcall(struct kvm_vcpu *vcpu)
{
	return kvm_emulate_hypercall(vcpu);
}

static int handle_invd(struct kvm_vcpu *vcpu)
{
	return emulate_instruction(vcpu, 0) == EMULATE_DONE;
}

static int handle_invlpg(struct kvm_vcpu *vcpu)
{
	unsigned long exit_qualification = vmcs_readl(EXIT_QUALIFICATION);

	kvm_mmu_invlpg(vcpu, exit_qualification);
	return kvm_skip_emulated_instruction(vcpu);
}

static int handle_rdpmc(struct kvm_vcpu *vcpu)
{
	int err;

	err = kvm_rdpmc(vcpu);
	return kvm_complete_insn_gp(vcpu, err);
}

static int handle_wbinvd(struct kvm_vcpu *vcpu)
{
	return kvm_emulate_wbinvd(vcpu);
}

static int handle_xsetbv(struct kvm_vcpu *vcpu)
{
	u64 new_bv = kvm_read_edx_eax(vcpu);
	u32 index = kvm_register_read(vcpu, VCPU_REGS_RCX);

	if (kvm_set_xcr(vcpu, index, new_bv) == 0)
		return kvm_skip_emulated_instruction(vcpu);
	return 1;
}

static int handle_xsaves(struct kvm_vcpu *vcpu)
{
	kvm_skip_emulated_instruction(vcpu);
	WARN(1, "this should never happen\n");
	return 1;
}

static int handle_xrstors(struct kvm_vcpu *vcpu)
{
	kvm_skip_emulated_instruction(vcpu);
	WARN(1, "this should never happen\n");
	return 1;
}

static int handle_apic_access(struct kvm_vcpu *vcpu)
{
	if (likely(fasteoi)) {
		unsigned long exit_qualification = vmcs_readl(EXIT_QUALIFICATION);
		int access_type, offset;

		access_type = exit_qualification & APIC_ACCESS_TYPE;
		offset = exit_qualification & APIC_ACCESS_OFFSET;
		/*
		 * Sane guest uses MOV to write EOI, with written value
		 * not cared. So make a short-circuit here by avoiding
		 * heavy instruction emulation.
		 */
		if ((access_type == TYPE_LINEAR_APIC_INST_WRITE) &&
		    (offset == APIC_EOI)) {
			kvm_lapic_set_eoi(vcpu);
			return kvm_skip_emulated_instruction(vcpu);
		}
	}
	return emulate_instruction(vcpu, 0) == EMULATE_DONE;
}

static int handle_apic_eoi_induced(struct kvm_vcpu *vcpu)
{
	unsigned long exit_qualification = vmcs_readl(EXIT_QUALIFICATION);
	int vector = exit_qualification & 0xff;

	/* EOI-induced VM exit is trap-like and thus no need to adjust IP */
	kvm_apic_set_eoi_accelerated(vcpu, vector);
	return 1;
}

static int handle_apic_write(struct kvm_vcpu *vcpu)
{
	unsigned long exit_qualification = vmcs_readl(EXIT_QUALIFICATION);
	u32 offset = exit_qualification & 0xfff;

	/* APIC-write VM exit is trap-like and thus no need to adjust IP */
	kvm_apic_write_nodecode(vcpu, offset);
	return 1;
}

static int handle_task_switch(struct kvm_vcpu *vcpu)
{
	struct vcpu_vmx *vmx = to_vmx(vcpu);
	unsigned long exit_qualification;
	bool has_error_code = false;
	u32 error_code = 0;
	u16 tss_selector;
	int reason, type, idt_v, idt_index;

	idt_v = (vmx->idt_vectoring_info & VECTORING_INFO_VALID_MASK);
	idt_index = (vmx->idt_vectoring_info & VECTORING_INFO_VECTOR_MASK);
	type = (vmx->idt_vectoring_info & VECTORING_INFO_TYPE_MASK);

	exit_qualification = vmcs_readl(EXIT_QUALIFICATION);

	reason = (u32)exit_qualification >> 30;
	if (reason == TASK_SWITCH_GATE && idt_v) {
		switch (type) {
		case INTR_TYPE_NMI_INTR:
			vcpu->arch.nmi_injected = false;
			vmx_set_nmi_mask(vcpu, true);
			break;
		case INTR_TYPE_EXT_INTR:
		case INTR_TYPE_SOFT_INTR:
			kvm_clear_interrupt_queue(vcpu);
			break;
		case INTR_TYPE_HARD_EXCEPTION:
			if (vmx->idt_vectoring_info &
			    VECTORING_INFO_DELIVER_CODE_MASK) {
				has_error_code = true;
				error_code =
					vmcs_read32(IDT_VECTORING_ERROR_CODE);
			}
			/* fall through */
		case INTR_TYPE_SOFT_EXCEPTION:
			kvm_clear_exception_queue(vcpu);
			break;
		default:
			break;
		}
	}
	tss_selector = exit_qualification;

	if (!idt_v || (type != INTR_TYPE_HARD_EXCEPTION &&
		       type != INTR_TYPE_EXT_INTR &&
		       type != INTR_TYPE_NMI_INTR))
		skip_emulated_instruction(vcpu);

	if (kvm_task_switch(vcpu, tss_selector,
			    type == INTR_TYPE_SOFT_INTR ? idt_index : -1, reason,
			    has_error_code, error_code) == EMULATE_FAIL) {
		vcpu->run->exit_reason = KVM_EXIT_INTERNAL_ERROR;
		vcpu->run->internal.suberror = KVM_INTERNAL_ERROR_EMULATION;
		vcpu->run->internal.ndata = 0;
		return 0;
	}

	/*
	 * TODO: What about debug traps on tss switch?
	 *       Are we supposed to inject them and update dr6?
	 */

	return 1;
}

static int handle_ept_violation(struct kvm_vcpu *vcpu)
{
	unsigned long exit_qualification;
	gpa_t gpa;
	u64 error_code;

	exit_qualification = vmcs_readl(EXIT_QUALIFICATION);

	/*
	 * EPT violation happened while executing iret from NMI,
	 * "blocked by NMI" bit has to be set before next VM entry.
	 * There are errata that may cause this bit to not be set:
	 * AAK134, BY25.
	 */
	if (!(to_vmx(vcpu)->idt_vectoring_info & VECTORING_INFO_VALID_MASK) &&
			enable_vnmi &&
			(exit_qualification & INTR_INFO_UNBLOCK_NMI))
		vmcs_set_bits(GUEST_INTERRUPTIBILITY_INFO, GUEST_INTR_STATE_NMI);

	gpa = vmcs_read64(GUEST_PHYSICAL_ADDRESS);
	trace_kvm_page_fault(gpa, exit_qualification);

	/* Is it a read fault? */
	error_code = (exit_qualification & EPT_VIOLATION_ACC_READ)
		     ? PFERR_USER_MASK : 0;
	/* Is it a write fault? */
	error_code |= (exit_qualification & EPT_VIOLATION_ACC_WRITE)
		      ? PFERR_WRITE_MASK : 0;
	/* Is it a fetch fault? */
	error_code |= (exit_qualification & EPT_VIOLATION_ACC_INSTR)
		      ? PFERR_FETCH_MASK : 0;
	/* ept page table entry is present? */
	error_code |= (exit_qualification &
		       (EPT_VIOLATION_READABLE | EPT_VIOLATION_WRITABLE |
			EPT_VIOLATION_EXECUTABLE))
		      ? PFERR_PRESENT_MASK : 0;

	error_code |= (exit_qualification & 0x100) != 0 ?
	       PFERR_GUEST_FINAL_MASK : PFERR_GUEST_PAGE_MASK;

	vcpu->arch.exit_qualification = exit_qualification;
	return kvm_mmu_page_fault(vcpu, gpa, error_code, NULL, 0);
}

static int handle_ept_misconfig(struct kvm_vcpu *vcpu)
{
	int ret;
	gpa_t gpa;

	/*
	 * A nested guest cannot optimize MMIO vmexits, because we have an
	 * nGPA here instead of the required GPA.
	 */
	gpa = vmcs_read64(GUEST_PHYSICAL_ADDRESS);
	if (!is_guest_mode(vcpu) &&
	    !kvm_io_bus_write(vcpu, KVM_FAST_MMIO_BUS, gpa, 0, NULL)) {
		trace_kvm_fast_mmio(gpa);
		return kvm_skip_emulated_instruction(vcpu);
	}

	ret = kvm_mmu_page_fault(vcpu, gpa, PFERR_RSVD_MASK, NULL, 0);
	if (ret >= 0)
		return ret;

	/* It is the real ept misconfig */
	WARN_ON(1);

	vcpu->run->exit_reason = KVM_EXIT_UNKNOWN;
	vcpu->run->hw.hardware_exit_reason = EXIT_REASON_EPT_MISCONFIG;

	return 0;
}

static int handle_nmi_window(struct kvm_vcpu *vcpu)
{
	WARN_ON_ONCE(!enable_vnmi);
	vmcs_clear_bits(CPU_BASED_VM_EXEC_CONTROL,
			CPU_BASED_VIRTUAL_NMI_PENDING);
	++vcpu->stat.nmi_window_exits;
	kvm_make_request(KVM_REQ_EVENT, vcpu);

	return 1;
}

static int handle_invalid_guest_state(struct kvm_vcpu *vcpu)
{
	struct vcpu_vmx *vmx = to_vmx(vcpu);
	enum emulation_result err = EMULATE_DONE;
	int ret = 1;
	u32 cpu_exec_ctrl;
	bool intr_window_requested;
	unsigned count = 130;

	cpu_exec_ctrl = vmcs_read32(CPU_BASED_VM_EXEC_CONTROL);
	intr_window_requested = cpu_exec_ctrl & CPU_BASED_VIRTUAL_INTR_PENDING;

	while (vmx->emulation_required && count-- != 0) {
		if (intr_window_requested && vmx_interrupt_allowed(vcpu))
			return handle_interrupt_window(&vmx->vcpu);

		if (kvm_test_request(KVM_REQ_EVENT, vcpu))
			return 1;

		err = emulate_instruction(vcpu, 0);

		if (err == EMULATE_USER_EXIT) {
			++vcpu->stat.mmio_exits;
			ret = 0;
			goto out;
		}

		if (err != EMULATE_DONE) {
			vcpu->run->exit_reason = KVM_EXIT_INTERNAL_ERROR;
			vcpu->run->internal.suberror = KVM_INTERNAL_ERROR_EMULATION;
			vcpu->run->internal.ndata = 0;
			return 0;
		}

		if (vcpu->arch.halt_request) {
			vcpu->arch.halt_request = 0;
			ret = kvm_vcpu_halt(vcpu);
			goto out;
		}

		if (signal_pending(current))
			goto out;
		if (need_resched())
			schedule();
	}

out:
	return ret;
}

static int __grow_ple_window(int val)
{
	if (ple_window_grow < 1)
		return ple_window;

	val = min(val, ple_window_actual_max);

	if (ple_window_grow < ple_window)
		val *= ple_window_grow;
	else
		val += ple_window_grow;

	return val;
}

static int __shrink_ple_window(int val, int modifier, int minimum)
{
	if (modifier < 1)
		return ple_window;

	if (modifier < ple_window)
		val /= modifier;
	else
		val -= modifier;

	return max(val, minimum);
}

static void grow_ple_window(struct kvm_vcpu *vcpu)
{
	struct vcpu_vmx *vmx = to_vmx(vcpu);
	int old = vmx->ple_window;

	vmx->ple_window = __grow_ple_window(old);

	if (vmx->ple_window != old)
		vmx->ple_window_dirty = true;

	trace_kvm_ple_window_grow(vcpu->vcpu_id, vmx->ple_window, old);
}

static void shrink_ple_window(struct kvm_vcpu *vcpu)
{
	struct vcpu_vmx *vmx = to_vmx(vcpu);
	int old = vmx->ple_window;

	vmx->ple_window = __shrink_ple_window(old,
	                                      ple_window_shrink, ple_window);

	if (vmx->ple_window != old)
		vmx->ple_window_dirty = true;

	trace_kvm_ple_window_shrink(vcpu->vcpu_id, vmx->ple_window, old);
}

/*
 * ple_window_actual_max is computed to be one grow_ple_window() below
 * ple_window_max. (See __grow_ple_window for the reason.)
 * This prevents overflows, because ple_window_max is int.
 * ple_window_max effectively rounded down to a multiple of ple_window_grow in
 * this process.
 * ple_window_max is also prevented from setting vmx->ple_window < ple_window.
 */
static void update_ple_window_actual_max(void)
{
	ple_window_actual_max =
			__shrink_ple_window(max(ple_window_max, ple_window),
			                    ple_window_grow, INT_MIN);
}

/*
 * Handler for POSTED_INTERRUPT_WAKEUP_VECTOR.
 */
static void wakeup_handler(void)
{
	struct kvm_vcpu *vcpu;
	int cpu = smp_processor_id();

	spin_lock(&per_cpu(blocked_vcpu_on_cpu_lock, cpu));
	list_for_each_entry(vcpu, &per_cpu(blocked_vcpu_on_cpu, cpu),
			blocked_vcpu_list) {
		struct pi_desc *pi_desc = vcpu_to_pi_desc(vcpu);

		if (pi_test_on(pi_desc) == 1)
			kvm_vcpu_kick(vcpu);
	}
	spin_unlock(&per_cpu(blocked_vcpu_on_cpu_lock, cpu));
}

void vmx_enable_tdp(void)
{
	kvm_mmu_set_mask_ptes(VMX_EPT_READABLE_MASK,
		enable_ept_ad_bits ? VMX_EPT_ACCESS_BIT : 0ull,
		enable_ept_ad_bits ? VMX_EPT_DIRTY_BIT : 0ull,
		0ull, VMX_EPT_EXECUTABLE_MASK,
		cpu_has_vmx_ept_execute_only() ? 0ull : VMX_EPT_READABLE_MASK,
		VMX_EPT_RWX_MASK, 0ull);

	ept_set_mmio_spte_mask();
	kvm_enable_tdp();
}

static __init int hardware_setup(void)
{
	int r = -ENOMEM, i, msr;

	rdmsrl_safe(MSR_EFER, &host_efer);

	for (i = 0; i < ARRAY_SIZE(vmx_msr_index); ++i)
		kvm_define_shared_msr(i, vmx_msr_index[i]);

	for (i = 0; i < VMX_BITMAP_NR; i++) {
		vmx_bitmap[i] = (unsigned long *)__get_free_page(GFP_KERNEL);
		if (!vmx_bitmap[i])
			goto out;
	}

	memset(vmx_vmread_bitmap, 0xff, PAGE_SIZE);
	memset(vmx_vmwrite_bitmap, 0xff, PAGE_SIZE);

	memset(vmx_io_bitmap_a, 0xff, PAGE_SIZE);

	memset(vmx_io_bitmap_b, 0xff, PAGE_SIZE);

	memset(vmx_msr_bitmap_legacy, 0xff, PAGE_SIZE);
	memset(vmx_msr_bitmap_longmode, 0xff, PAGE_SIZE);

	if (setup_vmcs_config(&vmcs_config) < 0) {
		r = -EIO;
		goto out;
	}

	if (boot_cpu_has(X86_FEATURE_NX))
		kvm_enable_efer_bits(EFER_NX);

	if (!cpu_has_vmx_vpid() || !cpu_has_vmx_invvpid() ||
		!(cpu_has_vmx_invvpid_single() || cpu_has_vmx_invvpid_global()))
		enable_vpid = 0;

	if (!cpu_has_vmx_shadow_vmcs())
		enable_shadow_vmcs = 0;
	if (enable_shadow_vmcs)
		init_vmcs_shadow_fields();

	if (!cpu_has_vmx_ept() ||
	    !cpu_has_vmx_ept_4levels() ||
	    !cpu_has_vmx_ept_mt_wb() ||
	    !cpu_has_vmx_invept_global())
		enable_ept = 0;

	if (!cpu_has_vmx_ept_ad_bits() || !enable_ept)
		enable_ept_ad_bits = 0;

	if (!cpu_has_vmx_unrestricted_guest() || !enable_ept)
		enable_unrestricted_guest = 0;

	if (!cpu_has_vmx_flexpriority())
		flexpriority_enabled = 0;

	if (!cpu_has_virtual_nmis())
		enable_vnmi = 0;

	/*
	 * set_apic_access_page_addr() is used to reload apic access
	 * page upon invalidation.  No need to do anything if not
	 * using the APIC_ACCESS_ADDR VMCS field.
	 */
	if (!flexpriority_enabled)
		kvm_x86_ops->set_apic_access_page_addr = NULL;

	if (!cpu_has_vmx_tpr_shadow())
		kvm_x86_ops->update_cr8_intercept = NULL;

	if (enable_ept && !cpu_has_vmx_ept_2m_page())
		kvm_disable_largepages();

	if (!cpu_has_vmx_ple()) {
		ple_gap = 0;
		ple_window = 0;
		ple_window_grow = 0;
		ple_window_max = 0;
		ple_window_shrink = 0;
	}

	if (!cpu_has_vmx_apicv()) {
		enable_apicv = 0;
		kvm_x86_ops->sync_pir_to_irr = NULL;
	}

	if (cpu_has_vmx_tsc_scaling()) {
		kvm_has_tsc_control = true;
		kvm_max_tsc_scaling_ratio = KVM_VMX_TSC_MULTIPLIER_MAX;
		kvm_tsc_scaling_ratio_frac_bits = 48;
	}

	vmx_disable_intercept_for_msr(MSR_FS_BASE, false);
	vmx_disable_intercept_for_msr(MSR_GS_BASE, false);
	vmx_disable_intercept_for_msr(MSR_KERNEL_GS_BASE, true);
	vmx_disable_intercept_for_msr(MSR_IA32_SYSENTER_CS, false);
	vmx_disable_intercept_for_msr(MSR_IA32_SYSENTER_ESP, false);
	vmx_disable_intercept_for_msr(MSR_IA32_SYSENTER_EIP, false);

	memcpy(vmx_msr_bitmap_legacy_x2apic_apicv,
			vmx_msr_bitmap_legacy, PAGE_SIZE);
	memcpy(vmx_msr_bitmap_longmode_x2apic_apicv,
			vmx_msr_bitmap_longmode, PAGE_SIZE);
	memcpy(vmx_msr_bitmap_legacy_x2apic,
			vmx_msr_bitmap_legacy, PAGE_SIZE);
	memcpy(vmx_msr_bitmap_longmode_x2apic,
			vmx_msr_bitmap_longmode, PAGE_SIZE);

	set_bit(0, vmx_vpid_bitmap); /* 0 is reserved for host */

	for (msr = 0x800; msr <= 0x8ff; msr++) {
		if (msr == 0x839 /* TMCCT */)
			continue;
		vmx_disable_intercept_msr_x2apic(msr, MSR_TYPE_R, true);
	}

	/*
	 * TPR reads and writes can be virtualized even if virtual interrupt
	 * delivery is not in use.
	 */
	vmx_disable_intercept_msr_x2apic(0x808, MSR_TYPE_W, true);
	vmx_disable_intercept_msr_x2apic(0x808, MSR_TYPE_R | MSR_TYPE_W, false);

	/* EOI */
	vmx_disable_intercept_msr_x2apic(0x80b, MSR_TYPE_W, true);
	/* SELF-IPI */
	vmx_disable_intercept_msr_x2apic(0x83f, MSR_TYPE_W, true);

	if (enable_ept)
		vmx_enable_tdp();
	else
		kvm_disable_tdp();

	update_ple_window_actual_max();

	/*
	 * Only enable PML when hardware supports PML feature, and both EPT
	 * and EPT A/D bit features are enabled -- PML depends on them to work.
	 */
	if (!enable_ept || !enable_ept_ad_bits || !cpu_has_vmx_pml())
		enable_pml = 0;

	if (!enable_pml) {
		kvm_x86_ops->slot_enable_log_dirty = NULL;
		kvm_x86_ops->slot_disable_log_dirty = NULL;
		kvm_x86_ops->flush_log_dirty = NULL;
		kvm_x86_ops->enable_log_dirty_pt_masked = NULL;
	}

	if (cpu_has_vmx_preemption_timer() && enable_preemption_timer) {
		u64 vmx_msr;

		rdmsrl(MSR_IA32_VMX_MISC, vmx_msr);
		cpu_preemption_timer_multi =
			 vmx_msr & VMX_MISC_PREEMPTION_TIMER_RATE_MASK;
	} else {
		kvm_x86_ops->set_hv_timer = NULL;
		kvm_x86_ops->cancel_hv_timer = NULL;
	}

	kvm_set_posted_intr_wakeup_handler(wakeup_handler);

	kvm_mce_cap_supported |= MCG_LMCE_P;

	return alloc_kvm_area();

out:
	for (i = 0; i < VMX_BITMAP_NR; i++)
		free_page((unsigned long)vmx_bitmap[i]);

    return r;
}

static __exit void hardware_unsetup(void)
{
	int i;

	for (i = 0; i < VMX_BITMAP_NR; i++)
		free_page((unsigned long)vmx_bitmap[i]);

	free_kvm_area();
}

/*
 * Indicate a busy-waiting vcpu in spinlock. We do not enable the PAUSE
 * exiting, so only get here on cpu with PAUSE-Loop-Exiting.
 */
static int handle_pause(struct kvm_vcpu *vcpu)
{
	if (ple_gap)
		grow_ple_window(vcpu);

	/*
	 * Intel sdm vol3 ch-25.1.3 says: The "PAUSE-loop exiting"
	 * VM-execution control is ignored if CPL > 0. OTOH, KVM
	 * never set PAUSE_EXITING and just set PLE if supported,
	 * so the vcpu must be CPL=0 if it gets a PAUSE exit.
	 */
	kvm_vcpu_on_spin(vcpu, true);
	return kvm_skip_emulated_instruction(vcpu);
}

static int handle_nop(struct kvm_vcpu *vcpu)
{
	return kvm_skip_emulated_instruction(vcpu);
}

static int handle_mwait(struct kvm_vcpu *vcpu)
{
	printk_once(KERN_WARNING "kvm: MWAIT instruction emulated as NOP!\n");
	return handle_nop(vcpu);
}

static int handle_invalid_op(struct kvm_vcpu *vcpu)
{
	kvm_queue_exception(vcpu, UD_VECTOR);
	return 1;
}

static int handle_monitor_trap(struct kvm_vcpu *vcpu)
{
	return 1;
}

static int handle_monitor(struct kvm_vcpu *vcpu)
{
	printk_once(KERN_WARNING "kvm: MONITOR instruction emulated as NOP!\n");
	return handle_nop(vcpu);
}

/*
 * To run an L2 guest, we need a vmcs02 based on the L1-specified vmcs12.
 * We could reuse a single VMCS for all the L2 guests, but we also want the
 * option to allocate a separate vmcs02 for each separate loaded vmcs12 - this
 * allows keeping them loaded on the processor, and in the future will allow
 * optimizations where prepare_vmcs02 doesn't need to set all the fields on
 * every entry if they never change.
 * So we keep, in vmx->nested.vmcs02_pool, a cache of size VMCS02_POOL_SIZE
 * (>=0) with a vmcs02 for each recently loaded vmcs12s, most recent first.
 *
 * The following functions allocate and free a vmcs02 in this pool.
 */

/* Get a VMCS from the pool to use as vmcs02 for the current vmcs12. */
static struct loaded_vmcs *nested_get_current_vmcs02(struct vcpu_vmx *vmx)
{
	struct vmcs02_list *item;
	list_for_each_entry(item, &vmx->nested.vmcs02_pool, list)
		if (item->vmptr == vmx->nested.current_vmptr) {
			list_move(&item->list, &vmx->nested.vmcs02_pool);
			return &item->vmcs02;
		}

	if (vmx->nested.vmcs02_num >= max(VMCS02_POOL_SIZE, 1)) {
		/* Recycle the least recently used VMCS. */
		item = list_last_entry(&vmx->nested.vmcs02_pool,
				       struct vmcs02_list, list);
		item->vmptr = vmx->nested.current_vmptr;
		list_move(&item->list, &vmx->nested.vmcs02_pool);
		return &item->vmcs02;
	}

	/* Create a new VMCS */
	item = kzalloc(sizeof(struct vmcs02_list), GFP_KERNEL);
	if (!item)
		return NULL;
	item->vmcs02.vmcs = alloc_vmcs();
	item->vmcs02.shadow_vmcs = NULL;
	if (!item->vmcs02.vmcs) {
		kfree(item);
		return NULL;
	}
	loaded_vmcs_init(&item->vmcs02);
	item->vmptr = vmx->nested.current_vmptr;
	list_add(&(item->list), &(vmx->nested.vmcs02_pool));
	vmx->nested.vmcs02_num++;
	return &item->vmcs02;
}

/* Free and remove from pool a vmcs02 saved for a vmcs12 (if there is one) */
static void nested_free_vmcs02(struct vcpu_vmx *vmx, gpa_t vmptr)
{
	struct vmcs02_list *item;
	list_for_each_entry(item, &vmx->nested.vmcs02_pool, list)
		if (item->vmptr == vmptr) {
			free_loaded_vmcs(&item->vmcs02);
			list_del(&item->list);
			kfree(item);
			vmx->nested.vmcs02_num--;
			return;
		}
}

/*
 * Free all VMCSs saved for this vcpu, except the one pointed by
 * vmx->loaded_vmcs. We must be running L1, so vmx->loaded_vmcs
 * must be &vmx->vmcs01.
 */
static void nested_free_all_saved_vmcss(struct vcpu_vmx *vmx)
{
	struct vmcs02_list *item, *n;

	WARN_ON(vmx->loaded_vmcs != &vmx->vmcs01);
	list_for_each_entry_safe(item, n, &vmx->nested.vmcs02_pool, list) {
		/*
		 * Something will leak if the above WARN triggers.  Better than
		 * a use-after-free.
		 */
		if (vmx->loaded_vmcs == &item->vmcs02)
			continue;

		free_loaded_vmcs(&item->vmcs02);
		list_del(&item->list);
		kfree(item);
		vmx->nested.vmcs02_num--;
	}
}

/*
 * The following 3 functions, nested_vmx_succeed()/failValid()/failInvalid(),
 * set the success or error code of an emulated VMX instruction, as specified
 * by Vol 2B, VMX Instruction Reference, "Conventions".
 */
static void nested_vmx_succeed(struct kvm_vcpu *vcpu)
{
	vmx_set_rflags(vcpu, vmx_get_rflags(vcpu)
			& ~(X86_EFLAGS_CF | X86_EFLAGS_PF | X86_EFLAGS_AF |
			    X86_EFLAGS_ZF | X86_EFLAGS_SF | X86_EFLAGS_OF));
}

static void nested_vmx_failInvalid(struct kvm_vcpu *vcpu)
{
	vmx_set_rflags(vcpu, (vmx_get_rflags(vcpu)
			& ~(X86_EFLAGS_PF | X86_EFLAGS_AF | X86_EFLAGS_ZF |
			    X86_EFLAGS_SF | X86_EFLAGS_OF))
			| X86_EFLAGS_CF);
}

static void nested_vmx_failValid(struct kvm_vcpu *vcpu,
					u32 vm_instruction_error)
{
	if (to_vmx(vcpu)->nested.current_vmptr == -1ull) {
		/*
		 * failValid writes the error number to the current VMCS, which
		 * can't be done there isn't a current VMCS.
		 */
		nested_vmx_failInvalid(vcpu);
		return;
	}
	vmx_set_rflags(vcpu, (vmx_get_rflags(vcpu)
			& ~(X86_EFLAGS_CF | X86_EFLAGS_PF | X86_EFLAGS_AF |
			    X86_EFLAGS_SF | X86_EFLAGS_OF))
			| X86_EFLAGS_ZF);
	get_vmcs12(vcpu)->vm_instruction_error = vm_instruction_error;
	/*
	 * We don't need to force a shadow sync because
	 * VM_INSTRUCTION_ERROR is not shadowed
	 */
}

static void nested_vmx_abort(struct kvm_vcpu *vcpu, u32 indicator)
{
	/* TODO: not to reset guest simply here. */
	kvm_make_request(KVM_REQ_TRIPLE_FAULT, vcpu);
	pr_debug_ratelimited("kvm: nested vmx abort, indicator %d\n", indicator);
}

static enum hrtimer_restart vmx_preemption_timer_fn(struct hrtimer *timer)
{
	struct vcpu_vmx *vmx =
		container_of(timer, struct vcpu_vmx, nested.preemption_timer);

	vmx->nested.preemption_timer_expired = true;
	kvm_make_request(KVM_REQ_EVENT, &vmx->vcpu);
	kvm_vcpu_kick(&vmx->vcpu);

	return HRTIMER_NORESTART;
}

/*
 * Decode the memory-address operand of a vmx instruction, as recorded on an
 * exit caused by such an instruction (run by a guest hypervisor).
 * On success, returns 0. When the operand is invalid, returns 1 and throws
 * #UD or #GP.
 */
static int get_vmx_mem_address(struct kvm_vcpu *vcpu,
				 unsigned long exit_qualification,
				 u32 vmx_instruction_info, bool wr, gva_t *ret)
{
	gva_t off;
	bool exn;
	struct kvm_segment s;

	/*
	 * According to Vol. 3B, "Information for VM Exits Due to Instruction
	 * Execution", on an exit, vmx_instruction_info holds most of the
	 * addressing components of the operand. Only the displacement part
	 * is put in exit_qualification (see 3B, "Basic VM-Exit Information").
	 * For how an actual address is calculated from all these components,
	 * refer to Vol. 1, "Operand Addressing".
	 */
	int  scaling = vmx_instruction_info & 3;
	int  addr_size = (vmx_instruction_info >> 7) & 7;
	bool is_reg = vmx_instruction_info & (1u << 10);
	int  seg_reg = (vmx_instruction_info >> 15) & 7;
	int  index_reg = (vmx_instruction_info >> 18) & 0xf;
	bool index_is_valid = !(vmx_instruction_info & (1u << 22));
	int  base_reg       = (vmx_instruction_info >> 23) & 0xf;
	bool base_is_valid  = !(vmx_instruction_info & (1u << 27));

	if (is_reg) {
		kvm_queue_exception(vcpu, UD_VECTOR);
		return 1;
	}

	/* Addr = segment_base + offset */
	/* offset = base + [index * scale] + displacement */
	off = exit_qualification; /* holds the displacement */
	if (base_is_valid)
		off += kvm_register_read(vcpu, base_reg);
	if (index_is_valid)
		off += kvm_register_read(vcpu, index_reg)<<scaling;
	vmx_get_segment(vcpu, &s, seg_reg);
	*ret = s.base + off;

	if (addr_size == 1) /* 32 bit */
		*ret &= 0xffffffff;

	/* Checks for #GP/#SS exceptions. */
	exn = false;
	if (is_long_mode(vcpu)) {
		/* Long mode: #GP(0)/#SS(0) if the memory address is in a
		 * non-canonical form. This is the only check on the memory
		 * destination for long mode!
		 */
		exn = is_noncanonical_address(*ret, vcpu);
	} else if (is_protmode(vcpu)) {
		/* Protected mode: apply checks for segment validity in the
		 * following order:
		 * - segment type check (#GP(0) may be thrown)
		 * - usability check (#GP(0)/#SS(0))
		 * - limit check (#GP(0)/#SS(0))
		 */
		if (wr)
			/* #GP(0) if the destination operand is located in a
			 * read-only data segment or any code segment.
			 */
			exn = ((s.type & 0xa) == 0 || (s.type & 8));
		else
			/* #GP(0) if the source operand is located in an
			 * execute-only code segment
			 */
			exn = ((s.type & 0xa) == 8);
		if (exn) {
			kvm_queue_exception_e(vcpu, GP_VECTOR, 0);
			return 1;
		}
		/* Protected mode: #GP(0)/#SS(0) if the segment is unusable.
		 */
		exn = (s.unusable != 0);
		/* Protected mode: #GP(0)/#SS(0) if the memory
		 * operand is outside the segment limit.
		 */
		exn = exn || (off + sizeof(u64) > s.limit);
	}
	if (exn) {
		kvm_queue_exception_e(vcpu,
				      seg_reg == VCPU_SREG_SS ?
						SS_VECTOR : GP_VECTOR,
				      0);
		return 1;
	}

	return 0;
}

static int nested_vmx_get_vmptr(struct kvm_vcpu *vcpu, gpa_t *vmpointer)
{
	gva_t gva;
	struct x86_exception e;

	if (get_vmx_mem_address(vcpu, vmcs_readl(EXIT_QUALIFICATION),
			vmcs_read32(VMX_INSTRUCTION_INFO), false, &gva))
		return 1;

	if (kvm_read_guest_virt(&vcpu->arch.emulate_ctxt, gva, vmpointer,
				sizeof(*vmpointer), &e)) {
		kvm_inject_page_fault(vcpu, &e);
		return 1;
	}

	return 0;
}

static int enter_vmx_operation(struct kvm_vcpu *vcpu)
{
	struct vcpu_vmx *vmx = to_vmx(vcpu);
	struct vmcs *shadow_vmcs;

	if (cpu_has_vmx_msr_bitmap()) {
		vmx->nested.msr_bitmap =
				(unsigned long *)__get_free_page(GFP_KERNEL);
		if (!vmx->nested.msr_bitmap)
			goto out_msr_bitmap;
	}

	vmx->nested.cached_vmcs12 = kmalloc(VMCS12_SIZE, GFP_KERNEL);
	if (!vmx->nested.cached_vmcs12)
		goto out_cached_vmcs12;

	if (enable_shadow_vmcs) {
		shadow_vmcs = alloc_vmcs();
		if (!shadow_vmcs)
			goto out_shadow_vmcs;
		/* mark vmcs as shadow */
		shadow_vmcs->revision_id |= (1u << 31);
		/* init shadow vmcs */
		vmcs_clear(shadow_vmcs);
		vmx->vmcs01.shadow_vmcs = shadow_vmcs;
	}

	INIT_LIST_HEAD(&(vmx->nested.vmcs02_pool));
	vmx->nested.vmcs02_num = 0;

	hrtimer_init(&vmx->nested.preemption_timer, CLOCK_MONOTONIC,
		     HRTIMER_MODE_REL_PINNED);
	vmx->nested.preemption_timer.function = vmx_preemption_timer_fn;

	vmx->nested.vmxon = true;
	return 0;

out_shadow_vmcs:
	kfree(vmx->nested.cached_vmcs12);

out_cached_vmcs12:
	free_page((unsigned long)vmx->nested.msr_bitmap);

out_msr_bitmap:
	return -ENOMEM;
}

/*
 * Emulate the VMXON instruction.
 * Currently, we just remember that VMX is active, and do not save or even
 * inspect the argument to VMXON (the so-called "VMXON pointer") because we
 * do not currently need to store anything in that guest-allocated memory
 * region. Consequently, VMCLEAR and VMPTRLD also do not verify that the their
 * argument is different from the VMXON pointer (which the spec says they do).
 */
static int handle_vmon(struct kvm_vcpu *vcpu)
{
	int ret;
	gpa_t vmptr;
	struct page *page;
	struct vcpu_vmx *vmx = to_vmx(vcpu);
	const u64 VMXON_NEEDED_FEATURES = FEATURE_CONTROL_LOCKED
		| FEATURE_CONTROL_VMXON_ENABLED_OUTSIDE_SMX;

	/*
	 * The Intel VMX Instruction Reference lists a bunch of bits that are
	 * prerequisite to running VMXON, most notably cr4.VMXE must be set to
	 * 1 (see vmx_set_cr4() for when we allow the guest to set this).
	 * Otherwise, we should fail with #UD.  But most faulting conditions
	 * have already been checked by hardware, prior to the VM-exit for
	 * VMXON.  We do test guest cr4.VMXE because processor CR4 always has
	 * that bit set to 1 in non-root mode.
	 */
	if (!kvm_read_cr4_bits(vcpu, X86_CR4_VMXE)) {
		kvm_queue_exception(vcpu, UD_VECTOR);
		return 1;
	}

	if (vmx->nested.vmxon) {
		nested_vmx_failValid(vcpu, VMXERR_VMXON_IN_VMX_ROOT_OPERATION);
		return kvm_skip_emulated_instruction(vcpu);
	}

	if ((vmx->msr_ia32_feature_control & VMXON_NEEDED_FEATURES)
			!= VMXON_NEEDED_FEATURES) {
		kvm_inject_gp(vcpu, 0);
		return 1;
	}

	if (nested_vmx_get_vmptr(vcpu, &vmptr))
		return 1;

	/*
	 * SDM 3: 24.11.5
	 * The first 4 bytes of VMXON region contain the supported
	 * VMCS revision identifier
	 *
	 * Note - IA32_VMX_BASIC[48] will never be 1 for the nested case;
	 * which replaces physical address width with 32
	 */
	if (!PAGE_ALIGNED(vmptr) || (vmptr >> cpuid_maxphyaddr(vcpu))) {
		nested_vmx_failInvalid(vcpu);
		return kvm_skip_emulated_instruction(vcpu);
	}

	page = kvm_vcpu_gpa_to_page(vcpu, vmptr);
	if (is_error_page(page)) {
		nested_vmx_failInvalid(vcpu);
		return kvm_skip_emulated_instruction(vcpu);
	}
	if (*(u32 *)kmap(page) != VMCS12_REVISION) {
		kunmap(page);
		kvm_release_page_clean(page);
		nested_vmx_failInvalid(vcpu);
		return kvm_skip_emulated_instruction(vcpu);
	}
	kunmap(page);
	kvm_release_page_clean(page);

	vmx->nested.vmxon_ptr = vmptr;
	ret = enter_vmx_operation(vcpu);
	if (ret)
		return ret;

	nested_vmx_succeed(vcpu);
	return kvm_skip_emulated_instruction(vcpu);
}

/*
 * Intel's VMX Instruction Reference specifies a common set of prerequisites
 * for running VMX instructions (except VMXON, whose prerequisites are
 * slightly different). It also specifies what exception to inject otherwise.
 * Note that many of these exceptions have priority over VM exits, so they
 * don't have to be checked again here.
 */
static int nested_vmx_check_permission(struct kvm_vcpu *vcpu)
{
	if (!to_vmx(vcpu)->nested.vmxon) {
		kvm_queue_exception(vcpu, UD_VECTOR);
		return 0;
	}
	return 1;
}

static void vmx_disable_shadow_vmcs(struct vcpu_vmx *vmx)
{
	vmcs_clear_bits(SECONDARY_VM_EXEC_CONTROL, SECONDARY_EXEC_SHADOW_VMCS);
	vmcs_write64(VMCS_LINK_POINTER, -1ull);
}

static inline void nested_release_vmcs12(struct vcpu_vmx *vmx)
{
	if (vmx->nested.current_vmptr == -1ull)
		return;

	if (enable_shadow_vmcs) {
		/* copy to memory all shadowed fields in case
		   they were modified */
		copy_shadow_to_vmcs12(vmx);
		vmx->nested.sync_shadow_vmcs = false;
		vmx_disable_shadow_vmcs(vmx);
	}
	vmx->nested.posted_intr_nv = -1;

	/* Flush VMCS12 to guest memory */
	kvm_vcpu_write_guest_page(&vmx->vcpu,
				  vmx->nested.current_vmptr >> PAGE_SHIFT,
				  vmx->nested.cached_vmcs12, 0, VMCS12_SIZE);

	vmx->nested.current_vmptr = -1ull;
}

/*
 * Free whatever needs to be freed from vmx->nested when L1 goes down, or
 * just stops using VMX.
 */
static void free_nested(struct vcpu_vmx *vmx)
{
	if (!vmx->nested.vmxon && !vmx->nested.smm.vmxon)
		return;

	vmx->nested.vmxon = false;
	vmx->nested.smm.vmxon = false;
	free_vpid(vmx->nested.vpid02);
	vmx->nested.posted_intr_nv = -1;
	vmx->nested.current_vmptr = -1ull;
	if (vmx->nested.msr_bitmap) {
		free_page((unsigned long)vmx->nested.msr_bitmap);
		vmx->nested.msr_bitmap = NULL;
	}
	if (enable_shadow_vmcs) {
		vmx_disable_shadow_vmcs(vmx);
		vmcs_clear(vmx->vmcs01.shadow_vmcs);
		free_vmcs(vmx->vmcs01.shadow_vmcs);
		vmx->vmcs01.shadow_vmcs = NULL;
	}
	kfree(vmx->nested.cached_vmcs12);
	/* Unpin physical memory we referred to in current vmcs02 */
	if (vmx->nested.apic_access_page) {
		kvm_release_page_dirty(vmx->nested.apic_access_page);
		vmx->nested.apic_access_page = NULL;
	}
	if (vmx->nested.virtual_apic_page) {
		kvm_release_page_dirty(vmx->nested.virtual_apic_page);
		vmx->nested.virtual_apic_page = NULL;
	}
	if (vmx->nested.pi_desc_page) {
		kunmap(vmx->nested.pi_desc_page);
		kvm_release_page_dirty(vmx->nested.pi_desc_page);
		vmx->nested.pi_desc_page = NULL;
		vmx->nested.pi_desc = NULL;
	}

	nested_free_all_saved_vmcss(vmx);
}

/* Emulate the VMXOFF instruction */
static int handle_vmoff(struct kvm_vcpu *vcpu)
{
	if (!nested_vmx_check_permission(vcpu))
		return 1;
	free_nested(to_vmx(vcpu));
	nested_vmx_succeed(vcpu);
	return kvm_skip_emulated_instruction(vcpu);
}

/* Emulate the VMCLEAR instruction */
static int handle_vmclear(struct kvm_vcpu *vcpu)
{
	struct vcpu_vmx *vmx = to_vmx(vcpu);
	u32 zero = 0;
	gpa_t vmptr;

	if (!nested_vmx_check_permission(vcpu))
		return 1;

	if (nested_vmx_get_vmptr(vcpu, &vmptr))
		return 1;

	if (!PAGE_ALIGNED(vmptr) || (vmptr >> cpuid_maxphyaddr(vcpu))) {
		nested_vmx_failValid(vcpu, VMXERR_VMCLEAR_INVALID_ADDRESS);
		return kvm_skip_emulated_instruction(vcpu);
	}

	if (vmptr == vmx->nested.vmxon_ptr) {
		nested_vmx_failValid(vcpu, VMXERR_VMCLEAR_VMXON_POINTER);
		return kvm_skip_emulated_instruction(vcpu);
	}

	if (vmptr == vmx->nested.current_vmptr)
		nested_release_vmcs12(vmx);

	kvm_vcpu_write_guest(vcpu,
			vmptr + offsetof(struct vmcs12, launch_state),
			&zero, sizeof(zero));

	nested_free_vmcs02(vmx, vmptr);

	nested_vmx_succeed(vcpu);
	return kvm_skip_emulated_instruction(vcpu);
}

static int nested_vmx_run(struct kvm_vcpu *vcpu, bool launch);

/* Emulate the VMLAUNCH instruction */
static int handle_vmlaunch(struct kvm_vcpu *vcpu)
{
	return nested_vmx_run(vcpu, true);
}

/* Emulate the VMRESUME instruction */
static int handle_vmresume(struct kvm_vcpu *vcpu)
{

	return nested_vmx_run(vcpu, false);
}

/*
 * Read a vmcs12 field. Since these can have varying lengths and we return
 * one type, we chose the biggest type (u64) and zero-extend the return value
 * to that size. Note that the caller, handle_vmread, might need to use only
 * some of the bits we return here (e.g., on 32-bit guests, only 32 bits of
 * 64-bit fields are to be returned).
 */
static inline int vmcs12_read_any(struct kvm_vcpu *vcpu,
				  unsigned long field, u64 *ret)
{
	short offset = vmcs_field_to_offset(field);
	char *p;

	if (offset < 0)
		return offset;

	p = ((char *)(get_vmcs12(vcpu))) + offset;

	switch (vmcs_field_type(field)) {
	case VMCS_FIELD_TYPE_NATURAL_WIDTH:
		*ret = *((natural_width *)p);
		return 0;
	case VMCS_FIELD_TYPE_U16:
		*ret = *((u16 *)p);
		return 0;
	case VMCS_FIELD_TYPE_U32:
		*ret = *((u32 *)p);
		return 0;
	case VMCS_FIELD_TYPE_U64:
		*ret = *((u64 *)p);
		return 0;
	default:
		WARN_ON(1);
		return -ENOENT;
	}
}


static inline int vmcs12_write_any(struct kvm_vcpu *vcpu,
				   unsigned long field, u64 field_value){
	short offset = vmcs_field_to_offset(field);
	char *p = ((char *) get_vmcs12(vcpu)) + offset;
	if (offset < 0)
		return offset;

	switch (vmcs_field_type(field)) {
	case VMCS_FIELD_TYPE_U16:
		*(u16 *)p = field_value;
		return 0;
	case VMCS_FIELD_TYPE_U32:
		*(u32 *)p = field_value;
		return 0;
	case VMCS_FIELD_TYPE_U64:
		*(u64 *)p = field_value;
		return 0;
	case VMCS_FIELD_TYPE_NATURAL_WIDTH:
		*(natural_width *)p = field_value;
		return 0;
	default:
		WARN_ON(1);
		return -ENOENT;
	}

}

static void copy_shadow_to_vmcs12(struct vcpu_vmx *vmx)
{
	int i;
	unsigned long field;
	u64 field_value;
	struct vmcs *shadow_vmcs = vmx->vmcs01.shadow_vmcs;
	const unsigned long *fields = shadow_read_write_fields;
	const int num_fields = max_shadow_read_write_fields;

	preempt_disable();

	vmcs_load(shadow_vmcs);

	for (i = 0; i < num_fields; i++) {
		field = fields[i];
		switch (vmcs_field_type(field)) {
		case VMCS_FIELD_TYPE_U16:
			field_value = vmcs_read16(field);
			break;
		case VMCS_FIELD_TYPE_U32:
			field_value = vmcs_read32(field);
			break;
		case VMCS_FIELD_TYPE_U64:
			field_value = vmcs_read64(field);
			break;
		case VMCS_FIELD_TYPE_NATURAL_WIDTH:
			field_value = vmcs_readl(field);
			break;
		default:
			WARN_ON(1);
			continue;
		}
		vmcs12_write_any(&vmx->vcpu, field, field_value);
	}

	vmcs_clear(shadow_vmcs);
	vmcs_load(vmx->loaded_vmcs->vmcs);

	preempt_enable();
}

static void copy_vmcs12_to_shadow(struct vcpu_vmx *vmx)
{
	const unsigned long *fields[] = {
		shadow_read_write_fields,
		shadow_read_only_fields
	};
	const int max_fields[] = {
		max_shadow_read_write_fields,
		max_shadow_read_only_fields
	};
	int i, q;
	unsigned long field;
	u64 field_value = 0;
	struct vmcs *shadow_vmcs = vmx->vmcs01.shadow_vmcs;

	vmcs_load(shadow_vmcs);

	for (q = 0; q < ARRAY_SIZE(fields); q++) {
		for (i = 0; i < max_fields[q]; i++) {
			field = fields[q][i];
			vmcs12_read_any(&vmx->vcpu, field, &field_value);

			switch (vmcs_field_type(field)) {
			case VMCS_FIELD_TYPE_U16:
				vmcs_write16(field, (u16)field_value);
				break;
			case VMCS_FIELD_TYPE_U32:
				vmcs_write32(field, (u32)field_value);
				break;
			case VMCS_FIELD_TYPE_U64:
				vmcs_write64(field, (u64)field_value);
				break;
			case VMCS_FIELD_TYPE_NATURAL_WIDTH:
				vmcs_writel(field, (long)field_value);
				break;
			default:
				WARN_ON(1);
				break;
			}
		}
	}

	vmcs_clear(shadow_vmcs);
	vmcs_load(vmx->loaded_vmcs->vmcs);
}

/*
 * VMX instructions which assume a current vmcs12 (i.e., that VMPTRLD was
 * used before) all generate the same failure when it is missing.
 */
static int nested_vmx_check_vmcs12(struct kvm_vcpu *vcpu)
{
	struct vcpu_vmx *vmx = to_vmx(vcpu);
	if (vmx->nested.current_vmptr == -1ull) {
		nested_vmx_failInvalid(vcpu);
		return 0;
	}
	return 1;
}

static int handle_vmread(struct kvm_vcpu *vcpu)
{
	unsigned long field;
	u64 field_value;
	unsigned long exit_qualification = vmcs_readl(EXIT_QUALIFICATION);
	u32 vmx_instruction_info = vmcs_read32(VMX_INSTRUCTION_INFO);
	gva_t gva = 0;

	if (!nested_vmx_check_permission(vcpu))
		return 1;

	if (!nested_vmx_check_vmcs12(vcpu))
		return kvm_skip_emulated_instruction(vcpu);

	/* Decode instruction info and find the field to read */
	field = kvm_register_readl(vcpu, (((vmx_instruction_info) >> 28) & 0xf));
	/* Read the field, zero-extended to a u64 field_value */
	if (vmcs12_read_any(vcpu, field, &field_value) < 0) {
		nested_vmx_failValid(vcpu, VMXERR_UNSUPPORTED_VMCS_COMPONENT);
		return kvm_skip_emulated_instruction(vcpu);
	}
	/*
	 * Now copy part of this value to register or memory, as requested.
	 * Note that the number of bits actually copied is 32 or 64 depending
	 * on the guest's mode (32 or 64 bit), not on the given field's length.
	 */
	if (vmx_instruction_info & (1u << 10)) {
		kvm_register_writel(vcpu, (((vmx_instruction_info) >> 3) & 0xf),
			field_value);
	} else {
		if (get_vmx_mem_address(vcpu, exit_qualification,
				vmx_instruction_info, true, &gva))
			return 1;
		/* _system ok, as hardware has verified cpl=0 */
		kvm_write_guest_virt_system(&vcpu->arch.emulate_ctxt, gva,
			     &field_value, (is_long_mode(vcpu) ? 8 : 4), NULL);
	}

	nested_vmx_succeed(vcpu);
	return kvm_skip_emulated_instruction(vcpu);
}


static int handle_vmwrite(struct kvm_vcpu *vcpu)
{
	unsigned long field;
	gva_t gva;
	unsigned long exit_qualification = vmcs_readl(EXIT_QUALIFICATION);
	u32 vmx_instruction_info = vmcs_read32(VMX_INSTRUCTION_INFO);
	/* The value to write might be 32 or 64 bits, depending on L1's long
	 * mode, and eventually we need to write that into a field of several
	 * possible lengths. The code below first zero-extends the value to 64
	 * bit (field_value), and then copies only the appropriate number of
	 * bits into the vmcs12 field.
	 */
	u64 field_value = 0;
	struct x86_exception e;

	if (!nested_vmx_check_permission(vcpu))
		return 1;

	if (!nested_vmx_check_vmcs12(vcpu))
		return kvm_skip_emulated_instruction(vcpu);

	if (vmx_instruction_info & (1u << 10))
		field_value = kvm_register_readl(vcpu,
			(((vmx_instruction_info) >> 3) & 0xf));
	else {
		if (get_vmx_mem_address(vcpu, exit_qualification,
				vmx_instruction_info, false, &gva))
			return 1;
		if (kvm_read_guest_virt(&vcpu->arch.emulate_ctxt, gva,
			   &field_value, (is_64_bit_mode(vcpu) ? 8 : 4), &e)) {
			kvm_inject_page_fault(vcpu, &e);
			return 1;
		}
	}


	field = kvm_register_readl(vcpu, (((vmx_instruction_info) >> 28) & 0xf));
	if (vmcs_field_readonly(field)) {
		nested_vmx_failValid(vcpu,
			VMXERR_VMWRITE_READ_ONLY_VMCS_COMPONENT);
		return kvm_skip_emulated_instruction(vcpu);
	}

	if (vmcs12_write_any(vcpu, field, field_value) < 0) {
		nested_vmx_failValid(vcpu, VMXERR_UNSUPPORTED_VMCS_COMPONENT);
		return kvm_skip_emulated_instruction(vcpu);
	}

	nested_vmx_succeed(vcpu);
	return kvm_skip_emulated_instruction(vcpu);
}

static void set_current_vmptr(struct vcpu_vmx *vmx, gpa_t vmptr)
{
	vmx->nested.current_vmptr = vmptr;
	if (enable_shadow_vmcs) {
		vmcs_set_bits(SECONDARY_VM_EXEC_CONTROL,
			      SECONDARY_EXEC_SHADOW_VMCS);
		vmcs_write64(VMCS_LINK_POINTER,
			     __pa(vmx->vmcs01.shadow_vmcs));
		vmx->nested.sync_shadow_vmcs = true;
	}
}

/* Emulate the VMPTRLD instruction */
static int handle_vmptrld(struct kvm_vcpu *vcpu)
{
	struct vcpu_vmx *vmx = to_vmx(vcpu);
	gpa_t vmptr;

	if (!nested_vmx_check_permission(vcpu))
		return 1;

	if (nested_vmx_get_vmptr(vcpu, &vmptr))
		return 1;

	if (!PAGE_ALIGNED(vmptr) || (vmptr >> cpuid_maxphyaddr(vcpu))) {
		nested_vmx_failValid(vcpu, VMXERR_VMPTRLD_INVALID_ADDRESS);
		return kvm_skip_emulated_instruction(vcpu);
	}

	if (vmptr == vmx->nested.vmxon_ptr) {
		nested_vmx_failValid(vcpu, VMXERR_VMPTRLD_VMXON_POINTER);
		return kvm_skip_emulated_instruction(vcpu);
	}

	if (vmx->nested.current_vmptr != vmptr) {
		struct vmcs12 *new_vmcs12;
		struct page *page;
		page = kvm_vcpu_gpa_to_page(vcpu, vmptr);
		if (is_error_page(page)) {
			nested_vmx_failInvalid(vcpu);
			return kvm_skip_emulated_instruction(vcpu);
		}
		new_vmcs12 = kmap(page);
		if (new_vmcs12->revision_id != VMCS12_REVISION) {
			kunmap(page);
			kvm_release_page_clean(page);
			nested_vmx_failValid(vcpu,
				VMXERR_VMPTRLD_INCORRECT_VMCS_REVISION_ID);
			return kvm_skip_emulated_instruction(vcpu);
		}

		nested_release_vmcs12(vmx);
		/*
		 * Load VMCS12 from guest memory since it is not already
		 * cached.
		 */
		memcpy(vmx->nested.cached_vmcs12, new_vmcs12, VMCS12_SIZE);
		kunmap(page);
		kvm_release_page_clean(page);

		set_current_vmptr(vmx, vmptr);
	}

	nested_vmx_succeed(vcpu);
	return kvm_skip_emulated_instruction(vcpu);
}

/* Emulate the VMPTRST instruction */
static int handle_vmptrst(struct kvm_vcpu *vcpu)
{
	unsigned long exit_qualification = vmcs_readl(EXIT_QUALIFICATION);
	u32 vmx_instruction_info = vmcs_read32(VMX_INSTRUCTION_INFO);
	gva_t vmcs_gva;
	struct x86_exception e;

	if (!nested_vmx_check_permission(vcpu))
		return 1;

	if (get_vmx_mem_address(vcpu, exit_qualification,
			vmx_instruction_info, true, &vmcs_gva))
		return 1;
	/* ok to use *_system, as hardware has verified cpl=0 */
	if (kvm_write_guest_virt_system(&vcpu->arch.emulate_ctxt, vmcs_gva,
				 (void *)&to_vmx(vcpu)->nested.current_vmptr,
				 sizeof(u64), &e)) {
		kvm_inject_page_fault(vcpu, &e);
		return 1;
	}
	nested_vmx_succeed(vcpu);
	return kvm_skip_emulated_instruction(vcpu);
}

/* Emulate the INVEPT instruction */
static int handle_invept(struct kvm_vcpu *vcpu)
{
	struct vcpu_vmx *vmx = to_vmx(vcpu);
	u32 vmx_instruction_info, types;
	unsigned long type;
	gva_t gva;
	struct x86_exception e;
	struct {
		u64 eptp, gpa;
	} operand;

	if (!(vmx->nested.nested_vmx_secondary_ctls_high &
	      SECONDARY_EXEC_ENABLE_EPT) ||
	    !(vmx->nested.nested_vmx_ept_caps & VMX_EPT_INVEPT_BIT)) {
		kvm_queue_exception(vcpu, UD_VECTOR);
		return 1;
	}

	if (!nested_vmx_check_permission(vcpu))
		return 1;

	vmx_instruction_info = vmcs_read32(VMX_INSTRUCTION_INFO);
	type = kvm_register_readl(vcpu, (vmx_instruction_info >> 28) & 0xf);

	types = (vmx->nested.nested_vmx_ept_caps >> VMX_EPT_EXTENT_SHIFT) & 6;

	if (type >= 32 || !(types & (1 << type))) {
		nested_vmx_failValid(vcpu,
				VMXERR_INVALID_OPERAND_TO_INVEPT_INVVPID);
		return kvm_skip_emulated_instruction(vcpu);
	}

	/* According to the Intel VMX instruction reference, the memory
	 * operand is read even if it isn't needed (e.g., for type==global)
	 */
	if (get_vmx_mem_address(vcpu, vmcs_readl(EXIT_QUALIFICATION),
			vmx_instruction_info, false, &gva))
		return 1;
	if (kvm_read_guest_virt(&vcpu->arch.emulate_ctxt, gva, &operand,
				sizeof(operand), &e)) {
		kvm_inject_page_fault(vcpu, &e);
		return 1;
	}

	switch (type) {
	case VMX_EPT_EXTENT_GLOBAL:
	/*
	 * TODO: track mappings and invalidate
	 * single context requests appropriately
	 */
	case VMX_EPT_EXTENT_CONTEXT:
		kvm_mmu_sync_roots(vcpu);
		kvm_make_request(KVM_REQ_TLB_FLUSH, vcpu);
		nested_vmx_succeed(vcpu);
		break;
	default:
		BUG_ON(1);
		break;
	}

	return kvm_skip_emulated_instruction(vcpu);
}

static int handle_invvpid(struct kvm_vcpu *vcpu)
{
	struct vcpu_vmx *vmx = to_vmx(vcpu);
	u32 vmx_instruction_info;
	unsigned long type, types;
	gva_t gva;
	struct x86_exception e;
	struct {
		u64 vpid;
		u64 gla;
	} operand;

	if (!(vmx->nested.nested_vmx_secondary_ctls_high &
	      SECONDARY_EXEC_ENABLE_VPID) ||
			!(vmx->nested.nested_vmx_vpid_caps & VMX_VPID_INVVPID_BIT)) {
		kvm_queue_exception(vcpu, UD_VECTOR);
		return 1;
	}

	if (!nested_vmx_check_permission(vcpu))
		return 1;

	vmx_instruction_info = vmcs_read32(VMX_INSTRUCTION_INFO);
	type = kvm_register_readl(vcpu, (vmx_instruction_info >> 28) & 0xf);

	types = (vmx->nested.nested_vmx_vpid_caps &
			VMX_VPID_EXTENT_SUPPORTED_MASK) >> 8;

	if (type >= 32 || !(types & (1 << type))) {
		nested_vmx_failValid(vcpu,
			VMXERR_INVALID_OPERAND_TO_INVEPT_INVVPID);
		return kvm_skip_emulated_instruction(vcpu);
	}

	/* according to the intel vmx instruction reference, the memory
	 * operand is read even if it isn't needed (e.g., for type==global)
	 */
	if (get_vmx_mem_address(vcpu, vmcs_readl(EXIT_QUALIFICATION),
			vmx_instruction_info, false, &gva))
		return 1;
	if (kvm_read_guest_virt(&vcpu->arch.emulate_ctxt, gva, &operand,
				sizeof(operand), &e)) {
		kvm_inject_page_fault(vcpu, &e);
		return 1;
	}
	if (operand.vpid >> 16) {
		nested_vmx_failValid(vcpu,
			VMXERR_INVALID_OPERAND_TO_INVEPT_INVVPID);
		return kvm_skip_emulated_instruction(vcpu);
	}

	switch (type) {
	case VMX_VPID_EXTENT_INDIVIDUAL_ADDR:
		if (is_noncanonical_address(operand.gla, vcpu)) {
			nested_vmx_failValid(vcpu,
				VMXERR_INVALID_OPERAND_TO_INVEPT_INVVPID);
			return kvm_skip_emulated_instruction(vcpu);
		}
		/* fall through */
	case VMX_VPID_EXTENT_SINGLE_CONTEXT:
	case VMX_VPID_EXTENT_SINGLE_NON_GLOBAL:
		if (!operand.vpid) {
			nested_vmx_failValid(vcpu,
				VMXERR_INVALID_OPERAND_TO_INVEPT_INVVPID);
			return kvm_skip_emulated_instruction(vcpu);
		}
		break;
	case VMX_VPID_EXTENT_ALL_CONTEXT:
		break;
	default:
		WARN_ON_ONCE(1);
		return kvm_skip_emulated_instruction(vcpu);
	}

	__vmx_flush_tlb(vcpu, vmx->nested.vpid02);
	nested_vmx_succeed(vcpu);

	return kvm_skip_emulated_instruction(vcpu);
}

static int handle_pml_full(struct kvm_vcpu *vcpu)
{
	unsigned long exit_qualification;

	trace_kvm_pml_full(vcpu->vcpu_id);

	exit_qualification = vmcs_readl(EXIT_QUALIFICATION);

	/*
	 * PML buffer FULL happened while executing iret from NMI,
	 * "blocked by NMI" bit has to be set before next VM entry.
	 */
	if (!(to_vmx(vcpu)->idt_vectoring_info & VECTORING_INFO_VALID_MASK) &&
			enable_vnmi &&
			(exit_qualification & INTR_INFO_UNBLOCK_NMI))
		vmcs_set_bits(GUEST_INTERRUPTIBILITY_INFO,
				GUEST_INTR_STATE_NMI);

	/*
	 * PML buffer already flushed at beginning of VMEXIT. Nothing to do
	 * here.., and there's no userspace involvement needed for PML.
	 */
	return 1;
}

static int handle_preemption_timer(struct kvm_vcpu *vcpu)
{
	kvm_lapic_expired_hv_timer(vcpu);
	return 1;
}

static bool valid_ept_address(struct kvm_vcpu *vcpu, u64 address)
{
	struct vcpu_vmx *vmx = to_vmx(vcpu);
	int maxphyaddr = cpuid_maxphyaddr(vcpu);

	/* Check for memory type validity */
	switch (address & VMX_EPTP_MT_MASK) {
	case VMX_EPTP_MT_UC:
		if (!(vmx->nested.nested_vmx_ept_caps & VMX_EPTP_UC_BIT))
			return false;
		break;
	case VMX_EPTP_MT_WB:
		if (!(vmx->nested.nested_vmx_ept_caps & VMX_EPTP_WB_BIT))
			return false;
		break;
	default:
		return false;
	}

	/* only 4 levels page-walk length are valid */
	if ((address & VMX_EPTP_PWL_MASK) != VMX_EPTP_PWL_4)
		return false;

	/* Reserved bits should not be set */
	if (address >> maxphyaddr || ((address >> 7) & 0x1f))
		return false;

	/* AD, if set, should be supported */
	if (address & VMX_EPTP_AD_ENABLE_BIT) {
		if (!(vmx->nested.nested_vmx_ept_caps & VMX_EPT_AD_BIT))
			return false;
	}

	return true;
}

static int nested_vmx_eptp_switching(struct kvm_vcpu *vcpu,
				     struct vmcs12 *vmcs12)
{
	u32 index = vcpu->arch.regs[VCPU_REGS_RCX];
	u64 address;
	bool accessed_dirty;
	struct kvm_mmu *mmu = vcpu->arch.walk_mmu;

	if (!nested_cpu_has_eptp_switching(vmcs12) ||
	    !nested_cpu_has_ept(vmcs12))
		return 1;

	if (index >= VMFUNC_EPTP_ENTRIES)
		return 1;


	if (kvm_vcpu_read_guest_page(vcpu, vmcs12->eptp_list_address >> PAGE_SHIFT,
				     &address, index * 8, 8))
		return 1;

	accessed_dirty = !!(address & VMX_EPTP_AD_ENABLE_BIT);

	/*
	 * If the (L2) guest does a vmfunc to the currently
	 * active ept pointer, we don't have to do anything else
	 */
	if (vmcs12->ept_pointer != address) {
		if (!valid_ept_address(vcpu, address))
			return 1;

		kvm_mmu_unload(vcpu);
		mmu->ept_ad = accessed_dirty;
		mmu->base_role.ad_disabled = !accessed_dirty;
		vmcs12->ept_pointer = address;
		/*
		 * TODO: Check what's the correct approach in case
		 * mmu reload fails. Currently, we just let the next
		 * reload potentially fail
		 */
		kvm_mmu_reload(vcpu);
	}

	return 0;
}

static int handle_vmfunc(struct kvm_vcpu *vcpu)
{
	struct vcpu_vmx *vmx = to_vmx(vcpu);
	struct vmcs12 *vmcs12;
	u32 function = vcpu->arch.regs[VCPU_REGS_RAX];

	/*
	 * VMFUNC is only supported for nested guests, but we always enable the
	 * secondary control for simplicity; for non-nested mode, fake that we
	 * didn't by injecting #UD.
	 */
	if (!is_guest_mode(vcpu)) {
		kvm_queue_exception(vcpu, UD_VECTOR);
		return 1;
	}

	vmcs12 = get_vmcs12(vcpu);
	if ((vmcs12->vm_function_control & (1 << function)) == 0)
		goto fail;

	switch (function) {
	case 0:
		if (nested_vmx_eptp_switching(vcpu, vmcs12))
			goto fail;
		break;
	default:
		goto fail;
	}
	return kvm_skip_emulated_instruction(vcpu);

fail:
	nested_vmx_vmexit(vcpu, vmx->exit_reason,
			  vmcs_read32(VM_EXIT_INTR_INFO),
			  vmcs_readl(EXIT_QUALIFICATION));
	return 1;
}

/*
 * The exit handlers return 1 if the exit was handled fully and guest execution
 * may resume.  Otherwise they set the kvm_run parameter to indicate what needs
 * to be done to userspace and return 0.
 */
static int (*const kvm_vmx_exit_handlers[])(struct kvm_vcpu *vcpu) = {
	[EXIT_REASON_EXCEPTION_NMI]           = handle_exception,
	[EXIT_REASON_EXTERNAL_INTERRUPT]      = handle_external_interrupt,
	[EXIT_REASON_TRIPLE_FAULT]            = handle_triple_fault,
	[EXIT_REASON_NMI_WINDOW]	      = handle_nmi_window,
	[EXIT_REASON_IO_INSTRUCTION]          = handle_io,
	[EXIT_REASON_CR_ACCESS]               = handle_cr,
	[EXIT_REASON_DR_ACCESS]               = handle_dr,
	[EXIT_REASON_CPUID]                   = handle_cpuid,
	[EXIT_REASON_MSR_READ]                = handle_rdmsr,
	[EXIT_REASON_MSR_WRITE]               = handle_wrmsr,
	[EXIT_REASON_PENDING_INTERRUPT]       = handle_interrupt_window,
	[EXIT_REASON_HLT]                     = handle_halt,
	[EXIT_REASON_INVD]		      = handle_invd,
	[EXIT_REASON_INVLPG]		      = handle_invlpg,
	[EXIT_REASON_RDPMC]                   = handle_rdpmc,
	[EXIT_REASON_VMCALL]                  = handle_vmcall,
	[EXIT_REASON_VMCLEAR]	              = handle_vmclear,
	[EXIT_REASON_VMLAUNCH]                = handle_vmlaunch,
	[EXIT_REASON_VMPTRLD]                 = handle_vmptrld,
	[EXIT_REASON_VMPTRST]                 = handle_vmptrst,
	[EXIT_REASON_VMREAD]                  = handle_vmread,
	[EXIT_REASON_VMRESUME]                = handle_vmresume,
	[EXIT_REASON_VMWRITE]                 = handle_vmwrite,
	[EXIT_REASON_VMOFF]                   = handle_vmoff,
	[EXIT_REASON_VMON]                    = handle_vmon,
	[EXIT_REASON_TPR_BELOW_THRESHOLD]     = handle_tpr_below_threshold,
	[EXIT_REASON_APIC_ACCESS]             = handle_apic_access,
	[EXIT_REASON_APIC_WRITE]              = handle_apic_write,
	[EXIT_REASON_EOI_INDUCED]             = handle_apic_eoi_induced,
	[EXIT_REASON_WBINVD]                  = handle_wbinvd,
	[EXIT_REASON_XSETBV]                  = handle_xsetbv,
	[EXIT_REASON_TASK_SWITCH]             = handle_task_switch,
	[EXIT_REASON_MCE_DURING_VMENTRY]      = handle_machine_check,
	[EXIT_REASON_EPT_VIOLATION]	      = handle_ept_violation,
	[EXIT_REASON_EPT_MISCONFIG]           = handle_ept_misconfig,
	[EXIT_REASON_PAUSE_INSTRUCTION]       = handle_pause,
	[EXIT_REASON_MWAIT_INSTRUCTION]	      = handle_mwait,
	[EXIT_REASON_MONITOR_TRAP_FLAG]       = handle_monitor_trap,
	[EXIT_REASON_MONITOR_INSTRUCTION]     = handle_monitor,
	[EXIT_REASON_INVEPT]                  = handle_invept,
	[EXIT_REASON_INVVPID]                 = handle_invvpid,
	[EXIT_REASON_RDRAND]                  = handle_invalid_op,
	[EXIT_REASON_RDSEED]                  = handle_invalid_op,
	[EXIT_REASON_XSAVES]                  = handle_xsaves,
	[EXIT_REASON_XRSTORS]                 = handle_xrstors,
	[EXIT_REASON_PML_FULL]		      = handle_pml_full,
	[EXIT_REASON_VMFUNC]                  = handle_vmfunc,
	[EXIT_REASON_PREEMPTION_TIMER]	      = handle_preemption_timer,
};

static const int kvm_vmx_max_exit_handlers =
	ARRAY_SIZE(kvm_vmx_exit_handlers);

static bool nested_vmx_exit_handled_io(struct kvm_vcpu *vcpu,
				       struct vmcs12 *vmcs12)
{
	unsigned long exit_qualification;
	gpa_t bitmap, last_bitmap;
	unsigned int port;
	int size;
	u8 b;

	if (!nested_cpu_has(vmcs12, CPU_BASED_USE_IO_BITMAPS))
		return nested_cpu_has(vmcs12, CPU_BASED_UNCOND_IO_EXITING);

	exit_qualification = vmcs_readl(EXIT_QUALIFICATION);

	port = exit_qualification >> 16;
	size = (exit_qualification & 7) + 1;

	last_bitmap = (gpa_t)-1;
	b = -1;

	while (size > 0) {
		if (port < 0x8000)
			bitmap = vmcs12->io_bitmap_a;
		else if (port < 0x10000)
			bitmap = vmcs12->io_bitmap_b;
		else
			return true;
		bitmap += (port & 0x7fff) / 8;

		if (last_bitmap != bitmap)
			if (kvm_vcpu_read_guest(vcpu, bitmap, &b, 1))
				return true;
		if (b & (1 << (port & 7)))
			return true;

		port++;
		size--;
		last_bitmap = bitmap;
	}

	return false;
}

/*
 * Return 1 if we should exit from L2 to L1 to handle an MSR access access,
 * rather than handle it ourselves in L0. I.e., check whether L1 expressed
 * disinterest in the current event (read or write a specific MSR) by using an
 * MSR bitmap. This may be the case even when L0 doesn't use MSR bitmaps.
 */
static bool nested_vmx_exit_handled_msr(struct kvm_vcpu *vcpu,
	struct vmcs12 *vmcs12, u32 exit_reason)
{
	u32 msr_index = vcpu->arch.regs[VCPU_REGS_RCX];
	gpa_t bitmap;

	if (!nested_cpu_has(vmcs12, CPU_BASED_USE_MSR_BITMAPS))
		return true;

	/*
	 * The MSR_BITMAP page is divided into four 1024-byte bitmaps,
	 * for the four combinations of read/write and low/high MSR numbers.
	 * First we need to figure out which of the four to use:
	 */
	bitmap = vmcs12->msr_bitmap;
	if (exit_reason == EXIT_REASON_MSR_WRITE)
		bitmap += 2048;
	if (msr_index >= 0xc0000000) {
		msr_index -= 0xc0000000;
		bitmap += 1024;
	}

	/* Then read the msr_index'th bit from this bitmap: */
	if (msr_index < 1024*8) {
		unsigned char b;
		if (kvm_vcpu_read_guest(vcpu, bitmap + msr_index/8, &b, 1))
			return true;
		return 1 & (b >> (msr_index & 7));
	} else
		return true; /* let L1 handle the wrong parameter */
}

/*
 * Return 1 if we should exit from L2 to L1 to handle a CR access exit,
 * rather than handle it ourselves in L0. I.e., check if L1 wanted to
 * intercept (via guest_host_mask etc.) the current event.
 */
static bool nested_vmx_exit_handled_cr(struct kvm_vcpu *vcpu,
	struct vmcs12 *vmcs12)
{
	unsigned long exit_qualification = vmcs_readl(EXIT_QUALIFICATION);
	int cr = exit_qualification & 15;
	int reg;
	unsigned long val;

	switch ((exit_qualification >> 4) & 3) {
	case 0: /* mov to cr */
		reg = (exit_qualification >> 8) & 15;
		val = kvm_register_readl(vcpu, reg);
		switch (cr) {
		case 0:
			if (vmcs12->cr0_guest_host_mask &
			    (val ^ vmcs12->cr0_read_shadow))
				return true;
			break;
		case 3:
			if ((vmcs12->cr3_target_count >= 1 &&
					vmcs12->cr3_target_value0 == val) ||
				(vmcs12->cr3_target_count >= 2 &&
					vmcs12->cr3_target_value1 == val) ||
				(vmcs12->cr3_target_count >= 3 &&
					vmcs12->cr3_target_value2 == val) ||
				(vmcs12->cr3_target_count >= 4 &&
					vmcs12->cr3_target_value3 == val))
				return false;
			if (nested_cpu_has(vmcs12, CPU_BASED_CR3_LOAD_EXITING))
				return true;
			break;
		case 4:
			if (vmcs12->cr4_guest_host_mask &
			    (vmcs12->cr4_read_shadow ^ val))
				return true;
			break;
		case 8:
			if (nested_cpu_has(vmcs12, CPU_BASED_CR8_LOAD_EXITING))
				return true;
			break;
		}
		break;
	case 2: /* clts */
		if ((vmcs12->cr0_guest_host_mask & X86_CR0_TS) &&
		    (vmcs12->cr0_read_shadow & X86_CR0_TS))
			return true;
		break;
	case 1: /* mov from cr */
		switch (cr) {
		case 3:
			if (vmcs12->cpu_based_vm_exec_control &
			    CPU_BASED_CR3_STORE_EXITING)
				return true;
			break;
		case 8:
			if (vmcs12->cpu_based_vm_exec_control &
			    CPU_BASED_CR8_STORE_EXITING)
				return true;
			break;
		}
		break;
	case 3: /* lmsw */
		/*
		 * lmsw can change bits 1..3 of cr0, and only set bit 0 of
		 * cr0. Other attempted changes are ignored, with no exit.
		 */
		val = (exit_qualification >> LMSW_SOURCE_DATA_SHIFT) & 0x0f;
		if (vmcs12->cr0_guest_host_mask & 0xe &
		    (val ^ vmcs12->cr0_read_shadow))
			return true;
		if ((vmcs12->cr0_guest_host_mask & 0x1) &&
		    !(vmcs12->cr0_read_shadow & 0x1) &&
		    (val & 0x1))
			return true;
		break;
	}
	return false;
}

/*
 * Return 1 if we should exit from L2 to L1 to handle an exit, or 0 if we
 * should handle it ourselves in L0 (and then continue L2). Only call this
 * when in is_guest_mode (L2).
 */
static bool nested_vmx_exit_reflected(struct kvm_vcpu *vcpu, u32 exit_reason)
{
	u32 intr_info = vmcs_read32(VM_EXIT_INTR_INFO);
	struct vcpu_vmx *vmx = to_vmx(vcpu);
	struct vmcs12 *vmcs12 = get_vmcs12(vcpu);

	if (vmx->nested.nested_run_pending)
		return false;

	if (unlikely(vmx->fail)) {
		pr_info_ratelimited("%s failed vm entry %x\n", __func__,
				    vmcs_read32(VM_INSTRUCTION_ERROR));
		return true;
	}

	/*
	 * The host physical addresses of some pages of guest memory
	 * are loaded into VMCS02 (e.g. L1's Virtual APIC Page). The CPU
	 * may write to these pages via their host physical address while
	 * L2 is running, bypassing any address-translation-based dirty
	 * tracking (e.g. EPT write protection).
	 *
	 * Mark them dirty on every exit from L2 to prevent them from
	 * getting out of sync with dirty tracking.
	 */
	nested_mark_vmcs12_pages_dirty(vcpu);

	trace_kvm_nested_vmexit(kvm_rip_read(vcpu), exit_reason,
				vmcs_readl(EXIT_QUALIFICATION),
				vmx->idt_vectoring_info,
				intr_info,
				vmcs_read32(VM_EXIT_INTR_ERROR_CODE),
				KVM_ISA_VMX);

	switch (exit_reason) {
	case EXIT_REASON_EXCEPTION_NMI:
		if (is_nmi(intr_info))
			return false;
		else if (is_page_fault(intr_info))
			return !vmx->vcpu.arch.apf.host_apf_reason && enable_ept;
		else if (is_no_device(intr_info) &&
			 !(vmcs12->guest_cr0 & X86_CR0_TS))
			return false;
		else if (is_debug(intr_info) &&
			 vcpu->guest_debug &
			 (KVM_GUESTDBG_SINGLESTEP | KVM_GUESTDBG_USE_HW_BP))
			return false;
		else if (is_breakpoint(intr_info) &&
			 vcpu->guest_debug & KVM_GUESTDBG_USE_SW_BP)
			return false;
		return vmcs12->exception_bitmap &
				(1u << (intr_info & INTR_INFO_VECTOR_MASK));
	case EXIT_REASON_EXTERNAL_INTERRUPT:
		return false;
	case EXIT_REASON_TRIPLE_FAULT:
		return true;
	case EXIT_REASON_PENDING_INTERRUPT:
		return nested_cpu_has(vmcs12, CPU_BASED_VIRTUAL_INTR_PENDING);
	case EXIT_REASON_NMI_WINDOW:
		return nested_cpu_has(vmcs12, CPU_BASED_VIRTUAL_NMI_PENDING);
	case EXIT_REASON_TASK_SWITCH:
		return true;
	case EXIT_REASON_CPUID:
		return true;
	case EXIT_REASON_HLT:
		return nested_cpu_has(vmcs12, CPU_BASED_HLT_EXITING);
	case EXIT_REASON_INVD:
		return true;
	case EXIT_REASON_INVLPG:
		return nested_cpu_has(vmcs12, CPU_BASED_INVLPG_EXITING);
	case EXIT_REASON_RDPMC:
		return nested_cpu_has(vmcs12, CPU_BASED_RDPMC_EXITING);
	case EXIT_REASON_RDRAND:
		return nested_cpu_has2(vmcs12, SECONDARY_EXEC_RDRAND_EXITING);
	case EXIT_REASON_RDSEED:
		return nested_cpu_has2(vmcs12, SECONDARY_EXEC_RDSEED_EXITING);
	case EXIT_REASON_RDTSC: case EXIT_REASON_RDTSCP:
		return nested_cpu_has(vmcs12, CPU_BASED_RDTSC_EXITING);
	case EXIT_REASON_VMCALL: case EXIT_REASON_VMCLEAR:
	case EXIT_REASON_VMLAUNCH: case EXIT_REASON_VMPTRLD:
	case EXIT_REASON_VMPTRST: case EXIT_REASON_VMREAD:
	case EXIT_REASON_VMRESUME: case EXIT_REASON_VMWRITE:
	case EXIT_REASON_VMOFF: case EXIT_REASON_VMON:
	case EXIT_REASON_INVEPT: case EXIT_REASON_INVVPID:
		/*
		 * VMX instructions trap unconditionally. This allows L1 to
		 * emulate them for its L2 guest, i.e., allows 3-level nesting!
		 */
		return true;
	case EXIT_REASON_CR_ACCESS:
		return nested_vmx_exit_handled_cr(vcpu, vmcs12);
	case EXIT_REASON_DR_ACCESS:
		return nested_cpu_has(vmcs12, CPU_BASED_MOV_DR_EXITING);
	case EXIT_REASON_IO_INSTRUCTION:
		return nested_vmx_exit_handled_io(vcpu, vmcs12);
	case EXIT_REASON_GDTR_IDTR: case EXIT_REASON_LDTR_TR:
		return nested_cpu_has2(vmcs12, SECONDARY_EXEC_DESC);
	case EXIT_REASON_MSR_READ:
	case EXIT_REASON_MSR_WRITE:
		return nested_vmx_exit_handled_msr(vcpu, vmcs12, exit_reason);
	case EXIT_REASON_INVALID_STATE:
		return true;
	case EXIT_REASON_MWAIT_INSTRUCTION:
		return nested_cpu_has(vmcs12, CPU_BASED_MWAIT_EXITING);
	case EXIT_REASON_MONITOR_TRAP_FLAG:
		return nested_cpu_has(vmcs12, CPU_BASED_MONITOR_TRAP_FLAG);
	case EXIT_REASON_MONITOR_INSTRUCTION:
		return nested_cpu_has(vmcs12, CPU_BASED_MONITOR_EXITING);
	case EXIT_REASON_PAUSE_INSTRUCTION:
		return nested_cpu_has(vmcs12, CPU_BASED_PAUSE_EXITING) ||
			nested_cpu_has2(vmcs12,
				SECONDARY_EXEC_PAUSE_LOOP_EXITING);
	case EXIT_REASON_MCE_DURING_VMENTRY:
		return false;
	case EXIT_REASON_TPR_BELOW_THRESHOLD:
		return nested_cpu_has(vmcs12, CPU_BASED_TPR_SHADOW);
	case EXIT_REASON_APIC_ACCESS:
		return nested_cpu_has2(vmcs12,
			SECONDARY_EXEC_VIRTUALIZE_APIC_ACCESSES);
	case EXIT_REASON_APIC_WRITE:
	case EXIT_REASON_EOI_INDUCED:
		/* apic_write and eoi_induced should exit unconditionally. */
		return true;
	case EXIT_REASON_EPT_VIOLATION:
		/*
		 * L0 always deals with the EPT violation. If nested EPT is
		 * used, and the nested mmu code discovers that the address is
		 * missing in the guest EPT table (EPT12), the EPT violation
		 * will be injected with nested_ept_inject_page_fault()
		 */
		return false;
	case EXIT_REASON_EPT_MISCONFIG:
		/*
		 * L2 never uses directly L1's EPT, but rather L0's own EPT
		 * table (shadow on EPT) or a merged EPT table that L0 built
		 * (EPT on EPT). So any problems with the structure of the
		 * table is L0's fault.
		 */
		return false;
	case EXIT_REASON_INVPCID:
		return
			nested_cpu_has2(vmcs12, SECONDARY_EXEC_ENABLE_INVPCID) &&
			nested_cpu_has(vmcs12, CPU_BASED_INVLPG_EXITING);
	case EXIT_REASON_WBINVD:
		return nested_cpu_has2(vmcs12, SECONDARY_EXEC_WBINVD_EXITING);
	case EXIT_REASON_XSETBV:
		return true;
	case EXIT_REASON_XSAVES: case EXIT_REASON_XRSTORS:
		/*
		 * This should never happen, since it is not possible to
		 * set XSS to a non-zero value---neither in L1 nor in L2.
		 * If if it were, XSS would have to be checked against
		 * the XSS exit bitmap in vmcs12.
		 */
		return nested_cpu_has2(vmcs12, SECONDARY_EXEC_XSAVES);
	case EXIT_REASON_PREEMPTION_TIMER:
		return false;
	case EXIT_REASON_PML_FULL:
		/* We emulate PML support to L1. */
		return false;
	case EXIT_REASON_VMFUNC:
		/* VM functions are emulated through L2->L0 vmexits. */
		return false;
	default:
		return true;
	}
}

static int nested_vmx_reflect_vmexit(struct kvm_vcpu *vcpu, u32 exit_reason)
{
	u32 exit_intr_info = vmcs_read32(VM_EXIT_INTR_INFO);

	/*
	 * At this point, the exit interruption info in exit_intr_info
	 * is only valid for EXCEPTION_NMI exits.  For EXTERNAL_INTERRUPT
	 * we need to query the in-kernel LAPIC.
	 */
	WARN_ON(exit_reason == EXIT_REASON_EXTERNAL_INTERRUPT);
	if ((exit_intr_info &
	     (INTR_INFO_VALID_MASK | INTR_INFO_DELIVER_CODE_MASK)) ==
	    (INTR_INFO_VALID_MASK | INTR_INFO_DELIVER_CODE_MASK)) {
		struct vmcs12 *vmcs12 = get_vmcs12(vcpu);
		vmcs12->vm_exit_intr_error_code =
			vmcs_read32(VM_EXIT_INTR_ERROR_CODE);
	}

	nested_vmx_vmexit(vcpu, exit_reason, exit_intr_info,
			  vmcs_readl(EXIT_QUALIFICATION));
	return 1;
}

static void vmx_get_exit_info(struct kvm_vcpu *vcpu, u64 *info1, u64 *info2)
{
	*info1 = vmcs_readl(EXIT_QUALIFICATION);
	*info2 = vmcs_read32(VM_EXIT_INTR_INFO);
}

static void vmx_destroy_pml_buffer(struct vcpu_vmx *vmx)
{
	if (vmx->pml_pg) {
		__free_page(vmx->pml_pg);
		vmx->pml_pg = NULL;
	}
}

static void vmx_flush_pml_buffer(struct kvm_vcpu *vcpu)
{
	struct vcpu_vmx *vmx = to_vmx(vcpu);
	u64 *pml_buf;
	u16 pml_idx;

	pml_idx = vmcs_read16(GUEST_PML_INDEX);

	/* Do nothing if PML buffer is empty */
	if (pml_idx == (PML_ENTITY_NUM - 1))
		return;

	/* PML index always points to next available PML buffer entity */
	if (pml_idx >= PML_ENTITY_NUM)
		pml_idx = 0;
	else
		pml_idx++;

	pml_buf = page_address(vmx->pml_pg);
	for (; pml_idx < PML_ENTITY_NUM; pml_idx++) {
		u64 gpa;

		gpa = pml_buf[pml_idx];
		WARN_ON(gpa & (PAGE_SIZE - 1));
		kvm_vcpu_mark_page_dirty(vcpu, gpa >> PAGE_SHIFT);
	}

	/* reset PML index */
	vmcs_write16(GUEST_PML_INDEX, PML_ENTITY_NUM - 1);
}

/*
 * Flush all vcpus' PML buffer and update logged GPAs to dirty_bitmap.
 * Called before reporting dirty_bitmap to userspace.
 */
static void kvm_flush_pml_buffers(struct kvm *kvm)
{
	int i;
	struct kvm_vcpu *vcpu;
	/*
	 * We only need to kick vcpu out of guest mode here, as PML buffer
	 * is flushed at beginning of all VMEXITs, and it's obvious that only
	 * vcpus running in guest are possible to have unflushed GPAs in PML
	 * buffer.
	 */
	kvm_for_each_vcpu(i, vcpu, kvm)
		kvm_vcpu_kick(vcpu);
}

static void vmx_dump_sel(char *name, uint32_t sel)
{
	pr_err("%s sel=0x%04x, attr=0x%05x, limit=0x%08x, base=0x%016lx\n",
	       name, vmcs_read16(sel),
	       vmcs_read32(sel + GUEST_ES_AR_BYTES - GUEST_ES_SELECTOR),
	       vmcs_read32(sel + GUEST_ES_LIMIT - GUEST_ES_SELECTOR),
	       vmcs_readl(sel + GUEST_ES_BASE - GUEST_ES_SELECTOR));
}

static void vmx_dump_dtsel(char *name, uint32_t limit)
{
	pr_err("%s                           limit=0x%08x, base=0x%016lx\n",
	       name, vmcs_read32(limit),
	       vmcs_readl(limit + GUEST_GDTR_BASE - GUEST_GDTR_LIMIT));
}

static void dump_vmcs(void)
{
	u32 vmentry_ctl = vmcs_read32(VM_ENTRY_CONTROLS);
	u32 vmexit_ctl = vmcs_read32(VM_EXIT_CONTROLS);
	u32 cpu_based_exec_ctrl = vmcs_read32(CPU_BASED_VM_EXEC_CONTROL);
	u32 pin_based_exec_ctrl = vmcs_read32(PIN_BASED_VM_EXEC_CONTROL);
	u32 secondary_exec_control = 0;
	unsigned long cr4 = vmcs_readl(GUEST_CR4);
	u64 efer = vmcs_read64(GUEST_IA32_EFER);
	int i, n;

	if (cpu_has_secondary_exec_ctrls())
		secondary_exec_control = vmcs_read32(SECONDARY_VM_EXEC_CONTROL);

	pr_err("*** Guest State ***\n");
	pr_err("CR0: actual=0x%016lx, shadow=0x%016lx, gh_mask=%016lx\n",
	       vmcs_readl(GUEST_CR0), vmcs_readl(CR0_READ_SHADOW),
	       vmcs_readl(CR0_GUEST_HOST_MASK));
	pr_err("CR4: actual=0x%016lx, shadow=0x%016lx, gh_mask=%016lx\n",
	       cr4, vmcs_readl(CR4_READ_SHADOW), vmcs_readl(CR4_GUEST_HOST_MASK));
	pr_err("CR3 = 0x%016lx\n", vmcs_readl(GUEST_CR3));
	if ((secondary_exec_control & SECONDARY_EXEC_ENABLE_EPT) &&
	    (cr4 & X86_CR4_PAE) && !(efer & EFER_LMA))
	{
		pr_err("PDPTR0 = 0x%016llx  PDPTR1 = 0x%016llx\n",
		       vmcs_read64(GUEST_PDPTR0), vmcs_read64(GUEST_PDPTR1));
		pr_err("PDPTR2 = 0x%016llx  PDPTR3 = 0x%016llx\n",
		       vmcs_read64(GUEST_PDPTR2), vmcs_read64(GUEST_PDPTR3));
	}
	pr_err("RSP = 0x%016lx  RIP = 0x%016lx\n",
	       vmcs_readl(GUEST_RSP), vmcs_readl(GUEST_RIP));
	pr_err("RFLAGS=0x%08lx         DR7 = 0x%016lx\n",
	       vmcs_readl(GUEST_RFLAGS), vmcs_readl(GUEST_DR7));
	pr_err("Sysenter RSP=%016lx CS:RIP=%04x:%016lx\n",
	       vmcs_readl(GUEST_SYSENTER_ESP),
	       vmcs_read32(GUEST_SYSENTER_CS), vmcs_readl(GUEST_SYSENTER_EIP));
	vmx_dump_sel("CS:  ", GUEST_CS_SELECTOR);
	vmx_dump_sel("DS:  ", GUEST_DS_SELECTOR);
	vmx_dump_sel("SS:  ", GUEST_SS_SELECTOR);
	vmx_dump_sel("ES:  ", GUEST_ES_SELECTOR);
	vmx_dump_sel("FS:  ", GUEST_FS_SELECTOR);
	vmx_dump_sel("GS:  ", GUEST_GS_SELECTOR);
	vmx_dump_dtsel("GDTR:", GUEST_GDTR_LIMIT);
	vmx_dump_sel("LDTR:", GUEST_LDTR_SELECTOR);
	vmx_dump_dtsel("IDTR:", GUEST_IDTR_LIMIT);
	vmx_dump_sel("TR:  ", GUEST_TR_SELECTOR);
	if ((vmexit_ctl & (VM_EXIT_SAVE_IA32_PAT | VM_EXIT_SAVE_IA32_EFER)) ||
	    (vmentry_ctl & (VM_ENTRY_LOAD_IA32_PAT | VM_ENTRY_LOAD_IA32_EFER)))
		pr_err("EFER =     0x%016llx  PAT = 0x%016llx\n",
		       efer, vmcs_read64(GUEST_IA32_PAT));
	pr_err("DebugCtl = 0x%016llx  DebugExceptions = 0x%016lx\n",
	       vmcs_read64(GUEST_IA32_DEBUGCTL),
	       vmcs_readl(GUEST_PENDING_DBG_EXCEPTIONS));
	if (vmentry_ctl & VM_ENTRY_LOAD_IA32_PERF_GLOBAL_CTRL)
		pr_err("PerfGlobCtl = 0x%016llx\n",
		       vmcs_read64(GUEST_IA32_PERF_GLOBAL_CTRL));
	if (vmentry_ctl & VM_ENTRY_LOAD_BNDCFGS)
		pr_err("BndCfgS = 0x%016llx\n", vmcs_read64(GUEST_BNDCFGS));
	pr_err("Interruptibility = %08x  ActivityState = %08x\n",
	       vmcs_read32(GUEST_INTERRUPTIBILITY_INFO),
	       vmcs_read32(GUEST_ACTIVITY_STATE));
	if (secondary_exec_control & SECONDARY_EXEC_VIRTUAL_INTR_DELIVERY)
		pr_err("InterruptStatus = %04x\n",
		       vmcs_read16(GUEST_INTR_STATUS));

	pr_err("*** Host State ***\n");
	pr_err("RIP = 0x%016lx  RSP = 0x%016lx\n",
	       vmcs_readl(HOST_RIP), vmcs_readl(HOST_RSP));
	pr_err("CS=%04x SS=%04x DS=%04x ES=%04x FS=%04x GS=%04x TR=%04x\n",
	       vmcs_read16(HOST_CS_SELECTOR), vmcs_read16(HOST_SS_SELECTOR),
	       vmcs_read16(HOST_DS_SELECTOR), vmcs_read16(HOST_ES_SELECTOR),
	       vmcs_read16(HOST_FS_SELECTOR), vmcs_read16(HOST_GS_SELECTOR),
	       vmcs_read16(HOST_TR_SELECTOR));
	pr_err("FSBase=%016lx GSBase=%016lx TRBase=%016lx\n",
	       vmcs_readl(HOST_FS_BASE), vmcs_readl(HOST_GS_BASE),
	       vmcs_readl(HOST_TR_BASE));
	pr_err("GDTBase=%016lx IDTBase=%016lx\n",
	       vmcs_readl(HOST_GDTR_BASE), vmcs_readl(HOST_IDTR_BASE));
	pr_err("CR0=%016lx CR3=%016lx CR4=%016lx\n",
	       vmcs_readl(HOST_CR0), vmcs_readl(HOST_CR3),
	       vmcs_readl(HOST_CR4));
	pr_err("Sysenter RSP=%016lx CS:RIP=%04x:%016lx\n",
	       vmcs_readl(HOST_IA32_SYSENTER_ESP),
	       vmcs_read32(HOST_IA32_SYSENTER_CS),
	       vmcs_readl(HOST_IA32_SYSENTER_EIP));
	if (vmexit_ctl & (VM_EXIT_LOAD_IA32_PAT | VM_EXIT_LOAD_IA32_EFER))
		pr_err("EFER = 0x%016llx  PAT = 0x%016llx\n",
		       vmcs_read64(HOST_IA32_EFER),
		       vmcs_read64(HOST_IA32_PAT));
	if (vmexit_ctl & VM_EXIT_LOAD_IA32_PERF_GLOBAL_CTRL)
		pr_err("PerfGlobCtl = 0x%016llx\n",
		       vmcs_read64(HOST_IA32_PERF_GLOBAL_CTRL));

	pr_err("*** Control State ***\n");
	pr_err("PinBased=%08x CPUBased=%08x SecondaryExec=%08x\n",
	       pin_based_exec_ctrl, cpu_based_exec_ctrl, secondary_exec_control);
	pr_err("EntryControls=%08x ExitControls=%08x\n", vmentry_ctl, vmexit_ctl);
	pr_err("ExceptionBitmap=%08x PFECmask=%08x PFECmatch=%08x\n",
	       vmcs_read32(EXCEPTION_BITMAP),
	       vmcs_read32(PAGE_FAULT_ERROR_CODE_MASK),
	       vmcs_read32(PAGE_FAULT_ERROR_CODE_MATCH));
	pr_err("VMEntry: intr_info=%08x errcode=%08x ilen=%08x\n",
	       vmcs_read32(VM_ENTRY_INTR_INFO_FIELD),
	       vmcs_read32(VM_ENTRY_EXCEPTION_ERROR_CODE),
	       vmcs_read32(VM_ENTRY_INSTRUCTION_LEN));
	pr_err("VMExit: intr_info=%08x errcode=%08x ilen=%08x\n",
	       vmcs_read32(VM_EXIT_INTR_INFO),
	       vmcs_read32(VM_EXIT_INTR_ERROR_CODE),
	       vmcs_read32(VM_EXIT_INSTRUCTION_LEN));
	pr_err("        reason=%08x qualification=%016lx\n",
	       vmcs_read32(VM_EXIT_REASON), vmcs_readl(EXIT_QUALIFICATION));
	pr_err("IDTVectoring: info=%08x errcode=%08x\n",
	       vmcs_read32(IDT_VECTORING_INFO_FIELD),
	       vmcs_read32(IDT_VECTORING_ERROR_CODE));
	pr_err("TSC Offset = 0x%016llx\n", vmcs_read64(TSC_OFFSET));
	if (secondary_exec_control & SECONDARY_EXEC_TSC_SCALING)
		pr_err("TSC Multiplier = 0x%016llx\n",
		       vmcs_read64(TSC_MULTIPLIER));
	if (cpu_based_exec_ctrl & CPU_BASED_TPR_SHADOW)
		pr_err("TPR Threshold = 0x%02x\n", vmcs_read32(TPR_THRESHOLD));
	if (pin_based_exec_ctrl & PIN_BASED_POSTED_INTR)
		pr_err("PostedIntrVec = 0x%02x\n", vmcs_read16(POSTED_INTR_NV));
	if ((secondary_exec_control & SECONDARY_EXEC_ENABLE_EPT))
		pr_err("EPT pointer = 0x%016llx\n", vmcs_read64(EPT_POINTER));
	n = vmcs_read32(CR3_TARGET_COUNT);
	for (i = 0; i + 1 < n; i += 4)
		pr_err("CR3 target%u=%016lx target%u=%016lx\n",
		       i, vmcs_readl(CR3_TARGET_VALUE0 + i * 2),
		       i + 1, vmcs_readl(CR3_TARGET_VALUE0 + i * 2 + 2));
	if (i < n)
		pr_err("CR3 target%u=%016lx\n",
		       i, vmcs_readl(CR3_TARGET_VALUE0 + i * 2));
	if (secondary_exec_control & SECONDARY_EXEC_PAUSE_LOOP_EXITING)
		pr_err("PLE Gap=%08x Window=%08x\n",
		       vmcs_read32(PLE_GAP), vmcs_read32(PLE_WINDOW));
	if (secondary_exec_control & SECONDARY_EXEC_ENABLE_VPID)
		pr_err("Virtual processor ID = 0x%04x\n",
		       vmcs_read16(VIRTUAL_PROCESSOR_ID));
}

/*
 * The guest has exited.  See if we can fix it or if we need userspace
 * assistance.
 */
static int vmx_handle_exit(struct kvm_vcpu *vcpu)
{
	struct vcpu_vmx *vmx = to_vmx(vcpu);
	u32 exit_reason = vmx->exit_reason;
	u32 vectoring_info = vmx->idt_vectoring_info;

	trace_kvm_exit(exit_reason, vcpu, KVM_ISA_VMX);

	/*
	 * Flush logged GPAs PML buffer, this will make dirty_bitmap more
	 * updated. Another good is, in kvm_vm_ioctl_get_dirty_log, before
	 * querying dirty_bitmap, we only need to kick all vcpus out of guest
	 * mode as if vcpus is in root mode, the PML buffer must has been
	 * flushed already.
	 */
	if (enable_pml)
		vmx_flush_pml_buffer(vcpu);

	/* If guest state is invalid, start emulating */
	if (vmx->emulation_required)
		return handle_invalid_guest_state(vcpu);

	if (is_guest_mode(vcpu) && nested_vmx_exit_reflected(vcpu, exit_reason))
		return nested_vmx_reflect_vmexit(vcpu, exit_reason);

	if (exit_reason & VMX_EXIT_REASONS_FAILED_VMENTRY) {
		dump_vmcs();
		vcpu->run->exit_reason = KVM_EXIT_FAIL_ENTRY;
		vcpu->run->fail_entry.hardware_entry_failure_reason
			= exit_reason;
		return 0;
	}

	if (unlikely(vmx->fail)) {
		vcpu->run->exit_reason = KVM_EXIT_FAIL_ENTRY;
		vcpu->run->fail_entry.hardware_entry_failure_reason
			= vmcs_read32(VM_INSTRUCTION_ERROR);
		return 0;
	}

	/*
	 * Note:
	 * Do not try to fix EXIT_REASON_EPT_MISCONFIG if it caused by
	 * delivery event since it indicates guest is accessing MMIO.
	 * The vm-exit can be triggered again after return to guest that
	 * will cause infinite loop.
	 */
	if ((vectoring_info & VECTORING_INFO_VALID_MASK) &&
			(exit_reason != EXIT_REASON_EXCEPTION_NMI &&
			exit_reason != EXIT_REASON_EPT_VIOLATION &&
			exit_reason != EXIT_REASON_PML_FULL &&
			exit_reason != EXIT_REASON_TASK_SWITCH)) {
		vcpu->run->exit_reason = KVM_EXIT_INTERNAL_ERROR;
		vcpu->run->internal.suberror = KVM_INTERNAL_ERROR_DELIVERY_EV;
		vcpu->run->internal.ndata = 3;
		vcpu->run->internal.data[0] = vectoring_info;
		vcpu->run->internal.data[1] = exit_reason;
		vcpu->run->internal.data[2] = vcpu->arch.exit_qualification;
		if (exit_reason == EXIT_REASON_EPT_MISCONFIG) {
			vcpu->run->internal.ndata++;
			vcpu->run->internal.data[3] =
				vmcs_read64(GUEST_PHYSICAL_ADDRESS);
		}
		return 0;
	}

	if (unlikely(!enable_vnmi &&
		     vmx->loaded_vmcs->soft_vnmi_blocked)) {
		if (vmx_interrupt_allowed(vcpu)) {
			vmx->loaded_vmcs->soft_vnmi_blocked = 0;
		} else if (vmx->loaded_vmcs->vnmi_blocked_time > 1000000000LL &&
			   vcpu->arch.nmi_pending) {
			/*
			 * This CPU don't support us in finding the end of an
			 * NMI-blocked window if the guest runs with IRQs
			 * disabled. So we pull the trigger after 1 s of
			 * futile waiting, but inform the user about this.
			 */
			printk(KERN_WARNING "%s: Breaking out of NMI-blocked "
			       "state on VCPU %d after 1 s timeout\n",
			       __func__, vcpu->vcpu_id);
			vmx->loaded_vmcs->soft_vnmi_blocked = 0;
		}
	}

	if (exit_reason < kvm_vmx_max_exit_handlers
	    && kvm_vmx_exit_handlers[exit_reason])
		return kvm_vmx_exit_handlers[exit_reason](vcpu);
	else {
		vcpu_unimpl(vcpu, "vmx: unexpected exit reason 0x%x\n",
				exit_reason);
		kvm_queue_exception(vcpu, UD_VECTOR);
		return 1;
	}
}

static void update_cr8_intercept(struct kvm_vcpu *vcpu, int tpr, int irr)
{
	struct vmcs12 *vmcs12 = get_vmcs12(vcpu);

	if (is_guest_mode(vcpu) &&
		nested_cpu_has(vmcs12, CPU_BASED_TPR_SHADOW))
		return;

	if (irr == -1 || tpr < irr) {
		vmcs_write32(TPR_THRESHOLD, 0);
		return;
	}

	vmcs_write32(TPR_THRESHOLD, irr);
}

static void vmx_set_virtual_x2apic_mode(struct kvm_vcpu *vcpu, bool set)
{
	u32 sec_exec_control;

	/* Postpone execution until vmcs01 is the current VMCS. */
	if (is_guest_mode(vcpu)) {
		to_vmx(vcpu)->nested.change_vmcs01_virtual_x2apic_mode = true;
		return;
	}

	if (!cpu_has_vmx_virtualize_x2apic_mode())
		return;

	if (!cpu_need_tpr_shadow(vcpu))
		return;

	sec_exec_control = vmcs_read32(SECONDARY_VM_EXEC_CONTROL);

	if (set) {
		sec_exec_control &= ~SECONDARY_EXEC_VIRTUALIZE_APIC_ACCESSES;
		sec_exec_control |= SECONDARY_EXEC_VIRTUALIZE_X2APIC_MODE;
	} else {
		sec_exec_control &= ~SECONDARY_EXEC_VIRTUALIZE_X2APIC_MODE;
		sec_exec_control |= SECONDARY_EXEC_VIRTUALIZE_APIC_ACCESSES;
		vmx_flush_tlb_ept_only(vcpu);
	}
	vmcs_write32(SECONDARY_VM_EXEC_CONTROL, sec_exec_control);

	vmx_set_msr_bitmap(vcpu);
}

static void vmx_set_apic_access_page_addr(struct kvm_vcpu *vcpu, hpa_t hpa)
{
	struct vcpu_vmx *vmx = to_vmx(vcpu);

	/*
	 * Currently we do not handle the nested case where L2 has an
	 * APIC access page of its own; that page is still pinned.
	 * Hence, we skip the case where the VCPU is in guest mode _and_
	 * L1 prepared an APIC access page for L2.
	 *
	 * For the case where L1 and L2 share the same APIC access page
	 * (flexpriority=Y but SECONDARY_EXEC_VIRTUALIZE_APIC_ACCESSES clear
	 * in the vmcs12), this function will only update either the vmcs01
	 * or the vmcs02.  If the former, the vmcs02 will be updated by
	 * prepare_vmcs02.  If the latter, the vmcs01 will be updated in
	 * the next L2->L1 exit.
	 */
	if (!is_guest_mode(vcpu) ||
	    !nested_cpu_has2(get_vmcs12(&vmx->vcpu),
			     SECONDARY_EXEC_VIRTUALIZE_APIC_ACCESSES)) {
		vmcs_write64(APIC_ACCESS_ADDR, hpa);
		vmx_flush_tlb_ept_only(vcpu);
	}
}

static void vmx_hwapic_isr_update(struct kvm_vcpu *vcpu, int max_isr)
{
	u16 status;
	u8 old;

	if (max_isr == -1)
		max_isr = 0;

	status = vmcs_read16(GUEST_INTR_STATUS);
	old = status >> 8;
	if (max_isr != old) {
		status &= 0xff;
		status |= max_isr << 8;
		vmcs_write16(GUEST_INTR_STATUS, status);
	}
}

static void vmx_set_rvi(int vector)
{
	u16 status;
	u8 old;

	if (vector == -1)
		vector = 0;

	status = vmcs_read16(GUEST_INTR_STATUS);
	old = (u8)status & 0xff;
	if ((u8)vector != old) {
		status &= ~0xff;
		status |= (u8)vector;
		vmcs_write16(GUEST_INTR_STATUS, status);
	}
}

static void vmx_hwapic_irr_update(struct kvm_vcpu *vcpu, int max_irr)
{
	if (!is_guest_mode(vcpu)) {
		vmx_set_rvi(max_irr);
		return;
	}

	if (max_irr == -1)
		return;

	/*
	 * In guest mode.  If a vmexit is needed, vmx_check_nested_events
	 * handles it.
	 */
	if (nested_exit_on_intr(vcpu))
		return;

	/*
	 * Else, fall back to pre-APICv interrupt injection since L2
	 * is run without virtual interrupt delivery.
	 */
	if (!kvm_event_needs_reinjection(vcpu) &&
	    vmx_interrupt_allowed(vcpu)) {
		kvm_queue_interrupt(vcpu, max_irr, false);
		vmx_inject_irq(vcpu);
	}
}

static int vmx_sync_pir_to_irr(struct kvm_vcpu *vcpu)
{
	struct vcpu_vmx *vmx = to_vmx(vcpu);
	int max_irr;

	WARN_ON(!vcpu->arch.apicv_active);
	if (pi_test_on(&vmx->pi_desc)) {
		pi_clear_on(&vmx->pi_desc);
		/*
		 * IOMMU can write to PIR.ON, so the barrier matters even on UP.
		 * But on x86 this is just a compiler barrier anyway.
		 */
		smp_mb__after_atomic();
		max_irr = kvm_apic_update_irr(vcpu, vmx->pi_desc.pir);
	} else {
		max_irr = kvm_lapic_find_highest_irr(vcpu);
	}
	vmx_hwapic_irr_update(vcpu, max_irr);
	return max_irr;
}

static void vmx_load_eoi_exitmap(struct kvm_vcpu *vcpu, u64 *eoi_exit_bitmap)
{
	if (!kvm_vcpu_apicv_active(vcpu))
		return;

	vmcs_write64(EOI_EXIT_BITMAP0, eoi_exit_bitmap[0]);
	vmcs_write64(EOI_EXIT_BITMAP1, eoi_exit_bitmap[1]);
	vmcs_write64(EOI_EXIT_BITMAP2, eoi_exit_bitmap[2]);
	vmcs_write64(EOI_EXIT_BITMAP3, eoi_exit_bitmap[3]);
}

static void vmx_apicv_post_state_restore(struct kvm_vcpu *vcpu)
{
	struct vcpu_vmx *vmx = to_vmx(vcpu);

	pi_clear_on(&vmx->pi_desc);
	memset(vmx->pi_desc.pir, 0, sizeof(vmx->pi_desc.pir));
}

static void vmx_complete_atomic_exit(struct vcpu_vmx *vmx)
{
	u32 exit_intr_info = 0;
	u16 basic_exit_reason = (u16)vmx->exit_reason;

	if (!(basic_exit_reason == EXIT_REASON_MCE_DURING_VMENTRY
	      || basic_exit_reason == EXIT_REASON_EXCEPTION_NMI))
		return;

	if (!(vmx->exit_reason & VMX_EXIT_REASONS_FAILED_VMENTRY))
		exit_intr_info = vmcs_read32(VM_EXIT_INTR_INFO);
	vmx->exit_intr_info = exit_intr_info;

	/* if exit due to PF check for async PF */
	if (is_page_fault(exit_intr_info))
		vmx->vcpu.arch.apf.host_apf_reason = kvm_read_and_reset_pf_reason();

	/* Handle machine checks before interrupts are enabled */
	if (basic_exit_reason == EXIT_REASON_MCE_DURING_VMENTRY ||
	    is_machine_check(exit_intr_info))
		kvm_machine_check();

	/* We need to handle NMIs before interrupts are enabled */
	if (is_nmi(exit_intr_info)) {
		kvm_before_handle_nmi(&vmx->vcpu);
		asm("int $2");
		kvm_after_handle_nmi(&vmx->vcpu);
	}
}

static void vmx_handle_external_intr(struct kvm_vcpu *vcpu)
{
	u32 exit_intr_info = vmcs_read32(VM_EXIT_INTR_INFO);

	if ((exit_intr_info & (INTR_INFO_VALID_MASK | INTR_INFO_INTR_TYPE_MASK))
			== (INTR_INFO_VALID_MASK | INTR_TYPE_EXT_INTR)) {
		unsigned int vector;
		unsigned long entry;
		gate_desc *desc;
		struct vcpu_vmx *vmx = to_vmx(vcpu);
#ifdef CONFIG_X86_64
		unsigned long tmp;
#endif

		vector =  exit_intr_info & INTR_INFO_VECTOR_MASK;
		desc = (gate_desc *)vmx->host_idt_base + vector;
		entry = gate_offset(*desc);
		asm volatile(
#ifdef CONFIG_X86_64
			"mov %%" _ASM_SP ", %[sp]\n\t"
			"and $0xfffffffffffffff0, %%" _ASM_SP "\n\t"
			"push $%c[ss]\n\t"
			"push %[sp]\n\t"
#endif
			"pushf\n\t"
			__ASM_SIZE(push) " $%c[cs]\n\t"
			CALL_NOSPEC
			:
#ifdef CONFIG_X86_64
			[sp]"=&r"(tmp),
#endif
			ASM_CALL_CONSTRAINT
			:
			THUNK_TARGET(entry),
			[ss]"i"(__KERNEL_DS),
			[cs]"i"(__KERNEL_CS)
			);
	}
}
STACK_FRAME_NON_STANDARD(vmx_handle_external_intr);

static bool vmx_has_high_real_mode_segbase(void)
{
	return enable_unrestricted_guest || emulate_invalid_guest_state;
}

static bool vmx_mpx_supported(void)
{
	return (vmcs_config.vmexit_ctrl & VM_EXIT_CLEAR_BNDCFGS) &&
		(vmcs_config.vmentry_ctrl & VM_ENTRY_LOAD_BNDCFGS);
}

static bool vmx_xsaves_supported(void)
{
	return vmcs_config.cpu_based_2nd_exec_ctrl &
		SECONDARY_EXEC_XSAVES;
}

static void vmx_recover_nmi_blocking(struct vcpu_vmx *vmx)
{
	u32 exit_intr_info;
	bool unblock_nmi;
	u8 vector;
	bool idtv_info_valid;

	idtv_info_valid = vmx->idt_vectoring_info & VECTORING_INFO_VALID_MASK;

	if (enable_vnmi) {
		if (vmx->loaded_vmcs->nmi_known_unmasked)
			return;
		/*
		 * Can't use vmx->exit_intr_info since we're not sure what
		 * the exit reason is.
		 */
		exit_intr_info = vmcs_read32(VM_EXIT_INTR_INFO);
		unblock_nmi = (exit_intr_info & INTR_INFO_UNBLOCK_NMI) != 0;
		vector = exit_intr_info & INTR_INFO_VECTOR_MASK;
		/*
		 * SDM 3: 27.7.1.2 (September 2008)
		 * Re-set bit "block by NMI" before VM entry if vmexit caused by
		 * a guest IRET fault.
		 * SDM 3: 23.2.2 (September 2008)
		 * Bit 12 is undefined in any of the following cases:
		 *  If the VM exit sets the valid bit in the IDT-vectoring
		 *   information field.
		 *  If the VM exit is due to a double fault.
		 */
		if ((exit_intr_info & INTR_INFO_VALID_MASK) && unblock_nmi &&
		    vector != DF_VECTOR && !idtv_info_valid)
			vmcs_set_bits(GUEST_INTERRUPTIBILITY_INFO,
				      GUEST_INTR_STATE_NMI);
		else
			vmx->loaded_vmcs->nmi_known_unmasked =
				!(vmcs_read32(GUEST_INTERRUPTIBILITY_INFO)
				  & GUEST_INTR_STATE_NMI);
	} else if (unlikely(vmx->loaded_vmcs->soft_vnmi_blocked))
		vmx->loaded_vmcs->vnmi_blocked_time +=
			ktime_to_ns(ktime_sub(ktime_get(),
					      vmx->loaded_vmcs->entry_time));
}

static void __vmx_complete_interrupts(struct kvm_vcpu *vcpu,
				      u32 idt_vectoring_info,
				      int instr_len_field,
				      int error_code_field)
{
	u8 vector;
	int type;
	bool idtv_info_valid;

	idtv_info_valid = idt_vectoring_info & VECTORING_INFO_VALID_MASK;

	vcpu->arch.nmi_injected = false;
	kvm_clear_exception_queue(vcpu);
	kvm_clear_interrupt_queue(vcpu);

	if (!idtv_info_valid)
		return;

	kvm_make_request(KVM_REQ_EVENT, vcpu);

	vector = idt_vectoring_info & VECTORING_INFO_VECTOR_MASK;
	type = idt_vectoring_info & VECTORING_INFO_TYPE_MASK;

	switch (type) {
	case INTR_TYPE_NMI_INTR:
		vcpu->arch.nmi_injected = true;
		/*
		 * SDM 3: 27.7.1.2 (September 2008)
		 * Clear bit "block by NMI" before VM entry if a NMI
		 * delivery faulted.
		 */
		vmx_set_nmi_mask(vcpu, false);
		break;
	case INTR_TYPE_SOFT_EXCEPTION:
		vcpu->arch.event_exit_inst_len = vmcs_read32(instr_len_field);
		/* fall through */
	case INTR_TYPE_HARD_EXCEPTION:
		if (idt_vectoring_info & VECTORING_INFO_DELIVER_CODE_MASK) {
			u32 err = vmcs_read32(error_code_field);
			kvm_requeue_exception_e(vcpu, vector, err);
		} else
			kvm_requeue_exception(vcpu, vector);
		break;
	case INTR_TYPE_SOFT_INTR:
		vcpu->arch.event_exit_inst_len = vmcs_read32(instr_len_field);
		/* fall through */
	case INTR_TYPE_EXT_INTR:
		kvm_queue_interrupt(vcpu, vector, type == INTR_TYPE_SOFT_INTR);
		break;
	default:
		break;
	}
}

static void vmx_complete_interrupts(struct vcpu_vmx *vmx)
{
	__vmx_complete_interrupts(&vmx->vcpu, vmx->idt_vectoring_info,
				  VM_EXIT_INSTRUCTION_LEN,
				  IDT_VECTORING_ERROR_CODE);
}

static void vmx_cancel_injection(struct kvm_vcpu *vcpu)
{
	__vmx_complete_interrupts(vcpu,
				  vmcs_read32(VM_ENTRY_INTR_INFO_FIELD),
				  VM_ENTRY_INSTRUCTION_LEN,
				  VM_ENTRY_EXCEPTION_ERROR_CODE);

	vmcs_write32(VM_ENTRY_INTR_INFO_FIELD, 0);
}

static void atomic_switch_perf_msrs(struct vcpu_vmx *vmx)
{
	int i, nr_msrs;
	struct perf_guest_switch_msr *msrs;

	msrs = perf_guest_get_msrs(&nr_msrs);

	if (!msrs)
		return;

	for (i = 0; i < nr_msrs; i++)
		if (msrs[i].host == msrs[i].guest)
			clear_atomic_switch_msr(vmx, msrs[i].msr);
		else
			add_atomic_switch_msr(vmx, msrs[i].msr, msrs[i].guest,
					msrs[i].host);
}

static void vmx_arm_hv_timer(struct kvm_vcpu *vcpu)
{
	struct vcpu_vmx *vmx = to_vmx(vcpu);
	u64 tscl;
	u32 delta_tsc;

	if (vmx->hv_deadline_tsc == -1)
		return;

	tscl = rdtsc();
	if (vmx->hv_deadline_tsc > tscl)
		/* sure to be 32 bit only because checked on set_hv_timer */
		delta_tsc = (u32)((vmx->hv_deadline_tsc - tscl) >>
			cpu_preemption_timer_multi);
	else
		delta_tsc = 0;

	vmcs_write32(VMX_PREEMPTION_TIMER_VALUE, delta_tsc);
}

static void __noclone vmx_vcpu_run(struct kvm_vcpu *vcpu)
{
	struct vcpu_vmx *vmx = to_vmx(vcpu);
	unsigned long debugctlmsr, cr3, cr4;

	/* Record the guest's net vcpu time for enforced NMI injections. */
	if (unlikely(!enable_vnmi &&
		     vmx->loaded_vmcs->soft_vnmi_blocked))
		vmx->loaded_vmcs->entry_time = ktime_get();

	/* Don't enter VMX if guest state is invalid, let the exit handler
	   start emulation until we arrive back to a valid state */
	if (vmx->emulation_required)
		return;

	if (vmx->ple_window_dirty) {
		vmx->ple_window_dirty = false;
		vmcs_write32(PLE_WINDOW, vmx->ple_window);
	}

	if (vmx->nested.sync_shadow_vmcs) {
		copy_vmcs12_to_shadow(vmx);
		vmx->nested.sync_shadow_vmcs = false;
	}

	if (test_bit(VCPU_REGS_RSP, (unsigned long *)&vcpu->arch.regs_dirty))
		vmcs_writel(GUEST_RSP, vcpu->arch.regs[VCPU_REGS_RSP]);
	if (test_bit(VCPU_REGS_RIP, (unsigned long *)&vcpu->arch.regs_dirty))
		vmcs_writel(GUEST_RIP, vcpu->arch.regs[VCPU_REGS_RIP]);

	cr3 = __get_current_cr3_fast();
	if (unlikely(cr3 != vmx->loaded_vmcs->vmcs_host_cr3)) {
		vmcs_writel(HOST_CR3, cr3);
		vmx->loaded_vmcs->vmcs_host_cr3 = cr3;
	}

	cr4 = cr4_read_shadow();
	if (unlikely(cr4 != vmx->loaded_vmcs->vmcs_host_cr4)) {
		vmcs_writel(HOST_CR4, cr4);
		vmx->loaded_vmcs->vmcs_host_cr4 = cr4;
	}

	/* When single-stepping over STI and MOV SS, we must clear the
	 * corresponding interruptibility bits in the guest state. Otherwise
	 * vmentry fails as it then expects bit 14 (BS) in pending debug
	 * exceptions being set, but that's not correct for the guest debugging
	 * case. */
	if (vcpu->guest_debug & KVM_GUESTDBG_SINGLESTEP)
		vmx_set_interrupt_shadow(vcpu, 0);

	if (static_cpu_has(X86_FEATURE_PKU) &&
	    kvm_read_cr4_bits(vcpu, X86_CR4_PKE) &&
	    vcpu->arch.pkru != vmx->host_pkru)
		__write_pkru(vcpu->arch.pkru);

	atomic_switch_perf_msrs(vmx);
	debugctlmsr = get_debugctlmsr();

	vmx_arm_hv_timer(vcpu);

	vmx->__launched = vmx->loaded_vmcs->launched;
	asm(
		/* Store host registers */
		"push %%" _ASM_DX "; push %%" _ASM_BP ";"
		"push %%" _ASM_CX " \n\t" /* placeholder for guest rcx */
		"push %%" _ASM_CX " \n\t"
		"cmp %%" _ASM_SP ", %c[host_rsp](%0) \n\t"
		"je 1f \n\t"
		"mov %%" _ASM_SP ", %c[host_rsp](%0) \n\t"
		__ex(ASM_VMX_VMWRITE_RSP_RDX) "\n\t"
		"1: \n\t"
		/* Reload cr2 if changed */
		"mov %c[cr2](%0), %%" _ASM_AX " \n\t"
		"mov %%cr2, %%" _ASM_DX " \n\t"
		"cmp %%" _ASM_AX ", %%" _ASM_DX " \n\t"
		"je 2f \n\t"
		"mov %%" _ASM_AX", %%cr2 \n\t"
		"2: \n\t"
		/* Check if vmlaunch of vmresume is needed */
		"cmpl $0, %c[launched](%0) \n\t"
		/* Load guest registers.  Don't clobber flags. */
		"mov %c[rax](%0), %%" _ASM_AX " \n\t"
		"mov %c[rbx](%0), %%" _ASM_BX " \n\t"
		"mov %c[rdx](%0), %%" _ASM_DX " \n\t"
		"mov %c[rsi](%0), %%" _ASM_SI " \n\t"
		"mov %c[rdi](%0), %%" _ASM_DI " \n\t"
		"mov %c[rbp](%0), %%" _ASM_BP " \n\t"
#ifdef CONFIG_X86_64
		"mov %c[r8](%0),  %%r8  \n\t"
		"mov %c[r9](%0),  %%r9  \n\t"
		"mov %c[r10](%0), %%r10 \n\t"
		"mov %c[r11](%0), %%r11 \n\t"
		"mov %c[r12](%0), %%r12 \n\t"
		"mov %c[r13](%0), %%r13 \n\t"
		"mov %c[r14](%0), %%r14 \n\t"
		"mov %c[r15](%0), %%r15 \n\t"
#endif
		"mov %c[rcx](%0), %%" _ASM_CX " \n\t" /* kills %0 (ecx) */

		/* Enter guest mode */
		"jne 1f \n\t"
		__ex(ASM_VMX_VMLAUNCH) "\n\t"
		"jmp 2f \n\t"
		"1: " __ex(ASM_VMX_VMRESUME) "\n\t"
		"2: "
		/* Save guest registers, load host registers, keep flags */
		"mov %0, %c[wordsize](%%" _ASM_SP ") \n\t"
		"pop %0 \n\t"
		"setbe %c[fail](%0)\n\t"
		"mov %%" _ASM_AX ", %c[rax](%0) \n\t"
		"mov %%" _ASM_BX ", %c[rbx](%0) \n\t"
		__ASM_SIZE(pop) " %c[rcx](%0) \n\t"
		"mov %%" _ASM_DX ", %c[rdx](%0) \n\t"
		"mov %%" _ASM_SI ", %c[rsi](%0) \n\t"
		"mov %%" _ASM_DI ", %c[rdi](%0) \n\t"
		"mov %%" _ASM_BP ", %c[rbp](%0) \n\t"
#ifdef CONFIG_X86_64
		"mov %%r8,  %c[r8](%0) \n\t"
		"mov %%r9,  %c[r9](%0) \n\t"
		"mov %%r10, %c[r10](%0) \n\t"
		"mov %%r11, %c[r11](%0) \n\t"
		"mov %%r12, %c[r12](%0) \n\t"
		"mov %%r13, %c[r13](%0) \n\t"
		"mov %%r14, %c[r14](%0) \n\t"
		"mov %%r15, %c[r15](%0) \n\t"
		"xor %%r8d,  %%r8d \n\t"
		"xor %%r9d,  %%r9d \n\t"
		"xor %%r10d, %%r10d \n\t"
		"xor %%r11d, %%r11d \n\t"
		"xor %%r12d, %%r12d \n\t"
		"xor %%r13d, %%r13d \n\t"
		"xor %%r14d, %%r14d \n\t"
		"xor %%r15d, %%r15d \n\t"
#endif
		"mov %%cr2, %%" _ASM_AX "   \n\t"
		"mov %%" _ASM_AX ", %c[cr2](%0) \n\t"

		"xor %%eax, %%eax \n\t"
		"xor %%ebx, %%ebx \n\t"
		"xor %%esi, %%esi \n\t"
		"xor %%edi, %%edi \n\t"
		"pop  %%" _ASM_BP "; pop  %%" _ASM_DX " \n\t"
		".pushsection .rodata \n\t"
		".global vmx_return \n\t"
		"vmx_return: " _ASM_PTR " 2b \n\t"
		".popsection"
	      : : "c"(vmx), "d"((unsigned long)HOST_RSP),
		[launched]"i"(offsetof(struct vcpu_vmx, __launched)),
		[fail]"i"(offsetof(struct vcpu_vmx, fail)),
		[host_rsp]"i"(offsetof(struct vcpu_vmx, host_rsp)),
		[rax]"i"(offsetof(struct vcpu_vmx, vcpu.arch.regs[VCPU_REGS_RAX])),
		[rbx]"i"(offsetof(struct vcpu_vmx, vcpu.arch.regs[VCPU_REGS_RBX])),
		[rcx]"i"(offsetof(struct vcpu_vmx, vcpu.arch.regs[VCPU_REGS_RCX])),
		[rdx]"i"(offsetof(struct vcpu_vmx, vcpu.arch.regs[VCPU_REGS_RDX])),
		[rsi]"i"(offsetof(struct vcpu_vmx, vcpu.arch.regs[VCPU_REGS_RSI])),
		[rdi]"i"(offsetof(struct vcpu_vmx, vcpu.arch.regs[VCPU_REGS_RDI])),
		[rbp]"i"(offsetof(struct vcpu_vmx, vcpu.arch.regs[VCPU_REGS_RBP])),
#ifdef CONFIG_X86_64
		[r8]"i"(offsetof(struct vcpu_vmx, vcpu.arch.regs[VCPU_REGS_R8])),
		[r9]"i"(offsetof(struct vcpu_vmx, vcpu.arch.regs[VCPU_REGS_R9])),
		[r10]"i"(offsetof(struct vcpu_vmx, vcpu.arch.regs[VCPU_REGS_R10])),
		[r11]"i"(offsetof(struct vcpu_vmx, vcpu.arch.regs[VCPU_REGS_R11])),
		[r12]"i"(offsetof(struct vcpu_vmx, vcpu.arch.regs[VCPU_REGS_R12])),
		[r13]"i"(offsetof(struct vcpu_vmx, vcpu.arch.regs[VCPU_REGS_R13])),
		[r14]"i"(offsetof(struct vcpu_vmx, vcpu.arch.regs[VCPU_REGS_R14])),
		[r15]"i"(offsetof(struct vcpu_vmx, vcpu.arch.regs[VCPU_REGS_R15])),
#endif
		[cr2]"i"(offsetof(struct vcpu_vmx, vcpu.arch.cr2)),
		[wordsize]"i"(sizeof(ulong))
	      : "cc", "memory"
#ifdef CONFIG_X86_64
		, "rax", "rbx", "rdi", "rsi"
		, "r8", "r9", "r10", "r11", "r12", "r13", "r14", "r15"
#else
		, "eax", "ebx", "edi", "esi"
#endif
	      );

	/* Eliminate branch target predictions from guest mode */
	vmexit_fill_RSB();

	/* MSR_IA32_DEBUGCTLMSR is zeroed on vmexit. Restore it if needed */
	if (debugctlmsr)
		update_debugctlmsr(debugctlmsr);

#ifndef CONFIG_X86_64
	/*
	 * The sysexit path does not restore ds/es, so we must set them to
	 * a reasonable value ourselves.
	 *
	 * We can't defer this to vmx_load_host_state() since that function
	 * may be executed in interrupt context, which saves and restore segments
	 * around it, nullifying its effect.
	 */
	loadsegment(ds, __USER_DS);
	loadsegment(es, __USER_DS);
#endif

	vcpu->arch.regs_avail = ~((1 << VCPU_REGS_RIP) | (1 << VCPU_REGS_RSP)
				  | (1 << VCPU_EXREG_RFLAGS)
				  | (1 << VCPU_EXREG_PDPTR)
				  | (1 << VCPU_EXREG_SEGMENTS)
				  | (1 << VCPU_EXREG_CR3));
	vcpu->arch.regs_dirty = 0;

	/*
	 * eager fpu is enabled if PKEY is supported and CR4 is switched
	 * back on host, so it is safe to read guest PKRU from current
	 * XSAVE.
	 */
	if (static_cpu_has(X86_FEATURE_PKU) &&
	    kvm_read_cr4_bits(vcpu, X86_CR4_PKE)) {
		vcpu->arch.pkru = __read_pkru();
		if (vcpu->arch.pkru != vmx->host_pkru)
			__write_pkru(vmx->host_pkru);
	}

	/*
	 * the KVM_REQ_EVENT optimization bit is only on for one entry, and if
	 * we did not inject a still-pending event to L1 now because of
	 * nested_run_pending, we need to re-enable this bit.
	 */
	if (vmx->nested.nested_run_pending)
		kvm_make_request(KVM_REQ_EVENT, vcpu);

	vmx->nested.nested_run_pending = 0;
	vmx->idt_vectoring_info = 0;

	vmx->exit_reason = vmx->fail ? 0xdead : vmcs_read32(VM_EXIT_REASON);
	if (vmx->fail || (vmx->exit_reason & VMX_EXIT_REASONS_FAILED_VMENTRY))
		return;

	vmx->loaded_vmcs->launched = 1;
	vmx->idt_vectoring_info = vmcs_read32(IDT_VECTORING_INFO_FIELD);

	vmx_complete_atomic_exit(vmx);
	vmx_recover_nmi_blocking(vmx);
	vmx_complete_interrupts(vmx);
}
STACK_FRAME_NON_STANDARD(vmx_vcpu_run);

static void vmx_switch_vmcs(struct kvm_vcpu *vcpu, struct loaded_vmcs *vmcs)
{
	struct vcpu_vmx *vmx = to_vmx(vcpu);
	int cpu;

	if (vmx->loaded_vmcs == vmcs)
		return;

	cpu = get_cpu();
	vmx->loaded_vmcs = vmcs;
	vmx_vcpu_put(vcpu);
	vmx_vcpu_load(vcpu, cpu);
	put_cpu();
}

/*
 * Ensure that the current vmcs of the logical processor is the
 * vmcs01 of the vcpu before calling free_nested().
 */
static void vmx_free_vcpu_nested(struct kvm_vcpu *vcpu)
{
       struct vcpu_vmx *vmx = to_vmx(vcpu);
       int r;

       r = vcpu_load(vcpu);
       BUG_ON(r);
       vmx_switch_vmcs(vcpu, &vmx->vmcs01);
       free_nested(vmx);
       vcpu_put(vcpu);
}

static void vmx_free_vcpu(struct kvm_vcpu *vcpu)
{
	struct vcpu_vmx *vmx = to_vmx(vcpu);

	if (enable_pml)
		vmx_destroy_pml_buffer(vmx);
	free_vpid(vmx->vpid);
	leave_guest_mode(vcpu);
	vmx_free_vcpu_nested(vcpu);
	free_loaded_vmcs(vmx->loaded_vmcs);
	kfree(vmx->guest_msrs);
	kvm_vcpu_uninit(vcpu);
	kmem_cache_free(kvm_vcpu_cache, vmx);
}

static struct kvm_vcpu *vmx_create_vcpu(struct kvm *kvm, unsigned int id)
{
	int err;
	struct vcpu_vmx *vmx = kmem_cache_zalloc(kvm_vcpu_cache, GFP_KERNEL);
	int cpu;

	if (!vmx)
		return ERR_PTR(-ENOMEM);

	vmx->vpid = allocate_vpid();

	err = kvm_vcpu_init(&vmx->vcpu, kvm, id);
	if (err)
		goto free_vcpu;

	err = -ENOMEM;

	/*
	 * If PML is turned on, failure on enabling PML just results in failure
	 * of creating the vcpu, therefore we can simplify PML logic (by
	 * avoiding dealing with cases, such as enabling PML partially on vcpus
	 * for the guest, etc.
	 */
	if (enable_pml) {
		vmx->pml_pg = alloc_page(GFP_KERNEL | __GFP_ZERO);
		if (!vmx->pml_pg)
			goto uninit_vcpu;
	}

	vmx->guest_msrs = kmalloc(PAGE_SIZE, GFP_KERNEL);
	BUILD_BUG_ON(ARRAY_SIZE(vmx_msr_index) * sizeof(vmx->guest_msrs[0])
		     > PAGE_SIZE);

	if (!vmx->guest_msrs)
		goto free_pml;

	vmx->loaded_vmcs = &vmx->vmcs01;
	vmx->loaded_vmcs->vmcs = alloc_vmcs();
	vmx->loaded_vmcs->shadow_vmcs = NULL;
	if (!vmx->loaded_vmcs->vmcs)
		goto free_msrs;
	loaded_vmcs_init(vmx->loaded_vmcs);

	cpu = get_cpu();
	vmx_vcpu_load(&vmx->vcpu, cpu);
	vmx->vcpu.cpu = cpu;
	vmx_vcpu_setup(vmx);
	vmx_vcpu_put(&vmx->vcpu);
	put_cpu();
	if (cpu_need_virtualize_apic_accesses(&vmx->vcpu)) {
		err = alloc_apic_access_page(kvm);
		if (err)
			goto free_vmcs;
	}

	if (enable_ept) {
		err = init_rmode_identity_map(kvm);
		if (err)
			goto free_vmcs;
	}

	if (nested) {
		nested_vmx_setup_ctls_msrs(vmx);
		vmx->nested.vpid02 = allocate_vpid();
	}

	vmx->nested.posted_intr_nv = -1;
	vmx->nested.current_vmptr = -1ull;

	vmx->msr_ia32_feature_control_valid_bits = FEATURE_CONTROL_LOCKED;

	/*
	 * Enforce invariant: pi_desc.nv is always either POSTED_INTR_VECTOR
	 * or POSTED_INTR_WAKEUP_VECTOR.
	 */
	vmx->pi_desc.nv = POSTED_INTR_VECTOR;
	vmx->pi_desc.sn = 1;

	return &vmx->vcpu;

free_vmcs:
	free_vpid(vmx->nested.vpid02);
	free_loaded_vmcs(vmx->loaded_vmcs);
free_msrs:
	kfree(vmx->guest_msrs);
free_pml:
	vmx_destroy_pml_buffer(vmx);
uninit_vcpu:
	kvm_vcpu_uninit(&vmx->vcpu);
free_vcpu:
	free_vpid(vmx->vpid);
	kmem_cache_free(kvm_vcpu_cache, vmx);
	return ERR_PTR(err);
}

static void __init vmx_check_processor_compat(void *rtn)
{
	struct vmcs_config vmcs_conf;

	*(int *)rtn = 0;
	if (setup_vmcs_config(&vmcs_conf) < 0)
		*(int *)rtn = -EIO;
	if (memcmp(&vmcs_config, &vmcs_conf, sizeof(struct vmcs_config)) != 0) {
		printk(KERN_ERR "kvm: CPU %d feature inconsistency!\n",
				smp_processor_id());
		*(int *)rtn = -EIO;
	}
}

static u64 vmx_get_mt_mask(struct kvm_vcpu *vcpu, gfn_t gfn, bool is_mmio)
{
	u8 cache;
	u64 ipat = 0;

	/* For VT-d and EPT combination
	 * 1. MMIO: always map as UC
	 * 2. EPT with VT-d:
	 *   a. VT-d without snooping control feature: can't guarantee the
	 *	result, try to trust guest.
	 *   b. VT-d with snooping control feature: snooping control feature of
	 *	VT-d engine can guarantee the cache correctness. Just set it
	 *	to WB to keep consistent with host. So the same as item 3.
	 * 3. EPT without VT-d: always map as WB and set IPAT=1 to keep
	 *    consistent with host MTRR
	 */
	if (is_mmio) {
		cache = MTRR_TYPE_UNCACHABLE;
		goto exit;
	}

	if (!kvm_arch_has_noncoherent_dma(vcpu->kvm)) {
		ipat = VMX_EPT_IPAT_BIT;
		cache = MTRR_TYPE_WRBACK;
		goto exit;
	}

	if (kvm_read_cr0(vcpu) & X86_CR0_CD) {
		ipat = VMX_EPT_IPAT_BIT;
		if (kvm_check_has_quirk(vcpu->kvm, KVM_X86_QUIRK_CD_NW_CLEARED))
			cache = MTRR_TYPE_WRBACK;
		else
			cache = MTRR_TYPE_UNCACHABLE;
		goto exit;
	}

	cache = kvm_mtrr_get_guest_memory_type(vcpu, gfn);

exit:
	return (cache << VMX_EPT_MT_EPTE_SHIFT) | ipat;
}

static int vmx_get_lpage_level(void)
{
	if (enable_ept && !cpu_has_vmx_ept_1g_page())
		return PT_DIRECTORY_LEVEL;
	else
		/* For shadow and EPT supported 1GB page */
		return PT_PDPE_LEVEL;
}

static void vmcs_set_secondary_exec_control(u32 new_ctl)
{
	/*
	 * These bits in the secondary execution controls field
	 * are dynamic, the others are mostly based on the hypervisor
	 * architecture and the guest's CPUID.  Do not touch the
	 * dynamic bits.
	 */
	u32 mask =
		SECONDARY_EXEC_SHADOW_VMCS |
		SECONDARY_EXEC_VIRTUALIZE_X2APIC_MODE |
		SECONDARY_EXEC_VIRTUALIZE_APIC_ACCESSES;

	u32 cur_ctl = vmcs_read32(SECONDARY_VM_EXEC_CONTROL);

	vmcs_write32(SECONDARY_VM_EXEC_CONTROL,
		     (new_ctl & ~mask) | (cur_ctl & mask));
}

/*
 * Generate MSR_IA32_VMX_CR{0,4}_FIXED1 according to CPUID. Only set bits
 * (indicating "allowed-1") if they are supported in the guest's CPUID.
 */
static void nested_vmx_cr_fixed1_bits_update(struct kvm_vcpu *vcpu)
{
	struct vcpu_vmx *vmx = to_vmx(vcpu);
	struct kvm_cpuid_entry2 *entry;

	vmx->nested.nested_vmx_cr0_fixed1 = 0xffffffff;
	vmx->nested.nested_vmx_cr4_fixed1 = X86_CR4_PCE;

#define cr4_fixed1_update(_cr4_mask, _reg, _cpuid_mask) do {		\
	if (entry && (entry->_reg & (_cpuid_mask)))			\
		vmx->nested.nested_vmx_cr4_fixed1 |= (_cr4_mask);	\
} while (0)

	entry = kvm_find_cpuid_entry(vcpu, 0x1, 0);
	cr4_fixed1_update(X86_CR4_VME,        edx, bit(X86_FEATURE_VME));
	cr4_fixed1_update(X86_CR4_PVI,        edx, bit(X86_FEATURE_VME));
	cr4_fixed1_update(X86_CR4_TSD,        edx, bit(X86_FEATURE_TSC));
	cr4_fixed1_update(X86_CR4_DE,         edx, bit(X86_FEATURE_DE));
	cr4_fixed1_update(X86_CR4_PSE,        edx, bit(X86_FEATURE_PSE));
	cr4_fixed1_update(X86_CR4_PAE,        edx, bit(X86_FEATURE_PAE));
	cr4_fixed1_update(X86_CR4_MCE,        edx, bit(X86_FEATURE_MCE));
	cr4_fixed1_update(X86_CR4_PGE,        edx, bit(X86_FEATURE_PGE));
	cr4_fixed1_update(X86_CR4_OSFXSR,     edx, bit(X86_FEATURE_FXSR));
	cr4_fixed1_update(X86_CR4_OSXMMEXCPT, edx, bit(X86_FEATURE_XMM));
	cr4_fixed1_update(X86_CR4_VMXE,       ecx, bit(X86_FEATURE_VMX));
	cr4_fixed1_update(X86_CR4_SMXE,       ecx, bit(X86_FEATURE_SMX));
	cr4_fixed1_update(X86_CR4_PCIDE,      ecx, bit(X86_FEATURE_PCID));
	cr4_fixed1_update(X86_CR4_OSXSAVE,    ecx, bit(X86_FEATURE_XSAVE));

	entry = kvm_find_cpuid_entry(vcpu, 0x7, 0);
	cr4_fixed1_update(X86_CR4_FSGSBASE,   ebx, bit(X86_FEATURE_FSGSBASE));
	cr4_fixed1_update(X86_CR4_SMEP,       ebx, bit(X86_FEATURE_SMEP));
	cr4_fixed1_update(X86_CR4_SMAP,       ebx, bit(X86_FEATURE_SMAP));
	cr4_fixed1_update(X86_CR4_PKE,        ecx, bit(X86_FEATURE_PKU));
	/* TODO: Use X86_CR4_UMIP and X86_FEATURE_UMIP macros */
	cr4_fixed1_update(bit(11),            ecx, bit(2));

#undef cr4_fixed1_update
}

static void vmx_cpuid_update(struct kvm_vcpu *vcpu)
{
	struct vcpu_vmx *vmx = to_vmx(vcpu);

	if (cpu_has_secondary_exec_ctrls()) {
		vmx_compute_secondary_exec_control(vmx);
		vmcs_set_secondary_exec_control(vmx->secondary_exec_control);
	}

	if (nested_vmx_allowed(vcpu))
		to_vmx(vcpu)->msr_ia32_feature_control_valid_bits |=
			FEATURE_CONTROL_VMXON_ENABLED_OUTSIDE_SMX;
	else
		to_vmx(vcpu)->msr_ia32_feature_control_valid_bits &=
			~FEATURE_CONTROL_VMXON_ENABLED_OUTSIDE_SMX;

	if (nested_vmx_allowed(vcpu))
		nested_vmx_cr_fixed1_bits_update(vcpu);
}

static void vmx_set_supported_cpuid(u32 func, struct kvm_cpuid_entry2 *entry)
{
	if (func == 1 && nested)
		entry->ecx |= bit(X86_FEATURE_VMX);
}

static void nested_ept_inject_page_fault(struct kvm_vcpu *vcpu,
		struct x86_exception *fault)
{
	struct vmcs12 *vmcs12 = get_vmcs12(vcpu);
	struct vcpu_vmx *vmx = to_vmx(vcpu);
	u32 exit_reason;
	unsigned long exit_qualification = vcpu->arch.exit_qualification;

	if (vmx->nested.pml_full) {
		exit_reason = EXIT_REASON_PML_FULL;
		vmx->nested.pml_full = false;
		exit_qualification &= INTR_INFO_UNBLOCK_NMI;
	} else if (fault->error_code & PFERR_RSVD_MASK)
		exit_reason = EXIT_REASON_EPT_MISCONFIG;
	else
		exit_reason = EXIT_REASON_EPT_VIOLATION;

	nested_vmx_vmexit(vcpu, exit_reason, 0, exit_qualification);
	vmcs12->guest_physical_address = fault->address;
}

static bool nested_ept_ad_enabled(struct kvm_vcpu *vcpu)
{
	return nested_ept_get_cr3(vcpu) & VMX_EPTP_AD_ENABLE_BIT;
}

/* Callbacks for nested_ept_init_mmu_context: */

static unsigned long nested_ept_get_cr3(struct kvm_vcpu *vcpu)
{
	/* return the page table to be shadowed - in our case, EPT12 */
	return get_vmcs12(vcpu)->ept_pointer;
}

static int nested_ept_init_mmu_context(struct kvm_vcpu *vcpu)
{
	WARN_ON(mmu_is_nested(vcpu));
	if (!valid_ept_address(vcpu, nested_ept_get_cr3(vcpu)))
		return 1;

	kvm_mmu_unload(vcpu);
	kvm_init_shadow_ept_mmu(vcpu,
			to_vmx(vcpu)->nested.nested_vmx_ept_caps &
			VMX_EPT_EXECUTE_ONLY_BIT,
			nested_ept_ad_enabled(vcpu));
	vcpu->arch.mmu.set_cr3           = vmx_set_cr3;
	vcpu->arch.mmu.get_cr3           = nested_ept_get_cr3;
	vcpu->arch.mmu.inject_page_fault = nested_ept_inject_page_fault;

	vcpu->arch.walk_mmu              = &vcpu->arch.nested_mmu;
	return 0;
}

static void nested_ept_uninit_mmu_context(struct kvm_vcpu *vcpu)
{
	vcpu->arch.walk_mmu = &vcpu->arch.mmu;
}

static bool nested_vmx_is_page_fault_vmexit(struct vmcs12 *vmcs12,
					    u16 error_code)
{
	bool inequality, bit;

	bit = (vmcs12->exception_bitmap & (1u << PF_VECTOR)) != 0;
	inequality =
		(error_code & vmcs12->page_fault_error_code_mask) !=
		 vmcs12->page_fault_error_code_match;
	return inequality ^ bit;
}

static void vmx_inject_page_fault_nested(struct kvm_vcpu *vcpu,
		struct x86_exception *fault)
{
	struct vmcs12 *vmcs12 = get_vmcs12(vcpu);

	WARN_ON(!is_guest_mode(vcpu));

	if (nested_vmx_is_page_fault_vmexit(vmcs12, fault->error_code) &&
		!to_vmx(vcpu)->nested.nested_run_pending) {
		vmcs12->vm_exit_intr_error_code = fault->error_code;
		nested_vmx_vmexit(vcpu, EXIT_REASON_EXCEPTION_NMI,
				  PF_VECTOR | INTR_TYPE_HARD_EXCEPTION |
				  INTR_INFO_DELIVER_CODE_MASK | INTR_INFO_VALID_MASK,
				  fault->address);
	} else {
		kvm_inject_page_fault(vcpu, fault);
	}
}

static inline bool nested_vmx_merge_msr_bitmap(struct kvm_vcpu *vcpu,
					       struct vmcs12 *vmcs12);

static void nested_get_vmcs12_pages(struct kvm_vcpu *vcpu,
					struct vmcs12 *vmcs12)
{
	struct vcpu_vmx *vmx = to_vmx(vcpu);
	struct page *page;
	u64 hpa;

	if (nested_cpu_has2(vmcs12, SECONDARY_EXEC_VIRTUALIZE_APIC_ACCESSES)) {
		/*
		 * Translate L1 physical address to host physical
		 * address for vmcs02. Keep the page pinned, so this
		 * physical address remains valid. We keep a reference
		 * to it so we can release it later.
		 */
		if (vmx->nested.apic_access_page) { /* shouldn't happen */
			kvm_release_page_dirty(vmx->nested.apic_access_page);
			vmx->nested.apic_access_page = NULL;
		}
		page = kvm_vcpu_gpa_to_page(vcpu, vmcs12->apic_access_addr);
		/*
		 * If translation failed, no matter: This feature asks
		 * to exit when accessing the given address, and if it
		 * can never be accessed, this feature won't do
		 * anything anyway.
		 */
		if (!is_error_page(page)) {
			vmx->nested.apic_access_page = page;
			hpa = page_to_phys(vmx->nested.apic_access_page);
			vmcs_write64(APIC_ACCESS_ADDR, hpa);
		} else {
			vmcs_clear_bits(SECONDARY_VM_EXEC_CONTROL,
					SECONDARY_EXEC_VIRTUALIZE_APIC_ACCESSES);
		}
	} else if (!(nested_cpu_has_virt_x2apic_mode(vmcs12)) &&
		   cpu_need_virtualize_apic_accesses(&vmx->vcpu)) {
		vmcs_set_bits(SECONDARY_VM_EXEC_CONTROL,
			      SECONDARY_EXEC_VIRTUALIZE_APIC_ACCESSES);
		kvm_vcpu_reload_apic_access_page(vcpu);
	}

	if (nested_cpu_has(vmcs12, CPU_BASED_TPR_SHADOW)) {
		if (vmx->nested.virtual_apic_page) { /* shouldn't happen */
			kvm_release_page_dirty(vmx->nested.virtual_apic_page);
			vmx->nested.virtual_apic_page = NULL;
		}
		page = kvm_vcpu_gpa_to_page(vcpu, vmcs12->virtual_apic_page_addr);

		/*
		 * If translation failed, VM entry will fail because
		 * prepare_vmcs02 set VIRTUAL_APIC_PAGE_ADDR to -1ull.
		 * Failing the vm entry is _not_ what the processor
		 * does but it's basically the only possibility we
		 * have.  We could still enter the guest if CR8 load
		 * exits are enabled, CR8 store exits are enabled, and
		 * virtualize APIC access is disabled; in this case
		 * the processor would never use the TPR shadow and we
		 * could simply clear the bit from the execution
		 * control.  But such a configuration is useless, so
		 * let's keep the code simple.
		 */
		if (!is_error_page(page)) {
			vmx->nested.virtual_apic_page = page;
			hpa = page_to_phys(vmx->nested.virtual_apic_page);
			vmcs_write64(VIRTUAL_APIC_PAGE_ADDR, hpa);
		}
	}

	if (nested_cpu_has_posted_intr(vmcs12)) {
		if (vmx->nested.pi_desc_page) { /* shouldn't happen */
			kunmap(vmx->nested.pi_desc_page);
			kvm_release_page_dirty(vmx->nested.pi_desc_page);
			vmx->nested.pi_desc_page = NULL;
		}
		page = kvm_vcpu_gpa_to_page(vcpu, vmcs12->posted_intr_desc_addr);
		if (is_error_page(page))
			return;
		vmx->nested.pi_desc_page = page;
		vmx->nested.pi_desc = kmap(vmx->nested.pi_desc_page);
		vmx->nested.pi_desc =
			(struct pi_desc *)((void *)vmx->nested.pi_desc +
			(unsigned long)(vmcs12->posted_intr_desc_addr &
			(PAGE_SIZE - 1)));
		vmcs_write64(POSTED_INTR_DESC_ADDR,
			page_to_phys(vmx->nested.pi_desc_page) +
			(unsigned long)(vmcs12->posted_intr_desc_addr &
			(PAGE_SIZE - 1)));
	}
	if (cpu_has_vmx_msr_bitmap() &&
	    nested_cpu_has(vmcs12, CPU_BASED_USE_MSR_BITMAPS) &&
	    nested_vmx_merge_msr_bitmap(vcpu, vmcs12))
		;
	else
		vmcs_clear_bits(CPU_BASED_VM_EXEC_CONTROL,
				CPU_BASED_USE_MSR_BITMAPS);
}

static void vmx_start_preemption_timer(struct kvm_vcpu *vcpu)
{
	u64 preemption_timeout = get_vmcs12(vcpu)->vmx_preemption_timer_value;
	struct vcpu_vmx *vmx = to_vmx(vcpu);

	if (vcpu->arch.virtual_tsc_khz == 0)
		return;

	/* Make sure short timeouts reliably trigger an immediate vmexit.
	 * hrtimer_start does not guarantee this. */
	if (preemption_timeout <= 1) {
		vmx_preemption_timer_fn(&vmx->nested.preemption_timer);
		return;
	}

	preemption_timeout <<= VMX_MISC_EMULATED_PREEMPTION_TIMER_RATE;
	preemption_timeout *= 1000000;
	do_div(preemption_timeout, vcpu->arch.virtual_tsc_khz);
	hrtimer_start(&vmx->nested.preemption_timer,
		      ns_to_ktime(preemption_timeout), HRTIMER_MODE_REL);
}

static int nested_vmx_check_io_bitmap_controls(struct kvm_vcpu *vcpu,
					       struct vmcs12 *vmcs12)
{
	if (!nested_cpu_has(vmcs12, CPU_BASED_USE_IO_BITMAPS))
		return 0;

	if (!page_address_valid(vcpu, vmcs12->io_bitmap_a) ||
	    !page_address_valid(vcpu, vmcs12->io_bitmap_b))
		return -EINVAL;

	return 0;
}

static int nested_vmx_check_msr_bitmap_controls(struct kvm_vcpu *vcpu,
						struct vmcs12 *vmcs12)
{
	if (!nested_cpu_has(vmcs12, CPU_BASED_USE_MSR_BITMAPS))
		return 0;

	if (!page_address_valid(vcpu, vmcs12->msr_bitmap))
		return -EINVAL;

	return 0;
}

static int nested_vmx_check_tpr_shadow_controls(struct kvm_vcpu *vcpu,
						struct vmcs12 *vmcs12)
{
	if (!nested_cpu_has(vmcs12, CPU_BASED_TPR_SHADOW))
		return 0;

	if (!page_address_valid(vcpu, vmcs12->virtual_apic_page_addr))
		return -EINVAL;

	return 0;
}

/*
 * Merge L0's and L1's MSR bitmap, return false to indicate that
 * we do not use the hardware.
 */
static inline bool nested_vmx_merge_msr_bitmap(struct kvm_vcpu *vcpu,
					       struct vmcs12 *vmcs12)
{
	int msr;
	struct page *page;
	unsigned long *msr_bitmap_l1;
	unsigned long *msr_bitmap_l0 = to_vmx(vcpu)->nested.msr_bitmap;

	/* This shortcut is ok because we support only x2APIC MSRs so far. */
	if (!nested_cpu_has_virt_x2apic_mode(vmcs12))
		return false;

	page = kvm_vcpu_gpa_to_page(vcpu, vmcs12->msr_bitmap);
	if (is_error_page(page))
		return false;
	msr_bitmap_l1 = (unsigned long *)kmap(page);

	memset(msr_bitmap_l0, 0xff, PAGE_SIZE);

	if (nested_cpu_has_virt_x2apic_mode(vmcs12)) {
		if (nested_cpu_has_apic_reg_virt(vmcs12))
			for (msr = 0x800; msr <= 0x8ff; msr++)
				nested_vmx_disable_intercept_for_msr(
					msr_bitmap_l1, msr_bitmap_l0,
					msr, MSR_TYPE_R);

		nested_vmx_disable_intercept_for_msr(
				msr_bitmap_l1, msr_bitmap_l0,
				APIC_BASE_MSR + (APIC_TASKPRI >> 4),
				MSR_TYPE_R | MSR_TYPE_W);

		if (nested_cpu_has_vid(vmcs12)) {
			nested_vmx_disable_intercept_for_msr(
				msr_bitmap_l1, msr_bitmap_l0,
				APIC_BASE_MSR + (APIC_EOI >> 4),
				MSR_TYPE_W);
			nested_vmx_disable_intercept_for_msr(
				msr_bitmap_l1, msr_bitmap_l0,
				APIC_BASE_MSR + (APIC_SELF_IPI >> 4),
				MSR_TYPE_W);
		}
	}
	kunmap(page);
	kvm_release_page_clean(page);

	return true;
}

static int nested_vmx_check_apicv_controls(struct kvm_vcpu *vcpu,
					   struct vmcs12 *vmcs12)
{
	if (!nested_cpu_has_virt_x2apic_mode(vmcs12) &&
	    !nested_cpu_has_apic_reg_virt(vmcs12) &&
	    !nested_cpu_has_vid(vmcs12) &&
	    !nested_cpu_has_posted_intr(vmcs12))
		return 0;

	/*
	 * If virtualize x2apic mode is enabled,
	 * virtualize apic access must be disabled.
	 */
	if (nested_cpu_has_virt_x2apic_mode(vmcs12) &&
	    nested_cpu_has2(vmcs12, SECONDARY_EXEC_VIRTUALIZE_APIC_ACCESSES))
		return -EINVAL;

	/*
	 * If virtual interrupt delivery is enabled,
	 * we must exit on external interrupts.
	 */
	if (nested_cpu_has_vid(vmcs12) &&
	   !nested_exit_on_intr(vcpu))
		return -EINVAL;

	/*
	 * bits 15:8 should be zero in posted_intr_nv,
	 * the descriptor address has been already checked
	 * in nested_get_vmcs12_pages.
	 */
	if (nested_cpu_has_posted_intr(vmcs12) &&
	   (!nested_cpu_has_vid(vmcs12) ||
	    !nested_exit_intr_ack_set(vcpu) ||
	    vmcs12->posted_intr_nv & 0xff00))
		return -EINVAL;

	/* tpr shadow is needed by all apicv features. */
	if (!nested_cpu_has(vmcs12, CPU_BASED_TPR_SHADOW))
		return -EINVAL;

	return 0;
}

static int nested_vmx_check_msr_switch(struct kvm_vcpu *vcpu,
				       unsigned long count_field,
				       unsigned long addr_field)
{
	int maxphyaddr;
	u64 count, addr;

	if (vmcs12_read_any(vcpu, count_field, &count) ||
	    vmcs12_read_any(vcpu, addr_field, &addr)) {
		WARN_ON(1);
		return -EINVAL;
	}
	if (count == 0)
		return 0;
	maxphyaddr = cpuid_maxphyaddr(vcpu);
	if (!IS_ALIGNED(addr, 16) || addr >> maxphyaddr ||
	    (addr + count * sizeof(struct vmx_msr_entry) - 1) >> maxphyaddr) {
		pr_debug_ratelimited(
			"nVMX: invalid MSR switch (0x%lx, %d, %llu, 0x%08llx)",
			addr_field, maxphyaddr, count, addr);
		return -EINVAL;
	}
	return 0;
}

static int nested_vmx_check_msr_switch_controls(struct kvm_vcpu *vcpu,
						struct vmcs12 *vmcs12)
{
	if (vmcs12->vm_exit_msr_load_count == 0 &&
	    vmcs12->vm_exit_msr_store_count == 0 &&
	    vmcs12->vm_entry_msr_load_count == 0)
		return 0; /* Fast path */
	if (nested_vmx_check_msr_switch(vcpu, VM_EXIT_MSR_LOAD_COUNT,
					VM_EXIT_MSR_LOAD_ADDR) ||
	    nested_vmx_check_msr_switch(vcpu, VM_EXIT_MSR_STORE_COUNT,
					VM_EXIT_MSR_STORE_ADDR) ||
	    nested_vmx_check_msr_switch(vcpu, VM_ENTRY_MSR_LOAD_COUNT,
					VM_ENTRY_MSR_LOAD_ADDR))
		return -EINVAL;
	return 0;
}

static int nested_vmx_check_pml_controls(struct kvm_vcpu *vcpu,
					 struct vmcs12 *vmcs12)
{
	u64 address = vmcs12->pml_address;
	int maxphyaddr = cpuid_maxphyaddr(vcpu);

	if (nested_cpu_has2(vmcs12, SECONDARY_EXEC_ENABLE_PML)) {
		if (!nested_cpu_has_ept(vmcs12) ||
		    !IS_ALIGNED(address, 4096)  ||
		    address >> maxphyaddr)
			return -EINVAL;
	}

	return 0;
}

static int nested_vmx_msr_check_common(struct kvm_vcpu *vcpu,
				       struct vmx_msr_entry *e)
{
	/* x2APIC MSR accesses are not allowed */
	if (vcpu->arch.apic_base & X2APIC_ENABLE && e->index >> 8 == 0x8)
		return -EINVAL;
	if (e->index == MSR_IA32_UCODE_WRITE || /* SDM Table 35-2 */
	    e->index == MSR_IA32_UCODE_REV)
		return -EINVAL;
	if (e->reserved != 0)
		return -EINVAL;
	return 0;
}

static int nested_vmx_load_msr_check(struct kvm_vcpu *vcpu,
				     struct vmx_msr_entry *e)
{
	if (e->index == MSR_FS_BASE ||
	    e->index == MSR_GS_BASE ||
	    e->index == MSR_IA32_SMM_MONITOR_CTL || /* SMM is not supported */
	    nested_vmx_msr_check_common(vcpu, e))
		return -EINVAL;
	return 0;
}

static int nested_vmx_store_msr_check(struct kvm_vcpu *vcpu,
				      struct vmx_msr_entry *e)
{
	if (e->index == MSR_IA32_SMBASE || /* SMM is not supported */
	    nested_vmx_msr_check_common(vcpu, e))
		return -EINVAL;
	return 0;
}

/*
 * Load guest's/host's msr at nested entry/exit.
 * return 0 for success, entry index for failure.
 */
static u32 nested_vmx_load_msr(struct kvm_vcpu *vcpu, u64 gpa, u32 count)
{
	u32 i;
	struct vmx_msr_entry e;
	struct msr_data msr;

	msr.host_initiated = false;
	for (i = 0; i < count; i++) {
		if (kvm_vcpu_read_guest(vcpu, gpa + i * sizeof(e),
					&e, sizeof(e))) {
			pr_debug_ratelimited(
				"%s cannot read MSR entry (%u, 0x%08llx)\n",
				__func__, i, gpa + i * sizeof(e));
			goto fail;
		}
		if (nested_vmx_load_msr_check(vcpu, &e)) {
			pr_debug_ratelimited(
				"%s check failed (%u, 0x%x, 0x%x)\n",
				__func__, i, e.index, e.reserved);
			goto fail;
		}
		msr.index = e.index;
		msr.data = e.value;
		if (kvm_set_msr(vcpu, &msr)) {
			pr_debug_ratelimited(
				"%s cannot write MSR (%u, 0x%x, 0x%llx)\n",
				__func__, i, e.index, e.value);
			goto fail;
		}
	}
	return 0;
fail:
	return i + 1;
}

static int nested_vmx_store_msr(struct kvm_vcpu *vcpu, u64 gpa, u32 count)
{
	u32 i;
	struct vmx_msr_entry e;

	for (i = 0; i < count; i++) {
		struct msr_data msr_info;
		if (kvm_vcpu_read_guest(vcpu,
					gpa + i * sizeof(e),
					&e, 2 * sizeof(u32))) {
			pr_debug_ratelimited(
				"%s cannot read MSR entry (%u, 0x%08llx)\n",
				__func__, i, gpa + i * sizeof(e));
			return -EINVAL;
		}
		if (nested_vmx_store_msr_check(vcpu, &e)) {
			pr_debug_ratelimited(
				"%s check failed (%u, 0x%x, 0x%x)\n",
				__func__, i, e.index, e.reserved);
			return -EINVAL;
		}
		msr_info.host_initiated = false;
		msr_info.index = e.index;
		if (kvm_get_msr(vcpu, &msr_info)) {
			pr_debug_ratelimited(
				"%s cannot read MSR (%u, 0x%x)\n",
				__func__, i, e.index);
			return -EINVAL;
		}
		if (kvm_vcpu_write_guest(vcpu,
					 gpa + i * sizeof(e) +
					     offsetof(struct vmx_msr_entry, value),
					 &msr_info.data, sizeof(msr_info.data))) {
			pr_debug_ratelimited(
				"%s cannot write MSR (%u, 0x%x, 0x%llx)\n",
				__func__, i, e.index, msr_info.data);
			return -EINVAL;
		}
	}
	return 0;
}

static bool nested_cr3_valid(struct kvm_vcpu *vcpu, unsigned long val)
{
	unsigned long invalid_mask;

	invalid_mask = (~0ULL) << cpuid_maxphyaddr(vcpu);
	return (val & invalid_mask) == 0;
}

/*
 * Load guest's/host's cr3 at nested entry/exit. nested_ept is true if we are
 * emulating VM entry into a guest with EPT enabled.
 * Returns 0 on success, 1 on failure. Invalid state exit qualification code
 * is assigned to entry_failure_code on failure.
 */
static int nested_vmx_load_cr3(struct kvm_vcpu *vcpu, unsigned long cr3, bool nested_ept,
			       u32 *entry_failure_code)
{
	if (cr3 != kvm_read_cr3(vcpu) || (!nested_ept && pdptrs_changed(vcpu))) {
		if (!nested_cr3_valid(vcpu, cr3)) {
			*entry_failure_code = ENTRY_FAIL_DEFAULT;
			return 1;
		}

		/*
		 * If PAE paging and EPT are both on, CR3 is not used by the CPU and
		 * must not be dereferenced.
		 */
		if (!is_long_mode(vcpu) && is_pae(vcpu) && is_paging(vcpu) &&
		    !nested_ept) {
			if (!load_pdptrs(vcpu, vcpu->arch.walk_mmu, cr3)) {
				*entry_failure_code = ENTRY_FAIL_PDPTE;
				return 1;
			}
		}

		vcpu->arch.cr3 = cr3;
		__set_bit(VCPU_EXREG_CR3, (ulong *)&vcpu->arch.regs_avail);
	}

	kvm_mmu_reset_context(vcpu);
	return 0;
}

/*
 * prepare_vmcs02 is called when the L1 guest hypervisor runs its nested
 * L2 guest. L1 has a vmcs for L2 (vmcs12), and this function "merges" it
 * with L0's requirements for its guest (a.k.a. vmcs01), so we can run the L2
 * guest in a way that will both be appropriate to L1's requests, and our
 * needs. In addition to modifying the active vmcs (which is vmcs02), this
 * function also has additional necessary side-effects, like setting various
 * vcpu->arch fields.
 * Returns 0 on success, 1 on failure. Invalid state exit qualification code
 * is assigned to entry_failure_code on failure.
 */
static int prepare_vmcs02(struct kvm_vcpu *vcpu, struct vmcs12 *vmcs12,
			  bool from_vmentry, u32 *entry_failure_code)
{
	struct vcpu_vmx *vmx = to_vmx(vcpu);
	u32 exec_control, vmcs12_exec_ctrl;

	vmcs_write16(GUEST_ES_SELECTOR, vmcs12->guest_es_selector);
	vmcs_write16(GUEST_CS_SELECTOR, vmcs12->guest_cs_selector);
	vmcs_write16(GUEST_SS_SELECTOR, vmcs12->guest_ss_selector);
	vmcs_write16(GUEST_DS_SELECTOR, vmcs12->guest_ds_selector);
	vmcs_write16(GUEST_FS_SELECTOR, vmcs12->guest_fs_selector);
	vmcs_write16(GUEST_GS_SELECTOR, vmcs12->guest_gs_selector);
	vmcs_write16(GUEST_LDTR_SELECTOR, vmcs12->guest_ldtr_selector);
	vmcs_write16(GUEST_TR_SELECTOR, vmcs12->guest_tr_selector);
	vmcs_write32(GUEST_ES_LIMIT, vmcs12->guest_es_limit);
	vmcs_write32(GUEST_CS_LIMIT, vmcs12->guest_cs_limit);
	vmcs_write32(GUEST_SS_LIMIT, vmcs12->guest_ss_limit);
	vmcs_write32(GUEST_DS_LIMIT, vmcs12->guest_ds_limit);
	vmcs_write32(GUEST_FS_LIMIT, vmcs12->guest_fs_limit);
	vmcs_write32(GUEST_GS_LIMIT, vmcs12->guest_gs_limit);
	vmcs_write32(GUEST_LDTR_LIMIT, vmcs12->guest_ldtr_limit);
	vmcs_write32(GUEST_TR_LIMIT, vmcs12->guest_tr_limit);
	vmcs_write32(GUEST_GDTR_LIMIT, vmcs12->guest_gdtr_limit);
	vmcs_write32(GUEST_IDTR_LIMIT, vmcs12->guest_idtr_limit);
	vmcs_write32(GUEST_ES_AR_BYTES, vmcs12->guest_es_ar_bytes);
	vmcs_write32(GUEST_CS_AR_BYTES, vmcs12->guest_cs_ar_bytes);
	vmcs_write32(GUEST_SS_AR_BYTES, vmcs12->guest_ss_ar_bytes);
	vmcs_write32(GUEST_DS_AR_BYTES, vmcs12->guest_ds_ar_bytes);
	vmcs_write32(GUEST_FS_AR_BYTES, vmcs12->guest_fs_ar_bytes);
	vmcs_write32(GUEST_GS_AR_BYTES, vmcs12->guest_gs_ar_bytes);
	vmcs_write32(GUEST_LDTR_AR_BYTES, vmcs12->guest_ldtr_ar_bytes);
	vmcs_write32(GUEST_TR_AR_BYTES, vmcs12->guest_tr_ar_bytes);
	vmcs_writel(GUEST_ES_BASE, vmcs12->guest_es_base);
	vmcs_writel(GUEST_CS_BASE, vmcs12->guest_cs_base);
	vmcs_writel(GUEST_SS_BASE, vmcs12->guest_ss_base);
	vmcs_writel(GUEST_DS_BASE, vmcs12->guest_ds_base);
	vmcs_writel(GUEST_FS_BASE, vmcs12->guest_fs_base);
	vmcs_writel(GUEST_GS_BASE, vmcs12->guest_gs_base);
	vmcs_writel(GUEST_LDTR_BASE, vmcs12->guest_ldtr_base);
	vmcs_writel(GUEST_TR_BASE, vmcs12->guest_tr_base);
	vmcs_writel(GUEST_GDTR_BASE, vmcs12->guest_gdtr_base);
	vmcs_writel(GUEST_IDTR_BASE, vmcs12->guest_idtr_base);

	if (from_vmentry &&
	    (vmcs12->vm_entry_controls & VM_ENTRY_LOAD_DEBUG_CONTROLS)) {
		kvm_set_dr(vcpu, 7, vmcs12->guest_dr7);
		vmcs_write64(GUEST_IA32_DEBUGCTL, vmcs12->guest_ia32_debugctl);
	} else {
		kvm_set_dr(vcpu, 7, vcpu->arch.dr7);
		vmcs_write64(GUEST_IA32_DEBUGCTL, vmx->nested.vmcs01_debugctl);
	}
	if (from_vmentry) {
		vmcs_write32(VM_ENTRY_INTR_INFO_FIELD,
			     vmcs12->vm_entry_intr_info_field);
		vmcs_write32(VM_ENTRY_EXCEPTION_ERROR_CODE,
			     vmcs12->vm_entry_exception_error_code);
		vmcs_write32(VM_ENTRY_INSTRUCTION_LEN,
			     vmcs12->vm_entry_instruction_len);
		vmcs_write32(GUEST_INTERRUPTIBILITY_INFO,
			     vmcs12->guest_interruptibility_info);
		vmx->loaded_vmcs->nmi_known_unmasked =
			!(vmcs12->guest_interruptibility_info & GUEST_INTR_STATE_NMI);
	} else {
		vmcs_write32(VM_ENTRY_INTR_INFO_FIELD, 0);
	}
	vmcs_write32(GUEST_SYSENTER_CS, vmcs12->guest_sysenter_cs);
	vmx_set_rflags(vcpu, vmcs12->guest_rflags);
	vmcs_writel(GUEST_PENDING_DBG_EXCEPTIONS,
		vmcs12->guest_pending_dbg_exceptions);
	vmcs_writel(GUEST_SYSENTER_ESP, vmcs12->guest_sysenter_esp);
	vmcs_writel(GUEST_SYSENTER_EIP, vmcs12->guest_sysenter_eip);

	if (nested_cpu_has_xsaves(vmcs12))
		vmcs_write64(XSS_EXIT_BITMAP, vmcs12->xss_exit_bitmap);
	vmcs_write64(VMCS_LINK_POINTER, -1ull);

	exec_control = vmcs12->pin_based_vm_exec_control;

	/* Preemption timer setting is only taken from vmcs01.  */
	exec_control &= ~PIN_BASED_VMX_PREEMPTION_TIMER;
	exec_control |= vmcs_config.pin_based_exec_ctrl;
	if (vmx->hv_deadline_tsc == -1)
		exec_control &= ~PIN_BASED_VMX_PREEMPTION_TIMER;

	/* Posted interrupts setting is only taken from vmcs12.  */
	if (nested_cpu_has_posted_intr(vmcs12)) {
		vmx->nested.posted_intr_nv = vmcs12->posted_intr_nv;
		vmx->nested.pi_pending = false;
		vmcs_write16(POSTED_INTR_NV, POSTED_INTR_NESTED_VECTOR);
	} else {
		exec_control &= ~PIN_BASED_POSTED_INTR;
	}

	vmcs_write32(PIN_BASED_VM_EXEC_CONTROL, exec_control);

	vmx->nested.preemption_timer_expired = false;
	if (nested_cpu_has_preemption_timer(vmcs12))
		vmx_start_preemption_timer(vcpu);

	/*
	 * Whether page-faults are trapped is determined by a combination of
	 * 3 settings: PFEC_MASK, PFEC_MATCH and EXCEPTION_BITMAP.PF.
	 * If enable_ept, L0 doesn't care about page faults and we should
	 * set all of these to L1's desires. However, if !enable_ept, L0 does
	 * care about (at least some) page faults, and because it is not easy
	 * (if at all possible?) to merge L0 and L1's desires, we simply ask
	 * to exit on each and every L2 page fault. This is done by setting
	 * MASK=MATCH=0 and (see below) EB.PF=1.
	 * Note that below we don't need special code to set EB.PF beyond the
	 * "or"ing of the EB of vmcs01 and vmcs12, because when enable_ept,
	 * vmcs01's EB.PF is 0 so the "or" will take vmcs12's value, and when
	 * !enable_ept, EB.PF is 1, so the "or" will always be 1.
	 */
	vmcs_write32(PAGE_FAULT_ERROR_CODE_MASK,
		enable_ept ? vmcs12->page_fault_error_code_mask : 0);
	vmcs_write32(PAGE_FAULT_ERROR_CODE_MATCH,
		enable_ept ? vmcs12->page_fault_error_code_match : 0);

	if (cpu_has_secondary_exec_ctrls()) {
		exec_control = vmx->secondary_exec_control;

		/* Take the following fields only from vmcs12 */
		exec_control &= ~(SECONDARY_EXEC_VIRTUALIZE_APIC_ACCESSES |
				  SECONDARY_EXEC_ENABLE_INVPCID |
				  SECONDARY_EXEC_RDTSCP |
				  SECONDARY_EXEC_XSAVES |
				  SECONDARY_EXEC_VIRTUAL_INTR_DELIVERY |
				  SECONDARY_EXEC_APIC_REGISTER_VIRT |
				  SECONDARY_EXEC_ENABLE_VMFUNC);
		if (nested_cpu_has(vmcs12,
				   CPU_BASED_ACTIVATE_SECONDARY_CONTROLS)) {
			vmcs12_exec_ctrl = vmcs12->secondary_vm_exec_control &
				~SECONDARY_EXEC_ENABLE_PML;
			exec_control |= vmcs12_exec_ctrl;
		}

		/* All VMFUNCs are currently emulated through L0 vmexits.  */
		if (exec_control & SECONDARY_EXEC_ENABLE_VMFUNC)
			vmcs_write64(VM_FUNCTION_CONTROL, 0);

		if (exec_control & SECONDARY_EXEC_VIRTUAL_INTR_DELIVERY) {
			vmcs_write64(EOI_EXIT_BITMAP0,
				vmcs12->eoi_exit_bitmap0);
			vmcs_write64(EOI_EXIT_BITMAP1,
				vmcs12->eoi_exit_bitmap1);
			vmcs_write64(EOI_EXIT_BITMAP2,
				vmcs12->eoi_exit_bitmap2);
			vmcs_write64(EOI_EXIT_BITMAP3,
				vmcs12->eoi_exit_bitmap3);
			vmcs_write16(GUEST_INTR_STATUS,
				vmcs12->guest_intr_status);
		}

		/*
		 * Write an illegal value to APIC_ACCESS_ADDR. Later,
		 * nested_get_vmcs12_pages will either fix it up or
		 * remove the VM execution control.
		 */
		if (exec_control & SECONDARY_EXEC_VIRTUALIZE_APIC_ACCESSES)
			vmcs_write64(APIC_ACCESS_ADDR, -1ull);

		vmcs_write32(SECONDARY_VM_EXEC_CONTROL, exec_control);
	}


	/*
	 * Set host-state according to L0's settings (vmcs12 is irrelevant here)
	 * Some constant fields are set here by vmx_set_constant_host_state().
	 * Other fields are different per CPU, and will be set later when
	 * vmx_vcpu_load() is called, and when vmx_save_host_state() is called.
	 */
	vmx_set_constant_host_state(vmx);

	/*
	 * Set the MSR load/store lists to match L0's settings.
	 */
	vmcs_write32(VM_EXIT_MSR_STORE_COUNT, 0);
	vmcs_write32(VM_EXIT_MSR_LOAD_COUNT, vmx->msr_autoload.nr);
	vmcs_write64(VM_EXIT_MSR_LOAD_ADDR, __pa(vmx->msr_autoload.host));
	vmcs_write32(VM_ENTRY_MSR_LOAD_COUNT, vmx->msr_autoload.nr);
	vmcs_write64(VM_ENTRY_MSR_LOAD_ADDR, __pa(vmx->msr_autoload.guest));

	/*
	 * HOST_RSP is normally set correctly in vmx_vcpu_run() just before
	 * entry, but only if the current (host) sp changed from the value
	 * we wrote last (vmx->host_rsp). This cache is no longer relevant
	 * if we switch vmcs, and rather than hold a separate cache per vmcs,
	 * here we just force the write to happen on entry.
	 */
	vmx->host_rsp = 0;

	exec_control = vmx_exec_control(vmx); /* L0's desires */
	exec_control &= ~CPU_BASED_VIRTUAL_INTR_PENDING;
	exec_control &= ~CPU_BASED_VIRTUAL_NMI_PENDING;
	exec_control &= ~CPU_BASED_TPR_SHADOW;
	exec_control |= vmcs12->cpu_based_vm_exec_control;

	/*
	 * Write an illegal value to VIRTUAL_APIC_PAGE_ADDR. Later, if
	 * nested_get_vmcs12_pages can't fix it up, the illegal value
	 * will result in a VM entry failure.
	 */
	if (exec_control & CPU_BASED_TPR_SHADOW) {
		vmcs_write64(VIRTUAL_APIC_PAGE_ADDR, -1ull);
		vmcs_write32(TPR_THRESHOLD, vmcs12->tpr_threshold);
	} else {
#ifdef CONFIG_X86_64
		exec_control |= CPU_BASED_CR8_LOAD_EXITING |
				CPU_BASED_CR8_STORE_EXITING;
#endif
	}

	/*
	 * Merging of IO bitmap not currently supported.
	 * Rather, exit every time.
	 */
	exec_control &= ~CPU_BASED_USE_IO_BITMAPS;
	exec_control |= CPU_BASED_UNCOND_IO_EXITING;

	vmcs_write32(CPU_BASED_VM_EXEC_CONTROL, exec_control);

	/* EXCEPTION_BITMAP and CR0_GUEST_HOST_MASK should basically be the
	 * bitwise-or of what L1 wants to trap for L2, and what we want to
	 * trap. Note that CR0.TS also needs updating - we do this later.
	 */
	update_exception_bitmap(vcpu);
	vcpu->arch.cr0_guest_owned_bits &= ~vmcs12->cr0_guest_host_mask;
	vmcs_writel(CR0_GUEST_HOST_MASK, ~vcpu->arch.cr0_guest_owned_bits);

	/* L2->L1 exit controls are emulated - the hardware exit is to L0 so
	 * we should use its exit controls. Note that VM_EXIT_LOAD_IA32_EFER
	 * bits are further modified by vmx_set_efer() below.
	 */
	vmcs_write32(VM_EXIT_CONTROLS, vmcs_config.vmexit_ctrl);

	/* vmcs12's VM_ENTRY_LOAD_IA32_EFER and VM_ENTRY_IA32E_MODE are
	 * emulated by vmx_set_efer(), below.
	 */
	vm_entry_controls_init(vmx, 
		(vmcs12->vm_entry_controls & ~VM_ENTRY_LOAD_IA32_EFER &
			~VM_ENTRY_IA32E_MODE) |
		(vmcs_config.vmentry_ctrl & ~VM_ENTRY_IA32E_MODE));

	if (from_vmentry &&
	    (vmcs12->vm_entry_controls & VM_ENTRY_LOAD_IA32_PAT)) {
		vmcs_write64(GUEST_IA32_PAT, vmcs12->guest_ia32_pat);
		vcpu->arch.pat = vmcs12->guest_ia32_pat;
	} else if (vmcs_config.vmentry_ctrl & VM_ENTRY_LOAD_IA32_PAT) {
		vmcs_write64(GUEST_IA32_PAT, vmx->vcpu.arch.pat);
	}

	set_cr4_guest_host_mask(vmx);

	if (from_vmentry &&
	    vmcs12->vm_entry_controls & VM_ENTRY_LOAD_BNDCFGS)
		vmcs_write64(GUEST_BNDCFGS, vmcs12->guest_bndcfgs);

	if (vmcs12->cpu_based_vm_exec_control & CPU_BASED_USE_TSC_OFFSETING)
		vmcs_write64(TSC_OFFSET,
			vcpu->arch.tsc_offset + vmcs12->tsc_offset);
	else
		vmcs_write64(TSC_OFFSET, vcpu->arch.tsc_offset);
	if (kvm_has_tsc_control)
		decache_tsc_multiplier(vmx);

	if (enable_vpid) {
		/*
		 * There is no direct mapping between vpid02 and vpid12, the
		 * vpid02 is per-vCPU for L0 and reused while the value of
		 * vpid12 is changed w/ one invvpid during nested vmentry.
		 * The vpid12 is allocated by L1 for L2, so it will not
		 * influence global bitmap(for vpid01 and vpid02 allocation)
		 * even if spawn a lot of nested vCPUs.
		 */
		if (nested_cpu_has_vpid(vmcs12) && vmx->nested.vpid02) {
			vmcs_write16(VIRTUAL_PROCESSOR_ID, vmx->nested.vpid02);
			if (vmcs12->virtual_processor_id != vmx->nested.last_vpid) {
				vmx->nested.last_vpid = vmcs12->virtual_processor_id;
				__vmx_flush_tlb(vcpu, to_vmx(vcpu)->nested.vpid02);
			}
		} else {
			vmcs_write16(VIRTUAL_PROCESSOR_ID, vmx->vpid);
			vmx_flush_tlb(vcpu);
		}

	}

	if (enable_pml) {
		/*
		 * Conceptually we want to copy the PML address and index from
		 * vmcs01 here, and then back to vmcs01 on nested vmexit. But,
		 * since we always flush the log on each vmexit, this happens
		 * to be equivalent to simply resetting the fields in vmcs02.
		 */
		ASSERT(vmx->pml_pg);
		vmcs_write64(PML_ADDRESS, page_to_phys(vmx->pml_pg));
		vmcs_write16(GUEST_PML_INDEX, PML_ENTITY_NUM - 1);
	}

	if (nested_cpu_has_ept(vmcs12)) {
		if (nested_ept_init_mmu_context(vcpu)) {
			*entry_failure_code = ENTRY_FAIL_DEFAULT;
			return 1;
		}
	} else if (nested_cpu_has2(vmcs12,
				   SECONDARY_EXEC_VIRTUALIZE_APIC_ACCESSES)) {
		vmx_flush_tlb_ept_only(vcpu);
	}

	/*
	 * This sets GUEST_CR0 to vmcs12->guest_cr0, possibly modifying those
	 * bits which we consider mandatory enabled.
	 * The CR0_READ_SHADOW is what L2 should have expected to read given
	 * the specifications by L1; It's not enough to take
	 * vmcs12->cr0_read_shadow because on our cr0_guest_host_mask we we
	 * have more bits than L1 expected.
	 */
	vmx_set_cr0(vcpu, vmcs12->guest_cr0);
	vmcs_writel(CR0_READ_SHADOW, nested_read_cr0(vmcs12));

	vmx_set_cr4(vcpu, vmcs12->guest_cr4);
	vmcs_writel(CR4_READ_SHADOW, nested_read_cr4(vmcs12));

	if (from_vmentry &&
	    (vmcs12->vm_entry_controls & VM_ENTRY_LOAD_IA32_EFER))
		vcpu->arch.efer = vmcs12->guest_ia32_efer;
	else if (vmcs12->vm_entry_controls & VM_ENTRY_IA32E_MODE)
		vcpu->arch.efer |= (EFER_LMA | EFER_LME);
	else
		vcpu->arch.efer &= ~(EFER_LMA | EFER_LME);
	/* Note: modifies VM_ENTRY/EXIT_CONTROLS and GUEST/HOST_IA32_EFER */
	vmx_set_efer(vcpu, vcpu->arch.efer);

	/* Shadow page tables on either EPT or shadow page tables. */
	if (nested_vmx_load_cr3(vcpu, vmcs12->guest_cr3, nested_cpu_has_ept(vmcs12),
				entry_failure_code))
		return 1;

	if (!enable_ept)
		vcpu->arch.walk_mmu->inject_page_fault = vmx_inject_page_fault_nested;

	/*
	 * L1 may access the L2's PDPTR, so save them to construct vmcs12
	 */
	if (enable_ept) {
		vmcs_write64(GUEST_PDPTR0, vmcs12->guest_pdptr0);
		vmcs_write64(GUEST_PDPTR1, vmcs12->guest_pdptr1);
		vmcs_write64(GUEST_PDPTR2, vmcs12->guest_pdptr2);
		vmcs_write64(GUEST_PDPTR3, vmcs12->guest_pdptr3);
	}

	kvm_register_write(vcpu, VCPU_REGS_RSP, vmcs12->guest_rsp);
	kvm_register_write(vcpu, VCPU_REGS_RIP, vmcs12->guest_rip);
	return 0;
}

static int check_vmentry_prereqs(struct kvm_vcpu *vcpu, struct vmcs12 *vmcs12)
{
	struct vcpu_vmx *vmx = to_vmx(vcpu);

	if (vmcs12->guest_activity_state != GUEST_ACTIVITY_ACTIVE &&
	    vmcs12->guest_activity_state != GUEST_ACTIVITY_HLT)
		return VMXERR_ENTRY_INVALID_CONTROL_FIELD;

	if (nested_vmx_check_io_bitmap_controls(vcpu, vmcs12))
		return VMXERR_ENTRY_INVALID_CONTROL_FIELD;

	if (nested_vmx_check_msr_bitmap_controls(vcpu, vmcs12))
		return VMXERR_ENTRY_INVALID_CONTROL_FIELD;

	if (nested_vmx_check_tpr_shadow_controls(vcpu, vmcs12))
		return VMXERR_ENTRY_INVALID_CONTROL_FIELD;

	if (nested_vmx_check_apicv_controls(vcpu, vmcs12))
		return VMXERR_ENTRY_INVALID_CONTROL_FIELD;

	if (nested_vmx_check_msr_switch_controls(vcpu, vmcs12))
		return VMXERR_ENTRY_INVALID_CONTROL_FIELD;

	if (nested_vmx_check_pml_controls(vcpu, vmcs12))
		return VMXERR_ENTRY_INVALID_CONTROL_FIELD;

	if (!vmx_control_verify(vmcs12->cpu_based_vm_exec_control,
				vmx->nested.nested_vmx_procbased_ctls_low,
				vmx->nested.nested_vmx_procbased_ctls_high) ||
	    (nested_cpu_has(vmcs12, CPU_BASED_ACTIVATE_SECONDARY_CONTROLS) &&
	     !vmx_control_verify(vmcs12->secondary_vm_exec_control,
				 vmx->nested.nested_vmx_secondary_ctls_low,
				 vmx->nested.nested_vmx_secondary_ctls_high)) ||
	    !vmx_control_verify(vmcs12->pin_based_vm_exec_control,
				vmx->nested.nested_vmx_pinbased_ctls_low,
				vmx->nested.nested_vmx_pinbased_ctls_high) ||
	    !vmx_control_verify(vmcs12->vm_exit_controls,
				vmx->nested.nested_vmx_exit_ctls_low,
				vmx->nested.nested_vmx_exit_ctls_high) ||
	    !vmx_control_verify(vmcs12->vm_entry_controls,
				vmx->nested.nested_vmx_entry_ctls_low,
				vmx->nested.nested_vmx_entry_ctls_high))
		return VMXERR_ENTRY_INVALID_CONTROL_FIELD;

	if (nested_cpu_has_vmfunc(vmcs12)) {
		if (vmcs12->vm_function_control &
		    ~vmx->nested.nested_vmx_vmfunc_controls)
			return VMXERR_ENTRY_INVALID_CONTROL_FIELD;

		if (nested_cpu_has_eptp_switching(vmcs12)) {
			if (!nested_cpu_has_ept(vmcs12) ||
			    !page_address_valid(vcpu, vmcs12->eptp_list_address))
				return VMXERR_ENTRY_INVALID_CONTROL_FIELD;
		}
	}

	if (vmcs12->cr3_target_count > nested_cpu_vmx_misc_cr3_count(vcpu))
		return VMXERR_ENTRY_INVALID_CONTROL_FIELD;

	if (!nested_host_cr0_valid(vcpu, vmcs12->host_cr0) ||
	    !nested_host_cr4_valid(vcpu, vmcs12->host_cr4) ||
	    !nested_cr3_valid(vcpu, vmcs12->host_cr3))
		return VMXERR_ENTRY_INVALID_HOST_STATE_FIELD;

	return 0;
}

static int check_vmentry_postreqs(struct kvm_vcpu *vcpu, struct vmcs12 *vmcs12,
				  u32 *exit_qual)
{
	bool ia32e;

	*exit_qual = ENTRY_FAIL_DEFAULT;

	if (!nested_guest_cr0_valid(vcpu, vmcs12->guest_cr0) ||
	    !nested_guest_cr4_valid(vcpu, vmcs12->guest_cr4))
		return 1;

	if (!nested_cpu_has2(vmcs12, SECONDARY_EXEC_SHADOW_VMCS) &&
	    vmcs12->vmcs_link_pointer != -1ull) {
		*exit_qual = ENTRY_FAIL_VMCS_LINK_PTR;
		return 1;
	}

	/*
	 * If the load IA32_EFER VM-entry control is 1, the following checks
	 * are performed on the field for the IA32_EFER MSR:
	 * - Bits reserved in the IA32_EFER MSR must be 0.
	 * - Bit 10 (corresponding to IA32_EFER.LMA) must equal the value of
	 *   the IA-32e mode guest VM-exit control. It must also be identical
	 *   to bit 8 (LME) if bit 31 in the CR0 field (corresponding to
	 *   CR0.PG) is 1.
	 */
	if (to_vmx(vcpu)->nested.nested_run_pending &&
	    (vmcs12->vm_entry_controls & VM_ENTRY_LOAD_IA32_EFER)) {
		ia32e = (vmcs12->vm_entry_controls & VM_ENTRY_IA32E_MODE) != 0;
		if (!kvm_valid_efer(vcpu, vmcs12->guest_ia32_efer) ||
		    ia32e != !!(vmcs12->guest_ia32_efer & EFER_LMA) ||
		    ((vmcs12->guest_cr0 & X86_CR0_PG) &&
		     ia32e != !!(vmcs12->guest_ia32_efer & EFER_LME)))
			return 1;
	}

	/*
	 * If the load IA32_EFER VM-exit control is 1, bits reserved in the
	 * IA32_EFER MSR must be 0 in the field for that register. In addition,
	 * the values of the LMA and LME bits in the field must each be that of
	 * the host address-space size VM-exit control.
	 */
	if (vmcs12->vm_exit_controls & VM_EXIT_LOAD_IA32_EFER) {
		ia32e = (vmcs12->vm_exit_controls &
			 VM_EXIT_HOST_ADDR_SPACE_SIZE) != 0;
		if (!kvm_valid_efer(vcpu, vmcs12->host_ia32_efer) ||
		    ia32e != !!(vmcs12->host_ia32_efer & EFER_LMA) ||
		    ia32e != !!(vmcs12->host_ia32_efer & EFER_LME))
			return 1;
	}

	if ((vmcs12->vm_entry_controls & VM_ENTRY_LOAD_BNDCFGS) &&
		(is_noncanonical_address(vmcs12->guest_bndcfgs & PAGE_MASK, vcpu) ||
		(vmcs12->guest_bndcfgs & MSR_IA32_BNDCFGS_RSVD)))
			return 1;

	return 0;
}

static int enter_vmx_non_root_mode(struct kvm_vcpu *vcpu, bool from_vmentry)
{
	struct vcpu_vmx *vmx = to_vmx(vcpu);
	struct vmcs12 *vmcs12 = get_vmcs12(vcpu);
	struct loaded_vmcs *vmcs02;
	u32 msr_entry_idx;
	u32 exit_qual;

	vmcs02 = nested_get_current_vmcs02(vmx);
	if (!vmcs02)
		return -ENOMEM;

	enter_guest_mode(vcpu);

	if (!(vmcs12->vm_entry_controls & VM_ENTRY_LOAD_DEBUG_CONTROLS))
		vmx->nested.vmcs01_debugctl = vmcs_read64(GUEST_IA32_DEBUGCTL);

	vmx_switch_vmcs(vcpu, vmcs02);
	vmx_segment_cache_clear(vmx);

	if (prepare_vmcs02(vcpu, vmcs12, from_vmentry, &exit_qual)) {
		leave_guest_mode(vcpu);
		vmx_switch_vmcs(vcpu, &vmx->vmcs01);
		nested_vmx_entry_failure(vcpu, vmcs12,
					 EXIT_REASON_INVALID_STATE, exit_qual);
		return 1;
	}

	nested_get_vmcs12_pages(vcpu, vmcs12);

	msr_entry_idx = nested_vmx_load_msr(vcpu,
					    vmcs12->vm_entry_msr_load_addr,
					    vmcs12->vm_entry_msr_load_count);
	if (msr_entry_idx) {
		leave_guest_mode(vcpu);
		vmx_switch_vmcs(vcpu, &vmx->vmcs01);
		nested_vmx_entry_failure(vcpu, vmcs12,
				EXIT_REASON_MSR_LOAD_FAIL, msr_entry_idx);
		return 1;
	}

	/*
	 * Note no nested_vmx_succeed or nested_vmx_fail here. At this point
	 * we are no longer running L1, and VMLAUNCH/VMRESUME has not yet
	 * returned as far as L1 is concerned. It will only return (and set
	 * the success flag) when L2 exits (see nested_vmx_vmexit()).
	 */
	return 0;
}

/*
 * nested_vmx_run() handles a nested entry, i.e., a VMLAUNCH or VMRESUME on L1
 * for running an L2 nested guest.
 */
static int nested_vmx_run(struct kvm_vcpu *vcpu, bool launch)
{
	struct vmcs12 *vmcs12;
	struct vcpu_vmx *vmx = to_vmx(vcpu);
	u32 interrupt_shadow = vmx_get_interrupt_shadow(vcpu);
	u32 exit_qual;
	int ret;

	if (!nested_vmx_check_permission(vcpu))
		return 1;

	if (!nested_vmx_check_vmcs12(vcpu))
		goto out;

	vmcs12 = get_vmcs12(vcpu);

	if (enable_shadow_vmcs)
		copy_shadow_to_vmcs12(vmx);

	/*
	 * The nested entry process starts with enforcing various prerequisites
	 * on vmcs12 as required by the Intel SDM, and act appropriately when
	 * they fail: As the SDM explains, some conditions should cause the
	 * instruction to fail, while others will cause the instruction to seem
	 * to succeed, but return an EXIT_REASON_INVALID_STATE.
	 * To speed up the normal (success) code path, we should avoid checking
	 * for misconfigurations which will anyway be caught by the processor
	 * when using the merged vmcs02.
	 */
	if (interrupt_shadow & KVM_X86_SHADOW_INT_MOV_SS) {
		nested_vmx_failValid(vcpu,
				     VMXERR_ENTRY_EVENTS_BLOCKED_BY_MOV_SS);
		goto out;
	}

	if (vmcs12->launch_state == launch) {
		nested_vmx_failValid(vcpu,
			launch ? VMXERR_VMLAUNCH_NONCLEAR_VMCS
			       : VMXERR_VMRESUME_NONLAUNCHED_VMCS);
		goto out;
	}

	ret = check_vmentry_prereqs(vcpu, vmcs12);
	if (ret) {
		nested_vmx_failValid(vcpu, ret);
		goto out;
	}

	/*
	 * After this point, the trap flag no longer triggers a singlestep trap
	 * on the vm entry instructions; don't call kvm_skip_emulated_instruction.
	 * This is not 100% correct; for performance reasons, we delegate most
	 * of the checks on host state to the processor.  If those fail,
	 * the singlestep trap is missed.
	 */
	skip_emulated_instruction(vcpu);

	ret = check_vmentry_postreqs(vcpu, vmcs12, &exit_qual);
	if (ret) {
		nested_vmx_entry_failure(vcpu, vmcs12,
					 EXIT_REASON_INVALID_STATE, exit_qual);
		return 1;
	}

	/*
	 * We're finally done with prerequisite checking, and can start with
	 * the nested entry.
	 */

	ret = enter_vmx_non_root_mode(vcpu, true);
	if (ret)
		return ret;

	if (vmcs12->guest_activity_state == GUEST_ACTIVITY_HLT)
		return kvm_vcpu_halt(vcpu);

	vmx->nested.nested_run_pending = 1;

	return 1;

out:
	return kvm_skip_emulated_instruction(vcpu);
}

/*
 * On a nested exit from L2 to L1, vmcs12.guest_cr0 might not be up-to-date
 * because L2 may have changed some cr0 bits directly (CRO_GUEST_HOST_MASK).
 * This function returns the new value we should put in vmcs12.guest_cr0.
 * It's not enough to just return the vmcs02 GUEST_CR0. Rather,
 *  1. Bits that neither L0 nor L1 trapped, were set directly by L2 and are now
 *     available in vmcs02 GUEST_CR0. (Note: It's enough to check that L0
 *     didn't trap the bit, because if L1 did, so would L0).
 *  2. Bits that L1 asked to trap (and therefore L0 also did) could not have
 *     been modified by L2, and L1 knows it. So just leave the old value of
 *     the bit from vmcs12.guest_cr0. Note that the bit from vmcs02 GUEST_CR0
 *     isn't relevant, because if L0 traps this bit it can set it to anything.
 *  3. Bits that L1 didn't trap, but L0 did. L1 believes the guest could have
 *     changed these bits, and therefore they need to be updated, but L0
 *     didn't necessarily allow them to be changed in GUEST_CR0 - and rather
 *     put them in vmcs02 CR0_READ_SHADOW. So take these bits from there.
 */
static inline unsigned long
vmcs12_guest_cr0(struct kvm_vcpu *vcpu, struct vmcs12 *vmcs12)
{
	return
	/*1*/	(vmcs_readl(GUEST_CR0) & vcpu->arch.cr0_guest_owned_bits) |
	/*2*/	(vmcs12->guest_cr0 & vmcs12->cr0_guest_host_mask) |
	/*3*/	(vmcs_readl(CR0_READ_SHADOW) & ~(vmcs12->cr0_guest_host_mask |
			vcpu->arch.cr0_guest_owned_bits));
}

static inline unsigned long
vmcs12_guest_cr4(struct kvm_vcpu *vcpu, struct vmcs12 *vmcs12)
{
	return
	/*1*/	(vmcs_readl(GUEST_CR4) & vcpu->arch.cr4_guest_owned_bits) |
	/*2*/	(vmcs12->guest_cr4 & vmcs12->cr4_guest_host_mask) |
	/*3*/	(vmcs_readl(CR4_READ_SHADOW) & ~(vmcs12->cr4_guest_host_mask |
			vcpu->arch.cr4_guest_owned_bits));
}

static void vmcs12_save_pending_event(struct kvm_vcpu *vcpu,
				       struct vmcs12 *vmcs12)
{
	u32 idt_vectoring;
	unsigned int nr;

	if (vcpu->arch.exception.injected) {
		nr = vcpu->arch.exception.nr;
		idt_vectoring = nr | VECTORING_INFO_VALID_MASK;

		if (kvm_exception_is_soft(nr)) {
			vmcs12->vm_exit_instruction_len =
				vcpu->arch.event_exit_inst_len;
			idt_vectoring |= INTR_TYPE_SOFT_EXCEPTION;
		} else
			idt_vectoring |= INTR_TYPE_HARD_EXCEPTION;

		if (vcpu->arch.exception.has_error_code) {
			idt_vectoring |= VECTORING_INFO_DELIVER_CODE_MASK;
			vmcs12->idt_vectoring_error_code =
				vcpu->arch.exception.error_code;
		}

		vmcs12->idt_vectoring_info_field = idt_vectoring;
	} else if (vcpu->arch.nmi_injected) {
		vmcs12->idt_vectoring_info_field =
			INTR_TYPE_NMI_INTR | INTR_INFO_VALID_MASK | NMI_VECTOR;
	} else if (vcpu->arch.interrupt.pending) {
		nr = vcpu->arch.interrupt.nr;
		idt_vectoring = nr | VECTORING_INFO_VALID_MASK;

		if (vcpu->arch.interrupt.soft) {
			idt_vectoring |= INTR_TYPE_SOFT_INTR;
			vmcs12->vm_entry_instruction_len =
				vcpu->arch.event_exit_inst_len;
		} else
			idt_vectoring |= INTR_TYPE_EXT_INTR;

		vmcs12->idt_vectoring_info_field = idt_vectoring;
	}
}

static int vmx_check_nested_events(struct kvm_vcpu *vcpu, bool external_intr)
{
	struct vcpu_vmx *vmx = to_vmx(vcpu);
	unsigned long exit_qual;
	bool block_nested_events =
	    vmx->nested.nested_run_pending || kvm_event_needs_reinjection(vcpu);

	if (vcpu->arch.exception.pending &&
		nested_vmx_check_exception(vcpu, &exit_qual)) {
		if (block_nested_events)
			return -EBUSY;
		nested_vmx_inject_exception_vmexit(vcpu, exit_qual);
		vcpu->arch.exception.pending = false;
		return 0;
	}

	if (nested_cpu_has_preemption_timer(get_vmcs12(vcpu)) &&
	    vmx->nested.preemption_timer_expired) {
		if (block_nested_events)
			return -EBUSY;
		nested_vmx_vmexit(vcpu, EXIT_REASON_PREEMPTION_TIMER, 0, 0);
		return 0;
	}

	if (vcpu->arch.nmi_pending && nested_exit_on_nmi(vcpu)) {
		if (block_nested_events)
			return -EBUSY;
		nested_vmx_vmexit(vcpu, EXIT_REASON_EXCEPTION_NMI,
				  NMI_VECTOR | INTR_TYPE_NMI_INTR |
				  INTR_INFO_VALID_MASK, 0);
		/*
		 * The NMI-triggered VM exit counts as injection:
		 * clear this one and block further NMIs.
		 */
		vcpu->arch.nmi_pending = 0;
		vmx_set_nmi_mask(vcpu, true);
		return 0;
	}

	if ((kvm_cpu_has_interrupt(vcpu) || external_intr) &&
	    nested_exit_on_intr(vcpu)) {
		if (block_nested_events)
			return -EBUSY;
		nested_vmx_vmexit(vcpu, EXIT_REASON_EXTERNAL_INTERRUPT, 0, 0);
		return 0;
	}

	vmx_complete_nested_posted_interrupt(vcpu);
	return 0;
}

static u32 vmx_get_preemption_timer_value(struct kvm_vcpu *vcpu)
{
	ktime_t remaining =
		hrtimer_get_remaining(&to_vmx(vcpu)->nested.preemption_timer);
	u64 value;

	if (ktime_to_ns(remaining) <= 0)
		return 0;

	value = ktime_to_ns(remaining) * vcpu->arch.virtual_tsc_khz;
	do_div(value, 1000000);
	return value >> VMX_MISC_EMULATED_PREEMPTION_TIMER_RATE;
}

/*
 * Update the guest state fields of vmcs12 to reflect changes that
 * occurred while L2 was running. (The "IA-32e mode guest" bit of the
 * VM-entry controls is also updated, since this is really a guest
 * state bit.)
 */
static void sync_vmcs12(struct kvm_vcpu *vcpu, struct vmcs12 *vmcs12)
{
	vmcs12->guest_cr0 = vmcs12_guest_cr0(vcpu, vmcs12);
	vmcs12->guest_cr4 = vmcs12_guest_cr4(vcpu, vmcs12);

	vmcs12->guest_rsp = kvm_register_read(vcpu, VCPU_REGS_RSP);
	vmcs12->guest_rip = kvm_register_read(vcpu, VCPU_REGS_RIP);
	vmcs12->guest_rflags = vmcs_readl(GUEST_RFLAGS);

	vmcs12->guest_es_selector = vmcs_read16(GUEST_ES_SELECTOR);
	vmcs12->guest_cs_selector = vmcs_read16(GUEST_CS_SELECTOR);
	vmcs12->guest_ss_selector = vmcs_read16(GUEST_SS_SELECTOR);
	vmcs12->guest_ds_selector = vmcs_read16(GUEST_DS_SELECTOR);
	vmcs12->guest_fs_selector = vmcs_read16(GUEST_FS_SELECTOR);
	vmcs12->guest_gs_selector = vmcs_read16(GUEST_GS_SELECTOR);
	vmcs12->guest_ldtr_selector = vmcs_read16(GUEST_LDTR_SELECTOR);
	vmcs12->guest_tr_selector = vmcs_read16(GUEST_TR_SELECTOR);
	vmcs12->guest_es_limit = vmcs_read32(GUEST_ES_LIMIT);
	vmcs12->guest_cs_limit = vmcs_read32(GUEST_CS_LIMIT);
	vmcs12->guest_ss_limit = vmcs_read32(GUEST_SS_LIMIT);
	vmcs12->guest_ds_limit = vmcs_read32(GUEST_DS_LIMIT);
	vmcs12->guest_fs_limit = vmcs_read32(GUEST_FS_LIMIT);
	vmcs12->guest_gs_limit = vmcs_read32(GUEST_GS_LIMIT);
	vmcs12->guest_ldtr_limit = vmcs_read32(GUEST_LDTR_LIMIT);
	vmcs12->guest_tr_limit = vmcs_read32(GUEST_TR_LIMIT);
	vmcs12->guest_gdtr_limit = vmcs_read32(GUEST_GDTR_LIMIT);
	vmcs12->guest_idtr_limit = vmcs_read32(GUEST_IDTR_LIMIT);
	vmcs12->guest_es_ar_bytes = vmcs_read32(GUEST_ES_AR_BYTES);
	vmcs12->guest_cs_ar_bytes = vmcs_read32(GUEST_CS_AR_BYTES);
	vmcs12->guest_ss_ar_bytes = vmcs_read32(GUEST_SS_AR_BYTES);
	vmcs12->guest_ds_ar_bytes = vmcs_read32(GUEST_DS_AR_BYTES);
	vmcs12->guest_fs_ar_bytes = vmcs_read32(GUEST_FS_AR_BYTES);
	vmcs12->guest_gs_ar_bytes = vmcs_read32(GUEST_GS_AR_BYTES);
	vmcs12->guest_ldtr_ar_bytes = vmcs_read32(GUEST_LDTR_AR_BYTES);
	vmcs12->guest_tr_ar_bytes = vmcs_read32(GUEST_TR_AR_BYTES);
	vmcs12->guest_es_base = vmcs_readl(GUEST_ES_BASE);
	vmcs12->guest_cs_base = vmcs_readl(GUEST_CS_BASE);
	vmcs12->guest_ss_base = vmcs_readl(GUEST_SS_BASE);
	vmcs12->guest_ds_base = vmcs_readl(GUEST_DS_BASE);
	vmcs12->guest_fs_base = vmcs_readl(GUEST_FS_BASE);
	vmcs12->guest_gs_base = vmcs_readl(GUEST_GS_BASE);
	vmcs12->guest_ldtr_base = vmcs_readl(GUEST_LDTR_BASE);
	vmcs12->guest_tr_base = vmcs_readl(GUEST_TR_BASE);
	vmcs12->guest_gdtr_base = vmcs_readl(GUEST_GDTR_BASE);
	vmcs12->guest_idtr_base = vmcs_readl(GUEST_IDTR_BASE);

	vmcs12->guest_interruptibility_info =
		vmcs_read32(GUEST_INTERRUPTIBILITY_INFO);
	vmcs12->guest_pending_dbg_exceptions =
		vmcs_readl(GUEST_PENDING_DBG_EXCEPTIONS);
	if (vcpu->arch.mp_state == KVM_MP_STATE_HALTED)
		vmcs12->guest_activity_state = GUEST_ACTIVITY_HLT;
	else
		vmcs12->guest_activity_state = GUEST_ACTIVITY_ACTIVE;

	if (nested_cpu_has_preemption_timer(vmcs12)) {
		if (vmcs12->vm_exit_controls &
		    VM_EXIT_SAVE_VMX_PREEMPTION_TIMER)
			vmcs12->vmx_preemption_timer_value =
				vmx_get_preemption_timer_value(vcpu);
		hrtimer_cancel(&to_vmx(vcpu)->nested.preemption_timer);
	}

	/*
	 * In some cases (usually, nested EPT), L2 is allowed to change its
	 * own CR3 without exiting. If it has changed it, we must keep it.
	 * Of course, if L0 is using shadow page tables, GUEST_CR3 was defined
	 * by L0, not L1 or L2, so we mustn't unconditionally copy it to vmcs12.
	 *
	 * Additionally, restore L2's PDPTR to vmcs12.
	 */
	if (enable_ept) {
		vmcs12->guest_cr3 = vmcs_readl(GUEST_CR3);
		vmcs12->guest_pdptr0 = vmcs_read64(GUEST_PDPTR0);
		vmcs12->guest_pdptr1 = vmcs_read64(GUEST_PDPTR1);
		vmcs12->guest_pdptr2 = vmcs_read64(GUEST_PDPTR2);
		vmcs12->guest_pdptr3 = vmcs_read64(GUEST_PDPTR3);
	}

	vmcs12->guest_linear_address = vmcs_readl(GUEST_LINEAR_ADDRESS);

	if (nested_cpu_has_vid(vmcs12))
		vmcs12->guest_intr_status = vmcs_read16(GUEST_INTR_STATUS);

	vmcs12->vm_entry_controls =
		(vmcs12->vm_entry_controls & ~VM_ENTRY_IA32E_MODE) |
		(vm_entry_controls_get(to_vmx(vcpu)) & VM_ENTRY_IA32E_MODE);

	if (vmcs12->vm_exit_controls & VM_EXIT_SAVE_DEBUG_CONTROLS) {
		kvm_get_dr(vcpu, 7, (unsigned long *)&vmcs12->guest_dr7);
		vmcs12->guest_ia32_debugctl = vmcs_read64(GUEST_IA32_DEBUGCTL);
	}

	/* TODO: These cannot have changed unless we have MSR bitmaps and
	 * the relevant bit asks not to trap the change */
	if (vmcs12->vm_exit_controls & VM_EXIT_SAVE_IA32_PAT)
		vmcs12->guest_ia32_pat = vmcs_read64(GUEST_IA32_PAT);
	if (vmcs12->vm_exit_controls & VM_EXIT_SAVE_IA32_EFER)
		vmcs12->guest_ia32_efer = vcpu->arch.efer;
	vmcs12->guest_sysenter_cs = vmcs_read32(GUEST_SYSENTER_CS);
	vmcs12->guest_sysenter_esp = vmcs_readl(GUEST_SYSENTER_ESP);
	vmcs12->guest_sysenter_eip = vmcs_readl(GUEST_SYSENTER_EIP);
	if (kvm_mpx_supported())
		vmcs12->guest_bndcfgs = vmcs_read64(GUEST_BNDCFGS);
}

/*
 * prepare_vmcs12 is part of what we need to do when the nested L2 guest exits
 * and we want to prepare to run its L1 parent. L1 keeps a vmcs for L2 (vmcs12),
 * and this function updates it to reflect the changes to the guest state while
 * L2 was running (and perhaps made some exits which were handled directly by L0
 * without going back to L1), and to reflect the exit reason.
 * Note that we do not have to copy here all VMCS fields, just those that
 * could have changed by the L2 guest or the exit - i.e., the guest-state and
 * exit-information fields only. Other fields are modified by L1 with VMWRITE,
 * which already writes to vmcs12 directly.
 */
static void prepare_vmcs12(struct kvm_vcpu *vcpu, struct vmcs12 *vmcs12,
			   u32 exit_reason, u32 exit_intr_info,
			   unsigned long exit_qualification)
{
	/* update guest state fields: */
	sync_vmcs12(vcpu, vmcs12);

	/* update exit information fields: */

	vmcs12->vm_exit_reason = exit_reason;
	vmcs12->exit_qualification = exit_qualification;
	vmcs12->vm_exit_intr_info = exit_intr_info;

	vmcs12->idt_vectoring_info_field = 0;
	vmcs12->vm_exit_instruction_len = vmcs_read32(VM_EXIT_INSTRUCTION_LEN);
	vmcs12->vmx_instruction_info = vmcs_read32(VMX_INSTRUCTION_INFO);

	if (!(vmcs12->vm_exit_reason & VMX_EXIT_REASONS_FAILED_VMENTRY)) {
		vmcs12->launch_state = 1;

		/* vm_entry_intr_info_field is cleared on exit. Emulate this
		 * instead of reading the real value. */
		vmcs12->vm_entry_intr_info_field &= ~INTR_INFO_VALID_MASK;

		/*
		 * Transfer the event that L0 or L1 may wanted to inject into
		 * L2 to IDT_VECTORING_INFO_FIELD.
		 */
		vmcs12_save_pending_event(vcpu, vmcs12);
	}

	/*
	 * Drop what we picked up for L2 via vmx_complete_interrupts. It is
	 * preserved above and would only end up incorrectly in L1.
	 */
	vcpu->arch.nmi_injected = false;
	kvm_clear_exception_queue(vcpu);
	kvm_clear_interrupt_queue(vcpu);
}

static void load_vmcs12_mmu_host_state(struct kvm_vcpu *vcpu,
			struct vmcs12 *vmcs12)
{
	u32 entry_failure_code;

	nested_ept_uninit_mmu_context(vcpu);

	/*
	 * Only PDPTE load can fail as the value of cr3 was checked on entry and
	 * couldn't have changed.
	 */
	if (nested_vmx_load_cr3(vcpu, vmcs12->host_cr3, false, &entry_failure_code))
		nested_vmx_abort(vcpu, VMX_ABORT_LOAD_HOST_PDPTE_FAIL);

	if (!enable_ept)
		vcpu->arch.walk_mmu->inject_page_fault = kvm_inject_page_fault;
}

/*
 * A part of what we need to when the nested L2 guest exits and we want to
 * run its L1 parent, is to reset L1's guest state to the host state specified
 * in vmcs12.
 * This function is to be called not only on normal nested exit, but also on
 * a nested entry failure, as explained in Intel's spec, 3B.23.7 ("VM-Entry
 * Failures During or After Loading Guest State").
 * This function should be called when the active VMCS is L1's (vmcs01).
 */
static void load_vmcs12_host_state(struct kvm_vcpu *vcpu,
				   struct vmcs12 *vmcs12)
{
	struct kvm_segment seg;

	if (vmcs12->vm_exit_controls & VM_EXIT_LOAD_IA32_EFER)
		vcpu->arch.efer = vmcs12->host_ia32_efer;
	else if (vmcs12->vm_exit_controls & VM_EXIT_HOST_ADDR_SPACE_SIZE)
		vcpu->arch.efer |= (EFER_LMA | EFER_LME);
	else
		vcpu->arch.efer &= ~(EFER_LMA | EFER_LME);
	vmx_set_efer(vcpu, vcpu->arch.efer);

	kvm_register_write(vcpu, VCPU_REGS_RSP, vmcs12->host_rsp);
	kvm_register_write(vcpu, VCPU_REGS_RIP, vmcs12->host_rip);
	vmx_set_rflags(vcpu, X86_EFLAGS_FIXED);
	/*
	 * Note that calling vmx_set_cr0 is important, even if cr0 hasn't
	 * actually changed, because vmx_set_cr0 refers to efer set above.
	 *
	 * CR0_GUEST_HOST_MASK is already set in the original vmcs01
	 * (KVM doesn't change it);
	 */
	vcpu->arch.cr0_guest_owned_bits = X86_CR0_TS;
	vmx_set_cr0(vcpu, vmcs12->host_cr0);

	/* Same as above - no reason to call set_cr4_guest_host_mask().  */
	vcpu->arch.cr4_guest_owned_bits = ~vmcs_readl(CR4_GUEST_HOST_MASK);
	vmx_set_cr4(vcpu, vmcs12->host_cr4);

	load_vmcs12_mmu_host_state(vcpu, vmcs12);

	if (enable_vpid) {
		/*
		 * Trivially support vpid by letting L2s share their parent
		 * L1's vpid. TODO: move to a more elaborate solution, giving
		 * each L2 its own vpid and exposing the vpid feature to L1.
		 */
		vmx_flush_tlb(vcpu);
	}
	/* Restore posted intr vector. */
	if (nested_cpu_has_posted_intr(vmcs12))
		vmcs_write16(POSTED_INTR_NV, POSTED_INTR_VECTOR);

	vmcs_write32(GUEST_SYSENTER_CS, vmcs12->host_ia32_sysenter_cs);
	vmcs_writel(GUEST_SYSENTER_ESP, vmcs12->host_ia32_sysenter_esp);
	vmcs_writel(GUEST_SYSENTER_EIP, vmcs12->host_ia32_sysenter_eip);
	vmcs_writel(GUEST_IDTR_BASE, vmcs12->host_idtr_base);
	vmcs_writel(GUEST_GDTR_BASE, vmcs12->host_gdtr_base);
	vmcs_write32(GUEST_IDTR_LIMIT, 0xFFFF);
	vmcs_write32(GUEST_GDTR_LIMIT, 0xFFFF);

	/* If not VM_EXIT_CLEAR_BNDCFGS, the L2 value propagates to L1.  */
	if (vmcs12->vm_exit_controls & VM_EXIT_CLEAR_BNDCFGS)
		vmcs_write64(GUEST_BNDCFGS, 0);

	if (vmcs12->vm_exit_controls & VM_EXIT_LOAD_IA32_PAT) {
		vmcs_write64(GUEST_IA32_PAT, vmcs12->host_ia32_pat);
		vcpu->arch.pat = vmcs12->host_ia32_pat;
	}
	if (vmcs12->vm_exit_controls & VM_EXIT_LOAD_IA32_PERF_GLOBAL_CTRL)
		vmcs_write64(GUEST_IA32_PERF_GLOBAL_CTRL,
			vmcs12->host_ia32_perf_global_ctrl);

	/* Set L1 segment info according to Intel SDM
	    27.5.2 Loading Host Segment and Descriptor-Table Registers */
	seg = (struct kvm_segment) {
		.base = 0,
		.limit = 0xFFFFFFFF,
		.selector = vmcs12->host_cs_selector,
		.type = 11,
		.present = 1,
		.s = 1,
		.g = 1
	};
	if (vmcs12->vm_exit_controls & VM_EXIT_HOST_ADDR_SPACE_SIZE)
		seg.l = 1;
	else
		seg.db = 1;
	vmx_set_segment(vcpu, &seg, VCPU_SREG_CS);
	seg = (struct kvm_segment) {
		.base = 0,
		.limit = 0xFFFFFFFF,
		.type = 3,
		.present = 1,
		.s = 1,
		.db = 1,
		.g = 1
	};
	seg.selector = vmcs12->host_ds_selector;
	vmx_set_segment(vcpu, &seg, VCPU_SREG_DS);
	seg.selector = vmcs12->host_es_selector;
	vmx_set_segment(vcpu, &seg, VCPU_SREG_ES);
	seg.selector = vmcs12->host_ss_selector;
	vmx_set_segment(vcpu, &seg, VCPU_SREG_SS);
	seg.selector = vmcs12->host_fs_selector;
	seg.base = vmcs12->host_fs_base;
	vmx_set_segment(vcpu, &seg, VCPU_SREG_FS);
	seg.selector = vmcs12->host_gs_selector;
	seg.base = vmcs12->host_gs_base;
	vmx_set_segment(vcpu, &seg, VCPU_SREG_GS);
	seg = (struct kvm_segment) {
		.base = vmcs12->host_tr_base,
		.limit = 0x67,
		.selector = vmcs12->host_tr_selector,
		.type = 11,
		.present = 1
	};
	vmx_set_segment(vcpu, &seg, VCPU_SREG_TR);

	kvm_set_dr(vcpu, 7, 0x400);
	vmcs_write64(GUEST_IA32_DEBUGCTL, 0);

	if (cpu_has_vmx_msr_bitmap())
		vmx_set_msr_bitmap(vcpu);

	if (nested_vmx_load_msr(vcpu, vmcs12->vm_exit_msr_load_addr,
				vmcs12->vm_exit_msr_load_count))
		nested_vmx_abort(vcpu, VMX_ABORT_LOAD_HOST_MSR_FAIL);
}

/*
 * Emulate an exit from nested guest (L2) to L1, i.e., prepare to run L1
 * and modify vmcs12 to make it see what it would expect to see there if
 * L2 was its real guest. Must only be called when in L2 (is_guest_mode())
 */
static void nested_vmx_vmexit(struct kvm_vcpu *vcpu, u32 exit_reason,
			      u32 exit_intr_info,
			      unsigned long exit_qualification)
{
	struct vcpu_vmx *vmx = to_vmx(vcpu);
	struct vmcs12 *vmcs12 = get_vmcs12(vcpu);

	/* trying to cancel vmlaunch/vmresume is a bug */
	WARN_ON_ONCE(vmx->nested.nested_run_pending);

	/*
	 * The only expected VM-instruction error is "VM entry with
	 * invalid control field(s)." Anything else indicates a
	 * problem with L0.
	 */
	WARN_ON_ONCE(vmx->fail && (vmcs_read32(VM_INSTRUCTION_ERROR) !=
				   VMXERR_ENTRY_INVALID_CONTROL_FIELD));

	leave_guest_mode(vcpu);

	if (likely(!vmx->fail)) {
		if (exit_reason == -1)
			sync_vmcs12(vcpu, vmcs12);
		else
			prepare_vmcs12(vcpu, vmcs12, exit_reason, exit_intr_info,
				       exit_qualification);

		if (nested_vmx_store_msr(vcpu, vmcs12->vm_exit_msr_store_addr,
					 vmcs12->vm_exit_msr_store_count))
			nested_vmx_abort(vcpu, VMX_ABORT_SAVE_GUEST_MSR_FAIL);
	}

	vmx_switch_vmcs(vcpu, &vmx->vmcs01);
	vm_entry_controls_reset_shadow(vmx);
	vm_exit_controls_reset_shadow(vmx);
	vmx_segment_cache_clear(vmx);

	/* if no vmcs02 cache requested, remove the one we used */
	if (VMCS02_POOL_SIZE == 0)
		nested_free_vmcs02(vmx, vmx->nested.current_vmptr);

	/* Update any VMCS fields that might have changed while L2 ran */
	vmcs_write32(VM_EXIT_MSR_LOAD_COUNT, vmx->msr_autoload.nr);
	vmcs_write32(VM_ENTRY_MSR_LOAD_COUNT, vmx->msr_autoload.nr);
	vmcs_write64(TSC_OFFSET, vcpu->arch.tsc_offset);
	if (vmx->hv_deadline_tsc == -1)
		vmcs_clear_bits(PIN_BASED_VM_EXEC_CONTROL,
				PIN_BASED_VMX_PREEMPTION_TIMER);
	else
		vmcs_set_bits(PIN_BASED_VM_EXEC_CONTROL,
			      PIN_BASED_VMX_PREEMPTION_TIMER);
	if (kvm_has_tsc_control)
		decache_tsc_multiplier(vmx);

	if (vmx->nested.change_vmcs01_virtual_x2apic_mode) {
		vmx->nested.change_vmcs01_virtual_x2apic_mode = false;
		vmx_set_virtual_x2apic_mode(vcpu,
				vcpu->arch.apic_base & X2APIC_ENABLE);
	} else if (!nested_cpu_has_ept(vmcs12) &&
		   nested_cpu_has2(vmcs12,
				   SECONDARY_EXEC_VIRTUALIZE_APIC_ACCESSES)) {
		vmx_flush_tlb_ept_only(vcpu);
	}

	/* This is needed for same reason as it was needed in prepare_vmcs02 */
	vmx->host_rsp = 0;

	/* Unpin physical memory we referred to in vmcs02 */
	if (vmx->nested.apic_access_page) {
		kvm_release_page_dirty(vmx->nested.apic_access_page);
		vmx->nested.apic_access_page = NULL;
	}
	if (vmx->nested.virtual_apic_page) {
		kvm_release_page_dirty(vmx->nested.virtual_apic_page);
		vmx->nested.virtual_apic_page = NULL;
	}
	if (vmx->nested.pi_desc_page) {
		kunmap(vmx->nested.pi_desc_page);
		kvm_release_page_dirty(vmx->nested.pi_desc_page);
		vmx->nested.pi_desc_page = NULL;
		vmx->nested.pi_desc = NULL;
	}

	/*
	 * We are now running in L2, mmu_notifier will force to reload the
	 * page's hpa for L2 vmcs. Need to reload it for L1 before entering L1.
	 */
	kvm_make_request(KVM_REQ_APIC_PAGE_RELOAD, vcpu);

	if (enable_shadow_vmcs && exit_reason != -1)
		vmx->nested.sync_shadow_vmcs = true;

	/* in case we halted in L2 */
	vcpu->arch.mp_state = KVM_MP_STATE_RUNNABLE;

	if (likely(!vmx->fail)) {
		/*
		 * TODO: SDM says that with acknowledge interrupt on
		 * exit, bit 31 of the VM-exit interrupt information
		 * (valid interrupt) is always set to 1 on
		 * EXIT_REASON_EXTERNAL_INTERRUPT, so we shouldn't
		 * need kvm_cpu_has_interrupt().  See the commit
		 * message for details.
		 */
		if (nested_exit_intr_ack_set(vcpu) &&
		    exit_reason == EXIT_REASON_EXTERNAL_INTERRUPT &&
		    kvm_cpu_has_interrupt(vcpu)) {
			int irq = kvm_cpu_get_interrupt(vcpu);
			WARN_ON(irq < 0);
			vmcs12->vm_exit_intr_info = irq |
				INTR_INFO_VALID_MASK | INTR_TYPE_EXT_INTR;
		}

		if (exit_reason != -1)
			trace_kvm_nested_vmexit_inject(vmcs12->vm_exit_reason,
						       vmcs12->exit_qualification,
						       vmcs12->idt_vectoring_info_field,
						       vmcs12->vm_exit_intr_info,
						       vmcs12->vm_exit_intr_error_code,
						       KVM_ISA_VMX);

		load_vmcs12_host_state(vcpu, vmcs12);

		return;
	}
	
	/*
	 * After an early L2 VM-entry failure, we're now back
	 * in L1 which thinks it just finished a VMLAUNCH or
	 * VMRESUME instruction, so we need to set the failure
	 * flag and the VM-instruction error field of the VMCS
	 * accordingly.
	 */
	nested_vmx_failValid(vcpu, VMXERR_ENTRY_INVALID_CONTROL_FIELD);

	load_vmcs12_mmu_host_state(vcpu, vmcs12);

	/*
	 * The emulated instruction was already skipped in
	 * nested_vmx_run, but the updated RIP was never
	 * written back to the vmcs01.
	 */
	skip_emulated_instruction(vcpu);
	vmx->fail = 0;
}

/*
 * Forcibly leave nested mode in order to be able to reset the VCPU later on.
 */
static void vmx_leave_nested(struct kvm_vcpu *vcpu)
{
	if (is_guest_mode(vcpu)) {
		to_vmx(vcpu)->nested.nested_run_pending = 0;
		nested_vmx_vmexit(vcpu, -1, 0, 0);
	}
	free_nested(to_vmx(vcpu));
}

/*
 * L1's failure to enter L2 is a subset of a normal exit, as explained in
 * 23.7 "VM-entry failures during or after loading guest state" (this also
 * lists the acceptable exit-reason and exit-qualification parameters).
 * It should only be called before L2 actually succeeded to run, and when
 * vmcs01 is current (it doesn't leave_guest_mode() or switch vmcss).
 */
static void nested_vmx_entry_failure(struct kvm_vcpu *vcpu,
			struct vmcs12 *vmcs12,
			u32 reason, unsigned long qualification)
{
	load_vmcs12_host_state(vcpu, vmcs12);
	vmcs12->vm_exit_reason = reason | VMX_EXIT_REASONS_FAILED_VMENTRY;
	vmcs12->exit_qualification = qualification;
	nested_vmx_succeed(vcpu);
	if (enable_shadow_vmcs)
		to_vmx(vcpu)->nested.sync_shadow_vmcs = true;
}

static int vmx_check_intercept(struct kvm_vcpu *vcpu,
			       struct x86_instruction_info *info,
			       enum x86_intercept_stage stage)
{
	return X86EMUL_CONTINUE;
}

#ifdef CONFIG_X86_64
/* (a << shift) / divisor, return 1 if overflow otherwise 0 */
static inline int u64_shl_div_u64(u64 a, unsigned int shift,
				  u64 divisor, u64 *result)
{
	u64 low = a << shift, high = a >> (64 - shift);

	/* To avoid the overflow on divq */
	if (high >= divisor)
		return 1;

	/* Low hold the result, high hold rem which is discarded */
	asm("divq %2\n\t" : "=a" (low), "=d" (high) :
	    "rm" (divisor), "0" (low), "1" (high));
	*result = low;

	return 0;
}

static int vmx_set_hv_timer(struct kvm_vcpu *vcpu, u64 guest_deadline_tsc)
{
	struct vcpu_vmx *vmx = to_vmx(vcpu);
	u64 tscl = rdtsc();
	u64 guest_tscl = kvm_read_l1_tsc(vcpu, tscl);
	u64 delta_tsc = max(guest_deadline_tsc, guest_tscl) - guest_tscl;

	/* Convert to host delta tsc if tsc scaling is enabled */
	if (vcpu->arch.tsc_scaling_ratio != kvm_default_tsc_scaling_ratio &&
			u64_shl_div_u64(delta_tsc,
				kvm_tsc_scaling_ratio_frac_bits,
				vcpu->arch.tsc_scaling_ratio,
				&delta_tsc))
		return -ERANGE;

	/*
	 * If the delta tsc can't fit in the 32 bit after the multi shift,
	 * we can't use the preemption timer.
	 * It's possible that it fits on later vmentries, but checking
	 * on every vmentry is costly so we just use an hrtimer.
	 */
	if (delta_tsc >> (cpu_preemption_timer_multi + 32))
		return -ERANGE;

	vmx->hv_deadline_tsc = tscl + delta_tsc;
	vmcs_set_bits(PIN_BASED_VM_EXEC_CONTROL,
			PIN_BASED_VMX_PREEMPTION_TIMER);

	return delta_tsc == 0;
}

static void vmx_cancel_hv_timer(struct kvm_vcpu *vcpu)
{
	struct vcpu_vmx *vmx = to_vmx(vcpu);
	vmx->hv_deadline_tsc = -1;
	vmcs_clear_bits(PIN_BASED_VM_EXEC_CONTROL,
			PIN_BASED_VMX_PREEMPTION_TIMER);
}
#endif

static void vmx_sched_in(struct kvm_vcpu *vcpu, int cpu)
{
	if (ple_gap)
		shrink_ple_window(vcpu);
}

static void vmx_slot_enable_log_dirty(struct kvm *kvm,
				     struct kvm_memory_slot *slot)
{
	kvm_mmu_slot_leaf_clear_dirty(kvm, slot);
	kvm_mmu_slot_largepage_remove_write_access(kvm, slot);
}

static void vmx_slot_disable_log_dirty(struct kvm *kvm,
				       struct kvm_memory_slot *slot)
{
	kvm_mmu_slot_set_dirty(kvm, slot);
}

static void vmx_flush_log_dirty(struct kvm *kvm)
{
	kvm_flush_pml_buffers(kvm);
}

static int vmx_write_pml_buffer(struct kvm_vcpu *vcpu)
{
	struct vmcs12 *vmcs12;
	struct vcpu_vmx *vmx = to_vmx(vcpu);
	gpa_t gpa;
	struct page *page = NULL;
	u64 *pml_address;

	if (is_guest_mode(vcpu)) {
		WARN_ON_ONCE(vmx->nested.pml_full);

		/*
		 * Check if PML is enabled for the nested guest.
		 * Whether eptp bit 6 is set is already checked
		 * as part of A/D emulation.
		 */
		vmcs12 = get_vmcs12(vcpu);
		if (!nested_cpu_has_pml(vmcs12))
			return 0;

		if (vmcs12->guest_pml_index >= PML_ENTITY_NUM) {
			vmx->nested.pml_full = true;
			return 1;
		}

		gpa = vmcs_read64(GUEST_PHYSICAL_ADDRESS) & ~0xFFFull;

		page = kvm_vcpu_gpa_to_page(vcpu, vmcs12->pml_address);
		if (is_error_page(page))
			return 0;

		pml_address = kmap(page);
		pml_address[vmcs12->guest_pml_index--] = gpa;
		kunmap(page);
		kvm_release_page_clean(page);
	}

	return 0;
}

static void vmx_enable_log_dirty_pt_masked(struct kvm *kvm,
					   struct kvm_memory_slot *memslot,
					   gfn_t offset, unsigned long mask)
{
	kvm_mmu_clear_dirty_pt_masked(kvm, memslot, offset, mask);
}

static void __pi_post_block(struct kvm_vcpu *vcpu)
{
	struct pi_desc *pi_desc = vcpu_to_pi_desc(vcpu);
	struct pi_desc old, new;
	unsigned int dest;

	do {
		old.control = new.control = pi_desc->control;
		WARN(old.nv != POSTED_INTR_WAKEUP_VECTOR,
		     "Wakeup handler not enabled while the VCPU is blocked\n");

		dest = cpu_physical_id(vcpu->cpu);

		if (x2apic_enabled())
			new.ndst = dest;
		else
			new.ndst = (dest << 8) & 0xFF00;

		/* set 'NV' to 'notification vector' */
		new.nv = POSTED_INTR_VECTOR;
	} while (cmpxchg64(&pi_desc->control, old.control,
			   new.control) != old.control);

	if (!WARN_ON_ONCE(vcpu->pre_pcpu == -1)) {
		spin_lock(&per_cpu(blocked_vcpu_on_cpu_lock, vcpu->pre_pcpu));
		list_del(&vcpu->blocked_vcpu_list);
		spin_unlock(&per_cpu(blocked_vcpu_on_cpu_lock, vcpu->pre_pcpu));
		vcpu->pre_pcpu = -1;
	}
}

/*
 * This routine does the following things for vCPU which is going
 * to be blocked if VT-d PI is enabled.
 * - Store the vCPU to the wakeup list, so when interrupts happen
 *   we can find the right vCPU to wake up.
 * - Change the Posted-interrupt descriptor as below:
 *      'NDST' <-- vcpu->pre_pcpu
 *      'NV' <-- POSTED_INTR_WAKEUP_VECTOR
 * - If 'ON' is set during this process, which means at least one
 *   interrupt is posted for this vCPU, we cannot block it, in
 *   this case, return 1, otherwise, return 0.
 *
 */
static int pi_pre_block(struct kvm_vcpu *vcpu)
{
	unsigned int dest;
	struct pi_desc old, new;
	struct pi_desc *pi_desc = vcpu_to_pi_desc(vcpu);

	if (!kvm_arch_has_assigned_device(vcpu->kvm) ||
		!irq_remapping_cap(IRQ_POSTING_CAP)  ||
		!kvm_vcpu_apicv_active(vcpu))
		return 0;

	WARN_ON(irqs_disabled());
	local_irq_disable();
	if (!WARN_ON_ONCE(vcpu->pre_pcpu != -1)) {
		vcpu->pre_pcpu = vcpu->cpu;
		spin_lock(&per_cpu(blocked_vcpu_on_cpu_lock, vcpu->pre_pcpu));
		list_add_tail(&vcpu->blocked_vcpu_list,
			      &per_cpu(blocked_vcpu_on_cpu,
				       vcpu->pre_pcpu));
		spin_unlock(&per_cpu(blocked_vcpu_on_cpu_lock, vcpu->pre_pcpu));
	}

	do {
		old.control = new.control = pi_desc->control;

		WARN((pi_desc->sn == 1),
		     "Warning: SN field of posted-interrupts "
		     "is set before blocking\n");

		/*
		 * Since vCPU can be preempted during this process,
		 * vcpu->cpu could be different with pre_pcpu, we
		 * need to set pre_pcpu as the destination of wakeup
		 * notification event, then we can find the right vCPU
		 * to wakeup in wakeup handler if interrupts happen
		 * when the vCPU is in blocked state.
		 */
		dest = cpu_physical_id(vcpu->pre_pcpu);

		if (x2apic_enabled())
			new.ndst = dest;
		else
			new.ndst = (dest << 8) & 0xFF00;

		/* set 'NV' to 'wakeup vector' */
		new.nv = POSTED_INTR_WAKEUP_VECTOR;
	} while (cmpxchg64(&pi_desc->control, old.control,
			   new.control) != old.control);

	/* We should not block the vCPU if an interrupt is posted for it.  */
	if (pi_test_on(pi_desc) == 1)
		__pi_post_block(vcpu);

	local_irq_enable();
	return (vcpu->pre_pcpu == -1);
}

static int vmx_pre_block(struct kvm_vcpu *vcpu)
{
	if (pi_pre_block(vcpu))
		return 1;

	if (kvm_lapic_hv_timer_in_use(vcpu))
		kvm_lapic_switch_to_sw_timer(vcpu);

	return 0;
}

static void pi_post_block(struct kvm_vcpu *vcpu)
{
	if (vcpu->pre_pcpu == -1)
		return;

	WARN_ON(irqs_disabled());
	local_irq_disable();
	__pi_post_block(vcpu);
	local_irq_enable();
}

static void vmx_post_block(struct kvm_vcpu *vcpu)
{
	if (kvm_x86_ops->set_hv_timer)
		kvm_lapic_switch_to_hv_timer(vcpu);

	pi_post_block(vcpu);
}

/*
 * vmx_update_pi_irte - set IRTE for Posted-Interrupts
 *
 * @kvm: kvm
 * @host_irq: host irq of the interrupt
 * @guest_irq: gsi of the interrupt
 * @set: set or unset PI
 * returns 0 on success, < 0 on failure
 */
static int vmx_update_pi_irte(struct kvm *kvm, unsigned int host_irq,
			      uint32_t guest_irq, bool set)
{
	struct kvm_kernel_irq_routing_entry *e;
	struct kvm_irq_routing_table *irq_rt;
	struct kvm_lapic_irq irq;
	struct kvm_vcpu *vcpu;
	struct vcpu_data vcpu_info;
	int idx, ret = 0;

	if (!kvm_arch_has_assigned_device(kvm) ||
		!irq_remapping_cap(IRQ_POSTING_CAP) ||
		!kvm_vcpu_apicv_active(kvm->vcpus[0]))
		return 0;

	idx = srcu_read_lock(&kvm->irq_srcu);
	irq_rt = srcu_dereference(kvm->irq_routing, &kvm->irq_srcu);
	if (guest_irq >= irq_rt->nr_rt_entries ||
	    hlist_empty(&irq_rt->map[guest_irq])) {
		WARN_ONCE(1, "no route for guest_irq %u/%u (broken user space?)\n",
			  guest_irq, irq_rt->nr_rt_entries);
		goto out;
	}

	hlist_for_each_entry(e, &irq_rt->map[guest_irq], link) {
		if (e->type != KVM_IRQ_ROUTING_MSI)
			continue;
		/*
		 * VT-d PI cannot support posting multicast/broadcast
		 * interrupts to a vCPU, we still use interrupt remapping
		 * for these kind of interrupts.
		 *
		 * For lowest-priority interrupts, we only support
		 * those with single CPU as the destination, e.g. user
		 * configures the interrupts via /proc/irq or uses
		 * irqbalance to make the interrupts single-CPU.
		 *
		 * We will support full lowest-priority interrupt later.
		 */

		kvm_set_msi_irq(kvm, e, &irq);
		if (!kvm_intr_is_single_vcpu(kvm, &irq, &vcpu)) {
			/*
			 * Make sure the IRTE is in remapped mode if
			 * we don't handle it in posted mode.
			 */
			ret = irq_set_vcpu_affinity(host_irq, NULL);
			if (ret < 0) {
				printk(KERN_INFO
				   "failed to back to remapped mode, irq: %u\n",
				   host_irq);
				goto out;
			}

			continue;
		}

		vcpu_info.pi_desc_addr = __pa(vcpu_to_pi_desc(vcpu));
		vcpu_info.vector = irq.vector;

		trace_kvm_pi_irte_update(vcpu->vcpu_id, host_irq, e->gsi,
				vcpu_info.vector, vcpu_info.pi_desc_addr, set);

		if (set)
			ret = irq_set_vcpu_affinity(host_irq, &vcpu_info);
		else
			ret = irq_set_vcpu_affinity(host_irq, NULL);

		if (ret < 0) {
			printk(KERN_INFO "%s: failed to update PI IRTE\n",
					__func__);
			goto out;
		}
	}

	ret = 0;
out:
	srcu_read_unlock(&kvm->irq_srcu, idx);
	return ret;
}

static void vmx_setup_mce(struct kvm_vcpu *vcpu)
{
	if (vcpu->arch.mcg_cap & MCG_LMCE_P)
		to_vmx(vcpu)->msr_ia32_feature_control_valid_bits |=
			FEATURE_CONTROL_LMCE;
	else
		to_vmx(vcpu)->msr_ia32_feature_control_valid_bits &=
			~FEATURE_CONTROL_LMCE;
}

static int vmx_smi_allowed(struct kvm_vcpu *vcpu)
{
	/* we need a nested vmexit to enter SMM, postpone if run is pending */
	if (to_vmx(vcpu)->nested.nested_run_pending)
		return 0;
	return 1;
}

static int vmx_pre_enter_smm(struct kvm_vcpu *vcpu, char *smstate)
{
	struct vcpu_vmx *vmx = to_vmx(vcpu);

	vmx->nested.smm.guest_mode = is_guest_mode(vcpu);
	if (vmx->nested.smm.guest_mode)
		nested_vmx_vmexit(vcpu, -1, 0, 0);

	vmx->nested.smm.vmxon = vmx->nested.vmxon;
	vmx->nested.vmxon = false;
	return 0;
}

static int vmx_pre_leave_smm(struct kvm_vcpu *vcpu, u64 smbase)
{
	struct vcpu_vmx *vmx = to_vmx(vcpu);
	int ret;

	if (vmx->nested.smm.vmxon) {
		vmx->nested.vmxon = true;
		vmx->nested.smm.vmxon = false;
	}

	if (vmx->nested.smm.guest_mode) {
		vcpu->arch.hflags &= ~HF_SMM_MASK;
		ret = enter_vmx_non_root_mode(vcpu, false);
		vcpu->arch.hflags |= HF_SMM_MASK;
		if (ret)
			return ret;

		vmx->nested.smm.guest_mode = false;
	}
	return 0;
}

static int enable_smi_window(struct kvm_vcpu *vcpu)
{
	return 0;
}

static struct kvm_x86_ops vmx_x86_ops __ro_after_init = {
	.cpu_has_kvm_support = cpu_has_kvm_support,
	.disabled_by_bios = vmx_disabled_by_bios,
	.hardware_setup = hardware_setup,
	.hardware_unsetup = hardware_unsetup,
	.check_processor_compatibility = vmx_check_processor_compat,
	.hardware_enable = hardware_enable,
	.hardware_disable = hardware_disable,
	.cpu_has_accelerated_tpr = report_flexpriority,
	.cpu_has_high_real_mode_segbase = vmx_has_high_real_mode_segbase,

	.vcpu_create = vmx_create_vcpu,
	.vcpu_free = vmx_free_vcpu,
	.vcpu_reset = vmx_vcpu_reset,

	.prepare_guest_switch = vmx_save_host_state,
	.vcpu_load = vmx_vcpu_load,
	.vcpu_put = vmx_vcpu_put,

	.update_bp_intercept = update_exception_bitmap,
	.get_msr = vmx_get_msr,
	.set_msr = vmx_set_msr,
	.get_segment_base = vmx_get_segment_base,
	.get_segment = vmx_get_segment,
	.set_segment = vmx_set_segment,
	.get_cpl = vmx_get_cpl,
	.get_cs_db_l_bits = vmx_get_cs_db_l_bits,
	.decache_cr0_guest_bits = vmx_decache_cr0_guest_bits,
	.decache_cr3 = vmx_decache_cr3,
	.decache_cr4_guest_bits = vmx_decache_cr4_guest_bits,
	.set_cr0 = vmx_set_cr0,
	.set_cr3 = vmx_set_cr3,
	.set_cr4 = vmx_set_cr4,
	.set_efer = vmx_set_efer,
	.get_idt = vmx_get_idt,
	.set_idt = vmx_set_idt,
	.get_gdt = vmx_get_gdt,
	.set_gdt = vmx_set_gdt,
	.get_dr6 = vmx_get_dr6,
	.set_dr6 = vmx_set_dr6,
	.set_dr7 = vmx_set_dr7,
	.sync_dirty_debug_regs = vmx_sync_dirty_debug_regs,
	.cache_reg = vmx_cache_reg,
	.get_rflags = vmx_get_rflags,
	.set_rflags = vmx_set_rflags,

	.tlb_flush = vmx_flush_tlb,

	.run = vmx_vcpu_run,
	.handle_exit = vmx_handle_exit,
	.skip_emulated_instruction = skip_emulated_instruction,
	.set_interrupt_shadow = vmx_set_interrupt_shadow,
	.get_interrupt_shadow = vmx_get_interrupt_shadow,
	.patch_hypercall = vmx_patch_hypercall,
	.set_irq = vmx_inject_irq,
	.set_nmi = vmx_inject_nmi,
	.queue_exception = vmx_queue_exception,
	.cancel_injection = vmx_cancel_injection,
	.interrupt_allowed = vmx_interrupt_allowed,
	.nmi_allowed = vmx_nmi_allowed,
	.get_nmi_mask = vmx_get_nmi_mask,
	.set_nmi_mask = vmx_set_nmi_mask,
	.enable_nmi_window = enable_nmi_window,
	.enable_irq_window = enable_irq_window,
	.update_cr8_intercept = update_cr8_intercept,
	.set_virtual_x2apic_mode = vmx_set_virtual_x2apic_mode,
	.set_apic_access_page_addr = vmx_set_apic_access_page_addr,
	.get_enable_apicv = vmx_get_enable_apicv,
	.refresh_apicv_exec_ctrl = vmx_refresh_apicv_exec_ctrl,
	.load_eoi_exitmap = vmx_load_eoi_exitmap,
	.apicv_post_state_restore = vmx_apicv_post_state_restore,
	.hwapic_irr_update = vmx_hwapic_irr_update,
	.hwapic_isr_update = vmx_hwapic_isr_update,
	.sync_pir_to_irr = vmx_sync_pir_to_irr,
	.deliver_posted_interrupt = vmx_deliver_posted_interrupt,

	.set_tss_addr = vmx_set_tss_addr,
	.get_tdp_level = get_ept_level,
	.get_mt_mask = vmx_get_mt_mask,

	.get_exit_info = vmx_get_exit_info,

	.get_lpage_level = vmx_get_lpage_level,

	.cpuid_update = vmx_cpuid_update,

	.rdtscp_supported = vmx_rdtscp_supported,
	.invpcid_supported = vmx_invpcid_supported,

	.set_supported_cpuid = vmx_set_supported_cpuid,

	.has_wbinvd_exit = cpu_has_vmx_wbinvd_exit,

	.write_tsc_offset = vmx_write_tsc_offset,

	.set_tdp_cr3 = vmx_set_cr3,

	.check_intercept = vmx_check_intercept,
	.handle_external_intr = vmx_handle_external_intr,
	.mpx_supported = vmx_mpx_supported,
	.xsaves_supported = vmx_xsaves_supported,

	.check_nested_events = vmx_check_nested_events,

	.sched_in = vmx_sched_in,

	.slot_enable_log_dirty = vmx_slot_enable_log_dirty,
	.slot_disable_log_dirty = vmx_slot_disable_log_dirty,
	.flush_log_dirty = vmx_flush_log_dirty,
	.enable_log_dirty_pt_masked = vmx_enable_log_dirty_pt_masked,
	.write_log_dirty = vmx_write_pml_buffer,

	.pre_block = vmx_pre_block,
	.post_block = vmx_post_block,

	.pmu_ops = &intel_pmu_ops,

	.update_pi_irte = vmx_update_pi_irte,

#ifdef CONFIG_X86_64
	.set_hv_timer = vmx_set_hv_timer,
	.cancel_hv_timer = vmx_cancel_hv_timer,
#endif

	.setup_mce = vmx_setup_mce,

	.smi_allowed = vmx_smi_allowed,
	.pre_enter_smm = vmx_pre_enter_smm,
	.pre_leave_smm = vmx_pre_leave_smm,
	.enable_smi_window = enable_smi_window,
};

static int __init vmx_init(void)
{
	int r = kvm_init(&vmx_x86_ops, sizeof(struct vcpu_vmx),
                     __alignof__(struct vcpu_vmx), THIS_MODULE);
	if (r)
		return r;

#ifdef CONFIG_KEXEC_CORE
	rcu_assign_pointer(crash_vmclear_loaded_vmcss,
			   crash_vmclear_local_loaded_vmcss);
#endif

	return 0;
}

static void __exit vmx_exit(void)
{
#ifdef CONFIG_KEXEC_CORE
	RCU_INIT_POINTER(crash_vmclear_loaded_vmcss, NULL);
	synchronize_rcu();
#endif

	kvm_exit();
}

module_init(vmx_init)
module_exit(vmx_exit)<|MERGE_RESOLUTION|>--- conflicted
+++ resolved
@@ -902,21 +902,8 @@
 	const size_t size = ARRAY_SIZE(vmcs_field_to_offset_table);
 	unsigned short offset;
 
-<<<<<<< HEAD
-	if (field >= ARRAY_SIZE(vmcs_field_to_offset_table))
-		return -ENOENT;
-
-	/*
-	 * FIXME: Mitigation for CVE-2017-5753.  To be replaced with a
-	 * generic mechanism.
-	 */
-	asm("lfence");
-
-	if (vmcs_field_to_offset_table[field] == 0)
-=======
 	BUILD_BUG_ON(size > SHRT_MAX);
 	if (field >= size)
->>>>>>> 9ef59080
 		return -ENOENT;
 
 	field = array_index_nospec(field, size);
