// SPDX-License-Identifier: GPL-2.0

#include <linux/objtool.h>
#include <linux/percpu.h>

#include <asm/debugreg.h>
#include <asm/mmu_context.h>

#include "cpuid.h"
#include "hyperv.h"
#include "mmu.h"
#include "nested.h"
#include "pmu.h"
#include "sgx.h"
#include "trace.h"
#include "vmx.h"
#include "x86.h"

static bool __read_mostly enable_shadow_vmcs = 1;
module_param_named(enable_shadow_vmcs, enable_shadow_vmcs, bool, S_IRUGO);

static bool __read_mostly nested_early_check = 0;
module_param(nested_early_check, bool, S_IRUGO);

#define CC KVM_NESTED_VMENTER_CONSISTENCY_CHECK

/*
 * Hyper-V requires all of these, so mark them as supported even though
 * they are just treated the same as all-context.
 */
#define VMX_VPID_EXTENT_SUPPORTED_MASK		\
	(VMX_VPID_EXTENT_INDIVIDUAL_ADDR_BIT |	\
	VMX_VPID_EXTENT_SINGLE_CONTEXT_BIT |	\
	VMX_VPID_EXTENT_GLOBAL_CONTEXT_BIT |	\
	VMX_VPID_EXTENT_SINGLE_NON_GLOBAL_BIT)

#define VMX_MISC_EMULATED_PREEMPTION_TIMER_RATE 5

enum {
	VMX_VMREAD_BITMAP,
	VMX_VMWRITE_BITMAP,
	VMX_BITMAP_NR
};
static unsigned long *vmx_bitmap[VMX_BITMAP_NR];

#define vmx_vmread_bitmap                    (vmx_bitmap[VMX_VMREAD_BITMAP])
#define vmx_vmwrite_bitmap                   (vmx_bitmap[VMX_VMWRITE_BITMAP])

struct shadow_vmcs_field {
	u16	encoding;
	u16	offset;
};
static struct shadow_vmcs_field shadow_read_only_fields[] = {
#define SHADOW_FIELD_RO(x, y) { x, offsetof(struct vmcs12, y) },
#include "vmcs_shadow_fields.h"
};
static int max_shadow_read_only_fields =
	ARRAY_SIZE(shadow_read_only_fields);

static struct shadow_vmcs_field shadow_read_write_fields[] = {
#define SHADOW_FIELD_RW(x, y) { x, offsetof(struct vmcs12, y) },
#include "vmcs_shadow_fields.h"
};
static int max_shadow_read_write_fields =
	ARRAY_SIZE(shadow_read_write_fields);

static void init_vmcs_shadow_fields(void)
{
	int i, j;

	memset(vmx_vmread_bitmap, 0xff, PAGE_SIZE);
	memset(vmx_vmwrite_bitmap, 0xff, PAGE_SIZE);

	for (i = j = 0; i < max_shadow_read_only_fields; i++) {
		struct shadow_vmcs_field entry = shadow_read_only_fields[i];
		u16 field = entry.encoding;

		if (vmcs_field_width(field) == VMCS_FIELD_WIDTH_U64 &&
		    (i + 1 == max_shadow_read_only_fields ||
		     shadow_read_only_fields[i + 1].encoding != field + 1))
			pr_err("Missing field from shadow_read_only_field %x\n",
			       field + 1);

		clear_bit(field, vmx_vmread_bitmap);
		if (field & 1)
#ifdef CONFIG_X86_64
			continue;
#else
			entry.offset += sizeof(u32);
#endif
		shadow_read_only_fields[j++] = entry;
	}
	max_shadow_read_only_fields = j;

	for (i = j = 0; i < max_shadow_read_write_fields; i++) {
		struct shadow_vmcs_field entry = shadow_read_write_fields[i];
		u16 field = entry.encoding;

		if (vmcs_field_width(field) == VMCS_FIELD_WIDTH_U64 &&
		    (i + 1 == max_shadow_read_write_fields ||
		     shadow_read_write_fields[i + 1].encoding != field + 1))
			pr_err("Missing field from shadow_read_write_field %x\n",
			       field + 1);

		WARN_ONCE(field >= GUEST_ES_AR_BYTES &&
			  field <= GUEST_TR_AR_BYTES,
			  "Update vmcs12_write_any() to drop reserved bits from AR_BYTES");

		/*
		 * PML and the preemption timer can be emulated, but the
		 * processor cannot vmwrite to fields that don't exist
		 * on bare metal.
		 */
		switch (field) {
		case GUEST_PML_INDEX:
			if (!cpu_has_vmx_pml())
				continue;
			break;
		case VMX_PREEMPTION_TIMER_VALUE:
			if (!cpu_has_vmx_preemption_timer())
				continue;
			break;
		case GUEST_INTR_STATUS:
			if (!cpu_has_vmx_apicv())
				continue;
			break;
		default:
			break;
		}

		clear_bit(field, vmx_vmwrite_bitmap);
		clear_bit(field, vmx_vmread_bitmap);
		if (field & 1)
#ifdef CONFIG_X86_64
			continue;
#else
			entry.offset += sizeof(u32);
#endif
		shadow_read_write_fields[j++] = entry;
	}
	max_shadow_read_write_fields = j;
}

/*
 * The following 3 functions, nested_vmx_succeed()/failValid()/failInvalid(),
 * set the success or error code of an emulated VMX instruction (as specified
 * by Vol 2B, VMX Instruction Reference, "Conventions"), and skip the emulated
 * instruction.
 */
static int nested_vmx_succeed(struct kvm_vcpu *vcpu)
{
	vmx_set_rflags(vcpu, vmx_get_rflags(vcpu)
			& ~(X86_EFLAGS_CF | X86_EFLAGS_PF | X86_EFLAGS_AF |
			    X86_EFLAGS_ZF | X86_EFLAGS_SF | X86_EFLAGS_OF));
	return kvm_skip_emulated_instruction(vcpu);
}

static int nested_vmx_failInvalid(struct kvm_vcpu *vcpu)
{
	vmx_set_rflags(vcpu, (vmx_get_rflags(vcpu)
			& ~(X86_EFLAGS_PF | X86_EFLAGS_AF | X86_EFLAGS_ZF |
			    X86_EFLAGS_SF | X86_EFLAGS_OF))
			| X86_EFLAGS_CF);
	return kvm_skip_emulated_instruction(vcpu);
}

static int nested_vmx_failValid(struct kvm_vcpu *vcpu,
				u32 vm_instruction_error)
{
	vmx_set_rflags(vcpu, (vmx_get_rflags(vcpu)
			& ~(X86_EFLAGS_CF | X86_EFLAGS_PF | X86_EFLAGS_AF |
			    X86_EFLAGS_SF | X86_EFLAGS_OF))
			| X86_EFLAGS_ZF);
	get_vmcs12(vcpu)->vm_instruction_error = vm_instruction_error;
	/*
	 * We don't need to force sync to shadow VMCS because
	 * VM_INSTRUCTION_ERROR is not shadowed. Enlightened VMCS 'shadows' all
	 * fields and thus must be synced.
	 */
	if (to_vmx(vcpu)->nested.hv_evmcs_vmptr != EVMPTR_INVALID)
		to_vmx(vcpu)->nested.need_vmcs12_to_shadow_sync = true;

	return kvm_skip_emulated_instruction(vcpu);
}

static int nested_vmx_fail(struct kvm_vcpu *vcpu, u32 vm_instruction_error)
{
	struct vcpu_vmx *vmx = to_vmx(vcpu);

	/*
	 * failValid writes the error number to the current VMCS, which
	 * can't be done if there isn't a current VMCS.
	 */
	if (vmx->nested.current_vmptr == -1ull &&
	    !evmptr_is_valid(vmx->nested.hv_evmcs_vmptr))
		return nested_vmx_failInvalid(vcpu);

	return nested_vmx_failValid(vcpu, vm_instruction_error);
}

static void nested_vmx_abort(struct kvm_vcpu *vcpu, u32 indicator)
{
	/* TODO: not to reset guest simply here. */
	kvm_make_request(KVM_REQ_TRIPLE_FAULT, vcpu);
	pr_debug_ratelimited("kvm: nested vmx abort, indicator %d\n", indicator);
}

static inline bool vmx_control_verify(u32 control, u32 low, u32 high)
{
	return fixed_bits_valid(control, low, high);
}

static inline u64 vmx_control_msr(u32 low, u32 high)
{
	return low | ((u64)high << 32);
}

static void vmx_disable_shadow_vmcs(struct vcpu_vmx *vmx)
{
	secondary_exec_controls_clearbit(vmx, SECONDARY_EXEC_SHADOW_VMCS);
	vmcs_write64(VMCS_LINK_POINTER, -1ull);
	vmx->nested.need_vmcs12_to_shadow_sync = false;
}

static inline void nested_release_evmcs(struct kvm_vcpu *vcpu)
{
	struct vcpu_vmx *vmx = to_vmx(vcpu);

	if (evmptr_is_valid(vmx->nested.hv_evmcs_vmptr)) {
		kvm_vcpu_unmap(vcpu, &vmx->nested.hv_evmcs_map, true);
		vmx->nested.hv_evmcs = NULL;
	}

	vmx->nested.hv_evmcs_vmptr = EVMPTR_INVALID;
}

static void vmx_sync_vmcs_host_state(struct vcpu_vmx *vmx,
				     struct loaded_vmcs *prev)
{
	struct vmcs_host_state *dest, *src;

	if (unlikely(!vmx->guest_state_loaded))
		return;

	src = &prev->host_state;
	dest = &vmx->loaded_vmcs->host_state;

	vmx_set_host_fs_gs(dest, src->fs_sel, src->gs_sel, src->fs_base, src->gs_base);
	dest->ldt_sel = src->ldt_sel;
#ifdef CONFIG_X86_64
	dest->ds_sel = src->ds_sel;
	dest->es_sel = src->es_sel;
#endif
}

static void vmx_switch_vmcs(struct kvm_vcpu *vcpu, struct loaded_vmcs *vmcs)
{
	struct vcpu_vmx *vmx = to_vmx(vcpu);
	struct loaded_vmcs *prev;
	int cpu;

	if (WARN_ON_ONCE(vmx->loaded_vmcs == vmcs))
		return;

	cpu = get_cpu();
	prev = vmx->loaded_vmcs;
	vmx->loaded_vmcs = vmcs;
	vmx_vcpu_load_vmcs(vcpu, cpu, prev);
	vmx_sync_vmcs_host_state(vmx, prev);
	put_cpu();

	vmx_register_cache_reset(vcpu);
}

/*
 * Free whatever needs to be freed from vmx->nested when L1 goes down, or
 * just stops using VMX.
 */
static void free_nested(struct kvm_vcpu *vcpu)
{
	struct vcpu_vmx *vmx = to_vmx(vcpu);

	if (WARN_ON_ONCE(vmx->loaded_vmcs != &vmx->vmcs01))
		vmx_switch_vmcs(vcpu, &vmx->vmcs01);

	if (!vmx->nested.vmxon && !vmx->nested.smm.vmxon)
		return;

	kvm_clear_request(KVM_REQ_GET_NESTED_STATE_PAGES, vcpu);

	vmx->nested.vmxon = false;
	vmx->nested.smm.vmxon = false;
	free_vpid(vmx->nested.vpid02);
	vmx->nested.posted_intr_nv = -1;
	vmx->nested.current_vmptr = -1ull;
	if (enable_shadow_vmcs) {
		vmx_disable_shadow_vmcs(vmx);
		vmcs_clear(vmx->vmcs01.shadow_vmcs);
		free_vmcs(vmx->vmcs01.shadow_vmcs);
		vmx->vmcs01.shadow_vmcs = NULL;
	}
	kfree(vmx->nested.cached_vmcs12);
	vmx->nested.cached_vmcs12 = NULL;
	kfree(vmx->nested.cached_shadow_vmcs12);
	vmx->nested.cached_shadow_vmcs12 = NULL;
	/* Unpin physical memory we referred to in the vmcs02 */
	if (vmx->nested.apic_access_page) {
		kvm_release_page_clean(vmx->nested.apic_access_page);
		vmx->nested.apic_access_page = NULL;
	}
	kvm_vcpu_unmap(vcpu, &vmx->nested.virtual_apic_map, true);
	kvm_vcpu_unmap(vcpu, &vmx->nested.pi_desc_map, true);
	vmx->nested.pi_desc = NULL;

	kvm_mmu_free_roots(vcpu, &vcpu->arch.guest_mmu, KVM_MMU_ROOTS_ALL);

	nested_release_evmcs(vcpu);

	free_loaded_vmcs(&vmx->nested.vmcs02);
}

<<<<<<< HEAD
static void vmx_sync_vmcs_host_state(struct vcpu_vmx *vmx,
				     struct loaded_vmcs *prev)
{
	struct vmcs_host_state *dest, *src;

	if (unlikely(!vmx->guest_state_loaded))
		return;

	src = &prev->host_state;
	dest = &vmx->loaded_vmcs->host_state;

	vmx_set_host_fs_gs(dest, src->fs_sel, src->gs_sel, src->fs_base, src->gs_base);
	dest->ldt_sel = src->ldt_sel;
#ifdef CONFIG_X86_64
	dest->ds_sel = src->ds_sel;
	dest->es_sel = src->es_sel;
#endif
}

static void vmx_switch_vmcs(struct kvm_vcpu *vcpu, struct loaded_vmcs *vmcs)
{
	struct vcpu_vmx *vmx = to_vmx(vcpu);
	struct loaded_vmcs *prev;
	int cpu;

	if (vmx->loaded_vmcs == vmcs)
		return;

	cpu = get_cpu();
	prev = vmx->loaded_vmcs;
	vmx->loaded_vmcs = vmcs;
	vmx_vcpu_load_vmcs(vcpu, cpu, prev);
	vmx_sync_vmcs_host_state(vmx, prev);
	put_cpu();

	vmx_segment_cache_clear(vmx);
}

=======
>>>>>>> 7d2a07b7
/*
 * Ensure that the current vmcs of the logical processor is the
 * vmcs01 of the vcpu before calling free_nested().
 */
void nested_vmx_free_vcpu(struct kvm_vcpu *vcpu)
{
	vcpu_load(vcpu);
	vmx_leave_nested(vcpu);
	vcpu_put(vcpu);
}

#define EPTP_PA_MASK   GENMASK_ULL(51, 12)

static bool nested_ept_root_matches(hpa_t root_hpa, u64 root_eptp, u64 eptp)
{
	return VALID_PAGE(root_hpa) &&
	       ((root_eptp & EPTP_PA_MASK) == (eptp & EPTP_PA_MASK));
}

static void nested_ept_invalidate_addr(struct kvm_vcpu *vcpu, gpa_t eptp,
				       gpa_t addr)
{
	uint i;
	struct kvm_mmu_root_info *cached_root;

	WARN_ON_ONCE(!mmu_is_nested(vcpu));

	for (i = 0; i < KVM_MMU_NUM_PREV_ROOTS; i++) {
		cached_root = &vcpu->arch.mmu->prev_roots[i];

		if (nested_ept_root_matches(cached_root->hpa, cached_root->pgd,
					    eptp))
			vcpu->arch.mmu->invlpg(vcpu, addr, cached_root->hpa);
	}
}

static void nested_ept_inject_page_fault(struct kvm_vcpu *vcpu,
		struct x86_exception *fault)
{
	struct vmcs12 *vmcs12 = get_vmcs12(vcpu);
	struct vcpu_vmx *vmx = to_vmx(vcpu);
	u32 vm_exit_reason;
	unsigned long exit_qualification = vcpu->arch.exit_qualification;

	if (vmx->nested.pml_full) {
		vm_exit_reason = EXIT_REASON_PML_FULL;
		vmx->nested.pml_full = false;
		exit_qualification &= INTR_INFO_UNBLOCK_NMI;
	} else {
		if (fault->error_code & PFERR_RSVD_MASK)
			vm_exit_reason = EXIT_REASON_EPT_MISCONFIG;
		else
			vm_exit_reason = EXIT_REASON_EPT_VIOLATION;

		/*
		 * Although the caller (kvm_inject_emulated_page_fault) would
		 * have already synced the faulting address in the shadow EPT
		 * tables for the current EPTP12, we also need to sync it for
		 * any other cached EPTP02s based on the same EP4TA, since the
		 * TLB associates mappings to the EP4TA rather than the full EPTP.
		 */
		nested_ept_invalidate_addr(vcpu, vmcs12->ept_pointer,
					   fault->address);
	}

	nested_vmx_vmexit(vcpu, vm_exit_reason, 0, exit_qualification);
	vmcs12->guest_physical_address = fault->address;
}

static void nested_ept_new_eptp(struct kvm_vcpu *vcpu)
{
	kvm_init_shadow_ept_mmu(vcpu,
				to_vmx(vcpu)->nested.msrs.ept_caps &
				VMX_EPT_EXECUTE_ONLY_BIT,
				nested_ept_ad_enabled(vcpu),
				nested_ept_get_eptp(vcpu));
}

static void nested_ept_init_mmu_context(struct kvm_vcpu *vcpu)
{
	WARN_ON(mmu_is_nested(vcpu));

	vcpu->arch.mmu = &vcpu->arch.guest_mmu;
	nested_ept_new_eptp(vcpu);
	vcpu->arch.mmu->get_guest_pgd     = nested_ept_get_eptp;
	vcpu->arch.mmu->inject_page_fault = nested_ept_inject_page_fault;
	vcpu->arch.mmu->get_pdptr         = kvm_pdptr_read;

	vcpu->arch.walk_mmu              = &vcpu->arch.nested_mmu;
}

static void nested_ept_uninit_mmu_context(struct kvm_vcpu *vcpu)
{
	vcpu->arch.mmu = &vcpu->arch.root_mmu;
	vcpu->arch.walk_mmu = &vcpu->arch.root_mmu;
}

static bool nested_vmx_is_page_fault_vmexit(struct vmcs12 *vmcs12,
					    u16 error_code)
{
	bool inequality, bit;

	bit = (vmcs12->exception_bitmap & (1u << PF_VECTOR)) != 0;
	inequality =
		(error_code & vmcs12->page_fault_error_code_mask) !=
		 vmcs12->page_fault_error_code_match;
	return inequality ^ bit;
}


/*
 * KVM wants to inject page-faults which it got to the guest. This function
 * checks whether in a nested guest, we need to inject them to L1 or L2.
 */
static int nested_vmx_check_exception(struct kvm_vcpu *vcpu, unsigned long *exit_qual)
{
	struct vmcs12 *vmcs12 = get_vmcs12(vcpu);
	unsigned int nr = vcpu->arch.exception.nr;
	bool has_payload = vcpu->arch.exception.has_payload;
	unsigned long payload = vcpu->arch.exception.payload;

	if (nr == PF_VECTOR) {
		if (vcpu->arch.exception.nested_apf) {
			*exit_qual = vcpu->arch.apf.nested_apf_token;
			return 1;
		}
		if (nested_vmx_is_page_fault_vmexit(vmcs12,
						    vcpu->arch.exception.error_code)) {
			*exit_qual = has_payload ? payload : vcpu->arch.cr2;
			return 1;
		}
	} else if (vmcs12->exception_bitmap & (1u << nr)) {
		if (nr == DB_VECTOR) {
			if (!has_payload) {
				payload = vcpu->arch.dr6;
				payload &= ~DR6_BT;
				payload ^= DR6_ACTIVE_LOW;
			}
			*exit_qual = payload;
		} else
			*exit_qual = 0;
		return 1;
	}

	return 0;
}


static void vmx_inject_page_fault_nested(struct kvm_vcpu *vcpu,
		struct x86_exception *fault)
{
	struct vmcs12 *vmcs12 = get_vmcs12(vcpu);

	WARN_ON(!is_guest_mode(vcpu));

	if (nested_vmx_is_page_fault_vmexit(vmcs12, fault->error_code) &&
		!to_vmx(vcpu)->nested.nested_run_pending) {
		vmcs12->vm_exit_intr_error_code = fault->error_code;
		nested_vmx_vmexit(vcpu, EXIT_REASON_EXCEPTION_NMI,
				  PF_VECTOR | INTR_TYPE_HARD_EXCEPTION |
				  INTR_INFO_DELIVER_CODE_MASK | INTR_INFO_VALID_MASK,
				  fault->address);
	} else {
		kvm_inject_page_fault(vcpu, fault);
	}
}

static int nested_vmx_check_io_bitmap_controls(struct kvm_vcpu *vcpu,
					       struct vmcs12 *vmcs12)
{
	if (!nested_cpu_has(vmcs12, CPU_BASED_USE_IO_BITMAPS))
		return 0;

	if (CC(!page_address_valid(vcpu, vmcs12->io_bitmap_a)) ||
	    CC(!page_address_valid(vcpu, vmcs12->io_bitmap_b)))
		return -EINVAL;

	return 0;
}

static int nested_vmx_check_msr_bitmap_controls(struct kvm_vcpu *vcpu,
						struct vmcs12 *vmcs12)
{
	if (!nested_cpu_has(vmcs12, CPU_BASED_USE_MSR_BITMAPS))
		return 0;

	if (CC(!page_address_valid(vcpu, vmcs12->msr_bitmap)))
		return -EINVAL;

	return 0;
}

static int nested_vmx_check_tpr_shadow_controls(struct kvm_vcpu *vcpu,
						struct vmcs12 *vmcs12)
{
	if (!nested_cpu_has(vmcs12, CPU_BASED_TPR_SHADOW))
		return 0;

	if (CC(!page_address_valid(vcpu, vmcs12->virtual_apic_page_addr)))
		return -EINVAL;

	return 0;
}

/*
 * Check if MSR is intercepted for L01 MSR bitmap.
 */
static bool msr_write_intercepted_l01(struct kvm_vcpu *vcpu, u32 msr)
{
	unsigned long *msr_bitmap;
	int f = sizeof(unsigned long);

	if (!cpu_has_vmx_msr_bitmap())
		return true;

	msr_bitmap = to_vmx(vcpu)->vmcs01.msr_bitmap;

	if (msr <= 0x1fff) {
		return !!test_bit(msr, msr_bitmap + 0x800 / f);
	} else if ((msr >= 0xc0000000) && (msr <= 0xc0001fff)) {
		msr &= 0x1fff;
		return !!test_bit(msr, msr_bitmap + 0xc00 / f);
	}

	return true;
}

/*
 * If a msr is allowed by L0, we should check whether it is allowed by L1.
 * The corresponding bit will be cleared unless both of L0 and L1 allow it.
 */
static void nested_vmx_disable_intercept_for_msr(unsigned long *msr_bitmap_l1,
					       unsigned long *msr_bitmap_nested,
					       u32 msr, int type)
{
	int f = sizeof(unsigned long);

	/*
	 * See Intel PRM Vol. 3, 20.6.9 (MSR-Bitmap Address). Early manuals
	 * have the write-low and read-high bitmap offsets the wrong way round.
	 * We can control MSRs 0x00000000-0x00001fff and 0xc0000000-0xc0001fff.
	 */
	if (msr <= 0x1fff) {
		if (type & MSR_TYPE_R &&
		   !test_bit(msr, msr_bitmap_l1 + 0x000 / f))
			/* read-low */
			__clear_bit(msr, msr_bitmap_nested + 0x000 / f);

		if (type & MSR_TYPE_W &&
		   !test_bit(msr, msr_bitmap_l1 + 0x800 / f))
			/* write-low */
			__clear_bit(msr, msr_bitmap_nested + 0x800 / f);

	} else if ((msr >= 0xc0000000) && (msr <= 0xc0001fff)) {
		msr &= 0x1fff;
		if (type & MSR_TYPE_R &&
		   !test_bit(msr, msr_bitmap_l1 + 0x400 / f))
			/* read-high */
			__clear_bit(msr, msr_bitmap_nested + 0x400 / f);

		if (type & MSR_TYPE_W &&
		   !test_bit(msr, msr_bitmap_l1 + 0xc00 / f))
			/* write-high */
			__clear_bit(msr, msr_bitmap_nested + 0xc00 / f);

	}
}

static inline void enable_x2apic_msr_intercepts(unsigned long *msr_bitmap)
{
	int msr;

	for (msr = 0x800; msr <= 0x8ff; msr += BITS_PER_LONG) {
		unsigned word = msr / BITS_PER_LONG;

		msr_bitmap[word] = ~0;
		msr_bitmap[word + (0x800 / sizeof(long))] = ~0;
	}
}

/*
 * Merge L0's and L1's MSR bitmap, return false to indicate that
 * we do not use the hardware.
 */
static inline bool nested_vmx_prepare_msr_bitmap(struct kvm_vcpu *vcpu,
						 struct vmcs12 *vmcs12)
{
	int msr;
	unsigned long *msr_bitmap_l1;
	unsigned long *msr_bitmap_l0 = to_vmx(vcpu)->nested.vmcs02.msr_bitmap;
	struct kvm_host_map *map = &to_vmx(vcpu)->nested.msr_bitmap_map;

	/* Nothing to do if the MSR bitmap is not in use.  */
	if (!cpu_has_vmx_msr_bitmap() ||
	    !nested_cpu_has(vmcs12, CPU_BASED_USE_MSR_BITMAPS))
		return false;

	if (kvm_vcpu_map(vcpu, gpa_to_gfn(vmcs12->msr_bitmap), map))
		return false;

	msr_bitmap_l1 = (unsigned long *)map->hva;

	/*
	 * To keep the control flow simple, pay eight 8-byte writes (sixteen
	 * 4-byte writes on 32-bit systems) up front to enable intercepts for
	 * the x2APIC MSR range and selectively disable them below.
	 */
	enable_x2apic_msr_intercepts(msr_bitmap_l0);

	if (nested_cpu_has_virt_x2apic_mode(vmcs12)) {
		if (nested_cpu_has_apic_reg_virt(vmcs12)) {
			/*
			 * L0 need not intercept reads for MSRs between 0x800
			 * and 0x8ff, it just lets the processor take the value
			 * from the virtual-APIC page; take those 256 bits
			 * directly from the L1 bitmap.
			 */
			for (msr = 0x800; msr <= 0x8ff; msr += BITS_PER_LONG) {
				unsigned word = msr / BITS_PER_LONG;

				msr_bitmap_l0[word] = msr_bitmap_l1[word];
			}
		}

		nested_vmx_disable_intercept_for_msr(
			msr_bitmap_l1, msr_bitmap_l0,
			X2APIC_MSR(APIC_TASKPRI),
			MSR_TYPE_R | MSR_TYPE_W);

		if (nested_cpu_has_vid(vmcs12)) {
			nested_vmx_disable_intercept_for_msr(
				msr_bitmap_l1, msr_bitmap_l0,
				X2APIC_MSR(APIC_EOI),
				MSR_TYPE_W);
			nested_vmx_disable_intercept_for_msr(
				msr_bitmap_l1, msr_bitmap_l0,
				X2APIC_MSR(APIC_SELF_IPI),
				MSR_TYPE_W);
		}
	}

	/* KVM unconditionally exposes the FS/GS base MSRs to L1. */
#ifdef CONFIG_X86_64
	nested_vmx_disable_intercept_for_msr(msr_bitmap_l1, msr_bitmap_l0,
					     MSR_FS_BASE, MSR_TYPE_RW);

	nested_vmx_disable_intercept_for_msr(msr_bitmap_l1, msr_bitmap_l0,
					     MSR_GS_BASE, MSR_TYPE_RW);

	nested_vmx_disable_intercept_for_msr(msr_bitmap_l1, msr_bitmap_l0,
					     MSR_KERNEL_GS_BASE, MSR_TYPE_RW);
#endif

	/*
	 * Checking the L0->L1 bitmap is trying to verify two things:
	 *
	 * 1. L0 gave a permission to L1 to actually passthrough the MSR. This
	 *    ensures that we do not accidentally generate an L02 MSR bitmap
	 *    from the L12 MSR bitmap that is too permissive.
	 * 2. That L1 or L2s have actually used the MSR. This avoids
	 *    unnecessarily merging of the bitmap if the MSR is unused. This
	 *    works properly because we only update the L01 MSR bitmap lazily.
	 *    So even if L0 should pass L1 these MSRs, the L01 bitmap is only
	 *    updated to reflect this when L1 (or its L2s) actually write to
	 *    the MSR.
	 */
	if (!msr_write_intercepted_l01(vcpu, MSR_IA32_SPEC_CTRL))
		nested_vmx_disable_intercept_for_msr(
					msr_bitmap_l1, msr_bitmap_l0,
					MSR_IA32_SPEC_CTRL,
					MSR_TYPE_R | MSR_TYPE_W);

	if (!msr_write_intercepted_l01(vcpu, MSR_IA32_PRED_CMD))
		nested_vmx_disable_intercept_for_msr(
					msr_bitmap_l1, msr_bitmap_l0,
					MSR_IA32_PRED_CMD,
					MSR_TYPE_W);

	kvm_vcpu_unmap(vcpu, &to_vmx(vcpu)->nested.msr_bitmap_map, false);

	return true;
}

static void nested_cache_shadow_vmcs12(struct kvm_vcpu *vcpu,
				       struct vmcs12 *vmcs12)
{
	struct kvm_host_map map;
	struct vmcs12 *shadow;

	if (!nested_cpu_has_shadow_vmcs(vmcs12) ||
	    vmcs12->vmcs_link_pointer == -1ull)
		return;

	shadow = get_shadow_vmcs12(vcpu);

	if (kvm_vcpu_map(vcpu, gpa_to_gfn(vmcs12->vmcs_link_pointer), &map))
		return;

	memcpy(shadow, map.hva, VMCS12_SIZE);
	kvm_vcpu_unmap(vcpu, &map, false);
}

static void nested_flush_cached_shadow_vmcs12(struct kvm_vcpu *vcpu,
					      struct vmcs12 *vmcs12)
{
	struct vcpu_vmx *vmx = to_vmx(vcpu);

	if (!nested_cpu_has_shadow_vmcs(vmcs12) ||
	    vmcs12->vmcs_link_pointer == -1ull)
		return;

	kvm_write_guest(vmx->vcpu.kvm, vmcs12->vmcs_link_pointer,
			get_shadow_vmcs12(vcpu), VMCS12_SIZE);
}

/*
 * In nested virtualization, check if L1 has set
 * VM_EXIT_ACK_INTR_ON_EXIT
 */
static bool nested_exit_intr_ack_set(struct kvm_vcpu *vcpu)
{
	return get_vmcs12(vcpu)->vm_exit_controls &
		VM_EXIT_ACK_INTR_ON_EXIT;
}

static int nested_vmx_check_apic_access_controls(struct kvm_vcpu *vcpu,
					  struct vmcs12 *vmcs12)
{
	if (nested_cpu_has2(vmcs12, SECONDARY_EXEC_VIRTUALIZE_APIC_ACCESSES) &&
	    CC(!page_address_valid(vcpu, vmcs12->apic_access_addr)))
		return -EINVAL;
	else
		return 0;
}

static int nested_vmx_check_apicv_controls(struct kvm_vcpu *vcpu,
					   struct vmcs12 *vmcs12)
{
	if (!nested_cpu_has_virt_x2apic_mode(vmcs12) &&
	    !nested_cpu_has_apic_reg_virt(vmcs12) &&
	    !nested_cpu_has_vid(vmcs12) &&
	    !nested_cpu_has_posted_intr(vmcs12))
		return 0;

	/*
	 * If virtualize x2apic mode is enabled,
	 * virtualize apic access must be disabled.
	 */
	if (CC(nested_cpu_has_virt_x2apic_mode(vmcs12) &&
	       nested_cpu_has2(vmcs12, SECONDARY_EXEC_VIRTUALIZE_APIC_ACCESSES)))
		return -EINVAL;

	/*
	 * If virtual interrupt delivery is enabled,
	 * we must exit on external interrupts.
	 */
	if (CC(nested_cpu_has_vid(vmcs12) && !nested_exit_on_intr(vcpu)))
		return -EINVAL;

	/*
	 * bits 15:8 should be zero in posted_intr_nv,
	 * the descriptor address has been already checked
	 * in nested_get_vmcs12_pages.
	 *
	 * bits 5:0 of posted_intr_desc_addr should be zero.
	 */
	if (nested_cpu_has_posted_intr(vmcs12) &&
	   (CC(!nested_cpu_has_vid(vmcs12)) ||
	    CC(!nested_exit_intr_ack_set(vcpu)) ||
	    CC((vmcs12->posted_intr_nv & 0xff00)) ||
	    CC(!kvm_vcpu_is_legal_aligned_gpa(vcpu, vmcs12->posted_intr_desc_addr, 64))))
		return -EINVAL;

	/* tpr shadow is needed by all apicv features. */
	if (CC(!nested_cpu_has(vmcs12, CPU_BASED_TPR_SHADOW)))
		return -EINVAL;

	return 0;
}

static int nested_vmx_check_msr_switch(struct kvm_vcpu *vcpu,
				       u32 count, u64 addr)
{
	if (count == 0)
		return 0;

	if (!kvm_vcpu_is_legal_aligned_gpa(vcpu, addr, 16) ||
	    !kvm_vcpu_is_legal_gpa(vcpu, (addr + count * sizeof(struct vmx_msr_entry) - 1)))
		return -EINVAL;

	return 0;
}

static int nested_vmx_check_exit_msr_switch_controls(struct kvm_vcpu *vcpu,
						     struct vmcs12 *vmcs12)
{
	if (CC(nested_vmx_check_msr_switch(vcpu,
					   vmcs12->vm_exit_msr_load_count,
					   vmcs12->vm_exit_msr_load_addr)) ||
	    CC(nested_vmx_check_msr_switch(vcpu,
					   vmcs12->vm_exit_msr_store_count,
					   vmcs12->vm_exit_msr_store_addr)))
		return -EINVAL;

	return 0;
}

static int nested_vmx_check_entry_msr_switch_controls(struct kvm_vcpu *vcpu,
                                                      struct vmcs12 *vmcs12)
{
	if (CC(nested_vmx_check_msr_switch(vcpu,
					   vmcs12->vm_entry_msr_load_count,
					   vmcs12->vm_entry_msr_load_addr)))
                return -EINVAL;

	return 0;
}

static int nested_vmx_check_pml_controls(struct kvm_vcpu *vcpu,
					 struct vmcs12 *vmcs12)
{
	if (!nested_cpu_has_pml(vmcs12))
		return 0;

	if (CC(!nested_cpu_has_ept(vmcs12)) ||
	    CC(!page_address_valid(vcpu, vmcs12->pml_address)))
		return -EINVAL;

	return 0;
}

static int nested_vmx_check_unrestricted_guest_controls(struct kvm_vcpu *vcpu,
							struct vmcs12 *vmcs12)
{
	if (CC(nested_cpu_has2(vmcs12, SECONDARY_EXEC_UNRESTRICTED_GUEST) &&
	       !nested_cpu_has_ept(vmcs12)))
		return -EINVAL;
	return 0;
}

static int nested_vmx_check_mode_based_ept_exec_controls(struct kvm_vcpu *vcpu,
							 struct vmcs12 *vmcs12)
{
	if (CC(nested_cpu_has2(vmcs12, SECONDARY_EXEC_MODE_BASED_EPT_EXEC) &&
	       !nested_cpu_has_ept(vmcs12)))
		return -EINVAL;
	return 0;
}

static int nested_vmx_check_shadow_vmcs_controls(struct kvm_vcpu *vcpu,
						 struct vmcs12 *vmcs12)
{
	if (!nested_cpu_has_shadow_vmcs(vmcs12))
		return 0;

	if (CC(!page_address_valid(vcpu, vmcs12->vmread_bitmap)) ||
	    CC(!page_address_valid(vcpu, vmcs12->vmwrite_bitmap)))
		return -EINVAL;

	return 0;
}

static int nested_vmx_msr_check_common(struct kvm_vcpu *vcpu,
				       struct vmx_msr_entry *e)
{
	/* x2APIC MSR accesses are not allowed */
	if (CC(vcpu->arch.apic_base & X2APIC_ENABLE && e->index >> 8 == 0x8))
		return -EINVAL;
	if (CC(e->index == MSR_IA32_UCODE_WRITE) || /* SDM Table 35-2 */
	    CC(e->index == MSR_IA32_UCODE_REV))
		return -EINVAL;
	if (CC(e->reserved != 0))
		return -EINVAL;
	return 0;
}

static int nested_vmx_load_msr_check(struct kvm_vcpu *vcpu,
				     struct vmx_msr_entry *e)
{
	if (CC(e->index == MSR_FS_BASE) ||
	    CC(e->index == MSR_GS_BASE) ||
	    CC(e->index == MSR_IA32_SMM_MONITOR_CTL) || /* SMM is not supported */
	    nested_vmx_msr_check_common(vcpu, e))
		return -EINVAL;
	return 0;
}

static int nested_vmx_store_msr_check(struct kvm_vcpu *vcpu,
				      struct vmx_msr_entry *e)
{
	if (CC(e->index == MSR_IA32_SMBASE) || /* SMM is not supported */
	    nested_vmx_msr_check_common(vcpu, e))
		return -EINVAL;
	return 0;
}

static u32 nested_vmx_max_atomic_switch_msrs(struct kvm_vcpu *vcpu)
{
	struct vcpu_vmx *vmx = to_vmx(vcpu);
	u64 vmx_misc = vmx_control_msr(vmx->nested.msrs.misc_low,
				       vmx->nested.msrs.misc_high);

	return (vmx_misc_max_msr(vmx_misc) + 1) * VMX_MISC_MSR_LIST_MULTIPLIER;
}

/*
 * Load guest's/host's msr at nested entry/exit.
 * return 0 for success, entry index for failure.
 *
 * One of the failure modes for MSR load/store is when a list exceeds the
 * virtual hardware's capacity. To maintain compatibility with hardware inasmuch
 * as possible, process all valid entries before failing rather than precheck
 * for a capacity violation.
 */
static u32 nested_vmx_load_msr(struct kvm_vcpu *vcpu, u64 gpa, u32 count)
{
	u32 i;
	struct vmx_msr_entry e;
<<<<<<< HEAD
=======
	u32 max_msr_list_size = nested_vmx_max_atomic_switch_msrs(vcpu);
>>>>>>> 7d2a07b7

	for (i = 0; i < count; i++) {
		if (unlikely(i >= max_msr_list_size))
			goto fail;

		if (kvm_vcpu_read_guest(vcpu, gpa + i * sizeof(e),
					&e, sizeof(e))) {
			pr_debug_ratelimited(
				"%s cannot read MSR entry (%u, 0x%08llx)\n",
				__func__, i, gpa + i * sizeof(e));
			goto fail;
		}
		if (nested_vmx_load_msr_check(vcpu, &e)) {
			pr_debug_ratelimited(
				"%s check failed (%u, 0x%x, 0x%x)\n",
				__func__, i, e.index, e.reserved);
			goto fail;
		}
		if (kvm_set_msr(vcpu, e.index, e.value)) {
			pr_debug_ratelimited(
				"%s cannot write MSR (%u, 0x%x, 0x%llx)\n",
				__func__, i, e.index, e.value);
			goto fail;
		}
	}
	return 0;
fail:
	/* Note, max_msr_list_size is at most 4096, i.e. this can't wrap. */
	return i + 1;
}

static bool nested_vmx_get_vmexit_msr_value(struct kvm_vcpu *vcpu,
					    u32 msr_index,
					    u64 *data)
{
	struct vcpu_vmx *vmx = to_vmx(vcpu);

	/*
	 * If the L0 hypervisor stored a more accurate value for the TSC that
	 * does not include the time taken for emulation of the L2->L1
	 * VM-exit in L0, use the more accurate value.
	 */
	if (msr_index == MSR_IA32_TSC) {
		int i = vmx_find_loadstore_msr_slot(&vmx->msr_autostore.guest,
						    MSR_IA32_TSC);

		if (i >= 0) {
			u64 val = vmx->msr_autostore.guest.val[i].value;

			*data = kvm_read_l1_tsc(vcpu, val);
			return true;
		}
	}

	if (kvm_get_msr(vcpu, msr_index, data)) {
		pr_debug_ratelimited("%s cannot read MSR (0x%x)\n", __func__,
			msr_index);
		return false;
	}
	return true;
}

static bool read_and_check_msr_entry(struct kvm_vcpu *vcpu, u64 gpa, int i,
				     struct vmx_msr_entry *e)
{
	if (kvm_vcpu_read_guest(vcpu,
				gpa + i * sizeof(*e),
				e, 2 * sizeof(u32))) {
		pr_debug_ratelimited(
			"%s cannot read MSR entry (%u, 0x%08llx)\n",
			__func__, i, gpa + i * sizeof(*e));
		return false;
	}
	if (nested_vmx_store_msr_check(vcpu, e)) {
		pr_debug_ratelimited(
			"%s check failed (%u, 0x%x, 0x%x)\n",
			__func__, i, e->index, e->reserved);
		return false;
	}
	return true;
}

static int nested_vmx_store_msr(struct kvm_vcpu *vcpu, u64 gpa, u32 count)
{
	u64 data;
	u32 i;
	struct vmx_msr_entry e;
	u32 max_msr_list_size = nested_vmx_max_atomic_switch_msrs(vcpu);

	for (i = 0; i < count; i++) {
<<<<<<< HEAD
		if (kvm_vcpu_read_guest(vcpu,
					gpa + i * sizeof(e),
					&e, 2 * sizeof(u32))) {
			pr_debug_ratelimited(
				"%s cannot read MSR entry (%u, 0x%08llx)\n",
				__func__, i, gpa + i * sizeof(e));
=======
		if (unlikely(i >= max_msr_list_size))
>>>>>>> 7d2a07b7
			return -EINVAL;

		if (!read_and_check_msr_entry(vcpu, gpa, i, &e))
			return -EINVAL;
<<<<<<< HEAD
		}
		if (kvm_get_msr(vcpu, e.index, &data)) {
			pr_debug_ratelimited(
				"%s cannot read MSR (%u, 0x%x)\n",
				__func__, i, e.index);
=======

		if (!nested_vmx_get_vmexit_msr_value(vcpu, e.index, &data))
>>>>>>> 7d2a07b7
			return -EINVAL;

		if (kvm_vcpu_write_guest(vcpu,
					 gpa + i * sizeof(e) +
					     offsetof(struct vmx_msr_entry, value),
					 &data, sizeof(data))) {
			pr_debug_ratelimited(
				"%s cannot write MSR (%u, 0x%x, 0x%llx)\n",
				__func__, i, e.index, data);
			return -EINVAL;
		}
	}
	return 0;
}

static bool nested_msr_store_list_has_msr(struct kvm_vcpu *vcpu, u32 msr_index)
{
	struct vmcs12 *vmcs12 = get_vmcs12(vcpu);
	u32 count = vmcs12->vm_exit_msr_store_count;
	u64 gpa = vmcs12->vm_exit_msr_store_addr;
	struct vmx_msr_entry e;
	u32 i;

	for (i = 0; i < count; i++) {
		if (!read_and_check_msr_entry(vcpu, gpa, i, &e))
			return false;

		if (e.index == msr_index)
			return true;
	}
	return false;
}

static void prepare_vmx_msr_autostore_list(struct kvm_vcpu *vcpu,
					   u32 msr_index)
{
	struct vcpu_vmx *vmx = to_vmx(vcpu);
	struct vmx_msrs *autostore = &vmx->msr_autostore.guest;
	bool in_vmcs12_store_list;
	int msr_autostore_slot;
	bool in_autostore_list;
	int last;

	msr_autostore_slot = vmx_find_loadstore_msr_slot(autostore, msr_index);
	in_autostore_list = msr_autostore_slot >= 0;
	in_vmcs12_store_list = nested_msr_store_list_has_msr(vcpu, msr_index);

	if (in_vmcs12_store_list && !in_autostore_list) {
		if (autostore->nr == MAX_NR_LOADSTORE_MSRS) {
			/*
			 * Emulated VMEntry does not fail here.  Instead a less
			 * accurate value will be returned by
			 * nested_vmx_get_vmexit_msr_value() using kvm_get_msr()
			 * instead of reading the value from the vmcs02 VMExit
			 * MSR-store area.
			 */
			pr_warn_ratelimited(
				"Not enough msr entries in msr_autostore.  Can't add msr %x\n",
				msr_index);
			return;
		}
		last = autostore->nr++;
		autostore->val[last].index = msr_index;
	} else if (!in_vmcs12_store_list && in_autostore_list) {
		last = --autostore->nr;
		autostore->val[msr_autostore_slot] = autostore->val[last];
	}
}

/*
 * Load guest's/host's cr3 at nested entry/exit.  @nested_ept is true if we are
 * emulating VM-Entry into a guest with EPT enabled.  On failure, the expected
 * Exit Qualification (for a VM-Entry consistency check VM-Exit) is assigned to
 * @entry_failure_code.
 */
static int nested_vmx_load_cr3(struct kvm_vcpu *vcpu, unsigned long cr3,
			       bool nested_ept, bool reload_pdptrs,
			       enum vm_entry_failure_code *entry_failure_code)
{
	if (CC(kvm_vcpu_is_illegal_gpa(vcpu, cr3))) {
		*entry_failure_code = ENTRY_FAIL_DEFAULT;
		return -EINVAL;
	}

	/*
	 * If PAE paging and EPT are both on, CR3 is not used by the CPU and
	 * must not be dereferenced.
	 */
	if (reload_pdptrs && !nested_ept && is_pae_paging(vcpu) &&
	    CC(!load_pdptrs(vcpu, vcpu->arch.walk_mmu, cr3))) {
		*entry_failure_code = ENTRY_FAIL_PDPTE;
		return -EINVAL;
	}

	if (!nested_ept)
		kvm_mmu_new_pgd(vcpu, cr3);

	vcpu->arch.cr3 = cr3;
	kvm_register_mark_available(vcpu, VCPU_EXREG_CR3);

	/* Re-initialize the MMU, e.g. to pick up CR4 MMU role changes. */
	kvm_init_mmu(vcpu);

	return 0;
}

/*
 * Returns if KVM is able to config CPU to tag TLB entries
 * populated by L2 differently than TLB entries populated
 * by L1.
 *
 * If L0 uses EPT, L1 and L2 run with different EPTP because
 * guest_mode is part of kvm_mmu_page_role. Thus, TLB entries
 * are tagged with different EPTP.
 *
 * If L1 uses VPID and we allocated a vpid02, TLB entries are tagged
 * with different VPID (L1 entries are tagged with vmx->vpid
 * while L2 entries are tagged with vmx->nested.vpid02).
 */
static bool nested_has_guest_tlb_tag(struct kvm_vcpu *vcpu)
{
	struct vmcs12 *vmcs12 = get_vmcs12(vcpu);

	return enable_ept ||
	       (nested_cpu_has_vpid(vmcs12) && to_vmx(vcpu)->nested.vpid02);
}

static void nested_vmx_transition_tlb_flush(struct kvm_vcpu *vcpu,
					    struct vmcs12 *vmcs12,
					    bool is_vmenter)
{
	struct vcpu_vmx *vmx = to_vmx(vcpu);

	/*
	 * If vmcs12 doesn't use VPID, L1 expects linear and combined mappings
	 * for *all* contexts to be flushed on VM-Enter/VM-Exit, i.e. it's a
	 * full TLB flush from the guest's perspective.  This is required even
	 * if VPID is disabled in the host as KVM may need to synchronize the
	 * MMU in response to the guest TLB flush.
	 *
	 * Note, using TLB_FLUSH_GUEST is correct even if nested EPT is in use.
	 * EPT is a special snowflake, as guest-physical mappings aren't
	 * flushed on VPID invalidations, including VM-Enter or VM-Exit with
	 * VPID disabled.  As a result, KVM _never_ needs to sync nEPT
	 * entries on VM-Enter because L1 can't rely on VM-Enter to flush
	 * those mappings.
	 */
	if (!nested_cpu_has_vpid(vmcs12)) {
		kvm_make_request(KVM_REQ_TLB_FLUSH_GUEST, vcpu);
		return;
	}

	/* L2 should never have a VPID if VPID is disabled. */
	WARN_ON(!enable_vpid);

	/*
	 * If VPID is enabled and used by vmc12, but L2 does not have a unique
	 * TLB tag (ASID), i.e. EPT is disabled and KVM was unable to allocate
	 * a VPID for L2, flush the current context as the effective ASID is
	 * common to both L1 and L2.
	 *
	 * Defer the flush so that it runs after vmcs02.EPTP has been set by
	 * KVM_REQ_LOAD_MMU_PGD (if nested EPT is enabled) and to avoid
	 * redundant flushes further down the nested pipeline.
	 *
	 * If a TLB flush isn't required due to any of the above, and vpid12 is
	 * changing then the new "virtual" VPID (vpid12) will reuse the same
	 * "real" VPID (vpid02), and so needs to be flushed.  There's no direct
	 * mapping between vpid02 and vpid12, vpid02 is per-vCPU and reused for
	 * all nested vCPUs.  Remember, a flush on VM-Enter does not invalidate
	 * guest-physical mappings, so there is no need to sync the nEPT MMU.
	 */
	if (!nested_has_guest_tlb_tag(vcpu)) {
		kvm_make_request(KVM_REQ_TLB_FLUSH_CURRENT, vcpu);
	} else if (is_vmenter &&
		   vmcs12->virtual_processor_id != vmx->nested.last_vpid) {
		vmx->nested.last_vpid = vmcs12->virtual_processor_id;
		vpid_sync_context(nested_get_vpid02(vcpu));
	}
}

static bool is_bitwise_subset(u64 superset, u64 subset, u64 mask)
{
	superset &= mask;
	subset &= mask;

	return (superset | subset) == superset;
}

static int vmx_restore_vmx_basic(struct vcpu_vmx *vmx, u64 data)
{
	const u64 feature_and_reserved =
		/* feature (except bit 48; see below) */
		BIT_ULL(49) | BIT_ULL(54) | BIT_ULL(55) |
		/* reserved */
		BIT_ULL(31) | GENMASK_ULL(47, 45) | GENMASK_ULL(63, 56);
	u64 vmx_basic = vmx->nested.msrs.basic;

	if (!is_bitwise_subset(vmx_basic, data, feature_and_reserved))
		return -EINVAL;

	/*
	 * KVM does not emulate a version of VMX that constrains physical
	 * addresses of VMX structures (e.g. VMCS) to 32-bits.
	 */
	if (data & BIT_ULL(48))
		return -EINVAL;

	if (vmx_basic_vmcs_revision_id(vmx_basic) !=
	    vmx_basic_vmcs_revision_id(data))
		return -EINVAL;

	if (vmx_basic_vmcs_size(vmx_basic) > vmx_basic_vmcs_size(data))
		return -EINVAL;

	vmx->nested.msrs.basic = data;
	return 0;
}

static int
vmx_restore_control_msr(struct vcpu_vmx *vmx, u32 msr_index, u64 data)
{
	u64 supported;
	u32 *lowp, *highp;

	switch (msr_index) {
	case MSR_IA32_VMX_TRUE_PINBASED_CTLS:
		lowp = &vmx->nested.msrs.pinbased_ctls_low;
		highp = &vmx->nested.msrs.pinbased_ctls_high;
		break;
	case MSR_IA32_VMX_TRUE_PROCBASED_CTLS:
		lowp = &vmx->nested.msrs.procbased_ctls_low;
		highp = &vmx->nested.msrs.procbased_ctls_high;
		break;
	case MSR_IA32_VMX_TRUE_EXIT_CTLS:
		lowp = &vmx->nested.msrs.exit_ctls_low;
		highp = &vmx->nested.msrs.exit_ctls_high;
		break;
	case MSR_IA32_VMX_TRUE_ENTRY_CTLS:
		lowp = &vmx->nested.msrs.entry_ctls_low;
		highp = &vmx->nested.msrs.entry_ctls_high;
		break;
	case MSR_IA32_VMX_PROCBASED_CTLS2:
		lowp = &vmx->nested.msrs.secondary_ctls_low;
		highp = &vmx->nested.msrs.secondary_ctls_high;
		break;
	default:
		BUG();
	}

	supported = vmx_control_msr(*lowp, *highp);

	/* Check must-be-1 bits are still 1. */
	if (!is_bitwise_subset(data, supported, GENMASK_ULL(31, 0)))
		return -EINVAL;

	/* Check must-be-0 bits are still 0. */
	if (!is_bitwise_subset(supported, data, GENMASK_ULL(63, 32)))
		return -EINVAL;

	*lowp = data;
	*highp = data >> 32;
	return 0;
}

static int vmx_restore_vmx_misc(struct vcpu_vmx *vmx, u64 data)
{
	const u64 feature_and_reserved_bits =
		/* feature */
		BIT_ULL(5) | GENMASK_ULL(8, 6) | BIT_ULL(14) | BIT_ULL(15) |
		BIT_ULL(28) | BIT_ULL(29) | BIT_ULL(30) |
		/* reserved */
		GENMASK_ULL(13, 9) | BIT_ULL(31);
	u64 vmx_misc;

	vmx_misc = vmx_control_msr(vmx->nested.msrs.misc_low,
				   vmx->nested.msrs.misc_high);

	if (!is_bitwise_subset(vmx_misc, data, feature_and_reserved_bits))
		return -EINVAL;

	if ((vmx->nested.msrs.pinbased_ctls_high &
	     PIN_BASED_VMX_PREEMPTION_TIMER) &&
	    vmx_misc_preemption_timer_rate(data) !=
	    vmx_misc_preemption_timer_rate(vmx_misc))
		return -EINVAL;

	if (vmx_misc_cr3_count(data) > vmx_misc_cr3_count(vmx_misc))
		return -EINVAL;

	if (vmx_misc_max_msr(data) > vmx_misc_max_msr(vmx_misc))
		return -EINVAL;

	if (vmx_misc_mseg_revid(data) != vmx_misc_mseg_revid(vmx_misc))
		return -EINVAL;

	vmx->nested.msrs.misc_low = data;
	vmx->nested.msrs.misc_high = data >> 32;

	return 0;
}

static int vmx_restore_vmx_ept_vpid_cap(struct vcpu_vmx *vmx, u64 data)
{
	u64 vmx_ept_vpid_cap;

	vmx_ept_vpid_cap = vmx_control_msr(vmx->nested.msrs.ept_caps,
					   vmx->nested.msrs.vpid_caps);

	/* Every bit is either reserved or a feature bit. */
	if (!is_bitwise_subset(vmx_ept_vpid_cap, data, -1ULL))
		return -EINVAL;

	vmx->nested.msrs.ept_caps = data;
	vmx->nested.msrs.vpid_caps = data >> 32;
	return 0;
}

static int vmx_restore_fixed0_msr(struct vcpu_vmx *vmx, u32 msr_index, u64 data)
{
	u64 *msr;

	switch (msr_index) {
	case MSR_IA32_VMX_CR0_FIXED0:
		msr = &vmx->nested.msrs.cr0_fixed0;
		break;
	case MSR_IA32_VMX_CR4_FIXED0:
		msr = &vmx->nested.msrs.cr4_fixed0;
		break;
	default:
		BUG();
	}

	/*
	 * 1 bits (which indicates bits which "must-be-1" during VMX operation)
	 * must be 1 in the restored value.
	 */
	if (!is_bitwise_subset(data, *msr, -1ULL))
		return -EINVAL;

	*msr = data;
	return 0;
}

/*
 * Called when userspace is restoring VMX MSRs.
 *
 * Returns 0 on success, non-0 otherwise.
 */
int vmx_set_vmx_msr(struct kvm_vcpu *vcpu, u32 msr_index, u64 data)
{
	struct vcpu_vmx *vmx = to_vmx(vcpu);

	/*
	 * Don't allow changes to the VMX capability MSRs while the vCPU
	 * is in VMX operation.
	 */
	if (vmx->nested.vmxon)
		return -EBUSY;

	switch (msr_index) {
	case MSR_IA32_VMX_BASIC:
		return vmx_restore_vmx_basic(vmx, data);
	case MSR_IA32_VMX_PINBASED_CTLS:
	case MSR_IA32_VMX_PROCBASED_CTLS:
	case MSR_IA32_VMX_EXIT_CTLS:
	case MSR_IA32_VMX_ENTRY_CTLS:
		/*
		 * The "non-true" VMX capability MSRs are generated from the
		 * "true" MSRs, so we do not support restoring them directly.
		 *
		 * If userspace wants to emulate VMX_BASIC[55]=0, userspace
		 * should restore the "true" MSRs with the must-be-1 bits
		 * set according to the SDM Vol 3. A.2 "RESERVED CONTROLS AND
		 * DEFAULT SETTINGS".
		 */
		return -EINVAL;
	case MSR_IA32_VMX_TRUE_PINBASED_CTLS:
	case MSR_IA32_VMX_TRUE_PROCBASED_CTLS:
	case MSR_IA32_VMX_TRUE_EXIT_CTLS:
	case MSR_IA32_VMX_TRUE_ENTRY_CTLS:
	case MSR_IA32_VMX_PROCBASED_CTLS2:
		return vmx_restore_control_msr(vmx, msr_index, data);
	case MSR_IA32_VMX_MISC:
		return vmx_restore_vmx_misc(vmx, data);
	case MSR_IA32_VMX_CR0_FIXED0:
	case MSR_IA32_VMX_CR4_FIXED0:
		return vmx_restore_fixed0_msr(vmx, msr_index, data);
	case MSR_IA32_VMX_CR0_FIXED1:
	case MSR_IA32_VMX_CR4_FIXED1:
		/*
		 * These MSRs are generated based on the vCPU's CPUID, so we
		 * do not support restoring them directly.
		 */
		return -EINVAL;
	case MSR_IA32_VMX_EPT_VPID_CAP:
		return vmx_restore_vmx_ept_vpid_cap(vmx, data);
	case MSR_IA32_VMX_VMCS_ENUM:
		vmx->nested.msrs.vmcs_enum = data;
		return 0;
	case MSR_IA32_VMX_VMFUNC:
		if (data & ~vmx->nested.msrs.vmfunc_controls)
			return -EINVAL;
		vmx->nested.msrs.vmfunc_controls = data;
		return 0;
	default:
		/*
		 * The rest of the VMX capability MSRs do not support restore.
		 */
		return -EINVAL;
	}
}

/* Returns 0 on success, non-0 otherwise. */
int vmx_get_vmx_msr(struct nested_vmx_msrs *msrs, u32 msr_index, u64 *pdata)
{
	switch (msr_index) {
	case MSR_IA32_VMX_BASIC:
		*pdata = msrs->basic;
		break;
	case MSR_IA32_VMX_TRUE_PINBASED_CTLS:
	case MSR_IA32_VMX_PINBASED_CTLS:
		*pdata = vmx_control_msr(
			msrs->pinbased_ctls_low,
			msrs->pinbased_ctls_high);
		if (msr_index == MSR_IA32_VMX_PINBASED_CTLS)
			*pdata |= PIN_BASED_ALWAYSON_WITHOUT_TRUE_MSR;
		break;
	case MSR_IA32_VMX_TRUE_PROCBASED_CTLS:
	case MSR_IA32_VMX_PROCBASED_CTLS:
		*pdata = vmx_control_msr(
			msrs->procbased_ctls_low,
			msrs->procbased_ctls_high);
		if (msr_index == MSR_IA32_VMX_PROCBASED_CTLS)
			*pdata |= CPU_BASED_ALWAYSON_WITHOUT_TRUE_MSR;
		break;
	case MSR_IA32_VMX_TRUE_EXIT_CTLS:
	case MSR_IA32_VMX_EXIT_CTLS:
		*pdata = vmx_control_msr(
			msrs->exit_ctls_low,
			msrs->exit_ctls_high);
		if (msr_index == MSR_IA32_VMX_EXIT_CTLS)
			*pdata |= VM_EXIT_ALWAYSON_WITHOUT_TRUE_MSR;
		break;
	case MSR_IA32_VMX_TRUE_ENTRY_CTLS:
	case MSR_IA32_VMX_ENTRY_CTLS:
		*pdata = vmx_control_msr(
			msrs->entry_ctls_low,
			msrs->entry_ctls_high);
		if (msr_index == MSR_IA32_VMX_ENTRY_CTLS)
			*pdata |= VM_ENTRY_ALWAYSON_WITHOUT_TRUE_MSR;
		break;
	case MSR_IA32_VMX_MISC:
		*pdata = vmx_control_msr(
			msrs->misc_low,
			msrs->misc_high);
		break;
	case MSR_IA32_VMX_CR0_FIXED0:
		*pdata = msrs->cr0_fixed0;
		break;
	case MSR_IA32_VMX_CR0_FIXED1:
		*pdata = msrs->cr0_fixed1;
		break;
	case MSR_IA32_VMX_CR4_FIXED0:
		*pdata = msrs->cr4_fixed0;
		break;
	case MSR_IA32_VMX_CR4_FIXED1:
		*pdata = msrs->cr4_fixed1;
		break;
	case MSR_IA32_VMX_VMCS_ENUM:
		*pdata = msrs->vmcs_enum;
		break;
	case MSR_IA32_VMX_PROCBASED_CTLS2:
		*pdata = vmx_control_msr(
			msrs->secondary_ctls_low,
			msrs->secondary_ctls_high);
		break;
	case MSR_IA32_VMX_EPT_VPID_CAP:
		*pdata = msrs->ept_caps |
			((u64)msrs->vpid_caps << 32);
		break;
	case MSR_IA32_VMX_VMFUNC:
		*pdata = msrs->vmfunc_controls;
		break;
	default:
		return 1;
	}

	return 0;
}

/*
 * Copy the writable VMCS shadow fields back to the VMCS12, in case they have
 * been modified by the L1 guest.  Note, "writable" in this context means
 * "writable by the guest", i.e. tagged SHADOW_FIELD_RW; the set of
 * fields tagged SHADOW_FIELD_RO may or may not align with the "read-only"
 * VM-exit information fields (which are actually writable if the vCPU is
 * configured to support "VMWRITE to any supported field in the VMCS").
 */
static void copy_shadow_to_vmcs12(struct vcpu_vmx *vmx)
{
	struct vmcs *shadow_vmcs = vmx->vmcs01.shadow_vmcs;
	struct vmcs12 *vmcs12 = get_vmcs12(&vmx->vcpu);
	struct shadow_vmcs_field field;
	unsigned long val;
	int i;

	if (WARN_ON(!shadow_vmcs))
		return;

	preempt_disable();

	vmcs_load(shadow_vmcs);

	for (i = 0; i < max_shadow_read_write_fields; i++) {
		field = shadow_read_write_fields[i];
		val = __vmcs_readl(field.encoding);
		vmcs12_write_any(vmcs12, field.encoding, field.offset, val);
	}

	vmcs_clear(shadow_vmcs);
	vmcs_load(vmx->loaded_vmcs->vmcs);

	preempt_enable();
}

static void copy_vmcs12_to_shadow(struct vcpu_vmx *vmx)
{
	const struct shadow_vmcs_field *fields[] = {
		shadow_read_write_fields,
		shadow_read_only_fields
	};
	const int max_fields[] = {
		max_shadow_read_write_fields,
		max_shadow_read_only_fields
	};
	struct vmcs *shadow_vmcs = vmx->vmcs01.shadow_vmcs;
	struct vmcs12 *vmcs12 = get_vmcs12(&vmx->vcpu);
	struct shadow_vmcs_field field;
	unsigned long val;
	int i, q;

	if (WARN_ON(!shadow_vmcs))
		return;

	vmcs_load(shadow_vmcs);

	for (q = 0; q < ARRAY_SIZE(fields); q++) {
		for (i = 0; i < max_fields[q]; i++) {
			field = fields[q][i];
			val = vmcs12_read_any(vmcs12, field.encoding,
					      field.offset);
			__vmcs_writel(field.encoding, val);
		}
	}

	vmcs_clear(shadow_vmcs);
	vmcs_load(vmx->loaded_vmcs->vmcs);
}

static void copy_enlightened_to_vmcs12(struct vcpu_vmx *vmx, u32 hv_clean_fields)
{
	struct vmcs12 *vmcs12 = vmx->nested.cached_vmcs12;
	struct hv_enlightened_vmcs *evmcs = vmx->nested.hv_evmcs;

	/* HV_VMX_ENLIGHTENED_CLEAN_FIELD_NONE */
	vmcs12->tpr_threshold = evmcs->tpr_threshold;
	vmcs12->guest_rip = evmcs->guest_rip;

	if (unlikely(!(hv_clean_fields &
		       HV_VMX_ENLIGHTENED_CLEAN_FIELD_GUEST_BASIC))) {
		vmcs12->guest_rsp = evmcs->guest_rsp;
		vmcs12->guest_rflags = evmcs->guest_rflags;
		vmcs12->guest_interruptibility_info =
			evmcs->guest_interruptibility_info;
	}

	if (unlikely(!(hv_clean_fields &
		       HV_VMX_ENLIGHTENED_CLEAN_FIELD_CONTROL_PROC))) {
		vmcs12->cpu_based_vm_exec_control =
			evmcs->cpu_based_vm_exec_control;
	}

	if (unlikely(!(hv_clean_fields &
		       HV_VMX_ENLIGHTENED_CLEAN_FIELD_CONTROL_EXCPN))) {
		vmcs12->exception_bitmap = evmcs->exception_bitmap;
	}

	if (unlikely(!(hv_clean_fields &
		       HV_VMX_ENLIGHTENED_CLEAN_FIELD_CONTROL_ENTRY))) {
		vmcs12->vm_entry_controls = evmcs->vm_entry_controls;
	}

	if (unlikely(!(hv_clean_fields &
		       HV_VMX_ENLIGHTENED_CLEAN_FIELD_CONTROL_EVENT))) {
		vmcs12->vm_entry_intr_info_field =
			evmcs->vm_entry_intr_info_field;
		vmcs12->vm_entry_exception_error_code =
			evmcs->vm_entry_exception_error_code;
		vmcs12->vm_entry_instruction_len =
			evmcs->vm_entry_instruction_len;
	}

	if (unlikely(!(hv_clean_fields &
		       HV_VMX_ENLIGHTENED_CLEAN_FIELD_HOST_GRP1))) {
		vmcs12->host_ia32_pat = evmcs->host_ia32_pat;
		vmcs12->host_ia32_efer = evmcs->host_ia32_efer;
		vmcs12->host_cr0 = evmcs->host_cr0;
		vmcs12->host_cr3 = evmcs->host_cr3;
		vmcs12->host_cr4 = evmcs->host_cr4;
		vmcs12->host_ia32_sysenter_esp = evmcs->host_ia32_sysenter_esp;
		vmcs12->host_ia32_sysenter_eip = evmcs->host_ia32_sysenter_eip;
		vmcs12->host_rip = evmcs->host_rip;
		vmcs12->host_ia32_sysenter_cs = evmcs->host_ia32_sysenter_cs;
		vmcs12->host_es_selector = evmcs->host_es_selector;
		vmcs12->host_cs_selector = evmcs->host_cs_selector;
		vmcs12->host_ss_selector = evmcs->host_ss_selector;
		vmcs12->host_ds_selector = evmcs->host_ds_selector;
		vmcs12->host_fs_selector = evmcs->host_fs_selector;
		vmcs12->host_gs_selector = evmcs->host_gs_selector;
		vmcs12->host_tr_selector = evmcs->host_tr_selector;
	}

	if (unlikely(!(hv_clean_fields &
		       HV_VMX_ENLIGHTENED_CLEAN_FIELD_CONTROL_GRP1))) {
		vmcs12->pin_based_vm_exec_control =
			evmcs->pin_based_vm_exec_control;
		vmcs12->vm_exit_controls = evmcs->vm_exit_controls;
		vmcs12->secondary_vm_exec_control =
			evmcs->secondary_vm_exec_control;
	}

	if (unlikely(!(hv_clean_fields &
		       HV_VMX_ENLIGHTENED_CLEAN_FIELD_IO_BITMAP))) {
		vmcs12->io_bitmap_a = evmcs->io_bitmap_a;
		vmcs12->io_bitmap_b = evmcs->io_bitmap_b;
	}

	if (unlikely(!(hv_clean_fields &
		       HV_VMX_ENLIGHTENED_CLEAN_FIELD_MSR_BITMAP))) {
		vmcs12->msr_bitmap = evmcs->msr_bitmap;
	}

	if (unlikely(!(hv_clean_fields &
		       HV_VMX_ENLIGHTENED_CLEAN_FIELD_GUEST_GRP2))) {
		vmcs12->guest_es_base = evmcs->guest_es_base;
		vmcs12->guest_cs_base = evmcs->guest_cs_base;
		vmcs12->guest_ss_base = evmcs->guest_ss_base;
		vmcs12->guest_ds_base = evmcs->guest_ds_base;
		vmcs12->guest_fs_base = evmcs->guest_fs_base;
		vmcs12->guest_gs_base = evmcs->guest_gs_base;
		vmcs12->guest_ldtr_base = evmcs->guest_ldtr_base;
		vmcs12->guest_tr_base = evmcs->guest_tr_base;
		vmcs12->guest_gdtr_base = evmcs->guest_gdtr_base;
		vmcs12->guest_idtr_base = evmcs->guest_idtr_base;
		vmcs12->guest_es_limit = evmcs->guest_es_limit;
		vmcs12->guest_cs_limit = evmcs->guest_cs_limit;
		vmcs12->guest_ss_limit = evmcs->guest_ss_limit;
		vmcs12->guest_ds_limit = evmcs->guest_ds_limit;
		vmcs12->guest_fs_limit = evmcs->guest_fs_limit;
		vmcs12->guest_gs_limit = evmcs->guest_gs_limit;
		vmcs12->guest_ldtr_limit = evmcs->guest_ldtr_limit;
		vmcs12->guest_tr_limit = evmcs->guest_tr_limit;
		vmcs12->guest_gdtr_limit = evmcs->guest_gdtr_limit;
		vmcs12->guest_idtr_limit = evmcs->guest_idtr_limit;
		vmcs12->guest_es_ar_bytes = evmcs->guest_es_ar_bytes;
		vmcs12->guest_cs_ar_bytes = evmcs->guest_cs_ar_bytes;
		vmcs12->guest_ss_ar_bytes = evmcs->guest_ss_ar_bytes;
		vmcs12->guest_ds_ar_bytes = evmcs->guest_ds_ar_bytes;
		vmcs12->guest_fs_ar_bytes = evmcs->guest_fs_ar_bytes;
		vmcs12->guest_gs_ar_bytes = evmcs->guest_gs_ar_bytes;
		vmcs12->guest_ldtr_ar_bytes = evmcs->guest_ldtr_ar_bytes;
		vmcs12->guest_tr_ar_bytes = evmcs->guest_tr_ar_bytes;
		vmcs12->guest_es_selector = evmcs->guest_es_selector;
		vmcs12->guest_cs_selector = evmcs->guest_cs_selector;
		vmcs12->guest_ss_selector = evmcs->guest_ss_selector;
		vmcs12->guest_ds_selector = evmcs->guest_ds_selector;
		vmcs12->guest_fs_selector = evmcs->guest_fs_selector;
		vmcs12->guest_gs_selector = evmcs->guest_gs_selector;
		vmcs12->guest_ldtr_selector = evmcs->guest_ldtr_selector;
		vmcs12->guest_tr_selector = evmcs->guest_tr_selector;
	}

	if (unlikely(!(hv_clean_fields &
		       HV_VMX_ENLIGHTENED_CLEAN_FIELD_CONTROL_GRP2))) {
		vmcs12->tsc_offset = evmcs->tsc_offset;
		vmcs12->virtual_apic_page_addr = evmcs->virtual_apic_page_addr;
		vmcs12->xss_exit_bitmap = evmcs->xss_exit_bitmap;
	}

	if (unlikely(!(hv_clean_fields &
		       HV_VMX_ENLIGHTENED_CLEAN_FIELD_CRDR))) {
		vmcs12->cr0_guest_host_mask = evmcs->cr0_guest_host_mask;
		vmcs12->cr4_guest_host_mask = evmcs->cr4_guest_host_mask;
		vmcs12->cr0_read_shadow = evmcs->cr0_read_shadow;
		vmcs12->cr4_read_shadow = evmcs->cr4_read_shadow;
		vmcs12->guest_cr0 = evmcs->guest_cr0;
		vmcs12->guest_cr3 = evmcs->guest_cr3;
		vmcs12->guest_cr4 = evmcs->guest_cr4;
		vmcs12->guest_dr7 = evmcs->guest_dr7;
	}

	if (unlikely(!(hv_clean_fields &
		       HV_VMX_ENLIGHTENED_CLEAN_FIELD_HOST_POINTER))) {
		vmcs12->host_fs_base = evmcs->host_fs_base;
		vmcs12->host_gs_base = evmcs->host_gs_base;
		vmcs12->host_tr_base = evmcs->host_tr_base;
		vmcs12->host_gdtr_base = evmcs->host_gdtr_base;
		vmcs12->host_idtr_base = evmcs->host_idtr_base;
		vmcs12->host_rsp = evmcs->host_rsp;
	}

	if (unlikely(!(hv_clean_fields &
		       HV_VMX_ENLIGHTENED_CLEAN_FIELD_CONTROL_XLAT))) {
		vmcs12->ept_pointer = evmcs->ept_pointer;
		vmcs12->virtual_processor_id = evmcs->virtual_processor_id;
	}

	if (unlikely(!(hv_clean_fields &
		       HV_VMX_ENLIGHTENED_CLEAN_FIELD_GUEST_GRP1))) {
		vmcs12->vmcs_link_pointer = evmcs->vmcs_link_pointer;
		vmcs12->guest_ia32_debugctl = evmcs->guest_ia32_debugctl;
		vmcs12->guest_ia32_pat = evmcs->guest_ia32_pat;
		vmcs12->guest_ia32_efer = evmcs->guest_ia32_efer;
		vmcs12->guest_pdptr0 = evmcs->guest_pdptr0;
		vmcs12->guest_pdptr1 = evmcs->guest_pdptr1;
		vmcs12->guest_pdptr2 = evmcs->guest_pdptr2;
		vmcs12->guest_pdptr3 = evmcs->guest_pdptr3;
		vmcs12->guest_pending_dbg_exceptions =
			evmcs->guest_pending_dbg_exceptions;
		vmcs12->guest_sysenter_esp = evmcs->guest_sysenter_esp;
		vmcs12->guest_sysenter_eip = evmcs->guest_sysenter_eip;
		vmcs12->guest_bndcfgs = evmcs->guest_bndcfgs;
		vmcs12->guest_activity_state = evmcs->guest_activity_state;
		vmcs12->guest_sysenter_cs = evmcs->guest_sysenter_cs;
	}

	/*
	 * Not used?
	 * vmcs12->vm_exit_msr_store_addr = evmcs->vm_exit_msr_store_addr;
	 * vmcs12->vm_exit_msr_load_addr = evmcs->vm_exit_msr_load_addr;
	 * vmcs12->vm_entry_msr_load_addr = evmcs->vm_entry_msr_load_addr;
	 * vmcs12->page_fault_error_code_mask =
	 *		evmcs->page_fault_error_code_mask;
	 * vmcs12->page_fault_error_code_match =
	 *		evmcs->page_fault_error_code_match;
	 * vmcs12->cr3_target_count = evmcs->cr3_target_count;
	 * vmcs12->vm_exit_msr_store_count = evmcs->vm_exit_msr_store_count;
	 * vmcs12->vm_exit_msr_load_count = evmcs->vm_exit_msr_load_count;
	 * vmcs12->vm_entry_msr_load_count = evmcs->vm_entry_msr_load_count;
	 */

	/*
	 * Read only fields:
	 * vmcs12->guest_physical_address = evmcs->guest_physical_address;
	 * vmcs12->vm_instruction_error = evmcs->vm_instruction_error;
	 * vmcs12->vm_exit_reason = evmcs->vm_exit_reason;
	 * vmcs12->vm_exit_intr_info = evmcs->vm_exit_intr_info;
	 * vmcs12->vm_exit_intr_error_code = evmcs->vm_exit_intr_error_code;
	 * vmcs12->idt_vectoring_info_field = evmcs->idt_vectoring_info_field;
	 * vmcs12->idt_vectoring_error_code = evmcs->idt_vectoring_error_code;
	 * vmcs12->vm_exit_instruction_len = evmcs->vm_exit_instruction_len;
	 * vmcs12->vmx_instruction_info = evmcs->vmx_instruction_info;
	 * vmcs12->exit_qualification = evmcs->exit_qualification;
	 * vmcs12->guest_linear_address = evmcs->guest_linear_address;
	 *
	 * Not present in struct vmcs12:
	 * vmcs12->exit_io_instruction_ecx = evmcs->exit_io_instruction_ecx;
	 * vmcs12->exit_io_instruction_esi = evmcs->exit_io_instruction_esi;
	 * vmcs12->exit_io_instruction_edi = evmcs->exit_io_instruction_edi;
	 * vmcs12->exit_io_instruction_eip = evmcs->exit_io_instruction_eip;
	 */

	return;
}

static void copy_vmcs12_to_enlightened(struct vcpu_vmx *vmx)
{
	struct vmcs12 *vmcs12 = vmx->nested.cached_vmcs12;
	struct hv_enlightened_vmcs *evmcs = vmx->nested.hv_evmcs;

	/*
	 * Should not be changed by KVM:
	 *
	 * evmcs->host_es_selector = vmcs12->host_es_selector;
	 * evmcs->host_cs_selector = vmcs12->host_cs_selector;
	 * evmcs->host_ss_selector = vmcs12->host_ss_selector;
	 * evmcs->host_ds_selector = vmcs12->host_ds_selector;
	 * evmcs->host_fs_selector = vmcs12->host_fs_selector;
	 * evmcs->host_gs_selector = vmcs12->host_gs_selector;
	 * evmcs->host_tr_selector = vmcs12->host_tr_selector;
	 * evmcs->host_ia32_pat = vmcs12->host_ia32_pat;
	 * evmcs->host_ia32_efer = vmcs12->host_ia32_efer;
	 * evmcs->host_cr0 = vmcs12->host_cr0;
	 * evmcs->host_cr3 = vmcs12->host_cr3;
	 * evmcs->host_cr4 = vmcs12->host_cr4;
	 * evmcs->host_ia32_sysenter_esp = vmcs12->host_ia32_sysenter_esp;
	 * evmcs->host_ia32_sysenter_eip = vmcs12->host_ia32_sysenter_eip;
	 * evmcs->host_rip = vmcs12->host_rip;
	 * evmcs->host_ia32_sysenter_cs = vmcs12->host_ia32_sysenter_cs;
	 * evmcs->host_fs_base = vmcs12->host_fs_base;
	 * evmcs->host_gs_base = vmcs12->host_gs_base;
	 * evmcs->host_tr_base = vmcs12->host_tr_base;
	 * evmcs->host_gdtr_base = vmcs12->host_gdtr_base;
	 * evmcs->host_idtr_base = vmcs12->host_idtr_base;
	 * evmcs->host_rsp = vmcs12->host_rsp;
	 * sync_vmcs02_to_vmcs12() doesn't read these:
	 * evmcs->io_bitmap_a = vmcs12->io_bitmap_a;
	 * evmcs->io_bitmap_b = vmcs12->io_bitmap_b;
	 * evmcs->msr_bitmap = vmcs12->msr_bitmap;
	 * evmcs->ept_pointer = vmcs12->ept_pointer;
	 * evmcs->xss_exit_bitmap = vmcs12->xss_exit_bitmap;
	 * evmcs->vm_exit_msr_store_addr = vmcs12->vm_exit_msr_store_addr;
	 * evmcs->vm_exit_msr_load_addr = vmcs12->vm_exit_msr_load_addr;
	 * evmcs->vm_entry_msr_load_addr = vmcs12->vm_entry_msr_load_addr;
	 * evmcs->tpr_threshold = vmcs12->tpr_threshold;
	 * evmcs->virtual_processor_id = vmcs12->virtual_processor_id;
	 * evmcs->exception_bitmap = vmcs12->exception_bitmap;
	 * evmcs->vmcs_link_pointer = vmcs12->vmcs_link_pointer;
	 * evmcs->pin_based_vm_exec_control = vmcs12->pin_based_vm_exec_control;
	 * evmcs->vm_exit_controls = vmcs12->vm_exit_controls;
	 * evmcs->secondary_vm_exec_control = vmcs12->secondary_vm_exec_control;
	 * evmcs->page_fault_error_code_mask =
	 *		vmcs12->page_fault_error_code_mask;
	 * evmcs->page_fault_error_code_match =
	 *		vmcs12->page_fault_error_code_match;
	 * evmcs->cr3_target_count = vmcs12->cr3_target_count;
	 * evmcs->virtual_apic_page_addr = vmcs12->virtual_apic_page_addr;
	 * evmcs->tsc_offset = vmcs12->tsc_offset;
	 * evmcs->guest_ia32_debugctl = vmcs12->guest_ia32_debugctl;
	 * evmcs->cr0_guest_host_mask = vmcs12->cr0_guest_host_mask;
	 * evmcs->cr4_guest_host_mask = vmcs12->cr4_guest_host_mask;
	 * evmcs->cr0_read_shadow = vmcs12->cr0_read_shadow;
	 * evmcs->cr4_read_shadow = vmcs12->cr4_read_shadow;
	 * evmcs->vm_exit_msr_store_count = vmcs12->vm_exit_msr_store_count;
	 * evmcs->vm_exit_msr_load_count = vmcs12->vm_exit_msr_load_count;
	 * evmcs->vm_entry_msr_load_count = vmcs12->vm_entry_msr_load_count;
	 *
	 * Not present in struct vmcs12:
	 * evmcs->exit_io_instruction_ecx = vmcs12->exit_io_instruction_ecx;
	 * evmcs->exit_io_instruction_esi = vmcs12->exit_io_instruction_esi;
	 * evmcs->exit_io_instruction_edi = vmcs12->exit_io_instruction_edi;
	 * evmcs->exit_io_instruction_eip = vmcs12->exit_io_instruction_eip;
	 */

	evmcs->guest_es_selector = vmcs12->guest_es_selector;
	evmcs->guest_cs_selector = vmcs12->guest_cs_selector;
	evmcs->guest_ss_selector = vmcs12->guest_ss_selector;
	evmcs->guest_ds_selector = vmcs12->guest_ds_selector;
	evmcs->guest_fs_selector = vmcs12->guest_fs_selector;
	evmcs->guest_gs_selector = vmcs12->guest_gs_selector;
	evmcs->guest_ldtr_selector = vmcs12->guest_ldtr_selector;
	evmcs->guest_tr_selector = vmcs12->guest_tr_selector;

	evmcs->guest_es_limit = vmcs12->guest_es_limit;
	evmcs->guest_cs_limit = vmcs12->guest_cs_limit;
	evmcs->guest_ss_limit = vmcs12->guest_ss_limit;
	evmcs->guest_ds_limit = vmcs12->guest_ds_limit;
	evmcs->guest_fs_limit = vmcs12->guest_fs_limit;
	evmcs->guest_gs_limit = vmcs12->guest_gs_limit;
	evmcs->guest_ldtr_limit = vmcs12->guest_ldtr_limit;
	evmcs->guest_tr_limit = vmcs12->guest_tr_limit;
	evmcs->guest_gdtr_limit = vmcs12->guest_gdtr_limit;
	evmcs->guest_idtr_limit = vmcs12->guest_idtr_limit;

	evmcs->guest_es_ar_bytes = vmcs12->guest_es_ar_bytes;
	evmcs->guest_cs_ar_bytes = vmcs12->guest_cs_ar_bytes;
	evmcs->guest_ss_ar_bytes = vmcs12->guest_ss_ar_bytes;
	evmcs->guest_ds_ar_bytes = vmcs12->guest_ds_ar_bytes;
	evmcs->guest_fs_ar_bytes = vmcs12->guest_fs_ar_bytes;
	evmcs->guest_gs_ar_bytes = vmcs12->guest_gs_ar_bytes;
	evmcs->guest_ldtr_ar_bytes = vmcs12->guest_ldtr_ar_bytes;
	evmcs->guest_tr_ar_bytes = vmcs12->guest_tr_ar_bytes;

	evmcs->guest_es_base = vmcs12->guest_es_base;
	evmcs->guest_cs_base = vmcs12->guest_cs_base;
	evmcs->guest_ss_base = vmcs12->guest_ss_base;
	evmcs->guest_ds_base = vmcs12->guest_ds_base;
	evmcs->guest_fs_base = vmcs12->guest_fs_base;
	evmcs->guest_gs_base = vmcs12->guest_gs_base;
	evmcs->guest_ldtr_base = vmcs12->guest_ldtr_base;
	evmcs->guest_tr_base = vmcs12->guest_tr_base;
	evmcs->guest_gdtr_base = vmcs12->guest_gdtr_base;
	evmcs->guest_idtr_base = vmcs12->guest_idtr_base;

	evmcs->guest_ia32_pat = vmcs12->guest_ia32_pat;
	evmcs->guest_ia32_efer = vmcs12->guest_ia32_efer;

	evmcs->guest_pdptr0 = vmcs12->guest_pdptr0;
	evmcs->guest_pdptr1 = vmcs12->guest_pdptr1;
	evmcs->guest_pdptr2 = vmcs12->guest_pdptr2;
	evmcs->guest_pdptr3 = vmcs12->guest_pdptr3;

	evmcs->guest_pending_dbg_exceptions =
		vmcs12->guest_pending_dbg_exceptions;
	evmcs->guest_sysenter_esp = vmcs12->guest_sysenter_esp;
	evmcs->guest_sysenter_eip = vmcs12->guest_sysenter_eip;

	evmcs->guest_activity_state = vmcs12->guest_activity_state;
	evmcs->guest_sysenter_cs = vmcs12->guest_sysenter_cs;

	evmcs->guest_cr0 = vmcs12->guest_cr0;
	evmcs->guest_cr3 = vmcs12->guest_cr3;
	evmcs->guest_cr4 = vmcs12->guest_cr4;
	evmcs->guest_dr7 = vmcs12->guest_dr7;

	evmcs->guest_physical_address = vmcs12->guest_physical_address;

	evmcs->vm_instruction_error = vmcs12->vm_instruction_error;
	evmcs->vm_exit_reason = vmcs12->vm_exit_reason;
	evmcs->vm_exit_intr_info = vmcs12->vm_exit_intr_info;
	evmcs->vm_exit_intr_error_code = vmcs12->vm_exit_intr_error_code;
	evmcs->idt_vectoring_info_field = vmcs12->idt_vectoring_info_field;
	evmcs->idt_vectoring_error_code = vmcs12->idt_vectoring_error_code;
	evmcs->vm_exit_instruction_len = vmcs12->vm_exit_instruction_len;
	evmcs->vmx_instruction_info = vmcs12->vmx_instruction_info;

	evmcs->exit_qualification = vmcs12->exit_qualification;

	evmcs->guest_linear_address = vmcs12->guest_linear_address;
	evmcs->guest_rsp = vmcs12->guest_rsp;
	evmcs->guest_rflags = vmcs12->guest_rflags;

	evmcs->guest_interruptibility_info =
		vmcs12->guest_interruptibility_info;
	evmcs->cpu_based_vm_exec_control = vmcs12->cpu_based_vm_exec_control;
	evmcs->vm_entry_controls = vmcs12->vm_entry_controls;
	evmcs->vm_entry_intr_info_field = vmcs12->vm_entry_intr_info_field;
	evmcs->vm_entry_exception_error_code =
		vmcs12->vm_entry_exception_error_code;
	evmcs->vm_entry_instruction_len = vmcs12->vm_entry_instruction_len;

	evmcs->guest_rip = vmcs12->guest_rip;

	evmcs->guest_bndcfgs = vmcs12->guest_bndcfgs;

	return;
}

/*
 * This is an equivalent of the nested hypervisor executing the vmptrld
 * instruction.
 */
static enum nested_evmptrld_status nested_vmx_handle_enlightened_vmptrld(
	struct kvm_vcpu *vcpu, bool from_launch)
{
	struct vcpu_vmx *vmx = to_vmx(vcpu);
	bool evmcs_gpa_changed = false;
	u64 evmcs_gpa;

	if (likely(!vmx->nested.enlightened_vmcs_enabled))
		return EVMPTRLD_DISABLED;

	if (!nested_enlightened_vmentry(vcpu, &evmcs_gpa)) {
		nested_release_evmcs(vcpu);
		return EVMPTRLD_DISABLED;
	}

	if (unlikely(evmcs_gpa != vmx->nested.hv_evmcs_vmptr)) {
		vmx->nested.current_vmptr = -1ull;

		nested_release_evmcs(vcpu);

		if (kvm_vcpu_map(vcpu, gpa_to_gfn(evmcs_gpa),
				 &vmx->nested.hv_evmcs_map))
			return EVMPTRLD_ERROR;

		vmx->nested.hv_evmcs = vmx->nested.hv_evmcs_map.hva;

		/*
		 * Currently, KVM only supports eVMCS version 1
		 * (== KVM_EVMCS_VERSION) and thus we expect guest to set this
		 * value to first u32 field of eVMCS which should specify eVMCS
		 * VersionNumber.
		 *
		 * Guest should be aware of supported eVMCS versions by host by
		 * examining CPUID.0x4000000A.EAX[0:15]. Host userspace VMM is
		 * expected to set this CPUID leaf according to the value
		 * returned in vmcs_version from nested_enable_evmcs().
		 *
		 * However, it turns out that Microsoft Hyper-V fails to comply
		 * to their own invented interface: When Hyper-V use eVMCS, it
		 * just sets first u32 field of eVMCS to revision_id specified
		 * in MSR_IA32_VMX_BASIC. Instead of used eVMCS version number
		 * which is one of the supported versions specified in
		 * CPUID.0x4000000A.EAX[0:15].
		 *
		 * To overcome Hyper-V bug, we accept here either a supported
		 * eVMCS version or VMCS12 revision_id as valid values for first
		 * u32 field of eVMCS.
		 */
		if ((vmx->nested.hv_evmcs->revision_id != KVM_EVMCS_VERSION) &&
		    (vmx->nested.hv_evmcs->revision_id != VMCS12_REVISION)) {
			nested_release_evmcs(vcpu);
			return EVMPTRLD_VMFAIL;
		}

		vmx->nested.hv_evmcs_vmptr = evmcs_gpa;

		evmcs_gpa_changed = true;
		/*
		 * Unlike normal vmcs12, enlightened vmcs12 is not fully
		 * reloaded from guest's memory (read only fields, fields not
		 * present in struct hv_enlightened_vmcs, ...). Make sure there
		 * are no leftovers.
		 */
		if (from_launch) {
			struct vmcs12 *vmcs12 = get_vmcs12(vcpu);
			memset(vmcs12, 0, sizeof(*vmcs12));
			vmcs12->hdr.revision_id = VMCS12_REVISION;
		}

	}

	/*
	 * Clean fields data can't be used on VMLAUNCH and when we switch
	 * between different L2 guests as KVM keeps a single VMCS12 per L1.
	 */
	if (from_launch || evmcs_gpa_changed)
		vmx->nested.hv_evmcs->hv_clean_fields &=
			~HV_VMX_ENLIGHTENED_CLEAN_FIELD_ALL;

	return EVMPTRLD_SUCCEEDED;
}

void nested_sync_vmcs12_to_shadow(struct kvm_vcpu *vcpu)
{
	struct vcpu_vmx *vmx = to_vmx(vcpu);

	if (evmptr_is_valid(vmx->nested.hv_evmcs_vmptr))
		copy_vmcs12_to_enlightened(vmx);
	else
		copy_vmcs12_to_shadow(vmx);

	vmx->nested.need_vmcs12_to_shadow_sync = false;
}

static enum hrtimer_restart vmx_preemption_timer_fn(struct hrtimer *timer)
{
	struct vcpu_vmx *vmx =
		container_of(timer, struct vcpu_vmx, nested.preemption_timer);

	vmx->nested.preemption_timer_expired = true;
	kvm_make_request(KVM_REQ_EVENT, &vmx->vcpu);
	kvm_vcpu_kick(&vmx->vcpu);

	return HRTIMER_NORESTART;
}

static u64 vmx_calc_preemption_timer_value(struct kvm_vcpu *vcpu)
{
	struct vcpu_vmx *vmx = to_vmx(vcpu);
	struct vmcs12 *vmcs12 = get_vmcs12(vcpu);

	u64 l1_scaled_tsc = kvm_read_l1_tsc(vcpu, rdtsc()) >>
			    VMX_MISC_EMULATED_PREEMPTION_TIMER_RATE;

	if (!vmx->nested.has_preemption_timer_deadline) {
		vmx->nested.preemption_timer_deadline =
			vmcs12->vmx_preemption_timer_value + l1_scaled_tsc;
		vmx->nested.has_preemption_timer_deadline = true;
	}
	return vmx->nested.preemption_timer_deadline - l1_scaled_tsc;
}

static void vmx_start_preemption_timer(struct kvm_vcpu *vcpu,
					u64 preemption_timeout)
{
	struct vcpu_vmx *vmx = to_vmx(vcpu);

	/*
	 * A timer value of zero is architecturally guaranteed to cause
	 * a VMExit prior to executing any instructions in the guest.
	 */
	if (preemption_timeout == 0) {
		vmx_preemption_timer_fn(&vmx->nested.preemption_timer);
		return;
	}

	if (vcpu->arch.virtual_tsc_khz == 0)
		return;

	preemption_timeout <<= VMX_MISC_EMULATED_PREEMPTION_TIMER_RATE;
	preemption_timeout *= 1000000;
	do_div(preemption_timeout, vcpu->arch.virtual_tsc_khz);
	hrtimer_start(&vmx->nested.preemption_timer,
<<<<<<< HEAD
		      ns_to_ktime(preemption_timeout), HRTIMER_MODE_REL_PINNED);
=======
		      ktime_add_ns(ktime_get(), preemption_timeout),
		      HRTIMER_MODE_ABS_PINNED);
>>>>>>> 7d2a07b7
}

static u64 nested_vmx_calc_efer(struct vcpu_vmx *vmx, struct vmcs12 *vmcs12)
{
	if (vmx->nested.nested_run_pending &&
	    (vmcs12->vm_entry_controls & VM_ENTRY_LOAD_IA32_EFER))
		return vmcs12->guest_ia32_efer;
	else if (vmcs12->vm_entry_controls & VM_ENTRY_IA32E_MODE)
		return vmx->vcpu.arch.efer | (EFER_LMA | EFER_LME);
	else
		return vmx->vcpu.arch.efer & ~(EFER_LMA | EFER_LME);
}

static void prepare_vmcs02_constant_state(struct vcpu_vmx *vmx)
{
	/*
	 * If vmcs02 hasn't been initialized, set the constant vmcs02 state
	 * according to L0's settings (vmcs12 is irrelevant here).  Host
	 * fields that come from L0 and are not constant, e.g. HOST_CR3,
	 * will be set as needed prior to VMLAUNCH/VMRESUME.
	 */
	if (vmx->nested.vmcs02_initialized)
		return;
	vmx->nested.vmcs02_initialized = true;

	/*
	 * We don't care what the EPTP value is we just need to guarantee
	 * it's valid so we don't get a false positive when doing early
	 * consistency checks.
	 */
	if (enable_ept && nested_early_check)
		vmcs_write64(EPT_POINTER,
			     construct_eptp(&vmx->vcpu, 0, PT64_ROOT_4LEVEL));

	/* All VMFUNCs are currently emulated through L0 vmexits.  */
	if (cpu_has_vmx_vmfunc())
		vmcs_write64(VM_FUNCTION_CONTROL, 0);

	if (cpu_has_vmx_posted_intr())
		vmcs_write16(POSTED_INTR_NV, POSTED_INTR_NESTED_VECTOR);

	if (cpu_has_vmx_msr_bitmap())
		vmcs_write64(MSR_BITMAP, __pa(vmx->nested.vmcs02.msr_bitmap));

	/*
	 * PML is emulated for L2, but never enabled in hardware as the MMU
	 * handles A/D emulation.  Disabling PML for L2 also avoids having to
	 * deal with filtering out L2 GPAs from the buffer.
	 */
	if (enable_pml) {
		vmcs_write64(PML_ADDRESS, 0);
		vmcs_write16(GUEST_PML_INDEX, -1);
	}

	if (cpu_has_vmx_encls_vmexit())
		vmcs_write64(ENCLS_EXITING_BITMAP, -1ull);

	/*
	 * Set the MSR load/store lists to match L0's settings.  Only the
	 * addresses are constant (for vmcs02), the counts can change based
	 * on L2's behavior, e.g. switching to/from long mode.
	 */
	vmcs_write64(VM_EXIT_MSR_STORE_ADDR, __pa(vmx->msr_autostore.guest.val));
	vmcs_write64(VM_EXIT_MSR_LOAD_ADDR, __pa(vmx->msr_autoload.host.val));
	vmcs_write64(VM_ENTRY_MSR_LOAD_ADDR, __pa(vmx->msr_autoload.guest.val));

	vmx_set_constant_host_state(vmx);
}

static void prepare_vmcs02_early_rare(struct vcpu_vmx *vmx,
				      struct vmcs12 *vmcs12)
{
	prepare_vmcs02_constant_state(vmx);

	vmcs_write64(VMCS_LINK_POINTER, -1ull);

	if (enable_vpid) {
		if (nested_cpu_has_vpid(vmcs12) && vmx->nested.vpid02)
			vmcs_write16(VIRTUAL_PROCESSOR_ID, vmx->nested.vpid02);
		else
			vmcs_write16(VIRTUAL_PROCESSOR_ID, vmx->vpid);
	}
}

static void prepare_vmcs02_early(struct vcpu_vmx *vmx, struct vmcs12 *vmcs12)
{
	u32 exec_control;
	u64 guest_efer = nested_vmx_calc_efer(vmx, vmcs12);

	if (vmx->nested.dirty_vmcs12 || evmptr_is_valid(vmx->nested.hv_evmcs_vmptr))
		prepare_vmcs02_early_rare(vmx, vmcs12);

	/*
	 * PIN CONTROLS
	 */
	exec_control = vmx_pin_based_exec_ctrl(vmx);
	exec_control |= (vmcs12->pin_based_vm_exec_control &
			 ~PIN_BASED_VMX_PREEMPTION_TIMER);

	/* Posted interrupts setting is only taken from vmcs12.  */
	if (nested_cpu_has_posted_intr(vmcs12)) {
		vmx->nested.posted_intr_nv = vmcs12->posted_intr_nv;
		vmx->nested.pi_pending = false;
	} else {
		exec_control &= ~PIN_BASED_POSTED_INTR;
	}
	pin_controls_set(vmx, exec_control);

	/*
	 * EXEC CONTROLS
	 */
	exec_control = vmx_exec_control(vmx); /* L0's desires */
	exec_control &= ~CPU_BASED_INTR_WINDOW_EXITING;
	exec_control &= ~CPU_BASED_NMI_WINDOW_EXITING;
	exec_control &= ~CPU_BASED_TPR_SHADOW;
	exec_control |= vmcs12->cpu_based_vm_exec_control;

	vmx->nested.l1_tpr_threshold = -1;
	if (exec_control & CPU_BASED_TPR_SHADOW)
		vmcs_write32(TPR_THRESHOLD, vmcs12->tpr_threshold);
#ifdef CONFIG_X86_64
	else
		exec_control |= CPU_BASED_CR8_LOAD_EXITING |
				CPU_BASED_CR8_STORE_EXITING;
#endif

	/*
	 * A vmexit (to either L1 hypervisor or L0 userspace) is always needed
	 * for I/O port accesses.
	 */
	exec_control |= CPU_BASED_UNCOND_IO_EXITING;
	exec_control &= ~CPU_BASED_USE_IO_BITMAPS;

	/*
	 * This bit will be computed in nested_get_vmcs12_pages, because
	 * we do not have access to L1's MSR bitmap yet.  For now, keep
	 * the same bit as before, hoping to avoid multiple VMWRITEs that
	 * only set/clear this bit.
	 */
	exec_control &= ~CPU_BASED_USE_MSR_BITMAPS;
	exec_control |= exec_controls_get(vmx) & CPU_BASED_USE_MSR_BITMAPS;

	exec_controls_set(vmx, exec_control);

	/*
	 * SECONDARY EXEC CONTROLS
	 */
	if (cpu_has_secondary_exec_ctrls()) {
		exec_control = vmx->secondary_exec_control;

		/* Take the following fields only from vmcs12 */
		exec_control &= ~(SECONDARY_EXEC_VIRTUALIZE_APIC_ACCESSES |
				  SECONDARY_EXEC_ENABLE_INVPCID |
				  SECONDARY_EXEC_ENABLE_RDTSCP |
				  SECONDARY_EXEC_XSAVES |
				  SECONDARY_EXEC_ENABLE_USR_WAIT_PAUSE |
				  SECONDARY_EXEC_VIRTUAL_INTR_DELIVERY |
				  SECONDARY_EXEC_APIC_REGISTER_VIRT |
				  SECONDARY_EXEC_ENABLE_VMFUNC |
				  SECONDARY_EXEC_TSC_SCALING);
		if (nested_cpu_has(vmcs12,
				   CPU_BASED_ACTIVATE_SECONDARY_CONTROLS))
			exec_control |= vmcs12->secondary_vm_exec_control;

		/* PML is emulated and never enabled in hardware for L2. */
		exec_control &= ~SECONDARY_EXEC_ENABLE_PML;

		/* VMCS shadowing for L2 is emulated for now */
		exec_control &= ~SECONDARY_EXEC_SHADOW_VMCS;

		/*
		 * Preset *DT exiting when emulating UMIP, so that vmx_set_cr4()
		 * will not have to rewrite the controls just for this bit.
		 */
		if (!boot_cpu_has(X86_FEATURE_UMIP) && vmx_umip_emulated() &&
		    (vmcs12->guest_cr4 & X86_CR4_UMIP))
			exec_control |= SECONDARY_EXEC_DESC;

		if (exec_control & SECONDARY_EXEC_VIRTUAL_INTR_DELIVERY)
			vmcs_write16(GUEST_INTR_STATUS,
				vmcs12->guest_intr_status);

		if (!nested_cpu_has2(vmcs12, SECONDARY_EXEC_UNRESTRICTED_GUEST))
		    exec_control &= ~SECONDARY_EXEC_UNRESTRICTED_GUEST;

		if (exec_control & SECONDARY_EXEC_ENCLS_EXITING)
			vmx_write_encls_bitmap(&vmx->vcpu, vmcs12);

		secondary_exec_controls_set(vmx, exec_control);
	}

	/*
	 * ENTRY CONTROLS
	 *
	 * vmcs12's VM_{ENTRY,EXIT}_LOAD_IA32_EFER and VM_ENTRY_IA32E_MODE
	 * are emulated by vmx_set_efer() in prepare_vmcs02(), but speculate
	 * on the related bits (if supported by the CPU) in the hope that
	 * we can avoid VMWrites during vmx_set_efer().
	 */
	exec_control = (vmcs12->vm_entry_controls | vmx_vmentry_ctrl()) &
			~VM_ENTRY_IA32E_MODE & ~VM_ENTRY_LOAD_IA32_EFER;
	if (cpu_has_load_ia32_efer()) {
		if (guest_efer & EFER_LMA)
			exec_control |= VM_ENTRY_IA32E_MODE;
		if (guest_efer != host_efer)
			exec_control |= VM_ENTRY_LOAD_IA32_EFER;
	}
	vm_entry_controls_set(vmx, exec_control);

	/*
	 * EXIT CONTROLS
	 *
	 * L2->L1 exit controls are emulated - the hardware exit is to L0 so
	 * we should use its exit controls. Note that VM_EXIT_LOAD_IA32_EFER
	 * bits may be modified by vmx_set_efer() in prepare_vmcs02().
	 */
	exec_control = vmx_vmexit_ctrl();
	if (cpu_has_load_ia32_efer() && guest_efer != host_efer)
		exec_control |= VM_EXIT_LOAD_IA32_EFER;
	vm_exit_controls_set(vmx, exec_control);

	/*
	 * Interrupt/Exception Fields
	 */
	if (vmx->nested.nested_run_pending) {
		vmcs_write32(VM_ENTRY_INTR_INFO_FIELD,
			     vmcs12->vm_entry_intr_info_field);
		vmcs_write32(VM_ENTRY_EXCEPTION_ERROR_CODE,
			     vmcs12->vm_entry_exception_error_code);
		vmcs_write32(VM_ENTRY_INSTRUCTION_LEN,
			     vmcs12->vm_entry_instruction_len);
		vmcs_write32(GUEST_INTERRUPTIBILITY_INFO,
			     vmcs12->guest_interruptibility_info);
		vmx->loaded_vmcs->nmi_known_unmasked =
			!(vmcs12->guest_interruptibility_info & GUEST_INTR_STATE_NMI);
	} else {
		vmcs_write32(VM_ENTRY_INTR_INFO_FIELD, 0);
	}
}

static void prepare_vmcs02_rare(struct vcpu_vmx *vmx, struct vmcs12 *vmcs12)
{
	struct hv_enlightened_vmcs *hv_evmcs = vmx->nested.hv_evmcs;

	if (!hv_evmcs || !(hv_evmcs->hv_clean_fields &
			   HV_VMX_ENLIGHTENED_CLEAN_FIELD_GUEST_GRP2)) {
		vmcs_write16(GUEST_ES_SELECTOR, vmcs12->guest_es_selector);
		vmcs_write16(GUEST_CS_SELECTOR, vmcs12->guest_cs_selector);
		vmcs_write16(GUEST_SS_SELECTOR, vmcs12->guest_ss_selector);
		vmcs_write16(GUEST_DS_SELECTOR, vmcs12->guest_ds_selector);
		vmcs_write16(GUEST_FS_SELECTOR, vmcs12->guest_fs_selector);
		vmcs_write16(GUEST_GS_SELECTOR, vmcs12->guest_gs_selector);
		vmcs_write16(GUEST_LDTR_SELECTOR, vmcs12->guest_ldtr_selector);
		vmcs_write16(GUEST_TR_SELECTOR, vmcs12->guest_tr_selector);
		vmcs_write32(GUEST_ES_LIMIT, vmcs12->guest_es_limit);
		vmcs_write32(GUEST_CS_LIMIT, vmcs12->guest_cs_limit);
		vmcs_write32(GUEST_SS_LIMIT, vmcs12->guest_ss_limit);
		vmcs_write32(GUEST_DS_LIMIT, vmcs12->guest_ds_limit);
		vmcs_write32(GUEST_FS_LIMIT, vmcs12->guest_fs_limit);
		vmcs_write32(GUEST_GS_LIMIT, vmcs12->guest_gs_limit);
		vmcs_write32(GUEST_LDTR_LIMIT, vmcs12->guest_ldtr_limit);
		vmcs_write32(GUEST_TR_LIMIT, vmcs12->guest_tr_limit);
		vmcs_write32(GUEST_GDTR_LIMIT, vmcs12->guest_gdtr_limit);
		vmcs_write32(GUEST_IDTR_LIMIT, vmcs12->guest_idtr_limit);
		vmcs_write32(GUEST_CS_AR_BYTES, vmcs12->guest_cs_ar_bytes);
		vmcs_write32(GUEST_SS_AR_BYTES, vmcs12->guest_ss_ar_bytes);
		vmcs_write32(GUEST_ES_AR_BYTES, vmcs12->guest_es_ar_bytes);
		vmcs_write32(GUEST_DS_AR_BYTES, vmcs12->guest_ds_ar_bytes);
		vmcs_write32(GUEST_FS_AR_BYTES, vmcs12->guest_fs_ar_bytes);
		vmcs_write32(GUEST_GS_AR_BYTES, vmcs12->guest_gs_ar_bytes);
		vmcs_write32(GUEST_LDTR_AR_BYTES, vmcs12->guest_ldtr_ar_bytes);
		vmcs_write32(GUEST_TR_AR_BYTES, vmcs12->guest_tr_ar_bytes);
		vmcs_writel(GUEST_ES_BASE, vmcs12->guest_es_base);
		vmcs_writel(GUEST_CS_BASE, vmcs12->guest_cs_base);
		vmcs_writel(GUEST_SS_BASE, vmcs12->guest_ss_base);
		vmcs_writel(GUEST_DS_BASE, vmcs12->guest_ds_base);
		vmcs_writel(GUEST_FS_BASE, vmcs12->guest_fs_base);
		vmcs_writel(GUEST_GS_BASE, vmcs12->guest_gs_base);
		vmcs_writel(GUEST_LDTR_BASE, vmcs12->guest_ldtr_base);
		vmcs_writel(GUEST_TR_BASE, vmcs12->guest_tr_base);
		vmcs_writel(GUEST_GDTR_BASE, vmcs12->guest_gdtr_base);
		vmcs_writel(GUEST_IDTR_BASE, vmcs12->guest_idtr_base);

		vmx->segment_cache.bitmask = 0;
	}

	if (!hv_evmcs || !(hv_evmcs->hv_clean_fields &
			   HV_VMX_ENLIGHTENED_CLEAN_FIELD_GUEST_GRP1)) {
		vmcs_write32(GUEST_SYSENTER_CS, vmcs12->guest_sysenter_cs);
		vmcs_writel(GUEST_PENDING_DBG_EXCEPTIONS,
			    vmcs12->guest_pending_dbg_exceptions);
		vmcs_writel(GUEST_SYSENTER_ESP, vmcs12->guest_sysenter_esp);
		vmcs_writel(GUEST_SYSENTER_EIP, vmcs12->guest_sysenter_eip);

		/*
		 * L1 may access the L2's PDPTR, so save them to construct
		 * vmcs12
		 */
		if (enable_ept) {
			vmcs_write64(GUEST_PDPTR0, vmcs12->guest_pdptr0);
			vmcs_write64(GUEST_PDPTR1, vmcs12->guest_pdptr1);
			vmcs_write64(GUEST_PDPTR2, vmcs12->guest_pdptr2);
			vmcs_write64(GUEST_PDPTR3, vmcs12->guest_pdptr3);
		}

		if (kvm_mpx_supported() && vmx->nested.nested_run_pending &&
		    (vmcs12->vm_entry_controls & VM_ENTRY_LOAD_BNDCFGS))
			vmcs_write64(GUEST_BNDCFGS, vmcs12->guest_bndcfgs);
	}

	if (nested_cpu_has_xsaves(vmcs12))
		vmcs_write64(XSS_EXIT_BITMAP, vmcs12->xss_exit_bitmap);

	/*
	 * Whether page-faults are trapped is determined by a combination of
	 * 3 settings: PFEC_MASK, PFEC_MATCH and EXCEPTION_BITMAP.PF.  If L0
	 * doesn't care about page faults then we should set all of these to
	 * L1's desires. However, if L0 does care about (some) page faults, it
	 * is not easy (if at all possible?) to merge L0 and L1's desires, we
	 * simply ask to exit on each and every L2 page fault. This is done by
	 * setting MASK=MATCH=0 and (see below) EB.PF=1.
	 * Note that below we don't need special code to set EB.PF beyond the
	 * "or"ing of the EB of vmcs01 and vmcs12, because when enable_ept,
	 * vmcs01's EB.PF is 0 so the "or" will take vmcs12's value, and when
	 * !enable_ept, EB.PF is 1, so the "or" will always be 1.
	 */
	if (vmx_need_pf_intercept(&vmx->vcpu)) {
		/*
		 * TODO: if both L0 and L1 need the same MASK and MATCH,
		 * go ahead and use it?
		 */
		vmcs_write32(PAGE_FAULT_ERROR_CODE_MASK, 0);
		vmcs_write32(PAGE_FAULT_ERROR_CODE_MATCH, 0);
	} else {
		vmcs_write32(PAGE_FAULT_ERROR_CODE_MASK, vmcs12->page_fault_error_code_mask);
		vmcs_write32(PAGE_FAULT_ERROR_CODE_MATCH, vmcs12->page_fault_error_code_match);
	}

	if (cpu_has_vmx_apicv()) {
		vmcs_write64(EOI_EXIT_BITMAP0, vmcs12->eoi_exit_bitmap0);
		vmcs_write64(EOI_EXIT_BITMAP1, vmcs12->eoi_exit_bitmap1);
		vmcs_write64(EOI_EXIT_BITMAP2, vmcs12->eoi_exit_bitmap2);
		vmcs_write64(EOI_EXIT_BITMAP3, vmcs12->eoi_exit_bitmap3);
	}

	/*
	 * Make sure the msr_autostore list is up to date before we set the
	 * count in the vmcs02.
	 */
	prepare_vmx_msr_autostore_list(&vmx->vcpu, MSR_IA32_TSC);

	vmcs_write32(VM_EXIT_MSR_STORE_COUNT, vmx->msr_autostore.guest.nr);
	vmcs_write32(VM_EXIT_MSR_LOAD_COUNT, vmx->msr_autoload.host.nr);
	vmcs_write32(VM_ENTRY_MSR_LOAD_COUNT, vmx->msr_autoload.guest.nr);

	set_cr4_guest_host_mask(vmx);
}

/*
 * prepare_vmcs02 is called when the L1 guest hypervisor runs its nested
 * L2 guest. L1 has a vmcs for L2 (vmcs12), and this function "merges" it
 * with L0's requirements for its guest (a.k.a. vmcs01), so we can run the L2
 * guest in a way that will both be appropriate to L1's requests, and our
 * needs. In addition to modifying the active vmcs (which is vmcs02), this
 * function also has additional necessary side-effects, like setting various
 * vcpu->arch fields.
 * Returns 0 on success, 1 on failure. Invalid state exit qualification code
 * is assigned to entry_failure_code on failure.
 */
static int prepare_vmcs02(struct kvm_vcpu *vcpu, struct vmcs12 *vmcs12,
			  bool from_vmentry,
			  enum vm_entry_failure_code *entry_failure_code)
{
	struct vcpu_vmx *vmx = to_vmx(vcpu);
	bool load_guest_pdptrs_vmcs12 = false;

	if (vmx->nested.dirty_vmcs12 || evmptr_is_valid(vmx->nested.hv_evmcs_vmptr)) {
		prepare_vmcs02_rare(vmx, vmcs12);
		vmx->nested.dirty_vmcs12 = false;

		load_guest_pdptrs_vmcs12 = !evmptr_is_valid(vmx->nested.hv_evmcs_vmptr) ||
			!(vmx->nested.hv_evmcs->hv_clean_fields &
			  HV_VMX_ENLIGHTENED_CLEAN_FIELD_GUEST_GRP1);
	}

	if (vmx->nested.nested_run_pending &&
	    (vmcs12->vm_entry_controls & VM_ENTRY_LOAD_DEBUG_CONTROLS)) {
		kvm_set_dr(vcpu, 7, vmcs12->guest_dr7);
		vmcs_write64(GUEST_IA32_DEBUGCTL, vmcs12->guest_ia32_debugctl);
	} else {
		kvm_set_dr(vcpu, 7, vcpu->arch.dr7);
		vmcs_write64(GUEST_IA32_DEBUGCTL, vmx->nested.vmcs01_debugctl);
	}
	if (kvm_mpx_supported() && (!vmx->nested.nested_run_pending ||
	    !(vmcs12->vm_entry_controls & VM_ENTRY_LOAD_BNDCFGS)))
		vmcs_write64(GUEST_BNDCFGS, vmx->nested.vmcs01_guest_bndcfgs);
	vmx_set_rflags(vcpu, vmcs12->guest_rflags);

	/* EXCEPTION_BITMAP and CR0_GUEST_HOST_MASK should basically be the
	 * bitwise-or of what L1 wants to trap for L2, and what we want to
	 * trap. Note that CR0.TS also needs updating - we do this later.
	 */
	vmx_update_exception_bitmap(vcpu);
	vcpu->arch.cr0_guest_owned_bits &= ~vmcs12->cr0_guest_host_mask;
	vmcs_writel(CR0_GUEST_HOST_MASK, ~vcpu->arch.cr0_guest_owned_bits);

	if (vmx->nested.nested_run_pending &&
	    (vmcs12->vm_entry_controls & VM_ENTRY_LOAD_IA32_PAT)) {
		vmcs_write64(GUEST_IA32_PAT, vmcs12->guest_ia32_pat);
		vcpu->arch.pat = vmcs12->guest_ia32_pat;
	} else if (vmcs_config.vmentry_ctrl & VM_ENTRY_LOAD_IA32_PAT) {
		vmcs_write64(GUEST_IA32_PAT, vmx->vcpu.arch.pat);
	}

	vcpu->arch.tsc_offset = kvm_calc_nested_tsc_offset(
			vcpu->arch.l1_tsc_offset,
			vmx_get_l2_tsc_offset(vcpu),
			vmx_get_l2_tsc_multiplier(vcpu));

	vcpu->arch.tsc_scaling_ratio = kvm_calc_nested_tsc_multiplier(
			vcpu->arch.l1_tsc_scaling_ratio,
			vmx_get_l2_tsc_multiplier(vcpu));

	vmcs_write64(TSC_OFFSET, vcpu->arch.tsc_offset);
	if (kvm_has_tsc_control)
		vmcs_write64(TSC_MULTIPLIER, vcpu->arch.tsc_scaling_ratio);

	nested_vmx_transition_tlb_flush(vcpu, vmcs12, true);

	if (nested_cpu_has_ept(vmcs12))
		nested_ept_init_mmu_context(vcpu);

	/*
	 * This sets GUEST_CR0 to vmcs12->guest_cr0, possibly modifying those
	 * bits which we consider mandatory enabled.
	 * The CR0_READ_SHADOW is what L2 should have expected to read given
	 * the specifications by L1; It's not enough to take
	 * vmcs12->cr0_read_shadow because on our cr0_guest_host_mask we we
	 * have more bits than L1 expected.
	 */
	vmx_set_cr0(vcpu, vmcs12->guest_cr0);
	vmcs_writel(CR0_READ_SHADOW, nested_read_cr0(vmcs12));

	vmx_set_cr4(vcpu, vmcs12->guest_cr4);
	vmcs_writel(CR4_READ_SHADOW, nested_read_cr4(vmcs12));

	vcpu->arch.efer = nested_vmx_calc_efer(vmx, vmcs12);
	/* Note: may modify VM_ENTRY/EXIT_CONTROLS and GUEST/HOST_IA32_EFER */
	vmx_set_efer(vcpu, vcpu->arch.efer);

	/*
	 * Guest state is invalid and unrestricted guest is disabled,
	 * which means L1 attempted VMEntry to L2 with invalid state.
	 * Fail the VMEntry.
	 */
	if (CC(!vmx_guest_state_valid(vcpu))) {
		*entry_failure_code = ENTRY_FAIL_DEFAULT;
		return -EINVAL;
	}

	/* Shadow page tables on either EPT or shadow page tables. */
	if (nested_vmx_load_cr3(vcpu, vmcs12->guest_cr3, nested_cpu_has_ept(vmcs12),
				from_vmentry, entry_failure_code))
		return -EINVAL;

	/*
	 * Immediately write vmcs02.GUEST_CR3.  It will be propagated to vmcs12
	 * on nested VM-Exit, which can occur without actually running L2 and
<<<<<<< HEAD
	 * thus without hitting vmx_set_cr3(), e.g. if L1 is entering L2 with
=======
	 * thus without hitting vmx_load_mmu_pgd(), e.g. if L1 is entering L2 with
>>>>>>> 7d2a07b7
	 * vmcs12.GUEST_ACTIVITYSTATE=HLT, in which case KVM will intercept the
	 * transition to HLT instead of running L2.
	 */
	if (enable_ept)
		vmcs_writel(GUEST_CR3, vmcs12->guest_cr3);

	/* Late preparation of GUEST_PDPTRs now that EFER and CRs are set. */
	if (load_guest_pdptrs_vmcs12 && nested_cpu_has_ept(vmcs12) &&
	    is_pae_paging(vcpu)) {
		vmcs_write64(GUEST_PDPTR0, vmcs12->guest_pdptr0);
		vmcs_write64(GUEST_PDPTR1, vmcs12->guest_pdptr1);
		vmcs_write64(GUEST_PDPTR2, vmcs12->guest_pdptr2);
		vmcs_write64(GUEST_PDPTR3, vmcs12->guest_pdptr3);
	}

	if (!enable_ept)
		vcpu->arch.walk_mmu->inject_page_fault = vmx_inject_page_fault_nested;

	if ((vmcs12->vm_entry_controls & VM_ENTRY_LOAD_IA32_PERF_GLOBAL_CTRL) &&
	    WARN_ON_ONCE(kvm_set_msr(vcpu, MSR_CORE_PERF_GLOBAL_CTRL,
				     vmcs12->guest_ia32_perf_global_ctrl)))
		return -EINVAL;

	kvm_rsp_write(vcpu, vmcs12->guest_rsp);
	kvm_rip_write(vcpu, vmcs12->guest_rip);

	/*
	 * It was observed that genuine Hyper-V running in L1 doesn't reset
	 * 'hv_clean_fields' by itself, it only sets the corresponding dirty
	 * bits when it changes a field in eVMCS. Mark all fields as clean
	 * here.
	 */
	if (evmptr_is_valid(vmx->nested.hv_evmcs_vmptr))
		vmx->nested.hv_evmcs->hv_clean_fields |=
			HV_VMX_ENLIGHTENED_CLEAN_FIELD_ALL;

	return 0;
}

static int nested_vmx_check_nmi_controls(struct vmcs12 *vmcs12)
{
	if (CC(!nested_cpu_has_nmi_exiting(vmcs12) &&
	       nested_cpu_has_virtual_nmis(vmcs12)))
		return -EINVAL;

	if (CC(!nested_cpu_has_virtual_nmis(vmcs12) &&
	       nested_cpu_has(vmcs12, CPU_BASED_NMI_WINDOW_EXITING)))
		return -EINVAL;

	return 0;
}

static bool nested_vmx_check_eptp(struct kvm_vcpu *vcpu, u64 new_eptp)
{
	struct vcpu_vmx *vmx = to_vmx(vcpu);

	/* Check for memory type validity */
	switch (new_eptp & VMX_EPTP_MT_MASK) {
	case VMX_EPTP_MT_UC:
		if (CC(!(vmx->nested.msrs.ept_caps & VMX_EPTP_UC_BIT)))
			return false;
		break;
	case VMX_EPTP_MT_WB:
		if (CC(!(vmx->nested.msrs.ept_caps & VMX_EPTP_WB_BIT)))
			return false;
		break;
	default:
		return false;
	}

	/* Page-walk levels validity. */
	switch (new_eptp & VMX_EPTP_PWL_MASK) {
	case VMX_EPTP_PWL_5:
		if (CC(!(vmx->nested.msrs.ept_caps & VMX_EPT_PAGE_WALK_5_BIT)))
			return false;
		break;
	case VMX_EPTP_PWL_4:
		if (CC(!(vmx->nested.msrs.ept_caps & VMX_EPT_PAGE_WALK_4_BIT)))
			return false;
		break;
	default:
		return false;
	}

	/* Reserved bits should not be set */
	if (CC(kvm_vcpu_is_illegal_gpa(vcpu, new_eptp) || ((new_eptp >> 7) & 0x1f)))
		return false;

	/* AD, if set, should be supported */
	if (new_eptp & VMX_EPTP_AD_ENABLE_BIT) {
		if (CC(!(vmx->nested.msrs.ept_caps & VMX_EPT_AD_BIT)))
			return false;
	}

	return true;
}

/*
 * Checks related to VM-Execution Control Fields
 */
static int nested_check_vm_execution_controls(struct kvm_vcpu *vcpu,
                                              struct vmcs12 *vmcs12)
{
	struct vcpu_vmx *vmx = to_vmx(vcpu);

	if (CC(!vmx_control_verify(vmcs12->pin_based_vm_exec_control,
				   vmx->nested.msrs.pinbased_ctls_low,
				   vmx->nested.msrs.pinbased_ctls_high)) ||
	    CC(!vmx_control_verify(vmcs12->cpu_based_vm_exec_control,
				   vmx->nested.msrs.procbased_ctls_low,
				   vmx->nested.msrs.procbased_ctls_high)))
		return -EINVAL;

	if (nested_cpu_has(vmcs12, CPU_BASED_ACTIVATE_SECONDARY_CONTROLS) &&
	    CC(!vmx_control_verify(vmcs12->secondary_vm_exec_control,
				   vmx->nested.msrs.secondary_ctls_low,
				   vmx->nested.msrs.secondary_ctls_high)))
		return -EINVAL;

	if (CC(vmcs12->cr3_target_count > nested_cpu_vmx_misc_cr3_count(vcpu)) ||
	    nested_vmx_check_io_bitmap_controls(vcpu, vmcs12) ||
	    nested_vmx_check_msr_bitmap_controls(vcpu, vmcs12) ||
	    nested_vmx_check_tpr_shadow_controls(vcpu, vmcs12) ||
	    nested_vmx_check_apic_access_controls(vcpu, vmcs12) ||
	    nested_vmx_check_apicv_controls(vcpu, vmcs12) ||
	    nested_vmx_check_nmi_controls(vmcs12) ||
	    nested_vmx_check_pml_controls(vcpu, vmcs12) ||
	    nested_vmx_check_unrestricted_guest_controls(vcpu, vmcs12) ||
	    nested_vmx_check_mode_based_ept_exec_controls(vcpu, vmcs12) ||
	    nested_vmx_check_shadow_vmcs_controls(vcpu, vmcs12) ||
	    CC(nested_cpu_has_vpid(vmcs12) && !vmcs12->virtual_processor_id))
		return -EINVAL;

	if (!nested_cpu_has_preemption_timer(vmcs12) &&
	    nested_cpu_has_save_preemption_timer(vmcs12))
		return -EINVAL;

	if (nested_cpu_has_ept(vmcs12) &&
	    CC(!nested_vmx_check_eptp(vcpu, vmcs12->ept_pointer)))
		return -EINVAL;

	if (nested_cpu_has_vmfunc(vmcs12)) {
		if (CC(vmcs12->vm_function_control &
		       ~vmx->nested.msrs.vmfunc_controls))
			return -EINVAL;

		if (nested_cpu_has_eptp_switching(vmcs12)) {
			if (CC(!nested_cpu_has_ept(vmcs12)) ||
			    CC(!page_address_valid(vcpu, vmcs12->eptp_list_address)))
				return -EINVAL;
		}
	}

	return 0;
}

/*
 * Checks related to VM-Exit Control Fields
 */
static int nested_check_vm_exit_controls(struct kvm_vcpu *vcpu,
                                         struct vmcs12 *vmcs12)
{
	struct vcpu_vmx *vmx = to_vmx(vcpu);

	if (CC(!vmx_control_verify(vmcs12->vm_exit_controls,
				    vmx->nested.msrs.exit_ctls_low,
				    vmx->nested.msrs.exit_ctls_high)) ||
	    CC(nested_vmx_check_exit_msr_switch_controls(vcpu, vmcs12)))
		return -EINVAL;

	return 0;
}

/*
 * Checks related to VM-Entry Control Fields
 */
static int nested_check_vm_entry_controls(struct kvm_vcpu *vcpu,
					  struct vmcs12 *vmcs12)
{
	struct vcpu_vmx *vmx = to_vmx(vcpu);

	if (CC(!vmx_control_verify(vmcs12->vm_entry_controls,
				    vmx->nested.msrs.entry_ctls_low,
				    vmx->nested.msrs.entry_ctls_high)))
		return -EINVAL;

	/*
	 * From the Intel SDM, volume 3:
	 * Fields relevant to VM-entry event injection must be set properly.
	 * These fields are the VM-entry interruption-information field, the
	 * VM-entry exception error code, and the VM-entry instruction length.
	 */
	if (vmcs12->vm_entry_intr_info_field & INTR_INFO_VALID_MASK) {
		u32 intr_info = vmcs12->vm_entry_intr_info_field;
		u8 vector = intr_info & INTR_INFO_VECTOR_MASK;
		u32 intr_type = intr_info & INTR_INFO_INTR_TYPE_MASK;
		bool has_error_code = intr_info & INTR_INFO_DELIVER_CODE_MASK;
		bool should_have_error_code;
		bool urg = nested_cpu_has2(vmcs12,
					   SECONDARY_EXEC_UNRESTRICTED_GUEST);
		bool prot_mode = !urg || vmcs12->guest_cr0 & X86_CR0_PE;

		/* VM-entry interruption-info field: interruption type */
		if (CC(intr_type == INTR_TYPE_RESERVED) ||
		    CC(intr_type == INTR_TYPE_OTHER_EVENT &&
		       !nested_cpu_supports_monitor_trap_flag(vcpu)))
			return -EINVAL;

		/* VM-entry interruption-info field: vector */
		if (CC(intr_type == INTR_TYPE_NMI_INTR && vector != NMI_VECTOR) ||
		    CC(intr_type == INTR_TYPE_HARD_EXCEPTION && vector > 31) ||
		    CC(intr_type == INTR_TYPE_OTHER_EVENT && vector != 0))
			return -EINVAL;

		/* VM-entry interruption-info field: deliver error code */
		should_have_error_code =
			intr_type == INTR_TYPE_HARD_EXCEPTION && prot_mode &&
			x86_exception_has_error_code(vector);
		if (CC(has_error_code != should_have_error_code))
			return -EINVAL;

		/* VM-entry exception error code */
<<<<<<< HEAD
		if (has_error_code &&
		       vmcs12->vm_entry_exception_error_code & GENMASK(31, 16))
=======
		if (CC(has_error_code &&
		       vmcs12->vm_entry_exception_error_code & GENMASK(31, 16)))
>>>>>>> 7d2a07b7
			return -EINVAL;

		/* VM-entry interruption-info field: reserved bits */
		if (CC(intr_info & INTR_INFO_RESVD_BITS_MASK))
			return -EINVAL;

		/* VM-entry instruction length */
		switch (intr_type) {
		case INTR_TYPE_SOFT_EXCEPTION:
		case INTR_TYPE_SOFT_INTR:
		case INTR_TYPE_PRIV_SW_EXCEPTION:
			if (CC(vmcs12->vm_entry_instruction_len > 15) ||
			    CC(vmcs12->vm_entry_instruction_len == 0 &&
			    CC(!nested_cpu_has_zero_length_injection(vcpu))))
				return -EINVAL;
		}
	}

	if (nested_vmx_check_entry_msr_switch_controls(vcpu, vmcs12))
		return -EINVAL;

	return 0;
}

static int nested_vmx_check_controls(struct kvm_vcpu *vcpu,
				     struct vmcs12 *vmcs12)
{
	if (nested_check_vm_execution_controls(vcpu, vmcs12) ||
	    nested_check_vm_exit_controls(vcpu, vmcs12) ||
	    nested_check_vm_entry_controls(vcpu, vmcs12))
		return -EINVAL;

	if (to_vmx(vcpu)->nested.enlightened_vmcs_enabled)
		return nested_evmcs_check_controls(vmcs12);

	return 0;
}

static int nested_vmx_check_host_state(struct kvm_vcpu *vcpu,
				       struct vmcs12 *vmcs12)
{
	bool ia32e;

	if (CC(!nested_host_cr0_valid(vcpu, vmcs12->host_cr0)) ||
	    CC(!nested_host_cr4_valid(vcpu, vmcs12->host_cr4)) ||
	    CC(kvm_vcpu_is_illegal_gpa(vcpu, vmcs12->host_cr3)))
		return -EINVAL;

	if (CC(is_noncanonical_address(vmcs12->host_ia32_sysenter_esp, vcpu)) ||
	    CC(is_noncanonical_address(vmcs12->host_ia32_sysenter_eip, vcpu)))
		return -EINVAL;

	if ((vmcs12->vm_exit_controls & VM_EXIT_LOAD_IA32_PAT) &&
	    CC(!kvm_pat_valid(vmcs12->host_ia32_pat)))
		return -EINVAL;

	if ((vmcs12->vm_exit_controls & VM_EXIT_LOAD_IA32_PERF_GLOBAL_CTRL) &&
	    CC(!kvm_valid_perf_global_ctrl(vcpu_to_pmu(vcpu),
					   vmcs12->host_ia32_perf_global_ctrl)))
		return -EINVAL;

#ifdef CONFIG_X86_64
	ia32e = !!(vcpu->arch.efer & EFER_LMA);
#else
	ia32e = false;
#endif

	if (ia32e) {
		if (CC(!(vmcs12->vm_exit_controls & VM_EXIT_HOST_ADDR_SPACE_SIZE)) ||
		    CC(!(vmcs12->host_cr4 & X86_CR4_PAE)))
			return -EINVAL;
	} else {
		if (CC(vmcs12->vm_exit_controls & VM_EXIT_HOST_ADDR_SPACE_SIZE) ||
		    CC(vmcs12->vm_entry_controls & VM_ENTRY_IA32E_MODE) ||
		    CC(vmcs12->host_cr4 & X86_CR4_PCIDE) ||
		    CC((vmcs12->host_rip) >> 32))
			return -EINVAL;
	}

	if (CC(vmcs12->host_cs_selector & (SEGMENT_RPL_MASK | SEGMENT_TI_MASK)) ||
	    CC(vmcs12->host_ss_selector & (SEGMENT_RPL_MASK | SEGMENT_TI_MASK)) ||
	    CC(vmcs12->host_ds_selector & (SEGMENT_RPL_MASK | SEGMENT_TI_MASK)) ||
	    CC(vmcs12->host_es_selector & (SEGMENT_RPL_MASK | SEGMENT_TI_MASK)) ||
	    CC(vmcs12->host_fs_selector & (SEGMENT_RPL_MASK | SEGMENT_TI_MASK)) ||
	    CC(vmcs12->host_gs_selector & (SEGMENT_RPL_MASK | SEGMENT_TI_MASK)) ||
	    CC(vmcs12->host_tr_selector & (SEGMENT_RPL_MASK | SEGMENT_TI_MASK)) ||
	    CC(vmcs12->host_cs_selector == 0) ||
	    CC(vmcs12->host_tr_selector == 0) ||
	    CC(vmcs12->host_ss_selector == 0 && !ia32e))
		return -EINVAL;

	if (CC(is_noncanonical_address(vmcs12->host_fs_base, vcpu)) ||
	    CC(is_noncanonical_address(vmcs12->host_gs_base, vcpu)) ||
	    CC(is_noncanonical_address(vmcs12->host_gdtr_base, vcpu)) ||
	    CC(is_noncanonical_address(vmcs12->host_idtr_base, vcpu)) ||
	    CC(is_noncanonical_address(vmcs12->host_tr_base, vcpu)) ||
	    CC(is_noncanonical_address(vmcs12->host_rip, vcpu)))
		return -EINVAL;

	/*
	 * If the load IA32_EFER VM-exit control is 1, bits reserved in the
	 * IA32_EFER MSR must be 0 in the field for that register. In addition,
	 * the values of the LMA and LME bits in the field must each be that of
	 * the host address-space size VM-exit control.
	 */
	if (vmcs12->vm_exit_controls & VM_EXIT_LOAD_IA32_EFER) {
		if (CC(!kvm_valid_efer(vcpu, vmcs12->host_ia32_efer)) ||
		    CC(ia32e != !!(vmcs12->host_ia32_efer & EFER_LMA)) ||
		    CC(ia32e != !!(vmcs12->host_ia32_efer & EFER_LME)))
			return -EINVAL;
	}

	return 0;
}

static int nested_vmx_check_vmcs_link_ptr(struct kvm_vcpu *vcpu,
					  struct vmcs12 *vmcs12)
{
	int r = 0;
	struct vmcs12 *shadow;
	struct kvm_host_map map;

	if (vmcs12->vmcs_link_pointer == -1ull)
		return 0;

	if (CC(!page_address_valid(vcpu, vmcs12->vmcs_link_pointer)))
		return -EINVAL;

	if (CC(kvm_vcpu_map(vcpu, gpa_to_gfn(vmcs12->vmcs_link_pointer), &map)))
		return -EINVAL;

	shadow = map.hva;

	if (CC(shadow->hdr.revision_id != VMCS12_REVISION) ||
	    CC(shadow->hdr.shadow_vmcs != nested_cpu_has_shadow_vmcs(vmcs12)))
		r = -EINVAL;

	kvm_vcpu_unmap(vcpu, &map, false);
	return r;
}

/*
 * Checks related to Guest Non-register State
 */
static int nested_check_guest_non_reg_state(struct vmcs12 *vmcs12)
{
	if (CC(vmcs12->guest_activity_state != GUEST_ACTIVITY_ACTIVE &&
	       vmcs12->guest_activity_state != GUEST_ACTIVITY_HLT &&
	       vmcs12->guest_activity_state != GUEST_ACTIVITY_WAIT_SIPI))
		return -EINVAL;

	return 0;
}

static int nested_vmx_check_guest_state(struct kvm_vcpu *vcpu,
					struct vmcs12 *vmcs12,
					enum vm_entry_failure_code *entry_failure_code)
{
	bool ia32e;

	*entry_failure_code = ENTRY_FAIL_DEFAULT;

	if (CC(!nested_guest_cr0_valid(vcpu, vmcs12->guest_cr0)) ||
	    CC(!nested_guest_cr4_valid(vcpu, vmcs12->guest_cr4)))
		return -EINVAL;

	if ((vmcs12->vm_entry_controls & VM_ENTRY_LOAD_DEBUG_CONTROLS) &&
	    CC(!kvm_dr7_valid(vmcs12->guest_dr7)))
		return -EINVAL;

	if ((vmcs12->vm_entry_controls & VM_ENTRY_LOAD_IA32_PAT) &&
	    CC(!kvm_pat_valid(vmcs12->guest_ia32_pat)))
		return -EINVAL;

	if (nested_vmx_check_vmcs_link_ptr(vcpu, vmcs12)) {
		*entry_failure_code = ENTRY_FAIL_VMCS_LINK_PTR;
		return -EINVAL;
	}

	if ((vmcs12->vm_entry_controls & VM_ENTRY_LOAD_IA32_PERF_GLOBAL_CTRL) &&
	    CC(!kvm_valid_perf_global_ctrl(vcpu_to_pmu(vcpu),
					   vmcs12->guest_ia32_perf_global_ctrl)))
		return -EINVAL;

	/*
	 * If the load IA32_EFER VM-entry control is 1, the following checks
	 * are performed on the field for the IA32_EFER MSR:
	 * - Bits reserved in the IA32_EFER MSR must be 0.
	 * - Bit 10 (corresponding to IA32_EFER.LMA) must equal the value of
	 *   the IA-32e mode guest VM-exit control. It must also be identical
	 *   to bit 8 (LME) if bit 31 in the CR0 field (corresponding to
	 *   CR0.PG) is 1.
	 */
	if (to_vmx(vcpu)->nested.nested_run_pending &&
	    (vmcs12->vm_entry_controls & VM_ENTRY_LOAD_IA32_EFER)) {
		ia32e = (vmcs12->vm_entry_controls & VM_ENTRY_IA32E_MODE) != 0;
		if (CC(!kvm_valid_efer(vcpu, vmcs12->guest_ia32_efer)) ||
		    CC(ia32e != !!(vmcs12->guest_ia32_efer & EFER_LMA)) ||
		    CC(((vmcs12->guest_cr0 & X86_CR0_PG) &&
		     ia32e != !!(vmcs12->guest_ia32_efer & EFER_LME))))
			return -EINVAL;
	}

	if ((vmcs12->vm_entry_controls & VM_ENTRY_LOAD_BNDCFGS) &&
	    (CC(is_noncanonical_address(vmcs12->guest_bndcfgs & PAGE_MASK, vcpu)) ||
	     CC((vmcs12->guest_bndcfgs & MSR_IA32_BNDCFGS_RSVD))))
		return -EINVAL;

	if (nested_check_guest_non_reg_state(vmcs12))
		return -EINVAL;

	return 0;
}

static int nested_vmx_check_vmentry_hw(struct kvm_vcpu *vcpu)
{
	struct vcpu_vmx *vmx = to_vmx(vcpu);
	unsigned long cr3, cr4;
	bool vm_fail;

	if (!nested_early_check)
		return 0;

	if (vmx->msr_autoload.host.nr)
		vmcs_write32(VM_EXIT_MSR_LOAD_COUNT, 0);
	if (vmx->msr_autoload.guest.nr)
		vmcs_write32(VM_ENTRY_MSR_LOAD_COUNT, 0);

	preempt_disable();

	vmx_prepare_switch_to_guest(vcpu);

	/*
	 * Induce a consistency check VMExit by clearing bit 1 in GUEST_RFLAGS,
	 * which is reserved to '1' by hardware.  GUEST_RFLAGS is guaranteed to
	 * be written (by prepare_vmcs02()) before the "real" VMEnter, i.e.
	 * there is no need to preserve other bits or save/restore the field.
	 */
	vmcs_writel(GUEST_RFLAGS, 0);

	cr3 = __get_current_cr3_fast();
	if (unlikely(cr3 != vmx->loaded_vmcs->host_state.cr3)) {
		vmcs_writel(HOST_CR3, cr3);
		vmx->loaded_vmcs->host_state.cr3 = cr3;
	}

	cr4 = cr4_read_shadow();
	if (unlikely(cr4 != vmx->loaded_vmcs->host_state.cr4)) {
		vmcs_writel(HOST_CR4, cr4);
		vmx->loaded_vmcs->host_state.cr4 = cr4;
	}

	vm_fail = __vmx_vcpu_run(vmx, (unsigned long *)&vcpu->arch.regs,
				 vmx->loaded_vmcs->launched);

	if (vmx->msr_autoload.host.nr)
		vmcs_write32(VM_EXIT_MSR_LOAD_COUNT, vmx->msr_autoload.host.nr);
	if (vmx->msr_autoload.guest.nr)
		vmcs_write32(VM_ENTRY_MSR_LOAD_COUNT, vmx->msr_autoload.guest.nr);

	if (vm_fail) {
		u32 error = vmcs_read32(VM_INSTRUCTION_ERROR);

		preempt_enable();

		trace_kvm_nested_vmenter_failed(
			"early hardware check VM-instruction error: ", error);
		WARN_ON_ONCE(error != VMXERR_ENTRY_INVALID_CONTROL_FIELD);
		return 1;
	}

	/*
	 * VMExit clears RFLAGS.IF and DR7, even on a consistency check.
	 */
	if (hw_breakpoint_active())
		set_debugreg(__this_cpu_read(cpu_dr7), 7);
	local_irq_enable();
	preempt_enable();

	/*
	 * A non-failing VMEntry means we somehow entered guest mode with
	 * an illegal RIP, and that's just the tip of the iceberg.  There
	 * is no telling what memory has been modified or what state has
	 * been exposed to unknown code.  Hitting this all but guarantees
	 * a (very critical) hardware issue.
	 */
	WARN_ON(!(vmcs_read32(VM_EXIT_REASON) &
		VMX_EXIT_REASONS_FAILED_VMENTRY));

	return 0;
}

static bool nested_get_evmcs_page(struct kvm_vcpu *vcpu)
{
	struct vcpu_vmx *vmx = to_vmx(vcpu);

	/*
	 * hv_evmcs may end up being not mapped after migration (when
	 * L2 was running), map it here to make sure vmcs12 changes are
	 * properly reflected.
	 */
	if (vmx->nested.enlightened_vmcs_enabled &&
	    vmx->nested.hv_evmcs_vmptr == EVMPTR_MAP_PENDING) {
		enum nested_evmptrld_status evmptrld_status =
			nested_vmx_handle_enlightened_vmptrld(vcpu, false);

		if (evmptrld_status == EVMPTRLD_VMFAIL ||
		    evmptrld_status == EVMPTRLD_ERROR)
			return false;

		/*
		 * Post migration VMCS12 always provides the most actual
		 * information, copy it to eVMCS upon entry.
		 */
		vmx->nested.need_vmcs12_to_shadow_sync = true;
	}

	return true;
}

static bool nested_get_vmcs12_pages(struct kvm_vcpu *vcpu)
{
	struct vmcs12 *vmcs12 = get_vmcs12(vcpu);
	struct vcpu_vmx *vmx = to_vmx(vcpu);
	struct kvm_host_map *map;
	struct page *page;
	u64 hpa;

	if (!vcpu->arch.pdptrs_from_userspace &&
	    !nested_cpu_has_ept(vmcs12) && is_pae_paging(vcpu)) {
		/*
		 * Reload the guest's PDPTRs since after a migration
		 * the guest CR3 might be restored prior to setting the nested
		 * state which can lead to a load of wrong PDPTRs.
		 */
		if (CC(!load_pdptrs(vcpu, vcpu->arch.walk_mmu, vcpu->arch.cr3)))
			return false;
	}


	if (nested_cpu_has2(vmcs12, SECONDARY_EXEC_VIRTUALIZE_APIC_ACCESSES)) {
		/*
		 * Translate L1 physical address to host physical
		 * address for vmcs02. Keep the page pinned, so this
		 * physical address remains valid. We keep a reference
		 * to it so we can release it later.
		 */
		if (vmx->nested.apic_access_page) { /* shouldn't happen */
			kvm_release_page_clean(vmx->nested.apic_access_page);
			vmx->nested.apic_access_page = NULL;
		}
		page = kvm_vcpu_gpa_to_page(vcpu, vmcs12->apic_access_addr);
		if (!is_error_page(page)) {
			vmx->nested.apic_access_page = page;
			hpa = page_to_phys(vmx->nested.apic_access_page);
			vmcs_write64(APIC_ACCESS_ADDR, hpa);
		} else {
			pr_debug_ratelimited("%s: no backing 'struct page' for APIC-access address in vmcs12\n",
					     __func__);
			vcpu->run->exit_reason = KVM_EXIT_INTERNAL_ERROR;
			vcpu->run->internal.suberror =
				KVM_INTERNAL_ERROR_EMULATION;
			vcpu->run->internal.ndata = 0;
			return false;
		}
	}

	if (nested_cpu_has(vmcs12, CPU_BASED_TPR_SHADOW)) {
		map = &vmx->nested.virtual_apic_map;

		if (!kvm_vcpu_map(vcpu, gpa_to_gfn(vmcs12->virtual_apic_page_addr), map)) {
			vmcs_write64(VIRTUAL_APIC_PAGE_ADDR, pfn_to_hpa(map->pfn));
		} else if (nested_cpu_has(vmcs12, CPU_BASED_CR8_LOAD_EXITING) &&
		           nested_cpu_has(vmcs12, CPU_BASED_CR8_STORE_EXITING) &&
			   !nested_cpu_has2(vmcs12, SECONDARY_EXEC_VIRTUALIZE_APIC_ACCESSES)) {
			/*
			 * The processor will never use the TPR shadow, simply
			 * clear the bit from the execution control.  Such a
			 * configuration is useless, but it happens in tests.
			 * For any other configuration, failing the vm entry is
			 * _not_ what the processor does but it's basically the
			 * only possibility we have.
			 */
			exec_controls_clearbit(vmx, CPU_BASED_TPR_SHADOW);
		} else {
			/*
			 * Write an illegal value to VIRTUAL_APIC_PAGE_ADDR to
			 * force VM-Entry to fail.
			 */
			vmcs_write64(VIRTUAL_APIC_PAGE_ADDR, -1ull);
		}
	}

	if (nested_cpu_has_posted_intr(vmcs12)) {
		map = &vmx->nested.pi_desc_map;

		if (!kvm_vcpu_map(vcpu, gpa_to_gfn(vmcs12->posted_intr_desc_addr), map)) {
			vmx->nested.pi_desc =
				(struct pi_desc *)(((void *)map->hva) +
				offset_in_page(vmcs12->posted_intr_desc_addr));
			vmcs_write64(POSTED_INTR_DESC_ADDR,
				     pfn_to_hpa(map->pfn) + offset_in_page(vmcs12->posted_intr_desc_addr));
		} else {
			/*
			 * Defer the KVM_INTERNAL_EXIT until KVM tries to
			 * access the contents of the VMCS12 posted interrupt
			 * descriptor. (Note that KVM may do this when it
			 * should not, per the architectural specification.)
			 */
			vmx->nested.pi_desc = NULL;
			pin_controls_clearbit(vmx, PIN_BASED_POSTED_INTR);
		}
	}
	if (nested_vmx_prepare_msr_bitmap(vcpu, vmcs12))
		exec_controls_setbit(vmx, CPU_BASED_USE_MSR_BITMAPS);
	else
		exec_controls_clearbit(vmx, CPU_BASED_USE_MSR_BITMAPS);
<<<<<<< HEAD
	return true;
=======

	return true;
}

static bool vmx_get_nested_state_pages(struct kvm_vcpu *vcpu)
{
	if (!nested_get_evmcs_page(vcpu)) {
		pr_debug_ratelimited("%s: enlightened vmptrld failed\n",
				     __func__);
		vcpu->run->exit_reason = KVM_EXIT_INTERNAL_ERROR;
		vcpu->run->internal.suberror =
			KVM_INTERNAL_ERROR_EMULATION;
		vcpu->run->internal.ndata = 0;

		return false;
	}

	if (is_guest_mode(vcpu) && !nested_get_vmcs12_pages(vcpu))
		return false;

	return true;
}

static int nested_vmx_write_pml_buffer(struct kvm_vcpu *vcpu, gpa_t gpa)
{
	struct vmcs12 *vmcs12;
	struct vcpu_vmx *vmx = to_vmx(vcpu);
	gpa_t dst;

	if (WARN_ON_ONCE(!is_guest_mode(vcpu)))
		return 0;

	if (WARN_ON_ONCE(vmx->nested.pml_full))
		return 1;

	/*
	 * Check if PML is enabled for the nested guest. Whether eptp bit 6 is
	 * set is already checked as part of A/D emulation.
	 */
	vmcs12 = get_vmcs12(vcpu);
	if (!nested_cpu_has_pml(vmcs12))
		return 0;

	if (vmcs12->guest_pml_index >= PML_ENTITY_NUM) {
		vmx->nested.pml_full = true;
		return 1;
	}

	gpa &= ~0xFFFull;
	dst = vmcs12->pml_address + sizeof(u64) * vmcs12->guest_pml_index;

	if (kvm_write_guest_page(vcpu->kvm, gpa_to_gfn(dst), &gpa,
				 offset_in_page(dst), sizeof(gpa)))
		return 0;

	vmcs12->guest_pml_index--;

	return 0;
>>>>>>> 7d2a07b7
}

/*
 * Intel's VMX Instruction Reference specifies a common set of prerequisites
 * for running VMX instructions (except VMXON, whose prerequisites are
 * slightly different). It also specifies what exception to inject otherwise.
 * Note that many of these exceptions have priority over VM exits, so they
 * don't have to be checked again here.
 */
static int nested_vmx_check_permission(struct kvm_vcpu *vcpu)
{
	if (!to_vmx(vcpu)->nested.vmxon) {
		kvm_queue_exception(vcpu, UD_VECTOR);
		return 0;
	}

	if (vmx_get_cpl(vcpu)) {
		kvm_inject_gp(vcpu, 0);
		return 0;
	}

	return 1;
}

static u8 vmx_has_apicv_interrupt(struct kvm_vcpu *vcpu)
{
	u8 rvi = vmx_get_rvi();
	u8 vppr = kvm_lapic_get_reg(vcpu->arch.apic, APIC_PROCPRI);

	return ((rvi & 0xf0) > (vppr & 0xf0));
}

static void load_vmcs12_host_state(struct kvm_vcpu *vcpu,
				   struct vmcs12 *vmcs12);

/*
 * If from_vmentry is false, this is being called from state restore (either RSM
 * or KVM_SET_NESTED_STATE).  Otherwise it's called from vmlaunch/vmresume.
 *
 * Returns:
<<<<<<< HEAD
 *	NVMX_ENTRY_SUCCESS: Entered VMX non-root mode
 *	NVMX_ENTRY_VMFAIL:  Consistency check VMFail
 *	NVMX_ENTRY_VMEXIT:  Consistency check VMExit
 *	NVMX_ENTRY_KVM_INTERNAL_ERROR: KVM internal error
=======
 *	NVMX_VMENTRY_SUCCESS: Entered VMX non-root mode
 *	NVMX_VMENTRY_VMFAIL:  Consistency check VMFail
 *	NVMX_VMENTRY_VMEXIT:  Consistency check VMExit
 *	NVMX_VMENTRY_KVM_INTERNAL_ERROR: KVM internal error
>>>>>>> 7d2a07b7
 */
enum nvmx_vmentry_status nested_vmx_enter_non_root_mode(struct kvm_vcpu *vcpu,
							bool from_vmentry)
{
	struct vcpu_vmx *vmx = to_vmx(vcpu);
	struct vmcs12 *vmcs12 = get_vmcs12(vcpu);
	enum vm_entry_failure_code entry_failure_code;
	bool evaluate_pending_interrupts;
	union vmx_exit_reason exit_reason = {
		.basic = EXIT_REASON_INVALID_STATE,
		.failed_vmentry = 1,
	};
	u32 failed_index;

	if (kvm_check_request(KVM_REQ_TLB_FLUSH_CURRENT, vcpu))
		kvm_vcpu_flush_tlb_current(vcpu);

	evaluate_pending_interrupts = exec_controls_get(vmx) &
		(CPU_BASED_INTR_WINDOW_EXITING | CPU_BASED_NMI_WINDOW_EXITING);
	if (likely(!evaluate_pending_interrupts) && kvm_vcpu_apicv_active(vcpu))
		evaluate_pending_interrupts |= vmx_has_apicv_interrupt(vcpu);

	if (!(vmcs12->vm_entry_controls & VM_ENTRY_LOAD_DEBUG_CONTROLS))
		vmx->nested.vmcs01_debugctl = vmcs_read64(GUEST_IA32_DEBUGCTL);
	if (kvm_mpx_supported() &&
		!(vmcs12->vm_entry_controls & VM_ENTRY_LOAD_BNDCFGS))
		vmx->nested.vmcs01_guest_bndcfgs = vmcs_read64(GUEST_BNDCFGS);

	/*
	 * Overwrite vmcs01.GUEST_CR3 with L1's CR3 if EPT is disabled *and*
	 * nested early checks are disabled.  In the event of a "late" VM-Fail,
	 * i.e. a VM-Fail detected by hardware but not KVM, KVM must unwind its
	 * software model to the pre-VMEntry host state.  When EPT is disabled,
	 * GUEST_CR3 holds KVM's shadow CR3, not L1's "real" CR3, which causes
	 * nested_vmx_restore_host_state() to corrupt vcpu->arch.cr3.  Stuffing
	 * vmcs01.GUEST_CR3 results in the unwind naturally setting arch.cr3 to
	 * the correct value.  Smashing vmcs01.GUEST_CR3 is safe because nested
	 * VM-Exits, and the unwind, reset KVM's MMU, i.e. vmcs01.GUEST_CR3 is
	 * guaranteed to be overwritten with a shadow CR3 prior to re-entering
	 * L1.  Don't stuff vmcs01.GUEST_CR3 when using nested early checks as
	 * KVM modifies vcpu->arch.cr3 if and only if the early hardware checks
	 * pass, and early VM-Fails do not reset KVM's MMU, i.e. the VM-Fail
	 * path would need to manually save/restore vmcs01.GUEST_CR3.
	 */
	if (!enable_ept && !nested_early_check)
		vmcs_writel(GUEST_CR3, vcpu->arch.cr3);

	vmx_switch_vmcs(vcpu, &vmx->nested.vmcs02);

	prepare_vmcs02_early(vmx, vmcs12);

	if (from_vmentry) {
		if (unlikely(!nested_get_vmcs12_pages(vcpu))) {
			vmx_switch_vmcs(vcpu, &vmx->vmcs01);
			return NVMX_VMENTRY_KVM_INTERNAL_ERROR;
		}

		if (nested_vmx_check_vmentry_hw(vcpu)) {
			vmx_switch_vmcs(vcpu, &vmx->vmcs01);
			return NVMX_VMENTRY_VMFAIL;
		}

		if (nested_vmx_check_guest_state(vcpu, vmcs12,
						 &entry_failure_code)) {
			exit_reason.basic = EXIT_REASON_INVALID_STATE;
			vmcs12->exit_qualification = entry_failure_code;
			goto vmentry_fail_vmexit;
		}
	}

	enter_guest_mode(vcpu);

	if (prepare_vmcs02(vcpu, vmcs12, from_vmentry, &entry_failure_code)) {
		exit_reason.basic = EXIT_REASON_INVALID_STATE;
		vmcs12->exit_qualification = entry_failure_code;
		goto vmentry_fail_vmexit_guest_mode;
	}

	if (from_vmentry) {
		failed_index = nested_vmx_load_msr(vcpu,
						   vmcs12->vm_entry_msr_load_addr,
						   vmcs12->vm_entry_msr_load_count);
		if (failed_index) {
			exit_reason.basic = EXIT_REASON_MSR_LOAD_FAIL;
			vmcs12->exit_qualification = failed_index;
			goto vmentry_fail_vmexit_guest_mode;
		}
	} else {
		/*
		 * The MMU is not initialized to point at the right entities yet and
		 * "get pages" would need to read data from the guest (i.e. we will
		 * need to perform gpa to hpa translation). Request a call
		 * to nested_get_vmcs12_pages before the next VM-entry.  The MSRs
		 * have already been set at vmentry time and should not be reset.
		 */
		kvm_make_request(KVM_REQ_GET_NESTED_STATE_PAGES, vcpu);
	}

	/*
	 * If L1 had a pending IRQ/NMI until it executed
	 * VMLAUNCH/VMRESUME which wasn't delivered because it was
	 * disallowed (e.g. interrupts disabled), L0 needs to
	 * evaluate if this pending event should cause an exit from L2
	 * to L1 or delivered directly to L2 (e.g. In case L1 don't
	 * intercept EXTERNAL_INTERRUPT).
	 *
	 * Usually this would be handled by the processor noticing an
	 * IRQ/NMI window request, or checking RVI during evaluation of
	 * pending virtual interrupts.  However, this setting was done
	 * on VMCS01 and now VMCS02 is active instead. Thus, we force L0
	 * to perform pending event evaluation by requesting a KVM_REQ_EVENT.
	 */
	if (unlikely(evaluate_pending_interrupts))
		kvm_make_request(KVM_REQ_EVENT, vcpu);

	/*
	 * Do not start the preemption timer hrtimer until after we know
	 * we are successful, so that only nested_vmx_vmexit needs to cancel
	 * the timer.
	 */
	vmx->nested.preemption_timer_expired = false;
	if (nested_cpu_has_preemption_timer(vmcs12)) {
		u64 timer_value = vmx_calc_preemption_timer_value(vcpu);
		vmx_start_preemption_timer(vcpu, timer_value);
	}

	/*
	 * Note no nested_vmx_succeed or nested_vmx_fail here. At this point
	 * we are no longer running L1, and VMLAUNCH/VMRESUME has not yet
	 * returned as far as L1 is concerned. It will only return (and set
	 * the success flag) when L2 exits (see nested_vmx_vmexit()).
	 */
	return NVMX_VMENTRY_SUCCESS;

	/*
	 * A failed consistency check that leads to a VMExit during L1's
	 * VMEnter to L2 is a variation of a normal VMexit, as explained in
	 * 26.7 "VM-entry failures during or after loading guest state".
	 */
vmentry_fail_vmexit_guest_mode:
	if (vmcs12->cpu_based_vm_exec_control & CPU_BASED_USE_TSC_OFFSETTING)
		vcpu->arch.tsc_offset -= vmcs12->tsc_offset;
	leave_guest_mode(vcpu);

vmentry_fail_vmexit:
	vmx_switch_vmcs(vcpu, &vmx->vmcs01);

	if (!from_vmentry)
		return NVMX_VMENTRY_VMEXIT;

	load_vmcs12_host_state(vcpu, vmcs12);
	vmcs12->vm_exit_reason = exit_reason.full;
	if (enable_shadow_vmcs || evmptr_is_valid(vmx->nested.hv_evmcs_vmptr))
		vmx->nested.need_vmcs12_to_shadow_sync = true;
	return NVMX_VMENTRY_VMEXIT;
}

/*
 * nested_vmx_run() handles a nested entry, i.e., a VMLAUNCH or VMRESUME on L1
 * for running an L2 nested guest.
 */
static int nested_vmx_run(struct kvm_vcpu *vcpu, bool launch)
{
	struct vmcs12 *vmcs12;
	enum nvmx_vmentry_status status;
	struct vcpu_vmx *vmx = to_vmx(vcpu);
	u32 interrupt_shadow = vmx_get_interrupt_shadow(vcpu);
<<<<<<< HEAD
=======
	enum nested_evmptrld_status evmptrld_status;
>>>>>>> 7d2a07b7

	if (!nested_vmx_check_permission(vcpu))
		return 1;

	evmptrld_status = nested_vmx_handle_enlightened_vmptrld(vcpu, launch);
	if (evmptrld_status == EVMPTRLD_ERROR) {
		kvm_queue_exception(vcpu, UD_VECTOR);
		return 1;
	} else if (CC(evmptrld_status == EVMPTRLD_VMFAIL)) {
		return nested_vmx_failInvalid(vcpu);
	}

	if (CC(!evmptr_is_valid(vmx->nested.hv_evmcs_vmptr) &&
	       vmx->nested.current_vmptr == -1ull))
		return nested_vmx_failInvalid(vcpu);

	vmcs12 = get_vmcs12(vcpu);

	/*
	 * Can't VMLAUNCH or VMRESUME a shadow VMCS. Despite the fact
	 * that there *is* a valid VMCS pointer, RFLAGS.CF is set
	 * rather than RFLAGS.ZF, and no error number is stored to the
	 * VM-instruction error field.
	 */
	if (CC(vmcs12->hdr.shadow_vmcs))
		return nested_vmx_failInvalid(vcpu);

	if (evmptr_is_valid(vmx->nested.hv_evmcs_vmptr)) {
		copy_enlightened_to_vmcs12(vmx, vmx->nested.hv_evmcs->hv_clean_fields);
		/* Enlightened VMCS doesn't have launch state */
		vmcs12->launch_state = !launch;
	} else if (enable_shadow_vmcs) {
		copy_shadow_to_vmcs12(vmx);
	}

	/*
	 * The nested entry process starts with enforcing various prerequisites
	 * on vmcs12 as required by the Intel SDM, and act appropriately when
	 * they fail: As the SDM explains, some conditions should cause the
	 * instruction to fail, while others will cause the instruction to seem
	 * to succeed, but return an EXIT_REASON_INVALID_STATE.
	 * To speed up the normal (success) code path, we should avoid checking
	 * for misconfigurations which will anyway be caught by the processor
	 * when using the merged vmcs02.
	 */
	if (CC(interrupt_shadow & KVM_X86_SHADOW_INT_MOV_SS))
		return nested_vmx_fail(vcpu, VMXERR_ENTRY_EVENTS_BLOCKED_BY_MOV_SS);

	if (CC(vmcs12->launch_state == launch))
		return nested_vmx_fail(vcpu,
			launch ? VMXERR_VMLAUNCH_NONCLEAR_VMCS
			       : VMXERR_VMRESUME_NONLAUNCHED_VMCS);

	if (nested_vmx_check_controls(vcpu, vmcs12))
		return nested_vmx_fail(vcpu, VMXERR_ENTRY_INVALID_CONTROL_FIELD);

	if (nested_vmx_check_host_state(vcpu, vmcs12))
		return nested_vmx_fail(vcpu, VMXERR_ENTRY_INVALID_HOST_STATE_FIELD);

	/*
	 * We're finally done with prerequisite checking, and can start with
	 * the nested entry.
	 */
	vmx->nested.nested_run_pending = 1;
<<<<<<< HEAD
	status = nested_vmx_enter_non_root_mode(vcpu, true);
	if (unlikely(status != NVMX_VMENTRY_SUCCESS))
		goto vmentry_failed;
=======
	vmx->nested.has_preemption_timer_deadline = false;
	status = nested_vmx_enter_non_root_mode(vcpu, true);
	if (unlikely(status != NVMX_VMENTRY_SUCCESS))
		goto vmentry_failed;

	/* Emulate processing of posted interrupts on VM-Enter. */
	if (nested_cpu_has_posted_intr(vmcs12) &&
	    kvm_apic_has_interrupt(vcpu) == vmx->nested.posted_intr_nv) {
		vmx->nested.pi_pending = true;
		kvm_make_request(KVM_REQ_EVENT, vcpu);
		kvm_apic_clear_irr(vcpu, vmx->nested.posted_intr_nv);
	}
>>>>>>> 7d2a07b7

	/* Hide L1D cache contents from the nested guest.  */
	vmx->vcpu.arch.l1tf_flush_l1d = true;

	/*
	 * Must happen outside of nested_vmx_enter_non_root_mode() as it will
	 * also be used as part of restoring nVMX state for
	 * snapshot restore (migration).
	 *
	 * In this flow, it is assumed that vmcs12 cache was
	 * transferred as part of captured nVMX state and should
	 * therefore not be read from guest memory (which may not
	 * exist on destination host yet).
	 */
	nested_cache_shadow_vmcs12(vcpu, vmcs12);

	switch (vmcs12->guest_activity_state) {
	case GUEST_ACTIVITY_HLT:
		/*
		 * If we're entering a halted L2 vcpu and the L2 vcpu won't be
		 * awakened by event injection or by an NMI-window VM-exit or
		 * by an interrupt-window VM-exit, halt the vcpu.
		 */
		if (!(vmcs12->vm_entry_intr_info_field & INTR_INFO_VALID_MASK) &&
		    !nested_cpu_has(vmcs12, CPU_BASED_NMI_WINDOW_EXITING) &&
		    !(nested_cpu_has(vmcs12, CPU_BASED_INTR_WINDOW_EXITING) &&
		      (vmcs12->guest_rflags & X86_EFLAGS_IF))) {
			vmx->nested.nested_run_pending = 0;
			return kvm_vcpu_halt(vcpu);
		}
		break;
	case GUEST_ACTIVITY_WAIT_SIPI:
		vmx->nested.nested_run_pending = 0;
		vcpu->arch.mp_state = KVM_MP_STATE_INIT_RECEIVED;
		break;
	default:
		break;
	}

	return 1;

vmentry_failed:
	vmx->nested.nested_run_pending = 0;
	if (status == NVMX_VMENTRY_KVM_INTERNAL_ERROR)
		return 0;
	if (status == NVMX_VMENTRY_VMEXIT)
		return 1;
	WARN_ON_ONCE(status != NVMX_VMENTRY_VMFAIL);
<<<<<<< HEAD
	return nested_vmx_failValid(vcpu, VMXERR_ENTRY_INVALID_CONTROL_FIELD);
=======
	return nested_vmx_fail(vcpu, VMXERR_ENTRY_INVALID_CONTROL_FIELD);
>>>>>>> 7d2a07b7
}

/*
 * On a nested exit from L2 to L1, vmcs12.guest_cr0 might not be up-to-date
 * because L2 may have changed some cr0 bits directly (CR0_GUEST_HOST_MASK).
 * This function returns the new value we should put in vmcs12.guest_cr0.
 * It's not enough to just return the vmcs02 GUEST_CR0. Rather,
 *  1. Bits that neither L0 nor L1 trapped, were set directly by L2 and are now
 *     available in vmcs02 GUEST_CR0. (Note: It's enough to check that L0
 *     didn't trap the bit, because if L1 did, so would L0).
 *  2. Bits that L1 asked to trap (and therefore L0 also did) could not have
 *     been modified by L2, and L1 knows it. So just leave the old value of
 *     the bit from vmcs12.guest_cr0. Note that the bit from vmcs02 GUEST_CR0
 *     isn't relevant, because if L0 traps this bit it can set it to anything.
 *  3. Bits that L1 didn't trap, but L0 did. L1 believes the guest could have
 *     changed these bits, and therefore they need to be updated, but L0
 *     didn't necessarily allow them to be changed in GUEST_CR0 - and rather
 *     put them in vmcs02 CR0_READ_SHADOW. So take these bits from there.
 */
static inline unsigned long
vmcs12_guest_cr0(struct kvm_vcpu *vcpu, struct vmcs12 *vmcs12)
{
	return
	/*1*/	(vmcs_readl(GUEST_CR0) & vcpu->arch.cr0_guest_owned_bits) |
	/*2*/	(vmcs12->guest_cr0 & vmcs12->cr0_guest_host_mask) |
	/*3*/	(vmcs_readl(CR0_READ_SHADOW) & ~(vmcs12->cr0_guest_host_mask |
			vcpu->arch.cr0_guest_owned_bits));
}

static inline unsigned long
vmcs12_guest_cr4(struct kvm_vcpu *vcpu, struct vmcs12 *vmcs12)
{
	return
	/*1*/	(vmcs_readl(GUEST_CR4) & vcpu->arch.cr4_guest_owned_bits) |
	/*2*/	(vmcs12->guest_cr4 & vmcs12->cr4_guest_host_mask) |
	/*3*/	(vmcs_readl(CR4_READ_SHADOW) & ~(vmcs12->cr4_guest_host_mask |
			vcpu->arch.cr4_guest_owned_bits));
}

static void vmcs12_save_pending_event(struct kvm_vcpu *vcpu,
				      struct vmcs12 *vmcs12)
{
	u32 idt_vectoring;
	unsigned int nr;

	if (vcpu->arch.exception.injected) {
		nr = vcpu->arch.exception.nr;
		idt_vectoring = nr | VECTORING_INFO_VALID_MASK;

		if (kvm_exception_is_soft(nr)) {
			vmcs12->vm_exit_instruction_len =
				vcpu->arch.event_exit_inst_len;
			idt_vectoring |= INTR_TYPE_SOFT_EXCEPTION;
		} else
			idt_vectoring |= INTR_TYPE_HARD_EXCEPTION;

		if (vcpu->arch.exception.has_error_code) {
			idt_vectoring |= VECTORING_INFO_DELIVER_CODE_MASK;
			vmcs12->idt_vectoring_error_code =
				vcpu->arch.exception.error_code;
		}

		vmcs12->idt_vectoring_info_field = idt_vectoring;
	} else if (vcpu->arch.nmi_injected) {
		vmcs12->idt_vectoring_info_field =
			INTR_TYPE_NMI_INTR | INTR_INFO_VALID_MASK | NMI_VECTOR;
	} else if (vcpu->arch.interrupt.injected) {
		nr = vcpu->arch.interrupt.nr;
		idt_vectoring = nr | VECTORING_INFO_VALID_MASK;

		if (vcpu->arch.interrupt.soft) {
			idt_vectoring |= INTR_TYPE_SOFT_INTR;
			vmcs12->vm_entry_instruction_len =
				vcpu->arch.event_exit_inst_len;
		} else
			idt_vectoring |= INTR_TYPE_EXT_INTR;

		vmcs12->idt_vectoring_info_field = idt_vectoring;
	}
}


void nested_mark_vmcs12_pages_dirty(struct kvm_vcpu *vcpu)
{
	struct vmcs12 *vmcs12 = get_vmcs12(vcpu);
	gfn_t gfn;

	/*
	 * Don't need to mark the APIC access page dirty; it is never
	 * written to by the CPU during APIC virtualization.
	 */

	if (nested_cpu_has(vmcs12, CPU_BASED_TPR_SHADOW)) {
		gfn = vmcs12->virtual_apic_page_addr >> PAGE_SHIFT;
		kvm_vcpu_mark_page_dirty(vcpu, gfn);
	}

	if (nested_cpu_has_posted_intr(vmcs12)) {
		gfn = vmcs12->posted_intr_desc_addr >> PAGE_SHIFT;
		kvm_vcpu_mark_page_dirty(vcpu, gfn);
	}
}

static int vmx_complete_nested_posted_interrupt(struct kvm_vcpu *vcpu)
{
	struct vcpu_vmx *vmx = to_vmx(vcpu);
	int max_irr;
	void *vapic_page;
	u16 status;

	if (!vmx->nested.pi_pending)
		return 0;

	if (!vmx->nested.pi_desc)
		goto mmio_needed;

	vmx->nested.pi_pending = false;

	if (!pi_test_and_clear_on(vmx->nested.pi_desc))
		return 0;

	max_irr = find_last_bit((unsigned long *)vmx->nested.pi_desc->pir, 256);
	if (max_irr != 256) {
		vapic_page = vmx->nested.virtual_apic_map.hva;
		if (!vapic_page)
			goto mmio_needed;

		__kvm_apic_update_irr(vmx->nested.pi_desc->pir,
			vapic_page, &max_irr);
		status = vmcs_read16(GUEST_INTR_STATUS);
		if ((u8)max_irr > ((u8)status & 0xff)) {
			status &= ~0xff;
			status |= (u8)max_irr;
			vmcs_write16(GUEST_INTR_STATUS, status);
		}
	}

	nested_mark_vmcs12_pages_dirty(vcpu);
	return 0;

mmio_needed:
	kvm_handle_memory_failure(vcpu, X86EMUL_IO_NEEDED, NULL);
	return -ENXIO;
}

static void nested_vmx_inject_exception_vmexit(struct kvm_vcpu *vcpu,
					       unsigned long exit_qual)
{
	struct vmcs12 *vmcs12 = get_vmcs12(vcpu);
	unsigned int nr = vcpu->arch.exception.nr;
	u32 intr_info = nr | INTR_INFO_VALID_MASK;

	if (vcpu->arch.exception.has_error_code) {
		vmcs12->vm_exit_intr_error_code = vcpu->arch.exception.error_code;
		intr_info |= INTR_INFO_DELIVER_CODE_MASK;
	}

	if (kvm_exception_is_soft(nr))
		intr_info |= INTR_TYPE_SOFT_EXCEPTION;
	else
		intr_info |= INTR_TYPE_HARD_EXCEPTION;

	if (!(vmcs12->idt_vectoring_info_field & VECTORING_INFO_VALID_MASK) &&
	    vmx_get_nmi_mask(vcpu))
		intr_info |= INTR_INFO_UNBLOCK_NMI;

	nested_vmx_vmexit(vcpu, EXIT_REASON_EXCEPTION_NMI, intr_info, exit_qual);
}

/*
 * Returns true if a debug trap is pending delivery.
 *
 * In KVM, debug traps bear an exception payload. As such, the class of a #DB
 * exception may be inferred from the presence of an exception payload.
 */
static inline bool vmx_pending_dbg_trap(struct kvm_vcpu *vcpu)
{
	return vcpu->arch.exception.pending &&
			vcpu->arch.exception.nr == DB_VECTOR &&
			vcpu->arch.exception.payload;
}

/*
 * Certain VM-exits set the 'pending debug exceptions' field to indicate a
 * recognized #DB (data or single-step) that has yet to be delivered. Since KVM
 * represents these debug traps with a payload that is said to be compatible
 * with the 'pending debug exceptions' field, write the payload to the VMCS
 * field if a VM-exit is delivered before the debug trap.
 */
static void nested_vmx_update_pending_dbg(struct kvm_vcpu *vcpu)
{
	if (vmx_pending_dbg_trap(vcpu))
		vmcs_writel(GUEST_PENDING_DBG_EXCEPTIONS,
			    vcpu->arch.exception.payload);
}

<<<<<<< HEAD
static int vmx_check_nested_events(struct kvm_vcpu *vcpu, bool __unused)
=======
static bool nested_vmx_preemption_timer_pending(struct kvm_vcpu *vcpu)
{
	return nested_cpu_has_preemption_timer(get_vmcs12(vcpu)) &&
	       to_vmx(vcpu)->nested.preemption_timer_expired;
}

static int vmx_check_nested_events(struct kvm_vcpu *vcpu)
>>>>>>> 7d2a07b7
{
	struct vcpu_vmx *vmx = to_vmx(vcpu);
	unsigned long exit_qual;
	bool block_nested_events =
	    vmx->nested.nested_run_pending || kvm_event_needs_reinjection(vcpu);
	bool mtf_pending = vmx->nested.mtf_pending;
<<<<<<< HEAD
=======
	struct kvm_lapic *apic = vcpu->arch.apic;
>>>>>>> 7d2a07b7

	/*
	 * Clear the MTF state. If a higher priority VM-exit is delivered first,
	 * this state is discarded.
	 */
	if (!block_nested_events)
		vmx->nested.mtf_pending = false;
<<<<<<< HEAD

	/*
	 * Process any exceptions that are not debug traps before MTF.
	 */
	if (vcpu->arch.exception.pending && !vmx_pending_dbg_trap(vcpu)) {
		if (block_nested_events)
			return -EBUSY;
		if (!nested_vmx_check_exception(vcpu, &exit_qual))
			goto no_vmexit;
		nested_vmx_inject_exception_vmexit(vcpu, exit_qual);
		return 0;
	}

	if (mtf_pending) {
		if (block_nested_events)
			return -EBUSY;
=======

	if (lapic_in_kernel(vcpu) &&
		test_bit(KVM_APIC_INIT, &apic->pending_events)) {
		if (block_nested_events)
			return -EBUSY;
		nested_vmx_update_pending_dbg(vcpu);
		clear_bit(KVM_APIC_INIT, &apic->pending_events);
		if (vcpu->arch.mp_state != KVM_MP_STATE_INIT_RECEIVED)
			nested_vmx_vmexit(vcpu, EXIT_REASON_INIT_SIGNAL, 0, 0);
		return 0;
	}

	if (lapic_in_kernel(vcpu) &&
	    test_bit(KVM_APIC_SIPI, &apic->pending_events)) {
		if (block_nested_events)
			return -EBUSY;

		clear_bit(KVM_APIC_SIPI, &apic->pending_events);
		if (vcpu->arch.mp_state == KVM_MP_STATE_INIT_RECEIVED)
			nested_vmx_vmexit(vcpu, EXIT_REASON_SIPI_SIGNAL, 0,
						apic->sipi_vector & 0xFFUL);
		return 0;
	}

	/*
	 * Process any exceptions that are not debug traps before MTF.
	 *
	 * Note that only a pending nested run can block a pending exception.
	 * Otherwise an injected NMI/interrupt should either be
	 * lost or delivered to the nested hypervisor in the IDT_VECTORING_INFO,
	 * while delivering the pending exception.
	 */

	if (vcpu->arch.exception.pending && !vmx_pending_dbg_trap(vcpu)) {
		if (vmx->nested.nested_run_pending)
			return -EBUSY;
		if (!nested_vmx_check_exception(vcpu, &exit_qual))
			goto no_vmexit;
		nested_vmx_inject_exception_vmexit(vcpu, exit_qual);
		return 0;
	}

	if (mtf_pending) {
		if (block_nested_events)
			return -EBUSY;
>>>>>>> 7d2a07b7
		nested_vmx_update_pending_dbg(vcpu);
		nested_vmx_vmexit(vcpu, EXIT_REASON_MONITOR_TRAP_FLAG, 0, 0);
		return 0;
	}

	if (vcpu->arch.exception.pending) {
<<<<<<< HEAD
		if (block_nested_events)
=======
		if (vmx->nested.nested_run_pending)
>>>>>>> 7d2a07b7
			return -EBUSY;
		if (!nested_vmx_check_exception(vcpu, &exit_qual))
			goto no_vmexit;
		nested_vmx_inject_exception_vmexit(vcpu, exit_qual);
		return 0;
	}

	if (nested_vmx_preemption_timer_pending(vcpu)) {
		if (block_nested_events)
			return -EBUSY;
		nested_vmx_vmexit(vcpu, EXIT_REASON_PREEMPTION_TIMER, 0, 0);
		return 0;
	}

	if (vcpu->arch.smi_pending && !is_smm(vcpu)) {
		if (block_nested_events)
			return -EBUSY;
		goto no_vmexit;
	}

	if (vcpu->arch.nmi_pending && !vmx_nmi_blocked(vcpu)) {
		if (block_nested_events)
			return -EBUSY;
		if (!nested_exit_on_nmi(vcpu))
			goto no_vmexit;

		nested_vmx_vmexit(vcpu, EXIT_REASON_EXCEPTION_NMI,
				  NMI_VECTOR | INTR_TYPE_NMI_INTR |
				  INTR_INFO_VALID_MASK, 0);
		/*
		 * The NMI-triggered VM exit counts as injection:
		 * clear this one and block further NMIs.
		 */
		vcpu->arch.nmi_pending = 0;
		vmx_set_nmi_mask(vcpu, true);
		return 0;
	}

<<<<<<< HEAD
	if (kvm_cpu_has_interrupt(vcpu) && nested_exit_on_intr(vcpu)) {
=======
	if (kvm_cpu_has_interrupt(vcpu) && !vmx_interrupt_blocked(vcpu)) {
>>>>>>> 7d2a07b7
		if (block_nested_events)
			return -EBUSY;
		if (!nested_exit_on_intr(vcpu))
			goto no_vmexit;
		nested_vmx_vmexit(vcpu, EXIT_REASON_EXTERNAL_INTERRUPT, 0, 0);
		return 0;
	}

no_vmexit:
<<<<<<< HEAD
	vmx_complete_nested_posted_interrupt(vcpu);
	return 0;
=======
	return vmx_complete_nested_posted_interrupt(vcpu);
>>>>>>> 7d2a07b7
}

static u32 vmx_get_preemption_timer_value(struct kvm_vcpu *vcpu)
{
	ktime_t remaining =
		hrtimer_get_remaining(&to_vmx(vcpu)->nested.preemption_timer);
	u64 value;

	if (ktime_to_ns(remaining) <= 0)
		return 0;

	value = ktime_to_ns(remaining) * vcpu->arch.virtual_tsc_khz;
	do_div(value, 1000000);
	return value >> VMX_MISC_EMULATED_PREEMPTION_TIMER_RATE;
}

static bool is_vmcs12_ext_field(unsigned long field)
{
	switch (field) {
	case GUEST_ES_SELECTOR:
	case GUEST_CS_SELECTOR:
	case GUEST_SS_SELECTOR:
	case GUEST_DS_SELECTOR:
	case GUEST_FS_SELECTOR:
	case GUEST_GS_SELECTOR:
	case GUEST_LDTR_SELECTOR:
	case GUEST_TR_SELECTOR:
	case GUEST_ES_LIMIT:
	case GUEST_CS_LIMIT:
	case GUEST_SS_LIMIT:
	case GUEST_DS_LIMIT:
	case GUEST_FS_LIMIT:
	case GUEST_GS_LIMIT:
	case GUEST_LDTR_LIMIT:
	case GUEST_TR_LIMIT:
	case GUEST_GDTR_LIMIT:
	case GUEST_IDTR_LIMIT:
	case GUEST_ES_AR_BYTES:
	case GUEST_DS_AR_BYTES:
	case GUEST_FS_AR_BYTES:
	case GUEST_GS_AR_BYTES:
	case GUEST_LDTR_AR_BYTES:
	case GUEST_TR_AR_BYTES:
	case GUEST_ES_BASE:
	case GUEST_CS_BASE:
	case GUEST_SS_BASE:
	case GUEST_DS_BASE:
	case GUEST_FS_BASE:
	case GUEST_GS_BASE:
	case GUEST_LDTR_BASE:
	case GUEST_TR_BASE:
	case GUEST_GDTR_BASE:
	case GUEST_IDTR_BASE:
	case GUEST_PENDING_DBG_EXCEPTIONS:
	case GUEST_BNDCFGS:
		return true;
	default:
		break;
	}

	return false;
}

static void sync_vmcs02_to_vmcs12_rare(struct kvm_vcpu *vcpu,
				       struct vmcs12 *vmcs12)
{
	struct vcpu_vmx *vmx = to_vmx(vcpu);

	vmcs12->guest_es_selector = vmcs_read16(GUEST_ES_SELECTOR);
	vmcs12->guest_cs_selector = vmcs_read16(GUEST_CS_SELECTOR);
	vmcs12->guest_ss_selector = vmcs_read16(GUEST_SS_SELECTOR);
	vmcs12->guest_ds_selector = vmcs_read16(GUEST_DS_SELECTOR);
	vmcs12->guest_fs_selector = vmcs_read16(GUEST_FS_SELECTOR);
	vmcs12->guest_gs_selector = vmcs_read16(GUEST_GS_SELECTOR);
	vmcs12->guest_ldtr_selector = vmcs_read16(GUEST_LDTR_SELECTOR);
	vmcs12->guest_tr_selector = vmcs_read16(GUEST_TR_SELECTOR);
	vmcs12->guest_es_limit = vmcs_read32(GUEST_ES_LIMIT);
	vmcs12->guest_cs_limit = vmcs_read32(GUEST_CS_LIMIT);
	vmcs12->guest_ss_limit = vmcs_read32(GUEST_SS_LIMIT);
	vmcs12->guest_ds_limit = vmcs_read32(GUEST_DS_LIMIT);
	vmcs12->guest_fs_limit = vmcs_read32(GUEST_FS_LIMIT);
	vmcs12->guest_gs_limit = vmcs_read32(GUEST_GS_LIMIT);
	vmcs12->guest_ldtr_limit = vmcs_read32(GUEST_LDTR_LIMIT);
	vmcs12->guest_tr_limit = vmcs_read32(GUEST_TR_LIMIT);
	vmcs12->guest_gdtr_limit = vmcs_read32(GUEST_GDTR_LIMIT);
	vmcs12->guest_idtr_limit = vmcs_read32(GUEST_IDTR_LIMIT);
	vmcs12->guest_es_ar_bytes = vmcs_read32(GUEST_ES_AR_BYTES);
	vmcs12->guest_ds_ar_bytes = vmcs_read32(GUEST_DS_AR_BYTES);
	vmcs12->guest_fs_ar_bytes = vmcs_read32(GUEST_FS_AR_BYTES);
	vmcs12->guest_gs_ar_bytes = vmcs_read32(GUEST_GS_AR_BYTES);
	vmcs12->guest_ldtr_ar_bytes = vmcs_read32(GUEST_LDTR_AR_BYTES);
	vmcs12->guest_tr_ar_bytes = vmcs_read32(GUEST_TR_AR_BYTES);
	vmcs12->guest_es_base = vmcs_readl(GUEST_ES_BASE);
	vmcs12->guest_cs_base = vmcs_readl(GUEST_CS_BASE);
	vmcs12->guest_ss_base = vmcs_readl(GUEST_SS_BASE);
	vmcs12->guest_ds_base = vmcs_readl(GUEST_DS_BASE);
	vmcs12->guest_fs_base = vmcs_readl(GUEST_FS_BASE);
	vmcs12->guest_gs_base = vmcs_readl(GUEST_GS_BASE);
	vmcs12->guest_ldtr_base = vmcs_readl(GUEST_LDTR_BASE);
	vmcs12->guest_tr_base = vmcs_readl(GUEST_TR_BASE);
	vmcs12->guest_gdtr_base = vmcs_readl(GUEST_GDTR_BASE);
	vmcs12->guest_idtr_base = vmcs_readl(GUEST_IDTR_BASE);
	vmcs12->guest_pending_dbg_exceptions =
		vmcs_readl(GUEST_PENDING_DBG_EXCEPTIONS);
	if (kvm_mpx_supported())
		vmcs12->guest_bndcfgs = vmcs_read64(GUEST_BNDCFGS);

	vmx->nested.need_sync_vmcs02_to_vmcs12_rare = false;
}

static void copy_vmcs02_to_vmcs12_rare(struct kvm_vcpu *vcpu,
				       struct vmcs12 *vmcs12)
{
	struct vcpu_vmx *vmx = to_vmx(vcpu);
	int cpu;

	if (!vmx->nested.need_sync_vmcs02_to_vmcs12_rare)
		return;


	WARN_ON_ONCE(vmx->loaded_vmcs != &vmx->vmcs01);

	cpu = get_cpu();
	vmx->loaded_vmcs = &vmx->nested.vmcs02;
	vmx_vcpu_load_vmcs(vcpu, cpu, &vmx->vmcs01);

	sync_vmcs02_to_vmcs12_rare(vcpu, vmcs12);

	vmx->loaded_vmcs = &vmx->vmcs01;
	vmx_vcpu_load_vmcs(vcpu, cpu, &vmx->nested.vmcs02);
	put_cpu();
}

/*
 * Update the guest state fields of vmcs12 to reflect changes that
 * occurred while L2 was running. (The "IA-32e mode guest" bit of the
 * VM-entry controls is also updated, since this is really a guest
 * state bit.)
 */
static void sync_vmcs02_to_vmcs12(struct kvm_vcpu *vcpu, struct vmcs12 *vmcs12)
{
	struct vcpu_vmx *vmx = to_vmx(vcpu);

	if (evmptr_is_valid(vmx->nested.hv_evmcs_vmptr))
		sync_vmcs02_to_vmcs12_rare(vcpu, vmcs12);

	vmx->nested.need_sync_vmcs02_to_vmcs12_rare =
		!evmptr_is_valid(vmx->nested.hv_evmcs_vmptr);

	vmcs12->guest_cr0 = vmcs12_guest_cr0(vcpu, vmcs12);
	vmcs12->guest_cr4 = vmcs12_guest_cr4(vcpu, vmcs12);

	vmcs12->guest_rsp = kvm_rsp_read(vcpu);
	vmcs12->guest_rip = kvm_rip_read(vcpu);
	vmcs12->guest_rflags = vmcs_readl(GUEST_RFLAGS);

	vmcs12->guest_cs_ar_bytes = vmcs_read32(GUEST_CS_AR_BYTES);
	vmcs12->guest_ss_ar_bytes = vmcs_read32(GUEST_SS_AR_BYTES);

	vmcs12->guest_interruptibility_info =
		vmcs_read32(GUEST_INTERRUPTIBILITY_INFO);

	if (vcpu->arch.mp_state == KVM_MP_STATE_HALTED)
		vmcs12->guest_activity_state = GUEST_ACTIVITY_HLT;
	else if (vcpu->arch.mp_state == KVM_MP_STATE_INIT_RECEIVED)
		vmcs12->guest_activity_state = GUEST_ACTIVITY_WAIT_SIPI;
	else
		vmcs12->guest_activity_state = GUEST_ACTIVITY_ACTIVE;

	if (nested_cpu_has_preemption_timer(vmcs12) &&
	    vmcs12->vm_exit_controls & VM_EXIT_SAVE_VMX_PREEMPTION_TIMER &&
	    !vmx->nested.nested_run_pending)
		vmcs12->vmx_preemption_timer_value =
			vmx_get_preemption_timer_value(vcpu);

	/*
	 * In some cases (usually, nested EPT), L2 is allowed to change its
	 * own CR3 without exiting. If it has changed it, we must keep it.
	 * Of course, if L0 is using shadow page tables, GUEST_CR3 was defined
	 * by L0, not L1 or L2, so we mustn't unconditionally copy it to vmcs12.
	 *
	 * Additionally, restore L2's PDPTR to vmcs12.
	 */
	if (enable_ept) {
		vmcs12->guest_cr3 = vmcs_readl(GUEST_CR3);
		if (nested_cpu_has_ept(vmcs12) && is_pae_paging(vcpu)) {
			vmcs12->guest_pdptr0 = vmcs_read64(GUEST_PDPTR0);
			vmcs12->guest_pdptr1 = vmcs_read64(GUEST_PDPTR1);
			vmcs12->guest_pdptr2 = vmcs_read64(GUEST_PDPTR2);
			vmcs12->guest_pdptr3 = vmcs_read64(GUEST_PDPTR3);
		}
	}

	vmcs12->guest_linear_address = vmcs_readl(GUEST_LINEAR_ADDRESS);

	if (nested_cpu_has_vid(vmcs12))
		vmcs12->guest_intr_status = vmcs_read16(GUEST_INTR_STATUS);

	vmcs12->vm_entry_controls =
		(vmcs12->vm_entry_controls & ~VM_ENTRY_IA32E_MODE) |
		(vm_entry_controls_get(to_vmx(vcpu)) & VM_ENTRY_IA32E_MODE);

	if (vmcs12->vm_exit_controls & VM_EXIT_SAVE_DEBUG_CONTROLS)
		kvm_get_dr(vcpu, 7, (unsigned long *)&vmcs12->guest_dr7);

	if (vmcs12->vm_exit_controls & VM_EXIT_SAVE_IA32_EFER)
		vmcs12->guest_ia32_efer = vcpu->arch.efer;
}

/*
 * prepare_vmcs12 is part of what we need to do when the nested L2 guest exits
 * and we want to prepare to run its L1 parent. L1 keeps a vmcs for L2 (vmcs12),
 * and this function updates it to reflect the changes to the guest state while
 * L2 was running (and perhaps made some exits which were handled directly by L0
 * without going back to L1), and to reflect the exit reason.
 * Note that we do not have to copy here all VMCS fields, just those that
 * could have changed by the L2 guest or the exit - i.e., the guest-state and
 * exit-information fields only. Other fields are modified by L1 with VMWRITE,
 * which already writes to vmcs12 directly.
 */
static void prepare_vmcs12(struct kvm_vcpu *vcpu, struct vmcs12 *vmcs12,
			   u32 vm_exit_reason, u32 exit_intr_info,
			   unsigned long exit_qualification)
{
	/* update exit information fields: */
	vmcs12->vm_exit_reason = vm_exit_reason;
	if (to_vmx(vcpu)->exit_reason.enclave_mode)
		vmcs12->vm_exit_reason |= VMX_EXIT_REASONS_SGX_ENCLAVE_MODE;
	vmcs12->exit_qualification = exit_qualification;
	vmcs12->vm_exit_intr_info = exit_intr_info;

	vmcs12->idt_vectoring_info_field = 0;
	vmcs12->vm_exit_instruction_len = vmcs_read32(VM_EXIT_INSTRUCTION_LEN);
	vmcs12->vmx_instruction_info = vmcs_read32(VMX_INSTRUCTION_INFO);

	if (!(vmcs12->vm_exit_reason & VMX_EXIT_REASONS_FAILED_VMENTRY)) {
		vmcs12->launch_state = 1;

		/* vm_entry_intr_info_field is cleared on exit. Emulate this
		 * instead of reading the real value. */
		vmcs12->vm_entry_intr_info_field &= ~INTR_INFO_VALID_MASK;

		/*
		 * Transfer the event that L0 or L1 may wanted to inject into
		 * L2 to IDT_VECTORING_INFO_FIELD.
		 */
		vmcs12_save_pending_event(vcpu, vmcs12);

		/*
		 * According to spec, there's no need to store the guest's
		 * MSRs if the exit is due to a VM-entry failure that occurs
		 * during or after loading the guest state. Since this exit
		 * does not fall in that category, we need to save the MSRs.
		 */
		if (nested_vmx_store_msr(vcpu,
					 vmcs12->vm_exit_msr_store_addr,
					 vmcs12->vm_exit_msr_store_count))
			nested_vmx_abort(vcpu,
					 VMX_ABORT_SAVE_GUEST_MSR_FAIL);
	}

	/*
	 * Drop what we picked up for L2 via vmx_complete_interrupts. It is
	 * preserved above and would only end up incorrectly in L1.
	 */
	vcpu->arch.nmi_injected = false;
	kvm_clear_exception_queue(vcpu);
	kvm_clear_interrupt_queue(vcpu);
}

/*
 * A part of what we need to when the nested L2 guest exits and we want to
 * run its L1 parent, is to reset L1's guest state to the host state specified
 * in vmcs12.
 * This function is to be called not only on normal nested exit, but also on
 * a nested entry failure, as explained in Intel's spec, 3B.23.7 ("VM-Entry
 * Failures During or After Loading Guest State").
 * This function should be called when the active VMCS is L1's (vmcs01).
 */
static void load_vmcs12_host_state(struct kvm_vcpu *vcpu,
				   struct vmcs12 *vmcs12)
{
	enum vm_entry_failure_code ignored;
	struct kvm_segment seg;

	if (vmcs12->vm_exit_controls & VM_EXIT_LOAD_IA32_EFER)
		vcpu->arch.efer = vmcs12->host_ia32_efer;
	else if (vmcs12->vm_exit_controls & VM_EXIT_HOST_ADDR_SPACE_SIZE)
		vcpu->arch.efer |= (EFER_LMA | EFER_LME);
	else
		vcpu->arch.efer &= ~(EFER_LMA | EFER_LME);
	vmx_set_efer(vcpu, vcpu->arch.efer);

	kvm_rsp_write(vcpu, vmcs12->host_rsp);
	kvm_rip_write(vcpu, vmcs12->host_rip);
	vmx_set_rflags(vcpu, X86_EFLAGS_FIXED);
	vmx_set_interrupt_shadow(vcpu, 0);

	/*
	 * Note that calling vmx_set_cr0 is important, even if cr0 hasn't
	 * actually changed, because vmx_set_cr0 refers to efer set above.
	 *
	 * CR0_GUEST_HOST_MASK is already set in the original vmcs01
	 * (KVM doesn't change it);
	 */
	vcpu->arch.cr0_guest_owned_bits = KVM_POSSIBLE_CR0_GUEST_BITS;
	vmx_set_cr0(vcpu, vmcs12->host_cr0);

	/* Same as above - no reason to call set_cr4_guest_host_mask().  */
	vcpu->arch.cr4_guest_owned_bits = ~vmcs_readl(CR4_GUEST_HOST_MASK);
	vmx_set_cr4(vcpu, vmcs12->host_cr4);

	nested_ept_uninit_mmu_context(vcpu);

	/*
	 * Only PDPTE load can fail as the value of cr3 was checked on entry and
	 * couldn't have changed.
	 */
	if (nested_vmx_load_cr3(vcpu, vmcs12->host_cr3, false, true, &ignored))
		nested_vmx_abort(vcpu, VMX_ABORT_LOAD_HOST_PDPTE_FAIL);

	nested_vmx_transition_tlb_flush(vcpu, vmcs12, false);

	vmcs_write32(GUEST_SYSENTER_CS, vmcs12->host_ia32_sysenter_cs);
	vmcs_writel(GUEST_SYSENTER_ESP, vmcs12->host_ia32_sysenter_esp);
	vmcs_writel(GUEST_SYSENTER_EIP, vmcs12->host_ia32_sysenter_eip);
	vmcs_writel(GUEST_IDTR_BASE, vmcs12->host_idtr_base);
	vmcs_writel(GUEST_GDTR_BASE, vmcs12->host_gdtr_base);
	vmcs_write32(GUEST_IDTR_LIMIT, 0xFFFF);
	vmcs_write32(GUEST_GDTR_LIMIT, 0xFFFF);

	/* If not VM_EXIT_CLEAR_BNDCFGS, the L2 value propagates to L1.  */
	if (vmcs12->vm_exit_controls & VM_EXIT_CLEAR_BNDCFGS)
		vmcs_write64(GUEST_BNDCFGS, 0);

	if (vmcs12->vm_exit_controls & VM_EXIT_LOAD_IA32_PAT) {
		vmcs_write64(GUEST_IA32_PAT, vmcs12->host_ia32_pat);
		vcpu->arch.pat = vmcs12->host_ia32_pat;
	}
	if (vmcs12->vm_exit_controls & VM_EXIT_LOAD_IA32_PERF_GLOBAL_CTRL)
		WARN_ON_ONCE(kvm_set_msr(vcpu, MSR_CORE_PERF_GLOBAL_CTRL,
					 vmcs12->host_ia32_perf_global_ctrl));

	/* Set L1 segment info according to Intel SDM
	    27.5.2 Loading Host Segment and Descriptor-Table Registers */
	seg = (struct kvm_segment) {
		.base = 0,
		.limit = 0xFFFFFFFF,
		.selector = vmcs12->host_cs_selector,
		.type = 11,
		.present = 1,
		.s = 1,
		.g = 1
	};
	if (vmcs12->vm_exit_controls & VM_EXIT_HOST_ADDR_SPACE_SIZE)
		seg.l = 1;
	else
		seg.db = 1;
	vmx_set_segment(vcpu, &seg, VCPU_SREG_CS);
	seg = (struct kvm_segment) {
		.base = 0,
		.limit = 0xFFFFFFFF,
		.type = 3,
		.present = 1,
		.s = 1,
		.db = 1,
		.g = 1
	};
	seg.selector = vmcs12->host_ds_selector;
	vmx_set_segment(vcpu, &seg, VCPU_SREG_DS);
	seg.selector = vmcs12->host_es_selector;
	vmx_set_segment(vcpu, &seg, VCPU_SREG_ES);
	seg.selector = vmcs12->host_ss_selector;
	vmx_set_segment(vcpu, &seg, VCPU_SREG_SS);
	seg.selector = vmcs12->host_fs_selector;
	seg.base = vmcs12->host_fs_base;
	vmx_set_segment(vcpu, &seg, VCPU_SREG_FS);
	seg.selector = vmcs12->host_gs_selector;
	seg.base = vmcs12->host_gs_base;
	vmx_set_segment(vcpu, &seg, VCPU_SREG_GS);
	seg = (struct kvm_segment) {
		.base = vmcs12->host_tr_base,
		.limit = 0x67,
		.selector = vmcs12->host_tr_selector,
		.type = 11,
		.present = 1
	};
	vmx_set_segment(vcpu, &seg, VCPU_SREG_TR);

	kvm_set_dr(vcpu, 7, 0x400);
	vmcs_write64(GUEST_IA32_DEBUGCTL, 0);

	if (cpu_has_vmx_msr_bitmap())
		vmx_update_msr_bitmap(vcpu);

	if (nested_vmx_load_msr(vcpu, vmcs12->vm_exit_msr_load_addr,
				vmcs12->vm_exit_msr_load_count))
		nested_vmx_abort(vcpu, VMX_ABORT_LOAD_HOST_MSR_FAIL);
}

static inline u64 nested_vmx_get_vmcs01_guest_efer(struct vcpu_vmx *vmx)
{
	struct vmx_uret_msr *efer_msr;
	unsigned int i;

	if (vm_entry_controls_get(vmx) & VM_ENTRY_LOAD_IA32_EFER)
		return vmcs_read64(GUEST_IA32_EFER);

	if (cpu_has_load_ia32_efer())
		return host_efer;

	for (i = 0; i < vmx->msr_autoload.guest.nr; ++i) {
		if (vmx->msr_autoload.guest.val[i].index == MSR_EFER)
			return vmx->msr_autoload.guest.val[i].value;
	}

	efer_msr = vmx_find_uret_msr(vmx, MSR_EFER);
	if (efer_msr)
		return efer_msr->data;

	return host_efer;
}

static void nested_vmx_restore_host_state(struct kvm_vcpu *vcpu)
{
	struct vmcs12 *vmcs12 = get_vmcs12(vcpu);
	struct vcpu_vmx *vmx = to_vmx(vcpu);
	struct vmx_msr_entry g, h;
	gpa_t gpa;
	u32 i, j;

	vcpu->arch.pat = vmcs_read64(GUEST_IA32_PAT);

	if (vmcs12->vm_entry_controls & VM_ENTRY_LOAD_DEBUG_CONTROLS) {
		/*
		 * L1's host DR7 is lost if KVM_GUESTDBG_USE_HW_BP is set
		 * as vmcs01.GUEST_DR7 contains a userspace defined value
		 * and vcpu->arch.dr7 is not squirreled away before the
		 * nested VMENTER (not worth adding a variable in nested_vmx).
		 */
		if (vcpu->guest_debug & KVM_GUESTDBG_USE_HW_BP)
			kvm_set_dr(vcpu, 7, DR7_FIXED_1);
		else
			WARN_ON(kvm_set_dr(vcpu, 7, vmcs_readl(GUEST_DR7)));
	}

	/*
	 * Note that calling vmx_set_{efer,cr0,cr4} is important as they
	 * handle a variety of side effects to KVM's software model.
	 */
	vmx_set_efer(vcpu, nested_vmx_get_vmcs01_guest_efer(vmx));

	vcpu->arch.cr0_guest_owned_bits = KVM_POSSIBLE_CR0_GUEST_BITS;
	vmx_set_cr0(vcpu, vmcs_readl(CR0_READ_SHADOW));

	vcpu->arch.cr4_guest_owned_bits = ~vmcs_readl(CR4_GUEST_HOST_MASK);
	vmx_set_cr4(vcpu, vmcs_readl(CR4_READ_SHADOW));

	nested_ept_uninit_mmu_context(vcpu);
	vcpu->arch.cr3 = vmcs_readl(GUEST_CR3);
	kvm_register_mark_available(vcpu, VCPU_EXREG_CR3);

	/*
	 * Use ept_save_pdptrs(vcpu) to load the MMU's cached PDPTRs
	 * from vmcs01 (if necessary).  The PDPTRs are not loaded on
	 * VMFail, like everything else we just need to ensure our
	 * software model is up-to-date.
	 */
	if (enable_ept && is_pae_paging(vcpu))
		ept_save_pdptrs(vcpu);

	kvm_mmu_reset_context(vcpu);

	if (cpu_has_vmx_msr_bitmap())
		vmx_update_msr_bitmap(vcpu);

	/*
	 * This nasty bit of open coding is a compromise between blindly
	 * loading L1's MSRs using the exit load lists (incorrect emulation
	 * of VMFail), leaving the nested VM's MSRs in the software model
	 * (incorrect behavior) and snapshotting the modified MSRs (too
	 * expensive since the lists are unbound by hardware).  For each
	 * MSR that was (prematurely) loaded from the nested VMEntry load
	 * list, reload it from the exit load list if it exists and differs
	 * from the guest value.  The intent is to stuff host state as
	 * silently as possible, not to fully process the exit load list.
	 */
	for (i = 0; i < vmcs12->vm_entry_msr_load_count; i++) {
		gpa = vmcs12->vm_entry_msr_load_addr + (i * sizeof(g));
		if (kvm_vcpu_read_guest(vcpu, gpa, &g, sizeof(g))) {
			pr_debug_ratelimited(
				"%s read MSR index failed (%u, 0x%08llx)\n",
				__func__, i, gpa);
			goto vmabort;
		}

		for (j = 0; j < vmcs12->vm_exit_msr_load_count; j++) {
			gpa = vmcs12->vm_exit_msr_load_addr + (j * sizeof(h));
			if (kvm_vcpu_read_guest(vcpu, gpa, &h, sizeof(h))) {
				pr_debug_ratelimited(
					"%s read MSR failed (%u, 0x%08llx)\n",
					__func__, j, gpa);
				goto vmabort;
			}
			if (h.index != g.index)
				continue;
			if (h.value == g.value)
				break;

			if (nested_vmx_load_msr_check(vcpu, &h)) {
				pr_debug_ratelimited(
					"%s check failed (%u, 0x%x, 0x%x)\n",
					__func__, j, h.index, h.reserved);
				goto vmabort;
			}

			if (kvm_set_msr(vcpu, h.index, h.value)) {
				pr_debug_ratelimited(
					"%s WRMSR failed (%u, 0x%x, 0x%llx)\n",
					__func__, j, h.index, h.value);
				goto vmabort;
			}
		}
	}

	return;

vmabort:
	nested_vmx_abort(vcpu, VMX_ABORT_LOAD_HOST_MSR_FAIL);
}

/*
 * Emulate an exit from nested guest (L2) to L1, i.e., prepare to run L1
 * and modify vmcs12 to make it see what it would expect to see there if
 * L2 was its real guest. Must only be called when in L2 (is_guest_mode())
 */
void nested_vmx_vmexit(struct kvm_vcpu *vcpu, u32 vm_exit_reason,
		       u32 exit_intr_info, unsigned long exit_qualification)
{
	struct vcpu_vmx *vmx = to_vmx(vcpu);
	struct vmcs12 *vmcs12 = get_vmcs12(vcpu);

	/* trying to cancel vmlaunch/vmresume is a bug */
	WARN_ON_ONCE(vmx->nested.nested_run_pending);

	/* Similarly, triple faults in L2 should never escape. */
	WARN_ON_ONCE(kvm_check_request(KVM_REQ_TRIPLE_FAULT, vcpu));

	if (kvm_check_request(KVM_REQ_GET_NESTED_STATE_PAGES, vcpu)) {
		/*
		 * KVM_REQ_GET_NESTED_STATE_PAGES is also used to map
		 * Enlightened VMCS after migration and we still need to
		 * do that when something is forcing L2->L1 exit prior to
		 * the first L2 run.
		 */
		(void)nested_get_evmcs_page(vcpu);
	}

	/* Service the TLB flush request for L2 before switching to L1. */
	if (kvm_check_request(KVM_REQ_TLB_FLUSH_CURRENT, vcpu))
		kvm_vcpu_flush_tlb_current(vcpu);

	/*
	 * VCPU_EXREG_PDPTR will be clobbered in arch/x86/kvm/vmx/vmx.h between
	 * now and the new vmentry.  Ensure that the VMCS02 PDPTR fields are
	 * up-to-date before switching to L1.
	 */
	if (enable_ept && is_pae_paging(vcpu))
		vmx_ept_load_pdptrs(vcpu);

	leave_guest_mode(vcpu);

	if (nested_cpu_has_preemption_timer(vmcs12))
		hrtimer_cancel(&to_vmx(vcpu)->nested.preemption_timer);

	if (nested_cpu_has(vmcs12, CPU_BASED_USE_TSC_OFFSETTING)) {
		vcpu->arch.tsc_offset = vcpu->arch.l1_tsc_offset;
		if (nested_cpu_has2(vmcs12, SECONDARY_EXEC_TSC_SCALING))
			vcpu->arch.tsc_scaling_ratio = vcpu->arch.l1_tsc_scaling_ratio;
	}

	if (likely(!vmx->fail)) {
		sync_vmcs02_to_vmcs12(vcpu, vmcs12);

		if (vm_exit_reason != -1)
			prepare_vmcs12(vcpu, vmcs12, vm_exit_reason,
				       exit_intr_info, exit_qualification);

		/*
		 * Must happen outside of sync_vmcs02_to_vmcs12() as it will
		 * also be used to capture vmcs12 cache as part of
		 * capturing nVMX state for snapshot (migration).
		 *
		 * Otherwise, this flush will dirty guest memory at a
		 * point it is already assumed by user-space to be
		 * immutable.
		 */
		nested_flush_cached_shadow_vmcs12(vcpu, vmcs12);
	} else {
		/*
		 * The only expected VM-instruction error is "VM entry with
		 * invalid control field(s)." Anything else indicates a
		 * problem with L0.  And we should never get here with a
		 * VMFail of any type if early consistency checks are enabled.
		 */
		WARN_ON_ONCE(vmcs_read32(VM_INSTRUCTION_ERROR) !=
			     VMXERR_ENTRY_INVALID_CONTROL_FIELD);
		WARN_ON_ONCE(nested_early_check);
	}

	vmx_switch_vmcs(vcpu, &vmx->vmcs01);

	/* Update any VMCS fields that might have changed while L2 ran */
	vmcs_write32(VM_EXIT_MSR_LOAD_COUNT, vmx->msr_autoload.host.nr);
	vmcs_write32(VM_ENTRY_MSR_LOAD_COUNT, vmx->msr_autoload.guest.nr);
	vmcs_write64(TSC_OFFSET, vcpu->arch.tsc_offset);
	if (kvm_has_tsc_control)
		vmcs_write64(TSC_MULTIPLIER, vcpu->arch.tsc_scaling_ratio);

	if (vmx->nested.l1_tpr_threshold != -1)
		vmcs_write32(TPR_THRESHOLD, vmx->nested.l1_tpr_threshold);

	if (vmx->nested.change_vmcs01_virtual_apic_mode) {
		vmx->nested.change_vmcs01_virtual_apic_mode = false;
		vmx_set_virtual_apic_mode(vcpu);
	}

	if (vmx->nested.update_vmcs01_cpu_dirty_logging) {
		vmx->nested.update_vmcs01_cpu_dirty_logging = false;
		vmx_update_cpu_dirty_logging(vcpu);
	}

	/* Unpin physical memory we referred to in vmcs02 */
	if (vmx->nested.apic_access_page) {
		kvm_release_page_clean(vmx->nested.apic_access_page);
		vmx->nested.apic_access_page = NULL;
	}
	kvm_vcpu_unmap(vcpu, &vmx->nested.virtual_apic_map, true);
	kvm_vcpu_unmap(vcpu, &vmx->nested.pi_desc_map, true);
	vmx->nested.pi_desc = NULL;

	if (vmx->nested.reload_vmcs01_apic_access_page) {
		vmx->nested.reload_vmcs01_apic_access_page = false;
		kvm_make_request(KVM_REQ_APIC_PAGE_RELOAD, vcpu);
	}

	if ((vm_exit_reason != -1) &&
	    (enable_shadow_vmcs || evmptr_is_valid(vmx->nested.hv_evmcs_vmptr)))
		vmx->nested.need_vmcs12_to_shadow_sync = true;

	/* in case we halted in L2 */
	vcpu->arch.mp_state = KVM_MP_STATE_RUNNABLE;

	if (likely(!vmx->fail)) {
<<<<<<< HEAD
		if (exit_reason == EXIT_REASON_EXTERNAL_INTERRUPT &&
=======
		if ((u16)vm_exit_reason == EXIT_REASON_EXTERNAL_INTERRUPT &&
>>>>>>> 7d2a07b7
		    nested_exit_intr_ack_set(vcpu)) {
			int irq = kvm_cpu_get_interrupt(vcpu);
			WARN_ON(irq < 0);
			vmcs12->vm_exit_intr_info = irq |
				INTR_INFO_VALID_MASK | INTR_TYPE_EXT_INTR;
		}

		if (vm_exit_reason != -1)
			trace_kvm_nested_vmexit_inject(vmcs12->vm_exit_reason,
						       vmcs12->exit_qualification,
						       vmcs12->idt_vectoring_info_field,
						       vmcs12->vm_exit_intr_info,
						       vmcs12->vm_exit_intr_error_code,
						       KVM_ISA_VMX);

		load_vmcs12_host_state(vcpu, vmcs12);

		return;
	}

	/*
	 * After an early L2 VM-entry failure, we're now back
	 * in L1 which thinks it just finished a VMLAUNCH or
	 * VMRESUME instruction, so we need to set the failure
	 * flag and the VM-instruction error field of the VMCS
	 * accordingly, and skip the emulated instruction.
	 */
	(void)nested_vmx_fail(vcpu, VMXERR_ENTRY_INVALID_CONTROL_FIELD);

	/*
	 * Restore L1's host state to KVM's software model.  We're here
	 * because a consistency check was caught by hardware, which
	 * means some amount of guest state has been propagated to KVM's
	 * model and needs to be unwound to the host's state.
	 */
	nested_vmx_restore_host_state(vcpu);

	vmx->fail = 0;
}

static void nested_vmx_triple_fault(struct kvm_vcpu *vcpu)
{
	nested_vmx_vmexit(vcpu, EXIT_REASON_TRIPLE_FAULT, 0, 0);
}

/*
 * Decode the memory-address operand of a vmx instruction, as recorded on an
 * exit caused by such an instruction (run by a guest hypervisor).
 * On success, returns 0. When the operand is invalid, returns 1 and throws
 * #UD, #GP, or #SS.
 */
int get_vmx_mem_address(struct kvm_vcpu *vcpu, unsigned long exit_qualification,
			u32 vmx_instruction_info, bool wr, int len, gva_t *ret)
{
	gva_t off;
	bool exn;
	struct kvm_segment s;

	/*
	 * According to Vol. 3B, "Information for VM Exits Due to Instruction
	 * Execution", on an exit, vmx_instruction_info holds most of the
	 * addressing components of the operand. Only the displacement part
	 * is put in exit_qualification (see 3B, "Basic VM-Exit Information").
	 * For how an actual address is calculated from all these components,
	 * refer to Vol. 1, "Operand Addressing".
	 */
	int  scaling = vmx_instruction_info & 3;
	int  addr_size = (vmx_instruction_info >> 7) & 7;
	bool is_reg = vmx_instruction_info & (1u << 10);
	int  seg_reg = (vmx_instruction_info >> 15) & 7;
	int  index_reg = (vmx_instruction_info >> 18) & 0xf;
	bool index_is_valid = !(vmx_instruction_info & (1u << 22));
	int  base_reg       = (vmx_instruction_info >> 23) & 0xf;
	bool base_is_valid  = !(vmx_instruction_info & (1u << 27));

	if (is_reg) {
		kvm_queue_exception(vcpu, UD_VECTOR);
		return 1;
	}

	/* Addr = segment_base + offset */
	/* offset = base + [index * scale] + displacement */
	off = exit_qualification; /* holds the displacement */
	if (addr_size == 1)
		off = (gva_t)sign_extend64(off, 31);
	else if (addr_size == 0)
		off = (gva_t)sign_extend64(off, 15);
	if (base_is_valid)
		off += kvm_register_read(vcpu, base_reg);
	if (index_is_valid)
		off += kvm_register_read(vcpu, index_reg) << scaling;
	vmx_get_segment(vcpu, &s, seg_reg);

	/*
	 * The effective address, i.e. @off, of a memory operand is truncated
	 * based on the address size of the instruction.  Note that this is
	 * the *effective address*, i.e. the address prior to accounting for
	 * the segment's base.
	 */
	if (addr_size == 1) /* 32 bit */
		off &= 0xffffffff;
	else if (addr_size == 0) /* 16 bit */
		off &= 0xffff;

	/* Checks for #GP/#SS exceptions. */
	exn = false;
	if (is_long_mode(vcpu)) {
		/*
		 * The virtual/linear address is never truncated in 64-bit
		 * mode, e.g. a 32-bit address size can yield a 64-bit virtual
		 * address when using FS/GS with a non-zero base.
		 */
		if (seg_reg == VCPU_SREG_FS || seg_reg == VCPU_SREG_GS)
			*ret = s.base + off;
		else
			*ret = off;

		/* Long mode: #GP(0)/#SS(0) if the memory address is in a
		 * non-canonical form. This is the only check on the memory
		 * destination for long mode!
		 */
		exn = is_noncanonical_address(*ret, vcpu);
	} else {
		/*
		 * When not in long mode, the virtual/linear address is
		 * unconditionally truncated to 32 bits regardless of the
		 * address size.
		 */
		*ret = (s.base + off) & 0xffffffff;

		/* Protected mode: apply checks for segment validity in the
		 * following order:
		 * - segment type check (#GP(0) may be thrown)
		 * - usability check (#GP(0)/#SS(0))
		 * - limit check (#GP(0)/#SS(0))
		 */
		if (wr)
			/* #GP(0) if the destination operand is located in a
			 * read-only data segment or any code segment.
			 */
			exn = ((s.type & 0xa) == 0 || (s.type & 8));
		else
			/* #GP(0) if the source operand is located in an
			 * execute-only code segment
			 */
			exn = ((s.type & 0xa) == 8);
		if (exn) {
			kvm_queue_exception_e(vcpu, GP_VECTOR, 0);
			return 1;
		}
		/* Protected mode: #GP(0)/#SS(0) if the segment is unusable.
		 */
		exn = (s.unusable != 0);

		/*
		 * Protected mode: #GP(0)/#SS(0) if the memory operand is
		 * outside the segment limit.  All CPUs that support VMX ignore
		 * limit checks for flat segments, i.e. segments with base==0,
		 * limit==0xffffffff and of type expand-up data or code.
		 */
		if (!(s.base == 0 && s.limit == 0xffffffff &&
		     ((s.type & 8) || !(s.type & 4))))
			exn = exn || ((u64)off + len - 1 > s.limit);
	}
	if (exn) {
		kvm_queue_exception_e(vcpu,
				      seg_reg == VCPU_SREG_SS ?
						SS_VECTOR : GP_VECTOR,
				      0);
		return 1;
	}

	return 0;
}

void nested_vmx_pmu_entry_exit_ctls_update(struct kvm_vcpu *vcpu)
{
	struct vcpu_vmx *vmx;

	if (!nested_vmx_allowed(vcpu))
		return;

	vmx = to_vmx(vcpu);
	if (kvm_x86_ops.pmu_ops->is_valid_msr(vcpu, MSR_CORE_PERF_GLOBAL_CTRL)) {
		vmx->nested.msrs.entry_ctls_high |=
				VM_ENTRY_LOAD_IA32_PERF_GLOBAL_CTRL;
		vmx->nested.msrs.exit_ctls_high |=
				VM_EXIT_LOAD_IA32_PERF_GLOBAL_CTRL;
	} else {
		vmx->nested.msrs.entry_ctls_high &=
				~VM_ENTRY_LOAD_IA32_PERF_GLOBAL_CTRL;
		vmx->nested.msrs.exit_ctls_high &=
				~VM_EXIT_LOAD_IA32_PERF_GLOBAL_CTRL;
	}
}

static int nested_vmx_get_vmptr(struct kvm_vcpu *vcpu, gpa_t *vmpointer,
				int *ret)
{
	gva_t gva;
	struct x86_exception e;
	int r;

	if (get_vmx_mem_address(vcpu, vmx_get_exit_qual(vcpu),
				vmcs_read32(VMX_INSTRUCTION_INFO), false,
				sizeof(*vmpointer), &gva)) {
		*ret = 1;
		return -EINVAL;
	}

	r = kvm_read_guest_virt(vcpu, gva, vmpointer, sizeof(*vmpointer), &e);
	if (r != X86EMUL_CONTINUE) {
		*ret = kvm_handle_memory_failure(vcpu, r, &e);
		return -EINVAL;
	}

	return 0;
}

/*
 * Allocate a shadow VMCS and associate it with the currently loaded
 * VMCS, unless such a shadow VMCS already exists. The newly allocated
 * VMCS is also VMCLEARed, so that it is ready for use.
 */
static struct vmcs *alloc_shadow_vmcs(struct kvm_vcpu *vcpu)
{
	struct vcpu_vmx *vmx = to_vmx(vcpu);
	struct loaded_vmcs *loaded_vmcs = vmx->loaded_vmcs;

	/*
	 * We should allocate a shadow vmcs for vmcs01 only when L1
	 * executes VMXON and free it when L1 executes VMXOFF.
	 * As it is invalid to execute VMXON twice, we shouldn't reach
	 * here when vmcs01 already have an allocated shadow vmcs.
	 */
	WARN_ON(loaded_vmcs == &vmx->vmcs01 && loaded_vmcs->shadow_vmcs);

	if (!loaded_vmcs->shadow_vmcs) {
		loaded_vmcs->shadow_vmcs = alloc_vmcs(true);
		if (loaded_vmcs->shadow_vmcs)
			vmcs_clear(loaded_vmcs->shadow_vmcs);
	}
	return loaded_vmcs->shadow_vmcs;
}

static int enter_vmx_operation(struct kvm_vcpu *vcpu)
{
	struct vcpu_vmx *vmx = to_vmx(vcpu);
	int r;

	r = alloc_loaded_vmcs(&vmx->nested.vmcs02);
	if (r < 0)
		goto out_vmcs02;

	vmx->nested.cached_vmcs12 = kzalloc(VMCS12_SIZE, GFP_KERNEL_ACCOUNT);
	if (!vmx->nested.cached_vmcs12)
		goto out_cached_vmcs12;

	vmx->nested.cached_shadow_vmcs12 = kzalloc(VMCS12_SIZE, GFP_KERNEL_ACCOUNT);
	if (!vmx->nested.cached_shadow_vmcs12)
		goto out_cached_shadow_vmcs12;

	if (enable_shadow_vmcs && !alloc_shadow_vmcs(vcpu))
		goto out_shadow_vmcs;

	hrtimer_init(&vmx->nested.preemption_timer, CLOCK_MONOTONIC,
		     HRTIMER_MODE_ABS_PINNED);
	vmx->nested.preemption_timer.function = vmx_preemption_timer_fn;

	vmx->nested.vpid02 = allocate_vpid();

	vmx->nested.vmcs02_initialized = false;
	vmx->nested.vmxon = true;

	if (vmx_pt_mode_is_host_guest()) {
		vmx->pt_desc.guest.ctl = 0;
		pt_update_intercept_for_msr(vcpu);
	}

	return 0;

out_shadow_vmcs:
	kfree(vmx->nested.cached_shadow_vmcs12);

out_cached_shadow_vmcs12:
	kfree(vmx->nested.cached_vmcs12);

out_cached_vmcs12:
	free_loaded_vmcs(&vmx->nested.vmcs02);

out_vmcs02:
	return -ENOMEM;
}

/*
 * Emulate the VMXON instruction.
 * Currently, we just remember that VMX is active, and do not save or even
 * inspect the argument to VMXON (the so-called "VMXON pointer") because we
 * do not currently need to store anything in that guest-allocated memory
 * region. Consequently, VMCLEAR and VMPTRLD also do not verify that the their
 * argument is different from the VMXON pointer (which the spec says they do).
 */
static int handle_vmon(struct kvm_vcpu *vcpu)
{
	int ret;
	gpa_t vmptr;
	uint32_t revision;
	struct vcpu_vmx *vmx = to_vmx(vcpu);
	const u64 VMXON_NEEDED_FEATURES = FEAT_CTL_LOCKED
		| FEAT_CTL_VMX_ENABLED_OUTSIDE_SMX;

	/*
	 * The Intel VMX Instruction Reference lists a bunch of bits that are
	 * prerequisite to running VMXON, most notably cr4.VMXE must be set to
	 * 1 (see vmx_is_valid_cr4() for when we allow the guest to set this).
	 * Otherwise, we should fail with #UD.  But most faulting conditions
	 * have already been checked by hardware, prior to the VM-exit for
	 * VMXON.  We do test guest cr4.VMXE because processor CR4 always has
	 * that bit set to 1 in non-root mode.
	 */
	if (!kvm_read_cr4_bits(vcpu, X86_CR4_VMXE)) {
		kvm_queue_exception(vcpu, UD_VECTOR);
		return 1;
	}

	/* CPL=0 must be checked manually. */
	if (vmx_get_cpl(vcpu)) {
		kvm_inject_gp(vcpu, 0);
		return 1;
	}

	if (vmx->nested.vmxon)
		return nested_vmx_fail(vcpu, VMXERR_VMXON_IN_VMX_ROOT_OPERATION);

	if ((vmx->msr_ia32_feature_control & VMXON_NEEDED_FEATURES)
			!= VMXON_NEEDED_FEATURES) {
		kvm_inject_gp(vcpu, 0);
		return 1;
	}

	if (nested_vmx_get_vmptr(vcpu, &vmptr, &ret))
		return ret;

	/*
	 * SDM 3: 24.11.5
	 * The first 4 bytes of VMXON region contain the supported
	 * VMCS revision identifier
	 *
	 * Note - IA32_VMX_BASIC[48] will never be 1 for the nested case;
	 * which replaces physical address width with 32
	 */
	if (!page_address_valid(vcpu, vmptr))
		return nested_vmx_failInvalid(vcpu);

	if (kvm_read_guest(vcpu->kvm, vmptr, &revision, sizeof(revision)) ||
	    revision != VMCS12_REVISION)
		return nested_vmx_failInvalid(vcpu);

	vmx->nested.vmxon_ptr = vmptr;
	ret = enter_vmx_operation(vcpu);
	if (ret)
		return ret;

	return nested_vmx_succeed(vcpu);
}

static inline void nested_release_vmcs12(struct kvm_vcpu *vcpu)
{
	struct vcpu_vmx *vmx = to_vmx(vcpu);

	if (vmx->nested.current_vmptr == -1ull)
		return;

	copy_vmcs02_to_vmcs12_rare(vcpu, get_vmcs12(vcpu));

	if (enable_shadow_vmcs) {
		/* copy to memory all shadowed fields in case
		   they were modified */
		copy_shadow_to_vmcs12(vmx);
		vmx_disable_shadow_vmcs(vmx);
	}
	vmx->nested.posted_intr_nv = -1;

	/* Flush VMCS12 to guest memory */
	kvm_vcpu_write_guest_page(vcpu,
				  vmx->nested.current_vmptr >> PAGE_SHIFT,
				  vmx->nested.cached_vmcs12, 0, VMCS12_SIZE);

	kvm_mmu_free_roots(vcpu, &vcpu->arch.guest_mmu, KVM_MMU_ROOTS_ALL);

	vmx->nested.current_vmptr = -1ull;
}

/* Emulate the VMXOFF instruction */
static int handle_vmoff(struct kvm_vcpu *vcpu)
{
	if (!nested_vmx_check_permission(vcpu))
		return 1;

	free_nested(vcpu);

	/* Process a latched INIT during time CPU was in VMX operation */
	kvm_make_request(KVM_REQ_EVENT, vcpu);

	return nested_vmx_succeed(vcpu);
}

/* Emulate the VMCLEAR instruction */
static int handle_vmclear(struct kvm_vcpu *vcpu)
{
	struct vcpu_vmx *vmx = to_vmx(vcpu);
	u32 zero = 0;
	gpa_t vmptr;
	u64 evmcs_gpa;
	int r;

	if (!nested_vmx_check_permission(vcpu))
		return 1;

	if (nested_vmx_get_vmptr(vcpu, &vmptr, &r))
		return r;

	if (!page_address_valid(vcpu, vmptr))
		return nested_vmx_fail(vcpu, VMXERR_VMCLEAR_INVALID_ADDRESS);

	if (vmptr == vmx->nested.vmxon_ptr)
		return nested_vmx_fail(vcpu, VMXERR_VMCLEAR_VMXON_POINTER);

	/*
	 * When Enlightened VMEntry is enabled on the calling CPU we treat
	 * memory area pointer by vmptr as Enlightened VMCS (as there's no good
	 * way to distinguish it from VMCS12) and we must not corrupt it by
	 * writing to the non-existent 'launch_state' field. The area doesn't
	 * have to be the currently active EVMCS on the calling CPU and there's
	 * nothing KVM has to do to transition it from 'active' to 'non-active'
	 * state. It is possible that the area will stay mapped as
	 * vmx->nested.hv_evmcs but this shouldn't be a problem.
	 */
	if (likely(!vmx->nested.enlightened_vmcs_enabled ||
		   !nested_enlightened_vmentry(vcpu, &evmcs_gpa))) {
		if (vmptr == vmx->nested.current_vmptr)
			nested_release_vmcs12(vcpu);

		kvm_vcpu_write_guest(vcpu,
				     vmptr + offsetof(struct vmcs12,
						      launch_state),
				     &zero, sizeof(zero));
	} else if (vmx->nested.hv_evmcs && vmptr == vmx->nested.hv_evmcs_vmptr) {
		nested_release_evmcs(vcpu);
	}

	return nested_vmx_succeed(vcpu);
}

/* Emulate the VMLAUNCH instruction */
static int handle_vmlaunch(struct kvm_vcpu *vcpu)
{
	return nested_vmx_run(vcpu, true);
}

/* Emulate the VMRESUME instruction */
static int handle_vmresume(struct kvm_vcpu *vcpu)
{

	return nested_vmx_run(vcpu, false);
}

static int handle_vmread(struct kvm_vcpu *vcpu)
{
	struct vmcs12 *vmcs12 = is_guest_mode(vcpu) ? get_shadow_vmcs12(vcpu)
						    : get_vmcs12(vcpu);
	unsigned long exit_qualification = vmx_get_exit_qual(vcpu);
	u32 instr_info = vmcs_read32(VMX_INSTRUCTION_INFO);
	struct vcpu_vmx *vmx = to_vmx(vcpu);
	struct x86_exception e;
	unsigned long field;
<<<<<<< HEAD
	u64 field_value;
	struct vcpu_vmx *vmx = to_vmx(vcpu);
	unsigned long exit_qualification = vmcs_readl(EXIT_QUALIFICATION);
	u32 vmx_instruction_info = vmcs_read32(VMX_INSTRUCTION_INFO);
	int len;
	gva_t gva = 0;
	struct vmcs12 *vmcs12 = is_guest_mode(vcpu) ? get_shadow_vmcs12(vcpu)
						    : get_vmcs12(vcpu);
	struct x86_exception e;
=======
	u64 value;
	gva_t gva = 0;
>>>>>>> 7d2a07b7
	short offset;
	int len, r;

	if (!nested_vmx_check_permission(vcpu))
		return 1;

	/*
	 * In VMX non-root operation, when the VMCS-link pointer is -1ull,
	 * any VMREAD sets the ALU flags for VMfailInvalid.
	 */
	if (vmx->nested.current_vmptr == -1ull ||
	    (is_guest_mode(vcpu) &&
	     get_vmcs12(vcpu)->vmcs_link_pointer == -1ull))
		return nested_vmx_failInvalid(vcpu);

	/* Decode instruction info and find the field to read */
	field = kvm_register_read(vcpu, (((instr_info) >> 28) & 0xf));

	offset = vmcs_field_to_offset(field);
	if (offset < 0)
		return nested_vmx_fail(vcpu, VMXERR_UNSUPPORTED_VMCS_COMPONENT);

	if (!is_guest_mode(vcpu) && is_vmcs12_ext_field(field))
		copy_vmcs02_to_vmcs12_rare(vcpu, vmcs12);

	/* Read the field, zero-extended to a u64 value */
	value = vmcs12_read_any(vmcs12, field, offset);

	/*
	 * Now copy part of this value to register or memory, as requested.
	 * Note that the number of bits actually copied is 32 or 64 depending
	 * on the guest's mode (32 or 64 bit), not on the given field's length.
	 */
	if (instr_info & BIT(10)) {
		kvm_register_write(vcpu, (((instr_info) >> 3) & 0xf), value);
	} else {
		len = is_64_bit_mode(vcpu) ? 8 : 4;
		if (get_vmx_mem_address(vcpu, exit_qualification,
					instr_info, true, len, &gva))
			return 1;
		/* _system ok, nested_vmx_check_permission has verified cpl=0 */
		r = kvm_write_guest_virt_system(vcpu, gva, &value, len, &e);
		if (r != X86EMUL_CONTINUE)
			return kvm_handle_memory_failure(vcpu, r, &e);
	}

	return nested_vmx_succeed(vcpu);
}

static bool is_shadow_field_rw(unsigned long field)
{
	switch (field) {
#define SHADOW_FIELD_RW(x, y) case x:
#include "vmcs_shadow_fields.h"
		return true;
	default:
		break;
	}
	return false;
}

static bool is_shadow_field_ro(unsigned long field)
{
	switch (field) {
#define SHADOW_FIELD_RO(x, y) case x:
#include "vmcs_shadow_fields.h"
		return true;
	default:
		break;
	}
	return false;
}

static int handle_vmwrite(struct kvm_vcpu *vcpu)
{
	struct vmcs12 *vmcs12 = is_guest_mode(vcpu) ? get_shadow_vmcs12(vcpu)
						    : get_vmcs12(vcpu);
	unsigned long exit_qualification = vmx_get_exit_qual(vcpu);
	u32 instr_info = vmcs_read32(VMX_INSTRUCTION_INFO);
	struct vcpu_vmx *vmx = to_vmx(vcpu);
	struct x86_exception e;
	unsigned long field;
	short offset;
	gva_t gva;
	int len, r;

	/*
	 * The value to write might be 32 or 64 bits, depending on L1's long
	 * mode, and eventually we need to write that into a field of several
	 * possible lengths. The code below first zero-extends the value to 64
	 * bit (value), and then copies only the appropriate number of
	 * bits into the vmcs12 field.
	 */
<<<<<<< HEAD
	u64 field_value = 0;
	struct x86_exception e;
	struct vmcs12 *vmcs12 = is_guest_mode(vcpu) ? get_shadow_vmcs12(vcpu)
						    : get_vmcs12(vcpu);
	short offset;
=======
	u64 value = 0;
>>>>>>> 7d2a07b7

	if (!nested_vmx_check_permission(vcpu))
		return 1;

	/*
	 * In VMX non-root operation, when the VMCS-link pointer is -1ull,
	 * any VMWRITE sets the ALU flags for VMfailInvalid.
	 */
	if (vmx->nested.current_vmptr == -1ull ||
	    (is_guest_mode(vcpu) &&
	     get_vmcs12(vcpu)->vmcs_link_pointer == -1ull))
		return nested_vmx_failInvalid(vcpu);

	if (instr_info & BIT(10))
		value = kvm_register_read(vcpu, (((instr_info) >> 3) & 0xf));
	else {
		len = is_64_bit_mode(vcpu) ? 8 : 4;
		if (get_vmx_mem_address(vcpu, exit_qualification,
					instr_info, false, len, &gva))
			return 1;
		r = kvm_read_guest_virt(vcpu, gva, &value, len, &e);
		if (r != X86EMUL_CONTINUE)
			return kvm_handle_memory_failure(vcpu, r, &e);
	}

	field = kvm_register_read(vcpu, (((instr_info) >> 28) & 0xf));

	offset = vmcs_field_to_offset(field);
	if (offset < 0)
		return nested_vmx_fail(vcpu, VMXERR_UNSUPPORTED_VMCS_COMPONENT);

<<<<<<< HEAD
	field = kvm_register_readl(vcpu, (((vmx_instruction_info) >> 28) & 0xf));

	offset = vmcs_field_to_offset(field);
	if (offset < 0)
		return nested_vmx_failValid(vcpu,
			VMXERR_UNSUPPORTED_VMCS_COMPONENT);

=======
>>>>>>> 7d2a07b7
	/*
	 * If the vCPU supports "VMWRITE to any supported field in the
	 * VMCS," then the "read-only" fields are actually read/write.
	 */
	if (vmcs_field_readonly(field) &&
	    !nested_cpu_has_vmwrite_any_field(vcpu))
<<<<<<< HEAD
		return nested_vmx_failValid(vcpu,
			VMXERR_VMWRITE_READ_ONLY_VMCS_COMPONENT);
=======
		return nested_vmx_fail(vcpu, VMXERR_VMWRITE_READ_ONLY_VMCS_COMPONENT);
>>>>>>> 7d2a07b7

	/*
	 * Ensure vmcs12 is up-to-date before any VMWRITE that dirties
	 * vmcs12, else we may crush a field or consume a stale value.
	 */
	if (!is_guest_mode(vcpu) && !is_shadow_field_rw(field))
		copy_vmcs02_to_vmcs12_rare(vcpu, vmcs12);

	/*
	 * Some Intel CPUs intentionally drop the reserved bits of the AR byte
	 * fields on VMWRITE.  Emulate this behavior to ensure consistent KVM
	 * behavior regardless of the underlying hardware, e.g. if an AR_BYTE
	 * field is intercepted for VMWRITE but not VMREAD (in L1), then VMREAD
	 * from L1 will return a different value than VMREAD from L2 (L1 sees
	 * the stripped down value, L2 sees the full value as stored by KVM).
	 */
	if (field >= GUEST_ES_AR_BYTES && field <= GUEST_TR_AR_BYTES)
		value &= 0x1f0ff;

	vmcs12_write_any(vmcs12, field, offset, value);

	/*
	 * Do not track vmcs12 dirty-state if in guest-mode as we actually
	 * dirty shadow vmcs12 instead of vmcs12.  Fields that can be updated
	 * by L1 without a vmexit are always updated in the vmcs02, i.e. don't
	 * "dirty" vmcs12, all others go down the prepare_vmcs02() slow path.
	 */
	if (!is_guest_mode(vcpu) && !is_shadow_field_rw(field)) {
		/*
		 * L1 can read these fields without exiting, ensure the
		 * shadow VMCS is up-to-date.
		 */
		if (enable_shadow_vmcs && is_shadow_field_ro(field)) {
			preempt_disable();
			vmcs_load(vmx->vmcs01.shadow_vmcs);

			__vmcs_writel(field, value);

			vmcs_clear(vmx->vmcs01.shadow_vmcs);
			vmcs_load(vmx->loaded_vmcs->vmcs);
			preempt_enable();
		}
		vmx->nested.dirty_vmcs12 = true;
	}

	return nested_vmx_succeed(vcpu);
}

static void set_current_vmptr(struct vcpu_vmx *vmx, gpa_t vmptr)
{
	vmx->nested.current_vmptr = vmptr;
	if (enable_shadow_vmcs) {
		secondary_exec_controls_setbit(vmx, SECONDARY_EXEC_SHADOW_VMCS);
		vmcs_write64(VMCS_LINK_POINTER,
			     __pa(vmx->vmcs01.shadow_vmcs));
		vmx->nested.need_vmcs12_to_shadow_sync = true;
	}
	vmx->nested.dirty_vmcs12 = true;
}

/* Emulate the VMPTRLD instruction */
static int handle_vmptrld(struct kvm_vcpu *vcpu)
{
	struct vcpu_vmx *vmx = to_vmx(vcpu);
	gpa_t vmptr;
	int r;

	if (!nested_vmx_check_permission(vcpu))
		return 1;

	if (nested_vmx_get_vmptr(vcpu, &vmptr, &r))
		return r;

	if (!page_address_valid(vcpu, vmptr))
		return nested_vmx_fail(vcpu, VMXERR_VMPTRLD_INVALID_ADDRESS);

	if (vmptr == vmx->nested.vmxon_ptr)
		return nested_vmx_fail(vcpu, VMXERR_VMPTRLD_VMXON_POINTER);

	/* Forbid normal VMPTRLD if Enlightened version was used */
	if (evmptr_is_valid(vmx->nested.hv_evmcs_vmptr))
		return 1;

	if (vmx->nested.current_vmptr != vmptr) {
		struct kvm_host_map map;
		struct vmcs12 *new_vmcs12;

		if (kvm_vcpu_map(vcpu, gpa_to_gfn(vmptr), &map)) {
			/*
			 * Reads from an unbacked page return all 1s,
			 * which means that the 32 bits located at the
			 * given physical address won't match the required
			 * VMCS12_REVISION identifier.
			 */
			return nested_vmx_fail(vcpu,
				VMXERR_VMPTRLD_INCORRECT_VMCS_REVISION_ID);
		}

		new_vmcs12 = map.hva;

		if (new_vmcs12->hdr.revision_id != VMCS12_REVISION ||
		    (new_vmcs12->hdr.shadow_vmcs &&
		     !nested_cpu_has_vmx_shadow_vmcs(vcpu))) {
			kvm_vcpu_unmap(vcpu, &map, false);
			return nested_vmx_fail(vcpu,
				VMXERR_VMPTRLD_INCORRECT_VMCS_REVISION_ID);
		}

		nested_release_vmcs12(vcpu);

		/*
		 * Load VMCS12 from guest memory since it is not already
		 * cached.
		 */
		memcpy(vmx->nested.cached_vmcs12, new_vmcs12, VMCS12_SIZE);
		kvm_vcpu_unmap(vcpu, &map, false);

		set_current_vmptr(vmx, vmptr);
	}

	return nested_vmx_succeed(vcpu);
}

/* Emulate the VMPTRST instruction */
static int handle_vmptrst(struct kvm_vcpu *vcpu)
{
	unsigned long exit_qual = vmx_get_exit_qual(vcpu);
	u32 instr_info = vmcs_read32(VMX_INSTRUCTION_INFO);
	gpa_t current_vmptr = to_vmx(vcpu)->nested.current_vmptr;
	struct x86_exception e;
	gva_t gva;
	int r;

	if (!nested_vmx_check_permission(vcpu))
		return 1;

	if (unlikely(evmptr_is_valid(to_vmx(vcpu)->nested.hv_evmcs_vmptr)))
		return 1;

	if (get_vmx_mem_address(vcpu, exit_qual, instr_info,
				true, sizeof(gpa_t), &gva))
		return 1;
	/* *_system ok, nested_vmx_check_permission has verified cpl=0 */
	r = kvm_write_guest_virt_system(vcpu, gva, (void *)&current_vmptr,
					sizeof(gpa_t), &e);
	if (r != X86EMUL_CONTINUE)
		return kvm_handle_memory_failure(vcpu, r, &e);

	return nested_vmx_succeed(vcpu);
}

/* Emulate the INVEPT instruction */
static int handle_invept(struct kvm_vcpu *vcpu)
{
	struct vcpu_vmx *vmx = to_vmx(vcpu);
	u32 vmx_instruction_info, types;
	unsigned long type, roots_to_free;
	struct kvm_mmu *mmu;
	gva_t gva;
	struct x86_exception e;
	struct {
		u64 eptp, gpa;
	} operand;
	int i, r;

	if (!(vmx->nested.msrs.secondary_ctls_high &
	      SECONDARY_EXEC_ENABLE_EPT) ||
	    !(vmx->nested.msrs.ept_caps & VMX_EPT_INVEPT_BIT)) {
		kvm_queue_exception(vcpu, UD_VECTOR);
		return 1;
	}

	if (!nested_vmx_check_permission(vcpu))
		return 1;

	vmx_instruction_info = vmcs_read32(VMX_INSTRUCTION_INFO);
	type = kvm_register_read(vcpu, (vmx_instruction_info >> 28) & 0xf);

	types = (vmx->nested.msrs.ept_caps >> VMX_EPT_EXTENT_SHIFT) & 6;

	if (type >= 32 || !(types & (1 << type)))
		return nested_vmx_fail(vcpu, VMXERR_INVALID_OPERAND_TO_INVEPT_INVVPID);

	/* According to the Intel VMX instruction reference, the memory
	 * operand is read even if it isn't needed (e.g., for type==global)
	 */
	if (get_vmx_mem_address(vcpu, vmx_get_exit_qual(vcpu),
			vmx_instruction_info, false, sizeof(operand), &gva))
		return 1;
	r = kvm_read_guest_virt(vcpu, gva, &operand, sizeof(operand), &e);
	if (r != X86EMUL_CONTINUE)
		return kvm_handle_memory_failure(vcpu, r, &e);

	/*
	 * Nested EPT roots are always held through guest_mmu,
	 * not root_mmu.
	 */
	mmu = &vcpu->arch.guest_mmu;

	switch (type) {
	case VMX_EPT_EXTENT_CONTEXT:
		if (!nested_vmx_check_eptp(vcpu, operand.eptp))
			return nested_vmx_fail(vcpu,
				VMXERR_INVALID_OPERAND_TO_INVEPT_INVVPID);

		roots_to_free = 0;
		if (nested_ept_root_matches(mmu->root_hpa, mmu->root_pgd,
					    operand.eptp))
			roots_to_free |= KVM_MMU_ROOT_CURRENT;

		for (i = 0; i < KVM_MMU_NUM_PREV_ROOTS; i++) {
			if (nested_ept_root_matches(mmu->prev_roots[i].hpa,
						    mmu->prev_roots[i].pgd,
						    operand.eptp))
				roots_to_free |= KVM_MMU_ROOT_PREVIOUS(i);
		}
		break;
	case VMX_EPT_EXTENT_GLOBAL:
		roots_to_free = KVM_MMU_ROOTS_ALL;
		break;
	default:
		BUG();
		break;
	}

	if (roots_to_free)
		kvm_mmu_free_roots(vcpu, mmu, roots_to_free);

	return nested_vmx_succeed(vcpu);
}

static int handle_invvpid(struct kvm_vcpu *vcpu)
{
	struct vcpu_vmx *vmx = to_vmx(vcpu);
	u32 vmx_instruction_info;
	unsigned long type, types;
	gva_t gva;
	struct x86_exception e;
	struct {
		u64 vpid;
		u64 gla;
	} operand;
	u16 vpid02;
	int r;

	if (!(vmx->nested.msrs.secondary_ctls_high &
	      SECONDARY_EXEC_ENABLE_VPID) ||
			!(vmx->nested.msrs.vpid_caps & VMX_VPID_INVVPID_BIT)) {
		kvm_queue_exception(vcpu, UD_VECTOR);
		return 1;
	}

	if (!nested_vmx_check_permission(vcpu))
		return 1;

	vmx_instruction_info = vmcs_read32(VMX_INSTRUCTION_INFO);
	type = kvm_register_read(vcpu, (vmx_instruction_info >> 28) & 0xf);

	types = (vmx->nested.msrs.vpid_caps &
			VMX_VPID_EXTENT_SUPPORTED_MASK) >> 8;

	if (type >= 32 || !(types & (1 << type)))
		return nested_vmx_fail(vcpu,
			VMXERR_INVALID_OPERAND_TO_INVEPT_INVVPID);

	/* according to the intel vmx instruction reference, the memory
	 * operand is read even if it isn't needed (e.g., for type==global)
	 */
	if (get_vmx_mem_address(vcpu, vmx_get_exit_qual(vcpu),
			vmx_instruction_info, false, sizeof(operand), &gva))
		return 1;
	r = kvm_read_guest_virt(vcpu, gva, &operand, sizeof(operand), &e);
	if (r != X86EMUL_CONTINUE)
		return kvm_handle_memory_failure(vcpu, r, &e);

	if (operand.vpid >> 16)
		return nested_vmx_fail(vcpu,
			VMXERR_INVALID_OPERAND_TO_INVEPT_INVVPID);

	vpid02 = nested_get_vpid02(vcpu);
	switch (type) {
	case VMX_VPID_EXTENT_INDIVIDUAL_ADDR:
		if (!operand.vpid ||
		    is_noncanonical_address(operand.gla, vcpu))
			return nested_vmx_fail(vcpu,
				VMXERR_INVALID_OPERAND_TO_INVEPT_INVVPID);
		vpid_sync_vcpu_addr(vpid02, operand.gla);
		break;
	case VMX_VPID_EXTENT_SINGLE_CONTEXT:
	case VMX_VPID_EXTENT_SINGLE_NON_GLOBAL:
		if (!operand.vpid)
			return nested_vmx_fail(vcpu,
				VMXERR_INVALID_OPERAND_TO_INVEPT_INVVPID);
		vpid_sync_context(vpid02);
		break;
	case VMX_VPID_EXTENT_ALL_CONTEXT:
		vpid_sync_context(vpid02);
		break;
	default:
		WARN_ON_ONCE(1);
		return kvm_skip_emulated_instruction(vcpu);
	}

	/*
	 * Sync the shadow page tables if EPT is disabled, L1 is invalidating
	 * linear mappings for L2 (tagged with L2's VPID).  Free all guest
	 * roots as VPIDs are not tracked in the MMU role.
	 *
	 * Note, this operates on root_mmu, not guest_mmu, as L1 and L2 share
	 * an MMU when EPT is disabled.
	 *
	 * TODO: sync only the affected SPTEs for INVDIVIDUAL_ADDR.
	 */
	if (!enable_ept)
		kvm_mmu_free_guest_mode_roots(vcpu, &vcpu->arch.root_mmu);

	return nested_vmx_succeed(vcpu);
}

static int nested_vmx_eptp_switching(struct kvm_vcpu *vcpu,
				     struct vmcs12 *vmcs12)
{
	u32 index = kvm_rcx_read(vcpu);
	u64 new_eptp;

	if (WARN_ON_ONCE(!nested_cpu_has_ept(vmcs12)))
		return 1;
	if (index >= VMFUNC_EPTP_ENTRIES)
		return 1;

	if (kvm_vcpu_read_guest_page(vcpu, vmcs12->eptp_list_address >> PAGE_SHIFT,
				     &new_eptp, index * 8, 8))
		return 1;

	/*
	 * If the (L2) guest does a vmfunc to the currently
	 * active ept pointer, we don't have to do anything else
	 */
	if (vmcs12->ept_pointer != new_eptp) {
		if (!nested_vmx_check_eptp(vcpu, new_eptp))
			return 1;

		vmcs12->ept_pointer = new_eptp;
		nested_ept_new_eptp(vcpu);

		if (!nested_cpu_has_vpid(vmcs12))
			kvm_make_request(KVM_REQ_TLB_FLUSH_GUEST, vcpu);
	}

	return 0;
}

static int handle_vmfunc(struct kvm_vcpu *vcpu)
{
	struct vcpu_vmx *vmx = to_vmx(vcpu);
	struct vmcs12 *vmcs12;
	u32 function = kvm_rax_read(vcpu);

	/*
	 * VMFUNC is only supported for nested guests, but we always enable the
	 * secondary control for simplicity; for non-nested mode, fake that we
	 * didn't by injecting #UD.
	 */
	if (!is_guest_mode(vcpu)) {
		kvm_queue_exception(vcpu, UD_VECTOR);
		return 1;
	}

	vmcs12 = get_vmcs12(vcpu);
<<<<<<< HEAD
=======

	/*
	 * #UD on out-of-bounds function has priority over VM-Exit, and VMFUNC
	 * is enabled in vmcs02 if and only if it's enabled in vmcs12.
	 */
	if (WARN_ON_ONCE((function > 63) || !nested_cpu_has_vmfunc(vmcs12))) {
		kvm_queue_exception(vcpu, UD_VECTOR);
		return 1;
	}

>>>>>>> 7d2a07b7
	if (!(vmcs12->vm_function_control & BIT_ULL(function)))
		goto fail;

	switch (function) {
	case 0:
		if (nested_vmx_eptp_switching(vcpu, vmcs12))
			goto fail;
		break;
	default:
		goto fail;
	}
	return kvm_skip_emulated_instruction(vcpu);

fail:
	/*
	 * This is effectively a reflected VM-Exit, as opposed to a synthesized
	 * nested VM-Exit.  Pass the original exit reason, i.e. don't hardcode
	 * EXIT_REASON_VMFUNC as the exit reason.
	 */
	nested_vmx_vmexit(vcpu, vmx->exit_reason.full,
			  vmx_get_intr_info(vcpu),
			  vmx_get_exit_qual(vcpu));
	return 1;
}

/*
 * Return true if an IO instruction with the specified port and size should cause
 * a VM-exit into L1.
 */
bool nested_vmx_check_io_bitmaps(struct kvm_vcpu *vcpu, unsigned int port,
				 int size)
{
	struct vmcs12 *vmcs12 = get_vmcs12(vcpu);
	gpa_t bitmap, last_bitmap;
	u8 b;

	last_bitmap = (gpa_t)-1;
	b = -1;

	while (size > 0) {
		if (port < 0x8000)
			bitmap = vmcs12->io_bitmap_a;
		else if (port < 0x10000)
			bitmap = vmcs12->io_bitmap_b;
		else
			return true;
		bitmap += (port & 0x7fff) / 8;

		if (last_bitmap != bitmap)
			if (kvm_vcpu_read_guest(vcpu, bitmap, &b, 1))
				return true;
		if (b & (1 << (port & 7)))
			return true;

		port++;
		size--;
		last_bitmap = bitmap;
	}

	return false;
}

static bool nested_vmx_exit_handled_io(struct kvm_vcpu *vcpu,
				       struct vmcs12 *vmcs12)
{
	unsigned long exit_qualification;
	unsigned short port;
	int size;

	if (!nested_cpu_has(vmcs12, CPU_BASED_USE_IO_BITMAPS))
		return nested_cpu_has(vmcs12, CPU_BASED_UNCOND_IO_EXITING);

<<<<<<< HEAD
	exit_qualification = vmcs_readl(EXIT_QUALIFICATION);
=======
	exit_qualification = vmx_get_exit_qual(vcpu);
>>>>>>> 7d2a07b7

	port = exit_qualification >> 16;
	size = (exit_qualification & 7) + 1;

	return nested_vmx_check_io_bitmaps(vcpu, port, size);
}

/*
 * Return 1 if we should exit from L2 to L1 to handle an MSR access,
 * rather than handle it ourselves in L0. I.e., check whether L1 expressed
 * disinterest in the current event (read or write a specific MSR) by using an
 * MSR bitmap. This may be the case even when L0 doesn't use MSR bitmaps.
 */
static bool nested_vmx_exit_handled_msr(struct kvm_vcpu *vcpu,
					struct vmcs12 *vmcs12,
					union vmx_exit_reason exit_reason)
{
	u32 msr_index = kvm_rcx_read(vcpu);
	gpa_t bitmap;

	if (!nested_cpu_has(vmcs12, CPU_BASED_USE_MSR_BITMAPS))
		return true;

	/*
	 * The MSR_BITMAP page is divided into four 1024-byte bitmaps,
	 * for the four combinations of read/write and low/high MSR numbers.
	 * First we need to figure out which of the four to use:
	 */
	bitmap = vmcs12->msr_bitmap;
	if (exit_reason.basic == EXIT_REASON_MSR_WRITE)
		bitmap += 2048;
	if (msr_index >= 0xc0000000) {
		msr_index -= 0xc0000000;
		bitmap += 1024;
	}

	/* Then read the msr_index'th bit from this bitmap: */
	if (msr_index < 1024*8) {
		unsigned char b;
		if (kvm_vcpu_read_guest(vcpu, bitmap + msr_index/8, &b, 1))
			return true;
		return 1 & (b >> (msr_index & 7));
	} else
		return true; /* let L1 handle the wrong parameter */
}

/*
 * Return 1 if we should exit from L2 to L1 to handle a CR access exit,
 * rather than handle it ourselves in L0. I.e., check if L1 wanted to
 * intercept (via guest_host_mask etc.) the current event.
 */
static bool nested_vmx_exit_handled_cr(struct kvm_vcpu *vcpu,
	struct vmcs12 *vmcs12)
{
	unsigned long exit_qualification = vmx_get_exit_qual(vcpu);
	int cr = exit_qualification & 15;
	int reg;
	unsigned long val;

	switch ((exit_qualification >> 4) & 3) {
	case 0: /* mov to cr */
		reg = (exit_qualification >> 8) & 15;
		val = kvm_register_read(vcpu, reg);
		switch (cr) {
		case 0:
			if (vmcs12->cr0_guest_host_mask &
			    (val ^ vmcs12->cr0_read_shadow))
				return true;
			break;
		case 3:
			if (nested_cpu_has(vmcs12, CPU_BASED_CR3_LOAD_EXITING))
				return true;
			break;
		case 4:
			if (vmcs12->cr4_guest_host_mask &
			    (vmcs12->cr4_read_shadow ^ val))
				return true;
			break;
		case 8:
			if (nested_cpu_has(vmcs12, CPU_BASED_CR8_LOAD_EXITING))
				return true;
			break;
		}
		break;
	case 2: /* clts */
		if ((vmcs12->cr0_guest_host_mask & X86_CR0_TS) &&
		    (vmcs12->cr0_read_shadow & X86_CR0_TS))
			return true;
		break;
	case 1: /* mov from cr */
		switch (cr) {
		case 3:
			if (vmcs12->cpu_based_vm_exec_control &
			    CPU_BASED_CR3_STORE_EXITING)
				return true;
			break;
		case 8:
			if (vmcs12->cpu_based_vm_exec_control &
			    CPU_BASED_CR8_STORE_EXITING)
				return true;
			break;
		}
		break;
	case 3: /* lmsw */
		/*
		 * lmsw can change bits 1..3 of cr0, and only set bit 0 of
		 * cr0. Other attempted changes are ignored, with no exit.
		 */
		val = (exit_qualification >> LMSW_SOURCE_DATA_SHIFT) & 0x0f;
		if (vmcs12->cr0_guest_host_mask & 0xe &
		    (val ^ vmcs12->cr0_read_shadow))
			return true;
		if ((vmcs12->cr0_guest_host_mask & 0x1) &&
		    !(vmcs12->cr0_read_shadow & 0x1) &&
		    (val & 0x1))
			return true;
		break;
	}
	return false;
}

static bool nested_vmx_exit_handled_encls(struct kvm_vcpu *vcpu,
					  struct vmcs12 *vmcs12)
{
	u32 encls_leaf;

	if (!guest_cpuid_has(vcpu, X86_FEATURE_SGX) ||
	    !nested_cpu_has2(vmcs12, SECONDARY_EXEC_ENCLS_EXITING))
		return false;

	encls_leaf = kvm_rax_read(vcpu);
	if (encls_leaf > 62)
		encls_leaf = 63;
	return vmcs12->encls_exiting_bitmap & BIT_ULL(encls_leaf);
}

static bool nested_vmx_exit_handled_vmcs_access(struct kvm_vcpu *vcpu,
	struct vmcs12 *vmcs12, gpa_t bitmap)
{
	u32 vmx_instruction_info;
	unsigned long field;
	u8 b;

	if (!nested_cpu_has_shadow_vmcs(vmcs12))
		return true;

	/* Decode instruction info and find the field to access */
	vmx_instruction_info = vmcs_read32(VMX_INSTRUCTION_INFO);
	field = kvm_register_readl(vcpu, (((vmx_instruction_info) >> 28) & 0xf));

	/* Out-of-range fields always cause a VM exit from L2 to L1 */
	if (field >> 15)
		return true;

	if (kvm_vcpu_read_guest(vcpu, bitmap + field/8, &b, 1))
		return true;

	return 1 & (b >> (field & 7));
}

static bool nested_vmx_exit_handled_mtf(struct vmcs12 *vmcs12)
{
	u32 entry_intr_info = vmcs12->vm_entry_intr_info_field;

	if (nested_cpu_has_mtf(vmcs12))
		return true;

	/*
	 * An MTF VM-exit may be injected into the guest by setting the
	 * interruption-type to 7 (other event) and the vector field to 0. Such
	 * is the case regardless of the 'monitor trap flag' VM-execution
	 * control.
	 */
	return entry_intr_info == (INTR_INFO_VALID_MASK
				   | INTR_TYPE_OTHER_EVENT);
}

/*
 * Return true if L0 wants to handle an exit from L2 regardless of whether or not
 * L1 wants the exit.  Only call this when in is_guest_mode (L2).
 */
static bool nested_vmx_l0_wants_exit(struct kvm_vcpu *vcpu,
				     union vmx_exit_reason exit_reason)
{
	u32 intr_info;

<<<<<<< HEAD
	switch ((u16)exit_reason) {
=======
	switch ((u16)exit_reason.basic) {
>>>>>>> 7d2a07b7
	case EXIT_REASON_EXCEPTION_NMI:
		intr_info = vmx_get_intr_info(vcpu);
		if (is_nmi(intr_info))
			return true;
		else if (is_page_fault(intr_info))
			return vcpu->arch.apf.host_apf_flags ||
			       vmx_need_pf_intercept(vcpu);
		else if (is_debug(intr_info) &&
			 vcpu->guest_debug &
			 (KVM_GUESTDBG_SINGLESTEP | KVM_GUESTDBG_USE_HW_BP))
			return true;
		else if (is_breakpoint(intr_info) &&
			 vcpu->guest_debug & KVM_GUESTDBG_USE_SW_BP)
			return true;
		else if (is_alignment_check(intr_info) &&
			 !vmx_guest_inject_ac(vcpu))
			return true;
		return false;
	case EXIT_REASON_EXTERNAL_INTERRUPT:
		return true;
	case EXIT_REASON_MCE_DURING_VMENTRY:
		return true;
	case EXIT_REASON_EPT_VIOLATION:
		/*
		 * L0 always deals with the EPT violation. If nested EPT is
		 * used, and the nested mmu code discovers that the address is
		 * missing in the guest EPT table (EPT12), the EPT violation
		 * will be injected with nested_ept_inject_page_fault()
		 */
		return true;
	case EXIT_REASON_EPT_MISCONFIG:
		/*
		 * L2 never uses directly L1's EPT, but rather L0's own EPT
		 * table (shadow on EPT) or a merged EPT table that L0 built
		 * (EPT on EPT). So any problems with the structure of the
		 * table is L0's fault.
		 */
		return true;
	case EXIT_REASON_PREEMPTION_TIMER:
		return true;
	case EXIT_REASON_PML_FULL:
		/*
		 * PML is emulated for an L1 VMM and should never be enabled in
		 * vmcs02, always "handle" PML_FULL by exiting to userspace.
		 */
		return true;
	case EXIT_REASON_VMFUNC:
		/* VM functions are emulated through L2->L0 vmexits. */
		return true;
	default:
		break;
	}
	return false;
}

/*
 * Return 1 if L1 wants to intercept an exit from L2.  Only call this when in
 * is_guest_mode (L2).
 */
static bool nested_vmx_l1_wants_exit(struct kvm_vcpu *vcpu,
				     union vmx_exit_reason exit_reason)
{
	struct vmcs12 *vmcs12 = get_vmcs12(vcpu);
	u32 intr_info;

	switch ((u16)exit_reason.basic) {
	case EXIT_REASON_EXCEPTION_NMI:
		intr_info = vmx_get_intr_info(vcpu);
		if (is_nmi(intr_info))
			return true;
		else if (is_page_fault(intr_info))
			return true;
		return vmcs12->exception_bitmap &
				(1u << (intr_info & INTR_INFO_VECTOR_MASK));
	case EXIT_REASON_EXTERNAL_INTERRUPT:
		return nested_exit_on_intr(vcpu);
	case EXIT_REASON_TRIPLE_FAULT:
		return true;
	case EXIT_REASON_INTERRUPT_WINDOW:
		return nested_cpu_has(vmcs12, CPU_BASED_INTR_WINDOW_EXITING);
	case EXIT_REASON_NMI_WINDOW:
		return nested_cpu_has(vmcs12, CPU_BASED_NMI_WINDOW_EXITING);
	case EXIT_REASON_TASK_SWITCH:
		return true;
	case EXIT_REASON_CPUID:
		return true;
	case EXIT_REASON_HLT:
		return nested_cpu_has(vmcs12, CPU_BASED_HLT_EXITING);
	case EXIT_REASON_INVD:
		return true;
	case EXIT_REASON_INVLPG:
		return nested_cpu_has(vmcs12, CPU_BASED_INVLPG_EXITING);
	case EXIT_REASON_RDPMC:
		return nested_cpu_has(vmcs12, CPU_BASED_RDPMC_EXITING);
	case EXIT_REASON_RDRAND:
		return nested_cpu_has2(vmcs12, SECONDARY_EXEC_RDRAND_EXITING);
	case EXIT_REASON_RDSEED:
		return nested_cpu_has2(vmcs12, SECONDARY_EXEC_RDSEED_EXITING);
	case EXIT_REASON_RDTSC: case EXIT_REASON_RDTSCP:
		return nested_cpu_has(vmcs12, CPU_BASED_RDTSC_EXITING);
	case EXIT_REASON_VMREAD:
		return nested_vmx_exit_handled_vmcs_access(vcpu, vmcs12,
			vmcs12->vmread_bitmap);
	case EXIT_REASON_VMWRITE:
		return nested_vmx_exit_handled_vmcs_access(vcpu, vmcs12,
			vmcs12->vmwrite_bitmap);
	case EXIT_REASON_VMCALL: case EXIT_REASON_VMCLEAR:
	case EXIT_REASON_VMLAUNCH: case EXIT_REASON_VMPTRLD:
	case EXIT_REASON_VMPTRST: case EXIT_REASON_VMRESUME:
	case EXIT_REASON_VMOFF: case EXIT_REASON_VMON:
	case EXIT_REASON_INVEPT: case EXIT_REASON_INVVPID:
		/*
		 * VMX instructions trap unconditionally. This allows L1 to
		 * emulate them for its L2 guest, i.e., allows 3-level nesting!
		 */
		return true;
	case EXIT_REASON_CR_ACCESS:
		return nested_vmx_exit_handled_cr(vcpu, vmcs12);
	case EXIT_REASON_DR_ACCESS:
		return nested_cpu_has(vmcs12, CPU_BASED_MOV_DR_EXITING);
	case EXIT_REASON_IO_INSTRUCTION:
		return nested_vmx_exit_handled_io(vcpu, vmcs12);
	case EXIT_REASON_GDTR_IDTR: case EXIT_REASON_LDTR_TR:
		return nested_cpu_has2(vmcs12, SECONDARY_EXEC_DESC);
	case EXIT_REASON_MSR_READ:
	case EXIT_REASON_MSR_WRITE:
		return nested_vmx_exit_handled_msr(vcpu, vmcs12, exit_reason);
	case EXIT_REASON_INVALID_STATE:
		return true;
	case EXIT_REASON_MWAIT_INSTRUCTION:
		return nested_cpu_has(vmcs12, CPU_BASED_MWAIT_EXITING);
	case EXIT_REASON_MONITOR_TRAP_FLAG:
		return nested_vmx_exit_handled_mtf(vmcs12);
	case EXIT_REASON_MONITOR_INSTRUCTION:
		return nested_cpu_has(vmcs12, CPU_BASED_MONITOR_EXITING);
	case EXIT_REASON_PAUSE_INSTRUCTION:
		return nested_cpu_has(vmcs12, CPU_BASED_PAUSE_EXITING) ||
			nested_cpu_has2(vmcs12,
				SECONDARY_EXEC_PAUSE_LOOP_EXITING);
	case EXIT_REASON_MCE_DURING_VMENTRY:
		return true;
	case EXIT_REASON_TPR_BELOW_THRESHOLD:
		return nested_cpu_has(vmcs12, CPU_BASED_TPR_SHADOW);
	case EXIT_REASON_APIC_ACCESS:
	case EXIT_REASON_APIC_WRITE:
	case EXIT_REASON_EOI_INDUCED:
		/*
		 * The controls for "virtualize APIC accesses," "APIC-
		 * register virtualization," and "virtual-interrupt
		 * delivery" only come from vmcs12.
		 */
		return true;
	case EXIT_REASON_INVPCID:
		return
			nested_cpu_has2(vmcs12, SECONDARY_EXEC_ENABLE_INVPCID) &&
			nested_cpu_has(vmcs12, CPU_BASED_INVLPG_EXITING);
	case EXIT_REASON_WBINVD:
		return nested_cpu_has2(vmcs12, SECONDARY_EXEC_WBINVD_EXITING);
	case EXIT_REASON_XSETBV:
		return true;
	case EXIT_REASON_XSAVES: case EXIT_REASON_XRSTORS:
		/*
		 * This should never happen, since it is not possible to
		 * set XSS to a non-zero value---neither in L1 nor in L2.
		 * If if it were, XSS would have to be checked against
		 * the XSS exit bitmap in vmcs12.
		 */
		return nested_cpu_has2(vmcs12, SECONDARY_EXEC_XSAVES);
	case EXIT_REASON_UMWAIT:
	case EXIT_REASON_TPAUSE:
		return nested_cpu_has2(vmcs12,
			SECONDARY_EXEC_ENABLE_USR_WAIT_PAUSE);
	case EXIT_REASON_ENCLS:
<<<<<<< HEAD
		/* SGX is never exposed to L1 */
		return false;
	case EXIT_REASON_UMWAIT:
	case EXIT_REASON_TPAUSE:
		return nested_cpu_has2(vmcs12,
			SECONDARY_EXEC_ENABLE_USR_WAIT_PAUSE);
=======
		return nested_vmx_exit_handled_encls(vcpu, vmcs12);
>>>>>>> 7d2a07b7
	default:
		return true;
	}
}

/*
 * Conditionally reflect a VM-Exit into L1.  Returns %true if the VM-Exit was
 * reflected into L1.
 */
bool nested_vmx_reflect_vmexit(struct kvm_vcpu *vcpu)
{
	struct vcpu_vmx *vmx = to_vmx(vcpu);
	union vmx_exit_reason exit_reason = vmx->exit_reason;
	unsigned long exit_qual;
	u32 exit_intr_info;

	WARN_ON_ONCE(vmx->nested.nested_run_pending);

	/*
	 * Late nested VM-Fail shares the same flow as nested VM-Exit since KVM
	 * has already loaded L2's state.
	 */
	if (unlikely(vmx->fail)) {
		trace_kvm_nested_vmenter_failed(
			"hardware VM-instruction error: ",
			vmcs_read32(VM_INSTRUCTION_ERROR));
		exit_intr_info = 0;
		exit_qual = 0;
		goto reflect_vmexit;
	}

	trace_kvm_nested_vmexit(exit_reason.full, vcpu, KVM_ISA_VMX);

	/* If L0 (KVM) wants the exit, it trumps L1's desires. */
	if (nested_vmx_l0_wants_exit(vcpu, exit_reason))
		return false;

	/* If L1 doesn't want the exit, handle it in L0. */
	if (!nested_vmx_l1_wants_exit(vcpu, exit_reason))
		return false;

	/*
	 * vmcs.VM_EXIT_INTR_INFO is only valid for EXCEPTION_NMI exits.  For
	 * EXTERNAL_INTERRUPT, the value for vmcs12->vm_exit_intr_info would
	 * need to be synthesized by querying the in-kernel LAPIC, but external
	 * interrupts are never reflected to L1 so it's a non-issue.
	 */
	exit_intr_info = vmx_get_intr_info(vcpu);
	if (is_exception_with_error_code(exit_intr_info)) {
		struct vmcs12 *vmcs12 = get_vmcs12(vcpu);

		vmcs12->vm_exit_intr_error_code =
			vmcs_read32(VM_EXIT_INTR_ERROR_CODE);
	}
	exit_qual = vmx_get_exit_qual(vcpu);

reflect_vmexit:
	nested_vmx_vmexit(vcpu, exit_reason.full, exit_intr_info, exit_qual);
	return true;
}

static int vmx_get_nested_state(struct kvm_vcpu *vcpu,
				struct kvm_nested_state __user *user_kvm_nested_state,
				u32 user_data_size)
{
	struct vcpu_vmx *vmx;
	struct vmcs12 *vmcs12;
	struct kvm_nested_state kvm_state = {
		.flags = 0,
		.format = KVM_STATE_NESTED_FORMAT_VMX,
		.size = sizeof(kvm_state),
		.hdr.vmx.flags = 0,
		.hdr.vmx.vmxon_pa = -1ull,
		.hdr.vmx.vmcs12_pa = -1ull,
		.hdr.vmx.preemption_timer_deadline = 0,
	};
	struct kvm_vmx_nested_state_data __user *user_vmx_nested_state =
		&user_kvm_nested_state->data.vmx[0];

	if (!vcpu)
		return kvm_state.size + sizeof(*user_vmx_nested_state);

	vmx = to_vmx(vcpu);
	vmcs12 = get_vmcs12(vcpu);

	if (nested_vmx_allowed(vcpu) &&
	    (vmx->nested.vmxon || vmx->nested.smm.vmxon)) {
		kvm_state.hdr.vmx.vmxon_pa = vmx->nested.vmxon_ptr;
		kvm_state.hdr.vmx.vmcs12_pa = vmx->nested.current_vmptr;

		if (vmx_has_valid_vmcs12(vcpu)) {
			kvm_state.size += sizeof(user_vmx_nested_state->vmcs12);

			/* 'hv_evmcs_vmptr' can also be EVMPTR_MAP_PENDING here */
			if (vmx->nested.hv_evmcs_vmptr != EVMPTR_INVALID)
				kvm_state.flags |= KVM_STATE_NESTED_EVMCS;

			if (is_guest_mode(vcpu) &&
			    nested_cpu_has_shadow_vmcs(vmcs12) &&
			    vmcs12->vmcs_link_pointer != -1ull)
				kvm_state.size += sizeof(user_vmx_nested_state->shadow_vmcs12);
		}

		if (vmx->nested.smm.vmxon)
			kvm_state.hdr.vmx.smm.flags |= KVM_STATE_NESTED_SMM_VMXON;

		if (vmx->nested.smm.guest_mode)
			kvm_state.hdr.vmx.smm.flags |= KVM_STATE_NESTED_SMM_GUEST_MODE;

		if (is_guest_mode(vcpu)) {
			kvm_state.flags |= KVM_STATE_NESTED_GUEST_MODE;

			if (vmx->nested.nested_run_pending)
				kvm_state.flags |= KVM_STATE_NESTED_RUN_PENDING;

			if (vmx->nested.mtf_pending)
				kvm_state.flags |= KVM_STATE_NESTED_MTF_PENDING;
<<<<<<< HEAD
=======

			if (nested_cpu_has_preemption_timer(vmcs12) &&
			    vmx->nested.has_preemption_timer_deadline) {
				kvm_state.hdr.vmx.flags |=
					KVM_STATE_VMX_PREEMPTION_TIMER_DEADLINE;
				kvm_state.hdr.vmx.preemption_timer_deadline =
					vmx->nested.preemption_timer_deadline;
			}
>>>>>>> 7d2a07b7
		}
	}

	if (user_data_size < kvm_state.size)
		goto out;

	if (copy_to_user(user_kvm_nested_state, &kvm_state, sizeof(kvm_state)))
		return -EFAULT;

	if (!vmx_has_valid_vmcs12(vcpu))
		goto out;

	/*
	 * When running L2, the authoritative vmcs12 state is in the
	 * vmcs02. When running L1, the authoritative vmcs12 state is
	 * in the shadow or enlightened vmcs linked to vmcs01, unless
	 * need_vmcs12_to_shadow_sync is set, in which case, the authoritative
	 * vmcs12 state is in the vmcs12 already.
	 */
	if (is_guest_mode(vcpu)) {
		sync_vmcs02_to_vmcs12(vcpu, vmcs12);
		sync_vmcs02_to_vmcs12_rare(vcpu, vmcs12);
	} else  {
		copy_vmcs02_to_vmcs12_rare(vcpu, get_vmcs12(vcpu));
		if (!vmx->nested.need_vmcs12_to_shadow_sync) {
<<<<<<< HEAD
			if (vmx->nested.hv_evmcs)
				copy_enlightened_to_vmcs12(vmx);
=======
			if (evmptr_is_valid(vmx->nested.hv_evmcs_vmptr))
				/*
				 * L1 hypervisor is not obliged to keep eVMCS
				 * clean fields data always up-to-date while
				 * not in guest mode, 'hv_clean_fields' is only
				 * supposed to be actual upon vmentry so we need
				 * to ignore it here and do full copy.
				 */
				copy_enlightened_to_vmcs12(vmx, 0);
>>>>>>> 7d2a07b7
			else if (enable_shadow_vmcs)
				copy_shadow_to_vmcs12(vmx);
		}
	}

	BUILD_BUG_ON(sizeof(user_vmx_nested_state->vmcs12) < VMCS12_SIZE);
	BUILD_BUG_ON(sizeof(user_vmx_nested_state->shadow_vmcs12) < VMCS12_SIZE);

	/*
	 * Copy over the full allocated size of vmcs12 rather than just the size
	 * of the struct.
	 */
	if (copy_to_user(user_vmx_nested_state->vmcs12, vmcs12, VMCS12_SIZE))
		return -EFAULT;

	if (nested_cpu_has_shadow_vmcs(vmcs12) &&
	    vmcs12->vmcs_link_pointer != -1ull) {
		if (copy_to_user(user_vmx_nested_state->shadow_vmcs12,
				 get_shadow_vmcs12(vcpu), VMCS12_SIZE))
			return -EFAULT;
	}
out:
	return kvm_state.size;
}

/*
 * Forcibly leave nested mode in order to be able to reset the VCPU later on.
 */
void vmx_leave_nested(struct kvm_vcpu *vcpu)
{
	if (is_guest_mode(vcpu)) {
		to_vmx(vcpu)->nested.nested_run_pending = 0;
		nested_vmx_vmexit(vcpu, -1, 0, 0);
	}
	free_nested(vcpu);
}

static int vmx_set_nested_state(struct kvm_vcpu *vcpu,
				struct kvm_nested_state __user *user_kvm_nested_state,
				struct kvm_nested_state *kvm_state)
{
	struct vcpu_vmx *vmx = to_vmx(vcpu);
	struct vmcs12 *vmcs12;
	enum vm_entry_failure_code ignored;
	struct kvm_vmx_nested_state_data __user *user_vmx_nested_state =
		&user_kvm_nested_state->data.vmx[0];
	int ret;

	if (kvm_state->format != KVM_STATE_NESTED_FORMAT_VMX)
		return -EINVAL;

	if (kvm_state->hdr.vmx.vmxon_pa == -1ull) {
		if (kvm_state->hdr.vmx.smm.flags)
			return -EINVAL;

		if (kvm_state->hdr.vmx.vmcs12_pa != -1ull)
			return -EINVAL;

		/*
		 * KVM_STATE_NESTED_EVMCS used to signal that KVM should
		 * enable eVMCS capability on vCPU. However, since then
		 * code was changed such that flag signals vmcs12 should
		 * be copied into eVMCS in guest memory.
		 *
		 * To preserve backwards compatability, allow user
		 * to set this flag even when there is no VMXON region.
		 */
		if (kvm_state->flags & ~KVM_STATE_NESTED_EVMCS)
			return -EINVAL;
	} else {
		if (!nested_vmx_allowed(vcpu))
			return -EINVAL;

		if (!page_address_valid(vcpu, kvm_state->hdr.vmx.vmxon_pa))
			return -EINVAL;
	}

	if ((kvm_state->hdr.vmx.smm.flags & KVM_STATE_NESTED_SMM_GUEST_MODE) &&
	    (kvm_state->flags & KVM_STATE_NESTED_GUEST_MODE))
		return -EINVAL;

	if (kvm_state->hdr.vmx.smm.flags &
	    ~(KVM_STATE_NESTED_SMM_GUEST_MODE | KVM_STATE_NESTED_SMM_VMXON))
		return -EINVAL;

	if (kvm_state->hdr.vmx.flags & ~KVM_STATE_VMX_PREEMPTION_TIMER_DEADLINE)
		return -EINVAL;

	/*
	 * SMM temporarily disables VMX, so we cannot be in guest mode,
	 * nor can VMLAUNCH/VMRESUME be pending.  Outside SMM, SMM flags
	 * must be zero.
	 */
	if (is_smm(vcpu) ?
		(kvm_state->flags &
		 (KVM_STATE_NESTED_GUEST_MODE | KVM_STATE_NESTED_RUN_PENDING))
		: kvm_state->hdr.vmx.smm.flags)
		return -EINVAL;

	if ((kvm_state->hdr.vmx.smm.flags & KVM_STATE_NESTED_SMM_GUEST_MODE) &&
	    !(kvm_state->hdr.vmx.smm.flags & KVM_STATE_NESTED_SMM_VMXON))
		return -EINVAL;

	if ((kvm_state->flags & KVM_STATE_NESTED_EVMCS) &&
		(!nested_vmx_allowed(vcpu) || !vmx->nested.enlightened_vmcs_enabled))
			return -EINVAL;

	vmx_leave_nested(vcpu);

	if (kvm_state->hdr.vmx.vmxon_pa == -1ull)
		return 0;

	vmx->nested.vmxon_ptr = kvm_state->hdr.vmx.vmxon_pa;
	ret = enter_vmx_operation(vcpu);
	if (ret)
		return ret;

	/* Empty 'VMXON' state is permitted if no VMCS loaded */
	if (kvm_state->size < sizeof(*kvm_state) + sizeof(*vmcs12)) {
		/* See vmx_has_valid_vmcs12.  */
		if ((kvm_state->flags & KVM_STATE_NESTED_GUEST_MODE) ||
		    (kvm_state->flags & KVM_STATE_NESTED_EVMCS) ||
		    (kvm_state->hdr.vmx.vmcs12_pa != -1ull))
			return -EINVAL;
		else
			return 0;
	}

	if (kvm_state->hdr.vmx.vmcs12_pa != -1ull) {
		if (kvm_state->hdr.vmx.vmcs12_pa == kvm_state->hdr.vmx.vmxon_pa ||
		    !page_address_valid(vcpu, kvm_state->hdr.vmx.vmcs12_pa))
			return -EINVAL;

		set_current_vmptr(vmx, kvm_state->hdr.vmx.vmcs12_pa);
	} else if (kvm_state->flags & KVM_STATE_NESTED_EVMCS) {
		/*
		 * nested_vmx_handle_enlightened_vmptrld() cannot be called
		 * directly from here as HV_X64_MSR_VP_ASSIST_PAGE may not be
		 * restored yet. EVMCS will be mapped from
		 * nested_get_vmcs12_pages().
		 */
		vmx->nested.hv_evmcs_vmptr = EVMPTR_MAP_PENDING;
		kvm_make_request(KVM_REQ_GET_NESTED_STATE_PAGES, vcpu);
	} else {
		return -EINVAL;
	}

	if (kvm_state->hdr.vmx.smm.flags & KVM_STATE_NESTED_SMM_VMXON) {
		vmx->nested.smm.vmxon = true;
		vmx->nested.vmxon = false;

		if (kvm_state->hdr.vmx.smm.flags & KVM_STATE_NESTED_SMM_GUEST_MODE)
			vmx->nested.smm.guest_mode = true;
	}

	vmcs12 = get_vmcs12(vcpu);
	if (copy_from_user(vmcs12, user_vmx_nested_state->vmcs12, sizeof(*vmcs12)))
		return -EFAULT;

	if (vmcs12->hdr.revision_id != VMCS12_REVISION)
		return -EINVAL;

	if (!(kvm_state->flags & KVM_STATE_NESTED_GUEST_MODE))
		return 0;

	vmx->nested.nested_run_pending =
		!!(kvm_state->flags & KVM_STATE_NESTED_RUN_PENDING);

	vmx->nested.mtf_pending =
		!!(kvm_state->flags & KVM_STATE_NESTED_MTF_PENDING);

	ret = -EINVAL;
	if (nested_cpu_has_shadow_vmcs(vmcs12) &&
	    vmcs12->vmcs_link_pointer != -1ull) {
		struct vmcs12 *shadow_vmcs12 = get_shadow_vmcs12(vcpu);

		if (kvm_state->size <
		    sizeof(*kvm_state) +
		    sizeof(user_vmx_nested_state->vmcs12) + sizeof(*shadow_vmcs12))
			goto error_guest_mode;

		if (copy_from_user(shadow_vmcs12,
				   user_vmx_nested_state->shadow_vmcs12,
				   sizeof(*shadow_vmcs12))) {
			ret = -EFAULT;
			goto error_guest_mode;
		}

		if (shadow_vmcs12->hdr.revision_id != VMCS12_REVISION ||
		    !shadow_vmcs12->hdr.shadow_vmcs)
			goto error_guest_mode;
	}

	vmx->nested.has_preemption_timer_deadline = false;
	if (kvm_state->hdr.vmx.flags & KVM_STATE_VMX_PREEMPTION_TIMER_DEADLINE) {
		vmx->nested.has_preemption_timer_deadline = true;
		vmx->nested.preemption_timer_deadline =
			kvm_state->hdr.vmx.preemption_timer_deadline;
	}

	if (nested_vmx_check_controls(vcpu, vmcs12) ||
	    nested_vmx_check_host_state(vcpu, vmcs12) ||
	    nested_vmx_check_guest_state(vcpu, vmcs12, &ignored))
		goto error_guest_mode;

	vmx->nested.dirty_vmcs12 = true;
	ret = nested_vmx_enter_non_root_mode(vcpu, false);
	if (ret)
		goto error_guest_mode;

	return 0;

error_guest_mode:
	vmx->nested.nested_run_pending = 0;
	return ret;
}

void nested_vmx_set_vmcs_shadowing_bitmap(void)
{
	if (enable_shadow_vmcs) {
		vmcs_write64(VMREAD_BITMAP, __pa(vmx_vmread_bitmap));
		vmcs_write64(VMWRITE_BITMAP, __pa(vmx_vmwrite_bitmap));
	}
}

/*
 * Indexing into the vmcs12 uses the VMCS encoding rotated left by 6.  Undo
 * that madness to get the encoding for comparison.
 */
#define VMCS12_IDX_TO_ENC(idx) ((u16)(((u16)(idx) >> 6) | ((u16)(idx) << 10)))

static u64 nested_vmx_calc_vmcs_enum_msr(void)
{
	/*
	 * Note these are the so called "index" of the VMCS field encoding, not
	 * the index into vmcs12.
	 */
	unsigned int max_idx, idx;
	int i;

	/*
	 * For better or worse, KVM allows VMREAD/VMWRITE to all fields in
	 * vmcs12, regardless of whether or not the associated feature is
	 * exposed to L1.  Simply find the field with the highest index.
	 */
	max_idx = 0;
	for (i = 0; i < nr_vmcs12_fields; i++) {
		/* The vmcs12 table is very, very sparsely populated. */
		if (!vmcs_field_to_offset_table[i])
			continue;

		idx = vmcs_field_index(VMCS12_IDX_TO_ENC(i));
		if (idx > max_idx)
			max_idx = idx;
	}

	return (u64)max_idx << VMCS_FIELD_INDEX_SHIFT;
}

/*
 * nested_vmx_setup_ctls_msrs() sets up variables containing the values to be
 * returned for the various VMX controls MSRs when nested VMX is enabled.
 * The same values should also be used to verify that vmcs12 control fields are
 * valid during nested entry from L1 to L2.
 * Each of these control msrs has a low and high 32-bit half: A low bit is on
 * if the corresponding bit in the (32-bit) control field *must* be on, and a
 * bit in the high half is on if the corresponding bit in the control field
 * may be on. See also vmx_control_verify().
 */
void nested_vmx_setup_ctls_msrs(struct nested_vmx_msrs *msrs, u32 ept_caps)
{
	/*
	 * Note that as a general rule, the high half of the MSRs (bits in
	 * the control fields which may be 1) should be initialized by the
	 * intersection of the underlying hardware's MSR (i.e., features which
	 * can be supported) and the list of features we want to expose -
	 * because they are known to be properly supported in our code.
	 * Also, usually, the low half of the MSRs (bits which must be 1) can
	 * be set to 0, meaning that L1 may turn off any of these bits. The
	 * reason is that if one of these bits is necessary, it will appear
	 * in vmcs01 and prepare_vmcs02, when it bitwise-or's the control
	 * fields of vmcs01 and vmcs02, will turn these bits off - and
	 * nested_vmx_l1_wants_exit() will not pass related exits to L1.
	 * These rules have exceptions below.
	 */

	/* pin-based controls */
	rdmsr(MSR_IA32_VMX_PINBASED_CTLS,
		msrs->pinbased_ctls_low,
		msrs->pinbased_ctls_high);
	msrs->pinbased_ctls_low |=
		PIN_BASED_ALWAYSON_WITHOUT_TRUE_MSR;
	msrs->pinbased_ctls_high &=
		PIN_BASED_EXT_INTR_MASK |
		PIN_BASED_NMI_EXITING |
		PIN_BASED_VIRTUAL_NMIS |
		(enable_apicv ? PIN_BASED_POSTED_INTR : 0);
	msrs->pinbased_ctls_high |=
		PIN_BASED_ALWAYSON_WITHOUT_TRUE_MSR |
		PIN_BASED_VMX_PREEMPTION_TIMER;

	/* exit controls */
	rdmsr(MSR_IA32_VMX_EXIT_CTLS,
		msrs->exit_ctls_low,
		msrs->exit_ctls_high);
	msrs->exit_ctls_low =
		VM_EXIT_ALWAYSON_WITHOUT_TRUE_MSR;

	msrs->exit_ctls_high &=
#ifdef CONFIG_X86_64
		VM_EXIT_HOST_ADDR_SPACE_SIZE |
#endif
		VM_EXIT_LOAD_IA32_PAT | VM_EXIT_SAVE_IA32_PAT |
		VM_EXIT_CLEAR_BNDCFGS | VM_EXIT_LOAD_IA32_PERF_GLOBAL_CTRL;
	msrs->exit_ctls_high |=
		VM_EXIT_ALWAYSON_WITHOUT_TRUE_MSR |
		VM_EXIT_LOAD_IA32_EFER | VM_EXIT_SAVE_IA32_EFER |
		VM_EXIT_SAVE_VMX_PREEMPTION_TIMER | VM_EXIT_ACK_INTR_ON_EXIT;

	/* We support free control of debug control saving. */
	msrs->exit_ctls_low &= ~VM_EXIT_SAVE_DEBUG_CONTROLS;

	/* entry controls */
	rdmsr(MSR_IA32_VMX_ENTRY_CTLS,
		msrs->entry_ctls_low,
		msrs->entry_ctls_high);
	msrs->entry_ctls_low =
		VM_ENTRY_ALWAYSON_WITHOUT_TRUE_MSR;
	msrs->entry_ctls_high &=
#ifdef CONFIG_X86_64
		VM_ENTRY_IA32E_MODE |
#endif
		VM_ENTRY_LOAD_IA32_PAT | VM_ENTRY_LOAD_BNDCFGS |
		VM_ENTRY_LOAD_IA32_PERF_GLOBAL_CTRL;
	msrs->entry_ctls_high |=
		(VM_ENTRY_ALWAYSON_WITHOUT_TRUE_MSR | VM_ENTRY_LOAD_IA32_EFER);

	/* We support free control of debug control loading. */
	msrs->entry_ctls_low &= ~VM_ENTRY_LOAD_DEBUG_CONTROLS;

	/* cpu-based controls */
	rdmsr(MSR_IA32_VMX_PROCBASED_CTLS,
		msrs->procbased_ctls_low,
		msrs->procbased_ctls_high);
	msrs->procbased_ctls_low =
		CPU_BASED_ALWAYSON_WITHOUT_TRUE_MSR;
	msrs->procbased_ctls_high &=
		CPU_BASED_INTR_WINDOW_EXITING |
		CPU_BASED_NMI_WINDOW_EXITING | CPU_BASED_USE_TSC_OFFSETTING |
		CPU_BASED_HLT_EXITING | CPU_BASED_INVLPG_EXITING |
		CPU_BASED_MWAIT_EXITING | CPU_BASED_CR3_LOAD_EXITING |
		CPU_BASED_CR3_STORE_EXITING |
#ifdef CONFIG_X86_64
		CPU_BASED_CR8_LOAD_EXITING | CPU_BASED_CR8_STORE_EXITING |
#endif
		CPU_BASED_MOV_DR_EXITING | CPU_BASED_UNCOND_IO_EXITING |
		CPU_BASED_USE_IO_BITMAPS | CPU_BASED_MONITOR_TRAP_FLAG |
		CPU_BASED_MONITOR_EXITING | CPU_BASED_RDPMC_EXITING |
		CPU_BASED_RDTSC_EXITING | CPU_BASED_PAUSE_EXITING |
		CPU_BASED_TPR_SHADOW | CPU_BASED_ACTIVATE_SECONDARY_CONTROLS;
	/*
	 * We can allow some features even when not supported by the
	 * hardware. For example, L1 can specify an MSR bitmap - and we
	 * can use it to avoid exits to L1 - even when L0 runs L2
	 * without MSR bitmaps.
	 */
	msrs->procbased_ctls_high |=
		CPU_BASED_ALWAYSON_WITHOUT_TRUE_MSR |
		CPU_BASED_USE_MSR_BITMAPS;

	/* We support free control of CR3 access interception. */
	msrs->procbased_ctls_low &=
		~(CPU_BASED_CR3_LOAD_EXITING | CPU_BASED_CR3_STORE_EXITING);

	/*
	 * secondary cpu-based controls.  Do not include those that
	 * depend on CPUID bits, they are added later by
	 * vmx_vcpu_after_set_cpuid.
	 */
	if (msrs->procbased_ctls_high & CPU_BASED_ACTIVATE_SECONDARY_CONTROLS)
		rdmsr(MSR_IA32_VMX_PROCBASED_CTLS2,
		      msrs->secondary_ctls_low,
		      msrs->secondary_ctls_high);

	msrs->secondary_ctls_low = 0;
	msrs->secondary_ctls_high &=
		SECONDARY_EXEC_DESC |
		SECONDARY_EXEC_ENABLE_RDTSCP |
		SECONDARY_EXEC_VIRTUALIZE_X2APIC_MODE |
		SECONDARY_EXEC_WBINVD_EXITING |
		SECONDARY_EXEC_APIC_REGISTER_VIRT |
		SECONDARY_EXEC_VIRTUAL_INTR_DELIVERY |
		SECONDARY_EXEC_RDRAND_EXITING |
		SECONDARY_EXEC_ENABLE_INVPCID |
		SECONDARY_EXEC_RDSEED_EXITING |
		SECONDARY_EXEC_XSAVES |
		SECONDARY_EXEC_TSC_SCALING;

	/*
	 * We can emulate "VMCS shadowing," even if the hardware
	 * doesn't support it.
	 */
	msrs->secondary_ctls_high |=
		SECONDARY_EXEC_SHADOW_VMCS;

	if (enable_ept) {
		/* nested EPT: emulate EPT also to L1 */
		msrs->secondary_ctls_high |=
			SECONDARY_EXEC_ENABLE_EPT;
		msrs->ept_caps =
			VMX_EPT_PAGE_WALK_4_BIT |
			VMX_EPT_PAGE_WALK_5_BIT |
			VMX_EPTP_WB_BIT |
			VMX_EPT_INVEPT_BIT |
			VMX_EPT_EXECUTE_ONLY_BIT;

		msrs->ept_caps &= ept_caps;
		msrs->ept_caps |= VMX_EPT_EXTENT_GLOBAL_BIT |
			VMX_EPT_EXTENT_CONTEXT_BIT | VMX_EPT_2MB_PAGE_BIT |
			VMX_EPT_1GB_PAGE_BIT;
		if (enable_ept_ad_bits) {
			msrs->secondary_ctls_high |=
				SECONDARY_EXEC_ENABLE_PML;
			msrs->ept_caps |= VMX_EPT_AD_BIT;
		}
	}

	if (cpu_has_vmx_vmfunc()) {
		msrs->secondary_ctls_high |=
			SECONDARY_EXEC_ENABLE_VMFUNC;
		/*
		 * Advertise EPTP switching unconditionally
		 * since we emulate it
		 */
		if (enable_ept)
			msrs->vmfunc_controls =
				VMX_VMFUNC_EPTP_SWITCHING;
	}

	/*
	 * Old versions of KVM use the single-context version without
	 * checking for support, so declare that it is supported even
	 * though it is treated as global context.  The alternative is
	 * not failing the single-context invvpid, and it is worse.
	 */
	if (enable_vpid) {
		msrs->secondary_ctls_high |=
			SECONDARY_EXEC_ENABLE_VPID;
		msrs->vpid_caps = VMX_VPID_INVVPID_BIT |
			VMX_VPID_EXTENT_SUPPORTED_MASK;
	}

	if (enable_unrestricted_guest)
		msrs->secondary_ctls_high |=
			SECONDARY_EXEC_UNRESTRICTED_GUEST;

	if (flexpriority_enabled)
		msrs->secondary_ctls_high |=
			SECONDARY_EXEC_VIRTUALIZE_APIC_ACCESSES;

	if (enable_sgx)
		msrs->secondary_ctls_high |= SECONDARY_EXEC_ENCLS_EXITING;

	/* miscellaneous data */
	rdmsr(MSR_IA32_VMX_MISC,
		msrs->misc_low,
		msrs->misc_high);
	msrs->misc_low &= VMX_MISC_SAVE_EFER_LMA;
	msrs->misc_low |=
		MSR_IA32_VMX_MISC_VMWRITE_SHADOW_RO_FIELDS |
		VMX_MISC_EMULATED_PREEMPTION_TIMER_RATE |
		VMX_MISC_ACTIVITY_HLT |
		VMX_MISC_ACTIVITY_WAIT_SIPI;
	msrs->misc_high = 0;

	/*
	 * This MSR reports some information about VMX support. We
	 * should return information about the VMX we emulate for the
	 * guest, and the VMCS structure we give it - not about the
	 * VMX support of the underlying hardware.
	 */
	msrs->basic =
		VMCS12_REVISION |
		VMX_BASIC_TRUE_CTLS |
		((u64)VMCS12_SIZE << VMX_BASIC_VMCS_SIZE_SHIFT) |
		(VMX_BASIC_MEM_TYPE_WB << VMX_BASIC_MEM_TYPE_SHIFT);

	if (cpu_has_vmx_basic_inout())
		msrs->basic |= VMX_BASIC_INOUT;

	/*
	 * These MSRs specify bits which the guest must keep fixed on
	 * while L1 is in VMXON mode (in L1's root mode, or running an L2).
	 * We picked the standard core2 setting.
	 */
#define VMXON_CR0_ALWAYSON     (X86_CR0_PE | X86_CR0_PG | X86_CR0_NE)
#define VMXON_CR4_ALWAYSON     X86_CR4_VMXE
	msrs->cr0_fixed0 = VMXON_CR0_ALWAYSON;
	msrs->cr4_fixed0 = VMXON_CR4_ALWAYSON;

	/* These MSRs specify bits which the guest must keep fixed off. */
	rdmsrl(MSR_IA32_VMX_CR0_FIXED1, msrs->cr0_fixed1);
	rdmsrl(MSR_IA32_VMX_CR4_FIXED1, msrs->cr4_fixed1);

	msrs->vmcs_enum = nested_vmx_calc_vmcs_enum_msr();
}

void nested_vmx_hardware_unsetup(void)
{
	int i;

	if (enable_shadow_vmcs) {
		for (i = 0; i < VMX_BITMAP_NR; i++)
			free_page((unsigned long)vmx_bitmap[i]);
	}
}

__init int nested_vmx_hardware_setup(int (*exit_handlers[])(struct kvm_vcpu *))
{
	int i;

	if (!cpu_has_vmx_shadow_vmcs())
		enable_shadow_vmcs = 0;
	if (enable_shadow_vmcs) {
		for (i = 0; i < VMX_BITMAP_NR; i++) {
			/*
			 * The vmx_bitmap is not tied to a VM and so should
			 * not be charged to a memcg.
			 */
			vmx_bitmap[i] = (unsigned long *)
				__get_free_page(GFP_KERNEL);
			if (!vmx_bitmap[i]) {
				nested_vmx_hardware_unsetup();
				return -ENOMEM;
			}
		}

		init_vmcs_shadow_fields();
	}

	exit_handlers[EXIT_REASON_VMCLEAR]	= handle_vmclear;
	exit_handlers[EXIT_REASON_VMLAUNCH]	= handle_vmlaunch;
	exit_handlers[EXIT_REASON_VMPTRLD]	= handle_vmptrld;
	exit_handlers[EXIT_REASON_VMPTRST]	= handle_vmptrst;
	exit_handlers[EXIT_REASON_VMREAD]	= handle_vmread;
	exit_handlers[EXIT_REASON_VMRESUME]	= handle_vmresume;
	exit_handlers[EXIT_REASON_VMWRITE]	= handle_vmwrite;
	exit_handlers[EXIT_REASON_VMOFF]	= handle_vmoff;
	exit_handlers[EXIT_REASON_VMON]		= handle_vmon;
	exit_handlers[EXIT_REASON_INVEPT]	= handle_invept;
	exit_handlers[EXIT_REASON_INVVPID]	= handle_invvpid;
	exit_handlers[EXIT_REASON_VMFUNC]	= handle_vmfunc;

	return 0;
}

struct kvm_x86_nested_ops vmx_nested_ops = {
	.check_events = vmx_check_nested_events,
	.hv_timer_pending = nested_vmx_preemption_timer_pending,
	.triple_fault = nested_vmx_triple_fault,
	.get_state = vmx_get_nested_state,
	.set_state = vmx_set_nested_state,
	.get_nested_state_pages = vmx_get_nested_state_pages,
	.write_log_dirty = nested_vmx_write_pml_buffer,
	.enable_evmcs = nested_enable_evmcs,
	.get_evmcs_version = nested_get_evmcs_version,
};<|MERGE_RESOLUTION|>--- conflicted
+++ resolved
@@ -319,47 +319,6 @@
 	free_loaded_vmcs(&vmx->nested.vmcs02);
 }
 
-<<<<<<< HEAD
-static void vmx_sync_vmcs_host_state(struct vcpu_vmx *vmx,
-				     struct loaded_vmcs *prev)
-{
-	struct vmcs_host_state *dest, *src;
-
-	if (unlikely(!vmx->guest_state_loaded))
-		return;
-
-	src = &prev->host_state;
-	dest = &vmx->loaded_vmcs->host_state;
-
-	vmx_set_host_fs_gs(dest, src->fs_sel, src->gs_sel, src->fs_base, src->gs_base);
-	dest->ldt_sel = src->ldt_sel;
-#ifdef CONFIG_X86_64
-	dest->ds_sel = src->ds_sel;
-	dest->es_sel = src->es_sel;
-#endif
-}
-
-static void vmx_switch_vmcs(struct kvm_vcpu *vcpu, struct loaded_vmcs *vmcs)
-{
-	struct vcpu_vmx *vmx = to_vmx(vcpu);
-	struct loaded_vmcs *prev;
-	int cpu;
-
-	if (vmx->loaded_vmcs == vmcs)
-		return;
-
-	cpu = get_cpu();
-	prev = vmx->loaded_vmcs;
-	vmx->loaded_vmcs = vmcs;
-	vmx_vcpu_load_vmcs(vcpu, cpu, prev);
-	vmx_sync_vmcs_host_state(vmx, prev);
-	put_cpu();
-
-	vmx_segment_cache_clear(vmx);
-}
-
-=======
->>>>>>> 7d2a07b7
 /*
  * Ensure that the current vmcs of the logical processor is the
  * vmcs01 of the vcpu before calling free_nested().
@@ -978,10 +937,7 @@
 {
 	u32 i;
 	struct vmx_msr_entry e;
-<<<<<<< HEAD
-=======
 	u32 max_msr_list_size = nested_vmx_max_atomic_switch_msrs(vcpu);
->>>>>>> 7d2a07b7
 
 	for (i = 0; i < count; i++) {
 		if (unlikely(i >= max_msr_list_size))
@@ -1072,30 +1028,13 @@
 	u32 max_msr_list_size = nested_vmx_max_atomic_switch_msrs(vcpu);
 
 	for (i = 0; i < count; i++) {
-<<<<<<< HEAD
-		if (kvm_vcpu_read_guest(vcpu,
-					gpa + i * sizeof(e),
-					&e, 2 * sizeof(u32))) {
-			pr_debug_ratelimited(
-				"%s cannot read MSR entry (%u, 0x%08llx)\n",
-				__func__, i, gpa + i * sizeof(e));
-=======
 		if (unlikely(i >= max_msr_list_size))
->>>>>>> 7d2a07b7
 			return -EINVAL;
 
 		if (!read_and_check_msr_entry(vcpu, gpa, i, &e))
 			return -EINVAL;
-<<<<<<< HEAD
-		}
-		if (kvm_get_msr(vcpu, e.index, &data)) {
-			pr_debug_ratelimited(
-				"%s cannot read MSR (%u, 0x%x)\n",
-				__func__, i, e.index);
-=======
 
 		if (!nested_vmx_get_vmexit_msr_value(vcpu, e.index, &data))
->>>>>>> 7d2a07b7
 			return -EINVAL;
 
 		if (kvm_vcpu_write_guest(vcpu,
@@ -2182,12 +2121,8 @@
 	preemption_timeout *= 1000000;
 	do_div(preemption_timeout, vcpu->arch.virtual_tsc_khz);
 	hrtimer_start(&vmx->nested.preemption_timer,
-<<<<<<< HEAD
-		      ns_to_ktime(preemption_timeout), HRTIMER_MODE_REL_PINNED);
-=======
 		      ktime_add_ns(ktime_get(), preemption_timeout),
 		      HRTIMER_MODE_ABS_PINNED);
->>>>>>> 7d2a07b7
 }
 
 static u64 nested_vmx_calc_efer(struct vcpu_vmx *vmx, struct vmcs12 *vmcs12)
@@ -2656,11 +2591,7 @@
 	/*
 	 * Immediately write vmcs02.GUEST_CR3.  It will be propagated to vmcs12
 	 * on nested VM-Exit, which can occur without actually running L2 and
-<<<<<<< HEAD
-	 * thus without hitting vmx_set_cr3(), e.g. if L1 is entering L2 with
-=======
 	 * thus without hitting vmx_load_mmu_pgd(), e.g. if L1 is entering L2 with
->>>>>>> 7d2a07b7
 	 * vmcs12.GUEST_ACTIVITYSTATE=HLT, in which case KVM will intercept the
 	 * transition to HLT instead of running L2.
 	 */
@@ -2883,13 +2814,8 @@
 			return -EINVAL;
 
 		/* VM-entry exception error code */
-<<<<<<< HEAD
-		if (has_error_code &&
-		       vmcs12->vm_entry_exception_error_code & GENMASK(31, 16))
-=======
 		if (CC(has_error_code &&
 		       vmcs12->vm_entry_exception_error_code & GENMASK(31, 16)))
->>>>>>> 7d2a07b7
 			return -EINVAL;
 
 		/* VM-entry interruption-info field: reserved bits */
@@ -3307,9 +3233,6 @@
 		exec_controls_setbit(vmx, CPU_BASED_USE_MSR_BITMAPS);
 	else
 		exec_controls_clearbit(vmx, CPU_BASED_USE_MSR_BITMAPS);
-<<<<<<< HEAD
-	return true;
-=======
 
 	return true;
 }
@@ -3368,7 +3291,6 @@
 	vmcs12->guest_pml_index--;
 
 	return 0;
->>>>>>> 7d2a07b7
 }
 
 /*
@@ -3409,17 +3331,10 @@
  * or KVM_SET_NESTED_STATE).  Otherwise it's called from vmlaunch/vmresume.
  *
  * Returns:
-<<<<<<< HEAD
- *	NVMX_ENTRY_SUCCESS: Entered VMX non-root mode
- *	NVMX_ENTRY_VMFAIL:  Consistency check VMFail
- *	NVMX_ENTRY_VMEXIT:  Consistency check VMExit
- *	NVMX_ENTRY_KVM_INTERNAL_ERROR: KVM internal error
-=======
  *	NVMX_VMENTRY_SUCCESS: Entered VMX non-root mode
  *	NVMX_VMENTRY_VMFAIL:  Consistency check VMFail
  *	NVMX_VMENTRY_VMEXIT:  Consistency check VMExit
  *	NVMX_VMENTRY_KVM_INTERNAL_ERROR: KVM internal error
->>>>>>> 7d2a07b7
  */
 enum nvmx_vmentry_status nested_vmx_enter_non_root_mode(struct kvm_vcpu *vcpu,
 							bool from_vmentry)
@@ -3587,10 +3502,7 @@
 	enum nvmx_vmentry_status status;
 	struct vcpu_vmx *vmx = to_vmx(vcpu);
 	u32 interrupt_shadow = vmx_get_interrupt_shadow(vcpu);
-<<<<<<< HEAD
-=======
 	enum nested_evmptrld_status evmptrld_status;
->>>>>>> 7d2a07b7
 
 	if (!nested_vmx_check_permission(vcpu))
 		return 1;
@@ -3655,11 +3567,6 @@
 	 * the nested entry.
 	 */
 	vmx->nested.nested_run_pending = 1;
-<<<<<<< HEAD
-	status = nested_vmx_enter_non_root_mode(vcpu, true);
-	if (unlikely(status != NVMX_VMENTRY_SUCCESS))
-		goto vmentry_failed;
-=======
 	vmx->nested.has_preemption_timer_deadline = false;
 	status = nested_vmx_enter_non_root_mode(vcpu, true);
 	if (unlikely(status != NVMX_VMENTRY_SUCCESS))
@@ -3672,7 +3579,6 @@
 		kvm_make_request(KVM_REQ_EVENT, vcpu);
 		kvm_apic_clear_irr(vcpu, vmx->nested.posted_intr_nv);
 	}
->>>>>>> 7d2a07b7
 
 	/* Hide L1D cache contents from the nested guest.  */
 	vmx->vcpu.arch.l1tf_flush_l1d = true;
@@ -3721,11 +3627,7 @@
 	if (status == NVMX_VMENTRY_VMEXIT)
 		return 1;
 	WARN_ON_ONCE(status != NVMX_VMENTRY_VMFAIL);
-<<<<<<< HEAD
-	return nested_vmx_failValid(vcpu, VMXERR_ENTRY_INVALID_CONTROL_FIELD);
-=======
 	return nested_vmx_fail(vcpu, VMXERR_ENTRY_INVALID_CONTROL_FIELD);
->>>>>>> 7d2a07b7
 }
 
 /*
@@ -3922,9 +3824,6 @@
 			    vcpu->arch.exception.payload);
 }
 
-<<<<<<< HEAD
-static int vmx_check_nested_events(struct kvm_vcpu *vcpu, bool __unused)
-=======
 static bool nested_vmx_preemption_timer_pending(struct kvm_vcpu *vcpu)
 {
 	return nested_cpu_has_preemption_timer(get_vmcs12(vcpu)) &&
@@ -3932,17 +3831,13 @@
 }
 
 static int vmx_check_nested_events(struct kvm_vcpu *vcpu)
->>>>>>> 7d2a07b7
 {
 	struct vcpu_vmx *vmx = to_vmx(vcpu);
 	unsigned long exit_qual;
 	bool block_nested_events =
 	    vmx->nested.nested_run_pending || kvm_event_needs_reinjection(vcpu);
 	bool mtf_pending = vmx->nested.mtf_pending;
-<<<<<<< HEAD
-=======
 	struct kvm_lapic *apic = vcpu->arch.apic;
->>>>>>> 7d2a07b7
 
 	/*
 	 * Clear the MTF state. If a higher priority VM-exit is delivered first,
@@ -3950,24 +3845,6 @@
 	 */
 	if (!block_nested_events)
 		vmx->nested.mtf_pending = false;
-<<<<<<< HEAD
-
-	/*
-	 * Process any exceptions that are not debug traps before MTF.
-	 */
-	if (vcpu->arch.exception.pending && !vmx_pending_dbg_trap(vcpu)) {
-		if (block_nested_events)
-			return -EBUSY;
-		if (!nested_vmx_check_exception(vcpu, &exit_qual))
-			goto no_vmexit;
-		nested_vmx_inject_exception_vmexit(vcpu, exit_qual);
-		return 0;
-	}
-
-	if (mtf_pending) {
-		if (block_nested_events)
-			return -EBUSY;
-=======
 
 	if (lapic_in_kernel(vcpu) &&
 		test_bit(KVM_APIC_INIT, &apic->pending_events)) {
@@ -4013,18 +3890,13 @@
 	if (mtf_pending) {
 		if (block_nested_events)
 			return -EBUSY;
->>>>>>> 7d2a07b7
 		nested_vmx_update_pending_dbg(vcpu);
 		nested_vmx_vmexit(vcpu, EXIT_REASON_MONITOR_TRAP_FLAG, 0, 0);
 		return 0;
 	}
 
 	if (vcpu->arch.exception.pending) {
-<<<<<<< HEAD
-		if (block_nested_events)
-=======
 		if (vmx->nested.nested_run_pending)
->>>>>>> 7d2a07b7
 			return -EBUSY;
 		if (!nested_vmx_check_exception(vcpu, &exit_qual))
 			goto no_vmexit;
@@ -4063,11 +3935,7 @@
 		return 0;
 	}
 
-<<<<<<< HEAD
-	if (kvm_cpu_has_interrupt(vcpu) && nested_exit_on_intr(vcpu)) {
-=======
 	if (kvm_cpu_has_interrupt(vcpu) && !vmx_interrupt_blocked(vcpu)) {
->>>>>>> 7d2a07b7
 		if (block_nested_events)
 			return -EBUSY;
 		if (!nested_exit_on_intr(vcpu))
@@ -4077,12 +3945,7 @@
 	}
 
 no_vmexit:
-<<<<<<< HEAD
-	vmx_complete_nested_posted_interrupt(vcpu);
-	return 0;
-=======
 	return vmx_complete_nested_posted_interrupt(vcpu);
->>>>>>> 7d2a07b7
 }
 
 static u32 vmx_get_preemption_timer_value(struct kvm_vcpu *vcpu)
@@ -4737,11 +4600,7 @@
 	vcpu->arch.mp_state = KVM_MP_STATE_RUNNABLE;
 
 	if (likely(!vmx->fail)) {
-<<<<<<< HEAD
-		if (exit_reason == EXIT_REASON_EXTERNAL_INTERRUPT &&
-=======
 		if ((u16)vm_exit_reason == EXIT_REASON_EXTERNAL_INTERRUPT &&
->>>>>>> 7d2a07b7
 		    nested_exit_intr_ack_set(vcpu)) {
 			int irq = kvm_cpu_get_interrupt(vcpu);
 			WARN_ON(irq < 0);
@@ -5218,20 +5077,8 @@
 	struct vcpu_vmx *vmx = to_vmx(vcpu);
 	struct x86_exception e;
 	unsigned long field;
-<<<<<<< HEAD
-	u64 field_value;
-	struct vcpu_vmx *vmx = to_vmx(vcpu);
-	unsigned long exit_qualification = vmcs_readl(EXIT_QUALIFICATION);
-	u32 vmx_instruction_info = vmcs_read32(VMX_INSTRUCTION_INFO);
-	int len;
-	gva_t gva = 0;
-	struct vmcs12 *vmcs12 = is_guest_mode(vcpu) ? get_shadow_vmcs12(vcpu)
-						    : get_vmcs12(vcpu);
-	struct x86_exception e;
-=======
 	u64 value;
 	gva_t gva = 0;
->>>>>>> 7d2a07b7
 	short offset;
 	int len, r;
 
@@ -5325,15 +5172,7 @@
 	 * bit (value), and then copies only the appropriate number of
 	 * bits into the vmcs12 field.
 	 */
-<<<<<<< HEAD
-	u64 field_value = 0;
-	struct x86_exception e;
-	struct vmcs12 *vmcs12 = is_guest_mode(vcpu) ? get_shadow_vmcs12(vcpu)
-						    : get_vmcs12(vcpu);
-	short offset;
-=======
 	u64 value = 0;
->>>>>>> 7d2a07b7
 
 	if (!nested_vmx_check_permission(vcpu))
 		return 1;
@@ -5365,28 +5204,13 @@
 	if (offset < 0)
 		return nested_vmx_fail(vcpu, VMXERR_UNSUPPORTED_VMCS_COMPONENT);
 
-<<<<<<< HEAD
-	field = kvm_register_readl(vcpu, (((vmx_instruction_info) >> 28) & 0xf));
-
-	offset = vmcs_field_to_offset(field);
-	if (offset < 0)
-		return nested_vmx_failValid(vcpu,
-			VMXERR_UNSUPPORTED_VMCS_COMPONENT);
-
-=======
->>>>>>> 7d2a07b7
 	/*
 	 * If the vCPU supports "VMWRITE to any supported field in the
 	 * VMCS," then the "read-only" fields are actually read/write.
 	 */
 	if (vmcs_field_readonly(field) &&
 	    !nested_cpu_has_vmwrite_any_field(vcpu))
-<<<<<<< HEAD
-		return nested_vmx_failValid(vcpu,
-			VMXERR_VMWRITE_READ_ONLY_VMCS_COMPONENT);
-=======
 		return nested_vmx_fail(vcpu, VMXERR_VMWRITE_READ_ONLY_VMCS_COMPONENT);
->>>>>>> 7d2a07b7
 
 	/*
 	 * Ensure vmcs12 is up-to-date before any VMWRITE that dirties
@@ -5756,8 +5580,6 @@
 	}
 
 	vmcs12 = get_vmcs12(vcpu);
-<<<<<<< HEAD
-=======
 
 	/*
 	 * #UD on out-of-bounds function has priority over VM-Exit, and VMFUNC
@@ -5768,7 +5590,6 @@
 		return 1;
 	}
 
->>>>>>> 7d2a07b7
 	if (!(vmcs12->vm_function_control & BIT_ULL(function)))
 		goto fail;
 
@@ -5841,11 +5662,7 @@
 	if (!nested_cpu_has(vmcs12, CPU_BASED_USE_IO_BITMAPS))
 		return nested_cpu_has(vmcs12, CPU_BASED_UNCOND_IO_EXITING);
 
-<<<<<<< HEAD
-	exit_qualification = vmcs_readl(EXIT_QUALIFICATION);
-=======
 	exit_qualification = vmx_get_exit_qual(vcpu);
->>>>>>> 7d2a07b7
 
 	port = exit_qualification >> 16;
 	size = (exit_qualification & 7) + 1;
@@ -5994,7 +5811,7 @@
 
 	/* Decode instruction info and find the field to access */
 	vmx_instruction_info = vmcs_read32(VMX_INSTRUCTION_INFO);
-	field = kvm_register_readl(vcpu, (((vmx_instruction_info) >> 28) & 0xf));
+	field = kvm_register_read(vcpu, (((vmx_instruction_info) >> 28) & 0xf));
 
 	/* Out-of-range fields always cause a VM exit from L2 to L1 */
 	if (field >> 15)
@@ -6032,11 +5849,7 @@
 {
 	u32 intr_info;
 
-<<<<<<< HEAD
-	switch ((u16)exit_reason) {
-=======
 	switch ((u16)exit_reason.basic) {
->>>>>>> 7d2a07b7
 	case EXIT_REASON_EXCEPTION_NMI:
 		intr_info = vmx_get_intr_info(vcpu);
 		if (is_nmi(intr_info))
@@ -6210,16 +6023,7 @@
 		return nested_cpu_has2(vmcs12,
 			SECONDARY_EXEC_ENABLE_USR_WAIT_PAUSE);
 	case EXIT_REASON_ENCLS:
-<<<<<<< HEAD
-		/* SGX is never exposed to L1 */
-		return false;
-	case EXIT_REASON_UMWAIT:
-	case EXIT_REASON_TPAUSE:
-		return nested_cpu_has2(vmcs12,
-			SECONDARY_EXEC_ENABLE_USR_WAIT_PAUSE);
-=======
 		return nested_vmx_exit_handled_encls(vcpu, vmcs12);
->>>>>>> 7d2a07b7
 	default:
 		return true;
 	}
@@ -6337,8 +6141,6 @@
 
 			if (vmx->nested.mtf_pending)
 				kvm_state.flags |= KVM_STATE_NESTED_MTF_PENDING;
-<<<<<<< HEAD
-=======
 
 			if (nested_cpu_has_preemption_timer(vmcs12) &&
 			    vmx->nested.has_preemption_timer_deadline) {
@@ -6347,7 +6149,6 @@
 				kvm_state.hdr.vmx.preemption_timer_deadline =
 					vmx->nested.preemption_timer_deadline;
 			}
->>>>>>> 7d2a07b7
 		}
 	}
 
@@ -6373,10 +6174,6 @@
 	} else  {
 		copy_vmcs02_to_vmcs12_rare(vcpu, get_vmcs12(vcpu));
 		if (!vmx->nested.need_vmcs12_to_shadow_sync) {
-<<<<<<< HEAD
-			if (vmx->nested.hv_evmcs)
-				copy_enlightened_to_vmcs12(vmx);
-=======
 			if (evmptr_is_valid(vmx->nested.hv_evmcs_vmptr))
 				/*
 				 * L1 hypervisor is not obliged to keep eVMCS
@@ -6386,7 +6183,6 @@
 				 * to ignore it here and do full copy.
 				 */
 				copy_enlightened_to_vmcs12(vmx, 0);
->>>>>>> 7d2a07b7
 			else if (enable_shadow_vmcs)
 				copy_shadow_to_vmcs12(vmx);
 		}
