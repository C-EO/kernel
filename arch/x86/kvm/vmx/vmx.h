/* SPDX-License-Identifier: GPL-2.0 */
#ifndef __KVM_X86_VMX_H
#define __KVM_X86_VMX_H

#include <linux/kvm_host.h>

#include <asm/kvm.h>
#include <asm/intel_pt.h>

#include "capabilities.h"
#include "kvm_cache_regs.h"
#include "posted_intr.h"
#include "vmcs.h"
#include "vmx_ops.h"
#include "cpuid.h"

extern u32 get_umwait_control_msr(void);

#define MSR_TYPE_R	1
#define MSR_TYPE_W	2
#define MSR_TYPE_RW	3

#define X2APIC_MSR(r) (APIC_BASE_MSR + ((r) >> 4))

#ifdef CONFIG_X86_64
#define MAX_NR_USER_RETURN_MSRS	7
#else
#define MAX_NR_USER_RETURN_MSRS	4
#endif

#define MAX_NR_LOADSTORE_MSRS	8

struct vmx_msrs {
	unsigned int		nr;
	struct vmx_msr_entry	val[MAX_NR_LOADSTORE_MSRS];
};

struct vmx_uret_msr {
	bool load_into_hardware;
	u64 data;
	u64 mask;
};

enum segment_cache_field {
	SEG_FIELD_SEL = 0,
	SEG_FIELD_BASE = 1,
	SEG_FIELD_LIMIT = 2,
	SEG_FIELD_AR = 3,

	SEG_FIELD_NR = 4
};

#define RTIT_ADDR_RANGE		4

struct pt_ctx {
	u64 ctl;
	u64 status;
	u64 output_base;
	u64 output_mask;
	u64 cr3_match;
	u64 addr_a[RTIT_ADDR_RANGE];
	u64 addr_b[RTIT_ADDR_RANGE];
};

struct pt_desc {
	u64 ctl_bitmask;
	u32 addr_range;
	u32 caps[PT_CPUID_REGS_NUM * PT_CPUID_LEAVES];
	struct pt_ctx host;
	struct pt_ctx guest;
};

union vmx_exit_reason {
	struct {
		u32	basic			: 16;
		u32	reserved16		: 1;
		u32	reserved17		: 1;
		u32	reserved18		: 1;
		u32	reserved19		: 1;
		u32	reserved20		: 1;
		u32	reserved21		: 1;
		u32	reserved22		: 1;
		u32	reserved23		: 1;
		u32	reserved24		: 1;
		u32	reserved25		: 1;
		u32	bus_lock_detected	: 1;
		u32	enclave_mode		: 1;
		u32	smi_pending_mtf		: 1;
		u32	smi_from_vmx_root	: 1;
		u32	reserved30		: 1;
		u32	failed_vmentry		: 1;
	};
	u32 full;
};

#define vcpu_to_lbr_desc(vcpu) (&to_vmx(vcpu)->lbr_desc)
#define vcpu_to_lbr_records(vcpu) (&to_vmx(vcpu)->lbr_desc.records)

bool intel_pmu_lbr_is_compatible(struct kvm_vcpu *vcpu);
bool intel_pmu_lbr_is_enabled(struct kvm_vcpu *vcpu);

int intel_pmu_create_guest_lbr_event(struct kvm_vcpu *vcpu);
void vmx_passthrough_lbr_msrs(struct kvm_vcpu *vcpu);

struct lbr_desc {
	/* Basic info about guest LBR records. */
	struct x86_pmu_lbr records;

	/*
	 * Emulate LBR feature via passthrough LBR registers when the
	 * per-vcpu guest LBR event is scheduled on the current pcpu.
	 *
	 * The records may be inaccurate if the host reclaims the LBR.
	 */
	struct perf_event *event;

	/* True if LBRs are marked as not intercepted in the MSR bitmap */
	bool msr_passthrough;
};

/*
 * The nested_vmx structure is part of vcpu_vmx, and holds information we need
 * for correct emulation of VMX (i.e., nested VMX) on this vcpu.
 */
struct nested_vmx {
	/* Has the level1 guest done vmxon? */
	bool vmxon;
	gpa_t vmxon_ptr;
	bool pml_full;

	/* The guest-physical address of the current VMCS L1 keeps for L2 */
	gpa_t current_vmptr;
	/*
	 * Cache of the guest's VMCS, existing outside of guest memory.
	 * Loaded from guest memory during VMPTRLD. Flushed to guest
	 * memory during VMCLEAR and VMPTRLD.
	 */
	struct vmcs12 *cached_vmcs12;
	/*
	 * Cache of the guest's shadow VMCS, existing outside of guest
	 * memory. Loaded from guest memory during VM entry. Flushed
	 * to guest memory during VM exit.
	 */
	struct vmcs12 *cached_shadow_vmcs12;

	/*
	 * Indicates if the shadow vmcs or enlightened vmcs must be updated
	 * with the data held by struct vmcs12.
	 */
	bool need_vmcs12_to_shadow_sync;
	bool dirty_vmcs12;

	/*
	 * Indicates lazily loaded guest state has not yet been decached from
	 * vmcs02.
	 */
	bool need_sync_vmcs02_to_vmcs12_rare;

	/*
	 * vmcs02 has been initialized, i.e. state that is constant for
	 * vmcs02 has been written to the backing VMCS.  Initialization
	 * is delayed until L1 actually attempts to run a nested VM.
	 */
	bool vmcs02_initialized;

	bool change_vmcs01_virtual_apic_mode;
	bool reload_vmcs01_apic_access_page;
	bool update_vmcs01_cpu_dirty_logging;

	/*
	 * Enlightened VMCS has been enabled. It does not mean that L1 has to
	 * use it. However, VMX features available to L1 will be limited based
	 * on what the enlightened VMCS supports.
	 */
	bool enlightened_vmcs_enabled;

	/* L2 must run next, and mustn't decide to exit to L1. */
	bool nested_run_pending;

	/* Pending MTF VM-exit into L1.  */
	bool mtf_pending;

	struct loaded_vmcs vmcs02;

	/*
	 * Guest pages referred to in the vmcs02 with host-physical
	 * pointers, so we must keep them pinned while L2 runs.
	 */
	struct page *apic_access_page;
	struct kvm_host_map virtual_apic_map;
	struct kvm_host_map pi_desc_map;

	struct kvm_host_map msr_bitmap_map;

	struct pi_desc *pi_desc;
	bool pi_pending;
	u16 posted_intr_nv;

	struct hrtimer preemption_timer;
	u64 preemption_timer_deadline;
	bool has_preemption_timer_deadline;
	bool preemption_timer_expired;

	/* to migrate it to L2 if VM_ENTRY_LOAD_DEBUG_CONTROLS is off */
	u64 vmcs01_debugctl;
	u64 vmcs01_guest_bndcfgs;

	/* to migrate it to L1 if L2 writes to L1's CR8 directly */
	int l1_tpr_threshold;

	u16 vpid02;
	u16 last_vpid;

	struct nested_vmx_msrs msrs;

	/* SMM related state */
	struct {
		/* in VMX operation on SMM entry? */
		bool vmxon;
		/* in guest mode on SMM entry? */
		bool guest_mode;
	} smm;

	gpa_t hv_evmcs_vmptr;
	struct kvm_host_map hv_evmcs_map;
	struct hv_enlightened_vmcs *hv_evmcs;
};

struct vcpu_vmx {
	struct kvm_vcpu       vcpu;
	u8                    fail;
	u8		      msr_bitmap_mode;

	/*
	 * If true, host state has been stored in vmx->loaded_vmcs for
	 * the CPU registers that only need to be switched when transitioning
	 * to/from the kernel, and the registers have been loaded with guest
	 * values.  If false, host state is loaded in the CPU registers
	 * and vmx->loaded_vmcs->host_state is invalid.
	 */
	bool		      guest_state_loaded;

	unsigned long         exit_qualification;
	u32                   exit_intr_info;
	u32                   idt_vectoring_info;
	ulong                 rflags;

	/*
	 * User return MSRs are always emulated when enabled in the guest, but
	 * only loaded into hardware when necessary, e.g. SYSCALL #UDs outside
	 * of 64-bit mode or if EFER.SCE=1, thus the SYSCALL MSRs don't need to
	 * be loaded into hardware if those conditions aren't met.
	 * nr_active_uret_msrs tracks the number of MSRs that need to be loaded
	 * into hardware when running the guest.  guest_uret_msrs[] is resorted
	 * whenever the number of "active" uret MSRs is modified.
	 */
	struct vmx_uret_msr   guest_uret_msrs[MAX_NR_USER_RETURN_MSRS];
	int                   nr_active_uret_msrs;
	bool                  guest_uret_msrs_loaded;
#ifdef CONFIG_X86_64
	u64		      msr_host_kernel_gs_base;
	u64		      msr_guest_kernel_gs_base;
#endif

	u64		      spec_ctrl;
	u32		      msr_ia32_umwait_control;

	u32 secondary_exec_control;

	/*
	 * loaded_vmcs points to the VMCS currently used in this vcpu. For a
	 * non-nested (L1) guest, it always points to vmcs01. For a nested
	 * guest (L2), it points to a different VMCS.
	 */
	struct loaded_vmcs    vmcs01;
	struct loaded_vmcs   *loaded_vmcs;

	struct msr_autoload {
		struct vmx_msrs guest;
		struct vmx_msrs host;
	} msr_autoload;

	struct msr_autostore {
		struct vmx_msrs guest;
	} msr_autostore;

	struct {
		int vm86_active;
		ulong save_rflags;
		struct kvm_segment segs[8];
	} rmode;
	struct {
		u32 bitmask; /* 4 bits per segment (1 bit per field) */
		struct kvm_save_segment {
			u16 selector;
			unsigned long base;
			u32 limit;
			u32 ar;
		} seg[8];
	} segment_cache;
	int vpid;
	bool emulation_required;

	union vmx_exit_reason exit_reason;

	/* Posted interrupt descriptor */
	struct pi_desc pi_desc;

	/* Support for a guest hypervisor (nested VMX) */
	struct nested_vmx nested;

	/* Dynamic PLE window. */
	unsigned int ple_window;
	bool ple_window_dirty;

	bool req_immediate_exit;

	/* Support for PML */
#define PML_ENTITY_NUM		512
	struct page *pml_pg;

	/* apic deadline value in host tsc */
	u64 hv_deadline_tsc;

	unsigned long host_debugctlmsr;

	/*
	 * Only bits masked by msr_ia32_feature_control_valid_bits can be set in
	 * msr_ia32_feature_control. FEAT_CTL_LOCKED is always included
	 * in msr_ia32_feature_control_valid_bits.
	 */
	u64 msr_ia32_feature_control;
	u64 msr_ia32_feature_control_valid_bits;
	/* SGX Launch Control public key hash */
	u64 msr_ia32_sgxlepubkeyhash[4];

	struct pt_desc pt_desc;
	struct lbr_desc lbr_desc;

	/* Save desired MSR intercept (read: pass-through) state */
#define MAX_POSSIBLE_PASSTHROUGH_MSRS	13
	struct {
		DECLARE_BITMAP(read, MAX_POSSIBLE_PASSTHROUGH_MSRS);
		DECLARE_BITMAP(write, MAX_POSSIBLE_PASSTHROUGH_MSRS);
	} shadow_msr_intercept;
};

struct kvm_vmx {
	struct kvm kvm;

	unsigned int tss_addr;
	bool ept_identity_pagetable_done;
	gpa_t ept_identity_map_addr;
};

bool nested_vmx_allowed(struct kvm_vcpu *vcpu);
void vmx_vcpu_load_vmcs(struct kvm_vcpu *vcpu, int cpu,
			struct loaded_vmcs *buddy);
<<<<<<< HEAD
void vmx_vcpu_load(struct kvm_vcpu *vcpu, int cpu);
=======
>>>>>>> 7d2a07b7
int allocate_vpid(void);
void free_vpid(int vpid);
void vmx_set_constant_host_state(struct vcpu_vmx *vmx);
void vmx_prepare_switch_to_guest(struct kvm_vcpu *vcpu);
void vmx_set_host_fs_gs(struct vmcs_host_state *host, u16 fs_sel, u16 gs_sel,
			unsigned long fs_base, unsigned long gs_base);
int vmx_get_cpl(struct kvm_vcpu *vcpu);
unsigned long vmx_get_rflags(struct kvm_vcpu *vcpu);
void vmx_set_rflags(struct kvm_vcpu *vcpu, unsigned long rflags);
u32 vmx_get_interrupt_shadow(struct kvm_vcpu *vcpu);
void vmx_set_interrupt_shadow(struct kvm_vcpu *vcpu, int mask);
int vmx_set_efer(struct kvm_vcpu *vcpu, u64 efer);
void vmx_set_cr0(struct kvm_vcpu *vcpu, unsigned long cr0);
void vmx_set_cr4(struct kvm_vcpu *vcpu, unsigned long cr4);
void set_cr4_guest_host_mask(struct vcpu_vmx *vmx);
void ept_save_pdptrs(struct kvm_vcpu *vcpu);
void vmx_get_segment(struct kvm_vcpu *vcpu, struct kvm_segment *var, int seg);
void vmx_set_segment(struct kvm_vcpu *vcpu, struct kvm_segment *var, int seg);
u64 construct_eptp(struct kvm_vcpu *vcpu, hpa_t root_hpa, int root_level);

bool vmx_guest_inject_ac(struct kvm_vcpu *vcpu);
void vmx_update_exception_bitmap(struct kvm_vcpu *vcpu);
void vmx_update_msr_bitmap(struct kvm_vcpu *vcpu);
bool vmx_nmi_blocked(struct kvm_vcpu *vcpu);
bool vmx_interrupt_blocked(struct kvm_vcpu *vcpu);
bool vmx_get_nmi_mask(struct kvm_vcpu *vcpu);
void vmx_set_nmi_mask(struct kvm_vcpu *vcpu, bool masked);
void vmx_set_virtual_apic_mode(struct kvm_vcpu *vcpu);
struct vmx_uret_msr *vmx_find_uret_msr(struct vcpu_vmx *vmx, u32 msr);
void pt_update_intercept_for_msr(struct kvm_vcpu *vcpu);
void vmx_update_host_rsp(struct vcpu_vmx *vmx, unsigned long host_rsp);
bool __vmx_vcpu_run(struct vcpu_vmx *vmx, unsigned long *regs, bool launched);
int vmx_find_loadstore_msr_slot(struct vmx_msrs *m, u32 msr);
void vmx_ept_load_pdptrs(struct kvm_vcpu *vcpu);

void vmx_disable_intercept_for_msr(struct kvm_vcpu *vcpu, u32 msr, int type);
void vmx_enable_intercept_for_msr(struct kvm_vcpu *vcpu, u32 msr, int type);

u64 vmx_get_l2_tsc_offset(struct kvm_vcpu *vcpu);
u64 vmx_get_l2_tsc_multiplier(struct kvm_vcpu *vcpu);

<<<<<<< HEAD
static inline void pi_clear_sn(struct pi_desc *pi_desc)
{
	clear_bit(POSTED_INTR_SN,
		(unsigned long *)&pi_desc->control);
}

static inline int pi_test_on(struct pi_desc *pi_desc)
=======
static inline void vmx_set_intercept_for_msr(struct kvm_vcpu *vcpu, u32 msr,
					     int type, bool value)
>>>>>>> 7d2a07b7
{
	if (value)
		vmx_enable_intercept_for_msr(vcpu, msr, type);
	else
		vmx_disable_intercept_for_msr(vcpu, msr, type);
}

void vmx_update_cpu_dirty_logging(struct kvm_vcpu *vcpu);

static inline u8 vmx_get_rvi(void)
{
	return vmcs_read16(GUEST_INTR_STATUS) & 0xff;
}

#define BUILD_CONTROLS_SHADOW(lname, uname)				    \
static inline void lname##_controls_set(struct vcpu_vmx *vmx, u32 val)	    \
{									    \
	if (vmx->loaded_vmcs->controls_shadow.lname != val) {		    \
		vmcs_write32(uname, val);				    \
		vmx->loaded_vmcs->controls_shadow.lname = val;		    \
	}								    \
}									    \
static inline u32 lname##_controls_get(struct vcpu_vmx *vmx)		    \
{									    \
	return vmx->loaded_vmcs->controls_shadow.lname;			    \
}									    \
static inline void lname##_controls_setbit(struct vcpu_vmx *vmx, u32 val)   \
{									    \
	lname##_controls_set(vmx, lname##_controls_get(vmx) | val);	    \
}									    \
static inline void lname##_controls_clearbit(struct vcpu_vmx *vmx, u32 val) \
{									    \
	lname##_controls_set(vmx, lname##_controls_get(vmx) & ~val);	    \
}
BUILD_CONTROLS_SHADOW(vm_entry, VM_ENTRY_CONTROLS)
BUILD_CONTROLS_SHADOW(vm_exit, VM_EXIT_CONTROLS)
BUILD_CONTROLS_SHADOW(pin, PIN_BASED_VM_EXEC_CONTROL)
BUILD_CONTROLS_SHADOW(exec, CPU_BASED_VM_EXEC_CONTROL)
BUILD_CONTROLS_SHADOW(secondary_exec, SECONDARY_VM_EXEC_CONTROL)

static inline void vmx_register_cache_reset(struct kvm_vcpu *vcpu)
{
	vcpu->arch.regs_avail = ~((1 << VCPU_REGS_RIP) | (1 << VCPU_REGS_RSP)
				  | (1 << VCPU_EXREG_RFLAGS)
				  | (1 << VCPU_EXREG_PDPTR)
				  | (1 << VCPU_EXREG_SEGMENTS)
				  | (1 << VCPU_EXREG_CR0)
				  | (1 << VCPU_EXREG_CR3)
				  | (1 << VCPU_EXREG_CR4)
				  | (1 << VCPU_EXREG_EXIT_INFO_1)
				  | (1 << VCPU_EXREG_EXIT_INFO_2));
	vcpu->arch.regs_dirty = 0;
}

static inline u32 vmx_vmentry_ctrl(void)
{
	u32 vmentry_ctrl = vmcs_config.vmentry_ctrl;
	if (vmx_pt_mode_is_system())
		vmentry_ctrl &= ~(VM_ENTRY_PT_CONCEAL_PIP |
				  VM_ENTRY_LOAD_IA32_RTIT_CTL);
	/* Loading of EFER and PERF_GLOBAL_CTRL are toggled dynamically */
	return vmentry_ctrl &
		~(VM_ENTRY_LOAD_IA32_PERF_GLOBAL_CTRL | VM_ENTRY_LOAD_IA32_EFER);
}

static inline u32 vmx_vmexit_ctrl(void)
{
	u32 vmexit_ctrl = vmcs_config.vmexit_ctrl;
	if (vmx_pt_mode_is_system())
		vmexit_ctrl &= ~(VM_EXIT_PT_CONCEAL_PIP |
				 VM_EXIT_CLEAR_IA32_RTIT_CTL);
	/* Loading of EFER and PERF_GLOBAL_CTRL are toggled dynamically */
	return vmexit_ctrl &
		~(VM_EXIT_LOAD_IA32_PERF_GLOBAL_CTRL | VM_EXIT_LOAD_IA32_EFER);
}

u32 vmx_exec_control(struct vcpu_vmx *vmx);
u32 vmx_pin_based_exec_ctrl(struct vcpu_vmx *vmx);

static inline struct kvm_vmx *to_kvm_vmx(struct kvm *kvm)
{
	return container_of(kvm, struct kvm_vmx, kvm);
}

static inline struct vcpu_vmx *to_vmx(struct kvm_vcpu *vcpu)
{
	return container_of(vcpu, struct vcpu_vmx, vcpu);
}

static inline unsigned long vmx_get_exit_qual(struct kvm_vcpu *vcpu)
{
	struct vcpu_vmx *vmx = to_vmx(vcpu);

	if (!kvm_register_is_available(vcpu, VCPU_EXREG_EXIT_INFO_1)) {
		kvm_register_mark_available(vcpu, VCPU_EXREG_EXIT_INFO_1);
		vmx->exit_qualification = vmcs_readl(EXIT_QUALIFICATION);
	}
	return vmx->exit_qualification;
}

static inline u32 vmx_get_intr_info(struct kvm_vcpu *vcpu)
{
	struct vcpu_vmx *vmx = to_vmx(vcpu);

	if (!kvm_register_is_available(vcpu, VCPU_EXREG_EXIT_INFO_2)) {
		kvm_register_mark_available(vcpu, VCPU_EXREG_EXIT_INFO_2);
		vmx->exit_intr_info = vmcs_read32(VM_EXIT_INTR_INFO);
	}
	return vmx->exit_intr_info;
}

struct vmcs *alloc_vmcs_cpu(bool shadow, int cpu, gfp_t flags);
void free_vmcs(struct vmcs *vmcs);
int alloc_loaded_vmcs(struct loaded_vmcs *loaded_vmcs);
void free_loaded_vmcs(struct loaded_vmcs *loaded_vmcs);
void loaded_vmcs_clear(struct loaded_vmcs *loaded_vmcs);

static inline struct vmcs *alloc_vmcs(bool shadow)
{
	return alloc_vmcs_cpu(shadow, raw_smp_processor_id(),
			      GFP_KERNEL_ACCOUNT);
}

static inline bool vmx_has_waitpkg(struct vcpu_vmx *vmx)
{
	return secondary_exec_controls_get(vmx) &
		SECONDARY_EXEC_ENABLE_USR_WAIT_PAUSE;
}

static inline bool vmx_need_pf_intercept(struct kvm_vcpu *vcpu)
{
	if (!enable_ept)
		return true;

	return allow_smaller_maxphyaddr && cpuid_maxphyaddr(vcpu) < boot_cpu_data.x86_phys_bits;
}

static inline bool is_unrestricted_guest(struct kvm_vcpu *vcpu)
{
	return enable_unrestricted_guest && (!is_guest_mode(vcpu) ||
	    (secondary_exec_controls_get(to_vmx(vcpu)) &
	    SECONDARY_EXEC_UNRESTRICTED_GUEST));
}

bool __vmx_guest_state_valid(struct kvm_vcpu *vcpu);
static inline bool vmx_guest_state_valid(struct kvm_vcpu *vcpu)
{
	return is_unrestricted_guest(vcpu) || __vmx_guest_state_valid(vcpu);
}

<<<<<<< HEAD
static inline bool vmx_has_waitpkg(struct vcpu_vmx *vmx)
{
	return vmx->secondary_exec_control &
		SECONDARY_EXEC_ENABLE_USR_WAIT_PAUSE;
}

void dump_vmcs(void);
=======
void dump_vmcs(struct kvm_vcpu *vcpu);
>>>>>>> 7d2a07b7

#endif /* __KVM_X86_VMX_H */<|MERGE_RESOLUTION|>--- conflicted
+++ resolved
@@ -13,8 +13,6 @@
 #include "vmcs.h"
 #include "vmx_ops.h"
 #include "cpuid.h"
-
-extern u32 get_umwait_control_msr(void);
 
 #define MSR_TYPE_R	1
 #define MSR_TYPE_W	2
@@ -356,10 +354,6 @@
 bool nested_vmx_allowed(struct kvm_vcpu *vcpu);
 void vmx_vcpu_load_vmcs(struct kvm_vcpu *vcpu, int cpu,
 			struct loaded_vmcs *buddy);
-<<<<<<< HEAD
-void vmx_vcpu_load(struct kvm_vcpu *vcpu, int cpu);
-=======
->>>>>>> 7d2a07b7
 int allocate_vpid(void);
 void free_vpid(int vpid);
 void vmx_set_constant_host_state(struct vcpu_vmx *vmx);
@@ -401,18 +395,8 @@
 u64 vmx_get_l2_tsc_offset(struct kvm_vcpu *vcpu);
 u64 vmx_get_l2_tsc_multiplier(struct kvm_vcpu *vcpu);
 
-<<<<<<< HEAD
-static inline void pi_clear_sn(struct pi_desc *pi_desc)
-{
-	clear_bit(POSTED_INTR_SN,
-		(unsigned long *)&pi_desc->control);
-}
-
-static inline int pi_test_on(struct pi_desc *pi_desc)
-=======
 static inline void vmx_set_intercept_for_msr(struct kvm_vcpu *vcpu, u32 msr,
 					     int type, bool value)
->>>>>>> 7d2a07b7
 {
 	if (value)
 		vmx_enable_intercept_for_msr(vcpu, msr, type);
@@ -563,16 +547,6 @@
 	return is_unrestricted_guest(vcpu) || __vmx_guest_state_valid(vcpu);
 }
 
-<<<<<<< HEAD
-static inline bool vmx_has_waitpkg(struct vcpu_vmx *vmx)
-{
-	return vmx->secondary_exec_control &
-		SECONDARY_EXEC_ENABLE_USR_WAIT_PAUSE;
-}
-
-void dump_vmcs(void);
-=======
 void dump_vmcs(struct kvm_vcpu *vcpu);
->>>>>>> 7d2a07b7
 
 #endif /* __KVM_X86_VMX_H */