--- conflicted
+++ resolved
@@ -30,42 +30,7 @@
 #include "irq.h"
 
 #include <linux/kvm_host.h>
-<<<<<<< HEAD
-
-static void pic_lock(struct kvm_pic *s)
-	__acquires(&s->lock)
-{
-	atomic_spin_lock(&s->lock);
-}
-
-static void pic_unlock(struct kvm_pic *s)
-	__releases(&s->lock)
-{
-	struct kvm *kvm = s->kvm;
-	unsigned acks = s->pending_acks;
-	bool wakeup = s->wakeup_needed;
-	struct kvm_vcpu *vcpu;
-
-	s->pending_acks = 0;
-	s->wakeup_needed = false;
-
-	atomic_spin_unlock(&s->lock);
-
-	while (acks) {
-		kvm_notify_acked_irq(kvm, SELECT_PIC(__ffs(acks)),
-				     __ffs(acks));
-		acks &= acks - 1;
-	}
-
-	if (wakeup) {
-		vcpu = s->kvm->vcpus[0];
-		if (vcpu)
-			kvm_vcpu_kick(vcpu);
-	}
-}
-=======
 #include "trace.h"
->>>>>>> 4ec62b2b
 
 static void pic_clear_isr(struct kvm_kpic_state *s, int irq)
 {
@@ -79,18 +44,19 @@
 	 * Other interrupt may be delivered to PIC while lock is dropped but
 	 * it should be safe since PIC state is already updated at this stage.
 	 */
-	spin_unlock(&s->pics_state->lock);
+	raw_spin_unlock(&s->pics_state->lock);
 	kvm_notify_acked_irq(s->pics_state->kvm, SELECT_PIC(irq), irq);
-	spin_lock(&s->pics_state->lock);
+	raw_spin_lock(&s->pics_state->lock);
 }
 
 void kvm_pic_clear_isr_ack(struct kvm *kvm)
 {
 	struct kvm_pic *s = pic_irqchip(kvm);
-	spin_lock(&s->lock);
+
+	raw_spin_lock(&s->lock);
 	s->pics[0].isr_ack = 0xff;
 	s->pics[1].isr_ack = 0xff;
-	spin_unlock(&s->lock);
+	raw_spin_unlock(&s->lock);
 }
 
 /*
@@ -191,9 +157,9 @@
 
 void kvm_pic_update_irq(struct kvm_pic *s)
 {
-	spin_lock(&s->lock);
+	raw_spin_lock(&s->lock);
 	pic_update_irq(s);
-	spin_unlock(&s->lock);
+	raw_spin_unlock(&s->lock);
 }
 
 int kvm_pic_set_irq(void *opaque, int irq, int level)
@@ -201,14 +167,14 @@
 	struct kvm_pic *s = opaque;
 	int ret = -1;
 
-	spin_lock(&s->lock);
+	raw_spin_lock(&s->lock);
 	if (irq >= 0 && irq < PIC_NUM_PINS) {
 		ret = pic_set_irq1(&s->pics[irq >> 3], irq & 7, level);
 		pic_update_irq(s);
 		trace_kvm_pic_set_irq(irq >> 3, irq & 7, s->pics[irq >> 3].elcr,
 				      s->pics[irq >> 3].imr, ret == 0);
 	}
-	spin_unlock(&s->lock);
+	raw_spin_unlock(&s->lock);
 
 	return ret;
 }
@@ -238,7 +204,7 @@
 	int irq, irq2, intno;
 	struct kvm_pic *s = pic_irqchip(kvm);
 
-	spin_lock(&s->lock);
+	raw_spin_lock(&s->lock);
 	irq = pic_get_irq(&s->pics[0]);
 	if (irq >= 0) {
 		pic_intack(&s->pics[0], irq);
@@ -263,7 +229,7 @@
 		intno = s->pics[0].irq_base + irq;
 	}
 	pic_update_irq(s);
-	spin_unlock(&s->lock);
+	raw_spin_unlock(&s->lock);
 
 	return intno;
 }
@@ -477,7 +443,7 @@
 			printk(KERN_ERR "PIC: non byte write\n");
 		return 0;
 	}
-	spin_lock(&s->lock);
+	raw_spin_lock(&s->lock);
 	switch (addr) {
 	case 0x20:
 	case 0x21:
@@ -490,7 +456,7 @@
 		elcr_ioport_write(&s->pics[addr & 1], addr, data);
 		break;
 	}
-	spin_unlock(&s->lock);
+	raw_spin_unlock(&s->lock);
 	return 0;
 }
 
@@ -507,7 +473,7 @@
 			printk(KERN_ERR "PIC: non byte read\n");
 		return 0;
 	}
-	spin_lock(&s->lock);
+	raw_spin_lock(&s->lock);
 	switch (addr) {
 	case 0x20:
 	case 0x21:
@@ -521,7 +487,7 @@
 		break;
 	}
 	*(unsigned char *)val = data;
-	spin_unlock(&s->lock);
+	raw_spin_unlock(&s->lock);
 	return 0;
 }
 
@@ -555,7 +521,7 @@
 	s = kzalloc(sizeof(struct kvm_pic), GFP_KERNEL);
 	if (!s)
 		return NULL;
-	atomic_spin_lock_init(&s->lock);
+	raw_spin_lock_init(&s->lock);
 	s->kvm = kvm;
 	s->pics[0].elcr_mask = 0xf8;
 	s->pics[1].elcr_mask = 0xde;
