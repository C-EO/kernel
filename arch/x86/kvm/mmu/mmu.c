// SPDX-License-Identifier: GPL-2.0-only
/*
 * Kernel-based Virtual Machine driver for Linux
 *
 * This module enables machines with Intel VT-x extensions to run virtual
 * machines without emulation or binary translation.
 *
 * MMU support
 *
 * Copyright (C) 2006 Qumranet, Inc.
 * Copyright 2010 Red Hat, Inc. and/or its affiliates.
 *
 * Authors:
 *   Yaniv Kamay  <yaniv@qumranet.com>
 *   Avi Kivity   <avi@qumranet.com>
 */

#include "irq.h"
#include "mmu.h"
#include "x86.h"
#include "kvm_cache_regs.h"
#include "cpuid.h"

#include <linux/kvm_host.h>
#include <linux/types.h>
#include <linux/string.h>
#include <linux/mm.h>
#include <linux/highmem.h>
#include <linux/moduleparam.h>
#include <linux/export.h>
#include <linux/swap.h>
#include <linux/hugetlb.h>
#include <linux/compiler.h>
#include <linux/srcu.h>
#include <linux/slab.h>
#include <linux/sched/signal.h>
#include <linux/uaccess.h>
#include <linux/hash.h>
#include <linux/kern_levels.h>
#include <linux/kthread.h>

#include <asm/page.h>
#include <asm/memtype.h>
#include <asm/cmpxchg.h>
#include <asm/e820/api.h>
#include <asm/io.h>
#include <asm/vmx.h>
#include <asm/kvm_page_track.h>
#include "trace.h"

extern bool itlb_multihit_kvm_mitigation;

static int __read_mostly nx_huge_pages = -1;
#ifdef CONFIG_PREEMPT_RT
/* Recovery can cause latency spikes, disable it for PREEMPT_RT.  */
static uint __read_mostly nx_huge_pages_recovery_ratio = 0;
#else
static uint __read_mostly nx_huge_pages_recovery_ratio = 60;
#endif

static int set_nx_huge_pages(const char *val, const struct kernel_param *kp);
static int set_nx_huge_pages_recovery_ratio(const char *val, const struct kernel_param *kp);

static struct kernel_param_ops nx_huge_pages_ops = {
	.set = set_nx_huge_pages,
	.get = param_get_bool,
};

static struct kernel_param_ops nx_huge_pages_recovery_ratio_ops = {
	.set = set_nx_huge_pages_recovery_ratio,
	.get = param_get_uint,
};

module_param_cb(nx_huge_pages, &nx_huge_pages_ops, &nx_huge_pages, 0644);
__MODULE_PARM_TYPE(nx_huge_pages, "bool");
module_param_cb(nx_huge_pages_recovery_ratio, &nx_huge_pages_recovery_ratio_ops,
		&nx_huge_pages_recovery_ratio, 0644);
__MODULE_PARM_TYPE(nx_huge_pages_recovery_ratio, "uint");

/*
 * When setting this variable to true it enables Two-Dimensional-Paging
 * where the hardware walks 2 page tables:
 * 1. the guest-virtual to guest-physical
 * 2. while doing 1. it walks guest-physical to host-physical
 * If the hardware supports that we don't need to do shadow paging.
 */
bool tdp_enabled = false;

enum {
	AUDIT_PRE_PAGE_FAULT,
	AUDIT_POST_PAGE_FAULT,
	AUDIT_PRE_PTE_WRITE,
	AUDIT_POST_PTE_WRITE,
	AUDIT_PRE_SYNC,
	AUDIT_POST_SYNC
};

#undef MMU_DEBUG

#ifdef MMU_DEBUG
static bool dbg = 0;
module_param(dbg, bool, 0644);

#define pgprintk(x...) do { if (dbg) printk(x); } while (0)
#define rmap_printk(x...) do { if (dbg) printk(x); } while (0)
#define MMU_WARN_ON(x) WARN_ON(x)
#else
#define pgprintk(x...) do { } while (0)
#define rmap_printk(x...) do { } while (0)
#define MMU_WARN_ON(x) do { } while (0)
#endif

#define PTE_PREFETCH_NUM		8

#define PT_FIRST_AVAIL_BITS_SHIFT 10
#define PT64_SECOND_AVAIL_BITS_SHIFT 54

/*
 * The mask used to denote special SPTEs, which can be either MMIO SPTEs or
 * Access Tracking SPTEs.
 */
#define SPTE_SPECIAL_MASK (3ULL << 52)
#define SPTE_AD_ENABLED_MASK (0ULL << 52)
#define SPTE_AD_DISABLED_MASK (1ULL << 52)
#define SPTE_AD_WRPROT_ONLY_MASK (2ULL << 52)
#define SPTE_MMIO_MASK (3ULL << 52)

#define PT64_LEVEL_BITS 9

#define PT64_LEVEL_SHIFT(level) \
		(PAGE_SHIFT + (level - 1) * PT64_LEVEL_BITS)

#define PT64_INDEX(address, level)\
	(((address) >> PT64_LEVEL_SHIFT(level)) & ((1 << PT64_LEVEL_BITS) - 1))


#define PT32_LEVEL_BITS 10

#define PT32_LEVEL_SHIFT(level) \
		(PAGE_SHIFT + (level - 1) * PT32_LEVEL_BITS)

#define PT32_LVL_OFFSET_MASK(level) \
	(PT32_BASE_ADDR_MASK & ((1ULL << (PAGE_SHIFT + (((level) - 1) \
						* PT32_LEVEL_BITS))) - 1))

#define PT32_INDEX(address, level)\
	(((address) >> PT32_LEVEL_SHIFT(level)) & ((1 << PT32_LEVEL_BITS) - 1))


#ifdef CONFIG_DYNAMIC_PHYSICAL_MASK
#define PT64_BASE_ADDR_MASK (physical_mask & ~(u64)(PAGE_SIZE-1))
#else
#define PT64_BASE_ADDR_MASK (((1ULL << 52) - 1) & ~(u64)(PAGE_SIZE-1))
#endif
#define PT64_LVL_ADDR_MASK(level) \
	(PT64_BASE_ADDR_MASK & ~((1ULL << (PAGE_SHIFT + (((level) - 1) \
						* PT64_LEVEL_BITS))) - 1))
#define PT64_LVL_OFFSET_MASK(level) \
	(PT64_BASE_ADDR_MASK & ((1ULL << (PAGE_SHIFT + (((level) - 1) \
						* PT64_LEVEL_BITS))) - 1))

#define PT32_BASE_ADDR_MASK PAGE_MASK
#define PT32_DIR_BASE_ADDR_MASK \
	(PAGE_MASK & ~((1ULL << (PAGE_SHIFT + PT32_LEVEL_BITS)) - 1))
#define PT32_LVL_ADDR_MASK(level) \
	(PAGE_MASK & ~((1ULL << (PAGE_SHIFT + (((level) - 1) \
					    * PT32_LEVEL_BITS))) - 1))

#define PT64_PERM_MASK (PT_PRESENT_MASK | PT_WRITABLE_MASK | shadow_user_mask \
			| shadow_x_mask | shadow_nx_mask | shadow_me_mask)

#define ACC_EXEC_MASK    1
#define ACC_WRITE_MASK   PT_WRITABLE_MASK
#define ACC_USER_MASK    PT_USER_MASK
#define ACC_ALL          (ACC_EXEC_MASK | ACC_WRITE_MASK | ACC_USER_MASK)

/* The mask for the R/X bits in EPT PTEs */
#define PT64_EPT_READABLE_MASK			0x1ull
#define PT64_EPT_EXECUTABLE_MASK		0x4ull

#include <trace/events/kvm.h>

#define SPTE_HOST_WRITEABLE	(1ULL << PT_FIRST_AVAIL_BITS_SHIFT)
#define SPTE_MMU_WRITEABLE	(1ULL << (PT_FIRST_AVAIL_BITS_SHIFT + 1))

#define SHADOW_PT_INDEX(addr, level) PT64_INDEX(addr, level)

/* make pte_list_desc fit well in cache line */
#define PTE_LIST_EXT 3

/*
 * Return values of handle_mmio_page_fault and mmu.page_fault:
 * RET_PF_RETRY: let CPU fault again on the address.
 * RET_PF_EMULATE: mmio page fault, emulate the instruction directly.
 *
 * For handle_mmio_page_fault only:
 * RET_PF_INVALID: the spte is invalid, let the real page fault path update it.
 */
enum {
	RET_PF_RETRY = 0,
	RET_PF_EMULATE = 1,
	RET_PF_INVALID = 2,
};

struct pte_list_desc {
	u64 *sptes[PTE_LIST_EXT];
	struct pte_list_desc *more;
};

struct kvm_shadow_walk_iterator {
	u64 addr;
	hpa_t shadow_addr;
	u64 *sptep;
	int level;
	unsigned index;
};

static const union kvm_mmu_page_role mmu_base_role_mask = {
	.cr0_wp = 1,
	.gpte_is_8_bytes = 1,
	.nxe = 1,
	.smep_andnot_wp = 1,
	.smap_andnot_wp = 1,
	.smm = 1,
	.guest_mode = 1,
	.ad_disabled = 1,
};

#define for_each_shadow_entry_using_root(_vcpu, _root, _addr, _walker)     \
	for (shadow_walk_init_using_root(&(_walker), (_vcpu),              \
					 (_root), (_addr));                \
	     shadow_walk_okay(&(_walker));			           \
	     shadow_walk_next(&(_walker)))

#define for_each_shadow_entry(_vcpu, _addr, _walker)            \
	for (shadow_walk_init(&(_walker), _vcpu, _addr);	\
	     shadow_walk_okay(&(_walker));			\
	     shadow_walk_next(&(_walker)))

#define for_each_shadow_entry_lockless(_vcpu, _addr, _walker, spte)	\
	for (shadow_walk_init(&(_walker), _vcpu, _addr);		\
	     shadow_walk_okay(&(_walker)) &&				\
		({ spte = mmu_spte_get_lockless(_walker.sptep); 1; });	\
	     __shadow_walk_next(&(_walker), spte))

static struct kmem_cache *pte_list_desc_cache;
static struct kmem_cache *mmu_page_header_cache;
static struct percpu_counter kvm_total_used_mmu_pages;

static u64 __read_mostly shadow_nx_mask;
static u64 __read_mostly shadow_x_mask;	/* mutual exclusive with nx_mask */
static u64 __read_mostly shadow_user_mask;
static u64 __read_mostly shadow_accessed_mask;
static u64 __read_mostly shadow_dirty_mask;
static u64 __read_mostly shadow_mmio_mask;
static u64 __read_mostly shadow_mmio_value;
static u64 __read_mostly shadow_mmio_access_mask;
static u64 __read_mostly shadow_present_mask;
static u64 __read_mostly shadow_me_mask;

/*
 * SPTEs used by MMUs without A/D bits are marked with SPTE_AD_DISABLED_MASK;
 * shadow_acc_track_mask is the set of bits to be cleared in non-accessed
 * pages.
 */
static u64 __read_mostly shadow_acc_track_mask;

/*
 * The mask/shift to use for saving the original R/X bits when marking the PTE
 * as not-present for access tracking purposes. We do not save the W bit as the
 * PTEs being access tracked also need to be dirty tracked, so the W bit will be
 * restored only when a write is attempted to the page.
 */
static const u64 shadow_acc_track_saved_bits_mask = PT64_EPT_READABLE_MASK |
						    PT64_EPT_EXECUTABLE_MASK;
static const u64 shadow_acc_track_saved_bits_shift = PT64_SECOND_AVAIL_BITS_SHIFT;

/*
 * This mask must be set on all non-zero Non-Present or Reserved SPTEs in order
 * to guard against L1TF attacks.
 */
static u64 __read_mostly shadow_nonpresent_or_rsvd_mask;

/*
 * The number of high-order 1 bits to use in the mask above.
 */
static const u64 shadow_nonpresent_or_rsvd_mask_len = 5;

/*
 * In some cases, we need to preserve the GFN of a non-present or reserved
 * SPTE when we usurp the upper five bits of the physical address space to
 * defend against L1TF, e.g. for MMIO SPTEs.  To preserve the GFN, we'll
 * shift bits of the GFN that overlap with shadow_nonpresent_or_rsvd_mask
 * left into the reserved bits, i.e. the GFN in the SPTE will be split into
 * high and low parts.  This mask covers the lower bits of the GFN.
 */
static u64 __read_mostly shadow_nonpresent_or_rsvd_lower_gfn_mask;

/*
 * The number of non-reserved physical address bits irrespective of features
 * that repurpose legal bits, e.g. MKTME.
 */
static u8 __read_mostly shadow_phys_bits;

static void mmu_spte_set(u64 *sptep, u64 spte);
static bool is_executable_pte(u64 spte);
static union kvm_mmu_page_role
kvm_mmu_calc_root_page_role(struct kvm_vcpu *vcpu);

#define CREATE_TRACE_POINTS
#include "mmutrace.h"


static inline bool kvm_available_flush_tlb_with_range(void)
{
	return kvm_x86_ops->tlb_remote_flush_with_range;
}

static void kvm_flush_remote_tlbs_with_range(struct kvm *kvm,
		struct kvm_tlb_range *range)
{
	int ret = -ENOTSUPP;

	if (range && kvm_x86_ops->tlb_remote_flush_with_range)
		ret = kvm_x86_ops->tlb_remote_flush_with_range(kvm, range);

	if (ret)
		kvm_flush_remote_tlbs(kvm);
}

static void kvm_flush_remote_tlbs_with_address(struct kvm *kvm,
		u64 start_gfn, u64 pages)
{
	struct kvm_tlb_range range;

	range.start_gfn = start_gfn;
	range.pages = pages;

	kvm_flush_remote_tlbs_with_range(kvm, &range);
}

void kvm_mmu_set_mmio_spte_mask(u64 mmio_mask, u64 mmio_value, u64 access_mask)
{
	BUG_ON((u64)(unsigned)access_mask != access_mask);
	BUG_ON((mmio_mask & mmio_value) != mmio_value);
	shadow_mmio_value = mmio_value | SPTE_MMIO_MASK;
	shadow_mmio_mask = mmio_mask | SPTE_SPECIAL_MASK;
	shadow_mmio_access_mask = access_mask;
}
EXPORT_SYMBOL_GPL(kvm_mmu_set_mmio_spte_mask);

static bool is_mmio_spte(u64 spte)
{
	return (spte & shadow_mmio_mask) == shadow_mmio_value;
}

static inline bool sp_ad_disabled(struct kvm_mmu_page *sp)
{
	return sp->role.ad_disabled;
}

static inline bool kvm_vcpu_ad_need_write_protect(struct kvm_vcpu *vcpu)
{
	/*
	 * When using the EPT page-modification log, the GPAs in the log
	 * would come from L2 rather than L1.  Therefore, we need to rely
	 * on write protection to record dirty pages.  This also bypasses
	 * PML, since writes now result in a vmexit.
	 */
	return vcpu->arch.mmu == &vcpu->arch.guest_mmu;
}

static inline bool spte_ad_enabled(u64 spte)
{
	MMU_WARN_ON(is_mmio_spte(spte));
	return (spte & SPTE_SPECIAL_MASK) != SPTE_AD_DISABLED_MASK;
}

static inline bool spte_ad_need_write_protect(u64 spte)
{
	MMU_WARN_ON(is_mmio_spte(spte));
	return (spte & SPTE_SPECIAL_MASK) != SPTE_AD_ENABLED_MASK;
}

static bool is_nx_huge_page_enabled(void)
{
	return READ_ONCE(nx_huge_pages);
}

static inline u64 spte_shadow_accessed_mask(u64 spte)
{
	MMU_WARN_ON(is_mmio_spte(spte));
	return spte_ad_enabled(spte) ? shadow_accessed_mask : 0;
}

static inline u64 spte_shadow_dirty_mask(u64 spte)
{
	MMU_WARN_ON(is_mmio_spte(spte));
	return spte_ad_enabled(spte) ? shadow_dirty_mask : 0;
}

static inline bool is_access_track_spte(u64 spte)
{
	return !spte_ad_enabled(spte) && (spte & shadow_acc_track_mask) == 0;
}

/*
 * Due to limited space in PTEs, the MMIO generation is a 19 bit subset of
 * the memslots generation and is derived as follows:
 *
 * Bits 0-8 of the MMIO generation are propagated to spte bits 3-11
 * Bits 9-18 of the MMIO generation are propagated to spte bits 52-61
 *
 * The KVM_MEMSLOT_GEN_UPDATE_IN_PROGRESS flag is intentionally not included in
 * the MMIO generation number, as doing so would require stealing a bit from
 * the "real" generation number and thus effectively halve the maximum number
 * of MMIO generations that can be handled before encountering a wrap (which
 * requires a full MMU zap).  The flag is instead explicitly queried when
 * checking for MMIO spte cache hits.
 */
#define MMIO_SPTE_GEN_MASK		GENMASK_ULL(17, 0)

#define MMIO_SPTE_GEN_LOW_START		3
#define MMIO_SPTE_GEN_LOW_END		11
#define MMIO_SPTE_GEN_LOW_MASK		GENMASK_ULL(MMIO_SPTE_GEN_LOW_END, \
						    MMIO_SPTE_GEN_LOW_START)

#define MMIO_SPTE_GEN_HIGH_START	PT64_SECOND_AVAIL_BITS_SHIFT
#define MMIO_SPTE_GEN_HIGH_END		62
#define MMIO_SPTE_GEN_HIGH_MASK		GENMASK_ULL(MMIO_SPTE_GEN_HIGH_END, \
						    MMIO_SPTE_GEN_HIGH_START)

static u64 generation_mmio_spte_mask(u64 gen)
{
	u64 mask;

	WARN_ON(gen & ~MMIO_SPTE_GEN_MASK);
	BUILD_BUG_ON((MMIO_SPTE_GEN_HIGH_MASK | MMIO_SPTE_GEN_LOW_MASK) & SPTE_SPECIAL_MASK);

	mask = (gen << MMIO_SPTE_GEN_LOW_START) & MMIO_SPTE_GEN_LOW_MASK;
	mask |= (gen << MMIO_SPTE_GEN_HIGH_START) & MMIO_SPTE_GEN_HIGH_MASK;
	return mask;
}

static u64 get_mmio_spte_generation(u64 spte)
{
	u64 gen;

	gen = (spte & MMIO_SPTE_GEN_LOW_MASK) >> MMIO_SPTE_GEN_LOW_START;
	gen |= (spte & MMIO_SPTE_GEN_HIGH_MASK) >> MMIO_SPTE_GEN_HIGH_START;
	return gen;
}

static u64 make_mmio_spte(struct kvm_vcpu *vcpu, u64 gfn, unsigned int access)
{

	u64 gen = kvm_vcpu_memslots(vcpu)->generation & MMIO_SPTE_GEN_MASK;
	u64 mask = generation_mmio_spte_mask(gen);
	u64 gpa = gfn << PAGE_SHIFT;

	access &= shadow_mmio_access_mask;
	mask |= shadow_mmio_value | access;
	mask |= gpa | shadow_nonpresent_or_rsvd_mask;
	mask |= (gpa & shadow_nonpresent_or_rsvd_mask)
		<< shadow_nonpresent_or_rsvd_mask_len;

	return mask;
}

static void mark_mmio_spte(struct kvm_vcpu *vcpu, u64 *sptep, u64 gfn,
			   unsigned int access)
{
	u64 mask = make_mmio_spte(vcpu, gfn, access);
	unsigned int gen = get_mmio_spte_generation(mask);

	access = mask & ACC_ALL;

	trace_mark_mmio_spte(sptep, gfn, access, gen);
	mmu_spte_set(sptep, mask);
}

static gfn_t get_mmio_spte_gfn(u64 spte)
{
	u64 gpa = spte & shadow_nonpresent_or_rsvd_lower_gfn_mask;

	gpa |= (spte >> shadow_nonpresent_or_rsvd_mask_len)
	       & shadow_nonpresent_or_rsvd_mask;

	return gpa >> PAGE_SHIFT;
}

static unsigned get_mmio_spte_access(u64 spte)
{
	return spte & shadow_mmio_access_mask;
}

static bool set_mmio_spte(struct kvm_vcpu *vcpu, u64 *sptep, gfn_t gfn,
			  kvm_pfn_t pfn, unsigned int access)
{
	if (unlikely(is_noslot_pfn(pfn))) {
		mark_mmio_spte(vcpu, sptep, gfn, access);
		return true;
	}

	return false;
}

static bool check_mmio_spte(struct kvm_vcpu *vcpu, u64 spte)
{
	u64 kvm_gen, spte_gen, gen;

	gen = kvm_vcpu_memslots(vcpu)->generation;
	if (unlikely(gen & KVM_MEMSLOT_GEN_UPDATE_IN_PROGRESS))
		return false;

	kvm_gen = gen & MMIO_SPTE_GEN_MASK;
	spte_gen = get_mmio_spte_generation(spte);

	trace_check_mmio_spte(spte, kvm_gen, spte_gen);
	return likely(kvm_gen == spte_gen);
}

/*
 * Sets the shadow PTE masks used by the MMU.
 *
 * Assumptions:
 *  - Setting either @accessed_mask or @dirty_mask requires setting both
 *  - At least one of @accessed_mask or @acc_track_mask must be set
 */
void kvm_mmu_set_mask_ptes(u64 user_mask, u64 accessed_mask,
		u64 dirty_mask, u64 nx_mask, u64 x_mask, u64 p_mask,
		u64 acc_track_mask, u64 me_mask)
{
	BUG_ON(!dirty_mask != !accessed_mask);
	BUG_ON(!accessed_mask && !acc_track_mask);
	BUG_ON(acc_track_mask & SPTE_SPECIAL_MASK);

	shadow_user_mask = user_mask;
	shadow_accessed_mask = accessed_mask;
	shadow_dirty_mask = dirty_mask;
	shadow_nx_mask = nx_mask;
	shadow_x_mask = x_mask;
	shadow_present_mask = p_mask;
	shadow_acc_track_mask = acc_track_mask;
	shadow_me_mask = me_mask;
}
EXPORT_SYMBOL_GPL(kvm_mmu_set_mask_ptes);

static u8 kvm_get_shadow_phys_bits(void)
{
	/*
	 * boot_cpu_data.x86_phys_bits is reduced when MKTME or SME are detected
	 * in CPU detection code, but the processor treats those reduced bits as
	 * 'keyID' thus they are not reserved bits. Therefore KVM needs to look at
	 * the physical address bits reported by CPUID.
	 */
	if (likely(boot_cpu_data.extended_cpuid_level >= 0x80000008))
		return cpuid_eax(0x80000008) & 0xff;

	/*
	 * Quite weird to have VMX or SVM but not MAXPHYADDR; probably a VM with
	 * custom CPUID.  Proceed with whatever the kernel found since these features
	 * aren't virtualizable (SME/SEV also require CPUIDs higher than 0x80000008).
	 */
	return boot_cpu_data.x86_phys_bits;
}

static void kvm_mmu_reset_all_pte_masks(void)
{
	u8 low_phys_bits;

	shadow_user_mask = 0;
	shadow_accessed_mask = 0;
	shadow_dirty_mask = 0;
	shadow_nx_mask = 0;
	shadow_x_mask = 0;
	shadow_mmio_mask = 0;
	shadow_present_mask = 0;
	shadow_acc_track_mask = 0;

	shadow_phys_bits = kvm_get_shadow_phys_bits();

	/*
	 * If the CPU has 46 or less physical address bits, then set an
	 * appropriate mask to guard against L1TF attacks. Otherwise, it is
	 * assumed that the CPU is not vulnerable to L1TF.
	 *
	 * Some Intel CPUs address the L1 cache using more PA bits than are
	 * reported by CPUID. Use the PA width of the L1 cache when possible
	 * to achieve more effective mitigation, e.g. if system RAM overlaps
	 * the most significant bits of legal physical address space.
	 */
	shadow_nonpresent_or_rsvd_mask = 0;
	low_phys_bits = boot_cpu_data.x86_cache_bits;
	if (boot_cpu_data.x86_cache_bits <
	    52 - shadow_nonpresent_or_rsvd_mask_len) {
		shadow_nonpresent_or_rsvd_mask =
			rsvd_bits(boot_cpu_data.x86_cache_bits -
				  shadow_nonpresent_or_rsvd_mask_len,
				  boot_cpu_data.x86_cache_bits - 1);
		low_phys_bits -= shadow_nonpresent_or_rsvd_mask_len;
	} else
		WARN_ON_ONCE(boot_cpu_has_bug(X86_BUG_L1TF));

	shadow_nonpresent_or_rsvd_lower_gfn_mask =
		GENMASK_ULL(low_phys_bits - 1, PAGE_SHIFT);
}

static int is_cpuid_PSE36(void)
{
	return 1;
}

static int is_nx(struct kvm_vcpu *vcpu)
{
	return vcpu->arch.efer & EFER_NX;
}

static int is_shadow_present_pte(u64 pte)
{
	return (pte != 0) && !is_mmio_spte(pte);
}

static int is_large_pte(u64 pte)
{
	return pte & PT_PAGE_SIZE_MASK;
}

static int is_last_spte(u64 pte, int level)
{
	if (level == PT_PAGE_TABLE_LEVEL)
		return 1;
	if (is_large_pte(pte))
		return 1;
	return 0;
}

static bool is_executable_pte(u64 spte)
{
	return (spte & (shadow_x_mask | shadow_nx_mask)) == shadow_x_mask;
}

static kvm_pfn_t spte_to_pfn(u64 pte)
{
	return (pte & PT64_BASE_ADDR_MASK) >> PAGE_SHIFT;
}

static gfn_t pse36_gfn_delta(u32 gpte)
{
	int shift = 32 - PT32_DIR_PSE36_SHIFT - PAGE_SHIFT;

	return (gpte & PT32_DIR_PSE36_MASK) << shift;
}

#ifdef CONFIG_X86_64
static void __set_spte(u64 *sptep, u64 spte)
{
	WRITE_ONCE(*sptep, spte);
}

static void __update_clear_spte_fast(u64 *sptep, u64 spte)
{
	WRITE_ONCE(*sptep, spte);
}

static u64 __update_clear_spte_slow(u64 *sptep, u64 spte)
{
	return xchg(sptep, spte);
}

static u64 __get_spte_lockless(u64 *sptep)
{
	return READ_ONCE(*sptep);
}
#else
union split_spte {
	struct {
		u32 spte_low;
		u32 spte_high;
	};
	u64 spte;
};

static void count_spte_clear(u64 *sptep, u64 spte)
{
	struct kvm_mmu_page *sp =  page_header(__pa(sptep));

	if (is_shadow_present_pte(spte))
		return;

	/* Ensure the spte is completely set before we increase the count */
	smp_wmb();
	sp->clear_spte_count++;
}

static void __set_spte(u64 *sptep, u64 spte)
{
	union split_spte *ssptep, sspte;

	ssptep = (union split_spte *)sptep;
	sspte = (union split_spte)spte;

	ssptep->spte_high = sspte.spte_high;

	/*
	 * If we map the spte from nonpresent to present, We should store
	 * the high bits firstly, then set present bit, so cpu can not
	 * fetch this spte while we are setting the spte.
	 */
	smp_wmb();

	WRITE_ONCE(ssptep->spte_low, sspte.spte_low);
}

static void __update_clear_spte_fast(u64 *sptep, u64 spte)
{
	union split_spte *ssptep, sspte;

	ssptep = (union split_spte *)sptep;
	sspte = (union split_spte)spte;

	WRITE_ONCE(ssptep->spte_low, sspte.spte_low);

	/*
	 * If we map the spte from present to nonpresent, we should clear
	 * present bit firstly to avoid vcpu fetch the old high bits.
	 */
	smp_wmb();

	ssptep->spte_high = sspte.spte_high;
	count_spte_clear(sptep, spte);
}

static u64 __update_clear_spte_slow(u64 *sptep, u64 spte)
{
	union split_spte *ssptep, sspte, orig;

	ssptep = (union split_spte *)sptep;
	sspte = (union split_spte)spte;

	/* xchg acts as a barrier before the setting of the high bits */
	orig.spte_low = xchg(&ssptep->spte_low, sspte.spte_low);
	orig.spte_high = ssptep->spte_high;
	ssptep->spte_high = sspte.spte_high;
	count_spte_clear(sptep, spte);

	return orig.spte;
}

/*
 * The idea using the light way get the spte on x86_32 guest is from
 * gup_get_pte (mm/gup.c).
 *
 * An spte tlb flush may be pending, because kvm_set_pte_rmapp
 * coalesces them and we are running out of the MMU lock.  Therefore
 * we need to protect against in-progress updates of the spte.
 *
 * Reading the spte while an update is in progress may get the old value
 * for the high part of the spte.  The race is fine for a present->non-present
 * change (because the high part of the spte is ignored for non-present spte),
 * but for a present->present change we must reread the spte.
 *
 * All such changes are done in two steps (present->non-present and
 * non-present->present), hence it is enough to count the number of
 * present->non-present updates: if it changed while reading the spte,
 * we might have hit the race.  This is done using clear_spte_count.
 */
static u64 __get_spte_lockless(u64 *sptep)
{
	struct kvm_mmu_page *sp =  page_header(__pa(sptep));
	union split_spte spte, *orig = (union split_spte *)sptep;
	int count;

retry:
	count = sp->clear_spte_count;
	smp_rmb();

	spte.spte_low = orig->spte_low;
	smp_rmb();

	spte.spte_high = orig->spte_high;
	smp_rmb();

	if (unlikely(spte.spte_low != orig->spte_low ||
	      count != sp->clear_spte_count))
		goto retry;

	return spte.spte;
}
#endif

static bool spte_can_locklessly_be_made_writable(u64 spte)
{
	return (spte & (SPTE_HOST_WRITEABLE | SPTE_MMU_WRITEABLE)) ==
		(SPTE_HOST_WRITEABLE | SPTE_MMU_WRITEABLE);
}

static bool spte_has_volatile_bits(u64 spte)
{
	if (!is_shadow_present_pte(spte))
		return false;

	/*
	 * Always atomically update spte if it can be updated
	 * out of mmu-lock, it can ensure dirty bit is not lost,
	 * also, it can help us to get a stable is_writable_pte()
	 * to ensure tlb flush is not missed.
	 */
	if (spte_can_locklessly_be_made_writable(spte) ||
	    is_access_track_spte(spte))
		return true;

	if (spte_ad_enabled(spte)) {
		if ((spte & shadow_accessed_mask) == 0 ||
	    	    (is_writable_pte(spte) && (spte & shadow_dirty_mask) == 0))
			return true;
	}

	return false;
}

static bool is_accessed_spte(u64 spte)
{
	u64 accessed_mask = spte_shadow_accessed_mask(spte);

	return accessed_mask ? spte & accessed_mask
			     : !is_access_track_spte(spte);
}

static bool is_dirty_spte(u64 spte)
{
	u64 dirty_mask = spte_shadow_dirty_mask(spte);

	return dirty_mask ? spte & dirty_mask : spte & PT_WRITABLE_MASK;
}

/* Rules for using mmu_spte_set:
 * Set the sptep from nonpresent to present.
 * Note: the sptep being assigned *must* be either not present
 * or in a state where the hardware will not attempt to update
 * the spte.
 */
static void mmu_spte_set(u64 *sptep, u64 new_spte)
{
	WARN_ON(is_shadow_present_pte(*sptep));
	__set_spte(sptep, new_spte);
}

/*
 * Update the SPTE (excluding the PFN), but do not track changes in its
 * accessed/dirty status.
 */
static u64 mmu_spte_update_no_track(u64 *sptep, u64 new_spte)
{
	u64 old_spte = *sptep;

	WARN_ON(!is_shadow_present_pte(new_spte));

	if (!is_shadow_present_pte(old_spte)) {
		mmu_spte_set(sptep, new_spte);
		return old_spte;
	}

	if (!spte_has_volatile_bits(old_spte))
		__update_clear_spte_fast(sptep, new_spte);
	else
		old_spte = __update_clear_spte_slow(sptep, new_spte);

	WARN_ON(spte_to_pfn(old_spte) != spte_to_pfn(new_spte));

	return old_spte;
}

/* Rules for using mmu_spte_update:
 * Update the state bits, it means the mapped pfn is not changed.
 *
 * Whenever we overwrite a writable spte with a read-only one we
 * should flush remote TLBs. Otherwise rmap_write_protect
 * will find a read-only spte, even though the writable spte
 * might be cached on a CPU's TLB, the return value indicates this
 * case.
 *
 * Returns true if the TLB needs to be flushed
 */
static bool mmu_spte_update(u64 *sptep, u64 new_spte)
{
	bool flush = false;
	u64 old_spte = mmu_spte_update_no_track(sptep, new_spte);

	if (!is_shadow_present_pte(old_spte))
		return false;

	/*
	 * For the spte updated out of mmu-lock is safe, since
	 * we always atomically update it, see the comments in
	 * spte_has_volatile_bits().
	 */
	if (spte_can_locklessly_be_made_writable(old_spte) &&
	      !is_writable_pte(new_spte))
		flush = true;

	/*
	 * Flush TLB when accessed/dirty states are changed in the page tables,
	 * to guarantee consistency between TLB and page tables.
	 */

	if (is_accessed_spte(old_spte) && !is_accessed_spte(new_spte)) {
		flush = true;
		kvm_set_pfn_accessed(spte_to_pfn(old_spte));
	}

	if (is_dirty_spte(old_spte) && !is_dirty_spte(new_spte)) {
		flush = true;
		kvm_set_pfn_dirty(spte_to_pfn(old_spte));
	}

	return flush;
}

/*
 * Rules for using mmu_spte_clear_track_bits:
 * It sets the sptep from present to nonpresent, and track the
 * state bits, it is used to clear the last level sptep.
 * Returns non-zero if the PTE was previously valid.
 */
static int mmu_spte_clear_track_bits(u64 *sptep)
{
	kvm_pfn_t pfn;
	u64 old_spte = *sptep;

	if (!spte_has_volatile_bits(old_spte))
		__update_clear_spte_fast(sptep, 0ull);
	else
		old_spte = __update_clear_spte_slow(sptep, 0ull);

	if (!is_shadow_present_pte(old_spte))
		return 0;

	pfn = spte_to_pfn(old_spte);

	/*
	 * KVM does not hold the refcount of the page used by
	 * kvm mmu, before reclaiming the page, we should
	 * unmap it from mmu first.
	 */
	WARN_ON(!kvm_is_reserved_pfn(pfn) && !page_count(pfn_to_page(pfn)));

	if (is_accessed_spte(old_spte))
		kvm_set_pfn_accessed(pfn);

	if (is_dirty_spte(old_spte))
		kvm_set_pfn_dirty(pfn);

	return 1;
}

/*
 * Rules for using mmu_spte_clear_no_track:
 * Directly clear spte without caring the state bits of sptep,
 * it is used to set the upper level spte.
 */
static void mmu_spte_clear_no_track(u64 *sptep)
{
	__update_clear_spte_fast(sptep, 0ull);
}

static u64 mmu_spte_get_lockless(u64 *sptep)
{
	return __get_spte_lockless(sptep);
}

static u64 mark_spte_for_access_track(u64 spte)
{
	if (spte_ad_enabled(spte))
		return spte & ~shadow_accessed_mask;

	if (is_access_track_spte(spte))
		return spte;

	/*
	 * Making an Access Tracking PTE will result in removal of write access
	 * from the PTE. So, verify that we will be able to restore the write
	 * access in the fast page fault path later on.
	 */
	WARN_ONCE((spte & PT_WRITABLE_MASK) &&
		  !spte_can_locklessly_be_made_writable(spte),
		  "kvm: Writable SPTE is not locklessly dirty-trackable\n");

	WARN_ONCE(spte & (shadow_acc_track_saved_bits_mask <<
			  shadow_acc_track_saved_bits_shift),
		  "kvm: Access Tracking saved bit locations are not zero\n");

	spte |= (spte & shadow_acc_track_saved_bits_mask) <<
		shadow_acc_track_saved_bits_shift;
	spte &= ~shadow_acc_track_mask;

	return spte;
}

/* Restore an acc-track PTE back to a regular PTE */
static u64 restore_acc_track_spte(u64 spte)
{
	u64 new_spte = spte;
	u64 saved_bits = (spte >> shadow_acc_track_saved_bits_shift)
			 & shadow_acc_track_saved_bits_mask;

	WARN_ON_ONCE(spte_ad_enabled(spte));
	WARN_ON_ONCE(!is_access_track_spte(spte));

	new_spte &= ~shadow_acc_track_mask;
	new_spte &= ~(shadow_acc_track_saved_bits_mask <<
		      shadow_acc_track_saved_bits_shift);
	new_spte |= saved_bits;

	return new_spte;
}

/* Returns the Accessed status of the PTE and resets it at the same time. */
static bool mmu_spte_age(u64 *sptep)
{
	u64 spte = mmu_spte_get_lockless(sptep);

	if (!is_accessed_spte(spte))
		return false;

	if (spte_ad_enabled(spte)) {
		clear_bit((ffs(shadow_accessed_mask) - 1),
			  (unsigned long *)sptep);
	} else {
		/*
		 * Capture the dirty status of the page, so that it doesn't get
		 * lost when the SPTE is marked for access tracking.
		 */
		if (is_writable_pte(spte))
			kvm_set_pfn_dirty(spte_to_pfn(spte));

		spte = mark_spte_for_access_track(spte);
		mmu_spte_update_no_track(sptep, spte);
	}

	return true;
}

static void walk_shadow_page_lockless_begin(struct kvm_vcpu *vcpu)
{
	/*
	 * Prevent page table teardown by making any free-er wait during
	 * kvm_flush_remote_tlbs() IPI to all active vcpus.
	 */
	local_irq_disable();

	/*
	 * Make sure a following spte read is not reordered ahead of the write
	 * to vcpu->mode.
	 */
	smp_store_mb(vcpu->mode, READING_SHADOW_PAGE_TABLES);
}

static void walk_shadow_page_lockless_end(struct kvm_vcpu *vcpu)
{
	/*
	 * Make sure the write to vcpu->mode is not reordered in front of
	 * reads to sptes.  If it does, kvm_mmu_commit_zap_page() can see us
	 * OUTSIDE_GUEST_MODE and proceed to free the shadow page table.
	 */
	smp_store_release(&vcpu->mode, OUTSIDE_GUEST_MODE);
	local_irq_enable();
}

static int mmu_topup_memory_cache(struct kvm_mmu_memory_cache *cache,
				  struct kmem_cache *base_cache, int min)
{
	void *obj;

	if (cache->nobjs >= min)
		return 0;
	while (cache->nobjs < ARRAY_SIZE(cache->objects)) {
		obj = kmem_cache_zalloc(base_cache, GFP_KERNEL_ACCOUNT);
		if (!obj)
			return cache->nobjs >= min ? 0 : -ENOMEM;
		cache->objects[cache->nobjs++] = obj;
	}
	return 0;
}

static int mmu_memory_cache_free_objects(struct kvm_mmu_memory_cache *cache)
{
	return cache->nobjs;
}

static void mmu_free_memory_cache(struct kvm_mmu_memory_cache *mc,
				  struct kmem_cache *cache)
{
	while (mc->nobjs)
		kmem_cache_free(cache, mc->objects[--mc->nobjs]);
}

static int mmu_topup_memory_cache_page(struct kvm_mmu_memory_cache *cache,
				       int min)
{
	void *page;

	if (cache->nobjs >= min)
		return 0;
	while (cache->nobjs < ARRAY_SIZE(cache->objects)) {
		page = (void *)__get_free_page(GFP_KERNEL_ACCOUNT);
		if (!page)
			return cache->nobjs >= min ? 0 : -ENOMEM;
		cache->objects[cache->nobjs++] = page;
	}
	return 0;
}

static void mmu_free_memory_cache_page(struct kvm_mmu_memory_cache *mc)
{
	while (mc->nobjs)
		free_page((unsigned long)mc->objects[--mc->nobjs]);
}

static int mmu_topup_memory_caches(struct kvm_vcpu *vcpu)
{
	int r;

	r = mmu_topup_memory_cache(&vcpu->arch.mmu_pte_list_desc_cache,
				   pte_list_desc_cache, 8 + PTE_PREFETCH_NUM);
	if (r)
		goto out;
	r = mmu_topup_memory_cache_page(&vcpu->arch.mmu_page_cache, 8);
	if (r)
		goto out;
	r = mmu_topup_memory_cache(&vcpu->arch.mmu_page_header_cache,
				   mmu_page_header_cache, 4);
out:
	return r;
}

static void mmu_free_memory_caches(struct kvm_vcpu *vcpu)
{
	mmu_free_memory_cache(&vcpu->arch.mmu_pte_list_desc_cache,
				pte_list_desc_cache);
	mmu_free_memory_cache_page(&vcpu->arch.mmu_page_cache);
	mmu_free_memory_cache(&vcpu->arch.mmu_page_header_cache,
				mmu_page_header_cache);
}

static void *mmu_memory_cache_alloc(struct kvm_mmu_memory_cache *mc)
{
	void *p;

	BUG_ON(!mc->nobjs);
	p = mc->objects[--mc->nobjs];
	return p;
}

static struct pte_list_desc *mmu_alloc_pte_list_desc(struct kvm_vcpu *vcpu)
{
	return mmu_memory_cache_alloc(&vcpu->arch.mmu_pte_list_desc_cache);
}

static void mmu_free_pte_list_desc(struct pte_list_desc *pte_list_desc)
{
	kmem_cache_free(pte_list_desc_cache, pte_list_desc);
}

static gfn_t kvm_mmu_page_get_gfn(struct kvm_mmu_page *sp, int index)
{
	if (!sp->role.direct)
		return sp->gfns[index];

	return sp->gfn + (index << ((sp->role.level - 1) * PT64_LEVEL_BITS));
}

static void kvm_mmu_page_set_gfn(struct kvm_mmu_page *sp, int index, gfn_t gfn)
{
	if (!sp->role.direct) {
		sp->gfns[index] = gfn;
		return;
	}

	if (WARN_ON(gfn != kvm_mmu_page_get_gfn(sp, index)))
		pr_err_ratelimited("gfn mismatch under direct page %llx "
				   "(expected %llx, got %llx)\n",
				   sp->gfn,
				   kvm_mmu_page_get_gfn(sp, index), gfn);
}

/*
 * Return the pointer to the large page information for a given gfn,
 * handling slots that are not large page aligned.
 */
static struct kvm_lpage_info *lpage_info_slot(gfn_t gfn,
					      struct kvm_memory_slot *slot,
					      int level)
{
	unsigned long idx;

	idx = gfn_to_index(gfn, slot->base_gfn, level);
	return &slot->arch.lpage_info[level - 2][idx];
}

static void update_gfn_disallow_lpage_count(struct kvm_memory_slot *slot,
					    gfn_t gfn, int count)
{
	struct kvm_lpage_info *linfo;
	int i;

	for (i = PT_DIRECTORY_LEVEL; i <= PT_MAX_HUGEPAGE_LEVEL; ++i) {
		linfo = lpage_info_slot(gfn, slot, i);
		linfo->disallow_lpage += count;
		WARN_ON(linfo->disallow_lpage < 0);
	}
}

void kvm_mmu_gfn_disallow_lpage(struct kvm_memory_slot *slot, gfn_t gfn)
{
	update_gfn_disallow_lpage_count(slot, gfn, 1);
}

void kvm_mmu_gfn_allow_lpage(struct kvm_memory_slot *slot, gfn_t gfn)
{
	update_gfn_disallow_lpage_count(slot, gfn, -1);
}

static void account_shadowed(struct kvm *kvm, struct kvm_mmu_page *sp)
{
	struct kvm_memslots *slots;
	struct kvm_memory_slot *slot;
	gfn_t gfn;

	kvm->arch.indirect_shadow_pages++;
	gfn = sp->gfn;
	slots = kvm_memslots_for_spte_role(kvm, sp->role);
	slot = __gfn_to_memslot(slots, gfn);

	/* the non-leaf shadow pages are keeping readonly. */
	if (sp->role.level > PT_PAGE_TABLE_LEVEL)
		return kvm_slot_page_track_add_page(kvm, slot, gfn,
						    KVM_PAGE_TRACK_WRITE);

	kvm_mmu_gfn_disallow_lpage(slot, gfn);
}

static void account_huge_nx_page(struct kvm *kvm, struct kvm_mmu_page *sp)
{
	if (sp->lpage_disallowed)
		return;

	++kvm->stat.nx_lpage_splits;
	list_add_tail(&sp->lpage_disallowed_link,
		      &kvm->arch.lpage_disallowed_mmu_pages);
	sp->lpage_disallowed = true;
}

static void unaccount_shadowed(struct kvm *kvm, struct kvm_mmu_page *sp)
{
	struct kvm_memslots *slots;
	struct kvm_memory_slot *slot;
	gfn_t gfn;

	kvm->arch.indirect_shadow_pages--;
	gfn = sp->gfn;
	slots = kvm_memslots_for_spte_role(kvm, sp->role);
	slot = __gfn_to_memslot(slots, gfn);
	if (sp->role.level > PT_PAGE_TABLE_LEVEL)
		return kvm_slot_page_track_remove_page(kvm, slot, gfn,
						       KVM_PAGE_TRACK_WRITE);

	kvm_mmu_gfn_allow_lpage(slot, gfn);
}

static void unaccount_huge_nx_page(struct kvm *kvm, struct kvm_mmu_page *sp)
{
	--kvm->stat.nx_lpage_splits;
	sp->lpage_disallowed = false;
	list_del(&sp->lpage_disallowed_link);
}

<<<<<<< HEAD
static bool __mmu_gfn_lpage_is_disallowed(gfn_t gfn, int level,
					  struct kvm_memory_slot *slot)
{
	struct kvm_lpage_info *linfo;

	if (slot) {
		linfo = lpage_info_slot(gfn, slot, level);
		return !!linfo->disallow_lpage;
	}

	return true;
}

static bool mmu_gfn_lpage_is_disallowed(struct kvm_vcpu *vcpu, gfn_t gfn,
					int level)
{
	struct kvm_memory_slot *slot;

	slot = kvm_vcpu_gfn_to_memslot(vcpu, gfn);
	return __mmu_gfn_lpage_is_disallowed(gfn, level, slot);
}

static int host_mapping_level(struct kvm_vcpu *vcpu, gfn_t gfn)
{
	unsigned long page_size;
	int i, ret = 0;

	page_size = kvm_host_page_size(vcpu, gfn);

	for (i = PT_PAGE_TABLE_LEVEL; i <= PT_MAX_HUGEPAGE_LEVEL; ++i) {
		if (page_size >= KVM_HPAGE_SIZE(i))
			ret = i;
		else
			break;
	}

	return ret;
}

static inline bool memslot_valid_for_gpte(struct kvm_memory_slot *slot,
					  bool no_dirty_log)
{
	if (!slot || slot->flags & KVM_MEMSLOT_INVALID)
		return false;
	if (no_dirty_log && slot->dirty_bitmap)
		return false;

	return true;
}

=======
>>>>>>> 7117be3f
static struct kvm_memory_slot *
gfn_to_memslot_dirty_bitmap(struct kvm_vcpu *vcpu, gfn_t gfn,
			    bool no_dirty_log)
{
	struct kvm_memory_slot *slot;

	slot = kvm_vcpu_gfn_to_memslot(vcpu, gfn);
	if (!slot || slot->flags & KVM_MEMSLOT_INVALID)
		return NULL;
	if (no_dirty_log && slot->dirty_bitmap)
		return NULL;

	return slot;
}

<<<<<<< HEAD
static int mapping_level(struct kvm_vcpu *vcpu, gfn_t large_gfn,
			 bool *force_pt_level)
{
	int host_level, level, max_level;
	struct kvm_memory_slot *slot;

	if (unlikely(*force_pt_level))
		return PT_PAGE_TABLE_LEVEL;

	slot = kvm_vcpu_gfn_to_memslot(vcpu, large_gfn);
	*force_pt_level = !memslot_valid_for_gpte(slot, true);
	if (unlikely(*force_pt_level))
		return PT_PAGE_TABLE_LEVEL;

	host_level = host_mapping_level(vcpu, large_gfn);

	if (host_level == PT_PAGE_TABLE_LEVEL)
		return host_level;

	max_level = min(kvm_x86_ops->get_lpage_level(), host_level);

	for (level = PT_DIRECTORY_LEVEL; level <= max_level; ++level)
		if (__mmu_gfn_lpage_is_disallowed(large_gfn, level, slot))
			break;

	return level - 1;
}

=======
>>>>>>> 7117be3f
/*
 * About rmap_head encoding:
 *
 * If the bit zero of rmap_head->val is clear, then it points to the only spte
 * in this rmap chain. Otherwise, (rmap_head->val & ~1) points to a struct
 * pte_list_desc containing more mappings.
 */

/*
 * Returns the number of pointers in the rmap chain, not counting the new one.
 */
static int pte_list_add(struct kvm_vcpu *vcpu, u64 *spte,
			struct kvm_rmap_head *rmap_head)
{
	struct pte_list_desc *desc;
	int i, count = 0;

	if (!rmap_head->val) {
		rmap_printk("pte_list_add: %p %llx 0->1\n", spte, *spte);
		rmap_head->val = (unsigned long)spte;
	} else if (!(rmap_head->val & 1)) {
		rmap_printk("pte_list_add: %p %llx 1->many\n", spte, *spte);
		desc = mmu_alloc_pte_list_desc(vcpu);
		desc->sptes[0] = (u64 *)rmap_head->val;
		desc->sptes[1] = spte;
		rmap_head->val = (unsigned long)desc | 1;
		++count;
	} else {
		rmap_printk("pte_list_add: %p %llx many->many\n", spte, *spte);
		desc = (struct pte_list_desc *)(rmap_head->val & ~1ul);
		while (desc->sptes[PTE_LIST_EXT-1] && desc->more) {
			desc = desc->more;
			count += PTE_LIST_EXT;
		}
		if (desc->sptes[PTE_LIST_EXT-1]) {
			desc->more = mmu_alloc_pte_list_desc(vcpu);
			desc = desc->more;
		}
		for (i = 0; desc->sptes[i]; ++i)
			++count;
		desc->sptes[i] = spte;
	}
	return count;
}

static void
pte_list_desc_remove_entry(struct kvm_rmap_head *rmap_head,
			   struct pte_list_desc *desc, int i,
			   struct pte_list_desc *prev_desc)
{
	int j;

	for (j = PTE_LIST_EXT - 1; !desc->sptes[j] && j > i; --j)
		;
	desc->sptes[i] = desc->sptes[j];
	desc->sptes[j] = NULL;
	if (j != 0)
		return;
	if (!prev_desc && !desc->more)
		rmap_head->val = 0;
	else
		if (prev_desc)
			prev_desc->more = desc->more;
		else
			rmap_head->val = (unsigned long)desc->more | 1;
	mmu_free_pte_list_desc(desc);
}

static void __pte_list_remove(u64 *spte, struct kvm_rmap_head *rmap_head)
{
	struct pte_list_desc *desc;
	struct pte_list_desc *prev_desc;
	int i;

	if (!rmap_head->val) {
		pr_err("%s: %p 0->BUG\n", __func__, spte);
		BUG();
	} else if (!(rmap_head->val & 1)) {
		rmap_printk("%s:  %p 1->0\n", __func__, spte);
		if ((u64 *)rmap_head->val != spte) {
			pr_err("%s:  %p 1->BUG\n", __func__, spte);
			BUG();
		}
		rmap_head->val = 0;
	} else {
		rmap_printk("%s:  %p many->many\n", __func__, spte);
		desc = (struct pte_list_desc *)(rmap_head->val & ~1ul);
		prev_desc = NULL;
		while (desc) {
			for (i = 0; i < PTE_LIST_EXT && desc->sptes[i]; ++i) {
				if (desc->sptes[i] == spte) {
					pte_list_desc_remove_entry(rmap_head,
							desc, i, prev_desc);
					return;
				}
			}
			prev_desc = desc;
			desc = desc->more;
		}
		pr_err("%s: %p many->many\n", __func__, spte);
		BUG();
	}
}

static void pte_list_remove(struct kvm_rmap_head *rmap_head, u64 *sptep)
{
	mmu_spte_clear_track_bits(sptep);
	__pte_list_remove(sptep, rmap_head);
}

static struct kvm_rmap_head *__gfn_to_rmap(gfn_t gfn, int level,
					   struct kvm_memory_slot *slot)
{
	unsigned long idx;

	idx = gfn_to_index(gfn, slot->base_gfn, level);
	return &slot->arch.rmap[level - PT_PAGE_TABLE_LEVEL][idx];
}

static struct kvm_rmap_head *gfn_to_rmap(struct kvm *kvm, gfn_t gfn,
					 struct kvm_mmu_page *sp)
{
	struct kvm_memslots *slots;
	struct kvm_memory_slot *slot;

	slots = kvm_memslots_for_spte_role(kvm, sp->role);
	slot = __gfn_to_memslot(slots, gfn);
	return __gfn_to_rmap(gfn, sp->role.level, slot);
}

static bool rmap_can_add(struct kvm_vcpu *vcpu)
{
	struct kvm_mmu_memory_cache *cache;

	cache = &vcpu->arch.mmu_pte_list_desc_cache;
	return mmu_memory_cache_free_objects(cache);
}

static int rmap_add(struct kvm_vcpu *vcpu, u64 *spte, gfn_t gfn)
{
	struct kvm_mmu_page *sp;
	struct kvm_rmap_head *rmap_head;

	sp = page_header(__pa(spte));
	kvm_mmu_page_set_gfn(sp, spte - sp->spt, gfn);
	rmap_head = gfn_to_rmap(vcpu->kvm, gfn, sp);
	return pte_list_add(vcpu, spte, rmap_head);
}

static void rmap_remove(struct kvm *kvm, u64 *spte)
{
	struct kvm_mmu_page *sp;
	gfn_t gfn;
	struct kvm_rmap_head *rmap_head;

	sp = page_header(__pa(spte));
	gfn = kvm_mmu_page_get_gfn(sp, spte - sp->spt);
	rmap_head = gfn_to_rmap(kvm, gfn, sp);
	__pte_list_remove(spte, rmap_head);
}

/*
 * Used by the following functions to iterate through the sptes linked by a
 * rmap.  All fields are private and not assumed to be used outside.
 */
struct rmap_iterator {
	/* private fields */
	struct pte_list_desc *desc;	/* holds the sptep if not NULL */
	int pos;			/* index of the sptep */
};

/*
 * Iteration must be started by this function.  This should also be used after
 * removing/dropping sptes from the rmap link because in such cases the
 * information in the iterator may not be valid.
 *
 * Returns sptep if found, NULL otherwise.
 */
static u64 *rmap_get_first(struct kvm_rmap_head *rmap_head,
			   struct rmap_iterator *iter)
{
	u64 *sptep;

	if (!rmap_head->val)
		return NULL;

	if (!(rmap_head->val & 1)) {
		iter->desc = NULL;
		sptep = (u64 *)rmap_head->val;
		goto out;
	}

	iter->desc = (struct pte_list_desc *)(rmap_head->val & ~1ul);
	iter->pos = 0;
	sptep = iter->desc->sptes[iter->pos];
out:
	BUG_ON(!is_shadow_present_pte(*sptep));
	return sptep;
}

/*
 * Must be used with a valid iterator: e.g. after rmap_get_first().
 *
 * Returns sptep if found, NULL otherwise.
 */
static u64 *rmap_get_next(struct rmap_iterator *iter)
{
	u64 *sptep;

	if (iter->desc) {
		if (iter->pos < PTE_LIST_EXT - 1) {
			++iter->pos;
			sptep = iter->desc->sptes[iter->pos];
			if (sptep)
				goto out;
		}

		iter->desc = iter->desc->more;

		if (iter->desc) {
			iter->pos = 0;
			/* desc->sptes[0] cannot be NULL */
			sptep = iter->desc->sptes[iter->pos];
			goto out;
		}
	}

	return NULL;
out:
	BUG_ON(!is_shadow_present_pte(*sptep));
	return sptep;
}

#define for_each_rmap_spte(_rmap_head_, _iter_, _spte_)			\
	for (_spte_ = rmap_get_first(_rmap_head_, _iter_);		\
	     _spte_; _spte_ = rmap_get_next(_iter_))

static void drop_spte(struct kvm *kvm, u64 *sptep)
{
	if (mmu_spte_clear_track_bits(sptep))
		rmap_remove(kvm, sptep);
}


static bool __drop_large_spte(struct kvm *kvm, u64 *sptep)
{
	if (is_large_pte(*sptep)) {
		WARN_ON(page_header(__pa(sptep))->role.level ==
			PT_PAGE_TABLE_LEVEL);
		drop_spte(kvm, sptep);
		--kvm->stat.lpages;
		return true;
	}

	return false;
}

static void drop_large_spte(struct kvm_vcpu *vcpu, u64 *sptep)
{
	if (__drop_large_spte(vcpu->kvm, sptep)) {
		struct kvm_mmu_page *sp = page_header(__pa(sptep));

		kvm_flush_remote_tlbs_with_address(vcpu->kvm, sp->gfn,
			KVM_PAGES_PER_HPAGE(sp->role.level));
	}
}

/*
 * Write-protect on the specified @sptep, @pt_protect indicates whether
 * spte write-protection is caused by protecting shadow page table.
 *
 * Note: write protection is difference between dirty logging and spte
 * protection:
 * - for dirty logging, the spte can be set to writable at anytime if
 *   its dirty bitmap is properly set.
 * - for spte protection, the spte can be writable only after unsync-ing
 *   shadow page.
 *
 * Return true if tlb need be flushed.
 */
static bool spte_write_protect(u64 *sptep, bool pt_protect)
{
	u64 spte = *sptep;

	if (!is_writable_pte(spte) &&
	      !(pt_protect && spte_can_locklessly_be_made_writable(spte)))
		return false;

	rmap_printk("rmap_write_protect: spte %p %llx\n", sptep, *sptep);

	if (pt_protect)
		spte &= ~SPTE_MMU_WRITEABLE;
	spte = spte & ~PT_WRITABLE_MASK;

	return mmu_spte_update(sptep, spte);
}

static bool __rmap_write_protect(struct kvm *kvm,
				 struct kvm_rmap_head *rmap_head,
				 bool pt_protect)
{
	u64 *sptep;
	struct rmap_iterator iter;
	bool flush = false;

	for_each_rmap_spte(rmap_head, &iter, sptep)
		flush |= spte_write_protect(sptep, pt_protect);

	return flush;
}

static bool spte_clear_dirty(u64 *sptep)
{
	u64 spte = *sptep;

	rmap_printk("rmap_clear_dirty: spte %p %llx\n", sptep, *sptep);

	MMU_WARN_ON(!spte_ad_enabled(spte));
	spte &= ~shadow_dirty_mask;
	return mmu_spte_update(sptep, spte);
}

static bool spte_wrprot_for_clear_dirty(u64 *sptep)
{
	bool was_writable = test_and_clear_bit(PT_WRITABLE_SHIFT,
					       (unsigned long *)sptep);
	if (was_writable && !spte_ad_enabled(*sptep))
		kvm_set_pfn_dirty(spte_to_pfn(*sptep));

	return was_writable;
}

/*
 * Gets the GFN ready for another round of dirty logging by clearing the
 *	- D bit on ad-enabled SPTEs, and
 *	- W bit on ad-disabled SPTEs.
 * Returns true iff any D or W bits were cleared.
 */
static bool __rmap_clear_dirty(struct kvm *kvm, struct kvm_rmap_head *rmap_head)
{
	u64 *sptep;
	struct rmap_iterator iter;
	bool flush = false;

	for_each_rmap_spte(rmap_head, &iter, sptep)
		if (spte_ad_need_write_protect(*sptep))
			flush |= spte_wrprot_for_clear_dirty(sptep);
		else
			flush |= spte_clear_dirty(sptep);

	return flush;
}

static bool spte_set_dirty(u64 *sptep)
{
	u64 spte = *sptep;

	rmap_printk("rmap_set_dirty: spte %p %llx\n", sptep, *sptep);

	/*
	 * Similar to the !kvm_x86_ops->slot_disable_log_dirty case,
	 * do not bother adding back write access to pages marked
	 * SPTE_AD_WRPROT_ONLY_MASK.
	 */
	spte |= shadow_dirty_mask;

	return mmu_spte_update(sptep, spte);
}

static bool __rmap_set_dirty(struct kvm *kvm, struct kvm_rmap_head *rmap_head)
{
	u64 *sptep;
	struct rmap_iterator iter;
	bool flush = false;

	for_each_rmap_spte(rmap_head, &iter, sptep)
		if (spte_ad_enabled(*sptep))
			flush |= spte_set_dirty(sptep);

	return flush;
}

/**
 * kvm_mmu_write_protect_pt_masked - write protect selected PT level pages
 * @kvm: kvm instance
 * @slot: slot to protect
 * @gfn_offset: start of the BITS_PER_LONG pages we care about
 * @mask: indicates which pages we should protect
 *
 * Used when we do not need to care about huge page mappings: e.g. during dirty
 * logging we do not have any such mappings.
 */
static void kvm_mmu_write_protect_pt_masked(struct kvm *kvm,
				     struct kvm_memory_slot *slot,
				     gfn_t gfn_offset, unsigned long mask)
{
	struct kvm_rmap_head *rmap_head;

	while (mask) {
		rmap_head = __gfn_to_rmap(slot->base_gfn + gfn_offset + __ffs(mask),
					  PT_PAGE_TABLE_LEVEL, slot);
		__rmap_write_protect(kvm, rmap_head, false);

		/* clear the first set bit */
		mask &= mask - 1;
	}
}

/**
 * kvm_mmu_clear_dirty_pt_masked - clear MMU D-bit for PT level pages, or write
 * protect the page if the D-bit isn't supported.
 * @kvm: kvm instance
 * @slot: slot to clear D-bit
 * @gfn_offset: start of the BITS_PER_LONG pages we care about
 * @mask: indicates which pages we should clear D-bit
 *
 * Used for PML to re-log the dirty GPAs after userspace querying dirty_bitmap.
 */
void kvm_mmu_clear_dirty_pt_masked(struct kvm *kvm,
				     struct kvm_memory_slot *slot,
				     gfn_t gfn_offset, unsigned long mask)
{
	struct kvm_rmap_head *rmap_head;

	while (mask) {
		rmap_head = __gfn_to_rmap(slot->base_gfn + gfn_offset + __ffs(mask),
					  PT_PAGE_TABLE_LEVEL, slot);
		__rmap_clear_dirty(kvm, rmap_head);

		/* clear the first set bit */
		mask &= mask - 1;
	}
}
EXPORT_SYMBOL_GPL(kvm_mmu_clear_dirty_pt_masked);

/**
 * kvm_arch_mmu_enable_log_dirty_pt_masked - enable dirty logging for selected
 * PT level pages.
 *
 * It calls kvm_mmu_write_protect_pt_masked to write protect selected pages to
 * enable dirty logging for them.
 *
 * Used when we do not need to care about huge page mappings: e.g. during dirty
 * logging we do not have any such mappings.
 */
void kvm_arch_mmu_enable_log_dirty_pt_masked(struct kvm *kvm,
				struct kvm_memory_slot *slot,
				gfn_t gfn_offset, unsigned long mask)
{
	if (kvm_x86_ops->enable_log_dirty_pt_masked)
		kvm_x86_ops->enable_log_dirty_pt_masked(kvm, slot, gfn_offset,
				mask);
	else
		kvm_mmu_write_protect_pt_masked(kvm, slot, gfn_offset, mask);
}

/**
 * kvm_arch_write_log_dirty - emulate dirty page logging
 * @vcpu: Guest mode vcpu
 *
 * Emulate arch specific page modification logging for the
 * nested hypervisor
 */
int kvm_arch_write_log_dirty(struct kvm_vcpu *vcpu)
{
	if (kvm_x86_ops->write_log_dirty)
		return kvm_x86_ops->write_log_dirty(vcpu);

	return 0;
}

bool kvm_mmu_slot_gfn_write_protect(struct kvm *kvm,
				    struct kvm_memory_slot *slot, u64 gfn)
{
	struct kvm_rmap_head *rmap_head;
	int i;
	bool write_protected = false;

	for (i = PT_PAGE_TABLE_LEVEL; i <= PT_MAX_HUGEPAGE_LEVEL; ++i) {
		rmap_head = __gfn_to_rmap(gfn, i, slot);
		write_protected |= __rmap_write_protect(kvm, rmap_head, true);
	}

	return write_protected;
}

static bool rmap_write_protect(struct kvm_vcpu *vcpu, u64 gfn)
{
	struct kvm_memory_slot *slot;

	slot = kvm_vcpu_gfn_to_memslot(vcpu, gfn);
	return kvm_mmu_slot_gfn_write_protect(vcpu->kvm, slot, gfn);
}

static bool kvm_zap_rmapp(struct kvm *kvm, struct kvm_rmap_head *rmap_head)
{
	u64 *sptep;
	struct rmap_iterator iter;
	bool flush = false;

	while ((sptep = rmap_get_first(rmap_head, &iter))) {
		rmap_printk("%s: spte %p %llx.\n", __func__, sptep, *sptep);

		pte_list_remove(rmap_head, sptep);
		flush = true;
	}

	return flush;
}

static int kvm_unmap_rmapp(struct kvm *kvm, struct kvm_rmap_head *rmap_head,
			   struct kvm_memory_slot *slot, gfn_t gfn, int level,
			   unsigned long data)
{
	return kvm_zap_rmapp(kvm, rmap_head);
}

static int kvm_set_pte_rmapp(struct kvm *kvm, struct kvm_rmap_head *rmap_head,
			     struct kvm_memory_slot *slot, gfn_t gfn, int level,
			     unsigned long data)
{
	u64 *sptep;
	struct rmap_iterator iter;
	int need_flush = 0;
	u64 new_spte;
	pte_t *ptep = (pte_t *)data;
	kvm_pfn_t new_pfn;

	WARN_ON(pte_huge(*ptep));
	new_pfn = pte_pfn(*ptep);

restart:
	for_each_rmap_spte(rmap_head, &iter, sptep) {
		rmap_printk("kvm_set_pte_rmapp: spte %p %llx gfn %llx (%d)\n",
			    sptep, *sptep, gfn, level);

		need_flush = 1;

		if (pte_write(*ptep)) {
			pte_list_remove(rmap_head, sptep);
			goto restart;
		} else {
			new_spte = *sptep & ~PT64_BASE_ADDR_MASK;
			new_spte |= (u64)new_pfn << PAGE_SHIFT;

			new_spte &= ~PT_WRITABLE_MASK;
			new_spte &= ~SPTE_HOST_WRITEABLE;

			new_spte = mark_spte_for_access_track(new_spte);

			mmu_spte_clear_track_bits(sptep);
			mmu_spte_set(sptep, new_spte);
		}
	}

	if (need_flush && kvm_available_flush_tlb_with_range()) {
		kvm_flush_remote_tlbs_with_address(kvm, gfn, 1);
		return 0;
	}

	return need_flush;
}

struct slot_rmap_walk_iterator {
	/* input fields. */
	struct kvm_memory_slot *slot;
	gfn_t start_gfn;
	gfn_t end_gfn;
	int start_level;
	int end_level;

	/* output fields. */
	gfn_t gfn;
	struct kvm_rmap_head *rmap;
	int level;

	/* private field. */
	struct kvm_rmap_head *end_rmap;
};

static void
rmap_walk_init_level(struct slot_rmap_walk_iterator *iterator, int level)
{
	iterator->level = level;
	iterator->gfn = iterator->start_gfn;
	iterator->rmap = __gfn_to_rmap(iterator->gfn, level, iterator->slot);
	iterator->end_rmap = __gfn_to_rmap(iterator->end_gfn, level,
					   iterator->slot);
}

static void
slot_rmap_walk_init(struct slot_rmap_walk_iterator *iterator,
		    struct kvm_memory_slot *slot, int start_level,
		    int end_level, gfn_t start_gfn, gfn_t end_gfn)
{
	iterator->slot = slot;
	iterator->start_level = start_level;
	iterator->end_level = end_level;
	iterator->start_gfn = start_gfn;
	iterator->end_gfn = end_gfn;

	rmap_walk_init_level(iterator, iterator->start_level);
}

static bool slot_rmap_walk_okay(struct slot_rmap_walk_iterator *iterator)
{
	return !!iterator->rmap;
}

static void slot_rmap_walk_next(struct slot_rmap_walk_iterator *iterator)
{
	if (++iterator->rmap <= iterator->end_rmap) {
		iterator->gfn += (1UL << KVM_HPAGE_GFN_SHIFT(iterator->level));
		return;
	}

	if (++iterator->level > iterator->end_level) {
		iterator->rmap = NULL;
		return;
	}

	rmap_walk_init_level(iterator, iterator->level);
}

#define for_each_slot_rmap_range(_slot_, _start_level_, _end_level_,	\
	   _start_gfn, _end_gfn, _iter_)				\
	for (slot_rmap_walk_init(_iter_, _slot_, _start_level_,		\
				 _end_level_, _start_gfn, _end_gfn);	\
	     slot_rmap_walk_okay(_iter_);				\
	     slot_rmap_walk_next(_iter_))

static int kvm_handle_hva_range(struct kvm *kvm,
				unsigned long start,
				unsigned long end,
				unsigned long data,
				int (*handler)(struct kvm *kvm,
					       struct kvm_rmap_head *rmap_head,
					       struct kvm_memory_slot *slot,
					       gfn_t gfn,
					       int level,
					       unsigned long data))
{
	struct kvm_memslots *slots;
	struct kvm_memory_slot *memslot;
	struct slot_rmap_walk_iterator iterator;
	int ret = 0;
	int i;

	for (i = 0; i < KVM_ADDRESS_SPACE_NUM; i++) {
		slots = __kvm_memslots(kvm, i);
		kvm_for_each_memslot(memslot, slots) {
			unsigned long hva_start, hva_end;
			gfn_t gfn_start, gfn_end;

			hva_start = max(start, memslot->userspace_addr);
			hva_end = min(end, memslot->userspace_addr +
				      (memslot->npages << PAGE_SHIFT));
			if (hva_start >= hva_end)
				continue;
			/*
			 * {gfn(page) | page intersects with [hva_start, hva_end)} =
			 * {gfn_start, gfn_start+1, ..., gfn_end-1}.
			 */
			gfn_start = hva_to_gfn_memslot(hva_start, memslot);
			gfn_end = hva_to_gfn_memslot(hva_end + PAGE_SIZE - 1, memslot);

			for_each_slot_rmap_range(memslot, PT_PAGE_TABLE_LEVEL,
						 PT_MAX_HUGEPAGE_LEVEL,
						 gfn_start, gfn_end - 1,
						 &iterator)
				ret |= handler(kvm, iterator.rmap, memslot,
					       iterator.gfn, iterator.level, data);
		}
	}

	return ret;
}

static int kvm_handle_hva(struct kvm *kvm, unsigned long hva,
			  unsigned long data,
			  int (*handler)(struct kvm *kvm,
					 struct kvm_rmap_head *rmap_head,
					 struct kvm_memory_slot *slot,
					 gfn_t gfn, int level,
					 unsigned long data))
{
	return kvm_handle_hva_range(kvm, hva, hva + 1, data, handler);
}

int kvm_unmap_hva_range(struct kvm *kvm, unsigned long start, unsigned long end)
{
	return kvm_handle_hva_range(kvm, start, end, 0, kvm_unmap_rmapp);
}

int kvm_set_spte_hva(struct kvm *kvm, unsigned long hva, pte_t pte)
{
	return kvm_handle_hva(kvm, hva, (unsigned long)&pte, kvm_set_pte_rmapp);
}

static int kvm_age_rmapp(struct kvm *kvm, struct kvm_rmap_head *rmap_head,
			 struct kvm_memory_slot *slot, gfn_t gfn, int level,
			 unsigned long data)
{
	u64 *sptep;
	struct rmap_iterator uninitialized_var(iter);
	int young = 0;

	for_each_rmap_spte(rmap_head, &iter, sptep)
		young |= mmu_spte_age(sptep);

	trace_kvm_age_page(gfn, level, slot, young);
	return young;
}

static int kvm_test_age_rmapp(struct kvm *kvm, struct kvm_rmap_head *rmap_head,
			      struct kvm_memory_slot *slot, gfn_t gfn,
			      int level, unsigned long data)
{
	u64 *sptep;
	struct rmap_iterator iter;

	for_each_rmap_spte(rmap_head, &iter, sptep)
		if (is_accessed_spte(*sptep))
			return 1;
	return 0;
}

#define RMAP_RECYCLE_THRESHOLD 1000

static void rmap_recycle(struct kvm_vcpu *vcpu, u64 *spte, gfn_t gfn)
{
	struct kvm_rmap_head *rmap_head;
	struct kvm_mmu_page *sp;

	sp = page_header(__pa(spte));

	rmap_head = gfn_to_rmap(vcpu->kvm, gfn, sp);

	kvm_unmap_rmapp(vcpu->kvm, rmap_head, NULL, gfn, sp->role.level, 0);
	kvm_flush_remote_tlbs_with_address(vcpu->kvm, sp->gfn,
			KVM_PAGES_PER_HPAGE(sp->role.level));
}

int kvm_age_hva(struct kvm *kvm, unsigned long start, unsigned long end)
{
	return kvm_handle_hva_range(kvm, start, end, 0, kvm_age_rmapp);
}

int kvm_test_age_hva(struct kvm *kvm, unsigned long hva)
{
	return kvm_handle_hva(kvm, hva, 0, kvm_test_age_rmapp);
}

#ifdef MMU_DEBUG
static int is_empty_shadow_page(u64 *spt)
{
	u64 *pos;
	u64 *end;

	for (pos = spt, end = pos + PAGE_SIZE / sizeof(u64); pos != end; pos++)
		if (is_shadow_present_pte(*pos)) {
			printk(KERN_ERR "%s: %p %llx\n", __func__,
			       pos, *pos);
			return 0;
		}
	return 1;
}
#endif

/*
 * This value is the sum of all of the kvm instances's
 * kvm->arch.n_used_mmu_pages values.  We need a global,
 * aggregate version in order to make the slab shrinker
 * faster
 */
static inline void kvm_mod_used_mmu_pages(struct kvm *kvm, unsigned long nr)
{
	kvm->arch.n_used_mmu_pages += nr;
	percpu_counter_add(&kvm_total_used_mmu_pages, nr);
}

static void kvm_mmu_free_page(struct kvm_mmu_page *sp)
{
	MMU_WARN_ON(!is_empty_shadow_page(sp->spt));
	hlist_del(&sp->hash_link);
	list_del(&sp->link);
	free_page((unsigned long)sp->spt);
	if (!sp->role.direct)
		free_page((unsigned long)sp->gfns);
	kmem_cache_free(mmu_page_header_cache, sp);
}

static unsigned kvm_page_table_hashfn(gfn_t gfn)
{
	return hash_64(gfn, KVM_MMU_HASH_SHIFT);
}

static void mmu_page_add_parent_pte(struct kvm_vcpu *vcpu,
				    struct kvm_mmu_page *sp, u64 *parent_pte)
{
	if (!parent_pte)
		return;

	pte_list_add(vcpu, parent_pte, &sp->parent_ptes);
}

static void mmu_page_remove_parent_pte(struct kvm_mmu_page *sp,
				       u64 *parent_pte)
{
	__pte_list_remove(parent_pte, &sp->parent_ptes);
}

static void drop_parent_pte(struct kvm_mmu_page *sp,
			    u64 *parent_pte)
{
	mmu_page_remove_parent_pte(sp, parent_pte);
	mmu_spte_clear_no_track(parent_pte);
}

static struct kvm_mmu_page *kvm_mmu_alloc_page(struct kvm_vcpu *vcpu, int direct)
{
	struct kvm_mmu_page *sp;

	sp = mmu_memory_cache_alloc(&vcpu->arch.mmu_page_header_cache);
	sp->spt = mmu_memory_cache_alloc(&vcpu->arch.mmu_page_cache);
	if (!direct)
		sp->gfns = mmu_memory_cache_alloc(&vcpu->arch.mmu_page_cache);
	set_page_private(virt_to_page(sp->spt), (unsigned long)sp);

	/*
	 * active_mmu_pages must be a FIFO list, as kvm_zap_obsolete_pages()
	 * depends on valid pages being added to the head of the list.  See
	 * comments in kvm_zap_obsolete_pages().
	 */
	sp->mmu_valid_gen = vcpu->kvm->arch.mmu_valid_gen;
	list_add(&sp->link, &vcpu->kvm->arch.active_mmu_pages);
	kvm_mod_used_mmu_pages(vcpu->kvm, +1);
	return sp;
}

static void mark_unsync(u64 *spte);
static void kvm_mmu_mark_parents_unsync(struct kvm_mmu_page *sp)
{
	u64 *sptep;
	struct rmap_iterator iter;

	for_each_rmap_spte(&sp->parent_ptes, &iter, sptep) {
		mark_unsync(sptep);
	}
}

static void mark_unsync(u64 *spte)
{
	struct kvm_mmu_page *sp;
	unsigned int index;

	sp = page_header(__pa(spte));
	index = spte - sp->spt;
	if (__test_and_set_bit(index, sp->unsync_child_bitmap))
		return;
	if (sp->unsync_children++)
		return;
	kvm_mmu_mark_parents_unsync(sp);
}

static int nonpaging_sync_page(struct kvm_vcpu *vcpu,
			       struct kvm_mmu_page *sp)
{
	return 0;
}

static void nonpaging_invlpg(struct kvm_vcpu *vcpu, gva_t gva, hpa_t root)
{
}

static void nonpaging_update_pte(struct kvm_vcpu *vcpu,
				 struct kvm_mmu_page *sp, u64 *spte,
				 const void *pte)
{
	WARN_ON(1);
}

#define KVM_PAGE_ARRAY_NR 16

struct kvm_mmu_pages {
	struct mmu_page_and_offset {
		struct kvm_mmu_page *sp;
		unsigned int idx;
	} page[KVM_PAGE_ARRAY_NR];
	unsigned int nr;
};

static int mmu_pages_add(struct kvm_mmu_pages *pvec, struct kvm_mmu_page *sp,
			 int idx)
{
	int i;

	if (sp->unsync)
		for (i=0; i < pvec->nr; i++)
			if (pvec->page[i].sp == sp)
				return 0;

	pvec->page[pvec->nr].sp = sp;
	pvec->page[pvec->nr].idx = idx;
	pvec->nr++;
	return (pvec->nr == KVM_PAGE_ARRAY_NR);
}

static inline void clear_unsync_child_bit(struct kvm_mmu_page *sp, int idx)
{
	--sp->unsync_children;
	WARN_ON((int)sp->unsync_children < 0);
	__clear_bit(idx, sp->unsync_child_bitmap);
}

static int __mmu_unsync_walk(struct kvm_mmu_page *sp,
			   struct kvm_mmu_pages *pvec)
{
	int i, ret, nr_unsync_leaf = 0;

	for_each_set_bit(i, sp->unsync_child_bitmap, 512) {
		struct kvm_mmu_page *child;
		u64 ent = sp->spt[i];

		if (!is_shadow_present_pte(ent) || is_large_pte(ent)) {
			clear_unsync_child_bit(sp, i);
			continue;
		}

		child = page_header(ent & PT64_BASE_ADDR_MASK);

		if (child->unsync_children) {
			if (mmu_pages_add(pvec, child, i))
				return -ENOSPC;

			ret = __mmu_unsync_walk(child, pvec);
			if (!ret) {
				clear_unsync_child_bit(sp, i);
				continue;
			} else if (ret > 0) {
				nr_unsync_leaf += ret;
			} else
				return ret;
		} else if (child->unsync) {
			nr_unsync_leaf++;
			if (mmu_pages_add(pvec, child, i))
				return -ENOSPC;
		} else
			clear_unsync_child_bit(sp, i);
	}

	return nr_unsync_leaf;
}

#define INVALID_INDEX (-1)

static int mmu_unsync_walk(struct kvm_mmu_page *sp,
			   struct kvm_mmu_pages *pvec)
{
	pvec->nr = 0;
	if (!sp->unsync_children)
		return 0;

	mmu_pages_add(pvec, sp, INVALID_INDEX);
	return __mmu_unsync_walk(sp, pvec);
}

static void kvm_unlink_unsync_page(struct kvm *kvm, struct kvm_mmu_page *sp)
{
	WARN_ON(!sp->unsync);
	trace_kvm_mmu_sync_page(sp);
	sp->unsync = 0;
	--kvm->stat.mmu_unsync;
}

static bool kvm_mmu_prepare_zap_page(struct kvm *kvm, struct kvm_mmu_page *sp,
				     struct list_head *invalid_list);
static void kvm_mmu_commit_zap_page(struct kvm *kvm,
				    struct list_head *invalid_list);


#define for_each_valid_sp(_kvm, _sp, _gfn)				\
	hlist_for_each_entry(_sp,					\
	  &(_kvm)->arch.mmu_page_hash[kvm_page_table_hashfn(_gfn)], hash_link) \
		if (is_obsolete_sp((_kvm), (_sp))) {			\
		} else

#define for_each_gfn_indirect_valid_sp(_kvm, _sp, _gfn)			\
	for_each_valid_sp(_kvm, _sp, _gfn)				\
		if ((_sp)->gfn != (_gfn) || (_sp)->role.direct) {} else

static inline bool is_ept_sp(struct kvm_mmu_page *sp)
{
	return sp->role.cr0_wp && sp->role.smap_andnot_wp;
}

/* @sp->gfn should be write-protected at the call site */
static bool __kvm_sync_page(struct kvm_vcpu *vcpu, struct kvm_mmu_page *sp,
			    struct list_head *invalid_list)
{
	if ((!is_ept_sp(sp) && sp->role.gpte_is_8_bytes != !!is_pae(vcpu)) ||
	    vcpu->arch.mmu->sync_page(vcpu, sp) == 0) {
		kvm_mmu_prepare_zap_page(vcpu->kvm, sp, invalid_list);
		return false;
	}

	return true;
}

static bool kvm_mmu_remote_flush_or_zap(struct kvm *kvm,
					struct list_head *invalid_list,
					bool remote_flush)
{
	if (!remote_flush && list_empty(invalid_list))
		return false;

	if (!list_empty(invalid_list))
		kvm_mmu_commit_zap_page(kvm, invalid_list);
	else
		kvm_flush_remote_tlbs(kvm);
	return true;
}

static void kvm_mmu_flush_or_zap(struct kvm_vcpu *vcpu,
				 struct list_head *invalid_list,
				 bool remote_flush, bool local_flush)
{
	if (kvm_mmu_remote_flush_or_zap(vcpu->kvm, invalid_list, remote_flush))
		return;

	if (local_flush)
		kvm_make_request(KVM_REQ_TLB_FLUSH, vcpu);
}

#ifdef CONFIG_KVM_MMU_AUDIT
#include "mmu_audit.c"
#else
static void kvm_mmu_audit(struct kvm_vcpu *vcpu, int point) { }
static void mmu_audit_disable(void) { }
#endif

static bool is_obsolete_sp(struct kvm *kvm, struct kvm_mmu_page *sp)
{
	return sp->role.invalid ||
	       unlikely(sp->mmu_valid_gen != kvm->arch.mmu_valid_gen);
}

static bool kvm_sync_page(struct kvm_vcpu *vcpu, struct kvm_mmu_page *sp,
			 struct list_head *invalid_list)
{
	kvm_unlink_unsync_page(vcpu->kvm, sp);
	return __kvm_sync_page(vcpu, sp, invalid_list);
}

/* @gfn should be write-protected at the call site */
static bool kvm_sync_pages(struct kvm_vcpu *vcpu, gfn_t gfn,
			   struct list_head *invalid_list)
{
	struct kvm_mmu_page *s;
	bool ret = false;

	for_each_gfn_indirect_valid_sp(vcpu->kvm, s, gfn) {
		if (!s->unsync)
			continue;

		WARN_ON(s->role.level != PT_PAGE_TABLE_LEVEL);
		ret |= kvm_sync_page(vcpu, s, invalid_list);
	}

	return ret;
}

struct mmu_page_path {
	struct kvm_mmu_page *parent[PT64_ROOT_MAX_LEVEL];
	unsigned int idx[PT64_ROOT_MAX_LEVEL];
};

#define for_each_sp(pvec, sp, parents, i)			\
		for (i = mmu_pages_first(&pvec, &parents);	\
			i < pvec.nr && ({ sp = pvec.page[i].sp; 1;});	\
			i = mmu_pages_next(&pvec, &parents, i))

static int mmu_pages_next(struct kvm_mmu_pages *pvec,
			  struct mmu_page_path *parents,
			  int i)
{
	int n;

	for (n = i+1; n < pvec->nr; n++) {
		struct kvm_mmu_page *sp = pvec->page[n].sp;
		unsigned idx = pvec->page[n].idx;
		int level = sp->role.level;

		parents->idx[level-1] = idx;
		if (level == PT_PAGE_TABLE_LEVEL)
			break;

		parents->parent[level-2] = sp;
	}

	return n;
}

static int mmu_pages_first(struct kvm_mmu_pages *pvec,
			   struct mmu_page_path *parents)
{
	struct kvm_mmu_page *sp;
	int level;

	if (pvec->nr == 0)
		return 0;

	WARN_ON(pvec->page[0].idx != INVALID_INDEX);

	sp = pvec->page[0].sp;
	level = sp->role.level;
	WARN_ON(level == PT_PAGE_TABLE_LEVEL);

	parents->parent[level-2] = sp;

	/* Also set up a sentinel.  Further entries in pvec are all
	 * children of sp, so this element is never overwritten.
	 */
	parents->parent[level-1] = NULL;
	return mmu_pages_next(pvec, parents, 0);
}

static void mmu_pages_clear_parents(struct mmu_page_path *parents)
{
	struct kvm_mmu_page *sp;
	unsigned int level = 0;

	do {
		unsigned int idx = parents->idx[level];
		sp = parents->parent[level];
		if (!sp)
			return;

		WARN_ON(idx == INVALID_INDEX);
		clear_unsync_child_bit(sp, idx);
		level++;
	} while (!sp->unsync_children);
}

static void mmu_sync_children(struct kvm_vcpu *vcpu,
			      struct kvm_mmu_page *parent)
{
	int i;
	struct kvm_mmu_page *sp;
	struct mmu_page_path parents;
	struct kvm_mmu_pages pages;
	LIST_HEAD(invalid_list);
	bool flush = false;

	while (mmu_unsync_walk(parent, &pages)) {
		bool protected = false;

		for_each_sp(pages, sp, parents, i)
			protected |= rmap_write_protect(vcpu, sp->gfn);

		if (protected) {
			kvm_flush_remote_tlbs(vcpu->kvm);
			flush = false;
		}

		for_each_sp(pages, sp, parents, i) {
			flush |= kvm_sync_page(vcpu, sp, &invalid_list);
			mmu_pages_clear_parents(&parents);
		}
		if (need_resched() || spin_needbreak(&vcpu->kvm->mmu_lock)) {
			kvm_mmu_flush_or_zap(vcpu, &invalid_list, false, flush);
			cond_resched_lock(&vcpu->kvm->mmu_lock);
			flush = false;
		}
	}

	kvm_mmu_flush_or_zap(vcpu, &invalid_list, false, flush);
}

static void __clear_sp_write_flooding_count(struct kvm_mmu_page *sp)
{
	atomic_set(&sp->write_flooding_count,  0);
}

static void clear_sp_write_flooding_count(u64 *spte)
{
	struct kvm_mmu_page *sp =  page_header(__pa(spte));

	__clear_sp_write_flooding_count(sp);
}

static struct kvm_mmu_page *kvm_mmu_get_page(struct kvm_vcpu *vcpu,
					     gfn_t gfn,
					     gva_t gaddr,
					     unsigned level,
					     int direct,
					     unsigned int access)
{
	union kvm_mmu_page_role role;
	unsigned quadrant;
	struct kvm_mmu_page *sp;
	bool need_sync = false;
	bool flush = false;
	int collisions = 0;
	LIST_HEAD(invalid_list);

	role = vcpu->arch.mmu->mmu_role.base;
	role.level = level;
	role.direct = direct;
	if (role.direct)
		role.gpte_is_8_bytes = true;
	role.access = access;
	if (!vcpu->arch.mmu->direct_map
	    && vcpu->arch.mmu->root_level <= PT32_ROOT_LEVEL) {
		quadrant = gaddr >> (PAGE_SHIFT + (PT64_PT_BITS * level));
		quadrant &= (1 << ((PT32_PT_BITS - PT64_PT_BITS) * level)) - 1;
		role.quadrant = quadrant;
	}
	for_each_valid_sp(vcpu->kvm, sp, gfn) {
		if (sp->gfn != gfn) {
			collisions++;
			continue;
		}

		if (!need_sync && sp->unsync)
			need_sync = true;

		if (sp->role.word != role.word)
			continue;

		if (sp->unsync) {
			/* The page is good, but __kvm_sync_page might still end
			 * up zapping it.  If so, break in order to rebuild it.
			 */
			if (!__kvm_sync_page(vcpu, sp, &invalid_list))
				break;

			WARN_ON(!list_empty(&invalid_list));
			kvm_make_request(KVM_REQ_TLB_FLUSH, vcpu);
		}

		if (sp->unsync_children)
			kvm_make_request(KVM_REQ_MMU_SYNC, vcpu);

		__clear_sp_write_flooding_count(sp);
		trace_kvm_mmu_get_page(sp, false);
		goto out;
	}

	++vcpu->kvm->stat.mmu_cache_miss;

	sp = kvm_mmu_alloc_page(vcpu, direct);

	sp->gfn = gfn;
	sp->role = role;
	hlist_add_head(&sp->hash_link,
		&vcpu->kvm->arch.mmu_page_hash[kvm_page_table_hashfn(gfn)]);
	if (!direct) {
		/*
		 * we should do write protection before syncing pages
		 * otherwise the content of the synced shadow page may
		 * be inconsistent with guest page table.
		 */
		account_shadowed(vcpu->kvm, sp);
		if (level == PT_PAGE_TABLE_LEVEL &&
		      rmap_write_protect(vcpu, gfn))
			kvm_flush_remote_tlbs_with_address(vcpu->kvm, gfn, 1);

		if (level > PT_PAGE_TABLE_LEVEL && need_sync)
			flush |= kvm_sync_pages(vcpu, gfn, &invalid_list);
	}
	clear_page(sp->spt);
	trace_kvm_mmu_get_page(sp, true);

	kvm_mmu_flush_or_zap(vcpu, &invalid_list, false, flush);
out:
	if (collisions > vcpu->kvm->stat.max_mmu_page_hash_collisions)
		vcpu->kvm->stat.max_mmu_page_hash_collisions = collisions;
	return sp;
}

static void shadow_walk_init_using_root(struct kvm_shadow_walk_iterator *iterator,
					struct kvm_vcpu *vcpu, hpa_t root,
					u64 addr)
{
	iterator->addr = addr;
	iterator->shadow_addr = root;
	iterator->level = vcpu->arch.mmu->shadow_root_level;

	if (iterator->level == PT64_ROOT_4LEVEL &&
	    vcpu->arch.mmu->root_level < PT64_ROOT_4LEVEL &&
	    !vcpu->arch.mmu->direct_map)
		--iterator->level;

	if (iterator->level == PT32E_ROOT_LEVEL) {
		/*
		 * prev_root is currently only used for 64-bit hosts. So only
		 * the active root_hpa is valid here.
		 */
		BUG_ON(root != vcpu->arch.mmu->root_hpa);

		iterator->shadow_addr
			= vcpu->arch.mmu->pae_root[(addr >> 30) & 3];
		iterator->shadow_addr &= PT64_BASE_ADDR_MASK;
		--iterator->level;
		if (!iterator->shadow_addr)
			iterator->level = 0;
	}
}

static void shadow_walk_init(struct kvm_shadow_walk_iterator *iterator,
			     struct kvm_vcpu *vcpu, u64 addr)
{
	shadow_walk_init_using_root(iterator, vcpu, vcpu->arch.mmu->root_hpa,
				    addr);
}

static bool shadow_walk_okay(struct kvm_shadow_walk_iterator *iterator)
{
	if (iterator->level < PT_PAGE_TABLE_LEVEL)
		return false;

	iterator->index = SHADOW_PT_INDEX(iterator->addr, iterator->level);
	iterator->sptep	= ((u64 *)__va(iterator->shadow_addr)) + iterator->index;
	return true;
}

static void __shadow_walk_next(struct kvm_shadow_walk_iterator *iterator,
			       u64 spte)
{
	if (is_last_spte(spte, iterator->level)) {
		iterator->level = 0;
		return;
	}

	iterator->shadow_addr = spte & PT64_BASE_ADDR_MASK;
	--iterator->level;
}

static void shadow_walk_next(struct kvm_shadow_walk_iterator *iterator)
{
	__shadow_walk_next(iterator, *iterator->sptep);
}

static void link_shadow_page(struct kvm_vcpu *vcpu, u64 *sptep,
			     struct kvm_mmu_page *sp)
{
	u64 spte;

	BUILD_BUG_ON(VMX_EPT_WRITABLE_MASK != PT_WRITABLE_MASK);

	spte = __pa(sp->spt) | shadow_present_mask | PT_WRITABLE_MASK |
	       shadow_user_mask | shadow_x_mask | shadow_me_mask;

	if (sp_ad_disabled(sp))
		spte |= SPTE_AD_DISABLED_MASK;
	else
		spte |= shadow_accessed_mask;

	mmu_spte_set(sptep, spte);

	mmu_page_add_parent_pte(vcpu, sp, sptep);

	if (sp->unsync_children || sp->unsync)
		mark_unsync(sptep);
}

static void validate_direct_spte(struct kvm_vcpu *vcpu, u64 *sptep,
				   unsigned direct_access)
{
	if (is_shadow_present_pte(*sptep) && !is_large_pte(*sptep)) {
		struct kvm_mmu_page *child;

		/*
		 * For the direct sp, if the guest pte's dirty bit
		 * changed form clean to dirty, it will corrupt the
		 * sp's access: allow writable in the read-only sp,
		 * so we should update the spte at this point to get
		 * a new sp with the correct access.
		 */
		child = page_header(*sptep & PT64_BASE_ADDR_MASK);
		if (child->role.access == direct_access)
			return;

		drop_parent_pte(child, sptep);
		kvm_flush_remote_tlbs_with_address(vcpu->kvm, child->gfn, 1);
	}
}

static bool mmu_page_zap_pte(struct kvm *kvm, struct kvm_mmu_page *sp,
			     u64 *spte)
{
	u64 pte;
	struct kvm_mmu_page *child;

	pte = *spte;
	if (is_shadow_present_pte(pte)) {
		if (is_last_spte(pte, sp->role.level)) {
			drop_spte(kvm, spte);
			if (is_large_pte(pte))
				--kvm->stat.lpages;
		} else {
			child = page_header(pte & PT64_BASE_ADDR_MASK);
			drop_parent_pte(child, spte);
		}
		return true;
	}

	if (is_mmio_spte(pte))
		mmu_spte_clear_no_track(spte);

	return false;
}

static void kvm_mmu_page_unlink_children(struct kvm *kvm,
					 struct kvm_mmu_page *sp)
{
	unsigned i;

	for (i = 0; i < PT64_ENT_PER_PAGE; ++i)
		mmu_page_zap_pte(kvm, sp, sp->spt + i);
}

static void kvm_mmu_unlink_parents(struct kvm *kvm, struct kvm_mmu_page *sp)
{
	u64 *sptep;
	struct rmap_iterator iter;

	while ((sptep = rmap_get_first(&sp->parent_ptes, &iter)))
		drop_parent_pte(sp, sptep);
}

static int mmu_zap_unsync_children(struct kvm *kvm,
				   struct kvm_mmu_page *parent,
				   struct list_head *invalid_list)
{
	int i, zapped = 0;
	struct mmu_page_path parents;
	struct kvm_mmu_pages pages;

	if (parent->role.level == PT_PAGE_TABLE_LEVEL)
		return 0;

	while (mmu_unsync_walk(parent, &pages)) {
		struct kvm_mmu_page *sp;

		for_each_sp(pages, sp, parents, i) {
			kvm_mmu_prepare_zap_page(kvm, sp, invalid_list);
			mmu_pages_clear_parents(&parents);
			zapped++;
		}
	}

	return zapped;
}

static bool __kvm_mmu_prepare_zap_page(struct kvm *kvm,
				       struct kvm_mmu_page *sp,
				       struct list_head *invalid_list,
				       int *nr_zapped)
{
	bool list_unstable;

	trace_kvm_mmu_prepare_zap_page(sp);
	++kvm->stat.mmu_shadow_zapped;
	*nr_zapped = mmu_zap_unsync_children(kvm, sp, invalid_list);
	kvm_mmu_page_unlink_children(kvm, sp);
	kvm_mmu_unlink_parents(kvm, sp);

	/* Zapping children means active_mmu_pages has become unstable. */
	list_unstable = *nr_zapped;

	if (!sp->role.invalid && !sp->role.direct)
		unaccount_shadowed(kvm, sp);

	if (sp->unsync)
		kvm_unlink_unsync_page(kvm, sp);
	if (!sp->root_count) {
		/* Count self */
		(*nr_zapped)++;
		list_move(&sp->link, invalid_list);
		kvm_mod_used_mmu_pages(kvm, -1);
	} else {
		list_move(&sp->link, &kvm->arch.active_mmu_pages);

		/*
		 * Obsolete pages cannot be used on any vCPUs, see the comment
		 * in kvm_mmu_zap_all_fast().  Note, is_obsolete_sp() also
		 * treats invalid shadow pages as being obsolete.
		 */
		if (!is_obsolete_sp(kvm, sp))
			kvm_reload_remote_mmus(kvm);
	}

	if (sp->lpage_disallowed)
		unaccount_huge_nx_page(kvm, sp);

	sp->role.invalid = 1;
	return list_unstable;
}

static bool kvm_mmu_prepare_zap_page(struct kvm *kvm, struct kvm_mmu_page *sp,
				     struct list_head *invalid_list)
{
	int nr_zapped;

	__kvm_mmu_prepare_zap_page(kvm, sp, invalid_list, &nr_zapped);
	return nr_zapped;
}

static void kvm_mmu_commit_zap_page(struct kvm *kvm,
				    struct list_head *invalid_list)
{
	struct kvm_mmu_page *sp, *nsp;

	if (list_empty(invalid_list))
		return;

	/*
	 * We need to make sure everyone sees our modifications to
	 * the page tables and see changes to vcpu->mode here. The barrier
	 * in the kvm_flush_remote_tlbs() achieves this. This pairs
	 * with vcpu_enter_guest and walk_shadow_page_lockless_begin/end.
	 *
	 * In addition, kvm_flush_remote_tlbs waits for all vcpus to exit
	 * guest mode and/or lockless shadow page table walks.
	 */
	kvm_flush_remote_tlbs(kvm);

	list_for_each_entry_safe(sp, nsp, invalid_list, link) {
		WARN_ON(!sp->role.invalid || sp->root_count);
		kvm_mmu_free_page(sp);
	}
}

static bool prepare_zap_oldest_mmu_page(struct kvm *kvm,
					struct list_head *invalid_list)
{
	struct kvm_mmu_page *sp;

	if (list_empty(&kvm->arch.active_mmu_pages))
		return false;

	sp = list_last_entry(&kvm->arch.active_mmu_pages,
			     struct kvm_mmu_page, link);
	return kvm_mmu_prepare_zap_page(kvm, sp, invalid_list);
}

static int make_mmu_pages_available(struct kvm_vcpu *vcpu)
{
	LIST_HEAD(invalid_list);

	if (likely(kvm_mmu_available_pages(vcpu->kvm) >= KVM_MIN_FREE_MMU_PAGES))
		return 0;

	while (kvm_mmu_available_pages(vcpu->kvm) < KVM_REFILL_PAGES) {
		if (!prepare_zap_oldest_mmu_page(vcpu->kvm, &invalid_list))
			break;

		++vcpu->kvm->stat.mmu_recycled;
	}
	kvm_mmu_commit_zap_page(vcpu->kvm, &invalid_list);

	if (!kvm_mmu_available_pages(vcpu->kvm))
		return -ENOSPC;
	return 0;
}

/*
 * Changing the number of mmu pages allocated to the vm
 * Note: if goal_nr_mmu_pages is too small, you will get dead lock
 */
void kvm_mmu_change_mmu_pages(struct kvm *kvm, unsigned long goal_nr_mmu_pages)
{
	LIST_HEAD(invalid_list);

	spin_lock(&kvm->mmu_lock);

	if (kvm->arch.n_used_mmu_pages > goal_nr_mmu_pages) {
		/* Need to free some mmu pages to achieve the goal. */
		while (kvm->arch.n_used_mmu_pages > goal_nr_mmu_pages)
			if (!prepare_zap_oldest_mmu_page(kvm, &invalid_list))
				break;

		kvm_mmu_commit_zap_page(kvm, &invalid_list);
		goal_nr_mmu_pages = kvm->arch.n_used_mmu_pages;
	}

	kvm->arch.n_max_mmu_pages = goal_nr_mmu_pages;

	spin_unlock(&kvm->mmu_lock);
}

int kvm_mmu_unprotect_page(struct kvm *kvm, gfn_t gfn)
{
	struct kvm_mmu_page *sp;
	LIST_HEAD(invalid_list);
	int r;

	pgprintk("%s: looking for gfn %llx\n", __func__, gfn);
	r = 0;
	spin_lock(&kvm->mmu_lock);
	for_each_gfn_indirect_valid_sp(kvm, sp, gfn) {
		pgprintk("%s: gfn %llx role %x\n", __func__, gfn,
			 sp->role.word);
		r = 1;
		kvm_mmu_prepare_zap_page(kvm, sp, &invalid_list);
	}
	kvm_mmu_commit_zap_page(kvm, &invalid_list);
	spin_unlock(&kvm->mmu_lock);

	return r;
}
EXPORT_SYMBOL_GPL(kvm_mmu_unprotect_page);

static void kvm_unsync_page(struct kvm_vcpu *vcpu, struct kvm_mmu_page *sp)
{
	trace_kvm_mmu_unsync_page(sp);
	++vcpu->kvm->stat.mmu_unsync;
	sp->unsync = 1;

	kvm_mmu_mark_parents_unsync(sp);
}

static bool mmu_need_write_protect(struct kvm_vcpu *vcpu, gfn_t gfn,
				   bool can_unsync)
{
	struct kvm_mmu_page *sp;

	if (kvm_page_track_is_active(vcpu, gfn, KVM_PAGE_TRACK_WRITE))
		return true;

	for_each_gfn_indirect_valid_sp(vcpu->kvm, sp, gfn) {
		if (!can_unsync)
			return true;

		if (sp->unsync)
			continue;

		WARN_ON(sp->role.level != PT_PAGE_TABLE_LEVEL);
		kvm_unsync_page(vcpu, sp);
	}

	/*
	 * We need to ensure that the marking of unsync pages is visible
	 * before the SPTE is updated to allow writes because
	 * kvm_mmu_sync_roots() checks the unsync flags without holding
	 * the MMU lock and so can race with this. If the SPTE was updated
	 * before the page had been marked as unsync-ed, something like the
	 * following could happen:
	 *
	 * CPU 1                    CPU 2
	 * ---------------------------------------------------------------------
	 * 1.2 Host updates SPTE
	 *     to be writable
	 *                      2.1 Guest writes a GPTE for GVA X.
	 *                          (GPTE being in the guest page table shadowed
	 *                           by the SP from CPU 1.)
	 *                          This reads SPTE during the page table walk.
	 *                          Since SPTE.W is read as 1, there is no
	 *                          fault.
	 *
	 *                      2.2 Guest issues TLB flush.
	 *                          That causes a VM Exit.
	 *
	 *                      2.3 kvm_mmu_sync_pages() reads sp->unsync.
	 *                          Since it is false, so it just returns.
	 *
	 *                      2.4 Guest accesses GVA X.
	 *                          Since the mapping in the SP was not updated,
	 *                          so the old mapping for GVA X incorrectly
	 *                          gets used.
	 * 1.1 Host marks SP
	 *     as unsync
	 *     (sp->unsync = true)
	 *
	 * The write barrier below ensures that 1.1 happens before 1.2 and thus
	 * the situation in 2.4 does not arise. The implicit barrier in 2.2
	 * pairs with this write barrier.
	 */
	smp_wmb();

	return false;
}

static bool kvm_is_mmio_pfn(kvm_pfn_t pfn)
{
	if (pfn_valid(pfn))
		return !is_zero_pfn(pfn) && PageReserved(pfn_to_page(pfn)) &&
			/*
			 * Some reserved pages, such as those from NVDIMM
			 * DAX devices, are not for MMIO, and can be mapped
			 * with cached memory type for better performance.
			 * However, the above check misconceives those pages
			 * as MMIO, and results in KVM mapping them with UC
			 * memory type, which would hurt the performance.
			 * Therefore, we check the host memory type in addition
			 * and only treat UC/UC-/WC pages as MMIO.
			 */
			(!pat_enabled() || pat_pfn_immune_to_uc_mtrr(pfn));

	return !e820__mapped_raw_any(pfn_to_hpa(pfn),
				     pfn_to_hpa(pfn + 1) - 1,
				     E820_TYPE_RAM);
}

/* Bits which may be returned by set_spte() */
#define SET_SPTE_WRITE_PROTECTED_PT	BIT(0)
#define SET_SPTE_NEED_REMOTE_TLB_FLUSH	BIT(1)

static int set_spte(struct kvm_vcpu *vcpu, u64 *sptep,
		    unsigned int pte_access, int level,
		    gfn_t gfn, kvm_pfn_t pfn, bool speculative,
		    bool can_unsync, bool host_writable)
{
	u64 spte = 0;
	int ret = 0;
	struct kvm_mmu_page *sp;

	if (set_mmio_spte(vcpu, sptep, gfn, pfn, pte_access))
		return 0;

	sp = page_header(__pa(sptep));
	if (sp_ad_disabled(sp))
		spte |= SPTE_AD_DISABLED_MASK;
	else if (kvm_vcpu_ad_need_write_protect(vcpu))
		spte |= SPTE_AD_WRPROT_ONLY_MASK;

	/*
	 * For the EPT case, shadow_present_mask is 0 if hardware
	 * supports exec-only page table entries.  In that case,
	 * ACC_USER_MASK and shadow_user_mask are used to represent
	 * read access.  See FNAME(gpte_access) in paging_tmpl.h.
	 */
	spte |= shadow_present_mask;
	if (!speculative)
		spte |= spte_shadow_accessed_mask(spte);

	if (level > PT_PAGE_TABLE_LEVEL && (pte_access & ACC_EXEC_MASK) &&
	    is_nx_huge_page_enabled()) {
		pte_access &= ~ACC_EXEC_MASK;
	}

	if (pte_access & ACC_EXEC_MASK)
		spte |= shadow_x_mask;
	else
		spte |= shadow_nx_mask;

	if (pte_access & ACC_USER_MASK)
		spte |= shadow_user_mask;

	if (level > PT_PAGE_TABLE_LEVEL)
		spte |= PT_PAGE_SIZE_MASK;
	if (tdp_enabled)
		spte |= kvm_x86_ops->get_mt_mask(vcpu, gfn,
			kvm_is_mmio_pfn(pfn));

	if (host_writable)
		spte |= SPTE_HOST_WRITEABLE;
	else
		pte_access &= ~ACC_WRITE_MASK;

	if (!kvm_is_mmio_pfn(pfn))
		spte |= shadow_me_mask;

	spte |= (u64)pfn << PAGE_SHIFT;

	if (pte_access & ACC_WRITE_MASK) {
		spte |= PT_WRITABLE_MASK | SPTE_MMU_WRITEABLE;

		/*
		 * Optimization: for pte sync, if spte was writable the hash
		 * lookup is unnecessary (and expensive). Write protection
		 * is responsibility of mmu_get_page / kvm_sync_page.
		 * Same reasoning can be applied to dirty page accounting.
		 */
		if (!can_unsync && is_writable_pte(*sptep))
			goto set_pte;

		if (mmu_need_write_protect(vcpu, gfn, can_unsync)) {
			pgprintk("%s: found shadow page for %llx, marking ro\n",
				 __func__, gfn);
			ret |= SET_SPTE_WRITE_PROTECTED_PT;
			pte_access &= ~ACC_WRITE_MASK;
			spte &= ~(PT_WRITABLE_MASK | SPTE_MMU_WRITEABLE);
		}
	}

	if (pte_access & ACC_WRITE_MASK) {
		kvm_vcpu_mark_page_dirty(vcpu, gfn);
		spte |= spte_shadow_dirty_mask(spte);
	}

	if (speculative)
		spte = mark_spte_for_access_track(spte);

set_pte:
	if (mmu_spte_update(sptep, spte))
		ret |= SET_SPTE_NEED_REMOTE_TLB_FLUSH;
	return ret;
}

static int mmu_set_spte(struct kvm_vcpu *vcpu, u64 *sptep,
			unsigned int pte_access, int write_fault, int level,
			gfn_t gfn, kvm_pfn_t pfn, bool speculative,
			bool host_writable)
{
	int was_rmapped = 0;
	int rmap_count;
	int set_spte_ret;
	int ret = RET_PF_RETRY;
	bool flush = false;

	pgprintk("%s: spte %llx write_fault %d gfn %llx\n", __func__,
		 *sptep, write_fault, gfn);

	if (is_shadow_present_pte(*sptep)) {
		/*
		 * If we overwrite a PTE page pointer with a 2MB PMD, unlink
		 * the parent of the now unreachable PTE.
		 */
		if (level > PT_PAGE_TABLE_LEVEL &&
		    !is_large_pte(*sptep)) {
			struct kvm_mmu_page *child;
			u64 pte = *sptep;

			child = page_header(pte & PT64_BASE_ADDR_MASK);
			drop_parent_pte(child, sptep);
			flush = true;
		} else if (pfn != spte_to_pfn(*sptep)) {
			pgprintk("hfn old %llx new %llx\n",
				 spte_to_pfn(*sptep), pfn);
			drop_spte(vcpu->kvm, sptep);
			flush = true;
		} else
			was_rmapped = 1;
	}

	set_spte_ret = set_spte(vcpu, sptep, pte_access, level, gfn, pfn,
				speculative, true, host_writable);
	if (set_spte_ret & SET_SPTE_WRITE_PROTECTED_PT) {
		if (write_fault)
			ret = RET_PF_EMULATE;
		kvm_make_request(KVM_REQ_TLB_FLUSH, vcpu);
	}

	if (set_spte_ret & SET_SPTE_NEED_REMOTE_TLB_FLUSH || flush)
		kvm_flush_remote_tlbs_with_address(vcpu->kvm, gfn,
				KVM_PAGES_PER_HPAGE(level));

	if (unlikely(is_mmio_spte(*sptep)))
		ret = RET_PF_EMULATE;

	pgprintk("%s: setting spte %llx\n", __func__, *sptep);
	trace_kvm_mmu_set_spte(level, gfn, sptep);
	if (!was_rmapped && is_large_pte(*sptep))
		++vcpu->kvm->stat.lpages;

	if (is_shadow_present_pte(*sptep)) {
		if (!was_rmapped) {
			rmap_count = rmap_add(vcpu, sptep, gfn);
			if (rmap_count > RMAP_RECYCLE_THRESHOLD)
				rmap_recycle(vcpu, sptep, gfn);
		}
	}

	return ret;
}

static kvm_pfn_t pte_prefetch_gfn_to_pfn(struct kvm_vcpu *vcpu, gfn_t gfn,
				     bool no_dirty_log)
{
	struct kvm_memory_slot *slot;

	slot = gfn_to_memslot_dirty_bitmap(vcpu, gfn, no_dirty_log);
	if (!slot)
		return KVM_PFN_ERR_FAULT;

	return gfn_to_pfn_memslot_atomic(slot, gfn);
}

static int direct_pte_prefetch_many(struct kvm_vcpu *vcpu,
				    struct kvm_mmu_page *sp,
				    u64 *start, u64 *end)
{
	struct page *pages[PTE_PREFETCH_NUM];
	struct kvm_memory_slot *slot;
	unsigned int access = sp->role.access;
	int i, ret;
	gfn_t gfn;

	gfn = kvm_mmu_page_get_gfn(sp, start - sp->spt);
	slot = gfn_to_memslot_dirty_bitmap(vcpu, gfn, access & ACC_WRITE_MASK);
	if (!slot)
		return -1;

	ret = gfn_to_page_many_atomic(slot, gfn, pages, end - start);
	if (ret <= 0)
		return -1;

	for (i = 0; i < ret; i++, gfn++, start++) {
		mmu_set_spte(vcpu, start, access, 0, sp->role.level, gfn,
			     page_to_pfn(pages[i]), true, true);
		put_page(pages[i]);
	}

	return 0;
}

static void __direct_pte_prefetch(struct kvm_vcpu *vcpu,
				  struct kvm_mmu_page *sp, u64 *sptep)
{
	u64 *spte, *start = NULL;
	int i;

	WARN_ON(!sp->role.direct);

	i = (sptep - sp->spt) & ~(PTE_PREFETCH_NUM - 1);
	spte = sp->spt + i;

	for (i = 0; i < PTE_PREFETCH_NUM; i++, spte++) {
		if (is_shadow_present_pte(*spte) || spte == sptep) {
			if (!start)
				continue;
			if (direct_pte_prefetch_many(vcpu, sp, start, spte) < 0)
				break;
			start = NULL;
		} else if (!start)
			start = spte;
	}
}

static void direct_pte_prefetch(struct kvm_vcpu *vcpu, u64 *sptep)
{
	struct kvm_mmu_page *sp;

	sp = page_header(__pa(sptep));

	/*
	 * Without accessed bits, there's no way to distinguish between
	 * actually accessed translations and prefetched, so disable pte
	 * prefetch if accessed bits aren't available.
	 */
	if (sp_ad_disabled(sp))
		return;

	if (sp->role.level > PT_PAGE_TABLE_LEVEL)
		return;

	__direct_pte_prefetch(vcpu, sp, sptep);
}

static int host_pfn_mapping_level(struct kvm_vcpu *vcpu, gfn_t gfn,
				  kvm_pfn_t pfn, struct kvm_memory_slot *slot)
{
	unsigned long hva;
	pte_t *pte;
	int level;

	BUILD_BUG_ON(PT_PAGE_TABLE_LEVEL != (int)PG_LEVEL_4K ||
		     PT_DIRECTORY_LEVEL != (int)PG_LEVEL_2M ||
		     PT_PDPE_LEVEL != (int)PG_LEVEL_1G);

	if (!PageCompound(pfn_to_page(pfn)) && !kvm_is_zone_device_pfn(pfn))
		return PT_PAGE_TABLE_LEVEL;

	/*
	 * Note, using the already-retrieved memslot and __gfn_to_hva_memslot()
	 * is not solely for performance, it's also necessary to avoid the
	 * "writable" check in __gfn_to_hva_many(), which will always fail on
	 * read-only memslots due to gfn_to_hva() assuming writes.  Earlier
	 * page fault steps have already verified the guest isn't writing a
	 * read-only memslot.
	 */
	hva = __gfn_to_hva_memslot(slot, gfn);

	pte = lookup_address_in_mm(vcpu->kvm->mm, hva, &level);
	if (unlikely(!pte))
		return PT_PAGE_TABLE_LEVEL;

	return level;
}

static int kvm_mmu_hugepage_adjust(struct kvm_vcpu *vcpu, gfn_t gfn,
				   int max_level, kvm_pfn_t *pfnp)
{
	struct kvm_memory_slot *slot;
	struct kvm_lpage_info *linfo;
	kvm_pfn_t pfn = *pfnp;
	kvm_pfn_t mask;
	int level;

	if (unlikely(max_level == PT_PAGE_TABLE_LEVEL))
		return PT_PAGE_TABLE_LEVEL;

	if (is_error_noslot_pfn(pfn) || kvm_is_reserved_pfn(pfn))
		return PT_PAGE_TABLE_LEVEL;

	slot = gfn_to_memslot_dirty_bitmap(vcpu, gfn, true);
	if (!slot)
		return PT_PAGE_TABLE_LEVEL;

	max_level = min(max_level, kvm_x86_ops->get_lpage_level());
	for ( ; max_level > PT_PAGE_TABLE_LEVEL; max_level--) {
		linfo = lpage_info_slot(gfn, slot, max_level);
		if (!linfo->disallow_lpage)
			break;
	}

	if (max_level == PT_PAGE_TABLE_LEVEL)
		return PT_PAGE_TABLE_LEVEL;

	level = host_pfn_mapping_level(vcpu, gfn, pfn, slot);
	if (level == PT_PAGE_TABLE_LEVEL)
		return level;

	level = min(level, max_level);

	/*
	 * mmu_notifier_retry() was successful and mmu_lock is held, so
	 * the pmd can't be split from under us.
	 */
	mask = KVM_PAGES_PER_HPAGE(level) - 1;
	VM_BUG_ON((gfn & mask) != (pfn & mask));
	*pfnp = pfn & ~mask;

	return level;
}

static void disallowed_hugepage_adjust(struct kvm_shadow_walk_iterator it,
				       gfn_t gfn, kvm_pfn_t *pfnp, int *levelp)
{
	int level = *levelp;
	u64 spte = *it.sptep;

	if (it.level == level && level > PT_PAGE_TABLE_LEVEL &&
	    is_nx_huge_page_enabled() &&
	    is_shadow_present_pte(spte) &&
	    !is_large_pte(spte)) {
		/*
		 * A small SPTE exists for this pfn, but FNAME(fetch)
		 * and __direct_map would like to create a large PTE
		 * instead: just force them to go down another level,
		 * patching back for them into pfn the next 9 bits of
		 * the address.
		 */
		u64 page_mask = KVM_PAGES_PER_HPAGE(level) - KVM_PAGES_PER_HPAGE(level - 1);
		*pfnp |= gfn & page_mask;
		(*levelp)--;
	}
}

static int __direct_map(struct kvm_vcpu *vcpu, gpa_t gpa, int write,
			int map_writable, int max_level, kvm_pfn_t pfn,
			bool prefault, bool account_disallowed_nx_lpage)
{
	struct kvm_shadow_walk_iterator it;
	struct kvm_mmu_page *sp;
	int level, ret;
	gfn_t gfn = gpa >> PAGE_SHIFT;
	gfn_t base_gfn = gfn;

	if (WARN_ON(!VALID_PAGE(vcpu->arch.mmu->root_hpa)))
		return RET_PF_RETRY;

	level = kvm_mmu_hugepage_adjust(vcpu, gfn, max_level, &pfn);

	trace_kvm_mmu_spte_requested(gpa, level, pfn);
	for_each_shadow_entry(vcpu, gpa, it) {
		/*
		 * We cannot overwrite existing page tables with an NX
		 * large page, as the leaf could be executable.
		 */
		disallowed_hugepage_adjust(it, gfn, &pfn, &level);

		base_gfn = gfn & ~(KVM_PAGES_PER_HPAGE(it.level) - 1);
		if (it.level == level)
			break;

		drop_large_spte(vcpu, it.sptep);
		if (!is_shadow_present_pte(*it.sptep)) {
			sp = kvm_mmu_get_page(vcpu, base_gfn, it.addr,
					      it.level - 1, true, ACC_ALL);

			link_shadow_page(vcpu, it.sptep, sp);
			if (account_disallowed_nx_lpage)
				account_huge_nx_page(vcpu->kvm, sp);
		}
	}

	ret = mmu_set_spte(vcpu, it.sptep, ACC_ALL,
			   write, level, base_gfn, pfn, prefault,
			   map_writable);
	direct_pte_prefetch(vcpu, it.sptep);
	++vcpu->stat.pf_fixed;
	return ret;
}

static void kvm_send_hwpoison_signal(unsigned long address, struct task_struct *tsk)
{
	send_sig_mceerr(BUS_MCEERR_AR, (void __user *)address, PAGE_SHIFT, tsk);
}

static int kvm_handle_bad_page(struct kvm_vcpu *vcpu, gfn_t gfn, kvm_pfn_t pfn)
{
	/*
	 * Do not cache the mmio info caused by writing the readonly gfn
	 * into the spte otherwise read access on readonly gfn also can
	 * caused mmio page fault and treat it as mmio access.
	 */
	if (pfn == KVM_PFN_ERR_RO_FAULT)
		return RET_PF_EMULATE;

	if (pfn == KVM_PFN_ERR_HWPOISON) {
		kvm_send_hwpoison_signal(kvm_vcpu_gfn_to_hva(vcpu, gfn), current);
		return RET_PF_RETRY;
	}

	return -EFAULT;
}

static bool handle_abnormal_pfn(struct kvm_vcpu *vcpu, gva_t gva, gfn_t gfn,
				kvm_pfn_t pfn, unsigned int access,
				int *ret_val)
{
	/* The pfn is invalid, report the error! */
	if (unlikely(is_error_pfn(pfn))) {
		*ret_val = kvm_handle_bad_page(vcpu, gfn, pfn);
		return true;
	}

	if (unlikely(is_noslot_pfn(pfn)))
		vcpu_cache_mmio_info(vcpu, gva, gfn,
				     access & shadow_mmio_access_mask);

	return false;
}

static bool page_fault_can_be_fast(u32 error_code)
{
	/*
	 * Do not fix the mmio spte with invalid generation number which
	 * need to be updated by slow page fault path.
	 */
	if (unlikely(error_code & PFERR_RSVD_MASK))
		return false;

	/* See if the page fault is due to an NX violation */
	if (unlikely(((error_code & (PFERR_FETCH_MASK | PFERR_PRESENT_MASK))
		      == (PFERR_FETCH_MASK | PFERR_PRESENT_MASK))))
		return false;

	/*
	 * #PF can be fast if:
	 * 1. The shadow page table entry is not present, which could mean that
	 *    the fault is potentially caused by access tracking (if enabled).
	 * 2. The shadow page table entry is present and the fault
	 *    is caused by write-protect, that means we just need change the W
	 *    bit of the spte which can be done out of mmu-lock.
	 *
	 * However, if access tracking is disabled we know that a non-present
	 * page must be a genuine page fault where we have to create a new SPTE.
	 * So, if access tracking is disabled, we return true only for write
	 * accesses to a present page.
	 */

	return shadow_acc_track_mask != 0 ||
	       ((error_code & (PFERR_WRITE_MASK | PFERR_PRESENT_MASK))
		== (PFERR_WRITE_MASK | PFERR_PRESENT_MASK));
}

/*
 * Returns true if the SPTE was fixed successfully. Otherwise,
 * someone else modified the SPTE from its original value.
 */
static bool
fast_pf_fix_direct_spte(struct kvm_vcpu *vcpu, struct kvm_mmu_page *sp,
			u64 *sptep, u64 old_spte, u64 new_spte)
{
	gfn_t gfn;

	WARN_ON(!sp->role.direct);

	/*
	 * Theoretically we could also set dirty bit (and flush TLB) here in
	 * order to eliminate unnecessary PML logging. See comments in
	 * set_spte. But fast_page_fault is very unlikely to happen with PML
	 * enabled, so we do not do this. This might result in the same GPA
	 * to be logged in PML buffer again when the write really happens, and
	 * eventually to be called by mark_page_dirty twice. But it's also no
	 * harm. This also avoids the TLB flush needed after setting dirty bit
	 * so non-PML cases won't be impacted.
	 *
	 * Compare with set_spte where instead shadow_dirty_mask is set.
	 */
	if (cmpxchg64(sptep, old_spte, new_spte) != old_spte)
		return false;

	if (is_writable_pte(new_spte) && !is_writable_pte(old_spte)) {
		/*
		 * The gfn of direct spte is stable since it is
		 * calculated by sp->gfn.
		 */
		gfn = kvm_mmu_page_get_gfn(sp, sptep - sp->spt);
		kvm_vcpu_mark_page_dirty(vcpu, gfn);
	}

	return true;
}

static bool is_access_allowed(u32 fault_err_code, u64 spte)
{
	if (fault_err_code & PFERR_FETCH_MASK)
		return is_executable_pte(spte);

	if (fault_err_code & PFERR_WRITE_MASK)
		return is_writable_pte(spte);

	/* Fault was on Read access */
	return spte & PT_PRESENT_MASK;
}

/*
 * Return value:
 * - true: let the vcpu to access on the same address again.
 * - false: let the real page fault path to fix it.
 */
<<<<<<< HEAD
static bool fast_page_fault(struct kvm_vcpu *vcpu, gpa_t cr2_or_gpa, int level,
=======
static bool fast_page_fault(struct kvm_vcpu *vcpu, gpa_t cr2_or_gpa,
>>>>>>> 7117be3f
			    u32 error_code)
{
	struct kvm_shadow_walk_iterator iterator;
	struct kvm_mmu_page *sp;
	bool fault_handled = false;
	u64 spte = 0ull;
	uint retry_count = 0;

	if (!page_fault_can_be_fast(error_code))
		return false;

	walk_shadow_page_lockless_begin(vcpu);

	do {
		u64 new_spte;

		for_each_shadow_entry_lockless(vcpu, cr2_or_gpa, iterator, spte)
<<<<<<< HEAD
			if (!is_shadow_present_pte(spte) ||
			    iterator.level < level)
=======
			if (!is_shadow_present_pte(spte))
>>>>>>> 7117be3f
				break;

		sp = page_header(__pa(iterator.sptep));
		if (!is_last_spte(spte, sp->role.level))
			break;

		/*
		 * Check whether the memory access that caused the fault would
		 * still cause it if it were to be performed right now. If not,
		 * then this is a spurious fault caused by TLB lazily flushed,
		 * or some other CPU has already fixed the PTE after the
		 * current CPU took the fault.
		 *
		 * Need not check the access of upper level table entries since
		 * they are always ACC_ALL.
		 */
		if (is_access_allowed(error_code, spte)) {
			fault_handled = true;
			break;
		}

		new_spte = spte;

		if (is_access_track_spte(spte))
			new_spte = restore_acc_track_spte(new_spte);

		/*
		 * Currently, to simplify the code, write-protection can
		 * be removed in the fast path only if the SPTE was
		 * write-protected for dirty-logging or access tracking.
		 */
		if ((error_code & PFERR_WRITE_MASK) &&
		    spte_can_locklessly_be_made_writable(spte))
		{
			new_spte |= PT_WRITABLE_MASK;

			/*
			 * Do not fix write-permission on the large spte.  Since
			 * we only dirty the first page into the dirty-bitmap in
			 * fast_pf_fix_direct_spte(), other pages are missed
			 * if its slot has dirty logging enabled.
			 *
			 * Instead, we let the slow page fault path create a
			 * normal spte to fix the access.
			 *
			 * See the comments in kvm_arch_commit_memory_region().
			 */
			if (sp->role.level > PT_PAGE_TABLE_LEVEL)
				break;
		}

		/* Verify that the fault can be handled in the fast path */
		if (new_spte == spte ||
		    !is_access_allowed(error_code, new_spte))
			break;

		/*
		 * Currently, fast page fault only works for direct mapping
		 * since the gfn is not stable for indirect shadow page. See
		 * Documentation/virt/kvm/locking.txt to get more detail.
		 */
		fault_handled = fast_pf_fix_direct_spte(vcpu, sp,
							iterator.sptep, spte,
							new_spte);
		if (fault_handled)
			break;

		if (++retry_count > 4) {
			printk_once(KERN_WARNING
				"kvm: Fast #PF retrying more than 4 times.\n");
			break;
		}

	} while (true);

	trace_fast_page_fault(vcpu, cr2_or_gpa, error_code, iterator.sptep,
			      spte, fault_handled);
	walk_shadow_page_lockless_end(vcpu);

	return fault_handled;
}

<<<<<<< HEAD
static bool try_async_pf(struct kvm_vcpu *vcpu, bool prefault, gfn_t gfn,
			 gpa_t cr2_or_gpa, kvm_pfn_t *pfn, bool write,
			 bool *writable);
static int make_mmu_pages_available(struct kvm_vcpu *vcpu);

static int nonpaging_map(struct kvm_vcpu *vcpu, gpa_t gpa, u32 error_code,
			 gfn_t gfn, bool prefault)
{
	int r;
	int level;
	bool force_pt_level;
	kvm_pfn_t pfn;
	unsigned long mmu_seq;
	bool map_writable, write = error_code & PFERR_WRITE_MASK;
	bool lpage_disallowed = (error_code & PFERR_FETCH_MASK) &&
				is_nx_huge_page_enabled();

	force_pt_level = lpage_disallowed;
	level = mapping_level(vcpu, gfn, &force_pt_level);
	if (likely(!force_pt_level)) {
		/*
		 * This path builds a PAE pagetable - so we can map
		 * 2mb pages at maximum. Therefore check if the level
		 * is larger than that.
		 */
		if (level > PT_DIRECTORY_LEVEL)
			level = PT_DIRECTORY_LEVEL;

		gfn &= ~(KVM_PAGES_PER_HPAGE(level) - 1);
	}

	if (fast_page_fault(vcpu, gpa, level, error_code))
		return RET_PF_RETRY;

	mmu_seq = vcpu->kvm->mmu_notifier_seq;
	smp_rmb();

	if (try_async_pf(vcpu, prefault, gfn, gpa, &pfn, write, &map_writable))
		return RET_PF_RETRY;

	if (handle_abnormal_pfn(vcpu, gpa, gfn, pfn, ACC_ALL, &r))
		return r;

	r = RET_PF_RETRY;
	spin_lock(&vcpu->kvm->mmu_lock);
	if (mmu_notifier_retry(vcpu->kvm, mmu_seq))
		goto out_unlock;
	if (make_mmu_pages_available(vcpu) < 0)
		goto out_unlock;
	if (likely(!force_pt_level))
		transparent_hugepage_adjust(vcpu, gfn, &pfn, &level);
	r = __direct_map(vcpu, gpa, write, map_writable, level, pfn,
			 prefault, false);
out_unlock:
	spin_unlock(&vcpu->kvm->mmu_lock);
	kvm_release_pfn_clean(pfn);
	return r;
}

=======
>>>>>>> 7117be3f
static void mmu_free_root_page(struct kvm *kvm, hpa_t *root_hpa,
			       struct list_head *invalid_list)
{
	struct kvm_mmu_page *sp;

	if (!VALID_PAGE(*root_hpa))
		return;

	sp = page_header(*root_hpa & PT64_BASE_ADDR_MASK);
	--sp->root_count;
	if (!sp->root_count && sp->role.invalid)
		kvm_mmu_prepare_zap_page(kvm, sp, invalid_list);

	*root_hpa = INVALID_PAGE;
}

/* roots_to_free must be some combination of the KVM_MMU_ROOT_* flags */
void kvm_mmu_free_roots(struct kvm_vcpu *vcpu, struct kvm_mmu *mmu,
			ulong roots_to_free)
{
	int i;
	LIST_HEAD(invalid_list);
	bool free_active_root = roots_to_free & KVM_MMU_ROOT_CURRENT;

	BUILD_BUG_ON(KVM_MMU_NUM_PREV_ROOTS >= BITS_PER_LONG);

	/* Before acquiring the MMU lock, see if we need to do any real work. */
	if (!(free_active_root && VALID_PAGE(mmu->root_hpa))) {
		for (i = 0; i < KVM_MMU_NUM_PREV_ROOTS; i++)
			if ((roots_to_free & KVM_MMU_ROOT_PREVIOUS(i)) &&
			    VALID_PAGE(mmu->prev_roots[i].hpa))
				break;

		if (i == KVM_MMU_NUM_PREV_ROOTS)
			return;
	}

	spin_lock(&vcpu->kvm->mmu_lock);

	for (i = 0; i < KVM_MMU_NUM_PREV_ROOTS; i++)
		if (roots_to_free & KVM_MMU_ROOT_PREVIOUS(i))
			mmu_free_root_page(vcpu->kvm, &mmu->prev_roots[i].hpa,
					   &invalid_list);

	if (free_active_root) {
		if (mmu->shadow_root_level >= PT64_ROOT_4LEVEL &&
		    (mmu->root_level >= PT64_ROOT_4LEVEL || mmu->direct_map)) {
			mmu_free_root_page(vcpu->kvm, &mmu->root_hpa,
					   &invalid_list);
		} else {
			for (i = 0; i < 4; ++i)
				if (mmu->pae_root[i] != 0)
					mmu_free_root_page(vcpu->kvm,
							   &mmu->pae_root[i],
							   &invalid_list);
			mmu->root_hpa = INVALID_PAGE;
		}
		mmu->root_cr3 = 0;
	}

	kvm_mmu_commit_zap_page(vcpu->kvm, &invalid_list);
	spin_unlock(&vcpu->kvm->mmu_lock);
}
EXPORT_SYMBOL_GPL(kvm_mmu_free_roots);

static int mmu_check_root(struct kvm_vcpu *vcpu, gfn_t root_gfn)
{
	int ret = 0;

	if (!kvm_is_visible_gfn(vcpu->kvm, root_gfn)) {
		kvm_make_request(KVM_REQ_TRIPLE_FAULT, vcpu);
		ret = 1;
	}

	return ret;
}

static int mmu_alloc_direct_roots(struct kvm_vcpu *vcpu)
{
	struct kvm_mmu_page *sp;
	unsigned i;

	if (vcpu->arch.mmu->shadow_root_level >= PT64_ROOT_4LEVEL) {
		spin_lock(&vcpu->kvm->mmu_lock);
		if(make_mmu_pages_available(vcpu) < 0) {
			spin_unlock(&vcpu->kvm->mmu_lock);
			return -ENOSPC;
		}
		sp = kvm_mmu_get_page(vcpu, 0, 0,
				vcpu->arch.mmu->shadow_root_level, 1, ACC_ALL);
		++sp->root_count;
		spin_unlock(&vcpu->kvm->mmu_lock);
		vcpu->arch.mmu->root_hpa = __pa(sp->spt);
	} else if (vcpu->arch.mmu->shadow_root_level == PT32E_ROOT_LEVEL) {
		for (i = 0; i < 4; ++i) {
			hpa_t root = vcpu->arch.mmu->pae_root[i];

			MMU_WARN_ON(VALID_PAGE(root));
			spin_lock(&vcpu->kvm->mmu_lock);
			if (make_mmu_pages_available(vcpu) < 0) {
				spin_unlock(&vcpu->kvm->mmu_lock);
				return -ENOSPC;
			}
			sp = kvm_mmu_get_page(vcpu, i << (30 - PAGE_SHIFT),
					i << 30, PT32_ROOT_LEVEL, 1, ACC_ALL);
			root = __pa(sp->spt);
			++sp->root_count;
			spin_unlock(&vcpu->kvm->mmu_lock);
			vcpu->arch.mmu->pae_root[i] = root | PT_PRESENT_MASK;
		}
		vcpu->arch.mmu->root_hpa = __pa(vcpu->arch.mmu->pae_root);
	} else
		BUG();
	vcpu->arch.mmu->root_cr3 = vcpu->arch.mmu->get_cr3(vcpu);

	return 0;
}

static int mmu_alloc_shadow_roots(struct kvm_vcpu *vcpu)
{
	struct kvm_mmu_page *sp;
	u64 pdptr, pm_mask;
	gfn_t root_gfn, root_cr3;
	int i;

	root_cr3 = vcpu->arch.mmu->get_cr3(vcpu);
	root_gfn = root_cr3 >> PAGE_SHIFT;

	if (mmu_check_root(vcpu, root_gfn))
		return 1;

	/*
	 * Do we shadow a long mode page table? If so we need to
	 * write-protect the guests page table root.
	 */
	if (vcpu->arch.mmu->root_level >= PT64_ROOT_4LEVEL) {
		hpa_t root = vcpu->arch.mmu->root_hpa;

		MMU_WARN_ON(VALID_PAGE(root));

		spin_lock(&vcpu->kvm->mmu_lock);
		if (make_mmu_pages_available(vcpu) < 0) {
			spin_unlock(&vcpu->kvm->mmu_lock);
			return -ENOSPC;
		}
		sp = kvm_mmu_get_page(vcpu, root_gfn, 0,
				vcpu->arch.mmu->shadow_root_level, 0, ACC_ALL);
		root = __pa(sp->spt);
		++sp->root_count;
		spin_unlock(&vcpu->kvm->mmu_lock);
		vcpu->arch.mmu->root_hpa = root;
		goto set_root_cr3;
	}

	/*
	 * We shadow a 32 bit page table. This may be a legacy 2-level
	 * or a PAE 3-level page table. In either case we need to be aware that
	 * the shadow page table may be a PAE or a long mode page table.
	 */
	pm_mask = PT_PRESENT_MASK;
	if (vcpu->arch.mmu->shadow_root_level == PT64_ROOT_4LEVEL)
		pm_mask |= PT_ACCESSED_MASK | PT_WRITABLE_MASK | PT_USER_MASK;

	for (i = 0; i < 4; ++i) {
		hpa_t root = vcpu->arch.mmu->pae_root[i];

		MMU_WARN_ON(VALID_PAGE(root));
		if (vcpu->arch.mmu->root_level == PT32E_ROOT_LEVEL) {
			pdptr = vcpu->arch.mmu->get_pdptr(vcpu, i);
			if (!(pdptr & PT_PRESENT_MASK)) {
				vcpu->arch.mmu->pae_root[i] = 0;
				continue;
			}
			root_gfn = pdptr >> PAGE_SHIFT;
			if (mmu_check_root(vcpu, root_gfn))
				return 1;
		}
		spin_lock(&vcpu->kvm->mmu_lock);
		if (make_mmu_pages_available(vcpu) < 0) {
			spin_unlock(&vcpu->kvm->mmu_lock);
			return -ENOSPC;
		}
		sp = kvm_mmu_get_page(vcpu, root_gfn, i << 30, PT32_ROOT_LEVEL,
				      0, ACC_ALL);
		root = __pa(sp->spt);
		++sp->root_count;
		spin_unlock(&vcpu->kvm->mmu_lock);

		vcpu->arch.mmu->pae_root[i] = root | pm_mask;
	}
	vcpu->arch.mmu->root_hpa = __pa(vcpu->arch.mmu->pae_root);

	/*
	 * If we shadow a 32 bit page table with a long mode page
	 * table we enter this path.
	 */
	if (vcpu->arch.mmu->shadow_root_level == PT64_ROOT_4LEVEL) {
		if (vcpu->arch.mmu->lm_root == NULL) {
			/*
			 * The additional page necessary for this is only
			 * allocated on demand.
			 */

			u64 *lm_root;

			lm_root = (void*)get_zeroed_page(GFP_KERNEL_ACCOUNT);
			if (lm_root == NULL)
				return 1;

			lm_root[0] = __pa(vcpu->arch.mmu->pae_root) | pm_mask;

			vcpu->arch.mmu->lm_root = lm_root;
		}

		vcpu->arch.mmu->root_hpa = __pa(vcpu->arch.mmu->lm_root);
	}

set_root_cr3:
	vcpu->arch.mmu->root_cr3 = root_cr3;

	return 0;
}

static int mmu_alloc_roots(struct kvm_vcpu *vcpu)
{
	if (vcpu->arch.mmu->direct_map)
		return mmu_alloc_direct_roots(vcpu);
	else
		return mmu_alloc_shadow_roots(vcpu);
}

void kvm_mmu_sync_roots(struct kvm_vcpu *vcpu)
{
	int i;
	struct kvm_mmu_page *sp;

	if (vcpu->arch.mmu->direct_map)
		return;

	if (!VALID_PAGE(vcpu->arch.mmu->root_hpa))
		return;

	vcpu_clear_mmio_info(vcpu, MMIO_GVA_ANY);

	if (vcpu->arch.mmu->root_level >= PT64_ROOT_4LEVEL) {
		hpa_t root = vcpu->arch.mmu->root_hpa;
		sp = page_header(root);

		/*
		 * Even if another CPU was marking the SP as unsync-ed
		 * simultaneously, any guest page table changes are not
		 * guaranteed to be visible anyway until this VCPU issues a TLB
		 * flush strictly after those changes are made. We only need to
		 * ensure that the other CPU sets these flags before any actual
		 * changes to the page tables are made. The comments in
		 * mmu_need_write_protect() describe what could go wrong if this
		 * requirement isn't satisfied.
		 */
		if (!smp_load_acquire(&sp->unsync) &&
		    !smp_load_acquire(&sp->unsync_children))
			return;

		spin_lock(&vcpu->kvm->mmu_lock);
		kvm_mmu_audit(vcpu, AUDIT_PRE_SYNC);

		mmu_sync_children(vcpu, sp);

		kvm_mmu_audit(vcpu, AUDIT_POST_SYNC);
		spin_unlock(&vcpu->kvm->mmu_lock);
		return;
	}

	spin_lock(&vcpu->kvm->mmu_lock);
	kvm_mmu_audit(vcpu, AUDIT_PRE_SYNC);

	for (i = 0; i < 4; ++i) {
		hpa_t root = vcpu->arch.mmu->pae_root[i];

		if (root && VALID_PAGE(root)) {
			root &= PT64_BASE_ADDR_MASK;
			sp = page_header(root);
			mmu_sync_children(vcpu, sp);
		}
	}

	kvm_mmu_audit(vcpu, AUDIT_POST_SYNC);
	spin_unlock(&vcpu->kvm->mmu_lock);
}
EXPORT_SYMBOL_GPL(kvm_mmu_sync_roots);

static gpa_t nonpaging_gva_to_gpa(struct kvm_vcpu *vcpu, gpa_t vaddr,
				  u32 access, struct x86_exception *exception)
{
	if (exception)
		exception->error_code = 0;
	return vaddr;
}

static gpa_t nonpaging_gva_to_gpa_nested(struct kvm_vcpu *vcpu, gpa_t vaddr,
					 u32 access,
					 struct x86_exception *exception)
{
	if (exception)
		exception->error_code = 0;
	return vcpu->arch.nested_mmu.translate_gpa(vcpu, vaddr, access, exception);
}

static bool
__is_rsvd_bits_set(struct rsvd_bits_validate *rsvd_check, u64 pte, int level)
{
	int bit7 = (pte >> 7) & 1;

	return pte & rsvd_check->rsvd_bits_mask[bit7][level-1];
}

static bool __is_bad_mt_xwr(struct rsvd_bits_validate *rsvd_check, u64 pte)
{
	return rsvd_check->bad_mt_xwr & BIT_ULL(pte & 0x3f);
}

static bool mmio_info_in_cache(struct kvm_vcpu *vcpu, u64 addr, bool direct)
{
	/*
	 * A nested guest cannot use the MMIO cache if it is using nested
	 * page tables, because cr2 is a nGPA while the cache stores GPAs.
	 */
	if (mmu_is_nested(vcpu))
		return false;

	if (direct)
		return vcpu_match_mmio_gpa(vcpu, addr);

	return vcpu_match_mmio_gva(vcpu, addr);
}

/* return true if reserved bit is detected on spte. */
static bool
walk_shadow_page_get_mmio_spte(struct kvm_vcpu *vcpu, u64 addr, u64 *sptep)
{
	struct kvm_shadow_walk_iterator iterator;
	u64 sptes[PT64_ROOT_MAX_LEVEL], spte = 0ull;
	struct rsvd_bits_validate *rsvd_check;
	int root, leaf;
	bool reserved = false;

	rsvd_check = &vcpu->arch.mmu->shadow_zero_check;

	walk_shadow_page_lockless_begin(vcpu);

	for (shadow_walk_init(&iterator, vcpu, addr),
		 leaf = root = iterator.level;
	     shadow_walk_okay(&iterator);
	     __shadow_walk_next(&iterator, spte)) {
		spte = mmu_spte_get_lockless(iterator.sptep);

		sptes[leaf - 1] = spte;
		leaf--;

		if (!is_shadow_present_pte(spte))
			break;

		/*
		 * Use a bitwise-OR instead of a logical-OR to aggregate the
		 * reserved bit and EPT's invalid memtype/XWR checks to avoid
		 * adding a Jcc in the loop.
		 */
		reserved |= __is_bad_mt_xwr(rsvd_check, spte) |
			    __is_rsvd_bits_set(rsvd_check, spte, iterator.level);
	}

	walk_shadow_page_lockless_end(vcpu);

	if (reserved) {
		pr_err("%s: detect reserved bits on spte, addr 0x%llx, dump hierarchy:\n",
		       __func__, addr);
		while (root > leaf) {
			pr_err("------ spte 0x%llx level %d.\n",
			       sptes[root - 1], root);
			root--;
		}
	}

	*sptep = spte;
	return reserved;
}

static int handle_mmio_page_fault(struct kvm_vcpu *vcpu, u64 addr, bool direct)
{
	u64 spte;
	bool reserved;

	if (mmio_info_in_cache(vcpu, addr, direct))
		return RET_PF_EMULATE;

	reserved = walk_shadow_page_get_mmio_spte(vcpu, addr, &spte);
	if (WARN_ON(reserved))
		return -EINVAL;

	if (is_mmio_spte(spte)) {
		gfn_t gfn = get_mmio_spte_gfn(spte);
		unsigned int access = get_mmio_spte_access(spte);

		if (!check_mmio_spte(vcpu, spte))
			return RET_PF_INVALID;

		if (direct)
			addr = 0;

		trace_handle_mmio_page_fault(addr, gfn, access);
		vcpu_cache_mmio_info(vcpu, addr, gfn, access);
		return RET_PF_EMULATE;
	}

	/*
	 * If the page table is zapped by other cpus, let CPU fault again on
	 * the address.
	 */
	return RET_PF_RETRY;
}

static bool page_fault_handle_page_track(struct kvm_vcpu *vcpu,
					 u32 error_code, gfn_t gfn)
{
	if (unlikely(error_code & PFERR_RSVD_MASK))
		return false;

	if (!(error_code & PFERR_PRESENT_MASK) ||
	      !(error_code & PFERR_WRITE_MASK))
		return false;

	/*
	 * guest is writing the page which is write tracked which can
	 * not be fixed by page fault handler.
	 */
	if (kvm_page_track_is_active(vcpu, gfn, KVM_PAGE_TRACK_WRITE))
		return true;

	return false;
}

static void shadow_page_table_clear_flood(struct kvm_vcpu *vcpu, gva_t addr)
{
	struct kvm_shadow_walk_iterator iterator;
	u64 spte;

	walk_shadow_page_lockless_begin(vcpu);
	for_each_shadow_entry_lockless(vcpu, addr, iterator, spte) {
		clear_sp_write_flooding_count(iterator.sptep);
		if (!is_shadow_present_pte(spte))
			break;
	}
	walk_shadow_page_lockless_end(vcpu);
}

<<<<<<< HEAD
static int nonpaging_page_fault(struct kvm_vcpu *vcpu, gpa_t gpa,
				u32 error_code, bool prefault)
{
	gfn_t gfn = gpa >> PAGE_SHIFT;
	int r;

	/* Note, paging is disabled, ergo gva == gpa. */
	pgprintk("%s: gva %lx error %x\n", __func__, gpa, error_code);

	if (page_fault_handle_page_track(vcpu, error_code, gfn))
		return RET_PF_EMULATE;

	r = mmu_topup_memory_caches(vcpu);
	if (r)
		return r;

	MMU_WARN_ON(!VALID_PAGE(vcpu->arch.mmu->root_hpa));


	return nonpaging_map(vcpu, gpa & PAGE_MASK,
			     error_code, gfn, prefault);
}

=======
>>>>>>> 7117be3f
static int kvm_arch_setup_async_pf(struct kvm_vcpu *vcpu, gpa_t cr2_or_gpa,
				   gfn_t gfn)
{
	struct kvm_arch_async_pf arch;

	arch.token = (vcpu->arch.apf.id++ << 12) | vcpu->vcpu_id;
	arch.gfn = gfn;
	arch.direct_map = vcpu->arch.mmu->direct_map;
	arch.cr3 = vcpu->arch.mmu->get_cr3(vcpu);

	return kvm_setup_async_pf(vcpu, cr2_or_gpa,
				  kvm_vcpu_gfn_to_hva(vcpu, gfn), &arch);
}

static bool try_async_pf(struct kvm_vcpu *vcpu, bool prefault, gfn_t gfn,
			 gpa_t cr2_or_gpa, kvm_pfn_t *pfn, bool write,
			 bool *writable)
{
	struct kvm_memory_slot *slot;
	bool async;

	/*
	 * Don't expose private memslots to L2.
	 */
	if (is_guest_mode(vcpu) && !kvm_is_visible_gfn(vcpu->kvm, gfn)) {
		*pfn = KVM_PFN_NOSLOT;
		return false;
	}

	slot = kvm_vcpu_gfn_to_memslot(vcpu, gfn);
	async = false;
	*pfn = __gfn_to_pfn_memslot(slot, gfn, false, &async, write, writable);
	if (!async)
		return false; /* *pfn has correct page already */

	if (!prefault && kvm_can_do_async_pf(vcpu)) {
		trace_kvm_try_async_get_page(cr2_or_gpa, gfn);
		if (kvm_find_async_pf_gfn(vcpu, gfn)) {
			trace_kvm_async_pf_doublefault(cr2_or_gpa, gfn);
			kvm_make_request(KVM_REQ_APF_HALT, vcpu);
			return true;
		} else if (kvm_arch_setup_async_pf(vcpu, cr2_or_gpa, gfn))
			return true;
	}

	*pfn = __gfn_to_pfn_memslot(slot, gfn, false, NULL, write, writable);
	return false;
}

static int direct_page_fault(struct kvm_vcpu *vcpu, gpa_t gpa, u32 error_code,
			     bool prefault, int max_level, bool is_tdp)
{
	bool write = error_code & PFERR_WRITE_MASK;
	bool exec = error_code & PFERR_FETCH_MASK;
	bool lpage_disallowed = exec && is_nx_huge_page_enabled();
	bool map_writable;

	gfn_t gfn = gpa >> PAGE_SHIFT;
	unsigned long mmu_seq;
	kvm_pfn_t pfn;
	int r;

	if (page_fault_handle_page_track(vcpu, error_code, gfn))
		return RET_PF_EMULATE;

	r = mmu_topup_memory_caches(vcpu);
	if (r)
		return r;

	if (lpage_disallowed)
		max_level = PT_PAGE_TABLE_LEVEL;

	if (fast_page_fault(vcpu, gpa, error_code))
		return RET_PF_RETRY;

	mmu_seq = vcpu->kvm->mmu_notifier_seq;
	smp_rmb();

	if (try_async_pf(vcpu, prefault, gfn, gpa, &pfn, write, &map_writable))
		return RET_PF_RETRY;

	if (handle_abnormal_pfn(vcpu, is_tdp ? 0 : gpa, gfn, pfn, ACC_ALL, &r))
		return r;

	r = RET_PF_RETRY;
	spin_lock(&vcpu->kvm->mmu_lock);
	if (mmu_notifier_retry(vcpu->kvm, mmu_seq))
		goto out_unlock;
	if (make_mmu_pages_available(vcpu) < 0)
		goto out_unlock;
	r = __direct_map(vcpu, gpa, write, map_writable, max_level, pfn,
			 prefault, is_tdp && lpage_disallowed);

out_unlock:
	spin_unlock(&vcpu->kvm->mmu_lock);
	kvm_release_pfn_clean(pfn);
	return r;
}

static int nonpaging_page_fault(struct kvm_vcpu *vcpu, gpa_t gpa,
				u32 error_code, bool prefault)
{
	pgprintk("%s: gva %lx error %x\n", __func__, gpa, error_code);

	/* This path builds a PAE pagetable, we can map 2mb pages at maximum. */
	return direct_page_fault(vcpu, gpa & PAGE_MASK, error_code, prefault,
				 PT_DIRECTORY_LEVEL, false);
}

int kvm_handle_page_fault(struct kvm_vcpu *vcpu, u64 error_code,
				u64 fault_address, char *insn, int insn_len)
{
	int r = 1;

#ifndef CONFIG_X86_64
	/* A 64-bit CR2 should be impossible on 32-bit KVM. */
	if (WARN_ON_ONCE(fault_address >> 32))
		return -EFAULT;
#endif

	vcpu->arch.l1tf_flush_l1d = true;
	switch (vcpu->arch.apf.host_apf_reason) {
	default:
		trace_kvm_page_fault(fault_address, error_code);

		if (kvm_event_needs_reinjection(vcpu))
			kvm_mmu_unprotect_page_virt(vcpu, fault_address);
		r = kvm_mmu_page_fault(vcpu, fault_address, error_code, insn,
				insn_len);
		break;
	case KVM_PV_REASON_PAGE_NOT_PRESENT:
		vcpu->arch.apf.host_apf_reason = 0;
		local_irq_disable();
		kvm_async_pf_task_wait(fault_address, 0);
		local_irq_enable();
		break;
	case KVM_PV_REASON_PAGE_READY:
		vcpu->arch.apf.host_apf_reason = 0;
		local_irq_disable();
		kvm_async_pf_task_wake(fault_address);
		local_irq_enable();
		break;
	}
	return r;
}
EXPORT_SYMBOL_GPL(kvm_handle_page_fault);

<<<<<<< HEAD
static bool
check_hugepage_cache_consistency(struct kvm_vcpu *vcpu, gfn_t gfn, int level)
{
	int page_num = KVM_PAGES_PER_HPAGE(level);

	gfn &= ~(page_num - 1);

	return kvm_mtrr_check_gfn_range_consistency(vcpu, gfn, page_num);
}

static int tdp_page_fault(struct kvm_vcpu *vcpu, gpa_t gpa, u32 error_code,
			  bool prefault)
=======
int kvm_tdp_page_fault(struct kvm_vcpu *vcpu, gpa_t gpa, u32 error_code,
		       bool prefault)
>>>>>>> 7117be3f
{
	int max_level;

	for (max_level = PT_MAX_HUGEPAGE_LEVEL;
	     max_level > PT_PAGE_TABLE_LEVEL;
	     max_level--) {
		int page_num = KVM_PAGES_PER_HPAGE(max_level);
		gfn_t base = (gpa >> PAGE_SHIFT) & ~(page_num - 1);

		if (kvm_mtrr_check_gfn_range_consistency(vcpu, base, page_num))
			break;
	}

	return direct_page_fault(vcpu, gpa, error_code, prefault,
				 max_level, true);
}

static void nonpaging_init_context(struct kvm_vcpu *vcpu,
				   struct kvm_mmu *context)
{
	context->page_fault = nonpaging_page_fault;
	context->gva_to_gpa = nonpaging_gva_to_gpa;
	context->sync_page = nonpaging_sync_page;
	context->invlpg = nonpaging_invlpg;
	context->update_pte = nonpaging_update_pte;
	context->root_level = 0;
	context->shadow_root_level = PT32E_ROOT_LEVEL;
	context->direct_map = true;
	context->nx = false;
}

/*
 * Find out if a previously cached root matching the new CR3/role is available.
 * The current root is also inserted into the cache.
 * If a matching root was found, it is assigned to kvm_mmu->root_hpa and true is
 * returned.
 * Otherwise, the LRU root from the cache is assigned to kvm_mmu->root_hpa and
 * false is returned. This root should now be freed by the caller.
 */
static bool cached_root_available(struct kvm_vcpu *vcpu, gpa_t new_cr3,
				  union kvm_mmu_page_role new_role)
{
	uint i;
	struct kvm_mmu_root_info root;
	struct kvm_mmu *mmu = vcpu->arch.mmu;

	root.cr3 = mmu->root_cr3;
	root.hpa = mmu->root_hpa;

	for (i = 0; i < KVM_MMU_NUM_PREV_ROOTS; i++) {
		swap(root, mmu->prev_roots[i]);

		if (new_cr3 == root.cr3 && VALID_PAGE(root.hpa) &&
		    page_header(root.hpa) != NULL &&
		    new_role.word == page_header(root.hpa)->role.word)
			break;
	}

	mmu->root_hpa = root.hpa;
	mmu->root_cr3 = root.cr3;

	return i < KVM_MMU_NUM_PREV_ROOTS;
}

static bool fast_cr3_switch(struct kvm_vcpu *vcpu, gpa_t new_cr3,
			    union kvm_mmu_page_role new_role,
			    bool skip_tlb_flush)
{
	struct kvm_mmu *mmu = vcpu->arch.mmu;

	/*
	 * For now, limit the fast switch to 64-bit hosts+VMs in order to avoid
	 * having to deal with PDPTEs. We may add support for 32-bit hosts/VMs
	 * later if necessary.
	 */
	if (mmu->shadow_root_level >= PT64_ROOT_4LEVEL &&
	    mmu->root_level >= PT64_ROOT_4LEVEL) {
		if (mmu_check_root(vcpu, new_cr3 >> PAGE_SHIFT))
			return false;

		if (cached_root_available(vcpu, new_cr3, new_role)) {
			/*
			 * It is possible that the cached previous root page is
			 * obsolete because of a change in the MMU generation
			 * number. However, changing the generation number is
			 * accompanied by KVM_REQ_MMU_RELOAD, which will free
			 * the root set here and allocate a new one.
			 */
			kvm_make_request(KVM_REQ_LOAD_CR3, vcpu);
			if (!skip_tlb_flush) {
				kvm_make_request(KVM_REQ_MMU_SYNC, vcpu);
				kvm_make_request(KVM_REQ_TLB_FLUSH, vcpu);
			}

			/*
			 * The last MMIO access's GVA and GPA are cached in the
			 * VCPU. When switching to a new CR3, that GVA->GPA
			 * mapping may no longer be valid. So clear any cached
			 * MMIO info even when we don't need to sync the shadow
			 * page tables.
			 */
			vcpu_clear_mmio_info(vcpu, MMIO_GVA_ANY);

			__clear_sp_write_flooding_count(
				page_header(mmu->root_hpa));

			return true;
		}
	}

	return false;
}

static void __kvm_mmu_new_cr3(struct kvm_vcpu *vcpu, gpa_t new_cr3,
			      union kvm_mmu_page_role new_role,
			      bool skip_tlb_flush)
{
	if (!fast_cr3_switch(vcpu, new_cr3, new_role, skip_tlb_flush))
		kvm_mmu_free_roots(vcpu, vcpu->arch.mmu,
				   KVM_MMU_ROOT_CURRENT);
}

void kvm_mmu_new_cr3(struct kvm_vcpu *vcpu, gpa_t new_cr3, bool skip_tlb_flush)
{
	__kvm_mmu_new_cr3(vcpu, new_cr3, kvm_mmu_calc_root_page_role(vcpu),
			  skip_tlb_flush);
}
EXPORT_SYMBOL_GPL(kvm_mmu_new_cr3);

static unsigned long get_cr3(struct kvm_vcpu *vcpu)
{
	return kvm_read_cr3(vcpu);
}

static void inject_page_fault(struct kvm_vcpu *vcpu,
			      struct x86_exception *fault)
{
	vcpu->arch.mmu->inject_page_fault(vcpu, fault);
}

static bool sync_mmio_spte(struct kvm_vcpu *vcpu, u64 *sptep, gfn_t gfn,
			   unsigned int access, int *nr_present)
{
	if (unlikely(is_mmio_spte(*sptep))) {
		if (gfn != get_mmio_spte_gfn(*sptep)) {
			mmu_spte_clear_no_track(sptep);
			return true;
		}

		(*nr_present)++;
		mark_mmio_spte(vcpu, sptep, gfn, access);
		return true;
	}

	return false;
}

static inline bool is_last_gpte(struct kvm_mmu *mmu,
				unsigned level, unsigned gpte)
{
	/*
	 * The RHS has bit 7 set iff level < mmu->last_nonleaf_level.
	 * If it is clear, there are no large pages at this level, so clear
	 * PT_PAGE_SIZE_MASK in gpte if that is the case.
	 */
	gpte &= level - mmu->last_nonleaf_level;

	/*
	 * PT_PAGE_TABLE_LEVEL always terminates.  The RHS has bit 7 set
	 * iff level <= PT_PAGE_TABLE_LEVEL, which for our purpose means
	 * level == PT_PAGE_TABLE_LEVEL; set PT_PAGE_SIZE_MASK in gpte then.
	 */
	gpte |= level - PT_PAGE_TABLE_LEVEL - 1;

	return gpte & PT_PAGE_SIZE_MASK;
}

#define PTTYPE_EPT 18 /* arbitrary */
#define PTTYPE PTTYPE_EPT
#include "paging_tmpl.h"
#undef PTTYPE

#define PTTYPE 64
#include "paging_tmpl.h"
#undef PTTYPE

#define PTTYPE 32
#include "paging_tmpl.h"
#undef PTTYPE

static void
__reset_rsvds_bits_mask(struct kvm_vcpu *vcpu,
			struct rsvd_bits_validate *rsvd_check,
			int maxphyaddr, int level, bool nx, bool gbpages,
			bool pse, bool amd)
{
	u64 exb_bit_rsvd = 0;
	u64 gbpages_bit_rsvd = 0;
	u64 nonleaf_bit8_rsvd = 0;

	rsvd_check->bad_mt_xwr = 0;

	if (!nx)
		exb_bit_rsvd = rsvd_bits(63, 63);
	if (!gbpages)
		gbpages_bit_rsvd = rsvd_bits(7, 7);

	/*
	 * Non-leaf PML4Es and PDPEs reserve bit 8 (which would be the G bit for
	 * leaf entries) on AMD CPUs only.
	 */
	if (amd)
		nonleaf_bit8_rsvd = rsvd_bits(8, 8);

	switch (level) {
	case PT32_ROOT_LEVEL:
		/* no rsvd bits for 2 level 4K page table entries */
		rsvd_check->rsvd_bits_mask[0][1] = 0;
		rsvd_check->rsvd_bits_mask[0][0] = 0;
		rsvd_check->rsvd_bits_mask[1][0] =
			rsvd_check->rsvd_bits_mask[0][0];

		if (!pse) {
			rsvd_check->rsvd_bits_mask[1][1] = 0;
			break;
		}

		if (is_cpuid_PSE36())
			/* 36bits PSE 4MB page */
			rsvd_check->rsvd_bits_mask[1][1] = rsvd_bits(17, 21);
		else
			/* 32 bits PSE 4MB page */
			rsvd_check->rsvd_bits_mask[1][1] = rsvd_bits(13, 21);
		break;
	case PT32E_ROOT_LEVEL:
		rsvd_check->rsvd_bits_mask[0][2] =
			rsvd_bits(maxphyaddr, 63) |
			rsvd_bits(5, 8) | rsvd_bits(1, 2);	/* PDPTE */
		rsvd_check->rsvd_bits_mask[0][1] = exb_bit_rsvd |
			rsvd_bits(maxphyaddr, 62);	/* PDE */
		rsvd_check->rsvd_bits_mask[0][0] = exb_bit_rsvd |
			rsvd_bits(maxphyaddr, 62); 	/* PTE */
		rsvd_check->rsvd_bits_mask[1][1] = exb_bit_rsvd |
			rsvd_bits(maxphyaddr, 62) |
			rsvd_bits(13, 20);		/* large page */
		rsvd_check->rsvd_bits_mask[1][0] =
			rsvd_check->rsvd_bits_mask[0][0];
		break;
	case PT64_ROOT_5LEVEL:
		rsvd_check->rsvd_bits_mask[0][4] = exb_bit_rsvd |
			nonleaf_bit8_rsvd | rsvd_bits(7, 7) |
			rsvd_bits(maxphyaddr, 51);
		rsvd_check->rsvd_bits_mask[1][4] =
			rsvd_check->rsvd_bits_mask[0][4];
		/* fall through */
	case PT64_ROOT_4LEVEL:
		rsvd_check->rsvd_bits_mask[0][3] = exb_bit_rsvd |
			nonleaf_bit8_rsvd | rsvd_bits(7, 7) |
			rsvd_bits(maxphyaddr, 51);
		rsvd_check->rsvd_bits_mask[0][2] = exb_bit_rsvd |
			nonleaf_bit8_rsvd | gbpages_bit_rsvd |
			rsvd_bits(maxphyaddr, 51);
		rsvd_check->rsvd_bits_mask[0][1] = exb_bit_rsvd |
			rsvd_bits(maxphyaddr, 51);
		rsvd_check->rsvd_bits_mask[0][0] = exb_bit_rsvd |
			rsvd_bits(maxphyaddr, 51);
		rsvd_check->rsvd_bits_mask[1][3] =
			rsvd_check->rsvd_bits_mask[0][3];
		rsvd_check->rsvd_bits_mask[1][2] = exb_bit_rsvd |
			gbpages_bit_rsvd | rsvd_bits(maxphyaddr, 51) |
			rsvd_bits(13, 29);
		rsvd_check->rsvd_bits_mask[1][1] = exb_bit_rsvd |
			rsvd_bits(maxphyaddr, 51) |
			rsvd_bits(13, 20);		/* large page */
		rsvd_check->rsvd_bits_mask[1][0] =
			rsvd_check->rsvd_bits_mask[0][0];
		break;
	}
}

static void reset_rsvds_bits_mask(struct kvm_vcpu *vcpu,
				  struct kvm_mmu *context)
{
	__reset_rsvds_bits_mask(vcpu, &context->guest_rsvd_check,
				cpuid_maxphyaddr(vcpu), context->root_level,
				context->nx,
				guest_cpuid_has(vcpu, X86_FEATURE_GBPAGES),
				is_pse(vcpu), guest_cpuid_is_amd(vcpu));
}

static void
__reset_rsvds_bits_mask_ept(struct rsvd_bits_validate *rsvd_check,
			    int maxphyaddr, bool execonly)
{
	u64 bad_mt_xwr;

	rsvd_check->rsvd_bits_mask[0][4] =
		rsvd_bits(maxphyaddr, 51) | rsvd_bits(3, 7);
	rsvd_check->rsvd_bits_mask[0][3] =
		rsvd_bits(maxphyaddr, 51) | rsvd_bits(3, 7);
	rsvd_check->rsvd_bits_mask[0][2] =
		rsvd_bits(maxphyaddr, 51) | rsvd_bits(3, 6);
	rsvd_check->rsvd_bits_mask[0][1] =
		rsvd_bits(maxphyaddr, 51) | rsvd_bits(3, 6);
	rsvd_check->rsvd_bits_mask[0][0] = rsvd_bits(maxphyaddr, 51);

	/* large page */
	rsvd_check->rsvd_bits_mask[1][4] = rsvd_check->rsvd_bits_mask[0][4];
	rsvd_check->rsvd_bits_mask[1][3] = rsvd_check->rsvd_bits_mask[0][3];
	rsvd_check->rsvd_bits_mask[1][2] =
		rsvd_bits(maxphyaddr, 51) | rsvd_bits(12, 29);
	rsvd_check->rsvd_bits_mask[1][1] =
		rsvd_bits(maxphyaddr, 51) | rsvd_bits(12, 20);
	rsvd_check->rsvd_bits_mask[1][0] = rsvd_check->rsvd_bits_mask[0][0];

	bad_mt_xwr = 0xFFull << (2 * 8);	/* bits 3..5 must not be 2 */
	bad_mt_xwr |= 0xFFull << (3 * 8);	/* bits 3..5 must not be 3 */
	bad_mt_xwr |= 0xFFull << (7 * 8);	/* bits 3..5 must not be 7 */
	bad_mt_xwr |= REPEAT_BYTE(1ull << 2);	/* bits 0..2 must not be 010 */
	bad_mt_xwr |= REPEAT_BYTE(1ull << 6);	/* bits 0..2 must not be 110 */
	if (!execonly) {
		/* bits 0..2 must not be 100 unless VMX capabilities allow it */
		bad_mt_xwr |= REPEAT_BYTE(1ull << 4);
	}
	rsvd_check->bad_mt_xwr = bad_mt_xwr;
}

static void reset_rsvds_bits_mask_ept(struct kvm_vcpu *vcpu,
		struct kvm_mmu *context, bool execonly)
{
	__reset_rsvds_bits_mask_ept(&context->guest_rsvd_check,
				    cpuid_maxphyaddr(vcpu), execonly);
}

/*
 * the page table on host is the shadow page table for the page
 * table in guest or amd nested guest, its mmu features completely
 * follow the features in guest.
 */
void
reset_shadow_zero_bits_mask(struct kvm_vcpu *vcpu, struct kvm_mmu *context)
{
	bool uses_nx = context->nx ||
		context->mmu_role.base.smep_andnot_wp;
	struct rsvd_bits_validate *shadow_zero_check;
	int i;

	/*
	 * Passing "true" to the last argument is okay; it adds a check
	 * on bit 8 of the SPTEs which KVM doesn't use anyway.
	 */
	shadow_zero_check = &context->shadow_zero_check;
	__reset_rsvds_bits_mask(vcpu, shadow_zero_check,
				shadow_phys_bits,
				context->shadow_root_level, uses_nx,
				guest_cpuid_has(vcpu, X86_FEATURE_GBPAGES),
				is_pse(vcpu), true);

	if (!shadow_me_mask)
		return;

	for (i = context->shadow_root_level; --i >= 0;) {
		shadow_zero_check->rsvd_bits_mask[0][i] &= ~shadow_me_mask;
		shadow_zero_check->rsvd_bits_mask[1][i] &= ~shadow_me_mask;
	}

}
EXPORT_SYMBOL_GPL(reset_shadow_zero_bits_mask);

static inline bool boot_cpu_is_amd(void)
{
	WARN_ON_ONCE(!tdp_enabled);
	return shadow_x_mask == 0;
}

/*
 * the direct page table on host, use as much mmu features as
 * possible, however, kvm currently does not do execution-protection.
 */
static void
reset_tdp_shadow_zero_bits_mask(struct kvm_vcpu *vcpu,
				struct kvm_mmu *context)
{
	struct rsvd_bits_validate *shadow_zero_check;
	int i;

	shadow_zero_check = &context->shadow_zero_check;

	if (boot_cpu_is_amd())
		__reset_rsvds_bits_mask(vcpu, shadow_zero_check,
					shadow_phys_bits,
					context->shadow_root_level, false,
					boot_cpu_has(X86_FEATURE_GBPAGES),
					true, true);
	else
		__reset_rsvds_bits_mask_ept(shadow_zero_check,
					    shadow_phys_bits,
					    false);

	if (!shadow_me_mask)
		return;

	for (i = context->shadow_root_level; --i >= 0;) {
		shadow_zero_check->rsvd_bits_mask[0][i] &= ~shadow_me_mask;
		shadow_zero_check->rsvd_bits_mask[1][i] &= ~shadow_me_mask;
	}
}

/*
 * as the comments in reset_shadow_zero_bits_mask() except it
 * is the shadow page table for intel nested guest.
 */
static void
reset_ept_shadow_zero_bits_mask(struct kvm_vcpu *vcpu,
				struct kvm_mmu *context, bool execonly)
{
	__reset_rsvds_bits_mask_ept(&context->shadow_zero_check,
				    shadow_phys_bits, execonly);
}

#define BYTE_MASK(access) \
	((1 & (access) ? 2 : 0) | \
	 (2 & (access) ? 4 : 0) | \
	 (3 & (access) ? 8 : 0) | \
	 (4 & (access) ? 16 : 0) | \
	 (5 & (access) ? 32 : 0) | \
	 (6 & (access) ? 64 : 0) | \
	 (7 & (access) ? 128 : 0))


static void update_permission_bitmask(struct kvm_vcpu *vcpu,
				      struct kvm_mmu *mmu, bool ept)
{
	unsigned byte;

	const u8 x = BYTE_MASK(ACC_EXEC_MASK);
	const u8 w = BYTE_MASK(ACC_WRITE_MASK);
	const u8 u = BYTE_MASK(ACC_USER_MASK);

	bool cr4_smep = kvm_read_cr4_bits(vcpu, X86_CR4_SMEP) != 0;
	bool cr4_smap = kvm_read_cr4_bits(vcpu, X86_CR4_SMAP) != 0;
	bool cr0_wp = is_write_protection(vcpu);

	for (byte = 0; byte < ARRAY_SIZE(mmu->permissions); ++byte) {
		unsigned pfec = byte << 1;

		/*
		 * Each "*f" variable has a 1 bit for each UWX value
		 * that causes a fault with the given PFEC.
		 */

		/* Faults from writes to non-writable pages */
		u8 wf = (pfec & PFERR_WRITE_MASK) ? (u8)~w : 0;
		/* Faults from user mode accesses to supervisor pages */
		u8 uf = (pfec & PFERR_USER_MASK) ? (u8)~u : 0;
		/* Faults from fetches of non-executable pages*/
		u8 ff = (pfec & PFERR_FETCH_MASK) ? (u8)~x : 0;
		/* Faults from kernel mode fetches of user pages */
		u8 smepf = 0;
		/* Faults from kernel mode accesses of user pages */
		u8 smapf = 0;

		if (!ept) {
			/* Faults from kernel mode accesses to user pages */
			u8 kf = (pfec & PFERR_USER_MASK) ? 0 : u;

			/* Not really needed: !nx will cause pte.nx to fault */
			if (!mmu->nx)
				ff = 0;

			/* Allow supervisor writes if !cr0.wp */
			if (!cr0_wp)
				wf = (pfec & PFERR_USER_MASK) ? wf : 0;

			/* Disallow supervisor fetches of user code if cr4.smep */
			if (cr4_smep)
				smepf = (pfec & PFERR_FETCH_MASK) ? kf : 0;

			/*
			 * SMAP:kernel-mode data accesses from user-mode
			 * mappings should fault. A fault is considered
			 * as a SMAP violation if all of the following
			 * conditions are true:
			 *   - X86_CR4_SMAP is set in CR4
			 *   - A user page is accessed
			 *   - The access is not a fetch
			 *   - Page fault in kernel mode
			 *   - if CPL = 3 or X86_EFLAGS_AC is clear
			 *
			 * Here, we cover the first three conditions.
			 * The fourth is computed dynamically in permission_fault();
			 * PFERR_RSVD_MASK bit will be set in PFEC if the access is
			 * *not* subject to SMAP restrictions.
			 */
			if (cr4_smap)
				smapf = (pfec & (PFERR_RSVD_MASK|PFERR_FETCH_MASK)) ? 0 : kf;
		}

		mmu->permissions[byte] = ff | uf | wf | smepf | smapf;
	}
}

/*
* PKU is an additional mechanism by which the paging controls access to
* user-mode addresses based on the value in the PKRU register.  Protection
* key violations are reported through a bit in the page fault error code.
* Unlike other bits of the error code, the PK bit is not known at the
* call site of e.g. gva_to_gpa; it must be computed directly in
* permission_fault based on two bits of PKRU, on some machine state (CR4,
* CR0, EFER, CPL), and on other bits of the error code and the page tables.
*
* In particular the following conditions come from the error code, the
* page tables and the machine state:
* - PK is always zero unless CR4.PKE=1 and EFER.LMA=1
* - PK is always zero if RSVD=1 (reserved bit set) or F=1 (instruction fetch)
* - PK is always zero if U=0 in the page tables
* - PKRU.WD is ignored if CR0.WP=0 and the access is a supervisor access.
*
* The PKRU bitmask caches the result of these four conditions.  The error
* code (minus the P bit) and the page table's U bit form an index into the
* PKRU bitmask.  Two bits of the PKRU bitmask are then extracted and ANDed
* with the two bits of the PKRU register corresponding to the protection key.
* For the first three conditions above the bits will be 00, thus masking
* away both AD and WD.  For all reads or if the last condition holds, WD
* only will be masked away.
*/
static void update_pkru_bitmask(struct kvm_vcpu *vcpu, struct kvm_mmu *mmu,
				bool ept)
{
	unsigned bit;
	bool wp;

	if (ept) {
		mmu->pkru_mask = 0;
		return;
	}

	/* PKEY is enabled only if CR4.PKE and EFER.LMA are both set. */
	if (!kvm_read_cr4_bits(vcpu, X86_CR4_PKE) || !is_long_mode(vcpu)) {
		mmu->pkru_mask = 0;
		return;
	}

	wp = is_write_protection(vcpu);

	for (bit = 0; bit < ARRAY_SIZE(mmu->permissions); ++bit) {
		unsigned pfec, pkey_bits;
		bool check_pkey, check_write, ff, uf, wf, pte_user;

		pfec = bit << 1;
		ff = pfec & PFERR_FETCH_MASK;
		uf = pfec & PFERR_USER_MASK;
		wf = pfec & PFERR_WRITE_MASK;

		/* PFEC.RSVD is replaced by ACC_USER_MASK. */
		pte_user = pfec & PFERR_RSVD_MASK;

		/*
		 * Only need to check the access which is not an
		 * instruction fetch and is to a user page.
		 */
		check_pkey = (!ff && pte_user);
		/*
		 * write access is controlled by PKRU if it is a
		 * user access or CR0.WP = 1.
		 */
		check_write = check_pkey && wf && (uf || wp);

		/* PKRU.AD stops both read and write access. */
		pkey_bits = !!check_pkey;
		/* PKRU.WD stops write access. */
		pkey_bits |= (!!check_write) << 1;

		mmu->pkru_mask |= (pkey_bits & 3) << pfec;
	}
}

static void update_last_nonleaf_level(struct kvm_vcpu *vcpu, struct kvm_mmu *mmu)
{
	unsigned root_level = mmu->root_level;

	mmu->last_nonleaf_level = root_level;
	if (root_level == PT32_ROOT_LEVEL && is_pse(vcpu))
		mmu->last_nonleaf_level++;
}

static void paging64_init_context_common(struct kvm_vcpu *vcpu,
					 struct kvm_mmu *context,
					 int level)
{
	context->nx = is_nx(vcpu);
	context->root_level = level;

	reset_rsvds_bits_mask(vcpu, context);
	update_permission_bitmask(vcpu, context, false);
	update_pkru_bitmask(vcpu, context, false);
	update_last_nonleaf_level(vcpu, context);

	MMU_WARN_ON(!is_pae(vcpu));
	context->page_fault = paging64_page_fault;
	context->gva_to_gpa = paging64_gva_to_gpa;
	context->sync_page = paging64_sync_page;
	context->invlpg = paging64_invlpg;
	context->update_pte = paging64_update_pte;
	context->shadow_root_level = level;
	context->direct_map = false;
}

static void paging64_init_context(struct kvm_vcpu *vcpu,
				  struct kvm_mmu *context)
{
	int root_level = is_la57_mode(vcpu) ?
			 PT64_ROOT_5LEVEL : PT64_ROOT_4LEVEL;

	paging64_init_context_common(vcpu, context, root_level);
}

static void paging32_init_context(struct kvm_vcpu *vcpu,
				  struct kvm_mmu *context)
{
	context->nx = false;
	context->root_level = PT32_ROOT_LEVEL;

	reset_rsvds_bits_mask(vcpu, context);
	update_permission_bitmask(vcpu, context, false);
	update_pkru_bitmask(vcpu, context, false);
	update_last_nonleaf_level(vcpu, context);

	context->page_fault = paging32_page_fault;
	context->gva_to_gpa = paging32_gva_to_gpa;
	context->sync_page = paging32_sync_page;
	context->invlpg = paging32_invlpg;
	context->update_pte = paging32_update_pte;
	context->shadow_root_level = PT32E_ROOT_LEVEL;
	context->direct_map = false;
}

static void paging32E_init_context(struct kvm_vcpu *vcpu,
				   struct kvm_mmu *context)
{
	paging64_init_context_common(vcpu, context, PT32E_ROOT_LEVEL);
}

static union kvm_mmu_extended_role kvm_calc_mmu_role_ext(struct kvm_vcpu *vcpu)
{
	union kvm_mmu_extended_role ext = {0};

	ext.cr0_pg = !!is_paging(vcpu);
	ext.cr4_pae = !!is_pae(vcpu);
	ext.cr4_smep = !!kvm_read_cr4_bits(vcpu, X86_CR4_SMEP);
	ext.cr4_smap = !!kvm_read_cr4_bits(vcpu, X86_CR4_SMAP);
	ext.cr4_pse = !!is_pse(vcpu);
	ext.cr4_pke = !!kvm_read_cr4_bits(vcpu, X86_CR4_PKE);
	ext.cr4_la57 = !!kvm_read_cr4_bits(vcpu, X86_CR4_LA57);
	ext.maxphyaddr = cpuid_maxphyaddr(vcpu);

	ext.valid = 1;

	return ext;
}

static union kvm_mmu_role kvm_calc_mmu_role_common(struct kvm_vcpu *vcpu,
						   bool base_only)
{
	union kvm_mmu_role role = {0};

	role.base.access = ACC_ALL;
	role.base.nxe = !!is_nx(vcpu);
	role.base.cr0_wp = is_write_protection(vcpu);
	role.base.smm = is_smm(vcpu);
	role.base.guest_mode = is_guest_mode(vcpu);

	if (base_only)
		return role;

	role.ext = kvm_calc_mmu_role_ext(vcpu);

	return role;
}

static union kvm_mmu_role
kvm_calc_tdp_mmu_root_page_role(struct kvm_vcpu *vcpu, bool base_only)
{
	union kvm_mmu_role role = kvm_calc_mmu_role_common(vcpu, base_only);

	role.base.ad_disabled = (shadow_accessed_mask == 0);
	role.base.level = kvm_x86_ops->get_tdp_level(vcpu);
	role.base.direct = true;
	role.base.gpte_is_8_bytes = true;

	return role;
}

static void init_kvm_tdp_mmu(struct kvm_vcpu *vcpu)
{
	struct kvm_mmu *context = vcpu->arch.mmu;
	union kvm_mmu_role new_role =
		kvm_calc_tdp_mmu_root_page_role(vcpu, false);

	new_role.base.word &= mmu_base_role_mask.word;
	if (new_role.as_u64 == context->mmu_role.as_u64)
		return;

	context->mmu_role.as_u64 = new_role.as_u64;
	context->page_fault = kvm_tdp_page_fault;
	context->sync_page = nonpaging_sync_page;
	context->invlpg = nonpaging_invlpg;
	context->update_pte = nonpaging_update_pte;
	context->shadow_root_level = kvm_x86_ops->get_tdp_level(vcpu);
	context->direct_map = true;
	context->set_cr3 = kvm_x86_ops->set_tdp_cr3;
	context->get_cr3 = get_cr3;
	context->get_pdptr = kvm_pdptr_read;
	context->inject_page_fault = kvm_inject_page_fault;

	if (!is_paging(vcpu)) {
		context->nx = false;
		context->gva_to_gpa = nonpaging_gva_to_gpa;
		context->root_level = 0;
	} else if (is_long_mode(vcpu)) {
		context->nx = is_nx(vcpu);
		context->root_level = is_la57_mode(vcpu) ?
				PT64_ROOT_5LEVEL : PT64_ROOT_4LEVEL;
		reset_rsvds_bits_mask(vcpu, context);
		context->gva_to_gpa = paging64_gva_to_gpa;
	} else if (is_pae(vcpu)) {
		context->nx = is_nx(vcpu);
		context->root_level = PT32E_ROOT_LEVEL;
		reset_rsvds_bits_mask(vcpu, context);
		context->gva_to_gpa = paging64_gva_to_gpa;
	} else {
		context->nx = false;
		context->root_level = PT32_ROOT_LEVEL;
		reset_rsvds_bits_mask(vcpu, context);
		context->gva_to_gpa = paging32_gva_to_gpa;
	}

	update_permission_bitmask(vcpu, context, false);
	update_pkru_bitmask(vcpu, context, false);
	update_last_nonleaf_level(vcpu, context);
	reset_tdp_shadow_zero_bits_mask(vcpu, context);
}

static union kvm_mmu_role
kvm_calc_shadow_mmu_root_page_role(struct kvm_vcpu *vcpu, bool base_only)
{
	union kvm_mmu_role role = kvm_calc_mmu_role_common(vcpu, base_only);

	role.base.smep_andnot_wp = role.ext.cr4_smep &&
		!is_write_protection(vcpu);
	role.base.smap_andnot_wp = role.ext.cr4_smap &&
		!is_write_protection(vcpu);
	role.base.direct = !is_paging(vcpu);
	role.base.gpte_is_8_bytes = !!is_pae(vcpu);

	if (!is_long_mode(vcpu))
		role.base.level = PT32E_ROOT_LEVEL;
	else if (is_la57_mode(vcpu))
		role.base.level = PT64_ROOT_5LEVEL;
	else
		role.base.level = PT64_ROOT_4LEVEL;

	return role;
}

void kvm_init_shadow_mmu(struct kvm_vcpu *vcpu)
{
	struct kvm_mmu *context = vcpu->arch.mmu;
	union kvm_mmu_role new_role =
		kvm_calc_shadow_mmu_root_page_role(vcpu, false);

	new_role.base.word &= mmu_base_role_mask.word;
	if (new_role.as_u64 == context->mmu_role.as_u64)
		return;

	if (!is_paging(vcpu))
		nonpaging_init_context(vcpu, context);
	else if (is_long_mode(vcpu))
		paging64_init_context(vcpu, context);
	else if (is_pae(vcpu))
		paging32E_init_context(vcpu, context);
	else
		paging32_init_context(vcpu, context);

	context->mmu_role.as_u64 = new_role.as_u64;
	reset_shadow_zero_bits_mask(vcpu, context);
}
EXPORT_SYMBOL_GPL(kvm_init_shadow_mmu);

static union kvm_mmu_role
kvm_calc_shadow_ept_root_page_role(struct kvm_vcpu *vcpu, bool accessed_dirty,
				   bool execonly)
{
	union kvm_mmu_role role = {0};

	/* SMM flag is inherited from root_mmu */
	role.base.smm = vcpu->arch.root_mmu.mmu_role.base.smm;

	role.base.level = PT64_ROOT_4LEVEL;
	role.base.gpte_is_8_bytes = true;
	role.base.direct = false;
	role.base.ad_disabled = !accessed_dirty;
	role.base.guest_mode = true;
	role.base.access = ACC_ALL;

	/*
	 * WP=1 and NOT_WP=1 is an impossible combination, use WP and the
	 * SMAP variation to denote shadow EPT entries.
	 */
	role.base.cr0_wp = true;
	role.base.smap_andnot_wp = true;

	role.ext = kvm_calc_mmu_role_ext(vcpu);
	role.ext.execonly = execonly;

	return role;
}

void kvm_init_shadow_ept_mmu(struct kvm_vcpu *vcpu, bool execonly,
			     bool accessed_dirty, gpa_t new_eptp)
{
	struct kvm_mmu *context = vcpu->arch.mmu;
	union kvm_mmu_role new_role =
		kvm_calc_shadow_ept_root_page_role(vcpu, accessed_dirty,
						   execonly);

	__kvm_mmu_new_cr3(vcpu, new_eptp, new_role.base, false);

	new_role.base.word &= mmu_base_role_mask.word;
	if (new_role.as_u64 == context->mmu_role.as_u64)
		return;

	context->shadow_root_level = PT64_ROOT_4LEVEL;

	context->nx = true;
	context->ept_ad = accessed_dirty;
	context->page_fault = ept_page_fault;
	context->gva_to_gpa = ept_gva_to_gpa;
	context->sync_page = ept_sync_page;
	context->invlpg = ept_invlpg;
	context->update_pte = ept_update_pte;
	context->root_level = PT64_ROOT_4LEVEL;
	context->direct_map = false;
	context->mmu_role.as_u64 = new_role.as_u64;

	update_permission_bitmask(vcpu, context, true);
	update_pkru_bitmask(vcpu, context, true);
	update_last_nonleaf_level(vcpu, context);
	reset_rsvds_bits_mask_ept(vcpu, context, execonly);
	reset_ept_shadow_zero_bits_mask(vcpu, context, execonly);
}
EXPORT_SYMBOL_GPL(kvm_init_shadow_ept_mmu);

static void init_kvm_softmmu(struct kvm_vcpu *vcpu)
{
	struct kvm_mmu *context = vcpu->arch.mmu;

	kvm_init_shadow_mmu(vcpu);
	context->set_cr3           = kvm_x86_ops->set_cr3;
	context->get_cr3           = get_cr3;
	context->get_pdptr         = kvm_pdptr_read;
	context->inject_page_fault = kvm_inject_page_fault;
}

static void init_kvm_nested_mmu(struct kvm_vcpu *vcpu)
{
	union kvm_mmu_role new_role = kvm_calc_mmu_role_common(vcpu, false);
	struct kvm_mmu *g_context = &vcpu->arch.nested_mmu;

	new_role.base.word &= mmu_base_role_mask.word;
	if (new_role.as_u64 == g_context->mmu_role.as_u64)
		return;

	g_context->mmu_role.as_u64 = new_role.as_u64;
	g_context->get_cr3           = get_cr3;
	g_context->get_pdptr         = kvm_pdptr_read;
	g_context->inject_page_fault = kvm_inject_page_fault;

	/*
	 * Note that arch.mmu->gva_to_gpa translates l2_gpa to l1_gpa using
	 * L1's nested page tables (e.g. EPT12). The nested translation
	 * of l2_gva to l1_gpa is done by arch.nested_mmu.gva_to_gpa using
	 * L2's page tables as the first level of translation and L1's
	 * nested page tables as the second level of translation. Basically
	 * the gva_to_gpa functions between mmu and nested_mmu are swapped.
	 */
	if (!is_paging(vcpu)) {
		g_context->nx = false;
		g_context->root_level = 0;
		g_context->gva_to_gpa = nonpaging_gva_to_gpa_nested;
	} else if (is_long_mode(vcpu)) {
		g_context->nx = is_nx(vcpu);
		g_context->root_level = is_la57_mode(vcpu) ?
					PT64_ROOT_5LEVEL : PT64_ROOT_4LEVEL;
		reset_rsvds_bits_mask(vcpu, g_context);
		g_context->gva_to_gpa = paging64_gva_to_gpa_nested;
	} else if (is_pae(vcpu)) {
		g_context->nx = is_nx(vcpu);
		g_context->root_level = PT32E_ROOT_LEVEL;
		reset_rsvds_bits_mask(vcpu, g_context);
		g_context->gva_to_gpa = paging64_gva_to_gpa_nested;
	} else {
		g_context->nx = false;
		g_context->root_level = PT32_ROOT_LEVEL;
		reset_rsvds_bits_mask(vcpu, g_context);
		g_context->gva_to_gpa = paging32_gva_to_gpa_nested;
	}

	update_permission_bitmask(vcpu, g_context, false);
	update_pkru_bitmask(vcpu, g_context, false);
	update_last_nonleaf_level(vcpu, g_context);
}

void kvm_init_mmu(struct kvm_vcpu *vcpu, bool reset_roots)
{
	if (reset_roots) {
		uint i;

		vcpu->arch.mmu->root_hpa = INVALID_PAGE;

		for (i = 0; i < KVM_MMU_NUM_PREV_ROOTS; i++)
			vcpu->arch.mmu->prev_roots[i] = KVM_MMU_ROOT_INFO_INVALID;
	}

	if (mmu_is_nested(vcpu))
		init_kvm_nested_mmu(vcpu);
	else if (tdp_enabled)
		init_kvm_tdp_mmu(vcpu);
	else
		init_kvm_softmmu(vcpu);
}
EXPORT_SYMBOL_GPL(kvm_init_mmu);

static union kvm_mmu_page_role
kvm_mmu_calc_root_page_role(struct kvm_vcpu *vcpu)
{
	union kvm_mmu_role role;

	if (tdp_enabled)
		role = kvm_calc_tdp_mmu_root_page_role(vcpu, true);
	else
		role = kvm_calc_shadow_mmu_root_page_role(vcpu, true);

	return role.base;
}

void kvm_mmu_reset_context(struct kvm_vcpu *vcpu)
{
	kvm_mmu_unload(vcpu);
	kvm_init_mmu(vcpu, true);
}
EXPORT_SYMBOL_GPL(kvm_mmu_reset_context);

int kvm_mmu_load(struct kvm_vcpu *vcpu)
{
	int r;

	r = mmu_topup_memory_caches(vcpu);
	if (r)
		goto out;
	r = mmu_alloc_roots(vcpu);
	kvm_mmu_sync_roots(vcpu);
	if (r)
		goto out;
	kvm_mmu_load_cr3(vcpu);
	kvm_x86_ops->tlb_flush(vcpu, true);
out:
	return r;
}
EXPORT_SYMBOL_GPL(kvm_mmu_load);

void kvm_mmu_unload(struct kvm_vcpu *vcpu)
{
	kvm_mmu_free_roots(vcpu, &vcpu->arch.root_mmu, KVM_MMU_ROOTS_ALL);
	WARN_ON(VALID_PAGE(vcpu->arch.root_mmu.root_hpa));
	kvm_mmu_free_roots(vcpu, &vcpu->arch.guest_mmu, KVM_MMU_ROOTS_ALL);
	WARN_ON(VALID_PAGE(vcpu->arch.guest_mmu.root_hpa));
}
EXPORT_SYMBOL_GPL(kvm_mmu_unload);

static void mmu_pte_write_new_pte(struct kvm_vcpu *vcpu,
				  struct kvm_mmu_page *sp, u64 *spte,
				  const void *new)
{
	if (sp->role.level != PT_PAGE_TABLE_LEVEL) {
		++vcpu->kvm->stat.mmu_pde_zapped;
		return;
        }

	++vcpu->kvm->stat.mmu_pte_updated;
	vcpu->arch.mmu->update_pte(vcpu, sp, spte, new);
}

static bool need_remote_flush(u64 old, u64 new)
{
	if (!is_shadow_present_pte(old))
		return false;
	if (!is_shadow_present_pte(new))
		return true;
	if ((old ^ new) & PT64_BASE_ADDR_MASK)
		return true;
	old ^= shadow_nx_mask;
	new ^= shadow_nx_mask;
	return (old & ~new & PT64_PERM_MASK) != 0;
}

static u64 mmu_pte_write_fetch_gpte(struct kvm_vcpu *vcpu, gpa_t *gpa,
				    int *bytes)
{
	u64 gentry = 0;
	int r;

	/*
	 * Assume that the pte write on a page table of the same type
	 * as the current vcpu paging mode since we update the sptes only
	 * when they have the same mode.
	 */
	if (is_pae(vcpu) && *bytes == 4) {
		/* Handle a 32-bit guest writing two halves of a 64-bit gpte */
		*gpa &= ~(gpa_t)7;
		*bytes = 8;
	}

	if (*bytes == 4 || *bytes == 8) {
		r = kvm_vcpu_read_guest_atomic(vcpu, *gpa, &gentry, *bytes);
		if (r)
			gentry = 0;
	}

	return gentry;
}

/*
 * If we're seeing too many writes to a page, it may no longer be a page table,
 * or we may be forking, in which case it is better to unmap the page.
 */
static bool detect_write_flooding(struct kvm_mmu_page *sp)
{
	/*
	 * Skip write-flooding detected for the sp whose level is 1, because
	 * it can become unsync, then the guest page is not write-protected.
	 */
	if (sp->role.level == PT_PAGE_TABLE_LEVEL)
		return false;

	atomic_inc(&sp->write_flooding_count);
	return atomic_read(&sp->write_flooding_count) >= 3;
}

/*
 * Misaligned accesses are too much trouble to fix up; also, they usually
 * indicate a page is not used as a page table.
 */
static bool detect_write_misaligned(struct kvm_mmu_page *sp, gpa_t gpa,
				    int bytes)
{
	unsigned offset, pte_size, misaligned;

	pgprintk("misaligned: gpa %llx bytes %d role %x\n",
		 gpa, bytes, sp->role.word);

	offset = offset_in_page(gpa);
	pte_size = sp->role.gpte_is_8_bytes ? 8 : 4;

	/*
	 * Sometimes, the OS only writes the last one bytes to update status
	 * bits, for example, in linux, andb instruction is used in clear_bit().
	 */
	if (!(offset & (pte_size - 1)) && bytes == 1)
		return false;

	misaligned = (offset ^ (offset + bytes - 1)) & ~(pte_size - 1);
	misaligned |= bytes < 4;

	return misaligned;
}

static u64 *get_written_sptes(struct kvm_mmu_page *sp, gpa_t gpa, int *nspte)
{
	unsigned page_offset, quadrant;
	u64 *spte;
	int level;

	page_offset = offset_in_page(gpa);
	level = sp->role.level;
	*nspte = 1;
	if (!sp->role.gpte_is_8_bytes) {
		page_offset <<= 1;	/* 32->64 */
		/*
		 * A 32-bit pde maps 4MB while the shadow pdes map
		 * only 2MB.  So we need to double the offset again
		 * and zap two pdes instead of one.
		 */
		if (level == PT32_ROOT_LEVEL) {
			page_offset &= ~7; /* kill rounding error */
			page_offset <<= 1;
			*nspte = 2;
		}
		quadrant = page_offset >> PAGE_SHIFT;
		page_offset &= ~PAGE_MASK;
		if (quadrant != sp->role.quadrant)
			return NULL;
	}

	spte = &sp->spt[page_offset / sizeof(*spte)];
	return spte;
}

static void kvm_mmu_pte_write(struct kvm_vcpu *vcpu, gpa_t gpa,
			      const u8 *new, int bytes,
			      struct kvm_page_track_notifier_node *node)
{
	gfn_t gfn = gpa >> PAGE_SHIFT;
	struct kvm_mmu_page *sp;
	LIST_HEAD(invalid_list);
	u64 entry, gentry, *spte;
	int npte;
	bool remote_flush, local_flush;

	/*
	 * If we don't have indirect shadow pages, it means no page is
	 * write-protected, so we can exit simply.
	 */
	if (!READ_ONCE(vcpu->kvm->arch.indirect_shadow_pages))
		return;

	remote_flush = local_flush = false;

	pgprintk("%s: gpa %llx bytes %d\n", __func__, gpa, bytes);

	/*
	 * No need to care whether allocation memory is successful
	 * or not since pte prefetch is skiped if it does not have
	 * enough objects in the cache.
	 */
	mmu_topup_memory_caches(vcpu);

	spin_lock(&vcpu->kvm->mmu_lock);

	gentry = mmu_pte_write_fetch_gpte(vcpu, &gpa, &bytes);

	++vcpu->kvm->stat.mmu_pte_write;
	kvm_mmu_audit(vcpu, AUDIT_PRE_PTE_WRITE);

	for_each_gfn_indirect_valid_sp(vcpu->kvm, sp, gfn) {
		if (detect_write_misaligned(sp, gpa, bytes) ||
		      detect_write_flooding(sp)) {
			kvm_mmu_prepare_zap_page(vcpu->kvm, sp, &invalid_list);
			++vcpu->kvm->stat.mmu_flooded;
			continue;
		}

		spte = get_written_sptes(sp, gpa, &npte);
		if (!spte)
			continue;

		local_flush = true;
		while (npte--) {
			u32 base_role = vcpu->arch.mmu->mmu_role.base.word;

			entry = *spte;
			mmu_page_zap_pte(vcpu->kvm, sp, spte);
			if (gentry &&
			      !((sp->role.word ^ base_role)
			      & mmu_base_role_mask.word) && rmap_can_add(vcpu))
				mmu_pte_write_new_pte(vcpu, sp, spte, &gentry);
			if (need_remote_flush(entry, *spte))
				remote_flush = true;
			++spte;
		}
	}
	kvm_mmu_flush_or_zap(vcpu, &invalid_list, remote_flush, local_flush);
	kvm_mmu_audit(vcpu, AUDIT_POST_PTE_WRITE);
	spin_unlock(&vcpu->kvm->mmu_lock);
}

int kvm_mmu_unprotect_page_virt(struct kvm_vcpu *vcpu, gva_t gva)
{
	gpa_t gpa;
	int r;

	if (vcpu->arch.mmu->direct_map)
		return 0;

	gpa = kvm_mmu_gva_to_gpa_read(vcpu, gva, NULL);

	r = kvm_mmu_unprotect_page(vcpu->kvm, gpa >> PAGE_SHIFT);

	return r;
}
EXPORT_SYMBOL_GPL(kvm_mmu_unprotect_page_virt);

<<<<<<< HEAD
static int make_mmu_pages_available(struct kvm_vcpu *vcpu)
{
	LIST_HEAD(invalid_list);

	if (likely(kvm_mmu_available_pages(vcpu->kvm) >= KVM_MIN_FREE_MMU_PAGES))
		return 0;

	while (kvm_mmu_available_pages(vcpu->kvm) < KVM_REFILL_PAGES) {
		if (!prepare_zap_oldest_mmu_page(vcpu->kvm, &invalid_list))
			break;

		++vcpu->kvm->stat.mmu_recycled;
	}
	kvm_mmu_commit_zap_page(vcpu->kvm, &invalid_list);

	if (!kvm_mmu_available_pages(vcpu->kvm))
		return -ENOSPC;
	return 0;
}

=======
>>>>>>> 7117be3f
int kvm_mmu_page_fault(struct kvm_vcpu *vcpu, gpa_t cr2_or_gpa, u64 error_code,
		       void *insn, int insn_len)
{
	int r, emulation_type = 0;
	bool direct = vcpu->arch.mmu->direct_map;

	if (WARN_ON(!VALID_PAGE(vcpu->arch.mmu->root_hpa)))
		return RET_PF_RETRY;

	/* With shadow page tables, fault_address contains a GVA or nGPA.  */
	if (vcpu->arch.mmu->direct_map) {
		vcpu->arch.gpa_available = true;
		vcpu->arch.gpa_val = cr2_or_gpa;
	}

	r = RET_PF_INVALID;
	if (unlikely(error_code & PFERR_RSVD_MASK)) {
		r = handle_mmio_page_fault(vcpu, cr2_or_gpa, direct);
		if (r == RET_PF_EMULATE)
			goto emulate;
	}

	if (r == RET_PF_INVALID) {
<<<<<<< HEAD
		r = vcpu->arch.mmu->page_fault(vcpu, cr2_or_gpa,
					       lower_32_bits(error_code),
					       false);
=======
		r = kvm_mmu_do_page_fault(vcpu, cr2_or_gpa,
					  lower_32_bits(error_code), false);
>>>>>>> 7117be3f
		WARN_ON(r == RET_PF_INVALID);
	}

	if (r == RET_PF_RETRY)
		return 1;
	if (r < 0)
		return r;

	/*
	 * Before emulating the instruction, check if the error code
	 * was due to a RO violation while translating the guest page.
	 * This can occur when using nested virtualization with nested
	 * paging in both guests. If true, we simply unprotect the page
	 * and resume the guest.
	 */
	if (vcpu->arch.mmu->direct_map &&
	    (error_code & PFERR_NESTED_GUEST_PAGE) == PFERR_NESTED_GUEST_PAGE) {
		kvm_mmu_unprotect_page(vcpu->kvm, gpa_to_gfn(cr2_or_gpa));
		return 1;
	}

	/*
	 * vcpu->arch.mmu.page_fault returned RET_PF_EMULATE, but we can still
	 * optimistically try to just unprotect the page and let the processor
	 * re-execute the instruction that caused the page fault.  Do not allow
	 * retrying MMIO emulation, as it's not only pointless but could also
	 * cause us to enter an infinite loop because the processor will keep
	 * faulting on the non-existent MMIO address.  Retrying an instruction
	 * from a nested guest is also pointless and dangerous as we are only
	 * explicitly shadowing L1's page tables, i.e. unprotecting something
	 * for L1 isn't going to magically fix whatever issue cause L2 to fail.
	 */
	if (!mmio_info_in_cache(vcpu, cr2_or_gpa, direct) && !is_guest_mode(vcpu))
		emulation_type = EMULTYPE_ALLOW_RETRY;
emulate:
	/*
	 * On AMD platforms, under certain conditions insn_len may be zero on #NPF.
	 * This can happen if a guest gets a page-fault on data access but the HW
	 * table walker is not able to read the instruction page (e.g instruction
	 * page is not present in memory). In those cases we simply restart the
	 * guest, with the exception of AMD Erratum 1096 which is unrecoverable.
	 */
	if (unlikely(insn && !insn_len)) {
		if (!kvm_x86_ops->need_emulation_on_page_fault(vcpu))
			return 1;
	}

	return x86_emulate_instruction(vcpu, cr2_or_gpa, emulation_type, insn,
				       insn_len);
}
EXPORT_SYMBOL_GPL(kvm_mmu_page_fault);

void kvm_mmu_invlpg(struct kvm_vcpu *vcpu, gva_t gva)
{
	struct kvm_mmu *mmu = vcpu->arch.mmu;
	int i;

	/* INVLPG on a * non-canonical address is a NOP according to the SDM.  */
	if (is_noncanonical_address(gva, vcpu))
		return;

	mmu->invlpg(vcpu, gva, mmu->root_hpa);

	/*
	 * INVLPG is required to invalidate any global mappings for the VA,
	 * irrespective of PCID. Since it would take us roughly similar amount
	 * of work to determine whether any of the prev_root mappings of the VA
	 * is marked global, or to just sync it blindly, so we might as well
	 * just always sync it.
	 *
	 * Mappings not reachable via the current cr3 or the prev_roots will be
	 * synced when switching to that cr3, so nothing needs to be done here
	 * for them.
	 */
	for (i = 0; i < KVM_MMU_NUM_PREV_ROOTS; i++)
		if (VALID_PAGE(mmu->prev_roots[i].hpa))
			mmu->invlpg(vcpu, gva, mmu->prev_roots[i].hpa);

	kvm_x86_ops->tlb_flush_gva(vcpu, gva);
	++vcpu->stat.invlpg;
}
EXPORT_SYMBOL_GPL(kvm_mmu_invlpg);

void kvm_mmu_invpcid_gva(struct kvm_vcpu *vcpu, gva_t gva, unsigned long pcid)
{
	struct kvm_mmu *mmu = vcpu->arch.mmu;
	bool tlb_flush = false;
	uint i;

	if (pcid == kvm_get_active_pcid(vcpu)) {
		mmu->invlpg(vcpu, gva, mmu->root_hpa);
		tlb_flush = true;
	}

	for (i = 0; i < KVM_MMU_NUM_PREV_ROOTS; i++) {
		if (VALID_PAGE(mmu->prev_roots[i].hpa) &&
		    pcid == kvm_get_pcid(vcpu, mmu->prev_roots[i].cr3)) {
			mmu->invlpg(vcpu, gva, mmu->prev_roots[i].hpa);
			tlb_flush = true;
		}
	}

	if (tlb_flush)
		kvm_x86_ops->tlb_flush_gva(vcpu, gva);

	++vcpu->stat.invlpg;

	/*
	 * Mappings not reachable via the current cr3 or the prev_roots will be
	 * synced when switching to that cr3, so nothing needs to be done here
	 * for them.
	 */
}
EXPORT_SYMBOL_GPL(kvm_mmu_invpcid_gva);

void kvm_enable_tdp(void)
{
	tdp_enabled = true;
}
EXPORT_SYMBOL_GPL(kvm_enable_tdp);

void kvm_disable_tdp(void)
{
	tdp_enabled = false;
}
EXPORT_SYMBOL_GPL(kvm_disable_tdp);


/* The return value indicates if tlb flush on all vcpus is needed. */
typedef bool (*slot_level_handler) (struct kvm *kvm, struct kvm_rmap_head *rmap_head);

/* The caller should hold mmu-lock before calling this function. */
static __always_inline bool
slot_handle_level_range(struct kvm *kvm, struct kvm_memory_slot *memslot,
			slot_level_handler fn, int start_level, int end_level,
			gfn_t start_gfn, gfn_t end_gfn, bool lock_flush_tlb)
{
	struct slot_rmap_walk_iterator iterator;
	bool flush = false;

	for_each_slot_rmap_range(memslot, start_level, end_level, start_gfn,
			end_gfn, &iterator) {
		if (iterator.rmap)
			flush |= fn(kvm, iterator.rmap);

		if (need_resched() || spin_needbreak(&kvm->mmu_lock)) {
			if (flush && lock_flush_tlb) {
				kvm_flush_remote_tlbs_with_address(kvm,
						start_gfn,
						iterator.gfn - start_gfn + 1);
				flush = false;
			}
			cond_resched_lock(&kvm->mmu_lock);
		}
	}

	if (flush && lock_flush_tlb) {
		kvm_flush_remote_tlbs_with_address(kvm, start_gfn,
						   end_gfn - start_gfn + 1);
		flush = false;
	}

	return flush;
}

static __always_inline bool
slot_handle_level(struct kvm *kvm, struct kvm_memory_slot *memslot,
		  slot_level_handler fn, int start_level, int end_level,
		  bool lock_flush_tlb)
{
	return slot_handle_level_range(kvm, memslot, fn, start_level,
			end_level, memslot->base_gfn,
			memslot->base_gfn + memslot->npages - 1,
			lock_flush_tlb);
}

static __always_inline bool
slot_handle_all_level(struct kvm *kvm, struct kvm_memory_slot *memslot,
		      slot_level_handler fn, bool lock_flush_tlb)
{
	return slot_handle_level(kvm, memslot, fn, PT_PAGE_TABLE_LEVEL,
				 PT_MAX_HUGEPAGE_LEVEL, lock_flush_tlb);
}

static __always_inline bool
slot_handle_large_level(struct kvm *kvm, struct kvm_memory_slot *memslot,
			slot_level_handler fn, bool lock_flush_tlb)
{
	return slot_handle_level(kvm, memslot, fn, PT_PAGE_TABLE_LEVEL + 1,
				 PT_MAX_HUGEPAGE_LEVEL, lock_flush_tlb);
}

static __always_inline bool
slot_handle_leaf(struct kvm *kvm, struct kvm_memory_slot *memslot,
		 slot_level_handler fn, bool lock_flush_tlb)
{
	return slot_handle_level(kvm, memslot, fn, PT_PAGE_TABLE_LEVEL,
				 PT_PAGE_TABLE_LEVEL, lock_flush_tlb);
}

static void free_mmu_pages(struct kvm_mmu *mmu)
{
	free_page((unsigned long)mmu->pae_root);
	free_page((unsigned long)mmu->lm_root);
}

static int alloc_mmu_pages(struct kvm_vcpu *vcpu, struct kvm_mmu *mmu)
{
	struct page *page;
	int i;

	/*
	 * When using PAE paging, the four PDPTEs are treated as 'root' pages,
	 * while the PDP table is a per-vCPU construct that's allocated at MMU
	 * creation.  When emulating 32-bit mode, cr3 is only 32 bits even on
	 * x86_64.  Therefore we need to allocate the PDP table in the first
	 * 4GB of memory, which happens to fit the DMA32 zone.  Except for
	 * SVM's 32-bit NPT support, TDP paging doesn't use PAE paging and can
	 * skip allocating the PDP table.
	 */
	if (tdp_enabled && kvm_x86_ops->get_tdp_level(vcpu) > PT32E_ROOT_LEVEL)
		return 0;

	page = alloc_page(GFP_KERNEL_ACCOUNT | __GFP_DMA32);
	if (!page)
		return -ENOMEM;

	mmu->pae_root = page_address(page);
	for (i = 0; i < 4; ++i)
		mmu->pae_root[i] = INVALID_PAGE;

	return 0;
}

int kvm_mmu_create(struct kvm_vcpu *vcpu)
{
	uint i;
	int ret;

	vcpu->arch.mmu = &vcpu->arch.root_mmu;
	vcpu->arch.walk_mmu = &vcpu->arch.root_mmu;

	vcpu->arch.root_mmu.root_hpa = INVALID_PAGE;
	vcpu->arch.root_mmu.root_cr3 = 0;
	vcpu->arch.root_mmu.translate_gpa = translate_gpa;
	for (i = 0; i < KVM_MMU_NUM_PREV_ROOTS; i++)
		vcpu->arch.root_mmu.prev_roots[i] = KVM_MMU_ROOT_INFO_INVALID;

	vcpu->arch.guest_mmu.root_hpa = INVALID_PAGE;
	vcpu->arch.guest_mmu.root_cr3 = 0;
	vcpu->arch.guest_mmu.translate_gpa = translate_gpa;
	for (i = 0; i < KVM_MMU_NUM_PREV_ROOTS; i++)
		vcpu->arch.guest_mmu.prev_roots[i] = KVM_MMU_ROOT_INFO_INVALID;

	vcpu->arch.nested_mmu.translate_gpa = translate_nested_gpa;

	ret = alloc_mmu_pages(vcpu, &vcpu->arch.guest_mmu);
	if (ret)
		return ret;

	ret = alloc_mmu_pages(vcpu, &vcpu->arch.root_mmu);
	if (ret)
		goto fail_allocate_root;

	return ret;
 fail_allocate_root:
	free_mmu_pages(&vcpu->arch.guest_mmu);
	return ret;
}

#define BATCH_ZAP_PAGES	10
static void kvm_zap_obsolete_pages(struct kvm *kvm)
{
	struct kvm_mmu_page *sp, *node;
	int nr_zapped, batch = 0;

restart:
	list_for_each_entry_safe_reverse(sp, node,
	      &kvm->arch.active_mmu_pages, link) {
		/*
		 * No obsolete valid page exists before a newly created page
		 * since active_mmu_pages is a FIFO list.
		 */
		if (!is_obsolete_sp(kvm, sp))
			break;

		/*
		 * Skip invalid pages with a non-zero root count, zapping pages
		 * with a non-zero root count will never succeed, i.e. the page
		 * will get thrown back on active_mmu_pages and we'll get stuck
		 * in an infinite loop.
		 */
		if (sp->role.invalid && sp->root_count)
			continue;

		/*
		 * No need to flush the TLB since we're only zapping shadow
		 * pages with an obsolete generation number and all vCPUS have
		 * loaded a new root, i.e. the shadow pages being zapped cannot
		 * be in active use by the guest.
		 */
		if (batch >= BATCH_ZAP_PAGES &&
		    cond_resched_lock(&kvm->mmu_lock)) {
			batch = 0;
			goto restart;
		}

		if (__kvm_mmu_prepare_zap_page(kvm, sp,
				&kvm->arch.zapped_obsolete_pages, &nr_zapped)) {
			batch += nr_zapped;
			goto restart;
		}
	}

	/*
	 * Trigger a remote TLB flush before freeing the page tables to ensure
	 * KVM is not in the middle of a lockless shadow page table walk, which
	 * may reference the pages.
	 */
	kvm_mmu_commit_zap_page(kvm, &kvm->arch.zapped_obsolete_pages);
}

/*
 * Fast invalidate all shadow pages and use lock-break technique
 * to zap obsolete pages.
 *
 * It's required when memslot is being deleted or VM is being
 * destroyed, in these cases, we should ensure that KVM MMU does
 * not use any resource of the being-deleted slot or all slots
 * after calling the function.
 */
static void kvm_mmu_zap_all_fast(struct kvm *kvm)
{
	lockdep_assert_held(&kvm->slots_lock);

	spin_lock(&kvm->mmu_lock);
	trace_kvm_mmu_zap_all_fast(kvm);

	/*
	 * Toggle mmu_valid_gen between '0' and '1'.  Because slots_lock is
	 * held for the entire duration of zapping obsolete pages, it's
	 * impossible for there to be multiple invalid generations associated
	 * with *valid* shadow pages at any given time, i.e. there is exactly
	 * one valid generation and (at most) one invalid generation.
	 */
	kvm->arch.mmu_valid_gen = kvm->arch.mmu_valid_gen ? 0 : 1;

	/*
	 * Notify all vcpus to reload its shadow page table and flush TLB.
	 * Then all vcpus will switch to new shadow page table with the new
	 * mmu_valid_gen.
	 *
	 * Note: we need to do this under the protection of mmu_lock,
	 * otherwise, vcpu would purge shadow page but miss tlb flush.
	 */
	kvm_reload_remote_mmus(kvm);

	kvm_zap_obsolete_pages(kvm);
	spin_unlock(&kvm->mmu_lock);
}

static bool kvm_has_zapped_obsolete_pages(struct kvm *kvm)
{
	return unlikely(!list_empty_careful(&kvm->arch.zapped_obsolete_pages));
}

static void kvm_mmu_invalidate_zap_pages_in_memslot(struct kvm *kvm,
			struct kvm_memory_slot *slot,
			struct kvm_page_track_notifier_node *node)
{
	kvm_mmu_zap_all_fast(kvm);
}

void kvm_mmu_init_vm(struct kvm *kvm)
{
	struct kvm_page_track_notifier_node *node = &kvm->arch.mmu_sp_tracker;

	node->track_write = kvm_mmu_pte_write;
	node->track_flush_slot = kvm_mmu_invalidate_zap_pages_in_memslot;
	kvm_page_track_register_notifier(kvm, node);
}

void kvm_mmu_uninit_vm(struct kvm *kvm)
{
	struct kvm_page_track_notifier_node *node = &kvm->arch.mmu_sp_tracker;

	kvm_page_track_unregister_notifier(kvm, node);
}

void kvm_zap_gfn_range(struct kvm *kvm, gfn_t gfn_start, gfn_t gfn_end)
{
	struct kvm_memslots *slots;
	struct kvm_memory_slot *memslot;
	int i;

	spin_lock(&kvm->mmu_lock);
	for (i = 0; i < KVM_ADDRESS_SPACE_NUM; i++) {
		slots = __kvm_memslots(kvm, i);
		kvm_for_each_memslot(memslot, slots) {
			gfn_t start, end;

			start = max(gfn_start, memslot->base_gfn);
			end = min(gfn_end, memslot->base_gfn + memslot->npages);
			if (start >= end)
				continue;

			slot_handle_level_range(kvm, memslot, kvm_zap_rmapp,
						PT_PAGE_TABLE_LEVEL, PT_MAX_HUGEPAGE_LEVEL,
						start, end - 1, true);
		}
	}

	spin_unlock(&kvm->mmu_lock);
}

static bool slot_rmap_write_protect(struct kvm *kvm,
				    struct kvm_rmap_head *rmap_head)
{
	return __rmap_write_protect(kvm, rmap_head, false);
}

void kvm_mmu_slot_remove_write_access(struct kvm *kvm,
				      struct kvm_memory_slot *memslot)
{
	bool flush;

	spin_lock(&kvm->mmu_lock);
	flush = slot_handle_all_level(kvm, memslot, slot_rmap_write_protect,
				      false);
	spin_unlock(&kvm->mmu_lock);

	/*
	 * kvm_mmu_slot_remove_write_access() and kvm_vm_ioctl_get_dirty_log()
	 * which do tlb flush out of mmu-lock should be serialized by
	 * kvm->slots_lock otherwise tlb flush would be missed.
	 */
	lockdep_assert_held(&kvm->slots_lock);

	/*
	 * We can flush all the TLBs out of the mmu lock without TLB
	 * corruption since we just change the spte from writable to
	 * readonly so that we only need to care the case of changing
	 * spte from present to present (changing the spte from present
	 * to nonpresent will flush all the TLBs immediately), in other
	 * words, the only case we care is mmu_spte_update() where we
	 * have checked SPTE_HOST_WRITEABLE | SPTE_MMU_WRITEABLE
	 * instead of PT_WRITABLE_MASK, that means it does not depend
	 * on PT_WRITABLE_MASK anymore.
	 */
	if (flush)
		kvm_flush_remote_tlbs_with_address(kvm, memslot->base_gfn,
			memslot->npages);
}

static bool kvm_mmu_zap_collapsible_spte(struct kvm *kvm,
					 struct kvm_rmap_head *rmap_head)
{
	u64 *sptep;
	struct rmap_iterator iter;
	int need_tlb_flush = 0;
	kvm_pfn_t pfn;
	struct kvm_mmu_page *sp;

restart:
	for_each_rmap_spte(rmap_head, &iter, sptep) {
		sp = page_header(__pa(sptep));
		pfn = spte_to_pfn(*sptep);

		/*
		 * We cannot do huge page mapping for indirect shadow pages,
		 * which are found on the last rmap (level = 1) when not using
		 * tdp; such shadow pages are synced with the page table in
		 * the guest, and the guest page table is using 4K page size
		 * mapping if the indirect sp has level = 1.
		 */
		if (sp->role.direct && !kvm_is_reserved_pfn(pfn) &&
		    (kvm_is_zone_device_pfn(pfn) ||
		     PageCompound(pfn_to_page(pfn)))) {
			pte_list_remove(rmap_head, sptep);

			if (kvm_available_flush_tlb_with_range())
				kvm_flush_remote_tlbs_with_address(kvm, sp->gfn,
					KVM_PAGES_PER_HPAGE(sp->role.level));
			else
				need_tlb_flush = 1;

			goto restart;
		}
	}

	return need_tlb_flush;
}

void kvm_mmu_zap_collapsible_sptes(struct kvm *kvm,
				   const struct kvm_memory_slot *memslot)
{
	/* FIXME: const-ify all uses of struct kvm_memory_slot.  */
	spin_lock(&kvm->mmu_lock);
	slot_handle_leaf(kvm, (struct kvm_memory_slot *)memslot,
			 kvm_mmu_zap_collapsible_spte, true);
	spin_unlock(&kvm->mmu_lock);
}

void kvm_mmu_slot_leaf_clear_dirty(struct kvm *kvm,
				   struct kvm_memory_slot *memslot)
{
	bool flush;

	spin_lock(&kvm->mmu_lock);
	flush = slot_handle_leaf(kvm, memslot, __rmap_clear_dirty, false);
	spin_unlock(&kvm->mmu_lock);

	lockdep_assert_held(&kvm->slots_lock);

	/*
	 * It's also safe to flush TLBs out of mmu lock here as currently this
	 * function is only used for dirty logging, in which case flushing TLB
	 * out of mmu lock also guarantees no dirty pages will be lost in
	 * dirty_bitmap.
	 */
	if (flush)
		kvm_flush_remote_tlbs_with_address(kvm, memslot->base_gfn,
				memslot->npages);
}
EXPORT_SYMBOL_GPL(kvm_mmu_slot_leaf_clear_dirty);

void kvm_mmu_slot_largepage_remove_write_access(struct kvm *kvm,
					struct kvm_memory_slot *memslot)
{
	bool flush;

	spin_lock(&kvm->mmu_lock);
	flush = slot_handle_large_level(kvm, memslot, slot_rmap_write_protect,
					false);
	spin_unlock(&kvm->mmu_lock);

	/* see kvm_mmu_slot_remove_write_access */
	lockdep_assert_held(&kvm->slots_lock);

	if (flush)
		kvm_flush_remote_tlbs_with_address(kvm, memslot->base_gfn,
				memslot->npages);
}
EXPORT_SYMBOL_GPL(kvm_mmu_slot_largepage_remove_write_access);

void kvm_mmu_slot_set_dirty(struct kvm *kvm,
			    struct kvm_memory_slot *memslot)
{
	bool flush;

	spin_lock(&kvm->mmu_lock);
	flush = slot_handle_all_level(kvm, memslot, __rmap_set_dirty, false);
	spin_unlock(&kvm->mmu_lock);

	lockdep_assert_held(&kvm->slots_lock);

	/* see kvm_mmu_slot_leaf_clear_dirty */
	if (flush)
		kvm_flush_remote_tlbs_with_address(kvm, memslot->base_gfn,
				memslot->npages);
}
EXPORT_SYMBOL_GPL(kvm_mmu_slot_set_dirty);

void kvm_mmu_zap_all(struct kvm *kvm)
{
	struct kvm_mmu_page *sp, *node;
	LIST_HEAD(invalid_list);
	int ign;

	spin_lock(&kvm->mmu_lock);
restart:
	list_for_each_entry_safe(sp, node, &kvm->arch.active_mmu_pages, link) {
		if (sp->role.invalid && sp->root_count)
			continue;
		if (__kvm_mmu_prepare_zap_page(kvm, sp, &invalid_list, &ign))
			goto restart;
		if (cond_resched_lock(&kvm->mmu_lock))
			goto restart;
	}

	kvm_mmu_commit_zap_page(kvm, &invalid_list);
	spin_unlock(&kvm->mmu_lock);
}

void kvm_mmu_invalidate_mmio_sptes(struct kvm *kvm, u64 gen)
{
	WARN_ON(gen & KVM_MEMSLOT_GEN_UPDATE_IN_PROGRESS);

	gen &= MMIO_SPTE_GEN_MASK;

	/*
	 * Generation numbers are incremented in multiples of the number of
	 * address spaces in order to provide unique generations across all
	 * address spaces.  Strip what is effectively the address space
	 * modifier prior to checking for a wrap of the MMIO generation so
	 * that a wrap in any address space is detected.
	 */
	gen &= ~((u64)KVM_ADDRESS_SPACE_NUM - 1);

	/*
	 * The very rare case: if the MMIO generation number has wrapped,
	 * zap all shadow pages.
	 */
	if (unlikely(gen == 0)) {
		kvm_debug_ratelimited("kvm: zapping shadow pages for mmio generation wraparound\n");
		kvm_mmu_zap_all_fast(kvm);
	}
}

static unsigned long
mmu_shrink_scan(struct shrinker *shrink, struct shrink_control *sc)
{
	struct kvm *kvm;
	int nr_to_scan = sc->nr_to_scan;
	unsigned long freed = 0;

	mutex_lock(&kvm_lock);

	list_for_each_entry(kvm, &vm_list, vm_list) {
		int idx;
		LIST_HEAD(invalid_list);

		/*
		 * Never scan more than sc->nr_to_scan VM instances.
		 * Will not hit this condition practically since we do not try
		 * to shrink more than one VM and it is very unlikely to see
		 * !n_used_mmu_pages so many times.
		 */
		if (!nr_to_scan--)
			break;
		/*
		 * n_used_mmu_pages is accessed without holding kvm->mmu_lock
		 * here. We may skip a VM instance errorneosly, but we do not
		 * want to shrink a VM that only started to populate its MMU
		 * anyway.
		 */
		if (!kvm->arch.n_used_mmu_pages &&
		    !kvm_has_zapped_obsolete_pages(kvm))
			continue;

		idx = srcu_read_lock(&kvm->srcu);
		spin_lock(&kvm->mmu_lock);

		if (kvm_has_zapped_obsolete_pages(kvm)) {
			kvm_mmu_commit_zap_page(kvm,
			      &kvm->arch.zapped_obsolete_pages);
			goto unlock;
		}

		if (prepare_zap_oldest_mmu_page(kvm, &invalid_list))
			freed++;
		kvm_mmu_commit_zap_page(kvm, &invalid_list);

unlock:
		spin_unlock(&kvm->mmu_lock);
		srcu_read_unlock(&kvm->srcu, idx);

		/*
		 * unfair on small ones
		 * per-vm shrinkers cry out
		 * sadness comes quickly
		 */
		list_move_tail(&kvm->vm_list, &vm_list);
		break;
	}

	mutex_unlock(&kvm_lock);
	return freed;
}

static unsigned long
mmu_shrink_count(struct shrinker *shrink, struct shrink_control *sc)
{
	return percpu_counter_read_positive(&kvm_total_used_mmu_pages);
}

static struct shrinker mmu_shrinker = {
	.count_objects = mmu_shrink_count,
	.scan_objects = mmu_shrink_scan,
	.seeks = DEFAULT_SEEKS * 10,
};

static void mmu_destroy_caches(void)
{
	kmem_cache_destroy(pte_list_desc_cache);
	kmem_cache_destroy(mmu_page_header_cache);
}

static void kvm_set_mmio_spte_mask(void)
{
	u64 mask;

	/*
	 * Set the reserved bits and the present bit of an paging-structure
	 * entry to generate page fault with PFER.RSV = 1.
	 */

	/*
	 * Mask the uppermost physical address bit, which would be reserved as
	 * long as the supported physical address width is less than 52.
	 */
	mask = 1ull << 51;

	/* Set the present bit. */
	mask |= 1ull;

	/*
	 * If reserved bit is not supported, clear the present bit to disable
	 * mmio page fault.
	 */
	if (shadow_phys_bits == 52)
		mask &= ~1ull;

	kvm_mmu_set_mmio_spte_mask(mask, mask, ACC_WRITE_MASK | ACC_USER_MASK);
}

static bool get_nx_auto_mode(void)
{
	/* Return true when CPU has the bug, and mitigations are ON */
	return boot_cpu_has_bug(X86_BUG_ITLB_MULTIHIT) && !cpu_mitigations_off();
}

static void __set_nx_huge_pages(bool val)
{
	nx_huge_pages = itlb_multihit_kvm_mitigation = val;
}

static int set_nx_huge_pages(const char *val, const struct kernel_param *kp)
{
	bool old_val = nx_huge_pages;
	bool new_val;

	/* In "auto" mode deploy workaround only if CPU has the bug. */
	if (sysfs_streq(val, "off"))
		new_val = 0;
	else if (sysfs_streq(val, "force"))
		new_val = 1;
	else if (sysfs_streq(val, "auto"))
		new_val = get_nx_auto_mode();
	else if (strtobool(val, &new_val) < 0)
		return -EINVAL;

	__set_nx_huge_pages(new_val);

	if (new_val != old_val) {
		struct kvm *kvm;

		mutex_lock(&kvm_lock);

		list_for_each_entry(kvm, &vm_list, vm_list) {
			mutex_lock(&kvm->slots_lock);
			kvm_mmu_zap_all_fast(kvm);
			mutex_unlock(&kvm->slots_lock);

			wake_up_process(kvm->arch.nx_lpage_recovery_thread);
		}
		mutex_unlock(&kvm_lock);
	}

	return 0;
}

int kvm_mmu_module_init(void)
{
	int ret = -ENOMEM;

	if (nx_huge_pages == -1)
		__set_nx_huge_pages(get_nx_auto_mode());

	/*
	 * MMU roles use union aliasing which is, generally speaking, an
	 * undefined behavior. However, we supposedly know how compilers behave
	 * and the current status quo is unlikely to change. Guardians below are
	 * supposed to let us know if the assumption becomes false.
	 */
	BUILD_BUG_ON(sizeof(union kvm_mmu_page_role) != sizeof(u32));
	BUILD_BUG_ON(sizeof(union kvm_mmu_extended_role) != sizeof(u32));
	BUILD_BUG_ON(sizeof(union kvm_mmu_role) != sizeof(u64));

	kvm_mmu_reset_all_pte_masks();

	kvm_set_mmio_spte_mask();

	pte_list_desc_cache = kmem_cache_create("pte_list_desc",
					    sizeof(struct pte_list_desc),
					    0, SLAB_ACCOUNT, NULL);
	if (!pte_list_desc_cache)
		goto out;

	mmu_page_header_cache = kmem_cache_create("kvm_mmu_page_header",
						  sizeof(struct kvm_mmu_page),
						  0, SLAB_ACCOUNT, NULL);
	if (!mmu_page_header_cache)
		goto out;

	if (percpu_counter_init(&kvm_total_used_mmu_pages, 0, GFP_KERNEL))
		goto out;

	ret = register_shrinker(&mmu_shrinker);
	if (ret)
		goto out;

	return 0;

out:
	mmu_destroy_caches();
	return ret;
}

/*
 * Calculate mmu pages needed for kvm.
 */
unsigned long kvm_mmu_calculate_default_mmu_pages(struct kvm *kvm)
{
	unsigned long nr_mmu_pages;
	unsigned long nr_pages = 0;
	struct kvm_memslots *slots;
	struct kvm_memory_slot *memslot;
	int i;

	for (i = 0; i < KVM_ADDRESS_SPACE_NUM; i++) {
		slots = __kvm_memslots(kvm, i);

		kvm_for_each_memslot(memslot, slots)
			nr_pages += memslot->npages;
	}

	nr_mmu_pages = nr_pages * KVM_PERMILLE_MMU_PAGES / 1000;
	nr_mmu_pages = max(nr_mmu_pages, KVM_MIN_ALLOC_MMU_PAGES);

	return nr_mmu_pages;
}

void kvm_mmu_destroy(struct kvm_vcpu *vcpu)
{
	kvm_mmu_unload(vcpu);
	free_mmu_pages(&vcpu->arch.root_mmu);
	free_mmu_pages(&vcpu->arch.guest_mmu);
	mmu_free_memory_caches(vcpu);
}

void kvm_mmu_module_exit(void)
{
	mmu_destroy_caches();
	percpu_counter_destroy(&kvm_total_used_mmu_pages);
	unregister_shrinker(&mmu_shrinker);
	mmu_audit_disable();
}

static int set_nx_huge_pages_recovery_ratio(const char *val, const struct kernel_param *kp)
{
	unsigned int old_val;
	int err;

	old_val = nx_huge_pages_recovery_ratio;
	err = param_set_uint(val, kp);
	if (err)
		return err;

	if (READ_ONCE(nx_huge_pages) &&
	    !old_val && nx_huge_pages_recovery_ratio) {
		struct kvm *kvm;

		mutex_lock(&kvm_lock);

		list_for_each_entry(kvm, &vm_list, vm_list)
			wake_up_process(kvm->arch.nx_lpage_recovery_thread);

		mutex_unlock(&kvm_lock);
	}

	return err;
}

static void kvm_recover_nx_lpages(struct kvm *kvm)
{
	int rcu_idx;
	struct kvm_mmu_page *sp;
	unsigned int ratio;
	LIST_HEAD(invalid_list);
	ulong to_zap;

	rcu_idx = srcu_read_lock(&kvm->srcu);
	spin_lock(&kvm->mmu_lock);

	ratio = READ_ONCE(nx_huge_pages_recovery_ratio);
	to_zap = ratio ? DIV_ROUND_UP(kvm->stat.nx_lpage_splits, ratio) : 0;
	while (to_zap && !list_empty(&kvm->arch.lpage_disallowed_mmu_pages)) {
		/*
		 * We use a separate list instead of just using active_mmu_pages
		 * because the number of lpage_disallowed pages is expected to
		 * be relatively small compared to the total.
		 */
		sp = list_first_entry(&kvm->arch.lpage_disallowed_mmu_pages,
				      struct kvm_mmu_page,
				      lpage_disallowed_link);
		WARN_ON_ONCE(!sp->lpage_disallowed);
		kvm_mmu_prepare_zap_page(kvm, sp, &invalid_list);
		WARN_ON_ONCE(sp->lpage_disallowed);

		if (!--to_zap || need_resched() || spin_needbreak(&kvm->mmu_lock)) {
			kvm_mmu_commit_zap_page(kvm, &invalid_list);
			if (to_zap)
				cond_resched_lock(&kvm->mmu_lock);
		}
	}

	spin_unlock(&kvm->mmu_lock);
	srcu_read_unlock(&kvm->srcu, rcu_idx);
}

static long get_nx_lpage_recovery_timeout(u64 start_time)
{
	return READ_ONCE(nx_huge_pages) && READ_ONCE(nx_huge_pages_recovery_ratio)
		? start_time + 60 * HZ - get_jiffies_64()
		: MAX_SCHEDULE_TIMEOUT;
}

static int kvm_nx_lpage_recovery_worker(struct kvm *kvm, uintptr_t data)
{
	u64 start_time;
	long remaining_time;

	while (true) {
		start_time = get_jiffies_64();
		remaining_time = get_nx_lpage_recovery_timeout(start_time);

		set_current_state(TASK_INTERRUPTIBLE);
		while (!kthread_should_stop() && remaining_time > 0) {
			schedule_timeout(remaining_time);
			remaining_time = get_nx_lpage_recovery_timeout(start_time);
			set_current_state(TASK_INTERRUPTIBLE);
		}

		set_current_state(TASK_RUNNING);

		if (kthread_should_stop())
			return 0;

		kvm_recover_nx_lpages(kvm);
	}
}

int kvm_mmu_post_init_vm(struct kvm *kvm)
{
	int err;

	err = kvm_vm_create_worker_thread(kvm, kvm_nx_lpage_recovery_worker, 0,
					  "kvm-nx-lpage-recovery",
					  &kvm->arch.nx_lpage_recovery_thread);
	if (!err)
		kthread_unpark(kvm->arch.nx_lpage_recovery_thread);

	return err;
}

void kvm_mmu_pre_destroy_vm(struct kvm *kvm)
{
	if (kvm->arch.nx_lpage_recovery_thread)
		kthread_stop(kvm->arch.nx_lpage_recovery_thread);
}<|MERGE_RESOLUTION|>--- conflicted
+++ resolved
@@ -1275,59 +1275,6 @@
 	list_del(&sp->lpage_disallowed_link);
 }
 
-<<<<<<< HEAD
-static bool __mmu_gfn_lpage_is_disallowed(gfn_t gfn, int level,
-					  struct kvm_memory_slot *slot)
-{
-	struct kvm_lpage_info *linfo;
-
-	if (slot) {
-		linfo = lpage_info_slot(gfn, slot, level);
-		return !!linfo->disallow_lpage;
-	}
-
-	return true;
-}
-
-static bool mmu_gfn_lpage_is_disallowed(struct kvm_vcpu *vcpu, gfn_t gfn,
-					int level)
-{
-	struct kvm_memory_slot *slot;
-
-	slot = kvm_vcpu_gfn_to_memslot(vcpu, gfn);
-	return __mmu_gfn_lpage_is_disallowed(gfn, level, slot);
-}
-
-static int host_mapping_level(struct kvm_vcpu *vcpu, gfn_t gfn)
-{
-	unsigned long page_size;
-	int i, ret = 0;
-
-	page_size = kvm_host_page_size(vcpu, gfn);
-
-	for (i = PT_PAGE_TABLE_LEVEL; i <= PT_MAX_HUGEPAGE_LEVEL; ++i) {
-		if (page_size >= KVM_HPAGE_SIZE(i))
-			ret = i;
-		else
-			break;
-	}
-
-	return ret;
-}
-
-static inline bool memslot_valid_for_gpte(struct kvm_memory_slot *slot,
-					  bool no_dirty_log)
-{
-	if (!slot || slot->flags & KVM_MEMSLOT_INVALID)
-		return false;
-	if (no_dirty_log && slot->dirty_bitmap)
-		return false;
-
-	return true;
-}
-
-=======
->>>>>>> 7117be3f
 static struct kvm_memory_slot *
 gfn_to_memslot_dirty_bitmap(struct kvm_vcpu *vcpu, gfn_t gfn,
 			    bool no_dirty_log)
@@ -1343,37 +1290,6 @@
 	return slot;
 }
 
-<<<<<<< HEAD
-static int mapping_level(struct kvm_vcpu *vcpu, gfn_t large_gfn,
-			 bool *force_pt_level)
-{
-	int host_level, level, max_level;
-	struct kvm_memory_slot *slot;
-
-	if (unlikely(*force_pt_level))
-		return PT_PAGE_TABLE_LEVEL;
-
-	slot = kvm_vcpu_gfn_to_memslot(vcpu, large_gfn);
-	*force_pt_level = !memslot_valid_for_gpte(slot, true);
-	if (unlikely(*force_pt_level))
-		return PT_PAGE_TABLE_LEVEL;
-
-	host_level = host_mapping_level(vcpu, large_gfn);
-
-	if (host_level == PT_PAGE_TABLE_LEVEL)
-		return host_level;
-
-	max_level = min(kvm_x86_ops->get_lpage_level(), host_level);
-
-	for (level = PT_DIRECTORY_LEVEL; level <= max_level; ++level)
-		if (__mmu_gfn_lpage_is_disallowed(large_gfn, level, slot))
-			break;
-
-	return level - 1;
-}
-
-=======
->>>>>>> 7117be3f
 /*
  * About rmap_head encoding:
  *
@@ -3601,11 +3517,7 @@
  * - true: let the vcpu to access on the same address again.
  * - false: let the real page fault path to fix it.
  */
-<<<<<<< HEAD
-static bool fast_page_fault(struct kvm_vcpu *vcpu, gpa_t cr2_or_gpa, int level,
-=======
 static bool fast_page_fault(struct kvm_vcpu *vcpu, gpa_t cr2_or_gpa,
->>>>>>> 7117be3f
 			    u32 error_code)
 {
 	struct kvm_shadow_walk_iterator iterator;
@@ -3623,12 +3535,7 @@
 		u64 new_spte;
 
 		for_each_shadow_entry_lockless(vcpu, cr2_or_gpa, iterator, spte)
-<<<<<<< HEAD
-			if (!is_shadow_present_pte(spte) ||
-			    iterator.level < level)
-=======
 			if (!is_shadow_present_pte(spte))
->>>>>>> 7117be3f
 				break;
 
 		sp = page_header(__pa(iterator.sptep));
@@ -3711,68 +3618,6 @@
 	return fault_handled;
 }
 
-<<<<<<< HEAD
-static bool try_async_pf(struct kvm_vcpu *vcpu, bool prefault, gfn_t gfn,
-			 gpa_t cr2_or_gpa, kvm_pfn_t *pfn, bool write,
-			 bool *writable);
-static int make_mmu_pages_available(struct kvm_vcpu *vcpu);
-
-static int nonpaging_map(struct kvm_vcpu *vcpu, gpa_t gpa, u32 error_code,
-			 gfn_t gfn, bool prefault)
-{
-	int r;
-	int level;
-	bool force_pt_level;
-	kvm_pfn_t pfn;
-	unsigned long mmu_seq;
-	bool map_writable, write = error_code & PFERR_WRITE_MASK;
-	bool lpage_disallowed = (error_code & PFERR_FETCH_MASK) &&
-				is_nx_huge_page_enabled();
-
-	force_pt_level = lpage_disallowed;
-	level = mapping_level(vcpu, gfn, &force_pt_level);
-	if (likely(!force_pt_level)) {
-		/*
-		 * This path builds a PAE pagetable - so we can map
-		 * 2mb pages at maximum. Therefore check if the level
-		 * is larger than that.
-		 */
-		if (level > PT_DIRECTORY_LEVEL)
-			level = PT_DIRECTORY_LEVEL;
-
-		gfn &= ~(KVM_PAGES_PER_HPAGE(level) - 1);
-	}
-
-	if (fast_page_fault(vcpu, gpa, level, error_code))
-		return RET_PF_RETRY;
-
-	mmu_seq = vcpu->kvm->mmu_notifier_seq;
-	smp_rmb();
-
-	if (try_async_pf(vcpu, prefault, gfn, gpa, &pfn, write, &map_writable))
-		return RET_PF_RETRY;
-
-	if (handle_abnormal_pfn(vcpu, gpa, gfn, pfn, ACC_ALL, &r))
-		return r;
-
-	r = RET_PF_RETRY;
-	spin_lock(&vcpu->kvm->mmu_lock);
-	if (mmu_notifier_retry(vcpu->kvm, mmu_seq))
-		goto out_unlock;
-	if (make_mmu_pages_available(vcpu) < 0)
-		goto out_unlock;
-	if (likely(!force_pt_level))
-		transparent_hugepage_adjust(vcpu, gfn, &pfn, &level);
-	r = __direct_map(vcpu, gpa, write, map_writable, level, pfn,
-			 prefault, false);
-out_unlock:
-	spin_unlock(&vcpu->kvm->mmu_lock);
-	kvm_release_pfn_clean(pfn);
-	return r;
-}
-
-=======
->>>>>>> 7117be3f
 static void mmu_free_root_page(struct kvm *kvm, hpa_t *root_hpa,
 			       struct list_head *invalid_list)
 {
@@ -4227,32 +4072,6 @@
 	walk_shadow_page_lockless_end(vcpu);
 }
 
-<<<<<<< HEAD
-static int nonpaging_page_fault(struct kvm_vcpu *vcpu, gpa_t gpa,
-				u32 error_code, bool prefault)
-{
-	gfn_t gfn = gpa >> PAGE_SHIFT;
-	int r;
-
-	/* Note, paging is disabled, ergo gva == gpa. */
-	pgprintk("%s: gva %lx error %x\n", __func__, gpa, error_code);
-
-	if (page_fault_handle_page_track(vcpu, error_code, gfn))
-		return RET_PF_EMULATE;
-
-	r = mmu_topup_memory_caches(vcpu);
-	if (r)
-		return r;
-
-	MMU_WARN_ON(!VALID_PAGE(vcpu->arch.mmu->root_hpa));
-
-
-	return nonpaging_map(vcpu, gpa & PAGE_MASK,
-			     error_code, gfn, prefault);
-}
-
-=======
->>>>>>> 7117be3f
 static int kvm_arch_setup_async_pf(struct kvm_vcpu *vcpu, gpa_t cr2_or_gpa,
 				   gfn_t gfn)
 {
@@ -4400,23 +4219,8 @@
 }
 EXPORT_SYMBOL_GPL(kvm_handle_page_fault);
 
-<<<<<<< HEAD
-static bool
-check_hugepage_cache_consistency(struct kvm_vcpu *vcpu, gfn_t gfn, int level)
-{
-	int page_num = KVM_PAGES_PER_HPAGE(level);
-
-	gfn &= ~(page_num - 1);
-
-	return kvm_mtrr_check_gfn_range_consistency(vcpu, gfn, page_num);
-}
-
-static int tdp_page_fault(struct kvm_vcpu *vcpu, gpa_t gpa, u32 error_code,
-			  bool prefault)
-=======
 int kvm_tdp_page_fault(struct kvm_vcpu *vcpu, gpa_t gpa, u32 error_code,
 		       bool prefault)
->>>>>>> 7117be3f
 {
 	int max_level;
 
@@ -5609,29 +5413,6 @@
 }
 EXPORT_SYMBOL_GPL(kvm_mmu_unprotect_page_virt);
 
-<<<<<<< HEAD
-static int make_mmu_pages_available(struct kvm_vcpu *vcpu)
-{
-	LIST_HEAD(invalid_list);
-
-	if (likely(kvm_mmu_available_pages(vcpu->kvm) >= KVM_MIN_FREE_MMU_PAGES))
-		return 0;
-
-	while (kvm_mmu_available_pages(vcpu->kvm) < KVM_REFILL_PAGES) {
-		if (!prepare_zap_oldest_mmu_page(vcpu->kvm, &invalid_list))
-			break;
-
-		++vcpu->kvm->stat.mmu_recycled;
-	}
-	kvm_mmu_commit_zap_page(vcpu->kvm, &invalid_list);
-
-	if (!kvm_mmu_available_pages(vcpu->kvm))
-		return -ENOSPC;
-	return 0;
-}
-
-=======
->>>>>>> 7117be3f
 int kvm_mmu_page_fault(struct kvm_vcpu *vcpu, gpa_t cr2_or_gpa, u64 error_code,
 		       void *insn, int insn_len)
 {
@@ -5655,14 +5436,8 @@
 	}
 
 	if (r == RET_PF_INVALID) {
-<<<<<<< HEAD
-		r = vcpu->arch.mmu->page_fault(vcpu, cr2_or_gpa,
-					       lower_32_bits(error_code),
-					       false);
-=======
 		r = kvm_mmu_do_page_fault(vcpu, cr2_or_gpa,
 					  lower_32_bits(error_code), false);
->>>>>>> 7117be3f
 		WARN_ON(r == RET_PF_INVALID);
 	}
 
