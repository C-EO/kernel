// SPDX-License-Identifier: GPL-2.0-or-later
/*
 * x64 SIMD accelerated ChaCha and XChaCha stream ciphers,
 * including ChaCha20 (RFC7539)
 *
 * Copyright (C) 2015 Martin Willi
 */

#include <crypto/algapi.h>
#include <crypto/internal/chacha.h>
#include <crypto/internal/simd.h>
#include <crypto/internal/skcipher.h>
#include <linux/kernel.h>
#include <linux/module.h>
#include <asm/simd.h>

#define CHACHA_STATE_ALIGN 16

asmlinkage void chacha_block_xor_ssse3(u32 *state, u8 *dst, const u8 *src,
				       unsigned int len, int nrounds);
asmlinkage void chacha_4block_xor_ssse3(u32 *state, u8 *dst, const u8 *src,
					unsigned int len, int nrounds);
asmlinkage void hchacha_block_ssse3(const u32 *state, u32 *out, int nrounds);

asmlinkage void chacha_2block_xor_avx2(u32 *state, u8 *dst, const u8 *src,
				       unsigned int len, int nrounds);
asmlinkage void chacha_4block_xor_avx2(u32 *state, u8 *dst, const u8 *src,
				       unsigned int len, int nrounds);
asmlinkage void chacha_8block_xor_avx2(u32 *state, u8 *dst, const u8 *src,
				       unsigned int len, int nrounds);

asmlinkage void chacha_2block_xor_avx512vl(u32 *state, u8 *dst, const u8 *src,
					   unsigned int len, int nrounds);
asmlinkage void chacha_4block_xor_avx512vl(u32 *state, u8 *dst, const u8 *src,
					   unsigned int len, int nrounds);
asmlinkage void chacha_8block_xor_avx512vl(u32 *state, u8 *dst, const u8 *src,
					   unsigned int len, int nrounds);

static __ro_after_init DEFINE_STATIC_KEY_FALSE(chacha_use_simd);
static __ro_after_init DEFINE_STATIC_KEY_FALSE(chacha_use_avx2);
static __ro_after_init DEFINE_STATIC_KEY_FALSE(chacha_use_avx512vl);

static unsigned int chacha_advance(unsigned int len, unsigned int maxblocks)
{
	len = min(len, maxblocks * CHACHA_BLOCK_SIZE);
	return round_up(len, CHACHA_BLOCK_SIZE) / CHACHA_BLOCK_SIZE;
}

static void chacha_dosimd(u32 *state, u8 *dst, const u8 *src,
			  unsigned int bytes, int nrounds)
{
	if (IS_ENABLED(CONFIG_AS_AVX512) &&
	    static_branch_likely(&chacha_use_avx512vl)) {
		while (bytes >= CHACHA_BLOCK_SIZE * 8) {
			chacha_8block_xor_avx512vl(state, dst, src, bytes,
						   nrounds);
			bytes -= CHACHA_BLOCK_SIZE * 8;
			src += CHACHA_BLOCK_SIZE * 8;
			dst += CHACHA_BLOCK_SIZE * 8;
			state[12] += 8;
		}
		if (bytes > CHACHA_BLOCK_SIZE * 4) {
			chacha_8block_xor_avx512vl(state, dst, src, bytes,
						   nrounds);
			state[12] += chacha_advance(bytes, 8);
			return;
		}
		if (bytes > CHACHA_BLOCK_SIZE * 2) {
			chacha_4block_xor_avx512vl(state, dst, src, bytes,
						   nrounds);
			state[12] += chacha_advance(bytes, 4);
			return;
		}
		if (bytes) {
			chacha_2block_xor_avx512vl(state, dst, src, bytes,
						   nrounds);
			state[12] += chacha_advance(bytes, 2);
			return;
		}
	}

	if (IS_ENABLED(CONFIG_AS_AVX2) &&
	    static_branch_likely(&chacha_use_avx2)) {
		while (bytes >= CHACHA_BLOCK_SIZE * 8) {
			chacha_8block_xor_avx2(state, dst, src, bytes, nrounds);
			bytes -= CHACHA_BLOCK_SIZE * 8;
			src += CHACHA_BLOCK_SIZE * 8;
			dst += CHACHA_BLOCK_SIZE * 8;
			state[12] += 8;
		}
		if (bytes > CHACHA_BLOCK_SIZE * 4) {
			chacha_8block_xor_avx2(state, dst, src, bytes, nrounds);
			state[12] += chacha_advance(bytes, 8);
			return;
		}
		if (bytes > CHACHA_BLOCK_SIZE * 2) {
			chacha_4block_xor_avx2(state, dst, src, bytes, nrounds);
			state[12] += chacha_advance(bytes, 4);
			return;
		}
		if (bytes > CHACHA_BLOCK_SIZE) {
			chacha_2block_xor_avx2(state, dst, src, bytes, nrounds);
			state[12] += chacha_advance(bytes, 2);
			return;
		}
	}

	while (bytes >= CHACHA_BLOCK_SIZE * 4) {
		chacha_4block_xor_ssse3(state, dst, src, bytes, nrounds);
		bytes -= CHACHA_BLOCK_SIZE * 4;
		src += CHACHA_BLOCK_SIZE * 4;
		dst += CHACHA_BLOCK_SIZE * 4;
		state[12] += 4;
	}
	if (bytes > CHACHA_BLOCK_SIZE) {
		chacha_4block_xor_ssse3(state, dst, src, bytes, nrounds);
		state[12] += chacha_advance(bytes, 4);
		return;
	}
	if (bytes) {
		chacha_block_xor_ssse3(state, dst, src, bytes, nrounds);
		state[12]++;
	}
}

void hchacha_block_arch(const u32 *state, u32 *stream, int nrounds)
{
	state = PTR_ALIGN(state, CHACHA_STATE_ALIGN);

	if (!static_branch_likely(&chacha_use_simd) || !crypto_simd_usable()) {
		hchacha_block_generic(state, stream, nrounds);
	} else {
		kernel_fpu_begin();
		hchacha_block_ssse3(state, stream, nrounds);
		kernel_fpu_end();
	}
}
EXPORT_SYMBOL(hchacha_block_arch);

void chacha_init_arch(u32 *state, const u32 *key, const u8 *iv)
{
	state = PTR_ALIGN(state, CHACHA_STATE_ALIGN);

	chacha_init_generic(state, key, iv);
}
EXPORT_SYMBOL(chacha_init_arch);

void chacha_crypt_arch(u32 *state, u8 *dst, const u8 *src, unsigned int bytes,
		       int nrounds)
{
	state = PTR_ALIGN(state, CHACHA_STATE_ALIGN);

	if (!static_branch_likely(&chacha_use_simd) || !crypto_simd_usable() ||
	    bytes <= CHACHA_BLOCK_SIZE)
		return chacha_crypt_generic(state, dst, src, bytes, nrounds);

	kernel_fpu_begin();
	chacha_dosimd(state, dst, src, bytes, nrounds);
	kernel_fpu_end();
}
EXPORT_SYMBOL(chacha_crypt_arch);

static int chacha_simd_stream_xor(struct skcipher_request *req,
				  const struct chacha_ctx *ctx, const u8 *iv)
{
	u32 *state, state_buf[16 + 2] __aligned(8);
<<<<<<< HEAD
	int err = 0;
=======
	struct skcipher_walk walk;
	int err;

	err = skcipher_walk_virt(&walk, req, false);
>>>>>>> d0058b6d

	BUILD_BUG_ON(CHACHA_STATE_ALIGN != 16);
	state = PTR_ALIGN(state_buf + 0, CHACHA_STATE_ALIGN);

	chacha_init_generic(state, ctx->key, iv);

<<<<<<< HEAD
		if (nbytes < walk->total) {
			nbytes = round_down(nbytes, walk->stride);
		}
=======
	while (walk.nbytes > 0) {
		unsigned int nbytes = walk.nbytes;
>>>>>>> d0058b6d

		if (nbytes < walk.total)
			nbytes = round_down(nbytes, walk.stride);

<<<<<<< HEAD
		kernel_fpu_end();
		err = skcipher_walk_done(walk, walk->nbytes - nbytes);
		kernel_fpu_begin();
=======
		if (!static_branch_likely(&chacha_use_simd) ||
		    !crypto_simd_usable()) {
			chacha_crypt_generic(state, walk.dst.virt.addr,
					     walk.src.virt.addr, nbytes,
					     ctx->nrounds);
		} else {
			kernel_fpu_begin();
			chacha_dosimd(state, walk.dst.virt.addr,
				      walk.src.virt.addr, nbytes,
				      ctx->nrounds);
			kernel_fpu_end();
		}
		err = skcipher_walk_done(&walk, walk.nbytes - nbytes);
>>>>>>> d0058b6d
	}

	return err;
}

static int chacha_simd(struct skcipher_request *req)
{
	struct crypto_skcipher *tfm = crypto_skcipher_reqtfm(req);
	struct chacha_ctx *ctx = crypto_skcipher_ctx(tfm);

	return chacha_simd_stream_xor(req, ctx, req->iv);
}

static int xchacha_simd(struct skcipher_request *req)
{
	struct crypto_skcipher *tfm = crypto_skcipher_reqtfm(req);
	struct chacha_ctx *ctx = crypto_skcipher_ctx(tfm);
	u32 *state, state_buf[16 + 2] __aligned(8);
	struct chacha_ctx subctx;
	u8 real_iv[16];

	BUILD_BUG_ON(CHACHA_STATE_ALIGN != 16);
	state = PTR_ALIGN(state_buf + 0, CHACHA_STATE_ALIGN);
	chacha_init_generic(state, ctx->key, req->iv);

	if (req->cryptlen > CHACHA_BLOCK_SIZE && crypto_simd_usable()) {
		kernel_fpu_begin();
		hchacha_block_ssse3(state, subctx.key, ctx->nrounds);
		kernel_fpu_end();
	} else {
		hchacha_block_generic(state, subctx.key, ctx->nrounds);
	}
	subctx.nrounds = ctx->nrounds;

	memcpy(&real_iv[0], req->iv + 24, 8);
	memcpy(&real_iv[8], req->iv + 16, 8);
	return chacha_simd_stream_xor(req, &subctx, real_iv);
}

static struct skcipher_alg algs[] = {
	{
		.base.cra_name		= "chacha20",
		.base.cra_driver_name	= "chacha20-simd",
		.base.cra_priority	= 300,
		.base.cra_blocksize	= 1,
		.base.cra_ctxsize	= sizeof(struct chacha_ctx),
		.base.cra_module	= THIS_MODULE,

		.min_keysize		= CHACHA_KEY_SIZE,
		.max_keysize		= CHACHA_KEY_SIZE,
		.ivsize			= CHACHA_IV_SIZE,
		.chunksize		= CHACHA_BLOCK_SIZE,
		.setkey			= chacha20_setkey,
		.encrypt		= chacha_simd,
		.decrypt		= chacha_simd,
	}, {
		.base.cra_name		= "xchacha20",
		.base.cra_driver_name	= "xchacha20-simd",
		.base.cra_priority	= 300,
		.base.cra_blocksize	= 1,
		.base.cra_ctxsize	= sizeof(struct chacha_ctx),
		.base.cra_module	= THIS_MODULE,

		.min_keysize		= CHACHA_KEY_SIZE,
		.max_keysize		= CHACHA_KEY_SIZE,
		.ivsize			= XCHACHA_IV_SIZE,
		.chunksize		= CHACHA_BLOCK_SIZE,
		.setkey			= chacha20_setkey,
		.encrypt		= xchacha_simd,
		.decrypt		= xchacha_simd,
	}, {
		.base.cra_name		= "xchacha12",
		.base.cra_driver_name	= "xchacha12-simd",
		.base.cra_priority	= 300,
		.base.cra_blocksize	= 1,
		.base.cra_ctxsize	= sizeof(struct chacha_ctx),
		.base.cra_module	= THIS_MODULE,

		.min_keysize		= CHACHA_KEY_SIZE,
		.max_keysize		= CHACHA_KEY_SIZE,
		.ivsize			= XCHACHA_IV_SIZE,
		.chunksize		= CHACHA_BLOCK_SIZE,
		.setkey			= chacha12_setkey,
		.encrypt		= xchacha_simd,
		.decrypt		= xchacha_simd,
	},
};

static int __init chacha_simd_mod_init(void)
{
	if (!boot_cpu_has(X86_FEATURE_SSSE3))
		return 0;

	static_branch_enable(&chacha_use_simd);

	if (IS_ENABLED(CONFIG_AS_AVX2) &&
	    boot_cpu_has(X86_FEATURE_AVX) &&
	    boot_cpu_has(X86_FEATURE_AVX2) &&
	    cpu_has_xfeatures(XFEATURE_MASK_SSE | XFEATURE_MASK_YMM, NULL)) {
		static_branch_enable(&chacha_use_avx2);

		if (IS_ENABLED(CONFIG_AS_AVX512) &&
		    boot_cpu_has(X86_FEATURE_AVX512VL) &&
		    boot_cpu_has(X86_FEATURE_AVX512BW)) /* kmovq */
			static_branch_enable(&chacha_use_avx512vl);
	}
	return IS_REACHABLE(CONFIG_CRYPTO_BLKCIPHER2) ?
		crypto_register_skciphers(algs, ARRAY_SIZE(algs)) : 0;
}

static void __exit chacha_simd_mod_fini(void)
{
	if (IS_REACHABLE(CONFIG_CRYPTO_BLKCIPHER2) && boot_cpu_has(X86_FEATURE_SSSE3))
		crypto_unregister_skciphers(algs, ARRAY_SIZE(algs));
}

module_init(chacha_simd_mod_init);
module_exit(chacha_simd_mod_fini);

MODULE_LICENSE("GPL");
MODULE_AUTHOR("Martin Willi <martin@strongswan.org>");
MODULE_DESCRIPTION("ChaCha and XChaCha stream ciphers (x64 SIMD accelerated)");
MODULE_ALIAS_CRYPTO("chacha20");
MODULE_ALIAS_CRYPTO("chacha20-simd");
MODULE_ALIAS_CRYPTO("xchacha20");
MODULE_ALIAS_CRYPTO("xchacha20-simd");
MODULE_ALIAS_CRYPTO("xchacha12");
MODULE_ALIAS_CRYPTO("xchacha12-simd");<|MERGE_RESOLUTION|>--- conflicted
+++ resolved
@@ -164,37 +164,22 @@
 				  const struct chacha_ctx *ctx, const u8 *iv)
 {
 	u32 *state, state_buf[16 + 2] __aligned(8);
-<<<<<<< HEAD
-	int err = 0;
-=======
 	struct skcipher_walk walk;
 	int err;
 
 	err = skcipher_walk_virt(&walk, req, false);
->>>>>>> d0058b6d
 
 	BUILD_BUG_ON(CHACHA_STATE_ALIGN != 16);
 	state = PTR_ALIGN(state_buf + 0, CHACHA_STATE_ALIGN);
 
 	chacha_init_generic(state, ctx->key, iv);
 
-<<<<<<< HEAD
-		if (nbytes < walk->total) {
-			nbytes = round_down(nbytes, walk->stride);
-		}
-=======
 	while (walk.nbytes > 0) {
 		unsigned int nbytes = walk.nbytes;
->>>>>>> d0058b6d
 
 		if (nbytes < walk.total)
 			nbytes = round_down(nbytes, walk.stride);
 
-<<<<<<< HEAD
-		kernel_fpu_end();
-		err = skcipher_walk_done(walk, walk->nbytes - nbytes);
-		kernel_fpu_begin();
-=======
 		if (!static_branch_likely(&chacha_use_simd) ||
 		    !crypto_simd_usable()) {
 			chacha_crypt_generic(state, walk.dst.virt.addr,
@@ -208,7 +193,6 @@
 			kernel_fpu_end();
 		}
 		err = skcipher_walk_done(&walk, walk.nbytes - nbytes);
->>>>>>> d0058b6d
 	}
 
 	return err;
