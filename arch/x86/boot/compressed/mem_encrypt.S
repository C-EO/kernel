/* SPDX-License-Identifier: GPL-2.0-only */
/*
 * AMD Memory Encryption Support
 *
 * Copyright (C) 2017 Advanced Micro Devices, Inc.
 *
 * Author: Tom Lendacky <thomas.lendacky@amd.com>
 */

#include <linux/linkage.h>

#include <asm/processor-flags.h>
#include <asm/msr.h>
#include <asm/asm-offsets.h>

	.text
	.code32
SYM_FUNC_START(get_sev_encryption_bit)
	xor	%eax, %eax

#ifdef CONFIG_AMD_MEM_ENCRYPT
	push	%ebx
	push	%ecx
	push	%edx

	movl	$0x80000000, %eax	/* CPUID to check the highest leaf */
	cpuid
	cmpl	$0x8000001f, %eax	/* See if 0x8000001f is available */
	jb	.Lno_sev

	/*
	 * Check for the SEV feature:
	 *   CPUID Fn8000_001F[EAX] - Bit 1
	 *   CPUID Fn8000_001F[EBX] - Bits 5:0
	 *     Pagetable bit position used to indicate encryption
	 */
	movl	$0x8000001f, %eax
	cpuid
	bt	$1, %eax		/* Check if SEV is available */
	jnc	.Lno_sev

	movl	$MSR_AMD64_SEV, %ecx	/* Read the SEV MSR */
	rdmsr
	bt	$MSR_AMD64_SEV_ENABLED_BIT, %eax	/* Check if SEV is active */
	jnc	.Lno_sev

	movl	%ebx, %eax
	andl	$0x3f, %eax		/* Return the encryption bit location */
	jmp	.Lsev_exit

.Lno_sev:
	xor	%eax, %eax

.Lsev_exit:
	pop	%edx
	pop	%ecx
	pop	%ebx

#endif	/* CONFIG_AMD_MEM_ENCRYPT */

	ret
SYM_FUNC_END(get_sev_encryption_bit)

/**
 * sev_es_req_cpuid - Request a CPUID value from the Hypervisor using
 *		      the GHCB MSR protocol
 *
 * @%eax:	Register to request (0=EAX, 1=EBX, 2=ECX, 3=EDX)
 * @%edx:	CPUID Function
 *
 * Returns 0 in %eax on success, non-zero on failure
 * %edx returns CPUID value on success
 */
SYM_CODE_START_LOCAL(sev_es_req_cpuid)
	shll	$30, %eax
	orl     $0x00000004, %eax
	movl    $MSR_AMD64_SEV_ES_GHCB, %ecx
	wrmsr
	rep; vmmcall		# VMGEXIT
	rdmsr

	/* Check response */
	movl	%eax, %ecx
	andl	$0x3ffff000, %ecx	# Bits [12-29] MBZ
	jnz	2f

	/* Check return code */
	andl    $0xfff, %eax
	cmpl    $5, %eax
	jne	2f

	/* All good - return success */
	xorl	%eax, %eax
1:
	ret
2:
	movl	$-1, %eax
	jmp	1b
SYM_CODE_END(sev_es_req_cpuid)

SYM_CODE_START(startup32_vc_handler)
	pushl	%eax
	pushl	%ebx
	pushl	%ecx
	pushl	%edx

	/* Keep CPUID function in %ebx */
	movl	%eax, %ebx

	/* Check if error-code == SVM_EXIT_CPUID */
	cmpl	$0x72, 16(%esp)
	jne	.Lfail

	movl	$0, %eax		# Request CPUID[fn].EAX
	movl	%ebx, %edx		# CPUID fn
	call	sev_es_req_cpuid	# Call helper
	testl	%eax, %eax		# Check return code
	jnz	.Lfail
	movl	%edx, 12(%esp)		# Store result

	movl	$1, %eax		# Request CPUID[fn].EBX
	movl	%ebx, %edx		# CPUID fn
	call	sev_es_req_cpuid	# Call helper
	testl	%eax, %eax		# Check return code
	jnz	.Lfail
	movl	%edx, 8(%esp)		# Store result

	movl	$2, %eax		# Request CPUID[fn].ECX
	movl	%ebx, %edx		# CPUID fn
	call	sev_es_req_cpuid	# Call helper
	testl	%eax, %eax		# Check return code
	jnz	.Lfail
	movl	%edx, 4(%esp)		# Store result

	movl	$3, %eax		# Request CPUID[fn].EDX
	movl	%ebx, %edx		# CPUID fn
	call	sev_es_req_cpuid	# Call helper
	testl	%eax, %eax		# Check return code
	jnz	.Lfail
	movl	%edx, 0(%esp)		# Store result

	/*
	 * Sanity check CPUID results from the Hypervisor. See comment in
	 * do_vc_no_ghcb() for more details on why this is necessary.
	 */

	/* Fail if SEV leaf not available in CPUID[0x80000000].EAX */
	cmpl    $0x80000000, %ebx
	jne     .Lcheck_sev
	cmpl    $0x8000001f, 12(%esp)
	jb      .Lfail
	jmp     .Ldone

.Lcheck_sev:
	/* Fail if SEV bit not set in CPUID[0x8000001f].EAX[1] */
	cmpl    $0x8000001f, %ebx
	jne     .Ldone
	btl     $1, 12(%esp)
	jnc     .Lfail

.Ldone:
	popl	%edx
	popl	%ecx
	popl	%ebx
	popl	%eax

	/* Remove error code */
	addl	$4, %esp

	/* Jump over CPUID instruction */
	addl	$2, (%esp)

	iret
.Lfail:
	/* Send terminate request to Hypervisor */
	movl    $0x100, %eax
	xorl    %edx, %edx
	movl    $MSR_AMD64_SEV_ES_GHCB, %ecx
	wrmsr
	rep; vmmcall

	/* If request fails, go to hlt loop */
	hlt
	jmp .Lfail
SYM_CODE_END(startup32_vc_handler)

/**
 * sev_es_req_cpuid - Request a CPUID value from the Hypervisor using
 *		      the GHCB MSR protocol
 *
 * @%eax:	Register to request (0=EAX, 1=EBX, 2=ECX, 3=EDX)
 * @%edx:	CPUID Function
 *
 * Returns 0 in %eax on success, non-zero on failure
 * %edx returns CPUID value on success
 */
ENTRY(sev_es_req_cpuid)
	shll	$30, %eax
	orl     $0x00000004, %eax
	movl    $MSR_AMD64_SEV_ES_GHCB, %ecx
	wrmsr
	rep; vmmcall		# VMGEXIT
	rdmsr

	/* Check response */
	movl	%eax, %ecx
	andl	$0x3ffff000, %ecx	# Bits [12-29] MBZ
	jnz	2f

	/* Check return code */
	andl    $0xfff, %eax
	cmpl    $5, %eax
	jne	2f

	/* All good - return success */
	xorl	%eax, %eax
1:
	ret
2:
	movl	$-1, %eax
	jmp	1b
ENDPROC(sev_es_req_cpuid)

ENTRY(startup32_vc_handler)
	pushl	%eax
	pushl	%ebx
	pushl	%ecx
	pushl	%edx

	/* Keep CPUID function in %ebx */
	movl	%eax, %ebx

	/* Check if error-code == SVM_EXIT_CPUID */
	cmpl	$0x72, 16(%esp)
	jne	.Lfail

	movl	$0, %eax		# Request CPUID[fn].EAX
	movl	%ebx, %edx		# CPUID fn
	call	sev_es_req_cpuid	# Call helper
	testl	%eax, %eax		# Check return code
	jnz	.Lfail
	movl	%edx, 12(%esp)		# Store result

	movl	$1, %eax		# Request CPUID[fn].EBX
	movl	%ebx, %edx		# CPUID fn
	call	sev_es_req_cpuid	# Call helper
	testl	%eax, %eax		# Check return code
	jnz	.Lfail
	movl	%edx, 8(%esp)		# Store result

	movl	$2, %eax		# Request CPUID[fn].ECX
	movl	%ebx, %edx		# CPUID fn
	call	sev_es_req_cpuid	# Call helper
	testl	%eax, %eax		# Check return code
	jnz	.Lfail
	movl	%edx, 4(%esp)		# Store result

	movl	$3, %eax		# Request CPUID[fn].EDX
	movl	%ebx, %edx		# CPUID fn
	call	sev_es_req_cpuid	# Call helper
	testl	%eax, %eax		# Check return code
	jnz	.Lfail
	movl	%edx, 0(%esp)		# Store result

	/*
	 * Sanity check CPUID results from the Hypervisor. See comment in
	 * do_vc_no_ghcb() for more details on why this is necessary.
	 */

	/* Fail if SEV leaf not available in CPUID[0x80000000].EAX */
	cmpl    $0x80000000, %ebx
	jne     .Lcheck_sev
	cmpl    $0x8000001f, 12(%esp)
	jb      .Lfail
	jmp     .Ldone

.Lcheck_sev:
	/* Fail if SEV bit not set in CPUID[0x8000001f].EAX[1] */
	cmpl    $0x8000001f, %ebx
	jne     .Ldone
	btl     $1, 12(%esp)
	jnc     .Lfail

.Ldone:
	popl	%edx
	popl	%ecx
	popl	%ebx
	popl	%eax

	/* Remove error code */
	addl	$4, %esp

	/* Jump over CPUID instruction */
	addl	$2, (%esp)

	iret
.Lfail:
	/* Send terminate request to Hypervisor */
	movl    $0x100, %eax
	xorl    %edx, %edx
	movl    $MSR_AMD64_SEV_ES_GHCB, %ecx
	wrmsr
	rep; vmmcall

	/* If request fails, go to hlt loop */
	hlt
	jmp .Lfail
ENDPROC(startup32_vc_handler)

	.code64

#include "../../kernel/sev_verify_cbit.S"
<<<<<<< HEAD
ENTRY(set_sev_encryption_mask)
=======
SYM_FUNC_START(set_sev_encryption_mask)
>>>>>>> 7d2a07b7
#ifdef CONFIG_AMD_MEM_ENCRYPT
	push	%rbp
	push	%rdx

	movq	%rsp, %rbp		/* Save current stack pointer */

	call	get_sev_encryption_bit	/* Get the encryption bit position */
	testl	%eax, %eax
	jz	.Lno_sev_mask

	bts	%rax, sme_me_mask(%rip)	/* Create the encryption mask */

	/*
	 * Read MSR_AMD64_SEV again and store it to sev_status. Can't do this in
	 * get_sev_encryption_bit() because this function is 32-bit code and
	 * shared between 64-bit and 32-bit boot path.
	 */
	movl	$MSR_AMD64_SEV, %ecx	/* Read the SEV MSR */
	rdmsr

	/* Store MSR value in sev_status */
	shlq	$32, %rdx
	orq	%rdx, %rax
	movq	%rax, sev_status(%rip)

.Lno_sev_mask:
	movq	%rbp, %rsp		/* Restore original stack pointer */

	pop	%rdx
	pop	%rbp
#endif

	xor	%rax, %rax
	ret
SYM_FUNC_END(set_sev_encryption_mask)

	.data

#ifdef CONFIG_AMD_MEM_ENCRYPT
	.balign	8
SYM_DATA(sme_me_mask,		.quad 0)
SYM_DATA(sev_status,		.quad 0)
SYM_DATA(sev_check_data,	.quad 0)
#endif<|MERGE_RESOLUTION|>--- conflicted
+++ resolved
@@ -184,137 +184,10 @@
 	jmp .Lfail
 SYM_CODE_END(startup32_vc_handler)
 
-/**
- * sev_es_req_cpuid - Request a CPUID value from the Hypervisor using
- *		      the GHCB MSR protocol
- *
- * @%eax:	Register to request (0=EAX, 1=EBX, 2=ECX, 3=EDX)
- * @%edx:	CPUID Function
- *
- * Returns 0 in %eax on success, non-zero on failure
- * %edx returns CPUID value on success
- */
-ENTRY(sev_es_req_cpuid)
-	shll	$30, %eax
-	orl     $0x00000004, %eax
-	movl    $MSR_AMD64_SEV_ES_GHCB, %ecx
-	wrmsr
-	rep; vmmcall		# VMGEXIT
-	rdmsr
-
-	/* Check response */
-	movl	%eax, %ecx
-	andl	$0x3ffff000, %ecx	# Bits [12-29] MBZ
-	jnz	2f
-
-	/* Check return code */
-	andl    $0xfff, %eax
-	cmpl    $5, %eax
-	jne	2f
-
-	/* All good - return success */
-	xorl	%eax, %eax
-1:
-	ret
-2:
-	movl	$-1, %eax
-	jmp	1b
-ENDPROC(sev_es_req_cpuid)
-
-ENTRY(startup32_vc_handler)
-	pushl	%eax
-	pushl	%ebx
-	pushl	%ecx
-	pushl	%edx
-
-	/* Keep CPUID function in %ebx */
-	movl	%eax, %ebx
-
-	/* Check if error-code == SVM_EXIT_CPUID */
-	cmpl	$0x72, 16(%esp)
-	jne	.Lfail
-
-	movl	$0, %eax		# Request CPUID[fn].EAX
-	movl	%ebx, %edx		# CPUID fn
-	call	sev_es_req_cpuid	# Call helper
-	testl	%eax, %eax		# Check return code
-	jnz	.Lfail
-	movl	%edx, 12(%esp)		# Store result
-
-	movl	$1, %eax		# Request CPUID[fn].EBX
-	movl	%ebx, %edx		# CPUID fn
-	call	sev_es_req_cpuid	# Call helper
-	testl	%eax, %eax		# Check return code
-	jnz	.Lfail
-	movl	%edx, 8(%esp)		# Store result
-
-	movl	$2, %eax		# Request CPUID[fn].ECX
-	movl	%ebx, %edx		# CPUID fn
-	call	sev_es_req_cpuid	# Call helper
-	testl	%eax, %eax		# Check return code
-	jnz	.Lfail
-	movl	%edx, 4(%esp)		# Store result
-
-	movl	$3, %eax		# Request CPUID[fn].EDX
-	movl	%ebx, %edx		# CPUID fn
-	call	sev_es_req_cpuid	# Call helper
-	testl	%eax, %eax		# Check return code
-	jnz	.Lfail
-	movl	%edx, 0(%esp)		# Store result
-
-	/*
-	 * Sanity check CPUID results from the Hypervisor. See comment in
-	 * do_vc_no_ghcb() for more details on why this is necessary.
-	 */
-
-	/* Fail if SEV leaf not available in CPUID[0x80000000].EAX */
-	cmpl    $0x80000000, %ebx
-	jne     .Lcheck_sev
-	cmpl    $0x8000001f, 12(%esp)
-	jb      .Lfail
-	jmp     .Ldone
-
-.Lcheck_sev:
-	/* Fail if SEV bit not set in CPUID[0x8000001f].EAX[1] */
-	cmpl    $0x8000001f, %ebx
-	jne     .Ldone
-	btl     $1, 12(%esp)
-	jnc     .Lfail
-
-.Ldone:
-	popl	%edx
-	popl	%ecx
-	popl	%ebx
-	popl	%eax
-
-	/* Remove error code */
-	addl	$4, %esp
-
-	/* Jump over CPUID instruction */
-	addl	$2, (%esp)
-
-	iret
-.Lfail:
-	/* Send terminate request to Hypervisor */
-	movl    $0x100, %eax
-	xorl    %edx, %edx
-	movl    $MSR_AMD64_SEV_ES_GHCB, %ecx
-	wrmsr
-	rep; vmmcall
-
-	/* If request fails, go to hlt loop */
-	hlt
-	jmp .Lfail
-ENDPROC(startup32_vc_handler)
-
 	.code64
 
 #include "../../kernel/sev_verify_cbit.S"
-<<<<<<< HEAD
-ENTRY(set_sev_encryption_mask)
-=======
 SYM_FUNC_START(set_sev_encryption_mask)
->>>>>>> 7d2a07b7
 #ifdef CONFIG_AMD_MEM_ENCRYPT
 	push	%rbp
 	push	%rdx
