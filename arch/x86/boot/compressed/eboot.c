/* -----------------------------------------------------------------------
 *
 *   Copyright 2011 Intel Corporation; author Matt Fleming
 *
 *   This file is part of the Linux kernel, and is made available under
 *   the terms of the GNU General Public License version 2.
 *
 * ----------------------------------------------------------------------- */

#include <linux/efi.h>
#include <linux/pci.h>
#include <asm/efi.h>
#include <asm/setup.h>
#include <asm/desc.h>

#undef memcpy			/* Use memcpy from misc.c */

#include "eboot.h"

static efi_system_table_t *sys_table;

static void efi_char16_printk(efi_char16_t *str)
{
	struct efi_simple_text_output_protocol *out;

	out = (struct efi_simple_text_output_protocol *)sys_table->con_out;
	efi_call_phys2(out->output_string, out, str);
}

static void efi_printk(char *str)
{
	char *s8;

	for (s8 = str; *s8; s8++) {
		efi_char16_t ch[2] = { 0 };

		ch[0] = *s8;
		if (*s8 == '\n') {
			efi_char16_t nl[2] = { '\r', 0 };
			efi_char16_printk(nl);
		}

		efi_char16_printk(ch);
	}
}

static efi_status_t __get_map(efi_memory_desc_t **map, unsigned long *map_size,
			      unsigned long *desc_size)
{
	efi_memory_desc_t *m = NULL;
	efi_status_t status;
	unsigned long key;
	u32 desc_version;

	*map_size = sizeof(*m) * 32;
again:
	/*
	 * Add an additional efi_memory_desc_t because we're doing an
	 * allocation which may be in a new descriptor region.
	 */
	*map_size += sizeof(*m);
	status = efi_call_phys3(sys_table->boottime->allocate_pool,
				EFI_LOADER_DATA, *map_size, (void **)&m);
	if (status != EFI_SUCCESS)
		goto fail;

	status = efi_call_phys5(sys_table->boottime->get_memory_map, map_size,
				m, &key, desc_size, &desc_version);
	if (status == EFI_BUFFER_TOO_SMALL) {
		efi_call_phys1(sys_table->boottime->free_pool, m);
		goto again;
	}

	if (status != EFI_SUCCESS)
		efi_call_phys1(sys_table->boottime->free_pool, m);

fail:
	*map = m;
	return status;
}

/*
 * Allocate at the highest possible address that is not above 'max'.
 */
static efi_status_t high_alloc(unsigned long size, unsigned long align,
			      unsigned long *addr, unsigned long max)
{
	unsigned long map_size, desc_size;
	efi_memory_desc_t *map;
	efi_status_t status;
	unsigned long nr_pages;
	u64 max_addr = 0;
	int i;

	status = __get_map(&map, &map_size, &desc_size);
	if (status != EFI_SUCCESS)
		goto fail;

	nr_pages = round_up(size, EFI_PAGE_SIZE) / EFI_PAGE_SIZE;
again:
	for (i = 0; i < map_size / desc_size; i++) {
		efi_memory_desc_t *desc;
		unsigned long m = (unsigned long)map;
		u64 start, end;

		desc = (efi_memory_desc_t *)(m + (i * desc_size));
		if (desc->type != EFI_CONVENTIONAL_MEMORY)
			continue;

		if (desc->num_pages < nr_pages)
			continue;

		start = desc->phys_addr;
		end = start + desc->num_pages * (1UL << EFI_PAGE_SHIFT);

		if ((start + size) > end || (start + size) > max)
			continue;

		if (end - size > max)
			end = max;

		if (round_down(end - size, align) < start)
			continue;

		start = round_down(end - size, align);

		/*
		 * Don't allocate at 0x0. It will confuse code that
		 * checks pointers against NULL.
		 */
		if (start == 0x0)
			continue;

		if (start > max_addr)
			max_addr = start;
	}

	if (!max_addr)
		status = EFI_NOT_FOUND;
	else {
		status = efi_call_phys4(sys_table->boottime->allocate_pages,
					EFI_ALLOCATE_ADDRESS, EFI_LOADER_DATA,
					nr_pages, &max_addr);
		if (status != EFI_SUCCESS) {
			max = max_addr;
			max_addr = 0;
			goto again;
		}

		*addr = max_addr;
	}

free_pool:
	efi_call_phys1(sys_table->boottime->free_pool, map);

fail:
	return status;
}

/*
 * Allocate at the lowest possible address.
 */
static efi_status_t low_alloc(unsigned long size, unsigned long align,
			      unsigned long *addr)
{
	unsigned long map_size, desc_size;
	efi_memory_desc_t *map;
	efi_status_t status;
	unsigned long nr_pages;
	int i;

	status = __get_map(&map, &map_size, &desc_size);
	if (status != EFI_SUCCESS)
		goto fail;

	nr_pages = round_up(size, EFI_PAGE_SIZE) / EFI_PAGE_SIZE;
	for (i = 0; i < map_size / desc_size; i++) {
		efi_memory_desc_t *desc;
		unsigned long m = (unsigned long)map;
		u64 start, end;

		desc = (efi_memory_desc_t *)(m + (i * desc_size));

		if (desc->type != EFI_CONVENTIONAL_MEMORY)
			continue;

		if (desc->num_pages < nr_pages)
			continue;

		start = desc->phys_addr;
		end = start + desc->num_pages * (1UL << EFI_PAGE_SHIFT);

		/*
		 * Don't allocate at 0x0. It will confuse code that
		 * checks pointers against NULL. Skip the first 8
		 * bytes so we start at a nice even number.
		 */
		if (start == 0x0)
			start += 8;

		start = round_up(start, align);
		if ((start + size) > end)
			continue;

		status = efi_call_phys4(sys_table->boottime->allocate_pages,
					EFI_ALLOCATE_ADDRESS, EFI_LOADER_DATA,
					nr_pages, &start);
		if (status == EFI_SUCCESS) {
			*addr = start;
			break;
		}
	}

	if (i == map_size / desc_size)
		status = EFI_NOT_FOUND;

free_pool:
	efi_call_phys1(sys_table->boottime->free_pool, map);
fail:
	return status;
}

static void low_free(unsigned long size, unsigned long addr)
{
	unsigned long nr_pages;

	nr_pages = round_up(size, EFI_PAGE_SIZE) / EFI_PAGE_SIZE;
	efi_call_phys2(sys_table->boottime->free_pages, addr, size);
}

static void find_bits(unsigned long mask, u8 *pos, u8 *size)
{
	u8 first, len;

	first = 0;
	len = 0;

	if (mask) {
		while (!(mask & 0x1)) {
			mask = mask >> 1;
			first++;
		}

		while (mask & 0x1) {
			mask = mask >> 1;
			len++;
		}
	}

	*pos = first;
	*size = len;
}

static efi_status_t setup_efi_vars(struct boot_params *params)
{
	struct setup_data *data;
	struct efi_var_bootdata *efidata;
	u64 store_size, remaining_size, var_size;
	efi_status_t status;

<<<<<<< HEAD
	if (!sys_table->runtime->query_variable_info)
=======
	if (sys_table->runtime->hdr.revision < EFI_2_00_SYSTEM_TABLE_REVISION)
>>>>>>> 8ca7cd1b
		return EFI_UNSUPPORTED;

	data = (struct setup_data *)(unsigned long)params->hdr.setup_data;

	while (data && data->next)
		data = (struct setup_data *)(unsigned long)data->next;

<<<<<<< HEAD
	status = efi_call_phys4(sys_table->runtime->query_variable_info,
=======
	status = efi_call_phys4((void *)sys_table->runtime->query_variable_info,
>>>>>>> 8ca7cd1b
				EFI_VARIABLE_NON_VOLATILE |
				EFI_VARIABLE_BOOTSERVICE_ACCESS |
				EFI_VARIABLE_RUNTIME_ACCESS, &store_size,
				&remaining_size, &var_size);

	if (status != EFI_SUCCESS)
		return status;

	status = efi_call_phys3(sys_table->boottime->allocate_pool,
				EFI_LOADER_DATA, sizeof(*efidata), &efidata);

	if (status != EFI_SUCCESS)
		return status;

	efidata->data.type = SETUP_EFI_VARS;
	efidata->data.len = sizeof(struct efi_var_bootdata) -
		sizeof(struct setup_data);
	efidata->data.next = 0;
	efidata->store_size = store_size;
	efidata->remaining_size = remaining_size;
	efidata->max_var_size = var_size;

	if (data)
		data->next = (unsigned long)efidata;
	else
		params->hdr.setup_data = (unsigned long)efidata;

}

static efi_status_t setup_efi_pci(struct boot_params *params)
{
	efi_pci_io_protocol *pci;
	efi_status_t status;
	void **pci_handle;
	efi_guid_t pci_proto = EFI_PCI_IO_PROTOCOL_GUID;
	unsigned long nr_pci, size = 0;
	int i;
	struct setup_data *data;

	data = (struct setup_data *)(unsigned long)params->hdr.setup_data;

	while (data && data->next)
		data = (struct setup_data *)(unsigned long)data->next;

	status = efi_call_phys5(sys_table->boottime->locate_handle,
				EFI_LOCATE_BY_PROTOCOL, &pci_proto,
				NULL, &size, pci_handle);

	if (status == EFI_BUFFER_TOO_SMALL) {
		status = efi_call_phys3(sys_table->boottime->allocate_pool,
					EFI_LOADER_DATA, size, &pci_handle);

		if (status != EFI_SUCCESS)
			return status;

		status = efi_call_phys5(sys_table->boottime->locate_handle,
					EFI_LOCATE_BY_PROTOCOL, &pci_proto,
					NULL, &size, pci_handle);
	}

	if (status != EFI_SUCCESS)
		goto free_handle;

	nr_pci = size / sizeof(void *);
	for (i = 0; i < nr_pci; i++) {
		void *h = pci_handle[i];
		uint64_t attributes;
		struct pci_setup_rom *rom;

		status = efi_call_phys3(sys_table->boottime->handle_protocol,
					h, &pci_proto, &pci);

		if (status != EFI_SUCCESS)
			continue;

		if (!pci)
			continue;

#ifdef CONFIG_X86_64
		status = efi_call_phys4(pci->attributes, pci,
					EfiPciIoAttributeOperationGet, 0,
					&attributes);
#else
		status = efi_call_phys5(pci->attributes, pci,
					EfiPciIoAttributeOperationGet, 0, 0,
					&attributes);
#endif
		if (status != EFI_SUCCESS)
			continue;

		if (!pci->romimage || !pci->romsize)
			continue;

		size = pci->romsize + sizeof(*rom);

		status = efi_call_phys3(sys_table->boottime->allocate_pool,
				EFI_LOADER_DATA, size, &rom);

		if (status != EFI_SUCCESS)
			continue;

		rom->data.type = SETUP_PCI;
		rom->data.len = size - sizeof(struct setup_data);
		rom->data.next = 0;
		rom->pcilen = pci->romsize;

		status = efi_call_phys5(pci->pci.read, pci,
					EfiPciIoWidthUint16, PCI_VENDOR_ID,
					1, &(rom->vendor));

		if (status != EFI_SUCCESS)
			goto free_struct;

		status = efi_call_phys5(pci->pci.read, pci,
					EfiPciIoWidthUint16, PCI_DEVICE_ID,
					1, &(rom->devid));

		if (status != EFI_SUCCESS)
			goto free_struct;

		status = efi_call_phys5(pci->get_location, pci,
					&(rom->segment), &(rom->bus),
					&(rom->device), &(rom->function));

		if (status != EFI_SUCCESS)
			goto free_struct;

		memcpy(rom->romdata, pci->romimage, pci->romsize);

		if (data)
			data->next = (unsigned long)rom;
		else
			params->hdr.setup_data = (unsigned long)rom;

		data = (struct setup_data *)rom;

		continue;
	free_struct:
		efi_call_phys1(sys_table->boottime->free_pool, rom);
	}

free_handle:
	efi_call_phys1(sys_table->boottime->free_pool, pci_handle);
	return status;
}

/*
 * See if we have Graphics Output Protocol
 */
static efi_status_t setup_gop(struct screen_info *si, efi_guid_t *proto,
			      unsigned long size)
{
	struct efi_graphics_output_protocol *gop, *first_gop;
	struct efi_pixel_bitmask pixel_info;
	unsigned long nr_gops;
	efi_status_t status;
	void **gop_handle;
	u16 width, height;
	u32 fb_base, fb_size;
	u32 pixels_per_scan_line;
	int pixel_format;
	int i;

	status = efi_call_phys3(sys_table->boottime->allocate_pool,
				EFI_LOADER_DATA, size, &gop_handle);
	if (status != EFI_SUCCESS)
		return status;

	status = efi_call_phys5(sys_table->boottime->locate_handle,
				EFI_LOCATE_BY_PROTOCOL, proto,
				NULL, &size, gop_handle);
	if (status != EFI_SUCCESS)
		goto free_handle;

	first_gop = NULL;

	nr_gops = size / sizeof(void *);
	for (i = 0; i < nr_gops; i++) {
		struct efi_graphics_output_mode_info *info;
		efi_guid_t conout_proto = EFI_CONSOLE_OUT_DEVICE_GUID;
		bool conout_found = false;
		void *dummy;
		void *h = gop_handle[i];

		status = efi_call_phys3(sys_table->boottime->handle_protocol,
					h, proto, &gop);
		if (status != EFI_SUCCESS)
			continue;

		status = efi_call_phys3(sys_table->boottime->handle_protocol,
					h, &conout_proto, &dummy);

		if (status == EFI_SUCCESS)
			conout_found = true;

		status = efi_call_phys4(gop->query_mode, gop,
					gop->mode->mode, &size, &info);
		if (status == EFI_SUCCESS && (!first_gop || conout_found)) {
			/*
			 * Systems that use the UEFI Console Splitter may
			 * provide multiple GOP devices, not all of which are
			 * backed by real hardware. The workaround is to search
			 * for a GOP implementing the ConOut protocol, and if
			 * one isn't found, to just fall back to the first GOP.
			 */
			width = info->horizontal_resolution;
			height = info->vertical_resolution;
			fb_base = gop->mode->frame_buffer_base;
			fb_size = gop->mode->frame_buffer_size;
			pixel_format = info->pixel_format;
			pixel_info = info->pixel_information;
			pixels_per_scan_line = info->pixels_per_scan_line;

			/*
			 * Once we've found a GOP supporting ConOut,
			 * don't bother looking any further.
			 */
			first_gop = gop;
			if (conout_found)
				break;
		}
	}

	/* Did we find any GOPs? */
	if (!first_gop)
		goto free_handle;

	/* EFI framebuffer */
	si->orig_video_isVGA = VIDEO_TYPE_EFI;

	si->lfb_width = width;
	si->lfb_height = height;
	si->lfb_base = fb_base;
	si->pages = 1;

	if (pixel_format == PIXEL_RGB_RESERVED_8BIT_PER_COLOR) {
		si->lfb_depth = 32;
		si->lfb_linelength = pixels_per_scan_line * 4;
		si->red_size = 8;
		si->red_pos = 0;
		si->green_size = 8;
		si->green_pos = 8;
		si->blue_size = 8;
		si->blue_pos = 16;
		si->rsvd_size = 8;
		si->rsvd_pos = 24;
	} else if (pixel_format == PIXEL_BGR_RESERVED_8BIT_PER_COLOR) {
		si->lfb_depth = 32;
		si->lfb_linelength = pixels_per_scan_line * 4;
		si->red_size = 8;
		si->red_pos = 16;
		si->green_size = 8;
		si->green_pos = 8;
		si->blue_size = 8;
		si->blue_pos = 0;
		si->rsvd_size = 8;
		si->rsvd_pos = 24;
	} else if (pixel_format == PIXEL_BIT_MASK) {
		find_bits(pixel_info.red_mask, &si->red_pos, &si->red_size);
		find_bits(pixel_info.green_mask, &si->green_pos,
			  &si->green_size);
		find_bits(pixel_info.blue_mask, &si->blue_pos, &si->blue_size);
		find_bits(pixel_info.reserved_mask, &si->rsvd_pos,
			  &si->rsvd_size);
		si->lfb_depth = si->red_size + si->green_size +
			si->blue_size + si->rsvd_size;
		si->lfb_linelength = (pixels_per_scan_line * si->lfb_depth) / 8;
	} else {
		si->lfb_depth = 4;
		si->lfb_linelength = si->lfb_width / 2;
		si->red_size = 0;
		si->red_pos = 0;
		si->green_size = 0;
		si->green_pos = 0;
		si->blue_size = 0;
		si->blue_pos = 0;
		si->rsvd_size = 0;
		si->rsvd_pos = 0;
	}

	si->lfb_size = si->lfb_linelength * si->lfb_height;

	si->capabilities |= VIDEO_CAPABILITY_SKIP_QUIRKS;

free_handle:
	efi_call_phys1(sys_table->boottime->free_pool, gop_handle);
	return status;
}

/*
 * See if we have Universal Graphics Adapter (UGA) protocol
 */
static efi_status_t setup_uga(struct screen_info *si, efi_guid_t *uga_proto,
			      unsigned long size)
{
	struct efi_uga_draw_protocol *uga, *first_uga;
	unsigned long nr_ugas;
	efi_status_t status;
	u32 width, height;
	void **uga_handle = NULL;
	int i;

	status = efi_call_phys3(sys_table->boottime->allocate_pool,
				EFI_LOADER_DATA, size, &uga_handle);
	if (status != EFI_SUCCESS)
		return status;

	status = efi_call_phys5(sys_table->boottime->locate_handle,
				EFI_LOCATE_BY_PROTOCOL, uga_proto,
				NULL, &size, uga_handle);
	if (status != EFI_SUCCESS)
		goto free_handle;

	first_uga = NULL;

	nr_ugas = size / sizeof(void *);
	for (i = 0; i < nr_ugas; i++) {
		efi_guid_t pciio_proto = EFI_PCI_IO_PROTOCOL_GUID;
		void *handle = uga_handle[i];
		u32 w, h, depth, refresh;
		void *pciio;

		status = efi_call_phys3(sys_table->boottime->handle_protocol,
					handle, uga_proto, &uga);
		if (status != EFI_SUCCESS)
			continue;

		efi_call_phys3(sys_table->boottime->handle_protocol,
			       handle, &pciio_proto, &pciio);

		status = efi_call_phys5(uga->get_mode, uga, &w, &h,
					&depth, &refresh);
		if (status == EFI_SUCCESS && (!first_uga || pciio)) {
			width = w;
			height = h;

			/*
			 * Once we've found a UGA supporting PCIIO,
			 * don't bother looking any further.
			 */
			if (pciio)
				break;

			first_uga = uga;
		}
	}

	if (!first_uga)
		goto free_handle;

	/* EFI framebuffer */
	si->orig_video_isVGA = VIDEO_TYPE_EFI;

	si->lfb_depth = 32;
	si->lfb_width = width;
	si->lfb_height = height;

	si->red_size = 8;
	si->red_pos = 16;
	si->green_size = 8;
	si->green_pos = 8;
	si->blue_size = 8;
	si->blue_pos = 0;
	si->rsvd_size = 8;
	si->rsvd_pos = 24;


free_handle:
	efi_call_phys1(sys_table->boottime->free_pool, uga_handle);
	return status;
}

void setup_graphics(struct boot_params *boot_params)
{
	efi_guid_t graphics_proto = EFI_GRAPHICS_OUTPUT_PROTOCOL_GUID;
	struct screen_info *si;
	efi_guid_t uga_proto = EFI_UGA_PROTOCOL_GUID;
	efi_status_t status;
	unsigned long size;
	void **gop_handle = NULL;
	void **uga_handle = NULL;

	si = &boot_params->screen_info;
	memset(si, 0, sizeof(*si));

	size = 0;
	status = efi_call_phys5(sys_table->boottime->locate_handle,
				EFI_LOCATE_BY_PROTOCOL, &graphics_proto,
				NULL, &size, gop_handle);
	if (status == EFI_BUFFER_TOO_SMALL)
		status = setup_gop(si, &graphics_proto, size);

	if (status != EFI_SUCCESS) {
		size = 0;
		status = efi_call_phys5(sys_table->boottime->locate_handle,
					EFI_LOCATE_BY_PROTOCOL, &uga_proto,
					NULL, &size, uga_handle);
		if (status == EFI_BUFFER_TOO_SMALL)
			setup_uga(si, &uga_proto, size);
	}
}

struct initrd {
	efi_file_handle_t *handle;
	u64 size;
};

/*
 * Check the cmdline for a LILO-style initrd= arguments.
 *
 * We only support loading an initrd from the same filesystem as the
 * kernel image.
 */
static efi_status_t handle_ramdisks(efi_loaded_image_t *image,
				    struct setup_header *hdr)
{
	struct initrd *initrds;
	unsigned long initrd_addr;
	efi_guid_t fs_proto = EFI_FILE_SYSTEM_GUID;
	u64 initrd_total;
	efi_file_io_interface_t *io;
	efi_file_handle_t *fh;
	efi_status_t status;
	int nr_initrds;
	char *str;
	int i, j, k;

	initrd_addr = 0;
	initrd_total = 0;

	str = (char *)(unsigned long)hdr->cmd_line_ptr;

	j = 0;			/* See close_handles */

	if (!str || !*str)
		return EFI_SUCCESS;

	for (nr_initrds = 0; *str; nr_initrds++) {
		str = strstr(str, "initrd=");
		if (!str)
			break;

		str += 7;

		/* Skip any leading slashes */
		while (*str == '/' || *str == '\\')
			str++;

		while (*str && *str != ' ' && *str != '\n')
			str++;
	}

	if (!nr_initrds)
		return EFI_SUCCESS;

	status = efi_call_phys3(sys_table->boottime->allocate_pool,
				EFI_LOADER_DATA,
				nr_initrds * sizeof(*initrds),
				&initrds);
	if (status != EFI_SUCCESS) {
		efi_printk("Failed to alloc mem for initrds\n");
		goto fail;
	}

	str = (char *)(unsigned long)hdr->cmd_line_ptr;
	for (i = 0; i < nr_initrds; i++) {
		struct initrd *initrd;
		efi_file_handle_t *h;
		efi_file_info_t *info;
		efi_char16_t filename_16[256];
		unsigned long info_sz;
		efi_guid_t info_guid = EFI_FILE_INFO_ID;
		efi_char16_t *p;
		u64 file_sz;

		str = strstr(str, "initrd=");
		if (!str)
			break;

		str += 7;

		initrd = &initrds[i];
		p = filename_16;

		/* Skip any leading slashes */
		while (*str == '/' || *str == '\\')
			str++;

		while (*str && *str != ' ' && *str != '\n') {
			if ((u8 *)p >= (u8 *)filename_16 + sizeof(filename_16))
				break;

			if (*str == '/') {
				*p++ = '\\';
				*str++;
			} else {
				*p++ = *str++;
			}
		}

		*p = '\0';

		/* Only open the volume once. */
		if (!i) {
			efi_boot_services_t *boottime;

			boottime = sys_table->boottime;

			status = efi_call_phys3(boottime->handle_protocol,
					image->device_handle, &fs_proto, &io);
			if (status != EFI_SUCCESS) {
				efi_printk("Failed to handle fs_proto\n");
				goto free_initrds;
			}

			status = efi_call_phys2(io->open_volume, io, &fh);
			if (status != EFI_SUCCESS) {
				efi_printk("Failed to open volume\n");
				goto free_initrds;
			}
		}

		status = efi_call_phys5(fh->open, fh, &h, filename_16,
					EFI_FILE_MODE_READ, (u64)0);
		if (status != EFI_SUCCESS) {
			efi_printk("Failed to open initrd file: ");
			efi_char16_printk(filename_16);
			efi_printk("\n");
			goto close_handles;
		}

		initrd->handle = h;

		info_sz = 0;
		status = efi_call_phys4(h->get_info, h, &info_guid,
					&info_sz, NULL);
		if (status != EFI_BUFFER_TOO_SMALL) {
			efi_printk("Failed to get initrd info size\n");
			goto close_handles;
		}

grow:
		status = efi_call_phys3(sys_table->boottime->allocate_pool,
					EFI_LOADER_DATA, info_sz, &info);
		if (status != EFI_SUCCESS) {
			efi_printk("Failed to alloc mem for initrd info\n");
			goto close_handles;
		}

		status = efi_call_phys4(h->get_info, h, &info_guid,
					&info_sz, info);
		if (status == EFI_BUFFER_TOO_SMALL) {
			efi_call_phys1(sys_table->boottime->free_pool, info);
			goto grow;
		}

		file_sz = info->file_size;
		efi_call_phys1(sys_table->boottime->free_pool, info);

		if (status != EFI_SUCCESS) {
			efi_printk("Failed to get initrd info\n");
			goto close_handles;
		}

		initrd->size = file_sz;
		initrd_total += file_sz;
	}

	if (initrd_total) {
		unsigned long addr;

		/*
		 * Multiple initrd's need to be at consecutive
		 * addresses in memory, so allocate enough memory for
		 * all the initrd's.
		 */
		status = high_alloc(initrd_total, 0x1000,
				   &initrd_addr, hdr->initrd_addr_max);
		if (status != EFI_SUCCESS) {
			efi_printk("Failed to alloc highmem for initrds\n");
			goto close_handles;
		}

		/* We've run out of free low memory. */
		if (initrd_addr > hdr->initrd_addr_max) {
			efi_printk("We've run out of free low memory\n");
			status = EFI_INVALID_PARAMETER;
			goto free_initrd_total;
		}

		addr = initrd_addr;
		for (j = 0; j < nr_initrds; j++) {
			u64 size;

			size = initrds[j].size;
			while (size) {
				u64 chunksize;
				if (size > EFI_READ_CHUNK_SIZE)
					chunksize = EFI_READ_CHUNK_SIZE;
				else
					chunksize = size;
				status = efi_call_phys3(fh->read,
							initrds[j].handle,
							&chunksize, addr);
				if (status != EFI_SUCCESS) {
					efi_printk("Failed to read initrd\n");
					goto free_initrd_total;
				}
				addr += chunksize;
				size -= chunksize;
			}

			efi_call_phys1(fh->close, initrds[j].handle);
		}

	}

	efi_call_phys1(sys_table->boottime->free_pool, initrds);

	hdr->ramdisk_image = initrd_addr;
	hdr->ramdisk_size = initrd_total;

	return status;

free_initrd_total:
	low_free(initrd_total, initrd_addr);

close_handles:
	for (k = j; k < i; k++)
		efi_call_phys1(fh->close, initrds[k].handle);
free_initrds:
	efi_call_phys1(sys_table->boottime->free_pool, initrds);
fail:
	hdr->ramdisk_image = 0;
	hdr->ramdisk_size = 0;

	return status;
}

/*
 * Because the x86 boot code expects to be passed a boot_params we
 * need to create one ourselves (usually the bootloader would create
 * one for us).
 */
struct boot_params *make_boot_params(void *handle, efi_system_table_t *_table)
{
	struct boot_params *boot_params;
	struct sys_desc_table *sdt;
	struct apm_bios_info *bi;
	struct setup_header *hdr;
	struct efi_info *efi;
	efi_loaded_image_t *image;
	void *options;
	u32 load_options_size;
	efi_guid_t proto = LOADED_IMAGE_PROTOCOL_GUID;
	int options_size = 0;
	efi_status_t status;
	unsigned long cmdline;
	u16 *s2;
	u8 *s1;
	int i;

	sys_table = _table;

	/* Check if we were booted by the EFI firmware */
	if (sys_table->hdr.signature != EFI_SYSTEM_TABLE_SIGNATURE)
		return NULL;

	status = efi_call_phys3(sys_table->boottime->handle_protocol,
				handle, &proto, (void *)&image);
	if (status != EFI_SUCCESS) {
		efi_printk("Failed to get handle for LOADED_IMAGE_PROTOCOL\n");
		return NULL;
	}

	status = low_alloc(0x4000, 1, (unsigned long *)&boot_params);
	if (status != EFI_SUCCESS) {
		efi_printk("Failed to alloc lowmem for boot params\n");
		return NULL;
	}

	memset(boot_params, 0x0, 0x4000);

	hdr = &boot_params->hdr;
	efi = &boot_params->efi_info;
	bi = &boot_params->apm_bios_info;
	sdt = &boot_params->sys_desc_table;

	/* Copy the second sector to boot_params */
	memcpy(&hdr->jump, image->image_base + 512, 512);

	/*
	 * Fill out some of the header fields ourselves because the
	 * EFI firmware loader doesn't load the first sector.
	 */
	hdr->root_flags = 1;
	hdr->vid_mode = 0xffff;
	hdr->boot_flag = 0xAA55;

	hdr->code32_start = (__u64)(unsigned long)image->image_base;

	hdr->type_of_loader = 0x21;

	/* Convert unicode cmdline to ascii */
	options = image->load_options;
	load_options_size = image->load_options_size / 2; /* ASCII */
	cmdline = 0;
	s2 = (u16 *)options;

	if (s2) {
		while (*s2 && *s2 != '\n' && options_size < load_options_size) {
			s2++;
			options_size++;
		}

		if (options_size) {
			if (options_size > hdr->cmdline_size)
				options_size = hdr->cmdline_size;

			options_size++;	/* NUL termination */

			status = low_alloc(options_size, 1, &cmdline);
			if (status != EFI_SUCCESS) {
				efi_printk("Failed to alloc mem for cmdline\n");
				goto fail;
			}

			s1 = (u8 *)(unsigned long)cmdline;
			s2 = (u16 *)options;

			for (i = 0; i < options_size - 1; i++)
				*s1++ = *s2++;

			*s1 = '\0';
		}
	}

	hdr->cmd_line_ptr = cmdline;

	hdr->ramdisk_image = 0;
	hdr->ramdisk_size = 0;

	/* Clear APM BIOS info */
	memset(bi, 0, sizeof(*bi));

	memset(sdt, 0, sizeof(*sdt));

	status = handle_ramdisks(image, hdr);
	if (status != EFI_SUCCESS)
		goto fail2;

	return boot_params;
fail2:
	if (options_size)
		low_free(options_size, hdr->cmd_line_ptr);
fail:
	low_free(0x4000, (unsigned long)boot_params);
	return NULL;
}

static efi_status_t exit_boot(struct boot_params *boot_params,
			      void *handle)
{
	struct efi_info *efi = &boot_params->efi_info;
	struct e820entry *e820_map = &boot_params->e820_map[0];
	struct e820entry *prev = NULL;
	unsigned long size, key, desc_size, _size;
	efi_memory_desc_t *mem_map;
	efi_status_t status;
	__u32 desc_version;
	u8 nr_entries;
	int i;

	size = sizeof(*mem_map) * 32;

again:
	size += sizeof(*mem_map);
	_size = size;
	status = low_alloc(size, 1, (unsigned long *)&mem_map);
	if (status != EFI_SUCCESS)
		return status;

	status = efi_call_phys5(sys_table->boottime->get_memory_map, &size,
				mem_map, &key, &desc_size, &desc_version);
	if (status == EFI_BUFFER_TOO_SMALL) {
		low_free(_size, (unsigned long)mem_map);
		goto again;
	}

	if (status != EFI_SUCCESS)
		goto free_mem_map;

	memcpy(&efi->efi_loader_signature, EFI_LOADER_SIGNATURE, sizeof(__u32));
	efi->efi_systab = (unsigned long)sys_table;
	efi->efi_memdesc_size = desc_size;
	efi->efi_memdesc_version = desc_version;
	efi->efi_memmap = (unsigned long)mem_map;
	efi->efi_memmap_size = size;

#ifdef CONFIG_X86_64
	efi->efi_systab_hi = (unsigned long)sys_table >> 32;
	efi->efi_memmap_hi = (unsigned long)mem_map >> 32;
#endif

	/* Might as well exit boot services now */
	status = efi_call_phys2(sys_table->boottime->exit_boot_services,
				handle, key);
	if (status != EFI_SUCCESS)
		goto free_mem_map;

	/* Historic? */
	boot_params->alt_mem_k = 32 * 1024;

	/*
	 * Convert the EFI memory map to E820.
	 */
	nr_entries = 0;
	for (i = 0; i < size / desc_size; i++) {
		efi_memory_desc_t *d;
		unsigned int e820_type = 0;
		unsigned long m = (unsigned long)mem_map;

		d = (efi_memory_desc_t *)(m + (i * desc_size));
		switch (d->type) {
		case EFI_RESERVED_TYPE:
		case EFI_RUNTIME_SERVICES_CODE:
		case EFI_RUNTIME_SERVICES_DATA:
		case EFI_MEMORY_MAPPED_IO:
		case EFI_MEMORY_MAPPED_IO_PORT_SPACE:
		case EFI_PAL_CODE:
			e820_type = E820_RESERVED;
			break;

		case EFI_UNUSABLE_MEMORY:
			e820_type = E820_UNUSABLE;
			break;

		case EFI_ACPI_RECLAIM_MEMORY:
			e820_type = E820_ACPI;
			break;

		case EFI_LOADER_CODE:
		case EFI_LOADER_DATA:
		case EFI_BOOT_SERVICES_CODE:
		case EFI_BOOT_SERVICES_DATA:
		case EFI_CONVENTIONAL_MEMORY:
			e820_type = E820_RAM;
			break;

		case EFI_ACPI_MEMORY_NVS:
			e820_type = E820_NVS;
			break;

		default:
			continue;
		}

		/* Merge adjacent mappings */
		if (prev && prev->type == e820_type &&
		    (prev->addr + prev->size) == d->phys_addr)
			prev->size += d->num_pages << 12;
		else {
			e820_map->addr = d->phys_addr;
			e820_map->size = d->num_pages << 12;
			e820_map->type = e820_type;
			prev = e820_map++;
			nr_entries++;
		}
	}

	boot_params->e820_entries = nr_entries;

	return EFI_SUCCESS;

free_mem_map:
	low_free(_size, (unsigned long)mem_map);
	return status;
}

static efi_status_t relocate_kernel(struct setup_header *hdr)
{
	unsigned long start, nr_pages;
	efi_status_t status;

	/*
	 * The EFI firmware loader could have placed the kernel image
	 * anywhere in memory, but the kernel has various restrictions
	 * on the max physical address it can run at. Attempt to move
	 * the kernel to boot_params.pref_address, or as low as
	 * possible.
	 */
	start = hdr->pref_address;
	nr_pages = round_up(hdr->init_size, EFI_PAGE_SIZE) / EFI_PAGE_SIZE;

	status = efi_call_phys4(sys_table->boottime->allocate_pages,
				EFI_ALLOCATE_ADDRESS, EFI_LOADER_DATA,
				nr_pages, &start);
	if (status != EFI_SUCCESS) {
		status = low_alloc(hdr->init_size, hdr->kernel_alignment,
				   &start);
		if (status != EFI_SUCCESS)
			efi_printk("Failed to alloc mem for kernel\n");
	}

	if (status == EFI_SUCCESS)
		memcpy((void *)start, (void *)(unsigned long)hdr->code32_start,
		       hdr->init_size);

	hdr->pref_address = hdr->code32_start;
	hdr->code32_start = (__u32)start;

	return status;
}

/*
 * On success we return a pointer to a boot_params structure, and NULL
 * on failure.
 */
struct boot_params *efi_main(void *handle, efi_system_table_t *_table,
			     struct boot_params *boot_params)
{
	struct desc_ptr *gdt, *idt;
	efi_loaded_image_t *image;
	struct setup_header *hdr = &boot_params->hdr;
	efi_status_t status;
	struct desc_struct *desc;

	sys_table = _table;

	/* Check if we were booted by the EFI firmware */
	if (sys_table->hdr.signature != EFI_SYSTEM_TABLE_SIGNATURE)
		goto fail;

	setup_graphics(boot_params);

	setup_efi_vars(boot_params);

	setup_efi_pci(boot_params);

	status = efi_call_phys3(sys_table->boottime->allocate_pool,
				EFI_LOADER_DATA, sizeof(*gdt),
				(void **)&gdt);
	if (status != EFI_SUCCESS) {
		efi_printk("Failed to alloc mem for gdt structure\n");
		goto fail;
	}

	gdt->size = 0x800;
	status = low_alloc(gdt->size, 8, (unsigned long *)&gdt->address);
	if (status != EFI_SUCCESS) {
		efi_printk("Failed to alloc mem for gdt\n");
		goto fail;
	}

	status = efi_call_phys3(sys_table->boottime->allocate_pool,
				EFI_LOADER_DATA, sizeof(*idt),
				(void **)&idt);
	if (status != EFI_SUCCESS) {
		efi_printk("Failed to alloc mem for idt structure\n");
		goto fail;
	}

	idt->size = 0;
	idt->address = 0;

	/*
	 * If the kernel isn't already loaded at the preferred load
	 * address, relocate it.
	 */
	if (hdr->pref_address != hdr->code32_start) {
		status = relocate_kernel(hdr);

		if (status != EFI_SUCCESS)
			goto fail;
	}

	status = exit_boot(boot_params, handle);
	if (status != EFI_SUCCESS)
		goto fail;

	memset((char *)gdt->address, 0x0, gdt->size);
	desc = (struct desc_struct *)gdt->address;

	/* The first GDT is a dummy and the second is unused. */
	desc += 2;

	desc->limit0 = 0xffff;
	desc->base0 = 0x0000;
	desc->base1 = 0x0000;
	desc->type = SEG_TYPE_CODE | SEG_TYPE_EXEC_READ;
	desc->s = DESC_TYPE_CODE_DATA;
	desc->dpl = 0;
	desc->p = 1;
	desc->limit = 0xf;
	desc->avl = 0;
	desc->l = 0;
	desc->d = SEG_OP_SIZE_32BIT;
	desc->g = SEG_GRANULARITY_4KB;
	desc->base2 = 0x00;

	desc++;
	desc->limit0 = 0xffff;
	desc->base0 = 0x0000;
	desc->base1 = 0x0000;
	desc->type = SEG_TYPE_DATA | SEG_TYPE_READ_WRITE;
	desc->s = DESC_TYPE_CODE_DATA;
	desc->dpl = 0;
	desc->p = 1;
	desc->limit = 0xf;
	desc->avl = 0;
	desc->l = 0;
	desc->d = SEG_OP_SIZE_32BIT;
	desc->g = SEG_GRANULARITY_4KB;
	desc->base2 = 0x00;

#ifdef CONFIG_X86_64
	/* Task segment value */
	desc++;
	desc->limit0 = 0x0000;
	desc->base0 = 0x0000;
	desc->base1 = 0x0000;
	desc->type = SEG_TYPE_TSS;
	desc->s = 0;
	desc->dpl = 0;
	desc->p = 1;
	desc->limit = 0x0;
	desc->avl = 0;
	desc->l = 0;
	desc->d = 0;
	desc->g = SEG_GRANULARITY_4KB;
	desc->base2 = 0x00;
#endif /* CONFIG_X86_64 */

	asm volatile ("lidt %0" : : "m" (*idt));
	asm volatile ("lgdt %0" : : "m" (*gdt));

	asm volatile("cli");

	return boot_params;
fail:
	return NULL;
}<|MERGE_RESOLUTION|>--- conflicted
+++ resolved
@@ -258,11 +258,7 @@
 	u64 store_size, remaining_size, var_size;
 	efi_status_t status;
 
-<<<<<<< HEAD
-	if (!sys_table->runtime->query_variable_info)
-=======
 	if (sys_table->runtime->hdr.revision < EFI_2_00_SYSTEM_TABLE_REVISION)
->>>>>>> 8ca7cd1b
 		return EFI_UNSUPPORTED;
 
 	data = (struct setup_data *)(unsigned long)params->hdr.setup_data;
@@ -270,11 +266,7 @@
 	while (data && data->next)
 		data = (struct setup_data *)(unsigned long)data->next;
 
-<<<<<<< HEAD
-	status = efi_call_phys4(sys_table->runtime->query_variable_info,
-=======
 	status = efi_call_phys4((void *)sys_table->runtime->query_variable_info,
->>>>>>> 8ca7cd1b
 				EFI_VARIABLE_NON_VOLATILE |
 				EFI_VARIABLE_BOOTSERVICE_ACCESS |
 				EFI_VARIABLE_RUNTIME_ACCESS, &store_size,
