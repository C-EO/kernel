--- conflicted
+++ resolved
@@ -34,13 +34,9 @@
 		printk(KERN_ERR
 		"PCI: Fatal: No config space access function found\n");
 
-<<<<<<< HEAD
- 	dmi_check_pciprobe();
-=======
 	dmi_check_pciprobe();
 
 	dmi_check_skip_isa_align();
->>>>>>> 28ffb5d3
 
 	return 0;
 }
