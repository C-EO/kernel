/*
 * Intel MID PCI support
 *   Copyright (c) 2008 Intel Corporation
 *     Jesse Barnes <jesse.barnes@intel.com>
 *
 * Moorestown has an interesting PCI implementation:
 *   - configuration space is memory mapped (as defined by MCFG)
 *   - Lincroft devices also have a real, type 1 configuration space
 *   - Early Lincroft silicon has a type 1 access bug that will cause
 *     a hang if non-existent devices are accessed
 *   - some devices have the "fixed BAR" capability, which means
 *     they can't be relocated or modified; check for that during
 *     BAR sizing
 *
 * So, we use the MCFG space for all reads and writes, but also send
 * Lincroft writes to type 1 space.  But only read/write if the device
 * actually exists, otherwise return all 1s for reads and bit bucket
 * the writes.
 */

#include <linux/sched.h>
#include <linux/pci.h>
#include <linux/ioport.h>
#include <linux/init.h>
#include <linux/dmi.h>
#include <linux/acpi.h>
#include <linux/io.h>
#include <linux/smp.h>

#include <asm/segment.h>
#include <asm/pci_x86.h>
#include <asm/hw_irq.h>
#include <asm/io_apic.h>
#include <asm/intel-mid.h>

#define PCIE_CAP_OFFSET	0x100

/* Quirks for the listed devices */
#define PCI_DEVICE_ID_INTEL_MRFL_MMC	0x1190

/* Fixed BAR fields */
#define PCIE_VNDR_CAP_ID_FIXED_BAR 0x00	/* Fixed BAR (TBD) */
#define PCI_FIXED_BAR_0_SIZE	0x04
#define PCI_FIXED_BAR_1_SIZE	0x08
#define PCI_FIXED_BAR_2_SIZE	0x0c
#define PCI_FIXED_BAR_3_SIZE	0x10
#define PCI_FIXED_BAR_4_SIZE	0x14
#define PCI_FIXED_BAR_5_SIZE	0x1c

static int pci_soc_mode;

/**
 * fixed_bar_cap - return the offset of the fixed BAR cap if found
 * @bus: PCI bus
 * @devfn: device in question
 *
 * Look for the fixed BAR cap on @bus and @devfn, returning its offset
 * if found or 0 otherwise.
 */
static int fixed_bar_cap(struct pci_bus *bus, unsigned int devfn)
{
	int pos;
	u32 pcie_cap = 0, cap_data;

	pos = PCIE_CAP_OFFSET;

	if (!raw_pci_ext_ops)
		return 0;

	while (pos) {
		if (raw_pci_ext_ops->read(pci_domain_nr(bus), bus->number,
					  devfn, pos, 4, &pcie_cap))
			return 0;

		if (PCI_EXT_CAP_ID(pcie_cap) == 0x0000 ||
			PCI_EXT_CAP_ID(pcie_cap) == 0xffff)
			break;

		if (PCI_EXT_CAP_ID(pcie_cap) == PCI_EXT_CAP_ID_VNDR) {
			raw_pci_ext_ops->read(pci_domain_nr(bus), bus->number,
					      devfn, pos + 4, 4, &cap_data);
			if ((cap_data & 0xffff) == PCIE_VNDR_CAP_ID_FIXED_BAR)
				return pos;
		}

		pos = PCI_EXT_CAP_NEXT(pcie_cap);
	}

	return 0;
}

static int pci_device_update_fixed(struct pci_bus *bus, unsigned int devfn,
				   int reg, int len, u32 val, int offset)
{
	u32 size;
	unsigned int domain, busnum;
	int bar = (reg - PCI_BASE_ADDRESS_0) >> 2;

	domain = pci_domain_nr(bus);
	busnum = bus->number;

	if (val == ~0 && len == 4) {
		unsigned long decode;

		raw_pci_ext_ops->read(domain, busnum, devfn,
			       offset + 8 + (bar * 4), 4, &size);

		/* Turn the size into a decode pattern for the sizing code */
		if (size) {
			decode = size - 1;
			decode |= decode >> 1;
			decode |= decode >> 2;
			decode |= decode >> 4;
			decode |= decode >> 8;
			decode |= decode >> 16;
			decode++;
			decode = ~(decode - 1);
		} else {
			decode = 0;
		}

		/*
		 * If val is all ones, the core code is trying to size the reg,
		 * so update the mmconfig space with the real size.
		 *
		 * Note: this assumes the fixed size we got is a power of two.
		 */
		return raw_pci_ext_ops->write(domain, busnum, devfn, reg, 4,
				       decode);
	}

	/* This is some other kind of BAR write, so just do it. */
	return raw_pci_ext_ops->write(domain, busnum, devfn, reg, len, val);
}

/**
 * type1_access_ok - check whether to use type 1
 * @bus: bus number
 * @devfn: device & function in question
 *
 * If the bus is on a Lincroft chip and it exists, or is not on a Lincroft at
 * all, the we can go ahead with any reads & writes.  If it's on a Lincroft,
 * but doesn't exist, avoid the access altogether to keep the chip from
 * hanging.
 */
static bool type1_access_ok(unsigned int bus, unsigned int devfn, int reg)
{
	/*
	 * This is a workaround for A0 LNC bug where PCI status register does
	 * not have new CAP bit set. can not be written by SW either.
	 *
	 * PCI header type in real LNC indicates a single function device, this
	 * will prevent probing other devices under the same function in PCI
	 * shim. Therefore, use the header type in shim instead.
	 */
	if (reg >= 0x100 || reg == PCI_STATUS || reg == PCI_HEADER_TYPE)
		return false;
	if (bus == 0 && (devfn == PCI_DEVFN(2, 0)
				|| devfn == PCI_DEVFN(0, 0)
				|| devfn == PCI_DEVFN(3, 0)))
		return true;
	return false; /* Langwell on others */
}

static int pci_read(struct pci_bus *bus, unsigned int devfn, int where,
		    int size, u32 *value)
{
	if (type1_access_ok(bus->number, devfn, where))
		return pci_direct_conf1.read(pci_domain_nr(bus), bus->number,
					devfn, where, size, value);
	return raw_pci_ext_ops->read(pci_domain_nr(bus), bus->number,
			      devfn, where, size, value);
}

static int pci_write(struct pci_bus *bus, unsigned int devfn, int where,
		     int size, u32 value)
{
	int offset;

	/*
	 * On MRST, there is no PCI ROM BAR, this will cause a subsequent read
	 * to ROM BAR return 0 then being ignored.
	 */
	if (where == PCI_ROM_ADDRESS)
		return 0;

	/*
	 * Devices with fixed BARs need special handling:
	 *   - BAR sizing code will save, write ~0, read size, restore
	 *   - so writes to fixed BARs need special handling
	 *   - other writes to fixed BAR devices should go through mmconfig
	 */
	offset = fixed_bar_cap(bus, devfn);
	if (offset &&
	    (where >= PCI_BASE_ADDRESS_0 && where <= PCI_BASE_ADDRESS_5)) {
		return pci_device_update_fixed(bus, devfn, where, size, value,
					       offset);
	}

	/*
	 * On Moorestown update both real & mmconfig space
	 * Note: early Lincroft silicon can't handle type 1 accesses to
	 *       non-existent devices, so just eat the write in that case.
	 */
	if (type1_access_ok(bus->number, devfn, where))
		return pci_direct_conf1.write(pci_domain_nr(bus), bus->number,
					      devfn, where, size, value);
	return raw_pci_ext_ops->write(pci_domain_nr(bus), bus->number, devfn,
			       where, size, value);
}

static int intel_mid_pci_irq_enable(struct pci_dev *dev)
{
	struct irq_alloc_info info;
	int polarity;
	int ret;

	if (pci_has_managed_irq(dev))
		return 0;

	switch (intel_mid_identify_cpu()) {
	case INTEL_MID_CPU_CHIP_TANGIER:
<<<<<<< HEAD
		polarity = 0; /* active high */
=======
		polarity = IOAPIC_POL_HIGH;
>>>>>>> 61328de2

		/* Special treatment for IRQ0 */
		if (dev->irq == 0) {
			/*
			 * TNG has IRQ0 assigned to eMMC controller. But there
			 * are also other devices with bogus PCI configuration
			 * that have IRQ0 assigned. This check ensures that
			 * eMMC gets it.
			 */
			if (dev->device != PCI_DEVICE_ID_INTEL_MRFL_MMC)
				return -EBUSY;
		}
		break;
	default:
<<<<<<< HEAD
		polarity = 1; /* active low */
=======
		polarity = IOAPIC_POL_LOW;
>>>>>>> 61328de2
		break;
	}

	ioapic_set_alloc_attr(&info, dev_to_node(&dev->dev), 1, polarity);

	/*
	 * MRST only have IOAPIC, the PCI irq lines are 1:1 mapped to
	 * IOAPIC RTE entries, so we just enable RTE for the device.
	 */
	ret = mp_map_gsi_to_irq(dev->irq, IOAPIC_MAP_ALLOC, &info);
	if (ret < 0)
		return ret;

	dev->irq_managed = 1;

	return 0;
}

static void intel_mid_pci_irq_disable(struct pci_dev *dev)
{
	if (pci_has_managed_irq(dev)) {
		mp_unmap_irq(dev->irq);
		dev->irq_managed = 0;
		/*
		 * Don't reset dev->irq here, otherwise
		 * intel_mid_pci_irq_enable() will fail on next call.
		 */
	}
}

static struct pci_ops intel_mid_pci_ops = {
	.read = pci_read,
	.write = pci_write,
};

/**
 * intel_mid_pci_init - installs intel_mid_pci_ops
 *
 * Moorestown has an interesting PCI implementation (see above).
 * Called when the early platform detection installs it.
 */
int __init intel_mid_pci_init(void)
{
	pr_info("Intel MID platform detected, using MID PCI ops\n");
	pci_mmcfg_late_init();
	pcibios_enable_irq = intel_mid_pci_irq_enable;
	pcibios_disable_irq = intel_mid_pci_irq_disable;
	pci_root_ops = intel_mid_pci_ops;
	pci_soc_mode = 1;
	/* Continue with standard init */
	return 1;
}

/*
 * Langwell devices are not true PCI devices; they are not subject to 10 ms
 * d3 to d0 delay required by PCI spec.
 */
static void pci_d3delay_fixup(struct pci_dev *dev)
{
	/*
	 * PCI fixups are effectively decided compile time. If we have a dual
	 * SoC/non-SoC kernel we don't want to mangle d3 on non-SoC devices.
	 */
	if (!pci_soc_mode)
		return;
	/*
	 * True PCI devices in Lincroft should allow type 1 access, the rest
	 * are Langwell fake PCI devices.
	 */
	if (type1_access_ok(dev->bus->number, dev->devfn, PCI_DEVICE_ID))
		return;
	dev->d3_delay = 0;
}
DECLARE_PCI_FIXUP_FINAL(PCI_VENDOR_ID_INTEL, PCI_ANY_ID, pci_d3delay_fixup);

static void mrst_power_off_unused_dev(struct pci_dev *dev)
{
	pci_set_power_state(dev, PCI_D3hot);
}
DECLARE_PCI_FIXUP_FINAL(PCI_VENDOR_ID_INTEL, 0x0801, mrst_power_off_unused_dev);
DECLARE_PCI_FIXUP_FINAL(PCI_VENDOR_ID_INTEL, 0x0809, mrst_power_off_unused_dev);
DECLARE_PCI_FIXUP_FINAL(PCI_VENDOR_ID_INTEL, 0x080C, mrst_power_off_unused_dev);
DECLARE_PCI_FIXUP_FINAL(PCI_VENDOR_ID_INTEL, 0x0815, mrst_power_off_unused_dev);

/*
 * Langwell devices reside at fixed offsets, don't try to move them.
 */
static void pci_fixed_bar_fixup(struct pci_dev *dev)
{
	unsigned long offset;
	u32 size;
	int i;

	if (!pci_soc_mode)
		return;

	/* Must have extended configuration space */
	if (dev->cfg_size < PCIE_CAP_OFFSET + 4)
		return;

	/* Fixup the BAR sizes for fixed BAR devices and make them unmoveable */
	offset = fixed_bar_cap(dev->bus, dev->devfn);
	if (!offset || PCI_DEVFN(2, 0) == dev->devfn ||
	    PCI_DEVFN(2, 2) == dev->devfn)
		return;

	for (i = 0; i < PCI_ROM_RESOURCE; i++) {
		pci_read_config_dword(dev, offset + 8 + (i * 4), &size);
		dev->resource[i].end = dev->resource[i].start + size - 1;
		dev->resource[i].flags |= IORESOURCE_PCI_FIXED;
	}
}
DECLARE_PCI_FIXUP_HEADER(PCI_VENDOR_ID_INTEL, PCI_ANY_ID, pci_fixed_bar_fixup);<|MERGE_RESOLUTION|>--- conflicted
+++ resolved
@@ -220,11 +220,7 @@
 
 	switch (intel_mid_identify_cpu()) {
 	case INTEL_MID_CPU_CHIP_TANGIER:
-<<<<<<< HEAD
-		polarity = 0; /* active high */
-=======
 		polarity = IOAPIC_POL_HIGH;
->>>>>>> 61328de2
 
 		/* Special treatment for IRQ0 */
 		if (dev->irq == 0) {
@@ -239,11 +235,7 @@
 		}
 		break;
 	default:
-<<<<<<< HEAD
-		polarity = 1; /* active low */
-=======
 		polarity = IOAPIC_POL_LOW;
->>>>>>> 61328de2
 		break;
 	}
 
