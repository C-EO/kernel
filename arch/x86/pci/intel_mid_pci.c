// SPDX-License-Identifier: GPL-2.0
/*
 * Intel MID PCI support
 *   Copyright (c) 2008 Intel Corporation
 *     Jesse Barnes <jesse.barnes@intel.com>
 *
 * Moorestown has an interesting PCI implementation:
 *   - configuration space is memory mapped (as defined by MCFG)
 *   - Lincroft devices also have a real, type 1 configuration space
 *   - Early Lincroft silicon has a type 1 access bug that will cause
 *     a hang if non-existent devices are accessed
 *   - some devices have the "fixed BAR" capability, which means
 *     they can't be relocated or modified; check for that during
 *     BAR sizing
 *
 * So, we use the MCFG space for all reads and writes, but also send
 * Lincroft writes to type 1 space.  But only read/write if the device
 * actually exists, otherwise return all 1s for reads and bit bucket
 * the writes.
 */

#include <linux/sched.h>
#include <linux/pci.h>
#include <linux/ioport.h>
#include <linux/init.h>
#include <linux/dmi.h>
#include <linux/acpi.h>
#include <linux/io.h>
#include <linux/smp.h>

#include <asm/cpu_device_id.h>
#include <asm/segment.h>
#include <asm/pci_x86.h>
#include <asm/hw_irq.h>
#include <asm/io_apic.h>
#include <asm/intel-family.h>
#include <asm/intel-mid.h>
#include <asm/acpi.h>

#define PCIE_CAP_OFFSET	0x100

/* Quirks for the listed devices */
#define PCI_DEVICE_ID_INTEL_MRFLD_MMC	0x1190
#define PCI_DEVICE_ID_INTEL_MRFLD_HSU	0x1191

/* Fixed BAR fields */
#define PCIE_VNDR_CAP_ID_FIXED_BAR 0x00	/* Fixed BAR (TBD) */
#define PCI_FIXED_BAR_0_SIZE	0x04
#define PCI_FIXED_BAR_1_SIZE	0x08
#define PCI_FIXED_BAR_2_SIZE	0x0c
#define PCI_FIXED_BAR_3_SIZE	0x10
#define PCI_FIXED_BAR_4_SIZE	0x14
#define PCI_FIXED_BAR_5_SIZE	0x1c

static int pci_soc_mode;

/**
 * fixed_bar_cap - return the offset of the fixed BAR cap if found
 * @bus: PCI bus
 * @devfn: device in question
 *
 * Look for the fixed BAR cap on @bus and @devfn, returning its offset
 * if found or 0 otherwise.
 */
static int fixed_bar_cap(struct pci_bus *bus, unsigned int devfn)
{
	int pos;
	u32 pcie_cap = 0, cap_data;

	pos = PCIE_CAP_OFFSET;

	if (!raw_pci_ext_ops)
		return 0;

	while (pos) {
		if (raw_pci_ext_ops->read(pci_domain_nr(bus), bus->number,
					  devfn, pos, 4, &pcie_cap))
			return 0;

		if (PCI_EXT_CAP_ID(pcie_cap) == 0x0000 ||
			PCI_EXT_CAP_ID(pcie_cap) == 0xffff)
			break;

		if (PCI_EXT_CAP_ID(pcie_cap) == PCI_EXT_CAP_ID_VNDR) {
			raw_pci_ext_ops->read(pci_domain_nr(bus), bus->number,
					      devfn, pos + 4, 4, &cap_data);
			if ((cap_data & 0xffff) == PCIE_VNDR_CAP_ID_FIXED_BAR)
				return pos;
		}

		pos = PCI_EXT_CAP_NEXT(pcie_cap);
	}

	return 0;
}

static int pci_device_update_fixed(struct pci_bus *bus, unsigned int devfn,
				   int reg, int len, u32 val, int offset)
{
	u32 size;
	unsigned int domain, busnum;
	int bar = (reg - PCI_BASE_ADDRESS_0) >> 2;

	domain = pci_domain_nr(bus);
	busnum = bus->number;

	if (val == ~0 && len == 4) {
		unsigned long decode;

		raw_pci_ext_ops->read(domain, busnum, devfn,
			       offset + 8 + (bar * 4), 4, &size);

		/* Turn the size into a decode pattern for the sizing code */
		if (size) {
			decode = size - 1;
			decode |= decode >> 1;
			decode |= decode >> 2;
			decode |= decode >> 4;
			decode |= decode >> 8;
			decode |= decode >> 16;
			decode++;
			decode = ~(decode - 1);
		} else {
			decode = 0;
		}

		/*
		 * If val is all ones, the core code is trying to size the reg,
		 * so update the mmconfig space with the real size.
		 *
		 * Note: this assumes the fixed size we got is a power of two.
		 */
		return raw_pci_ext_ops->write(domain, busnum, devfn, reg, 4,
				       decode);
	}

	/* This is some other kind of BAR write, so just do it. */
	return raw_pci_ext_ops->write(domain, busnum, devfn, reg, len, val);
}

/**
 * type1_access_ok - check whether to use type 1
 * @bus: bus number
 * @devfn: device & function in question
 * @reg: configuration register offset
 *
 * If the bus is on a Lincroft chip and it exists, or is not on a Lincroft at
 * all, the we can go ahead with any reads & writes.  If it's on a Lincroft,
 * but doesn't exist, avoid the access altogether to keep the chip from
 * hanging.
 */
static bool type1_access_ok(unsigned int bus, unsigned int devfn, int reg)
{
	/*
	 * This is a workaround for A0 LNC bug where PCI status register does
	 * not have new CAP bit set. can not be written by SW either.
	 *
	 * PCI header type in real LNC indicates a single function device, this
	 * will prevent probing other devices under the same function in PCI
	 * shim. Therefore, use the header type in shim instead.
	 */
	if (reg >= 0x100 || reg == PCI_STATUS || reg == PCI_HEADER_TYPE)
		return false;
	if (bus == 0 && (devfn == PCI_DEVFN(2, 0)
				|| devfn == PCI_DEVFN(0, 0)
				|| devfn == PCI_DEVFN(3, 0)))
		return true;
	return false; /* Langwell on others */
}

static int pci_read(struct pci_bus *bus, unsigned int devfn, int where,
		    int size, u32 *value)
{
	if (type1_access_ok(bus->number, devfn, where))
		return pci_direct_conf1.read(pci_domain_nr(bus), bus->number,
					devfn, where, size, value);
	return raw_pci_ext_ops->read(pci_domain_nr(bus), bus->number,
			      devfn, where, size, value);
}

static int pci_write(struct pci_bus *bus, unsigned int devfn, int where,
		     int size, u32 value)
{
	int offset;

	/*
	 * On MRST, there is no PCI ROM BAR, this will cause a subsequent read
	 * to ROM BAR return 0 then being ignored.
	 */
	if (where == PCI_ROM_ADDRESS)
		return 0;

	/*
	 * Devices with fixed BARs need special handling:
	 *   - BAR sizing code will save, write ~0, read size, restore
	 *   - so writes to fixed BARs need special handling
	 *   - other writes to fixed BAR devices should go through mmconfig
	 */
	offset = fixed_bar_cap(bus, devfn);
	if (offset &&
	    (where >= PCI_BASE_ADDRESS_0 && where <= PCI_BASE_ADDRESS_5)) {
		return pci_device_update_fixed(bus, devfn, where, size, value,
					       offset);
	}

	/*
	 * On Moorestown update both real & mmconfig space
	 * Note: early Lincroft silicon can't handle type 1 accesses to
	 *       non-existent devices, so just eat the write in that case.
	 */
	if (type1_access_ok(bus->number, devfn, where))
		return pci_direct_conf1.write(pci_domain_nr(bus), bus->number,
					      devfn, where, size, value);
	return raw_pci_ext_ops->write(pci_domain_nr(bus), bus->number, devfn,
			       where, size, value);
}

static const struct x86_cpu_id intel_mid_cpu_ids[] = {
	X86_MATCH_INTEL_FAM6_MODEL(ATOM_SILVERMONT_MID, NULL),
	{}
};

static int intel_mid_pci_irq_enable(struct pci_dev *dev)
{
	const struct x86_cpu_id *id;
	struct irq_alloc_info info;
	bool polarity_low;
<<<<<<< HEAD
=======
	u16 model = 0;
>>>>>>> 7d2a07b7
	int ret;
	u8 gsi;

	if (dev->irq_managed && dev->irq > 0)
		return 0;

	ret = pci_read_config_byte(dev, PCI_INTERRUPT_LINE, &gsi);
	if (ret < 0) {
		dev_warn(&dev->dev, "Failed to read interrupt line: %d\n", ret);
		return ret;
	}

<<<<<<< HEAD
	switch (intel_mid_identify_cpu()) {
	case INTEL_MID_CPU_CHIP_TANGIER:
=======
	id = x86_match_cpu(intel_mid_cpu_ids);
	if (id)
		model = id->model;

	switch (model) {
	case INTEL_FAM6_ATOM_SILVERMONT_MID:
>>>>>>> 7d2a07b7
		polarity_low = false;

		/* Special treatment for IRQ0 */
		if (gsi == 0) {
			/*
			 * Skip HS UART common registers device since it has
			 * IRQ0 assigned and not used by the kernel.
			 */
			if (dev->device == PCI_DEVICE_ID_INTEL_MRFLD_HSU)
				return -EBUSY;
			/*
			 * TNG has IRQ0 assigned to eMMC controller. But there
			 * are also other devices with bogus PCI configuration
			 * that have IRQ0 assigned. This check ensures that
			 * eMMC gets it. The rest of devices still could be
			 * enabled without interrupt line being allocated.
			 */
			if (dev->device != PCI_DEVICE_ID_INTEL_MRFLD_MMC)
				return 0;
		}
		break;
	default:
		polarity_low = true;
		break;
	}

	ioapic_set_alloc_attr(&info, dev_to_node(&dev->dev), 1, polarity_low);

	/*
	 * MRST only have IOAPIC, the PCI irq lines are 1:1 mapped to
	 * IOAPIC RTE entries, so we just enable RTE for the device.
	 */
	ret = mp_map_gsi_to_irq(gsi, IOAPIC_MAP_ALLOC, &info);
	if (ret < 0)
		return ret;

	dev->irq = ret;
	dev->irq_managed = 1;

	return 0;
}

static void intel_mid_pci_irq_disable(struct pci_dev *dev)
{
	if (!mp_should_keep_irq(&dev->dev) && dev->irq_managed &&
	    dev->irq > 0) {
		mp_unmap_irq(dev->irq);
		dev->irq_managed = 0;
	}
}

static const struct pci_ops intel_mid_pci_ops __initconst = {
	.read = pci_read,
	.write = pci_write,
};

/**
 * intel_mid_pci_init - installs intel_mid_pci_ops
 *
 * Moorestown has an interesting PCI implementation (see above).
 * Called when the early platform detection installs it.
 */
int __init intel_mid_pci_init(void)
{
	pr_info("Intel MID platform detected, using MID PCI ops\n");
	pci_mmcfg_late_init();
	pcibios_enable_irq = intel_mid_pci_irq_enable;
	pcibios_disable_irq = intel_mid_pci_irq_disable;
	pci_root_ops = intel_mid_pci_ops;
	pci_soc_mode = 1;
	/* Continue with standard init */
	acpi_noirq_set();
	return 1;
}

/*
 * Langwell devices are not true PCI devices; they are not subject to 10 ms
 * d3 to d0 delay required by PCI spec.
 */
static void pci_d3delay_fixup(struct pci_dev *dev)
{
	/*
	 * PCI fixups are effectively decided compile time. If we have a dual
	 * SoC/non-SoC kernel we don't want to mangle d3 on non-SoC devices.
	 */
	if (!pci_soc_mode)
		return;
	/*
	 * True PCI devices in Lincroft should allow type 1 access, the rest
	 * are Langwell fake PCI devices.
	 */
	if (type1_access_ok(dev->bus->number, dev->devfn, PCI_DEVICE_ID))
		return;
	dev->d3hot_delay = 0;
}
DECLARE_PCI_FIXUP_FINAL(PCI_VENDOR_ID_INTEL, PCI_ANY_ID, pci_d3delay_fixup);

static void mid_power_off_one_device(struct pci_dev *dev)
{
	u16 pmcsr;

	/*
	 * Update current state first, otherwise PCI core enforces PCI_D0 in
	 * pci_set_power_state() for devices which status was PCI_UNKNOWN.
	 */
	pci_read_config_word(dev, dev->pm_cap + PCI_PM_CTRL, &pmcsr);
	dev->current_state = (pci_power_t __force)(pmcsr & PCI_PM_CTRL_STATE_MASK);

	pci_set_power_state(dev, PCI_D3hot);
}

static void mid_power_off_devices(struct pci_dev *dev)
{
	int id;

	if (!pci_soc_mode)
		return;

	id = intel_mid_pwr_get_lss_id(dev);
	if (id < 0)
		return;

	/*
	 * This sets only PMCSR bits. The actual power off will happen in
	 * arch/x86/platform/intel-mid/pwr.c.
	 */
	mid_power_off_one_device(dev);
}

DECLARE_PCI_FIXUP_FINAL(PCI_VENDOR_ID_INTEL, PCI_ANY_ID, mid_power_off_devices);

/*
 * Langwell devices reside at fixed offsets, don't try to move them.
 */
static void pci_fixed_bar_fixup(struct pci_dev *dev)
{
	unsigned long offset;
	u32 size;
	int i;

	if (!pci_soc_mode)
		return;

	/* Must have extended configuration space */
	if (dev->cfg_size < PCIE_CAP_OFFSET + 4)
		return;

	/* Fixup the BAR sizes for fixed BAR devices and make them unmoveable */
	offset = fixed_bar_cap(dev->bus, dev->devfn);
	if (!offset || PCI_DEVFN(2, 0) == dev->devfn ||
	    PCI_DEVFN(2, 2) == dev->devfn)
		return;

	for (i = 0; i < PCI_STD_NUM_BARS; i++) {
		pci_read_config_dword(dev, offset + 8 + (i * 4), &size);
		dev->resource[i].end = dev->resource[i].start + size - 1;
		dev->resource[i].flags |= IORESOURCE_PCI_FIXED;
	}
}
DECLARE_PCI_FIXUP_HEADER(PCI_VENDOR_ID_INTEL, PCI_ANY_ID, pci_fixed_bar_fixup);<|MERGE_RESOLUTION|>--- conflicted
+++ resolved
@@ -225,10 +225,7 @@
 	const struct x86_cpu_id *id;
 	struct irq_alloc_info info;
 	bool polarity_low;
-<<<<<<< HEAD
-=======
 	u16 model = 0;
->>>>>>> 7d2a07b7
 	int ret;
 	u8 gsi;
 
@@ -241,17 +238,12 @@
 		return ret;
 	}
 
-<<<<<<< HEAD
-	switch (intel_mid_identify_cpu()) {
-	case INTEL_MID_CPU_CHIP_TANGIER:
-=======
 	id = x86_match_cpu(intel_mid_cpu_ids);
 	if (id)
 		model = id->model;
 
 	switch (model) {
 	case INTEL_FAM6_ATOM_SILVERMONT_MID:
->>>>>>> 7d2a07b7
 		polarity_low = false;
 
 		/* Special treatment for IRQ0 */
