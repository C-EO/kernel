/* SPDX-License-Identifier: GPL-2.0 */
/*
 *  linux/arch/x86_64/entry.S
 *
 *  Copyright (C) 1991, 1992  Linus Torvalds
 *  Copyright (C) 2000, 2001, 2002  Andi Kleen SuSE Labs
 *  Copyright (C) 2000  Pavel Machek <pavel@suse.cz>
 *
 * entry.S contains the system-call and fault low-level handling routines.
 *
 * Some of this is documented in Documentation/x86/entry_64.rst
 *
 * A note on terminology:
 * - iret frame:	Architecture defined interrupt frame from SS to RIP
 *			at the top of the kernel process stack.
 *
 * Some macro usage:
 * - SYM_FUNC_START/END:Define functions in the symbol table.
 * - idtentry:		Define exception entry points.
 */
#include <linux/linkage.h>
#include <asm/segment.h>
#include <asm/cache.h>
#include <asm/errno.h>
#include <asm/asm-offsets.h>
#include <asm/msr.h>
#include <asm/unistd.h>
#include <asm/thread_info.h>
#include <asm/hw_irq.h>
#include <asm/page_types.h>
#include <asm/irqflags.h>
#include <asm/paravirt.h>
#include <asm/percpu.h>
#include <asm/asm.h>
#include <asm/smap.h>
#include <asm/pgtable_types.h>
#include <asm/export.h>
#include <asm/frame.h>
#include <asm/trapnr.h>
#include <asm/nospec-branch.h>
#include <asm/fsgsbase.h>
#include <linux/err.h>

#include "calling.h"

.code64
.section .entry.text, "ax"

/*
 * 64-bit SYSCALL instruction entry. Up to 6 arguments in registers.
 *
 * This is the only entry point used for 64-bit system calls.  The
 * hardware interface is reasonably well designed and the register to
 * argument mapping Linux uses fits well with the registers that are
 * available when SYSCALL is used.
 *
 * SYSCALL instructions can be found inlined in libc implementations as
 * well as some other programs and libraries.  There are also a handful
 * of SYSCALL instructions in the vDSO used, for example, as a
 * clock_gettimeofday fallback.
 *
 * 64-bit SYSCALL saves rip to rcx, clears rflags.RF, then saves rflags to r11,
 * then loads new ss, cs, and rip from previously programmed MSRs.
 * rflags gets masked by a value from another MSR (so CLD and CLAC
 * are not needed). SYSCALL does not save anything on the stack
 * and does not change rsp.
 *
 * Registers on entry:
 * rax  system call number
 * rcx  return address
 * r11  saved rflags (note: r11 is callee-clobbered register in C ABI)
 * rdi  arg0
 * rsi  arg1
 * rdx  arg2
 * r10  arg3 (needs to be moved to rcx to conform to C ABI)
 * r8   arg4
 * r9   arg5
 * (note: r12-r15, rbp, rbx are callee-preserved in C ABI)
 *
 * Only called from user space.
 *
 * When user can change pt_regs->foo always force IRET. That is because
 * it deals with uncanonical addresses better. SYSRET has trouble
 * with them due to bugs in both AMD and Intel CPUs.
 */

SYM_CODE_START(entry_SYSCALL_64)
	UNWIND_HINT_EMPTY

	swapgs
	/* tss.sp2 is scratch space. */
	movq	%rsp, PER_CPU_VAR(cpu_tss_rw + TSS_sp2)
	SWITCH_TO_KERNEL_CR3 scratch_reg=%rsp
	movq	PER_CPU_VAR(cpu_current_top_of_stack), %rsp

<<<<<<< HEAD
GLOBAL(entry_SYSCALL_64_safe_stack)
=======
SYM_INNER_LABEL(entry_SYSCALL_64_safe_stack, SYM_L_GLOBAL)
>>>>>>> 7d2a07b7

	/* Construct struct pt_regs on stack */
	pushq	$__USER_DS				/* pt_regs->ss */
	pushq	PER_CPU_VAR(cpu_tss_rw + TSS_sp2)	/* pt_regs->sp */
	pushq	%r11					/* pt_regs->flags */
	pushq	$__USER_CS				/* pt_regs->cs */
	pushq	%rcx					/* pt_regs->ip */
SYM_INNER_LABEL(entry_SYSCALL_64_after_hwframe, SYM_L_GLOBAL)
	pushq	%rax					/* pt_regs->orig_ax */

	PUSH_AND_CLEAR_REGS rax=$-ENOSYS

	/* IRQs are off. */
	movq	%rsp, %rdi
	/* Sign extend the lower 32bit as syscall numbers are treated as int */
	movslq	%eax, %rsi
	call	do_syscall_64		/* returns with IRQs disabled */

	/*
	 * Try to use SYSRET instead of IRET if we're returning to
	 * a completely clean 64-bit userspace context.  If we're not,
	 * go to the slow exit path.
	 * In the Xen PV case we must use iret anyway.
	 */

	ALTERNATIVE "", "jmp	swapgs_restore_regs_and_return_to_usermode", \
		X86_FEATURE_XENPV

	movq	RCX(%rsp), %rcx
	movq	RIP(%rsp), %r11

	cmpq	%rcx, %r11	/* SYSRET requires RCX == RIP */
	jne	swapgs_restore_regs_and_return_to_usermode

	/*
	 * On Intel CPUs, SYSRET with non-canonical RCX/RIP will #GP
	 * in kernel space.  This essentially lets the user take over
	 * the kernel, since userspace controls RSP.
	 *
	 * If width of "canonical tail" ever becomes variable, this will need
	 * to be updated to remain correct on both old and new CPUs.
	 *
	 * Change top bits to match most significant bit (47th or 56th bit
	 * depending on paging mode) in the address.
	 */
#ifdef CONFIG_X86_5LEVEL
	ALTERNATIVE "shl $(64 - 48), %rcx; sar $(64 - 48), %rcx", \
		"shl $(64 - 57), %rcx; sar $(64 - 57), %rcx", X86_FEATURE_LA57
#else
	shl	$(64 - (__VIRTUAL_MASK_SHIFT+1)), %rcx
	sar	$(64 - (__VIRTUAL_MASK_SHIFT+1)), %rcx
#endif

	/* If this changed %rcx, it was not canonical */
	cmpq	%rcx, %r11
	jne	swapgs_restore_regs_and_return_to_usermode

	cmpq	$__USER_CS, CS(%rsp)		/* CS must match SYSRET */
	jne	swapgs_restore_regs_and_return_to_usermode

	movq	R11(%rsp), %r11
	cmpq	%r11, EFLAGS(%rsp)		/* R11 == RFLAGS */
	jne	swapgs_restore_regs_and_return_to_usermode

	/*
	 * SYSCALL clears RF when it saves RFLAGS in R11 and SYSRET cannot
	 * restore RF properly. If the slowpath sets it for whatever reason, we
	 * need to restore it correctly.
	 *
	 * SYSRET can restore TF, but unlike IRET, restoring TF results in a
	 * trap from userspace immediately after SYSRET.  This would cause an
	 * infinite loop whenever #DB happens with register state that satisfies
	 * the opportunistic SYSRET conditions.  For example, single-stepping
	 * this user code:
	 *
	 *           movq	$stuck_here, %rcx
	 *           pushfq
	 *           popq %r11
	 *   stuck_here:
	 *
	 * would never get past 'stuck_here'.
	 */
	testq	$(X86_EFLAGS_RF|X86_EFLAGS_TF), %r11
	jnz	swapgs_restore_regs_and_return_to_usermode

	/* nothing to check for RSP */

	cmpq	$__USER_DS, SS(%rsp)		/* SS must match SYSRET */
	jne	swapgs_restore_regs_and_return_to_usermode

	/*
	 * We win! This label is here just for ease of understanding
	 * perf profiles. Nothing jumps here.
	 */
syscall_return_via_sysret:
	/* rcx and r11 are already restored (see code above) */
	POP_REGS pop_rdi=0 skip_r11rcx=1

	/*
	 * Now all regs are restored except RSP and RDI.
	 * Save old stack pointer and switch to trampoline stack.
	 */
	movq	%rsp, %rdi
	movq	PER_CPU_VAR(cpu_tss_rw + TSS_sp0), %rsp
	UNWIND_HINT_EMPTY

	pushq	RSP-RDI(%rdi)	/* RSP */
	pushq	(%rdi)		/* RDI */

	/*
	 * We are on the trampoline stack.  All regs except RDI are live.
	 * We can do future final exit work right here.
	 */
	STACKLEAK_ERASE_NOCLOBBER

	SWITCH_TO_USER_CR3_STACK scratch_reg=%rdi

	popq	%rdi
	popq	%rsp
	swapgs
	sysretq
SYM_CODE_END(entry_SYSCALL_64)

/*
 * %rdi: prev task
 * %rsi: next task
 */
<<<<<<< HEAD
ENTRY(__switch_to_asm)
=======
.pushsection .text, "ax"
SYM_FUNC_START(__switch_to_asm)
>>>>>>> 7d2a07b7
	/*
	 * Save callee-saved registers
	 * This must match the order in inactive_task_frame
	 */
	pushq	%rbp
	pushq	%rbx
	pushq	%r12
	pushq	%r13
	pushq	%r14
	pushq	%r15

	/* switch stack */
	movq	%rsp, TASK_threadsp(%rdi)
	movq	TASK_threadsp(%rsi), %rsp

#ifdef CONFIG_STACKPROTECTOR
	movq	TASK_stack_canary(%rsi), %rbx
	movq	%rbx, PER_CPU_VAR(fixed_percpu_data) + stack_canary_offset
#endif

#ifdef CONFIG_RETPOLINE
	/*
	 * When switching from a shallower to a deeper call stack
	 * the RSB may either underflow or use entries populated
	 * with userspace addresses. On CPUs where those concerns
	 * exist, overwrite the RSB with entries which capture
	 * speculative execution to prevent attack.
	 */
	FILL_RETURN_BUFFER %r12, RSB_CLEAR_LOOPS, X86_FEATURE_RSB_CTXSW
#endif

	/* restore callee-saved registers */
	popq	%r15
	popq	%r14
	popq	%r13
	popq	%r12
	popq	%rbx
	popq	%rbp

	jmp	__switch_to
<<<<<<< HEAD
ENDPROC(__switch_to_asm)
=======
SYM_FUNC_END(__switch_to_asm)
.popsection
>>>>>>> 7d2a07b7

/*
 * A newly forked process directly context switches into this address.
 *
 * rax: prev task we switched from
 * rbx: kernel thread func (NULL for user thread)
 * r12: kernel thread arg
 */
.pushsection .text, "ax"
SYM_CODE_START(ret_from_fork)
	UNWIND_HINT_EMPTY
	movq	%rax, %rdi
	call	schedule_tail			/* rdi: 'prev' task parameter */

	testq	%rbx, %rbx			/* from kernel_thread? */
	jnz	1f				/* kernel threads are uncommon */

2:
	UNWIND_HINT_REGS
	movq	%rsp, %rdi
	call	syscall_exit_to_user_mode	/* returns with IRQs disabled */
	jmp	swapgs_restore_regs_and_return_to_usermode

1:
	/* kernel thread */
	UNWIND_HINT_EMPTY
	movq	%r12, %rdi
	CALL_NOSPEC rbx
	/*
	 * A kernel thread is allowed to return here after successfully
	 * calling kernel_execve().  Exit to userspace to complete the execve()
	 * syscall.
	 */
	movq	$0, RAX(%rsp)
	jmp	2b
SYM_CODE_END(ret_from_fork)
.popsection

.macro DEBUG_ENTRY_ASSERT_IRQS_OFF
#ifdef CONFIG_DEBUG_ENTRY
	pushq %rax
	SAVE_FLAGS
	testl $X86_EFLAGS_IF, %eax
	jz .Lokay_\@
	ud2
.Lokay_\@:
	popq %rax
#endif
.endm

/**
 * idtentry_body - Macro to emit code calling the C function
 * @cfunc:		C function to be called
 * @has_error_code:	Hardware pushed error code on stack
 */
.macro idtentry_body cfunc has_error_code:req

	call	error_entry
	UNWIND_HINT_REGS

	movq	%rsp, %rdi			/* pt_regs pointer into 1st argument*/

	.if \has_error_code == 1
		movq	ORIG_RAX(%rsp), %rsi	/* get error code into 2nd argument*/
		movq	$-1, ORIG_RAX(%rsp)	/* no syscall to restart */
	.endif

	call	\cfunc

	jmp	error_return
.endm

/**
 * idtentry - Macro to generate entry stubs for simple IDT entries
 * @vector:		Vector number
 * @asmsym:		ASM symbol for the entry point
 * @cfunc:		C function to be called
 * @has_error_code:	Hardware pushed error code on stack
 *
 * The macro emits code to set up the kernel context for straight forward
 * and simple IDT entries. No IST stack, no paranoid entry checks.
 */
.macro idtentry vector asmsym cfunc has_error_code:req
SYM_CODE_START(\asmsym)
	UNWIND_HINT_IRET_REGS offset=\has_error_code*8
	ASM_CLAC

	.if \has_error_code == 0
		pushq	$-1			/* ORIG_RAX: no syscall to restart */
	.endif

	.if \vector == X86_TRAP_BP
		/*
		 * If coming from kernel space, create a 6-word gap to allow the
		 * int3 handler to emulate a call instruction.
		 */
		testb	$3, CS-ORIG_RAX(%rsp)
		jnz	.Lfrom_usermode_no_gap_\@
		.rept	6
		pushq	5*8(%rsp)
		.endr
		UNWIND_HINT_IRET_REGS offset=8
.Lfrom_usermode_no_gap_\@:
	.endif

	idtentry_body \cfunc \has_error_code

_ASM_NOKPROBE(\asmsym)
SYM_CODE_END(\asmsym)
.endm

/*
 * Interrupt entry/exit.
 *
 + The interrupt stubs push (vector) onto the stack, which is the error_code
 * position of idtentry exceptions, and jump to one of the two idtentry points
 * (common/spurious).
 *
 * common_interrupt is a hotpath, align it to a cache line
 */
.macro idtentry_irq vector cfunc
	.p2align CONFIG_X86_L1_CACHE_SHIFT
	idtentry \vector asm_\cfunc \cfunc has_error_code=1
.endm

/*
 * System vectors which invoke their handlers directly and are not
 * going through the regular common device interrupt handling code.
 */
.macro idtentry_sysvec vector cfunc
	idtentry \vector asm_\cfunc \cfunc has_error_code=0
.endm

/**
 * idtentry_mce_db - Macro to generate entry stubs for #MC and #DB
 * @vector:		Vector number
 * @asmsym:		ASM symbol for the entry point
 * @cfunc:		C function to be called
 *
 * The macro emits code to set up the kernel context for #MC and #DB
 *
 * If the entry comes from user space it uses the normal entry path
 * including the return to user space work and preemption checks on
 * exit.
 *
 * If hits in kernel mode then it needs to go through the paranoid
 * entry as the exception can hit any random state. No preemption
 * check on exit to keep the paranoid path simple.
 */
.macro idtentry_mce_db vector asmsym cfunc
SYM_CODE_START(\asmsym)
	UNWIND_HINT_IRET_REGS
	ASM_CLAC

	pushq	$-1			/* ORIG_RAX: no syscall to restart */

	/*
	 * If the entry is from userspace, switch stacks and treat it as
	 * a normal entry.
	 */
	testb	$3, CS-ORIG_RAX(%rsp)
	jnz	.Lfrom_usermode_switch_stack_\@

	/* paranoid_entry returns GS information for paranoid_exit in EBX. */
	call	paranoid_entry

	UNWIND_HINT_REGS

	movq	%rsp, %rdi		/* pt_regs pointer */

	call	\cfunc

	jmp	paranoid_exit

	/* Switch to the regular task stack and use the noist entry point */
.Lfrom_usermode_switch_stack_\@:
	idtentry_body noist_\cfunc, has_error_code=0

_ASM_NOKPROBE(\asmsym)
SYM_CODE_END(\asmsym)
.endm

#ifdef CONFIG_AMD_MEM_ENCRYPT
/**
 * idtentry_vc - Macro to generate entry stub for #VC
 * @vector:		Vector number
 * @asmsym:		ASM symbol for the entry point
 * @cfunc:		C function to be called
<<<<<<< HEAD
 *
 * The macro emits code to set up the kernel context for #VC. The #VC handler
 * runs on an IST stack and needs to be able to cause nested #VC exceptions.
 *
 * To make this work the #VC entry code tries its best to pretend it doesn't use
 * an IST stack by switching to the task stack if coming from user-space (which
 * includes early SYSCALL entry path) or back to the stack in the IRET frame if
 * entered from kernel-mode.
 *
 * If entered from kernel-mode the return stack is validated first, and if it is
 * not safe to use (e.g. because it points to the entry stack) the #VC handler
 * will switch to a fall-back stack (VC2) and call a special handler function.
 *
 * The macro is only used for one vector, but it is planned to be extended in
 * the future for the #HV exception.
 */
.macro idtentry_vc vector asmsym cfunc
ENTRY(\asmsym)
	UNWIND_HINT_IRET_REGS
	ASM_CLAC

	/*
	 * If the entry is from userspace, switch stacks and treat it as
	 * a normal entry.
	 */
	testb	$3, CS-ORIG_RAX(%rsp)
	jnz	.Lfrom_usermode_switch_stack_\@

	/*
	 * paranoid_entry returns SWAPGS flag for paranoid_exit in EBX.
	 * EBX == 0 -> SWAPGS, EBX == 1 -> no SWAPGS
	 */
	call	paranoid_entry

	UNWIND_HINT_REGS

	/*
	 * Switch off the IST stack to make it free for nested exceptions. The
	 * vc_switch_off_ist() function will switch back to the interrupted
	 * stack if it is safe to do so. If not it switches to the VC fall-back
	 * stack.
	 */
	movq	%rsp, %rdi		/* pt_regs pointer */
	call	vc_switch_off_ist
	movq	%rax, %rsp		/* Switch to new stack */

	UNWIND_HINT_REGS

	/* Update pt_regs */
	movq	ORIG_RAX(%rsp), %rsi	/* get error code into 2nd argument*/
	movq	$-1, ORIG_RAX(%rsp)	/* no syscall to restart */

	movq	%rsp, %rdi		/* pt_regs pointer */

	call	kernel_\cfunc

	/*
	 * No need to switch back to the IST stack. The current stack is either
	 * identical to the stack in the IRET frame or the VC fall-back stack,
	 * so it is definitly mapped even with PTI enabled.
	 */
	jmp	paranoid_exit

	/* Switch to the regular task stack */
.Lfrom_usermode_switch_stack_\@:
	call    error_entry
	UNWIND_HINT_REGS

	movq    %rsp, %rdi		/* pt_regs pointer into 1st argument */

	movq    ORIG_RAX(%rsp), %rsi	/* get error code into 2nd argument*/
	movq    $-1, ORIG_RAX(%rsp)	/* no syscall to restart */

	call	user_\cfunc

	jmp	error_exit

_ASM_NOKPROBE(\asmsym)
END(\asmsym)
.endm
#endif

/*
 * Interrupt entry helper function.
=======
>>>>>>> 7d2a07b7
 *
 * The macro emits code to set up the kernel context for #VC. The #VC handler
 * runs on an IST stack and needs to be able to cause nested #VC exceptions.
 *
 * To make this work the #VC entry code tries its best to pretend it doesn't use
 * an IST stack by switching to the task stack if coming from user-space (which
 * includes early SYSCALL entry path) or back to the stack in the IRET frame if
 * entered from kernel-mode.
 *
 * If entered from kernel-mode the return stack is validated first, and if it is
 * not safe to use (e.g. because it points to the entry stack) the #VC handler
 * will switch to a fall-back stack (VC2) and call a special handler function.
 *
 * The macro is only used for one vector, but it is planned to be extended in
 * the future for the #HV exception.
 */
<<<<<<< HEAD
ENTRY(interrupt_entry)
	UNWIND_HINT_IRET_REGS offset=16
=======
.macro idtentry_vc vector asmsym cfunc
SYM_CODE_START(\asmsym)
	UNWIND_HINT_IRET_REGS
>>>>>>> 7d2a07b7
	ASM_CLAC

	/*
	 * If the entry is from userspace, switch stacks and treat it as
	 * a normal entry.
	 */
	testb	$3, CS-ORIG_RAX(%rsp)
	jnz	.Lfrom_usermode_switch_stack_\@

	/*
	 * paranoid_entry returns SWAPGS flag for paranoid_exit in EBX.
	 * EBX == 0 -> SWAPGS, EBX == 1 -> no SWAPGS
	 */
	call	paranoid_entry

<<<<<<< HEAD
	 /*
	  * We have RDI, return address, and orig_ax on the stack on
	  * top of the IRET frame. That means offset=24
	  */
	UNWIND_HINT_IRET_REGS base=%rdi offset=24

	pushq	7*8(%rdi)		/* regs->ss */
	pushq	6*8(%rdi)		/* regs->rsp */
	pushq	5*8(%rdi)		/* regs->eflags */
	pushq	4*8(%rdi)		/* regs->cs */
	pushq	3*8(%rdi)		/* regs->ip */
	UNWIND_HINT_IRET_REGS
	pushq	2*8(%rdi)		/* regs->orig_ax */
	pushq	8(%rdi)			/* return address */
=======
	UNWIND_HINT_REGS
>>>>>>> 7d2a07b7

	/*
	 * Switch off the IST stack to make it free for nested exceptions. The
	 * vc_switch_off_ist() function will switch back to the interrupted
	 * stack if it is safe to do so. If not it switches to the VC fall-back
	 * stack.
	 */
	movq	%rsp, %rdi		/* pt_regs pointer */
	call	vc_switch_off_ist
	movq	%rax, %rsp		/* Switch to new stack */

	UNWIND_HINT_REGS

	/* Update pt_regs */
	movq	ORIG_RAX(%rsp), %rsi	/* get error code into 2nd argument*/
	movq	$-1, ORIG_RAX(%rsp)	/* no syscall to restart */

	movq	%rsp, %rdi		/* pt_regs pointer */

	call	kernel_\cfunc

	/*
	 * No need to switch back to the IST stack. The current stack is either
	 * identical to the stack in the IRET frame or the VC fall-back stack,
	 * so it is definitely mapped even with PTI enabled.
	 */
	jmp	paranoid_exit

	/* Switch to the regular task stack */
.Lfrom_usermode_switch_stack_\@:
	idtentry_body user_\cfunc, has_error_code=1

_ASM_NOKPROBE(\asmsym)
SYM_CODE_END(\asmsym)
.endm
#endif

/*
 * Double fault entry. Straight paranoid. No checks from which context
 * this comes because for the espfix induced #DF this would do the wrong
 * thing.
 */
.macro idtentry_df vector asmsym cfunc
SYM_CODE_START(\asmsym)
	UNWIND_HINT_IRET_REGS offset=8
	ASM_CLAC

	/* paranoid_entry returns GS information for paranoid_exit in EBX. */
	call	paranoid_entry
	UNWIND_HINT_REGS

	movq	%rsp, %rdi		/* pt_regs pointer into first argument */
	movq	ORIG_RAX(%rsp), %rsi	/* get error code into 2nd argument*/
	movq	$-1, ORIG_RAX(%rsp)	/* no syscall to restart */
	call	\cfunc

	jmp	paranoid_exit

_ASM_NOKPROBE(\asmsym)
SYM_CODE_END(\asmsym)
.endm

/*
 * Include the defines which emit the idt entries which are shared
 * shared between 32 and 64 bit and emit the __irqentry_text_* markers
 * so the stacktrace boundary checks work.
 */
	.align 16
	.globl __irqentry_text_start
__irqentry_text_start:

#include <asm/idtentry.h>

<<<<<<< HEAD
	/* Interrupt came from user space */
.Lretint_user:
	mov	%rsp,%rdi
	call	prepare_exit_to_usermode
	TRACE_IRQS_IRETQ
=======
	.align 16
	.globl __irqentry_text_end
__irqentry_text_end:
>>>>>>> 7d2a07b7

SYM_CODE_START_LOCAL(common_interrupt_return)
SYM_INNER_LABEL(swapgs_restore_regs_and_return_to_usermode, SYM_L_GLOBAL)
#ifdef CONFIG_DEBUG_ENTRY
	/* Assert that pt_regs indicates user mode. */
	testb	$3, CS(%rsp)
	jnz	1f
	ud2
1:
#endif
	POP_REGS pop_rdi=0

	/*
	 * The stack is now user RDI, orig_ax, RIP, CS, EFLAGS, RSP, SS.
	 * Save old stack pointer and switch to trampoline stack.
	 */
	movq	%rsp, %rdi
	movq	PER_CPU_VAR(cpu_tss_rw + TSS_sp0), %rsp
	UNWIND_HINT_EMPTY

	/* Copy the IRET frame to the trampoline stack. */
	pushq	6*8(%rdi)	/* SS */
	pushq	5*8(%rdi)	/* RSP */
	pushq	4*8(%rdi)	/* EFLAGS */
	pushq	3*8(%rdi)	/* CS */
	pushq	2*8(%rdi)	/* RIP */

	/* Push user RDI on the trampoline stack. */
	pushq	(%rdi)

	/*
	 * We are on the trampoline stack.  All regs except RDI are live.
	 * We can do future final exit work right here.
	 */
	STACKLEAK_ERASE_NOCLOBBER

	SWITCH_TO_USER_CR3_STACK scratch_reg=%rdi

	/* Restore RDI. */
	popq	%rdi
	SWAPGS
	INTERRUPT_RETURN


<<<<<<< HEAD
/* Returning to kernel space */
retint_kernel:
#ifdef CONFIG_PREEMPTION
	/* Interrupts are off */
	/* Check if we need preemption */
	btl	$9, EFLAGS(%rsp)		/* were interrupts off? */
	jnc	1f
	cmpl	$0, PER_CPU_VAR(__preempt_count)
	jnz	1f
	call	preempt_schedule_irq
1:
#endif
	/*
	 * The iretq could re-enable interrupts:
	 */
	TRACE_IRQS_IRETQ

GLOBAL(restore_regs_and_return_to_kernel)
=======
SYM_INNER_LABEL(restore_regs_and_return_to_kernel, SYM_L_GLOBAL)
>>>>>>> 7d2a07b7
#ifdef CONFIG_DEBUG_ENTRY
	/* Assert that pt_regs indicates kernel mode. */
	testb	$3, CS(%rsp)
	jz	1f
	ud2
1:
#endif
	POP_REGS
	addq	$8, %rsp	/* skip regs->orig_ax */
	/*
	 * ARCH_HAS_MEMBARRIER_SYNC_CORE rely on IRET core serialization
	 * when returning from IPI handler.
	 */
	INTERRUPT_RETURN

SYM_INNER_LABEL_ALIGN(native_iret, SYM_L_GLOBAL)
	UNWIND_HINT_IRET_REGS
	/*
	 * Are we returning to a stack segment from the LDT?  Note: in
	 * 64-bit mode SS:RSP on the exception stack is always valid.
	 */
#ifdef CONFIG_X86_ESPFIX64
	testb	$4, (SS-RIP)(%rsp)
	jnz	native_irq_return_ldt
#endif

SYM_INNER_LABEL(native_irq_return_iret, SYM_L_GLOBAL)
	/*
	 * This may fault.  Non-paranoid faults on return to userspace are
	 * handled by fixup_bad_iret.  These include #SS, #GP, and #NP.
	 * Double-faults due to espfix64 are handled in exc_double_fault.
	 * Other faults here are fatal.
	 */
	iretq

#ifdef CONFIG_X86_ESPFIX64
native_irq_return_ldt:
	/*
	 * We are running with user GSBASE.  All GPRs contain their user
	 * values.  We have a percpu ESPFIX stack that is eight slots
	 * long (see ESPFIX_STACK_SIZE).  espfix_waddr points to the bottom
	 * of the ESPFIX stack.
	 *
	 * We clobber RAX and RDI in this code.  We stash RDI on the
	 * normal stack and RAX on the ESPFIX stack.
	 *
	 * The ESPFIX stack layout we set up looks like this:
	 *
	 * --- top of ESPFIX stack ---
	 * SS
	 * RSP
	 * RFLAGS
	 * CS
	 * RIP  <-- RSP points here when we're done
	 * RAX  <-- espfix_waddr points here
	 * --- bottom of ESPFIX stack ---
	 */

	pushq	%rdi				/* Stash user RDI */
	swapgs					/* to kernel GS */
	SWITCH_TO_KERNEL_CR3 scratch_reg=%rdi	/* to kernel CR3 */

	movq	PER_CPU_VAR(espfix_waddr), %rdi
	movq	%rax, (0*8)(%rdi)		/* user RAX */
	movq	(1*8)(%rsp), %rax		/* user RIP */
	movq	%rax, (1*8)(%rdi)
	movq	(2*8)(%rsp), %rax		/* user CS */
	movq	%rax, (2*8)(%rdi)
	movq	(3*8)(%rsp), %rax		/* user RFLAGS */
	movq	%rax, (3*8)(%rdi)
	movq	(5*8)(%rsp), %rax		/* user SS */
	movq	%rax, (5*8)(%rdi)
	movq	(4*8)(%rsp), %rax		/* user RSP */
	movq	%rax, (4*8)(%rdi)
	/* Now RAX == RSP. */

	andl	$0xffff0000, %eax		/* RAX = (RSP & 0xffff0000) */

	/*
	 * espfix_stack[31:16] == 0.  The page tables are set up such that
	 * (espfix_stack | (X & 0xffff0000)) points to a read-only alias of
	 * espfix_waddr for any X.  That is, there are 65536 RO aliases of
	 * the same page.  Set up RSP so that RSP[31:16] contains the
	 * respective 16 bits of the /userspace/ RSP and RSP nonetheless
	 * still points to an RO alias of the ESPFIX stack.
	 */
	orq	PER_CPU_VAR(espfix_stack), %rax

	SWITCH_TO_USER_CR3_STACK scratch_reg=%rdi
	swapgs					/* to user GS */
	popq	%rdi				/* Restore user RDI */

	movq	%rax, %rsp
	UNWIND_HINT_IRET_REGS offset=8

	/*
	 * At this point, we cannot write to the stack any more, but we can
	 * still read.
	 */
	popq	%rax				/* Restore user RAX */

	/*
	 * RSP now points to an ordinary IRET frame, except that the page
	 * is read-only and RSP[31:16] are preloaded with the userspace
	 * values.  We can now IRET back to userspace.
	 */
	jmp	native_irq_return_iret
#endif
<<<<<<< HEAD
END(common_interrupt)
_ASM_NOKPROBE(common_interrupt)

/*
 * APIC interrupts.
 */
.macro apicinterrupt3 num sym do_sym
ENTRY(\sym)
	UNWIND_HINT_IRET_REGS
	pushq	$~(\num)
.Lcommon_\sym:
	call	interrupt_entry
	UNWIND_HINT_REGS indirect=1
	call	\do_sym	/* rdi points to pt_regs */
	jmp	ret_from_intr
END(\sym)
_ASM_NOKPROBE(\sym)
.endm

/* Make sure APIC interrupt handlers end up in the irqentry section: */
#define PUSH_SECTION_IRQENTRY	.pushsection .irqentry.text, "ax"
#define POP_SECTION_IRQENTRY	.popsection

.macro apicinterrupt num sym do_sym
PUSH_SECTION_IRQENTRY
apicinterrupt3 \num \sym \do_sym
POP_SECTION_IRQENTRY
.endm

#ifdef CONFIG_SMP
apicinterrupt3 IRQ_MOVE_CLEANUP_VECTOR		irq_move_cleanup_interrupt	smp_irq_move_cleanup_interrupt
apicinterrupt3 REBOOT_VECTOR			reboot_interrupt		smp_reboot_interrupt
#endif

apicinterrupt LOCAL_TIMER_VECTOR		apic_timer_interrupt		smp_apic_timer_interrupt
apicinterrupt X86_PLATFORM_IPI_VECTOR		x86_platform_ipi		smp_x86_platform_ipi

#ifdef CONFIG_HAVE_KVM
apicinterrupt3 POSTED_INTR_VECTOR		kvm_posted_intr_ipi		smp_kvm_posted_intr_ipi
apicinterrupt3 POSTED_INTR_WAKEUP_VECTOR	kvm_posted_intr_wakeup_ipi	smp_kvm_posted_intr_wakeup_ipi
apicinterrupt3 POSTED_INTR_NESTED_VECTOR	kvm_posted_intr_nested_ipi	smp_kvm_posted_intr_nested_ipi
#endif

#ifdef CONFIG_X86_MCE_THRESHOLD
apicinterrupt THRESHOLD_APIC_VECTOR		threshold_interrupt		smp_threshold_interrupt
#endif

#ifdef CONFIG_X86_MCE_AMD
apicinterrupt DEFERRED_ERROR_VECTOR		deferred_error_interrupt	smp_deferred_error_interrupt
#endif

#ifdef CONFIG_X86_THERMAL_VECTOR
apicinterrupt THERMAL_APIC_VECTOR		thermal_interrupt		smp_thermal_interrupt
#endif

#ifdef CONFIG_SMP
apicinterrupt CALL_FUNCTION_SINGLE_VECTOR	call_function_single_interrupt	smp_call_function_single_interrupt
apicinterrupt CALL_FUNCTION_VECTOR		call_function_interrupt		smp_call_function_interrupt
apicinterrupt RESCHEDULE_VECTOR			reschedule_interrupt		smp_reschedule_interrupt
#endif

apicinterrupt ERROR_APIC_VECTOR			error_interrupt			smp_error_interrupt
apicinterrupt SPURIOUS_APIC_VECTOR		spurious_interrupt		smp_spurious_interrupt

#ifdef CONFIG_IRQ_WORK
apicinterrupt IRQ_WORK_VECTOR			irq_work_interrupt		smp_irq_work_interrupt
#endif
=======
SYM_CODE_END(common_interrupt_return)
_ASM_NOKPROBE(common_interrupt_return)
>>>>>>> 7d2a07b7

/*
 * Reload gs selector with exception handling
 * edi:  new selector
 *
 * Is in entry.text as it shouldn't be instrumented.
 */
SYM_FUNC_START(asm_load_gs_index)
	FRAME_BEGIN
	swapgs
.Lgs_change:
	movl	%edi, %gs
2:	ALTERNATIVE "", "mfence", X86_BUG_SWAPGS_FENCE
	swapgs
	FRAME_END
	ret
SYM_FUNC_END(asm_load_gs_index)
EXPORT_SYMBOL(asm_load_gs_index)

	_ASM_EXTABLE(.Lgs_change, .Lbad_gs)
	.section .fixup, "ax"
	/* running with kernelgs */
SYM_CODE_START_LOCAL_NOALIGN(.Lbad_gs)
	swapgs					/* switch back to user gs */
.macro ZAP_GS
	/* This can't be a string because the preprocessor needs to see it. */
	movl $__USER_DS, %eax
	movl %eax, %gs
.endm
	ALTERNATIVE "", "ZAP_GS", X86_BUG_NULL_SEG
	xorl	%eax, %eax
	movl	%eax, %gs
	jmp	2b
SYM_CODE_END(.Lbad_gs)
	.previous

#ifdef CONFIG_XEN_PV
<<<<<<< HEAD
idtentry hypervisor_callback xen_do_hypervisor_callback has_error_code=0
idtentry xenpv_unknown_trap xen_do_unknown_trap has_error_code=0

=======
>>>>>>> 7d2a07b7
/*
 * A note on the "critical region" in our callback handler.
 * We want to avoid stacking callback handlers due to events occurring
 * during handling of the last event. To do this, we keep events disabled
 * until we've done all processing. HOWEVER, we must enable events before
 * popping the stack frame (can't be done atomically) and so it would still
 * be possible to get enough handler activations to overflow the stack.
 * Although unlikely, bugs of that kind are hard to track down, so we'd
 * like to avoid the possibility.
 * So, on entry to the handler we detect whether we interrupted an
 * existing activation in its critical region -- if so, we pop the current
 * activation and restart the handler using the previous one.
 *
 * C calling convention: exc_xen_hypervisor_callback(struct *pt_regs)
 */
<<<<<<< HEAD
/* do_hypervisor_callback(struct *pt_regs) */
SYM_CODE_START_LOCAL(xen_do_hypervisor_callback)
=======
SYM_CODE_START_LOCAL(exc_xen_hypervisor_callback)
>>>>>>> 7d2a07b7

/*
 * Since we don't modify %rdi, evtchn_do_upall(struct *pt_regs) will
 * see the correct pointer to the pt_regs
 */
	UNWIND_HINT_FUNC
	movq	%rdi, %rsp			/* we don't return, adjust the stack frame */
	UNWIND_HINT_REGS

	call	xen_pv_evtchn_do_upcall

<<<<<<< HEAD
#ifndef CONFIG_PREEMPTION
	call	xen_maybe_preempt_hcall
#endif
	jmp	error_exit
SYM_CODE_END(xen_do_hypervisor_callback)
=======
	jmp	error_return
SYM_CODE_END(exc_xen_hypervisor_callback)
>>>>>>> 7d2a07b7

/*
 * Hypervisor uses this for application faults while it executes.
 * We get here for two reasons:
 *  1. Fault while reloading DS, ES, FS or GS
 *  2. Fault while executing IRET
 * Category 1 we do not need to fix up as Xen has already reloaded all segment
 * registers that could be reloaded and zeroed the others.
 * Category 2 we fix up by killing the current process. We cannot use the
 * normal Linux return path in this case because if we use the IRET hypercall
 * to pop the stack frame we end up in an infinite loop of failsafe callbacks.
 * We distinguish between categories by comparing each saved segment register
 * with its current contents: any discrepancy means we in category 1.
 */
SYM_CODE_START(xen_failsafe_callback)
	UNWIND_HINT_EMPTY
	movl	%ds, %ecx
	cmpw	%cx, 0x10(%rsp)
	jne	1f
	movl	%es, %ecx
	cmpw	%cx, 0x18(%rsp)
	jne	1f
	movl	%fs, %ecx
	cmpw	%cx, 0x20(%rsp)
	jne	1f
	movl	%gs, %ecx
	cmpw	%cx, 0x28(%rsp)
	jne	1f
	/* All segments match their saved values => Category 2 (Bad IRET). */
	movq	(%rsp), %rcx
	movq	8(%rsp), %r11
	addq	$0x30, %rsp
	pushq	$0				/* RIP */
	UNWIND_HINT_IRET_REGS offset=8
	jmp	asm_exc_general_protection
1:	/* Segment mismatch => Category 1 (Bad segment). Retry the IRET. */
	movq	(%rsp), %rcx
	movq	8(%rsp), %r11
	addq	$0x30, %rsp
	UNWIND_HINT_IRET_REGS
	pushq	$-1 /* orig_ax = -1 => not a system call */
	PUSH_AND_CLEAR_REGS
	ENCODE_FRAME_POINTER
	jmp	error_return
SYM_CODE_END(xen_failsafe_callback)
#endif /* CONFIG_XEN_PV */

<<<<<<< HEAD
#ifdef CONFIG_XEN_PVHVM
apicinterrupt3 HYPERVISOR_CALLBACK_VECTOR \
	xen_hvm_callback_vector xen_evtchn_do_upcall
#endif


#if IS_ENABLED(CONFIG_HYPERV)
apicinterrupt3 HYPERVISOR_CALLBACK_VECTOR \
	hyperv_callback_vector hyperv_vector_handler

apicinterrupt3 HYPERV_REENLIGHTENMENT_VECTOR \
	hyperv_reenlightenment_vector hyperv_reenlightenment_intr

apicinterrupt3 HYPERV_STIMER0_VECTOR \
	hv_stimer0_callback_vector hv_stimer0_vector_handler
#endif /* CONFIG_HYPERV */

#if IS_ENABLED(CONFIG_ACRN_GUEST)
apicinterrupt3 HYPERVISOR_CALLBACK_VECTOR \
	acrn_hv_callback_vector acrn_hv_vector_handler
#endif

idtentry debug			do_debug		has_error_code=0	paranoid=1 shift_ist=IST_INDEX_DB ist_offset=DB_STACK_OFFSET
idtentry int3			do_int3			has_error_code=0	create_gap=1
idtentry stack_segment		do_stack_segment	has_error_code=1

#ifdef CONFIG_XEN_PV
idtentry xennmi			do_nmi			has_error_code=0
idtentry xendebug		do_debug		has_error_code=0
#endif

idtentry general_protection	do_general_protection	has_error_code=1
idtentry page_fault		do_page_fault		has_error_code=1	read_cr2=1

#ifdef CONFIG_KVM_GUEST
idtentry async_page_fault	do_async_page_fault	has_error_code=1	read_cr2=1
#endif

#ifdef CONFIG_X86_MCE
idtentry machine_check		do_mce			has_error_code=0	paranoid=1
#endif

#ifdef CONFIG_AMD_MEM_ENCRYPT
idtentry_vc	X86_TRAP_VC	asm_vmm_communication	vmm_communication
#endif

=======
>>>>>>> 7d2a07b7
/*
 * Save all registers in pt_regs. Return GSBASE related information
 * in EBX depending on the availability of the FSGSBASE instructions:
 *
 * FSGSBASE	R/EBX
 *     N        0 -> SWAPGS on exit
 *              1 -> no SWAPGS on exit
 *
 *     Y        GSBASE value at entry, must be restored in paranoid_exit
 */
SYM_CODE_START_LOCAL(paranoid_entry)
	UNWIND_HINT_FUNC
	cld
	PUSH_AND_CLEAR_REGS save_ret=1
	ENCODE_FRAME_POINTER 8

	/*
	 * Always stash CR3 in %r14.  This value will be restored,
	 * verbatim, at exit.  Needed if paranoid_entry interrupted
	 * another entry that already switched to the user CR3 value
	 * but has not yet returned to userspace.
	 *
	 * This is also why CS (stashed in the "iret frame" by the
	 * hardware at entry) can not be used: this may be a return
	 * to kernel code, but with a user CR3 value.
	 *
	 * Switching CR3 does not depend on kernel GSBASE so it can
	 * be done before switching to the kernel GSBASE. This is
	 * required for FSGSBASE because the kernel GSBASE has to
	 * be retrieved from a kernel internal table.
	 */
	SAVE_AND_SWITCH_TO_KERNEL_CR3 scratch_reg=%rax save_reg=%r14

	/*
	 * Handling GSBASE depends on the availability of FSGSBASE.
	 *
	 * Without FSGSBASE the kernel enforces that negative GSBASE
	 * values indicate kernel GSBASE. With FSGSBASE no assumptions
	 * can be made about the GSBASE value when entering from user
	 * space.
	 */
	ALTERNATIVE "jmp .Lparanoid_entry_checkgs", "", X86_FEATURE_FSGSBASE

	/*
	 * Read the current GSBASE and store it in %rbx unconditionally,
	 * retrieve and set the current CPUs kernel GSBASE. The stored value
	 * has to be restored in paranoid_exit unconditionally.
	 *
<<<<<<< HEAD
	 * The MSR write ensures that no subsequent load is based on a
	 * mispredicted GSBASE. No extra FENCE required.
=======
	 * The unconditional write to GS base below ensures that no subsequent
	 * loads based on a mispredicted GS base can happen, therefore no LFENCE
	 * is needed here.
>>>>>>> 7d2a07b7
	 */
	SAVE_AND_SET_GSBASE scratch_reg=%rax save_reg=%rbx
	ret

.Lparanoid_entry_checkgs:
	/* EBX = 1 -> kernel GSBASE active, no restore required */
	movl	$1, %ebx
	/*
	 * The kernel-enforced convention is a negative GSBASE indicates
	 * a kernel value. No SWAPGS needed on entry and exit.
	 */
	movl	$MSR_GS_BASE, %ecx
	rdmsr
	testl	%edx, %edx
	jns	.Lparanoid_entry_swapgs
	ret

.Lparanoid_entry_swapgs:
<<<<<<< HEAD
	SWAPGS
=======
	swapgs
>>>>>>> 7d2a07b7

	/*
	 * The above SAVE_AND_SWITCH_TO_KERNEL_CR3 macro doesn't do an
	 * unconditional CR3 write, even in the PTI case.  So do an lfence
	 * to prevent GS speculation, regardless of whether PTI is enabled.
	 */
	FENCE_SWAPGS_KERNEL_ENTRY

	/* EBX = 0 -> SWAPGS required on exit */
	xorl	%ebx, %ebx
	ret
SYM_CODE_END(paranoid_entry)

/*
 * "Paranoid" exit path from exception stack.  This is invoked
 * only on return from non-NMI IST interrupts that came
 * from kernel space.
 *
 * We may be returning to very strange contexts (e.g. very early
 * in syscall entry), so checking for preemption here would
 * be complicated.  Fortunately, there's no good reason to try
 * to handle preemption here.
 *
 * R/EBX contains the GSBASE related information depending on the
 * availability of the FSGSBASE instructions:
 *
 * FSGSBASE	R/EBX
 *     N        0 -> SWAPGS on exit
 *              1 -> no SWAPGS on exit
 *
 *     Y        User space GSBASE, must be restored unconditionally
 */
SYM_CODE_START_LOCAL(paranoid_exit)
	UNWIND_HINT_REGS
<<<<<<< HEAD
	DISABLE_INTERRUPTS(CLBR_ANY)
	TRACE_IRQS_OFF_DEBUG
	TRACE_IRQS_IRETQ
=======
>>>>>>> 7d2a07b7
	/*
	 * The order of operations is important. RESTORE_CR3 requires
	 * kernel GSBASE.
	 *
	 * NB to anyone to try to optimize this code: this code does
	 * not execute at all for exceptions from user mode. Those
	 * exceptions go through error_exit instead.
	 */
	RESTORE_CR3	scratch_reg=%rax save_reg=%r14

	/* Handle the three GSBASE cases */
	ALTERNATIVE "jmp .Lparanoid_exit_checkgs", "", X86_FEATURE_FSGSBASE

	/* With FSGSBASE enabled, unconditionally restore GSBASE */
	wrgsbase	%rbx
	jmp		restore_regs_and_return_to_kernel

.Lparanoid_exit_checkgs:
	/* On non-FSGSBASE systems, conditionally do SWAPGS */
	testl		%ebx, %ebx
	jnz		restore_regs_and_return_to_kernel

	/* We are returning to a context with user GSBASE */
<<<<<<< HEAD
SWAPGS_UNSAFE_STACK
	TRACE_IRQS_IRETQ_DEBUG
	jmp restore_regs_and_return_to_kernel
=======
	swapgs
	jmp		restore_regs_and_return_to_kernel
>>>>>>> 7d2a07b7
SYM_CODE_END(paranoid_exit)

/*
 * Save all registers in pt_regs, and switch GS if needed.
 */
SYM_CODE_START_LOCAL(error_entry)
	UNWIND_HINT_FUNC
	cld
	PUSH_AND_CLEAR_REGS save_ret=1
	ENCODE_FRAME_POINTER 8
	testb	$3, CS+8(%rsp)
	jz	.Lerror_kernelspace

	/*
	 * We entered from user mode or we're pretending to have entered
	 * from user mode due to an IRET fault.
	 */
	SWAPGS
	FENCE_SWAPGS_USER_ENTRY
	/* We have user CR3.  Change to kernel CR3. */
	SWITCH_TO_KERNEL_CR3 scratch_reg=%rax

.Lerror_entry_from_usermode_after_swapgs:
	/* Put us onto the real thread stack. */
	popq	%r12				/* save return addr in %12 */
	movq	%rsp, %rdi			/* arg0 = pt_regs pointer */
	call	sync_regs
	movq	%rax, %rsp			/* switch stack */
	ENCODE_FRAME_POINTER
	pushq	%r12
	ret

.Lerror_entry_done_lfence:
	FENCE_SWAPGS_KERNEL_ENTRY
.Lerror_entry_done:
	ret

	/*
	 * There are two places in the kernel that can potentially fault with
	 * usergs. Handle them here.  B stepping K8s sometimes report a
	 * truncated RIP for IRET exceptions returning to compat mode. Check
	 * for these here too.
	 */
.Lerror_kernelspace:
	leaq	native_irq_return_iret(%rip), %rcx
	cmpq	%rcx, RIP+8(%rsp)
	je	.Lerror_bad_iret
	movl	%ecx, %eax			/* zero extend */
	cmpq	%rax, RIP+8(%rsp)
	je	.Lbstep_iret
	cmpq	$.Lgs_change, RIP+8(%rsp)
	jne	.Lerror_entry_done_lfence

	/*
	 * hack: .Lgs_change can fail with user gsbase.  If this happens, fix up
	 * gsbase and proceed.  We'll fix up the exception and land in
	 * .Lgs_change's error handler with kernel gsbase.
	 */
	SWAPGS
	FENCE_SWAPGS_USER_ENTRY
	jmp .Lerror_entry_done

.Lbstep_iret:
	/* Fix truncated RIP */
	movq	%rcx, RIP+8(%rsp)
	/* fall through */

.Lerror_bad_iret:
	/*
	 * We came from an IRET to user mode, so we have user
	 * gsbase and CR3.  Switch to kernel gsbase and CR3:
	 */
	SWAPGS
	FENCE_SWAPGS_USER_ENTRY
	SWITCH_TO_KERNEL_CR3 scratch_reg=%rax

	/*
	 * Pretend that the exception came from user mode: set up pt_regs
	 * as if we faulted immediately after IRET.
	 */
	mov	%rsp, %rdi
	call	fixup_bad_iret
	mov	%rax, %rsp
	jmp	.Lerror_entry_from_usermode_after_swapgs
SYM_CODE_END(error_entry)

<<<<<<< HEAD
SYM_CODE_START_LOCAL(error_exit)
=======
SYM_CODE_START_LOCAL(error_return)
>>>>>>> 7d2a07b7
	UNWIND_HINT_REGS
	DEBUG_ENTRY_ASSERT_IRQS_OFF
	testb	$3, CS(%rsp)
<<<<<<< HEAD
	jz	retint_kernel
	jmp	.Lretint_user
SYM_CODE_END(error_exit)
=======
	jz	restore_regs_and_return_to_kernel
	jmp	swapgs_restore_regs_and_return_to_usermode
SYM_CODE_END(error_return)
>>>>>>> 7d2a07b7

/*
 * Runs on exception stack.  Xen PV does not go through this path at all,
 * so we can use real assembly here.
 *
 * Registers:
 *	%r14: Used to save/restore the CR3 of the interrupted context
 *	      when PAGE_TABLE_ISOLATION is in use.  Do not clobber.
 */
SYM_CODE_START(asm_exc_nmi)
	UNWIND_HINT_IRET_REGS

	/*
	 * We allow breakpoints in NMIs. If a breakpoint occurs, then
	 * the iretq it performs will take us out of NMI context.
	 * This means that we can have nested NMIs where the next
	 * NMI is using the top of the stack of the previous NMI. We
	 * can't let it execute because the nested NMI will corrupt the
	 * stack of the previous NMI. NMI handlers are not re-entrant
	 * anyway.
	 *
	 * To handle this case we do the following:
	 *  Check the a special location on the stack that contains
	 *  a variable that is set when NMIs are executing.
	 *  The interrupted task's stack is also checked to see if it
	 *  is an NMI stack.
	 *  If the variable is not set and the stack is not the NMI
	 *  stack then:
	 *    o Set the special variable on the stack
	 *    o Copy the interrupt frame into an "outermost" location on the
	 *      stack
	 *    o Copy the interrupt frame into an "iret" location on the stack
	 *    o Continue processing the NMI
	 *  If the variable is set or the previous stack is the NMI stack:
	 *    o Modify the "iret" location to jump to the repeat_nmi
	 *    o return back to the first NMI
	 *
	 * Now on exit of the first NMI, we first clear the stack variable
	 * The NMI stack will tell any nested NMIs at that point that it is
	 * nested. Then we pop the stack normally with iret, and if there was
	 * a nested NMI that updated the copy interrupt stack frame, a
	 * jump will be made to the repeat_nmi code that will handle the second
	 * NMI.
	 *
	 * However, espfix prevents us from directly returning to userspace
	 * with a single IRET instruction.  Similarly, IRET to user mode
	 * can fault.  We therefore handle NMIs from user space like
	 * other IST entries.
	 */

	ASM_CLAC

	/* Use %rdx as our temp variable throughout */
	pushq	%rdx

	testb	$3, CS-RIP+8(%rsp)
	jz	.Lnmi_from_kernel

	/*
	 * NMI from user mode.  We need to run on the thread stack, but we
	 * can't go through the normal entry paths: NMIs are masked, and
	 * we don't want to enable interrupts, because then we'll end
	 * up in an awkward situation in which IRQs are on but NMIs
	 * are off.
	 *
	 * We also must not push anything to the stack before switching
	 * stacks lest we corrupt the "NMI executing" variable.
	 */

	swapgs
	cld
	FENCE_SWAPGS_USER_ENTRY
	SWITCH_TO_KERNEL_CR3 scratch_reg=%rdx
	movq	%rsp, %rdx
	movq	PER_CPU_VAR(cpu_current_top_of_stack), %rsp
	UNWIND_HINT_IRET_REGS base=%rdx offset=8
	pushq	5*8(%rdx)	/* pt_regs->ss */
	pushq	4*8(%rdx)	/* pt_regs->rsp */
	pushq	3*8(%rdx)	/* pt_regs->flags */
	pushq	2*8(%rdx)	/* pt_regs->cs */
	pushq	1*8(%rdx)	/* pt_regs->rip */
	UNWIND_HINT_IRET_REGS
	pushq   $-1		/* pt_regs->orig_ax */
	PUSH_AND_CLEAR_REGS rdx=(%rdx)
	ENCODE_FRAME_POINTER

	/*
	 * At this point we no longer need to worry about stack damage
	 * due to nesting -- we're on the normal thread stack and we're
	 * done with the NMI stack.
	 */

	movq	%rsp, %rdi
	movq	$-1, %rsi
	call	exc_nmi

	/*
	 * Return back to user mode.  We must *not* do the normal exit
	 * work, because we don't want to enable interrupts.
	 */
	jmp	swapgs_restore_regs_and_return_to_usermode

.Lnmi_from_kernel:
	/*
	 * Here's what our stack frame will look like:
	 * +---------------------------------------------------------+
	 * | original SS                                             |
	 * | original Return RSP                                     |
	 * | original RFLAGS                                         |
	 * | original CS                                             |
	 * | original RIP                                            |
	 * +---------------------------------------------------------+
	 * | temp storage for rdx                                    |
	 * +---------------------------------------------------------+
	 * | "NMI executing" variable                                |
	 * +---------------------------------------------------------+
	 * | iret SS          } Copied from "outermost" frame        |
	 * | iret Return RSP  } on each loop iteration; overwritten  |
	 * | iret RFLAGS      } by a nested NMI to force another     |
	 * | iret CS          } iteration if needed.                 |
	 * | iret RIP         }                                      |
	 * +---------------------------------------------------------+
	 * | outermost SS          } initialized in first_nmi;       |
	 * | outermost Return RSP  } will not be changed before      |
	 * | outermost RFLAGS      } NMI processing is done.         |
	 * | outermost CS          } Copied to "iret" frame on each  |
	 * | outermost RIP         } iteration.                      |
	 * +---------------------------------------------------------+
	 * | pt_regs                                                 |
	 * +---------------------------------------------------------+
	 *
	 * The "original" frame is used by hardware.  Before re-enabling
	 * NMIs, we need to be done with it, and we need to leave enough
	 * space for the asm code here.
	 *
	 * We return by executing IRET while RSP points to the "iret" frame.
	 * That will either return for real or it will loop back into NMI
	 * processing.
	 *
	 * The "outermost" frame is copied to the "iret" frame on each
	 * iteration of the loop, so each iteration starts with the "iret"
	 * frame pointing to the final return target.
	 */

	/*
	 * Determine whether we're a nested NMI.
	 *
	 * If we interrupted kernel code between repeat_nmi and
	 * end_repeat_nmi, then we are a nested NMI.  We must not
	 * modify the "iret" frame because it's being written by
	 * the outer NMI.  That's okay; the outer NMI handler is
	 * about to about to call exc_nmi() anyway, so we can just
	 * resume the outer NMI.
	 */

	movq	$repeat_nmi, %rdx
	cmpq	8(%rsp), %rdx
	ja	1f
	movq	$end_repeat_nmi, %rdx
	cmpq	8(%rsp), %rdx
	ja	nested_nmi_out
1:

	/*
	 * Now check "NMI executing".  If it's set, then we're nested.
	 * This will not detect if we interrupted an outer NMI just
	 * before IRET.
	 */
	cmpl	$1, -8(%rsp)
	je	nested_nmi

	/*
	 * Now test if the previous stack was an NMI stack.  This covers
	 * the case where we interrupt an outer NMI after it clears
	 * "NMI executing" but before IRET.  We need to be careful, though:
	 * there is one case in which RSP could point to the NMI stack
	 * despite there being no NMI active: naughty userspace controls
	 * RSP at the very beginning of the SYSCALL targets.  We can
	 * pull a fast one on naughty userspace, though: we program
	 * SYSCALL to mask DF, so userspace cannot cause DF to be set
	 * if it controls the kernel's RSP.  We set DF before we clear
	 * "NMI executing".
	 */
	lea	6*8(%rsp), %rdx
	/* Compare the NMI stack (rdx) with the stack we came from (4*8(%rsp)) */
	cmpq	%rdx, 4*8(%rsp)
	/* If the stack pointer is above the NMI stack, this is a normal NMI */
	ja	first_nmi

	subq	$EXCEPTION_STKSZ, %rdx
	cmpq	%rdx, 4*8(%rsp)
	/* If it is below the NMI stack, it is a normal NMI */
	jb	first_nmi

	/* Ah, it is within the NMI stack. */

	testb	$(X86_EFLAGS_DF >> 8), (3*8 + 1)(%rsp)
	jz	first_nmi	/* RSP was user controlled. */

	/* This is a nested NMI. */

nested_nmi:
	/*
	 * Modify the "iret" frame to point to repeat_nmi, forcing another
	 * iteration of NMI handling.
	 */
	subq	$8, %rsp
	leaq	-10*8(%rsp), %rdx
	pushq	$__KERNEL_DS
	pushq	%rdx
	pushfq
	pushq	$__KERNEL_CS
	pushq	$repeat_nmi

	/* Put stack back */
	addq	$(6*8), %rsp

nested_nmi_out:
	popq	%rdx

	/* We are returning to kernel mode, so this cannot result in a fault. */
	iretq

first_nmi:
	/* Restore rdx. */
	movq	(%rsp), %rdx

	/* Make room for "NMI executing". */
	pushq	$0

	/* Leave room for the "iret" frame */
	subq	$(5*8), %rsp

	/* Copy the "original" frame to the "outermost" frame */
	.rept 5
	pushq	11*8(%rsp)
	.endr
	UNWIND_HINT_IRET_REGS

	/* Everything up to here is safe from nested NMIs */

#ifdef CONFIG_DEBUG_ENTRY
	/*
	 * For ease of testing, unmask NMIs right away.  Disabled by
	 * default because IRET is very expensive.
	 */
	pushq	$0		/* SS */
	pushq	%rsp		/* RSP (minus 8 because of the previous push) */
	addq	$8, (%rsp)	/* Fix up RSP */
	pushfq			/* RFLAGS */
	pushq	$__KERNEL_CS	/* CS */
	pushq	$1f		/* RIP */
	iretq			/* continues at repeat_nmi below */
	UNWIND_HINT_IRET_REGS
1:
#endif

repeat_nmi:
	/*
	 * If there was a nested NMI, the first NMI's iret will return
	 * here. But NMIs are still enabled and we can take another
	 * nested NMI. The nested NMI checks the interrupted RIP to see
	 * if it is between repeat_nmi and end_repeat_nmi, and if so
	 * it will just return, as we are about to repeat an NMI anyway.
	 * This makes it safe to copy to the stack frame that a nested
	 * NMI will update.
	 *
	 * RSP is pointing to "outermost RIP".  gsbase is unknown, but, if
	 * we're repeating an NMI, gsbase has the same value that it had on
	 * the first iteration.  paranoid_entry will load the kernel
	 * gsbase if needed before we call exc_nmi().  "NMI executing"
	 * is zero.
	 */
	movq	$1, 10*8(%rsp)		/* Set "NMI executing". */

	/*
	 * Copy the "outermost" frame to the "iret" frame.  NMIs that nest
	 * here must not modify the "iret" frame while we're writing to
	 * it or it will end up containing garbage.
	 */
	addq	$(10*8), %rsp
	.rept 5
	pushq	-6*8(%rsp)
	.endr
	subq	$(5*8), %rsp
end_repeat_nmi:

	/*
	 * Everything below this point can be preempted by a nested NMI.
	 * If this happens, then the inner NMI will change the "iret"
	 * frame to point back to repeat_nmi.
	 */
	pushq	$-1				/* ORIG_RAX: no syscall to restart */

	/*
	 * Use paranoid_entry to handle SWAPGS, but no need to use paranoid_exit
	 * as we should not be calling schedule in NMI context.
	 * Even with normal interrupts enabled. An NMI should not be
	 * setting NEED_RESCHED or anything that normal interrupts and
	 * exceptions might do.
	 */
	call	paranoid_entry
	UNWIND_HINT_REGS

	movq	%rsp, %rdi
	movq	$-1, %rsi
	call	exc_nmi

	/* Always restore stashed CR3 value (see paranoid_entry) */
	RESTORE_CR3 scratch_reg=%r15 save_reg=%r14

	/*
	 * The above invocation of paranoid_entry stored the GSBASE
	 * related information in R/EBX depending on the availability
	 * of FSGSBASE.
	 *
	 * If FSGSBASE is enabled, restore the saved GSBASE value
	 * unconditionally, otherwise take the conditional SWAPGS path.
	 */
	ALTERNATIVE "jmp nmi_no_fsgsbase", "", X86_FEATURE_FSGSBASE

	wrgsbase	%rbx
	jmp	nmi_restore

nmi_no_fsgsbase:
	/* EBX == 0 -> invoke SWAPGS */
	testl	%ebx, %ebx
	jnz	nmi_restore

nmi_swapgs:
<<<<<<< HEAD
	SWAPGS_UNSAFE_STACK
=======
	swapgs
>>>>>>> 7d2a07b7

nmi_restore:
	POP_REGS

	/*
	 * Skip orig_ax and the "outermost" frame to point RSP at the "iret"
	 * at the "iret" frame.
	 */
	addq	$6*8, %rsp

	/*
	 * Clear "NMI executing".  Set DF first so that we can easily
	 * distinguish the remaining code between here and IRET from
	 * the SYSCALL entry and exit paths.
	 *
	 * We arguably should just inspect RIP instead, but I (Andy) wrote
	 * this code when I had the misapprehension that Xen PV supported
	 * NMIs, and Xen PV would break that approach.
	 */
	std
	movq	$0, 5*8(%rsp)		/* clear "NMI executing" */

	/*
	 * iretq reads the "iret" frame and exits the NMI stack in a
	 * single instruction.  We are returning to kernel mode, so this
	 * cannot result in a fault.  Similarly, we don't need to worry
	 * about espfix64 on the way back to kernel mode.
	 */
	iretq
SYM_CODE_END(asm_exc_nmi)

#ifndef CONFIG_IA32_EMULATION
/*
 * This handles SYSCALL from 32-bit code.  There is no way to program
 * MSRs to fully disable 32-bit SYSCALL.
 */
SYM_CODE_START(ignore_sysret)
	UNWIND_HINT_EMPTY
	mov	$-ENOSYS, %eax
	sysretl
SYM_CODE_END(ignore_sysret)
#endif

.pushsection .text, "ax"
SYM_CODE_START(rewind_stack_do_exit)
	UNWIND_HINT_FUNC
	/* Prevent any naive code from trying to unwind to our caller. */
	xorl	%ebp, %ebp

	movq	PER_CPU_VAR(cpu_current_top_of_stack), %rax
	leaq	-PTREGS_SIZE(%rax), %rsp
	UNWIND_HINT_REGS

	call	do_exit
SYM_CODE_END(rewind_stack_do_exit)
.popsection<|MERGE_RESOLUTION|>--- conflicted
+++ resolved
@@ -93,11 +93,7 @@
 	SWITCH_TO_KERNEL_CR3 scratch_reg=%rsp
 	movq	PER_CPU_VAR(cpu_current_top_of_stack), %rsp
 
-<<<<<<< HEAD
-GLOBAL(entry_SYSCALL_64_safe_stack)
-=======
 SYM_INNER_LABEL(entry_SYSCALL_64_safe_stack, SYM_L_GLOBAL)
->>>>>>> 7d2a07b7
 
 	/* Construct struct pt_regs on stack */
 	pushq	$__USER_DS				/* pt_regs->ss */
@@ -225,12 +221,8 @@
  * %rdi: prev task
  * %rsi: next task
  */
-<<<<<<< HEAD
-ENTRY(__switch_to_asm)
-=======
 .pushsection .text, "ax"
 SYM_FUNC_START(__switch_to_asm)
->>>>>>> 7d2a07b7
 	/*
 	 * Save callee-saved registers
 	 * This must match the order in inactive_task_frame
@@ -271,12 +263,8 @@
 	popq	%rbp
 
 	jmp	__switch_to
-<<<<<<< HEAD
-ENDPROC(__switch_to_asm)
-=======
 SYM_FUNC_END(__switch_to_asm)
 .popsection
->>>>>>> 7d2a07b7
 
 /*
  * A newly forked process directly context switches into this address.
@@ -465,7 +453,6 @@
  * @vector:		Vector number
  * @asmsym:		ASM symbol for the entry point
  * @cfunc:		C function to be called
-<<<<<<< HEAD
  *
  * The macro emits code to set up the kernel context for #VC. The #VC handler
  * runs on an IST stack and needs to be able to cause nested #VC exceptions.
@@ -483,7 +470,7 @@
  * the future for the #HV exception.
  */
 .macro idtentry_vc vector asmsym cfunc
-ENTRY(\asmsym)
+SYM_CODE_START(\asmsym)
 	UNWIND_HINT_IRET_REGS
 	ASM_CLAC
 
@@ -525,114 +512,6 @@
 	/*
 	 * No need to switch back to the IST stack. The current stack is either
 	 * identical to the stack in the IRET frame or the VC fall-back stack,
-	 * so it is definitly mapped even with PTI enabled.
-	 */
-	jmp	paranoid_exit
-
-	/* Switch to the regular task stack */
-.Lfrom_usermode_switch_stack_\@:
-	call    error_entry
-	UNWIND_HINT_REGS
-
-	movq    %rsp, %rdi		/* pt_regs pointer into 1st argument */
-
-	movq    ORIG_RAX(%rsp), %rsi	/* get error code into 2nd argument*/
-	movq    $-1, ORIG_RAX(%rsp)	/* no syscall to restart */
-
-	call	user_\cfunc
-
-	jmp	error_exit
-
-_ASM_NOKPROBE(\asmsym)
-END(\asmsym)
-.endm
-#endif
-
-/*
- * Interrupt entry helper function.
-=======
->>>>>>> 7d2a07b7
- *
- * The macro emits code to set up the kernel context for #VC. The #VC handler
- * runs on an IST stack and needs to be able to cause nested #VC exceptions.
- *
- * To make this work the #VC entry code tries its best to pretend it doesn't use
- * an IST stack by switching to the task stack if coming from user-space (which
- * includes early SYSCALL entry path) or back to the stack in the IRET frame if
- * entered from kernel-mode.
- *
- * If entered from kernel-mode the return stack is validated first, and if it is
- * not safe to use (e.g. because it points to the entry stack) the #VC handler
- * will switch to a fall-back stack (VC2) and call a special handler function.
- *
- * The macro is only used for one vector, but it is planned to be extended in
- * the future for the #HV exception.
- */
-<<<<<<< HEAD
-ENTRY(interrupt_entry)
-	UNWIND_HINT_IRET_REGS offset=16
-=======
-.macro idtentry_vc vector asmsym cfunc
-SYM_CODE_START(\asmsym)
-	UNWIND_HINT_IRET_REGS
->>>>>>> 7d2a07b7
-	ASM_CLAC
-
-	/*
-	 * If the entry is from userspace, switch stacks and treat it as
-	 * a normal entry.
-	 */
-	testb	$3, CS-ORIG_RAX(%rsp)
-	jnz	.Lfrom_usermode_switch_stack_\@
-
-	/*
-	 * paranoid_entry returns SWAPGS flag for paranoid_exit in EBX.
-	 * EBX == 0 -> SWAPGS, EBX == 1 -> no SWAPGS
-	 */
-	call	paranoid_entry
-
-<<<<<<< HEAD
-	 /*
-	  * We have RDI, return address, and orig_ax on the stack on
-	  * top of the IRET frame. That means offset=24
-	  */
-	UNWIND_HINT_IRET_REGS base=%rdi offset=24
-
-	pushq	7*8(%rdi)		/* regs->ss */
-	pushq	6*8(%rdi)		/* regs->rsp */
-	pushq	5*8(%rdi)		/* regs->eflags */
-	pushq	4*8(%rdi)		/* regs->cs */
-	pushq	3*8(%rdi)		/* regs->ip */
-	UNWIND_HINT_IRET_REGS
-	pushq	2*8(%rdi)		/* regs->orig_ax */
-	pushq	8(%rdi)			/* return address */
-=======
-	UNWIND_HINT_REGS
->>>>>>> 7d2a07b7
-
-	/*
-	 * Switch off the IST stack to make it free for nested exceptions. The
-	 * vc_switch_off_ist() function will switch back to the interrupted
-	 * stack if it is safe to do so. If not it switches to the VC fall-back
-	 * stack.
-	 */
-	movq	%rsp, %rdi		/* pt_regs pointer */
-	call	vc_switch_off_ist
-	movq	%rax, %rsp		/* Switch to new stack */
-
-	UNWIND_HINT_REGS
-
-	/* Update pt_regs */
-	movq	ORIG_RAX(%rsp), %rsi	/* get error code into 2nd argument*/
-	movq	$-1, ORIG_RAX(%rsp)	/* no syscall to restart */
-
-	movq	%rsp, %rdi		/* pt_regs pointer */
-
-	call	kernel_\cfunc
-
-	/*
-	 * No need to switch back to the IST stack. The current stack is either
-	 * identical to the stack in the IRET frame or the VC fall-back stack,
 	 * so it is definitely mapped even with PTI enabled.
 	 */
 	jmp	paranoid_exit
@@ -682,17 +561,9 @@
 
 #include <asm/idtentry.h>
 
-<<<<<<< HEAD
-	/* Interrupt came from user space */
-.Lretint_user:
-	mov	%rsp,%rdi
-	call	prepare_exit_to_usermode
-	TRACE_IRQS_IRETQ
-=======
 	.align 16
 	.globl __irqentry_text_end
 __irqentry_text_end:
->>>>>>> 7d2a07b7
 
 SYM_CODE_START_LOCAL(common_interrupt_return)
 SYM_INNER_LABEL(swapgs_restore_regs_and_return_to_usermode, SYM_L_GLOBAL)
@@ -737,28 +608,7 @@
 	INTERRUPT_RETURN
 
 
-<<<<<<< HEAD
-/* Returning to kernel space */
-retint_kernel:
-#ifdef CONFIG_PREEMPTION
-	/* Interrupts are off */
-	/* Check if we need preemption */
-	btl	$9, EFLAGS(%rsp)		/* were interrupts off? */
-	jnc	1f
-	cmpl	$0, PER_CPU_VAR(__preempt_count)
-	jnz	1f
-	call	preempt_schedule_irq
-1:
-#endif
-	/*
-	 * The iretq could re-enable interrupts:
-	 */
-	TRACE_IRQS_IRETQ
-
-GLOBAL(restore_regs_and_return_to_kernel)
-=======
 SYM_INNER_LABEL(restore_regs_and_return_to_kernel, SYM_L_GLOBAL)
->>>>>>> 7d2a07b7
 #ifdef CONFIG_DEBUG_ENTRY
 	/* Assert that pt_regs indicates kernel mode. */
 	testb	$3, CS(%rsp)
@@ -867,78 +717,8 @@
 	 */
 	jmp	native_irq_return_iret
 #endif
-<<<<<<< HEAD
-END(common_interrupt)
-_ASM_NOKPROBE(common_interrupt)
-
-/*
- * APIC interrupts.
- */
-.macro apicinterrupt3 num sym do_sym
-ENTRY(\sym)
-	UNWIND_HINT_IRET_REGS
-	pushq	$~(\num)
-.Lcommon_\sym:
-	call	interrupt_entry
-	UNWIND_HINT_REGS indirect=1
-	call	\do_sym	/* rdi points to pt_regs */
-	jmp	ret_from_intr
-END(\sym)
-_ASM_NOKPROBE(\sym)
-.endm
-
-/* Make sure APIC interrupt handlers end up in the irqentry section: */
-#define PUSH_SECTION_IRQENTRY	.pushsection .irqentry.text, "ax"
-#define POP_SECTION_IRQENTRY	.popsection
-
-.macro apicinterrupt num sym do_sym
-PUSH_SECTION_IRQENTRY
-apicinterrupt3 \num \sym \do_sym
-POP_SECTION_IRQENTRY
-.endm
-
-#ifdef CONFIG_SMP
-apicinterrupt3 IRQ_MOVE_CLEANUP_VECTOR		irq_move_cleanup_interrupt	smp_irq_move_cleanup_interrupt
-apicinterrupt3 REBOOT_VECTOR			reboot_interrupt		smp_reboot_interrupt
-#endif
-
-apicinterrupt LOCAL_TIMER_VECTOR		apic_timer_interrupt		smp_apic_timer_interrupt
-apicinterrupt X86_PLATFORM_IPI_VECTOR		x86_platform_ipi		smp_x86_platform_ipi
-
-#ifdef CONFIG_HAVE_KVM
-apicinterrupt3 POSTED_INTR_VECTOR		kvm_posted_intr_ipi		smp_kvm_posted_intr_ipi
-apicinterrupt3 POSTED_INTR_WAKEUP_VECTOR	kvm_posted_intr_wakeup_ipi	smp_kvm_posted_intr_wakeup_ipi
-apicinterrupt3 POSTED_INTR_NESTED_VECTOR	kvm_posted_intr_nested_ipi	smp_kvm_posted_intr_nested_ipi
-#endif
-
-#ifdef CONFIG_X86_MCE_THRESHOLD
-apicinterrupt THRESHOLD_APIC_VECTOR		threshold_interrupt		smp_threshold_interrupt
-#endif
-
-#ifdef CONFIG_X86_MCE_AMD
-apicinterrupt DEFERRED_ERROR_VECTOR		deferred_error_interrupt	smp_deferred_error_interrupt
-#endif
-
-#ifdef CONFIG_X86_THERMAL_VECTOR
-apicinterrupt THERMAL_APIC_VECTOR		thermal_interrupt		smp_thermal_interrupt
-#endif
-
-#ifdef CONFIG_SMP
-apicinterrupt CALL_FUNCTION_SINGLE_VECTOR	call_function_single_interrupt	smp_call_function_single_interrupt
-apicinterrupt CALL_FUNCTION_VECTOR		call_function_interrupt		smp_call_function_interrupt
-apicinterrupt RESCHEDULE_VECTOR			reschedule_interrupt		smp_reschedule_interrupt
-#endif
-
-apicinterrupt ERROR_APIC_VECTOR			error_interrupt			smp_error_interrupt
-apicinterrupt SPURIOUS_APIC_VECTOR		spurious_interrupt		smp_spurious_interrupt
-
-#ifdef CONFIG_IRQ_WORK
-apicinterrupt IRQ_WORK_VECTOR			irq_work_interrupt		smp_irq_work_interrupt
-#endif
-=======
 SYM_CODE_END(common_interrupt_return)
 _ASM_NOKPROBE(common_interrupt_return)
->>>>>>> 7d2a07b7
 
 /*
  * Reload gs selector with exception handling
@@ -976,12 +756,6 @@
 	.previous
 
 #ifdef CONFIG_XEN_PV
-<<<<<<< HEAD
-idtentry hypervisor_callback xen_do_hypervisor_callback has_error_code=0
-idtentry xenpv_unknown_trap xen_do_unknown_trap has_error_code=0
-
-=======
->>>>>>> 7d2a07b7
 /*
  * A note on the "critical region" in our callback handler.
  * We want to avoid stacking callback handlers due to events occurring
@@ -997,12 +771,7 @@
  *
  * C calling convention: exc_xen_hypervisor_callback(struct *pt_regs)
  */
-<<<<<<< HEAD
-/* do_hypervisor_callback(struct *pt_regs) */
-SYM_CODE_START_LOCAL(xen_do_hypervisor_callback)
-=======
 SYM_CODE_START_LOCAL(exc_xen_hypervisor_callback)
->>>>>>> 7d2a07b7
 
 /*
  * Since we don't modify %rdi, evtchn_do_upall(struct *pt_regs) will
@@ -1014,16 +783,8 @@
 
 	call	xen_pv_evtchn_do_upcall
 
-<<<<<<< HEAD
-#ifndef CONFIG_PREEMPTION
-	call	xen_maybe_preempt_hcall
-#endif
-	jmp	error_exit
-SYM_CODE_END(xen_do_hypervisor_callback)
-=======
 	jmp	error_return
 SYM_CODE_END(exc_xen_hypervisor_callback)
->>>>>>> 7d2a07b7
 
 /*
  * Hypervisor uses this for application faults while it executes.
@@ -1071,55 +832,6 @@
 SYM_CODE_END(xen_failsafe_callback)
 #endif /* CONFIG_XEN_PV */
 
-<<<<<<< HEAD
-#ifdef CONFIG_XEN_PVHVM
-apicinterrupt3 HYPERVISOR_CALLBACK_VECTOR \
-	xen_hvm_callback_vector xen_evtchn_do_upcall
-#endif
-
-
-#if IS_ENABLED(CONFIG_HYPERV)
-apicinterrupt3 HYPERVISOR_CALLBACK_VECTOR \
-	hyperv_callback_vector hyperv_vector_handler
-
-apicinterrupt3 HYPERV_REENLIGHTENMENT_VECTOR \
-	hyperv_reenlightenment_vector hyperv_reenlightenment_intr
-
-apicinterrupt3 HYPERV_STIMER0_VECTOR \
-	hv_stimer0_callback_vector hv_stimer0_vector_handler
-#endif /* CONFIG_HYPERV */
-
-#if IS_ENABLED(CONFIG_ACRN_GUEST)
-apicinterrupt3 HYPERVISOR_CALLBACK_VECTOR \
-	acrn_hv_callback_vector acrn_hv_vector_handler
-#endif
-
-idtentry debug			do_debug		has_error_code=0	paranoid=1 shift_ist=IST_INDEX_DB ist_offset=DB_STACK_OFFSET
-idtentry int3			do_int3			has_error_code=0	create_gap=1
-idtentry stack_segment		do_stack_segment	has_error_code=1
-
-#ifdef CONFIG_XEN_PV
-idtentry xennmi			do_nmi			has_error_code=0
-idtentry xendebug		do_debug		has_error_code=0
-#endif
-
-idtentry general_protection	do_general_protection	has_error_code=1
-idtentry page_fault		do_page_fault		has_error_code=1	read_cr2=1
-
-#ifdef CONFIG_KVM_GUEST
-idtentry async_page_fault	do_async_page_fault	has_error_code=1	read_cr2=1
-#endif
-
-#ifdef CONFIG_X86_MCE
-idtentry machine_check		do_mce			has_error_code=0	paranoid=1
-#endif
-
-#ifdef CONFIG_AMD_MEM_ENCRYPT
-idtentry_vc	X86_TRAP_VC	asm_vmm_communication	vmm_communication
-#endif
-
-=======
->>>>>>> 7d2a07b7
 /*
  * Save all registers in pt_regs. Return GSBASE related information
  * in EBX depending on the availability of the FSGSBASE instructions:
@@ -1168,14 +880,9 @@
 	 * retrieve and set the current CPUs kernel GSBASE. The stored value
 	 * has to be restored in paranoid_exit unconditionally.
 	 *
-<<<<<<< HEAD
-	 * The MSR write ensures that no subsequent load is based on a
-	 * mispredicted GSBASE. No extra FENCE required.
-=======
 	 * The unconditional write to GS base below ensures that no subsequent
 	 * loads based on a mispredicted GS base can happen, therefore no LFENCE
 	 * is needed here.
->>>>>>> 7d2a07b7
 	 */
 	SAVE_AND_SET_GSBASE scratch_reg=%rax save_reg=%rbx
 	ret
@@ -1194,11 +901,7 @@
 	ret
 
 .Lparanoid_entry_swapgs:
-<<<<<<< HEAD
-	SWAPGS
-=======
 	swapgs
->>>>>>> 7d2a07b7
 
 	/*
 	 * The above SAVE_AND_SWITCH_TO_KERNEL_CR3 macro doesn't do an
@@ -1233,12 +936,6 @@
  */
 SYM_CODE_START_LOCAL(paranoid_exit)
 	UNWIND_HINT_REGS
-<<<<<<< HEAD
-	DISABLE_INTERRUPTS(CLBR_ANY)
-	TRACE_IRQS_OFF_DEBUG
-	TRACE_IRQS_IRETQ
-=======
->>>>>>> 7d2a07b7
 	/*
 	 * The order of operations is important. RESTORE_CR3 requires
 	 * kernel GSBASE.
@@ -1262,14 +959,8 @@
 	jnz		restore_regs_and_return_to_kernel
 
 	/* We are returning to a context with user GSBASE */
-<<<<<<< HEAD
-SWAPGS_UNSAFE_STACK
-	TRACE_IRQS_IRETQ_DEBUG
-	jmp restore_regs_and_return_to_kernel
-=======
 	swapgs
 	jmp		restore_regs_and_return_to_kernel
->>>>>>> 7d2a07b7
 SYM_CODE_END(paranoid_exit)
 
 /*
@@ -1356,23 +1047,13 @@
 	jmp	.Lerror_entry_from_usermode_after_swapgs
 SYM_CODE_END(error_entry)
 
-<<<<<<< HEAD
-SYM_CODE_START_LOCAL(error_exit)
-=======
 SYM_CODE_START_LOCAL(error_return)
->>>>>>> 7d2a07b7
 	UNWIND_HINT_REGS
 	DEBUG_ENTRY_ASSERT_IRQS_OFF
 	testb	$3, CS(%rsp)
-<<<<<<< HEAD
-	jz	retint_kernel
-	jmp	.Lretint_user
-SYM_CODE_END(error_exit)
-=======
 	jz	restore_regs_and_return_to_kernel
 	jmp	swapgs_restore_regs_and_return_to_usermode
 SYM_CODE_END(error_return)
->>>>>>> 7d2a07b7
 
 /*
  * Runs on exception stack.  Xen PV does not go through this path at all,
@@ -1703,11 +1384,7 @@
 	jnz	nmi_restore
 
 nmi_swapgs:
-<<<<<<< HEAD
-	SWAPGS_UNSAFE_STACK
-=======
 	swapgs
->>>>>>> 7d2a07b7
 
 nmi_restore:
 	POP_REGS
