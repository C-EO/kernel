--- conflicted
+++ resolved
@@ -18,13 +18,6 @@
 	return ((irq == 2) ? 9 : irq);
 }
 
-<<<<<<< HEAD
-#if defined(CONFIG_X86_LOCAL_APIC) && !defined(CONFIG_XEN)
-# define ARCH_HAS_NMI_WATCHDOG
-#endif
-
-=======
->>>>>>> c56eb8fb
 #ifdef CONFIG_X86_32
 extern void irq_ctx_init(int cpu);
 #else
