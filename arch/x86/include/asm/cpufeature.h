/*
 * Defines x86 CPU feature bits
 */
#ifndef _ASM_X86_CPUFEATURE_H
#define _ASM_X86_CPUFEATURE_H

#include <asm/required-features.h>

#define NCAPINTS	9	/* N 32-bit words worth of info */

/*
 * Note: If the comment begins with a quoted string, that string is used
 * in /proc/cpuinfo instead of the macro name.  If the string is "",
 * this feature bit is not displayed in /proc/cpuinfo at all.
 */

/* Intel-defined CPU features, CPUID level 0x00000001 (edx), word 0 */
#define X86_FEATURE_FPU		(0*32+ 0) /* Onboard FPU */
#define X86_FEATURE_VME		(0*32+ 1) /* Virtual Mode Extensions */
#define X86_FEATURE_DE		(0*32+ 2) /* Debugging Extensions */
#define X86_FEATURE_PSE		(0*32+ 3) /* Page Size Extensions */
#define X86_FEATURE_TSC		(0*32+ 4) /* Time Stamp Counter */
#define X86_FEATURE_MSR		(0*32+ 5) /* Model-Specific Registers */
#define X86_FEATURE_PAE		(0*32+ 6) /* Physical Address Extensions */
#define X86_FEATURE_MCE		(0*32+ 7) /* Machine Check Exception */
#define X86_FEATURE_CX8		(0*32+ 8) /* CMPXCHG8 instruction */
#define X86_FEATURE_APIC	(0*32+ 9) /* Onboard APIC */
#define X86_FEATURE_SEP		(0*32+11) /* SYSENTER/SYSEXIT */
#define X86_FEATURE_MTRR	(0*32+12) /* Memory Type Range Registers */
#define X86_FEATURE_PGE		(0*32+13) /* Page Global Enable */
#define X86_FEATURE_MCA		(0*32+14) /* Machine Check Architecture */
#define X86_FEATURE_CMOV	(0*32+15) /* CMOV instructions */
					  /* (plus FCMOVcc, FCOMI with FPU) */
#define X86_FEATURE_PAT		(0*32+16) /* Page Attribute Table */
#define X86_FEATURE_PSE36	(0*32+17) /* 36-bit PSEs */
#define X86_FEATURE_PN		(0*32+18) /* Processor serial number */
#define X86_FEATURE_CLFLSH	(0*32+19) /* "clflush" CLFLUSH instruction */
#define X86_FEATURE_DS		(0*32+21) /* "dts" Debug Store */
#define X86_FEATURE_ACPI	(0*32+22) /* ACPI via MSR */
#define X86_FEATURE_MMX		(0*32+23) /* Multimedia Extensions */
#define X86_FEATURE_FXSR	(0*32+24) /* FXSAVE/FXRSTOR, CR4.OSFXSR */
#define X86_FEATURE_XMM		(0*32+25) /* "sse" */
#define X86_FEATURE_XMM2	(0*32+26) /* "sse2" */
#define X86_FEATURE_SELFSNOOP	(0*32+27) /* "ss" CPU self snoop */
#define X86_FEATURE_HT		(0*32+28) /* Hyper-Threading */
#define X86_FEATURE_ACC		(0*32+29) /* "tm" Automatic clock control */
#define X86_FEATURE_IA64	(0*32+30) /* IA-64 processor */
#define X86_FEATURE_PBE		(0*32+31) /* Pending Break Enable */

/* AMD-defined CPU features, CPUID level 0x80000001, word 1 */
/* Don't duplicate feature flags which are redundant with Intel! */
#define X86_FEATURE_SYSCALL	(1*32+11) /* SYSCALL/SYSRET */
#define X86_FEATURE_MP		(1*32+19) /* MP Capable. */
#define X86_FEATURE_NX		(1*32+20) /* Execute Disable */
#define X86_FEATURE_MMXEXT	(1*32+22) /* AMD MMX extensions */
#define X86_FEATURE_FXSR_OPT	(1*32+25) /* FXSAVE/FXRSTOR optimizations */
#define X86_FEATURE_GBPAGES	(1*32+26) /* "pdpe1gb" GB pages */
#define X86_FEATURE_RDTSCP	(1*32+27) /* RDTSCP */
#define X86_FEATURE_LM		(1*32+29) /* Long Mode (x86-64) */
#define X86_FEATURE_3DNOWEXT	(1*32+30) /* AMD 3DNow! extensions */
#define X86_FEATURE_3DNOW	(1*32+31) /* 3DNow! */

/* Transmeta-defined CPU features, CPUID level 0x80860001, word 2 */
#define X86_FEATURE_RECOVERY	(2*32+ 0) /* CPU in recovery mode */
#define X86_FEATURE_LONGRUN	(2*32+ 1) /* Longrun power control */
#define X86_FEATURE_LRTI	(2*32+ 3) /* LongRun table interface */

/* Other features, Linux-defined mapping, word 3 */
/* This range is used for feature bits which conflict or are synthesized */
#define X86_FEATURE_CXMMX	(3*32+ 0) /* Cyrix MMX extensions */
#define X86_FEATURE_K6_MTRR	(3*32+ 1) /* AMD K6 nonstandard MTRRs */
#define X86_FEATURE_CYRIX_ARR	(3*32+ 2) /* Cyrix ARRs (= MTRRs) */
#define X86_FEATURE_CENTAUR_MCR	(3*32+ 3) /* Centaur MCRs (= MTRRs) */
/* cpu types for specific tunings: */
#define X86_FEATURE_K8		(3*32+ 4) /* "" Opteron, Athlon64 */
#define X86_FEATURE_K7		(3*32+ 5) /* "" Athlon */
#define X86_FEATURE_P3		(3*32+ 6) /* "" P3 */
#define X86_FEATURE_P4		(3*32+ 7) /* "" P4 */
#define X86_FEATURE_CONSTANT_TSC (3*32+ 8) /* TSC ticks at a constant rate */
#define X86_FEATURE_UP		(3*32+ 9) /* smp kernel running on up */
#define X86_FEATURE_FXSAVE_LEAK (3*32+10) /* "" FXSAVE leaks FOP/FIP/FOP */
#define X86_FEATURE_ARCH_PERFMON (3*32+11) /* Intel Architectural PerfMon */
#define X86_FEATURE_PEBS	(3*32+12) /* Precise-Event Based Sampling */
#define X86_FEATURE_BTS		(3*32+13) /* Branch Trace Store */
#define X86_FEATURE_SYSCALL32	(3*32+14) /* "" syscall in ia32 userspace */
#define X86_FEATURE_SYSENTER32	(3*32+15) /* "" sysenter in ia32 userspace */
#define X86_FEATURE_REP_GOOD	(3*32+16) /* rep microcode works well */
#define X86_FEATURE_MFENCE_RDTSC (3*32+17) /* "" Mfence synchronizes RDTSC */
#define X86_FEATURE_LFENCE_RDTSC (3*32+18) /* "" Lfence synchronizes RDTSC */
#define X86_FEATURE_11AP	(3*32+19) /* "" Bad local APIC aka 11AP */
#define X86_FEATURE_NOPL	(3*32+20) /* The NOPL (0F 1F) instructions */
#define X86_FEATURE_AMDC1E	(3*32+21) /* AMD C1E detected */
#define X86_FEATURE_XTOPOLOGY	(3*32+22) /* cpu topology enum extensions */
#define X86_FEATURE_TSC_RELIABLE (3*32+23) /* TSC is known to be reliable */
#define X86_FEATURE_NONSTOP_TSC	(3*32+24) /* TSC does not stop in C states */
#define X86_FEATURE_CLFLUSH_MONITOR (3*32+25) /* "" clflush reqd with monitor */
#define X86_FEATURE_EXTD_APICID	(3*32+26) /* has extended APICID (8 bits) */
<<<<<<< HEAD
#define X86_FEATURE_APERFMPERF	(3*32+27) /* APERFMPERF */
=======
#define X86_FEATURE_AMD_DCM     (3*32+27) /* multi-node processor */
#define X86_FEATURE_APERFMPERF	(3*32+28) /* APERFMPERF */
>>>>>>> 4ec62b2b

/* Intel-defined CPU features, CPUID level 0x00000001 (ecx), word 4 */
#define X86_FEATURE_XMM3	(4*32+ 0) /* "pni" SSE-3 */
#define X86_FEATURE_PCLMULQDQ	(4*32+ 1) /* PCLMULQDQ instruction */
#define X86_FEATURE_DTES64	(4*32+ 2) /* 64-bit Debug Store */
#define X86_FEATURE_MWAIT	(4*32+ 3) /* "monitor" Monitor/Mwait support */
#define X86_FEATURE_DSCPL	(4*32+ 4) /* "ds_cpl" CPL Qual. Debug Store */
#define X86_FEATURE_VMX		(4*32+ 5) /* Hardware virtualization */
#define X86_FEATURE_SMX		(4*32+ 6) /* Safer mode */
#define X86_FEATURE_EST		(4*32+ 7) /* Enhanced SpeedStep */
#define X86_FEATURE_TM2		(4*32+ 8) /* Thermal Monitor 2 */
#define X86_FEATURE_SSSE3	(4*32+ 9) /* Supplemental SSE-3 */
#define X86_FEATURE_CID		(4*32+10) /* Context ID */
#define X86_FEATURE_FMA		(4*32+12) /* Fused multiply-add */
#define X86_FEATURE_CX16	(4*32+13) /* CMPXCHG16B */
#define X86_FEATURE_XTPR	(4*32+14) /* Send Task Priority Messages */
#define X86_FEATURE_PDCM	(4*32+15) /* Performance Capabilities */
#define X86_FEATURE_DCA		(4*32+18) /* Direct Cache Access */
#define X86_FEATURE_XMM4_1	(4*32+19) /* "sse4_1" SSE-4.1 */
#define X86_FEATURE_XMM4_2	(4*32+20) /* "sse4_2" SSE-4.2 */
#define X86_FEATURE_X2APIC	(4*32+21) /* x2APIC */
#define X86_FEATURE_MOVBE	(4*32+22) /* MOVBE instruction */
#define X86_FEATURE_POPCNT      (4*32+23) /* POPCNT instruction */
#define X86_FEATURE_AES		(4*32+25) /* AES instructions */
#define X86_FEATURE_XSAVE	(4*32+26) /* XSAVE/XRSTOR/XSETBV/XGETBV */
#define X86_FEATURE_OSXSAVE	(4*32+27) /* "" XSAVE enabled in the OS */
#define X86_FEATURE_AVX		(4*32+28) /* Advanced Vector Extensions */
#define X86_FEATURE_HYPERVISOR	(4*32+31) /* Running on a hypervisor */

/* VIA/Cyrix/Centaur-defined CPU features, CPUID level 0xC0000001, word 5 */
#define X86_FEATURE_XSTORE	(5*32+ 2) /* "rng" RNG present (xstore) */
#define X86_FEATURE_XSTORE_EN	(5*32+ 3) /* "rng_en" RNG enabled */
#define X86_FEATURE_XCRYPT	(5*32+ 6) /* "ace" on-CPU crypto (xcrypt) */
#define X86_FEATURE_XCRYPT_EN	(5*32+ 7) /* "ace_en" on-CPU crypto enabled */
#define X86_FEATURE_ACE2	(5*32+ 8) /* Advanced Cryptography Engine v2 */
#define X86_FEATURE_ACE2_EN	(5*32+ 9) /* ACE v2 enabled */
#define X86_FEATURE_PHE		(5*32+10) /* PadLock Hash Engine */
#define X86_FEATURE_PHE_EN	(5*32+11) /* PHE enabled */
#define X86_FEATURE_PMM		(5*32+12) /* PadLock Montgomery Multiplier */
#define X86_FEATURE_PMM_EN	(5*32+13) /* PMM enabled */

/* More extended AMD flags: CPUID level 0x80000001, ecx, word 6 */
#define X86_FEATURE_LAHF_LM	(6*32+ 0) /* LAHF/SAHF in long mode */
#define X86_FEATURE_CMP_LEGACY	(6*32+ 1) /* If yes HyperThreading not valid */
#define X86_FEATURE_SVM		(6*32+ 2) /* Secure virtual machine */
#define X86_FEATURE_EXTAPIC	(6*32+ 3) /* Extended APIC space */
#define X86_FEATURE_CR8_LEGACY	(6*32+ 4) /* CR8 in 32-bit mode */
#define X86_FEATURE_ABM		(6*32+ 5) /* Advanced bit manipulation */
#define X86_FEATURE_SSE4A	(6*32+ 6) /* SSE-4A */
#define X86_FEATURE_MISALIGNSSE (6*32+ 7) /* Misaligned SSE mode */
#define X86_FEATURE_3DNOWPREFETCH (6*32+ 8) /* 3DNow prefetch instructions */
#define X86_FEATURE_OSVW	(6*32+ 9) /* OS Visible Workaround */
#define X86_FEATURE_IBS		(6*32+10) /* Instruction Based Sampling */
#define X86_FEATURE_SSE5	(6*32+11) /* SSE-5 */
#define X86_FEATURE_SKINIT	(6*32+12) /* SKINIT/STGI instructions */
#define X86_FEATURE_WDT		(6*32+13) /* Watchdog timer */
#define X86_FEATURE_NODEID_MSR	(6*32+19) /* NodeId MSR */

/*
 * Auxiliary flags: Linux defined - For features scattered in various
 * CPUID levels like 0x6, 0xA etc
 */
#define X86_FEATURE_IDA		(7*32+ 0) /* Intel Dynamic Acceleration */
#define X86_FEATURE_ARAT	(7*32+ 1) /* Always Running APIC Timer */

/* Virtualization flags: Linux defined */
#define X86_FEATURE_TPR_SHADOW  (8*32+ 0) /* Intel TPR Shadow */
#define X86_FEATURE_VNMI        (8*32+ 1) /* Intel Virtual NMI */
#define X86_FEATURE_FLEXPRIORITY (8*32+ 2) /* Intel FlexPriority */
#define X86_FEATURE_EPT         (8*32+ 3) /* Intel Extended Page Table */
#define X86_FEATURE_VPID        (8*32+ 4) /* Intel Virtual Processor ID */

#if defined(__KERNEL__) && !defined(__ASSEMBLY__)

#include <linux/bitops.h>

extern const char * const x86_cap_flags[NCAPINTS*32];
extern const char * const x86_power_flags[32];

#define test_cpu_cap(c, bit)						\
	 test_bit(bit, (unsigned long *)((c)->x86_capability))

#define cpu_has(c, bit)							\
	(__builtin_constant_p(bit) &&					\
	 ( (((bit)>>5)==0 && (1UL<<((bit)&31) & REQUIRED_MASK0)) ||	\
	   (((bit)>>5)==1 && (1UL<<((bit)&31) & REQUIRED_MASK1)) ||	\
	   (((bit)>>5)==2 && (1UL<<((bit)&31) & REQUIRED_MASK2)) ||	\
	   (((bit)>>5)==3 && (1UL<<((bit)&31) & REQUIRED_MASK3)) ||	\
	   (((bit)>>5)==4 && (1UL<<((bit)&31) & REQUIRED_MASK4)) ||	\
	   (((bit)>>5)==5 && (1UL<<((bit)&31) & REQUIRED_MASK5)) ||	\
	   (((bit)>>5)==6 && (1UL<<((bit)&31) & REQUIRED_MASK6)) ||	\
	   (((bit)>>5)==7 && (1UL<<((bit)&31) & REQUIRED_MASK7)) )	\
	  ? 1 :								\
	 test_cpu_cap(c, bit))

#define boot_cpu_has(bit)	cpu_has(&boot_cpu_data, bit)

#define set_cpu_cap(c, bit)	set_bit(bit, (unsigned long *)((c)->x86_capability))
#define clear_cpu_cap(c, bit)	clear_bit(bit, (unsigned long *)((c)->x86_capability))
#define setup_clear_cpu_cap(bit) do { \
	clear_cpu_cap(&boot_cpu_data, bit);	\
	set_bit(bit, (unsigned long *)cpu_caps_cleared); \
} while (0)
#define setup_force_cpu_cap(bit) do { \
	set_cpu_cap(&boot_cpu_data, bit);	\
	set_bit(bit, (unsigned long *)cpu_caps_set);	\
} while (0)

#define cpu_has_fpu		boot_cpu_has(X86_FEATURE_FPU)
#define cpu_has_vme		boot_cpu_has(X86_FEATURE_VME)
#define cpu_has_de		boot_cpu_has(X86_FEATURE_DE)
#define cpu_has_pse		boot_cpu_has(X86_FEATURE_PSE)
#define cpu_has_tsc		boot_cpu_has(X86_FEATURE_TSC)
#define cpu_has_pae		boot_cpu_has(X86_FEATURE_PAE)
#define cpu_has_pge		boot_cpu_has(X86_FEATURE_PGE)
#define cpu_has_apic		boot_cpu_has(X86_FEATURE_APIC)
#define cpu_has_sep		boot_cpu_has(X86_FEATURE_SEP)
#define cpu_has_mtrr		boot_cpu_has(X86_FEATURE_MTRR)
#define cpu_has_mmx		boot_cpu_has(X86_FEATURE_MMX)
#define cpu_has_fxsr		boot_cpu_has(X86_FEATURE_FXSR)
#define cpu_has_xmm		boot_cpu_has(X86_FEATURE_XMM)
#define cpu_has_xmm2		boot_cpu_has(X86_FEATURE_XMM2)
#define cpu_has_xmm3		boot_cpu_has(X86_FEATURE_XMM3)
#define cpu_has_aes		boot_cpu_has(X86_FEATURE_AES)
#define cpu_has_ht		boot_cpu_has(X86_FEATURE_HT)
#define cpu_has_mp		boot_cpu_has(X86_FEATURE_MP)
#define cpu_has_nx		boot_cpu_has(X86_FEATURE_NX)
#define cpu_has_k6_mtrr		boot_cpu_has(X86_FEATURE_K6_MTRR)
#define cpu_has_cyrix_arr	boot_cpu_has(X86_FEATURE_CYRIX_ARR)
#define cpu_has_centaur_mcr	boot_cpu_has(X86_FEATURE_CENTAUR_MCR)
#define cpu_has_xstore		boot_cpu_has(X86_FEATURE_XSTORE)
#define cpu_has_xstore_enabled	boot_cpu_has(X86_FEATURE_XSTORE_EN)
#define cpu_has_xcrypt		boot_cpu_has(X86_FEATURE_XCRYPT)
#define cpu_has_xcrypt_enabled	boot_cpu_has(X86_FEATURE_XCRYPT_EN)
#define cpu_has_ace2		boot_cpu_has(X86_FEATURE_ACE2)
#define cpu_has_ace2_enabled	boot_cpu_has(X86_FEATURE_ACE2_EN)
#define cpu_has_phe		boot_cpu_has(X86_FEATURE_PHE)
#define cpu_has_phe_enabled	boot_cpu_has(X86_FEATURE_PHE_EN)
#define cpu_has_pmm		boot_cpu_has(X86_FEATURE_PMM)
#define cpu_has_pmm_enabled	boot_cpu_has(X86_FEATURE_PMM_EN)
#define cpu_has_ds		boot_cpu_has(X86_FEATURE_DS)
#define cpu_has_pebs		boot_cpu_has(X86_FEATURE_PEBS)
#define cpu_has_clflush		boot_cpu_has(X86_FEATURE_CLFLSH)
#define cpu_has_bts		boot_cpu_has(X86_FEATURE_BTS)
#define cpu_has_gbpages		boot_cpu_has(X86_FEATURE_GBPAGES)
#define cpu_has_arch_perfmon	boot_cpu_has(X86_FEATURE_ARCH_PERFMON)
#define cpu_has_pat		boot_cpu_has(X86_FEATURE_PAT)
#define cpu_has_xmm4_1		boot_cpu_has(X86_FEATURE_XMM4_1)
#define cpu_has_xmm4_2		boot_cpu_has(X86_FEATURE_XMM4_2)
#define cpu_has_x2apic		boot_cpu_has(X86_FEATURE_X2APIC)
#define cpu_has_xsave		boot_cpu_has(X86_FEATURE_XSAVE)
#define cpu_has_hypervisor	boot_cpu_has(X86_FEATURE_HYPERVISOR)
#define cpu_has_pclmulqdq	boot_cpu_has(X86_FEATURE_PCLMULQDQ)

#if defined(CONFIG_X86_INVLPG) || defined(CONFIG_X86_64)
# define cpu_has_invlpg		1
#else
# define cpu_has_invlpg		(boot_cpu_data.x86 > 3)
#endif

#ifdef CONFIG_X86_64

#undef  cpu_has_vme
#define cpu_has_vme		0

#undef  cpu_has_pae
#define cpu_has_pae		___BUG___

#undef  cpu_has_mp
#define cpu_has_mp		1

#undef  cpu_has_k6_mtrr
#define cpu_has_k6_mtrr		0

#undef  cpu_has_cyrix_arr
#define cpu_has_cyrix_arr	0

#undef  cpu_has_centaur_mcr
#define cpu_has_centaur_mcr	0

#endif /* CONFIG_X86_64 */

#endif /* defined(__KERNEL__) && !defined(__ASSEMBLY__) */

#endif /* _ASM_X86_CPUFEATURE_H */<|MERGE_RESOLUTION|>--- conflicted
+++ resolved
@@ -95,12 +95,8 @@
 #define X86_FEATURE_NONSTOP_TSC	(3*32+24) /* TSC does not stop in C states */
 #define X86_FEATURE_CLFLUSH_MONITOR (3*32+25) /* "" clflush reqd with monitor */
 #define X86_FEATURE_EXTD_APICID	(3*32+26) /* has extended APICID (8 bits) */
-<<<<<<< HEAD
-#define X86_FEATURE_APERFMPERF	(3*32+27) /* APERFMPERF */
-=======
 #define X86_FEATURE_AMD_DCM     (3*32+27) /* multi-node processor */
 #define X86_FEATURE_APERFMPERF	(3*32+28) /* APERFMPERF */
->>>>>>> 4ec62b2b
 
 /* Intel-defined CPU features, CPUID level 0x00000001 (ecx), word 4 */
 #define X86_FEATURE_XMM3	(4*32+ 0) /* "pni" SSE-3 */
