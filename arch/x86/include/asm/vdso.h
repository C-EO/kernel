#ifndef _ASM_X86_VDSO_H
#define _ASM_X86_VDSO_H

#include <asm/page_types.h>
#include <linux/linkage.h>
#include <linux/init.h>

#ifndef __ASSEMBLER__

#include <linux/mm_types.h>

struct vdso_image {
	void *data;
	unsigned long size;   /* Always a multiple of PAGE_SIZE */

	/* text_mapping.pages is big enough for data/size page pointers */
	struct vm_special_mapping text_mapping;

	unsigned long alt, alt_len;

	long sym_vvar_start;  /* Negative offset to the vvar area */

	long sym_vvar_page;
	long sym_hpet_page;
	long sym_VDSO32_NOTE_MASK;
	long sym___kernel_sigreturn;
	long sym___kernel_rt_sigreturn;
	long sym___kernel_vsyscall;
	long sym_int80_landing_pad;
};

#ifdef CONFIG_X86_64
extern const struct vdso_image vdso_image_64;
#endif

#ifdef CONFIG_X86_X32
extern const struct vdso_image vdso_image_x32;
#endif

#if defined CONFIG_X86_32 || defined CONFIG_COMPAT
<<<<<<< HEAD
extern const struct vdso_image vdso_image_32_int80;
#if defined(CONFIG_COMPAT) || defined(CONFIG_X86_XEN)
extern const struct vdso_image vdso_image_32_syscall;
#endif
extern const struct vdso_image vdso_image_32_sysenter;

extern const struct vdso_image *selected_vdso32;
=======
extern const struct vdso_image vdso_image_32;
>>>>>>> 8005c49d
#endif

extern void __init init_vdso_image(const struct vdso_image *image);

#endif /* __ASSEMBLER__ */

#endif /* _ASM_X86_VDSO_H */<|MERGE_RESOLUTION|>--- conflicted
+++ resolved
@@ -38,17 +38,7 @@
 #endif
 
 #if defined CONFIG_X86_32 || defined CONFIG_COMPAT
-<<<<<<< HEAD
-extern const struct vdso_image vdso_image_32_int80;
-#if defined(CONFIG_COMPAT) || defined(CONFIG_X86_XEN)
-extern const struct vdso_image vdso_image_32_syscall;
-#endif
-extern const struct vdso_image vdso_image_32_sysenter;
-
-extern const struct vdso_image *selected_vdso32;
-=======
 extern const struct vdso_image vdso_image_32;
->>>>>>> 8005c49d
 #endif
 
 extern void __init init_vdso_image(const struct vdso_image *image);
