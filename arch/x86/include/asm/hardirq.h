#ifndef _ASM_X86_HARDIRQ_H
#define _ASM_X86_HARDIRQ_H

#include <linux/threads.h>
#include <linux/irq.h>

typedef struct {
	unsigned int __softirq_pending;
	unsigned int __nmi_count;	/* arch dependent */
#ifdef CONFIG_X86_LOCAL_APIC
	unsigned int apic_timer_irqs;	/* arch dependent */
	unsigned int irq_spurious_count;
	unsigned int icr_read_retry_count;
#endif
	unsigned int x86_platform_ipis;	/* arch dependent */
	unsigned int apic_perf_irqs;
	unsigned int apic_irq_work_irqs;
#ifdef CONFIG_SMP
	unsigned int irq_resched_count;
	unsigned int irq_call_count;
<<<<<<< HEAD
#ifndef CONFIG_XEN
=======
	/*
	 * irq_tlb_count is double-counted in irq_call_count, so it must be
	 * subtracted from irq_call_count when displaying irq_call_count
	 */
>>>>>>> ddffeb8c
	unsigned int irq_tlb_count;
#else
	unsigned int irq_lock_count;
#endif
#endif
#ifdef CONFIG_X86_THERMAL_VECTOR
	unsigned int irq_thermal_count;
#endif
#ifdef CONFIG_X86_MCE_THRESHOLD
	unsigned int irq_threshold_count;
#endif
} ____cacheline_aligned irq_cpustat_t;

DECLARE_PER_CPU_SHARED_ALIGNED(irq_cpustat_t, irq_stat);

/* We can have at most NR_VECTORS irqs routed to a cpu at a time */
#define MAX_HARDIRQS_PER_CPU NR_VECTORS

#define __ARCH_IRQ_STAT

#define inc_irq_stat(member)	this_cpu_inc(irq_stat.member)

#define local_softirq_pending()	this_cpu_read(irq_stat.__softirq_pending)

#define __ARCH_SET_SOFTIRQ_PENDING

#define set_softirq_pending(x)	\
		this_cpu_write(irq_stat.__softirq_pending, (x))
#define or_softirq_pending(x)	this_cpu_or(irq_stat.__softirq_pending, (x))

extern void ack_bad_irq(unsigned int irq);

extern u64 arch_irq_stat_cpu(unsigned int cpu);
#define arch_irq_stat_cpu	arch_irq_stat_cpu

extern u64 arch_irq_stat(void);
#define arch_irq_stat		arch_irq_stat

#endif /* _ASM_X86_HARDIRQ_H */<|MERGE_RESOLUTION|>--- conflicted
+++ resolved
@@ -18,18 +18,11 @@
 #ifdef CONFIG_SMP
 	unsigned int irq_resched_count;
 	unsigned int irq_call_count;
-<<<<<<< HEAD
-#ifndef CONFIG_XEN
-=======
 	/*
 	 * irq_tlb_count is double-counted in irq_call_count, so it must be
 	 * subtracted from irq_call_count when displaying irq_call_count
 	 */
->>>>>>> ddffeb8c
 	unsigned int irq_tlb_count;
-#else
-	unsigned int irq_lock_count;
-#endif
 #endif
 #ifdef CONFIG_X86_THERMAL_VECTOR
 	unsigned int irq_thermal_count;
