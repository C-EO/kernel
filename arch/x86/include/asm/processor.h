#ifndef _ASM_X86_PROCESSOR_H
#define _ASM_X86_PROCESSOR_H

#include <asm/processor-flags.h>

/* Forward declaration, a strange C thing */
struct task_struct;
struct mm_struct;
struct vm86;

#include <asm/math_emu.h>
#include <asm/segment.h>
#include <asm/types.h>
#include <uapi/asm/sigcontext.h>
#include <asm/current.h>
#include <asm/cpufeatures.h>
#include <asm/page.h>
#include <asm/pgtable_types.h>
#include <asm/percpu.h>
#include <asm/msr.h>
#include <asm/desc_defs.h>
#include <asm/nops.h>
#include <asm/special_insns.h>
#include <asm/fpu/types.h>
#include <asm/unwind_hints.h>

#include <linux/personality.h>
#include <linux/cache.h>
#include <linux/threads.h>
#include <linux/math64.h>
#include <linux/err.h>
#include <linux/irqflags.h>
#include <linux/mem_encrypt.h>

/*
 * We handle most unaligned accesses in hardware.  On the other hand
 * unaligned DMA can be quite expensive on some Nehalem processors.
 *
 * Based on this we disable the IP header alignment in network drivers.
 */
#define NET_IP_ALIGN	0

#define HBP_NUM 4
/*
 * Default implementation of macro that returns current
 * instruction pointer ("program counter").
 */
static inline void *current_text_addr(void)
{
	void *pc;

	asm volatile("mov $1f, %0; 1:":"=r" (pc));

	return pc;
}

/*
 * These alignment constraints are for performance in the vSMP case,
 * but in the task_struct case we must also meet hardware imposed
 * alignment requirements of the FPU state:
 */
#ifdef CONFIG_X86_VSMP
# define ARCH_MIN_TASKALIGN		(1 << INTERNODE_CACHE_SHIFT)
# define ARCH_MIN_MMSTRUCT_ALIGN	(1 << INTERNODE_CACHE_SHIFT)
#else
# define ARCH_MIN_TASKALIGN		__alignof__(union fpregs_state)
# define ARCH_MIN_MMSTRUCT_ALIGN	0
#endif

enum tlb_infos {
	ENTRIES,
	NR_INFO
};

extern u16 __read_mostly tlb_lli_4k[NR_INFO];
extern u16 __read_mostly tlb_lli_2m[NR_INFO];
extern u16 __read_mostly tlb_lli_4m[NR_INFO];
extern u16 __read_mostly tlb_lld_4k[NR_INFO];
extern u16 __read_mostly tlb_lld_2m[NR_INFO];
extern u16 __read_mostly tlb_lld_4m[NR_INFO];
extern u16 __read_mostly tlb_lld_1g[NR_INFO];

/*
 *  CPU type and hardware bug flags. Kept separately for each CPU.
 *  Members of this structure are referenced in head_32.S, so think twice
 *  before touching them. [mj]
 */

struct cpuinfo_x86 {
	__u8			x86;		/* CPU family */
	__u8			x86_vendor;	/* CPU vendor */
	__u8			x86_model;
	__u8			x86_mask;
#ifdef CONFIG_X86_64
	/* Number of 4K pages in DTLB/ITLB combined(in pages): */
	int			x86_tlbsize;
#endif
	__u8			x86_virt_bits;
	__u8			x86_phys_bits;
	/* CPUID returned core id bits: */
	__u8			x86_coreid_bits;
	__u8			cu_id;
	/* Max extended CPUID function supported: */
	__u32			extended_cpuid_level;
	/* Maximum supported CPUID level, -1=no CPUID: */
	int			cpuid_level;
	__u32			x86_capability[NCAPINTS + NBUGINTS];
	char			x86_vendor_id[16];
	char			x86_model_id[64];
	/* in KB - valid for CPUS which support this call: */
	int			x86_cache_size;
	int			x86_cache_alignment;	/* In bytes */
	/* Cache QoS architectural values: */
	int			x86_cache_max_rmid;	/* max index */
	int			x86_cache_occ_scale;	/* scale to bytes */
	int			x86_power;
	unsigned long		loops_per_jiffy;
	/* cpuid returned max cores value: */
	u16			x86_max_cores;
	u16			apicid;
	u16			initial_apicid;
	u16			x86_clflush_size;
	/* number of cores as seen by the OS: */
	u16			booted_cores;
	/* Physical processor id: */
	u16			phys_proc_id;
	/* Logical processor id: */
	u16			logical_proc_id;
	/* Core id: */
	u16			cpu_core_id;
	/* Index into per_cpu list: */
	u16			cpu_index;
	u32			microcode;
	/*
	 * Address space bits used by the cache internally
	 * NOTE: only to be used for l1tf mitigation
	 */
	u8			x86_cache_bits;
<<<<<<< HEAD
	unsigned		initialized : 1;
=======
	u16			cpu_die_id;
	u16			logical_die_id;
#endif
>>>>>>> 38e8ee12
};

struct cpuid_regs {
	u32 eax, ebx, ecx, edx;
};

enum cpuid_regs_idx {
	CPUID_EAX = 0,
	CPUID_EBX,
	CPUID_ECX,
	CPUID_EDX,
};

#define X86_VENDOR_INTEL	0
#define X86_VENDOR_CYRIX	1
#define X86_VENDOR_AMD		2
#define X86_VENDOR_UMC		3
#define X86_VENDOR_CENTAUR	5
#define X86_VENDOR_TRANSMETA	7
#define X86_VENDOR_NSC		8
#define X86_VENDOR_HYGON	9
#define X86_VENDOR_NUM		10

#define X86_VENDOR_UNKNOWN	0xff

/*
 * capabilities of CPUs
 */
extern struct cpuinfo_x86	boot_cpu_data;
extern struct cpuinfo_x86	new_cpu_data;

extern struct x86_hw_tss	doublefault_tss;
extern __u32			cpu_caps_cleared[NCAPINTS + NBUGINTS];
extern __u32			cpu_caps_set[NCAPINTS + NBUGINTS];

#ifdef CONFIG_SMP
DECLARE_PER_CPU_READ_MOSTLY(struct cpuinfo_x86, cpu_info);
#define cpu_data(cpu)		per_cpu(cpu_info, cpu)
#else
#define cpu_info		boot_cpu_data
#define cpu_data(cpu)		boot_cpu_data
#endif

extern const struct seq_operations cpuinfo_op;

#define cache_line_size()	(boot_cpu_data.x86_cache_alignment)

extern void cpu_detect(struct cpuinfo_x86 *c);

static inline unsigned long long l1tf_pfn_limit(void)
{
	return BIT_ULL(boot_cpu_data.x86_cache_bits - 1 - PAGE_SHIFT);
}

extern void early_cpu_init(void);
extern void identify_boot_cpu(void);
extern void identify_secondary_cpu(struct cpuinfo_x86 *);
extern void print_cpu_info(struct cpuinfo_x86 *);
void print_cpu_msr(struct cpuinfo_x86 *);
extern void init_scattered_cpuid_features(struct cpuinfo_x86 *c);
extern u32 get_scattered_cpuid_leaf(unsigned int level,
				    unsigned int sub_leaf,
				    enum cpuid_regs_idx reg);
extern unsigned int init_intel_cacheinfo(struct cpuinfo_x86 *c);
extern void init_amd_cacheinfo(struct cpuinfo_x86 *c);

extern void detect_ht(struct cpuinfo_x86 *c);

#ifdef CONFIG_X86_32
extern int have_cpuid_p(void);
#else
static inline int have_cpuid_p(void)
{
	return 1;
}
#endif
static inline void native_cpuid(unsigned int *eax, unsigned int *ebx,
				unsigned int *ecx, unsigned int *edx)
{
	/* ecx is often an input as well as an output. */
	asm volatile("cpuid"
	    : "=a" (*eax),
	      "=b" (*ebx),
	      "=c" (*ecx),
	      "=d" (*edx)
	    : "0" (*eax), "2" (*ecx)
	    : "memory");
}

#define native_cpuid_reg(reg)					\
static inline unsigned int native_cpuid_##reg(unsigned int op)	\
{								\
	unsigned int eax = op, ebx, ecx = 0, edx;		\
								\
	native_cpuid(&eax, &ebx, &ecx, &edx);			\
								\
	return reg;						\
}

/*
 * Native CPUID functions returning a single datum.
 */
native_cpuid_reg(eax)
native_cpuid_reg(ebx)
native_cpuid_reg(ecx)
native_cpuid_reg(edx)

/*
 * Friendlier CR3 helpers.
 */
static inline unsigned long read_cr3_pa(void)
{
	return __read_cr3() & CR3_ADDR_MASK;
}

static inline unsigned long native_read_cr3_pa(void)
{
	return __native_read_cr3() & CR3_ADDR_MASK;
}

static inline void load_cr3(pgd_t *pgdir)
{
	write_cr3(__sme_pa(pgdir));
}

/*
 * Note that while the legacy 'TSS' name comes from 'Task State Segment',
 * on modern x86 CPUs the TSS also holds information important to 64-bit mode,
 * unrelated to the task-switch mechanism:
 */
#ifdef CONFIG_X86_32
/* This is the TSS defined by the hardware. */
struct x86_hw_tss {
	unsigned short		back_link, __blh;
	unsigned long		sp0;
	unsigned short		ss0, __ss0h;
	unsigned long		sp1;

	/*
	 * We don't use ring 1, so ss1 is a convenient scratch space in
	 * the same cacheline as sp0.  We use ss1 to cache the value in
	 * MSR_IA32_SYSENTER_CS.  When we context switch
	 * MSR_IA32_SYSENTER_CS, we first check if the new value being
	 * written matches ss1, and, if it's not, then we wrmsr the new
	 * value and update ss1.
	 *
	 * The only reason we context switch MSR_IA32_SYSENTER_CS is
	 * that we set it to zero in vm86 tasks to avoid corrupting the
	 * stack if we were to go through the sysenter path from vm86
	 * mode.
	 */
	unsigned short		ss1;	/* MSR_IA32_SYSENTER_CS */

	unsigned short		__ss1h;
	unsigned long		sp2;
	unsigned short		ss2, __ss2h;
	unsigned long		__cr3;
	unsigned long		ip;
	unsigned long		flags;
	unsigned long		ax;
	unsigned long		cx;
	unsigned long		dx;
	unsigned long		bx;
	unsigned long		sp;
	unsigned long		bp;
	unsigned long		si;
	unsigned long		di;
	unsigned short		es, __esh;
	unsigned short		cs, __csh;
	unsigned short		ss, __ssh;
	unsigned short		ds, __dsh;
	unsigned short		fs, __fsh;
	unsigned short		gs, __gsh;
	unsigned short		ldt, __ldth;
	unsigned short		trace;
	unsigned short		io_bitmap_base;

} __attribute__((packed));
#else
struct x86_hw_tss {
	u32			reserved1;
	u64			sp0;

	/*
	 * We store cpu_current_top_of_stack in sp1 so it's always accessible.
	 * Linux does not use ring 1, so sp1 is not otherwise needed.
	 */
	u64			sp1;

	u64			sp2;
	u64			reserved2;
	u64			ist[7];
	u32			reserved3;
	u32			reserved4;
	u16			reserved5;
	u16			io_bitmap_base;

} __attribute__((packed));
#endif

/*
 * IO-bitmap sizes:
 */
#define IO_BITMAP_BITS			65536
#define IO_BITMAP_BYTES			(IO_BITMAP_BITS/8)
#define IO_BITMAP_LONGS			(IO_BITMAP_BYTES/sizeof(long))
#define IO_BITMAP_OFFSET		(offsetof(struct tss_struct, io_bitmap) - offsetof(struct tss_struct, x86_tss))
#define INVALID_IO_BITMAP_OFFSET	0x8000

struct entry_stack {
	unsigned long		words[64];
};

struct entry_stack_page {
	struct entry_stack stack;
} __aligned(PAGE_SIZE);

struct tss_struct {
	/*
	 * The fixed hardware portion.  This must not cross a page boundary
	 * at risk of violating the SDM's advice and potentially triggering
	 * errata.
	 */
	struct x86_hw_tss	x86_tss;

	/*
	 * The extra 1 is there because the CPU will access an
	 * additional byte beyond the end of the IO permission
	 * bitmap. The extra byte must be all 1 bits, and must
	 * be within the limit.
	 */
	unsigned long		io_bitmap[IO_BITMAP_LONGS + 1];
} __aligned(PAGE_SIZE);

DECLARE_PER_CPU_PAGE_ALIGNED(struct tss_struct, cpu_tss_rw);

/*
 * sizeof(unsigned long) coming from an extra "long" at the end
 * of the iobitmap.
 *
 * -1? seg base+limit should be pointing to the address of the
 * last valid byte
 */
#define __KERNEL_TSS_LIMIT	\
	(IO_BITMAP_OFFSET + IO_BITMAP_BYTES + sizeof(unsigned long) - 1)

#ifdef CONFIG_X86_32
DECLARE_PER_CPU(unsigned long, cpu_current_top_of_stack);
#else
/* The RO copy can't be accessed with this_cpu_xyz(), so use the RW copy. */
#define cpu_current_top_of_stack cpu_tss_rw.x86_tss.sp1
#endif

/*
 * Save the original ist values for checking stack pointers during debugging
 */
struct orig_ist {
	unsigned long		ist[7];
};

#ifdef CONFIG_X86_64
DECLARE_PER_CPU(struct orig_ist, orig_ist);

union irq_stack_union {
	char irq_stack[IRQ_STACK_SIZE];
	/*
	 * GCC hardcodes the stack canary as %gs:40.  Since the
	 * irq_stack is the object at %gs:0, we reserve the bottom
	 * 48 bytes of the irq stack for the canary.
	 */
	struct {
		char gs_base[40];
		unsigned long stack_canary;
	};
};

DECLARE_PER_CPU_FIRST(union irq_stack_union, irq_stack_union) __visible;
DECLARE_INIT_PER_CPU(irq_stack_union);

DECLARE_PER_CPU(char *, irq_stack_ptr);
DECLARE_PER_CPU(unsigned int, irq_count);
extern asmlinkage void ignore_sysret(void);
#else	/* X86_64 */
#ifdef CONFIG_CC_STACKPROTECTOR
/*
 * Make sure stack canary segment base is cached-aligned:
 *   "For Intel Atom processors, avoid non zero segment base address
 *    that is not aligned to cache line boundary at all cost."
 * (Optim Ref Manual Assembly/Compiler Coding Rule 15.)
 */
struct stack_canary {
	char __pad[20];		/* canary at %gs:20 */
	unsigned long canary;
};
DECLARE_PER_CPU_ALIGNED(struct stack_canary, stack_canary);
#endif
/*
 * per-CPU IRQ handling stacks
 */
struct irq_stack {
	u32                     stack[THREAD_SIZE/sizeof(u32)];
} __aligned(THREAD_SIZE);

DECLARE_PER_CPU(struct irq_stack *, hardirq_stack);
DECLARE_PER_CPU(struct irq_stack *, softirq_stack);
#endif	/* X86_64 */

extern unsigned int fpu_kernel_xstate_size;
extern unsigned int fpu_user_xstate_size;

struct perf_event;

typedef struct {
	unsigned long		seg;
} mm_segment_t;

struct thread_struct {
	/* Cached TLS descriptors: */
	struct desc_struct	tls_array[GDT_ENTRY_TLS_ENTRIES];
#ifdef CONFIG_X86_32
	unsigned long		sp0;
#endif
	unsigned long		sp;
#ifdef CONFIG_X86_32
	unsigned long		sysenter_cs;
#else
	unsigned short		es;
	unsigned short		ds;
	unsigned short		fsindex;
	unsigned short		gsindex;
#endif

#ifdef CONFIG_X86_64
	unsigned long		fsbase;
	unsigned long		gsbase;
#else
	/*
	 * XXX: this could presumably be unsigned short.  Alternatively,
	 * 32-bit kernels could be taught to use fsindex instead.
	 */
	unsigned long fs;
	unsigned long gs;
#endif

	/* Save middle states of ptrace breakpoints */
	struct perf_event	*ptrace_bps[HBP_NUM];
	/* Debug status used for traps, single steps, etc... */
	unsigned long           debugreg6;
	/* Keep track of the exact dr7 value set by the user */
	unsigned long           ptrace_dr7;
	/* Fault info: */
	unsigned long		cr2;
	unsigned long		trap_nr;
	unsigned long		error_code;
#ifdef CONFIG_VM86
	/* Virtual 86 mode info */
	struct vm86		*vm86;
#endif
	/* IO permissions: */
	unsigned long		*io_bitmap_ptr;
	unsigned long		iopl;
	/* Max allowed port in the bitmap, in bytes: */
	unsigned		io_bitmap_max;

	mm_segment_t		addr_limit;

	unsigned int		sig_on_uaccess_err:1;
	unsigned int		uaccess_err:1;	/* uaccess failed */

	/* Floating point and extended processor state */
	struct fpu		fpu;
	/*
	 * WARNING: 'fpu' is dynamically-sized.  It *MUST* be at
	 * the end.
	 */
};

/*
 * Thread-synchronous status.
 *
 * This is different from the flags in that nobody else
 * ever touches our thread-synchronous status, so we don't
 * have to worry about atomic accesses.
 */
#define TS_COMPAT		0x0002	/* 32bit syscall active (64BIT)*/

/*
 * Set IOPL bits in EFLAGS from given mask
 */
static inline void native_set_iopl_mask(unsigned mask)
{
#ifdef CONFIG_X86_32
	unsigned int reg;

	asm volatile ("pushfl;"
		      "popl %0;"
		      "andl %1, %0;"
		      "orl %2, %0;"
		      "pushl %0;"
		      "popfl"
		      : "=&r" (reg)
		      : "i" (~X86_EFLAGS_IOPL), "r" (mask));
#endif
}

static inline void
native_load_sp0(unsigned long sp0)
{
	this_cpu_write(cpu_tss_rw.x86_tss.sp0, sp0);
}

static inline void native_swapgs(void)
{
#ifdef CONFIG_X86_64
	asm volatile("swapgs" ::: "memory");
#endif
}

static inline unsigned long current_top_of_stack(void)
{
	/*
	 *  We can't read directly from tss.sp0: sp0 on x86_32 is special in
	 *  and around vm86 mode and sp0 on x86_64 is special because of the
	 *  entry trampoline.
	 */
	return this_cpu_read_stable(cpu_current_top_of_stack);
}

static inline bool on_thread_stack(void)
{
	return (unsigned long)(current_top_of_stack() -
			       current_stack_pointer) < THREAD_SIZE;
}

#ifdef CONFIG_PARAVIRT
#include <asm/paravirt.h>
#else
#define __cpuid			native_cpuid

static inline void load_sp0(unsigned long sp0)
{
	native_load_sp0(sp0);
}

#define set_iopl_mask native_set_iopl_mask
#endif /* CONFIG_PARAVIRT */

/* Free all resources held by a thread. */
extern void release_thread(struct task_struct *);

unsigned long get_wchan(struct task_struct *p);

/*
 * Generic CPUID function
 * clear %ecx since some cpus (Cyrix MII) do not set or clear %ecx
 * resulting in stale register contents being returned.
 */
static inline void cpuid(unsigned int op,
			 unsigned int *eax, unsigned int *ebx,
			 unsigned int *ecx, unsigned int *edx)
{
	*eax = op;
	*ecx = 0;
	__cpuid(eax, ebx, ecx, edx);
}

/* Some CPUID calls want 'count' to be placed in ecx */
static inline void cpuid_count(unsigned int op, int count,
			       unsigned int *eax, unsigned int *ebx,
			       unsigned int *ecx, unsigned int *edx)
{
	*eax = op;
	*ecx = count;
	__cpuid(eax, ebx, ecx, edx);
}

/*
 * CPUID functions returning a single datum
 */
static inline unsigned int cpuid_eax(unsigned int op)
{
	unsigned int eax, ebx, ecx, edx;

	cpuid(op, &eax, &ebx, &ecx, &edx);

	return eax;
}

static inline unsigned int cpuid_ebx(unsigned int op)
{
	unsigned int eax, ebx, ecx, edx;

	cpuid(op, &eax, &ebx, &ecx, &edx);

	return ebx;
}

static inline unsigned int cpuid_ecx(unsigned int op)
{
	unsigned int eax, ebx, ecx, edx;

	cpuid(op, &eax, &ebx, &ecx, &edx);

	return ecx;
}

static inline unsigned int cpuid_edx(unsigned int op)
{
	unsigned int eax, ebx, ecx, edx;

	cpuid(op, &eax, &ebx, &ecx, &edx);

	return edx;
}

/* REP NOP (PAUSE) is a good thing to insert into busy-wait loops. */
static __always_inline void rep_nop(void)
{
	asm volatile("rep; nop" ::: "memory");
}

static __always_inline void cpu_relax(void)
{
	rep_nop();
}

/*
 * This function forces the icache and prefetched instruction stream to
 * catch up with reality in two very specific cases:
 *
 *  a) Text was modified using one virtual address and is about to be executed
 *     from the same physical page at a different virtual address.
 *
 *  b) Text was modified on a different CPU, may subsequently be
 *     executed on this CPU, and you want to make sure the new version
 *     gets executed.  This generally means you're calling this in a IPI.
 *
 * If you're calling this for a different reason, you're probably doing
 * it wrong.
 */
static inline void sync_core(void)
{
	/*
	 * There are quite a few ways to do this.  IRET-to-self is nice
	 * because it works on every CPU, at any CPL (so it's compatible
	 * with paravirtualization), and it never exits to a hypervisor.
	 * The only down sides are that it's a bit slow (it seems to be
	 * a bit more than 2x slower than the fastest options) and that
	 * it unmasks NMIs.  The "push %cs" is needed because, in
	 * paravirtual environments, __KERNEL_CS may not be a valid CS
	 * value when we do IRET directly.
	 *
	 * In case NMI unmasking or performance ever becomes a problem,
	 * the next best option appears to be MOV-to-CR2 and an
	 * unconditional jump.  That sequence also works on all CPUs,
	 * but it will fault at CPL3 (i.e. Xen PV and lguest).
	 *
	 * CPUID is the conventional way, but it's nasty: it doesn't
	 * exist on some 486-like CPUs, and it usually exits to a
	 * hypervisor.
	 *
	 * Like all of Linux's memory ordering operations, this is a
	 * compiler barrier as well.
	 */
#ifdef CONFIG_X86_32
	asm volatile (
		"pushfl\n\t"
		"pushl %%cs\n\t"
		"pushl $1f\n\t"
		"iret\n\t"
		"1:"
		: ASM_CALL_CONSTRAINT : : "memory");
#else
	unsigned int tmp;

	asm volatile (
		UNWIND_HINT_SAVE
		"mov %%ss, %0\n\t"
		"pushq %q0\n\t"
		"pushq %%rsp\n\t"
		"addq $8, (%%rsp)\n\t"
		"pushfq\n\t"
		"mov %%cs, %0\n\t"
		"pushq %q0\n\t"
		"pushq $1f\n\t"
		"iretq\n\t"
		UNWIND_HINT_RESTORE
		"1:"
		: "=&r" (tmp), ASM_CALL_CONSTRAINT : : "cc", "memory");
#endif
}

extern void select_idle_routine(const struct cpuinfo_x86 *c);
extern void amd_e400_c1e_apic_setup(void);

extern unsigned long		boot_option_idle_override;

enum idle_boot_override {IDLE_NO_OVERRIDE=0, IDLE_HALT, IDLE_NOMWAIT,
			 IDLE_POLL};

extern void enable_sep_cpu(void);
extern int sysenter_setup(void);

extern void early_trap_init(void);
void early_trap_pf_init(void);

/* Defined in head.S */
extern struct desc_ptr		early_gdt_descr;

extern void cpu_set_gdt(int);
extern void switch_to_new_gdt(int);
extern void load_direct_gdt(int);
extern void load_fixmap_gdt(int);
extern void load_percpu_segment(int);
extern void cpu_init(void);

static inline unsigned long get_debugctlmsr(void)
{
	unsigned long debugctlmsr = 0;

#ifndef CONFIG_X86_DEBUGCTLMSR
	if (boot_cpu_data.x86 < 6)
		return 0;
#endif
	rdmsrl(MSR_IA32_DEBUGCTLMSR, debugctlmsr);

	return debugctlmsr;
}

static inline void update_debugctlmsr(unsigned long debugctlmsr)
{
#ifndef CONFIG_X86_DEBUGCTLMSR
	if (boot_cpu_data.x86 < 6)
		return;
#endif
	wrmsrl(MSR_IA32_DEBUGCTLMSR, debugctlmsr);
}

extern void set_task_blockstep(struct task_struct *task, bool on);

/* Boot loader type from the setup header: */
extern int			bootloader_type;
extern int			bootloader_version;

extern char			ignore_fpu_irq;

#define HAVE_ARCH_PICK_MMAP_LAYOUT 1
#define ARCH_HAS_PREFETCHW
#define ARCH_HAS_SPINLOCK_PREFETCH

#ifdef CONFIG_X86_32
# define BASE_PREFETCH		""
# define ARCH_HAS_PREFETCH
#else
# define BASE_PREFETCH		"prefetcht0 %P1"
#endif

/*
 * Prefetch instructions for Pentium III (+) and AMD Athlon (+)
 *
 * It's not worth to care about 3dnow prefetches for the K6
 * because they are microcoded there and very slow.
 */
static inline void prefetch(const void *x)
{
	alternative_input(BASE_PREFETCH, "prefetchnta %P1",
			  X86_FEATURE_XMM,
			  "m" (*(const char *)x));
}

/*
 * 3dnow prefetch to get an exclusive cache line.
 * Useful for spinlocks to avoid one state transition in the
 * cache coherency protocol:
 */
static inline void prefetchw(const void *x)
{
	alternative_input(BASE_PREFETCH, "prefetchw %P1",
			  X86_FEATURE_3DNOWPREFETCH,
			  "m" (*(const char *)x));
}

static inline void spin_lock_prefetch(const void *x)
{
	prefetchw(x);
}

#define TOP_OF_INIT_STACK ((unsigned long)&init_stack + sizeof(init_stack) - \
			   TOP_OF_KERNEL_STACK_PADDING)

#define task_top_of_stack(task) ((unsigned long)(task_pt_regs(task) + 1))

#define task_pt_regs(task) \
({									\
	unsigned long __ptr = (unsigned long)task_stack_page(task);	\
	__ptr += THREAD_SIZE - TOP_OF_KERNEL_STACK_PADDING;		\
	((struct pt_regs *)__ptr) - 1;					\
})

#ifdef CONFIG_X86_32
/*
 * User space process size: 3GB (default).
 */
#define IA32_PAGE_OFFSET	PAGE_OFFSET
#define TASK_SIZE		PAGE_OFFSET
#define TASK_SIZE_MAX		TASK_SIZE
#define DEFAULT_MAP_WINDOW	TASK_SIZE
#define STACK_TOP		TASK_SIZE
#define STACK_TOP_MAX		STACK_TOP

#define INIT_THREAD  {							  \
	.sp0			= TOP_OF_INIT_STACK,			  \
	.sysenter_cs		= __KERNEL_CS,				  \
	.io_bitmap_ptr		= NULL,					  \
	.addr_limit		= KERNEL_DS,				  \
}

#define KSTK_ESP(task)		(task_pt_regs(task)->sp)

#else
/*
 * User space process size.  This is the first address outside the user range.
 * There are a few constraints that determine this:
 *
 * On Intel CPUs, if a SYSCALL instruction is at the highest canonical
 * address, then that syscall will enter the kernel with a
 * non-canonical return address, and SYSRET will explode dangerously.
 * We avoid this particular problem by preventing anything executable
 * from being mapped at the maximum canonical address.
 *
 * On AMD CPUs in the Ryzen family, there's a nasty bug in which the
 * CPUs malfunction if they execute code from the highest canonical page.
 * They'll speculate right off the end of the canonical space, and
 * bad things happen.  This is worked around in the same way as the
 * Intel problem.
 *
 * With page table isolation enabled, we map the LDT in ... [stay tuned]
 */
#define TASK_SIZE_MAX	((1UL << 47) - PAGE_SIZE)

#define DEFAULT_MAP_WINDOW	TASK_SIZE_MAX

/* This decides where the kernel will search for a free chunk of vm
 * space during mmap's.
 */
#define IA32_PAGE_OFFSET	((current->personality & ADDR_LIMIT_3GB) ? \
					0xc0000000 : 0xFFFFe000)

#define TASK_SIZE		(test_thread_flag(TIF_ADDR32) ? \
					IA32_PAGE_OFFSET : TASK_SIZE_MAX)
#define TASK_SIZE_OF(child)	((test_tsk_thread_flag(child, TIF_ADDR32)) ? \
					IA32_PAGE_OFFSET : TASK_SIZE_MAX)

#define STACK_TOP		TASK_SIZE
#define STACK_TOP_MAX		TASK_SIZE_MAX

#define INIT_THREAD  {						\
	.addr_limit		= KERNEL_DS,			\
}

extern unsigned long KSTK_ESP(struct task_struct *task);

#endif /* CONFIG_X86_64 */

extern void start_thread(struct pt_regs *regs, unsigned long new_ip,
					       unsigned long new_sp);

/*
 * This decides where the kernel will search for a free chunk of vm
 * space during mmap's.
 */
#define __TASK_UNMAPPED_BASE(task_size)	(PAGE_ALIGN(task_size / 3))
#define TASK_UNMAPPED_BASE		__TASK_UNMAPPED_BASE(TASK_SIZE)

#define KSTK_EIP(task)		(task_pt_regs(task)->ip)

/* Get/set a process' ability to use the timestamp counter instruction */
#define GET_TSC_CTL(adr)	get_tsc_mode((adr))
#define SET_TSC_CTL(val)	set_tsc_mode((val))

extern int get_tsc_mode(unsigned long adr);
extern int set_tsc_mode(unsigned int val);

DECLARE_PER_CPU(u64, msr_misc_features_shadow);

/* Register/unregister a process' MPX related resource */
#define MPX_ENABLE_MANAGEMENT()	mpx_enable_management()
#define MPX_DISABLE_MANAGEMENT()	mpx_disable_management()

#ifdef CONFIG_X86_INTEL_MPX
extern int mpx_enable_management(void);
extern int mpx_disable_management(void);
#else
static inline int mpx_enable_management(void)
{
	return -EINVAL;
}
static inline int mpx_disable_management(void)
{
	return -EINVAL;
}
#endif /* CONFIG_X86_INTEL_MPX */

extern u16 amd_get_nb_id(int cpu);
extern u32 amd_get_nodes_per_socket(void);

static inline uint32_t hypervisor_cpuid_base(const char *sig, uint32_t leaves)
{
	uint32_t base, eax, signature[3];

	for (base = 0x40000000; base < 0x40010000; base += 0x100) {
		cpuid(base, &eax, &signature[0], &signature[1], &signature[2]);

		if (!memcmp(sig, signature, 12) &&
		    (leaves == 0 || ((eax - base) >= leaves)))
			return base;
	}

	return 0;
}

extern unsigned long arch_align_stack(unsigned long sp);
extern void free_init_pages(char *what, unsigned long begin, unsigned long end);

void default_idle(void);
#ifdef	CONFIG_XEN
bool xen_set_default_idle(void);
#else
#define xen_set_default_idle 0
#endif

void stop_this_cpu(void *dummy);
void df_debug(struct pt_regs *regs, long error_code);
void microcode_check(void);

enum l1tf_mitigations {
	L1TF_MITIGATION_OFF,
	L1TF_MITIGATION_FLUSH_NOWARN,
	L1TF_MITIGATION_FLUSH,
	L1TF_MITIGATION_FLUSH_NOSMT,
	L1TF_MITIGATION_FULL,
	L1TF_MITIGATION_FULL_FORCE
};

extern enum l1tf_mitigations l1tf_mitigation;

enum mds_mitigations {
	MDS_MITIGATION_OFF,
	MDS_MITIGATION_FULL,
	MDS_MITIGATION_VMWERV,
};

#endif /* _ASM_X86_PROCESSOR_H */<|MERGE_RESOLUTION|>--- conflicted
+++ resolved
@@ -136,13 +136,11 @@
 	 * NOTE: only to be used for l1tf mitigation
 	 */
 	u8			x86_cache_bits;
-<<<<<<< HEAD
 	unsigned		initialized : 1;
-=======
+#ifndef __GENKSYMS__
+	u16			logical_die_id;
 	u16			cpu_die_id;
-	u16			logical_die_id;
-#endif
->>>>>>> 38e8ee12
+#endif
 };
 
 struct cpuid_regs {
