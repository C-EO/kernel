--- conflicted
+++ resolved
@@ -22,11 +22,8 @@
 #define XSAVE_YMM_SIZE	    256
 #define XSAVE_YMM_OFFSET    (XSAVE_HDR_SIZE + XSAVE_HDR_OFFSET)
 
-<<<<<<< HEAD
-=======
 #define XSAVE_ALIGNMENT     64
 
->>>>>>> 7d2a07b7
 /* All currently supported user features */
 #define XFEATURE_MASK_USER_SUPPORTED (XFEATURE_MASK_FP | \
 				      XFEATURE_MASK_SSE | \
@@ -38,8 +35,6 @@
 				      XFEATURE_MASK_BNDREGS | \
 				      XFEATURE_MASK_BNDCSR)
 
-<<<<<<< HEAD
-=======
 /*
  * Features which are restored when returning to user space.
  * PKRU is not restored on return to user space because PKRU
@@ -48,13 +43,10 @@
 #define XFEATURE_MASK_USER_RESTORE	\
 	(XFEATURE_MASK_USER_SUPPORTED & ~XFEATURE_MASK_PKRU)
 
->>>>>>> 7d2a07b7
 /* All currently supported supervisor features */
 #define XFEATURE_MASK_SUPERVISOR_SUPPORTED (XFEATURE_MASK_PASID)
 
 /*
-<<<<<<< HEAD
-=======
  * A supervisor state component may not always contain valuable information,
  * and its size may be huge. Saving/restoring such supervisor state components
  * at each context switch can cause high CPU and space overhead, which should
@@ -76,7 +68,6 @@
 #define XFEATURE_MASK_INDEPENDENT (XFEATURE_MASK_LBR)
 
 /*
->>>>>>> 7d2a07b7
  * Unsupported supervisor features. When a supervisor feature in this mask is
  * supported in the future, move it to the supported supervisor feature mask.
  */
@@ -84,10 +75,7 @@
 
 /* All supervisor states including supported and unsupported states. */
 #define XFEATURE_MASK_SUPERVISOR_ALL (XFEATURE_MASK_SUPERVISOR_SUPPORTED | \
-<<<<<<< HEAD
-=======
 				      XFEATURE_MASK_INDEPENDENT | \
->>>>>>> 7d2a07b7
 				      XFEATURE_MASK_SUPERVISOR_UNSUPPORTED)
 
 #ifdef CONFIG_X86_64
@@ -103,21 +91,15 @@
 	return xfeatures_mask_all & XFEATURE_MASK_SUPERVISOR_SUPPORTED;
 }
 
-<<<<<<< HEAD
-static inline u64 xfeatures_mask_user(void)
-=======
 /*
  * The xfeatures which are enabled in XCR0 and expected to be in ptrace
  * buffers and signal frames.
  */
 static inline u64 xfeatures_mask_uabi(void)
->>>>>>> 7d2a07b7
 {
 	return xfeatures_mask_all & XFEATURE_MASK_USER_SUPPORTED;
 }
 
-<<<<<<< HEAD
-=======
 /*
  * The xfeatures which are restored by the kernel when returning to user
  * mode. This is not necessarily the same as xfeatures_mask_uabi() as the
@@ -147,25 +129,12 @@
 	return XFEATURE_MASK_INDEPENDENT;
 }
 
->>>>>>> 7d2a07b7
 extern u64 xstate_fx_sw_bytes[USER_XSTATE_FX_SW_WORDS];
 
 extern void __init update_regset_xstate_info(unsigned int size,
 					     u64 xstate_mask);
 
 void *get_xsave_addr(struct xregs_state *xsave, int xfeature_nr);
-<<<<<<< HEAD
-const void *get_xsave_field_ptr(int xfeature_nr);
-int using_compacted_format(void);
-int copy_xstate_to_kernel(void *kbuf, struct xregs_state *xsave, unsigned int offset, unsigned int size);
-int copy_xstate_to_user(void __user *ubuf, struct xregs_state *xsave, unsigned int offset, unsigned int size);
-int copy_kernel_to_xstate(struct xregs_state *xsave, const void *kbuf);
-int copy_user_to_xstate(struct xregs_state *xsave, const void __user *ubuf);
-void copy_supervisor_to_kernel(struct xregs_state *xsave);
-
-/* Validate an xstate header supplied by userspace (ptrace or sigreturn) */
-int validate_user_xstate_header(const struct xstate_header *hdr);
-=======
 int xfeature_size(int xfeature_nr);
 int copy_uabi_from_kernel_to_xstate(struct xregs_state *xsave, const void *kbuf);
 int copy_sigframe_from_user_to_xstate(struct xregs_state *xsave, const void __user *ubuf);
@@ -182,6 +151,5 @@
 struct membuf;
 void copy_xstate_to_uabi_buf(struct membuf to, struct task_struct *tsk,
 			     enum xstate_copy_mode mode);
->>>>>>> 7d2a07b7
 
 #endif