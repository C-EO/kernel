/* SPDX-License-Identifier: GPL-2.0 */

#ifndef _ASM_X86_NOSPEC_BRANCH_H_
#define _ASM_X86_NOSPEC_BRANCH_H_

#include <asm/alternative.h>
#include <asm/alternative-asm.h>
#include <asm/cpufeatures.h>

#ifdef __ASSEMBLY__

/*
 * This should be used immediately before a retpoline alternative.  It tells
 * objtool where the retpolines are so that it can make sense of the control
 * flow by just reading the original instruction(s) and ignoring the
 * alternatives.
 */
.macro ANNOTATE_NOSPEC_ALTERNATIVE
	.Lannotate_\@:
	.pushsection .discard.nospec
	.long .Lannotate_\@ - .
	.popsection
.endm

/*
 * These are the bare retpoline primitives for indirect jmp and call.
 * Do not use these directly; they only exist to make the ALTERNATIVE
 * invocation below less ugly.
 */
.macro RETPOLINE_JMP reg:req
	call	.Ldo_rop_\@
.Lspec_trap_\@:
	pause
	lfence
	jmp	.Lspec_trap_\@
.Ldo_rop_\@:
	mov	\reg, (%_ASM_SP)
	ret
.endm

/*
 * This is a wrapper around RETPOLINE_JMP so the called function in reg
 * returns to the instruction after the macro.
 */
.macro RETPOLINE_CALL reg:req
	jmp	.Ldo_call_\@
.Ldo_retpoline_jmp_\@:
	RETPOLINE_JMP \reg
.Ldo_call_\@:
	call	.Ldo_retpoline_jmp_\@
.endm

/*
 * JMP_NOSPEC and CALL_NOSPEC macros can be used instead of a simple
 * indirect jmp/call which may be susceptible to the Spectre variant 2
 * attack.
 */
.macro JMP_NOSPEC reg:req
#ifdef CONFIG_RETPOLINE
	ANNOTATE_NOSPEC_ALTERNATIVE
	ALTERNATIVE_2 __stringify(jmp *\reg),				\
		__stringify(RETPOLINE_JMP \reg), X86_FEATURE_RETPOLINE,	\
		__stringify(lfence; jmp *\reg), X86_FEATURE_RETPOLINE_AMD
#else
	jmp	*\reg
#endif
.endm

.macro CALL_NOSPEC reg:req
#ifdef CONFIG_RETPOLINE
	ANNOTATE_NOSPEC_ALTERNATIVE
	ALTERNATIVE_2 __stringify(call *\reg),				\
		__stringify(RETPOLINE_CALL \reg), X86_FEATURE_RETPOLINE,\
		__stringify(lfence; call *\reg), X86_FEATURE_RETPOLINE_AMD
#else
	call	*\reg
#endif
.endm

/* This clobbers the BX register */
.macro FILL_RETURN_BUFFER nr:req ftr:req
#ifdef CONFIG_RETPOLINE
	ALTERNATIVE "", "call __clear_rsb", \ftr
#endif
.endm

#else /* __ASSEMBLY__ */

#define ANNOTATE_NOSPEC_ALTERNATIVE				\
	"999:\n\t"						\
	".pushsection .discard.nospec\n\t"			\
	".long 999b - .\n\t"					\
	".popsection\n\t"

#if defined(CONFIG_X86_64) && defined(RETPOLINE)

/*
 * Since the inline asm uses the %V modifier which is only in newer GCC,
 * the 64-bit one is dependent on RETPOLINE not CONFIG_RETPOLINE.
 */
# define CALL_NOSPEC						\
	ANNOTATE_NOSPEC_ALTERNATIVE				\
	ALTERNATIVE(						\
	"call *%[thunk_target]\n",				\
	"call __x86_indirect_thunk_%V[thunk_target]\n",		\
	X86_FEATURE_RETPOLINE)
# define THUNK_TARGET(addr) [thunk_target] "r" (addr)

#elif defined(CONFIG_X86_32) && defined(CONFIG_RETPOLINE)
/*
 * For i386 we use the original ret-equivalent retpoline, because
 * otherwise we'll run out of registers. We don't care about CET
 * here, anyway.
 */
# define CALL_NOSPEC ALTERNATIVE("call *%[thunk_target]\n",	\
	"       jmp    904f;\n"					\
	"       .align 16\n"					\
	"901:	call   903f;\n"					\
	"902:	pause;\n"					\
	"    	lfence;\n"					\
	"       jmp    902b;\n"					\
	"       .align 16\n"					\
	"903:	addl   $4, %%esp;\n"				\
	"       pushl  %[thunk_target];\n"			\
	"       ret;\n"						\
	"       .align 16\n"					\
	"904:	call   901b;\n",				\
	X86_FEATURE_RETPOLINE)

# define THUNK_TARGET(addr) [thunk_target] "rm" (addr)
#else /* No retpoline for C / inline asm */
# define CALL_NOSPEC "call *%[thunk_target]\n"
# define THUNK_TARGET(addr) [thunk_target] "rm" (addr)
#endif

/* The Spectre V2 mitigation variants */
enum spectre_v2_mitigation {
	SPECTRE_V2_NONE,
	SPECTRE_V2_RETPOLINE_MINIMAL,
	SPECTRE_V2_RETPOLINE_MINIMAL_AMD,
	SPECTRE_V2_RETPOLINE_GENERIC,
	SPECTRE_V2_RETPOLINE_AMD,
	SPECTRE_V2_IBRS,
};

extern char __indirect_thunk_start[];
extern char __indirect_thunk_end[];

/*
 * On VMEXIT we must ensure that no RSB predictions learned in the guest
 * can be followed in the host, by overwriting the RSB completely. Both
 * retpoline and IBRS mitigations for Spectre v2 need this; only on future
 * CPUs with IBRS_ATT *might* it be avoided.
 */
static inline void vmexit_fill_RSB(void)
{
<<<<<<< HEAD
	unsigned long loops;

	asm volatile (ANNOTATE_NOSPEC_ALTERNATIVE
		      ALTERNATIVE("jmp 910f",
				  __stringify(__FILL_RETURN_BUFFER(%0, RSB_CLEAR_LOOPS, %1)),
				  X86_FEATURE_RETPOLINE)
		      "910:"
		      : "=r" (loops), ASM_CALL_CONSTRAINT
		      : : "memory" );
=======
	alternative_input("",
			  "call __fill_rsb",
			  X86_FEATURE_RETPOLINE,
			  ASM_NO_INPUT_CLOBBER(_ASM_BX, "memory"));
>>>>>>> 073ba187
}

static inline void indirect_branch_prediction_barrier(void)
{
<<<<<<< HEAD
	asm volatile(ALTERNATIVE("",
				 "movl %[msr], %%ecx\n\t"
				 "movl %[val], %%eax\n\t"
				 "movl $0, %%edx\n\t"
				 "wrmsr",
				 X86_FEATURE_IBPB)
		     : : [msr] "i" (MSR_IA32_PRED_CMD),
			 [val] "i" (PRED_CMD_IBPB)
		     : "eax", "ecx", "edx", "memory");
=======
	alternative_input("",
			  "call __ibp_barrier",
			  X86_FEATURE_USE_IBPB,
			  ASM_NO_INPUT_CLOBBER("eax", "ecx", "edx", "memory"));
>>>>>>> 073ba187
}

/*
 * This also performs a barrier, and setting it again when it was already
 * set is NOT a no-op.
 */
static inline void restrict_branch_speculation(void)
{
	unsigned long ax, cx, dx;

	asm volatile(ALTERNATIVE("",
				 "movl %[msr], %%ecx\n\t"
				 "movl %[val], %%eax\n\t"
				 "movl $0, %%edx\n\t"
				 "wrmsr",
<<<<<<< HEAD
				 X86_FEATURE_IBRS)
=======
				 X86_FEATURE_USE_IBRS)
>>>>>>> 073ba187
		     : "=a" (ax), "=c" (cx), "=d" (dx)
		     : [msr] "i" (MSR_IA32_SPEC_CTRL),
		       [val] "i" (SPEC_CTRL_IBRS)
		     : "memory");
}

static inline void unrestrict_branch_speculation(void)
{
	unsigned long ax, cx, dx;

	asm volatile(ALTERNATIVE("",
				 "movl %[msr], %%ecx\n\t"
				 "movl %[val], %%eax\n\t"
				 "movl $0, %%edx\n\t"
				 "wrmsr",
<<<<<<< HEAD
				 X86_FEATURE_IBRS)
=======
				 X86_FEATURE_USE_IBRS)
>>>>>>> 073ba187
		     : "=a" (ax), "=c" (cx), "=d" (dx)
		     : [msr] "i" (MSR_IA32_SPEC_CTRL),
		       [val] "i" (0)
		     : "memory");
<<<<<<< HEAD
}

static inline u64 save_and_restrict_branch_speculation(void)
{
	u64 ret;
	unsigned long ax = 0, cx = 0, dx = 0;

	/* save */
	asm volatile(ALTERNATIVE("",
				 "movl %[msr], %%ecx\n\t"
				 "rdmsr\n\t",
				 X86_FEATURE_IBRS)
		     : "=a" (ax), "=c" (cx), "=d" (dx)
		     : [msr] "i" (MSR_IA32_SPEC_CTRL)
		     : "memory");

	ret = ax | ((u64)dx << 32);

	/* restrict speculation */
	asm volatile(ALTERNATIVE("",
				 "movl %[msr], %%ecx\n\t"
				 "movl %[val], %%eax\n\t"
				 "movl $0, %%edx\n\t"
				 "wrmsr",
				 X86_FEATURE_IBRS)
		     : "=a" (ax), "=c" (cx), "=d" (dx)
		     : [msr] "i" (MSR_IA32_SPEC_CTRL),
		       [val] "i" (SPEC_CTRL_IBRS)
		     : "memory");

	return ret;
}

static inline void restore_branch_speculation(u64 val)
{
	unsigned long ax, cx, dx;

	asm volatile(ALTERNATIVE("",
				 "movl %[msr], %%ecx\n\t"
				 "wrmsr",
				 X86_FEATURE_IBRS)
		     : "=a" (ax), "=c" (cx), "=d" (dx)
		     : [msr] "i" (MSR_IA32_SPEC_CTRL),
		       [val_low] "a" ((unsigned long)(val & 0xffffffff)),
		       [val_high] "d" ((unsigned long)(val >> 32))
		     : "memory");
=======
>>>>>>> 073ba187
}

#endif /* __ASSEMBLY__ */
#endif /* _ASM_X86_NOSPEC_BRANCH_H_ */<|MERGE_RESOLUTION|>--- conflicted
+++ resolved
@@ -154,49 +154,41 @@
  */
 static inline void vmexit_fill_RSB(void)
 {
-<<<<<<< HEAD
-	unsigned long loops;
-
-	asm volatile (ANNOTATE_NOSPEC_ALTERNATIVE
-		      ALTERNATIVE("jmp 910f",
-				  __stringify(__FILL_RETURN_BUFFER(%0, RSB_CLEAR_LOOPS, %1)),
-				  X86_FEATURE_RETPOLINE)
-		      "910:"
-		      : "=r" (loops), ASM_CALL_CONSTRAINT
-		      : : "memory" );
-=======
 	alternative_input("",
 			  "call __fill_rsb",
 			  X86_FEATURE_RETPOLINE,
 			  ASM_NO_INPUT_CLOBBER(_ASM_BX, "memory"));
->>>>>>> 073ba187
 }
 
 static inline void indirect_branch_prediction_barrier(void)
 {
-<<<<<<< HEAD
+	alternative_input("",
+			  "call __ibp_barrier",
+			  X86_FEATURE_USE_IBPB,
+			  ASM_NO_INPUT_CLOBBER("eax", "ecx", "edx", "memory"));
+}
+
+/*
+ * This also performs a barrier, and setting it again when it was already
+ * set is NOT a no-op.
+ */
+static inline void restrict_branch_speculation(void)
+{
+	unsigned long ax, cx, dx;
+
 	asm volatile(ALTERNATIVE("",
 				 "movl %[msr], %%ecx\n\t"
 				 "movl %[val], %%eax\n\t"
 				 "movl $0, %%edx\n\t"
 				 "wrmsr",
-				 X86_FEATURE_IBPB)
-		     : : [msr] "i" (MSR_IA32_PRED_CMD),
-			 [val] "i" (PRED_CMD_IBPB)
-		     : "eax", "ecx", "edx", "memory");
-=======
-	alternative_input("",
-			  "call __ibp_barrier",
-			  X86_FEATURE_USE_IBPB,
-			  ASM_NO_INPUT_CLOBBER("eax", "ecx", "edx", "memory"));
->>>>>>> 073ba187
-}
-
-/*
- * This also performs a barrier, and setting it again when it was already
- * set is NOT a no-op.
- */
-static inline void restrict_branch_speculation(void)
+				 X86_FEATURE_USE_IBRS)
+		     : "=a" (ax), "=c" (cx), "=d" (dx)
+		     : [msr] "i" (MSR_IA32_SPEC_CTRL),
+		       [val] "i" (SPEC_CTRL_IBRS)
+		     : "memory");
+}
+
+static inline void unrestrict_branch_speculation(void)
 {
 	unsigned long ax, cx, dx;
 
@@ -205,84 +197,11 @@
 				 "movl %[val], %%eax\n\t"
 				 "movl $0, %%edx\n\t"
 				 "wrmsr",
-<<<<<<< HEAD
-				 X86_FEATURE_IBRS)
-=======
 				 X86_FEATURE_USE_IBRS)
->>>>>>> 073ba187
-		     : "=a" (ax), "=c" (cx), "=d" (dx)
-		     : [msr] "i" (MSR_IA32_SPEC_CTRL),
-		       [val] "i" (SPEC_CTRL_IBRS)
-		     : "memory");
-}
-
-static inline void unrestrict_branch_speculation(void)
-{
-	unsigned long ax, cx, dx;
-
-	asm volatile(ALTERNATIVE("",
-				 "movl %[msr], %%ecx\n\t"
-				 "movl %[val], %%eax\n\t"
-				 "movl $0, %%edx\n\t"
-				 "wrmsr",
-<<<<<<< HEAD
-				 X86_FEATURE_IBRS)
-=======
-				 X86_FEATURE_USE_IBRS)
->>>>>>> 073ba187
 		     : "=a" (ax), "=c" (cx), "=d" (dx)
 		     : [msr] "i" (MSR_IA32_SPEC_CTRL),
 		       [val] "i" (0)
 		     : "memory");
-<<<<<<< HEAD
-}
-
-static inline u64 save_and_restrict_branch_speculation(void)
-{
-	u64 ret;
-	unsigned long ax = 0, cx = 0, dx = 0;
-
-	/* save */
-	asm volatile(ALTERNATIVE("",
-				 "movl %[msr], %%ecx\n\t"
-				 "rdmsr\n\t",
-				 X86_FEATURE_IBRS)
-		     : "=a" (ax), "=c" (cx), "=d" (dx)
-		     : [msr] "i" (MSR_IA32_SPEC_CTRL)
-		     : "memory");
-
-	ret = ax | ((u64)dx << 32);
-
-	/* restrict speculation */
-	asm volatile(ALTERNATIVE("",
-				 "movl %[msr], %%ecx\n\t"
-				 "movl %[val], %%eax\n\t"
-				 "movl $0, %%edx\n\t"
-				 "wrmsr",
-				 X86_FEATURE_IBRS)
-		     : "=a" (ax), "=c" (cx), "=d" (dx)
-		     : [msr] "i" (MSR_IA32_SPEC_CTRL),
-		       [val] "i" (SPEC_CTRL_IBRS)
-		     : "memory");
-
-	return ret;
-}
-
-static inline void restore_branch_speculation(u64 val)
-{
-	unsigned long ax, cx, dx;
-
-	asm volatile(ALTERNATIVE("",
-				 "movl %[msr], %%ecx\n\t"
-				 "wrmsr",
-				 X86_FEATURE_IBRS)
-		     : "=a" (ax), "=c" (cx), "=d" (dx)
-		     : [msr] "i" (MSR_IA32_SPEC_CTRL),
-		       [val_low] "a" ((unsigned long)(val & 0xffffffff)),
-		       [val_high] "d" ((unsigned long)(val >> 32))
-		     : "memory");
-=======
->>>>>>> 073ba187
 }
 
 #endif /* __ASSEMBLY__ */
