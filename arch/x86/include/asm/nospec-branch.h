/* SPDX-License-Identifier: GPL-2.0 */

#ifndef _ASM_X86_NOSPEC_BRANCH_H_
#define _ASM_X86_NOSPEC_BRANCH_H_

#include <asm/alternative.h>
#include <asm/alternative-asm.h>
#include <asm/cpufeatures.h>
#include <asm/msr-index.h>

/*
 * Fill the CPU return stack buffer.
 *
 * Each entry in the RSB, if used for a speculative 'ret', contains an
 * infinite 'pause; lfence; jmp' loop to capture speculative execution.
 *
 * This is required in various cases for retpoline and IBRS-based
 * mitigations for the Spectre variant 2 vulnerability. Sometimes to
 * eliminate potentially bogus entries from the RSB, and sometimes
 * purely to ensure that it doesn't get empty, which on some CPUs would
 * allow predictions from other (unwanted!) sources to be used.
 *
 * We define a CPP macro such that it can be used from both .S files and
 * inline assembly. It's possible to do a .macro and then include that
 * from C via asm(".include <asm/nospec-branch.h>") but let's not go there.
 */

#define RSB_CLEAR_LOOPS		32	/* To forcibly overwrite all entries */
#define RSB_FILL_LOOPS		16	/* To avoid underflow */

/*
 * Google experimented with loop-unrolling and this turned out to be
 * the optimal version — two calls, each with their own speculation
 * trap should their return address end up getting used, in a loop.
 */
#define __FILL_RETURN_BUFFER(reg, nr, sp)	\
	mov	$(nr/2), reg;			\
771:						\
	call	772f;				\
773:	/* speculation trap */			\
	pause;					\
	lfence;					\
	jmp	773b;				\
772:						\
	call	774f;				\
775:	/* speculation trap */			\
	pause;					\
	lfence;					\
	jmp	775b;				\
774:						\
	dec	reg;				\
	jnz	771b;				\
	add	$(BITS_PER_LONG/8) * nr, sp;

#ifdef __ASSEMBLY__

/*
 * This should be used immediately before a retpoline alternative.  It tells
 * objtool where the retpolines are so that it can make sense of the control
 * flow by just reading the original instruction(s) and ignoring the
 * alternatives.
 */
.macro ANNOTATE_NOSPEC_ALTERNATIVE
	.Lannotate_\@:
	.pushsection .discard.nospec
	.long .Lannotate_\@ - .
	.popsection
.endm

/*
 * This should be used immediately before an indirect jump/call. It tells
 * objtool the subsequent indirect jump/call is vouched safe for retpoline
 * builds.
 */
.macro ANNOTATE_RETPOLINE_SAFE
	.Lannotate_\@:
	.pushsection .discard.retpoline_safe
	_ASM_PTR .Lannotate_\@
	.popsection
.endm

/*
 * These are the bare retpoline primitives for indirect jmp and call.
 * Do not use these directly; they only exist to make the ALTERNATIVE
 * invocation below less ugly.
 */
.macro RETPOLINE_JMP reg:req
	call	.Ldo_rop_\@
.Lspec_trap_\@:
	pause
	lfence
	jmp	.Lspec_trap_\@
.Ldo_rop_\@:
	mov	\reg, (%_ASM_SP)
	ret
.endm

/*
 * This is a wrapper around RETPOLINE_JMP so the called function in reg
 * returns to the instruction after the macro.
 */
.macro RETPOLINE_CALL reg:req
	jmp	.Ldo_call_\@
.Ldo_retpoline_jmp_\@:
	RETPOLINE_JMP \reg
.Ldo_call_\@:
	call	.Ldo_retpoline_jmp_\@
.endm

/*
 * JMP_NOSPEC and CALL_NOSPEC macros can be used instead of a simple
 * indirect jmp/call which may be susceptible to the Spectre variant 2
 * attack.
 */
.macro JMP_NOSPEC reg:req
#ifdef CONFIG_RETPOLINE
	ANNOTATE_NOSPEC_ALTERNATIVE
	ALTERNATIVE_2 __stringify(ANNOTATE_RETPOLINE_SAFE; jmp *\reg),	\
		__stringify(RETPOLINE_JMP \reg), X86_FEATURE_RETPOLINE,	\
		__stringify(lfence; ANNOTATE_RETPOLINE_SAFE; jmp *\reg), X86_FEATURE_RETPOLINE_AMD
#else
	jmp	*\reg
#endif
.endm

.macro CALL_NOSPEC reg:req
#ifdef CONFIG_RETPOLINE
	ANNOTATE_NOSPEC_ALTERNATIVE
	ALTERNATIVE_2 __stringify(ANNOTATE_RETPOLINE_SAFE; call *\reg),	\
		__stringify(RETPOLINE_CALL \reg), X86_FEATURE_RETPOLINE,\
		__stringify(lfence; ANNOTATE_RETPOLINE_SAFE; call *\reg), X86_FEATURE_RETPOLINE_AMD
#else
	call	*\reg
#endif
.endm

 /*
  * A simpler FILL_RETURN_BUFFER macro. Don't make people use the CPP
  * monstrosity above, manually.
  */
.macro FILL_RETURN_BUFFER reg:req nr:req ftr:req
#ifdef CONFIG_RETPOLINE
	ANNOTATE_NOSPEC_ALTERNATIVE
	ALTERNATIVE "jmp .Lskip_rsb_\@",				\
		__stringify(__FILL_RETURN_BUFFER(\reg,\nr,%_ASM_SP))	\
		\ftr
.Lskip_rsb_\@:
#endif
.endm

#else /* __ASSEMBLY__ */

#define ANNOTATE_NOSPEC_ALTERNATIVE				\
	"999:\n\t"						\
	".pushsection .discard.nospec\n\t"			\
	".long 999b - .\n\t"					\
	".popsection\n\t"

#define ANNOTATE_RETPOLINE_SAFE					\
	"999:\n\t"						\
	".pushsection .discard.retpoline_safe\n\t"		\
	_ASM_PTR " 999b\n\t"					\
	".popsection\n\t"

#if defined(CONFIG_X86_64) && defined(RETPOLINE)

/*
 * Since the inline asm uses the %V modifier which is only in newer GCC,
 * the 64-bit one is dependent on RETPOLINE not CONFIG_RETPOLINE.
 */
# define CALL_NOSPEC						\
	ANNOTATE_NOSPEC_ALTERNATIVE				\
	ALTERNATIVE(						\
	ANNOTATE_RETPOLINE_SAFE					\
	"call *%[thunk_target]\n",				\
	"call __x86_indirect_thunk_%V[thunk_target]\n",		\
	X86_FEATURE_RETPOLINE)
# define THUNK_TARGET(addr) [thunk_target] "r" (addr)

#elif defined(CONFIG_X86_32) && defined(CONFIG_RETPOLINE)
/*
 * For i386 we use the original ret-equivalent retpoline, because
 * otherwise we'll run out of registers. We don't care about CET
 * here, anyway.
 */
# define CALL_NOSPEC ALTERNATIVE("call *%[thunk_target]\n",	\
	"       jmp    904f;\n"					\
	"       .align 16\n"					\
	"901:	call   903f;\n"					\
	"902:	pause;\n"					\
	"    	lfence;\n"					\
	"       jmp    902b;\n"					\
	"       .align 16\n"					\
	"903:	addl   $4, %%esp;\n"				\
	"       pushl  %[thunk_target];\n"			\
	"       ret;\n"						\
	"       .align 16\n"					\
	"904:	call   901b;\n",				\
	X86_FEATURE_RETPOLINE)

# define THUNK_TARGET(addr) [thunk_target] "rm" (addr)
#else /* No retpoline for C / inline asm */
# define CALL_NOSPEC "call *%[thunk_target]\n"
# define THUNK_TARGET(addr) [thunk_target] "rm" (addr)
#endif

/* The Spectre V2 mitigation variants */
enum spectre_v2_mitigation {
	SPECTRE_V2_NONE,
	SPECTRE_V2_RETPOLINE_MINIMAL,
	SPECTRE_V2_RETPOLINE_MINIMAL_AMD,
	SPECTRE_V2_RETPOLINE_GENERIC,
	SPECTRE_V2_RETPOLINE_AMD,
	SPECTRE_V2_IBRS,
};

extern char __indirect_thunk_start[];
extern char __indirect_thunk_end[];

/*
 * On VMEXIT we must ensure that no RSB predictions learned in the guest
 * can be followed in the host, by overwriting the RSB completely. Both
 * retpoline and IBRS mitigations for Spectre v2 need this; only on future
 * CPUs with IBRS_ALL *might* it be avoided.
 */
static inline void vmexit_fill_RSB(void)
{
<<<<<<< HEAD
	alternative_input("",
			  "call __fill_rsb",
			  X86_FEATURE_RETPOLINE,
			  ASM_NO_INPUT_CLOBBER(_ASM_BX, "memory"));
=======
#ifdef CONFIG_RETPOLINE
	unsigned long loops;

	asm volatile (ANNOTATE_NOSPEC_ALTERNATIVE
		      ALTERNATIVE("jmp 910f",
				  __stringify(__FILL_RETURN_BUFFER(%0, RSB_CLEAR_LOOPS, %1)),
				  X86_FEATURE_RETPOLINE)
		      "910:"
		      : "=r" (loops), ASM_CALL_CONSTRAINT
		      : : "memory" );
#endif
>>>>>>> df574588
}

#define alternative_msr_write(_msr, _val, _feature)		\
	asm volatile(ALTERNATIVE("",				\
				 "movl %[msr], %%ecx\n\t"	\
				 "movl %[val], %%eax\n\t"	\
				 "movl $0, %%edx\n\t"		\
				 "wrmsr",			\
				 _feature)			\
		     : : [msr] "i" (_msr), [val] "i" (_val)	\
		     : "eax", "ecx", "edx", "memory")

static inline void indirect_branch_prediction_barrier(void)
{
	alternative_msr_write(MSR_IA32_PRED_CMD, PRED_CMD_IBPB,
			      X86_FEATURE_USE_IBPB);
}

/*
<<<<<<< HEAD
 * This also performs a barrier, and setting it again when it was already
 * set is NOT a no-op.
 */
static inline void restrict_branch_speculation(void)
{
	unsigned long ax, cx, dx;

	asm volatile(ALTERNATIVE("",
				 "movl %[msr], %%ecx\n\t"
				 "movl %[val], %%eax\n\t"
				 "movl $0, %%edx\n\t"
				 "wrmsr",
				 X86_FEATURE_USE_IBRS)
		     : "=a" (ax), "=c" (cx), "=d" (dx)
		     : [msr] "i" (MSR_IA32_SPEC_CTRL),
		       [val] "i" (SPEC_CTRL_IBRS)
		     : "memory");
}

static inline void unrestrict_branch_speculation(void)
{
	unsigned long ax, cx, dx;

	asm volatile(ALTERNATIVE("",
				 "movl %[msr], %%ecx\n\t"
				 "movl %[val], %%eax\n\t"
				 "movl $0, %%edx\n\t"
				 "wrmsr",
				 X86_FEATURE_USE_IBRS)
		     : "=a" (ax), "=c" (cx), "=d" (dx)
		     : [msr] "i" (MSR_IA32_SPEC_CTRL),
		       [val] "i" (0)
		     : "memory");
}
=======
 * With retpoline, we must use IBRS to restrict branch prediction
 * before calling into firmware.
 *
 * (Implemented as CPP macros due to header hell.)
 */
#define firmware_restrict_branch_speculation_start()			\
do {									\
	preempt_disable();						\
	alternative_msr_write(MSR_IA32_SPEC_CTRL, SPEC_CTRL_IBRS,	\
			      X86_FEATURE_USE_IBRS_FW);			\
} while (0)

#define firmware_restrict_branch_speculation_end()			\
do {									\
	alternative_msr_write(MSR_IA32_SPEC_CTRL, 0,			\
			      X86_FEATURE_USE_IBRS_FW);			\
	preempt_enable();						\
} while (0)
>>>>>>> df574588

#endif /* __ASSEMBLY__ */

/*
 * Below is used in the eBPF JIT compiler and emits the byte sequence
 * for the following assembly:
 *
 * With retpolines configured:
 *
 *    callq do_rop
 *  spec_trap:
 *    pause
 *    lfence
 *    jmp spec_trap
 *  do_rop:
 *    mov %rax,(%rsp)
 *    retq
 *
 * Without retpolines configured:
 *
 *    jmp *%rax
 */
#ifdef CONFIG_RETPOLINE
# define RETPOLINE_RAX_BPF_JIT_SIZE	17
# define RETPOLINE_RAX_BPF_JIT()				\
	EMIT1_off32(0xE8, 7);	 /* callq do_rop */		\
	/* spec_trap: */					\
	EMIT2(0xF3, 0x90);       /* pause */			\
	EMIT3(0x0F, 0xAE, 0xE8); /* lfence */			\
	EMIT2(0xEB, 0xF9);       /* jmp spec_trap */		\
	/* do_rop: */						\
	EMIT4(0x48, 0x89, 0x04, 0x24); /* mov %rax,(%rsp) */	\
	EMIT1(0xC3);             /* retq */
#else
# define RETPOLINE_RAX_BPF_JIT_SIZE	2
# define RETPOLINE_RAX_BPF_JIT()				\
	EMIT2(0xFF, 0xE0);	 /* jmp *%rax */
#endif

#endif /* _ASM_X86_NOSPEC_BRANCH_H_ */<|MERGE_RESOLUTION|>--- conflicted
+++ resolved
@@ -225,13 +225,6 @@
  */
 static inline void vmexit_fill_RSB(void)
 {
-<<<<<<< HEAD
-	alternative_input("",
-			  "call __fill_rsb",
-			  X86_FEATURE_RETPOLINE,
-			  ASM_NO_INPUT_CLOBBER(_ASM_BX, "memory"));
-=======
-#ifdef CONFIG_RETPOLINE
 	unsigned long loops;
 
 	asm volatile (ANNOTATE_NOSPEC_ALTERNATIVE
@@ -241,8 +234,6 @@
 		      "910:"
 		      : "=r" (loops), ASM_CALL_CONSTRAINT
 		      : : "memory" );
-#endif
->>>>>>> df574588
 }
 
 #define alternative_msr_write(_msr, _val, _feature)		\
@@ -262,7 +253,6 @@
 }
 
 /*
-<<<<<<< HEAD
  * This also performs a barrier, and setting it again when it was already
  * set is NOT a no-op.
  */
@@ -297,7 +287,8 @@
 		       [val] "i" (0)
 		     : "memory");
 }
-=======
+
+/*
  * With retpoline, we must use IBRS to restrict branch prediction
  * before calling into firmware.
  *
@@ -316,7 +307,6 @@
 			      X86_FEATURE_USE_IBRS_FW);			\
 	preempt_enable();						\
 } while (0)
->>>>>>> df574588
 
 #endif /* __ASSEMBLY__ */
 
