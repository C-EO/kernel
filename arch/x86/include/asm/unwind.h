#ifndef _ASM_X86_UNWIND_H
#define _ASM_X86_UNWIND_H

#include <linux/sched.h>
#include <linux/ftrace.h>
#include <asm/ptrace.h>
#include <asm/stacktrace.h>

struct unwind_state {
	struct stack_info stack_info;
	unsigned long stack_mask;
	struct task_struct *task;
	int graph_idx;
#ifdef CONFIG_DWARF_UNWIND
	union {
		struct pt_regs regs;
		char regs_arr[sizeof(struct pt_regs)];
	} u;
	unsigned call_frame:1,
		 on_cpu:1;
	unsigned long dw_sp;
#elif defined(CONFIG_FRAME_POINTER)
<<<<<<< HEAD
	unsigned long *bp;
=======
	unsigned long *bp, *orig_sp;
	struct pt_regs *regs;
>>>>>>> a062067a
#else
	unsigned long *sp;
#endif
};

void __unwind_start(struct unwind_state *state, struct task_struct *task,
		    struct pt_regs *regs, unsigned long *first_frame);

bool unwind_next_frame(struct unwind_state *state);

unsigned long unwind_get_return_address(struct unwind_state *state);

static inline bool unwind_done(struct unwind_state *state)
{
	return state->stack_info.type == STACK_TYPE_UNKNOWN;
}

static inline
void unwind_start(struct unwind_state *state, struct task_struct *task,
		  struct pt_regs *regs, unsigned long *first_frame)
{
	first_frame = first_frame ? : get_stack_pointer(task, regs);

	__unwind_start(state, task, regs, first_frame);
}

#ifdef CONFIG_DWARF_UNWIND

#define UNW_PC(frame)      ((frame)->u.regs.ip)
#define UNW_SP(frame)      ((frame)->u.regs.sp)
#ifdef CONFIG_FRAME_POINTER
#define UNW_FP(frame)      ((frame)->u.regs.bp)
#define FRAME_LINK_OFFSET  0
#define STACK_BOTTOM(tsk)  STACK_LIMIT((tsk)->thread.sp0)
#define TSK_STACK_TOP(tsk) ((tsk)->thread.sp0)
#else
#define UNW_FP(frame)      ((void)(frame), 0UL)
#endif
/*
 * On x86-64, might need to account for the special exception and interrupt
 * handling stacks here, since normally
 *	EXCEPTION_STACK_ORDER < THREAD_ORDER < IRQSTACK_ORDER,
 * but the construct is needed only for getting across the stack switch to
 * the interrupt stack - thus considering the IRQ stack itself is unnecessary,
 * and the overhead of comparing against all exception handling stacks seems
 * not desirable.
 */
#define STACK_LIMIT(ptr)   (((ptr) - 1) & ~(THREAD_SIZE - 1))
<<<<<<< HEAD

static inline
unsigned long *unwind_get_return_address_ptr(struct unwind_state *state)
{
	if (unwind_done(state))
		return NULL;

	return &UNW_PC(state);
}

static inline struct pt_regs *unwind_get_entry_regs(struct unwind_state *state)
{
	if (unwind_done(state))
		return NULL;

	return NULL;//&state->u.regs;
}

#elif defined(CONFIG_FRAME_POINTER)
=======
>>>>>>> a062067a

static inline
unsigned long *unwind_get_return_address_ptr(struct unwind_state *state)
{
	if (unwind_done(state))
		return NULL;

	return &UNW_PC(state);
}

static inline struct pt_regs *unwind_get_entry_regs(struct unwind_state *state)
{
	if (unwind_done(state))
		return NULL;

	return NULL;//&state->u.regs;
}

#elif defined(CONFIG_FRAME_POINTER)

static inline
unsigned long *unwind_get_return_address_ptr(struct unwind_state *state)
{
	if (unwind_done(state))
		return NULL;

	return state->regs ? &state->regs->ip : state->bp + 1;
}

static inline struct pt_regs *unwind_get_entry_regs(struct unwind_state *state)
{
	if (unwind_done(state))
		return NULL;

	return state->regs;
}

#else /* !CONFIG_FRAME_POINTER */

static inline
unsigned long *unwind_get_return_address_ptr(struct unwind_state *state)
{
	return NULL;
}

static inline struct pt_regs *unwind_get_entry_regs(struct unwind_state *state)
{
	return NULL;
}

#endif /* CONFIG_FRAME_POINTER */

/*
 * Copyright (C) 2002-2009 Novell, Inc.
 *	Jan Beulich <jbeulich@novell.com>
 * The code below is released under version 2 of the GNU GPL.
 */

#ifdef CONFIG_DWARF_UNWIND

#include <linux/uaccess.h>

#ifdef CONFIG_X86_64

#include <asm/vsyscall.h>

#define FRAME_RETADDR_OFFSET 8

#define UNW_REGISTER_INFO \
	PTREGS_INFO(ax), \
	PTREGS_INFO(dx), \
	PTREGS_INFO(cx), \
	PTREGS_INFO(bx), \
	PTREGS_INFO(si), \
	PTREGS_INFO(di), \
	PTREGS_INFO(bp), \
	PTREGS_INFO(sp), \
	PTREGS_INFO(r8), \
	PTREGS_INFO(r9), \
	PTREGS_INFO(r10), \
	PTREGS_INFO(r11), \
	PTREGS_INFO(r12), \
	PTREGS_INFO(r13), \
	PTREGS_INFO(r14), \
	PTREGS_INFO(r15), \
	PTREGS_INFO(ip)

#else /* X86_32 */

#define FRAME_RETADDR_OFFSET 4

#define UNW_REGISTER_INFO \
	PTREGS_INFO(ax), \
	PTREGS_INFO(cx), \
	PTREGS_INFO(dx), \
	PTREGS_INFO(bx), \
	PTREGS_INFO(sp), \
	PTREGS_INFO(bp), \
	PTREGS_INFO(si), \
	PTREGS_INFO(di), \
	PTREGS_INFO(ip)

#endif

<<<<<<< HEAD
#define UNW_DEFAULT_RA(raItem, dataAlign) \
	((raItem).where == Memory && \
	 !((raItem).value * (dataAlign) + sizeof(void *)))
=======
#define UNW_DEFAULT_RA(raItem, data_align) \
	((raItem).where == MEMORY && \
	 !((raItem).value * (data_align) + sizeof(void *)))
>>>>>>> a062067a

static inline void arch_dwarf_init_frame_info(struct unwind_state *info,
		struct pt_regs *regs)
{
#ifdef CONFIG_X86_64
	info->u.regs = *regs;
#else
	if (user_mode(regs))
		info->u.regs = *regs;
	else {
		memcpy(&info->u.regs, regs, offsetof(struct pt_regs, sp));
		info->u.regs.sp = (unsigned long)&regs->sp;
		info->u.regs.ss = __KERNEL_DS;
	}
#endif
}

static inline void arch_dwarf_init_blocked(struct unwind_state *info)
{
	struct inactive_task_frame *frame = (void *)info->task->thread.sp;

	probe_kernel_address(&frame->ret_addr, info->u.regs.ip);
	probe_kernel_address(&frame->bp, info->u.regs.bp);
	info->u.regs.sp = info->task->thread.sp;
	info->u.regs.cs = __KERNEL_CS;
	info->u.regs.ss = __KERNEL_DS;
#ifdef CONFIG_X86_32
	info->u.regs.ds = __USER_DS;
	info->u.regs.es = __USER_DS;
#endif
}

static inline int arch_dwarf_user_mode(struct unwind_state *info)
{
	return user_mode(&info->u.regs)
#ifdef CONFIG_X86_64
	       || (long)info->u.regs.ip >= 0
	       || (info->u.regs.ip >= VSYSCALL_ADDR &&
		   info->u.regs.ip < VSYSCALL_ADDR + PAGE_SIZE)
	       || (long)info->u.regs.sp >= 0;
#else
	       || info->u.regs.ip < PAGE_OFFSET
	       || info->u.regs.sp < PAGE_OFFSET;
#endif
}

#else

#define UNW_PC(frame) ((void)(frame), 0UL)
#define UNW_SP(frame) ((void)(frame), 0UL)
#define UNW_FP(frame) ((void)(frame), 0UL)

static inline int arch_dwarf_user_mode(const void *info)
{
	return 0;
}

#endif

#endif /* _ASM_X86_UNWIND_H */<|MERGE_RESOLUTION|>--- conflicted
+++ resolved
@@ -20,12 +20,8 @@
 		 on_cpu:1;
 	unsigned long dw_sp;
 #elif defined(CONFIG_FRAME_POINTER)
-<<<<<<< HEAD
-	unsigned long *bp;
-=======
 	unsigned long *bp, *orig_sp;
 	struct pt_regs *regs;
->>>>>>> a062067a
 #else
 	unsigned long *sp;
 #endif
@@ -74,28 +70,6 @@
  * not desirable.
  */
 #define STACK_LIMIT(ptr)   (((ptr) - 1) & ~(THREAD_SIZE - 1))
-<<<<<<< HEAD
-
-static inline
-unsigned long *unwind_get_return_address_ptr(struct unwind_state *state)
-{
-	if (unwind_done(state))
-		return NULL;
-
-	return &UNW_PC(state);
-}
-
-static inline struct pt_regs *unwind_get_entry_regs(struct unwind_state *state)
-{
-	if (unwind_done(state))
-		return NULL;
-
-	return NULL;//&state->u.regs;
-}
-
-#elif defined(CONFIG_FRAME_POINTER)
-=======
->>>>>>> a062067a
 
 static inline
 unsigned long *unwind_get_return_address_ptr(struct unwind_state *state)
@@ -200,15 +174,9 @@
 
 #endif
 
-<<<<<<< HEAD
-#define UNW_DEFAULT_RA(raItem, dataAlign) \
-	((raItem).where == Memory && \
-	 !((raItem).value * (dataAlign) + sizeof(void *)))
-=======
 #define UNW_DEFAULT_RA(raItem, data_align) \
 	((raItem).where == MEMORY && \
 	 !((raItem).value * (data_align) + sizeof(void *)))
->>>>>>> a062067a
 
 static inline void arch_dwarf_init_frame_info(struct unwind_state *info,
 		struct pt_regs *regs)
