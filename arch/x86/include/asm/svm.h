--- conflicted
+++ resolved
@@ -274,11 +274,6 @@
 
 	/*
 	 * The following part of the save area is valid only for
-<<<<<<< HEAD
-	 * SEV-ES guests when referenced through the GHCB.
-	 */
-	u8 reserved_7[104];
-=======
 	 * SEV-ES guests when referenced through the GHCB or for
 	 * saving to the host save area.
 	 */
@@ -287,7 +282,6 @@
 	u8 reserved_7b[4];
 	u32 pkru;
 	u8 reserved_7a[20];
->>>>>>> 7d2a07b7
 	u64 reserved_8;		/* rax already available at 0x01f8 */
 	u64 rcx;
 	u64 rdx;
@@ -328,11 +322,6 @@
 
 
 #define EXPECTED_VMCB_SAVE_AREA_SIZE		1032
-<<<<<<< HEAD
-#define EXPECTED_VMCB_CONTROL_AREA_SIZE		256
-#define EXPECTED_GHCB_SIZE			PAGE_SIZE
-
-=======
 #define EXPECTED_VMCB_CONTROL_AREA_SIZE		1024
 #define EXPECTED_GHCB_SIZE			PAGE_SIZE
 
@@ -343,7 +332,6 @@
 	BUILD_BUG_ON(sizeof(struct ghcb)		!= EXPECTED_GHCB_SIZE);
 }
 
->>>>>>> 7d2a07b7
 struct vmcb {
 	struct vmcb_control_area control;
 	struct vmcb_save_area save;
@@ -418,8 +406,6 @@
 				(unsigned long *)&ghcb->save.valid_bitmap);	\
 	}									\
 										\
-<<<<<<< HEAD
-=======
 	static inline u64 ghcb_get_##field(struct ghcb *ghcb)			\
 	{									\
 		return ghcb->save.field;					\
@@ -430,7 +416,6 @@
 		return ghcb_##field##_is_valid(ghcb) ? ghcb->save.field : 0;	\
 	}									\
 										\
->>>>>>> 7d2a07b7
 	static inline void ghcb_set_##field(struct ghcb *ghcb, u64 value)	\
 	{									\
 		__set_bit(GHCB_BITMAP_IDX(field),				\
