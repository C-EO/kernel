--- conflicted
+++ resolved
@@ -400,15 +400,9 @@
 #define percpu_or(var, val)		percpu_to_op("or", var, val)
 #define percpu_xor(var, val)		percpu_to_op("xor", var, val)
 #define percpu_inc(var)		percpu_unary_op("inc", var)
-<<<<<<< HEAD
-#define percpu_xchg(var, val)		percpu_xchg_op("xchg", var, val)
-#ifdef CONFIG_X86_XADD
-#define percpu_xadd(var, val)		percpu_xchg_op("xadd", var, val)
-=======
 #define percpu_xchg(var, val)		percpu_exchange_op("xchg", var, val)
 #ifdef CONFIG_X86_XADD
 #define percpu_xadd(var, val)		percpu_exchange_op("xadd", var, val)
->>>>>>> b79f924c
 #endif
 
 #define __this_cpu_read_1(pcp)		percpu_from_op("mov", (pcp), "m"(pcp))
