--- conflicted
+++ resolved
@@ -84,10 +84,7 @@
  */
 #define IRQ_WORK_VECTOR			0xf6
 
-<<<<<<< HEAD
-=======
 /* 0xf5 - unused, was UV_BAU_MESSAGE */
->>>>>>> 7d2a07b7
 #define DEFERRED_ERROR_VECTOR		0xf4
 
 /* Vector on which hypervisor callbacks will be delivered */
