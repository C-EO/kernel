--- conflicted
+++ resolved
@@ -207,17 +207,11 @@
 #define X86_FEATURE_RETPOLINE_AMD	( 7*32+13) /* "" AMD Retpoline mitigation for Spectre variant 2 */
 #define X86_FEATURE_INTEL_PPIN		( 7*32+14) /* Intel Processor Inventory Number */
 
-#define X86_FEATURE_IBPB		( 7*32+16) /* Using Indirect Branch Prediction Barrier */
 #define X86_FEATURE_MBA			( 7*32+18) /* Memory Bandwidth Allocation */
-<<<<<<< HEAD
-#define X86_FEATURE_RSB_CTXSW		( 7*32+19) /* Fill RSB on context switches */
-#define X86_FEATURE_IBRS		( 7*32+21) /* Use IBRS for Spectre v2 safety */
-=======
 #define X86_FEATURE_RSB_CTXSW		( 7*32+19) /* "" Fill RSB on context switches */
 
 #define X86_FEATURE_USE_IBPB		( 7*32+21) /* "" Indirect Branch Prediction Barrier enabled */
 #define X86_FEATURE_USE_IBRS		( 7*32+22) /* "" Use IBRS for Spectre v2 safety */
->>>>>>> 073ba187
 
 /* Virtualization flags: Linux defined, word 8 */
 #define X86_FEATURE_TPR_SHADOW		( 8*32+ 0) /* Intel TPR Shadow */
@@ -278,15 +272,9 @@
 #define X86_FEATURE_CLZERO		(13*32+ 0) /* CLZERO instruction */
 #define X86_FEATURE_IRPERF		(13*32+ 1) /* Instructions Retired Count */
 #define X86_FEATURE_XSAVEERPTR		(13*32+ 2) /* Always save/restore FP error pointers */
-<<<<<<< HEAD
-#define X86_FEATURE_AMD_PRED_CMD	(13*32+12) /* Prediction Command MSR (AMD) */
-#define X86_FEATURE_AMD_SPEC_CTRL	(13*32+14) /* Speculation Control MSR only (AMD) */
-#define X86_FEATURE_AMD_STIBP		(13*32+15) /* Single Thread Indirect Branch Predictors (AMD) */
-=======
 #define X86_FEATURE_IBPB		(13*32+12) /* Indirect Branch Prediction Barrier */
 #define X86_FEATURE_IBRS		(13*32+14) /* Indirect Branch Restricted Speculation */
 #define X86_FEATURE_STIBP		(13*32+15) /* Single Thread Indirect Branch Predictors */
->>>>>>> 073ba187
 
 /* Thermal and Power Management Leaf, CPUID level 0x00000006 (EAX), word 14 */
 #define X86_FEATURE_DTHERM		(14*32+ 0) /* Digital Thermal Sensor */
@@ -338,13 +326,8 @@
 /* Intel-defined CPU features, CPUID level 0x00000007:0 (EDX), word 18 */
 #define X86_FEATURE_AVX512_4VNNIW	(18*32+ 2) /* AVX-512 Neural Network Instructions */
 #define X86_FEATURE_AVX512_4FMAPS	(18*32+ 3) /* AVX-512 Multiply Accumulation Single precision */
-<<<<<<< HEAD
-#define X86_FEATURE_SPEC_CTRL		(18*32+26) /* Speculation Control (IBRS + IBPB) */
-#define X86_FEATURE_STIBP		(18*32+27) /* Single Thread Indirect Branch Predictors */
-=======
 #define X86_FEATURE_SPEC_CTRL		(18*32+26) /* "" Speculation Control (IBRS + IBPB) */
 #define X86_FEATURE_INTEL_STIBP		(18*32+27) /* "" Single Thread Indirect Branch Predictors */
->>>>>>> 073ba187
 #define X86_FEATURE_ARCH_CAPABILITIES	(18*32+29) /* IA32_ARCH_CAPABILITIES MSR (Intel) */
 
 /*
