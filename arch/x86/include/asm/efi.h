--- conflicted
+++ resolved
@@ -99,10 +99,7 @@
 extern void efi_call_phys_prelog(void);
 extern void efi_call_phys_epilog(void);
 extern void efi_unmap_memmap(void);
-<<<<<<< HEAD
-=======
 extern void efi_memory_uc(u64 addr, unsigned long size);
->>>>>>> 35681f62
 
 #ifndef CONFIG_EFI
 /*
