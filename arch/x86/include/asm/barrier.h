--- conflicted
+++ resolved
@@ -25,27 +25,6 @@
 #endif
 
 /**
-<<<<<<< HEAD
- * array_ptr_mask - generate a mask for array_ptr() that is ~0UL when
- * the bounds check succeeds and 0 otherwise
- */
-#define array_ptr_mask array_ptr_mask
-static inline unsigned long array_ptr_mask(unsigned long idx, unsigned long sz)
-{
-	unsigned long mask;
-
-	/*
-	 * mask = index - size, if that result is >= 0 then the index is
-	 * invalid and the mask is 0 else ~0
-	 */
-#ifdef CONFIG_X86_32
-	asm ("cmpl %1,%2; sbbl %0,%0;"
-#else
-	asm ("cmpq %1,%2; sbbq %0,%0;"
-#endif
-			:"=r" (mask)
-			:"r"(sz),"r" (idx)
-=======
  * array_index_mask_nospec() - generate a mask that is ~0UL when the
  * 	bounds check succeeds and 0 otherwise
  * @index: array element index
@@ -62,23 +41,16 @@
 	asm ("cmp %1,%2; sbb %0,%0;"
 			:"=r" (mask)
 			:"r"(size),"r" (index)
->>>>>>> 073ba187
 			:"cc");
 	return mask;
 }
 
-<<<<<<< HEAD
-/* prevent speculative execution past this barrier */
-#define ifence() alternative_2("", "mfence", X86_FEATURE_MFENCE_RDTSC, \
-				   "lfence", X86_FEATURE_LFENCE_RDTSC)
-=======
 /* Override the default implementation from linux/nospec.h. */
 #define array_index_mask_nospec array_index_mask_nospec
 
 /* Prevent speculative execution past this barrier. */
 #define barrier_nospec() alternative_2("", "mfence", X86_FEATURE_MFENCE_RDTSC, \
 					   "lfence", X86_FEATURE_LFENCE_RDTSC)
->>>>>>> 073ba187
 
 #ifdef CONFIG_X86_PPRO_FENCE
 #define dma_rmb()	rmb()
