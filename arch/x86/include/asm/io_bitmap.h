--- conflicted
+++ resolved
@@ -18,8 +18,6 @@
 #ifdef CONFIG_X86_IOPL_IOPERM
 void io_bitmap_share(struct task_struct *tsk);
 void io_bitmap_exit(struct task_struct *tsk);
-<<<<<<< HEAD
-=======
 
 static inline void native_tss_invalidate_io_bitmap(void)
 {
@@ -35,7 +33,6 @@
 	this_cpu_write(cpu_tss_rw.x86_tss.io_bitmap_base,
 		       IO_BITMAP_OFFSET_INVALID);
 }
->>>>>>> 84569f32
 
 void native_tss_update_io_bitmap(void);
 
