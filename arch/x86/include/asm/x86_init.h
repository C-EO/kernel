--- conflicted
+++ resolved
@@ -119,19 +119,13 @@
 /**
  * struct x86_hyper_init - x86 hypervisor init functions
  * @init_platform:		platform setup
-<<<<<<< HEAD
-=======
  * @guest_late_init:		guest late init
->>>>>>> 0186f2dc
  * @x2apic_available:		X2APIC detection
  * @init_mem_mapping:		setup early mappings during init_mem_mapping()
  */
 struct x86_hyper_init {
 	void (*init_platform)(void);
-<<<<<<< HEAD
-=======
 	void (*guest_late_init)(void);
->>>>>>> 0186f2dc
 	bool (*x2apic_available)(void);
 	void (*init_mem_mapping)(void);
 };
