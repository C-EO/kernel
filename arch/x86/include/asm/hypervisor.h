/*
 * Copyright (C) 2008, VMware, Inc.
 *
 * This program is free software; you can redistribute it and/or modify
 * it under the terms of the GNU General Public License as published by
 * the Free Software Foundation; either version 2 of the License, or
 * (at your option) any later version.
 *
 * This program is distributed in the hope that it will be useful, but
 * WITHOUT ANY WARRANTY; without even the implied warranty of
 * MERCHANTABILITY OR FITNESS FOR A PARTICULAR PURPOSE, GOOD TITLE or
 * NON INFRINGEMENT.  See the GNU General Public License for more
 * details.
 *
 * You should have received a copy of the GNU General Public License
 * along with this program; if not, write to the Free Software
 * Foundation, Inc., 51 Franklin St, Fifth Floor, Boston, MA 02110-1301 USA.
 *
 */
#ifndef _ASM_X86_HYPERVISOR_H
#define _ASM_X86_HYPERVISOR_H

extern void init_hypervisor(struct cpuinfo_x86 *c);
extern void init_hypervisor_platform(void);

<<<<<<< HEAD
#endif

#ifdef HAVE_XEN_PLATFORM_COMPAT_H
#include_next <asm/hypervisor.h>
=======
/*
 * x86 hypervisor information
 */
struct hypervisor_x86 {
	/* Hypervisor name */
	const char	*name;

	/* Detection routine */
	bool		(*detect)(void);

	/* Adjust CPU feature bits (run once per CPU) */
	void		(*set_cpu_features)(struct cpuinfo_x86 *);

	/* Platform setup (run once per boot) */
	void		(*init_platform)(void);
};

extern const struct hypervisor_x86 *x86_hyper;

/* Recognized hypervisors */
extern const struct hypervisor_x86 x86_hyper_vmware;
extern const struct hypervisor_x86 x86_hyper_ms_hyperv;

>>>>>>> e44a21b7
#endif<|MERGE_RESOLUTION|>--- conflicted
+++ resolved
@@ -23,12 +23,6 @@
 extern void init_hypervisor(struct cpuinfo_x86 *c);
 extern void init_hypervisor_platform(void);
 
-<<<<<<< HEAD
-#endif
-
-#ifdef HAVE_XEN_PLATFORM_COMPAT_H
-#include_next <asm/hypervisor.h>
-=======
 /*
  * x86 hypervisor information
  */
@@ -52,5 +46,4 @@
 extern const struct hypervisor_x86 x86_hyper_vmware;
 extern const struct hypervisor_x86 x86_hyper_ms_hyperv;
 
->>>>>>> e44a21b7
 #endif