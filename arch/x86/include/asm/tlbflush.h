--- conflicted
+++ resolved
@@ -165,84 +165,6 @@
 	this_cpu_write(cpu_tlbstate.cr4, __read_cr4());
 }
 
-<<<<<<< HEAD
-static inline void __cr4_set(unsigned long cr4)
-{
-	lockdep_assert_irqs_disabled();
-	this_cpu_write(cpu_tlbstate.cr4, cr4);
-	__write_cr4(cr4);
-}
-
-/* Set in this cpu's CR4. */
-static inline void cr4_set_bits_irqsoff(unsigned long mask)
-{
-	unsigned long cr4;
-
-	cr4 = this_cpu_read(cpu_tlbstate.cr4);
-	if ((cr4 | mask) != cr4)
-		__cr4_set(cr4 | mask);
-}
-
-/* Clear in this cpu's CR4. */
-static inline void cr4_clear_bits_irqsoff(unsigned long mask)
-{
-	unsigned long cr4;
-
-	cr4 = this_cpu_read(cpu_tlbstate.cr4);
-	if ((cr4 & ~mask) != cr4)
-		__cr4_set(cr4 & ~mask);
-}
-
-/* Set in this cpu's CR4. */
-static inline void cr4_set_bits(unsigned long mask)
-{
-	unsigned long flags;
-
-	local_irq_save(flags);
-	cr4_set_bits_irqsoff(mask);
-	local_irq_restore(flags);
-}
-
-/* Clear in this cpu's CR4. */
-static inline void cr4_clear_bits(unsigned long mask)
-{
-	unsigned long flags;
-
-	local_irq_save(flags);
-	cr4_clear_bits_irqsoff(mask);
-	local_irq_restore(flags);
-}
-
-static inline void cr4_toggle_bits_irqsoff(unsigned long mask)
-{
-	unsigned long cr4;
-
-	cr4 = this_cpu_read(cpu_tlbstate.cr4);
-	__cr4_set(cr4 ^ mask);
-}
-
-/* Read the CR4 shadow. */
-static inline unsigned long cr4_read_shadow(void)
-{
-	return this_cpu_read(cpu_tlbstate.cr4);
-}
-
-/*
- * Mark all other ASIDs as invalid, preserves the current.
- */
-static inline void invalidate_other_asid(void)
-{
-	this_cpu_write(cpu_tlbstate.invalidate_other, true);
-}
-
-/*
- * Save some of cr4 feature set we're using (e.g.  Pentium 4MB
- * enable and PPro Global page enable), so that any CPU's that boot
- * up after us can get the correct flags.  This should only be used
- * during boot on the boot cpu.
- */
-=======
->>>>>>> 7d2a07b7
 extern unsigned long mmu_cr4_features;
 extern u32 *trampoline_cr4_features;
 
