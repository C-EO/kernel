--- conflicted
+++ resolved
@@ -62,28 +62,6 @@
 	  You should normally say N here, unless you want to debug early
 	  crashes or need a very simple printk logging facility.
 
-<<<<<<< HEAD
-config COPY_MC_TEST
-	def_bool n
-
-config X86_PTDUMP_CORE
-	def_bool n
-
-config X86_PTDUMP
-	tristate "Export kernel pagetable layout to userspace via debugfs"
-	depends on DEBUG_KERNEL
-	select DEBUG_FS
-	select X86_PTDUMP_CORE
-	---help---
-	  Say Y here if you want to show the kernel pagetable layout in a
-	  debugfs file. This information is only useful for kernel developers
-	  who are working in architecture specific areas of the kernel.
-	  It is probably not a good idea to enable this feature in a production
-	  kernel.
-	  If in doubt, say "N"
-
-=======
->>>>>>> 7d2a07b7
 config EFI_PGT_DUMP
 	bool "Dump the EFI pagetable"
 	depends on EFI
