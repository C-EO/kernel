--- conflicted
+++ resolved
@@ -4020,12 +4020,7 @@
 		break;
 
 	case INTEL_FAM6_ATOM_SILVERMONT:
-<<<<<<< HEAD
-	case INTEL_FAM6_ATOM_SILVERMONT_X:
-=======
 	case INTEL_FAM6_ATOM_SILVERMONT_D:
-	case INTEL_FAM6_ATOM_SILVERMONT_MID:
->>>>>>> 0eee48be
 	case INTEL_FAM6_ATOM_AIRMONT:
 		memcpy(hw_cache_event_ids, slm_hw_cache_event_ids,
 			sizeof(hw_cache_event_ids));
