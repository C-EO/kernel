// SPDX-License-Identifier: GPL-2.0
/* SandyBridge-EP/IvyTown uncore support */
#include "uncore.h"

/* SNB-EP pci bus to socket mapping */
#define SNBEP_CPUNODEID			0x40
#define SNBEP_GIDNIDMAP			0x54

/* SNB-EP Box level control */
#define SNBEP_PMON_BOX_CTL_RST_CTRL	(1 << 0)
#define SNBEP_PMON_BOX_CTL_RST_CTRS	(1 << 1)
#define SNBEP_PMON_BOX_CTL_FRZ		(1 << 8)
#define SNBEP_PMON_BOX_CTL_FRZ_EN	(1 << 16)
#define SNBEP_PMON_BOX_CTL_INT		(SNBEP_PMON_BOX_CTL_RST_CTRL | \
					 SNBEP_PMON_BOX_CTL_RST_CTRS | \
					 SNBEP_PMON_BOX_CTL_FRZ_EN)
/* SNB-EP event control */
#define SNBEP_PMON_CTL_EV_SEL_MASK	0x000000ff
#define SNBEP_PMON_CTL_UMASK_MASK	0x0000ff00
#define SNBEP_PMON_CTL_RST		(1 << 17)
#define SNBEP_PMON_CTL_EDGE_DET		(1 << 18)
#define SNBEP_PMON_CTL_EV_SEL_EXT	(1 << 21)
#define SNBEP_PMON_CTL_EN		(1 << 22)
#define SNBEP_PMON_CTL_INVERT		(1 << 23)
#define SNBEP_PMON_CTL_TRESH_MASK	0xff000000
#define SNBEP_PMON_RAW_EVENT_MASK	(SNBEP_PMON_CTL_EV_SEL_MASK | \
					 SNBEP_PMON_CTL_UMASK_MASK | \
					 SNBEP_PMON_CTL_EDGE_DET | \
					 SNBEP_PMON_CTL_INVERT | \
					 SNBEP_PMON_CTL_TRESH_MASK)

/* SNB-EP Ubox event control */
#define SNBEP_U_MSR_PMON_CTL_TRESH_MASK		0x1f000000
#define SNBEP_U_MSR_PMON_RAW_EVENT_MASK		\
				(SNBEP_PMON_CTL_EV_SEL_MASK | \
				 SNBEP_PMON_CTL_UMASK_MASK | \
				 SNBEP_PMON_CTL_EDGE_DET | \
				 SNBEP_PMON_CTL_INVERT | \
				 SNBEP_U_MSR_PMON_CTL_TRESH_MASK)

#define SNBEP_CBO_PMON_CTL_TID_EN		(1 << 19)
#define SNBEP_CBO_MSR_PMON_RAW_EVENT_MASK	(SNBEP_PMON_RAW_EVENT_MASK | \
						 SNBEP_CBO_PMON_CTL_TID_EN)

/* SNB-EP PCU event control */
#define SNBEP_PCU_MSR_PMON_CTL_OCC_SEL_MASK	0x0000c000
#define SNBEP_PCU_MSR_PMON_CTL_TRESH_MASK	0x1f000000
#define SNBEP_PCU_MSR_PMON_CTL_OCC_INVERT	(1 << 30)
#define SNBEP_PCU_MSR_PMON_CTL_OCC_EDGE_DET	(1 << 31)
#define SNBEP_PCU_MSR_PMON_RAW_EVENT_MASK	\
				(SNBEP_PMON_CTL_EV_SEL_MASK | \
				 SNBEP_PCU_MSR_PMON_CTL_OCC_SEL_MASK | \
				 SNBEP_PMON_CTL_EDGE_DET | \
				 SNBEP_PMON_CTL_INVERT | \
				 SNBEP_PCU_MSR_PMON_CTL_TRESH_MASK | \
				 SNBEP_PCU_MSR_PMON_CTL_OCC_INVERT | \
				 SNBEP_PCU_MSR_PMON_CTL_OCC_EDGE_DET)

#define SNBEP_QPI_PCI_PMON_RAW_EVENT_MASK	\
				(SNBEP_PMON_RAW_EVENT_MASK | \
				 SNBEP_PMON_CTL_EV_SEL_EXT)

/* SNB-EP pci control register */
#define SNBEP_PCI_PMON_BOX_CTL			0xf4
#define SNBEP_PCI_PMON_CTL0			0xd8
/* SNB-EP pci counter register */
#define SNBEP_PCI_PMON_CTR0			0xa0

/* SNB-EP home agent register */
#define SNBEP_HA_PCI_PMON_BOX_ADDRMATCH0	0x40
#define SNBEP_HA_PCI_PMON_BOX_ADDRMATCH1	0x44
#define SNBEP_HA_PCI_PMON_BOX_OPCODEMATCH	0x48
/* SNB-EP memory controller register */
#define SNBEP_MC_CHy_PCI_PMON_FIXED_CTL		0xf0
#define SNBEP_MC_CHy_PCI_PMON_FIXED_CTR		0xd0
/* SNB-EP QPI register */
#define SNBEP_Q_Py_PCI_PMON_PKT_MATCH0		0x228
#define SNBEP_Q_Py_PCI_PMON_PKT_MATCH1		0x22c
#define SNBEP_Q_Py_PCI_PMON_PKT_MASK0		0x238
#define SNBEP_Q_Py_PCI_PMON_PKT_MASK1		0x23c

/* SNB-EP Ubox register */
#define SNBEP_U_MSR_PMON_CTR0			0xc16
#define SNBEP_U_MSR_PMON_CTL0			0xc10

#define SNBEP_U_MSR_PMON_UCLK_FIXED_CTL		0xc08
#define SNBEP_U_MSR_PMON_UCLK_FIXED_CTR		0xc09

/* SNB-EP Cbo register */
#define SNBEP_C0_MSR_PMON_CTR0			0xd16
#define SNBEP_C0_MSR_PMON_CTL0			0xd10
#define SNBEP_C0_MSR_PMON_BOX_CTL		0xd04
#define SNBEP_C0_MSR_PMON_BOX_FILTER		0xd14
#define SNBEP_CBO_MSR_OFFSET			0x20

#define SNBEP_CB0_MSR_PMON_BOX_FILTER_TID	0x1f
#define SNBEP_CB0_MSR_PMON_BOX_FILTER_NID	0x3fc00
#define SNBEP_CB0_MSR_PMON_BOX_FILTER_STATE	0x7c0000
#define SNBEP_CB0_MSR_PMON_BOX_FILTER_OPC	0xff800000

#define SNBEP_CBO_EVENT_EXTRA_REG(e, m, i) {	\
	.event = (e),				\
	.msr = SNBEP_C0_MSR_PMON_BOX_FILTER,	\
	.config_mask = (m),			\
	.idx = (i)				\
}

/* SNB-EP PCU register */
#define SNBEP_PCU_MSR_PMON_CTR0			0xc36
#define SNBEP_PCU_MSR_PMON_CTL0			0xc30
#define SNBEP_PCU_MSR_PMON_BOX_CTL		0xc24
#define SNBEP_PCU_MSR_PMON_BOX_FILTER		0xc34
#define SNBEP_PCU_MSR_PMON_BOX_FILTER_MASK	0xffffffff
#define SNBEP_PCU_MSR_CORE_C3_CTR		0x3fc
#define SNBEP_PCU_MSR_CORE_C6_CTR		0x3fd

/* IVBEP event control */
#define IVBEP_PMON_BOX_CTL_INT		(SNBEP_PMON_BOX_CTL_RST_CTRL | \
					 SNBEP_PMON_BOX_CTL_RST_CTRS)
#define IVBEP_PMON_RAW_EVENT_MASK		(SNBEP_PMON_CTL_EV_SEL_MASK | \
					 SNBEP_PMON_CTL_UMASK_MASK | \
					 SNBEP_PMON_CTL_EDGE_DET | \
					 SNBEP_PMON_CTL_TRESH_MASK)
/* IVBEP Ubox */
#define IVBEP_U_MSR_PMON_GLOBAL_CTL		0xc00
#define IVBEP_U_PMON_GLOBAL_FRZ_ALL		(1 << 31)
#define IVBEP_U_PMON_GLOBAL_UNFRZ_ALL		(1 << 29)

#define IVBEP_U_MSR_PMON_RAW_EVENT_MASK	\
				(SNBEP_PMON_CTL_EV_SEL_MASK | \
				 SNBEP_PMON_CTL_UMASK_MASK | \
				 SNBEP_PMON_CTL_EDGE_DET | \
				 SNBEP_U_MSR_PMON_CTL_TRESH_MASK)
/* IVBEP Cbo */
#define IVBEP_CBO_MSR_PMON_RAW_EVENT_MASK		(IVBEP_PMON_RAW_EVENT_MASK | \
						 SNBEP_CBO_PMON_CTL_TID_EN)

#define IVBEP_CB0_MSR_PMON_BOX_FILTER_TID		(0x1fULL << 0)
#define IVBEP_CB0_MSR_PMON_BOX_FILTER_LINK	(0xfULL << 5)
#define IVBEP_CB0_MSR_PMON_BOX_FILTER_STATE	(0x3fULL << 17)
#define IVBEP_CB0_MSR_PMON_BOX_FILTER_NID		(0xffffULL << 32)
#define IVBEP_CB0_MSR_PMON_BOX_FILTER_OPC		(0x1ffULL << 52)
#define IVBEP_CB0_MSR_PMON_BOX_FILTER_C6		(0x1ULL << 61)
#define IVBEP_CB0_MSR_PMON_BOX_FILTER_NC		(0x1ULL << 62)
#define IVBEP_CB0_MSR_PMON_BOX_FILTER_ISOC	(0x1ULL << 63)

/* IVBEP home agent */
#define IVBEP_HA_PCI_PMON_CTL_Q_OCC_RST		(1 << 16)
#define IVBEP_HA_PCI_PMON_RAW_EVENT_MASK		\
				(IVBEP_PMON_RAW_EVENT_MASK | \
				 IVBEP_HA_PCI_PMON_CTL_Q_OCC_RST)
/* IVBEP PCU */
#define IVBEP_PCU_MSR_PMON_RAW_EVENT_MASK	\
				(SNBEP_PMON_CTL_EV_SEL_MASK | \
				 SNBEP_PCU_MSR_PMON_CTL_OCC_SEL_MASK | \
				 SNBEP_PMON_CTL_EDGE_DET | \
				 SNBEP_PCU_MSR_PMON_CTL_TRESH_MASK | \
				 SNBEP_PCU_MSR_PMON_CTL_OCC_INVERT | \
				 SNBEP_PCU_MSR_PMON_CTL_OCC_EDGE_DET)
/* IVBEP QPI */
#define IVBEP_QPI_PCI_PMON_RAW_EVENT_MASK	\
				(IVBEP_PMON_RAW_EVENT_MASK | \
				 SNBEP_PMON_CTL_EV_SEL_EXT)

#define __BITS_VALUE(x, i, n)  ((typeof(x))(((x) >> ((i) * (n))) & \
				((1ULL << (n)) - 1)))

/* Haswell-EP Ubox */
#define HSWEP_U_MSR_PMON_CTR0			0x709
#define HSWEP_U_MSR_PMON_CTL0			0x705
#define HSWEP_U_MSR_PMON_FILTER			0x707

#define HSWEP_U_MSR_PMON_UCLK_FIXED_CTL		0x703
#define HSWEP_U_MSR_PMON_UCLK_FIXED_CTR		0x704

#define HSWEP_U_MSR_PMON_BOX_FILTER_TID		(0x1 << 0)
#define HSWEP_U_MSR_PMON_BOX_FILTER_CID		(0x1fULL << 1)
#define HSWEP_U_MSR_PMON_BOX_FILTER_MASK \
					(HSWEP_U_MSR_PMON_BOX_FILTER_TID | \
					 HSWEP_U_MSR_PMON_BOX_FILTER_CID)

/* Haswell-EP CBo */
#define HSWEP_C0_MSR_PMON_CTR0			0xe08
#define HSWEP_C0_MSR_PMON_CTL0			0xe01
#define HSWEP_C0_MSR_PMON_BOX_CTL			0xe00
#define HSWEP_C0_MSR_PMON_BOX_FILTER0		0xe05
#define HSWEP_CBO_MSR_OFFSET			0x10


#define HSWEP_CB0_MSR_PMON_BOX_FILTER_TID		(0x3fULL << 0)
#define HSWEP_CB0_MSR_PMON_BOX_FILTER_LINK	(0xfULL << 6)
#define HSWEP_CB0_MSR_PMON_BOX_FILTER_STATE	(0x7fULL << 17)
#define HSWEP_CB0_MSR_PMON_BOX_FILTER_NID		(0xffffULL << 32)
#define HSWEP_CB0_MSR_PMON_BOX_FILTER_OPC		(0x1ffULL << 52)
#define HSWEP_CB0_MSR_PMON_BOX_FILTER_C6		(0x1ULL << 61)
#define HSWEP_CB0_MSR_PMON_BOX_FILTER_NC		(0x1ULL << 62)
#define HSWEP_CB0_MSR_PMON_BOX_FILTER_ISOC	(0x1ULL << 63)


/* Haswell-EP Sbox */
#define HSWEP_S0_MSR_PMON_CTR0			0x726
#define HSWEP_S0_MSR_PMON_CTL0			0x721
#define HSWEP_S0_MSR_PMON_BOX_CTL			0x720
#define HSWEP_SBOX_MSR_OFFSET			0xa
#define HSWEP_S_MSR_PMON_RAW_EVENT_MASK		(SNBEP_PMON_RAW_EVENT_MASK | \
						 SNBEP_CBO_PMON_CTL_TID_EN)

/* Haswell-EP PCU */
#define HSWEP_PCU_MSR_PMON_CTR0			0x717
#define HSWEP_PCU_MSR_PMON_CTL0			0x711
#define HSWEP_PCU_MSR_PMON_BOX_CTL		0x710
#define HSWEP_PCU_MSR_PMON_BOX_FILTER		0x715

/* KNL Ubox */
#define KNL_U_MSR_PMON_RAW_EVENT_MASK \
					(SNBEP_U_MSR_PMON_RAW_EVENT_MASK | \
						SNBEP_CBO_PMON_CTL_TID_EN)
/* KNL CHA */
#define KNL_CHA_MSR_OFFSET			0xc
#define KNL_CHA_MSR_PMON_CTL_QOR		(1 << 16)
#define KNL_CHA_MSR_PMON_RAW_EVENT_MASK \
					(SNBEP_CBO_MSR_PMON_RAW_EVENT_MASK | \
					 KNL_CHA_MSR_PMON_CTL_QOR)
#define KNL_CHA_MSR_PMON_BOX_FILTER_TID		0x1ff
#define KNL_CHA_MSR_PMON_BOX_FILTER_STATE	(7 << 18)
#define KNL_CHA_MSR_PMON_BOX_FILTER_OP		(0xfffffe2aULL << 32)
#define KNL_CHA_MSR_PMON_BOX_FILTER_REMOTE_NODE	(0x1ULL << 32)
#define KNL_CHA_MSR_PMON_BOX_FILTER_LOCAL_NODE	(0x1ULL << 33)
#define KNL_CHA_MSR_PMON_BOX_FILTER_NNC		(0x1ULL << 37)

/* KNL EDC/MC UCLK */
#define KNL_UCLK_MSR_PMON_CTR0_LOW		0x400
#define KNL_UCLK_MSR_PMON_CTL0			0x420
#define KNL_UCLK_MSR_PMON_BOX_CTL		0x430
#define KNL_UCLK_MSR_PMON_UCLK_FIXED_LOW	0x44c
#define KNL_UCLK_MSR_PMON_UCLK_FIXED_CTL	0x454
#define KNL_PMON_FIXED_CTL_EN			0x1

/* KNL EDC */
#define KNL_EDC0_ECLK_MSR_PMON_CTR0_LOW		0xa00
#define KNL_EDC0_ECLK_MSR_PMON_CTL0		0xa20
#define KNL_EDC0_ECLK_MSR_PMON_BOX_CTL		0xa30
#define KNL_EDC0_ECLK_MSR_PMON_ECLK_FIXED_LOW	0xa3c
#define KNL_EDC0_ECLK_MSR_PMON_ECLK_FIXED_CTL	0xa44

/* KNL MC */
#define KNL_MC0_CH0_MSR_PMON_CTR0_LOW		0xb00
#define KNL_MC0_CH0_MSR_PMON_CTL0		0xb20
#define KNL_MC0_CH0_MSR_PMON_BOX_CTL		0xb30
#define KNL_MC0_CH0_MSR_PMON_FIXED_LOW		0xb3c
#define KNL_MC0_CH0_MSR_PMON_FIXED_CTL		0xb44

/* KNL IRP */
#define KNL_IRP_PCI_PMON_BOX_CTL		0xf0
#define KNL_IRP_PCI_PMON_RAW_EVENT_MASK		(SNBEP_PMON_RAW_EVENT_MASK | \
						 KNL_CHA_MSR_PMON_CTL_QOR)
/* KNL PCU */
#define KNL_PCU_PMON_CTL_EV_SEL_MASK		0x0000007f
#define KNL_PCU_PMON_CTL_USE_OCC_CTR		(1 << 7)
#define KNL_PCU_MSR_PMON_CTL_TRESH_MASK		0x3f000000
#define KNL_PCU_MSR_PMON_RAW_EVENT_MASK	\
				(KNL_PCU_PMON_CTL_EV_SEL_MASK | \
				 KNL_PCU_PMON_CTL_USE_OCC_CTR | \
				 SNBEP_PCU_MSR_PMON_CTL_OCC_SEL_MASK | \
				 SNBEP_PMON_CTL_EDGE_DET | \
				 SNBEP_CBO_PMON_CTL_TID_EN | \
				 SNBEP_PMON_CTL_INVERT | \
				 KNL_PCU_MSR_PMON_CTL_TRESH_MASK | \
				 SNBEP_PCU_MSR_PMON_CTL_OCC_INVERT | \
				 SNBEP_PCU_MSR_PMON_CTL_OCC_EDGE_DET)

/* SKX pci bus to socket mapping */
#define SKX_CPUNODEID			0xc0
#define SKX_GIDNIDMAP			0xd4

/*
 * The CPU_BUS_NUMBER MSR returns the values of the respective CPUBUSNO CSR
 * that BIOS programmed. MSR has package scope.
 * |  Bit  |  Default  |  Description
 * | [63]  |    00h    | VALID - When set, indicates the CPU bus
 *                       numbers have been initialized. (RO)
 * |[62:48]|    ---    | Reserved
 * |[47:40]|    00h    | BUS_NUM_5 - Return the bus number BIOS assigned
 *                       CPUBUSNO(5). (RO)
 * |[39:32]|    00h    | BUS_NUM_4 - Return the bus number BIOS assigned
 *                       CPUBUSNO(4). (RO)
 * |[31:24]|    00h    | BUS_NUM_3 - Return the bus number BIOS assigned
 *                       CPUBUSNO(3). (RO)
 * |[23:16]|    00h    | BUS_NUM_2 - Return the bus number BIOS assigned
 *                       CPUBUSNO(2). (RO)
 * |[15:8] |    00h    | BUS_NUM_1 - Return the bus number BIOS assigned
 *                       CPUBUSNO(1). (RO)
 * | [7:0] |    00h    | BUS_NUM_0 - Return the bus number BIOS assigned
 *                       CPUBUSNO(0). (RO)
 */
#define SKX_MSR_CPU_BUS_NUMBER		0x300
#define SKX_MSR_CPU_BUS_VALID_BIT	(1ULL << 63)
#define BUS_NUM_STRIDE			8

/* SKX CHA */
#define SKX_CHA_MSR_PMON_BOX_FILTER_TID		(0x1ffULL << 0)
#define SKX_CHA_MSR_PMON_BOX_FILTER_LINK	(0xfULL << 9)
#define SKX_CHA_MSR_PMON_BOX_FILTER_STATE	(0x3ffULL << 17)
#define SKX_CHA_MSR_PMON_BOX_FILTER_REM		(0x1ULL << 32)
#define SKX_CHA_MSR_PMON_BOX_FILTER_LOC		(0x1ULL << 33)
#define SKX_CHA_MSR_PMON_BOX_FILTER_ALL_OPC	(0x1ULL << 35)
#define SKX_CHA_MSR_PMON_BOX_FILTER_NM		(0x1ULL << 36)
#define SKX_CHA_MSR_PMON_BOX_FILTER_NOT_NM	(0x1ULL << 37)
#define SKX_CHA_MSR_PMON_BOX_FILTER_OPC0	(0x3ffULL << 41)
#define SKX_CHA_MSR_PMON_BOX_FILTER_OPC1	(0x3ffULL << 51)
#define SKX_CHA_MSR_PMON_BOX_FILTER_C6		(0x1ULL << 61)
#define SKX_CHA_MSR_PMON_BOX_FILTER_NC		(0x1ULL << 62)
#define SKX_CHA_MSR_PMON_BOX_FILTER_ISOC	(0x1ULL << 63)

/* SKX IIO */
#define SKX_IIO0_MSR_PMON_CTL0		0xa48
#define SKX_IIO0_MSR_PMON_CTR0		0xa41
#define SKX_IIO0_MSR_PMON_BOX_CTL	0xa40
#define SKX_IIO_MSR_OFFSET		0x20

#define SKX_PMON_CTL_TRESH_MASK		(0xff << 24)
#define SKX_PMON_CTL_TRESH_MASK_EXT	(0xf)
#define SKX_PMON_CTL_CH_MASK		(0xff << 4)
#define SKX_PMON_CTL_FC_MASK		(0x7 << 12)
#define SKX_IIO_PMON_RAW_EVENT_MASK	(SNBEP_PMON_CTL_EV_SEL_MASK | \
					 SNBEP_PMON_CTL_UMASK_MASK | \
					 SNBEP_PMON_CTL_EDGE_DET | \
					 SNBEP_PMON_CTL_INVERT | \
					 SKX_PMON_CTL_TRESH_MASK)
#define SKX_IIO_PMON_RAW_EVENT_MASK_EXT	(SKX_PMON_CTL_TRESH_MASK_EXT | \
					 SKX_PMON_CTL_CH_MASK | \
					 SKX_PMON_CTL_FC_MASK)

/* SKX IRP */
#define SKX_IRP0_MSR_PMON_CTL0		0xa5b
#define SKX_IRP0_MSR_PMON_CTR0		0xa59
#define SKX_IRP0_MSR_PMON_BOX_CTL	0xa58
#define SKX_IRP_MSR_OFFSET		0x20

/* SKX UPI */
#define SKX_UPI_PCI_PMON_CTL0		0x350
#define SKX_UPI_PCI_PMON_CTR0		0x318
#define SKX_UPI_PCI_PMON_BOX_CTL	0x378
#define SKX_UPI_CTL_UMASK_EXT		0xffefff

/* SKX M2M */
#define SKX_M2M_PCI_PMON_CTL0		0x228
#define SKX_M2M_PCI_PMON_CTR0		0x200
#define SKX_M2M_PCI_PMON_BOX_CTL	0x258

/* Memory Map registers device ID */
#define SNR_ICX_MESH2IIO_MMAP_DID		0x9a2
#define SNR_ICX_SAD_CONTROL_CFG		0x3f4

/* Getting I/O stack id in SAD_COTROL_CFG notation */
#define SAD_CONTROL_STACK_ID(data)		(((data) >> 4) & 0x7)

/* SNR Ubox */
#define SNR_U_MSR_PMON_CTR0			0x1f98
#define SNR_U_MSR_PMON_CTL0			0x1f91
#define SNR_U_MSR_PMON_UCLK_FIXED_CTL		0x1f93
#define SNR_U_MSR_PMON_UCLK_FIXED_CTR		0x1f94

/* SNR CHA */
#define SNR_CHA_RAW_EVENT_MASK_EXT		0x3ffffff
#define SNR_CHA_MSR_PMON_CTL0			0x1c01
#define SNR_CHA_MSR_PMON_CTR0			0x1c08
#define SNR_CHA_MSR_PMON_BOX_CTL		0x1c00
#define SNR_C0_MSR_PMON_BOX_FILTER0		0x1c05


/* SNR IIO */
#define SNR_IIO_MSR_PMON_CTL0			0x1e08
#define SNR_IIO_MSR_PMON_CTR0			0x1e01
#define SNR_IIO_MSR_PMON_BOX_CTL		0x1e00
#define SNR_IIO_MSR_OFFSET			0x10
#define SNR_IIO_PMON_RAW_EVENT_MASK_EXT		0x7ffff

/* SNR IRP */
#define SNR_IRP0_MSR_PMON_CTL0			0x1ea8
#define SNR_IRP0_MSR_PMON_CTR0			0x1ea1
#define SNR_IRP0_MSR_PMON_BOX_CTL		0x1ea0
#define SNR_IRP_MSR_OFFSET			0x10

/* SNR M2PCIE */
#define SNR_M2PCIE_MSR_PMON_CTL0		0x1e58
#define SNR_M2PCIE_MSR_PMON_CTR0		0x1e51
#define SNR_M2PCIE_MSR_PMON_BOX_CTL		0x1e50
#define SNR_M2PCIE_MSR_OFFSET			0x10

/* SNR PCU */
#define SNR_PCU_MSR_PMON_CTL0			0x1ef1
#define SNR_PCU_MSR_PMON_CTR0			0x1ef8
#define SNR_PCU_MSR_PMON_BOX_CTL		0x1ef0
#define SNR_PCU_MSR_PMON_BOX_FILTER		0x1efc

/* SNR M2M */
#define SNR_M2M_PCI_PMON_CTL0			0x468
#define SNR_M2M_PCI_PMON_CTR0			0x440
#define SNR_M2M_PCI_PMON_BOX_CTL		0x438
#define SNR_M2M_PCI_PMON_UMASK_EXT		0xff

/* SNR PCIE3 */
#define SNR_PCIE3_PCI_PMON_CTL0			0x508
#define SNR_PCIE3_PCI_PMON_CTR0			0x4e8
#define SNR_PCIE3_PCI_PMON_BOX_CTL		0x4e0

/* SNR IMC */
#define SNR_IMC_MMIO_PMON_FIXED_CTL		0x54
#define SNR_IMC_MMIO_PMON_FIXED_CTR		0x38
#define SNR_IMC_MMIO_PMON_CTL0			0x40
#define SNR_IMC_MMIO_PMON_CTR0			0x8
#define SNR_IMC_MMIO_PMON_BOX_CTL		0x22800
#define SNR_IMC_MMIO_OFFSET			0x4000
#define SNR_IMC_MMIO_SIZE			0x4000
#define SNR_IMC_MMIO_BASE_OFFSET		0xd0
#define SNR_IMC_MMIO_BASE_MASK			0x1FFFFFFF
#define SNR_IMC_MMIO_MEM0_OFFSET		0xd8
#define SNR_IMC_MMIO_MEM0_MASK			0x7FF

/* ICX CHA */
#define ICX_C34_MSR_PMON_CTR0			0xb68
#define ICX_C34_MSR_PMON_CTL0			0xb61
#define ICX_C34_MSR_PMON_BOX_CTL		0xb60
#define ICX_C34_MSR_PMON_BOX_FILTER0		0xb65

/* ICX IIO */
#define ICX_IIO_MSR_PMON_CTL0			0xa58
#define ICX_IIO_MSR_PMON_CTR0			0xa51
#define ICX_IIO_MSR_PMON_BOX_CTL		0xa50

/* ICX IRP */
#define ICX_IRP0_MSR_PMON_CTL0			0xa4d
#define ICX_IRP0_MSR_PMON_CTR0			0xa4b
#define ICX_IRP0_MSR_PMON_BOX_CTL		0xa4a

/* ICX M2PCIE */
#define ICX_M2PCIE_MSR_PMON_CTL0		0xa46
#define ICX_M2PCIE_MSR_PMON_CTR0		0xa41
#define ICX_M2PCIE_MSR_PMON_BOX_CTL		0xa40

/* ICX UPI */
#define ICX_UPI_PCI_PMON_CTL0			0x350
#define ICX_UPI_PCI_PMON_CTR0			0x320
#define ICX_UPI_PCI_PMON_BOX_CTL		0x318
#define ICX_UPI_CTL_UMASK_EXT			0xffffff

/* ICX M3UPI*/
#define ICX_M3UPI_PCI_PMON_CTL0			0xd8
#define ICX_M3UPI_PCI_PMON_CTR0			0xa8
#define ICX_M3UPI_PCI_PMON_BOX_CTL		0xa0

/* ICX IMC */
#define ICX_NUMBER_IMC_CHN			2
#define ICX_IMC_MEM_STRIDE			0x4

DEFINE_UNCORE_FORMAT_ATTR(event, event, "config:0-7");
DEFINE_UNCORE_FORMAT_ATTR(event2, event, "config:0-6");
DEFINE_UNCORE_FORMAT_ATTR(event_ext, event, "config:0-7,21");
DEFINE_UNCORE_FORMAT_ATTR(use_occ_ctr, use_occ_ctr, "config:7");
DEFINE_UNCORE_FORMAT_ATTR(umask, umask, "config:8-15");
DEFINE_UNCORE_FORMAT_ATTR(umask_ext, umask, "config:8-15,32-43,45-55");
DEFINE_UNCORE_FORMAT_ATTR(umask_ext2, umask, "config:8-15,32-57");
DEFINE_UNCORE_FORMAT_ATTR(umask_ext3, umask, "config:8-15,32-39");
DEFINE_UNCORE_FORMAT_ATTR(umask_ext4, umask, "config:8-15,32-55");
DEFINE_UNCORE_FORMAT_ATTR(qor, qor, "config:16");
DEFINE_UNCORE_FORMAT_ATTR(edge, edge, "config:18");
DEFINE_UNCORE_FORMAT_ATTR(tid_en, tid_en, "config:19");
DEFINE_UNCORE_FORMAT_ATTR(inv, inv, "config:23");
DEFINE_UNCORE_FORMAT_ATTR(thresh9, thresh, "config:24-35");
DEFINE_UNCORE_FORMAT_ATTR(thresh8, thresh, "config:24-31");
DEFINE_UNCORE_FORMAT_ATTR(thresh6, thresh, "config:24-29");
DEFINE_UNCORE_FORMAT_ATTR(thresh5, thresh, "config:24-28");
DEFINE_UNCORE_FORMAT_ATTR(occ_sel, occ_sel, "config:14-15");
DEFINE_UNCORE_FORMAT_ATTR(occ_invert, occ_invert, "config:30");
DEFINE_UNCORE_FORMAT_ATTR(occ_edge, occ_edge, "config:14-51");
DEFINE_UNCORE_FORMAT_ATTR(occ_edge_det, occ_edge_det, "config:31");
DEFINE_UNCORE_FORMAT_ATTR(ch_mask, ch_mask, "config:36-43");
DEFINE_UNCORE_FORMAT_ATTR(ch_mask2, ch_mask, "config:36-47");
DEFINE_UNCORE_FORMAT_ATTR(fc_mask, fc_mask, "config:44-46");
DEFINE_UNCORE_FORMAT_ATTR(fc_mask2, fc_mask, "config:48-50");
DEFINE_UNCORE_FORMAT_ATTR(filter_tid, filter_tid, "config1:0-4");
DEFINE_UNCORE_FORMAT_ATTR(filter_tid2, filter_tid, "config1:0");
DEFINE_UNCORE_FORMAT_ATTR(filter_tid3, filter_tid, "config1:0-5");
DEFINE_UNCORE_FORMAT_ATTR(filter_tid4, filter_tid, "config1:0-8");
DEFINE_UNCORE_FORMAT_ATTR(filter_tid5, filter_tid, "config1:0-9");
DEFINE_UNCORE_FORMAT_ATTR(filter_cid, filter_cid, "config1:5");
DEFINE_UNCORE_FORMAT_ATTR(filter_link, filter_link, "config1:5-8");
DEFINE_UNCORE_FORMAT_ATTR(filter_link2, filter_link, "config1:6-8");
DEFINE_UNCORE_FORMAT_ATTR(filter_link3, filter_link, "config1:12");
DEFINE_UNCORE_FORMAT_ATTR(filter_nid, filter_nid, "config1:10-17");
DEFINE_UNCORE_FORMAT_ATTR(filter_nid2, filter_nid, "config1:32-47");
DEFINE_UNCORE_FORMAT_ATTR(filter_state, filter_state, "config1:18-22");
DEFINE_UNCORE_FORMAT_ATTR(filter_state2, filter_state, "config1:17-22");
DEFINE_UNCORE_FORMAT_ATTR(filter_state3, filter_state, "config1:17-23");
DEFINE_UNCORE_FORMAT_ATTR(filter_state4, filter_state, "config1:18-20");
DEFINE_UNCORE_FORMAT_ATTR(filter_state5, filter_state, "config1:17-26");
DEFINE_UNCORE_FORMAT_ATTR(filter_rem, filter_rem, "config1:32");
DEFINE_UNCORE_FORMAT_ATTR(filter_loc, filter_loc, "config1:33");
DEFINE_UNCORE_FORMAT_ATTR(filter_nm, filter_nm, "config1:36");
DEFINE_UNCORE_FORMAT_ATTR(filter_not_nm, filter_not_nm, "config1:37");
DEFINE_UNCORE_FORMAT_ATTR(filter_local, filter_local, "config1:33");
DEFINE_UNCORE_FORMAT_ATTR(filter_all_op, filter_all_op, "config1:35");
DEFINE_UNCORE_FORMAT_ATTR(filter_nnm, filter_nnm, "config1:37");
DEFINE_UNCORE_FORMAT_ATTR(filter_opc, filter_opc, "config1:23-31");
DEFINE_UNCORE_FORMAT_ATTR(filter_opc2, filter_opc, "config1:52-60");
DEFINE_UNCORE_FORMAT_ATTR(filter_opc3, filter_opc, "config1:41-60");
DEFINE_UNCORE_FORMAT_ATTR(filter_opc_0, filter_opc0, "config1:41-50");
DEFINE_UNCORE_FORMAT_ATTR(filter_opc_1, filter_opc1, "config1:51-60");
DEFINE_UNCORE_FORMAT_ATTR(filter_nc, filter_nc, "config1:62");
DEFINE_UNCORE_FORMAT_ATTR(filter_c6, filter_c6, "config1:61");
DEFINE_UNCORE_FORMAT_ATTR(filter_isoc, filter_isoc, "config1:63");
DEFINE_UNCORE_FORMAT_ATTR(filter_band0, filter_band0, "config1:0-7");
DEFINE_UNCORE_FORMAT_ATTR(filter_band1, filter_band1, "config1:8-15");
DEFINE_UNCORE_FORMAT_ATTR(filter_band2, filter_band2, "config1:16-23");
DEFINE_UNCORE_FORMAT_ATTR(filter_band3, filter_band3, "config1:24-31");
DEFINE_UNCORE_FORMAT_ATTR(match_rds, match_rds, "config1:48-51");
DEFINE_UNCORE_FORMAT_ATTR(match_rnid30, match_rnid30, "config1:32-35");
DEFINE_UNCORE_FORMAT_ATTR(match_rnid4, match_rnid4, "config1:31");
DEFINE_UNCORE_FORMAT_ATTR(match_dnid, match_dnid, "config1:13-17");
DEFINE_UNCORE_FORMAT_ATTR(match_mc, match_mc, "config1:9-12");
DEFINE_UNCORE_FORMAT_ATTR(match_opc, match_opc, "config1:5-8");
DEFINE_UNCORE_FORMAT_ATTR(match_vnw, match_vnw, "config1:3-4");
DEFINE_UNCORE_FORMAT_ATTR(match0, match0, "config1:0-31");
DEFINE_UNCORE_FORMAT_ATTR(match1, match1, "config1:32-63");
DEFINE_UNCORE_FORMAT_ATTR(mask_rds, mask_rds, "config2:48-51");
DEFINE_UNCORE_FORMAT_ATTR(mask_rnid30, mask_rnid30, "config2:32-35");
DEFINE_UNCORE_FORMAT_ATTR(mask_rnid4, mask_rnid4, "config2:31");
DEFINE_UNCORE_FORMAT_ATTR(mask_dnid, mask_dnid, "config2:13-17");
DEFINE_UNCORE_FORMAT_ATTR(mask_mc, mask_mc, "config2:9-12");
DEFINE_UNCORE_FORMAT_ATTR(mask_opc, mask_opc, "config2:5-8");
DEFINE_UNCORE_FORMAT_ATTR(mask_vnw, mask_vnw, "config2:3-4");
DEFINE_UNCORE_FORMAT_ATTR(mask0, mask0, "config2:0-31");
DEFINE_UNCORE_FORMAT_ATTR(mask1, mask1, "config2:32-63");

static void snbep_uncore_pci_disable_box(struct intel_uncore_box *box)
{
	struct pci_dev *pdev = box->pci_dev;
	int box_ctl = uncore_pci_box_ctl(box);
	u32 config = 0;

	if (!pci_read_config_dword(pdev, box_ctl, &config)) {
		config |= SNBEP_PMON_BOX_CTL_FRZ;
		pci_write_config_dword(pdev, box_ctl, config);
	}
}

static void snbep_uncore_pci_enable_box(struct intel_uncore_box *box)
{
	struct pci_dev *pdev = box->pci_dev;
	int box_ctl = uncore_pci_box_ctl(box);
	u32 config = 0;

	if (!pci_read_config_dword(pdev, box_ctl, &config)) {
		config &= ~SNBEP_PMON_BOX_CTL_FRZ;
		pci_write_config_dword(pdev, box_ctl, config);
	}
}

static void snbep_uncore_pci_enable_event(struct intel_uncore_box *box, struct perf_event *event)
{
	struct pci_dev *pdev = box->pci_dev;
	struct hw_perf_event *hwc = &event->hw;

	pci_write_config_dword(pdev, hwc->config_base, hwc->config | SNBEP_PMON_CTL_EN);
}

static void snbep_uncore_pci_disable_event(struct intel_uncore_box *box, struct perf_event *event)
{
	struct pci_dev *pdev = box->pci_dev;
	struct hw_perf_event *hwc = &event->hw;

	pci_write_config_dword(pdev, hwc->config_base, hwc->config);
}

static u64 snbep_uncore_pci_read_counter(struct intel_uncore_box *box, struct perf_event *event)
{
	struct pci_dev *pdev = box->pci_dev;
	struct hw_perf_event *hwc = &event->hw;
	u64 count = 0;

	pci_read_config_dword(pdev, hwc->event_base, (u32 *)&count);
	pci_read_config_dword(pdev, hwc->event_base + 4, (u32 *)&count + 1);

	return count;
}

static void snbep_uncore_pci_init_box(struct intel_uncore_box *box)
{
	struct pci_dev *pdev = box->pci_dev;
	int box_ctl = uncore_pci_box_ctl(box);

	pci_write_config_dword(pdev, box_ctl, SNBEP_PMON_BOX_CTL_INT);
}

static void snbep_uncore_msr_disable_box(struct intel_uncore_box *box)
{
	u64 config;
	unsigned msr;

	msr = uncore_msr_box_ctl(box);
	if (msr) {
		rdmsrl(msr, config);
		config |= SNBEP_PMON_BOX_CTL_FRZ;
		wrmsrl(msr, config);
	}
}

static void snbep_uncore_msr_enable_box(struct intel_uncore_box *box)
{
	u64 config;
	unsigned msr;

	msr = uncore_msr_box_ctl(box);
	if (msr) {
		rdmsrl(msr, config);
		config &= ~SNBEP_PMON_BOX_CTL_FRZ;
		wrmsrl(msr, config);
	}
}

static void snbep_uncore_msr_enable_event(struct intel_uncore_box *box, struct perf_event *event)
{
	struct hw_perf_event *hwc = &event->hw;
	struct hw_perf_event_extra *reg1 = &hwc->extra_reg;

	if (reg1->idx != EXTRA_REG_NONE)
		wrmsrl(reg1->reg, uncore_shared_reg_config(box, 0));

	wrmsrl(hwc->config_base, hwc->config | SNBEP_PMON_CTL_EN);
}

static void snbep_uncore_msr_disable_event(struct intel_uncore_box *box,
					struct perf_event *event)
{
	struct hw_perf_event *hwc = &event->hw;

	wrmsrl(hwc->config_base, hwc->config);
}

static void snbep_uncore_msr_init_box(struct intel_uncore_box *box)
{
	unsigned msr = uncore_msr_box_ctl(box);

	if (msr)
		wrmsrl(msr, SNBEP_PMON_BOX_CTL_INT);
}

static struct attribute *snbep_uncore_formats_attr[] = {
	&format_attr_event.attr,
	&format_attr_umask.attr,
	&format_attr_edge.attr,
	&format_attr_inv.attr,
	&format_attr_thresh8.attr,
	NULL,
};

static struct attribute *snbep_uncore_ubox_formats_attr[] = {
	&format_attr_event.attr,
	&format_attr_umask.attr,
	&format_attr_edge.attr,
	&format_attr_inv.attr,
	&format_attr_thresh5.attr,
	NULL,
};

static struct attribute *snbep_uncore_cbox_formats_attr[] = {
	&format_attr_event.attr,
	&format_attr_umask.attr,
	&format_attr_edge.attr,
	&format_attr_tid_en.attr,
	&format_attr_inv.attr,
	&format_attr_thresh8.attr,
	&format_attr_filter_tid.attr,
	&format_attr_filter_nid.attr,
	&format_attr_filter_state.attr,
	&format_attr_filter_opc.attr,
	NULL,
};

static struct attribute *snbep_uncore_pcu_formats_attr[] = {
	&format_attr_event.attr,
	&format_attr_occ_sel.attr,
	&format_attr_edge.attr,
	&format_attr_inv.attr,
	&format_attr_thresh5.attr,
	&format_attr_occ_invert.attr,
	&format_attr_occ_edge.attr,
	&format_attr_filter_band0.attr,
	&format_attr_filter_band1.attr,
	&format_attr_filter_band2.attr,
	&format_attr_filter_band3.attr,
	NULL,
};

static struct attribute *snbep_uncore_qpi_formats_attr[] = {
	&format_attr_event_ext.attr,
	&format_attr_umask.attr,
	&format_attr_edge.attr,
	&format_attr_inv.attr,
	&format_attr_thresh8.attr,
	&format_attr_match_rds.attr,
	&format_attr_match_rnid30.attr,
	&format_attr_match_rnid4.attr,
	&format_attr_match_dnid.attr,
	&format_attr_match_mc.attr,
	&format_attr_match_opc.attr,
	&format_attr_match_vnw.attr,
	&format_attr_match0.attr,
	&format_attr_match1.attr,
	&format_attr_mask_rds.attr,
	&format_attr_mask_rnid30.attr,
	&format_attr_mask_rnid4.attr,
	&format_attr_mask_dnid.attr,
	&format_attr_mask_mc.attr,
	&format_attr_mask_opc.attr,
	&format_attr_mask_vnw.attr,
	&format_attr_mask0.attr,
	&format_attr_mask1.attr,
	NULL,
};

static struct uncore_event_desc snbep_uncore_imc_events[] = {
	INTEL_UNCORE_EVENT_DESC(clockticks,      "event=0xff,umask=0x00"),
	INTEL_UNCORE_EVENT_DESC(cas_count_read,  "event=0x04,umask=0x03"),
	INTEL_UNCORE_EVENT_DESC(cas_count_read.scale, "6.103515625e-5"),
	INTEL_UNCORE_EVENT_DESC(cas_count_read.unit, "MiB"),
	INTEL_UNCORE_EVENT_DESC(cas_count_write, "event=0x04,umask=0x0c"),
	INTEL_UNCORE_EVENT_DESC(cas_count_write.scale, "6.103515625e-5"),
	INTEL_UNCORE_EVENT_DESC(cas_count_write.unit, "MiB"),
	{ /* end: all zeroes */ },
};

static struct uncore_event_desc snbep_uncore_qpi_events[] = {
	INTEL_UNCORE_EVENT_DESC(clockticks,       "event=0x14"),
	INTEL_UNCORE_EVENT_DESC(txl_flits_active, "event=0x00,umask=0x06"),
	INTEL_UNCORE_EVENT_DESC(drs_data,         "event=0x102,umask=0x08"),
	INTEL_UNCORE_EVENT_DESC(ncb_data,         "event=0x103,umask=0x04"),
	{ /* end: all zeroes */ },
};

static const struct attribute_group snbep_uncore_format_group = {
	.name = "format",
	.attrs = snbep_uncore_formats_attr,
};

static const struct attribute_group snbep_uncore_ubox_format_group = {
	.name = "format",
	.attrs = snbep_uncore_ubox_formats_attr,
};

static const struct attribute_group snbep_uncore_cbox_format_group = {
	.name = "format",
	.attrs = snbep_uncore_cbox_formats_attr,
};

static const struct attribute_group snbep_uncore_pcu_format_group = {
	.name = "format",
	.attrs = snbep_uncore_pcu_formats_attr,
};

static const struct attribute_group snbep_uncore_qpi_format_group = {
	.name = "format",
	.attrs = snbep_uncore_qpi_formats_attr,
};

#define __SNBEP_UNCORE_MSR_OPS_COMMON_INIT()			\
	.disable_box	= snbep_uncore_msr_disable_box,		\
	.enable_box	= snbep_uncore_msr_enable_box,		\
	.disable_event	= snbep_uncore_msr_disable_event,	\
	.enable_event	= snbep_uncore_msr_enable_event,	\
	.read_counter	= uncore_msr_read_counter

#define SNBEP_UNCORE_MSR_OPS_COMMON_INIT()			\
	__SNBEP_UNCORE_MSR_OPS_COMMON_INIT(),			\
	.init_box	= snbep_uncore_msr_init_box		\

static struct intel_uncore_ops snbep_uncore_msr_ops = {
	SNBEP_UNCORE_MSR_OPS_COMMON_INIT(),
};

#define SNBEP_UNCORE_PCI_OPS_COMMON_INIT()			\
	.init_box	= snbep_uncore_pci_init_box,		\
	.disable_box	= snbep_uncore_pci_disable_box,		\
	.enable_box	= snbep_uncore_pci_enable_box,		\
	.disable_event	= snbep_uncore_pci_disable_event,	\
	.read_counter	= snbep_uncore_pci_read_counter

static struct intel_uncore_ops snbep_uncore_pci_ops = {
	SNBEP_UNCORE_PCI_OPS_COMMON_INIT(),
	.enable_event	= snbep_uncore_pci_enable_event,	\
};

static struct event_constraint snbep_uncore_cbox_constraints[] = {
	UNCORE_EVENT_CONSTRAINT(0x01, 0x1),
	UNCORE_EVENT_CONSTRAINT(0x02, 0x3),
	UNCORE_EVENT_CONSTRAINT(0x04, 0x3),
	UNCORE_EVENT_CONSTRAINT(0x05, 0x3),
	UNCORE_EVENT_CONSTRAINT(0x07, 0x3),
	UNCORE_EVENT_CONSTRAINT(0x09, 0x3),
	UNCORE_EVENT_CONSTRAINT(0x11, 0x1),
	UNCORE_EVENT_CONSTRAINT(0x12, 0x3),
	UNCORE_EVENT_CONSTRAINT(0x13, 0x3),
	UNCORE_EVENT_CONSTRAINT(0x1b, 0xc),
	UNCORE_EVENT_CONSTRAINT(0x1c, 0xc),
	UNCORE_EVENT_CONSTRAINT(0x1d, 0xc),
	UNCORE_EVENT_CONSTRAINT(0x1e, 0xc),
	UNCORE_EVENT_CONSTRAINT(0x1f, 0xe),
	UNCORE_EVENT_CONSTRAINT(0x21, 0x3),
	UNCORE_EVENT_CONSTRAINT(0x23, 0x3),
	UNCORE_EVENT_CONSTRAINT(0x31, 0x3),
	UNCORE_EVENT_CONSTRAINT(0x32, 0x3),
	UNCORE_EVENT_CONSTRAINT(0x33, 0x3),
	UNCORE_EVENT_CONSTRAINT(0x34, 0x3),
	UNCORE_EVENT_CONSTRAINT(0x35, 0x3),
	UNCORE_EVENT_CONSTRAINT(0x36, 0x1),
	UNCORE_EVENT_CONSTRAINT(0x37, 0x3),
	UNCORE_EVENT_CONSTRAINT(0x38, 0x3),
	UNCORE_EVENT_CONSTRAINT(0x39, 0x3),
	UNCORE_EVENT_CONSTRAINT(0x3b, 0x1),
	EVENT_CONSTRAINT_END
};

static struct event_constraint snbep_uncore_r2pcie_constraints[] = {
	UNCORE_EVENT_CONSTRAINT(0x10, 0x3),
	UNCORE_EVENT_CONSTRAINT(0x11, 0x3),
	UNCORE_EVENT_CONSTRAINT(0x12, 0x1),
	UNCORE_EVENT_CONSTRAINT(0x23, 0x3),
	UNCORE_EVENT_CONSTRAINT(0x24, 0x3),
	UNCORE_EVENT_CONSTRAINT(0x25, 0x3),
	UNCORE_EVENT_CONSTRAINT(0x26, 0x3),
	UNCORE_EVENT_CONSTRAINT(0x32, 0x3),
	UNCORE_EVENT_CONSTRAINT(0x33, 0x3),
	UNCORE_EVENT_CONSTRAINT(0x34, 0x3),
	EVENT_CONSTRAINT_END
};

static struct event_constraint snbep_uncore_r3qpi_constraints[] = {
	UNCORE_EVENT_CONSTRAINT(0x10, 0x3),
	UNCORE_EVENT_CONSTRAINT(0x11, 0x3),
	UNCORE_EVENT_CONSTRAINT(0x12, 0x3),
	UNCORE_EVENT_CONSTRAINT(0x13, 0x1),
	UNCORE_EVENT_CONSTRAINT(0x20, 0x3),
	UNCORE_EVENT_CONSTRAINT(0x21, 0x3),
	UNCORE_EVENT_CONSTRAINT(0x22, 0x3),
	UNCORE_EVENT_CONSTRAINT(0x23, 0x3),
	UNCORE_EVENT_CONSTRAINT(0x24, 0x3),
	UNCORE_EVENT_CONSTRAINT(0x25, 0x3),
	UNCORE_EVENT_CONSTRAINT(0x26, 0x3),
	UNCORE_EVENT_CONSTRAINT(0x28, 0x3),
	UNCORE_EVENT_CONSTRAINT(0x29, 0x3),
	UNCORE_EVENT_CONSTRAINT(0x2a, 0x3),
	UNCORE_EVENT_CONSTRAINT(0x2b, 0x3),
	UNCORE_EVENT_CONSTRAINT(0x2c, 0x3),
	UNCORE_EVENT_CONSTRAINT(0x2d, 0x3),
	UNCORE_EVENT_CONSTRAINT(0x2e, 0x3),
	UNCORE_EVENT_CONSTRAINT(0x2f, 0x3),
	UNCORE_EVENT_CONSTRAINT(0x30, 0x3),
	UNCORE_EVENT_CONSTRAINT(0x31, 0x3),
	UNCORE_EVENT_CONSTRAINT(0x32, 0x3),
	UNCORE_EVENT_CONSTRAINT(0x33, 0x3),
	UNCORE_EVENT_CONSTRAINT(0x34, 0x3),
	UNCORE_EVENT_CONSTRAINT(0x36, 0x3),
	UNCORE_EVENT_CONSTRAINT(0x37, 0x3),
	UNCORE_EVENT_CONSTRAINT(0x38, 0x3),
	UNCORE_EVENT_CONSTRAINT(0x39, 0x3),
	EVENT_CONSTRAINT_END
};

static struct intel_uncore_type snbep_uncore_ubox = {
	.name		= "ubox",
	.num_counters   = 2,
	.num_boxes	= 1,
	.perf_ctr_bits	= 44,
	.fixed_ctr_bits	= 48,
	.perf_ctr	= SNBEP_U_MSR_PMON_CTR0,
	.event_ctl	= SNBEP_U_MSR_PMON_CTL0,
	.event_mask	= SNBEP_U_MSR_PMON_RAW_EVENT_MASK,
	.fixed_ctr	= SNBEP_U_MSR_PMON_UCLK_FIXED_CTR,
	.fixed_ctl	= SNBEP_U_MSR_PMON_UCLK_FIXED_CTL,
	.ops		= &snbep_uncore_msr_ops,
	.format_group	= &snbep_uncore_ubox_format_group,
};

static struct extra_reg snbep_uncore_cbox_extra_regs[] = {
	SNBEP_CBO_EVENT_EXTRA_REG(SNBEP_CBO_PMON_CTL_TID_EN,
				  SNBEP_CBO_PMON_CTL_TID_EN, 0x1),
	SNBEP_CBO_EVENT_EXTRA_REG(0x0334, 0xffff, 0x4),
	SNBEP_CBO_EVENT_EXTRA_REG(0x4334, 0xffff, 0x6),
	SNBEP_CBO_EVENT_EXTRA_REG(0x0534, 0xffff, 0x4),
	SNBEP_CBO_EVENT_EXTRA_REG(0x4534, 0xffff, 0x6),
	SNBEP_CBO_EVENT_EXTRA_REG(0x0934, 0xffff, 0x4),
	SNBEP_CBO_EVENT_EXTRA_REG(0x4934, 0xffff, 0x6),
	SNBEP_CBO_EVENT_EXTRA_REG(0x4134, 0xffff, 0x6),
	SNBEP_CBO_EVENT_EXTRA_REG(0x0135, 0xffff, 0x8),
	SNBEP_CBO_EVENT_EXTRA_REG(0x0335, 0xffff, 0x8),
	SNBEP_CBO_EVENT_EXTRA_REG(0x4135, 0xffff, 0xa),
	SNBEP_CBO_EVENT_EXTRA_REG(0x4335, 0xffff, 0xa),
	SNBEP_CBO_EVENT_EXTRA_REG(0x4435, 0xffff, 0x2),
	SNBEP_CBO_EVENT_EXTRA_REG(0x4835, 0xffff, 0x2),
	SNBEP_CBO_EVENT_EXTRA_REG(0x4a35, 0xffff, 0x2),
	SNBEP_CBO_EVENT_EXTRA_REG(0x5035, 0xffff, 0x2),
	SNBEP_CBO_EVENT_EXTRA_REG(0x0136, 0xffff, 0x8),
	SNBEP_CBO_EVENT_EXTRA_REG(0x0336, 0xffff, 0x8),
	SNBEP_CBO_EVENT_EXTRA_REG(0x4136, 0xffff, 0xa),
	SNBEP_CBO_EVENT_EXTRA_REG(0x4336, 0xffff, 0xa),
	SNBEP_CBO_EVENT_EXTRA_REG(0x4436, 0xffff, 0x2),
	SNBEP_CBO_EVENT_EXTRA_REG(0x4836, 0xffff, 0x2),
	SNBEP_CBO_EVENT_EXTRA_REG(0x4a36, 0xffff, 0x2),
	SNBEP_CBO_EVENT_EXTRA_REG(0x4037, 0x40ff, 0x2),
	EVENT_EXTRA_END
};

static void snbep_cbox_put_constraint(struct intel_uncore_box *box, struct perf_event *event)
{
	struct hw_perf_event_extra *reg1 = &event->hw.extra_reg;
	struct intel_uncore_extra_reg *er = &box->shared_regs[0];
	int i;

	if (uncore_box_is_fake(box))
		return;

	for (i = 0; i < 5; i++) {
		if (reg1->alloc & (0x1 << i))
			atomic_sub(1 << (i * 6), &er->ref);
	}
	reg1->alloc = 0;
}

static struct event_constraint *
__snbep_cbox_get_constraint(struct intel_uncore_box *box, struct perf_event *event,
			    u64 (*cbox_filter_mask)(int fields))
{
	struct hw_perf_event_extra *reg1 = &event->hw.extra_reg;
	struct intel_uncore_extra_reg *er = &box->shared_regs[0];
	int i, alloc = 0;
	unsigned long flags;
	u64 mask;

	if (reg1->idx == EXTRA_REG_NONE)
		return NULL;

	raw_spin_lock_irqsave(&er->lock, flags);
	for (i = 0; i < 5; i++) {
		if (!(reg1->idx & (0x1 << i)))
			continue;
		if (!uncore_box_is_fake(box) && (reg1->alloc & (0x1 << i)))
			continue;

		mask = cbox_filter_mask(0x1 << i);
		if (!__BITS_VALUE(atomic_read(&er->ref), i, 6) ||
		    !((reg1->config ^ er->config) & mask)) {
			atomic_add(1 << (i * 6), &er->ref);
			er->config &= ~mask;
			er->config |= reg1->config & mask;
			alloc |= (0x1 << i);
		} else {
			break;
		}
	}
	raw_spin_unlock_irqrestore(&er->lock, flags);
	if (i < 5)
		goto fail;

	if (!uncore_box_is_fake(box))
		reg1->alloc |= alloc;

	return NULL;
fail:
	for (; i >= 0; i--) {
		if (alloc & (0x1 << i))
			atomic_sub(1 << (i * 6), &er->ref);
	}
	return &uncore_constraint_empty;
}

static u64 snbep_cbox_filter_mask(int fields)
{
	u64 mask = 0;

	if (fields & 0x1)
		mask |= SNBEP_CB0_MSR_PMON_BOX_FILTER_TID;
	if (fields & 0x2)
		mask |= SNBEP_CB0_MSR_PMON_BOX_FILTER_NID;
	if (fields & 0x4)
		mask |= SNBEP_CB0_MSR_PMON_BOX_FILTER_STATE;
	if (fields & 0x8)
		mask |= SNBEP_CB0_MSR_PMON_BOX_FILTER_OPC;

	return mask;
}

static struct event_constraint *
snbep_cbox_get_constraint(struct intel_uncore_box *box, struct perf_event *event)
{
	return __snbep_cbox_get_constraint(box, event, snbep_cbox_filter_mask);
}

static int snbep_cbox_hw_config(struct intel_uncore_box *box, struct perf_event *event)
{
	struct hw_perf_event_extra *reg1 = &event->hw.extra_reg;
	struct extra_reg *er;
	int idx = 0;

	for (er = snbep_uncore_cbox_extra_regs; er->msr; er++) {
		if (er->event != (event->hw.config & er->config_mask))
			continue;
		idx |= er->idx;
	}

	if (idx) {
		reg1->reg = SNBEP_C0_MSR_PMON_BOX_FILTER +
			SNBEP_CBO_MSR_OFFSET * box->pmu->pmu_idx;
		reg1->config = event->attr.config1 & snbep_cbox_filter_mask(idx);
		reg1->idx = idx;
	}
	return 0;
}

static struct intel_uncore_ops snbep_uncore_cbox_ops = {
	SNBEP_UNCORE_MSR_OPS_COMMON_INIT(),
	.hw_config		= snbep_cbox_hw_config,
	.get_constraint		= snbep_cbox_get_constraint,
	.put_constraint		= snbep_cbox_put_constraint,
};

static struct intel_uncore_type snbep_uncore_cbox = {
	.name			= "cbox",
	.num_counters		= 4,
	.num_boxes		= 8,
	.perf_ctr_bits		= 44,
	.event_ctl		= SNBEP_C0_MSR_PMON_CTL0,
	.perf_ctr		= SNBEP_C0_MSR_PMON_CTR0,
	.event_mask		= SNBEP_CBO_MSR_PMON_RAW_EVENT_MASK,
	.box_ctl		= SNBEP_C0_MSR_PMON_BOX_CTL,
	.msr_offset		= SNBEP_CBO_MSR_OFFSET,
	.num_shared_regs	= 1,
	.constraints		= snbep_uncore_cbox_constraints,
	.ops			= &snbep_uncore_cbox_ops,
	.format_group		= &snbep_uncore_cbox_format_group,
};

static u64 snbep_pcu_alter_er(struct perf_event *event, int new_idx, bool modify)
{
	struct hw_perf_event *hwc = &event->hw;
	struct hw_perf_event_extra *reg1 = &hwc->extra_reg;
	u64 config = reg1->config;

	if (new_idx > reg1->idx)
		config <<= 8 * (new_idx - reg1->idx);
	else
		config >>= 8 * (reg1->idx - new_idx);

	if (modify) {
		hwc->config += new_idx - reg1->idx;
		reg1->config = config;
		reg1->idx = new_idx;
	}
	return config;
}

static struct event_constraint *
snbep_pcu_get_constraint(struct intel_uncore_box *box, struct perf_event *event)
{
	struct hw_perf_event_extra *reg1 = &event->hw.extra_reg;
	struct intel_uncore_extra_reg *er = &box->shared_regs[0];
	unsigned long flags;
	int idx = reg1->idx;
	u64 mask, config1 = reg1->config;
	bool ok = false;

	if (reg1->idx == EXTRA_REG_NONE ||
	    (!uncore_box_is_fake(box) && reg1->alloc))
		return NULL;
again:
	mask = 0xffULL << (idx * 8);
	raw_spin_lock_irqsave(&er->lock, flags);
	if (!__BITS_VALUE(atomic_read(&er->ref), idx, 8) ||
	    !((config1 ^ er->config) & mask)) {
		atomic_add(1 << (idx * 8), &er->ref);
		er->config &= ~mask;
		er->config |= config1 & mask;
		ok = true;
	}
	raw_spin_unlock_irqrestore(&er->lock, flags);

	if (!ok) {
		idx = (idx + 1) % 4;
		if (idx != reg1->idx) {
			config1 = snbep_pcu_alter_er(event, idx, false);
			goto again;
		}
		return &uncore_constraint_empty;
	}

	if (!uncore_box_is_fake(box)) {
		if (idx != reg1->idx)
			snbep_pcu_alter_er(event, idx, true);
		reg1->alloc = 1;
	}
	return NULL;
}

static void snbep_pcu_put_constraint(struct intel_uncore_box *box, struct perf_event *event)
{
	struct hw_perf_event_extra *reg1 = &event->hw.extra_reg;
	struct intel_uncore_extra_reg *er = &box->shared_regs[0];

	if (uncore_box_is_fake(box) || !reg1->alloc)
		return;

	atomic_sub(1 << (reg1->idx * 8), &er->ref);
	reg1->alloc = 0;
}

static int snbep_pcu_hw_config(struct intel_uncore_box *box, struct perf_event *event)
{
	struct hw_perf_event *hwc = &event->hw;
	struct hw_perf_event_extra *reg1 = &hwc->extra_reg;
	int ev_sel = hwc->config & SNBEP_PMON_CTL_EV_SEL_MASK;

	if (ev_sel >= 0xb && ev_sel <= 0xe) {
		reg1->reg = SNBEP_PCU_MSR_PMON_BOX_FILTER;
		reg1->idx = ev_sel - 0xb;
		reg1->config = event->attr.config1 & (0xff << (reg1->idx * 8));
	}
	return 0;
}

static struct intel_uncore_ops snbep_uncore_pcu_ops = {
	SNBEP_UNCORE_MSR_OPS_COMMON_INIT(),
	.hw_config		= snbep_pcu_hw_config,
	.get_constraint		= snbep_pcu_get_constraint,
	.put_constraint		= snbep_pcu_put_constraint,
};

static struct intel_uncore_type snbep_uncore_pcu = {
	.name			= "pcu",
	.num_counters		= 4,
	.num_boxes		= 1,
	.perf_ctr_bits		= 48,
	.perf_ctr		= SNBEP_PCU_MSR_PMON_CTR0,
	.event_ctl		= SNBEP_PCU_MSR_PMON_CTL0,
	.event_mask		= SNBEP_PCU_MSR_PMON_RAW_EVENT_MASK,
	.box_ctl		= SNBEP_PCU_MSR_PMON_BOX_CTL,
	.num_shared_regs	= 1,
	.ops			= &snbep_uncore_pcu_ops,
	.format_group		= &snbep_uncore_pcu_format_group,
};

static struct intel_uncore_type *snbep_msr_uncores[] = {
	&snbep_uncore_ubox,
	&snbep_uncore_cbox,
	&snbep_uncore_pcu,
	NULL,
};

void snbep_uncore_cpu_init(void)
{
	if (snbep_uncore_cbox.num_boxes > boot_cpu_data.x86_max_cores)
		snbep_uncore_cbox.num_boxes = boot_cpu_data.x86_max_cores;
	uncore_msr_uncores = snbep_msr_uncores;
}

enum {
	SNBEP_PCI_QPI_PORT0_FILTER,
	SNBEP_PCI_QPI_PORT1_FILTER,
	BDX_PCI_QPI_PORT2_FILTER,
};

static int snbep_qpi_hw_config(struct intel_uncore_box *box, struct perf_event *event)
{
	struct hw_perf_event *hwc = &event->hw;
	struct hw_perf_event_extra *reg1 = &hwc->extra_reg;
	struct hw_perf_event_extra *reg2 = &hwc->branch_reg;

	if ((hwc->config & SNBEP_PMON_CTL_EV_SEL_MASK) == 0x38) {
		reg1->idx = 0;
		reg1->reg = SNBEP_Q_Py_PCI_PMON_PKT_MATCH0;
		reg1->config = event->attr.config1;
		reg2->reg = SNBEP_Q_Py_PCI_PMON_PKT_MASK0;
		reg2->config = event->attr.config2;
	}
	return 0;
}

static void snbep_qpi_enable_event(struct intel_uncore_box *box, struct perf_event *event)
{
	struct pci_dev *pdev = box->pci_dev;
	struct hw_perf_event *hwc = &event->hw;
	struct hw_perf_event_extra *reg1 = &hwc->extra_reg;
	struct hw_perf_event_extra *reg2 = &hwc->branch_reg;

	if (reg1->idx != EXTRA_REG_NONE) {
		int idx = box->pmu->pmu_idx + SNBEP_PCI_QPI_PORT0_FILTER;
		int die = box->dieid;
		struct pci_dev *filter_pdev = uncore_extra_pci_dev[die].dev[idx];

		if (filter_pdev) {
			pci_write_config_dword(filter_pdev, reg1->reg,
						(u32)reg1->config);
			pci_write_config_dword(filter_pdev, reg1->reg + 4,
						(u32)(reg1->config >> 32));
			pci_write_config_dword(filter_pdev, reg2->reg,
						(u32)reg2->config);
			pci_write_config_dword(filter_pdev, reg2->reg + 4,
						(u32)(reg2->config >> 32));
		}
	}

	pci_write_config_dword(pdev, hwc->config_base, hwc->config | SNBEP_PMON_CTL_EN);
}

static struct intel_uncore_ops snbep_uncore_qpi_ops = {
	SNBEP_UNCORE_PCI_OPS_COMMON_INIT(),
	.enable_event		= snbep_qpi_enable_event,
	.hw_config		= snbep_qpi_hw_config,
	.get_constraint		= uncore_get_constraint,
	.put_constraint		= uncore_put_constraint,
};

#define SNBEP_UNCORE_PCI_COMMON_INIT()				\
	.perf_ctr	= SNBEP_PCI_PMON_CTR0,			\
	.event_ctl	= SNBEP_PCI_PMON_CTL0,			\
	.event_mask	= SNBEP_PMON_RAW_EVENT_MASK,		\
	.box_ctl	= SNBEP_PCI_PMON_BOX_CTL,		\
	.ops		= &snbep_uncore_pci_ops,		\
	.format_group	= &snbep_uncore_format_group

static struct intel_uncore_type snbep_uncore_ha = {
	.name		= "ha",
	.num_counters   = 4,
	.num_boxes	= 1,
	.perf_ctr_bits	= 48,
	SNBEP_UNCORE_PCI_COMMON_INIT(),
};

static struct intel_uncore_type snbep_uncore_imc = {
	.name		= "imc",
	.num_counters   = 4,
	.num_boxes	= 4,
	.perf_ctr_bits	= 48,
	.fixed_ctr_bits	= 48,
	.fixed_ctr	= SNBEP_MC_CHy_PCI_PMON_FIXED_CTR,
	.fixed_ctl	= SNBEP_MC_CHy_PCI_PMON_FIXED_CTL,
	.event_descs	= snbep_uncore_imc_events,
	SNBEP_UNCORE_PCI_COMMON_INIT(),
};

static struct intel_uncore_type snbep_uncore_qpi = {
	.name			= "qpi",
	.num_counters		= 4,
	.num_boxes		= 2,
	.perf_ctr_bits		= 48,
	.perf_ctr		= SNBEP_PCI_PMON_CTR0,
	.event_ctl		= SNBEP_PCI_PMON_CTL0,
	.event_mask		= SNBEP_QPI_PCI_PMON_RAW_EVENT_MASK,
	.box_ctl		= SNBEP_PCI_PMON_BOX_CTL,
	.num_shared_regs	= 1,
	.ops			= &snbep_uncore_qpi_ops,
	.event_descs		= snbep_uncore_qpi_events,
	.format_group		= &snbep_uncore_qpi_format_group,
};


static struct intel_uncore_type snbep_uncore_r2pcie = {
	.name		= "r2pcie",
	.num_counters   = 4,
	.num_boxes	= 1,
	.perf_ctr_bits	= 44,
	.constraints	= snbep_uncore_r2pcie_constraints,
	SNBEP_UNCORE_PCI_COMMON_INIT(),
};

static struct intel_uncore_type snbep_uncore_r3qpi = {
	.name		= "r3qpi",
	.num_counters   = 3,
	.num_boxes	= 2,
	.perf_ctr_bits	= 44,
	.constraints	= snbep_uncore_r3qpi_constraints,
	SNBEP_UNCORE_PCI_COMMON_INIT(),
};

enum {
	SNBEP_PCI_UNCORE_HA,
	SNBEP_PCI_UNCORE_IMC,
	SNBEP_PCI_UNCORE_QPI,
	SNBEP_PCI_UNCORE_R2PCIE,
	SNBEP_PCI_UNCORE_R3QPI,
};

static struct intel_uncore_type *snbep_pci_uncores[] = {
	[SNBEP_PCI_UNCORE_HA]		= &snbep_uncore_ha,
	[SNBEP_PCI_UNCORE_IMC]		= &snbep_uncore_imc,
	[SNBEP_PCI_UNCORE_QPI]		= &snbep_uncore_qpi,
	[SNBEP_PCI_UNCORE_R2PCIE]	= &snbep_uncore_r2pcie,
	[SNBEP_PCI_UNCORE_R3QPI]	= &snbep_uncore_r3qpi,
	NULL,
};

static const struct pci_device_id snbep_uncore_pci_ids[] = {
	{ /* Home Agent */
		PCI_DEVICE(PCI_VENDOR_ID_INTEL, PCI_DEVICE_ID_INTEL_UNC_HA),
		.driver_data = UNCORE_PCI_DEV_DATA(SNBEP_PCI_UNCORE_HA, 0),
	},
	{ /* MC Channel 0 */
		PCI_DEVICE(PCI_VENDOR_ID_INTEL, PCI_DEVICE_ID_INTEL_UNC_IMC0),
		.driver_data = UNCORE_PCI_DEV_DATA(SNBEP_PCI_UNCORE_IMC, 0),
	},
	{ /* MC Channel 1 */
		PCI_DEVICE(PCI_VENDOR_ID_INTEL, PCI_DEVICE_ID_INTEL_UNC_IMC1),
		.driver_data = UNCORE_PCI_DEV_DATA(SNBEP_PCI_UNCORE_IMC, 1),
	},
	{ /* MC Channel 2 */
		PCI_DEVICE(PCI_VENDOR_ID_INTEL, PCI_DEVICE_ID_INTEL_UNC_IMC2),
		.driver_data = UNCORE_PCI_DEV_DATA(SNBEP_PCI_UNCORE_IMC, 2),
	},
	{ /* MC Channel 3 */
		PCI_DEVICE(PCI_VENDOR_ID_INTEL, PCI_DEVICE_ID_INTEL_UNC_IMC3),
		.driver_data = UNCORE_PCI_DEV_DATA(SNBEP_PCI_UNCORE_IMC, 3),
	},
	{ /* QPI Port 0 */
		PCI_DEVICE(PCI_VENDOR_ID_INTEL, PCI_DEVICE_ID_INTEL_UNC_QPI0),
		.driver_data = UNCORE_PCI_DEV_DATA(SNBEP_PCI_UNCORE_QPI, 0),
	},
	{ /* QPI Port 1 */
		PCI_DEVICE(PCI_VENDOR_ID_INTEL, PCI_DEVICE_ID_INTEL_UNC_QPI1),
		.driver_data = UNCORE_PCI_DEV_DATA(SNBEP_PCI_UNCORE_QPI, 1),
	},
	{ /* R2PCIe */
		PCI_DEVICE(PCI_VENDOR_ID_INTEL, PCI_DEVICE_ID_INTEL_UNC_R2PCIE),
		.driver_data = UNCORE_PCI_DEV_DATA(SNBEP_PCI_UNCORE_R2PCIE, 0),
	},
	{ /* R3QPI Link 0 */
		PCI_DEVICE(PCI_VENDOR_ID_INTEL, PCI_DEVICE_ID_INTEL_UNC_R3QPI0),
		.driver_data = UNCORE_PCI_DEV_DATA(SNBEP_PCI_UNCORE_R3QPI, 0),
	},
	{ /* R3QPI Link 1 */
		PCI_DEVICE(PCI_VENDOR_ID_INTEL, PCI_DEVICE_ID_INTEL_UNC_R3QPI1),
		.driver_data = UNCORE_PCI_DEV_DATA(SNBEP_PCI_UNCORE_R3QPI, 1),
	},
	{ /* QPI Port 0 filter  */
		PCI_DEVICE(PCI_VENDOR_ID_INTEL, 0x3c86),
		.driver_data = UNCORE_PCI_DEV_DATA(UNCORE_EXTRA_PCI_DEV,
						   SNBEP_PCI_QPI_PORT0_FILTER),
	},
	{ /* QPI Port 0 filter  */
		PCI_DEVICE(PCI_VENDOR_ID_INTEL, 0x3c96),
		.driver_data = UNCORE_PCI_DEV_DATA(UNCORE_EXTRA_PCI_DEV,
						   SNBEP_PCI_QPI_PORT1_FILTER),
	},
	{ /* end: all zeroes */ }
};

static struct pci_driver snbep_uncore_pci_driver = {
	.name		= "snbep_uncore",
	.id_table	= snbep_uncore_pci_ids,
};

#define NODE_ID_MASK	0x7

/*
 * build pci bus to socket mapping
 */
static int snbep_pci2phy_map_init(int devid, int nodeid_loc, int idmap_loc, bool reverse)
{
	struct pci_dev *ubox_dev = NULL;
	int i, bus, nodeid, segment, die_id;
	struct pci2phy_map *map;
	int err = 0;
	u32 config = 0;

	while (1) {
		/* find the UBOX device */
		ubox_dev = pci_get_device(PCI_VENDOR_ID_INTEL, devid, ubox_dev);
		if (!ubox_dev)
			break;
		bus = ubox_dev->bus->number;
		/*
		 * The nodeid and idmap registers only contain enough
		 * information to handle 8 nodes.  On systems with more
		 * than 8 nodes, we need to rely on NUMA information,
		 * filled in from BIOS supplied information, to determine
		 * the topology.
		 */
		if (nr_node_ids <= 8) {
			/* get the Node ID of the local register */
			err = pci_read_config_dword(ubox_dev, nodeid_loc, &config);
			if (err)
				break;
			nodeid = config & NODE_ID_MASK;
			/* get the Node ID mapping */
			err = pci_read_config_dword(ubox_dev, idmap_loc, &config);
			if (err)
				break;

			segment = pci_domain_nr(ubox_dev->bus);
			raw_spin_lock(&pci2phy_map_lock);
			map = __find_pci2phy_map(segment);
			if (!map) {
				raw_spin_unlock(&pci2phy_map_lock);
				err = -ENOMEM;
				break;
			}

			/*
			 * every three bits in the Node ID mapping register maps
			 * to a particular node.
			 */
			for (i = 0; i < 8; i++) {
				if (nodeid == ((config >> (3 * i)) & 0x7)) {
					if (topology_max_die_per_package() > 1)
						die_id = i;
					else
						die_id = topology_phys_to_logical_pkg(i);
					if (die_id < 0)
						die_id = -ENODEV;
					map->pbus_to_dieid[bus] = die_id;
					break;
				}
			}
			raw_spin_unlock(&pci2phy_map_lock);
		} else {
			int node = pcibus_to_node(ubox_dev->bus);
			int cpu;

			segment = pci_domain_nr(ubox_dev->bus);
			raw_spin_lock(&pci2phy_map_lock);
			map = __find_pci2phy_map(segment);
			if (!map) {
				raw_spin_unlock(&pci2phy_map_lock);
				err = -ENOMEM;
				break;
			}

			die_id = -1;
			for_each_cpu(cpu, cpumask_of_pcibus(ubox_dev->bus)) {
				struct cpuinfo_x86 *c = &cpu_data(cpu);

				if (c->initialized && cpu_to_node(cpu) == node) {
					map->pbus_to_dieid[bus] = die_id = c->logical_die_id;
					break;
				}
			}
			raw_spin_unlock(&pci2phy_map_lock);

			if (WARN_ON_ONCE(die_id == -1)) {
				err = -EINVAL;
				break;
			}
		}
	}

	if (!err) {
		/*
		 * For PCI bus with no UBOX device, find the next bus
		 * that has UBOX device and use its mapping.
		 */
		raw_spin_lock(&pci2phy_map_lock);
		list_for_each_entry(map, &pci2phy_map_head, list) {
			i = -1;
			if (reverse) {
				for (bus = 255; bus >= 0; bus--) {
					if (map->pbus_to_dieid[bus] != -1)
						i = map->pbus_to_dieid[bus];
					else
						map->pbus_to_dieid[bus] = i;
				}
			} else {
				for (bus = 0; bus <= 255; bus++) {
					if (map->pbus_to_dieid[bus] != -1)
						i = map->pbus_to_dieid[bus];
					else
						map->pbus_to_dieid[bus] = i;
				}
			}
		}
		raw_spin_unlock(&pci2phy_map_lock);
	}

	pci_dev_put(ubox_dev);

	return err ? pcibios_err_to_errno(err) : 0;
}

int snbep_uncore_pci_init(void)
{
	int ret = snbep_pci2phy_map_init(0x3ce0, SNBEP_CPUNODEID, SNBEP_GIDNIDMAP, true);
	if (ret)
		return ret;
	uncore_pci_uncores = snbep_pci_uncores;
	uncore_pci_driver = &snbep_uncore_pci_driver;
	return 0;
}
/* end of Sandy Bridge-EP uncore support */

/* IvyTown uncore support */
static void ivbep_uncore_msr_init_box(struct intel_uncore_box *box)
{
	unsigned msr = uncore_msr_box_ctl(box);
	if (msr)
		wrmsrl(msr, IVBEP_PMON_BOX_CTL_INT);
}

static void ivbep_uncore_pci_init_box(struct intel_uncore_box *box)
{
	struct pci_dev *pdev = box->pci_dev;

	pci_write_config_dword(pdev, SNBEP_PCI_PMON_BOX_CTL, IVBEP_PMON_BOX_CTL_INT);
}

#define IVBEP_UNCORE_MSR_OPS_COMMON_INIT()			\
	.init_box	= ivbep_uncore_msr_init_box,		\
	.disable_box	= snbep_uncore_msr_disable_box,		\
	.enable_box	= snbep_uncore_msr_enable_box,		\
	.disable_event	= snbep_uncore_msr_disable_event,	\
	.enable_event	= snbep_uncore_msr_enable_event,	\
	.read_counter	= uncore_msr_read_counter

static struct intel_uncore_ops ivbep_uncore_msr_ops = {
	IVBEP_UNCORE_MSR_OPS_COMMON_INIT(),
};

static struct intel_uncore_ops ivbep_uncore_pci_ops = {
	.init_box	= ivbep_uncore_pci_init_box,
	.disable_box	= snbep_uncore_pci_disable_box,
	.enable_box	= snbep_uncore_pci_enable_box,
	.disable_event	= snbep_uncore_pci_disable_event,
	.enable_event	= snbep_uncore_pci_enable_event,
	.read_counter	= snbep_uncore_pci_read_counter,
};

#define IVBEP_UNCORE_PCI_COMMON_INIT()				\
	.perf_ctr	= SNBEP_PCI_PMON_CTR0,			\
	.event_ctl	= SNBEP_PCI_PMON_CTL0,			\
	.event_mask	= IVBEP_PMON_RAW_EVENT_MASK,		\
	.box_ctl	= SNBEP_PCI_PMON_BOX_CTL,		\
	.ops		= &ivbep_uncore_pci_ops,			\
	.format_group	= &ivbep_uncore_format_group

static struct attribute *ivbep_uncore_formats_attr[] = {
	&format_attr_event.attr,
	&format_attr_umask.attr,
	&format_attr_edge.attr,
	&format_attr_inv.attr,
	&format_attr_thresh8.attr,
	NULL,
};

static struct attribute *ivbep_uncore_ubox_formats_attr[] = {
	&format_attr_event.attr,
	&format_attr_umask.attr,
	&format_attr_edge.attr,
	&format_attr_inv.attr,
	&format_attr_thresh5.attr,
	NULL,
};

static struct attribute *ivbep_uncore_cbox_formats_attr[] = {
	&format_attr_event.attr,
	&format_attr_umask.attr,
	&format_attr_edge.attr,
	&format_attr_tid_en.attr,
	&format_attr_thresh8.attr,
	&format_attr_filter_tid.attr,
	&format_attr_filter_link.attr,
	&format_attr_filter_state2.attr,
	&format_attr_filter_nid2.attr,
	&format_attr_filter_opc2.attr,
	&format_attr_filter_nc.attr,
	&format_attr_filter_c6.attr,
	&format_attr_filter_isoc.attr,
	NULL,
};

static struct attribute *ivbep_uncore_pcu_formats_attr[] = {
	&format_attr_event.attr,
	&format_attr_occ_sel.attr,
	&format_attr_edge.attr,
	&format_attr_thresh5.attr,
	&format_attr_occ_invert.attr,
	&format_attr_occ_edge.attr,
	&format_attr_filter_band0.attr,
	&format_attr_filter_band1.attr,
	&format_attr_filter_band2.attr,
	&format_attr_filter_band3.attr,
	NULL,
};

static struct attribute *ivbep_uncore_qpi_formats_attr[] = {
	&format_attr_event_ext.attr,
	&format_attr_umask.attr,
	&format_attr_edge.attr,
	&format_attr_thresh8.attr,
	&format_attr_match_rds.attr,
	&format_attr_match_rnid30.attr,
	&format_attr_match_rnid4.attr,
	&format_attr_match_dnid.attr,
	&format_attr_match_mc.attr,
	&format_attr_match_opc.attr,
	&format_attr_match_vnw.attr,
	&format_attr_match0.attr,
	&format_attr_match1.attr,
	&format_attr_mask_rds.attr,
	&format_attr_mask_rnid30.attr,
	&format_attr_mask_rnid4.attr,
	&format_attr_mask_dnid.attr,
	&format_attr_mask_mc.attr,
	&format_attr_mask_opc.attr,
	&format_attr_mask_vnw.attr,
	&format_attr_mask0.attr,
	&format_attr_mask1.attr,
	NULL,
};

static const struct attribute_group ivbep_uncore_format_group = {
	.name = "format",
	.attrs = ivbep_uncore_formats_attr,
};

static const struct attribute_group ivbep_uncore_ubox_format_group = {
	.name = "format",
	.attrs = ivbep_uncore_ubox_formats_attr,
};

static const struct attribute_group ivbep_uncore_cbox_format_group = {
	.name = "format",
	.attrs = ivbep_uncore_cbox_formats_attr,
};

static const struct attribute_group ivbep_uncore_pcu_format_group = {
	.name = "format",
	.attrs = ivbep_uncore_pcu_formats_attr,
};

static const struct attribute_group ivbep_uncore_qpi_format_group = {
	.name = "format",
	.attrs = ivbep_uncore_qpi_formats_attr,
};

static struct intel_uncore_type ivbep_uncore_ubox = {
	.name		= "ubox",
	.num_counters   = 2,
	.num_boxes	= 1,
	.perf_ctr_bits	= 44,
	.fixed_ctr_bits	= 48,
	.perf_ctr	= SNBEP_U_MSR_PMON_CTR0,
	.event_ctl	= SNBEP_U_MSR_PMON_CTL0,
	.event_mask	= IVBEP_U_MSR_PMON_RAW_EVENT_MASK,
	.fixed_ctr	= SNBEP_U_MSR_PMON_UCLK_FIXED_CTR,
	.fixed_ctl	= SNBEP_U_MSR_PMON_UCLK_FIXED_CTL,
	.ops		= &ivbep_uncore_msr_ops,
	.format_group	= &ivbep_uncore_ubox_format_group,
};

static struct extra_reg ivbep_uncore_cbox_extra_regs[] = {
	SNBEP_CBO_EVENT_EXTRA_REG(SNBEP_CBO_PMON_CTL_TID_EN,
				  SNBEP_CBO_PMON_CTL_TID_EN, 0x1),
	SNBEP_CBO_EVENT_EXTRA_REG(0x1031, 0x10ff, 0x2),
	SNBEP_CBO_EVENT_EXTRA_REG(0x1134, 0xffff, 0x4),
	SNBEP_CBO_EVENT_EXTRA_REG(0x4134, 0xffff, 0xc),
	SNBEP_CBO_EVENT_EXTRA_REG(0x5134, 0xffff, 0xc),
	SNBEP_CBO_EVENT_EXTRA_REG(0x0334, 0xffff, 0x4),
	SNBEP_CBO_EVENT_EXTRA_REG(0x4334, 0xffff, 0xc),
	SNBEP_CBO_EVENT_EXTRA_REG(0x0534, 0xffff, 0x4),
	SNBEP_CBO_EVENT_EXTRA_REG(0x4534, 0xffff, 0xc),
	SNBEP_CBO_EVENT_EXTRA_REG(0x0934, 0xffff, 0x4),
	SNBEP_CBO_EVENT_EXTRA_REG(0x4934, 0xffff, 0xc),
	SNBEP_CBO_EVENT_EXTRA_REG(0x0135, 0xffff, 0x10),
	SNBEP_CBO_EVENT_EXTRA_REG(0x0335, 0xffff, 0x10),
	SNBEP_CBO_EVENT_EXTRA_REG(0x2135, 0xffff, 0x10),
	SNBEP_CBO_EVENT_EXTRA_REG(0x2335, 0xffff, 0x10),
	SNBEP_CBO_EVENT_EXTRA_REG(0x4135, 0xffff, 0x18),
	SNBEP_CBO_EVENT_EXTRA_REG(0x4335, 0xffff, 0x18),
	SNBEP_CBO_EVENT_EXTRA_REG(0x4435, 0xffff, 0x8),
	SNBEP_CBO_EVENT_EXTRA_REG(0x4835, 0xffff, 0x8),
	SNBEP_CBO_EVENT_EXTRA_REG(0x4a35, 0xffff, 0x8),
	SNBEP_CBO_EVENT_EXTRA_REG(0x5035, 0xffff, 0x8),
	SNBEP_CBO_EVENT_EXTRA_REG(0x8135, 0xffff, 0x10),
	SNBEP_CBO_EVENT_EXTRA_REG(0x8335, 0xffff, 0x10),
	SNBEP_CBO_EVENT_EXTRA_REG(0x0136, 0xffff, 0x10),
	SNBEP_CBO_EVENT_EXTRA_REG(0x0336, 0xffff, 0x10),
	SNBEP_CBO_EVENT_EXTRA_REG(0x2136, 0xffff, 0x10),
	SNBEP_CBO_EVENT_EXTRA_REG(0x2336, 0xffff, 0x10),
	SNBEP_CBO_EVENT_EXTRA_REG(0x4136, 0xffff, 0x18),
	SNBEP_CBO_EVENT_EXTRA_REG(0x4336, 0xffff, 0x18),
	SNBEP_CBO_EVENT_EXTRA_REG(0x4436, 0xffff, 0x8),
	SNBEP_CBO_EVENT_EXTRA_REG(0x4836, 0xffff, 0x8),
	SNBEP_CBO_EVENT_EXTRA_REG(0x4a36, 0xffff, 0x8),
	SNBEP_CBO_EVENT_EXTRA_REG(0x5036, 0xffff, 0x8),
	SNBEP_CBO_EVENT_EXTRA_REG(0x8136, 0xffff, 0x10),
	SNBEP_CBO_EVENT_EXTRA_REG(0x8336, 0xffff, 0x10),
	SNBEP_CBO_EVENT_EXTRA_REG(0x4037, 0x40ff, 0x8),
	EVENT_EXTRA_END
};

static u64 ivbep_cbox_filter_mask(int fields)
{
	u64 mask = 0;

	if (fields & 0x1)
		mask |= IVBEP_CB0_MSR_PMON_BOX_FILTER_TID;
	if (fields & 0x2)
		mask |= IVBEP_CB0_MSR_PMON_BOX_FILTER_LINK;
	if (fields & 0x4)
		mask |= IVBEP_CB0_MSR_PMON_BOX_FILTER_STATE;
	if (fields & 0x8)
		mask |= IVBEP_CB0_MSR_PMON_BOX_FILTER_NID;
	if (fields & 0x10) {
		mask |= IVBEP_CB0_MSR_PMON_BOX_FILTER_OPC;
		mask |= IVBEP_CB0_MSR_PMON_BOX_FILTER_NC;
		mask |= IVBEP_CB0_MSR_PMON_BOX_FILTER_C6;
		mask |= IVBEP_CB0_MSR_PMON_BOX_FILTER_ISOC;
	}

	return mask;
}

static struct event_constraint *
ivbep_cbox_get_constraint(struct intel_uncore_box *box, struct perf_event *event)
{
	return __snbep_cbox_get_constraint(box, event, ivbep_cbox_filter_mask);
}

static int ivbep_cbox_hw_config(struct intel_uncore_box *box, struct perf_event *event)
{
	struct hw_perf_event_extra *reg1 = &event->hw.extra_reg;
	struct extra_reg *er;
	int idx = 0;

	for (er = ivbep_uncore_cbox_extra_regs; er->msr; er++) {
		if (er->event != (event->hw.config & er->config_mask))
			continue;
		idx |= er->idx;
	}

	if (idx) {
		reg1->reg = SNBEP_C0_MSR_PMON_BOX_FILTER +
			SNBEP_CBO_MSR_OFFSET * box->pmu->pmu_idx;
		reg1->config = event->attr.config1 & ivbep_cbox_filter_mask(idx);
		reg1->idx = idx;
	}
	return 0;
}

static void ivbep_cbox_enable_event(struct intel_uncore_box *box, struct perf_event *event)
{
	struct hw_perf_event *hwc = &event->hw;
	struct hw_perf_event_extra *reg1 = &hwc->extra_reg;

	if (reg1->idx != EXTRA_REG_NONE) {
		u64 filter = uncore_shared_reg_config(box, 0);
		wrmsrl(reg1->reg, filter & 0xffffffff);
		wrmsrl(reg1->reg + 6, filter >> 32);
	}

	wrmsrl(hwc->config_base, hwc->config | SNBEP_PMON_CTL_EN);
}

static struct intel_uncore_ops ivbep_uncore_cbox_ops = {
	.init_box		= ivbep_uncore_msr_init_box,
	.disable_box		= snbep_uncore_msr_disable_box,
	.enable_box		= snbep_uncore_msr_enable_box,
	.disable_event		= snbep_uncore_msr_disable_event,
	.enable_event		= ivbep_cbox_enable_event,
	.read_counter		= uncore_msr_read_counter,
	.hw_config		= ivbep_cbox_hw_config,
	.get_constraint		= ivbep_cbox_get_constraint,
	.put_constraint		= snbep_cbox_put_constraint,
};

static struct intel_uncore_type ivbep_uncore_cbox = {
	.name			= "cbox",
	.num_counters		= 4,
	.num_boxes		= 15,
	.perf_ctr_bits		= 44,
	.event_ctl		= SNBEP_C0_MSR_PMON_CTL0,
	.perf_ctr		= SNBEP_C0_MSR_PMON_CTR0,
	.event_mask		= IVBEP_CBO_MSR_PMON_RAW_EVENT_MASK,
	.box_ctl		= SNBEP_C0_MSR_PMON_BOX_CTL,
	.msr_offset		= SNBEP_CBO_MSR_OFFSET,
	.num_shared_regs	= 1,
	.constraints		= snbep_uncore_cbox_constraints,
	.ops			= &ivbep_uncore_cbox_ops,
	.format_group		= &ivbep_uncore_cbox_format_group,
};

static struct intel_uncore_ops ivbep_uncore_pcu_ops = {
	IVBEP_UNCORE_MSR_OPS_COMMON_INIT(),
	.hw_config		= snbep_pcu_hw_config,
	.get_constraint		= snbep_pcu_get_constraint,
	.put_constraint		= snbep_pcu_put_constraint,
};

static struct intel_uncore_type ivbep_uncore_pcu = {
	.name			= "pcu",
	.num_counters		= 4,
	.num_boxes		= 1,
	.perf_ctr_bits		= 48,
	.perf_ctr		= SNBEP_PCU_MSR_PMON_CTR0,
	.event_ctl		= SNBEP_PCU_MSR_PMON_CTL0,
	.event_mask		= IVBEP_PCU_MSR_PMON_RAW_EVENT_MASK,
	.box_ctl		= SNBEP_PCU_MSR_PMON_BOX_CTL,
	.num_shared_regs	= 1,
	.ops			= &ivbep_uncore_pcu_ops,
	.format_group		= &ivbep_uncore_pcu_format_group,
};

static struct intel_uncore_type *ivbep_msr_uncores[] = {
	&ivbep_uncore_ubox,
	&ivbep_uncore_cbox,
	&ivbep_uncore_pcu,
	NULL,
};

void ivbep_uncore_cpu_init(void)
{
	if (ivbep_uncore_cbox.num_boxes > boot_cpu_data.x86_max_cores)
		ivbep_uncore_cbox.num_boxes = boot_cpu_data.x86_max_cores;
	uncore_msr_uncores = ivbep_msr_uncores;
}

static struct intel_uncore_type ivbep_uncore_ha = {
	.name		= "ha",
	.num_counters   = 4,
	.num_boxes	= 2,
	.perf_ctr_bits	= 48,
	IVBEP_UNCORE_PCI_COMMON_INIT(),
};

static struct intel_uncore_type ivbep_uncore_imc = {
	.name		= "imc",
	.num_counters   = 4,
	.num_boxes	= 8,
	.perf_ctr_bits	= 48,
	.fixed_ctr_bits	= 48,
	.fixed_ctr	= SNBEP_MC_CHy_PCI_PMON_FIXED_CTR,
	.fixed_ctl	= SNBEP_MC_CHy_PCI_PMON_FIXED_CTL,
	.event_descs	= snbep_uncore_imc_events,
	IVBEP_UNCORE_PCI_COMMON_INIT(),
};

/* registers in IRP boxes are not properly aligned */
static unsigned ivbep_uncore_irp_ctls[] = {0xd8, 0xdc, 0xe0, 0xe4};
static unsigned ivbep_uncore_irp_ctrs[] = {0xa0, 0xb0, 0xb8, 0xc0};

static void ivbep_uncore_irp_enable_event(struct intel_uncore_box *box, struct perf_event *event)
{
	struct pci_dev *pdev = box->pci_dev;
	struct hw_perf_event *hwc = &event->hw;

	pci_write_config_dword(pdev, ivbep_uncore_irp_ctls[hwc->idx],
			       hwc->config | SNBEP_PMON_CTL_EN);
}

static void ivbep_uncore_irp_disable_event(struct intel_uncore_box *box, struct perf_event *event)
{
	struct pci_dev *pdev = box->pci_dev;
	struct hw_perf_event *hwc = &event->hw;

	pci_write_config_dword(pdev, ivbep_uncore_irp_ctls[hwc->idx], hwc->config);
}

static u64 ivbep_uncore_irp_read_counter(struct intel_uncore_box *box, struct perf_event *event)
{
	struct pci_dev *pdev = box->pci_dev;
	struct hw_perf_event *hwc = &event->hw;
	u64 count = 0;

	pci_read_config_dword(pdev, ivbep_uncore_irp_ctrs[hwc->idx], (u32 *)&count);
	pci_read_config_dword(pdev, ivbep_uncore_irp_ctrs[hwc->idx] + 4, (u32 *)&count + 1);

	return count;
}

static struct intel_uncore_ops ivbep_uncore_irp_ops = {
	.init_box	= ivbep_uncore_pci_init_box,
	.disable_box	= snbep_uncore_pci_disable_box,
	.enable_box	= snbep_uncore_pci_enable_box,
	.disable_event	= ivbep_uncore_irp_disable_event,
	.enable_event	= ivbep_uncore_irp_enable_event,
	.read_counter	= ivbep_uncore_irp_read_counter,
};

static struct intel_uncore_type ivbep_uncore_irp = {
	.name			= "irp",
	.num_counters		= 4,
	.num_boxes		= 1,
	.perf_ctr_bits		= 48,
	.event_mask		= IVBEP_PMON_RAW_EVENT_MASK,
	.box_ctl		= SNBEP_PCI_PMON_BOX_CTL,
	.ops			= &ivbep_uncore_irp_ops,
	.format_group		= &ivbep_uncore_format_group,
};

static struct intel_uncore_ops ivbep_uncore_qpi_ops = {
	.init_box	= ivbep_uncore_pci_init_box,
	.disable_box	= snbep_uncore_pci_disable_box,
	.enable_box	= snbep_uncore_pci_enable_box,
	.disable_event	= snbep_uncore_pci_disable_event,
	.enable_event	= snbep_qpi_enable_event,
	.read_counter	= snbep_uncore_pci_read_counter,
	.hw_config	= snbep_qpi_hw_config,
	.get_constraint	= uncore_get_constraint,
	.put_constraint	= uncore_put_constraint,
};

static struct intel_uncore_type ivbep_uncore_qpi = {
	.name			= "qpi",
	.num_counters		= 4,
	.num_boxes		= 3,
	.perf_ctr_bits		= 48,
	.perf_ctr		= SNBEP_PCI_PMON_CTR0,
	.event_ctl		= SNBEP_PCI_PMON_CTL0,
	.event_mask		= IVBEP_QPI_PCI_PMON_RAW_EVENT_MASK,
	.box_ctl		= SNBEP_PCI_PMON_BOX_CTL,
	.num_shared_regs	= 1,
	.ops			= &ivbep_uncore_qpi_ops,
	.format_group		= &ivbep_uncore_qpi_format_group,
};

static struct intel_uncore_type ivbep_uncore_r2pcie = {
	.name		= "r2pcie",
	.num_counters   = 4,
	.num_boxes	= 1,
	.perf_ctr_bits	= 44,
	.constraints	= snbep_uncore_r2pcie_constraints,
	IVBEP_UNCORE_PCI_COMMON_INIT(),
};

static struct intel_uncore_type ivbep_uncore_r3qpi = {
	.name		= "r3qpi",
	.num_counters   = 3,
	.num_boxes	= 2,
	.perf_ctr_bits	= 44,
	.constraints	= snbep_uncore_r3qpi_constraints,
	IVBEP_UNCORE_PCI_COMMON_INIT(),
};

enum {
	IVBEP_PCI_UNCORE_HA,
	IVBEP_PCI_UNCORE_IMC,
	IVBEP_PCI_UNCORE_IRP,
	IVBEP_PCI_UNCORE_QPI,
	IVBEP_PCI_UNCORE_R2PCIE,
	IVBEP_PCI_UNCORE_R3QPI,
};

static struct intel_uncore_type *ivbep_pci_uncores[] = {
	[IVBEP_PCI_UNCORE_HA]	= &ivbep_uncore_ha,
	[IVBEP_PCI_UNCORE_IMC]	= &ivbep_uncore_imc,
	[IVBEP_PCI_UNCORE_IRP]	= &ivbep_uncore_irp,
	[IVBEP_PCI_UNCORE_QPI]	= &ivbep_uncore_qpi,
	[IVBEP_PCI_UNCORE_R2PCIE]	= &ivbep_uncore_r2pcie,
	[IVBEP_PCI_UNCORE_R3QPI]	= &ivbep_uncore_r3qpi,
	NULL,
};

static const struct pci_device_id ivbep_uncore_pci_ids[] = {
	{ /* Home Agent 0 */
		PCI_DEVICE(PCI_VENDOR_ID_INTEL, 0xe30),
		.driver_data = UNCORE_PCI_DEV_DATA(IVBEP_PCI_UNCORE_HA, 0),
	},
	{ /* Home Agent 1 */
		PCI_DEVICE(PCI_VENDOR_ID_INTEL, 0xe38),
		.driver_data = UNCORE_PCI_DEV_DATA(IVBEP_PCI_UNCORE_HA, 1),
	},
	{ /* MC0 Channel 0 */
		PCI_DEVICE(PCI_VENDOR_ID_INTEL, 0xeb4),
		.driver_data = UNCORE_PCI_DEV_DATA(IVBEP_PCI_UNCORE_IMC, 0),
	},
	{ /* MC0 Channel 1 */
		PCI_DEVICE(PCI_VENDOR_ID_INTEL, 0xeb5),
		.driver_data = UNCORE_PCI_DEV_DATA(IVBEP_PCI_UNCORE_IMC, 1),
	},
	{ /* MC0 Channel 3 */
		PCI_DEVICE(PCI_VENDOR_ID_INTEL, 0xeb0),
		.driver_data = UNCORE_PCI_DEV_DATA(IVBEP_PCI_UNCORE_IMC, 2),
	},
	{ /* MC0 Channel 4 */
		PCI_DEVICE(PCI_VENDOR_ID_INTEL, 0xeb1),
		.driver_data = UNCORE_PCI_DEV_DATA(IVBEP_PCI_UNCORE_IMC, 3),
	},
	{ /* MC1 Channel 0 */
		PCI_DEVICE(PCI_VENDOR_ID_INTEL, 0xef4),
		.driver_data = UNCORE_PCI_DEV_DATA(IVBEP_PCI_UNCORE_IMC, 4),
	},
	{ /* MC1 Channel 1 */
		PCI_DEVICE(PCI_VENDOR_ID_INTEL, 0xef5),
		.driver_data = UNCORE_PCI_DEV_DATA(IVBEP_PCI_UNCORE_IMC, 5),
	},
	{ /* MC1 Channel 3 */
		PCI_DEVICE(PCI_VENDOR_ID_INTEL, 0xef0),
		.driver_data = UNCORE_PCI_DEV_DATA(IVBEP_PCI_UNCORE_IMC, 6),
	},
	{ /* MC1 Channel 4 */
		PCI_DEVICE(PCI_VENDOR_ID_INTEL, 0xef1),
		.driver_data = UNCORE_PCI_DEV_DATA(IVBEP_PCI_UNCORE_IMC, 7),
	},
	{ /* IRP */
		PCI_DEVICE(PCI_VENDOR_ID_INTEL, 0xe39),
		.driver_data = UNCORE_PCI_DEV_DATA(IVBEP_PCI_UNCORE_IRP, 0),
	},
	{ /* QPI0 Port 0 */
		PCI_DEVICE(PCI_VENDOR_ID_INTEL, 0xe32),
		.driver_data = UNCORE_PCI_DEV_DATA(IVBEP_PCI_UNCORE_QPI, 0),
	},
	{ /* QPI0 Port 1 */
		PCI_DEVICE(PCI_VENDOR_ID_INTEL, 0xe33),
		.driver_data = UNCORE_PCI_DEV_DATA(IVBEP_PCI_UNCORE_QPI, 1),
	},
	{ /* QPI1 Port 2 */
		PCI_DEVICE(PCI_VENDOR_ID_INTEL, 0xe3a),
		.driver_data = UNCORE_PCI_DEV_DATA(IVBEP_PCI_UNCORE_QPI, 2),
	},
	{ /* R2PCIe */
		PCI_DEVICE(PCI_VENDOR_ID_INTEL, 0xe34),
		.driver_data = UNCORE_PCI_DEV_DATA(IVBEP_PCI_UNCORE_R2PCIE, 0),
	},
	{ /* R3QPI0 Link 0 */
		PCI_DEVICE(PCI_VENDOR_ID_INTEL, 0xe36),
		.driver_data = UNCORE_PCI_DEV_DATA(IVBEP_PCI_UNCORE_R3QPI, 0),
	},
	{ /* R3QPI0 Link 1 */
		PCI_DEVICE(PCI_VENDOR_ID_INTEL, 0xe37),
		.driver_data = UNCORE_PCI_DEV_DATA(IVBEP_PCI_UNCORE_R3QPI, 1),
	},
	{ /* R3QPI1 Link 2 */
		PCI_DEVICE(PCI_VENDOR_ID_INTEL, 0xe3e),
		.driver_data = UNCORE_PCI_DEV_DATA(IVBEP_PCI_UNCORE_R3QPI, 2),
	},
	{ /* QPI Port 0 filter  */
		PCI_DEVICE(PCI_VENDOR_ID_INTEL, 0xe86),
		.driver_data = UNCORE_PCI_DEV_DATA(UNCORE_EXTRA_PCI_DEV,
						   SNBEP_PCI_QPI_PORT0_FILTER),
	},
	{ /* QPI Port 0 filter  */
		PCI_DEVICE(PCI_VENDOR_ID_INTEL, 0xe96),
		.driver_data = UNCORE_PCI_DEV_DATA(UNCORE_EXTRA_PCI_DEV,
						   SNBEP_PCI_QPI_PORT1_FILTER),
	},
	{ /* end: all zeroes */ }
};

static struct pci_driver ivbep_uncore_pci_driver = {
	.name		= "ivbep_uncore",
	.id_table	= ivbep_uncore_pci_ids,
};

int ivbep_uncore_pci_init(void)
{
	int ret = snbep_pci2phy_map_init(0x0e1e, SNBEP_CPUNODEID, SNBEP_GIDNIDMAP, true);
	if (ret)
		return ret;
	uncore_pci_uncores = ivbep_pci_uncores;
	uncore_pci_driver = &ivbep_uncore_pci_driver;
	return 0;
}
/* end of IvyTown uncore support */

/* KNL uncore support */
static struct attribute *knl_uncore_ubox_formats_attr[] = {
	&format_attr_event.attr,
	&format_attr_umask.attr,
	&format_attr_edge.attr,
	&format_attr_tid_en.attr,
	&format_attr_inv.attr,
	&format_attr_thresh5.attr,
	NULL,
};

static const struct attribute_group knl_uncore_ubox_format_group = {
	.name = "format",
	.attrs = knl_uncore_ubox_formats_attr,
};

static struct intel_uncore_type knl_uncore_ubox = {
	.name			= "ubox",
	.num_counters		= 2,
	.num_boxes		= 1,
	.perf_ctr_bits		= 48,
	.fixed_ctr_bits		= 48,
	.perf_ctr		= HSWEP_U_MSR_PMON_CTR0,
	.event_ctl		= HSWEP_U_MSR_PMON_CTL0,
	.event_mask		= KNL_U_MSR_PMON_RAW_EVENT_MASK,
	.fixed_ctr		= HSWEP_U_MSR_PMON_UCLK_FIXED_CTR,
	.fixed_ctl		= HSWEP_U_MSR_PMON_UCLK_FIXED_CTL,
	.ops			= &snbep_uncore_msr_ops,
	.format_group		= &knl_uncore_ubox_format_group,
};

static struct attribute *knl_uncore_cha_formats_attr[] = {
	&format_attr_event.attr,
	&format_attr_umask.attr,
	&format_attr_qor.attr,
	&format_attr_edge.attr,
	&format_attr_tid_en.attr,
	&format_attr_inv.attr,
	&format_attr_thresh8.attr,
	&format_attr_filter_tid4.attr,
	&format_attr_filter_link3.attr,
	&format_attr_filter_state4.attr,
	&format_attr_filter_local.attr,
	&format_attr_filter_all_op.attr,
	&format_attr_filter_nnm.attr,
	&format_attr_filter_opc3.attr,
	&format_attr_filter_nc.attr,
	&format_attr_filter_isoc.attr,
	NULL,
};

static const struct attribute_group knl_uncore_cha_format_group = {
	.name = "format",
	.attrs = knl_uncore_cha_formats_attr,
};

static struct event_constraint knl_uncore_cha_constraints[] = {
	UNCORE_EVENT_CONSTRAINT(0x11, 0x1),
	UNCORE_EVENT_CONSTRAINT(0x1f, 0x1),
	UNCORE_EVENT_CONSTRAINT(0x36, 0x1),
	EVENT_CONSTRAINT_END
};

static struct extra_reg knl_uncore_cha_extra_regs[] = {
	SNBEP_CBO_EVENT_EXTRA_REG(SNBEP_CBO_PMON_CTL_TID_EN,
				  SNBEP_CBO_PMON_CTL_TID_EN, 0x1),
	SNBEP_CBO_EVENT_EXTRA_REG(0x3d, 0xff, 0x2),
	SNBEP_CBO_EVENT_EXTRA_REG(0x35, 0xff, 0x4),
	SNBEP_CBO_EVENT_EXTRA_REG(0x36, 0xff, 0x4),
	EVENT_EXTRA_END
};

static u64 knl_cha_filter_mask(int fields)
{
	u64 mask = 0;

	if (fields & 0x1)
		mask |= KNL_CHA_MSR_PMON_BOX_FILTER_TID;
	if (fields & 0x2)
		mask |= KNL_CHA_MSR_PMON_BOX_FILTER_STATE;
	if (fields & 0x4)
		mask |= KNL_CHA_MSR_PMON_BOX_FILTER_OP;
	return mask;
}

static struct event_constraint *
knl_cha_get_constraint(struct intel_uncore_box *box, struct perf_event *event)
{
	return __snbep_cbox_get_constraint(box, event, knl_cha_filter_mask);
}

static int knl_cha_hw_config(struct intel_uncore_box *box,
			     struct perf_event *event)
{
	struct hw_perf_event_extra *reg1 = &event->hw.extra_reg;
	struct extra_reg *er;
	int idx = 0;

	for (er = knl_uncore_cha_extra_regs; er->msr; er++) {
		if (er->event != (event->hw.config & er->config_mask))
			continue;
		idx |= er->idx;
	}

	if (idx) {
		reg1->reg = HSWEP_C0_MSR_PMON_BOX_FILTER0 +
			    KNL_CHA_MSR_OFFSET * box->pmu->pmu_idx;
		reg1->config = event->attr.config1 & knl_cha_filter_mask(idx);

		reg1->config |= KNL_CHA_MSR_PMON_BOX_FILTER_REMOTE_NODE;
		reg1->config |= KNL_CHA_MSR_PMON_BOX_FILTER_LOCAL_NODE;
		reg1->config |= KNL_CHA_MSR_PMON_BOX_FILTER_NNC;
		reg1->idx = idx;
	}
	return 0;
}

static void hswep_cbox_enable_event(struct intel_uncore_box *box,
				    struct perf_event *event);

static struct intel_uncore_ops knl_uncore_cha_ops = {
	.init_box		= snbep_uncore_msr_init_box,
	.disable_box		= snbep_uncore_msr_disable_box,
	.enable_box		= snbep_uncore_msr_enable_box,
	.disable_event		= snbep_uncore_msr_disable_event,
	.enable_event		= hswep_cbox_enable_event,
	.read_counter		= uncore_msr_read_counter,
	.hw_config		= knl_cha_hw_config,
	.get_constraint		= knl_cha_get_constraint,
	.put_constraint		= snbep_cbox_put_constraint,
};

static struct intel_uncore_type knl_uncore_cha = {
	.name			= "cha",
	.num_counters		= 4,
	.num_boxes		= 38,
	.perf_ctr_bits		= 48,
	.event_ctl		= HSWEP_C0_MSR_PMON_CTL0,
	.perf_ctr		= HSWEP_C0_MSR_PMON_CTR0,
	.event_mask		= KNL_CHA_MSR_PMON_RAW_EVENT_MASK,
	.box_ctl		= HSWEP_C0_MSR_PMON_BOX_CTL,
	.msr_offset		= KNL_CHA_MSR_OFFSET,
	.num_shared_regs	= 1,
	.constraints		= knl_uncore_cha_constraints,
	.ops			= &knl_uncore_cha_ops,
	.format_group		= &knl_uncore_cha_format_group,
};

static struct attribute *knl_uncore_pcu_formats_attr[] = {
	&format_attr_event2.attr,
	&format_attr_use_occ_ctr.attr,
	&format_attr_occ_sel.attr,
	&format_attr_edge.attr,
	&format_attr_tid_en.attr,
	&format_attr_inv.attr,
	&format_attr_thresh6.attr,
	&format_attr_occ_invert.attr,
	&format_attr_occ_edge_det.attr,
	NULL,
};

static const struct attribute_group knl_uncore_pcu_format_group = {
	.name = "format",
	.attrs = knl_uncore_pcu_formats_attr,
};

static struct intel_uncore_type knl_uncore_pcu = {
	.name			= "pcu",
	.num_counters		= 4,
	.num_boxes		= 1,
	.perf_ctr_bits		= 48,
	.perf_ctr		= HSWEP_PCU_MSR_PMON_CTR0,
	.event_ctl		= HSWEP_PCU_MSR_PMON_CTL0,
	.event_mask		= KNL_PCU_MSR_PMON_RAW_EVENT_MASK,
	.box_ctl		= HSWEP_PCU_MSR_PMON_BOX_CTL,
	.ops			= &snbep_uncore_msr_ops,
	.format_group		= &knl_uncore_pcu_format_group,
};

static struct intel_uncore_type *knl_msr_uncores[] = {
	&knl_uncore_ubox,
	&knl_uncore_cha,
	&knl_uncore_pcu,
	NULL,
};

void knl_uncore_cpu_init(void)
{
	uncore_msr_uncores = knl_msr_uncores;
}

static void knl_uncore_imc_enable_box(struct intel_uncore_box *box)
{
	struct pci_dev *pdev = box->pci_dev;
	int box_ctl = uncore_pci_box_ctl(box);

	pci_write_config_dword(pdev, box_ctl, 0);
}

static void knl_uncore_imc_enable_event(struct intel_uncore_box *box,
					struct perf_event *event)
{
	struct pci_dev *pdev = box->pci_dev;
	struct hw_perf_event *hwc = &event->hw;

	if ((event->attr.config & SNBEP_PMON_CTL_EV_SEL_MASK)
							== UNCORE_FIXED_EVENT)
		pci_write_config_dword(pdev, hwc->config_base,
				       hwc->config | KNL_PMON_FIXED_CTL_EN);
	else
		pci_write_config_dword(pdev, hwc->config_base,
				       hwc->config | SNBEP_PMON_CTL_EN);
}

static struct intel_uncore_ops knl_uncore_imc_ops = {
	.init_box	= snbep_uncore_pci_init_box,
	.disable_box	= snbep_uncore_pci_disable_box,
	.enable_box	= knl_uncore_imc_enable_box,
	.read_counter	= snbep_uncore_pci_read_counter,
	.enable_event	= knl_uncore_imc_enable_event,
	.disable_event	= snbep_uncore_pci_disable_event,
};

static struct intel_uncore_type knl_uncore_imc_uclk = {
	.name			= "imc_uclk",
	.num_counters		= 4,
	.num_boxes		= 2,
	.perf_ctr_bits		= 48,
	.fixed_ctr_bits		= 48,
	.perf_ctr		= KNL_UCLK_MSR_PMON_CTR0_LOW,
	.event_ctl		= KNL_UCLK_MSR_PMON_CTL0,
	.event_mask		= SNBEP_PMON_RAW_EVENT_MASK,
	.fixed_ctr		= KNL_UCLK_MSR_PMON_UCLK_FIXED_LOW,
	.fixed_ctl		= KNL_UCLK_MSR_PMON_UCLK_FIXED_CTL,
	.box_ctl		= KNL_UCLK_MSR_PMON_BOX_CTL,
	.ops			= &knl_uncore_imc_ops,
	.format_group		= &snbep_uncore_format_group,
};

static struct intel_uncore_type knl_uncore_imc_dclk = {
	.name			= "imc",
	.num_counters		= 4,
	.num_boxes		= 6,
	.perf_ctr_bits		= 48,
	.fixed_ctr_bits		= 48,
	.perf_ctr		= KNL_MC0_CH0_MSR_PMON_CTR0_LOW,
	.event_ctl		= KNL_MC0_CH0_MSR_PMON_CTL0,
	.event_mask		= SNBEP_PMON_RAW_EVENT_MASK,
	.fixed_ctr		= KNL_MC0_CH0_MSR_PMON_FIXED_LOW,
	.fixed_ctl		= KNL_MC0_CH0_MSR_PMON_FIXED_CTL,
	.box_ctl		= KNL_MC0_CH0_MSR_PMON_BOX_CTL,
	.ops			= &knl_uncore_imc_ops,
	.format_group		= &snbep_uncore_format_group,
};

static struct intel_uncore_type knl_uncore_edc_uclk = {
	.name			= "edc_uclk",
	.num_counters		= 4,
	.num_boxes		= 8,
	.perf_ctr_bits		= 48,
	.fixed_ctr_bits		= 48,
	.perf_ctr		= KNL_UCLK_MSR_PMON_CTR0_LOW,
	.event_ctl		= KNL_UCLK_MSR_PMON_CTL0,
	.event_mask		= SNBEP_PMON_RAW_EVENT_MASK,
	.fixed_ctr		= KNL_UCLK_MSR_PMON_UCLK_FIXED_LOW,
	.fixed_ctl		= KNL_UCLK_MSR_PMON_UCLK_FIXED_CTL,
	.box_ctl		= KNL_UCLK_MSR_PMON_BOX_CTL,
	.ops			= &knl_uncore_imc_ops,
	.format_group		= &snbep_uncore_format_group,
};

static struct intel_uncore_type knl_uncore_edc_eclk = {
	.name			= "edc_eclk",
	.num_counters		= 4,
	.num_boxes		= 8,
	.perf_ctr_bits		= 48,
	.fixed_ctr_bits		= 48,
	.perf_ctr		= KNL_EDC0_ECLK_MSR_PMON_CTR0_LOW,
	.event_ctl		= KNL_EDC0_ECLK_MSR_PMON_CTL0,
	.event_mask		= SNBEP_PMON_RAW_EVENT_MASK,
	.fixed_ctr		= KNL_EDC0_ECLK_MSR_PMON_ECLK_FIXED_LOW,
	.fixed_ctl		= KNL_EDC0_ECLK_MSR_PMON_ECLK_FIXED_CTL,
	.box_ctl		= KNL_EDC0_ECLK_MSR_PMON_BOX_CTL,
	.ops			= &knl_uncore_imc_ops,
	.format_group		= &snbep_uncore_format_group,
};

static struct event_constraint knl_uncore_m2pcie_constraints[] = {
	UNCORE_EVENT_CONSTRAINT(0x23, 0x3),
	EVENT_CONSTRAINT_END
};

static struct intel_uncore_type knl_uncore_m2pcie = {
	.name		= "m2pcie",
	.num_counters   = 4,
	.num_boxes	= 1,
	.perf_ctr_bits	= 48,
	.constraints	= knl_uncore_m2pcie_constraints,
	SNBEP_UNCORE_PCI_COMMON_INIT(),
};

static struct attribute *knl_uncore_irp_formats_attr[] = {
	&format_attr_event.attr,
	&format_attr_umask.attr,
	&format_attr_qor.attr,
	&format_attr_edge.attr,
	&format_attr_inv.attr,
	&format_attr_thresh8.attr,
	NULL,
};

static const struct attribute_group knl_uncore_irp_format_group = {
	.name = "format",
	.attrs = knl_uncore_irp_formats_attr,
};

static struct intel_uncore_type knl_uncore_irp = {
	.name			= "irp",
	.num_counters		= 2,
	.num_boxes		= 1,
	.perf_ctr_bits		= 48,
	.perf_ctr		= SNBEP_PCI_PMON_CTR0,
	.event_ctl		= SNBEP_PCI_PMON_CTL0,
	.event_mask		= KNL_IRP_PCI_PMON_RAW_EVENT_MASK,
	.box_ctl		= KNL_IRP_PCI_PMON_BOX_CTL,
	.ops			= &snbep_uncore_pci_ops,
	.format_group		= &knl_uncore_irp_format_group,
};

enum {
	KNL_PCI_UNCORE_MC_UCLK,
	KNL_PCI_UNCORE_MC_DCLK,
	KNL_PCI_UNCORE_EDC_UCLK,
	KNL_PCI_UNCORE_EDC_ECLK,
	KNL_PCI_UNCORE_M2PCIE,
	KNL_PCI_UNCORE_IRP,
};

static struct intel_uncore_type *knl_pci_uncores[] = {
	[KNL_PCI_UNCORE_MC_UCLK]	= &knl_uncore_imc_uclk,
	[KNL_PCI_UNCORE_MC_DCLK]	= &knl_uncore_imc_dclk,
	[KNL_PCI_UNCORE_EDC_UCLK]	= &knl_uncore_edc_uclk,
	[KNL_PCI_UNCORE_EDC_ECLK]	= &knl_uncore_edc_eclk,
	[KNL_PCI_UNCORE_M2PCIE]		= &knl_uncore_m2pcie,
	[KNL_PCI_UNCORE_IRP]		= &knl_uncore_irp,
	NULL,
};

/*
 * KNL uses a common PCI device ID for multiple instances of an Uncore PMU
 * device type. prior to KNL, each instance of a PMU device type had a unique
 * device ID.
 *
 *	PCI Device ID	Uncore PMU Devices
 *	----------------------------------
 *	0x7841		MC0 UClk, MC1 UClk
 *	0x7843		MC0 DClk CH 0, MC0 DClk CH 1, MC0 DClk CH 2,
 *			MC1 DClk CH 0, MC1 DClk CH 1, MC1 DClk CH 2
 *	0x7833		EDC0 UClk, EDC1 UClk, EDC2 UClk, EDC3 UClk,
 *			EDC4 UClk, EDC5 UClk, EDC6 UClk, EDC7 UClk
 *	0x7835		EDC0 EClk, EDC1 EClk, EDC2 EClk, EDC3 EClk,
 *			EDC4 EClk, EDC5 EClk, EDC6 EClk, EDC7 EClk
 *	0x7817		M2PCIe
 *	0x7814		IRP
*/

static const struct pci_device_id knl_uncore_pci_ids[] = {
	{ /* MC0 UClk */
		PCI_DEVICE(PCI_VENDOR_ID_INTEL, 0x7841),
		.driver_data = UNCORE_PCI_DEV_FULL_DATA(10, 0, KNL_PCI_UNCORE_MC_UCLK, 0),
	},
	{ /* MC1 UClk */
		PCI_DEVICE(PCI_VENDOR_ID_INTEL, 0x7841),
		.driver_data = UNCORE_PCI_DEV_FULL_DATA(11, 0, KNL_PCI_UNCORE_MC_UCLK, 1),
	},
	{ /* MC0 DClk CH 0 */
		PCI_DEVICE(PCI_VENDOR_ID_INTEL, 0x7843),
		.driver_data = UNCORE_PCI_DEV_FULL_DATA(8, 2, KNL_PCI_UNCORE_MC_DCLK, 0),
	},
	{ /* MC0 DClk CH 1 */
		PCI_DEVICE(PCI_VENDOR_ID_INTEL, 0x7843),
		.driver_data = UNCORE_PCI_DEV_FULL_DATA(8, 3, KNL_PCI_UNCORE_MC_DCLK, 1),
	},
	{ /* MC0 DClk CH 2 */
		PCI_DEVICE(PCI_VENDOR_ID_INTEL, 0x7843),
		.driver_data = UNCORE_PCI_DEV_FULL_DATA(8, 4, KNL_PCI_UNCORE_MC_DCLK, 2),
	},
	{ /* MC1 DClk CH 0 */
		PCI_DEVICE(PCI_VENDOR_ID_INTEL, 0x7843),
		.driver_data = UNCORE_PCI_DEV_FULL_DATA(9, 2, KNL_PCI_UNCORE_MC_DCLK, 3),
	},
	{ /* MC1 DClk CH 1 */
		PCI_DEVICE(PCI_VENDOR_ID_INTEL, 0x7843),
		.driver_data = UNCORE_PCI_DEV_FULL_DATA(9, 3, KNL_PCI_UNCORE_MC_DCLK, 4),
	},
	{ /* MC1 DClk CH 2 */
		PCI_DEVICE(PCI_VENDOR_ID_INTEL, 0x7843),
		.driver_data = UNCORE_PCI_DEV_FULL_DATA(9, 4, KNL_PCI_UNCORE_MC_DCLK, 5),
	},
	{ /* EDC0 UClk */
		PCI_DEVICE(PCI_VENDOR_ID_INTEL, 0x7833),
		.driver_data = UNCORE_PCI_DEV_FULL_DATA(15, 0, KNL_PCI_UNCORE_EDC_UCLK, 0),
	},
	{ /* EDC1 UClk */
		PCI_DEVICE(PCI_VENDOR_ID_INTEL, 0x7833),
		.driver_data = UNCORE_PCI_DEV_FULL_DATA(16, 0, KNL_PCI_UNCORE_EDC_UCLK, 1),
	},
	{ /* EDC2 UClk */
		PCI_DEVICE(PCI_VENDOR_ID_INTEL, 0x7833),
		.driver_data = UNCORE_PCI_DEV_FULL_DATA(17, 0, KNL_PCI_UNCORE_EDC_UCLK, 2),
	},
	{ /* EDC3 UClk */
		PCI_DEVICE(PCI_VENDOR_ID_INTEL, 0x7833),
		.driver_data = UNCORE_PCI_DEV_FULL_DATA(18, 0, KNL_PCI_UNCORE_EDC_UCLK, 3),
	},
	{ /* EDC4 UClk */
		PCI_DEVICE(PCI_VENDOR_ID_INTEL, 0x7833),
		.driver_data = UNCORE_PCI_DEV_FULL_DATA(19, 0, KNL_PCI_UNCORE_EDC_UCLK, 4),
	},
	{ /* EDC5 UClk */
		PCI_DEVICE(PCI_VENDOR_ID_INTEL, 0x7833),
		.driver_data = UNCORE_PCI_DEV_FULL_DATA(20, 0, KNL_PCI_UNCORE_EDC_UCLK, 5),
	},
	{ /* EDC6 UClk */
		PCI_DEVICE(PCI_VENDOR_ID_INTEL, 0x7833),
		.driver_data = UNCORE_PCI_DEV_FULL_DATA(21, 0, KNL_PCI_UNCORE_EDC_UCLK, 6),
	},
	{ /* EDC7 UClk */
		PCI_DEVICE(PCI_VENDOR_ID_INTEL, 0x7833),
		.driver_data = UNCORE_PCI_DEV_FULL_DATA(22, 0, KNL_PCI_UNCORE_EDC_UCLK, 7),
	},
	{ /* EDC0 EClk */
		PCI_DEVICE(PCI_VENDOR_ID_INTEL, 0x7835),
		.driver_data = UNCORE_PCI_DEV_FULL_DATA(24, 2, KNL_PCI_UNCORE_EDC_ECLK, 0),
	},
	{ /* EDC1 EClk */
		PCI_DEVICE(PCI_VENDOR_ID_INTEL, 0x7835),
		.driver_data = UNCORE_PCI_DEV_FULL_DATA(25, 2, KNL_PCI_UNCORE_EDC_ECLK, 1),
	},
	{ /* EDC2 EClk */
		PCI_DEVICE(PCI_VENDOR_ID_INTEL, 0x7835),
		.driver_data = UNCORE_PCI_DEV_FULL_DATA(26, 2, KNL_PCI_UNCORE_EDC_ECLK, 2),
	},
	{ /* EDC3 EClk */
		PCI_DEVICE(PCI_VENDOR_ID_INTEL, 0x7835),
		.driver_data = UNCORE_PCI_DEV_FULL_DATA(27, 2, KNL_PCI_UNCORE_EDC_ECLK, 3),
	},
	{ /* EDC4 EClk */
		PCI_DEVICE(PCI_VENDOR_ID_INTEL, 0x7835),
		.driver_data = UNCORE_PCI_DEV_FULL_DATA(28, 2, KNL_PCI_UNCORE_EDC_ECLK, 4),
	},
	{ /* EDC5 EClk */
		PCI_DEVICE(PCI_VENDOR_ID_INTEL, 0x7835),
		.driver_data = UNCORE_PCI_DEV_FULL_DATA(29, 2, KNL_PCI_UNCORE_EDC_ECLK, 5),
	},
	{ /* EDC6 EClk */
		PCI_DEVICE(PCI_VENDOR_ID_INTEL, 0x7835),
		.driver_data = UNCORE_PCI_DEV_FULL_DATA(30, 2, KNL_PCI_UNCORE_EDC_ECLK, 6),
	},
	{ /* EDC7 EClk */
		PCI_DEVICE(PCI_VENDOR_ID_INTEL, 0x7835),
		.driver_data = UNCORE_PCI_DEV_FULL_DATA(31, 2, KNL_PCI_UNCORE_EDC_ECLK, 7),
	},
	{ /* M2PCIe */
		PCI_DEVICE(PCI_VENDOR_ID_INTEL, 0x7817),
		.driver_data = UNCORE_PCI_DEV_DATA(KNL_PCI_UNCORE_M2PCIE, 0),
	},
	{ /* IRP */
		PCI_DEVICE(PCI_VENDOR_ID_INTEL, 0x7814),
		.driver_data = UNCORE_PCI_DEV_DATA(KNL_PCI_UNCORE_IRP, 0),
	},
	{ /* end: all zeroes */ }
};

static struct pci_driver knl_uncore_pci_driver = {
	.name		= "knl_uncore",
	.id_table	= knl_uncore_pci_ids,
};

int knl_uncore_pci_init(void)
{
	int ret;

	/* All KNL PCI based PMON units are on the same PCI bus except IRP */
	ret = snb_pci2phy_map_init(0x7814); /* IRP */
	if (ret)
		return ret;
	ret = snb_pci2phy_map_init(0x7817); /* M2PCIe */
	if (ret)
		return ret;
	uncore_pci_uncores = knl_pci_uncores;
	uncore_pci_driver = &knl_uncore_pci_driver;
	return 0;
}

/* end of KNL uncore support */

/* Haswell-EP uncore support */
static struct attribute *hswep_uncore_ubox_formats_attr[] = {
	&format_attr_event.attr,
	&format_attr_umask.attr,
	&format_attr_edge.attr,
	&format_attr_inv.attr,
	&format_attr_thresh5.attr,
	&format_attr_filter_tid2.attr,
	&format_attr_filter_cid.attr,
	NULL,
};

static const struct attribute_group hswep_uncore_ubox_format_group = {
	.name = "format",
	.attrs = hswep_uncore_ubox_formats_attr,
};

static int hswep_ubox_hw_config(struct intel_uncore_box *box, struct perf_event *event)
{
	struct hw_perf_event_extra *reg1 = &event->hw.extra_reg;
	reg1->reg = HSWEP_U_MSR_PMON_FILTER;
	reg1->config = event->attr.config1 & HSWEP_U_MSR_PMON_BOX_FILTER_MASK;
	reg1->idx = 0;
	return 0;
}

static struct intel_uncore_ops hswep_uncore_ubox_ops = {
	SNBEP_UNCORE_MSR_OPS_COMMON_INIT(),
	.hw_config		= hswep_ubox_hw_config,
	.get_constraint		= uncore_get_constraint,
	.put_constraint		= uncore_put_constraint,
};

static struct intel_uncore_type hswep_uncore_ubox = {
	.name			= "ubox",
	.num_counters		= 2,
	.num_boxes		= 1,
	.perf_ctr_bits		= 44,
	.fixed_ctr_bits		= 48,
	.perf_ctr		= HSWEP_U_MSR_PMON_CTR0,
	.event_ctl		= HSWEP_U_MSR_PMON_CTL0,
	.event_mask		= SNBEP_U_MSR_PMON_RAW_EVENT_MASK,
	.fixed_ctr		= HSWEP_U_MSR_PMON_UCLK_FIXED_CTR,
	.fixed_ctl		= HSWEP_U_MSR_PMON_UCLK_FIXED_CTL,
	.num_shared_regs	= 1,
	.ops			= &hswep_uncore_ubox_ops,
	.format_group		= &hswep_uncore_ubox_format_group,
};

static struct attribute *hswep_uncore_cbox_formats_attr[] = {
	&format_attr_event.attr,
	&format_attr_umask.attr,
	&format_attr_edge.attr,
	&format_attr_tid_en.attr,
	&format_attr_thresh8.attr,
	&format_attr_filter_tid3.attr,
	&format_attr_filter_link2.attr,
	&format_attr_filter_state3.attr,
	&format_attr_filter_nid2.attr,
	&format_attr_filter_opc2.attr,
	&format_attr_filter_nc.attr,
	&format_attr_filter_c6.attr,
	&format_attr_filter_isoc.attr,
	NULL,
};

static const struct attribute_group hswep_uncore_cbox_format_group = {
	.name = "format",
	.attrs = hswep_uncore_cbox_formats_attr,
};

static struct event_constraint hswep_uncore_cbox_constraints[] = {
	UNCORE_EVENT_CONSTRAINT(0x01, 0x1),
	UNCORE_EVENT_CONSTRAINT(0x09, 0x1),
	UNCORE_EVENT_CONSTRAINT(0x11, 0x1),
	UNCORE_EVENT_CONSTRAINT(0x36, 0x1),
	UNCORE_EVENT_CONSTRAINT(0x38, 0x3),
	UNCORE_EVENT_CONSTRAINT(0x3b, 0x1),
	UNCORE_EVENT_CONSTRAINT(0x3e, 0x1),
	EVENT_CONSTRAINT_END
};

static struct extra_reg hswep_uncore_cbox_extra_regs[] = {
	SNBEP_CBO_EVENT_EXTRA_REG(SNBEP_CBO_PMON_CTL_TID_EN,
				  SNBEP_CBO_PMON_CTL_TID_EN, 0x1),
	SNBEP_CBO_EVENT_EXTRA_REG(0x0334, 0xffff, 0x4),
	SNBEP_CBO_EVENT_EXTRA_REG(0x0534, 0xffff, 0x4),
	SNBEP_CBO_EVENT_EXTRA_REG(0x0934, 0xffff, 0x4),
	SNBEP_CBO_EVENT_EXTRA_REG(0x1134, 0xffff, 0x4),
	SNBEP_CBO_EVENT_EXTRA_REG(0x2134, 0xffff, 0x4),
	SNBEP_CBO_EVENT_EXTRA_REG(0x4134, 0xffff, 0x4),
	SNBEP_CBO_EVENT_EXTRA_REG(0x4037, 0x40ff, 0x8),
	SNBEP_CBO_EVENT_EXTRA_REG(0x4028, 0x40ff, 0x8),
	SNBEP_CBO_EVENT_EXTRA_REG(0x4032, 0x40ff, 0x8),
	SNBEP_CBO_EVENT_EXTRA_REG(0x4029, 0x40ff, 0x8),
	SNBEP_CBO_EVENT_EXTRA_REG(0x4033, 0x40ff, 0x8),
	SNBEP_CBO_EVENT_EXTRA_REG(0x402A, 0x40ff, 0x8),
	SNBEP_CBO_EVENT_EXTRA_REG(0x0135, 0xffff, 0x12),
	SNBEP_CBO_EVENT_EXTRA_REG(0x0335, 0xffff, 0x10),
	SNBEP_CBO_EVENT_EXTRA_REG(0x4135, 0xffff, 0x18),
	SNBEP_CBO_EVENT_EXTRA_REG(0x4435, 0xffff, 0x8),
	SNBEP_CBO_EVENT_EXTRA_REG(0x4835, 0xffff, 0x8),
	SNBEP_CBO_EVENT_EXTRA_REG(0x5035, 0xffff, 0x8),
	SNBEP_CBO_EVENT_EXTRA_REG(0x4335, 0xffff, 0x18),
	SNBEP_CBO_EVENT_EXTRA_REG(0x4a35, 0xffff, 0x8),
	SNBEP_CBO_EVENT_EXTRA_REG(0x2335, 0xffff, 0x10),
	SNBEP_CBO_EVENT_EXTRA_REG(0x8335, 0xffff, 0x10),
	SNBEP_CBO_EVENT_EXTRA_REG(0x2135, 0xffff, 0x10),
	SNBEP_CBO_EVENT_EXTRA_REG(0x8135, 0xffff, 0x10),
	SNBEP_CBO_EVENT_EXTRA_REG(0x0136, 0xffff, 0x10),
	SNBEP_CBO_EVENT_EXTRA_REG(0x0336, 0xffff, 0x10),
	SNBEP_CBO_EVENT_EXTRA_REG(0x4136, 0xffff, 0x18),
	SNBEP_CBO_EVENT_EXTRA_REG(0x4436, 0xffff, 0x8),
	SNBEP_CBO_EVENT_EXTRA_REG(0x4836, 0xffff, 0x8),
	SNBEP_CBO_EVENT_EXTRA_REG(0x4336, 0xffff, 0x18),
	SNBEP_CBO_EVENT_EXTRA_REG(0x4a36, 0xffff, 0x8),
	SNBEP_CBO_EVENT_EXTRA_REG(0x2336, 0xffff, 0x10),
	SNBEP_CBO_EVENT_EXTRA_REG(0x8336, 0xffff, 0x10),
	SNBEP_CBO_EVENT_EXTRA_REG(0x2136, 0xffff, 0x10),
	SNBEP_CBO_EVENT_EXTRA_REG(0x8136, 0xffff, 0x10),
	SNBEP_CBO_EVENT_EXTRA_REG(0x5036, 0xffff, 0x8),
	EVENT_EXTRA_END
};

static u64 hswep_cbox_filter_mask(int fields)
{
	u64 mask = 0;
	if (fields & 0x1)
		mask |= HSWEP_CB0_MSR_PMON_BOX_FILTER_TID;
	if (fields & 0x2)
		mask |= HSWEP_CB0_MSR_PMON_BOX_FILTER_LINK;
	if (fields & 0x4)
		mask |= HSWEP_CB0_MSR_PMON_BOX_FILTER_STATE;
	if (fields & 0x8)
		mask |= HSWEP_CB0_MSR_PMON_BOX_FILTER_NID;
	if (fields & 0x10) {
		mask |= HSWEP_CB0_MSR_PMON_BOX_FILTER_OPC;
		mask |= HSWEP_CB0_MSR_PMON_BOX_FILTER_NC;
		mask |= HSWEP_CB0_MSR_PMON_BOX_FILTER_C6;
		mask |= HSWEP_CB0_MSR_PMON_BOX_FILTER_ISOC;
	}
	return mask;
}

static struct event_constraint *
hswep_cbox_get_constraint(struct intel_uncore_box *box, struct perf_event *event)
{
	return __snbep_cbox_get_constraint(box, event, hswep_cbox_filter_mask);
}

static int hswep_cbox_hw_config(struct intel_uncore_box *box, struct perf_event *event)
{
	struct hw_perf_event_extra *reg1 = &event->hw.extra_reg;
	struct extra_reg *er;
	int idx = 0;

	for (er = hswep_uncore_cbox_extra_regs; er->msr; er++) {
		if (er->event != (event->hw.config & er->config_mask))
			continue;
		idx |= er->idx;
	}

	if (idx) {
		reg1->reg = HSWEP_C0_MSR_PMON_BOX_FILTER0 +
			    HSWEP_CBO_MSR_OFFSET * box->pmu->pmu_idx;
		reg1->config = event->attr.config1 & hswep_cbox_filter_mask(idx);
		reg1->idx = idx;
	}
	return 0;
}

static void hswep_cbox_enable_event(struct intel_uncore_box *box,
				  struct perf_event *event)
{
	struct hw_perf_event *hwc = &event->hw;
	struct hw_perf_event_extra *reg1 = &hwc->extra_reg;

	if (reg1->idx != EXTRA_REG_NONE) {
		u64 filter = uncore_shared_reg_config(box, 0);
		wrmsrl(reg1->reg, filter & 0xffffffff);
		wrmsrl(reg1->reg + 1, filter >> 32);
	}

	wrmsrl(hwc->config_base, hwc->config | SNBEP_PMON_CTL_EN);
}

static struct intel_uncore_ops hswep_uncore_cbox_ops = {
	.init_box		= snbep_uncore_msr_init_box,
	.disable_box		= snbep_uncore_msr_disable_box,
	.enable_box		= snbep_uncore_msr_enable_box,
	.disable_event		= snbep_uncore_msr_disable_event,
	.enable_event		= hswep_cbox_enable_event,
	.read_counter		= uncore_msr_read_counter,
	.hw_config		= hswep_cbox_hw_config,
	.get_constraint		= hswep_cbox_get_constraint,
	.put_constraint		= snbep_cbox_put_constraint,
};

static struct intel_uncore_type hswep_uncore_cbox = {
	.name			= "cbox",
	.num_counters		= 4,
	.num_boxes		= 18,
	.perf_ctr_bits		= 48,
	.event_ctl		= HSWEP_C0_MSR_PMON_CTL0,
	.perf_ctr		= HSWEP_C0_MSR_PMON_CTR0,
	.event_mask		= SNBEP_CBO_MSR_PMON_RAW_EVENT_MASK,
	.box_ctl		= HSWEP_C0_MSR_PMON_BOX_CTL,
	.msr_offset		= HSWEP_CBO_MSR_OFFSET,
	.num_shared_regs	= 1,
	.constraints		= hswep_uncore_cbox_constraints,
	.ops			= &hswep_uncore_cbox_ops,
	.format_group		= &hswep_uncore_cbox_format_group,
};

/*
 * Write SBOX Initialization register bit by bit to avoid spurious #GPs
 */
static void hswep_uncore_sbox_msr_init_box(struct intel_uncore_box *box)
{
	unsigned msr = uncore_msr_box_ctl(box);

	if (msr) {
		u64 init = SNBEP_PMON_BOX_CTL_INT;
		u64 flags = 0;
		int i;

		for_each_set_bit(i, (unsigned long *)&init, 64) {
			flags |= (1ULL << i);
			wrmsrl(msr, flags);
		}
	}
}

static struct intel_uncore_ops hswep_uncore_sbox_msr_ops = {
	__SNBEP_UNCORE_MSR_OPS_COMMON_INIT(),
	.init_box		= hswep_uncore_sbox_msr_init_box
};

static struct attribute *hswep_uncore_sbox_formats_attr[] = {
	&format_attr_event.attr,
	&format_attr_umask.attr,
	&format_attr_edge.attr,
	&format_attr_tid_en.attr,
	&format_attr_inv.attr,
	&format_attr_thresh8.attr,
	NULL,
};

static const struct attribute_group hswep_uncore_sbox_format_group = {
	.name = "format",
	.attrs = hswep_uncore_sbox_formats_attr,
};

static struct intel_uncore_type hswep_uncore_sbox = {
	.name			= "sbox",
	.num_counters		= 4,
	.num_boxes		= 4,
	.perf_ctr_bits		= 44,
	.event_ctl		= HSWEP_S0_MSR_PMON_CTL0,
	.perf_ctr		= HSWEP_S0_MSR_PMON_CTR0,
	.event_mask		= HSWEP_S_MSR_PMON_RAW_EVENT_MASK,
	.box_ctl		= HSWEP_S0_MSR_PMON_BOX_CTL,
	.msr_offset		= HSWEP_SBOX_MSR_OFFSET,
	.ops			= &hswep_uncore_sbox_msr_ops,
	.format_group		= &hswep_uncore_sbox_format_group,
};

static int hswep_pcu_hw_config(struct intel_uncore_box *box, struct perf_event *event)
{
	struct hw_perf_event *hwc = &event->hw;
	struct hw_perf_event_extra *reg1 = &hwc->extra_reg;
	int ev_sel = hwc->config & SNBEP_PMON_CTL_EV_SEL_MASK;

	if (ev_sel >= 0xb && ev_sel <= 0xe) {
		reg1->reg = HSWEP_PCU_MSR_PMON_BOX_FILTER;
		reg1->idx = ev_sel - 0xb;
		reg1->config = event->attr.config1 & (0xff << reg1->idx);
	}
	return 0;
}

static struct intel_uncore_ops hswep_uncore_pcu_ops = {
	SNBEP_UNCORE_MSR_OPS_COMMON_INIT(),
	.hw_config		= hswep_pcu_hw_config,
	.get_constraint		= snbep_pcu_get_constraint,
	.put_constraint		= snbep_pcu_put_constraint,
};

static struct intel_uncore_type hswep_uncore_pcu = {
	.name			= "pcu",
	.num_counters		= 4,
	.num_boxes		= 1,
	.perf_ctr_bits		= 48,
	.perf_ctr		= HSWEP_PCU_MSR_PMON_CTR0,
	.event_ctl		= HSWEP_PCU_MSR_PMON_CTL0,
	.event_mask		= SNBEP_PCU_MSR_PMON_RAW_EVENT_MASK,
	.box_ctl		= HSWEP_PCU_MSR_PMON_BOX_CTL,
	.num_shared_regs	= 1,
	.ops			= &hswep_uncore_pcu_ops,
	.format_group		= &snbep_uncore_pcu_format_group,
};

static struct intel_uncore_type *hswep_msr_uncores[] = {
	&hswep_uncore_ubox,
	&hswep_uncore_cbox,
	&hswep_uncore_sbox,
	&hswep_uncore_pcu,
	NULL,
};

#define HSWEP_PCU_DID			0x2fc0
#define HSWEP_PCU_CAPID4_OFFET		0x94
#define hswep_get_chop(_cap)		(((_cap) >> 6) & 0x3)

static bool hswep_has_limit_sbox(unsigned int device)
{
	struct pci_dev *dev = pci_get_device(PCI_VENDOR_ID_INTEL, device, NULL);
	u32 capid4;
<<<<<<< HEAD

	if (!dev)
		return false;

=======

	if (!dev)
		return false;

>>>>>>> 7d2a07b7
	pci_read_config_dword(dev, HSWEP_PCU_CAPID4_OFFET, &capid4);
	if (!hswep_get_chop(capid4))
		return true;

	return false;
}

void hswep_uncore_cpu_init(void)
{
	if (hswep_uncore_cbox.num_boxes > boot_cpu_data.x86_max_cores)
		hswep_uncore_cbox.num_boxes = boot_cpu_data.x86_max_cores;

	/* Detect 6-8 core systems with only two SBOXes */
	if (hswep_has_limit_sbox(HSWEP_PCU_DID))
		hswep_uncore_sbox.num_boxes = 2;

	uncore_msr_uncores = hswep_msr_uncores;
}

static struct intel_uncore_type hswep_uncore_ha = {
	.name		= "ha",
	.num_counters   = 4,
	.num_boxes	= 2,
	.perf_ctr_bits	= 48,
	SNBEP_UNCORE_PCI_COMMON_INIT(),
};

static struct uncore_event_desc hswep_uncore_imc_events[] = {
	INTEL_UNCORE_EVENT_DESC(clockticks,      "event=0x00,umask=0x00"),
	INTEL_UNCORE_EVENT_DESC(cas_count_read,  "event=0x04,umask=0x03"),
	INTEL_UNCORE_EVENT_DESC(cas_count_read.scale, "6.103515625e-5"),
	INTEL_UNCORE_EVENT_DESC(cas_count_read.unit, "MiB"),
	INTEL_UNCORE_EVENT_DESC(cas_count_write, "event=0x04,umask=0x0c"),
	INTEL_UNCORE_EVENT_DESC(cas_count_write.scale, "6.103515625e-5"),
	INTEL_UNCORE_EVENT_DESC(cas_count_write.unit, "MiB"),
	{ /* end: all zeroes */ },
};

static struct intel_uncore_type hswep_uncore_imc = {
	.name		= "imc",
	.num_counters   = 4,
	.num_boxes	= 8,
	.perf_ctr_bits	= 48,
	.fixed_ctr_bits	= 48,
	.fixed_ctr	= SNBEP_MC_CHy_PCI_PMON_FIXED_CTR,
	.fixed_ctl	= SNBEP_MC_CHy_PCI_PMON_FIXED_CTL,
	.event_descs	= hswep_uncore_imc_events,
	SNBEP_UNCORE_PCI_COMMON_INIT(),
};

static unsigned hswep_uncore_irp_ctrs[] = {0xa0, 0xa8, 0xb0, 0xb8};

static u64 hswep_uncore_irp_read_counter(struct intel_uncore_box *box, struct perf_event *event)
{
	struct pci_dev *pdev = box->pci_dev;
	struct hw_perf_event *hwc = &event->hw;
	u64 count = 0;

	pci_read_config_dword(pdev, hswep_uncore_irp_ctrs[hwc->idx], (u32 *)&count);
	pci_read_config_dword(pdev, hswep_uncore_irp_ctrs[hwc->idx] + 4, (u32 *)&count + 1);

	return count;
}

static struct intel_uncore_ops hswep_uncore_irp_ops = {
	.init_box	= snbep_uncore_pci_init_box,
	.disable_box	= snbep_uncore_pci_disable_box,
	.enable_box	= snbep_uncore_pci_enable_box,
	.disable_event	= ivbep_uncore_irp_disable_event,
	.enable_event	= ivbep_uncore_irp_enable_event,
	.read_counter	= hswep_uncore_irp_read_counter,
};

static struct intel_uncore_type hswep_uncore_irp = {
	.name			= "irp",
	.num_counters		= 4,
	.num_boxes		= 1,
	.perf_ctr_bits		= 48,
	.event_mask		= SNBEP_PMON_RAW_EVENT_MASK,
	.box_ctl		= SNBEP_PCI_PMON_BOX_CTL,
	.ops			= &hswep_uncore_irp_ops,
	.format_group		= &snbep_uncore_format_group,
};

static struct intel_uncore_type hswep_uncore_qpi = {
	.name			= "qpi",
	.num_counters		= 4,
	.num_boxes		= 3,
	.perf_ctr_bits		= 48,
	.perf_ctr		= SNBEP_PCI_PMON_CTR0,
	.event_ctl		= SNBEP_PCI_PMON_CTL0,
	.event_mask		= SNBEP_QPI_PCI_PMON_RAW_EVENT_MASK,
	.box_ctl		= SNBEP_PCI_PMON_BOX_CTL,
	.num_shared_regs	= 1,
	.ops			= &snbep_uncore_qpi_ops,
	.format_group		= &snbep_uncore_qpi_format_group,
};

static struct event_constraint hswep_uncore_r2pcie_constraints[] = {
	UNCORE_EVENT_CONSTRAINT(0x10, 0x3),
	UNCORE_EVENT_CONSTRAINT(0x11, 0x3),
	UNCORE_EVENT_CONSTRAINT(0x13, 0x1),
	UNCORE_EVENT_CONSTRAINT(0x23, 0x1),
	UNCORE_EVENT_CONSTRAINT(0x24, 0x1),
	UNCORE_EVENT_CONSTRAINT(0x25, 0x1),
	UNCORE_EVENT_CONSTRAINT(0x26, 0x3),
	UNCORE_EVENT_CONSTRAINT(0x27, 0x1),
	UNCORE_EVENT_CONSTRAINT(0x28, 0x3),
	UNCORE_EVENT_CONSTRAINT(0x29, 0x3),
	UNCORE_EVENT_CONSTRAINT(0x2a, 0x1),
	UNCORE_EVENT_CONSTRAINT(0x2b, 0x3),
	UNCORE_EVENT_CONSTRAINT(0x2c, 0x3),
	UNCORE_EVENT_CONSTRAINT(0x2d, 0x3),
	UNCORE_EVENT_CONSTRAINT(0x32, 0x3),
	UNCORE_EVENT_CONSTRAINT(0x33, 0x3),
	UNCORE_EVENT_CONSTRAINT(0x34, 0x3),
	UNCORE_EVENT_CONSTRAINT(0x35, 0x3),
	EVENT_CONSTRAINT_END
};

static struct intel_uncore_type hswep_uncore_r2pcie = {
	.name		= "r2pcie",
	.num_counters   = 4,
	.num_boxes	= 1,
	.perf_ctr_bits	= 48,
	.constraints	= hswep_uncore_r2pcie_constraints,
	SNBEP_UNCORE_PCI_COMMON_INIT(),
};

static struct event_constraint hswep_uncore_r3qpi_constraints[] = {
	UNCORE_EVENT_CONSTRAINT(0x01, 0x3),
	UNCORE_EVENT_CONSTRAINT(0x07, 0x7),
	UNCORE_EVENT_CONSTRAINT(0x08, 0x7),
	UNCORE_EVENT_CONSTRAINT(0x09, 0x7),
	UNCORE_EVENT_CONSTRAINT(0x0a, 0x7),
	UNCORE_EVENT_CONSTRAINT(0x0e, 0x7),
	UNCORE_EVENT_CONSTRAINT(0x10, 0x3),
	UNCORE_EVENT_CONSTRAINT(0x11, 0x3),
	UNCORE_EVENT_CONSTRAINT(0x12, 0x3),
	UNCORE_EVENT_CONSTRAINT(0x13, 0x1),
	UNCORE_EVENT_CONSTRAINT(0x14, 0x3),
	UNCORE_EVENT_CONSTRAINT(0x15, 0x3),
	UNCORE_EVENT_CONSTRAINT(0x1f, 0x3),
	UNCORE_EVENT_CONSTRAINT(0x20, 0x3),
	UNCORE_EVENT_CONSTRAINT(0x21, 0x3),
	UNCORE_EVENT_CONSTRAINT(0x22, 0x3),
	UNCORE_EVENT_CONSTRAINT(0x23, 0x3),
	UNCORE_EVENT_CONSTRAINT(0x25, 0x3),
	UNCORE_EVENT_CONSTRAINT(0x26, 0x3),
	UNCORE_EVENT_CONSTRAINT(0x28, 0x3),
	UNCORE_EVENT_CONSTRAINT(0x29, 0x3),
	UNCORE_EVENT_CONSTRAINT(0x2c, 0x3),
	UNCORE_EVENT_CONSTRAINT(0x2d, 0x3),
	UNCORE_EVENT_CONSTRAINT(0x2e, 0x3),
	UNCORE_EVENT_CONSTRAINT(0x2f, 0x3),
	UNCORE_EVENT_CONSTRAINT(0x31, 0x3),
	UNCORE_EVENT_CONSTRAINT(0x32, 0x3),
	UNCORE_EVENT_CONSTRAINT(0x33, 0x3),
	UNCORE_EVENT_CONSTRAINT(0x34, 0x3),
	UNCORE_EVENT_CONSTRAINT(0x36, 0x3),
	UNCORE_EVENT_CONSTRAINT(0x37, 0x3),
	UNCORE_EVENT_CONSTRAINT(0x38, 0x3),
	UNCORE_EVENT_CONSTRAINT(0x39, 0x3),
	EVENT_CONSTRAINT_END
};

static struct intel_uncore_type hswep_uncore_r3qpi = {
	.name		= "r3qpi",
	.num_counters   = 3,
	.num_boxes	= 3,
	.perf_ctr_bits	= 44,
	.constraints	= hswep_uncore_r3qpi_constraints,
	SNBEP_UNCORE_PCI_COMMON_INIT(),
};

enum {
	HSWEP_PCI_UNCORE_HA,
	HSWEP_PCI_UNCORE_IMC,
	HSWEP_PCI_UNCORE_IRP,
	HSWEP_PCI_UNCORE_QPI,
	HSWEP_PCI_UNCORE_R2PCIE,
	HSWEP_PCI_UNCORE_R3QPI,
};

static struct intel_uncore_type *hswep_pci_uncores[] = {
	[HSWEP_PCI_UNCORE_HA]	= &hswep_uncore_ha,
	[HSWEP_PCI_UNCORE_IMC]	= &hswep_uncore_imc,
	[HSWEP_PCI_UNCORE_IRP]	= &hswep_uncore_irp,
	[HSWEP_PCI_UNCORE_QPI]	= &hswep_uncore_qpi,
	[HSWEP_PCI_UNCORE_R2PCIE]	= &hswep_uncore_r2pcie,
	[HSWEP_PCI_UNCORE_R3QPI]	= &hswep_uncore_r3qpi,
	NULL,
};

static const struct pci_device_id hswep_uncore_pci_ids[] = {
	{ /* Home Agent 0 */
		PCI_DEVICE(PCI_VENDOR_ID_INTEL, 0x2f30),
		.driver_data = UNCORE_PCI_DEV_DATA(HSWEP_PCI_UNCORE_HA, 0),
	},
	{ /* Home Agent 1 */
		PCI_DEVICE(PCI_VENDOR_ID_INTEL, 0x2f38),
		.driver_data = UNCORE_PCI_DEV_DATA(HSWEP_PCI_UNCORE_HA, 1),
	},
	{ /* MC0 Channel 0 */
		PCI_DEVICE(PCI_VENDOR_ID_INTEL, 0x2fb0),
		.driver_data = UNCORE_PCI_DEV_DATA(HSWEP_PCI_UNCORE_IMC, 0),
	},
	{ /* MC0 Channel 1 */
		PCI_DEVICE(PCI_VENDOR_ID_INTEL, 0x2fb1),
		.driver_data = UNCORE_PCI_DEV_DATA(HSWEP_PCI_UNCORE_IMC, 1),
	},
	{ /* MC0 Channel 2 */
		PCI_DEVICE(PCI_VENDOR_ID_INTEL, 0x2fb4),
		.driver_data = UNCORE_PCI_DEV_DATA(HSWEP_PCI_UNCORE_IMC, 2),
	},
	{ /* MC0 Channel 3 */
		PCI_DEVICE(PCI_VENDOR_ID_INTEL, 0x2fb5),
		.driver_data = UNCORE_PCI_DEV_DATA(HSWEP_PCI_UNCORE_IMC, 3),
	},
	{ /* MC1 Channel 0 */
		PCI_DEVICE(PCI_VENDOR_ID_INTEL, 0x2fd0),
		.driver_data = UNCORE_PCI_DEV_DATA(HSWEP_PCI_UNCORE_IMC, 4),
	},
	{ /* MC1 Channel 1 */
		PCI_DEVICE(PCI_VENDOR_ID_INTEL, 0x2fd1),
		.driver_data = UNCORE_PCI_DEV_DATA(HSWEP_PCI_UNCORE_IMC, 5),
	},
	{ /* MC1 Channel 2 */
		PCI_DEVICE(PCI_VENDOR_ID_INTEL, 0x2fd4),
		.driver_data = UNCORE_PCI_DEV_DATA(HSWEP_PCI_UNCORE_IMC, 6),
	},
	{ /* MC1 Channel 3 */
		PCI_DEVICE(PCI_VENDOR_ID_INTEL, 0x2fd5),
		.driver_data = UNCORE_PCI_DEV_DATA(HSWEP_PCI_UNCORE_IMC, 7),
	},
	{ /* IRP */
		PCI_DEVICE(PCI_VENDOR_ID_INTEL, 0x2f39),
		.driver_data = UNCORE_PCI_DEV_DATA(HSWEP_PCI_UNCORE_IRP, 0),
	},
	{ /* QPI0 Port 0 */
		PCI_DEVICE(PCI_VENDOR_ID_INTEL, 0x2f32),
		.driver_data = UNCORE_PCI_DEV_DATA(HSWEP_PCI_UNCORE_QPI, 0),
	},
	{ /* QPI0 Port 1 */
		PCI_DEVICE(PCI_VENDOR_ID_INTEL, 0x2f33),
		.driver_data = UNCORE_PCI_DEV_DATA(HSWEP_PCI_UNCORE_QPI, 1),
	},
	{ /* QPI1 Port 2 */
		PCI_DEVICE(PCI_VENDOR_ID_INTEL, 0x2f3a),
		.driver_data = UNCORE_PCI_DEV_DATA(HSWEP_PCI_UNCORE_QPI, 2),
	},
	{ /* R2PCIe */
		PCI_DEVICE(PCI_VENDOR_ID_INTEL, 0x2f34),
		.driver_data = UNCORE_PCI_DEV_DATA(HSWEP_PCI_UNCORE_R2PCIE, 0),
	},
	{ /* R3QPI0 Link 0 */
		PCI_DEVICE(PCI_VENDOR_ID_INTEL, 0x2f36),
		.driver_data = UNCORE_PCI_DEV_DATA(HSWEP_PCI_UNCORE_R3QPI, 0),
	},
	{ /* R3QPI0 Link 1 */
		PCI_DEVICE(PCI_VENDOR_ID_INTEL, 0x2f37),
		.driver_data = UNCORE_PCI_DEV_DATA(HSWEP_PCI_UNCORE_R3QPI, 1),
	},
	{ /* R3QPI1 Link 2 */
		PCI_DEVICE(PCI_VENDOR_ID_INTEL, 0x2f3e),
		.driver_data = UNCORE_PCI_DEV_DATA(HSWEP_PCI_UNCORE_R3QPI, 2),
	},
	{ /* QPI Port 0 filter  */
		PCI_DEVICE(PCI_VENDOR_ID_INTEL, 0x2f86),
		.driver_data = UNCORE_PCI_DEV_DATA(UNCORE_EXTRA_PCI_DEV,
						   SNBEP_PCI_QPI_PORT0_FILTER),
	},
	{ /* QPI Port 1 filter  */
		PCI_DEVICE(PCI_VENDOR_ID_INTEL, 0x2f96),
		.driver_data = UNCORE_PCI_DEV_DATA(UNCORE_EXTRA_PCI_DEV,
						   SNBEP_PCI_QPI_PORT1_FILTER),
	},
	{ /* end: all zeroes */ }
};

static struct pci_driver hswep_uncore_pci_driver = {
	.name		= "hswep_uncore",
	.id_table	= hswep_uncore_pci_ids,
};

int hswep_uncore_pci_init(void)
{
	int ret = snbep_pci2phy_map_init(0x2f1e, SNBEP_CPUNODEID, SNBEP_GIDNIDMAP, true);
	if (ret)
		return ret;
	uncore_pci_uncores = hswep_pci_uncores;
	uncore_pci_driver = &hswep_uncore_pci_driver;
	return 0;
}
/* end of Haswell-EP uncore support */

/* BDX uncore support */

static struct intel_uncore_type bdx_uncore_ubox = {
	.name			= "ubox",
	.num_counters		= 2,
	.num_boxes		= 1,
	.perf_ctr_bits		= 48,
	.fixed_ctr_bits		= 48,
	.perf_ctr		= HSWEP_U_MSR_PMON_CTR0,
	.event_ctl		= HSWEP_U_MSR_PMON_CTL0,
	.event_mask		= SNBEP_U_MSR_PMON_RAW_EVENT_MASK,
	.fixed_ctr		= HSWEP_U_MSR_PMON_UCLK_FIXED_CTR,
	.fixed_ctl		= HSWEP_U_MSR_PMON_UCLK_FIXED_CTL,
	.num_shared_regs	= 1,
	.ops			= &ivbep_uncore_msr_ops,
	.format_group		= &ivbep_uncore_ubox_format_group,
};

static struct event_constraint bdx_uncore_cbox_constraints[] = {
	UNCORE_EVENT_CONSTRAINT(0x09, 0x3),
	UNCORE_EVENT_CONSTRAINT(0x11, 0x1),
	UNCORE_EVENT_CONSTRAINT(0x36, 0x1),
	UNCORE_EVENT_CONSTRAINT(0x3e, 0x1),
	EVENT_CONSTRAINT_END
};

static struct intel_uncore_type bdx_uncore_cbox = {
	.name			= "cbox",
	.num_counters		= 4,
	.num_boxes		= 24,
	.perf_ctr_bits		= 48,
	.event_ctl		= HSWEP_C0_MSR_PMON_CTL0,
	.perf_ctr		= HSWEP_C0_MSR_PMON_CTR0,
	.event_mask		= SNBEP_CBO_MSR_PMON_RAW_EVENT_MASK,
	.box_ctl		= HSWEP_C0_MSR_PMON_BOX_CTL,
	.msr_offset		= HSWEP_CBO_MSR_OFFSET,
	.num_shared_regs	= 1,
	.constraints		= bdx_uncore_cbox_constraints,
	.ops			= &hswep_uncore_cbox_ops,
	.format_group		= &hswep_uncore_cbox_format_group,
};

static struct intel_uncore_type bdx_uncore_sbox = {
	.name			= "sbox",
	.num_counters		= 4,
	.num_boxes		= 4,
	.perf_ctr_bits		= 48,
	.event_ctl		= HSWEP_S0_MSR_PMON_CTL0,
	.perf_ctr		= HSWEP_S0_MSR_PMON_CTR0,
	.event_mask		= HSWEP_S_MSR_PMON_RAW_EVENT_MASK,
	.box_ctl		= HSWEP_S0_MSR_PMON_BOX_CTL,
	.msr_offset		= HSWEP_SBOX_MSR_OFFSET,
	.ops			= &hswep_uncore_sbox_msr_ops,
	.format_group		= &hswep_uncore_sbox_format_group,
};

#define BDX_MSR_UNCORE_SBOX	3

static struct intel_uncore_type *bdx_msr_uncores[] = {
	&bdx_uncore_ubox,
	&bdx_uncore_cbox,
	&hswep_uncore_pcu,
	&bdx_uncore_sbox,
	NULL,
};

/* Bit 7 'Use Occupancy' is not available for counter 0 on BDX */
static struct event_constraint bdx_uncore_pcu_constraints[] = {
	EVENT_CONSTRAINT(0x80, 0xe, 0x80),
	EVENT_CONSTRAINT_END
};

#define BDX_PCU_DID			0x6fc0

void bdx_uncore_cpu_init(void)
{
	if (bdx_uncore_cbox.num_boxes > boot_cpu_data.x86_max_cores)
		bdx_uncore_cbox.num_boxes = boot_cpu_data.x86_max_cores;
	uncore_msr_uncores = bdx_msr_uncores;

	/* Detect systems with no SBOXes */
	if ((boot_cpu_data.x86_model == 86) || hswep_has_limit_sbox(BDX_PCU_DID))
		uncore_msr_uncores[BDX_MSR_UNCORE_SBOX] = NULL;

	hswep_uncore_pcu.constraints = bdx_uncore_pcu_constraints;
}

static struct intel_uncore_type bdx_uncore_ha = {
	.name		= "ha",
	.num_counters   = 4,
	.num_boxes	= 2,
	.perf_ctr_bits	= 48,
	SNBEP_UNCORE_PCI_COMMON_INIT(),
};

static struct intel_uncore_type bdx_uncore_imc = {
	.name		= "imc",
	.num_counters   = 4,
	.num_boxes	= 8,
	.perf_ctr_bits	= 48,
	.fixed_ctr_bits	= 48,
	.fixed_ctr	= SNBEP_MC_CHy_PCI_PMON_FIXED_CTR,
	.fixed_ctl	= SNBEP_MC_CHy_PCI_PMON_FIXED_CTL,
	.event_descs	= hswep_uncore_imc_events,
	SNBEP_UNCORE_PCI_COMMON_INIT(),
};

static struct intel_uncore_type bdx_uncore_irp = {
	.name			= "irp",
	.num_counters		= 4,
	.num_boxes		= 1,
	.perf_ctr_bits		= 48,
	.event_mask		= SNBEP_PMON_RAW_EVENT_MASK,
	.box_ctl		= SNBEP_PCI_PMON_BOX_CTL,
	.ops			= &hswep_uncore_irp_ops,
	.format_group		= &snbep_uncore_format_group,
};

static struct intel_uncore_type bdx_uncore_qpi = {
	.name			= "qpi",
	.num_counters		= 4,
	.num_boxes		= 3,
	.perf_ctr_bits		= 48,
	.perf_ctr		= SNBEP_PCI_PMON_CTR0,
	.event_ctl		= SNBEP_PCI_PMON_CTL0,
	.event_mask		= SNBEP_QPI_PCI_PMON_RAW_EVENT_MASK,
	.box_ctl		= SNBEP_PCI_PMON_BOX_CTL,
	.num_shared_regs	= 1,
	.ops			= &snbep_uncore_qpi_ops,
	.format_group		= &snbep_uncore_qpi_format_group,
};

static struct event_constraint bdx_uncore_r2pcie_constraints[] = {
	UNCORE_EVENT_CONSTRAINT(0x10, 0x3),
	UNCORE_EVENT_CONSTRAINT(0x11, 0x3),
	UNCORE_EVENT_CONSTRAINT(0x13, 0x1),
	UNCORE_EVENT_CONSTRAINT(0x23, 0x1),
	UNCORE_EVENT_CONSTRAINT(0x25, 0x1),
	UNCORE_EVENT_CONSTRAINT(0x26, 0x3),
	UNCORE_EVENT_CONSTRAINT(0x28, 0x3),
	UNCORE_EVENT_CONSTRAINT(0x2c, 0x3),
	UNCORE_EVENT_CONSTRAINT(0x2d, 0x3),
	EVENT_CONSTRAINT_END
};

static struct intel_uncore_type bdx_uncore_r2pcie = {
	.name		= "r2pcie",
	.num_counters   = 4,
	.num_boxes	= 1,
	.perf_ctr_bits	= 48,
	.constraints	= bdx_uncore_r2pcie_constraints,
	SNBEP_UNCORE_PCI_COMMON_INIT(),
};

static struct event_constraint bdx_uncore_r3qpi_constraints[] = {
	UNCORE_EVENT_CONSTRAINT(0x01, 0x7),
	UNCORE_EVENT_CONSTRAINT(0x07, 0x7),
	UNCORE_EVENT_CONSTRAINT(0x08, 0x7),
	UNCORE_EVENT_CONSTRAINT(0x09, 0x7),
	UNCORE_EVENT_CONSTRAINT(0x0a, 0x7),
	UNCORE_EVENT_CONSTRAINT(0x0e, 0x7),
	UNCORE_EVENT_CONSTRAINT(0x10, 0x3),
	UNCORE_EVENT_CONSTRAINT(0x11, 0x3),
	UNCORE_EVENT_CONSTRAINT(0x13, 0x1),
	UNCORE_EVENT_CONSTRAINT(0x14, 0x3),
	UNCORE_EVENT_CONSTRAINT(0x15, 0x3),
	UNCORE_EVENT_CONSTRAINT(0x1f, 0x3),
	UNCORE_EVENT_CONSTRAINT(0x20, 0x3),
	UNCORE_EVENT_CONSTRAINT(0x21, 0x3),
	UNCORE_EVENT_CONSTRAINT(0x22, 0x3),
	UNCORE_EVENT_CONSTRAINT(0x23, 0x3),
	UNCORE_EVENT_CONSTRAINT(0x25, 0x3),
	UNCORE_EVENT_CONSTRAINT(0x26, 0x3),
	UNCORE_EVENT_CONSTRAINT(0x28, 0x3),
	UNCORE_EVENT_CONSTRAINT(0x29, 0x3),
	UNCORE_EVENT_CONSTRAINT(0x2c, 0x3),
	UNCORE_EVENT_CONSTRAINT(0x2d, 0x3),
	UNCORE_EVENT_CONSTRAINT(0x2e, 0x3),
	UNCORE_EVENT_CONSTRAINT(0x2f, 0x3),
	UNCORE_EVENT_CONSTRAINT(0x33, 0x3),
	UNCORE_EVENT_CONSTRAINT(0x34, 0x3),
	UNCORE_EVENT_CONSTRAINT(0x36, 0x3),
	UNCORE_EVENT_CONSTRAINT(0x37, 0x3),
	UNCORE_EVENT_CONSTRAINT(0x38, 0x3),
	UNCORE_EVENT_CONSTRAINT(0x39, 0x3),
	EVENT_CONSTRAINT_END
};

static struct intel_uncore_type bdx_uncore_r3qpi = {
	.name		= "r3qpi",
	.num_counters   = 3,
	.num_boxes	= 3,
	.perf_ctr_bits	= 48,
	.constraints	= bdx_uncore_r3qpi_constraints,
	SNBEP_UNCORE_PCI_COMMON_INIT(),
};

enum {
	BDX_PCI_UNCORE_HA,
	BDX_PCI_UNCORE_IMC,
	BDX_PCI_UNCORE_IRP,
	BDX_PCI_UNCORE_QPI,
	BDX_PCI_UNCORE_R2PCIE,
	BDX_PCI_UNCORE_R3QPI,
};

static struct intel_uncore_type *bdx_pci_uncores[] = {
	[BDX_PCI_UNCORE_HA]	= &bdx_uncore_ha,
	[BDX_PCI_UNCORE_IMC]	= &bdx_uncore_imc,
	[BDX_PCI_UNCORE_IRP]	= &bdx_uncore_irp,
	[BDX_PCI_UNCORE_QPI]	= &bdx_uncore_qpi,
	[BDX_PCI_UNCORE_R2PCIE]	= &bdx_uncore_r2pcie,
	[BDX_PCI_UNCORE_R3QPI]	= &bdx_uncore_r3qpi,
	NULL,
};

static const struct pci_device_id bdx_uncore_pci_ids[] = {
	{ /* Home Agent 0 */
		PCI_DEVICE(PCI_VENDOR_ID_INTEL, 0x6f30),
		.driver_data = UNCORE_PCI_DEV_DATA(BDX_PCI_UNCORE_HA, 0),
	},
	{ /* Home Agent 1 */
		PCI_DEVICE(PCI_VENDOR_ID_INTEL, 0x6f38),
		.driver_data = UNCORE_PCI_DEV_DATA(BDX_PCI_UNCORE_HA, 1),
	},
	{ /* MC0 Channel 0 */
		PCI_DEVICE(PCI_VENDOR_ID_INTEL, 0x6fb0),
		.driver_data = UNCORE_PCI_DEV_DATA(BDX_PCI_UNCORE_IMC, 0),
	},
	{ /* MC0 Channel 1 */
		PCI_DEVICE(PCI_VENDOR_ID_INTEL, 0x6fb1),
		.driver_data = UNCORE_PCI_DEV_DATA(BDX_PCI_UNCORE_IMC, 1),
	},
	{ /* MC0 Channel 2 */
		PCI_DEVICE(PCI_VENDOR_ID_INTEL, 0x6fb4),
		.driver_data = UNCORE_PCI_DEV_DATA(BDX_PCI_UNCORE_IMC, 2),
	},
	{ /* MC0 Channel 3 */
		PCI_DEVICE(PCI_VENDOR_ID_INTEL, 0x6fb5),
		.driver_data = UNCORE_PCI_DEV_DATA(BDX_PCI_UNCORE_IMC, 3),
	},
	{ /* MC1 Channel 0 */
		PCI_DEVICE(PCI_VENDOR_ID_INTEL, 0x6fd0),
		.driver_data = UNCORE_PCI_DEV_DATA(BDX_PCI_UNCORE_IMC, 4),
	},
	{ /* MC1 Channel 1 */
		PCI_DEVICE(PCI_VENDOR_ID_INTEL, 0x6fd1),
		.driver_data = UNCORE_PCI_DEV_DATA(BDX_PCI_UNCORE_IMC, 5),
	},
	{ /* MC1 Channel 2 */
		PCI_DEVICE(PCI_VENDOR_ID_INTEL, 0x6fd4),
		.driver_data = UNCORE_PCI_DEV_DATA(BDX_PCI_UNCORE_IMC, 6),
	},
	{ /* MC1 Channel 3 */
		PCI_DEVICE(PCI_VENDOR_ID_INTEL, 0x6fd5),
		.driver_data = UNCORE_PCI_DEV_DATA(BDX_PCI_UNCORE_IMC, 7),
	},
	{ /* IRP */
		PCI_DEVICE(PCI_VENDOR_ID_INTEL, 0x6f39),
		.driver_data = UNCORE_PCI_DEV_DATA(BDX_PCI_UNCORE_IRP, 0),
	},
	{ /* QPI0 Port 0 */
		PCI_DEVICE(PCI_VENDOR_ID_INTEL, 0x6f32),
		.driver_data = UNCORE_PCI_DEV_DATA(BDX_PCI_UNCORE_QPI, 0),
	},
	{ /* QPI0 Port 1 */
		PCI_DEVICE(PCI_VENDOR_ID_INTEL, 0x6f33),
		.driver_data = UNCORE_PCI_DEV_DATA(BDX_PCI_UNCORE_QPI, 1),
	},
	{ /* QPI1 Port 2 */
		PCI_DEVICE(PCI_VENDOR_ID_INTEL, 0x6f3a),
		.driver_data = UNCORE_PCI_DEV_DATA(BDX_PCI_UNCORE_QPI, 2),
	},
	{ /* R2PCIe */
		PCI_DEVICE(PCI_VENDOR_ID_INTEL, 0x6f34),
		.driver_data = UNCORE_PCI_DEV_DATA(BDX_PCI_UNCORE_R2PCIE, 0),
	},
	{ /* R3QPI0 Link 0 */
		PCI_DEVICE(PCI_VENDOR_ID_INTEL, 0x6f36),
		.driver_data = UNCORE_PCI_DEV_DATA(BDX_PCI_UNCORE_R3QPI, 0),
	},
	{ /* R3QPI0 Link 1 */
		PCI_DEVICE(PCI_VENDOR_ID_INTEL, 0x6f37),
		.driver_data = UNCORE_PCI_DEV_DATA(BDX_PCI_UNCORE_R3QPI, 1),
	},
	{ /* R3QPI1 Link 2 */
		PCI_DEVICE(PCI_VENDOR_ID_INTEL, 0x6f3e),
		.driver_data = UNCORE_PCI_DEV_DATA(BDX_PCI_UNCORE_R3QPI, 2),
	},
	{ /* QPI Port 0 filter  */
		PCI_DEVICE(PCI_VENDOR_ID_INTEL, 0x6f86),
		.driver_data = UNCORE_PCI_DEV_DATA(UNCORE_EXTRA_PCI_DEV,
						   SNBEP_PCI_QPI_PORT0_FILTER),
	},
	{ /* QPI Port 1 filter  */
		PCI_DEVICE(PCI_VENDOR_ID_INTEL, 0x6f96),
		.driver_data = UNCORE_PCI_DEV_DATA(UNCORE_EXTRA_PCI_DEV,
						   SNBEP_PCI_QPI_PORT1_FILTER),
	},
	{ /* QPI Port 2 filter  */
		PCI_DEVICE(PCI_VENDOR_ID_INTEL, 0x6f46),
		.driver_data = UNCORE_PCI_DEV_DATA(UNCORE_EXTRA_PCI_DEV,
						   BDX_PCI_QPI_PORT2_FILTER),
	},
	{ /* end: all zeroes */ }
};

static struct pci_driver bdx_uncore_pci_driver = {
	.name		= "bdx_uncore",
	.id_table	= bdx_uncore_pci_ids,
};

int bdx_uncore_pci_init(void)
{
	int ret = snbep_pci2phy_map_init(0x6f1e, SNBEP_CPUNODEID, SNBEP_GIDNIDMAP, true);

	if (ret)
		return ret;
	uncore_pci_uncores = bdx_pci_uncores;
	uncore_pci_driver = &bdx_uncore_pci_driver;
	return 0;
}

/* end of BDX uncore support */

/* SKX uncore support */

static struct intel_uncore_type skx_uncore_ubox = {
	.name			= "ubox",
	.num_counters		= 2,
	.num_boxes		= 1,
	.perf_ctr_bits		= 48,
	.fixed_ctr_bits		= 48,
	.perf_ctr		= HSWEP_U_MSR_PMON_CTR0,
	.event_ctl		= HSWEP_U_MSR_PMON_CTL0,
	.event_mask		= SNBEP_U_MSR_PMON_RAW_EVENT_MASK,
	.fixed_ctr		= HSWEP_U_MSR_PMON_UCLK_FIXED_CTR,
	.fixed_ctl		= HSWEP_U_MSR_PMON_UCLK_FIXED_CTL,
	.ops			= &ivbep_uncore_msr_ops,
	.format_group		= &ivbep_uncore_ubox_format_group,
};

static struct attribute *skx_uncore_cha_formats_attr[] = {
	&format_attr_event.attr,
	&format_attr_umask.attr,
	&format_attr_edge.attr,
	&format_attr_tid_en.attr,
	&format_attr_inv.attr,
	&format_attr_thresh8.attr,
	&format_attr_filter_tid4.attr,
	&format_attr_filter_state5.attr,
	&format_attr_filter_rem.attr,
	&format_attr_filter_loc.attr,
	&format_attr_filter_nm.attr,
	&format_attr_filter_all_op.attr,
	&format_attr_filter_not_nm.attr,
	&format_attr_filter_opc_0.attr,
	&format_attr_filter_opc_1.attr,
	&format_attr_filter_nc.attr,
	&format_attr_filter_isoc.attr,
	NULL,
};

static const struct attribute_group skx_uncore_chabox_format_group = {
	.name = "format",
	.attrs = skx_uncore_cha_formats_attr,
};

static struct event_constraint skx_uncore_chabox_constraints[] = {
	UNCORE_EVENT_CONSTRAINT(0x11, 0x1),
	UNCORE_EVENT_CONSTRAINT(0x36, 0x1),
	EVENT_CONSTRAINT_END
};

static struct extra_reg skx_uncore_cha_extra_regs[] = {
	SNBEP_CBO_EVENT_EXTRA_REG(0x0334, 0xffff, 0x4),
	SNBEP_CBO_EVENT_EXTRA_REG(0x0534, 0xffff, 0x4),
	SNBEP_CBO_EVENT_EXTRA_REG(0x0934, 0xffff, 0x4),
	SNBEP_CBO_EVENT_EXTRA_REG(0x1134, 0xffff, 0x4),
	SNBEP_CBO_EVENT_EXTRA_REG(0x3134, 0xffff, 0x4),
	SNBEP_CBO_EVENT_EXTRA_REG(0x9134, 0xffff, 0x4),
	SNBEP_CBO_EVENT_EXTRA_REG(0x35, 0xff, 0x8),
	SNBEP_CBO_EVENT_EXTRA_REG(0x36, 0xff, 0x8),
	SNBEP_CBO_EVENT_EXTRA_REG(0x38, 0xff, 0x3),
	EVENT_EXTRA_END
};

static u64 skx_cha_filter_mask(int fields)
{
	u64 mask = 0;

	if (fields & 0x1)
		mask |= SKX_CHA_MSR_PMON_BOX_FILTER_TID;
	if (fields & 0x2)
		mask |= SKX_CHA_MSR_PMON_BOX_FILTER_LINK;
	if (fields & 0x4)
		mask |= SKX_CHA_MSR_PMON_BOX_FILTER_STATE;
	if (fields & 0x8) {
		mask |= SKX_CHA_MSR_PMON_BOX_FILTER_REM;
		mask |= SKX_CHA_MSR_PMON_BOX_FILTER_LOC;
		mask |= SKX_CHA_MSR_PMON_BOX_FILTER_ALL_OPC;
		mask |= SKX_CHA_MSR_PMON_BOX_FILTER_NM;
		mask |= SKX_CHA_MSR_PMON_BOX_FILTER_NOT_NM;
		mask |= SKX_CHA_MSR_PMON_BOX_FILTER_OPC0;
		mask |= SKX_CHA_MSR_PMON_BOX_FILTER_OPC1;
		mask |= SKX_CHA_MSR_PMON_BOX_FILTER_NC;
		mask |= SKX_CHA_MSR_PMON_BOX_FILTER_ISOC;
	}
	return mask;
}

static struct event_constraint *
skx_cha_get_constraint(struct intel_uncore_box *box, struct perf_event *event)
{
	return __snbep_cbox_get_constraint(box, event, skx_cha_filter_mask);
}

static int skx_cha_hw_config(struct intel_uncore_box *box, struct perf_event *event)
{
	struct hw_perf_event_extra *reg1 = &event->hw.extra_reg;
	struct extra_reg *er;
	int idx = 0;

	for (er = skx_uncore_cha_extra_regs; er->msr; er++) {
		if (er->event != (event->hw.config & er->config_mask))
			continue;
		idx |= er->idx;
	}

	if (idx) {
		reg1->reg = HSWEP_C0_MSR_PMON_BOX_FILTER0 +
			    HSWEP_CBO_MSR_OFFSET * box->pmu->pmu_idx;
		reg1->config = event->attr.config1 & skx_cha_filter_mask(idx);
		reg1->idx = idx;
	}
	return 0;
}

static struct intel_uncore_ops skx_uncore_chabox_ops = {
	/* There is no frz_en for chabox ctl */
	.init_box		= ivbep_uncore_msr_init_box,
	.disable_box		= snbep_uncore_msr_disable_box,
	.enable_box		= snbep_uncore_msr_enable_box,
	.disable_event		= snbep_uncore_msr_disable_event,
	.enable_event		= hswep_cbox_enable_event,
	.read_counter		= uncore_msr_read_counter,
	.hw_config		= skx_cha_hw_config,
	.get_constraint		= skx_cha_get_constraint,
	.put_constraint		= snbep_cbox_put_constraint,
};

static struct intel_uncore_type skx_uncore_chabox = {
	.name			= "cha",
	.num_counters		= 4,
	.perf_ctr_bits		= 48,
	.event_ctl		= HSWEP_C0_MSR_PMON_CTL0,
	.perf_ctr		= HSWEP_C0_MSR_PMON_CTR0,
	.event_mask		= HSWEP_S_MSR_PMON_RAW_EVENT_MASK,
	.box_ctl		= HSWEP_C0_MSR_PMON_BOX_CTL,
	.msr_offset		= HSWEP_CBO_MSR_OFFSET,
	.num_shared_regs	= 1,
	.constraints		= skx_uncore_chabox_constraints,
	.ops			= &skx_uncore_chabox_ops,
	.format_group		= &skx_uncore_chabox_format_group,
};

static struct attribute *skx_uncore_iio_formats_attr[] = {
	&format_attr_event.attr,
	&format_attr_umask.attr,
	&format_attr_edge.attr,
	&format_attr_inv.attr,
	&format_attr_thresh9.attr,
	&format_attr_ch_mask.attr,
	&format_attr_fc_mask.attr,
	NULL,
};

static const struct attribute_group skx_uncore_iio_format_group = {
	.name = "format",
	.attrs = skx_uncore_iio_formats_attr,
};

static struct event_constraint skx_uncore_iio_constraints[] = {
	UNCORE_EVENT_CONSTRAINT(0x83, 0x3),
	UNCORE_EVENT_CONSTRAINT(0x88, 0xc),
	UNCORE_EVENT_CONSTRAINT(0x95, 0xc),
	UNCORE_EVENT_CONSTRAINT(0xc0, 0xc),
	UNCORE_EVENT_CONSTRAINT(0xc5, 0xc),
	UNCORE_EVENT_CONSTRAINT(0xd4, 0xc),
	EVENT_CONSTRAINT_END
};

static void skx_iio_enable_event(struct intel_uncore_box *box,
				 struct perf_event *event)
{
	struct hw_perf_event *hwc = &event->hw;

	wrmsrl(hwc->config_base, hwc->config | SNBEP_PMON_CTL_EN);
}

static struct intel_uncore_ops skx_uncore_iio_ops = {
	.init_box		= ivbep_uncore_msr_init_box,
	.disable_box		= snbep_uncore_msr_disable_box,
	.enable_box		= snbep_uncore_msr_enable_box,
	.disable_event		= snbep_uncore_msr_disable_event,
	.enable_event		= skx_iio_enable_event,
	.read_counter		= uncore_msr_read_counter,
};

static inline u8 skx_iio_stack(struct intel_uncore_pmu *pmu, int die)
{
	return pmu->type->topology[die].configuration >>
	       (pmu->pmu_idx * BUS_NUM_STRIDE);
}

static umode_t
pmu_iio_mapping_visible(struct kobject *kobj, struct attribute *attr,
			 int die, int zero_bus_pmu)
{
	struct intel_uncore_pmu *pmu = dev_to_uncore_pmu(kobj_to_dev(kobj));

	return (!skx_iio_stack(pmu, die) && pmu->pmu_idx != zero_bus_pmu) ? 0 : attr->mode;
}

static umode_t
skx_iio_mapping_visible(struct kobject *kobj, struct attribute *attr, int die)
{
	/* Root bus 0x00 is valid only for pmu_idx = 0. */
	return pmu_iio_mapping_visible(kobj, attr, die, 0);
}

static ssize_t skx_iio_mapping_show(struct device *dev,
				    struct device_attribute *attr, char *buf)
{
	struct intel_uncore_pmu *pmu = dev_to_uncore_pmu(dev);
	struct dev_ext_attribute *ea = to_dev_ext_attribute(attr);
	long die = (long)ea->var;

	return sprintf(buf, "%04x:%02x\n", pmu->type->topology[die].segment,
					   skx_iio_stack(pmu, die));
}

static int skx_msr_cpu_bus_read(int cpu, u64 *topology)
{
	u64 msr_value;

	if (rdmsrl_on_cpu(cpu, SKX_MSR_CPU_BUS_NUMBER, &msr_value) ||
			!(msr_value & SKX_MSR_CPU_BUS_VALID_BIT))
		return -ENXIO;

	*topology = msr_value;

	return 0;
}

static int die_to_cpu(int die)
{
	int res = 0, cpu, current_die;
	/*
	 * Using cpus_read_lock() to ensure cpu is not going down between
	 * looking at cpu_online_mask.
	 */
	cpus_read_lock();
	for_each_online_cpu(cpu) {
		current_die = topology_logical_die_id(cpu);
		if (current_die == die) {
			res = cpu;
			break;
		}
	}
	cpus_read_unlock();
	return res;
}

static int skx_iio_get_topology(struct intel_uncore_type *type)
{
	int die, ret = -EPERM;

	type->topology = kcalloc(uncore_max_dies(), sizeof(*type->topology),
				 GFP_KERNEL);
	if (!type->topology)
		return -ENOMEM;

	for (die = 0; die < uncore_max_dies(); die++) {
		ret = skx_msr_cpu_bus_read(die_to_cpu(die),
					   &type->topology[die].configuration);
		if (ret)
			break;

		ret = uncore_die_to_segment(die);
		if (ret < 0)
			break;

		type->topology[die].segment = ret;
	}

	if (ret < 0) {
		kfree(type->topology);
		type->topology = NULL;
	}

	return ret;
}

static struct attribute_group skx_iio_mapping_group = {
	.is_visible	= skx_iio_mapping_visible,
};

static const struct attribute_group *skx_iio_attr_update[] = {
	&skx_iio_mapping_group,
	NULL,
};

static int
pmu_iio_set_mapping(struct intel_uncore_type *type, struct attribute_group *ag)
{
	char buf[64];
	int ret;
	long die = -1;
	struct attribute **attrs = NULL;
	struct dev_ext_attribute *eas = NULL;

	ret = type->get_topology(type);
	if (ret < 0)
		goto clear_attr_update;

	ret = -ENOMEM;

	/* One more for NULL. */
	attrs = kcalloc((uncore_max_dies() + 1), sizeof(*attrs), GFP_KERNEL);
	if (!attrs)
		goto clear_topology;

	eas = kcalloc(uncore_max_dies(), sizeof(*eas), GFP_KERNEL);
	if (!eas)
		goto clear_attrs;

	for (die = 0; die < uncore_max_dies(); die++) {
		sprintf(buf, "die%ld", die);
		sysfs_attr_init(&eas[die].attr.attr);
		eas[die].attr.attr.name = kstrdup(buf, GFP_KERNEL);
		if (!eas[die].attr.attr.name)
			goto err;
		eas[die].attr.attr.mode = 0444;
		eas[die].attr.show = skx_iio_mapping_show;
		eas[die].attr.store = NULL;
		eas[die].var = (void *)die;
		attrs[die] = &eas[die].attr.attr;
	}
	ag->attrs = attrs;

	return 0;
err:
	for (; die >= 0; die--)
		kfree(eas[die].attr.attr.name);
	kfree(eas);
clear_attrs:
	kfree(attrs);
clear_topology:
	kfree(type->topology);
clear_attr_update:
	type->attr_update = NULL;
	return ret;
}

static int skx_iio_set_mapping(struct intel_uncore_type *type)
{
	return pmu_iio_set_mapping(type, &skx_iio_mapping_group);
}

static void skx_iio_cleanup_mapping(struct intel_uncore_type *type)
{
	struct attribute **attr = skx_iio_mapping_group.attrs;

	if (!attr)
		return;

	for (; *attr; attr++)
		kfree((*attr)->name);
	kfree(attr_to_ext_attr(*skx_iio_mapping_group.attrs));
	kfree(skx_iio_mapping_group.attrs);
	skx_iio_mapping_group.attrs = NULL;
	kfree(type->topology);
}

static struct intel_uncore_type skx_uncore_iio = {
	.name			= "iio",
	.num_counters		= 4,
	.num_boxes		= 6,
	.perf_ctr_bits		= 48,
	.event_ctl		= SKX_IIO0_MSR_PMON_CTL0,
	.perf_ctr		= SKX_IIO0_MSR_PMON_CTR0,
	.event_mask		= SKX_IIO_PMON_RAW_EVENT_MASK,
	.event_mask_ext		= SKX_IIO_PMON_RAW_EVENT_MASK_EXT,
	.box_ctl		= SKX_IIO0_MSR_PMON_BOX_CTL,
	.msr_offset		= SKX_IIO_MSR_OFFSET,
	.constraints		= skx_uncore_iio_constraints,
	.ops			= &skx_uncore_iio_ops,
	.format_group		= &skx_uncore_iio_format_group,
	.attr_update		= skx_iio_attr_update,
	.get_topology		= skx_iio_get_topology,
	.set_mapping		= skx_iio_set_mapping,
	.cleanup_mapping	= skx_iio_cleanup_mapping,
};

enum perf_uncore_iio_freerunning_type_id {
	SKX_IIO_MSR_IOCLK			= 0,
	SKX_IIO_MSR_BW				= 1,
	SKX_IIO_MSR_UTIL			= 2,

	SKX_IIO_FREERUNNING_TYPE_MAX,
};


static struct freerunning_counters skx_iio_freerunning[] = {
	[SKX_IIO_MSR_IOCLK]	= { 0xa45, 0x1, 0x20, 1, 36 },
	[SKX_IIO_MSR_BW]	= { 0xb00, 0x1, 0x10, 8, 36 },
	[SKX_IIO_MSR_UTIL]	= { 0xb08, 0x1, 0x10, 8, 36 },
};

static struct uncore_event_desc skx_uncore_iio_freerunning_events[] = {
	/* Free-Running IO CLOCKS Counter */
	INTEL_UNCORE_EVENT_DESC(ioclk,			"event=0xff,umask=0x10"),
	/* Free-Running IIO BANDWIDTH Counters */
	INTEL_UNCORE_EVENT_DESC(bw_in_port0,		"event=0xff,umask=0x20"),
	INTEL_UNCORE_EVENT_DESC(bw_in_port0.scale,	"3.814697266e-6"),
	INTEL_UNCORE_EVENT_DESC(bw_in_port0.unit,	"MiB"),
	INTEL_UNCORE_EVENT_DESC(bw_in_port1,		"event=0xff,umask=0x21"),
	INTEL_UNCORE_EVENT_DESC(bw_in_port1.scale,	"3.814697266e-6"),
	INTEL_UNCORE_EVENT_DESC(bw_in_port1.unit,	"MiB"),
	INTEL_UNCORE_EVENT_DESC(bw_in_port2,		"event=0xff,umask=0x22"),
	INTEL_UNCORE_EVENT_DESC(bw_in_port2.scale,	"3.814697266e-6"),
	INTEL_UNCORE_EVENT_DESC(bw_in_port2.unit,	"MiB"),
	INTEL_UNCORE_EVENT_DESC(bw_in_port3,		"event=0xff,umask=0x23"),
	INTEL_UNCORE_EVENT_DESC(bw_in_port3.scale,	"3.814697266e-6"),
	INTEL_UNCORE_EVENT_DESC(bw_in_port3.unit,	"MiB"),
	INTEL_UNCORE_EVENT_DESC(bw_out_port0,		"event=0xff,umask=0x24"),
	INTEL_UNCORE_EVENT_DESC(bw_out_port0.scale,	"3.814697266e-6"),
	INTEL_UNCORE_EVENT_DESC(bw_out_port0.unit,	"MiB"),
	INTEL_UNCORE_EVENT_DESC(bw_out_port1,		"event=0xff,umask=0x25"),
	INTEL_UNCORE_EVENT_DESC(bw_out_port1.scale,	"3.814697266e-6"),
	INTEL_UNCORE_EVENT_DESC(bw_out_port1.unit,	"MiB"),
	INTEL_UNCORE_EVENT_DESC(bw_out_port2,		"event=0xff,umask=0x26"),
	INTEL_UNCORE_EVENT_DESC(bw_out_port2.scale,	"3.814697266e-6"),
	INTEL_UNCORE_EVENT_DESC(bw_out_port2.unit,	"MiB"),
	INTEL_UNCORE_EVENT_DESC(bw_out_port3,		"event=0xff,umask=0x27"),
	INTEL_UNCORE_EVENT_DESC(bw_out_port3.scale,	"3.814697266e-6"),
	INTEL_UNCORE_EVENT_DESC(bw_out_port3.unit,	"MiB"),
	/* Free-running IIO UTILIZATION Counters */
	INTEL_UNCORE_EVENT_DESC(util_in_port0,		"event=0xff,umask=0x30"),
	INTEL_UNCORE_EVENT_DESC(util_out_port0,		"event=0xff,umask=0x31"),
	INTEL_UNCORE_EVENT_DESC(util_in_port1,		"event=0xff,umask=0x32"),
	INTEL_UNCORE_EVENT_DESC(util_out_port1,		"event=0xff,umask=0x33"),
	INTEL_UNCORE_EVENT_DESC(util_in_port2,		"event=0xff,umask=0x34"),
	INTEL_UNCORE_EVENT_DESC(util_out_port2,		"event=0xff,umask=0x35"),
	INTEL_UNCORE_EVENT_DESC(util_in_port3,		"event=0xff,umask=0x36"),
	INTEL_UNCORE_EVENT_DESC(util_out_port3,		"event=0xff,umask=0x37"),
	{ /* end: all zeroes */ },
};

static struct intel_uncore_ops skx_uncore_iio_freerunning_ops = {
	.read_counter		= uncore_msr_read_counter,
	.hw_config		= uncore_freerunning_hw_config,
};

static struct attribute *skx_uncore_iio_freerunning_formats_attr[] = {
	&format_attr_event.attr,
	&format_attr_umask.attr,
	NULL,
};

static const struct attribute_group skx_uncore_iio_freerunning_format_group = {
	.name = "format",
	.attrs = skx_uncore_iio_freerunning_formats_attr,
};

static struct intel_uncore_type skx_uncore_iio_free_running = {
	.name			= "iio_free_running",
	.num_counters		= 17,
	.num_boxes		= 6,
	.num_freerunning_types	= SKX_IIO_FREERUNNING_TYPE_MAX,
	.freerunning		= skx_iio_freerunning,
	.ops			= &skx_uncore_iio_freerunning_ops,
	.event_descs		= skx_uncore_iio_freerunning_events,
	.format_group		= &skx_uncore_iio_freerunning_format_group,
};

static struct attribute *skx_uncore_formats_attr[] = {
	&format_attr_event.attr,
	&format_attr_umask.attr,
	&format_attr_edge.attr,
	&format_attr_inv.attr,
	&format_attr_thresh8.attr,
	NULL,
};

static const struct attribute_group skx_uncore_format_group = {
	.name = "format",
	.attrs = skx_uncore_formats_attr,
};

static struct intel_uncore_type skx_uncore_irp = {
	.name			= "irp",
	.num_counters		= 2,
	.num_boxes		= 6,
	.perf_ctr_bits		= 48,
	.event_ctl		= SKX_IRP0_MSR_PMON_CTL0,
	.perf_ctr		= SKX_IRP0_MSR_PMON_CTR0,
	.event_mask		= SNBEP_PMON_RAW_EVENT_MASK,
	.box_ctl		= SKX_IRP0_MSR_PMON_BOX_CTL,
	.msr_offset		= SKX_IRP_MSR_OFFSET,
	.ops			= &skx_uncore_iio_ops,
	.format_group		= &skx_uncore_format_group,
};

static struct attribute *skx_uncore_pcu_formats_attr[] = {
	&format_attr_event.attr,
	&format_attr_umask.attr,
	&format_attr_edge.attr,
	&format_attr_inv.attr,
	&format_attr_thresh8.attr,
	&format_attr_occ_invert.attr,
	&format_attr_occ_edge_det.attr,
	&format_attr_filter_band0.attr,
	&format_attr_filter_band1.attr,
	&format_attr_filter_band2.attr,
	&format_attr_filter_band3.attr,
	NULL,
};

static struct attribute_group skx_uncore_pcu_format_group = {
	.name = "format",
	.attrs = skx_uncore_pcu_formats_attr,
};

static struct intel_uncore_ops skx_uncore_pcu_ops = {
	IVBEP_UNCORE_MSR_OPS_COMMON_INIT(),
	.hw_config		= hswep_pcu_hw_config,
	.get_constraint		= snbep_pcu_get_constraint,
	.put_constraint		= snbep_pcu_put_constraint,
};

static struct intel_uncore_type skx_uncore_pcu = {
	.name			= "pcu",
	.num_counters		= 4,
	.num_boxes		= 1,
	.perf_ctr_bits		= 48,
	.perf_ctr		= HSWEP_PCU_MSR_PMON_CTR0,
	.event_ctl		= HSWEP_PCU_MSR_PMON_CTL0,
	.event_mask		= SNBEP_PCU_MSR_PMON_RAW_EVENT_MASK,
	.box_ctl		= HSWEP_PCU_MSR_PMON_BOX_CTL,
	.num_shared_regs	= 1,
	.ops			= &skx_uncore_pcu_ops,
	.format_group		= &skx_uncore_pcu_format_group,
};

static struct intel_uncore_type *skx_msr_uncores[] = {
	&skx_uncore_ubox,
	&skx_uncore_chabox,
	&skx_uncore_iio,
	&skx_uncore_iio_free_running,
	&skx_uncore_irp,
	&skx_uncore_pcu,
	NULL,
};

/*
 * To determine the number of CHAs, it should read bits 27:0 in the CAPID6
 * register which located at Device 30, Function 3, Offset 0x9C. PCI ID 0x2083.
 */
#define SKX_CAPID6		0x9c
#define SKX_CHA_BIT_MASK	GENMASK(27, 0)

static int skx_count_chabox(void)
{
	struct pci_dev *dev = NULL;
	u32 val = 0;

	dev = pci_get_device(PCI_VENDOR_ID_INTEL, 0x2083, dev);
	if (!dev)
		goto out;

	pci_read_config_dword(dev, SKX_CAPID6, &val);
	val &= SKX_CHA_BIT_MASK;
out:
	pci_dev_put(dev);
	return hweight32(val);
}

void skx_uncore_cpu_init(void)
{
	skx_uncore_chabox.num_boxes = skx_count_chabox();
	uncore_msr_uncores = skx_msr_uncores;
}

static struct intel_uncore_type skx_uncore_imc = {
	.name		= "imc",
	.num_counters   = 4,
	.num_boxes	= 6,
	.perf_ctr_bits	= 48,
	.fixed_ctr_bits	= 48,
	.fixed_ctr	= SNBEP_MC_CHy_PCI_PMON_FIXED_CTR,
	.fixed_ctl	= SNBEP_MC_CHy_PCI_PMON_FIXED_CTL,
	.event_descs	= hswep_uncore_imc_events,
	.perf_ctr	= SNBEP_PCI_PMON_CTR0,
	.event_ctl	= SNBEP_PCI_PMON_CTL0,
	.event_mask	= SNBEP_PMON_RAW_EVENT_MASK,
	.box_ctl	= SNBEP_PCI_PMON_BOX_CTL,
	.ops		= &ivbep_uncore_pci_ops,
	.format_group	= &skx_uncore_format_group,
};

static struct attribute *skx_upi_uncore_formats_attr[] = {
	&format_attr_event.attr,
	&format_attr_umask_ext.attr,
	&format_attr_edge.attr,
	&format_attr_inv.attr,
	&format_attr_thresh8.attr,
	NULL,
};

static const struct attribute_group skx_upi_uncore_format_group = {
	.name = "format",
	.attrs = skx_upi_uncore_formats_attr,
};

static void skx_upi_uncore_pci_init_box(struct intel_uncore_box *box)
{
	struct pci_dev *pdev = box->pci_dev;

	__set_bit(UNCORE_BOX_FLAG_CTL_OFFS8, &box->flags);
	pci_write_config_dword(pdev, SKX_UPI_PCI_PMON_BOX_CTL, IVBEP_PMON_BOX_CTL_INT);
}

static struct intel_uncore_ops skx_upi_uncore_pci_ops = {
	.init_box	= skx_upi_uncore_pci_init_box,
	.disable_box	= snbep_uncore_pci_disable_box,
	.enable_box	= snbep_uncore_pci_enable_box,
	.disable_event	= snbep_uncore_pci_disable_event,
	.enable_event	= snbep_uncore_pci_enable_event,
	.read_counter	= snbep_uncore_pci_read_counter,
};

static struct intel_uncore_type skx_uncore_upi = {
	.name		= "upi",
	.num_counters   = 4,
	.num_boxes	= 3,
	.perf_ctr_bits	= 48,
	.perf_ctr	= SKX_UPI_PCI_PMON_CTR0,
	.event_ctl	= SKX_UPI_PCI_PMON_CTL0,
	.event_mask	= SNBEP_PMON_RAW_EVENT_MASK,
	.event_mask_ext = SKX_UPI_CTL_UMASK_EXT,
	.box_ctl	= SKX_UPI_PCI_PMON_BOX_CTL,
	.ops		= &skx_upi_uncore_pci_ops,
	.format_group	= &skx_upi_uncore_format_group,
};

static void skx_m2m_uncore_pci_init_box(struct intel_uncore_box *box)
{
	struct pci_dev *pdev = box->pci_dev;

	__set_bit(UNCORE_BOX_FLAG_CTL_OFFS8, &box->flags);
	pci_write_config_dword(pdev, SKX_M2M_PCI_PMON_BOX_CTL, IVBEP_PMON_BOX_CTL_INT);
}

static struct intel_uncore_ops skx_m2m_uncore_pci_ops = {
	.init_box	= skx_m2m_uncore_pci_init_box,
	.disable_box	= snbep_uncore_pci_disable_box,
	.enable_box	= snbep_uncore_pci_enable_box,
	.disable_event	= snbep_uncore_pci_disable_event,
	.enable_event	= snbep_uncore_pci_enable_event,
	.read_counter	= snbep_uncore_pci_read_counter,
};

static struct intel_uncore_type skx_uncore_m2m = {
	.name		= "m2m",
	.num_counters   = 4,
	.num_boxes	= 2,
	.perf_ctr_bits	= 48,
	.perf_ctr	= SKX_M2M_PCI_PMON_CTR0,
	.event_ctl	= SKX_M2M_PCI_PMON_CTL0,
	.event_mask	= SNBEP_PMON_RAW_EVENT_MASK,
	.box_ctl	= SKX_M2M_PCI_PMON_BOX_CTL,
	.ops		= &skx_m2m_uncore_pci_ops,
	.format_group	= &skx_uncore_format_group,
};

static struct event_constraint skx_uncore_m2pcie_constraints[] = {
	UNCORE_EVENT_CONSTRAINT(0x23, 0x3),
	EVENT_CONSTRAINT_END
};

static struct intel_uncore_type skx_uncore_m2pcie = {
	.name		= "m2pcie",
	.num_counters   = 4,
	.num_boxes	= 4,
	.perf_ctr_bits	= 48,
	.constraints	= skx_uncore_m2pcie_constraints,
	.perf_ctr	= SNBEP_PCI_PMON_CTR0,
	.event_ctl	= SNBEP_PCI_PMON_CTL0,
	.event_mask	= SNBEP_PMON_RAW_EVENT_MASK,
	.box_ctl	= SNBEP_PCI_PMON_BOX_CTL,
	.ops		= &ivbep_uncore_pci_ops,
	.format_group	= &skx_uncore_format_group,
};

static struct event_constraint skx_uncore_m3upi_constraints[] = {
	UNCORE_EVENT_CONSTRAINT(0x1d, 0x1),
	UNCORE_EVENT_CONSTRAINT(0x1e, 0x1),
	UNCORE_EVENT_CONSTRAINT(0x40, 0x7),
	UNCORE_EVENT_CONSTRAINT(0x4e, 0x7),
	UNCORE_EVENT_CONSTRAINT(0x4f, 0x7),
	UNCORE_EVENT_CONSTRAINT(0x50, 0x7),
	UNCORE_EVENT_CONSTRAINT(0x51, 0x7),
	UNCORE_EVENT_CONSTRAINT(0x52, 0x7),
	EVENT_CONSTRAINT_END
};

static struct intel_uncore_type skx_uncore_m3upi = {
	.name		= "m3upi",
	.num_counters   = 3,
	.num_boxes	= 3,
	.perf_ctr_bits	= 48,
	.constraints	= skx_uncore_m3upi_constraints,
	.perf_ctr	= SNBEP_PCI_PMON_CTR0,
	.event_ctl	= SNBEP_PCI_PMON_CTL0,
	.event_mask	= SNBEP_PMON_RAW_EVENT_MASK,
	.box_ctl	= SNBEP_PCI_PMON_BOX_CTL,
	.ops		= &ivbep_uncore_pci_ops,
	.format_group	= &skx_uncore_format_group,
};

enum {
	SKX_PCI_UNCORE_IMC,
	SKX_PCI_UNCORE_M2M,
	SKX_PCI_UNCORE_UPI,
	SKX_PCI_UNCORE_M2PCIE,
	SKX_PCI_UNCORE_M3UPI,
};

static struct intel_uncore_type *skx_pci_uncores[] = {
	[SKX_PCI_UNCORE_IMC]	= &skx_uncore_imc,
	[SKX_PCI_UNCORE_M2M]	= &skx_uncore_m2m,
	[SKX_PCI_UNCORE_UPI]	= &skx_uncore_upi,
	[SKX_PCI_UNCORE_M2PCIE]	= &skx_uncore_m2pcie,
	[SKX_PCI_UNCORE_M3UPI]	= &skx_uncore_m3upi,
	NULL,
};

static const struct pci_device_id skx_uncore_pci_ids[] = {
	{ /* MC0 Channel 0 */
		PCI_DEVICE(PCI_VENDOR_ID_INTEL, 0x2042),
		.driver_data = UNCORE_PCI_DEV_FULL_DATA(10, 2, SKX_PCI_UNCORE_IMC, 0),
	},
	{ /* MC0 Channel 1 */
		PCI_DEVICE(PCI_VENDOR_ID_INTEL, 0x2046),
		.driver_data = UNCORE_PCI_DEV_FULL_DATA(10, 6, SKX_PCI_UNCORE_IMC, 1),
	},
	{ /* MC0 Channel 2 */
		PCI_DEVICE(PCI_VENDOR_ID_INTEL, 0x204a),
		.driver_data = UNCORE_PCI_DEV_FULL_DATA(11, 2, SKX_PCI_UNCORE_IMC, 2),
	},
	{ /* MC1 Channel 0 */
		PCI_DEVICE(PCI_VENDOR_ID_INTEL, 0x2042),
		.driver_data = UNCORE_PCI_DEV_FULL_DATA(12, 2, SKX_PCI_UNCORE_IMC, 3),
	},
	{ /* MC1 Channel 1 */
		PCI_DEVICE(PCI_VENDOR_ID_INTEL, 0x2046),
		.driver_data = UNCORE_PCI_DEV_FULL_DATA(12, 6, SKX_PCI_UNCORE_IMC, 4),
	},
	{ /* MC1 Channel 2 */
		PCI_DEVICE(PCI_VENDOR_ID_INTEL, 0x204a),
		.driver_data = UNCORE_PCI_DEV_FULL_DATA(13, 2, SKX_PCI_UNCORE_IMC, 5),
	},
	{ /* M2M0 */
		PCI_DEVICE(PCI_VENDOR_ID_INTEL, 0x2066),
		.driver_data = UNCORE_PCI_DEV_FULL_DATA(8, 0, SKX_PCI_UNCORE_M2M, 0),
	},
	{ /* M2M1 */
		PCI_DEVICE(PCI_VENDOR_ID_INTEL, 0x2066),
		.driver_data = UNCORE_PCI_DEV_FULL_DATA(9, 0, SKX_PCI_UNCORE_M2M, 1),
	},
	{ /* UPI0 Link 0 */
		PCI_DEVICE(PCI_VENDOR_ID_INTEL, 0x2058),
		.driver_data = UNCORE_PCI_DEV_FULL_DATA(14, 0, SKX_PCI_UNCORE_UPI, 0),
	},
	{ /* UPI0 Link 1 */
		PCI_DEVICE(PCI_VENDOR_ID_INTEL, 0x2058),
		.driver_data = UNCORE_PCI_DEV_FULL_DATA(15, 0, SKX_PCI_UNCORE_UPI, 1),
	},
	{ /* UPI1 Link 2 */
		PCI_DEVICE(PCI_VENDOR_ID_INTEL, 0x2058),
		.driver_data = UNCORE_PCI_DEV_FULL_DATA(16, 0, SKX_PCI_UNCORE_UPI, 2),
	},
	{ /* M2PCIe 0 */
		PCI_DEVICE(PCI_VENDOR_ID_INTEL, 0x2088),
		.driver_data = UNCORE_PCI_DEV_FULL_DATA(21, 1, SKX_PCI_UNCORE_M2PCIE, 0),
	},
	{ /* M2PCIe 1 */
		PCI_DEVICE(PCI_VENDOR_ID_INTEL, 0x2088),
		.driver_data = UNCORE_PCI_DEV_FULL_DATA(22, 1, SKX_PCI_UNCORE_M2PCIE, 1),
	},
	{ /* M2PCIe 2 */
		PCI_DEVICE(PCI_VENDOR_ID_INTEL, 0x2088),
		.driver_data = UNCORE_PCI_DEV_FULL_DATA(23, 1, SKX_PCI_UNCORE_M2PCIE, 2),
	},
	{ /* M2PCIe 3 */
		PCI_DEVICE(PCI_VENDOR_ID_INTEL, 0x2088),
		.driver_data = UNCORE_PCI_DEV_FULL_DATA(21, 5, SKX_PCI_UNCORE_M2PCIE, 3),
	},
	{ /* M3UPI0 Link 0 */
		PCI_DEVICE(PCI_VENDOR_ID_INTEL, 0x204D),
		.driver_data = UNCORE_PCI_DEV_FULL_DATA(18, 1, SKX_PCI_UNCORE_M3UPI, 0),
	},
	{ /* M3UPI0 Link 1 */
		PCI_DEVICE(PCI_VENDOR_ID_INTEL, 0x204E),
		.driver_data = UNCORE_PCI_DEV_FULL_DATA(18, 2, SKX_PCI_UNCORE_M3UPI, 1),
	},
	{ /* M3UPI1 Link 2 */
		PCI_DEVICE(PCI_VENDOR_ID_INTEL, 0x204D),
		.driver_data = UNCORE_PCI_DEV_FULL_DATA(18, 5, SKX_PCI_UNCORE_M3UPI, 2),
	},
	{ /* end: all zeroes */ }
};


static struct pci_driver skx_uncore_pci_driver = {
	.name		= "skx_uncore",
	.id_table	= skx_uncore_pci_ids,
};

int skx_uncore_pci_init(void)
{
	/* need to double check pci address */
	int ret = snbep_pci2phy_map_init(0x2014, SKX_CPUNODEID, SKX_GIDNIDMAP, false);

	if (ret)
		return ret;

	uncore_pci_uncores = skx_pci_uncores;
	uncore_pci_driver = &skx_uncore_pci_driver;
	return 0;
}

/* end of SKX uncore support */

/* SNR uncore support */

static struct intel_uncore_type snr_uncore_ubox = {
	.name			= "ubox",
	.num_counters		= 2,
	.num_boxes		= 1,
	.perf_ctr_bits		= 48,
	.fixed_ctr_bits		= 48,
	.perf_ctr		= SNR_U_MSR_PMON_CTR0,
	.event_ctl		= SNR_U_MSR_PMON_CTL0,
	.event_mask		= SNBEP_PMON_RAW_EVENT_MASK,
	.fixed_ctr		= SNR_U_MSR_PMON_UCLK_FIXED_CTR,
	.fixed_ctl		= SNR_U_MSR_PMON_UCLK_FIXED_CTL,
	.ops			= &ivbep_uncore_msr_ops,
	.format_group		= &ivbep_uncore_format_group,
};

static struct attribute *snr_uncore_cha_formats_attr[] = {
	&format_attr_event.attr,
	&format_attr_umask_ext2.attr,
	&format_attr_edge.attr,
	&format_attr_tid_en.attr,
	&format_attr_inv.attr,
	&format_attr_thresh8.attr,
	&format_attr_filter_tid5.attr,
	NULL,
};
static const struct attribute_group snr_uncore_chabox_format_group = {
	.name = "format",
	.attrs = snr_uncore_cha_formats_attr,
};

static int snr_cha_hw_config(struct intel_uncore_box *box, struct perf_event *event)
{
	struct hw_perf_event_extra *reg1 = &event->hw.extra_reg;

	reg1->reg = SNR_C0_MSR_PMON_BOX_FILTER0 +
		    box->pmu->type->msr_offset * box->pmu->pmu_idx;
	reg1->config = event->attr.config1 & SKX_CHA_MSR_PMON_BOX_FILTER_TID;
	reg1->idx = 0;

	return 0;
}

static void snr_cha_enable_event(struct intel_uncore_box *box,
				   struct perf_event *event)
{
	struct hw_perf_event *hwc = &event->hw;
	struct hw_perf_event_extra *reg1 = &hwc->extra_reg;

	if (reg1->idx != EXTRA_REG_NONE)
		wrmsrl(reg1->reg, reg1->config);

	wrmsrl(hwc->config_base, hwc->config | SNBEP_PMON_CTL_EN);
}

static struct intel_uncore_ops snr_uncore_chabox_ops = {
	.init_box		= ivbep_uncore_msr_init_box,
	.disable_box		= snbep_uncore_msr_disable_box,
	.enable_box		= snbep_uncore_msr_enable_box,
	.disable_event		= snbep_uncore_msr_disable_event,
	.enable_event		= snr_cha_enable_event,
	.read_counter		= uncore_msr_read_counter,
	.hw_config		= snr_cha_hw_config,
};

static struct intel_uncore_type snr_uncore_chabox = {
	.name			= "cha",
	.num_counters		= 4,
	.num_boxes		= 6,
	.perf_ctr_bits		= 48,
	.event_ctl		= SNR_CHA_MSR_PMON_CTL0,
	.perf_ctr		= SNR_CHA_MSR_PMON_CTR0,
	.box_ctl		= SNR_CHA_MSR_PMON_BOX_CTL,
	.msr_offset		= HSWEP_CBO_MSR_OFFSET,
	.event_mask		= HSWEP_S_MSR_PMON_RAW_EVENT_MASK,
	.event_mask_ext		= SNR_CHA_RAW_EVENT_MASK_EXT,
	.ops			= &snr_uncore_chabox_ops,
	.format_group		= &snr_uncore_chabox_format_group,
};

static struct attribute *snr_uncore_iio_formats_attr[] = {
	&format_attr_event.attr,
	&format_attr_umask.attr,
	&format_attr_edge.attr,
	&format_attr_inv.attr,
	&format_attr_thresh9.attr,
	&format_attr_ch_mask2.attr,
	&format_attr_fc_mask2.attr,
	NULL,
};

static const struct attribute_group snr_uncore_iio_format_group = {
	.name = "format",
	.attrs = snr_uncore_iio_formats_attr,
};

static umode_t
snr_iio_mapping_visible(struct kobject *kobj, struct attribute *attr, int die)
{
	/* Root bus 0x00 is valid only for pmu_idx = 1. */
	return pmu_iio_mapping_visible(kobj, attr, die, 1);
}

static struct attribute_group snr_iio_mapping_group = {
	.is_visible	= snr_iio_mapping_visible,
};

static const struct attribute_group *snr_iio_attr_update[] = {
	&snr_iio_mapping_group,
	NULL,
};

static int sad_cfg_iio_topology(struct intel_uncore_type *type, u8 *sad_pmon_mapping)
{
	u32 sad_cfg;
	int die, stack_id, ret = -EPERM;
	struct pci_dev *dev = NULL;

	type->topology = kcalloc(uncore_max_dies(), sizeof(*type->topology),
				 GFP_KERNEL);
	if (!type->topology)
		return -ENOMEM;

	while ((dev = pci_get_device(PCI_VENDOR_ID_INTEL, SNR_ICX_MESH2IIO_MMAP_DID, dev))) {
		ret = pci_read_config_dword(dev, SNR_ICX_SAD_CONTROL_CFG, &sad_cfg);
		if (ret) {
			ret = pcibios_err_to_errno(ret);
			break;
		}

		die = uncore_pcibus_to_dieid(dev->bus);
		stack_id = SAD_CONTROL_STACK_ID(sad_cfg);
		if (die < 0 || stack_id >= type->num_boxes) {
			ret = -EPERM;
			break;
		}

		/* Convert stack id from SAD_CONTROL to PMON notation. */
		stack_id = sad_pmon_mapping[stack_id];

		((u8 *)&(type->topology[die].configuration))[stack_id] = dev->bus->number;
		type->topology[die].segment = pci_domain_nr(dev->bus);
	}

	if (ret) {
		kfree(type->topology);
		type->topology = NULL;
	}

	return ret;
}

/*
 * SNR has a static mapping of stack IDs from SAD_CONTROL_CFG notation to PMON
 */
enum {
	SNR_QAT_PMON_ID,
	SNR_CBDMA_DMI_PMON_ID,
	SNR_NIS_PMON_ID,
	SNR_DLB_PMON_ID,
	SNR_PCIE_GEN3_PMON_ID
};

static u8 snr_sad_pmon_mapping[] = {
	SNR_CBDMA_DMI_PMON_ID,
	SNR_PCIE_GEN3_PMON_ID,
	SNR_DLB_PMON_ID,
	SNR_NIS_PMON_ID,
	SNR_QAT_PMON_ID
};

static int snr_iio_get_topology(struct intel_uncore_type *type)
{
	return sad_cfg_iio_topology(type, snr_sad_pmon_mapping);
}

static int snr_iio_set_mapping(struct intel_uncore_type *type)
{
	return pmu_iio_set_mapping(type, &snr_iio_mapping_group);
}

static struct intel_uncore_type snr_uncore_iio = {
	.name			= "iio",
	.num_counters		= 4,
	.num_boxes		= 5,
	.perf_ctr_bits		= 48,
	.event_ctl		= SNR_IIO_MSR_PMON_CTL0,
	.perf_ctr		= SNR_IIO_MSR_PMON_CTR0,
	.event_mask		= SNBEP_PMON_RAW_EVENT_MASK,
	.event_mask_ext		= SNR_IIO_PMON_RAW_EVENT_MASK_EXT,
	.box_ctl		= SNR_IIO_MSR_PMON_BOX_CTL,
	.msr_offset		= SNR_IIO_MSR_OFFSET,
	.ops			= &ivbep_uncore_msr_ops,
	.format_group		= &snr_uncore_iio_format_group,
	.attr_update		= snr_iio_attr_update,
	.get_topology		= snr_iio_get_topology,
	.set_mapping		= snr_iio_set_mapping,
	.cleanup_mapping	= skx_iio_cleanup_mapping,
};

static struct intel_uncore_type snr_uncore_irp = {
	.name			= "irp",
	.num_counters		= 2,
	.num_boxes		= 5,
	.perf_ctr_bits		= 48,
	.event_ctl		= SNR_IRP0_MSR_PMON_CTL0,
	.perf_ctr		= SNR_IRP0_MSR_PMON_CTR0,
	.event_mask		= SNBEP_PMON_RAW_EVENT_MASK,
	.box_ctl		= SNR_IRP0_MSR_PMON_BOX_CTL,
	.msr_offset		= SNR_IRP_MSR_OFFSET,
	.ops			= &ivbep_uncore_msr_ops,
	.format_group		= &ivbep_uncore_format_group,
};

static struct intel_uncore_type snr_uncore_m2pcie = {
	.name		= "m2pcie",
	.num_counters	= 4,
	.num_boxes	= 5,
	.perf_ctr_bits	= 48,
	.event_ctl	= SNR_M2PCIE_MSR_PMON_CTL0,
	.perf_ctr	= SNR_M2PCIE_MSR_PMON_CTR0,
	.box_ctl	= SNR_M2PCIE_MSR_PMON_BOX_CTL,
	.msr_offset	= SNR_M2PCIE_MSR_OFFSET,
	.event_mask	= SNBEP_PMON_RAW_EVENT_MASK,
	.ops		= &ivbep_uncore_msr_ops,
	.format_group	= &ivbep_uncore_format_group,
};

static int snr_pcu_hw_config(struct intel_uncore_box *box, struct perf_event *event)
{
	struct hw_perf_event *hwc = &event->hw;
	struct hw_perf_event_extra *reg1 = &hwc->extra_reg;
	int ev_sel = hwc->config & SNBEP_PMON_CTL_EV_SEL_MASK;

	if (ev_sel >= 0xb && ev_sel <= 0xe) {
		reg1->reg = SNR_PCU_MSR_PMON_BOX_FILTER;
		reg1->idx = ev_sel - 0xb;
		reg1->config = event->attr.config1 & (0xff << reg1->idx);
	}
	return 0;
}

static struct intel_uncore_ops snr_uncore_pcu_ops = {
	IVBEP_UNCORE_MSR_OPS_COMMON_INIT(),
	.hw_config		= snr_pcu_hw_config,
	.get_constraint		= snbep_pcu_get_constraint,
	.put_constraint		= snbep_pcu_put_constraint,
};

static struct intel_uncore_type snr_uncore_pcu = {
	.name			= "pcu",
	.num_counters		= 4,
	.num_boxes		= 1,
	.perf_ctr_bits		= 48,
	.perf_ctr		= SNR_PCU_MSR_PMON_CTR0,
	.event_ctl		= SNR_PCU_MSR_PMON_CTL0,
	.event_mask		= SNBEP_PMON_RAW_EVENT_MASK,
	.box_ctl		= SNR_PCU_MSR_PMON_BOX_CTL,
	.num_shared_regs	= 1,
	.ops			= &snr_uncore_pcu_ops,
	.format_group		= &skx_uncore_pcu_format_group,
};

enum perf_uncore_snr_iio_freerunning_type_id {
	SNR_IIO_MSR_IOCLK,
	SNR_IIO_MSR_BW_IN,

	SNR_IIO_FREERUNNING_TYPE_MAX,
};

static struct freerunning_counters snr_iio_freerunning[] = {
	[SNR_IIO_MSR_IOCLK]	= { 0x1eac, 0x1, 0x10, 1, 48 },
	[SNR_IIO_MSR_BW_IN]	= { 0x1f00, 0x1, 0x10, 8, 48 },
};

static struct uncore_event_desc snr_uncore_iio_freerunning_events[] = {
	/* Free-Running IIO CLOCKS Counter */
	INTEL_UNCORE_EVENT_DESC(ioclk,			"event=0xff,umask=0x10"),
	/* Free-Running IIO BANDWIDTH IN Counters */
	INTEL_UNCORE_EVENT_DESC(bw_in_port0,		"event=0xff,umask=0x20"),
	INTEL_UNCORE_EVENT_DESC(bw_in_port0.scale,	"3.814697266e-6"),
	INTEL_UNCORE_EVENT_DESC(bw_in_port0.unit,	"MiB"),
	INTEL_UNCORE_EVENT_DESC(bw_in_port1,		"event=0xff,umask=0x21"),
	INTEL_UNCORE_EVENT_DESC(bw_in_port1.scale,	"3.814697266e-6"),
	INTEL_UNCORE_EVENT_DESC(bw_in_port1.unit,	"MiB"),
	INTEL_UNCORE_EVENT_DESC(bw_in_port2,		"event=0xff,umask=0x22"),
	INTEL_UNCORE_EVENT_DESC(bw_in_port2.scale,	"3.814697266e-6"),
	INTEL_UNCORE_EVENT_DESC(bw_in_port2.unit,	"MiB"),
	INTEL_UNCORE_EVENT_DESC(bw_in_port3,		"event=0xff,umask=0x23"),
	INTEL_UNCORE_EVENT_DESC(bw_in_port3.scale,	"3.814697266e-6"),
	INTEL_UNCORE_EVENT_DESC(bw_in_port3.unit,	"MiB"),
	INTEL_UNCORE_EVENT_DESC(bw_in_port4,		"event=0xff,umask=0x24"),
	INTEL_UNCORE_EVENT_DESC(bw_in_port4.scale,	"3.814697266e-6"),
	INTEL_UNCORE_EVENT_DESC(bw_in_port4.unit,	"MiB"),
	INTEL_UNCORE_EVENT_DESC(bw_in_port5,		"event=0xff,umask=0x25"),
	INTEL_UNCORE_EVENT_DESC(bw_in_port5.scale,	"3.814697266e-6"),
	INTEL_UNCORE_EVENT_DESC(bw_in_port5.unit,	"MiB"),
	INTEL_UNCORE_EVENT_DESC(bw_in_port6,		"event=0xff,umask=0x26"),
	INTEL_UNCORE_EVENT_DESC(bw_in_port6.scale,	"3.814697266e-6"),
	INTEL_UNCORE_EVENT_DESC(bw_in_port6.unit,	"MiB"),
	INTEL_UNCORE_EVENT_DESC(bw_in_port7,		"event=0xff,umask=0x27"),
	INTEL_UNCORE_EVENT_DESC(bw_in_port7.scale,	"3.814697266e-6"),
	INTEL_UNCORE_EVENT_DESC(bw_in_port7.unit,	"MiB"),
	{ /* end: all zeroes */ },
};

static struct intel_uncore_type snr_uncore_iio_free_running = {
	.name			= "iio_free_running",
	.num_counters		= 9,
	.num_boxes		= 5,
	.num_freerunning_types	= SNR_IIO_FREERUNNING_TYPE_MAX,
	.freerunning		= snr_iio_freerunning,
	.ops			= &skx_uncore_iio_freerunning_ops,
	.event_descs		= snr_uncore_iio_freerunning_events,
	.format_group		= &skx_uncore_iio_freerunning_format_group,
};

static struct intel_uncore_type *snr_msr_uncores[] = {
	&snr_uncore_ubox,
	&snr_uncore_chabox,
	&snr_uncore_iio,
	&snr_uncore_irp,
	&snr_uncore_m2pcie,
	&snr_uncore_pcu,
	&snr_uncore_iio_free_running,
	NULL,
};

void snr_uncore_cpu_init(void)
{
	uncore_msr_uncores = snr_msr_uncores;
}

static void snr_m2m_uncore_pci_init_box(struct intel_uncore_box *box)
{
	struct pci_dev *pdev = box->pci_dev;
	int box_ctl = uncore_pci_box_ctl(box);

	__set_bit(UNCORE_BOX_FLAG_CTL_OFFS8, &box->flags);
	pci_write_config_dword(pdev, box_ctl, IVBEP_PMON_BOX_CTL_INT);
}

static struct intel_uncore_ops snr_m2m_uncore_pci_ops = {
	.init_box	= snr_m2m_uncore_pci_init_box,
	.disable_box	= snbep_uncore_pci_disable_box,
	.enable_box	= snbep_uncore_pci_enable_box,
	.disable_event	= snbep_uncore_pci_disable_event,
	.enable_event	= snbep_uncore_pci_enable_event,
	.read_counter	= snbep_uncore_pci_read_counter,
};

static struct attribute *snr_m2m_uncore_formats_attr[] = {
	&format_attr_event.attr,
	&format_attr_umask_ext3.attr,
	&format_attr_edge.attr,
	&format_attr_inv.attr,
	&format_attr_thresh8.attr,
	NULL,
};

static const struct attribute_group snr_m2m_uncore_format_group = {
	.name = "format",
	.attrs = snr_m2m_uncore_formats_attr,
};

static struct intel_uncore_type snr_uncore_m2m = {
	.name		= "m2m",
	.num_counters   = 4,
	.num_boxes	= 1,
	.perf_ctr_bits	= 48,
	.perf_ctr	= SNR_M2M_PCI_PMON_CTR0,
	.event_ctl	= SNR_M2M_PCI_PMON_CTL0,
	.event_mask	= SNBEP_PMON_RAW_EVENT_MASK,
	.event_mask_ext	= SNR_M2M_PCI_PMON_UMASK_EXT,
	.box_ctl	= SNR_M2M_PCI_PMON_BOX_CTL,
	.ops		= &snr_m2m_uncore_pci_ops,
	.format_group	= &snr_m2m_uncore_format_group,
};

static void snr_uncore_pci_enable_event(struct intel_uncore_box *box, struct perf_event *event)
{
	struct pci_dev *pdev = box->pci_dev;
	struct hw_perf_event *hwc = &event->hw;

	pci_write_config_dword(pdev, hwc->config_base, (u32)(hwc->config | SNBEP_PMON_CTL_EN));
	pci_write_config_dword(pdev, hwc->config_base + 4, (u32)(hwc->config >> 32));
}

static struct intel_uncore_ops snr_pcie3_uncore_pci_ops = {
	.init_box	= snr_m2m_uncore_pci_init_box,
	.disable_box	= snbep_uncore_pci_disable_box,
	.enable_box	= snbep_uncore_pci_enable_box,
	.disable_event	= snbep_uncore_pci_disable_event,
	.enable_event	= snr_uncore_pci_enable_event,
	.read_counter	= snbep_uncore_pci_read_counter,
};

static struct intel_uncore_type snr_uncore_pcie3 = {
	.name		= "pcie3",
	.num_counters	= 4,
	.num_boxes	= 1,
	.perf_ctr_bits	= 48,
	.perf_ctr	= SNR_PCIE3_PCI_PMON_CTR0,
	.event_ctl	= SNR_PCIE3_PCI_PMON_CTL0,
	.event_mask	= SKX_IIO_PMON_RAW_EVENT_MASK,
	.event_mask_ext	= SKX_IIO_PMON_RAW_EVENT_MASK_EXT,
	.box_ctl	= SNR_PCIE3_PCI_PMON_BOX_CTL,
	.ops		= &snr_pcie3_uncore_pci_ops,
	.format_group	= &skx_uncore_iio_format_group,
};

enum {
	SNR_PCI_UNCORE_M2M,
	SNR_PCI_UNCORE_PCIE3,
};

static struct intel_uncore_type *snr_pci_uncores[] = {
	[SNR_PCI_UNCORE_M2M]		= &snr_uncore_m2m,
	[SNR_PCI_UNCORE_PCIE3]		= &snr_uncore_pcie3,
	NULL,
};

static const struct pci_device_id snr_uncore_pci_ids[] = {
	{ /* M2M */
		PCI_DEVICE(PCI_VENDOR_ID_INTEL, 0x344a),
		.driver_data = UNCORE_PCI_DEV_FULL_DATA(12, 0, SNR_PCI_UNCORE_M2M, 0),
	},
	{ /* end: all zeroes */ }
};

static struct pci_driver snr_uncore_pci_driver = {
	.name		= "snr_uncore",
	.id_table	= snr_uncore_pci_ids,
};

static const struct pci_device_id snr_uncore_pci_sub_ids[] = {
	{ /* PCIe3 RP */
		PCI_DEVICE(PCI_VENDOR_ID_INTEL, 0x334a),
		.driver_data = UNCORE_PCI_DEV_FULL_DATA(4, 0, SNR_PCI_UNCORE_PCIE3, 0),
	},
	{ /* end: all zeroes */ }
};

static struct pci_driver snr_uncore_pci_sub_driver = {
	.name		= "snr_uncore_sub",
	.id_table	= snr_uncore_pci_sub_ids,
};

int snr_uncore_pci_init(void)
{
	/* SNR UBOX DID */
	int ret = snbep_pci2phy_map_init(0x3460, SKX_CPUNODEID,
					 SKX_GIDNIDMAP, true);

	if (ret)
		return ret;

	uncore_pci_uncores = snr_pci_uncores;
	uncore_pci_driver = &snr_uncore_pci_driver;
	uncore_pci_sub_driver = &snr_uncore_pci_sub_driver;
	return 0;
}

static struct pci_dev *snr_uncore_get_mc_dev(int id)
{
	struct pci_dev *mc_dev = NULL;
	int pkg;

	while (1) {
		mc_dev = pci_get_device(PCI_VENDOR_ID_INTEL, 0x3451, mc_dev);
		if (!mc_dev)
			break;
		pkg = uncore_pcibus_to_dieid(mc_dev->bus);
		if (pkg == id)
			break;
	}
	return mc_dev;
}

static void __snr_uncore_mmio_init_box(struct intel_uncore_box *box,
				       unsigned int box_ctl, int mem_offset)
{
	struct pci_dev *pdev = snr_uncore_get_mc_dev(box->dieid);
<<<<<<< HEAD
=======
	struct intel_uncore_type *type = box->pmu->type;
>>>>>>> 7d2a07b7
	resource_size_t addr;
	u32 pci_dword;

	if (!pdev)
		return;

	pci_read_config_dword(pdev, SNR_IMC_MMIO_BASE_OFFSET, &pci_dword);
	addr = ((resource_size_t)pci_dword & SNR_IMC_MMIO_BASE_MASK) << 23;

	pci_read_config_dword(pdev, mem_offset, &pci_dword);
	addr |= (pci_dword & SNR_IMC_MMIO_MEM0_MASK) << 12;

	addr += box_ctl;

	box->io_addr = ioremap(addr, type->mmio_map_size);
	if (!box->io_addr) {
		pr_warn("perf uncore: Failed to ioremap for %s.\n", type->name);
		return;
	}

	writel(IVBEP_PMON_BOX_CTL_INT, box->io_addr);
}

static void snr_uncore_mmio_init_box(struct intel_uncore_box *box)
{
	__snr_uncore_mmio_init_box(box, uncore_mmio_box_ctl(box),
				   SNR_IMC_MMIO_MEM0_OFFSET);
}

static void snr_uncore_mmio_disable_box(struct intel_uncore_box *box)
{
	u32 config;

	if (!box->io_addr)
		return;

	config = readl(box->io_addr);
	config |= SNBEP_PMON_BOX_CTL_FRZ;
	writel(config, box->io_addr);
}

static void snr_uncore_mmio_enable_box(struct intel_uncore_box *box)
{
	u32 config;

	if (!box->io_addr)
		return;

	config = readl(box->io_addr);
	config &= ~SNBEP_PMON_BOX_CTL_FRZ;
	writel(config, box->io_addr);
}

static void snr_uncore_mmio_enable_event(struct intel_uncore_box *box,
					   struct perf_event *event)
{
	struct hw_perf_event *hwc = &event->hw;

	if (!box->io_addr)
		return;

	if (!uncore_mmio_is_valid_offset(box, hwc->config_base))
		return;

	writel(hwc->config | SNBEP_PMON_CTL_EN,
	       box->io_addr + hwc->config_base);
}

static void snr_uncore_mmio_disable_event(struct intel_uncore_box *box,
					    struct perf_event *event)
{
	struct hw_perf_event *hwc = &event->hw;

	if (!box->io_addr)
		return;

	if (!uncore_mmio_is_valid_offset(box, hwc->config_base))
		return;

	writel(hwc->config, box->io_addr + hwc->config_base);
}

static struct intel_uncore_ops snr_uncore_mmio_ops = {
	.init_box	= snr_uncore_mmio_init_box,
	.exit_box	= uncore_mmio_exit_box,
	.disable_box	= snr_uncore_mmio_disable_box,
	.enable_box	= snr_uncore_mmio_enable_box,
	.disable_event	= snr_uncore_mmio_disable_event,
	.enable_event	= snr_uncore_mmio_enable_event,
	.read_counter	= uncore_mmio_read_counter,
};

static struct uncore_event_desc snr_uncore_imc_events[] = {
	INTEL_UNCORE_EVENT_DESC(clockticks,      "event=0x00,umask=0x00"),
	INTEL_UNCORE_EVENT_DESC(cas_count_read,  "event=0x04,umask=0x0f"),
	INTEL_UNCORE_EVENT_DESC(cas_count_read.scale, "6.103515625e-5"),
	INTEL_UNCORE_EVENT_DESC(cas_count_read.unit, "MiB"),
	INTEL_UNCORE_EVENT_DESC(cas_count_write, "event=0x04,umask=0x30"),
	INTEL_UNCORE_EVENT_DESC(cas_count_write.scale, "6.103515625e-5"),
	INTEL_UNCORE_EVENT_DESC(cas_count_write.unit, "MiB"),
	{ /* end: all zeroes */ },
};

static struct intel_uncore_type snr_uncore_imc = {
	.name		= "imc",
	.num_counters   = 4,
	.num_boxes	= 2,
	.perf_ctr_bits	= 48,
	.fixed_ctr_bits	= 48,
	.fixed_ctr	= SNR_IMC_MMIO_PMON_FIXED_CTR,
	.fixed_ctl	= SNR_IMC_MMIO_PMON_FIXED_CTL,
	.event_descs	= snr_uncore_imc_events,
	.perf_ctr	= SNR_IMC_MMIO_PMON_CTR0,
	.event_ctl	= SNR_IMC_MMIO_PMON_CTL0,
	.event_mask	= SNBEP_PMON_RAW_EVENT_MASK,
	.box_ctl	= SNR_IMC_MMIO_PMON_BOX_CTL,
	.mmio_offset	= SNR_IMC_MMIO_OFFSET,
	.mmio_map_size	= SNR_IMC_MMIO_SIZE,
	.ops		= &snr_uncore_mmio_ops,
	.format_group	= &skx_uncore_format_group,
};

enum perf_uncore_snr_imc_freerunning_type_id {
	SNR_IMC_DCLK,
	SNR_IMC_DDR,

	SNR_IMC_FREERUNNING_TYPE_MAX,
};

static struct freerunning_counters snr_imc_freerunning[] = {
	[SNR_IMC_DCLK]	= { 0x22b0, 0x0, 0, 1, 48 },
	[SNR_IMC_DDR]	= { 0x2290, 0x8, 0, 2, 48 },
};

static struct uncore_event_desc snr_uncore_imc_freerunning_events[] = {
	INTEL_UNCORE_EVENT_DESC(dclk,		"event=0xff,umask=0x10"),

	INTEL_UNCORE_EVENT_DESC(read,		"event=0xff,umask=0x20"),
	INTEL_UNCORE_EVENT_DESC(read.scale,	"6.103515625e-5"),
	INTEL_UNCORE_EVENT_DESC(read.unit,	"MiB"),
	INTEL_UNCORE_EVENT_DESC(write,		"event=0xff,umask=0x21"),
	INTEL_UNCORE_EVENT_DESC(write.scale,	"6.103515625e-5"),
	INTEL_UNCORE_EVENT_DESC(write.unit,	"MiB"),
	{ /* end: all zeroes */ },
};

static struct intel_uncore_ops snr_uncore_imc_freerunning_ops = {
	.init_box	= snr_uncore_mmio_init_box,
	.exit_box	= uncore_mmio_exit_box,
	.read_counter	= uncore_mmio_read_counter,
	.hw_config	= uncore_freerunning_hw_config,
};

static struct intel_uncore_type snr_uncore_imc_free_running = {
	.name			= "imc_free_running",
	.num_counters		= 3,
	.num_boxes		= 1,
	.num_freerunning_types	= SNR_IMC_FREERUNNING_TYPE_MAX,
	.mmio_map_size		= SNR_IMC_MMIO_SIZE,
	.freerunning		= snr_imc_freerunning,
	.ops			= &snr_uncore_imc_freerunning_ops,
	.event_descs		= snr_uncore_imc_freerunning_events,
	.format_group		= &skx_uncore_iio_freerunning_format_group,
};

static struct intel_uncore_type *snr_mmio_uncores[] = {
	&snr_uncore_imc,
	&snr_uncore_imc_free_running,
	NULL,
};

void snr_uncore_mmio_init(void)
{
	uncore_mmio_uncores = snr_mmio_uncores;
}

/* end of SNR uncore support */

/* ICX uncore support */

static unsigned icx_cha_msr_offsets[] = {
	0x2a0, 0x2ae, 0x2bc, 0x2ca, 0x2d8, 0x2e6, 0x2f4, 0x302, 0x310,
	0x31e, 0x32c, 0x33a, 0x348, 0x356, 0x364, 0x372, 0x380, 0x38e,
	0x3aa, 0x3b8, 0x3c6, 0x3d4, 0x3e2, 0x3f0, 0x3fe, 0x40c, 0x41a,
	0x428, 0x436, 0x444, 0x452, 0x460, 0x46e, 0x47c, 0x0,   0xe,
	0x1c,  0x2a,  0x38,  0x46,
};

static int icx_cha_hw_config(struct intel_uncore_box *box, struct perf_event *event)
{
	struct hw_perf_event_extra *reg1 = &event->hw.extra_reg;
	bool tie_en = !!(event->hw.config & SNBEP_CBO_PMON_CTL_TID_EN);

	if (tie_en) {
		reg1->reg = ICX_C34_MSR_PMON_BOX_FILTER0 +
			    icx_cha_msr_offsets[box->pmu->pmu_idx];
		reg1->config = event->attr.config1 & SKX_CHA_MSR_PMON_BOX_FILTER_TID;
		reg1->idx = 0;
	}

	return 0;
}

static struct intel_uncore_ops icx_uncore_chabox_ops = {
	.init_box		= ivbep_uncore_msr_init_box,
	.disable_box		= snbep_uncore_msr_disable_box,
	.enable_box		= snbep_uncore_msr_enable_box,
	.disable_event		= snbep_uncore_msr_disable_event,
	.enable_event		= snr_cha_enable_event,
	.read_counter		= uncore_msr_read_counter,
	.hw_config		= icx_cha_hw_config,
};

static struct intel_uncore_type icx_uncore_chabox = {
	.name			= "cha",
	.num_counters		= 4,
	.perf_ctr_bits		= 48,
	.event_ctl		= ICX_C34_MSR_PMON_CTL0,
	.perf_ctr		= ICX_C34_MSR_PMON_CTR0,
	.box_ctl		= ICX_C34_MSR_PMON_BOX_CTL,
	.msr_offsets		= icx_cha_msr_offsets,
	.event_mask		= HSWEP_S_MSR_PMON_RAW_EVENT_MASK,
	.event_mask_ext		= SNR_CHA_RAW_EVENT_MASK_EXT,
	.constraints		= skx_uncore_chabox_constraints,
	.ops			= &icx_uncore_chabox_ops,
	.format_group		= &snr_uncore_chabox_format_group,
};

static unsigned icx_msr_offsets[] = {
	0x0, 0x20, 0x40, 0x90, 0xb0, 0xd0,
};

static struct event_constraint icx_uncore_iio_constraints[] = {
	UNCORE_EVENT_CONSTRAINT(0x02, 0x3),
	UNCORE_EVENT_CONSTRAINT(0x03, 0x3),
	UNCORE_EVENT_CONSTRAINT(0x83, 0x3),
	UNCORE_EVENT_CONSTRAINT(0xc0, 0xc),
	UNCORE_EVENT_CONSTRAINT(0xc5, 0xc),
	EVENT_CONSTRAINT_END
};

<<<<<<< HEAD
=======
static umode_t
icx_iio_mapping_visible(struct kobject *kobj, struct attribute *attr, int die)
{
	/* Root bus 0x00 is valid only for pmu_idx = 5. */
	return pmu_iio_mapping_visible(kobj, attr, die, 5);
}

static struct attribute_group icx_iio_mapping_group = {
	.is_visible	= icx_iio_mapping_visible,
};

static const struct attribute_group *icx_iio_attr_update[] = {
	&icx_iio_mapping_group,
	NULL,
};

/*
 * ICX has a static mapping of stack IDs from SAD_CONTROL_CFG notation to PMON
 */
enum {
	ICX_PCIE1_PMON_ID,
	ICX_PCIE2_PMON_ID,
	ICX_PCIE3_PMON_ID,
	ICX_PCIE4_PMON_ID,
	ICX_PCIE5_PMON_ID,
	ICX_CBDMA_DMI_PMON_ID
};

static u8 icx_sad_pmon_mapping[] = {
	ICX_CBDMA_DMI_PMON_ID,
	ICX_PCIE1_PMON_ID,
	ICX_PCIE2_PMON_ID,
	ICX_PCIE3_PMON_ID,
	ICX_PCIE4_PMON_ID,
	ICX_PCIE5_PMON_ID,
};

static int icx_iio_get_topology(struct intel_uncore_type *type)
{
	return sad_cfg_iio_topology(type, icx_sad_pmon_mapping);
}

static int icx_iio_set_mapping(struct intel_uncore_type *type)
{
	return pmu_iio_set_mapping(type, &icx_iio_mapping_group);
}

>>>>>>> 7d2a07b7
static struct intel_uncore_type icx_uncore_iio = {
	.name			= "iio",
	.num_counters		= 4,
	.num_boxes		= 6,
	.perf_ctr_bits		= 48,
	.event_ctl		= ICX_IIO_MSR_PMON_CTL0,
	.perf_ctr		= ICX_IIO_MSR_PMON_CTR0,
	.event_mask		= SNBEP_PMON_RAW_EVENT_MASK,
	.event_mask_ext		= SNR_IIO_PMON_RAW_EVENT_MASK_EXT,
	.box_ctl		= ICX_IIO_MSR_PMON_BOX_CTL,
	.msr_offsets		= icx_msr_offsets,
	.constraints		= icx_uncore_iio_constraints,
	.ops			= &skx_uncore_iio_ops,
	.format_group		= &snr_uncore_iio_format_group,
<<<<<<< HEAD
=======
	.attr_update		= icx_iio_attr_update,
	.get_topology		= icx_iio_get_topology,
	.set_mapping		= icx_iio_set_mapping,
	.cleanup_mapping	= skx_iio_cleanup_mapping,
>>>>>>> 7d2a07b7
};

static struct intel_uncore_type icx_uncore_irp = {
	.name			= "irp",
	.num_counters		= 2,
	.num_boxes		= 6,
	.perf_ctr_bits		= 48,
	.event_ctl		= ICX_IRP0_MSR_PMON_CTL0,
	.perf_ctr		= ICX_IRP0_MSR_PMON_CTR0,
	.event_mask		= SNBEP_PMON_RAW_EVENT_MASK,
	.box_ctl		= ICX_IRP0_MSR_PMON_BOX_CTL,
	.msr_offsets		= icx_msr_offsets,
	.ops			= &ivbep_uncore_msr_ops,
	.format_group		= &ivbep_uncore_format_group,
};

static struct event_constraint icx_uncore_m2pcie_constraints[] = {
	UNCORE_EVENT_CONSTRAINT(0x14, 0x3),
	UNCORE_EVENT_CONSTRAINT(0x23, 0x3),
	UNCORE_EVENT_CONSTRAINT(0x2d, 0x3),
	EVENT_CONSTRAINT_END
};

static struct intel_uncore_type icx_uncore_m2pcie = {
	.name		= "m2pcie",
	.num_counters	= 4,
	.num_boxes	= 6,
	.perf_ctr_bits	= 48,
	.event_ctl	= ICX_M2PCIE_MSR_PMON_CTL0,
	.perf_ctr	= ICX_M2PCIE_MSR_PMON_CTR0,
	.box_ctl	= ICX_M2PCIE_MSR_PMON_BOX_CTL,
	.msr_offsets	= icx_msr_offsets,
	.constraints	= icx_uncore_m2pcie_constraints,
	.event_mask	= SNBEP_PMON_RAW_EVENT_MASK,
	.ops		= &ivbep_uncore_msr_ops,
	.format_group	= &ivbep_uncore_format_group,
};

enum perf_uncore_icx_iio_freerunning_type_id {
	ICX_IIO_MSR_IOCLK,
	ICX_IIO_MSR_BW_IN,

	ICX_IIO_FREERUNNING_TYPE_MAX,
};

static unsigned icx_iio_clk_freerunning_box_offsets[] = {
	0x0, 0x20, 0x40, 0x90, 0xb0, 0xd0,
};

static unsigned icx_iio_bw_freerunning_box_offsets[] = {
	0x0, 0x10, 0x20, 0x90, 0xa0, 0xb0,
};

static struct freerunning_counters icx_iio_freerunning[] = {
	[ICX_IIO_MSR_IOCLK]	= { 0xa55, 0x1, 0x20, 1, 48, icx_iio_clk_freerunning_box_offsets },
	[ICX_IIO_MSR_BW_IN]	= { 0xaa0, 0x1, 0x10, 8, 48, icx_iio_bw_freerunning_box_offsets },
};

static struct uncore_event_desc icx_uncore_iio_freerunning_events[] = {
	/* Free-Running IIO CLOCKS Counter */
	INTEL_UNCORE_EVENT_DESC(ioclk,			"event=0xff,umask=0x10"),
	/* Free-Running IIO BANDWIDTH IN Counters */
	INTEL_UNCORE_EVENT_DESC(bw_in_port0,		"event=0xff,umask=0x20"),
	INTEL_UNCORE_EVENT_DESC(bw_in_port0.scale,	"3.814697266e-6"),
	INTEL_UNCORE_EVENT_DESC(bw_in_port0.unit,	"MiB"),
	INTEL_UNCORE_EVENT_DESC(bw_in_port1,		"event=0xff,umask=0x21"),
	INTEL_UNCORE_EVENT_DESC(bw_in_port1.scale,	"3.814697266e-6"),
	INTEL_UNCORE_EVENT_DESC(bw_in_port1.unit,	"MiB"),
	INTEL_UNCORE_EVENT_DESC(bw_in_port2,		"event=0xff,umask=0x22"),
	INTEL_UNCORE_EVENT_DESC(bw_in_port2.scale,	"3.814697266e-6"),
	INTEL_UNCORE_EVENT_DESC(bw_in_port2.unit,	"MiB"),
	INTEL_UNCORE_EVENT_DESC(bw_in_port3,		"event=0xff,umask=0x23"),
	INTEL_UNCORE_EVENT_DESC(bw_in_port3.scale,	"3.814697266e-6"),
	INTEL_UNCORE_EVENT_DESC(bw_in_port3.unit,	"MiB"),
	INTEL_UNCORE_EVENT_DESC(bw_in_port4,		"event=0xff,umask=0x24"),
	INTEL_UNCORE_EVENT_DESC(bw_in_port4.scale,	"3.814697266e-6"),
	INTEL_UNCORE_EVENT_DESC(bw_in_port4.unit,	"MiB"),
	INTEL_UNCORE_EVENT_DESC(bw_in_port5,		"event=0xff,umask=0x25"),
	INTEL_UNCORE_EVENT_DESC(bw_in_port5.scale,	"3.814697266e-6"),
	INTEL_UNCORE_EVENT_DESC(bw_in_port5.unit,	"MiB"),
	INTEL_UNCORE_EVENT_DESC(bw_in_port6,		"event=0xff,umask=0x26"),
	INTEL_UNCORE_EVENT_DESC(bw_in_port6.scale,	"3.814697266e-6"),
	INTEL_UNCORE_EVENT_DESC(bw_in_port6.unit,	"MiB"),
	INTEL_UNCORE_EVENT_DESC(bw_in_port7,		"event=0xff,umask=0x27"),
	INTEL_UNCORE_EVENT_DESC(bw_in_port7.scale,	"3.814697266e-6"),
	INTEL_UNCORE_EVENT_DESC(bw_in_port7.unit,	"MiB"),
	{ /* end: all zeroes */ },
};

static struct intel_uncore_type icx_uncore_iio_free_running = {
	.name			= "iio_free_running",
	.num_counters		= 9,
	.num_boxes		= 6,
	.num_freerunning_types	= ICX_IIO_FREERUNNING_TYPE_MAX,
	.freerunning		= icx_iio_freerunning,
	.ops			= &skx_uncore_iio_freerunning_ops,
	.event_descs		= icx_uncore_iio_freerunning_events,
	.format_group		= &skx_uncore_iio_freerunning_format_group,
};

static struct intel_uncore_type *icx_msr_uncores[] = {
	&skx_uncore_ubox,
	&icx_uncore_chabox,
	&icx_uncore_iio,
	&icx_uncore_irp,
	&icx_uncore_m2pcie,
	&skx_uncore_pcu,
	&icx_uncore_iio_free_running,
	NULL,
};

/*
 * To determine the number of CHAs, it should read CAPID6(Low) and CAPID7 (High)
 * registers which located at Device 30, Function 3
 */
#define ICX_CAPID6		0x9c
#define ICX_CAPID7		0xa0

static u64 icx_count_chabox(void)
{
	struct pci_dev *dev = NULL;
	u64 caps = 0;

	dev = pci_get_device(PCI_VENDOR_ID_INTEL, 0x345b, dev);
	if (!dev)
		goto out;

	pci_read_config_dword(dev, ICX_CAPID6, (u32 *)&caps);
	pci_read_config_dword(dev, ICX_CAPID7, (u32 *)&caps + 1);
out:
	pci_dev_put(dev);
	return hweight64(caps);
}

void icx_uncore_cpu_init(void)
{
	u64 num_boxes = icx_count_chabox();

	if (WARN_ON(num_boxes > ARRAY_SIZE(icx_cha_msr_offsets)))
		return;
	icx_uncore_chabox.num_boxes = num_boxes;
	uncore_msr_uncores = icx_msr_uncores;
}

static struct intel_uncore_type icx_uncore_m2m = {
	.name		= "m2m",
	.num_counters   = 4,
	.num_boxes	= 4,
	.perf_ctr_bits	= 48,
	.perf_ctr	= SNR_M2M_PCI_PMON_CTR0,
	.event_ctl	= SNR_M2M_PCI_PMON_CTL0,
	.event_mask	= SNBEP_PMON_RAW_EVENT_MASK,
<<<<<<< HEAD
	.box_ctl	= SNR_M2M_PCI_PMON_BOX_CTL,
	.ops		= &snr_m2m_uncore_pci_ops,
	.format_group	= &skx_uncore_format_group,
=======
	.event_mask_ext	= SNR_M2M_PCI_PMON_UMASK_EXT,
	.box_ctl	= SNR_M2M_PCI_PMON_BOX_CTL,
	.ops		= &snr_m2m_uncore_pci_ops,
	.format_group	= &snr_m2m_uncore_format_group,
>>>>>>> 7d2a07b7
};

static struct attribute *icx_upi_uncore_formats_attr[] = {
	&format_attr_event.attr,
	&format_attr_umask_ext4.attr,
	&format_attr_edge.attr,
	&format_attr_inv.attr,
	&format_attr_thresh8.attr,
	NULL,
};

static const struct attribute_group icx_upi_uncore_format_group = {
	.name = "format",
	.attrs = icx_upi_uncore_formats_attr,
};

static struct intel_uncore_type icx_uncore_upi = {
	.name		= "upi",
	.num_counters   = 4,
	.num_boxes	= 3,
	.perf_ctr_bits	= 48,
	.perf_ctr	= ICX_UPI_PCI_PMON_CTR0,
	.event_ctl	= ICX_UPI_PCI_PMON_CTL0,
	.event_mask	= SNBEP_PMON_RAW_EVENT_MASK,
	.event_mask_ext = ICX_UPI_CTL_UMASK_EXT,
	.box_ctl	= ICX_UPI_PCI_PMON_BOX_CTL,
	.ops		= &skx_upi_uncore_pci_ops,
	.format_group	= &icx_upi_uncore_format_group,
};

static struct event_constraint icx_uncore_m3upi_constraints[] = {
	UNCORE_EVENT_CONSTRAINT(0x1c, 0x1),
	UNCORE_EVENT_CONSTRAINT(0x1d, 0x1),
	UNCORE_EVENT_CONSTRAINT(0x1e, 0x1),
	UNCORE_EVENT_CONSTRAINT(0x1f, 0x1),
	UNCORE_EVENT_CONSTRAINT(0x40, 0x7),
	UNCORE_EVENT_CONSTRAINT(0x4e, 0x7),
	UNCORE_EVENT_CONSTRAINT(0x4f, 0x7),
	UNCORE_EVENT_CONSTRAINT(0x50, 0x7),
	EVENT_CONSTRAINT_END
};

static struct intel_uncore_type icx_uncore_m3upi = {
	.name		= "m3upi",
	.num_counters   = 4,
	.num_boxes	= 3,
	.perf_ctr_bits	= 48,
	.perf_ctr	= ICX_M3UPI_PCI_PMON_CTR0,
	.event_ctl	= ICX_M3UPI_PCI_PMON_CTL0,
	.event_mask	= SNBEP_PMON_RAW_EVENT_MASK,
	.box_ctl	= ICX_M3UPI_PCI_PMON_BOX_CTL,
	.constraints	= icx_uncore_m3upi_constraints,
	.ops		= &ivbep_uncore_pci_ops,
	.format_group	= &skx_uncore_format_group,
};

enum {
	ICX_PCI_UNCORE_M2M,
	ICX_PCI_UNCORE_UPI,
	ICX_PCI_UNCORE_M3UPI,
};

static struct intel_uncore_type *icx_pci_uncores[] = {
	[ICX_PCI_UNCORE_M2M]		= &icx_uncore_m2m,
	[ICX_PCI_UNCORE_UPI]		= &icx_uncore_upi,
	[ICX_PCI_UNCORE_M3UPI]		= &icx_uncore_m3upi,
	NULL,
};

static const struct pci_device_id icx_uncore_pci_ids[] = {
	{ /* M2M 0 */
		PCI_DEVICE(PCI_VENDOR_ID_INTEL, 0x344a),
		.driver_data = UNCORE_PCI_DEV_FULL_DATA(12, 0, ICX_PCI_UNCORE_M2M, 0),
	},
	{ /* M2M 1 */
		PCI_DEVICE(PCI_VENDOR_ID_INTEL, 0x344a),
		.driver_data = UNCORE_PCI_DEV_FULL_DATA(13, 0, ICX_PCI_UNCORE_M2M, 1),
	},
	{ /* M2M 2 */
		PCI_DEVICE(PCI_VENDOR_ID_INTEL, 0x344a),
		.driver_data = UNCORE_PCI_DEV_FULL_DATA(14, 0, ICX_PCI_UNCORE_M2M, 2),
	},
	{ /* M2M 3 */
		PCI_DEVICE(PCI_VENDOR_ID_INTEL, 0x344a),
		.driver_data = UNCORE_PCI_DEV_FULL_DATA(15, 0, ICX_PCI_UNCORE_M2M, 3),
	},
	{ /* UPI Link 0 */
		PCI_DEVICE(PCI_VENDOR_ID_INTEL, 0x3441),
		.driver_data = UNCORE_PCI_DEV_FULL_DATA(2, 1, ICX_PCI_UNCORE_UPI, 0),
	},
	{ /* UPI Link 1 */
		PCI_DEVICE(PCI_VENDOR_ID_INTEL, 0x3441),
		.driver_data = UNCORE_PCI_DEV_FULL_DATA(3, 1, ICX_PCI_UNCORE_UPI, 1),
	},
	{ /* UPI Link 2 */
		PCI_DEVICE(PCI_VENDOR_ID_INTEL, 0x3441),
		.driver_data = UNCORE_PCI_DEV_FULL_DATA(4, 1, ICX_PCI_UNCORE_UPI, 2),
	},
	{ /* M3UPI Link 0 */
		PCI_DEVICE(PCI_VENDOR_ID_INTEL, 0x3446),
		.driver_data = UNCORE_PCI_DEV_FULL_DATA(5, 1, ICX_PCI_UNCORE_M3UPI, 0),
	},
	{ /* M3UPI Link 1 */
		PCI_DEVICE(PCI_VENDOR_ID_INTEL, 0x3446),
		.driver_data = UNCORE_PCI_DEV_FULL_DATA(6, 1, ICX_PCI_UNCORE_M3UPI, 1),
	},
	{ /* M3UPI Link 2 */
		PCI_DEVICE(PCI_VENDOR_ID_INTEL, 0x3446),
		.driver_data = UNCORE_PCI_DEV_FULL_DATA(7, 1, ICX_PCI_UNCORE_M3UPI, 2),
	},
	{ /* end: all zeroes */ }
};

static struct pci_driver icx_uncore_pci_driver = {
	.name		= "icx_uncore",
	.id_table	= icx_uncore_pci_ids,
};

int icx_uncore_pci_init(void)
{
	/* ICX UBOX DID */
	int ret = snbep_pci2phy_map_init(0x3450, SKX_CPUNODEID,
					 SKX_GIDNIDMAP, true);

	if (ret)
		return ret;

	uncore_pci_uncores = icx_pci_uncores;
	uncore_pci_driver = &icx_uncore_pci_driver;
	return 0;
}

static void icx_uncore_imc_init_box(struct intel_uncore_box *box)
{
	unsigned int box_ctl = box->pmu->type->box_ctl +
			       box->pmu->type->mmio_offset * (box->pmu->pmu_idx % ICX_NUMBER_IMC_CHN);
	int mem_offset = (box->pmu->pmu_idx / ICX_NUMBER_IMC_CHN) * ICX_IMC_MEM_STRIDE +
			 SNR_IMC_MMIO_MEM0_OFFSET;

	__snr_uncore_mmio_init_box(box, box_ctl, mem_offset);
}

static struct intel_uncore_ops icx_uncore_mmio_ops = {
	.init_box	= icx_uncore_imc_init_box,
	.exit_box	= uncore_mmio_exit_box,
	.disable_box	= snr_uncore_mmio_disable_box,
	.enable_box	= snr_uncore_mmio_enable_box,
	.disable_event	= snr_uncore_mmio_disable_event,
	.enable_event	= snr_uncore_mmio_enable_event,
	.read_counter	= uncore_mmio_read_counter,
};

static struct intel_uncore_type icx_uncore_imc = {
	.name		= "imc",
	.num_counters   = 4,
	.num_boxes	= 8,
	.perf_ctr_bits	= 48,
	.fixed_ctr_bits	= 48,
	.fixed_ctr	= SNR_IMC_MMIO_PMON_FIXED_CTR,
	.fixed_ctl	= SNR_IMC_MMIO_PMON_FIXED_CTL,
	.event_descs	= hswep_uncore_imc_events,
	.perf_ctr	= SNR_IMC_MMIO_PMON_CTR0,
	.event_ctl	= SNR_IMC_MMIO_PMON_CTL0,
	.event_mask	= SNBEP_PMON_RAW_EVENT_MASK,
	.box_ctl	= SNR_IMC_MMIO_PMON_BOX_CTL,
	.mmio_offset	= SNR_IMC_MMIO_OFFSET,
<<<<<<< HEAD
=======
	.mmio_map_size	= SNR_IMC_MMIO_SIZE,
>>>>>>> 7d2a07b7
	.ops		= &icx_uncore_mmio_ops,
	.format_group	= &skx_uncore_format_group,
};

enum perf_uncore_icx_imc_freerunning_type_id {
	ICX_IMC_DCLK,
	ICX_IMC_DDR,
	ICX_IMC_DDRT,

	ICX_IMC_FREERUNNING_TYPE_MAX,
};

static struct freerunning_counters icx_imc_freerunning[] = {
	[ICX_IMC_DCLK]	= { 0x22b0, 0x0, 0, 1, 48 },
	[ICX_IMC_DDR]	= { 0x2290, 0x8, 0, 2, 48 },
	[ICX_IMC_DDRT]	= { 0x22a0, 0x8, 0, 2, 48 },
};

static struct uncore_event_desc icx_uncore_imc_freerunning_events[] = {
	INTEL_UNCORE_EVENT_DESC(dclk,			"event=0xff,umask=0x10"),

	INTEL_UNCORE_EVENT_DESC(read,			"event=0xff,umask=0x20"),
<<<<<<< HEAD
	INTEL_UNCORE_EVENT_DESC(read.scale,		"3.814697266e-6"),
	INTEL_UNCORE_EVENT_DESC(read.unit,		"MiB"),
	INTEL_UNCORE_EVENT_DESC(write,			"event=0xff,umask=0x21"),
	INTEL_UNCORE_EVENT_DESC(write.scale,		"3.814697266e-6"),
	INTEL_UNCORE_EVENT_DESC(write.unit,		"MiB"),

	INTEL_UNCORE_EVENT_DESC(ddrt_read,		"event=0xff,umask=0x30"),
	INTEL_UNCORE_EVENT_DESC(ddrt_read.scale,	"3.814697266e-6"),
	INTEL_UNCORE_EVENT_DESC(ddrt_read.unit,		"MiB"),
	INTEL_UNCORE_EVENT_DESC(ddrt_write,		"event=0xff,umask=0x31"),
	INTEL_UNCORE_EVENT_DESC(ddrt_write.scale,	"3.814697266e-6"),
=======
	INTEL_UNCORE_EVENT_DESC(read.scale,		"6.103515625e-5"),
	INTEL_UNCORE_EVENT_DESC(read.unit,		"MiB"),
	INTEL_UNCORE_EVENT_DESC(write,			"event=0xff,umask=0x21"),
	INTEL_UNCORE_EVENT_DESC(write.scale,		"6.103515625e-5"),
	INTEL_UNCORE_EVENT_DESC(write.unit,		"MiB"),

	INTEL_UNCORE_EVENT_DESC(ddrt_read,		"event=0xff,umask=0x30"),
	INTEL_UNCORE_EVENT_DESC(ddrt_read.scale,	"6.103515625e-5"),
	INTEL_UNCORE_EVENT_DESC(ddrt_read.unit,		"MiB"),
	INTEL_UNCORE_EVENT_DESC(ddrt_write,		"event=0xff,umask=0x31"),
	INTEL_UNCORE_EVENT_DESC(ddrt_write.scale,	"6.103515625e-5"),
>>>>>>> 7d2a07b7
	INTEL_UNCORE_EVENT_DESC(ddrt_write.unit,	"MiB"),
	{ /* end: all zeroes */ },
};

static void icx_uncore_imc_freerunning_init_box(struct intel_uncore_box *box)
{
	int mem_offset = box->pmu->pmu_idx * ICX_IMC_MEM_STRIDE +
			 SNR_IMC_MMIO_MEM0_OFFSET;

	__snr_uncore_mmio_init_box(box, uncore_mmio_box_ctl(box), mem_offset);
}

static struct intel_uncore_ops icx_uncore_imc_freerunning_ops = {
	.init_box	= icx_uncore_imc_freerunning_init_box,
	.exit_box	= uncore_mmio_exit_box,
	.read_counter	= uncore_mmio_read_counter,
	.hw_config	= uncore_freerunning_hw_config,
};

static struct intel_uncore_type icx_uncore_imc_free_running = {
	.name			= "imc_free_running",
	.num_counters		= 5,
	.num_boxes		= 4,
	.num_freerunning_types	= ICX_IMC_FREERUNNING_TYPE_MAX,
<<<<<<< HEAD
=======
	.mmio_map_size		= SNR_IMC_MMIO_SIZE,
>>>>>>> 7d2a07b7
	.freerunning		= icx_imc_freerunning,
	.ops			= &icx_uncore_imc_freerunning_ops,
	.event_descs		= icx_uncore_imc_freerunning_events,
	.format_group		= &skx_uncore_iio_freerunning_format_group,
};

static struct intel_uncore_type *icx_mmio_uncores[] = {
	&icx_uncore_imc,
	&icx_uncore_imc_free_running,
	NULL,
};

void icx_uncore_mmio_init(void)
{
	uncore_mmio_uncores = icx_mmio_uncores;
}

/* end of ICX uncore support */<|MERGE_RESOLUTION|>--- conflicted
+++ resolved
@@ -2873,17 +2873,10 @@
 {
 	struct pci_dev *dev = pci_get_device(PCI_VENDOR_ID_INTEL, device, NULL);
 	u32 capid4;
-<<<<<<< HEAD
 
 	if (!dev)
 		return false;
 
-=======
-
-	if (!dev)
-		return false;
-
->>>>>>> 7d2a07b7
 	pci_read_config_dword(dev, HSWEP_PCU_CAPID4_OFFET, &capid4);
 	if (!hswep_get_chop(capid4))
 		return true;
@@ -4810,10 +4803,7 @@
 				       unsigned int box_ctl, int mem_offset)
 {
 	struct pci_dev *pdev = snr_uncore_get_mc_dev(box->dieid);
-<<<<<<< HEAD
-=======
 	struct intel_uncore_type *type = box->pmu->type;
->>>>>>> 7d2a07b7
 	resource_size_t addr;
 	u32 pci_dword;
 
@@ -5055,8 +5045,6 @@
 	EVENT_CONSTRAINT_END
 };
 
-<<<<<<< HEAD
-=======
 static umode_t
 icx_iio_mapping_visible(struct kobject *kobj, struct attribute *attr, int die)
 {
@@ -5104,7 +5092,6 @@
 	return pmu_iio_set_mapping(type, &icx_iio_mapping_group);
 }
 
->>>>>>> 7d2a07b7
 static struct intel_uncore_type icx_uncore_iio = {
 	.name			= "iio",
 	.num_counters		= 4,
@@ -5119,13 +5106,10 @@
 	.constraints		= icx_uncore_iio_constraints,
 	.ops			= &skx_uncore_iio_ops,
 	.format_group		= &snr_uncore_iio_format_group,
-<<<<<<< HEAD
-=======
 	.attr_update		= icx_iio_attr_update,
 	.get_topology		= icx_iio_get_topology,
 	.set_mapping		= icx_iio_set_mapping,
 	.cleanup_mapping	= skx_iio_cleanup_mapping,
->>>>>>> 7d2a07b7
 };
 
 static struct intel_uncore_type icx_uncore_irp = {
@@ -5278,16 +5262,10 @@
 	.perf_ctr	= SNR_M2M_PCI_PMON_CTR0,
 	.event_ctl	= SNR_M2M_PCI_PMON_CTL0,
 	.event_mask	= SNBEP_PMON_RAW_EVENT_MASK,
-<<<<<<< HEAD
-	.box_ctl	= SNR_M2M_PCI_PMON_BOX_CTL,
-	.ops		= &snr_m2m_uncore_pci_ops,
-	.format_group	= &skx_uncore_format_group,
-=======
 	.event_mask_ext	= SNR_M2M_PCI_PMON_UMASK_EXT,
 	.box_ctl	= SNR_M2M_PCI_PMON_BOX_CTL,
 	.ops		= &snr_m2m_uncore_pci_ops,
 	.format_group	= &snr_m2m_uncore_format_group,
->>>>>>> 7d2a07b7
 };
 
 static struct attribute *icx_upi_uncore_formats_attr[] = {
@@ -5454,10 +5432,7 @@
 	.event_mask	= SNBEP_PMON_RAW_EVENT_MASK,
 	.box_ctl	= SNR_IMC_MMIO_PMON_BOX_CTL,
 	.mmio_offset	= SNR_IMC_MMIO_OFFSET,
-<<<<<<< HEAD
-=======
 	.mmio_map_size	= SNR_IMC_MMIO_SIZE,
->>>>>>> 7d2a07b7
 	.ops		= &icx_uncore_mmio_ops,
 	.format_group	= &skx_uncore_format_group,
 };
@@ -5480,19 +5455,6 @@
 	INTEL_UNCORE_EVENT_DESC(dclk,			"event=0xff,umask=0x10"),
 
 	INTEL_UNCORE_EVENT_DESC(read,			"event=0xff,umask=0x20"),
-<<<<<<< HEAD
-	INTEL_UNCORE_EVENT_DESC(read.scale,		"3.814697266e-6"),
-	INTEL_UNCORE_EVENT_DESC(read.unit,		"MiB"),
-	INTEL_UNCORE_EVENT_DESC(write,			"event=0xff,umask=0x21"),
-	INTEL_UNCORE_EVENT_DESC(write.scale,		"3.814697266e-6"),
-	INTEL_UNCORE_EVENT_DESC(write.unit,		"MiB"),
-
-	INTEL_UNCORE_EVENT_DESC(ddrt_read,		"event=0xff,umask=0x30"),
-	INTEL_UNCORE_EVENT_DESC(ddrt_read.scale,	"3.814697266e-6"),
-	INTEL_UNCORE_EVENT_DESC(ddrt_read.unit,		"MiB"),
-	INTEL_UNCORE_EVENT_DESC(ddrt_write,		"event=0xff,umask=0x31"),
-	INTEL_UNCORE_EVENT_DESC(ddrt_write.scale,	"3.814697266e-6"),
-=======
 	INTEL_UNCORE_EVENT_DESC(read.scale,		"6.103515625e-5"),
 	INTEL_UNCORE_EVENT_DESC(read.unit,		"MiB"),
 	INTEL_UNCORE_EVENT_DESC(write,			"event=0xff,umask=0x21"),
@@ -5504,7 +5466,6 @@
 	INTEL_UNCORE_EVENT_DESC(ddrt_read.unit,		"MiB"),
 	INTEL_UNCORE_EVENT_DESC(ddrt_write,		"event=0xff,umask=0x31"),
 	INTEL_UNCORE_EVENT_DESC(ddrt_write.scale,	"6.103515625e-5"),
->>>>>>> 7d2a07b7
 	INTEL_UNCORE_EVENT_DESC(ddrt_write.unit,	"MiB"),
 	{ /* end: all zeroes */ },
 };
@@ -5529,10 +5490,7 @@
 	.num_counters		= 5,
 	.num_boxes		= 4,
 	.num_freerunning_types	= ICX_IMC_FREERUNNING_TYPE_MAX,
-<<<<<<< HEAD
-=======
 	.mmio_map_size		= SNR_IMC_MMIO_SIZE,
->>>>>>> 7d2a07b7
 	.freerunning		= icx_imc_freerunning,
 	.ops			= &icx_uncore_imc_freerunning_ops,
 	.event_descs		= icx_uncore_imc_freerunning_events,
