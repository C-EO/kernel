--- conflicted
+++ resolved
@@ -71,15 +71,9 @@
 	case INTEL_FAM6_SKYLAKE_L:
 	case INTEL_FAM6_SKYLAKE:
 	case INTEL_FAM6_SKYLAKE_X:
-<<<<<<< HEAD
-	case INTEL_FAM6_KABYLAKE_MOBILE:
-	case INTEL_FAM6_KABYLAKE_DESKTOP:
-	case INTEL_FAM6_ICELAKE_MOBILE:
-=======
 	case INTEL_FAM6_KABYLAKE_L:
 	case INTEL_FAM6_KABYLAKE:
 	case INTEL_FAM6_ICELAKE_L:
->>>>>>> df8dc85a
 		if (idx == PERF_MSR_SMI || idx == PERF_MSR_PPERF)
 			return true;
 		break;
