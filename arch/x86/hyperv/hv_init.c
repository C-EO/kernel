// SPDX-License-Identifier: GPL-2.0-only
/*
 * X86 specific Hyper-V initialization code.
 *
 * Copyright (C) 2016, Microsoft, Inc.
 *
 * Author : K. Y. Srinivasan <kys@microsoft.com>
 */

#include <linux/acpi.h>
#include <linux/efi.h>
#include <linux/types.h>
#include <linux/bitfield.h>
#include <asm/apic.h>
#include <asm/desc.h>
#include <asm/hypervisor.h>
#include <asm/hyperv-tlfs.h>
#include <asm/mshyperv.h>
<<<<<<< HEAD
=======
#include <asm/idtentry.h>
>>>>>>> 7d2a07b7
#include <linux/kexec.h>
#include <linux/version.h>
#include <linux/vmalloc.h>
#include <linux/mm.h>
#include <linux/hyperv.h>
#include <linux/slab.h>
#include <linux/kernel.h>
#include <linux/cpuhotplug.h>
#include <linux/syscore_ops.h>
#include <clocksource/hyperv_timer.h>
#include <linux/highmem.h>

int hyperv_init_cpuhp;
u64 hv_current_partition_id = ~0ull;
EXPORT_SYMBOL_GPL(hv_current_partition_id);

int hyperv_init_cpuhp;

void *hv_hypercall_pg;
EXPORT_SYMBOL_GPL(hv_hypercall_pg);

/* Storage to save the hypercall page temporarily for hibernation */
static void *hv_hypercall_pg_saved;

u32 *hv_vp_index;
EXPORT_SYMBOL_GPL(hv_vp_index);

struct hv_vp_assist_page **hv_vp_assist_page;
EXPORT_SYMBOL_GPL(hv_vp_assist_page);

void  __percpu **hyperv_pcpu_input_arg;
EXPORT_SYMBOL_GPL(hyperv_pcpu_input_arg);

void  __percpu **hyperv_pcpu_output_arg;
EXPORT_SYMBOL_GPL(hyperv_pcpu_output_arg);

u32 hv_max_vp_index;
EXPORT_SYMBOL_GPL(hv_max_vp_index);

void *hv_alloc_hyperv_page(void)
{
	BUILD_BUG_ON(PAGE_SIZE != HV_HYP_PAGE_SIZE);

	return (void *)__get_free_page(GFP_KERNEL);
}
EXPORT_SYMBOL_GPL(hv_alloc_hyperv_page);

void *hv_alloc_hyperv_zeroed_page(void)
{
        BUILD_BUG_ON(PAGE_SIZE != HV_HYP_PAGE_SIZE);

        return (void *)__get_free_page(GFP_KERNEL | __GFP_ZERO);
}
EXPORT_SYMBOL_GPL(hv_alloc_hyperv_zeroed_page);

void hv_free_hyperv_page(unsigned long addr)
{
	free_page(addr);
}
EXPORT_SYMBOL_GPL(hv_free_hyperv_page);

static int hv_cpu_init(unsigned int cpu)
{
	u64 msr_vp_index;
	struct hv_vp_assist_page **hvp = &hv_vp_assist_page[smp_processor_id()];
	void **input_arg;
	struct page *pg;

<<<<<<< HEAD
	input_arg = (void **)this_cpu_ptr(hyperv_pcpu_input_arg);
	/* hv_cpu_init() can be called with IRQs disabled from hv_resume() */
	pg = alloc_page(irqs_disabled() ? GFP_ATOMIC : GFP_KERNEL);
=======
	/* hv_cpu_init() can be called with IRQs disabled from hv_resume() */
	pg = alloc_pages(irqs_disabled() ? GFP_ATOMIC : GFP_KERNEL, hv_root_partition ? 1 : 0);
>>>>>>> 7d2a07b7
	if (unlikely(!pg))
		return -ENOMEM;

	input_arg = (void **)this_cpu_ptr(hyperv_pcpu_input_arg);
	*input_arg = page_address(pg);
	if (hv_root_partition) {
		void **output_arg;

		output_arg = (void **)this_cpu_ptr(hyperv_pcpu_output_arg);
		*output_arg = page_address(pg + 1);
	}

	msr_vp_index = hv_get_register(HV_REGISTER_VP_INDEX);

	hv_vp_index[smp_processor_id()] = msr_vp_index;

	if (msr_vp_index > hv_max_vp_index)
		hv_max_vp_index = msr_vp_index;

	if (!hv_vp_assist_page)
		return 0;

	/*
	 * The VP ASSIST PAGE is an "overlay" page (see Hyper-V TLFS's Section
	 * 5.2.1 "GPA Overlay Pages"). Here it must be zeroed out to make sure
	 * we always write the EOI MSR in hv_apic_eoi_write() *after* the
	 * EOI optimization is disabled in hv_cpu_die(), otherwise a CPU may
	 * not be stopped in the case of CPU offlining and the VM will hang.
	 */
	if (!*hvp) {
		*hvp = __vmalloc(PAGE_SIZE, GFP_KERNEL | __GFP_ZERO);
	}

	if (*hvp) {
		u64 val;

		val = vmalloc_to_pfn(*hvp);
		val = (val << HV_X64_MSR_VP_ASSIST_PAGE_ADDRESS_SHIFT) |
			HV_X64_MSR_VP_ASSIST_PAGE_ENABLE;

		wrmsrl(HV_X64_MSR_VP_ASSIST_PAGE, val);
	}

	return 0;
}

static void (*hv_reenlightenment_cb)(void);

static void hv_reenlightenment_notify(struct work_struct *dummy)
{
	struct hv_tsc_emulation_status emu_status;

	rdmsrl(HV_X64_MSR_TSC_EMULATION_STATUS, *(u64 *)&emu_status);

	/* Don't issue the callback if TSC accesses are not emulated */
	if (hv_reenlightenment_cb && emu_status.inprogress)
		hv_reenlightenment_cb();
}
static DECLARE_DELAYED_WORK(hv_reenlightenment_work, hv_reenlightenment_notify);

void hyperv_stop_tsc_emulation(void)
{
	u64 freq;
	struct hv_tsc_emulation_status emu_status;

	rdmsrl(HV_X64_MSR_TSC_EMULATION_STATUS, *(u64 *)&emu_status);
	emu_status.inprogress = 0;
	wrmsrl(HV_X64_MSR_TSC_EMULATION_STATUS, *(u64 *)&emu_status);

	rdmsrl(HV_X64_MSR_TSC_FREQUENCY, freq);
	tsc_khz = div64_u64(freq, 1000);
}
EXPORT_SYMBOL_GPL(hyperv_stop_tsc_emulation);

static inline bool hv_reenlightenment_available(void)
{
	/*
	 * Check for required features and privileges to make TSC frequency
	 * change notifications work.
	 */
	return ms_hyperv.features & HV_ACCESS_FREQUENCY_MSRS &&
		ms_hyperv.misc_features & HV_FEATURE_FREQUENCY_MSRS_AVAILABLE &&
		ms_hyperv.features & HV_ACCESS_REENLIGHTENMENT;
}

DEFINE_IDTENTRY_SYSVEC(sysvec_hyperv_reenlightenment)
{
	ack_APIC_irq();
	inc_irq_stat(irq_hv_reenlightenment_count);
	schedule_delayed_work(&hv_reenlightenment_work, HZ/10);
}

void set_hv_tscchange_cb(void (*cb)(void))
{
	struct hv_reenlightenment_control re_ctrl = {
		.vector = HYPERV_REENLIGHTENMENT_VECTOR,
		.enabled = 1,
		.target_vp = hv_vp_index[smp_processor_id()]
	};
	struct hv_tsc_emulation_control emu_ctrl = {.enabled = 1};

	if (!hv_reenlightenment_available()) {
		pr_warn("Hyper-V: reenlightenment support is unavailable\n");
		return;
	}

	hv_reenlightenment_cb = cb;

	/* Make sure callback is registered before we write to MSRs */
	wmb();

	wrmsrl(HV_X64_MSR_REENLIGHTENMENT_CONTROL, *((u64 *)&re_ctrl));
	wrmsrl(HV_X64_MSR_TSC_EMULATION_CONTROL, *((u64 *)&emu_ctrl));
}
EXPORT_SYMBOL_GPL(set_hv_tscchange_cb);

void clear_hv_tscchange_cb(void)
{
	struct hv_reenlightenment_control re_ctrl;

	if (!hv_reenlightenment_available())
		return;

	rdmsrl(HV_X64_MSR_REENLIGHTENMENT_CONTROL, *(u64 *)&re_ctrl);
	re_ctrl.enabled = 0;
	wrmsrl(HV_X64_MSR_REENLIGHTENMENT_CONTROL, *(u64 *)&re_ctrl);

	hv_reenlightenment_cb = NULL;
}
EXPORT_SYMBOL_GPL(clear_hv_tscchange_cb);

static int hv_cpu_die(unsigned int cpu)
{
	struct hv_reenlightenment_control re_ctrl;
	unsigned int new_cpu;
	unsigned long flags;
	void **input_arg;
	void *pg;

	local_irq_save(flags);
	input_arg = (void **)this_cpu_ptr(hyperv_pcpu_input_arg);
	pg = *input_arg;
	*input_arg = NULL;

	if (hv_root_partition) {
		void **output_arg;

		output_arg = (void **)this_cpu_ptr(hyperv_pcpu_output_arg);
		*output_arg = NULL;
	}

	local_irq_restore(flags);

	free_pages((unsigned long)pg, hv_root_partition ? 1 : 0);

	if (hv_vp_assist_page && hv_vp_assist_page[cpu])
		wrmsrl(HV_X64_MSR_VP_ASSIST_PAGE, 0);

	if (hv_reenlightenment_cb == NULL)
		return 0;

	rdmsrl(HV_X64_MSR_REENLIGHTENMENT_CONTROL, *((u64 *)&re_ctrl));
	if (re_ctrl.target_vp == hv_vp_index[cpu]) {
		/*
		 * Reassign reenlightenment notifications to some other online
		 * CPU or just disable the feature if there are no online CPUs
		 * left (happens on hibernation).
		 */
		new_cpu = cpumask_any_but(cpu_online_mask, cpu);

		if (new_cpu < nr_cpu_ids)
			re_ctrl.target_vp = hv_vp_index[new_cpu];
		else
			re_ctrl.enabled = 0;

		wrmsrl(HV_X64_MSR_REENLIGHTENMENT_CONTROL, *((u64 *)&re_ctrl));
	}

	return 0;
}

static int __init hv_pci_init(void)
{
	int gen2vm = efi_enabled(EFI_BOOT);

	/*
	 * For Generation-2 VM, we exit from pci_arch_init() by returning 0.
	 * The purpose is to suppress the harmless warning:
	 * "PCI: Fatal: No config space access function found"
	 */
	if (gen2vm)
		return 0;

	/* For Generation-1 VM, we'll proceed in pci_arch_init().  */
	return 1;
}

static int hv_suspend(void)
{
	union hv_x64_msr_hypercall_contents hypercall_msr;
	int ret;

<<<<<<< HEAD
	/*
	 * Reset the hypercall page as it is going to be invalidated
	 * accross hibernation. Setting hv_hypercall_pg to NULL ensures
=======
	if (hv_root_partition)
		return -EPERM;

	/*
	 * Reset the hypercall page as it is going to be invalidated
	 * across hibernation. Setting hv_hypercall_pg to NULL ensures
>>>>>>> 7d2a07b7
	 * that any subsequent hypercall operation fails safely instead of
	 * crashing due to an access of an invalid page. The hypercall page
	 * pointer is restored on resume.
	 */
	hv_hypercall_pg_saved = hv_hypercall_pg;
	hv_hypercall_pg = NULL;

	/* Disable the hypercall page in the hypervisor */
	rdmsrl(HV_X64_MSR_HYPERCALL, hypercall_msr.as_uint64);
	hypercall_msr.enable = 0;
	wrmsrl(HV_X64_MSR_HYPERCALL, hypercall_msr.as_uint64);

	ret = hv_cpu_die(0);
	return ret;
}

static void hv_resume(void)
{
	union hv_x64_msr_hypercall_contents hypercall_msr;
	int ret;

	ret = hv_cpu_init(0);
	WARN_ON(ret);

	/* Re-enable the hypercall page */
	rdmsrl(HV_X64_MSR_HYPERCALL, hypercall_msr.as_uint64);
	hypercall_msr.enable = 1;
	hypercall_msr.guest_physical_address =
		vmalloc_to_pfn(hv_hypercall_pg_saved);
	wrmsrl(HV_X64_MSR_HYPERCALL, hypercall_msr.as_uint64);

	hv_hypercall_pg = hv_hypercall_pg_saved;
	hv_hypercall_pg_saved = NULL;

	/*
	 * Reenlightenment notifications are disabled by hv_cpu_die(0),
	 * reenable them here if hv_reenlightenment_cb was previously set.
	 */
	if (hv_reenlightenment_cb)
		set_hv_tscchange_cb(hv_reenlightenment_cb);
}

/* Note: when the ops are called, only CPU0 is online and IRQs are disabled. */
static struct syscore_ops hv_syscore_ops = {
	.suspend	= hv_suspend,
	.resume		= hv_resume,
};

static void (* __initdata old_setup_percpu_clockev)(void);

static void __init hv_stimer_setup_percpu_clockev(void)
{
	/*
	 * Ignore any errors in setting up stimer clockevents
	 * as we can run with the LAPIC timer as a fallback.
	 */
<<<<<<< HEAD
	(void)hv_stimer_alloc();
=======
	(void)hv_stimer_alloc(false);
>>>>>>> 7d2a07b7

	/*
	 * Still register the LAPIC timer, because the direct-mode STIMER is
	 * not supported by old versions of Hyper-V. This also allows users
	 * to switch to LAPIC timer via /sys, if they want to.
	 */
	if (old_setup_percpu_clockev)
		old_setup_percpu_clockev();
}

<<<<<<< HEAD
=======
static void __init hv_get_partition_id(void)
{
	struct hv_get_partition_id *output_page;
	u64 status;
	unsigned long flags;

	local_irq_save(flags);
	output_page = *this_cpu_ptr(hyperv_pcpu_output_arg);
	status = hv_do_hypercall(HVCALL_GET_PARTITION_ID, NULL, output_page);
	if (!hv_result_success(status)) {
		/* No point in proceeding if this failed */
		pr_err("Failed to get partition ID: %lld\n", status);
		BUG();
	}
	hv_current_partition_id = output_page->partition_id;
	local_irq_restore(flags);
}

>>>>>>> 7d2a07b7
/*
 * This function is to be invoked early in the boot sequence after the
 * hypervisor has been detected.
 *
 * 1. Setup the hypercall page.
 * 2. Register Hyper-V specific clocksource.
 * 3. Setup Hyper-V specific APIC entry points.
 */
void __init hyperv_init(void)
{
	u64 guest_id, required_msrs;
	union hv_x64_msr_hypercall_contents hypercall_msr;
	int cpuhp, i;
	__u8 d1 = 0x10; /* SuSE */
	__u16 d2 = 0x0; /* -d of a.b.c-d */

	if (x86_hyper_type != X86_HYPER_MS_HYPERV)
		return;

	/* Absolutely required MSRs */
	required_msrs = HV_MSR_HYPERCALL_AVAILABLE |
		HV_MSR_VP_INDEX_AVAILABLE;

	if ((ms_hyperv.features & required_msrs) != required_msrs)
		return;

	/*
	 * Allocate the per-CPU state for the hypercall input arg.
	 * If this allocation fails, we will not be able to setup
	 * (per-CPU) hypercall input page and thus this failure is
	 * fatal on Hyper-V.
	 */
	hyperv_pcpu_input_arg = alloc_percpu(void  *);

	BUG_ON(hyperv_pcpu_input_arg == NULL);

	/* Allocate the per-CPU state for output arg for root */
	if (hv_root_partition) {
		hyperv_pcpu_output_arg = alloc_percpu(void *);
		BUG_ON(hyperv_pcpu_output_arg == NULL);
	}

	/* Allocate percpu VP index */
	hv_vp_index = kmalloc_array(num_possible_cpus(), sizeof(*hv_vp_index),
				    GFP_KERNEL);
	if (!hv_vp_index)
		return;

	for (i = 0; i < num_possible_cpus(); i++)
		hv_vp_index[i] = VP_INVAL;

	hv_vp_assist_page = kcalloc(num_possible_cpus(),
				    sizeof(*hv_vp_assist_page), GFP_KERNEL);
	if (!hv_vp_assist_page) {
		ms_hyperv.hints &= ~HV_X64_ENLIGHTENED_VMCS_RECOMMENDED;
		goto free_vp_index;
	}

	cpuhp = cpuhp_setup_state(CPUHP_AP_ONLINE_DYN, "x86/hyperv_init:online",
				  hv_cpu_init, hv_cpu_die);
	if (cpuhp < 0)
		goto free_vp_assist_page;

	/*
	 * Setup the hypercall page and enable hypercalls.
	 * 1. Register the guest ID
	 * 2. Enable the hypercall and register the hypercall page
	 */
	guest_id = generate_guest_id(d1, LINUX_VERSION_CODE, d2);
	wrmsrl(HV_X64_MSR_GUEST_OS_ID, guest_id);

	hv_hypercall_pg = __vmalloc_node_range(PAGE_SIZE, 1, VMALLOC_START,
			VMALLOC_END, GFP_KERNEL, PAGE_KERNEL_ROX,
			VM_FLUSH_RESET_PERMS, NUMA_NO_NODE,
			__builtin_return_address(0));
	if (hv_hypercall_pg == NULL) {
		wrmsrl(HV_X64_MSR_GUEST_OS_ID, 0);
		goto remove_cpuhp_state;
	}

	rdmsrl(HV_X64_MSR_HYPERCALL, hypercall_msr.as_uint64);
	hypercall_msr.enable = 1;

	if (hv_root_partition) {
		struct page *pg;
		void *src, *dst;

		/*
		 * For the root partition, the hypervisor will set up its
		 * hypercall page. The hypervisor guarantees it will not show
		 * up in the root's address space. The root can't change the
		 * location of the hypercall page.
		 *
		 * Order is important here. We must enable the hypercall page
		 * so it is populated with code, then copy the code to an
		 * executable page.
		 */
		wrmsrl(HV_X64_MSR_HYPERCALL, hypercall_msr.as_uint64);

		pg = vmalloc_to_page(hv_hypercall_pg);
		dst = kmap(pg);
		src = memremap(hypercall_msr.guest_physical_address << PAGE_SHIFT, PAGE_SIZE,
				MEMREMAP_WB);
		BUG_ON(!(src && dst));
		memcpy(dst, src, HV_HYP_PAGE_SIZE);
		memunmap(src);
		kunmap(pg);
	} else {
		hypercall_msr.guest_physical_address = vmalloc_to_pfn(hv_hypercall_pg);
		wrmsrl(HV_X64_MSR_HYPERCALL, hypercall_msr.as_uint64);
	}

	/*
	 * hyperv_init() is called before LAPIC is initialized: see
	 * apic_intr_mode_init() -> x86_platform.apic_post_init() and
	 * apic_bsp_setup() -> setup_local_APIC(). The direct-mode STIMER
	 * depends on LAPIC, so hv_stimer_alloc() should be called from
	 * x86_init.timers.setup_percpu_clockev.
	 */
	old_setup_percpu_clockev = x86_init.timers.setup_percpu_clockev;
	x86_init.timers.setup_percpu_clockev = hv_stimer_setup_percpu_clockev;

	/*
	 * hyperv_init() is called before LAPIC is initialized: see
	 * apic_intr_mode_init() -> x86_platform.apic_post_init() and
	 * apic_bsp_setup() -> setup_local_APIC(). The direct-mode STIMER
	 * depends on LAPIC, so hv_stimer_alloc() should be called from
	 * x86_init.timers.setup_percpu_clockev.
	 */
	old_setup_percpu_clockev = x86_init.timers.setup_percpu_clockev;
	x86_init.timers.setup_percpu_clockev = hv_stimer_setup_percpu_clockev;

	hv_apic_init();

	x86_init.pci.arch_init = hv_pci_init;

	register_syscore_ops(&hv_syscore_ops);

	hyperv_init_cpuhp = cpuhp;
<<<<<<< HEAD
=======

	if (cpuid_ebx(HYPERV_CPUID_FEATURES) & HV_ACCESS_PARTITION_ID)
		hv_get_partition_id();

	BUG_ON(hv_root_partition && hv_current_partition_id == ~0ull);

#ifdef CONFIG_PCI_MSI
	/*
	 * If we're running as root, we want to create our own PCI MSI domain.
	 * We can't set this in hv_pci_init because that would be too late.
	 */
	if (hv_root_partition)
		x86_init.irqs.create_pci_msi_domain = hv_create_pci_msi_domain;
#endif

	/* Query the VMs extended capability once, so that it can be cached. */
	hv_query_ext_cap(0);
>>>>>>> 7d2a07b7
	return;

remove_cpuhp_state:
	cpuhp_remove_state(cpuhp);
free_vp_assist_page:
	kfree(hv_vp_assist_page);
	hv_vp_assist_page = NULL;
free_vp_index:
	kfree(hv_vp_index);
	hv_vp_index = NULL;
}

/*
 * This routine is called before kexec/kdump, it does the required cleanup.
 */
void hyperv_cleanup(void)
{
	union hv_x64_msr_hypercall_contents hypercall_msr;

	unregister_syscore_ops(&hv_syscore_ops);

	/* Reset our OS id */
	wrmsrl(HV_X64_MSR_GUEST_OS_ID, 0);

	/*
	 * Reset hypercall page reference before reset the page,
	 * let hypercall operations fail safely rather than
	 * panic the kernel for using invalid hypercall page
	 */
	hv_hypercall_pg = NULL;

	/* Reset the hypercall page */
	hypercall_msr.as_uint64 = 0;
	wrmsrl(HV_X64_MSR_HYPERCALL, hypercall_msr.as_uint64);

	/* Reset the TSC page */
	hypercall_msr.as_uint64 = 0;
	wrmsrl(HV_X64_MSR_REFERENCE_TSC, hypercall_msr.as_uint64);
}
EXPORT_SYMBOL_GPL(hyperv_cleanup);

void hyperv_report_panic(struct pt_regs *regs, long err, bool in_die)
{
	static bool panic_reported;
	u64 guest_id;

	if (in_die && !panic_on_oops)
		return;

	/*
	 * We prefer to report panic on 'die' chain as we have proper
	 * registers to report, but if we miss it (e.g. on BUG()) we need
	 * to report it on 'panic'.
	 */
	if (panic_reported)
		return;
	panic_reported = true;

	rdmsrl(HV_X64_MSR_GUEST_OS_ID, guest_id);

	wrmsrl(HV_X64_MSR_CRASH_P0, err);
	wrmsrl(HV_X64_MSR_CRASH_P1, guest_id);
	wrmsrl(HV_X64_MSR_CRASH_P2, regs->ip);
	wrmsrl(HV_X64_MSR_CRASH_P3, regs->ax);
	wrmsrl(HV_X64_MSR_CRASH_P4, regs->sp);

	/*
	 * Let Hyper-V know there is crash data available
	 */
	wrmsrl(HV_X64_MSR_CRASH_CTL, HV_CRASH_CTL_CRASH_NOTIFY);
}
EXPORT_SYMBOL_GPL(hyperv_report_panic);

bool hv_is_hyperv_initialized(void)
{
	union hv_x64_msr_hypercall_contents hypercall_msr;

	/*
	 * Ensure that we're really on Hyper-V, and not a KVM or Xen
	 * emulation of Hyper-V
	 */
	if (x86_hyper_type != X86_HYPER_MS_HYPERV)
		return false;

	/*
	 * Verify that earlier initialization succeeded by checking
	 * that the hypercall page is setup
	 */
	hypercall_msr.as_uint64 = 0;
	rdmsrl(HV_X64_MSR_HYPERCALL, hypercall_msr.as_uint64);

	return hypercall_msr.enable;
}
EXPORT_SYMBOL_GPL(hv_is_hyperv_initialized);

bool hv_is_hibernation_supported(void)
{
<<<<<<< HEAD
	return acpi_sleep_state_supported(ACPI_STATE_S4);
}
EXPORT_SYMBOL_GPL(hv_is_hibernation_supported);
=======
	return !hv_root_partition && acpi_sleep_state_supported(ACPI_STATE_S4);
}
EXPORT_SYMBOL_GPL(hv_is_hibernation_supported);

enum hv_isolation_type hv_get_isolation_type(void)
{
	if (!(ms_hyperv.priv_high & HV_ISOLATION))
		return HV_ISOLATION_TYPE_NONE;
	return FIELD_GET(HV_ISOLATION_TYPE, ms_hyperv.isolation_config_b);
}
EXPORT_SYMBOL_GPL(hv_get_isolation_type);

bool hv_is_isolation_supported(void)
{
	return hv_get_isolation_type() != HV_ISOLATION_TYPE_NONE;
}
EXPORT_SYMBOL_GPL(hv_is_isolation_supported);
>>>>>>> 7d2a07b7
<|MERGE_RESOLUTION|>--- conflicted
+++ resolved
@@ -16,10 +16,7 @@
 #include <asm/hypervisor.h>
 #include <asm/hyperv-tlfs.h>
 #include <asm/mshyperv.h>
-<<<<<<< HEAD
-=======
 #include <asm/idtentry.h>
->>>>>>> 7d2a07b7
 #include <linux/kexec.h>
 #include <linux/version.h>
 #include <linux/vmalloc.h>
@@ -36,8 +33,6 @@
 u64 hv_current_partition_id = ~0ull;
 EXPORT_SYMBOL_GPL(hv_current_partition_id);
 
-int hyperv_init_cpuhp;
-
 void *hv_hypercall_pg;
 EXPORT_SYMBOL_GPL(hv_hypercall_pg);
 
@@ -58,28 +53,6 @@
 
 u32 hv_max_vp_index;
 EXPORT_SYMBOL_GPL(hv_max_vp_index);
-
-void *hv_alloc_hyperv_page(void)
-{
-	BUILD_BUG_ON(PAGE_SIZE != HV_HYP_PAGE_SIZE);
-
-	return (void *)__get_free_page(GFP_KERNEL);
-}
-EXPORT_SYMBOL_GPL(hv_alloc_hyperv_page);
-
-void *hv_alloc_hyperv_zeroed_page(void)
-{
-        BUILD_BUG_ON(PAGE_SIZE != HV_HYP_PAGE_SIZE);
-
-        return (void *)__get_free_page(GFP_KERNEL | __GFP_ZERO);
-}
-EXPORT_SYMBOL_GPL(hv_alloc_hyperv_zeroed_page);
-
-void hv_free_hyperv_page(unsigned long addr)
-{
-	free_page(addr);
-}
-EXPORT_SYMBOL_GPL(hv_free_hyperv_page);
 
 static int hv_cpu_init(unsigned int cpu)
 {
@@ -88,14 +61,8 @@
 	void **input_arg;
 	struct page *pg;
 
-<<<<<<< HEAD
-	input_arg = (void **)this_cpu_ptr(hyperv_pcpu_input_arg);
-	/* hv_cpu_init() can be called with IRQs disabled from hv_resume() */
-	pg = alloc_page(irqs_disabled() ? GFP_ATOMIC : GFP_KERNEL);
-=======
 	/* hv_cpu_init() can be called with IRQs disabled from hv_resume() */
 	pg = alloc_pages(irqs_disabled() ? GFP_ATOMIC : GFP_KERNEL, hv_root_partition ? 1 : 0);
->>>>>>> 7d2a07b7
 	if (unlikely(!pg))
 		return -ENOMEM;
 
@@ -298,18 +265,12 @@
 	union hv_x64_msr_hypercall_contents hypercall_msr;
 	int ret;
 
-<<<<<<< HEAD
-	/*
-	 * Reset the hypercall page as it is going to be invalidated
-	 * accross hibernation. Setting hv_hypercall_pg to NULL ensures
-=======
 	if (hv_root_partition)
 		return -EPERM;
 
 	/*
 	 * Reset the hypercall page as it is going to be invalidated
 	 * across hibernation. Setting hv_hypercall_pg to NULL ensures
->>>>>>> 7d2a07b7
 	 * that any subsequent hypercall operation fails safely instead of
 	 * crashing due to an access of an invalid page. The hypercall page
 	 * pointer is restored on resume.
@@ -366,11 +327,7 @@
 	 * Ignore any errors in setting up stimer clockevents
 	 * as we can run with the LAPIC timer as a fallback.
 	 */
-<<<<<<< HEAD
-	(void)hv_stimer_alloc();
-=======
 	(void)hv_stimer_alloc(false);
->>>>>>> 7d2a07b7
 
 	/*
 	 * Still register the LAPIC timer, because the direct-mode STIMER is
@@ -381,8 +338,6 @@
 		old_setup_percpu_clockev();
 }
 
-<<<<<<< HEAD
-=======
 static void __init hv_get_partition_id(void)
 {
 	struct hv_get_partition_id *output_page;
@@ -401,7 +356,6 @@
 	local_irq_restore(flags);
 }
 
->>>>>>> 7d2a07b7
 /*
  * This function is to be invoked early in the boot sequence after the
  * hypervisor has been detected.
@@ -415,8 +369,6 @@
 	u64 guest_id, required_msrs;
 	union hv_x64_msr_hypercall_contents hypercall_msr;
 	int cpuhp, i;
-	__u8 d1 = 0x10; /* SuSE */
-	__u16 d2 = 0x0; /* -d of a.b.c-d */
 
 	if (x86_hyper_type != X86_HYPER_MS_HYPERV)
 		return;
@@ -470,7 +422,7 @@
 	 * 1. Register the guest ID
 	 * 2. Enable the hypercall and register the hypercall page
 	 */
-	guest_id = generate_guest_id(d1, LINUX_VERSION_CODE, d2);
+	guest_id = generate_guest_id(0, LINUX_VERSION_CODE, 0);
 	wrmsrl(HV_X64_MSR_GUEST_OS_ID, guest_id);
 
 	hv_hypercall_pg = __vmalloc_node_range(PAGE_SIZE, 1, VMALLOC_START,
@@ -524,16 +476,6 @@
 	old_setup_percpu_clockev = x86_init.timers.setup_percpu_clockev;
 	x86_init.timers.setup_percpu_clockev = hv_stimer_setup_percpu_clockev;
 
-	/*
-	 * hyperv_init() is called before LAPIC is initialized: see
-	 * apic_intr_mode_init() -> x86_platform.apic_post_init() and
-	 * apic_bsp_setup() -> setup_local_APIC(). The direct-mode STIMER
-	 * depends on LAPIC, so hv_stimer_alloc() should be called from
-	 * x86_init.timers.setup_percpu_clockev.
-	 */
-	old_setup_percpu_clockev = x86_init.timers.setup_percpu_clockev;
-	x86_init.timers.setup_percpu_clockev = hv_stimer_setup_percpu_clockev;
-
 	hv_apic_init();
 
 	x86_init.pci.arch_init = hv_pci_init;
@@ -541,8 +483,6 @@
 	register_syscore_ops(&hv_syscore_ops);
 
 	hyperv_init_cpuhp = cpuhp;
-<<<<<<< HEAD
-=======
 
 	if (cpuid_ebx(HYPERV_CPUID_FEATURES) & HV_ACCESS_PARTITION_ID)
 		hv_get_partition_id();
@@ -560,7 +500,6 @@
 
 	/* Query the VMs extended capability once, so that it can be cached. */
 	hv_query_ext_cap(0);
->>>>>>> 7d2a07b7
 	return;
 
 remove_cpuhp_state:
@@ -658,11 +597,6 @@
 
 bool hv_is_hibernation_supported(void)
 {
-<<<<<<< HEAD
-	return acpi_sleep_state_supported(ACPI_STATE_S4);
-}
-EXPORT_SYMBOL_GPL(hv_is_hibernation_supported);
-=======
 	return !hv_root_partition && acpi_sleep_state_supported(ACPI_STATE_S4);
 }
 EXPORT_SYMBOL_GPL(hv_is_hibernation_supported);
@@ -679,5 +613,4 @@
 {
 	return hv_get_isolation_type() != HV_ISOLATION_TYPE_NONE;
 }
-EXPORT_SYMBOL_GPL(hv_is_isolation_supported);
->>>>>>> 7d2a07b7
+EXPORT_SYMBOL_GPL(hv_is_isolation_supported);