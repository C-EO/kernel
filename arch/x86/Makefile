# Unified Makefile for i386 and x86_64

# select defconfig based on actual architecture
ifeq ($(ARCH),x86)
  ifeq ($(shell uname -m),x86_64)
        KBUILD_DEFCONFIG := x86_64_defconfig
  else
        KBUILD_DEFCONFIG := i386_defconfig
  endif
else
        KBUILD_DEFCONFIG := $(ARCH)_defconfig
endif

# How to compile the 16-bit code.  Note we always compile for -march=i386;
# that way we can complain to the user if the CPU is insufficient.
#
# The -m16 option is supported by GCC >= 4.9 and clang >= 3.5. For
# older versions of GCC, include an *assembly* header to make sure that
# gcc doesn't play any games behind our back.
CODE16GCC_CFLAGS := -m32 -Wa,$(srctree)/arch/x86/boot/code16gcc.h
M16_CFLAGS	 := $(call cc-option, -m16, $(CODE16GCC_CFLAGS))

REALMODE_CFLAGS	:= $(M16_CFLAGS) -g -Os -D__KERNEL__ \
		   -DDISABLE_BRANCH_PROFILING \
		   -Wall -Wstrict-prototypes -march=i386 -mregparm=3 \
		   -fno-strict-aliasing -fomit-frame-pointer -fno-pic \
		   -mno-mmx -mno-sse \
		   $(call cc-option, -ffreestanding) \
		   $(call cc-option, -fno-stack-protector) \
		   $(call cc-option, -mpreferred-stack-boundary=2)
export REALMODE_CFLAGS

# BITS is used as extension for files which are available in a 32 bit
# and a 64 bit version to simplify shared Makefiles.
# e.g.: obj-y += foo_$(BITS).o
export BITS

ifdef CONFIG_X86_NEED_RELOCS
        LDFLAGS_vmlinux := --emit-relocs
endif

#
# Prevent GCC from generating any FP code by mistake.
#
# This must happen before we try the -mpreferred-stack-boundary, see:
#
#    https://gcc.gnu.org/bugzilla/show_bug.cgi?id=53383
#
KBUILD_CFLAGS += -mno-sse -mno-mmx -mno-sse2 -mno-3dnow
KBUILD_CFLAGS += $(call cc-option,-mno-avx,)

ifeq ($(CONFIG_X86_32),y)
        BITS := 32
        UTS_MACHINE := i386
        CHECKFLAGS += -D__i386__

        biarch := $(call cc-option,-m32)
        KBUILD_AFLAGS += $(biarch)
        KBUILD_CFLAGS += $(biarch)

        KBUILD_CFLAGS += -msoft-float -mregparm=3 -freg-struct-return

        # Never want PIC in a 32-bit kernel, prevent breakage with GCC built
        # with nonstandard options
        KBUILD_CFLAGS += -fno-pic

        # prevent gcc from keeping the stack 16 byte aligned
        KBUILD_CFLAGS += $(call cc-option,-mpreferred-stack-boundary=2)

        # Disable unit-at-a-time mode on pre-gcc-4.0 compilers, it makes gcc use
        # a lot more stack due to the lack of sharing of stacklots:
        KBUILD_CFLAGS += $(call cc-ifversion, -lt, 0400, \
				$(call cc-option,-fno-unit-at-a-time))

        # CPU-specific tuning. Anything which can be shared with UML should go here.
        include arch/x86/Makefile_32.cpu
        KBUILD_CFLAGS += $(cflags-y)

        # temporary until string.h is fixed
        KBUILD_CFLAGS += -ffreestanding
else
        BITS := 64
        UTS_MACHINE := x86_64
        CHECKFLAGS += -D__x86_64__ -m64

        biarch := -m64
        KBUILD_AFLAGS += -m64
        KBUILD_CFLAGS += -m64

        # Align jump targets to 1 byte, not the default 16 bytes:
        KBUILD_CFLAGS += -falign-jumps=1

        # Pack loops tightly as well:
        KBUILD_CFLAGS += -falign-loops=1

        # Don't autogenerate traditional x87 instructions
        KBUILD_CFLAGS += $(call cc-option,-mno-80387)
        KBUILD_CFLAGS += $(call cc-option,-mno-fp-ret-in-387)

	# Use -mpreferred-stack-boundary=3 if supported.
	KBUILD_CFLAGS += $(call cc-option,-mpreferred-stack-boundary=3)

	# Use -mskip-rax-setup if supported.
	KBUILD_CFLAGS += $(call cc-option,-mskip-rax-setup)

        # FIXME - should be integrated in Makefile.cpu (Makefile_32.cpu)
        cflags-$(CONFIG_MK8) += $(call cc-option,-march=k8)
        cflags-$(CONFIG_MPSC) += $(call cc-option,-march=nocona)

        cflags-$(CONFIG_MCORE2) += \
                $(call cc-option,-march=core2,$(call cc-option,-mtune=generic))
	cflags-$(CONFIG_MATOM) += $(call cc-option,-march=atom) \
		$(call cc-option,-mtune=atom,$(call cc-option,-mtune=generic))
        cflags-$(CONFIG_GENERIC_CPU) += $(call cc-option,-mtune=generic)
        KBUILD_CFLAGS += $(cflags-y)

        KBUILD_CFLAGS += -mno-red-zone
        KBUILD_CFLAGS += -mcmodel=kernel

        # -funit-at-a-time shrinks the kernel .text considerably
        # unfortunately it makes reading oopses harder.
        KBUILD_CFLAGS += $(call cc-option,-funit-at-a-time)

        # this works around some issues with generating unwind tables in older gccs
        # newer gccs do it by default
        KBUILD_CFLAGS += $(call cc-option,-maccumulate-outgoing-args)
endif

# Make sure compiler does not have buggy stack-protector support.
ifdef CONFIG_CC_STACKPROTECTOR
	cc_has_sp := $(srctree)/scripts/gcc-x86_$(BITS)-has-stack-protector.sh
        ifneq ($(shell $(CONFIG_SHELL) $(cc_has_sp) $(CC) $(KBUILD_CPPFLAGS) $(biarch)),y)
                $(warning stack-protector enabled but compiler support broken)
        endif
endif

ifdef CONFIG_X86_X32
	x32_ld_ok := $(call try-run,\
			/bin/echo -e '1: .quad 1b' | \
			$(CC) $(KBUILD_AFLAGS) -c -x assembler -o "$$TMP" - && \
			$(OBJCOPY) -O elf32-x86-64 "$$TMP" "$$TMPO" && \
			$(LD) -m elf32_x86_64 "$$TMPO" -o "$$TMP",y,n)
        ifeq ($(x32_ld_ok),y)
                CONFIG_X86_X32_ABI := y
                KBUILD_AFLAGS += -DCONFIG_X86_X32_ABI
                KBUILD_CFLAGS += -DCONFIG_X86_X32_ABI
        else
                $(warning CONFIG_X86_X32 enabled but no binutils support)
        endif
endif
export CONFIG_X86_X32_ABI

# Don't unroll struct assignments with kmemcheck enabled
ifeq ($(CONFIG_KMEMCHECK),y)
	KBUILD_CFLAGS += $(call cc-option,-fno-builtin-memcpy)
endif

# Stackpointer is addressed different for 32 bit and 64 bit x86
sp-$(CONFIG_X86_32) := esp
sp-$(CONFIG_X86_64) := rsp

# do binutils support CFI?
cfi := $(call as-instr,.cfi_startproc\n.cfi_rel_offset $(sp-y)$(comma)0\n.cfi_endproc,-DCONFIG_AS_CFI=1)
# is .cfi_signal_frame supported too?
cfi-sections := $(call as-instr,.cfi_sections .debug_frame,-DCONFIG_AS_CFI_SECTIONS=1)

# does binutils support specific instructions?
asinstr := $(call as-instr,fxsaveq (%rax),-DCONFIG_AS_FXSAVEQ=1)
asinstr += $(call as-instr,pshufb %xmm0$(comma)%xmm0,-DCONFIG_AS_SSSE3=1)
asinstr += $(call as-instr,crc32l %eax$(comma)%eax,-DCONFIG_AS_CRC32=1)
avx_instr := $(call as-instr,vxorps %ymm0$(comma)%ymm1$(comma)%ymm2,-DCONFIG_AS_AVX=1)
avx2_instr :=$(call as-instr,vpbroadcastb %xmm0$(comma)%ymm1,-DCONFIG_AS_AVX2=1)

KBUILD_AFLAGS += $(cfi) $(cfi-sections) $(asinstr) $(avx_instr) $(avx2_instr)
KBUILD_CFLAGS += $(cfi) $(cfi-sections) $(asinstr) $(avx_instr) $(avx2_instr)

LDFLAGS := -m elf_$(UTS_MACHINE)

# Speed up the build
KBUILD_CFLAGS += -pipe
# Workaround for a gcc prelease that unfortunately was shipped in a suse release
KBUILD_CFLAGS += -Wno-sign-compare
#
ifneq ($(CONFIG_UNWIND_INFO),y)
KBUILD_CFLAGS += -fno-asynchronous-unwind-tables
endif
<<<<<<< HEAD
# prevent gcc from generating any FP code by mistake
KBUILD_CFLAGS += -mno-sse -mno-mmx -mno-sse2 -mno-3dnow
KBUILD_CFLAGS += $(call cc-option,-mno-avx,)
=======
>>>>>>> 61328de2

KBUILD_CFLAGS += $(mflags-y)
KBUILD_AFLAGS += $(mflags-y)

archscripts: scripts_basic
	$(Q)$(MAKE) $(build)=arch/x86/tools relocs

###
# Syscall table generation

archheaders:
	$(Q)$(MAKE) $(build)=arch/x86/entry/syscalls all

archprepare:
ifeq ($(CONFIG_KEXEC_FILE),y)
	$(Q)$(MAKE) $(build)=arch/x86/purgatory arch/x86/purgatory/kexec-purgatory.c
endif

###
# Kernel objects

head-y := arch/x86/kernel/head_$(BITS).o
head-y += arch/x86/kernel/head$(BITS).o
head-y += arch/x86/kernel/head.o

libs-y  += arch/x86/lib/

# See arch/x86/Kbuild for content of core part of the kernel
core-y += arch/x86/

# drivers-y are linked after core-y
drivers-$(CONFIG_MATH_EMULATION) += arch/x86/math-emu/
drivers-$(CONFIG_PCI)            += arch/x86/pci/

# must be linked after kernel/
drivers-$(CONFIG_OPROFILE) += arch/x86/oprofile/

# suspend and hibernation support
drivers-$(CONFIG_PM) += arch/x86/power/

drivers-$(CONFIG_FB) += arch/x86/video/

drivers-$(CONFIG_RAS) += arch/x86/ras/

####
# boot loader support. Several targets are kept for legacy purposes

boot := arch/x86/boot

BOOT_TARGETS = bzlilo bzdisk fdimage fdimage144 fdimage288 isoimage

PHONY += bzImage vmlinuz $(BOOT_TARGETS)

ifdef CONFIG_XEN
LINUXINCLUDE := -D__XEN_INTERFACE_VERSION__=$(CONFIG_XEN_INTERFACE_VERSION) \
	-I$(srctree)/arch/x86/include/mach-xen $(LINUXINCLUDE)

ifdef CONFIG_X86_64
LDFLAGS_vmlinux := -e startup_64
endif
endif

ifeq ($(CONFIG_XEN)-$(CONFIG_XEN_BZIMAGE),y-)
# Default kernel to build
all: vmlinuz

# KBUILD_IMAGE specifies the target image being built
KBUILD_IMAGE := $(boot)/vmlinuz

vmlinuz: vmlinux
	$(Q)$(MAKE) $(build)=$(boot) $(KBUILD_IMAGE)
	$(Q)mkdir -p $(objtree)/arch/$(UTS_MACHINE)/boot
	$(Q)ln -fsn ../../x86/boot/$@ $(objtree)/arch/$(UTS_MACHINE)/boot/$@
else
# Default kernel to build
all: bzImage

# KBUILD_IMAGE specify target image being built
KBUILD_IMAGE := $(boot)/bzImage

bzImage: vmlinux
ifeq ($(CONFIG_X86_DECODER_SELFTEST),y)
	$(Q)$(MAKE) $(build)=arch/x86/tools posttest
endif
	$(Q)$(MAKE) $(build)=$(boot) $(KBUILD_IMAGE)
	$(Q)mkdir -p $(objtree)/arch/$(UTS_MACHINE)/boot
	$(Q)ln -fsn ../../x86/boot/bzImage $(objtree)/arch/$(UTS_MACHINE)/boot/$@
endif

$(BOOT_TARGETS): vmlinux
	$(Q)$(MAKE) $(build)=$(boot) $@

PHONY += install
install:
	$(Q)$(MAKE) $(build)=$(boot) $@

PHONY += vdso_install
vdso_install:
	$(Q)$(MAKE) $(build)=arch/x86/entry/vdso $@

archclean:
	$(Q)rm -rf $(objtree)/arch/i386
	$(Q)rm -rf $(objtree)/arch/x86_64
	$(Q)$(MAKE) $(clean)=$(boot)
	$(Q)$(MAKE) $(clean)=arch/x86/tools
	$(Q)$(MAKE) $(clean)=arch/x86/purgatory

define archhelp
  echo  '* bzImage      - Compressed kernel image (arch/x86/boot/bzImage)'
  echo  '  install      - Install kernel using'
  echo  '                  (your) ~/bin/$(INSTALLKERNEL) or'
  echo  '                  (distribution) /sbin/$(INSTALLKERNEL) or'
  echo  '                  install to $$(INSTALL_PATH) and run lilo'
  echo  '  fdimage      - Create 1.4MB boot floppy image (arch/x86/boot/fdimage)'
  echo  '  fdimage144   - Create 1.4MB boot floppy image (arch/x86/boot/fdimage)'
  echo  '  fdimage288   - Create 2.8MB boot floppy image (arch/x86/boot/fdimage)'
  echo  '  isoimage     - Create a boot CD-ROM image (arch/x86/boot/image.iso)'
  echo  '                  bzdisk/fdimage*/isoimage also accept:'
  echo  '                  FDARGS="..."  arguments for the booted kernel'
  echo  '                  FDINITRD=file initrd for the booted kernel'
endef<|MERGE_RESOLUTION|>--- conflicted
+++ resolved
@@ -184,12 +184,6 @@
 ifneq ($(CONFIG_UNWIND_INFO),y)
 KBUILD_CFLAGS += -fno-asynchronous-unwind-tables
 endif
-<<<<<<< HEAD
-# prevent gcc from generating any FP code by mistake
-KBUILD_CFLAGS += -mno-sse -mno-mmx -mno-sse2 -mno-3dnow
-KBUILD_CFLAGS += $(call cc-option,-mno-avx,)
-=======
->>>>>>> 61328de2
 
 KBUILD_CFLAGS += $(mflags-y)
 KBUILD_AFLAGS += $(mflags-y)
