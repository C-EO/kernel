--- conflicted
+++ resolved
@@ -271,28 +271,20 @@
  * of PTE entries; the next one is different so we need to
  * print what we collected so far.
  */
-<<<<<<< HEAD
-static void note_page(struct pg_state *st, pgprot_t new_prot,
-		      pgprotval_t new_eff, int level)
-=======
 static void note_page(struct ptdump_state *pt_st, unsigned long addr, int level,
 		      u64 val)
->>>>>>> 7d2a07b7
 {
 	struct pg_state *st = container_of(pt_st, struct pg_state, ptdump);
 	pgprotval_t new_prot, new_eff;
 	pgprotval_t cur, eff;
 	static const char units[] = "BKMGTPE";
 	struct seq_file *m = st->seq;
-<<<<<<< HEAD
-=======
 
 	new_prot = val & PTE_FLAGS_MASK;
 	if (!val)
 		new_eff = 0;
 	else
 		new_eff = st->prot_levels[level];
->>>>>>> 7d2a07b7
 
 	/*
 	 * If we have a "break" in the series, we need to flush the state that
@@ -370,164 +362,9 @@
 	}
 }
 
-<<<<<<< HEAD
-static inline pgprotval_t effective_prot(pgprotval_t prot1, pgprotval_t prot2)
-{
-	return (prot1 & prot2 & (_PAGE_USER | _PAGE_RW)) |
-	       ((prot1 | prot2) & _PAGE_NX);
-}
-
-static void walk_pte_level(struct pg_state *st, pmd_t addr, pgprotval_t eff_in,
-			   unsigned long P)
-{
-	int i;
-	pte_t *pte;
-	pgprotval_t prot, eff;
-
-	for (i = 0; i < PTRS_PER_PTE; i++) {
-		st->current_address = normalize_addr(P + i * PTE_LEVEL_MULT);
-		pte = pte_offset_map(&addr, st->current_address);
-		prot = pte_flags(*pte);
-		eff = effective_prot(eff_in, prot);
-		note_page(st, __pgprot(prot), eff, 5);
-		pte_unmap(pte);
-	}
-}
-#ifdef CONFIG_KASAN
-
-/*
- * This is an optimization for KASAN=y case. Since all kasan page tables
- * eventually point to the kasan_early_shadow_page we could call note_page()
- * right away without walking through lower level page tables. This saves
- * us dozens of seconds (minutes for 5-level config) while checking for
- * W+X mapping or reading kernel_page_tables debugfs file.
- */
-static inline bool kasan_page_table(struct pg_state *st, void *pt)
-{
-	if (__pa(pt) == __pa(kasan_early_shadow_pmd) ||
-	    (pgtable_l5_enabled() &&
-			__pa(pt) == __pa(kasan_early_shadow_p4d)) ||
-	    __pa(pt) == __pa(kasan_early_shadow_pud)) {
-		pgprotval_t prot = pte_flags(kasan_early_shadow_pte[0]);
-		note_page(st, __pgprot(prot), 0, 5);
-		return true;
-	}
-	return false;
-}
-#else
-static inline bool kasan_page_table(struct pg_state *st, void *pt)
-{
-	return false;
-}
-#endif
-
-#if PTRS_PER_PMD > 1
-
-static void walk_pmd_level(struct pg_state *st, pud_t addr,
-			   pgprotval_t eff_in, unsigned long P)
-{
-	int i;
-	pmd_t *start, *pmd_start;
-	pgprotval_t prot, eff;
-
-	pmd_start = start = (pmd_t *)pud_page_vaddr(addr);
-	for (i = 0; i < PTRS_PER_PMD; i++) {
-		st->current_address = normalize_addr(P + i * PMD_LEVEL_MULT);
-		if (!pmd_none(*start)) {
-			prot = pmd_flags(*start);
-			eff = effective_prot(eff_in, prot);
-			if (pmd_large(*start) || !pmd_present(*start)) {
-				note_page(st, __pgprot(prot), eff, 4);
-			} else if (!kasan_page_table(st, pmd_start)) {
-				walk_pte_level(st, *start, eff,
-					       P + i * PMD_LEVEL_MULT);
-			}
-		} else
-			note_page(st, __pgprot(0), 0, 4);
-		start++;
-	}
-}
-
-#else
-#define walk_pmd_level(s,a,e,p) walk_pte_level(s,__pmd(pud_val(a)),e,p)
-#define pud_large(a) pmd_large(__pmd(pud_val(a)))
-#define pud_none(a)  pmd_none(__pmd(pud_val(a)))
-#endif
-
-#if PTRS_PER_PUD > 1
-
-static void walk_pud_level(struct pg_state *st, p4d_t addr, pgprotval_t eff_in,
-			   unsigned long P)
-{
-	int i;
-	pud_t *start, *pud_start;
-	pgprotval_t prot, eff;
-
-	pud_start = start = (pud_t *)p4d_page_vaddr(addr);
-
-	for (i = 0; i < PTRS_PER_PUD; i++) {
-		st->current_address = normalize_addr(P + i * PUD_LEVEL_MULT);
-		if (!pud_none(*start)) {
-			prot = pud_flags(*start);
-			eff = effective_prot(eff_in, prot);
-			if (pud_large(*start) || !pud_present(*start)) {
-				note_page(st, __pgprot(prot), eff, 3);
-			} else if (!kasan_page_table(st, pud_start)) {
-				walk_pmd_level(st, *start, eff,
-					       P + i * PUD_LEVEL_MULT);
-			}
-		} else
-			note_page(st, __pgprot(0), 0, 3);
-
-		start++;
-	}
-}
-
-#else
-#define walk_pud_level(s,a,e,p) walk_pmd_level(s,__pud(p4d_val(a)),e,p)
-#define p4d_large(a) pud_large(__pud(p4d_val(a)))
-#define p4d_none(a)  pud_none(__pud(p4d_val(a)))
-#endif
-
-static void walk_p4d_level(struct pg_state *st, pgd_t addr, pgprotval_t eff_in,
-			   unsigned long P)
-{
-	int i;
-	p4d_t *start, *p4d_start;
-	pgprotval_t prot, eff;
-
-	if (PTRS_PER_P4D == 1)
-		return walk_pud_level(st, __p4d(pgd_val(addr)), eff_in, P);
-
-	p4d_start = start = (p4d_t *)pgd_page_vaddr(addr);
-
-	for (i = 0; i < PTRS_PER_P4D; i++) {
-		st->current_address = normalize_addr(P + i * P4D_LEVEL_MULT);
-		if (!p4d_none(*start)) {
-			prot = p4d_flags(*start);
-			eff = effective_prot(eff_in, prot);
-			if (p4d_large(*start) || !p4d_present(*start)) {
-				note_page(st, __pgprot(prot), eff, 2);
-			} else if (!kasan_page_table(st, p4d_start)) {
-				walk_pud_level(st, *start, eff,
-					       P + i * P4D_LEVEL_MULT);
-			}
-		} else
-			note_page(st, __pgprot(0), 0, 2);
-
-		start++;
-	}
-}
-
-#define pgd_large(a) (pgtable_l5_enabled() ? pgd_large(a) : p4d_large(__p4d(pgd_val(a))))
-#define pgd_none(a)  (pgtable_l5_enabled() ? pgd_none(a) : p4d_none(__p4d(pgd_val(a))))
-
-static inline bool is_hypervisor_range(int idx)
-=======
 static void ptdump_walk_pgd_level_core(struct seq_file *m,
 				       struct mm_struct *mm, pgd_t *pgd,
 				       bool checkwx, bool dmesg)
->>>>>>> 7d2a07b7
 {
 	const struct ptdump_range ptdump_ranges[] = {
 #ifdef CONFIG_X86_64
@@ -536,49 +373,6 @@
 #else
 	{0, ~0UL},
 #endif
-<<<<<<< HEAD
-}
-
-static void ptdump_walk_pgd_level_core(struct seq_file *m, pgd_t *pgd,
-				       bool checkwx, bool dmesg)
-{
-	pgd_t *start = pgd;
-	pgprotval_t prot, eff;
-	int i;
-	struct pg_state st = {};
-
-	st.to_dmesg = dmesg;
-	st.check_wx = checkwx;
-	st.seq = m;
-	if (checkwx)
-		st.wx_pages = 0;
-
-	for (i = 0; i < PTRS_PER_PGD; i++) {
-		st.current_address = normalize_addr(i * PGD_LEVEL_MULT);
-		if (!pgd_none(*start) && !is_hypervisor_range(i)) {
-			prot = pgd_flags(*start);
-#ifdef CONFIG_X86_PAE
-			eff = _PAGE_USER | _PAGE_RW;
-#else
-			eff = prot;
-#endif
-			if (pgd_large(*start) || !pgd_present(*start)) {
-				note_page(&st, __pgprot(prot), eff, 1);
-			} else {
-				walk_p4d_level(&st, *start, eff,
-					       i * PGD_LEVEL_MULT);
-			}
-		} else
-			note_page(&st, __pgprot(0), 0, 1);
-
-		cond_resched();
-		start++;
-	}
-
-	/* Flush out the last page */
-	st.current_address = normalize_addr(PTRS_PER_PGD*PGD_LEVEL_MULT);
-	note_page(&st, __pgprot(0), 0, 0);
-=======
 	{0, 0}
 };
 
@@ -596,7 +390,6 @@
 
 	ptdump_walk_pgd(&st.ptdump, mm, pgd);
 
->>>>>>> 7d2a07b7
 	if (!checkwx)
 		return;
 	if (st.wx_pages)
@@ -608,11 +401,7 @@
 
 void ptdump_walk_pgd_level(struct seq_file *m, struct mm_struct *mm)
 {
-<<<<<<< HEAD
-	ptdump_walk_pgd_level_core(m, mm->pgd, false, true);
-=======
 	ptdump_walk_pgd_level_core(m, mm, mm->pgd, false, true);
->>>>>>> 7d2a07b7
 }
 
 void ptdump_walk_pgd_level_debugfs(struct seq_file *m, struct mm_struct *mm,
@@ -644,11 +433,7 @@
 
 void ptdump_walk_pgd_level_checkwx(void)
 {
-<<<<<<< HEAD
-	ptdump_walk_pgd_level_core(NULL, INIT_PGD, true, false);
-=======
 	ptdump_walk_pgd_level_core(NULL, &init_mm, INIT_PGD, true, false);
->>>>>>> 7d2a07b7
 }
 
 static int __init pt_dump_init(void)
