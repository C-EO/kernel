#include <linux/init.h>

#include <linux/mm.h>
#include <linux/spinlock.h>
#include <linux/smp.h>
#include <linux/interrupt.h>
#include <linux/module.h>
#include <linux/cpu.h>

#include <asm/tlbflush.h>
#include <asm/mmu_context.h>
#include <asm/cache.h>
#include <asm/apic.h>
#include <asm/uv/uv.h>

DEFINE_PER_CPU_SHARED_ALIGNED(struct tlb_state, cpu_tlbstate)
			= { &init_mm, 0, };

/*
 *	Smarter SMP flushing macros.
 *		c/o Linus Torvalds.
 *
 *	These mean you can really definitely utterly forget about
 *	writing to user space from interrupts. (Its not allowed anyway).
 *
 *	Optimizations Manfred Spraul <manfred@colorfullife.com>
 *
 *	More scalable flush, from Andi Kleen
 *
 *	To avoid global state use 8 different call vectors.
 *	Each CPU uses a specific vector to trigger flushes on other
 *	CPUs. Depending on the received vector the target CPUs look into
 *	the right array slot for the flush data.
 *
 *	With more than 8 CPUs they are hashed to the 8 available
 *	vectors. The limited global vector space forces us to this right now.
 *	In future when interrupts are split into per CPU domains this could be
 *	fixed, at the cost of triggering multiple IPIs in some cases.
 */

union smp_flush_state {
	struct {
		struct mm_struct *flush_mm;
		unsigned long flush_va;
		raw_spinlock_t tlbstate_lock;
		DECLARE_BITMAP(flush_cpumask, NR_CPUS);
	};
	char pad[INTERNODE_CACHE_BYTES];
} ____cacheline_internodealigned_in_smp;

/* State is put into the per CPU data section, but padded
   to a full cache line because other CPUs can access it and we don't
   want false sharing in the per cpu data segment. */
static union smp_flush_state flush_state[NUM_INVALIDATE_TLB_VECTORS];

static DEFINE_PER_CPU_READ_MOSTLY(int, tlb_vector_offset);

/*
 * We cannot call mmdrop() because we are in interrupt context,
 * instead update mm->cpu_vm_mask.
 */
void leave_mm(int cpu)
{
<<<<<<< HEAD
	if (this_cpu_read(cpu_tlbstate.state) == TLBSTATE_OK)
		BUG();
	cpumask_clear_cpu(cpu,
			  mm_cpumask(this_cpu_read(cpu_tlbstate.active_mm)));
	load_cr3(swapper_pg_dir);
=======
	struct mm_struct *active_mm = this_cpu_read(cpu_tlbstate.active_mm);
	if (this_cpu_read(cpu_tlbstate.state) == TLBSTATE_OK)
		BUG();
	if (cpumask_test_cpu(cpu, mm_cpumask(active_mm))) {
		cpumask_clear_cpu(cpu, mm_cpumask(active_mm));
		load_cr3(swapper_pg_dir);
	}
>>>>>>> f9369910
}
EXPORT_SYMBOL_GPL(leave_mm);

/*
 *
 * The flush IPI assumes that a thread switch happens in this order:
 * [cpu0: the cpu that switches]
 * 1) switch_mm() either 1a) or 1b)
 * 1a) thread switch to a different mm
 * 1a1) cpu_clear(cpu, old_mm->cpu_vm_mask);
 *	Stop ipi delivery for the old mm. This is not synchronized with
 *	the other cpus, but smp_invalidate_interrupt ignore flush ipis
 *	for the wrong mm, and in the worst case we perform a superfluous
 *	tlb flush.
 * 1a2) set cpu mmu_state to TLBSTATE_OK
 *	Now the smp_invalidate_interrupt won't call leave_mm if cpu0
 *	was in lazy tlb mode.
 * 1a3) update cpu active_mm
 *	Now cpu0 accepts tlb flushes for the new mm.
 * 1a4) cpu_set(cpu, new_mm->cpu_vm_mask);
 *	Now the other cpus will send tlb flush ipis.
 * 1a4) change cr3.
 * 1b) thread switch without mm change
 *	cpu active_mm is correct, cpu0 already handles
 *	flush ipis.
 * 1b1) set cpu mmu_state to TLBSTATE_OK
 * 1b2) test_and_set the cpu bit in cpu_vm_mask.
 *	Atomically set the bit [other cpus will start sending flush ipis],
 *	and test the bit.
 * 1b3) if the bit was 0: leave_mm was called, flush the tlb.
 * 2) switch %%esp, ie current
 *
 * The interrupt must handle 2 special cases:
 * - cr3 is changed before %%esp, ie. it cannot use current->{active_,}mm.
 * - the cpu performs speculative tlb reads, i.e. even if the cpu only
 *   runs in kernel space, the cpu could load tlb entries for user space
 *   pages.
 *
 * The good news is that cpu mmu_state is local to each cpu, no
 * write/read ordering problems.
 */

/*
 * TLB flush IPI:
 *
 * 1) Flush the tlb entries if the cpu uses the mm that's being flushed.
 * 2) Leave the mm if we are in the lazy tlb mode.
 *
 * Interrupts are disabled.
 */

/*
 * FIXME: use of asmlinkage is not consistent.  On x86_64 it's noop
 * but still used for documentation purpose but the usage is slightly
 * inconsistent.  On x86_32, asmlinkage is regparm(0) but interrupt
 * entry calls in with the first parameter in %eax.  Maybe define
 * intrlinkage?
 */
#ifdef CONFIG_X86_64
asmlinkage
#endif
void smp_invalidate_interrupt(struct pt_regs *regs)
{
	unsigned int cpu;
	unsigned int sender;
	union smp_flush_state *f;

	cpu = smp_processor_id();
	/*
	 * orig_rax contains the negated interrupt vector.
	 * Use that to determine where the sender put the data.
	 */
	sender = ~regs->orig_ax - INVALIDATE_TLB_VECTOR_START;
	f = &flush_state[sender];

	if (!cpumask_test_cpu(cpu, to_cpumask(f->flush_cpumask)))
		goto out;
		/*
		 * This was a BUG() but until someone can quote me the
		 * line from the intel manual that guarantees an IPI to
		 * multiple CPUs is retried _only_ on the erroring CPUs
		 * its staying as a return
		 *
		 * BUG();
		 */

	if (f->flush_mm == this_cpu_read(cpu_tlbstate.active_mm)) {
		if (this_cpu_read(cpu_tlbstate.state) == TLBSTATE_OK) {
			if (f->flush_va == TLB_FLUSH_ALL)
				local_flush_tlb();
			else
				__flush_tlb_one(f->flush_va);
		} else
			leave_mm(cpu);
	}
out:
	ack_APIC_irq();
	smp_mb__before_clear_bit();
	cpumask_clear_cpu(cpu, to_cpumask(f->flush_cpumask));
	smp_mb__after_clear_bit();
	inc_irq_stat(irq_tlb_count);
}

static void flush_tlb_others_ipi(const struct cpumask *cpumask,
				 struct mm_struct *mm, unsigned long va)
{
	unsigned int sender;
	union smp_flush_state *f;

	/* Caller has disabled preemption */
	sender = this_cpu_read(tlb_vector_offset);
	f = &flush_state[sender];

	if (nr_cpu_ids > NUM_INVALIDATE_TLB_VECTORS)
		raw_spin_lock(&f->tlbstate_lock);

	f->flush_mm = mm;
	f->flush_va = va;
	if (cpumask_andnot(to_cpumask(f->flush_cpumask), cpumask, cpumask_of(smp_processor_id()))) {
		/*
		 * We have to send the IPI only to
		 * CPUs affected.
		 */
		apic->send_IPI_mask(to_cpumask(f->flush_cpumask),
			      INVALIDATE_TLB_VECTOR_START + sender);

		while (!cpumask_empty(to_cpumask(f->flush_cpumask)))
			cpu_relax();
	}

	f->flush_mm = NULL;
	f->flush_va = 0;
	if (nr_cpu_ids > NUM_INVALIDATE_TLB_VECTORS)
		raw_spin_unlock(&f->tlbstate_lock);
}

void native_flush_tlb_others(const struct cpumask *cpumask,
			     struct mm_struct *mm, unsigned long va)
{
	if (is_uv_system()) {
		unsigned int cpu;

		cpu = smp_processor_id();
		cpumask = uv_flush_tlb_others(cpumask, mm, va, cpu);
		if (cpumask)
			flush_tlb_others_ipi(cpumask, mm, va);
		return;
	}
	flush_tlb_others_ipi(cpumask, mm, va);
}

static void __cpuinit calculate_tlb_offset(void)
{
	int cpu, node, nr_node_vecs, idx = 0;
	/*
	 * we are changing tlb_vector_offset for each CPU in runtime, but this
	 * will not cause inconsistency, as the write is atomic under X86. we
	 * might see more lock contentions in a short time, but after all CPU's
	 * tlb_vector_offset are changed, everything should go normal
	 *
	 * Note: if NUM_INVALIDATE_TLB_VECTORS % nr_online_nodes !=0, we might
	 * waste some vectors.
	 **/
	if (nr_online_nodes > NUM_INVALIDATE_TLB_VECTORS)
		nr_node_vecs = 1;
	else
		nr_node_vecs = NUM_INVALIDATE_TLB_VECTORS/nr_online_nodes;

	for_each_online_node(node) {
		int node_offset = (idx % NUM_INVALIDATE_TLB_VECTORS) *
			nr_node_vecs;
		int cpu_offset = 0;
		for_each_cpu(cpu, cpumask_of_node(node)) {
			per_cpu(tlb_vector_offset, cpu) = node_offset +
				cpu_offset;
			cpu_offset++;
			cpu_offset = cpu_offset % nr_node_vecs;
		}
		idx++;
	}
}

static int __cpuinit tlb_cpuhp_notify(struct notifier_block *n,
		unsigned long action, void *hcpu)
{
	switch (action & 0xf) {
	case CPU_ONLINE:
	case CPU_DEAD:
		calculate_tlb_offset();
	}
	return NOTIFY_OK;
}

static int __cpuinit init_smp_flush(void)
{
	int i;

	for (i = 0; i < ARRAY_SIZE(flush_state); i++)
		raw_spin_lock_init(&flush_state[i].tlbstate_lock);

	calculate_tlb_offset();
	hotcpu_notifier(tlb_cpuhp_notify, 0);
	return 0;
}
core_initcall(init_smp_flush);

void flush_tlb_current_task(void)
{
	struct mm_struct *mm = current->mm;

	preempt_disable();

	local_flush_tlb();
	if (cpumask_any_but(mm_cpumask(mm), smp_processor_id()) < nr_cpu_ids)
		flush_tlb_others(mm_cpumask(mm), mm, TLB_FLUSH_ALL);
	preempt_enable();
}

void flush_tlb_mm(struct mm_struct *mm)
{
	preempt_disable();

	if (current->active_mm == mm) {
		if (current->mm)
			local_flush_tlb();
		else
			leave_mm(smp_processor_id());
	}
	if (cpumask_any_but(mm_cpumask(mm), smp_processor_id()) < nr_cpu_ids)
		flush_tlb_others(mm_cpumask(mm), mm, TLB_FLUSH_ALL);

	preempt_enable();
}

void flush_tlb_page(struct vm_area_struct *vma, unsigned long va)
{
	struct mm_struct *mm = vma->vm_mm;

	preempt_disable();

	if (current->active_mm == mm) {
		if (current->mm)
			__flush_tlb_one(va);
		else
			leave_mm(smp_processor_id());
	}

	if (cpumask_any_but(mm_cpumask(mm), smp_processor_id()) < nr_cpu_ids)
		flush_tlb_others(mm_cpumask(mm), mm, va);

	preempt_enable();
}

static void do_flush_tlb_all(void *info)
{
	__flush_tlb_all();
	if (this_cpu_read(cpu_tlbstate.state) == TLBSTATE_LAZY)
		leave_mm(smp_processor_id());
}

void flush_tlb_all(void)
{
	on_each_cpu(do_flush_tlb_all, NULL, 1);
}<|MERGE_RESOLUTION|>--- conflicted
+++ resolved
@@ -61,13 +61,6 @@
  */
 void leave_mm(int cpu)
 {
-<<<<<<< HEAD
-	if (this_cpu_read(cpu_tlbstate.state) == TLBSTATE_OK)
-		BUG();
-	cpumask_clear_cpu(cpu,
-			  mm_cpumask(this_cpu_read(cpu_tlbstate.active_mm)));
-	load_cr3(swapper_pg_dir);
-=======
 	struct mm_struct *active_mm = this_cpu_read(cpu_tlbstate.active_mm);
 	if (this_cpu_read(cpu_tlbstate.state) == TLBSTATE_OK)
 		BUG();
@@ -75,7 +68,6 @@
 		cpumask_clear_cpu(cpu, mm_cpumask(active_mm));
 		load_cr3(swapper_pg_dir);
 	}
->>>>>>> f9369910
 }
 EXPORT_SYMBOL_GPL(leave_mm);
 
