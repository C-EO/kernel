// SPDX-License-Identifier: GPL-2.0
/*
 *  Copyright (C) 1995  Linus Torvalds
 *  Copyright (C) 2001, 2002 Andi Kleen, SuSE Labs.
 *  Copyright (C) 2008-2009, Red Hat Inc., Ingo Molnar
 */
#include <linux/sched.h>		/* test_thread_flag(), ...	*/
#include <linux/sched/task_stack.h>	/* task_stack_*(), ...		*/
#include <linux/kdebug.h>		/* oops_begin/end, ...		*/
#include <linux/extable.h>		/* search_exception_tables	*/
#include <linux/memblock.h>		/* max_low_pfn			*/
#include <linux/kfence.h>		/* kfence_handle_page_fault	*/
#include <linux/kprobes.h>		/* NOKPROBE_SYMBOL, ...		*/
#include <linux/mmiotrace.h>		/* kmmio_handler, ...		*/
#include <linux/perf_event.h>		/* perf_sw_event		*/
#include <linux/hugetlb.h>		/* hstate_index_to_shift	*/
#include <linux/prefetch.h>		/* prefetchw			*/
#include <linux/context_tracking.h>	/* exception_enter(), ...	*/
#include <linux/uaccess.h>		/* faulthandler_disabled()	*/
#include <linux/efi.h>			/* efi_crash_gracefully_on_page_fault()*/
#include <linux/mm_types.h>

#include <asm/cpufeature.h>		/* boot_cpu_has, ...		*/
#include <asm/traps.h>			/* dotraplinkage, ...		*/
#include <asm/fixmap.h>			/* VSYSCALL_ADDR		*/
#include <asm/vsyscall.h>		/* emulate_vsyscall		*/
#include <asm/vm86.h>			/* struct vm86			*/
#include <asm/mmu_context.h>		/* vma_pkey()			*/
#include <asm/efi.h>			/* efi_crash_gracefully_on_page_fault()*/
#include <asm/desc.h>			/* store_idt(), ...		*/
#include <asm/cpu_entry_area.h>		/* exception stack		*/
#include <asm/pgtable_areas.h>		/* VMALLOC_START, ...		*/
#include <asm/kvm_para.h>		/* kvm_handle_async_pf		*/
#include <asm/vdso.h>			/* fixup_vdso_exception()	*/
#include <asm/irq_stack.h>

#define CREATE_TRACE_POINTS
#include <asm/trace/exceptions.h>

/*
 * Returns 0 if mmiotrace is disabled, or if the fault is not
 * handled by mmiotrace:
 */
static nokprobe_inline int
kmmio_fault(struct pt_regs *regs, unsigned long addr)
{
	if (unlikely(is_kmmio_active()))
		if (kmmio_handler(regs, addr) == 1)
			return -1;
	return 0;
}

/*
 * Prefetch quirks:
 *
 * 32-bit mode:
 *
 *   Sometimes AMD Athlon/Opteron CPUs report invalid exceptions on prefetch.
 *   Check that here and ignore it.  This is AMD erratum #91.
 *
 * 64-bit mode:
 *
 *   Sometimes the CPU reports invalid exceptions on prefetch.
 *   Check that here and ignore it.
 *
 * Opcode checker based on code by Richard Brunner.
 */
static inline int
check_prefetch_opcode(struct pt_regs *regs, unsigned char *instr,
		      unsigned char opcode, int *prefetch)
{
	unsigned char instr_hi = opcode & 0xf0;
	unsigned char instr_lo = opcode & 0x0f;

	switch (instr_hi) {
	case 0x20:
	case 0x30:
		/*
		 * Values 0x26,0x2E,0x36,0x3E are valid x86 prefixes.
		 * In X86_64 long mode, the CPU will signal invalid
		 * opcode if some of these prefixes are present so
		 * X86_64 will never get here anyway
		 */
		return ((instr_lo & 7) == 0x6);
#ifdef CONFIG_X86_64
	case 0x40:
		/*
		 * In 64-bit mode 0x40..0x4F are valid REX prefixes
		 */
		return (!user_mode(regs) || user_64bit_mode(regs));
#endif
	case 0x60:
		/* 0x64 thru 0x67 are valid prefixes in all modes. */
		return (instr_lo & 0xC) == 0x4;
	case 0xF0:
		/* 0xF0, 0xF2, 0xF3 are valid prefixes in all modes. */
		return !instr_lo || (instr_lo>>1) == 1;
	case 0x00:
		/* Prefetch instruction is 0x0F0D or 0x0F18 */
		if (get_kernel_nofault(opcode, instr))
			return 0;

		*prefetch = (instr_lo == 0xF) &&
			(opcode == 0x0D || opcode == 0x18);
		return 0;
	default:
		return 0;
	}
}

static bool is_amd_k8_pre_npt(void)
{
	struct cpuinfo_x86 *c = &boot_cpu_data;

	return unlikely(IS_ENABLED(CONFIG_CPU_SUP_AMD) &&
			c->x86_vendor == X86_VENDOR_AMD &&
			c->x86 == 0xf && c->x86_model < 0x40);
}

static int
is_prefetch(struct pt_regs *regs, unsigned long error_code, unsigned long addr)
{
	unsigned char *max_instr;
	unsigned char *instr;
	int prefetch = 0;

	/* Erratum #91 affects AMD K8, pre-NPT CPUs */
	if (!is_amd_k8_pre_npt())
		return 0;

	/*
	 * If it was a exec (instruction fetch) fault on NX page, then
	 * do not ignore the fault:
	 */
	if (error_code & X86_PF_INSTR)
		return 0;

	instr = (void *)convert_ip_to_linear(current, regs);
	max_instr = instr + 15;

	/*
	 * This code has historically always bailed out if IP points to a
	 * not-present page (e.g. due to a race).  No one has ever
	 * complained about this.
	 */
	pagefault_disable();

	while (instr < max_instr) {
		unsigned char opcode;

		if (user_mode(regs)) {
			if (get_user(opcode, (unsigned char __user *) instr))
				break;
		} else {
			if (get_kernel_nofault(opcode, instr))
				break;
		}

		instr++;

		if (!check_prefetch_opcode(regs, instr, opcode, &prefetch))
			break;
	}

	pagefault_enable();
	return prefetch;
}

DEFINE_SPINLOCK(pgd_lock);
LIST_HEAD(pgd_list);

#ifdef CONFIG_X86_32
static inline pmd_t *vmalloc_sync_one(pgd_t *pgd, unsigned long address)
{
	unsigned index = pgd_index(address);
	pgd_t *pgd_k;
	p4d_t *p4d, *p4d_k;
	pud_t *pud, *pud_k;
	pmd_t *pmd, *pmd_k;

	pgd += index;
	pgd_k = init_mm.pgd + index;

	if (!pgd_present(*pgd_k))
		return NULL;

	/*
	 * set_pgd(pgd, *pgd_k); here would be useless on PAE
	 * and redundant with the set_pmd() on non-PAE. As would
	 * set_p4d/set_pud.
	 */
	p4d = p4d_offset(pgd, address);
	p4d_k = p4d_offset(pgd_k, address);
	if (!p4d_present(*p4d_k))
		return NULL;

	pud = pud_offset(p4d, address);
	pud_k = pud_offset(p4d_k, address);
	if (!pud_present(*pud_k))
		return NULL;

	pmd = pmd_offset(pud, address);
	pmd_k = pmd_offset(pud_k, address);

	if (pmd_present(*pmd) != pmd_present(*pmd_k))
		set_pmd(pmd, *pmd_k);

	if (!pmd_present(*pmd_k))
		return NULL;
	else
		BUG_ON(pmd_pfn(*pmd) != pmd_pfn(*pmd_k));

	return pmd_k;
}

/*
 *   Handle a fault on the vmalloc or module mapping area
 *
 *   This is needed because there is a race condition between the time
 *   when the vmalloc mapping code updates the PMD to the point in time
 *   where it synchronizes this update with the other page-tables in the
 *   system.
 *
 *   In this race window another thread/CPU can map an area on the same
 *   PMD, finds it already present and does not synchronize it with the
 *   rest of the system yet. As a result v[mz]alloc might return areas
 *   which are not mapped in every page-table in the system, causing an
 *   unhandled page-fault when they are accessed.
 */
static noinline int vmalloc_fault(unsigned long address)
{
	unsigned long pgd_paddr;
	pmd_t *pmd_k;
	pte_t *pte_k;

	/* Make sure we are in vmalloc area: */
	if (!(address >= VMALLOC_START && address < VMALLOC_END))
		return -1;

	/*
	 * Synchronize this task's top level page-table
	 * with the 'reference' page table.
	 *
	 * Do _not_ use "current" here. We might be inside
	 * an interrupt in the middle of a task switch..
	 */
	pgd_paddr = read_cr3_pa();
	pmd_k = vmalloc_sync_one(__va(pgd_paddr), address);
	if (!pmd_k)
		return -1;

	if (pmd_large(*pmd_k))
		return 0;

	pte_k = pte_offset_kernel(pmd_k, address);
	if (!pte_present(*pte_k))
		return -1;

	return 0;
}
NOKPROBE_SYMBOL(vmalloc_fault);

void arch_sync_kernel_mappings(unsigned long start, unsigned long end)
{
	unsigned long addr;

	for (addr = start & PMD_MASK;
	     addr >= TASK_SIZE_MAX && addr < VMALLOC_END;
	     addr += PMD_SIZE) {
		struct page *page;

		spin_lock(&pgd_lock);
		list_for_each_entry(page, &pgd_list, lru) {
			spinlock_t *pgt_lock;

			/* the pgt_lock only for Xen */
			pgt_lock = &pgd_page_get_mm(page)->page_table_lock;

			spin_lock(pgt_lock);
			vmalloc_sync_one(page_address(page), addr);
			spin_unlock(pgt_lock);
		}
		spin_unlock(&pgd_lock);
	}
}

static bool low_pfn(unsigned long pfn)
{
	return pfn < max_low_pfn;
}

static void dump_pagetable(unsigned long address)
{
	pgd_t *base = __va(read_cr3_pa());
	pgd_t *pgd = &base[pgd_index(address)];
	p4d_t *p4d;
	pud_t *pud;
	pmd_t *pmd;
	pte_t *pte;

#ifdef CONFIG_X86_PAE
	pr_info("*pdpt = %016Lx ", pgd_val(*pgd));
	if (!low_pfn(pgd_val(*pgd) >> PAGE_SHIFT) || !pgd_present(*pgd))
		goto out;
#define pr_pde pr_cont
#else
#define pr_pde pr_info
#endif
	p4d = p4d_offset(pgd, address);
	pud = pud_offset(p4d, address);
	pmd = pmd_offset(pud, address);
	pr_pde("*pde = %0*Lx ", sizeof(*pmd) * 2, (u64)pmd_val(*pmd));
#undef pr_pde

	/*
	 * We must not directly access the pte in the highpte
	 * case if the page table is located in highmem.
	 * And let's rather not kmap-atomic the pte, just in case
	 * it's allocated already:
	 */
	if (!low_pfn(pmd_pfn(*pmd)) || !pmd_present(*pmd) || pmd_large(*pmd))
		goto out;

	pte = pte_offset_kernel(pmd, address);
	pr_cont("*pte = %0*Lx ", sizeof(*pte) * 2, (u64)pte_val(*pte));
out:
	pr_cont("\n");
}

#else /* CONFIG_X86_64: */

#ifdef CONFIG_CPU_SUP_AMD
static const char errata93_warning[] =
KERN_ERR 
"******* Your BIOS seems to not contain a fix for K8 errata #93\n"
"******* Working around it, but it may cause SEGVs or burn power.\n"
"******* Please consider a BIOS update.\n"
"******* Disabling USB legacy in the BIOS may also help.\n";
#endif

static int bad_address(void *p)
{
	unsigned long dummy;

	return get_kernel_nofault(dummy, (unsigned long *)p);
}

static void dump_pagetable(unsigned long address)
{
	pgd_t *base = __va(read_cr3_pa());
	pgd_t *pgd = base + pgd_index(address);
	p4d_t *p4d;
	pud_t *pud;
	pmd_t *pmd;
	pte_t *pte;

	if (bad_address(pgd))
		goto bad;

	pr_info("PGD %lx ", pgd_val(*pgd));

	if (!pgd_present(*pgd))
		goto out;

	p4d = p4d_offset(pgd, address);
	if (bad_address(p4d))
		goto bad;

	pr_cont("P4D %lx ", p4d_val(*p4d));
	if (!p4d_present(*p4d) || p4d_large(*p4d))
		goto out;

	pud = pud_offset(p4d, address);
	if (bad_address(pud))
		goto bad;

	pr_cont("PUD %lx ", pud_val(*pud));
	if (!pud_present(*pud) || pud_large(*pud))
		goto out;

	pmd = pmd_offset(pud, address);
	if (bad_address(pmd))
		goto bad;

	pr_cont("PMD %lx ", pmd_val(*pmd));
	if (!pmd_present(*pmd) || pmd_large(*pmd))
		goto out;

	pte = pte_offset_kernel(pmd, address);
	if (bad_address(pte))
		goto bad;

	pr_cont("PTE %lx", pte_val(*pte));
out:
	pr_cont("\n");
	return;
bad:
	pr_info("BAD\n");
}

#endif /* CONFIG_X86_64 */

/*
 * Workaround for K8 erratum #93 & buggy BIOS.
 *
 * BIOS SMM functions are required to use a specific workaround
 * to avoid corruption of the 64bit RIP register on C stepping K8.
 *
 * A lot of BIOS that didn't get tested properly miss this.
 *
 * The OS sees this as a page fault with the upper 32bits of RIP cleared.
 * Try to work around it here.
 *
 * Note we only handle faults in kernel here.
 * Does nothing on 32-bit.
 */
static int is_errata93(struct pt_regs *regs, unsigned long address)
{
#if defined(CONFIG_X86_64) && defined(CONFIG_CPU_SUP_AMD)
	if (boot_cpu_data.x86_vendor != X86_VENDOR_AMD
	    || boot_cpu_data.x86 != 0xf)
		return 0;

	if (user_mode(regs))
		return 0;

	if (address != regs->ip)
		return 0;

	if ((address >> 32) != 0)
		return 0;

	address |= 0xffffffffUL << 32;
	if ((address >= (u64)_stext && address <= (u64)_etext) ||
	    (address >= MODULES_VADDR && address <= MODULES_END)) {
		printk_once(errata93_warning);
		regs->ip = address;
		return 1;
	}
#endif
	return 0;
}

/*
 * Work around K8 erratum #100 K8 in compat mode occasionally jumps
 * to illegal addresses >4GB.
 *
 * We catch this in the page fault handler because these addresses
 * are not reachable. Just detect this case and return.  Any code
 * segment in LDT is compatibility mode.
 */
static int is_errata100(struct pt_regs *regs, unsigned long address)
{
#ifdef CONFIG_X86_64
	if ((regs->cs == __USER32_CS || (regs->cs & (1<<2))) && (address >> 32))
		return 1;
#endif
	return 0;
}

/* Pentium F0 0F C7 C8 bug workaround: */
static int is_f00f_bug(struct pt_regs *regs, unsigned long error_code,
		       unsigned long address)
{
#ifdef CONFIG_X86_F00F_BUG
	if (boot_cpu_has_bug(X86_BUG_F00F) && !(error_code & X86_PF_USER) &&
	    idt_is_f00f_address(address)) {
		handle_invalid_op(regs);
		return 1;
	}
#endif
	return 0;
}

static void show_ldttss(const struct desc_ptr *gdt, const char *name, u16 index)
{
	u32 offset = (index >> 3) * sizeof(struct desc_struct);
	unsigned long addr;
	struct ldttss_desc desc;

	if (index == 0) {
		pr_alert("%s: NULL\n", name);
		return;
	}

	if (offset + sizeof(struct ldttss_desc) >= gdt->size) {
		pr_alert("%s: 0x%hx -- out of bounds\n", name, index);
		return;
	}

	if (copy_from_kernel_nofault(&desc, (void *)(gdt->address + offset),
			      sizeof(struct ldttss_desc))) {
		pr_alert("%s: 0x%hx -- GDT entry is not readable\n",
			 name, index);
		return;
	}

	addr = desc.base0 | (desc.base1 << 16) | ((unsigned long)desc.base2 << 24);
#ifdef CONFIG_X86_64
	addr |= ((u64)desc.base3 << 32);
#endif
	pr_alert("%s: 0x%hx -- base=0x%lx limit=0x%x\n",
		 name, index, addr, (desc.limit0 | (desc.limit1 << 16)));
}

static void
show_fault_oops(struct pt_regs *regs, unsigned long error_code, unsigned long address)
{
	if (!oops_may_print())
		return;

	if (error_code & X86_PF_INSTR) {
		unsigned int level;
		pgd_t *pgd;
		pte_t *pte;

		pgd = __va(read_cr3_pa());
		pgd += pgd_index(address);

		pte = lookup_address_in_pgd(pgd, address, &level);

		if (pte && pte_present(*pte) && !pte_exec(*pte))
			pr_crit("kernel tried to execute NX-protected page - exploit attempt? (uid: %d)\n",
				from_kuid(&init_user_ns, current_uid()));
		if (pte && pte_present(*pte) && pte_exec(*pte) &&
				(pgd_flags(*pgd) & _PAGE_USER) &&
				(__read_cr4() & X86_CR4_SMEP))
			pr_crit("unable to execute userspace code (SMEP?) (uid: %d)\n",
				from_kuid(&init_user_ns, current_uid()));
	}

	if (address < PAGE_SIZE && !user_mode(regs))
		pr_alert("BUG: kernel NULL pointer dereference, address: %px\n",
			(void *)address);
	else
		pr_alert("BUG: unable to handle page fault for address: %px\n",
			(void *)address);

	pr_alert("#PF: %s %s in %s mode\n",
		 (error_code & X86_PF_USER)  ? "user" : "supervisor",
		 (error_code & X86_PF_INSTR) ? "instruction fetch" :
		 (error_code & X86_PF_WRITE) ? "write access" :
					       "read access",
			     user_mode(regs) ? "user" : "kernel");
	pr_alert("#PF: error_code(0x%04lx) - %s\n", error_code,
		 !(error_code & X86_PF_PROT) ? "not-present page" :
		 (error_code & X86_PF_RSVD)  ? "reserved bit violation" :
		 (error_code & X86_PF_PK)    ? "protection keys violation" :
					       "permissions violation");

	if (!(error_code & X86_PF_USER) && user_mode(regs)) {
		struct desc_ptr idt, gdt;
		u16 ldtr, tr;

		/*
		 * This can happen for quite a few reasons.  The more obvious
		 * ones are faults accessing the GDT, or LDT.  Perhaps
		 * surprisingly, if the CPU tries to deliver a benign or
		 * contributory exception from user code and gets a page fault
		 * during delivery, the page fault can be delivered as though
		 * it originated directly from user code.  This could happen
		 * due to wrong permissions on the IDT, GDT, LDT, TSS, or
		 * kernel or IST stack.
		 */
		store_idt(&idt);

		/* Usable even on Xen PV -- it's just slow. */
		native_store_gdt(&gdt);

		pr_alert("IDT: 0x%lx (limit=0x%hx) GDT: 0x%lx (limit=0x%hx)\n",
			 idt.address, idt.size, gdt.address, gdt.size);

		store_ldt(ldtr);
		show_ldttss(&gdt, "LDTR", ldtr);

		store_tr(tr);
		show_ldttss(&gdt, "TR", tr);
	}

	dump_pagetable(address);
}

static noinline void
pgtable_bad(struct pt_regs *regs, unsigned long error_code,
	    unsigned long address)
{
	struct task_struct *tsk;
	unsigned long flags;
	int sig;

	flags = oops_begin();
	tsk = current;
	sig = SIGKILL;

	printk(KERN_ALERT "%s: Corrupted page table at address %lx\n",
	       tsk->comm, address);
	dump_pagetable(address);

	if (__die("Bad pagetable", regs, error_code))
		sig = 0;

	oops_end(flags, regs, sig);
}

static void sanitize_error_code(unsigned long address,
				unsigned long *error_code)
{
	/*
	 * To avoid leaking information about the kernel page
	 * table layout, pretend that user-mode accesses to
	 * kernel addresses are always protection faults.
	 *
	 * NB: This means that failed vsyscalls with vsyscall=none
	 * will have the PROT bit.  This doesn't leak any
	 * information and does not appear to cause any problems.
	 */
	if (address >= TASK_SIZE_MAX)
		*error_code |= X86_PF_PROT;
}

static void set_signal_archinfo(unsigned long address,
				unsigned long error_code)
{
	struct task_struct *tsk = current;

	tsk->thread.trap_nr = X86_TRAP_PF;
	tsk->thread.error_code = error_code | X86_PF_USER;
	tsk->thread.cr2 = address;
}

static noinline void
page_fault_oops(struct pt_regs *regs, unsigned long error_code,
		unsigned long address)
{
#ifdef CONFIG_VMAP_STACK
	struct stack_info info;
#endif
	unsigned long flags;
	int sig;

	if (user_mode(regs)) {
		/*
		 * Implicit kernel access from user mode?  Skip the stack
		 * overflow and EFI special cases.
		 */
		goto oops;
	}

#ifdef CONFIG_VMAP_STACK
	/*
	 * Stack overflow?  During boot, we can fault near the initial
	 * stack in the direct map, but that's not an overflow -- check
	 * that we're in vmalloc space to avoid this.
	 */
	if (is_vmalloc_addr((void *)address) &&
	    get_stack_guard_info((void *)address, &info)) {
		/*
		 * We're likely to be running with very little stack space
		 * left.  It's plausible that we'd hit this condition but
		 * double-fault even before we get this far, in which case
		 * we're fine: the double-fault handler will deal with it.
		 *
		 * We don't want to make it all the way into the oops code
		 * and then double-fault, though, because we're likely to
		 * break the console driver and lose most of the stack dump.
		 */
		call_on_stack(__this_cpu_ist_top_va(DF) - sizeof(void*),
			      handle_stack_overflow,
			      ASM_CALL_ARG3,
			      , [arg1] "r" (regs), [arg2] "r" (address), [arg3] "r" (&info));

		unreachable();
	}
#endif

	/*
	 * Buggy firmware could access regions which might page fault.  If
	 * this happens, EFI has a special OOPS path that will try to
	 * avoid hanging the system.
	 */
	if (IS_ENABLED(CONFIG_EFI))
		efi_crash_gracefully_on_page_fault(address);

	/* Only not-present faults should be handled by KFENCE. */
	if (!(error_code & X86_PF_PROT) &&
	    kfence_handle_page_fault(address, error_code & X86_PF_WRITE, regs))
		return;

oops:
	/*
	 * Oops. The kernel tried to access some bad page. We'll have to
	 * terminate things with extreme prejudice:
	 */
	flags = oops_begin();

	show_fault_oops(regs, error_code, address);

	if (task_stack_end_corrupted(current))
		printk(KERN_EMERG "Thread overran stack, or stack corrupted\n");

	sig = SIGKILL;
	if (__die("Oops", regs, error_code))
		sig = 0;

	/* Executive summary in case the body of the oops scrolled away */
	printk(KERN_DEFAULT "CR2: %016lx\n", address);

	oops_end(flags, regs, sig);
}

static noinline void
kernelmode_fixup_or_oops(struct pt_regs *regs, unsigned long error_code,
			 unsigned long address, int signal, int si_code,
			 u32 pkey)
{
	WARN_ON_ONCE(user_mode(regs));

	/* Are we prepared to handle this kernel fault? */
	if (fixup_exception(regs, X86_TRAP_PF, error_code, address)) {
		/*
		 * Any interrupt that takes a fault gets the fixup. This makes
		 * the below recursive fault logic only apply to a faults from
		 * task context.
		 */
		if (in_interrupt())
			return;

		/*
		 * Per the above we're !in_interrupt(), aka. task context.
		 *
		 * In this case we need to make sure we're not recursively
		 * faulting through the emulate_vsyscall() logic.
		 */
		if (current->thread.sig_on_uaccess_err && signal) {
			sanitize_error_code(address, &error_code);

			set_signal_archinfo(address, error_code);

			if (si_code == SEGV_PKUERR) {
				force_sig_pkuerr((void __user *)address, pkey);
			} else {
				/* XXX: hwpoison faults will set the wrong code. */
				force_sig_fault(signal, si_code, (void __user *)address);
			}
		}

		/*
		 * Barring that, we can do the fixup and be happy.
		 */
		return;
	}

	/*
	 * AMD erratum #91 manifests as a spurious page fault on a PREFETCH
	 * instruction.
	 */
	if (is_prefetch(regs, error_code, address))
		return;

	page_fault_oops(regs, error_code, address);
}

/*
 * Print out info about fatal segfaults, if the show_unhandled_signals
 * sysctl is set:
 */
static inline void
show_signal_msg(struct pt_regs *regs, unsigned long error_code,
		unsigned long address, struct task_struct *tsk)
{
	const char *loglvl = task_pid_nr(tsk) > 1 ? KERN_INFO : KERN_EMERG;
	/* This is a racy snapshot, but it's better than nothing. */
	int cpu = raw_smp_processor_id();

	if (!unhandled_signal(tsk, SIGSEGV))
		return;

	if (!printk_ratelimit())
		return;

	printk("%s%s[%d]: segfault at %lx ip %px sp %px error %lx",
		loglvl, tsk->comm, task_pid_nr(tsk), address,
		(void *)regs->ip, (void *)regs->sp, error_code);

	print_vma_addr(KERN_CONT " in ", regs->ip);

	/*
	 * Dump the likely CPU where the fatal segfault happened.
	 * This can help identify faulty hardware.
	 */
	printk(KERN_CONT " likely on CPU %d (core %d, socket %d)", cpu,
	       topology_core_id(cpu), topology_physical_package_id(cpu));


	printk(KERN_CONT "\n");

	show_opcodes(regs, loglvl);
}

/*
 * The (legacy) vsyscall page is the long page in the kernel portion
 * of the address space that has user-accessible permissions.
 */
static bool is_vsyscall_vaddr(unsigned long vaddr)
{
	return unlikely((vaddr & PAGE_MASK) == VSYSCALL_ADDR);
}

static void
__bad_area_nosemaphore(struct pt_regs *regs, unsigned long error_code,
		       unsigned long address, u32 pkey, int si_code)
{
	struct task_struct *tsk = current;

	if (!user_mode(regs)) {
		kernelmode_fixup_or_oops(regs, error_code, address,
					 SIGSEGV, si_code, pkey);
		return;
	}

	if (!(error_code & X86_PF_USER)) {
		/* Implicit user access to kernel memory -- just oops */
		page_fault_oops(regs, error_code, address);
		return;
	}

	/*
	 * User mode accesses just cause a SIGSEGV.
	 * It's possible to have interrupts off here:
	 */
	local_irq_enable();

	/*
	 * Valid to do another page fault here because this one came
	 * from user space:
	 */
	if (is_prefetch(regs, error_code, address))
		return;

	if (is_errata100(regs, address))
		return;

	sanitize_error_code(address, &error_code);

	if (fixup_vdso_exception(regs, X86_TRAP_PF, error_code, address))
		return;

	if (likely(show_unhandled_signals))
		show_signal_msg(regs, error_code, address, tsk);

	set_signal_archinfo(address, error_code);

	if (si_code == SEGV_PKUERR)
		force_sig_pkuerr((void __user *)address, pkey);
	else
		force_sig_fault(SIGSEGV, si_code, (void __user *)address);

	local_irq_disable();
}

static noinline void
bad_area_nosemaphore(struct pt_regs *regs, unsigned long error_code,
		     unsigned long address)
{
	__bad_area_nosemaphore(regs, error_code, address, 0, SEGV_MAPERR);
}

static void
__bad_area(struct pt_regs *regs, unsigned long error_code,
	   unsigned long address, u32 pkey, int si_code)
{
	struct mm_struct *mm = current->mm;
	/*
	 * Something tried to access memory that isn't in our memory map..
	 * Fix it, but check if it's kernel or user first..
	 */
	mmap_read_unlock(mm);

	__bad_area_nosemaphore(regs, error_code, address, pkey, si_code);
}

static inline bool bad_area_access_from_pkeys(unsigned long error_code,
		struct vm_area_struct *vma)
{
	/* This code is always called on the current mm */
	bool foreign = false;

	if (!cpu_feature_enabled(X86_FEATURE_OSPKE))
		return false;
	if (error_code & X86_PF_PK)
		return true;
	/* this checks permission keys on the VMA: */
	if (!arch_vma_access_permitted(vma, (error_code & X86_PF_WRITE),
				       (error_code & X86_PF_INSTR), foreign))
		return true;
	return false;
}

static noinline void
bad_area_access_error(struct pt_regs *regs, unsigned long error_code,
		      unsigned long address, struct vm_area_struct *vma)
{
	/*
	 * This OSPKE check is not strictly necessary at runtime.
	 * But, doing it this way allows compiler optimizations
	 * if pkeys are compiled out.
	 */
	if (bad_area_access_from_pkeys(error_code, vma)) {
		/*
		 * A protection key fault means that the PKRU value did not allow
		 * access to some PTE.  Userspace can figure out what PKRU was
		 * from the XSAVE state.  This function captures the pkey from
		 * the vma and passes it to userspace so userspace can discover
		 * which protection key was set on the PTE.
		 *
		 * If we get here, we know that the hardware signaled a X86_PF_PK
		 * fault and that there was a VMA once we got in the fault
		 * handler.  It does *not* guarantee that the VMA we find here
		 * was the one that we faulted on.
		 *
		 * 1. T1   : mprotect_key(foo, PAGE_SIZE, pkey=4);
		 * 2. T1   : set PKRU to deny access to pkey=4, touches page
		 * 3. T1   : faults...
		 * 4.    T2: mprotect_key(foo, PAGE_SIZE, pkey=5);
		 * 5. T1   : enters fault handler, takes mmap_lock, etc...
		 * 6. T1   : reaches here, sees vma_pkey(vma)=5, when we really
		 *	     faulted on a pte with its pkey=4.
		 */
		u32 pkey = vma_pkey(vma);

		__bad_area(regs, error_code, address, pkey, SEGV_PKUERR);
	} else {
		__bad_area(regs, error_code, address, 0, SEGV_ACCERR);
	}
}

static void
do_sigbus(struct pt_regs *regs, unsigned long error_code, unsigned long address,
	  vm_fault_t fault)
{
	/* Kernel mode? Handle exceptions or die: */
	if (!user_mode(regs)) {
		kernelmode_fixup_or_oops(regs, error_code, address,
					 SIGBUS, BUS_ADRERR, ARCH_DEFAULT_PKEY);
		return;
	}

	/* User-space => ok to do another page fault: */
	if (is_prefetch(regs, error_code, address))
		return;

	sanitize_error_code(address, &error_code);

	if (fixup_vdso_exception(regs, X86_TRAP_PF, error_code, address))
		return;

	set_signal_archinfo(address, error_code);

#ifdef CONFIG_MEMORY_FAILURE
	if (fault & (VM_FAULT_HWPOISON|VM_FAULT_HWPOISON_LARGE)) {
		struct task_struct *tsk = current;
		unsigned lsb = 0;

		pr_err(
	"MCE: Killing %s:%d due to hardware memory corruption fault at %lx\n",
			tsk->comm, tsk->pid, address);
		if (fault & VM_FAULT_HWPOISON_LARGE)
			lsb = hstate_index_to_shift(VM_FAULT_GET_HINDEX(fault));
		if (fault & VM_FAULT_HWPOISON)
			lsb = PAGE_SHIFT;
		force_sig_mceerr(BUS_MCEERR_AR, (void __user *)address, lsb);
		return;
	}
#endif
	force_sig_fault(SIGBUS, BUS_ADRERR, (void __user *)address);
}

static int spurious_kernel_fault_check(unsigned long error_code, pte_t *pte)
{
	if ((error_code & X86_PF_WRITE) && !pte_write(*pte))
		return 0;

	if ((error_code & X86_PF_INSTR) && !pte_exec(*pte))
		return 0;

	return 1;
}

/*
 * Handle a spurious fault caused by a stale TLB entry.
 *
 * This allows us to lazily refresh the TLB when increasing the
 * permissions of a kernel page (RO -> RW or NX -> X).  Doing it
 * eagerly is very expensive since that implies doing a full
 * cross-processor TLB flush, even if no stale TLB entries exist
 * on other processors.
 *
 * Spurious faults may only occur if the TLB contains an entry with
 * fewer permission than the page table entry.  Non-present (P = 0)
 * and reserved bit (R = 1) faults are never spurious.
 *
 * There are no security implications to leaving a stale TLB when
 * increasing the permissions on a page.
 *
 * Returns non-zero if a spurious fault was handled, zero otherwise.
 *
 * See Intel Developer's Manual Vol 3 Section 4.10.4.3, bullet 3
 * (Optional Invalidation).
 */
static noinline int
spurious_kernel_fault(unsigned long error_code, unsigned long address)
{
	pgd_t *pgd;
	p4d_t *p4d;
	pud_t *pud;
	pmd_t *pmd;
	pte_t *pte;
	int ret;

	/*
	 * Only writes to RO or instruction fetches from NX may cause
	 * spurious faults.
	 *
	 * These could be from user or supervisor accesses but the TLB
	 * is only lazily flushed after a kernel mapping protection
	 * change, so user accesses are not expected to cause spurious
	 * faults.
	 */
	if (error_code != (X86_PF_WRITE | X86_PF_PROT) &&
	    error_code != (X86_PF_INSTR | X86_PF_PROT))
		return 0;

	pgd = init_mm.pgd + pgd_index(address);
	if (!pgd_present(*pgd))
		return 0;

	p4d = p4d_offset(pgd, address);
	if (!p4d_present(*p4d))
		return 0;

	if (p4d_large(*p4d))
		return spurious_kernel_fault_check(error_code, (pte_t *) p4d);

	pud = pud_offset(p4d, address);
	if (!pud_present(*pud))
		return 0;

	if (pud_large(*pud))
		return spurious_kernel_fault_check(error_code, (pte_t *) pud);

	pmd = pmd_offset(pud, address);
	if (!pmd_present(*pmd))
		return 0;

	if (pmd_large(*pmd))
		return spurious_kernel_fault_check(error_code, (pte_t *) pmd);

	pte = pte_offset_kernel(pmd, address);
	if (!pte_present(*pte))
		return 0;

	ret = spurious_kernel_fault_check(error_code, pte);
	if (!ret)
		return 0;

	/*
	 * Make sure we have permissions in PMD.
	 * If not, then there's a bug in the page tables:
	 */
	ret = spurious_kernel_fault_check(error_code, (pte_t *) pmd);
	WARN_ONCE(!ret, "PMD has incorrect permission bits\n");

	return ret;
}
NOKPROBE_SYMBOL(spurious_kernel_fault);

int show_unhandled_signals = 1;

static inline int
access_error(unsigned long error_code, struct vm_area_struct *vma)
{
	/* This is only called for the current mm, so: */
	bool foreign = false;

	/*
	 * Read or write was blocked by protection keys.  This is
	 * always an unconditional error and can never result in
	 * a follow-up action to resolve the fault, like a COW.
	 */
	if (error_code & X86_PF_PK)
		return 1;

	/*
	 * SGX hardware blocked the access.  This usually happens
	 * when the enclave memory contents have been destroyed, like
	 * after a suspend/resume cycle. In any case, the kernel can't
	 * fix the cause of the fault.  Handle the fault as an access
	 * error even in cases where no actual access violation
	 * occurred.  This allows userspace to rebuild the enclave in
	 * response to the signal.
	 */
	if (unlikely(error_code & X86_PF_SGX))
		return 1;

	/*
	 * Make sure to check the VMA so that we do not perform
	 * faults just to hit a X86_PF_PK as soon as we fill in a
	 * page.
	 */
	if (!arch_vma_access_permitted(vma, (error_code & X86_PF_WRITE),
				       (error_code & X86_PF_INSTR), foreign))
		return 1;

	if (error_code & X86_PF_WRITE) {
		/* write, present and write, not present: */
		if (unlikely(!(vma->vm_flags & VM_WRITE)))
			return 1;
		return 0;
	}

	/* read, present: */
	if (unlikely(error_code & X86_PF_PROT))
		return 1;

	/* read, not present: */
	if (unlikely(!vma_is_accessible(vma)))
		return 1;

	return 0;
}

bool fault_in_kernel_space(unsigned long address)
{
	/*
	 * On 64-bit systems, the vsyscall page is at an address above
	 * TASK_SIZE_MAX, but is not considered part of the kernel
	 * address space.
	 */
	if (IS_ENABLED(CONFIG_X86_64) && is_vsyscall_vaddr(address))
		return false;

	return address >= TASK_SIZE_MAX;
}

/*
 * Called for all faults where 'address' is part of the kernel address
 * space.  Might get called for faults that originate from *code* that
 * ran in userspace or the kernel.
 */
static void
do_kern_addr_fault(struct pt_regs *regs, unsigned long hw_error_code,
		   unsigned long address)
{
	/*
	 * Protection keys exceptions only happen on user pages.  We
	 * have no user pages in the kernel portion of the address
	 * space, so do not expect them here.
	 */
	WARN_ON_ONCE(hw_error_code & X86_PF_PK);

#ifdef CONFIG_X86_32
	/*
	 * We can fault-in kernel-space virtual memory on-demand. The
	 * 'reference' page table is init_mm.pgd.
	 *
	 * NOTE! We MUST NOT take any locks for this case. We may
	 * be in an interrupt or a critical region, and should
	 * only copy the information from the master page table,
	 * nothing more.
	 *
	 * Before doing this on-demand faulting, ensure that the
	 * fault is not any of the following:
	 * 1. A fault on a PTE with a reserved bit set.
	 * 2. A fault caused by a user-mode access.  (Do not demand-
	 *    fault kernel memory due to user-mode accesses).
	 * 3. A fault caused by a page-level protection violation.
	 *    (A demand fault would be on a non-present page which
	 *     would have X86_PF_PROT==0).
	 *
	 * This is only needed to close a race condition on x86-32 in
	 * the vmalloc mapping/unmapping code. See the comment above
	 * vmalloc_fault() for details. On x86-64 the race does not
	 * exist as the vmalloc mappings don't need to be synchronized
	 * there.
	 */
	if (!(hw_error_code & (X86_PF_RSVD | X86_PF_USER | X86_PF_PROT))) {
		if (vmalloc_fault(address) >= 0)
			return;
	}
#endif

	if (is_f00f_bug(regs, hw_error_code, address))
		return;

	/* Was the fault spurious, caused by lazy TLB invalidation? */
	if (spurious_kernel_fault(hw_error_code, address))
		return;

	/* kprobes don't want to hook the spurious faults: */
	if (WARN_ON_ONCE(kprobe_page_fault(regs, X86_TRAP_PF)))
		return;

	/*
	 * Note, despite being a "bad area", there are quite a few
	 * acceptable reasons to get here, such as erratum fixups
	 * and handling kernel code that can fault, like get_user().
	 *
	 * Don't take the mm semaphore here. If we fixup a prefetch
	 * fault we could otherwise deadlock:
	 */
	bad_area_nosemaphore(regs, hw_error_code, address);
}
NOKPROBE_SYMBOL(do_kern_addr_fault);

/*
 * Handle faults in the user portion of the address space.  Nothing in here
 * should check X86_PF_USER without a specific justification: for almost
 * all purposes, we should treat a normal kernel access to user memory
 * (e.g. get_user(), put_user(), etc.) the same as the WRUSS instruction.
 * The one exception is AC flag handling, which is, per the x86
 * architecture, special for WRUSS.
 */
static inline
void do_user_addr_fault(struct pt_regs *regs,
			unsigned long error_code,
			unsigned long address)
{
	struct vm_area_struct *vma;
	struct task_struct *tsk;
	struct mm_struct *mm;
	vm_fault_t fault;
	unsigned int flags = FAULT_FLAG_DEFAULT;

	tsk = current;
	mm = tsk->mm;

	if (unlikely((error_code & (X86_PF_USER | X86_PF_INSTR)) == X86_PF_INSTR)) {
		/*
		 * Whoops, this is kernel mode code trying to execute from
		 * user memory.  Unless this is AMD erratum #93, which
		 * corrupts RIP such that it looks like a user address,
		 * this is unrecoverable.  Don't even try to look up the
		 * VMA or look for extable entries.
		 */
		if (is_errata93(regs, address))
			return;

		page_fault_oops(regs, error_code, address);
		return;
	}

	/* kprobes don't want to hook the spurious faults: */
	if (WARN_ON_ONCE(kprobe_page_fault(regs, X86_TRAP_PF)))
		return;

	/*
	 * Reserved bits are never expected to be set on
	 * entries in the user portion of the page tables.
	 */
	if (unlikely(error_code & X86_PF_RSVD))
		pgtable_bad(regs, error_code, address);

	/*
	 * If SMAP is on, check for invalid kernel (supervisor) access to user
	 * pages in the user address space.  The odd case here is WRUSS,
	 * which, according to the preliminary documentation, does not respect
	 * SMAP and will have the USER bit set so, in all cases, SMAP
	 * enforcement appears to be consistent with the USER bit.
	 */
	if (unlikely(cpu_feature_enabled(X86_FEATURE_SMAP) &&
		     !(error_code & X86_PF_USER) &&
		     !(regs->flags & X86_EFLAGS_AC))) {
		/*
		 * No extable entry here.  This was a kernel access to an
		 * invalid pointer.  get_kernel_nofault() will not get here.
		 */
		page_fault_oops(regs, error_code, address);
		return;
	}

	/*
	 * If we're in an interrupt, have no user context or are running
	 * in a region with pagefaults disabled then we must not take the fault
	 */
	if (unlikely(faulthandler_disabled() || !mm)) {
		bad_area_nosemaphore(regs, error_code, address);
		return;
	}

	/*
	 * It's safe to allow irq's after cr2 has been saved and the
	 * vmalloc fault has been handled.
	 *
	 * User-mode registers count as a user access even for any
	 * potential system fault or CPU buglet:
	 */
	if (user_mode(regs)) {
		local_irq_enable();
		flags |= FAULT_FLAG_USER;
	} else {
		if (regs->flags & X86_EFLAGS_IF)
			local_irq_enable();
	}

	perf_sw_event(PERF_COUNT_SW_PAGE_FAULTS, 1, regs, address);

	if (error_code & X86_PF_WRITE)
		flags |= FAULT_FLAG_WRITE;
	if (error_code & X86_PF_INSTR)
		flags |= FAULT_FLAG_INSTRUCTION;

#ifdef CONFIG_X86_64
	/*
	 * Faults in the vsyscall page might need emulation.  The
	 * vsyscall page is at a high address (>PAGE_OFFSET), but is
	 * considered to be part of the user address space.
	 *
	 * The vsyscall page does not have a "real" VMA, so do this
	 * emulation before we go searching for VMAs.
	 *
	 * PKRU never rejects instruction fetches, so we don't need
	 * to consider the PF_PK bit.
	 */
	if (is_vsyscall_vaddr(address)) {
		if (emulate_vsyscall(error_code, regs, address))
			return;
	}
#endif

<<<<<<< HEAD
	/*
	 * Kernel-mode access to the user address space should only occur
	 * on well-defined single instructions listed in the exception
	 * tables.  But, an erroneous kernel fault occurring outside one of
	 * those areas which also holds mmap_lock might deadlock attempting
	 * to validate the fault against the address space.
	 *
	 * Only do the expensive exception table search when we might be at
	 * risk of a deadlock.  This happens if we
	 * 1. Failed to acquire mmap_lock, and
	 * 2. The access did not originate in userspace.
	 */
	if (unlikely(!mmap_read_trylock(mm))) {
		if (!user_mode(regs) && !search_exception_tables(regs->ip)) {
			/*
			 * Fault from code in kernel from
			 * which we do not expect faults.
			 */
			bad_area_nosemaphore(regs, error_code, address);
			return;
		}
=======
#ifdef CONFIG_PER_VMA_LOCK
	if (!(flags & FAULT_FLAG_USER))
		goto lock_mmap;

	vma = lock_vma_under_rcu(mm, address);
	if (!vma)
		goto lock_mmap;

	if (unlikely(access_error(error_code, vma))) {
		vma_end_read(vma);
		goto lock_mmap;
	}
	fault = handle_mm_fault(vma, address, flags | FAULT_FLAG_VMA_LOCK, regs);
	vma_end_read(vma);

	if (!(fault & VM_FAULT_RETRY)) {
		count_vm_vma_lock_event(VMA_LOCK_SUCCESS);
		goto done;
	}
	count_vm_vma_lock_event(VMA_LOCK_RETRY);

	/* Quick path to respond to signals */
	if (fault_signal_pending(fault, regs)) {
		if (!user_mode(regs))
			kernelmode_fixup_or_oops(regs, error_code, address,
						 SIGBUS, BUS_ADRERR,
						 ARCH_DEFAULT_PKEY);
		return;
	}
lock_mmap:
#endif /* CONFIG_PER_VMA_LOCK */

>>>>>>> 59377679
retry:
	vma = lock_mm_and_find_vma(mm, address, regs);
	if (unlikely(!vma)) {
		bad_area_nosemaphore(regs, error_code, address);
		return;
	}

	/*
	 * Ok, we have a good vm_area for this memory access, so
	 * we can handle it..
	 */
	if (unlikely(access_error(error_code, vma))) {
		bad_area_access_error(regs, error_code, address, vma);
		return;
	}

	/*
	 * If for any reason at all we couldn't handle the fault,
	 * make sure we exit gracefully rather than endlessly redo
	 * the fault.  Since we never set FAULT_FLAG_RETRY_NOWAIT, if
	 * we get VM_FAULT_RETRY back, the mmap_lock has been unlocked.
	 *
	 * Note that handle_userfault() may also release and reacquire mmap_lock
	 * (and not return with VM_FAULT_RETRY), when returning to userland to
	 * repeat the page fault later with a VM_FAULT_NOPAGE retval
	 * (potentially after handling any pending signal during the return to
	 * userland). The return to userland is identified whenever
	 * FAULT_FLAG_USER|FAULT_FLAG_KILLABLE are both set in flags.
	 */
	fault = handle_mm_fault(vma, address, flags, regs);

	if (fault_signal_pending(fault, regs)) {
		/*
		 * Quick path to respond to signals.  The core mm code
		 * has unlocked the mm for us if we get here.
		 */
		if (!user_mode(regs))
			kernelmode_fixup_or_oops(regs, error_code, address,
						 SIGBUS, BUS_ADRERR,
						 ARCH_DEFAULT_PKEY);
		return;
	}

	/* The fault is fully completed (including releasing mmap lock) */
	if (fault & VM_FAULT_COMPLETED)
		return;

	/*
	 * If we need to retry the mmap_lock has already been released,
	 * and if there is a fatal signal pending there is no guarantee
	 * that we made any progress. Handle this case first.
	 */
	if (unlikely(fault & VM_FAULT_RETRY)) {
		flags |= FAULT_FLAG_TRIED;
		goto retry;
	}

	mmap_read_unlock(mm);
	if (likely(!(fault & VM_FAULT_ERROR)))
		return;

	if (fatal_signal_pending(current) && !user_mode(regs)) {
		kernelmode_fixup_or_oops(regs, error_code, address,
					 0, 0, ARCH_DEFAULT_PKEY);
		return;
	}

	if (fault & VM_FAULT_OOM) {
		/* Kernel mode? Handle exceptions or die: */
		if (!user_mode(regs)) {
			kernelmode_fixup_or_oops(regs, error_code, address,
						 SIGSEGV, SEGV_MAPERR,
						 ARCH_DEFAULT_PKEY);
			return;
		}

		/*
		 * We ran out of memory, call the OOM killer, and return the
		 * userspace (which will retry the fault, or kill us if we got
		 * oom-killed):
		 */
		pagefault_out_of_memory();
	} else {
		if (fault & (VM_FAULT_SIGBUS|VM_FAULT_HWPOISON|
			     VM_FAULT_HWPOISON_LARGE))
			do_sigbus(regs, error_code, address, fault);
		else if (fault & VM_FAULT_SIGSEGV)
			bad_area_nosemaphore(regs, error_code, address);
		else
			BUG();
	}
}
NOKPROBE_SYMBOL(do_user_addr_fault);

static __always_inline void
trace_page_fault_entries(struct pt_regs *regs, unsigned long error_code,
			 unsigned long address)
{
	if (!trace_pagefault_enabled())
		return;

	if (user_mode(regs))
		trace_page_fault_user(address, regs, error_code);
	else
		trace_page_fault_kernel(address, regs, error_code);
}

static __always_inline void
handle_page_fault(struct pt_regs *regs, unsigned long error_code,
			      unsigned long address)
{
	trace_page_fault_entries(regs, error_code, address);

	if (unlikely(kmmio_fault(regs, address)))
		return;

	/* Was the fault on kernel-controlled part of the address space? */
	if (unlikely(fault_in_kernel_space(address))) {
		do_kern_addr_fault(regs, error_code, address);
	} else {
		do_user_addr_fault(regs, error_code, address);
		/*
		 * User address page fault handling might have reenabled
		 * interrupts. Fixing up all potential exit points of
		 * do_user_addr_fault() and its leaf functions is just not
		 * doable w/o creating an unholy mess or turning the code
		 * upside down.
		 */
		local_irq_disable();
	}
}

DEFINE_IDTENTRY_RAW_ERRORCODE(exc_page_fault)
{
	unsigned long address = read_cr2();
	irqentry_state_t state;

	prefetchw(&current->mm->mmap_lock);

	/*
	 * KVM uses #PF vector to deliver 'page not present' events to guests
	 * (asynchronous page fault mechanism). The event happens when a
	 * userspace task is trying to access some valid (from guest's point of
	 * view) memory which is not currently mapped by the host (e.g. the
	 * memory is swapped out). Note, the corresponding "page ready" event
	 * which is injected when the memory becomes available, is delivered via
	 * an interrupt mechanism and not a #PF exception
	 * (see arch/x86/kernel/kvm.c: sysvec_kvm_asyncpf_interrupt()).
	 *
	 * We are relying on the interrupted context being sane (valid RSP,
	 * relevant locks not held, etc.), which is fine as long as the
	 * interrupted context had IF=1.  We are also relying on the KVM
	 * async pf type field and CR2 being read consistently instead of
	 * getting values from real and async page faults mixed up.
	 *
	 * Fingers crossed.
	 *
	 * The async #PF handling code takes care of idtentry handling
	 * itself.
	 */
	if (kvm_handle_async_pf(regs, (u32)address))
		return;

	/*
	 * Entry handling for valid #PF from kernel mode is slightly
	 * different: RCU is already watching and ct_irq_enter() must not
	 * be invoked because a kernel fault on a user space address might
	 * sleep.
	 *
	 * In case the fault hit a RCU idle region the conditional entry
	 * code reenabled RCU to avoid subsequent wreckage which helps
	 * debuggability.
	 */
	state = irqentry_enter(regs);

	instrumentation_begin();
	handle_page_fault(regs, error_code, address);
	instrumentation_end();

	irqentry_exit(regs, state);
}<|MERGE_RESOLUTION|>--- conflicted
+++ resolved
@@ -1327,62 +1327,6 @@
 	}
 #endif
 
-<<<<<<< HEAD
-	/*
-	 * Kernel-mode access to the user address space should only occur
-	 * on well-defined single instructions listed in the exception
-	 * tables.  But, an erroneous kernel fault occurring outside one of
-	 * those areas which also holds mmap_lock might deadlock attempting
-	 * to validate the fault against the address space.
-	 *
-	 * Only do the expensive exception table search when we might be at
-	 * risk of a deadlock.  This happens if we
-	 * 1. Failed to acquire mmap_lock, and
-	 * 2. The access did not originate in userspace.
-	 */
-	if (unlikely(!mmap_read_trylock(mm))) {
-		if (!user_mode(regs) && !search_exception_tables(regs->ip)) {
-			/*
-			 * Fault from code in kernel from
-			 * which we do not expect faults.
-			 */
-			bad_area_nosemaphore(regs, error_code, address);
-			return;
-		}
-=======
-#ifdef CONFIG_PER_VMA_LOCK
-	if (!(flags & FAULT_FLAG_USER))
-		goto lock_mmap;
-
-	vma = lock_vma_under_rcu(mm, address);
-	if (!vma)
-		goto lock_mmap;
-
-	if (unlikely(access_error(error_code, vma))) {
-		vma_end_read(vma);
-		goto lock_mmap;
-	}
-	fault = handle_mm_fault(vma, address, flags | FAULT_FLAG_VMA_LOCK, regs);
-	vma_end_read(vma);
-
-	if (!(fault & VM_FAULT_RETRY)) {
-		count_vm_vma_lock_event(VMA_LOCK_SUCCESS);
-		goto done;
-	}
-	count_vm_vma_lock_event(VMA_LOCK_RETRY);
-
-	/* Quick path to respond to signals */
-	if (fault_signal_pending(fault, regs)) {
-		if (!user_mode(regs))
-			kernelmode_fixup_or_oops(regs, error_code, address,
-						 SIGBUS, BUS_ADRERR,
-						 ARCH_DEFAULT_PKEY);
-		return;
-	}
-lock_mmap:
-#endif /* CONFIG_PER_VMA_LOCK */
-
->>>>>>> 59377679
 retry:
 	vma = lock_mm_and_find_vma(mm, address, regs);
 	if (unlikely(!vma)) {
