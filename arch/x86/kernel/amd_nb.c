/*
 * Shared support code for AMD K8 northbridges and derivates.
 * Copyright 2006 Andi Kleen, SUSE Labs. Subject to GPLv2.
 */

#define pr_fmt(fmt) KBUILD_MODNAME ": " fmt

#include <linux/types.h>
#include <linux/slab.h>
#include <linux/init.h>
#include <linux/errno.h>
#include <linux/export.h>
#include <linux/spinlock.h>
#include <linux/pci_ids.h>
#include <asm/amd_nb.h>

#define PCI_DEVICE_ID_AMD_17H_ROOT	0x1450
<<<<<<< HEAD
#define PCI_DEVICE_ID_AMD_17H_M30H_ROOT	0x1480
#define PCI_DEVICE_ID_AMD_17H_DF_F4	0x1464
#define PCI_DEVICE_ID_AMD_17H_M30H_DF_F4 0x1494
=======
#define PCI_DEVICE_ID_AMD_17H_M10H_ROOT	0x15d0
#define PCI_DEVICE_ID_AMD_17H_DF_F4	0x1464
#define PCI_DEVICE_ID_AMD_17H_M10H_DF_F4 0x15ec
>>>>>>> 38e8ee12

/* Protect the PCI config register pairs used for SMN and DF indirect access. */
static DEFINE_MUTEX(smn_mutex);

static u32 *flush_words;

static const struct pci_device_id amd_root_ids[] = {
	{ PCI_DEVICE(PCI_VENDOR_ID_AMD, PCI_DEVICE_ID_AMD_17H_ROOT) },
<<<<<<< HEAD
	{ PCI_DEVICE(PCI_VENDOR_ID_AMD, PCI_DEVICE_ID_AMD_17H_M30H_ROOT) },
=======
	{ PCI_DEVICE(PCI_VENDOR_ID_AMD, PCI_DEVICE_ID_AMD_17H_M10H_ROOT) },
>>>>>>> 38e8ee12
	{}
};


#define PCI_DEVICE_ID_AMD_CNB17H_F4     0x1704

const struct pci_device_id amd_nb_misc_ids[] = {
	{ PCI_DEVICE(PCI_VENDOR_ID_AMD, PCI_DEVICE_ID_AMD_K8_NB_MISC) },
	{ PCI_DEVICE(PCI_VENDOR_ID_AMD, PCI_DEVICE_ID_AMD_10H_NB_MISC) },
	{ PCI_DEVICE(PCI_VENDOR_ID_AMD, PCI_DEVICE_ID_AMD_15H_NB_F3) },
	{ PCI_DEVICE(PCI_VENDOR_ID_AMD, PCI_DEVICE_ID_AMD_15H_M10H_F3) },
	{ PCI_DEVICE(PCI_VENDOR_ID_AMD, PCI_DEVICE_ID_AMD_15H_M30H_NB_F3) },
	{ PCI_DEVICE(PCI_VENDOR_ID_AMD, PCI_DEVICE_ID_AMD_15H_M60H_NB_F3) },
	{ PCI_DEVICE(PCI_VENDOR_ID_AMD, PCI_DEVICE_ID_AMD_16H_NB_F3) },
	{ PCI_DEVICE(PCI_VENDOR_ID_AMD, PCI_DEVICE_ID_AMD_16H_M30H_NB_F3) },
	{ PCI_DEVICE(PCI_VENDOR_ID_AMD, PCI_DEVICE_ID_AMD_17H_DF_F3) },
<<<<<<< HEAD
	{ PCI_DEVICE(PCI_VENDOR_ID_AMD, PCI_DEVICE_ID_AMD_17H_M30H_DF_F3) },
=======
	{ PCI_DEVICE(PCI_VENDOR_ID_AMD, PCI_DEVICE_ID_AMD_17H_M10H_DF_F3) },
>>>>>>> 38e8ee12
	{ PCI_DEVICE(PCI_VENDOR_ID_AMD, PCI_DEVICE_ID_AMD_CNB17H_F3) },
	{}
};
EXPORT_SYMBOL_GPL(amd_nb_misc_ids);

static const struct pci_device_id amd_nb_link_ids[] = {
	{ PCI_DEVICE(PCI_VENDOR_ID_AMD, PCI_DEVICE_ID_AMD_15H_NB_F4) },
	{ PCI_DEVICE(PCI_VENDOR_ID_AMD, PCI_DEVICE_ID_AMD_15H_M30H_NB_F4) },
	{ PCI_DEVICE(PCI_VENDOR_ID_AMD, PCI_DEVICE_ID_AMD_15H_M60H_NB_F4) },
	{ PCI_DEVICE(PCI_VENDOR_ID_AMD, PCI_DEVICE_ID_AMD_16H_NB_F4) },
	{ PCI_DEVICE(PCI_VENDOR_ID_AMD, PCI_DEVICE_ID_AMD_16H_M30H_NB_F4) },
	{ PCI_DEVICE(PCI_VENDOR_ID_AMD, PCI_DEVICE_ID_AMD_17H_DF_F4) },
<<<<<<< HEAD
	{ PCI_DEVICE(PCI_VENDOR_ID_AMD, PCI_DEVICE_ID_AMD_17H_M30H_DF_F4) },
=======
	{ PCI_DEVICE(PCI_VENDOR_ID_AMD, PCI_DEVICE_ID_AMD_17H_M10H_DF_F4) },
>>>>>>> 38e8ee12
	{ PCI_DEVICE(PCI_VENDOR_ID_AMD, PCI_DEVICE_ID_AMD_CNB17H_F4) },
	{}
};

static const struct pci_device_id hygon_root_ids[] = {
	{ PCI_DEVICE(PCI_VENDOR_ID_HYGON, PCI_DEVICE_ID_AMD_17H_ROOT) },
	{}
};

const struct pci_device_id hygon_nb_misc_ids[] = {
	{ PCI_DEVICE(PCI_VENDOR_ID_HYGON, PCI_DEVICE_ID_AMD_17H_DF_F3) },
	{}
};

static const struct pci_device_id hygon_nb_link_ids[] = {
	{ PCI_DEVICE(PCI_VENDOR_ID_HYGON, PCI_DEVICE_ID_AMD_17H_DF_F4) },
	{}
};

const struct amd_nb_bus_dev_range amd_nb_bus_dev_ranges[] __initconst = {
	{ 0x00, 0x18, 0x20 },
	{ 0xff, 0x00, 0x20 },
	{ 0xfe, 0x00, 0x20 },
	{ }
};

static struct amd_northbridge_info amd_northbridges;

u16 amd_nb_num(void)
{
	return amd_northbridges.num;
}
EXPORT_SYMBOL_GPL(amd_nb_num);

bool amd_nb_has_feature(unsigned int feature)
{
	return ((amd_northbridges.flags & feature) == feature);
}
EXPORT_SYMBOL_GPL(amd_nb_has_feature);

struct amd_northbridge *node_to_amd_nb(int node)
{
	return (node < amd_northbridges.num) ? &amd_northbridges.nb[node] : NULL;
}
EXPORT_SYMBOL_GPL(node_to_amd_nb);

static struct pci_dev *next_northbridge(struct pci_dev *dev,
					const struct pci_device_id *ids)
{
	do {
		dev = pci_get_device(PCI_ANY_ID, PCI_ANY_ID, dev);
		if (!dev)
			break;
	} while (!pci_match_id(ids, dev));
	return dev;
}

static int __amd_smn_rw(u16 node, u32 address, u32 *value, bool write)
{
	struct pci_dev *root;
	int err = -ENODEV;

	if (node >= amd_northbridges.num)
		goto out;

	root = node_to_amd_nb(node)->root;
	if (!root)
		goto out;

	mutex_lock(&smn_mutex);

	err = pci_write_config_dword(root, 0x60, address);
	if (err) {
		pr_warn("Error programming SMN address 0x%x.\n", address);
		goto out_unlock;
	}

	err = (write ? pci_write_config_dword(root, 0x64, *value)
		     : pci_read_config_dword(root, 0x64, value));
	if (err)
		pr_warn("Error %s SMN address 0x%x.\n",
			(write ? "writing to" : "reading from"), address);

out_unlock:
	mutex_unlock(&smn_mutex);

out:
	return err;
}

int amd_smn_read(u16 node, u32 address, u32 *value)
{
	return __amd_smn_rw(node, address, value, false);
}
EXPORT_SYMBOL_GPL(amd_smn_read);

int amd_smn_write(u16 node, u32 address, u32 value)
{
	return __amd_smn_rw(node, address, &value, true);
}
EXPORT_SYMBOL_GPL(amd_smn_write);

/*
 * Data Fabric Indirect Access uses FICAA/FICAD.
 *
 * Fabric Indirect Configuration Access Address (FICAA): Constructed based
 * on the device's Instance Id and the PCI function and register offset of
 * the desired register.
 *
 * Fabric Indirect Configuration Access Data (FICAD): There are FICAD LO
 * and FICAD HI registers but so far we only need the LO register.
 */
int amd_df_indirect_read(u16 node, u8 func, u16 reg, u8 instance_id, u32 *lo)
{
	struct pci_dev *F4;
	u32 ficaa;
	int err = -ENODEV;

	if (node >= amd_northbridges.num)
		goto out;

	F4 = node_to_amd_nb(node)->link;
	if (!F4)
		goto out;

	ficaa  = 1;
	ficaa |= reg & 0x3FC;
	ficaa |= (func & 0x7) << 11;
	ficaa |= instance_id << 16;

	mutex_lock(&smn_mutex);

	err = pci_write_config_dword(F4, 0x5C, ficaa);
	if (err) {
		pr_warn("Error writing DF Indirect FICAA, FICAA=0x%x\n", ficaa);
		goto out_unlock;
	}

	err = pci_read_config_dword(F4, 0x98, lo);
	if (err)
		pr_warn("Error reading DF Indirect FICAD LO, FICAA=0x%x.\n", ficaa);

out_unlock:
	mutex_unlock(&smn_mutex);

out:
	return err;
}
EXPORT_SYMBOL_GPL(amd_df_indirect_read);

int amd_cache_northbridges(void)
{
<<<<<<< HEAD
	struct amd_northbridge *nb;
	struct pci_dev *root, *misc, *link;
	u16 roots_per_misc = 0;
	u16 misc_count = 0;
	u16 root_count = 0;
	u16 i, j;
=======
	const struct pci_device_id *misc_ids = amd_nb_misc_ids;
	const struct pci_device_id *link_ids = amd_nb_link_ids;
	const struct pci_device_id *root_ids = amd_root_ids;
	struct pci_dev *root, *misc, *link;
	struct amd_northbridge *nb;
	u16 i = 0;
>>>>>>> 38e8ee12

	if (amd_northbridges.num)
		return 0;

	if (boot_cpu_data.x86_vendor == X86_VENDOR_HYGON) {
		root_ids = hygon_root_ids;
		misc_ids = hygon_nb_misc_ids;
		link_ids = hygon_nb_link_ids;
	}

	misc = NULL;
<<<<<<< HEAD
	while ((misc = next_northbridge(misc, amd_nb_misc_ids)) != NULL)
		misc_count++;
=======
	while ((misc = next_northbridge(misc, misc_ids)) != NULL)
		i++;
>>>>>>> 38e8ee12

	if (!misc_count)
		return -ENODEV;

	root = NULL;
	while ((root = next_northbridge(root, amd_root_ids)) != NULL)
		root_count++;

	if (root_count) {
		roots_per_misc = root_count / misc_count;

		/*
		 * There should be _exactly_ N roots for each DF/SMN
		 * interface.
		 */
		if (!roots_per_misc || (root_count % roots_per_misc)) {
			pr_info("Unsupported AMD DF/PCI configuration found\n");
			return -ENODEV;
		}
	}

	nb = kcalloc(misc_count, sizeof(struct amd_northbridge), GFP_KERNEL);
	if (!nb)
		return -ENOMEM;

	amd_northbridges.nb = nb;
	amd_northbridges.num = misc_count;

	link = misc = root = NULL;
	for (i = 0; i < amd_northbridges.num; i++) {
		node_to_amd_nb(i)->root = root =
			next_northbridge(root, root_ids);
		node_to_amd_nb(i)->misc = misc =
			next_northbridge(misc, misc_ids);
		node_to_amd_nb(i)->link = link =
<<<<<<< HEAD
			next_northbridge(link, amd_nb_link_ids);

		/*
		 * If there are more PCI root devices than data fabric/
		 * system management network interfaces, then the (N)
		 * PCI roots per DF/SMN interface are functionally the
		 * same (for DF/SMN access) and N-1 are redundant.  N-1
		 * PCI roots should be skipped per DF/SMN interface so
		 * the following DF/SMN interfaces get mapped to
		 * correct PCI roots.
		 */
		for (j = 1; j < roots_per_misc; j++)
			root = next_northbridge(root, amd_root_ids);
=======
			next_northbridge(link, link_ids);
>>>>>>> 38e8ee12
	}

	if (amd_gart_present())
		amd_northbridges.flags |= AMD_NB_GART;

	/*
	 * Check for L3 cache presence.
	 */
	if (!cpuid_edx(0x80000006))
		return 0;

	/*
	 * Some CPU families support L3 Cache Index Disable. There are some
	 * limitations because of E382 and E388 on family 0x10.
	 */
	if (boot_cpu_data.x86 == 0x10 &&
	    boot_cpu_data.x86_model >= 0x8 &&
	    (boot_cpu_data.x86_model > 0x9 ||
	     boot_cpu_data.x86_mask >= 0x1))
		amd_northbridges.flags |= AMD_NB_L3_INDEX_DISABLE;

	if (boot_cpu_data.x86 == 0x15)
		amd_northbridges.flags |= AMD_NB_L3_INDEX_DISABLE;

	/* L3 cache partitioning is supported on family 0x15 */
	if (boot_cpu_data.x86 == 0x15)
		amd_northbridges.flags |= AMD_NB_L3_PARTITIONING;

	return 0;
}
EXPORT_SYMBOL_GPL(amd_cache_northbridges);

/*
 * Ignores subdevice/subvendor but as far as I can figure out
 * they're useless anyways
 */
bool __init early_is_amd_nb(u32 device)
{
	const struct pci_device_id *misc_ids = amd_nb_misc_ids;
	const struct pci_device_id *id;
	u32 vendor = device & 0xffff;

	if (boot_cpu_data.x86_vendor != X86_VENDOR_AMD &&
	    boot_cpu_data.x86_vendor != X86_VENDOR_HYGON)
		return false;

	if (boot_cpu_data.x86_vendor == X86_VENDOR_HYGON)
		misc_ids = hygon_nb_misc_ids;

	device >>= 16;
	for (id = misc_ids; id->vendor; id++)
		if (vendor == id->vendor && device == id->device)
			return true;
	return false;
}

struct resource *amd_get_mmconfig_range(struct resource *res)
{
	u32 address;
	u64 base, msr;
	unsigned int segn_busn_bits;

	if (boot_cpu_data.x86_vendor != X86_VENDOR_AMD &&
	    boot_cpu_data.x86_vendor != X86_VENDOR_HYGON)
		return NULL;

	/* assume all cpus from fam10h have mmconfig */
	if (boot_cpu_data.x86 < 0x10)
		return NULL;

	address = MSR_FAM10H_MMIO_CONF_BASE;
	rdmsrl(address, msr);

	/* mmconfig is not enabled */
	if (!(msr & FAM10H_MMIO_CONF_ENABLE))
		return NULL;

	base = msr & (FAM10H_MMIO_CONF_BASE_MASK<<FAM10H_MMIO_CONF_BASE_SHIFT);

	segn_busn_bits = (msr >> FAM10H_MMIO_CONF_BUSRANGE_SHIFT) &
			 FAM10H_MMIO_CONF_BUSRANGE_MASK;

	res->flags = IORESOURCE_MEM;
	res->start = base;
	res->end = base + (1ULL<<(segn_busn_bits + 20)) - 1;
	return res;
}

int amd_get_subcaches(int cpu)
{
	struct pci_dev *link = node_to_amd_nb(amd_get_nb_id(cpu))->link;
	unsigned int mask;

	if (!amd_nb_has_feature(AMD_NB_L3_PARTITIONING))
		return 0;

	pci_read_config_dword(link, 0x1d4, &mask);

	return (mask >> (4 * cpu_data(cpu).cpu_core_id)) & 0xf;
}

int amd_set_subcaches(int cpu, unsigned long mask)
{
	static unsigned int reset, ban;
	struct amd_northbridge *nb = node_to_amd_nb(amd_get_nb_id(cpu));
	unsigned int reg;
	int cuid;

	if (!amd_nb_has_feature(AMD_NB_L3_PARTITIONING) || mask > 0xf)
		return -EINVAL;

	/* if necessary, collect reset state of L3 partitioning and BAN mode */
	if (reset == 0) {
		pci_read_config_dword(nb->link, 0x1d4, &reset);
		pci_read_config_dword(nb->misc, 0x1b8, &ban);
		ban &= 0x180000;
	}

	/* deactivate BAN mode if any subcaches are to be disabled */
	if (mask != 0xf) {
		pci_read_config_dword(nb->misc, 0x1b8, &reg);
		pci_write_config_dword(nb->misc, 0x1b8, reg & ~0x180000);
	}

	cuid = cpu_data(cpu).cpu_core_id;
	mask <<= 4 * cuid;
	mask |= (0xf ^ (1 << cuid)) << 26;

	pci_write_config_dword(nb->link, 0x1d4, mask);

	/* reset BAN mode if L3 partitioning returned to reset state */
	pci_read_config_dword(nb->link, 0x1d4, &reg);
	if (reg == reset) {
		pci_read_config_dword(nb->misc, 0x1b8, &reg);
		reg &= ~0x180000;
		pci_write_config_dword(nb->misc, 0x1b8, reg | ban);
	}

	return 0;
}

static void amd_cache_gart(void)
{
	u16 i;

	if (!amd_nb_has_feature(AMD_NB_GART))
		return;

	flush_words = kmalloc_array(amd_northbridges.num, sizeof(u32), GFP_KERNEL);
	if (!flush_words) {
		amd_northbridges.flags &= ~AMD_NB_GART;
		pr_notice("Cannot initialize GART flush words, GART support disabled\n");
		return;
	}

	for (i = 0; i != amd_northbridges.num; i++)
		pci_read_config_dword(node_to_amd_nb(i)->misc, 0x9c, &flush_words[i]);
}

void amd_flush_garts(void)
{
	int flushed, i;
	unsigned long flags;
	static DEFINE_SPINLOCK(gart_lock);

	if (!amd_nb_has_feature(AMD_NB_GART))
		return;

	/*
	 * Avoid races between AGP and IOMMU. In theory it's not needed
	 * but I'm not sure if the hardware won't lose flush requests
	 * when another is pending. This whole thing is so expensive anyways
	 * that it doesn't matter to serialize more. -AK
	 */
	spin_lock_irqsave(&gart_lock, flags);
	flushed = 0;
	for (i = 0; i < amd_northbridges.num; i++) {
		pci_write_config_dword(node_to_amd_nb(i)->misc, 0x9c,
				       flush_words[i] | 1);
		flushed++;
	}
	for (i = 0; i < amd_northbridges.num; i++) {
		u32 w;
		/* Make sure the hardware actually executed the flush*/
		for (;;) {
			pci_read_config_dword(node_to_amd_nb(i)->misc,
					      0x9c, &w);
			if (!(w & 1))
				break;
			cpu_relax();
		}
	}
	spin_unlock_irqrestore(&gart_lock, flags);
	if (!flushed)
		pr_notice("nothing to flush?\n");
}
EXPORT_SYMBOL_GPL(amd_flush_garts);

static void __fix_erratum_688(void *info)
{
#define MSR_AMD64_IC_CFG 0xC0011021

	msr_set_bit(MSR_AMD64_IC_CFG, 3);
	msr_set_bit(MSR_AMD64_IC_CFG, 14);
}

/* Apply erratum 688 fix so machines without a BIOS fix work. */
static __init void fix_erratum_688(void)
{
	struct pci_dev *F4;
	u32 val;

	if (boot_cpu_data.x86 != 0x14)
		return;

	if (!amd_northbridges.num)
		return;

	F4 = node_to_amd_nb(0)->link;
	if (!F4)
		return;

	if (pci_read_config_dword(F4, 0x164, &val))
		return;

	if (val & BIT(2))
		return;

	on_each_cpu(__fix_erratum_688, NULL, 0);

	pr_info("x86/cpu/AMD: CPU erratum 688 worked around\n");
}

static __init int init_amd_nbs(void)
{
	amd_cache_northbridges();
	amd_cache_gart();

	fix_erratum_688();

	return 0;
}

/* This has to go after the PCI subsystem */
fs_initcall(init_amd_nbs);<|MERGE_RESOLUTION|>--- conflicted
+++ resolved
@@ -15,15 +15,11 @@
 #include <asm/amd_nb.h>
 
 #define PCI_DEVICE_ID_AMD_17H_ROOT	0x1450
-<<<<<<< HEAD
 #define PCI_DEVICE_ID_AMD_17H_M30H_ROOT	0x1480
-#define PCI_DEVICE_ID_AMD_17H_DF_F4	0x1464
-#define PCI_DEVICE_ID_AMD_17H_M30H_DF_F4 0x1494
-=======
 #define PCI_DEVICE_ID_AMD_17H_M10H_ROOT	0x15d0
 #define PCI_DEVICE_ID_AMD_17H_DF_F4	0x1464
 #define PCI_DEVICE_ID_AMD_17H_M10H_DF_F4 0x15ec
->>>>>>> 38e8ee12
+#define PCI_DEVICE_ID_AMD_17H_M30H_DF_F4 0x1494
 
 /* Protect the PCI config register pairs used for SMN and DF indirect access. */
 static DEFINE_MUTEX(smn_mutex);
@@ -32,14 +28,10 @@
 
 static const struct pci_device_id amd_root_ids[] = {
 	{ PCI_DEVICE(PCI_VENDOR_ID_AMD, PCI_DEVICE_ID_AMD_17H_ROOT) },
-<<<<<<< HEAD
+	{ PCI_DEVICE(PCI_VENDOR_ID_AMD, PCI_DEVICE_ID_AMD_17H_M10H_ROOT) },
 	{ PCI_DEVICE(PCI_VENDOR_ID_AMD, PCI_DEVICE_ID_AMD_17H_M30H_ROOT) },
-=======
-	{ PCI_DEVICE(PCI_VENDOR_ID_AMD, PCI_DEVICE_ID_AMD_17H_M10H_ROOT) },
->>>>>>> 38e8ee12
 	{}
 };
-
 
 #define PCI_DEVICE_ID_AMD_CNB17H_F4     0x1704
 
@@ -53,11 +45,8 @@
 	{ PCI_DEVICE(PCI_VENDOR_ID_AMD, PCI_DEVICE_ID_AMD_16H_NB_F3) },
 	{ PCI_DEVICE(PCI_VENDOR_ID_AMD, PCI_DEVICE_ID_AMD_16H_M30H_NB_F3) },
 	{ PCI_DEVICE(PCI_VENDOR_ID_AMD, PCI_DEVICE_ID_AMD_17H_DF_F3) },
-<<<<<<< HEAD
+	{ PCI_DEVICE(PCI_VENDOR_ID_AMD, PCI_DEVICE_ID_AMD_17H_M10H_DF_F3) },
 	{ PCI_DEVICE(PCI_VENDOR_ID_AMD, PCI_DEVICE_ID_AMD_17H_M30H_DF_F3) },
-=======
-	{ PCI_DEVICE(PCI_VENDOR_ID_AMD, PCI_DEVICE_ID_AMD_17H_M10H_DF_F3) },
->>>>>>> 38e8ee12
 	{ PCI_DEVICE(PCI_VENDOR_ID_AMD, PCI_DEVICE_ID_AMD_CNB17H_F3) },
 	{}
 };
@@ -67,14 +56,11 @@
 	{ PCI_DEVICE(PCI_VENDOR_ID_AMD, PCI_DEVICE_ID_AMD_15H_NB_F4) },
 	{ PCI_DEVICE(PCI_VENDOR_ID_AMD, PCI_DEVICE_ID_AMD_15H_M30H_NB_F4) },
 	{ PCI_DEVICE(PCI_VENDOR_ID_AMD, PCI_DEVICE_ID_AMD_15H_M60H_NB_F4) },
+	{ PCI_DEVICE(PCI_VENDOR_ID_AMD, PCI_DEVICE_ID_AMD_17H_M30H_DF_F4) },
 	{ PCI_DEVICE(PCI_VENDOR_ID_AMD, PCI_DEVICE_ID_AMD_16H_NB_F4) },
 	{ PCI_DEVICE(PCI_VENDOR_ID_AMD, PCI_DEVICE_ID_AMD_16H_M30H_NB_F4) },
 	{ PCI_DEVICE(PCI_VENDOR_ID_AMD, PCI_DEVICE_ID_AMD_17H_DF_F4) },
-<<<<<<< HEAD
-	{ PCI_DEVICE(PCI_VENDOR_ID_AMD, PCI_DEVICE_ID_AMD_17H_M30H_DF_F4) },
-=======
 	{ PCI_DEVICE(PCI_VENDOR_ID_AMD, PCI_DEVICE_ID_AMD_17H_M10H_DF_F4) },
->>>>>>> 38e8ee12
 	{ PCI_DEVICE(PCI_VENDOR_ID_AMD, PCI_DEVICE_ID_AMD_CNB17H_F4) },
 	{}
 };
@@ -227,21 +213,15 @@
 
 int amd_cache_northbridges(void)
 {
-<<<<<<< HEAD
-	struct amd_northbridge *nb;
-	struct pci_dev *root, *misc, *link;
-	u16 roots_per_misc = 0;
-	u16 misc_count = 0;
-	u16 root_count = 0;
-	u16 i, j;
-=======
 	const struct pci_device_id *misc_ids = amd_nb_misc_ids;
 	const struct pci_device_id *link_ids = amd_nb_link_ids;
 	const struct pci_device_id *root_ids = amd_root_ids;
 	struct pci_dev *root, *misc, *link;
 	struct amd_northbridge *nb;
-	u16 i = 0;
->>>>>>> 38e8ee12
+	u16 roots_per_misc = 0;
+	u16 misc_count = 0;
+	u16 root_count = 0;
+	u16 i, j;
 
 	if (amd_northbridges.num)
 		return 0;
@@ -253,13 +233,8 @@
 	}
 
 	misc = NULL;
-<<<<<<< HEAD
-	while ((misc = next_northbridge(misc, amd_nb_misc_ids)) != NULL)
+	while ((misc = next_northbridge(misc, misc_ids)) != NULL)
 		misc_count++;
-=======
-	while ((misc = next_northbridge(misc, misc_ids)) != NULL)
-		i++;
->>>>>>> 38e8ee12
 
 	if (!misc_count)
 		return -ENODEV;
@@ -295,8 +270,7 @@
 		node_to_amd_nb(i)->misc = misc =
 			next_northbridge(misc, misc_ids);
 		node_to_amd_nb(i)->link = link =
-<<<<<<< HEAD
-			next_northbridge(link, amd_nb_link_ids);
+			next_northbridge(link, link_ids);
 
 		/*
 		 * If there are more PCI root devices than data fabric/
@@ -309,9 +283,6 @@
 		 */
 		for (j = 1; j < roots_per_misc; j++)
 			root = next_northbridge(root, amd_root_ids);
-=======
-			next_northbridge(link, link_ids);
->>>>>>> 38e8ee12
 	}
 
 	if (amd_gart_present())
