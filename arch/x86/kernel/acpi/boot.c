--- conflicted
+++ resolved
@@ -71,17 +71,12 @@
 
 u8 acpi_sci_flags __initdata;
 int acpi_sci_override_gsi __initdata;
-#ifndef CONFIG_XEN
 int acpi_skip_timer_override __initdata;
 int acpi_use_timer_override __initdata;
 int acpi_fix_pin2_polarity __initdata;
 
 #ifdef CONFIG_X86_LOCAL_APIC
 static u64 acpi_lapic_addr __initdata = APIC_DEFAULT_PHYS_BASE;
-#endif
-#else
-#define acpi_skip_timer_override 0
-#define acpi_fix_pin2_polarity 0
 #endif
 
 #ifndef __HAVE_ARCH_CMPXCHG
@@ -181,7 +176,6 @@
 		return -ENODEV;
 	}
 
-#ifndef CONFIG_XEN
 	if (madt->address) {
 		acpi_lapic_addr = (u64) madt->address;
 
@@ -191,7 +185,6 @@
 
 	default_acpi_madt_oem_check(madt->header.oem_id,
 				    madt->header.oem_table_id);
-#endif
 
 	return 0;
 }
@@ -205,7 +198,6 @@
  */
 static int acpi_register_lapic(int id, u8 enabled)
 {
-#ifndef CONFIG_XEN
 	unsigned int ver = 0;
 
 	if (id >= MAX_LOCAL_APIC) {
@@ -221,12 +213,7 @@
 	if (boot_cpu_physical_apicid != -1U)
 		ver = apic_version[boot_cpu_physical_apicid];
 
-<<<<<<< HEAD
-	generic_processor_info(id, ver);
-#endif
-=======
 	return generic_processor_info(id, ver);
->>>>>>> 6ce4eac1
 }
 
 static int __init
@@ -257,7 +244,7 @@
 		printk(KERN_WARNING PREFIX "x2apic entry ignored\n");
 	else
 		acpi_register_lapic(apic_id, enabled);
-#elif !defined(CONFIG_XEN)
+#else
 	printk(KERN_WARNING PREFIX "x2apic entry ignored\n");
 #endif
 
@@ -311,7 +298,6 @@
 acpi_parse_lapic_addr_ovr(struct acpi_subtable_header * header,
 			  const unsigned long end)
 {
-#ifndef CONFIG_XEN
 	struct acpi_madt_local_apic_override *lapic_addr_ovr = NULL;
 
 	lapic_addr_ovr = (struct acpi_madt_local_apic_override *)header;
@@ -320,7 +306,6 @@
 		return -EINVAL;
 
 	acpi_lapic_addr = lapic_addr_ovr->address;
-#endif
 
 	return 0;
 }
@@ -576,7 +561,7 @@
 int (*__acpi_register_gsi)(struct device *dev, u32 gsi,
 			   int trigger, int polarity) = acpi_register_gsi_pic;
 
-#if defined(CONFIG_ACPI_SLEEP) && !defined(CONFIG_ACPI_PV_SLEEP)
+#ifdef CONFIG_ACPI_SLEEP
 int (*acpi_suspend_lowlevel)(void) = x86_acpi_suspend_lowlevel;
 #else
 int (*acpi_suspend_lowlevel)(void);
@@ -623,7 +608,6 @@
 #ifdef CONFIG_ACPI_HOTPLUG_CPU
 #include <acpi/processor.h>
 
-#ifndef CONFIG_XEN
 static void acpi_map_cpu2node(acpi_handle handle, int cpu, int physid)
 {
 #ifdef CONFIG_ACPI_NUMA
@@ -653,9 +637,6 @@
 	*pcpu = cpu;
 	return 0;
 }
-#else
-#define _acpi_map_lsapic(h, p) (-EINVAL)
-#endif
 
 /* wrapper to silence section mismatch warning */
 int __ref acpi_map_lsapic(acpi_handle handle, int physid, int *pcpu)
@@ -666,7 +647,6 @@
 
 int acpi_unmap_lsapic(int cpu)
 {
-#ifndef CONFIG_XEN
 #ifdef CONFIG_ACPI_NUMA
 	set_apicid_to_node(per_cpu(x86_cpu_to_apicid, cpu), NUMA_NO_NODE);
 #endif
@@ -674,7 +654,6 @@
 	per_cpu(x86_cpu_to_apicid, cpu) = -1;
 	set_cpu_present(cpu, false);
 	num_processors--;
-#endif
 
 	return (0);
 }
@@ -1319,7 +1298,6 @@
 	return 0;
 }
 
-#ifndef CONFIG_XEN
 /*
  * Force ignoring BIOS IRQ0 override
  */
@@ -1332,7 +1310,6 @@
 	}
 	return 0;
 }
-#endif
 
 static int __init force_acpi_rsdt(const struct dmi_system_id *d)
 {
@@ -1453,7 +1430,6 @@
 	{}
 };
 
-#ifndef CONFIG_XEN
 /* second table for DMI checks that should run after early-quirks */
 static struct dmi_system_id __initdata acpi_dmi_table_late[] = {
 	/*
@@ -1508,7 +1484,6 @@
 	 },
 	{}
 };
-#endif
 
 /*
  * acpi_boot_table_init() and acpi_boot_init()
@@ -1581,10 +1556,8 @@
 
 int __init acpi_boot_init(void)
 {
-#ifndef CONFIG_XEN
 	/* those are executed after early-quirks are executed */
 	dmi_check_system(acpi_dmi_table_late);
-#endif
 
 	/*
 	 * If acpi_disabled, bail out
@@ -1688,7 +1661,7 @@
 	return 0;
 }
 
-#if defined(CONFIG_X86_IO_APIC) && !defined(CONFIG_XEN)
+#ifdef CONFIG_X86_IO_APIC
 static int __init parse_acpi_skip_timer_override(char *arg)
 {
 	acpi_skip_timer_override = 1;
