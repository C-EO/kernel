--- conflicted
+++ resolved
@@ -15,11 +15,8 @@
 #include <linux/memory.h>
 #include <linux/export.h>
 #include <linux/pci.h>
-<<<<<<< HEAD
-=======
 #include <linux/acpi.h>
 #include <linux/efi.h>
->>>>>>> 7d2a07b7
 
 #include <asm/e820/api.h>
 #include <asm/uv/uv_mmrs.h>
@@ -32,11 +29,6 @@
 static int			uv_hubbed_system;
 static int			uv_hubless_system;
 static u64			gru_start_paddr, gru_end_paddr;
-<<<<<<< HEAD
-#include <linux/efi.h>
-#include <linux/acpi.h>
-=======
->>>>>>> 7d2a07b7
 static union uvh_apicid		uvh_apicid;
 static int			uv_node_id;
 
@@ -164,7 +156,6 @@
 		uv_min_hub_revision_id = node_id.s.revision
 					 + UV5_HUB_REVISION_BASE;
 		uv_hub_type_set(UV5);
-<<<<<<< HEAD
 		break;
 
 	/* UV4/4A only have a revision difference */
@@ -176,19 +167,6 @@
 			uv_hub_type_set(UV4|UV4A);
 		break;
 
-=======
-		break;
-
-	/* UV4/4A only have a revision difference */
-	case UV4_HUB_PART_NUMBER:
-		uv_min_hub_revision_id = node_id.s.revision
-					 + UV4_HUB_REVISION_BASE - 1;
-		uv_hub_type_set(UV4);
-		if (uv_min_hub_revision_id == UV4A_HUB_REVISION_BASE)
-			uv_hub_type_set(UV4|UV4A);
-		break;
-
->>>>>>> 7d2a07b7
 	case UV3_HUB_PART_NUMBER:
 	case UV3_HUB_PART_NUMBER_X:
 		uv_min_hub_revision_id = node_id.s.revision
@@ -339,7 +317,6 @@
 {
 	struct uv_arch_type_entry *uv_ate = (struct uv_arch_type_entry *)ptr;
 	int n = strlen(uv_ate->archtype);
-<<<<<<< HEAD
 
 	if (n > 0 && n < sizeof(uv_ate->archtype)) {
 		pr_info("UV: UVarchtype received from BIOS\n");
@@ -392,99 +369,6 @@
 	return ret;
 }
 
-static int __init uv_set_system_type(char *_oem_id, char *_oem_table_id)
-{
-	/* Save OEM_ID passed from ACPI MADT */
-	uv_stringify(sizeof(oem_id), oem_id, _oem_id);
-
-	/* Check if BIOS sent us a UVarchtype */
-	if (!early_get_arch_type())
-
-		/* If not use OEM ID for UVarchtype */
-		uv_stringify(sizeof(uv_archtype), uv_archtype, oem_id);
-
-	/* Check if not hubbed */
-	if (strncmp(uv_archtype, "SGI", 3) != 0) {
-
-		/* (Not hubbed), check if not hubless */
-		if (strncmp(uv_archtype, "NSGI", 4) != 0)
-
-			/* (Not hubless), not a UV */
-			return 0;
-
-		/* Is UV hubless system */
-		uv_hubless_system = 0x01;
-
-		/* UV5 Hubless */
-		if (strncmp(uv_archtype, "NSGI5", 5) == 0)
-			uv_hubless_system |= 0x20;
-
-		/* UV4 Hubless: CH */
-		else if (strncmp(uv_archtype, "NSGI4", 5) == 0)
-			uv_hubless_system |= 0x10;
-
-		/* UV3 Hubless: UV300/MC990X w/o hub */
-		else
-			uv_hubless_system |= 0x8;
-
-		/* Copy APIC type */
-		uv_stringify(sizeof(oem_table_id), oem_table_id, _oem_table_id);
-
-		pr_info("UV: OEM IDs %s/%s, SystemType %d, HUBLESS ID %x\n",
-			oem_id, oem_table_id, uv_system_type, uv_hubless_system);
-=======
-
-	if (n > 0 && n < sizeof(uv_ate->archtype)) {
-		pr_info("UV: UVarchtype received from BIOS\n");
-		uv_stringify(sizeof(uv_archtype), uv_archtype, uv_ate->archtype);
-		return 1;
-	}
-	return 0;
-}
-
-/* Determine if UV arch type entry might exist in UVsystab */
-static int __init early_get_arch_type(void)
-{
-	unsigned long uvst_physaddr, uvst_size, ptr;
-	struct uv_systab *st;
-	u32 rev;
-	int ret;
-
-	uvst_physaddr = get_uv_systab_phys(0);
-	if (!uvst_physaddr)
-		return 0;
-
-	st = early_memremap_ro(uvst_physaddr, sizeof(struct uv_systab));
-	if (!st) {
-		pr_err("UV: Cannot access UVsystab, remap failed\n");
-		return 0;
-	}
-
-	rev = st->revision;
-	if (rev < UV_SYSTAB_VERSION_UV5) {
-		early_memunmap(st, sizeof(struct uv_systab));
-		return 0;
-	}
-
-	uvst_size = st->size;
-	early_memunmap(st, sizeof(struct uv_systab));
-	st = early_memremap_ro(uvst_physaddr, uvst_size);
-	if (!st) {
-		pr_err("UV: Cannot access UVarchtype, remap failed\n");
-		return 0;
-	}
-
-	ptr = early_find_archtype(st);
-	if (!ptr) {
-		early_memunmap(st, uvst_size);
-		return 0;
-	}
-
-	ret = decode_arch_type(ptr);
-	early_memunmap(st, uvst_size);
-	return ret;
-}
-
 /* UV system found, check which APIC MODE BIOS already selected */
 static void __init early_set_apic_mode(void)
 {
@@ -535,7 +419,6 @@
 		pr_info("UV: OEM IDs %s/%s, SystemType %d, HUBLESS ID %x\n",
 			oem_id, oem_table_id, uv_system_type, uv_hubless_system);
 
->>>>>>> 7d2a07b7
 		return 0;
 	}
 
@@ -580,16 +463,12 @@
 	early_set_hub_type();
 
 	/* Other UV setup functions */
-<<<<<<< HEAD
-=======
 	early_set_apic_mode();
->>>>>>> 7d2a07b7
 	early_get_pnodeid();
 	early_get_apic_socketid_shift();
 	x86_platform.is_untracked_pat_range = uv_is_untracked_pat_range;
 	x86_platform.nmi_init = uv_nmi_init;
 	uv_tsc_check_sync();
-<<<<<<< HEAD
 
 	return 1;
 }
@@ -604,53 +483,14 @@
 	if (uv_set_system_type(_oem_id, _oem_table_id) == 0)
 		return 0;
 
-	/* Save and Decode OEM Table ID */
+	/* Save for display of the OEM Table ID */
 	uv_stringify(sizeof(oem_table_id), oem_table_id, _oem_table_id);
-
-	/* This is the most common hardware variant, x2apic mode */
-	if (!strcmp(oem_table_id, "UVX"))
-		uv_system_type = UV_X2APIC;
-
-	/* Only used for very small systems, usually 1 chassis, legacy mode  */
-	else if (!strcmp(oem_table_id, "UVL"))
-		uv_system_type = UV_LEGACY_APIC;
-
-	else
-		goto badbios;
 
 	pr_info("UV: OEM IDs %s/%s, System/UVType %d/0x%x, HUB RevID %d\n",
 		oem_id, oem_table_id, uv_system_type, is_uv(UV_ANY),
 		uv_min_hub_revision_id);
 
 	return 0;
-
-badbios:
-	pr_err("UV: UVarchtype:%s not supported\n", uv_archtype);
-	BUG();
-=======
-
-	return 1;
-}
-
-/* Called early to probe for the correct APIC driver */
-static int __init uv_acpi_madt_oem_check(char *_oem_id, char *_oem_table_id)
-{
-	/* Set up early hub info fields for Node 0 */
-	uv_cpu_info->p_uv_hub_info = &uv_hub_info_node0;
-
-	/* If not UV, return. */
-	if (uv_set_system_type(_oem_id, _oem_table_id) == 0)
-		return 0;
-
-	/* Save for display of the OEM Table ID */
-	uv_stringify(sizeof(oem_table_id), oem_table_id, _oem_table_id);
-
-	pr_info("UV: OEM IDs %s/%s, System/UVType %d/0x%x, HUB RevID %d\n",
-		oem_id, oem_table_id, uv_system_type, is_uv(UV_ANY),
-		uv_min_hub_revision_id);
-
-	return 0;
->>>>>>> 7d2a07b7
 }
 
 enum uv_system_type get_uv_system_type(void)
@@ -677,7 +517,6 @@
 EXPORT_SYMBOL_GPL(is_uv_system);
 
 int is_uv_hubbed(int uvtype)
-<<<<<<< HEAD
 {
 	return (uv_hubbed_system & uvtype);
 }
@@ -685,15 +524,6 @@
 
 static int is_uv_hubless(int uvtype)
 {
-=======
-{
-	return (uv_hubbed_system & uvtype);
-}
-EXPORT_SYMBOL_GPL(is_uv_hubbed);
-
-static int is_uv_hubless(int uvtype)
-{
->>>>>>> 7d2a07b7
 	return (uv_hubless_system & uvtype);
 }
 
@@ -897,21 +727,12 @@
 		dmode = APIC_DELIVERY_MODE_NMI;
 	else
 		dmode = APIC_DELIVERY_MODE_FIXED;
-<<<<<<< HEAD
 
 	val = (1UL << UVH_IPI_INT_SEND_SHFT) |
 		(apicid << UVH_IPI_INT_APIC_ID_SHFT) |
 		(dmode << UVH_IPI_INT_DELIVERY_MODE_SHFT) |
 		(vector << UVH_IPI_INT_VECTOR_SHFT);
 
-=======
-
-	val = (1UL << UVH_IPI_INT_SEND_SHFT) |
-		(apicid << UVH_IPI_INT_APIC_ID_SHFT) |
-		(dmode << UVH_IPI_INT_DELIVERY_MODE_SHFT) |
-		(vector << UVH_IPI_INT_VECTOR_SHFT);
-
->>>>>>> 7d2a07b7
 	uv_write_global_mmr64(pnode, UVH_IPI_INT, val);
 }
 
@@ -1788,11 +1609,6 @@
 		reboot_type = BOOT_ACPI;
 }
 
-<<<<<<< HEAD
-/* Setup user proc fs files */
-static int __maybe_unused proc_hubbed_show(struct seq_file *file, void *data)
-{
-=======
 /*
  * User proc fs file handling now deprecated.
  * Recommend using /sys/firmware/sgi_uv/... instead.
@@ -1801,29 +1617,22 @@
 {
 	pr_notice_once("%s: using deprecated /proc/sgi_uv/hubbed, use /sys/firmware/sgi_uv/hub_type\n",
 		       current->comm);
->>>>>>> 7d2a07b7
 	seq_printf(file, "0x%x\n", uv_hubbed_system);
 	return 0;
 }
 
 static int __maybe_unused proc_hubless_show(struct seq_file *file, void *data)
 {
-<<<<<<< HEAD
-=======
 	pr_notice_once("%s: using deprecated /proc/sgi_uv/hubless, use /sys/firmware/sgi_uv/hubless\n",
 		       current->comm);
->>>>>>> 7d2a07b7
 	seq_printf(file, "0x%x\n", uv_hubless_system);
 	return 0;
 }
 
 static int __maybe_unused proc_archtype_show(struct seq_file *file, void *data)
 {
-<<<<<<< HEAD
-=======
 	pr_notice_once("%s: using deprecated /proc/sgi_uv/archtype, use /sys/firmware/sgi_uv/archtype\n",
 		       current->comm);
->>>>>>> 7d2a07b7
 	seq_printf(file, "%s/%s\n", uv_archtype, oem_table_id);
 	return 0;
 }
