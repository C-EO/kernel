// SPDX-License-Identifier: GPL-2.0
/*
 * FPU signal frame handling routines.
 */

#include <linux/compat.h>
#include <linux/cpu.h>

#include <asm/fpu/internal.h>
#include <asm/fpu/signal.h>
#include <asm/fpu/regset.h>
#include <asm/fpu/xstate.h>

#include <asm/sigframe.h>
#include <asm/trace/fpu.h>

static struct _fpx_sw_bytes fx_sw_reserved, fx_sw_reserved_ia32;

/*
 * Check for the presence of extended state information in the
 * user fpstate pointer in the sigcontext.
 */
static inline int check_for_xstate(struct fxregs_state __user *buf,
				   void __user *fpstate,
				   struct _fpx_sw_bytes *fx_sw)
{
	int min_xstate_size = sizeof(struct fxregs_state) +
			      sizeof(struct xstate_header);
	unsigned int magic2;

	if (__copy_from_user(fx_sw, &buf->sw_reserved[0], sizeof(*fx_sw)))
		return -1;

	/* Check for the first magic field and other error scenarios. */
	if (fx_sw->magic1 != FP_XSTATE_MAGIC1 ||
	    fx_sw->xstate_size < min_xstate_size ||
	    fx_sw->xstate_size > fpu_user_xstate_size ||
	    fx_sw->xstate_size > fx_sw->extended_size)
		return -1;

	/*
	 * Check for the presence of second magic word at the end of memory
	 * layout. This detects the case where the user just copied the legacy
	 * fpstate layout with out copying the extended state information
	 * in the memory layout.
	 */
	if (__get_user(magic2, (__u32 __user *)(fpstate + fx_sw->xstate_size))
	    || magic2 != FP_XSTATE_MAGIC2)
		return -1;

	return 0;
}

/*
 * Signal frame handlers.
 */
static inline int save_fsave_header(struct task_struct *tsk, void __user *buf)
{
	if (use_fxsr()) {
		struct xregs_state *xsave = &tsk->thread.fpu.state.xsave;
		struct user_i387_ia32_struct env;
		struct _fpstate_32 __user *fp = buf;

		convert_from_fxsr(&env, tsk);

		if (__copy_to_user(buf, &env, sizeof(env)) ||
		    __put_user(xsave->i387.swd, &fp->status) ||
		    __put_user(X86_FXSR_MAGIC, &fp->magic))
			return -1;
	} else {
		struct fregs_state __user *fp = buf;
		u32 swd;
		if (__get_user(swd, &fp->swd) || __put_user(swd, &fp->status))
			return -1;
	}

	return 0;
}

static inline int save_xstate_epilog(void __user *buf, int ia32_frame)
{
	struct xregs_state __user *x = buf;
	struct _fpx_sw_bytes *sw_bytes;
	u32 xfeatures;
	int err;

	/* Setup the bytes not touched by the [f]xsave and reserved for SW. */
	sw_bytes = ia32_frame ? &fx_sw_reserved_ia32 : &fx_sw_reserved;
	err = __copy_to_user(&x->i387.sw_reserved, sw_bytes, sizeof(*sw_bytes));

	if (!use_xsave())
		return err;

	err |= __put_user(FP_XSTATE_MAGIC2,
			  (__u32 *)(buf + fpu_user_xstate_size));

	/*
	 * Read the xfeatures which we copied (directly from the cpu or
	 * from the state in task struct) to the user buffers.
	 */
	err |= __get_user(xfeatures, (__u32 *)&x->header.xfeatures);

	/*
	 * For legacy compatible, we always set FP/SSE bits in the bit
	 * vector while saving the state to the user context. This will
	 * enable us capturing any changes(during sigreturn) to
	 * the FP/SSE bits by the legacy applications which don't touch
	 * xfeatures in the xsave header.
	 *
	 * xsave aware apps can change the xfeatures in the xsave
	 * header as well as change any contents in the memory layout.
	 * xrestore as part of sigreturn will capture all the changes.
	 */
	xfeatures |= XFEATURE_MASK_FPSSE;

	err |= __put_user(xfeatures, (__u32 *)&x->header.xfeatures);

	return err;
}

static inline int copy_fpregs_to_sigframe(struct xregs_state __user *buf)
{
	int err;

	if (use_xsave())
		err = copy_xregs_to_user(buf);
	else if (use_fxsr())
		err = copy_fxregs_to_user((struct fxregs_state __user *) buf);
	else
		err = copy_fregs_to_user((struct fregs_state __user *) buf);

	if (unlikely(err) && __clear_user(buf, fpu_user_xstate_size))
		err = -EFAULT;
	return err;
}

/*
 * Save the fpu, extended register state to the user signal frame.
 *
 * 'buf_fx' is the 64-byte aligned pointer at which the [f|fx|x]save
 *  state is copied.
 *  'buf' points to the 'buf_fx' or to the fsave header followed by 'buf_fx'.
 *
 *	buf == buf_fx for 64-bit frames and 32-bit fsave frame.
 *	buf != buf_fx for 32-bit frames with fxstate.
 *
 * If the fpu, extended register state is live, save the state directly
 * to the user frame pointed by the aligned pointer 'buf_fx'. Otherwise,
 * copy the thread's fpu state to the user frame starting at 'buf_fx'.
 *
 * If this is a 32-bit frame with fxstate, put a fsave header before
 * the aligned state at 'buf_fx'.
 *
 * For [f]xsave state, update the SW reserved fields in the [f]xsave frame
 * indicating the absence/presence of the extended state to the user.
 */
int copy_fpstate_to_sigframe(void __user *buf, void __user *buf_fx, int size)
{
	struct fpu *fpu = &current->thread.fpu;
	struct xregs_state *xsave = &fpu->state.xsave;
	struct task_struct *tsk = current;
	int ia32_fxstate = (buf != buf_fx);

	ia32_fxstate &= (IS_ENABLED(CONFIG_X86_32) ||
			 IS_ENABLED(CONFIG_IA32_EMULATION));

	if (!access_ok(VERIFY_WRITE, buf, size))
		return -EACCES;

	if (!static_cpu_has(X86_FEATURE_FPU))
		return fpregs_soft_get(current, NULL, 0,
			sizeof(struct user_i387_ia32_struct), NULL,
			(struct _fpstate_32 __user *) buf) ? -1 : 1;

	if (fpu->initialized || using_compacted_format()) {
		/* Save the live register state to the user directly. */
		if (copy_fpregs_to_sigframe(buf_fx))
			return -1;
		/* Update the thread's fxstate to save the fsave header. */
		if (ia32_fxstate)
			copy_fxregs_to_kernel(fpu);
	} else {
		/*
		 * It is a *bug* if kernel uses compacted-format for xsave
		 * area and we copy it out directly to a signal frame. It
		 * should have been handled above by saving the registers
		 * directly.
		 */
		if (boot_cpu_has(X86_FEATURE_XSAVES)) {
			WARN_ONCE(1, "x86/fpu: saving compacted-format xsave area to a signal frame!\n");
			return -1;
		}

		fpstate_sanitize_xstate(fpu);
		if (__copy_to_user(buf_fx, xsave, fpu_user_xstate_size))
			return -1;
	}

	/* Save the fsave header for the 32-bit frames. */
	if ((ia32_fxstate || !use_fxsr()) && save_fsave_header(tsk, buf))
		return -1;

	if (use_fxsr() && save_xstate_epilog(buf_fx, ia32_fxstate))
		return -1;

	return 0;
}

static inline void
sanitize_restored_xstate(struct task_struct *tsk,
			 struct user_i387_ia32_struct *ia32_env,
			 u64 xfeatures, int fx_only)
{
	struct xregs_state *xsave = &tsk->thread.fpu.state.xsave;
	struct xstate_header *header = &xsave->header;

	if (use_xsave()) {
		/*
		 * Note: we don't need to zero the reserved bits in the
		 * xstate_header here because we either didn't copy them at all,
		 * or we checked earlier that they aren't set.
		 */

		/*
		 * Init the state that is not present in the memory
		 * layout and not enabled by the OS.
		 */
		if (fx_only)
			header->xfeatures = XFEATURE_MASK_FPSSE;
		else
			header->xfeatures &= xfeatures;
	}

	if (use_fxsr()) {
		/*
		 * mscsr reserved bits must be masked to zero for security
		 * reasons.
		 */
		xsave->i387.mxcsr &= mxcsr_feature_mask;

		convert_to_fxsr(tsk, ia32_env);
	}
}

/*
 * Restore the extended state if present. Otherwise, restore the FP/SSE state.
 */
static inline int copy_user_to_fpregs_zeroing(void __user *buf, u64 xbv, int fx_only)
{
	if (use_xsave()) {
		if ((unsigned long)buf % 64 || fx_only) {
			u64 init_bv = xfeatures_mask & ~XFEATURE_MASK_FPSSE;
			copy_kernel_to_xregs(&init_fpstate.xsave, init_bv);
			return copy_user_to_fxregs(buf);
		} else {
			u64 init_bv = xfeatures_mask & ~xbv;
			if (unlikely(init_bv))
				copy_kernel_to_xregs(&init_fpstate.xsave, init_bv);
			return copy_user_to_xregs(buf, xbv);
		}
	} else if (use_fxsr()) {
		return copy_user_to_fxregs(buf);
	} else
		return copy_user_to_fregs(buf);
}

static int __fpu__restore_sig(void __user *buf, void __user *buf_fx, int size)
{
	int ia32_fxstate = (buf != buf_fx);
	struct task_struct *tsk = current;
	struct fpu *fpu = &tsk->thread.fpu;
	int state_size = fpu_kernel_xstate_size;
	u64 xfeatures = 0;
	int fx_only = 0;

	ia32_fxstate &= (IS_ENABLED(CONFIG_X86_32) ||
			 IS_ENABLED(CONFIG_IA32_EMULATION));

	if (!buf) {
		fpu__clear(fpu);
		return 0;
	}

	if (!access_ok(VERIFY_READ, buf, size))
		return -EACCES;

	fpu__initialize(fpu);

	if (!static_cpu_has(X86_FEATURE_FPU))
		return fpregs_soft_set(current, NULL,
				       0, sizeof(struct user_i387_ia32_struct),
				       NULL, buf) != 0;

	if (use_xsave()) {
		struct _fpx_sw_bytes fx_sw_user;
		if (unlikely(check_for_xstate(buf_fx, buf_fx, &fx_sw_user))) {
			/*
			 * Couldn't find the extended state information in the
			 * memory layout. Restore just the FP/SSE and init all
			 * the other extended state.
			 */
			state_size = sizeof(struct fxregs_state);
			fx_only = 1;
			trace_x86_fpu_xstate_check_failed(fpu);
		} else {
			state_size = fx_sw_user.xstate_size;
			xfeatures = fx_sw_user.xfeatures;
		}
	}

	if (ia32_fxstate) {
		/*
		 * For 32-bit frames with fxstate, copy the user state to the
		 * thread's fpu state, reconstruct fxstate from the fsave
		 * header. Validate and sanitize the copied state.
		 */
		struct fpu *fpu = &tsk->thread.fpu;
		struct user_i387_ia32_struct env;
		int err = 0;

		/*
		 * Drop the current fpu which clears fpu->initialized. This ensures
		 * that any context-switch during the copy of the new state,
		 * avoids the intermediate state from getting restored/saved.
		 * Thus avoiding the new restored state from getting corrupted.
		 * We will be ready to restore/save the state only after
		 * fpu->initialized is again set.
		 */
		fpu__drop(fpu);

		if (using_compacted_format()) {
			err = copy_user_to_xstate(&fpu->state.xsave, buf_fx);
		} else {
<<<<<<< HEAD
			err = __copy_from_user(&fpu->state.xsave,
					       buf_fx, state_size);

			/* xcomp_bv must be 0 when using uncompacted format */
			if (!err && state_size > offsetof(struct xregs_state, header) && fpu->state.xsave.header.xcomp_bv)
				err = -EINVAL;
=======
			err = __copy_from_user(&fpu->state.xsave, buf_fx, state_size);

			if (!err && state_size > offsetof(struct xregs_state, header))
				err = validate_xstate_header(&fpu->state.xsave.header);
>>>>>>> ef03de22
		}

		if (err || __copy_from_user(&env, buf, sizeof(env))) {
			fpstate_init(&fpu->state);
			trace_x86_fpu_init_state(fpu);
			err = -1;
		} else {
			sanitize_restored_xstate(tsk, &env, xfeatures, fx_only);
		}

		fpu->initialized = 1;
		preempt_disable();
		fpu__restore(fpu);
		preempt_enable();

		return err;
	} else {
		/*
		 * For 64-bit frames and 32-bit fsave frames, restore the user
		 * state to the registers directly (with exceptions handled).
		 */
		user_fpu_begin();
		if (copy_user_to_fpregs_zeroing(buf_fx, xfeatures, fx_only)) {
			fpu__clear(fpu);
			return -1;
		}
	}

	return 0;
}

static inline int xstate_sigframe_size(void)
{
	return use_xsave() ? fpu_user_xstate_size + FP_XSTATE_MAGIC2_SIZE :
			fpu_user_xstate_size;
}

/*
 * Restore FPU state from a sigframe:
 */
int fpu__restore_sig(void __user *buf, int ia32_frame)
{
	void __user *buf_fx = buf;
	int size = xstate_sigframe_size();

	if (ia32_frame && use_fxsr()) {
		buf_fx = buf + sizeof(struct fregs_state);
		size += sizeof(struct fregs_state);
	}

	return __fpu__restore_sig(buf, buf_fx, size);
}

unsigned long
fpu__alloc_mathframe(unsigned long sp, int ia32_frame,
		     unsigned long *buf_fx, unsigned long *size)
{
	unsigned long frame_size = xstate_sigframe_size();

	*buf_fx = sp = round_down(sp - frame_size, 64);
	if (ia32_frame && use_fxsr()) {
		frame_size += sizeof(struct fregs_state);
		sp -= sizeof(struct fregs_state);
	}

	*size = frame_size;

	return sp;
}
/*
 * Prepare the SW reserved portion of the fxsave memory layout, indicating
 * the presence of the extended state information in the memory layout
 * pointed by the fpstate pointer in the sigcontext.
 * This will be saved when ever the FP and extended state context is
 * saved on the user stack during the signal handler delivery to the user.
 */
void fpu__init_prepare_fx_sw_frame(void)
{
	int size = fpu_user_xstate_size + FP_XSTATE_MAGIC2_SIZE;

	fx_sw_reserved.magic1 = FP_XSTATE_MAGIC1;
	fx_sw_reserved.extended_size = size;
	fx_sw_reserved.xfeatures = xfeatures_mask;
	fx_sw_reserved.xstate_size = fpu_user_xstate_size;

	if (IS_ENABLED(CONFIG_IA32_EMULATION) ||
	    IS_ENABLED(CONFIG_X86_32)) {
		int fsave_header_size = sizeof(struct fregs_state);

		fx_sw_reserved_ia32 = fx_sw_reserved;
		fx_sw_reserved_ia32.extended_size = size + fsave_header_size;
	}
}
<|MERGE_RESOLUTION|>--- conflicted
+++ resolved
@@ -331,19 +331,10 @@
 		if (using_compacted_format()) {
 			err = copy_user_to_xstate(&fpu->state.xsave, buf_fx);
 		} else {
-<<<<<<< HEAD
-			err = __copy_from_user(&fpu->state.xsave,
-					       buf_fx, state_size);
-
-			/* xcomp_bv must be 0 when using uncompacted format */
-			if (!err && state_size > offsetof(struct xregs_state, header) && fpu->state.xsave.header.xcomp_bv)
-				err = -EINVAL;
-=======
 			err = __copy_from_user(&fpu->state.xsave, buf_fx, state_size);
 
 			if (!err && state_size > offsetof(struct xregs_state, header))
 				err = validate_xstate_header(&fpu->state.xsave.header);
->>>>>>> ef03de22
 		}
 
 		if (err || __copy_from_user(&env, buf, sizeof(env))) {
