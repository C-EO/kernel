--- conflicted
+++ resolved
@@ -59,14 +59,6 @@
  * This represents the full set of bits that should ever be set in a kernel
  * XSAVE buffer, both supervisor and user xstates.
  */
-<<<<<<< HEAD
-u64 xfeatures_mask_all __read_mostly;
-
-static unsigned int xstate_offsets[XFEATURE_MAX] = { [ 0 ... XFEATURE_MAX - 1] = -1};
-static unsigned int xstate_sizes[XFEATURE_MAX]   = { [ 0 ... XFEATURE_MAX - 1] = -1};
-static unsigned int xstate_comp_offsets[XFEATURE_MAX] = { [ 0 ... XFEATURE_MAX - 1] = -1};
-static unsigned int xstate_supervisor_only_offsets[XFEATURE_MAX] = { [ 0 ... XFEATURE_MAX - 1] = -1};
-=======
 u64 xfeatures_mask_all __ro_after_init;
 EXPORT_SYMBOL_GPL(xfeatures_mask_all);
 
@@ -78,7 +70,6 @@
 	{ [ 0 ... XFEATURE_MAX - 1] = -1};
 static unsigned int xstate_supervisor_only_offsets[XFEATURE_MAX] __ro_after_init =
 	{ [ 0 ... XFEATURE_MAX - 1] = -1};
->>>>>>> 7d2a07b7
 
 /*
  * The XSAVE area of kernel can be in standard or compacted format;
@@ -147,49 +138,14 @@
 	if (!boot_cpu_has(X86_FEATURE_XSAVE) || !xfeatures_mask_all)
 		return;
 
-<<<<<<< HEAD
-	xfeatures = fpu->state.xsave.header.xfeatures;
-
-	/*
-	 * None of the feature bits are in init state. So nothing else
-	 * to do for us, as the memory layout is up to date.
-	 */
-	if ((xfeatures & xfeatures_mask_all) == xfeatures_mask_all)
-		return;
-
-	/*
-	 * FP is in init state
-	 */
-	if (!(xfeatures & XFEATURE_MASK_FP)) {
-		fx->cwd = 0x37f;
-		fx->swd = 0;
-		fx->twd = 0;
-		fx->fop = 0;
-		fx->rip = 0;
-		fx->rdp = 0;
-		memset(&fx->st_space[0], 0, 128);
-	}
-
-	/*
-	 * SSE is in init state
-	 */
-	if (!(xfeatures & XFEATURE_MASK_SSE))
-		memset(&fx->xmm_space[0], 0, 256);
-=======
 	cr4_set_bits(X86_CR4_OSXSAVE);
->>>>>>> 7d2a07b7
 
 	/*
 	 * XCR_XFEATURE_ENABLED_MASK (aka. XCR0) sets user features
 	 * managed by XSAVE{C, OPT, S} and XRSTOR{S}.  Only XSAVE user
 	 * states can be set here.
 	 */
-<<<<<<< HEAD
-	feature_bit = 0x2;
-	xfeatures = (xfeatures_mask_user() & ~xfeatures) >> 2;
-=======
 	xsetbv(XCR_XFEATURE_ENABLED_MASK, xfeatures_mask_uabi());
->>>>>>> 7d2a07b7
 
 	/*
 	 * MSR_IA32_XSS sets supervisor states managed by XSAVES.
@@ -202,41 +158,6 @@
 
 static bool xfeature_enabled(enum xfeature xfeature)
 {
-<<<<<<< HEAD
-	u64 unsup_bits;
-
-	if (!boot_cpu_has(X86_FEATURE_XSAVE) || !xfeatures_mask_all)
-		return;
-	/*
-	 * Unsupported supervisor xstates should not be found in
-	 * the xfeatures mask.
-	 */
-	unsup_bits = xfeatures_mask_all & XFEATURE_MASK_SUPERVISOR_UNSUPPORTED;
-	WARN_ONCE(unsup_bits, "x86/fpu: Found unsupported supervisor xstates: 0x%llx\n",
-		  unsup_bits);
-
-	xfeatures_mask_all &= ~XFEATURE_MASK_SUPERVISOR_UNSUPPORTED;
-
-	cr4_set_bits(X86_CR4_OSXSAVE);
-
-	/*
-	 * XCR_XFEATURE_ENABLED_MASK (aka. XCR0) sets user features
-	 * managed by XSAVE{C, OPT, S} and XRSTOR{S}.  Only XSAVE user
-	 * states can be set here.
-	 */
-	xsetbv(XCR_XFEATURE_ENABLED_MASK, xfeatures_mask_user());
-
-	/*
-	 * MSR_IA32_XSS sets supervisor states managed by XSAVES.
-	 */
-	if (boot_cpu_has(X86_FEATURE_XSAVES))
-		wrmsrl(MSR_IA32_XSS, xfeatures_mask_supervisor());
-}
-
-static bool xfeature_enabled(enum xfeature xfeature)
-{
-=======
->>>>>>> 7d2a07b7
 	return xfeatures_mask_all & BIT_ULL(xfeature);
 }
 
@@ -530,17 +451,10 @@
 }
 
 /* Validate an xstate header supplied by userspace (ptrace or sigreturn) */
-<<<<<<< HEAD
-int validate_user_xstate_header(const struct xstate_header *hdr)
-{
-	/* No unknown or supervisor features may be set */
-	if (hdr->xfeatures & ~xfeatures_mask_user())
-=======
 static int validate_user_xstate_header(const struct xstate_header *hdr)
 {
 	/* No unknown or supervisor features may be set */
 	if (hdr->xfeatures & ~xfeatures_mask_uabi())
->>>>>>> 7d2a07b7
 		return -EINVAL;
 
 	/* Userspace must use the uncompacted format */
@@ -843,11 +757,7 @@
 	cpuid_count(XSTATE_CPUID, 1, &eax, &ebx, &ecx, &edx);
 	xfeatures_mask_all |= ecx + ((u64)edx << 32);
 
-<<<<<<< HEAD
-	if ((xfeatures_mask_user() & XFEATURE_MASK_FPSSE) != XFEATURE_MASK_FPSSE) {
-=======
 	if ((xfeatures_mask_uabi() & XFEATURE_MASK_FPSSE) != XFEATURE_MASK_FPSSE) {
->>>>>>> 7d2a07b7
 		/*
 		 * This indicates that something really unexpected happened
 		 * with the enumeration.  Disable XSAVE and try to continue
@@ -866,15 +776,11 @@
 			xfeatures_mask_all &= ~BIT_ULL(i);
 	}
 
-<<<<<<< HEAD
-	xfeatures_mask_all &= fpu__get_supported_xfeatures_mask();
-=======
 	xfeatures_mask_all &= XFEATURE_MASK_USER_SUPPORTED |
 			      XFEATURE_MASK_SUPERVISOR_SUPPORTED;
 
 	/* Store it for paranoia check at the end */
 	xfeatures = xfeatures_mask_all;
->>>>>>> 7d2a07b7
 
 	/* Enable xstate instructions to be able to continue with initialization: */
 	fpu__init_cpu_xstate();
@@ -886,19 +792,12 @@
 	 * Update info used for ptrace frames; use standard-format size and no
 	 * supervisor xstates:
 	 */
-<<<<<<< HEAD
-	update_regset_xstate_info(fpu_user_xstate_size, xfeatures_mask_user());
-=======
 	update_regset_xstate_info(fpu_user_xstate_size, xfeatures_mask_uabi());
->>>>>>> 7d2a07b7
 
 	fpu__init_prepare_fx_sw_frame();
 	setup_init_fpu_buf();
 	setup_xstate_comp_offsets();
 	setup_supervisor_only_offsets();
-<<<<<<< HEAD
-	print_xstate_offset_size();
-=======
 
 	/*
 	 * Paranoia check whether something in the setup modified the
@@ -909,7 +808,6 @@
 		       xfeatures, xfeatures_mask_all);
 		goto out_disable;
 	}
->>>>>>> 7d2a07b7
 
 	print_xstate_offset_size();
 	pr_info("x86/fpu: Enabled xstate features 0x%llx, context size is %d bytes, using '%s' format.\n",
@@ -931,27 +829,17 @@
 	/*
 	 * Restore XCR0 on xsave capable CPUs:
 	 */
-<<<<<<< HEAD
-	if (boot_cpu_has(X86_FEATURE_XSAVE))
-		xsetbv(XCR_XFEATURE_ENABLED_MASK, xfeatures_mask_user());
-=======
 	if (cpu_feature_enabled(X86_FEATURE_XSAVE))
 		xsetbv(XCR_XFEATURE_ENABLED_MASK, xfeatures_mask_uabi());
->>>>>>> 7d2a07b7
 
 	/*
 	 * Restore IA32_XSS. The same CPUID bit enumerates support
 	 * of XSAVES and MSR_IA32_XSS.
 	 */
-<<<<<<< HEAD
-	if (boot_cpu_has(X86_FEATURE_XSAVES))
-		wrmsrl(MSR_IA32_XSS, xfeatures_mask_supervisor());
-=======
 	if (cpu_feature_enabled(X86_FEATURE_XSAVES)) {
 		wrmsrl(MSR_IA32_XSS, xfeatures_mask_supervisor()  |
 				     xfeatures_mask_independent());
 	}
->>>>>>> 7d2a07b7
 }
 
 /*
@@ -1096,25 +984,6 @@
 
 	memset(&header, 0, sizeof(header));
 	header.xfeatures = xsave->header.xfeatures;
-<<<<<<< HEAD
-	header.xfeatures &= xfeatures_mask_user();
-
-	/*
-	 * Copy xregs_state->header:
-	 */
-	offset = offsetof(struct xregs_state, header);
-	size = sizeof(header);
-
-	__copy_xstate_to_kernel(kbuf, &header, offset, size, size_total);
-
-	for (i = 0; i < XFEATURE_MAX; i++) {
-		/*
-		 * Copy only in-use xstates:
-		 */
-		if ((header.xfeatures >> i) & 1) {
-			void *src = __raw_xsave_addr(xsave, i);
-=======
->>>>>>> 7d2a07b7
 
 	/* Mask out the feature bits depending on copy mode */
 	switch (copy_mode) {
@@ -1162,16 +1031,7 @@
 	/* Copy the user space relevant state of @xsave->header */
 	membuf_write(&to, &header, sizeof(header));
 
-<<<<<<< HEAD
-	/*
-	 * The destination is a ptrace buffer; we put in only user xstates:
-	 */
-	memset(&header, 0, sizeof(header));
-	header.xfeatures = xsave->header.xfeatures;
-	header.xfeatures &= xfeatures_mask_user();
-=======
 	zerofrom = offsetof(struct xregs_state, extended_state_area);
->>>>>>> 7d2a07b7
 
 	for (i = FIRST_EXTENDED_XFEATURE; i < XFEATURE_MAX; i++) {
 		/*
@@ -1319,10 +1179,6 @@
 {
 	u64 xchk;
 
-<<<<<<< HEAD
-	if (validate_user_xstate_header(&hdr))
-		return -EINVAL;
-=======
 	if (WARN_ON_FPU(!cpu_feature_enabled(X86_FEATURE_XSAVES)))
 		return false;
 	/*
@@ -1333,7 +1189,6 @@
 		xchk = ~xfeatures_mask_independent();
 	else
 		xchk = ~xfeatures_mask_all;
->>>>>>> 7d2a07b7
 
 	if (WARN_ON_ONCE(!mask || mask & xchk))
 		return false;
@@ -1365,13 +1220,6 @@
 	WARN_ON_ONCE(err);
 }
 
-<<<<<<< HEAD
-	/*
-	 * The state that came in from userspace was user-state only.
-	 * Mask all the user states out of 'xfeatures':
-	 */
-	xsave->header.xfeatures &= XFEATURE_MASK_SUPERVISOR_ALL;
-=======
 /**
  * xrstors - Restore selected components from a kernel xstate buffer
  * @xstate:	Pointer to the buffer
@@ -1389,68 +1237,12 @@
 void xrstors(struct xregs_state *xstate, u64 mask)
 {
 	int err;
->>>>>>> 7d2a07b7
 
 	if (!validate_xsaves_xrstors(mask))
 		return;
 
 	XSTATE_OP(XRSTORS, xstate, (u32)mask, (u32)(mask >> 32), err);
 	WARN_ON_ONCE(err);
-}
-
-/*
- * Save only supervisor states to the kernel buffer.  This blows away all
- * old states, and is intended to be used only in __fpu__restore_sig(), where
- * user states are restored from the user buffer.
- */
-void copy_supervisor_to_kernel(struct xregs_state *xstate)
-{
-	struct xstate_header *header;
-	u64 max_bit, min_bit;
-	u32 lmask, hmask;
-	int err, i;
-
-	if (WARN_ON(!boot_cpu_has(X86_FEATURE_XSAVES)))
-		return;
-
-	if (!xfeatures_mask_supervisor())
-		return;
-
-	max_bit = __fls(xfeatures_mask_supervisor());
-	min_bit = __ffs(xfeatures_mask_supervisor());
-
-	lmask = xfeatures_mask_supervisor();
-	hmask = xfeatures_mask_supervisor() >> 32;
-	XSTATE_OP(XSAVES, xstate, lmask, hmask, err);
-
-	/* We should never fault when copying to a kernel buffer: */
-	if (WARN_ON_FPU(err))
-		return;
-
-	/*
-	 * At this point, the buffer has only supervisor states and must be
-	 * converted back to normal kernel format.
-	 */
-	header = &xstate->header;
-	header->xcomp_bv |= xfeatures_mask_all;
-
-	/*
-	 * This only moves states up in the buffer.  Start with
-	 * the last state and move backwards so that states are
-	 * not overwritten until after they are moved.  Note:
-	 * memmove() allows overlapping src/dst buffers.
-	 */
-	for (i = max_bit; i >= min_bit; i--) {
-		u8 *xbuf = (u8 *)xstate;
-
-		if (!((header->xfeatures >> i) & 1))
-			continue;
-
-		/* Move xfeature 'i' into its normal location */
-		memmove(xbuf + xstate_comp_offsets[i],
-			xbuf + xstate_supervisor_only_offsets[i],
-			xstate_sizes[i]);
-	}
 }
 
 #ifdef CONFIG_PROC_PID_ARCH_STATUS
