// SPDX-License-Identifier: GPL-2.0-or-later
/*
 *	Intel SMP support routines.
 *
 *	(c) 1995 Alan Cox, Building #3 <alan@lxorguk.ukuu.org.uk>
 *	(c) 1998-99, 2000, 2009 Ingo Molnar <mingo@redhat.com>
 *      (c) 2002,2003 Andi Kleen, SuSE Labs.
 *
 *	i386 and x86_64 integration by Glauber Costa <gcosta@redhat.com>
 */

#include <linux/init.h>

#include <linux/mm.h>
#include <linux/delay.h>
#include <linux/spinlock.h>
#include <linux/export.h>
#include <linux/kernel_stat.h>
#include <linux/mc146818rtc.h>
#include <linux/cache.h>
#include <linux/interrupt.h>
#include <linux/cpu.h>
#include <linux/gfp.h>
#include <linux/kexec.h>

#include <asm/mtrr.h>
#include <asm/tlbflush.h>
#include <asm/mmu_context.h>
#include <asm/proto.h>
#include <asm/apic.h>
#include <asm/cpu.h>
#include <asm/idtentry.h>
#include <asm/nmi.h>
#include <asm/mce.h>
#include <asm/trace/irq_vectors.h>
#include <asm/kexec.h>
#include <asm/reboot.h>

/*
 *	Some notes on x86 processor bugs affecting SMP operation:
 *
 *	Pentium, Pentium Pro, II, III (and all CPUs) have bugs.
 *	The Linux implications for SMP are handled as follows:
 *
 *	Pentium III / [Xeon]
 *		None of the E1AP-E3AP errata are visible to the user.
 *
 *	E1AP.	see PII A1AP
 *	E2AP.	see PII A2AP
 *	E3AP.	see PII A3AP
 *
 *	Pentium II / [Xeon]
 *		None of the A1AP-A3AP errata are visible to the user.
 *
 *	A1AP.	see PPro 1AP
 *	A2AP.	see PPro 2AP
 *	A3AP.	see PPro 7AP
 *
 *	Pentium Pro
 *		None of 1AP-9AP errata are visible to the normal user,
 *	except occasional delivery of 'spurious interrupt' as trap #15.
 *	This is very rare and a non-problem.
 *
 *	1AP.	Linux maps APIC as non-cacheable
 *	2AP.	worked around in hardware
 *	3AP.	fixed in C0 and above steppings microcode update.
 *		Linux does not use excessive STARTUP_IPIs.
 *	4AP.	worked around in hardware
 *	5AP.	symmetric IO mode (normal Linux operation) not affected.
 *		'noapic' mode has vector 0xf filled out properly.
 *	6AP.	'noapic' mode might be affected - fixed in later steppings
 *	7AP.	We do not assume writes to the LVT deasserting IRQs
 *	8AP.	We do not enable low power mode (deep sleep) during MP bootup
 *	9AP.	We do not use mixed mode
 *
 *	Pentium
 *		There is a marginal case where REP MOVS on 100MHz SMP
 *	machines with B stepping processors can fail. XXX should provide
 *	an L1cache=Writethrough or L1cache=off option.
 *
 *		B stepping CPUs may hang. There are hardware work arounds
 *	for this. We warn about it in case your board doesn't have the work
 *	arounds. Basically that's so I can tell anyone with a B stepping
 *	CPU and SMP problems "tough".
 *
 *	Specific items [From Pentium Processor Specification Update]
 *
 *	1AP.	Linux doesn't use remote read
 *	2AP.	Linux doesn't trust APIC errors
 *	3AP.	We work around this
 *	4AP.	Linux never generated 3 interrupts of the same priority
 *		to cause a lost local interrupt.
 *	5AP.	Remote read is never used
 *	6AP.	not affected - worked around in hardware
 *	7AP.	not affected - worked around in hardware
 *	8AP.	worked around in hardware - we get explicit CS errors if not
 *	9AP.	only 'noapic' mode affected. Might generate spurious
 *		interrupts, we log only the first one and count the
 *		rest silently.
 *	10AP.	not affected - worked around in hardware
 *	11AP.	Linux reads the APIC between writes to avoid this, as per
 *		the documentation. Make sure you preserve this as it affects
 *		the C stepping chips too.
 *	12AP.	not affected - worked around in hardware
 *	13AP.	not affected - worked around in hardware
 *	14AP.	we always deassert INIT during bootup
 *	15AP.	not affected - worked around in hardware
 *	16AP.	not affected - worked around in hardware
 *	17AP.	not affected - worked around in hardware
 *	18AP.	not affected - worked around in hardware
 *	19AP.	not affected - worked around in BIOS
 *
 *	If this sounds worrying believe me these bugs are either ___RARE___,
 *	or are signal timing bugs worked around in hardware and there's
 *	about nothing of note with C stepping upwards.
 */

static atomic_t stopping_cpu = ATOMIC_INIT(-1);
static bool smp_no_nmi_ipi = false;

static int smp_stop_nmi_callback(unsigned int val, struct pt_regs *regs)
{
	/* We are registered on stopping cpu too, avoid spurious NMI */
	if (raw_smp_processor_id() == atomic_read(&stopping_cpu))
		return NMI_HANDLED;

	cpu_emergency_disable_virtualization();
	stop_this_cpu(NULL);

	return NMI_HANDLED;
}

/*
 * Disable virtualization, APIC etc. and park the CPU in a HLT loop
 */
DEFINE_IDTENTRY_SYSVEC(sysvec_reboot)
{
	ack_APIC_irq();
	cpu_emergency_disable_virtualization();
	stop_this_cpu(NULL);
}

static int register_stop_handler(void)
{
	return register_nmi_handler(NMI_LOCAL, smp_stop_nmi_callback,
				    NMI_FLAG_FIRST, "smp_stop");
}

static void native_stop_other_cpus(int wait)
{
	unsigned int cpu = smp_processor_id();
	unsigned long flags, timeout;

	if (reboot_force)
		return;

	/* Only proceed if this is the first CPU to reach this code */
	if (atomic_cmpxchg(&stopping_cpu, -1, cpu) != -1)
		return;

	/* For kexec, ensure that offline CPUs are out of MWAIT and in HLT */
	if (kexec_in_progress)
		smp_kick_mwait_play_dead();

	/*
	 * 1) Send an IPI on the reboot vector to all other CPUs.
	 *
	 *    The other CPUs should react on it after leaving critical
	 *    sections and re-enabling interrupts. They might still hold
	 *    locks, but there is nothing which can be done about that.
	 *
	 * 2) Wait for all other CPUs to report that they reached the
	 *    HLT loop in stop_this_cpu()
	 *
<<<<<<< HEAD
	 * 3) If #2 timed out send an NMI to the CPUs which did not
	 *    yet report
	 *
	 * 4) Wait for all other CPUs to report that they reached the
	 *    HLT loop in stop_this_cpu()
	 *
	 * #3 can obviously race against a CPU reaching the HLT loop late.
=======
	 * 3) If the system uses INIT/STARTUP for CPU bringup, then
	 *    send all present CPUs an INIT vector, which brings them
	 *    completely out of the way.
	 *
	 * 4) If #3 is not possible and #2 timed out send an NMI to the
	 *    CPUs which did not yet report
	 *
	 * 5) Wait for all other CPUs to report that they reached the
	 *    HLT loop in stop_this_cpu()
	 *
	 * #4 can obviously race against a CPU reaching the HLT loop late.
>>>>>>> 06c2afb8
	 * That CPU will have reported already and the "have all CPUs
	 * reached HLT" condition will be true despite the fact that the
	 * other CPU is still handling the NMI. Again, there is no
	 * protection against that as "disabled" APICs still respond to
	 * NMIs.
	 */
	cpumask_copy(&cpus_stop_mask, cpu_online_mask);
	cpumask_clear_cpu(cpu, &cpus_stop_mask);

	if (!cpumask_empty(&cpus_stop_mask)) {
		apic_send_IPI_allbutself(REBOOT_VECTOR);

		/*
		 * Don't wait longer than a second for IPI completion. The
		 * wait request is not checked here because that would
		 * prevent an NMI/INIT shutdown in case that not all
		 * CPUs reach shutdown state.
		 */
		timeout = USEC_PER_SEC;
		while (!cpumask_empty(&cpus_stop_mask) && timeout--)
			udelay(1);
	}

<<<<<<< HEAD
	/* if the REBOOT_VECTOR didn't work, try with the NMI */
=======
	/*
	 * Park all other CPUs in INIT including "offline" CPUs, if
	 * possible. That's a safe place where they can't resume execution
	 * of HLT and then execute the HLT loop from overwritten text or
	 * page tables.
	 *
	 * The only downside is a broadcast MCE, but up to the point where
	 * the kexec() kernel brought all APs online again an MCE will just
	 * make HLT resume and handle the MCE. The machine crashes and burns
	 * due to overwritten text, page tables and data. So there is a
	 * choice between fire and frying pan. The result is pretty much
	 * the same. Chose frying pan until x86 provides a sane mechanism
	 * to park a CPU.
	 */
	if (smp_park_other_cpus_in_init())
		goto done;

	/*
	 * If park with INIT was not possible and the REBOOT_VECTOR didn't
	 * take all secondary CPUs offline, try with the NMI.
	 */
>>>>>>> 06c2afb8
	if (!cpumask_empty(&cpus_stop_mask)) {
		/*
		 * If NMI IPI is enabled, try to register the stop handler
		 * and send the IPI. In any case try to wait for the other
		 * CPUs to stop.
		 */
		if (!smp_no_nmi_ipi && !register_stop_handler()) {
			pr_emerg("Shutting down cpus with NMI\n");

			for_each_cpu(cpu, &cpus_stop_mask)
				apic->send_IPI(cpu, NMI_VECTOR);
		}
		/*
		 * Don't wait longer than 10 ms if the caller didn't
		 * request it. If wait is true, the machine hangs here if
		 * one or more CPUs do not reach shutdown state.
		 */
		timeout = USEC_PER_MSEC * 10;
		while (!cpumask_empty(&cpus_stop_mask) && (wait || timeout--))
			udelay(1);
	}

done:
	local_irq_save(flags);
	disable_local_APIC();
	mcheck_cpu_clear(this_cpu_ptr(&cpu_info));
	local_irq_restore(flags);

	/*
	 * Ensure that the cpus_stop_mask cache lines are invalidated on
	 * the other CPUs. See comment vs. SME in stop_this_cpu().
	 */
	cpumask_clear(&cpus_stop_mask);
}

/*
 * Reschedule call back. KVM uses this interrupt to force a cpu out of
 * guest mode.
 */
DEFINE_IDTENTRY_SYSVEC_SIMPLE(sysvec_reschedule_ipi)
{
	ack_APIC_irq();
	trace_reschedule_entry(RESCHEDULE_VECTOR);
	inc_irq_stat(irq_resched_count);
	scheduler_ipi();
	trace_reschedule_exit(RESCHEDULE_VECTOR);
}

DEFINE_IDTENTRY_SYSVEC(sysvec_call_function)
{
	ack_APIC_irq();
	trace_call_function_entry(CALL_FUNCTION_VECTOR);
	inc_irq_stat(irq_call_count);
	generic_smp_call_function_interrupt();
	trace_call_function_exit(CALL_FUNCTION_VECTOR);
}

DEFINE_IDTENTRY_SYSVEC(sysvec_call_function_single)
{
	ack_APIC_irq();
	trace_call_function_single_entry(CALL_FUNCTION_SINGLE_VECTOR);
	inc_irq_stat(irq_call_count);
	generic_smp_call_function_single_interrupt();
	trace_call_function_single_exit(CALL_FUNCTION_SINGLE_VECTOR);
}

static int __init nonmi_ipi_setup(char *str)
{
	smp_no_nmi_ipi = true;
	return 1;
}

__setup("nonmi_ipi", nonmi_ipi_setup);

struct smp_ops smp_ops = {
	.smp_prepare_boot_cpu	= native_smp_prepare_boot_cpu,
	.smp_prepare_cpus	= native_smp_prepare_cpus,
	.smp_cpus_done		= native_smp_cpus_done,

	.stop_other_cpus	= native_stop_other_cpus,
#if defined(CONFIG_KEXEC_CORE)
	.crash_stop_other_cpus	= kdump_nmi_shootdown_cpus,
#endif
	.smp_send_reschedule	= native_smp_send_reschedule,

	.kick_ap_alive		= native_kick_ap,
	.cpu_disable		= native_cpu_disable,
	.play_dead		= native_play_dead,

	.send_call_func_ipi	= native_send_call_func_ipi,
	.send_call_func_single_ipi = native_send_call_func_single_ipi,
};
EXPORT_SYMBOL_GPL(smp_ops);<|MERGE_RESOLUTION|>--- conflicted
+++ resolved
@@ -172,15 +172,6 @@
 	 * 2) Wait for all other CPUs to report that they reached the
 	 *    HLT loop in stop_this_cpu()
 	 *
-<<<<<<< HEAD
-	 * 3) If #2 timed out send an NMI to the CPUs which did not
-	 *    yet report
-	 *
-	 * 4) Wait for all other CPUs to report that they reached the
-	 *    HLT loop in stop_this_cpu()
-	 *
-	 * #3 can obviously race against a CPU reaching the HLT loop late.
-=======
 	 * 3) If the system uses INIT/STARTUP for CPU bringup, then
 	 *    send all present CPUs an INIT vector, which brings them
 	 *    completely out of the way.
@@ -192,7 +183,6 @@
 	 *    HLT loop in stop_this_cpu()
 	 *
 	 * #4 can obviously race against a CPU reaching the HLT loop late.
->>>>>>> 06c2afb8
 	 * That CPU will have reported already and the "have all CPUs
 	 * reached HLT" condition will be true despite the fact that the
 	 * other CPU is still handling the NMI. Again, there is no
@@ -216,9 +206,6 @@
 			udelay(1);
 	}
 
-<<<<<<< HEAD
-	/* if the REBOOT_VECTOR didn't work, try with the NMI */
-=======
 	/*
 	 * Park all other CPUs in INIT including "offline" CPUs, if
 	 * possible. That's a safe place where they can't resume execution
@@ -240,7 +227,6 @@
 	 * If park with INIT was not possible and the REBOOT_VECTOR didn't
 	 * take all secondary CPUs offline, try with the NMI.
 	 */
->>>>>>> 06c2afb8
 	if (!cpumask_empty(&cpus_stop_mask)) {
 		/*
 		 * If NMI IPI is enabled, try to register the stop handler
