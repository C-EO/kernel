/*
 * Copyright (C) 2009 Thomas Gleixner <tglx@linutronix.de>
 *
 *  For licencing details see kernel-base/COPYING
 */
#include <linux/init.h>
#include <linux/ioport.h>
#include <linux/export.h>
#include <linux/pci.h>

#include <asm/bios_ebda.h>
#include <asm/paravirt.h>
#include <asm/pci_x86.h>
#include <asm/mpspec.h>
#include <asm/setup.h>
#include <asm/apic.h>
#include <asm/e820/api.h>
#include <asm/time.h>
#include <asm/irq.h>
#include <asm/io_apic.h>
#include <asm/hpet.h>
#include <asm/pat.h>
#include <asm/tsc.h>
#include <asm/iommu.h>
#include <asm/mach_traps.h>

void x86_init_noop(void) { }
void __init x86_init_uint_noop(unsigned int unused) { }
int __init iommu_init_noop(void) { return 0; }
void iommu_shutdown_noop(void) { }
bool __init bool_x86_init_noop(void) { return false; }
void x86_op_int_noop(int cpu) { }

/*
 * The platform setup functions are preset with the default functions
 * for standard PC hardware.
 */
struct x86_init_ops x86_init __initdata = {

	.resources = {
		.probe_roms		= probe_roms,
		.reserve_resources	= reserve_standard_io_resources,
		.memory_setup		= e820__memory_setup_default,
	},

	.mpparse = {
		.mpc_record		= x86_init_uint_noop,
		.setup_ioapic_ids	= x86_init_noop,
		.mpc_apic_id		= default_mpc_apic_id,
		.smp_read_mpc_oem	= default_smp_read_mpc_oem,
		.mpc_oem_bus_info	= default_mpc_oem_bus_info,
		.find_smp_config	= default_find_smp_config,
		.get_smp_config		= default_get_smp_config,
	},

	.irqs = {
		.pre_vector_init	= init_ISA_irqs,
		.intr_init		= native_init_IRQ,
		.trap_init		= x86_init_noop,
		.intr_mode_init		= apic_intr_mode_init
	},

	.oem = {
		.arch_setup		= x86_init_noop,
		.banner			= default_banner,
	},

	.paging = {
		.pagetable_init		= native_pagetable_init,
	},

	.timers = {
		.setup_percpu_clockev	= setup_boot_APIC_clock,
		.timer_init		= hpet_time_init,
		.wallclock_init		= x86_init_noop,
	},

	.iommu = {
		.iommu_init		= iommu_init_noop,
	},

	.pci = {
		.init			= x86_default_pci_init,
		.init_irq		= x86_default_pci_init_irq,
		.fixup_irqs		= x86_default_pci_fixup_irqs,
	},

	.hyper = {
		.init_platform		= x86_init_noop,
<<<<<<< HEAD
=======
		.guest_late_init	= x86_init_noop,
>>>>>>> 0186f2dc
		.x2apic_available	= bool_x86_init_noop,
		.init_mem_mapping	= x86_init_noop,
	},
};

struct x86_cpuinit_ops x86_cpuinit = {
	.early_percpu_clock_init	= x86_init_noop,
	.setup_percpu_clockev		= setup_secondary_APIC_clock,
};

static void default_nmi_init(void) { };

struct x86_platform_ops x86_platform __ro_after_init = {
	.calibrate_cpu			= native_calibrate_cpu,
	.calibrate_tsc			= native_calibrate_tsc,
	.get_wallclock			= mach_get_cmos_time,
	.set_wallclock			= mach_set_rtc_mmss,
	.iommu_shutdown			= iommu_shutdown_noop,
	.is_untracked_pat_range		= is_ISA_range,
	.nmi_init			= default_nmi_init,
	.get_nmi_reason			= default_get_nmi_reason,
	.save_sched_clock_state 	= tsc_save_sched_clock_state,
	.restore_sched_clock_state 	= tsc_restore_sched_clock_state,
	.hyper.pin_vcpu			= x86_op_int_noop,
};

EXPORT_SYMBOL_GPL(x86_platform);

#if defined(CONFIG_PCI_MSI)
struct x86_msi_ops x86_msi __ro_after_init = {
	.setup_msi_irqs		= native_setup_msi_irqs,
	.teardown_msi_irq	= native_teardown_msi_irq,
	.teardown_msi_irqs	= default_teardown_msi_irqs,
	.restore_msi_irqs	= default_restore_msi_irqs,
};

/* MSI arch specific hooks */
int arch_setup_msi_irqs(struct pci_dev *dev, int nvec, int type)
{
	return x86_msi.setup_msi_irqs(dev, nvec, type);
}

void arch_teardown_msi_irqs(struct pci_dev *dev)
{
	x86_msi.teardown_msi_irqs(dev);
}

void arch_teardown_msi_irq(unsigned int irq)
{
	x86_msi.teardown_msi_irq(irq);
}

void arch_restore_msi_irqs(struct pci_dev *dev)
{
	x86_msi.restore_msi_irqs(dev);
}
#endif

struct x86_io_apic_ops x86_io_apic_ops __ro_after_init = {
	.read			= native_io_apic_read,
	.disable		= native_disable_io_apic,
};<|MERGE_RESOLUTION|>--- conflicted
+++ resolved
@@ -87,10 +87,7 @@
 
 	.hyper = {
 		.init_platform		= x86_init_noop,
-<<<<<<< HEAD
-=======
 		.guest_late_init	= x86_init_noop,
->>>>>>> 0186f2dc
 		.x2apic_available	= bool_x86_init_noop,
 		.init_mem_mapping	= x86_init_noop,
 	},
