--- conflicted
+++ resolved
@@ -36,21 +36,12 @@
 	{ X86_FEATURE_CDP_L2,		CPUID_ECX,  2, 0x00000010, 2 },
 	{ X86_FEATURE_MBA,		CPUID_EBX,  3, 0x00000010, 0 },
 	{ X86_FEATURE_PER_THREAD_MBA,	CPUID_ECX,  0, 0x00000010, 3 },
-<<<<<<< HEAD
-=======
 	{ X86_FEATURE_SGX1,		CPUID_EAX,  0, 0x00000012, 0 },
 	{ X86_FEATURE_SGX2,		CPUID_EAX,  1, 0x00000012, 0 },
->>>>>>> 7d2a07b7
 	{ X86_FEATURE_HW_PSTATE,	CPUID_EDX,  7, 0x80000007, 0 },
 	{ X86_FEATURE_CPB,		CPUID_EDX,  9, 0x80000007, 0 },
 	{ X86_FEATURE_PROC_FEEDBACK,    CPUID_EDX, 11, 0x80000007, 0 },
 	{ X86_FEATURE_MBA,		CPUID_EBX,  6, 0x80000008, 0 },
-<<<<<<< HEAD
-	{ X86_FEATURE_SME,		CPUID_EAX,  0, 0x8000001f, 0 },
-	{ X86_FEATURE_SEV,		CPUID_EAX,  1, 0x8000001f, 0 },
-	{ X86_FEATURE_SEV_ES,		CPUID_EAX,  3, 0x8000001f, 0 },
-=======
->>>>>>> 7d2a07b7
 	{ 0, 0, 0, 0, 0 }
 };
 
