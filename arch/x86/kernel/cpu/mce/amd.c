// SPDX-License-Identifier: GPL-2.0-only
/*
 *  (c) 2005-2016 Advanced Micro Devices, Inc.
 *
 *  Written by Jacob Shin - AMD, Inc.
 *  Maintained by: Borislav Petkov <bp@alien8.de>
 *
 *  All MC4_MISCi registers are shared between cores on a node.
 */
#include <linux/interrupt.h>
#include <linux/notifier.h>
#include <linux/kobject.h>
#include <linux/percpu.h>
#include <linux/errno.h>
#include <linux/sched.h>
#include <linux/sysfs.h>
#include <linux/slab.h>
#include <linux/init.h>
#include <linux/cpu.h>
#include <linux/smp.h>
#include <linux/string.h>

#include <asm/amd_nb.h>
#include <asm/traps.h>
#include <asm/apic.h>
#include <asm/mce.h>
#include <asm/msr.h>
#include <asm/trace/irq_vectors.h>

#include "internal.h"

#define NR_BLOCKS         5
#define THRESHOLD_MAX     0xFFF
#define INT_TYPE_APIC     0x00020000
#define MASK_VALID_HI     0x80000000
#define MASK_CNTP_HI      0x40000000
#define MASK_LOCKED_HI    0x20000000
#define MASK_LVTOFF_HI    0x00F00000
#define MASK_COUNT_EN_HI  0x00080000
#define MASK_INT_TYPE_HI  0x00060000
#define MASK_OVERFLOW_HI  0x00010000
#define MASK_ERR_COUNT_HI 0x00000FFF
#define MASK_BLKPTR_LO    0xFF000000
#define MCG_XBLK_ADDR     0xC0000400

/* Deferred error settings */
#define MSR_CU_DEF_ERR		0xC0000410
#define MASK_DEF_LVTOFF		0x000000F0
#define MASK_DEF_INT_TYPE	0x00000006
#define DEF_LVT_OFF		0x2
#define DEF_INT_TYPE_APIC	0x2

/* Scalable MCA: */

/* Threshold LVT offset is at MSR0xC0000410[15:12] */
#define SMCA_THR_LVT_OFF	0xF000

static bool thresholding_irq_en;

static const char * const th_names[] = {
	"load_store",
	"insn_fetch",
	"combined_unit",
	"decode_unit",
	"northbridge",
	"execution_unit",
};

static const char * const smca_umc_block_names[] = {
	"dram_ecc",
	"misc_umc"
};

struct smca_bank_name {
	const char *name;	/* Short name for sysfs */
	const char *long_name;	/* Long name for pretty-printing */
};

static struct smca_bank_name smca_names[] = {
<<<<<<< HEAD
	[SMCA_LS]	= { "load_store",	"Load Store Unit" },
	[SMCA_LS_V2]	= { "load_store",	"Load Store Unit" },
	[SMCA_IF]	= { "insn_fetch",	"Instruction Fetch Unit" },
	[SMCA_L2_CACHE]	= { "l2_cache",		"L2 Cache" },
	[SMCA_DE]	= { "decode_unit",	"Decode Unit" },
	[SMCA_RESERVED]	= { "reserved",		"Reserved" },
	[SMCA_EX]	= { "execution_unit",	"Execution Unit" },
	[SMCA_FP]	= { "floating_point",	"Floating Point Unit" },
	[SMCA_L3_CACHE]	= { "l3_cache",		"L3 Cache" },
	[SMCA_CS]	= { "coherent_slave",	"Coherent Slave" },
	[SMCA_CS_V2]	= { "coherent_slave",	"Coherent Slave" },
	[SMCA_PIE]	= { "pie",		"Power, Interrupts, etc." },
	[SMCA_UMC]	= { "umc",		"Unified Memory Controller" },
	[SMCA_PB]	= { "param_block",	"Parameter Block" },
	[SMCA_PSP]	= { "psp",		"Platform Security Processor" },
	[SMCA_PSP_V2]	= { "psp",		"Platform Security Processor" },
	[SMCA_SMU]	= { "smu",		"System Management Unit" },
	[SMCA_SMU_V2]	= { "smu",		"System Management Unit" },
	[SMCA_MP5]	= { "mp5",		"Microprocessor 5 Unit" },
	[SMCA_NBIO]	= { "nbio",		"Northbridge IO Unit" },
	[SMCA_PCIE]	= { "pcie",		"PCI Express Unit" },
=======
	[SMCA_LS ... SMCA_LS_V2]	= { "load_store",	"Load Store Unit" },
	[SMCA_IF]			= { "insn_fetch",	"Instruction Fetch Unit" },
	[SMCA_L2_CACHE]			= { "l2_cache",		"L2 Cache" },
	[SMCA_DE]			= { "decode_unit",	"Decode Unit" },
	[SMCA_RESERVED]			= { "reserved",		"Reserved" },
	[SMCA_EX]			= { "execution_unit",	"Execution Unit" },
	[SMCA_FP]			= { "floating_point",	"Floating Point Unit" },
	[SMCA_L3_CACHE]			= { "l3_cache",		"L3 Cache" },
	[SMCA_CS ... SMCA_CS_V2]	= { "coherent_slave",	"Coherent Slave" },
	[SMCA_PIE]			= { "pie",		"Power, Interrupts, etc." },

	/* UMC v2 is separate because both of them can exist in a single system. */
	[SMCA_UMC]			= { "umc",		"Unified Memory Controller" },
	[SMCA_UMC_V2]			= { "umc_v2",		"Unified Memory Controller v2" },
	[SMCA_PB]			= { "param_block",	"Parameter Block" },
	[SMCA_PSP ... SMCA_PSP_V2]	= { "psp",		"Platform Security Processor" },
	[SMCA_SMU ... SMCA_SMU_V2]	= { "smu",		"System Management Unit" },
	[SMCA_MP5]			= { "mp5",		"Microprocessor 5 Unit" },
	[SMCA_NBIO]			= { "nbio",		"Northbridge IO Unit" },
	[SMCA_PCIE ... SMCA_PCIE_V2]	= { "pcie",		"PCI Express Unit" },
	[SMCA_XGMI_PCS]			= { "xgmi_pcs",		"Ext Global Memory Interconnect PCS Unit" },
	[SMCA_XGMI_PHY]			= { "xgmi_phy",		"Ext Global Memory Interconnect PHY Unit" },
	[SMCA_WAFL_PHY]			= { "wafl_phy",		"WAFL PHY Unit" },
>>>>>>> 7d2a07b7
};

static const char *smca_get_name(enum smca_bank_types t)
{
	if (t >= N_SMCA_BANK_TYPES)
		return NULL;

	return smca_names[t].name;
}

const char *smca_get_long_name(enum smca_bank_types t)
{
	if (t >= N_SMCA_BANK_TYPES)
		return NULL;

	return smca_names[t].long_name;
}
EXPORT_SYMBOL_GPL(smca_get_long_name);

static enum smca_bank_types smca_get_bank_type(unsigned int bank)
{
	struct smca_bank *b;

	if (bank >= MAX_NR_BANKS)
		return N_SMCA_BANK_TYPES;

	b = &smca_banks[bank];
	if (!b->hwid)
		return N_SMCA_BANK_TYPES;

	return b->hwid->bank_type;
}

static struct smca_hwid smca_hwid_mcatypes[] = {
	/* { bank_type, hwid_mcatype } */

	/* Reserved type */
	{ SMCA_RESERVED, HWID_MCATYPE(0x00, 0x0)	},

	/* ZN Core (HWID=0xB0) MCA types */
	{ SMCA_LS,	 HWID_MCATYPE(0xB0, 0x0)	},
	{ SMCA_LS_V2,	 HWID_MCATYPE(0xB0, 0x10)	},
	{ SMCA_IF,	 HWID_MCATYPE(0xB0, 0x1)	},
	{ SMCA_L2_CACHE, HWID_MCATYPE(0xB0, 0x2)	},
	{ SMCA_DE,	 HWID_MCATYPE(0xB0, 0x3)	},
	/* HWID 0xB0 MCATYPE 0x4 is Reserved */
	{ SMCA_EX,	 HWID_MCATYPE(0xB0, 0x5)	},
	{ SMCA_FP,	 HWID_MCATYPE(0xB0, 0x6)	},
	{ SMCA_L3_CACHE, HWID_MCATYPE(0xB0, 0x7)	},

	/* Data Fabric MCA types */
	{ SMCA_CS,	 HWID_MCATYPE(0x2E, 0x0)	},
	{ SMCA_PIE,	 HWID_MCATYPE(0x2E, 0x1)	},
	{ SMCA_CS_V2,	 HWID_MCATYPE(0x2E, 0x2)	},

	/* Unified Memory Controller MCA type */
	{ SMCA_UMC,	 HWID_MCATYPE(0x96, 0x0)	},
<<<<<<< HEAD
=======
	{ SMCA_UMC_V2,	 HWID_MCATYPE(0x96, 0x1)	},
>>>>>>> 7d2a07b7

	/* Parameter Block MCA type */
	{ SMCA_PB,	 HWID_MCATYPE(0x05, 0x0)	},

	/* Platform Security Processor MCA type */
	{ SMCA_PSP,	 HWID_MCATYPE(0xFF, 0x0)	},
	{ SMCA_PSP_V2,	 HWID_MCATYPE(0xFF, 0x1)	},

	/* System Management Unit MCA type */
	{ SMCA_SMU,	 HWID_MCATYPE(0x01, 0x0)	},
	{ SMCA_SMU_V2,	 HWID_MCATYPE(0x01, 0x1)	},

	/* Microprocessor 5 Unit MCA type */
	{ SMCA_MP5,	 HWID_MCATYPE(0x01, 0x2)	},

	/* Northbridge IO Unit MCA type */
	{ SMCA_NBIO,	 HWID_MCATYPE(0x18, 0x0)	},

	/* PCI Express Unit MCA type */
	{ SMCA_PCIE,	 HWID_MCATYPE(0x46, 0x0)	},
<<<<<<< HEAD
=======
	{ SMCA_PCIE_V2,	 HWID_MCATYPE(0x46, 0x1)	},

	/* xGMI PCS MCA type */
	{ SMCA_XGMI_PCS, HWID_MCATYPE(0x50, 0x0)	},

	/* xGMI PHY MCA type */
	{ SMCA_XGMI_PHY, HWID_MCATYPE(0x259, 0x0)	},

	/* WAFL PHY MCA type */
	{ SMCA_WAFL_PHY, HWID_MCATYPE(0x267, 0x0)	},
>>>>>>> 7d2a07b7
};

struct smca_bank smca_banks[MAX_NR_BANKS];
EXPORT_SYMBOL_GPL(smca_banks);

/*
 * In SMCA enabled processors, we can have multiple banks for a given IP type.
 * So to define a unique name for each bank, we use a temp c-string to append
 * the MCA_IPID[InstanceId] to type's name in get_name().
 *
 * InstanceId is 32 bits which is 8 characters. Make sure MAX_MCATYPE_NAME_LEN
 * is greater than 8 plus 1 (for underscore) plus length of longest type name.
 */
#define MAX_MCATYPE_NAME_LEN	30
static char buf_mcatype[MAX_MCATYPE_NAME_LEN];

static DEFINE_PER_CPU(struct threshold_bank **, threshold_banks);

/*
 * A list of the banks enabled on each logical CPU. Controls which respective
 * descriptors to initialize later in mce_threshold_create_device().
 */
static DEFINE_PER_CPU(unsigned int, bank_map);

/* Map of banks that have more than MCA_MISC0 available. */
static DEFINE_PER_CPU(u32, smca_misc_banks_map);

static void amd_threshold_interrupt(void);
static void amd_deferred_error_interrupt(void);

static void default_deferred_error_interrupt(void)
{
	pr_err("Unexpected deferred interrupt at vector %x\n", DEFERRED_ERROR_VECTOR);
}
void (*deferred_error_int_vector)(void) = default_deferred_error_interrupt;

static void smca_set_misc_banks_map(unsigned int bank, unsigned int cpu)
{
	u32 low, high;

	/*
	 * For SMCA enabled processors, BLKPTR field of the first MISC register
	 * (MCx_MISC0) indicates presence of additional MISC regs set (MISC1-4).
	 */
	if (rdmsr_safe(MSR_AMD64_SMCA_MCx_CONFIG(bank), &low, &high))
		return;

	if (!(low & MCI_CONFIG_MCAX))
		return;

	if (rdmsr_safe(MSR_AMD64_SMCA_MCx_MISC(bank), &low, &high))
		return;

	if (low & MASK_BLKPTR_LO)
		per_cpu(smca_misc_banks_map, cpu) |= BIT(bank);

}

static void smca_configure(unsigned int bank, unsigned int cpu)
{
	unsigned int i, hwid_mcatype;
	struct smca_hwid *s_hwid;
	u32 high, low;
	u32 smca_config = MSR_AMD64_SMCA_MCx_CONFIG(bank);

	/* Set appropriate bits in MCA_CONFIG */
	if (!rdmsr_safe(smca_config, &low, &high)) {
		/*
		 * OS is required to set the MCAX bit to acknowledge that it is
		 * now using the new MSR ranges and new registers under each
		 * bank. It also means that the OS will configure deferred
		 * errors in the new MCx_CONFIG register. If the bit is not set,
		 * uncorrectable errors will cause a system panic.
		 *
		 * MCA_CONFIG[MCAX] is bit 32 (0 in the high portion of the MSR.)
		 */
		high |= BIT(0);

		/*
		 * SMCA sets the Deferred Error Interrupt type per bank.
		 *
		 * MCA_CONFIG[DeferredIntTypeSupported] is bit 5, and tells us
		 * if the DeferredIntType bit field is available.
		 *
		 * MCA_CONFIG[DeferredIntType] is bits [38:37] ([6:5] in the
		 * high portion of the MSR). OS should set this to 0x1 to enable
		 * APIC based interrupt. First, check that no interrupt has been
		 * set.
		 */
		if ((low & BIT(5)) && !((high >> 5) & 0x3))
			high |= BIT(5);

		wrmsr(smca_config, low, high);
	}

	smca_set_misc_banks_map(bank, cpu);

	/* Return early if this bank was already initialized. */
	if (smca_banks[bank].hwid && smca_banks[bank].hwid->hwid_mcatype != 0)
		return;

	if (rdmsr_safe(MSR_AMD64_SMCA_MCx_IPID(bank), &low, &high)) {
		pr_warn("Failed to read MCA_IPID for bank %d\n", bank);
		return;
	}

	hwid_mcatype = HWID_MCATYPE(high & MCI_IPID_HWID,
				    (high & MCI_IPID_MCATYPE) >> 16);

	for (i = 0; i < ARRAY_SIZE(smca_hwid_mcatypes); i++) {
		s_hwid = &smca_hwid_mcatypes[i];
		if (hwid_mcatype == s_hwid->hwid_mcatype) {
			smca_banks[bank].hwid = s_hwid;
			smca_banks[bank].id = low;
			smca_banks[bank].sysfs_id = s_hwid->count++;
			break;
		}
	}
}

struct thresh_restart {
	struct threshold_block	*b;
	int			reset;
	int			set_lvt_off;
	int			lvt_off;
	u16			old_limit;
};

static inline bool is_shared_bank(int bank)
{
	/*
	 * Scalable MCA provides for only one core to have access to the MSRs of
	 * a shared bank.
	 */
	if (mce_flags.smca)
		return false;

	/* Bank 4 is for northbridge reporting and is thus shared */
	return (bank == 4);
}

static const char *bank4_names(const struct threshold_block *b)
{
	switch (b->address) {
	/* MSR4_MISC0 */
	case 0x00000413:
		return "dram";

	case 0xc0000408:
		return "ht_links";

	case 0xc0000409:
		return "l3_cache";

	default:
		WARN(1, "Funny MSR: 0x%08x\n", b->address);
		return "";
	}
};


static bool lvt_interrupt_supported(unsigned int bank, u32 msr_high_bits)
{
	/*
	 * bank 4 supports APIC LVT interrupts implicitly since forever.
	 */
	if (bank == 4)
		return true;

	/*
	 * IntP: interrupt present; if this bit is set, the thresholding
	 * bank can generate APIC LVT interrupts
	 */
	return msr_high_bits & BIT(28);
}

static int lvt_off_valid(struct threshold_block *b, int apic, u32 lo, u32 hi)
{
	int msr = (hi & MASK_LVTOFF_HI) >> 20;

	if (apic < 0) {
		pr_err(FW_BUG "cpu %d, failed to setup threshold interrupt "
		       "for bank %d, block %d (MSR%08X=0x%x%08x)\n", b->cpu,
		       b->bank, b->block, b->address, hi, lo);
		return 0;
	}

	if (apic != msr) {
		/*
		 * On SMCA CPUs, LVT offset is programmed at a different MSR, and
		 * the BIOS provides the value. The original field where LVT offset
		 * was set is reserved. Return early here:
		 */
		if (mce_flags.smca)
			return 0;

		pr_err(FW_BUG "cpu %d, invalid threshold interrupt offset %d "
		       "for bank %d, block %d (MSR%08X=0x%x%08x)\n",
		       b->cpu, apic, b->bank, b->block, b->address, hi, lo);
		return 0;
	}

	return 1;
};

/* Reprogram MCx_MISC MSR behind this threshold bank. */
static void threshold_restart_bank(void *_tr)
{
	struct thresh_restart *tr = _tr;
	u32 hi, lo;

	/* sysfs write might race against an offline operation */
	if (this_cpu_read(threshold_banks))
		return;

	rdmsr(tr->b->address, lo, hi);

	if (tr->b->threshold_limit < (hi & THRESHOLD_MAX))
		tr->reset = 1;	/* limit cannot be lower than err count */

	if (tr->reset) {		/* reset err count and overflow bit */
		hi =
		    (hi & ~(MASK_ERR_COUNT_HI | MASK_OVERFLOW_HI)) |
		    (THRESHOLD_MAX - tr->b->threshold_limit);
	} else if (tr->old_limit) {	/* change limit w/o reset */
		int new_count = (hi & THRESHOLD_MAX) +
		    (tr->old_limit - tr->b->threshold_limit);

		hi = (hi & ~MASK_ERR_COUNT_HI) |
		    (new_count & THRESHOLD_MAX);
	}

	/* clear IntType */
	hi &= ~MASK_INT_TYPE_HI;

	if (!tr->b->interrupt_capable)
		goto done;

	if (tr->set_lvt_off) {
		if (lvt_off_valid(tr->b, tr->lvt_off, lo, hi)) {
			/* set new lvt offset */
			hi &= ~MASK_LVTOFF_HI;
			hi |= tr->lvt_off << 20;
		}
	}

	if (tr->b->interrupt_enable)
		hi |= INT_TYPE_APIC;

 done:

	hi |= MASK_COUNT_EN_HI;
	wrmsr(tr->b->address, lo, hi);
}

static void mce_threshold_block_init(struct threshold_block *b, int offset)
{
	struct thresh_restart tr = {
		.b			= b,
		.set_lvt_off		= 1,
		.lvt_off		= offset,
	};

	b->threshold_limit		= THRESHOLD_MAX;
	threshold_restart_bank(&tr);
};

static int setup_APIC_mce_threshold(int reserved, int new)
{
	if (reserved < 0 && !setup_APIC_eilvt(new, THRESHOLD_APIC_VECTOR,
					      APIC_EILVT_MSG_FIX, 0))
		return new;

	return reserved;
}

static int setup_APIC_deferred_error(int reserved, int new)
{
	if (reserved < 0 && !setup_APIC_eilvt(new, DEFERRED_ERROR_VECTOR,
					      APIC_EILVT_MSG_FIX, 0))
		return new;

	return reserved;
}

static void deferred_error_interrupt_enable(struct cpuinfo_x86 *c)
{
	u32 low = 0, high = 0;
	int def_offset = -1, def_new;

	if (rdmsr_safe(MSR_CU_DEF_ERR, &low, &high))
		return;

	def_new = (low & MASK_DEF_LVTOFF) >> 4;
	if (!(low & MASK_DEF_LVTOFF)) {
		pr_err(FW_BUG "Your BIOS is not setting up LVT offset 0x2 for deferred error IRQs correctly.\n");
		def_new = DEF_LVT_OFF;
		low = (low & ~MASK_DEF_LVTOFF) | (DEF_LVT_OFF << 4);
	}

	def_offset = setup_APIC_deferred_error(def_offset, def_new);
	if ((def_offset == def_new) &&
	    (deferred_error_int_vector != amd_deferred_error_interrupt))
		deferred_error_int_vector = amd_deferred_error_interrupt;

	if (!mce_flags.smca)
		low = (low & ~MASK_DEF_INT_TYPE) | DEF_INT_TYPE_APIC;

	wrmsr(MSR_CU_DEF_ERR, low, high);
}

static u32 smca_get_block_address(unsigned int bank, unsigned int block,
				  unsigned int cpu)
{
	if (!block)
		return MSR_AMD64_SMCA_MCx_MISC(bank);

	if (!(per_cpu(smca_misc_banks_map, cpu) & BIT(bank)))
		return 0;

	return MSR_AMD64_SMCA_MCx_MISCy(bank, block - 1);
}

static u32 get_block_address(u32 current_addr, u32 low, u32 high,
			     unsigned int bank, unsigned int block,
			     unsigned int cpu)
{
	u32 addr = 0, offset = 0;

	if ((bank >= per_cpu(mce_num_banks, cpu)) || (block >= NR_BLOCKS))
		return addr;

	if (mce_flags.smca)
		return smca_get_block_address(bank, block, cpu);

	/* Fall back to method we used for older processors: */
	switch (block) {
	case 0:
		addr = msr_ops.misc(bank);
		break;
	case 1:
		offset = ((low & MASK_BLKPTR_LO) >> 21);
		if (offset)
			addr = MCG_XBLK_ADDR + offset;
		break;
	default:
		addr = ++current_addr;
	}
	return addr;
}

static int
prepare_threshold_block(unsigned int bank, unsigned int block, u32 addr,
			int offset, u32 misc_high)
{
	unsigned int cpu = smp_processor_id();
	u32 smca_low, smca_high;
	struct threshold_block b;
	int new;

	if (!block)
		per_cpu(bank_map, cpu) |= (1 << bank);

	memset(&b, 0, sizeof(b));
	b.cpu			= cpu;
	b.bank			= bank;
	b.block			= block;
	b.address		= addr;
	b.interrupt_capable	= lvt_interrupt_supported(bank, misc_high);

	if (!b.interrupt_capable)
		goto done;

	b.interrupt_enable = 1;

	if (!mce_flags.smca) {
		new = (misc_high & MASK_LVTOFF_HI) >> 20;
		goto set_offset;
	}

	/* Gather LVT offset for thresholding: */
	if (rdmsr_safe(MSR_CU_DEF_ERR, &smca_low, &smca_high))
		goto out;

	new = (smca_low & SMCA_THR_LVT_OFF) >> 12;

set_offset:
	offset = setup_APIC_mce_threshold(offset, new);
	if (offset == new)
		thresholding_irq_en = true;

done:
	mce_threshold_block_init(&b, offset);

out:
	return offset;
}

bool amd_filter_mce(struct mce *m)
{
	enum smca_bank_types bank_type = smca_get_bank_type(m->bank);
	struct cpuinfo_x86 *c = &boot_cpu_data;

	/* See Family 17h Models 10h-2Fh Erratum #1114. */
	if (c->x86 == 0x17 &&
	    c->x86_model >= 0x10 && c->x86_model <= 0x2F &&
	    bank_type == SMCA_IF && XEC(m->status, 0x3f) == 10)
		return true;

	/* NB GART TLB error reporting is disabled by default. */
	if (c->x86 < 0x17) {
		if (m->bank == 4 && XEC(m->status, 0x1f) == 0x5)
			return true;
	}

	return false;
}

/*
 * Turn off thresholding banks for the following conditions:
 * - MC4_MISC thresholding is not supported on Family 0x15.
 * - Prevent possible spurious interrupts from the IF bank on Family 0x17
 *   Models 0x10-0x2F due to Erratum #1114.
 */
static void disable_err_thresholding(struct cpuinfo_x86 *c, unsigned int bank)
{
	int i, num_msrs;
	u64 hwcr;
	bool need_toggle;
	u32 msrs[NR_BLOCKS];

	if (c->x86 == 0x15 && bank == 4) {
		msrs[0] = 0x00000413; /* MC4_MISC0 */
		msrs[1] = 0xc0000408; /* MC4_MISC1 */
		num_msrs = 2;
	} else if (c->x86 == 0x17 &&
		   (c->x86_model >= 0x10 && c->x86_model <= 0x2F)) {

		if (smca_get_bank_type(bank) != SMCA_IF)
			return;

		msrs[0] = MSR_AMD64_SMCA_MCx_MISC(bank);
		num_msrs = 1;
	} else {
		return;
	}

	rdmsrl(MSR_K7_HWCR, hwcr);

	/* McStatusWrEn has to be set */
	need_toggle = !(hwcr & BIT(18));
	if (need_toggle)
		wrmsrl(MSR_K7_HWCR, hwcr | BIT(18));

	/* Clear CntP bit safely */
	for (i = 0; i < num_msrs; i++)
		msr_clear_bit(msrs[i], 62);

	/* restore old settings */
	if (need_toggle)
		wrmsrl(MSR_K7_HWCR, hwcr);
}

/* cpu init entry point, called from mce.c with preempt off */
void mce_amd_feature_init(struct cpuinfo_x86 *c)
{
	unsigned int bank, block, cpu = smp_processor_id();
	u32 low = 0, high = 0, address = 0;
	int offset = -1;


	for (bank = 0; bank < this_cpu_read(mce_num_banks); ++bank) {
		if (mce_flags.smca)
			smca_configure(bank, cpu);

		disable_err_thresholding(c, bank);

		for (block = 0; block < NR_BLOCKS; ++block) {
			address = get_block_address(address, low, high, bank, block, cpu);
			if (!address)
				break;

			if (rdmsr_safe(address, &low, &high))
				break;

			if (!(high & MASK_VALID_HI))
				continue;

			if (!(high & MASK_CNTP_HI)  ||
			     (high & MASK_LOCKED_HI))
				continue;

			offset = prepare_threshold_block(bank, block, address, offset, high);
		}
	}

	if (mce_flags.succor)
		deferred_error_interrupt_enable(c);
}

int umc_normaddr_to_sysaddr(u64 norm_addr, u16 nid, u8 umc, u64 *sys_addr)
{
	u64 dram_base_addr, dram_limit_addr, dram_hole_base;
	/* We start from the normalized address */
	u64 ret_addr = norm_addr;

	u32 tmp;

	u8 die_id_shift, die_id_mask, socket_id_shift, socket_id_mask;
	u8 intlv_num_dies, intlv_num_chan, intlv_num_sockets;
	u8 intlv_addr_sel, intlv_addr_bit;
	u8 num_intlv_bits, hashed_bit;
	u8 lgcy_mmio_hole_en, base = 0;
	u8 cs_mask, cs_id = 0;
	bool hash_enabled = false;

	/* Read D18F0x1B4 (DramOffset), check if base 1 is used. */
	if (amd_df_indirect_read(nid, 0, 0x1B4, umc, &tmp))
		goto out_err;

	/* Remove HiAddrOffset from normalized address, if enabled: */
	if (tmp & BIT(0)) {
		u64 hi_addr_offset = (tmp & GENMASK_ULL(31, 20)) << 8;

		if (norm_addr >= hi_addr_offset) {
			ret_addr -= hi_addr_offset;
			base = 1;
		}
	}

	/* Read D18F0x110 (DramBaseAddress). */
	if (amd_df_indirect_read(nid, 0, 0x110 + (8 * base), umc, &tmp))
		goto out_err;

	/* Check if address range is valid. */
	if (!(tmp & BIT(0))) {
		pr_err("%s: Invalid DramBaseAddress range: 0x%x.\n",
			__func__, tmp);
		goto out_err;
	}

	lgcy_mmio_hole_en = tmp & BIT(1);
	intlv_num_chan	  = (tmp >> 4) & 0xF;
	intlv_addr_sel	  = (tmp >> 8) & 0x7;
	dram_base_addr	  = (tmp & GENMASK_ULL(31, 12)) << 16;

	/* {0, 1, 2, 3} map to address bits {8, 9, 10, 11} respectively */
	if (intlv_addr_sel > 3) {
		pr_err("%s: Invalid interleave address select %d.\n",
			__func__, intlv_addr_sel);
		goto out_err;
	}

	/* Read D18F0x114 (DramLimitAddress). */
	if (amd_df_indirect_read(nid, 0, 0x114 + (8 * base), umc, &tmp))
		goto out_err;

	intlv_num_sockets = (tmp >> 8) & 0x1;
	intlv_num_dies	  = (tmp >> 10) & 0x3;
	dram_limit_addr	  = ((tmp & GENMASK_ULL(31, 12)) << 16) | GENMASK_ULL(27, 0);

	intlv_addr_bit = intlv_addr_sel + 8;

	/* Re-use intlv_num_chan by setting it equal to log2(#channels) */
	switch (intlv_num_chan) {
	case 0:	intlv_num_chan = 0; break;
	case 1: intlv_num_chan = 1; break;
	case 3: intlv_num_chan = 2; break;
	case 5:	intlv_num_chan = 3; break;
	case 7:	intlv_num_chan = 4; break;

	case 8: intlv_num_chan = 1;
		hash_enabled = true;
		break;
	default:
		pr_err("%s: Invalid number of interleaved channels %d.\n",
			__func__, intlv_num_chan);
		goto out_err;
	}

	num_intlv_bits = intlv_num_chan;

	if (intlv_num_dies > 2) {
		pr_err("%s: Invalid number of interleaved nodes/dies %d.\n",
			__func__, intlv_num_dies);
		goto out_err;
	}

	num_intlv_bits += intlv_num_dies;

	/* Add a bit if sockets are interleaved. */
	num_intlv_bits += intlv_num_sockets;

	/* Assert num_intlv_bits <= 4 */
	if (num_intlv_bits > 4) {
		pr_err("%s: Invalid interleave bits %d.\n",
			__func__, num_intlv_bits);
		goto out_err;
	}

	if (num_intlv_bits > 0) {
		u64 temp_addr_x, temp_addr_i, temp_addr_y;
		u8 die_id_bit, sock_id_bit, cs_fabric_id;

		/*
		 * Read FabricBlockInstanceInformation3_CS[BlockFabricID].
		 * This is the fabric id for this coherent slave. Use
		 * umc/channel# as instance id of the coherent slave
		 * for FICAA.
		 */
		if (amd_df_indirect_read(nid, 0, 0x50, umc, &tmp))
			goto out_err;

		cs_fabric_id = (tmp >> 8) & 0xFF;
		die_id_bit   = 0;

		/* If interleaved over more than 1 channel: */
		if (intlv_num_chan) {
			die_id_bit = intlv_num_chan;
			cs_mask	   = (1 << die_id_bit) - 1;
			cs_id	   = cs_fabric_id & cs_mask;
		}

		sock_id_bit = die_id_bit;

		/* Read D18F1x208 (SystemFabricIdMask). */
		if (intlv_num_dies || intlv_num_sockets)
			if (amd_df_indirect_read(nid, 1, 0x208, umc, &tmp))
				goto out_err;

		/* If interleaved over more than 1 die. */
		if (intlv_num_dies) {
			sock_id_bit  = die_id_bit + intlv_num_dies;
			die_id_shift = (tmp >> 24) & 0xF;
			die_id_mask  = (tmp >> 8) & 0xFF;

			cs_id |= ((cs_fabric_id & die_id_mask) >> die_id_shift) << die_id_bit;
		}

		/* If interleaved over more than 1 socket. */
		if (intlv_num_sockets) {
			socket_id_shift	= (tmp >> 28) & 0xF;
			socket_id_mask	= (tmp >> 16) & 0xFF;

			cs_id |= ((cs_fabric_id & socket_id_mask) >> socket_id_shift) << sock_id_bit;
		}

		/*
		 * The pre-interleaved address consists of XXXXXXIIIYYYYY
		 * where III is the ID for this CS, and XXXXXXYYYYY are the
		 * address bits from the post-interleaved address.
		 * "num_intlv_bits" has been calculated to tell us how many "I"
		 * bits there are. "intlv_addr_bit" tells us how many "Y" bits
		 * there are (where "I" starts).
		 */
		temp_addr_y = ret_addr & GENMASK_ULL(intlv_addr_bit-1, 0);
		temp_addr_i = (cs_id << intlv_addr_bit);
		temp_addr_x = (ret_addr & GENMASK_ULL(63, intlv_addr_bit)) << num_intlv_bits;
		ret_addr    = temp_addr_x | temp_addr_i | temp_addr_y;
	}

	/* Add dram base address */
	ret_addr += dram_base_addr;

	/* If legacy MMIO hole enabled */
	if (lgcy_mmio_hole_en) {
		if (amd_df_indirect_read(nid, 0, 0x104, umc, &tmp))
			goto out_err;

		dram_hole_base = tmp & GENMASK(31, 24);
		if (ret_addr >= dram_hole_base)
			ret_addr += (BIT_ULL(32) - dram_hole_base);
	}

	if (hash_enabled) {
		/* Save some parentheses and grab ls-bit at the end. */
		hashed_bit =	(ret_addr >> 12) ^
				(ret_addr >> 18) ^
				(ret_addr >> 21) ^
				(ret_addr >> 30) ^
				cs_id;

		hashed_bit &= BIT(0);

		if (hashed_bit != ((ret_addr >> intlv_addr_bit) & BIT(0)))
			ret_addr ^= BIT(intlv_addr_bit);
	}

	/* Is calculated system address is above DRAM limit address? */
	if (ret_addr > dram_limit_addr)
		goto out_err;

	*sys_addr = ret_addr;
	return 0;

out_err:
	return -EINVAL;
}
EXPORT_SYMBOL_GPL(umc_normaddr_to_sysaddr);

bool amd_mce_is_memory_error(struct mce *m)
{
	/* ErrCodeExt[20:16] */
	u8 xec = (m->status >> 16) & 0x1f;

	if (mce_flags.smca)
		return smca_get_bank_type(m->bank) == SMCA_UMC && xec == 0x0;

	return m->bank == 4 && xec == 0x8;
}

static void __log_error(unsigned int bank, u64 status, u64 addr, u64 misc)
{
	struct mce m;

	mce_setup(&m);

	m.status = status;
	m.misc   = misc;
	m.bank   = bank;
	m.tsc	 = rdtsc();

	if (m.status & MCI_STATUS_ADDRV) {
		m.addr = addr;

		/*
		 * Extract [55:<lsb>] where lsb is the least significant
		 * *valid* bit of the address bits.
		 */
		if (mce_flags.smca) {
			u8 lsb = (m.addr >> 56) & 0x3f;

			m.addr &= GENMASK_ULL(55, lsb);
		}
	}

	if (mce_flags.smca) {
		rdmsrl(MSR_AMD64_SMCA_MCx_IPID(bank), m.ipid);

		if (m.status & MCI_STATUS_SYNDV)
			rdmsrl(MSR_AMD64_SMCA_MCx_SYND(bank), m.synd);
	}

	mce_log(&m);
}

DEFINE_IDTENTRY_SYSVEC(sysvec_deferred_error)
{
	trace_deferred_error_apic_entry(DEFERRED_ERROR_VECTOR);
	inc_irq_stat(irq_deferred_error_count);
	deferred_error_int_vector();
	trace_deferred_error_apic_exit(DEFERRED_ERROR_VECTOR);
	ack_APIC_irq();
}

/*
 * Returns true if the logged error is deferred. False, otherwise.
 */
static inline bool
_log_error_bank(unsigned int bank, u32 msr_stat, u32 msr_addr, u64 misc)
{
	u64 status, addr = 0;

	rdmsrl(msr_stat, status);
	if (!(status & MCI_STATUS_VAL))
		return false;

	if (status & MCI_STATUS_ADDRV)
		rdmsrl(msr_addr, addr);

	__log_error(bank, status, addr, misc);

	wrmsrl(msr_stat, 0);

	return status & MCI_STATUS_DEFERRED;
}

/*
 * We have three scenarios for checking for Deferred errors:
 *
 * 1) Non-SMCA systems check MCA_STATUS and log error if found.
 * 2) SMCA systems check MCA_STATUS. If error is found then log it and also
 *    clear MCA_DESTAT.
 * 3) SMCA systems check MCA_DESTAT, if error was not found in MCA_STATUS, and
 *    log it.
 */
static void log_error_deferred(unsigned int bank)
{
	bool defrd;

	defrd = _log_error_bank(bank, msr_ops.status(bank),
					msr_ops.addr(bank), 0);

	if (!mce_flags.smca)
		return;

	/* Clear MCA_DESTAT if we logged the deferred error from MCA_STATUS. */
	if (defrd) {
		wrmsrl(MSR_AMD64_SMCA_MCx_DESTAT(bank), 0);
		return;
	}

	/*
	 * Only deferred errors are logged in MCA_DE{STAT,ADDR} so just check
	 * for a valid error.
	 */
	_log_error_bank(bank, MSR_AMD64_SMCA_MCx_DESTAT(bank),
			      MSR_AMD64_SMCA_MCx_DEADDR(bank), 0);
}

/* APIC interrupt handler for deferred errors */
static void amd_deferred_error_interrupt(void)
{
	unsigned int bank;

	for (bank = 0; bank < this_cpu_read(mce_num_banks); ++bank)
		log_error_deferred(bank);
}

static void log_error_thresholding(unsigned int bank, u64 misc)
{
	_log_error_bank(bank, msr_ops.status(bank), msr_ops.addr(bank), misc);
}

static void log_and_reset_block(struct threshold_block *block)
{
	struct thresh_restart tr;
	u32 low = 0, high = 0;

	if (!block)
		return;

	if (rdmsr_safe(block->address, &low, &high))
		return;

	if (!(high & MASK_OVERFLOW_HI))
		return;

	/* Log the MCE which caused the threshold event. */
	log_error_thresholding(block->bank, ((u64)high << 32) | low);

	/* Reset threshold block after logging error. */
	memset(&tr, 0, sizeof(tr));
	tr.b = block;
	threshold_restart_bank(&tr);
}

/*
 * Threshold interrupt handler will service THRESHOLD_APIC_VECTOR. The interrupt
 * goes off when error_count reaches threshold_limit.
 */
static void amd_threshold_interrupt(void)
{
	struct threshold_block *first_block = NULL, *block = NULL, *tmp = NULL;
	struct threshold_bank **bp = this_cpu_read(threshold_banks);
	unsigned int bank, cpu = smp_processor_id();

	/*
	 * Validate that the threshold bank has been initialized already. The
	 * handler is installed at boot time, but on a hotplug event the
	 * interrupt might fire before the data has been initialized.
	 */
	if (!bp)
		return;

	for (bank = 0; bank < this_cpu_read(mce_num_banks); ++bank) {
		if (!(per_cpu(bank_map, cpu) & (1 << bank)))
			continue;

		first_block = bp[bank]->blocks;
		if (!first_block)
			continue;

		/*
		 * The first block is also the head of the list. Check it first
		 * before iterating over the rest.
		 */
		log_and_reset_block(first_block);
		list_for_each_entry_safe(block, tmp, &first_block->miscj, miscj)
			log_and_reset_block(block);
	}
}

/*
 * Sysfs Interface
 */

struct threshold_attr {
	struct attribute attr;
	ssize_t (*show) (struct threshold_block *, char *);
	ssize_t (*store) (struct threshold_block *, const char *, size_t count);
};

#define SHOW_FIELDS(name)						\
static ssize_t show_ ## name(struct threshold_block *b, char *buf)	\
{									\
	return sprintf(buf, "%lu\n", (unsigned long) b->name);		\
}
SHOW_FIELDS(interrupt_enable)
SHOW_FIELDS(threshold_limit)

static ssize_t
store_interrupt_enable(struct threshold_block *b, const char *buf, size_t size)
{
	struct thresh_restart tr;
	unsigned long new;

	if (!b->interrupt_capable)
		return -EINVAL;

	if (kstrtoul(buf, 0, &new) < 0)
		return -EINVAL;

	b->interrupt_enable = !!new;

	memset(&tr, 0, sizeof(tr));
	tr.b		= b;

	if (smp_call_function_single(b->cpu, threshold_restart_bank, &tr, 1))
		return -ENODEV;

	return size;
}

static ssize_t
store_threshold_limit(struct threshold_block *b, const char *buf, size_t size)
{
	struct thresh_restart tr;
	unsigned long new;

	if (kstrtoul(buf, 0, &new) < 0)
		return -EINVAL;

	if (new > THRESHOLD_MAX)
		new = THRESHOLD_MAX;
	if (new < 1)
		new = 1;

	memset(&tr, 0, sizeof(tr));
	tr.old_limit = b->threshold_limit;
	b->threshold_limit = new;
	tr.b = b;

	if (smp_call_function_single(b->cpu, threshold_restart_bank, &tr, 1))
		return -ENODEV;

	return size;
}

static ssize_t show_error_count(struct threshold_block *b, char *buf)
{
	u32 lo, hi;

	/* CPU might be offline by now */
	if (rdmsr_on_cpu(b->cpu, b->address, &lo, &hi))
		return -ENODEV;

	return sprintf(buf, "%u\n", ((hi & THRESHOLD_MAX) -
				     (THRESHOLD_MAX - b->threshold_limit)));
}

static struct threshold_attr error_count = {
	.attr = {.name = __stringify(error_count), .mode = 0444 },
	.show = show_error_count,
};

#define RW_ATTR(val)							\
static struct threshold_attr val = {					\
	.attr	= {.name = __stringify(val), .mode = 0644 },		\
	.show	= show_## val,						\
	.store	= store_## val,						\
};

RW_ATTR(interrupt_enable);
RW_ATTR(threshold_limit);

static struct attribute *default_attrs[] = {
	&threshold_limit.attr,
	&error_count.attr,
	NULL,	/* possibly interrupt_enable if supported, see below */
	NULL,
};

#define to_block(k)	container_of(k, struct threshold_block, kobj)
#define to_attr(a)	container_of(a, struct threshold_attr, attr)

static ssize_t show(struct kobject *kobj, struct attribute *attr, char *buf)
{
	struct threshold_block *b = to_block(kobj);
	struct threshold_attr *a = to_attr(attr);
	ssize_t ret;

	ret = a->show ? a->show(b, buf) : -EIO;

	return ret;
}

static ssize_t store(struct kobject *kobj, struct attribute *attr,
		     const char *buf, size_t count)
{
	struct threshold_block *b = to_block(kobj);
	struct threshold_attr *a = to_attr(attr);
	ssize_t ret;

	ret = a->store ? a->store(b, buf, count) : -EIO;

	return ret;
}

static const struct sysfs_ops threshold_ops = {
	.show			= show,
	.store			= store,
};

static void threshold_block_release(struct kobject *kobj);

static struct kobj_type threshold_ktype = {
	.sysfs_ops		= &threshold_ops,
	.default_attrs		= default_attrs,
	.release		= threshold_block_release,
};

static const char *get_name(unsigned int bank, struct threshold_block *b)
{
	enum smca_bank_types bank_type;

	if (!mce_flags.smca) {
		if (b && bank == 4)
			return bank4_names(b);

		return th_names[bank];
	}

	bank_type = smca_get_bank_type(bank);
	if (bank_type >= N_SMCA_BANK_TYPES)
		return NULL;

	if (b && bank_type == SMCA_UMC) {
		if (b->block < ARRAY_SIZE(smca_umc_block_names))
			return smca_umc_block_names[b->block];
		return NULL;
	}

	if (smca_banks[bank].hwid->count == 1)
		return smca_get_name(bank_type);

	snprintf(buf_mcatype, MAX_MCATYPE_NAME_LEN,
		 "%s_%x", smca_get_name(bank_type),
			  smca_banks[bank].sysfs_id);
	return buf_mcatype;
}

static int allocate_threshold_blocks(unsigned int cpu, struct threshold_bank *tb,
				     unsigned int bank, unsigned int block,
				     u32 address)
{
	struct threshold_block *b = NULL;
	u32 low, high;
	int err;

	if ((bank >= this_cpu_read(mce_num_banks)) || (block >= NR_BLOCKS))
		return 0;

	if (rdmsr_safe(address, &low, &high))
		return 0;

	if (!(high & MASK_VALID_HI)) {
		if (block)
			goto recurse;
		else
			return 0;
	}

	if (!(high & MASK_CNTP_HI)  ||
	     (high & MASK_LOCKED_HI))
		goto recurse;

	b = kzalloc(sizeof(struct threshold_block), GFP_KERNEL);
	if (!b)
		return -ENOMEM;

	b->block		= block;
	b->bank			= bank;
	b->cpu			= cpu;
	b->address		= address;
	b->interrupt_enable	= 0;
	b->interrupt_capable	= lvt_interrupt_supported(bank, high);
	b->threshold_limit	= THRESHOLD_MAX;

	if (b->interrupt_capable) {
		threshold_ktype.default_attrs[2] = &interrupt_enable.attr;
		b->interrupt_enable = 1;
	} else {
		threshold_ktype.default_attrs[2] = NULL;
	}

	INIT_LIST_HEAD(&b->miscj);

<<<<<<< HEAD
=======
	/* This is safe as @tb is not visible yet */
>>>>>>> 7d2a07b7
	if (tb->blocks)
		list_add(&b->miscj, &tb->blocks->miscj);
	else
		tb->blocks = b;

	err = kobject_init_and_add(&b->kobj, &threshold_ktype, tb->kobj, get_name(bank, b));
	if (err)
		goto out_free;
recurse:
	address = get_block_address(address, low, high, bank, ++block, cpu);
	if (!address)
		return 0;

	err = allocate_threshold_blocks(cpu, tb, bank, block, address);
	if (err)
		goto out_free;

	if (b)
		kobject_uevent(&b->kobj, KOBJ_ADD);

	return 0;

out_free:
	if (b) {
		list_del(&b->miscj);
		kobject_put(&b->kobj);
	}
	return err;
}

static int __threshold_add_blocks(struct threshold_bank *b)
{
	struct list_head *head = &b->blocks->miscj;
	struct threshold_block *pos = NULL;
	struct threshold_block *tmp = NULL;
	int err = 0;

	err = kobject_add(&b->blocks->kobj, b->kobj, b->blocks->kobj.name);
	if (err)
		return err;

	list_for_each_entry_safe(pos, tmp, head, miscj) {

		err = kobject_add(&pos->kobj, b->kobj, pos->kobj.name);
		if (err) {
			list_for_each_entry_safe_reverse(pos, tmp, head, miscj)
				kobject_del(&pos->kobj);

			return err;
		}
	}
	return err;
}

static int threshold_create_bank(struct threshold_bank **bp, unsigned int cpu,
				 unsigned int bank)
{
	struct device *dev = this_cpu_read(mce_device);
	struct amd_northbridge *nb = NULL;
	struct threshold_bank *b = NULL;
	const char *name = get_name(bank, NULL);
	int err = 0;

	if (!dev)
		return -ENODEV;

	if (is_shared_bank(bank)) {
		nb = node_to_amd_nb(topology_die_id(cpu));

		/* threshold descriptor already initialized on this node? */
		if (nb && nb->bank4) {
			/* yes, use it */
			b = nb->bank4;
			err = kobject_add(b->kobj, &dev->kobj, name);
			if (err)
				goto out;

			bp[bank] = b;
			refcount_inc(&b->cpus);

			err = __threshold_add_blocks(b);

			goto out;
		}
	}

	b = kzalloc(sizeof(struct threshold_bank), GFP_KERNEL);
	if (!b) {
		err = -ENOMEM;
		goto out;
	}

	/* Associate the bank with the per-CPU MCE device */
	b->kobj = kobject_create_and_add(name, &dev->kobj);
	if (!b->kobj) {
		err = -EINVAL;
		goto out_free;
	}

	if (is_shared_bank(bank)) {
		b->shared = 1;
		refcount_set(&b->cpus, 1);

		/* nb is already initialized, see above */
		if (nb) {
			WARN_ON(nb->bank4);
			nb->bank4 = b;
		}
	}

	err = allocate_threshold_blocks(cpu, b, bank, 0, msr_ops.misc(bank));
	if (err)
<<<<<<< HEAD
		goto out_free;

	per_cpu(threshold_banks, cpu)[bank] = b;

	return 0;
=======
		goto out_kobj;
>>>>>>> 7d2a07b7

	bp[bank] = b;
	return 0;

out_kobj:
	kobject_put(b->kobj);
out_free:
	kfree(b);
out:
	return err;
}

static void threshold_block_release(struct kobject *kobj)
<<<<<<< HEAD
{
	kfree(to_block(kobj));
}

static void deallocate_threshold_block(unsigned int cpu, unsigned int bank)
=======
>>>>>>> 7d2a07b7
{
	kfree(to_block(kobj));
}

static void deallocate_threshold_blocks(struct threshold_bank *bank)
{
	struct threshold_block *pos, *tmp;

<<<<<<< HEAD
	list_for_each_entry_safe(pos, tmp, &head->blocks->miscj, miscj) {
=======
	list_for_each_entry_safe(pos, tmp, &bank->blocks->miscj, miscj) {
>>>>>>> 7d2a07b7
		list_del(&pos->miscj);
		kobject_put(&pos->kobj);
	}

<<<<<<< HEAD
	kobject_put(&head->blocks->kobj);
=======
	kobject_put(&bank->blocks->kobj);
>>>>>>> 7d2a07b7
}

static void __threshold_remove_blocks(struct threshold_bank *b)
{
	struct threshold_block *pos = NULL;
	struct threshold_block *tmp = NULL;

	kobject_del(b->kobj);

	list_for_each_entry_safe(pos, tmp, &b->blocks->miscj, miscj)
		kobject_del(&pos->kobj);
}

static void threshold_remove_bank(struct threshold_bank *bank)
{
	struct amd_northbridge *nb;

	if (!bank->blocks)
		goto out_free;

	if (!bank->shared)
		goto out_dealloc;

<<<<<<< HEAD
	if (is_shared_bank(bank)) {
		if (!refcount_dec_and_test(&b->cpus)) {
			__threshold_remove_blocks(b);
			per_cpu(threshold_banks, cpu)[bank] = NULL;
			return;
		} else {
			/*
			 * the last CPU on this node using the shared bank is
			 * going away, remove that bank now.
			 */
			nb = node_to_amd_nb(topology_die_id(cpu));
			nb->bank4 = NULL;
		}
=======
	if (!refcount_dec_and_test(&bank->cpus)) {
		__threshold_remove_blocks(bank);
		return;
	} else {
		/*
		 * The last CPU on this node using the shared bank is going
		 * away, remove that bank now.
		 */
		nb = node_to_amd_nb(topology_die_id(smp_processor_id()));
		nb->bank4 = NULL;
>>>>>>> 7d2a07b7
	}

out_dealloc:
	deallocate_threshold_blocks(bank);

out_free:
	kobject_put(bank->kobj);
	kfree(bank);
}

int mce_threshold_remove_device(unsigned int cpu)
{
	struct threshold_bank **bp = this_cpu_read(threshold_banks);
	unsigned int bank, numbanks = this_cpu_read(mce_num_banks);

	if (!bp)
		return 0;

	/*
	 * Clear the pointer before cleaning up, so that the interrupt won't
	 * touch anything of this.
	 */
	this_cpu_write(threshold_banks, NULL);

	for (bank = 0; bank < numbanks; bank++) {
		if (bp[bank]) {
			threshold_remove_bank(bp[bank]);
			bp[bank] = NULL;
		}
	}
	kfree(bp);
	return 0;
}

/**
 * mce_threshold_create_device - Create the per-CPU MCE threshold device
 * @cpu:	The plugged in CPU
 *
 * Create directories and files for all valid threshold banks.
 *
 * This is invoked from the CPU hotplug callback which was installed in
 * mcheck_init_device(). The invocation happens in context of the hotplug
 * thread running on @cpu.  The callback is invoked on all CPUs which are
 * online when the callback is installed or during a real hotplug event.
 */
int mce_threshold_create_device(unsigned int cpu)
{
	unsigned int numbanks, bank;
	struct threshold_bank **bp;
	int err;

	if (!mce_flags.amd_threshold)
		return 0;

	bp = this_cpu_read(threshold_banks);
	if (bp)
		return 0;

	numbanks = this_cpu_read(mce_num_banks);
	bp = kcalloc(numbanks, sizeof(*bp), GFP_KERNEL);
	if (!bp)
		return -ENOMEM;

	for (bank = 0; bank < numbanks; ++bank) {
		if (!(this_cpu_read(bank_map) & (1 << bank)))
			continue;
		err = threshold_create_bank(bp, cpu, bank);
		if (err)
			goto out_err;
	}
	this_cpu_write(threshold_banks, bp);

	if (thresholding_irq_en)
		mce_threshold_vector = amd_threshold_interrupt;
	return 0;
out_err:
	mce_threshold_remove_device(cpu);
	return err;
}<|MERGE_RESOLUTION|>--- conflicted
+++ resolved
@@ -77,29 +77,6 @@
 };
 
 static struct smca_bank_name smca_names[] = {
-<<<<<<< HEAD
-	[SMCA_LS]	= { "load_store",	"Load Store Unit" },
-	[SMCA_LS_V2]	= { "load_store",	"Load Store Unit" },
-	[SMCA_IF]	= { "insn_fetch",	"Instruction Fetch Unit" },
-	[SMCA_L2_CACHE]	= { "l2_cache",		"L2 Cache" },
-	[SMCA_DE]	= { "decode_unit",	"Decode Unit" },
-	[SMCA_RESERVED]	= { "reserved",		"Reserved" },
-	[SMCA_EX]	= { "execution_unit",	"Execution Unit" },
-	[SMCA_FP]	= { "floating_point",	"Floating Point Unit" },
-	[SMCA_L3_CACHE]	= { "l3_cache",		"L3 Cache" },
-	[SMCA_CS]	= { "coherent_slave",	"Coherent Slave" },
-	[SMCA_CS_V2]	= { "coherent_slave",	"Coherent Slave" },
-	[SMCA_PIE]	= { "pie",		"Power, Interrupts, etc." },
-	[SMCA_UMC]	= { "umc",		"Unified Memory Controller" },
-	[SMCA_PB]	= { "param_block",	"Parameter Block" },
-	[SMCA_PSP]	= { "psp",		"Platform Security Processor" },
-	[SMCA_PSP_V2]	= { "psp",		"Platform Security Processor" },
-	[SMCA_SMU]	= { "smu",		"System Management Unit" },
-	[SMCA_SMU_V2]	= { "smu",		"System Management Unit" },
-	[SMCA_MP5]	= { "mp5",		"Microprocessor 5 Unit" },
-	[SMCA_NBIO]	= { "nbio",		"Northbridge IO Unit" },
-	[SMCA_PCIE]	= { "pcie",		"PCI Express Unit" },
-=======
 	[SMCA_LS ... SMCA_LS_V2]	= { "load_store",	"Load Store Unit" },
 	[SMCA_IF]			= { "insn_fetch",	"Instruction Fetch Unit" },
 	[SMCA_L2_CACHE]			= { "l2_cache",		"L2 Cache" },
@@ -123,7 +100,6 @@
 	[SMCA_XGMI_PCS]			= { "xgmi_pcs",		"Ext Global Memory Interconnect PCS Unit" },
 	[SMCA_XGMI_PHY]			= { "xgmi_phy",		"Ext Global Memory Interconnect PHY Unit" },
 	[SMCA_WAFL_PHY]			= { "wafl_phy",		"WAFL PHY Unit" },
->>>>>>> 7d2a07b7
 };
 
 static const char *smca_get_name(enum smca_bank_types t)
@@ -181,10 +157,7 @@
 
 	/* Unified Memory Controller MCA type */
 	{ SMCA_UMC,	 HWID_MCATYPE(0x96, 0x0)	},
-<<<<<<< HEAD
-=======
 	{ SMCA_UMC_V2,	 HWID_MCATYPE(0x96, 0x1)	},
->>>>>>> 7d2a07b7
 
 	/* Parameter Block MCA type */
 	{ SMCA_PB,	 HWID_MCATYPE(0x05, 0x0)	},
@@ -205,8 +178,6 @@
 
 	/* PCI Express Unit MCA type */
 	{ SMCA_PCIE,	 HWID_MCATYPE(0x46, 0x0)	},
-<<<<<<< HEAD
-=======
 	{ SMCA_PCIE_V2,	 HWID_MCATYPE(0x46, 0x1)	},
 
 	/* xGMI PCS MCA type */
@@ -217,7 +188,6 @@
 
 	/* WAFL PHY MCA type */
 	{ SMCA_WAFL_PHY, HWID_MCATYPE(0x267, 0x0)	},
->>>>>>> 7d2a07b7
 };
 
 struct smca_bank smca_banks[MAX_NR_BANKS];
@@ -1316,10 +1286,7 @@
 
 	INIT_LIST_HEAD(&b->miscj);
 
-<<<<<<< HEAD
-=======
 	/* This is safe as @tb is not visible yet */
->>>>>>> 7d2a07b7
 	if (tb->blocks)
 		list_add(&b->miscj, &tb->blocks->miscj);
 	else
@@ -1432,15 +1399,7 @@
 
 	err = allocate_threshold_blocks(cpu, b, bank, 0, msr_ops.misc(bank));
 	if (err)
-<<<<<<< HEAD
-		goto out_free;
-
-	per_cpu(threshold_banks, cpu)[bank] = b;
-
-	return 0;
-=======
 		goto out_kobj;
->>>>>>> 7d2a07b7
 
 	bp[bank] = b;
 	return 0;
@@ -1454,36 +1413,20 @@
 }
 
 static void threshold_block_release(struct kobject *kobj)
-<<<<<<< HEAD
 {
 	kfree(to_block(kobj));
 }
 
-static void deallocate_threshold_block(unsigned int cpu, unsigned int bank)
-=======
->>>>>>> 7d2a07b7
-{
-	kfree(to_block(kobj));
-}
-
 static void deallocate_threshold_blocks(struct threshold_bank *bank)
 {
 	struct threshold_block *pos, *tmp;
 
-<<<<<<< HEAD
-	list_for_each_entry_safe(pos, tmp, &head->blocks->miscj, miscj) {
-=======
 	list_for_each_entry_safe(pos, tmp, &bank->blocks->miscj, miscj) {
->>>>>>> 7d2a07b7
 		list_del(&pos->miscj);
 		kobject_put(&pos->kobj);
 	}
 
-<<<<<<< HEAD
-	kobject_put(&head->blocks->kobj);
-=======
 	kobject_put(&bank->blocks->kobj);
->>>>>>> 7d2a07b7
 }
 
 static void __threshold_remove_blocks(struct threshold_bank *b)
@@ -1507,21 +1450,6 @@
 	if (!bank->shared)
 		goto out_dealloc;
 
-<<<<<<< HEAD
-	if (is_shared_bank(bank)) {
-		if (!refcount_dec_and_test(&b->cpus)) {
-			__threshold_remove_blocks(b);
-			per_cpu(threshold_banks, cpu)[bank] = NULL;
-			return;
-		} else {
-			/*
-			 * the last CPU on this node using the shared bank is
-			 * going away, remove that bank now.
-			 */
-			nb = node_to_amd_nb(topology_die_id(cpu));
-			nb->bank4 = NULL;
-		}
-=======
 	if (!refcount_dec_and_test(&bank->cpus)) {
 		__threshold_remove_blocks(bank);
 		return;
@@ -1532,7 +1460,6 @@
 		 */
 		nb = node_to_amd_nb(topology_die_id(smp_processor_id()));
 		nb->bank4 = NULL;
->>>>>>> 7d2a07b7
 	}
 
 out_dealloc:
