--- conflicted
+++ resolved
@@ -131,36 +131,6 @@
 #endif
 }
 
-<<<<<<< HEAD
-/* The kernel command line selection */
-enum spectre_v2_mitigation_cmd {
-	SPECTRE_V2_CMD_NONE,
-	SPECTRE_V2_CMD_AUTO,
-	SPECTRE_V2_CMD_FORCE,
-	SPECTRE_V2_CMD_RETPOLINE,
-	SPECTRE_V2_CMD_RETPOLINE_GENERIC,
-	SPECTRE_V2_CMD_RETPOLINE_AMD,
-	SPECTRE_V2_CMD_IBRS,
-};
-
-static const char *spectre_v2_strings[] = {
-	[SPECTRE_V2_NONE]			= "Vulnerable",
-	[SPECTRE_V2_RETPOLINE_MINIMAL]		= "Vulnerable: Minimal generic ASM retpoline",
-	[SPECTRE_V2_RETPOLINE_MINIMAL_AMD]	= "Vulnerable: Minimal AMD ASM retpoline",
-	[SPECTRE_V2_RETPOLINE_GENERIC]		= "Mitigation: Full generic retpoline",
-	[SPECTRE_V2_RETPOLINE_AMD]		= "Mitigation: Full AMD retpoline",
-	[SPECTRE_V2_IBRS]			= "Mitigation: Indirect Branch Restricted Speculation",
-	[SPECTRE_V2_IBRS_ENHANCED]		= "Mitigation: Enhanced IBRS",
-};
-
-#undef pr_fmt
-#define pr_fmt(fmt)     "Spectre V2 : " fmt
-
-static enum spectre_v2_mitigation spectre_v2_enabled __ro_after_init =
-	SPECTRE_V2_NONE;
-
-=======
->>>>>>> 25956467
 void
 x86_virt_spec_ctrl(u64 guest_spec_ctrl, u64 guest_virt_spec_ctrl, bool setguest)
 {
@@ -264,6 +234,11 @@
 static inline const char *spectre_v2_module_string(void) { return ""; }
 #endif
 
+static inline bool retp_compiler(void)
+{
+	return __is_defined(CONFIG_RETPOLINE);
+}
+
 static inline bool match_option(const char *arg, int arglen, const char *opt)
 {
 	int len = strlen(opt);
@@ -279,6 +254,7 @@
 	SPECTRE_V2_CMD_RETPOLINE,
 	SPECTRE_V2_CMD_RETPOLINE_GENERIC,
 	SPECTRE_V2_CMD_RETPOLINE_AMD,
+	SPECTRE_V2_CMD_IBRS,
 };
 
 enum spectre_v2_user_cmd {
@@ -430,6 +406,7 @@
 	[SPECTRE_V2_NONE]			= "Vulnerable",
 	[SPECTRE_V2_RETPOLINE_GENERIC]		= "Mitigation: Full generic retpoline",
 	[SPECTRE_V2_RETPOLINE_AMD]		= "Mitigation: Full AMD retpoline",
+	[SPECTRE_V2_IBRS]			= "Mitigation: Indirect Branch Restricted Speculation",
 	[SPECTRE_V2_IBRS_ENHANCED]		= "Mitigation: Enhanced IBRS",
 };
 
@@ -437,24 +414,14 @@
 	const char *option;
 	enum spectre_v2_mitigation_cmd cmd;
 	bool secure;
-<<<<<<< HEAD
-} mitigation_options[] = {
-	{ "off",               SPECTRE_V2_CMD_NONE,              false },
-	{ "on",                SPECTRE_V2_CMD_FORCE,             true },
-	{ "retpoline",         SPECTRE_V2_CMD_RETPOLINE,         false },
-	{ "retpoline,amd",     SPECTRE_V2_CMD_RETPOLINE_AMD,     false },
-	{ "retpoline,generic", SPECTRE_V2_CMD_RETPOLINE_GENERIC, false },
-	{ "ibrs",              SPECTRE_V2_CMD_IBRS,              false },
-	{ "auto",              SPECTRE_V2_CMD_AUTO,              false },
-=======
 } mitigation_options[] __initdata = {
 	{ "off",		SPECTRE_V2_CMD_NONE,		  false },
 	{ "on",			SPECTRE_V2_CMD_FORCE,		  true  },
 	{ "retpoline",		SPECTRE_V2_CMD_RETPOLINE,	  false },
 	{ "retpoline,amd",	SPECTRE_V2_CMD_RETPOLINE_AMD,	  false },
 	{ "retpoline,generic",	SPECTRE_V2_CMD_RETPOLINE_GENERIC, false },
+	{ "ibrs",		SPECTRE_V2_CMD_IBRS,		  false },
 	{ "auto",		SPECTRE_V2_CMD_AUTO,		  false },
->>>>>>> 25956467
 };
 
 static void __init spec_v2_print_cond(const char *reason, bool secure)
@@ -506,47 +473,6 @@
 	spec_v2_print_cond(mitigation_options[i].option,
 			   mitigation_options[i].secure);
 	return cmd;
-}
-
-<<<<<<< HEAD
-static bool stibp_needed(void)
-{
-	if (spectre_v2_enabled == SPECTRE_V2_NONE)
-		return false;
-
-	if (!boot_cpu_has(X86_FEATURE_STIBP))
-		return false;
-
-	return true;
-}
-
-static void update_stibp_msr(void *info)
-{
-	wrmsrl(MSR_IA32_SPEC_CTRL, x86_spec_ctrl_base);
-}
-
-void arch_smt_update(void)
-{
-	u64 mask;
-
-	if (!stibp_needed())
-		return;
-
-	mutex_lock(&spec_ctrl_mutex);
-	mask = x86_spec_ctrl_base;
-	if (cpu_smt_control == CPU_SMT_ENABLED)
-		mask |= SPEC_CTRL_STIBP;
-	else
-		mask &= ~SPEC_CTRL_STIBP;
-
-	if (mask != x86_spec_ctrl_base) {
-		pr_info("Spectre v2 cross-process SMT mitigation: %s STIBP\n",
-				cpu_smt_control == CPU_SMT_ENABLED ?
-				"Enabling" : "Disabling");
-		x86_spec_ctrl_base = mask;
-		on_each_cpu(update_stibp_msr, NULL, 1);
-	}
-	mutex_unlock(&spec_ctrl_mutex);
 }
 
 /* Check for Skylake-like CPUs (for RSB handling) */
@@ -566,8 +492,6 @@
 	return false;
 }
 
-=======
->>>>>>> 25956467
 static void __init spectre_v2_select_mitigation(void)
 {
 	enum spectre_v2_mitigation_cmd cmd = spectre_v2_parse_cmdline();
