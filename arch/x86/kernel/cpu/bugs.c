--- conflicted
+++ resolved
@@ -234,7 +234,11 @@
 static inline const char *spectre_v2_module_string(void) { return ""; }
 #endif
 
-<<<<<<< HEAD
+static inline bool retp_compiler(void)
+{
+	return __is_defined(CONFIG_RETPOLINE);
+}
+
 static inline bool match_option(const char *arg, int arglen, const char *opt)
 {
 	int len = strlen(opt);
@@ -398,176 +402,6 @@
 		pr_info("%s\n", spectre_v2_user_strings[mode]);
 }
 
-=======
-static inline bool retp_compiler(void)
-{
-	return __is_defined(CONFIG_RETPOLINE);
-}
-
-static inline bool match_option(const char *arg, int arglen, const char *opt)
-{
-	int len = strlen(opt);
-
-	return len == arglen && !strncmp(arg, opt, len);
-}
-
-/* The kernel command line selection for spectre v2 */
-enum spectre_v2_mitigation_cmd {
-	SPECTRE_V2_CMD_NONE,
-	SPECTRE_V2_CMD_AUTO,
-	SPECTRE_V2_CMD_FORCE,
-	SPECTRE_V2_CMD_RETPOLINE,
-	SPECTRE_V2_CMD_RETPOLINE_GENERIC,
-	SPECTRE_V2_CMD_RETPOLINE_AMD,
-	SPECTRE_V2_CMD_IBRS,
-};
-
-enum spectre_v2_user_cmd {
-	SPECTRE_V2_USER_CMD_NONE,
-	SPECTRE_V2_USER_CMD_AUTO,
-	SPECTRE_V2_USER_CMD_FORCE,
-	SPECTRE_V2_USER_CMD_PRCTL,
-	SPECTRE_V2_USER_CMD_PRCTL_IBPB,
-	SPECTRE_V2_USER_CMD_SECCOMP,
-	SPECTRE_V2_USER_CMD_SECCOMP_IBPB,
-};
-
-static const char * const spectre_v2_user_strings[] = {
-	[SPECTRE_V2_USER_NONE]		= "User space: Vulnerable",
-	[SPECTRE_V2_USER_STRICT]	= "User space: Mitigation: STIBP protection",
-	[SPECTRE_V2_USER_PRCTL]		= "User space: Mitigation: STIBP via prctl",
-	[SPECTRE_V2_USER_SECCOMP]	= "User space: Mitigation: STIBP via seccomp and prctl",
-};
-
-static const struct {
-	const char			*option;
-	enum spectre_v2_user_cmd	cmd;
-	bool				secure;
-} v2_user_options[] __initdata = {
-	{ "auto",		SPECTRE_V2_USER_CMD_AUTO,		false },
-	{ "off",		SPECTRE_V2_USER_CMD_NONE,		false },
-	{ "on",			SPECTRE_V2_USER_CMD_FORCE,		true  },
-	{ "prctl",		SPECTRE_V2_USER_CMD_PRCTL,		false },
-	{ "prctl,ibpb",		SPECTRE_V2_USER_CMD_PRCTL_IBPB,		false },
-	{ "seccomp",		SPECTRE_V2_USER_CMD_SECCOMP,		false },
-	{ "seccomp,ibpb",	SPECTRE_V2_USER_CMD_SECCOMP_IBPB,	false },
-};
-
-static void __init spec_v2_user_print_cond(const char *reason, bool secure)
-{
-	if (boot_cpu_has_bug(X86_BUG_SPECTRE_V2) != secure)
-		pr_info("spectre_v2_user=%s forced on command line.\n", reason);
-}
-
-static enum spectre_v2_user_cmd __init
-spectre_v2_parse_user_cmdline(enum spectre_v2_mitigation_cmd v2_cmd)
-{
-	char arg[20];
-	int ret, i;
-
-	switch (v2_cmd) {
-	case SPECTRE_V2_CMD_NONE:
-		return SPECTRE_V2_USER_CMD_NONE;
-	case SPECTRE_V2_CMD_FORCE:
-		return SPECTRE_V2_USER_CMD_FORCE;
-	default:
-		break;
-	}
-
-	ret = cmdline_find_option(boot_command_line, "spectre_v2_user",
-				  arg, sizeof(arg));
-	if (ret < 0)
-		return SPECTRE_V2_USER_CMD_AUTO;
-
-	for (i = 0; i < ARRAY_SIZE(v2_user_options); i++) {
-		if (match_option(arg, ret, v2_user_options[i].option)) {
-			spec_v2_user_print_cond(v2_user_options[i].option,
-						v2_user_options[i].secure);
-			return v2_user_options[i].cmd;
-		}
-	}
-
-	pr_err("Unknown user space protection option (%s). Switching to AUTO select\n", arg);
-	return SPECTRE_V2_USER_CMD_AUTO;
-}
-
-static void __init
-spectre_v2_user_select_mitigation(enum spectre_v2_mitigation_cmd v2_cmd)
-{
-	enum spectre_v2_user_mitigation mode = SPECTRE_V2_USER_NONE;
-	bool smt_possible = IS_ENABLED(CONFIG_SMP);
-	enum spectre_v2_user_cmd cmd;
-
-	if (!boot_cpu_has(X86_FEATURE_IBPB) && !boot_cpu_has(X86_FEATURE_STIBP))
-		return;
-
-	if (cpu_smt_control == CPU_SMT_FORCE_DISABLED ||
-	    cpu_smt_control == CPU_SMT_NOT_SUPPORTED)
-		smt_possible = false;
-
-	cmd = spectre_v2_parse_user_cmdline(v2_cmd);
-	switch (cmd) {
-	case SPECTRE_V2_USER_CMD_NONE:
-		goto set_mode;
-	case SPECTRE_V2_USER_CMD_FORCE:
-		mode = SPECTRE_V2_USER_STRICT;
-		break;
-	case SPECTRE_V2_USER_CMD_PRCTL:
-	case SPECTRE_V2_USER_CMD_PRCTL_IBPB:
-		mode = SPECTRE_V2_USER_PRCTL;
-		break;
-	case SPECTRE_V2_USER_CMD_AUTO:
-	case SPECTRE_V2_USER_CMD_SECCOMP:
-	case SPECTRE_V2_USER_CMD_SECCOMP_IBPB:
-		if (IS_ENABLED(CONFIG_SECCOMP))
-			mode = SPECTRE_V2_USER_SECCOMP;
-		else
-			mode = SPECTRE_V2_USER_PRCTL;
-		break;
-	}
-
-	/* Initialize Indirect Branch Prediction Barrier */
-	if (boot_cpu_has(X86_FEATURE_IBPB)) {
-		setup_force_cpu_cap(X86_FEATURE_USE_IBPB);
-
-		switch (cmd) {
-		case SPECTRE_V2_USER_CMD_FORCE:
-		case SPECTRE_V2_USER_CMD_PRCTL_IBPB:
-		case SPECTRE_V2_USER_CMD_SECCOMP_IBPB:
-			static_branch_enable(&switch_mm_always_ibpb);
-			break;
-		case SPECTRE_V2_USER_CMD_PRCTL:
-		case SPECTRE_V2_USER_CMD_AUTO:
-		case SPECTRE_V2_USER_CMD_SECCOMP:
-			static_branch_enable(&switch_mm_cond_ibpb);
-			break;
-		default:
-			break;
-		}
-
-		pr_info("mitigation: Enabling %s Indirect Branch Prediction Barrier\n",
-			static_key_enabled(&switch_mm_always_ibpb) ?
-			"always-on" : "conditional");
-	}
-
-	/* If enhanced IBRS is enabled no STIPB required */
-	if (spectre_v2_enabled == SPECTRE_V2_IBRS_ENHANCED)
-		return;
-
-	/*
-	 * If SMT is not possible or STIBP is not available clear the STIPB
-	 * mode.
-	 */
-	if (!smt_possible || !boot_cpu_has(X86_FEATURE_STIBP))
-		mode = SPECTRE_V2_USER_NONE;
-set_mode:
-	spectre_v2_user = mode;
-	/* Only print the STIBP mode when SMT possible */
-	if (smt_possible)
-		pr_info("%s\n", spectre_v2_user_strings[mode]);
-}
-
->>>>>>> e2afa97a
 static const char * const spectre_v2_strings[] = {
 	[SPECTRE_V2_NONE]			= "Vulnerable",
 	[SPECTRE_V2_RETPOLINE_GENERIC]		= "Mitigation: Full generic retpoline",
@@ -656,11 +490,6 @@
 		}
 	}
 	return false;
-}
-
-static inline bool retp_compiler(void)
-{
-       return __is_defined(CONFIG_RETPOLINE);
 }
 
 static void __init spectre_v2_select_mitigation(void)
