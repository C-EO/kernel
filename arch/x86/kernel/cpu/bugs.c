--- conflicted
+++ resolved
@@ -289,8 +289,6 @@
 #undef pr_fmt
 #define pr_fmt(fmt)	"TAA: " fmt
 
-<<<<<<< HEAD
-=======
 enum taa_mitigations {
 	TAA_MITIGATION_OFF,
 	TAA_MITIGATION_UCODE_NEEDED,
@@ -298,7 +296,6 @@
 	TAA_MITIGATION_TSX_DISABLED,
 };
 
->>>>>>> 7d2a07b7
 /* Default mitigation for TAA-affected CPUs */
 static enum taa_mitigations taa_mitigation __ro_after_init = TAA_MITIGATION_VERW;
 static bool taa_nosmt __ro_after_init;
@@ -765,42 +762,22 @@
 	}
 
 	/*
-<<<<<<< HEAD
-	 * If enhanced IBRS is enabled or SMT impossible, STIBP is not
-	 * required.
-	 */
-	if (!smt_possible || spectre_v2_enabled == SPECTRE_V2_IBRS_ENHANCED)
-=======
 	 * If no STIBP, enhanced IBRS is enabled or SMT impossible, STIBP is not
 	 * required.
 	 */
 	if (!boot_cpu_has(X86_FEATURE_STIBP) ||
 	    !smt_possible ||
 	    spectre_v2_enabled == SPECTRE_V2_IBRS_ENHANCED)
->>>>>>> 7d2a07b7
 		return;
 
 	/*
 	 * At this point, an STIBP mode other than "off" has been set.
 	 * If STIBP support is not being forced, check if STIBP always-on
 	 * is preferred.
-<<<<<<< HEAD
 	 */
 	if (mode != SPECTRE_V2_USER_STRICT &&
 	    boot_cpu_has(X86_FEATURE_AMD_STIBP_ALWAYS_ON))
 		mode = SPECTRE_V2_USER_STRICT_PREFERRED;
-
-	/*
-	 * If STIBP is not available, clear the STIBP mode.
-	 */
-	if (!boot_cpu_has(X86_FEATURE_STIBP))
-		mode = SPECTRE_V2_USER_NONE;
-=======
-	 */
-	if (mode != SPECTRE_V2_USER_STRICT &&
-	    boot_cpu_has(X86_FEATURE_AMD_STIBP_ALWAYS_ON))
-		mode = SPECTRE_V2_USER_STRICT_PREFERRED;
->>>>>>> 7d2a07b7
 
 	spectre_v2_user_stibp = mode;
 
@@ -1588,12 +1565,8 @@
 
 static ssize_t itlb_multihit_show_state(char *buf)
 {
-<<<<<<< HEAD
-	if (!boot_cpu_has(X86_FEATURE_VMX))
-=======
 	if (!boot_cpu_has(X86_FEATURE_MSR_IA32_FEAT_CTL) ||
 	    !boot_cpu_has(X86_FEATURE_VMX))
->>>>>>> 7d2a07b7
 		return sprintf(buf, "KVM: Mitigation: VMX unsupported\n");
 	else if (!(cr4_read_shadow() & X86_CR4_VMXE))
 		return sprintf(buf, "KVM: Mitigation: VMX disabled\n");
