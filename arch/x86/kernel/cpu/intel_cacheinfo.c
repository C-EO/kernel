/*
 *	Routines to identify caches on Intel CPU.
 *
 *	Changes:
 *	Venkatesh Pallipadi	: Adding cache identification through cpuid(4)
 *	Ashok Raj <ashok.raj@intel.com>: Work with CPU hotplug infrastructure.
 *	Andi Kleen / Andreas Herrmann	: CPUID4 emulation on AMD.
 */

#include <linux/slab.h>
#include <linux/cacheinfo.h>
#include <linux/cpu.h>
#include <linux/sched.h>
#include <linux/sysfs.h>
#include <linux/pci.h>

#include <asm/processor.h>
#include <asm/amd_nb.h>
#include <asm/smp.h>

#define LVL_1_INST	1
#define LVL_1_DATA	2
#define LVL_2		3
#define LVL_3		4
#define LVL_TRACE	5

struct _cache_table {
	unsigned char descriptor;
	char cache_type;
	short size;
};

#define MB(x)	((x) * 1024)

/* All the cache descriptor types we care about (no TLB or
   trace cache entries) */

static const struct _cache_table cache_table[] =
{
	{ 0x06, LVL_1_INST, 8 },	/* 4-way set assoc, 32 byte line size */
	{ 0x08, LVL_1_INST, 16 },	/* 4-way set assoc, 32 byte line size */
	{ 0x09, LVL_1_INST, 32 },	/* 4-way set assoc, 64 byte line size */
	{ 0x0a, LVL_1_DATA, 8 },	/* 2 way set assoc, 32 byte line size */
	{ 0x0c, LVL_1_DATA, 16 },	/* 4-way set assoc, 32 byte line size */
	{ 0x0d, LVL_1_DATA, 16 },	/* 4-way set assoc, 64 byte line size */
	{ 0x0e, LVL_1_DATA, 24 },	/* 6-way set assoc, 64 byte line size */
	{ 0x21, LVL_2,      256 },	/* 8-way set assoc, 64 byte line size */
	{ 0x22, LVL_3,      512 },	/* 4-way set assoc, sectored cache, 64 byte line size */
	{ 0x23, LVL_3,      MB(1) },	/* 8-way set assoc, sectored cache, 64 byte line size */
	{ 0x25, LVL_3,      MB(2) },	/* 8-way set assoc, sectored cache, 64 byte line size */
	{ 0x29, LVL_3,      MB(4) },	/* 8-way set assoc, sectored cache, 64 byte line size */
	{ 0x2c, LVL_1_DATA, 32 },	/* 8-way set assoc, 64 byte line size */
	{ 0x30, LVL_1_INST, 32 },	/* 8-way set assoc, 64 byte line size */
	{ 0x39, LVL_2,      128 },	/* 4-way set assoc, sectored cache, 64 byte line size */
	{ 0x3a, LVL_2,      192 },	/* 6-way set assoc, sectored cache, 64 byte line size */
	{ 0x3b, LVL_2,      128 },	/* 2-way set assoc, sectored cache, 64 byte line size */
	{ 0x3c, LVL_2,      256 },	/* 4-way set assoc, sectored cache, 64 byte line size */
	{ 0x3d, LVL_2,      384 },	/* 6-way set assoc, sectored cache, 64 byte line size */
	{ 0x3e, LVL_2,      512 },	/* 4-way set assoc, sectored cache, 64 byte line size */
	{ 0x3f, LVL_2,      256 },	/* 2-way set assoc, 64 byte line size */
	{ 0x41, LVL_2,      128 },	/* 4-way set assoc, 32 byte line size */
	{ 0x42, LVL_2,      256 },	/* 4-way set assoc, 32 byte line size */
	{ 0x43, LVL_2,      512 },	/* 4-way set assoc, 32 byte line size */
	{ 0x44, LVL_2,      MB(1) },	/* 4-way set assoc, 32 byte line size */
	{ 0x45, LVL_2,      MB(2) },	/* 4-way set assoc, 32 byte line size */
	{ 0x46, LVL_3,      MB(4) },	/* 4-way set assoc, 64 byte line size */
	{ 0x47, LVL_3,      MB(8) },	/* 8-way set assoc, 64 byte line size */
	{ 0x48, LVL_2,      MB(3) },	/* 12-way set assoc, 64 byte line size */
	{ 0x49, LVL_3,      MB(4) },	/* 16-way set assoc, 64 byte line size */
	{ 0x4a, LVL_3,      MB(6) },	/* 12-way set assoc, 64 byte line size */
	{ 0x4b, LVL_3,      MB(8) },	/* 16-way set assoc, 64 byte line size */
	{ 0x4c, LVL_3,      MB(12) },	/* 12-way set assoc, 64 byte line size */
	{ 0x4d, LVL_3,      MB(16) },	/* 16-way set assoc, 64 byte line size */
	{ 0x4e, LVL_2,      MB(6) },	/* 24-way set assoc, 64 byte line size */
	{ 0x60, LVL_1_DATA, 16 },	/* 8-way set assoc, sectored cache, 64 byte line size */
	{ 0x66, LVL_1_DATA, 8 },	/* 4-way set assoc, sectored cache, 64 byte line size */
	{ 0x67, LVL_1_DATA, 16 },	/* 4-way set assoc, sectored cache, 64 byte line size */
	{ 0x68, LVL_1_DATA, 32 },	/* 4-way set assoc, sectored cache, 64 byte line size */
	{ 0x70, LVL_TRACE,  12 },	/* 8-way set assoc */
	{ 0x71, LVL_TRACE,  16 },	/* 8-way set assoc */
	{ 0x72, LVL_TRACE,  32 },	/* 8-way set assoc */
	{ 0x73, LVL_TRACE,  64 },	/* 8-way set assoc */
	{ 0x78, LVL_2,      MB(1) },	/* 4-way set assoc, 64 byte line size */
	{ 0x79, LVL_2,      128 },	/* 8-way set assoc, sectored cache, 64 byte line size */
	{ 0x7a, LVL_2,      256 },	/* 8-way set assoc, sectored cache, 64 byte line size */
	{ 0x7b, LVL_2,      512 },	/* 8-way set assoc, sectored cache, 64 byte line size */
	{ 0x7c, LVL_2,      MB(1) },	/* 8-way set assoc, sectored cache, 64 byte line size */
	{ 0x7d, LVL_2,      MB(2) },	/* 8-way set assoc, 64 byte line size */
	{ 0x7f, LVL_2,      512 },	/* 2-way set assoc, 64 byte line size */
	{ 0x80, LVL_2,      512 },	/* 8-way set assoc, 64 byte line size */
	{ 0x82, LVL_2,      256 },	/* 8-way set assoc, 32 byte line size */
	{ 0x83, LVL_2,      512 },	/* 8-way set assoc, 32 byte line size */
	{ 0x84, LVL_2,      MB(1) },	/* 8-way set assoc, 32 byte line size */
	{ 0x85, LVL_2,      MB(2) },	/* 8-way set assoc, 32 byte line size */
	{ 0x86, LVL_2,      512 },	/* 4-way set assoc, 64 byte line size */
	{ 0x87, LVL_2,      MB(1) },	/* 8-way set assoc, 64 byte line size */
	{ 0xd0, LVL_3,      512 },	/* 4-way set assoc, 64 byte line size */
	{ 0xd1, LVL_3,      MB(1) },	/* 4-way set assoc, 64 byte line size */
	{ 0xd2, LVL_3,      MB(2) },	/* 4-way set assoc, 64 byte line size */
	{ 0xd6, LVL_3,      MB(1) },	/* 8-way set assoc, 64 byte line size */
	{ 0xd7, LVL_3,      MB(2) },	/* 8-way set assoc, 64 byte line size */
	{ 0xd8, LVL_3,      MB(4) },	/* 12-way set assoc, 64 byte line size */
	{ 0xdc, LVL_3,      MB(2) },	/* 12-way set assoc, 64 byte line size */
	{ 0xdd, LVL_3,      MB(4) },	/* 12-way set assoc, 64 byte line size */
	{ 0xde, LVL_3,      MB(8) },	/* 12-way set assoc, 64 byte line size */
	{ 0xe2, LVL_3,      MB(2) },	/* 16-way set assoc, 64 byte line size */
	{ 0xe3, LVL_3,      MB(4) },	/* 16-way set assoc, 64 byte line size */
	{ 0xe4, LVL_3,      MB(8) },	/* 16-way set assoc, 64 byte line size */
	{ 0xea, LVL_3,      MB(12) },	/* 24-way set assoc, 64 byte line size */
	{ 0xeb, LVL_3,      MB(18) },	/* 24-way set assoc, 64 byte line size */
	{ 0xec, LVL_3,      MB(24) },	/* 24-way set assoc, 64 byte line size */
	{ 0x00, 0, 0}
};


enum _cache_type {
	CTYPE_NULL = 0,
	CTYPE_DATA = 1,
	CTYPE_INST = 2,
	CTYPE_UNIFIED = 3
};

union _cpuid4_leaf_eax {
	struct {
		enum _cache_type	type:5;
		unsigned int		level:3;
		unsigned int		is_self_initializing:1;
		unsigned int		is_fully_associative:1;
		unsigned int		reserved:4;
		unsigned int		num_threads_sharing:12;
		unsigned int		num_cores_on_die:6;
	} split;
	u32 full;
};

union _cpuid4_leaf_ebx {
	struct {
		unsigned int		coherency_line_size:12;
		unsigned int		physical_line_partition:10;
		unsigned int		ways_of_associativity:10;
	} split;
	u32 full;
};

union _cpuid4_leaf_ecx {
	struct {
		unsigned int		number_of_sets:32;
	} split;
	u32 full;
};

struct _cpuid4_info_regs {
	union _cpuid4_leaf_eax eax;
	union _cpuid4_leaf_ebx ebx;
	union _cpuid4_leaf_ecx ecx;
	unsigned long size;
	struct amd_northbridge *nb;
};

unsigned short			num_cache_leaves;

/* AMD doesn't have CPUID4. Emulate it here to report the same
   information to the user.  This makes some assumptions about the machine:
   L2 not shared, no SMT etc. that is currently true on AMD CPUs.

   In theory the TLBs could be reported as fake type (they are in "dummy").
   Maybe later */
union l1_cache {
	struct {
		unsigned line_size:8;
		unsigned lines_per_tag:8;
		unsigned assoc:8;
		unsigned size_in_kb:8;
	};
	unsigned val;
};

union l2_cache {
	struct {
		unsigned line_size:8;
		unsigned lines_per_tag:4;
		unsigned assoc:4;
		unsigned size_in_kb:16;
	};
	unsigned val;
};

union l3_cache {
	struct {
		unsigned line_size:8;
		unsigned lines_per_tag:4;
		unsigned assoc:4;
		unsigned res:2;
		unsigned size_encoded:14;
	};
	unsigned val;
};

static const unsigned short assocs[] = {
	[1] = 1,
	[2] = 2,
	[4] = 4,
	[6] = 8,
	[8] = 16,
	[0xa] = 32,
	[0xb] = 48,
	[0xc] = 64,
	[0xd] = 96,
	[0xe] = 128,
	[0xf] = 0xffff /* fully associative - no way to show this currently */
};

static const unsigned char levels[] = { 1, 1, 2, 3 };
static const unsigned char types[] = { 1, 2, 3, 3 };

static const enum cache_type cache_type_map[] = {
	[CTYPE_NULL] = CACHE_TYPE_NOCACHE,
	[CTYPE_DATA] = CACHE_TYPE_DATA,
	[CTYPE_INST] = CACHE_TYPE_INST,
	[CTYPE_UNIFIED] = CACHE_TYPE_UNIFIED,
};

static void
amd_cpuid4(int leaf, union _cpuid4_leaf_eax *eax,
		     union _cpuid4_leaf_ebx *ebx,
		     union _cpuid4_leaf_ecx *ecx)
{
	unsigned dummy;
	unsigned line_size, lines_per_tag, assoc, size_in_kb;
	union l1_cache l1i, l1d;
	union l2_cache l2;
	union l3_cache l3;
	union l1_cache *l1 = &l1d;

	eax->full = 0;
	ebx->full = 0;
	ecx->full = 0;

	cpuid(0x80000005, &dummy, &dummy, &l1d.val, &l1i.val);
	cpuid(0x80000006, &dummy, &dummy, &l2.val, &l3.val);

	switch (leaf) {
	case 1:
		l1 = &l1i;
	case 0:
		if (!l1->val)
			return;
		assoc = assocs[l1->assoc];
		line_size = l1->line_size;
		lines_per_tag = l1->lines_per_tag;
		size_in_kb = l1->size_in_kb;
		break;
	case 2:
		if (!l2.val)
			return;
		assoc = assocs[l2.assoc];
		line_size = l2.line_size;
		lines_per_tag = l2.lines_per_tag;
		/* cpu_data has errata corrections for K7 applied */
		size_in_kb = __this_cpu_read(cpu_info.x86_cache_size);
		break;
	case 3:
		if (!l3.val)
			return;
		assoc = assocs[l3.assoc];
		line_size = l3.line_size;
		lines_per_tag = l3.lines_per_tag;
		size_in_kb = l3.size_encoded * 512;
		if (boot_cpu_has(X86_FEATURE_AMD_DCM)) {
			size_in_kb = size_in_kb >> 1;
			assoc = assoc >> 1;
		}
		break;
	default:
		return;
	}

	eax->split.is_self_initializing = 1;
	eax->split.type = types[leaf];
	eax->split.level = levels[leaf];
	eax->split.num_threads_sharing = 0;
#ifndef CONFIG_XEN
	eax->split.num_cores_on_die = __this_cpu_read(cpu_info.x86_max_cores) - 1;
#endif

	if (assoc == 0xffff)
		eax->split.is_fully_associative = 1;
	ebx->split.coherency_line_size = line_size - 1;
	ebx->split.ways_of_associativity = assoc - 1;
	ebx->split.physical_line_partition = lines_per_tag - 1;
	ecx->split.number_of_sets = (size_in_kb * 1024) / line_size /
		(ebx->split.ways_of_associativity + 1) - 1;
}

#if defined(CONFIG_AMD_NB) && defined(CONFIG_SYSFS) && !defined(CONFIG_XEN)

/*
 * L3 cache descriptors
 */
static void amd_calc_l3_indices(struct amd_northbridge *nb)
{
	struct amd_l3_cache *l3 = &nb->l3_cache;
	unsigned int sc0, sc1, sc2, sc3;
	u32 val = 0;

	pci_read_config_dword(nb->misc, 0x1C4, &val);

	/* calculate subcache sizes */
	l3->subcaches[0] = sc0 = !(val & BIT(0));
	l3->subcaches[1] = sc1 = !(val & BIT(4));

	if (boot_cpu_data.x86 == 0x15) {
		l3->subcaches[0] = sc0 += !(val & BIT(1));
		l3->subcaches[1] = sc1 += !(val & BIT(5));
	}

	l3->subcaches[2] = sc2 = !(val & BIT(8))  + !(val & BIT(9));
	l3->subcaches[3] = sc3 = !(val & BIT(12)) + !(val & BIT(13));

	l3->indices = (max(max3(sc0, sc1, sc2), sc3) << 10) - 1;
}

/*
 * check whether a slot used for disabling an L3 index is occupied.
 * @l3: L3 cache descriptor
 * @slot: slot number (0..1)
 *
 * @returns: the disabled index if used or negative value if slot free.
 */
int amd_get_l3_disable_slot(struct amd_northbridge *nb, unsigned slot)
{
	unsigned int reg = 0;

	pci_read_config_dword(nb->misc, 0x1BC + slot * 4, &reg);

	/* check whether this slot is activated already */
	if (reg & (3UL << 30))
		return reg & 0xfff;

	return -1;
}

static ssize_t show_cache_disable(struct cacheinfo *this_leaf, char *buf,
				  unsigned int slot)
{
	int index;
	struct amd_northbridge *nb = this_leaf->priv;

	index = amd_get_l3_disable_slot(nb, slot);
	if (index >= 0)
		return sprintf(buf, "%d\n", index);

	return sprintf(buf, "FREE\n");
}

#define SHOW_CACHE_DISABLE(slot)					\
static ssize_t								\
cache_disable_##slot##_show(struct device *dev,				\
			    struct device_attribute *attr, char *buf)	\
{									\
	struct cacheinfo *this_leaf = dev_get_drvdata(dev);		\
	return show_cache_disable(this_leaf, buf, slot);		\
}
SHOW_CACHE_DISABLE(0)
SHOW_CACHE_DISABLE(1)

static void amd_l3_disable_index(struct amd_northbridge *nb, int cpu,
				 unsigned slot, unsigned long idx)
{
	int i;

	idx |= BIT(30);

	/*
	 *  disable index in all 4 subcaches
	 */
	for (i = 0; i < 4; i++) {
		u32 reg = idx | (i << 20);

		if (!nb->l3_cache.subcaches[i])
			continue;

		pci_write_config_dword(nb->misc, 0x1BC + slot * 4, reg);

		/*
		 * We need to WBINVD on a core on the node containing the L3
		 * cache which indices we disable therefore a simple wbinvd()
		 * is not sufficient.
		 */
		wbinvd_on_cpu(cpu);

		reg |= BIT(31);
		pci_write_config_dword(nb->misc, 0x1BC + slot * 4, reg);
	}
}

/*
 * disable a L3 cache index by using a disable-slot
 *
 * @l3:    L3 cache descriptor
 * @cpu:   A CPU on the node containing the L3 cache
 * @slot:  slot number (0..1)
 * @index: index to disable
 *
 * @return: 0 on success, error status on failure
 */
int amd_set_l3_disable_slot(struct amd_northbridge *nb, int cpu, unsigned slot,
			    unsigned long index)
{
	int ret = 0;

	/*  check if @slot is already used or the index is already disabled */
	ret = amd_get_l3_disable_slot(nb, slot);
	if (ret >= 0)
		return -EEXIST;

	if (index > nb->l3_cache.indices)
		return -EINVAL;

	/* check whether the other slot has disabled the same index already */
	if (index == amd_get_l3_disable_slot(nb, !slot))
		return -EEXIST;

	amd_l3_disable_index(nb, cpu, slot, index);

	return 0;
}

static ssize_t store_cache_disable(struct cacheinfo *this_leaf,
				   const char *buf, size_t count,
				   unsigned int slot)
{
	unsigned long val = 0;
	int cpu, err = 0;
	struct amd_northbridge *nb = this_leaf->priv;

	if (!capable(CAP_SYS_ADMIN))
		return -EPERM;

	cpu = cpumask_first(&this_leaf->shared_cpu_map);

	if (kstrtoul(buf, 10, &val) < 0)
		return -EINVAL;

	err = amd_set_l3_disable_slot(nb, cpu, slot, val);
	if (err) {
		if (err == -EEXIST)
			pr_warning("L3 slot %d in use/index already disabled!\n",
				   slot);
		return err;
	}
	return count;
}

#define STORE_CACHE_DISABLE(slot)					\
static ssize_t								\
cache_disable_##slot##_store(struct device *dev,			\
			     struct device_attribute *attr,		\
			     const char *buf, size_t count)		\
{									\
	struct cacheinfo *this_leaf = dev_get_drvdata(dev);		\
	return store_cache_disable(this_leaf, buf, count, slot);	\
}
STORE_CACHE_DISABLE(0)
STORE_CACHE_DISABLE(1)

static ssize_t subcaches_show(struct device *dev,
			      struct device_attribute *attr, char *buf)
{
	struct cacheinfo *this_leaf = dev_get_drvdata(dev);
	int cpu = cpumask_first(&this_leaf->shared_cpu_map);

	return sprintf(buf, "%x\n", amd_get_subcaches(cpu));
}

static ssize_t subcaches_store(struct device *dev,
			       struct device_attribute *attr,
			       const char *buf, size_t count)
{
	struct cacheinfo *this_leaf = dev_get_drvdata(dev);
	int cpu = cpumask_first(&this_leaf->shared_cpu_map);
	unsigned long val;

	if (!capable(CAP_SYS_ADMIN))
		return -EPERM;

	if (kstrtoul(buf, 16, &val) < 0)
		return -EINVAL;

	if (amd_set_subcaches(cpu, val))
		return -EINVAL;

	return count;
}

static DEVICE_ATTR_RW(cache_disable_0);
static DEVICE_ATTR_RW(cache_disable_1);
static DEVICE_ATTR_RW(subcaches);

static umode_t
cache_private_attrs_is_visible(struct kobject *kobj,
			       struct attribute *attr, int unused)
{
	struct device *dev = kobj_to_dev(kobj);
	struct cacheinfo *this_leaf = dev_get_drvdata(dev);
	umode_t mode = attr->mode;

	if (!this_leaf->priv)
		return 0;

	if ((attr == &dev_attr_subcaches.attr) &&
	    amd_nb_has_feature(AMD_NB_L3_PARTITIONING))
		return mode;

	if ((attr == &dev_attr_cache_disable_0.attr ||
	     attr == &dev_attr_cache_disable_1.attr) &&
	    amd_nb_has_feature(AMD_NB_L3_INDEX_DISABLE))
		return mode;

	return 0;
}

static struct attribute_group cache_private_group = {
	.is_visible = cache_private_attrs_is_visible,
};

static void init_amd_l3_attrs(void)
{
	int n = 1;
	static struct attribute **amd_l3_attrs;

	if (amd_l3_attrs) /* already initialized */
		return;

	if (amd_nb_has_feature(AMD_NB_L3_INDEX_DISABLE))
		n += 2;
	if (amd_nb_has_feature(AMD_NB_L3_PARTITIONING))
		n += 1;

	amd_l3_attrs = kcalloc(n, sizeof(*amd_l3_attrs), GFP_KERNEL);
	if (!amd_l3_attrs)
		return;

	n = 0;
	if (amd_nb_has_feature(AMD_NB_L3_INDEX_DISABLE)) {
		amd_l3_attrs[n++] = &dev_attr_cache_disable_0.attr;
		amd_l3_attrs[n++] = &dev_attr_cache_disable_1.attr;
	}
	if (amd_nb_has_feature(AMD_NB_L3_PARTITIONING))
		amd_l3_attrs[n++] = &dev_attr_subcaches.attr;

	cache_private_group.attrs = amd_l3_attrs;
}

const struct attribute_group *
cache_get_priv_group(struct cacheinfo *this_leaf)
{
	struct amd_northbridge *nb = this_leaf->priv;

	if (this_leaf->level < 3 || !nb)
		return NULL;

	if (nb && nb->l3_cache.indices)
		init_amd_l3_attrs();

	return &cache_private_group;
}

static void amd_init_l3_cache(struct _cpuid4_info_regs *this_leaf, int index)
{
	int node;

	/* only for L3, and not in virtualized environments */
	if (index < 3)
		return;

	node = amd_get_nb_id(smp_processor_id());
	this_leaf->nb = node_to_amd_nb(node);
	if (this_leaf->nb && !this_leaf->nb->l3_cache.indices)
		amd_calc_l3_indices(this_leaf->nb);
}
#else
#define amd_init_l3_cache(x, y)
#endif  /* CONFIG_AMD_NB && CONFIG_SYSFS */

static int
cpuid4_cache_lookup_regs(int index, struct _cpuid4_info_regs *this_leaf)
{
	union _cpuid4_leaf_eax	eax;
	union _cpuid4_leaf_ebx	ebx;
	union _cpuid4_leaf_ecx	ecx;
	unsigned		edx;

	if (boot_cpu_data.x86_vendor == X86_VENDOR_AMD) {
		if (cpu_has_topoext)
			cpuid_count(0x8000001d, index, &eax.full,
				    &ebx.full, &ecx.full, &edx);
		else
			amd_cpuid4(index, &eax, &ebx, &ecx);
		amd_init_l3_cache(this_leaf, index);
	} else {
		cpuid_count(4, index, &eax.full, &ebx.full, &ecx.full, &edx);
	}

	if (eax.split.type == CTYPE_NULL)
		return -EIO; /* better error ? */

	this_leaf->eax = eax;
	this_leaf->ebx = ebx;
	this_leaf->ecx = ecx;
	this_leaf->size = (ecx.split.number_of_sets          + 1) *
			  (ebx.split.coherency_line_size     + 1) *
			  (ebx.split.physical_line_partition + 1) *
			  (ebx.split.ways_of_associativity   + 1);
	return 0;
}

static int find_num_cache_leaves(struct cpuinfo_x86 *c)
{
	unsigned int		eax, ebx, ecx, edx, op;
	union _cpuid4_leaf_eax	cache_eax;
	int 			i = -1;

	if (c->x86_vendor == X86_VENDOR_AMD)
		op = 0x8000001d;
	else
		op = 4;

	do {
		++i;
		/* Do cpuid(op) loop to find out num_cache_leaves */
		cpuid_count(op, i, &eax, &ebx, &ecx, &edx);
		cache_eax.full = eax;
	} while (cache_eax.split.type != CTYPE_NULL);
	return i;
}

void init_amd_cacheinfo(struct cpuinfo_x86 *c)
{

	if (cpu_has_topoext) {
		num_cache_leaves = find_num_cache_leaves(c);
	} else if (c->extended_cpuid_level >= 0x80000006) {
		if (cpuid_edx(0x80000006) & 0xf000)
			num_cache_leaves = 4;
		else
			num_cache_leaves = 3;
	}
}

unsigned int init_intel_cacheinfo(struct cpuinfo_x86 *c)
{
	/* Cache sizes */
	unsigned int trace = 0, l1i = 0, l1d = 0, l2 = 0, l3 = 0;
	unsigned int new_l1d = 0, new_l1i = 0; /* Cache sizes from cpuid(4) */
	unsigned int new_l2 = 0, new_l3 = 0, i; /* Cache sizes from cpuid(4) */
<<<<<<< HEAD
#ifdef CONFIG_X86_HT
	unsigned int l2_id = 0, l3_id = 0, num_threads_sharing, index_msb;
=======
	unsigned int l2_id = 0, l3_id = 0, num_threads_sharing, index_msb;
#ifdef CONFIG_SMP
>>>>>>> 2c6625cd
	unsigned int cpu = c->cpu_index;
#endif

	if (c->cpuid_level > 3) {
		static int is_initialized;

		if (is_initialized == 0) {
			/* Init num_cache_leaves from boot CPU */
			num_cache_leaves = find_num_cache_leaves(c);
			is_initialized++;
		}

		/*
		 * Whenever possible use cpuid(4), deterministic cache
		 * parameters cpuid leaf to find the cache details
		 */
		for (i = 0; i < num_cache_leaves; i++) {
			struct _cpuid4_info_regs this_leaf = {};
			int retval;

			retval = cpuid4_cache_lookup_regs(i, &this_leaf);
			if (retval < 0)
				continue;

			switch (this_leaf.eax.split.level) {
			case 1:
				if (this_leaf.eax.split.type == CTYPE_DATA)
					new_l1d = this_leaf.size/1024;
				else if (this_leaf.eax.split.type == CTYPE_INST)
					new_l1i = this_leaf.size/1024;
				break;
			case 2:
				new_l2 = this_leaf.size/1024;
#ifdef CONFIG_X86_HT
				num_threads_sharing = 1 + this_leaf.eax.split.num_threads_sharing;
				index_msb = get_count_order(num_threads_sharing);
				l2_id = c->apicid & ~((1 << index_msb) - 1);
#endif
				break;
			case 3:
				new_l3 = this_leaf.size/1024;
#ifdef CONFIG_X86_HT
				num_threads_sharing = 1 + this_leaf.eax.split.num_threads_sharing;
				index_msb = get_count_order(num_threads_sharing);
				l3_id = c->apicid & ~((1 << index_msb) - 1);
#endif
				break;
			default:
				break;
			}
		}
	}
	/*
	 * Don't use cpuid2 if cpuid4 is supported. For P4, we use cpuid2 for
	 * trace cache
	 */
	if ((num_cache_leaves == 0 || c->x86 == 15) && c->cpuid_level > 1) {
		/* supports eax=2  call */
		int j, n;
		unsigned int regs[4];
		unsigned char *dp = (unsigned char *)regs;
		int only_trace = 0;

		if (num_cache_leaves != 0 && c->x86 == 15)
			only_trace = 1;

		/* Number of times to iterate */
		n = cpuid_eax(2) & 0xFF;

		for (i = 0 ; i < n ; i++) {
			cpuid(2, &regs[0], &regs[1], &regs[2], &regs[3]);

			/* If bit 31 is set, this is an unknown format */
			for (j = 0 ; j < 3 ; j++)
				if (regs[j] & (1 << 31))
					regs[j] = 0;

			/* Byte 0 is level count, not a descriptor */
			for (j = 1 ; j < 16 ; j++) {
				unsigned char des = dp[j];
				unsigned char k = 0;

				/* look up this descriptor in the table */
				while (cache_table[k].descriptor != 0) {
					if (cache_table[k].descriptor == des) {
						if (only_trace && cache_table[k].cache_type != LVL_TRACE)
							break;
						switch (cache_table[k].cache_type) {
						case LVL_1_INST:
							l1i += cache_table[k].size;
							break;
						case LVL_1_DATA:
							l1d += cache_table[k].size;
							break;
						case LVL_2:
							l2 += cache_table[k].size;
							break;
						case LVL_3:
							l3 += cache_table[k].size;
							break;
						case LVL_TRACE:
							trace += cache_table[k].size;
							break;
						}

						break;
					}

					k++;
				}
			}
		}
	}

	if (new_l1d)
		l1d = new_l1d;

	if (new_l1i)
		l1i = new_l1i;

	if (new_l2) {
		l2 = new_l2;
#ifdef CONFIG_SMP
		per_cpu(cpu_llc_id, cpu) = l2_id;
#endif
	}

	if (new_l3) {
		l3 = new_l3;
#ifdef CONFIG_SMP
		per_cpu(cpu_llc_id, cpu) = l3_id;
#endif
	}

#ifdef CONFIG_SMP
	/*
	 * If cpu_llc_id is not yet set, this means cpuid_level < 4 which in
	 * turns means that the only possibility is SMT (as indicated in
	 * cpuid1). Since cpuid2 doesn't specify shared caches, and we know
	 * that SMT shares all caches, we can unconditionally set cpu_llc_id to
	 * c->phys_proc_id.
	 */
	if (per_cpu(cpu_llc_id, cpu) == BAD_APICID)
		per_cpu(cpu_llc_id, cpu) = c->phys_proc_id;
#endif

	c->x86_cache_size = l3 ? l3 : (l2 ? l2 : (l1i+l1d));

	return l2;
}

#ifndef CONFIG_XEN
static int __cache_amd_cpumap_setup(unsigned int cpu, int index,
				    struct _cpuid4_info_regs *base)
{
	struct cpu_cacheinfo *this_cpu_ci = get_cpu_cacheinfo(cpu);
	struct cacheinfo *this_leaf;
	int i, sibling;

	if (cpu_has_topoext) {
		unsigned int apicid, nshared, first, last;

		this_leaf = this_cpu_ci->info_list + index;
		nshared = base->eax.split.num_threads_sharing + 1;
		apicid = cpu_data(cpu).apicid;
		first = apicid - (apicid % nshared);
		last = first + nshared - 1;

		for_each_online_cpu(i) {
			this_cpu_ci = get_cpu_cacheinfo(i);
			if (!this_cpu_ci->info_list)
				continue;

			apicid = cpu_data(i).apicid;
			if ((apicid < first) || (apicid > last))
				continue;

			this_leaf = this_cpu_ci->info_list + index;

			for_each_online_cpu(sibling) {
				apicid = cpu_data(sibling).apicid;
				if ((apicid < first) || (apicid > last))
					continue;
				cpumask_set_cpu(sibling,
						&this_leaf->shared_cpu_map);
			}
		}
	} else if (index == 3) {
		for_each_cpu(i, cpu_llc_shared_mask(cpu)) {
			this_cpu_ci = get_cpu_cacheinfo(i);
			if (!this_cpu_ci->info_list)
				continue;
			this_leaf = this_cpu_ci->info_list + index;
			for_each_cpu(sibling, cpu_llc_shared_mask(cpu)) {
				if (!cpu_online(sibling))
					continue;
				cpumask_set_cpu(sibling,
						&this_leaf->shared_cpu_map);
			}
		}
	} else
		return 0;

	return 1;
}

static void __cache_cpumap_setup(unsigned int cpu, int index,
				 struct _cpuid4_info_regs *base)
{
	struct cpu_cacheinfo *this_cpu_ci = get_cpu_cacheinfo(cpu);
	struct cacheinfo *this_leaf, *sibling_leaf;
	unsigned long num_threads_sharing;
	int index_msb, i;
	struct cpuinfo_x86 *c = &cpu_data(cpu);

	if (c->x86_vendor == X86_VENDOR_AMD) {
		if (__cache_amd_cpumap_setup(cpu, index, base))
			return;
	}

	this_leaf = this_cpu_ci->info_list + index;
	num_threads_sharing = 1 + base->eax.split.num_threads_sharing;

	cpumask_set_cpu(cpu, &this_leaf->shared_cpu_map);
	if (num_threads_sharing == 1)
		return;

	index_msb = get_count_order(num_threads_sharing);

	for_each_online_cpu(i)
		if (cpu_data(i).apicid >> index_msb == c->apicid >> index_msb) {
			struct cpu_cacheinfo *sib_cpu_ci = get_cpu_cacheinfo(i);

			if (i == cpu || !sib_cpu_ci->info_list)
				continue;/* skip if itself or no cacheinfo */
			sibling_leaf = sib_cpu_ci->info_list + index;
			cpumask_set_cpu(i, &this_leaf->shared_cpu_map);
			cpumask_set_cpu(cpu, &sibling_leaf->shared_cpu_map);
		}
}

static void ci_leaf_init(struct cacheinfo *this_leaf,
			 struct _cpuid4_info_regs *base)
{
	this_leaf->level = base->eax.split.level;
	this_leaf->type = cache_type_map[base->eax.split.type];
	this_leaf->coherency_line_size =
				base->ebx.split.coherency_line_size + 1;
	this_leaf->ways_of_associativity =
				base->ebx.split.ways_of_associativity + 1;
	this_leaf->size = base->size;
	this_leaf->number_of_sets = base->ecx.split.number_of_sets + 1;
	this_leaf->physical_line_partition =
				base->ebx.split.physical_line_partition + 1;
	this_leaf->priv = base->nb;
}

static int __init_cache_level(unsigned int cpu)
{
	struct cpu_cacheinfo *this_cpu_ci = get_cpu_cacheinfo(cpu);

	if (!num_cache_leaves)
		return -ENOENT;
	if (!this_cpu_ci)
		return -EINVAL;
	this_cpu_ci->num_levels = 3;
	this_cpu_ci->num_leaves = num_cache_leaves;
	return 0;
}

static int __populate_cache_leaves(unsigned int cpu)
{
	unsigned int idx, ret;
	struct cpu_cacheinfo *this_cpu_ci = get_cpu_cacheinfo(cpu);
	struct cacheinfo *this_leaf = this_cpu_ci->info_list;
	struct _cpuid4_info_regs id4_regs = {};

	for (idx = 0; idx < this_cpu_ci->num_leaves; idx++) {
		ret = cpuid4_cache_lookup_regs(idx, &id4_regs);
		if (ret)
			return ret;
		ci_leaf_init(this_leaf++, &id4_regs);
		__cache_cpumap_setup(cpu, idx, &id4_regs);
	}
	return 0;
}

DEFINE_SMP_CALL_CACHE_FUNCTION(init_cache_level)
DEFINE_SMP_CALL_CACHE_FUNCTION(populate_cache_leaves)
#endif /* !CONFIG_XEN */<|MERGE_RESOLUTION|>--- conflicted
+++ resolved
@@ -654,13 +654,8 @@
 	unsigned int trace = 0, l1i = 0, l1d = 0, l2 = 0, l3 = 0;
 	unsigned int new_l1d = 0, new_l1i = 0; /* Cache sizes from cpuid(4) */
 	unsigned int new_l2 = 0, new_l3 = 0, i; /* Cache sizes from cpuid(4) */
-<<<<<<< HEAD
-#ifdef CONFIG_X86_HT
+#if defined(CONFIG_SMP) && !defined(CONFIG_XEN)
 	unsigned int l2_id = 0, l3_id = 0, num_threads_sharing, index_msb;
-=======
-	unsigned int l2_id = 0, l3_id = 0, num_threads_sharing, index_msb;
-#ifdef CONFIG_SMP
->>>>>>> 2c6625cd
 	unsigned int cpu = c->cpu_index;
 #endif
 
@@ -694,7 +689,7 @@
 				break;
 			case 2:
 				new_l2 = this_leaf.size/1024;
-#ifdef CONFIG_X86_HT
+#if defined(CONFIG_SMP) && !defined(CONFIG_XEN)
 				num_threads_sharing = 1 + this_leaf.eax.split.num_threads_sharing;
 				index_msb = get_count_order(num_threads_sharing);
 				l2_id = c->apicid & ~((1 << index_msb) - 1);
@@ -702,7 +697,7 @@
 				break;
 			case 3:
 				new_l3 = this_leaf.size/1024;
-#ifdef CONFIG_X86_HT
+#if defined(CONFIG_SMP) && !defined(CONFIG_XEN)
 				num_threads_sharing = 1 + this_leaf.eax.split.num_threads_sharing;
 				index_msb = get_count_order(num_threads_sharing);
 				l3_id = c->apicid & ~((1 << index_msb) - 1);
@@ -783,19 +778,19 @@
 
 	if (new_l2) {
 		l2 = new_l2;
-#ifdef CONFIG_SMP
+#if defined(CONFIG_SMP) && !defined(CONFIG_XEN)
 		per_cpu(cpu_llc_id, cpu) = l2_id;
 #endif
 	}
 
 	if (new_l3) {
 		l3 = new_l3;
-#ifdef CONFIG_SMP
+#if defined(CONFIG_SMP) && !defined(CONFIG_XEN)
 		per_cpu(cpu_llc_id, cpu) = l3_id;
 #endif
 	}
 
-#ifdef CONFIG_SMP
+#if defined(CONFIG_SMP) && !defined(CONFIG_XEN)
 	/*
 	 * If cpu_llc_id is not yet set, this means cpuid_level < 4 which in
 	 * turns means that the only possibility is SMT (as indicated in
