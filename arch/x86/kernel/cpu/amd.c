--- conflicted
+++ resolved
@@ -313,7 +313,7 @@
 int amd_get_nb_id(int cpu)
 {
 	int id = 0;
-#if defined(CONFIG_SMP) && !defined(CONFIG_XEN)
+#ifdef CONFIG_SMP
 	id = per_cpu(cpu_llc_id, cpu);
 #endif
 	return id;
@@ -403,7 +403,7 @@
 		    (c->x86_model == 8 && c->x86_mask >= 8))
 			set_cpu_cap(c, X86_FEATURE_K6_MTRR);
 #endif
-#if defined(CONFIG_X86_LOCAL_APIC) && defined(CONFIG_PCI) && !defined(CONFIG_XEN)
+#if defined(CONFIG_X86_LOCAL_APIC) && defined(CONFIG_PCI)
 	/* check CPU config space for extended APIC ID */
 	if (cpu_has_apic && c->x86 >= 0xf) {
 		unsigned int val;
@@ -469,10 +469,8 @@
 	if (c->x86 >= 0x10)
 		set_cpu_cap(c, X86_FEATURE_REP_GOOD);
 
-#ifndef CONFIG_XEN
 	/* get apicid instead of initial apic id from cpuid */
 	c->apicid = hard_smp_processor_id();
-#endif
 #else
 
 	/*
@@ -548,12 +546,7 @@
 		fam10h_check_enable_mmcfg();
 	}
 
-<<<<<<< HEAD
-#ifndef CONFIG_XEN
-	if (c == &boot_cpu_data && c->x86 >= 0xf && c->x86 <= 0x11) {
-=======
 	if (c == &boot_cpu_data && c->x86 >= 0xf) {
->>>>>>> da5cabf8
 		unsigned long long tseg;
 
 		/*
@@ -571,7 +564,6 @@
 				set_memory_4k((unsigned long)__va(tseg), 1);
 		}
 	}
-#endif
 #endif
 }
 
