--- conflicted
+++ resolved
@@ -318,12 +318,7 @@
 	c->phys_proc_id = c->initial_apicid >> bits;
 	/* use socket ID also for last level cache */
 	per_cpu(cpu_llc_id, cpu) = c->phys_proc_id;
-<<<<<<< HEAD
-	/* fixup topology information on multi-node processors */
-	amd_fixup_dcm(c);
-=======
 	amd_get_topology(c);
->>>>>>> 08eab940
 #endif
 }
 
