--- conflicted
+++ resolved
@@ -442,13 +442,6 @@
 
 static void __cpuinit early_init_amd(struct cpuinfo_x86 *c)
 {
-<<<<<<< HEAD
-#ifndef CONFIG_XEN
-	u32 dummy;
-#endif
-
-=======
->>>>>>> 384703b8
 	early_init_amd_mc(c);
 
 	/*
@@ -478,13 +471,6 @@
 			set_cpu_cap(c, X86_FEATURE_EXTD_APICID);
 	}
 #endif
-<<<<<<< HEAD
-
-#ifndef CONFIG_XEN
-	rdmsr_safe(MSR_AMD64_PATCH_LEVEL, &c->microcode, &dummy);
-#endif
-=======
->>>>>>> 384703b8
 }
 
 static void __cpuinit init_amd(struct cpuinfo_x86 *c)
