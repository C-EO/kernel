// SPDX-License-Identifier: GPL-2.0
#include <linux/kernel.h>
#include <linux/pgtable.h>

#include <linux/string.h>
#include <linux/bitops.h>
#include <linux/smp.h>
#include <linux/sched.h>
#include <linux/sched/clock.h>
#include <linux/thread_info.h>
#include <linux/init.h>
#include <linux/uaccess.h>
#include <linux/delay.h>

#include <asm/cpufeature.h>
#include <asm/msr.h>
#include <asm/bugs.h>
#include <asm/cpu.h>
#include <asm/intel-family.h>
#include <asm/microcode_intel.h>
#include <asm/hwcap2.h>
#include <asm/elf.h>
#include <asm/cpu_device_id.h>
#include <asm/cmdline.h>
#include <asm/traps.h>
#include <asm/resctrl.h>
<<<<<<< HEAD
=======
#include <asm/numa.h>
#include <asm/thermal.h>
>>>>>>> 7d2a07b7

#ifdef CONFIG_X86_64
#include <linux/topology.h>
#endif

#include "cpu.h"

#ifdef CONFIG_X86_LOCAL_APIC
#include <asm/mpspec.h>
#include <asm/apic.h>
#endif

enum split_lock_detect_state {
	sld_off = 0,
	sld_warn,
	sld_fatal,
<<<<<<< HEAD
};

/*
 * Default to sld_off because most systems do not support split lock detection
 * split_lock_setup() will switch this to sld_warn on systems that support
 * split lock detect, unless there is a command line override.
 */
static enum split_lock_detect_state sld_state __ro_after_init = sld_off;
static u64 msr_test_ctrl_cache __ro_after_init;

/*
 * With a name like MSR_TEST_CTL it should go without saying, but don't touch
 * MSR_TEST_CTL unless the CPU is one of the whitelisted models.  Writing it
 * on CPUs that do not support SLD can cause fireworks, even when writing '0'.
 */
static bool cpu_model_supports_sld __ro_after_init;

=======
	sld_ratelimit,
};

>>>>>>> 7d2a07b7
/*
 * Default to sld_off because most systems do not support split lock detection.
 * sld_state_setup() will switch this to sld_warn on systems that support
 * split lock/bus lock detect, unless there is a command line override.
 */
static enum split_lock_detect_state sld_state __ro_after_init = sld_off;
static u64 msr_test_ctrl_cache __ro_after_init;

/*
 * With a name like MSR_TEST_CTL it should go without saying, but don't touch
 * MSR_TEST_CTL unless the CPU is one of the whitelisted models.  Writing it
 * on CPUs that do not support SLD can cause fireworks, even when writing '0'.
 */
static bool cpu_model_supports_sld __ro_after_init;

/*
 * Processors which have self-snooping capability can handle conflicting
 * memory type across CPUs by snooping its own cache. However, there exists
 * CPU models in which having conflicting memory types still leads to
 * unpredictable behavior, machine check errors, or hangs. Clear this
 * feature to prevent its use on machines with known erratas.
 */
static void check_memory_type_self_snoop_errata(struct cpuinfo_x86 *c)
{
	switch (c->x86_model) {
	case INTEL_FAM6_CORE_YONAH:
	case INTEL_FAM6_CORE2_MEROM:
	case INTEL_FAM6_CORE2_MEROM_L:
	case INTEL_FAM6_CORE2_PENRYN:
	case INTEL_FAM6_CORE2_DUNNINGTON:
	case INTEL_FAM6_NEHALEM:
	case INTEL_FAM6_NEHALEM_G:
	case INTEL_FAM6_NEHALEM_EP:
	case INTEL_FAM6_NEHALEM_EX:
	case INTEL_FAM6_WESTMERE:
	case INTEL_FAM6_WESTMERE_EP:
	case INTEL_FAM6_SANDYBRIDGE:
		setup_clear_cpu_cap(X86_FEATURE_SELFSNOOP);
	}
}

static bool ring3mwait_disabled __read_mostly;

static int __init ring3mwait_disable(char *__unused)
{
	ring3mwait_disabled = true;
	return 0;
}
__setup("ring3mwait=disable", ring3mwait_disable);

static void probe_xeon_phi_r3mwait(struct cpuinfo_x86 *c)
{
	/*
	 * Ring 3 MONITOR/MWAIT feature cannot be detected without
	 * cpu model and family comparison.
	 */
	if (c->x86 != 6)
		return;
	switch (c->x86_model) {
	case INTEL_FAM6_XEON_PHI_KNL:
	case INTEL_FAM6_XEON_PHI_KNM:
		break;
	default:
		return;
	}

	if (ring3mwait_disabled)
		return;

	set_cpu_cap(c, X86_FEATURE_RING3MWAIT);
	this_cpu_or(msr_misc_features_shadow,
		    1UL << MSR_MISC_FEATURES_ENABLES_RING3MWAIT_BIT);

	if (c == &boot_cpu_data)
		ELF_HWCAP2 |= HWCAP2_RING3MWAIT;
}

/*
 * Early microcode releases for the Spectre v2 mitigation were broken.
 * Information taken from;
 * - https://newsroom.intel.com/wp-content/uploads/sites/11/2018/03/microcode-update-guidance.pdf
 * - https://kb.vmware.com/s/article/52345
 * - Microcode revisions observed in the wild
 * - Release note from 20180108 microcode release
 */
struct sku_microcode {
	u8 model;
	u8 stepping;
	u32 microcode;
};
static const struct sku_microcode spectre_bad_microcodes[] = {
	{ INTEL_FAM6_KABYLAKE,		0x0B,	0x80 },
	{ INTEL_FAM6_KABYLAKE,		0x0A,	0x80 },
	{ INTEL_FAM6_KABYLAKE,		0x09,	0x80 },
	{ INTEL_FAM6_KABYLAKE_L,	0x0A,	0x80 },
	{ INTEL_FAM6_KABYLAKE_L,	0x09,	0x80 },
	{ INTEL_FAM6_SKYLAKE_X,		0x03,	0x0100013e },
	{ INTEL_FAM6_SKYLAKE_X,		0x04,	0x0200003c },
	{ INTEL_FAM6_BROADWELL,		0x04,	0x28 },
	{ INTEL_FAM6_BROADWELL_G,	0x01,	0x1b },
	{ INTEL_FAM6_BROADWELL_D,	0x02,	0x14 },
	{ INTEL_FAM6_BROADWELL_D,	0x03,	0x07000011 },
	{ INTEL_FAM6_BROADWELL_X,	0x01,	0x0b000025 },
	{ INTEL_FAM6_HASWELL_L,		0x01,	0x21 },
	{ INTEL_FAM6_HASWELL_G,		0x01,	0x18 },
	{ INTEL_FAM6_HASWELL,		0x03,	0x23 },
	{ INTEL_FAM6_HASWELL_X,		0x02,	0x3b },
	{ INTEL_FAM6_HASWELL_X,		0x04,	0x10 },
	{ INTEL_FAM6_IVYBRIDGE_X,	0x04,	0x42a },
	/* Observed in the wild */
	{ INTEL_FAM6_SANDYBRIDGE_X,	0x06,	0x61b },
	{ INTEL_FAM6_SANDYBRIDGE_X,	0x07,	0x712 },
};

static bool bad_spectre_microcode(struct cpuinfo_x86 *c)
{
	int i;

	/*
	 * We know that the hypervisor lie to us on the microcode version so
	 * we may as well hope that it is running the correct version.
	 */
	if (cpu_has(c, X86_FEATURE_HYPERVISOR))
		return false;

	if (c->x86 != 6)
		return false;

	for (i = 0; i < ARRAY_SIZE(spectre_bad_microcodes); i++) {
		if (c->x86_model == spectre_bad_microcodes[i].model &&
		    c->x86_stepping == spectre_bad_microcodes[i].stepping)
			return (c->microcode <= spectre_bad_microcodes[i].microcode);
	}
	return false;
}

static void early_init_intel(struct cpuinfo_x86 *c)
{
	u64 misc_enable;

	/* Unmask CPUID levels if masked: */
	if (c->x86 > 6 || (c->x86 == 6 && c->x86_model >= 0xd)) {
		if (msr_clear_bit(MSR_IA32_MISC_ENABLE,
				  MSR_IA32_MISC_ENABLE_LIMIT_CPUID_BIT) > 0) {
			c->cpuid_level = cpuid_eax(0);
			get_cpu_cap(c);
		}
	}

	if ((c->x86 == 0xf && c->x86_model >= 0x03) ||
		(c->x86 == 0x6 && c->x86_model >= 0x0e))
		set_cpu_cap(c, X86_FEATURE_CONSTANT_TSC);

	if (c->x86 >= 6 && !cpu_has(c, X86_FEATURE_IA64))
		c->microcode = intel_get_microcode_revision();

	/* Now if any of them are set, check the blacklist and clear the lot */
	if ((cpu_has(c, X86_FEATURE_SPEC_CTRL) ||
	     cpu_has(c, X86_FEATURE_INTEL_STIBP) ||
	     cpu_has(c, X86_FEATURE_IBRS) || cpu_has(c, X86_FEATURE_IBPB) ||
	     cpu_has(c, X86_FEATURE_STIBP)) && bad_spectre_microcode(c)) {
		pr_warn("Intel Spectre v2 broken microcode detected; disabling Speculation Control\n");
		setup_clear_cpu_cap(X86_FEATURE_IBRS);
		setup_clear_cpu_cap(X86_FEATURE_IBPB);
		setup_clear_cpu_cap(X86_FEATURE_STIBP);
		setup_clear_cpu_cap(X86_FEATURE_SPEC_CTRL);
		setup_clear_cpu_cap(X86_FEATURE_MSR_SPEC_CTRL);
		setup_clear_cpu_cap(X86_FEATURE_INTEL_STIBP);
		setup_clear_cpu_cap(X86_FEATURE_SSBD);
		setup_clear_cpu_cap(X86_FEATURE_SPEC_CTRL_SSBD);
	}

	/*
	 * Atom erratum AAE44/AAF40/AAG38/AAH41:
	 *
	 * A race condition between speculative fetches and invalidating
	 * a large page.  This is worked around in microcode, but we
	 * need the microcode to have already been loaded... so if it is
	 * not, recommend a BIOS update and disable large pages.
	 */
	if (c->x86 == 6 && c->x86_model == 0x1c && c->x86_stepping <= 2 &&
	    c->microcode < 0x20e) {
		pr_warn("Atom PSE erratum detected, BIOS microcode update recommended\n");
		clear_cpu_cap(c, X86_FEATURE_PSE);
	}

#ifdef CONFIG_X86_64
	set_cpu_cap(c, X86_FEATURE_SYSENTER32);
#else
	/* Netburst reports 64 bytes clflush size, but does IO in 128 bytes */
	if (c->x86 == 15 && c->x86_cache_alignment == 64)
		c->x86_cache_alignment = 128;
#endif

	/* CPUID workaround for 0F33/0F34 CPU */
	if (c->x86 == 0xF && c->x86_model == 0x3
	    && (c->x86_stepping == 0x3 || c->x86_stepping == 0x4))
		c->x86_phys_bits = 36;

	/*
	 * c->x86_power is 8000_0007 edx. Bit 8 is TSC runs at constant rate
	 * with P/T states and does not stop in deep C-states.
	 *
	 * It is also reliable across cores and sockets. (but not across
	 * cabinets - we turn it off in that case explicitly.)
	 */
	if (c->x86_power & (1 << 8)) {
		set_cpu_cap(c, X86_FEATURE_CONSTANT_TSC);
		set_cpu_cap(c, X86_FEATURE_NONSTOP_TSC);
	}

	/* Penwell and Cloverview have the TSC which doesn't sleep on S3 */
	if (c->x86 == 6) {
		switch (c->x86_model) {
		case INTEL_FAM6_ATOM_SALTWELL_MID:
		case INTEL_FAM6_ATOM_SALTWELL_TABLET:
		case INTEL_FAM6_ATOM_SILVERMONT_MID:
		case INTEL_FAM6_ATOM_AIRMONT_NP:
			set_cpu_cap(c, X86_FEATURE_NONSTOP_TSC_S3);
			break;
		default:
			break;
		}
	}

	/*
	 * There is a known erratum on Pentium III and Core Solo
	 * and Core Duo CPUs.
	 * " Page with PAT set to WC while associated MTRR is UC
	 *   may consolidate to UC "
	 * Because of this erratum, it is better to stick with
	 * setting WC in MTRR rather than using PAT on these CPUs.
	 *
	 * Enable PAT WC only on P4, Core 2 or later CPUs.
	 */
	if (c->x86 == 6 && c->x86_model < 15)
		clear_cpu_cap(c, X86_FEATURE_PAT);

	/*
	 * If fast string is not enabled in IA32_MISC_ENABLE for any reason,
	 * clear the fast string and enhanced fast string CPU capabilities.
	 */
	if (c->x86 > 6 || (c->x86 == 6 && c->x86_model >= 0xd)) {
		rdmsrl(MSR_IA32_MISC_ENABLE, misc_enable);
		if (!(misc_enable & MSR_IA32_MISC_ENABLE_FAST_STRING)) {
			pr_info("Disabled fast string operations\n");
			setup_clear_cpu_cap(X86_FEATURE_REP_GOOD);
			setup_clear_cpu_cap(X86_FEATURE_ERMS);
		}
	}

	/*
	 * Intel Quark Core DevMan_001.pdf section 6.4.11
	 * "The operating system also is required to invalidate (i.e., flush)
	 *  the TLB when any changes are made to any of the page table entries.
	 *  The operating system must reload CR3 to cause the TLB to be flushed"
	 *
	 * As a result, boot_cpu_has(X86_FEATURE_PGE) in arch/x86/include/asm/tlbflush.h
	 * should be false so that __flush_tlb_all() causes CR3 instead of CR4.PGE
	 * to be modified.
	 */
	if (c->x86 == 5 && c->x86_model == 9) {
		pr_info("Disabling PGE capability bit\n");
		setup_clear_cpu_cap(X86_FEATURE_PGE);
	}

	if (c->cpuid_level >= 0x00000001) {
		u32 eax, ebx, ecx, edx;

		cpuid(0x00000001, &eax, &ebx, &ecx, &edx);
		/*
		 * If HTT (EDX[28]) is set EBX[16:23] contain the number of
		 * apicids which are reserved per package. Store the resulting
		 * shift value for the package management code.
		 */
		if (edx & (1U << 28))
			c->x86_coreid_bits = get_count_order((ebx >> 16) & 0xff);
	}

	check_memory_type_self_snoop_errata(c);

	/*
	 * Get the number of SMT siblings early from the extended topology
	 * leaf, if available. Otherwise try the legacy SMT detection.
	 */
	if (detect_extended_topology_early(c) < 0)
		detect_ht_early(c);
}

static void bsp_init_intel(struct cpuinfo_x86 *c)
{
	resctrl_cpu_detect(c);
}

#ifdef CONFIG_X86_32
/*
 *	Early probe support logic for ppro memory erratum #50
 *
 *	This is called before we do cpu ident work
 */

int ppro_with_ram_bug(void)
{
	/* Uses data from early_cpu_detect now */
	if (boot_cpu_data.x86_vendor == X86_VENDOR_INTEL &&
	    boot_cpu_data.x86 == 6 &&
	    boot_cpu_data.x86_model == 1 &&
	    boot_cpu_data.x86_stepping < 8) {
		pr_info("Pentium Pro with Errata#50 detected. Taking evasive action.\n");
		return 1;
	}
	return 0;
}

static void intel_smp_check(struct cpuinfo_x86 *c)
{
	/* calling is from identify_secondary_cpu() ? */
	if (!c->cpu_index)
		return;

	/*
	 * Mask B, Pentium, but not Pentium MMX
	 */
	if (c->x86 == 5 &&
	    c->x86_stepping >= 1 && c->x86_stepping <= 4 &&
	    c->x86_model <= 3) {
		/*
		 * Remember we have B step Pentia with bugs
		 */
		WARN_ONCE(1, "WARNING: SMP operation may be unreliable"
				    "with B stepping processors.\n");
	}
}

static int forcepae;
static int __init forcepae_setup(char *__unused)
{
	forcepae = 1;
	return 1;
}
__setup("forcepae", forcepae_setup);

static void intel_workarounds(struct cpuinfo_x86 *c)
{
#ifdef CONFIG_X86_F00F_BUG
	/*
	 * All models of Pentium and Pentium with MMX technology CPUs
	 * have the F0 0F bug, which lets nonprivileged users lock up the
	 * system. Announce that the fault handler will be checking for it.
	 * The Quark is also family 5, but does not have the same bug.
	 */
	clear_cpu_bug(c, X86_BUG_F00F);
	if (c->x86 == 5 && c->x86_model < 9) {
		static int f00f_workaround_enabled;

		set_cpu_bug(c, X86_BUG_F00F);
		if (!f00f_workaround_enabled) {
			pr_notice("Intel Pentium with F0 0F bug - workaround enabled.\n");
			f00f_workaround_enabled = 1;
		}
	}
#endif

	/*
	 * SEP CPUID bug: Pentium Pro reports SEP but doesn't have it until
	 * model 3 mask 3
	 */
	if ((c->x86<<8 | c->x86_model<<4 | c->x86_stepping) < 0x633)
		clear_cpu_cap(c, X86_FEATURE_SEP);

	/*
	 * PAE CPUID issue: many Pentium M report no PAE but may have a
	 * functionally usable PAE implementation.
	 * Forcefully enable PAE if kernel parameter "forcepae" is present.
	 */
	if (forcepae) {
		pr_warn("PAE forced!\n");
		set_cpu_cap(c, X86_FEATURE_PAE);
		add_taint(TAINT_CPU_OUT_OF_SPEC, LOCKDEP_NOW_UNRELIABLE);
	}

	/*
	 * P4 Xeon erratum 037 workaround.
	 * Hardware prefetcher may cause stale data to be loaded into the cache.
	 */
	if ((c->x86 == 15) && (c->x86_model == 1) && (c->x86_stepping == 1)) {
		if (msr_set_bit(MSR_IA32_MISC_ENABLE,
				MSR_IA32_MISC_ENABLE_PREFETCH_DISABLE_BIT) > 0) {
			pr_info("CPU: C0 stepping P4 Xeon detected.\n");
			pr_info("CPU: Disabling hardware prefetching (Erratum 037)\n");
		}
	}

	/*
	 * See if we have a good local APIC by checking for buggy Pentia,
	 * i.e. all B steppings and the C2 stepping of P54C when using their
	 * integrated APIC (see 11AP erratum in "Pentium Processor
	 * Specification Update").
	 */
	if (boot_cpu_has(X86_FEATURE_APIC) && (c->x86<<8 | c->x86_model<<4) == 0x520 &&
	    (c->x86_stepping < 0x6 || c->x86_stepping == 0xb))
		set_cpu_bug(c, X86_BUG_11AP);


#ifdef CONFIG_X86_INTEL_USERCOPY
	/*
	 * Set up the preferred alignment for movsl bulk memory moves
	 */
	switch (c->x86) {
	case 4:		/* 486: untested */
		break;
	case 5:		/* Old Pentia: untested */
		break;
	case 6:		/* PII/PIII only like movsl with 8-byte alignment */
		movsl_mask.mask = 7;
		break;
	case 15:	/* P4 is OK down to 8-byte alignment */
		movsl_mask.mask = 7;
		break;
	}
#endif

	intel_smp_check(c);
}
#else
static void intel_workarounds(struct cpuinfo_x86 *c)
{
}
#endif

static void srat_detect_node(struct cpuinfo_x86 *c)
{
#ifdef CONFIG_NUMA
	unsigned node;
	int cpu = smp_processor_id();

	/* Don't do the funky fallback heuristics the AMD version employs
	   for now. */
	node = numa_cpu_node(cpu);
	if (node == NUMA_NO_NODE || !node_online(node)) {
		/* reuse the value from init_cpu_to_node() */
		node = cpu_to_node(cpu);
	}
	numa_set_node(cpu, node);
#endif
}

#define MSR_IA32_TME_ACTIVATE		0x982

/* Helpers to access TME_ACTIVATE MSR */
#define TME_ACTIVATE_LOCKED(x)		(x & 0x1)
#define TME_ACTIVATE_ENABLED(x)		(x & 0x2)

#define TME_ACTIVATE_POLICY(x)		((x >> 4) & 0xf)	/* Bits 7:4 */
#define TME_ACTIVATE_POLICY_AES_XTS_128	0

#define TME_ACTIVATE_KEYID_BITS(x)	((x >> 32) & 0xf)	/* Bits 35:32 */

#define TME_ACTIVATE_CRYPTO_ALGS(x)	((x >> 48) & 0xffff)	/* Bits 63:48 */
#define TME_ACTIVATE_CRYPTO_AES_XTS_128	1

/* Values for mktme_status (SW only construct) */
#define MKTME_ENABLED			0
#define MKTME_DISABLED			1
#define MKTME_UNINITIALIZED		2
static int mktme_status = MKTME_UNINITIALIZED;

static void detect_tme(struct cpuinfo_x86 *c)
{
	u64 tme_activate, tme_policy, tme_crypto_algs;
	int keyid_bits = 0, nr_keyids = 0;
	static u64 tme_activate_cpu0 = 0;

	rdmsrl(MSR_IA32_TME_ACTIVATE, tme_activate);

	if (mktme_status != MKTME_UNINITIALIZED) {
		if (tme_activate != tme_activate_cpu0) {
			/* Broken BIOS? */
			pr_err_once("x86/tme: configuration is inconsistent between CPUs\n");
			pr_err_once("x86/tme: MKTME is not usable\n");
			mktme_status = MKTME_DISABLED;

			/* Proceed. We may need to exclude bits from x86_phys_bits. */
		}
	} else {
		tme_activate_cpu0 = tme_activate;
	}

	if (!TME_ACTIVATE_LOCKED(tme_activate) || !TME_ACTIVATE_ENABLED(tme_activate)) {
		pr_info_once("x86/tme: not enabled by BIOS\n");
		mktme_status = MKTME_DISABLED;
		return;
	}

	if (mktme_status != MKTME_UNINITIALIZED)
		goto detect_keyid_bits;

	pr_info("x86/tme: enabled by BIOS\n");

	tme_policy = TME_ACTIVATE_POLICY(tme_activate);
	if (tme_policy != TME_ACTIVATE_POLICY_AES_XTS_128)
		pr_warn("x86/tme: Unknown policy is active: %#llx\n", tme_policy);

	tme_crypto_algs = TME_ACTIVATE_CRYPTO_ALGS(tme_activate);
	if (!(tme_crypto_algs & TME_ACTIVATE_CRYPTO_AES_XTS_128)) {
		pr_err("x86/mktme: No known encryption algorithm is supported: %#llx\n",
				tme_crypto_algs);
		mktme_status = MKTME_DISABLED;
	}
detect_keyid_bits:
	keyid_bits = TME_ACTIVATE_KEYID_BITS(tme_activate);
	nr_keyids = (1UL << keyid_bits) - 1;
	if (nr_keyids) {
		pr_info_once("x86/mktme: enabled by BIOS\n");
		pr_info_once("x86/mktme: %d KeyIDs available\n", nr_keyids);
	} else {
		pr_info_once("x86/mktme: disabled by BIOS\n");
	}

	if (mktme_status == MKTME_UNINITIALIZED) {
		/* MKTME is usable */
		mktme_status = MKTME_ENABLED;
	}

	/*
	 * KeyID bits effectively lower the number of physical address
	 * bits.  Update cpuinfo_x86::x86_phys_bits accordingly.
	 */
	c->x86_phys_bits -= keyid_bits;
}

static void init_cpuid_fault(struct cpuinfo_x86 *c)
{
	u64 msr;

	if (!rdmsrl_safe(MSR_PLATFORM_INFO, &msr)) {
		if (msr & MSR_PLATFORM_INFO_CPUID_FAULT)
			set_cpu_cap(c, X86_FEATURE_CPUID_FAULT);
	}
}

static void init_intel_misc_features(struct cpuinfo_x86 *c)
{
	u64 msr;

	if (rdmsrl_safe(MSR_MISC_FEATURES_ENABLES, &msr))
		return;

	/* Clear all MISC features */
	this_cpu_write(msr_misc_features_shadow, 0);

	/* Check features and update capabilities and shadow control bits */
	init_cpuid_fault(c);
	probe_xeon_phi_r3mwait(c);

	msr = this_cpu_read(msr_misc_features_shadow);
	wrmsrl(MSR_MISC_FEATURES_ENABLES, msr);
}

static void split_lock_init(void);
<<<<<<< HEAD
=======
static void bus_lock_init(void);
>>>>>>> 7d2a07b7

static void init_intel(struct cpuinfo_x86 *c)
{
	early_init_intel(c);

	intel_workarounds(c);

	/*
	 * Detect the extended topology information if available. This
	 * will reinitialise the initial_apicid which will be used
	 * in init_intel_cacheinfo()
	 */
	detect_extended_topology(c);

	if (!cpu_has(c, X86_FEATURE_XTOPOLOGY)) {
		/*
		 * let's use the legacy cpuid vector 0x1 and 0x4 for topology
		 * detection.
		 */
		detect_num_cpu_cores(c);
#ifdef CONFIG_X86_32
		detect_ht(c);
#endif
	}

	init_intel_cacheinfo(c);

	if (c->cpuid_level > 9) {
		unsigned eax = cpuid_eax(10);
		/* Check for version and the number of counters */
		if ((eax & 0xff) && (((eax>>8) & 0xff) > 1))
			set_cpu_cap(c, X86_FEATURE_ARCH_PERFMON);
	}

	if (cpu_has(c, X86_FEATURE_XMM2))
		set_cpu_cap(c, X86_FEATURE_LFENCE_RDTSC);

	if (boot_cpu_has(X86_FEATURE_DS)) {
		unsigned int l1, l2;

		rdmsr(MSR_IA32_MISC_ENABLE, l1, l2);
		if (!(l1 & (1<<11)))
			set_cpu_cap(c, X86_FEATURE_BTS);
		if (!(l1 & (1<<12)))
			set_cpu_cap(c, X86_FEATURE_PEBS);
	}

	if (c->x86 == 6 && boot_cpu_has(X86_FEATURE_CLFLUSH) &&
	    (c->x86_model == 29 || c->x86_model == 46 || c->x86_model == 47))
		set_cpu_bug(c, X86_BUG_CLFLUSH_MONITOR);

	if (c->x86 == 6 && boot_cpu_has(X86_FEATURE_MWAIT) &&
		((c->x86_model == INTEL_FAM6_ATOM_GOLDMONT)))
		set_cpu_bug(c, X86_BUG_MONITOR);

#ifdef CONFIG_X86_64
	if (c->x86 == 15)
		c->x86_cache_alignment = c->x86_clflush_size * 2;
	if (c->x86 == 6)
		set_cpu_cap(c, X86_FEATURE_REP_GOOD);
#else
	/*
	 * Names for the Pentium II/Celeron processors
	 * detectable only by also checking the cache size.
	 * Dixon is NOT a Celeron.
	 */
	if (c->x86 == 6) {
		unsigned int l2 = c->x86_cache_size;
		char *p = NULL;

		switch (c->x86_model) {
		case 5:
			if (l2 == 0)
				p = "Celeron (Covington)";
			else if (l2 == 256)
				p = "Mobile Pentium II (Dixon)";
			break;

		case 6:
			if (l2 == 128)
				p = "Celeron (Mendocino)";
			else if (c->x86_stepping == 0 || c->x86_stepping == 5)
				p = "Celeron-A";
			break;

		case 8:
			if (l2 == 128)
				p = "Celeron (Coppermine)";
			break;
		}

		if (p)
			strcpy(c->x86_model_id, p);
	}

	if (c->x86 == 15)
		set_cpu_cap(c, X86_FEATURE_P4);
	if (c->x86 == 6)
		set_cpu_cap(c, X86_FEATURE_P3);
#endif

	/* Work around errata */
	srat_detect_node(c);

	init_ia32_feat_ctl(c);

	if (cpu_has(c, X86_FEATURE_TME))
		detect_tme(c);

	init_intel_misc_features(c);

	if (tsx_ctrl_state == TSX_CTRL_ENABLE)
		tsx_enable();
<<<<<<< HEAD
	if (tsx_ctrl_state == TSX_CTRL_DISABLE)
		tsx_disable();

	split_lock_init();
=======
	else if (tsx_ctrl_state == TSX_CTRL_DISABLE)
		tsx_disable();
	else if (tsx_ctrl_state == TSX_CTRL_RTM_ALWAYS_ABORT)
		tsx_clear_cpuid();

	split_lock_init();
	bus_lock_init();

	intel_init_thermal(c);
>>>>>>> 7d2a07b7
}

#ifdef CONFIG_X86_32
static unsigned int intel_size_cache(struct cpuinfo_x86 *c, unsigned int size)
{
	/*
	 * Intel PIII Tualatin. This comes in two flavours.
	 * One has 256kb of cache, the other 512. We have no way
	 * to determine which, so we use a boottime override
	 * for the 512kb model, and assume 256 otherwise.
	 */
	if ((c->x86 == 6) && (c->x86_model == 11) && (size == 0))
		size = 256;

	/*
	 * Intel Quark SoC X1000 contains a 4-way set associative
	 * 16K cache with a 16 byte cache line and 256 lines per tag
	 */
	if ((c->x86 == 5) && (c->x86_model == 9))
		size = 16;
	return size;
}
#endif

#define TLB_INST_4K	0x01
#define TLB_INST_4M	0x02
#define TLB_INST_2M_4M	0x03

#define TLB_INST_ALL	0x05
#define TLB_INST_1G	0x06

#define TLB_DATA_4K	0x11
#define TLB_DATA_4M	0x12
#define TLB_DATA_2M_4M	0x13
#define TLB_DATA_4K_4M	0x14

#define TLB_DATA_1G	0x16

#define TLB_DATA0_4K	0x21
#define TLB_DATA0_4M	0x22
#define TLB_DATA0_2M_4M	0x23

#define STLB_4K		0x41
#define STLB_4K_2M	0x42

static const struct _tlb_table intel_tlb_table[] = {
	{ 0x01, TLB_INST_4K,		32,	" TLB_INST 4 KByte pages, 4-way set associative" },
	{ 0x02, TLB_INST_4M,		2,	" TLB_INST 4 MByte pages, full associative" },
	{ 0x03, TLB_DATA_4K,		64,	" TLB_DATA 4 KByte pages, 4-way set associative" },
	{ 0x04, TLB_DATA_4M,		8,	" TLB_DATA 4 MByte pages, 4-way set associative" },
	{ 0x05, TLB_DATA_4M,		32,	" TLB_DATA 4 MByte pages, 4-way set associative" },
	{ 0x0b, TLB_INST_4M,		4,	" TLB_INST 4 MByte pages, 4-way set associative" },
	{ 0x4f, TLB_INST_4K,		32,	" TLB_INST 4 KByte pages" },
	{ 0x50, TLB_INST_ALL,		64,	" TLB_INST 4 KByte and 2-MByte or 4-MByte pages" },
	{ 0x51, TLB_INST_ALL,		128,	" TLB_INST 4 KByte and 2-MByte or 4-MByte pages" },
	{ 0x52, TLB_INST_ALL,		256,	" TLB_INST 4 KByte and 2-MByte or 4-MByte pages" },
	{ 0x55, TLB_INST_2M_4M,		7,	" TLB_INST 2-MByte or 4-MByte pages, fully associative" },
	{ 0x56, TLB_DATA0_4M,		16,	" TLB_DATA0 4 MByte pages, 4-way set associative" },
	{ 0x57, TLB_DATA0_4K,		16,	" TLB_DATA0 4 KByte pages, 4-way associative" },
	{ 0x59, TLB_DATA0_4K,		16,	" TLB_DATA0 4 KByte pages, fully associative" },
	{ 0x5a, TLB_DATA0_2M_4M,	32,	" TLB_DATA0 2-MByte or 4 MByte pages, 4-way set associative" },
	{ 0x5b, TLB_DATA_4K_4M,		64,	" TLB_DATA 4 KByte and 4 MByte pages" },
	{ 0x5c, TLB_DATA_4K_4M,		128,	" TLB_DATA 4 KByte and 4 MByte pages" },
	{ 0x5d, TLB_DATA_4K_4M,		256,	" TLB_DATA 4 KByte and 4 MByte pages" },
	{ 0x61, TLB_INST_4K,		48,	" TLB_INST 4 KByte pages, full associative" },
	{ 0x63, TLB_DATA_1G,		4,	" TLB_DATA 1 GByte pages, 4-way set associative" },
	{ 0x6b, TLB_DATA_4K,		256,	" TLB_DATA 4 KByte pages, 8-way associative" },
	{ 0x6c, TLB_DATA_2M_4M,		128,	" TLB_DATA 2 MByte or 4 MByte pages, 8-way associative" },
	{ 0x6d, TLB_DATA_1G,		16,	" TLB_DATA 1 GByte pages, fully associative" },
	{ 0x76, TLB_INST_2M_4M,		8,	" TLB_INST 2-MByte or 4-MByte pages, fully associative" },
	{ 0xb0, TLB_INST_4K,		128,	" TLB_INST 4 KByte pages, 4-way set associative" },
	{ 0xb1, TLB_INST_2M_4M,		4,	" TLB_INST 2M pages, 4-way, 8 entries or 4M pages, 4-way entries" },
	{ 0xb2, TLB_INST_4K,		64,	" TLB_INST 4KByte pages, 4-way set associative" },
	{ 0xb3, TLB_DATA_4K,		128,	" TLB_DATA 4 KByte pages, 4-way set associative" },
	{ 0xb4, TLB_DATA_4K,		256,	" TLB_DATA 4 KByte pages, 4-way associative" },
	{ 0xb5, TLB_INST_4K,		64,	" TLB_INST 4 KByte pages, 8-way set associative" },
	{ 0xb6, TLB_INST_4K,		128,	" TLB_INST 4 KByte pages, 8-way set associative" },
	{ 0xba, TLB_DATA_4K,		64,	" TLB_DATA 4 KByte pages, 4-way associative" },
	{ 0xc0, TLB_DATA_4K_4M,		8,	" TLB_DATA 4 KByte and 4 MByte pages, 4-way associative" },
	{ 0xc1, STLB_4K_2M,		1024,	" STLB 4 KByte and 2 MByte pages, 8-way associative" },
	{ 0xc2, TLB_DATA_2M_4M,		16,	" TLB_DATA 2 MByte/4MByte pages, 4-way associative" },
	{ 0xca, STLB_4K,		512,	" STLB 4 KByte pages, 4-way associative" },
	{ 0x00, 0, 0 }
};

static void intel_tlb_lookup(const unsigned char desc)
{
	unsigned char k;
	if (desc == 0)
		return;

	/* look up this descriptor in the table */
	for (k = 0; intel_tlb_table[k].descriptor != desc &&
	     intel_tlb_table[k].descriptor != 0; k++)
		;

	if (intel_tlb_table[k].tlb_type == 0)
		return;

	switch (intel_tlb_table[k].tlb_type) {
	case STLB_4K:
		if (tlb_lli_4k[ENTRIES] < intel_tlb_table[k].entries)
			tlb_lli_4k[ENTRIES] = intel_tlb_table[k].entries;
		if (tlb_lld_4k[ENTRIES] < intel_tlb_table[k].entries)
			tlb_lld_4k[ENTRIES] = intel_tlb_table[k].entries;
		break;
	case STLB_4K_2M:
		if (tlb_lli_4k[ENTRIES] < intel_tlb_table[k].entries)
			tlb_lli_4k[ENTRIES] = intel_tlb_table[k].entries;
		if (tlb_lld_4k[ENTRIES] < intel_tlb_table[k].entries)
			tlb_lld_4k[ENTRIES] = intel_tlb_table[k].entries;
		if (tlb_lli_2m[ENTRIES] < intel_tlb_table[k].entries)
			tlb_lli_2m[ENTRIES] = intel_tlb_table[k].entries;
		if (tlb_lld_2m[ENTRIES] < intel_tlb_table[k].entries)
			tlb_lld_2m[ENTRIES] = intel_tlb_table[k].entries;
		if (tlb_lli_4m[ENTRIES] < intel_tlb_table[k].entries)
			tlb_lli_4m[ENTRIES] = intel_tlb_table[k].entries;
		if (tlb_lld_4m[ENTRIES] < intel_tlb_table[k].entries)
			tlb_lld_4m[ENTRIES] = intel_tlb_table[k].entries;
		break;
	case TLB_INST_ALL:
		if (tlb_lli_4k[ENTRIES] < intel_tlb_table[k].entries)
			tlb_lli_4k[ENTRIES] = intel_tlb_table[k].entries;
		if (tlb_lli_2m[ENTRIES] < intel_tlb_table[k].entries)
			tlb_lli_2m[ENTRIES] = intel_tlb_table[k].entries;
		if (tlb_lli_4m[ENTRIES] < intel_tlb_table[k].entries)
			tlb_lli_4m[ENTRIES] = intel_tlb_table[k].entries;
		break;
	case TLB_INST_4K:
		if (tlb_lli_4k[ENTRIES] < intel_tlb_table[k].entries)
			tlb_lli_4k[ENTRIES] = intel_tlb_table[k].entries;
		break;
	case TLB_INST_4M:
		if (tlb_lli_4m[ENTRIES] < intel_tlb_table[k].entries)
			tlb_lli_4m[ENTRIES] = intel_tlb_table[k].entries;
		break;
	case TLB_INST_2M_4M:
		if (tlb_lli_2m[ENTRIES] < intel_tlb_table[k].entries)
			tlb_lli_2m[ENTRIES] = intel_tlb_table[k].entries;
		if (tlb_lli_4m[ENTRIES] < intel_tlb_table[k].entries)
			tlb_lli_4m[ENTRIES] = intel_tlb_table[k].entries;
		break;
	case TLB_DATA_4K:
	case TLB_DATA0_4K:
		if (tlb_lld_4k[ENTRIES] < intel_tlb_table[k].entries)
			tlb_lld_4k[ENTRIES] = intel_tlb_table[k].entries;
		break;
	case TLB_DATA_4M:
	case TLB_DATA0_4M:
		if (tlb_lld_4m[ENTRIES] < intel_tlb_table[k].entries)
			tlb_lld_4m[ENTRIES] = intel_tlb_table[k].entries;
		break;
	case TLB_DATA_2M_4M:
	case TLB_DATA0_2M_4M:
		if (tlb_lld_2m[ENTRIES] < intel_tlb_table[k].entries)
			tlb_lld_2m[ENTRIES] = intel_tlb_table[k].entries;
		if (tlb_lld_4m[ENTRIES] < intel_tlb_table[k].entries)
			tlb_lld_4m[ENTRIES] = intel_tlb_table[k].entries;
		break;
	case TLB_DATA_4K_4M:
		if (tlb_lld_4k[ENTRIES] < intel_tlb_table[k].entries)
			tlb_lld_4k[ENTRIES] = intel_tlb_table[k].entries;
		if (tlb_lld_4m[ENTRIES] < intel_tlb_table[k].entries)
			tlb_lld_4m[ENTRIES] = intel_tlb_table[k].entries;
		break;
	case TLB_DATA_1G:
		if (tlb_lld_1g[ENTRIES] < intel_tlb_table[k].entries)
			tlb_lld_1g[ENTRIES] = intel_tlb_table[k].entries;
		break;
	}
}

static void intel_detect_tlb(struct cpuinfo_x86 *c)
{
	int i, j, n;
	unsigned int regs[4];
	unsigned char *desc = (unsigned char *)regs;

	if (c->cpuid_level < 2)
		return;

	/* Number of times to iterate */
	n = cpuid_eax(2) & 0xFF;

	for (i = 0 ; i < n ; i++) {
		cpuid(2, &regs[0], &regs[1], &regs[2], &regs[3]);

		/* If bit 31 is set, this is an unknown format */
		for (j = 0 ; j < 3 ; j++)
			if (regs[j] & (1 << 31))
				regs[j] = 0;

		/* Byte 0 is level count, not a descriptor */
		for (j = 1 ; j < 16 ; j++)
			intel_tlb_lookup(desc[j]);
	}
}

static const struct cpu_dev intel_cpu_dev = {
	.c_vendor	= "Intel",
	.c_ident	= { "GenuineIntel" },
#ifdef CONFIG_X86_32
	.legacy_models = {
		{ .family = 4, .model_names =
		  {
			  [0] = "486 DX-25/33",
			  [1] = "486 DX-50",
			  [2] = "486 SX",
			  [3] = "486 DX/2",
			  [4] = "486 SL",
			  [5] = "486 SX/2",
			  [7] = "486 DX/2-WB",
			  [8] = "486 DX/4",
			  [9] = "486 DX/4-WB"
		  }
		},
		{ .family = 5, .model_names =
		  {
			  [0] = "Pentium 60/66 A-step",
			  [1] = "Pentium 60/66",
			  [2] = "Pentium 75 - 200",
			  [3] = "OverDrive PODP5V83",
			  [4] = "Pentium MMX",
			  [7] = "Mobile Pentium 75 - 200",
			  [8] = "Mobile Pentium MMX",
			  [9] = "Quark SoC X1000",
		  }
		},
		{ .family = 6, .model_names =
		  {
			  [0] = "Pentium Pro A-step",
			  [1] = "Pentium Pro",
			  [3] = "Pentium II (Klamath)",
			  [4] = "Pentium II (Deschutes)",
			  [5] = "Pentium II (Deschutes)",
			  [6] = "Mobile Pentium II",
			  [7] = "Pentium III (Katmai)",
			  [8] = "Pentium III (Coppermine)",
			  [10] = "Pentium III (Cascades)",
			  [11] = "Pentium III (Tualatin)",
		  }
		},
		{ .family = 15, .model_names =
		  {
			  [0] = "Pentium 4 (Unknown)",
			  [1] = "Pentium 4 (Willamette)",
			  [2] = "Pentium 4 (Northwood)",
			  [4] = "Pentium 4 (Foster)",
			  [5] = "Pentium 4 (Foster)",
		  }
		},
	},
	.legacy_cache_size = intel_size_cache,
#endif
	.c_detect_tlb	= intel_detect_tlb,
	.c_early_init   = early_init_intel,
	.c_bsp_init	= bsp_init_intel,
	.c_init		= init_intel,
	.c_x86_vendor	= X86_VENDOR_INTEL,
};

cpu_dev_register(intel_cpu_dev);

#undef pr_fmt
#define pr_fmt(fmt) "x86/split lock detection: " fmt

static const struct {
	const char			*option;
	enum split_lock_detect_state	state;
} sld_options[] __initconst = {
	{ "off",	sld_off   },
	{ "warn",	sld_warn  },
	{ "fatal",	sld_fatal },
<<<<<<< HEAD
};

static inline bool match_option(const char *arg, int arglen, const char *opt)
{
	int len = strlen(opt);

	return len == arglen && !strncmp(arg, opt, len);
=======
	{ "ratelimit:", sld_ratelimit },
};

static struct ratelimit_state bld_ratelimit;

static inline bool match_option(const char *arg, int arglen, const char *opt)
{
	int len = strlen(opt), ratelimit;

	if (strncmp(arg, opt, len))
		return false;

	/*
	 * Min ratelimit is 1 bus lock/sec.
	 * Max ratelimit is 1000 bus locks/sec.
	 */
	if (sscanf(arg, "ratelimit:%d", &ratelimit) == 1 &&
	    ratelimit > 0 && ratelimit <= 1000) {
		ratelimit_state_init(&bld_ratelimit, HZ, ratelimit);
		ratelimit_set_flags(&bld_ratelimit, RATELIMIT_MSG_ON_RELEASE);
		return true;
	}

	return len == arglen;
>>>>>>> 7d2a07b7
}

static bool split_lock_verify_msr(bool on)
{
	u64 ctrl, tmp;

	if (rdmsrl_safe(MSR_TEST_CTRL, &ctrl))
		return false;
	if (on)
		ctrl |= MSR_TEST_CTRL_SPLIT_LOCK_DETECT;
	else
		ctrl &= ~MSR_TEST_CTRL_SPLIT_LOCK_DETECT;
	if (wrmsrl_safe(MSR_TEST_CTRL, ctrl))
		return false;
	rdmsrl(MSR_TEST_CTRL, tmp);
	return ctrl == tmp;
}

<<<<<<< HEAD
static void __init split_lock_setup(void)
=======
static void __init sld_state_setup(void)
>>>>>>> 7d2a07b7
{
	enum split_lock_detect_state state = sld_warn;
	char arg[20];
	int i, ret;

<<<<<<< HEAD
	if (!split_lock_verify_msr(false)) {
		pr_info("MSR access failed: Disabled\n");
		return;
	}
=======
	if (!boot_cpu_has(X86_FEATURE_SPLIT_LOCK_DETECT) &&
	    !boot_cpu_has(X86_FEATURE_BUS_LOCK_DETECT))
		return;
>>>>>>> 7d2a07b7

	ret = cmdline_find_option(boot_command_line, "split_lock_detect",
				  arg, sizeof(arg));
	if (ret >= 0) {
		for (i = 0; i < ARRAY_SIZE(sld_options); i++) {
			if (match_option(arg, ret, sld_options[i].option)) {
				state = sld_options[i].state;
				break;
			}
		}
	}
<<<<<<< HEAD

	switch (state) {
	case sld_off:
		pr_info("disabled\n");
		return;
	case sld_warn:
		pr_info("warning about user-space split_locks\n");
		break;
	case sld_fatal:
		pr_info("sending SIGBUS on user-space split_locks\n");
		break;
=======
	sld_state = state;
}

static void __init __split_lock_setup(void)
{
	if (!split_lock_verify_msr(false)) {
		pr_info("MSR access failed: Disabled\n");
		return;
>>>>>>> 7d2a07b7
	}

	rdmsrl(MSR_TEST_CTRL, msr_test_ctrl_cache);

	if (!split_lock_verify_msr(true)) {
		pr_info("MSR access failed: Disabled\n");
		return;
	}

<<<<<<< HEAD
	sld_state = state;
=======
	/* Restore the MSR to its cached value. */
	wrmsrl(MSR_TEST_CTRL, msr_test_ctrl_cache);

>>>>>>> 7d2a07b7
	setup_force_cpu_cap(X86_FEATURE_SPLIT_LOCK_DETECT);
}

/*
 * MSR_TEST_CTRL is per core, but we treat it like a per CPU MSR. Locking
 * is not implemented as one thread could undo the setting of the other
 * thread immediately after dropping the lock anyway.
 */
static void sld_update_msr(bool on)
{
	u64 test_ctrl_val = msr_test_ctrl_cache;

	if (on)
		test_ctrl_val |= MSR_TEST_CTRL_SPLIT_LOCK_DETECT;

	wrmsrl(MSR_TEST_CTRL, test_ctrl_val);
}

static void split_lock_init(void)
{
<<<<<<< HEAD
=======
	/*
	 * #DB for bus lock handles ratelimit and #AC for split lock is
	 * disabled.
	 */
	if (sld_state == sld_ratelimit) {
		split_lock_verify_msr(false);
		return;
	}

>>>>>>> 7d2a07b7
	if (cpu_model_supports_sld)
		split_lock_verify_msr(sld_state != sld_off);
}

static void split_lock_warn(unsigned long ip)
{
	pr_warn_ratelimited("#AC: %s/%d took a split_lock trap at address: 0x%lx\n",
			    current->comm, current->pid, ip);

	/*
	 * Disable the split lock detection for this task so it can make
	 * progress and set TIF_SLD so the detection is re-enabled via
	 * switch_to_sld() when the task is scheduled out.
	 */
	sld_update_msr(false);
	set_tsk_thread_flag(current, TIF_SLD);
}

bool handle_guest_split_lock(unsigned long ip)
{
	if (sld_state == sld_warn) {
		split_lock_warn(ip);
		return true;
	}

	pr_warn_once("#AC: %s/%d %s split_lock trap at address: 0x%lx\n",
		     current->comm, current->pid,
		     sld_state == sld_fatal ? "fatal" : "bogus", ip);

	current->thread.error_code = 0;
	current->thread.trap_nr = X86_TRAP_AC;
	force_sig_fault(SIGBUS, BUS_ADRALN, NULL);
	return false;
}
EXPORT_SYMBOL_GPL(handle_guest_split_lock);

<<<<<<< HEAD
=======
static void bus_lock_init(void)
{
	u64 val;

	/*
	 * Warn and fatal are handled by #AC for split lock if #AC for
	 * split lock is supported.
	 */
	if (!boot_cpu_has(X86_FEATURE_BUS_LOCK_DETECT) ||
	    (boot_cpu_has(X86_FEATURE_SPLIT_LOCK_DETECT) &&
	    (sld_state == sld_warn || sld_state == sld_fatal)) ||
	    sld_state == sld_off)
		return;

	/*
	 * Enable #DB for bus lock. All bus locks are handled in #DB except
	 * split locks are handled in #AC in the fatal case.
	 */
	rdmsrl(MSR_IA32_DEBUGCTLMSR, val);
	val |= DEBUGCTLMSR_BUS_LOCK_DETECT;
	wrmsrl(MSR_IA32_DEBUGCTLMSR, val);
}

>>>>>>> 7d2a07b7
bool handle_user_split_lock(struct pt_regs *regs, long error_code)
{
	if ((regs->flags & X86_EFLAGS_AC) || sld_state == sld_fatal)
		return false;
	split_lock_warn(regs->ip);
	return true;
}

<<<<<<< HEAD
=======
void handle_bus_lock(struct pt_regs *regs)
{
	switch (sld_state) {
	case sld_off:
		break;
	case sld_ratelimit:
		/* Enforce no more than bld_ratelimit bus locks/sec. */
		while (!__ratelimit(&bld_ratelimit))
			msleep(20);
		/* Warn on the bus lock. */
		fallthrough;
	case sld_warn:
		pr_warn_ratelimited("#DB: %s/%d took a bus_lock trap at address: 0x%lx\n",
				    current->comm, current->pid, regs->ip);
		break;
	case sld_fatal:
		force_sig_fault(SIGBUS, BUS_ADRALN, NULL);
		break;
	}
}

>>>>>>> 7d2a07b7
/*
 * This function is called only when switching between tasks with
 * different split-lock detection modes. It sets the MSR for the
 * mode of the new task. This is right most of the time, but since
 * the MSR is shared by hyperthreads on a physical core there can
 * be glitches when the two threads need different modes.
 */
void switch_to_sld(unsigned long tifn)
{
	sld_update_msr(!(tifn & _TIF_SLD));
}

/*
 * Bits in the IA32_CORE_CAPABILITIES are not architectural, so they should
 * only be trusted if it is confirmed that a CPU model implements a
 * specific feature at a particular bit position.
 *
 * The possible driver data field values:
 *
 * - 0: CPU models that are known to have the per-core split-lock detection
 *	feature even though they do not enumerate IA32_CORE_CAPABILITIES.
 *
 * - 1: CPU models which may enumerate IA32_CORE_CAPABILITIES and if so use
 *      bit 5 to enumerate the per-core split-lock detection feature.
 */
static const struct x86_cpu_id split_lock_cpu_ids[] __initconst = {
	X86_MATCH_INTEL_FAM6_MODEL(ICELAKE_X,		0),
	X86_MATCH_INTEL_FAM6_MODEL(ICELAKE_L,		0),
	X86_MATCH_INTEL_FAM6_MODEL(ICELAKE_D,		0),
	X86_MATCH_INTEL_FAM6_MODEL(ATOM_TREMONT,	1),
	X86_MATCH_INTEL_FAM6_MODEL(ATOM_TREMONT_D,	1),
	X86_MATCH_INTEL_FAM6_MODEL(ATOM_TREMONT_L,	1),
	X86_MATCH_INTEL_FAM6_MODEL(TIGERLAKE_L,		1),
	X86_MATCH_INTEL_FAM6_MODEL(TIGERLAKE,		1),
	X86_MATCH_INTEL_FAM6_MODEL(SAPPHIRERAPIDS_X,	1),
	X86_MATCH_INTEL_FAM6_MODEL(ALDERLAKE,		1),
<<<<<<< HEAD
	{}
};

void __init cpu_set_core_cap_bits(struct cpuinfo_x86 *c)
=======
	X86_MATCH_INTEL_FAM6_MODEL(ALDERLAKE_L,		1),
	{}
};

static void __init split_lock_setup(struct cpuinfo_x86 *c)
>>>>>>> 7d2a07b7
{
	const struct x86_cpu_id *m;
	u64 ia32_core_caps;

	if (boot_cpu_has(X86_FEATURE_HYPERVISOR))
		return;

	m = x86_match_cpu(split_lock_cpu_ids);
	if (!m)
		return;

	switch (m->driver_data) {
	case 0:
		break;
	case 1:
		if (!cpu_has(c, X86_FEATURE_CORE_CAPABILITIES))
			return;
		rdmsrl(MSR_IA32_CORE_CAPS, ia32_core_caps);
		if (!(ia32_core_caps & MSR_IA32_CORE_CAPS_SPLIT_LOCK_DETECT))
			return;
		break;
	default:
		return;
	}

	cpu_model_supports_sld = true;
<<<<<<< HEAD
	split_lock_setup();
=======
	__split_lock_setup();
}

static void sld_state_show(void)
{
	if (!boot_cpu_has(X86_FEATURE_BUS_LOCK_DETECT) &&
	    !boot_cpu_has(X86_FEATURE_SPLIT_LOCK_DETECT))
		return;

	switch (sld_state) {
	case sld_off:
		pr_info("disabled\n");
		break;
	case sld_warn:
		if (boot_cpu_has(X86_FEATURE_SPLIT_LOCK_DETECT))
			pr_info("#AC: crashing the kernel on kernel split_locks and warning on user-space split_locks\n");
		else if (boot_cpu_has(X86_FEATURE_BUS_LOCK_DETECT))
			pr_info("#DB: warning on user-space bus_locks\n");
		break;
	case sld_fatal:
		if (boot_cpu_has(X86_FEATURE_SPLIT_LOCK_DETECT)) {
			pr_info("#AC: crashing the kernel on kernel split_locks and sending SIGBUS on user-space split_locks\n");
		} else if (boot_cpu_has(X86_FEATURE_BUS_LOCK_DETECT)) {
			pr_info("#DB: sending SIGBUS on user-space bus_locks%s\n",
				boot_cpu_has(X86_FEATURE_SPLIT_LOCK_DETECT) ?
				" from non-WB" : "");
		}
		break;
	case sld_ratelimit:
		if (boot_cpu_has(X86_FEATURE_BUS_LOCK_DETECT))
			pr_info("#DB: setting system wide bus lock rate limit to %u/sec\n", bld_ratelimit.burst);
		break;
	}
}

void __init sld_setup(struct cpuinfo_x86 *c)
{
	split_lock_setup(c);
	sld_state_setup();
	sld_state_show();
}

#define X86_HYBRID_CPU_TYPE_ID_SHIFT	24

/**
 * get_this_hybrid_cpu_type() - Get the type of this hybrid CPU
 *
 * Returns the CPU type [31:24] (i.e., Atom or Core) of a CPU in
 * a hybrid processor. If the processor is not hybrid, returns 0.
 */
u8 get_this_hybrid_cpu_type(void)
{
	if (!cpu_feature_enabled(X86_FEATURE_HYBRID_CPU))
		return 0;

	return cpuid_eax(0x0000001a) >> X86_HYBRID_CPU_TYPE_ID_SHIFT;
>>>>>>> 7d2a07b7
}<|MERGE_RESOLUTION|>--- conflicted
+++ resolved
@@ -24,11 +24,8 @@
 #include <asm/cmdline.h>
 #include <asm/traps.h>
 #include <asm/resctrl.h>
-<<<<<<< HEAD
-=======
 #include <asm/numa.h>
 #include <asm/thermal.h>
->>>>>>> 7d2a07b7
 
 #ifdef CONFIG_X86_64
 #include <linux/topology.h>
@@ -45,29 +42,9 @@
 	sld_off = 0,
 	sld_warn,
 	sld_fatal,
-<<<<<<< HEAD
-};
-
-/*
- * Default to sld_off because most systems do not support split lock detection
- * split_lock_setup() will switch this to sld_warn on systems that support
- * split lock detect, unless there is a command line override.
- */
-static enum split_lock_detect_state sld_state __ro_after_init = sld_off;
-static u64 msr_test_ctrl_cache __ro_after_init;
-
-/*
- * With a name like MSR_TEST_CTL it should go without saying, but don't touch
- * MSR_TEST_CTL unless the CPU is one of the whitelisted models.  Writing it
- * on CPUs that do not support SLD can cause fireworks, even when writing '0'.
- */
-static bool cpu_model_supports_sld __ro_after_init;
-
-=======
 	sld_ratelimit,
 };
 
->>>>>>> 7d2a07b7
 /*
  * Default to sld_off because most systems do not support split lock detection.
  * sld_state_setup() will switch this to sld_warn on systems that support
@@ -628,10 +605,7 @@
 }
 
 static void split_lock_init(void);
-<<<<<<< HEAD
-=======
 static void bus_lock_init(void);
->>>>>>> 7d2a07b7
 
 static void init_intel(struct cpuinfo_x86 *c)
 {
@@ -745,12 +719,6 @@
 
 	if (tsx_ctrl_state == TSX_CTRL_ENABLE)
 		tsx_enable();
-<<<<<<< HEAD
-	if (tsx_ctrl_state == TSX_CTRL_DISABLE)
-		tsx_disable();
-
-	split_lock_init();
-=======
 	else if (tsx_ctrl_state == TSX_CTRL_DISABLE)
 		tsx_disable();
 	else if (tsx_ctrl_state == TSX_CTRL_RTM_ALWAYS_ABORT)
@@ -760,7 +728,6 @@
 	bus_lock_init();
 
 	intel_init_thermal(c);
->>>>>>> 7d2a07b7
 }
 
 #ifdef CONFIG_X86_32
@@ -1034,15 +1001,6 @@
 	{ "off",	sld_off   },
 	{ "warn",	sld_warn  },
 	{ "fatal",	sld_fatal },
-<<<<<<< HEAD
-};
-
-static inline bool match_option(const char *arg, int arglen, const char *opt)
-{
-	int len = strlen(opt);
-
-	return len == arglen && !strncmp(arg, opt, len);
-=======
 	{ "ratelimit:", sld_ratelimit },
 };
 
@@ -1067,7 +1025,6 @@
 	}
 
 	return len == arglen;
->>>>>>> 7d2a07b7
 }
 
 static bool split_lock_verify_msr(bool on)
@@ -1086,26 +1043,15 @@
 	return ctrl == tmp;
 }
 
-<<<<<<< HEAD
-static void __init split_lock_setup(void)
-=======
 static void __init sld_state_setup(void)
->>>>>>> 7d2a07b7
 {
 	enum split_lock_detect_state state = sld_warn;
 	char arg[20];
 	int i, ret;
 
-<<<<<<< HEAD
-	if (!split_lock_verify_msr(false)) {
-		pr_info("MSR access failed: Disabled\n");
-		return;
-	}
-=======
 	if (!boot_cpu_has(X86_FEATURE_SPLIT_LOCK_DETECT) &&
 	    !boot_cpu_has(X86_FEATURE_BUS_LOCK_DETECT))
 		return;
->>>>>>> 7d2a07b7
 
 	ret = cmdline_find_option(boot_command_line, "split_lock_detect",
 				  arg, sizeof(arg));
@@ -1117,19 +1063,6 @@
 			}
 		}
 	}
-<<<<<<< HEAD
-
-	switch (state) {
-	case sld_off:
-		pr_info("disabled\n");
-		return;
-	case sld_warn:
-		pr_info("warning about user-space split_locks\n");
-		break;
-	case sld_fatal:
-		pr_info("sending SIGBUS on user-space split_locks\n");
-		break;
-=======
 	sld_state = state;
 }
 
@@ -1138,7 +1071,6 @@
 	if (!split_lock_verify_msr(false)) {
 		pr_info("MSR access failed: Disabled\n");
 		return;
->>>>>>> 7d2a07b7
 	}
 
 	rdmsrl(MSR_TEST_CTRL, msr_test_ctrl_cache);
@@ -1148,13 +1080,9 @@
 		return;
 	}
 
-<<<<<<< HEAD
-	sld_state = state;
-=======
 	/* Restore the MSR to its cached value. */
 	wrmsrl(MSR_TEST_CTRL, msr_test_ctrl_cache);
 
->>>>>>> 7d2a07b7
 	setup_force_cpu_cap(X86_FEATURE_SPLIT_LOCK_DETECT);
 }
 
@@ -1175,8 +1103,6 @@
 
 static void split_lock_init(void)
 {
-<<<<<<< HEAD
-=======
 	/*
 	 * #DB for bus lock handles ratelimit and #AC for split lock is
 	 * disabled.
@@ -1186,7 +1112,6 @@
 		return;
 	}
 
->>>>>>> 7d2a07b7
 	if (cpu_model_supports_sld)
 		split_lock_verify_msr(sld_state != sld_off);
 }
@@ -1223,8 +1148,6 @@
 }
 EXPORT_SYMBOL_GPL(handle_guest_split_lock);
 
-<<<<<<< HEAD
-=======
 static void bus_lock_init(void)
 {
 	u64 val;
@@ -1248,7 +1171,6 @@
 	wrmsrl(MSR_IA32_DEBUGCTLMSR, val);
 }
 
->>>>>>> 7d2a07b7
 bool handle_user_split_lock(struct pt_regs *regs, long error_code)
 {
 	if ((regs->flags & X86_EFLAGS_AC) || sld_state == sld_fatal)
@@ -1257,8 +1179,6 @@
 	return true;
 }
 
-<<<<<<< HEAD
-=======
 void handle_bus_lock(struct pt_regs *regs)
 {
 	switch (sld_state) {
@@ -1280,7 +1200,6 @@
 	}
 }
 
->>>>>>> 7d2a07b7
 /*
  * This function is called only when switching between tasks with
  * different split-lock detection modes. It sets the MSR for the
@@ -1317,18 +1236,11 @@
 	X86_MATCH_INTEL_FAM6_MODEL(TIGERLAKE,		1),
 	X86_MATCH_INTEL_FAM6_MODEL(SAPPHIRERAPIDS_X,	1),
 	X86_MATCH_INTEL_FAM6_MODEL(ALDERLAKE,		1),
-<<<<<<< HEAD
-	{}
-};
-
-void __init cpu_set_core_cap_bits(struct cpuinfo_x86 *c)
-=======
 	X86_MATCH_INTEL_FAM6_MODEL(ALDERLAKE_L,		1),
 	{}
 };
 
 static void __init split_lock_setup(struct cpuinfo_x86 *c)
->>>>>>> 7d2a07b7
 {
 	const struct x86_cpu_id *m;
 	u64 ia32_core_caps;
@@ -1355,9 +1267,6 @@
 	}
 
 	cpu_model_supports_sld = true;
-<<<<<<< HEAD
-	split_lock_setup();
-=======
 	__split_lock_setup();
 }
 
@@ -1414,5 +1323,4 @@
 		return 0;
 
 	return cpuid_eax(0x0000001a) >> X86_HYBRID_CPU_TYPE_ID_SHIFT;
->>>>>>> 7d2a07b7
 }