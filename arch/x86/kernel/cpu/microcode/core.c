/*
 * CPU Microcode Update Driver for Linux
 *
 * Copyright (C) 2000-2006 Tigran Aivazian <aivazian.tigran@gmail.com>
 *	      2006	Shaohua Li <shaohua.li@intel.com>
 *	      2013-2016	Borislav Petkov <bp@alien8.de>
 *
 * X86 CPU microcode early update for Linux:
 *
 *	Copyright (C) 2012 Fenghua Yu <fenghua.yu@intel.com>
 *			   H Peter Anvin" <hpa@zytor.com>
 *		  (C) 2015 Borislav Petkov <bp@alien8.de>
 *
 * This driver allows to upgrade microcode on x86 processors.
 *
 * This program is free software; you can redistribute it and/or
 * modify it under the terms of the GNU General Public License
 * as published by the Free Software Foundation; either version
 * 2 of the License, or (at your option) any later version.
 */

#define pr_fmt(fmt) "microcode: " fmt

#include <linux/platform_device.h>
#include <linux/stop_machine.h>
#include <linux/syscore_ops.h>
#include <linux/miscdevice.h>
#include <linux/capability.h>
#include <linux/firmware.h>
#include <linux/kernel.h>
#include <linux/delay.h>
#include <linux/mutex.h>
#include <linux/cpu.h>
#include <linux/nmi.h>
#include <linux/fs.h>
#include <linux/mm.h>

#include <asm/microcode_intel.h>
#include <asm/cpu_device_id.h>
#include <asm/microcode_amd.h>
#include <asm/perf_event.h>
#include <asm/microcode.h>
#include <asm/processor.h>
#include <asm/cmdline.h>
#include <asm/setup.h>

#define DRIVER_VERSION	"2.2"

static struct microcode_ops	*microcode_ops;
static bool dis_ucode_ldr = true;

bool initrd_gone;

LIST_HEAD(microcode_cache);

/*
 * Synchronization.
 *
 * All non cpu-hotplug-callback call sites use:
 *
 * - microcode_mutex to synchronize with each other;
 * - get/put_online_cpus() to synchronize with
 *   the cpu-hotplug-callback call sites.
 *
 * We guarantee that only a single cpu is being
 * updated at any particular moment of time.
 */
static DEFINE_MUTEX(microcode_mutex);

/*
 * Serialize late loading so that CPUs get updated one-by-one.
 */
static DEFINE_RAW_SPINLOCK(update_lock);

struct ucode_cpu_info		ucode_cpu_info[NR_CPUS];

struct cpu_info_ctx {
	struct cpu_signature	*cpu_sig;
	int			err;
};

/*
 * Those patch levels cannot be updated to newer ones and thus should be final.
 */
static u32 final_levels[] = {
	0x01000098,
	0x0100009f,
	0x010000af,
	0, /* T-101 terminator */
};

/*
 * Check the current patch level on this CPU.
 *
 * Returns:
 *  - true: if update should stop
 *  - false: otherwise
 */
static bool amd_check_current_patch_level(void)
{
	u32 lvl, dummy, i;
	u32 *levels;

	native_rdmsr(MSR_AMD64_PATCH_LEVEL, lvl, dummy);

	if (IS_ENABLED(CONFIG_X86_32))
		levels = (u32 *)__pa_nodebug(&final_levels);
	else
		levels = final_levels;

	for (i = 0; levels[i]; i++) {
		if (lvl == levels[i])
			return true;
	}
	return false;
}

static bool __init check_loader_disabled_bsp(void)
{
	static const char *__dis_opt_str = "dis_ucode_ldr";

#ifdef CONFIG_X86_32
	const char *cmdline = (const char *)__pa_nodebug(boot_command_line);
	const char *option  = (const char *)__pa_nodebug(__dis_opt_str);
	bool *res = (bool *)__pa_nodebug(&dis_ucode_ldr);

#else /* CONFIG_X86_64 */
	const char *cmdline = boot_command_line;
	const char *option  = __dis_opt_str;
	bool *res = &dis_ucode_ldr;
#endif

	if (!have_cpuid_p())
		return *res;

	/*
	 * CPUID(1).ECX[31]: reserved for hypervisor use. This is still not
	 * completely accurate as xen pv guests don't see that CPUID bit set but
	 * that's good enough as they don't land on the BSP path anyway.
	 */
	if (native_cpuid_ecx(1) & BIT(31))
		return *res;

	if (x86_cpuid_vendor() == X86_VENDOR_AMD) {
		if (amd_check_current_patch_level())
			return *res;
	}

	if (cmdline_find_option_bool(cmdline, option) <= 0)
		*res = false;

	return *res;
}

extern struct builtin_fw __start_builtin_fw[];
extern struct builtin_fw __end_builtin_fw[];

bool get_builtin_firmware(struct cpio_data *cd, const char *name)
{
#ifdef CONFIG_FW_LOADER
	struct builtin_fw *b_fw;

	for (b_fw = __start_builtin_fw; b_fw != __end_builtin_fw; b_fw++) {
		if (!strcmp(name, b_fw->name)) {
			cd->size = b_fw->size;
			cd->data = b_fw->data;
			return true;
		}
	}
#endif
	return false;
}

void __init load_ucode_bsp(void)
{
	unsigned int cpuid_1_eax;

	if (check_loader_disabled_bsp())
		return;

	cpuid_1_eax = native_cpuid_eax(1);

	switch (x86_cpuid_vendor()) {
	case X86_VENDOR_INTEL:
		if (x86_family(cpuid_1_eax) >= 6)
			load_ucode_intel_bsp();
		break;
	case X86_VENDOR_AMD:
		if (x86_family(cpuid_1_eax) >= 0x10)
			load_ucode_amd_bsp(cpuid_1_eax);
		break;
	default:
		break;
	}
}

static bool check_loader_disabled_ap(void)
{
#ifdef CONFIG_X86_32
	return *((bool *)__pa_nodebug(&dis_ucode_ldr));
#else
	return dis_ucode_ldr;
#endif
}

void load_ucode_ap(void)
{
	unsigned int cpuid_1_eax;

	if (check_loader_disabled_ap())
		return;

	cpuid_1_eax = native_cpuid_eax(1);

	switch (x86_cpuid_vendor()) {
	case X86_VENDOR_INTEL:
		if (x86_family(cpuid_1_eax) >= 6)
			load_ucode_intel_ap();
		break;
	case X86_VENDOR_AMD:
		if (x86_family(cpuid_1_eax) >= 0x10)
			load_ucode_amd_ap(cpuid_1_eax);
		break;
	default:
		break;
	}
}

static int __init save_microcode_in_initrd(void)
{
	struct cpuinfo_x86 *c = &boot_cpu_data;
	int ret = -EINVAL;

	switch (c->x86_vendor) {
	case X86_VENDOR_INTEL:
		if (c->x86 >= 6)
			ret = save_microcode_in_initrd_intel();
		break;
	case X86_VENDOR_AMD:
		if (c->x86 >= 0x10)
			ret = save_microcode_in_initrd_amd(cpuid_eax(1));
		break;
	default:
		break;
	}

	initrd_gone = true;

	return ret;
}

struct cpio_data find_microcode_in_initrd(const char *path, bool use_pa)
{
#ifdef CONFIG_BLK_DEV_INITRD
	unsigned long start = 0;
	size_t size;

#ifdef CONFIG_X86_32
	struct boot_params *params;

	if (use_pa)
		params = (struct boot_params *)__pa_nodebug(&boot_params);
	else
		params = &boot_params;

	size = params->hdr.ramdisk_size;

	/*
	 * Set start only if we have an initrd image. We cannot use initrd_start
	 * because it is not set that early yet.
	 */
	if (size)
		start = params->hdr.ramdisk_image;

# else /* CONFIG_X86_64 */
	size  = (unsigned long)boot_params.ext_ramdisk_size << 32;
	size |= boot_params.hdr.ramdisk_size;

	if (size) {
		start  = (unsigned long)boot_params.ext_ramdisk_image << 32;
		start |= boot_params.hdr.ramdisk_image;

		start += PAGE_OFFSET;
	}
# endif

	/*
	 * Fixup the start address: after reserve_initrd() runs, initrd_start
	 * has the virtual address of the beginning of the initrd. It also
	 * possibly relocates the ramdisk. In either case, initrd_start contains
	 * the updated address so use that instead.
	 *
	 * initrd_gone is for the hotplug case where we've thrown out initrd
	 * already.
	 */
	if (!use_pa) {
		if (initrd_gone)
			return (struct cpio_data){ NULL, 0, "" };
		if (initrd_start)
			start = initrd_start;
	}

	return find_cpio_data(path, (void *)start, size, NULL);
#else /* !CONFIG_BLK_DEV_INITRD */
	return (struct cpio_data){ NULL, 0, "" };
#endif
}

void reload_early_microcode(void)
{
	int vendor, family;

	vendor = x86_cpuid_vendor();
	family = x86_cpuid_family();

	switch (vendor) {
	case X86_VENDOR_INTEL:
		if (family >= 6)
			reload_ucode_intel();
		break;
	case X86_VENDOR_AMD:
		if (family >= 0x10)
			reload_ucode_amd();
		break;
	default:
		break;
	}
}

static void collect_cpu_info_local(void *arg)
{
	struct cpu_info_ctx *ctx = arg;

	ctx->err = microcode_ops->collect_cpu_info(smp_processor_id(),
						   ctx->cpu_sig);
}

static int collect_cpu_info_on_target(int cpu, struct cpu_signature *cpu_sig)
{
	struct cpu_info_ctx ctx = { .cpu_sig = cpu_sig, .err = 0 };
	int ret;

	ret = smp_call_function_single(cpu, collect_cpu_info_local, &ctx, 1);
	if (!ret)
		ret = ctx.err;

	return ret;
}

static int collect_cpu_info(int cpu)
{
	struct ucode_cpu_info *uci = ucode_cpu_info + cpu;
	int ret;

	memset(uci, 0, sizeof(*uci));

	ret = collect_cpu_info_on_target(cpu, &uci->cpu_sig);
	if (!ret)
		uci->valid = 1;

	return ret;
}

<<<<<<< HEAD
struct apply_microcode_ctx {
	enum ucode_state err;
};

=======
>>>>>>> db3591f7
static void apply_microcode_local(void *arg)
{
	enum ucode_state *err = arg;

	*err = microcode_ops->apply_microcode(smp_processor_id());
}

static int apply_microcode_on_target(int cpu)
{
	enum ucode_state err;
	int ret;

	ret = smp_call_function_single(cpu, apply_microcode_local, &err, 1);
	if (!ret) {
		if (err == UCODE_ERROR)
			ret = 1;
	}
	return ret;
}

#ifdef CONFIG_MICROCODE_OLD_INTERFACE
static int do_microcode_update(const void __user *buf, size_t size)
{
	int error = 0;
	int cpu;

	for_each_online_cpu(cpu) {
		struct ucode_cpu_info *uci = ucode_cpu_info + cpu;
		enum ucode_state ustate;

		if (!uci->valid)
			continue;

		ustate = microcode_ops->request_microcode_user(cpu, buf, size);
		if (ustate == UCODE_ERROR) {
			error = -1;
			break;
		} else if (ustate == UCODE_OK)
			apply_microcode_on_target(cpu);
	}

	return error;
}

static int microcode_open(struct inode *inode, struct file *file)
{
	return capable(CAP_SYS_RAWIO) ? nonseekable_open(inode, file) : -EPERM;
}

static ssize_t microcode_write(struct file *file, const char __user *buf,
			       size_t len, loff_t *ppos)
{
	ssize_t ret = -EINVAL;

	if ((len >> PAGE_SHIFT) > totalram_pages) {
		pr_err("too much data (max %ld pages)\n", totalram_pages);
		return ret;
	}

	get_online_cpus();
	mutex_lock(&microcode_mutex);

	if (do_microcode_update(buf, len) == 0)
		ret = (ssize_t)len;

	if (ret > 0)
		perf_check_microcode();

	mutex_unlock(&microcode_mutex);
	put_online_cpus();

	return ret;
}

static const struct file_operations microcode_fops = {
	.owner			= THIS_MODULE,
	.write			= microcode_write,
	.open			= microcode_open,
	.llseek		= no_llseek,
};

static struct miscdevice microcode_dev = {
	.minor			= MICROCODE_MINOR,
	.name			= "microcode",
	.nodename		= "cpu/microcode",
	.fops			= &microcode_fops,
};

static int __init microcode_dev_init(void)
{
	int error;

	error = misc_register(&microcode_dev);
	if (error) {
		pr_err("can't misc_register on minor=%d\n", MICROCODE_MINOR);
		return error;
	}

	return 0;
}

static void __exit microcode_dev_exit(void)
{
	misc_deregister(&microcode_dev);
}
#else
#define microcode_dev_init()	0
#define microcode_dev_exit()	do { } while (0)
#endif

/* fake device for request_firmware */
static struct platform_device	*microcode_pdev;

<<<<<<< HEAD
static enum ucode_state reload_for_cpu(int cpu)
{
	struct ucode_cpu_info *uci = ucode_cpu_info + cpu;
	enum ucode_state ustate;

	if (!uci->valid)
		return UCODE_OK;

	ustate = microcode_ops->request_microcode_fw(cpu, &microcode_pdev->dev, true);
	if (ustate != UCODE_OK)
		return ustate;

	return apply_microcode_on_target(cpu);
=======
/*
 * Late loading dance. Why the heavy-handed stomp_machine effort?
 *
 * - HT siblings must be idle and not execute other code while the other sibling
 *   is loading microcode in order to avoid any negative interactions caused by
 *   the loading.
 *
 * - In addition, microcode update on the cores must be serialized until this
 *   requirement can be relaxed in the future. Right now, this is conservative
 *   and good.
 */
#define SPINUNIT 100 /* 100 nsec */

static int check_online_cpus(void)
{
	unsigned int cpu;

	/*
	 * Make sure all CPUs are online.  It's fine for SMT to be disabled if
	 * all the primary threads are still online.
	 */
	for_each_present_cpu(cpu) {
		if (topology_is_primary_thread(cpu) && !cpu_online(cpu)) {
			pr_err("Not all CPUs online, aborting microcode update.\n");
			return -EINVAL;
		}
	}

	return 0;
}

static atomic_t late_cpus_in;
static atomic_t late_cpus_out;

static int __wait_for_cpus(atomic_t *t, long long timeout)
{
	int all_cpus = num_online_cpus();

	atomic_inc(t);

	while (atomic_read(t) < all_cpus) {
		if (timeout < SPINUNIT) {
			pr_err("Timeout while waiting for CPUs rendezvous, remaining: %d\n",
				all_cpus - atomic_read(t));
			return 1;
		}

		ndelay(SPINUNIT);
		timeout -= SPINUNIT;

		touch_nmi_watchdog();
	}
	return 0;
}

/*
 * Returns:
 * < 0 - on error
 *   0 - no update done
 *   1 - microcode was updated
 */
static int __reload_late(void *info)
{
	int cpu = smp_processor_id();
	enum ucode_state err;
	int ret = 0;

	/*
	 * Wait for all CPUs to arrive. A load will not be attempted unless all
	 * CPUs show up.
	 * */
	if (__wait_for_cpus(&late_cpus_in, NSEC_PER_SEC))
		return -1;

	raw_spin_lock(&update_lock);
	apply_microcode_local(&err);
	raw_spin_unlock(&update_lock);

	/* siblings return UCODE_OK because their engine got updated already */
	if (err > UCODE_NFOUND) {
		pr_warn("Error reloading microcode on CPU %d\n", cpu);
		ret = -1;
	} else if (err == UCODE_UPDATED || err == UCODE_OK) {
		ret = 1;
	}

	/*
	 * Increase the wait timeout to a safe value here since we're
	 * serializing the microcode update and that could take a while on a
	 * large number of CPUs. And that is fine as the *actual* timeout will
	 * be determined by the last CPU finished updating and thus cut short.
	 */
	if (__wait_for_cpus(&late_cpus_out, NSEC_PER_SEC * num_online_cpus()))
		panic("Timeout during microcode update!\n");

	return ret;
}

/*
 * Reload microcode late on all CPUs. Wait for a sec until they
 * all gather together.
 */
static int microcode_reload_late(void)
{
	int ret;

	atomic_set(&late_cpus_in,  0);
	atomic_set(&late_cpus_out, 0);

	ret = stop_machine_cpuslocked(__reload_late, NULL, cpu_online_mask);
	if (ret > 0)
		microcode_check();

	return ret;
>>>>>>> db3591f7
}

static ssize_t reload_store(struct device *dev,
			    struct device_attribute *attr,
			    const char *buf, size_t size)
{
	enum ucode_state tmp_ret = UCODE_OK;
<<<<<<< HEAD
	unsigned long val;
	ssize_t ret = 0;
	int cpu;
=======
	int bsp = boot_cpu_data.cpu_index;
	unsigned long val;
	ssize_t ret = 0;
>>>>>>> db3591f7

	ret = kstrtoul(buf, 0, &val);
	if (ret)
		return ret;

	if (val != 1)
		return size;

	tmp_ret = microcode_ops->request_microcode_fw(bsp, &microcode_pdev->dev, true);
	if (tmp_ret != UCODE_NEW)
		return size;

	get_online_cpus();
<<<<<<< HEAD
	mutex_lock(&microcode_mutex);
	for_each_online_cpu(cpu) {
		tmp_ret = reload_for_cpu(cpu);
		if (tmp_ret > UCODE_NFOUND) {
			pr_warn("Error reloading microcode on CPU %d\n", cpu);

			/* set retval for the first encountered reload error */
			if (!ret)
				ret = -EINVAL;
		}
	}

	if (!ret && tmp_ret == UCODE_UPDATED)
		perf_check_microcode();

=======

	ret = check_online_cpus();
	if (ret)
		goto put;

	mutex_lock(&microcode_mutex);
	ret = microcode_reload_late();
>>>>>>> db3591f7
	mutex_unlock(&microcode_mutex);

put:
	put_online_cpus();

	if (ret >= 0)
		ret = size;

	return ret;
}

static ssize_t version_show(struct device *dev,
			struct device_attribute *attr, char *buf)
{
	struct ucode_cpu_info *uci = ucode_cpu_info + dev->id;

	return sprintf(buf, "0x%x\n", uci->cpu_sig.rev);
}

static ssize_t pf_show(struct device *dev,
			struct device_attribute *attr, char *buf)
{
	struct ucode_cpu_info *uci = ucode_cpu_info + dev->id;

	return sprintf(buf, "0x%x\n", uci->cpu_sig.pf);
}

static DEVICE_ATTR(reload, 0200, NULL, reload_store);
static DEVICE_ATTR(version, 0400, version_show, NULL);
static DEVICE_ATTR(processor_flags, 0400, pf_show, NULL);

static struct attribute *mc_default_attrs[] = {
	&dev_attr_version.attr,
	&dev_attr_processor_flags.attr,
	NULL
};

static struct attribute_group mc_attr_group = {
	.attrs			= mc_default_attrs,
	.name			= "microcode",
};

static void microcode_fini_cpu(int cpu)
{
	if (microcode_ops->microcode_fini_cpu)
		microcode_ops->microcode_fini_cpu(cpu);
}

static enum ucode_state microcode_resume_cpu(int cpu)
{
	if (apply_microcode_on_target(cpu))
		return UCODE_ERROR;

	pr_debug("CPU%d updated upon resume\n", cpu);

	return UCODE_OK;
}

static enum ucode_state microcode_init_cpu(int cpu, bool refresh_fw)
{
	enum ucode_state ustate;
	struct ucode_cpu_info *uci = ucode_cpu_info + cpu;

	if (uci->valid)
		return UCODE_OK;

	if (collect_cpu_info(cpu))
		return UCODE_ERROR;

	/* --dimm. Trigger a delayed update? */
	if (system_state != SYSTEM_RUNNING)
		return UCODE_NFOUND;

	ustate = microcode_ops->request_microcode_fw(cpu, &microcode_pdev->dev, refresh_fw);
	if (ustate == UCODE_NEW) {
		pr_debug("CPU%d updated upon init\n", cpu);
		apply_microcode_on_target(cpu);
	}

	return ustate;
}

static enum ucode_state microcode_update_cpu(int cpu)
{
	struct ucode_cpu_info *uci = ucode_cpu_info + cpu;

	/* Refresh CPU microcode revision after resume. */
	collect_cpu_info(cpu);

	if (uci->valid)
		return microcode_resume_cpu(cpu);

	return microcode_init_cpu(cpu, false);
}

static int mc_device_add(struct device *dev, struct subsys_interface *sif)
{
	int err, cpu = dev->id;

	if (!cpu_online(cpu))
		return 0;

	pr_debug("CPU%d added\n", cpu);

	err = sysfs_create_group(&dev->kobj, &mc_attr_group);
	if (err)
		return err;

	if (microcode_init_cpu(cpu, true) == UCODE_ERROR)
		return -EINVAL;

	return err;
}

static void mc_device_remove(struct device *dev, struct subsys_interface *sif)
{
	int cpu = dev->id;

	if (!cpu_online(cpu))
		return;

	pr_debug("CPU%d removed\n", cpu);
	microcode_fini_cpu(cpu);
	sysfs_remove_group(&dev->kobj, &mc_attr_group);
}

static struct subsys_interface mc_cpu_interface = {
	.name			= "microcode",
	.subsys			= &cpu_subsys,
	.add_dev		= mc_device_add,
	.remove_dev		= mc_device_remove,
};

/**
 * mc_bp_resume - Update boot CPU microcode during resume.
 */
static void mc_bp_resume(void)
{
	int cpu = smp_processor_id();
	struct ucode_cpu_info *uci = ucode_cpu_info + cpu;

	if (uci->valid && uci->mc)
		microcode_ops->apply_microcode(cpu);
	else if (!uci->mc)
		reload_early_microcode();
}

static struct syscore_ops mc_syscore_ops = {
	.resume			= mc_bp_resume,
};

static int mc_cpu_online(unsigned int cpu)
{
	struct device *dev;

	dev = get_cpu_device(cpu);
	microcode_update_cpu(cpu);
	pr_debug("CPU%d added\n", cpu);

	if (sysfs_create_group(&dev->kobj, &mc_attr_group))
		pr_err("Failed to create group for CPU%d\n", cpu);
	return 0;
}

static int mc_cpu_down_prep(unsigned int cpu)
{
	struct device *dev;

	dev = get_cpu_device(cpu);
	/* Suspend is in progress, only remove the interface */
	sysfs_remove_group(&dev->kobj, &mc_attr_group);
	pr_debug("CPU%d removed\n", cpu);

	return 0;
}

static struct attribute *cpu_root_microcode_attrs[] = {
	&dev_attr_reload.attr,
	NULL
};

static struct attribute_group cpu_root_microcode_group = {
	.name  = "microcode",
	.attrs = cpu_root_microcode_attrs,
};

int __init microcode_init(void)
{
	struct cpuinfo_x86 *c = &boot_cpu_data;
	int error;

	if (dis_ucode_ldr)
		return -EINVAL;

	if (c->x86_vendor == X86_VENDOR_INTEL)
		microcode_ops = init_intel_microcode();
	else if (c->x86_vendor == X86_VENDOR_AMD)
		microcode_ops = init_amd_microcode();
	else
		pr_err("no support for this CPU vendor\n");

	if (!microcode_ops)
		return -ENODEV;

	microcode_pdev = platform_device_register_simple("microcode", -1,
							 NULL, 0);
	if (IS_ERR(microcode_pdev))
		return PTR_ERR(microcode_pdev);

	get_online_cpus();
	mutex_lock(&microcode_mutex);

	error = subsys_interface_register(&mc_cpu_interface);
	if (!error)
		perf_check_microcode();
	mutex_unlock(&microcode_mutex);
	put_online_cpus();

	if (error)
		goto out_pdev;

	error = sysfs_create_group(&cpu_subsys.dev_root->kobj,
				   &cpu_root_microcode_group);

	if (error) {
		pr_err("Error creating microcode group!\n");
		goto out_driver;
	}

	error = microcode_dev_init();
	if (error)
		goto out_ucode_group;

	register_syscore_ops(&mc_syscore_ops);
	cpuhp_setup_state_nocalls(CPUHP_AP_ONLINE_DYN, "x86/microcode:online",
				  mc_cpu_online, mc_cpu_down_prep);

	pr_info("Microcode Update Driver: v%s.", DRIVER_VERSION);

	return 0;

 out_ucode_group:
	sysfs_remove_group(&cpu_subsys.dev_root->kobj,
			   &cpu_root_microcode_group);

 out_driver:
	get_online_cpus();
	mutex_lock(&microcode_mutex);

	subsys_interface_unregister(&mc_cpu_interface);

	mutex_unlock(&microcode_mutex);
	put_online_cpus();

 out_pdev:
	platform_device_unregister(microcode_pdev);
	return error;

}
fs_initcall(save_microcode_in_initrd);
late_initcall(microcode_init);<|MERGE_RESOLUTION|>--- conflicted
+++ resolved
@@ -361,13 +361,6 @@
 	return ret;
 }
 
-<<<<<<< HEAD
-struct apply_microcode_ctx {
-	enum ucode_state err;
-};
-
-=======
->>>>>>> db3591f7
 static void apply_microcode_local(void *arg)
 {
 	enum ucode_state *err = arg;
@@ -481,21 +474,6 @@
 /* fake device for request_firmware */
 static struct platform_device	*microcode_pdev;
 
-<<<<<<< HEAD
-static enum ucode_state reload_for_cpu(int cpu)
-{
-	struct ucode_cpu_info *uci = ucode_cpu_info + cpu;
-	enum ucode_state ustate;
-
-	if (!uci->valid)
-		return UCODE_OK;
-
-	ustate = microcode_ops->request_microcode_fw(cpu, &microcode_pdev->dev, true);
-	if (ustate != UCODE_OK)
-		return ustate;
-
-	return apply_microcode_on_target(cpu);
-=======
 /*
  * Late loading dance. Why the heavy-handed stomp_machine effort?
  *
@@ -610,7 +588,6 @@
 		microcode_check();
 
 	return ret;
->>>>>>> db3591f7
 }
 
 static ssize_t reload_store(struct device *dev,
@@ -618,15 +595,9 @@
 			    const char *buf, size_t size)
 {
 	enum ucode_state tmp_ret = UCODE_OK;
-<<<<<<< HEAD
-	unsigned long val;
-	ssize_t ret = 0;
-	int cpu;
-=======
 	int bsp = boot_cpu_data.cpu_index;
 	unsigned long val;
 	ssize_t ret = 0;
->>>>>>> db3591f7
 
 	ret = kstrtoul(buf, 0, &val);
 	if (ret)
@@ -640,23 +611,6 @@
 		return size;
 
 	get_online_cpus();
-<<<<<<< HEAD
-	mutex_lock(&microcode_mutex);
-	for_each_online_cpu(cpu) {
-		tmp_ret = reload_for_cpu(cpu);
-		if (tmp_ret > UCODE_NFOUND) {
-			pr_warn("Error reloading microcode on CPU %d\n", cpu);
-
-			/* set retval for the first encountered reload error */
-			if (!ret)
-				ret = -EINVAL;
-		}
-	}
-
-	if (!ret && tmp_ret == UCODE_UPDATED)
-		perf_check_microcode();
-
-=======
 
 	ret = check_online_cpus();
 	if (ret)
@@ -664,7 +618,6 @@
 
 	mutex_lock(&microcode_mutex);
 	ret = microcode_reload_late();
->>>>>>> db3591f7
 	mutex_unlock(&microcode_mutex);
 
 put:
