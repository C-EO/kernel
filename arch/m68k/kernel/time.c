/*
 *  linux/arch/m68k/kernel/time.c
 *
 *  Copyright (C) 1991, 1992, 1995  Linus Torvalds
 *
 * This file contains the m68k-specific time handling details.
 * Most of the stuff is located in the machine specific files.
 *
 * 1997-09-10	Updated NTP code according to technical memorandum Jan '96
 *		"A Kernel Model for Precision Timekeeping" by Dave Mills
 */

#include <linux/errno.h>
#include <linux/module.h>
#include <linux/sched.h>
#include <linux/kernel.h>
#include <linux/param.h>
#include <linux/string.h>
#include <linux/mm.h>
#include <linux/rtc.h>
#include <linux/platform_device.h>

#include <asm/machdep.h>
#include <asm/io.h>
#include <asm/irq_regs.h>

#include <linux/time.h>
#include <linux/timex.h>
#include <linux/profile.h>

static inline int set_rtc_mmss(unsigned long nowtime)
{
  if (mach_set_clock_mmss)
    return mach_set_clock_mmss (nowtime);
  return -1;
}

/*
 * timer_interrupt() needs to keep up the real-time clock,
 * as well as call the "do_timer()" routine every clocktick
 */
static irqreturn_t timer_interrupt(int irq, void *dummy)
{
	do_timer(1);
#ifndef CONFIG_SMP
	update_process_times(user_mode(get_irq_regs()));
#endif
	profile_tick(CPU_PROFILING);

#ifdef CONFIG_HEARTBEAT
	/* use power LED as a heartbeat instead -- much more useful
	   for debugging -- based on the version for PReP by Cort */
	/* acts like an actual heart beat -- ie thump-thump-pause... */
	if (mach_heartbeat) {
	    static unsigned cnt = 0, period = 0, dist = 0;

	    if (cnt == 0 || cnt == dist)
		mach_heartbeat( 1 );
	    else if (cnt == 7 || cnt == dist+7)
		mach_heartbeat( 0 );

	    if (++cnt > period) {
		cnt = 0;
		/* The hyperbolic function below modifies the heartbeat period
		 * length in dependency of the current (5min) load. It goes
		 * through the points f(0)=126, f(1)=86, f(5)=51,
		 * f(inf)->30. */
		period = ((672<<FSHIFT)/(5*avenrun[0]+(7<<FSHIFT))) + 30;
		dist = period / 4;
	    }
	}
#endif /* CONFIG_HEARTBEAT */
	return IRQ_HANDLED;
}

void __init time_init(void)
{
	struct rtc_time time;

	if (mach_hwclk) {
		mach_hwclk(0, &time);

		if ((time.tm_year += 1900) < 1970)
			time.tm_year += 100;
		xtime.tv_sec = mktime(time.tm_year, time.tm_mon, time.tm_mday,
				      time.tm_hour, time.tm_min, time.tm_sec);
		xtime.tv_nsec = 0;
	}
	wall_to_monotonic.tv_sec = -xtime.tv_sec;

	mach_sched_init(timer_interrupt);
}

u32 arch_gettimeoffset(void)
{
<<<<<<< HEAD
	unsigned long flags;
	unsigned long seq;
	unsigned long usec, sec;
	unsigned long max_ntp_tick = tick_usec - tickadj;

	do {
		seq = read_atomic_seqbegin_irqsave(&xtime_lock, flags);

		usec = mach_gettimeoffset();

		/*
		 * If time_adjust is negative then NTP is slowing the clock
		 * so make sure not to go into next possible interval.
		 * Better to lose some accuracy than have time go backwards..
		 */
		if (unlikely(time_adjust < 0))
			usec = min(usec, max_ntp_tick);

		sec = xtime.tv_sec;
		usec += xtime.tv_nsec/1000;
	} while (read_atomic_seqretry_irqrestore(&xtime_lock, seq, flags));


	while (usec >= 1000000) {
		usec -= 1000000;
		sec++;
	}

	tv->tv_sec = sec;
	tv->tv_usec = usec;
}

EXPORT_SYMBOL(do_gettimeofday);

int do_settimeofday(struct timespec *tv)
{
	time_t wtm_sec, sec = tv->tv_sec;
	long wtm_nsec, nsec = tv->tv_nsec;

	if ((unsigned long)tv->tv_nsec >= NSEC_PER_SEC)
		return -EINVAL;

	write_atomic_seqlock_irq(&xtime_lock);
	/* This is revolting. We need to set the xtime.tv_nsec
	 * correctly. However, the value in this location is
	 * is value at the last tick.
	 * Discover what correction gettimeofday
	 * would have done, and then undo it!
	 */
	nsec -= 1000 * mach_gettimeoffset();

	wtm_sec  = wall_to_monotonic.tv_sec + (xtime.tv_sec - sec);
	wtm_nsec = wall_to_monotonic.tv_nsec + (xtime.tv_nsec - nsec);

	set_normalized_timespec(&xtime, sec, nsec);
	set_normalized_timespec(&wall_to_monotonic, wtm_sec, wtm_nsec);

	ntp_clear();
	write_atomic_sequnlock_irq(&xtime_lock);
	clock_was_set();
	return 0;
=======
	return mach_gettimeoffset() * 1000;
>>>>>>> 4ec62b2b
}

static int __init rtc_init(void)
{
	struct platform_device *pdev;

	if (!mach_hwclk)
		return -ENODEV;

	pdev = platform_device_register_simple("rtc-generic", -1, NULL, 0);
	if (IS_ERR(pdev))
		return PTR_ERR(pdev);

	return 0;
}

module_init(rtc_init);<|MERGE_RESOLUTION|>--- conflicted
+++ resolved
@@ -93,71 +93,7 @@
 
 u32 arch_gettimeoffset(void)
 {
-<<<<<<< HEAD
-	unsigned long flags;
-	unsigned long seq;
-	unsigned long usec, sec;
-	unsigned long max_ntp_tick = tick_usec - tickadj;
-
-	do {
-		seq = read_atomic_seqbegin_irqsave(&xtime_lock, flags);
-
-		usec = mach_gettimeoffset();
-
-		/*
-		 * If time_adjust is negative then NTP is slowing the clock
-		 * so make sure not to go into next possible interval.
-		 * Better to lose some accuracy than have time go backwards..
-		 */
-		if (unlikely(time_adjust < 0))
-			usec = min(usec, max_ntp_tick);
-
-		sec = xtime.tv_sec;
-		usec += xtime.tv_nsec/1000;
-	} while (read_atomic_seqretry_irqrestore(&xtime_lock, seq, flags));
-
-
-	while (usec >= 1000000) {
-		usec -= 1000000;
-		sec++;
-	}
-
-	tv->tv_sec = sec;
-	tv->tv_usec = usec;
-}
-
-EXPORT_SYMBOL(do_gettimeofday);
-
-int do_settimeofday(struct timespec *tv)
-{
-	time_t wtm_sec, sec = tv->tv_sec;
-	long wtm_nsec, nsec = tv->tv_nsec;
-
-	if ((unsigned long)tv->tv_nsec >= NSEC_PER_SEC)
-		return -EINVAL;
-
-	write_atomic_seqlock_irq(&xtime_lock);
-	/* This is revolting. We need to set the xtime.tv_nsec
-	 * correctly. However, the value in this location is
-	 * is value at the last tick.
-	 * Discover what correction gettimeofday
-	 * would have done, and then undo it!
-	 */
-	nsec -= 1000 * mach_gettimeoffset();
-
-	wtm_sec  = wall_to_monotonic.tv_sec + (xtime.tv_sec - sec);
-	wtm_nsec = wall_to_monotonic.tv_nsec + (xtime.tv_nsec - nsec);
-
-	set_normalized_timespec(&xtime, sec, nsec);
-	set_normalized_timespec(&wall_to_monotonic, wtm_sec, wtm_nsec);
-
-	ntp_clear();
-	write_atomic_sequnlock_irq(&xtime_lock);
-	clock_was_set();
-	return 0;
-=======
 	return mach_gettimeoffset() * 1000;
->>>>>>> 4ec62b2b
 }
 
 static int __init rtc_init(void)
