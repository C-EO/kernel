--- conflicted
+++ resolved
@@ -1,13 +1,3 @@
 include include/uapi/asm-generic/Kbuild.asm
 
-<<<<<<< HEAD
-generated-y += unistd_32.h
-generic-y += bpf_perf_event.h
-generic-y += ipcbuf.h
-generic-y += msgbuf.h
-generic-y += poll.h
-generic-y += sembuf.h
-generic-y += shmbuf.h
-=======
-generated-y += unistd_32.h
->>>>>>> bfeffd15
+generated-y += unistd_32.h