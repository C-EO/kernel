/*
 *	linux/arch/alpha/kernel/sys_sio.c
 *
 *	Copyright (C) 1995 David A Rusling
 *	Copyright (C) 1996 Jay A Estabrook
 *	Copyright (C) 1998, 1999 Richard Henderson
 *
 * Code for all boards that route the PCI interrupts through the SIO
 * PCI/ISA bridge.  This includes Noname (AXPpci33), Multia (UDB),
 * Kenetics's Platform 2000, Avanti (AlphaStation), XL, and AlphaBook1.
 */

#include <linux/config.h>
#include <linux/kernel.h>
#include <linux/types.h>
#include <linux/mm.h>
#include <linux/sched.h>
#include <linux/pci.h>
#include <linux/init.h>
#include <linux/tty.h>

#include <asm/compiler.h>
#include <asm/ptrace.h>
#include <asm/system.h>
#include <asm/dma.h>
#include <asm/irq.h>
#include <asm/mmu_context.h>
#include <asm/io.h>
#include <asm/pgtable.h>
#include <asm/core_apecs.h>
#include <asm/core_lca.h>
#include <asm/tlbflush.h>

#include "proto.h"
#include "irq_impl.h"
#include "pci_impl.h"
#include "machvec_impl.h"


static void __init
sio_init_irq(void)
{
	if (alpha_using_srm)
		alpha_mv.device_interrupt = srm_device_interrupt;

	init_i8259a_irqs();
	common_init_isa_dma();
}

static inline void __init
alphabook1_init_arch(void)
{
	/* The AlphaBook1 has LCD video fixed at 800x600,
	   37 rows and 100 cols. */
	screen_info.orig_y = 37;
	screen_info.orig_video_cols = 100;
	screen_info.orig_video_lines = 37;

	lca_init_arch();
}


/*
 * sio_route_tab selects irq routing in PCI/ISA bridge so that:
 *		PIRQ0 -> irq 15
 *		PIRQ1 -> irq  9
 *		PIRQ2 -> irq 10
 *		PIRQ3 -> irq 11
 *
 * This probably ought to be configurable via MILO.  For
 * example, sound boards seem to like using IRQ 9.
 *
 * This is NOT how we should do it. PIRQ0-X should have
 * their own IRQ's, the way intel uses the IO-APIC irq's.
 */

static void __init
sio_pci_route(void)
{
	pcibios_write_config_dword(0, PCI_DEVFN(7, 0), 0x60,
				   alpha_mv.sys.sio.route_tab);
}

static unsigned int __init
sio_collect_irq_levels(void)
{
	unsigned int level_bits = 0;
	struct pci_dev *dev;

	/* Iterate through the devices, collecting IRQ levels.  */
	pci_for_each_dev(dev) {
		if ((dev->class >> 16 == PCI_BASE_CLASS_BRIDGE) &&
		    (dev->class >> 8 != PCI_CLASS_BRIDGE_PCMCIA))
			continue;

		if (dev->irq)
			level_bits |= (1 << dev->irq);
	}
	return level_bits;
}

static void __init
sio_fixup_irq_levels(unsigned int level_bits)
{
	unsigned int old_level_bits;

	/*
	 * Now, make all PCI interrupts level sensitive.  Notice:
	 * these registers must be accessed byte-wise.  inw()/outw()
	 * don't work.
	 *
	 * Make sure to turn off any level bits set for IRQs 9,10,11,15,
	 *  so that the only bits getting set are for devices actually found.
	 * Note that we do preserve the remainder of the bits, which we hope
	 *  will be set correctly by ARC/SRM.
	 *
	 * Note: we at least preserve any level-set bits on AlphaBook1
	 */
	old_level_bits = inb(0x4d0) | (inb(0x4d1) << 8);

	level_bits |= (old_level_bits & 0x71ff);

	outb((level_bits >> 0) & 0xff, 0x4d0);
	outb((level_bits >> 8) & 0xff, 0x4d1);
}

static inline int __init
noname_map_irq(struct pci_dev *dev, u8 slot, u8 pin)
{
	/*
	 * The Noname board has 5 PCI slots with each of the 4
	 * interrupt pins routed to different pins on the PCI/ISA
	 * bridge (PIRQ0-PIRQ3).  The table below is based on
	 * information available at:
	 *
	 *   http://ftp.digital.com/pub/DEC/axppci/ref_interrupts.txt
	 *
	 * I have no information on the Avanti interrupt routing, but
	 * the routing seems to be identical to the Noname except
	 * that the Avanti has an additional slot whose routing I'm
	 * unsure of.
	 *
	 * pirq_tab[0] is a fake entry to deal with old PCI boards
	 * that have the interrupt pin number hardwired to 0 (meaning
	 * that they use the default INTA line, if they are interrupt
	 * driven at all).
	 */
	static char irq_tab[][5] __initdata = {
		/*INT A   B   C   D */
		{ 3,  3,  3,  3,  3}, /* idsel  6 (53c810) */ 
		{-1, -1, -1, -1, -1}, /* idsel  7 (SIO: PCI/ISA bridge) */
		{ 2,  2, -1, -1, -1}, /* idsel  8 (Hack: slot closest ISA) */
		{-1, -1, -1, -1, -1}, /* idsel  9 (unused) */
		{-1, -1, -1, -1, -1}, /* idsel 10 (unused) */
		{ 0,  0,  2,  1,  0}, /* idsel 11 KN25_PCI_SLOT0 */
		{ 1,  1,  0,  2,  1}, /* idsel 12 KN25_PCI_SLOT1 */
		{ 2,  2,  1,  0,  2}, /* idsel 13 KN25_PCI_SLOT2 */
		{ 0,  0,  0,  0,  0}, /* idsel 14 AS255 TULIP */
	};
	const long min_idsel = 6, max_idsel = 14, irqs_per_slot = 5;
	int irq = COMMON_TABLE_LOOKUP, tmp;
	tmp = __kernel_extbl(alpha_mv.sys.sio.route_tab, irq);
	return irq >= 0 ? tmp : -1;
}

static inline int __init
p2k_map_irq(struct pci_dev *dev, u8 slot, u8 pin)
{
	static char irq_tab[][5] __initdata = {
		/*INT A   B   C   D */
		{ 0,  0, -1, -1, -1}, /* idsel  6 (53c810) */
		{-1, -1, -1, -1, -1}, /* idsel  7 (SIO: PCI/ISA bridge) */
		{ 1,  1,  2,  3,  0}, /* idsel  8 (slot A) */
		{ 2,  2,  3,  0,  1}, /* idsel  9 (slot B) */
		{-1, -1, -1, -1, -1}, /* idsel 10 (unused) */
		{-1, -1, -1, -1, -1}, /* idsel 11 (unused) */
		{ 3,  3, -1, -1, -1}, /* idsel 12 (CMD0646) */
	};
	const long min_idsel = 6, max_idsel = 12, irqs_per_slot = 5;
	int irq = COMMON_TABLE_LOOKUP, tmp;
	tmp = __kernel_extbl(alpha_mv.sys.sio.route_tab, irq);
	return irq >= 0 ? tmp : -1;
}

static inline void __init
noname_init_pci(void)
{
	common_init_pci();
	sio_pci_route();
	sio_fixup_irq_levels(sio_collect_irq_levels());
	ns87312_enable_ide(0x26e);
}

static inline void __init
alphabook1_init_pci(void)
{
	struct pci_dev *dev;
	unsigned char orig, config;

	common_init_pci();
	sio_pci_route();

	/*
	 * On the AlphaBook1, the PCMCIA chip (Cirrus 6729)
	 * is sensitive to PCI bus bursts, so we must DISABLE
	 * burst mode for the NCR 8xx SCSI... :-(
	 *
	 * Note that the NCR810 SCSI driver must preserve the
	 * setting of the bit in order for this to work.  At the
	 * moment (2.0.29), ncr53c8xx.c does NOT do this, but
	 * 53c7,8xx.c DOES.
	 */

	dev = NULL;
	while ((dev = pci_find_device(PCI_VENDOR_ID_NCR, PCI_ANY_ID, dev))) {
                if (dev->device == PCI_DEVICE_ID_NCR_53C810
		    || dev->device == PCI_DEVICE_ID_NCR_53C815
		    || dev->device == PCI_DEVICE_ID_NCR_53C820
		    || dev->device == PCI_DEVICE_ID_NCR_53C825) {
			unsigned long io_port;
			unsigned char ctest4;

			io_port = dev->resource[0].start;
			ctest4 = inb(io_port+0x21);
			if (!(ctest4 & 0x80)) {
				printk("AlphaBook1 NCR init: setting"
				       " burst disable\n");
				outb(ctest4 | 0x80, io_port+0x21);
			}
                }
	}

	/* Do not set *ANY* level triggers for AlphaBook1. */
	sio_fixup_irq_levels(0);

	/* Make sure that register PR1 indicates 1Mb mem */
	outb(0x0f, 0x3ce); orig = inb(0x3cf);   /* read PR5  */
	outb(0x0f, 0x3ce); outb(0x05, 0x3cf);   /* unlock PR0-4 */
	outb(0x0b, 0x3ce); config = inb(0x3cf); /* read PR1 */
	if ((config & 0xc0) != 0xc0) {
		printk("AlphaBook1 VGA init: setting 1Mb memory\n");
		config |= 0xc0;
		outb(0x0b, 0x3ce); outb(config, 0x3cf); /* write PR1 */
	}
	outb(0x0f, 0x3ce); outb(orig, 0x3cf); /* (re)lock PR0-4 */
}


/*
 * The System Vectors
 */

#if defined(CONFIG_ALPHA_GENERIC) || defined(CONFIG_ALPHA_BOOK1)
struct alpha_machine_vector alphabook1_mv __initmv = {
	.vector_name		= "AlphaBook1",
	DO_EV4_MMU,
	DO_DEFAULT_RTC,
	DO_LCA_IO,
	DO_LCA_BUS,
<<<<<<< HEAD
	.machine_check		= lca_machine_check,
	.max_dma_address	= ALPHA_MAX_DMA_ADDRESS,
	.min_io_address		= DEFAULT_IO_BASE,
	.min_mem_address	= APECS_AND_LCA_DEFAULT_MEM_BASE,

	.nr_irqs		= 16,
	.device_interrupt	= isa_device_interrupt,

	.init_arch		= alphabook1_init_arch,
	.init_irq		= sio_init_irq,
	.init_rtc		= common_init_rtc,
	.init_pci		= alphabook1_init_pci,
	.kill_arch		= NULL,
	.pci_map_irq		= noname_map_irq,
	.pci_swizzle		= common_swizzle,

	.sys = { .sio = {
=======
	machine_check:		lca_machine_check,
	max_isa_dma_address:	ALPHA_MAX_ISA_DMA_ADDRESS,
	min_io_address:		DEFAULT_IO_BASE,
	min_mem_address:	APECS_AND_LCA_DEFAULT_MEM_BASE,

	nr_irqs:		16,
	device_interrupt:	isa_device_interrupt,

	init_arch:		alphabook1_init_arch,
	init_irq:		sio_init_irq,
	init_rtc:		common_init_rtc,
	init_pci:		alphabook1_init_pci,
	kill_arch:		NULL,
	pci_map_irq:		noname_map_irq,
	pci_swizzle:		common_swizzle,

	sys: { sio: {
>>>>>>> 48e7ce94
		/* NCR810 SCSI is 14, PCMCIA controller is 15.  */
		.route_tab	= 0x0e0f0a0a,
	}}
};
ALIAS_MV(alphabook1)
#endif

#if defined(CONFIG_ALPHA_GENERIC) || defined(CONFIG_ALPHA_AVANTI)
struct alpha_machine_vector avanti_mv __initmv = {
	.vector_name		= "Avanti",
	DO_EV4_MMU,
	DO_DEFAULT_RTC,
	DO_APECS_IO,
	DO_APECS_BUS,
<<<<<<< HEAD
	.machine_check		= apecs_machine_check,
	.max_dma_address	= ALPHA_MAX_DMA_ADDRESS,
	.min_io_address		= DEFAULT_IO_BASE,
	.min_mem_address	= APECS_AND_LCA_DEFAULT_MEM_BASE,

	.nr_irqs		= 16,
	.device_interrupt	= isa_device_interrupt,

	.init_arch		= apecs_init_arch,
	.init_irq		= sio_init_irq,
	.init_rtc		= common_init_rtc,
	.init_pci		= noname_init_pci,
	.pci_map_irq		= noname_map_irq,
	.pci_swizzle		= common_swizzle,

	.sys = { .sio = {
		.route_tab	= 0x0b0a0e0f,
=======
	machine_check:		apecs_machine_check,
	max_isa_dma_address:	ALPHA_MAX_ISA_DMA_ADDRESS,
	min_io_address:		DEFAULT_IO_BASE,
	min_mem_address:	APECS_AND_LCA_DEFAULT_MEM_BASE,

	nr_irqs:		16,
	device_interrupt:	isa_device_interrupt,

	init_arch:		apecs_init_arch,
	init_irq:		sio_init_irq,
	init_rtc:		common_init_rtc,
	init_pci:		noname_init_pci,
	pci_map_irq:		noname_map_irq,
	pci_swizzle:		common_swizzle,

	sys: { sio: {
		route_tab:	0x0b0a0e0f,
>>>>>>> 48e7ce94
	}}
};
ALIAS_MV(avanti)
#endif

#if defined(CONFIG_ALPHA_GENERIC) || defined(CONFIG_ALPHA_NONAME)
struct alpha_machine_vector noname_mv __initmv = {
	.vector_name		= "Noname",
	DO_EV4_MMU,
	DO_DEFAULT_RTC,
	DO_LCA_IO,
	DO_LCA_BUS,
<<<<<<< HEAD
	.machine_check		= lca_machine_check,
	.max_dma_address	= ALPHA_MAX_DMA_ADDRESS,
	.min_io_address		= DEFAULT_IO_BASE,
	.min_mem_address	= APECS_AND_LCA_DEFAULT_MEM_BASE,

	.nr_irqs		= 16,
	.device_interrupt	= srm_device_interrupt,

	.init_arch		= lca_init_arch,
	.init_irq		= sio_init_irq,
	.init_rtc		= common_init_rtc,
	.init_pci		= noname_init_pci,
	.pci_map_irq		= noname_map_irq,
	.pci_swizzle		= common_swizzle,

	.sys = { .sio = {
=======
	machine_check:		lca_machine_check,
	max_isa_dma_address:	ALPHA_MAX_ISA_DMA_ADDRESS,
	min_io_address:		DEFAULT_IO_BASE,
	min_mem_address:	APECS_AND_LCA_DEFAULT_MEM_BASE,

	nr_irqs:		16,
	device_interrupt:	srm_device_interrupt,

	init_arch:		lca_init_arch,
	init_irq:		sio_init_irq,
	init_rtc:		common_init_rtc,
	init_pci:		noname_init_pci,
	pci_map_irq:		noname_map_irq,
	pci_swizzle:		common_swizzle,

	sys: { sio: {
>>>>>>> 48e7ce94
		/* For UDB, the only available PCI slot must not map to IRQ 9,
		   since that's the builtin MSS sound chip. That PCI slot
		   will map to PIRQ1 (for INTA at least), so we give it IRQ 15
		   instead.

		   Unfortunately we have to do this for NONAME as well, since
		   they are co-indicated when the platform type "Noname" is
		   selected... :-(  */

		.route_tab	= 0x0b0a0f0d,
	}}
};
ALIAS_MV(noname)
#endif

#if defined(CONFIG_ALPHA_GENERIC) || defined(CONFIG_ALPHA_P2K)
struct alpha_machine_vector p2k_mv __initmv = {
	.vector_name		= "Platform2000",
	DO_EV4_MMU,
	DO_DEFAULT_RTC,
	DO_LCA_IO,
	DO_LCA_BUS,
<<<<<<< HEAD
	.machine_check		= lca_machine_check,
	.max_dma_address	= ALPHA_MAX_DMA_ADDRESS,
	.min_io_address		= DEFAULT_IO_BASE,
	.min_mem_address	= APECS_AND_LCA_DEFAULT_MEM_BASE,

	.nr_irqs		= 16,
	.device_interrupt	= srm_device_interrupt,

	.init_arch		= lca_init_arch,
	.init_irq		= sio_init_irq,
	.init_rtc		= common_init_rtc,
	.init_pci		= noname_init_pci,
	.pci_map_irq		= p2k_map_irq,
	.pci_swizzle		= common_swizzle,

	.sys = { .sio = {
		.route_tab	= 0x0b0a090f,
=======
	machine_check:		lca_machine_check,
	max_isa_dma_address:	ALPHA_MAX_ISA_DMA_ADDRESS,
	min_io_address:		DEFAULT_IO_BASE,
	min_mem_address:	APECS_AND_LCA_DEFAULT_MEM_BASE,

	nr_irqs:		16,
	device_interrupt:	srm_device_interrupt,

	init_arch:		lca_init_arch,
	init_irq:		sio_init_irq,
	init_rtc:		common_init_rtc,
	init_pci:		noname_init_pci,
	pci_map_irq:		p2k_map_irq,
	pci_swizzle:		common_swizzle,

	sys: { sio: {
		route_tab:	0x0b0a090f,
>>>>>>> 48e7ce94
	}}
};
ALIAS_MV(p2k)
#endif

#if defined(CONFIG_ALPHA_GENERIC) || defined(CONFIG_ALPHA_XL)
struct alpha_machine_vector xl_mv __initmv = {
	.vector_name		= "XL",
	DO_EV4_MMU,
	DO_DEFAULT_RTC,
	DO_APECS_IO,
	BUS(apecs),
<<<<<<< HEAD
	.machine_check		= apecs_machine_check,
	.max_dma_address	= ALPHA_XL_MAX_DMA_ADDRESS,
	.min_io_address		= DEFAULT_IO_BASE,
	.min_mem_address	= XL_DEFAULT_MEM_BASE,

	.nr_irqs		= 16,
	.device_interrupt	= isa_device_interrupt,

	.init_arch		= apecs_init_arch,
	.init_irq		= sio_init_irq,
	.init_rtc		= common_init_rtc,
	.init_pci		= noname_init_pci,
	.pci_map_irq		= noname_map_irq,
	.pci_swizzle		= common_swizzle,

	.sys = { .sio = {
		.route_tab	= 0x0b0a090f,
=======
	machine_check:		apecs_machine_check,
	max_isa_dma_address:	ALPHA_XL_MAX_ISA_DMA_ADDRESS,
	min_io_address:		DEFAULT_IO_BASE,
	min_mem_address:	XL_DEFAULT_MEM_BASE,

	nr_irqs:		16,
	device_interrupt:	isa_device_interrupt,

	init_arch:		apecs_init_arch,
	init_irq:		sio_init_irq,
	init_rtc:		common_init_rtc,
	init_pci:		noname_init_pci,
	pci_map_irq:		noname_map_irq,
	pci_swizzle:		common_swizzle,

	sys: { sio: {
		route_tab:	0x0b0a090f,
>>>>>>> 48e7ce94
	}}
};
ALIAS_MV(xl)
#endif<|MERGE_RESOLUTION|>--- conflicted
+++ resolved
@@ -257,9 +257,8 @@
 	DO_DEFAULT_RTC,
 	DO_LCA_IO,
 	DO_LCA_BUS,
-<<<<<<< HEAD
 	.machine_check		= lca_machine_check,
-	.max_dma_address	= ALPHA_MAX_DMA_ADDRESS,
+	.max_isa_dma_address	= ALPHA_MAX_ISA_DMA_ADDRESS,
 	.min_io_address		= DEFAULT_IO_BASE,
 	.min_mem_address	= APECS_AND_LCA_DEFAULT_MEM_BASE,
 
@@ -275,25 +274,6 @@
 	.pci_swizzle		= common_swizzle,
 
 	.sys = { .sio = {
-=======
-	machine_check:		lca_machine_check,
-	max_isa_dma_address:	ALPHA_MAX_ISA_DMA_ADDRESS,
-	min_io_address:		DEFAULT_IO_BASE,
-	min_mem_address:	APECS_AND_LCA_DEFAULT_MEM_BASE,
-
-	nr_irqs:		16,
-	device_interrupt:	isa_device_interrupt,
-
-	init_arch:		alphabook1_init_arch,
-	init_irq:		sio_init_irq,
-	init_rtc:		common_init_rtc,
-	init_pci:		alphabook1_init_pci,
-	kill_arch:		NULL,
-	pci_map_irq:		noname_map_irq,
-	pci_swizzle:		common_swizzle,
-
-	sys: { sio: {
->>>>>>> 48e7ce94
 		/* NCR810 SCSI is 14, PCMCIA controller is 15.  */
 		.route_tab	= 0x0e0f0a0a,
 	}}
@@ -308,9 +288,8 @@
 	DO_DEFAULT_RTC,
 	DO_APECS_IO,
 	DO_APECS_BUS,
-<<<<<<< HEAD
 	.machine_check		= apecs_machine_check,
-	.max_dma_address	= ALPHA_MAX_DMA_ADDRESS,
+	.max_isa_dma_address	= ALPHA_MAX_ISA_DMA_ADDRESS,
 	.min_io_address		= DEFAULT_IO_BASE,
 	.min_mem_address	= APECS_AND_LCA_DEFAULT_MEM_BASE,
 
@@ -326,25 +305,6 @@
 
 	.sys = { .sio = {
 		.route_tab	= 0x0b0a0e0f,
-=======
-	machine_check:		apecs_machine_check,
-	max_isa_dma_address:	ALPHA_MAX_ISA_DMA_ADDRESS,
-	min_io_address:		DEFAULT_IO_BASE,
-	min_mem_address:	APECS_AND_LCA_DEFAULT_MEM_BASE,
-
-	nr_irqs:		16,
-	device_interrupt:	isa_device_interrupt,
-
-	init_arch:		apecs_init_arch,
-	init_irq:		sio_init_irq,
-	init_rtc:		common_init_rtc,
-	init_pci:		noname_init_pci,
-	pci_map_irq:		noname_map_irq,
-	pci_swizzle:		common_swizzle,
-
-	sys: { sio: {
-		route_tab:	0x0b0a0e0f,
->>>>>>> 48e7ce94
 	}}
 };
 ALIAS_MV(avanti)
@@ -357,9 +317,8 @@
 	DO_DEFAULT_RTC,
 	DO_LCA_IO,
 	DO_LCA_BUS,
-<<<<<<< HEAD
 	.machine_check		= lca_machine_check,
-	.max_dma_address	= ALPHA_MAX_DMA_ADDRESS,
+	.max_isa_dma_address	= ALPHA_MAX_ISA_DMA_ADDRESS,
 	.min_io_address		= DEFAULT_IO_BASE,
 	.min_mem_address	= APECS_AND_LCA_DEFAULT_MEM_BASE,
 
@@ -374,24 +333,6 @@
 	.pci_swizzle		= common_swizzle,
 
 	.sys = { .sio = {
-=======
-	machine_check:		lca_machine_check,
-	max_isa_dma_address:	ALPHA_MAX_ISA_DMA_ADDRESS,
-	min_io_address:		DEFAULT_IO_BASE,
-	min_mem_address:	APECS_AND_LCA_DEFAULT_MEM_BASE,
-
-	nr_irqs:		16,
-	device_interrupt:	srm_device_interrupt,
-
-	init_arch:		lca_init_arch,
-	init_irq:		sio_init_irq,
-	init_rtc:		common_init_rtc,
-	init_pci:		noname_init_pci,
-	pci_map_irq:		noname_map_irq,
-	pci_swizzle:		common_swizzle,
-
-	sys: { sio: {
->>>>>>> 48e7ce94
 		/* For UDB, the only available PCI slot must not map to IRQ 9,
 		   since that's the builtin MSS sound chip. That PCI slot
 		   will map to PIRQ1 (for INTA at least), so we give it IRQ 15
@@ -414,9 +355,8 @@
 	DO_DEFAULT_RTC,
 	DO_LCA_IO,
 	DO_LCA_BUS,
-<<<<<<< HEAD
 	.machine_check		= lca_machine_check,
-	.max_dma_address	= ALPHA_MAX_DMA_ADDRESS,
+	.max_isa_dma_address	= ALPHA_MAX_ISA_DMA_ADDRESS,
 	.min_io_address		= DEFAULT_IO_BASE,
 	.min_mem_address	= APECS_AND_LCA_DEFAULT_MEM_BASE,
 
@@ -432,25 +372,6 @@
 
 	.sys = { .sio = {
 		.route_tab	= 0x0b0a090f,
-=======
-	machine_check:		lca_machine_check,
-	max_isa_dma_address:	ALPHA_MAX_ISA_DMA_ADDRESS,
-	min_io_address:		DEFAULT_IO_BASE,
-	min_mem_address:	APECS_AND_LCA_DEFAULT_MEM_BASE,
-
-	nr_irqs:		16,
-	device_interrupt:	srm_device_interrupt,
-
-	init_arch:		lca_init_arch,
-	init_irq:		sio_init_irq,
-	init_rtc:		common_init_rtc,
-	init_pci:		noname_init_pci,
-	pci_map_irq:		p2k_map_irq,
-	pci_swizzle:		common_swizzle,
-
-	sys: { sio: {
-		route_tab:	0x0b0a090f,
->>>>>>> 48e7ce94
 	}}
 };
 ALIAS_MV(p2k)
@@ -463,9 +384,8 @@
 	DO_DEFAULT_RTC,
 	DO_APECS_IO,
 	BUS(apecs),
-<<<<<<< HEAD
 	.machine_check		= apecs_machine_check,
-	.max_dma_address	= ALPHA_XL_MAX_DMA_ADDRESS,
+	.max_isa_dma_address	= ALPHA_XL_MAX_ISA_DMA_ADDRESS,
 	.min_io_address		= DEFAULT_IO_BASE,
 	.min_mem_address	= XL_DEFAULT_MEM_BASE,
 
@@ -481,25 +401,6 @@
 
 	.sys = { .sio = {
 		.route_tab	= 0x0b0a090f,
-=======
-	machine_check:		apecs_machine_check,
-	max_isa_dma_address:	ALPHA_XL_MAX_ISA_DMA_ADDRESS,
-	min_io_address:		DEFAULT_IO_BASE,
-	min_mem_address:	XL_DEFAULT_MEM_BASE,
-
-	nr_irqs:		16,
-	device_interrupt:	isa_device_interrupt,
-
-	init_arch:		apecs_init_arch,
-	init_irq:		sio_init_irq,
-	init_rtc:		common_init_rtc,
-	init_pci:		noname_init_pci,
-	pci_map_irq:		noname_map_irq,
-	pci_swizzle:		common_swizzle,
-
-	sys: { sio: {
-		route_tab:	0x0b0a090f,
->>>>>>> 48e7ce94
 	}}
 };
 ALIAS_MV(xl)
