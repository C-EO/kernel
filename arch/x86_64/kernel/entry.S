/*
 *  linux/arch/x86_64/entry.S
 *
 *  Copyright (C) 1991, 1992  Linus Torvalds
 *  Copyright (C) 2000, 2001, 2002  Andi Kleen SuSE Labs
 *  Copyright (C) 2000  Pavel Machek <pavel@suse.cz>
 */

/*
 * entry.S contains the system-call and fault low-level handling routines.
 *
 * NOTE: This code handles signal-recognition, which happens every time
 * after an interrupt and after each system call.
 * 
 * Normal syscalls and interrupts don't save a full stack frame, this is 
 * only done for syscall tracing, signals or fork/exec et.al.
 * 
 * A note on terminology:	 
 * - top of stack: Architecture defined interrupt frame from SS to RIP 
 * at the top of the kernel process stack.	
 * - partial stack frame: partially saved registers upto R11.
 * - full stack frame: Like partial stack frame, but all register saved. 
 *
 * Some macro usage:
 * - CFI macros are used to generate dwarf2 unwind information for better
 * backtraces. They don't change any code.
 * - SAVE_ALL/RESTORE_ALL - Save/restore all registers
 * - SAVE_ARGS/RESTORE_ARGS - Save/restore registers that C functions modify.
 * There are unfortunately lots of special cases where some registers
 * not touched. The macro is a big mess that should be cleaned up.
 * - SAVE_REST/RESTORE_REST - Handle the registers not saved by SAVE_ARGS.
 * Gives a full stack frame.
 * - ENTRY/END Define functions in the symbol table.
 * - FIXUP_TOP_OF_STACK/RESTORE_TOP_OF_STACK - Fix up the hardware stack
 * frame that is otherwise undefined after a SYSCALL
 * - TRACE_IRQ_* - Trace hard interrupt state for lock debugging.
 * - errorentry/paranoidentry/zeroentry - Define exception entry points.
 */

#include <linux/linkage.h>
#include <asm/segment.h>
#include <asm/cache.h>
#include <asm/errno.h>
#include <asm/dwarf2.h>
#include <asm/calling.h>
#include <asm/asm-offsets.h>
#include <asm/msr.h>
#include <asm/unistd.h>
#include <asm/thread_info.h>
#include <asm/hw_irq.h>
#include <asm/page.h>
#include <asm/irqflags.h>

	.code64

#ifndef CONFIG_PREEMPT
#define retint_kernel retint_restore_args
#endif	


.macro TRACE_IRQS_IRETQ offset=ARGOFFSET
#ifdef CONFIG_TRACE_IRQFLAGS
	bt   $9,EFLAGS-\offset(%rsp)	/* interrupts off? */
	jnc  1f
	TRACE_IRQS_ON
1:
#endif
.endm

/*
 * C code is not supposed to know about undefined top of stack. Every time 
 * a C function with an pt_regs argument is called from the SYSCALL based 
 * fast path FIXUP_TOP_OF_STACK is needed.
 * RESTORE_TOP_OF_STACK syncs the syscall state after any possible ptregs
 * manipulation.
 */        	
		
	/* %rsp:at FRAMEEND */ 
	.macro FIXUP_TOP_OF_STACK tmp
	movq	%gs:pda_oldrsp,\tmp
	movq  	\tmp,RSP(%rsp)
	movq    $__USER_DS,SS(%rsp)
	movq    $__USER_CS,CS(%rsp)
	movq 	$-1,RCX(%rsp)
	movq	R11(%rsp),\tmp  /* get eflags */
	movq	\tmp,EFLAGS(%rsp)
	.endm

	.macro RESTORE_TOP_OF_STACK tmp,offset=0
	movq   RSP-\offset(%rsp),\tmp
	movq   \tmp,%gs:pda_oldrsp
	movq   EFLAGS-\offset(%rsp),\tmp
	movq   \tmp,R11-\offset(%rsp)
	.endm

	.macro FAKE_STACK_FRAME child_rip
	/* push in order ss, rsp, eflags, cs, rip */
	xorl %eax, %eax
	pushq %rax /* ss */
	CFI_ADJUST_CFA_OFFSET	8
	/*CFI_REL_OFFSET	ss,0*/
	pushq %rax /* rsp */
	CFI_ADJUST_CFA_OFFSET	8
	CFI_REL_OFFSET	rsp,0
	pushq $(1<<9) /* eflags - interrupts on */
	CFI_ADJUST_CFA_OFFSET	8
	/*CFI_REL_OFFSET	rflags,0*/
	pushq $__KERNEL_CS /* cs */
	CFI_ADJUST_CFA_OFFSET	8
	/*CFI_REL_OFFSET	cs,0*/
	pushq \child_rip /* rip */
	CFI_ADJUST_CFA_OFFSET	8
	CFI_REL_OFFSET	rip,0
	pushq	%rax /* orig rax */
	CFI_ADJUST_CFA_OFFSET	8
	.endm

	.macro UNFAKE_STACK_FRAME
	addq $8*6, %rsp
	CFI_ADJUST_CFA_OFFSET	-(6*8)
	.endm

	.macro	CFI_DEFAULT_STACK start=1
	.if \start
	CFI_STARTPROC	simple
	CFI_SIGNAL_FRAME
	CFI_DEF_CFA	rsp,SS+8
	.else
	CFI_DEF_CFA_OFFSET SS+8
	.endif
	CFI_REL_OFFSET	r15,R15
	CFI_REL_OFFSET	r14,R14
	CFI_REL_OFFSET	r13,R13
	CFI_REL_OFFSET	r12,R12
	CFI_REL_OFFSET	rbp,RBP
	CFI_REL_OFFSET	rbx,RBX
	CFI_REL_OFFSET	r11,R11
	CFI_REL_OFFSET	r10,R10
	CFI_REL_OFFSET	r9,R9
	CFI_REL_OFFSET	r8,R8
	CFI_REL_OFFSET	rax,RAX
	CFI_REL_OFFSET	rcx,RCX
	CFI_REL_OFFSET	rdx,RDX
	CFI_REL_OFFSET	rsi,RSI
	CFI_REL_OFFSET	rdi,RDI
	CFI_REL_OFFSET	rip,RIP
	/*CFI_REL_OFFSET	cs,CS*/
	/*CFI_REL_OFFSET	rflags,EFLAGS*/
	CFI_REL_OFFSET	rsp,RSP
	/*CFI_REL_OFFSET	ss,SS*/
	.endm
/*
 * A newly forked process directly context switches into this.
 */ 	
/* rdi:	prev */	
ENTRY(ret_from_fork)
	CFI_DEFAULT_STACK
	push kernel_eflags(%rip)
	CFI_ADJUST_CFA_OFFSET 4
	popf				# reset kernel eflags
	CFI_ADJUST_CFA_OFFSET -4
	call schedule_tail
	GET_THREAD_INFO(%rcx)
	testl $(_TIF_SYSCALL_TRACE|_TIF_SYSCALL_AUDIT),threadinfo_flags(%rcx)
	jnz rff_trace
rff_action:	
	RESTORE_REST
	testl $3,CS-ARGOFFSET(%rsp)	# from kernel_thread?
	je   int_ret_from_sys_call
	testl $_TIF_IA32,threadinfo_flags(%rcx)
	jnz  int_ret_from_sys_call
	RESTORE_TOP_OF_STACK %rdi,ARGOFFSET
	jmp ret_from_sys_call
rff_trace:
	movq %rsp,%rdi
	call syscall_trace_leave
	GET_THREAD_INFO(%rcx)	
	jmp rff_action
	CFI_ENDPROC
END(ret_from_fork)

/*
 * System call entry. Upto 6 arguments in registers are supported.
 *
 * SYSCALL does not save anything on the stack and does not change the
 * stack pointer.
 */
		
/*
 * Register setup:	
 * rax  system call number
 * rdi  arg0
 * rcx  return address for syscall/sysret, C arg3 
 * rsi  arg1
 * rdx  arg2	
 * r10  arg3 	(--> moved to rcx for C)
 * r8   arg4
 * r9   arg5
 * r11  eflags for syscall/sysret, temporary for C
 * r12-r15,rbp,rbx saved by C code, not touched. 		
 * 
 * Interrupts are off on entry.
 * Only called from user space.
 *
 * XXX	if we had a free scratch register we could save the RSP into the stack frame
 *      and report it properly in ps. Unfortunately we haven't.
 *
 * When user can change the frames always force IRET. That is because
 * it deals with uncanonical addresses better. SYSRET has trouble
 * with them due to bugs in both AMD and Intel CPUs.
 */ 			 		

ENTRY(system_call)
	CFI_STARTPROC	simple
	CFI_SIGNAL_FRAME
	CFI_DEF_CFA	rsp,PDA_STACKOFFSET
	CFI_REGISTER	rip,rcx
	/*CFI_REGISTER	rflags,r11*/
	swapgs
	movq	%rsp,%gs:pda_oldrsp 
	movq	%gs:pda_kernelstack,%rsp
	/*
	 * No need to follow this irqs off/on section - it's straight
	 * and short:
	 */
	sti					
	SAVE_ARGS 8,1
	movq  %rax,ORIG_RAX-ARGOFFSET(%rsp) 
	movq  %rcx,RIP-ARGOFFSET(%rsp)
	CFI_REL_OFFSET rip,RIP-ARGOFFSET
	GET_THREAD_INFO(%rcx)
	testl $(_TIF_SYSCALL_TRACE|_TIF_SYSCALL_AUDIT|_TIF_SECCOMP),threadinfo_flags(%rcx)
	jnz tracesys
	cmpq $__NR_syscall_max,%rax
	ja badsys
	movq %r10,%rcx
	call *sys_call_table(,%rax,8)  # XXX:	 rip relative
	movq %rax,RAX-ARGOFFSET(%rsp)
/*
 * Syscall return path ending with SYSRET (fast path)
 * Has incomplete stack frame and undefined top of stack. 
 */		
ret_from_sys_call:
	movl $_TIF_ALLWORK_MASK,%edi
	/* edi:	flagmask */
sysret_check:		
	GET_THREAD_INFO(%rcx)
	cli
	TRACE_IRQS_OFF
	movl threadinfo_flags(%rcx),%edx
	andl %edi,%edx
	jnz  sysret_careful 
	CFI_REMEMBER_STATE
	/*
	 * sysretq will re-enable interrupts:
	 */
	TRACE_IRQS_ON
	movq RIP-ARGOFFSET(%rsp),%rcx
	CFI_REGISTER	rip,rcx
	RESTORE_ARGS 0,-ARG_SKIP,1
	/*CFI_REGISTER	rflags,r11*/
	movq	%gs:pda_oldrsp,%rsp
	swapgs
	sysretq

	CFI_RESTORE_STATE
	/* Handle reschedules */
	/* edx:	work, edi: workmask */	
sysret_careful:
	bt $TIF_NEED_RESCHED,%edx
	jnc sysret_signal
	TRACE_IRQS_ON
	sti
	pushq %rdi
	CFI_ADJUST_CFA_OFFSET 8
	call schedule
	popq  %rdi
	CFI_ADJUST_CFA_OFFSET -8
	jmp sysret_check

	/* Handle a signal */ 
sysret_signal:
	TRACE_IRQS_ON
	sti
	testl $(_TIF_SIGPENDING|_TIF_NOTIFY_RESUME|_TIF_SINGLESTEP),%edx
	jz    1f

	/* Really a signal */
	/* edx:	work flags (arg3) */
	leaq do_notify_resume(%rip),%rax
	leaq -ARGOFFSET(%rsp),%rdi # &pt_regs -> arg1
	xorl %esi,%esi # oldset -> arg2
	call ptregscall_common
1:	movl $_TIF_NEED_RESCHED,%edi
	/* Use IRET because user could have changed frame. This
	   works because ptregscall_common has called FIXUP_TOP_OF_STACK. */
	cli
	TRACE_IRQS_OFF
	jmp int_with_check
	
badsys:
	movq $-ENOSYS,RAX-ARGOFFSET(%rsp)
	jmp ret_from_sys_call

	/* Do syscall tracing */
tracesys:			 
	SAVE_REST
	movq $-ENOSYS,RAX(%rsp)
	FIXUP_TOP_OF_STACK %rdi
	movq %rsp,%rdi
	call syscall_trace_enter
	LOAD_ARGS ARGOFFSET  /* reload args from stack in case ptrace changed it */
	RESTORE_REST
	cmpq $__NR_syscall_max,%rax
	movq $-ENOSYS,%rcx
	cmova %rcx,%rax
	ja  1f
	movq %r10,%rcx	/* fixup for C */
	call *sys_call_table(,%rax,8)
1:	movq %rax,RAX-ARGOFFSET(%rsp)
	/* Use IRET because user could have changed frame */
		
/* 
 * Syscall return path ending with IRET.
 * Has correct top of stack, but partial stack frame.
 */
	.globl int_ret_from_sys_call
int_ret_from_sys_call:
	cli
	TRACE_IRQS_OFF
	testl $3,CS-ARGOFFSET(%rsp)
	je retint_restore_args
	movl $_TIF_ALLWORK_MASK,%edi
	/* edi:	mask to check */
int_with_check:
	GET_THREAD_INFO(%rcx)
	movl threadinfo_flags(%rcx),%edx
	andl %edi,%edx
	jnz   int_careful
	andl    $~TS_COMPAT,threadinfo_status(%rcx)
	jmp   retint_swapgs

	/* Either reschedule or signal or syscall exit tracking needed. */
	/* First do a reschedule test. */
	/* edx:	work, edi: workmask */
int_careful:
	bt $TIF_NEED_RESCHED,%edx
	jnc  int_very_careful
	TRACE_IRQS_ON
	sti
	pushq %rdi
	CFI_ADJUST_CFA_OFFSET 8
	call schedule
	popq %rdi
	CFI_ADJUST_CFA_OFFSET -8
	cli
	TRACE_IRQS_OFF
	jmp int_with_check

	/* handle signals and tracing -- both require a full stack frame */
int_very_careful:
	TRACE_IRQS_ON
	sti
	SAVE_REST
	/* Check for syscall exit trace */	
	testl $(_TIF_SYSCALL_TRACE|_TIF_SYSCALL_AUDIT|_TIF_SINGLESTEP),%edx
	jz int_signal
	pushq %rdi
	CFI_ADJUST_CFA_OFFSET 8
	leaq 8(%rsp),%rdi	# &ptregs -> arg1	
	call syscall_trace_leave
	popq %rdi
	CFI_ADJUST_CFA_OFFSET -8
	andl $~(_TIF_SYSCALL_TRACE|_TIF_SYSCALL_AUDIT|_TIF_SINGLESTEP),%edi
	jmp int_restore_rest
	
int_signal:
	testl $(_TIF_NOTIFY_RESUME|_TIF_SIGPENDING|_TIF_SINGLESTEP),%edx
	jz 1f
	movq %rsp,%rdi		# &ptregs -> arg1
	xorl %esi,%esi		# oldset -> arg2
	call do_notify_resume
1:	movl $_TIF_NEED_RESCHED,%edi	
int_restore_rest:
	RESTORE_REST
	cli
	TRACE_IRQS_OFF
	jmp int_with_check
	CFI_ENDPROC
END(system_call)
		
/* 
 * Certain special system calls that need to save a complete full stack frame.
 */ 								
	
	.macro PTREGSCALL label,func,arg
	.globl \label
\label:
	leaq	\func(%rip),%rax
	leaq    -ARGOFFSET+8(%rsp),\arg /* 8 for return address */
	jmp	ptregscall_common
END(\label)
	.endm

	CFI_STARTPROC

	PTREGSCALL stub_clone, sys_clone, %r8
	PTREGSCALL stub_fork, sys_fork, %rdi
	PTREGSCALL stub_vfork, sys_vfork, %rdi
	PTREGSCALL stub_rt_sigsuspend, sys_rt_sigsuspend, %rdx
	PTREGSCALL stub_sigaltstack, sys_sigaltstack, %rdx
	PTREGSCALL stub_iopl, sys_iopl, %rsi

ENTRY(ptregscall_common)
	popq %r11
	CFI_ADJUST_CFA_OFFSET -8
	CFI_REGISTER rip, r11
	SAVE_REST
	movq %r11, %r15
	CFI_REGISTER rip, r15
	FIXUP_TOP_OF_STACK %r11
	call *%rax
	RESTORE_TOP_OF_STACK %r11
	movq %r15, %r11
	CFI_REGISTER rip, r11
	RESTORE_REST
	pushq %r11
	CFI_ADJUST_CFA_OFFSET 8
	CFI_REL_OFFSET rip, 0
	ret
	CFI_ENDPROC
END(ptregscall_common)
	
ENTRY(stub_execve)
	CFI_STARTPROC
	popq %r11
	CFI_ADJUST_CFA_OFFSET -8
	CFI_REGISTER rip, r11
	SAVE_REST
	FIXUP_TOP_OF_STACK %r11
	call sys_execve
	RESTORE_TOP_OF_STACK %r11
	movq %rax,RAX(%rsp)
	RESTORE_REST
	jmp int_ret_from_sys_call
	CFI_ENDPROC
END(stub_execve)
	
/*
 * sigreturn is special because it needs to restore all registers on return.
 * This cannot be done with SYSRET, so use the IRET return path instead.
 */                
ENTRY(stub_rt_sigreturn)
	CFI_STARTPROC
	addq $8, %rsp
	CFI_ADJUST_CFA_OFFSET	-8
	SAVE_REST
	movq %rsp,%rdi
	FIXUP_TOP_OF_STACK %r11
	call sys_rt_sigreturn
	movq %rax,RAX(%rsp) # fixme, this could be done at the higher layer
	RESTORE_REST
	jmp int_ret_from_sys_call
	CFI_ENDPROC
END(stub_rt_sigreturn)

/*
 * initial frame state for interrupts and exceptions
 */
	.macro _frame ref
	CFI_STARTPROC simple
	CFI_SIGNAL_FRAME
	CFI_DEF_CFA rsp,SS+8-\ref
	/*CFI_REL_OFFSET ss,SS-\ref*/
	CFI_REL_OFFSET rsp,RSP-\ref
	/*CFI_REL_OFFSET rflags,EFLAGS-\ref*/
	/*CFI_REL_OFFSET cs,CS-\ref*/
	CFI_REL_OFFSET rip,RIP-\ref
	.endm

/* initial frame state for interrupts (and exceptions without error code) */
#define INTR_FRAME _frame RIP
/* initial frame state for exceptions with error code (and interrupts with
   vector already pushed) */
#define XCPT_FRAME _frame ORIG_RAX

/* 
 * Interrupt entry/exit.
 *
 * Interrupt entry points save only callee clobbered registers in fast path.
 *	
 * Entry runs with interrupts off.	
 */ 

/* 0(%rsp): interrupt number */ 
	.macro interrupt func
	cld
	SAVE_ARGS
	leaq -ARGOFFSET(%rsp),%rdi	# arg1 for handler
	pushq %rbp
	CFI_ADJUST_CFA_OFFSET	8
	CFI_REL_OFFSET		rbp, 0
	movq %rsp,%rbp
	CFI_DEF_CFA_REGISTER	rbp
	testl $3,CS(%rdi)
	je 1f
	swapgs	
	/* irqcount is used to check if a CPU is already on an interrupt
	   stack or not. While this is essentially redundant with preempt_count
	   it is a little cheaper to use a separate counter in the PDA
	   (short of moving irq_enter into assembly, which would be too
	    much work) */
1:	incl	%gs:pda_irqcount
	cmoveq %gs:pda_irqstackptr,%rsp
	push    %rbp			# backlink for old unwinder
	/*
	 * We entered an interrupt context - irqs are off:
	 */
	TRACE_IRQS_OFF
	call \func
	.endm

ENTRY(common_interrupt)
	XCPT_FRAME
	interrupt do_IRQ
	/* 0(%rsp): oldrsp-ARGOFFSET */
ret_from_intr:
	cli	
	TRACE_IRQS_OFF
	decl %gs:pda_irqcount
	leaveq
	CFI_DEF_CFA_REGISTER	rsp
	CFI_ADJUST_CFA_OFFSET	-8
exit_intr:
	GET_THREAD_INFO(%rcx)
	testl $3,CS-ARGOFFSET(%rsp)
	je retint_kernel
	
	/* Interrupt came from user space */
	/*
	 * Has a correct top of stack, but a partial stack frame
	 * %rcx: thread info. Interrupts off.
	 */		
retint_with_reschedule:
	movl $_TIF_WORK_MASK,%edi
retint_check:
	movl threadinfo_flags(%rcx),%edx
	andl %edi,%edx
	CFI_REMEMBER_STATE
	jnz  retint_careful
retint_swapgs:	 	
	/*
	 * The iretq could re-enable interrupts:
	 */
	cli
	TRACE_IRQS_IRETQ
	swapgs 
	jmp restore_args

retint_restore_args:				
	cli
	/*
	 * The iretq could re-enable interrupts:
	 */
	TRACE_IRQS_IRETQ
restore_args:
	RESTORE_ARGS 0,8,0						
iret_label:	
	iretq

	.section __ex_table,"a"
	.quad iret_label,bad_iret	
	.previous
	.section .fixup,"ax"
	/* force a signal here? this matches i386 behaviour */
	/* running with kernel gs */
bad_iret:
	movq $11,%rdi	/* SIGSEGV */
	TRACE_IRQS_ON
	sti
	jmp do_exit			
	.previous	
	
	/* edi: workmask, edx: work */
retint_careful:
	CFI_RESTORE_STATE
	bt    $TIF_NEED_RESCHED,%edx
	jnc   retint_signal
	TRACE_IRQS_ON
	sti
	pushq %rdi
	CFI_ADJUST_CFA_OFFSET	8
	call  schedule
	popq %rdi		
	CFI_ADJUST_CFA_OFFSET	-8
	GET_THREAD_INFO(%rcx)
	cli
	TRACE_IRQS_OFF
	jmp retint_check
	
retint_signal:
	testl $(_TIF_SIGPENDING|_TIF_NOTIFY_RESUME|_TIF_SINGLESTEP),%edx
	jz    retint_swapgs
	TRACE_IRQS_ON
	sti
	SAVE_REST
	movq $-1,ORIG_RAX(%rsp) 			
	xorl %esi,%esi		# oldset
	movq %rsp,%rdi		# &pt_regs
	call do_notify_resume
	RESTORE_REST
	cli
	TRACE_IRQS_OFF
	movl $_TIF_NEED_RESCHED,%edi
	GET_THREAD_INFO(%rcx)
	jmp retint_check

#ifdef CONFIG_PREEMPT
	/* Returning to kernel space. Check if we need preemption */
	/* rcx:	 threadinfo. interrupts off. */
ENTRY(retint_kernel)
	cmpl $0,threadinfo_preempt_count(%rcx)
	jnz  retint_restore_args
	bt  $TIF_NEED_RESCHED,threadinfo_flags(%rcx)
	jnc  retint_restore_args
	bt   $9,EFLAGS-ARGOFFSET(%rsp)	/* interrupts off? */
	jnc  retint_restore_args
	call preempt_schedule_irq
	jmp exit_intr
#endif	

	CFI_ENDPROC
END(common_interrupt)
	
/*
 * APIC interrupts.
 */		
	.macro apicinterrupt num,func
	INTR_FRAME
	pushq $~(\num)
	CFI_ADJUST_CFA_OFFSET 8
	interrupt \func
	jmp ret_from_intr
	CFI_ENDPROC
	.endm

ENTRY(thermal_interrupt)
	apicinterrupt THERMAL_APIC_VECTOR,smp_thermal_interrupt
END(thermal_interrupt)

ENTRY(threshold_interrupt)
	apicinterrupt THRESHOLD_APIC_VECTOR,mce_threshold_interrupt
END(threshold_interrupt)

#ifdef CONFIG_SMP	
ENTRY(reschedule_interrupt)
	apicinterrupt RESCHEDULE_VECTOR,smp_reschedule_interrupt
END(reschedule_interrupt)

	.macro INVALIDATE_ENTRY num
ENTRY(invalidate_interrupt\num)
	apicinterrupt INVALIDATE_TLB_VECTOR_START+\num,smp_invalidate_interrupt	
END(invalidate_interrupt\num)
	.endm

	INVALIDATE_ENTRY 0
	INVALIDATE_ENTRY 1
	INVALIDATE_ENTRY 2
	INVALIDATE_ENTRY 3
	INVALIDATE_ENTRY 4
	INVALIDATE_ENTRY 5
	INVALIDATE_ENTRY 6
	INVALIDATE_ENTRY 7

ENTRY(call_function_interrupt)
	apicinterrupt CALL_FUNCTION_VECTOR,smp_call_function_interrupt
END(call_function_interrupt)
#endif

ENTRY(apic_timer_interrupt)
	apicinterrupt LOCAL_TIMER_VECTOR,smp_apic_timer_interrupt
END(apic_timer_interrupt)

ENTRY(error_interrupt)
	apicinterrupt ERROR_APIC_VECTOR,smp_error_interrupt
END(error_interrupt)

ENTRY(spurious_interrupt)
	apicinterrupt SPURIOUS_APIC_VECTOR,smp_spurious_interrupt
END(spurious_interrupt)
				
/*
 * Exception entry points.
 */ 		
	.macro zeroentry sym
	INTR_FRAME
	pushq $0	/* push error code/oldrax */ 
	CFI_ADJUST_CFA_OFFSET 8
	pushq %rax	/* push real oldrax to the rdi slot */ 
	CFI_ADJUST_CFA_OFFSET 8
	leaq  \sym(%rip),%rax
	jmp error_entry
	CFI_ENDPROC
	.endm	

	.macro errorentry sym
	XCPT_FRAME
	pushq %rax
	CFI_ADJUST_CFA_OFFSET 8
	leaq  \sym(%rip),%rax
	jmp error_entry
	CFI_ENDPROC
	.endm

	/* error code is on the stack already */
	/* handle NMI like exceptions that can happen everywhere */
	.macro paranoidentry sym, ist=0, irqtrace=1
	SAVE_ALL
	cld
	movl $1,%ebx
	movl  $MSR_GS_BASE,%ecx
	rdmsr
	testl %edx,%edx
	js    1f
	swapgs
	xorl  %ebx,%ebx
1:
	.if \ist
	movq	%gs:pda_data_offset, %rbp
	.endif
	movq %rsp,%rdi
	movq ORIG_RAX(%rsp),%rsi
	movq $-1,ORIG_RAX(%rsp)
	.if \ist
	subq	$EXCEPTION_STKSZ, per_cpu__init_tss + TSS_ist + (\ist - 1) * 8(%rbp)
	.endif
	call \sym
	.if \ist
	addq	$EXCEPTION_STKSZ, per_cpu__init_tss + TSS_ist + (\ist - 1) * 8(%rbp)
	.endif
	cli
	.if \irqtrace
	TRACE_IRQS_OFF
	.endif
	.endm

	/*
 	 * "Paranoid" exit path from exception stack.
  	 * Paranoid because this is used by NMIs and cannot take
	 * any kernel state for granted.
	 * We don't do kernel preemption checks here, because only
	 * NMI should be common and it does not enable IRQs and
	 * cannot get reschedule ticks.
	 *
	 * "trace" is 0 for the NMI handler only, because irq-tracing
	 * is fundamentally NMI-unsafe. (we cannot change the soft and
	 * hard flags at once, atomically)
	 */
	.macro paranoidexit trace=1
	/* ebx:	no swapgs flag */
paranoid_exit\trace:
	testl %ebx,%ebx				/* swapgs needed? */
	jnz paranoid_restore\trace
	testl $3,CS(%rsp)
	jnz   paranoid_userspace\trace
paranoid_swapgs\trace:
	.if \trace
	TRACE_IRQS_IRETQ 0
	.endif
	swapgs
paranoid_restore\trace:
	RESTORE_ALL 8
	iretq
paranoid_userspace\trace:
	GET_THREAD_INFO(%rcx)
	movl threadinfo_flags(%rcx),%ebx
	andl $_TIF_WORK_MASK,%ebx
	jz paranoid_swapgs\trace
	movq %rsp,%rdi			/* &pt_regs */
	call sync_regs
	movq %rax,%rsp			/* switch stack for scheduling */
	testl $_TIF_NEED_RESCHED,%ebx
	jnz paranoid_schedule\trace
	movl %ebx,%edx			/* arg3: thread flags */
	.if \trace
	TRACE_IRQS_ON
	.endif
	sti
	xorl %esi,%esi 			/* arg2: oldset */
	movq %rsp,%rdi 			/* arg1: &pt_regs */
	call do_notify_resume
	cli
	.if \trace
	TRACE_IRQS_OFF
	.endif
	jmp paranoid_userspace\trace
paranoid_schedule\trace:
	.if \trace
	TRACE_IRQS_ON
	.endif
	sti
	call schedule
	cli
	.if \trace
	TRACE_IRQS_OFF
	.endif
	jmp paranoid_userspace\trace
	CFI_ENDPROC
	.endm

/*
 * Exception entry point. This expects an error code/orig_rax on the stack
 * and the exception handler in %rax.	
 */ 		  				
KPROBE_ENTRY(error_entry)
	_frame RDI
	/* rdi slot contains rax, oldrax contains error code */
	cld	
	subq  $14*8,%rsp
	CFI_ADJUST_CFA_OFFSET	(14*8)
	movq %rsi,13*8(%rsp)
	CFI_REL_OFFSET	rsi,RSI
	movq 14*8(%rsp),%rsi	/* load rax from rdi slot */
	movq %rdx,12*8(%rsp)
	CFI_REL_OFFSET	rdx,RDX
	movq %rcx,11*8(%rsp)
	CFI_REL_OFFSET	rcx,RCX
	movq %rsi,10*8(%rsp)	/* store rax */ 
	CFI_REL_OFFSET	rax,RAX
	movq %r8, 9*8(%rsp)
	CFI_REL_OFFSET	r8,R8
	movq %r9, 8*8(%rsp)
	CFI_REL_OFFSET	r9,R9
	movq %r10,7*8(%rsp)
	CFI_REL_OFFSET	r10,R10
	movq %r11,6*8(%rsp)
	CFI_REL_OFFSET	r11,R11
	movq %rbx,5*8(%rsp) 
	CFI_REL_OFFSET	rbx,RBX
	movq %rbp,4*8(%rsp) 
	CFI_REL_OFFSET	rbp,RBP
	movq %r12,3*8(%rsp) 
	CFI_REL_OFFSET	r12,R12
	movq %r13,2*8(%rsp) 
	CFI_REL_OFFSET	r13,R13
	movq %r14,1*8(%rsp) 
	CFI_REL_OFFSET	r14,R14
	movq %r15,(%rsp) 
	CFI_REL_OFFSET	r15,R15
	xorl %ebx,%ebx	
	testl $3,CS(%rsp)
	je  error_kernelspace
error_swapgs:	
	swapgs
error_sti:	
	movq %rdi,RDI(%rsp) 	
	movq %rsp,%rdi
	movq ORIG_RAX(%rsp),%rsi	/* get error code */ 
	movq $-1,ORIG_RAX(%rsp)
	call *%rax
	/* ebx:	no swapgs flag (1: don't need swapgs, 0: need it) */	 
error_exit:		
	movl %ebx,%eax		
	RESTORE_REST
	cli
	TRACE_IRQS_OFF
	GET_THREAD_INFO(%rcx)	
	testl %eax,%eax
	jne  retint_kernel
	movl  threadinfo_flags(%rcx),%edx
	movl  $_TIF_WORK_MASK,%edi
	andl  %edi,%edx
	jnz  retint_careful
	/*
	 * The iret might restore flags:
	 */
	TRACE_IRQS_IRETQ
	swapgs 
	RESTORE_ARGS 0,8,0						
	jmp iret_label
	CFI_ENDPROC

error_kernelspace:
	incl %ebx
       /* There are two places in the kernel that can potentially fault with
          usergs. Handle them here. The exception handlers after
	   iret run with kernel gs again, so don't set the user space flag.
	   B stepping K8s sometimes report an truncated RIP for IRET 
	   exceptions returning to compat mode. Check for these here too. */
	leaq iret_label(%rip),%rbp
	cmpq %rbp,RIP(%rsp) 
	je   error_swapgs
	movl %ebp,%ebp	/* zero extend */
	cmpq %rbp,RIP(%rsp) 
	je   error_swapgs
	cmpq $gs_change,RIP(%rsp)
        je   error_swapgs
	jmp  error_sti
KPROBE_END(error_entry)
	
       /* Reload gs selector with exception handling */
       /* edi:  new selector */ 
ENTRY(load_gs_index)
	CFI_STARTPROC
	pushf
	CFI_ADJUST_CFA_OFFSET 8
	cli
        swapgs
gs_change:     
        movl %edi,%gs   
2:	mfence		/* workaround */
	swapgs
        popf
	CFI_ADJUST_CFA_OFFSET -8
        ret
	CFI_ENDPROC
ENDPROC(load_gs_index)
       
        .section __ex_table,"a"
        .align 8
        .quad gs_change,bad_gs
        .previous
        .section .fixup,"ax"
	/* running with kernelgs */
bad_gs: 
	swapgs			/* switch back to user gs */
	xorl %eax,%eax
        movl %eax,%gs
        jmp  2b
        .previous       
	
/*
 * Create a kernel thread.
 *
 * C extern interface:
 *	extern long kernel_thread(int (*fn)(void *), void * arg, unsigned long flags)
 *
 * asm input arguments:
 *	rdi: fn, rsi: arg, rdx: flags
 */
ENTRY(kernel_thread)
	CFI_STARTPROC
	FAKE_STACK_FRAME $child_rip
	SAVE_ALL

	# rdi: flags, rsi: usp, rdx: will be &pt_regs
	movq %rdx,%rdi
	orq  kernel_thread_flags(%rip),%rdi
	movq $-1, %rsi
	movq %rsp, %rdx

	xorl %r8d,%r8d
	xorl %r9d,%r9d
	
	# clone now
	call do_fork
	movq %rax,RAX(%rsp)
	xorl %edi,%edi

	/*
	 * It isn't worth to check for reschedule here,
	 * so internally to the x86_64 port you can rely on kernel_thread()
	 * not to reschedule the child before returning, this avoids the need
	 * of hacks for example to fork off the per-CPU idle tasks.
         * [Hopefully no generic code relies on the reschedule -AK]	
	 */
	RESTORE_ALL
	UNFAKE_STACK_FRAME
	ret
	CFI_ENDPROC
ENDPROC(kernel_thread)
	
child_rip:
	pushq $0		# fake return address
	CFI_STARTPROC
	/*
	 * Here we are in the child and the registers are set as they were
	 * at kernel_thread() invocation in the parent.
	 */
	movq %rdi, %rax
	movq %rsi, %rdi
	call *%rax
	# exit
	xorl %edi, %edi
	call do_exit
	CFI_ENDPROC
ENDPROC(child_rip)

/*
 * execve(). This function needs to use IRET, not SYSRET, to set up all state properly.
 *
 * C extern interface:
 *	 extern long execve(char *name, char **argv, char **envp)
 *
 * asm input arguments:
 *	rdi: name, rsi: argv, rdx: envp
 *
 * We want to fallback into:
 *	extern long sys_execve(char *name, char **argv,char **envp, struct pt_regs regs)
 *
 * do_sys_execve asm fallback arguments:
 *	rdi: name, rsi: argv, rdx: envp, fake frame on the stack
 */
ENTRY(kernel_execve)
	CFI_STARTPROC
	FAKE_STACK_FRAME $0
	SAVE_ALL	
	call sys_execve
	movq %rax, RAX(%rsp)	
	RESTORE_REST
	testq %rax,%rax
	je int_ret_from_sys_call
	RESTORE_ARGS
	UNFAKE_STACK_FRAME
	ret
	CFI_ENDPROC
ENDPROC(kernel_execve)

KPROBE_ENTRY(page_fault)
	errorentry do_page_fault
KPROBE_END(page_fault)

ENTRY(coprocessor_error)
	zeroentry do_coprocessor_error
END(coprocessor_error)

ENTRY(simd_coprocessor_error)
	zeroentry do_simd_coprocessor_error	
END(simd_coprocessor_error)

ENTRY(device_not_available)
	zeroentry math_state_restore
END(device_not_available)

	/* runs on exception stack */
KPROBE_ENTRY(debug)
 	INTR_FRAME
	pushq $0
	CFI_ADJUST_CFA_OFFSET 8		
	paranoidentry do_debug, DEBUG_STACK
	paranoidexit
KPROBE_END(debug)

	/* runs on exception stack */	
KPROBE_ENTRY(nmi)
	INTR_FRAME
	pushq $-1
	CFI_ADJUST_CFA_OFFSET 8
	paranoidentry do_nmi, 0, 0
#ifdef CONFIG_TRACE_IRQFLAGS
	paranoidexit 0
#else
	jmp paranoid_exit1
 	CFI_ENDPROC
#endif
KPROBE_END(nmi)

KPROBE_ENTRY(int3)
 	INTR_FRAME
 	pushq $0
 	CFI_ADJUST_CFA_OFFSET 8
 	paranoidentry do_int3, DEBUG_STACK
 	jmp paranoid_exit1
 	CFI_ENDPROC
KPROBE_END(int3)

ENTRY(overflow)
	zeroentry do_overflow
END(overflow)

ENTRY(bounds)
	zeroentry do_bounds
END(bounds)

ENTRY(invalid_op)
	zeroentry do_invalid_op	
END(invalid_op)

ENTRY(coprocessor_segment_overrun)
	zeroentry do_coprocessor_segment_overrun
END(coprocessor_segment_overrun)

ENTRY(reserved)
	zeroentry do_reserved
END(reserved)

	/* runs on exception stack */
ENTRY(double_fault)
	XCPT_FRAME
	paranoidentry do_double_fault
	jmp paranoid_exit1
	CFI_ENDPROC
END(double_fault)

ENTRY(invalid_TSS)
	errorentry do_invalid_TSS
END(invalid_TSS)

ENTRY(segment_not_present)
	errorentry do_segment_not_present
END(segment_not_present)

	/* runs on exception stack */
ENTRY(stack_segment)
	XCPT_FRAME
	paranoidentry do_stack_segment
	jmp paranoid_exit1
	CFI_ENDPROC
END(stack_segment)

KPROBE_ENTRY(general_protection)
	errorentry do_general_protection
KPROBE_END(general_protection)

ENTRY(alignment_check)
	errorentry do_alignment_check
END(alignment_check)

ENTRY(divide_error)
	zeroentry do_divide_error
END(divide_error)

ENTRY(spurious_interrupt_bug)
	zeroentry do_spurious_interrupt_bug
END(spurious_interrupt_bug)

#ifdef CONFIG_X86_MCE
	/* runs on exception stack */
ENTRY(machine_check)
	INTR_FRAME
	pushq $0
	CFI_ADJUST_CFA_OFFSET 8	
	paranoidentry do_machine_check
	jmp paranoid_exit1
	CFI_ENDPROC
END(machine_check)
#endif

/* Call softirq on interrupt stack. Interrupts are off. */
ENTRY(call_softirq)
	CFI_STARTPROC
	push %rbp
	CFI_ADJUST_CFA_OFFSET	8
	CFI_REL_OFFSET rbp,0
	mov  %rsp,%rbp
	CFI_DEF_CFA_REGISTER rbp
	incl %gs:pda_irqcount
	cmove %gs:pda_irqstackptr,%rsp
	push  %rbp			# backlink for old unwinder
	call __do_softirq
	leaveq
	CFI_DEF_CFA_REGISTER	rsp
	CFI_ADJUST_CFA_OFFSET   -8
	decl %gs:pda_irqcount
	ret
	CFI_ENDPROC
<<<<<<< HEAD
ENDPROC(call_softirq)

#ifdef CONFIG_STACK_UNWIND
ENTRY(arch_unwind_init_running)
	CFI_STARTPROC
	movq	%r15, R15(%rdi)
	movq	%r14, R14(%rdi)
	xchgq	%rsi, %rdx
	movq	%r13, R13(%rdi)
	movq	%r12, R12(%rdi)
	xorl	%eax, %eax
	movq	%rbp, RBP(%rdi)
	movq	%rbx, RBX(%rdi)
	movq	(%rsp), %rcx
	movq	%rax, R11(%rdi)
	movq	%rax, R10(%rdi)
	movq	%rax, R9(%rdi)
	movq	%rax, R8(%rdi)
	movq	%rax, RAX(%rdi)
	movq	%rax, RCX(%rdi)
	movq	%rax, RDX(%rdi)
	movq	%rax, RSI(%rdi)
	movq	%rax, RDI(%rdi)
	movq	%rax, ORIG_RAX(%rdi)
	movq	%rcx, RIP(%rdi)
	leaq	8(%rsp), %rcx
	movq	$__KERNEL_CS, CS(%rdi)
	movq	%rax, EFLAGS(%rdi)
	movq	%rcx, RSP(%rdi)
	movq	$__KERNEL_DS, SS(%rdi)
	jmpq	*%rdx
	CFI_ENDPROC
ENDPROC(arch_unwind_init_running)
#endif

#ifdef	CONFIG_KDB

#ifdef CONFIG_SMP
ENTRY(kdb_interrupt)
	apicinterrupt KDB_VECTOR,smp_kdb_interrupt
END(kdb_interrupt)
#endif	/* CONFIG_SMP */

ENTRY(kdb_call)
	INTR_FRAME
	cld
	pushq $-1			# orig_eax
	CFI_ADJUST_CFA_OFFSET 8
	SAVE_ALL
	movq $1,%rdi			# KDB_REASON_ENTER
	movq $0,%rsi			# error_code
	movq %rsp,%rdx			# struct pt_regs
	call kdb
	RESTORE_ALL
	addq $8,%rsp			# forget orig_eax
	CFI_ADJUST_CFA_OFFSET -8
	iretq
	CFI_ENDPROC
END(kdb_call)

#endif	/* CONFIG_KDB */
=======
ENDPROC(call_softirq)
>>>>>>> bf81b464
<|MERGE_RESOLUTION|>--- conflicted
+++ resolved
@@ -1154,41 +1154,7 @@
 	decl %gs:pda_irqcount
 	ret
 	CFI_ENDPROC
-<<<<<<< HEAD
 ENDPROC(call_softirq)
-
-#ifdef CONFIG_STACK_UNWIND
-ENTRY(arch_unwind_init_running)
-	CFI_STARTPROC
-	movq	%r15, R15(%rdi)
-	movq	%r14, R14(%rdi)
-	xchgq	%rsi, %rdx
-	movq	%r13, R13(%rdi)
-	movq	%r12, R12(%rdi)
-	xorl	%eax, %eax
-	movq	%rbp, RBP(%rdi)
-	movq	%rbx, RBX(%rdi)
-	movq	(%rsp), %rcx
-	movq	%rax, R11(%rdi)
-	movq	%rax, R10(%rdi)
-	movq	%rax, R9(%rdi)
-	movq	%rax, R8(%rdi)
-	movq	%rax, RAX(%rdi)
-	movq	%rax, RCX(%rdi)
-	movq	%rax, RDX(%rdi)
-	movq	%rax, RSI(%rdi)
-	movq	%rax, RDI(%rdi)
-	movq	%rax, ORIG_RAX(%rdi)
-	movq	%rcx, RIP(%rdi)
-	leaq	8(%rsp), %rcx
-	movq	$__KERNEL_CS, CS(%rdi)
-	movq	%rax, EFLAGS(%rdi)
-	movq	%rcx, RSP(%rdi)
-	movq	$__KERNEL_DS, SS(%rdi)
-	jmpq	*%rdx
-	CFI_ENDPROC
-ENDPROC(arch_unwind_init_running)
-#endif
 
 #ifdef	CONFIG_KDB
 
@@ -1215,7 +1181,4 @@
 	CFI_ENDPROC
 END(kdb_call)
 
-#endif	/* CONFIG_KDB */
-=======
-ENDPROC(call_softirq)
->>>>>>> bf81b464
+#endif	/* CONFIG_KDB */