#
# Makefile for the linux kernel.
#

extra-y 	:= head.o head64.o init_task.o vmlinux.lds
EXTRA_AFLAGS	:= -traditional
obj-y	:= process.o signal.o entry.o traps.o irq.o nmi.o \
		ptrace.o time.o ioport.o ldt.o setup.o i8259.o sys_x86_64.o \
		x8664_ksyms.o i387.o syscall.o vsyscall.o \
		setup64.o bootflag.o e820.o reboot.o quirks.o i8237.o \
		pci-dma.o pci-nommu.o alternative.o hpet.o tsc.o

obj-$(CONFIG_STACKTRACE)	+= stacktrace.o
obj-$(CONFIG_X86_MCE)		+= mce.o therm_throt.o
obj-$(CONFIG_X86_MCE_INTEL)	+= mce_intel.o
obj-$(CONFIG_X86_MCE_AMD)	+= mce_amd.o
obj-$(CONFIG_MTRR)		+= ../../i386/kernel/cpu/mtrr/
obj-$(CONFIG_ACPI)		+= acpi/
obj-$(CONFIG_X86_MSR)		+= msr.o
obj-$(CONFIG_MICROCODE)		+= microcode.o
obj-$(CONFIG_X86_CPUID)		+= cpuid.o
<<<<<<< HEAD
obj-$(CONFIG_SMP)		+= smp.o smpboot.o trampoline.o
obj-$(CONFIG_X86_LOCAL_APIC)	+= apic.o
obj-$(CONFIG_X86_XEN_GENAPIC)	+= genapic.o genapic_xen.o
obj-$(CONFIG_X86_IO_APIC)	+= io_apic.o mpparse.o \
=======
obj-$(CONFIG_SMP)		+= smp.o smpboot.o trampoline.o tsc_sync.o
obj-y				+= apic.o  nmi.o
obj-y				+= io_apic.o mpparse.o \
>>>>>>> aeb3f6d1
		genapic.o genapic_cluster.o genapic_flat.o
obj-$(CONFIG_KEXEC)		+= machine_kexec.o relocate_kernel.o crash.o
obj-$(CONFIG_CRASH_DUMP)	+= crash_dump.o
obj-$(CONFIG_SOFTWARE_SUSPEND)	+= suspend.o
obj-$(CONFIG_ACPI_SLEEP)	+= suspend.o
obj-$(CONFIG_SOFTWARE_SUSPEND)	+= suspend_asm.o
obj-$(CONFIG_CPU_FREQ)		+= cpufreq/
obj-$(CONFIG_EARLY_PRINTK)	+= early_printk.o
obj-$(CONFIG_IOMMU)		+= pci-gart.o aperture.o
obj-$(CONFIG_CALGARY_IOMMU)	+= pci-calgary.o tce.o
obj-$(CONFIG_SWIOTLB)		+= pci-swiotlb.o
obj-$(CONFIG_KPROBES)		+= kprobes.o
obj-$(CONFIG_X86_PM_TIMER)	+= pmtimer.o
obj-$(CONFIG_X86_VSMP)		+= vsmp.o
obj-$(CONFIG_K8_NB)		+= k8.o
obj-$(CONFIG_AUDIT)		+= audit.o

obj-$(CONFIG_MODULES)		+= module.o
obj-$(CONFIG_PCI)		+= early-quirks.o

obj-y				+= topology.o
obj-y				+= intel_cacheinfo.o
obj-y				+= pcspeaker.o

CFLAGS_vsyscall.o		:= $(PROFILING) -g0

therm_throt-y                   += ../../i386/kernel/cpu/mcheck/therm_throt.o
bootflag-y			+= ../../i386/kernel/bootflag.o
cpuid-$(subst m,y,$(CONFIG_X86_CPUID))  += ../../i386/kernel/cpuid.o
topology-y                     += ../../i386/kernel/topology.o
microcode-$(subst m,y,$(CONFIG_MICROCODE))  += ../../i386/kernel/microcode.o
intel_cacheinfo-y		+= ../../i386/kernel/cpu/intel_cacheinfo.o
quirks-y			+= ../../i386/kernel/quirks.o
i8237-y				+= ../../i386/kernel/i8237.o
msr-$(subst m,y,$(CONFIG_X86_MSR))  += ../../i386/kernel/msr.o
alternative-y			+= ../../i386/kernel/alternative.o
<<<<<<< HEAD

ifdef CONFIG_XEN
apic-y				+= ../../i386/kernel/apic-xen.o
time-y				+= ../../i386/kernel/time-xen.o
pci-dma-y			+= ../../i386/kernel/pci-dma-xen.o
microcode-$(subst m,y,$(CONFIG_MICROCODE))  := ../../i386/kernel/microcode-xen.o
quirks-y			:= ../../i386/kernel/quirks-xen.o

n-obj-xen := early-quirks.o genapic_cluster.o genapic_flat.o i8237.o i8259.o \
		reboot.o smpboot.o trampoline.o

include $(srctree)/scripts/Makefile.xen

obj-y := $(call filterxen, $(obj-y), $(n-obj-xen))
obj-y := $(call cherrypickxen, $(obj-y))
extra-y := $(call cherrypickxen, $(extra-y))
endif
=======
pcspeaker-y			+= ../../i386/kernel/pcspeaker.o
>>>>>>> aeb3f6d1
<|MERGE_RESOLUTION|>--- conflicted
+++ resolved
@@ -19,16 +19,10 @@
 obj-$(CONFIG_X86_MSR)		+= msr.o
 obj-$(CONFIG_MICROCODE)		+= microcode.o
 obj-$(CONFIG_X86_CPUID)		+= cpuid.o
-<<<<<<< HEAD
-obj-$(CONFIG_SMP)		+= smp.o smpboot.o trampoline.o
+obj-$(CONFIG_SMP)		+= smp.o smpboot.o trampoline.o tsc_sync.o
 obj-$(CONFIG_X86_LOCAL_APIC)	+= apic.o
 obj-$(CONFIG_X86_XEN_GENAPIC)	+= genapic.o genapic_xen.o
 obj-$(CONFIG_X86_IO_APIC)	+= io_apic.o mpparse.o \
-=======
-obj-$(CONFIG_SMP)		+= smp.o smpboot.o trampoline.o tsc_sync.o
-obj-y				+= apic.o  nmi.o
-obj-y				+= io_apic.o mpparse.o \
->>>>>>> aeb3f6d1
 		genapic.o genapic_cluster.o genapic_flat.o
 obj-$(CONFIG_KEXEC)		+= machine_kexec.o relocate_kernel.o crash.o
 obj-$(CONFIG_CRASH_DUMP)	+= crash_dump.o
@@ -65,7 +59,7 @@
 i8237-y				+= ../../i386/kernel/i8237.o
 msr-$(subst m,y,$(CONFIG_X86_MSR))  += ../../i386/kernel/msr.o
 alternative-y			+= ../../i386/kernel/alternative.o
-<<<<<<< HEAD
+pcspeaker-y			+= ../../i386/kernel/pcspeaker.o
 
 ifdef CONFIG_XEN
 apic-y				+= ../../i386/kernel/apic-xen.o
@@ -82,7 +76,4 @@
 obj-y := $(call filterxen, $(obj-y), $(n-obj-xen))
 obj-y := $(call cherrypickxen, $(obj-y))
 extra-y := $(call cherrypickxen, $(extra-y))
-endif
-=======
-pcspeaker-y			+= ../../i386/kernel/pcspeaker.o
->>>>>>> aeb3f6d1
+endif