/*  x86-64 MTRR (Memory Type Range Register) driver.
	Based largely upon arch/i386/kernel/mtrr.c

	Copyright (C) 1997-2000  Richard Gooch
	Copyright (C) 2002 Dave Jones.

    This library is free software; you can redistribute it and/or
    modify it under the terms of the GNU Library General Public
    License as published by the Free Software Foundation; either
    version 2 of the License, or (at your option) any later version.

    This library is distributed in the hope that it will be useful,
    but WITHOUT ANY WARRANTY; without even the implied warranty of
    MERCHANTABILITY or FITNESS FOR A PARTICULAR PURPOSE.  See the GNU
    Library General Public License for more details.

    You should have received a copy of the GNU Library General Public
    License along with this library; if not, write to the Free
    Software Foundation, Inc., 675 Mass Ave, Cambridge, MA 02139, USA.

	(For earlier history, see arch/i386/kernel/mtrr.c)
	v2.00	September 2001	Dave Jones <davej@suse.de>
	  Initial rewrite for x86-64.
	  Removal of non-Intel style MTRR code.
	v2.01  June 2002  Dave Jones <davej@suse.de>
	  Removal of redundant abstraction layer.
	  64-bit fixes.
	v2.02  July 2002  Dave Jones <davej@suse.de>
	  Fix gentry inconsistencies between kernel/userspace.
	  More casts to clean up warnings.
*/

#include <linux/types.h>
#include <linux/errno.h>
#include <linux/sched.h>
#include <linux/tty.h>
#include <linux/timer.h>
#include <linux/config.h>
#include <linux/kernel.h>
#include <linux/wait.h>
#include <linux/string.h>
#include <linux/slab.h>
#include <linux/ioport.h>
#include <linux/delay.h>
#include <linux/fs.h>
#include <linux/ctype.h>
#include <linux/proc_fs.h>
#include <linux/devfs_fs_kernel.h>
#include <linux/mm.h>
#include <linux/module.h>
#define MTRR_NEED_STRINGS
#include <asm/mtrr.h>
#include <linux/init.h>
#include <linux/smp.h>
#include <linux/smp_lock.h>
#include <linux/agp_backend.h>

#include <asm/uaccess.h>
#include <asm/io.h>
#include <asm/processor.h>
#include <asm/system.h>
#include <asm/pgtable.h>
#include <asm/segment.h>
#include <asm/bitops.h>
#include <asm/atomic.h>
#include <asm/msr.h>

#include <asm/hardirq.h>
#include <linux/irq.h>

#define MTRR_VERSION "2.02 (20020716)"

#define TRUE  1
#define FALSE 0

#define MSR_MTRRphysBase(reg) (0x200 + 2 * (reg))
#define MSR_MTRRphysMask(reg) (0x200 + 2 * (reg) + 1)

#define NUM_FIXED_RANGES 88

#define MTRR_CHANGE_MASK_FIXED     0x01
#define MTRR_CHANGE_MASK_VARIABLE  0x02
#define MTRR_CHANGE_MASK_DEFTYPE   0x04

typedef u8 mtrr_type;

#define LINE_SIZE 80

#ifdef CONFIG_SMP
#define set_mtrr(reg,base,size,type) set_mtrr_smp (reg, base, size, type)
#else
#define set_mtrr(reg,base,size,type) set_mtrr_up (reg, base, size, type, TRUE)
#endif

#if defined(CONFIG_PROC_FS) || defined(CONFIG_DEVFS_FS)
#define USERSPACE_INTERFACE
#endif

#ifdef USERSPACE_INTERFACE
static char *ascii_buffer;
static unsigned int ascii_buf_bytes;
static void compute_ascii (void);
#else
#define compute_ascii() while (0)
#endif

static unsigned int *usage_table;
static DECLARE_MUTEX (mtrr_lock);

struct set_mtrr_context {
	u32 deftype_lo;
	u32 deftype_hi;
	unsigned long flags;
	u64 cr4val;
};


/*  Put the processor into a state where MTRRs can be safely set  */
static void set_mtrr_prepare (struct set_mtrr_context *ctxt)
{
	u64 cr0;

	/* Disable interrupts locally */
	local_irq_save(ctxt->flags);
	local_irq_disable();

	/* Save value of CR4 and clear Page Global Enable (bit 7)  */
	if (cpu_has_pge) { 
	 ctxt->cr4val = read_cr4();
		write_cr4(ctxt->cr4val & ~(1UL << 7));
	}

	/* Disable and flush caches. Note that wbinvd flushes the TLBs as
	   a side-effect */
	cr0 = read_cr0() | 0x40000000;
	wbinvd();
	write_cr0(cr0);
	wbinvd();

	/* Disable MTRRs, and set the default type to uncached */
	rdmsr(MSR_MTRRdefType, ctxt->deftype_lo, ctxt->deftype_hi);
	wrmsr(MSR_MTRRdefType, ctxt->deftype_lo & 0xf300UL, ctxt->deftype_hi);
}


/* Restore the processor after a set_mtrr_prepare */
static void set_mtrr_done (struct set_mtrr_context *ctxt)
{
	/* Flush caches and TLBs */
	wbinvd();

	/* Restore MTRRdefType */
	wrmsr(MSR_MTRRdefType, ctxt->deftype_lo, ctxt->deftype_hi);

	/* Enable caches */
	write_cr0(read_cr0() & 0xbfffffff);

	/* Restore value of CR4 */
	if (cpu_has_pge)
		write_cr4 (ctxt->cr4val);

	/* Re-enable interrupts locally (if enabled previously) */
	local_irq_restore(ctxt->flags);
}


/*  This function returns the number of variable MTRRs  */
static unsigned int get_num_var_ranges (void)
{
	u32 config, dummy;

	rdmsr (MSR_MTRRcap, config, dummy);
	return (config & 0xff);
}


/*  Returns non-zero if we have the write-combining memory type  */
static int have_wrcomb (void)
{
	u32 config, dummy;

	rdmsr (MSR_MTRRcap, config, dummy);
	return (config & (1 << 10));
}


static u64 size_or_mask, size_and_mask;

static void get_mtrr (unsigned int reg, u64 *base, u32 *size, mtrr_type * type)
{
	u32 mask_lo, mask_hi, base_lo, base_hi;
	u64 newsize;

	rdmsr (MSR_MTRRphysMask(reg), mask_lo, mask_hi);
	if ((mask_lo & 0x800) == 0) {
		/*  Invalid (i.e. free) range  */
		*base = 0;
		*size = 0;
		*type = 0;
		return;
	}

	rdmsr (MSR_MTRRphysBase(reg), base_lo, base_hi);

	/* Work out the shifted address mask. */
	newsize = (u64) mask_hi << 32 | (mask_lo & ~0x800);
	newsize = ~newsize+1;
	*size = (u32) newsize >> PAGE_SHIFT;
	*base = base_hi << (32 - PAGE_SHIFT) | base_lo >> PAGE_SHIFT;
	*type = base_lo & 0xff;
}



/*
 * Set variable MTRR register on the local CPU.
 *  <reg> The register to set.
 *  <base> The base address of the region.
 *  <size> The size of the region. If this is 0 the region is disabled.
 *  <type> The type of the region.
 *  <do_safe> If TRUE, do the change safely. If FALSE, safety measures should
 *  be done externally.
 */
static void set_mtrr_up (unsigned int reg, u64 base,
		   u32 size, mtrr_type type, int do_safe)
{
	struct set_mtrr_context ctxt;
	u64 base64;
	u64 size64;

	if (do_safe)
		set_mtrr_prepare (&ctxt);

	if (size == 0) {
		/* The invalid bit is kept in the mask, so we simply clear the
		   relevant mask register to disable a range. */
		wrmsr (MSR_MTRRphysMask(reg), 0, 0);
	} else {
		base64 = (base << PAGE_SHIFT) & size_and_mask;
		wrmsr (MSR_MTRRphysBase(reg), base64 | type, base64 >> 32);

		size64 = ~((size << PAGE_SHIFT) - 1);
		size64 = size64 & size_and_mask;
		wrmsr (MSR_MTRRphysMask(reg), (u32) (size64 | 0x800), (u32) (size64 >> 32));
	}
	if (do_safe)
		set_mtrr_done (&ctxt);
}


#ifdef CONFIG_SMP

struct mtrr_var_range {
	u32 base_lo;
	u32 base_hi;
	u32 mask_lo;
	u32 mask_hi;
};

/*  Get the MSR pair relating to a var range  */
static void __init get_mtrr_var_range (unsigned int index,
		struct mtrr_var_range *vr)
{
	rdmsr (MSR_MTRRphysBase(index), vr->base_lo, vr->base_hi);
	rdmsr (MSR_MTRRphysMask(index), vr->mask_lo, vr->mask_hi);
}


/*  Set the MSR pair relating to a var range. Returns TRUE if
    changes are made  */
static int __init set_mtrr_var_range_testing (unsigned int index,
		struct mtrr_var_range *vr)
{
	u32 lo, hi;
	int changed = FALSE;

	rdmsr (MSR_MTRRphysBase(index), lo, hi);
	if ((vr->base_lo & 0xfffff0ff) != (lo & 0xfffff0ff) ||
		(vr->base_hi & 0x000fffff) != (hi & 0x000fffff)) {
		wrmsr (MSR_MTRRphysBase(index), vr->base_lo, vr->base_hi);
		changed = TRUE;
	}

	rdmsr (MSR_MTRRphysMask(index), lo, hi);
	if ((vr->mask_lo & 0xfffff800) != (lo & 0xfffff800) ||
		(vr->mask_hi & 0x000fffff) != (hi & 0x000fffff)) {
		wrmsr (MSR_MTRRphysMask(index), vr->mask_lo, vr->mask_hi);
		changed = TRUE;
	}
	return changed;
}


static void __init get_fixed_ranges (mtrr_type * frs)
{
	u32 *p = (u32 *) frs;
	int i;

	rdmsr (MSR_MTRRfix64K_00000, p[0], p[1]);

	for (i = 0; i < 2; i++)
		rdmsr (MSR_MTRRfix16K_80000 + i, p[2 + i * 2], p[3 + i * 2]);
	for (i = 0; i < 8; i++)
		rdmsr (MSR_MTRRfix4K_C0000 + i, p[6 + i * 2], p[7 + i * 2]);
}


static int __init set_fixed_ranges_testing (mtrr_type * frs)
{
	u32 *p = (u32 *) frs;
	int changed = FALSE;
	int i;
	u32 lo, hi;

	printk (KERN_INFO "mtrr: rdmsr 64K_00000\n");
	rdmsr (MSR_MTRRfix64K_00000, lo, hi);
	if (p[0] != lo || p[1] != hi) {
		printk (KERN_INFO "mtrr: Writing %x:%x to 64K MSR. lohi were %x:%x\n", p[0], p[1], lo, hi);
		wrmsr (MSR_MTRRfix64K_00000, p[0], p[1]);
		changed = TRUE;
	}

	printk (KERN_INFO "mtrr: rdmsr 16K_80000\n");
	for (i = 0; i < 2; i++) {
		rdmsr (MSR_MTRRfix16K_80000 + i, lo, hi);
		if (p[2 + i * 2] != lo || p[3 + i * 2] != hi) {
			printk (KERN_INFO "mtrr: Writing %x:%x to 16K MSR%d. lohi were %x:%x\n", p[2 + i * 2], p[3 + i * 2], i, lo, hi );
			wrmsr (MSR_MTRRfix16K_80000 + i, p[2 + i * 2], p[3 + i * 2]);
			changed = TRUE;
		}
	}

	printk (KERN_INFO "mtrr: rdmsr 4K_C0000\n");
	for (i = 0; i < 8; i++) {
		rdmsr (MSR_MTRRfix4K_C0000 + i, lo, hi);
		printk (KERN_INFO "mtrr: MTRRfix4K_C0000+%d = %x:%x\n", i, lo, hi);
		if (p[6 + i * 2] != lo || p[7 + i * 2] != hi) {
			printk (KERN_INFO "mtrr: Writing %x:%x to 4K MSR%d. lohi were %x:%x\n", p[6 + i * 2], p[7 + i * 2], i, lo, hi);
			wrmsr (MSR_MTRRfix4K_C0000 + i, p[6 + i * 2], p[7 + i * 2]);
			changed = TRUE;
		}
	}
	return changed;
}


struct mtrr_state {
	unsigned int num_var_ranges;
	struct mtrr_var_range *var_ranges;
	mtrr_type fixed_ranges[NUM_FIXED_RANGES];
	mtrr_type def_type;
	unsigned char enabled;
};


/*  Grab all of the MTRR state for this CPU into *state  */
static void __init get_mtrr_state (struct mtrr_state *state)
{
	unsigned int nvrs, i;
	struct mtrr_var_range *vrs;
	u32 lo, dummy;

	nvrs = state->num_var_ranges = get_num_var_ranges();
	vrs = state->var_ranges
	    = kmalloc (nvrs * sizeof (struct mtrr_var_range), GFP_KERNEL);
	if (vrs == NULL)
		nvrs = state->num_var_ranges = 0;

	for (i = 0; i < nvrs; i++)
		get_mtrr_var_range (i, &vrs[i]);
	get_fixed_ranges (state->fixed_ranges);

	rdmsr (MSR_MTRRdefType, lo, dummy);
	state->def_type = (lo & 0xff);
	state->enabled = (lo & 0xc00) >> 10;
}


/*  Free resources associated with a struct mtrr_state  */
static void __init finalize_mtrr_state (struct mtrr_state *state)
{
	if (state->var_ranges)
		kfree (state->var_ranges);
}


/*
 * Set the MTRR state for this CPU.
 *  <state> The MTRR state information to read.
 *  <ctxt> Some relevant CPU context.
 *  [NOTE] The CPU must already be in a safe state for MTRR changes.
 *  [RETURNS] 0 if no changes made, else a mask indication what was changed.
 */
static u64 __init set_mtrr_state (struct mtrr_state *state,
		struct set_mtrr_context *ctxt)
{
	unsigned int i;
	u64 change_mask = 0;

	for (i = 0; i < state->num_var_ranges; i++)
		if (set_mtrr_var_range_testing (i, &state->var_ranges[i]))
			change_mask |= MTRR_CHANGE_MASK_VARIABLE;

	if (set_fixed_ranges_testing (state->fixed_ranges))
		change_mask |= MTRR_CHANGE_MASK_FIXED;
	/* Set_mtrr_restore restores the old value of MTRRdefType,
	   so to set it we fiddle with the saved value  */
	if ((ctxt->deftype_lo & 0xff) != state->def_type
	    || ((ctxt->deftype_lo & 0xc00) >> 10) != state->enabled) {
		ctxt->deftype_lo |= (state->def_type | state->enabled << 10);
		change_mask |= MTRR_CHANGE_MASK_DEFTYPE;
	}

	return change_mask;
}


static atomic_t undone_count;
static volatile int wait_barrier_execute = FALSE;
static volatile int wait_barrier_cache_enable = FALSE;

struct set_mtrr_data {
	u64 smp_base;
	u32 smp_size;
	unsigned int smp_reg;
	mtrr_type smp_type;
};

/*
 * Synchronisation handler. Executed by "other" CPUs.
 */
static void ipi_handler (void *info)
{
	struct set_mtrr_data *data = info;
	struct set_mtrr_context ctxt;

	set_mtrr_prepare (&ctxt);
	/* Notify master that I've flushed and disabled my cache  */
	atomic_dec (&undone_count);
	while (wait_barrier_execute)
		barrier ();

	/* The master has cleared me to execute  */
	set_mtrr_up (data->smp_reg, data->smp_base, data->smp_size,
			data->smp_type, FALSE);

	/* Notify master CPU that I've executed the function  */
	atomic_dec (&undone_count);

	/* Wait for master to clear me to enable cache and return  */
	while (wait_barrier_cache_enable)
		barrier ();
	set_mtrr_done (&ctxt);
}


static void set_mtrr_smp (unsigned int reg, u64 base, u32 size, mtrr_type type)
{
	struct set_mtrr_data data;
	struct set_mtrr_context ctxt;

	data.smp_reg = reg;
	data.smp_base = base;
	data.smp_size = size;
	data.smp_type = type;
	wait_barrier_execute = TRUE;
	wait_barrier_cache_enable = TRUE;
	atomic_set (&undone_count, num_online_cpus() - 1);

	/*  Start the ball rolling on other CPUs  */
	if (smp_call_function (ipi_handler, &data, 1, 0) != 0)
		panic ("mtrr: timed out waiting for other CPUs\n");

	/* Flush and disable the local CPU's cache */
	set_mtrr_prepare (&ctxt);

	/*  Wait for all other CPUs to flush and disable their caches  */
	while (atomic_read (&undone_count) > 0)
		barrier ();

	/* Set up for completion wait and then release other CPUs to change MTRRs */
	atomic_set (&undone_count, num_online_cpus() - 1);
	wait_barrier_execute = FALSE;
	set_mtrr_up (reg, base, size, type, FALSE);

	/*  Now wait for other CPUs to complete the function  */
	while (atomic_read (&undone_count) > 0)
		barrier ();

	/*  Now all CPUs should have finished the function. Release the barrier to
	   allow them to re-enable their caches and return from their interrupt,
	   then enable the local cache and return  */
	wait_barrier_cache_enable = FALSE;
	set_mtrr_done (&ctxt);
}


/*  Some BIOS's are fucked and don't set all MTRRs the same!  */
static void __init mtrr_state_warn (u32 mask)
{
	if (!mask)
		return;
	if (mask & MTRR_CHANGE_MASK_FIXED)
		printk ("mtrr: your CPUs had inconsistent fixed MTRR settings\n");
	if (mask & MTRR_CHANGE_MASK_VARIABLE)
		printk ("mtrr: your CPUs had inconsistent variable MTRR settings\n");
	if (mask & MTRR_CHANGE_MASK_DEFTYPE)
		printk ("mtrr: your CPUs had inconsistent MTRRdefType settings\n");
	printk ("mtrr: probably your BIOS does not setup all CPUs\n");
}

#endif	/*  CONFIG_SMP  */


static inline char * attrib_to_str (int x)
{
	return (x <= 6) ? mtrr_strings[x] : "?";
}


static void __init init_table (void)
{
	int i, max;

	max = get_num_var_ranges ();
	if ((usage_table = kmalloc (max * sizeof *usage_table, GFP_KERNEL))==NULL) {
		printk ("mtrr: could not allocate\n");
		return;
	}

	for (i = 0; i < max; i++)
		usage_table[i] = 1;

#ifdef USERSPACE_INTERFACE
	if ((ascii_buffer = kmalloc (max * LINE_SIZE, GFP_KERNEL)) == NULL) {
		printk ("mtrr: could not allocate\n");
		return;
	}
	ascii_buf_bytes = 0;
	compute_ascii ();
#endif
}


/*
 * Get a free MTRR.
 * returns the index of the region on success, else -1 on error.
*/
static int get_free_region(void)
{
	int i, max;
	mtrr_type ltype;
	u64 lbase;
	u32 lsize;

	max = get_num_var_ranges ();
	for (i = 0; i < max; ++i) {
		get_mtrr (i, &lbase, &lsize, &ltype);
		if (lsize == 0)
			return i;
	}
	return -ENOSPC;
}


/**
 *	mtrr_add_page - Add a memory type region
 *	@base: Physical base address of region in pages (4 KB)
 *	@size: Physical size of region in pages (4 KB)
 *	@type: Type of MTRR desired
 *	@increment: If this is true do usage counting on the region
 *	Returns The MTRR register on success, else a negative number
 *	indicating the error code.
 *
 *	Memory type region registers control the caching on newer
 *	processors. This function allows drivers to request an MTRR is added.
 *	The caller should expect to need to provide a power of two size on
 *	an equivalent power of two boundary.
 *
 *	If the region cannot be added either because all regions are in use
 *	or the CPU cannot support it a negative value is returned. On success
 *	the register number for this entry is returned, but should be treated
 *	as a cookie only.
 *
 *	On a multiprocessor machine the changes are made to all processors.
 *
 *	The available types are
 *
 *	%MTRR_TYPE_UNCACHABLE	-	No caching
 *	%MTRR_TYPE_WRBACK	-	Write data back in bursts whenever
 *	%MTRR_TYPE_WRCOMB	-	Write data back soon but allow bursts
 *	%MTRR_TYPE_WRTHROUGH	-	Cache reads but not writes
 *
 *	BUGS: Needs a quiet flag for the cases where drivers do not mind
 *	failures and do not wish system log messages to be sent.
 */

int mtrr_add_page (u64 base, u32 size, unsigned int type, char increment)
{
	int i, max;
	mtrr_type ltype;
	u64 lbase, last;
	u32 lsize;

	if (base + size < 0x100) {
		printk (KERN_WARNING
			"mtrr: cannot set region below 1 MiB (0x%Lx000,0x%x000)\n",
			base, size);
		return -EINVAL;
	}

#if defined(__x86_64__) && defined(CONFIG_AGP) 
/*	{
	agp_kern_info info; 
	if (type != MTRR_TYPE_UNCACHABLE && agp_copy_info(&info) >= 0 && 
	    base<<PAGE_SHIFT >= info.aper_base && 
            (base<<PAGE_SHIFT)+(size<<PAGE_SHIFT) >= 
			info.aper_base+info.aper_size*1024*1024)
		printk(KERN_INFO "%s[%d] setting conflicting mtrr into agp aperture\n",current->comm,current->pid); 
	}*/
#endif

	/*  Check upper bits of base and last are equal and lower bits are 0
	   for base and 1 for last  */
	last = base + size - 1;
	for (lbase = base; !(lbase & 1) && (last & 1);
	     lbase = lbase >> 1, last = last >> 1) ;

	if (lbase != last) {
		printk (KERN_WARNING
			"mtrr: base(0x%Lx000) is not aligned on a size(0x%x000) boundary\n",
			base, size);
		return -EINVAL;
	}

	if (type >= MTRR_NUM_TYPES) {
		printk ("mtrr: type: %u illegal\n", type);
		return -EINVAL;
	}

	/*  If the type is WC, check that this processor supports it  */
	if ((type == MTRR_TYPE_WRCOMB) && !have_wrcomb()) {
		printk (KERN_WARNING
			"mtrr: your processor doesn't support write-combining\n");
		return -ENOSYS;
	}

	if (base & (size_or_mask>>PAGE_SHIFT)) {
<<<<<<< HEAD
		printk (KERN_WARNING "mtrr: base(%lx) exceeds the MTRR width(%lx)\n",
				(unsigned long) base,
				(unsigned long) (size_or_mask>>PAGE_SHIFT));
=======
		printk (KERN_WARNING "mtrr: base(%Lx) exceeds the MTRR width(%Lx)\n",
				base, (size_or_mask>>PAGE_SHIFT));
>>>>>>> 1a19232d
		return -EINVAL;
	}

	if (size & (size_or_mask>>PAGE_SHIFT)) {
		printk (KERN_WARNING "mtrr: size exceeds the MTRR width\n");
		return -EINVAL;
	}

	increment = increment ? 1 : 0;
	max = get_num_var_ranges ();
	/*  Search for existing MTRR  */
	down (&mtrr_lock);
	for (i = 0; i < max; ++i) {
		get_mtrr (i, &lbase, &lsize, &ltype);
		if (base >= lbase + lsize)
			continue;
		if ((base < lbase) && (base + size <= lbase))
			continue;

		/*  At this point we know there is some kind of overlap/enclosure  */
		if ((base < lbase) || (base + size > lbase + lsize)) {
			up (&mtrr_lock);
			printk (KERN_WARNING
				"mtrr: 0x%Lx000,0x%x000 overlaps existing"
				" 0x%Lx000,0x%x000\n", base, size, lbase, lsize);
			return -EINVAL;
		}
		/*  New region is enclosed by an existing region  */
		if (ltype != type) {
			if (type == MTRR_TYPE_UNCACHABLE)
				continue;
			up (&mtrr_lock);
			printk
			    ("mtrr: type mismatch for %Lx000,%x000 old: %s new: %s\n",
			     base, size,
				 attrib_to_str (ltype),
			     attrib_to_str (type));
			return -EINVAL;
		}
		if (increment)
			++usage_table[i];
		compute_ascii ();
		up (&mtrr_lock);
		return i;
	}
	/*  Search for an empty MTRR  */
	i = get_free_region();
	if (i < 0) {
		up (&mtrr_lock);
		printk ("mtrr: no more MTRRs available\n");
		return i;
	}
	set_mtrr (i, base, size, type);
	usage_table[i] = 1;
	compute_ascii ();
	up (&mtrr_lock);
	return i;
}


/**
 *	mtrr_add - Add a memory type region
 *	@base: Physical base address of region
 *	@size: Physical size of region
 *	@type: Type of MTRR desired
 *	@increment: If this is true do usage counting on the region
 *	Return the MTRR register on success, else a negative numbe
 *	indicating the error code.
 *
 *	Memory type region registers control the caching on newer processors.
 *	This function allows drivers to request an MTRR is added.
 *	The caller should expect to need to provide a power of two size on
 *	an equivalent power of two boundary.
 *
 *	If the region cannot be added either because all regions are in use
 *	or the CPU cannot support it a negative value is returned. On success
 *	the register number for this entry is returned, but should be treated
 *	as a cookie only.
 *
 *	On a multiprocessor machine the changes are made to all processors.
 *	This is required on x86 by the Intel processors.
 *
 *	The available types are
 *
 *	%MTRR_TYPE_UNCACHABLE	-	No caching
 *	%MTRR_TYPE_WRBACK	-	Write data back in bursts whenever
 *	%MTRR_TYPE_WRCOMB	-	Write data back soon but allow bursts
 *	%MTRR_TYPE_WRTHROUGH	-	Cache reads but not writes
 *
 *	BUGS: Needs a quiet flag for the cases where drivers do not mind
 *	failures and do not wish system log messages to be sent.
 */

int mtrr_add (u64 base, u32 size, unsigned int type, char increment)
{
	if ((base & (PAGE_SIZE - 1)) || (size & (PAGE_SIZE - 1))) {
		printk ("mtrr: size and base must be multiples of 4 kiB\n");
		printk ("mtrr: size: 0x%x  base: 0x%Lx\n", size, base);
		return -EINVAL;
	}
	return mtrr_add_page (base >> PAGE_SHIFT, size >> PAGE_SHIFT, type,
			      increment);
}


/**
 *	mtrr_del_page - delete a memory type region
 *	@reg: Register returned by mtrr_add
 *	@base: Physical base address
 *	@size: Size of region
 *
 *	If register is supplied then base and size are ignored. This is
 *	how drivers should call it.
 *
 *	Releases an MTRR region. If the usage count drops to zero the 
 *	register is freed and the region returns to default state.
 *	On success the register is returned, on failure a negative error
 *	code.
 */

int mtrr_del_page (int reg, u64 base, u32 size)
{
	int i, max;
	mtrr_type ltype;
	u64 lbase;
	u32 lsize;

	max = get_num_var_ranges ();
	down (&mtrr_lock);
	if (reg < 0) {
		/*  Search for existing MTRR  */
		for (i = 0; i < max; ++i) {
			get_mtrr (i, &lbase, &lsize, &ltype);
			if (lbase == base && lsize == size) {
				reg = i;
				break;
			}
		}
		if (reg < 0) {
			up (&mtrr_lock);
			printk ("mtrr: no MTRR for %Lx000,%x000 found\n", base, size);
			return -EINVAL;
		}
	}

	if (reg >= max) {
		up (&mtrr_lock);
		printk ("mtrr: register: %d too big\n", reg);
		return -EINVAL;
	}
	get_mtrr (reg, &lbase, &lsize, &ltype);

	if (lsize < 1) {
		up (&mtrr_lock);
		printk ("mtrr: MTRR %d not used\n", reg);
		return -EINVAL;
	}

	if (usage_table[reg] < 1) {
		up (&mtrr_lock);
		printk ("mtrr: reg: %d has count=0\n", reg);
		return -EINVAL;
	}

	if (--usage_table[reg] < 1)
		set_mtrr (reg, 0, 0, 0);
	compute_ascii ();
	up (&mtrr_lock);
	return reg;
}


/**
 *	mtrr_del - delete a memory type region
 *	@reg: Register returned by mtrr_add
 *	@base: Physical base address
 *	@size: Size of region
 *
 *	If register is supplied then base and size are ignored. This is
 *	how drivers should call it.
 *
 *	Releases an MTRR region. If the usage count drops to zero the 
 *	register is freed and the region returns to default state.
 *	On success the register is returned, on failure a negative error
 *	code.
 */

int mtrr_del (int reg, u64 base, u32 size)
{
	if ((base & (PAGE_SIZE - 1)) || (size & (PAGE_SIZE - 1))) {
		printk ("mtrr: size and base must be multiples of 4 kiB\n");
		printk ("mtrr: size: 0x%x  base: 0x%Lx\n", size, base);
		return -EINVAL;
	}
	return mtrr_del_page (reg, base >> PAGE_SHIFT, size >> PAGE_SHIFT);
}


#ifdef USERSPACE_INTERFACE

static int mtrr_file_add (u64 base, u32 size, unsigned int type,
		struct file *file, int page)
{
	int reg, max;
	unsigned int *fcount = file->private_data;

	max = get_num_var_ranges ();
	if (fcount == NULL) {
		if ((fcount =
		     kmalloc (max * sizeof *fcount, GFP_KERNEL)) == NULL) {
			printk ("mtrr: could not allocate\n");
			return -ENOMEM;
		}
		memset (fcount, 0, max * sizeof *fcount);
		file->private_data = fcount;
	}

	if (!page) {
		if ((base & (PAGE_SIZE - 1)) || (size & (PAGE_SIZE - 1))) {
			printk
			    ("mtrr: size and base must be multiples of 4 kiB\n");
			printk ("mtrr: size: 0x%x  base: 0x%Lx\n", size, base);
			return -EINVAL;
		}
		base >>= PAGE_SHIFT;
		size >>= PAGE_SHIFT;
	}

	reg = mtrr_add_page (base, size, type, 1);

	if (reg >= 0)
		++fcount[reg];
	return reg;
}


static int mtrr_file_del (u64 base, u32 size,
		struct file *file, int page)
{
	int reg;
	unsigned int *fcount = file->private_data;

	if (!page) {
		if ((base & (PAGE_SIZE - 1)) || (size & (PAGE_SIZE - 1))) {
			printk
			    ("mtrr: size and base must be multiples of 4 kiB\n");
			printk ("mtrr: size: 0x%x  base: 0x%Lx\n", size, base);
			return -EINVAL;
		}
		base >>= PAGE_SHIFT;
		size >>= PAGE_SHIFT;
	}
	reg = mtrr_del_page (-1, base, size);
	if (reg < 0)
		return reg;
	if (fcount == NULL)
		return reg;
	if (fcount[reg] < 1)
		return -EINVAL;
	--fcount[reg];
	return reg;
}


static ssize_t mtrr_read (struct file *file, char *buf, size_t len,
		loff_t * ppos)
{
	if (*ppos >= ascii_buf_bytes)
		return 0;

	if (*ppos + len > ascii_buf_bytes)
		len = ascii_buf_bytes - *ppos;

	if (copy_to_user (buf, ascii_buffer + *ppos, len))
		return -EFAULT;

	*ppos += len;
	return len;
}


static ssize_t mtrr_write (struct file *file, const char *buf,
		size_t len, loff_t * ppos)
/*  Format of control line:
    "base=%Lx size=%Lx type=%s"     OR:
    "disable=%d"
*/
{
	int i, err, reg;
	u64 base;
	u32 size;
	char *ptr;
	char line[LINE_SIZE];

	if (!capable(CAP_SYS_ADMIN))
		return -EPERM;

	/*  Can't seek (pwrite) on this device  */
	if (ppos != &file->f_pos)
		return -ESPIPE;
	memset (line, 0, LINE_SIZE);

	if (len > LINE_SIZE)
		len = LINE_SIZE;

	if (copy_from_user (line, buf, len - 1))
		return -EFAULT;
	ptr = line + strlen (line) - 1;

	if (*ptr == '\n')
		*ptr = '\0';

	if (!strncmp (line, "disable=", 8)) {
		reg = simple_strtoul (line + 8, &ptr, 0);
		err = mtrr_del_page (reg, 0, 0);
		if (err < 0)
			return err;
		return len;
	}

	if (strncmp (line, "base=", 5)) {
		printk ("mtrr: no \"base=\" in line: \"%s\"\n", line);
		return -EINVAL;
	}

	base = simple_strtoull (line + 5, &ptr, 0);

	for (; isspace (*ptr); ++ptr) ;

	if (strncmp (ptr, "size=", 5)) {
		printk ("mtrr: no \"size=\" in line: \"%s\"\n", line);
		return -EINVAL;
	}

	size = simple_strtoull (ptr + 5, &ptr, 0);

	if ((base & 0xfff) || (size & 0xfff)) {
		printk ("mtrr: size and base must be multiples of 4 kiB\n");
		printk ("mtrr: size: 0x%x  base: 0x%Lx\n", size, base);
		return -EINVAL;
	}

	for (; isspace (*ptr); ++ptr) ;

	if (strncmp (ptr, "type=", 5)) {
		printk ("mtrr: no \"type=\" in line: \"%s\"\n", line);
		return -EINVAL;
	}
	ptr += 5;

	for (; isspace (*ptr); ++ptr) ;

	for (i = 0; i < MTRR_NUM_TYPES; ++i) {
		if (strcmp (ptr, mtrr_strings[i]))
			continue;
		base >>= PAGE_SHIFT;
		size >>= PAGE_SHIFT;
		err = mtrr_add_page ((u64) base, size, i, 1);
		if (err < 0)
			return err;
		return len;
	}
	printk ("mtrr: illegal type: \"%s\"\n", ptr);
	return -EINVAL;
}


static int mtrr_ioctl (struct inode *inode, struct file *file,
		unsigned int cmd, unsigned long arg)
{
	int err;
	mtrr_type type;
	struct mtrr_sentry sentry;
	struct mtrr_gentry gentry;

	switch (cmd) {
	default:
		return -ENOIOCTLCMD;

	case MTRRIOC_ADD_ENTRY:
		if (!capable(CAP_SYS_ADMIN))
			return -EPERM;
		if (copy_from_user (&sentry, (void *) arg, sizeof sentry))
			return -EFAULT;
		err = mtrr_file_add (sentry.base, sentry.size, sentry.type,
				   file, 0);
		if (err < 0)
			return err;
		break;

	case MTRRIOC_SET_ENTRY:
		if (!capable(CAP_SYS_ADMIN))
			return -EPERM;
		if (copy_from_user (&sentry, (void *) arg, sizeof sentry))
			return -EFAULT;
		err = mtrr_add (sentry.base, sentry.size, sentry.type, 0);
		if (err < 0)
			return err;
		break;

	case MTRRIOC_DEL_ENTRY:
		if (!capable(CAP_SYS_ADMIN))
			return -EPERM;
		if (copy_from_user (&sentry, (void *) arg, sizeof sentry))
			return -EFAULT;
		err = mtrr_file_del (sentry.base, sentry.size, file, 0);
		if (err < 0)
			return err;
		break;

	case MTRRIOC_KILL_ENTRY:
		if (!capable(CAP_SYS_ADMIN))
			return -EPERM;
		if (copy_from_user (&sentry, (void *) arg, sizeof sentry))
			return -EFAULT;
		err = mtrr_del (-1, sentry.base, sentry.size);
		if (err < 0)
			return err;
		break;

	case MTRRIOC_GET_ENTRY:
		if (copy_from_user (&gentry, (void *) arg, sizeof gentry))
			return -EFAULT;
		if (gentry.regnum >= get_num_var_ranges ())
			return -EINVAL;
		get_mtrr (gentry.regnum, (u64*) &gentry.base, &gentry.size, &type);

		/* Hide entries that go above 4GB */
		if (gentry.base + gentry.size > 0x100000
		    || gentry.size == 0x100000)
			gentry.base = gentry.size = gentry.type = 0;
		else {
			gentry.base <<= PAGE_SHIFT;
			gentry.size <<= PAGE_SHIFT;
			gentry.type = type;
		}

		if (copy_to_user ((void *) arg, &gentry, sizeof gentry))
			return -EFAULT;
		break;

	case MTRRIOC_ADD_PAGE_ENTRY:
		if (!capable(CAP_SYS_ADMIN))
			return -EPERM;
		if (copy_from_user (&sentry, (void *) arg, sizeof sentry))
			return -EFAULT;
		err = mtrr_file_add (sentry.base, sentry.size, sentry.type, file, 1);
		if (err < 0)
			return err;
		break;

	case MTRRIOC_SET_PAGE_ENTRY:
		if (!capable(CAP_SYS_ADMIN))
			return -EPERM;
		if (copy_from_user (&sentry, (void *) arg, sizeof sentry))
			return -EFAULT;
		err = mtrr_add_page (sentry.base, sentry.size, sentry.type, 0);
		if (err < 0)
			return err;
		break;

	case MTRRIOC_DEL_PAGE_ENTRY:
		if (!capable(CAP_SYS_ADMIN))
			return -EPERM;
		if (copy_from_user (&sentry, (void *) arg, sizeof sentry))
			return -EFAULT;
		err = mtrr_file_del (sentry.base, sentry.size, file, 1);
		if (err < 0)
			return err;
		break;

	case MTRRIOC_KILL_PAGE_ENTRY:
		if (!capable(CAP_SYS_ADMIN))
			return -EPERM;
		if (copy_from_user (&sentry, (void *) arg, sizeof sentry))
			return -EFAULT;
		err = mtrr_del_page (-1, sentry.base, sentry.size);
		if (err < 0)
			return err;
		break;

	case MTRRIOC_GET_PAGE_ENTRY:
		if (copy_from_user (&gentry, (void *) arg, sizeof gentry))
			return -EFAULT;
		if (gentry.regnum >= get_num_var_ranges ())
			return -EINVAL;
		get_mtrr (gentry.regnum, (u64*) &gentry.base, &gentry.size, &type);
		gentry.type = type;

		if (copy_to_user ((void *) arg, &gentry, sizeof gentry))
			return -EFAULT;
		break;
	}
	return 0;
}


static int mtrr_close (struct inode *ino, struct file *file)
{
	int i, max;
	unsigned int *fcount = file->private_data;

	if (fcount == NULL)
		return 0;

	lock_kernel ();
	max = get_num_var_ranges ();
	for (i = 0; i < max; ++i) {
		while (fcount[i] > 0) {
			if (mtrr_del (i, 0, 0) < 0)
				printk ("mtrr: reg %d not used\n", i);
			--fcount[i];
		}
	}
	unlock_kernel ();
	kfree (fcount);
	file->private_data = NULL;
	return 0;
}


static struct file_operations mtrr_fops = {
	.owner   = THIS_MODULE,
	.read    = mtrr_read,
	.write   = mtrr_write,
	.ioctl   = mtrr_ioctl,
	.release = mtrr_close,
};

#ifdef CONFIG_PROC_FS
static struct proc_dir_entry *proc_root_mtrr;
#endif

static devfs_handle_t devfs_handle;

static void compute_ascii (void)
{
	char factor;
	int i, max;
	mtrr_type type;
	u64 base;
	u32 size;

	ascii_buf_bytes = 0;
	max = get_num_var_ranges ();
	for (i = 0; i < max; i++) {
		get_mtrr (i, &base, &size, &type);
		if (size == 0)
			usage_table[i] = 0;
		else {
			if (size < (0x100000 >> PAGE_SHIFT)) {
				/* less than 1MB */
				factor = 'K';
				size <<= PAGE_SHIFT - 10;
			} else {
				factor = 'M';
				size >>= 20 - PAGE_SHIFT;
			}
			sprintf (ascii_buffer + ascii_buf_bytes,
				"reg%02i: base=0x%05Lx000 (%4iMB), size=%4i%cB: %s, count=%d\n",
				i, base, (u32) base >> (20 - PAGE_SHIFT), size, factor,
				attrib_to_str (type), usage_table[i]);
			ascii_buf_bytes += strlen (ascii_buffer + ascii_buf_bytes);
		}
	}
	devfs_set_file_size (devfs_handle, ascii_buf_bytes);
#ifdef CONFIG_PROC_FS
	if (proc_root_mtrr)
		proc_root_mtrr->size = ascii_buf_bytes;
#endif
}

#endif	/*  USERSPACE_INTERFACE  */

EXPORT_SYMBOL (mtrr_add);
EXPORT_SYMBOL (mtrr_del);


static void __init mtrr_setup (void)
{
	printk ("mtrr: v%s)\n", MTRR_VERSION);

	if (cpu_has_mtrr) { 
		 /* Query the width (in bits) of the physical
		   addressable memory on the Hammer family. */
		if ((cpuid_eax (0x80000000) >= 0x80000008)) {
			u32 phys_addr;
			phys_addr = cpuid_eax (0x80000008) & 0xff;
			size_or_mask = ~((1L << phys_addr) - 1);
			/*
			 * top bits MBZ as its beyond the addressable range.
			 * bottom bits MBZ as we don't care about lower 12 bits of addr.
			 */
			size_and_mask = (~size_or_mask) & 0x000ffffffffff000L;
	}
		printk ("mtrr: detected mtrr type: x86-64\n");
    }
}

#ifdef CONFIG_SMP

static volatile u32 smp_changes_mask __initdata = 0;
static struct mtrr_state smp_mtrr_state __initdata = { 0, 0 };

void __init mtrr_init_boot_cpu (void)
{
	mtrr_setup();
	get_mtrr_state (&smp_mtrr_state);
}


void __init mtrr_init_secondary_cpu (void)
{
	u64 mask;
	int count;
	struct set_mtrr_context ctxt;

	/* Note that this is not ideal, since the cache is only flushed/disabled
	   for this CPU while the MTRRs are changed, but changing this requires
	   more invasive changes to the way the kernel boots  */
	set_mtrr_prepare (&ctxt);
	mask = set_mtrr_state (&smp_mtrr_state, &ctxt);
	set_mtrr_done (&ctxt);

	/*  Use the atomic bitops to update the global mask  */
	for (count = 0; count < sizeof mask * 8; ++count) {
		if (mask & 0x01)
			set_bit (count, &smp_changes_mask);
		mask >>= 1;
	}
}

#endif	/*  CONFIG_SMP  */


int __init mtrr_init (void)
{
#ifdef CONFIG_SMP
	/* mtrr_setup() should already have been called from mtrr_init_boot_cpu() */

	finalize_mtrr_state (&smp_mtrr_state);
	mtrr_state_warn (smp_changes_mask);
#else
	mtrr_setup();
#endif

#ifdef CONFIG_PROC_FS
	proc_root_mtrr = create_proc_entry ("mtrr", S_IWUSR | S_IRUGO, &proc_root);
	if (proc_root_mtrr) {
		proc_root_mtrr->owner = THIS_MODULE;
		proc_root_mtrr->proc_fops = &mtrr_fops;
	}
#endif
#ifdef CONFIG_DEVFS_FS
	devfs_handle = devfs_register (NULL, "cpu/mtrr", DEVFS_FL_DEFAULT, 0, 0,
				S_IFREG | S_IRUGO | S_IWUSR,
				&mtrr_fops, NULL);
#endif
	init_table ();
	return 0;
}<|MERGE_RESOLUTION|>--- conflicted
+++ resolved
@@ -646,14 +646,9 @@
 	}
 
 	if (base & (size_or_mask>>PAGE_SHIFT)) {
-<<<<<<< HEAD
-		printk (KERN_WARNING "mtrr: base(%lx) exceeds the MTRR width(%lx)\n",
+		printk (KERN_WARNING "mtrr: base(%Lx) exceeds the MTRR width(%Lx)\n",
 				(unsigned long) base,
 				(unsigned long) (size_or_mask>>PAGE_SHIFT));
-=======
-		printk (KERN_WARNING "mtrr: base(%Lx) exceeds the MTRR width(%Lx)\n",
-				base, (size_or_mask>>PAGE_SHIFT));
->>>>>>> 1a19232d
 		return -EINVAL;
 	}
 
