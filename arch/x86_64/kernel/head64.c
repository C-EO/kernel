--- conflicted
+++ resolved
@@ -83,16 +83,9 @@
 	clear_bss();
 	pda_init(0);
 	copy_bootdata(real_mode_data);
-<<<<<<< HEAD
-#ifdef CONFIG_SMP	
-	cpu_set(0, cpu_online_map);
-#endif	
-
-=======
 #ifdef CONFIG_SMP
 	cpu_set(0, cpu_online_map);
 #endif
->>>>>>> 30e74fea
 	/* default console: */
 	if (!strstr(saved_command_line, "console="))
 		strcat(saved_command_line, " console=tty0"); 
