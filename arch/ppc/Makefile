--- conflicted
+++ resolved
@@ -39,7 +39,6 @@
 cpu-as-$(CONFIG_PPC64BRIDGE)	+= -Wa,-mppc64bridge
 cpu-as-$(CONFIG_4xx)		+= -Wa,-m405
 cpu-as-$(CONFIG_6xx)		+= -Wa,-maltivec
-cpu-as-$(CONFIG_6xx)		+= -mcpu=powerpc
 cpu-as-$(CONFIG_POWER4)		+= -Wa,-maltivec
 cpu-as-$(CONFIG_E500)		+= -Wa,-me500
 cpu-as-$(CONFIG_E200)		+= -Wa,-me200
@@ -110,20 +109,11 @@
 
 archprepare: checkbin
 
-<<<<<<< HEAD
-arch/$(ARCH)/kernel/asm-offsets.s: $(objtree)/include/asm \
-				   $(objtree)/include/linux/version.h \
-				   include/config/MARKER
-
-include/asm-$(ARCH)/offsets.h: arch/$(ARCH)/kernel/asm-offsets.s
-	$(call filechk,gen-asm-offsets)
-=======
 # Temporary hack until we have migrated to asm-powerpc
 include/asm: arch/$(ARCH)/include/asm
 arch/$(ARCH)/include/asm:
 	$(Q)if [ ! -d arch/$(ARCH)/include ]; then mkdir -p arch/$(ARCH)/include; fi
 	$(Q)ln -fsn $(srctree)/include/asm-powerpc arch/$(ARCH)/include/asm
->>>>>>> 1c9426e8
 
 # Use the file '.tmp_gas_check' for binutils tests, as gas won't output
 # to stdout and these checks are run even on install targets.
@@ -149,10 +139,4 @@
 		false ; \
 	fi
 
-<<<<<<< HEAD
-CLEAN_FILES +=	arch/$(ARCH)/kernel/asm-offsets.s \
-		$(TOUT)
-MRPROPER_FILES += include/asm-$(ARCH)/offsets.h
-=======
 CLEAN_FILES += $(TOUT)
->>>>>>> 1c9426e8
