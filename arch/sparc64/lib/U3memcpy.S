/* U3memcpy.S: UltraSparc-III optimized memcpy.
 *
 * Copyright (C) 1999, 2000, 2004 David S. Miller (davem@redhat.com)
 */

#ifdef __KERNEL__
#include <asm/visasm.h>
#include <asm/asi.h>
#else
#define ASI_BLK_P 0xf0
#define FPRS_FEF  0x04
#ifdef MEMCPY_DEBUG
#define VISEntryHalf rd %fprs, %o5; wr %g0, FPRS_FEF, %fprs; \
		     clr %g1; clr %g2; clr %g3; subcc %g0, %g0, %g0;
#define VISExitHalf and %o5, FPRS_FEF, %o5; wr %o5, 0x0, %fprs
#else
#define VISEntryHalf rd %fprs, %o5; wr %g0, FPRS_FEF, %fprs
#define VISExitHalf and %o5, FPRS_FEF, %o5; wr %o5, 0x0, %fprs
#endif
#endif

#ifndef EX_LD
#define EX_LD(x)	x
#endif

#ifndef EX_ST
#define EX_ST(x)	x
#endif

#ifndef EX_RETVAL
#define EX_RETVAL(x)	x
#endif

#ifndef LOAD
#define LOAD(type,addr,dest)	type [addr], dest
#endif

#ifndef STORE
#define STORE(type,src,addr)	type src, [addr]
#endif

#ifndef STORE_BLK
#define STORE_BLK(src,addr)	stda src, [addr] ASI_BLK_P
#endif

#ifndef FUNC_NAME
#define FUNC_NAME	U3memcpy
#endif

#ifndef PREAMBLE
#define PREAMBLE
#endif

#ifndef XCC
#define XCC xcc
#endif

	.register	%g2,#scratch
	.register	%g3,#scratch

	/* Special/non-trivial issues of this code:
	 *
	 * 1) %o5 is preserved from VISEntryHalf to VISExitHalf
	 * 2) Only low 32 FPU registers are used so that only the
	 *    lower half of the FPU register set is dirtied by this
	 *    code.  This is especially important in the kernel.
	 * 3) This code never prefetches cachelines past the end
	 *    of the source buffer.
	 */

	.text
	.align		64

	/* The cheetah's flexible spine, oversized liver, enlarged heart,
	 * slender muscular body, and claws make it the swiftest hunter
	 * in Africa and the fastest animal on land.  Can reach speeds
	 * of up to 2.4GB per second.
	 */

	.globl	FUNC_NAME
<<<<<<< HEAD
=======
	.type	FUNC_NAME,#function
>>>>>>> 8a690d16
FUNC_NAME:	/* %o0=dst, %o1=src, %o2=len */
	PREAMBLE
	mov		%o0, %g5
	cmp		%o2, 0
	be,pn		%XCC, 85f
	 or		%o0, %o1, %o3
	cmp		%o2, 16
	blu,a,pn	%XCC, 80f
	 or		%o3, %o2, %o3

	cmp		%o2, (3 * 64)
	blu,pt		%XCC, 70f
	 andcc		%o3, 0x7, %g0

	/* Clobbers o5/g1/g2/g3/g7/icc/xcc.  We must preserve
	 * o5 from here until we hit VISExitHalf.
	 */
	VISEntryHalf

	/* Is 'dst' already aligned on an 64-byte boundary? */
	andcc		%o0, 0x3f, %g2
	be,pt		%XCC, 2f

	/* Compute abs((dst & 0x3f) - 0x40) into %g2.  This is the number
	 * of bytes to copy to make 'dst' 64-byte aligned.  We pre-
	 * subtract this from 'len'.
	 */
	 sub		%o0, %o1, %o4
	sub		%g2, 0x40, %g2
	sub		%g0, %g2, %g2
	sub		%o2, %g2, %o2
	andcc		%g2, 0x7, %g1
	be,pt		%icc, 2f
	 and		%g2, 0x38, %g2

1:	subcc		%g1, 0x1, %g1
	EX_LD(LOAD(ldub, %o1 + 0x00, %o3))
	EX_ST(STORE(stb, %o3, %o1 + %o4))
	bgu,pt		%XCC, 1b
	 add		%o1, 0x1, %o1

	add		%o1, %o4, %o0

2:	cmp		%g2, 0x0
	and		%o1, 0x7, %g1
	be,pt		%icc, 3f
	 alignaddr	%o1, %g0, %o1

	EX_LD(LOAD(ldd, %o1, %f4))
1:	EX_LD(LOAD(ldd, %o1 + 0x8, %f6))
	add		%o1, 0x8, %o1
	subcc		%g2, 0x8, %g2
	faligndata	%f4, %f6, %f0
	EX_ST(STORE(std, %f0, %o0))
	be,pn		%icc, 3f
	 add		%o0, 0x8, %o0

	EX_LD(LOAD(ldd, %o1 + 0x8, %f4))
	add		%o1, 0x8, %o1
	subcc		%g2, 0x8, %g2
	faligndata	%f6, %f4, %f2
	EX_ST(STORE(std, %f2, %o0))
	bne,pt		%icc, 1b
	 add		%o0, 0x8, %o0

3:	LOAD(prefetch, %o1 + 0x000, #one_read)
	LOAD(prefetch, %o1 + 0x040, #one_read)
	andn		%o2, (0x40 - 1), %o4
	LOAD(prefetch, %o1 + 0x080, #one_read)
	LOAD(prefetch, %o1 + 0x0c0, #one_read)
	LOAD(prefetch, %o1 + 0x100, #one_read)
	EX_LD(LOAD(ldd, %o1 + 0x000, %f0))
	LOAD(prefetch, %o1 + 0x140, #one_read)
	EX_LD(LOAD(ldd, %o1 + 0x008, %f2))
	LOAD(prefetch, %o1 + 0x180, #one_read)
	EX_LD(LOAD(ldd, %o1 + 0x010, %f4))
	LOAD(prefetch, %o1 + 0x1c0, #one_read)
	faligndata	%f0, %f2, %f16
	EX_LD(LOAD(ldd, %o1 + 0x018, %f6))
	faligndata	%f2, %f4, %f18
	EX_LD(LOAD(ldd, %o1 + 0x020, %f8))
	faligndata	%f4, %f6, %f20
	EX_LD(LOAD(ldd, %o1 + 0x028, %f10))
	faligndata	%f6, %f8, %f22

	EX_LD(LOAD(ldd, %o1 + 0x030, %f12))
	faligndata	%f8, %f10, %f24
	EX_LD(LOAD(ldd, %o1 + 0x038, %f14))
	faligndata	%f10, %f12, %f26
	EX_LD(LOAD(ldd, %o1 + 0x040, %f0))

	subcc		%o4, 0x80, %o4
	add		%o1, 0x40, %o1
	bgu,pt		%XCC, 1f
	 srl		%o4, 6, %o3
	ba,pt		%xcc, 2f
	 nop

	.align		64
1:
	EX_LD(LOAD(ldd, %o1 + 0x008, %f2))
	faligndata	%f12, %f14, %f28
	EX_LD(LOAD(ldd, %o1 + 0x010, %f4))
	faligndata	%f14, %f0, %f30
	EX_ST(STORE_BLK(%f16, %o0))
	EX_LD(LOAD(ldd, %o1 + 0x018, %f6))
	faligndata	%f0, %f2, %f16
	add		%o0, 0x40, %o0

	EX_LD(LOAD(ldd, %o1 + 0x020, %f8))
	faligndata	%f2, %f4, %f18
	EX_LD(LOAD(ldd, %o1 + 0x028, %f10))
	faligndata	%f4, %f6, %f20
	EX_LD(LOAD(ldd, %o1 + 0x030, %f12))
	subcc		%o3, 0x01, %o3
	faligndata	%f6, %f8, %f22
	EX_LD(LOAD(ldd, %o1 + 0x038, %f14))

	faligndata	%f8, %f10, %f24
	EX_LD(LOAD(ldd, %o1 + 0x040, %f0))
	LOAD(prefetch, %o1 + 0x1c0, #one_read)
	faligndata	%f10, %f12, %f26
	bg,pt		%XCC, 1b
	 add		%o1, 0x40, %o1

	/* Finally we copy the last full 64-byte block. */
2:
	EX_LD(LOAD(ldd, %o1 + 0x008, %f2))
	faligndata	%f12, %f14, %f28
	EX_LD(LOAD(ldd, %o1 + 0x010, %f4))
	faligndata	%f14, %f0, %f30
	EX_ST(STORE_BLK(%f16, %o0))
	EX_LD(LOAD(ldd, %o1 + 0x018, %f6))
	faligndata	%f0, %f2, %f16
	EX_LD(LOAD(ldd, %o1 + 0x020, %f8))
	faligndata	%f2, %f4, %f18
	EX_LD(LOAD(ldd, %o1 + 0x028, %f10))
	faligndata	%f4, %f6, %f20
	EX_LD(LOAD(ldd, %o1 + 0x030, %f12))
	faligndata	%f6, %f8, %f22
	EX_LD(LOAD(ldd, %o1 + 0x038, %f14))
	faligndata	%f8, %f10, %f24
	cmp		%g1, 0
	be,pt		%XCC, 1f
	 add		%o0, 0x40, %o0
	EX_LD(LOAD(ldd, %o1 + 0x040, %f0))
1:	faligndata	%f10, %f12, %f26
	faligndata	%f12, %f14, %f28
	faligndata	%f14, %f0, %f30
	EX_ST(STORE_BLK(%f16, %o0))
	add		%o0, 0x40, %o0
	add		%o1, 0x40, %o1
	membar		#Sync

	/* Now we copy the (len modulo 64) bytes at the end.
	 * Note how we borrow the %f0 loaded above.
	 *
	 * Also notice how this code is careful not to perform a
	 * load past the end of the src buffer.
	 */
	and		%o2, 0x3f, %o2
	andcc		%o2, 0x38, %g2
	be,pn		%XCC, 2f
	 subcc		%g2, 0x8, %g2
	be,pn		%XCC, 2f
	 cmp		%g1, 0

	sub		%o2, %g2, %o2
	be,a,pt		%XCC, 1f
	 EX_LD(LOAD(ldd, %o1 + 0x00, %f0))

1:	EX_LD(LOAD(ldd, %o1 + 0x08, %f2))
	add		%o1, 0x8, %o1
	subcc		%g2, 0x8, %g2
	faligndata	%f0, %f2, %f8
	EX_ST(STORE(std, %f8, %o0))
	be,pn		%XCC, 2f
	 add		%o0, 0x8, %o0
	EX_LD(LOAD(ldd, %o1 + 0x08, %f0))
	add		%o1, 0x8, %o1
	subcc		%g2, 0x8, %g2
	faligndata	%f2, %f0, %f8
	EX_ST(STORE(std, %f8, %o0))
	bne,pn		%XCC, 1b
	 add		%o0, 0x8, %o0

	/* If anything is left, we copy it one byte at a time.
	 * Note that %g1 is (src & 0x3) saved above before the
	 * alignaddr was performed.
	 */
2:
	cmp		%o2, 0
	add		%o1, %g1, %o1
	VISExitHalf
	be,pn		%XCC, 85f
	 sub		%o0, %o1, %o3

	andcc		%g1, 0x7, %g0
	bne,pn		%icc, 90f
	 andcc		%o2, 0x8, %g0
	be,pt		%icc, 1f
	 nop
	EX_LD(LOAD(ldx, %o1, %o5))
	EX_ST(STORE(stx, %o5, %o1 + %o3))
	add		%o1, 0x8, %o1

1:	andcc		%o2, 0x4, %g0
	be,pt		%icc, 1f
	 nop
	EX_LD(LOAD(lduw, %o1, %o5))
	EX_ST(STORE(stw, %o5, %o1 + %o3))
	add		%o1, 0x4, %o1

1:	andcc		%o2, 0x2, %g0
	be,pt		%icc, 1f
	 nop
	EX_LD(LOAD(lduh, %o1, %o5))
	EX_ST(STORE(sth, %o5, %o1 + %o3))
	add		%o1, 0x2, %o1

1:	andcc		%o2, 0x1, %g0
	be,pt		%icc, 85f
	 nop
	EX_LD(LOAD(ldub, %o1, %o5))
	ba,pt		%xcc, 85f
	 EX_ST(STORE(stb, %o5, %o1 + %o3))

	.align		64
70: /* 16 < len <= 64 */
	bne,pn		%XCC, 75f
	 sub		%o0, %o1, %o3

72:
	andn		%o2, 0xf, %o4
	and		%o2, 0xf, %o2
1:	subcc		%o4, 0x10, %o4
	EX_LD(LOAD(ldx, %o1 + 0x00, %o5))
	EX_LD(LOAD(ldx, %o1 + 0x08, %g1))
	EX_ST(STORE(stx, %o5, %o1 + %o3))
	add		%o1, 0x8, %o1
	EX_ST(STORE(stx, %g1, %o1 + %o3))
	bgu,pt		%XCC, 1b
	 add		%o1, 0x8, %o1
73:	andcc		%o2, 0x8, %g0
	be,pt		%XCC, 1f
	 nop
	sub		%o2, 0x8, %o2
	EX_LD(LOAD(ldx, %o1, %o5))
	EX_ST(STORE(stx, %o5, %o1 + %o3))
	add		%o1, 0x8, %o1
1:	andcc		%o2, 0x4, %g0
	be,pt		%XCC, 1f
	 nop
	sub		%o2, 0x4, %o2
	EX_LD(LOAD(lduw, %o1, %o5))
	EX_ST(STORE(stw, %o5, %o1 + %o3))
	add		%o1, 0x4, %o1
1:	cmp		%o2, 0
	be,pt		%XCC, 85f
	 nop
	ba,pt		%xcc, 90f
	 nop

75:
	andcc		%o0, 0x7, %g1
	sub		%g1, 0x8, %g1
	be,pn		%icc, 2f
	 sub		%g0, %g1, %g1
	sub		%o2, %g1, %o2

1:	subcc		%g1, 1, %g1
	EX_LD(LOAD(ldub, %o1, %o5))
	EX_ST(STORE(stb, %o5, %o1 + %o3))
	bgu,pt		%icc, 1b
	 add		%o1, 1, %o1

2:	add		%o1, %o3, %o0
	andcc		%o1, 0x7, %g1
	bne,pt		%icc, 8f
	 sll		%g1, 3, %g1

	cmp		%o2, 16
	bgeu,pt		%icc, 72b
	 nop
	ba,a,pt		%xcc, 73b

8:	mov		64, %o3
	andn		%o1, 0x7, %o1
	EX_LD(LOAD(ldx, %o1, %g2))
	sub		%o3, %g1, %o3
	andn		%o2, 0x7, %o4
	sllx		%g2, %g1, %g2
1:	EX_LD(LOAD(ldx, %o1 + 0x8, %g3))
	subcc		%o4, 0x8, %o4
	add		%o1, 0x8, %o1
	srlx		%g3, %o3, %o5
	or		%o5, %g2, %o5
	EX_ST(STORE(stx, %o5, %o0))
	add		%o0, 0x8, %o0
	bgu,pt		%icc, 1b
	 sllx		%g3, %g1, %g2

	srl		%g1, 3, %g1
	andcc		%o2, 0x7, %o2
	be,pn		%icc, 85f
	 add		%o1, %g1, %o1
	ba,pt		%xcc, 90f
	 sub		%o0, %o1, %o3

	.align		64
80: /* 0 < len <= 16 */
	andcc		%o3, 0x3, %g0
	bne,pn		%XCC, 90f
	 sub		%o0, %o1, %o3

1:
	subcc		%o2, 4, %o2
	EX_LD(LOAD(lduw, %o1, %g1))
	EX_ST(STORE(stw, %g1, %o1 + %o3))
	bgu,pt		%XCC, 1b
	 add		%o1, 4, %o1

85:	retl
	 mov		EX_RETVAL(%g5), %o0

	.align		32
90:
	subcc		%o2, 1, %o2
	EX_LD(LOAD(ldub, %o1, %g1))
	EX_ST(STORE(stb, %g1, %o1 + %o3))
	bgu,pt		%XCC, 90b
	 add		%o1, 1, %o1
	retl
<<<<<<< HEAD
	 mov		EX_RETVAL(%g5), %o0
=======
	 mov		EX_RETVAL(%g5), %o0

	.size		FUNC_NAME, .-FUNC_NAME
>>>>>>> 8a690d16
<|MERGE_RESOLUTION|>--- conflicted
+++ resolved
@@ -78,10 +78,7 @@
 	 */
 
 	.globl	FUNC_NAME
-<<<<<<< HEAD
-=======
 	.type	FUNC_NAME,#function
->>>>>>> 8a690d16
 FUNC_NAME:	/* %o0=dst, %o1=src, %o2=len */
 	PREAMBLE
 	mov		%o0, %g5
@@ -415,10 +412,6 @@
 	bgu,pt		%XCC, 90b
 	 add		%o1, 1, %o1
 	retl
-<<<<<<< HEAD
 	 mov		EX_RETVAL(%g5), %o0
-=======
-	 mov		EX_RETVAL(%g5), %o0
-
-	.size		FUNC_NAME, .-FUNC_NAME
->>>>>>> 8a690d16
+
+	.size		FUNC_NAME, .-FUNC_NAME