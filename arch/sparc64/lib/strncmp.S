/* $Id: strncmp.S,v 1.2 1997/03/11 17:51:44 jj Exp $
 * Sparc64 optimized strncmp code.
 *
 * Copyright (C) 1997 Jakub Jelinek (jj@sunsite.mff.cuni.cz)
 */

#include <asm/asi.h>

	.text
<<<<<<< HEAD
	.align 4
	.global strncmp
=======
	.align	32
	.globl	strncmp
	.type	strncmp,#function
>>>>>>> 8a690d16
strncmp:
	brlez,pn %o2, 3f
	 lduba	[%o0] (ASI_PNF), %o3
1:
	add	%o0, 1, %o0
	ldub	[%o1], %o4
	brz,pn	%o3, 2f
	 add	%o1, 1, %o1
	cmp	%o3, %o4
	bne,pn	%icc, 2f
	 subcc	%o2, 1, %o2
	bne,a,pt %xcc, 1b
	 ldub	[%o0], %o3
2:
	retl
	 sub	%o3, %o4, %o0
3:
	retl
	 clr	%o0
	.size	strncmp, .-strncmp<|MERGE_RESOLUTION|>--- conflicted
+++ resolved
@@ -7,14 +7,9 @@
 #include <asm/asi.h>
 
 	.text
-<<<<<<< HEAD
-	.align 4
-	.global strncmp
-=======
 	.align	32
 	.globl	strncmp
 	.type	strncmp,#function
->>>>>>> 8a690d16
 strncmp:
 	brlez,pn %o2, 3f
 	 lduba	[%o0] (ASI_PNF), %o3
