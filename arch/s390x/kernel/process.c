/*
 *  arch/s390/kernel/process.c
 *
 *  S390 version
 *    Copyright (C) 1999 IBM Deutschland Entwicklung GmbH, IBM Corporation
 *    Author(s): Martin Schwidefsky (schwidefsky@de.ibm.com),
 *               Hartmut Penner (hp@de.ibm.com),
 *               Denis Joseph Barrow (djbarrow@de.ibm.com,barrow_dj@yahoo.com),
 *
 *  Derived from "arch/i386/kernel/process.c"
 *    Copyright (C) 1995, Linus Torvalds
 */

/*
 * This file handles the architecture-dependent parts of process handling..
 */

#include <linux/config.h>
#include <linux/errno.h>
#include <linux/sched.h>
#include <linux/kernel.h>
#include <linux/mm.h>
#include <linux/smp.h>
#include <linux/smp_lock.h>
#include <linux/stddef.h>
#include <linux/unistd.h>
#include <linux/ptrace.h>
#include <linux/slab.h>
#include <linux/vmalloc.h>
#include <linux/user.h>
#include <linux/a.out.h>
#include <linux/interrupt.h>
#include <linux/delay.h>
#include <linux/reboot.h>
#include <linux/init.h>

#include <asm/uaccess.h>
#include <asm/pgtable.h>
#include <asm/system.h>
#include <asm/io.h>
#include <asm/processor.h>
#include <asm/irq.h>

asmlinkage void ret_from_fork(void) __asm__("ret_from_fork");

/*
 * Return saved PC of a blocked thread. used in kernel/sched
 * resume in entry.S does not create a new stack frame, it
 * just stores the registers %r6-%r15 to the frame given by
 * schedule. We want to return the address of the caller of
 * schedule, so we have to walk the backchain one time to
 * find the frame schedule() store its return address.
 */
unsigned long thread_saved_pc(struct task_struct *tsk)
{
	unsigned long bc;

	bc = *((unsigned long *) tsk->thread.ksp);
	return *((unsigned long *) (bc+112));
}

/*
 * The idle loop on a S390...
 */

void default_idle(void)
{
	psw_t wait_psw;
	unsigned long reg;

        if (need_resched()) {
                schedule();
                return;
        }

	/* 
	 * Wait for external, I/O or machine check interrupt and
	 * switch off machine check bit after the wait has ended.
	 */
	wait_psw.mask = PSW_KERNEL_BITS | PSW_MASK_MCHECK | PSW_MASK_WAIT |
		PSW_MASK_IO | PSW_MASK_EXT;
	asm volatile (
		"    larl  %0,0f\n"
		"    stg   %0,8(%1)\n"
		"    lpswe 0(%1)\n"
		"0:  larl  %0,1f\n"
		"    stg   %0,8(%1)\n"
		"    ni    1(%1),0xf9\n"
		"    lpswe 0(%1)\n"
		"1:"
		: "=&a" (reg) : "a" (&wait_psw) : "memory", "cc" );
}

int cpu_idle(void)
{
	for (;;)
		default_idle();
	return 0;
}

extern void show_registers(struct pt_regs *regs);
extern void show_trace(unsigned long *sp);

void show_regs(struct pt_regs *regs)
{
	struct task_struct *tsk = current;

        printk("CPU:    %d    %s\n", tsk->thread_info->cpu, print_tainted());
        printk("Process %s (pid: %d, task: %016lx, ksp: %016lx)\n",
	       current->comm, current->pid, (unsigned long) tsk,
	       tsk->thread.ksp);

	show_registers(regs);
	/* Show stack backtrace if pt_regs is from kernel mode */
	if (!(regs->psw.mask & PSW_MASK_PSTATE))
		show_trace((unsigned long *) regs->gprs[15]);
}

extern void kernel_thread_starter(void);
__asm__(".align 4\n"
	"kernel_thread_starter:\n"
	"    lg    15,0(8)\n"
	"    sgr   15,7\n"
	"    stosm 48(15),3\n"
	"    lgr   2,10\n"
	"    basr  14,9\n"
	"    sgr   2,2\n"
	"    br    11\n");

int kernel_thread(int (*fn)(void *), void * arg, unsigned long flags)
{
<<<<<<< HEAD
	struct task_struct *p;
	struct pt_regs regs;

	memset(&regs, 0, sizeof(regs));
	regs.psw.mask = PSW_KERNEL_BITS;
	regs.psw.addr = (__u64) kernel_thread_starter;
	regs.gprs[7] = STACK_FRAME_OVERHEAD;
	regs.gprs[8] = __LC_KERNEL_STACK;
	regs.gprs[9] = (unsigned long) fn;
	regs.gprs[10] = (unsigned long) arg;
	regs.gprs[11] = (unsigned long) do_exit;
	regs.orig_gpr2 = -1;

	/* Ok, create the new process.. */
	p = do_fork(flags | CLONE_VM, 0, &regs, 0, NULL);
	return IS_ERR(p) ? PTR_ERR(p) : p->pid;
=======
        int clone_arg = flags | CLONE_VM | CLONE_UNTRACED;
        int retval;

        __asm__ __volatile__(
                "     slgr  2,2\n"
                "     lgr   3,%1\n"
                "     lg    4,%6\n"     /* load kernel stack ptr of parent */
                "     svc   %b2\n"                     /* Linux system call*/
                "     clg   4,%6\n"    /* compare ksp's: child or parent ? */
                "     je    0f\n"                          /* parent - jump*/
                "     lg    15,%6\n"            /* fix kernel stack pointer*/
                "     aghi  15,%7\n"
                "     xc    0(160,15),0(15)\n"          /* clear save area */
                "     lgr   2,%4\n"                        /* load argument*/
                "     basr  14,%5\n"                             /* call fn*/
                "     svc   %b3\n"                     /* Linux system call*/
                "0:   lgr   %0,2"
                : "=a" (retval)
                : "d" (clone_arg), "i" (__NR_clone), "i" (__NR_exit),
                  "d" (arg), "a" (fn), "i" (__LC_KERNEL_STACK) ,
                  "i" (-STACK_FRAME_OVERHEAD)
                : "2", "3", "4" );
        return retval;
>>>>>>> dafe281e
}

/*
 * Free current thread data structures etc..
 */
void exit_thread(void)
{
}

void flush_thread(void)
{

        current->used_math = 0;
	clear_tsk_thread_flag(current, TIF_USEDFPU);
}

void release_thread(struct task_struct *dead_task)
{
}

int copy_thread(int nr, unsigned long clone_flags, unsigned long new_stackp,
	unsigned long unused,
        struct task_struct * p, struct pt_regs * regs)
{
        struct stack_frame
          {
            unsigned long back_chain;
            unsigned long eos;
            unsigned long glue1;
            unsigned long glue2;
            unsigned long scratch[2];
            unsigned long gprs[10];    /* gprs 6 -15                       */
            unsigned long fprs[2];     /* fpr 4 and 6                      */
            unsigned long empty[2];
            struct pt_regs childregs;
          } *frame;

        frame = ((struct stack_frame *)
		 (THREAD_SIZE + (unsigned long) p->thread_info)) - 1;
        p->thread.ksp = (unsigned long) frame;
        frame->childregs = *regs;
	frame->childregs.gprs[2] = 0;	/* child returns 0 on fork. */
        frame->childregs.gprs[15] = new_stackp;
        frame->back_chain = frame->eos = 0;

        /* new return point is ret_from_fork */
        frame->gprs[8] = (unsigned long) ret_from_fork;

        /* fake return stack for resume(), don't go back to schedule */
        frame->gprs[9] = (unsigned long) frame;
        /* save fprs */
	save_fp_regs(&p->thread.fp_regs);
        p->thread.user_seg = __pa((unsigned long) p->mm->pgd) | _REGION_TABLE;
	/* start new process with ar4 pointing to the correct address space */
	p->thread.ar4 = get_fs().ar4;
        /* Don't copy debug registers */
        memset(&p->thread.per_info,0,sizeof(p->thread.per_info));
        return 0;
}

asmlinkage int sys_fork(struct pt_regs regs)
{
	struct task_struct *p;
        p = do_fork(SIGCHLD, regs.gprs[15], &regs, 0, NULL);
	return IS_ERR(p) ? PTR_ERR(p) : p->pid;
}

asmlinkage int sys_clone(struct pt_regs regs)
{
        unsigned long clone_flags;
        unsigned long newsp;
	struct task_struct *p;
	int *user_tid;

        clone_flags = regs.gprs[3];
        newsp = regs.orig_gpr2;
	user_tid = (int *) regs.gprs[4];
        if (!newsp)
                newsp = regs.gprs[15];
        p = do_fork(clone_flags & ~CLONE_IDLETASK, newsp, &regs, 0, user_tid);
	return IS_ERR(p) ? PTR_ERR(p) : p->pid;
}

/*
 * This is trivial, and on the face of it looks like it
 * could equally well be done in user mode.
 *
 * Not so, for quite unobvious reasons - register pressure.
 * In user mode vfork() cannot have a stack frame, and if
 * done by calling the "clone()" system call directly, you
 * do not have enough call-clobbered registers to hold all
 * the information you need.
 */
asmlinkage int sys_vfork(struct pt_regs regs)
{
	struct task_struct *p;
	p = do_fork(CLONE_VFORK | CLONE_VM | SIGCHLD,
		    regs.gprs[15], &regs, 0, NULL);
	return IS_ERR(p) ? PTR_ERR(p) : p->pid;
}

/*
 * sys_execve() executes a new program.
 */
asmlinkage int sys_execve(struct pt_regs regs)
{
        int error;
        char * filename;

        filename = getname((char *) regs.orig_gpr2);
        error = PTR_ERR(filename);
        if (IS_ERR(filename))
                goto out;
        error = do_execve(filename, (char **) regs.gprs[3],
			  (char **) regs.gprs[4], &regs);
	if (error == 0) {
		current->ptrace &= ~PT_DTRACE;
		current->thread.fp_regs.fpc = 0;
		asm volatile("sfpc %0,%0" : : "d" (0));
	}
        putname(filename);
out:
        return error;
}


/*
 * fill in the FPU structure for a core dump.
 */
int dump_fpu (struct pt_regs * regs, s390_fp_regs *fpregs)
{
	save_fp_regs(fpregs);
	return 1;
}

/*
 * fill in the user structure for a core dump..
 */
void dump_thread(struct pt_regs * regs, struct user * dump)
{

/* changed the size calculations - should hopefully work better. lbt */
	dump->magic = CMAGIC;
	dump->start_code = 0;
	dump->start_stack = regs->gprs[15] & ~(PAGE_SIZE - 1);
	dump->u_tsize = current->mm->end_code >> PAGE_SHIFT;
	dump->u_dsize = (current->mm->brk + PAGE_SIZE - 1) >> PAGE_SHIFT;
	dump->u_dsize -= dump->u_tsize;
	dump->u_ssize = 0;
	if (dump->start_stack < TASK_SIZE)
		dump->u_ssize = (TASK_SIZE - dump->start_stack) >> PAGE_SHIFT;
	memcpy(&dump->regs, regs, sizeof(s390_regs));
	dump_fpu (regs, &dump->regs.fp_regs);
	dump->regs.per_info = current->thread.per_info;
}

/*
 * These bracket the sleeping functions..
 */
extern void scheduling_functions_start_here(void);
extern void scheduling_functions_end_here(void);
#define first_sched	((unsigned long) scheduling_functions_start_here)
#define last_sched	((unsigned long) scheduling_functions_end_here)

unsigned long get_wchan(struct task_struct *p)
{
        unsigned long r14, r15, bc;
        unsigned long stack_page;
        int count = 0;
        if (!p || p == current || p->state == TASK_RUNNING)
                return 0;
        stack_page = (unsigned long) p;
        r15 = p->thread.ksp;
        if (!stack_page || r15 < stack_page || r15 >= 16380+stack_page)
                return 0;
        bc = *(unsigned long *) r15;
        do {
                if (bc < stack_page || bc >= 16380+stack_page)
                        return 0;
                r14 = *(unsigned long *) (bc+112);
                if (r14 < first_sched || r14 >= last_sched)
                        return r14;
                bc = *(unsigned long *) bc;
        } while (count++ < 16);
        return 0;
}
#undef last_sched
#undef first_sched
<|MERGE_RESOLUTION|>--- conflicted
+++ resolved
@@ -129,7 +129,6 @@
 
 int kernel_thread(int (*fn)(void *), void * arg, unsigned long flags)
 {
-<<<<<<< HEAD
 	struct task_struct *p;
 	struct pt_regs regs;
 
@@ -144,33 +143,8 @@
 	regs.orig_gpr2 = -1;
 
 	/* Ok, create the new process.. */
-	p = do_fork(flags | CLONE_VM, 0, &regs, 0, NULL);
+	p = do_fork(flags | CLONE_VM | CLONE_UNTRACED, 0, &regs, 0, NULL);
 	return IS_ERR(p) ? PTR_ERR(p) : p->pid;
-=======
-        int clone_arg = flags | CLONE_VM | CLONE_UNTRACED;
-        int retval;
-
-        __asm__ __volatile__(
-                "     slgr  2,2\n"
-                "     lgr   3,%1\n"
-                "     lg    4,%6\n"     /* load kernel stack ptr of parent */
-                "     svc   %b2\n"                     /* Linux system call*/
-                "     clg   4,%6\n"    /* compare ksp's: child or parent ? */
-                "     je    0f\n"                          /* parent - jump*/
-                "     lg    15,%6\n"            /* fix kernel stack pointer*/
-                "     aghi  15,%7\n"
-                "     xc    0(160,15),0(15)\n"          /* clear save area */
-                "     lgr   2,%4\n"                        /* load argument*/
-                "     basr  14,%5\n"                             /* call fn*/
-                "     svc   %b3\n"                     /* Linux system call*/
-                "0:   lgr   %0,2"
-                : "=a" (retval)
-                : "d" (clone_arg), "i" (__NR_clone), "i" (__NR_exit),
-                  "d" (arg), "a" (fn), "i" (__LC_KERNEL_STACK) ,
-                  "i" (-STACK_FRAME_OVERHEAD)
-                : "2", "3", "4" );
-        return retval;
->>>>>>> dafe281e
 }
 
 /*
