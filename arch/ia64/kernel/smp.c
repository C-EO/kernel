--- conflicted
+++ resolved
@@ -36,11 +36,6 @@
 #include <asm/current.h>
 #include <asm/delay.h>
 #include <asm/machvec.h>
-
-#ifdef	CONFIG_KDB
-#include <linux/kdb.h>
-#endif	/* CONFIG_KDB */
-
 #include <asm/io.h>
 #include <asm/irq.h>
 #include <asm/page.h>
@@ -67,13 +62,7 @@
 
 #define IPI_CALL_FUNC		0
 #define IPI_CPU_STOP		1
-<<<<<<< HEAD
-#ifdef	CONFIG_KDB
-#define IPI_KDB_INTERRUPT	2
-#endif	/* CONFIG_KDB */
-=======
 #define IPI_CALL_FUNC_SINGLE	2
->>>>>>> 30a2f3c6
 #define IPI_KDUMP_CPU_STOP	3
 
 /* This needs to be cacheline aligned because it is written to by *other* CPUs.  */
@@ -124,21 +113,12 @@
 			case IPI_CPU_STOP:
 				stop_this_cpu();
 				break;
-<<<<<<< HEAD
-#ifdef CONFIG_KDB
-			case IPI_KDB_INTERRUPT:
-				if (!kdb_ipi(get_irq_regs(), NULL))
-					printk(KERN_ERR "kdb_ipi() rejected IPI_KDB_INTERRUPT\n");
-				break;
-#endif
-=======
 			case IPI_CALL_FUNC:
 				generic_smp_call_function_interrupt();
 				break;
 			case IPI_CALL_FUNC_SINGLE:
 				generic_smp_call_function_single_interrupt();
 				break;
->>>>>>> 30a2f3c6
 #ifdef CONFIG_KEXEC
 			case IPI_KDUMP_CPU_STOP:
 				unw_init_running(kdump_cpu_freeze, NULL);
@@ -354,13 +334,4 @@
 setup_profiling_timer (unsigned int multiplier)
 {
 	return -EINVAL;
-}
-
-#if defined(CONFIG_KDB)
-void
-smp_kdb_stop(void)
-{
-	if (!KDB_FLAG(NOIPI))
-		send_IPI_allbutself(IPI_KDB_INTERRUPT);
-}
-#endif	/* CONFIG_KDB */+}