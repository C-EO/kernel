/*
 * File:	mca.c
 * Purpose:	Generic MCA handling layer
 *
 * Updated for latest kernel
 * Copyright (C) 2003 Hewlett-Packard Co
 *	David Mosberger-Tang <davidm@hpl.hp.com>
 *
 * Copyright (C) 2002 Dell Inc.
 * Copyright (C) Matt Domsch (Matt_Domsch@dell.com)
 *
 * Copyright (C) 2002 Intel
 * Copyright (C) Jenna Hall (jenna.s.hall@intel.com)
 *
 * Copyright (C) 2001 Intel
 * Copyright (C) Fred Lewis (frederick.v.lewis@intel.com)
 *
 * Copyright (C) 2000 Intel
 * Copyright (C) Chuck Fleckenstein (cfleck@co.intel.com)
 *
 * Copyright (C) 1999, 2004 Silicon Graphics, Inc.
 * Copyright (C) Vijay Chander(vijay@engr.sgi.com)
 *
 * 03/04/15 D. Mosberger Added INIT backtrace support.
 * 02/03/25 M. Domsch	GUID cleanups
 *
 * 02/01/04 J. Hall	Aligned MCA stack to 16 bytes, added platform vs. CPU
 *			error flag, set SAL default return values, changed
 *			error record structure to linked list, added init call
 *			to sal_get_state_info_size().
 *
 * 01/01/03 F. Lewis    Added setup of CMCI and CPEI IRQs, logging of corrected
 *                      platform errors, completed code for logging of
 *                      corrected & uncorrected machine check errors, and
 *                      updated for conformance with Nov. 2000 revision of the
 *                      SAL 3.0 spec.
 * 00/03/29 C. Fleckenstein  Fixed PAL/SAL update issues, began MCA bug fixes, logging issues,
 *                           added min save state dump, added INIT handler.
 *
 * 2003-12-08 Keith Owens <kaos@sgi.com>
 *            smp_call_function() must not be called from interrupt context (can
 *            deadlock on tasklist_lock).  Use keventd to call smp_call_function().
 *
 * 2004-02-01 Keith Owens <kaos@sgi.com>
 *            Avoid deadlock when using printk() for MCA and INIT records.
 *            Delete all record printing code, moved to salinfo_decode in user space.
 *            Mark variables and functions static where possible.
 *            Delete dead variables and functions.
 *            Reorder to remove the need for forward declarations and to consolidate
 *            related code.
 *
 * 2005-08-12 Keith Owens <kaos@sgi.com>
 *	      Convert MCA/INIT handlers to use per event stacks and SAL/OS state.
 *
 * 2005-10-07 Keith Owens <kaos@sgi.com>
 *	      Add notify_die() hooks.
 *
 * 2006-09-15 Hidetoshi Seto <seto.hidetoshi@jp.fujitsu.com>
 * 	      Add printing support for MCA/INIT.
 *
 * 2007-04-27 Russ Anderson <rja@sgi.com>
 *	      Support multiple cpus going through OS_MCA in the same event.
 */
#include <linux/types.h>
#include <linux/init.h>
#include <linux/sched.h>
#include <linux/interrupt.h>
#include <linux/irq.h>
#include <linux/bootmem.h>
#include <linux/acpi.h>
#include <linux/timer.h>
#include <linux/module.h>
#include <linux/kernel.h>
#include <linux/smp.h>
#include <linux/workqueue.h>
#include <linux/cpumask.h>
#include <linux/kdebug.h>
<<<<<<< HEAD
#ifdef	CONFIG_KDB
#include <linux/kdb.h>
#include <linux/kdbprivate.h>	/* for switch state wrappers */
#endif	/* CONFIG_KDB */
=======
#include <linux/cpu.h>
>>>>>>> fbdcf18d

#include <asm/delay.h>
#include <asm/machvec.h>
#include <asm/meminit.h>
#include <asm/page.h>
#include <asm/ptrace.h>
#include <asm/system.h>
#include <asm/sal.h>
#include <asm/mca.h>
#include <asm/kexec.h>

#include <asm/irq.h>
#include <asm/hw_irq.h>

#include "mca_drv.h"
#include "entry.h"

#if defined(IA64_MCA_DEBUG_INFO)
# define IA64_MCA_DEBUG(fmt...)	printk(fmt)
#else
# define IA64_MCA_DEBUG(fmt...)
#endif

/* Used by mca_asm.S */
DEFINE_PER_CPU(u64, ia64_mca_data); /* == __per_cpu_mca[smp_processor_id()] */
DEFINE_PER_CPU(u64, ia64_mca_per_cpu_pte); /* PTE to map per-CPU area */
DEFINE_PER_CPU(u64, ia64_mca_pal_pte);	    /* PTE to map PAL code */
DEFINE_PER_CPU(u64, ia64_mca_pal_base);    /* vaddr PAL code granule */

unsigned long __per_cpu_mca[NR_CPUS];

/* In mca_asm.S */
extern void			ia64_os_init_dispatch_monarch (void);
extern void			ia64_os_init_dispatch_slave (void);

static int monarch_cpu = -1;

static ia64_mc_info_t		ia64_mc_info;

#define MAX_CPE_POLL_INTERVAL (15*60*HZ) /* 15 minutes */
#define MIN_CPE_POLL_INTERVAL (2*60*HZ)  /* 2 minutes */
#define CMC_POLL_INTERVAL     (1*60*HZ)  /* 1 minute */
#define CPE_HISTORY_LENGTH    5
#define CMC_HISTORY_LENGTH    5

#ifdef CONFIG_ACPI
static struct timer_list cpe_poll_timer;
#endif
static struct timer_list cmc_poll_timer;
/*
 * This variable tells whether we are currently in polling mode.
 * Start with this in the wrong state so we won't play w/ timers
 * before the system is ready.
 */
static int cmc_polling_enabled = 1;

/*
 * Clearing this variable prevents CPE polling from getting activated
 * in mca_late_init.  Use it if your system doesn't provide a CPEI,
 * but encounters problems retrieving CPE logs.  This should only be
 * necessary for debugging.
 */
static int cpe_poll_enabled = 1;

extern void salinfo_log_wakeup(int type, u8 *buffer, u64 size, int irqsafe);

static int mca_init __initdata;

/*
 * limited & delayed printing support for MCA/INIT handler
 */

#define mprintk(fmt...) ia64_mca_printk(fmt)

#define MLOGBUF_SIZE (512+256*NR_CPUS)
#define MLOGBUF_MSGMAX 256
static char mlogbuf[MLOGBUF_SIZE];
static DEFINE_SPINLOCK(mlogbuf_wlock);	/* mca context only */
static DEFINE_SPINLOCK(mlogbuf_rlock);	/* normal context only */
static unsigned long mlogbuf_start;
static unsigned long mlogbuf_end;
static unsigned int mlogbuf_finished = 0;
static unsigned long mlogbuf_timestamp = 0;

static int loglevel_save = -1;
#define BREAK_LOGLEVEL(__console_loglevel)		\
	oops_in_progress = 1;				\
	if (loglevel_save < 0)				\
		loglevel_save = __console_loglevel;	\
	__console_loglevel = 15;

#define RESTORE_LOGLEVEL(__console_loglevel)		\
	if (loglevel_save >= 0) {			\
		__console_loglevel = loglevel_save;	\
		loglevel_save = -1;			\
	}						\
	mlogbuf_finished = 0;				\
	oops_in_progress = 0;

/*
 * Push messages into buffer, print them later if not urgent.
 */
void ia64_mca_printk(const char *fmt, ...)
{
	va_list args;
	int printed_len;
	char temp_buf[MLOGBUF_MSGMAX];
	char *p;

	va_start(args, fmt);
	printed_len = vscnprintf(temp_buf, sizeof(temp_buf), fmt, args);
	va_end(args);

	/* Copy the output into mlogbuf */
	if (oops_in_progress) {
		/* mlogbuf was abandoned, use printk directly instead. */
		printk(temp_buf);
	} else {
		spin_lock(&mlogbuf_wlock);
		for (p = temp_buf; *p; p++) {
			unsigned long next = (mlogbuf_end + 1) % MLOGBUF_SIZE;
			if (next != mlogbuf_start) {
				mlogbuf[mlogbuf_end] = *p;
				mlogbuf_end = next;
			} else {
				/* buffer full */
				break;
			}
		}
		mlogbuf[mlogbuf_end] = '\0';
		spin_unlock(&mlogbuf_wlock);
	}
}
EXPORT_SYMBOL(ia64_mca_printk);

/*
 * Print buffered messages.
 *  NOTE: call this after returning normal context. (ex. from salinfod)
 */
void ia64_mlogbuf_dump(void)
{
	char temp_buf[MLOGBUF_MSGMAX];
	char *p;
	unsigned long index;
	unsigned long flags;
	unsigned int printed_len;

	/* Get output from mlogbuf */
	while (mlogbuf_start != mlogbuf_end) {
		temp_buf[0] = '\0';
		p = temp_buf;
		printed_len = 0;

		spin_lock_irqsave(&mlogbuf_rlock, flags);

		index = mlogbuf_start;
		while (index != mlogbuf_end) {
			*p = mlogbuf[index];
			index = (index + 1) % MLOGBUF_SIZE;
			if (!*p)
				break;
			p++;
			if (++printed_len >= MLOGBUF_MSGMAX - 1)
				break;
		}
		*p = '\0';
		if (temp_buf[0])
			printk(temp_buf);
		mlogbuf_start = index;

		mlogbuf_timestamp = 0;
		spin_unlock_irqrestore(&mlogbuf_rlock, flags);
	}
}
EXPORT_SYMBOL(ia64_mlogbuf_dump);

/*
 * Call this if system is going to down or if immediate flushing messages to
 * console is required. (ex. recovery was failed, crash dump is going to be
 * invoked, long-wait rendezvous etc.)
 *  NOTE: this should be called from monarch.
 */
static void ia64_mlogbuf_finish(int wait)
{
	BREAK_LOGLEVEL(console_loglevel);

	spin_lock_init(&mlogbuf_rlock);
	ia64_mlogbuf_dump();
	printk(KERN_EMERG "mlogbuf_finish: printing switched to urgent mode, "
		"MCA/INIT might be dodgy or fail.\n");

	if (!wait)
		return;

	/* wait for console */
	printk("Delaying for 5 seconds...\n");
	udelay(5*1000000);

	mlogbuf_finished = 1;
}

/*
 * Print buffered messages from INIT context.
 */
static void ia64_mlogbuf_dump_from_init(void)
{
	if (mlogbuf_finished)
		return;

	if (mlogbuf_timestamp && (mlogbuf_timestamp + 30*HZ > jiffies)) {
		printk(KERN_ERR "INIT: mlogbuf_dump is interrupted by INIT "
			" and the system seems to be messed up.\n");
		ia64_mlogbuf_finish(0);
		return;
	}

	if (!spin_trylock(&mlogbuf_rlock)) {
		printk(KERN_ERR "INIT: mlogbuf_dump is interrupted by INIT. "
			"Generated messages other than stack dump will be "
			"buffered to mlogbuf and will be printed later.\n");
		printk(KERN_ERR "INIT: If messages would not printed after "
			"this INIT, wait 30sec and assert INIT again.\n");
		if (!mlogbuf_timestamp)
			mlogbuf_timestamp = jiffies;
		return;
	}
	spin_unlock(&mlogbuf_rlock);
	ia64_mlogbuf_dump();
}

static void inline
ia64_mca_spin(const char *func)
{
	if (monarch_cpu == smp_processor_id())
		ia64_mlogbuf_finish(0);
	mprintk(KERN_EMERG "%s: spinning here, not returning to SAL\n", func);
	while (1)
		cpu_relax();
}
/*
 * IA64_MCA log support
 */
#define IA64_MAX_LOGS		2	/* Double-buffering for nested MCAs */
#define IA64_MAX_LOG_TYPES      4   /* MCA, INIT, CMC, CPE */

typedef struct ia64_state_log_s
{
	spinlock_t	isl_lock;
	int		isl_index;
	unsigned long	isl_count;
	ia64_err_rec_t  *isl_log[IA64_MAX_LOGS]; /* need space to store header + error log */
} ia64_state_log_t;

static ia64_state_log_t ia64_state_log[IA64_MAX_LOG_TYPES];

#define IA64_LOG_ALLOCATE(it, size) \
	{ia64_state_log[it].isl_log[IA64_LOG_CURR_INDEX(it)] = \
		(ia64_err_rec_t *)alloc_bootmem(size); \
	ia64_state_log[it].isl_log[IA64_LOG_NEXT_INDEX(it)] = \
		(ia64_err_rec_t *)alloc_bootmem(size);}
#define IA64_LOG_LOCK_INIT(it) spin_lock_init(&ia64_state_log[it].isl_lock)
#define IA64_LOG_LOCK(it)      spin_lock_irqsave(&ia64_state_log[it].isl_lock, s)
#define IA64_LOG_UNLOCK(it)    spin_unlock_irqrestore(&ia64_state_log[it].isl_lock,s)
#define IA64_LOG_NEXT_INDEX(it)    ia64_state_log[it].isl_index
#define IA64_LOG_CURR_INDEX(it)    1 - ia64_state_log[it].isl_index
#define IA64_LOG_INDEX_INC(it) \
    {ia64_state_log[it].isl_index = 1 - ia64_state_log[it].isl_index; \
    ia64_state_log[it].isl_count++;}
#define IA64_LOG_INDEX_DEC(it) \
    ia64_state_log[it].isl_index = 1 - ia64_state_log[it].isl_index
#define IA64_LOG_NEXT_BUFFER(it)   (void *)((ia64_state_log[it].isl_log[IA64_LOG_NEXT_INDEX(it)]))
#define IA64_LOG_CURR_BUFFER(it)   (void *)((ia64_state_log[it].isl_log[IA64_LOG_CURR_INDEX(it)]))
#define IA64_LOG_COUNT(it)         ia64_state_log[it].isl_count

/*
 * ia64_log_init
 *	Reset the OS ia64 log buffer
 * Inputs   :   info_type   (SAL_INFO_TYPE_{MCA,INIT,CMC,CPE})
 * Outputs	:	None
 */
static void __init
ia64_log_init(int sal_info_type)
{
	u64	max_size = 0;

	IA64_LOG_NEXT_INDEX(sal_info_type) = 0;
	IA64_LOG_LOCK_INIT(sal_info_type);

	// SAL will tell us the maximum size of any error record of this type
	max_size = ia64_sal_get_state_info_size(sal_info_type);
	if (!max_size)
		/* alloc_bootmem() doesn't like zero-sized allocations! */
		return;

	// set up OS data structures to hold error info
	IA64_LOG_ALLOCATE(sal_info_type, max_size);
	memset(IA64_LOG_CURR_BUFFER(sal_info_type), 0, max_size);
	memset(IA64_LOG_NEXT_BUFFER(sal_info_type), 0, max_size);
}

/*
 * ia64_log_get
 *
 *	Get the current MCA log from SAL and copy it into the OS log buffer.
 *
 *  Inputs  :   info_type   (SAL_INFO_TYPE_{MCA,INIT,CMC,CPE})
 *              irq_safe    whether you can use printk at this point
 *  Outputs :   size        (total record length)
 *              *buffer     (ptr to error record)
 *
 */
static u64
ia64_log_get(int sal_info_type, u8 **buffer, int irq_safe)
{
	sal_log_record_header_t     *log_buffer;
	u64                         total_len = 0;
	unsigned long               s;

	IA64_LOG_LOCK(sal_info_type);

	/* Get the process state information */
	log_buffer = IA64_LOG_NEXT_BUFFER(sal_info_type);

	total_len = ia64_sal_get_state_info(sal_info_type, (u64 *)log_buffer);

	if (total_len) {
		IA64_LOG_INDEX_INC(sal_info_type);
		IA64_LOG_UNLOCK(sal_info_type);
		if (irq_safe) {
			IA64_MCA_DEBUG("%s: SAL error record type %d retrieved. "
				       "Record length = %ld\n", __FUNCTION__, sal_info_type, total_len);
		}
		*buffer = (u8 *) log_buffer;
		return total_len;
	} else {
		IA64_LOG_UNLOCK(sal_info_type);
		return 0;
	}
}

/*
 *  ia64_mca_log_sal_error_record
 *
 *  This function retrieves a specified error record type from SAL
 *  and wakes up any processes waiting for error records.
 *
 *  Inputs  :   sal_info_type   (Type of error record MCA/CMC/CPE)
 *              FIXME: remove MCA and irq_safe.
 */
static void
ia64_mca_log_sal_error_record(int sal_info_type)
{
	u8 *buffer;
	sal_log_record_header_t *rh;
	u64 size;
	int irq_safe = sal_info_type != SAL_INFO_TYPE_MCA;
#ifdef IA64_MCA_DEBUG_INFO
	static const char * const rec_name[] = { "MCA", "INIT", "CMC", "CPE" };
#endif

	size = ia64_log_get(sal_info_type, &buffer, irq_safe);
	if (!size)
		return;

	salinfo_log_wakeup(sal_info_type, buffer, size, irq_safe);

	if (irq_safe)
		IA64_MCA_DEBUG("CPU %d: SAL log contains %s error record\n",
			smp_processor_id(),
			sal_info_type < ARRAY_SIZE(rec_name) ? rec_name[sal_info_type] : "UNKNOWN");

	/* Clear logs from corrected errors in case there's no user-level logger */
	rh = (sal_log_record_header_t *)buffer;
	if (rh->severity == sal_log_severity_corrected)
		ia64_sal_clear_state_info(sal_info_type);
}

/*
 * search_mca_table
 *  See if the MCA surfaced in an instruction range
 *  that has been tagged as recoverable.
 *
 *  Inputs
 *	first	First address range to check
 *	last	Last address range to check
 *	ip	Instruction pointer, address we are looking for
 *
 * Return value:
 *      1 on Success (in the table)/ 0 on Failure (not in the  table)
 */
int
search_mca_table (const struct mca_table_entry *first,
                const struct mca_table_entry *last,
                unsigned long ip)
{
        const struct mca_table_entry *curr;
        u64 curr_start, curr_end;

        curr = first;
        while (curr <= last) {
                curr_start = (u64) &curr->start_addr + curr->start_addr;
                curr_end = (u64) &curr->end_addr + curr->end_addr;

                if ((ip >= curr_start) && (ip <= curr_end)) {
                        return 1;
                }
                curr++;
        }
        return 0;
}

/* Given an address, look for it in the mca tables. */
int mca_recover_range(unsigned long addr)
{
	extern struct mca_table_entry __start___mca_table[];
	extern struct mca_table_entry __stop___mca_table[];

	return search_mca_table(__start___mca_table, __stop___mca_table-1, addr);
}
EXPORT_SYMBOL_GPL(mca_recover_range);

#ifdef CONFIG_ACPI

int cpe_vector = -1;
int ia64_cpe_irq = -1;

static irqreturn_t
ia64_mca_cpe_int_handler (int cpe_irq, void *arg)
{
	static unsigned long	cpe_history[CPE_HISTORY_LENGTH];
	static int		index;
	static DEFINE_SPINLOCK(cpe_history_lock);

	IA64_MCA_DEBUG("%s: received interrupt vector = %#x on CPU %d\n",
		       __FUNCTION__, cpe_irq, smp_processor_id());

	/* SAL spec states this should run w/ interrupts enabled */
	local_irq_enable();

	spin_lock(&cpe_history_lock);
	if (!cpe_poll_enabled && cpe_vector >= 0) {

		int i, count = 1; /* we know 1 happened now */
		unsigned long now = jiffies;

		for (i = 0; i < CPE_HISTORY_LENGTH; i++) {
			if (now - cpe_history[i] <= HZ)
				count++;
		}

		IA64_MCA_DEBUG(KERN_INFO "CPE threshold %d/%d\n", count, CPE_HISTORY_LENGTH);
		if (count >= CPE_HISTORY_LENGTH) {

			cpe_poll_enabled = 1;
			spin_unlock(&cpe_history_lock);
			disable_irq_nosync(local_vector_to_irq(IA64_CPE_VECTOR));

			/*
			 * Corrected errors will still be corrected, but
			 * make sure there's a log somewhere that indicates
			 * something is generating more than we can handle.
			 */
			printk(KERN_WARNING "WARNING: Switching to polling CPE handler; error records may be lost\n");

			mod_timer(&cpe_poll_timer, jiffies + MIN_CPE_POLL_INTERVAL);

			/* lock already released, get out now */
			goto out;
		} else {
			cpe_history[index++] = now;
			if (index == CPE_HISTORY_LENGTH)
				index = 0;
		}
	}
	spin_unlock(&cpe_history_lock);
out:
	/* Get the CPE error record and log it */
	ia64_mca_log_sal_error_record(SAL_INFO_TYPE_CPE);

	return IRQ_HANDLED;
}

#endif /* CONFIG_ACPI */

#ifdef CONFIG_ACPI
/*
 * ia64_mca_register_cpev
 *
 *  Register the corrected platform error vector with SAL.
 *
 *  Inputs
 *      cpev        Corrected Platform Error Vector number
 *
 *  Outputs
 *      None
 */
void
ia64_mca_register_cpev (int cpev)
{
	/* Register the CPE interrupt vector with SAL */
	struct ia64_sal_retval isrv;

	isrv = ia64_sal_mc_set_params(SAL_MC_PARAM_CPE_INT, SAL_MC_PARAM_MECHANISM_INT, cpev, 0, 0);
	if (isrv.status) {
		printk(KERN_ERR "Failed to register Corrected Platform "
		       "Error interrupt vector with SAL (status %ld)\n", isrv.status);
		return;
	}

	IA64_MCA_DEBUG("%s: corrected platform error "
		       "vector %#x registered\n", __FUNCTION__, cpev);
}
#endif /* CONFIG_ACPI */

/*
 * ia64_mca_cmc_vector_setup
 *
 *  Setup the corrected machine check vector register in the processor.
 *  (The interrupt is masked on boot. ia64_mca_late_init unmask this.)
 *  This function is invoked on a per-processor basis.
 *
 * Inputs
 *      None
 *
 * Outputs
 *	None
 */
void __cpuinit
ia64_mca_cmc_vector_setup (void)
{
	cmcv_reg_t	cmcv;

	cmcv.cmcv_regval	= 0;
	cmcv.cmcv_mask		= 1;        /* Mask/disable interrupt at first */
	cmcv.cmcv_vector	= IA64_CMC_VECTOR;
	ia64_setreg(_IA64_REG_CR_CMCV, cmcv.cmcv_regval);

	IA64_MCA_DEBUG("%s: CPU %d corrected "
		       "machine check vector %#x registered.\n",
		       __FUNCTION__, smp_processor_id(), IA64_CMC_VECTOR);

	IA64_MCA_DEBUG("%s: CPU %d CMCV = %#016lx\n",
		       __FUNCTION__, smp_processor_id(), ia64_getreg(_IA64_REG_CR_CMCV));
}

/*
 * ia64_mca_cmc_vector_disable
 *
 *  Mask the corrected machine check vector register in the processor.
 *  This function is invoked on a per-processor basis.
 *
 * Inputs
 *      dummy(unused)
 *
 * Outputs
 *	None
 */
static void
ia64_mca_cmc_vector_disable (void *dummy)
{
	cmcv_reg_t	cmcv;

	cmcv.cmcv_regval = ia64_getreg(_IA64_REG_CR_CMCV);

	cmcv.cmcv_mask = 1; /* Mask/disable interrupt */
	ia64_setreg(_IA64_REG_CR_CMCV, cmcv.cmcv_regval);

	IA64_MCA_DEBUG("%s: CPU %d corrected "
		       "machine check vector %#x disabled.\n",
		       __FUNCTION__, smp_processor_id(), cmcv.cmcv_vector);
}

/*
 * ia64_mca_cmc_vector_enable
 *
 *  Unmask the corrected machine check vector register in the processor.
 *  This function is invoked on a per-processor basis.
 *
 * Inputs
 *      dummy(unused)
 *
 * Outputs
 *	None
 */
static void
ia64_mca_cmc_vector_enable (void *dummy)
{
	cmcv_reg_t	cmcv;

	cmcv.cmcv_regval = ia64_getreg(_IA64_REG_CR_CMCV);

	cmcv.cmcv_mask = 0; /* Unmask/enable interrupt */
	ia64_setreg(_IA64_REG_CR_CMCV, cmcv.cmcv_regval);

	IA64_MCA_DEBUG("%s: CPU %d corrected "
		       "machine check vector %#x enabled.\n",
		       __FUNCTION__, smp_processor_id(), cmcv.cmcv_vector);
}

/*
 * ia64_mca_cmc_vector_disable_keventd
 *
 * Called via keventd (smp_call_function() is not safe in interrupt context) to
 * disable the cmc interrupt vector.
 */
static void
ia64_mca_cmc_vector_disable_keventd(struct work_struct *unused)
{
	on_each_cpu(ia64_mca_cmc_vector_disable, NULL, 1, 0);
}

/*
 * ia64_mca_cmc_vector_enable_keventd
 *
 * Called via keventd (smp_call_function() is not safe in interrupt context) to
 * enable the cmc interrupt vector.
 */
static void
ia64_mca_cmc_vector_enable_keventd(struct work_struct *unused)
{
	on_each_cpu(ia64_mca_cmc_vector_enable, NULL, 1, 0);
}

/*
 * ia64_mca_wakeup
 *
 *	Send an inter-cpu interrupt to wake-up a particular cpu.
 *
 *  Inputs  :   cpuid
 *  Outputs :   None
 */
static void
ia64_mca_wakeup(int cpu)
{
	platform_send_ipi(cpu, IA64_MCA_WAKEUP_VECTOR, IA64_IPI_DM_INT, 0);
}

/*
 * ia64_mca_wakeup_all
 *
 *	Wakeup all the slave cpus which have rendez'ed previously.
 *
 *  Inputs  :   None
 *  Outputs :   None
 */
static void
ia64_mca_wakeup_all(void)
{
	int cpu;

	/* Clear the Rendez checkin flag for all cpus */
	for_each_online_cpu(cpu) {
		if (ia64_mc_info.imi_rendez_checkin[cpu] == IA64_MCA_RENDEZ_CHECKIN_DONE)
			ia64_mca_wakeup(cpu);
	}

}

/*
 * ia64_mca_rendez_interrupt_handler
 *
 *	This is handler used to put slave processors into spinloop
 *	while the monarch processor does the mca handling and later
 *	wake each slave up once the monarch is done.  The state
 *	IA64_MCA_RENDEZ_CHECKIN_DONE indicates the cpu is rendez'ed
 *	in SAL.  The state IA64_MCA_RENDEZ_CHECKIN_NOTDONE indicates
 *	the cpu has come out of OS rendezvous.
 *
 *  Inputs  :   None
 *  Outputs :   None
 */
static irqreturn_t
ia64_mca_rendez_int_handler(int rendez_irq, void *arg)
{
	unsigned long flags;
	int cpu = smp_processor_id();
	struct ia64_mca_notify_die nd =
		{ .sos = NULL, .monarch_cpu = &monarch_cpu };

	/* Mask all interrupts */
	local_irq_save(flags);
	if (notify_die(DIE_MCA_RENDZVOUS_ENTER, "MCA", get_irq_regs(),
		       (long)&nd, 0, 0) == NOTIFY_STOP)
		ia64_mca_spin(__FUNCTION__);

	ia64_mc_info.imi_rendez_checkin[cpu] = IA64_MCA_RENDEZ_CHECKIN_DONE;
	/* Register with the SAL monarch that the slave has
	 * reached SAL
	 */
	ia64_sal_mc_rendez();

#ifdef	CONFIG_KDB
	/* We get here when the MCA monarch has entered and has woken up the
	 * slaves.  Do a KDB rendezvous to meet the monarch cpu.
	 */
	if (monarch_cpu != -1)
		KDB_ENTER_SLAVE();
#endif

	if (notify_die(DIE_MCA_RENDZVOUS_PROCESS, "MCA", get_irq_regs(),
		       (long)&nd, 0, 0) == NOTIFY_STOP)
		ia64_mca_spin(__FUNCTION__);

	/* Wait for the monarch cpu to exit. */
	while (monarch_cpu != -1)
	       cpu_relax();	/* spin until monarch leaves */

	if (notify_die(DIE_MCA_RENDZVOUS_LEAVE, "MCA", get_irq_regs(),
		       (long)&nd, 0, 0) == NOTIFY_STOP)
		ia64_mca_spin(__FUNCTION__);

	ia64_mc_info.imi_rendez_checkin[cpu] = IA64_MCA_RENDEZ_CHECKIN_NOTDONE;
	/* Enable all interrupts */
	local_irq_restore(flags);
	return IRQ_HANDLED;
}

/*
 * ia64_mca_wakeup_int_handler
 *
 *	The interrupt handler for processing the inter-cpu interrupt to the
 *	slave cpu which was spinning in the rendez loop.
 *	Since this spinning is done by turning off the interrupts and
 *	polling on the wakeup-interrupt bit in the IRR, there is
 *	nothing useful to be done in the handler.
 *
 *  Inputs  :   wakeup_irq  (Wakeup-interrupt bit)
 *	arg		(Interrupt handler specific argument)
 *  Outputs :   None
 *
 */
static irqreturn_t
ia64_mca_wakeup_int_handler(int wakeup_irq, void *arg)
{
	return IRQ_HANDLED;
}

/* Function pointer for extra MCA recovery */
int (*ia64_mca_ucmc_extension)
	(void*,struct ia64_sal_os_state*)
	= NULL;

int
ia64_reg_MCA_extension(int (*fn)(void *, struct ia64_sal_os_state *))
{
	if (ia64_mca_ucmc_extension)
		return 1;

	ia64_mca_ucmc_extension = fn;
	return 0;
}

void
ia64_unreg_MCA_extension(void)
{
	if (ia64_mca_ucmc_extension)
		ia64_mca_ucmc_extension = NULL;
}

EXPORT_SYMBOL(ia64_reg_MCA_extension);
EXPORT_SYMBOL(ia64_unreg_MCA_extension);


static inline void
copy_reg(const u64 *fr, u64 fnat, u64 *tr, u64 *tnat)
{
	u64 fslot, tslot, nat;
	*tr = *fr;
	fslot = ((unsigned long)fr >> 3) & 63;
	tslot = ((unsigned long)tr >> 3) & 63;
	*tnat &= ~(1UL << tslot);
	nat = (fnat >> fslot) & 1;
	*tnat |= (nat << tslot);
}

/* Change the comm field on the MCA/INT task to include the pid that
 * was interrupted, it makes for easier debugging.  If that pid was 0
 * (swapper or nested MCA/INIT) then use the start of the previous comm
 * field suffixed with its cpu.
 */

static void
ia64_mca_modify_comm(const struct task_struct *previous_current)
{
	char *p, comm[sizeof(current->comm)];
	if (previous_current->pid)
		snprintf(comm, sizeof(comm), "%s %d",
			current->comm, previous_current->pid);
	else {
		int l;
		if ((p = strchr(previous_current->comm, ' ')))
			l = p - previous_current->comm;
		else
			l = strlen(previous_current->comm);
		snprintf(comm, sizeof(comm), "%s %*s %d",
			current->comm, l, previous_current->comm,
			task_thread_info(previous_current)->cpu);
	}
	memcpy(current->comm, comm, sizeof(current->comm));
}

/* On entry to this routine, we are running on the per cpu stack, see
 * mca_asm.h.  The original stack has not been touched by this event.  Some of
 * the original stack's registers will be in the RBS on this stack.  This stack
 * also contains a partial pt_regs and switch_stack, the rest of the data is in
 * PAL minstate.
 *
 * The first thing to do is modify the original stack to look like a blocked
 * task so we can run backtrace on the original task.  Also mark the per cpu
 * stack as current to ensure that we use the correct task state, it also means
 * that we can do backtrace on the MCA/INIT handler code itself.
 */

static struct task_struct *
ia64_mca_modify_original_stack(struct pt_regs *regs,
		const struct switch_stack *sw,
		struct ia64_sal_os_state *sos,
		const char *type)
{
	char *p;
	ia64_va va;
	extern char ia64_leave_kernel[];	/* Need asm address, not function descriptor */
	const pal_min_state_area_t *ms = sos->pal_min_state;
	struct task_struct *previous_current;
	struct pt_regs *old_regs;
	struct switch_stack *old_sw;
	unsigned size = sizeof(struct pt_regs) +
			sizeof(struct switch_stack) + 16;
	u64 *old_bspstore, *old_bsp;
	u64 *new_bspstore, *new_bsp;
	u64 old_unat, old_rnat, new_rnat, nat;
	u64 slots, loadrs = regs->loadrs;
	u64 r12 = ms->pmsa_gr[12-1], r13 = ms->pmsa_gr[13-1];
	u64 ar_bspstore = regs->ar_bspstore;
	u64 ar_bsp = regs->ar_bspstore + (loadrs >> 16);
	const u64 *bank;
	const char *msg;
	int cpu = smp_processor_id();

	previous_current = curr_task(cpu);
	set_curr_task(cpu, current);
	if ((p = strchr(current->comm, ' ')))
		*p = '\0';

	/* Best effort attempt to cope with MCA/INIT delivered while in
	 * physical mode.
	 */
	regs->cr_ipsr = ms->pmsa_ipsr;
	if (ia64_psr(regs)->dt == 0) {
		va.l = r12;
		if (va.f.reg == 0) {
			va.f.reg = 7;
			r12 = va.l;
		}
		va.l = r13;
		if (va.f.reg == 0) {
			va.f.reg = 7;
			r13 = va.l;
		}
	}
	if (ia64_psr(regs)->rt == 0) {
		va.l = ar_bspstore;
		if (va.f.reg == 0) {
			va.f.reg = 7;
			ar_bspstore = va.l;
		}
		va.l = ar_bsp;
		if (va.f.reg == 0) {
			va.f.reg = 7;
			ar_bsp = va.l;
		}
	}

	/* mca_asm.S ia64_old_stack() cannot assume that the dirty registers
	 * have been copied to the old stack, the old stack may fail the
	 * validation tests below.  So ia64_old_stack() must restore the dirty
	 * registers from the new stack.  The old and new bspstore probably
	 * have different alignments, so loadrs calculated on the old bsp
	 * cannot be used to restore from the new bsp.  Calculate a suitable
	 * loadrs for the new stack and save it in the new pt_regs, where
	 * ia64_old_stack() can get it.
	 */
	old_bspstore = (u64 *)ar_bspstore;
	old_bsp = (u64 *)ar_bsp;
	slots = ia64_rse_num_regs(old_bspstore, old_bsp);
	new_bspstore = (u64 *)((u64)current + IA64_RBS_OFFSET);
	new_bsp = ia64_rse_skip_regs(new_bspstore, slots);
	regs->loadrs = (new_bsp - new_bspstore) * 8 << 16;

	/* Verify the previous stack state before we change it */
	if (user_mode(regs)) {
		msg = "occurred in user space";
		/* previous_current is guaranteed to be valid when the task was
		 * in user space, so ...
		 */
		ia64_mca_modify_comm(previous_current);
		goto no_mod;
	}

	if (r13 != sos->prev_IA64_KR_CURRENT) {
		msg = "inconsistent previous current and r13";
		goto no_mod;
	}

	if (!mca_recover_range(ms->pmsa_iip)) {
		if ((r12 - r13) >= KERNEL_STACK_SIZE) {
			msg = "inconsistent r12 and r13";
			goto no_mod;
		}
		if ((ar_bspstore - r13) >= KERNEL_STACK_SIZE) {
			msg = "inconsistent ar.bspstore and r13";
			goto no_mod;
		}
		va.p = old_bspstore;
		if (va.f.reg < 5) {
			msg = "old_bspstore is in the wrong region";
			goto no_mod;
		}
		if ((ar_bsp - r13) >= KERNEL_STACK_SIZE) {
			msg = "inconsistent ar.bsp and r13";
			goto no_mod;
		}
		size += (ia64_rse_skip_regs(old_bspstore, slots) - old_bspstore) * 8;
		if (ar_bspstore + size > r12) {
			msg = "no room for blocked state";
			goto no_mod;
		}
	}

	ia64_mca_modify_comm(previous_current);

	/* Make the original task look blocked.  First stack a struct pt_regs,
	 * describing the state at the time of interrupt.  mca_asm.S built a
	 * partial pt_regs, copy it and fill in the blanks using minstate.
	 */
	p = (char *)r12 - sizeof(*regs);
	old_regs = (struct pt_regs *)p;
	memcpy(old_regs, regs, sizeof(*regs));
	/* If ipsr.ic then use pmsa_{iip,ipsr,ifs}, else use
	 * pmsa_{xip,xpsr,xfs}
	 */
	if (ia64_psr(regs)->ic) {
		old_regs->cr_iip = ms->pmsa_iip;
		old_regs->cr_ipsr = ms->pmsa_ipsr;
		old_regs->cr_ifs = ms->pmsa_ifs;
	} else {
		old_regs->cr_iip = ms->pmsa_xip;
		old_regs->cr_ipsr = ms->pmsa_xpsr;
		old_regs->cr_ifs = ms->pmsa_xfs;
	}
	old_regs->pr = ms->pmsa_pr;
	old_regs->b0 = ms->pmsa_br0;
	old_regs->loadrs = loadrs;
	old_regs->ar_rsc = ms->pmsa_rsc;
	old_unat = old_regs->ar_unat;
	copy_reg(&ms->pmsa_gr[1-1], ms->pmsa_nat_bits, &old_regs->r1, &old_unat);
	copy_reg(&ms->pmsa_gr[2-1], ms->pmsa_nat_bits, &old_regs->r2, &old_unat);
	copy_reg(&ms->pmsa_gr[3-1], ms->pmsa_nat_bits, &old_regs->r3, &old_unat);
	copy_reg(&ms->pmsa_gr[8-1], ms->pmsa_nat_bits, &old_regs->r8, &old_unat);
	copy_reg(&ms->pmsa_gr[9-1], ms->pmsa_nat_bits, &old_regs->r9, &old_unat);
	copy_reg(&ms->pmsa_gr[10-1], ms->pmsa_nat_bits, &old_regs->r10, &old_unat);
	copy_reg(&ms->pmsa_gr[11-1], ms->pmsa_nat_bits, &old_regs->r11, &old_unat);
	copy_reg(&ms->pmsa_gr[12-1], ms->pmsa_nat_bits, &old_regs->r12, &old_unat);
	copy_reg(&ms->pmsa_gr[13-1], ms->pmsa_nat_bits, &old_regs->r13, &old_unat);
	copy_reg(&ms->pmsa_gr[14-1], ms->pmsa_nat_bits, &old_regs->r14, &old_unat);
	copy_reg(&ms->pmsa_gr[15-1], ms->pmsa_nat_bits, &old_regs->r15, &old_unat);
	if (ia64_psr(old_regs)->bn)
		bank = ms->pmsa_bank1_gr;
	else
		bank = ms->pmsa_bank0_gr;
	copy_reg(&bank[16-16], ms->pmsa_nat_bits, &old_regs->r16, &old_unat);
	copy_reg(&bank[17-16], ms->pmsa_nat_bits, &old_regs->r17, &old_unat);
	copy_reg(&bank[18-16], ms->pmsa_nat_bits, &old_regs->r18, &old_unat);
	copy_reg(&bank[19-16], ms->pmsa_nat_bits, &old_regs->r19, &old_unat);
	copy_reg(&bank[20-16], ms->pmsa_nat_bits, &old_regs->r20, &old_unat);
	copy_reg(&bank[21-16], ms->pmsa_nat_bits, &old_regs->r21, &old_unat);
	copy_reg(&bank[22-16], ms->pmsa_nat_bits, &old_regs->r22, &old_unat);
	copy_reg(&bank[23-16], ms->pmsa_nat_bits, &old_regs->r23, &old_unat);
	copy_reg(&bank[24-16], ms->pmsa_nat_bits, &old_regs->r24, &old_unat);
	copy_reg(&bank[25-16], ms->pmsa_nat_bits, &old_regs->r25, &old_unat);
	copy_reg(&bank[26-16], ms->pmsa_nat_bits, &old_regs->r26, &old_unat);
	copy_reg(&bank[27-16], ms->pmsa_nat_bits, &old_regs->r27, &old_unat);
	copy_reg(&bank[28-16], ms->pmsa_nat_bits, &old_regs->r28, &old_unat);
	copy_reg(&bank[29-16], ms->pmsa_nat_bits, &old_regs->r29, &old_unat);
	copy_reg(&bank[30-16], ms->pmsa_nat_bits, &old_regs->r30, &old_unat);
	copy_reg(&bank[31-16], ms->pmsa_nat_bits, &old_regs->r31, &old_unat);

	/* Next stack a struct switch_stack.  mca_asm.S built a partial
	 * switch_stack, copy it and fill in the blanks using pt_regs and
	 * minstate.
	 *
	 * In the synthesized switch_stack, b0 points to ia64_leave_kernel,
	 * ar.pfs is set to 0.
	 *
	 * unwind.c::unw_unwind() does special processing for interrupt frames.
	 * It checks if the PRED_NON_SYSCALL predicate is set, if the predicate
	 * is clear then unw_unwind() does _not_ adjust bsp over pt_regs.  Not
	 * that this is documented, of course.  Set PRED_NON_SYSCALL in the
	 * switch_stack on the original stack so it will unwind correctly when
	 * unwind.c reads pt_regs.
	 *
	 * thread.ksp is updated to point to the synthesized switch_stack.
	 */
	p -= sizeof(struct switch_stack);
	old_sw = (struct switch_stack *)p;
	memcpy(old_sw, sw, sizeof(*sw));
	old_sw->caller_unat = old_unat;
	old_sw->ar_fpsr = old_regs->ar_fpsr;
	copy_reg(&ms->pmsa_gr[4-1], ms->pmsa_nat_bits, &old_sw->r4, &old_unat);
	copy_reg(&ms->pmsa_gr[5-1], ms->pmsa_nat_bits, &old_sw->r5, &old_unat);
	copy_reg(&ms->pmsa_gr[6-1], ms->pmsa_nat_bits, &old_sw->r6, &old_unat);
	copy_reg(&ms->pmsa_gr[7-1], ms->pmsa_nat_bits, &old_sw->r7, &old_unat);
	old_sw->b0 = (u64)ia64_leave_kernel;
	old_sw->b1 = ms->pmsa_br1;
	old_sw->ar_pfs = 0;
	old_sw->ar_unat = old_unat;
	old_sw->pr = old_regs->pr | (1UL << PRED_NON_SYSCALL);
	previous_current->thread.ksp = (u64)p - 16;

	/* Finally copy the original stack's registers back to its RBS.
	 * Registers from ar.bspstore through ar.bsp at the time of the event
	 * are in the current RBS, copy them back to the original stack.  The
	 * copy must be done register by register because the original bspstore
	 * and the current one have different alignments, so the saved RNAT
	 * data occurs at different places.
	 *
	 * mca_asm does cover, so the old_bsp already includes all registers at
	 * the time of MCA/INIT.  It also does flushrs, so all registers before
	 * this function have been written to backing store on the MCA/INIT
	 * stack.
	 */
	new_rnat = ia64_get_rnat(ia64_rse_rnat_addr(new_bspstore));
	old_rnat = regs->ar_rnat;
	while (slots--) {
		if (ia64_rse_is_rnat_slot(new_bspstore)) {
			new_rnat = ia64_get_rnat(new_bspstore++);
		}
		if (ia64_rse_is_rnat_slot(old_bspstore)) {
			*old_bspstore++ = old_rnat;
			old_rnat = 0;
		}
		nat = (new_rnat >> ia64_rse_slot_num(new_bspstore)) & 1UL;
		old_rnat &= ~(1UL << ia64_rse_slot_num(old_bspstore));
		old_rnat |= (nat << ia64_rse_slot_num(old_bspstore));
		*old_bspstore++ = *new_bspstore++;
	}
	old_sw->ar_bspstore = (unsigned long)old_bspstore;
	old_sw->ar_rnat = old_rnat;

	sos->prev_task = previous_current;
	return previous_current;

no_mod:
	printk(KERN_INFO "cpu %d, %s %s, original stack not modified\n",
			smp_processor_id(), type, msg);
	return previous_current;
}

/* The monarch/slave interaction is based on monarch_cpu and requires that all
 * slaves have entered rendezvous before the monarch leaves.  If any cpu has
 * not entered rendezvous yet then wait a bit.  The assumption is that any
 * slave that has not rendezvoused after a reasonable time is never going to do
 * so.  In this context, slave includes cpus that respond to the MCA rendezvous
 * interrupt, as well as cpus that receive the INIT slave event.
 */

static void
ia64_wait_for_slaves(int monarch, const char *type)
{
	int c, i , wait;

	/*
	 * wait 5 seconds total for slaves (arbitrary)
	 */
	for (i = 0; i < 5000; i++) {
		wait = 0;
		for_each_online_cpu(c) {
			if (c == monarch)
				continue;
			if (ia64_mc_info.imi_rendez_checkin[c]
					== IA64_MCA_RENDEZ_CHECKIN_NOTDONE) {
				udelay(1000);		/* short wait */
				wait = 1;
				break;
			}
		}
		if (!wait)
			goto all_in;
	}

	/*
	 * Maybe slave(s) dead. Print buffered messages immediately.
	 */
	ia64_mlogbuf_finish(0);
	mprintk(KERN_INFO "OS %s slave did not rendezvous on cpu", type);
	for_each_online_cpu(c) {
		if (c == monarch)
			continue;
		if (ia64_mc_info.imi_rendez_checkin[c] == IA64_MCA_RENDEZ_CHECKIN_NOTDONE)
			mprintk(" %d", c);
	}
	mprintk("\n");
	return;

all_in:
	mprintk(KERN_INFO "All OS %s slaves have reached rendezvous\n", type);
	return;
}

/*
 * ia64_mca_handler
 *
 *	This is uncorrectable machine check handler called from OS_MCA
 *	dispatch code which is in turn called from SAL_CHECK().
 *	This is the place where the core of OS MCA handling is done.
 *	Right now the logs are extracted and displayed in a well-defined
 *	format. This handler code is supposed to be run only on the
 *	monarch processor. Once the monarch is done with MCA handling
 *	further MCA logging is enabled by clearing logs.
 *	Monarch also has the duty of sending wakeup-IPIs to pull the
 *	slave processors out of rendezvous spinloop.
 *
 *	If multiple processors call into OS_MCA, the first will become
 *	the monarch.  Subsequent cpus will be recorded in the mca_cpu
 *	bitmask.  After the first monarch has processed its MCA, it
 *	will wake up the next cpu in the mca_cpu bitmask and then go
 *	into the rendezvous loop.  When all processors have serviced
 *	their MCA, the last monarch frees up the rest of the processors.
 */
void
ia64_mca_handler(struct pt_regs *regs, struct switch_stack *sw,
		 struct ia64_sal_os_state *sos)
{
	int recover, cpu = smp_processor_id();
	struct task_struct *previous_current;
	struct ia64_mca_notify_die nd =
		{ .sos = sos, .monarch_cpu = &monarch_cpu };
	static atomic_t mca_count;
	static cpumask_t mca_cpu;

	if (atomic_add_return(1, &mca_count) == 1) {
		monarch_cpu = cpu;
		sos->monarch = 1;
	} else {
		cpu_set(cpu, mca_cpu);
		sos->monarch = 0;
	}
	mprintk(KERN_INFO "Entered OS MCA handler. PSP=%lx cpu=%d "
		"monarch=%ld\n", sos->proc_state_param, cpu, sos->monarch);

	previous_current = ia64_mca_modify_original_stack(regs, sw, sos, "MCA");

	if (notify_die(DIE_MCA_MONARCH_ENTER, "MCA", regs, (long)&nd, 0, 0)
			== NOTIFY_STOP)
		ia64_mca_spin(__FUNCTION__);

	ia64_mc_info.imi_rendez_checkin[cpu] = IA64_MCA_RENDEZ_CHECKIN_CONCURRENT_MCA;
	if (sos->monarch) {
		ia64_wait_for_slaves(cpu, "MCA");

		/* Wakeup all the processors which are spinning in the
		 * rendezvous loop.  They will leave SAL, then spin in the OS
		 * with interrupts disabled until this monarch cpu leaves the
		 * MCA handler.  That gets control back to the OS so we can
		 * backtrace the other cpus, backtrace when spinning in SAL
		 * does not work.
		 */
		ia64_mca_wakeup_all();
		if (notify_die(DIE_MCA_MONARCH_PROCESS, "MCA", regs, (long)&nd, 0, 0)
				== NOTIFY_STOP)
			ia64_mca_spin(__FUNCTION__);
	} else {
		while (cpu_isset(cpu, mca_cpu))
			cpu_relax();	/* spin until monarch wakes us */
        }

	/* Get the MCA error record and log it */
	ia64_mca_log_sal_error_record(SAL_INFO_TYPE_MCA);

	/* MCA error recovery */
	recover = (ia64_mca_ucmc_extension
		&& ia64_mca_ucmc_extension(
			IA64_LOG_CURR_BUFFER(SAL_INFO_TYPE_MCA),
			sos));

	if (recover) {
		sal_log_record_header_t *rh = IA64_LOG_CURR_BUFFER(SAL_INFO_TYPE_MCA);
		rh->severity = sal_log_severity_corrected;
		ia64_sal_clear_state_info(SAL_INFO_TYPE_MCA);
		sos->os_status = IA64_MCA_CORRECTED;
	} else {
		/* Dump buffered message to console */
		ia64_mlogbuf_finish(1);
#ifdef CONFIG_KEXEC
		atomic_set(&kdump_in_progress, 1);
		monarch_cpu = -1;
#endif
	}
	if (notify_die(DIE_MCA_MONARCH_LEAVE, "MCA", regs, (long)&nd, 0, recover)
			== NOTIFY_STOP)
		ia64_mca_spin(__FUNCTION__);


	if (atomic_dec_return(&mca_count) > 0) {
		int i;

		/* wake up the next monarch cpu,
		 * and put this cpu in the rendez loop.
		 */
		for_each_online_cpu(i) {
			if (cpu_isset(i, mca_cpu)) {
				monarch_cpu = i;
				cpu_clear(i, mca_cpu);	/* wake next cpu */
#ifdef CONFIG_KDB
				/*
				 * No longer a monarch, report in as a slave.
				 */
				KDB_ENTER_SLAVE();
#endif
				while (monarch_cpu != -1)
					cpu_relax();	/* spin until last cpu leaves */
				set_curr_task(cpu, previous_current);
				ia64_mc_info.imi_rendez_checkin[cpu]
						= IA64_MCA_RENDEZ_CHECKIN_NOTDONE;
				return;
			}
		}
	}

#ifdef	CONFIG_KDB
	kdb_save_flags();
	KDB_FLAG_CLEAR(CATASTROPHIC);
	KDB_FLAG_CLEAR(RECOVERY);
	if (recover)
		KDB_FLAG_SET(RECOVERY);
	else
		KDB_FLAG_SET(CATASTROPHIC);
	KDB_FLAG_SET(NOIPI);		/* do not send IPI for MCA/INIT events */
	KDB_ENTER();
	kdb_restore_flags();
#endif	/* CONFIG_KDB */

	set_curr_task(cpu, previous_current);
	ia64_mc_info.imi_rendez_checkin[cpu] = IA64_MCA_RENDEZ_CHECKIN_NOTDONE;
	monarch_cpu = -1;	/* This frees the slaves and previous monarchs */
}

static DECLARE_WORK(cmc_disable_work, ia64_mca_cmc_vector_disable_keventd);
static DECLARE_WORK(cmc_enable_work, ia64_mca_cmc_vector_enable_keventd);

/*
 * ia64_mca_cmc_int_handler
 *
 *  This is corrected machine check interrupt handler.
 *	Right now the logs are extracted and displayed in a well-defined
 *	format.
 *
 * Inputs
 *      interrupt number
 *      client data arg ptr
 *
 * Outputs
 *	None
 */
static irqreturn_t
ia64_mca_cmc_int_handler(int cmc_irq, void *arg)
{
	static unsigned long	cmc_history[CMC_HISTORY_LENGTH];
	static int		index;
	static DEFINE_SPINLOCK(cmc_history_lock);

	IA64_MCA_DEBUG("%s: received interrupt vector = %#x on CPU %d\n",
		       __FUNCTION__, cmc_irq, smp_processor_id());

	/* SAL spec states this should run w/ interrupts enabled */
	local_irq_enable();

	spin_lock(&cmc_history_lock);
	if (!cmc_polling_enabled) {
		int i, count = 1; /* we know 1 happened now */
		unsigned long now = jiffies;

		for (i = 0; i < CMC_HISTORY_LENGTH; i++) {
			if (now - cmc_history[i] <= HZ)
				count++;
		}

		IA64_MCA_DEBUG(KERN_INFO "CMC threshold %d/%d\n", count, CMC_HISTORY_LENGTH);
		if (count >= CMC_HISTORY_LENGTH) {

			cmc_polling_enabled = 1;
			spin_unlock(&cmc_history_lock);
			/* If we're being hit with CMC interrupts, we won't
			 * ever execute the schedule_work() below.  Need to
			 * disable CMC interrupts on this processor now.
			 */
			ia64_mca_cmc_vector_disable(NULL);
			schedule_work(&cmc_disable_work);

			/*
			 * Corrected errors will still be corrected, but
			 * make sure there's a log somewhere that indicates
			 * something is generating more than we can handle.
			 */
			printk(KERN_WARNING "WARNING: Switching to polling CMC handler; error records may be lost\n");

			mod_timer(&cmc_poll_timer, jiffies + CMC_POLL_INTERVAL);

			/* lock already released, get out now */
			goto out;
		} else {
			cmc_history[index++] = now;
			if (index == CMC_HISTORY_LENGTH)
				index = 0;
		}
	}
	spin_unlock(&cmc_history_lock);
out:
	/* Get the CMC error record and log it */
	ia64_mca_log_sal_error_record(SAL_INFO_TYPE_CMC);

	return IRQ_HANDLED;
}

/*
 *  ia64_mca_cmc_int_caller
 *
 * 	Triggered by sw interrupt from CMC polling routine.  Calls
 * 	real interrupt handler and either triggers a sw interrupt
 * 	on the next cpu or does cleanup at the end.
 *
 * Inputs
 *	interrupt number
 *	client data arg ptr
 * Outputs
 * 	handled
 */
static irqreturn_t
ia64_mca_cmc_int_caller(int cmc_irq, void *arg)
{
	static int start_count = -1;
	unsigned int cpuid;

	cpuid = smp_processor_id();

	/* If first cpu, update count */
	if (start_count == -1)
		start_count = IA64_LOG_COUNT(SAL_INFO_TYPE_CMC);

	ia64_mca_cmc_int_handler(cmc_irq, arg);

	for (++cpuid ; cpuid < NR_CPUS && !cpu_online(cpuid) ; cpuid++);

	if (cpuid < NR_CPUS) {
		platform_send_ipi(cpuid, IA64_CMCP_VECTOR, IA64_IPI_DM_INT, 0);
	} else {
		/* If no log record, switch out of polling mode */
		if (start_count == IA64_LOG_COUNT(SAL_INFO_TYPE_CMC)) {

			printk(KERN_WARNING "Returning to interrupt driven CMC handler\n");
			schedule_work(&cmc_enable_work);
			cmc_polling_enabled = 0;

		} else {

			mod_timer(&cmc_poll_timer, jiffies + CMC_POLL_INTERVAL);
		}

		start_count = -1;
	}

	return IRQ_HANDLED;
}

/*
 *  ia64_mca_cmc_poll
 *
 *	Poll for Corrected Machine Checks (CMCs)
 *
 * Inputs   :   dummy(unused)
 * Outputs  :   None
 *
 */
static void
ia64_mca_cmc_poll (unsigned long dummy)
{
	/* Trigger a CMC interrupt cascade  */
	platform_send_ipi(first_cpu(cpu_online_map), IA64_CMCP_VECTOR, IA64_IPI_DM_INT, 0);
}

/*
 *  ia64_mca_cpe_int_caller
 *
 * 	Triggered by sw interrupt from CPE polling routine.  Calls
 * 	real interrupt handler and either triggers a sw interrupt
 * 	on the next cpu or does cleanup at the end.
 *
 * Inputs
 *	interrupt number
 *	client data arg ptr
 * Outputs
 * 	handled
 */
#ifdef CONFIG_ACPI

static irqreturn_t
ia64_mca_cpe_int_caller(int cpe_irq, void *arg)
{
	static int start_count = -1;
	static int poll_time = MIN_CPE_POLL_INTERVAL;
	unsigned int cpuid;

	cpuid = smp_processor_id();

	/* If first cpu, update count */
	if (start_count == -1)
		start_count = IA64_LOG_COUNT(SAL_INFO_TYPE_CPE);

	ia64_mca_cpe_int_handler(cpe_irq, arg);

	for (++cpuid ; cpuid < NR_CPUS && !cpu_online(cpuid) ; cpuid++);

	if (cpuid < NR_CPUS) {
		platform_send_ipi(cpuid, IA64_CPEP_VECTOR, IA64_IPI_DM_INT, 0);
	} else {
		/*
		 * If a log was recorded, increase our polling frequency,
		 * otherwise, backoff or return to interrupt mode.
		 */
		if (start_count != IA64_LOG_COUNT(SAL_INFO_TYPE_CPE)) {
			poll_time = max(MIN_CPE_POLL_INTERVAL, poll_time / 2);
		} else if (cpe_vector < 0) {
			poll_time = min(MAX_CPE_POLL_INTERVAL, poll_time * 2);
		} else {
			poll_time = MIN_CPE_POLL_INTERVAL;

			printk(KERN_WARNING "Returning to interrupt driven CPE handler\n");
			enable_irq(local_vector_to_irq(IA64_CPE_VECTOR));
			cpe_poll_enabled = 0;
		}

		if (cpe_poll_enabled)
			mod_timer(&cpe_poll_timer, jiffies + poll_time);
		start_count = -1;
	}

	return IRQ_HANDLED;
}

/*
 *  ia64_mca_cpe_poll
 *
 *	Poll for Corrected Platform Errors (CPEs), trigger interrupt
 *	on first cpu, from there it will trickle through all the cpus.
 *
 * Inputs   :   dummy(unused)
 * Outputs  :   None
 *
 */
static void
ia64_mca_cpe_poll (unsigned long dummy)
{
	/* Trigger a CPE interrupt cascade  */
	platform_send_ipi(first_cpu(cpu_online_map), IA64_CPEP_VECTOR, IA64_IPI_DM_INT, 0);
}

#endif /* CONFIG_ACPI */

static int
default_monarch_init_process(struct notifier_block *self, unsigned long val, void *data)
{
	int c;
	struct task_struct *g, *t;
	if (val != DIE_INIT_MONARCH_PROCESS)
		return NOTIFY_DONE;
#ifdef CONFIG_KEXEC
	if (atomic_read(&kdump_in_progress))
		return NOTIFY_DONE;
#endif

	/*
	 * FIXME: mlogbuf will brim over with INIT stack dumps.
	 * To enable show_stack from INIT, we use oops_in_progress which should
	 * be used in real oops. This would cause something wrong after INIT.
	 */
	BREAK_LOGLEVEL(console_loglevel);
	ia64_mlogbuf_dump_from_init();

	printk(KERN_ERR "Processes interrupted by INIT -");
	for_each_online_cpu(c) {
		struct ia64_sal_os_state *s;
		t = __va(__per_cpu_mca[c] + IA64_MCA_CPU_INIT_STACK_OFFSET);
		s = (struct ia64_sal_os_state *)((char *)t + MCA_SOS_OFFSET);
		g = s->prev_task;
		if (g) {
			if (g->pid)
				printk(" %d", g->pid);
			else
				printk(" %d (cpu %d task 0x%p)", g->pid, task_cpu(g), g);
		}
	}
	printk("\n\n");
#ifdef	CONFIG_KDB
	KDB_FLAG_SET(NOIPI);		/* do not send IPI for MCA/INIT events */
	KDB_ENTER();
	KDB_FLAG_CLEAR(NOIPI);
#else	/* !CONFIG_KDB */
	if (read_trylock(&tasklist_lock)) {
		do_each_thread (g, t) {
			printk("\nBacktrace of pid %d (%s)\n", t->pid, t->comm);
			show_stack(t, NULL);
		} while_each_thread (g, t);
		read_unlock(&tasklist_lock);
	}
#endif	/* CONFIG_KDB */
	/* FIXME: This will not restore zapped printk locks. */
	RESTORE_LOGLEVEL(console_loglevel);
	return NOTIFY_DONE;
}

/*
 * C portion of the OS INIT handler
 *
 * Called from ia64_os_init_dispatch
 *
 * Inputs: pointer to pt_regs where processor info was saved.  SAL/OS state for
 * this event.  This code is used for both monarch and slave INIT events, see
 * sos->monarch.
 *
 * All INIT events switch to the INIT stack and change the previous process to
 * blocked status.  If one of the INIT events is the monarch then we are
 * probably processing the nmi button/command.  Use the monarch cpu to dump all
 * the processes.  The slave INIT events all spin until the monarch cpu
 * returns.  We can also get INIT slave events for MCA, in which case the MCA
 * process is the monarch.
 */

void
ia64_init_handler(struct pt_regs *regs, struct switch_stack *sw,
		  struct ia64_sal_os_state *sos)
{
	static atomic_t slaves;
	static atomic_t monarchs;
	struct task_struct *previous_current;
	int cpu = smp_processor_id();
	struct ia64_mca_notify_die nd =
		{ .sos = sos, .monarch_cpu = &monarch_cpu };
#ifdef	CONFIG_KDB
	int kdba_recalcitrant = 0;
	/* kdba_wait_for_cpus() sends INIT to recalcitrant cpus which ends up
	 * calling this routine.  If KDB is waiting for the IPI to be processed
	 * then treat all INIT events as slaves, kdb_initial_cpu is the
	 * monarch.
	 */
	if (KDB_STATE(WAIT_IPI)) {
		monarch_cpu = kdb_initial_cpu;
		sos->monarch = 0;
		KDB_STATE_CLEAR(WAIT_IPI);
		kdba_recalcitrant = 1;
	}
#endif	/* CONFIG_KDB */

	(void) notify_die(DIE_INIT_ENTER, "INIT", regs, (long)&nd, 0, 0);

	mprintk(KERN_INFO "Entered OS INIT handler. PSP=%lx cpu=%d monarch=%ld\n",
		sos->proc_state_param, cpu, sos->monarch);
	salinfo_log_wakeup(SAL_INFO_TYPE_INIT, NULL, 0, 0);

	previous_current = ia64_mca_modify_original_stack(regs, sw, sos, "INIT");
	sos->os_status = IA64_INIT_RESUME;

	/* FIXME: Workaround for broken proms that drive all INIT events as
	 * slaves.  The last slave that enters is promoted to be a monarch.
	 * Remove this code in September 2006, that gives platforms a year to
	 * fix their proms and get their customers updated.
	 */
	if (!sos->monarch && atomic_add_return(1, &slaves) == num_online_cpus()) {
		mprintk(KERN_WARNING "%s: Promoting cpu %d to monarch.\n",
		       __FUNCTION__, cpu);
		atomic_dec(&slaves);
		sos->monarch = 1;
	}

	/* FIXME: Workaround for broken proms that drive all INIT events as
	 * monarchs.  Second and subsequent monarchs are demoted to slaves.
	 * Remove this code in September 2006, that gives platforms a year to
	 * fix their proms and get their customers updated.
	 */
	if (sos->monarch && atomic_add_return(1, &monarchs) > 1) {
		mprintk(KERN_WARNING "%s: Demoting cpu %d to slave.\n",
			       __FUNCTION__, cpu);
		atomic_dec(&monarchs);
		sos->monarch = 0;
	}

	if (!sos->monarch) {
		ia64_mc_info.imi_rendez_checkin[cpu] = IA64_MCA_RENDEZ_CHECKIN_INIT;
		while (monarch_cpu == -1)
		       cpu_relax();	/* spin until monarch enters */
#ifdef	CONFIG_KDB
		KDB_ENTER_SLAVE();
		if (kdba_recalcitrant)
			monarch_cpu = -1;
#endif	/* CONFIG_KDB */
		if (notify_die(DIE_INIT_SLAVE_ENTER, "INIT", regs, (long)&nd, 0, 0)
				== NOTIFY_STOP)
			ia64_mca_spin(__FUNCTION__);
		if (notify_die(DIE_INIT_SLAVE_PROCESS, "INIT", regs, (long)&nd, 0, 0)
				== NOTIFY_STOP)
			ia64_mca_spin(__FUNCTION__);
		while (monarch_cpu != -1)
		       cpu_relax();	/* spin until monarch leaves */
		if (notify_die(DIE_INIT_SLAVE_LEAVE, "INIT", regs, (long)&nd, 0, 0)
				== NOTIFY_STOP)
			ia64_mca_spin(__FUNCTION__);
		mprintk("Slave on cpu %d returning to normal service.\n", cpu);
		set_curr_task(cpu, previous_current);
		ia64_mc_info.imi_rendez_checkin[cpu] = IA64_MCA_RENDEZ_CHECKIN_NOTDONE;
		atomic_dec(&slaves);
		return;
	}

	monarch_cpu = cpu;
	if (notify_die(DIE_INIT_MONARCH_ENTER, "INIT", regs, (long)&nd, 0, 0)
			== NOTIFY_STOP)
		ia64_mca_spin(__FUNCTION__);

	/*
	 * Wait for a bit.  On some machines (e.g., HP's zx2000 and zx6000, INIT can be
	 * generated via the BMC's command-line interface, but since the console is on the
	 * same serial line, the user will need some time to switch out of the BMC before
	 * the dump begins.
	 */
	mprintk("Delaying for 5 seconds...\n");
	udelay(5*1000000);
	ia64_wait_for_slaves(cpu, "INIT");
	/* If nobody intercepts DIE_INIT_MONARCH_PROCESS then we drop through
	 * to default_monarch_init_process() above and just print all the
	 * tasks.
	 */
	if (notify_die(DIE_INIT_MONARCH_PROCESS, "INIT", regs, (long)&nd, 0, 0)
			== NOTIFY_STOP)
		ia64_mca_spin(__FUNCTION__);
	if (notify_die(DIE_INIT_MONARCH_LEAVE, "INIT", regs, (long)&nd, 0, 0)
			== NOTIFY_STOP)
		ia64_mca_spin(__FUNCTION__);
	mprintk("\nINIT dump complete.  Monarch on cpu %d returning to normal service.\n", cpu);
	atomic_dec(&monarchs);
	set_curr_task(cpu, previous_current);
	monarch_cpu = -1;
	return;
}

static int __init
ia64_mca_disable_cpe_polling(char *str)
{
	cpe_poll_enabled = 0;
	return 1;
}

__setup("disable_cpe_poll", ia64_mca_disable_cpe_polling);

static struct irqaction cmci_irqaction = {
	.handler =	ia64_mca_cmc_int_handler,
	.flags =	IRQF_DISABLED,
	.name =		"cmc_hndlr"
};

static struct irqaction cmcp_irqaction = {
	.handler =	ia64_mca_cmc_int_caller,
	.flags =	IRQF_DISABLED,
	.name =		"cmc_poll"
};

static struct irqaction mca_rdzv_irqaction = {
	.handler =	ia64_mca_rendez_int_handler,
	.flags =	IRQF_DISABLED,
	.name =		"mca_rdzv"
};

static struct irqaction mca_wkup_irqaction = {
	.handler =	ia64_mca_wakeup_int_handler,
	.flags =	IRQF_DISABLED,
	.name =		"mca_wkup"
};

#ifdef CONFIG_ACPI
static struct irqaction mca_cpe_irqaction = {
	.handler =	ia64_mca_cpe_int_handler,
	.flags =	IRQF_DISABLED,
	.name =		"cpe_hndlr"
};

static struct irqaction mca_cpep_irqaction = {
	.handler =	ia64_mca_cpe_int_caller,
	.flags =	IRQF_DISABLED,
	.name =		"cpe_poll"
};
#endif /* CONFIG_ACPI */

/* Minimal format of the MCA/INIT stacks.  The pseudo processes that run on
 * these stacks can never sleep, they cannot return from the kernel to user
 * space, they do not appear in a normal ps listing.  So there is no need to
 * format most of the fields.
 */

static void __cpuinit
format_mca_init_stack(void *mca_data, unsigned long offset,
		const char *type, int cpu)
{
	struct task_struct *p = (struct task_struct *)((char *)mca_data + offset);
	struct thread_info *ti;
	memset(p, 0, KERNEL_STACK_SIZE);
	ti = task_thread_info(p);
	ti->flags = _TIF_MCA_INIT;
	ti->preempt_count = 1;
	ti->task = p;
	ti->cpu = cpu;
	p->stack = ti;
	p->state = TASK_UNINTERRUPTIBLE;
	cpu_set(cpu, p->cpus_allowed);
	INIT_LIST_HEAD(&p->tasks);
	p->parent = p->real_parent = p->group_leader = p;
	INIT_LIST_HEAD(&p->children);
	INIT_LIST_HEAD(&p->sibling);
	strncpy(p->comm, type, sizeof(p->comm)-1);
}

/* Caller prevents this from being called after init */
static void * __init_refok mca_bootmem(void)
{
	void *p;

	p = alloc_bootmem(sizeof(struct ia64_mca_cpu) * NR_CPUS +
	                  KERNEL_STACK_SIZE);
	return (void *)ALIGN((unsigned long)p, KERNEL_STACK_SIZE);
}

/* Do per-CPU MCA-related initialization.  */
void __cpuinit
ia64_mca_cpu_init(void *cpu_data)
{
	void *pal_vaddr;
	static int first_time = 1;

	if (first_time) {
		void *mca_data;
		int cpu;

		first_time = 0;
		mca_data = mca_bootmem();
		for (cpu = 0; cpu < NR_CPUS; cpu++) {
			format_mca_init_stack(mca_data,
					offsetof(struct ia64_mca_cpu, mca_stack),
					"MCA", cpu);
			format_mca_init_stack(mca_data,
					offsetof(struct ia64_mca_cpu, init_stack),
					"INIT", cpu);
			__per_cpu_mca[cpu] = __pa(mca_data);
			mca_data += sizeof(struct ia64_mca_cpu);
		}
	}

	/*
	 * The MCA info structure was allocated earlier and its
	 * physical address saved in __per_cpu_mca[cpu].  Copy that
	 * address * to ia64_mca_data so we can access it as a per-CPU
	 * variable.
	 */
	__get_cpu_var(ia64_mca_data) = __per_cpu_mca[smp_processor_id()];

	/*
	 * Stash away a copy of the PTE needed to map the per-CPU page.
	 * We may need it during MCA recovery.
	 */
	__get_cpu_var(ia64_mca_per_cpu_pte) =
		pte_val(mk_pte_phys(__pa(cpu_data), PAGE_KERNEL));

	/*
	 * Also, stash away a copy of the PAL address and the PTE
	 * needed to map it.
	 */
	pal_vaddr = efi_get_pal_addr();
	if (!pal_vaddr)
		return;
	__get_cpu_var(ia64_mca_pal_base) =
		GRANULEROUNDDOWN((unsigned long) pal_vaddr);
	__get_cpu_var(ia64_mca_pal_pte) = pte_val(mk_pte_phys(__pa(pal_vaddr),
							      PAGE_KERNEL));
}

static void __cpuinit ia64_mca_cmc_vector_adjust(void *dummy)
{
	unsigned long flags;

	local_irq_save(flags);
	if (!cmc_polling_enabled)
		ia64_mca_cmc_vector_enable(NULL);
	local_irq_restore(flags);
}

static int __cpuinit mca_cpu_callback(struct notifier_block *nfb,
				      unsigned long action,
				      void *hcpu)
{
	int hotcpu = (unsigned long) hcpu;

	switch (action) {
	case CPU_ONLINE:
	case CPU_ONLINE_FROZEN:
		smp_call_function_single(hotcpu, ia64_mca_cmc_vector_adjust,
					 NULL, 1, 0);
		break;
	}
	return NOTIFY_OK;
}

static struct notifier_block mca_cpu_notifier __cpuinitdata = {
	.notifier_call = mca_cpu_callback
};

/*
 * ia64_mca_init
 *
 *  Do all the system level mca specific initialization.
 *
 *	1. Register spinloop and wakeup request interrupt vectors
 *
 *	2. Register OS_MCA handler entry point
 *
 *	3. Register OS_INIT handler entry point
 *
 *  4. Initialize MCA/CMC/INIT related log buffers maintained by the OS.
 *
 *  Note that this initialization is done very early before some kernel
 *  services are available.
 *
 *  Inputs  :   None
 *
 *  Outputs :   None
 */
void __init
ia64_mca_init(void)
{
	ia64_fptr_t *init_hldlr_ptr_monarch = (ia64_fptr_t *)ia64_os_init_dispatch_monarch;
	ia64_fptr_t *init_hldlr_ptr_slave = (ia64_fptr_t *)ia64_os_init_dispatch_slave;
	ia64_fptr_t *mca_hldlr_ptr = (ia64_fptr_t *)ia64_os_mca_dispatch;
	int i;
	s64 rc;
	struct ia64_sal_retval isrv;
	u64 timeout = IA64_MCA_RENDEZ_TIMEOUT;	/* platform specific */
	static struct notifier_block default_init_monarch_nb = {
		.notifier_call = default_monarch_init_process,
		.priority = 0/* we need to notified last */
	};

	IA64_MCA_DEBUG("%s: begin\n", __FUNCTION__);

	/* Clear the Rendez checkin flag for all cpus */
	for(i = 0 ; i < NR_CPUS; i++)
		ia64_mc_info.imi_rendez_checkin[i] = IA64_MCA_RENDEZ_CHECKIN_NOTDONE;

	/*
	 * Register the rendezvous spinloop and wakeup mechanism with SAL
	 */

	/* Register the rendezvous interrupt vector with SAL */
	while (1) {
		isrv = ia64_sal_mc_set_params(SAL_MC_PARAM_RENDEZ_INT,
					      SAL_MC_PARAM_MECHANISM_INT,
					      IA64_MCA_RENDEZ_VECTOR,
					      timeout,
					      SAL_MC_PARAM_RZ_ALWAYS);
		rc = isrv.status;
		if (rc == 0)
			break;
		if (rc == -2) {
			printk(KERN_INFO "Increasing MCA rendezvous timeout from "
				"%ld to %ld milliseconds\n", timeout, isrv.v0);
			timeout = isrv.v0;
#ifdef	CONFIG_KDB
			/* kdb must wait long enough for the MCA timeout to trip
			 * and process.  The MCA timeout is in milliseconds.
			 */
			kdb_wait_for_cpus_secs = max(kdb_wait_for_cpus_secs, (int)(timeout/1000) + 10);
#endif	/* CONFIG_KDB */
			(void) notify_die(DIE_MCA_NEW_TIMEOUT, "MCA", NULL, timeout, 0, 0);
			continue;
		}
		printk(KERN_ERR "Failed to register rendezvous interrupt "
		       "with SAL (status %ld)\n", rc);
		return;
	}

	/* Register the wakeup interrupt vector with SAL */
	isrv = ia64_sal_mc_set_params(SAL_MC_PARAM_RENDEZ_WAKEUP,
				      SAL_MC_PARAM_MECHANISM_INT,
				      IA64_MCA_WAKEUP_VECTOR,
				      0, 0);
	rc = isrv.status;
	if (rc) {
		printk(KERN_ERR "Failed to register wakeup interrupt with SAL "
		       "(status %ld)\n", rc);
		return;
	}

	IA64_MCA_DEBUG("%s: registered MCA rendezvous spinloop and wakeup mech.\n", __FUNCTION__);

	ia64_mc_info.imi_mca_handler        = ia64_tpa(mca_hldlr_ptr->fp);
	/*
	 * XXX - disable SAL checksum by setting size to 0; should be
	 *	ia64_tpa(ia64_os_mca_dispatch_end) - ia64_tpa(ia64_os_mca_dispatch);
	 */
	ia64_mc_info.imi_mca_handler_size	= 0;

	/* Register the os mca handler with SAL */
	if ((rc = ia64_sal_set_vectors(SAL_VECTOR_OS_MCA,
				       ia64_mc_info.imi_mca_handler,
				       ia64_tpa(mca_hldlr_ptr->gp),
				       ia64_mc_info.imi_mca_handler_size,
				       0, 0, 0)))
	{
		printk(KERN_ERR "Failed to register OS MCA handler with SAL "
		       "(status %ld)\n", rc);
		return;
	}

	IA64_MCA_DEBUG("%s: registered OS MCA handler with SAL at 0x%lx, gp = 0x%lx\n", __FUNCTION__,
		       ia64_mc_info.imi_mca_handler, ia64_tpa(mca_hldlr_ptr->gp));

	/*
	 * XXX - disable SAL checksum by setting size to 0, should be
	 * size of the actual init handler in mca_asm.S.
	 */
	ia64_mc_info.imi_monarch_init_handler		= ia64_tpa(init_hldlr_ptr_monarch->fp);
	ia64_mc_info.imi_monarch_init_handler_size	= 0;
	ia64_mc_info.imi_slave_init_handler		= ia64_tpa(init_hldlr_ptr_slave->fp);
	ia64_mc_info.imi_slave_init_handler_size	= 0;

	IA64_MCA_DEBUG("%s: OS INIT handler at %lx\n", __FUNCTION__,
		       ia64_mc_info.imi_monarch_init_handler);

	/* Register the os init handler with SAL */
	if ((rc = ia64_sal_set_vectors(SAL_VECTOR_OS_INIT,
				       ia64_mc_info.imi_monarch_init_handler,
				       ia64_tpa(ia64_getreg(_IA64_REG_GP)),
				       ia64_mc_info.imi_monarch_init_handler_size,
				       ia64_mc_info.imi_slave_init_handler,
				       ia64_tpa(ia64_getreg(_IA64_REG_GP)),
				       ia64_mc_info.imi_slave_init_handler_size)))
	{
		printk(KERN_ERR "Failed to register m/s INIT handlers with SAL "
		       "(status %ld)\n", rc);
		return;
	}
	if (register_die_notifier(&default_init_monarch_nb)) {
		printk(KERN_ERR "Failed to register default monarch INIT process\n");
		return;
	}

	IA64_MCA_DEBUG("%s: registered OS INIT handler with SAL\n", __FUNCTION__);

	/*
	 *  Configure the CMCI/P vector and handler. Interrupts for CMC are
	 *  per-processor, so AP CMC interrupts are setup in smp_callin() (smpboot.c).
	 */
	register_percpu_irq(IA64_CMC_VECTOR, &cmci_irqaction);
	register_percpu_irq(IA64_CMCP_VECTOR, &cmcp_irqaction);
	ia64_mca_cmc_vector_setup();       /* Setup vector on BSP */

	/* Setup the MCA rendezvous interrupt vector */
	register_percpu_irq(IA64_MCA_RENDEZ_VECTOR, &mca_rdzv_irqaction);

	/* Setup the MCA wakeup interrupt vector */
	register_percpu_irq(IA64_MCA_WAKEUP_VECTOR, &mca_wkup_irqaction);

#ifdef CONFIG_ACPI
	/* Setup the CPEI/P handler */
	register_percpu_irq(IA64_CPEP_VECTOR, &mca_cpep_irqaction);
#endif

	/* Initialize the areas set aside by the OS to buffer the
	 * platform/processor error states for MCA/INIT/CMC
	 * handling.
	 */
	ia64_log_init(SAL_INFO_TYPE_MCA);
	ia64_log_init(SAL_INFO_TYPE_INIT);
	ia64_log_init(SAL_INFO_TYPE_CMC);
	ia64_log_init(SAL_INFO_TYPE_CPE);

	mca_init = 1;
	printk(KERN_INFO "MCA related initialization done\n");
}

/*
 * ia64_mca_late_init
 *
 *	Opportunity to setup things that require initialization later
 *	than ia64_mca_init.  Setup a timer to poll for CPEs if the
 *	platform doesn't support an interrupt driven mechanism.
 *
 *  Inputs  :   None
 *  Outputs :   Status
 */
static int __init
ia64_mca_late_init(void)
{
	if (!mca_init)
		return 0;

	register_hotcpu_notifier(&mca_cpu_notifier);

	/* Setup the CMCI/P vector and handler */
	init_timer(&cmc_poll_timer);
	cmc_poll_timer.function = ia64_mca_cmc_poll;

	/* Unmask/enable the vector */
	cmc_polling_enabled = 0;
	schedule_work(&cmc_enable_work);

	IA64_MCA_DEBUG("%s: CMCI/P setup and enabled.\n", __FUNCTION__);

#ifdef CONFIG_ACPI
	/* Setup the CPEI/P vector and handler */
	cpe_vector = acpi_request_vector(ACPI_INTERRUPT_CPEI);
	init_timer(&cpe_poll_timer);
	cpe_poll_timer.function = ia64_mca_cpe_poll;

	{
		irq_desc_t *desc;
		unsigned int irq;

		if (cpe_vector >= 0) {
			/* If platform supports CPEI, enable the irq. */
			irq = local_vector_to_irq(cpe_vector);
			if (irq > 0) {
				cpe_poll_enabled = 0;
				desc = irq_desc + irq;
				desc->status |= IRQ_PER_CPU;
				setup_irq(irq, &mca_cpe_irqaction);
				ia64_cpe_irq = irq;
				ia64_mca_register_cpev(cpe_vector);
				IA64_MCA_DEBUG("%s: CPEI/P setup and enabled.\n",
					__FUNCTION__);
				return 0;
			}
			printk(KERN_ERR "%s: Failed to find irq for CPE "
					"interrupt handler, vector %d\n",
					__FUNCTION__, cpe_vector);
		}
		/* If platform doesn't support CPEI, get the timer going. */
		if (cpe_poll_enabled) {
			ia64_mca_cpe_poll(0UL);
			IA64_MCA_DEBUG("%s: CPEP setup and enabled.\n", __FUNCTION__);
		}
	}
#endif

	return 0;
}

device_initcall(ia64_mca_late_init);<|MERGE_RESOLUTION|>--- conflicted
+++ resolved
@@ -75,14 +75,11 @@
 #include <linux/workqueue.h>
 #include <linux/cpumask.h>
 #include <linux/kdebug.h>
-<<<<<<< HEAD
+#include <linux/cpu.h>
 #ifdef	CONFIG_KDB
 #include <linux/kdb.h>
 #include <linux/kdbprivate.h>	/* for switch state wrappers */
 #endif	/* CONFIG_KDB */
-=======
-#include <linux/cpu.h>
->>>>>>> fbdcf18d
 
 #include <asm/delay.h>
 #include <asm/machvec.h>
