/*
 * This file implements the perfmon-2 subsystem which is used
 * to program the IA-64 Performance Monitoring Unit (PMU).
 *
 * The initial version of perfmon.c was written by
 * Ganesh Venkitachalam, IBM Corp.
 *
 * Then it was modified for perfmon-1.x by Stephane Eranian and 
 * David Mosberger, Hewlett Packard Co.
 * 
 * Version Perfmon-2.x is a rewrite of perfmon-1.x
 * by Stephane Eranian, Hewlett Packard Co. 
 *
 * Copyright (C) 1999-2003  Hewlett Packard Co
 *               Stephane Eranian <eranian@hpl.hp.com>
 *               David Mosberger-Tang <davidm@hpl.hp.com>
 *
 * More information about perfmon available at:
 * 	http://www.hpl.hp.com/research/linux/perfmon
 */

#include <linux/config.h>
#include <linux/module.h>
#include <linux/kernel.h>
#include <linux/sched.h>
#include <linux/interrupt.h>
#include <linux/smp_lock.h>
#include <linux/proc_fs.h>
#include <linux/seq_file.h>
#include <linux/init.h>
#include <linux/vmalloc.h>
#include <linux/mm.h>
#include <linux/sysctl.h>
#include <linux/list.h>
#include <linux/file.h>
#include <linux/poll.h>
#include <linux/vfs.h>
#include <linux/pagemap.h>
#include <linux/mount.h>
#include <linux/version.h>

#include <asm/bitops.h>
#include <asm/errno.h>
#include <asm/intrinsics.h>
#include <asm/page.h>
#include <asm/perfmon.h>
#include <asm/processor.h>
#include <asm/signal.h>
#include <asm/system.h>
#include <asm/uaccess.h>
#include <asm/delay.h>

#ifdef CONFIG_PERFMON
/*
 * perfmon context state
 */
#define PFM_CTX_UNLOADED	1	/* context is not loaded onto any task */
#define PFM_CTX_LOADED		2	/* context is loaded onto a task */
#define PFM_CTX_MASKED		3	/* context is loaded but monitoring is masked due to overflow */
#define PFM_CTX_ZOMBIE		4	/* owner of the context is closing it */

#define PFM_INVALID_ACTIVATION	(~0UL)

/*
 * depth of message queue
 */
#define PFM_MAX_MSGS		32
#define PFM_CTXQ_EMPTY(g)	((g)->ctx_msgq_head == (g)->ctx_msgq_tail)

/*
 * type of a PMU register (bitmask).
 * bitmask structure:
 * 	bit0   : register implemented
 * 	bit1   : end marker
 * 	bit2-3 : reserved
 * 	bit4   : pmc has pmc.pm
 * 	bit5   : pmc controls a counter (has pmc.oi), pmd is used as counter
 * 	bit6-7 : register type
 * 	bit8-31: reserved
 */
#define PFM_REG_NOTIMPL		0x0 /* not implemented at all */
#define PFM_REG_IMPL		0x1 /* register implemented */
#define PFM_REG_END		0x2 /* end marker */
#define PFM_REG_MONITOR		(0x1<<4|PFM_REG_IMPL) /* a PMC with a pmc.pm field only */
#define PFM_REG_COUNTING	(0x2<<4|PFM_REG_MONITOR) /* a monitor + pmc.oi+ PMD used as a counter */
#define PFM_REG_CONTROL		(0x4<<4|PFM_REG_IMPL) /* PMU control register */
#define	PFM_REG_CONFIG		(0x8<<4|PFM_REG_IMPL) /* configuration register */
#define PFM_REG_BUFFER	 	(0xc<<4|PFM_REG_IMPL) /* PMD used as buffer */

#define PMC_IS_LAST(i)	(pmu_conf->pmc_desc[i].type & PFM_REG_END)
#define PMD_IS_LAST(i)	(pmu_conf->pmd_desc[i].type & PFM_REG_END)

#define PMC_OVFL_NOTIFY(ctx, i)	((ctx)->ctx_pmds[i].flags &  PFM_REGFL_OVFL_NOTIFY)

/* i assumed unsigned */
#define PMC_IS_IMPL(i)	  (i< PMU_MAX_PMCS && (pmu_conf->pmc_desc[i].type & PFM_REG_IMPL))
#define PMD_IS_IMPL(i)	  (i< PMU_MAX_PMDS && (pmu_conf->pmd_desc[i].type & PFM_REG_IMPL))

/* XXX: these assume that register i is implemented */
#define PMD_IS_COUNTING(i) ((pmu_conf->pmd_desc[i].type & PFM_REG_COUNTING) == PFM_REG_COUNTING)
#define PMC_IS_COUNTING(i) ((pmu_conf->pmc_desc[i].type & PFM_REG_COUNTING) == PFM_REG_COUNTING)
#define PMC_IS_MONITOR(i)  ((pmu_conf->pmc_desc[i].type & PFM_REG_MONITOR)  == PFM_REG_MONITOR)
#define PMC_IS_CONTROL(i)  ((pmu_conf->pmc_desc[i].type & PFM_REG_CONTROL)  == PFM_REG_CONTROL)

#define PMC_DFL_VAL(i)     pmu_conf->pmc_desc[i].default_value
#define PMC_RSVD_MASK(i)   pmu_conf->pmc_desc[i].reserved_mask
#define PMD_PMD_DEP(i)	   pmu_conf->pmd_desc[i].dep_pmd[0]
#define PMC_PMD_DEP(i)	   pmu_conf->pmc_desc[i].dep_pmd[0]

#define PFM_NUM_IBRS	  IA64_NUM_DBG_REGS
#define PFM_NUM_DBRS	  IA64_NUM_DBG_REGS

#define CTX_OVFL_NOBLOCK(c)	((c)->ctx_fl_block == 0)
#define CTX_HAS_SMPL(c)		((c)->ctx_fl_is_sampling)
#define PFM_CTX_TASK(h)		(h)->ctx_task

#define PMU_PMC_OI		5 /* position of pmc.oi bit */

/* XXX: does not support more than 64 PMDs */
#define CTX_USED_PMD(ctx, mask) (ctx)->ctx_used_pmds[0] |= (mask)
#define CTX_IS_USED_PMD(ctx, c) (((ctx)->ctx_used_pmds[0] & (1UL << (c))) != 0UL)

#define CTX_USED_MONITOR(ctx, mask) (ctx)->ctx_used_monitors[0] |= (mask)

#define CTX_USED_IBR(ctx,n) 	(ctx)->ctx_used_ibrs[(n)>>6] |= 1UL<< ((n) % 64)
#define CTX_USED_DBR(ctx,n) 	(ctx)->ctx_used_dbrs[(n)>>6] |= 1UL<< ((n) % 64)
#define CTX_USES_DBREGS(ctx)	(((pfm_context_t *)(ctx))->ctx_fl_using_dbreg==1)
#define PFM_CODE_RR	0	/* requesting code range restriction */
#define PFM_DATA_RR	1	/* requestion data range restriction */

#define PFM_CPUINFO_CLEAR(v)	pfm_get_cpu_var(pfm_syst_info) &= ~(v)
#define PFM_CPUINFO_SET(v)	pfm_get_cpu_var(pfm_syst_info) |= (v)
#define PFM_CPUINFO_GET()	pfm_get_cpu_var(pfm_syst_info)

#define RDEP(x)	(1UL<<(x))

/*
 * context protection macros
 * in SMP:
 * 	- we need to protect against CPU concurrency (spin_lock)
 * 	- we need to protect against PMU overflow interrupts (local_irq_disable)
 * in UP:
 * 	- we need to protect against PMU overflow interrupts (local_irq_disable)
 *
 * spin_lock_irqsave()/spin_lock_irqrestore():
 * 	in SMP: local_irq_disable + spin_lock
 * 	in UP : local_irq_disable
 *
 * spin_lock()/spin_lock():
 * 	in UP : removed automatically
 * 	in SMP: protect against context accesses from other CPU. interrupts
 * 	        are not masked. This is useful for the PMU interrupt handler
 * 	        because we know we will not get PMU concurrency in that code.
 */
#define PROTECT_CTX(c, f) \
	do {  \
		DPRINT(("spinlock_irq_save ctx %p by [%d]\n", c, current->pid)); \
		spin_lock_irqsave(&(c)->ctx_lock, f); \
		DPRINT(("spinlocked ctx %p  by [%d]\n", c, current->pid)); \
	} while(0)

#define UNPROTECT_CTX(c, f) \
	do { \
		DPRINT(("spinlock_irq_restore ctx %p by [%d]\n", c, current->pid)); \
		spin_unlock_irqrestore(&(c)->ctx_lock, f); \
	} while(0)

#define PROTECT_CTX_NOPRINT(c, f) \
	do {  \
		spin_lock_irqsave(&(c)->ctx_lock, f); \
	} while(0)


#define UNPROTECT_CTX_NOPRINT(c, f) \
	do { \
		spin_unlock_irqrestore(&(c)->ctx_lock, f); \
	} while(0)


#define PROTECT_CTX_NOIRQ(c) \
	do {  \
		spin_lock(&(c)->ctx_lock); \
	} while(0)

#define UNPROTECT_CTX_NOIRQ(c) \
	do { \
		spin_unlock(&(c)->ctx_lock); \
	} while(0)


#ifdef CONFIG_SMP

#define GET_ACTIVATION()	pfm_get_cpu_var(pmu_activation_number)
#define INC_ACTIVATION()	pfm_get_cpu_var(pmu_activation_number)++
#define SET_ACTIVATION(c)	(c)->ctx_last_activation = GET_ACTIVATION()

#else /* !CONFIG_SMP */
#define SET_ACTIVATION(t) 	do {} while(0)
#define GET_ACTIVATION(t) 	do {} while(0)
#define INC_ACTIVATION(t) 	do {} while(0)
#endif /* CONFIG_SMP */

#define SET_PMU_OWNER(t, c)	do { pfm_get_cpu_var(pmu_owner) = (t); pfm_get_cpu_var(pmu_ctx) = (c); } while(0)
#define GET_PMU_OWNER()		pfm_get_cpu_var(pmu_owner)
#define GET_PMU_CTX()		pfm_get_cpu_var(pmu_ctx)

#define LOCK_PFS(g)	    	spin_lock_irqsave(&pfm_sessions.pfs_lock, g)
#define UNLOCK_PFS(g)	    	spin_unlock_irqrestore(&pfm_sessions.pfs_lock, g)

#define PFM_REG_RETFLAG_SET(flags, val)	do { flags &= ~PFM_REG_RETFL_MASK; flags |= (val); } while(0)

/*
 * cmp0 must be the value of pmc0
 */
#define PMC0_HAS_OVFL(cmp0)  (cmp0 & ~0x1UL)

#define PFMFS_MAGIC 0xa0b4d889

/*
 * debugging
 */
#define PFM_DEBUGGING 1
#ifdef PFM_DEBUGGING
#define DPRINT(a) \
	do { \
		if (unlikely(pfm_sysctl.debug >0)) { printk("%s.%d: CPU%d [%d] ", __FUNCTION__, __LINE__, smp_processor_id(), current->pid); printk a; } \
	} while (0)

#define DPRINT_ovfl(a) \
	do { \
		if (unlikely(pfm_sysctl.debug > 0 && pfm_sysctl.debug_ovfl >0)) { printk("%s.%d: CPU%d [%d] ", __FUNCTION__, __LINE__, smp_processor_id(), current->pid); printk a; } \
	} while (0)
#endif

/*
 * 64-bit software counter structure
 *
 * the next_reset_type is applied to the next call to pfm_reset_regs()
 */
typedef struct {
	unsigned long	val;		/* virtual 64bit counter value */
	unsigned long	lval;		/* last reset value */
	unsigned long	long_reset;	/* reset value on sampling overflow */
	unsigned long	short_reset;    /* reset value on overflow */
	unsigned long	reset_pmds[4];  /* which other pmds to reset when this counter overflows */
	unsigned long	smpl_pmds[4];   /* which pmds are accessed when counter overflow */
	unsigned long	seed;		/* seed for random-number generator */
	unsigned long	mask;		/* mask for random-number generator */
	unsigned int 	flags;		/* notify/do not notify */
	unsigned long	eventid;	/* overflow event identifier */
} pfm_counter_t;

/*
 * context flags
 */
typedef struct {
	unsigned int block:1;		/* when 1, task will blocked on user notifications */
	unsigned int system:1;		/* do system wide monitoring */
	unsigned int using_dbreg:1;	/* using range restrictions (debug registers) */
	unsigned int is_sampling:1;	/* true if using a custom format */
	unsigned int excl_idle:1;	/* exclude idle task in system wide session */
	unsigned int going_zombie:1;	/* context is zombie (MASKED+blocking) */
	unsigned int trap_reason:2;	/* reason for going into pfm_handle_work() */
	unsigned int no_msg:1;		/* no message sent on overflow */
	unsigned int can_restart:1;	/* allowed to issue a PFM_RESTART */
	unsigned int reserved:22;
} pfm_context_flags_t;

#define PFM_TRAP_REASON_NONE		0x0	/* default value */
#define PFM_TRAP_REASON_BLOCK		0x1	/* we need to block on overflow */
#define PFM_TRAP_REASON_RESET		0x2	/* we need to reset PMDs */


/*
 * perfmon context: encapsulates all the state of a monitoring session
 */

typedef struct pfm_context {
	spinlock_t		ctx_lock;		/* context protection */

	pfm_context_flags_t	ctx_flags;		/* bitmask of flags  (block reason incl.) */
	unsigned int		ctx_state;		/* state: active/inactive (no bitfield) */

	struct task_struct 	*ctx_task;		/* task to which context is attached */

	unsigned long		ctx_ovfl_regs[4];	/* which registers overflowed (notification) */

	struct semaphore	ctx_restart_sem;   	/* use for blocking notification mode */

	unsigned long		ctx_used_pmds[4];	/* bitmask of PMD used            */
	unsigned long		ctx_all_pmds[4];	/* bitmask of all accessible PMDs */
	unsigned long		ctx_reload_pmds[4];	/* bitmask of force reload PMD on ctxsw in */

	unsigned long		ctx_all_pmcs[4];	/* bitmask of all accessible PMCs */
	unsigned long		ctx_reload_pmcs[4];	/* bitmask of force reload PMC on ctxsw in */
	unsigned long		ctx_used_monitors[4];	/* bitmask of monitor PMC being used */

	unsigned long		ctx_pmcs[IA64_NUM_PMC_REGS];	/*  saved copies of PMC values */

	unsigned int		ctx_used_ibrs[1];		/* bitmask of used IBR (speedup ctxsw in) */
	unsigned int		ctx_used_dbrs[1];		/* bitmask of used DBR (speedup ctxsw in) */
	unsigned long		ctx_dbrs[IA64_NUM_DBG_REGS];	/* DBR values (cache) when not loaded */
	unsigned long		ctx_ibrs[IA64_NUM_DBG_REGS];	/* IBR values (cache) when not loaded */

	pfm_counter_t		ctx_pmds[IA64_NUM_PMD_REGS]; /* software state for PMDS */

	u64			ctx_saved_psr_up;	/* only contains psr.up value */

	unsigned long		ctx_last_activation;	/* context last activation number for last_cpu */
	unsigned int		ctx_last_cpu;		/* CPU id of current or last CPU used (SMP only) */
	unsigned int		ctx_cpu;		/* cpu to which perfmon is applied (system wide) */

	int			ctx_fd;			/* file descriptor used my this context */
	pfm_ovfl_arg_t		ctx_ovfl_arg;		/* argument to custom buffer format handler */

	pfm_buffer_fmt_t	*ctx_buf_fmt;		/* buffer format callbacks */
	void			*ctx_smpl_hdr;		/* points to sampling buffer header kernel vaddr */
	unsigned long		ctx_smpl_size;		/* size of sampling buffer */
	void			*ctx_smpl_vaddr;	/* user level virtual address of smpl buffer */

	wait_queue_head_t 	ctx_msgq_wait;
	pfm_msg_t		ctx_msgq[PFM_MAX_MSGS];
	int			ctx_msgq_head;
	int			ctx_msgq_tail;
	struct fasync_struct	*ctx_async_queue;

	wait_queue_head_t 	ctx_zombieq;		/* termination cleanup wait queue */
} pfm_context_t;

/*
 * magic number used to verify that structure is really
 * a perfmon context
 */
#define PFM_IS_FILE(f)		((f)->f_op == &pfm_file_ops)

#define PFM_GET_CTX(t)	 	((pfm_context_t *)(t)->thread.pfm_context)

#ifdef CONFIG_SMP
#define SET_LAST_CPU(ctx, v)	(ctx)->ctx_last_cpu = (v)
#define GET_LAST_CPU(ctx)	(ctx)->ctx_last_cpu
#else
#define SET_LAST_CPU(ctx, v)	do {} while(0)
#define GET_LAST_CPU(ctx)	do {} while(0)
#endif


#define ctx_fl_block		ctx_flags.block
#define ctx_fl_system		ctx_flags.system
#define ctx_fl_using_dbreg	ctx_flags.using_dbreg
#define ctx_fl_is_sampling	ctx_flags.is_sampling
#define ctx_fl_excl_idle	ctx_flags.excl_idle
#define ctx_fl_going_zombie	ctx_flags.going_zombie
#define ctx_fl_trap_reason	ctx_flags.trap_reason
#define ctx_fl_no_msg		ctx_flags.no_msg
#define ctx_fl_can_restart	ctx_flags.can_restart

#define PFM_SET_WORK_PENDING(t, v)	do { (t)->thread.pfm_needs_checking = v; } while(0);
#define PFM_GET_WORK_PENDING(t)		(t)->thread.pfm_needs_checking

/*
 * global information about all sessions
 * mostly used to synchronize between system wide and per-process
 */
typedef struct {
	spinlock_t		pfs_lock;		   /* lock the structure */

	unsigned int		pfs_task_sessions;	   /* number of per task sessions */
	unsigned int		pfs_sys_sessions;	   /* number of per system wide sessions */
	unsigned int		pfs_sys_use_dbregs;	   /* incremented when a system wide session uses debug regs */
	unsigned int		pfs_ptrace_use_dbregs;	   /* incremented when a process uses debug regs */
	struct task_struct	*pfs_sys_session[NR_CPUS]; /* point to task owning a system-wide session */
} pfm_session_t;

/*
 * information about a PMC or PMD.
 * dep_pmd[]: a bitmask of dependent PMD registers
 * dep_pmc[]: a bitmask of dependent PMC registers
 */
typedef int (*pfm_reg_check_t)(struct task_struct *task, pfm_context_t *ctx, unsigned int cnum, unsigned long *val, struct pt_regs *regs);
typedef struct {
	unsigned int		type;
	int			pm_pos;
	unsigned long		default_value;	/* power-on default value */
	unsigned long		reserved_mask;	/* bitmask of reserved bits */
	pfm_reg_check_t		read_check;
	pfm_reg_check_t		write_check;
	unsigned long		dep_pmd[4];
	unsigned long		dep_pmc[4];
} pfm_reg_desc_t;

/* assume cnum is a valid monitor */
#define PMC_PM(cnum, val)	(((val) >> (pmu_conf->pmc_desc[cnum].pm_pos)) & 0x1)

/*
 * This structure is initialized at boot time and contains
 * a description of the PMU main characteristics.
 *
 * If the probe function is defined, detection is based
 * on its return value: 
 * 	- 0 means recognized PMU
 * 	- anything else means not supported
 * When the probe function is not defined, then the pmu_family field
 * is used and it must match the host CPU family such that:
 * 	- cpu->family & config->pmu_family != 0
 */
typedef struct {
	unsigned long  ovfl_val;	/* overflow value for counters */

	pfm_reg_desc_t *pmc_desc;	/* detailed PMC register dependencies descriptions */
	pfm_reg_desc_t *pmd_desc;	/* detailed PMD register dependencies descriptions */

	unsigned int   num_pmcs;	/* number of PMCS: computed at init time */
	unsigned int   num_pmds;	/* number of PMDS: computed at init time */
	unsigned long  impl_pmcs[4];	/* bitmask of implemented PMCS */
	unsigned long  impl_pmds[4];	/* bitmask of implemented PMDS */

	char	      *pmu_name;	/* PMU family name */
	unsigned int  pmu_family;	/* cpuid family pattern used to identify pmu */
	unsigned int  flags;		/* pmu specific flags */
	unsigned int  num_ibrs;		/* number of IBRS: computed at init time */
	unsigned int  num_dbrs;		/* number of DBRS: computed at init time */
	unsigned int  num_counters;	/* PMC/PMD counting pairs : computed at init time */
	int           (*probe)(void);   /* customized probe routine */
	unsigned int  use_rr_dbregs:1;	/* set if debug registers used for range restriction */
} pmu_config_t;
/*
 * PMU specific flags
 */
#define PFM_PMU_IRQ_RESEND	1	/* PMU needs explicit IRQ resend */

/*
 * debug register related type definitions
 */
typedef struct {
	unsigned long ibr_mask:56;
	unsigned long ibr_plm:4;
	unsigned long ibr_ig:3;
	unsigned long ibr_x:1;
} ibr_mask_reg_t;

typedef struct {
	unsigned long dbr_mask:56;
	unsigned long dbr_plm:4;
	unsigned long dbr_ig:2;
	unsigned long dbr_w:1;
	unsigned long dbr_r:1;
} dbr_mask_reg_t;

typedef union {
	unsigned long  val;
	ibr_mask_reg_t ibr;
	dbr_mask_reg_t dbr;
} dbreg_t;


/*
 * perfmon command descriptions
 */
typedef struct {
	int		(*cmd_func)(pfm_context_t *ctx, void *arg, int count, struct pt_regs *regs);
	char		*cmd_name;
	int		cmd_flags;
	unsigned int	cmd_narg;
	size_t		cmd_argsize;
	int		(*cmd_getsize)(void *arg, size_t *sz);
} pfm_cmd_desc_t;

#define PFM_CMD_FD		0x01	/* command requires a file descriptor */
#define PFM_CMD_ARG_READ	0x02	/* command must read argument(s) */
#define PFM_CMD_ARG_RW		0x04	/* command must read/write argument(s) */
#define PFM_CMD_STOP		0x08	/* command does not work on zombie context */


#define PFM_CMD_NAME(cmd)	pfm_cmd_tab[(cmd)].cmd_name
#define PFM_CMD_READ_ARG(cmd)	(pfm_cmd_tab[(cmd)].cmd_flags & PFM_CMD_ARG_READ)
#define PFM_CMD_RW_ARG(cmd)	(pfm_cmd_tab[(cmd)].cmd_flags & PFM_CMD_ARG_RW)
#define PFM_CMD_USE_FD(cmd)	(pfm_cmd_tab[(cmd)].cmd_flags & PFM_CMD_FD)
#define PFM_CMD_STOPPED(cmd)	(pfm_cmd_tab[(cmd)].cmd_flags & PFM_CMD_STOP)

#define PFM_CMD_ARG_MANY	-1 /* cannot be zero */

typedef struct {
	int	debug;		/* turn on/off debugging via syslog */
	int	debug_ovfl;	/* turn on/off debug printk in overflow handler */
	int	fastctxsw;	/* turn on/off fast (unsecure) ctxsw */
	int	expert_mode;	/* turn on/off value checking */
	int 	debug_pfm_read;
} pfm_sysctl_t;

typedef struct {
	unsigned long pfm_spurious_ovfl_intr_count;	/* keep track of spurious ovfl interrupts */
	unsigned long pfm_replay_ovfl_intr_count;	/* keep track of replayed ovfl interrupts */
	unsigned long pfm_ovfl_intr_count; 		/* keep track of ovfl interrupts */
	unsigned long pfm_ovfl_intr_cycles;		/* cycles spent processing ovfl interrupts */
	unsigned long pfm_ovfl_intr_cycles_min;		/* min cycles spent processing ovfl interrupts */
	unsigned long pfm_ovfl_intr_cycles_max;		/* max cycles spent processing ovfl interrupts */
	unsigned long pfm_smpl_handler_calls;
	unsigned long pfm_smpl_handler_cycles;
	char pad[SMP_CACHE_BYTES] ____cacheline_aligned;
} pfm_stats_t;

/*
 * perfmon internal variables
 */
static pfm_stats_t		pfm_stats[NR_CPUS];
static pfm_session_t		pfm_sessions;	/* global sessions information */

static struct proc_dir_entry 	*perfmon_dir;
static pfm_uuid_t		pfm_null_uuid = {0,};

static spinlock_t		pfm_buffer_fmt_lock;
static LIST_HEAD(pfm_buffer_fmt_list);

static pmu_config_t		*pmu_conf;

/* sysctl() controls */
static pfm_sysctl_t pfm_sysctl;
int pfm_debug_var;

static ctl_table pfm_ctl_table[]={
	{1, "debug", &pfm_sysctl.debug, sizeof(int), 0666, NULL, &proc_dointvec, NULL,},
	{2, "debug_ovfl", &pfm_sysctl.debug_ovfl, sizeof(int), 0666, NULL, &proc_dointvec, NULL,},
	{3, "fastctxsw", &pfm_sysctl.fastctxsw, sizeof(int), 0600, NULL, &proc_dointvec, NULL,},
	{4, "expert_mode", &pfm_sysctl.expert_mode, sizeof(int), 0600, NULL, &proc_dointvec, NULL,},
	{ 0, },
};
static ctl_table pfm_sysctl_dir[] = {
	{1, "perfmon", NULL, 0, 0755, pfm_ctl_table, },
 	{0,},
};
static ctl_table pfm_sysctl_root[] = {
	{1, "kernel", NULL, 0, 0755, pfm_sysctl_dir, },
 	{0,},
};
static struct ctl_table_header *pfm_sysctl_header;

static int pfm_context_unload(pfm_context_t *ctx, void *arg, int count, struct pt_regs *regs);
static int pfm_flush(struct file *filp);

#define pfm_get_cpu_var(v)		__ia64_per_cpu_var(v)
#define pfm_get_cpu_data(a,b)		per_cpu(a, b)

static inline void
pfm_put_task(struct task_struct *task)
{
	if (task != current) put_task_struct(task);
}

static inline void
pfm_set_task_notify(struct task_struct *task)
{
	struct thread_info *info;

	info = (struct thread_info *) ((char *) task + IA64_TASK_SIZE);
	set_bit(TIF_NOTIFY_RESUME, &info->flags);
}

static inline void
pfm_clear_task_notify(void)
{
	clear_thread_flag(TIF_NOTIFY_RESUME);
}

static inline void
pfm_reserve_page(unsigned long a)
{
	SetPageReserved(vmalloc_to_page((void *)a));
}
static inline void
pfm_unreserve_page(unsigned long a)
{
	ClearPageReserved(vmalloc_to_page((void*)a));
}

static inline int
pfm_remap_page_range(struct vm_area_struct *vma, unsigned long from, unsigned long phys_addr, unsigned long size, pgprot_t prot)
{
	return remap_page_range(vma, from, phys_addr, size, prot);
}

static inline unsigned long
pfm_protect_ctx_ctxsw(pfm_context_t *x)
{
	spin_lock(&(x)->ctx_lock);
	return 0UL;
}

static inline unsigned long
pfm_unprotect_ctx_ctxsw(pfm_context_t *x, unsigned long f)
{
	spin_unlock(&(x)->ctx_lock);
}

static inline unsigned int
pfm_do_munmap(struct mm_struct *mm, unsigned long addr, size_t len, int acct)
{
	return do_munmap(mm, addr, len);
}

static inline unsigned long 
pfm_get_unmapped_area(struct file *file, unsigned long addr, unsigned long len, unsigned long pgoff, unsigned long flags, unsigned long exec)
{
	return get_unmapped_area(file, addr, len, pgoff, flags);
}


static struct super_block *
pfmfs_get_sb(struct file_system_type *fs_type, int flags, const char *dev_name, void *data)
{
	return get_sb_pseudo(fs_type, "pfm:", NULL, PFMFS_MAGIC);
}

static struct file_system_type pfm_fs_type = {
	.name     = "pfmfs",
	.get_sb   = pfmfs_get_sb,
	.kill_sb  = kill_anon_super,
};

DEFINE_PER_CPU(unsigned long, pfm_syst_info);
DEFINE_PER_CPU(struct task_struct *, pmu_owner);
DEFINE_PER_CPU(pfm_context_t  *, pmu_ctx);
DEFINE_PER_CPU(unsigned long, pmu_activation_number);


/* forward declaration */
static struct file_operations pfm_file_ops;

/*
 * forward declarations
 */
#ifndef CONFIG_SMP
static void pfm_lazy_save_regs (struct task_struct *ta);
#endif

void dump_pmu_state(const char *);
static int pfm_write_ibr_dbr(int mode, pfm_context_t *ctx, void *arg, int count, struct pt_regs *regs);

#include "perfmon_itanium.h"
#include "perfmon_mckinley.h"
#include "perfmon_generic.h"

static pmu_config_t *pmu_confs[]={
	&pmu_conf_mck,
	&pmu_conf_ita,
	&pmu_conf_gen, /* must be last */
	NULL
};


static int pfm_end_notify_user(pfm_context_t *ctx);

static inline void
pfm_clear_psr_pp(void)
{
	ia64_rsm(IA64_PSR_PP);
	ia64_srlz_i();
}

static inline void
pfm_set_psr_pp(void)
{
	ia64_ssm(IA64_PSR_PP);
	ia64_srlz_i();
}

static inline void
pfm_clear_psr_up(void)
{
	ia64_rsm(IA64_PSR_UP);
	ia64_srlz_i();
}

static inline void
pfm_set_psr_up(void)
{
	ia64_ssm(IA64_PSR_UP);
	ia64_srlz_i();
}

static inline unsigned long
pfm_get_psr(void)
{
	unsigned long tmp;
	tmp = ia64_getreg(_IA64_REG_PSR);
	ia64_srlz_i();
	return tmp;
}

static inline void
pfm_set_psr_l(unsigned long val)
{
	ia64_setreg(_IA64_REG_PSR_L, val);
	ia64_srlz_i();
}

static inline void
pfm_freeze_pmu(void)
{
	ia64_set_pmc(0,1UL);
	ia64_srlz_d();
}

static inline void
pfm_unfreeze_pmu(void)
{
	ia64_set_pmc(0,0UL);
	ia64_srlz_d();
}

static inline void
pfm_restore_ibrs(unsigned long *ibrs, unsigned int nibrs)
{
	int i;

	for (i=0; i < nibrs; i++) {
		ia64_set_ibr(i, ibrs[i]);
<<<<<<< HEAD
=======
		ia64_dv_serialize_instruction();
>>>>>>> 30e74fea
	}
	ia64_srlz_i();
}

static inline void
pfm_restore_dbrs(unsigned long *dbrs, unsigned int ndbrs)
{
	int i;

	for (i=0; i < ndbrs; i++) {
		ia64_set_dbr(i, dbrs[i]);
<<<<<<< HEAD
=======
		ia64_dv_serialize_data();
>>>>>>> 30e74fea
	}
	ia64_srlz_d();
}

/*
 * PMD[i] must be a counter. no check is made
 */
static inline unsigned long
pfm_read_soft_counter(pfm_context_t *ctx, int i)
{
	return ctx->ctx_pmds[i].val + (ia64_get_pmd(i) & pmu_conf->ovfl_val);
}

/*
 * PMD[i] must be a counter. no check is made
 */
static inline void
pfm_write_soft_counter(pfm_context_t *ctx, int i, unsigned long val)
{
	unsigned long ovfl_val = pmu_conf->ovfl_val;

	ctx->ctx_pmds[i].val = val  & ~ovfl_val;
	/*
	 * writing to unimplemented part is ignore, so we do not need to
	 * mask off top part
	 */
	ia64_set_pmd(i, val & ovfl_val);
}

static pfm_msg_t *
pfm_get_new_msg(pfm_context_t *ctx)
{
	int idx, next;

	next = (ctx->ctx_msgq_tail+1) % PFM_MAX_MSGS;

	DPRINT(("ctx_fd=%p head=%d tail=%d\n", ctx, ctx->ctx_msgq_head, ctx->ctx_msgq_tail));
	if (next == ctx->ctx_msgq_head) return NULL;

 	idx = 	ctx->ctx_msgq_tail;
	ctx->ctx_msgq_tail = next;

	DPRINT(("ctx=%p head=%d tail=%d msg=%d\n", ctx, ctx->ctx_msgq_head, ctx->ctx_msgq_tail, idx));

	return ctx->ctx_msgq+idx;
}

static pfm_msg_t *
pfm_get_next_msg(pfm_context_t *ctx)
{
	pfm_msg_t *msg;

	DPRINT(("ctx=%p head=%d tail=%d\n", ctx, ctx->ctx_msgq_head, ctx->ctx_msgq_tail));

	if (PFM_CTXQ_EMPTY(ctx)) return NULL;

	/*
	 * get oldest message
	 */
	msg = ctx->ctx_msgq+ctx->ctx_msgq_head;

	/*
	 * and move forward
	 */
	ctx->ctx_msgq_head = (ctx->ctx_msgq_head+1) % PFM_MAX_MSGS;

	DPRINT(("ctx=%p head=%d tail=%d type=%d\n", ctx, ctx->ctx_msgq_head, ctx->ctx_msgq_tail, msg->pfm_gen_msg.msg_type));

	return msg;
}

static void
pfm_reset_msgq(pfm_context_t *ctx)
{
	ctx->ctx_msgq_head = ctx->ctx_msgq_tail = 0;
	DPRINT(("ctx=%p msgq reset\n", ctx));
}


/* Here we want the physical address of the memory.
 * This is used when initializing the contents of the
 * area and marking the pages as reserved.
 */
static inline unsigned long
pfm_kvirt_to_pa(unsigned long adr)
{
	__u64 pa = ia64_tpa(adr);
	return pa;
}

static void *
pfm_rvmalloc(unsigned long size)
{
	void *mem;
	unsigned long addr;

	size = PAGE_ALIGN(size);
	mem  = vmalloc(size);
	if (mem) {
		//printk("perfmon: CPU%d pfm_rvmalloc(%ld)=%p\n", smp_processor_id(), size, mem);
		memset(mem, 0, size);
		addr = (unsigned long)mem;
		while (size > 0) {
			pfm_reserve_page(addr);
			addr+=PAGE_SIZE;
			size-=PAGE_SIZE;
		}
	}
	return mem;
}

static void
pfm_rvfree(void *mem, unsigned long size)
{
	unsigned long addr;

	if (mem) {
		DPRINT(("freeing physical buffer @%p size=%lu\n", mem, size));
		addr = (unsigned long) mem;
		while ((long) size > 0) {
			pfm_unreserve_page(addr);
			addr+=PAGE_SIZE;
			size-=PAGE_SIZE;
		}
		vfree(mem);
	}
	return;
}

static pfm_context_t *
pfm_context_alloc(void)
{
	pfm_context_t *ctx;

	/* 
	 * allocate context descriptor 
	 * must be able to free with interrupts disabled
	 */
	ctx = kmalloc(sizeof(pfm_context_t), GFP_KERNEL);
	if (ctx) {
		memset(ctx, 0, sizeof(pfm_context_t));
		DPRINT(("alloc ctx @%p\n", ctx));
	}
	return ctx;
}

static void
pfm_context_free(pfm_context_t *ctx)
{
	if (ctx) {
		DPRINT(("free ctx @%p\n", ctx));
		kfree(ctx);
	}
}

static void
pfm_mask_monitoring(struct task_struct *task)
{
	pfm_context_t *ctx = PFM_GET_CTX(task);
	struct thread_struct *th = &task->thread;
	unsigned long mask, val, ovfl_mask;
	int i;

	DPRINT_ovfl(("masking monitoring for [%d]\n", task->pid));

	ovfl_mask = pmu_conf->ovfl_val;
	/*
	 * monitoring can only be masked as a result of a valid
	 * counter overflow. In UP, it means that the PMU still
	 * has an owner. Note that the owner can be different
	 * from the current task. However the PMU state belongs
	 * to the owner.
	 * In SMP, a valid overflow only happens when task is
	 * current. Therefore if we come here, we know that
	 * the PMU state belongs to the current task, therefore
	 * we can access the live registers.
	 *
	 * So in both cases, the live register contains the owner's
	 * state. We can ONLY touch the PMU registers and NOT the PSR.
	 *
	 * As a consequence to this call, the thread->pmds[] array
	 * contains stale information which must be ignored
	 * when context is reloaded AND monitoring is active (see
	 * pfm_restart).
	 */
	mask = ctx->ctx_used_pmds[0];
	for (i = 0; mask; i++, mask>>=1) {
		/* skip non used pmds */
		if ((mask & 0x1) == 0) continue;
		val = ia64_get_pmd(i);

		if (PMD_IS_COUNTING(i)) {
			/*
		 	 * we rebuild the full 64 bit value of the counter
		 	 */
			ctx->ctx_pmds[i].val += (val & ovfl_mask);
		} else {
			ctx->ctx_pmds[i].val = val;
		}
		DPRINT_ovfl(("pmd[%d]=0x%lx hw_pmd=0x%lx\n",
			i,
			ctx->ctx_pmds[i].val,
			val & ovfl_mask));
	}
	/*
	 * mask monitoring by setting the privilege level to 0
	 * we cannot use psr.pp/psr.up for this, it is controlled by
	 * the user
	 *
	 * if task is current, modify actual registers, otherwise modify
	 * thread save state, i.e., what will be restored in pfm_load_regs()
	 */
	mask = ctx->ctx_used_monitors[0] >> PMU_FIRST_COUNTER;
	for(i= PMU_FIRST_COUNTER; mask; i++, mask>>=1) {
		if ((mask & 0x1) == 0UL) continue;
		ia64_set_pmc(i, th->pmcs[i] & ~0xfUL);
		th->pmcs[i] &= ~0xfUL;
		DPRINT_ovfl(("pmc[%d]=0x%lx\n", i, th->pmcs[i]));
	}
	/*
	 * make all of this visible
	 */
	ia64_srlz_d();
}

/*
 * must always be done with task == current
 *
 * context must be in MASKED state when calling
 */
static void
pfm_restore_monitoring(struct task_struct *task)
{
	pfm_context_t *ctx = PFM_GET_CTX(task);
	struct thread_struct *th = &task->thread;
	unsigned long mask, ovfl_mask;
	unsigned long psr, val;
	int i, is_system;

	is_system = ctx->ctx_fl_system;
	ovfl_mask = pmu_conf->ovfl_val;

	if (task != current) {
		printk(KERN_ERR "perfmon.%d: invalid task[%d] current[%d]\n", __LINE__, task->pid, current->pid);
		return;
	}
	if (ctx->ctx_state != PFM_CTX_MASKED) {
		printk(KERN_ERR "perfmon.%d: task[%d] current[%d] invalid state=%d\n", __LINE__,
			task->pid, current->pid, ctx->ctx_state);
		return;
	}
	psr = pfm_get_psr();
	/*
	 * monitoring is masked via the PMC.
	 * As we restore their value, we do not want each counter to
	 * restart right away. We stop monitoring using the PSR,
	 * restore the PMC (and PMD) and then re-establish the psr
	 * as it was. Note that there can be no pending overflow at
	 * this point, because monitoring was MASKED.
	 *
	 * system-wide session are pinned and self-monitoring
	 */
	if (is_system && (PFM_CPUINFO_GET() & PFM_CPUINFO_DCR_PP)) {
		/* disable dcr pp */
		ia64_setreg(_IA64_REG_CR_DCR, ia64_getreg(_IA64_REG_CR_DCR) & ~IA64_DCR_PP);
		pfm_clear_psr_pp();
	} else {
		pfm_clear_psr_up();
	}
	/*
	 * first, we restore the PMD
	 */
	mask = ctx->ctx_used_pmds[0];
	for (i = 0; mask; i++, mask>>=1) {
		/* skip non used pmds */
		if ((mask & 0x1) == 0) continue;

		if (PMD_IS_COUNTING(i)) {
			/*
			 * we split the 64bit value according to
			 * counter width
			 */
			val = ctx->ctx_pmds[i].val & ovfl_mask;
			ctx->ctx_pmds[i].val &= ~ovfl_mask;
		} else {
			val = ctx->ctx_pmds[i].val;
		}
		ia64_set_pmd(i, val);

		DPRINT(("pmd[%d]=0x%lx hw_pmd=0x%lx\n",
			i,
			ctx->ctx_pmds[i].val,
			val));
	}
	/*
	 * restore the PMCs
	 */
	mask = ctx->ctx_used_monitors[0] >> PMU_FIRST_COUNTER;
	for(i= PMU_FIRST_COUNTER; mask; i++, mask>>=1) {
		if ((mask & 0x1) == 0UL) continue;
		th->pmcs[i] = ctx->ctx_pmcs[i];
		ia64_set_pmc(i, th->pmcs[i]);
		DPRINT(("[%d] pmc[%d]=0x%lx\n", task->pid, i, th->pmcs[i]));
	}
	ia64_srlz_d();

	/*
	 * must restore DBR/IBR because could be modified while masked
	 * XXX: need to optimize 
	 */
	if (ctx->ctx_fl_using_dbreg) {
<<<<<<< HEAD
		pfm_restore_ibrs(ctx->ctx_ibrs, pmu_conf.num_ibrs);
		pfm_restore_dbrs(ctx->ctx_dbrs, pmu_conf.num_dbrs);
=======
		pfm_restore_ibrs(ctx->ctx_ibrs, pmu_conf->num_ibrs);
		pfm_restore_dbrs(ctx->ctx_dbrs, pmu_conf->num_dbrs);
>>>>>>> 30e74fea
	}

	/*
	 * now restore PSR
	 */
	if (is_system && (PFM_CPUINFO_GET() & PFM_CPUINFO_DCR_PP)) {
		/* enable dcr pp */
		ia64_setreg(_IA64_REG_CR_DCR, ia64_getreg(_IA64_REG_CR_DCR) | IA64_DCR_PP);
		ia64_srlz_i();
	}
	pfm_set_psr_l(psr);
}

static inline void
pfm_save_pmds(unsigned long *pmds, unsigned long mask)
{
	int i;

	ia64_srlz_d();

	for (i=0; mask; i++, mask>>=1) {
		if (mask & 0x1) pmds[i] = ia64_get_pmd(i);
	}
}

/*
 * reload from thread state (used for ctxw only)
 */
static inline void
pfm_restore_pmds(unsigned long *pmds, unsigned long mask)
{
	int i;
	unsigned long val, ovfl_val = pmu_conf->ovfl_val;

	for (i=0; mask; i++, mask>>=1) {
		if ((mask & 0x1) == 0) continue;
		val = PMD_IS_COUNTING(i) ? pmds[i] & ovfl_val : pmds[i];
		ia64_set_pmd(i, val);
	}
	ia64_srlz_d();
}

/*
 * propagate PMD from context to thread-state
 */
static inline void
pfm_copy_pmds(struct task_struct *task, pfm_context_t *ctx)
{
	struct thread_struct *thread = &task->thread;
	unsigned long ovfl_val = pmu_conf->ovfl_val;
	unsigned long mask = ctx->ctx_all_pmds[0];
	unsigned long val;
	int i;

	DPRINT(("mask=0x%lx\n", mask));

	for (i=0; mask; i++, mask>>=1) {

		val = ctx->ctx_pmds[i].val;

		/*
		 * We break up the 64 bit value into 2 pieces
		 * the lower bits go to the machine state in the
		 * thread (will be reloaded on ctxsw in).
		 * The upper part stays in the soft-counter.
		 */
		if (PMD_IS_COUNTING(i)) {
			ctx->ctx_pmds[i].val = val & ~ovfl_val;
			 val &= ovfl_val;
		}
		thread->pmds[i] = val;

		DPRINT(("pmd[%d]=0x%lx soft_val=0x%lx\n",
			i,
			thread->pmds[i],
			ctx->ctx_pmds[i].val));
	}
}

/*
 * propagate PMC from context to thread-state
 */
static inline void
pfm_copy_pmcs(struct task_struct *task, pfm_context_t *ctx)
{
	struct thread_struct *thread = &task->thread;
	unsigned long mask = ctx->ctx_all_pmcs[0];
	int i;

	DPRINT(("mask=0x%lx\n", mask));

	for (i=0; mask; i++, mask>>=1) {
		/* masking 0 with ovfl_val yields 0 */
		thread->pmcs[i] = ctx->ctx_pmcs[i];
		DPRINT(("pmc[%d]=0x%lx\n", i, thread->pmcs[i]));
	}
}



static inline void
pfm_restore_pmcs(unsigned long *pmcs, unsigned long mask)
{
	int i;

	for (i=0; mask; i++, mask>>=1) {
		if ((mask & 0x1) == 0) continue;
		ia64_set_pmc(i, pmcs[i]);
	}
	ia64_srlz_d();
}

static inline int
pfm_uuid_cmp(pfm_uuid_t a, pfm_uuid_t b)
{
	return memcmp(a, b, sizeof(pfm_uuid_t));
}

static inline int
pfm_buf_fmt_exit(pfm_buffer_fmt_t *fmt, struct task_struct *task, void *buf, struct pt_regs *regs)
{
	int ret = 0;
	if (fmt->fmt_exit) ret = (*fmt->fmt_exit)(task, buf, regs);
	return ret;
}

static inline int
pfm_buf_fmt_getsize(pfm_buffer_fmt_t *fmt, struct task_struct *task, unsigned int flags, int cpu, void *arg, unsigned long *size)
{
	int ret = 0;
	if (fmt->fmt_getsize) ret = (*fmt->fmt_getsize)(task, flags, cpu, arg, size);
	return ret;
}


static inline int
pfm_buf_fmt_validate(pfm_buffer_fmt_t *fmt, struct task_struct *task, unsigned int flags,
		     int cpu, void *arg)
{
	int ret = 0;
	if (fmt->fmt_validate) ret = (*fmt->fmt_validate)(task, flags, cpu, arg);
	return ret;
}

static inline int
pfm_buf_fmt_init(pfm_buffer_fmt_t *fmt, struct task_struct *task, void *buf, unsigned int flags,
		     int cpu, void *arg)
{
	int ret = 0;
	if (fmt->fmt_init) ret = (*fmt->fmt_init)(task, buf, flags, cpu, arg);
	return ret;
}

static inline int
pfm_buf_fmt_restart(pfm_buffer_fmt_t *fmt, struct task_struct *task, pfm_ovfl_ctrl_t *ctrl, void *buf, struct pt_regs *regs)
{
	int ret = 0;
	if (fmt->fmt_restart) ret = (*fmt->fmt_restart)(task, ctrl, buf, regs);
	return ret;
}

static inline int
pfm_buf_fmt_restart_active(pfm_buffer_fmt_t *fmt, struct task_struct *task, pfm_ovfl_ctrl_t *ctrl, void *buf, struct pt_regs *regs)
{
	int ret = 0;
	if (fmt->fmt_restart_active) ret = (*fmt->fmt_restart_active)(task, ctrl, buf, regs);
	return ret;
}

static pfm_buffer_fmt_t *
__pfm_find_buffer_fmt(pfm_uuid_t uuid)
{
	struct list_head * pos;
	pfm_buffer_fmt_t * entry;

	list_for_each(pos, &pfm_buffer_fmt_list) {
		entry = list_entry(pos, pfm_buffer_fmt_t, fmt_list);
		if (pfm_uuid_cmp(uuid, entry->fmt_uuid) == 0)
			return entry;
	}
	return NULL;
}
 
/*
 * find a buffer format based on its uuid
 */
static pfm_buffer_fmt_t *
pfm_find_buffer_fmt(pfm_uuid_t uuid)
{
	pfm_buffer_fmt_t * fmt;
	spin_lock(&pfm_buffer_fmt_lock);
	fmt = __pfm_find_buffer_fmt(uuid);
	spin_unlock(&pfm_buffer_fmt_lock);
	return fmt;
}
 
int
pfm_register_buffer_fmt(pfm_buffer_fmt_t *fmt)
{
	int ret = 0;

	/* some sanity checks */
	if (fmt == NULL || fmt->fmt_name == NULL) return -EINVAL;

	/* we need at least a handler */
	if (fmt->fmt_handler == NULL) return -EINVAL;

	/*
	 * XXX: need check validity of fmt_arg_size
	 */

	spin_lock(&pfm_buffer_fmt_lock);

	if (__pfm_find_buffer_fmt(fmt->fmt_uuid)) {
		printk(KERN_ERR "perfmon: duplicate sampling format: %s\n", fmt->fmt_name);
		ret = -EBUSY;
		goto out;
	} 
	list_add(&fmt->fmt_list, &pfm_buffer_fmt_list);
	printk(KERN_INFO "perfmon: added sampling format %s\n", fmt->fmt_name);

out:
	spin_unlock(&pfm_buffer_fmt_lock);
 	return ret;
}
EXPORT_SYMBOL(pfm_register_buffer_fmt);

int
pfm_unregister_buffer_fmt(pfm_uuid_t uuid)
{
	pfm_buffer_fmt_t *fmt;
	int ret = 0;

	spin_lock(&pfm_buffer_fmt_lock);

	fmt = __pfm_find_buffer_fmt(uuid);
	if (!fmt) {
		printk(KERN_ERR "perfmon: cannot unregister format, not found\n");
		ret = -EINVAL;
		goto out;
	}
	list_del_init(&fmt->fmt_list);
	printk(KERN_INFO "perfmon: removed sampling format: %s\n", fmt->fmt_name);

out:
	spin_unlock(&pfm_buffer_fmt_lock);
	return ret;

}
EXPORT_SYMBOL(pfm_unregister_buffer_fmt);

static int
pfm_reserve_session(struct task_struct *task, int is_syswide, unsigned int cpu)
{
	unsigned long flags;
	/*
	 * validy checks on cpu_mask have been done upstream
	 */
	LOCK_PFS(flags);

	DPRINT(("in sys_sessions=%u task_sessions=%u dbregs=%u syswide=%d cpu=%u\n",
		pfm_sessions.pfs_sys_sessions,
		pfm_sessions.pfs_task_sessions,
		pfm_sessions.pfs_sys_use_dbregs,
		is_syswide,
		cpu));

	if (is_syswide) {
		/*
		 * cannot mix system wide and per-task sessions
		 */
		if (pfm_sessions.pfs_task_sessions > 0UL) {
			DPRINT(("system wide not possible, %u conflicting task_sessions\n",
			  	pfm_sessions.pfs_task_sessions));
			goto abort;
		}

		if (pfm_sessions.pfs_sys_session[cpu]) goto error_conflict;

		DPRINT(("reserving system wide session on CPU%u currently on CPU%u\n", cpu, smp_processor_id()));

		pfm_sessions.pfs_sys_session[cpu] = task;

		pfm_sessions.pfs_sys_sessions++ ;

	} else {
		if (pfm_sessions.pfs_sys_sessions) goto abort;
		pfm_sessions.pfs_task_sessions++;
	}

	DPRINT(("out sys_sessions=%u task_sessions=%u dbregs=%u syswide=%d cpu=%u\n",
		pfm_sessions.pfs_sys_sessions,
		pfm_sessions.pfs_task_sessions,
		pfm_sessions.pfs_sys_use_dbregs,
		is_syswide,
		cpu));

	UNLOCK_PFS(flags);

	return 0;

error_conflict:
	DPRINT(("system wide not possible, conflicting session [%d] on CPU%d\n",
  		pfm_sessions.pfs_sys_session[cpu]->pid,
		smp_processor_id()));
abort:
	UNLOCK_PFS(flags);

	return -EBUSY;

}

static int
pfm_unreserve_session(pfm_context_t *ctx, int is_syswide, unsigned int cpu)
{
	unsigned long flags;
	/*
	 * validy checks on cpu_mask have been done upstream
	 */
	LOCK_PFS(flags);

	DPRINT(("in sys_sessions=%u task_sessions=%u dbregs=%u syswide=%d cpu=%u\n",
		pfm_sessions.pfs_sys_sessions,
		pfm_sessions.pfs_task_sessions,
		pfm_sessions.pfs_sys_use_dbregs,
		is_syswide,
		cpu));


	if (is_syswide) {
		pfm_sessions.pfs_sys_session[cpu] = NULL;
		/*
		 * would not work with perfmon+more than one bit in cpu_mask
		 */
		if (ctx && ctx->ctx_fl_using_dbreg) {
			if (pfm_sessions.pfs_sys_use_dbregs == 0) {
				printk(KERN_ERR "perfmon: invalid release for ctx %p sys_use_dbregs=0\n", ctx);
			} else {
				pfm_sessions.pfs_sys_use_dbregs--;
			}
		}
		pfm_sessions.pfs_sys_sessions--;
	} else {
		pfm_sessions.pfs_task_sessions--;
	}
	DPRINT(("out sys_sessions=%u task_sessions=%u dbregs=%u syswide=%d cpu=%u\n",
		pfm_sessions.pfs_sys_sessions,
		pfm_sessions.pfs_task_sessions,
		pfm_sessions.pfs_sys_use_dbregs,
		is_syswide,
		cpu));

	UNLOCK_PFS(flags);

	return 0;
}

/*
 * removes virtual mapping of the sampling buffer.
 * IMPORTANT: cannot be called with interrupts disable, e.g. inside
 * a PROTECT_CTX() section.
 */
static int
pfm_remove_smpl_mapping(struct task_struct *task, void *vaddr, unsigned long size)
{
	int r;

	/* sanity checks */
	if (task->mm == NULL || size == 0UL || vaddr == NULL) {
		printk(KERN_ERR "perfmon: pfm_remove_smpl_mapping [%d] invalid context mm=%p\n", task->pid, task->mm);
		return -EINVAL;
	}

	DPRINT(("smpl_vaddr=%p size=%lu\n", vaddr, size));

	/*
	 * does the actual unmapping
	 */
	down_write(&task->mm->mmap_sem);

	DPRINT(("down_write done smpl_vaddr=%p size=%lu\n", vaddr, size));

	r = pfm_do_munmap(task->mm, (unsigned long)vaddr, size, 0);

	up_write(&task->mm->mmap_sem);
	if (r !=0) {
		printk(KERN_ERR "perfmon: [%d] unable to unmap sampling buffer @%p size=%lu\n", task->pid, vaddr, size);
	}

	DPRINT(("do_unmap(%p, %lu)=%d\n", vaddr, size, r));

	return 0;
}

/*
 * free actual physical storage used by sampling buffer
 */
#if 0
static int
pfm_free_smpl_buffer(pfm_context_t *ctx)
{
	pfm_buffer_fmt_t *fmt;

	if (ctx->ctx_smpl_hdr == NULL) goto invalid_free;

	/*
	 * we won't use the buffer format anymore
	 */
	fmt = ctx->ctx_buf_fmt;

	DPRINT(("sampling buffer @%p size %lu vaddr=%p\n",
		ctx->ctx_smpl_hdr,
		ctx->ctx_smpl_size,
		ctx->ctx_smpl_vaddr));

	pfm_buf_fmt_exit(fmt, current, NULL, NULL);

	/*
	 * free the buffer
	 */
	pfm_rvfree(ctx->ctx_smpl_hdr, ctx->ctx_smpl_size);

	ctx->ctx_smpl_hdr  = NULL;
	ctx->ctx_smpl_size = 0UL;

	return 0;

invalid_free:
	printk(KERN_ERR "perfmon: pfm_free_smpl_buffer [%d] no buffer\n", current->pid);
	return -EINVAL;
}
#endif

static inline void
pfm_exit_smpl_buffer(pfm_buffer_fmt_t *fmt)
{
	if (fmt == NULL) return;

	pfm_buf_fmt_exit(fmt, current, NULL, NULL);

}

/*
 * pfmfs should _never_ be mounted by userland - too much of security hassle,
 * no real gain from having the whole whorehouse mounted. So we don't need
 * any operations on the root directory. However, we need a non-trivial
 * d_name - pfm: will go nicely and kill the special-casing in procfs.
 */
static struct vfsmount *pfmfs_mnt;

static int __init
init_pfm_fs(void)
{
	int err = register_filesystem(&pfm_fs_type);
	if (!err) {
		pfmfs_mnt = kern_mount(&pfm_fs_type);
		err = PTR_ERR(pfmfs_mnt);
		if (IS_ERR(pfmfs_mnt))
			unregister_filesystem(&pfm_fs_type);
		else
			err = 0;
	}
	return err;
}

static void __exit
exit_pfm_fs(void)
{
	unregister_filesystem(&pfm_fs_type);
	mntput(pfmfs_mnt);
}

static loff_t
pfm_lseek(struct file *file, loff_t offset, int whence)
{
	DPRINT(("pfm_lseek called\n"));
	return -ESPIPE;
}

static ssize_t
pfm_read(struct file *filp, char *buf, size_t size, loff_t *ppos)
{
	pfm_context_t *ctx;
	pfm_msg_t *msg;
	ssize_t ret;
	unsigned long flags;
  	DECLARE_WAITQUEUE(wait, current);
	if (PFM_IS_FILE(filp) == 0) {
		printk(KERN_ERR "perfmon: pfm_poll: bad magic [%d]\n", current->pid);
		return -EINVAL;
	}

	ctx = (pfm_context_t *)filp->private_data;
	if (ctx == NULL) {
		printk(KERN_ERR "perfmon: pfm_read: NULL ctx [%d]\n", current->pid);
		return -EINVAL;
	}

	/*
	 * check even when there is no message
	 */
	if (size < sizeof(pfm_msg_t)) {
		DPRINT(("message is too small ctx=%p (>=%ld)\n", ctx, sizeof(pfm_msg_t)));
		return -EINVAL;
	}
	/*
	 * seeks are not allowed on message queues
	 */
	if (ppos != &filp->f_pos) return -ESPIPE;

	PROTECT_CTX(ctx, flags);

  	/*
	 * put ourselves on the wait queue
	 */
  	add_wait_queue(&ctx->ctx_msgq_wait, &wait);


  	for(;;) {
		/*
		 * check wait queue
		 */

  		set_current_state(TASK_INTERRUPTIBLE);

		DPRINT(("head=%d tail=%d\n", ctx->ctx_msgq_head, ctx->ctx_msgq_tail));

		ret = 0;
		if(PFM_CTXQ_EMPTY(ctx) == 0) break;

		UNPROTECT_CTX(ctx, flags);

		/*
		 * check non-blocking read
		 */
      		ret = -EAGAIN;
		if(filp->f_flags & O_NONBLOCK) break;

		/*
		 * check pending signals
		 */
		if(signal_pending(current)) {
			ret = -EINTR;
			break;
		}
      		/*
		 * no message, so wait
		 */
      		schedule();

		PROTECT_CTX(ctx, flags);
	}
	DPRINT(("[%d] back to running ret=%ld\n", current->pid, ret));
  	set_current_state(TASK_RUNNING);
	remove_wait_queue(&ctx->ctx_msgq_wait, &wait);

	if (ret < 0) goto abort;

	ret = -EINVAL;
	msg = pfm_get_next_msg(ctx);
	if (msg == NULL) {
		printk(KERN_ERR "perfmon: pfm_read no msg for ctx=%p [%d]\n", ctx, current->pid);
		goto abort_locked;
	}

	DPRINT(("[%d] fd=%d type=%d\n", current->pid, msg->pfm_gen_msg.msg_ctx_fd, msg->pfm_gen_msg.msg_type));

	ret = -EFAULT;
  	if(copy_to_user(buf, msg, sizeof(pfm_msg_t)) == 0) ret = sizeof(pfm_msg_t);

abort_locked:
	UNPROTECT_CTX(ctx, flags);
abort:
	return ret;
}

static ssize_t
pfm_write(struct file *file, const char *ubuf,
			  size_t size, loff_t *ppos)
{
	DPRINT(("pfm_write called\n"));
	return -EINVAL;
}

static unsigned int
pfm_poll(struct file *filp, poll_table * wait)
{
	pfm_context_t *ctx;
	unsigned long flags;
	unsigned int mask = 0;

	if (PFM_IS_FILE(filp) == 0) {
		printk(KERN_ERR "perfmon: pfm_poll: bad magic [%d]\n", current->pid);
		return 0;
	}

	ctx = (pfm_context_t *)filp->private_data;
	if (ctx == NULL) {
		printk(KERN_ERR "perfmon: pfm_poll: NULL ctx [%d]\n", current->pid);
		return 0;
	}


	DPRINT(("pfm_poll ctx_fd=%d before poll_wait\n", ctx->ctx_fd));

	poll_wait(filp, &ctx->ctx_msgq_wait, wait);

	PROTECT_CTX(ctx, flags);

	if (PFM_CTXQ_EMPTY(ctx) == 0)
		mask =  POLLIN | POLLRDNORM;

	UNPROTECT_CTX(ctx, flags);

	DPRINT(("pfm_poll ctx_fd=%d mask=0x%x\n", ctx->ctx_fd, mask));

	return mask;
}

static int
pfm_ioctl(struct inode *inode, struct file *file, unsigned int cmd, unsigned long arg)
{
	DPRINT(("pfm_ioctl called\n"));
	return -EINVAL;
}

/*
 * context is locked when coming here and interrupts are disabled
 */
static inline int
pfm_do_fasync(int fd, struct file *filp, pfm_context_t *ctx, int on)
{
	int ret;

	ret = fasync_helper (fd, filp, on, &ctx->ctx_async_queue);

	DPRINT(("pfm_fasync called by [%d] on ctx_fd=%d on=%d async_queue=%p ret=%d\n",
		current->pid,
		fd,
		on,
		ctx->ctx_async_queue, ret));

	return ret;
}

static int
pfm_fasync(int fd, struct file *filp, int on)
{
	pfm_context_t *ctx;
	unsigned long flags;
	int ret;

	if (PFM_IS_FILE(filp) == 0) {
		printk(KERN_ERR "perfmon: pfm_fasync bad magic [%d]\n", current->pid);
		return -EBADF;
	}

	ctx = (pfm_context_t *)filp->private_data;
	if (ctx == NULL) {
		printk(KERN_ERR "perfmon: pfm_fasync NULL ctx [%d]\n", current->pid);
		return -EBADF;
	}


	PROTECT_CTX(ctx, flags);

	ret = pfm_do_fasync(fd, filp, ctx, on);

	DPRINT(("pfm_fasync called on ctx_fd=%d on=%d async_queue=%p ret=%d\n",
		fd,
		on,
		ctx->ctx_async_queue, ret));

	UNPROTECT_CTX(ctx, flags);

	return ret;
}

#ifdef CONFIG_SMP
/*
 * this function is exclusively called from pfm_close().
 * The context is not protected at that time, nor are interrupts
 * on the remote CPU. That's necessary to avoid deadlocks.
 */
static void
pfm_syswide_force_stop(void *info)
{
	pfm_context_t   *ctx = (pfm_context_t *)info;
	struct pt_regs *regs = ia64_task_regs(current);
	struct task_struct *owner;
	unsigned long flags;
	int ret;

	if (ctx->ctx_cpu != smp_processor_id()) {
		printk(KERN_ERR "perfmon: pfm_syswide_force_stop for CPU%d  but on CPU%d\n",
			ctx->ctx_cpu,
			smp_processor_id());
		return;
	}
	owner = GET_PMU_OWNER();
	if (owner != ctx->ctx_task) {
		printk(KERN_ERR "perfmon: pfm_syswide_force_stop CPU%d unexpected owner [%d] instead of [%d]\n",
			smp_processor_id(),
			owner->pid, ctx->ctx_task->pid);
		return;
	}
	if (GET_PMU_CTX() != ctx) {
		printk(KERN_ERR "perfmon: pfm_syswide_force_stop CPU%d unexpected ctx %p instead of %p\n",
			smp_processor_id(),
			GET_PMU_CTX(), ctx);
		return;
	}

	DPRINT(("on CPU%d forcing system wide stop for [%d]\n", smp_processor_id(), ctx->ctx_task->pid));	
	/*
	 * the context is already protected in pfm_close(), we simply
	 * need to mask interrupts to avoid a PMU interrupt race on
	 * this CPU
	 */
	local_irq_save(flags);

	ret = pfm_context_unload(ctx, NULL, 0, regs);
	if (ret) {
		DPRINT(("context_unload returned %d\n", ret));
	}

	/*
	 * unmask interrupts, PMU interrupts are now spurious here
	 */
	local_irq_restore(flags);
}

static void
pfm_syswide_cleanup_other_cpu(pfm_context_t *ctx)
{
	int ret;

	DPRINT(("calling CPU%d for cleanup\n", ctx->ctx_cpu));
	ret = smp_call_function_single(ctx->ctx_cpu, pfm_syswide_force_stop, ctx, 0, 1);
	DPRINT(("called CPU%d for cleanup ret=%d\n", ctx->ctx_cpu, ret));
}
#endif /* CONFIG_SMP */

/*
 * called for each close(). Partially free resources.
 * When caller is self-monitoring, the context is unloaded.
 */
static int
pfm_flush(struct file *filp)
{
	pfm_context_t *ctx;
	struct task_struct *task;
	struct pt_regs *regs;
	unsigned long flags;
	unsigned long smpl_buf_size = 0UL;
	void *smpl_buf_vaddr = NULL;
	int state, is_system;

	if (PFM_IS_FILE(filp) == 0) {
		DPRINT(("bad magic for\n"));
		return -EBADF;
	}

	ctx = (pfm_context_t *)filp->private_data;
	if (ctx == NULL) {
		printk(KERN_ERR "perfmon: pfm_flush: NULL ctx [%d]\n", current->pid);
		return -EBADF;
	}

	/*
	 * remove our file from the async queue, if we use this mode.
	 * This can be done without the context being protected. We come
	 * here when the context has become unreacheable by other tasks.
	 *
	 * We may still have active monitoring at this point and we may
	 * end up in pfm_overflow_handler(). However, fasync_helper()
	 * operates with interrupts disabled and it cleans up the
	 * queue. If the PMU handler is called prior to entering
	 * fasync_helper() then it will send a signal. If it is
	 * invoked after, it will find an empty queue and no
	 * signal will be sent. In both case, we are safe
	 */
	if (filp->f_flags & FASYNC) {
		DPRINT(("cleaning up async_queue=%p\n", ctx->ctx_async_queue));
		pfm_do_fasync (-1, filp, ctx, 0);
	}

	PROTECT_CTX(ctx, flags);

	state     = ctx->ctx_state;
	is_system = ctx->ctx_fl_system;

	task = PFM_CTX_TASK(ctx);
	regs = ia64_task_regs(task);

	DPRINT(("ctx_state=%d is_current=%d\n",
		state,
		task == current ? 1 : 0));

	/*
	 * if state == UNLOADED, then task is NULL
	 */

	/*
	 * we must stop and unload because we are losing access to the context.
	 */
	if (task == current) {
#ifdef CONFIG_SMP
		/*
		 * the task IS the owner but it migrated to another CPU: that's bad
		 * but we must handle this cleanly. Unfortunately, the kernel does
		 * not provide a mechanism to block migration (while the context is loaded).
		 *
		 * We need to release the resource on the ORIGINAL cpu.
		 */
		if (is_system && ctx->ctx_cpu != smp_processor_id()) {

			DPRINT(("should be running on CPU%d\n", ctx->ctx_cpu));
			/*
			 * keep context protected but unmask interrupt for IPI
			 */
			local_irq_restore(flags);

			pfm_syswide_cleanup_other_cpu(ctx);

			/*
			 * restore interrupt masking
			 */
			local_irq_save(flags);

			/*
			 * context is unloaded at this point
			 */
		} else
#endif /* CONFIG_SMP */
		{

			DPRINT(("forcing unload\n"));
			/*
		 	* stop and unload, returning with state UNLOADED
		 	* and session unreserved.
		 	*/
			pfm_context_unload(ctx, NULL, 0, regs);

			DPRINT(("ctx_state=%d\n", ctx->ctx_state));
		}
	}

	/*
	 * remove virtual mapping, if any, for the calling task.
	 * cannot reset ctx field until last user is calling close().
	 *
	 * ctx_smpl_vaddr must never be cleared because it is needed
	 * by every task with access to the context
	 *
	 * When called from do_exit(), the mm context is gone already, therefore
	 * mm is NULL, i.e., the VMA is already gone  and we do not have to
	 * do anything here
	 */
	if (ctx->ctx_smpl_vaddr && current->mm) {
		smpl_buf_vaddr = ctx->ctx_smpl_vaddr;
		smpl_buf_size  = ctx->ctx_smpl_size;
	}

	UNPROTECT_CTX(ctx, flags);

	/*
	 * if there was a mapping, then we systematically remove it
	 * at this point. Cannot be done inside critical section
	 * because some VM function reenables interrupts.
	 *
	 */
	if (smpl_buf_vaddr) pfm_remove_smpl_mapping(current, smpl_buf_vaddr, smpl_buf_size);

	return 0;
}
/*
 * called either on explicit close() or from exit_files(). 
 * Only the LAST user of the file gets to this point, i.e., it is
 * called only ONCE.
 *
 * IMPORTANT: we get called ONLY when the refcnt on the file gets to zero 
 * (fput()),i.e, last task to access the file. Nobody else can access the 
 * file at this point.
 *
 * When called from exit_files(), the VMA has been freed because exit_mm()
 * is executed before exit_files().
 *
 * When called from exit_files(), the current task is not yet ZOMBIE but we
 * flush the PMU state to the context. 
 */
static int
pfm_close(struct inode *inode, struct file *filp)
{
	pfm_context_t *ctx;
	struct task_struct *task;
	struct pt_regs *regs;
  	DECLARE_WAITQUEUE(wait, current);
	unsigned long flags;
	unsigned long smpl_buf_size = 0UL;
	void *smpl_buf_addr = NULL;
	int free_possible = 1;
	int state, is_system;

	DPRINT(("pfm_close called private=%p\n", filp->private_data));

	if (PFM_IS_FILE(filp) == 0) {
		DPRINT(("bad magic\n"));
		return -EBADF;
	}
	
	ctx = (pfm_context_t *)filp->private_data;
	if (ctx == NULL) {
		printk(KERN_ERR "perfmon: pfm_close: NULL ctx [%d]\n", current->pid);
		return -EBADF;
	}

	PROTECT_CTX(ctx, flags);

	state     = ctx->ctx_state;
	is_system = ctx->ctx_fl_system;

	task = PFM_CTX_TASK(ctx);
	regs = ia64_task_regs(task);

	DPRINT(("ctx_state=%d is_current=%d\n", 
		state,
		task == current ? 1 : 0));

	/*
	 * if task == current, then pfm_flush() unloaded the context
	 */
	if (state == PFM_CTX_UNLOADED) goto doit;

	/*
	 * context is loaded/masked and task != current, we need to
	 * either force an unload or go zombie
	 */

	/*
	 * The task is currently blocked or will block after an overflow.
	 * we must force it to wakeup to get out of the
	 * MASKED state and transition to the unloaded state by itself.
	 *
	 * This situation is only possible for per-task mode
	 */
	if (state == PFM_CTX_MASKED && CTX_OVFL_NOBLOCK(ctx) == 0) {

		/*
		 * set a "partial" zombie state to be checked
		 * upon return from down() in pfm_handle_work().
		 *
		 * We cannot use the ZOMBIE state, because it is checked
		 * by pfm_load_regs() which is called upon wakeup from down().
		 * In such case, it would free the context and then we would
		 * return to pfm_handle_work() which would access the
		 * stale context. Instead, we set a flag invisible to pfm_load_regs()
		 * but visible to pfm_handle_work().
		 *
		 * For some window of time, we have a zombie context with
		 * ctx_state = MASKED  and not ZOMBIE
		 */
		ctx->ctx_fl_going_zombie = 1;

		/*
		 * force task to wake up from MASKED state
		 */
		up(&ctx->ctx_restart_sem);

		DPRINT(("waking up ctx_state=%d\n", state));

		/*
		 * put ourself to sleep waiting for the other
		 * task to report completion
		 *
		 * the context is protected by mutex, therefore there
		 * is no risk of being notified of completion before
		 * begin actually on the waitq.
		 */
  		set_current_state(TASK_INTERRUPTIBLE);
  		add_wait_queue(&ctx->ctx_zombieq, &wait);

		UNPROTECT_CTX(ctx, flags);

		/*
		 * XXX: check for signals :
		 * 	- ok of explicit close
		 * 	- not ok when coming from exit_files()
		 */
      		schedule();


		PROTECT_CTX(ctx, flags);


		remove_wait_queue(&ctx->ctx_zombieq, &wait);
  		set_current_state(TASK_RUNNING);

		/*
		 * context is unloaded at this point
		 */
		DPRINT(("after zombie wakeup ctx_state=%d for\n", state));
	}
	else if (task != current) {
#ifdef CONFIG_SMP
		/*
	 	 * switch context to zombie state
	 	 */
		ctx->ctx_state = PFM_CTX_ZOMBIE;

		DPRINT(("zombie ctx for [%d]\n", task->pid));
		/*
		 * cannot free the context on the spot. deferred until
		 * the task notices the ZOMBIE state
		 */
		free_possible = 0;
#else
		pfm_context_unload(ctx, NULL, 0, regs);
#endif
	}

doit:
	/* reload state, may have changed during  opening of critical section */
	state = ctx->ctx_state;

	/*
	 * the context is still attached to a task (possibly current)
	 * we cannot destroy it right now
	 */

	/*
	 * we must free the sampling buffer right here because
	 * we cannot rely on it being cleaned up later by the
	 * monitored task. It is not possible to free vmalloc'ed
	 * memory in pfm_load_regs(). Instead, we remove the buffer
	 * now. should there be subsequent PMU overflow originally
	 * meant for sampling, the will be converted to spurious
	 * and that's fine because the monitoring tools is gone anyway.
	 */
	if (ctx->ctx_smpl_hdr) {
		smpl_buf_addr = ctx->ctx_smpl_hdr;
		smpl_buf_size = ctx->ctx_smpl_size;
		/* no more sampling */
		ctx->ctx_smpl_hdr = NULL;
		ctx->ctx_fl_is_sampling = 0;
	}

	DPRINT(("ctx_state=%d free_possible=%d addr=%p size=%lu\n",
		state,
		free_possible,
		smpl_buf_addr,
		smpl_buf_size));

	if (smpl_buf_addr) pfm_exit_smpl_buffer(ctx->ctx_buf_fmt);

	/*
	 * UNLOADED that the session has already been unreserved.
	 */
	if (state == PFM_CTX_ZOMBIE) {
		pfm_unreserve_session(ctx, ctx->ctx_fl_system , ctx->ctx_cpu);
	}

	/*
	 * disconnect file descriptor from context must be done
	 * before we unlock.
	 */
	filp->private_data = NULL;

	/*
	 * if we free on the spot, the context is now completely unreacheable
	 * from the callers side. The monitored task side is also cut, so we
	 * can freely cut.
	 *
	 * If we have a deferred free, only the caller side is disconnected.
	 */
	UNPROTECT_CTX(ctx, flags);

	/*
	 * All memory free operations (especially for vmalloc'ed memory)
	 * MUST be done with interrupts ENABLED.
	 */
	if (smpl_buf_addr)  pfm_rvfree(smpl_buf_addr, smpl_buf_size);

	/*
	 * return the memory used by the context
	 */
	if (free_possible) pfm_context_free(ctx);

	return 0;
}

static int
pfm_no_open(struct inode *irrelevant, struct file *dontcare)
{
	DPRINT(("pfm_no_open called\n"));
	return -ENXIO;
}



static struct file_operations pfm_file_ops = {
	.llseek   = pfm_lseek,
	.read     = pfm_read,
	.write    = pfm_write,
	.poll     = pfm_poll,
	.ioctl    = pfm_ioctl,
	.open     = pfm_no_open,	/* special open code to disallow open via /proc */
	.fasync   = pfm_fasync,
	.release  = pfm_close,
	.flush	  = pfm_flush
};

static int
pfmfs_delete_dentry(struct dentry *dentry)
{
	return 1;
}

static struct dentry_operations pfmfs_dentry_operations = {
	.d_delete = pfmfs_delete_dentry,
};


static int
pfm_alloc_fd(struct file **cfile)
{
	int fd, ret = 0;
	struct file *file = NULL;
	struct inode * inode;
	char name[32];
	struct qstr this;

	fd = get_unused_fd();
	if (fd < 0) return -ENFILE;

	ret = -ENFILE;

	file = get_empty_filp();
	if (!file) goto out;

	/*
	 * allocate a new inode
	 */
	inode = new_inode(pfmfs_mnt->mnt_sb);
	if (!inode) goto out;

	DPRINT(("new inode ino=%ld @%p\n", inode->i_ino, inode));

	inode->i_sb   = pfmfs_mnt->mnt_sb;
	inode->i_mode = S_IFCHR|S_IRUGO;
	inode->i_sock = 0;
	inode->i_uid  = current->fsuid;
	inode->i_gid  = current->fsgid;

	sprintf(name, "[%lu]", inode->i_ino);
	this.name = name;
	this.len  = strlen(name);
	this.hash = inode->i_ino;

	ret = -ENOMEM;

	/*
	 * allocate a new dcache entry
	 */
	file->f_dentry = d_alloc(pfmfs_mnt->mnt_sb->s_root, &this);
	if (!file->f_dentry) goto out;

	file->f_dentry->d_op = &pfmfs_dentry_operations;

	d_add(file->f_dentry, inode);
	file->f_vfsmnt = mntget(pfmfs_mnt);
	file->f_mapping = inode->i_mapping;

	file->f_op    = &pfm_file_ops;
	file->f_mode  = FMODE_READ;
	file->f_flags = O_RDONLY;
	file->f_pos   = 0;

	/*
	 * may have to delay until context is attached?
	 */
	fd_install(fd, file);

	/*
	 * the file structure we will use
	 */
	*cfile = file;

	return fd;
out:
	if (file) put_filp(file);
	put_unused_fd(fd);
	return ret;
}

static void
pfm_free_fd(int fd, struct file *file)
{
	if (file) put_filp(file);
	put_unused_fd(fd);
}

static int
pfm_remap_buffer(struct vm_area_struct *vma, unsigned long buf, unsigned long addr, unsigned long size)
{
	unsigned long page;

	DPRINT(("CPU%d buf=0x%lx addr=0x%lx size=%ld\n", smp_processor_id(), buf, addr, size));

	while (size > 0) {
		page = pfm_kvirt_to_pa(buf);

		if (pfm_remap_page_range(vma, addr, page, PAGE_SIZE, PAGE_READONLY)) return -ENOMEM;

		addr  += PAGE_SIZE;
		buf   += PAGE_SIZE;
		size  -= PAGE_SIZE;
	}
	return 0;
}

/*
 * allocate a sampling buffer and remaps it into the user address space of the task
 */
static int
pfm_smpl_buffer_alloc(struct task_struct *task, pfm_context_t *ctx, unsigned long rsize, void **user_vaddr)
{
	struct mm_struct *mm = task->mm;
	struct vm_area_struct *vma = NULL;
	unsigned long size;
	void *smpl_buf;


	/*
	 * the fixed header + requested size and align to page boundary
	 */
	size = PAGE_ALIGN(rsize);

	DPRINT(("sampling buffer rsize=%lu size=%lu bytes\n", rsize, size));

	/*
	 * check requested size to avoid Denial-of-service attacks
	 * XXX: may have to refine this test
	 * Check against address space limit.
	 *
	 * if ((mm->total_vm << PAGE_SHIFT) + len> task->rlim[RLIMIT_AS].rlim_cur)
	 * 	return -ENOMEM;
	 */
	if (size > task->rlim[RLIMIT_MEMLOCK].rlim_cur) return -EAGAIN;

	/*
	 * We do the easy to undo allocations first.
 	 *
	 * pfm_rvmalloc(), clears the buffer, so there is no leak
	 */
	smpl_buf = pfm_rvmalloc(size);
	if (smpl_buf == NULL) {
		DPRINT(("Can't allocate sampling buffer\n"));
		return -ENOMEM;
	}

	DPRINT(("smpl_buf @%p\n", smpl_buf));

	/* allocate vma */
	vma = kmem_cache_alloc(vm_area_cachep, SLAB_KERNEL);
	if (!vma) {
		DPRINT(("Cannot allocate vma\n"));
		goto error_kmem;
	}
	memset(vma, 0, sizeof(*vma));

	/*
	 * partially initialize the vma for the sampling buffer
	 *
	 * The VM_DONTCOPY flag is very important as it ensures that the mapping
	 * will never be inherited for any child process (via fork()) which is always
	 * what we want.
	 */
	vma->vm_mm	     = mm;
	vma->vm_flags	     = VM_READ| VM_MAYREAD |VM_RESERVED;
	vma->vm_page_prot    = PAGE_READONLY; /* XXX may need to change */
<<<<<<< HEAD
	vma->vm_ops	     = NULL;
	vma->vm_pgoff	     = vma->vm_start >> PAGE_SHIFT;
	vma->vm_file	     = NULL;
	mpol_set_vma_default(vma);
	vma->vm_private_data = NULL; 
	/* insert_vm_struct takes care of anon_vma_node */
	vma->anon_vma = NULL;
=======
>>>>>>> 30e74fea

	/*
	 * Now we have everything we need and we can initialize
	 * and connect all the data structures
	 */

	ctx->ctx_smpl_hdr   = smpl_buf;
	ctx->ctx_smpl_size  = size; /* aligned size */

	/*
	 * Let's do the difficult operations next.
	 *
	 * now we atomically find some area in the address space and
	 * remap the buffer in it.
	 */
	down_write(&task->mm->mmap_sem);

	/* find some free area in address space, must have mmap sem held */
	vma->vm_start = pfm_get_unmapped_area(NULL, 0, size, 0, MAP_PRIVATE|MAP_ANONYMOUS, 0);
	if (vma->vm_start == 0UL) {
		DPRINT(("Cannot find unmapped area for size %ld\n", size));
		up_write(&task->mm->mmap_sem);
		goto error;
	}
	vma->vm_end = vma->vm_start + size;

	DPRINT(("aligned size=%ld, hdr=%p mapped @0x%lx\n", size, ctx->ctx_smpl_hdr, vma->vm_start));

	/* can only be applied to current task, need to have the mm semaphore held when called */
	if (pfm_remap_buffer(vma, (unsigned long)smpl_buf, vma->vm_start, size)) {
		DPRINT(("Can't remap buffer\n"));
		up_write(&task->mm->mmap_sem);
		goto error;
	}

	/*
	 * now insert the vma in the vm list for the process, must be
	 * done with mmap lock held
	 */
	insert_vm_struct(mm, vma);

	mm->total_vm  += size >> PAGE_SHIFT;

	up_write(&task->mm->mmap_sem);

	/*
	 * keep track of user level virtual address
	 */
	ctx->ctx_smpl_vaddr = (void *)vma->vm_start;
	*(unsigned long *)user_vaddr = vma->vm_start;

	return 0;

error:
	kmem_cache_free(vm_area_cachep, vma);
error_kmem:
	pfm_rvfree(smpl_buf, size);

	return -ENOMEM;
}

/*
 * XXX: do something better here
 */
static int
pfm_bad_permissions(struct task_struct *task)
{
	/* inspired by ptrace_attach() */
	DPRINT(("cur: uid=%d gid=%d task: euid=%d suid=%d uid=%d egid=%d sgid=%d\n",
		current->uid,
		current->gid,
		task->euid,
		task->suid,
		task->uid,
		task->egid,
		task->sgid));

	return ((current->uid != task->euid)
	    || (current->uid != task->suid)
	    || (current->uid != task->uid)
	    || (current->gid != task->egid)
	    || (current->gid != task->sgid)
	    || (current->gid != task->gid)) && !capable(CAP_SYS_PTRACE);
}

static int
pfarg_is_sane(struct task_struct *task, pfarg_context_t *pfx)
{
	int ctx_flags;

	/* valid signal */

	ctx_flags = pfx->ctx_flags;

	if (ctx_flags & PFM_FL_SYSTEM_WIDE) {

		/*
		 * cannot block in this mode
		 */
		if (ctx_flags & PFM_FL_NOTIFY_BLOCK) {
			DPRINT(("cannot use blocking mode when in system wide monitoring\n"));
			return -EINVAL;
		}
	} else {
	}
	/* probably more to add here */

	return 0;
}

static int
pfm_setup_buffer_fmt(struct task_struct *task, pfm_context_t *ctx, unsigned int ctx_flags,
		     unsigned int cpu, pfarg_context_t *arg)
{
	pfm_buffer_fmt_t *fmt = NULL;
	unsigned long size = 0UL;
	void *uaddr = NULL;
	void *fmt_arg = NULL;
	int ret = 0;
#define PFM_CTXARG_BUF_ARG(a)	(pfm_buffer_fmt_t *)(a+1)

	/* invoke and lock buffer format, if found */
	fmt = pfm_find_buffer_fmt(arg->ctx_smpl_buf_id);
	if (fmt == NULL) {
		DPRINT(("[%d] cannot find buffer format\n", task->pid));
		return -EINVAL;
	}

	/*
	 * buffer argument MUST be contiguous to pfarg_context_t
	 */
	if (fmt->fmt_arg_size) fmt_arg = PFM_CTXARG_BUF_ARG(arg);

	ret = pfm_buf_fmt_validate(fmt, task, ctx_flags, cpu, fmt_arg);

	DPRINT(("[%d] after validate(0x%x,%d,%p)=%d\n", task->pid, ctx_flags, cpu, fmt_arg, ret));

	if (ret) goto error;

	/* link buffer format and context */
	ctx->ctx_buf_fmt = fmt;

	/*
	 * check if buffer format wants to use perfmon buffer allocation/mapping service
	 */
	ret = pfm_buf_fmt_getsize(fmt, task, ctx_flags, cpu, fmt_arg, &size);
	if (ret) goto error;

	if (size) {
		/*
		 * buffer is always remapped into the caller's address space
		 */
		ret = pfm_smpl_buffer_alloc(current, ctx, size, &uaddr);
		if (ret) goto error;

		/* keep track of user address of buffer */
		arg->ctx_smpl_vaddr = uaddr;
	}
	ret = pfm_buf_fmt_init(fmt, task, ctx->ctx_smpl_hdr, ctx_flags, cpu, fmt_arg);

error:
	return ret;
}

static void
pfm_reset_pmu_state(pfm_context_t *ctx)
{
	int i;

	/*
	 * install reset values for PMC.
	 */
	for (i=1; PMC_IS_LAST(i) == 0; i++) {
		if (PMC_IS_IMPL(i) == 0) continue;
		ctx->ctx_pmcs[i] = PMC_DFL_VAL(i);
		DPRINT(("pmc[%d]=0x%lx\n", i, ctx->ctx_pmcs[i]));
	}
	/*
	 * PMD registers are set to 0UL when the context in memset()
	 */

	/*
	 * On context switched restore, we must restore ALL pmc and ALL pmd even
	 * when they are not actively used by the task. In UP, the incoming process
	 * may otherwise pick up left over PMC, PMD state from the previous process.
	 * As opposed to PMD, stale PMC can cause harm to the incoming
	 * process because they may change what is being measured.
	 * Therefore, we must systematically reinstall the entire
	 * PMC state. In SMP, the same thing is possible on the
	 * same CPU but also on between 2 CPUs.
	 *
	 * The problem with PMD is information leaking especially
	 * to user level when psr.sp=0
	 *
	 * There is unfortunately no easy way to avoid this problem
	 * on either UP or SMP. This definitively slows down the
	 * pfm_load_regs() function.
	 */

	 /*
	  * bitmask of all PMCs accessible to this context
	  *
	  * PMC0 is treated differently.
	  */
	ctx->ctx_all_pmcs[0] = pmu_conf->impl_pmcs[0] & ~0x1;

	/*
	 * bitmask of all PMDs that are accesible to this context
	 */
	ctx->ctx_all_pmds[0] = pmu_conf->impl_pmds[0];

	DPRINT(("<%d> all_pmcs=0x%lx all_pmds=0x%lx\n", ctx->ctx_fd, ctx->ctx_all_pmcs[0],ctx->ctx_all_pmds[0]));

	/*
	 * useful in case of re-enable after disable
	 */
	ctx->ctx_used_ibrs[0] = 0UL;
	ctx->ctx_used_dbrs[0] = 0UL;
}

static int
pfm_ctx_getsize(void *arg, size_t *sz)
{
	pfarg_context_t *req = (pfarg_context_t *)arg;
	pfm_buffer_fmt_t *fmt;

	*sz = 0;

	if (!pfm_uuid_cmp(req->ctx_smpl_buf_id, pfm_null_uuid)) return 0;

	fmt = pfm_find_buffer_fmt(req->ctx_smpl_buf_id);
	if (fmt == NULL) {
		DPRINT(("cannot find buffer format\n"));
		return -EINVAL;
	}
	/* get just enough to copy in user parameters */
	*sz = fmt->fmt_arg_size;
	DPRINT(("arg_size=%lu\n", *sz));

	return 0;
}



/*
 * cannot attach if :
 * 	- kernel task
 * 	- task not owned by caller
 * 	- task incompatible with context mode
 */
static int
pfm_task_incompatible(pfm_context_t *ctx, struct task_struct *task)
{
	/*
	 * no kernel task or task not owner by caller
	 */
	if (task->mm == NULL) {
		DPRINT(("task [%d] has not memory context (kernel thread)\n", task->pid));
		return -EPERM;
	}
	if (pfm_bad_permissions(task)) {
		DPRINT(("no permission to attach to  [%d]\n", task->pid));
		return -EPERM;
	}
	/*
	 * cannot block in self-monitoring mode
	 */
	if (CTX_OVFL_NOBLOCK(ctx) == 0 && task == current) {
		DPRINT(("cannot load a blocking context on self for [%d]\n", task->pid));
		return -EINVAL;
	}

	if (task->state == TASK_ZOMBIE) {
		DPRINT(("cannot attach to  zombie task [%d]\n", task->pid));
		return -EBUSY;
	}

	/*
	 * always ok for self
	 */
	if (task == current) return 0;

	if (task->state != TASK_STOPPED) {
		DPRINT(("cannot attach to non-stopped task [%d] state=%ld\n", task->pid, task->state));
		return -EBUSY;
	}
	/*
	 * make sure the task is off any CPU
	 */
	wait_task_inactive(task);

	/* more to come... */

	return 0;
}

static int
pfm_get_task(pfm_context_t *ctx, pid_t pid, struct task_struct **task)
{
	struct task_struct *p = current;
	int ret;

	/* XXX: need to add more checks here */
	if (pid < 2) return -EPERM;

	if (pid != current->pid) {

		read_lock(&tasklist_lock);

		p = find_task_by_pid(pid);

		/* make sure task cannot go away while we operate on it */
		if (p) get_task_struct(p);

		read_unlock(&tasklist_lock);

		if (p == NULL) return -ESRCH;
	}

	ret = pfm_task_incompatible(ctx, p);
	if (ret == 0) {
		*task = p;
	} else if (p != current) {
		pfm_put_task(p);
	}
	return ret;
}



static int
pfm_context_create(pfm_context_t *ctx, void *arg, int count, struct pt_regs *regs)
{
	pfarg_context_t *req = (pfarg_context_t *)arg;
	struct file *filp;
	int ctx_flags;
	int ret;

	/* let's check the arguments first */
	ret = pfarg_is_sane(current, req);
	if (ret < 0) return ret;

	ctx_flags = req->ctx_flags;

	ret = -ENOMEM;

	ctx = pfm_context_alloc();
	if (!ctx) goto error;

	req->ctx_fd = ctx->ctx_fd = pfm_alloc_fd(&filp);
	if (req->ctx_fd < 0) goto error_file;

	/*
	 * attach context to file
	 */
	filp->private_data = ctx;

	/*
	 * does the user want to sample?
	 */
	if (pfm_uuid_cmp(req->ctx_smpl_buf_id, pfm_null_uuid)) {
		ret = pfm_setup_buffer_fmt(current, ctx, ctx_flags, 0, req);
		if (ret) goto buffer_error;
	}

	/*
	 * init context protection lock
	 */
	spin_lock_init(&ctx->ctx_lock);

	/*
	 * context is unloaded
	 */
	ctx->ctx_state = PFM_CTX_UNLOADED;

	/*
	 * initialization of context's flags
	 */
	ctx->ctx_fl_block       = (ctx_flags & PFM_FL_NOTIFY_BLOCK) ? 1 : 0;
	ctx->ctx_fl_system      = (ctx_flags & PFM_FL_SYSTEM_WIDE) ? 1: 0;
	ctx->ctx_fl_is_sampling = ctx->ctx_buf_fmt ? 1 : 0; /* assume record() is defined */
	ctx->ctx_fl_no_msg      = (ctx_flags & PFM_FL_OVFL_NO_MSG) ? 1: 0;
	/*
	 * will move to set properties
	 * ctx->ctx_fl_excl_idle   = (ctx_flags & PFM_FL_EXCL_IDLE) ? 1: 0;
	 */

	/*
	 * init restart semaphore to locked
	 */
	sema_init(&ctx->ctx_restart_sem, 0);

	/*
	 * activation is used in SMP only
	 */
	ctx->ctx_last_activation = PFM_INVALID_ACTIVATION;
	SET_LAST_CPU(ctx, -1);

	/*
	 * initialize notification message queue
	 */
	ctx->ctx_msgq_head = ctx->ctx_msgq_tail = 0;
	init_waitqueue_head(&ctx->ctx_msgq_wait);
	init_waitqueue_head(&ctx->ctx_zombieq);

	DPRINT(("ctx=%p flags=0x%x system=%d notify_block=%d excl_idle=%d no_msg=%d ctx_fd=%d \n",
		ctx,
		ctx_flags,
		ctx->ctx_fl_system,
		ctx->ctx_fl_block,
		ctx->ctx_fl_excl_idle,
		ctx->ctx_fl_no_msg,
		ctx->ctx_fd));

	/*
	 * initialize soft PMU state
	 */
	pfm_reset_pmu_state(ctx);

	return 0;

buffer_error:
	pfm_free_fd(ctx->ctx_fd, filp);

	if (ctx->ctx_buf_fmt) {
		pfm_buf_fmt_exit(ctx->ctx_buf_fmt, current, NULL, regs);
	}
error_file:
	pfm_context_free(ctx);

error:
	return ret;
}

static inline unsigned long
pfm_new_counter_value (pfm_counter_t *reg, int is_long_reset)
{
	unsigned long val = is_long_reset ? reg->long_reset : reg->short_reset;
	unsigned long new_seed, old_seed = reg->seed, mask = reg->mask;
	extern unsigned long carta_random32 (unsigned long seed);

	if (reg->flags & PFM_REGFL_RANDOM) {
		new_seed = carta_random32(old_seed);
		val -= (old_seed & mask);	/* counter values are negative numbers! */
		if ((mask >> 32) != 0)
			/* construct a full 64-bit random value: */
			new_seed |= carta_random32(old_seed >> 32) << 32;
		reg->seed = new_seed;
	}
	reg->lval = val;
	return val;
}

static void
pfm_reset_regs_masked(pfm_context_t *ctx, unsigned long *ovfl_regs, int is_long_reset)
{
	unsigned long mask = ovfl_regs[0];
	unsigned long reset_others = 0UL;
	unsigned long val;
	int i;

	/*
	 * now restore reset value on sampling overflowed counters
	 */
	mask >>= PMU_FIRST_COUNTER;
	for(i = PMU_FIRST_COUNTER; mask; i++, mask >>= 1) {

		if ((mask & 0x1UL) == 0UL) continue;

		ctx->ctx_pmds[i].val = val = pfm_new_counter_value(ctx->ctx_pmds+ i, is_long_reset);
		reset_others        |= ctx->ctx_pmds[i].reset_pmds[0];

		DPRINT_ovfl((" %s reset ctx_pmds[%d]=%lx\n", is_long_reset ? "long" : "short", i, val));
	}

	/*
	 * Now take care of resetting the other registers
	 */
	for(i = 0; reset_others; i++, reset_others >>= 1) {

		if ((reset_others & 0x1) == 0) continue;

		ctx->ctx_pmds[i].val = val = pfm_new_counter_value(ctx->ctx_pmds + i, is_long_reset);

		DPRINT_ovfl(("%s reset_others pmd[%d]=%lx\n",
			  is_long_reset ? "long" : "short", i, val));
	}
}

static void
pfm_reset_regs(pfm_context_t *ctx, unsigned long *ovfl_regs, int is_long_reset)
{
	unsigned long mask = ovfl_regs[0];
	unsigned long reset_others = 0UL;
	unsigned long val;
	int i;

	DPRINT_ovfl(("ovfl_regs=0x%lx is_long_reset=%d\n", ovfl_regs[0], is_long_reset));

	if (ctx->ctx_state == PFM_CTX_MASKED) {
		pfm_reset_regs_masked(ctx, ovfl_regs, is_long_reset);
		return;
	}

	/*
	 * now restore reset value on sampling overflowed counters
	 */
	mask >>= PMU_FIRST_COUNTER;
	for(i = PMU_FIRST_COUNTER; mask; i++, mask >>= 1) {

		if ((mask & 0x1UL) == 0UL) continue;

		val           = pfm_new_counter_value(ctx->ctx_pmds+ i, is_long_reset);
		reset_others |= ctx->ctx_pmds[i].reset_pmds[0];

		DPRINT_ovfl((" %s reset ctx_pmds[%d]=%lx\n", is_long_reset ? "long" : "short", i, val));

		pfm_write_soft_counter(ctx, i, val);
	}

	/*
	 * Now take care of resetting the other registers
	 */
	for(i = 0; reset_others; i++, reset_others >>= 1) {

		if ((reset_others & 0x1) == 0) continue;

		val = pfm_new_counter_value(ctx->ctx_pmds + i, is_long_reset);

		if (PMD_IS_COUNTING(i)) {
			pfm_write_soft_counter(ctx, i, val);
		} else {
			ia64_set_pmd(i, val);
		}
		DPRINT_ovfl(("%s reset_others pmd[%d]=%lx\n",
			  is_long_reset ? "long" : "short", i, val));
	}
	ia64_srlz_d();
}

static int
pfm_write_pmcs(pfm_context_t *ctx, void *arg, int count, struct pt_regs *regs)
{
	struct thread_struct *thread = NULL;
	struct task_struct *task;
	pfarg_reg_t *req = (pfarg_reg_t *)arg;
	unsigned long value, pmc_pm;
	unsigned long smpl_pmds, reset_pmds, impl_pmds;
	unsigned int cnum, reg_flags, flags, pmc_type;
	int i, can_access_pmu = 0, is_loaded, is_system, expert_mode;
	int is_monitor, is_counting, state;
	int ret = -EINVAL;
	pfm_reg_check_t	wr_func;
#define PFM_CHECK_PMC_PM(x, y, z) ((x)->ctx_fl_system ^ PMC_PM(y, z))

	state     = ctx->ctx_state;
	is_loaded = state == PFM_CTX_LOADED ? 1 : 0;
	is_system = ctx->ctx_fl_system;
	task      = ctx->ctx_task;
	impl_pmds = pmu_conf->impl_pmds[0];

	if (state == PFM_CTX_ZOMBIE) return -EINVAL;

	if (is_loaded) {
		thread = &task->thread;
		/*
		 * In system wide and when the context is loaded, access can only happen
		 * when the caller is running on the CPU being monitored by the session.
		 * It does not have to be the owner (ctx_task) of the context per se.
		 */
		if (is_system && ctx->ctx_cpu != smp_processor_id()) {
			DPRINT(("should be running on CPU%d\n", ctx->ctx_cpu));
			return -EBUSY;
		}
		can_access_pmu = GET_PMU_OWNER() == task || is_system ? 1 : 0;
	}
	expert_mode = pfm_sysctl.expert_mode; 

	for (i = 0; i < count; i++, req++) {

		cnum       = req->reg_num;
		reg_flags  = req->reg_flags;
		value      = req->reg_value;
		smpl_pmds  = req->reg_smpl_pmds[0];
		reset_pmds = req->reg_reset_pmds[0];
		flags      = 0;


		if (cnum >= PMU_MAX_PMCS) {
			DPRINT(("pmc%u is invalid\n", cnum));
			goto error;
		}

		pmc_type   = pmu_conf->pmc_desc[cnum].type;
		pmc_pm     = (value >> pmu_conf->pmc_desc[cnum].pm_pos) & 0x1;
		is_counting = (pmc_type & PFM_REG_COUNTING) == PFM_REG_COUNTING ? 1 : 0;
		is_monitor  = (pmc_type & PFM_REG_MONITOR) == PFM_REG_MONITOR ? 1 : 0;

		/*
		 * we reject all non implemented PMC as well
		 * as attempts to modify PMC[0-3] which are used
		 * as status registers by the PMU
		 */
		if ((pmc_type & PFM_REG_IMPL) == 0 || (pmc_type & PFM_REG_CONTROL) == PFM_REG_CONTROL) {
			DPRINT(("pmc%u is unimplemented or no-access pmc_type=%x\n", cnum, pmc_type));
			goto error;
		}
		wr_func = pmu_conf->pmc_desc[cnum].write_check;
		/*
		 * If the PMC is a monitor, then if the value is not the default:
		 * 	- system-wide session: PMCx.pm=1 (privileged monitor)
		 * 	- per-task           : PMCx.pm=0 (user monitor)
		 */
		if (is_monitor && value != PMC_DFL_VAL(cnum) && is_system ^ pmc_pm) {
			DPRINT(("pmc%u pmc_pm=%lu is_system=%d\n",
				cnum,
				pmc_pm,
				is_system));
			goto error;
		}

		if (is_counting) {
			/*
		 	 * enforce generation of overflow interrupt. Necessary on all
		 	 * CPUs.
		 	 */
			value |= 1 << PMU_PMC_OI;

			if (reg_flags & PFM_REGFL_OVFL_NOTIFY) {
				flags |= PFM_REGFL_OVFL_NOTIFY;
			}

			if (reg_flags & PFM_REGFL_RANDOM) flags |= PFM_REGFL_RANDOM;

			/* verify validity of smpl_pmds */
			if ((smpl_pmds & impl_pmds) != smpl_pmds) {
				DPRINT(("invalid smpl_pmds 0x%lx for pmc%u\n", smpl_pmds, cnum));
				goto error;
			}

			/* verify validity of reset_pmds */
			if ((reset_pmds & impl_pmds) != reset_pmds) {
				DPRINT(("invalid reset_pmds 0x%lx for pmc%u\n", reset_pmds, cnum));
				goto error;
			}
		} else {
			if (reg_flags & (PFM_REGFL_OVFL_NOTIFY|PFM_REGFL_RANDOM)) {
				DPRINT(("cannot set ovfl_notify or random on pmc%u\n", cnum));
				goto error;
			}
			/* eventid on non-counting monitors are ignored */
		}

		/*
		 * execute write checker, if any
		 */
<<<<<<< HEAD
		if (pfm_sysctl.expert_mode == 0 && PMC_WR_FUNC(cnum)) {
			ret = PMC_WR_FUNC(cnum)(task, ctx, cnum, &value, regs);
=======
		if (likely(expert_mode == 0 && wr_func)) {
			ret = (*wr_func)(task, ctx, cnum, &value, regs);
>>>>>>> 30e74fea
			if (ret) goto error;
			ret = -EINVAL;
		}

		/*
		 * no error on this register
		 */
		PFM_REG_RETFLAG_SET(req->reg_flags, 0);

		/*
		 * Now we commit the changes to the software state
		 */

		/*
		 * update overflow information
		 */
		if (is_counting) {
			/*
		 	 * full flag update each time a register is programmed
		 	 */
			ctx->ctx_pmds[cnum].flags = flags;

			ctx->ctx_pmds[cnum].reset_pmds[0] = reset_pmds;
			ctx->ctx_pmds[cnum].smpl_pmds[0]  = smpl_pmds;
			ctx->ctx_pmds[cnum].eventid       = req->reg_smpl_eventid;

			/*
			 * Mark all PMDS to be accessed as used.
			 *
			 * We do not keep track of PMC because we have to
			 * systematically restore ALL of them.
			 *
			 * We do not update the used_monitors mask, because
			 * if we have not programmed them, then will be in
			 * a quiescent state, therefore we will not need to
			 * mask/restore then when context is MASKED.
			 */
			CTX_USED_PMD(ctx, reset_pmds);
			CTX_USED_PMD(ctx, smpl_pmds);
			/*
		 	 * make sure we do not try to reset on
		 	 * restart because we have established new values
		 	 */
			if (state == PFM_CTX_MASKED) ctx->ctx_ovfl_regs[0] &= ~1UL << cnum;
		}
		/*
		 * Needed in case the user does not initialize the equivalent
		 * PMD. Clearing is done indirectly via pfm_reset_pmu_state() so there is no
		 * possible leak here.
		 */
		CTX_USED_PMD(ctx, pmu_conf->pmc_desc[cnum].dep_pmd[0]);

		/*
		 * keep track of the monitor PMC that we are using.
		 * we save the value of the pmc in ctx_pmcs[] and if
		 * the monitoring is not stopped for the context we also
		 * place it in the saved state area so that it will be
		 * picked up later by the context switch code.
		 *
		 * The value in ctx_pmcs[] can only be changed in pfm_write_pmcs().
		 *
		 * The value in thread->pmcs[] may be modified on overflow, i.e.,  when
		 * monitoring needs to be stopped.
		 */
		if (is_monitor) CTX_USED_MONITOR(ctx, 1UL << cnum);

		/*
		 * update context state
		 */
		ctx->ctx_pmcs[cnum] = value;

		if (is_loaded) {
			/*
			 * write thread state
			 */
			if (is_system == 0) thread->pmcs[cnum] = value;

			/*
			 * write hardware register if we can
			 */
			if (can_access_pmu) {
				ia64_set_pmc(cnum, value);
			}
#ifdef CONFIG_SMP
			else {
				/*
				 * per-task SMP only here
				 *
			 	 * we are guaranteed that the task is not running on the other CPU,
			 	 * we indicate that this PMD will need to be reloaded if the task
			 	 * is rescheduled on the CPU it ran last on.
			 	 */
				ctx->ctx_reload_pmcs[0] |= 1UL << cnum;
			}
#endif
		}

		DPRINT(("pmc[%u]=0x%lx loaded=%d access_pmu=%d all_pmcs=0x%lx used_pmds=0x%lx eventid=%ld smpl_pmds=0x%lx reset_pmds=0x%lx reloads_pmcs=0x%lx used_monitors=0x%lx ovfl_regs=0x%lx\n",
			  cnum,
			  value,
			  is_loaded,
			  can_access_pmu,
			  ctx->ctx_all_pmcs[0],
			  ctx->ctx_used_pmds[0],
			  ctx->ctx_pmds[cnum].eventid,
			  smpl_pmds,
			  reset_pmds,
			  ctx->ctx_reload_pmcs[0],
			  ctx->ctx_used_monitors[0],
			  ctx->ctx_ovfl_regs[0]));
	}

	/*
	 * make sure the changes are visible
	 */
	if (can_access_pmu) ia64_srlz_d();

	return 0;
error:
	PFM_REG_RETFLAG_SET(req->reg_flags, PFM_REG_RETFL_EINVAL);
	return ret;
}

static int
pfm_write_pmds(pfm_context_t *ctx, void *arg, int count, struct pt_regs *regs)
{
	struct thread_struct *thread = NULL;
	struct task_struct *task;
	pfarg_reg_t *req = (pfarg_reg_t *)arg;
	unsigned long value, hw_value, ovfl_mask;
	unsigned int cnum;
	int i, can_access_pmu = 0, state;
	int is_counting, is_loaded, is_system, expert_mode;
	int ret = -EINVAL;
	pfm_reg_check_t wr_func;


	state     = ctx->ctx_state;
	is_loaded = state == PFM_CTX_LOADED ? 1 : 0;
	is_system = ctx->ctx_fl_system;
	ovfl_mask = pmu_conf->ovfl_val;
	task      = ctx->ctx_task;

	if (unlikely(state == PFM_CTX_ZOMBIE)) return -EINVAL;

	/*
	 * on both UP and SMP, we can only write to the PMC when the task is
	 * the owner of the local PMU.
	 */
	if (likely(is_loaded)) {
		thread = &task->thread;
		/*
		 * In system wide and when the context is loaded, access can only happen
		 * when the caller is running on the CPU being monitored by the session.
		 * It does not have to be the owner (ctx_task) of the context per se.
		 */
		if (unlikely(is_system && ctx->ctx_cpu != smp_processor_id())) {
			DPRINT(("should be running on CPU%d\n", ctx->ctx_cpu));
			return -EBUSY;
		}
		can_access_pmu = GET_PMU_OWNER() == task || is_system ? 1 : 0;
	}
	expert_mode = pfm_sysctl.expert_mode; 

	for (i = 0; i < count; i++, req++) {

		cnum  = req->reg_num;
		value = req->reg_value;

		if (!PMD_IS_IMPL(cnum)) {
			DPRINT(("pmd[%u] is unimplemented or invalid\n", cnum));
			goto abort_mission;
		}
		is_counting = PMD_IS_COUNTING(cnum);
		wr_func     = pmu_conf->pmd_desc[cnum].write_check;

		/*
		 * execute write checker, if any
		 */
<<<<<<< HEAD
		if (pfm_sysctl.expert_mode == 0 && PMD_WR_FUNC(cnum)) {
=======
		if (unlikely(expert_mode == 0 && wr_func)) {
>>>>>>> 30e74fea
			unsigned long v = value;

			ret = (*wr_func)(task, ctx, cnum, &v, regs);
			if (ret) goto abort_mission;

			value = v;
			ret   = -EINVAL;
		}

		/*
		 * no error on this register
		 */
		PFM_REG_RETFLAG_SET(req->reg_flags, 0);

		/*
		 * now commit changes to software state
		 */
		hw_value = value;

		/*
		 * update virtualized (64bits) counter
		 */
		if (is_counting) {
			/*
			 * write context state
			 */
			ctx->ctx_pmds[cnum].lval = value;

			/*
			 * when context is load we use the split value
			 */
			if (is_loaded) {
				hw_value = value &  ovfl_mask;
				value    = value & ~ovfl_mask;
			}
		}
		/*
		 * update reset values (not just for counters)
		 */
		ctx->ctx_pmds[cnum].long_reset  = req->reg_long_reset;
		ctx->ctx_pmds[cnum].short_reset = req->reg_short_reset;

		/*
		 * update randomization parameters (not just for counters)
		 */
		ctx->ctx_pmds[cnum].seed = req->reg_random_seed;
		ctx->ctx_pmds[cnum].mask = req->reg_random_mask;

		/*
		 * update context value
		 */
		ctx->ctx_pmds[cnum].val  = value;

		/*
		 * Keep track of what we use
		 *
		 * We do not keep track of PMC because we have to
		 * systematically restore ALL of them.
		 */
		CTX_USED_PMD(ctx, PMD_PMD_DEP(cnum));

		/*
		 * mark this PMD register used as well
		 */
		CTX_USED_PMD(ctx, RDEP(cnum));

		/*
		 * make sure we do not try to reset on
		 * restart because we have established new values
		 */
		if (is_counting && state == PFM_CTX_MASKED) {
			ctx->ctx_ovfl_regs[0] &= ~1UL << cnum;
		}

		if (is_loaded) {
			/*
		 	 * write thread state
		 	 */
			if (is_system == 0) thread->pmds[cnum] = hw_value;

			/*
			 * write hardware register if we can
			 */
			if (can_access_pmu) {
				ia64_set_pmd(cnum, hw_value);
			} else {
#ifdef CONFIG_SMP
				/*
			 	 * we are guaranteed that the task is not running on the other CPU,
			 	 * we indicate that this PMD will need to be reloaded if the task
			 	 * is rescheduled on the CPU it ran last on.
			 	 */
				ctx->ctx_reload_pmds[0] |= 1UL << cnum;
#endif
			}
		}

		DPRINT(("pmd[%u]=0x%lx loaded=%d access_pmu=%d, hw_value=0x%lx ctx_pmd=0x%lx  short_reset=0x%lx "
			  "long_reset=0x%lx notify=%c used_pmds=0x%lx reset_pmds=0x%lx reload_pmds=0x%lx all_pmds=0x%lx ovfl_regs=0x%lx\n",
			cnum,
			value,
			is_loaded,
			can_access_pmu,
			hw_value,
			ctx->ctx_pmds[cnum].val,
			ctx->ctx_pmds[cnum].short_reset,
			ctx->ctx_pmds[cnum].long_reset,
			PMC_OVFL_NOTIFY(ctx, cnum) ? 'Y':'N',
			ctx->ctx_used_pmds[0],
			ctx->ctx_pmds[cnum].reset_pmds[0],
			ctx->ctx_reload_pmds[0],
			ctx->ctx_all_pmds[0],
			ctx->ctx_ovfl_regs[0]));
	}

	/*
	 * make changes visible
	 */
	if (can_access_pmu) ia64_srlz_d();

	return 0;

abort_mission:
	/*
	 * for now, we have only one possibility for error
	 */
	PFM_REG_RETFLAG_SET(req->reg_flags, PFM_REG_RETFL_EINVAL);
	return ret;
}

/*
 * By the way of PROTECT_CONTEXT(), interrupts are masked while we are in this function.
 * Therefore we know, we do not have to worry about the PMU overflow interrupt. If an
 * interrupt is delivered during the call, it will be kept pending until we leave, making
 * it appears as if it had been generated at the UNPROTECT_CONTEXT(). At least we are
 * guaranteed to return consistent data to the user, it may simply be old. It is not
 * trivial to treat the overflow while inside the call because you may end up in
 * some module sampling buffer code causing deadlocks.
 */
static int
pfm_read_pmds(pfm_context_t *ctx, void *arg, int count, struct pt_regs *regs)
{
	struct thread_struct *thread = NULL;
	struct task_struct *task;
	unsigned long val = 0UL, lval, ovfl_mask, sval;
	pfarg_reg_t *req = (pfarg_reg_t *)arg;
	unsigned int cnum, reg_flags = 0;
	int i, can_access_pmu = 0, state;
	int is_loaded, is_system, is_counting, expert_mode;
	int ret = -EINVAL;
	pfm_reg_check_t rd_func;

	/*
	 * access is possible when loaded only for
	 * self-monitoring tasks or in UP mode
	 */

	state     = ctx->ctx_state;
	is_loaded = state == PFM_CTX_LOADED ? 1 : 0;
	is_system = ctx->ctx_fl_system;
	ovfl_mask = pmu_conf->ovfl_val;
	task      = ctx->ctx_task;

	if (state == PFM_CTX_ZOMBIE) return -EINVAL;

	if (likely(is_loaded)) {
		thread = &task->thread;
		/*
		 * In system wide and when the context is loaded, access can only happen
		 * when the caller is running on the CPU being monitored by the session.
		 * It does not have to be the owner (ctx_task) of the context per se.
		 */
		if (unlikely(is_system && ctx->ctx_cpu != smp_processor_id())) {
			DPRINT(("should be running on CPU%d\n", ctx->ctx_cpu));
			return -EBUSY;
		}
		/*
		 * this can be true when not self-monitoring only in UP
		 */
		can_access_pmu = GET_PMU_OWNER() == task || is_system ? 1 : 0;

		if (can_access_pmu) ia64_srlz_d();
	}
	expert_mode = pfm_sysctl.expert_mode; 

	DPRINT(("loaded=%d access_pmu=%d ctx_state=%d\n",
		is_loaded,
		can_access_pmu,
		state));

	/*
	 * on both UP and SMP, we can only read the PMD from the hardware register when
	 * the task is the owner of the local PMU.
	 */

	for (i = 0; i < count; i++, req++) {

		cnum        = req->reg_num;
		reg_flags   = req->reg_flags;

		if (unlikely(!PMD_IS_IMPL(cnum))) goto error;
		/*
		 * we can only read the register that we use. That includes
		 * the one we explicitely initialize AND the one we want included
		 * in the sampling buffer (smpl_regs).
		 *
		 * Having this restriction allows optimization in the ctxsw routine
		 * without compromising security (leaks)
		 */
		if (unlikely(!CTX_IS_USED_PMD(ctx, cnum))) goto error;

		sval        = ctx->ctx_pmds[cnum].val;
		lval        = ctx->ctx_pmds[cnum].lval;
		is_counting = PMD_IS_COUNTING(cnum);

		/*
		 * If the task is not the current one, then we check if the
		 * PMU state is still in the local live register due to lazy ctxsw.
		 * If true, then we read directly from the registers.
		 */
		if (can_access_pmu){
			val = ia64_get_pmd(cnum);
		} else {
			/*
			 * context has been saved
			 * if context is zombie, then task does not exist anymore.
			 * In this case, we use the full value saved in the context (pfm_flush_regs()).
			 */
			val = is_loaded ? thread->pmds[cnum] : 0UL;
		}
		rd_func = pmu_conf->pmd_desc[cnum].read_check;

		if (is_counting) {
			/*
			 * XXX: need to check for overflow when loaded
			 */
			val &= ovfl_mask;
			val += sval;
		}

		/*
		 * execute read checker, if any
		 */
<<<<<<< HEAD
		if (unlikely(pfm_sysctl.expert_mode == 0 && PMD_RD_FUNC(cnum))) {
=======
		if (unlikely(expert_mode == 0 && rd_func)) {
>>>>>>> 30e74fea
			unsigned long v = val;
			ret = (*rd_func)(ctx->ctx_task, ctx, cnum, &v, regs);
			if (ret) goto error;
			val = v;
			ret = -EINVAL;
		}

		PFM_REG_RETFLAG_SET(reg_flags, 0);

		DPRINT(("pmd[%u]=0x%lx\n", cnum, val));

		/*
		 * update register return value, abort all if problem during copy.
		 * we only modify the reg_flags field. no check mode is fine because
		 * access has been verified upfront in sys_perfmonctl().
		 */
		req->reg_value            = val;
		req->reg_flags            = reg_flags;
		req->reg_last_reset_val   = lval;
	}

	return 0;

error:
	PFM_REG_RETFLAG_SET(req->reg_flags, PFM_REG_RETFL_EINVAL);
	return ret;
}

int
pfm_mod_write_pmcs(struct task_struct *task, void *req, unsigned int nreq, struct pt_regs *regs)
{
	pfm_context_t *ctx;

	if (req == NULL) return -EINVAL;

 	ctx = GET_PMU_CTX();

	if (ctx == NULL) return -EINVAL;

	/*
	 * for now limit to current task, which is enough when calling
	 * from overflow handler
	 */
	if (task != current && ctx->ctx_fl_system == 0) return -EBUSY;

	return pfm_write_pmcs(ctx, req, nreq, regs);
}
EXPORT_SYMBOL(pfm_mod_write_pmcs);

int
pfm_mod_read_pmds(struct task_struct *task, void *req, unsigned int nreq, struct pt_regs *regs)
{
	pfm_context_t *ctx;

	if (req == NULL) return -EINVAL;

 	ctx = GET_PMU_CTX();

	if (ctx == NULL) return -EINVAL;

	/*
	 * for now limit to current task, which is enough when calling
	 * from overflow handler
	 */
	if (task != current && ctx->ctx_fl_system == 0) return -EBUSY;

	return pfm_read_pmds(ctx, req, nreq, regs);
}
EXPORT_SYMBOL(pfm_mod_read_pmds);

/*
 * Only call this function when a process it trying to
 * write the debug registers (reading is always allowed)
 */
int
pfm_use_debug_registers(struct task_struct *task)
{
	pfm_context_t *ctx = task->thread.pfm_context;
	unsigned long flags;
	int ret = 0;

	if (pmu_conf->use_rr_dbregs == 0) return 0;

	DPRINT(("called for [%d]\n", task->pid));

	/*
	 * do it only once
	 */
	if (task->thread.flags & IA64_THREAD_DBG_VALID) return 0;

	/*
	 * Even on SMP, we do not need to use an atomic here because
	 * the only way in is via ptrace() and this is possible only when the
	 * process is stopped. Even in the case where the ctxsw out is not totally
	 * completed by the time we come here, there is no way the 'stopped' process
	 * could be in the middle of fiddling with the pfm_write_ibr_dbr() routine.
	 * So this is always safe.
	 */
	if (ctx && ctx->ctx_fl_using_dbreg == 1) return -1;

	LOCK_PFS(flags);

	/*
	 * We cannot allow setting breakpoints when system wide monitoring
	 * sessions are using the debug registers.
	 */
	if (pfm_sessions.pfs_sys_use_dbregs> 0)
		ret = -1;
	else
		pfm_sessions.pfs_ptrace_use_dbregs++;

	DPRINT(("ptrace_use_dbregs=%u  sys_use_dbregs=%u by [%d] ret = %d\n",
		  pfm_sessions.pfs_ptrace_use_dbregs,
		  pfm_sessions.pfs_sys_use_dbregs,
		  task->pid, ret));

	UNLOCK_PFS(flags);

	return ret;
}

/*
 * This function is called for every task that exits with the
 * IA64_THREAD_DBG_VALID set. This indicates a task which was
 * able to use the debug registers for debugging purposes via
 * ptrace(). Therefore we know it was not using them for
 * perfmormance monitoring, so we only decrement the number
 * of "ptraced" debug register users to keep the count up to date
 */
int
pfm_release_debug_registers(struct task_struct *task)
{
	unsigned long flags;
	int ret;

	if (pmu_conf->use_rr_dbregs == 0) return 0;

	LOCK_PFS(flags);
	if (pfm_sessions.pfs_ptrace_use_dbregs == 0) {
		printk(KERN_ERR "perfmon: invalid release for [%d] ptrace_use_dbregs=0\n", task->pid);
		ret = -1;
	}  else {
		pfm_sessions.pfs_ptrace_use_dbregs--;
		ret = 0;
	}
	UNLOCK_PFS(flags);

	return ret;
}

static int
pfm_restart(pfm_context_t *ctx, void *arg, int count, struct pt_regs *regs)
{
	struct task_struct *task;
	pfm_buffer_fmt_t *fmt;
	pfm_ovfl_ctrl_t rst_ctrl;
	int state, is_system;
	int ret = 0;

	state     = ctx->ctx_state;
	fmt       = ctx->ctx_buf_fmt;
	is_system = ctx->ctx_fl_system;
	task      = PFM_CTX_TASK(ctx);

	switch(state) {
		case PFM_CTX_MASKED:
			break;
		case PFM_CTX_LOADED: 
			if (CTX_HAS_SMPL(ctx) && fmt->fmt_restart_active) break;
			/* fall through */
		case PFM_CTX_UNLOADED:
		case PFM_CTX_ZOMBIE:
			DPRINT(("invalid state=%d\n", state));
			return -EBUSY;
		default:
			DPRINT(("state=%d, cannot operate (no active_restart handler)\n", state));
			return -EINVAL;
	}

	/*
 	 * In system wide and when the context is loaded, access can only happen
 	 * when the caller is running on the CPU being monitored by the session.
 	 * It does not have to be the owner (ctx_task) of the context per se.
 	 */
	if (is_system && ctx->ctx_cpu != smp_processor_id()) {
		DPRINT(("should be running on CPU%d\n", ctx->ctx_cpu));
		return -EBUSY;
	}

	/* sanity check */
	if (unlikely(task == NULL)) {
		printk(KERN_ERR "perfmon: [%d] pfm_restart no task\n", current->pid);
		return -EINVAL;
	}

	if (task == current || is_system) {

		fmt = ctx->ctx_buf_fmt;

		DPRINT(("restarting self %d ovfl=0x%lx\n",
			task->pid,
			ctx->ctx_ovfl_regs[0]));

		if (CTX_HAS_SMPL(ctx)) {

			prefetch(ctx->ctx_smpl_hdr);

			rst_ctrl.bits.mask_monitoring = 0;
			rst_ctrl.bits.reset_ovfl_pmds = 0;

			if (state == PFM_CTX_LOADED)
				ret = pfm_buf_fmt_restart_active(fmt, task, &rst_ctrl, ctx->ctx_smpl_hdr, regs);
			else
				ret = pfm_buf_fmt_restart(fmt, task, &rst_ctrl, ctx->ctx_smpl_hdr, regs);
		} else {
			rst_ctrl.bits.mask_monitoring = 0;
			rst_ctrl.bits.reset_ovfl_pmds = 1;
		}

		if (ret == 0) {
			if (rst_ctrl.bits.reset_ovfl_pmds)
				pfm_reset_regs(ctx, ctx->ctx_ovfl_regs, PFM_PMD_LONG_RESET);

			if (rst_ctrl.bits.mask_monitoring == 0) {
				DPRINT(("resuming monitoring for [%d]\n", task->pid));

				if (state == PFM_CTX_MASKED) pfm_restore_monitoring(task);
			} else {
				DPRINT(("keeping monitoring stopped for [%d]\n", task->pid));

				// cannot use pfm_stop_monitoring(task, regs);
			}
		}
		/*
		 * clear overflowed PMD mask to remove any stale information
		 */
		ctx->ctx_ovfl_regs[0] = 0UL;

		/*
		 * back to LOADED state
		 */
		ctx->ctx_state = PFM_CTX_LOADED;

		/*
		 * XXX: not really useful for self monitoring
		 */
		ctx->ctx_fl_can_restart = 0;

		return 0;
	}

	/* 
	 * restart another task
	 */

	/*
	 * When PFM_CTX_MASKED, we cannot issue a restart before the previous 
	 * one is seen by the task.
	 */
	if (state == PFM_CTX_MASKED) {
		if (ctx->ctx_fl_can_restart == 0) return -EINVAL;
		/*
		 * will prevent subsequent restart before this one is
		 * seen by other task
		 */
		ctx->ctx_fl_can_restart = 0;
	}

	/*
	 * if blocking, then post the semaphore is PFM_CTX_MASKED, i.e.
	 * the task is blocked or on its way to block. That's the normal
	 * restart path. If the monitoring is not masked, then the task
	 * can be actively monitoring and we cannot directly intervene.
	 * Therefore we use the trap mechanism to catch the task and
	 * force it to reset the buffer/reset PMDs.
	 *
	 * if non-blocking, then we ensure that the task will go into
	 * pfm_handle_work() before returning to user mode.
	 *
	 * We cannot explicitely reset another task, it MUST always
	 * be done by the task itself. This works for system wide because
	 * the tool that is controlling the session is logically doing 
	 * "self-monitoring".
	 */
	if (CTX_OVFL_NOBLOCK(ctx) == 0 && state == PFM_CTX_MASKED) {
		DPRINT(("unblocking [%d] \n", task->pid));
		up(&ctx->ctx_restart_sem);
	} else {
		DPRINT(("[%d] armed exit trap\n", task->pid));

		ctx->ctx_fl_trap_reason = PFM_TRAP_REASON_RESET;

		PFM_SET_WORK_PENDING(task, 1);

		pfm_set_task_notify(task);

		/*
		 * XXX: send reschedule if task runs on another CPU
		 */
	}
	return 0;
}

static int
pfm_debug(pfm_context_t *ctx, void *arg, int count, struct pt_regs *regs)
{
	unsigned int m = *(unsigned int *)arg;

	pfm_sysctl.debug = m == 0 ? 0 : 1;

	pfm_debug_var = pfm_sysctl.debug;

	printk(KERN_INFO "perfmon debugging %s (timing reset)\n", pfm_sysctl.debug ? "on" : "off");

	if (m == 0) {
		memset(pfm_stats, 0, sizeof(pfm_stats));
		for(m=0; m < NR_CPUS; m++) pfm_stats[m].pfm_ovfl_intr_cycles_min = ~0UL;
	}
	return 0;
}

/*
 * arg can be NULL and count can be zero for this function
 */
static int
pfm_write_ibr_dbr(int mode, pfm_context_t *ctx, void *arg, int count, struct pt_regs *regs)
{
	struct thread_struct *thread = NULL;
	struct task_struct *task;
	pfarg_dbreg_t *req = (pfarg_dbreg_t *)arg;
	unsigned long flags;
	dbreg_t dbreg;
	unsigned int rnum;
	int first_time;
	int ret = 0, state;
	int i, can_access_pmu = 0;
	int is_system, is_loaded;

	if (pmu_conf->use_rr_dbregs == 0) return -EINVAL;

	state     = ctx->ctx_state;
	is_loaded = state == PFM_CTX_LOADED ? 1 : 0;
	is_system = ctx->ctx_fl_system;
	task      = ctx->ctx_task;

	if (state == PFM_CTX_ZOMBIE) return -EINVAL;

	/*
	 * on both UP and SMP, we can only write to the PMC when the task is
	 * the owner of the local PMU.
	 */
	if (is_loaded) {
		thread = &task->thread;
		/*
		 * In system wide and when the context is loaded, access can only happen
		 * when the caller is running on the CPU being monitored by the session.
		 * It does not have to be the owner (ctx_task) of the context per se.
		 */
		if (unlikely(is_system && ctx->ctx_cpu != smp_processor_id())) {
			DPRINT(("should be running on CPU%d\n", ctx->ctx_cpu));
			return -EBUSY;
		}
		can_access_pmu = GET_PMU_OWNER() == task || is_system ? 1 : 0;
	}

	/*
	 * we do not need to check for ipsr.db because we do clear ibr.x, dbr.r, and dbr.w
	 * ensuring that no real breakpoint can be installed via this call.
	 *
	 * IMPORTANT: regs can be NULL in this function
	 */

	first_time = ctx->ctx_fl_using_dbreg == 0;

	/*
	 * don't bother if we are loaded and task is being debugged
	 */
	if (is_loaded && (thread->flags & IA64_THREAD_DBG_VALID) != 0) {
		DPRINT(("debug registers already in use for [%d]\n", task->pid));
		return -EBUSY;
	}

	/*
	 * check for debug registers in system wide mode
	 *
	 * If though a check is done in pfm_context_load(),
	 * we must repeat it here, in case the registers are
	 * written after the context is loaded
	 */
	if (is_loaded) {
		LOCK_PFS(flags);

		if (first_time && is_system) {
			if (pfm_sessions.pfs_ptrace_use_dbregs)
				ret = -EBUSY;
			else
				pfm_sessions.pfs_sys_use_dbregs++;
		}
		UNLOCK_PFS(flags);
	}

	if (ret != 0) return ret;

	/*
	 * mark ourself as user of the debug registers for
	 * perfmon purposes.
	 */
	ctx->ctx_fl_using_dbreg = 1;

	/*
 	 * clear hardware registers to make sure we don't
 	 * pick up stale state.
	 *
	 * for a system wide session, we do not use
	 * thread.dbr, thread.ibr because this process
	 * never leaves the current CPU and the state
	 * is shared by all processes running on it
 	 */
	if (first_time && can_access_pmu) {
		DPRINT(("[%d] clearing ibrs, dbrs\n", task->pid));
		for (i=0; i < pmu_conf->num_ibrs; i++) {
			ia64_set_ibr(i, 0UL);
			ia64_dv_serialize_instruction();
		}
		ia64_srlz_i();
		for (i=0; i < pmu_conf->num_dbrs; i++) {
			ia64_set_dbr(i, 0UL);
			ia64_dv_serialize_data();
		}
		ia64_srlz_d();
	}

	/*
	 * Now install the values into the registers
	 */
	for (i = 0; i < count; i++, req++) {

		rnum      = req->dbreg_num;
		dbreg.val = req->dbreg_value;

		ret = -EINVAL;

		if ((mode == PFM_CODE_RR && rnum >= PFM_NUM_IBRS) || ((mode == PFM_DATA_RR) && rnum >= PFM_NUM_DBRS)) {
			DPRINT(("invalid register %u val=0x%lx mode=%d i=%d count=%d\n",
				  rnum, dbreg.val, mode, i, count));

			goto abort_mission;
		}

		/*
		 * make sure we do not install enabled breakpoint
		 */
		if (rnum & 0x1) {
			if (mode == PFM_CODE_RR)
				dbreg.ibr.ibr_x = 0;
			else
				dbreg.dbr.dbr_r = dbreg.dbr.dbr_w = 0;
		}

		PFM_REG_RETFLAG_SET(req->dbreg_flags, 0);

		/*
		 * Debug registers, just like PMC, can only be modified
		 * by a kernel call. Moreover, perfmon() access to those
		 * registers are centralized in this routine. The hardware
		 * does not modify the value of these registers, therefore,
		 * if we save them as they are written, we can avoid having
		 * to save them on context switch out. This is made possible
		 * by the fact that when perfmon uses debug registers, ptrace()
		 * won't be able to modify them concurrently.
		 */
		if (mode == PFM_CODE_RR) {
			CTX_USED_IBR(ctx, rnum);

			if (can_access_pmu) {
				ia64_set_ibr(rnum, dbreg.val);
				ia64_dv_serialize_instruction();
			}

			ctx->ctx_ibrs[rnum] = dbreg.val;

			DPRINT(("write ibr%u=0x%lx used_ibrs=0x%x is_loaded=%d access_pmu=%d\n",
				rnum, dbreg.val, ctx->ctx_used_ibrs[0], is_loaded, can_access_pmu));
		} else {
			CTX_USED_DBR(ctx, rnum);

			if (can_access_pmu) {
				ia64_set_dbr(rnum, dbreg.val);
				ia64_dv_serialize_data();
			}
			ctx->ctx_dbrs[rnum] = dbreg.val;

			DPRINT(("write dbr%u=0x%lx used_dbrs=0x%x is_loaded=%d access_pmu=%d\n",
				rnum, dbreg.val, ctx->ctx_used_dbrs[0], is_loaded, can_access_pmu));
		}
	}

	return 0;

abort_mission:
	/*
	 * in case it was our first attempt, we undo the global modifications
	 */
	if (first_time) {
		LOCK_PFS(flags);
		if (ctx->ctx_fl_system) {
			pfm_sessions.pfs_sys_use_dbregs--;
		}
		UNLOCK_PFS(flags);
		ctx->ctx_fl_using_dbreg = 0;
	}
	/*
	 * install error return flag
	 */
	PFM_REG_RETFLAG_SET(req->dbreg_flags, PFM_REG_RETFL_EINVAL);

	return ret;
}

static int
pfm_write_ibrs(pfm_context_t *ctx, void *arg, int count, struct pt_regs *regs)
{
	return pfm_write_ibr_dbr(PFM_CODE_RR, ctx, arg, count, regs);
}

static int
pfm_write_dbrs(pfm_context_t *ctx, void *arg, int count, struct pt_regs *regs)
{
	return pfm_write_ibr_dbr(PFM_DATA_RR, ctx, arg, count, regs);
}

int
pfm_mod_write_ibrs(struct task_struct *task, void *req, unsigned int nreq, struct pt_regs *regs)
{
	pfm_context_t *ctx;

	if (req == NULL) return -EINVAL;

 	ctx = GET_PMU_CTX();

	if (ctx == NULL) return -EINVAL;

	/*
	 * for now limit to current task, which is enough when calling
	 * from overflow handler
	 */
	if (task != current && ctx->ctx_fl_system == 0) return -EBUSY;

	return pfm_write_ibrs(ctx, req, nreq, regs);
}
EXPORT_SYMBOL(pfm_mod_write_ibrs);

int
pfm_mod_write_dbrs(struct task_struct *task, void *req, unsigned int nreq, struct pt_regs *regs)
{
	pfm_context_t *ctx;

	if (req == NULL) return -EINVAL;

 	ctx = GET_PMU_CTX();

	if (ctx == NULL) return -EINVAL;

	/*
	 * for now limit to current task, which is enough when calling
	 * from overflow handler
	 */
	if (task != current && ctx->ctx_fl_system == 0) return -EBUSY;

	return pfm_write_dbrs(ctx, req, nreq, regs);
}
EXPORT_SYMBOL(pfm_mod_write_dbrs);


static int
pfm_get_features(pfm_context_t *ctx, void *arg, int count, struct pt_regs *regs)
{
	pfarg_features_t *req = (pfarg_features_t *)arg;

	req->ft_version = PFM_VERSION;
	return 0;
}

static int
pfm_stop(pfm_context_t *ctx, void *arg, int count, struct pt_regs *regs)
{
	struct pt_regs *tregs;
	struct task_struct *task = PFM_CTX_TASK(ctx);
	int state, is_system;

	state     = ctx->ctx_state;
	is_system = ctx->ctx_fl_system;

	if (state != PFM_CTX_LOADED && state != PFM_CTX_MASKED) return -EINVAL;

	/*
 	 * In system wide and when the context is loaded, access can only happen
 	 * when the caller is running on the CPU being monitored by the session.
 	 * It does not have to be the owner (ctx_task) of the context per se.
 	 */
	if (is_system && ctx->ctx_cpu != smp_processor_id()) {
		DPRINT(("should be running on CPU%d\n", ctx->ctx_cpu));
		return -EBUSY;
	}
	DPRINT(("task [%d] ctx_state=%d is_system=%d\n",
		PFM_CTX_TASK(ctx)->pid,
		state,
		is_system));
	/*
	 * in system mode, we need to update the PMU directly
	 * and the user level state of the caller, which may not
	 * necessarily be the creator of the context.
	 */
	if (is_system) {
		/*
		 * Update local PMU first
		 *
		 * disable dcr pp
		 */
		ia64_setreg(_IA64_REG_CR_DCR, ia64_getreg(_IA64_REG_CR_DCR) & ~IA64_DCR_PP);
		ia64_srlz_i();

		/*
		 * update local cpuinfo
		 */
		PFM_CPUINFO_CLEAR(PFM_CPUINFO_DCR_PP);

		/*
		 * stop monitoring, does srlz.i
		 */
		pfm_clear_psr_pp();

		/*
		 * stop monitoring in the caller
		 */
		ia64_psr(regs)->pp = 0;

		return 0;
	}
	/*
	 * per-task mode
	 */

	if (task == current) {
		/* stop monitoring  at kernel level */
		pfm_clear_psr_up();

		/*
	 	 * stop monitoring at the user level
	 	 */
		ia64_psr(regs)->up = 0;
	} else {
		tregs = ia64_task_regs(task);

		/*
	 	 * stop monitoring at the user level
	 	 */
		ia64_psr(tregs)->up = 0;

		/*
		 * monitoring disabled in kernel at next reschedule
		 */
		ctx->ctx_saved_psr_up = 0;
		DPRINT(("task=[%d]\n", task->pid));
	}
	return 0;
}


static int
pfm_start(pfm_context_t *ctx, void *arg, int count, struct pt_regs *regs)
{
	struct pt_regs *tregs;
	int state, is_system;

	state     = ctx->ctx_state;
	is_system = ctx->ctx_fl_system;

	if (state != PFM_CTX_LOADED) return -EINVAL;

	/*
 	 * In system wide and when the context is loaded, access can only happen
 	 * when the caller is running on the CPU being monitored by the session.
 	 * It does not have to be the owner (ctx_task) of the context per se.
 	 */
	if (is_system && ctx->ctx_cpu != smp_processor_id()) {
		DPRINT(("should be running on CPU%d\n", ctx->ctx_cpu));
		return -EBUSY;
	}

	/*
	 * in system mode, we need to update the PMU directly
	 * and the user level state of the caller, which may not
	 * necessarily be the creator of the context.
	 */
	if (is_system) {

		/*
		 * set user level psr.pp for the caller
		 */
		ia64_psr(regs)->pp = 1;

		/*
		 * now update the local PMU and cpuinfo
		 */
		PFM_CPUINFO_SET(PFM_CPUINFO_DCR_PP);

		/*
		 * start monitoring at kernel level
		 */
		pfm_set_psr_pp();

		/* enable dcr pp */
		ia64_setreg(_IA64_REG_CR_DCR, ia64_getreg(_IA64_REG_CR_DCR) | IA64_DCR_PP);
		ia64_srlz_i();

		return 0;
	}

	/*
	 * per-process mode
	 */

	if (ctx->ctx_task == current) {

		/* start monitoring at kernel level */
		pfm_set_psr_up();

		/*
		 * activate monitoring at user level
		 */
		ia64_psr(regs)->up = 1;

	} else {
		tregs = ia64_task_regs(ctx->ctx_task);

		/*
		 * start monitoring at the kernel level the next
		 * time the task is scheduled
		 */
		ctx->ctx_saved_psr_up = IA64_PSR_UP;

		/*
		 * activate monitoring at user level
		 */
		ia64_psr(tregs)->up = 1;
	}
	return 0;
}

static int
pfm_get_pmc_reset(pfm_context_t *ctx, void *arg, int count, struct pt_regs *regs)
{
	pfarg_reg_t *req = (pfarg_reg_t *)arg;
	unsigned int cnum;
	int i;
	int ret = -EINVAL;

	for (i = 0; i < count; i++, req++) {

		cnum = req->reg_num;

		if (!PMC_IS_IMPL(cnum)) goto abort_mission;

		req->reg_value = PMC_DFL_VAL(cnum);

		PFM_REG_RETFLAG_SET(req->reg_flags, 0);

		DPRINT(("pmc_reset_val pmc[%u]=0x%lx\n", cnum, req->reg_value));
	}
	return 0;

abort_mission:
	PFM_REG_RETFLAG_SET(req->reg_flags, PFM_REG_RETFL_EINVAL);
	return ret;
}

static int
pfm_check_task_exist(pfm_context_t *ctx)
{
	struct task_struct *g, *t;
	int ret = -ESRCH;

	read_lock(&tasklist_lock);

	do_each_thread (g, t) {
		if (t->thread.pfm_context == ctx) {
			ret = 0;
			break;
		}
	} while_each_thread (g, t);

	read_unlock(&tasklist_lock);

	DPRINT(("pfm_check_task_exist: ret=%d ctx=%p\n", ret, ctx));

	return ret;
}

static int
pfm_context_load(pfm_context_t *ctx, void *arg, int count, struct pt_regs *regs)
{
	struct task_struct *task;
	struct thread_struct *thread;
	struct pfm_context_t *old;
	unsigned long flags;
#ifndef CONFIG_SMP
	struct task_struct *owner_task = NULL;
#endif
	pfarg_load_t *req = (pfarg_load_t *)arg;
	unsigned long *pmcs_source, *pmds_source;
	int the_cpu;
	int ret = 0;
	int state, is_system, set_dbregs = 0;

	state     = ctx->ctx_state;
	is_system = ctx->ctx_fl_system;
	/*
	 * can only load from unloaded or terminated state
	 */
	if (state != PFM_CTX_UNLOADED) {
		DPRINT(("cannot load to [%d], invalid ctx_state=%d\n",
			req->load_pid,
			ctx->ctx_state));
		return -EINVAL;
	}

	DPRINT(("load_pid [%d] using_dbreg=%d\n", req->load_pid, ctx->ctx_fl_using_dbreg));

	if (CTX_OVFL_NOBLOCK(ctx) == 0 && req->load_pid == current->pid) {
		DPRINT(("cannot use blocking mode on self\n"));
		return -EINVAL;
	}

	ret = pfm_get_task(ctx, req->load_pid, &task);
	if (ret) {
		DPRINT(("load_pid [%d] get_task=%d\n", req->load_pid, ret));
		return ret;
	}

	ret = -EINVAL;

	/*
	 * system wide is self monitoring only
	 */
	if (is_system && task != current) {
		DPRINT(("system wide is self monitoring only load_pid=%d\n",
			req->load_pid));
		goto error;
	}

	thread = &task->thread;

	ret = 0;
	/*
	 * cannot load a context which is using range restrictions,
	 * into a task that is being debugged.
	 */
	if (ctx->ctx_fl_using_dbreg) {
		if (thread->flags & IA64_THREAD_DBG_VALID) {
			ret = -EBUSY;
			DPRINT(("load_pid [%d] task is debugged, cannot load range restrictions\n", req->load_pid));
			goto error;
		}
		LOCK_PFS(flags);

		if (is_system) {
			if (pfm_sessions.pfs_ptrace_use_dbregs) {
				DPRINT(("cannot load [%d] dbregs in use\n", task->pid));
				ret = -EBUSY;
			} else {
				pfm_sessions.pfs_sys_use_dbregs++;
				DPRINT(("load [%d] increased sys_use_dbreg=%u\n", task->pid, pfm_sessions.pfs_sys_use_dbregs));
				set_dbregs = 1;
			}
		}

		UNLOCK_PFS(flags);

		if (ret) goto error;
	}

	/*
	 * SMP system-wide monitoring implies self-monitoring.
	 *
	 * The programming model expects the task to
	 * be pinned on a CPU throughout the session.
	 * Here we take note of the current CPU at the
	 * time the context is loaded. No call from
	 * another CPU will be allowed.
	 *
	 * The pinning via shed_setaffinity()
	 * must be done by the calling task prior
	 * to this call.
	 *
	 * systemwide: keep track of CPU this session is supposed to run on
	 */
	the_cpu = ctx->ctx_cpu = smp_processor_id();

	ret = -EBUSY;
	/*
	 * now reserve the session
	 */
	ret = pfm_reserve_session(current, is_system, the_cpu);
	if (ret) goto error;

	/*
	 * task is necessarily stopped at this point.
	 *
	 * If the previous context was zombie, then it got removed in
	 * pfm_save_regs(). Therefore we should not see it here.
	 * If we see a context, then this is an active context
	 *
	 * XXX: needs to be atomic
	 */
	DPRINT(("before cmpxchg() old_ctx=%p new_ctx=%p\n",
		thread->pfm_context, ctx));

	old = ia64_cmpxchg(acq, &thread->pfm_context, NULL, ctx, sizeof(pfm_context_t *));
	if (old != NULL) {
		DPRINT(("load_pid [%d] already has a context\n", req->load_pid));
		goto error_unres;
	}

	pfm_reset_msgq(ctx);

	ctx->ctx_state = PFM_CTX_LOADED;

	/*
	 * link context to task
	 */
	ctx->ctx_task = task;

	if (is_system) {
		/*
		 * we load as stopped
		 */
		PFM_CPUINFO_SET(PFM_CPUINFO_SYST_WIDE);
		PFM_CPUINFO_CLEAR(PFM_CPUINFO_DCR_PP);

		if (ctx->ctx_fl_excl_idle) PFM_CPUINFO_SET(PFM_CPUINFO_EXCL_IDLE);
	} else {
		thread->flags |= IA64_THREAD_PM_VALID;
	}

	/*
	 * propagate into thread-state
	 */
	pfm_copy_pmds(task, ctx);
	pfm_copy_pmcs(task, ctx);

	pmcs_source = thread->pmcs;
	pmds_source = thread->pmds;

	/*
	 * always the case for system-wide
	 */
	if (task == current) {

		if (is_system == 0) {

			/* allow user level control */
			ia64_psr(regs)->sp = 0;
			DPRINT(("clearing psr.sp for [%d]\n", task->pid));

			SET_LAST_CPU(ctx, smp_processor_id());
			INC_ACTIVATION();
			SET_ACTIVATION(ctx);
#ifndef CONFIG_SMP
			/*
			 * push the other task out, if any
			 */
			owner_task = GET_PMU_OWNER();
			if (owner_task) pfm_lazy_save_regs(owner_task);
#endif
		}
		/*
		 * load all PMD from ctx to PMU (as opposed to thread state)
		 * restore all PMC from ctx to PMU
		 */
		pfm_restore_pmds(pmds_source, ctx->ctx_all_pmds[0]);
		pfm_restore_pmcs(pmcs_source, ctx->ctx_all_pmcs[0]);

		ctx->ctx_reload_pmcs[0] = 0UL;
		ctx->ctx_reload_pmds[0] = 0UL;

		/*
		 * guaranteed safe by earlier check against DBG_VALID
		 */
		if (ctx->ctx_fl_using_dbreg) {
			pfm_restore_ibrs(ctx->ctx_ibrs, pmu_conf->num_ibrs);
			pfm_restore_dbrs(ctx->ctx_dbrs, pmu_conf->num_dbrs);
		}
		/*
		 * set new ownership
		 */
		SET_PMU_OWNER(task, ctx);

		DPRINT(("context loaded on PMU for [%d]\n", task->pid));
	} else {
		/*
		 * when not current, task MUST be stopped, so this is safe
		 */
		regs = ia64_task_regs(task);

		/* force a full reload */
		ctx->ctx_last_activation = PFM_INVALID_ACTIVATION;
		SET_LAST_CPU(ctx, -1);

		/* initial saved psr (stopped) */
		ctx->ctx_saved_psr_up = 0UL;
		ia64_psr(regs)->up = ia64_psr(regs)->pp = 0;
	}

	ret = 0;

error_unres:
	if (ret) pfm_unreserve_session(ctx, ctx->ctx_fl_system, the_cpu);
error:
	/*
	 * we must undo the dbregs setting (for system-wide)
	 */
	if (ret && set_dbregs) {
		LOCK_PFS(flags);
		pfm_sessions.pfs_sys_use_dbregs--;
		UNLOCK_PFS(flags);
	}
	/*
	 * release task, there is now a link with the context
	 */
	if (is_system == 0 && task != current) {
		pfm_put_task(task);

		if (ret == 0) {
			ret = pfm_check_task_exist(ctx);
			if (ret) {
				ctx->ctx_state = PFM_CTX_UNLOADED;
				ctx->ctx_task  = NULL;
			}
		}
	}
	return ret;
}

/*
 * in this function, we do not need to increase the use count
 * for the task via get_task_struct(), because we hold the
 * context lock. If the task were to disappear while having
 * a context attached, it would go through pfm_exit_thread()
 * which also grabs the context lock  and would therefore be blocked
 * until we are here.
 */
static void pfm_flush_pmds(struct task_struct *, pfm_context_t *ctx);

static int
pfm_context_unload(pfm_context_t *ctx, void *arg, int count, struct pt_regs *regs)
{
	struct task_struct *task = PFM_CTX_TASK(ctx);
	struct pt_regs *tregs;
	int prev_state, is_system;
	int ret;

	DPRINT(("ctx_state=%d task [%d]\n", ctx->ctx_state, task ? task->pid : -1));

	prev_state = ctx->ctx_state;
	is_system  = ctx->ctx_fl_system;

	/*
	 * unload only when necessary
	 */
	if (prev_state == PFM_CTX_UNLOADED) {
		DPRINT(("ctx_state=%d, nothing to do\n", prev_state));
		return 0;
	}

	/*
	 * clear psr and dcr bits
	 */
	ret = pfm_stop(ctx, NULL, 0, regs);
	if (ret) return ret;

	ctx->ctx_state = PFM_CTX_UNLOADED;

	/*
	 * in system mode, we need to update the PMU directly
	 * and the user level state of the caller, which may not
	 * necessarily be the creator of the context.
	 */
	if (is_system) {

		/*
		 * Update cpuinfo
		 *
		 * local PMU is taken care of in pfm_stop()
		 */
		PFM_CPUINFO_CLEAR(PFM_CPUINFO_SYST_WIDE);
		PFM_CPUINFO_CLEAR(PFM_CPUINFO_EXCL_IDLE);

		/*
		 * save PMDs in context
		 * release ownership
		 */
		pfm_flush_pmds(current, ctx);

		/*
		 * at this point we are done with the PMU
		 * so we can unreserve the resource.
		 */
		if (prev_state != PFM_CTX_ZOMBIE) 
			pfm_unreserve_session(ctx, 1 , ctx->ctx_cpu);

		/*
		 * disconnect context from task
		 */
		task->thread.pfm_context = NULL;
		/*
		 * disconnect task from context
		 */
		ctx->ctx_task = NULL;

		/*
		 * There is nothing more to cleanup here.
		 */
		return 0;
	}

	/*
	 * per-task mode
	 */
	tregs = task == current ? regs : ia64_task_regs(task);

	if (task == current) {
		/*
		 * cancel user level control
		 */
		ia64_psr(regs)->sp = 1;

		DPRINT(("setting psr.sp for [%d]\n", task->pid));
	}
	/*
	 * save PMDs to context
	 * release ownership
	 */
	pfm_flush_pmds(task, ctx);

	/*
	 * at this point we are done with the PMU
	 * so we can unreserve the resource.
	 *
	 * when state was ZOMBIE, we have already unreserved.
	 */
	if (prev_state != PFM_CTX_ZOMBIE) 
		pfm_unreserve_session(ctx, 0 , ctx->ctx_cpu);

	/*
	 * reset activation counter and psr
	 */
	ctx->ctx_last_activation = PFM_INVALID_ACTIVATION;
	SET_LAST_CPU(ctx, -1);

	/*
	 * PMU state will not be restored
	 */
	task->thread.flags &= ~IA64_THREAD_PM_VALID;

	/*
	 * break links between context and task
	 */
	task->thread.pfm_context  = NULL;
	ctx->ctx_task             = NULL;

	PFM_SET_WORK_PENDING(task, 0);

	ctx->ctx_fl_trap_reason  = PFM_TRAP_REASON_NONE;
	ctx->ctx_fl_can_restart  = 0;
	ctx->ctx_fl_going_zombie = 0;

	DPRINT(("disconnected [%d] from context\n", task->pid));

	return 0;
}

<<<<<<< HEAD
static void
pfm_force_cleanup(pfm_context_t *ctx, struct pt_regs *regs)
{
	struct task_struct *task = ctx->ctx_task;

	ia64_psr(regs)->up = 0;
	ia64_psr(regs)->sp = 1;

	if (GET_PMU_OWNER() == task) {
		DPRINT(("cleared ownership for [%d]\n", ctx->ctx_task->pid));
		SET_PMU_OWNER(NULL, NULL);
	}

	/*
	 * disconnect the task from the context and vice-versa
	 */
	PFM_SET_WORK_PENDING(task, 0);

	task->thread.pfm_context  = NULL;
	task->thread.flags       &= ~IA64_THREAD_PM_VALID;

	DPRINT(("force cleanupf for [%d]\n",  task->pid));
}

=======
>>>>>>> 30e74fea


/*
 * called only from exit_thread(): task == current
 * we come here only if current has a context attached (loaded or masked)
 */
void
pfm_exit_thread(struct task_struct *task)
{
	pfm_context_t *ctx;
	unsigned long flags;
	struct pt_regs *regs = ia64_task_regs(task);
	int ret, state;
	int free_ok = 0;

	ctx = PFM_GET_CTX(task);

	PROTECT_CTX(ctx, flags);

	DPRINT(("state=%d task [%d]\n", ctx->ctx_state, task->pid));

	state = ctx->ctx_state;
	switch(state) {
		case PFM_CTX_UNLOADED:
			/*
	 		 * only comes to thios function if pfm_context is not NULL, i.e., cannot
			 * be in unloaded state
	 		 */
			printk(KERN_ERR "perfmon: pfm_exit_thread [%d] ctx unloaded\n", task->pid);
			break;
		case PFM_CTX_LOADED:
		case PFM_CTX_MASKED:
			ret = pfm_context_unload(ctx, NULL, 0, regs);
			if (ret) {
				printk(KERN_ERR "perfmon: pfm_exit_thread [%d] state=%d unload failed %d\n", task->pid, state, ret);
			}
			DPRINT(("ctx unloaded for current state was %d\n", state));

			pfm_end_notify_user(ctx);
			break;
		case PFM_CTX_ZOMBIE:
			ret = pfm_context_unload(ctx, NULL, 0, regs);
			if (ret) {
				printk(KERN_ERR "perfmon: pfm_exit_thread [%d] state=%d unload failed %d\n", task->pid, state, ret);
			}
			free_ok = 1;
			break;
		default:
			printk(KERN_ERR "perfmon: pfm_exit_thread [%d] unexpected state=%d\n", task->pid, state);
			break;
	}
	UNPROTECT_CTX(ctx, flags);

	{ u64 psr = pfm_get_psr();
	  BUG_ON(psr & (IA64_PSR_UP|IA64_PSR_PP));
	  BUG_ON(GET_PMU_OWNER());
	  BUG_ON(ia64_psr(regs)->up);
	  BUG_ON(ia64_psr(regs)->pp);
	}

	/*
	 * All memory free operations (especially for vmalloc'ed memory)
	 * MUST be done with interrupts ENABLED.
	 */
	if (free_ok) pfm_context_free(ctx);
}

/*
 * functions MUST be listed in the increasing order of their index (see permfon.h)
 */
#define PFM_CMD(name, flags, arg_count, arg_type, getsz) { name, #name, flags, arg_count, sizeof(arg_type), getsz }
#define PFM_CMD_S(name, flags) { name, #name, flags, 0, 0, NULL }
#define PFM_CMD_PCLRWS	(PFM_CMD_FD|PFM_CMD_ARG_RW|PFM_CMD_STOP)
#define PFM_CMD_PCLRW	(PFM_CMD_FD|PFM_CMD_ARG_RW)
#define PFM_CMD_NONE	{ NULL, "no-cmd", 0, 0, 0, NULL}

static pfm_cmd_desc_t pfm_cmd_tab[]={
/* 0  */PFM_CMD_NONE,
/* 1  */PFM_CMD(pfm_write_pmcs, PFM_CMD_PCLRWS, PFM_CMD_ARG_MANY, pfarg_reg_t, NULL),
/* 2  */PFM_CMD(pfm_write_pmds, PFM_CMD_PCLRWS, PFM_CMD_ARG_MANY, pfarg_reg_t, NULL),
/* 3  */PFM_CMD(pfm_read_pmds, PFM_CMD_PCLRWS, PFM_CMD_ARG_MANY, pfarg_reg_t, NULL),
/* 4  */PFM_CMD_S(pfm_stop, PFM_CMD_PCLRWS),
/* 5  */PFM_CMD_S(pfm_start, PFM_CMD_PCLRWS),
/* 6  */PFM_CMD_NONE,
/* 7  */PFM_CMD_NONE,
/* 8  */PFM_CMD(pfm_context_create, PFM_CMD_ARG_RW, 1, pfarg_context_t, pfm_ctx_getsize),
/* 9  */PFM_CMD_NONE,
/* 10 */PFM_CMD_S(pfm_restart, PFM_CMD_PCLRW),
/* 11 */PFM_CMD_NONE,
/* 12 */PFM_CMD(pfm_get_features, PFM_CMD_ARG_RW, 1, pfarg_features_t, NULL),
/* 13 */PFM_CMD(pfm_debug, 0, 1, unsigned int, NULL),
/* 14 */PFM_CMD_NONE,
/* 15 */PFM_CMD(pfm_get_pmc_reset, PFM_CMD_ARG_RW, PFM_CMD_ARG_MANY, pfarg_reg_t, NULL),
/* 16 */PFM_CMD(pfm_context_load, PFM_CMD_PCLRWS, 1, pfarg_load_t, NULL),
/* 17 */PFM_CMD_S(pfm_context_unload, PFM_CMD_PCLRWS),
/* 18 */PFM_CMD_NONE,
/* 19 */PFM_CMD_NONE,
/* 20 */PFM_CMD_NONE,
/* 21 */PFM_CMD_NONE,
/* 22 */PFM_CMD_NONE,
/* 23 */PFM_CMD_NONE,
/* 24 */PFM_CMD_NONE,
/* 25 */PFM_CMD_NONE,
/* 26 */PFM_CMD_NONE,
/* 27 */PFM_CMD_NONE,
/* 28 */PFM_CMD_NONE,
/* 29 */PFM_CMD_NONE,
/* 30 */PFM_CMD_NONE,
/* 31 */PFM_CMD_NONE,
/* 32 */PFM_CMD(pfm_write_ibrs, PFM_CMD_PCLRWS, PFM_CMD_ARG_MANY, pfarg_dbreg_t, NULL),
/* 33 */PFM_CMD(pfm_write_dbrs, PFM_CMD_PCLRWS, PFM_CMD_ARG_MANY, pfarg_dbreg_t, NULL)
};
#define PFM_CMD_COUNT	(sizeof(pfm_cmd_tab)/sizeof(pfm_cmd_desc_t))

static int
pfm_check_task_state(pfm_context_t *ctx, int cmd, unsigned long flags)
{
	struct task_struct *task;
	int state, old_state;

recheck:
	state = ctx->ctx_state;
	task  = ctx->ctx_task;

	if (task == NULL) {
		DPRINT(("context %d no task, state=%d\n", ctx->ctx_fd, state));
		return 0;
	}

	DPRINT(("context %d state=%d [%d] task_state=%ld must_stop=%d\n",
		ctx->ctx_fd,
		state,
		task->pid,
		task->state, PFM_CMD_STOPPED(cmd)));

	/*
	 * self-monitoring always ok.
	 *
	 * for system-wide the caller can either be the creator of the
	 * context (to one to which the context is attached to) OR
	 * a task running on the same CPU as the session.
	 */
	if (task == current || ctx->ctx_fl_system) return 0;

	/*
<<<<<<< HEAD
	 * context is UNLOADED, MASKED we are safe to go
=======
	 * if context is UNLOADED we are safe to go
>>>>>>> 30e74fea
	 */
	if (state == PFM_CTX_UNLOADED) return 0;

	/*
	 * no command can operate on a zombie context
	 */
	if (state == PFM_CTX_ZOMBIE) {
		DPRINT(("cmd %d state zombie cannot operate on context\n", cmd));
		return -EINVAL;
	}

	/*
	 * context is LOADED or MASKED. Some commands may need to have 
	 * the task stopped.
	 *
	 * We could lift this restriction for UP but it would mean that
	 * the user has no guarantee the task would not run between
	 * two successive calls to perfmonctl(). That's probably OK.
	 * If this user wants to ensure the task does not run, then
	 * the task must be stopped.
	 */
	if (PFM_CMD_STOPPED(cmd)) {
		if (task->state != TASK_STOPPED) {
			DPRINT(("[%d] task not in stopped state\n", task->pid));
			return -EBUSY;
		}
		/*
		 * task is now stopped, wait for ctxsw out
		 *
		 * This is an interesting point in the code.
		 * We need to unprotect the context because
		 * the pfm_save_regs() routines needs to grab
		 * the same lock. There are danger in doing
		 * this because it leaves a window open for
		 * another task to get access to the context
		 * and possibly change its state. The one thing
		 * that is not possible is for the context to disappear
		 * because we are protected by the VFS layer, i.e.,
		 * get_fd()/put_fd().
		 */
		old_state = state;

		UNPROTECT_CTX(ctx, flags);

		wait_task_inactive(task);

		PROTECT_CTX(ctx, flags);

		/*
		 * we must recheck to verify if state has changed
		 */
		if (ctx->ctx_state != old_state) {
			DPRINT(("old_state=%d new_state=%d\n", old_state, ctx->ctx_state));
			goto recheck;
		}
	}
	return 0;
}

/*
 * system-call entry point (must return long)
 */
asmlinkage long
sys_perfmonctl (int fd, int cmd, void *arg, int count, long arg5, long arg6, long arg7,
		long arg8, long stack)
{
	struct pt_regs *regs = (struct pt_regs *)&stack;
	struct file *file = NULL;
	pfm_context_t *ctx = NULL;
	unsigned long flags = 0UL;
	void *args_k = NULL;
	long ret; /* will expand int return types */
	size_t base_sz, sz, xtra_sz = 0;
	int narg, completed_args = 0, call_made = 0, cmd_flags;
	int (*func)(pfm_context_t *ctx, void *arg, int count, struct pt_regs *regs);
	int (*getsize)(void *arg, size_t *sz);
#define PFM_MAX_ARGSIZE	4096

	/*
	 * reject any call if perfmon was disabled at initialization
	 */
	if (unlikely(pmu_conf == NULL)) return -ENOSYS;

	if (unlikely(cmd < 0 || cmd >= PFM_CMD_COUNT)) {
		DPRINT(("invalid cmd=%d\n", cmd));
		return -EINVAL;
	}

	func      = pfm_cmd_tab[cmd].cmd_func;
	narg      = pfm_cmd_tab[cmd].cmd_narg;
	base_sz   = pfm_cmd_tab[cmd].cmd_argsize;
	getsize   = pfm_cmd_tab[cmd].cmd_getsize;
	cmd_flags = pfm_cmd_tab[cmd].cmd_flags;

	if (unlikely(func == NULL)) {
		DPRINT(("invalid cmd=%d\n", cmd));
		return -EINVAL;
	}

	DPRINT(("cmd=%s idx=%d narg=0x%x argsz=%lu count=%d\n",
		PFM_CMD_NAME(cmd),
		cmd,
		narg,
		base_sz,
		count));

	/*
	 * check if number of arguments matches what the command expects
	 */
	if (unlikely((narg == PFM_CMD_ARG_MANY && count <= 0) || (narg > 0 && narg != count)))
		return -EINVAL;

restart_args:
	sz = xtra_sz + base_sz*count;
	/*
	 * limit abuse to min page size
	 */
	if (unlikely(sz > PFM_MAX_ARGSIZE)) {
		printk(KERN_ERR "perfmon: [%d] argument too big %lu\n", current->pid, sz);
		return -E2BIG;
	}

	/*
	 * allocate default-sized argument buffer
	 */
	if (likely(count && args_k == NULL)) {
		args_k = kmalloc(PFM_MAX_ARGSIZE, GFP_KERNEL);
		if (args_k == NULL) return -ENOMEM;
	}

	ret = -EFAULT;

	/*
	 * copy arguments
	 *
	 * assume sz = 0 for command without parameters
	 */
	if (sz && copy_from_user(args_k, arg, sz)) {
		DPRINT(("cannot copy_from_user %lu bytes @%p\n", sz, arg));
		goto error_args;
	}

	/*
	 * check if command supports extra parameters
	 */
	if (completed_args == 0 && getsize) {
		/*
		 * get extra parameters size (based on main argument)
		 */
		ret = (*getsize)(args_k, &xtra_sz);
		if (ret) goto error_args;

		completed_args = 1;

		DPRINT(("restart_args sz=%lu xtra_sz=%lu\n", sz, xtra_sz));

		/* retry if necessary */
		if (likely(xtra_sz)) goto restart_args;
	}

	if (unlikely((cmd_flags & PFM_CMD_FD) == 0)) goto skip_fd;

	ret = -EBADF;

	file = fget(fd);
	if (unlikely(file == NULL)) {
		DPRINT(("invalid fd %d\n", fd));
		goto error_args;
	}
	if (unlikely(PFM_IS_FILE(file) == 0)) {
		DPRINT(("fd %d not related to perfmon\n", fd));
		goto error_args;
	}

	ctx = (pfm_context_t *)file->private_data;
	if (unlikely(ctx == NULL)) {
		DPRINT(("no context for fd %d\n", fd));
		goto error_args;
	}
	prefetch(&ctx->ctx_state);

	PROTECT_CTX(ctx, flags);

	/*
	 * check task is stopped
	 */
	ret = pfm_check_task_state(ctx, cmd, flags);
	if (unlikely(ret)) goto abort_locked;

skip_fd:
	ret = (*func)(ctx, args_k, count, regs);

	call_made = 1;

abort_locked:
	if (likely(ctx)) {
		DPRINT(("context unlocked\n"));
		UNPROTECT_CTX(ctx, flags);
		fput(file);
	}

	/* copy argument back to user, if needed */
	if (call_made && PFM_CMD_RW_ARG(cmd) && copy_to_user(arg, args_k, base_sz*count)) ret = -EFAULT;

error_args:
	if (args_k) kfree(args_k);

	DPRINT(("cmd=%s ret=%ld\n", PFM_CMD_NAME(cmd), ret));

	return ret;
}

static void
pfm_resume_after_ovfl(pfm_context_t *ctx, unsigned long ovfl_regs, struct pt_regs *regs)
{
	pfm_buffer_fmt_t *fmt = ctx->ctx_buf_fmt;
	pfm_ovfl_ctrl_t rst_ctrl;
	int state;
	int ret = 0;

	state = ctx->ctx_state;
	/*
	 * Unlock sampling buffer and reset index atomically
	 * XXX: not really needed when blocking
	 */
	if (CTX_HAS_SMPL(ctx)) {

		rst_ctrl.bits.mask_monitoring = 0;
		rst_ctrl.bits.reset_ovfl_pmds = 0;

		if (state == PFM_CTX_LOADED)
			ret = pfm_buf_fmt_restart_active(fmt, current, &rst_ctrl, ctx->ctx_smpl_hdr, regs);
		else
			ret = pfm_buf_fmt_restart(fmt, current, &rst_ctrl, ctx->ctx_smpl_hdr, regs);
	} else {
		rst_ctrl.bits.mask_monitoring = 0;
		rst_ctrl.bits.reset_ovfl_pmds = 1;
	}

	if (ret == 0) {
		if (rst_ctrl.bits.reset_ovfl_pmds) {
			pfm_reset_regs(ctx, &ovfl_regs, PFM_PMD_LONG_RESET);
		}
		if (rst_ctrl.bits.mask_monitoring == 0) {
			DPRINT(("resuming monitoring\n"));
			if (ctx->ctx_state == PFM_CTX_MASKED) pfm_restore_monitoring(current);
		} else {
			DPRINT(("stopping monitoring\n"));
			//pfm_stop_monitoring(current, regs);
		}
		ctx->ctx_state = PFM_CTX_LOADED;
	}
}

/*
 * context MUST BE LOCKED when calling
 * can only be called for current
 */
static void
pfm_context_force_terminate(pfm_context_t *ctx, struct pt_regs *regs)
{
	if (ctx->ctx_fl_system) {
		printk(KERN_ERR "perfmon: pfm_context_force_terminate [%d] is system-wide\n", current->pid);
		return;
	}
	/*
	 * we stop the whole thing, we do no need to flush
	 * we know we WERE masked
	 */
	pfm_clear_psr_up();
	ia64_psr(regs)->up = 0;
	ia64_psr(regs)->sp = 1;

	/*
	 * disconnect the task from the context and vice-versa
	 */
	current->thread.pfm_context  = NULL;
	current->thread.flags       &= ~IA64_THREAD_PM_VALID;
	ctx->ctx_task = NULL;

	DPRINT(("context terminated\n"));

	/*
	 * and wakeup controlling task, indicating we are now disconnected
	 */
	wake_up_interruptible(&ctx->ctx_zombieq);

	/*
	 * given that context is still locked, the controlling
	 * task will only get access when we return from
	 * pfm_handle_work().
	 */
}

static int pfm_ovfl_notify_user(pfm_context_t *ctx, unsigned long ovfl_pmds);

void
pfm_handle_work(void)
{
	pfm_context_t *ctx;
	struct pt_regs *regs;
	unsigned long flags;
	unsigned long ovfl_regs;
	unsigned int reason;
	int ret;

	ctx = PFM_GET_CTX(current);
	if (ctx == NULL) {
		printk(KERN_ERR "perfmon: [%d] has no PFM context\n", current->pid);
		return;
	}

	PROTECT_CTX(ctx, flags);

	PFM_SET_WORK_PENDING(current, 0);

	pfm_clear_task_notify();

	regs = ia64_task_regs(current);

	/*
	 * extract reason for being here and clear
	 */
	reason = ctx->ctx_fl_trap_reason;
	ctx->ctx_fl_trap_reason = PFM_TRAP_REASON_NONE;
	ovfl_regs = ctx->ctx_ovfl_regs[0];

	DPRINT(("reason=%d state=%d\n", reason, ctx->ctx_state));

	/*
	 * must be done before we check for simple-reset mode
	 */
	if (ctx->ctx_fl_going_zombie || ctx->ctx_state == PFM_CTX_ZOMBIE) goto do_zombie;


	//if (CTX_OVFL_NOBLOCK(ctx)) goto skip_blocking;
	if (reason == PFM_TRAP_REASON_RESET) goto skip_blocking;

	UNPROTECT_CTX(ctx, flags);

	DPRINT(("before block sleeping\n"));

	/*
	 * may go through without blocking on SMP systems
	 * if restart has been received already by the time we call down()
	 */
	ret = down_interruptible(&ctx->ctx_restart_sem);

	DPRINT(("after block sleeping ret=%d\n", ret));

	PROTECT_CTX(ctx, flags);

	/*
	 * we need to read the ovfl_regs only after wake-up
	 * because we may have had pfm_write_pmds() in between
	 * and that can changed PMD values and therefore 
	 * ovfl_regs is reset for these new PMD values.
	 */
	ovfl_regs = ctx->ctx_ovfl_regs[0];

	if (ctx->ctx_fl_going_zombie) {
do_zombie:
		DPRINT(("context is zombie, bailing out\n"));
		pfm_context_force_terminate(ctx, regs);
		goto nothing_to_do;
	}
	/*
	 * in case of interruption of down() we don't restart anything
	 */
	if (ret < 0) goto nothing_to_do;

skip_blocking:
	pfm_resume_after_ovfl(ctx, ovfl_regs, regs);
	ctx->ctx_ovfl_regs[0] = 0UL;

nothing_to_do:

	UNPROTECT_CTX(ctx, flags);
}

static int
pfm_notify_user(pfm_context_t *ctx, pfm_msg_t *msg)
{
	if (ctx->ctx_state == PFM_CTX_ZOMBIE) {
		DPRINT(("ignoring overflow notification, owner is zombie\n"));
		return 0;
	}

	DPRINT(("waking up somebody\n"));

	if (msg) wake_up_interruptible(&ctx->ctx_msgq_wait);

	/*
	 * safe, we are not in intr handler, nor in ctxsw when
	 * we come here
	 */
	kill_fasync (&ctx->ctx_async_queue, SIGIO, POLL_IN);

	return 0;
}

static int
pfm_ovfl_notify_user(pfm_context_t *ctx, unsigned long ovfl_pmds)
{
	pfm_msg_t *msg = NULL;

	if (ctx->ctx_fl_no_msg == 0) {
		msg = pfm_get_new_msg(ctx);
		if (msg == NULL) {
			printk(KERN_ERR "perfmon: pfm_ovfl_notify_user no more notification msgs\n");
			return -1;
		}

		msg->pfm_ovfl_msg.msg_type         = PFM_MSG_OVFL;
		msg->pfm_ovfl_msg.msg_ctx_fd       = ctx->ctx_fd;
		msg->pfm_ovfl_msg.msg_active_set   = 0;
		msg->pfm_ovfl_msg.msg_ovfl_pmds[0] = ovfl_pmds;
		msg->pfm_ovfl_msg.msg_ovfl_pmds[1] = 0UL;
		msg->pfm_ovfl_msg.msg_ovfl_pmds[2] = 0UL;
		msg->pfm_ovfl_msg.msg_ovfl_pmds[3] = 0UL;
		msg->pfm_ovfl_msg.msg_tstamp       = 0UL;
	}

	DPRINT(("ovfl msg: msg=%p no_msg=%d fd=%d ovfl_pmds=0x%lx\n",
		msg,
		ctx->ctx_fl_no_msg,
		ctx->ctx_fd,
		ovfl_pmds));

	return pfm_notify_user(ctx, msg);
}

static int
pfm_end_notify_user(pfm_context_t *ctx)
{
	pfm_msg_t *msg;

	msg = pfm_get_new_msg(ctx);
	if (msg == NULL) {
		printk(KERN_ERR "perfmon: pfm_end_notify_user no more notification msgs\n");
		return -1;
	}
	/* no leak */
	memset(msg, 0, sizeof(*msg));

	msg->pfm_end_msg.msg_type    = PFM_MSG_END;
	msg->pfm_end_msg.msg_ctx_fd  = ctx->ctx_fd;
	msg->pfm_ovfl_msg.msg_tstamp = 0UL;

	DPRINT(("end msg: msg=%p no_msg=%d ctx_fd=%d\n",
		msg,
		ctx->ctx_fl_no_msg,
		ctx->ctx_fd));

	return pfm_notify_user(ctx, msg);
}

/*
 * main overflow processing routine.
 * it can be called from the interrupt path or explicitely during the context switch code
 */
static void
pfm_overflow_handler(struct task_struct *task, pfm_context_t *ctx, u64 pmc0, struct pt_regs *regs)
{
	pfm_ovfl_arg_t *ovfl_arg;
	unsigned long mask;
	unsigned long old_val, ovfl_val, new_val;
	unsigned long ovfl_notify = 0UL, ovfl_pmds = 0UL, smpl_pmds = 0UL, reset_pmds;
	unsigned long tstamp;
	pfm_ovfl_ctrl_t	ovfl_ctrl;
	unsigned int i, has_smpl;
	int must_notify = 0;

	if (unlikely(ctx->ctx_state == PFM_CTX_ZOMBIE)) goto stop_monitoring;

	/*
	 * sanity test. Should never happen
	 */
	if (unlikely((pmc0 & 0x1) == 0)) goto sanity_check;

	tstamp   = ia64_get_itc();
	mask     = pmc0 >> PMU_FIRST_COUNTER;
	ovfl_val = pmu_conf->ovfl_val;
	has_smpl = CTX_HAS_SMPL(ctx);

	DPRINT_ovfl(("pmc0=0x%lx pid=%d iip=0x%lx, %s "
		     "used_pmds=0x%lx\n",
			pmc0,
			task ? task->pid: -1,
			(regs ? regs->cr_iip : 0),
			CTX_OVFL_NOBLOCK(ctx) ? "nonblocking" : "blocking",
			ctx->ctx_used_pmds[0]));


	/*
	 * first we update the virtual counters
	 * assume there was a prior ia64_srlz_d() issued
	 */
	for (i = PMU_FIRST_COUNTER; mask ; i++, mask >>= 1) {

		/* skip pmd which did not overflow */
		if ((mask & 0x1) == 0) continue;

		/*
		 * Note that the pmd is not necessarily 0 at this point as qualified events
		 * may have happened before the PMU was frozen. The residual count is not
		 * taken into consideration here but will be with any read of the pmd via
		 * pfm_read_pmds().
		 */
		old_val              = new_val = ctx->ctx_pmds[i].val;
		new_val             += 1 + ovfl_val;
		ctx->ctx_pmds[i].val = new_val;

		/*
		 * check for overflow condition
		 */
		if (likely(old_val > new_val)) {
			ovfl_pmds |= 1UL << i;
			if (PMC_OVFL_NOTIFY(ctx, i)) ovfl_notify |= 1UL << i;
		}

		DPRINT_ovfl(("ctx_pmd[%d].val=0x%lx old_val=0x%lx pmd=0x%lx ovfl_pmds=0x%lx ovfl_notify=0x%lx\n",
			i,
			new_val,
			old_val,
			ia64_get_pmd(i) & ovfl_val,
			ovfl_pmds,
			ovfl_notify));
	}

	/*
	 * there was no 64-bit overflow, nothing else to do
	 */
	if (ovfl_pmds == 0UL) return;

	/* 
	 * reset all control bits
	 */
	ovfl_ctrl.val = 0;
	reset_pmds    = 0UL;

	/*
	 * if a sampling format module exists, then we "cache" the overflow by 
	 * calling the module's handler() routine.
	 */
	if (has_smpl) {
		unsigned long start_cycles, end_cycles;
		unsigned long pmd_mask;
		int j, k, ret = 0;
		int this_cpu = smp_processor_id();

		pmd_mask = ovfl_pmds >> PMU_FIRST_COUNTER;
		ovfl_arg = &ctx->ctx_ovfl_arg;

		prefetch(ctx->ctx_smpl_hdr);

		for(i=PMU_FIRST_COUNTER; pmd_mask && ret == 0; i++, pmd_mask >>=1) {

			mask = 1UL << i;

			if ((pmd_mask & 0x1) == 0) continue;

			ovfl_arg->ovfl_pmd      = (unsigned char )i;
			ovfl_arg->ovfl_notify   = ovfl_notify & mask ? 1 : 0;
			ovfl_arg->active_set    = 0;
			ovfl_arg->ovfl_ctrl.val = 0; /* module must fill in all fields */
			ovfl_arg->smpl_pmds[0]  = smpl_pmds = ctx->ctx_pmds[i].smpl_pmds[0];

			ovfl_arg->pmd_value      = ctx->ctx_pmds[i].val;
			ovfl_arg->pmd_last_reset = ctx->ctx_pmds[i].lval;
			ovfl_arg->pmd_eventid    = ctx->ctx_pmds[i].eventid;

			/*
		 	 * copy values of pmds of interest. Sampling format may copy them
		 	 * into sampling buffer.
		 	 */
			if (smpl_pmds) {
				for(j=0, k=0; smpl_pmds; j++, smpl_pmds >>=1) {
					if ((smpl_pmds & 0x1) == 0) continue;
					ovfl_arg->smpl_pmds_values[k++] = PMD_IS_COUNTING(j) ?  pfm_read_soft_counter(ctx, j) : ia64_get_pmd(j);
					DPRINT_ovfl(("smpl_pmd[%d]=pmd%u=0x%lx\n", k-1, j, ovfl_arg->smpl_pmds_values[k-1]));
				}
			}

			pfm_stats[this_cpu].pfm_smpl_handler_calls++;

			start_cycles = ia64_get_itc();

			/*
		 	 * call custom buffer format record (handler) routine
		 	 */
			ret = (*ctx->ctx_buf_fmt->fmt_handler)(task, ctx->ctx_smpl_hdr, ovfl_arg, regs, tstamp);

			end_cycles = ia64_get_itc();

			/*
			 * For those controls, we take the union because they have
			 * an all or nothing behavior.
			 */
			ovfl_ctrl.bits.notify_user     |= ovfl_arg->ovfl_ctrl.bits.notify_user;
			ovfl_ctrl.bits.block_task      |= ovfl_arg->ovfl_ctrl.bits.block_task;
			ovfl_ctrl.bits.mask_monitoring |= ovfl_arg->ovfl_ctrl.bits.mask_monitoring;
			/*
			 * build the bitmask of pmds to reset now
			 */
			if (ovfl_arg->ovfl_ctrl.bits.reset_ovfl_pmds) reset_pmds |= mask;

			pfm_stats[this_cpu].pfm_smpl_handler_cycles += end_cycles - start_cycles;
		}
		/*
		 * when the module cannot handle the rest of the overflows, we abort right here
		 */
		if (ret && pmd_mask) {
			DPRINT(("handler aborts leftover ovfl_pmds=0x%lx\n",
				pmd_mask<<PMU_FIRST_COUNTER));
		}
		/*
		 * remove the pmds we reset now from the set of pmds to reset in pfm_restart()
		 */
		ovfl_pmds &= ~reset_pmds;
	} else {
		/*
		 * when no sampling module is used, then the default
		 * is to notify on overflow if requested by user
		 */
		ovfl_ctrl.bits.notify_user     = ovfl_notify ? 1 : 0;
		ovfl_ctrl.bits.block_task      = ovfl_notify ? 1 : 0;
		ovfl_ctrl.bits.mask_monitoring = ovfl_notify ? 1 : 0; /* XXX: change for saturation */
		ovfl_ctrl.bits.reset_ovfl_pmds = ovfl_notify ? 0 : 1;
		/*
		 * if needed, we reset all overflowed pmds
		 */
		if (ovfl_notify == 0) reset_pmds = ovfl_pmds;
	}

	DPRINT(("ovfl_pmds=0x%lx reset_pmds=0x%lx\n",
		ovfl_pmds,
		reset_pmds));
	/*
	 * reset the requested PMD registers using the short reset values
	 */
	if (reset_pmds) {
		unsigned long bm = reset_pmds;
		pfm_reset_regs(ctx, &bm, PFM_PMD_SHORT_RESET);
	}

	if (ovfl_notify && ovfl_ctrl.bits.notify_user) {
		/*
		 * keep track of what to reset when unblocking
		 */
		ctx->ctx_ovfl_regs[0] = ovfl_pmds;

		/*
		 * check for blocking context 
		 */
		if (CTX_OVFL_NOBLOCK(ctx) == 0 && ovfl_ctrl.bits.block_task) {

			ctx->ctx_fl_trap_reason = PFM_TRAP_REASON_BLOCK;

			/*
			 * set the perfmon specific checking pending work for the task
			 */
			PFM_SET_WORK_PENDING(task, 1);

			/*
			 * when coming from ctxsw, current still points to the
			 * previous task, therefore we must work with task and not current.
			 */
			pfm_set_task_notify(task);
		}
		/*
		 * defer until state is changed (shorten spin window). the context is locked
		 * anyway, so the signal receiver would come spin for nothing.
		 */
		must_notify = 1;
	}

	DPRINT_ovfl(("owner [%d] pending=%ld reason=%u ovfl_pmds=0x%lx ovfl_notify=0x%lx masked=%d\n",
			GET_PMU_OWNER() ? GET_PMU_OWNER()->pid : -1,
			PFM_GET_WORK_PENDING(task),
			ctx->ctx_fl_trap_reason,
			ovfl_pmds,
			ovfl_notify,
			ovfl_ctrl.bits.mask_monitoring ? 1 : 0));
	/*
	 * in case monitoring must be stopped, we toggle the psr bits
	 */
	if (ovfl_ctrl.bits.mask_monitoring) {
		pfm_mask_monitoring(task);
		ctx->ctx_state = PFM_CTX_MASKED;
		ctx->ctx_fl_can_restart = 1;
	}

	/*
	 * send notification now
	 */
	if (must_notify) pfm_ovfl_notify_user(ctx, ovfl_notify);

	return;

sanity_check:
	printk(KERN_ERR "perfmon: CPU%d overflow handler [%d] pmc0=0x%lx\n",
			smp_processor_id(),
			task ? task->pid : -1,
			pmc0);
	return;

stop_monitoring:
	/*
	 * in SMP, zombie context is never restored but reclaimed in pfm_load_regs().
	 * Moreover, zombies are also reclaimed in pfm_save_regs(). Therefore we can
	 * come here as zombie only if the task is the current task. In which case, we
	 * can access the PMU  hardware directly.
	 *
	 * Note that zombies do have PM_VALID set. So here we do the minimal.
	 *
	 * In case the context was zombified it could not be reclaimed at the time
	 * the monitoring program exited. At this point, the PMU reservation has been
	 * returned, the sampiing buffer has been freed. We must convert this call
	 * into a spurious interrupt. However, we must also avoid infinite overflows
	 * by stopping monitoring for this task. We can only come here for a per-task
	 * context. All we need to do is to stop monitoring using the psr bits which
	 * are always task private. By re-enabling secure montioring, we ensure that
	 * the monitored task will not be able to re-activate monitoring.
	 * The task will eventually be context switched out, at which point the context
	 * will be reclaimed (that includes releasing ownership of the PMU).
	 *
	 * So there might be a window of time where the number of per-task session is zero
	 * yet one PMU might have a owner and get at most one overflow interrupt for a zombie
	 * context. This is safe because if a per-task session comes in, it will push this one
	 * out and by the virtue on pfm_save_regs(), this one will disappear. If a system wide
	 * session is force on that CPU, given that we use task pinning, pfm_save_regs() will
	 * also push our zombie context out.
	 *
	 * Overall pretty hairy stuff....
	 */
	DPRINT(("ctx is zombie for [%d], converted to spurious\n", task ? task->pid: -1));
	pfm_clear_psr_up();
	ia64_psr(regs)->up = 0;
	ia64_psr(regs)->sp = 1;
	return;
}

static int
pfm_do_interrupt_handler(int irq, void *arg, struct pt_regs *regs)
{
	struct task_struct *task;
	pfm_context_t *ctx;
	unsigned long flags;
	u64 pmc0;
	int this_cpu = smp_processor_id();
	int retval = 0;

	pfm_stats[this_cpu].pfm_ovfl_intr_count++;

	/*
	 * srlz.d done before arriving here
	 */
	pmc0 = ia64_get_pmc(0);

	task = GET_PMU_OWNER();
	ctx  = GET_PMU_CTX();

	/*
	 * if we have some pending bits set
	 * assumes : if any PMC0.bit[63-1] is set, then PMC0.fr = 1
	 */
	if (PMC0_HAS_OVFL(pmc0) && task) {
		/*
		 * we assume that pmc0.fr is always set here
		 */

		/* sanity check */
		if (!ctx) goto report_spurious1;

		if (ctx->ctx_fl_system == 0 && (task->thread.flags & IA64_THREAD_PM_VALID) == 0) 
			goto report_spurious2;

		PROTECT_CTX_NOPRINT(ctx, flags);

		pfm_overflow_handler(task, ctx, pmc0, regs);

		UNPROTECT_CTX_NOPRINT(ctx, flags);

	} else {
		pfm_stats[this_cpu].pfm_spurious_ovfl_intr_count++;
		retval = -1;
	}
	/*
	 * keep it unfrozen at all times
	 */
	pfm_unfreeze_pmu();

	return retval;

report_spurious1:
	printk(KERN_INFO "perfmon: spurious overflow interrupt on CPU%d: process %d has no PFM context\n",
		this_cpu, task->pid);
	pfm_unfreeze_pmu();
	return -1;
report_spurious2:
	printk(KERN_INFO "perfmon: spurious overflow interrupt on CPU%d: process %d, invalid flag\n", 
		this_cpu, 
		task->pid);
	pfm_unfreeze_pmu();
	return -1;
}

static irqreturn_t
pfm_interrupt_handler(int irq, void *arg, struct pt_regs *regs)
{
	unsigned long start_cycles, total_cycles;
	unsigned long min, max;
	int this_cpu;
	int ret;

	this_cpu = get_cpu();
	min      = pfm_stats[this_cpu].pfm_ovfl_intr_cycles_min;
	max      = pfm_stats[this_cpu].pfm_ovfl_intr_cycles_max;

	start_cycles = ia64_get_itc();

	ret = pfm_do_interrupt_handler(irq, arg, regs);

	total_cycles = ia64_get_itc();

	/*
	 * don't measure spurious interrupts
	 */
	if (likely(ret == 0)) {
		total_cycles -= start_cycles;

		if (total_cycles < min) pfm_stats[this_cpu].pfm_ovfl_intr_cycles_min = total_cycles;
		if (total_cycles > max) pfm_stats[this_cpu].pfm_ovfl_intr_cycles_max = total_cycles;

		pfm_stats[this_cpu].pfm_ovfl_intr_cycles += total_cycles;
	}
	put_cpu_no_resched();
	return IRQ_HANDLED;
}

/*
 * /proc/perfmon interface, for debug only
 */
<<<<<<< HEAD

#define PFM_PROC_SHOW_HEADER	((void *)NR_CPUS+1)

static void *
pfm_proc_start(struct seq_file *m, loff_t *pos)
{
	if (*pos == 0) {
		return PFM_PROC_SHOW_HEADER;
	}

	while (*pos <= NR_CPUS) {
		if (cpu_online(*pos - 1)) {
			return (void *)*pos;
		}
		++*pos;
	}
	return NULL;
}

static void *
pfm_proc_next(struct seq_file *m, void *v, loff_t *pos)
{
	++*pos;
	return pfm_proc_start(m, pos);
}

static void
pfm_proc_stop(struct seq_file *m, void *v)
{
}

static void
pfm_proc_show_header(struct seq_file *m)
{
	struct list_head * pos;
	pfm_buffer_fmt_t * entry;
	unsigned long psr, flags;
	int i;

	seq_printf(m,
		"perfmon version           : %u.%u\n"
		"model                     : %s\n"
		"fastctxsw                 : %s\n"
		"expert mode               : %s\n"
		"ovfl_mask                 : 0x%lx\n",
		PFM_VERSION_MAJ, PFM_VERSION_MIN,
		pmu_conf.pmu_name,
		pfm_sysctl.fastctxsw > 0 ? "Yes": "No",
		pfm_sysctl.expert_mode > 0 ? "Yes": "No",
		pmu_conf.ovfl_val);

	if (num_online_cpus() == 1) {
		psr = pfm_get_psr();
		ia64_srlz_d();
		seq_printf(m,
			"CPU%-2d psr                 : 0x%lx\n"
			"CPU%-2d pmc0                : 0x%lx\n",
			smp_processor_id(), psr,
			smp_processor_id(), ia64_get_pmc(0));
		for(i=4; i < 8; i++) {
			seq_printf(m,
				"CPU%-2d pmc%u                : 0x%lx\n"
				"CPU%-2d pmd%u                : 0x%lx\n",
				smp_processor_id(), i, ia64_get_pmc(i),
				smp_processor_id(), i, ia64_get_pmd(i));
  		}
=======

#define PFM_PROC_SHOW_HEADER	((void *)NR_CPUS+1)

static void *
pfm_proc_start(struct seq_file *m, loff_t *pos)
{
	if (*pos == 0) {
		return PFM_PROC_SHOW_HEADER;
	}

	while (*pos <= NR_CPUS) {
		if (cpu_online(*pos - 1)) {
			return (void *)*pos;
		}
		++*pos;
>>>>>>> 30e74fea
	}
	return NULL;
}

<<<<<<< HEAD
	LOCK_PFS(flags);
=======
static void *
pfm_proc_next(struct seq_file *m, void *v, loff_t *pos)
{
	++*pos;
	return pfm_proc_start(m, pos);
}

static void
pfm_proc_stop(struct seq_file *m, void *v)
{
}

static void
pfm_proc_show_header(struct seq_file *m)
{
	struct list_head * pos;
	pfm_buffer_fmt_t * entry;
	unsigned long flags;

 	seq_printf(m,
		"perfmon version           : %u.%u\n"
		"model                     : %s\n"
		"fastctxsw                 : %s\n"
		"expert mode               : %s\n"
		"ovfl_mask                 : 0x%lx\n"
		"PMU flags                 : 0x%x\n",
		PFM_VERSION_MAJ, PFM_VERSION_MIN,
		pmu_conf->pmu_name,
		pfm_sysctl.fastctxsw > 0 ? "Yes": "No",
		pfm_sysctl.expert_mode > 0 ? "Yes": "No",
		pmu_conf->ovfl_val,
		pmu_conf->flags);

  	LOCK_PFS(flags);

 	seq_printf(m,
 		"proc_sessions             : %u\n"
 		"sys_sessions              : %u\n"
 		"sys_use_dbregs            : %u\n"
 		"ptrace_use_dbregs         : %u\n",
 		pfm_sessions.pfs_task_sessions,
 		pfm_sessions.pfs_sys_sessions,
 		pfm_sessions.pfs_sys_use_dbregs,
 		pfm_sessions.pfs_ptrace_use_dbregs);

  	UNLOCK_PFS(flags);
>>>>>>> 30e74fea

	seq_printf(m,
		"proc_sessions             : %u\n"
		"sys_sessions              : %u\n"
		"sys_use_dbregs            : %u\n"
		"ptrace_use_dbregs         : %u\n",
		pfm_sessions.pfs_task_sessions,
		pfm_sessions.pfs_sys_sessions,
		pfm_sessions.pfs_sys_use_dbregs,
		pfm_sessions.pfs_ptrace_use_dbregs);

	UNLOCK_PFS(flags);
	spin_lock(&pfm_buffer_fmt_lock);

	list_for_each(pos, &pfm_buffer_fmt_list) {
		entry = list_entry(pos, pfm_buffer_fmt_t, fmt_list);
		seq_printf(m, "format                    : %02x-%02x-%02x-%02x-%02x-%02x-%02x-%02x-%02x-%02x-%02x-%02x-%02x-%02x-%02x-%02x %s\n",
			entry->fmt_uuid[0],
			entry->fmt_uuid[1],
			entry->fmt_uuid[2],
			entry->fmt_uuid[3],
			entry->fmt_uuid[4],
			entry->fmt_uuid[5],
			entry->fmt_uuid[6],
			entry->fmt_uuid[7],
			entry->fmt_uuid[8],
			entry->fmt_uuid[9],
			entry->fmt_uuid[10],
			entry->fmt_uuid[11],
			entry->fmt_uuid[12],
			entry->fmt_uuid[13],
			entry->fmt_uuid[14],
			entry->fmt_uuid[15],
			entry->fmt_name);
	}
	spin_unlock(&pfm_buffer_fmt_lock);
<<<<<<< HEAD
=======

>>>>>>> 30e74fea
}

static int
pfm_proc_show(struct seq_file *m, void *v)
{
<<<<<<< HEAD
=======
	unsigned long psr;
	unsigned int i;
>>>>>>> 30e74fea
	int cpu;

	if (v == PFM_PROC_SHOW_HEADER) {
		pfm_proc_show_header(m);
		return 0;
	}

	/* show info for CPU (v - 1) */

	cpu = (long)v - 1;
	seq_printf(m,
		"CPU%-2d overflow intrs      : %lu\n"
		"CPU%-2d overflow cycles     : %lu\n"
		"CPU%-2d overflow min        : %lu\n"
		"CPU%-2d overflow max        : %lu\n"
		"CPU%-2d smpl handler calls  : %lu\n"
		"CPU%-2d smpl handler cycles : %lu\n"
		"CPU%-2d spurious intrs      : %lu\n"
		"CPU%-2d replay   intrs      : %lu\n"
		"CPU%-2d syst_wide           : %d\n"
		"CPU%-2d dcr_pp              : %d\n"
		"CPU%-2d exclude idle        : %d\n"
		"CPU%-2d owner               : %d\n"
		"CPU%-2d context             : %p\n"
		"CPU%-2d activations         : %lu\n",
		cpu, pfm_stats[cpu].pfm_ovfl_intr_count,
		cpu, pfm_stats[cpu].pfm_ovfl_intr_cycles,
		cpu, pfm_stats[cpu].pfm_ovfl_intr_cycles_min,
		cpu, pfm_stats[cpu].pfm_ovfl_intr_cycles_max,
		cpu, pfm_stats[cpu].pfm_smpl_handler_calls,
		cpu, pfm_stats[cpu].pfm_smpl_handler_cycles,
		cpu, pfm_stats[cpu].pfm_spurious_ovfl_intr_count,
		cpu, pfm_stats[cpu].pfm_replay_ovfl_intr_count,
		cpu, pfm_get_cpu_data(pfm_syst_info, cpu) & PFM_CPUINFO_SYST_WIDE ? 1 : 0,
		cpu, pfm_get_cpu_data(pfm_syst_info, cpu) & PFM_CPUINFO_DCR_PP ? 1 : 0,
		cpu, pfm_get_cpu_data(pfm_syst_info, cpu) & PFM_CPUINFO_EXCL_IDLE ? 1 : 0,
		cpu, pfm_get_cpu_data(pmu_owner, cpu) ? pfm_get_cpu_data(pmu_owner, cpu)->pid: -1,
		cpu, pfm_get_cpu_data(pmu_ctx, cpu),
		cpu, pfm_get_cpu_data(pmu_activation_number, cpu));
<<<<<<< HEAD

	return 0;
}

struct seq_operations pfm_seq_ops = {
	.start =	pfm_proc_start,
	.next =		pfm_proc_next,
	.stop =		pfm_proc_stop,
	.show =		pfm_proc_show
=======

	if (num_online_cpus() == 1 && pfm_sysctl.debug > 0) {

		psr = pfm_get_psr();

		ia64_srlz_d();

		seq_printf(m, 
			"CPU%-2d psr                 : 0x%lx\n"
			"CPU%-2d pmc0                : 0x%lx\n", 
			cpu, psr,
			cpu, ia64_get_pmc(0));

		for (i=0; PMC_IS_LAST(i) == 0;  i++) {
			if (PMC_IS_COUNTING(i) == 0) continue;
   			seq_printf(m, 
				"CPU%-2d pmc%u                : 0x%lx\n"
   				"CPU%-2d pmd%u                : 0x%lx\n", 
				cpu, i, ia64_get_pmc(i),
				cpu, i, ia64_get_pmd(i));
  		}
	}
	return 0;
}

struct seq_operations pfm_seq_ops = {
	.start =	pfm_proc_start,
 	.next =		pfm_proc_next,
 	.stop =		pfm_proc_stop,
 	.show =		pfm_proc_show
>>>>>>> 30e74fea
};

static int
pfm_proc_open(struct inode *inode, struct file *file)
{
	return seq_open(file, &pfm_seq_ops);
}


/*
 * we come here as soon as local_cpu_data->pfm_syst_wide is set. this happens
 * during pfm_enable() hence before pfm_start(). We cannot assume monitoring
 * is active or inactive based on mode. We must rely on the value in
 * local_cpu_data->pfm_syst_info
 */
void
pfm_syst_wide_update_task(struct task_struct *task, unsigned long info, int is_ctxswin)
{
	struct pt_regs *regs;
	unsigned long dcr;
	unsigned long dcr_pp;

	dcr_pp = info & PFM_CPUINFO_DCR_PP ? 1 : 0;

	/*
	 * pid 0 is guaranteed to be the idle task. There is one such task with pid 0
	 * on every CPU, so we can rely on the pid to identify the idle task.
	 */
	if ((info & PFM_CPUINFO_EXCL_IDLE) == 0 || task->pid) {
		regs = ia64_task_regs(task);
		ia64_psr(regs)->pp = is_ctxswin ? dcr_pp : 0;
		return;
	}
	/*
	 * if monitoring has started
	 */
	if (dcr_pp) {
		dcr = ia64_getreg(_IA64_REG_CR_DCR);
		/*
		 * context switching in?
		 */
		if (is_ctxswin) {
			/* mask monitoring for the idle task */
			ia64_setreg(_IA64_REG_CR_DCR, dcr & ~IA64_DCR_PP);
			pfm_clear_psr_pp();
			ia64_srlz_i();
			return;
		}
		/*
		 * context switching out
		 * restore monitoring for next task
		 *
		 * Due to inlining this odd if-then-else construction generates
		 * better code.
		 */
		ia64_setreg(_IA64_REG_CR_DCR, dcr |IA64_DCR_PP);
		pfm_set_psr_pp();
		ia64_srlz_i();
	}
}

#ifdef CONFIG_SMP

static void
pfm_force_cleanup(pfm_context_t *ctx, struct pt_regs *regs)
{
	struct task_struct *task = ctx->ctx_task;

	ia64_psr(regs)->up = 0;
	ia64_psr(regs)->sp = 1;

	if (GET_PMU_OWNER() == task) {
		DPRINT(("cleared ownership for [%d]\n", ctx->ctx_task->pid));
		SET_PMU_OWNER(NULL, NULL);
	}

	/*
	 * disconnect the task from the context and vice-versa
	 */
	PFM_SET_WORK_PENDING(task, 0);

	task->thread.pfm_context  = NULL;
	task->thread.flags       &= ~IA64_THREAD_PM_VALID;

	DPRINT(("force cleanup for [%d]\n",  task->pid));
}


/*
 * in 2.6, interrupts are masked when we come here and the runqueue lock is held
 */
void
pfm_save_regs(struct task_struct *task)
{
	pfm_context_t *ctx;
	struct thread_struct *t;
	unsigned long flags;
	u64 psr;


	ctx = PFM_GET_CTX(task);
	if (ctx == NULL) return;
	t = &task->thread;

	/*
 	 * we always come here with interrupts ALREADY disabled by
 	 * the scheduler. So we simply need to protect against concurrent
	 * access, not CPU concurrency.
	 */
	flags = pfm_protect_ctx_ctxsw(ctx);

	if (ctx->ctx_state == PFM_CTX_ZOMBIE) {
		struct pt_regs *regs = ia64_task_regs(task);

		pfm_clear_psr_up();

		pfm_force_cleanup(ctx, regs);

		BUG_ON(ctx->ctx_smpl_hdr);

		pfm_unprotect_ctx_ctxsw(ctx, flags);

		pfm_context_free(ctx);
		return;
	}

	/*
	 * sanity check
	 */
	if (ctx->ctx_last_activation != GET_ACTIVATION()) {
		pfm_unprotect_ctx_ctxsw(ctx, flags);
		return;
	}

	/*
	 * save current PSR: needed because we modify it
	 */
	ia64_srlz_d();
	psr = pfm_get_psr();

	BUG_ON(psr & (IA64_PSR_I));

	/*
	 * stop monitoring:
	 * This is the last instruction which may generate an overflow
	 *
	 * We do not need to set psr.sp because, it is irrelevant in kernel.
	 * It will be restored from ipsr when going back to user level
	 */
	pfm_clear_psr_up();

	/*
	 * keep a copy of psr.up (for reload)
	 */
	ctx->ctx_saved_psr_up = psr & IA64_PSR_UP;

	/*
	 * release ownership of this PMU.
	 * PM interrupts are masked, so nothing
	 * can happen.
	 */
	SET_PMU_OWNER(NULL, NULL);

	/*
	 * we systematically save the PMD as we have no
	 * guarantee we will be schedule at that same
	 * CPU again.
	 */
	pfm_save_pmds(t->pmds, ctx->ctx_used_pmds[0]);

	/*
	 * save pmc0 ia64_srlz_d() done in pfm_save_pmds()
	 * we will need it on the restore path to check
	 * for pending overflow.
	 */
	t->pmcs[0] = ia64_get_pmc(0);

	/*
	 * unfreeze PMU if had pending overflows
	 */
	if (t->pmcs[0] & ~0x1UL) pfm_unfreeze_pmu();

	/*
	 * finally, allow context access.
	 * interrupts will still be masked after this call.
	 */
	pfm_unprotect_ctx_ctxsw(ctx, flags);
}

#else /* !CONFIG_SMP */
void
pfm_save_regs(struct task_struct *task)
{
	pfm_context_t *ctx;
	u64 psr;

	ctx = PFM_GET_CTX(task);
	if (ctx == NULL) return;

	/*
	 * save current PSR: needed because we modify it
	 */
	psr = pfm_get_psr();

	BUG_ON(psr & (IA64_PSR_I));

	/*
	 * stop monitoring:
	 * This is the last instruction which may generate an overflow
	 *
	 * We do not need to set psr.sp because, it is irrelevant in kernel.
	 * It will be restored from ipsr when going back to user level
	 */
	pfm_clear_psr_up();

	/*
	 * keep a copy of psr.up (for reload)
	 */
	ctx->ctx_saved_psr_up = psr & IA64_PSR_UP;
}

static void
pfm_lazy_save_regs (struct task_struct *task)
{
	pfm_context_t *ctx;
	struct thread_struct *t;
	unsigned long flags;

	{ u64 psr  = pfm_get_psr();
	  BUG_ON(psr & IA64_PSR_UP);
	}

	ctx = PFM_GET_CTX(task);
	t   = &task->thread;

	/*
	 * we need to mask PMU overflow here to
	 * make sure that we maintain pmc0 until
	 * we save it. overflow interrupts are
	 * treated as spurious if there is no
	 * owner.
	 *
	 * XXX: I don't think this is necessary
	 */
	PROTECT_CTX(ctx,flags);

	/*
	 * release ownership of this PMU.
	 * must be done before we save the registers.
	 *
	 * after this call any PMU interrupt is treated
	 * as spurious.
	 */
	SET_PMU_OWNER(NULL, NULL);

	/*
	 * save all the pmds we use
	 */
	pfm_save_pmds(t->pmds, ctx->ctx_used_pmds[0]);

	/*
	 * save pmc0 ia64_srlz_d() done in pfm_save_pmds()
	 * it is needed to check for pended overflow
	 * on the restore path
	 */
	t->pmcs[0] = ia64_get_pmc(0);

	/*
	 * unfreeze PMU if had pending overflows
	 */
	if (t->pmcs[0] & ~0x1UL) pfm_unfreeze_pmu();

	/*
	 * now get can unmask PMU interrupts, they will
	 * be treated as purely spurious and we will not
	 * lose any information
	 */
	UNPROTECT_CTX(ctx,flags);
}
#endif /* CONFIG_SMP */

#ifdef CONFIG_SMP
/*
 * in 2.6, interrupts are masked when we come here and the runqueue lock is held
 */
void
pfm_load_regs (struct task_struct *task)
{
	pfm_context_t *ctx;
	struct thread_struct *t;
	unsigned long pmc_mask = 0UL, pmd_mask = 0UL;
	unsigned long flags;
	u64 psr, psr_up;
	int need_irq_resend;

	ctx = PFM_GET_CTX(task);
	if (unlikely(ctx == NULL)) return;

	BUG_ON(GET_PMU_OWNER());

	t     = &task->thread;
	/*
	 * possible on unload
	 */
	if (unlikely((t->flags & IA64_THREAD_PM_VALID) == 0)) return;

	/*
 	 * we always come here with interrupts ALREADY disabled by
 	 * the scheduler. So we simply need to protect against concurrent
	 * access, not CPU concurrency.
	 */
	flags = pfm_protect_ctx_ctxsw(ctx);
	psr   = pfm_get_psr();

	need_irq_resend = pmu_conf->flags & PFM_PMU_IRQ_RESEND;

	BUG_ON(psr & (IA64_PSR_UP|IA64_PSR_PP));
	BUG_ON(psr & IA64_PSR_I);

	if (unlikely(ctx->ctx_state == PFM_CTX_ZOMBIE)) {
		struct pt_regs *regs = ia64_task_regs(task);

		BUG_ON(ctx->ctx_smpl_hdr);

		pfm_force_cleanup(ctx, regs);

		pfm_unprotect_ctx_ctxsw(ctx, flags);

		/*
		 * this one (kmalloc'ed) is fine with interrupts disabled
		 */
		pfm_context_free(ctx);

		return;
	}

	/*
	 * we restore ALL the debug registers to avoid picking up
	 * stale state.
	 */
	if (ctx->ctx_fl_using_dbreg) {
		pfm_restore_ibrs(ctx->ctx_ibrs, pmu_conf->num_ibrs);
		pfm_restore_dbrs(ctx->ctx_dbrs, pmu_conf->num_dbrs);
	}
	/*
	 * retrieve saved psr.up
	 */
	psr_up = ctx->ctx_saved_psr_up;

	/*
	 * if we were the last user of the PMU on that CPU,
	 * then nothing to do except restore psr
	 */
	if (GET_LAST_CPU(ctx) == smp_processor_id() && ctx->ctx_last_activation == GET_ACTIVATION()) {

		/*
		 * retrieve partial reload masks (due to user modifications)
		 */
		pmc_mask = ctx->ctx_reload_pmcs[0];
		pmd_mask = ctx->ctx_reload_pmds[0];

	} else {
		/*
	 	 * To avoid leaking information to the user level when psr.sp=0,
	 	 * we must reload ALL implemented pmds (even the ones we don't use).
	 	 * In the kernel we only allow PFM_READ_PMDS on registers which
	 	 * we initialized or requested (sampling) so there is no risk there.
	 	 */
		pmd_mask = pfm_sysctl.fastctxsw ?  ctx->ctx_used_pmds[0] : ctx->ctx_all_pmds[0];

		/*
	 	 * ALL accessible PMCs are systematically reloaded, unused registers
	 	 * get their default (from pfm_reset_pmu_state()) values to avoid picking
	 	 * up stale configuration.
	 	 *
	 	 * PMC0 is never in the mask. It is always restored separately.
	 	 */
		pmc_mask = ctx->ctx_all_pmcs[0];
	}
	/*
	 * when context is MASKED, we will restore PMC with plm=0
	 * and PMD with stale information, but that's ok, nothing
	 * will be captured.
	 *
	 * XXX: optimize here
	 */
	if (pmd_mask) pfm_restore_pmds(t->pmds, pmd_mask);
	if (pmc_mask) pfm_restore_pmcs(t->pmcs, pmc_mask);

	/*
	 * check for pending overflow at the time the state
	 * was saved.
	 */
	if (unlikely(PMC0_HAS_OVFL(t->pmcs[0]))) {
		/*
		 * reload pmc0 with the overflow information
		 * On McKinley PMU, this will trigger a PMU interrupt
		 */
		ia64_set_pmc(0, t->pmcs[0]);
		ia64_srlz_d();
		t->pmcs[0] = 0UL;

		/*
		 * will replay the PMU interrupt
		 */
		if (need_irq_resend) hw_resend_irq(NULL, IA64_PERFMON_VECTOR);

		pfm_stats[smp_processor_id()].pfm_replay_ovfl_intr_count++;
	}

	/*
	 * we just did a reload, so we reset the partial reload fields
	 */
	ctx->ctx_reload_pmcs[0] = 0UL;
	ctx->ctx_reload_pmds[0] = 0UL;

	SET_LAST_CPU(ctx, smp_processor_id());

	/*
	 * dump activation value for this PMU
	 */
	INC_ACTIVATION();
	/*
	 * record current activation for this context
	 */
	SET_ACTIVATION(ctx);

	/*
	 * establish new ownership. 
	 */
	SET_PMU_OWNER(task, ctx);

	/*
	 * restore the psr.up bit. measurement
	 * is active again.
	 * no PMU interrupt can happen at this point
	 * because we still have interrupts disabled.
	 */
	if (likely(psr_up)) pfm_set_psr_up();

	/*
	 * allow concurrent access to context
	 */
	pfm_unprotect_ctx_ctxsw(ctx, flags);
}
#else /*  !CONFIG_SMP */
/*
 * reload PMU state for UP kernels
 * in 2.5 we come here with interrupts disabled
 */
void
pfm_load_regs (struct task_struct *task)
{
	struct thread_struct *t;
	pfm_context_t *ctx;
	struct task_struct *owner;
	unsigned long pmd_mask, pmc_mask;
	u64 psr, psr_up;
	int need_irq_resend;

	owner = GET_PMU_OWNER();
	ctx   = PFM_GET_CTX(task);
	t     = &task->thread;
	psr   = pfm_get_psr();

	BUG_ON(psr & (IA64_PSR_UP|IA64_PSR_PP));
	BUG_ON(psr & IA64_PSR_I);

	/*
	 * we restore ALL the debug registers to avoid picking up
	 * stale state.
	 *
	 * This must be done even when the task is still the owner
	 * as the registers may have been modified via ptrace()
	 * (not perfmon) by the previous task.
	 */
	if (ctx->ctx_fl_using_dbreg) {
		pfm_restore_ibrs(ctx->ctx_ibrs, pmu_conf->num_ibrs);
		pfm_restore_dbrs(ctx->ctx_dbrs, pmu_conf->num_dbrs);
	}

	/*
	 * retrieved saved psr.up
	 */
	psr_up = ctx->ctx_saved_psr_up;
	need_irq_resend = pmu_conf->flags & PFM_PMU_IRQ_RESEND;

	/*
	 * short path, our state is still there, just
	 * need to restore psr and we go
	 *
	 * we do not touch either PMC nor PMD. the psr is not touched
	 * by the overflow_handler. So we are safe w.r.t. to interrupt
	 * concurrency even without interrupt masking.
	 */
	if (likely(owner == task)) {
		if (likely(psr_up)) pfm_set_psr_up();
		return;
	}

	/*
	 * someone else is still using the PMU, first push it out and
	 * then we'll be able to install our stuff !
	 *
	 * Upon return, there will be no owner for the current PMU
	 */
	if (owner) pfm_lazy_save_regs(owner);

	/*
	 * To avoid leaking information to the user level when psr.sp=0,
	 * we must reload ALL implemented pmds (even the ones we don't use).
	 * In the kernel we only allow PFM_READ_PMDS on registers which
	 * we initialized or requested (sampling) so there is no risk there.
	 */
	pmd_mask = pfm_sysctl.fastctxsw ?  ctx->ctx_used_pmds[0] : ctx->ctx_all_pmds[0];

	/*
	 * ALL accessible PMCs are systematically reloaded, unused registers
	 * get their default (from pfm_reset_pmu_state()) values to avoid picking
	 * up stale configuration.
	 *
	 * PMC0 is never in the mask. It is always restored separately
	 */
	pmc_mask = ctx->ctx_all_pmcs[0];

	pfm_restore_pmds(t->pmds, pmd_mask);
	pfm_restore_pmcs(t->pmcs, pmc_mask);

	/*
	 * check for pending overflow at the time the state
	 * was saved.
	 */
	if (unlikely(PMC0_HAS_OVFL(t->pmcs[0]))) {
		/*
		 * reload pmc0 with the overflow information
		 * On McKinley PMU, this will trigger a PMU interrupt
		 */
		ia64_set_pmc(0, t->pmcs[0]);
		ia64_srlz_d();

		t->pmcs[0] = 0UL;

		/*
		 * will replay the PMU interrupt
		 */
		if (need_irq_resend) hw_resend_irq(NULL, IA64_PERFMON_VECTOR);

		pfm_stats[smp_processor_id()].pfm_replay_ovfl_intr_count++;
	}

	/*
	 * establish new ownership. 
	 */
	SET_PMU_OWNER(task, ctx);

	/*
	 * restore the psr.up bit. measurement
	 * is active again.
	 * no PMU interrupt can happen at this point
	 * because we still have interrupts disabled.
	 */
	if (likely(psr_up)) pfm_set_psr_up();
}
#endif /* CONFIG_SMP */

/*
 * this function assumes monitoring is stopped
 */
static void
pfm_flush_pmds(struct task_struct *task, pfm_context_t *ctx)
{
	u64 pmc0;
	unsigned long mask2, val, pmd_val, ovfl_val;
	int i, can_access_pmu = 0;
	int is_self;

	/*
	 * is the caller the task being monitored (or which initiated the
	 * session for system wide measurements)
	 */
	is_self = ctx->ctx_task == task ? 1 : 0;

#ifdef CONFIG_SMP
	if (task == current) {
#else
	/*
	 * in UP, the state can still be in the registers
	 */
	if (task == current || GET_PMU_OWNER() == task) {
#endif
		can_access_pmu = 1;
		/*
		 * Mark the PMU as not owned
		 * This will cause the interrupt handler to do nothing in case an overflow
		 * interrupt was in-flight
		 * This also guarantees that pmc0 will contain the final state
		 * It virtually gives us full control on overflow processing from that point
		 * on.
		 */
		SET_PMU_OWNER(NULL, NULL);

		/*
		 * read current overflow status:
		 *
		 * we are guaranteed to read the final stable state
		 */
		ia64_srlz_d();
		pmc0 = ia64_get_pmc(0); /* slow */

		/*
		 * reset freeze bit, overflow status information destroyed
		 */
		pfm_unfreeze_pmu();
	} else {
		pmc0 = task->thread.pmcs[0];
		/*
		 * clear whatever overflow status bits there were
		 */
		task->thread.pmcs[0] = 0;
	}
	ovfl_val = pmu_conf->ovfl_val;
	/*
	 * we save all the used pmds
	 * we take care of overflows for counting PMDs
	 *
	 * XXX: sampling situation is not taken into account here
	 */
	mask2 = ctx->ctx_used_pmds[0];
	for (i = 0; mask2; i++, mask2>>=1) {

		/* skip non used pmds */
		if ((mask2 & 0x1) == 0) continue;

		/*
		 * can access PMU always true in system wide mode
		 */
		val = pmd_val = can_access_pmu ? ia64_get_pmd(i) : task->thread.pmds[i];

		if (PMD_IS_COUNTING(i)) {
			DPRINT(("[%d] pmd[%d] ctx_pmd=0x%lx hw_pmd=0x%lx\n",
				task->pid,
				i,
				ctx->ctx_pmds[i].val,
				val & ovfl_val));

			/*
			 * we rebuild the full 64 bit value of the counter
			 */
			val = ctx->ctx_pmds[i].val + (val & ovfl_val);

			/*
			 * now everything is in ctx_pmds[] and we need
			 * to clear the saved context from save_regs() such that
			 * pfm_read_pmds() gets the correct value
			 */
			pmd_val = 0UL;

			/*
			 * take care of overflow inline
			 */
			if (pmc0 & (1UL << i)) {
				val += 1 + ovfl_val;
				DPRINT(("[%d] pmd[%d] overflowed\n", task->pid, i));
			}
		}

		DPRINT(("[%d] is_self=%d ctx_pmd[%d]=0x%lx  pmd_val=0x%lx\n", task->pid, is_self, i, val, pmd_val));

		if (is_self) task->thread.pmds[i] = pmd_val;

		ctx->ctx_pmds[i].val = val;
	}
}

static struct irqaction perfmon_irqaction = {
	.handler = pfm_interrupt_handler,
	.flags   = SA_INTERRUPT,
	.name    = "perfmon"
};

static struct file_operations pfm_proc_fops = {
	.open		= pfm_proc_open,
	.read		= seq_read,
	.llseek		= seq_lseek,
	.release	= seq_release,
};

/*
 * perfmon initialization routine, called from the initcall() table
 */
static int init_pfm_fs(void);

static int __init
pfm_probe_pmu(void)
{
	pmu_config_t **p;
	int family;

	family = local_cpu_data->family;
	p      = pmu_confs;

	while(*p) {
		if ((*p)->probe) {
			if ((*p)->probe() == 0) goto found;
		} else if ((*p)->pmu_family == family || (*p)->pmu_family == 0xff) {
			goto found;
		}
		p++;
	}
	return -1;
found:
	pmu_conf = *p;
	return 0;
}

static struct file_operations pfm_proc_fops = {
	.open		= pfm_proc_open,
	.read		= seq_read,
	.llseek		= seq_lseek,
	.release	= seq_release,
};

int __init
pfm_init(void)
{
	unsigned int n, n_counters, i;

	printk("perfmon: version %u.%u IRQ %u\n",
		PFM_VERSION_MAJ,
		PFM_VERSION_MIN,
		IA64_PERFMON_VECTOR);

	if (pfm_probe_pmu()) {
		printk(KERN_INFO "perfmon: disabled, there is no support for processor family %d\n", 
				local_cpu_data->family);
		return -ENODEV;
	}

	/*
	 * compute the number of implemented PMD/PMC from the
	 * description tables
	 */
	n = 0;
	for (i=0; PMC_IS_LAST(i) == 0;  i++) {
		if (PMC_IS_IMPL(i) == 0) continue;
		pmu_conf->impl_pmcs[i>>6] |= 1UL << (i&63);
		n++;
	}
	pmu_conf->num_pmcs = n;

	n = 0; n_counters = 0;
	for (i=0; PMD_IS_LAST(i) == 0;  i++) {
		if (PMD_IS_IMPL(i) == 0) continue;
		pmu_conf->impl_pmds[i>>6] |= 1UL << (i&63);
		n++;
		if (PMD_IS_COUNTING(i)) n_counters++;
	}
	pmu_conf->num_pmds      = n;
	pmu_conf->num_counters  = n_counters;

	/*
	 * sanity checks on the number of debug registers
	 */
	if (pmu_conf->use_rr_dbregs) {
		if (pmu_conf->num_ibrs > IA64_NUM_DBG_REGS) {
			printk(KERN_INFO "perfmon: unsupported number of code debug registers (%u)\n", pmu_conf->num_ibrs);
			pmu_conf = NULL;
			return -1;
		}
		if (pmu_conf->num_dbrs > IA64_NUM_DBG_REGS) {
			printk(KERN_INFO "perfmon: unsupported number of data debug registers (%u)\n", pmu_conf->num_ibrs);
			pmu_conf = NULL;
			return -1;
		}
	}

	printk("perfmon: %s PMU detected, %u PMCs, %u PMDs, %u counters (%lu bits)\n",
	       pmu_conf->pmu_name,
	       pmu_conf->num_pmcs,
	       pmu_conf->num_pmds,
	       pmu_conf->num_counters,
	       ffz(pmu_conf->ovfl_val));

	/* sanity check */
	if (pmu_conf->num_pmds >= IA64_NUM_PMD_REGS || pmu_conf->num_pmcs >= IA64_NUM_PMC_REGS) {
		printk(KERN_ERR "perfmon: not enough pmc/pmd, perfmon disabled\n");
		pmu_conf = NULL;
		return -1;
	}

	/*
	 * create /proc/perfmon (mostly for debugging purposes)
	 */
<<<<<<< HEAD
	perfmon_dir = create_proc_entry("perfmon", S_IRUGO, NULL);
=======
 	perfmon_dir = create_proc_entry("perfmon", S_IRUGO, NULL);
>>>>>>> 30e74fea
	if (perfmon_dir == NULL) {
		printk(KERN_ERR "perfmon: cannot create /proc entry, perfmon disabled\n");
		pmu_conf = NULL;
		return -1;
	}
<<<<<<< HEAD
	/*
	 * install customized file operations for /proc/perfmon entry
	 */
	perfmon_dir->proc_fops = &pfm_proc_fops;
=======
  	/*
 	 * install customized file operations for /proc/perfmon entry
 	 */
 	perfmon_dir->proc_fops = &pfm_proc_fops;
>>>>>>> 30e74fea

	/*
	 * create /proc/sys/kernel/perfmon (for debugging purposes)
	 */
	pfm_sysctl_header = register_sysctl_table(pfm_sysctl_root, 0);

	/*
	 * initialize all our spinlocks
	 */
	spin_lock_init(&pfm_sessions.pfs_lock);
	spin_lock_init(&pfm_buffer_fmt_lock);

	init_pfm_fs();

	for(i=0; i < NR_CPUS; i++) pfm_stats[i].pfm_ovfl_intr_cycles_min = ~0UL;

	return 0;
}

__initcall(pfm_init);

/*
 * this function is called before pfm_init()
 */
void
pfm_init_percpu (void)
{
	/*
	 * make sure no measurement is active
	 * (may inherit programmed PMCs from EFI).
	 */
	pfm_clear_psr_pp();
	pfm_clear_psr_up();

	/*
	 * we run with the PMU not frozen at all times
	 */
	pfm_unfreeze_pmu();

	if (smp_processor_id() == 0)
		register_percpu_irq(IA64_PERFMON_VECTOR, &perfmon_irqaction);

	ia64_setreg(_IA64_REG_CR_PMV, IA64_PERFMON_VECTOR);
	ia64_srlz_d();
}

/*
 * used for debug purposes only
 */
void
dump_pmu_state(const char *from)
{
	struct task_struct *task;
	struct thread_struct *t;
	struct pt_regs *regs;
	pfm_context_t *ctx;
	unsigned long psr, dcr, info, flags;
	int i, this_cpu;

	local_irq_save(flags);

	this_cpu = smp_processor_id();
	regs     = ia64_task_regs(current);
	info     = PFM_CPUINFO_GET();
	dcr      = ia64_getreg(_IA64_REG_CR_DCR);

	if (info == 0 && ia64_psr(regs)->pp == 0 && (dcr & IA64_DCR_PP) == 0) {
		local_irq_restore(flags);
		return;
	}

	printk("CPU%d from %s() current [%d] iip=0x%lx %s\n", 
		this_cpu, 
		from, 
		current->pid, 
		regs->cr_iip,
		current->comm);

	task = GET_PMU_OWNER();
	ctx  = GET_PMU_CTX();

	printk("->CPU%d owner [%d] ctx=%p\n", this_cpu, task ? task->pid : -1, ctx);

	psr = pfm_get_psr();

	printk("->CPU%d pmc0=0x%lx psr.pp=%d psr.up=%d dcr.pp=%d syst_info=0x%lx user_psr.up=%d user_psr.pp=%d\n", 
		this_cpu,
		ia64_get_pmc(0),
		psr & IA64_PSR_PP ? 1 : 0,
		psr & IA64_PSR_UP ? 1 : 0,
		dcr & IA64_DCR_PP ? 1 : 0,
		info,
		ia64_psr(regs)->up,
		ia64_psr(regs)->pp);

	ia64_psr(regs)->up = 0;
	ia64_psr(regs)->pp = 0;

	t = &current->thread;

	for (i=1; PMC_IS_LAST(i) == 0; i++) {
		if (PMC_IS_IMPL(i) == 0) continue;
		printk("->CPU%d pmc[%d]=0x%lx thread_pmc[%d]=0x%lx\n", this_cpu, i, ia64_get_pmc(i), i, t->pmcs[i]);
	}

	for (i=1; PMD_IS_LAST(i) == 0; i++) {
		if (PMD_IS_IMPL(i) == 0) continue;
		printk("->CPU%d pmd[%d]=0x%lx thread_pmd[%d]=0x%lx\n", this_cpu, i, ia64_get_pmd(i), i, t->pmds[i]);
	}

	if (ctx) {
		printk("->CPU%d ctx_state=%d vaddr=%p addr=%p fd=%d ctx_task=[%d] saved_psr_up=0x%lx\n",
				this_cpu,
				ctx->ctx_state,
				ctx->ctx_smpl_vaddr,
				ctx->ctx_smpl_hdr,
				ctx->ctx_msgq_head,
				ctx->ctx_msgq_tail,
				ctx->ctx_saved_psr_up);
	}
	local_irq_restore(flags);
}

/*
 * called from process.c:copy_thread(). task is new child.
 */
void
pfm_inherit(struct task_struct *task, struct pt_regs *regs)
{
	struct thread_struct *thread;

	DPRINT(("perfmon: pfm_inherit clearing state for [%d]\n", task->pid));

	thread = &task->thread;

	/*
	 * cut links inherited from parent (current)
	 */
	thread->pfm_context = NULL;

	PFM_SET_WORK_PENDING(task, 0);

	/*
	 * the psr bits are already set properly in copy_threads()
	 */
}
#else  /* !CONFIG_PERFMON */
asmlinkage long
sys_perfmonctl (int fd, int cmd, void *arg, int count, long arg5, long arg6, long arg7,
		long arg8, long stack)
{
	return -ENOSYS;
}
#endif /* CONFIG_PERFMON */<|MERGE_RESOLUTION|>--- conflicted
+++ resolved
@@ -714,10 +714,7 @@
 
 	for (i=0; i < nibrs; i++) {
 		ia64_set_ibr(i, ibrs[i]);
-<<<<<<< HEAD
-=======
 		ia64_dv_serialize_instruction();
->>>>>>> 30e74fea
 	}
 	ia64_srlz_i();
 }
@@ -729,10 +726,7 @@
 
 	for (i=0; i < ndbrs; i++) {
 		ia64_set_dbr(i, dbrs[i]);
-<<<<<<< HEAD
-=======
 		ia64_dv_serialize_data();
->>>>>>> 30e74fea
 	}
 	ia64_srlz_d();
 }
@@ -1044,13 +1038,8 @@
 	 * XXX: need to optimize 
 	 */
 	if (ctx->ctx_fl_using_dbreg) {
-<<<<<<< HEAD
-		pfm_restore_ibrs(ctx->ctx_ibrs, pmu_conf.num_ibrs);
-		pfm_restore_dbrs(ctx->ctx_dbrs, pmu_conf.num_dbrs);
-=======
 		pfm_restore_ibrs(ctx->ctx_ibrs, pmu_conf->num_ibrs);
 		pfm_restore_dbrs(ctx->ctx_dbrs, pmu_conf->num_dbrs);
->>>>>>> 30e74fea
 	}
 
 	/*
@@ -2332,16 +2321,6 @@
 	vma->vm_mm	     = mm;
 	vma->vm_flags	     = VM_READ| VM_MAYREAD |VM_RESERVED;
 	vma->vm_page_prot    = PAGE_READONLY; /* XXX may need to change */
-<<<<<<< HEAD
-	vma->vm_ops	     = NULL;
-	vma->vm_pgoff	     = vma->vm_start >> PAGE_SHIFT;
-	vma->vm_file	     = NULL;
-	mpol_set_vma_default(vma);
-	vma->vm_private_data = NULL; 
-	/* insert_vm_struct takes care of anon_vma_node */
-	vma->anon_vma = NULL;
-=======
->>>>>>> 30e74fea
 
 	/*
 	 * Now we have everything we need and we can initialize
@@ -2998,13 +2977,8 @@
 		/*
 		 * execute write checker, if any
 		 */
-<<<<<<< HEAD
-		if (pfm_sysctl.expert_mode == 0 && PMC_WR_FUNC(cnum)) {
-			ret = PMC_WR_FUNC(cnum)(task, ctx, cnum, &value, regs);
-=======
 		if (likely(expert_mode == 0 && wr_func)) {
 			ret = (*wr_func)(task, ctx, cnum, &value, regs);
->>>>>>> 30e74fea
 			if (ret) goto error;
 			ret = -EINVAL;
 		}
@@ -3184,11 +3158,7 @@
 		/*
 		 * execute write checker, if any
 		 */
-<<<<<<< HEAD
-		if (pfm_sysctl.expert_mode == 0 && PMD_WR_FUNC(cnum)) {
-=======
 		if (unlikely(expert_mode == 0 && wr_func)) {
->>>>>>> 30e74fea
 			unsigned long v = value;
 
 			ret = (*wr_func)(task, ctx, cnum, &v, regs);
@@ -3432,11 +3402,7 @@
 		/*
 		 * execute read checker, if any
 		 */
-<<<<<<< HEAD
-		if (unlikely(pfm_sysctl.expert_mode == 0 && PMD_RD_FUNC(cnum))) {
-=======
 		if (unlikely(expert_mode == 0 && rd_func)) {
->>>>>>> 30e74fea
 			unsigned long v = val;
 			ret = (*rd_func)(ctx->ctx_task, ctx, cnum, &v, regs);
 			if (ret) goto error;
@@ -4618,34 +4584,6 @@
 
 	return 0;
 }
-
-<<<<<<< HEAD
-static void
-pfm_force_cleanup(pfm_context_t *ctx, struct pt_regs *regs)
-{
-	struct task_struct *task = ctx->ctx_task;
-
-	ia64_psr(regs)->up = 0;
-	ia64_psr(regs)->sp = 1;
-
-	if (GET_PMU_OWNER() == task) {
-		DPRINT(("cleared ownership for [%d]\n", ctx->ctx_task->pid));
-		SET_PMU_OWNER(NULL, NULL);
-	}
-
-	/*
-	 * disconnect the task from the context and vice-versa
-	 */
-	PFM_SET_WORK_PENDING(task, 0);
-
-	task->thread.pfm_context  = NULL;
-	task->thread.flags       &= ~IA64_THREAD_PM_VALID;
-
-	DPRINT(("force cleanupf for [%d]\n",  task->pid));
-}
-
-=======
->>>>>>> 30e74fea
 
 
 /*
@@ -4791,11 +4729,7 @@
 	if (task == current || ctx->ctx_fl_system) return 0;
 
 	/*
-<<<<<<< HEAD
-	 * context is UNLOADED, MASKED we are safe to go
-=======
 	 * if context is UNLOADED we are safe to go
->>>>>>> 30e74fea
 	 */
 	if (state == PFM_CTX_UNLOADED) return 0;
 
@@ -5640,7 +5574,6 @@
 /*
  * /proc/perfmon interface, for debug only
  */
-<<<<<<< HEAD
 
 #define PFM_PROC_SHOW_HEADER	((void *)NR_CPUS+1)
 
@@ -5660,77 +5593,6 @@
 	return NULL;
 }
 
-static void *
-pfm_proc_next(struct seq_file *m, void *v, loff_t *pos)
-{
-	++*pos;
-	return pfm_proc_start(m, pos);
-}
-
-static void
-pfm_proc_stop(struct seq_file *m, void *v)
-{
-}
-
-static void
-pfm_proc_show_header(struct seq_file *m)
-{
-	struct list_head * pos;
-	pfm_buffer_fmt_t * entry;
-	unsigned long psr, flags;
-	int i;
-
-	seq_printf(m,
-		"perfmon version           : %u.%u\n"
-		"model                     : %s\n"
-		"fastctxsw                 : %s\n"
-		"expert mode               : %s\n"
-		"ovfl_mask                 : 0x%lx\n",
-		PFM_VERSION_MAJ, PFM_VERSION_MIN,
-		pmu_conf.pmu_name,
-		pfm_sysctl.fastctxsw > 0 ? "Yes": "No",
-		pfm_sysctl.expert_mode > 0 ? "Yes": "No",
-		pmu_conf.ovfl_val);
-
-	if (num_online_cpus() == 1) {
-		psr = pfm_get_psr();
-		ia64_srlz_d();
-		seq_printf(m,
-			"CPU%-2d psr                 : 0x%lx\n"
-			"CPU%-2d pmc0                : 0x%lx\n",
-			smp_processor_id(), psr,
-			smp_processor_id(), ia64_get_pmc(0));
-		for(i=4; i < 8; i++) {
-			seq_printf(m,
-				"CPU%-2d pmc%u                : 0x%lx\n"
-				"CPU%-2d pmd%u                : 0x%lx\n",
-				smp_processor_id(), i, ia64_get_pmc(i),
-				smp_processor_id(), i, ia64_get_pmd(i));
-  		}
-=======
-
-#define PFM_PROC_SHOW_HEADER	((void *)NR_CPUS+1)
-
-static void *
-pfm_proc_start(struct seq_file *m, loff_t *pos)
-{
-	if (*pos == 0) {
-		return PFM_PROC_SHOW_HEADER;
-	}
-
-	while (*pos <= NR_CPUS) {
-		if (cpu_online(*pos - 1)) {
-			return (void *)*pos;
-		}
-		++*pos;
->>>>>>> 30e74fea
-	}
-	return NULL;
-}
-
-<<<<<<< HEAD
-	LOCK_PFS(flags);
-=======
 static void *
 pfm_proc_next(struct seq_file *m, void *v, loff_t *pos)
 {
@@ -5777,19 +5639,7 @@
  		pfm_sessions.pfs_ptrace_use_dbregs);
 
   	UNLOCK_PFS(flags);
->>>>>>> 30e74fea
-
-	seq_printf(m,
-		"proc_sessions             : %u\n"
-		"sys_sessions              : %u\n"
-		"sys_use_dbregs            : %u\n"
-		"ptrace_use_dbregs         : %u\n",
-		pfm_sessions.pfs_task_sessions,
-		pfm_sessions.pfs_sys_sessions,
-		pfm_sessions.pfs_sys_use_dbregs,
-		pfm_sessions.pfs_ptrace_use_dbregs);
-
-	UNLOCK_PFS(flags);
+
 	spin_lock(&pfm_buffer_fmt_lock);
 
 	list_for_each(pos, &pfm_buffer_fmt_list) {
@@ -5814,20 +5664,14 @@
 			entry->fmt_name);
 	}
 	spin_unlock(&pfm_buffer_fmt_lock);
-<<<<<<< HEAD
-=======
-
->>>>>>> 30e74fea
+
 }
 
 static int
 pfm_proc_show(struct seq_file *m, void *v)
 {
-<<<<<<< HEAD
-=======
 	unsigned long psr;
 	unsigned int i;
->>>>>>> 30e74fea
 	int cpu;
 
 	if (v == PFM_PROC_SHOW_HEADER) {
@@ -5867,17 +5711,6 @@
 		cpu, pfm_get_cpu_data(pmu_owner, cpu) ? pfm_get_cpu_data(pmu_owner, cpu)->pid: -1,
 		cpu, pfm_get_cpu_data(pmu_ctx, cpu),
 		cpu, pfm_get_cpu_data(pmu_activation_number, cpu));
-<<<<<<< HEAD
-
-	return 0;
-}
-
-struct seq_operations pfm_seq_ops = {
-	.start =	pfm_proc_start,
-	.next =		pfm_proc_next,
-	.stop =		pfm_proc_stop,
-	.show =		pfm_proc_show
-=======
 
 	if (num_online_cpus() == 1 && pfm_sysctl.debug > 0) {
 
@@ -5908,7 +5741,6 @@
  	.next =		pfm_proc_next,
  	.stop =		pfm_proc_stop,
  	.show =		pfm_proc_show
->>>>>>> 30e74fea
 };
 
 static int
@@ -6587,13 +6419,6 @@
 	.handler = pfm_interrupt_handler,
 	.flags   = SA_INTERRUPT,
 	.name    = "perfmon"
-};
-
-static struct file_operations pfm_proc_fops = {
-	.open		= pfm_proc_open,
-	.read		= seq_read,
-	.llseek		= seq_lseek,
-	.release	= seq_release,
 };
 
 /*
@@ -6702,27 +6527,16 @@
 	/*
 	 * create /proc/perfmon (mostly for debugging purposes)
 	 */
-<<<<<<< HEAD
-	perfmon_dir = create_proc_entry("perfmon", S_IRUGO, NULL);
-=======
  	perfmon_dir = create_proc_entry("perfmon", S_IRUGO, NULL);
->>>>>>> 30e74fea
 	if (perfmon_dir == NULL) {
 		printk(KERN_ERR "perfmon: cannot create /proc entry, perfmon disabled\n");
 		pmu_conf = NULL;
 		return -1;
 	}
-<<<<<<< HEAD
-	/*
-	 * install customized file operations for /proc/perfmon entry
-	 */
-	perfmon_dir->proc_fops = &pfm_proc_fops;
-=======
   	/*
  	 * install customized file operations for /proc/perfmon entry
  	 */
  	perfmon_dir->proc_fops = &pfm_proc_fops;
->>>>>>> 30e74fea
 
 	/*
 	 * create /proc/sys/kernel/perfmon (for debugging purposes)
