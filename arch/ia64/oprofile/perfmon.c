/**
 * @file perfmon.c
 *
 * @remark Copyright 2003 OProfile authors
 * @remark Read the file COPYING
 *
 * @author John Levon <levon@movementarian.org>
 */

#include <linux/kernel.h>
#include <linux/oprofile.h>
#include <linux/sched.h>
#include <linux/module.h>
#include <linux/perfmon_kern.h>
#include <asm/ptrace.h>
#include <asm/errno.h>

static int allow_ints;

static int
perfmon_handler(struct pfm_context *ctx,
		unsigned long ip, u64 stamp, void *data)
{
	struct pt_regs *regs;
	struct pfm_ovfl_arg *arg;

 	regs = data;
	arg = &ctx->ovfl_arg;
 
	arg->ovfl_ctrl = PFM_OVFL_CTRL_RESET;

	/* the owner of the oprofile event buffer may have exited
	 * without perfmon being shutdown (e.g. SIGSEGV)
	 */
	if (allow_ints)
		oprofile_add_sample(regs, arg->pmd_eventid);
	return 0;
}


static int perfmon_start(void)
{
	allow_ints = 1;
	return 0;
}


static void perfmon_stop(void)
{
	allow_ints = 0;
}

static struct pfm_smpl_fmt oprofile_fmt = {
	.fmt_name = "OProfile",
	.fmt_handler = perfmon_handler,
	.fmt_flags = PFM_FMT_BUILTIN_FLAG,
	.owner = THIS_MODULE
};

<<<<<<< HEAD
static char * get_cpu_type(void)
=======

static char *get_cpu_type(void)
>>>>>>> 18e352e4
{
	__u8 family = local_cpu_data->family;

	switch (family) {
		case 0x07:
			return "ia64/itanium";
		case 0x1f:
			return "ia64/itanium2";
		default:
			return "ia64/ia64";
	}
}


/* all the ops are handled via userspace for IA64 perfmon */

static int using_perfmon;

<<<<<<< HEAD
int __init op_perfmon_init(struct oprofile_operations * ops)
=======
int perfmon_init(struct oprofile_operations *ops)
>>>>>>> 18e352e4
{
	int ret = pfm_fmt_register(&oprofile_fmt);
	if (ret)
		return -ENODEV;

	ops->cpu_type = get_cpu_type();
	ops->start = perfmon_start;
	ops->stop = perfmon_stop;
	using_perfmon = 1;
	printk(KERN_INFO "oprofile: using perfmon.\n");
	return 0;
}


void op_perfmon_exit(void)
{
	if (!using_perfmon)
		return;

	pfm_fmt_unregister(&oprofile_fmt);
}<|MERGE_RESOLUTION|>--- conflicted
+++ resolved
@@ -57,12 +57,7 @@
 	.owner = THIS_MODULE
 };
 
-<<<<<<< HEAD
-static char * get_cpu_type(void)
-=======
-
 static char *get_cpu_type(void)
->>>>>>> 18e352e4
 {
 	__u8 family = local_cpu_data->family;
 
@@ -81,11 +76,7 @@
 
 static int using_perfmon;
 
-<<<<<<< HEAD
-int __init op_perfmon_init(struct oprofile_operations * ops)
-=======
-int perfmon_init(struct oprofile_operations *ops)
->>>>>>> 18e352e4
+int __init op_perfmon_init(struct oprofile_operations *ops)
 {
 	int ret = pfm_fmt_register(&oprofile_fmt);
 	if (ret)
@@ -100,7 +91,7 @@
 }
 
 
-void op_perfmon_exit(void)
+void __exit op_perfmon_exit(void)
 {
 	if (!using_perfmon)
 		return;
