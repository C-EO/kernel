--- conflicted
+++ resolved
@@ -215,11 +215,7 @@
 
 		/* display information rows, one per active CPU */
 	case 1 ... NR_IRQS - 1:
-<<<<<<< HEAD
-		atomic_spin_lock_irqsave(&irq_desc[i].lock, flags);
-=======
 		raw_spin_lock_irqsave(&irq_desc[i].lock, flags);
->>>>>>> 4ec62b2b
 
 		action = irq_desc[i].action;
 		if (action) {
@@ -239,11 +235,7 @@
 			seq_putc(p, '\n');
 		}
 
-<<<<<<< HEAD
-		atomic_spin_unlock_irqrestore(&irq_desc[i].lock, flags);
-=======
 		raw_spin_unlock_irqrestore(&irq_desc[i].lock, flags);
->>>>>>> 4ec62b2b
 		break;
 
 		/* polish off with NMI and error counters */
