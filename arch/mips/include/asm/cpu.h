--- conflicted
+++ resolved
@@ -428,10 +428,7 @@
 #define MIPS_CPU_MM_FULL	BIT_ULL(59)	/* CPU supports write-through full merge */
 #define MIPS_CPU_MAC_2008_ONLY	BIT_ULL(60)	/* CPU Only support MAC2008 Fused multiply-add instruction */
 #define MIPS_CPU_FTLBPAREX	BIT_ULL(61)	/* CPU has FTLB parity exception */
-<<<<<<< HEAD
-=======
 #define MIPS_CPU_GSEXCEX	BIT_ULL(62)	/* CPU has GSExc exception */
->>>>>>> 019683d8
 
 /*
  * CPU ASE encodings
