--- conflicted
+++ resolved
@@ -451,13 +451,10 @@
 {
 	int err;
 
-<<<<<<< HEAD
-=======
 	err = mp_ops->boot_secondary(cpu, tidle);
 	if (err)
 		return err;
 
->>>>>>> ef03de22
 	/* Wait for CPU to start and be ready to sync counters */
 	if (!wait_for_completion_timeout(&cpu_starting,
 					 msecs_to_jiffies(1000))) {
