--- conflicted
+++ resolved
@@ -479,7 +479,6 @@
 		err = fpr_get_msa(target, &pos, &count, &kbuf, &ubuf);
 	if (err)
 		return err;
-<<<<<<< HEAD
 
 	err = user_regset_copyout(&pos, &count, &kbuf, &ubuf,
 				  &target->thread.fpu.fcr31,
@@ -488,16 +487,6 @@
 	return err;
 }
 
-=======
-
-	err = user_regset_copyout(&pos, &count, &kbuf, &ubuf,
-				  &target->thread.fpu.fcr31,
-				  fcr31_pos, fcr31_pos + sizeof(u32));
-
-	return err;
-}
-
->>>>>>> 0186f2dc
 /*
  * Copy the supplied NT_PRFPREG buffer to the floating-point context,
  * !CONFIG_CPU_HAS_MSA variant.   Buffer slots correspond 1:1 to FP
