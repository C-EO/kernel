--- conflicted
+++ resolved
@@ -184,13 +184,6 @@
 	}
 
 	return 0;
-<<<<<<< HEAD
-}
-
-void __weak platform_early_l2_init(void)
-{
-=======
->>>>>>> 05ec7de7
 }
 
 static inline int __init mips_sc_probe(void)
