--- conflicted
+++ resolved
@@ -36,103 +36,7 @@
 #define CONSISTENT_PTE_INDEX(x) (((unsigned long)(x) - CONSISTENT_BASE) >> PGDIR_SHIFT)
 #define NUM_CONSISTENT_PTES (CONSISTENT_DMA_SIZE >> PGDIR_SHIFT)
 
-<<<<<<< HEAD
-
-/*
- * These are the page tables (2MB each) covering uncached, DMA consistent allocations
- */
-static pte_t *consistent_pte[NUM_CONSISTENT_PTES];
-static DEFINE_ATOMIC_SPINLOCK(consistent_lock);
-
-/*
- * VM region handling support.
- *
- * This should become something generic, handling VM region allocations for
- * vmalloc and similar (ioremap, module space, etc).
- *
- * I envisage vmalloc()'s supporting vm_struct becoming:
- *
- *  struct vm_struct {
- *    struct vm_region	region;
- *    unsigned long	flags;
- *    struct page	**pages;
- *    unsigned int	nr_pages;
- *    unsigned long	phys_addr;
- *  };
- *
- * get_vm_area() would then call vm_region_alloc with an appropriate
- * struct vm_region head (eg):
- *
- *  struct vm_region vmalloc_head = {
- *	.vm_list	= LIST_HEAD_INIT(vmalloc_head.vm_list),
- *	.vm_start	= VMALLOC_START,
- *	.vm_end		= VMALLOC_END,
- *  };
- *
- * However, vmalloc_head.vm_start is variable (typically, it is dependent on
- * the amount of RAM found at boot time.)  I would imagine that get_vm_area()
- * would have to initialise this each time prior to calling vm_region_alloc().
- */
-struct arm_vm_region {
-	struct list_head	vm_list;
-	unsigned long		vm_start;
-	unsigned long		vm_end;
-	struct page		*vm_pages;
-	int			vm_active;
-};
-
-static struct arm_vm_region consistent_head = {
-	.vm_list	= LIST_HEAD_INIT(consistent_head.vm_list),
-	.vm_start	= CONSISTENT_BASE,
-	.vm_end		= CONSISTENT_END,
-};
-
-static struct arm_vm_region *
-arm_vm_region_alloc(struct arm_vm_region *head, size_t size, gfp_t gfp)
-{
-	unsigned long addr = head->vm_start, end = head->vm_end - size;
-	unsigned long flags;
-	struct arm_vm_region *c, *new;
-
-	new = kmalloc(sizeof(struct arm_vm_region), gfp);
-	if (!new)
-		goto out;
-
-	atomic_spin_lock_irqsave(&consistent_lock, flags);
-
-	list_for_each_entry(c, &head->vm_list, vm_list) {
-		if ((addr + size) < addr)
-			goto nospc;
-		if ((addr + size) <= c->vm_start)
-			goto found;
-		addr = c->vm_end;
-		if (addr > end)
-			goto nospc;
-	}
-
- found:
-	/*
-	 * Insert this entry _before_ the one we found.
-	 */
-	list_add_tail(&new->vm_list, &c->vm_list);
-	new->vm_start = addr;
-	new->vm_end = addr + size;
-	new->vm_active = 1;
-
-	atomic_spin_unlock_irqrestore(&consistent_lock, flags);
-	return new;
-
- nospc:
-	atomic_spin_unlock_irqrestore(&consistent_lock, flags);
-	kfree(new);
- out:
-	return NULL;
-}
-
-static struct arm_vm_region *arm_vm_region_find(struct arm_vm_region *head, unsigned long addr)
-=======
 static u64 get_coherent_dma_mask(struct device *dev)
->>>>>>> 4ec62b2b
 {
 	u64 mask = ISA_DMA_THRESHOLD;
 
@@ -439,14 +343,7 @@
 
 	user_size = (vma->vm_end - vma->vm_start) >> PAGE_SHIFT;
 
-<<<<<<< HEAD
-	atomic_spin_lock_irqsave(&consistent_lock, flags);
-	c = arm_vm_region_find(&consistent_head, (unsigned long)cpu_addr);
-	atomic_spin_unlock_irqrestore(&consistent_lock, flags);
-
-=======
 	c = arm_vmregion_find(&consistent_head, (unsigned long)cpu_addr);
->>>>>>> 4ec62b2b
 	if (c) {
 		unsigned long off = vma->vm_pgoff;
 
@@ -494,78 +391,10 @@
 
 	size = PAGE_ALIGN(size);
 
-<<<<<<< HEAD
-	atomic_spin_lock_irqsave(&consistent_lock, flags);
-	c = arm_vm_region_find(&consistent_head, (unsigned long)cpu_addr);
-	if (!c)
-		goto no_area;
-
-	c->vm_active = 0;
-	atomic_spin_unlock_irqrestore(&consistent_lock, flags);
-
-	if ((c->vm_end - c->vm_start) != size) {
-		printk(KERN_ERR "%s: freeing wrong coherent size (%ld != %d)\n",
-		       __func__, c->vm_end - c->vm_start, size);
-		dump_stack();
-		size = c->vm_end - c->vm_start;
-	}
-
-	idx = CONSISTENT_PTE_INDEX(c->vm_start);
-	off = CONSISTENT_OFFSET(c->vm_start) & (PTRS_PER_PTE-1);
-	ptep = consistent_pte[idx] + off;
-	addr = c->vm_start;
-	do {
-		pte_t pte = ptep_get_and_clear(&init_mm, addr, ptep);
-		unsigned long pfn;
-
-		ptep++;
-		addr += PAGE_SIZE;
-		off++;
-		if (off >= PTRS_PER_PTE) {
-			off = 0;
-			ptep = consistent_pte[++idx];
-		}
-
-		if (!pte_none(pte) && pte_present(pte)) {
-			pfn = pte_pfn(pte);
-
-			if (pfn_valid(pfn)) {
-				struct page *page = pfn_to_page(pfn);
-
-				/*
-				 * x86 does not mark the pages reserved...
-				 */
-				ClearPageReserved(page);
-
-				__free_page(page);
-				continue;
-			}
-		}
-
-		printk(KERN_CRIT "%s: bad page in kernel page table\n",
-		       __func__);
-	} while (size -= PAGE_SIZE);
-
-	flush_tlb_kernel_range(c->vm_start, c->vm_end);
-
-	atomic_spin_lock_irqsave(&consistent_lock, flags);
-	list_del(&c->vm_list);
-	atomic_spin_unlock_irqrestore(&consistent_lock, flags);
-
-	kfree(c);
-	return;
-
- no_area:
-	atomic_spin_unlock_irqrestore(&consistent_lock, flags);
-	printk(KERN_ERR "%s: trying to free invalid coherent area: %p\n",
-	       __func__, cpu_addr);
-	dump_stack();
-=======
 	if (!arch_is_coherent())
 		__dma_free_remap(cpu_addr, size);
 
 	__dma_free_buffer(dma_to_page(dev, handle), size);
->>>>>>> 4ec62b2b
 }
 EXPORT_SYMBOL(dma_free_coherent);
 
