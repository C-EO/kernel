--- conflicted
+++ resolved
@@ -19,10 +19,7 @@
 	select ARM_ERRATA_764369
 	select PL310_ERRATA_727915 if CACHE_L2X0
 	select PL310_ERRATA_769419 if CACHE_L2X0
-<<<<<<< HEAD
-=======
 	select CPU_FREQ_TABLE if CPU_FREQ
->>>>>>> b0b9e5c5
 	help
 	  Support for NVIDIA Tegra AP20 and T20 processors, based on the
 	  ARM CortexA9MP CPU and the ARM PL310 L2 cache controller
@@ -43,10 +40,7 @@
 	select ARM_ERRATA_754322
 	select ARM_ERRATA_764369
 	select PL310_ERRATA_769419 if CACHE_L2X0
-<<<<<<< HEAD
-=======
 	select CPU_FREQ_TABLE if CPU_FREQ
->>>>>>> b0b9e5c5
 	help
 	  Support for NVIDIA Tegra T30 processor family, based on the
 	  ARM CortexA9MP CPU and the ARM PL310 L2 cache controller
