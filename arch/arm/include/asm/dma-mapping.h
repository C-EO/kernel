/* SPDX-License-Identifier: GPL-2.0 */
#ifndef ASMARM_DMA_MAPPING_H
#define ASMARM_DMA_MAPPING_H

#ifdef __KERNEL__

#include <linux/mm_types.h>
#include <linux/scatterlist.h>

#include <xen/xen.h>
#include <asm/xen/hypervisor.h>

extern const struct dma_map_ops arm_dma_ops;
extern const struct dma_map_ops arm_coherent_dma_ops;

static inline const struct dma_map_ops *get_arch_dma_ops(struct bus_type *bus)
{
	if (IS_ENABLED(CONFIG_MMU) && !IS_ENABLED(CONFIG_ARM_LPAE))
		return &arm_dma_ops;
	return NULL;
}

<<<<<<< HEAD
#ifdef __arch_page_to_dma
#error Please update to __arch_pfn_to_dma
#endif

/*
 * dma_to_pfn/pfn_to_dma/dma_to_virt/virt_to_dma are architecture private
 * functions used internally by the DMA-mapping API to provide DMA
 * addresses. They must not be used by drivers.
 */
#ifndef __arch_pfn_to_dma
static inline dma_addr_t pfn_to_dma(struct device *dev, unsigned long pfn)
{
	if (dev)
		pfn -= dev->dma_pfn_offset;
	return (dma_addr_t)__pfn_to_bus(pfn);
}

static inline unsigned long dma_to_pfn(struct device *dev, dma_addr_t addr)
{
	unsigned long pfn = __bus_to_pfn(addr);

	if (dev)
		pfn += dev->dma_pfn_offset;

	return pfn;
}

static inline void *dma_to_virt(struct device *dev, dma_addr_t addr)
{
	if (dev) {
		unsigned long pfn = dma_to_pfn(dev, addr);

		return phys_to_virt(__pfn_to_phys(pfn));
	}

	return (void *)__bus_to_virt((unsigned long)addr);
}

static inline dma_addr_t virt_to_dma(struct device *dev, void *addr)
{
	if (dev)
		return pfn_to_dma(dev, virt_to_pfn(addr));

	return (dma_addr_t)__virt_to_bus((unsigned long)(addr));
}

#else
static inline dma_addr_t pfn_to_dma(struct device *dev, unsigned long pfn)
{
	return __arch_pfn_to_dma(dev, pfn);
}

static inline unsigned long dma_to_pfn(struct device *dev, dma_addr_t addr)
{
	return __arch_dma_to_pfn(dev, addr);
}

static inline void *dma_to_virt(struct device *dev, dma_addr_t addr)
{
	return __arch_dma_to_virt(dev, addr);
}

static inline dma_addr_t virt_to_dma(struct device *dev, void *addr)
{
	return __arch_virt_to_dma(dev, addr);
}
#endif

=======
>>>>>>> 7d2a07b7
/**
 * arm_dma_alloc - allocate consistent memory for DMA
 * @dev: valid struct device pointer, or NULL for ISA and EISA-like devices
 * @size: required memory size
 * @handle: bus-specific DMA address
 * @attrs: optinal attributes that specific mapping properties
 *
 * Allocate some memory for a device for performing DMA.  This function
 * allocates pages, and will return the CPU-viewed address, and sets @handle
 * to be the device-viewed address.
 */
extern void *arm_dma_alloc(struct device *dev, size_t size, dma_addr_t *handle,
			   gfp_t gfp, unsigned long attrs);

/**
 * arm_dma_free - free memory allocated by arm_dma_alloc
 * @dev: valid struct device pointer, or NULL for ISA and EISA-like devices
 * @size: size of memory originally requested in dma_alloc_coherent
 * @cpu_addr: CPU-view address returned from dma_alloc_coherent
 * @handle: device-view address returned from dma_alloc_coherent
 * @attrs: optinal attributes that specific mapping properties
 *
 * Free (and unmap) a DMA buffer previously allocated by
 * arm_dma_alloc().
 *
 * References to memory and mappings associated with cpu_addr/handle
 * during and after this call executing are illegal.
 */
extern void arm_dma_free(struct device *dev, size_t size, void *cpu_addr,
			 dma_addr_t handle, unsigned long attrs);

/**
 * arm_dma_mmap - map a coherent DMA allocation into user space
 * @dev: valid struct device pointer, or NULL for ISA and EISA-like devices
 * @vma: vm_area_struct describing requested user mapping
 * @cpu_addr: kernel CPU-view address returned from dma_alloc_coherent
 * @handle: device-view address returned from dma_alloc_coherent
 * @size: size of memory originally requested in dma_alloc_coherent
 * @attrs: optinal attributes that specific mapping properties
 *
 * Map a coherent DMA buffer previously allocated by dma_alloc_coherent
 * into user space.  The coherent DMA buffer must not be freed by the
 * driver until the user space mapping has been released.
 */
extern int arm_dma_mmap(struct device *dev, struct vm_area_struct *vma,
			void *cpu_addr, dma_addr_t dma_addr, size_t size,
			unsigned long attrs);

/*
 * For SA-1111, IXP425, and ADI systems  the dma-mapping functions are "magic"
 * and utilize bounce buffers as needed to work around limited DMA windows.
 *
 * On the SA-1111, a bug limits DMA to only certain regions of RAM.
 * On the IXP425, the PCI inbound window is 64MB (256MB total RAM)
 * On some ADI engineering systems, PCI inbound window is 32MB (12MB total RAM)
 *
 * The following are helper functions used by the dmabounce subystem
 *
 */

/**
 * dmabounce_register_dev
 *
 * @dev: valid struct device pointer
 * @small_buf_size: size of buffers to use with small buffer pool
 * @large_buf_size: size of buffers to use with large buffer pool (can be 0)
 * @needs_bounce_fn: called to determine whether buffer needs bouncing
 *
 * This function should be called by low-level platform code to register
 * a device as requireing DMA buffer bouncing. The function will allocate
 * appropriate DMA pools for the device.
 */
extern int dmabounce_register_dev(struct device *, unsigned long,
		unsigned long, int (*)(struct device *, dma_addr_t, size_t));

/**
 * dmabounce_unregister_dev
 *
 * @dev: valid struct device pointer
 *
 * This function should be called by low-level platform code when device
 * that was previously registered with dmabounce_register_dev is removed
 * from the system.
 *
 */
extern void dmabounce_unregister_dev(struct device *);



/*
 * The scatter list versions of the above methods.
 */
extern int arm_dma_map_sg(struct device *, struct scatterlist *, int,
		enum dma_data_direction, unsigned long attrs);
extern void arm_dma_unmap_sg(struct device *, struct scatterlist *, int,
		enum dma_data_direction, unsigned long attrs);
extern void arm_dma_sync_sg_for_cpu(struct device *, struct scatterlist *, int,
		enum dma_data_direction);
extern void arm_dma_sync_sg_for_device(struct device *, struct scatterlist *, int,
		enum dma_data_direction);
extern int arm_dma_get_sgtable(struct device *dev, struct sg_table *sgt,
		void *cpu_addr, dma_addr_t dma_addr, size_t size,
		unsigned long attrs);

#endif /* __KERNEL__ */
#endif<|MERGE_RESOLUTION|>--- conflicted
+++ resolved
@@ -20,77 +20,6 @@
 	return NULL;
 }
 
-<<<<<<< HEAD
-#ifdef __arch_page_to_dma
-#error Please update to __arch_pfn_to_dma
-#endif
-
-/*
- * dma_to_pfn/pfn_to_dma/dma_to_virt/virt_to_dma are architecture private
- * functions used internally by the DMA-mapping API to provide DMA
- * addresses. They must not be used by drivers.
- */
-#ifndef __arch_pfn_to_dma
-static inline dma_addr_t pfn_to_dma(struct device *dev, unsigned long pfn)
-{
-	if (dev)
-		pfn -= dev->dma_pfn_offset;
-	return (dma_addr_t)__pfn_to_bus(pfn);
-}
-
-static inline unsigned long dma_to_pfn(struct device *dev, dma_addr_t addr)
-{
-	unsigned long pfn = __bus_to_pfn(addr);
-
-	if (dev)
-		pfn += dev->dma_pfn_offset;
-
-	return pfn;
-}
-
-static inline void *dma_to_virt(struct device *dev, dma_addr_t addr)
-{
-	if (dev) {
-		unsigned long pfn = dma_to_pfn(dev, addr);
-
-		return phys_to_virt(__pfn_to_phys(pfn));
-	}
-
-	return (void *)__bus_to_virt((unsigned long)addr);
-}
-
-static inline dma_addr_t virt_to_dma(struct device *dev, void *addr)
-{
-	if (dev)
-		return pfn_to_dma(dev, virt_to_pfn(addr));
-
-	return (dma_addr_t)__virt_to_bus((unsigned long)(addr));
-}
-
-#else
-static inline dma_addr_t pfn_to_dma(struct device *dev, unsigned long pfn)
-{
-	return __arch_pfn_to_dma(dev, pfn);
-}
-
-static inline unsigned long dma_to_pfn(struct device *dev, dma_addr_t addr)
-{
-	return __arch_dma_to_pfn(dev, addr);
-}
-
-static inline void *dma_to_virt(struct device *dev, dma_addr_t addr)
-{
-	return __arch_dma_to_virt(dev, addr);
-}
-
-static inline dma_addr_t virt_to_dma(struct device *dev, void *addr)
-{
-	return __arch_virt_to_dma(dev, addr);
-}
-#endif
-
-=======
->>>>>>> 7d2a07b7
 /**
  * arm_dma_alloc - allocate consistent memory for DMA
  * @dev: valid struct device pointer, or NULL for ISA and EISA-like devices
