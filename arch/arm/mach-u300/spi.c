--- conflicted
+++ resolved
@@ -67,11 +67,7 @@
 		.bus_num        = 0, /* Only one bus on this chip */
 		.chip_select    = 0,
 		/* Means SPI_CS_HIGH, change if e.g low CS */
-<<<<<<< HEAD
-		.mode           = SPI_MODE_1 | SPI_LSB_FIRST | SPI_LOOP,
-=======
 		.mode           = SPI_MODE_1 | SPI_LOOP,
->>>>>>> c8ddb271
 	},
 #endif
 };
