config ARM
	bool
	default y
	select ARCH_BINFMT_ELF_RANDOMIZE_PIE
	select ARCH_HAS_ATOMIC64_DEC_IF_POSITIVE
	select ARCH_HAS_TICK_BROADCAST if GENERIC_CLOCKEVENTS_BROADCAST
	select ARCH_HAVE_CUSTOM_GPIO_H
	select ARCH_MIGHT_HAVE_PC_PARPORT
	select ARCH_SUPPORTS_ATOMIC_RMW
	select ARCH_USE_BUILTIN_BSWAP
	select ARCH_USE_CMPXCHG_LOCKREF
	select ARCH_WANT_IPC_PARSE_VERSION
	select BUILDTIME_EXTABLE_SORT if MMU
	select CLONE_BACKWARDS
	select CPU_PM if (SUSPEND || CPU_IDLE)
	select DCACHE_WORD_ACCESS if HAVE_EFFICIENT_UNALIGNED_ACCESS
	select GENERIC_ALLOCATOR
	select GENERIC_ATOMIC64 if (CPU_V7M || CPU_V6 || !CPU_32v6K || !AEABI)
	select GENERIC_CLOCKEVENTS_BROADCAST if SMP
	select GENERIC_IDLE_POLL_SETUP
	select GENERIC_IRQ_PROBE
	select GENERIC_IRQ_SHOW
	select GENERIC_PCI_IOMAP
	select GENERIC_SCHED_CLOCK
	select GENERIC_SMP_IDLE_THREAD
	select GENERIC_STRNCPY_FROM_USER
	select GENERIC_STRNLEN_USER
	select HANDLE_DOMAIN_IRQ
	select HARDIRQS_SW_RESEND
	select HAVE_ARCH_AUDITSYSCALL if (AEABI && !OABI_COMPAT)
	select HAVE_ARCH_JUMP_LABEL if !XIP_KERNEL
	select HAVE_ARCH_KGDB
	select HAVE_ARCH_SECCOMP_FILTER if (AEABI && !OABI_COMPAT)
	select HAVE_ARCH_TRACEHOOK
	select HAVE_BPF_JIT
	select HAVE_CC_STACKPROTECTOR
	select HAVE_CONTEXT_TRACKING
	select HAVE_C_RECORDMCOUNT
	select HAVE_DEBUG_KMEMLEAK
	select HAVE_DMA_API_DEBUG
	select HAVE_DMA_ATTRS
	select HAVE_DMA_CONTIGUOUS if MMU
	select HAVE_DYNAMIC_FTRACE if (!XIP_KERNEL)
	select HAVE_EFFICIENT_UNALIGNED_ACCESS if (CPU_V6 || CPU_V6K || CPU_V7) && MMU
	select HAVE_FTRACE_MCOUNT_RECORD if (!XIP_KERNEL)
	select HAVE_FUNCTION_GRAPH_TRACER if (!THUMB2_KERNEL)
	select HAVE_FUNCTION_TRACER if (!XIP_KERNEL)
	select HAVE_GENERIC_DMA_COHERENT
	select HAVE_HW_BREAKPOINT if (PERF_EVENTS && (CPU_V6 || CPU_V6K || CPU_V7))
	select HAVE_IDE if PCI || ISA || PCMCIA
	select HAVE_IRQ_TIME_ACCOUNTING
	select HAVE_KERNEL_GZIP
	select HAVE_KERNEL_LZ4
	select HAVE_KERNEL_LZMA
	select HAVE_KERNEL_LZO
	select HAVE_KERNEL_XZ
	select HAVE_KPROBES if !XIP_KERNEL
	select HAVE_KRETPROBES if (HAVE_KPROBES)
	select HAVE_MEMBLOCK
	select HAVE_MOD_ARCH_SPECIFIC if ARM_UNWIND
	select HAVE_OPROFILE if (HAVE_PERF_EVENTS)
	select HAVE_PERF_EVENTS
	select HAVE_PERF_REGS
	select HAVE_PERF_USER_STACK_DUMP
	select HAVE_RCU_TABLE_FREE if (SMP && ARM_LPAE)
	select HAVE_REGS_AND_STACK_ACCESS_API
	select HAVE_SYSCALL_TRACEPOINTS
	select HAVE_UID16
	select HAVE_VIRT_CPU_ACCOUNTING_GEN
	select IRQ_FORCED_THREADING
	select MODULES_USE_ELF_REL
	select NO_BOOTMEM
	select OLD_SIGACTION
	select OLD_SIGSUSPEND3
	select PERF_USE_VMALLOC
	select RTC_LIB
	select SYS_SUPPORTS_APM_EMULATION
	# Above selects are sorted alphabetically; please add new ones
	# according to that.  Thanks.
	help
	  The ARM series is a line of low-power-consumption RISC chip designs
	  licensed by ARM Ltd and targeted at embedded applications and
	  handhelds such as the Compaq IPAQ.  ARM-based PCs are no longer
	  manufactured, but legacy ARM-based PC hardware remains popular in
	  Europe.  There is an ARM Linux project with a web page at
	  <http://www.arm.linux.org.uk/>.

config ARM_HAS_SG_CHAIN
	select ARCH_HAS_SG_CHAIN
	bool

config NEED_SG_DMA_LENGTH
	bool

config ARM_DMA_USE_IOMMU
	bool
	select ARM_HAS_SG_CHAIN
	select NEED_SG_DMA_LENGTH

if ARM_DMA_USE_IOMMU

config ARM_DMA_IOMMU_ALIGNMENT
	int "Maximum PAGE_SIZE order of alignment for DMA IOMMU buffers"
	range 4 9
	default 8
	help
	  DMA mapping framework by default aligns all buffers to the smallest
	  PAGE_SIZE order which is greater than or equal to the requested buffer
	  size. This works well for buffers up to a few hundreds kilobytes, but
	  for larger buffers it just a waste of address space. Drivers which has
	  relatively small addressing window (like 64Mib) might run out of
	  virtual space with just a few allocations.

	  With this parameter you can specify the maximum PAGE_SIZE order for
	  DMA IOMMU buffers. Larger buffers will be aligned only to this
	  specified order. The order is expressed as a power of two multiplied
	  by the PAGE_SIZE.

endif

config MIGHT_HAVE_PCI
	bool

config SYS_SUPPORTS_APM_EMULATION
	bool

config HAVE_TCM
	bool
	select GENERIC_ALLOCATOR

config HAVE_PROC_CPU
	bool

config NO_IOPORT_MAP
	bool

config EISA
	bool
	---help---
	  The Extended Industry Standard Architecture (EISA) bus was
	  developed as an open alternative to the IBM MicroChannel bus.

	  The EISA bus provided some of the features of the IBM MicroChannel
	  bus while maintaining backward compatibility with cards made for
	  the older ISA bus.  The EISA bus saw limited use between 1988 and
	  1995 when it was made obsolete by the PCI bus.

	  Say Y here if you are building a kernel for an EISA-based machine.

	  Otherwise, say N.

config SBUS
	bool

config STACKTRACE_SUPPORT
	bool
	default y

config HAVE_LATENCYTOP_SUPPORT
	bool
	depends on !SMP
	default y

config LOCKDEP_SUPPORT
	bool
	default y

config TRACE_IRQFLAGS_SUPPORT
	bool
	default y

config RWSEM_XCHGADD_ALGORITHM
	bool
	default y

config ARCH_HAS_ILOG2_U32
	bool

config ARCH_HAS_ILOG2_U64
	bool

config ARCH_HAS_BANDGAP
	bool

config GENERIC_HWEIGHT
	bool
	default y

config GENERIC_CALIBRATE_DELAY
	bool
	default y

config ARCH_MAY_HAVE_PC_FDC
	bool

config ZONE_DMA
	bool

config NEED_DMA_MAP_STATE
       def_bool y

config ARCH_SUPPORTS_UPROBES
	def_bool y

config ARCH_HAS_DMA_SET_COHERENT_MASK
	bool

config GENERIC_ISA_DMA
	bool

config FIQ
	bool

config NEED_RET_TO_USER
	bool

config ARCH_MTD_XIP
	bool

config VECTORS_BASE
	hex
	default 0xffff0000 if MMU || CPU_HIGH_VECTOR
	default DRAM_BASE if REMAP_VECTORS_TO_RAM
	default 0x00000000
	help
	  The base address of exception vectors.  This must be two pages
	  in size.

config ARM_PATCH_PHYS_VIRT
	bool "Patch physical to virtual translations at runtime" if EMBEDDED
	default y
	depends on !XIP_KERNEL && MMU
	depends on !ARCH_REALVIEW || !SPARSEMEM
	help
	  Patch phys-to-virt and virt-to-phys translation functions at
	  boot and module load time according to the position of the
	  kernel in system memory.

	  This can only be used with non-XIP MMU kernels where the base
	  of physical memory is at a 16MB boundary.

	  Only disable this option if you know that you do not require
	  this feature (eg, building a kernel for a single machine) and
	  you need to shrink the kernel to the minimal size.

config NEED_MACH_IO_H
	bool
	help
	  Select this when mach/io.h is required to provide special
	  definitions for this platform.  The need for mach/io.h should
	  be avoided when possible.

config NEED_MACH_MEMORY_H
	bool
	help
	  Select this when mach/memory.h is required to provide special
	  definitions for this platform.  The need for mach/memory.h should
	  be avoided when possible.

config PHYS_OFFSET
	hex "Physical address of main memory" if MMU
	depends on !ARM_PATCH_PHYS_VIRT
	default DRAM_BASE if !MMU
	default 0x00000000 if ARCH_EBSA110 || \
			EP93XX_SDCE3_SYNC_PHYS_OFFSET || \
			ARCH_FOOTBRIDGE || \
			ARCH_INTEGRATOR || \
			ARCH_IOP13XX || \
			ARCH_KS8695 || \
			(ARCH_REALVIEW && !REALVIEW_HIGH_PHYS_OFFSET)
	default 0x10000000 if ARCH_OMAP1 || ARCH_RPC
	default 0x20000000 if ARCH_S5PV210
	default 0x70000000 if REALVIEW_HIGH_PHYS_OFFSET
	default 0xc0000000 if EP93XX_SDCE0_PHYS_OFFSET || ARCH_SA1100
	default 0xd0000000 if EP93XX_SDCE1_PHYS_OFFSET
	default 0xe0000000 if EP93XX_SDCE2_PHYS_OFFSET
	default 0xf0000000 if EP93XX_SDCE3_ASYNC_PHYS_OFFSET
	help
	  Please provide the physical address corresponding to the
	  location of main memory in your system.

config GENERIC_BUG
	def_bool y
	depends on BUG

source "init/Kconfig"

source "kernel/Kconfig.freezer"

menu "System Type"

config MMU
	bool "MMU-based Paged Memory Management Support"
	default y
	help
	  Select if you want MMU-based virtualised addressing space
	  support by paged memory management. If unsure, say 'Y'.

#
# The "ARM system type" choice list is ordered alphabetically by option
# text.  Please add new entries in the option alphabetic order.
#
choice
	prompt "ARM system type"
	default ARCH_VERSATILE if !MMU
	default ARCH_MULTIPLATFORM if MMU

config ARCH_MULTIPLATFORM
	bool "Allow multiple platforms to be selected"
	depends on MMU
	select ARCH_WANT_OPTIONAL_GPIOLIB
	select ARM_HAS_SG_CHAIN
	select ARM_PATCH_PHYS_VIRT
	select AUTO_ZRELADDR
	select CLKSRC_OF
	select COMMON_CLK
	select GENERIC_CLOCKEVENTS
	select MIGHT_HAVE_PCI
	select MULTI_IRQ_HANDLER
	select SPARSE_IRQ
	select USE_OF

config ARCH_INTEGRATOR
	bool "ARM Ltd. Integrator family"
	select ARM_AMBA
	select ARM_PATCH_PHYS_VIRT if MMU
	select AUTO_ZRELADDR
	select COMMON_CLK
	select COMMON_CLK_VERSATILE
	select GENERIC_CLOCKEVENTS
	select HAVE_TCM
	select ICST
	select MULTI_IRQ_HANDLER
	select PLAT_VERSATILE
	select SPARSE_IRQ
	select USE_OF
	select VERSATILE_FPGA_IRQ
	help
	  Support for ARM's Integrator platform.

config ARCH_REALVIEW
	bool "ARM Ltd. RealView family"
	select ARCH_WANT_OPTIONAL_GPIOLIB
	select ARM_AMBA
	select ARM_TIMER_SP804
	select COMMON_CLK
	select COMMON_CLK_VERSATILE
	select GENERIC_CLOCKEVENTS
	select GPIO_PL061 if GPIOLIB
	select ICST
	select NEED_MACH_MEMORY_H
	select PLAT_VERSATILE
	help
	  This enables support for ARM Ltd RealView boards.

config ARCH_VERSATILE
	bool "ARM Ltd. Versatile family"
	select ARCH_WANT_OPTIONAL_GPIOLIB
	select ARM_AMBA
	select ARM_TIMER_SP804
	select ARM_VIC
	select CLKDEV_LOOKUP
	select GENERIC_CLOCKEVENTS
	select HAVE_MACH_CLKDEV
	select ICST
	select PLAT_VERSATILE
	select PLAT_VERSATILE_CLOCK
	select VERSATILE_FPGA_IRQ
	help
	  This enables support for ARM Ltd Versatile board.

config ARCH_AT91
	bool "Atmel AT91"
	select ARCH_REQUIRE_GPIOLIB
	select CLKDEV_LOOKUP
	select IRQ_DOMAIN
	select NEED_MACH_IO_H if PCCARD
	select PINCTRL
	select PINCTRL_AT91 if USE_OF
	help
	  This enables support for systems based on Atmel
	  AT91RM9200 and AT91SAM9* processors.

config ARCH_CLPS711X
	bool "Cirrus Logic CLPS711x/EP721x/EP731x-based"
	select ARCH_REQUIRE_GPIOLIB
	select AUTO_ZRELADDR
	select CLKSRC_MMIO
	select COMMON_CLK
	select CPU_ARM720T
	select GENERIC_CLOCKEVENTS
	select MFD_SYSCON
	select SOC_BUS
	help
	  Support for Cirrus Logic 711x/721x/731x based boards.

config ARCH_GEMINI
	bool "Cortina Systems Gemini"
	select ARCH_REQUIRE_GPIOLIB
	select CLKSRC_MMIO
	select CPU_FA526
	select GENERIC_CLOCKEVENTS
	help
	  Support for the Cortina Systems Gemini family SoCs

config ARCH_EBSA110
	bool "EBSA-110"
	select ARCH_USES_GETTIMEOFFSET
	select CPU_SA110
	select ISA
	select NEED_MACH_IO_H
	select NEED_MACH_MEMORY_H
	select NO_IOPORT_MAP
	help
	  This is an evaluation board for the StrongARM processor available
	  from Digital. It has limited hardware on-board, including an
	  Ethernet interface, two PCMCIA sockets, two serial ports and a
	  parallel port.

config ARCH_EFM32
	bool "Energy Micro efm32"
	depends on !MMU
	select ARCH_REQUIRE_GPIOLIB
	select ARM_NVIC
	select AUTO_ZRELADDR
	select CLKSRC_OF
	select COMMON_CLK
	select CPU_V7M
	select GENERIC_CLOCKEVENTS
	select NO_DMA
	select NO_IOPORT_MAP
	select SPARSE_IRQ
	select USE_OF
	help
	  Support for Energy Micro's (now Silicon Labs) efm32 Giant Gecko
	  processors.

config ARCH_EP93XX
	bool "EP93xx-based"
	select ARCH_HAS_HOLES_MEMORYMODEL
	select ARCH_REQUIRE_GPIOLIB
	select ARCH_USES_GETTIMEOFFSET
	select ARM_AMBA
	select ARM_VIC
	select CLKDEV_LOOKUP
	select CPU_ARM920T
	help
	  This enables support for the Cirrus EP93xx series of CPUs.

config ARCH_FOOTBRIDGE
	bool "FootBridge"
	select CPU_SA110
	select FOOTBRIDGE
	select GENERIC_CLOCKEVENTS
	select HAVE_IDE
	select NEED_MACH_IO_H if !MMU
	select NEED_MACH_MEMORY_H
	help
	  Support for systems based on the DC21285 companion chip
	  ("FootBridge"), such as the Simtec CATS and the Rebel NetWinder.

config ARCH_NETX
	bool "Hilscher NetX based"
	select ARM_VIC
	select CLKSRC_MMIO
	select CPU_ARM926T
	select GENERIC_CLOCKEVENTS
	help
	  This enables support for systems based on the Hilscher NetX Soc

config ARCH_IOP13XX
	bool "IOP13xx-based"
	depends on MMU
	select CPU_XSC3
	select NEED_MACH_MEMORY_H
	select NEED_RET_TO_USER
	select PCI
	select PLAT_IOP
	select VMSPLIT_1G
	select SPARSE_IRQ
	help
	  Support for Intel's IOP13XX (XScale) family of processors.

config ARCH_IOP32X
	bool "IOP32x-based"
	depends on MMU
	select ARCH_REQUIRE_GPIOLIB
	select CPU_XSCALE
	select GPIO_IOP
	select NEED_RET_TO_USER
	select PCI
	select PLAT_IOP
	help
	  Support for Intel's 80219 and IOP32X (XScale) family of
	  processors.

config ARCH_IOP33X
	bool "IOP33x-based"
	depends on MMU
	select ARCH_REQUIRE_GPIOLIB
	select CPU_XSCALE
	select GPIO_IOP
	select NEED_RET_TO_USER
	select PCI
	select PLAT_IOP
	help
	  Support for Intel's IOP33X (XScale) family of processors.

config ARCH_IXP4XX
	bool "IXP4xx-based"
	depends on MMU
	select ARCH_HAS_DMA_SET_COHERENT_MASK
	select ARCH_REQUIRE_GPIOLIB
	select ARCH_SUPPORTS_BIG_ENDIAN
	select CLKSRC_MMIO
	select CPU_XSCALE
	select DMABOUNCE if PCI
	select GENERIC_CLOCKEVENTS
	select MIGHT_HAVE_PCI
	select NEED_MACH_IO_H
	select USB_EHCI_BIG_ENDIAN_DESC
	select USB_EHCI_BIG_ENDIAN_MMIO
	help
	  Support for Intel's IXP4XX (XScale) family of processors.

config ARCH_DOVE
	bool "Marvell Dove"
	select ARCH_REQUIRE_GPIOLIB
	select CPU_PJ4
	select GENERIC_CLOCKEVENTS
	select MIGHT_HAVE_PCI
	select MVEBU_MBUS
	select PINCTRL
	select PINCTRL_DOVE
	select PLAT_ORION_LEGACY
	help
	  Support for the Marvell Dove SoC 88AP510

config ARCH_MV78XX0
	bool "Marvell MV78xx0"
	select ARCH_REQUIRE_GPIOLIB
	select CPU_FEROCEON
	select GENERIC_CLOCKEVENTS
	select MVEBU_MBUS
	select PCI
	select PLAT_ORION_LEGACY
	help
	  Support for the following Marvell MV78xx0 series SoCs:
	  MV781x0, MV782x0.

config ARCH_ORION5X
	bool "Marvell Orion"
	depends on MMU
	select ARCH_REQUIRE_GPIOLIB
	select CPU_FEROCEON
	select GENERIC_CLOCKEVENTS
	select MVEBU_MBUS
	select PCI
	select PLAT_ORION_LEGACY
	help
	  Support for the following Marvell Orion 5x series SoCs:
	  Orion-1 (5181), Orion-VoIP (5181L), Orion-NAS (5182),
	  Orion-2 (5281), Orion-1-90 (6183).

config ARCH_MMP
	bool "Marvell PXA168/910/MMP2"
	depends on MMU
	select ARCH_REQUIRE_GPIOLIB
	select CLKDEV_LOOKUP
	select GENERIC_ALLOCATOR
	select GENERIC_CLOCKEVENTS
	select GPIO_PXA
	select IRQ_DOMAIN
	select MULTI_IRQ_HANDLER
	select PINCTRL
	select PLAT_PXA
	select SPARSE_IRQ
	help
	  Support for Marvell's PXA168/PXA910(MMP) and MMP2 processor line.

config ARCH_KS8695
	bool "Micrel/Kendin KS8695"
	select ARCH_REQUIRE_GPIOLIB
	select CLKSRC_MMIO
	select CPU_ARM922T
	select GENERIC_CLOCKEVENTS
	select NEED_MACH_MEMORY_H
	help
	  Support for Micrel/Kendin KS8695 "Centaur" (ARM922T) based
	  System-on-Chip devices.

config ARCH_W90X900
	bool "Nuvoton W90X900 CPU"
	select ARCH_REQUIRE_GPIOLIB
	select CLKDEV_LOOKUP
	select CLKSRC_MMIO
	select CPU_ARM926T
	select GENERIC_CLOCKEVENTS
	help
	  Support for Nuvoton (Winbond logic dept.) ARM9 processor,
	  At present, the w90x900 has been renamed nuc900, regarding
	  the ARM series product line, you can login the following
	  link address to know more.

	  <http://www.nuvoton.com/hq/enu/ProductAndSales/ProductLines/
		ConsumerElectronicsIC/ARMMicrocontroller/ARMMicrocontroller>

config ARCH_LPC32XX
	bool "NXP LPC32XX"
	select ARCH_REQUIRE_GPIOLIB
	select ARM_AMBA
	select CLKDEV_LOOKUP
	select CLKSRC_MMIO
	select CPU_ARM926T
	select GENERIC_CLOCKEVENTS
	select HAVE_IDE
	select USE_OF
	help
	  Support for the NXP LPC32XX family of processors

config ARCH_PXA
	bool "PXA2xx/PXA3xx-based"
	depends on MMU
	select ARCH_MTD_XIP
	select ARCH_REQUIRE_GPIOLIB
	select ARM_CPU_SUSPEND if PM
	select AUTO_ZRELADDR
	select CLKDEV_LOOKUP
	select CLKSRC_MMIO
	select CLKSRC_OF
	select GENERIC_CLOCKEVENTS
	select GPIO_PXA
	select HAVE_IDE
	select MULTI_IRQ_HANDLER
	select PLAT_PXA
	select SPARSE_IRQ
	help
	  Support for Intel/Marvell's PXA2xx/PXA3xx processor line.

config ARCH_MSM
	bool "Qualcomm MSM (non-multiplatform)"
	select ARCH_REQUIRE_GPIOLIB
	select COMMON_CLK
	select GENERIC_CLOCKEVENTS
	help
	  Support for Qualcomm MSM/QSD based systems.  This runs on the
	  apps processor of the MSM/QSD and depends on a shared memory
	  interface to the modem processor which runs the baseband
	  stack and controls some vital subsystems
	  (clock and power control, etc).

config ARCH_SHMOBILE_LEGACY
	bool "Renesas ARM SoCs (non-multiplatform)"
	select ARCH_SHMOBILE
	select ARM_PATCH_PHYS_VIRT if MMU
	select CLKDEV_LOOKUP
	select CPU_V7
	select GENERIC_CLOCKEVENTS
	select HAVE_ARM_SCU if SMP
	select HAVE_ARM_TWD if SMP
	select HAVE_MACH_CLKDEV
	select HAVE_SMP
	select MIGHT_HAVE_CACHE_L2X0
	select MULTI_IRQ_HANDLER
	select NO_IOPORT_MAP
	select PINCTRL
	select PM_GENERIC_DOMAINS if PM
	select SH_CLK_CPG
	select SPARSE_IRQ
	help
	  Support for Renesas ARM SoC platforms using a non-multiplatform
	  kernel. This includes the SH-Mobile, R-Mobile, EMMA-Mobile, R-Car
	  and RZ families.

config ARCH_RPC
	bool "RiscPC"
	select ARCH_ACORN
	select ARCH_MAY_HAVE_PC_FDC
	select ARCH_SPARSEMEM_ENABLE
	select ARCH_USES_GETTIMEOFFSET
	select CPU_SA110
	select FIQ
	select HAVE_IDE
	select HAVE_PATA_PLATFORM
	select ISA_DMA_API
	select NEED_MACH_IO_H
	select NEED_MACH_MEMORY_H
	select NO_IOPORT_MAP
	select VIRT_TO_BUS
	help
	  On the Acorn Risc-PC, Linux can support the internal IDE disk and
	  CD-ROM interface, serial and parallel port, and the floppy drive.

config ARCH_SA1100
	bool "SA1100-based"
	select ARCH_MTD_XIP
	select ARCH_REQUIRE_GPIOLIB
	select ARCH_SPARSEMEM_ENABLE
	select CLKDEV_LOOKUP
	select CLKSRC_MMIO
	select CPU_FREQ
	select CPU_SA1100
	select GENERIC_CLOCKEVENTS
	select HAVE_IDE
	select ISA
	select NEED_MACH_MEMORY_H
	select SPARSE_IRQ
	help
	  Support for StrongARM 11x0 based boards.

config ARCH_S3C24XX
	bool "Samsung S3C24XX SoCs"
	select ARCH_REQUIRE_GPIOLIB
	select ATAGS
	select CLKDEV_LOOKUP
	select CLKSRC_SAMSUNG_PWM
	select GENERIC_CLOCKEVENTS
	select GPIO_SAMSUNG
	select HAVE_S3C2410_I2C if I2C
	select HAVE_S3C2410_WATCHDOG if WATCHDOG
	select HAVE_S3C_RTC if RTC_CLASS
	select MULTI_IRQ_HANDLER
	select NEED_MACH_IO_H
	select SAMSUNG_ATAGS
	help
	  Samsung S3C2410, S3C2412, S3C2413, S3C2416, S3C2440, S3C2442, S3C2443
	  and S3C2450 SoCs based systems, such as the Simtec Electronics BAST
	  (<http://www.simtec.co.uk/products/EB110ITX/>), the IPAQ 1940 or the
	  Samsung SMDK2410 development board (and derivatives).

config ARCH_S3C64XX
	bool "Samsung S3C64XX"
	select ARCH_REQUIRE_GPIOLIB
	select ARM_AMBA
	select ARM_VIC
	select ATAGS
	select CLKDEV_LOOKUP
	select CLKSRC_SAMSUNG_PWM
	select COMMON_CLK_SAMSUNG
	select CPU_V6K
	select GENERIC_CLOCKEVENTS
	select GPIO_SAMSUNG
	select HAVE_S3C2410_I2C if I2C
	select HAVE_S3C2410_WATCHDOG if WATCHDOG
	select HAVE_TCM
	select NO_IOPORT_MAP
	select PLAT_SAMSUNG
	select PM_GENERIC_DOMAINS if PM
	select S3C_DEV_NAND
	select S3C_GPIO_TRACK
	select SAMSUNG_ATAGS
	select SAMSUNG_WAKEMASK
	select SAMSUNG_WDT_RESET
	help
	  Samsung S3C64XX series based systems

config ARCH_DAVINCI
	bool "TI DaVinci"
	select ARCH_HAS_HOLES_MEMORYMODEL
	select ARCH_REQUIRE_GPIOLIB
	select CLKDEV_LOOKUP
	select GENERIC_ALLOCATOR
	select GENERIC_CLOCKEVENTS
	select GENERIC_IRQ_CHIP
	select HAVE_IDE
	select TI_PRIV_EDMA
	select USE_OF
	select ZONE_DMA
	help
	  Support for TI's DaVinci platform.

config ARCH_OMAP1
	bool "TI OMAP1"
	depends on MMU
	select ARCH_HAS_HOLES_MEMORYMODEL
	select ARCH_OMAP
	select ARCH_REQUIRE_GPIOLIB
	select CLKDEV_LOOKUP
	select CLKSRC_MMIO
	select GENERIC_CLOCKEVENTS
	select GENERIC_IRQ_CHIP
	select HAVE_IDE
	select IRQ_DOMAIN
	select NEED_MACH_IO_H if PCCARD
	select NEED_MACH_MEMORY_H
	help
	  Support for older TI OMAP1 (omap7xx, omap15xx or omap16xx)

endchoice

menu "Multiple platform selection"
	depends on ARCH_MULTIPLATFORM

comment "CPU Core family selection"

config ARCH_MULTI_V4
	bool "ARMv4 based platforms (FA526)"
	depends on !ARCH_MULTI_V6_V7
	select ARCH_MULTI_V4_V5
	select CPU_FA526

config ARCH_MULTI_V4T
	bool "ARMv4T based platforms (ARM720T, ARM920T, ...)"
	depends on !ARCH_MULTI_V6_V7
	select ARCH_MULTI_V4_V5
	select CPU_ARM920T if !(CPU_ARM7TDMI || CPU_ARM720T || \
		CPU_ARM740T || CPU_ARM9TDMI || CPU_ARM922T || \
		CPU_ARM925T || CPU_ARM940T)

config ARCH_MULTI_V5
	bool "ARMv5 based platforms (ARM926T, XSCALE, PJ1, ...)"
	depends on !ARCH_MULTI_V6_V7
	select ARCH_MULTI_V4_V5
	select CPU_ARM926T if !(CPU_ARM946E || CPU_ARM1020 || \
		CPU_ARM1020E || CPU_ARM1022 || CPU_ARM1026 || \
		CPU_XSCALE || CPU_XSC3 || CPU_MOHAWK || CPU_FEROCEON)

config ARCH_MULTI_V4_V5
	bool

config ARCH_MULTI_V6
	bool "ARMv6 based platforms (ARM11)"
	select ARCH_MULTI_V6_V7
	select CPU_V6K

config ARCH_MULTI_V7
	bool "ARMv7 based platforms (Cortex-A, PJ4, Scorpion, Krait)"
	default y
	select ARCH_MULTI_V6_V7
	select CPU_V7
	select HAVE_SMP

config ARCH_MULTI_V6_V7
	bool
	select MIGHT_HAVE_CACHE_L2X0

config ARCH_MULTI_CPU_AUTO
	def_bool !(ARCH_MULTI_V4 || ARCH_MULTI_V4T || ARCH_MULTI_V6_V7)
	select ARCH_MULTI_V5

endmenu

config ARCH_VIRT
	bool "Dummy Virtual Machine" if ARCH_MULTI_V7
	select ARM_AMBA
	select ARM_GIC
	select ARM_PSCI
	select HAVE_ARM_ARCH_TIMER

#
# This is sorted alphabetically by mach-* pathname.  However, plat-*
# Kconfigs may be included either alphabetically (according to the
# plat- suffix) or along side the corresponding mach-* source.
#
source "arch/arm/mach-mvebu/Kconfig"

source "arch/arm/mach-at91/Kconfig"

source "arch/arm/mach-axxia/Kconfig"

source "arch/arm/mach-bcm/Kconfig"

source "arch/arm/mach-berlin/Kconfig"

source "arch/arm/mach-clps711x/Kconfig"

source "arch/arm/mach-cns3xxx/Kconfig"

source "arch/arm/mach-davinci/Kconfig"

source "arch/arm/mach-dove/Kconfig"

source "arch/arm/mach-ep93xx/Kconfig"

source "arch/arm/mach-footbridge/Kconfig"

source "arch/arm/mach-gemini/Kconfig"

source "arch/arm/mach-highbank/Kconfig"

source "arch/arm/mach-hisi/Kconfig"

source "arch/arm/mach-integrator/Kconfig"

source "arch/arm/mach-iop32x/Kconfig"

source "arch/arm/mach-iop33x/Kconfig"

source "arch/arm/mach-iop13xx/Kconfig"

source "arch/arm/mach-ixp4xx/Kconfig"

source "arch/arm/mach-keystone/Kconfig"

source "arch/arm/mach-ks8695/Kconfig"

source "arch/arm/mach-meson/Kconfig"

source "arch/arm/mach-msm/Kconfig"

source "arch/arm/mach-moxart/Kconfig"

source "arch/arm/mach-mv78xx0/Kconfig"

source "arch/arm/mach-imx/Kconfig"

source "arch/arm/mach-mediatek/Kconfig"

source "arch/arm/mach-mxs/Kconfig"

source "arch/arm/mach-netx/Kconfig"

source "arch/arm/mach-nomadik/Kconfig"

source "arch/arm/mach-nspire/Kconfig"

source "arch/arm/plat-omap/Kconfig"

source "arch/arm/mach-omap1/Kconfig"

source "arch/arm/mach-omap2/Kconfig"

source "arch/arm/mach-orion5x/Kconfig"

source "arch/arm/mach-picoxcell/Kconfig"

source "arch/arm/mach-pxa/Kconfig"
source "arch/arm/plat-pxa/Kconfig"

source "arch/arm/mach-mmp/Kconfig"

source "arch/arm/mach-qcom/Kconfig"

source "arch/arm/mach-realview/Kconfig"

source "arch/arm/mach-rockchip/Kconfig"

source "arch/arm/mach-sa1100/Kconfig"

source "arch/arm/mach-socfpga/Kconfig"

source "arch/arm/mach-spear/Kconfig"

source "arch/arm/mach-sti/Kconfig"

source "arch/arm/mach-s3c24xx/Kconfig"

source "arch/arm/mach-s3c64xx/Kconfig"

source "arch/arm/mach-s5pv210/Kconfig"

source "arch/arm/mach-exynos/Kconfig"
source "arch/arm/plat-samsung/Kconfig"

source "arch/arm/mach-shmobile/Kconfig"

source "arch/arm/mach-sunxi/Kconfig"

source "arch/arm/mach-prima2/Kconfig"

source "arch/arm/mach-tegra/Kconfig"

source "arch/arm/mach-u300/Kconfig"

source "arch/arm/mach-ux500/Kconfig"

source "arch/arm/mach-versatile/Kconfig"

source "arch/arm/mach-vexpress/Kconfig"
source "arch/arm/plat-versatile/Kconfig"

source "arch/arm/mach-vt8500/Kconfig"

source "arch/arm/mach-w90x900/Kconfig"

source "arch/arm/mach-zynq/Kconfig"

# Definitions to make life easier
config ARCH_ACORN
	bool

config PLAT_IOP
	bool
	select GENERIC_CLOCKEVENTS

config PLAT_ORION
	bool
	select CLKSRC_MMIO
	select COMMON_CLK
	select GENERIC_IRQ_CHIP
	select IRQ_DOMAIN

config PLAT_ORION_LEGACY
	bool
	select PLAT_ORION

config PLAT_PXA
	bool

config PLAT_VERSATILE
	bool

config ARM_TIMER_SP804
	bool
	select CLKSRC_MMIO
	select CLKSRC_OF if OF

source "arch/arm/firmware/Kconfig"

source arch/arm/mm/Kconfig

config IWMMXT
	bool "Enable iWMMXt support"
	depends on CPU_XSCALE || CPU_XSC3 || CPU_MOHAWK || CPU_PJ4 || CPU_PJ4B
	default y if PXA27x || PXA3xx || ARCH_MMP || CPU_PJ4 || CPU_PJ4B
	help
	  Enable support for iWMMXt context switching at run time if
	  running on a CPU that supports it.

config MULTI_IRQ_HANDLER
	bool
	help
	  Allow each machine to specify it's own IRQ handler at run time.

if !MMU
source "arch/arm/Kconfig-nommu"
endif

config PJ4B_ERRATA_4742
	bool "PJ4B Errata 4742: IDLE Wake Up Commands can Cause the CPU Core to Cease Operation"
	depends on CPU_PJ4B && MACH_ARMADA_370
	default y
	help
	  When coming out of either a Wait for Interrupt (WFI) or a Wait for
	  Event (WFE) IDLE states, a specific timing sensitivity exists between
	  the retiring WFI/WFE instructions and the newly issued subsequent
	  instructions.  This sensitivity can result in a CPU hang scenario.
	  Workaround:
	  The software must insert either a Data Synchronization Barrier (DSB)
	  or Data Memory Barrier (DMB) command immediately after the WFI/WFE
	  instruction

config ARM_ERRATA_326103
	bool "ARM errata: FSR write bit incorrect on a SWP to read-only memory"
	depends on CPU_V6
	help
	  Executing a SWP instruction to read-only memory does not set bit 11
	  of the FSR on the ARM 1136 prior to r1p0. This causes the kernel to
	  treat the access as a read, preventing a COW from occurring and
	  causing the faulting task to livelock.

config ARM_ERRATA_411920
	bool "ARM errata: Invalidation of the Instruction Cache operation can fail"
	depends on CPU_V6 || CPU_V6K
	help
	  Invalidation of the Instruction Cache operation can
	  fail. This erratum is present in 1136 (before r1p4), 1156 and 1176.
	  It does not affect the MPCore. This option enables the ARM Ltd.
	  recommended workaround.

config ARM_ERRATA_430973
	bool "ARM errata: Stale prediction on replaced interworking branch"
	depends on CPU_V7
	help
	  This option enables the workaround for the 430973 Cortex-A8
	  (r1p0..r1p2) erratum. If a code sequence containing an ARM/Thumb
	  interworking branch is replaced with another code sequence at the
	  same virtual address, whether due to self-modifying code or virtual
	  to physical address re-mapping, Cortex-A8 does not recover from the
	  stale interworking branch prediction. This results in Cortex-A8
	  executing the new code sequence in the incorrect ARM or Thumb state.
	  The workaround enables the BTB/BTAC operations by setting ACTLR.IBE
	  and also flushes the branch target cache at every context switch.
	  Note that setting specific bits in the ACTLR register may not be
	  available in non-secure mode.

config ARM_ERRATA_458693
	bool "ARM errata: Processor deadlock when a false hazard is created"
	depends on CPU_V7
	depends on !ARCH_MULTIPLATFORM
	help
	  This option enables the workaround for the 458693 Cortex-A8 (r2p0)
	  erratum. For very specific sequences of memory operations, it is
	  possible for a hazard condition intended for a cache line to instead
	  be incorrectly associated with a different cache line. This false
	  hazard might then cause a processor deadlock. The workaround enables
	  the L1 caching of the NEON accesses and disables the PLD instruction
	  in the ACTLR register. Note that setting specific bits in the ACTLR
	  register may not be available in non-secure mode.

config ARM_ERRATA_460075
	bool "ARM errata: Data written to the L2 cache can be overwritten with stale data"
	depends on CPU_V7
	depends on !ARCH_MULTIPLATFORM
	help
	  This option enables the workaround for the 460075 Cortex-A8 (r2p0)
	  erratum. Any asynchronous access to the L2 cache may encounter a
	  situation in which recent store transactions to the L2 cache are lost
	  and overwritten with stale memory contents from external memory. The
	  workaround disables the write-allocate mode for the L2 cache via the
	  ACTLR register. Note that setting specific bits in the ACTLR register
	  may not be available in non-secure mode.

config ARM_ERRATA_742230
	bool "ARM errata: DMB operation may be faulty"
	depends on CPU_V7 && SMP
	depends on !ARCH_MULTIPLATFORM
	help
	  This option enables the workaround for the 742230 Cortex-A9
	  (r1p0..r2p2) erratum. Under rare circumstances, a DMB instruction
	  between two write operations may not ensure the correct visibility
	  ordering of the two writes. This workaround sets a specific bit in
	  the diagnostic register of the Cortex-A9 which causes the DMB
	  instruction to behave as a DSB, ensuring the correct behaviour of
	  the two writes.

config ARM_ERRATA_742231
	bool "ARM errata: Incorrect hazard handling in the SCU may lead to data corruption"
	depends on CPU_V7 && SMP
	depends on !ARCH_MULTIPLATFORM
	help
	  This option enables the workaround for the 742231 Cortex-A9
	  (r2p0..r2p2) erratum. Under certain conditions, specific to the
	  Cortex-A9 MPCore micro-architecture, two CPUs working in SMP mode,
	  accessing some data located in the same cache line, may get corrupted
	  data due to bad handling of the address hazard when the line gets
	  replaced from one of the CPUs at the same time as another CPU is
	  accessing it. This workaround sets specific bits in the diagnostic
	  register of the Cortex-A9 which reduces the linefill issuing
	  capabilities of the processor.

config ARM_ERRATA_643719
	bool "ARM errata: LoUIS bit field in CLIDR register is incorrect"
	depends on CPU_V7 && SMP
	help
	  This option enables the workaround for the 643719 Cortex-A9 (prior to
	  r1p0) erratum. On affected cores the LoUIS bit field of the CLIDR
	  register returns zero when it should return one. The workaround
	  corrects this value, ensuring cache maintenance operations which use
	  it behave as intended and avoiding data corruption.

config ARM_ERRATA_720789
	bool "ARM errata: TLBIASIDIS and TLBIMVAIS operations can broadcast a faulty ASID"
	depends on CPU_V7
	help
	  This option enables the workaround for the 720789 Cortex-A9 (prior to
	  r2p0) erratum. A faulty ASID can be sent to the other CPUs for the
	  broadcasted CP15 TLB maintenance operations TLBIASIDIS and TLBIMVAIS.
	  As a consequence of this erratum, some TLB entries which should be
	  invalidated are not, resulting in an incoherency in the system page
	  tables. The workaround changes the TLB flushing routines to invalidate
	  entries regardless of the ASID.

config ARM_ERRATA_743622
	bool "ARM errata: Faulty hazard checking in the Store Buffer may lead to data corruption"
	depends on CPU_V7
	depends on !ARCH_MULTIPLATFORM
	help
	  This option enables the workaround for the 743622 Cortex-A9
	  (r2p*) erratum. Under very rare conditions, a faulty
	  optimisation in the Cortex-A9 Store Buffer may lead to data
	  corruption. This workaround sets a specific bit in the diagnostic
	  register of the Cortex-A9 which disables the Store Buffer
	  optimisation, preventing the defect from occurring. This has no
	  visible impact on the overall performance or power consumption of the
	  processor.

config ARM_ERRATA_751472
	bool "ARM errata: Interrupted ICIALLUIS may prevent completion of broadcasted operation"
	depends on CPU_V7
	depends on !ARCH_MULTIPLATFORM
	help
	  This option enables the workaround for the 751472 Cortex-A9 (prior
	  to r3p0) erratum. An interrupted ICIALLUIS operation may prevent the
	  completion of a following broadcasted operation if the second
	  operation is received by a CPU before the ICIALLUIS has completed,
	  potentially leading to corrupted entries in the cache or TLB.

config ARM_ERRATA_754322
	bool "ARM errata: possible faulty MMU translations following an ASID switch"
	depends on CPU_V7
	help
	  This option enables the workaround for the 754322 Cortex-A9 (r2p*,
	  r3p*) erratum. A speculative memory access may cause a page table walk
	  which starts prior to an ASID switch but completes afterwards. This
	  can populate the micro-TLB with a stale entry which may be hit with
	  the new ASID. This workaround places two dsb instructions in the mm
	  switching code so that no page table walks can cross the ASID switch.

config ARM_ERRATA_754327
	bool "ARM errata: no automatic Store Buffer drain"
	depends on CPU_V7 && SMP
	help
	  This option enables the workaround for the 754327 Cortex-A9 (prior to
	  r2p0) erratum. The Store Buffer does not have any automatic draining
	  mechanism and therefore a livelock may occur if an external agent
	  continuously polls a memory location waiting to observe an update.
	  This workaround defines cpu_relax() as smp_mb(), preventing correctly
	  written polling loops from denying visibility of updates to memory.

config ARM_ERRATA_364296
	bool "ARM errata: Possible cache data corruption with hit-under-miss enabled"
	depends on CPU_V6
	help
	  This options enables the workaround for the 364296 ARM1136
	  r0p2 erratum (possible cache data corruption with
	  hit-under-miss enabled). It sets the undocumented bit 31 in
	  the auxiliary control register and the FI bit in the control
	  register, thus disabling hit-under-miss without putting the
	  processor into full low interrupt latency mode. ARM11MPCore
	  is not affected.

config ARM_ERRATA_764369
	bool "ARM errata: Data cache line maintenance operation by MVA may not succeed"
	depends on CPU_V7 && SMP
	help
	  This option enables the workaround for erratum 764369
	  affecting Cortex-A9 MPCore with two or more processors (all
	  current revisions). Under certain timing circumstances, a data
	  cache line maintenance operation by MVA targeting an Inner
	  Shareable memory region may fail to proceed up to either the
	  Point of Coherency or to the Point of Unification of the
	  system. This workaround adds a DSB instruction before the
	  relevant cache maintenance functions and sets a specific bit
	  in the diagnostic control register of the SCU.

config ARM_ERRATA_775420
       bool "ARM errata: A data cache maintenance operation which aborts, might lead to deadlock"
       depends on CPU_V7
       help
	 This option enables the workaround for the 775420 Cortex-A9 (r2p2,
	 r2p6,r2p8,r2p10,r3p0) erratum. In case a date cache maintenance
	 operation aborts with MMU exception, it might cause the processor
	 to deadlock. This workaround puts DSB before executing ISB if
	 an abort may occur on cache maintenance.

config ARM_ERRATA_798181
	bool "ARM errata: TLBI/DSB failure on Cortex-A15"
	depends on CPU_V7 && SMP
	help
	  On Cortex-A15 (r0p0..r3p2) the TLBI*IS/DSB operations are not
	  adequately shooting down all use of the old entries. This
	  option enables the Linux kernel workaround for this erratum
	  which sends an IPI to the CPUs that are running the same ASID
	  as the one being invalidated.

config ARM_ERRATA_773022
	bool "ARM errata: incorrect instructions may be executed from loop buffer"
	depends on CPU_V7
	help
	  This option enables the workaround for the 773022 Cortex-A15
	  (up to r0p4) erratum. In certain rare sequences of code, the
	  loop buffer may deliver incorrect instructions. This
	  workaround disables the loop buffer to avoid the erratum.

endmenu

source "arch/arm/common/Kconfig"

menu "Bus support"

config ARM_AMBA
	bool

config ISA
	bool
	help
	  Find out whether you have ISA slots on your motherboard.  ISA is the
	  name of a bus system, i.e. the way the CPU talks to the other stuff
	  inside your box.  Other bus systems are PCI, EISA, MicroChannel
	  (MCA) or VESA.  ISA is an older system, now being displaced by PCI;
	  newer boards don't support it.  If you have ISA, say Y, otherwise N.

# Select ISA DMA controller support
config ISA_DMA
	bool
	select ISA_DMA_API

# Select ISA DMA interface
config ISA_DMA_API
	bool

config PCI
	bool "PCI support" if MIGHT_HAVE_PCI
	help
	  Find out whether you have a PCI motherboard. PCI is the name of a
	  bus system, i.e. the way the CPU talks to the other stuff inside
	  your box. Other bus systems are ISA, EISA, MicroChannel (MCA) or
	  VESA. If you have PCI, say Y, otherwise N.

config PCI_DOMAINS
	bool
	depends on PCI

config PCI_NANOENGINE
	bool "BSE nanoEngine PCI support"
	depends on SA1100_NANOENGINE
	help
	  Enable PCI on the BSE nanoEngine board.

config PCI_SYSCALL
	def_bool PCI

config PCI_HOST_ITE8152
	bool
	depends on PCI && MACH_ARMCORE
	default y
	select DMABOUNCE

source "drivers/pci/Kconfig"
source "drivers/pci/pcie/Kconfig"

source "drivers/pcmcia/Kconfig"

endmenu

menu "Kernel Features"

config HAVE_SMP
	bool
	help
	  This option should be selected by machines which have an SMP-
	  capable CPU.

	  The only effect of this option is to make the SMP-related
	  options available to the user for configuration.

config SMP
	bool "Symmetric Multi-Processing"
	depends on CPU_V6K || CPU_V7
	depends on GENERIC_CLOCKEVENTS
	depends on HAVE_SMP
	depends on MMU || ARM_MPU
	help
	  This enables support for systems with more than one CPU. If you have
	  a system with only one CPU, say N. If you have a system with more
	  than one CPU, say Y.

	  If you say N here, the kernel will run on uni- and multiprocessor
	  machines, but will use only one CPU of a multiprocessor machine. If
	  you say Y here, the kernel will run on many, but not all,
	  uniprocessor machines. On a uniprocessor machine, the kernel
	  will run faster if you say N here.

	  See also <file:Documentation/x86/i386/IO-APIC.txt>,
	  <file:Documentation/nmi_watchdog.txt> and the SMP-HOWTO available at
	  <http://tldp.org/HOWTO/SMP-HOWTO.html>.

	  If you don't know what to do here, say N.

config SMP_ON_UP
	bool "Allow booting SMP kernel on uniprocessor systems (EXPERIMENTAL)"
	depends on SMP && !XIP_KERNEL && MMU
	default y
	help
	  SMP kernels contain instructions which fail on non-SMP processors.
	  Enabling this option allows the kernel to modify itself to make
	  these instructions safe.  Disabling it allows about 1K of space
	  savings.

	  If you don't know what to do here, say Y.

config ARM_CPU_TOPOLOGY
	bool "Support cpu topology definition"
	depends on SMP && CPU_V7
	default y
	help
	  Support ARM cpu topology definition. The MPIDR register defines
	  affinity between processors which is then used to describe the cpu
	  topology of an ARM System.

config SCHED_MC
	bool "Multi-core scheduler support"
	depends on ARM_CPU_TOPOLOGY
	help
	  Multi-core scheduler support improves the CPU scheduler's decision
	  making when dealing with multi-core CPU chips at a cost of slightly
	  increased overhead in some places. If unsure say N here.

config SCHED_SMT
	bool "SMT scheduler support"
	depends on ARM_CPU_TOPOLOGY
	help
	  Improves the CPU scheduler's decision making when dealing with
	  MultiThreading at a cost of slightly increased overhead in some
	  places. If unsure say N here.

config HAVE_ARM_SCU
	bool
	help
	  This option enables support for the ARM system coherency unit

config HAVE_ARM_ARCH_TIMER
	bool "Architected timer support"
	depends on CPU_V7
	select ARM_ARCH_TIMER
	select GENERIC_CLOCKEVENTS
	help
	  This option enables support for the ARM architected timer

config HAVE_ARM_TWD
	bool
	depends on SMP
	select CLKSRC_OF if OF
	help
	  This options enables support for the ARM timer and watchdog unit

config MCPM
	bool "Multi-Cluster Power Management"
	depends on CPU_V7 && SMP
	help
	  This option provides the common power management infrastructure
	  for (multi-)cluster based systems, such as big.LITTLE based
	  systems.

config MCPM_QUAD_CLUSTER
	bool
	depends on MCPM
	help
	  To avoid wasting resources unnecessarily, MCPM only supports up
	  to 2 clusters by default.
	  Platforms with 3 or 4 clusters that use MCPM must select this
	  option to allow the additional clusters to be managed.

config BIG_LITTLE
	bool "big.LITTLE support (Experimental)"
	depends on CPU_V7 && SMP
	select MCPM
	help
	  This option enables support selections for the big.LITTLE
	  system architecture.

config BL_SWITCHER
	bool "big.LITTLE switcher support"
	depends on BIG_LITTLE && MCPM && HOTPLUG_CPU
	select ARM_CPU_SUSPEND
	select CPU_PM
	help
	  The big.LITTLE "switcher" provides the core functionality to
	  transparently handle transition between a cluster of A15's
	  and a cluster of A7's in a big.LITTLE system.

config BL_SWITCHER_DUMMY_IF
	tristate "Simple big.LITTLE switcher user interface"
	depends on BL_SWITCHER && DEBUG_KERNEL
	help
	  This is a simple and dummy char dev interface to control
	  the big.LITTLE switcher core code.  It is meant for
	  debugging purposes only.

choice
	prompt "Memory split"
	depends on MMU
	default VMSPLIT_3G
	help
	  Select the desired split between kernel and user memory.

	  If you are not absolutely sure what you are doing, leave this
	  option alone!

	config VMSPLIT_3G
		bool "3G/1G user/kernel split"
	config VMSPLIT_2G
		bool "2G/2G user/kernel split"
	config VMSPLIT_1G
		bool "1G/3G user/kernel split"
endchoice

config PAGE_OFFSET
	hex
	default PHYS_OFFSET if !MMU
	default 0x40000000 if VMSPLIT_1G
	default 0x80000000 if VMSPLIT_2G
	default 0xC0000000

config NR_CPUS
	int "Maximum number of CPUs (2-32)"
	range 2 32
	depends on SMP
	default "4"

config HOTPLUG_CPU
	bool "Support for hot-pluggable CPUs"
	depends on SMP
	help
	  Say Y here to experiment with turning CPUs off and on.  CPUs
	  can be controlled through /sys/devices/system/cpu.

config ARM_PSCI
	bool "Support for the ARM Power State Coordination Interface (PSCI)"
	depends on CPU_V7
	help
	  Say Y here if you want Linux to communicate with system firmware
	  implementing the PSCI specification for CPU-centric power
	  management operations described in ARM document number ARM DEN
	  0022A ("Power State Coordination Interface System Software on
	  ARM processors").

# The GPIO number here must be sorted by descending number. In case of
# a multiplatform kernel, we just want the highest value required by the
# selected platforms.
config ARCH_NR_GPIO
	int
	default 1024 if ARCH_SHMOBILE || ARCH_TEGRA
	default 512 if ARCH_EXYNOS || ARCH_KEYSTONE || SOC_OMAP5 || \
		SOC_DRA7XX || ARCH_S3C24XX || ARCH_S3C64XX || ARCH_S5PV210
	default 416 if ARCH_SUNXI
	default 392 if ARCH_U8500
	default 352 if ARCH_VT8500
	default 288 if ARCH_ROCKCHIP
	default 264 if MACH_H4700
	default 0
	help
	  Maximum number of GPIOs in the system.

	  If unsure, leave the default value.

source kernel/Kconfig.preempt

config HZ_FIXED
	int
	default 200 if ARCH_EBSA110 || ARCH_S3C24XX || \
		ARCH_S5PV210 || ARCH_EXYNOS4
	default AT91_TIMER_HZ if ARCH_AT91
	default SHMOBILE_TIMER_HZ if ARCH_SHMOBILE_LEGACY
	default 0

choice
	depends on HZ_FIXED = 0
	prompt "Timer frequency"

config HZ_100
	bool "100 Hz"

config HZ_200
	bool "200 Hz"

config HZ_250
	bool "250 Hz"

config HZ_300
	bool "300 Hz"

config HZ_500
	bool "500 Hz"

config HZ_1000
	bool "1000 Hz"

endchoice

config HZ
	int
	default HZ_FIXED if HZ_FIXED != 0
	default 100 if HZ_100
	default 200 if HZ_200
	default 250 if HZ_250
	default 300 if HZ_300
	default 500 if HZ_500
	default 1000

config SCHED_HRTICK
	def_bool HIGH_RES_TIMERS

config THUMB2_KERNEL
	bool "Compile the kernel in Thumb-2 mode" if !CPU_THUMBONLY
	depends on (CPU_V7 || CPU_V7M) && !CPU_V6 && !CPU_V6K
	default y if CPU_THUMBONLY
	select AEABI
	select ARM_ASM_UNIFIED
	select ARM_UNWIND
	help
	  By enabling this option, the kernel will be compiled in
	  Thumb-2 mode. A compiler/assembler that understand the unified
	  ARM-Thumb syntax is needed.

	  If unsure, say N.

config THUMB2_AVOID_R_ARM_THM_JUMP11
	bool "Work around buggy Thumb-2 short branch relocations in gas"
	depends on THUMB2_KERNEL && MODULES
	default y
	help
	  Various binutils versions can resolve Thumb-2 branches to
	  locally-defined, preemptible global symbols as short-range "b.n"
	  branch instructions.

	  This is a problem, because there's no guarantee the final
	  destination of the symbol, or any candidate locations for a
	  trampoline, are within range of the branch.  For this reason, the
	  kernel does not support fixing up the R_ARM_THM_JUMP11 (102)
	  relocation in modules at all, and it makes little sense to add
	  support.

	  The symptom is that the kernel fails with an "unsupported
	  relocation" error when loading some modules.

	  Until fixed tools are available, passing
	  -fno-optimize-sibling-calls to gcc should prevent gcc generating
	  code which hits this problem, at the cost of a bit of extra runtime
	  stack usage in some cases.

	  The problem is described in more detail at:
	      https://bugs.launchpad.net/binutils-linaro/+bug/725126

	  Only Thumb-2 kernels are affected.

	  Unless you are sure your tools don't have this problem, say Y.

config ARM_ASM_UNIFIED
	bool

config AEABI
	bool "Use the ARM EABI to compile the kernel"
	help
	  This option allows for the kernel to be compiled using the latest
	  ARM ABI (aka EABI).  This is only useful if you are using a user
	  space environment that is also compiled with EABI.

	  Since there are major incompatibilities between the legacy ABI and
	  EABI, especially with regard to structure member alignment, this
	  option also changes the kernel syscall calling convention to
	  disambiguate both ABIs and allow for backward compatibility support
	  (selected with CONFIG_OABI_COMPAT).

	  To use this you need GCC version 4.0.0 or later.

config OABI_COMPAT
	bool "Allow old ABI binaries to run with this kernel (EXPERIMENTAL)"
	depends on AEABI && !THUMB2_KERNEL
	help
	  This option preserves the old syscall interface along with the
	  new (ARM EABI) one. It also provides a compatibility layer to
	  intercept syscalls that have structure arguments which layout
	  in memory differs between the legacy ABI and the new ARM EABI
	  (only for non "thumb" binaries). This option adds a tiny
	  overhead to all syscalls and produces a slightly larger kernel.

	  The seccomp filter system will not be available when this is
	  selected, since there is no way yet to sensibly distinguish
	  between calling conventions during filtering.

	  If you know you'll be using only pure EABI user space then you
	  can say N here. If this option is not selected and you attempt
	  to execute a legacy ABI binary then the result will be
	  UNPREDICTABLE (in fact it can be predicted that it won't work
	  at all). If in doubt say N.

config ARCH_HAS_HOLES_MEMORYMODEL
	bool

config ARCH_SPARSEMEM_ENABLE
	bool

config ARCH_SPARSEMEM_DEFAULT
	def_bool ARCH_SPARSEMEM_ENABLE

config ARCH_SELECT_MEMORY_MODEL
	def_bool ARCH_SPARSEMEM_ENABLE

config HAVE_ARCH_PFN_VALID
	def_bool ARCH_HAS_HOLES_MEMORYMODEL || !SPARSEMEM

config HAVE_GENERIC_RCU_GUP
	def_bool y
	depends on ARM_LPAE

config HIGHMEM
	bool "High Memory Support"
	depends on MMU
	help
	  The address space of ARM processors is only 4 Gigabytes large
	  and it has to accommodate user address space, kernel address
	  space as well as some memory mapped IO. That means that, if you
	  have a large amount of physical memory and/or IO, not all of the
	  memory can be "permanently mapped" by the kernel. The physical
	  memory that is not permanently mapped is called "high memory".

	  Depending on the selected kernel/user memory split, minimum
	  vmalloc space and actual amount of RAM, you may not need this
	  option which should result in a slightly faster kernel.

	  If unsure, say n.

config HIGHPTE
	bool "Allocate 2nd-level pagetables from highmem"
	depends on HIGHMEM

config HW_PERF_EVENTS
	bool "Enable hardware performance counter support for perf events"
	depends on PERF_EVENTS
	default y
	help
	  Enable hardware performance counter support for perf events. If
	  disabled, perf events will use software events only.

config SYS_SUPPORTS_HUGETLBFS
       def_bool y
       depends on ARM_LPAE

config HAVE_ARCH_TRANSPARENT_HUGEPAGE
       def_bool y
       depends on ARM_LPAE

config ARCH_WANT_GENERAL_HUGETLB
	def_bool y

source "mm/Kconfig"

config FORCE_MAX_ZONEORDER
	int "Maximum zone order" if ARCH_SHMOBILE_LEGACY
	range 11 64 if ARCH_SHMOBILE_LEGACY
	default "12" if SOC_AM33XX
	default "9" if SA1111 || ARCH_EFM32
	default "11"
	help
	  The kernel memory allocator divides physically contiguous memory
	  blocks into "zones", where each zone is a power of two number of
	  pages.  This option selects the largest power of two that the kernel
	  keeps in the memory allocator.  If you need to allocate very large
	  blocks of physically contiguous memory, then you may need to
	  increase this value.

	  This config option is actually maximum order plus one. For example,
	  a value of 11 means that the largest free memory block is 2^10 pages.

config ALIGNMENT_TRAP
	bool
	depends on CPU_CP15_MMU
	default y if !ARCH_EBSA110
	select HAVE_PROC_CPU if PROC_FS
	help
	  ARM processors cannot fetch/store information which is not
	  naturally aligned on the bus, i.e., a 4 byte fetch must start at an
	  address divisible by 4. On 32-bit ARM processors, these non-aligned
	  fetch/store instructions will be emulated in software if you say
	  here, which has a severe performance impact. This is necessary for
	  correct operation of some network protocols. With an IP-only
	  configuration it is safe to say N, otherwise say Y.

config UACCESS_WITH_MEMCPY
	bool "Use kernel mem{cpy,set}() for {copy_to,clear}_user()"
	depends on MMU
	default y if CPU_FEROCEON
	help
	  Implement faster copy_to_user and clear_user methods for CPU
	  cores where a 8-word STM instruction give significantly higher
	  memory write throughput than a sequence of individual 32bit stores.

	  A possible side effect is a slight increase in scheduling latency
	  between threads sharing the same address space if they invoke
	  such copy operations with large buffers.

	  However, if the CPU data cache is using a write-allocate mode,
	  this option is unlikely to provide any performance gain.

config SECCOMP
	bool
	prompt "Enable seccomp to safely compute untrusted bytecode"
	---help---
	  This kernel feature is useful for number crunching applications
	  that may need to compute untrusted bytecode during their
	  execution. By using pipes or other transports made available to
	  the process as file descriptors supporting the read/write
	  syscalls, it's possible to isolate those applications in
	  their own address space using seccomp. Once seccomp is
	  enabled via prctl(PR_SET_SECCOMP), it cannot be disabled
	  and the task is only allowed to execute a few safe syscalls
	  defined by each seccomp mode.

config SWIOTLB
	def_bool y

config IOMMU_HELPER
	def_bool SWIOTLB

config XEN_DOM0
	def_bool y
	depends on PARAVIRT_XEN

<<<<<<< HEAD
config PARAVIRT_XEN
	bool "Xen guest support on ARM (EXPERIMENTAL)"
=======
config XEN
	bool "Xen guest support on ARM"
>>>>>>> 0df1f248
	depends on ARM && AEABI && OF
	depends on CPU_V7 && !CPU_V6
	depends on !GENERIC_ATOMIC64
	depends on MMU
	select ARCH_DMA_ADDR_T_64BIT
	select ARM_PSCI
	select SWIOTLB_XEN
	help
	  Say Y if you want to run Linux in a Virtual Machine on Xen on ARM.

endmenu

menu "Boot options"

config USE_OF
	bool "Flattened Device Tree support"
	select IRQ_DOMAIN
	select OF
	select OF_EARLY_FLATTREE
	select OF_RESERVED_MEM
	help
	  Include support for flattened device tree machine descriptions.

config ATAGS
	bool "Support for the traditional ATAGS boot data passing" if USE_OF
	default y
	help
	  This is the traditional way of passing data to the kernel at boot
	  time. If you are solely relying on the flattened device tree (or
	  the ARM_ATAG_DTB_COMPAT option) then you may unselect this option
	  to remove ATAGS support from your kernel binary.  If unsure,
	  leave this to y.

config DEPRECATED_PARAM_STRUCT
	bool "Provide old way to pass kernel parameters"
	depends on ATAGS
	help
	  This was deprecated in 2001 and announced to live on for 5 years.
	  Some old boot loaders still use this way.

# Compressed boot loader in ROM.  Yes, we really want to ask about
# TEXT and BSS so we preserve their values in the config files.
config ZBOOT_ROM_TEXT
	hex "Compressed ROM boot loader base address"
	default "0"
	help
	  The physical address at which the ROM-able zImage is to be
	  placed in the target.  Platforms which normally make use of
	  ROM-able zImage formats normally set this to a suitable
	  value in their defconfig file.

	  If ZBOOT_ROM is not enabled, this has no effect.

config ZBOOT_ROM_BSS
	hex "Compressed ROM boot loader BSS address"
	default "0"
	help
	  The base address of an area of read/write memory in the target
	  for the ROM-able zImage which must be available while the
	  decompressor is running. It must be large enough to hold the
	  entire decompressed kernel plus an additional 128 KiB.
	  Platforms which normally make use of ROM-able zImage formats
	  normally set this to a suitable value in their defconfig file.

	  If ZBOOT_ROM is not enabled, this has no effect.

config ZBOOT_ROM
	bool "Compressed boot loader in ROM/flash"
	depends on ZBOOT_ROM_TEXT != ZBOOT_ROM_BSS
	depends on !ARM_APPENDED_DTB && !XIP_KERNEL && !AUTO_ZRELADDR
	help
	  Say Y here if you intend to execute your compressed kernel image
	  (zImage) directly from ROM or flash.  If unsure, say N.

choice
	prompt "Include SD/MMC loader in zImage (EXPERIMENTAL)"
	depends on ZBOOT_ROM && ARCH_SH7372
	default ZBOOT_ROM_NONE
	help
	  Include experimental SD/MMC loading code in the ROM-able zImage.
	  With this enabled it is possible to write the ROM-able zImage
	  kernel image to an MMC or SD card and boot the kernel straight
	  from the reset vector. At reset the processor Mask ROM will load
	  the first part of the ROM-able zImage which in turn loads the
	  rest the kernel image to RAM.

config ZBOOT_ROM_NONE
	bool "No SD/MMC loader in zImage (EXPERIMENTAL)"
	help
	  Do not load image from SD or MMC

config ZBOOT_ROM_MMCIF
	bool "Include MMCIF loader in zImage (EXPERIMENTAL)"
	help
	  Load image from MMCIF hardware block.

config ZBOOT_ROM_SH_MOBILE_SDHI
	bool "Include SuperH Mobile SDHI loader in zImage (EXPERIMENTAL)"
	help
	  Load image from SDHI hardware block

endchoice

config ARM_APPENDED_DTB
	bool "Use appended device tree blob to zImage (EXPERIMENTAL)"
	depends on OF
	help
	  With this option, the boot code will look for a device tree binary
	  (DTB) appended to zImage
	  (e.g. cat zImage <filename>.dtb > zImage_w_dtb).

	  This is meant as a backward compatibility convenience for those
	  systems with a bootloader that can't be upgraded to accommodate
	  the documented boot protocol using a device tree.

	  Beware that there is very little in terms of protection against
	  this option being confused by leftover garbage in memory that might
	  look like a DTB header after a reboot if no actual DTB is appended
	  to zImage.  Do not leave this option active in a production kernel
	  if you don't intend to always append a DTB.  Proper passing of the
	  location into r2 of a bootloader provided DTB is always preferable
	  to this option.

config ARM_ATAG_DTB_COMPAT
	bool "Supplement the appended DTB with traditional ATAG information"
	depends on ARM_APPENDED_DTB
	help
	  Some old bootloaders can't be updated to a DTB capable one, yet
	  they provide ATAGs with memory configuration, the ramdisk address,
	  the kernel cmdline string, etc.  Such information is dynamically
	  provided by the bootloader and can't always be stored in a static
	  DTB.  To allow a device tree enabled kernel to be used with such
	  bootloaders, this option allows zImage to extract the information
	  from the ATAG list and store it at run time into the appended DTB.

choice
	prompt "Kernel command line type" if ARM_ATAG_DTB_COMPAT
	default ARM_ATAG_DTB_COMPAT_CMDLINE_FROM_BOOTLOADER

config ARM_ATAG_DTB_COMPAT_CMDLINE_FROM_BOOTLOADER
	bool "Use bootloader kernel arguments if available"
	help
	  Uses the command-line options passed by the boot loader instead of
	  the device tree bootargs property. If the boot loader doesn't provide
	  any, the device tree bootargs property will be used.

config ARM_ATAG_DTB_COMPAT_CMDLINE_EXTEND
	bool "Extend with bootloader kernel arguments"
	help
	  The command-line arguments provided by the boot loader will be
	  appended to the the device tree bootargs property.

endchoice

config CMDLINE
	string "Default kernel command string"
	default ""
	help
	  On some architectures (EBSA110 and CATS), there is currently no way
	  for the boot loader to pass arguments to the kernel. For these
	  architectures, you should supply some command-line options at build
	  time by entering them here. As a minimum, you should specify the
	  memory size and the root device (e.g., mem=64M root=/dev/nfs).

choice
	prompt "Kernel command line type" if CMDLINE != ""
	default CMDLINE_FROM_BOOTLOADER
	depends on ATAGS

config CMDLINE_FROM_BOOTLOADER
	bool "Use bootloader kernel arguments if available"
	help
	  Uses the command-line options passed by the boot loader. If
	  the boot loader doesn't provide any, the default kernel command
	  string provided in CMDLINE will be used.

config CMDLINE_EXTEND
	bool "Extend bootloader kernel arguments"
	help
	  The command-line arguments provided by the boot loader will be
	  appended to the default kernel command string.

config CMDLINE_FORCE
	bool "Always use the default kernel command string"
	help
	  Always use the default kernel command string, even if the boot
	  loader passes other arguments to the kernel.
	  This is useful if you cannot or don't want to change the
	  command-line options your boot loader passes to the kernel.
endchoice

config XIP_KERNEL
	bool "Kernel Execute-In-Place from ROM"
	depends on !ARM_LPAE && !ARCH_MULTIPLATFORM
	help
	  Execute-In-Place allows the kernel to run from non-volatile storage
	  directly addressable by the CPU, such as NOR flash. This saves RAM
	  space since the text section of the kernel is not loaded from flash
	  to RAM.  Read-write sections, such as the data section and stack,
	  are still copied to RAM.  The XIP kernel is not compressed since
	  it has to run directly from flash, so it will take more space to
	  store it.  The flash address used to link the kernel object files,
	  and for storing it, is configuration dependent. Therefore, if you
	  say Y here, you must know the proper physical address where to
	  store the kernel image depending on your own flash memory usage.

	  Also note that the make target becomes "make xipImage" rather than
	  "make zImage" or "make Image".  The final kernel binary to put in
	  ROM memory will be arch/arm/boot/xipImage.

	  If unsure, say N.

config XIP_PHYS_ADDR
	hex "XIP Kernel Physical Location"
	depends on XIP_KERNEL
	default "0x00080000"
	help
	  This is the physical address in your flash memory the kernel will
	  be linked for and stored to.  This address is dependent on your
	  own flash usage.

config KEXEC
	bool "Kexec system call (EXPERIMENTAL)"
	depends on (!SMP || PM_SLEEP_SMP)
	help
	  kexec is a system call that implements the ability to shutdown your
	  current kernel, and to start another kernel.  It is like a reboot
	  but it is independent of the system firmware.   And like a reboot
	  you can start any kernel with it, not just Linux.

	  It is an ongoing process to be certain the hardware in a machine
	  is properly shutdown, so do not be surprised if this code does not
	  initially work for you.

config ATAGS_PROC
	bool "Export atags in procfs"
	depends on ATAGS && KEXEC
	default y
	help
	  Should the atags used to boot the kernel be exported in an "atags"
	  file in procfs. Useful with kexec.

config CRASH_DUMP
	bool "Build kdump crash kernel (EXPERIMENTAL)"
	help
	  Generate crash dump after being started by kexec. This should
	  be normally only set in special crash dump kernels which are
	  loaded in the main kernel with kexec-tools into a specially
	  reserved region and then later executed after a crash by
	  kdump/kexec. The crash dump kernel must be compiled to a
	  memory address not used by the main kernel

	  For more details see Documentation/kdump/kdump.txt

config AUTO_ZRELADDR
	bool "Auto calculation of the decompressed kernel image address"
	help
	  ZRELADDR is the physical address where the decompressed kernel
	  image will be placed. If AUTO_ZRELADDR is selected, the address
	  will be determined at run-time by masking the current IP with
	  0xf8000000. This assumes the zImage being placed in the first 128MB
	  from start of memory.

endmenu

menu "CPU Power Management"

source "drivers/cpufreq/Kconfig"

source "drivers/cpuidle/Kconfig"

endmenu

menu "Floating point emulation"

comment "At least one emulation must be selected"

config FPE_NWFPE
	bool "NWFPE math emulation"
	depends on (!AEABI || OABI_COMPAT) && !THUMB2_KERNEL
	---help---
	  Say Y to include the NWFPE floating point emulator in the kernel.
	  This is necessary to run most binaries. Linux does not currently
	  support floating point hardware so you need to say Y here even if
	  your machine has an FPA or floating point co-processor podule.

	  You may say N here if you are going to load the Acorn FPEmulator
	  early in the bootup.

config FPE_NWFPE_XP
	bool "Support extended precision"
	depends on FPE_NWFPE
	help
	  Say Y to include 80-bit support in the kernel floating-point
	  emulator.  Otherwise, only 32 and 64-bit support is compiled in.
	  Note that gcc does not generate 80-bit operations by default,
	  so in most cases this option only enlarges the size of the
	  floating point emulator without any good reason.

	  You almost surely want to say N here.

config FPE_FASTFPE
	bool "FastFPE math emulation (EXPERIMENTAL)"
	depends on (!AEABI || OABI_COMPAT) && !CPU_32v3
	---help---
	  Say Y here to include the FAST floating point emulator in the kernel.
	  This is an experimental much faster emulator which now also has full
	  precision for the mantissa.  It does not support any exceptions.
	  It is very simple, and approximately 3-6 times faster than NWFPE.

	  It should be sufficient for most programs.  It may be not suitable
	  for scientific calculations, but you have to check this for yourself.
	  If you do not feel you need a faster FP emulation you should better
	  choose NWFPE.

config VFP
	bool "VFP-format floating point maths"
	depends on CPU_V6 || CPU_V6K || CPU_ARM926T || CPU_V7 || CPU_FEROCEON
	help
	  Say Y to include VFP support code in the kernel. This is needed
	  if your hardware includes a VFP unit.

	  Please see <file:Documentation/arm/VFP/release-notes.txt> for
	  release notes and additional status information.

	  Say N if your target does not have VFP hardware.

config VFPv3
	bool
	depends on VFP
	default y if CPU_V7

config NEON
	bool "Advanced SIMD (NEON) Extension support"
	depends on VFPv3 && CPU_V7
	help
	  Say Y to include support code for NEON, the ARMv7 Advanced SIMD
	  Extension.

config KERNEL_MODE_NEON
	bool "Support for NEON in kernel mode"
	depends on NEON && AEABI
	help
	  Say Y to include support for NEON in kernel mode.

endmenu

menu "Userspace binary formats"

source "fs/Kconfig.binfmt"

config ARTHUR
	tristate "RISC OS personality"
	depends on !AEABI
	help
	  Say Y here to include the kernel code necessary if you want to run
	  Acorn RISC OS/Arthur binaries under Linux. This code is still very
	  experimental; if this sounds frightening, say N and sleep in peace.
	  You can also say M here to compile this support as a module (which
	  will be called arthur).

endmenu

menu "Power management options"

source "kernel/power/Kconfig"

config ARCH_SUSPEND_POSSIBLE
	depends on CPU_ARM920T || CPU_ARM926T || CPU_FEROCEON || CPU_SA1100 || \
		CPU_V6 || CPU_V6K || CPU_V7 || CPU_V7M || CPU_XSC3 || CPU_XSCALE || CPU_MOHAWK
	def_bool y

config ARM_CPU_SUSPEND
	def_bool PM_SLEEP

config ARCH_HIBERNATION_POSSIBLE
	bool
	depends on MMU
	default y if ARCH_SUSPEND_POSSIBLE

endmenu

source "net/Kconfig"

source "drivers/Kconfig"

source "fs/Kconfig"

source "arch/arm/Kconfig.debug"

source "security/Kconfig"

source "crypto/Kconfig"

source "lib/Kconfig"

source "arch/arm/kvm/Kconfig"<|MERGE_RESOLUTION|>--- conflicted
+++ resolved
@@ -1778,13 +1778,8 @@
 	def_bool y
 	depends on PARAVIRT_XEN
 
-<<<<<<< HEAD
 config PARAVIRT_XEN
-	bool "Xen guest support on ARM (EXPERIMENTAL)"
-=======
-config XEN
 	bool "Xen guest support on ARM"
->>>>>>> 0df1f248
 	depends on ARM && AEABI && OF
 	depends on CPU_V7 && !CPU_V6
 	depends on !GENERIC_ATOMIC64
