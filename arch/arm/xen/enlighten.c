// SPDX-License-Identifier: GPL-2.0-only
#include <xen/xen.h>
#include <xen/events.h>
#include <xen/grant_table.h>
#include <xen/hvm.h>
#include <xen/interface/vcpu.h>
#include <xen/interface/xen.h>
#include <xen/interface/memory.h>
#include <xen/interface/hvm/params.h>
#include <xen/features.h>
#include <xen/platform_pci.h>
#include <xen/xenbus.h>
#include <xen/page.h>
#include <xen/interface/sched.h>
#include <xen/xen-ops.h>
#include <asm/xen/hypervisor.h>
#include <asm/xen/hypercall.h>
#include <asm/system_misc.h>
#include <asm/efi.h>
#include <linux/interrupt.h>
#include <linux/irqreturn.h>
#include <linux/module.h>
#include <linux/of.h>
#include <linux/of_fdt.h>
#include <linux/of_irq.h>
#include <linux/of_address.h>
#include <linux/cpuidle.h>
#include <linux/cpufreq.h>
#include <linux/cpu.h>
#include <linux/console.h>
#include <linux/pvclock_gtod.h>
#include <linux/time64.h>
#include <linux/timekeeping.h>
#include <linux/timekeeper_internal.h>
#include <linux/acpi.h>

#include <linux/mm.h>

static struct start_info _xen_start_info;
struct start_info *xen_start_info = &_xen_start_info;
EXPORT_SYMBOL(xen_start_info);

enum xen_domain_type xen_domain_type = XEN_NATIVE;
EXPORT_SYMBOL(xen_domain_type);

struct shared_info xen_dummy_shared_info;
struct shared_info *HYPERVISOR_shared_info = (void *)&xen_dummy_shared_info;

DEFINE_PER_CPU(struct vcpu_info *, xen_vcpu);
static struct vcpu_info __percpu *xen_vcpu_info;

/* Linux <-> Xen vCPU id mapping */
DEFINE_PER_CPU(uint32_t, xen_vcpu_id);
EXPORT_PER_CPU_SYMBOL(xen_vcpu_id);

/* These are unused until we support booting "pre-ballooned" */
unsigned long xen_released_pages;
struct xen_memory_region xen_extra_mem[XEN_EXTRA_MEM_MAX_REGIONS] __initdata;

static __read_mostly unsigned int xen_events_irq;

uint32_t xen_start_flags;
EXPORT_SYMBOL(xen_start_flags);

int xen_unmap_domain_gfn_range(struct vm_area_struct *vma,
			       int nr, struct page **pages)
{
	return xen_xlate_unmap_gfn_range(vma, nr, pages);
}
EXPORT_SYMBOL_GPL(xen_unmap_domain_gfn_range);

static void xen_read_wallclock(struct timespec64 *ts)
{
	u32 version;
	struct timespec64 now, ts_monotonic;
	struct shared_info *s = HYPERVISOR_shared_info;
	struct pvclock_wall_clock *wall_clock = &(s->wc);

	/* get wallclock at system boot */
	do {
		version = wall_clock->version;
		rmb();		/* fetch version before time */
		now.tv_sec  = ((uint64_t)wall_clock->sec_hi << 32) | wall_clock->sec;
		now.tv_nsec = wall_clock->nsec;
		rmb();		/* fetch time before checking version */
	} while ((wall_clock->version & 1) || (version != wall_clock->version));

	/* time since system boot */
	ktime_get_ts64(&ts_monotonic);
	*ts = timespec64_add(now, ts_monotonic);
}

static int xen_pvclock_gtod_notify(struct notifier_block *nb,
				   unsigned long was_set, void *priv)
{
	/* Protected by the calling core code serialization */
	static struct timespec64 next_sync;

	struct xen_platform_op op;
	struct timespec64 now, system_time;
	struct timekeeper *tk = priv;

	now.tv_sec = tk->xtime_sec;
	now.tv_nsec = (long)(tk->tkr_mono.xtime_nsec >> tk->tkr_mono.shift);
	system_time = timespec64_add(now, tk->wall_to_monotonic);

	/*
	 * We only take the expensive HV call when the clock was set
	 * or when the 11 minutes RTC synchronization time elapsed.
	 */
	if (!was_set && timespec64_compare(&now, &next_sync) < 0)
		return NOTIFY_OK;

	op.cmd = XENPF_settime64;
	op.u.settime64.mbz = 0;
	op.u.settime64.secs = now.tv_sec;
	op.u.settime64.nsecs = now.tv_nsec;
	op.u.settime64.system_time = timespec64_to_ns(&system_time);
	(void)HYPERVISOR_platform_op(&op);

	/*
	 * Move the next drift compensation time 11 minutes
	 * ahead. That's emulating the sync_cmos_clock() update for
	 * the hardware RTC.
	 */
	next_sync = now;
	next_sync.tv_sec += 11 * 60;

	return NOTIFY_OK;
}

static struct notifier_block xen_pvclock_gtod_notifier = {
	.notifier_call = xen_pvclock_gtod_notify,
};

static int xen_starting_cpu(unsigned int cpu)
{
	struct vcpu_register_vcpu_info info;
	struct vcpu_info *vcpup;
	int err;

	/* 
	 * VCPUOP_register_vcpu_info cannot be called twice for the same
	 * vcpu, so if vcpu_info is already registered, just get out. This
	 * can happen with cpu-hotplug.
	 */
	if (per_cpu(xen_vcpu, cpu) != NULL)
		goto after_register_vcpu_info;

	pr_info("Xen: initializing cpu%d\n", cpu);
	vcpup = per_cpu_ptr(xen_vcpu_info, cpu);

	info.mfn = percpu_to_gfn(vcpup);
	info.offset = xen_offset_in_page(vcpup);

	err = HYPERVISOR_vcpu_op(VCPUOP_register_vcpu_info, xen_vcpu_nr(cpu),
				 &info);
	BUG_ON(err);
	per_cpu(xen_vcpu, cpu) = vcpup;

	if (!xen_kernel_unmapped_at_usr())
		xen_setup_runstate_info(cpu);

after_register_vcpu_info:
	enable_percpu_irq(xen_events_irq, 0);
	return 0;
}

static int xen_dying_cpu(unsigned int cpu)
{
	disable_percpu_irq(xen_events_irq);
	return 0;
}

void xen_reboot(int reason)
{
	struct sched_shutdown r = { .reason = reason };
	int rc;

	rc = HYPERVISOR_sched_op(SCHEDOP_shutdown, &r);
	BUG_ON(rc);
}

static void xen_restart(enum reboot_mode reboot_mode, const char *cmd)
{
	xen_reboot(SHUTDOWN_reboot);
}


static void xen_power_off(void)
{
	xen_reboot(SHUTDOWN_poweroff);
}

static irqreturn_t xen_arm_callback(int irq, void *arg)
{
	xen_hvm_evtchn_do_upcall();
	return IRQ_HANDLED;
}

static __initdata struct {
	const char *compat;
	const char *prefix;
	const char *version;
	bool found;
} hyper_node = {"xen,xen", "xen,xen-", NULL, false};

static int __init fdt_find_hyper_node(unsigned long node, const char *uname,
				      int depth, void *data)
{
	const void *s = NULL;
	int len;

	if (depth != 1 || strcmp(uname, "hypervisor") != 0)
		return 0;

	if (of_flat_dt_is_compatible(node, hyper_node.compat))
		hyper_node.found = true;

	s = of_get_flat_dt_prop(node, "compatible", &len);
	if (strlen(hyper_node.prefix) + 3  < len &&
	    !strncmp(hyper_node.prefix, s, strlen(hyper_node.prefix)))
		hyper_node.version = s + strlen(hyper_node.prefix);

	/*
	 * Check if Xen supports EFI by checking whether there is the
	 * "/hypervisor/uefi" node in DT. If so, runtime services are available
	 * through proxy functions (e.g. in case of Xen dom0 EFI implementation
	 * they call special hypercall which executes relevant EFI functions)
	 * and that is why they are always enabled.
	 */
	if (IS_ENABLED(CONFIG_XEN_EFI)) {
		if ((of_get_flat_dt_subnode_by_name(node, "uefi") > 0) &&
		    !efi_runtime_disabled())
			set_bit(EFI_RUNTIME_SERVICES, &efi.flags);
	}

	return 0;
}

/*
 * see Documentation/devicetree/bindings/arm/xen.txt for the
 * documentation of the Xen Device Tree format.
 */
void __init xen_early_init(void)
{
	of_scan_flat_dt(fdt_find_hyper_node, NULL);
	if (!hyper_node.found) {
		pr_debug("No Xen support\n");
		return;
	}

	if (hyper_node.version == NULL) {
		pr_debug("Xen version not found\n");
		return;
	}

	pr_info("Xen %s support found\n", hyper_node.version);

	xen_domain_type = XEN_HVM_DOMAIN;

	xen_setup_features();

	if (xen_feature(XENFEAT_dom0))
		xen_start_flags |= SIF_INITDOMAIN|SIF_PRIVILEGED;

	if (!console_set_on_cmdline && !xen_initial_domain())
		add_preferred_console("hvc", 0, NULL);
}

static void __init xen_acpi_guest_init(void)
{
#ifdef CONFIG_ACPI
	struct xen_hvm_param a;
	int interrupt, trigger, polarity;

	a.domid = DOMID_SELF;
	a.index = HVM_PARAM_CALLBACK_IRQ;

	if (HYPERVISOR_hvm_op(HVMOP_get_param, &a)
	    || (a.value >> 56) != HVM_PARAM_CALLBACK_TYPE_PPI) {
		xen_events_irq = 0;
		return;
	}

	interrupt = a.value & 0xff;
	trigger = ((a.value >> 8) & 0x1) ? ACPI_EDGE_SENSITIVE
					 : ACPI_LEVEL_SENSITIVE;
	polarity = ((a.value >> 8) & 0x2) ? ACPI_ACTIVE_LOW
					  : ACPI_ACTIVE_HIGH;
	xen_events_irq = acpi_register_gsi(NULL, interrupt, trigger, polarity);
#endif
}

static void __init xen_dt_guest_init(void)
{
	struct device_node *xen_node;

	xen_node = of_find_compatible_node(NULL, NULL, "xen,xen");
	if (!xen_node) {
		pr_err("Xen support was detected before, but it has disappeared\n");
		return;
	}

	xen_events_irq = irq_of_parse_and_map(xen_node, 0);
}

static int __init xen_guest_init(void)
{
	struct xen_add_to_physmap xatp;
	struct shared_info *shared_info_page = NULL;
	int cpu;

	if (!xen_domain())
		return 0;

	if (!acpi_disabled)
		xen_acpi_guest_init();
	else
		xen_dt_guest_init();

	if (!xen_events_irq) {
		pr_err("Xen event channel interrupt not found\n");
		return -ENODEV;
	}

	/*
	 * The fdt parsing codes have set EFI_RUNTIME_SERVICES if Xen EFI
	 * parameters are found. Force enable runtime services.
	 */
	if (efi_enabled(EFI_RUNTIME_SERVICES))
		xen_efi_runtime_setup();

	shared_info_page = (struct shared_info *)get_zeroed_page(GFP_KERNEL);

	if (!shared_info_page) {
		pr_err("not enough memory\n");
		return -ENOMEM;
	}
	xatp.domid = DOMID_SELF;
	xatp.idx = 0;
	xatp.space = XENMAPSPACE_shared_info;
	xatp.gpfn = virt_to_gfn(shared_info_page);
	if (HYPERVISOR_memory_op(XENMEM_add_to_physmap, &xatp))
		BUG();

	HYPERVISOR_shared_info = (struct shared_info *)shared_info_page;

	/* xen_vcpu is a pointer to the vcpu_info struct in the shared_info
	 * page, we use it in the event channel upcall and in some pvclock
	 * related functions. 
	 * The shared info contains exactly 1 CPU (the boot CPU). The guest
	 * is required to use VCPUOP_register_vcpu_info to place vcpu info
	 * for secondary CPUs as they are brought up.
	 * For uniformity we use VCPUOP_register_vcpu_info even on cpu0.
	 */
	xen_vcpu_info = alloc_percpu(struct vcpu_info);
	if (xen_vcpu_info == NULL)
		return -ENOMEM;

	/* Direct vCPU id mapping for ARM guests. */
	for_each_possible_cpu(cpu)
		per_cpu(xen_vcpu_id, cpu) = cpu;

	xen_auto_xlat_grant_frames.count = gnttab_max_grant_frames();
	if (xen_xlate_map_ballooned_pages(&xen_auto_xlat_grant_frames.pfn,
					  &xen_auto_xlat_grant_frames.vaddr,
					  xen_auto_xlat_grant_frames.count)) {
		free_percpu(xen_vcpu_info);
		return -ENOMEM;
	}
	gnttab_init();
<<<<<<< HEAD
	if (!xen_initial_domain())
		xenbus_probe();
=======
>>>>>>> e6b46c3a

	/*
	 * Making sure board specific code will not set up ops for
	 * cpu idle and cpu freq.
	 */
	disable_cpuidle();
	disable_cpufreq();

	xen_init_IRQ();

	if (request_percpu_irq(xen_events_irq, xen_arm_callback,
			       "events", &xen_vcpu)) {
		pr_err("Error request IRQ %d\n", xen_events_irq);
		return -EINVAL;
	}

	if (!xen_kernel_unmapped_at_usr())
		xen_time_setup_guest();

	if (xen_initial_domain())
		pvclock_gtod_register_notifier(&xen_pvclock_gtod_notifier);

	return cpuhp_setup_state(CPUHP_AP_ARM_XEN_STARTING,
				 "arm/xen:starting", xen_starting_cpu,
				 xen_dying_cpu);
}
early_initcall(xen_guest_init);

static int __init xen_pm_init(void)
{
	if (!xen_domain())
		return -ENODEV;

	pm_power_off = xen_power_off;
	arm_pm_restart = xen_restart;
	if (!xen_initial_domain()) {
		struct timespec64 ts;
		xen_read_wallclock(&ts);
		do_settimeofday64(&ts);
	}

	return 0;
}
late_initcall(xen_pm_init);


/* empty stubs */
void xen_arch_pre_suspend(void) { }
void xen_arch_post_suspend(int suspend_cancelled) { }
void xen_timer_resume(void) { }
void xen_arch_resume(void) { }
void xen_arch_suspend(void) { }


/* In the hypercall.S file. */
EXPORT_SYMBOL_GPL(HYPERVISOR_event_channel_op);
EXPORT_SYMBOL_GPL(HYPERVISOR_grant_table_op);
EXPORT_SYMBOL_GPL(HYPERVISOR_xen_version);
EXPORT_SYMBOL_GPL(HYPERVISOR_console_io);
EXPORT_SYMBOL_GPL(HYPERVISOR_sched_op);
EXPORT_SYMBOL_GPL(HYPERVISOR_hvm_op);
EXPORT_SYMBOL_GPL(HYPERVISOR_memory_op);
EXPORT_SYMBOL_GPL(HYPERVISOR_physdev_op);
EXPORT_SYMBOL_GPL(HYPERVISOR_vcpu_op);
EXPORT_SYMBOL_GPL(HYPERVISOR_tmem_op);
EXPORT_SYMBOL_GPL(HYPERVISOR_platform_op_raw);
EXPORT_SYMBOL_GPL(HYPERVISOR_multicall);
EXPORT_SYMBOL_GPL(HYPERVISOR_vm_assist);
EXPORT_SYMBOL_GPL(HYPERVISOR_dm_op);
EXPORT_SYMBOL_GPL(privcmd_call);<|MERGE_RESOLUTION|>--- conflicted
+++ resolved
@@ -370,11 +370,6 @@
 		return -ENOMEM;
 	}
 	gnttab_init();
-<<<<<<< HEAD
-	if (!xen_initial_domain())
-		xenbus_probe();
-=======
->>>>>>> e6b46c3a
 
 	/*
 	 * Making sure board specific code will not set up ops for
