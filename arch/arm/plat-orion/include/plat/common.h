/*
 * arch/arm/plat-orion/include/plat/common.h
 *
 * Marvell Orion SoC common setup code used by different mach-/common.c
 *
 * This file is licensed under the terms of the GNU General Public
 * License version 2.  This program is licensed "as is" without any
 * warranty of any kind, whether express or implied.
 */

#ifndef __PLAT_COMMON_H
#include <linux/mv643xx_eth.h>

struct dsa_platform_data;

void __init orion_uart0_init(unsigned int membase,
			     resource_size_t mapbase,
			     unsigned int irq,
			     unsigned int uartclk);

void __init orion_uart1_init(unsigned int membase,
			     resource_size_t mapbase,
			     unsigned int irq,
			     unsigned int uartclk);

void __init orion_uart2_init(unsigned int membase,
			     resource_size_t mapbase,
			     unsigned int irq,
			     unsigned int uartclk);

void __init orion_uart3_init(unsigned int membase,
			     resource_size_t mapbase,
			     unsigned int irq,
			     unsigned int uartclk);

void __init orion_rtc_init(unsigned long mapbase,
			   unsigned long irq);

void __init orion_ge00_init(struct mv643xx_eth_platform_data *eth_data,
			    unsigned long mapbase,
			    unsigned long irq,
			    unsigned long irq_err,
			    int tclk);

void __init orion_ge01_init(struct mv643xx_eth_platform_data *eth_data,
			    unsigned long mapbase,
			    unsigned long irq,
			    unsigned long irq_err,
			    int tclk);

void __init orion_ge10_init(struct mv643xx_eth_platform_data *eth_data,
			    unsigned long mapbase,
			    unsigned long irq,
			    unsigned long irq_err,
			    int tclk);

void __init orion_ge11_init(struct mv643xx_eth_platform_data *eth_data,
			    unsigned long mapbase,
			    unsigned long irq,
			    unsigned long irq_err,
			    int tclk);

void __init orion_ge00_switch_init(struct dsa_platform_data *d,
				   int irq);
void __init orion_i2c_init(unsigned long mapbase,
			   unsigned long irq,
			   unsigned long freq_m);

void __init orion_i2c_1_init(unsigned long mapbase,
			     unsigned long irq,
			     unsigned long freq_m);

void __init orion_spi_init(unsigned long mapbase,
			   unsigned long tclk);

void __init orion_spi_1_init(unsigned long mapbase,
			     unsigned long tclk);

void __init orion_wdt_init(unsigned long tclk);

void __init orion_xor0_init(unsigned long mapbase_low,
			    unsigned long mapbase_high,
			    unsigned long irq_0,
			    unsigned long irq_1);

void __init orion_xor1_init(unsigned long mapbase_low,
			    unsigned long mapbase_high,
			    unsigned long irq_0,
			    unsigned long irq_1);

<<<<<<< HEAD
void __init orion_ehci_init(struct mbus_dram_target_info *mbus_dram_info,
			    unsigned long mapbase,
=======
void __init orion_ehci_init(unsigned long mapbase,
>>>>>>> 6f5c871d
			    unsigned long irq,
			    enum orion_ehci_phy_ver phy_version);

void __init orion_ehci_1_init(unsigned long mapbase,
			      unsigned long irq);

void __init orion_ehci_2_init(unsigned long mapbase,
			      unsigned long irq);

void __init orion_sata_init(struct mv_sata_platform_data *sata_data,
			    unsigned long mapbase,
			    unsigned long irq);

void __init orion_crypto_init(unsigned long mapbase,
			      unsigned long srambase,
			      unsigned long sram_size,
			      unsigned long irq);
#endif<|MERGE_RESOLUTION|>--- conflicted
+++ resolved
@@ -88,12 +88,7 @@
 			    unsigned long irq_0,
 			    unsigned long irq_1);
 
-<<<<<<< HEAD
-void __init orion_ehci_init(struct mbus_dram_target_info *mbus_dram_info,
-			    unsigned long mapbase,
-=======
 void __init orion_ehci_init(unsigned long mapbase,
->>>>>>> 6f5c871d
 			    unsigned long irq,
 			    enum orion_ehci_phy_ver phy_version);
 
