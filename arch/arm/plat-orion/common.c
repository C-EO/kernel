--- conflicted
+++ resolved
@@ -808,19 +808,10 @@
 	},
 };
 
-<<<<<<< HEAD
-void __init orion_ehci_init(struct mbus_dram_target_info *mbus_dram_info,
-			    unsigned long mapbase,
-			    unsigned long irq,
-			    enum orion_ehci_phy_ver phy_version)
-{
-	orion_ehci_data.dram = mbus_dram_info;
-=======
 void __init orion_ehci_init(unsigned long mapbase,
 			    unsigned long irq,
 			    enum orion_ehci_phy_ver phy_version)
 {
->>>>>>> 6f5c871d
 	orion_ehci_data.phy_version = phy_version;
 	fill_resources(&orion_ehci, orion_ehci_resources, mapbase, SZ_4K - 1,
 		       irq);
