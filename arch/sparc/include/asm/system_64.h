--- conflicted
+++ resolved
@@ -95,14 +95,6 @@
 #define write_pcr(__p) __asm__ __volatile__("wr	%0, 0x0, %%pcr" : : "r" (__p))
 #define read_pic(__p)  __asm__ __volatile__("rd %%pic, %0" : "=r" (__p))
 
-<<<<<<< HEAD
-/* Blackbird errata workaround.  */
-#define write_pic(val)    					\
-	__asm__ __volatile__("ba,pt	%%xcc, 99f\n\t"		\
-			     ".align	64\n"			\
-			  "99:wr	%0, 0x0, %%pic\n\t"	\
-			     "rd	%%pic, %%g0" : : "r" (val))
-=======
 /* Blackbird errata workaround.  See commentary in
  * arch/sparc64/kernel/smp.c:smp_percpu_timer_interrupt()
  * for more information.
@@ -112,7 +104,6 @@
 			     ".align	64\n"			\
 			  "99:wr	%0, 0x0, %%pic\n\t"	\
 			     "rd	%%pic, %%g0" : : "r" (__p))
->>>>>>> 18e352e4
 #define reset_pic()	write_pic(0)
 
 #ifndef __ASSEMBLY__
