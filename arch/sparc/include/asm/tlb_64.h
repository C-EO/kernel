/* SPDX-License-Identifier: GPL-2.0 */
#ifndef _SPARC64_TLB_H
#define _SPARC64_TLB_H

#include <linux/swap.h>
#include <linux/pagemap.h>
#include <asm/tlbflush.h>
#include <asm/mmu_context.h>

#ifdef CONFIG_SMP
void smp_flush_tlb_pending(struct mm_struct *,
				  unsigned long, unsigned long *);
#endif

#ifdef CONFIG_SMP
void smp_flush_tlb_mm(struct mm_struct *mm);
#define do_flush_tlb_mm(mm) smp_flush_tlb_mm(mm)
#else
#define do_flush_tlb_mm(mm) __flush_tlb_mm(CTX_HWBITS(mm->context), SECONDARY_CONTEXT)
#endif

void __flush_tlb_pending(unsigned long, unsigned long, unsigned long *);
void flush_tlb_pending(void);

#define tlb_start_vma(tlb, vma) do { } while (0)
#define tlb_end_vma(tlb, vma)	do { } while (0)
#define tlb_flush(tlb)	flush_tlb_pending()

/*
 * SPARC64's hardware TLB fill does not use the Linux page-tables
 * and therefore we don't need a TLBI when freeing page-table pages.
 */

<<<<<<< HEAD
#ifdef CONFIG_HAVE_RCU_TABLE_FREE
=======
#ifdef CONFIG_MMU_GATHER_RCU_TABLE_FREE
>>>>>>> 7d2a07b7
#define tlb_needs_table_invalidate()	(false)
#endif

#include <asm-generic/tlb.h>

#endif /* _SPARC64_TLB_H */<|MERGE_RESOLUTION|>--- conflicted
+++ resolved
@@ -31,11 +31,7 @@
  * and therefore we don't need a TLBI when freeing page-table pages.
  */
 
-<<<<<<< HEAD
-#ifdef CONFIG_HAVE_RCU_TABLE_FREE
-=======
 #ifdef CONFIG_MMU_GATHER_RCU_TABLE_FREE
->>>>>>> 7d2a07b7
 #define tlb_needs_table_invalidate()	(false)
 #endif
 
