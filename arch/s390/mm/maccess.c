--- conflicted
+++ resolved
@@ -125,26 +125,18 @@
  */
 int memcpy_real(void *dest, void *src, size_t count)
 {
-<<<<<<< HEAD
-=======
 	unsigned long _dest  = (unsigned long)dest;
 	unsigned long _src   = (unsigned long)src;
 	unsigned long _count = (unsigned long)count;
->>>>>>> 7d2a07b7
 	int rc;
 
 	if (S390_lowcore.nodat_stack != 0) {
 		preempt_disable();
-<<<<<<< HEAD
-		rc = CALL_ON_STACK(_memcpy_real, S390_lowcore.nodat_stack, 3,
-				   dest, src, count);
-=======
 		rc = call_on_stack(3, S390_lowcore.nodat_stack,
 				   unsigned long, _memcpy_real,
 				   unsigned long, _dest,
 				   unsigned long, _src,
 				   unsigned long, _count);
->>>>>>> 7d2a07b7
 		preempt_enable();
 		return rc;
 	}
