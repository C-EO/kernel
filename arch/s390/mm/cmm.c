// SPDX-License-Identifier: GPL-2.0
/*
 *  Collaborative memory management interface.
 *
 *    Copyright IBM Corp 2003, 2010
 *    Author(s): Martin Schwidefsky <schwidefsky@de.ibm.com>,
 *
 */

#include <linux/errno.h>
#include <linux/fs.h>
#include <linux/init.h>
#include <linux/module.h>
#include <linux/moduleparam.h>
#include <linux/gfp.h>
#include <linux/sched.h>
#include <linux/sysctl.h>
#include <linux/ctype.h>
#include <linux/swap.h>
#include <linux/kthread.h>
#include <linux/oom.h>
#include <linux/uaccess.h>

#include <asm/diag.h>

#ifdef CONFIG_CMM_IUCV
static char *cmm_default_sender = "VMRMSVM";
#endif
static char *sender;
module_param(sender, charp, 0400);
MODULE_PARM_DESC(sender,
		 "Guest name that may send SMSG messages (default VMRMSVM)");

#include "../../../drivers/s390/net/smsgiucv.h"

#define CMM_NR_PAGES ((PAGE_SIZE / sizeof(unsigned long)) - 2)

struct cmm_page_array {
	struct cmm_page_array *next;
	unsigned long index;
	unsigned long pages[CMM_NR_PAGES];
};

static long cmm_pages;
static long cmm_timed_pages;
static volatile long cmm_pages_target;
static volatile long cmm_timed_pages_target;
static long cmm_timeout_pages;
static long cmm_timeout_seconds;

static struct cmm_page_array *cmm_page_list;
static struct cmm_page_array *cmm_timed_page_list;
static DEFINE_SPINLOCK(cmm_lock);

static struct task_struct *cmm_thread_ptr;
static DECLARE_WAIT_QUEUE_HEAD(cmm_thread_wait);

static void cmm_timer_fn(struct timer_list *);
static void cmm_set_timer(void);
static DEFINE_TIMER(cmm_timer, cmm_timer_fn);

static long cmm_alloc_pages(long nr, long *counter,
			    struct cmm_page_array **list)
{
	struct cmm_page_array *pa, *npa;
	unsigned long addr;

	while (nr) {
		addr = __get_free_page(GFP_NOIO);
		if (!addr)
			break;
		spin_lock(&cmm_lock);
		pa = *list;
		if (!pa || pa->index >= CMM_NR_PAGES) {
			/* Need a new page for the page list. */
			spin_unlock(&cmm_lock);
			npa = (struct cmm_page_array *)
				__get_free_page(GFP_NOIO);
			if (!npa) {
				free_page(addr);
				break;
			}
			spin_lock(&cmm_lock);
			pa = *list;
			if (!pa || pa->index >= CMM_NR_PAGES) {
				npa->next = pa;
				npa->index = 0;
				pa = npa;
				*list = pa;
			} else
				free_page((unsigned long) npa);
		}
		diag10_range(addr >> PAGE_SHIFT, 1);
		pa->pages[pa->index++] = addr;
		(*counter)++;
		spin_unlock(&cmm_lock);
		nr--;
	}
	return nr;
}

static long cmm_free_pages(long nr, long *counter, struct cmm_page_array **list)
{
	struct cmm_page_array *pa;
	unsigned long addr;

	spin_lock(&cmm_lock);
	pa = *list;
	while (nr) {
		if (!pa || pa->index <= 0)
			break;
		addr = pa->pages[--pa->index];
		if (pa->index == 0) {
			pa = pa->next;
			free_page((unsigned long) *list);
			*list = pa;
		}
		free_page(addr);
		(*counter)--;
		nr--;
	}
	spin_unlock(&cmm_lock);
	return nr;
}

static int cmm_oom_notify(struct notifier_block *self,
			  unsigned long dummy, void *parm)
{
	unsigned long *freed = parm;
	long nr = 256;

	nr = cmm_free_pages(nr, &cmm_timed_pages, &cmm_timed_page_list);
	if (nr > 0)
		nr = cmm_free_pages(nr, &cmm_pages, &cmm_page_list);
	cmm_pages_target = cmm_pages;
	cmm_timed_pages_target = cmm_timed_pages;
	*freed += 256 - nr;
	return NOTIFY_OK;
}

static struct notifier_block cmm_oom_nb = {
	.notifier_call = cmm_oom_notify,
};

static int cmm_thread(void *dummy)
{
	int rc;

	while (1) {
		rc = wait_event_interruptible(cmm_thread_wait,
			cmm_pages != cmm_pages_target ||
			cmm_timed_pages != cmm_timed_pages_target ||
			kthread_should_stop());
		if (kthread_should_stop() || rc == -ERESTARTSYS) {
			cmm_pages_target = cmm_pages;
			cmm_timed_pages_target = cmm_timed_pages;
			break;
		}
		if (cmm_pages_target > cmm_pages) {
			if (cmm_alloc_pages(1, &cmm_pages, &cmm_page_list))
				cmm_pages_target = cmm_pages;
		} else if (cmm_pages_target < cmm_pages) {
			cmm_free_pages(1, &cmm_pages, &cmm_page_list);
		}
		if (cmm_timed_pages_target > cmm_timed_pages) {
			if (cmm_alloc_pages(1, &cmm_timed_pages,
					   &cmm_timed_page_list))
				cmm_timed_pages_target = cmm_timed_pages;
		} else if (cmm_timed_pages_target < cmm_timed_pages) {
			cmm_free_pages(1, &cmm_timed_pages,
				       &cmm_timed_page_list);
		}
		if (cmm_timed_pages > 0 && !timer_pending(&cmm_timer))
			cmm_set_timer();
	}
	return 0;
}

static void cmm_kick_thread(void)
{
	wake_up(&cmm_thread_wait);
}

static void cmm_set_timer(void)
{
	if (cmm_timed_pages_target <= 0 || cmm_timeout_seconds <= 0) {
		if (timer_pending(&cmm_timer))
			del_timer(&cmm_timer);
		return;
	}
	mod_timer(&cmm_timer, jiffies + msecs_to_jiffies(cmm_timeout_seconds * MSEC_PER_SEC));
}

static void cmm_timer_fn(struct timer_list *unused)
{
	long nr;

	nr = cmm_timed_pages_target - cmm_timeout_pages;
	if (nr < 0)
		cmm_timed_pages_target = 0;
	else
		cmm_timed_pages_target = nr;
	cmm_kick_thread();
	cmm_set_timer();
}

static void cmm_set_pages(long nr)
{
	cmm_pages_target = nr;
	cmm_kick_thread();
}

static long cmm_get_pages(void)
{
	return cmm_pages;
}

static void cmm_add_timed_pages(long nr)
{
	cmm_timed_pages_target += nr;
	cmm_kick_thread();
}

static long cmm_get_timed_pages(void)
{
	return cmm_timed_pages;
}

static void cmm_set_timeout(long nr, long seconds)
{
	cmm_timeout_pages = nr;
	cmm_timeout_seconds = seconds;
	cmm_set_timer();
}

static int cmm_skip_blanks(char *cp, char **endp)
{
	char *str;

	for (str = cp; *str == ' ' || *str == '\t'; str++)
		;
	*endp = str;
	return str != cp;
}

static int cmm_pages_handler(struct ctl_table *ctl, int write,
			     void *buffer, size_t *lenp, loff_t *ppos)
{
	long nr = cmm_get_pages();
	struct ctl_table ctl_entry = {
		.procname	= ctl->procname,
		.data		= &nr,
		.maxlen		= sizeof(long),
	};
	int rc;

	rc = proc_doulongvec_minmax(&ctl_entry, write, buffer, lenp, ppos);
	if (rc < 0 || !write)
		return rc;

	cmm_set_pages(nr);
	return 0;
}

static int cmm_timed_pages_handler(struct ctl_table *ctl, int write,
				   void *buffer, size_t *lenp,
				   loff_t *ppos)
{
	long nr = cmm_get_timed_pages();
	struct ctl_table ctl_entry = {
		.procname	= ctl->procname,
		.data		= &nr,
		.maxlen		= sizeof(long),
	};
	int rc;

	rc = proc_doulongvec_minmax(&ctl_entry, write, buffer, lenp, ppos);
	if (rc < 0 || !write)
		return rc;

	cmm_add_timed_pages(nr);
	return 0;
}

static int cmm_timeout_handler(struct ctl_table *ctl, int write,
			       void *buffer, size_t *lenp, loff_t *ppos)
{
	char buf[64], *p;
	long nr, seconds;
	unsigned int len;

	if (!*lenp || (*ppos && !write)) {
		*lenp = 0;
		return 0;
	}

	if (write) {
		len = min(*lenp, sizeof(buf));
<<<<<<< HEAD
		if (copy_from_user(buf, buffer, len))
			return -EFAULT;
=======
		memcpy(buf, buffer, len);
>>>>>>> 7d2a07b7
		buf[len - 1] = '\0';
		cmm_skip_blanks(buf, &p);
		nr = simple_strtoul(p, &p, 0);
		cmm_skip_blanks(p, &p);
		seconds = simple_strtoul(p, &p, 0);
		cmm_set_timeout(nr, seconds);
		*ppos += *lenp;
	} else {
		len = sprintf(buf, "%ld %ld\n",
			      cmm_timeout_pages, cmm_timeout_seconds);
		if (len > *lenp)
			len = *lenp;
<<<<<<< HEAD
		if (copy_to_user(buffer, buf, len))
			return -EFAULT;
=======
		memcpy(buffer, buf, len);
>>>>>>> 7d2a07b7
		*lenp = len;
		*ppos += len;
	}
	return 0;
}

static struct ctl_table cmm_table[] = {
	{
		.procname	= "cmm_pages",
		.mode		= 0644,
		.proc_handler	= cmm_pages_handler,
	},
	{
		.procname	= "cmm_timed_pages",
		.mode		= 0644,
		.proc_handler	= cmm_timed_pages_handler,
	},
	{
		.procname	= "cmm_timeout",
		.mode		= 0644,
		.proc_handler	= cmm_timeout_handler,
	},
	{ }
};

static struct ctl_table cmm_dir_table[] = {
	{
		.procname	= "vm",
		.maxlen		= 0,
		.mode		= 0555,
		.child		= cmm_table,
	},
	{ }
};

#ifdef CONFIG_CMM_IUCV
#define SMSG_PREFIX "CMM"
static void cmm_smsg_target(const char *from, char *msg)
{
	long nr, seconds;

	if (strlen(sender) > 0 && strcmp(from, sender) != 0)
		return;
	if (!cmm_skip_blanks(msg + strlen(SMSG_PREFIX), &msg))
		return;
	if (strncmp(msg, "SHRINK", 6) == 0) {
		if (!cmm_skip_blanks(msg + 6, &msg))
			return;
		nr = simple_strtoul(msg, &msg, 0);
		cmm_skip_blanks(msg, &msg);
		if (*msg == '\0')
			cmm_set_pages(nr);
	} else if (strncmp(msg, "RELEASE", 7) == 0) {
		if (!cmm_skip_blanks(msg + 7, &msg))
			return;
		nr = simple_strtoul(msg, &msg, 0);
		cmm_skip_blanks(msg, &msg);
		if (*msg == '\0')
			cmm_add_timed_pages(nr);
	} else if (strncmp(msg, "REUSE", 5) == 0) {
		if (!cmm_skip_blanks(msg + 5, &msg))
			return;
		nr = simple_strtoul(msg, &msg, 0);
		if (!cmm_skip_blanks(msg, &msg))
			return;
		seconds = simple_strtoul(msg, &msg, 0);
		cmm_skip_blanks(msg, &msg);
		if (*msg == '\0')
			cmm_set_timeout(nr, seconds);
	}
}
#endif

static struct ctl_table_header *cmm_sysctl_header;

static int __init cmm_init(void)
{
	int rc = -ENOMEM;

	cmm_sysctl_header = register_sysctl_table(cmm_dir_table);
	if (!cmm_sysctl_header)
		goto out_sysctl;
#ifdef CONFIG_CMM_IUCV
	/* convert sender to uppercase characters */
	if (sender) {
		int len = strlen(sender);
		while (len--)
			sender[len] = toupper(sender[len]);
	} else {
		sender = cmm_default_sender;
	}

	rc = smsg_register_callback(SMSG_PREFIX, cmm_smsg_target);
	if (rc < 0)
		goto out_smsg;
#endif
	rc = register_oom_notifier(&cmm_oom_nb);
	if (rc < 0)
		goto out_oom_notify;
	cmm_thread_ptr = kthread_run(cmm_thread, NULL, "cmmthread");
	if (!IS_ERR(cmm_thread_ptr))
		return 0;

	rc = PTR_ERR(cmm_thread_ptr);
	unregister_oom_notifier(&cmm_oom_nb);
out_oom_notify:
#ifdef CONFIG_CMM_IUCV
	smsg_unregister_callback(SMSG_PREFIX, cmm_smsg_target);
out_smsg:
#endif
	unregister_sysctl_table(cmm_sysctl_header);
out_sysctl:
	del_timer_sync(&cmm_timer);
	return rc;
}
module_init(cmm_init);

static void __exit cmm_exit(void)
{
	unregister_sysctl_table(cmm_sysctl_header);
#ifdef CONFIG_CMM_IUCV
	smsg_unregister_callback(SMSG_PREFIX, cmm_smsg_target);
#endif
	unregister_oom_notifier(&cmm_oom_nb);
	kthread_stop(cmm_thread_ptr);
	del_timer_sync(&cmm_timer);
	cmm_free_pages(cmm_pages, &cmm_pages, &cmm_page_list);
	cmm_free_pages(cmm_timed_pages, &cmm_timed_pages, &cmm_timed_page_list);
}
module_exit(cmm_exit);

MODULE_LICENSE("GPL");<|MERGE_RESOLUTION|>--- conflicted
+++ resolved
@@ -296,12 +296,7 @@
 
 	if (write) {
 		len = min(*lenp, sizeof(buf));
-<<<<<<< HEAD
-		if (copy_from_user(buf, buffer, len))
-			return -EFAULT;
-=======
 		memcpy(buf, buffer, len);
->>>>>>> 7d2a07b7
 		buf[len - 1] = '\0';
 		cmm_skip_blanks(buf, &p);
 		nr = simple_strtoul(p, &p, 0);
@@ -314,12 +309,7 @@
 			      cmm_timeout_pages, cmm_timeout_seconds);
 		if (len > *lenp)
 			len = *lenp;
-<<<<<<< HEAD
-		if (copy_to_user(buffer, buf, len))
-			return -EFAULT;
-=======
 		memcpy(buffer, buf, len);
->>>>>>> 7d2a07b7
 		*lenp = len;
 		*ppos += len;
 	}
