// SPDX-License-Identifier: GPL-2.0
/*
 *  KVM guest address space mapping code
 *
 *    Copyright IBM Corp. 2007, 2020
 *    Author(s): Martin Schwidefsky <schwidefsky@de.ibm.com>
 *		 David Hildenbrand <david@redhat.com>
 *		 Janosch Frank <frankja@linux.vnet.ibm.com>
 */

#include <linux/kernel.h>
#include <linux/pagewalk.h>
#include <linux/swap.h>
#include <linux/smp.h>
#include <linux/spinlock.h>
#include <linux/slab.h>
#include <linux/swapops.h>
#include <linux/ksm.h>
#include <linux/mman.h>
#include <linux/pgtable.h>

#include <asm/pgalloc.h>
#include <asm/gmap.h>
#include <asm/tlb.h>

#define GMAP_SHADOW_FAKE_TABLE 1ULL

/**
 * gmap_alloc - allocate and initialize a guest address space
 * @mm: pointer to the parent mm_struct
 * @limit: maximum address of the gmap address space
 *
 * Returns a guest address space structure.
 */
static struct gmap *gmap_alloc(unsigned long limit)
{
	struct gmap *gmap;
	struct page *page;
	unsigned long *table;
	unsigned long etype, atype;

	if (limit < _REGION3_SIZE) {
		limit = _REGION3_SIZE - 1;
		atype = _ASCE_TYPE_SEGMENT;
		etype = _SEGMENT_ENTRY_EMPTY;
	} else if (limit < _REGION2_SIZE) {
		limit = _REGION2_SIZE - 1;
		atype = _ASCE_TYPE_REGION3;
		etype = _REGION3_ENTRY_EMPTY;
	} else if (limit < _REGION1_SIZE) {
		limit = _REGION1_SIZE - 1;
		atype = _ASCE_TYPE_REGION2;
		etype = _REGION2_ENTRY_EMPTY;
	} else {
		limit = -1UL;
		atype = _ASCE_TYPE_REGION1;
		etype = _REGION1_ENTRY_EMPTY;
	}
	gmap = kzalloc(sizeof(struct gmap), GFP_KERNEL_ACCOUNT);
	if (!gmap)
		goto out;
	INIT_LIST_HEAD(&gmap->crst_list);
	INIT_LIST_HEAD(&gmap->children);
	INIT_LIST_HEAD(&gmap->pt_list);
	INIT_RADIX_TREE(&gmap->guest_to_host, GFP_KERNEL_ACCOUNT);
	INIT_RADIX_TREE(&gmap->host_to_guest, GFP_ATOMIC | __GFP_ACCOUNT);
	INIT_RADIX_TREE(&gmap->host_to_rmap, GFP_ATOMIC | __GFP_ACCOUNT);
	spin_lock_init(&gmap->guest_table_lock);
	spin_lock_init(&gmap->shadow_lock);
	refcount_set(&gmap->ref_count, 1);
	page = alloc_pages(GFP_KERNEL_ACCOUNT, CRST_ALLOC_ORDER);
	if (!page)
		goto out_free;
	page->index = 0;
	list_add(&page->lru, &gmap->crst_list);
	table = (unsigned long *) page_to_phys(page);
	crst_table_init(table, etype);
	gmap->table = table;
	gmap->asce = atype | _ASCE_TABLE_LENGTH |
		_ASCE_USER_BITS | __pa(table);
	gmap->asce_end = limit;
	return gmap;

out_free:
	kfree(gmap);
out:
	return NULL;
}

/**
 * gmap_create - create a guest address space
 * @mm: pointer to the parent mm_struct
 * @limit: maximum size of the gmap address space
 *
 * Returns a guest address space structure.
 */
struct gmap *gmap_create(struct mm_struct *mm, unsigned long limit)
{
	struct gmap *gmap;
	unsigned long gmap_asce;

	gmap = gmap_alloc(limit);
	if (!gmap)
		return NULL;
	gmap->mm = mm;
	spin_lock(&mm->context.lock);
	list_add_rcu(&gmap->list, &mm->context.gmap_list);
	if (list_is_singular(&mm->context.gmap_list))
		gmap_asce = gmap->asce;
	else
		gmap_asce = -1UL;
	WRITE_ONCE(mm->context.gmap_asce, gmap_asce);
	spin_unlock(&mm->context.lock);
	return gmap;
}
EXPORT_SYMBOL_GPL(gmap_create);

static void gmap_flush_tlb(struct gmap *gmap)
{
	if (MACHINE_HAS_IDTE)
		__tlb_flush_idte(gmap->asce);
	else
		__tlb_flush_global();
}

static void gmap_radix_tree_free(struct radix_tree_root *root)
{
	struct radix_tree_iter iter;
	unsigned long indices[16];
	unsigned long index;
	void __rcu **slot;
	int i, nr;

	/* A radix tree is freed by deleting all of its entries */
	index = 0;
	do {
		nr = 0;
		radix_tree_for_each_slot(slot, root, &iter, index) {
			indices[nr] = iter.index;
			if (++nr == 16)
				break;
		}
		for (i = 0; i < nr; i++) {
			index = indices[i];
			radix_tree_delete(root, index);
		}
	} while (nr > 0);
}

static void gmap_rmap_radix_tree_free(struct radix_tree_root *root)
{
	struct gmap_rmap *rmap, *rnext, *head;
	struct radix_tree_iter iter;
	unsigned long indices[16];
	unsigned long index;
	void __rcu **slot;
	int i, nr;

	/* A radix tree is freed by deleting all of its entries */
	index = 0;
	do {
		nr = 0;
		radix_tree_for_each_slot(slot, root, &iter, index) {
			indices[nr] = iter.index;
			if (++nr == 16)
				break;
		}
		for (i = 0; i < nr; i++) {
			index = indices[i];
			head = radix_tree_delete(root, index);
			gmap_for_each_rmap_safe(rmap, rnext, head)
				kfree(rmap);
		}
	} while (nr > 0);
}

/**
 * gmap_free - free a guest address space
 * @gmap: pointer to the guest address space structure
 *
 * No locks required. There are no references to this gmap anymore.
 */
static void gmap_free(struct gmap *gmap)
{
	struct page *page, *next;

	/* Flush tlb of all gmaps (if not already done for shadows) */
	if (!(gmap_is_shadow(gmap) && gmap->removed))
		gmap_flush_tlb(gmap);
	/* Free all segment & region tables. */
	list_for_each_entry_safe(page, next, &gmap->crst_list, lru)
		__free_pages(page, CRST_ALLOC_ORDER);
	gmap_radix_tree_free(&gmap->guest_to_host);
	gmap_radix_tree_free(&gmap->host_to_guest);

	/* Free additional data for a shadow gmap */
	if (gmap_is_shadow(gmap)) {
		/* Free all page tables. */
		list_for_each_entry_safe(page, next, &gmap->pt_list, lru)
			page_table_free_pgste(page);
		gmap_rmap_radix_tree_free(&gmap->host_to_rmap);
		/* Release reference to the parent */
		gmap_put(gmap->parent);
	}

	kfree(gmap);
}

/**
 * gmap_get - increase reference counter for guest address space
 * @gmap: pointer to the guest address space structure
 *
 * Returns the gmap pointer
 */
struct gmap *gmap_get(struct gmap *gmap)
{
	refcount_inc(&gmap->ref_count);
	return gmap;
}
EXPORT_SYMBOL_GPL(gmap_get);

/**
 * gmap_put - decrease reference counter for guest address space
 * @gmap: pointer to the guest address space structure
 *
 * If the reference counter reaches zero the guest address space is freed.
 */
void gmap_put(struct gmap *gmap)
{
	if (refcount_dec_and_test(&gmap->ref_count))
		gmap_free(gmap);
}
EXPORT_SYMBOL_GPL(gmap_put);

/**
 * gmap_remove - remove a guest address space but do not free it yet
 * @gmap: pointer to the guest address space structure
 */
void gmap_remove(struct gmap *gmap)
{
	struct gmap *sg, *next;
	unsigned long gmap_asce;

	/* Remove all shadow gmaps linked to this gmap */
	if (!list_empty(&gmap->children)) {
		spin_lock(&gmap->shadow_lock);
		list_for_each_entry_safe(sg, next, &gmap->children, list) {
			list_del(&sg->list);
			gmap_put(sg);
		}
		spin_unlock(&gmap->shadow_lock);
	}
	/* Remove gmap from the pre-mm list */
	spin_lock(&gmap->mm->context.lock);
	list_del_rcu(&gmap->list);
	if (list_empty(&gmap->mm->context.gmap_list))
		gmap_asce = 0;
	else if (list_is_singular(&gmap->mm->context.gmap_list))
		gmap_asce = list_first_entry(&gmap->mm->context.gmap_list,
					     struct gmap, list)->asce;
	else
		gmap_asce = -1UL;
	WRITE_ONCE(gmap->mm->context.gmap_asce, gmap_asce);
	spin_unlock(&gmap->mm->context.lock);
	synchronize_rcu();
	/* Put reference */
	gmap_put(gmap);
}
EXPORT_SYMBOL_GPL(gmap_remove);

/**
 * gmap_enable - switch primary space to the guest address space
 * @gmap: pointer to the guest address space structure
 */
void gmap_enable(struct gmap *gmap)
{
	S390_lowcore.gmap = (unsigned long) gmap;
}
EXPORT_SYMBOL_GPL(gmap_enable);

/**
 * gmap_disable - switch back to the standard primary address space
 * @gmap: pointer to the guest address space structure
 */
void gmap_disable(struct gmap *gmap)
{
	S390_lowcore.gmap = 0UL;
}
EXPORT_SYMBOL_GPL(gmap_disable);

/**
 * gmap_get_enabled - get a pointer to the currently enabled gmap
 *
 * Returns a pointer to the currently enabled gmap. 0 if none is enabled.
 */
struct gmap *gmap_get_enabled(void)
{
	return (struct gmap *) S390_lowcore.gmap;
}
EXPORT_SYMBOL_GPL(gmap_get_enabled);

/*
 * gmap_alloc_table is assumed to be called with mmap_lock held
 */
static int gmap_alloc_table(struct gmap *gmap, unsigned long *table,
			    unsigned long init, unsigned long gaddr)
{
	struct page *page;
	unsigned long *new;

	/* since we dont free the gmap table until gmap_free we can unlock */
	page = alloc_pages(GFP_KERNEL_ACCOUNT, CRST_ALLOC_ORDER);
	if (!page)
		return -ENOMEM;
	new = (unsigned long *) page_to_phys(page);
	crst_table_init(new, init);
	spin_lock(&gmap->guest_table_lock);
	if (*table & _REGION_ENTRY_INVALID) {
		list_add(&page->lru, &gmap->crst_list);
		*table = (unsigned long) new | _REGION_ENTRY_LENGTH |
			(*table & _REGION_ENTRY_TYPE_MASK);
		page->index = gaddr;
		page = NULL;
	}
	spin_unlock(&gmap->guest_table_lock);
	if (page)
		__free_pages(page, CRST_ALLOC_ORDER);
	return 0;
}

/**
 * __gmap_segment_gaddr - find virtual address from segment pointer
 * @entry: pointer to a segment table entry in the guest address space
 *
 * Returns the virtual address in the guest address space for the segment
 */
static unsigned long __gmap_segment_gaddr(unsigned long *entry)
{
	struct page *page;
	unsigned long offset, mask;

	offset = (unsigned long) entry / sizeof(unsigned long);
	offset = (offset & (PTRS_PER_PMD - 1)) * PMD_SIZE;
	mask = ~(PTRS_PER_PMD * sizeof(pmd_t) - 1);
	page = virt_to_page((void *)((unsigned long) entry & mask));
	return page->index + offset;
}

/**
 * __gmap_unlink_by_vmaddr - unlink a single segment via a host address
 * @gmap: pointer to the guest address space structure
 * @vmaddr: address in the host process address space
 *
 * Returns 1 if a TLB flush is required
 */
static int __gmap_unlink_by_vmaddr(struct gmap *gmap, unsigned long vmaddr)
{
	unsigned long *entry;
	int flush = 0;

	BUG_ON(gmap_is_shadow(gmap));
	spin_lock(&gmap->guest_table_lock);
	entry = radix_tree_delete(&gmap->host_to_guest, vmaddr >> PMD_SHIFT);
	if (entry) {
		flush = (*entry != _SEGMENT_ENTRY_EMPTY);
		*entry = _SEGMENT_ENTRY_EMPTY;
	}
	spin_unlock(&gmap->guest_table_lock);
	return flush;
}

/**
 * __gmap_unmap_by_gaddr - unmap a single segment via a guest address
 * @gmap: pointer to the guest address space structure
 * @gaddr: address in the guest address space
 *
 * Returns 1 if a TLB flush is required
 */
static int __gmap_unmap_by_gaddr(struct gmap *gmap, unsigned long gaddr)
{
	unsigned long vmaddr;

	vmaddr = (unsigned long) radix_tree_delete(&gmap->guest_to_host,
						   gaddr >> PMD_SHIFT);
	return vmaddr ? __gmap_unlink_by_vmaddr(gmap, vmaddr) : 0;
}

/**
 * gmap_unmap_segment - unmap segment from the guest address space
 * @gmap: pointer to the guest address space structure
 * @to: address in the guest address space
 * @len: length of the memory area to unmap
 *
 * Returns 0 if the unmap succeeded, -EINVAL if not.
 */
int gmap_unmap_segment(struct gmap *gmap, unsigned long to, unsigned long len)
{
	unsigned long off;
	int flush;

	BUG_ON(gmap_is_shadow(gmap));
	if ((to | len) & (PMD_SIZE - 1))
		return -EINVAL;
	if (len == 0 || to + len < to)
		return -EINVAL;

	flush = 0;
	mmap_write_lock(gmap->mm);
	for (off = 0; off < len; off += PMD_SIZE)
		flush |= __gmap_unmap_by_gaddr(gmap, to + off);
	mmap_write_unlock(gmap->mm);
	if (flush)
		gmap_flush_tlb(gmap);
	return 0;
}
EXPORT_SYMBOL_GPL(gmap_unmap_segment);

/**
 * gmap_map_segment - map a segment to the guest address space
 * @gmap: pointer to the guest address space structure
 * @from: source address in the parent address space
 * @to: target address in the guest address space
 * @len: length of the memory area to map
 *
 * Returns 0 if the mmap succeeded, -EINVAL or -ENOMEM if not.
 */
int gmap_map_segment(struct gmap *gmap, unsigned long from,
		     unsigned long to, unsigned long len)
{
	unsigned long off;
	int flush;

	BUG_ON(gmap_is_shadow(gmap));
	if ((from | to | len) & (PMD_SIZE - 1))
		return -EINVAL;
	if (len == 0 || from + len < from || to + len < to ||
	    from + len - 1 > TASK_SIZE_MAX || to + len - 1 > gmap->asce_end)
		return -EINVAL;

	flush = 0;
	mmap_write_lock(gmap->mm);
	for (off = 0; off < len; off += PMD_SIZE) {
		/* Remove old translation */
		flush |= __gmap_unmap_by_gaddr(gmap, to + off);
		/* Store new translation */
		if (radix_tree_insert(&gmap->guest_to_host,
				      (to + off) >> PMD_SHIFT,
				      (void *) from + off))
			break;
	}
	mmap_write_unlock(gmap->mm);
	if (flush)
		gmap_flush_tlb(gmap);
	if (off >= len)
		return 0;
	gmap_unmap_segment(gmap, to, len);
	return -ENOMEM;
}
EXPORT_SYMBOL_GPL(gmap_map_segment);

/**
 * __gmap_translate - translate a guest address to a user space address
 * @gmap: pointer to guest mapping meta data structure
 * @gaddr: guest address
 *
 * Returns user space address which corresponds to the guest address or
 * -EFAULT if no such mapping exists.
 * This function does not establish potentially missing page table entries.
 * The mmap_lock of the mm that belongs to the address space must be held
 * when this function gets called.
 *
 * Note: Can also be called for shadow gmaps.
 */
unsigned long __gmap_translate(struct gmap *gmap, unsigned long gaddr)
{
	unsigned long vmaddr;

	vmaddr = (unsigned long)
		radix_tree_lookup(&gmap->guest_to_host, gaddr >> PMD_SHIFT);
	/* Note: guest_to_host is empty for a shadow gmap */
	return vmaddr ? (vmaddr | (gaddr & ~PMD_MASK)) : -EFAULT;
}
EXPORT_SYMBOL_GPL(__gmap_translate);

/**
 * gmap_translate - translate a guest address to a user space address
 * @gmap: pointer to guest mapping meta data structure
 * @gaddr: guest address
 *
 * Returns user space address which corresponds to the guest address or
 * -EFAULT if no such mapping exists.
 * This function does not establish potentially missing page table entries.
 */
unsigned long gmap_translate(struct gmap *gmap, unsigned long gaddr)
{
	unsigned long rc;

	mmap_read_lock(gmap->mm);
	rc = __gmap_translate(gmap, gaddr);
	mmap_read_unlock(gmap->mm);
	return rc;
}
EXPORT_SYMBOL_GPL(gmap_translate);

/**
 * gmap_unlink - disconnect a page table from the gmap shadow tables
 * @gmap: pointer to guest mapping meta data structure
 * @table: pointer to the host page table
 * @vmaddr: vm address associated with the host page table
 */
void gmap_unlink(struct mm_struct *mm, unsigned long *table,
		 unsigned long vmaddr)
{
	struct gmap *gmap;
	int flush;

	rcu_read_lock();
	list_for_each_entry_rcu(gmap, &mm->context.gmap_list, list) {
		flush = __gmap_unlink_by_vmaddr(gmap, vmaddr);
		if (flush)
			gmap_flush_tlb(gmap);
	}
	rcu_read_unlock();
}

static void gmap_pmdp_xchg(struct gmap *gmap, pmd_t *old, pmd_t new,
			   unsigned long gaddr);

/**
 * gmap_link - set up shadow page tables to connect a host to a guest address
 * @gmap: pointer to guest mapping meta data structure
 * @gaddr: guest address
 * @vmaddr: vm address
 *
 * Returns 0 on success, -ENOMEM for out of memory conditions, and -EFAULT
 * if the vm address is already mapped to a different guest segment.
 * The mmap_lock of the mm that belongs to the address space must be held
 * when this function gets called.
 */
int __gmap_link(struct gmap *gmap, unsigned long gaddr, unsigned long vmaddr)
{
	struct mm_struct *mm;
	unsigned long *table;
	spinlock_t *ptl;
	pgd_t *pgd;
	p4d_t *p4d;
	pud_t *pud;
	pmd_t *pmd;
	u64 unprot;
	int rc;

	BUG_ON(gmap_is_shadow(gmap));
	/* Create higher level tables in the gmap page table */
	table = gmap->table;
	if ((gmap->asce & _ASCE_TYPE_MASK) >= _ASCE_TYPE_REGION1) {
		table += (gaddr & _REGION1_INDEX) >> _REGION1_SHIFT;
		if ((*table & _REGION_ENTRY_INVALID) &&
		    gmap_alloc_table(gmap, table, _REGION2_ENTRY_EMPTY,
				     gaddr & _REGION1_MASK))
			return -ENOMEM;
		table = (unsigned long *)(*table & _REGION_ENTRY_ORIGIN);
	}
	if ((gmap->asce & _ASCE_TYPE_MASK) >= _ASCE_TYPE_REGION2) {
		table += (gaddr & _REGION2_INDEX) >> _REGION2_SHIFT;
		if ((*table & _REGION_ENTRY_INVALID) &&
		    gmap_alloc_table(gmap, table, _REGION3_ENTRY_EMPTY,
				     gaddr & _REGION2_MASK))
			return -ENOMEM;
		table = (unsigned long *)(*table & _REGION_ENTRY_ORIGIN);
	}
	if ((gmap->asce & _ASCE_TYPE_MASK) >= _ASCE_TYPE_REGION3) {
		table += (gaddr & _REGION3_INDEX) >> _REGION3_SHIFT;
		if ((*table & _REGION_ENTRY_INVALID) &&
		    gmap_alloc_table(gmap, table, _SEGMENT_ENTRY_EMPTY,
				     gaddr & _REGION3_MASK))
			return -ENOMEM;
		table = (unsigned long *)(*table & _REGION_ENTRY_ORIGIN);
	}
	table += (gaddr & _SEGMENT_INDEX) >> _SEGMENT_SHIFT;
	/* Walk the parent mm page table */
	mm = gmap->mm;
	pgd = pgd_offset(mm, vmaddr);
	VM_BUG_ON(pgd_none(*pgd));
	p4d = p4d_offset(pgd, vmaddr);
	VM_BUG_ON(p4d_none(*p4d));
	pud = pud_offset(p4d, vmaddr);
	VM_BUG_ON(pud_none(*pud));
	/* large puds cannot yet be handled */
	if (pud_large(*pud))
		return -EFAULT;
	pmd = pmd_offset(pud, vmaddr);
	VM_BUG_ON(pmd_none(*pmd));
	/* Are we allowed to use huge pages? */
	if (pmd_large(*pmd) && !gmap->mm->context.allow_gmap_hpage_1m)
		return -EFAULT;
	/* Link gmap segment table entry location to page table. */
	rc = radix_tree_preload(GFP_KERNEL_ACCOUNT);
	if (rc)
		return rc;
	ptl = pmd_lock(mm, pmd);
	spin_lock(&gmap->guest_table_lock);
	if (*table == _SEGMENT_ENTRY_EMPTY) {
		rc = radix_tree_insert(&gmap->host_to_guest,
				       vmaddr >> PMD_SHIFT, table);
		if (!rc) {
			if (pmd_large(*pmd)) {
				*table = (pmd_val(*pmd) &
					  _SEGMENT_ENTRY_HARDWARE_BITS_LARGE)
					| _SEGMENT_ENTRY_GMAP_UC;
			} else
				*table = pmd_val(*pmd) &
					_SEGMENT_ENTRY_HARDWARE_BITS;
		}
	} else if (*table & _SEGMENT_ENTRY_PROTECT &&
		   !(pmd_val(*pmd) & _SEGMENT_ENTRY_PROTECT)) {
		unprot = (u64)*table;
		unprot &= ~_SEGMENT_ENTRY_PROTECT;
		unprot |= _SEGMENT_ENTRY_GMAP_UC;
		gmap_pmdp_xchg(gmap, (pmd_t *)table, __pmd(unprot), gaddr);
	}
	spin_unlock(&gmap->guest_table_lock);
	spin_unlock(ptl);
	radix_tree_preload_end();
	return rc;
}

/**
 * gmap_fault - resolve a fault on a guest address
 * @gmap: pointer to guest mapping meta data structure
 * @gaddr: guest address
 * @fault_flags: flags to pass down to handle_mm_fault()
 *
 * Returns 0 on success, -ENOMEM for out of memory conditions, and -EFAULT
 * if the vm address is already mapped to a different guest segment.
 */
int gmap_fault(struct gmap *gmap, unsigned long gaddr,
	       unsigned int fault_flags)
{
	unsigned long vmaddr;
	int rc;
	bool unlocked;

	mmap_read_lock(gmap->mm);

retry:
	unlocked = false;
	vmaddr = __gmap_translate(gmap, gaddr);
	if (IS_ERR_VALUE(vmaddr)) {
		rc = vmaddr;
		goto out_up;
	}
	if (fixup_user_fault(gmap->mm, vmaddr, fault_flags,
			     &unlocked)) {
		rc = -EFAULT;
		goto out_up;
	}
	/*
	 * In the case that fixup_user_fault unlocked the mmap_lock during
	 * faultin redo __gmap_translate to not race with a map/unmap_segment.
	 */
	if (unlocked)
		goto retry;

	rc = __gmap_link(gmap, gaddr, vmaddr);
out_up:
	mmap_read_unlock(gmap->mm);
	return rc;
}
EXPORT_SYMBOL_GPL(gmap_fault);

/*
 * this function is assumed to be called with mmap_lock held
 */
void __gmap_zap(struct gmap *gmap, unsigned long gaddr)
{
	unsigned long vmaddr;
	spinlock_t *ptl;
	pte_t *ptep;

	/* Find the vm address for the guest address */
	vmaddr = (unsigned long) radix_tree_lookup(&gmap->guest_to_host,
						   gaddr >> PMD_SHIFT);
	if (vmaddr) {
		vmaddr |= gaddr & ~PMD_MASK;
		/* Get pointer to the page table entry */
		ptep = get_locked_pte(gmap->mm, vmaddr, &ptl);
		if (likely(ptep))
			ptep_zap_unused(gmap->mm, vmaddr, ptep, 0);
		pte_unmap_unlock(ptep, ptl);
	}
}
EXPORT_SYMBOL_GPL(__gmap_zap);

void gmap_discard(struct gmap *gmap, unsigned long from, unsigned long to)
{
	unsigned long gaddr, vmaddr, size;
	struct vm_area_struct *vma;

	mmap_read_lock(gmap->mm);
	for (gaddr = from; gaddr < to;
	     gaddr = (gaddr + PMD_SIZE) & PMD_MASK) {
		/* Find the vm address for the guest address */
		vmaddr = (unsigned long)
			radix_tree_lookup(&gmap->guest_to_host,
					  gaddr >> PMD_SHIFT);
		if (!vmaddr)
			continue;
		vmaddr |= gaddr & ~PMD_MASK;
		/* Find vma in the parent mm */
		vma = find_vma(gmap->mm, vmaddr);
		if (!vma)
			continue;
		/*
		 * We do not discard pages that are backed by
		 * hugetlbfs, so we don't have to refault them.
		 */
		if (is_vm_hugetlb_page(vma))
			continue;
		size = min(to - gaddr, PMD_SIZE - (gaddr & ~PMD_MASK));
		zap_page_range(vma, vmaddr, size);
	}
	mmap_read_unlock(gmap->mm);
}
EXPORT_SYMBOL_GPL(gmap_discard);

static LIST_HEAD(gmap_notifier_list);
static DEFINE_SPINLOCK(gmap_notifier_lock);

/**
 * gmap_register_pte_notifier - register a pte invalidation callback
 * @nb: pointer to the gmap notifier block
 */
void gmap_register_pte_notifier(struct gmap_notifier *nb)
{
	spin_lock(&gmap_notifier_lock);
	list_add_rcu(&nb->list, &gmap_notifier_list);
	spin_unlock(&gmap_notifier_lock);
}
EXPORT_SYMBOL_GPL(gmap_register_pte_notifier);

/**
 * gmap_unregister_pte_notifier - remove a pte invalidation callback
 * @nb: pointer to the gmap notifier block
 */
void gmap_unregister_pte_notifier(struct gmap_notifier *nb)
{
	spin_lock(&gmap_notifier_lock);
	list_del_rcu(&nb->list);
	spin_unlock(&gmap_notifier_lock);
	synchronize_rcu();
}
EXPORT_SYMBOL_GPL(gmap_unregister_pte_notifier);

/**
 * gmap_call_notifier - call all registered invalidation callbacks
 * @gmap: pointer to guest mapping meta data structure
 * @start: start virtual address in the guest address space
 * @end: end virtual address in the guest address space
 */
static void gmap_call_notifier(struct gmap *gmap, unsigned long start,
			       unsigned long end)
{
	struct gmap_notifier *nb;

	list_for_each_entry(nb, &gmap_notifier_list, list)
		nb->notifier_call(gmap, start, end);
}

/**
 * gmap_table_walk - walk the gmap page tables
 * @gmap: pointer to guest mapping meta data structure
 * @gaddr: virtual address in the guest address space
 * @level: page table level to stop at
 *
 * Returns a table entry pointer for the given guest address and @level
 * @level=0 : returns a pointer to a page table table entry (or NULL)
 * @level=1 : returns a pointer to a segment table entry (or NULL)
 * @level=2 : returns a pointer to a region-3 table entry (or NULL)
 * @level=3 : returns a pointer to a region-2 table entry (or NULL)
 * @level=4 : returns a pointer to a region-1 table entry (or NULL)
 *
 * Returns NULL if the gmap page tables could not be walked to the
 * requested level.
 *
 * Note: Can also be called for shadow gmaps.
 */
static inline unsigned long *gmap_table_walk(struct gmap *gmap,
					     unsigned long gaddr, int level)
{
	const int asce_type = gmap->asce & _ASCE_TYPE_MASK;
<<<<<<< HEAD
	unsigned long *table;
=======
	unsigned long *table = gmap->table;
>>>>>>> 7d2a07b7

	if (gmap_is_shadow(gmap) && gmap->removed)
		return NULL;

<<<<<<< HEAD
	if (asce_type != _ASCE_TYPE_REGION1 &&
	    gaddr & (-1UL << (31 + (asce_type >> 2) * 11)))
		return NULL;

	table = gmap->table;
	switch (gmap->asce & _ASCE_TYPE_MASK) {
=======
	if (WARN_ON_ONCE(level > (asce_type >> 2) + 1))
		return NULL;

	if (asce_type != _ASCE_TYPE_REGION1 &&
	    gaddr & (-1UL << (31 + (asce_type >> 2) * 11)))
		return NULL;

	switch (asce_type) {
>>>>>>> 7d2a07b7
	case _ASCE_TYPE_REGION1:
		table += (gaddr & _REGION1_INDEX) >> _REGION1_SHIFT;
		if (level == 4)
			break;
		if (*table & _REGION_ENTRY_INVALID)
			return NULL;
		table = (unsigned long *)(*table & _REGION_ENTRY_ORIGIN);
		fallthrough;
	case _ASCE_TYPE_REGION2:
		table += (gaddr & _REGION2_INDEX) >> _REGION2_SHIFT;
		if (level == 3)
			break;
		if (*table & _REGION_ENTRY_INVALID)
			return NULL;
		table = (unsigned long *)(*table & _REGION_ENTRY_ORIGIN);
		fallthrough;
	case _ASCE_TYPE_REGION3:
		table += (gaddr & _REGION3_INDEX) >> _REGION3_SHIFT;
		if (level == 2)
			break;
		if (*table & _REGION_ENTRY_INVALID)
			return NULL;
		table = (unsigned long *)(*table & _REGION_ENTRY_ORIGIN);
		fallthrough;
	case _ASCE_TYPE_SEGMENT:
		table += (gaddr & _SEGMENT_INDEX) >> _SEGMENT_SHIFT;
		if (level == 1)
			break;
		if (*table & _REGION_ENTRY_INVALID)
			return NULL;
		table = (unsigned long *)(*table & _SEGMENT_ENTRY_ORIGIN);
		table += (gaddr & _PAGE_INDEX) >> _PAGE_SHIFT;
	}
	return table;
}

/**
 * gmap_pte_op_walk - walk the gmap page table, get the page table lock
 *		      and return the pte pointer
 * @gmap: pointer to guest mapping meta data structure
 * @gaddr: virtual address in the guest address space
 * @ptl: pointer to the spinlock pointer
 *
 * Returns a pointer to the locked pte for a guest address, or NULL
 */
static pte_t *gmap_pte_op_walk(struct gmap *gmap, unsigned long gaddr,
			       spinlock_t **ptl)
{
	unsigned long *table;

	BUG_ON(gmap_is_shadow(gmap));
	/* Walk the gmap page table, lock and get pte pointer */
	table = gmap_table_walk(gmap, gaddr, 1); /* get segment pointer */
	if (!table || *table & _SEGMENT_ENTRY_INVALID)
		return NULL;
	return pte_alloc_map_lock(gmap->mm, (pmd_t *) table, gaddr, ptl);
}

/**
 * gmap_pte_op_fixup - force a page in and connect the gmap page table
 * @gmap: pointer to guest mapping meta data structure
 * @gaddr: virtual address in the guest address space
 * @vmaddr: address in the host process address space
 * @prot: indicates access rights: PROT_NONE, PROT_READ or PROT_WRITE
 *
 * Returns 0 if the caller can retry __gmap_translate (might fail again),
 * -ENOMEM if out of memory and -EFAULT if anything goes wrong while fixing
 * up or connecting the gmap page table.
 */
static int gmap_pte_op_fixup(struct gmap *gmap, unsigned long gaddr,
			     unsigned long vmaddr, int prot)
{
	struct mm_struct *mm = gmap->mm;
	unsigned int fault_flags;
	bool unlocked = false;

	BUG_ON(gmap_is_shadow(gmap));
	fault_flags = (prot == PROT_WRITE) ? FAULT_FLAG_WRITE : 0;
	if (fixup_user_fault(mm, vmaddr, fault_flags, &unlocked))
		return -EFAULT;
	if (unlocked)
		/* lost mmap_lock, caller has to retry __gmap_translate */
		return 0;
	/* Connect the page tables */
	return __gmap_link(gmap, gaddr, vmaddr);
}

/**
 * gmap_pte_op_end - release the page table lock
 * @ptl: pointer to the spinlock pointer
 */
static void gmap_pte_op_end(spinlock_t *ptl)
{
	if (ptl)
		spin_unlock(ptl);
}

/**
 * gmap_pmd_op_walk - walk the gmap tables, get the guest table lock
 *		      and return the pmd pointer
 * @gmap: pointer to guest mapping meta data structure
 * @gaddr: virtual address in the guest address space
 *
 * Returns a pointer to the pmd for a guest address, or NULL
 */
static inline pmd_t *gmap_pmd_op_walk(struct gmap *gmap, unsigned long gaddr)
{
	pmd_t *pmdp;

	BUG_ON(gmap_is_shadow(gmap));
	pmdp = (pmd_t *) gmap_table_walk(gmap, gaddr, 1);
	if (!pmdp)
		return NULL;

	/* without huge pages, there is no need to take the table lock */
	if (!gmap->mm->context.allow_gmap_hpage_1m)
		return pmd_none(*pmdp) ? NULL : pmdp;

	spin_lock(&gmap->guest_table_lock);
	if (pmd_none(*pmdp)) {
		spin_unlock(&gmap->guest_table_lock);
		return NULL;
	}

	/* 4k page table entries are locked via the pte (pte_alloc_map_lock). */
	if (!pmd_large(*pmdp))
		spin_unlock(&gmap->guest_table_lock);
	return pmdp;
}

/**
 * gmap_pmd_op_end - release the guest_table_lock if needed
 * @gmap: pointer to the guest mapping meta data structure
 * @pmdp: pointer to the pmd
 */
static inline void gmap_pmd_op_end(struct gmap *gmap, pmd_t *pmdp)
{
	if (pmd_large(*pmdp))
		spin_unlock(&gmap->guest_table_lock);
}

/*
 * gmap_protect_pmd - remove access rights to memory and set pmd notification bits
 * @pmdp: pointer to the pmd to be protected
 * @prot: indicates access rights: PROT_NONE, PROT_READ or PROT_WRITE
 * @bits: notification bits to set
 *
 * Returns:
 * 0 if successfully protected
 * -EAGAIN if a fixup is needed
 * -EINVAL if unsupported notifier bits have been specified
 *
 * Expected to be called with sg->mm->mmap_lock in read and
 * guest_table_lock held.
 */
static int gmap_protect_pmd(struct gmap *gmap, unsigned long gaddr,
			    pmd_t *pmdp, int prot, unsigned long bits)
{
	int pmd_i = pmd_val(*pmdp) & _SEGMENT_ENTRY_INVALID;
	int pmd_p = pmd_val(*pmdp) & _SEGMENT_ENTRY_PROTECT;
	pmd_t new = *pmdp;

	/* Fixup needed */
	if ((pmd_i && (prot != PROT_NONE)) || (pmd_p && (prot == PROT_WRITE)))
		return -EAGAIN;

	if (prot == PROT_NONE && !pmd_i) {
		pmd_val(new) |= _SEGMENT_ENTRY_INVALID;
		gmap_pmdp_xchg(gmap, pmdp, new, gaddr);
	}

	if (prot == PROT_READ && !pmd_p) {
		pmd_val(new) &= ~_SEGMENT_ENTRY_INVALID;
		pmd_val(new) |= _SEGMENT_ENTRY_PROTECT;
		gmap_pmdp_xchg(gmap, pmdp, new, gaddr);
	}

	if (bits & GMAP_NOTIFY_MPROT)
		pmd_val(*pmdp) |= _SEGMENT_ENTRY_GMAP_IN;

	/* Shadow GMAP protection needs split PMDs */
	if (bits & GMAP_NOTIFY_SHADOW)
		return -EINVAL;

	return 0;
}

/*
 * gmap_protect_pte - remove access rights to memory and set pgste bits
 * @gmap: pointer to guest mapping meta data structure
 * @gaddr: virtual address in the guest address space
 * @pmdp: pointer to the pmd associated with the pte
 * @prot: indicates access rights: PROT_NONE, PROT_READ or PROT_WRITE
 * @bits: notification bits to set
 *
 * Returns 0 if successfully protected, -ENOMEM if out of memory and
 * -EAGAIN if a fixup is needed.
 *
 * Expected to be called with sg->mm->mmap_lock in read
 */
static int gmap_protect_pte(struct gmap *gmap, unsigned long gaddr,
			    pmd_t *pmdp, int prot, unsigned long bits)
{
	int rc;
	pte_t *ptep;
	spinlock_t *ptl = NULL;
	unsigned long pbits = 0;

	if (pmd_val(*pmdp) & _SEGMENT_ENTRY_INVALID)
		return -EAGAIN;

	ptep = pte_alloc_map_lock(gmap->mm, pmdp, gaddr, &ptl);
	if (!ptep)
		return -ENOMEM;

	pbits |= (bits & GMAP_NOTIFY_MPROT) ? PGSTE_IN_BIT : 0;
	pbits |= (bits & GMAP_NOTIFY_SHADOW) ? PGSTE_VSIE_BIT : 0;
	/* Protect and unlock. */
	rc = ptep_force_prot(gmap->mm, gaddr, ptep, prot, pbits);
	gmap_pte_op_end(ptl);
	return rc;
}

/*
 * gmap_protect_range - remove access rights to memory and set pgste bits
 * @gmap: pointer to guest mapping meta data structure
 * @gaddr: virtual address in the guest address space
 * @len: size of area
 * @prot: indicates access rights: PROT_NONE, PROT_READ or PROT_WRITE
 * @bits: pgste notification bits to set
 *
 * Returns 0 if successfully protected, -ENOMEM if out of memory and
 * -EFAULT if gaddr is invalid (or mapping for shadows is missing).
 *
 * Called with sg->mm->mmap_lock in read.
 */
static int gmap_protect_range(struct gmap *gmap, unsigned long gaddr,
			      unsigned long len, int prot, unsigned long bits)
{
	unsigned long vmaddr, dist;
	pmd_t *pmdp;
	int rc;

	BUG_ON(gmap_is_shadow(gmap));
	while (len) {
		rc = -EAGAIN;
		pmdp = gmap_pmd_op_walk(gmap, gaddr);
		if (pmdp) {
			if (!pmd_large(*pmdp)) {
				rc = gmap_protect_pte(gmap, gaddr, pmdp, prot,
						      bits);
				if (!rc) {
					len -= PAGE_SIZE;
					gaddr += PAGE_SIZE;
				}
			} else {
				rc = gmap_protect_pmd(gmap, gaddr, pmdp, prot,
						      bits);
				if (!rc) {
					dist = HPAGE_SIZE - (gaddr & ~HPAGE_MASK);
					len = len < dist ? 0 : len - dist;
					gaddr = (gaddr & HPAGE_MASK) + HPAGE_SIZE;
				}
			}
			gmap_pmd_op_end(gmap, pmdp);
		}
		if (rc) {
			if (rc == -EINVAL)
				return rc;

			/* -EAGAIN, fixup of userspace mm and gmap */
			vmaddr = __gmap_translate(gmap, gaddr);
			if (IS_ERR_VALUE(vmaddr))
				return vmaddr;
			rc = gmap_pte_op_fixup(gmap, gaddr, vmaddr, prot);
			if (rc)
				return rc;
		}
	}
	return 0;
}

/**
 * gmap_mprotect_notify - change access rights for a range of ptes and
 *                        call the notifier if any pte changes again
 * @gmap: pointer to guest mapping meta data structure
 * @gaddr: virtual address in the guest address space
 * @len: size of area
 * @prot: indicates access rights: PROT_NONE, PROT_READ or PROT_WRITE
 *
 * Returns 0 if for each page in the given range a gmap mapping exists,
 * the new access rights could be set and the notifier could be armed.
 * If the gmap mapping is missing for one or more pages -EFAULT is
 * returned. If no memory could be allocated -ENOMEM is returned.
 * This function establishes missing page table entries.
 */
int gmap_mprotect_notify(struct gmap *gmap, unsigned long gaddr,
			 unsigned long len, int prot)
{
	int rc;

	if ((gaddr & ~PAGE_MASK) || (len & ~PAGE_MASK) || gmap_is_shadow(gmap))
		return -EINVAL;
	if (!MACHINE_HAS_ESOP && prot == PROT_READ)
		return -EINVAL;
	mmap_read_lock(gmap->mm);
	rc = gmap_protect_range(gmap, gaddr, len, prot, GMAP_NOTIFY_MPROT);
	mmap_read_unlock(gmap->mm);
	return rc;
}
EXPORT_SYMBOL_GPL(gmap_mprotect_notify);

/**
 * gmap_read_table - get an unsigned long value from a guest page table using
 *                   absolute addressing, without marking the page referenced.
 * @gmap: pointer to guest mapping meta data structure
 * @gaddr: virtual address in the guest address space
 * @val: pointer to the unsigned long value to return
 *
 * Returns 0 if the value was read, -ENOMEM if out of memory and -EFAULT
 * if reading using the virtual address failed. -EINVAL if called on a gmap
 * shadow.
 *
 * Called with gmap->mm->mmap_lock in read.
 */
int gmap_read_table(struct gmap *gmap, unsigned long gaddr, unsigned long *val)
{
	unsigned long address, vmaddr;
	spinlock_t *ptl;
	pte_t *ptep, pte;
	int rc;

	if (gmap_is_shadow(gmap))
		return -EINVAL;

	while (1) {
		rc = -EAGAIN;
		ptep = gmap_pte_op_walk(gmap, gaddr, &ptl);
		if (ptep) {
			pte = *ptep;
			if (pte_present(pte) && (pte_val(pte) & _PAGE_READ)) {
				address = pte_val(pte) & PAGE_MASK;
				address += gaddr & ~PAGE_MASK;
				*val = *(unsigned long *) address;
				pte_val(*ptep) |= _PAGE_YOUNG;
				/* Do *NOT* clear the _PAGE_INVALID bit! */
				rc = 0;
			}
			gmap_pte_op_end(ptl);
		}
		if (!rc)
			break;
		vmaddr = __gmap_translate(gmap, gaddr);
		if (IS_ERR_VALUE(vmaddr)) {
			rc = vmaddr;
			break;
		}
		rc = gmap_pte_op_fixup(gmap, gaddr, vmaddr, PROT_READ);
		if (rc)
			break;
	}
	return rc;
}
EXPORT_SYMBOL_GPL(gmap_read_table);

/**
 * gmap_insert_rmap - add a rmap to the host_to_rmap radix tree
 * @sg: pointer to the shadow guest address space structure
 * @vmaddr: vm address associated with the rmap
 * @rmap: pointer to the rmap structure
 *
 * Called with the sg->guest_table_lock
 */
static inline void gmap_insert_rmap(struct gmap *sg, unsigned long vmaddr,
				    struct gmap_rmap *rmap)
{
	void __rcu **slot;

	BUG_ON(!gmap_is_shadow(sg));
	slot = radix_tree_lookup_slot(&sg->host_to_rmap, vmaddr >> PAGE_SHIFT);
	if (slot) {
		rmap->next = radix_tree_deref_slot_protected(slot,
							&sg->guest_table_lock);
		radix_tree_replace_slot(&sg->host_to_rmap, slot, rmap);
	} else {
		rmap->next = NULL;
		radix_tree_insert(&sg->host_to_rmap, vmaddr >> PAGE_SHIFT,
				  rmap);
	}
}

/**
 * gmap_protect_rmap - restrict access rights to memory (RO) and create an rmap
 * @sg: pointer to the shadow guest address space structure
 * @raddr: rmap address in the shadow gmap
 * @paddr: address in the parent guest address space
 * @len: length of the memory area to protect
 *
 * Returns 0 if successfully protected and the rmap was created, -ENOMEM
 * if out of memory and -EFAULT if paddr is invalid.
 */
static int gmap_protect_rmap(struct gmap *sg, unsigned long raddr,
			     unsigned long paddr, unsigned long len)
{
	struct gmap *parent;
	struct gmap_rmap *rmap;
	unsigned long vmaddr;
	spinlock_t *ptl;
	pte_t *ptep;
	int rc;

	BUG_ON(!gmap_is_shadow(sg));
	parent = sg->parent;
	while (len) {
		vmaddr = __gmap_translate(parent, paddr);
		if (IS_ERR_VALUE(vmaddr))
			return vmaddr;
		rmap = kzalloc(sizeof(*rmap), GFP_KERNEL_ACCOUNT);
		if (!rmap)
			return -ENOMEM;
		rmap->raddr = raddr;
		rc = radix_tree_preload(GFP_KERNEL_ACCOUNT);
		if (rc) {
			kfree(rmap);
			return rc;
		}
		rc = -EAGAIN;
		ptep = gmap_pte_op_walk(parent, paddr, &ptl);
		if (ptep) {
			spin_lock(&sg->guest_table_lock);
			rc = ptep_force_prot(parent->mm, paddr, ptep, PROT_READ,
					     PGSTE_VSIE_BIT);
			if (!rc)
				gmap_insert_rmap(sg, vmaddr, rmap);
			spin_unlock(&sg->guest_table_lock);
			gmap_pte_op_end(ptl);
		}
		radix_tree_preload_end();
		if (rc) {
			kfree(rmap);
			rc = gmap_pte_op_fixup(parent, paddr, vmaddr, PROT_READ);
			if (rc)
				return rc;
			continue;
		}
		paddr += PAGE_SIZE;
		len -= PAGE_SIZE;
	}
	return 0;
}

#define _SHADOW_RMAP_MASK	0x7
#define _SHADOW_RMAP_REGION1	0x5
#define _SHADOW_RMAP_REGION2	0x4
#define _SHADOW_RMAP_REGION3	0x3
#define _SHADOW_RMAP_SEGMENT	0x2
#define _SHADOW_RMAP_PGTABLE	0x1

/**
 * gmap_idte_one - invalidate a single region or segment table entry
 * @asce: region or segment table *origin* + table-type bits
 * @vaddr: virtual address to identify the table entry to flush
 *
 * The invalid bit of a single region or segment table entry is set
 * and the associated TLB entries depending on the entry are flushed.
 * The table-type of the @asce identifies the portion of the @vaddr
 * that is used as the invalidation index.
 */
static inline void gmap_idte_one(unsigned long asce, unsigned long vaddr)
{
	asm volatile(
		"	.insn	rrf,0xb98e0000,%0,%1,0,0"
		: : "a" (asce), "a" (vaddr) : "cc", "memory");
}

/**
 * gmap_unshadow_page - remove a page from a shadow page table
 * @sg: pointer to the shadow guest address space structure
 * @raddr: rmap address in the shadow guest address space
 *
 * Called with the sg->guest_table_lock
 */
static void gmap_unshadow_page(struct gmap *sg, unsigned long raddr)
{
	unsigned long *table;

	BUG_ON(!gmap_is_shadow(sg));
	table = gmap_table_walk(sg, raddr, 0); /* get page table pointer */
	if (!table || *table & _PAGE_INVALID)
		return;
	gmap_call_notifier(sg, raddr, raddr + _PAGE_SIZE - 1);
	ptep_unshadow_pte(sg->mm, raddr, (pte_t *) table);
}

/**
 * __gmap_unshadow_pgt - remove all entries from a shadow page table
 * @sg: pointer to the shadow guest address space structure
 * @raddr: rmap address in the shadow guest address space
 * @pgt: pointer to the start of a shadow page table
 *
 * Called with the sg->guest_table_lock
 */
static void __gmap_unshadow_pgt(struct gmap *sg, unsigned long raddr,
				unsigned long *pgt)
{
	int i;

	BUG_ON(!gmap_is_shadow(sg));
	for (i = 0; i < _PAGE_ENTRIES; i++, raddr += _PAGE_SIZE)
		pgt[i] = _PAGE_INVALID;
}

/**
 * gmap_unshadow_pgt - remove a shadow page table from a segment entry
 * @sg: pointer to the shadow guest address space structure
 * @raddr: address in the shadow guest address space
 *
 * Called with the sg->guest_table_lock
 */
static void gmap_unshadow_pgt(struct gmap *sg, unsigned long raddr)
{
	unsigned long sto, *ste, *pgt;
	struct page *page;

	BUG_ON(!gmap_is_shadow(sg));
	ste = gmap_table_walk(sg, raddr, 1); /* get segment pointer */
	if (!ste || !(*ste & _SEGMENT_ENTRY_ORIGIN))
		return;
	gmap_call_notifier(sg, raddr, raddr + _SEGMENT_SIZE - 1);
	sto = (unsigned long) (ste - ((raddr & _SEGMENT_INDEX) >> _SEGMENT_SHIFT));
	gmap_idte_one(sto | _ASCE_TYPE_SEGMENT, raddr);
	pgt = (unsigned long *)(*ste & _SEGMENT_ENTRY_ORIGIN);
	*ste = _SEGMENT_ENTRY_EMPTY;
	__gmap_unshadow_pgt(sg, raddr, pgt);
	/* Free page table */
	page = pfn_to_page(__pa(pgt) >> PAGE_SHIFT);
	list_del(&page->lru);
	page_table_free_pgste(page);
}

/**
 * __gmap_unshadow_sgt - remove all entries from a shadow segment table
 * @sg: pointer to the shadow guest address space structure
 * @raddr: rmap address in the shadow guest address space
 * @sgt: pointer to the start of a shadow segment table
 *
 * Called with the sg->guest_table_lock
 */
static void __gmap_unshadow_sgt(struct gmap *sg, unsigned long raddr,
				unsigned long *sgt)
{
	unsigned long *pgt;
	struct page *page;
	int i;

	BUG_ON(!gmap_is_shadow(sg));
	for (i = 0; i < _CRST_ENTRIES; i++, raddr += _SEGMENT_SIZE) {
		if (!(sgt[i] & _SEGMENT_ENTRY_ORIGIN))
			continue;
		pgt = (unsigned long *)(sgt[i] & _REGION_ENTRY_ORIGIN);
		sgt[i] = _SEGMENT_ENTRY_EMPTY;
		__gmap_unshadow_pgt(sg, raddr, pgt);
		/* Free page table */
		page = pfn_to_page(__pa(pgt) >> PAGE_SHIFT);
		list_del(&page->lru);
		page_table_free_pgste(page);
	}
}

/**
 * gmap_unshadow_sgt - remove a shadow segment table from a region-3 entry
 * @sg: pointer to the shadow guest address space structure
 * @raddr: rmap address in the shadow guest address space
 *
 * Called with the shadow->guest_table_lock
 */
static void gmap_unshadow_sgt(struct gmap *sg, unsigned long raddr)
{
	unsigned long r3o, *r3e, *sgt;
	struct page *page;

	BUG_ON(!gmap_is_shadow(sg));
	r3e = gmap_table_walk(sg, raddr, 2); /* get region-3 pointer */
	if (!r3e || !(*r3e & _REGION_ENTRY_ORIGIN))
		return;
	gmap_call_notifier(sg, raddr, raddr + _REGION3_SIZE - 1);
	r3o = (unsigned long) (r3e - ((raddr & _REGION3_INDEX) >> _REGION3_SHIFT));
	gmap_idte_one(r3o | _ASCE_TYPE_REGION3, raddr);
	sgt = (unsigned long *)(*r3e & _REGION_ENTRY_ORIGIN);
	*r3e = _REGION3_ENTRY_EMPTY;
	__gmap_unshadow_sgt(sg, raddr, sgt);
	/* Free segment table */
	page = pfn_to_page(__pa(sgt) >> PAGE_SHIFT);
	list_del(&page->lru);
	__free_pages(page, CRST_ALLOC_ORDER);
}

/**
 * __gmap_unshadow_r3t - remove all entries from a shadow region-3 table
 * @sg: pointer to the shadow guest address space structure
 * @raddr: address in the shadow guest address space
 * @r3t: pointer to the start of a shadow region-3 table
 *
 * Called with the sg->guest_table_lock
 */
static void __gmap_unshadow_r3t(struct gmap *sg, unsigned long raddr,
				unsigned long *r3t)
{
	unsigned long *sgt;
	struct page *page;
	int i;

	BUG_ON(!gmap_is_shadow(sg));
	for (i = 0; i < _CRST_ENTRIES; i++, raddr += _REGION3_SIZE) {
		if (!(r3t[i] & _REGION_ENTRY_ORIGIN))
			continue;
		sgt = (unsigned long *)(r3t[i] & _REGION_ENTRY_ORIGIN);
		r3t[i] = _REGION3_ENTRY_EMPTY;
		__gmap_unshadow_sgt(sg, raddr, sgt);
		/* Free segment table */
		page = pfn_to_page(__pa(sgt) >> PAGE_SHIFT);
		list_del(&page->lru);
		__free_pages(page, CRST_ALLOC_ORDER);
	}
}

/**
 * gmap_unshadow_r3t - remove a shadow region-3 table from a region-2 entry
 * @sg: pointer to the shadow guest address space structure
 * @raddr: rmap address in the shadow guest address space
 *
 * Called with the sg->guest_table_lock
 */
static void gmap_unshadow_r3t(struct gmap *sg, unsigned long raddr)
{
	unsigned long r2o, *r2e, *r3t;
	struct page *page;

	BUG_ON(!gmap_is_shadow(sg));
	r2e = gmap_table_walk(sg, raddr, 3); /* get region-2 pointer */
	if (!r2e || !(*r2e & _REGION_ENTRY_ORIGIN))
		return;
	gmap_call_notifier(sg, raddr, raddr + _REGION2_SIZE - 1);
	r2o = (unsigned long) (r2e - ((raddr & _REGION2_INDEX) >> _REGION2_SHIFT));
	gmap_idte_one(r2o | _ASCE_TYPE_REGION2, raddr);
	r3t = (unsigned long *)(*r2e & _REGION_ENTRY_ORIGIN);
	*r2e = _REGION2_ENTRY_EMPTY;
	__gmap_unshadow_r3t(sg, raddr, r3t);
	/* Free region 3 table */
	page = pfn_to_page(__pa(r3t) >> PAGE_SHIFT);
	list_del(&page->lru);
	__free_pages(page, CRST_ALLOC_ORDER);
}

/**
 * __gmap_unshadow_r2t - remove all entries from a shadow region-2 table
 * @sg: pointer to the shadow guest address space structure
 * @raddr: rmap address in the shadow guest address space
 * @r2t: pointer to the start of a shadow region-2 table
 *
 * Called with the sg->guest_table_lock
 */
static void __gmap_unshadow_r2t(struct gmap *sg, unsigned long raddr,
				unsigned long *r2t)
{
	unsigned long *r3t;
	struct page *page;
	int i;

	BUG_ON(!gmap_is_shadow(sg));
	for (i = 0; i < _CRST_ENTRIES; i++, raddr += _REGION2_SIZE) {
		if (!(r2t[i] & _REGION_ENTRY_ORIGIN))
			continue;
		r3t = (unsigned long *)(r2t[i] & _REGION_ENTRY_ORIGIN);
		r2t[i] = _REGION2_ENTRY_EMPTY;
		__gmap_unshadow_r3t(sg, raddr, r3t);
		/* Free region 3 table */
		page = pfn_to_page(__pa(r3t) >> PAGE_SHIFT);
		list_del(&page->lru);
		__free_pages(page, CRST_ALLOC_ORDER);
	}
}

/**
 * gmap_unshadow_r2t - remove a shadow region-2 table from a region-1 entry
 * @sg: pointer to the shadow guest address space structure
 * @raddr: rmap address in the shadow guest address space
 *
 * Called with the sg->guest_table_lock
 */
static void gmap_unshadow_r2t(struct gmap *sg, unsigned long raddr)
{
	unsigned long r1o, *r1e, *r2t;
	struct page *page;

	BUG_ON(!gmap_is_shadow(sg));
	r1e = gmap_table_walk(sg, raddr, 4); /* get region-1 pointer */
	if (!r1e || !(*r1e & _REGION_ENTRY_ORIGIN))
		return;
	gmap_call_notifier(sg, raddr, raddr + _REGION1_SIZE - 1);
	r1o = (unsigned long) (r1e - ((raddr & _REGION1_INDEX) >> _REGION1_SHIFT));
	gmap_idte_one(r1o | _ASCE_TYPE_REGION1, raddr);
	r2t = (unsigned long *)(*r1e & _REGION_ENTRY_ORIGIN);
	*r1e = _REGION1_ENTRY_EMPTY;
	__gmap_unshadow_r2t(sg, raddr, r2t);
	/* Free region 2 table */
	page = pfn_to_page(__pa(r2t) >> PAGE_SHIFT);
	list_del(&page->lru);
	__free_pages(page, CRST_ALLOC_ORDER);
}

/**
 * __gmap_unshadow_r1t - remove all entries from a shadow region-1 table
 * @sg: pointer to the shadow guest address space structure
 * @raddr: rmap address in the shadow guest address space
 * @r1t: pointer to the start of a shadow region-1 table
 *
 * Called with the shadow->guest_table_lock
 */
static void __gmap_unshadow_r1t(struct gmap *sg, unsigned long raddr,
				unsigned long *r1t)
{
	unsigned long asce, *r2t;
	struct page *page;
	int i;

	BUG_ON(!gmap_is_shadow(sg));
	asce = (unsigned long) r1t | _ASCE_TYPE_REGION1;
	for (i = 0; i < _CRST_ENTRIES; i++, raddr += _REGION1_SIZE) {
		if (!(r1t[i] & _REGION_ENTRY_ORIGIN))
			continue;
		r2t = (unsigned long *)(r1t[i] & _REGION_ENTRY_ORIGIN);
		__gmap_unshadow_r2t(sg, raddr, r2t);
		/* Clear entry and flush translation r1t -> r2t */
		gmap_idte_one(asce, raddr);
		r1t[i] = _REGION1_ENTRY_EMPTY;
		/* Free region 2 table */
		page = pfn_to_page(__pa(r2t) >> PAGE_SHIFT);
		list_del(&page->lru);
		__free_pages(page, CRST_ALLOC_ORDER);
	}
}

/**
 * gmap_unshadow - remove a shadow page table completely
 * @sg: pointer to the shadow guest address space structure
 *
 * Called with sg->guest_table_lock
 */
static void gmap_unshadow(struct gmap *sg)
{
	unsigned long *table;

	BUG_ON(!gmap_is_shadow(sg));
	if (sg->removed)
		return;
	sg->removed = 1;
	gmap_call_notifier(sg, 0, -1UL);
	gmap_flush_tlb(sg);
	table = (unsigned long *)(sg->asce & _ASCE_ORIGIN);
	switch (sg->asce & _ASCE_TYPE_MASK) {
	case _ASCE_TYPE_REGION1:
		__gmap_unshadow_r1t(sg, 0, table);
		break;
	case _ASCE_TYPE_REGION2:
		__gmap_unshadow_r2t(sg, 0, table);
		break;
	case _ASCE_TYPE_REGION3:
		__gmap_unshadow_r3t(sg, 0, table);
		break;
	case _ASCE_TYPE_SEGMENT:
		__gmap_unshadow_sgt(sg, 0, table);
		break;
	}
}

/**
 * gmap_find_shadow - find a specific asce in the list of shadow tables
 * @parent: pointer to the parent gmap
 * @asce: ASCE for which the shadow table is created
 * @edat_level: edat level to be used for the shadow translation
 *
 * Returns the pointer to a gmap if a shadow table with the given asce is
 * already available, ERR_PTR(-EAGAIN) if another one is just being created,
 * otherwise NULL
 */
static struct gmap *gmap_find_shadow(struct gmap *parent, unsigned long asce,
				     int edat_level)
{
	struct gmap *sg;

	list_for_each_entry(sg, &parent->children, list) {
		if (sg->orig_asce != asce || sg->edat_level != edat_level ||
		    sg->removed)
			continue;
		if (!sg->initialized)
			return ERR_PTR(-EAGAIN);
		refcount_inc(&sg->ref_count);
		return sg;
	}
	return NULL;
}

/**
 * gmap_shadow_valid - check if a shadow guest address space matches the
 *                     given properties and is still valid
 * @sg: pointer to the shadow guest address space structure
 * @asce: ASCE for which the shadow table is requested
 * @edat_level: edat level to be used for the shadow translation
 *
 * Returns 1 if the gmap shadow is still valid and matches the given
 * properties, the caller can continue using it. Returns 0 otherwise, the
 * caller has to request a new shadow gmap in this case.
 *
 */
int gmap_shadow_valid(struct gmap *sg, unsigned long asce, int edat_level)
{
	if (sg->removed)
		return 0;
	return sg->orig_asce == asce && sg->edat_level == edat_level;
}
EXPORT_SYMBOL_GPL(gmap_shadow_valid);

/**
 * gmap_shadow - create/find a shadow guest address space
 * @parent: pointer to the parent gmap
 * @asce: ASCE for which the shadow table is created
 * @edat_level: edat level to be used for the shadow translation
 *
 * The pages of the top level page table referred by the asce parameter
 * will be set to read-only and marked in the PGSTEs of the kvm process.
 * The shadow table will be removed automatically on any change to the
 * PTE mapping for the source table.
 *
 * Returns a guest address space structure, ERR_PTR(-ENOMEM) if out of memory,
 * ERR_PTR(-EAGAIN) if the caller has to retry and ERR_PTR(-EFAULT) if the
 * parent gmap table could not be protected.
 */
struct gmap *gmap_shadow(struct gmap *parent, unsigned long asce,
			 int edat_level)
{
	struct gmap *sg, *new;
	unsigned long limit;
	int rc;

	BUG_ON(parent->mm->context.allow_gmap_hpage_1m);
	BUG_ON(gmap_is_shadow(parent));
	spin_lock(&parent->shadow_lock);
	sg = gmap_find_shadow(parent, asce, edat_level);
	spin_unlock(&parent->shadow_lock);
	if (sg)
		return sg;
	/* Create a new shadow gmap */
	limit = -1UL >> (33 - (((asce & _ASCE_TYPE_MASK) >> 2) * 11));
	if (asce & _ASCE_REAL_SPACE)
		limit = -1UL;
	new = gmap_alloc(limit);
	if (!new)
		return ERR_PTR(-ENOMEM);
	new->mm = parent->mm;
	new->parent = gmap_get(parent);
	new->orig_asce = asce;
	new->edat_level = edat_level;
	new->initialized = false;
	spin_lock(&parent->shadow_lock);
	/* Recheck if another CPU created the same shadow */
	sg = gmap_find_shadow(parent, asce, edat_level);
	if (sg) {
		spin_unlock(&parent->shadow_lock);
		gmap_free(new);
		return sg;
	}
	if (asce & _ASCE_REAL_SPACE) {
		/* only allow one real-space gmap shadow */
		list_for_each_entry(sg, &parent->children, list) {
			if (sg->orig_asce & _ASCE_REAL_SPACE) {
				spin_lock(&sg->guest_table_lock);
				gmap_unshadow(sg);
				spin_unlock(&sg->guest_table_lock);
				list_del(&sg->list);
				gmap_put(sg);
				break;
			}
		}
	}
	refcount_set(&new->ref_count, 2);
	list_add(&new->list, &parent->children);
	if (asce & _ASCE_REAL_SPACE) {
		/* nothing to protect, return right away */
		new->initialized = true;
		spin_unlock(&parent->shadow_lock);
		return new;
	}
	spin_unlock(&parent->shadow_lock);
	/* protect after insertion, so it will get properly invalidated */
	mmap_read_lock(parent->mm);
	rc = gmap_protect_range(parent, asce & _ASCE_ORIGIN,
				((asce & _ASCE_TABLE_LENGTH) + 1) * PAGE_SIZE,
				PROT_READ, GMAP_NOTIFY_SHADOW);
	mmap_read_unlock(parent->mm);
	spin_lock(&parent->shadow_lock);
	new->initialized = true;
	if (rc) {
		list_del(&new->list);
		gmap_free(new);
		new = ERR_PTR(rc);
	}
	spin_unlock(&parent->shadow_lock);
	return new;
}
EXPORT_SYMBOL_GPL(gmap_shadow);

/**
 * gmap_shadow_r2t - create an empty shadow region 2 table
 * @sg: pointer to the shadow guest address space structure
 * @saddr: faulting address in the shadow gmap
 * @r2t: parent gmap address of the region 2 table to get shadowed
 * @fake: r2t references contiguous guest memory block, not a r2t
 *
 * The r2t parameter specifies the address of the source table. The
 * four pages of the source table are made read-only in the parent gmap
 * address space. A write to the source table area @r2t will automatically
 * remove the shadow r2 table and all of its decendents.
 *
 * Returns 0 if successfully shadowed or already shadowed, -EAGAIN if the
 * shadow table structure is incomplete, -ENOMEM if out of memory and
 * -EFAULT if an address in the parent gmap could not be resolved.
 *
 * Called with sg->mm->mmap_lock in read.
 */
int gmap_shadow_r2t(struct gmap *sg, unsigned long saddr, unsigned long r2t,
		    int fake)
{
	unsigned long raddr, origin, offset, len;
	unsigned long *s_r2t, *table;
	struct page *page;
	int rc;

	BUG_ON(!gmap_is_shadow(sg));
	/* Allocate a shadow region second table */
	page = alloc_pages(GFP_KERNEL_ACCOUNT, CRST_ALLOC_ORDER);
	if (!page)
		return -ENOMEM;
	page->index = r2t & _REGION_ENTRY_ORIGIN;
	if (fake)
		page->index |= GMAP_SHADOW_FAKE_TABLE;
	s_r2t = (unsigned long *) page_to_phys(page);
	/* Install shadow region second table */
	spin_lock(&sg->guest_table_lock);
	table = gmap_table_walk(sg, saddr, 4); /* get region-1 pointer */
	if (!table) {
		rc = -EAGAIN;		/* Race with unshadow */
		goto out_free;
	}
	if (!(*table & _REGION_ENTRY_INVALID)) {
		rc = 0;			/* Already established */
		goto out_free;
	} else if (*table & _REGION_ENTRY_ORIGIN) {
		rc = -EAGAIN;		/* Race with shadow */
		goto out_free;
	}
	crst_table_init(s_r2t, _REGION2_ENTRY_EMPTY);
	/* mark as invalid as long as the parent table is not protected */
	*table = (unsigned long) s_r2t | _REGION_ENTRY_LENGTH |
		 _REGION_ENTRY_TYPE_R1 | _REGION_ENTRY_INVALID;
	if (sg->edat_level >= 1)
		*table |= (r2t & _REGION_ENTRY_PROTECT);
	list_add(&page->lru, &sg->crst_list);
	if (fake) {
		/* nothing to protect for fake tables */
		*table &= ~_REGION_ENTRY_INVALID;
		spin_unlock(&sg->guest_table_lock);
		return 0;
	}
	spin_unlock(&sg->guest_table_lock);
	/* Make r2t read-only in parent gmap page table */
	raddr = (saddr & _REGION1_MASK) | _SHADOW_RMAP_REGION1;
	origin = r2t & _REGION_ENTRY_ORIGIN;
	offset = ((r2t & _REGION_ENTRY_OFFSET) >> 6) * PAGE_SIZE;
	len = ((r2t & _REGION_ENTRY_LENGTH) + 1) * PAGE_SIZE - offset;
	rc = gmap_protect_rmap(sg, raddr, origin + offset, len);
	spin_lock(&sg->guest_table_lock);
	if (!rc) {
		table = gmap_table_walk(sg, saddr, 4);
		if (!table || (*table & _REGION_ENTRY_ORIGIN) !=
			      (unsigned long) s_r2t)
			rc = -EAGAIN;		/* Race with unshadow */
		else
			*table &= ~_REGION_ENTRY_INVALID;
	} else {
		gmap_unshadow_r2t(sg, raddr);
	}
	spin_unlock(&sg->guest_table_lock);
	return rc;
out_free:
	spin_unlock(&sg->guest_table_lock);
	__free_pages(page, CRST_ALLOC_ORDER);
	return rc;
}
EXPORT_SYMBOL_GPL(gmap_shadow_r2t);

/**
 * gmap_shadow_r3t - create a shadow region 3 table
 * @sg: pointer to the shadow guest address space structure
 * @saddr: faulting address in the shadow gmap
 * @r3t: parent gmap address of the region 3 table to get shadowed
 * @fake: r3t references contiguous guest memory block, not a r3t
 *
 * Returns 0 if successfully shadowed or already shadowed, -EAGAIN if the
 * shadow table structure is incomplete, -ENOMEM if out of memory and
 * -EFAULT if an address in the parent gmap could not be resolved.
 *
 * Called with sg->mm->mmap_lock in read.
 */
int gmap_shadow_r3t(struct gmap *sg, unsigned long saddr, unsigned long r3t,
		    int fake)
{
	unsigned long raddr, origin, offset, len;
	unsigned long *s_r3t, *table;
	struct page *page;
	int rc;

	BUG_ON(!gmap_is_shadow(sg));
	/* Allocate a shadow region second table */
	page = alloc_pages(GFP_KERNEL_ACCOUNT, CRST_ALLOC_ORDER);
	if (!page)
		return -ENOMEM;
	page->index = r3t & _REGION_ENTRY_ORIGIN;
	if (fake)
		page->index |= GMAP_SHADOW_FAKE_TABLE;
	s_r3t = (unsigned long *) page_to_phys(page);
	/* Install shadow region second table */
	spin_lock(&sg->guest_table_lock);
	table = gmap_table_walk(sg, saddr, 3); /* get region-2 pointer */
	if (!table) {
		rc = -EAGAIN;		/* Race with unshadow */
		goto out_free;
	}
	if (!(*table & _REGION_ENTRY_INVALID)) {
		rc = 0;			/* Already established */
		goto out_free;
	} else if (*table & _REGION_ENTRY_ORIGIN) {
		rc = -EAGAIN;		/* Race with shadow */
		goto out_free;
	}
	crst_table_init(s_r3t, _REGION3_ENTRY_EMPTY);
	/* mark as invalid as long as the parent table is not protected */
	*table = (unsigned long) s_r3t | _REGION_ENTRY_LENGTH |
		 _REGION_ENTRY_TYPE_R2 | _REGION_ENTRY_INVALID;
	if (sg->edat_level >= 1)
		*table |= (r3t & _REGION_ENTRY_PROTECT);
	list_add(&page->lru, &sg->crst_list);
	if (fake) {
		/* nothing to protect for fake tables */
		*table &= ~_REGION_ENTRY_INVALID;
		spin_unlock(&sg->guest_table_lock);
		return 0;
	}
	spin_unlock(&sg->guest_table_lock);
	/* Make r3t read-only in parent gmap page table */
	raddr = (saddr & _REGION2_MASK) | _SHADOW_RMAP_REGION2;
	origin = r3t & _REGION_ENTRY_ORIGIN;
	offset = ((r3t & _REGION_ENTRY_OFFSET) >> 6) * PAGE_SIZE;
	len = ((r3t & _REGION_ENTRY_LENGTH) + 1) * PAGE_SIZE - offset;
	rc = gmap_protect_rmap(sg, raddr, origin + offset, len);
	spin_lock(&sg->guest_table_lock);
	if (!rc) {
		table = gmap_table_walk(sg, saddr, 3);
		if (!table || (*table & _REGION_ENTRY_ORIGIN) !=
			      (unsigned long) s_r3t)
			rc = -EAGAIN;		/* Race with unshadow */
		else
			*table &= ~_REGION_ENTRY_INVALID;
	} else {
		gmap_unshadow_r3t(sg, raddr);
	}
	spin_unlock(&sg->guest_table_lock);
	return rc;
out_free:
	spin_unlock(&sg->guest_table_lock);
	__free_pages(page, CRST_ALLOC_ORDER);
	return rc;
}
EXPORT_SYMBOL_GPL(gmap_shadow_r3t);

/**
 * gmap_shadow_sgt - create a shadow segment table
 * @sg: pointer to the shadow guest address space structure
 * @saddr: faulting address in the shadow gmap
 * @sgt: parent gmap address of the segment table to get shadowed
 * @fake: sgt references contiguous guest memory block, not a sgt
 *
 * Returns: 0 if successfully shadowed or already shadowed, -EAGAIN if the
 * shadow table structure is incomplete, -ENOMEM if out of memory and
 * -EFAULT if an address in the parent gmap could not be resolved.
 *
 * Called with sg->mm->mmap_lock in read.
 */
int gmap_shadow_sgt(struct gmap *sg, unsigned long saddr, unsigned long sgt,
		    int fake)
{
	unsigned long raddr, origin, offset, len;
	unsigned long *s_sgt, *table;
	struct page *page;
	int rc;

	BUG_ON(!gmap_is_shadow(sg) || (sgt & _REGION3_ENTRY_LARGE));
	/* Allocate a shadow segment table */
	page = alloc_pages(GFP_KERNEL_ACCOUNT, CRST_ALLOC_ORDER);
	if (!page)
		return -ENOMEM;
	page->index = sgt & _REGION_ENTRY_ORIGIN;
	if (fake)
		page->index |= GMAP_SHADOW_FAKE_TABLE;
	s_sgt = (unsigned long *) page_to_phys(page);
	/* Install shadow region second table */
	spin_lock(&sg->guest_table_lock);
	table = gmap_table_walk(sg, saddr, 2); /* get region-3 pointer */
	if (!table) {
		rc = -EAGAIN;		/* Race with unshadow */
		goto out_free;
	}
	if (!(*table & _REGION_ENTRY_INVALID)) {
		rc = 0;			/* Already established */
		goto out_free;
	} else if (*table & _REGION_ENTRY_ORIGIN) {
		rc = -EAGAIN;		/* Race with shadow */
		goto out_free;
	}
	crst_table_init(s_sgt, _SEGMENT_ENTRY_EMPTY);
	/* mark as invalid as long as the parent table is not protected */
	*table = (unsigned long) s_sgt | _REGION_ENTRY_LENGTH |
		 _REGION_ENTRY_TYPE_R3 | _REGION_ENTRY_INVALID;
	if (sg->edat_level >= 1)
		*table |= sgt & _REGION_ENTRY_PROTECT;
	list_add(&page->lru, &sg->crst_list);
	if (fake) {
		/* nothing to protect for fake tables */
		*table &= ~_REGION_ENTRY_INVALID;
		spin_unlock(&sg->guest_table_lock);
		return 0;
	}
	spin_unlock(&sg->guest_table_lock);
	/* Make sgt read-only in parent gmap page table */
	raddr = (saddr & _REGION3_MASK) | _SHADOW_RMAP_REGION3;
	origin = sgt & _REGION_ENTRY_ORIGIN;
	offset = ((sgt & _REGION_ENTRY_OFFSET) >> 6) * PAGE_SIZE;
	len = ((sgt & _REGION_ENTRY_LENGTH) + 1) * PAGE_SIZE - offset;
	rc = gmap_protect_rmap(sg, raddr, origin + offset, len);
	spin_lock(&sg->guest_table_lock);
	if (!rc) {
		table = gmap_table_walk(sg, saddr, 2);
		if (!table || (*table & _REGION_ENTRY_ORIGIN) !=
			      (unsigned long) s_sgt)
			rc = -EAGAIN;		/* Race with unshadow */
		else
			*table &= ~_REGION_ENTRY_INVALID;
	} else {
		gmap_unshadow_sgt(sg, raddr);
	}
	spin_unlock(&sg->guest_table_lock);
	return rc;
out_free:
	spin_unlock(&sg->guest_table_lock);
	__free_pages(page, CRST_ALLOC_ORDER);
	return rc;
}
EXPORT_SYMBOL_GPL(gmap_shadow_sgt);

/**
 * gmap_shadow_lookup_pgtable - find a shadow page table
 * @sg: pointer to the shadow guest address space structure
 * @saddr: the address in the shadow aguest address space
 * @pgt: parent gmap address of the page table to get shadowed
 * @dat_protection: if the pgtable is marked as protected by dat
 * @fake: pgt references contiguous guest memory block, not a pgtable
 *
 * Returns 0 if the shadow page table was found and -EAGAIN if the page
 * table was not found.
 *
 * Called with sg->mm->mmap_lock in read.
 */
int gmap_shadow_pgt_lookup(struct gmap *sg, unsigned long saddr,
			   unsigned long *pgt, int *dat_protection,
			   int *fake)
{
	unsigned long *table;
	struct page *page;
	int rc;

	BUG_ON(!gmap_is_shadow(sg));
	spin_lock(&sg->guest_table_lock);
	table = gmap_table_walk(sg, saddr, 1); /* get segment pointer */
	if (table && !(*table & _SEGMENT_ENTRY_INVALID)) {
		/* Shadow page tables are full pages (pte+pgste) */
		page = pfn_to_page(*table >> PAGE_SHIFT);
		*pgt = page->index & ~GMAP_SHADOW_FAKE_TABLE;
		*dat_protection = !!(*table & _SEGMENT_ENTRY_PROTECT);
		*fake = !!(page->index & GMAP_SHADOW_FAKE_TABLE);
		rc = 0;
	} else  {
		rc = -EAGAIN;
	}
	spin_unlock(&sg->guest_table_lock);
	return rc;

}
EXPORT_SYMBOL_GPL(gmap_shadow_pgt_lookup);

/**
 * gmap_shadow_pgt - instantiate a shadow page table
 * @sg: pointer to the shadow guest address space structure
 * @saddr: faulting address in the shadow gmap
 * @pgt: parent gmap address of the page table to get shadowed
 * @fake: pgt references contiguous guest memory block, not a pgtable
 *
 * Returns 0 if successfully shadowed or already shadowed, -EAGAIN if the
 * shadow table structure is incomplete, -ENOMEM if out of memory,
 * -EFAULT if an address in the parent gmap could not be resolved and
 *
 * Called with gmap->mm->mmap_lock in read
 */
int gmap_shadow_pgt(struct gmap *sg, unsigned long saddr, unsigned long pgt,
		    int fake)
{
	unsigned long raddr, origin;
	unsigned long *s_pgt, *table;
	struct page *page;
	int rc;

	BUG_ON(!gmap_is_shadow(sg) || (pgt & _SEGMENT_ENTRY_LARGE));
	/* Allocate a shadow page table */
	page = page_table_alloc_pgste(sg->mm);
	if (!page)
		return -ENOMEM;
	page->index = pgt & _SEGMENT_ENTRY_ORIGIN;
	if (fake)
		page->index |= GMAP_SHADOW_FAKE_TABLE;
	s_pgt = (unsigned long *) page_to_phys(page);
	/* Install shadow page table */
	spin_lock(&sg->guest_table_lock);
	table = gmap_table_walk(sg, saddr, 1); /* get segment pointer */
	if (!table) {
		rc = -EAGAIN;		/* Race with unshadow */
		goto out_free;
	}
	if (!(*table & _SEGMENT_ENTRY_INVALID)) {
		rc = 0;			/* Already established */
		goto out_free;
	} else if (*table & _SEGMENT_ENTRY_ORIGIN) {
		rc = -EAGAIN;		/* Race with shadow */
		goto out_free;
	}
	/* mark as invalid as long as the parent table is not protected */
	*table = (unsigned long) s_pgt | _SEGMENT_ENTRY |
		 (pgt & _SEGMENT_ENTRY_PROTECT) | _SEGMENT_ENTRY_INVALID;
	list_add(&page->lru, &sg->pt_list);
	if (fake) {
		/* nothing to protect for fake tables */
		*table &= ~_SEGMENT_ENTRY_INVALID;
		spin_unlock(&sg->guest_table_lock);
		return 0;
	}
	spin_unlock(&sg->guest_table_lock);
	/* Make pgt read-only in parent gmap page table (not the pgste) */
	raddr = (saddr & _SEGMENT_MASK) | _SHADOW_RMAP_SEGMENT;
	origin = pgt & _SEGMENT_ENTRY_ORIGIN & PAGE_MASK;
	rc = gmap_protect_rmap(sg, raddr, origin, PAGE_SIZE);
	spin_lock(&sg->guest_table_lock);
	if (!rc) {
		table = gmap_table_walk(sg, saddr, 1);
		if (!table || (*table & _SEGMENT_ENTRY_ORIGIN) !=
			      (unsigned long) s_pgt)
			rc = -EAGAIN;		/* Race with unshadow */
		else
			*table &= ~_SEGMENT_ENTRY_INVALID;
	} else {
		gmap_unshadow_pgt(sg, raddr);
	}
	spin_unlock(&sg->guest_table_lock);
	return rc;
out_free:
	spin_unlock(&sg->guest_table_lock);
	page_table_free_pgste(page);
	return rc;

}
EXPORT_SYMBOL_GPL(gmap_shadow_pgt);

/**
 * gmap_shadow_page - create a shadow page mapping
 * @sg: pointer to the shadow guest address space structure
 * @saddr: faulting address in the shadow gmap
 * @pte: pte in parent gmap address space to get shadowed
 *
 * Returns 0 if successfully shadowed or already shadowed, -EAGAIN if the
 * shadow table structure is incomplete, -ENOMEM if out of memory and
 * -EFAULT if an address in the parent gmap could not be resolved.
 *
 * Called with sg->mm->mmap_lock in read.
 */
int gmap_shadow_page(struct gmap *sg, unsigned long saddr, pte_t pte)
{
	struct gmap *parent;
	struct gmap_rmap *rmap;
	unsigned long vmaddr, paddr;
	spinlock_t *ptl;
	pte_t *sptep, *tptep;
	int prot;
	int rc;

	BUG_ON(!gmap_is_shadow(sg));
	parent = sg->parent;
	prot = (pte_val(pte) & _PAGE_PROTECT) ? PROT_READ : PROT_WRITE;

	rmap = kzalloc(sizeof(*rmap), GFP_KERNEL_ACCOUNT);
	if (!rmap)
		return -ENOMEM;
	rmap->raddr = (saddr & PAGE_MASK) | _SHADOW_RMAP_PGTABLE;

	while (1) {
		paddr = pte_val(pte) & PAGE_MASK;
		vmaddr = __gmap_translate(parent, paddr);
		if (IS_ERR_VALUE(vmaddr)) {
			rc = vmaddr;
			break;
		}
		rc = radix_tree_preload(GFP_KERNEL_ACCOUNT);
		if (rc)
			break;
		rc = -EAGAIN;
		sptep = gmap_pte_op_walk(parent, paddr, &ptl);
		if (sptep) {
			spin_lock(&sg->guest_table_lock);
			/* Get page table pointer */
			tptep = (pte_t *) gmap_table_walk(sg, saddr, 0);
			if (!tptep) {
				spin_unlock(&sg->guest_table_lock);
				gmap_pte_op_end(ptl);
				radix_tree_preload_end();
				break;
			}
			rc = ptep_shadow_pte(sg->mm, saddr, sptep, tptep, pte);
			if (rc > 0) {
				/* Success and a new mapping */
				gmap_insert_rmap(sg, vmaddr, rmap);
				rmap = NULL;
				rc = 0;
			}
			gmap_pte_op_end(ptl);
			spin_unlock(&sg->guest_table_lock);
		}
		radix_tree_preload_end();
		if (!rc)
			break;
		rc = gmap_pte_op_fixup(parent, paddr, vmaddr, prot);
		if (rc)
			break;
	}
	kfree(rmap);
	return rc;
}
EXPORT_SYMBOL_GPL(gmap_shadow_page);

/**
 * gmap_shadow_notify - handle notifications for shadow gmap
 *
 * Called with sg->parent->shadow_lock.
 */
static void gmap_shadow_notify(struct gmap *sg, unsigned long vmaddr,
			       unsigned long gaddr)
{
	struct gmap_rmap *rmap, *rnext, *head;
	unsigned long start, end, bits, raddr;

	BUG_ON(!gmap_is_shadow(sg));

	spin_lock(&sg->guest_table_lock);
	if (sg->removed) {
		spin_unlock(&sg->guest_table_lock);
		return;
	}
	/* Check for top level table */
	start = sg->orig_asce & _ASCE_ORIGIN;
	end = start + ((sg->orig_asce & _ASCE_TABLE_LENGTH) + 1) * PAGE_SIZE;
	if (!(sg->orig_asce & _ASCE_REAL_SPACE) && gaddr >= start &&
	    gaddr < end) {
		/* The complete shadow table has to go */
		gmap_unshadow(sg);
		spin_unlock(&sg->guest_table_lock);
		list_del(&sg->list);
		gmap_put(sg);
		return;
	}
	/* Remove the page table tree from on specific entry */
	head = radix_tree_delete(&sg->host_to_rmap, vmaddr >> PAGE_SHIFT);
	gmap_for_each_rmap_safe(rmap, rnext, head) {
		bits = rmap->raddr & _SHADOW_RMAP_MASK;
		raddr = rmap->raddr ^ bits;
		switch (bits) {
		case _SHADOW_RMAP_REGION1:
			gmap_unshadow_r2t(sg, raddr);
			break;
		case _SHADOW_RMAP_REGION2:
			gmap_unshadow_r3t(sg, raddr);
			break;
		case _SHADOW_RMAP_REGION3:
			gmap_unshadow_sgt(sg, raddr);
			break;
		case _SHADOW_RMAP_SEGMENT:
			gmap_unshadow_pgt(sg, raddr);
			break;
		case _SHADOW_RMAP_PGTABLE:
			gmap_unshadow_page(sg, raddr);
			break;
		}
		kfree(rmap);
	}
	spin_unlock(&sg->guest_table_lock);
}

/**
 * ptep_notify - call all invalidation callbacks for a specific pte.
 * @mm: pointer to the process mm_struct
 * @addr: virtual address in the process address space
 * @pte: pointer to the page table entry
 * @bits: bits from the pgste that caused the notify call
 *
 * This function is assumed to be called with the page table lock held
 * for the pte to notify.
 */
void ptep_notify(struct mm_struct *mm, unsigned long vmaddr,
		 pte_t *pte, unsigned long bits)
{
	unsigned long offset, gaddr = 0;
	unsigned long *table;
	struct gmap *gmap, *sg, *next;

	offset = ((unsigned long) pte) & (255 * sizeof(pte_t));
	offset = offset * (PAGE_SIZE / sizeof(pte_t));
	rcu_read_lock();
	list_for_each_entry_rcu(gmap, &mm->context.gmap_list, list) {
		spin_lock(&gmap->guest_table_lock);
		table = radix_tree_lookup(&gmap->host_to_guest,
					  vmaddr >> PMD_SHIFT);
		if (table)
			gaddr = __gmap_segment_gaddr(table) + offset;
		spin_unlock(&gmap->guest_table_lock);
		if (!table)
			continue;

		if (!list_empty(&gmap->children) && (bits & PGSTE_VSIE_BIT)) {
			spin_lock(&gmap->shadow_lock);
			list_for_each_entry_safe(sg, next,
						 &gmap->children, list)
				gmap_shadow_notify(sg, vmaddr, gaddr);
			spin_unlock(&gmap->shadow_lock);
		}
		if (bits & PGSTE_IN_BIT)
			gmap_call_notifier(gmap, gaddr, gaddr + PAGE_SIZE - 1);
	}
	rcu_read_unlock();
}
EXPORT_SYMBOL_GPL(ptep_notify);

static void pmdp_notify_gmap(struct gmap *gmap, pmd_t *pmdp,
			     unsigned long gaddr)
{
	pmd_val(*pmdp) &= ~_SEGMENT_ENTRY_GMAP_IN;
	gmap_call_notifier(gmap, gaddr, gaddr + HPAGE_SIZE - 1);
}

/**
 * gmap_pmdp_xchg - exchange a gmap pmd with another
 * @gmap: pointer to the guest address space structure
 * @pmdp: pointer to the pmd entry
 * @new: replacement entry
 * @gaddr: the affected guest address
 *
 * This function is assumed to be called with the guest_table_lock
 * held.
 */
static void gmap_pmdp_xchg(struct gmap *gmap, pmd_t *pmdp, pmd_t new,
			   unsigned long gaddr)
{
	gaddr &= HPAGE_MASK;
	pmdp_notify_gmap(gmap, pmdp, gaddr);
	pmd_val(new) &= ~_SEGMENT_ENTRY_GMAP_IN;
	if (MACHINE_HAS_TLB_GUEST)
		__pmdp_idte(gaddr, (pmd_t *)pmdp, IDTE_GUEST_ASCE, gmap->asce,
			    IDTE_GLOBAL);
	else if (MACHINE_HAS_IDTE)
		__pmdp_idte(gaddr, (pmd_t *)pmdp, 0, 0, IDTE_GLOBAL);
	else
		__pmdp_csp(pmdp);
	*pmdp = new;
}

static void gmap_pmdp_clear(struct mm_struct *mm, unsigned long vmaddr,
			    int purge)
{
	pmd_t *pmdp;
	struct gmap *gmap;
	unsigned long gaddr;

	rcu_read_lock();
	list_for_each_entry_rcu(gmap, &mm->context.gmap_list, list) {
		spin_lock(&gmap->guest_table_lock);
		pmdp = (pmd_t *)radix_tree_delete(&gmap->host_to_guest,
						  vmaddr >> PMD_SHIFT);
		if (pmdp) {
			gaddr = __gmap_segment_gaddr((unsigned long *)pmdp);
			pmdp_notify_gmap(gmap, pmdp, gaddr);
			WARN_ON(pmd_val(*pmdp) & ~(_SEGMENT_ENTRY_HARDWARE_BITS_LARGE |
						   _SEGMENT_ENTRY_GMAP_UC));
			if (purge)
				__pmdp_csp(pmdp);
			pmd_val(*pmdp) = _SEGMENT_ENTRY_EMPTY;
		}
		spin_unlock(&gmap->guest_table_lock);
	}
	rcu_read_unlock();
}

/**
 * gmap_pmdp_invalidate - invalidate all affected guest pmd entries without
 *                        flushing
 * @mm: pointer to the process mm_struct
 * @vmaddr: virtual address in the process address space
 */
void gmap_pmdp_invalidate(struct mm_struct *mm, unsigned long vmaddr)
{
	gmap_pmdp_clear(mm, vmaddr, 0);
}
EXPORT_SYMBOL_GPL(gmap_pmdp_invalidate);

/**
 * gmap_pmdp_csp - csp all affected guest pmd entries
 * @mm: pointer to the process mm_struct
 * @vmaddr: virtual address in the process address space
 */
void gmap_pmdp_csp(struct mm_struct *mm, unsigned long vmaddr)
{
	gmap_pmdp_clear(mm, vmaddr, 1);
}
EXPORT_SYMBOL_GPL(gmap_pmdp_csp);

/**
 * gmap_pmdp_idte_local - invalidate and clear a guest pmd entry
 * @mm: pointer to the process mm_struct
 * @vmaddr: virtual address in the process address space
 */
void gmap_pmdp_idte_local(struct mm_struct *mm, unsigned long vmaddr)
{
	unsigned long *entry, gaddr;
	struct gmap *gmap;
	pmd_t *pmdp;

	rcu_read_lock();
	list_for_each_entry_rcu(gmap, &mm->context.gmap_list, list) {
		spin_lock(&gmap->guest_table_lock);
		entry = radix_tree_delete(&gmap->host_to_guest,
					  vmaddr >> PMD_SHIFT);
		if (entry) {
			pmdp = (pmd_t *)entry;
			gaddr = __gmap_segment_gaddr(entry);
			pmdp_notify_gmap(gmap, pmdp, gaddr);
			WARN_ON(*entry & ~(_SEGMENT_ENTRY_HARDWARE_BITS_LARGE |
					   _SEGMENT_ENTRY_GMAP_UC));
			if (MACHINE_HAS_TLB_GUEST)
				__pmdp_idte(gaddr, pmdp, IDTE_GUEST_ASCE,
					    gmap->asce, IDTE_LOCAL);
			else if (MACHINE_HAS_IDTE)
				__pmdp_idte(gaddr, pmdp, 0, 0, IDTE_LOCAL);
			*entry = _SEGMENT_ENTRY_EMPTY;
		}
		spin_unlock(&gmap->guest_table_lock);
	}
	rcu_read_unlock();
}
EXPORT_SYMBOL_GPL(gmap_pmdp_idte_local);

/**
 * gmap_pmdp_idte_global - invalidate and clear a guest pmd entry
 * @mm: pointer to the process mm_struct
 * @vmaddr: virtual address in the process address space
 */
void gmap_pmdp_idte_global(struct mm_struct *mm, unsigned long vmaddr)
{
	unsigned long *entry, gaddr;
	struct gmap *gmap;
	pmd_t *pmdp;

	rcu_read_lock();
	list_for_each_entry_rcu(gmap, &mm->context.gmap_list, list) {
		spin_lock(&gmap->guest_table_lock);
		entry = radix_tree_delete(&gmap->host_to_guest,
					  vmaddr >> PMD_SHIFT);
		if (entry) {
			pmdp = (pmd_t *)entry;
			gaddr = __gmap_segment_gaddr(entry);
			pmdp_notify_gmap(gmap, pmdp, gaddr);
			WARN_ON(*entry & ~(_SEGMENT_ENTRY_HARDWARE_BITS_LARGE |
					   _SEGMENT_ENTRY_GMAP_UC));
			if (MACHINE_HAS_TLB_GUEST)
				__pmdp_idte(gaddr, pmdp, IDTE_GUEST_ASCE,
					    gmap->asce, IDTE_GLOBAL);
			else if (MACHINE_HAS_IDTE)
				__pmdp_idte(gaddr, pmdp, 0, 0, IDTE_GLOBAL);
			else
				__pmdp_csp(pmdp);
			*entry = _SEGMENT_ENTRY_EMPTY;
		}
		spin_unlock(&gmap->guest_table_lock);
	}
	rcu_read_unlock();
}
EXPORT_SYMBOL_GPL(gmap_pmdp_idte_global);

/**
 * gmap_test_and_clear_dirty_pmd - test and reset segment dirty status
 * @gmap: pointer to guest address space
 * @pmdp: pointer to the pmd to be tested
 * @gaddr: virtual address in the guest address space
 *
 * This function is assumed to be called with the guest_table_lock
 * held.
 */
static bool gmap_test_and_clear_dirty_pmd(struct gmap *gmap, pmd_t *pmdp,
					  unsigned long gaddr)
{
	if (pmd_val(*pmdp) & _SEGMENT_ENTRY_INVALID)
		return false;

	/* Already protected memory, which did not change is clean */
	if (pmd_val(*pmdp) & _SEGMENT_ENTRY_PROTECT &&
	    !(pmd_val(*pmdp) & _SEGMENT_ENTRY_GMAP_UC))
		return false;

	/* Clear UC indication and reset protection */
	pmd_val(*pmdp) &= ~_SEGMENT_ENTRY_GMAP_UC;
	gmap_protect_pmd(gmap, gaddr, pmdp, PROT_READ, 0);
	return true;
}

/**
 * gmap_sync_dirty_log_pmd - set bitmap based on dirty status of segment
 * @gmap: pointer to guest address space
 * @bitmap: dirty bitmap for this pmd
 * @gaddr: virtual address in the guest address space
 * @vmaddr: virtual address in the host address space
 *
 * This function is assumed to be called with the guest_table_lock
 * held.
 */
void gmap_sync_dirty_log_pmd(struct gmap *gmap, unsigned long bitmap[4],
			     unsigned long gaddr, unsigned long vmaddr)
{
	int i;
	pmd_t *pmdp;
	pte_t *ptep;
	spinlock_t *ptl;

	pmdp = gmap_pmd_op_walk(gmap, gaddr);
	if (!pmdp)
		return;

	if (pmd_large(*pmdp)) {
		if (gmap_test_and_clear_dirty_pmd(gmap, pmdp, gaddr))
			bitmap_fill(bitmap, _PAGE_ENTRIES);
	} else {
		for (i = 0; i < _PAGE_ENTRIES; i++, vmaddr += PAGE_SIZE) {
			ptep = pte_alloc_map_lock(gmap->mm, pmdp, vmaddr, &ptl);
			if (!ptep)
				continue;
			if (ptep_test_and_clear_uc(gmap->mm, vmaddr, ptep))
				set_bit(i, bitmap);
			spin_unlock(ptl);
		}
	}
	gmap_pmd_op_end(gmap, pmdp);
}
EXPORT_SYMBOL_GPL(gmap_sync_dirty_log_pmd);

#ifdef CONFIG_TRANSPARENT_HUGEPAGE
static int thp_split_walk_pmd_entry(pmd_t *pmd, unsigned long addr,
				    unsigned long end, struct mm_walk *walk)
{
	struct vm_area_struct *vma = walk->vma;

	split_huge_pmd(vma, pmd, addr);
	return 0;
}

static const struct mm_walk_ops thp_split_walk_ops = {
	.pmd_entry	= thp_split_walk_pmd_entry,
};

static inline void thp_split_mm(struct mm_struct *mm)
{
	struct vm_area_struct *vma;

	for (vma = mm->mmap; vma != NULL; vma = vma->vm_next) {
		vma->vm_flags &= ~VM_HUGEPAGE;
		vma->vm_flags |= VM_NOHUGEPAGE;
		walk_page_vma(vma, &thp_split_walk_ops, NULL);
	}
	mm->def_flags |= VM_NOHUGEPAGE;
}
#else
static inline void thp_split_mm(struct mm_struct *mm)
{
}
#endif /* CONFIG_TRANSPARENT_HUGEPAGE */

/*
 * Remove all empty zero pages from the mapping for lazy refaulting
 * - This must be called after mm->context.has_pgste is set, to avoid
 *   future creation of zero pages
 * - This must be called after THP was enabled
 */
static int __zap_zero_pages(pmd_t *pmd, unsigned long start,
			   unsigned long end, struct mm_walk *walk)
{
	unsigned long addr;

	for (addr = start; addr != end; addr += PAGE_SIZE) {
		pte_t *ptep;
		spinlock_t *ptl;

		ptep = pte_offset_map_lock(walk->mm, pmd, addr, &ptl);
		if (is_zero_pfn(pte_pfn(*ptep)))
			ptep_xchg_direct(walk->mm, addr, ptep, __pte(_PAGE_INVALID));
		pte_unmap_unlock(ptep, ptl);
	}
	return 0;
}

static const struct mm_walk_ops zap_zero_walk_ops = {
	.pmd_entry	= __zap_zero_pages,
};

/*
 * switch on pgstes for its userspace process (for kvm)
 */
int s390_enable_sie(void)
{
	struct mm_struct *mm = current->mm;

	/* Do we have pgstes? if yes, we are done */
	if (mm_has_pgste(mm))
		return 0;
	/* Fail if the page tables are 2K */
	if (!mm_alloc_pgste(mm))
		return -EINVAL;
	mmap_write_lock(mm);
	mm->context.has_pgste = 1;
	/* split thp mappings and disable thp for future mappings */
	thp_split_mm(mm);
	walk_page_range(mm, 0, TASK_SIZE, &zap_zero_walk_ops, NULL);
<<<<<<< HEAD
	up_write(&mm->mmap_sem);
=======
	mmap_write_unlock(mm);
>>>>>>> 7d2a07b7
	return 0;
}
EXPORT_SYMBOL_GPL(s390_enable_sie);

int gmap_mark_unmergeable(void)
{
	struct mm_struct *mm = current->mm;
	struct vm_area_struct *vma;
	int ret;

	for (vma = mm->mmap; vma; vma = vma->vm_next) {
		ret = ksm_madvise(vma, vma->vm_start, vma->vm_end,
				  MADV_UNMERGEABLE, &vma->vm_flags);
		if (ret)
			return ret;
	}
	mm->def_flags &= ~VM_MERGEABLE;
	return 0;
}
EXPORT_SYMBOL_GPL(gmap_mark_unmergeable);

/*
 * Enable storage key handling from now on and initialize the storage
 * keys with the default key.
 */
static int __s390_enable_skey_pte(pte_t *pte, unsigned long addr,
				  unsigned long next, struct mm_walk *walk)
{
	/* Clear storage key */
	ptep_zap_key(walk->mm, addr, pte);
	return 0;
}

static int __s390_enable_skey_hugetlb(pte_t *pte, unsigned long addr,
				      unsigned long hmask, unsigned long next,
				      struct mm_walk *walk)
{
	pmd_t *pmd = (pmd_t *)pte;
	unsigned long start, end;
	struct page *page = pmd_page(*pmd);

	/*
	 * The write check makes sure we do not set a key on shared
	 * memory. This is needed as the walker does not differentiate
	 * between actual guest memory and the process executable or
	 * shared libraries.
	 */
	if (pmd_val(*pmd) & _SEGMENT_ENTRY_INVALID ||
	    !(pmd_val(*pmd) & _SEGMENT_ENTRY_WRITE))
		return 0;

	start = pmd_val(*pmd) & HPAGE_MASK;
	end = start + HPAGE_SIZE - 1;
	__storage_key_init_range(start, end);
	set_bit(PG_arch_1, &page->flags);
	return 0;
}

static const struct mm_walk_ops enable_skey_walk_ops = {
	.hugetlb_entry		= __s390_enable_skey_hugetlb,
	.pte_entry		= __s390_enable_skey_pte,
};

int s390_enable_skey(void)
{
	struct mm_struct *mm = current->mm;
	int rc = 0;

	mmap_write_lock(mm);
	if (mm_uses_skeys(mm))
		goto out_up;

	mm->context.uses_skeys = 1;
	rc = gmap_mark_unmergeable();
	if (rc) {
		mm->context.uses_skeys = 0;
		goto out_up;
	}
<<<<<<< HEAD

=======
>>>>>>> 7d2a07b7
	walk_page_range(mm, 0, TASK_SIZE, &enable_skey_walk_ops, NULL);

out_up:
	mmap_write_unlock(mm);
	return rc;
}
EXPORT_SYMBOL_GPL(s390_enable_skey);

/*
 * Reset CMMA state, make all pages stable again.
 */
static int __s390_reset_cmma(pte_t *pte, unsigned long addr,
			     unsigned long next, struct mm_walk *walk)
{
	ptep_zap_unused(walk->mm, addr, pte, 1);
	return 0;
}

static const struct mm_walk_ops reset_cmma_walk_ops = {
	.pte_entry		= __s390_reset_cmma,
};

void s390_reset_cmma(struct mm_struct *mm)
{
<<<<<<< HEAD
	down_write(&mm->mmap_sem);
	walk_page_range(mm, 0, TASK_SIZE, &reset_cmma_walk_ops, NULL);
	up_write(&mm->mmap_sem);
}
EXPORT_SYMBOL_GPL(s390_reset_cmma);

/*
 * make inaccessible pages accessible again
 */
static int __s390_reset_acc(pte_t *ptep, unsigned long addr,
			    unsigned long next, struct mm_walk *walk)
{
	pte_t pte = READ_ONCE(*ptep);

	if (pte_present(pte))
		WARN_ON_ONCE(uv_convert_from_secure(pte_val(pte) & PAGE_MASK));
	return 0;
}

static const struct mm_walk_ops reset_acc_walk_ops = {
	.pte_entry		= __s390_reset_acc,
};

#include <linux/sched/mm.h>
void s390_reset_acc(struct mm_struct *mm)
{

	if (!mm_is_protected(mm))
		return;
	/*
	 * we might be called during
	 * reset:                             we walk the pages and clear
	 * close of all kvm file descriptors: we walk the pages and clear
	 * exit of process on fd closure:     vma already gone, do nothing
	 */
	if (!mmget_not_zero(mm))
		return;
	down_read(&mm->mmap_sem);
	walk_page_range(mm, 0, TASK_SIZE, &reset_acc_walk_ops, NULL);
	up_read(&mm->mmap_sem);
	mmput(mm);
}
=======
	mmap_write_lock(mm);
	walk_page_range(mm, 0, TASK_SIZE, &reset_cmma_walk_ops, NULL);
	mmap_write_unlock(mm);
}
EXPORT_SYMBOL_GPL(s390_reset_cmma);

/*
 * make inaccessible pages accessible again
 */
static int __s390_reset_acc(pte_t *ptep, unsigned long addr,
			    unsigned long next, struct mm_walk *walk)
{
	pte_t pte = READ_ONCE(*ptep);

	if (pte_present(pte))
		WARN_ON_ONCE(uv_destroy_page(pte_val(pte) & PAGE_MASK));
	return 0;
}

static const struct mm_walk_ops reset_acc_walk_ops = {
	.pte_entry		= __s390_reset_acc,
};

#include <linux/sched/mm.h>
void s390_reset_acc(struct mm_struct *mm)
{
	if (!mm_is_protected(mm))
		return;
	/*
	 * we might be called during
	 * reset:                             we walk the pages and clear
	 * close of all kvm file descriptors: we walk the pages and clear
	 * exit of process on fd closure:     vma already gone, do nothing
	 */
	if (!mmget_not_zero(mm))
		return;
	mmap_read_lock(mm);
	walk_page_range(mm, 0, TASK_SIZE, &reset_acc_walk_ops, NULL);
	mmap_read_unlock(mm);
	mmput(mm);
}
>>>>>>> 7d2a07b7
EXPORT_SYMBOL_GPL(s390_reset_acc);<|MERGE_RESOLUTION|>--- conflicted
+++ resolved
@@ -788,32 +788,19 @@
 					     unsigned long gaddr, int level)
 {
 	const int asce_type = gmap->asce & _ASCE_TYPE_MASK;
-<<<<<<< HEAD
-	unsigned long *table;
-=======
 	unsigned long *table = gmap->table;
->>>>>>> 7d2a07b7
 
 	if (gmap_is_shadow(gmap) && gmap->removed)
 		return NULL;
 
-<<<<<<< HEAD
+	if (WARN_ON_ONCE(level > (asce_type >> 2) + 1))
+		return NULL;
+
 	if (asce_type != _ASCE_TYPE_REGION1 &&
 	    gaddr & (-1UL << (31 + (asce_type >> 2) * 11)))
 		return NULL;
 
-	table = gmap->table;
-	switch (gmap->asce & _ASCE_TYPE_MASK) {
-=======
-	if (WARN_ON_ONCE(level > (asce_type >> 2) + 1))
-		return NULL;
-
-	if (asce_type != _ASCE_TYPE_REGION1 &&
-	    gaddr & (-1UL << (31 + (asce_type >> 2) * 11)))
-		return NULL;
-
 	switch (asce_type) {
->>>>>>> 7d2a07b7
 	case _ASCE_TYPE_REGION1:
 		table += (gaddr & _REGION1_INDEX) >> _REGION1_SHIFT;
 		if (level == 4)
@@ -2574,11 +2561,7 @@
 	/* split thp mappings and disable thp for future mappings */
 	thp_split_mm(mm);
 	walk_page_range(mm, 0, TASK_SIZE, &zap_zero_walk_ops, NULL);
-<<<<<<< HEAD
-	up_write(&mm->mmap_sem);
-=======
 	mmap_write_unlock(mm);
->>>>>>> 7d2a07b7
 	return 0;
 }
 EXPORT_SYMBOL_GPL(s390_enable_sie);
@@ -2657,10 +2640,6 @@
 		mm->context.uses_skeys = 0;
 		goto out_up;
 	}
-<<<<<<< HEAD
-
-=======
->>>>>>> 7d2a07b7
 	walk_page_range(mm, 0, TASK_SIZE, &enable_skey_walk_ops, NULL);
 
 out_up:
@@ -2685,50 +2664,6 @@
 
 void s390_reset_cmma(struct mm_struct *mm)
 {
-<<<<<<< HEAD
-	down_write(&mm->mmap_sem);
-	walk_page_range(mm, 0, TASK_SIZE, &reset_cmma_walk_ops, NULL);
-	up_write(&mm->mmap_sem);
-}
-EXPORT_SYMBOL_GPL(s390_reset_cmma);
-
-/*
- * make inaccessible pages accessible again
- */
-static int __s390_reset_acc(pte_t *ptep, unsigned long addr,
-			    unsigned long next, struct mm_walk *walk)
-{
-	pte_t pte = READ_ONCE(*ptep);
-
-	if (pte_present(pte))
-		WARN_ON_ONCE(uv_convert_from_secure(pte_val(pte) & PAGE_MASK));
-	return 0;
-}
-
-static const struct mm_walk_ops reset_acc_walk_ops = {
-	.pte_entry		= __s390_reset_acc,
-};
-
-#include <linux/sched/mm.h>
-void s390_reset_acc(struct mm_struct *mm)
-{
-
-	if (!mm_is_protected(mm))
-		return;
-	/*
-	 * we might be called during
-	 * reset:                             we walk the pages and clear
-	 * close of all kvm file descriptors: we walk the pages and clear
-	 * exit of process on fd closure:     vma already gone, do nothing
-	 */
-	if (!mmget_not_zero(mm))
-		return;
-	down_read(&mm->mmap_sem);
-	walk_page_range(mm, 0, TASK_SIZE, &reset_acc_walk_ops, NULL);
-	up_read(&mm->mmap_sem);
-	mmput(mm);
-}
-=======
 	mmap_write_lock(mm);
 	walk_page_range(mm, 0, TASK_SIZE, &reset_cmma_walk_ops, NULL);
 	mmap_write_unlock(mm);
@@ -2770,5 +2705,4 @@
 	mmap_read_unlock(mm);
 	mmput(mm);
 }
->>>>>>> 7d2a07b7
 EXPORT_SYMBOL_GPL(s390_reset_acc);