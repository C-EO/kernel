--- conflicted
+++ resolved
@@ -22,10 +22,7 @@
 #include <linux/init.h>
 #include <linux/mutex.h>
 #include <linux/spinlock.h>
-<<<<<<< HEAD
-=======
 #include <linux/delay.h>
->>>>>>> 7d2a07b7
 #include <crypto/internal/skcipher.h>
 #include <crypto/xts.h>
 #include <asm/cpacf.h>
@@ -144,12 +141,13 @@
 }
 
 static inline int __paes_convert_key(struct s390_paes_ctx *ctx)
-<<<<<<< HEAD
-{
+{
+	int ret;
 	struct pkey_protkey pkey;
 
-	if (__paes_keyblob2pkey(&ctx->kb, &pkey))
-		return -EINVAL;
+	ret = __paes_keyblob2pkey(&ctx->kb, &pkey);
+	if (ret)
+		return ret;
 
 	spin_lock_bh(&ctx->pk_lock);
 	memcpy(&ctx->pk, &pkey, sizeof(pkey));
@@ -176,53 +174,13 @@
 }
 
 static inline int __ecb_paes_set_key(struct s390_paes_ctx *ctx)
-=======
->>>>>>> 7d2a07b7
-{
-	int ret;
-	struct pkey_protkey pkey;
-
-	ret = __paes_keyblob2pkey(&ctx->kb, &pkey);
-	if (ret)
-		return ret;
-
-	spin_lock_bh(&ctx->pk_lock);
-	memcpy(&ctx->pk, &pkey, sizeof(pkey));
-	spin_unlock_bh(&ctx->pk_lock);
-
-	return 0;
-}
-
-static int ecb_paes_init(struct crypto_skcipher *tfm)
-{
-	struct s390_paes_ctx *ctx = crypto_skcipher_ctx(tfm);
-
-	ctx->kb.key = NULL;
-	spin_lock_init(&ctx->pk_lock);
-
-	return 0;
-}
-
-static void ecb_paes_exit(struct crypto_skcipher *tfm)
-{
-	struct s390_paes_ctx *ctx = crypto_skcipher_ctx(tfm);
-
-	_free_kb_keybuf(&ctx->kb);
-}
-
-static inline int __ecb_paes_set_key(struct s390_paes_ctx *ctx)
 {
 	int rc;
 	unsigned long fc;
 
-<<<<<<< HEAD
-	if (__paes_convert_key(ctx))
-		return -EINVAL;
-=======
 	rc = __paes_convert_key(ctx);
 	if (rc)
 		return rc;
->>>>>>> 7d2a07b7
 
 	/* Pick the correct function code based on the protected key type */
 	fc = (ctx->pk.type == PKEY_KEYTYPE_AES_128) ? CPACF_KM_PAES_128 :
@@ -240,27 +198,13 @@
 {
 	int rc;
 	struct s390_paes_ctx *ctx = crypto_skcipher_ctx(tfm);
-<<<<<<< HEAD
 
 	_free_kb_keybuf(&ctx->kb);
 	rc = _key_to_kb(&ctx->kb, in_key, key_len);
 	if (rc)
 		return rc;
 
-	if (__ecb_paes_set_key(ctx)) {
-		crypto_skcipher_set_flags(tfm, CRYPTO_TFM_RES_BAD_KEY_LEN);
-		return -EINVAL;
-	}
-	return 0;
-=======
-
-	_free_kb_keybuf(&ctx->kb);
-	rc = _key_to_kb(&ctx->kb, in_key, key_len);
-	if (rc)
-		return rc;
-
 	return __ecb_paes_set_key(ctx);
->>>>>>> 7d2a07b7
 }
 
 static int ecb_paes_crypt(struct skcipher_request *req, unsigned long modifier)
@@ -273,19 +217,11 @@
 	struct {
 		u8 key[MAXPROTKEYSIZE];
 	} param;
-<<<<<<< HEAD
 
 	ret = skcipher_walk_virt(&walk, req, false);
 	if (ret)
 		return ret;
 
-=======
-
-	ret = skcipher_walk_virt(&walk, req, false);
-	if (ret)
-		return ret;
-
->>>>>>> 7d2a07b7
 	spin_lock_bh(&ctx->pk_lock);
 	memcpy(param.key, ctx->pk.protkey, MAXPROTKEYSIZE);
 	spin_unlock_bh(&ctx->pk_lock);
@@ -338,47 +274,28 @@
 static int cbc_paes_init(struct crypto_skcipher *tfm)
 {
 	struct s390_paes_ctx *ctx = crypto_skcipher_ctx(tfm);
-<<<<<<< HEAD
 
 	ctx->kb.key = NULL;
 	spin_lock_init(&ctx->pk_lock);
 
-=======
-
-	ctx->kb.key = NULL;
-	spin_lock_init(&ctx->pk_lock);
-
->>>>>>> 7d2a07b7
 	return 0;
 }
 
 static void cbc_paes_exit(struct crypto_skcipher *tfm)
 {
 	struct s390_paes_ctx *ctx = crypto_skcipher_ctx(tfm);
-<<<<<<< HEAD
 
 	_free_kb_keybuf(&ctx->kb);
 }
 
-=======
-
-	_free_kb_keybuf(&ctx->kb);
-}
-
->>>>>>> 7d2a07b7
 static inline int __cbc_paes_set_key(struct s390_paes_ctx *ctx)
 {
 	int rc;
 	unsigned long fc;
 
-<<<<<<< HEAD
-	if (__paes_convert_key(ctx))
-		return -EINVAL;
-=======
 	rc = __paes_convert_key(ctx);
 	if (rc)
 		return rc;
->>>>>>> 7d2a07b7
 
 	/* Pick the correct function code based on the protected key type */
 	fc = (ctx->pk.type == PKEY_KEYTYPE_AES_128) ? CPACF_KMC_PAES_128 :
@@ -396,27 +313,13 @@
 {
 	int rc;
 	struct s390_paes_ctx *ctx = crypto_skcipher_ctx(tfm);
-<<<<<<< HEAD
 
 	_free_kb_keybuf(&ctx->kb);
 	rc = _key_to_kb(&ctx->kb, in_key, key_len);
 	if (rc)
 		return rc;
 
-	if (__cbc_paes_set_key(ctx)) {
-		crypto_skcipher_set_flags(tfm, CRYPTO_TFM_RES_BAD_KEY_LEN);
-		return -EINVAL;
-	}
-	return 0;
-=======
-
-	_free_kb_keybuf(&ctx->kb);
-	rc = _key_to_kb(&ctx->kb, in_key, key_len);
-	if (rc)
-		return rc;
-
 	return __cbc_paes_set_key(ctx);
->>>>>>> 7d2a07b7
 }
 
 static int cbc_paes_crypt(struct skcipher_request *req, unsigned long modifier)
@@ -466,7 +369,6 @@
 }
 
 static int cbc_paes_decrypt(struct skcipher_request *req)
-<<<<<<< HEAD
 {
 	return cbc_paes_crypt(req, CPACF_DECRYPT);
 }
@@ -493,34 +395,6 @@
 {
 	struct s390_pxts_ctx *ctx = crypto_skcipher_ctx(tfm);
 
-=======
-{
-	return cbc_paes_crypt(req, CPACF_DECRYPT);
-}
-
-static struct skcipher_alg cbc_paes_alg = {
-	.base.cra_name		=	"cbc(paes)",
-	.base.cra_driver_name	=	"cbc-paes-s390",
-	.base.cra_priority	=	402,	/* ecb-paes-s390 + 1 */
-	.base.cra_blocksize	=	AES_BLOCK_SIZE,
-	.base.cra_ctxsize	=	sizeof(struct s390_paes_ctx),
-	.base.cra_module	=	THIS_MODULE,
-	.base.cra_list		=	LIST_HEAD_INIT(cbc_paes_alg.base.cra_list),
-	.init			=	cbc_paes_init,
-	.exit			=	cbc_paes_exit,
-	.min_keysize		=	PAES_MIN_KEYSIZE,
-	.max_keysize		=	PAES_MAX_KEYSIZE,
-	.ivsize			=	AES_BLOCK_SIZE,
-	.setkey			=	cbc_paes_set_key,
-	.encrypt		=	cbc_paes_encrypt,
-	.decrypt		=	cbc_paes_decrypt,
-};
-
-static int xts_paes_init(struct crypto_skcipher *tfm)
-{
-	struct s390_pxts_ctx *ctx = crypto_skcipher_ctx(tfm);
-
->>>>>>> 7d2a07b7
 	ctx->kb[0].key = NULL;
 	ctx->kb[1].key = NULL;
 	spin_lock_init(&ctx->pk_lock);
@@ -595,16 +469,9 @@
 	if (rc)
 		return rc;
 
-<<<<<<< HEAD
-	if (__xts_paes_set_key(ctx)) {
-		crypto_skcipher_set_flags(tfm, CRYPTO_TFM_RES_BAD_KEY_LEN);
-		return -EINVAL;
-	}
-=======
 	rc = __xts_paes_set_key(ctx);
 	if (rc)
 		return rc;
->>>>>>> 7d2a07b7
 
 	/*
 	 * xts_check_key verifies the key length is not odd and makes
@@ -704,47 +571,28 @@
 static int ctr_paes_init(struct crypto_skcipher *tfm)
 {
 	struct s390_paes_ctx *ctx = crypto_skcipher_ctx(tfm);
-<<<<<<< HEAD
 
 	ctx->kb.key = NULL;
 	spin_lock_init(&ctx->pk_lock);
 
-=======
-
-	ctx->kb.key = NULL;
-	spin_lock_init(&ctx->pk_lock);
-
->>>>>>> 7d2a07b7
 	return 0;
 }
 
 static void ctr_paes_exit(struct crypto_skcipher *tfm)
 {
 	struct s390_paes_ctx *ctx = crypto_skcipher_ctx(tfm);
-<<<<<<< HEAD
 
 	_free_kb_keybuf(&ctx->kb);
 }
 
-=======
-
-	_free_kb_keybuf(&ctx->kb);
-}
-
->>>>>>> 7d2a07b7
 static inline int __ctr_paes_set_key(struct s390_paes_ctx *ctx)
 {
 	int rc;
 	unsigned long fc;
 
-<<<<<<< HEAD
-	if (__paes_convert_key(ctx))
-		return -EINVAL;
-=======
 	rc = __paes_convert_key(ctx);
 	if (rc)
 		return rc;
->>>>>>> 7d2a07b7
 
 	/* Pick the correct function code based on the protected key type */
 	fc = (ctx->pk.type == PKEY_KEYTYPE_AES_128) ? CPACF_KMCTR_PAES_128 :
@@ -763,27 +611,13 @@
 {
 	int rc;
 	struct s390_paes_ctx *ctx = crypto_skcipher_ctx(tfm);
-<<<<<<< HEAD
 
 	_free_kb_keybuf(&ctx->kb);
 	rc = _key_to_kb(&ctx->kb, in_key, key_len);
 	if (rc)
 		return rc;
 
-	if (__ctr_paes_set_key(ctx)) {
-		crypto_skcipher_set_flags(tfm, CRYPTO_TFM_RES_BAD_KEY_LEN);
-		return -EINVAL;
-	}
-	return 0;
-=======
-
-	_free_kb_keybuf(&ctx->kb);
-	rc = _key_to_kb(&ctx->kb, in_key, key_len);
-	if (rc)
-		return rc;
-
 	return __ctr_paes_set_key(ctx);
->>>>>>> 7d2a07b7
 }
 
 static unsigned int __ctrblk_init(u8 *ctrptr, u8 *iv, unsigned int nbytes)
@@ -812,7 +646,6 @@
 	struct {
 		u8 key[MAXPROTKEYSIZE];
 	} param;
-<<<<<<< HEAD
 
 	ret = skcipher_walk_virt(&walk, req, false);
 	if (ret)
@@ -824,19 +657,6 @@
 
 	locked = mutex_trylock(&ctrblk_lock);
 
-=======
-
-	ret = skcipher_walk_virt(&walk, req, false);
-	if (ret)
-		return ret;
-
-	spin_lock_bh(&ctx->pk_lock);
-	memcpy(param.key, ctx->pk.protkey, MAXPROTKEYSIZE);
-	spin_unlock_bh(&ctx->pk_lock);
-
-	locked = mutex_trylock(&ctrblk_lock);
-
->>>>>>> 7d2a07b7
 	while ((nbytes = walk.nbytes) >= AES_BLOCK_SIZE) {
 		n = AES_BLOCK_SIZE;
 		if (nbytes >= 2*AES_BLOCK_SIZE && locked)
