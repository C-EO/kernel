/*
 *  Ptrace user space interface.
 *
 *    Copyright IBM Corp. 1999,2010
 *    Author(s): Denis Joseph Barrow
 *               Martin Schwidefsky (schwidefsky@de.ibm.com)
 */

#include <linux/kernel.h>
#include <linux/sched.h>
#include <linux/mm.h>
#include <linux/smp.h>
#include <linux/errno.h>
#include <linux/ptrace.h>
#include <linux/user.h>
#include <linux/security.h>
#include <linux/audit.h>
#include <linux/signal.h>
#include <linux/elf.h>
#include <linux/regset.h>
#include <linux/tracehook.h>
#include <linux/seccomp.h>
#include <trace/syscall.h>
#include <asm/compat.h>
#include <asm/segment.h>
#include <asm/page.h>
#include <asm/pgtable.h>
#include <asm/pgalloc.h>
#include <asm/system.h>
#include <asm/uaccess.h>
#include <asm/unistd.h>
#include "entry.h"

#ifdef CONFIG_COMPAT
#include "compat_ptrace.h"
#endif

#define CREATE_TRACE_POINTS
#include <trace/events/syscalls.h>

enum s390_regset {
	REGSET_GENERAL,
	REGSET_FP,
	REGSET_LAST_BREAK,
	REGSET_SYSTEM_CALL,
	REGSET_GENERAL_EXTENDED,
};

void update_per_regs(struct task_struct *task)
{
	struct pt_regs *regs = task_pt_regs(task);
	struct thread_struct *thread = &task->thread;
	struct per_regs old, new;

	/* Copy user specified PER registers */
	new.control = thread->per_user.control;
	new.start = thread->per_user.start;
	new.end = thread->per_user.end;

	/* merge TIF_SINGLE_STEP into user specified PER registers. */
	if (test_tsk_thread_flag(task, TIF_SINGLE_STEP)) {
		new.control |= PER_EVENT_IFETCH;
		new.start = 0;
		new.end = PSW_ADDR_INSN;
	}

	/* Take care of the PER enablement bit in the PSW. */
	if (!(new.control & PER_EVENT_MASK)) {
		regs->psw.mask &= ~PSW_MASK_PER;
		return;
	}
	regs->psw.mask |= PSW_MASK_PER;
	__ctl_store(old, 9, 11);
	if (memcmp(&new, &old, sizeof(struct per_regs)) != 0)
		__ctl_load(new, 9, 11);
}

void user_enable_single_step(struct task_struct *task)
{
	set_tsk_thread_flag(task, TIF_SINGLE_STEP);
	if (task == current)
		update_per_regs(task);
}

void user_disable_single_step(struct task_struct *task)
{
	clear_tsk_thread_flag(task, TIF_SINGLE_STEP);
	if (task == current)
		update_per_regs(task);
}

/*
 * Called by kernel/ptrace.c when detaching..
 *
 * Clear all debugging related fields.
 */
void ptrace_disable(struct task_struct *task)
{
	memset(&task->thread.per_user, 0, sizeof(task->thread.per_user));
	memset(&task->thread.per_event, 0, sizeof(task->thread.per_event));
	clear_tsk_thread_flag(task, TIF_SINGLE_STEP);
	clear_tsk_thread_flag(task, TIF_PER_TRAP);
}

#ifndef CONFIG_64BIT
# define __ADDR_MASK 3
#else
# define __ADDR_MASK 7
#endif

static inline unsigned long __peek_user_per(struct task_struct *child,
					    addr_t addr)
{
	struct per_struct_kernel *dummy = NULL;

	if (addr == (addr_t) &dummy->cr9)
		/* Control bits of the active per set. */
		return test_thread_flag(TIF_SINGLE_STEP) ?
			PER_EVENT_IFETCH : child->thread.per_user.control;
	else if (addr == (addr_t) &dummy->cr10)
		/* Start address of the active per set. */
		return test_thread_flag(TIF_SINGLE_STEP) ?
			0 : child->thread.per_user.start;
	else if (addr == (addr_t) &dummy->cr11)
		/* End address of the active per set. */
		return test_thread_flag(TIF_SINGLE_STEP) ?
			PSW_ADDR_INSN : child->thread.per_user.end;
	else if (addr == (addr_t) &dummy->bits)
		/* Single-step bit. */
		return test_thread_flag(TIF_SINGLE_STEP) ?
			(1UL << (BITS_PER_LONG - 1)) : 0;
	else if (addr == (addr_t) &dummy->starting_addr)
		/* Start address of the user specified per set. */
		return child->thread.per_user.start;
	else if (addr == (addr_t) &dummy->ending_addr)
		/* End address of the user specified per set. */
		return child->thread.per_user.end;
	else if (addr == (addr_t) &dummy->perc_atmid)
		/* PER code, ATMID and AI of the last PER trap */
		return (unsigned long)
			child->thread.per_event.cause << (BITS_PER_LONG - 16);
	else if (addr == (addr_t) &dummy->address)
		/* Address of the last PER trap */
		return child->thread.per_event.address;
	else if (addr == (addr_t) &dummy->access_id)
		/* Access id of the last PER trap */
		return (unsigned long)
			child->thread.per_event.paid << (BITS_PER_LONG - 8);
	return 0;
}

/*
 * Read the word at offset addr from the user area of a process. The
 * trouble here is that the information is littered over different
 * locations. The process registers are found on the kernel stack,
 * the floating point stuff and the trace settings are stored in
 * the task structure. In addition the different structures in
 * struct user contain pad bytes that should be read as zeroes.
 * Lovely...
 */
static unsigned long __peek_user(struct task_struct *child, addr_t addr)
{
	struct user *dummy = NULL;
	addr_t offset, tmp;

	if (addr < (addr_t) &dummy->regs.acrs) {
		/*
		 * psw and gprs are stored on the stack
		 */
		tmp = *(addr_t *)((addr_t) &task_pt_regs(child)->psw + addr);
		if (addr == (addr_t) &dummy->regs.psw.mask)
			/* Return a clean psw mask. */
			tmp = psw_user_bits | (tmp & PSW_MASK_USER);

	} else if (addr < (addr_t) &dummy->regs.orig_gpr2) {
		/*
		 * access registers are stored in the thread structure
		 */
		offset = addr - (addr_t) &dummy->regs.acrs;
#ifdef CONFIG_64BIT
		/*
		 * Very special case: old & broken 64 bit gdb reading
		 * from acrs[15]. Result is a 64 bit value. Read the
		 * 32 bit acrs[15] value and shift it by 32. Sick...
		 */
		if (addr == (addr_t) &dummy->regs.acrs[15])
			tmp = ((unsigned long) child->thread.acrs[15]) << 32;
		else
#endif
		tmp = *(addr_t *)((addr_t) &child->thread.acrs + offset);

	} else if (addr == (addr_t) &dummy->regs.orig_gpr2) {
		/*
		 * orig_gpr2 is stored on the kernel stack
		 */
		tmp = (addr_t) task_pt_regs(child)->orig_gpr2;

	} else if (addr < (addr_t) &dummy->regs.fp_regs) {
		/*
		 * prevent reads of padding hole between
		 * orig_gpr2 and fp_regs on s390.
		 */
		tmp = 0;

	} else if (addr < (addr_t) (&dummy->regs.fp_regs + 1)) {
		/* 
		 * floating point regs. are stored in the thread structure
		 */
		offset = addr - (addr_t) &dummy->regs.fp_regs;
		tmp = *(addr_t *)((addr_t) &child->thread.fp_regs + offset);
		if (addr == (addr_t) &dummy->regs.fp_regs.fpc)
			tmp &= (unsigned long) FPC_VALID_MASK
				<< (BITS_PER_LONG - 32);

	} else if (addr < (addr_t) (&dummy->regs.per_info + 1)) {
		/*
		 * Handle access to the per_info structure.
		 */
		addr -= (addr_t) &dummy->regs.per_info;
		tmp = __peek_user_per(child, addr);

	} else
		tmp = 0;

	return tmp;
}

static int
peek_user(struct task_struct *child, addr_t addr, addr_t data)
{
	addr_t tmp, mask;

	/*
	 * Stupid gdb peeks/pokes the access registers in 64 bit with
	 * an alignment of 4. Programmers from hell...
	 */
	mask = __ADDR_MASK;
#ifdef CONFIG_64BIT
	if (addr >= (addr_t) &((struct user *) NULL)->regs.acrs &&
	    addr < (addr_t) &((struct user *) NULL)->regs.orig_gpr2)
		mask = 3;
#endif
	if ((addr & mask) || addr > sizeof(struct user) - __ADDR_MASK)
		return -EIO;

	tmp = __peek_user(child, addr);
	return put_user(tmp, (addr_t __user *) data);
}

static inline void __poke_user_per(struct task_struct *child,
				   addr_t addr, addr_t data)
{
	struct per_struct_kernel *dummy = NULL;

	/*
	 * There are only three fields in the per_info struct that the
	 * debugger user can write to.
	 * 1) cr9: the debugger wants to set a new PER event mask
	 * 2) starting_addr: the debugger wants to set a new starting
	 *    address to use with the PER event mask.
	 * 3) ending_addr: the debugger wants to set a new ending
	 *    address to use with the PER event mask.
	 * The user specified PER event mask and the start and end
	 * addresses are used only if single stepping is not in effect.
	 * Writes to any other field in per_info are ignored.
	 */
	if (addr == (addr_t) &dummy->cr9)
		/* PER event mask of the user specified per set. */
		child->thread.per_user.control =
			data & (PER_EVENT_MASK | PER_CONTROL_MASK);
	else if (addr == (addr_t) &dummy->starting_addr)
		/* Starting address of the user specified per set. */
		child->thread.per_user.start = data;
	else if (addr == (addr_t) &dummy->ending_addr)
		/* Ending address of the user specified per set. */
		child->thread.per_user.end = data;
}

/*
 * Write a word to the user area of a process at location addr. This
 * operation does have an additional problem compared to peek_user.
 * Stores to the program status word and on the floating point
 * control register needs to get checked for validity.
 */
static int __poke_user(struct task_struct *child, addr_t addr, addr_t data)
{
	struct user *dummy = NULL;
	addr_t offset;

	if (addr < (addr_t) &dummy->regs.acrs) {
		/*
		 * psw and gprs are stored on the stack
		 */
		if (addr == (addr_t) &dummy->regs.psw.mask &&
		    ((data & ~PSW_MASK_USER) != psw_user_bits ||
		     ((data & PSW_MASK_EA) && !(data & PSW_MASK_BA))))
			/* Invalid psw mask. */
			return -EINVAL;
		*(addr_t *)((addr_t) &task_pt_regs(child)->psw + addr) = data;

	} else if (addr < (addr_t) (&dummy->regs.orig_gpr2)) {
		/*
		 * access registers are stored in the thread structure
		 */
		offset = addr - (addr_t) &dummy->regs.acrs;
#ifdef CONFIG_64BIT
		/*
		 * Very special case: old & broken 64 bit gdb writing
		 * to acrs[15] with a 64 bit value. Ignore the lower
		 * half of the value and write the upper 32 bit to
		 * acrs[15]. Sick...
		 */
		if (addr == (addr_t) &dummy->regs.acrs[15])
			child->thread.acrs[15] = (unsigned int) (data >> 32);
		else
#endif
		*(addr_t *)((addr_t) &child->thread.acrs + offset) = data;

	} else if (addr == (addr_t) &dummy->regs.orig_gpr2) {
		/*
		 * orig_gpr2 is stored on the kernel stack
		 */
		task_pt_regs(child)->orig_gpr2 = data;

	} else if (addr < (addr_t) &dummy->regs.fp_regs) {
		/*
		 * prevent writes of padding hole between
		 * orig_gpr2 and fp_regs on s390.
		 */
		return 0;

	} else if (addr < (addr_t) (&dummy->regs.fp_regs + 1)) {
		/*
		 * floating point regs. are stored in the thread structure
		 */
		if (addr == (addr_t) &dummy->regs.fp_regs.fpc &&
		    (data & ~((unsigned long) FPC_VALID_MASK
			      << (BITS_PER_LONG - 32))) != 0)
			return -EINVAL;
		offset = addr - (addr_t) &dummy->regs.fp_regs;
		*(addr_t *)((addr_t) &child->thread.fp_regs + offset) = data;

	} else if (addr < (addr_t) (&dummy->regs.per_info + 1)) {
		/*
		 * Handle access to the per_info structure.
		 */
		addr -= (addr_t) &dummy->regs.per_info;
		__poke_user_per(child, addr, data);

	}

	return 0;
}

static int poke_user(struct task_struct *child, addr_t addr, addr_t data)
{
	addr_t mask;

	/*
	 * Stupid gdb peeks/pokes the access registers in 64 bit with
	 * an alignment of 4. Programmers from hell indeed...
	 */
	mask = __ADDR_MASK;
#ifdef CONFIG_64BIT
	if (addr >= (addr_t) &((struct user *) NULL)->regs.acrs &&
	    addr < (addr_t) &((struct user *) NULL)->regs.orig_gpr2)
		mask = 3;
#endif
	if ((addr & mask) || addr > sizeof(struct user) - __ADDR_MASK)
		return -EIO;

	return __poke_user(child, addr, data);
}

long arch_ptrace(struct task_struct *child, long request,
		 unsigned long addr, unsigned long data)
{
	ptrace_area parea; 
	int copied, ret;

	switch (request) {
	case PTRACE_PEEKUSR:
		/* read the word at location addr in the USER area. */
		return peek_user(child, addr, data);

	case PTRACE_POKEUSR:
		/* write the word at location addr in the USER area */
		return poke_user(child, addr, data);

	case PTRACE_PEEKUSR_AREA:
	case PTRACE_POKEUSR_AREA:
		if (copy_from_user(&parea, (void __force __user *) addr,
							sizeof(parea)))
			return -EFAULT;
		addr = parea.kernel_addr;
		data = parea.process_addr;
		copied = 0;
		while (copied < parea.len) {
			if (request == PTRACE_PEEKUSR_AREA)
				ret = peek_user(child, addr, data);
			else {
				addr_t utmp;
				if (get_user(utmp,
					     (addr_t __force __user *) data))
					return -EFAULT;
				ret = poke_user(child, addr, utmp);
			}
			if (ret)
				return ret;
			addr += sizeof(unsigned long);
			data += sizeof(unsigned long);
			copied += sizeof(unsigned long);
		}
		return 0;
	case PTRACE_GET_LAST_BREAK:
		put_user(task_thread_info(child)->last_break,
			 (unsigned long __user *) data);
		return 0;
	default:
		/* Removing high order bit from addr (only for 31 bit). */
		addr &= PSW_ADDR_INSN;
		return ptrace_request(child, request, addr, data);
	}
}

#ifdef CONFIG_COMPAT
/*
 * Now the fun part starts... a 31 bit program running in the
 * 31 bit emulation tracing another program. PTRACE_PEEKTEXT,
 * PTRACE_PEEKDATA, PTRACE_POKETEXT and PTRACE_POKEDATA are easy
 * to handle, the difference to the 64 bit versions of the requests
 * is that the access is done in multiples of 4 byte instead of
 * 8 bytes (sizeof(unsigned long) on 31/64 bit).
 * The ugly part are PTRACE_PEEKUSR, PTRACE_PEEKUSR_AREA,
 * PTRACE_POKEUSR and PTRACE_POKEUSR_AREA. If the traced program
 * is a 31 bit program too, the content of struct user can be
 * emulated. A 31 bit program peeking into the struct user of
 * a 64 bit program is a no-no.
 */

/*
 * Same as peek_user_per but for a 31 bit program.
 */
static inline __u32 __peek_user_per_compat(struct task_struct *child,
					   addr_t addr)
{
	struct compat_per_struct_kernel *dummy32 = NULL;

	if (addr == (addr_t) &dummy32->cr9)
		/* Control bits of the active per set. */
		return (__u32) test_thread_flag(TIF_SINGLE_STEP) ?
			PER_EVENT_IFETCH : child->thread.per_user.control;
	else if (addr == (addr_t) &dummy32->cr10)
		/* Start address of the active per set. */
		return (__u32) test_thread_flag(TIF_SINGLE_STEP) ?
			0 : child->thread.per_user.start;
	else if (addr == (addr_t) &dummy32->cr11)
		/* End address of the active per set. */
		return test_thread_flag(TIF_SINGLE_STEP) ?
			PSW32_ADDR_INSN : child->thread.per_user.end;
	else if (addr == (addr_t) &dummy32->bits)
		/* Single-step bit. */
		return (__u32) test_thread_flag(TIF_SINGLE_STEP) ?
			0x80000000 : 0;
	else if (addr == (addr_t) &dummy32->starting_addr)
		/* Start address of the user specified per set. */
		return (__u32) child->thread.per_user.start;
	else if (addr == (addr_t) &dummy32->ending_addr)
		/* End address of the user specified per set. */
		return (__u32) child->thread.per_user.end;
	else if (addr == (addr_t) &dummy32->perc_atmid)
		/* PER code, ATMID and AI of the last PER trap */
		return (__u32) child->thread.per_event.cause << 16;
	else if (addr == (addr_t) &dummy32->address)
		/* Address of the last PER trap */
		return (__u32) child->thread.per_event.address;
	else if (addr == (addr_t) &dummy32->access_id)
		/* Access id of the last PER trap */
		return (__u32) child->thread.per_event.paid << 24;
	return 0;
}

/*
 * Same as peek_user but for a 31 bit program.
 */
static u32 __peek_user_compat(struct task_struct *child, addr_t addr)
{
	struct compat_user *dummy32 = NULL;
	addr_t offset;
	__u32 tmp;

	if (addr < (addr_t) &dummy32->regs.acrs) {
		struct pt_regs *regs = task_pt_regs(child);
		/*
		 * psw and gprs are stored on the stack
		 */
		if (addr == (addr_t) &dummy32->regs.psw.mask) {
			/* Fake a 31 bit psw mask. */
			tmp = (__u32)(regs->psw.mask >> 32);
			tmp = psw32_user_bits | (tmp & PSW32_MASK_USER);
		} else if (addr == (addr_t) &dummy32->regs.psw.addr) {
			/* Fake a 31 bit psw address. */
			tmp = (__u32) regs->psw.addr |
				(__u32)(regs->psw.mask & PSW_MASK_BA);
		} else {
			/* gpr 0-15 */
			tmp = *(__u32 *)((addr_t) &regs->psw + addr*2 + 4);
		}
	} else if (addr < (addr_t) (&dummy32->regs.orig_gpr2)) {
		/*
		 * access registers are stored in the thread structure
		 */
		offset = addr - (addr_t) &dummy32->regs.acrs;
		tmp = *(__u32*)((addr_t) &child->thread.acrs + offset);

	} else if (addr == (addr_t) (&dummy32->regs.orig_gpr2)) {
		/*
		 * orig_gpr2 is stored on the kernel stack
		 */
		tmp = *(__u32*)((addr_t) &task_pt_regs(child)->orig_gpr2 + 4);

	} else if (addr < (addr_t) &dummy32->regs.fp_regs) {
		/*
		 * prevent reads of padding hole between
		 * orig_gpr2 and fp_regs on s390.
		 */
		tmp = 0;

	} else if (addr < (addr_t) (&dummy32->regs.fp_regs + 1)) {
		/*
		 * floating point regs. are stored in the thread structure 
		 */
	        offset = addr - (addr_t) &dummy32->regs.fp_regs;
		tmp = *(__u32 *)((addr_t) &child->thread.fp_regs + offset);

	} else if (addr < (addr_t) (&dummy32->regs.per_info + 1)) {
		/*
		 * Handle access to the per_info structure.
		 */
		addr -= (addr_t) &dummy32->regs.per_info;
		tmp = __peek_user_per_compat(child, addr);

	} else
		tmp = 0;

	return tmp;
}

static int peek_user_compat(struct task_struct *child,
			    addr_t addr, addr_t data)
{
	__u32 tmp;

	if (!is_compat_task() || (addr & 3) || addr > sizeof(struct user) - 3)
		return -EIO;

	tmp = __peek_user_compat(child, addr);
	return put_user(tmp, (__u32 __user *) data);
}

/*
 * Same as poke_user_per but for a 31 bit program.
 */
static inline void __poke_user_per_compat(struct task_struct *child,
					  addr_t addr, __u32 data)
{
	struct compat_per_struct_kernel *dummy32 = NULL;

	if (addr == (addr_t) &dummy32->cr9)
		/* PER event mask of the user specified per set. */
		child->thread.per_user.control =
			data & (PER_EVENT_MASK | PER_CONTROL_MASK);
	else if (addr == (addr_t) &dummy32->starting_addr)
		/* Starting address of the user specified per set. */
		child->thread.per_user.start = data;
	else if (addr == (addr_t) &dummy32->ending_addr)
		/* Ending address of the user specified per set. */
		child->thread.per_user.end = data;
}

/*
 * Same as poke_user but for a 31 bit program.
 */
static int __poke_user_compat(struct task_struct *child,
			      addr_t addr, addr_t data)
{
	struct compat_user *dummy32 = NULL;
	__u32 tmp = (__u32) data;
	addr_t offset;

	if (addr < (addr_t) &dummy32->regs.acrs) {
		struct pt_regs *regs = task_pt_regs(child);
		/*
		 * psw, gprs, acrs and orig_gpr2 are stored on the stack
		 */
		if (addr == (addr_t) &dummy32->regs.psw.mask) {
			/* Build a 64 bit psw mask from 31 bit mask. */
			if ((tmp & ~PSW32_MASK_USER) != psw32_user_bits)
				/* Invalid psw mask. */
				return -EINVAL;
			regs->psw.mask = (regs->psw.mask & ~PSW_MASK_USER) |
				(regs->psw.mask & PSW_MASK_BA) |
				(__u64)(tmp & PSW32_MASK_USER) << 32;
		} else if (addr == (addr_t) &dummy32->regs.psw.addr) {
			/* Build a 64 bit psw address from 31 bit address. */
			regs->psw.addr = (__u64) tmp & PSW32_ADDR_INSN;
			/* Transfer 31 bit amode bit to psw mask. */
			regs->psw.mask = (regs->psw.mask & ~PSW_MASK_BA) |
				(__u64)(tmp & PSW32_ADDR_AMODE);
		} else {
			/* gpr 0-15 */
			*(__u32*)((addr_t) &regs->psw + addr*2 + 4) = tmp;
		}
	} else if (addr < (addr_t) (&dummy32->regs.orig_gpr2)) {
		/*
		 * access registers are stored in the thread structure
		 */
		offset = addr - (addr_t) &dummy32->regs.acrs;
		*(__u32*)((addr_t) &child->thread.acrs + offset) = tmp;

	} else if (addr == (addr_t) (&dummy32->regs.orig_gpr2)) {
		/*
		 * orig_gpr2 is stored on the kernel stack
		 */
		*(__u32*)((addr_t) &task_pt_regs(child)->orig_gpr2 + 4) = tmp;

	} else if (addr < (addr_t) &dummy32->regs.fp_regs) {
		/*
		 * prevent writess of padding hole between
		 * orig_gpr2 and fp_regs on s390.
		 */
		return 0;

	} else if (addr < (addr_t) (&dummy32->regs.fp_regs + 1)) {
		/*
		 * floating point regs. are stored in the thread structure 
		 */
		if (addr == (addr_t) &dummy32->regs.fp_regs.fpc &&
		    (tmp & ~FPC_VALID_MASK) != 0)
			/* Invalid floating point control. */
			return -EINVAL;
	        offset = addr - (addr_t) &dummy32->regs.fp_regs;
		*(__u32 *)((addr_t) &child->thread.fp_regs + offset) = tmp;

	} else if (addr < (addr_t) (&dummy32->regs.per_info + 1)) {
		/*
		 * Handle access to the per_info structure.
		 */
		addr -= (addr_t) &dummy32->regs.per_info;
		__poke_user_per_compat(child, addr, data);
	}

	return 0;
}

static int poke_user_compat(struct task_struct *child,
			    addr_t addr, addr_t data)
{
	if (!is_compat_task() || (addr & 3) ||
	    addr > sizeof(struct compat_user) - 3)
		return -EIO;

	return __poke_user_compat(child, addr, data);
}

long compat_arch_ptrace(struct task_struct *child, compat_long_t request,
			compat_ulong_t caddr, compat_ulong_t cdata)
{
	unsigned long addr = caddr;
	unsigned long data = cdata;
	compat_ptrace_area parea;
	int copied, ret;

	switch (request) {
	case PTRACE_PEEKUSR:
		/* read the word at location addr in the USER area. */
		return peek_user_compat(child, addr, data);

	case PTRACE_POKEUSR:
		/* write the word at location addr in the USER area */
		return poke_user_compat(child, addr, data);

	case PTRACE_PEEKUSR_AREA:
	case PTRACE_POKEUSR_AREA:
		if (copy_from_user(&parea, (void __force __user *) addr,
							sizeof(parea)))
			return -EFAULT;
		addr = parea.kernel_addr;
		data = parea.process_addr;
		copied = 0;
		while (copied < parea.len) {
			if (request == PTRACE_PEEKUSR_AREA)
				ret = peek_user_compat(child, addr, data);
			else {
				__u32 utmp;
				if (get_user(utmp,
					     (__u32 __force __user *) data))
					return -EFAULT;
				ret = poke_user_compat(child, addr, utmp);
			}
			if (ret)
				return ret;
			addr += sizeof(unsigned int);
			data += sizeof(unsigned int);
			copied += sizeof(unsigned int);
		}
		return 0;
	case PTRACE_GET_LAST_BREAK:
		put_user(task_thread_info(child)->last_break,
			 (unsigned int __user *) data);
		return 0;
	}
	return compat_ptrace_request(child, request, addr, data);
}
#endif

asmlinkage long do_syscall_trace_enter(struct pt_regs *regs)
{
	long ret = 0;

	/* Do the secure computing check first. */
	secure_computing(regs->gprs[2]);

	/*
	 * The sysc_tracesys code in entry.S stored the system
	 * call number to gprs[2].
	 */
	if (test_thread_flag(TIF_SYSCALL_TRACE) &&
	    (tracehook_report_syscall_entry(regs) ||
	     regs->gprs[2] >= NR_syscalls)) {
		/*
		 * Tracing decided this syscall should not happen or the
		 * debugger stored an invalid system call number. Skip
		 * the system call and the system call restart handling.
		 */
		clear_thread_flag(TIF_SYSCALL);
		ret = -1;
	}

	if (unlikely(test_thread_flag(TIF_SYSCALL_TRACEPOINT)))
		trace_sys_enter(regs, regs->gprs[2]);

	if (unlikely(current->audit_context))
		audit_syscall_entry(is_compat_task() ?
					AUDIT_ARCH_S390 : AUDIT_ARCH_S390X,
				    regs->gprs[2], regs->orig_gpr2,
				    regs->gprs[3], regs->gprs[4],
				    regs->gprs[5]);
	return ret ?: regs->gprs[2];
}

asmlinkage void do_syscall_trace_exit(struct pt_regs *regs)
{
	if (unlikely(current->audit_context))
		audit_syscall_exit(AUDITSC_RESULT(regs->gprs[2]),
				   regs->gprs[2]);

	if (unlikely(test_thread_flag(TIF_SYSCALL_TRACEPOINT)))
		trace_sys_exit(regs, regs->gprs[2]);

	if (test_thread_flag(TIF_SYSCALL_TRACE))
		tracehook_report_syscall_exit(regs, 0);
}

/*
 * user_regset definitions.
 */

static int s390_regs_get(struct task_struct *target,
			 const struct user_regset *regset,
			 unsigned int pos, unsigned int count,
			 void *kbuf, void __user *ubuf)
{
	if (target == current)
		save_access_regs(target->thread.acrs);

	if (kbuf) {
		unsigned long *k = kbuf;
		while (count > 0) {
			*k++ = __peek_user(target, pos);
			count -= sizeof(*k);
			pos += sizeof(*k);
		}
	} else {
		unsigned long __user *u = ubuf;
		while (count > 0) {
			if (__put_user(__peek_user(target, pos), u++))
				return -EFAULT;
			count -= sizeof(*u);
			pos += sizeof(*u);
		}
	}
	return 0;
}

static int s390_regs_set(struct task_struct *target,
			 const struct user_regset *regset,
			 unsigned int pos, unsigned int count,
			 const void *kbuf, const void __user *ubuf)
{
	int rc = 0;

	if (target == current)
		save_access_regs(target->thread.acrs);

	if (kbuf) {
		const unsigned long *k = kbuf;
		while (count > 0 && !rc) {
			rc = __poke_user(target, pos, *k++);
			count -= sizeof(*k);
			pos += sizeof(*k);
		}
	} else {
		const unsigned long  __user *u = ubuf;
		while (count > 0 && !rc) {
			unsigned long word;
			rc = __get_user(word, u++);
			if (rc)
				break;
			rc = __poke_user(target, pos, word);
			count -= sizeof(*u);
			pos += sizeof(*u);
		}
	}

	if (rc == 0 && target == current)
		restore_access_regs(target->thread.acrs);

	return rc;
}

static int s390_fpregs_get(struct task_struct *target,
			   const struct user_regset *regset, unsigned int pos,
			   unsigned int count, void *kbuf, void __user *ubuf)
{
	if (target == current)
		save_fp_regs(&target->thread.fp_regs);

	return user_regset_copyout(&pos, &count, &kbuf, &ubuf,
				   &target->thread.fp_regs, 0, -1);
}

static int s390_fpregs_set(struct task_struct *target,
			   const struct user_regset *regset, unsigned int pos,
			   unsigned int count, const void *kbuf,
			   const void __user *ubuf)
{
	int rc = 0;

	if (target == current)
		save_fp_regs(&target->thread.fp_regs);

	/* If setting FPC, must validate it first. */
	if (count > 0 && pos < offsetof(s390_fp_regs, fprs)) {
		u32 fpc[2] = { target->thread.fp_regs.fpc, 0 };
		rc = user_regset_copyin(&pos, &count, &kbuf, &ubuf, &fpc,
					0, offsetof(s390_fp_regs, fprs));
		if (rc)
			return rc;
		if ((fpc[0] & ~FPC_VALID_MASK) != 0 || fpc[1] != 0)
			return -EINVAL;
		target->thread.fp_regs.fpc = fpc[0];
	}

	if (rc == 0 && count > 0)
		rc = user_regset_copyin(&pos, &count, &kbuf, &ubuf,
					target->thread.fp_regs.fprs,
					offsetof(s390_fp_regs, fprs), -1);

	if (rc == 0 && target == current)
		restore_fp_regs(&target->thread.fp_regs);

	return rc;
}

#ifdef CONFIG_64BIT

static int s390_last_break_get(struct task_struct *target,
			       const struct user_regset *regset,
			       unsigned int pos, unsigned int count,
			       void *kbuf, void __user *ubuf)
{
	if (count > 0) {
		if (kbuf) {
			unsigned long *k = kbuf;
			*k = task_thread_info(target)->last_break;
		} else {
			unsigned long  __user *u = ubuf;
			if (__put_user(task_thread_info(target)->last_break, u))
				return -EFAULT;
		}
	}
	return 0;
}

static int s390_last_break_set(struct task_struct *target,
			       const struct user_regset *regset,
			       unsigned int pos, unsigned int count,
			       const void *kbuf, const void __user *ubuf)
{
	return 0;
}

#endif

static int s390_system_call_get(struct task_struct *target,
				const struct user_regset *regset,
				unsigned int pos, unsigned int count,
				void *kbuf, void __user *ubuf)
{
	unsigned int *data = &task_thread_info(target)->system_call;
	return user_regset_copyout(&pos, &count, &kbuf, &ubuf,
				   data, 0, sizeof(unsigned int));
}

static int s390_system_call_set(struct task_struct *target,
				const struct user_regset *regset,
				unsigned int pos, unsigned int count,
				const void *kbuf, const void __user *ubuf)
{
	unsigned int *data = &task_thread_info(target)->system_call;
	return user_regset_copyin(&pos, &count, &kbuf, &ubuf,
				  data, 0, sizeof(unsigned int));
}

static const struct user_regset s390_regsets[] = {
	[REGSET_GENERAL] = {
		.core_note_type = NT_PRSTATUS,
		.n = sizeof(s390_regs) / sizeof(long),
		.size = sizeof(long),
		.align = sizeof(long),
		.get = s390_regs_get,
		.set = s390_regs_set,
	},
	[REGSET_FP] = {
		.core_note_type = NT_PRFPREG,
		.n = sizeof(s390_fp_regs) / sizeof(long),
		.size = sizeof(long),
		.align = sizeof(long),
		.get = s390_fpregs_get,
		.set = s390_fpregs_set,
	},
#ifdef CONFIG_64BIT
	[REGSET_LAST_BREAK] = {
		.core_note_type = NT_S390_LAST_BREAK,
		.n = 1,
		.size = sizeof(long),
		.align = sizeof(long),
		.get = s390_last_break_get,
		.set = s390_last_break_set,
	},
#endif
	[REGSET_SYSTEM_CALL] = {
		.core_note_type = NT_S390_SYSTEM_CALL,
		.n = 1,
		.size = sizeof(unsigned int),
		.align = sizeof(unsigned int),
		.get = s390_system_call_get,
		.set = s390_system_call_set,
	},
};

static const struct user_regset_view user_s390_view = {
	.name = UTS_MACHINE,
	.e_machine = EM_S390,
	.regsets = s390_regsets,
	.n = ARRAY_SIZE(s390_regsets)
};

#ifdef CONFIG_COMPAT
static int s390_compat_regs_get(struct task_struct *target,
				const struct user_regset *regset,
				unsigned int pos, unsigned int count,
				void *kbuf, void __user *ubuf)
{
	if (target == current)
		save_access_regs(target->thread.acrs);

	if (kbuf) {
		compat_ulong_t *k = kbuf;
		while (count > 0) {
			*k++ = __peek_user_compat(target, pos);
			count -= sizeof(*k);
			pos += sizeof(*k);
		}
	} else {
		compat_ulong_t __user *u = ubuf;
		while (count > 0) {
			if (__put_user(__peek_user_compat(target, pos), u++))
				return -EFAULT;
			count -= sizeof(*u);
			pos += sizeof(*u);
		}
	}
	return 0;
}

static int s390_compat_regs_set(struct task_struct *target,
				const struct user_regset *regset,
				unsigned int pos, unsigned int count,
				const void *kbuf, const void __user *ubuf)
{
	int rc = 0;

	if (target == current)
		save_access_regs(target->thread.acrs);

	if (kbuf) {
		const compat_ulong_t *k = kbuf;
		while (count > 0 && !rc) {
			rc = __poke_user_compat(target, pos, *k++);
			count -= sizeof(*k);
			pos += sizeof(*k);
		}
	} else {
		const compat_ulong_t  __user *u = ubuf;
		while (count > 0 && !rc) {
			compat_ulong_t word;
			rc = __get_user(word, u++);
			if (rc)
				break;
			rc = __poke_user_compat(target, pos, word);
			count -= sizeof(*u);
			pos += sizeof(*u);
		}
	}

	if (rc == 0 && target == current)
		restore_access_regs(target->thread.acrs);

	return rc;
}

static int s390_compat_regs_high_get(struct task_struct *target,
				     const struct user_regset *regset,
				     unsigned int pos, unsigned int count,
				     void *kbuf, void __user *ubuf)
{
	compat_ulong_t *gprs_high;

	gprs_high = (compat_ulong_t *)
		&task_pt_regs(target)->gprs[pos / sizeof(compat_ulong_t)];
	if (kbuf) {
		compat_ulong_t *k = kbuf;
		while (count > 0) {
			*k++ = *gprs_high;
			gprs_high += 2;
			count -= sizeof(*k);
		}
	} else {
		compat_ulong_t __user *u = ubuf;
		while (count > 0) {
			if (__put_user(*gprs_high, u++))
				return -EFAULT;
			gprs_high += 2;
			count -= sizeof(*u);
		}
	}
	return 0;
}

static int s390_compat_regs_high_set(struct task_struct *target,
				     const struct user_regset *regset,
				     unsigned int pos, unsigned int count,
				     const void *kbuf, const void __user *ubuf)
{
	compat_ulong_t *gprs_high;
	int rc = 0;

	gprs_high = (compat_ulong_t *)
		&task_pt_regs(target)->gprs[pos / sizeof(compat_ulong_t)];
	if (kbuf) {
		const compat_ulong_t *k = kbuf;
		while (count > 0) {
			*gprs_high = *k++;
			*gprs_high += 2;
			count -= sizeof(*k);
		}
	} else {
		const compat_ulong_t  __user *u = ubuf;
		while (count > 0 && !rc) {
			unsigned long word;
			rc = __get_user(word, u++);
			if (rc)
				break;
			*gprs_high = word;
			*gprs_high += 2;
			count -= sizeof(*u);
		}
	}

	return rc;
}

static int s390_compat_last_break_get(struct task_struct *target,
				      const struct user_regset *regset,
				      unsigned int pos, unsigned int count,
				      void *kbuf, void __user *ubuf)
{
	compat_ulong_t last_break;

	if (count > 0) {
		last_break = task_thread_info(target)->last_break;
		if (kbuf) {
			unsigned long *k = kbuf;
			*k = last_break;
		} else {
			unsigned long  __user *u = ubuf;
			if (__put_user(last_break, u))
				return -EFAULT;
		}
	}
	return 0;
}

static int s390_compat_last_break_set(struct task_struct *target,
				      const struct user_regset *regset,
				      unsigned int pos, unsigned int count,
				      const void *kbuf, const void __user *ubuf)
{
	return 0;
}

static const struct user_regset s390_compat_regsets[] = {
	[REGSET_GENERAL] = {
		.core_note_type = NT_PRSTATUS,
		.n = sizeof(s390_compat_regs) / sizeof(compat_long_t),
		.size = sizeof(compat_long_t),
		.align = sizeof(compat_long_t),
		.get = s390_compat_regs_get,
		.set = s390_compat_regs_set,
	},
	[REGSET_FP] = {
		.core_note_type = NT_PRFPREG,
		.n = sizeof(s390_fp_regs) / sizeof(compat_long_t),
		.size = sizeof(compat_long_t),
		.align = sizeof(compat_long_t),
		.get = s390_fpregs_get,
		.set = s390_fpregs_set,
	},
	[REGSET_LAST_BREAK] = {
		.core_note_type = NT_S390_LAST_BREAK,
		.n = 1,
		.size = sizeof(long),
		.align = sizeof(long),
		.get = s390_compat_last_break_get,
		.set = s390_compat_last_break_set,
<<<<<<< HEAD
=======
	},
	[REGSET_SYSTEM_CALL] = {
		.core_note_type = NT_S390_SYSTEM_CALL,
		.n = 1,
		.size = sizeof(compat_uint_t),
		.align = sizeof(compat_uint_t),
		.get = s390_system_call_get,
		.set = s390_system_call_set,
>>>>>>> 250a8155
	},
	[REGSET_GENERAL_EXTENDED] = {
		.core_note_type = NT_S390_HIGH_GPRS,
		.n = sizeof(s390_compat_regs_high) / sizeof(compat_long_t),
		.size = sizeof(compat_long_t),
		.align = sizeof(compat_long_t),
		.get = s390_compat_regs_high_get,
		.set = s390_compat_regs_high_set,
	},
};

static const struct user_regset_view user_s390_compat_view = {
	.name = "s390",
	.e_machine = EM_S390,
	.regsets = s390_compat_regsets,
	.n = ARRAY_SIZE(s390_compat_regsets)
};
#endif

const struct user_regset_view *task_user_regset_view(struct task_struct *task)
{
#ifdef CONFIG_COMPAT
	if (test_tsk_thread_flag(task, TIF_31BIT))
		return &user_s390_compat_view;
#endif
	return &user_s390_view;
}

static const char *gpr_names[NUM_GPRS] = {
	"r0", "r1",  "r2",  "r3",  "r4",  "r5",  "r6",  "r7",
	"r8", "r9", "r10", "r11", "r12", "r13", "r14", "r15",
};

unsigned long regs_get_register(struct pt_regs *regs, unsigned int offset)
{
	if (offset >= NUM_GPRS)
		return 0;
	return regs->gprs[offset];
}

int regs_query_register_offset(const char *name)
{
	unsigned long offset;

	if (!name || *name != 'r')
		return -EINVAL;
	if (strict_strtoul(name + 1, 10, &offset))
		return -EINVAL;
	if (offset >= NUM_GPRS)
		return -EINVAL;
	return offset;
}

const char *regs_query_register_name(unsigned int offset)
{
	if (offset >= NUM_GPRS)
		return NULL;
	return gpr_names[offset];
}

static int regs_within_kernel_stack(struct pt_regs *regs, unsigned long addr)
{
	unsigned long ksp = kernel_stack_pointer(regs);

	return (addr & ~(THREAD_SIZE - 1)) == (ksp & ~(THREAD_SIZE - 1));
}

/**
 * regs_get_kernel_stack_nth() - get Nth entry of the stack
 * @regs:pt_regs which contains kernel stack pointer.
 * @n:stack entry number.
 *
 * regs_get_kernel_stack_nth() returns @n th entry of the kernel stack which
 * is specifined by @regs. If the @n th entry is NOT in the kernel stack,
 * this returns 0.
 */
unsigned long regs_get_kernel_stack_nth(struct pt_regs *regs, unsigned int n)
{
	unsigned long addr;

	addr = kernel_stack_pointer(regs) + n * sizeof(long);
	if (!regs_within_kernel_stack(regs, addr))
		return 0;
	return *(unsigned long *)addr;
}<|MERGE_RESOLUTION|>--- conflicted
+++ resolved
@@ -1145,8 +1145,6 @@
 		.align = sizeof(long),
 		.get = s390_compat_last_break_get,
 		.set = s390_compat_last_break_set,
-<<<<<<< HEAD
-=======
 	},
 	[REGSET_SYSTEM_CALL] = {
 		.core_note_type = NT_S390_SYSTEM_CALL,
@@ -1155,7 +1153,6 @@
 		.align = sizeof(compat_uint_t),
 		.get = s390_system_call_get,
 		.set = s390_system_call_set,
->>>>>>> 250a8155
 	},
 	[REGSET_GENERAL_EXTENDED] = {
 		.core_note_type = NT_S390_HIGH_GPRS,
