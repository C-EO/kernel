/*
 *  arch/s390/kernel/traps.c
 *
 *  S390 version
 *    Copyright (C) 1999,2000 IBM Deutschland Entwicklung GmbH, IBM Corporation
 *    Author(s): Martin Schwidefsky (schwidefsky@de.ibm.com),
 *               Denis Joseph Barrow (djbarrow@de.ibm.com,barrow_dj@yahoo.com),
 *
 *  Derived from "arch/i386/kernel/traps.c"
 *    Copyright (C) 1991, 1992 Linus Torvalds
 */

/*
 * 'Traps.c' handles hardware traps and faults after we have saved some
 * state in 'asm.s'.
 */
#include <linux/config.h>
#include <linux/sched.h>
#include <linux/kernel.h>
#include <linux/string.h>
#include <linux/errno.h>
#include <linux/ptrace.h>
#include <linux/timer.h>
#include <linux/mm.h>
#include <linux/smp.h>
#include <linux/smp_lock.h>
#include <linux/init.h>
#include <linux/interrupt.h>
#include <linux/delay.h>
#include <linux/module.h>
#include <linux/kallsyms.h>

#include <asm/system.h>
#include <asm/uaccess.h>
#include <asm/io.h>
#include <asm/atomic.h>
#include <asm/mathemu.h>
#include <asm/cpcmd.h>
#include <asm/s390_ext.h>
#include <asm/lowcore.h>

/* Called from entry.S only */
extern void handle_per_exception(struct pt_regs *regs);

typedef void pgm_check_handler_t(struct pt_regs *, long);
pgm_check_handler_t *pgm_check_table[128];

#ifdef CONFIG_SYSCTL
#ifdef CONFIG_PROCESS_DEBUG
int sysctl_userprocess_debug = 1;
#else
int sysctl_userprocess_debug = 0;
#endif
#endif

extern pgm_check_handler_t do_protection_exception;
extern pgm_check_handler_t do_dat_exception;
extern pgm_check_handler_t do_pseudo_page_fault;
#if defined(CONFIG_NO_IDLE_HZ) || defined(CONFIG_VIRT_TIMER)
extern pgm_check_handler_t do_monitor_call;
#endif
#ifdef CONFIG_PFAULT
extern int pfault_init(void);
extern void pfault_fini(void);
extern void pfault_interrupt(struct pt_regs *regs, __u16 error_code);
static ext_int_info_t ext_int_pfault;
#endif
<<<<<<< HEAD
=======
extern pgm_check_handler_t do_monitor_call;
>>>>>>> 30e74fea

#define stack_pointer ({ void **sp; asm("la %0,0(15)" : "=&d" (sp)); sp; })

#ifndef CONFIG_ARCH_S390X
#define RET_ADDR 56
#define FOURLONG "%08lx %08lx %08lx %08lx\n"
static int kstack_depth_to_print = 12;

#else /* CONFIG_ARCH_S390X */
#define RET_ADDR 112
#define FOURLONG "%016lx %016lx %016lx %016lx\n"
static int kstack_depth_to_print = 20;

#endif /* CONFIG_ARCH_S390X */

void show_trace(struct task_struct *task, unsigned long * stack)
{
	unsigned long backchain, low_addr, high_addr, ret_addr;

	if (!stack)
		stack = (task == NULL) ? *stack_pointer : &(task->thread.ksp);

	printk("Call Trace:\n");
	low_addr = ((unsigned long) stack) & PSW_ADDR_INSN;
	high_addr = (low_addr & (-THREAD_SIZE)) + THREAD_SIZE;
	/* Skip the first frame (biased stack) */
	backchain = *((unsigned long *) low_addr) & PSW_ADDR_INSN;
	/* Print up to 8 lines */
	while  (backchain > low_addr && backchain <= high_addr) {
		ret_addr = *((unsigned long *) (backchain+RET_ADDR)) & PSW_ADDR_INSN;
		printk(" [<%016lx>] ", ret_addr);
		print_symbol("%s\n", ret_addr);
		low_addr = backchain;
		backchain = *((unsigned long *) backchain) & PSW_ADDR_INSN;
	}
	printk("\n");
}

void show_stack(struct task_struct *task, unsigned long *sp)
{
	unsigned long *stack;
	int i;

	// debugging aid: "show_stack(NULL);" prints the
	// back trace for this cpu.

	if (!sp) {
		if (task)
			sp = (unsigned long *) task->thread.ksp;
		else
			sp = *stack_pointer;
	}

	stack = sp;
	for (i = 0; i < kstack_depth_to_print; i++) {
		if (((addr_t) stack & (THREAD_SIZE-1)) == 0)
			break;
		if (i && ((i * sizeof (long) % 32) == 0))
			printk("\n       ");
		printk("%p ", (void *)*stack++);
	}
	printk("\n");
	show_trace(task, sp);
}

/*
 * The architecture-independent dump_stack generator
 */
void dump_stack(void)
{
	show_stack(0, 0);
}

EXPORT_SYMBOL(dump_stack);

void show_registers(struct pt_regs *regs)
{
	mm_segment_t old_fs;
	char *mode;
	int i;

	mode = (regs->psw.mask & PSW_MASK_PSTATE) ? "User" : "Krnl";
	printk("%s PSW : %p %p",
	       mode, (void *) regs->psw.mask,
	       (void *) regs->psw.addr);
	print_symbol(" (%s)\n", regs->psw.addr & PSW_ADDR_INSN);
	printk("%s GPRS: " FOURLONG, mode,
	       regs->gprs[0], regs->gprs[1], regs->gprs[2], regs->gprs[3]);
	printk("           " FOURLONG,
	       regs->gprs[4], regs->gprs[5], regs->gprs[6], regs->gprs[7]);
	printk("           " FOURLONG,
	       regs->gprs[8], regs->gprs[9], regs->gprs[10], regs->gprs[11]);
	printk("           " FOURLONG,
	       regs->gprs[12], regs->gprs[13], regs->gprs[14], regs->gprs[15]);

#if 0
	/* FIXME: this isn't needed any more but it changes the ksymoops
	 * input. To remove or not to remove ... */
	save_access_regs(regs->acrs);
	printk("%s ACRS: %08x %08x %08x %08x\n", mode,
	       regs->acrs[0], regs->acrs[1], regs->acrs[2], regs->acrs[3]);
	printk("           %08x %08x %08x %08x\n",
	       regs->acrs[4], regs->acrs[5], regs->acrs[6], regs->acrs[7]);
	printk("           %08x %08x %08x %08x\n",
	       regs->acrs[8], regs->acrs[9], regs->acrs[10], regs->acrs[11]);
	printk("           %08x %08x %08x %08x\n",
	       regs->acrs[12], regs->acrs[13], regs->acrs[14], regs->acrs[15]);
#endif

	/*
	 * Print the first 20 byte of the instruction stream at the
	 * time of the fault.
	 */
	old_fs = get_fs();
	if (regs->psw.mask & PSW_MASK_PSTATE)
		set_fs(USER_DS);
	else
		set_fs(KERNEL_DS);
	printk("%s Code: ", mode);
	for (i = 0; i < 20; i++) {
		unsigned char c;
		if (__get_user(c, (char __user *)(regs->psw.addr + i))) {
			printk(" Bad PSW.");
			break;
		}
		printk("%02x ", c);
	}
	set_fs(old_fs);

	printk("\n");
}	

/* This is called from fs/proc/array.c */
char *task_show_regs(struct task_struct *task, char *buffer)
{
	struct pt_regs *regs;

	regs = __KSTK_PTREGS(task);
	buffer += sprintf(buffer, "task: %p, ksp: %p\n",
		       task, (void *)task->thread.ksp);
	buffer += sprintf(buffer, "User PSW : %p %p\n",
		       (void *) regs->psw.mask, (void *)regs->psw.addr);

	buffer += sprintf(buffer, "User GPRS: " FOURLONG,
			  regs->gprs[0], regs->gprs[1],
			  regs->gprs[2], regs->gprs[3]);
	buffer += sprintf(buffer, "           " FOURLONG,
			  regs->gprs[4], regs->gprs[5],
			  regs->gprs[6], regs->gprs[7]);
	buffer += sprintf(buffer, "           " FOURLONG,
			  regs->gprs[8], regs->gprs[9],
			  regs->gprs[10], regs->gprs[11]);
	buffer += sprintf(buffer, "           " FOURLONG,
			  regs->gprs[12], regs->gprs[13],
			  regs->gprs[14], regs->gprs[15]);
	buffer += sprintf(buffer, "User ACRS: %08x %08x %08x %08x\n",
			  task->thread.acrs[0], task->thread.acrs[1],
			  task->thread.acrs[2], task->thread.acrs[3]);
	buffer += sprintf(buffer, "           %08x %08x %08x %08x\n",
			  task->thread.acrs[4], task->thread.acrs[5],
			  task->thread.acrs[6], task->thread.acrs[7]);
	buffer += sprintf(buffer, "           %08x %08x %08x %08x\n",
			  task->thread.acrs[8], task->thread.acrs[9],
			  task->thread.acrs[10], task->thread.acrs[11]);
	buffer += sprintf(buffer, "           %08x %08x %08x %08x\n",
			  task->thread.acrs[12], task->thread.acrs[13],
			  task->thread.acrs[14], task->thread.acrs[15]);
	return buffer;
}

spinlock_t die_lock = SPIN_LOCK_UNLOCKED;

void die(const char * str, struct pt_regs * regs, long err)
{
	static int die_counter;
        console_verbose();
        spin_lock_irq(&die_lock);
	bust_spinlocks(1);
	printk("%s: %04lx [#%d]\n", str, err & 0xffff, ++die_counter);
        show_regs(regs);
	bust_spinlocks(0);
        spin_unlock_irq(&die_lock);
	if (in_interrupt())
		panic("Fatal exception in interrupt");
	if (panic_on_oops)
		panic("Fatal exception: panic_on_oops");
        do_exit(SIGSEGV);
}

static void inline do_trap(long interruption_code, int signr, char *str,
                           struct pt_regs *regs, siginfo_t *info)
{
	/*
	 * We got all needed information from the lowcore and can
	 * now safely switch on interrupts.
	 */
        if (regs->psw.mask & PSW_MASK_PSTATE)
		local_irq_enable();

        if (regs->psw.mask & PSW_MASK_PSTATE) {
                struct task_struct *tsk = current;

                tsk->thread.trap_no = interruption_code & 0xffff;
		if (info)
			force_sig_info(signr, info, tsk);
		else
                	force_sig(signr, tsk);
#ifndef CONFIG_SYSCTL
#ifdef CONFIG_PROCESS_DEBUG
                printk("User process fault: interruption code 0x%lX\n",
                       interruption_code);
                show_regs(regs);
#endif
#else
		if (sysctl_userprocess_debug) {
			printk("User process fault: interruption code 0x%lX\n",
			       interruption_code);
			show_regs(regs);
		}
#endif
        } else {
                const struct exception_table_entry *fixup;
                fixup = search_exception_tables(regs->psw.addr & PSW_ADDR_INSN);
                if (fixup)
                        regs->psw.addr = fixup->fixup | PSW_ADDR_AMODE;
                else
                        die(str, regs, interruption_code);
        }
}

static inline void *get_check_address(struct pt_regs *regs)
{
	return (void *)((regs->psw.addr-S390_lowcore.pgm_ilc) & PSW_ADDR_INSN);
}

void do_single_step(struct pt_regs *regs)
{
	if ((current->ptrace & PT_PTRACED) != 0)
		force_sig(SIGTRAP, current);
}

#define DO_ERROR(signr, str, name) \
asmlinkage void name(struct pt_regs * regs, long interruption_code) \
{ \
	do_trap(interruption_code, signr, str, regs, NULL); \
}

#define DO_ERROR_INFO(signr, str, name, sicode, siaddr) \
asmlinkage void name(struct pt_regs * regs, long interruption_code) \
{ \
        siginfo_t info; \
        info.si_signo = signr; \
        info.si_errno = 0; \
        info.si_code = sicode; \
        info.si_addr = (void *)siaddr; \
        do_trap(interruption_code, signr, str, regs, &info); \
}

DO_ERROR(SIGSEGV, "Unknown program exception", default_trap_handler)

DO_ERROR_INFO(SIGILL, "addressing exception", addressing_exception,
	      ILL_ILLADR, get_check_address(regs))
DO_ERROR_INFO(SIGILL,  "execute exception", execute_exception,
	      ILL_ILLOPN, get_check_address(regs))
DO_ERROR_INFO(SIGFPE,  "fixpoint divide exception", divide_exception,
	      FPE_INTDIV, get_check_address(regs))
DO_ERROR_INFO(SIGFPE,  "fixpoint overflow exception", overflow_exception,
	      FPE_INTOVF, get_check_address(regs))
DO_ERROR_INFO(SIGFPE,  "HFP overflow exception", hfp_overflow_exception,
	      FPE_FLTOVF, get_check_address(regs))
DO_ERROR_INFO(SIGFPE,  "HFP underflow exception", hfp_underflow_exception,
	      FPE_FLTUND, get_check_address(regs))
DO_ERROR_INFO(SIGFPE,  "HFP significance exception", hfp_significance_exception,
	      FPE_FLTRES, get_check_address(regs))
DO_ERROR_INFO(SIGFPE,  "HFP divide exception", hfp_divide_exception,
	      FPE_FLTDIV, get_check_address(regs))
DO_ERROR_INFO(SIGFPE,  "HFP square root exception", hfp_sqrt_exception,
	      FPE_FLTINV, get_check_address(regs))
DO_ERROR_INFO(SIGILL,  "operand exception", operand_exception,
	      ILL_ILLOPN, get_check_address(regs))
DO_ERROR_INFO(SIGILL,  "privileged operation", privileged_op,
	      ILL_PRVOPC, get_check_address(regs))
DO_ERROR_INFO(SIGILL,  "special operation exception", special_op_exception,
	      ILL_ILLOPN, get_check_address(regs))
DO_ERROR_INFO(SIGILL,  "translation exception", translation_exception,
	      ILL_ILLOPN, get_check_address(regs))

static inline void
do_fp_trap(struct pt_regs *regs, void *location,
           int fpc, long interruption_code)
{
	siginfo_t si;

	si.si_signo = SIGFPE;
	si.si_errno = 0;
	si.si_addr = location;
	si.si_code = 0;
	/* FPC[2] is Data Exception Code */
	if ((fpc & 0x00000300) == 0) {
		/* bits 6 and 7 of DXC are 0 iff IEEE exception */
		if (fpc & 0x8000) /* invalid fp operation */
			si.si_code = FPE_FLTINV;
		else if (fpc & 0x4000) /* div by 0 */
			si.si_code = FPE_FLTDIV;
		else if (fpc & 0x2000) /* overflow */
			si.si_code = FPE_FLTOVF;
		else if (fpc & 0x1000) /* underflow */
			si.si_code = FPE_FLTUND;
		else if (fpc & 0x0800) /* inexact */
			si.si_code = FPE_FLTRES;
	}
	current->thread.ieee_instruction_pointer = (addr_t) location;
	do_trap(interruption_code, SIGFPE,
		"floating point exception", regs, &si);
}

asmlinkage void illegal_op(struct pt_regs * regs, long interruption_code)
{
        __u8 opcode[6];
	__u16 *location;
	int signal = 0;

	location = (__u16 *) get_check_address(regs);

	/*
	 * We got all needed information from the lowcore and can
	 * now safely switch on interrupts.
	 */
	if (regs->psw.mask & PSW_MASK_PSTATE)
		local_irq_enable();

	if (regs->psw.mask & PSW_MASK_PSTATE) {
		get_user(*((__u16 *) opcode), (__u16 __user *) location);
		if (*((__u16 *) opcode) == S390_BREAKPOINT_U16) {
			if (current->ptrace & PT_PTRACED)
				force_sig(SIGTRAP, current);
			else
				signal = SIGILL;
#ifdef CONFIG_MATHEMU
		} else if (opcode[0] == 0xb3) {
			get_user(*((__u16 *) (opcode+2)), location+1);
			signal = math_emu_b3(opcode, regs);
                } else if (opcode[0] == 0xed) {
			get_user(*((__u32 *) (opcode+2)),
				 (__u32 *)(location+1));
			signal = math_emu_ed(opcode, regs);
		} else if (*((__u16 *) opcode) == 0xb299) {
			get_user(*((__u16 *) (opcode+2)), location+1);
			signal = math_emu_srnm(opcode, regs);
		} else if (*((__u16 *) opcode) == 0xb29c) {
			get_user(*((__u16 *) (opcode+2)), location+1);
			signal = math_emu_stfpc(opcode, regs);
		} else if (*((__u16 *) opcode) == 0xb29d) {
			get_user(*((__u16 *) (opcode+2)), location+1);
			signal = math_emu_lfpc(opcode, regs);
#endif
		} else
			signal = SIGILL;
	} else
		signal = SIGILL;

        if (signal == SIGFPE)
		do_fp_trap(regs, location,
                           current->thread.fp_regs.fpc, interruption_code);
        else if (signal)
		do_trap(interruption_code, signal,
			"illegal operation", regs, NULL);
}


#ifdef CONFIG_MATHEMU
asmlinkage void 
specification_exception(struct pt_regs * regs, long interruption_code)
{
        __u8 opcode[6];
	__u16 *location = NULL;
	int signal = 0;

	location = (__u16 *) get_check_address(regs);

	/*
	 * We got all needed information from the lowcore and can
	 * now safely switch on interrupts.
	 */
        if (regs->psw.mask & PSW_MASK_PSTATE)
		local_irq_enable();

        if (regs->psw.mask & PSW_MASK_PSTATE) {
		get_user(*((__u16 *) opcode), location);
		switch (opcode[0]) {
		case 0x28: /* LDR Rx,Ry   */
			signal = math_emu_ldr(opcode);
			break;
		case 0x38: /* LER Rx,Ry   */
			signal = math_emu_ler(opcode);
			break;
		case 0x60: /* STD R,D(X,B) */
			get_user(*((__u16 *) (opcode+2)), location+1);
			signal = math_emu_std(opcode, regs);
			break;
		case 0x68: /* LD R,D(X,B) */
			get_user(*((__u16 *) (opcode+2)), location+1);
			signal = math_emu_ld(opcode, regs);
			break;
		case 0x70: /* STE R,D(X,B) */
			get_user(*((__u16 *) (opcode+2)), location+1);
			signal = math_emu_ste(opcode, regs);
			break;
		case 0x78: /* LE R,D(X,B) */
			get_user(*((__u16 *) (opcode+2)), location+1);
			signal = math_emu_le(opcode, regs);
			break;
		default:
			signal = SIGILL;
			break;
                }
        } else
		signal = SIGILL;

        if (signal == SIGFPE)
		do_fp_trap(regs, location,
                           current->thread.fp_regs.fpc, interruption_code);
        else if (signal) {
		siginfo_t info;
		info.si_signo = signal;
		info.si_errno = 0;
		info.si_code = ILL_ILLOPN;
		info.si_addr = location;
		do_trap(interruption_code, signal, 
			"specification exception", regs, &info);
	}
}
#else
DO_ERROR_INFO(SIGILL, "specification exception", specification_exception,
	      ILL_ILLOPN, get_check_address(regs));
#endif

asmlinkage void data_exception(struct pt_regs * regs, long interruption_code)
{
	__u16 *location;
	int signal = 0;

	location = (__u16 *) get_check_address(regs);

	/*
	 * We got all needed information from the lowcore and can
	 * now safely switch on interrupts.
	 */
	if (regs->psw.mask & PSW_MASK_PSTATE)
		local_irq_enable();

	if (MACHINE_HAS_IEEE)
		__asm__ volatile ("stfpc %0\n\t" 
				  : "=m" (current->thread.fp_regs.fpc));

#ifdef CONFIG_MATHEMU
        else if (regs->psw.mask & PSW_MASK_PSTATE) {
        	__u8 opcode[6];
		get_user(*((__u16 *) opcode), location);
		switch (opcode[0]) {
		case 0x28: /* LDR Rx,Ry   */
			signal = math_emu_ldr(opcode);
			break;
		case 0x38: /* LER Rx,Ry   */
			signal = math_emu_ler(opcode);
			break;
		case 0x60: /* STD R,D(X,B) */
			get_user(*((__u16 *) (opcode+2)), location+1);
			signal = math_emu_std(opcode, regs);
			break;
		case 0x68: /* LD R,D(X,B) */
			get_user(*((__u16 *) (opcode+2)), location+1);
			signal = math_emu_ld(opcode, regs);
			break;
		case 0x70: /* STE R,D(X,B) */
			get_user(*((__u16 *) (opcode+2)), location+1);
			signal = math_emu_ste(opcode, regs);
			break;
		case 0x78: /* LE R,D(X,B) */
			get_user(*((__u16 *) (opcode+2)), location+1);
			signal = math_emu_le(opcode, regs);
			break;
		case 0xb3:
			get_user(*((__u16 *) (opcode+2)), location+1);
			signal = math_emu_b3(opcode, regs);
			break;
                case 0xed:
			get_user(*((__u32 *) (opcode+2)),
				 (__u32 *)(location+1));
			signal = math_emu_ed(opcode, regs);
			break;
	        case 0xb2:
			if (opcode[1] == 0x99) {
				get_user(*((__u16 *) (opcode+2)), location+1);
				signal = math_emu_srnm(opcode, regs);
			} else if (opcode[1] == 0x9c) {
				get_user(*((__u16 *) (opcode+2)), location+1);
				signal = math_emu_stfpc(opcode, regs);
			} else if (opcode[1] == 0x9d) {
				get_user(*((__u16 *) (opcode+2)), location+1);
				signal = math_emu_lfpc(opcode, regs);
			} else
				signal = SIGILL;
			break;
		default:
			signal = SIGILL;
			break;
                }
        }
#endif 
	if (current->thread.fp_regs.fpc & FPC_DXC_MASK)
		signal = SIGFPE;
	else
		signal = SIGILL;
        if (signal == SIGFPE)
		do_fp_trap(regs, location,
                           current->thread.fp_regs.fpc, interruption_code);
        else if (signal) {
		siginfo_t info;
		info.si_signo = signal;
		info.si_errno = 0;
		info.si_code = ILL_ILLOPN;
		info.si_addr = location;
		do_trap(interruption_code, signal, 
			"data exception", regs, &info);
	}
}



/* init is done in lowcore.S and head.S */

void __init trap_init(void)
{
        int i;

        for (i = 0; i < 128; i++)
          pgm_check_table[i] = &default_trap_handler;
        pgm_check_table[1] = &illegal_op;
        pgm_check_table[2] = &privileged_op;
        pgm_check_table[3] = &execute_exception;
        pgm_check_table[4] = &do_protection_exception;
        pgm_check_table[5] = &addressing_exception;
        pgm_check_table[6] = &specification_exception;
        pgm_check_table[7] = &data_exception;
        pgm_check_table[8] = &overflow_exception;
        pgm_check_table[9] = &divide_exception;
        pgm_check_table[0x0A] = &overflow_exception;
        pgm_check_table[0x0B] = &divide_exception;
        pgm_check_table[0x0C] = &hfp_overflow_exception;
        pgm_check_table[0x0D] = &hfp_underflow_exception;
        pgm_check_table[0x0E] = &hfp_significance_exception;
        pgm_check_table[0x0F] = &hfp_divide_exception;
        pgm_check_table[0x10] = &do_dat_exception;
        pgm_check_table[0x11] = &do_dat_exception;
        pgm_check_table[0x12] = &translation_exception;
        pgm_check_table[0x13] = &special_op_exception;
#ifndef CONFIG_ARCH_S390X
 	pgm_check_table[0x14] = &do_pseudo_page_fault;
#else /* CONFIG_ARCH_S390X */
        pgm_check_table[0x38] = &do_dat_exception;
	pgm_check_table[0x39] = &do_dat_exception;
	pgm_check_table[0x3A] = &do_dat_exception;
        pgm_check_table[0x3B] = &do_dat_exception;
#endif /* CONFIG_ARCH_S390X */
        pgm_check_table[0x15] = &operand_exception;
        pgm_check_table[0x1C] = &privileged_op;
<<<<<<< HEAD
#if defined(CONFIG_VIRT_TIMER) || defined(CONFIG_NO_IDLE_HZ)
=======
        pgm_check_table[0x1D] = &hfp_sqrt_exception;
>>>>>>> 30e74fea
	pgm_check_table[0x40] = &do_monitor_call;

	if (MACHINE_IS_VM) {
		/*
		 * First try to get pfault pseudo page faults going.
		 * If this isn't available turn on pagex page faults.
		 */
#ifdef CONFIG_PFAULT
		/* request the 0x2603 external interrupt */
		if (register_early_external_interrupt(0x2603, pfault_interrupt,
						      &ext_int_pfault) != 0)
			panic("Couldn't request external interrupt 0x2603");

		if (pfault_init() == 0) 
			return;
		
		/* Tough luck, no pfault. */
		unregister_early_external_interrupt(0x2603, pfault_interrupt,
						    &ext_int_pfault);
#endif
#ifndef CONFIG_ARCH_S390X
		cpcmd("SET PAGEX ON", NULL, 0);
#endif
	}
}<|MERGE_RESOLUTION|>--- conflicted
+++ resolved
@@ -56,19 +56,13 @@
 extern pgm_check_handler_t do_protection_exception;
 extern pgm_check_handler_t do_dat_exception;
 extern pgm_check_handler_t do_pseudo_page_fault;
-#if defined(CONFIG_NO_IDLE_HZ) || defined(CONFIG_VIRT_TIMER)
-extern pgm_check_handler_t do_monitor_call;
-#endif
 #ifdef CONFIG_PFAULT
 extern int pfault_init(void);
 extern void pfault_fini(void);
 extern void pfault_interrupt(struct pt_regs *regs, __u16 error_code);
 static ext_int_info_t ext_int_pfault;
 #endif
-<<<<<<< HEAD
-=======
 extern pgm_check_handler_t do_monitor_call;
->>>>>>> 30e74fea
 
 #define stack_pointer ({ void **sp; asm("la %0,0(15)" : "=&d" (sp)); sp; })
 
@@ -636,11 +630,7 @@
 #endif /* CONFIG_ARCH_S390X */
         pgm_check_table[0x15] = &operand_exception;
         pgm_check_table[0x1C] = &privileged_op;
-<<<<<<< HEAD
-#if defined(CONFIG_VIRT_TIMER) || defined(CONFIG_NO_IDLE_HZ)
-=======
         pgm_check_table[0x1D] = &hfp_sqrt_exception;
->>>>>>> 30e74fea
 	pgm_check_table[0x40] = &do_monitor_call;
 
 	if (MACHINE_IS_VM) {
