--- conflicted
+++ resolved
@@ -332,11 +332,7 @@
 	return cc == 0;
 }
 
-<<<<<<< HEAD
-static inline void __insn32_query(unsigned int opcode, u8 *query)
-=======
 static __always_inline void __insn32_query(unsigned int opcode, u8 *query)
->>>>>>> fec38890
 {
 	register unsigned long r0 asm("0") = 0;	/* query function */
 	register unsigned long r1 asm("1") = (unsigned long) query;
