--- conflicted
+++ resolved
@@ -77,10 +77,7 @@
 	unsigned char has_skey : 1;
 	unsigned char has_kss : 1;
 	unsigned char has_diag318 : 1;
-<<<<<<< HEAD
-=======
 	unsigned char has_dirq : 1;
->>>>>>> 7ce58816
 	unsigned int ibc;
 	unsigned int mtid;
 	unsigned int mtid_cp;
