/*
 * Copyright (C) 2004, 2007-2010, 2011-2012 Synopsys, Inc. (www.synopsys.com)
 *
 * This program is free software; you can redistribute it and/or modify
 * it under the terms of the GNU General Public License version 2 as
 * published by the Free Software Foundation.
 */

#include <linux/seq_file.h>
#include <linux/fs.h>
#include <linux/delay.h>
#include <linux/root_dev.h>
#include <linux/clk.h>
#include <linux/clk-provider.h>
#include <linux/clocksource.h>
#include <linux/console.h>
#include <linux/module.h>
#include <linux/cpu.h>
#include <linux/of_fdt.h>
#include <linux/of.h>
#include <linux/cache.h>
#include <uapi/linux/mount.h>
#include <asm/sections.h>
#include <asm/arcregs.h>
#include <asm/tlb.h>
#include <asm/setup.h>
#include <asm/page.h>
#include <asm/irq.h>
#include <asm/unwind.h>
#include <asm/mach_desc.h>
#include <asm/smp.h>

#define FIX_PTR(x)  __asm__ __volatile__(";" : "+r"(x))

unsigned int intr_to_DE_cnt;

/* Part of U-boot ABI: see head.S */
int __initdata uboot_tag;
char __initdata *uboot_arg;

const struct machine_desc *machine_desc;

struct task_struct *_current_task[NR_CPUS];	/* For stack switching */

struct cpuinfo_arc cpuinfo_arc700[NR_CPUS];

static const struct id_to_str arc_cpu_rel[] = {
#ifdef CONFIG_ISA_ARCOMPACT
	{ 0x34, "R4.10"},
	{ 0x35, "R4.11"},
#else
	{ 0x51, "R2.0" },
	{ 0x52, "R2.1" },
	{ 0x53, "R3.0" },
	{ 0x54, "R3.10a" },
#endif
	{ 0x00, NULL   }
};

static const struct id_to_str arc_cpu_nm[] = {
#ifdef CONFIG_ISA_ARCOMPACT
	{ 0x20, "ARC 600"   },
	{ 0x30, "ARC 770"   },  /* 750 identified seperately */
#else
	{ 0x40, "ARC EM"  },
	{ 0x50, "ARC HS38"  },
	{ 0x54, "ARC HS48"  },
#endif
	{ 0x00, "Unknown"   }
};

static void read_decode_ccm_bcr(struct cpuinfo_arc *cpu)
{
	if (is_isa_arcompact()) {
		struct bcr_iccm_arcompact iccm;
		struct bcr_dccm_arcompact dccm;

		READ_BCR(ARC_REG_ICCM_BUILD, iccm);
		if (iccm.ver) {
			cpu->iccm.sz = 4096 << iccm.sz;	/* 8K to 512K */
			cpu->iccm.base_addr = iccm.base << 16;
		}

		READ_BCR(ARC_REG_DCCM_BUILD, dccm);
		if (dccm.ver) {
			unsigned long base;
			cpu->dccm.sz = 2048 << dccm.sz;	/* 2K to 256K */

			base = read_aux_reg(ARC_REG_DCCM_BASE_BUILD);
			cpu->dccm.base_addr = base & ~0xF;
		}
	} else {
		struct bcr_iccm_arcv2 iccm;
		struct bcr_dccm_arcv2 dccm;
		unsigned long region;

		READ_BCR(ARC_REG_ICCM_BUILD, iccm);
		if (iccm.ver) {
			cpu->iccm.sz = 256 << iccm.sz00;	/* 512B to 16M */
			if (iccm.sz00 == 0xF && iccm.sz01 > 0)
				cpu->iccm.sz <<= iccm.sz01;

			region = read_aux_reg(ARC_REG_AUX_ICCM);
			cpu->iccm.base_addr = region & 0xF0000000;
		}

		READ_BCR(ARC_REG_DCCM_BUILD, dccm);
		if (dccm.ver) {
			cpu->dccm.sz = 256 << dccm.sz0;
			if (dccm.sz0 == 0xF && dccm.sz1 > 0)
				cpu->dccm.sz <<= dccm.sz1;

			region = read_aux_reg(ARC_REG_AUX_DCCM);
			cpu->dccm.base_addr = region & 0xF0000000;
		}
	}
}

static void read_arc_build_cfg_regs(void)
{
	struct bcr_timer timer;
	struct bcr_generic bcr;
	struct cpuinfo_arc *cpu = &cpuinfo_arc700[smp_processor_id()];
	const struct id_to_str *tbl;
	struct bcr_isa_arcv2 isa;
	struct bcr_actionpoint ap;

	FIX_PTR(cpu);

	READ_BCR(AUX_IDENTITY, cpu->core);

	for (tbl = &arc_cpu_rel[0]; tbl->id != 0; tbl++) {
		if (cpu->core.family == tbl->id) {
			cpu->details = tbl->str;
			break;
		}
	}

	for (tbl = &arc_cpu_nm[0]; tbl->id != 0; tbl++) {
		if ((cpu->core.family & 0xF4) == tbl->id)
			break;
	}
	cpu->name = tbl->str;

	READ_BCR(ARC_REG_TIMERS_BCR, timer);
	cpu->extn.timer0 = timer.t0;
	cpu->extn.timer1 = timer.t1;
	cpu->extn.rtc = timer.rtc;

	cpu->vec_base = read_aux_reg(AUX_INTR_VEC_BASE);

	READ_BCR(ARC_REG_MUL_BCR, cpu->extn_mpy);

	cpu->extn.norm = read_aux_reg(ARC_REG_NORM_BCR) > 1 ? 1 : 0; /* 2,3 */
	cpu->extn.barrel = read_aux_reg(ARC_REG_BARREL_BCR) > 1 ? 1 : 0; /* 2,3 */
	cpu->extn.swap = read_aux_reg(ARC_REG_SWAP_BCR) ? 1 : 0;        /* 1,3 */
	cpu->extn.crc = read_aux_reg(ARC_REG_CRC_BCR) ? 1 : 0;
	cpu->extn.minmax = read_aux_reg(ARC_REG_MIXMAX_BCR) > 1 ? 1 : 0; /* 2 */
	cpu->extn.swape = (cpu->core.family >= 0x34) ? 1 :
				IS_ENABLED(CONFIG_ARC_HAS_SWAPE);

	READ_BCR(ARC_REG_XY_MEM_BCR, cpu->extn_xymem);

	/* Read CCM BCRs for boot reporting even if not enabled in Kconfig */
	read_decode_ccm_bcr(cpu);

	read_decode_mmu_bcr();
	read_decode_cache_bcr();

	if (is_isa_arcompact()) {
		struct bcr_fp_arcompact sp, dp;
		struct bcr_bpu_arcompact bpu;

		READ_BCR(ARC_REG_FP_BCR, sp);
		READ_BCR(ARC_REG_DPFP_BCR, dp);
		cpu->extn.fpu_sp = sp.ver ? 1 : 0;
		cpu->extn.fpu_dp = dp.ver ? 1 : 0;

		READ_BCR(ARC_REG_BPU_BCR, bpu);
		cpu->bpu.ver = bpu.ver;
		cpu->bpu.full = bpu.fam ? 1 : 0;
		if (bpu.ent) {
			cpu->bpu.num_cache = 256 << (bpu.ent - 1);
			cpu->bpu.num_pred = 256 << (bpu.ent - 1);
		}
	} else {
		struct bcr_fp_arcv2 spdp;
		struct bcr_bpu_arcv2 bpu;

		READ_BCR(ARC_REG_FP_V2_BCR, spdp);
		cpu->extn.fpu_sp = spdp.sp ? 1 : 0;
		cpu->extn.fpu_dp = spdp.dp ? 1 : 0;

		READ_BCR(ARC_REG_BPU_BCR, bpu);
		cpu->bpu.ver = bpu.ver;
		cpu->bpu.full = bpu.ft;
		cpu->bpu.num_cache = 256 << bpu.bce;
		cpu->bpu.num_pred = 2048 << bpu.pte;
		cpu->bpu.ret_stk = 4 << bpu.rse;

		if (cpu->core.family >= 0x54) {

			struct bcr_uarch_build_arcv2 uarch;

			/*
			 * The first 0x54 core (uarch maj:min 0:1 or 0:2) was
			 * dual issue only (HS4x). But next uarch rev (1:0)
			 * allows it be configured for single issue (HS3x)
			 * Ensure we fiddle with dual issue only on HS4x
			 */
			READ_BCR(ARC_REG_MICRO_ARCH_BCR, uarch);

			if (uarch.prod == 4) {
				unsigned int exec_ctrl;

				/* dual issue hardware always present */
				cpu->extn.dual = 1;

				READ_BCR(AUX_EXEC_CTRL, exec_ctrl);

				/* dual issue hardware enabled ? */
				cpu->extn.dual_enb = !(exec_ctrl & 1);

			}
		}
	}

	READ_BCR(ARC_REG_AP_BCR, ap);
	if (ap.ver) {
		cpu->extn.ap_num = 2 << ap.num;
		cpu->extn.ap_full = !ap.min;
	}

	READ_BCR(ARC_REG_SMART_BCR, bcr);
	cpu->extn.smart = bcr.ver ? 1 : 0;

	READ_BCR(ARC_REG_RTT_BCR, bcr);
	cpu->extn.rtt = bcr.ver ? 1 : 0;

	READ_BCR(ARC_REG_ISA_CFG_BCR, isa);

	/* some hacks for lack of feature BCR info in old ARC700 cores */
	if (is_isa_arcompact()) {
		if (!isa.ver)	/* ISA BCR absent, use Kconfig info */
			cpu->isa.atomic = IS_ENABLED(CONFIG_ARC_HAS_LLSC);
		else {
			/* ARC700_BUILD only has 2 bits of isa info */
			struct bcr_generic bcr = *(struct bcr_generic *)&isa;
			cpu->isa.atomic = bcr.info & 1;
		}

		cpu->isa.be = IS_ENABLED(CONFIG_CPU_BIG_ENDIAN);

		 /* there's no direct way to distinguish 750 vs. 770 */
		if (unlikely(cpu->core.family < 0x34 || cpu->mmu.ver < 3))
			cpu->name = "ARC750";
	} else {
		cpu->isa = isa;
	}
}

static char *arc_cpu_mumbojumbo(int cpu_id, char *buf, int len)
{
	struct cpuinfo_arc *cpu = &cpuinfo_arc700[cpu_id];
	struct bcr_identity *core = &cpu->core;
	int i, n = 0, ua = 0;

	FIX_PTR(cpu);

	n += scnprintf(buf + n, len - n,
		       "\nIDENTITY\t: ARCVER [%#02x] ARCNUM [%#02x] CHIPID [%#4x]\n",
		       core->family, core->cpu_id, core->chip_id);

	n += scnprintf(buf + n, len - n, "processor [%d]\t: %s %s (%s ISA) %s%s%s\n",
		       cpu_id, cpu->name, cpu->details,
		       is_isa_arcompact() ? "ARCompact" : "ARCv2",
		       IS_AVAIL1(cpu->isa.be, "[Big-Endian]"),
		       IS_AVAIL3(cpu->extn.dual, cpu->extn.dual_enb, " Dual-Issue "));

	n += scnprintf(buf + n, len - n, "Timers\t\t: %s%s%s%s%s%s\nISA Extn\t: ",
		       IS_AVAIL1(cpu->extn.timer0, "Timer0 "),
		       IS_AVAIL1(cpu->extn.timer1, "Timer1 "),
		       IS_AVAIL2(cpu->extn.rtc, "RTC [UP 64-bit] ", CONFIG_ARC_TIMERS_64BIT),
		       IS_AVAIL2(cpu->extn.gfrc, "GFRC [SMP 64-bit] ", CONFIG_ARC_TIMERS_64BIT));

#ifdef __ARC_UNALIGNED__
	ua = 1;
#endif
	n += i = scnprintf(buf + n, len - n, "%s%s%s%s%s%s",
			   IS_AVAIL2(cpu->isa.atomic, "atomic ", CONFIG_ARC_HAS_LLSC),
			   IS_AVAIL2(cpu->isa.ldd, "ll64 ", CONFIG_ARC_HAS_LL64),
			   IS_AVAIL1(cpu->isa.unalign, "unalign "), IS_USED_RUN(ua));

	if (i)
		n += scnprintf(buf + n, len - n, "\n\t\t: ");

	if (cpu->extn_mpy.ver) {
		if (cpu->extn_mpy.ver <= 0x2) {	/* ARCompact */
			n += scnprintf(buf + n, len - n, "mpy ");
		} else {
			int opt = 2;	/* stock MPY/MPYH */

			if (cpu->extn_mpy.dsp)	/* OPT 7-9 */
				opt = cpu->extn_mpy.dsp + 6;

			n += scnprintf(buf + n, len - n, "mpy[opt %d] ", opt);
		}
	}

	n += scnprintf(buf + n, len - n, "%s%s%s%s%s%s%s%s\n",
		       IS_AVAIL1(cpu->isa.div_rem, "div_rem "),
		       IS_AVAIL1(cpu->extn.norm, "norm "),
		       IS_AVAIL1(cpu->extn.barrel, "barrel-shift "),
		       IS_AVAIL1(cpu->extn.swap, "swap "),
		       IS_AVAIL1(cpu->extn.minmax, "minmax "),
		       IS_AVAIL1(cpu->extn.crc, "crc "),
		       IS_AVAIL2(cpu->extn.swape, "swape", CONFIG_ARC_HAS_SWAPE));

	if (cpu->bpu.ver)
		n += scnprintf(buf + n, len - n,
			      "BPU\t\t: %s%s match, cache:%d, Predict Table:%d Return stk: %d",
			      IS_AVAIL1(cpu->bpu.full, "full"),
			      IS_AVAIL1(!cpu->bpu.full, "partial"),
			      cpu->bpu.num_cache, cpu->bpu.num_pred, cpu->bpu.ret_stk);

	if (is_isa_arcv2()) {
		struct bcr_lpb lpb;

		READ_BCR(ARC_REG_LPB_BUILD, lpb);
		if (lpb.ver) {
			unsigned int ctl;
			ctl = read_aux_reg(ARC_REG_LPB_CTRL);

			n += scnprintf(buf + n, len - n, " Loop Buffer:%d %s",
				lpb.entries,
				IS_DISABLED_RUN(!ctl));
		}
	}

	n += scnprintf(buf + n, len - n, "\n");
	return buf;
}

static char *arc_extn_mumbojumbo(int cpu_id, char *buf, int len)
{
	int n = 0;
	struct cpuinfo_arc *cpu = &cpuinfo_arc700[cpu_id];

	FIX_PTR(cpu);

	n += scnprintf(buf + n, len - n, "Vector Table\t: %#x\n", cpu->vec_base);

	if (cpu->extn.fpu_sp || cpu->extn.fpu_dp)
		n += scnprintf(buf + n, len - n, "FPU\t\t: %s%s\n",
			       IS_AVAIL1(cpu->extn.fpu_sp, "SP "),
			       IS_AVAIL1(cpu->extn.fpu_dp, "DP "));

	if (cpu->extn.ap_num | cpu->extn.smart | cpu->extn.rtt) {
		n += scnprintf(buf + n, len - n, "DEBUG\t\t: %s%s",
			       IS_AVAIL1(cpu->extn.smart, "smaRT "),
			       IS_AVAIL1(cpu->extn.rtt, "RTT "));
		if (cpu->extn.ap_num) {
			n += scnprintf(buf + n, len - n, "ActionPoint %d/%s",
				       cpu->extn.ap_num,
				       cpu->extn.ap_full ? "full":"min");
		}
		n += scnprintf(buf + n, len - n, "\n");
	}

	if (cpu->dccm.sz || cpu->iccm.sz)
		n += scnprintf(buf + n, len - n, "Extn [CCM]\t: DCCM @ %x, %d KB / ICCM: @ %x, %d KB\n",
			       cpu->dccm.base_addr, TO_KB(cpu->dccm.sz),
			       cpu->iccm.base_addr, TO_KB(cpu->iccm.sz));

	if (is_isa_arcv2()) {

		/* Error Protection: ECC/Parity */
		struct bcr_erp erp;
		READ_BCR(ARC_REG_ERP_BUILD, erp);

		if (erp.ver) {
			struct  ctl_erp ctl;
			READ_BCR(ARC_REG_ERP_CTRL, ctl);

			/* inverted bits: 0 means enabled */
			n += scnprintf(buf + n, len - n, "Extn [ECC]\t: %s%s%s%s%s%s\n",
				IS_AVAIL3(erp.ic,  !ctl.dpi, "IC "),
				IS_AVAIL3(erp.dc,  !ctl.dpd, "DC "),
				IS_AVAIL3(erp.mmu, !ctl.mpd, "MMU "));
		}
	}

	n += scnprintf(buf + n, len - n, "OS ABI [v%d]\t: %s\n",
			EF_ARC_OSABI_CURRENT >> 8,
			EF_ARC_OSABI_CURRENT == EF_ARC_OSABI_V3 ?
			"no-legacy-syscalls" : "64-bit data any register aligned");

	return buf;
}

static void arc_chk_core_config(void)
{
	struct cpuinfo_arc *cpu = &cpuinfo_arc700[smp_processor_id()];
	int saved = 0, present = 0;
	char *opt_nm = NULL;

	if (!cpu->extn.timer0)
		panic("Timer0 is not present!\n");

	if (!cpu->extn.timer1)
		panic("Timer1 is not present!\n");

#ifdef CONFIG_ARC_HAS_DCCM
	/*
	 * DCCM can be arbit placed in hardware.
	 * Make sure it's placement/sz matches what Linux is built with
	 */
	if ((unsigned int)__arc_dccm_base != cpu->dccm.base_addr)
		panic("Linux built with incorrect DCCM Base address\n");

	if (CONFIG_ARC_DCCM_SZ != cpu->dccm.sz)
		panic("Linux built with incorrect DCCM Size\n");
#endif

#ifdef CONFIG_ARC_HAS_ICCM
	if (CONFIG_ARC_ICCM_SZ != cpu->iccm.sz)
		panic("Linux built with incorrect ICCM Size\n");
#endif

	/*
	 * FP hardware/software config sanity
	 * -If hardware present, kernel needs to save/restore FPU state
	 * -If not, it will crash trying to save/restore the non-existant regs
	 */

	if (is_isa_arcompact()) {
		opt_nm = "CONFIG_ARC_FPU_SAVE_RESTORE";
		saved = IS_ENABLED(CONFIG_ARC_FPU_SAVE_RESTORE);

		/* only DPDP checked since SP has no arch visible regs */
		present = cpu->extn.fpu_dp;
	} else {
		opt_nm = "CONFIG_ARC_HAS_ACCL_REGS";
		saved = IS_ENABLED(CONFIG_ARC_HAS_ACCL_REGS);

		/* Accumulator Low:High pair (r58:59) present if DSP MPY or FPU */
		present = cpu->extn_mpy.dsp | cpu->extn.fpu_sp | cpu->extn.fpu_dp;
	}

	if (present && !saved)
		pr_warn("Enable %s for working apps\n", opt_nm);
	else if (!present && saved)
		panic("Disable %s, hardware NOT present\n", opt_nm);
}

/*
 * Initialize and setup the processor core
 * This is called by all the CPUs thus should not do special case stuff
 *    such as only for boot CPU etc
 */

void setup_processor(void)
{
	char str[512];
	int cpu_id = smp_processor_id();

	read_arc_build_cfg_regs();
	arc_init_IRQ();

	pr_info("%s", arc_cpu_mumbojumbo(cpu_id, str, sizeof(str)));

	arc_mmu_init();
	arc_cache_init();

	pr_info("%s", arc_extn_mumbojumbo(cpu_id, str, sizeof(str)));
	pr_info("%s", arc_platform_smp_cpuinfo());

	arc_chk_core_config();
}

static inline bool uboot_arg_invalid(unsigned long addr)
{
	/*
	 * Check that it is a untranslated address (although MMU is not enabled
	 * yet, it being a high address ensures this is not by fluke)
	 */
	if (addr < PAGE_OFFSET)
		return true;

	/* Check that address doesn't clobber resident kernel image */
	return addr >= (unsigned long)_stext && addr <= (unsigned long)_end;
}

#define IGNORE_ARGS		"Ignore U-boot args: "

/* uboot_tag values for U-boot - kernel ABI revision 0; see head.S */
#define UBOOT_TAG_NONE		0
#define UBOOT_TAG_CMDLINE	1
#define UBOOT_TAG_DTB		2

void __init handle_uboot_args(void)
{
	bool use_embedded_dtb = true;
	bool append_cmdline = false;

<<<<<<< HEAD
#ifdef CONFIG_ARC_UBOOT_SUPPORT
=======
>>>>>>> 8ccc0d69
	/* check that we know this tag */
	if (uboot_tag != UBOOT_TAG_NONE &&
	    uboot_tag != UBOOT_TAG_CMDLINE &&
	    uboot_tag != UBOOT_TAG_DTB) {
		pr_warn(IGNORE_ARGS "invalid uboot tag: '%08x'\n", uboot_tag);
		goto ignore_uboot_args;
	}

	if (uboot_tag != UBOOT_TAG_NONE &&
            uboot_arg_invalid((unsigned long)uboot_arg)) {
		pr_warn(IGNORE_ARGS "invalid uboot arg: '%px'\n", uboot_arg);
		goto ignore_uboot_args;
	}

	/* see if U-boot passed an external Device Tree blob */
	if (uboot_tag == UBOOT_TAG_DTB) {
		machine_desc = setup_machine_fdt((void *)uboot_arg);

		/* external Device Tree blob is invalid - use embedded one */
		use_embedded_dtb = !machine_desc;
	}

	if (uboot_tag == UBOOT_TAG_CMDLINE)
		append_cmdline = true;

ignore_uboot_args:
<<<<<<< HEAD
#endif
=======
>>>>>>> 8ccc0d69

	if (use_embedded_dtb) {
		machine_desc = setup_machine_fdt(__dtb_start);
		if (!machine_desc)
			panic("Embedded DT invalid\n");
	}

	/*
	 * NOTE: @boot_command_line is populated by setup_machine_fdt() so this
	 * append processing can only happen after.
	 */
	if (append_cmdline) {
		/* Ensure a whitespace between the 2 cmdlines */
		strlcat(boot_command_line, " ", COMMAND_LINE_SIZE);
		strlcat(boot_command_line, uboot_arg, COMMAND_LINE_SIZE);
	}
}

void __init setup_arch(char **cmdline_p)
{
	handle_uboot_args();

	/* Save unparsed command line copy for /proc/cmdline */
	*cmdline_p = boot_command_line;

	/* To force early parsing of things like mem=xxx */
	parse_early_param();

	/* Platform/board specific: e.g. early console registration */
	if (machine_desc->init_early)
		machine_desc->init_early();

	smp_init_cpus();

	setup_processor();
	setup_arch_memory();

	/* copy flat DT out of .init and then unflatten it */
	unflatten_and_copy_device_tree();

	/* Can be issue if someone passes cmd line arg "ro"
	 * But that is unlikely so keeping it as it is
	 */
	root_mountflags &= ~MS_RDONLY;

#if defined(CONFIG_VT) && defined(CONFIG_DUMMY_CONSOLE)
	conswitchp = &dummy_con;
#endif

	arc_unwind_init();
}

/*
 * Called from start_kernel() - boot CPU only
 */
void __init time_init(void)
{
	of_clk_init(NULL);
	timer_probe();
}

static int __init customize_machine(void)
{
	if (machine_desc->init_machine)
		machine_desc->init_machine();

	return 0;
}
arch_initcall(customize_machine);

static int __init init_late_machine(void)
{
	if (machine_desc->init_late)
		machine_desc->init_late();

	return 0;
}
late_initcall(init_late_machine);
/*
 *  Get CPU information for use by the procfs.
 */

#define cpu_to_ptr(c)	((void *)(0xFFFF0000 | (unsigned int)(c)))
#define ptr_to_cpu(p)	(~0xFFFF0000UL & (unsigned int)(p))

static int show_cpuinfo(struct seq_file *m, void *v)
{
	char *str;
	int cpu_id = ptr_to_cpu(v);
	struct device *cpu_dev = get_cpu_device(cpu_id);
	struct clk *cpu_clk;
	unsigned long freq = 0;

	if (!cpu_online(cpu_id)) {
		seq_printf(m, "processor [%d]\t: Offline\n", cpu_id);
		goto done;
	}

	str = (char *)__get_free_page(GFP_KERNEL);
	if (!str)
		goto done;

	seq_printf(m, arc_cpu_mumbojumbo(cpu_id, str, PAGE_SIZE));

	cpu_clk = clk_get(cpu_dev, NULL);
	if (IS_ERR(cpu_clk)) {
		seq_printf(m, "CPU speed \t: Cannot get clock for processor [%d]\n",
			   cpu_id);
	} else {
		freq = clk_get_rate(cpu_clk);
	}
	if (freq)
		seq_printf(m, "CPU speed\t: %lu.%02lu Mhz\n",
			   freq / 1000000, (freq / 10000) % 100);

	seq_printf(m, "Bogo MIPS\t: %lu.%02lu\n",
		   loops_per_jiffy / (500000 / HZ),
		   (loops_per_jiffy / (5000 / HZ)) % 100);

	seq_printf(m, arc_mmu_mumbojumbo(cpu_id, str, PAGE_SIZE));
	seq_printf(m, arc_cache_mumbojumbo(cpu_id, str, PAGE_SIZE));
	seq_printf(m, arc_extn_mumbojumbo(cpu_id, str, PAGE_SIZE));
	seq_printf(m, arc_platform_smp_cpuinfo());

	free_page((unsigned long)str);
done:
	seq_printf(m, "\n");

	return 0;
}

static void *c_start(struct seq_file *m, loff_t *pos)
{
	/*
	 * Callback returns cpu-id to iterator for show routine, NULL to stop.
	 * However since NULL is also a valid cpu-id (0), we use a round-about
	 * way to pass it w/o having to kmalloc/free a 2 byte string.
	 * Encode cpu-id as 0xFFcccc, which is decoded by show routine.
	 */
	return *pos < nr_cpu_ids ? cpu_to_ptr(*pos) : NULL;
}

static void *c_next(struct seq_file *m, void *v, loff_t *pos)
{
	++*pos;
	return c_start(m, pos);
}

static void c_stop(struct seq_file *m, void *v)
{
}

const struct seq_operations cpuinfo_op = {
	.start	= c_start,
	.next	= c_next,
	.stop	= c_stop,
	.show	= show_cpuinfo
};

static DEFINE_PER_CPU(struct cpu, cpu_topology);

static int __init topology_init(void)
{
	int cpu;

	for_each_present_cpu(cpu)
	    register_cpu(&per_cpu(cpu_topology, cpu), cpu);

	return 0;
}

subsys_initcall(topology_init);<|MERGE_RESOLUTION|>--- conflicted
+++ resolved
@@ -503,10 +503,6 @@
 	bool use_embedded_dtb = true;
 	bool append_cmdline = false;
 
-<<<<<<< HEAD
-#ifdef CONFIG_ARC_UBOOT_SUPPORT
-=======
->>>>>>> 8ccc0d69
 	/* check that we know this tag */
 	if (uboot_tag != UBOOT_TAG_NONE &&
 	    uboot_tag != UBOOT_TAG_CMDLINE &&
@@ -533,10 +529,6 @@
 		append_cmdline = true;
 
 ignore_uboot_args:
-<<<<<<< HEAD
-#endif
-=======
->>>>>>> 8ccc0d69
 
 	if (use_embedded_dtb) {
 		machine_desc = setup_machine_fdt(__dtb_start);
