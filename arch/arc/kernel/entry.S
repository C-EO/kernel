--- conflicted
+++ resolved
@@ -490,16 +490,8 @@
 trap_with_param:
 
 	; stop_pc info by gdb needs this info
-<<<<<<< HEAD
-	st  orig_r8_IS_BRKPT, [sp, PT_orig_r8]
-
-	mov r0, r12
-	lr  r1, [efa]
-	mov r2, sp
-=======
 	lr  r0, [efa]
 	mov r1, sp
->>>>>>> 69a2d10c
 
 	; Now that we have read EFA, its safe to do "fake" rtie
 	;   and get out of CPU exception mode
@@ -714,12 +706,6 @@
 	; things to what they were, before returning from L2 context
 	;----------------------------------------------------------------
 
-<<<<<<< HEAD
-	ld   r9, [sp, PT_orig_r8]      ; get orig_r8 to make sure it is
-	brne r9, orig_r8_IS_IRQ2, 149f ; infact a L2 ISR ret path
-
-=======
->>>>>>> 69a2d10c
 	ld r9, [sp, PT_status32]       ; get statu32_l2 (saved in pt_regs)
 	bbit0 r9, STATUS_A1_BIT, 149f  ; L1 not active when L2 IRQ, so normal
 
