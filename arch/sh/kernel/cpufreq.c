--- conflicted
+++ resolved
@@ -89,14 +89,10 @@
 	}
 
 	/* cpuinfo and default policy values */
-<<<<<<< HEAD
-=======
 	policy->cpuinfo.min_freq = (clk_round_rate(cpuclk, 1) + 500) / 1000;
 	policy->cpuinfo.max_freq = (clk_round_rate(cpuclk, ~0UL) + 500) / 1000;
->>>>>>> 4367388f
 	policy->cpuinfo.transition_latency = CPUFREQ_ETERNAL;
 
-	policy->governor	= CPUFREQ_DEFAULT_GOVERNOR;
 	policy->cur		= sh_cpufreq_get(policy->cpu);
 	policy->min		= policy->cpuinfo.min_freq;
 	policy->max		= policy->cpuinfo.max_freq;
