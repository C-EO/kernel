#include <linux/mm.h>
#include <linux/hugetlb.h>
#include <asm/pgtable.h>
#include <asm/pgalloc.h>
#include <asm/cacheflush.h>
#include <asm/machdep.h>
#include <asm/mman.h>
#include <asm/tlb.h>

void radix__flush_hugetlb_page(struct vm_area_struct *vma, unsigned long vmaddr)
{
	int psize;
	struct hstate *hstate = hstate_file(vma->vm_file);

	psize = hstate_get_psize(hstate);
	radix__flush_tlb_page_psize(vma->vm_mm, vmaddr, psize);
}

void radix__local_flush_hugetlb_page(struct vm_area_struct *vma, unsigned long vmaddr)
{
	int psize;
	struct hstate *hstate = hstate_file(vma->vm_file);

	psize = hstate_get_psize(hstate);
	radix__local_flush_tlb_page_psize(vma->vm_mm, vmaddr, psize);
}

void radix__flush_hugetlb_tlb_range(struct vm_area_struct *vma, unsigned long start,
				   unsigned long end)
{
	int psize;
	struct hstate *hstate = hstate_file(vma->vm_file);

	psize = hstate_get_psize(hstate);
	radix__flush_tlb_range_psize(vma->vm_mm, start, end, psize);
}

/*
 * A vairant of hugetlb_get_unmapped_area doing topdown search
 * FIXME!! should we do as x86 does or non hugetlb area does ?
 * ie, use topdown or not based on mmap_is_legacy check ?
 */
unsigned long
radix__hugetlb_get_unmapped_area(struct file *file, unsigned long addr,
				unsigned long len, unsigned long pgoff,
				unsigned long flags)
{
	struct mm_struct *mm = current->mm;
	struct vm_area_struct *vma;
	struct hstate *h = hstate_file(file);
	struct vm_unmapped_area_info info;

	if (unlikely(addr > mm->context.addr_limit && addr < TASK_SIZE))
		mm->context.addr_limit = TASK_SIZE;

	if (len & ~huge_page_mask(h))
		return -EINVAL;
	if (len > mm->task_size)
		return -ENOMEM;

	if (flags & MAP_FIXED) {
		if (prepare_hugepage_range(file, addr, len))
			return -EINVAL;
		return addr;
	}

	if (addr) {
		addr = ALIGN(addr, huge_page_size(h));
		vma = find_vma(mm, addr);
<<<<<<< HEAD
		if (TASK_SIZE - len >= addr &&
=======
		if (mm->task_size - len >= addr &&
>>>>>>> a122c576
		    (!vma || addr + len <= vm_start_gap(vma)))
			return addr;
	}
	/*
	 * We are always doing an topdown search here. Slice code
	 * does that too.
	 */
	info.flags = VM_UNMAPPED_AREA_TOPDOWN;
	info.length = len;
	info.low_limit = PAGE_SIZE;
	info.high_limit = current->mm->mmap_base;
	info.align_mask = PAGE_MASK & ~huge_page_mask(h);
	info.align_offset = 0;

	if (addr > DEFAULT_MAP_WINDOW)
		info.high_limit += mm->context.addr_limit - DEFAULT_MAP_WINDOW;

	return vm_unmapped_area(&info);
}<|MERGE_RESOLUTION|>--- conflicted
+++ resolved
@@ -67,11 +67,7 @@
 	if (addr) {
 		addr = ALIGN(addr, huge_page_size(h));
 		vma = find_vma(mm, addr);
-<<<<<<< HEAD
-		if (TASK_SIZE - len >= addr &&
-=======
 		if (mm->task_size - len >= addr &&
->>>>>>> a122c576
 		    (!vma || addr + len <= vm_start_gap(vma)))
 			return addr;
 	}
