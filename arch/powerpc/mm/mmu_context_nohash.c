--- conflicted
+++ resolved
@@ -332,12 +332,6 @@
 	pr_hard("initing context for mm @%p\n", mm);
 
 #ifdef	CONFIG_PPC_MM_SLICES
-<<<<<<< HEAD
-	if (!mm->context.slb_addr_limit)
-		mm->context.slb_addr_limit = DEFAULT_MAP_WINDOW;
-
-=======
->>>>>>> 144482d4
 	/*
 	 * We have MMU_NO_CONTEXT set to be ~0. Hence check
 	 * explicitly against context.id == 0. This ensures that we properly
@@ -346,11 +340,7 @@
 	 * will have id != 0).
 	 */
 	if (mm->context.id == 0)
-<<<<<<< HEAD
-		slice_set_user_psize(mm, mmu_virtual_psize);
-=======
 		slice_init_new_context_exec(mm);
->>>>>>> 144482d4
 #endif
 	mm->context.id = MMU_NO_CONTEXT;
 	mm->context.active = 0;
