/*
 * Page table handling routines for radix page table.
 *
 * Copyright 2015-2016, Aneesh Kumar K.V, IBM Corporation.
 *
 * This program is free software; you can redistribute it and/or
 * modify it under the terms of the GNU General Public License
 * as published by the Free Software Foundation; either version
 * 2 of the License, or (at your option) any later version.
 */
#include <linux/sched/mm.h>
#include <linux/memblock.h>
#include <linux/of_fdt.h>
#include <linux/mm.h>

#include <asm/pgtable.h>
#include <asm/pgalloc.h>
#include <asm/dma.h>
#include <asm/machdep.h>
#include <asm/mmu.h>
#include <asm/firmware.h>
#include <asm/powernv.h>
#include <asm/sections.h>
<<<<<<< HEAD
=======
#include <asm/trace.h>
>>>>>>> f4a53352

#include <trace/events/thp.h>

unsigned int mmu_pid_bits;
unsigned int mmu_base_pid;

static int native_register_process_table(unsigned long base, unsigned long pg_sz,
					 unsigned long table_size)
{
	unsigned long patb1 = base | table_size | PATB_GR;

	partition_tb->patb1 = cpu_to_be64(patb1);
	return 0;
}

static __ref void *early_alloc_pgtable(unsigned long size)
{
	void *pt;

	pt = __va(memblock_alloc_base(size, size, MEMBLOCK_ALLOC_ANYWHERE));
	memset(pt, 0, size);

	return pt;
}

int radix__map_kernel_page(unsigned long ea, unsigned long pa,
			  pgprot_t flags,
			  unsigned int map_page_size)
{
	pgd_t *pgdp;
	pud_t *pudp;
	pmd_t *pmdp;
	pte_t *ptep;
	/*
	 * Make sure task size is correct as per the max adddr
	 */
	BUILD_BUG_ON(TASK_SIZE_USER64 > RADIX_PGTABLE_RANGE);
	if (slab_is_available()) {
		pgdp = pgd_offset_k(ea);
		pudp = pud_alloc(&init_mm, pgdp, ea);
		if (!pudp)
			return -ENOMEM;
		if (map_page_size == PUD_SIZE) {
			ptep = (pte_t *)pudp;
			goto set_the_pte;
		}
		pmdp = pmd_alloc(&init_mm, pudp, ea);
		if (!pmdp)
			return -ENOMEM;
		if (map_page_size == PMD_SIZE) {
			ptep = pmdp_ptep(pmdp);
			goto set_the_pte;
		}
		ptep = pte_alloc_kernel(pmdp, ea);
		if (!ptep)
			return -ENOMEM;
	} else {
		pgdp = pgd_offset_k(ea);
		if (pgd_none(*pgdp)) {
			pudp = early_alloc_pgtable(PUD_TABLE_SIZE);
			BUG_ON(pudp == NULL);
			pgd_populate(&init_mm, pgdp, pudp);
		}
		pudp = pud_offset(pgdp, ea);
		if (map_page_size == PUD_SIZE) {
			ptep = (pte_t *)pudp;
			goto set_the_pte;
		}
		if (pud_none(*pudp)) {
			pmdp = early_alloc_pgtable(PMD_TABLE_SIZE);
			BUG_ON(pmdp == NULL);
			pud_populate(&init_mm, pudp, pmdp);
		}
		pmdp = pmd_offset(pudp, ea);
		if (map_page_size == PMD_SIZE) {
			ptep = pmdp_ptep(pmdp);
			goto set_the_pte;
		}
		if (!pmd_present(*pmdp)) {
			ptep = early_alloc_pgtable(PAGE_SIZE);
			BUG_ON(ptep == NULL);
			pmd_populate_kernel(&init_mm, pmdp, ptep);
		}
		ptep = pte_offset_kernel(pmdp, ea);
	}

set_the_pte:
	set_pte_at(&init_mm, ea, ptep, pfn_pte(pa >> PAGE_SHIFT, flags));
	smp_wmb();
	return 0;
}

#ifdef CONFIG_STRICT_KERNEL_RWX
void radix__change_memory_range(unsigned long start, unsigned long end,
				unsigned long clear)
{
	unsigned long idx;
	pgd_t *pgdp;
	pud_t *pudp;
	pmd_t *pmdp;
	pte_t *ptep;

	start = ALIGN_DOWN(start, PAGE_SIZE);
	end = PAGE_ALIGN(end); // aligns up

	pr_debug("Changing flags on range %lx-%lx removing 0x%lx\n",
		 start, end, clear);

	for (idx = start; idx < end; idx += PAGE_SIZE) {
		pgdp = pgd_offset_k(idx);
		pudp = pud_alloc(&init_mm, pgdp, idx);
		if (!pudp)
			continue;
		if (pud_huge(*pudp)) {
			ptep = (pte_t *)pudp;
			goto update_the_pte;
		}
		pmdp = pmd_alloc(&init_mm, pudp, idx);
		if (!pmdp)
			continue;
		if (pmd_huge(*pmdp)) {
			ptep = pmdp_ptep(pmdp);
			goto update_the_pte;
		}
		ptep = pte_alloc_kernel(pmdp, idx);
		if (!ptep)
			continue;
update_the_pte:
		radix__pte_update(&init_mm, idx, ptep, clear, 0, 0);
	}

	radix__flush_tlb_kernel_range(start, end);
}

void radix__mark_rodata_ro(void)
{
	unsigned long start, end;

	start = (unsigned long)_stext;
	end = (unsigned long)__init_begin;

	radix__change_memory_range(start, end, _PAGE_WRITE);
}

void radix__mark_initmem_nx(void)
{
	unsigned long start = (unsigned long)__init_begin;
	unsigned long end = (unsigned long)__init_end;

	radix__change_memory_range(start, end, _PAGE_EXEC);
}
#endif /* CONFIG_STRICT_KERNEL_RWX */

static inline void __meminit print_mapping(unsigned long start,
					   unsigned long end,
					   unsigned long size)
{
	if (end <= start)
		return;

	pr_info("Mapped range 0x%lx - 0x%lx with 0x%lx\n", start, end, size);
}

static int __meminit create_physical_mapping(unsigned long start,
					     unsigned long end)
{
	unsigned long vaddr, addr, mapping_size = 0;
	pgprot_t prot;
<<<<<<< HEAD
=======
	unsigned long max_mapping_size;
#ifdef CONFIG_STRICT_KERNEL_RWX
	int split_text_mapping = 1;
#else
	int split_text_mapping = 0;
#endif
>>>>>>> f4a53352

	start = _ALIGN_UP(start, PAGE_SIZE);
	for (addr = start; addr < end; addr += mapping_size) {
		unsigned long gap, previous_size;
		int rc;

		gap = end - addr;
		previous_size = mapping_size;
		max_mapping_size = PUD_SIZE;

retry:
		if (IS_ALIGNED(addr, PUD_SIZE) && gap >= PUD_SIZE &&
		    mmu_psize_defs[MMU_PAGE_1G].shift &&
		    PUD_SIZE <= max_mapping_size)
			mapping_size = PUD_SIZE;
		else if (IS_ALIGNED(addr, PMD_SIZE) && gap >= PMD_SIZE &&
			 mmu_psize_defs[MMU_PAGE_2M].shift)
			mapping_size = PMD_SIZE;
		else
			mapping_size = PAGE_SIZE;

		if (split_text_mapping && (mapping_size == PUD_SIZE) &&
			(addr <= __pa_symbol(__init_begin)) &&
			(addr + mapping_size) >= __pa_symbol(_stext)) {
			max_mapping_size = PMD_SIZE;
			goto retry;
		}

		if (split_text_mapping && (mapping_size == PMD_SIZE) &&
		    (addr <= __pa_symbol(__init_begin)) &&
		    (addr + mapping_size) >= __pa_symbol(_stext))
			mapping_size = PAGE_SIZE;

		if (mapping_size != previous_size) {
			print_mapping(start, addr, previous_size);
			start = addr;
		}

		vaddr = (unsigned long)__va(addr);

		if (overlaps_kernel_text(vaddr, vaddr + mapping_size) ||
		    overlaps_interrupt_vector_text(vaddr, vaddr + mapping_size))
			prot = PAGE_KERNEL_X;
		else
			prot = PAGE_KERNEL;

		rc = radix__map_kernel_page(vaddr, addr, prot, mapping_size);
		if (rc)
			return rc;
	}

	print_mapping(start, addr, mapping_size);
	return 0;
}

static void __init radix_init_pgtable(void)
{
	unsigned long rts_field;
	struct memblock_region *reg;

	/* We don't support slb for radix */
	mmu_slb_size = 0;
	/*
	 * Create the linear mapping, using standard page size for now
	 */
	for_each_memblock(memory, reg)
		WARN_ON(create_physical_mapping(reg->base,
						reg->base + reg->size));

	/* Find out how many PID bits are supported */
	if (cpu_has_feature(CPU_FTR_HVMODE)) {
		if (!mmu_pid_bits)
			mmu_pid_bits = 20;
#ifdef CONFIG_KVM_BOOK3S_HV_POSSIBLE
		/*
		 * When KVM is possible, we only use the top half of the
		 * PID space to avoid collisions between host and guest PIDs
		 * which can cause problems due to prefetch when exiting the
		 * guest with AIL=3
		 */
		mmu_base_pid = 1 << (mmu_pid_bits - 1);
#else
		mmu_base_pid = 1;
#endif
	} else {
		/* The guest uses the bottom half of the PID space */
		if (!mmu_pid_bits)
			mmu_pid_bits = 19;
		mmu_base_pid = 1;
	}

	/*
	 * Allocate Partition table and process table for the
	 * host.
	 */
	BUG_ON(PRTB_SIZE_SHIFT > 36);
	process_tb = early_alloc_pgtable(1UL << PRTB_SIZE_SHIFT);
	/*
	 * Fill in the process table.
	 */
	rts_field = radix__get_tree_size();
	process_tb->prtb0 = cpu_to_be64(rts_field | __pa(init_mm.pgd) | RADIX_PGD_INDEX_SIZE);
	/*
	 * Fill in the partition table. We are suppose to use effective address
	 * of process table here. But our linear mapping also enable us to use
	 * physical address here.
	 */
	register_process_table(__pa(process_tb), 0, PRTB_SIZE_SHIFT - 12);
	pr_info("Process table %p and radix root for kernel: %p\n", process_tb, init_mm.pgd);
	asm volatile("ptesync" : : : "memory");
	asm volatile(PPC_TLBIE_5(%0,%1,2,1,1) : :
		     "r" (TLBIEL_INVAL_SET_LPID), "r" (0));
	asm volatile("eieio; tlbsync; ptesync" : : : "memory");
	trace_tlbie(0, 0, TLBIEL_INVAL_SET_LPID, 0, 2, 1, 1);
}

static void __init radix_init_partition_table(void)
{
	unsigned long rts_field, dw0;

	mmu_partition_table_init();
	rts_field = radix__get_tree_size();
	dw0 = rts_field | __pa(init_mm.pgd) | RADIX_PGD_INDEX_SIZE | PATB_HR;
	mmu_partition_table_set_entry(0, dw0, 0);

	pr_info("Initializing Radix MMU\n");
	pr_info("Partition table %p\n", partition_tb);
}

void __init radix_init_native(void)
{
	register_process_table = native_register_process_table;
}

static int __init get_idx_from_shift(unsigned int shift)
{
	int idx = -1;

	switch (shift) {
	case 0xc:
		idx = MMU_PAGE_4K;
		break;
	case 0x10:
		idx = MMU_PAGE_64K;
		break;
	case 0x15:
		idx = MMU_PAGE_2M;
		break;
	case 0x1e:
		idx = MMU_PAGE_1G;
		break;
	}
	return idx;
}

static int __init radix_dt_scan_page_sizes(unsigned long node,
					   const char *uname, int depth,
					   void *data)
{
	int size = 0;
	int shift, idx;
	unsigned int ap;
	const __be32 *prop;
	const char *type = of_get_flat_dt_prop(node, "device_type", NULL);

	/* We are scanning "cpu" nodes only */
	if (type == NULL || strcmp(type, "cpu") != 0)
		return 0;

	/* Find MMU PID size */
	prop = of_get_flat_dt_prop(node, "ibm,mmu-pid-bits", &size);
	if (prop && size == 4)
		mmu_pid_bits = be32_to_cpup(prop);

	/* Grab page size encodings */
	prop = of_get_flat_dt_prop(node, "ibm,processor-radix-AP-encodings", &size);
	if (!prop)
		return 0;

	pr_info("Page sizes from device-tree:\n");
	for (; size >= 4; size -= 4, ++prop) {

		struct mmu_psize_def *def;

		/* top 3 bit is AP encoding */
		shift = be32_to_cpu(prop[0]) & ~(0xe << 28);
		ap = be32_to_cpu(prop[0]) >> 29;
		pr_info("Page size shift = %d AP=0x%x\n", shift, ap);

		idx = get_idx_from_shift(shift);
		if (idx < 0)
			continue;

		def = &mmu_psize_defs[idx];
		def->shift = shift;
		def->ap  = ap;
	}

	/* needed ? */
	cur_cpu_spec->mmu_features &= ~MMU_FTR_NO_SLBIE_B;
	return 1;
}

void __init radix__early_init_devtree(void)
{
	int rc;

	/*
	 * Try to find the available page sizes in the device-tree
	 */
	rc = of_scan_flat_dt(radix_dt_scan_page_sizes, NULL);
	if (rc != 0)  /* Found */
		goto found;
	/*
	 * let's assume we have page 4k and 64k support
	 */
	mmu_psize_defs[MMU_PAGE_4K].shift = 12;
	mmu_psize_defs[MMU_PAGE_4K].ap = 0x0;

	mmu_psize_defs[MMU_PAGE_64K].shift = 16;
	mmu_psize_defs[MMU_PAGE_64K].ap = 0x5;
found:
#ifdef CONFIG_SPARSEMEM_VMEMMAP
	if (mmu_psize_defs[MMU_PAGE_2M].shift) {
		/*
		 * map vmemmap using 2M if available
		 */
		mmu_vmemmap_psize = MMU_PAGE_2M;
	}
#endif /* CONFIG_SPARSEMEM_VMEMMAP */
	return;
}

static void update_hid_for_radix(void)
{
	unsigned long hid0;
	unsigned long rb = 3UL << PPC_BITLSHIFT(53); /* IS = 3 */

	asm volatile("ptesync": : :"memory");
	/* prs = 0, ric = 2, rs = 0, r = 1 is = 3 */
	asm volatile(PPC_TLBIE_5(%0, %4, %3, %2, %1)
		     : : "r"(rb), "i"(1), "i"(0), "i"(2), "r"(0) : "memory");
	/* prs = 1, ric = 2, rs = 0, r = 1 is = 3 */
	asm volatile(PPC_TLBIE_5(%0, %4, %3, %2, %1)
		     : : "r"(rb), "i"(1), "i"(1), "i"(2), "r"(0) : "memory");
	asm volatile("eieio; tlbsync; ptesync; isync; slbia": : :"memory");
	trace_tlbie(0, 0, rb, 0, 2, 0, 1);
	trace_tlbie(0, 0, rb, 0, 2, 1, 1);

	/*
	 * now switch the HID
	 */
	hid0  = mfspr(SPRN_HID0);
	hid0 |= HID0_POWER9_RADIX;
	mtspr(SPRN_HID0, hid0);
	asm volatile("isync": : :"memory");

	/* Wait for it to happen */
	while (!(mfspr(SPRN_HID0) & HID0_POWER9_RADIX))
		cpu_relax();
}

static void radix_init_amor(void)
{
	/*
	* In HV mode, we init AMOR (Authority Mask Override Register) so that
	* the hypervisor and guest can setup IAMR (Instruction Authority Mask
	* Register), enable key 0 and set it to 1.
	*
	* AMOR = 0b1100 .... 0000 (Mask for key 0 is 11)
	*/
	mtspr(SPRN_AMOR, (3ul << 62));
}

static void radix_init_iamr(void)
{
	unsigned long iamr;

	/*
	 * The IAMR should set to 0 on DD1.
	 */
	if (cpu_has_feature(CPU_FTR_POWER9_DD1))
		iamr = 0;
	else
		iamr = (1ul << 62);

	/*
	 * Radix always uses key0 of the IAMR to determine if an access is
	 * allowed. We set bit 0 (IBM bit 1) of key0, to prevent instruction
	 * fetch.
	 */
	mtspr(SPRN_IAMR, iamr);
}

void __init radix__early_init_mmu(void)
{
	unsigned long lpcr;

#ifdef CONFIG_PPC_64K_PAGES
	/* PAGE_SIZE mappings */
	mmu_virtual_psize = MMU_PAGE_64K;
#else
	mmu_virtual_psize = MMU_PAGE_4K;
#endif

#ifdef CONFIG_SPARSEMEM_VMEMMAP
	/* vmemmap mapping */
	mmu_vmemmap_psize = mmu_virtual_psize;
#endif
	/*
	 * initialize page table size
	 */
	__pte_index_size = RADIX_PTE_INDEX_SIZE;
	__pmd_index_size = RADIX_PMD_INDEX_SIZE;
	__pud_index_size = RADIX_PUD_INDEX_SIZE;
	__pgd_index_size = RADIX_PGD_INDEX_SIZE;
	__pmd_cache_index = RADIX_PMD_INDEX_SIZE;
	__pte_table_size = RADIX_PTE_TABLE_SIZE;
	__pmd_table_size = RADIX_PMD_TABLE_SIZE;
	__pud_table_size = RADIX_PUD_TABLE_SIZE;
	__pgd_table_size = RADIX_PGD_TABLE_SIZE;

	__pmd_val_bits = RADIX_PMD_VAL_BITS;
	__pud_val_bits = RADIX_PUD_VAL_BITS;
	__pgd_val_bits = RADIX_PGD_VAL_BITS;

	__kernel_virt_start = RADIX_KERN_VIRT_START;
	__kernel_virt_size = RADIX_KERN_VIRT_SIZE;
	__vmalloc_start = RADIX_VMALLOC_START;
	__vmalloc_end = RADIX_VMALLOC_END;
	vmemmap = (struct page *)RADIX_VMEMMAP_BASE;
	ioremap_bot = IOREMAP_BASE;

#ifdef CONFIG_PCI
	pci_io_base = ISA_IO_BASE;
#endif

	/*
	 * For now radix also use the same frag size
	 */
	__pte_frag_nr = H_PTE_FRAG_NR;
	__pte_frag_size_shift = H_PTE_FRAG_SIZE_SHIFT;

	if (!firmware_has_feature(FW_FEATURE_LPAR)) {
		radix_init_native();
		if (cpu_has_feature(CPU_FTR_POWER9_DD1))
			update_hid_for_radix();
		lpcr = mfspr(SPRN_LPCR);
		mtspr(SPRN_LPCR, lpcr | LPCR_UPRT | LPCR_HR);
		radix_init_partition_table();
		radix_init_amor();
	} else {
		radix_init_pseries();
	}

	memblock_set_current_limit(MEMBLOCK_ALLOC_ANYWHERE);

	radix_init_iamr();
	radix_init_pgtable();
}

void radix__early_init_mmu_secondary(void)
{
	unsigned long lpcr;
	/*
	 * update partition table control register and UPRT
	 */
	if (!firmware_has_feature(FW_FEATURE_LPAR)) {

		if (cpu_has_feature(CPU_FTR_POWER9_DD1))
			update_hid_for_radix();

		lpcr = mfspr(SPRN_LPCR);
		mtspr(SPRN_LPCR, lpcr | LPCR_UPRT | LPCR_HR);

		mtspr(SPRN_PTCR,
		      __pa(partition_tb) | (PATB_SIZE_SHIFT - 12));
		radix_init_amor();
	}
	radix_init_iamr();
}

void radix__mmu_cleanup_all(void)
{
	unsigned long lpcr;

	if (!firmware_has_feature(FW_FEATURE_LPAR)) {
		lpcr = mfspr(SPRN_LPCR);
		mtspr(SPRN_LPCR, lpcr & ~LPCR_UPRT);
		mtspr(SPRN_PTCR, 0);
		powernv_set_nmmu_ptcr(0);
		radix__flush_tlb_all();
	}
}

void radix__setup_initial_memory_limit(phys_addr_t first_memblock_base,
				phys_addr_t first_memblock_size)
{
	/* We don't currently support the first MEMBLOCK not mapping 0
	 * physical on those processors
	 */
	BUG_ON(first_memblock_base != 0);
	/*
	 * We limit the allocation that depend on ppc64_rma_size
	 * to first_memblock_size. We also clamp it to 1GB to
	 * avoid some funky things such as RTAS bugs.
	 *
	 * On radix config we really don't have a limitation
	 * on real mode access. But keeping it as above works
	 * well enough.
	 */
	ppc64_rma_size = min_t(u64, first_memblock_size, 0x40000000);
	/*
	 * Finally limit subsequent allocations. We really don't want
	 * to limit the memblock allocations to rma_size. FIXME!! should
	 * we even limit at all ?
	 */
	memblock_set_current_limit(first_memblock_base + first_memblock_size);
}

#ifdef CONFIG_MEMORY_HOTPLUG
static void free_pte_table(pte_t *pte_start, pmd_t *pmd)
{
	pte_t *pte;
	int i;

	for (i = 0; i < PTRS_PER_PTE; i++) {
		pte = pte_start + i;
		if (!pte_none(*pte))
			return;
	}

	pte_free_kernel(&init_mm, pte_start);
	pmd_clear(pmd);
}

static void free_pmd_table(pmd_t *pmd_start, pud_t *pud)
{
	pmd_t *pmd;
	int i;

	for (i = 0; i < PTRS_PER_PMD; i++) {
		pmd = pmd_start + i;
		if (!pmd_none(*pmd))
			return;
	}

	pmd_free(&init_mm, pmd_start);
	pud_clear(pud);
}

static void remove_pte_table(pte_t *pte_start, unsigned long addr,
			     unsigned long end)
{
	unsigned long next;
	pte_t *pte;

	pte = pte_start + pte_index(addr);
	for (; addr < end; addr = next, pte++) {
		next = (addr + PAGE_SIZE) & PAGE_MASK;
		if (next > end)
			next = end;

		if (!pte_present(*pte))
			continue;

		if (!PAGE_ALIGNED(addr) || !PAGE_ALIGNED(next)) {
			/*
			 * The vmemmap_free() and remove_section_mapping()
			 * codepaths call us with aligned addresses.
			 */
			WARN_ONCE(1, "%s: unaligned range\n", __func__);
			continue;
		}

		pte_clear(&init_mm, addr, pte);
	}
}

static void remove_pmd_table(pmd_t *pmd_start, unsigned long addr,
			     unsigned long end)
{
	unsigned long next;
	pte_t *pte_base;
	pmd_t *pmd;

	pmd = pmd_start + pmd_index(addr);
	for (; addr < end; addr = next, pmd++) {
		next = pmd_addr_end(addr, end);

		if (!pmd_present(*pmd))
			continue;

		if (pmd_huge(*pmd)) {
			if (!IS_ALIGNED(addr, PMD_SIZE) ||
			    !IS_ALIGNED(next, PMD_SIZE)) {
				WARN_ONCE(1, "%s: unaligned range\n", __func__);
				continue;
			}

			pte_clear(&init_mm, addr, (pte_t *)pmd);
			continue;
		}

		pte_base = (pte_t *)pmd_page_vaddr(*pmd);
		remove_pte_table(pte_base, addr, next);
		free_pte_table(pte_base, pmd);
	}
}

static void remove_pud_table(pud_t *pud_start, unsigned long addr,
			     unsigned long end)
{
	unsigned long next;
	pmd_t *pmd_base;
	pud_t *pud;

	pud = pud_start + pud_index(addr);
	for (; addr < end; addr = next, pud++) {
		next = pud_addr_end(addr, end);

		if (!pud_present(*pud))
			continue;

		if (pud_huge(*pud)) {
			if (!IS_ALIGNED(addr, PUD_SIZE) ||
			    !IS_ALIGNED(next, PUD_SIZE)) {
				WARN_ONCE(1, "%s: unaligned range\n", __func__);
				continue;
			}

			pte_clear(&init_mm, addr, (pte_t *)pud);
			continue;
		}

		pmd_base = (pmd_t *)pud_page_vaddr(*pud);
		remove_pmd_table(pmd_base, addr, next);
		free_pmd_table(pmd_base, pud);
	}
}

static void remove_pagetable(unsigned long start, unsigned long end)
{
	unsigned long addr, next;
	pud_t *pud_base;
	pgd_t *pgd;

	spin_lock(&init_mm.page_table_lock);

	for (addr = start; addr < end; addr = next) {
		next = pgd_addr_end(addr, end);

		pgd = pgd_offset_k(addr);
		if (!pgd_present(*pgd))
			continue;

		if (pgd_huge(*pgd)) {
			if (!IS_ALIGNED(addr, PGDIR_SIZE) ||
			    !IS_ALIGNED(next, PGDIR_SIZE)) {
				WARN_ONCE(1, "%s: unaligned range\n", __func__);
				continue;
			}

			pte_clear(&init_mm, addr, (pte_t *)pgd);
			continue;
		}

		pud_base = (pud_t *)pgd_page_vaddr(*pgd);
		remove_pud_table(pud_base, addr, next);
	}

	spin_unlock(&init_mm.page_table_lock);
	radix__flush_tlb_kernel_range(start, end);
}

int __ref radix__create_section_mapping(unsigned long start, unsigned long end)
{
	return create_physical_mapping(start, end);
}

int radix__remove_section_mapping(unsigned long start, unsigned long end)
{
	remove_pagetable(start, end);
	return 0;
}
#endif /* CONFIG_MEMORY_HOTPLUG */

#ifdef CONFIG_SPARSEMEM_VMEMMAP
int __meminit radix__vmemmap_create_mapping(unsigned long start,
				      unsigned long page_size,
				      unsigned long phys)
{
	/* Create a PTE encoding */
	unsigned long flags = _PAGE_PRESENT | _PAGE_ACCESSED | _PAGE_KERNEL_RW;

	BUG_ON(radix__map_kernel_page(start, phys, __pgprot(flags), page_size));
	return 0;
}

#ifdef CONFIG_MEMORY_HOTPLUG
void radix__vmemmap_remove_mapping(unsigned long start, unsigned long page_size)
{
	remove_pagetable(start, start + page_size);
}
#endif
#endif

#ifdef CONFIG_TRANSPARENT_HUGEPAGE

unsigned long radix__pmd_hugepage_update(struct mm_struct *mm, unsigned long addr,
				  pmd_t *pmdp, unsigned long clr,
				  unsigned long set)
{
	unsigned long old;

#ifdef CONFIG_DEBUG_VM
	WARN_ON(!radix__pmd_trans_huge(*pmdp) && !pmd_devmap(*pmdp));
	assert_spin_locked(&mm->page_table_lock);
#endif

	old = radix__pte_update(mm, addr, (pte_t *)pmdp, clr, set, 1);
	trace_hugepage_update(addr, old, clr, set);

	return old;
}

pmd_t radix__pmdp_collapse_flush(struct vm_area_struct *vma, unsigned long address,
			pmd_t *pmdp)

{
	pmd_t pmd;

	VM_BUG_ON(address & ~HPAGE_PMD_MASK);
	VM_BUG_ON(radix__pmd_trans_huge(*pmdp));
	VM_BUG_ON(pmd_devmap(*pmdp));
	/*
	 * khugepaged calls this for normal pmd
	 */
	pmd = *pmdp;
	pmd_clear(pmdp);
	/*FIXME!!  Verify whether we need this kick below */
	kick_all_cpus_sync();
	flush_tlb_range(vma, address, address + HPAGE_PMD_SIZE);
	return pmd;
}

/*
 * For us pgtable_t is pte_t *. Inorder to save the deposisted
 * page table, we consider the allocated page table as a list
 * head. On withdraw we need to make sure we zero out the used
 * list_head memory area.
 */
void radix__pgtable_trans_huge_deposit(struct mm_struct *mm, pmd_t *pmdp,
				 pgtable_t pgtable)
{
        struct list_head *lh = (struct list_head *) pgtable;

        assert_spin_locked(pmd_lockptr(mm, pmdp));

        /* FIFO */
        if (!pmd_huge_pte(mm, pmdp))
                INIT_LIST_HEAD(lh);
        else
                list_add(lh, (struct list_head *) pmd_huge_pte(mm, pmdp));
        pmd_huge_pte(mm, pmdp) = pgtable;
}

pgtable_t radix__pgtable_trans_huge_withdraw(struct mm_struct *mm, pmd_t *pmdp)
{
        pte_t *ptep;
        pgtable_t pgtable;
        struct list_head *lh;

        assert_spin_locked(pmd_lockptr(mm, pmdp));

        /* FIFO */
        pgtable = pmd_huge_pte(mm, pmdp);
        lh = (struct list_head *) pgtable;
        if (list_empty(lh))
                pmd_huge_pte(mm, pmdp) = NULL;
        else {
                pmd_huge_pte(mm, pmdp) = (pgtable_t) lh->next;
                list_del(lh);
        }
        ptep = (pte_t *) pgtable;
        *ptep = __pte(0);
        ptep++;
        *ptep = __pte(0);
        return pgtable;
}


pmd_t radix__pmdp_huge_get_and_clear(struct mm_struct *mm,
			       unsigned long addr, pmd_t *pmdp)
{
	pmd_t old_pmd;
	unsigned long old;

	old = radix__pmd_hugepage_update(mm, addr, pmdp, ~0UL, 0);
	old_pmd = __pmd(old);
	/*
	 * Serialize against find_linux_pte_or_hugepte which does lock-less
	 * lookup in page tables with local interrupts disabled. For huge pages
	 * it casts pmd_t to pte_t. Since format of pte_t is different from
	 * pmd_t we want to prevent transit from pmd pointing to page table
	 * to pmd pointing to huge page (and back) while interrupts are disabled.
	 * We clear pmd to possibly replace it with page table pointer in
	 * different code paths. So make sure we wait for the parallel
	 * find_linux_pte_or_hugepage to finish.
	 */
	kick_all_cpus_sync();
	return old_pmd;
}

int radix__has_transparent_hugepage(void)
{
	/* For radix 2M at PMD level means thp */
	if (mmu_psize_defs[MMU_PAGE_2M].shift == PMD_SHIFT)
		return 1;
	return 0;
}
#endif /* CONFIG_TRANSPARENT_HUGEPAGE */<|MERGE_RESOLUTION|>--- conflicted
+++ resolved
@@ -21,10 +21,7 @@
 #include <asm/firmware.h>
 #include <asm/powernv.h>
 #include <asm/sections.h>
-<<<<<<< HEAD
-=======
 #include <asm/trace.h>
->>>>>>> f4a53352
 
 #include <trace/events/thp.h>
 
@@ -193,15 +190,12 @@
 {
 	unsigned long vaddr, addr, mapping_size = 0;
 	pgprot_t prot;
-<<<<<<< HEAD
-=======
 	unsigned long max_mapping_size;
 #ifdef CONFIG_STRICT_KERNEL_RWX
 	int split_text_mapping = 1;
 #else
 	int split_text_mapping = 0;
 #endif
->>>>>>> f4a53352
 
 	start = _ALIGN_UP(start, PAGE_SIZE);
 	for (addr = start; addr < end; addr += mapping_size) {
