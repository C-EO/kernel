--- conflicted
+++ resolved
@@ -161,11 +161,8 @@
 					  unsigned long *mem_end)
 {
 	u32 val;
-<<<<<<< HEAD
-=======
 
 	bootx_dt_add_prop("linux,bootx", NULL, 0, mem_end);
->>>>>>> 120bda20
 
 	if (bootx_info->kernelParamsOffset) {
 		char *args = (char *)((unsigned long)bootx_info) +
