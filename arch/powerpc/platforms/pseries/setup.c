--- conflicted
+++ resolved
@@ -462,13 +462,10 @@
 
 static void init_cpu_char_feature_flags(struct h_cpu_char_result *result)
 {
-<<<<<<< HEAD
-=======
 	/*
 	 * The features below are disabled by default, so we instead look to see
 	 * if firmware has *enabled* them, and set them if so.
 	 */
->>>>>>> 144482d4
 	if (result->character & H_CPU_CHAR_SPEC_BAR_ORI31)
 		security_ftr_set(SEC_FTR_SPEC_BAR_ORI31);
 
@@ -501,34 +498,13 @@
 		security_ftr_clear(SEC_FTR_BNDS_CHK_SPEC_BAR);
 }
 
-<<<<<<< HEAD
-static void pseries_setup_rfi_flush(void)
-=======
 void pseries_setup_rfi_flush(void)
->>>>>>> 144482d4
 {
 	struct h_cpu_char_result result;
 	enum l1d_flush_type types;
 	bool enable;
 	long rc;
 
-<<<<<<< HEAD
-	rc = plpar_get_cpu_characteristics(&result);
-	if (rc == H_SUCCESS)
-		init_cpu_char_feature_flags(&result);
-
-	/*
-	 * We're the guest so this doesn't apply to us, clear it to simplify
-	 * handling of it elsewhere.
-	 */
-	security_ftr_clear(SEC_FTR_L1D_FLUSH_HV);
-
-	types = L1D_FLUSH_FALLBACK;
-
-	if (security_ftr_enabled(SEC_FTR_L1D_FLUSH_TRIG2))
-		types |= L1D_FLUSH_MTTRIG;
-
-=======
 	/*
 	 * Set features to the defaults assumed by init_cpu_char_feature_flags()
 	 * so it can set/clear again any features that might have changed after
@@ -551,7 +527,6 @@
 	if (security_ftr_enabled(SEC_FTR_L1D_FLUSH_TRIG2))
 		types |= L1D_FLUSH_MTTRIG;
 
->>>>>>> 144482d4
 	if (security_ftr_enabled(SEC_FTR_L1D_FLUSH_ORI30))
 		types |= L1D_FLUSH_ORI;
 
