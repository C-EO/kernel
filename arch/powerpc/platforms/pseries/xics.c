--- conflicted
+++ resolved
@@ -697,8 +697,6 @@
 	if (found == 0)
 		return;
 
-<<<<<<< HEAD
-=======
 	/* get the bit size of server numbers */
 	found = 0;
 
@@ -719,7 +717,6 @@
 		}
 	}
 
->>>>>>> 18e352e4
 	xics_update_irq_servers();
 	xics_init_host();
 
