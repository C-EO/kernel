--- conflicted
+++ resolved
@@ -593,11 +593,6 @@
 		mce_err.severity = MCE_SEV_SEVERE;
 	else if (severity == RTAS_SEVERITY_ERROR)
 		mce_err.severity = MCE_SEV_SEVERE;
-<<<<<<< HEAD
-	else if (severity == RTAS_SEVERITY_FATAL)
-		mce_err.severity = MCE_SEV_FATAL;
-=======
->>>>>>> 7d2a07b7
 	else
 		mce_err.severity = MCE_SEV_FATAL;
 
@@ -702,11 +697,7 @@
 		mce_err.error_type = MCE_ERROR_TYPE_DCACHE;
 		break;
 	case MC_ERROR_TYPE_I_CACHE:
-<<<<<<< HEAD
-		mce_err.error_type = MCE_ERROR_TYPE_DCACHE;
-=======
 		mce_err.error_type = MCE_ERROR_TYPE_ICACHE;
->>>>>>> 7d2a07b7
 		break;
 	case MC_ERROR_TYPE_UNKNOWN:
 	default:
@@ -724,10 +715,7 @@
 	struct pseries_errorlog *pseries_log;
 	struct pseries_mc_errorlog *mce_log = NULL;
 	int disposition = rtas_error_disposition(errp);
-<<<<<<< HEAD
-=======
 	unsigned long msr;
->>>>>>> 7d2a07b7
 	u8 error_type;
 
 	if (!rtas_error_extended(errp))
@@ -753,11 +741,6 @@
 	 *       SLB multihit is done by now.
 	 */
 out:
-<<<<<<< HEAD
-	mtmsr(mfmsr() | MSR_IR | MSR_DR);
-	disposition = mce_handle_err_virtmode(regs, errp, mce_log,
-					      disposition);
-=======
 	msr = mfmsr();
 	mtmsr(msr | MSR_IR | MSR_DR);
 
@@ -773,7 +756,6 @@
 
 	mtmsr(msr);
 
->>>>>>> 7d2a07b7
 	return disposition;
 }
 
@@ -837,11 +819,7 @@
 			 */
 			recovered = 0;
 		} else {
-<<<<<<< HEAD
-			die("Machine check", regs, SIGBUS);
-=======
 			die_mce("Machine check", regs, SIGBUS);
->>>>>>> 7d2a07b7
 			recovered = 1;
 		}
 	}
@@ -893,15 +871,8 @@
 		 * virtual mode.
 		 */
 		disposition = mce_handle_error(regs, errp);
-<<<<<<< HEAD
+
 		fwnmi_release_errinfo();
-
-		/* Queue irq work to log this rtas event later. */
-		irq_work_queue(&mce_errlog_process_work);
-=======
-
-		fwnmi_release_errinfo();
->>>>>>> 7d2a07b7
 
 		if (disposition == RTAS_DISP_FULLY_RECOVERED)
 			return 1;
