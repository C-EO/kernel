/*
 *  Copyright 2006 Michael Ellerman, IBM Corporation
 *
 * This program is free software; you can redistribute it and/or
 * modify it under the terms of the GNU General Public License
 * as published by the Free Software Foundation; either version
 * 2 of the License, or (at your option) any later version.
 */

#include <linux/kernel.h>
#include <linux/interrupt.h>

#include <asm/machdep.h>
#include <asm/page.h>
#include <asm/firmware.h>
#include <asm/kexec.h>
#include <asm/mpic.h>
#include <asm/xics.h>
#include <asm/smp.h>

#include "pseries.h"
#include "plpar_wrappers.h"

static void pseries_kexec_cpu_down(int crash_shutdown, int secondary)
{
	/* Don't risk a hypervisor call if we're crashing */
	if (firmware_has_feature(FW_FEATURE_SPLPAR) && !crash_shutdown) {
<<<<<<< HEAD
		unsigned long addr;
		int ret;

		if (get_lppaca()->dtl_enable_mask) {
			ret = unregister_dtl(hard_smp_processor_id());
			if (ret) {
				pr_err("WARNING: DTL deregistration for cpu "
				       "%d (hw %d) failed with %d\n",
				       smp_processor_id(),
				       hard_smp_processor_id(), ret);
			}
		}
=======
		int ret;
		int cpu = smp_processor_id();
		int hwcpu = hard_smp_processor_id();
>>>>>>> 9c61904c

		if (get_lppaca()->dtl_enable_mask) {
			ret = unregister_dtl(hwcpu);
			if (ret) {
				pr_err("WARNING: DTL deregistration for cpu "
				       "%d (hw %d) failed with %d\n",
				       cpu, hwcpu, ret);
			}
		}

		ret = unregister_slb_shadow(hwcpu);
		if (ret) {
			pr_err("WARNING: SLB shadow buffer deregistration "
			       "for cpu %d (hw %d) failed with %d\n",
			       cpu, hwcpu, ret);
		}

		ret = unregister_vpa(hwcpu);
		if (ret) {
			pr_err("WARNING: VPA deregistration for cpu %d "
			       "(hw %d) failed with %d\n", cpu, hwcpu, ret);
		}
	}
}

static void pseries_kexec_cpu_down_mpic(int crash_shutdown, int secondary)
{
	pseries_kexec_cpu_down(crash_shutdown, secondary);
	mpic_teardown_this_cpu(secondary);
}

void __init setup_kexec_cpu_down_mpic(void)
{
	ppc_md.kexec_cpu_down = pseries_kexec_cpu_down_mpic;
}

static void pseries_kexec_cpu_down_xics(int crash_shutdown, int secondary)
{
	pseries_kexec_cpu_down(crash_shutdown, secondary);
	xics_kexec_teardown_cpu(secondary);
}

void __init setup_kexec_cpu_down_xics(void)
{
	ppc_md.kexec_cpu_down = pseries_kexec_cpu_down_xics;
}<|MERGE_RESOLUTION|>--- conflicted
+++ resolved
@@ -25,24 +25,9 @@
 {
 	/* Don't risk a hypervisor call if we're crashing */
 	if (firmware_has_feature(FW_FEATURE_SPLPAR) && !crash_shutdown) {
-<<<<<<< HEAD
-		unsigned long addr;
-		int ret;
-
-		if (get_lppaca()->dtl_enable_mask) {
-			ret = unregister_dtl(hard_smp_processor_id());
-			if (ret) {
-				pr_err("WARNING: DTL deregistration for cpu "
-				       "%d (hw %d) failed with %d\n",
-				       smp_processor_id(),
-				       hard_smp_processor_id(), ret);
-			}
-		}
-=======
 		int ret;
 		int cpu = smp_processor_id();
 		int hwcpu = hard_smp_processor_id();
->>>>>>> 9c61904c
 
 		if (get_lppaca()->dtl_enable_mask) {
 			ret = unregister_dtl(hwcpu);
