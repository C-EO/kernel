--- conflicted
+++ resolved
@@ -1071,32 +1071,7 @@
 		if (rc)
 			goto free_window;
 
-<<<<<<< HEAD
-		mmgrab(txwin->mm);
-		mmput(txwin->mm);
-		mm_context_add_vas_window(txwin->mm);
-		/*
-		 * Process closes window during exit. In the case of
-		 * multithread application, the child thread can open
-		 * window and can exit without closing it. so takes tgid
-		 * reference until window closed to make sure tgid is not
-		 * reused.
-		 */
-		txwin->tgid = find_get_pid(task_tgid_vnr(current));
-		/*
-		 * Even a process that has no foreign real address mapping can
-		 * use an unpaired COPY instruction (to no real effect). Issue
-		 * CP_ABORT to clear any pending COPY and prevent a covert
-		 * channel.
-		 *
-		 * __switch_to() will issue CP_ABORT on future context switches
-		 * if process / thread has any open VAS window (Use
-		 * current->mm->context.vas_windows).
-		 */
-		asm volatile(PPC_CP_ABORT);
-=======
 		vas_user_win_add_mm_context(&txwin->vas_win.task_ref);
->>>>>>> f20ef843
 	}
 
 	set_vinst_win(vinst, txwin);
@@ -1335,18 +1310,8 @@
 	/* if send window, drop reference to matching receive window */
 	if (window->tx_win) {
 		if (window->user_win) {
-<<<<<<< HEAD
-			/* Drop references to pid. tgid and mm */
-			put_pid(window->pid);
-			put_pid(window->tgid);
-			if (window->mm) {
-				mm_context_remove_vas_window(window->mm);
-				mmdrop(window->mm);
-			}
-=======
 			put_vas_user_win_ref(&vwin->task_ref);
 			mm_context_remove_vas_window(vwin->task_ref.mm);
->>>>>>> f20ef843
 		}
 		put_rx_win(window->rxwin);
 	}
