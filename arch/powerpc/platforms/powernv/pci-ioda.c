/*
 * Support PCI/PCIe on PowerNV platforms
 *
 * Copyright 2011 Benjamin Herrenschmidt, IBM Corp.
 *
 * This program is free software; you can redistribute it and/or
 * modify it under the terms of the GNU General Public License
 * as published by the Free Software Foundation; either version
 * 2 of the License, or (at your option) any later version.
 */

#undef DEBUG

#include <linux/kernel.h>
#include <linux/pci.h>
#include <linux/crash_dump.h>
#include <linux/debugfs.h>
#include <linux/delay.h>
#include <linux/string.h>
#include <linux/init.h>
#include <linux/bootmem.h>
#include <linux/irq.h>
#include <linux/io.h>
#include <linux/msi.h>
#include <linux/memblock.h>

#include <asm/sections.h>
#include <asm/io.h>
#include <asm/prom.h>
#include <asm/pci-bridge.h>
#include <asm/machdep.h>
#include <asm/msi_bitmap.h>
#include <asm/ppc-pci.h>
#include <asm/opal.h>
#include <asm/iommu.h>
#include <asm/tce.h>
#include <asm/xics.h>
#include <asm/debug.h>
#include <asm/firmware.h>
#include <asm/pnv-pci.h>

#include <misc/cxl.h>

#include "powernv.h"
#include "pci.h"

static void pe_level_printk(const struct pnv_ioda_pe *pe, const char *level,
			    const char *fmt, ...)
{
	struct va_format vaf;
	va_list args;
	char pfix[32];

	va_start(args, fmt);

	vaf.fmt = fmt;
	vaf.va = &args;

	if (pe->pdev)
		strlcpy(pfix, dev_name(&pe->pdev->dev), sizeof(pfix));
	else
		sprintf(pfix, "%04x:%02x     ",
			pci_domain_nr(pe->pbus), pe->pbus->number);

	printk("%spci %s: [PE# %.3d] %pV",
	       level, pfix, pe->pe_number, &vaf);

	va_end(args);
}

#define pe_err(pe, fmt, ...)					\
	pe_level_printk(pe, KERN_ERR, fmt, ##__VA_ARGS__)
#define pe_warn(pe, fmt, ...)					\
	pe_level_printk(pe, KERN_WARNING, fmt, ##__VA_ARGS__)
#define pe_info(pe, fmt, ...)					\
	pe_level_printk(pe, KERN_INFO, fmt, ##__VA_ARGS__)

/*
 * stdcix is only supposed to be used in hypervisor real mode as per
 * the architecture spec
 */
static inline void __raw_rm_writeq(u64 val, volatile void __iomem *paddr)
{
	__asm__ __volatile__("stdcix %0,0,%1"
		: : "r" (val), "r" (paddr) : "memory");
}

static inline bool pnv_pci_is_mem_pref_64(unsigned long flags)
{
	return ((flags & (IORESOURCE_MEM_64 | IORESOURCE_PREFETCH)) ==
		(IORESOURCE_MEM_64 | IORESOURCE_PREFETCH));
}

static int pnv_ioda_alloc_pe(struct pnv_phb *phb)
{
	unsigned long pe;

	do {
		pe = find_next_zero_bit(phb->ioda.pe_alloc,
					phb->ioda.total_pe, 0);
		if (pe >= phb->ioda.total_pe)
			return IODA_INVALID_PE;
	} while(test_and_set_bit(pe, phb->ioda.pe_alloc));

	phb->ioda.pe_array[pe].phb = phb;
	phb->ioda.pe_array[pe].pe_number = pe;
	return pe;
}

static void pnv_ioda_free_pe(struct pnv_phb *phb, int pe)
{
	WARN_ON(phb->ioda.pe_array[pe].pdev);

	memset(&phb->ioda.pe_array[pe], 0, sizeof(struct pnv_ioda_pe));
	clear_bit(pe, phb->ioda.pe_alloc);
}

/* The default M64 BAR is shared by all PEs */
static int pnv_ioda2_init_m64(struct pnv_phb *phb)
{
	const char *desc;
	struct resource *r;
	s64 rc;

	/* Configure the default M64 BAR */
	rc = opal_pci_set_phb_mem_window(phb->opal_id,
					 OPAL_M64_WINDOW_TYPE,
					 phb->ioda.m64_bar_idx,
					 phb->ioda.m64_base,
					 0, /* unused */
					 phb->ioda.m64_size);
	if (rc != OPAL_SUCCESS) {
		desc = "configuring";
		goto fail;
	}

	/* Enable the default M64 BAR */
	rc = opal_pci_phb_mmio_enable(phb->opal_id,
				      OPAL_M64_WINDOW_TYPE,
				      phb->ioda.m64_bar_idx,
				      OPAL_ENABLE_M64_SPLIT);
	if (rc != OPAL_SUCCESS) {
		desc = "enabling";
		goto fail;
	}

	/* Mark the M64 BAR assigned */
	set_bit(phb->ioda.m64_bar_idx, &phb->ioda.m64_bar_alloc);

	/*
	 * Strip off the segment used by the reserved PE, which is
	 * expected to be 0 or last one of PE capabicity.
	 */
	r = &phb->hose->mem_resources[1];
	if (phb->ioda.reserved_pe == 0)
		r->start += phb->ioda.m64_segsize;
	else if (phb->ioda.reserved_pe == (phb->ioda.total_pe - 1))
		r->end -= phb->ioda.m64_segsize;
	else
		pr_warn("  Cannot strip M64 segment for reserved PE#%d\n",
			phb->ioda.reserved_pe);

	return 0;

fail:
	pr_warn("  Failure %lld %s M64 BAR#%d\n",
		rc, desc, phb->ioda.m64_bar_idx);
	opal_pci_phb_mmio_enable(phb->opal_id,
				 OPAL_M64_WINDOW_TYPE,
				 phb->ioda.m64_bar_idx,
				 OPAL_DISABLE_M64);
	return -EIO;
}

static void pnv_ioda2_alloc_m64_pe(struct pnv_phb *phb)
{
	resource_size_t sgsz = phb->ioda.m64_segsize;
	struct pci_dev *pdev;
	struct resource *r;
	int base, step, i;

	/*
	 * Root bus always has full M64 range and root port has
	 * M64 range used in reality. So we're checking root port
	 * instead of root bus.
	 */
	list_for_each_entry(pdev, &phb->hose->bus->devices, bus_list) {
		for (i = PCI_BRIDGE_RESOURCES;
		     i <= PCI_BRIDGE_RESOURCE_END; i++) {
			r = &pdev->resource[i];
			if (!r->parent ||
			    !pnv_pci_is_mem_pref_64(r->flags))
				continue;

			base = (r->start - phb->ioda.m64_base) / sgsz;
			for (step = 0; step < resource_size(r) / sgsz; step++)
				set_bit(base + step, phb->ioda.pe_alloc);
		}
	}
}

static int pnv_ioda2_pick_m64_pe(struct pnv_phb *phb,
				 struct pci_bus *bus, int all)
{
	resource_size_t segsz = phb->ioda.m64_segsize;
	struct pci_dev *pdev;
	struct resource *r;
	struct pnv_ioda_pe *master_pe, *pe;
	unsigned long size, *pe_alloc;
	bool found;
	int start, i, j;

	/* Root bus shouldn't use M64 */
	if (pci_is_root_bus(bus))
		return IODA_INVALID_PE;

	/* We support only one M64 window on each bus */
	found = false;
	pci_bus_for_each_resource(bus, r, i) {
		if (r && r->parent &&
		    pnv_pci_is_mem_pref_64(r->flags)) {
			found = true;
			break;
		}
	}

	/* No M64 window found ? */
	if (!found)
		return IODA_INVALID_PE;

	/* Allocate bitmap */
	size = _ALIGN_UP(phb->ioda.total_pe / 8, sizeof(unsigned long));
	pe_alloc = kzalloc(size, GFP_KERNEL);
	if (!pe_alloc) {
		pr_warn("%s: Out of memory !\n",
			__func__);
		return IODA_INVALID_PE;
	}

	/*
	 * Figure out reserved PE numbers by the PE
	 * the its child PEs.
	 */
	start = (r->start - phb->ioda.m64_base) / segsz;
	for (i = 0; i < resource_size(r) / segsz; i++)
		set_bit(start + i, pe_alloc);

	if (all)
		goto done;

	/*
	 * If the PE doesn't cover all subordinate buses,
	 * we need subtract from reserved PEs for children.
	 */
	list_for_each_entry(pdev, &bus->devices, bus_list) {
		if (!pdev->subordinate)
			continue;

		pci_bus_for_each_resource(pdev->subordinate, r, i) {
			if (!r || !r->parent ||
			    !pnv_pci_is_mem_pref_64(r->flags))
				continue;

			start = (r->start - phb->ioda.m64_base) / segsz;
			for (j = 0; j < resource_size(r) / segsz ; j++)
				clear_bit(start + j, pe_alloc);
                }
        }

	/*
	 * the current bus might not own M64 window and that's all
	 * contributed by its child buses. For the case, we needn't
	 * pick M64 dependent PE#.
	 */
	if (bitmap_empty(pe_alloc, phb->ioda.total_pe)) {
		kfree(pe_alloc);
		return IODA_INVALID_PE;
	}

	/*
	 * Figure out the master PE and put all slave PEs to master
	 * PE's list to form compound PE.
	 */
done:
	master_pe = NULL;
	i = -1;
	while ((i = find_next_bit(pe_alloc, phb->ioda.total_pe, i + 1)) <
		phb->ioda.total_pe) {
		pe = &phb->ioda.pe_array[i];
		pe->phb = phb;
		pe->pe_number = i;

		if (!master_pe) {
			pe->flags |= PNV_IODA_PE_MASTER;
			INIT_LIST_HEAD(&pe->slaves);
			master_pe = pe;
		} else {
			pe->flags |= PNV_IODA_PE_SLAVE;
			pe->master = master_pe;
			list_add_tail(&pe->list, &master_pe->slaves);
		}
	}

	kfree(pe_alloc);
	return master_pe->pe_number;
}

static void __init pnv_ioda_parse_m64_window(struct pnv_phb *phb)
{
	struct pci_controller *hose = phb->hose;
	struct device_node *dn = hose->dn;
	struct resource *res;
	const u32 *r;
	u64 pci_addr;

	if (!firmware_has_feature(FW_FEATURE_OPALv3)) {
		pr_info("  Firmware too old to support M64 window\n");
		return;
	}

	r = of_get_property(dn, "ibm,opal-m64-window", NULL);
	if (!r) {
		pr_info("  No <ibm,opal-m64-window> on %s\n",
			dn->full_name);
		return;
	}

	/* FIXME: Support M64 for P7IOC */
	if (phb->type != PNV_PHB_IODA2) {
		pr_info("  Not support M64 window\n");
		return;
	}

	res = &hose->mem_resources[1];
	res->start = of_translate_address(dn, r + 2);
	res->end = res->start + of_read_number(r + 4, 2) - 1;
	res->flags = (IORESOURCE_MEM | IORESOURCE_MEM_64 | IORESOURCE_PREFETCH);
	pci_addr = of_read_number(r, 2);
	hose->mem_offset[1] = res->start - pci_addr;

	phb->ioda.m64_size = resource_size(res);
	phb->ioda.m64_segsize = phb->ioda.m64_size / phb->ioda.total_pe;
	phb->ioda.m64_base = pci_addr;

	/* Use last M64 BAR to cover M64 window */
	phb->ioda.m64_bar_idx = 15;
	phb->init_m64 = pnv_ioda2_init_m64;
	phb->alloc_m64_pe = pnv_ioda2_alloc_m64_pe;
	phb->pick_m64_pe = pnv_ioda2_pick_m64_pe;
}

static void pnv_ioda_freeze_pe(struct pnv_phb *phb, int pe_no)
{
	struct pnv_ioda_pe *pe = &phb->ioda.pe_array[pe_no];
	struct pnv_ioda_pe *slave;
	s64 rc;

	/* Fetch master PE */
	if (pe->flags & PNV_IODA_PE_SLAVE) {
		pe = pe->master;
		WARN_ON(!pe || !(pe->flags & PNV_IODA_PE_MASTER));
		pe_no = pe->pe_number;
	}

	/* Freeze master PE */
	rc = opal_pci_eeh_freeze_set(phb->opal_id,
				     pe_no,
				     OPAL_EEH_ACTION_SET_FREEZE_ALL);
	if (rc != OPAL_SUCCESS) {
		pr_warn("%s: Failure %lld freezing PHB#%x-PE#%x\n",
			__func__, rc, phb->hose->global_number, pe_no);
		return;
	}

	/* Freeze slave PEs */
	if (!(pe->flags & PNV_IODA_PE_MASTER))
		return;

	list_for_each_entry(slave, &pe->slaves, list) {
		rc = opal_pci_eeh_freeze_set(phb->opal_id,
					     slave->pe_number,
					     OPAL_EEH_ACTION_SET_FREEZE_ALL);
		if (rc != OPAL_SUCCESS)
			pr_warn("%s: Failure %lld freezing PHB#%x-PE#%x\n",
				__func__, rc, phb->hose->global_number,
				slave->pe_number);
	}
}

static int pnv_ioda_unfreeze_pe(struct pnv_phb *phb, int pe_no, int opt)
{
	struct pnv_ioda_pe *pe, *slave;
	s64 rc;

	/* Find master PE */
	pe = &phb->ioda.pe_array[pe_no];
	if (pe->flags & PNV_IODA_PE_SLAVE) {
		pe = pe->master;
		WARN_ON(!pe || !(pe->flags & PNV_IODA_PE_MASTER));
		pe_no = pe->pe_number;
	}

	/* Clear frozen state for master PE */
	rc = opal_pci_eeh_freeze_clear(phb->opal_id, pe_no, opt);
	if (rc != OPAL_SUCCESS) {
		pr_warn("%s: Failure %lld clear %d on PHB#%x-PE#%x\n",
			__func__, rc, opt, phb->hose->global_number, pe_no);
		return -EIO;
	}

	if (!(pe->flags & PNV_IODA_PE_MASTER))
		return 0;

	/* Clear frozen state for slave PEs */
	list_for_each_entry(slave, &pe->slaves, list) {
		rc = opal_pci_eeh_freeze_clear(phb->opal_id,
					     slave->pe_number,
					     opt);
		if (rc != OPAL_SUCCESS) {
			pr_warn("%s: Failure %lld clear %d on PHB#%x-PE#%x\n",
				__func__, rc, opt, phb->hose->global_number,
				slave->pe_number);
			return -EIO;
		}
	}

	return 0;
}

static int pnv_ioda_get_pe_state(struct pnv_phb *phb, int pe_no)
{
	struct pnv_ioda_pe *slave, *pe;
	u8 fstate, state;
	__be16 pcierr;
	s64 rc;

	/* Sanity check on PE number */
	if (pe_no < 0 || pe_no >= phb->ioda.total_pe)
		return OPAL_EEH_STOPPED_PERM_UNAVAIL;

	/*
	 * Fetch the master PE and the PE instance might be
	 * not initialized yet.
	 */
	pe = &phb->ioda.pe_array[pe_no];
	if (pe->flags & PNV_IODA_PE_SLAVE) {
		pe = pe->master;
		WARN_ON(!pe || !(pe->flags & PNV_IODA_PE_MASTER));
		pe_no = pe->pe_number;
	}

	/* Check the master PE */
	rc = opal_pci_eeh_freeze_status(phb->opal_id, pe_no,
					&state, &pcierr, NULL);
	if (rc != OPAL_SUCCESS) {
		pr_warn("%s: Failure %lld getting "
			"PHB#%x-PE#%x state\n",
			__func__, rc,
			phb->hose->global_number, pe_no);
		return OPAL_EEH_STOPPED_TEMP_UNAVAIL;
	}

	/* Check the slave PE */
	if (!(pe->flags & PNV_IODA_PE_MASTER))
		return state;

	list_for_each_entry(slave, &pe->slaves, list) {
		rc = opal_pci_eeh_freeze_status(phb->opal_id,
						slave->pe_number,
						&fstate,
						&pcierr,
						NULL);
		if (rc != OPAL_SUCCESS) {
			pr_warn("%s: Failure %lld getting "
				"PHB#%x-PE#%x state\n",
				__func__, rc,
				phb->hose->global_number, slave->pe_number);
			return OPAL_EEH_STOPPED_TEMP_UNAVAIL;
		}

		/*
		 * Override the result based on the ascending
		 * priority.
		 */
		if (fstate > state)
			state = fstate;
	}

	return state;
}

/* Currently those 2 are only used when MSIs are enabled, this will change
 * but in the meantime, we need to protect them to avoid warnings
 */
#ifdef CONFIG_PCI_MSI
static struct pnv_ioda_pe *pnv_ioda_get_pe(struct pci_dev *dev)
{
	struct pci_controller *hose = pci_bus_to_host(dev->bus);
	struct pnv_phb *phb = hose->private_data;
	struct pci_dn *pdn = pci_get_pdn(dev);

	if (!pdn)
		return NULL;
	if (pdn->pe_number == IODA_INVALID_PE)
		return NULL;
	return &phb->ioda.pe_array[pdn->pe_number];
}
#endif /* CONFIG_PCI_MSI */

static int pnv_ioda_configure_pe(struct pnv_phb *phb, struct pnv_ioda_pe *pe)
{
	struct pci_dev *parent;
	uint8_t bcomp, dcomp, fcomp;
	long rc, rid_end, rid;

	/* Bus validation ? */
	if (pe->pbus) {
		int count;

		dcomp = OPAL_IGNORE_RID_DEVICE_NUMBER;
		fcomp = OPAL_IGNORE_RID_FUNCTION_NUMBER;
		parent = pe->pbus->self;
		if (pe->flags & PNV_IODA_PE_BUS_ALL)
			count = pe->pbus->busn_res.end - pe->pbus->busn_res.start + 1;
		else
			count = 1;

		switch(count) {
		case  1: bcomp = OpalPciBusAll;		break;
		case  2: bcomp = OpalPciBus7Bits;	break;
		case  4: bcomp = OpalPciBus6Bits;	break;
		case  8: bcomp = OpalPciBus5Bits;	break;
		case 16: bcomp = OpalPciBus4Bits;	break;
		case 32: bcomp = OpalPciBus3Bits;	break;
		default:
			pr_err("%s: Number of subordinate busses %d"
			       " unsupported\n",
			       pci_name(pe->pbus->self), count);
			/* Do an exact match only */
			bcomp = OpalPciBusAll;
		}
		rid_end = pe->rid + (count << 8);
	} else {
		parent = pe->pdev->bus->self;
		bcomp = OpalPciBusAll;
		dcomp = OPAL_COMPARE_RID_DEVICE_NUMBER;
		fcomp = OPAL_COMPARE_RID_FUNCTION_NUMBER;
		rid_end = pe->rid + 1;
	}

	/*
	 * Associate PE in PELT. We need add the PE into the
	 * corresponding PELT-V as well. Otherwise, the error
	 * originated from the PE might contribute to other
	 * PEs.
	 */
	rc = opal_pci_set_pe(phb->opal_id, pe->pe_number, pe->rid,
			     bcomp, dcomp, fcomp, OPAL_MAP_PE);
	if (rc) {
		pe_err(pe, "OPAL error %ld trying to setup PELT table\n", rc);
		return -ENXIO;
	}

	rc = opal_pci_set_peltv(phb->opal_id, pe->pe_number,
				pe->pe_number, OPAL_ADD_PE_TO_DOMAIN);
	if (rc)
		pe_warn(pe, "OPAL error %d adding self to PELTV\n", rc);
	opal_pci_eeh_freeze_clear(phb->opal_id, pe->pe_number,
				  OPAL_EEH_ACTION_CLEAR_FREEZE_ALL);

	/* Add to all parents PELT-V */
	while (parent) {
		struct pci_dn *pdn = pci_get_pdn(parent);
		if (pdn && pdn->pe_number != IODA_INVALID_PE) {
			rc = opal_pci_set_peltv(phb->opal_id, pdn->pe_number,
						pe->pe_number, OPAL_ADD_PE_TO_DOMAIN);
			/* XXX What to do in case of error ? */
		}
		parent = parent->bus->self;
	}
	/* Setup reverse map */
	for (rid = pe->rid; rid < rid_end; rid++)
		phb->ioda.pe_rmap[rid] = pe->pe_number;

	/* Setup one MVTs on IODA1 */
	if (phb->type == PNV_PHB_IODA1) {
		pe->mve_number = pe->pe_number;
		rc = opal_pci_set_mve(phb->opal_id, pe->mve_number,
				      pe->pe_number);
		if (rc) {
			pe_err(pe, "OPAL error %ld setting up MVE %d\n",
			       rc, pe->mve_number);
			pe->mve_number = -1;
		} else {
			rc = opal_pci_set_mve_enable(phb->opal_id,
						     pe->mve_number, OPAL_ENABLE_MVE);
			if (rc) {
				pe_err(pe, "OPAL error %ld enabling MVE %d\n",
				       rc, pe->mve_number);
				pe->mve_number = -1;
			}
		}
	} else if (phb->type == PNV_PHB_IODA2)
		pe->mve_number = 0;

	return 0;
}

static void pnv_ioda_link_pe_by_weight(struct pnv_phb *phb,
				       struct pnv_ioda_pe *pe)
{
	struct pnv_ioda_pe *lpe;

	list_for_each_entry(lpe, &phb->ioda.pe_dma_list, dma_link) {
		if (lpe->dma_weight < pe->dma_weight) {
			list_add_tail(&pe->dma_link, &lpe->dma_link);
			return;
		}
	}
	list_add_tail(&pe->dma_link, &phb->ioda.pe_dma_list);
}

static unsigned int pnv_ioda_dma_weight(struct pci_dev *dev)
{
	/* This is quite simplistic. The "base" weight of a device
	 * is 10. 0 means no DMA is to be accounted for it.
	 */

	/* If it's a bridge, no DMA */
	if (dev->hdr_type != PCI_HEADER_TYPE_NORMAL)
		return 0;

	/* Reduce the weight of slow USB controllers */
	if (dev->class == PCI_CLASS_SERIAL_USB_UHCI ||
	    dev->class == PCI_CLASS_SERIAL_USB_OHCI ||
	    dev->class == PCI_CLASS_SERIAL_USB_EHCI)
		return 3;

	/* Increase the weight of RAID (includes Obsidian) */
	if ((dev->class >> 8) == PCI_CLASS_STORAGE_RAID)
		return 15;

	/* Default */
	return 10;
}

#if 0
static struct pnv_ioda_pe *pnv_ioda_setup_dev_PE(struct pci_dev *dev)
{
	struct pci_controller *hose = pci_bus_to_host(dev->bus);
	struct pnv_phb *phb = hose->private_data;
	struct pci_dn *pdn = pci_get_pdn(dev);
	struct pnv_ioda_pe *pe;
	int pe_num;

	if (!pdn) {
		pr_err("%s: Device tree node not associated properly\n",
			   pci_name(dev));
		return NULL;
	}
	if (pdn->pe_number != IODA_INVALID_PE)
		return NULL;

	/* PE#0 has been pre-set */
	if (dev->bus->number == 0)
		pe_num = 0;
	else
		pe_num = pnv_ioda_alloc_pe(phb);
	if (pe_num == IODA_INVALID_PE) {
		pr_warning("%s: Not enough PE# available, disabling device\n",
			   pci_name(dev));
		return NULL;
	}

	/* NOTE: We get only one ref to the pci_dev for the pdn, not for the
	 * pointer in the PE data structure, both should be destroyed at the
	 * same time. However, this needs to be looked at more closely again
	 * once we actually start removing things (Hotplug, SR-IOV, ...)
	 *
	 * At some point we want to remove the PDN completely anyways
	 */
	pe = &phb->ioda.pe_array[pe_num];
	pci_dev_get(dev);
	pdn->pcidev = dev;
	pdn->pe_number = pe_num;
	pe->pdev = dev;
	pe->pbus = NULL;
	pe->tce32_seg = -1;
	pe->mve_number = -1;
	pe->rid = dev->bus->number << 8 | pdn->devfn;

	pe_info(pe, "Associated device to PE\n");

	if (pnv_ioda_configure_pe(phb, pe)) {
		/* XXX What do we do here ? */
		if (pe_num)
			pnv_ioda_free_pe(phb, pe_num);
		pdn->pe_number = IODA_INVALID_PE;
		pe->pdev = NULL;
		pci_dev_put(dev);
		return NULL;
	}

	/* Assign a DMA weight to the device */
	pe->dma_weight = pnv_ioda_dma_weight(dev);
	if (pe->dma_weight != 0) {
		phb->ioda.dma_weight += pe->dma_weight;
		phb->ioda.dma_pe_count++;
	}

	/* Link the PE */
	pnv_ioda_link_pe_by_weight(phb, pe);

	return pe;
}
#endif /* Useful for SRIOV case */

static void pnv_ioda_setup_same_PE(struct pci_bus *bus, struct pnv_ioda_pe *pe)
{
	struct pci_dev *dev;

	list_for_each_entry(dev, &bus->devices, bus_list) {
		struct pci_dn *pdn = pci_get_pdn(dev);

		if (pdn == NULL) {
			pr_warn("%s: No device node associated with device !\n",
				pci_name(dev));
			continue;
		}
		pdn->pcidev = dev;
		pdn->pe_number = pe->pe_number;
		pe->dma_weight += pnv_ioda_dma_weight(dev);
		if ((pe->flags & PNV_IODA_PE_BUS_ALL) && dev->subordinate)
			pnv_ioda_setup_same_PE(dev->subordinate, pe);
	}
}

/*
 * There're 2 types of PCI bus sensitive PEs: One that is compromised of
 * single PCI bus. Another one that contains the primary PCI bus and its
 * subordinate PCI devices and buses. The second type of PE is normally
 * orgiriated by PCIe-to-PCI bridge or PLX switch downstream ports.
 */
static void pnv_ioda_setup_bus_PE(struct pci_bus *bus, int all)
{
	struct pci_controller *hose = pci_bus_to_host(bus);
	struct pnv_phb *phb = hose->private_data;
	struct pnv_ioda_pe *pe;
	int pe_num = IODA_INVALID_PE;

	/* Check if PE is determined by M64 */
	if (phb->pick_m64_pe)
		pe_num = phb->pick_m64_pe(phb, bus, all);

	/* The PE number isn't pinned by M64 */
	if (pe_num == IODA_INVALID_PE)
		pe_num = pnv_ioda_alloc_pe(phb);

	if (pe_num == IODA_INVALID_PE) {
		pr_warning("%s: Not enough PE# available for PCI bus %04x:%02x\n",
			__func__, pci_domain_nr(bus), bus->number);
		return;
	}

	pe = &phb->ioda.pe_array[pe_num];
	pe->flags |= (all ? PNV_IODA_PE_BUS_ALL : PNV_IODA_PE_BUS);
	pe->pbus = bus;
	pe->pdev = NULL;
	pe->tce32_seg = -1;
	pe->mve_number = -1;
	pe->rid = bus->busn_res.start << 8;
	pe->dma_weight = 0;

	if (all)
		pe_info(pe, "Secondary bus %d..%d associated with PE#%d\n",
			bus->busn_res.start, bus->busn_res.end, pe_num);
	else
		pe_info(pe, "Secondary bus %d associated with PE#%d\n",
			bus->busn_res.start, pe_num);

	if (pnv_ioda_configure_pe(phb, pe)) {
		/* XXX What do we do here ? */
		if (pe_num)
			pnv_ioda_free_pe(phb, pe_num);
		pe->pbus = NULL;
		return;
	}

	/* Associate it with all child devices */
	pnv_ioda_setup_same_PE(bus, pe);

	/* Put PE to the list */
	list_add_tail(&pe->list, &phb->ioda.pe_list);

	/* Account for one DMA PE if at least one DMA capable device exist
	 * below the bridge
	 */
	if (pe->dma_weight != 0) {
		phb->ioda.dma_weight += pe->dma_weight;
		phb->ioda.dma_pe_count++;
	}

	/* Link the PE */
	pnv_ioda_link_pe_by_weight(phb, pe);
}

static void pnv_ioda_setup_PEs(struct pci_bus *bus)
{
	struct pci_dev *dev;

	pnv_ioda_setup_bus_PE(bus, 0);

	list_for_each_entry(dev, &bus->devices, bus_list) {
		if (dev->subordinate) {
			if (pci_pcie_type(dev) == PCI_EXP_TYPE_PCI_BRIDGE)
				pnv_ioda_setup_bus_PE(dev->subordinate, 1);
			else
				pnv_ioda_setup_PEs(dev->subordinate);
		}
	}
}

/*
 * Configure PEs so that the downstream PCI buses and devices
 * could have their associated PE#. Unfortunately, we didn't
 * figure out the way to identify the PLX bridge yet. So we
 * simply put the PCI bus and the subordinate behind the root
 * port to PE# here. The game rule here is expected to be changed
 * as soon as we can detected PLX bridge correctly.
 */
static void pnv_pci_ioda_setup_PEs(void)
{
	struct pci_controller *hose, *tmp;
	struct pnv_phb *phb;

	list_for_each_entry_safe(hose, tmp, &hose_list, list_node) {
		phb = hose->private_data;

		/* M64 layout might affect PE allocation */
		if (phb->alloc_m64_pe)
			phb->alloc_m64_pe(phb);

		pnv_ioda_setup_PEs(hose->bus);
	}
}

static void pnv_pci_ioda_dma_dev_setup(struct pnv_phb *phb, struct pci_dev *pdev)
{
	struct pci_dn *pdn = pci_get_pdn(pdev);
	struct pnv_ioda_pe *pe;

	/*
	 * The function can be called while the PE#
	 * hasn't been assigned. Do nothing for the
	 * case.
	 */
	if (!pdn || pdn->pe_number == IODA_INVALID_PE)
		return;

	pe = &phb->ioda.pe_array[pdn->pe_number];
	WARN_ON(get_dma_ops(&pdev->dev) != &dma_iommu_ops);
	set_iommu_table_base_and_group(&pdev->dev, &pe->tce32_table);
}

static int pnv_pci_ioda_dma_set_mask(struct pnv_phb *phb,
				     struct pci_dev *pdev, u64 dma_mask)
{
	struct pci_dn *pdn = pci_get_pdn(pdev);
	struct pnv_ioda_pe *pe;
	uint64_t top;
	bool bypass = false;

	if (WARN_ON(!pdn || pdn->pe_number == IODA_INVALID_PE))
		return -ENODEV;;

	pe = &phb->ioda.pe_array[pdn->pe_number];
	if (pe->tce_bypass_enabled) {
		top = pe->tce_bypass_base + memblock_end_of_DRAM() - 1;
		bypass = (dma_mask >= top);
	}

	if (bypass) {
		dev_info(&pdev->dev, "Using 64-bit DMA iommu bypass\n");
		set_dma_ops(&pdev->dev, &dma_direct_ops);
		set_dma_offset(&pdev->dev, pe->tce_bypass_base);
	} else {
		dev_info(&pdev->dev, "Using 32-bit DMA via iommu\n");
		set_dma_ops(&pdev->dev, &dma_iommu_ops);
		set_iommu_table_base(&pdev->dev, &pe->tce32_table);
	}
	*pdev->dev.dma_mask = dma_mask;
	return 0;
}

static u64 pnv_pci_ioda_dma_get_required_mask(struct pnv_phb *phb,
					      struct pci_dev *pdev)
{
	struct pci_dn *pdn = pci_get_pdn(pdev);
	struct pnv_ioda_pe *pe;
	u64 end, mask;

	if (WARN_ON(!pdn || pdn->pe_number == IODA_INVALID_PE))
		return 0;

	pe = &phb->ioda.pe_array[pdn->pe_number];
	if (!pe->tce_bypass_enabled)
		return __dma_get_required_mask(&pdev->dev);


	end = pe->tce_bypass_base + memblock_end_of_DRAM();
	mask = 1ULL << (fls64(end) - 1);
	mask += mask - 1;

	return mask;
}

static void pnv_ioda_setup_bus_dma(struct pnv_ioda_pe *pe,
				   struct pci_bus *bus,
				   bool add_to_iommu_group)
{
	struct pci_dev *dev;

	list_for_each_entry(dev, &bus->devices, bus_list) {
		if (add_to_iommu_group)
			set_iommu_table_base_and_group(&dev->dev,
						       &pe->tce32_table);
		else
			set_iommu_table_base(&dev->dev, &pe->tce32_table);

		if (dev->subordinate)
			pnv_ioda_setup_bus_dma(pe, dev->subordinate,
					       add_to_iommu_group);
	}
}

static void pnv_pci_ioda1_tce_invalidate(struct pnv_ioda_pe *pe,
					 struct iommu_table *tbl,
					 __be64 *startp, __be64 *endp, bool rm)
{
	__be64 __iomem *invalidate = rm ?
		(__be64 __iomem *)pe->tce_inval_reg_phys :
		(__be64 __iomem *)tbl->it_index;
	unsigned long start, end, inc;
	const unsigned shift = tbl->it_page_shift;

	start = __pa(startp);
	end = __pa(endp);

	/* BML uses this case for p6/p7/galaxy2: Shift addr and put in node */
	if (tbl->it_busno) {
		start <<= shift;
		end <<= shift;
		inc = 128ull << shift;
		start |= tbl->it_busno;
		end |= tbl->it_busno;
	} else if (tbl->it_type & TCE_PCI_SWINV_PAIR) {
		/* p7ioc-style invalidation, 2 TCEs per write */
		start |= (1ull << 63);
		end |= (1ull << 63);
		inc = 16;
        } else {
		/* Default (older HW) */
                inc = 128;
	}

        end |= inc - 1;	/* round up end to be different than start */

        mb(); /* Ensure above stores are visible */
        while (start <= end) {
		if (rm)
			__raw_rm_writeq(cpu_to_be64(start), invalidate);
		else
			__raw_writeq(cpu_to_be64(start), invalidate);
                start += inc;
        }

	/*
	 * The iommu layer will do another mb() for us on build()
	 * and we don't care on free()
	 */
}

static void pnv_pci_ioda2_tce_invalidate(struct pnv_ioda_pe *pe,
					 struct iommu_table *tbl,
					 __be64 *startp, __be64 *endp, bool rm)
{
	unsigned long start, end, inc;
	__be64 __iomem *invalidate = rm ?
		(__be64 __iomem *)pe->tce_inval_reg_phys :
		(__be64 __iomem *)tbl->it_index;
	const unsigned shift = tbl->it_page_shift;

	/* We'll invalidate DMA address in PE scope */
	start = 0x2ull << 60;
	start |= (pe->pe_number & 0xFF);
	end = start;

	/* Figure out the start, end and step */
	inc = tbl->it_offset + (((u64)startp - tbl->it_base) / sizeof(u64));
	start |= (inc << shift);
	inc = tbl->it_offset + (((u64)endp - tbl->it_base) / sizeof(u64));
	end |= (inc << shift);
	inc = (0x1ull << shift);
	mb();

	while (start <= end) {
		if (rm)
			__raw_rm_writeq(cpu_to_be64(start), invalidate);
		else
			__raw_writeq(cpu_to_be64(start), invalidate);
		start += inc;
	}
}

void pnv_pci_ioda_tce_invalidate(struct iommu_table *tbl,
				 __be64 *startp, __be64 *endp, bool rm)
{
	struct pnv_ioda_pe *pe = container_of(tbl, struct pnv_ioda_pe,
					      tce32_table);
	struct pnv_phb *phb = pe->phb;

	if (phb->type == PNV_PHB_IODA1)
		pnv_pci_ioda1_tce_invalidate(pe, tbl, startp, endp, rm);
	else
		pnv_pci_ioda2_tce_invalidate(pe, tbl, startp, endp, rm);
}

static void pnv_pci_ioda_setup_dma_pe(struct pnv_phb *phb,
				      struct pnv_ioda_pe *pe, unsigned int base,
				      unsigned int segs)
{

	struct page *tce_mem = NULL;
	const __be64 *swinvp;
	struct iommu_table *tbl;
	unsigned int i;
	int64_t rc;
	void *addr;

	/* 256M DMA window, 4K TCE pages, 8 bytes TCE */
#define TCE32_TABLE_SIZE	((0x10000000 / 0x1000) * 8)

	/* XXX FIXME: Handle 64-bit only DMA devices */
	/* XXX FIXME: Provide 64-bit DMA facilities & non-4K TCE tables etc.. */
	/* XXX FIXME: Allocate multi-level tables on PHB3 */

	/* We shouldn't already have a 32-bit DMA associated */
	if (WARN_ON(pe->tce32_seg >= 0))
		return;

	/* Grab a 32-bit TCE table */
	pe->tce32_seg = base;
	pe_info(pe, " Setting up 32-bit TCE table at %08x..%08x\n",
		(base << 28), ((base + segs) << 28) - 1);

	/* XXX Currently, we allocate one big contiguous table for the
	 * TCEs. We only really need one chunk per 256M of TCE space
	 * (ie per segment) but that's an optimization for later, it
	 * requires some added smarts with our get/put_tce implementation
	 */
	tce_mem = alloc_pages_node(phb->hose->node, GFP_KERNEL,
				   get_order(TCE32_TABLE_SIZE * segs));
	if (!tce_mem) {
		pe_err(pe, " Failed to allocate a 32-bit TCE memory\n");
		goto fail;
	}
	addr = page_address(tce_mem);
	memset(addr, 0, TCE32_TABLE_SIZE * segs);

	/* Configure HW */
	for (i = 0; i < segs; i++) {
		rc = opal_pci_map_pe_dma_window(phb->opal_id,
					      pe->pe_number,
					      base + i, 1,
					      __pa(addr) + TCE32_TABLE_SIZE * i,
					      TCE32_TABLE_SIZE, 0x1000);
		if (rc) {
			pe_err(pe, " Failed to configure 32-bit TCE table,"
			       " err %ld\n", rc);
			goto fail;
		}
	}

	/* Setup linux iommu table */
	tbl = &pe->tce32_table;
	pnv_pci_setup_iommu_table(tbl, addr, TCE32_TABLE_SIZE * segs,
				  base << 28, IOMMU_PAGE_SHIFT_4K);

	/* OPAL variant of P7IOC SW invalidated TCEs */
	swinvp = of_get_property(phb->hose->dn, "ibm,opal-tce-kill", NULL);
	if (swinvp) {
		/* We need a couple more fields -- an address and a data
		 * to or.  Since the bus is only printed out on table free
		 * errors, and on the first pass the data will be a relative
		 * bus number, print that out instead.
		 */
		pe->tce_inval_reg_phys = be64_to_cpup(swinvp);
		tbl->it_index = (unsigned long)ioremap(pe->tce_inval_reg_phys,
				8);
		tbl->it_type |= (TCE_PCI_SWINV_CREATE |
				 TCE_PCI_SWINV_FREE   |
				 TCE_PCI_SWINV_PAIR);
	}
	iommu_init_table(tbl, phb->hose->node);
	iommu_register_group(tbl, phb->hose->global_number, pe->pe_number);

	if (pe->pdev)
		set_iommu_table_base_and_group(&pe->pdev->dev, tbl);
	else
		pnv_ioda_setup_bus_dma(pe, pe->pbus, true);

	return;
 fail:
	/* XXX Failure: Try to fallback to 64-bit only ? */
	if (pe->tce32_seg >= 0)
		pe->tce32_seg = -1;
	if (tce_mem)
		__free_pages(tce_mem, get_order(TCE32_TABLE_SIZE * segs));
}

static void pnv_pci_ioda2_set_bypass(struct iommu_table *tbl, bool enable)
{
	struct pnv_ioda_pe *pe = container_of(tbl, struct pnv_ioda_pe,
					      tce32_table);
	uint16_t window_id = (pe->pe_number << 1 ) + 1;
	int64_t rc;

	pe_info(pe, "%sabling 64-bit DMA bypass\n", enable ? "En" : "Dis");
	if (enable) {
		phys_addr_t top = memblock_end_of_DRAM();

		top = roundup_pow_of_two(top);
		rc = opal_pci_map_pe_dma_window_real(pe->phb->opal_id,
						     pe->pe_number,
						     window_id,
						     pe->tce_bypass_base,
						     top);
	} else {
		rc = opal_pci_map_pe_dma_window_real(pe->phb->opal_id,
						     pe->pe_number,
						     window_id,
						     pe->tce_bypass_base,
						     0);

		/*
		 * EEH needs the mapping between IOMMU table and group
		 * of those VFIO/KVM pass-through devices. We can postpone
		 * resetting DMA ops until the DMA mask is configured in
		 * host side.
		 */
		if (pe->pdev)
			set_iommu_table_base(&pe->pdev->dev, tbl);
		else
			pnv_ioda_setup_bus_dma(pe, pe->pbus, false);
	}
	if (rc)
		pe_err(pe, "OPAL error %lld configuring bypass window\n", rc);
	else
		pe->tce_bypass_enabled = enable;
}

static void pnv_pci_ioda2_setup_bypass_pe(struct pnv_phb *phb,
					  struct pnv_ioda_pe *pe)
{
	/* TVE #1 is selected by PCI address bit 59 */
	pe->tce_bypass_base = 1ull << 59;

	/* Install set_bypass callback for VFIO */
	pe->tce32_table.set_bypass = pnv_pci_ioda2_set_bypass;

	/* Enable bypass by default */
	pnv_pci_ioda2_set_bypass(&pe->tce32_table, true);
}

static void pnv_pci_ioda2_setup_dma_pe(struct pnv_phb *phb,
				       struct pnv_ioda_pe *pe)
{
	struct page *tce_mem = NULL;
	void *addr;
	const __be64 *swinvp;
	struct iommu_table *tbl;
	unsigned int tce_table_size, end;
	int64_t rc;

	/* We shouldn't already have a 32-bit DMA associated */
	if (WARN_ON(pe->tce32_seg >= 0))
		return;

	/* The PE will reserve all possible 32-bits space */
	pe->tce32_seg = 0;
	end = (1 << ilog2(phb->ioda.m32_pci_base));
	tce_table_size = (end / 0x1000) * 8;
	pe_info(pe, "Setting up 32-bit TCE table at 0..%08x\n",
		end);

	/* Allocate TCE table */
	tce_mem = alloc_pages_node(phb->hose->node, GFP_KERNEL,
				   get_order(tce_table_size));
	if (!tce_mem) {
		pe_err(pe, "Failed to allocate a 32-bit TCE memory\n");
		goto fail;
	}
	addr = page_address(tce_mem);
	memset(addr, 0, tce_table_size);

	/*
	 * Map TCE table through TVT. The TVE index is the PE number
	 * shifted by 1 bit for 32-bits DMA space.
	 */
	rc = opal_pci_map_pe_dma_window(phb->opal_id, pe->pe_number,
					pe->pe_number << 1, 1, __pa(addr),
					tce_table_size, 0x1000);
	if (rc) {
		pe_err(pe, "Failed to configure 32-bit TCE table,"
		       " err %ld\n", rc);
		goto fail;
	}

	/* Setup linux iommu table */
	tbl = &pe->tce32_table;
	pnv_pci_setup_iommu_table(tbl, addr, tce_table_size, 0,
			IOMMU_PAGE_SHIFT_4K);

	/* OPAL variant of PHB3 invalidated TCEs */
	swinvp = of_get_property(phb->hose->dn, "ibm,opal-tce-kill", NULL);
	if (swinvp) {
		/* We need a couple more fields -- an address and a data
		 * to or.  Since the bus is only printed out on table free
		 * errors, and on the first pass the data will be a relative
		 * bus number, print that out instead.
		 */
		pe->tce_inval_reg_phys = be64_to_cpup(swinvp);
		tbl->it_index = (unsigned long)ioremap(pe->tce_inval_reg_phys,
				8);
		tbl->it_type |= (TCE_PCI_SWINV_CREATE | TCE_PCI_SWINV_FREE);
	}
	iommu_init_table(tbl, phb->hose->node);
	iommu_register_group(tbl, phb->hose->global_number, pe->pe_number);

	if (pe->pdev)
		set_iommu_table_base_and_group(&pe->pdev->dev, tbl);
	else
		pnv_ioda_setup_bus_dma(pe, pe->pbus, true);

	/* Also create a bypass window */
	pnv_pci_ioda2_setup_bypass_pe(phb, pe);
	return;
fail:
	if (pe->tce32_seg >= 0)
		pe->tce32_seg = -1;
	if (tce_mem)
		__free_pages(tce_mem, get_order(tce_table_size));
}

static void pnv_ioda_setup_dma(struct pnv_phb *phb)
{
	struct pci_controller *hose = phb->hose;
	unsigned int residual, remaining, segs, tw, base;
	struct pnv_ioda_pe *pe;

	/* If we have more PE# than segments available, hand out one
	 * per PE until we run out and let the rest fail. If not,
	 * then we assign at least one segment per PE, plus more based
	 * on the amount of devices under that PE
	 */
	if (phb->ioda.dma_pe_count > phb->ioda.tce32_count)
		residual = 0;
	else
		residual = phb->ioda.tce32_count -
			phb->ioda.dma_pe_count;

	pr_info("PCI: Domain %04x has %ld available 32-bit DMA segments\n",
		hose->global_number, phb->ioda.tce32_count);
	pr_info("PCI: %d PE# for a total weight of %d\n",
		phb->ioda.dma_pe_count, phb->ioda.dma_weight);

	/* Walk our PE list and configure their DMA segments, hand them
	 * out one base segment plus any residual segments based on
	 * weight
	 */
	remaining = phb->ioda.tce32_count;
	tw = phb->ioda.dma_weight;
	base = 0;
	list_for_each_entry(pe, &phb->ioda.pe_dma_list, dma_link) {
		if (!pe->dma_weight)
			continue;
		if (!remaining) {
			pe_warn(pe, "No DMA32 resources available\n");
			continue;
		}
		segs = 1;
		if (residual) {
			segs += ((pe->dma_weight * residual)  + (tw / 2)) / tw;
			if (segs > remaining)
				segs = remaining;
		}

		/*
		 * For IODA2 compliant PHB3, we needn't care about the weight.
		 * The all available 32-bits DMA space will be assigned to
		 * the specific PE.
		 */
		if (phb->type == PNV_PHB_IODA1) {
			pe_info(pe, "DMA weight %d, assigned %d DMA32 segments\n",
				pe->dma_weight, segs);
			pnv_pci_ioda_setup_dma_pe(phb, pe, base, segs);
		} else {
			pe_info(pe, "Assign DMA32 space\n");
			segs = 0;
			pnv_pci_ioda2_setup_dma_pe(phb, pe);
		}

		remaining -= segs;
		base += segs;
	}
}

#ifdef CONFIG_PCI_MSI
static void pnv_ioda2_msi_eoi(struct irq_data *d)
{
	unsigned int hw_irq = (unsigned int)irqd_to_hwirq(d);
	struct irq_chip *chip = irq_data_get_irq_chip(d);
	struct pnv_phb *phb = container_of(chip, struct pnv_phb,
					   ioda.irq_chip);
	int64_t rc;

	rc = opal_pci_msi_eoi(phb->opal_id, hw_irq);
	WARN_ON_ONCE(rc);

	icp_native_eoi(d);
}


static void set_msi_irq_chip(struct pnv_phb *phb, unsigned int virq)
{
	struct irq_data *idata;
	struct irq_chip *ichip;

	if (phb->type != PNV_PHB_IODA2)
		return;

	if (!phb->ioda.irq_chip_init) {
		/*
		 * First time we setup an MSI IRQ, we need to setup the
		 * corresponding IRQ chip to route correctly.
		 */
		idata = irq_get_irq_data(virq);
		ichip = irq_data_get_irq_chip(idata);
		phb->ioda.irq_chip_init = 1;
		phb->ioda.irq_chip = *ichip;
		phb->ioda.irq_chip.irq_eoi = pnv_ioda2_msi_eoi;
	}
	irq_set_chip(virq, &phb->ioda.irq_chip);
}

#ifdef CONFIG_CXL_BASE

struct device_node *pnv_pci_to_phb_node(struct pci_dev *dev)
{
	struct pci_controller *hose = pci_bus_to_host(dev->bus);

	return hose->dn;
}
EXPORT_SYMBOL(pnv_pci_to_phb_node);

int pnv_phb_to_cxl(struct pci_dev *dev)
{
	struct pci_controller *hose = pci_bus_to_host(dev->bus);
	struct pnv_phb *phb = hose->private_data;
	struct pnv_ioda_pe *pe;
	int rc;

	pe = pnv_ioda_get_pe(dev);
	if (!pe)
		return -ENODEV;

	pe_info(pe, "Switching PHB to CXL\n");

	rc = opal_pci_set_phb_cxl_mode(phb->opal_id, 1, pe->pe_number);
	if (rc)
		dev_err(&dev->dev, "opal_pci_set_phb_cxl_mode failed: %i\n", rc);

	return rc;
}
EXPORT_SYMBOL(pnv_phb_to_cxl);

/* Find PHB for cxl dev and allocate MSI hwirqs?
 * Returns the absolute hardware IRQ number
 */
int pnv_cxl_alloc_hwirqs(struct pci_dev *dev, int num)
{
	struct pci_controller *hose = pci_bus_to_host(dev->bus);
	struct pnv_phb *phb = hose->private_data;
	int hwirq = msi_bitmap_alloc_hwirqs(&phb->msi_bmp, num);

	if (hwirq < 0) {
		dev_warn(&dev->dev, "Failed to find a free MSI\n");
		return -ENOSPC;
	}

	return phb->msi_base + hwirq;
}
EXPORT_SYMBOL(pnv_cxl_alloc_hwirqs);

void pnv_cxl_release_hwirqs(struct pci_dev *dev, int hwirq, int num)
{
	struct pci_controller *hose = pci_bus_to_host(dev->bus);
	struct pnv_phb *phb = hose->private_data;

	msi_bitmap_free_hwirqs(&phb->msi_bmp, hwirq - phb->msi_base, num);
}
EXPORT_SYMBOL(pnv_cxl_release_hwirqs);

void pnv_cxl_release_hwirq_ranges(struct cxl_irq_ranges *irqs,
				  struct pci_dev *dev)
{
	struct pci_controller *hose = pci_bus_to_host(dev->bus);
	struct pnv_phb *phb = hose->private_data;
	int i, hwirq;

	for (i = 1; i < CXL_IRQ_RANGES; i++) {
		if (!irqs->range[i])
			continue;
		pr_devel("cxl release irq range 0x%x: offset: 0x%lx  limit: %ld\n",
			 i, irqs->offset[i],
			 irqs->range[i]);
		hwirq = irqs->offset[i] - phb->msi_base;
		msi_bitmap_free_hwirqs(&phb->msi_bmp, hwirq,
				       irqs->range[i]);
	}
}
EXPORT_SYMBOL(pnv_cxl_release_hwirq_ranges);

int pnv_cxl_alloc_hwirq_ranges(struct cxl_irq_ranges *irqs,
			       struct pci_dev *dev, int num)
{
	struct pci_controller *hose = pci_bus_to_host(dev->bus);
	struct pnv_phb *phb = hose->private_data;
	int i, hwirq, try;

	memset(irqs, 0, sizeof(struct cxl_irq_ranges));

	/* 0 is reserved for the multiplexed PSL DSI interrupt */
	for (i = 1; i < CXL_IRQ_RANGES && num; i++) {
		try = num;
		while (try) {
			hwirq = msi_bitmap_alloc_hwirqs(&phb->msi_bmp, try);
			if (hwirq >= 0)
				break;
			try /= 2;
		}
		if (!try)
			goto fail;

		irqs->offset[i] = phb->msi_base + hwirq;
		irqs->range[i] = try;
		pr_devel("cxl alloc irq range 0x%x: offset: 0x%lx  limit: %li\n",
			 i, irqs->offset[i], irqs->range[i]);
		num -= try;
	}
	if (num)
		goto fail;

	return 0;
fail:
	pnv_cxl_release_hwirq_ranges(irqs, dev);
	return -ENOSPC;
}
EXPORT_SYMBOL(pnv_cxl_alloc_hwirq_ranges);

int pnv_cxl_get_irq_count(struct pci_dev *dev)
{
	struct pci_controller *hose = pci_bus_to_host(dev->bus);
	struct pnv_phb *phb = hose->private_data;

	return phb->msi_bmp.irq_count;
}
EXPORT_SYMBOL(pnv_cxl_get_irq_count);

int pnv_cxl_ioda_msi_setup(struct pci_dev *dev, unsigned int hwirq,
			   unsigned int virq)
{
	struct pci_controller *hose = pci_bus_to_host(dev->bus);
	struct pnv_phb *phb = hose->private_data;
	unsigned int xive_num = hwirq - phb->msi_base;
	struct pnv_ioda_pe *pe;
	int rc;

	if (!(pe = pnv_ioda_get_pe(dev)))
		return -ENODEV;

	/* Assign XIVE to PE */
	rc = opal_pci_set_xive_pe(phb->opal_id, pe->pe_number, xive_num);
	if (rc) {
		pe_warn(pe, "%s: OPAL error %d setting msi_base 0x%x "
			"hwirq 0x%x XIVE 0x%x PE\n",
			pci_name(dev), rc, phb->msi_base, hwirq, xive_num);
		return -EIO;
	}
	set_msi_irq_chip(phb, virq);

	return 0;
}
EXPORT_SYMBOL(pnv_cxl_ioda_msi_setup);
#endif

static int pnv_pci_ioda_msi_setup(struct pnv_phb *phb, struct pci_dev *dev,
				  unsigned int hwirq, unsigned int virq,
				  unsigned int is_64, struct msi_msg *msg)
{
	struct pnv_ioda_pe *pe = pnv_ioda_get_pe(dev);
<<<<<<< HEAD
	struct irq_data *idata;
	struct irq_chip *ichip;
=======
>>>>>>> 6f566b79
	unsigned int xive_num = hwirq - phb->msi_base;
	__be32 data;
	int rc;

	/* No PE assigned ? bail out ... no MSI for you ! */
	if (pe == NULL)
		return -ENXIO;

	/* Check if we have an MVE */
	if (pe->mve_number < 0)
		return -ENXIO;

	/* Force 32-bit MSI on some broken devices */
	if (dev->no_64bit_msi)
		is_64 = 0;

	/* Assign XIVE to PE */
	rc = opal_pci_set_xive_pe(phb->opal_id, pe->pe_number, xive_num);
	if (rc) {
		pr_warn("%s: OPAL error %d setting XIVE %d PE\n",
			pci_name(dev), rc, xive_num);
		return -EIO;
	}

	if (is_64) {
		__be64 addr64;

		rc = opal_get_msi_64(phb->opal_id, pe->mve_number, xive_num, 1,
				     &addr64, &data);
		if (rc) {
			pr_warn("%s: OPAL error %d getting 64-bit MSI data\n",
				pci_name(dev), rc);
			return -EIO;
		}
		msg->address_hi = be64_to_cpu(addr64) >> 32;
		msg->address_lo = be64_to_cpu(addr64) & 0xfffffffful;
	} else {
		__be32 addr32;

		rc = opal_get_msi_32(phb->opal_id, pe->mve_number, xive_num, 1,
				     &addr32, &data);
		if (rc) {
			pr_warn("%s: OPAL error %d getting 32-bit MSI data\n",
				pci_name(dev), rc);
			return -EIO;
		}
		msg->address_hi = 0;
		msg->address_lo = be32_to_cpu(addr32);
	}
	msg->data = be32_to_cpu(data);

	set_msi_irq_chip(phb, virq);

	pr_devel("%s: %s-bit MSI on hwirq %x (xive #%d),"
		 " address=%x_%08x data=%x PE# %d\n",
		 pci_name(dev), is_64 ? "64" : "32", hwirq, xive_num,
		 msg->address_hi, msg->address_lo, data, pe->pe_number);

	return 0;
}

static void pnv_pci_init_ioda_msis(struct pnv_phb *phb)
{
	unsigned int count;
	const __be32 *prop = of_get_property(phb->hose->dn,
					     "ibm,opal-msi-ranges", NULL);
	if (!prop) {
		/* BML Fallback */
		prop = of_get_property(phb->hose->dn, "msi-ranges", NULL);
	}
	if (!prop)
		return;

	phb->msi_base = be32_to_cpup(prop);
	count = be32_to_cpup(prop + 1);
	if (msi_bitmap_alloc(&phb->msi_bmp, count, phb->hose->dn)) {
		pr_err("PCI %d: Failed to allocate MSI bitmap !\n",
		       phb->hose->global_number);
		return;
	}

	phb->msi_setup = pnv_pci_ioda_msi_setup;
	phb->msi32_support = 1;
	pr_info("  Allocated bitmap for %d MSIs (base IRQ 0x%x)\n",
		count, phb->msi_base);
}
#else
static void pnv_pci_init_ioda_msis(struct pnv_phb *phb) { }
#endif /* CONFIG_PCI_MSI */

/*
 * This function is supposed to be called on basis of PE from top
 * to bottom style. So the the I/O or MMIO segment assigned to
 * parent PE could be overrided by its child PEs if necessary.
 */
static void pnv_ioda_setup_pe_seg(struct pci_controller *hose,
				  struct pnv_ioda_pe *pe)
{
	struct pnv_phb *phb = hose->private_data;
	struct pci_bus_region region;
	struct resource *res;
	int i, index;
	int rc;

	/*
	 * NOTE: We only care PCI bus based PE for now. For PCI
	 * device based PE, for example SRIOV sensitive VF should
	 * be figured out later.
	 */
	BUG_ON(!(pe->flags & (PNV_IODA_PE_BUS | PNV_IODA_PE_BUS_ALL)));

	pci_bus_for_each_resource(pe->pbus, res, i) {
		if (!res || !res->flags ||
		    res->start > res->end)
			continue;

		if (res->flags & IORESOURCE_IO) {
			region.start = res->start - phb->ioda.io_pci_base;
			region.end   = res->end - phb->ioda.io_pci_base;
			index = region.start / phb->ioda.io_segsize;

			while (index < phb->ioda.total_pe &&
			       region.start <= region.end) {
				phb->ioda.io_segmap[index] = pe->pe_number;
				rc = opal_pci_map_pe_mmio_window(phb->opal_id,
					pe->pe_number, OPAL_IO_WINDOW_TYPE, 0, index);
				if (rc != OPAL_SUCCESS) {
					pr_err("%s: OPAL error %d when mapping IO "
					       "segment #%d to PE#%d\n",
					       __func__, rc, index, pe->pe_number);
					break;
				}

				region.start += phb->ioda.io_segsize;
				index++;
			}
		} else if (res->flags & IORESOURCE_MEM) {
			region.start = res->start -
				       hose->mem_offset[0] -
				       phb->ioda.m32_pci_base;
			region.end   = res->end -
				       hose->mem_offset[0] -
				       phb->ioda.m32_pci_base;
			index = region.start / phb->ioda.m32_segsize;

			while (index < phb->ioda.total_pe &&
			       region.start <= region.end) {
				phb->ioda.m32_segmap[index] = pe->pe_number;
				rc = opal_pci_map_pe_mmio_window(phb->opal_id,
					pe->pe_number, OPAL_M32_WINDOW_TYPE, 0, index);
				if (rc != OPAL_SUCCESS) {
					pr_err("%s: OPAL error %d when mapping M32 "
					       "segment#%d to PE#%d",
					       __func__, rc, index, pe->pe_number);
					break;
				}

				region.start += phb->ioda.m32_segsize;
				index++;
			}
		}
	}
}

static void pnv_pci_ioda_setup_seg(void)
{
	struct pci_controller *tmp, *hose;
	struct pnv_phb *phb;
	struct pnv_ioda_pe *pe;

	list_for_each_entry_safe(hose, tmp, &hose_list, list_node) {
		phb = hose->private_data;
		list_for_each_entry(pe, &phb->ioda.pe_list, list) {
			pnv_ioda_setup_pe_seg(hose, pe);
		}
	}
}

static void pnv_pci_ioda_setup_DMA(void)
{
	struct pci_controller *hose, *tmp;
	struct pnv_phb *phb;

	list_for_each_entry_safe(hose, tmp, &hose_list, list_node) {
		pnv_ioda_setup_dma(hose->private_data);

		/* Mark the PHB initialization done */
		phb = hose->private_data;
		phb->initialized = 1;
	}
}

static void pnv_pci_ioda_create_dbgfs(void)
{
#ifdef CONFIG_DEBUG_FS
	struct pci_controller *hose, *tmp;
	struct pnv_phb *phb;
	char name[16];

	list_for_each_entry_safe(hose, tmp, &hose_list, list_node) {
		phb = hose->private_data;

		sprintf(name, "PCI%04x", hose->global_number);
		phb->dbgfs = debugfs_create_dir(name, powerpc_debugfs_root);
		if (!phb->dbgfs)
			pr_warning("%s: Error on creating debugfs on PHB#%x\n",
				__func__, hose->global_number);
	}
#endif /* CONFIG_DEBUG_FS */
}

static void pnv_pci_ioda_fixup(void)
{
	pnv_pci_ioda_setup_PEs();
	pnv_pci_ioda_setup_seg();
	pnv_pci_ioda_setup_DMA();

	pnv_pci_ioda_create_dbgfs();

#ifdef CONFIG_EEH
	eeh_init();
	eeh_addr_cache_build();
#endif
}

/*
 * Returns the alignment for I/O or memory windows for P2P
 * bridges. That actually depends on how PEs are segmented.
 * For now, we return I/O or M32 segment size for PE sensitive
 * P2P bridges. Otherwise, the default values (4KiB for I/O,
 * 1MiB for memory) will be returned.
 *
 * The current PCI bus might be put into one PE, which was
 * create against the parent PCI bridge. For that case, we
 * needn't enlarge the alignment so that we can save some
 * resources.
 */
static resource_size_t pnv_pci_window_alignment(struct pci_bus *bus,
						unsigned long type)
{
	struct pci_dev *bridge;
	struct pci_controller *hose = pci_bus_to_host(bus);
	struct pnv_phb *phb = hose->private_data;
	int num_pci_bridges = 0;

	bridge = bus->self;
	while (bridge) {
		if (pci_pcie_type(bridge) == PCI_EXP_TYPE_PCI_BRIDGE) {
			num_pci_bridges++;
			if (num_pci_bridges >= 2)
				return 1;
		}

		bridge = bridge->bus->self;
	}

	/* We fail back to M32 if M64 isn't supported */
	if (phb->ioda.m64_segsize &&
	    pnv_pci_is_mem_pref_64(type))
		return phb->ioda.m64_segsize;
	if (type & IORESOURCE_MEM)
		return phb->ioda.m32_segsize;

	return phb->ioda.io_segsize;
}

/* Prevent enabling devices for which we couldn't properly
 * assign a PE
 */
static int pnv_pci_enable_device_hook(struct pci_dev *dev)
{
	struct pci_controller *hose = pci_bus_to_host(dev->bus);
	struct pnv_phb *phb = hose->private_data;
	struct pci_dn *pdn;

	/* The function is probably called while the PEs have
	 * not be created yet. For example, resource reassignment
	 * during PCI probe period. We just skip the check if
	 * PEs isn't ready.
	 */
	if (!phb->initialized)
		return 0;

	pdn = pci_get_pdn(dev);
	if (!pdn || pdn->pe_number == IODA_INVALID_PE)
		return -EINVAL;

	return 0;
}

static u32 pnv_ioda_bdfn_to_pe(struct pnv_phb *phb, struct pci_bus *bus,
			       u32 devfn)
{
	return phb->ioda.pe_rmap[(bus->number << 8) | devfn];
}

static void pnv_pci_ioda_shutdown(struct pnv_phb *phb)
{
	opal_pci_reset(phb->opal_id, OPAL_RESET_PCI_IODA_TABLE,
		       OPAL_ASSERT_RESET);
}

static void __init pnv_pci_init_ioda_phb(struct device_node *np,
					 u64 hub_id, int ioda_type)
{
	struct pci_controller *hose;
	struct pnv_phb *phb;
	unsigned long size, m32map_off, pemap_off, iomap_off = 0;
	const __be64 *prop64;
	const __be32 *prop32;
	int len;
	u64 phb_id;
	void *aux;
	long rc;

	pr_info("Initializing IODA%d OPAL PHB %s\n", ioda_type, np->full_name);

	prop64 = of_get_property(np, "ibm,opal-phbid", NULL);
	if (!prop64) {
		pr_err("  Missing \"ibm,opal-phbid\" property !\n");
		return;
	}
	phb_id = be64_to_cpup(prop64);
	pr_debug("  PHB-ID  : 0x%016llx\n", phb_id);

	phb = alloc_bootmem(sizeof(struct pnv_phb));
	if (!phb) {
		pr_err("  Out of memory !\n");
		return;
	}

	/* Allocate PCI controller */
	memset(phb, 0, sizeof(struct pnv_phb));
	phb->hose = hose = pcibios_alloc_controller(np);
	if (!phb->hose) {
		pr_err("  Can't allocate PCI controller for %s\n",
		       np->full_name);
		free_bootmem((unsigned long)phb, sizeof(struct pnv_phb));
		return;
	}

	spin_lock_init(&phb->lock);
	prop32 = of_get_property(np, "bus-range", &len);
	if (prop32 && len == 8) {
		hose->first_busno = be32_to_cpu(prop32[0]);
		hose->last_busno = be32_to_cpu(prop32[1]);
	} else {
		pr_warn("  Broken <bus-range> on %s\n", np->full_name);
		hose->first_busno = 0;
		hose->last_busno = 0xff;
	}
	hose->private_data = phb;
	phb->hub_id = hub_id;
	phb->opal_id = phb_id;
	phb->type = ioda_type;

	/* Detect specific models for error handling */
	if (of_device_is_compatible(np, "ibm,p7ioc-pciex"))
		phb->model = PNV_PHB_MODEL_P7IOC;
	else if (of_device_is_compatible(np, "ibm,power8-pciex"))
		phb->model = PNV_PHB_MODEL_PHB3;
	else
		phb->model = PNV_PHB_MODEL_UNKNOWN;

	/* Parse 32-bit and IO ranges (if any) */
	pci_process_bridge_OF_ranges(hose, np, !hose->global_number);

	/* Get registers */
	phb->regs = of_iomap(np, 0);
	if (phb->regs == NULL)
		pr_err("  Failed to map registers !\n");

	/* Initialize more IODA stuff */
	phb->ioda.total_pe = 1;
	prop32 = of_get_property(np, "ibm,opal-num-pes", NULL);
	if (prop32)
		phb->ioda.total_pe = be32_to_cpup(prop32);
	prop32 = of_get_property(np, "ibm,opal-reserved-pe", NULL);
	if (prop32)
		phb->ioda.reserved_pe = be32_to_cpup(prop32);

	/* Parse 64-bit MMIO range */
	pnv_ioda_parse_m64_window(phb);

	phb->ioda.m32_size = resource_size(&hose->mem_resources[0]);
	/* FW Has already off top 64k of M32 space (MSI space) */
	phb->ioda.m32_size += 0x10000;

	phb->ioda.m32_segsize = phb->ioda.m32_size / phb->ioda.total_pe;
	phb->ioda.m32_pci_base = hose->mem_resources[0].start - hose->mem_offset[0];
	phb->ioda.io_size = hose->pci_io_size;
	phb->ioda.io_segsize = phb->ioda.io_size / phb->ioda.total_pe;
	phb->ioda.io_pci_base = 0; /* XXX calculate this ? */

	/* Allocate aux data & arrays. We don't have IO ports on PHB3 */
	size = _ALIGN_UP(phb->ioda.total_pe / 8, sizeof(unsigned long));
	m32map_off = size;
	size += phb->ioda.total_pe * sizeof(phb->ioda.m32_segmap[0]);
	if (phb->type == PNV_PHB_IODA1) {
		iomap_off = size;
		size += phb->ioda.total_pe * sizeof(phb->ioda.io_segmap[0]);
	}
	pemap_off = size;
	size += phb->ioda.total_pe * sizeof(struct pnv_ioda_pe);
	aux = alloc_bootmem(size);
	memset(aux, 0, size);
	phb->ioda.pe_alloc = aux;
	phb->ioda.m32_segmap = aux + m32map_off;
	if (phb->type == PNV_PHB_IODA1)
		phb->ioda.io_segmap = aux + iomap_off;
	phb->ioda.pe_array = aux + pemap_off;
	set_bit(phb->ioda.reserved_pe, phb->ioda.pe_alloc);

	INIT_LIST_HEAD(&phb->ioda.pe_dma_list);
	INIT_LIST_HEAD(&phb->ioda.pe_list);

	/* Calculate how many 32-bit TCE segments we have */
	phb->ioda.tce32_count = phb->ioda.m32_pci_base >> 28;

#if 0 /* We should really do that ... */
	rc = opal_pci_set_phb_mem_window(opal->phb_id,
					 window_type,
					 window_num,
					 starting_real_address,
					 starting_pci_address,
					 segment_size);
#endif

	pr_info("  %03d (%03d) PE's M32: 0x%x [segment=0x%x]\n",
		phb->ioda.total_pe, phb->ioda.reserved_pe,
		phb->ioda.m32_size, phb->ioda.m32_segsize);
	if (phb->ioda.m64_size)
		pr_info("                 M64: 0x%lx [segment=0x%lx]\n",
			phb->ioda.m64_size, phb->ioda.m64_segsize);
	if (phb->ioda.io_size)
		pr_info("                  IO: 0x%x [segment=0x%x]\n",
			phb->ioda.io_size, phb->ioda.io_segsize);


	phb->hose->ops = &pnv_pci_ops;
	phb->get_pe_state = pnv_ioda_get_pe_state;
	phb->freeze_pe = pnv_ioda_freeze_pe;
	phb->unfreeze_pe = pnv_ioda_unfreeze_pe;
#ifdef CONFIG_EEH
	phb->eeh_ops = &ioda_eeh_ops;
#endif

	/* Setup RID -> PE mapping function */
	phb->bdfn_to_pe = pnv_ioda_bdfn_to_pe;

	/* Setup TCEs */
	phb->dma_dev_setup = pnv_pci_ioda_dma_dev_setup;
	phb->dma_set_mask = pnv_pci_ioda_dma_set_mask;
	phb->dma_get_required_mask = pnv_pci_ioda_dma_get_required_mask;

	/* Setup shutdown function for kexec */
	phb->shutdown = pnv_pci_ioda_shutdown;

	/* Setup MSI support */
	pnv_pci_init_ioda_msis(phb);

	/*
	 * We pass the PCI probe flag PCI_REASSIGN_ALL_RSRC here
	 * to let the PCI core do resource assignment. It's supposed
	 * that the PCI core will do correct I/O and MMIO alignment
	 * for the P2P bridge bars so that each PCI bus (excluding
	 * the child P2P bridges) can form individual PE.
	 */
	ppc_md.pcibios_fixup = pnv_pci_ioda_fixup;
	ppc_md.pcibios_enable_device_hook = pnv_pci_enable_device_hook;
	ppc_md.pcibios_window_alignment = pnv_pci_window_alignment;
	ppc_md.pcibios_reset_secondary_bus = pnv_pci_reset_secondary_bus;
	pci_add_flags(PCI_REASSIGN_ALL_RSRC);

	/* Reset IODA tables to a clean state */
	rc = opal_pci_reset(phb_id, OPAL_RESET_PCI_IODA_TABLE, OPAL_ASSERT_RESET);
	if (rc)
		pr_warning("  OPAL Error %ld performing IODA table reset !\n", rc);

	/* If we're running in kdump kerenl, the previous kerenl never
	 * shutdown PCI devices correctly. We already got IODA table
	 * cleaned out. So we have to issue PHB reset to stop all PCI
	 * transactions from previous kerenl.
	 */
	if (is_kdump_kernel()) {
		pr_info("  Issue PHB reset ...\n");
		ioda_eeh_phb_reset(hose, EEH_RESET_FUNDAMENTAL);
		ioda_eeh_phb_reset(hose, EEH_RESET_DEACTIVATE);
	}

	/* Configure M64 window */
	if (phb->init_m64 && phb->init_m64(phb))
		hose->mem_resources[1].flags = 0;
}

void __init pnv_pci_init_ioda2_phb(struct device_node *np)
{
	pnv_pci_init_ioda_phb(np, 0, PNV_PHB_IODA2);
}

void __init pnv_pci_init_ioda_hub(struct device_node *np)
{
	struct device_node *phbn;
	const __be64 *prop64;
	u64 hub_id;

	pr_info("Probing IODA IO-Hub %s\n", np->full_name);

	prop64 = of_get_property(np, "ibm,opal-hubid", NULL);
	if (!prop64) {
		pr_err(" Missing \"ibm,opal-hubid\" property !\n");
		return;
	}
	hub_id = be64_to_cpup(prop64);
	pr_devel(" HUB-ID : 0x%016llx\n", hub_id);

	/* Count child PHBs */
	for_each_child_of_node(np, phbn) {
		/* Look for IODA1 PHBs */
		if (of_device_is_compatible(phbn, "ibm,ioda-phb"))
			pnv_pci_init_ioda_phb(phbn, hub_id, PNV_PHB_IODA1);
	}
}<|MERGE_RESOLUTION|>--- conflicted
+++ resolved
@@ -1509,11 +1509,6 @@
 				  unsigned int is_64, struct msi_msg *msg)
 {
 	struct pnv_ioda_pe *pe = pnv_ioda_get_pe(dev);
-<<<<<<< HEAD
-	struct irq_data *idata;
-	struct irq_chip *ichip;
-=======
->>>>>>> 6f566b79
 	unsigned int xive_num = hwirq - phb->msi_base;
 	__be32 data;
 	int rc;
