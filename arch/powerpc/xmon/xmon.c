/*
 * Routines providing a simple monitor for use on the PowerMac.
 *
 * Copyright (C) 1996-2005 Paul Mackerras.
 * Copyright (C) 2001 PPC64 Team, IBM Corp
 * Copyrignt (C) 2006 Michael Ellerman, IBM Corp
 *
 *      This program is free software; you can redistribute it and/or
 *      modify it under the terms of the GNU General Public License
 *      as published by the Free Software Foundation; either version
 *      2 of the License, or (at your option) any later version.
 */
#include <linux/errno.h>
#include <linux/sched.h>
#include <linux/smp.h>
#include <linux/mm.h>
#include <linux/reboot.h>
#include <linux/delay.h>
#include <linux/kallsyms.h>
#include <linux/cpumask.h>
#include <linux/module.h>
#include <linux/sysrq.h>
#include <linux/interrupt.h>
#include <linux/irq.h>
#include <linux/bug.h>

#include <asm/ptrace.h>
#include <asm/string.h>
#include <asm/prom.h>
#include <asm/machdep.h>
#include <asm/xmon.h>
#include <asm/processor.h>
#include <asm/pgtable.h>
#include <asm/mmu.h>
#include <asm/mmu_context.h>
#include <asm/cputable.h>
#include <asm/rtas.h>
#include <asm/sstep.h>
#include <asm/irq_regs.h>
#include <asm/spu.h>
#include <asm/spu_priv1.h>
#include <asm/firmware.h>
#include <asm/setjmp.h>
#include <asm/reg.h>

#ifdef CONFIG_PPC64
#include <asm/hvcall.h>
#include <asm/paca.h>
#endif

#include "nonstdio.h"
#include "dis-asm.h"

#define scanhex	xmon_scanhex
#define skipbl	xmon_skipbl

#ifdef CONFIG_SMP
static cpumask_t cpus_in_xmon = CPU_MASK_NONE;
static unsigned long xmon_taken = 1;
static int xmon_owner;
static int xmon_gate;
#endif /* CONFIG_SMP */

static unsigned long in_xmon = 0;

static unsigned long adrs;
static int size = 1;
#define MAX_DUMP (128 * 1024)
static unsigned long ndump = 64;
static unsigned long nidump = 16;
static unsigned long ncsum = 4096;
static int termch;
static char tmpstr[128];

static long bus_error_jmp[JMP_BUF_LEN];
static int catch_memory_errors;
static long *xmon_fault_jmp[NR_CPUS];

/* Breakpoint stuff */
struct bpt {
	unsigned long	address;
	unsigned int	instr[2];
	atomic_t	ref_count;
	int		enabled;
	unsigned long	pad;
};

/* Bits in bpt.enabled */
#define BP_IABR_TE	1		/* IABR translation enabled */
#define BP_IABR		2
#define BP_TRAP		8
#define BP_DABR		0x10

#define NBPTS	256
static struct bpt bpts[NBPTS];
static struct bpt dabr;
static struct bpt *iabr;
static unsigned bpinstr = 0x7fe00008;	/* trap */

#define BP_NUM(bp)	((bp) - bpts + 1)

/* Prototypes */
static int cmds(struct pt_regs *);
static int mread(unsigned long, void *, int);
static int mwrite(unsigned long, void *, int);
static int handle_fault(struct pt_regs *);
static void byterev(unsigned char *, int);
static void memex(void);
static int bsesc(void);
static void dump(void);
static void prdump(unsigned long, long);
static int ppc_inst_dump(unsigned long, long, int);
static void dump_log_buf(void);
static void backtrace(struct pt_regs *);
static void excprint(struct pt_regs *);
static void prregs(struct pt_regs *);
static void memops(int);
static void memlocate(void);
static void memzcan(void);
static void memdiffs(unsigned char *, unsigned char *, unsigned, unsigned);
int skipbl(void);
int scanhex(unsigned long *valp);
static void scannl(void);
static int hexdigit(int);
void getstring(char *, int);
static void flush_input(void);
static int inchar(void);
static void take_input(char *);
static unsigned long read_spr(int);
static void write_spr(int, unsigned long);
static void super_regs(void);
static void remove_bpts(void);
static void insert_bpts(void);
static void remove_cpu_bpts(void);
static void insert_cpu_bpts(void);
static struct bpt *at_breakpoint(unsigned long pc);
static struct bpt *in_breakpoint_table(unsigned long pc, unsigned long *offp);
static int  do_step(struct pt_regs *);
static void bpt_cmds(void);
static void cacheflush(void);
static void xmon_show_dmesg(void);
static int  cpu_cmd(void);
static void csum(void);
static void bootcmds(void);
static void proccall(void);
void dump_segments(void);
static void symbol_lookup(void);
static void xmon_show_stack(unsigned long sp, unsigned long lr,
			    unsigned long pc);
static void xmon_print_symbol(unsigned long address, const char *mid,
			      const char *after);
static const char *getvecname(unsigned long vec);

static int do_spu_cmd(void);

#ifdef CONFIG_44x
static void dump_tlb_44x(void);
#endif

static int xmon_no_auto_backtrace;

extern void xmon_enter(void);
extern void xmon_leave(void);

#ifdef CONFIG_PPC64
#define REG		"%.16lx"
#define REGS_PER_LINE	4
#define LAST_VOLATILE	13
#else
#define REG		"%.8lx"
#define REGS_PER_LINE	8
#define LAST_VOLATILE	12
#endif

#define GETWORD(v)	(((v)[0] << 24) + ((v)[1] << 16) + ((v)[2] << 8) + (v)[3])

#define isxdigit(c)	(('0' <= (c) && (c) <= '9') \
			 || ('a' <= (c) && (c) <= 'f') \
			 || ('A' <= (c) && (c) <= 'F'))
#define isalnum(c)	(('0' <= (c) && (c) <= '9') \
			 || ('a' <= (c) && (c) <= 'z') \
			 || ('A' <= (c) && (c) <= 'Z'))
#define isspace(c)	(c == ' ' || c == '\t' || c == 10 || c == 13 || c == 0)

static char *help_string = "\
Commands:\n\
  b	show breakpoints\n\
  bd	set data breakpoint\n\
  bi	set instruction breakpoint\n\
  bc	clear breakpoint\n"
#ifdef CONFIG_SMP
  "\
  c	print cpus stopped in xmon\n\
  c#	try to switch to cpu number h (in hex)\n"
#endif
  "\
  C	checksum\n\
  D	show dmesg (printk) buffer\n\
  d	dump bytes\n\
  di	dump instructions\n\
  df	dump float values\n\
  dd	dump double values\n\
  dl    dump the kernel log buffer\n\
  dr	dump stream of raw bytes\n\
  e	print exception information\n\
  f	flush cache\n\
  la	lookup symbol+offset of specified address\n\
  ls	lookup address of specified symbol\n\
  m	examine/change memory\n\
  mm	move a block of memory\n\
  ms	set a block of memory\n\
  md	compare two blocks of memory\n\
  ml	locate a block of memory\n\
  mz	zero a block of memory\n\
  mi	show information about memory allocation\n\
  p 	call a procedure\n\
  r	print registers\n\
  s	single step\n"
#ifdef CONFIG_SPU_BASE
"  ss	stop execution on all spus\n\
  sr	restore execution on stopped spus\n\
  sf  #	dump spu fields for spu # (in hex)\n\
  sd  #	dump spu local store for spu # (in hex)\n\
  sdi #	disassemble spu local store for spu # (in hex)\n"
#endif
"  S	print special registers\n\
  t	print backtrace\n\
  x	exit monitor and recover\n\
  X	exit monitor and dont recover\n"
#ifdef CONFIG_PPC64
"  u	dump segment table or SLB\n"
#endif
#ifdef CONFIG_PPC_STD_MMU_32
"  u	dump segment registers\n"
#endif
#ifdef CONFIG_44x
"  u	dump TLB\n"
#endif
"  ?	help\n"
"  zr	reboot\n\
  zh	halt\n"
;

static struct pt_regs *xmon_regs;

static inline void sync(void)
{
	asm volatile("sync; isync");
}

static inline void store_inst(void *p)
{
	asm volatile ("dcbst 0,%0; sync; icbi 0,%0; isync" : : "r" (p));
}

static inline void cflush(void *p)
{
	asm volatile ("dcbf 0,%0; icbi 0,%0" : : "r" (p));
}

static inline void cinval(void *p)
{
	asm volatile ("dcbi 0,%0; icbi 0,%0" : : "r" (p));
}

/*
 * Disable surveillance (the service processor watchdog function)
 * while we are in xmon.
 * XXX we should re-enable it when we leave. :)
 */
#define SURVEILLANCE_TOKEN	9000

static inline void disable_surveillance(void)
{
#ifdef CONFIG_PPC_PSERIES
	/* Since this can't be a module, args should end up below 4GB. */
	static struct rtas_args args;

	/*
	 * At this point we have got all the cpus we can into
	 * xmon, so there is hopefully no other cpu calling RTAS
	 * at the moment, even though we don't take rtas.lock.
	 * If we did try to take rtas.lock there would be a
	 * real possibility of deadlock.
	 */
	args.token = rtas_token("set-indicator");
	if (args.token == RTAS_UNKNOWN_SERVICE)
		return;
	args.nargs = 3;
	args.nret = 1;
	args.rets = &args.args[3];
	args.args[0] = SURVEILLANCE_TOKEN;
	args.args[1] = 0;
	args.args[2] = 0;
	enter_rtas(__pa(&args));
#endif /* CONFIG_PPC_PSERIES */
}

#ifdef CONFIG_SMP
static int xmon_speaker;

static void get_output_lock(void)
{
	int me = smp_processor_id() + 0x100;
	int last_speaker = 0, prev;
	long timeout;

	if (xmon_speaker == me)
		return;
	for (;;) {
		if (xmon_speaker == 0) {
			last_speaker = cmpxchg(&xmon_speaker, 0, me);
			if (last_speaker == 0)
				return;
		}
		timeout = 10000000;
		while (xmon_speaker == last_speaker) {
			if (--timeout > 0)
				continue;
			/* hostile takeover */
			prev = cmpxchg(&xmon_speaker, last_speaker, me);
			if (prev == last_speaker)
				return;
			break;
		}
	}
}

static void release_output_lock(void)
{
	xmon_speaker = 0;
}

int cpus_are_in_xmon(void)
{
	return !cpus_empty(cpus_in_xmon);
}
#endif

static inline int unrecoverable_excp(struct pt_regs *regs)
{
#ifdef CONFIG_4xx
	/* We have no MSR_RI bit on 4xx, so we simply return false */
	return 0;
#else
	return ((regs->msr & MSR_RI) == 0);
#endif
}

static int xmon_core(struct pt_regs *regs, int fromipi)
{
	int cmd = 0;
	struct bpt *bp;
	long recurse_jmp[JMP_BUF_LEN];
	unsigned long offset;
	unsigned long flags;
#ifdef CONFIG_SMP
	int cpu;
	int secondary;
	unsigned long timeout;
#endif

	local_irq_save(flags);

	bp = in_breakpoint_table(regs->nip, &offset);
	if (bp != NULL) {
		regs->nip = bp->address + offset;
		atomic_dec(&bp->ref_count);
	}

	remove_cpu_bpts();

#ifdef CONFIG_SMP
	cpu = smp_processor_id();
	if (cpu_isset(cpu, cpus_in_xmon)) {
		get_output_lock();
		excprint(regs);
		printf("cpu 0x%x: Exception %lx %s in xmon, "
		       "returning to main loop\n",
		       cpu, regs->trap, getvecname(TRAP(regs)));
		release_output_lock();
		longjmp(xmon_fault_jmp[cpu], 1);
	}

	if (setjmp(recurse_jmp) != 0) {
		if (!in_xmon || !xmon_gate) {
			get_output_lock();
			printf("xmon: WARNING: bad recursive fault "
			       "on cpu 0x%x\n", cpu);
			release_output_lock();
			goto waiting;
		}
		secondary = !(xmon_taken && cpu == xmon_owner);
		goto cmdloop;
	}

	xmon_fault_jmp[cpu] = recurse_jmp;
	cpu_set(cpu, cpus_in_xmon);

	bp = NULL;
	if ((regs->msr & (MSR_IR|MSR_PR|MSR_SF)) == (MSR_IR|MSR_SF))
		bp = at_breakpoint(regs->nip);
	if (bp || unrecoverable_excp(regs))
		fromipi = 0;

	if (!fromipi) {
		get_output_lock();
		excprint(regs);
		if (bp) {
			printf("cpu 0x%x stopped at breakpoint 0x%x (",
			       cpu, BP_NUM(bp));
			xmon_print_symbol(regs->nip, " ", ")\n");
		}
		if (unrecoverable_excp(regs))
			printf("WARNING: exception is not recoverable, "
			       "can't continue\n");
		release_output_lock();
	}

 waiting:
	secondary = 1;
	while (secondary && !xmon_gate) {
		if (in_xmon == 0) {
			if (fromipi)
				goto leave;
			secondary = test_and_set_bit(0, &in_xmon);
		}
		barrier();
	}

	if (!secondary && !xmon_gate) {
		/* we are the first cpu to come in */
		/* interrupt other cpu(s) */
		int ncpus = num_online_cpus();

		xmon_owner = cpu;
		mb();
		if (ncpus > 1) {
			smp_send_debugger_break(MSG_ALL_BUT_SELF);
			/* wait for other cpus to come in */
			for (timeout = 100000000; timeout != 0; --timeout) {
				if (cpus_weight(cpus_in_xmon) >= ncpus)
					break;
				barrier();
			}
		}
		remove_bpts();
		disable_surveillance();
		/* for breakpoint or single step, print the current instr. */
		if (bp || TRAP(regs) == 0xd00)
			ppc_inst_dump(regs->nip, 1, 0);
		printf("enter ? for help\n");
		mb();
		xmon_gate = 1;
		barrier();
	}

 cmdloop:
	while (in_xmon) {
		if (secondary) {
			if (cpu == xmon_owner) {
				if (!test_and_set_bit(0, &xmon_taken)) {
					secondary = 0;
					continue;
				}
				/* missed it */
				while (cpu == xmon_owner)
					barrier();
			}
			barrier();
		} else {
			cmd = cmds(regs);
			if (cmd != 0) {
				/* exiting xmon */
				insert_bpts();
				xmon_gate = 0;
				wmb();
				in_xmon = 0;
				break;
			}
			/* have switched to some other cpu */
			secondary = 1;
		}
	}
 leave:
	cpu_clear(cpu, cpus_in_xmon);
	xmon_fault_jmp[cpu] = NULL;
#else
	/* UP is simple... */
	if (in_xmon) {
		printf("Exception %lx %s in xmon, returning to main loop\n",
		       regs->trap, getvecname(TRAP(regs)));
		longjmp(xmon_fault_jmp[0], 1);
	}
	if (setjmp(recurse_jmp) == 0) {
		xmon_fault_jmp[0] = recurse_jmp;
		in_xmon = 1;

		excprint(regs);
		bp = at_breakpoint(regs->nip);
		if (bp) {
			printf("Stopped at breakpoint %x (", BP_NUM(bp));
			xmon_print_symbol(regs->nip, " ", ")\n");
		}
		if (unrecoverable_excp(regs))
			printf("WARNING: exception is not recoverable, "
			       "can't continue\n");
		remove_bpts();
		disable_surveillance();
		/* for breakpoint or single step, print the current instr. */
		if (bp || TRAP(regs) == 0xd00)
			ppc_inst_dump(regs->nip, 1, 0);
		printf("enter ? for help\n");
	}

	cmd = cmds(regs);

	insert_bpts();
	in_xmon = 0;
#endif

	if ((regs->msr & (MSR_IR|MSR_PR|MSR_SF)) == (MSR_IR|MSR_SF)) {
		bp = at_breakpoint(regs->nip);
		if (bp != NULL) {
			int stepped = emulate_step(regs, bp->instr[0]);
			if (stepped == 0) {
				regs->nip = (unsigned long) &bp->instr[0];
				atomic_inc(&bp->ref_count);
			} else if (stepped < 0) {
				printf("Couldn't single-step %s instruction\n",
				    (IS_RFID(bp->instr[0])? "rfid": "mtmsrd"));
			}
		}
	}

	insert_cpu_bpts();

	local_irq_restore(flags);

	return cmd != 'X' && cmd != EOF;
}

int xmon(struct pt_regs *excp)
{
	struct pt_regs regs;

	if (excp == NULL) {
		ppc_save_regs(&regs);
		excp = &regs;
	}

	return xmon_core(excp, 0);
}
EXPORT_SYMBOL(xmon);

irqreturn_t xmon_irq(int irq, void *d)
{
	unsigned long flags;
	local_irq_save(flags);
	printf("Keyboard interrupt\n");
	xmon(get_irq_regs());
	local_irq_restore(flags);
	return IRQ_HANDLED;
}

static int xmon_bpt(struct pt_regs *regs)
{
	struct bpt *bp;
	unsigned long offset;

	if ((regs->msr & (MSR_IR|MSR_PR|MSR_SF)) != (MSR_IR|MSR_SF))
		return 0;

	/* Are we at the trap at bp->instr[1] for some bp? */
	bp = in_breakpoint_table(regs->nip, &offset);
	if (bp != NULL && offset == 4) {
		regs->nip = bp->address + 4;
		atomic_dec(&bp->ref_count);
		return 1;
	}

	/* Are we at a breakpoint? */
	bp = at_breakpoint(regs->nip);
	if (!bp)
		return 0;

	xmon_core(regs, 0);

	return 1;
}

static int xmon_sstep(struct pt_regs *regs)
{
	if (user_mode(regs))
		return 0;
	xmon_core(regs, 0);
	return 1;
}

static int xmon_dabr_match(struct pt_regs *regs)
{
	if ((regs->msr & (MSR_IR|MSR_PR|MSR_SF)) != (MSR_IR|MSR_SF))
		return 0;
	if (dabr.enabled == 0)
		return 0;
	xmon_core(regs, 0);
	return 1;
}

static int xmon_iabr_match(struct pt_regs *regs)
{
	if ((regs->msr & (MSR_IR|MSR_PR|MSR_SF)) != (MSR_IR|MSR_SF))
		return 0;
	if (iabr == NULL)
		return 0;
	xmon_core(regs, 0);
	return 1;
}

static int xmon_ipi(struct pt_regs *regs)
{
#ifdef CONFIG_SMP
	if (in_xmon && !cpu_isset(smp_processor_id(), cpus_in_xmon))
		xmon_core(regs, 1);
#endif
	return 0;
}

static int xmon_fault_handler(struct pt_regs *regs)
{
	struct bpt *bp;
	unsigned long offset;

	if (in_xmon && catch_memory_errors)
		handle_fault(regs);	/* doesn't return */

	if ((regs->msr & (MSR_IR|MSR_PR|MSR_SF)) == (MSR_IR|MSR_SF)) {
		bp = in_breakpoint_table(regs->nip, &offset);
		if (bp != NULL) {
			regs->nip = bp->address + offset;
			atomic_dec(&bp->ref_count);
		}
	}

	return 0;
}

static struct bpt *at_breakpoint(unsigned long pc)
{
	int i;
	struct bpt *bp;

	bp = bpts;
	for (i = 0; i < NBPTS; ++i, ++bp)
		if (bp->enabled && pc == bp->address)
			return bp;
	return NULL;
}

static struct bpt *in_breakpoint_table(unsigned long nip, unsigned long *offp)
{
	unsigned long off;

	off = nip - (unsigned long) bpts;
	if (off >= sizeof(bpts))
		return NULL;
	off %= sizeof(struct bpt);
	if (off != offsetof(struct bpt, instr[0])
	    && off != offsetof(struct bpt, instr[1]))
		return NULL;
	*offp = off - offsetof(struct bpt, instr[0]);
	return (struct bpt *) (nip - off);
}

static struct bpt *new_breakpoint(unsigned long a)
{
	struct bpt *bp;

	a &= ~3UL;
	bp = at_breakpoint(a);
	if (bp)
		return bp;

	for (bp = bpts; bp < &bpts[NBPTS]; ++bp) {
		if (!bp->enabled && atomic_read(&bp->ref_count) == 0) {
			bp->address = a;
			bp->instr[1] = bpinstr;
			store_inst(&bp->instr[1]);
			return bp;
		}
	}

	printf("Sorry, no free breakpoints.  Please clear one first.\n");
	return NULL;
}

static void insert_bpts(void)
{
	int i;
	struct bpt *bp;

	bp = bpts;
	for (i = 0; i < NBPTS; ++i, ++bp) {
		if ((bp->enabled & (BP_TRAP|BP_IABR)) == 0)
			continue;
		if (mread(bp->address, &bp->instr[0], 4) != 4) {
			printf("Couldn't read instruction at %lx, "
			       "disabling breakpoint there\n", bp->address);
			bp->enabled = 0;
			continue;
		}
		if (IS_MTMSRD(bp->instr[0]) || IS_RFID(bp->instr[0])) {
			printf("Breakpoint at %lx is on an mtmsrd or rfid "
			       "instruction, disabling it\n", bp->address);
			bp->enabled = 0;
			continue;
		}
		store_inst(&bp->instr[0]);
		if (bp->enabled & BP_IABR)
			continue;
		if (mwrite(bp->address, &bpinstr, 4) != 4) {
			printf("Couldn't write instruction at %lx, "
			       "disabling breakpoint there\n", bp->address);
			bp->enabled &= ~BP_TRAP;
			continue;
		}
		store_inst((void *)bp->address);
	}
}

static void insert_cpu_bpts(void)
{
	if (dabr.enabled)
		set_dabr(dabr.address | (dabr.enabled & 7));
	if (iabr && cpu_has_feature(CPU_FTR_IABR))
		mtspr(SPRN_IABR, iabr->address
			 | (iabr->enabled & (BP_IABR|BP_IABR_TE)));
}

static void remove_bpts(void)
{
	int i;
	struct bpt *bp;
	unsigned instr;

	bp = bpts;
	for (i = 0; i < NBPTS; ++i, ++bp) {
		if ((bp->enabled & (BP_TRAP|BP_IABR)) != BP_TRAP)
			continue;
		if (mread(bp->address, &instr, 4) == 4
		    && instr == bpinstr
		    && mwrite(bp->address, &bp->instr, 4) != 4)
			printf("Couldn't remove breakpoint at %lx\n",
			       bp->address);
		else
			store_inst((void *)bp->address);
	}
}

static void remove_cpu_bpts(void)
{
	set_dabr(0);
	if (cpu_has_feature(CPU_FTR_IABR))
		mtspr(SPRN_IABR, 0);
}

/* Command interpreting routine */
static char *last_cmd;

static int
cmds(struct pt_regs *excp)
{
	int cmd = 0;

	last_cmd = NULL;
	xmon_regs = excp;

	if (!xmon_no_auto_backtrace) {
		xmon_no_auto_backtrace = 1;
		xmon_show_stack(excp->gpr[1], excp->link, excp->nip);
	}

	for(;;) {
#ifdef CONFIG_SMP
		printf("%x:", smp_processor_id());
#endif /* CONFIG_SMP */
		printf("mon> ");
		flush_input();
		termch = 0;
		cmd = skipbl();
		if( cmd == '\n' ) {
			if (last_cmd == NULL)
				continue;
			take_input(last_cmd);
			last_cmd = NULL;
			cmd = inchar();
		}
		switch (cmd) {
		case 'm':
			cmd = inchar();
			switch (cmd) {
			case 'm':
			case 's':
			case 'd':
				memops(cmd);
				break;
			case 'l':
				memlocate();
				break;
			case 'z':
				memzcan();
				break;
			case 'i':
				show_mem();
				break;
			default:
				termch = cmd;
				memex();
			}
			break;
		case 'd':
			dump();
			break;
		case 'D':
			xmon_show_dmesg();
			break;
		case 'l':
			symbol_lookup();
			break;
		case 'r':
			prregs(excp);	/* print regs */
			break;
		case 'e':
			excprint(excp);
			break;
		case 'S':
			super_regs();
			break;
		case 't':
			backtrace(excp);
			break;
		case 'f':
			cacheflush();
			break;
		case 's':
			if (do_spu_cmd() == 0)
				break;
			if (do_step(excp))
				return cmd;
			break;
		case 'x':
		case 'X':
			return cmd;
		case EOF:
			printf(" <no input ...>\n");
			mdelay(2000);
			return cmd;
		case '?':
			xmon_puts(help_string);
			break;
		case 'b':
			bpt_cmds();
			break;
		case 'C':
			csum();
			break;
		case 'c':
			if (cpu_cmd())
				return 0;
			break;
		case 'z':
			bootcmds();
			break;
		case 'p':
			proccall();
			break;
#ifdef CONFIG_PPC_STD_MMU
		case 'u':
			dump_segments();
			break;
#endif
#ifdef CONFIG_4xx
		case 'u':
			dump_tlb_44x();
			break;
#endif
		default:
			printf("Unrecognized command: ");
		        do {
				if (' ' < cmd && cmd <= '~')
					putchar(cmd);
				else
					printf("\\x%x", cmd);
				cmd = inchar();
		        } while (cmd != '\n'); 
			printf(" (type ? for help)\n");
			break;
		}
	}
}

/*
 * Step a single instruction.
 * Some instructions we emulate, others we execute with MSR_SE set.
 */
static int do_step(struct pt_regs *regs)
{
	unsigned int instr;
	int stepped;

	/* check we are in 64-bit kernel mode, translation enabled */
	if ((regs->msr & (MSR_SF|MSR_PR|MSR_IR)) == (MSR_SF|MSR_IR)) {
		if (mread(regs->nip, &instr, 4) == 4) {
			stepped = emulate_step(regs, instr);
			if (stepped < 0) {
				printf("Couldn't single-step %s instruction\n",
				       (IS_RFID(instr)? "rfid": "mtmsrd"));
				return 0;
			}
			if (stepped > 0) {
				regs->trap = 0xd00 | (regs->trap & 1);
				printf("stepped to ");
				xmon_print_symbol(regs->nip, " ", "\n");
				ppc_inst_dump(regs->nip, 1, 0);
				return 0;
			}
		}
	}
	regs->msr |= MSR_SE;
	return 1;
}

static void bootcmds(void)
{
	int cmd;

	cmd = inchar();
	if (cmd == 'r')
		ppc_md.restart(NULL);
	else if (cmd == 'h')
		ppc_md.halt();
	else if (cmd == 'p')
		ppc_md.power_off();
}

static int cpu_cmd(void)
{
#ifdef CONFIG_SMP
	unsigned long cpu;
	int timeout;
	int count;

	if (!scanhex(&cpu)) {
		/* print cpus waiting or in xmon */
		printf("cpus stopped:");
		count = 0;
		for (cpu = 0; cpu < NR_CPUS; ++cpu) {
			if (cpu_isset(cpu, cpus_in_xmon)) {
				if (count == 0)
					printf(" %x", cpu);
				++count;
			} else {
				if (count > 1)
					printf("-%x", cpu - 1);
				count = 0;
			}
		}
		if (count > 1)
			printf("-%x", NR_CPUS - 1);
		printf("\n");
		return 0;
	}
	/* try to switch to cpu specified */
	if (!cpu_isset(cpu, cpus_in_xmon)) {
		printf("cpu 0x%x isn't in xmon\n", cpu);
		return 0;
	}
	xmon_taken = 0;
	mb();
	xmon_owner = cpu;
	timeout = 10000000;
	while (!xmon_taken) {
		if (--timeout == 0) {
			if (test_and_set_bit(0, &xmon_taken))
				break;
			/* take control back */
			mb();
			xmon_owner = smp_processor_id();
			printf("cpu %u didn't take control\n", cpu);
			return 0;
		}
		barrier();
	}
	return 1;
#else
	return 0;
#endif /* CONFIG_SMP */
}

static unsigned short fcstab[256] = {
	0x0000, 0x1189, 0x2312, 0x329b, 0x4624, 0x57ad, 0x6536, 0x74bf,
	0x8c48, 0x9dc1, 0xaf5a, 0xbed3, 0xca6c, 0xdbe5, 0xe97e, 0xf8f7,
	0x1081, 0x0108, 0x3393, 0x221a, 0x56a5, 0x472c, 0x75b7, 0x643e,
	0x9cc9, 0x8d40, 0xbfdb, 0xae52, 0xdaed, 0xcb64, 0xf9ff, 0xe876,
	0x2102, 0x308b, 0x0210, 0x1399, 0x6726, 0x76af, 0x4434, 0x55bd,
	0xad4a, 0xbcc3, 0x8e58, 0x9fd1, 0xeb6e, 0xfae7, 0xc87c, 0xd9f5,
	0x3183, 0x200a, 0x1291, 0x0318, 0x77a7, 0x662e, 0x54b5, 0x453c,
	0xbdcb, 0xac42, 0x9ed9, 0x8f50, 0xfbef, 0xea66, 0xd8fd, 0xc974,
	0x4204, 0x538d, 0x6116, 0x709f, 0x0420, 0x15a9, 0x2732, 0x36bb,
	0xce4c, 0xdfc5, 0xed5e, 0xfcd7, 0x8868, 0x99e1, 0xab7a, 0xbaf3,
	0x5285, 0x430c, 0x7197, 0x601e, 0x14a1, 0x0528, 0x37b3, 0x263a,
	0xdecd, 0xcf44, 0xfddf, 0xec56, 0x98e9, 0x8960, 0xbbfb, 0xaa72,
	0x6306, 0x728f, 0x4014, 0x519d, 0x2522, 0x34ab, 0x0630, 0x17b9,
	0xef4e, 0xfec7, 0xcc5c, 0xddd5, 0xa96a, 0xb8e3, 0x8a78, 0x9bf1,
	0x7387, 0x620e, 0x5095, 0x411c, 0x35a3, 0x242a, 0x16b1, 0x0738,
	0xffcf, 0xee46, 0xdcdd, 0xcd54, 0xb9eb, 0xa862, 0x9af9, 0x8b70,
	0x8408, 0x9581, 0xa71a, 0xb693, 0xc22c, 0xd3a5, 0xe13e, 0xf0b7,
	0x0840, 0x19c9, 0x2b52, 0x3adb, 0x4e64, 0x5fed, 0x6d76, 0x7cff,
	0x9489, 0x8500, 0xb79b, 0xa612, 0xd2ad, 0xc324, 0xf1bf, 0xe036,
	0x18c1, 0x0948, 0x3bd3, 0x2a5a, 0x5ee5, 0x4f6c, 0x7df7, 0x6c7e,
	0xa50a, 0xb483, 0x8618, 0x9791, 0xe32e, 0xf2a7, 0xc03c, 0xd1b5,
	0x2942, 0x38cb, 0x0a50, 0x1bd9, 0x6f66, 0x7eef, 0x4c74, 0x5dfd,
	0xb58b, 0xa402, 0x9699, 0x8710, 0xf3af, 0xe226, 0xd0bd, 0xc134,
	0x39c3, 0x284a, 0x1ad1, 0x0b58, 0x7fe7, 0x6e6e, 0x5cf5, 0x4d7c,
	0xc60c, 0xd785, 0xe51e, 0xf497, 0x8028, 0x91a1, 0xa33a, 0xb2b3,
	0x4a44, 0x5bcd, 0x6956, 0x78df, 0x0c60, 0x1de9, 0x2f72, 0x3efb,
	0xd68d, 0xc704, 0xf59f, 0xe416, 0x90a9, 0x8120, 0xb3bb, 0xa232,
	0x5ac5, 0x4b4c, 0x79d7, 0x685e, 0x1ce1, 0x0d68, 0x3ff3, 0x2e7a,
	0xe70e, 0xf687, 0xc41c, 0xd595, 0xa12a, 0xb0a3, 0x8238, 0x93b1,
	0x6b46, 0x7acf, 0x4854, 0x59dd, 0x2d62, 0x3ceb, 0x0e70, 0x1ff9,
	0xf78f, 0xe606, 0xd49d, 0xc514, 0xb1ab, 0xa022, 0x92b9, 0x8330,
	0x7bc7, 0x6a4e, 0x58d5, 0x495c, 0x3de3, 0x2c6a, 0x1ef1, 0x0f78
};

#define FCS(fcs, c)	(((fcs) >> 8) ^ fcstab[((fcs) ^ (c)) & 0xff])

static void
csum(void)
{
	unsigned int i;
	unsigned short fcs;
	unsigned char v;

	if (!scanhex(&adrs))
		return;
	if (!scanhex(&ncsum))
		return;
	fcs = 0xffff;
	for (i = 0; i < ncsum; ++i) {
		if (mread(adrs+i, &v, 1) == 0) {
			printf("csum stopped at %x\n", adrs+i);
			break;
		}
		fcs = FCS(fcs, v);
	}
	printf("%x\n", fcs);
}

/*
 * Check if this is a suitable place to put a breakpoint.
 */
static long check_bp_loc(unsigned long addr)
{
	unsigned int instr;

	addr &= ~3;
	if (!is_kernel_addr(addr)) {
		printf("Breakpoints may only be placed at kernel addresses\n");
		return 0;
	}
	if (!mread(addr, &instr, sizeof(instr))) {
		printf("Can't read instruction at address %lx\n", addr);
		return 0;
	}
	if (IS_MTMSRD(instr) || IS_RFID(instr)) {
		printf("Breakpoints may not be placed on mtmsrd or rfid "
		       "instructions\n");
		return 0;
	}
	return 1;
}

static char *breakpoint_help_string = 
    "Breakpoint command usage:\n"
    "b                show breakpoints\n"
    "b <addr> [cnt]   set breakpoint at given instr addr\n"
    "bc               clear all breakpoints\n"
    "bc <n/addr>      clear breakpoint number n or at addr\n"
    "bi <addr> [cnt]  set hardware instr breakpoint (POWER3/RS64 only)\n"
    "bd <addr> [cnt]  set hardware data breakpoint\n"
    "";

static void
bpt_cmds(void)
{
	int cmd;
	unsigned long a;
	int mode, i;
	struct bpt *bp;
	const char badaddr[] = "Only kernel addresses are permitted "
		"for breakpoints\n";

	cmd = inchar();
	switch (cmd) {
#ifndef CONFIG_8xx
	case 'd':	/* bd - hardware data breakpoint */
		mode = 7;
		cmd = inchar();
		if (cmd == 'r')
			mode = 5;
		else if (cmd == 'w')
			mode = 6;
		else
			termch = cmd;
		dabr.address = 0;
		dabr.enabled = 0;
		if (scanhex(&dabr.address)) {
			if (!is_kernel_addr(dabr.address)) {
				printf(badaddr);
				break;
			}
			dabr.address &= ~7;
			dabr.enabled = mode | BP_DABR;
		}
		break;

	case 'i':	/* bi - hardware instr breakpoint */
		if (!cpu_has_feature(CPU_FTR_IABR)) {
			printf("Hardware instruction breakpoint "
			       "not supported on this cpu\n");
			break;
		}
		if (iabr) {
			iabr->enabled &= ~(BP_IABR | BP_IABR_TE);
			iabr = NULL;
		}
		if (!scanhex(&a))
			break;
		if (!check_bp_loc(a))
			break;
		bp = new_breakpoint(a);
		if (bp != NULL) {
			bp->enabled |= BP_IABR | BP_IABR_TE;
			iabr = bp;
		}
		break;
#endif

	case 'c':
		if (!scanhex(&a)) {
			/* clear all breakpoints */
			for (i = 0; i < NBPTS; ++i)
				bpts[i].enabled = 0;
			iabr = NULL;
			dabr.enabled = 0;
			printf("All breakpoints cleared\n");
			break;
		}

		if (a <= NBPTS && a >= 1) {
			/* assume a breakpoint number */
			bp = &bpts[a-1];	/* bp nums are 1 based */
		} else {
			/* assume a breakpoint address */
			bp = at_breakpoint(a);
			if (bp == NULL) {
				printf("No breakpoint at %x\n", a);
				break;
			}
		}

		printf("Cleared breakpoint %x (", BP_NUM(bp));
		xmon_print_symbol(bp->address, " ", ")\n");
		bp->enabled = 0;
		break;

	default:
		termch = cmd;
	        cmd = skipbl();
		if (cmd == '?') {
			printf(breakpoint_help_string);
			break;
		}
		termch = cmd;
		if (!scanhex(&a)) {
			/* print all breakpoints */
			printf("   type            address\n");
			if (dabr.enabled) {
				printf("   data   "REG"  [", dabr.address);
				if (dabr.enabled & 1)
					printf("r");
				if (dabr.enabled & 2)
					printf("w");
				printf("]\n");
			}
			for (bp = bpts; bp < &bpts[NBPTS]; ++bp) {
				if (!bp->enabled)
					continue;
				printf("%2x %s   ", BP_NUM(bp),
				    (bp->enabled & BP_IABR)? "inst": "trap");
				xmon_print_symbol(bp->address, "  ", "\n");
			}
			break;
		}

		if (!check_bp_loc(a))
			break;
		bp = new_breakpoint(a);
		if (bp != NULL)
			bp->enabled |= BP_TRAP;
		break;
	}
}

/* Very cheap human name for vector lookup. */
static
const char *getvecname(unsigned long vec)
{
	char *ret;

	switch (vec) {
	case 0x100:	ret = "(System Reset)"; break;
	case 0x200:	ret = "(Machine Check)"; break;
	case 0x300:	ret = "(Data Access)"; break;
	case 0x380:	ret = "(Data SLB Access)"; break;
	case 0x400:	ret = "(Instruction Access)"; break;
	case 0x480:	ret = "(Instruction SLB Access)"; break;
	case 0x500:	ret = "(Hardware Interrupt)"; break;
	case 0x600:	ret = "(Alignment)"; break;
	case 0x700:	ret = "(Program Check)"; break;
	case 0x800:	ret = "(FPU Unavailable)"; break;
	case 0x900:	ret = "(Decrementer)"; break;
	case 0xc00:	ret = "(System Call)"; break;
	case 0xd00:	ret = "(Single Step)"; break;
	case 0xf00:	ret = "(Performance Monitor)"; break;
	case 0xf20:	ret = "(Altivec Unavailable)"; break;
	case 0x1300:	ret = "(Instruction Breakpoint)"; break;
	default: ret = "";
	}
	return ret;
}

static void get_function_bounds(unsigned long pc, unsigned long *startp,
				unsigned long *endp)
{
	unsigned long size, offset;
	const char *name;

	*startp = *endp = 0;
	if (pc == 0)
		return;
	if (setjmp(bus_error_jmp) == 0) {
		catch_memory_errors = 1;
		sync();
		name = kallsyms_lookup(pc, &size, &offset, NULL, tmpstr);
		if (name != NULL) {
			*startp = pc - offset;
			*endp = pc - offset + size;
		}
		sync();
	}
	catch_memory_errors = 0;
}

static int xmon_depth_to_print = 64;

#define LRSAVE_OFFSET		(STACK_FRAME_LR_SAVE * sizeof(unsigned long))
#define MARKER_OFFSET		(STACK_FRAME_MARKER * sizeof(unsigned long))

#ifdef __powerpc64__
#define REGS_OFFSET		0x70
#else
#define REGS_OFFSET		16
#endif

static void xmon_show_stack(unsigned long sp, unsigned long lr,
			    unsigned long pc)
{
	unsigned long ip;
	unsigned long newsp;
	unsigned long marker;
	int count = 0;
	struct pt_regs regs;

	do {
		if (sp < PAGE_OFFSET) {
			if (sp != 0)
				printf("SP (%lx) is in userspace\n", sp);
			break;
		}

		if (!mread(sp + LRSAVE_OFFSET, &ip, sizeof(unsigned long))
		    || !mread(sp, &newsp, sizeof(unsigned long))) {
			printf("Couldn't read stack frame at %lx\n", sp);
			break;
		}

		/*
		 * For the first stack frame, try to work out if
		 * LR and/or the saved LR value in the bottommost
		 * stack frame are valid.
		 */
		if ((pc | lr) != 0) {
			unsigned long fnstart, fnend;
			unsigned long nextip;
			int printip = 1;

			get_function_bounds(pc, &fnstart, &fnend);
			nextip = 0;
			if (newsp > sp)
				mread(newsp + LRSAVE_OFFSET, &nextip,
				      sizeof(unsigned long));
			if (lr == ip) {
				if (lr < PAGE_OFFSET
				    || (fnstart <= lr && lr < fnend))
					printip = 0;
			} else if (lr == nextip) {
				printip = 0;
			} else if (lr >= PAGE_OFFSET
				   && !(fnstart <= lr && lr < fnend)) {
				printf("[link register   ] ");
				xmon_print_symbol(lr, " ", "\n");
			}
			if (printip) {
				printf("["REG"] ", sp);
				xmon_print_symbol(ip, " ", " (unreliable)\n");
			}
			pc = lr = 0;

		} else {
			printf("["REG"] ", sp);
			xmon_print_symbol(ip, " ", "\n");
		}

		/* Look for "regshere" marker to see if this is
		   an exception frame. */
		if (mread(sp + MARKER_OFFSET, &marker, sizeof(unsigned long))
		    && marker == STACK_FRAME_REGS_MARKER) {
			if (mread(sp + REGS_OFFSET, &regs, sizeof(regs))
			    != sizeof(regs)) {
				printf("Couldn't read registers at %lx\n",
				       sp + REGS_OFFSET);
				break;
			}
                        printf("--- Exception: %lx %s at ", regs.trap,
			       getvecname(TRAP(&regs)));
			pc = regs.nip;
			lr = regs.link;
			xmon_print_symbol(pc, " ", "\n");
		}

		if (newsp == 0)
			break;

		sp = newsp;
	} while (count++ < xmon_depth_to_print);
}

static void backtrace(struct pt_regs *excp)
{
	unsigned long sp;

	if (scanhex(&sp))
		xmon_show_stack(sp, 0, 0);
	else
		xmon_show_stack(excp->gpr[1], excp->link, excp->nip);
	scannl();
}

static void print_bug_trap(struct pt_regs *regs)
{
#ifdef CONFIG_BUG
	const struct bug_entry *bug;
	unsigned long addr;

	if (regs->msr & MSR_PR)
		return;		/* not in kernel */
	addr = regs->nip;	/* address of trap instruction */
	if (addr < PAGE_OFFSET)
		return;
	bug = find_bug(regs->nip);
	if (bug == NULL)
		return;
	if (is_warning_bug(bug))
		return;

#ifdef CONFIG_DEBUG_BUGVERBOSE
	printf("kernel BUG at %s:%u!\n",
	       bug->file, bug->line);
#else
	printf("kernel BUG at %p!\n", (void *)bug->bug_addr);
#endif
#endif /* CONFIG_BUG */
}

static void excprint(struct pt_regs *fp)
{
	unsigned long trap;

#ifdef CONFIG_SMP
	printf("cpu 0x%x: ", smp_processor_id());
#endif /* CONFIG_SMP */

	trap = TRAP(fp);
	printf("Vector: %lx %s at [%lx]\n", fp->trap, getvecname(trap), fp);
	printf("    pc: ");
	xmon_print_symbol(fp->nip, ": ", "\n");

	printf("    lr: ", fp->link);
	xmon_print_symbol(fp->link, ": ", "\n");

	printf("    sp: %lx\n", fp->gpr[1]);
	printf("   msr: %lx\n", fp->msr);

	if (trap == 0x300 || trap == 0x380 || trap == 0x600) {
		printf("   dar: %lx\n", fp->dar);
		if (trap != 0x380)
			printf(" dsisr: %lx\n", fp->dsisr);
	}

	printf("  current = 0x%lx\n", current);
#ifdef CONFIG_PPC64
	printf("  paca    = 0x%lx\n", get_paca());
#endif
	if (current) {
		printf("    pid   = %ld, comm = %s\n",
		       current->pid, current->comm);
	}

	if (trap == 0x700)
		print_bug_trap(fp);
}

static void prregs(struct pt_regs *fp)
{
	int n, trap;
	unsigned long base;
	struct pt_regs regs;

	if (scanhex(&base)) {
		if (setjmp(bus_error_jmp) == 0) {
			catch_memory_errors = 1;
			sync();
			regs = *(struct pt_regs *)base;
			sync();
			__delay(200);
		} else {
			catch_memory_errors = 0;
			printf("*** Error reading registers from "REG"\n",
			       base);
			return;
		}
		catch_memory_errors = 0;
		fp = &regs;
	}

#ifdef CONFIG_PPC64
	if (FULL_REGS(fp)) {
		for (n = 0; n < 16; ++n)
			printf("R%.2ld = "REG"   R%.2ld = "REG"\n",
			       n, fp->gpr[n], n+16, fp->gpr[n+16]);
	} else {
		for (n = 0; n < 7; ++n)
			printf("R%.2ld = "REG"   R%.2ld = "REG"\n",
			       n, fp->gpr[n], n+7, fp->gpr[n+7]);
	}
#else
	for (n = 0; n < 32; ++n) {
		printf("R%.2d = %.8x%s", n, fp->gpr[n],
		       (n & 3) == 3? "\n": "   ");
		if (n == 12 && !FULL_REGS(fp)) {
			printf("\n");
			break;
		}
	}
#endif
	printf("pc  = ");
	xmon_print_symbol(fp->nip, " ", "\n");
	printf("lr  = ");
	xmon_print_symbol(fp->link, " ", "\n");
	printf("msr = "REG"   cr  = %.8lx\n", fp->msr, fp->ccr);
	printf("ctr = "REG"   xer = "REG"   trap = %4lx\n",
	       fp->ctr, fp->xer, fp->trap);
	trap = TRAP(fp);
	if (trap == 0x300 || trap == 0x380 || trap == 0x600)
		printf("dar = "REG"   dsisr = %.8lx\n", fp->dar, fp->dsisr);
}

static void cacheflush(void)
{
	int cmd;
	unsigned long nflush;

	cmd = inchar();
	if (cmd != 'i')
		termch = cmd;
	scanhex((void *)&adrs);
	if (termch != '\n')
		termch = 0;
	nflush = 1;
	scanhex(&nflush);
	nflush = (nflush + L1_CACHE_BYTES - 1) / L1_CACHE_BYTES;
	if (setjmp(bus_error_jmp) == 0) {
		catch_memory_errors = 1;
		sync();

		if (cmd != 'i') {
			for (; nflush > 0; --nflush, adrs += L1_CACHE_BYTES)
				cflush((void *) adrs);
		} else {
			for (; nflush > 0; --nflush, adrs += L1_CACHE_BYTES)
				cinval((void *) adrs);
		}
		sync();
		/* wait a little while to see if we get a machine check */
		__delay(200);
	}
	catch_memory_errors = 0;
}

static unsigned long
read_spr(int n)
{
	unsigned int instrs[2];
	unsigned long (*code)(void);
	unsigned long ret = -1UL;
#ifdef CONFIG_PPC64
	unsigned long opd[3];

	opd[0] = (unsigned long)instrs;
	opd[1] = 0;
	opd[2] = 0;
	code = (unsigned long (*)(void)) opd;
#else
	code = (unsigned long (*)(void)) instrs;
#endif

	/* mfspr r3,n; blr */
	instrs[0] = 0x7c6002a6 + ((n & 0x1F) << 16) + ((n & 0x3e0) << 6);
	instrs[1] = 0x4e800020;
	store_inst(instrs);
	store_inst(instrs+1);

	if (setjmp(bus_error_jmp) == 0) {
		catch_memory_errors = 1;
		sync();

		ret = code();

		sync();
		/* wait a little while to see if we get a machine check */
		__delay(200);
		n = size;
	}

	return ret;
}

static void
write_spr(int n, unsigned long val)
{
	unsigned int instrs[2];
	unsigned long (*code)(unsigned long);
#ifdef CONFIG_PPC64
	unsigned long opd[3];

	opd[0] = (unsigned long)instrs;
	opd[1] = 0;
	opd[2] = 0;
	code = (unsigned long (*)(unsigned long)) opd;
#else
	code = (unsigned long (*)(unsigned long)) instrs;
#endif

	instrs[0] = 0x7c6003a6 + ((n & 0x1F) << 16) + ((n & 0x3e0) << 6);
	instrs[1] = 0x4e800020;
	store_inst(instrs);
	store_inst(instrs+1);

	if (setjmp(bus_error_jmp) == 0) {
		catch_memory_errors = 1;
		sync();

		code(val);

		sync();
		/* wait a little while to see if we get a machine check */
		__delay(200);
		n = size;
	}
}

static unsigned long regno;
extern char exc_prolog;
extern char dec_exc;

static void super_regs(void)
{
	int cmd;
	unsigned long val;

	cmd = skipbl();
	if (cmd == '\n') {
	        unsigned long sp, toc;
		asm("mr %0,1" : "=r" (sp) :);
		asm("mr %0,2" : "=r" (toc) :);

		printf("msr  = "REG"  sprg0= "REG"\n",
		       mfmsr(), mfspr(SPRN_SPRG0));
		printf("pvr  = "REG"  sprg1= "REG"\n",
		       mfspr(SPRN_PVR), mfspr(SPRN_SPRG1)); 
		printf("dec  = "REG"  sprg2= "REG"\n",
		       mfspr(SPRN_DEC), mfspr(SPRN_SPRG2));
		printf("sp   = "REG"  sprg3= "REG"\n", sp, mfspr(SPRN_SPRG3));
		printf("toc  = "REG"  dar  = "REG"\n", toc, mfspr(SPRN_DAR));
#ifdef CONFIG_PPC_ISERIES
		if (firmware_has_feature(FW_FEATURE_ISERIES)) {
			struct paca_struct *ptrPaca;
			struct lppaca *ptrLpPaca;

			/* Dump out relevant Paca data areas. */
			printf("Paca: \n");
			ptrPaca = get_paca();

			printf("  Local Processor Control Area (LpPaca): \n");
			ptrLpPaca = ptrPaca->lppaca_ptr;
			printf("    Saved Srr0=%.16lx  Saved Srr1=%.16lx \n",
			       ptrLpPaca->saved_srr0, ptrLpPaca->saved_srr1);
			printf("    Saved Gpr3=%.16lx  Saved Gpr4=%.16lx \n",
			       ptrLpPaca->saved_gpr3, ptrLpPaca->saved_gpr4);
			printf("    Saved Gpr5=%.16lx \n", ptrLpPaca->saved_gpr5);
		}
#endif

		return;
	}

	scanhex(&regno);
	switch (cmd) {
	case 'w':
		val = read_spr(regno);
		scanhex(&val);
		write_spr(regno, val);
		/* fall through */
	case 'r':
		printf("spr %lx = %lx\n", regno, read_spr(regno));
		break;
	}
	scannl();
}

/*
 * Stuff for reading and writing memory safely
 */
static int
mread(unsigned long adrs, void *buf, int size)
{
	volatile int n;
	char *p, *q;

	n = 0;
	if (setjmp(bus_error_jmp) == 0) {
		catch_memory_errors = 1;
		sync();
		p = (char *)adrs;
		q = (char *)buf;
		switch (size) {
		case 2:
			*(u16 *)q = *(u16 *)p;
			break;
		case 4:
			*(u32 *)q = *(u32 *)p;
			break;
		case 8:
			*(u64 *)q = *(u64 *)p;
			break;
		default:
			for( ; n < size; ++n) {
				*q++ = *p++;
				sync();
			}
		}
		sync();
		/* wait a little while to see if we get a machine check */
		__delay(200);
		n = size;
	}
	catch_memory_errors = 0;
	return n;
}

static int
mwrite(unsigned long adrs, void *buf, int size)
{
	volatile int n;
	char *p, *q;

	n = 0;
	if (setjmp(bus_error_jmp) == 0) {
		catch_memory_errors = 1;
		sync();
		p = (char *) adrs;
		q = (char *) buf;
		switch (size) {
		case 2:
			*(u16 *)p = *(u16 *)q;
			break;
		case 4:
			*(u32 *)p = *(u32 *)q;
			break;
		case 8:
			*(u64 *)p = *(u64 *)q;
			break;
		default:
			for ( ; n < size; ++n) {
				*p++ = *q++;
				sync();
			}
		}
		sync();
		/* wait a little while to see if we get a machine check */
		__delay(200);
		n = size;
	} else {
		printf("*** Error writing address %x\n", adrs + n);
	}
	catch_memory_errors = 0;
	return n;
}

static int fault_type;
static int fault_except;
static char *fault_chars[] = { "--", "**", "##" };

static int handle_fault(struct pt_regs *regs)
{
	fault_except = TRAP(regs);
	switch (TRAP(regs)) {
	case 0x200:
		fault_type = 0;
		break;
	case 0x300:
	case 0x380:
		fault_type = 1;
		break;
	default:
		fault_type = 2;
	}

	longjmp(bus_error_jmp, 1);

	return 0;
}

#define SWAP(a, b, t)	((t) = (a), (a) = (b), (b) = (t))

static void
byterev(unsigned char *val, int size)
{
	int t;
	
	switch (size) {
	case 2:
		SWAP(val[0], val[1], t);
		break;
	case 4:
		SWAP(val[0], val[3], t);
		SWAP(val[1], val[2], t);
		break;
	case 8: /* is there really any use for this? */
		SWAP(val[0], val[7], t);
		SWAP(val[1], val[6], t);
		SWAP(val[2], val[5], t);
		SWAP(val[3], val[4], t);
		break;
	}
}

static int brev;
static int mnoread;

static char *memex_help_string = 
    "Memory examine command usage:\n"
    "m [addr] [flags] examine/change memory\n"
    "  addr is optional.  will start where left off.\n"
    "  flags may include chars from this set:\n"
    "    b   modify by bytes (default)\n"
    "    w   modify by words (2 byte)\n"
    "    l   modify by longs (4 byte)\n"
    "    d   modify by doubleword (8 byte)\n"
    "    r   toggle reverse byte order mode\n"
    "    n   do not read memory (for i/o spaces)\n"
    "    .   ok to read (default)\n"
    "NOTE: flags are saved as defaults\n"
    "";

static char *memex_subcmd_help_string = 
    "Memory examine subcommands:\n"
    "  hexval   write this val to current location\n"
    "  'string' write chars from string to this location\n"
    "  '        increment address\n"
    "  ^        decrement address\n"
    "  /        increment addr by 0x10.  //=0x100, ///=0x1000, etc\n"
    "  \\        decrement addr by 0x10.  \\\\=0x100, \\\\\\=0x1000, etc\n"
    "  `        clear no-read flag\n"
    "  ;        stay at this addr\n"
    "  v        change to byte mode\n"
    "  w        change to word (2 byte) mode\n"
    "  l        change to long (4 byte) mode\n"
    "  u        change to doubleword (8 byte) mode\n"
    "  m addr   change current addr\n"
    "  n        toggle no-read flag\n"
    "  r        toggle byte reverse flag\n"
    "  < count  back up count bytes\n"
    "  > count  skip forward count bytes\n"
    "  x        exit this mode\n"
    "";

static void
memex(void)
{
	int cmd, inc, i, nslash;
	unsigned long n;
	unsigned char val[16];

	scanhex((void *)&adrs);
	cmd = skipbl();
	if (cmd == '?') {
		printf(memex_help_string);
		return;
	} else {
		termch = cmd;
	}
	last_cmd = "m\n";
	while ((cmd = skipbl()) != '\n') {
		switch( cmd ){
		case 'b':	size = 1;	break;
		case 'w':	size = 2;	break;
		case 'l':	size = 4;	break;
		case 'd':	size = 8;	break;
		case 'r': 	brev = !brev;	break;
		case 'n':	mnoread = 1;	break;
		case '.':	mnoread = 0;	break;
		}
	}
	if( size <= 0 )
		size = 1;
	else if( size > 8 )
		size = 8;
	for(;;){
		if (!mnoread)
			n = mread(adrs, val, size);
		printf(REG"%c", adrs, brev? 'r': ' ');
		if (!mnoread) {
			if (brev)
				byterev(val, size);
			putchar(' ');
			for (i = 0; i < n; ++i)
				printf("%.2x", val[i]);
			for (; i < size; ++i)
				printf("%s", fault_chars[fault_type]);
		}
		putchar(' ');
		inc = size;
		nslash = 0;
		for(;;){
			if( scanhex(&n) ){
				for (i = 0; i < size; ++i)
					val[i] = n >> (i * 8);
				if (!brev)
					byterev(val, size);
				mwrite(adrs, val, size);
				inc = size;
			}
			cmd = skipbl();
			if (cmd == '\n')
				break;
			inc = 0;
			switch (cmd) {
			case '\'':
				for(;;){
					n = inchar();
					if( n == '\\' )
						n = bsesc();
					else if( n == '\'' )
						break;
					for (i = 0; i < size; ++i)
						val[i] = n >> (i * 8);
					if (!brev)
						byterev(val, size);
					mwrite(adrs, val, size);
					adrs += size;
				}
				adrs -= size;
				inc = size;
				break;
			case ',':
				adrs += size;
				break;
			case '.':
				mnoread = 0;
				break;
			case ';':
				break;
			case 'x':
			case EOF:
				scannl();
				return;
			case 'b':
			case 'v':
				size = 1;
				break;
			case 'w':
				size = 2;
				break;
			case 'l':
				size = 4;
				break;
			case 'u':
				size = 8;
				break;
			case '^':
				adrs -= size;
				break;
				break;
			case '/':
				if (nslash > 0)
					adrs -= 1 << nslash;
				else
					nslash = 0;
				nslash += 4;
				adrs += 1 << nslash;
				break;
			case '\\':
				if (nslash < 0)
					adrs += 1 << -nslash;
				else
					nslash = 0;
				nslash -= 4;
				adrs -= 1 << -nslash;
				break;
			case 'm':
				scanhex((void *)&adrs);
				break;
			case 'n':
				mnoread = 1;
				break;
			case 'r':
				brev = !brev;
				break;
			case '<':
				n = size;
				scanhex(&n);
				adrs -= n;
				break;
			case '>':
				n = size;
				scanhex(&n);
				adrs += n;
				break;
			case '?':
				printf(memex_subcmd_help_string);
				break;
			}
		}
		adrs += inc;
	}
}

static int
bsesc(void)
{
	int c;

	c = inchar();
	switch( c ){
	case 'n':	c = '\n';	break;
	case 'r':	c = '\r';	break;
	case 'b':	c = '\b';	break;
	case 't':	c = '\t';	break;
	}
	return c;
}

static void xmon_rawdump (unsigned long adrs, long ndump)
{
	long n, m, r, nr;
	unsigned char temp[16];

	for (n = ndump; n > 0;) {
		r = n < 16? n: 16;
		nr = mread(adrs, temp, r);
		adrs += nr;
		for (m = 0; m < r; ++m) {
			if (m < nr)
				printf("%.2x", temp[m]);
			else
				printf("%s", fault_chars[fault_type]);
		}
		n -= r;
		if (nr < r)
			break;
	}
	printf("\n");
}

#define isxdigit(c)	(('0' <= (c) && (c) <= '9') \
			 || ('a' <= (c) && (c) <= 'f') \
			 || ('A' <= (c) && (c) <= 'F'))
static void
dump(void)
{
	int c;

	c = inchar();
	if ((isxdigit(c) && c != 'f' && c != 'd') || c == '\n')
		termch = c;
	scanhex((void *)&adrs);
	if (termch != '\n')
		termch = 0;
	if (c == 'i') {
		scanhex(&nidump);
		if (nidump == 0)
			nidump = 16;
		else if (nidump > MAX_DUMP)
			nidump = MAX_DUMP;
		adrs += ppc_inst_dump(adrs, nidump, 1);
		last_cmd = "di\n";
	} else if (c == 'l') {
		dump_log_buf();
	} else if (c == 'r') {
		scanhex(&ndump);
		if (ndump == 0)
			ndump = 64;
		xmon_rawdump(adrs, ndump);
		adrs += ndump;
		last_cmd = "dr\n";
	} else {
		scanhex(&ndump);
		if (ndump == 0)
			ndump = 64;
		else if (ndump > MAX_DUMP)
			ndump = MAX_DUMP;
		prdump(adrs, ndump);
		adrs += ndump;
		last_cmd = "d\n";
	}
}

static void
prdump(unsigned long adrs, long ndump)
{
	long n, m, c, r, nr;
	unsigned char temp[16];

	for (n = ndump; n > 0;) {
		printf(REG, adrs);
		putchar(' ');
		r = n < 16? n: 16;
		nr = mread(adrs, temp, r);
		adrs += nr;
		for (m = 0; m < r; ++m) {
		        if ((m & (sizeof(long) - 1)) == 0 && m > 0)
				putchar(' ');
			if (m < nr)
				printf("%.2x", temp[m]);
			else
				printf("%s", fault_chars[fault_type]);
		}
		for (; m < 16; ++m) {
		        if ((m & (sizeof(long) - 1)) == 0)
				putchar(' ');
			printf("  ");
		}
		printf("  |");
		for (m = 0; m < r; ++m) {
			if (m < nr) {
				c = temp[m];
				putchar(' ' <= c && c <= '~'? c: '.');
			} else
				putchar(' ');
		}
		n -= r;
		for (; m < 16; ++m)
			putchar(' ');
		printf("|\n");
		if (nr < r)
			break;
	}
}

typedef int (*instruction_dump_func)(unsigned long inst, unsigned long addr);

static int
generic_inst_dump(unsigned long adr, long count, int praddr,
			instruction_dump_func dump_func)
{
	int nr, dotted;
	unsigned long first_adr;
	unsigned long inst, last_inst = 0;
	unsigned char val[4];

	dotted = 0;
	for (first_adr = adr; count > 0; --count, adr += 4) {
		nr = mread(adr, val, 4);
		if (nr == 0) {
			if (praddr) {
				const char *x = fault_chars[fault_type];
				printf(REG"  %s%s%s%s\n", adr, x, x, x, x);
			}
			break;
		}
		inst = GETWORD(val);
		if (adr > first_adr && inst == last_inst) {
			if (!dotted) {
				printf(" ...\n");
				dotted = 1;
			}
			continue;
		}
		dotted = 0;
		last_inst = inst;
		if (praddr)
			printf(REG"  %.8x", adr, inst);
		printf("\t");
		dump_func(inst, adr);
		printf("\n");
	}
	return adr - first_adr;
}

static int
ppc_inst_dump(unsigned long adr, long count, int praddr)
{
	return generic_inst_dump(adr, count, praddr, print_insn_powerpc);
}

void
print_address(unsigned long addr)
{
	xmon_print_symbol(addr, "\t# ", "");
}

void
dump_log_buf(void)
{
        const unsigned long size = 128;
        unsigned long end, addr;
        unsigned char buf[size + 1];

        addr = 0;
        buf[size] = '\0';

        if (setjmp(bus_error_jmp) != 0) {
                printf("Unable to lookup symbol __log_buf!\n");
                return;
        }

        catch_memory_errors = 1;
        sync();
        addr = kallsyms_lookup_name("__log_buf");

        if (! addr)
                printf("Symbol __log_buf not found!\n");
        else {
                end = addr + (1 << CONFIG_LOG_BUF_SHIFT);
                while (addr < end) {
                        if (! mread(addr, buf, size)) {
                                printf("Can't read memory at address 0x%lx\n", addr);
                                break;
                        }

                        printf("%s", buf);

                        if (strlen(buf) < size)
                                break;

                        addr += size;
                }
        }

        sync();
        /* wait a little while to see if we get a machine check */
        __delay(200);
        catch_memory_errors = 0;
}

/*
 * Memory operations - move, set, print differences
 */
static unsigned long mdest;		/* destination address */
static unsigned long msrc;		/* source address */
static unsigned long mval;		/* byte value to set memory to */
static unsigned long mcount;		/* # bytes to affect */
static unsigned long mdiffs;		/* max # differences to print */

static void
memops(int cmd)
{
	scanhex((void *)&mdest);
	if( termch != '\n' )
		termch = 0;
	scanhex((void *)(cmd == 's'? &mval: &msrc));
	if( termch != '\n' )
		termch = 0;
	scanhex((void *)&mcount);
	switch( cmd ){
	case 'm':
		memmove((void *)mdest, (void *)msrc, mcount);
		break;
	case 's':
		memset((void *)mdest, mval, mcount);
		break;
	case 'd':
		if( termch != '\n' )
			termch = 0;
		scanhex((void *)&mdiffs);
		memdiffs((unsigned char *)mdest, (unsigned char *)msrc, mcount, mdiffs);
		break;
	}
}

static void
memdiffs(unsigned char *p1, unsigned char *p2, unsigned nb, unsigned maxpr)
{
	unsigned n, prt;

	prt = 0;
	for( n = nb; n > 0; --n )
		if( *p1++ != *p2++ )
			if( ++prt <= maxpr )
				printf("%.16x %.2x # %.16x %.2x\n", p1 - 1,
					p1[-1], p2 - 1, p2[-1]);
	if( prt > maxpr )
		printf("Total of %d differences\n", prt);
}

static unsigned mend;
static unsigned mask;

static void
memlocate(void)
{
	unsigned a, n;
	unsigned char val[4];

	last_cmd = "ml";
	scanhex((void *)&mdest);
	if (termch != '\n') {
		termch = 0;
		scanhex((void *)&mend);
		if (termch != '\n') {
			termch = 0;
			scanhex((void *)&mval);
			mask = ~0;
			if (termch != '\n') termch = 0;
			scanhex((void *)&mask);
		}
	}
	n = 0;
	for (a = mdest; a < mend; a += 4) {
		if (mread(a, val, 4) == 4
			&& ((GETWORD(val) ^ mval) & mask) == 0) {
			printf("%.16x:  %.16x\n", a, GETWORD(val));
			if (++n >= 10)
				break;
		}
	}
}

static unsigned long mskip = 0x1000;
static unsigned long mlim = 0xffffffff;

static void
memzcan(void)
{
	unsigned char v;
	unsigned a;
	int ok, ook;

	scanhex(&mdest);
	if (termch != '\n') termch = 0;
	scanhex(&mskip);
	if (termch != '\n') termch = 0;
	scanhex(&mlim);
	ook = 0;
	for (a = mdest; a < mlim; a += mskip) {
		ok = mread(a, &v, 1);
		if (ok && !ook) {
			printf("%.8x .. ", a);
		} else if (!ok && ook)
			printf("%.8x\n", a - mskip);
		ook = ok;
		if (a + mskip < a)
			break;
	}
	if (ook)
		printf("%.8x\n", a - mskip);
}

static void proccall(void)
{
	unsigned long args[8];
	unsigned long ret;
	int i;
	typedef unsigned long (*callfunc_t)(unsigned long, unsigned long,
			unsigned long, unsigned long, unsigned long,
			unsigned long, unsigned long, unsigned long);
	callfunc_t func;

	if (!scanhex(&adrs))
		return;
	if (termch != '\n')
		termch = 0;
	for (i = 0; i < 8; ++i)
		args[i] = 0;
	for (i = 0; i < 8; ++i) {
		if (!scanhex(&args[i]) || termch == '\n')
			break;
		termch = 0;
	}
	func = (callfunc_t) adrs;
	ret = 0;
	if (setjmp(bus_error_jmp) == 0) {
		catch_memory_errors = 1;
		sync();
		ret = func(args[0], args[1], args[2], args[3],
			   args[4], args[5], args[6], args[7]);
		sync();
		printf("return value is %x\n", ret);
	} else {
		printf("*** %x exception occurred\n", fault_except);
	}
	catch_memory_errors = 0;
}

/* Input scanning routines */
int
skipbl(void)
{
	int c;

	if( termch != 0 ){
		c = termch;
		termch = 0;
	} else
		c = inchar();
	while( c == ' ' || c == '\t' )
		c = inchar();
	return c;
}

#define N_PTREGS	44
static char *regnames[N_PTREGS] = {
	"r0", "r1", "r2", "r3", "r4", "r5", "r6", "r7",
	"r8", "r9", "r10", "r11", "r12", "r13", "r14", "r15",
	"r16", "r17", "r18", "r19", "r20", "r21", "r22", "r23",
	"r24", "r25", "r26", "r27", "r28", "r29", "r30", "r31",
	"pc", "msr", "or3", "ctr", "lr", "xer", "ccr",
#ifdef CONFIG_PPC64
	"softe",
#else
	"mq",
#endif
	"trap", "dar", "dsisr", "res"
};

int
scanhex(unsigned long *vp)
{
	int c, d;
	unsigned long v;

	c = skipbl();
	if (c == '%') {
		/* parse register name */
		char regname[8];
		int i;

		for (i = 0; i < sizeof(regname) - 1; ++i) {
			c = inchar();
			if (!isalnum(c)) {
				termch = c;
				break;
			}
			regname[i] = c;
		}
		regname[i] = 0;
		for (i = 0; i < N_PTREGS; ++i) {
			if (strcmp(regnames[i], regname) == 0) {
				if (xmon_regs == NULL) {
					printf("regs not available\n");
					return 0;
				}
				*vp = ((unsigned long *)xmon_regs)[i];
				return 1;
			}
		}
		printf("invalid register name '%%%s'\n", regname);
		return 0;
	}

	/* skip leading "0x" if any */

	if (c == '0') {
		c = inchar();
		if (c == 'x') {
			c = inchar();
		} else {
			d = hexdigit(c);
			if (d == EOF) {
				termch = c;
				*vp = 0;
				return 1;
			}
		}
	} else if (c == '$') {
		int i;
		for (i=0; i<63; i++) {
			c = inchar();
			if (isspace(c)) {
				termch = c;
				break;
			}
			tmpstr[i] = c;
		}
		tmpstr[i++] = 0;
		*vp = 0;
		if (setjmp(bus_error_jmp) == 0) {
			catch_memory_errors = 1;
			sync();
			*vp = kallsyms_lookup_name(tmpstr);
			sync();
		}
		catch_memory_errors = 0;
		if (!(*vp)) {
			printf("unknown symbol '%s'\n", tmpstr);
			return 0;
		}
		return 1;
	}

	d = hexdigit(c);
	if (d == EOF) {
		termch = c;
		return 0;
	}
	v = 0;
	do {
		v = (v << 4) + d;
		c = inchar();
		d = hexdigit(c);
	} while (d != EOF);
	termch = c;
	*vp = v;
	return 1;
}

static void
scannl(void)
{
	int c;

	c = termch;
	termch = 0;
	while( c != '\n' )
		c = inchar();
}

static int hexdigit(int c)
{
	if( '0' <= c && c <= '9' )
		return c - '0';
	if( 'A' <= c && c <= 'F' )
		return c - ('A' - 10);
	if( 'a' <= c && c <= 'f' )
		return c - ('a' - 10);
	return EOF;
}

void
getstring(char *s, int size)
{
	int c;

	c = skipbl();
	do {
		if( size > 1 ){
			*s++ = c;
			--size;
		}
		c = inchar();
	} while( c != ' ' && c != '\t' && c != '\n' );
	termch = c;
	*s = 0;
}

static char line[256];
static char *lineptr;

static void
flush_input(void)
{
	lineptr = NULL;
}

static int
inchar(void)
{
	if (lineptr == NULL || *lineptr == 0) {
		if (xmon_gets(line, sizeof(line)) == NULL) {
			lineptr = NULL;
			return EOF;
		}
		lineptr = line;
	}
	return *lineptr++;
}

static void
take_input(char *str)
{
	lineptr = str;
}


static void
symbol_lookup(void)
{
	int type = inchar();
	unsigned long addr;
	static char tmp[64];

	switch (type) {
	case 'a':
		if (scanhex(&addr))
			xmon_print_symbol(addr, ": ", "\n");
		termch = 0;
		break;
	case 's':
		getstring(tmp, 64);
		if (setjmp(bus_error_jmp) == 0) {
			catch_memory_errors = 1;
			sync();
			addr = kallsyms_lookup_name(tmp);
			if (addr)
				printf("%s: %lx\n", tmp, addr);
			else
				printf("Symbol '%s' not found.\n", tmp);
			sync();
		}
		catch_memory_errors = 0;
		termch = 0;
		break;
	}
}


/* Print an address in numeric and symbolic form (if possible) */
static void xmon_print_symbol(unsigned long address, const char *mid,
			      const char *after)
{
	char *modname;
	const char *name = NULL;
	unsigned long offset, size;

	printf(REG, address);
	if (setjmp(bus_error_jmp) == 0) {
		catch_memory_errors = 1;
		sync();
		name = kallsyms_lookup(address, &size, &offset, &modname,
				       tmpstr);
		sync();
		/* wait a little while to see if we get a machine check */
		__delay(200);
	}

	catch_memory_errors = 0;

	if (name) {
		printf("%s%s+%#lx/%#lx", mid, name, offset, size);
		if (modname)
			printf(" [%s]", modname);
	}
	printf("%s", after);
}

<<<<<<< HEAD
extern void debugger_syslog_data(char *syslog_data[4]);
#define SYSLOG_WRAP(p) if (p < syslog_data[0]) p = syslog_data[1]-1; \
	else if (p >= syslog_data[1]) p = syslog_data[0];

static void xmon_show_dmesg(void)
{
	char *syslog_data[4], *start, *end, c;
	int logsize;

	/* syslog_data[0,1] physical start, end+1.
	 * syslog_data[2,3] logical start, end+1.
	 */
	debugger_syslog_data(syslog_data);
	if (syslog_data[2] == syslog_data[3])
		return;
	logsize = syslog_data[1] - syslog_data[0];
	start = syslog_data[0] + (syslog_data[2] - syslog_data[0]) % logsize;
	end = syslog_data[0] + (syslog_data[3] - syslog_data[0]) % logsize;

	/* Do a line at a time (max 200 chars) to reduce overhead */
	c = '\0';
	while(1) {
		char *p;
		int chars = 0;
		if (!*start) {
			while (!*start) {
				++start;
				SYSLOG_WRAP(start);
				if (start == end)
					break;
			}
			if (start == end)
				break;
		}
		p = start;
		while (*start && chars < 200) {
			c = *start;
			++chars;
			++start;
			SYSLOG_WRAP(start);
			if (start == end || c == '\n')
				break;
		}
		if (chars)
			printf("%.*s", chars, p);
		if (start == end)
			break;
	}
	if (c != '\n')
		printf("\n");
}

#ifdef CONFIG_PPC64
=======
#ifdef CONFIG_PPC_BOOK3S_64
>>>>>>> 17d857be
static void dump_slb(void)
{
	int i;
	unsigned long esid,vsid,valid;
	unsigned long llp;

	printf("SLB contents of cpu %x\n", smp_processor_id());

	for (i = 0; i < mmu_slb_size; i++) {
		asm volatile("slbmfee  %0,%1" : "=r" (esid) : "r" (i));
		asm volatile("slbmfev  %0,%1" : "=r" (vsid) : "r" (i));
		valid = (esid & SLB_ESID_V);
		if (valid | esid | vsid) {
			printf("%02d %016lx %016lx", i, esid, vsid);
			if (valid) {
				llp = vsid & SLB_VSID_LLP;
				if (vsid & SLB_VSID_B_1T) {
					printf("  1T  ESID=%9lx  VSID=%13lx LLP:%3lx \n",
						GET_ESID_1T(esid),
						(vsid & ~SLB_VSID_B) >> SLB_VSID_SHIFT_1T,
						llp);
				} else {
					printf(" 256M ESID=%9lx  VSID=%13lx LLP:%3lx \n",
						GET_ESID(esid),
						(vsid & ~SLB_VSID_B) >> SLB_VSID_SHIFT,
						llp);
				}
			} else
				printf("\n");
		}
	}
}

static void dump_stab(void)
{
	int i;
	unsigned long *tmp = (unsigned long *)get_paca()->stab_addr;

	printf("Segment table contents of cpu %x\n", smp_processor_id());

	for (i = 0; i < PAGE_SIZE/16; i++) {
		unsigned long a, b;

		a = *tmp++;
		b = *tmp++;

		if (a || b) {
			printf("%03d %016lx ", i, a);
			printf("%016lx\n", b);
		}
	}
}

void dump_segments(void)
{
	if (cpu_has_feature(CPU_FTR_SLB))
		dump_slb();
	else
		dump_stab();
}
#endif

#ifdef CONFIG_PPC_STD_MMU_32
void dump_segments(void)
{
	int i;

	printf("sr0-15 =");
	for (i = 0; i < 16; ++i)
		printf(" %x", mfsrin(i));
	printf("\n");
}
#endif

#ifdef CONFIG_44x
static void dump_tlb_44x(void)
{
	int i;

	for (i = 0; i < PPC44x_TLB_SIZE; i++) {
		unsigned long w0,w1,w2;
		asm volatile("tlbre  %0,%1,0" : "=r" (w0) : "r" (i));
		asm volatile("tlbre  %0,%1,1" : "=r" (w1) : "r" (i));
		asm volatile("tlbre  %0,%1,2" : "=r" (w2) : "r" (i));
		printf("[%02x] %08x %08x %08x ", i, w0, w1, w2);
		if (w0 & PPC44x_TLB_VALID) {
			printf("V %08x -> %01x%08x %c%c%c%c%c",
			       w0 & PPC44x_TLB_EPN_MASK,
			       w1 & PPC44x_TLB_ERPN_MASK,
			       w1 & PPC44x_TLB_RPN_MASK,
			       (w2 & PPC44x_TLB_W) ? 'W' : 'w',
			       (w2 & PPC44x_TLB_I) ? 'I' : 'i',
			       (w2 & PPC44x_TLB_M) ? 'M' : 'm',
			       (w2 & PPC44x_TLB_G) ? 'G' : 'g',
			       (w2 & PPC44x_TLB_E) ? 'E' : 'e');
		}
		printf("\n");
	}
}
#endif /* CONFIG_44x */

static void xmon_init(int enable)
{
#ifdef CONFIG_PPC_ISERIES
	if (firmware_has_feature(FW_FEATURE_ISERIES))
		return;
#endif
	if (enable) {
		__debugger = xmon;
		__debugger_ipi = xmon_ipi;
		__debugger_bpt = xmon_bpt;
		__debugger_sstep = xmon_sstep;
		__debugger_iabr_match = xmon_iabr_match;
		__debugger_dabr_match = xmon_dabr_match;
		__debugger_fault_handler = xmon_fault_handler;
	} else {
		__debugger = NULL;
		__debugger_ipi = NULL;
		__debugger_bpt = NULL;
		__debugger_sstep = NULL;
		__debugger_iabr_match = NULL;
		__debugger_dabr_match = NULL;
		__debugger_fault_handler = NULL;
	}
	xmon_map_scc();
}

#ifdef CONFIG_MAGIC_SYSRQ
static void sysrq_handle_xmon(int key, struct tty_struct *tty) 
{
	/* ensure xmon is enabled */
	xmon_init(1);
	debugger(get_irq_regs());
}

static struct sysrq_key_op sysrq_xmon_op = 
{
	.handler =	sysrq_handle_xmon,
	.help_msg =	"Xmon",
	.action_msg =	"Entering xmon",
};

static int __init setup_xmon_sysrq(void)
{
#ifdef CONFIG_PPC_ISERIES
	if (firmware_has_feature(FW_FEATURE_ISERIES))
		return 0;
#endif
	register_sysrq_key('x', &sysrq_xmon_op);
	return 0;
}
__initcall(setup_xmon_sysrq);
#endif /* CONFIG_MAGIC_SYSRQ */

static int __initdata xmon_early, xmon_off;

static int __init early_parse_xmon(char *p)
{
	if (!p || strncmp(p, "early", 5) == 0) {
		/* just "xmon" is equivalent to "xmon=early" */
		xmon_init(1);
		xmon_early = 1;
	} else if (strncmp(p, "on", 2) == 0)
		xmon_init(1);
	else if (strncmp(p, "off", 3) == 0)
		xmon_off = 1;
	else if (strncmp(p, "nobt", 4) == 0)
		xmon_no_auto_backtrace = 1;
	else
		return 1;

	return 0;
}
early_param("xmon", early_parse_xmon);

void __init xmon_setup(void)
{
#ifdef CONFIG_XMON_DEFAULT
	if (!xmon_off)
		xmon_init(1);
#endif
	if (xmon_early)
		debugger(NULL);
}

#ifdef CONFIG_SPU_BASE

struct spu_info {
	struct spu *spu;
	u64 saved_mfc_sr1_RW;
	u32 saved_spu_runcntl_RW;
	unsigned long dump_addr;
	u8 stopped_ok;
};

#define XMON_NUM_SPUS	16	/* Enough for current hardware */

static struct spu_info spu_info[XMON_NUM_SPUS];

void xmon_register_spus(struct list_head *list)
{
	struct spu *spu;

	list_for_each_entry(spu, list, full_list) {
		if (spu->number >= XMON_NUM_SPUS) {
			WARN_ON(1);
			continue;
		}

		spu_info[spu->number].spu = spu;
		spu_info[spu->number].stopped_ok = 0;
		spu_info[spu->number].dump_addr = (unsigned long)
				spu_info[spu->number].spu->local_store;
	}
}

static void stop_spus(void)
{
	struct spu *spu;
	int i;
	u64 tmp;

	for (i = 0; i < XMON_NUM_SPUS; i++) {
		if (!spu_info[i].spu)
			continue;

		if (setjmp(bus_error_jmp) == 0) {
			catch_memory_errors = 1;
			sync();

			spu = spu_info[i].spu;

			spu_info[i].saved_spu_runcntl_RW =
				in_be32(&spu->problem->spu_runcntl_RW);

			tmp = spu_mfc_sr1_get(spu);
			spu_info[i].saved_mfc_sr1_RW = tmp;

			tmp &= ~MFC_STATE1_MASTER_RUN_CONTROL_MASK;
			spu_mfc_sr1_set(spu, tmp);

			sync();
			__delay(200);

			spu_info[i].stopped_ok = 1;

			printf("Stopped spu %.2d (was %s)\n", i,
					spu_info[i].saved_spu_runcntl_RW ?
					"running" : "stopped");
		} else {
			catch_memory_errors = 0;
			printf("*** Error stopping spu %.2d\n", i);
		}
		catch_memory_errors = 0;
	}
}

static void restart_spus(void)
{
	struct spu *spu;
	int i;

	for (i = 0; i < XMON_NUM_SPUS; i++) {
		if (!spu_info[i].spu)
			continue;

		if (!spu_info[i].stopped_ok) {
			printf("*** Error, spu %d was not successfully stopped"
					", not restarting\n", i);
			continue;
		}

		if (setjmp(bus_error_jmp) == 0) {
			catch_memory_errors = 1;
			sync();

			spu = spu_info[i].spu;
			spu_mfc_sr1_set(spu, spu_info[i].saved_mfc_sr1_RW);
			out_be32(&spu->problem->spu_runcntl_RW,
					spu_info[i].saved_spu_runcntl_RW);

			sync();
			__delay(200);

			printf("Restarted spu %.2d\n", i);
		} else {
			catch_memory_errors = 0;
			printf("*** Error restarting spu %.2d\n", i);
		}
		catch_memory_errors = 0;
	}
}

#define DUMP_WIDTH	23
#define DUMP_VALUE(format, field, value)				\
do {									\
	if (setjmp(bus_error_jmp) == 0) {				\
		catch_memory_errors = 1;				\
		sync();							\
		printf("  %-*s = "format"\n", DUMP_WIDTH,		\
				#field, value);				\
		sync();							\
		__delay(200);						\
	} else {							\
		catch_memory_errors = 0;				\
		printf("  %-*s = *** Error reading field.\n",		\
					DUMP_WIDTH, #field);		\
	}								\
	catch_memory_errors = 0;					\
} while (0)

#define DUMP_FIELD(obj, format, field)	\
	DUMP_VALUE(format, field, obj->field)

static void dump_spu_fields(struct spu *spu)
{
	printf("Dumping spu fields at address %p:\n", spu);

	DUMP_FIELD(spu, "0x%x", number);
	DUMP_FIELD(spu, "%s", name);
	DUMP_FIELD(spu, "0x%lx", local_store_phys);
	DUMP_FIELD(spu, "0x%p", local_store);
	DUMP_FIELD(spu, "0x%lx", ls_size);
	DUMP_FIELD(spu, "0x%x", node);
	DUMP_FIELD(spu, "0x%lx", flags);
	DUMP_FIELD(spu, "%d", class_0_pending);
	DUMP_FIELD(spu, "0x%lx", class_0_dar);
	DUMP_FIELD(spu, "0x%lx", class_1_dar);
	DUMP_FIELD(spu, "0x%lx", class_1_dsisr);
	DUMP_FIELD(spu, "0x%lx", irqs[0]);
	DUMP_FIELD(spu, "0x%lx", irqs[1]);
	DUMP_FIELD(spu, "0x%lx", irqs[2]);
	DUMP_FIELD(spu, "0x%x", slb_replace);
	DUMP_FIELD(spu, "%d", pid);
	DUMP_FIELD(spu, "0x%p", mm);
	DUMP_FIELD(spu, "0x%p", ctx);
	DUMP_FIELD(spu, "0x%p", rq);
	DUMP_FIELD(spu, "0x%p", timestamp);
	DUMP_FIELD(spu, "0x%lx", problem_phys);
	DUMP_FIELD(spu, "0x%p", problem);
	DUMP_VALUE("0x%x", problem->spu_runcntl_RW,
			in_be32(&spu->problem->spu_runcntl_RW));
	DUMP_VALUE("0x%x", problem->spu_status_R,
			in_be32(&spu->problem->spu_status_R));
	DUMP_VALUE("0x%x", problem->spu_npc_RW,
			in_be32(&spu->problem->spu_npc_RW));
	DUMP_FIELD(spu, "0x%p", priv2);
	DUMP_FIELD(spu, "0x%p", pdata);
}

int
spu_inst_dump(unsigned long adr, long count, int praddr)
{
	return generic_inst_dump(adr, count, praddr, print_insn_spu);
}

static void dump_spu_ls(unsigned long num, int subcmd)
{
	unsigned long offset, addr, ls_addr;

	if (setjmp(bus_error_jmp) == 0) {
		catch_memory_errors = 1;
		sync();
		ls_addr = (unsigned long)spu_info[num].spu->local_store;
		sync();
		__delay(200);
	} else {
		catch_memory_errors = 0;
		printf("*** Error: accessing spu info for spu %d\n", num);
		return;
	}
	catch_memory_errors = 0;

	if (scanhex(&offset))
		addr = ls_addr + offset;
	else
		addr = spu_info[num].dump_addr;

	if (addr >= ls_addr + LS_SIZE) {
		printf("*** Error: address outside of local store\n");
		return;
	}

	switch (subcmd) {
	case 'i':
		addr += spu_inst_dump(addr, 16, 1);
		last_cmd = "sdi\n";
		break;
	default:
		prdump(addr, 64);
		addr += 64;
		last_cmd = "sd\n";
		break;
	}

	spu_info[num].dump_addr = addr;
}

static int do_spu_cmd(void)
{
	static unsigned long num = 0;
	int cmd, subcmd = 0;

	cmd = inchar();
	switch (cmd) {
	case 's':
		stop_spus();
		break;
	case 'r':
		restart_spus();
		break;
	case 'd':
		subcmd = inchar();
		if (isxdigit(subcmd) || subcmd == '\n')
			termch = subcmd;
	case 'f':
		scanhex(&num);
		if (num >= XMON_NUM_SPUS || !spu_info[num].spu) {
			printf("*** Error: invalid spu number\n");
			return 0;
		}

		switch (cmd) {
		case 'f':
			dump_spu_fields(spu_info[num].spu);
			break;
		default:
			dump_spu_ls(num, subcmd);
			break;
		}

		break;
	default:
		return -1;
	}

	return 0;
}
#else /* ! CONFIG_SPU_BASE */
static int do_spu_cmd(void)
{
	return -1;
}
#endif<|MERGE_RESOLUTION|>--- conflicted
+++ resolved
@@ -2585,7 +2585,6 @@
 	printf("%s", after);
 }
 
-<<<<<<< HEAD
 extern void debugger_syslog_data(char *syslog_data[4]);
 #define SYSLOG_WRAP(p) if (p < syslog_data[0]) p = syslog_data[1]-1; \
 	else if (p >= syslog_data[1]) p = syslog_data[0];
@@ -2638,10 +2637,7 @@
 		printf("\n");
 }
 
-#ifdef CONFIG_PPC64
-=======
 #ifdef CONFIG_PPC_BOOK3S_64
->>>>>>> 17d857be
 static void dump_slb(void)
 {
 	int i;
