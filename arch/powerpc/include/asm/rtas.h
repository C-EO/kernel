/* SPDX-License-Identifier: GPL-2.0-or-later */
#ifndef _POWERPC_RTAS_H
#define _POWERPC_RTAS_H
#ifdef __KERNEL__

#include <linux/spinlock.h>
#include <asm/page.h>
#include <asm/rtas-types.h>
#include <linux/time.h>
#include <linux/cpumask.h>

/*
 * Definitions for talking to the RTAS on CHRP machines.
 *
 * Copyright (C) 2001 Peter Bergner
 * Copyright (C) 2001 PPC 64 Team, IBM Corp
 */

#define RTAS_UNKNOWN_SERVICE (-1)
#define RTAS_INSTANTIATE_MAX (1ULL<<30) /* Don't instantiate rtas at/above this value */

/* Memory set aside for sys_rtas to use with calls that need a work area. */
#define RTAS_USER_REGION_SIZE (64 * 1024)

/* RTAS return status codes */
#define RTAS_BUSY		-2    /* RTAS Busy */
#define RTAS_EXTENDED_DELAY_MIN	9900
#define RTAS_EXTENDED_DELAY_MAX	9905

/* statuses specific to ibm,suspend-me */
#define RTAS_SUSPEND_ABORTED     9000 /* Suspension aborted */
#define RTAS_NOT_SUSPENDABLE    -9004 /* Partition not suspendable */
#define RTAS_THREADS_ACTIVE     -9005 /* Multiple processor threads active */
#define RTAS_OUTSTANDING_COPROC -9006 /* Outstanding coprocessor operations */

/*
 * In general to call RTAS use rtas_token("string") to lookup
 * an RTAS token for the given string (e.g. "event-scan").
 * To actually perform the call use
 *    ret = rtas_call(token, n_in, n_out, ...)
 * Where n_in is the number of input parameters and
 *       n_out is the number of output parameters
 *
 * If the "string" is invalid on this system, RTAS_UNKNOWN_SERVICE
 * will be returned as a token.  rtas_call() does look for this
 * token and error out gracefully so rtas_call(rtas_token("str"), ...)
 * may be safely used for one-shot calls to RTAS.
 *
 */

<<<<<<< HEAD
typedef __be32 rtas_arg_t;

struct rtas_args {
	__be32 token;
	__be32 nargs;
	__be32 nret; 
	rtas_arg_t args[16];
	rtas_arg_t *rets;     /* Pointer to return values in args[]. */
};  

struct rtas_t {
	unsigned long entry;		/* physical address pointer */
	unsigned long base;		/* physical address pointer */
	unsigned long size;
	arch_spinlock_t lock;
	struct rtas_args args;
	struct device_node *dev;	/* virtual address pointer */
};

=======
>>>>>>> 7d2a07b7
/* RTAS event classes */
#define RTAS_INTERNAL_ERROR		0x80000000 /* set bit 0 */
#define RTAS_EPOW_WARNING		0x40000000 /* set bit 1 */
#define RTAS_HOTPLUG_EVENTS		0x10000000 /* set bit 3 */
#define RTAS_IO_EVENTS			0x08000000 /* set bit 4 */
#define RTAS_EVENT_SCAN_ALL_EVENTS	0xffffffff

/* RTAS event severity */
#define RTAS_SEVERITY_FATAL		0x5
#define RTAS_SEVERITY_ERROR		0x4
#define RTAS_SEVERITY_ERROR_SYNC	0x3
#define RTAS_SEVERITY_WARNING		0x2
#define RTAS_SEVERITY_EVENT		0x1
#define RTAS_SEVERITY_NO_ERROR		0x0

/* RTAS event disposition */
#define RTAS_DISP_FULLY_RECOVERED	0x0
#define RTAS_DISP_LIMITED_RECOVERY	0x1
#define RTAS_DISP_NOT_RECOVERED		0x2

/* RTAS event initiator */
#define RTAS_INITIATOR_UNKNOWN		0x0
#define RTAS_INITIATOR_CPU		0x1
#define RTAS_INITIATOR_PCI		0x2
#define RTAS_INITIATOR_ISA		0x3
#define RTAS_INITIATOR_MEMORY		0x4
#define RTAS_INITIATOR_POWERMGM		0x5

/* RTAS event target */
#define RTAS_TARGET_UNKNOWN		0x0
#define RTAS_TARGET_CPU			0x1
#define RTAS_TARGET_PCI			0x2
#define RTAS_TARGET_ISA			0x3
#define RTAS_TARGET_MEMORY		0x4
#define RTAS_TARGET_POWERMGM		0x5

/* RTAS event type */
#define RTAS_TYPE_RETRY			0x01
#define RTAS_TYPE_TCE_ERR		0x02
#define RTAS_TYPE_INTERN_DEV_FAIL	0x03
#define RTAS_TYPE_TIMEOUT		0x04
#define RTAS_TYPE_DATA_PARITY		0x05
#define RTAS_TYPE_ADDR_PARITY		0x06
#define RTAS_TYPE_CACHE_PARITY		0x07
#define RTAS_TYPE_ADDR_INVALID		0x08
#define RTAS_TYPE_ECC_UNCORR		0x09
#define RTAS_TYPE_ECC_CORR		0x0a
#define RTAS_TYPE_EPOW			0x40
#define RTAS_TYPE_PLATFORM		0xE0
#define RTAS_TYPE_IO			0xE1
#define RTAS_TYPE_INFO			0xE2
#define RTAS_TYPE_DEALLOC		0xE3
#define RTAS_TYPE_DUMP			0xE4
#define RTAS_TYPE_HOTPLUG		0xE5
/* I don't add PowerMGM events right now, this is a different topic */ 
#define RTAS_TYPE_PMGM_POWER_SW_ON	0x60
#define RTAS_TYPE_PMGM_POWER_SW_OFF	0x61
#define RTAS_TYPE_PMGM_LID_OPEN		0x62
#define RTAS_TYPE_PMGM_LID_CLOSE	0x63
#define RTAS_TYPE_PMGM_SLEEP_BTN	0x64
#define RTAS_TYPE_PMGM_WAKE_BTN		0x65
#define RTAS_TYPE_PMGM_BATTERY_WARN	0x66
#define RTAS_TYPE_PMGM_BATTERY_CRIT	0x67
#define RTAS_TYPE_PMGM_SWITCH_TO_BAT	0x68
#define RTAS_TYPE_PMGM_SWITCH_TO_AC	0x69
#define RTAS_TYPE_PMGM_KBD_OR_MOUSE	0x6a
#define RTAS_TYPE_PMGM_ENCLOS_OPEN	0x6b
#define RTAS_TYPE_PMGM_ENCLOS_CLOSED	0x6c
#define RTAS_TYPE_PMGM_RING_INDICATE	0x6d
#define RTAS_TYPE_PMGM_LAN_ATTENTION	0x6e
#define RTAS_TYPE_PMGM_TIME_ALARM	0x6f
#define RTAS_TYPE_PMGM_CONFIG_CHANGE	0x70
#define RTAS_TYPE_PMGM_SERVICE_PROC	0x71
/* Platform Resource Reassignment Notification */
#define RTAS_TYPE_PRRN			0xA0

/* RTAS check-exception vector offset */
#define RTAS_VECTOR_EXTERNAL_INTERRUPT	0x500

static inline uint8_t rtas_error_severity(const struct rtas_error_log *elog)
{
	return (elog->byte1 & 0xE0) >> 5;
}

static inline uint8_t rtas_error_disposition(const struct rtas_error_log *elog)
{
	return (elog->byte1 & 0x18) >> 3;
}

static inline
void rtas_set_disposition_recovered(struct rtas_error_log *elog)
{
	elog->byte1 &= ~0x18;
	elog->byte1 |= (RTAS_DISP_FULLY_RECOVERED << 3);
}

static inline uint8_t rtas_error_extended(const struct rtas_error_log *elog)
{
	return (elog->byte1 & 0x04) >> 2;
}

static inline uint8_t rtas_error_initiator(const struct rtas_error_log *elog)
{
	return (elog->byte2 & 0xf0) >> 4;
}

#define rtas_error_type(x)	((x)->byte3)

static inline
uint32_t rtas_error_extended_log_length(const struct rtas_error_log *elog)
{
	return be32_to_cpu(elog->extended_log_length);
}

#define RTAS_V6EXT_LOG_FORMAT_EVENT_LOG	14

#define RTAS_V6EXT_COMPANY_ID_IBM	(('I' << 24) | ('B' << 16) | ('M' << 8))

static
inline uint8_t rtas_ext_event_log_format(struct rtas_ext_event_log_v6 *ext_log)
{
	return ext_log->byte2 & 0x0F;
}

static
inline uint32_t rtas_ext_event_company_id(struct rtas_ext_event_log_v6 *ext_log)
{
	return be32_to_cpu(ext_log->company_id);
}

/* pSeries event log format */

/* Two bytes ASCII section IDs */
#define PSERIES_ELOG_SECT_ID_PRIV_HDR		(('P' << 8) | 'H')
#define PSERIES_ELOG_SECT_ID_USER_HDR		(('U' << 8) | 'H')
#define PSERIES_ELOG_SECT_ID_PRIMARY_SRC	(('P' << 8) | 'S')
#define PSERIES_ELOG_SECT_ID_EXTENDED_UH	(('E' << 8) | 'H')
#define PSERIES_ELOG_SECT_ID_FAILING_MTMS	(('M' << 8) | 'T')
#define PSERIES_ELOG_SECT_ID_SECONDARY_SRC	(('S' << 8) | 'S')
#define PSERIES_ELOG_SECT_ID_DUMP_LOCATOR	(('D' << 8) | 'H')
#define PSERIES_ELOG_SECT_ID_FW_ERROR		(('S' << 8) | 'W')
#define PSERIES_ELOG_SECT_ID_IMPACT_PART_ID	(('L' << 8) | 'P')
#define PSERIES_ELOG_SECT_ID_LOGIC_RESOURCE_ID	(('L' << 8) | 'R')
#define PSERIES_ELOG_SECT_ID_HMC_ID		(('H' << 8) | 'M')
#define PSERIES_ELOG_SECT_ID_EPOW		(('E' << 8) | 'P')
#define PSERIES_ELOG_SECT_ID_IO_EVENT		(('I' << 8) | 'E')
#define PSERIES_ELOG_SECT_ID_MANUFACT_INFO	(('M' << 8) | 'I')
#define PSERIES_ELOG_SECT_ID_CALL_HOME		(('C' << 8) | 'H')
#define PSERIES_ELOG_SECT_ID_USER_DEF		(('U' << 8) | 'D')
#define PSERIES_ELOG_SECT_ID_HOTPLUG		(('H' << 8) | 'P')
#define PSERIES_ELOG_SECT_ID_MCE		(('M' << 8) | 'C')

static
inline uint16_t pseries_errorlog_id(struct pseries_errorlog *sect)
{
	return be16_to_cpu(sect->id);
}

static
inline uint16_t pseries_errorlog_length(struct pseries_errorlog *sect)
{
	return be16_to_cpu(sect->length);
}

#define PSERIES_HP_ELOG_RESOURCE_CPU	1
#define PSERIES_HP_ELOG_RESOURCE_MEM	2
#define PSERIES_HP_ELOG_RESOURCE_SLOT	3
#define PSERIES_HP_ELOG_RESOURCE_PHB	4
#define PSERIES_HP_ELOG_RESOURCE_PMEM   6

#define PSERIES_HP_ELOG_ACTION_ADD	1
#define PSERIES_HP_ELOG_ACTION_REMOVE	2

#define PSERIES_HP_ELOG_ID_DRC_NAME	1
#define PSERIES_HP_ELOG_ID_DRC_INDEX	2
#define PSERIES_HP_ELOG_ID_DRC_COUNT	3
#define PSERIES_HP_ELOG_ID_DRC_IC	4

struct pseries_errorlog *get_pseries_errorlog(struct rtas_error_log *log,
					      uint16_t section_id);

/*
 * This can be set by the rtas_flash module so that it can get called
 * as the absolutely last thing before the kernel terminates.
 */
extern void (*rtas_flash_term_hook)(int);

extern struct rtas_t rtas;

extern int rtas_token(const char *service);
extern int rtas_service_present(const char *service);
extern int rtas_call(int token, int, int, int *, ...);
int rtas_call_reentrant(int token, int nargs, int nret, int *outputs, ...);
void rtas_call_unlocked(struct rtas_args *args, int token, int nargs,
			int nret, ...);
extern void __noreturn rtas_restart(char *cmd);
extern void rtas_power_off(void);
extern void __noreturn rtas_halt(void);
extern void rtas_os_term(char *str);
void rtas_activate_firmware(void);
extern int rtas_get_sensor(int sensor, int index, int *state);
extern int rtas_get_sensor_fast(int sensor, int index, int *state);
extern int rtas_get_power_level(int powerdomain, int *level);
extern int rtas_set_power_level(int powerdomain, int level, int *setlevel);
extern bool rtas_indicator_present(int token, int *maxindex);
extern int rtas_set_indicator(int indicator, int index, int new_value);
extern int rtas_set_indicator_fast(int indicator, int index, int new_value);
extern void rtas_progress(char *s, unsigned short hex);
int rtas_ibm_suspend_me(int *fw_status);

struct rtc_time;
extern time64_t rtas_get_boot_time(void);
extern void rtas_get_rtc_time(struct rtc_time *rtc_time);
extern int rtas_set_rtc_time(struct rtc_time *rtc_time);

extern unsigned int rtas_busy_delay_time(int status);
extern unsigned int rtas_busy_delay(int status);

extern int early_init_dt_scan_rtas(unsigned long node,
		const char *uname, int depth, void *data);

extern void pSeries_log_error(char *buf, unsigned int err_type, int fatal);

#ifdef CONFIG_PPC_PSERIES
extern time64_t last_rtas_event;
extern int clobbering_unread_rtas_event(void);
extern int pseries_devicetree_update(s32 scope);
extern void post_mobility_fixup(void);
int rtas_syscall_dispatch_ibm_suspend_me(u64 handle);
#else
static inline int clobbering_unread_rtas_event(void) { return 0; }
static inline int rtas_syscall_dispatch_ibm_suspend_me(u64 handle)
{
	return -EINVAL;
}
#endif

#ifdef CONFIG_PPC_RTAS_DAEMON
extern void rtas_cancel_event_scan(void);
#else
static inline void rtas_cancel_event_scan(void) { }
#endif

/* Error types logged.  */
#define ERR_FLAG_ALREADY_LOGGED	0x0
#define ERR_FLAG_BOOT		0x1 	/* log was pulled from NVRAM on boot */
#define ERR_TYPE_RTAS_LOG	0x2	/* from rtas event-scan */
#define ERR_TYPE_KERNEL_PANIC	0x4	/* from die()/panic() */
#define ERR_TYPE_KERNEL_PANIC_GZ 0x8	/* ditto, compressed */

/* All the types and not flags */
#define ERR_TYPE_MASK \
	(ERR_TYPE_RTAS_LOG | ERR_TYPE_KERNEL_PANIC | ERR_TYPE_KERNEL_PANIC_GZ)

#define RTAS_DEBUG KERN_DEBUG "RTAS: "
 
#define RTAS_ERROR_LOG_MAX 2048

/*
 * Return the firmware-specified size of the error log buffer
 *  for all rtas calls that require an error buffer argument.
 *  This includes 'check-exception' and 'rtas-last-error'.
 */
extern int rtas_get_error_log_max(void);

/* Event Scan Parameters */
#define EVENT_SCAN_ALL_EVENTS	0xf0000000
#define SURVEILLANCE_TOKEN	9000
#define LOG_NUMBER		64		/* must be a power of two */
#define LOG_NUMBER_MASK		(LOG_NUMBER-1)

/* Some RTAS ops require a data buffer and that buffer must be < 4G.
 * Rather than having a memory allocator, just use this buffer
 * (get the lock first), make the RTAS call.  Copy the data instead
 * of holding the buffer for long.
 */

#define RTAS_DATA_BUF_SIZE 4096
extern spinlock_t rtas_data_buf_lock;
extern char rtas_data_buf[RTAS_DATA_BUF_SIZE];

/* RMO buffer reserved for user-space RTAS use */
extern unsigned long rtas_rmo_buf;

#define GLOBAL_INTERRUPT_QUEUE 9005

/**
 * rtas_config_addr - Format a busno, devfn and reg for RTAS.
 * @busno: The bus number.
 * @devfn: The device and function number as encoded by PCI_DEVFN().
 * @reg: The register number.
 *
 * This function encodes the given busno, devfn and register number as
 * required for RTAS calls that take a "config_addr" parameter.
 * See PAPR requirement 7.3.4-1 for more info.
 */
static inline u32 rtas_config_addr(int busno, int devfn, int reg)
{
	return ((reg & 0xf00) << 20) | ((busno & 0xff) << 16) |
			(devfn << 8) | (reg & 0xff);
}

extern void rtas_give_timebase(void);
extern void rtas_take_timebase(void);

#ifdef CONFIG_PPC_RTAS
static inline int page_is_rtas_user_buf(unsigned long pfn)
{
	unsigned long paddr = (pfn << PAGE_SHIFT);
	if (paddr >= rtas_rmo_buf && paddr < (rtas_rmo_buf + RTAS_USER_REGION_SIZE))
		return 1;
	return 0;
}

/* Not the best place to put pSeries_coalesce_init, will be fixed when we
 * move some of the rtas suspend-me stuff to pseries */
extern void pSeries_coalesce_init(void);
void rtas_initialize(void);
#else
static inline int page_is_rtas_user_buf(unsigned long pfn) { return 0;}
static inline void pSeries_coalesce_init(void) { }
static inline void rtas_initialize(void) { }
#endif

extern int call_rtas(const char *, int, int, unsigned long *, ...);

#ifdef CONFIG_HV_PERF_CTRS
void read_24x7_sys_info(void);
#else
static inline void read_24x7_sys_info(void) { }
#endif

#endif /* __KERNEL__ */
#endif /* _POWERPC_RTAS_H */<|MERGE_RESOLUTION|>--- conflicted
+++ resolved
@@ -48,28 +48,6 @@
  *
  */
 
-<<<<<<< HEAD
-typedef __be32 rtas_arg_t;
-
-struct rtas_args {
-	__be32 token;
-	__be32 nargs;
-	__be32 nret; 
-	rtas_arg_t args[16];
-	rtas_arg_t *rets;     /* Pointer to return values in args[]. */
-};  
-
-struct rtas_t {
-	unsigned long entry;		/* physical address pointer */
-	unsigned long base;		/* physical address pointer */
-	unsigned long size;
-	arch_spinlock_t lock;
-	struct rtas_args args;
-	struct device_node *dev;	/* virtual address pointer */
-};
-
-=======
->>>>>>> 7d2a07b7
 /* RTAS event classes */
 #define RTAS_INTERNAL_ERROR		0x80000000 /* set bit 0 */
 #define RTAS_EPOW_WARNING		0x40000000 /* set bit 1 */
