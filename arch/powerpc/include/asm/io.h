#ifndef _ASM_POWERPC_IO_H
#define _ASM_POWERPC_IO_H
#ifdef __KERNEL__

#define ARCH_HAS_IOREMAP_WC
#ifdef CONFIG_PPC32
#define ARCH_HAS_IOREMAP_WT
#endif

/*
 * This program is free software; you can redistribute it and/or
 * modify it under the terms of the GNU General Public License
 * as published by the Free Software Foundation; either version
 * 2 of the License, or (at your option) any later version.
 */

/* Check of existence of legacy devices */
extern int check_legacy_ioport(unsigned long base_port);
#define I8042_DATA_REG	0x60
#define FDC_BASE	0x3f0

#if defined(CONFIG_PPC64) && defined(CONFIG_PCI)
extern struct pci_dev *isa_bridge_pcidev;
/*
 * has legacy ISA devices ?
 */
#define arch_has_dev_port()	(isa_bridge_pcidev != NULL || isa_io_special)
#endif

#include <linux/device.h>
#include <linux/compiler.h>
#include <asm/page.h>
#include <asm/byteorder.h>
#include <asm/synch.h>
#include <asm/delay.h>
#include <asm/mmu.h>
#include <asm/ppc_asm.h>

#ifdef CONFIG_PPC64
#include <asm/paca.h>
#endif

#define SIO_CONFIG_RA	0x398
#define SIO_CONFIG_RD	0x399

#define SLOW_DOWN_IO

/* 32 bits uses slightly different variables for the various IO
 * bases. Most of this file only uses _IO_BASE though which we
 * define properly based on the platform
 */
#ifndef CONFIG_PCI
#define _IO_BASE	0
#define _ISA_MEM_BASE	0
#define PCI_DRAM_OFFSET 0
#elif defined(CONFIG_PPC32)
#define _IO_BASE	isa_io_base
#define _ISA_MEM_BASE	isa_mem_base
#define PCI_DRAM_OFFSET	pci_dram_offset
#else
#define _IO_BASE	pci_io_base
#define _ISA_MEM_BASE	isa_mem_base
#define PCI_DRAM_OFFSET	0
#endif

extern unsigned long isa_io_base;
extern unsigned long pci_io_base;
extern unsigned long pci_dram_offset;

extern resource_size_t isa_mem_base;

/* Boolean set by platform if PIO accesses are suppored while _IO_BASE
 * is not set or addresses cannot be translated to MMIO. This is typically
 * set when the platform supports "special" PIO accesses via a non memory
 * mapped mechanism, and allows things like the early udbg UART code to
 * function.
 */
extern bool isa_io_special;

#ifdef CONFIG_PPC32
#if defined(CONFIG_PPC_INDIRECT_PIO) || defined(CONFIG_PPC_INDIRECT_MMIO)
#error CONFIG_PPC_INDIRECT_{PIO,MMIO} are not yet supported on 32 bits
#endif
#endif

/*
 *
 * Low level MMIO accessors
 *
 * This provides the non-bus specific accessors to MMIO. Those are PowerPC
 * specific and thus shouldn't be used in generic code. The accessors
 * provided here are:
 *
 *	in_8, in_le16, in_be16, in_le32, in_be32, in_le64, in_be64
 *	out_8, out_le16, out_be16, out_le32, out_be32, out_le64, out_be64
 *	_insb, _insw_ns, _insl_ns, _outsb, _outsw_ns, _outsl_ns
 *
 * Those operate directly on a kernel virtual address. Note that the prototype
 * for the out_* accessors has the arguments in opposite order from the usual
 * linux PCI accessors. Unlike those, they take the address first and the value
 * next.
 *
 * Note: I might drop the _ns suffix on the stream operations soon as it is
 * simply normal for stream operations to not swap in the first place.
 *
 */

#ifdef CONFIG_PPC64
#define IO_SET_SYNC_FLAG()	do { local_paca->io_sync = 1; } while(0)
#else
#define IO_SET_SYNC_FLAG()
#endif

#define DEF_MMIO_IN_X(name, size, insn)				\
static inline u##size name(const volatile u##size __iomem *addr)	\
{									\
	u##size ret;							\
	__asm__ __volatile__("sync;"#insn" %0,%y1;twi 0,%0,0;isync"	\
		: "=r" (ret) : "Z" (*addr) : "memory");			\
	return ret;							\
}

#define DEF_MMIO_OUT_X(name, size, insn)				\
static inline void name(volatile u##size __iomem *addr, u##size val)	\
{									\
	__asm__ __volatile__("sync;"#insn" %1,%y0"			\
		: "=Z" (*addr) : "r" (val) : "memory");			\
	IO_SET_SYNC_FLAG();						\
}

#define DEF_MMIO_IN_D(name, size, insn)				\
static inline u##size name(const volatile u##size __iomem *addr)	\
{									\
	u##size ret;							\
	__asm__ __volatile__("sync;"#insn"%U1%X1 %0,%1;twi 0,%0,0;isync"\
		: "=r" (ret) : "m" (*addr) : "memory");			\
	return ret;							\
}

#define DEF_MMIO_OUT_D(name, size, insn)				\
static inline void name(volatile u##size __iomem *addr, u##size val)	\
{									\
	__asm__ __volatile__("sync;"#insn"%U0%X0 %1,%0"			\
		: "=m" (*addr) : "r" (val) : "memory");			\
	IO_SET_SYNC_FLAG();						\
}

DEF_MMIO_IN_D(in_8,     8, lbz);
DEF_MMIO_OUT_D(out_8,   8, stb);

#ifdef __BIG_ENDIAN__
DEF_MMIO_IN_D(in_be16, 16, lhz);
DEF_MMIO_IN_D(in_be32, 32, lwz);
DEF_MMIO_IN_X(in_le16, 16, lhbrx);
DEF_MMIO_IN_X(in_le32, 32, lwbrx);

DEF_MMIO_OUT_D(out_be16, 16, sth);
DEF_MMIO_OUT_D(out_be32, 32, stw);
DEF_MMIO_OUT_X(out_le16, 16, sthbrx);
DEF_MMIO_OUT_X(out_le32, 32, stwbrx);
#else
DEF_MMIO_IN_X(in_be16, 16, lhbrx);
DEF_MMIO_IN_X(in_be32, 32, lwbrx);
DEF_MMIO_IN_D(in_le16, 16, lhz);
DEF_MMIO_IN_D(in_le32, 32, lwz);

DEF_MMIO_OUT_X(out_be16, 16, sthbrx);
DEF_MMIO_OUT_X(out_be32, 32, stwbrx);
DEF_MMIO_OUT_D(out_le16, 16, sth);
DEF_MMIO_OUT_D(out_le32, 32, stw);

#endif /* __BIG_ENDIAN */

#ifdef __powerpc64__

#ifdef __BIG_ENDIAN__
DEF_MMIO_OUT_D(out_be64, 64, std);
DEF_MMIO_IN_D(in_be64, 64, ld);

/* There is no asm instructions for 64 bits reverse loads and stores */
static inline u64 in_le64(const volatile u64 __iomem *addr)
{
	return swab64(in_be64(addr));
}

static inline void out_le64(volatile u64 __iomem *addr, u64 val)
{
	out_be64(addr, swab64(val));
}
#else
DEF_MMIO_OUT_D(out_le64, 64, std);
DEF_MMIO_IN_D(in_le64, 64, ld);

/* There is no asm instructions for 64 bits reverse loads and stores */
static inline u64 in_be64(const volatile u64 __iomem *addr)
{
	return swab64(in_le64(addr));
}

static inline void out_be64(volatile u64 __iomem *addr, u64 val)
{
	out_le64(addr, swab64(val));
}

#endif
#endif /* __powerpc64__ */

/*
 * Low level IO stream instructions are defined out of line for now
 */
extern void _insb(const volatile u8 __iomem *addr, void *buf, long count);
extern void _outsb(volatile u8 __iomem *addr,const void *buf,long count);
extern void _insw_ns(const volatile u16 __iomem *addr, void *buf, long count);
extern void _outsw_ns(volatile u16 __iomem *addr, const void *buf, long count);
extern void _insl_ns(const volatile u32 __iomem *addr, void *buf, long count);
extern void _outsl_ns(volatile u32 __iomem *addr, const void *buf, long count);

/* The _ns naming is historical and will be removed. For now, just #define
 * the non _ns equivalent names
 */
#define _insw	_insw_ns
#define _insl	_insl_ns
#define _outsw	_outsw_ns
#define _outsl	_outsl_ns


/*
 * memset_io, memcpy_toio, memcpy_fromio base implementations are out of line
 */

extern void _memset_io(volatile void __iomem *addr, int c, unsigned long n);
extern void _memcpy_fromio(void *dest, const volatile void __iomem *src,
			   unsigned long n);
extern void _memcpy_toio(volatile void __iomem *dest, const void *src,
			 unsigned long n);

/*
 *
 * PCI and standard ISA accessors
 *
 * Those are globally defined linux accessors for devices on PCI or ISA
 * busses. They follow the Linux defined semantics. The current implementation
 * for PowerPC is as close as possible to the x86 version of these, and thus
 * provides fairly heavy weight barriers for the non-raw versions
 *
 * In addition, they support a hook mechanism when CONFIG_PPC_INDIRECT_MMIO
 * or CONFIG_PPC_INDIRECT_PIO are set allowing the platform to provide its
 * own implementation of some or all of the accessors.
 */

/*
 * Include the EEH definitions when EEH is enabled only so they don't get
 * in the way when building for 32 bits
 */
#ifdef CONFIG_EEH
#include <asm/eeh.h>
#endif

/* Shortcut to the MMIO argument pointer */
#define PCI_IO_ADDR	volatile void __iomem *

/* Indirect IO address tokens:
 *
 * When CONFIG_PPC_INDIRECT_MMIO is set, the platform can provide hooks
 * on all MMIOs. (Note that this is all 64 bits only for now)
 *
 * To help platforms who may need to differentiate MMIO addresses in
 * their hooks, a bitfield is reserved for use by the platform near the
 * top of MMIO addresses (not PIO, those have to cope the hard way).
 *
 * The highest address in the kernel virtual space are:
<<<<<<< HEAD
 *
 *  d0003fffffffffff	# with Hash MMU
 *  c00fffffffffffff	# with Radix MMU
 *
=======
 *
 *  d0003fffffffffff	# with Hash MMU
 *  c00fffffffffffff	# with Radix MMU
 *
>>>>>>> e2afa97a
 * The top 4 bits are reserved as the region ID on hash, leaving us 8 bits
 * that can be used for the field.
 *
 * The direct IO mapping operations will then mask off those bits
 * before doing the actual access, though that only happen when
 * CONFIG_PPC_INDIRECT_MMIO is set, thus be careful when you use that
 * mechanism
 *
 * For PIO, there is a separate CONFIG_PPC_INDIRECT_PIO which makes
 * all PIO functions call through a hook.
 */

#ifdef CONFIG_PPC_INDIRECT_MMIO
#define PCI_IO_IND_TOKEN_SHIFT	52
#define PCI_IO_IND_TOKEN_MASK	(0xfful << PCI_IO_IND_TOKEN_SHIFT)
#define PCI_FIX_ADDR(addr)						\
	((PCI_IO_ADDR)(((unsigned long)(addr)) & ~PCI_IO_IND_TOKEN_MASK))
#define PCI_GET_ADDR_TOKEN(addr)					\
	(((unsigned long)(addr) & PCI_IO_IND_TOKEN_MASK) >> 		\
		PCI_IO_IND_TOKEN_SHIFT)
#define PCI_SET_ADDR_TOKEN(addr, token) 				\
do {									\
	unsigned long __a = (unsigned long)(addr);			\
	__a &= ~PCI_IO_IND_TOKEN_MASK;					\
	__a |= ((unsigned long)(token)) << PCI_IO_IND_TOKEN_SHIFT;	\
	(addr) = (void __iomem *)__a;					\
} while(0)
#else
#define PCI_FIX_ADDR(addr) (addr)
#endif


/*
 * Non ordered and non-swapping "raw" accessors
 */

static inline unsigned char __raw_readb(const volatile void __iomem *addr)
{
	return *(volatile unsigned char __force *)PCI_FIX_ADDR(addr);
}
static inline unsigned short __raw_readw(const volatile void __iomem *addr)
{
	return *(volatile unsigned short __force *)PCI_FIX_ADDR(addr);
}
static inline unsigned int __raw_readl(const volatile void __iomem *addr)
{
	return *(volatile unsigned int __force *)PCI_FIX_ADDR(addr);
}
static inline void __raw_writeb(unsigned char v, volatile void __iomem *addr)
{
	*(volatile unsigned char __force *)PCI_FIX_ADDR(addr) = v;
}
static inline void __raw_writew(unsigned short v, volatile void __iomem *addr)
{
	*(volatile unsigned short __force *)PCI_FIX_ADDR(addr) = v;
}
static inline void __raw_writel(unsigned int v, volatile void __iomem *addr)
{
	*(volatile unsigned int __force *)PCI_FIX_ADDR(addr) = v;
}

#ifdef __powerpc64__
static inline unsigned long __raw_readq(const volatile void __iomem *addr)
{
	return *(volatile unsigned long __force *)PCI_FIX_ADDR(addr);
}
static inline void __raw_writeq(unsigned long v, volatile void __iomem *addr)
{
	*(volatile unsigned long __force *)PCI_FIX_ADDR(addr) = v;
}

static inline void __raw_writeq_be(unsigned long v, volatile void __iomem *addr)
{
	__raw_writeq((__force unsigned long)cpu_to_be64(v), addr);
}

/*
 * Real mode versions of the above. Those instructions are only supposed
 * to be used in hypervisor real mode as per the architecture spec.
 */
static inline void __raw_rm_writeb(u8 val, volatile void __iomem *paddr)
{
	__asm__ __volatile__("stbcix %0,0,%1"
		: : "r" (val), "r" (paddr) : "memory");
}

static inline void __raw_rm_writew(u16 val, volatile void __iomem *paddr)
{
	__asm__ __volatile__("sthcix %0,0,%1"
		: : "r" (val), "r" (paddr) : "memory");
}

static inline void __raw_rm_writel(u32 val, volatile void __iomem *paddr)
{
	__asm__ __volatile__("stwcix %0,0,%1"
		: : "r" (val), "r" (paddr) : "memory");
}

static inline void __raw_rm_writeq(u64 val, volatile void __iomem *paddr)
{
	__asm__ __volatile__("stdcix %0,0,%1"
		: : "r" (val), "r" (paddr) : "memory");
}

static inline void __raw_rm_writeq_be(u64 val, volatile void __iomem *paddr)
{
	__raw_rm_writeq((__force u64)cpu_to_be64(val), paddr);
}

static inline u8 __raw_rm_readb(volatile void __iomem *paddr)
{
	u8 ret;
	__asm__ __volatile__("lbzcix %0,0, %1"
			     : "=r" (ret) : "r" (paddr) : "memory");
	return ret;
}

static inline u16 __raw_rm_readw(volatile void __iomem *paddr)
{
	u16 ret;
	__asm__ __volatile__("lhzcix %0,0, %1"
			     : "=r" (ret) : "r" (paddr) : "memory");
	return ret;
}

static inline u32 __raw_rm_readl(volatile void __iomem *paddr)
{
	u32 ret;
	__asm__ __volatile__("lwzcix %0,0, %1"
			     : "=r" (ret) : "r" (paddr) : "memory");
	return ret;
}

static inline u64 __raw_rm_readq(volatile void __iomem *paddr)
{
	u64 ret;
	__asm__ __volatile__("ldcix %0,0, %1"
			     : "=r" (ret) : "r" (paddr) : "memory");
	return ret;
}
#endif /* __powerpc64__ */

/*
 *
 * PCI PIO and MMIO accessors.
 *
 *
 * On 32 bits, PIO operations have a recovery mechanism in case they trigger
 * machine checks (which they occasionally do when probing non existing
 * IO ports on some platforms, like PowerMac and 8xx).
 * I always found it to be of dubious reliability and I am tempted to get
 * rid of it one of these days. So if you think it's important to keep it,
 * please voice up asap. We never had it for 64 bits and I do not intend
 * to port it over
 */

#ifdef CONFIG_PPC32

#define __do_in_asm(name, op)				\
static inline unsigned int name(unsigned int port)	\
{							\
	unsigned int x;					\
	__asm__ __volatile__(				\
		"sync\n"				\
		"0:"	op "	%0,0,%1\n"		\
		"1:	twi	0,%0,0\n"		\
		"2:	isync\n"			\
		"3:	nop\n"				\
		"4:\n"					\
		".section .fixup,\"ax\"\n"		\
		"5:	li	%0,-1\n"		\
		"	b	4b\n"			\
		".previous\n"				\
		EX_TABLE(0b, 5b)			\
		EX_TABLE(1b, 5b)			\
		EX_TABLE(2b, 5b)			\
		EX_TABLE(3b, 5b)			\
		: "=&r" (x)				\
		: "r" (port + _IO_BASE)			\
		: "memory");  				\
	return x;					\
}

#define __do_out_asm(name, op)				\
static inline void name(unsigned int val, unsigned int port) \
{							\
	__asm__ __volatile__(				\
		"sync\n"				\
		"0:" op " %0,0,%1\n"			\
		"1:	sync\n"				\
		"2:\n"					\
		EX_TABLE(0b, 2b)			\
		EX_TABLE(1b, 2b)			\
		: : "r" (val), "r" (port + _IO_BASE)	\
		: "memory");   	   	   		\
}

__do_in_asm(_rec_inb, "lbzx")
__do_in_asm(_rec_inw, "lhbrx")
__do_in_asm(_rec_inl, "lwbrx")
__do_out_asm(_rec_outb, "stbx")
__do_out_asm(_rec_outw, "sthbrx")
__do_out_asm(_rec_outl, "stwbrx")

#endif /* CONFIG_PPC32 */

/* The "__do_*" operations below provide the actual "base" implementation
 * for each of the defined accessors. Some of them use the out_* functions
 * directly, some of them still use EEH, though we might change that in the
 * future. Those macros below provide the necessary argument swapping and
 * handling of the IO base for PIO.
 *
 * They are themselves used by the macros that define the actual accessors
 * and can be used by the hooks if any.
 *
 * Note that PIO operations are always defined in terms of their corresonding
 * MMIO operations. That allows platforms like iSeries who want to modify the
 * behaviour of both to only hook on the MMIO version and get both. It's also
 * possible to hook directly at the toplevel PIO operation if they have to
 * be handled differently
 */
#define __do_writeb(val, addr)	out_8(PCI_FIX_ADDR(addr), val)
#define __do_writew(val, addr)	out_le16(PCI_FIX_ADDR(addr), val)
#define __do_writel(val, addr)	out_le32(PCI_FIX_ADDR(addr), val)
#define __do_writeq(val, addr)	out_le64(PCI_FIX_ADDR(addr), val)
#define __do_writew_be(val, addr) out_be16(PCI_FIX_ADDR(addr), val)
#define __do_writel_be(val, addr) out_be32(PCI_FIX_ADDR(addr), val)
#define __do_writeq_be(val, addr) out_be64(PCI_FIX_ADDR(addr), val)

#ifdef CONFIG_EEH
#define __do_readb(addr)	eeh_readb(PCI_FIX_ADDR(addr))
#define __do_readw(addr)	eeh_readw(PCI_FIX_ADDR(addr))
#define __do_readl(addr)	eeh_readl(PCI_FIX_ADDR(addr))
#define __do_readq(addr)	eeh_readq(PCI_FIX_ADDR(addr))
#define __do_readw_be(addr)	eeh_readw_be(PCI_FIX_ADDR(addr))
#define __do_readl_be(addr)	eeh_readl_be(PCI_FIX_ADDR(addr))
#define __do_readq_be(addr)	eeh_readq_be(PCI_FIX_ADDR(addr))
#else /* CONFIG_EEH */
#define __do_readb(addr)	in_8(PCI_FIX_ADDR(addr))
#define __do_readw(addr)	in_le16(PCI_FIX_ADDR(addr))
#define __do_readl(addr)	in_le32(PCI_FIX_ADDR(addr))
#define __do_readq(addr)	in_le64(PCI_FIX_ADDR(addr))
#define __do_readw_be(addr)	in_be16(PCI_FIX_ADDR(addr))
#define __do_readl_be(addr)	in_be32(PCI_FIX_ADDR(addr))
#define __do_readq_be(addr)	in_be64(PCI_FIX_ADDR(addr))
#endif /* !defined(CONFIG_EEH) */

#ifdef CONFIG_PPC32
#define __do_outb(val, port)	_rec_outb(val, port)
#define __do_outw(val, port)	_rec_outw(val, port)
#define __do_outl(val, port)	_rec_outl(val, port)
#define __do_inb(port)		_rec_inb(port)
#define __do_inw(port)		_rec_inw(port)
#define __do_inl(port)		_rec_inl(port)
#else /* CONFIG_PPC32 */
#define __do_outb(val, port)	writeb(val,(PCI_IO_ADDR)_IO_BASE+port);
#define __do_outw(val, port)	writew(val,(PCI_IO_ADDR)_IO_BASE+port);
#define __do_outl(val, port)	writel(val,(PCI_IO_ADDR)_IO_BASE+port);
#define __do_inb(port)		readb((PCI_IO_ADDR)_IO_BASE + port);
#define __do_inw(port)		readw((PCI_IO_ADDR)_IO_BASE + port);
#define __do_inl(port)		readl((PCI_IO_ADDR)_IO_BASE + port);
#endif /* !CONFIG_PPC32 */

#ifdef CONFIG_EEH
#define __do_readsb(a, b, n)	eeh_readsb(PCI_FIX_ADDR(a), (b), (n))
#define __do_readsw(a, b, n)	eeh_readsw(PCI_FIX_ADDR(a), (b), (n))
#define __do_readsl(a, b, n)	eeh_readsl(PCI_FIX_ADDR(a), (b), (n))
#else /* CONFIG_EEH */
#define __do_readsb(a, b, n)	_insb(PCI_FIX_ADDR(a), (b), (n))
#define __do_readsw(a, b, n)	_insw(PCI_FIX_ADDR(a), (b), (n))
#define __do_readsl(a, b, n)	_insl(PCI_FIX_ADDR(a), (b), (n))
#endif /* !CONFIG_EEH */
#define __do_writesb(a, b, n)	_outsb(PCI_FIX_ADDR(a),(b),(n))
#define __do_writesw(a, b, n)	_outsw(PCI_FIX_ADDR(a),(b),(n))
#define __do_writesl(a, b, n)	_outsl(PCI_FIX_ADDR(a),(b),(n))

#define __do_insb(p, b, n)	readsb((PCI_IO_ADDR)_IO_BASE+(p), (b), (n))
#define __do_insw(p, b, n)	readsw((PCI_IO_ADDR)_IO_BASE+(p), (b), (n))
#define __do_insl(p, b, n)	readsl((PCI_IO_ADDR)_IO_BASE+(p), (b), (n))
#define __do_outsb(p, b, n)	writesb((PCI_IO_ADDR)_IO_BASE+(p),(b),(n))
#define __do_outsw(p, b, n)	writesw((PCI_IO_ADDR)_IO_BASE+(p),(b),(n))
#define __do_outsl(p, b, n)	writesl((PCI_IO_ADDR)_IO_BASE+(p),(b),(n))

#define __do_memset_io(addr, c, n)	\
				_memset_io(PCI_FIX_ADDR(addr), c, n)
#define __do_memcpy_toio(dst, src, n)	\
				_memcpy_toio(PCI_FIX_ADDR(dst), src, n)

#ifdef CONFIG_EEH
#define __do_memcpy_fromio(dst, src, n)	\
				eeh_memcpy_fromio(dst, PCI_FIX_ADDR(src), n)
#else /* CONFIG_EEH */
#define __do_memcpy_fromio(dst, src, n)	\
				_memcpy_fromio(dst,PCI_FIX_ADDR(src),n)
#endif /* !CONFIG_EEH */

#ifdef CONFIG_PPC_INDIRECT_PIO
#define DEF_PCI_HOOK_pio(x)	x
#else
#define DEF_PCI_HOOK_pio(x)	NULL
#endif

#ifdef CONFIG_PPC_INDIRECT_MMIO
#define DEF_PCI_HOOK_mem(x)	x
#else
#define DEF_PCI_HOOK_mem(x)	NULL
#endif

/* Structure containing all the hooks */
extern struct ppc_pci_io {

#define DEF_PCI_AC_RET(name, ret, at, al, space, aa)	ret (*name) at;
#define DEF_PCI_AC_NORET(name, at, al, space, aa)	void (*name) at;

#include <asm/io-defs.h>

#undef DEF_PCI_AC_RET
#undef DEF_PCI_AC_NORET

} ppc_pci_io;

/* The inline wrappers */
#define DEF_PCI_AC_RET(name, ret, at, al, space, aa)		\
static inline ret name at					\
{								\
	if (DEF_PCI_HOOK_##space(ppc_pci_io.name) != NULL)	\
		return ppc_pci_io.name al;			\
	return __do_##name al;					\
}

#define DEF_PCI_AC_NORET(name, at, al, space, aa)		\
static inline void name at					\
{								\
	if (DEF_PCI_HOOK_##space(ppc_pci_io.name) != NULL)		\
		ppc_pci_io.name al;				\
	else							\
		__do_##name al;					\
}

#include <asm/io-defs.h>

#undef DEF_PCI_AC_RET
#undef DEF_PCI_AC_NORET

/* Some drivers check for the presence of readq & writeq with
 * a #ifdef, so we make them happy here.
 */
#ifdef __powerpc64__
#define readq	readq
#define writeq	writeq
#endif

/*
 * Convert a physical pointer to a virtual kernel pointer for /dev/mem
 * access
 */
#define xlate_dev_mem_ptr(p)	__va(p)

/*
 * Convert a virtual cached pointer to an uncached pointer
 */
#define xlate_dev_kmem_ptr(p)	p

/*
 * We don't do relaxed operations yet, at least not with this semantic
 */
#define readb_relaxed(addr)	readb(addr)
#define readw_relaxed(addr)	readw(addr)
#define readl_relaxed(addr)	readl(addr)
#define readq_relaxed(addr)	readq(addr)
#define writeb_relaxed(v, addr)	writeb(v, addr)
#define writew_relaxed(v, addr)	writew(v, addr)
#define writel_relaxed(v, addr)	writel(v, addr)
#define writeq_relaxed(v, addr)	writeq(v, addr)

#include <asm-generic/iomap.h>

#ifdef CONFIG_PPC32
#define mmiowb()
#else
/*
 * Enforce synchronisation of stores vs. spin_unlock
 * (this does it explicitly, though our implementation of spin_unlock
 * does it implicitely too)
 */
static inline void mmiowb(void)
{
	unsigned long tmp;

	__asm__ __volatile__("sync; li %0,0; stb %0,%1(13)"
	: "=&r" (tmp) : "i" (offsetof(struct paca_struct, io_sync))
	: "memory");
}
#endif /* !CONFIG_PPC32 */

static inline void iosync(void)
{
        __asm__ __volatile__ ("sync" : : : "memory");
}

/* Enforce in-order execution of data I/O.
 * No distinction between read/write on PPC; use eieio for all three.
 * Those are fairly week though. They don't provide a barrier between
 * MMIO and cacheable storage nor do they provide a barrier vs. locks,
 * they only provide barriers between 2 __raw MMIO operations and
 * possibly break write combining.
 */
#define iobarrier_rw() eieio()
#define iobarrier_r()  eieio()
#define iobarrier_w()  eieio()


/*
 * output pause versions need a delay at least for the
 * w83c105 ide controller in a p610.
 */
#define inb_p(port)             inb(port)
#define outb_p(val, port)       (udelay(1), outb((val), (port)))
#define inw_p(port)             inw(port)
#define outw_p(val, port)       (udelay(1), outw((val), (port)))
#define inl_p(port)             inl(port)
#define outl_p(val, port)       (udelay(1), outl((val), (port)))


#define IO_SPACE_LIMIT ~(0UL)


/**
 * ioremap     -   map bus memory into CPU space
 * @address:   bus address of the memory
 * @size:      size of the resource to map
 *
 * ioremap performs a platform specific sequence of operations to
 * make bus memory CPU accessible via the readb/readw/readl/writeb/
 * writew/writel functions and the other mmio helpers. The returned
 * address is not guaranteed to be usable directly as a virtual
 * address.
 *
 * We provide a few variations of it:
 *
 * * ioremap is the standard one and provides non-cacheable guarded mappings
 *   and can be hooked by the platform via ppc_md
 *
 * * ioremap_prot allows to specify the page flags as an argument and can
 *   also be hooked by the platform via ppc_md.
 *
 * * ioremap_nocache is identical to ioremap
 *
 * * ioremap_wc enables write combining
 *
 * * ioremap_wt enables write through
 *
 * * ioremap_coherent maps coherent cached memory
 *
 * * iounmap undoes such a mapping and can be hooked
 *
 * * __ioremap_at (and the pending __iounmap_at) are low level functions to
 *   create hand-made mappings for use only by the PCI code and cannot
 *   currently be hooked. Must be page aligned.
 *
 * * __ioremap is the low level implementation used by ioremap and
 *   ioremap_prot and cannot be hooked (but can be used by a hook on one
 *   of the previous ones)
 *
 * * __ioremap_caller is the same as above but takes an explicit caller
 *   reference rather than using __builtin_return_address(0)
 *
 * * __iounmap, is the low level implementation used by iounmap and cannot
 *   be hooked (but can be used by a hook on iounmap)
 *
 */
extern void __iomem *ioremap(phys_addr_t address, unsigned long size);
extern void __iomem *ioremap_prot(phys_addr_t address, unsigned long size,
				  unsigned long flags);
extern void __iomem *ioremap_wc(phys_addr_t address, unsigned long size);
void __iomem *ioremap_wt(phys_addr_t address, unsigned long size);
void __iomem *ioremap_coherent(phys_addr_t address, unsigned long size);
#define ioremap_nocache(addr, size)	ioremap((addr), (size))
#define ioremap_uc(addr, size)		ioremap((addr), (size))
#define ioremap_cache(addr, size) \
	ioremap_prot((addr), (size), pgprot_val(PAGE_KERNEL))

extern void iounmap(volatile void __iomem *addr);

extern void __iomem *__ioremap(phys_addr_t, unsigned long size,
			       unsigned long flags);
extern void __iomem *__ioremap_caller(phys_addr_t, unsigned long size,
				      pgprot_t prot, void *caller);

extern void __iounmap(volatile void __iomem *addr);

extern void __iomem * __ioremap_at(phys_addr_t pa, void *ea,
				   unsigned long size, pgprot_t prot);
extern void __iounmap_at(void *ea, unsigned long size);

/*
 * When CONFIG_PPC_INDIRECT_PIO is set, we use the generic iomap implementation
 * which needs some additional definitions here. They basically allow PIO
 * space overall to be 1GB. This will work as long as we never try to use
 * iomap to map MMIO below 1GB which should be fine on ppc64
 */
#define HAVE_ARCH_PIO_SIZE		1
#define PIO_OFFSET			0x00000000UL
#define PIO_MASK			(FULL_IO_SIZE - 1)
#define PIO_RESERVED			(FULL_IO_SIZE)

#define mmio_read16be(addr)		readw_be(addr)
#define mmio_read32be(addr)		readl_be(addr)
#define mmio_write16be(val, addr)	writew_be(val, addr)
#define mmio_write32be(val, addr)	writel_be(val, addr)
#define mmio_insb(addr, dst, count)	readsb(addr, dst, count)
#define mmio_insw(addr, dst, count)	readsw(addr, dst, count)
#define mmio_insl(addr, dst, count)	readsl(addr, dst, count)
#define mmio_outsb(addr, src, count)	writesb(addr, src, count)
#define mmio_outsw(addr, src, count)	writesw(addr, src, count)
#define mmio_outsl(addr, src, count)	writesl(addr, src, count)

/**
 *	virt_to_phys	-	map virtual addresses to physical
 *	@address: address to remap
 *
 *	The returned physical address is the physical (CPU) mapping for
 *	the memory address given. It is only valid to use this function on
 *	addresses directly mapped or allocated via kmalloc.
 *
 *	This function does not give bus mappings for DMA transfers. In
 *	almost all conceivable cases a device driver should not be using
 *	this function
 */
static inline unsigned long virt_to_phys(volatile void * address)
{
	return __pa((unsigned long)address);
}

/**
 *	phys_to_virt	-	map physical address to virtual
 *	@address: address to remap
 *
 *	The returned virtual address is a current CPU mapping for
 *	the memory address given. It is only valid to use this function on
 *	addresses that have a kernel mapping
 *
 *	This function does not handle bus mappings for DMA transfers. In
 *	almost all conceivable cases a device driver should not be using
 *	this function
 */
static inline void * phys_to_virt(unsigned long address)
{
	return (void *)__va(address);
}

/*
 * Change "struct page" to physical address.
 */
#define page_to_phys(page)	((phys_addr_t)page_to_pfn(page) << PAGE_SHIFT)

/*
 * 32 bits still uses virt_to_bus() for it's implementation of DMA
 * mappings se we have to keep it defined here. We also have some old
 * drivers (shame shame shame) that use bus_to_virt() and haven't been
 * fixed yet so I need to define it here.
 */
#ifdef CONFIG_PPC32

static inline unsigned long virt_to_bus(volatile void * address)
{
        if (address == NULL)
		return 0;
        return __pa(address) + PCI_DRAM_OFFSET;
}

static inline void * bus_to_virt(unsigned long address)
{
        if (address == 0)
		return NULL;
        return __va(address - PCI_DRAM_OFFSET);
}

#define page_to_bus(page)	(page_to_phys(page) + PCI_DRAM_OFFSET)

#endif /* CONFIG_PPC32 */

/* access ports */
#define setbits32(_addr, _v) out_be32((_addr), in_be32(_addr) |  (_v))
#define clrbits32(_addr, _v) out_be32((_addr), in_be32(_addr) & ~(_v))

#define setbits16(_addr, _v) out_be16((_addr), in_be16(_addr) |  (_v))
#define clrbits16(_addr, _v) out_be16((_addr), in_be16(_addr) & ~(_v))

#define setbits8(_addr, _v) out_8((_addr), in_8(_addr) |  (_v))
#define clrbits8(_addr, _v) out_8((_addr), in_8(_addr) & ~(_v))

/* Clear and set bits in one shot.  These macros can be used to clear and
 * set multiple bits in a register using a single read-modify-write.  These
 * macros can also be used to set a multiple-bit bit pattern using a mask,
 * by specifying the mask in the 'clear' parameter and the new bit pattern
 * in the 'set' parameter.
 */

#define clrsetbits(type, addr, clear, set) \
	out_##type((addr), (in_##type(addr) & ~(clear)) | (set))

#ifdef __powerpc64__
#define clrsetbits_be64(addr, clear, set) clrsetbits(be64, addr, clear, set)
#define clrsetbits_le64(addr, clear, set) clrsetbits(le64, addr, clear, set)
#endif

#define clrsetbits_be32(addr, clear, set) clrsetbits(be32, addr, clear, set)
#define clrsetbits_le32(addr, clear, set) clrsetbits(le32, addr, clear, set)

#define clrsetbits_be16(addr, clear, set) clrsetbits(be16, addr, clear, set)
#define clrsetbits_le16(addr, clear, set) clrsetbits(le16, addr, clear, set)

#define clrsetbits_8(addr, clear, set) clrsetbits(8, addr, clear, set)

#endif /* __KERNEL__ */

#endif /* _ASM_POWERPC_IO_H */<|MERGE_RESOLUTION|>--- conflicted
+++ resolved
@@ -269,17 +269,10 @@
  * top of MMIO addresses (not PIO, those have to cope the hard way).
  *
  * The highest address in the kernel virtual space are:
-<<<<<<< HEAD
  *
  *  d0003fffffffffff	# with Hash MMU
  *  c00fffffffffffff	# with Radix MMU
  *
-=======
- *
- *  d0003fffffffffff	# with Hash MMU
- *  c00fffffffffffff	# with Radix MMU
- *
->>>>>>> e2afa97a
  * The top 4 bits are reserved as the region ID on hash, leaving us 8 bits
  * that can be used for the field.
  *
