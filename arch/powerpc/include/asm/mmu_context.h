--- conflicted
+++ resolved
@@ -33,11 +33,6 @@
 		struct mm_struct *mm, unsigned long ua, unsigned long size);
 extern struct mm_iommu_table_group_mem_t *mm_iommu_find(struct mm_struct *mm,
 		unsigned long ua, unsigned long entries);
-<<<<<<< HEAD
-=======
-/* rename so old compat version can be provided */
-#define mm_iommu_ua_to_hpa mm_iommu_ua_to_hpa_shift
->>>>>>> bb215cbe
 extern long mm_iommu_ua_to_hpa(struct mm_iommu_table_group_mem_t *mem,
 		unsigned long ua, unsigned int pageshift, unsigned long *hpa);
 extern long mm_iommu_ua_to_hpa_rm(struct mm_iommu_table_group_mem_t *mem,
