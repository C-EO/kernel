/* SPDX-License-Identifier: GPL-2.0 */
#ifndef _ASM_POWERPC_MMU_H_
#define _ASM_POWERPC_MMU_H_
#ifdef __KERNEL__

#include <linux/types.h>

#include <asm/asm-const.h>

/*
 * MMU features bit definitions
 */

/*
 * MMU families
 */
#define MMU_FTR_HPTE_TABLE		ASM_CONST(0x00000001)
#define MMU_FTR_TYPE_8xx		ASM_CONST(0x00000002)
#define MMU_FTR_TYPE_40x		ASM_CONST(0x00000004)
#define MMU_FTR_TYPE_44x		ASM_CONST(0x00000008)
#define MMU_FTR_TYPE_FSL_E		ASM_CONST(0x00000010)
#define MMU_FTR_TYPE_47x		ASM_CONST(0x00000020)

/* Radix page table supported and enabled */
#define MMU_FTR_TYPE_RADIX		ASM_CONST(0x00000040)

/*
 * Individual features below.
 */

/*
<<<<<<< HEAD
 * Support for KUEP feature.
 */
#define MMU_FTR_KUEP			ASM_CONST(0x00000400)
=======
 * Supports KUAP feature
 * key 0 controlling userspace addresses on radix
 * Key 3 on hash
 */
#define MMU_FTR_BOOK3S_KUAP		ASM_CONST(0x00000200)

/*
 * Supports KUEP feature
 * key 0 controlling userspace addresses on radix
 * Key 3 on hash
 */
#define MMU_FTR_BOOK3S_KUEP		ASM_CONST(0x00000400)
>>>>>>> 7d2a07b7

/*
 * Support for memory protection keys.
 */
#define MMU_FTR_PKEY			ASM_CONST(0x00000800)

/* Guest Translation Shootdown Enable */
#define MMU_FTR_GTSE			ASM_CONST(0x00001000)

/*
 * Support for 68 bit VA space. We added that from ISA 2.05
 */
#define MMU_FTR_68_BIT_VA		ASM_CONST(0x00002000)
/*
 * Kernel read only support.
 * We added the ppp value 0b110 in ISA 2.04.
 */
#define MMU_FTR_KERNEL_RO		ASM_CONST(0x00004000)

/*
 * We need to clear top 16bits of va (from the remaining 64 bits )in
 * tlbie* instructions
 */
#define MMU_FTR_TLBIE_CROP_VA		ASM_CONST(0x00008000)

/* Enable use of high BAT registers */
#define MMU_FTR_USE_HIGH_BATS		ASM_CONST(0x00010000)

/* Enable >32-bit physical addresses on 32-bit processor, only used
 * by CONFIG_PPC_BOOK3S_32 currently as BookE supports that from day 1
 */
#define MMU_FTR_BIG_PHYS		ASM_CONST(0x00020000)

/* Enable use of broadcast TLB invalidations. We don't always set it
 * on processors that support it due to other constraints with the
 * use of such invalidations
 */
#define MMU_FTR_USE_TLBIVAX_BCAST	ASM_CONST(0x00040000)

/* Enable use of tlbilx invalidate instructions.
 */
#define MMU_FTR_USE_TLBILX		ASM_CONST(0x00080000)

/* This indicates that the processor cannot handle multiple outstanding
 * broadcast tlbivax or tlbsync. This makes the code use a spinlock
 * around such invalidate forms.
 */
#define MMU_FTR_LOCK_BCAST_INVAL	ASM_CONST(0x00100000)

/* This indicates that the processor doesn't handle way selection
 * properly and needs SW to track and update the LRU state.  This
 * is specific to an errata on e300c2/c3/c4 class parts
 */
#define MMU_FTR_NEED_DTLB_SW_LRU	ASM_CONST(0x00200000)

/* Enable use of TLB reservation.  Processor should support tlbsrx.
 * instruction and MAS0[WQ].
 */
#define MMU_FTR_USE_TLBRSRV		ASM_CONST(0x00800000)

/* Use paired MAS registers (MAS7||MAS3, etc.)
 */
#define MMU_FTR_USE_PAIRED_MAS		ASM_CONST(0x01000000)

/* Doesn't support the B bit (1T segment) in SLBIE
 */
#define MMU_FTR_NO_SLBIE_B		ASM_CONST(0x02000000)

/* Support 16M large pages
 */
#define MMU_FTR_16M_PAGE		ASM_CONST(0x04000000)

/* Supports TLBIEL variant
 */
#define MMU_FTR_TLBIEL			ASM_CONST(0x08000000)

/* Supports tlbies w/o locking
 */
#define MMU_FTR_LOCKLESS_TLBIE		ASM_CONST(0x10000000)

/* Large pages can be marked CI
 */
#define MMU_FTR_CI_LARGE_PAGE		ASM_CONST(0x20000000)

/* 1T segments available
 */
#define MMU_FTR_1T_SEGMENT		ASM_CONST(0x40000000)

/* MMU feature bit sets for various CPUs */
#define MMU_FTRS_DEFAULT_HPTE_ARCH_V2	(MMU_FTR_HPTE_TABLE | MMU_FTR_TLBIEL | MMU_FTR_16M_PAGE)
#define MMU_FTRS_POWER		MMU_FTRS_DEFAULT_HPTE_ARCH_V2
#define MMU_FTRS_PPC970		MMU_FTRS_POWER | MMU_FTR_TLBIE_CROP_VA
#define MMU_FTRS_POWER5		MMU_FTRS_POWER | MMU_FTR_LOCKLESS_TLBIE
#define MMU_FTRS_POWER6		MMU_FTRS_POWER5 | MMU_FTR_KERNEL_RO | MMU_FTR_68_BIT_VA
#define MMU_FTRS_POWER7		MMU_FTRS_POWER6
#define MMU_FTRS_POWER8		MMU_FTRS_POWER6
#define MMU_FTRS_POWER9		MMU_FTRS_POWER6
#define MMU_FTRS_POWER10	MMU_FTRS_POWER6
#define MMU_FTRS_CELL		MMU_FTRS_DEFAULT_HPTE_ARCH_V2 | \
				MMU_FTR_CI_LARGE_PAGE
#define MMU_FTRS_PA6T		MMU_FTRS_DEFAULT_HPTE_ARCH_V2 | \
				MMU_FTR_CI_LARGE_PAGE | MMU_FTR_NO_SLBIE_B
#ifndef __ASSEMBLY__
#include <linux/bug.h>
#include <asm/cputable.h>
#include <asm/page.h>

typedef pte_t *pgtable_t;

#ifdef CONFIG_PPC_FSL_BOOK3E
#include <asm/percpu.h>
DECLARE_PER_CPU(int, next_tlbcam_idx);
#endif

enum {
	MMU_FTRS_POSSIBLE =
#if defined(CONFIG_PPC_BOOK3S_64) || defined(CONFIG_PPC_BOOK3S_604)
		MMU_FTR_HPTE_TABLE |
#endif
#ifdef CONFIG_PPC_8xx
		MMU_FTR_TYPE_8xx |
#endif
#ifdef CONFIG_40x
		MMU_FTR_TYPE_40x |
#endif
#ifdef CONFIG_PPC_47x
		MMU_FTR_TYPE_47x | MMU_FTR_USE_TLBIVAX_BCAST | MMU_FTR_LOCK_BCAST_INVAL |
#elif defined(CONFIG_44x)
		MMU_FTR_TYPE_44x |
#endif
#ifdef CONFIG_E500
		MMU_FTR_TYPE_FSL_E | MMU_FTR_BIG_PHYS | MMU_FTR_USE_TLBILX |
#endif
#ifdef CONFIG_PPC_BOOK3S_32
		MMU_FTR_USE_HIGH_BATS |
#endif
#ifdef CONFIG_PPC_83xx
		MMU_FTR_NEED_DTLB_SW_LRU |
#endif
#ifdef CONFIG_PPC_BOOK3E_64
		MMU_FTR_USE_TLBRSRV | MMU_FTR_USE_PAIRED_MAS |
#endif
#ifdef CONFIG_PPC_BOOK3S_64
		MMU_FTR_NO_SLBIE_B | MMU_FTR_16M_PAGE | MMU_FTR_TLBIEL |
		MMU_FTR_LOCKLESS_TLBIE | MMU_FTR_CI_LARGE_PAGE |
		MMU_FTR_1T_SEGMENT | MMU_FTR_TLBIE_CROP_VA |
		MMU_FTR_KERNEL_RO | MMU_FTR_68_BIT_VA |
#endif
#ifdef CONFIG_PPC_RADIX_MMU
		MMU_FTR_TYPE_RADIX |
		MMU_FTR_GTSE |
<<<<<<< HEAD
=======
#endif /* CONFIG_PPC_RADIX_MMU */
>>>>>>> 7d2a07b7
#ifdef CONFIG_PPC_KUAP
	MMU_FTR_BOOK3S_KUAP |
#endif /* CONFIG_PPC_KUAP */
<<<<<<< HEAD
#endif /* CONFIG_PPC_RADIX_MMU */
=======
>>>>>>> 7d2a07b7
#ifdef CONFIG_PPC_MEM_KEYS
	MMU_FTR_PKEY |
#endif
#ifdef CONFIG_PPC_KUEP
<<<<<<< HEAD
	MMU_FTR_KUEP |
=======
	MMU_FTR_BOOK3S_KUEP |
>>>>>>> 7d2a07b7
#endif /* CONFIG_PPC_KUAP */

		0,
};

#if defined(CONFIG_PPC_BOOK3S_604) && !defined(CONFIG_PPC_BOOK3S_603)
#define MMU_FTRS_ALWAYS		MMU_FTR_HPTE_TABLE
#endif
#ifdef CONFIG_PPC_8xx
#define MMU_FTRS_ALWAYS		MMU_FTR_TYPE_8xx
#endif
#ifdef CONFIG_40x
#define MMU_FTRS_ALWAYS		MMU_FTR_TYPE_40x
#endif
#ifdef CONFIG_PPC_47x
#define MMU_FTRS_ALWAYS		MMU_FTR_TYPE_47x
#elif defined(CONFIG_44x)
#define MMU_FTRS_ALWAYS		MMU_FTR_TYPE_44x
#endif
#ifdef CONFIG_E500
#define MMU_FTRS_ALWAYS		MMU_FTR_TYPE_FSL_E
#endif

#ifndef MMU_FTRS_ALWAYS
#define MMU_FTRS_ALWAYS		0
#endif

static __always_inline bool early_mmu_has_feature(unsigned long feature)
{
	if (MMU_FTRS_ALWAYS & feature)
		return true;

	return !!(MMU_FTRS_POSSIBLE & cur_cpu_spec->mmu_features & feature);
}

#ifdef CONFIG_JUMP_LABEL_FEATURE_CHECKS
#include <linux/jump_label.h>

#define NUM_MMU_FTR_KEYS	32

extern struct static_key_true mmu_feature_keys[NUM_MMU_FTR_KEYS];

extern void mmu_feature_keys_init(void);

static __always_inline bool mmu_has_feature(unsigned long feature)
{
	int i;

#ifndef __clang__ /* clang can't cope with this */
	BUILD_BUG_ON(!__builtin_constant_p(feature));
#endif

#ifdef CONFIG_JUMP_LABEL_FEATURE_CHECK_DEBUG
	if (!static_key_initialized) {
		printk("Warning! mmu_has_feature() used prior to jump label init!\n");
		dump_stack();
		return early_mmu_has_feature(feature);
	}
#endif

	if (MMU_FTRS_ALWAYS & feature)
		return true;

	if (!(MMU_FTRS_POSSIBLE & feature))
		return false;

	i = __builtin_ctzl(feature);
	return static_branch_likely(&mmu_feature_keys[i]);
}

static inline void mmu_clear_feature(unsigned long feature)
{
	int i;

	i = __builtin_ctzl(feature);
	cur_cpu_spec->mmu_features &= ~feature;
	static_branch_disable(&mmu_feature_keys[i]);
}
#else

static inline void mmu_feature_keys_init(void)
{

}

static __always_inline bool mmu_has_feature(unsigned long feature)
{
	return early_mmu_has_feature(feature);
}

static inline void mmu_clear_feature(unsigned long feature)
{
	cur_cpu_spec->mmu_features &= ~feature;
}
#endif /* CONFIG_JUMP_LABEL */

extern unsigned int __start___mmu_ftr_fixup, __stop___mmu_ftr_fixup;

#ifdef CONFIG_PPC64
/* This is our real memory area size on ppc64 server, on embedded, we
 * make it match the size our of bolted TLB area
 */
extern u64 ppc64_rma_size;

/* Cleanup function used by kexec */
extern void mmu_cleanup_all(void);
extern void radix__mmu_cleanup_all(void);

/* Functions for creating and updating partition table on POWER9 */
extern void mmu_partition_table_init(void);
extern void mmu_partition_table_set_entry(unsigned int lpid, unsigned long dw0,
					  unsigned long dw1, bool flush);
#endif /* CONFIG_PPC64 */

struct mm_struct;
#ifdef CONFIG_DEBUG_VM
extern void assert_pte_locked(struct mm_struct *mm, unsigned long addr);
#else /* CONFIG_DEBUG_VM */
static inline void assert_pte_locked(struct mm_struct *mm, unsigned long addr)
{
}
#endif /* !CONFIG_DEBUG_VM */

static inline bool radix_enabled(void)
{
	return mmu_has_feature(MMU_FTR_TYPE_RADIX);
}

static inline bool early_radix_enabled(void)
{
	return early_mmu_has_feature(MMU_FTR_TYPE_RADIX);
}
<<<<<<< HEAD
#else
static inline bool radix_enabled(void)
{
	return false;
}

static inline bool early_radix_enabled(void)
{
	return false;
}
#endif
=======
>>>>>>> 7d2a07b7

#ifdef CONFIG_STRICT_KERNEL_RWX
static inline bool strict_kernel_rwx_enabled(void)
{
	return rodata_enabled;
}
#else
static inline bool strict_kernel_rwx_enabled(void)
{
	return false;
}
#endif

static inline bool strict_module_rwx_enabled(void)
{
	return IS_ENABLED(CONFIG_STRICT_MODULE_RWX) && strict_kernel_rwx_enabled();
}
#endif /* !__ASSEMBLY__ */

/* The kernel use the constants below to index in the page sizes array.
 * The use of fixed constants for this purpose is better for performances
 * of the low level hash refill handlers.
 *
 * A non supported page size has a "shift" field set to 0
 *
 * Any new page size being implemented can get a new entry in here. Whether
 * the kernel will use it or not is a different matter though. The actual page
 * size used by hugetlbfs is not defined here and may be made variable
 *
 * Note: This array ended up being a false good idea as it's growing to the
 * point where I wonder if we should replace it with something different,
 * to think about, feedback welcome. --BenH.
 */

/* These are #defines as they have to be used in assembly */
#define MMU_PAGE_4K	0
#define MMU_PAGE_16K	1
#define MMU_PAGE_64K	2
#define MMU_PAGE_64K_AP	3	/* "Admixed pages" (hash64 only) */
#define MMU_PAGE_256K	4
#define MMU_PAGE_512K	5
#define MMU_PAGE_1M	6
#define MMU_PAGE_2M	7
#define MMU_PAGE_4M	8
#define MMU_PAGE_8M	9
#define MMU_PAGE_16M	10
#define MMU_PAGE_64M	11
#define MMU_PAGE_256M	12
#define MMU_PAGE_1G	13
#define MMU_PAGE_16G	14
#define MMU_PAGE_64G	15

/*
 * N.B. we need to change the type of hpte_page_sizes if this gets to be > 16
 * Also we need to change he type of mm_context.low/high_slices_psize.
 */
#define MMU_PAGE_COUNT	16

#ifdef CONFIG_PPC_BOOK3S_64
#include <asm/book3s/64/mmu.h>
#else /* CONFIG_PPC_BOOK3S_64 */

#ifndef __ASSEMBLY__
/* MMU initialization */
extern void early_init_mmu(void);
extern void early_init_mmu_secondary(void);
extern void setup_initial_memory_limit(phys_addr_t first_memblock_base,
				       phys_addr_t first_memblock_size);
static inline void mmu_early_init_devtree(void) { }

static inline void pkey_early_init_devtree(void) {}

extern void *abatron_pteptrs[2];
#endif /* __ASSEMBLY__ */
#endif

#if defined(CONFIG_PPC_BOOK3S_32)
/* 32-bit classic hash table MMU */
#include <asm/book3s/32/mmu-hash.h>
#elif defined(CONFIG_PPC_MMU_NOHASH)
#include <asm/nohash/mmu.h>
#endif

#endif /* __KERNEL__ */
#endif /* _ASM_POWERPC_MMU_H_ */<|MERGE_RESOLUTION|>--- conflicted
+++ resolved
@@ -29,11 +29,6 @@
  */
 
 /*
-<<<<<<< HEAD
- * Support for KUEP feature.
- */
-#define MMU_FTR_KUEP			ASM_CONST(0x00000400)
-=======
  * Supports KUAP feature
  * key 0 controlling userspace addresses on radix
  * Key 3 on hash
@@ -46,7 +41,6 @@
  * Key 3 on hash
  */
 #define MMU_FTR_BOOK3S_KUEP		ASM_CONST(0x00000400)
->>>>>>> 7d2a07b7
 
 /*
  * Support for memory protection keys.
@@ -198,26 +192,15 @@
 #ifdef CONFIG_PPC_RADIX_MMU
 		MMU_FTR_TYPE_RADIX |
 		MMU_FTR_GTSE |
-<<<<<<< HEAD
-=======
 #endif /* CONFIG_PPC_RADIX_MMU */
->>>>>>> 7d2a07b7
 #ifdef CONFIG_PPC_KUAP
 	MMU_FTR_BOOK3S_KUAP |
 #endif /* CONFIG_PPC_KUAP */
-<<<<<<< HEAD
-#endif /* CONFIG_PPC_RADIX_MMU */
-=======
->>>>>>> 7d2a07b7
 #ifdef CONFIG_PPC_MEM_KEYS
 	MMU_FTR_PKEY |
 #endif
 #ifdef CONFIG_PPC_KUEP
-<<<<<<< HEAD
-	MMU_FTR_KUEP |
-=======
 	MMU_FTR_BOOK3S_KUEP |
->>>>>>> 7d2a07b7
 #endif /* CONFIG_PPC_KUAP */
 
 		0,
@@ -350,20 +333,6 @@
 {
 	return early_mmu_has_feature(MMU_FTR_TYPE_RADIX);
 }
-<<<<<<< HEAD
-#else
-static inline bool radix_enabled(void)
-{
-	return false;
-}
-
-static inline bool early_radix_enabled(void)
-{
-	return false;
-}
-#endif
-=======
->>>>>>> 7d2a07b7
 
 #ifdef CONFIG_STRICT_KERNEL_RWX
 static inline bool strict_kernel_rwx_enabled(void)
