--- conflicted
+++ resolved
@@ -5,23 +5,9 @@
 #define KUAP_READ	1
 #define KUAP_WRITE	2
 #define KUAP_READ_WRITE	(KUAP_READ | KUAP_WRITE)
-<<<<<<< HEAD
-/*
- * For prevent_user_access() only.
- * Use the current saved situation instead of the to/from/size params.
- * Used on book3s/32
- */
-#define KUAP_CURRENT_READ	4
-#define KUAP_CURRENT_WRITE	8
-#define KUAP_CURRENT		(KUAP_CURRENT_READ | KUAP_CURRENT_WRITE)
-
-#ifdef CONFIG_PPC_BOOK3S_64
-#include <asm/book3s/64/kup-radix.h>
-=======
 
 #ifdef CONFIG_PPC_BOOK3S_64
 #include <asm/book3s/64/kup.h>
->>>>>>> 7d2a07b7
 #endif
 
 #ifdef CONFIG_PPC_8xx
@@ -34,9 +20,6 @@
 
 #ifdef __ASSEMBLY__
 #ifndef CONFIG_PPC_KUAP
-.macro kuap_check_amr	gpr1, gpr2
-.endm
-
 .macro kuap_check_amr	gpr1, gpr2
 .endm
 
@@ -71,9 +54,6 @@
 	return false;
 }
 
-<<<<<<< HEAD
-static inline void kuap_check_amr(void) { }
-=======
 static inline void kuap_assert_locked(void) { }
 static inline void kuap_save_and_lock(struct pt_regs *regs) { }
 static inline void kuap_user_restore(struct pt_regs *regs) { }
@@ -83,7 +63,6 @@
 {
 	return 0;
 }
->>>>>>> 7d2a07b7
 
 /*
  * book3s/64/kup-radix.h defines these functions for the !KUAP case to flush
@@ -93,12 +72,7 @@
 #ifndef CONFIG_PPC_BOOK3S_64
 static inline void allow_user_access(void __user *to, const void __user *from,
 				     unsigned long size, unsigned long dir) { }
-<<<<<<< HEAD
-static inline void prevent_user_access(void __user *to, const void __user *from,
-				       unsigned long size, unsigned long dir) { }
-=======
 static inline void prevent_user_access(unsigned long dir) { }
->>>>>>> 7d2a07b7
 static inline unsigned long prevent_user_access_return(void) { return 0UL; }
 static inline void restore_user_access(unsigned long flags) { }
 #endif /* CONFIG_PPC_BOOK3S_64 */
@@ -141,67 +115,22 @@
 static __always_inline void prevent_read_write_user(void __user *to, const void __user *from,
 						    unsigned long size)
 {
-<<<<<<< HEAD
-	barrier_nospec();
-	allow_user_access(NULL, from, size, KUAP_READ);
-=======
 	prevent_user_access(KUAP_READ_WRITE);
->>>>>>> 7d2a07b7
 }
 
 static __always_inline void prevent_current_access_user(void)
 {
-<<<<<<< HEAD
-	allow_user_access(to, NULL, size, KUAP_WRITE);
-}
-
-static inline void allow_read_write_user(void __user *to, const void __user *from,
-					 unsigned long size)
-{
-	barrier_nospec();
-	allow_user_access(to, from, size, KUAP_READ_WRITE);
-=======
 	prevent_user_access(KUAP_READ_WRITE);
->>>>>>> 7d2a07b7
 }
 
 static __always_inline void prevent_current_read_from_user(void)
 {
-<<<<<<< HEAD
-	prevent_user_access(NULL, from, size, KUAP_READ);
-=======
 	prevent_user_access(KUAP_READ);
->>>>>>> 7d2a07b7
 }
 
 static __always_inline void prevent_current_write_to_user(void)
 {
-<<<<<<< HEAD
-	prevent_user_access(to, NULL, size, KUAP_WRITE);
-}
-
-static inline void prevent_read_write_user(void __user *to, const void __user *from,
-					   unsigned long size)
-{
-	prevent_user_access(to, from, size, KUAP_READ_WRITE);
-}
-
-static inline void prevent_current_access_user(void)
-{
-	prevent_user_access(NULL, NULL, ~0UL, KUAP_CURRENT);
-}
-
-static inline void prevent_current_read_from_user(void)
-{
-	prevent_user_access(NULL, NULL, ~0UL, KUAP_CURRENT_READ);
-}
-
-static inline void prevent_current_write_to_user(void)
-{
-	prevent_user_access(NULL, NULL, ~0UL, KUAP_CURRENT_WRITE);
-=======
 	prevent_user_access(KUAP_WRITE);
->>>>>>> 7d2a07b7
 }
 
 #endif /* !__ASSEMBLY__ */
