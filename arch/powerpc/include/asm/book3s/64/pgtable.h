/* SPDX-License-Identifier: GPL-2.0 */
#ifndef _ASM_POWERPC_BOOK3S_64_PGTABLE_H_
#define _ASM_POWERPC_BOOK3S_64_PGTABLE_H_

#include <asm-generic/pgtable-nop4d.h>

#ifndef __ASSEMBLY__
#include <linux/mmdebug.h>
#include <linux/bug.h>
#include <linux/sizes.h>
#endif

/*
 * Common bits between hash and Radix page table
 */
#define _PAGE_BIT_SWAP_TYPE	0

#define _PAGE_EXEC		0x00001 /* execute permission */
#define _PAGE_WRITE		0x00002 /* write access allowed */
#define _PAGE_READ		0x00004	/* read access allowed */
#define _PAGE_RW		(_PAGE_READ | _PAGE_WRITE)
#define _PAGE_RWX		(_PAGE_READ | _PAGE_WRITE | _PAGE_EXEC)
#define _PAGE_PRIVILEGED	0x00008 /* kernel access only */
#define _PAGE_SAO		0x00010 /* Strong access order */
#define _PAGE_NON_IDEMPOTENT	0x00020 /* non idempotent memory */
#define _PAGE_TOLERANT		0x00030 /* tolerant memory, cache inhibited */
#define _PAGE_DIRTY		0x00080 /* C: page changed */
#define _PAGE_ACCESSED		0x00100 /* R: page referenced */
/*
 * Software bits
 */
#define _RPAGE_SW0		0x2000000000000000UL
#define _RPAGE_SW1		0x00800
#define _RPAGE_SW2		0x00400
#define _RPAGE_SW3		0x00200
#define _RPAGE_RSV1		0x00040UL

#define _RPAGE_PKEY_BIT4	0x1000000000000000UL
#define _RPAGE_PKEY_BIT3	0x0800000000000000UL
#define _RPAGE_PKEY_BIT2	0x0400000000000000UL
#define _RPAGE_PKEY_BIT1	0x0200000000000000UL
#define _RPAGE_PKEY_BIT0	0x0100000000000000UL

#define _PAGE_PTE		0x4000000000000000UL	/* distinguishes PTEs from pointers */
#define _PAGE_PRESENT		0x8000000000000000UL	/* pte contains a translation */
/*
 * We need to mark a pmd pte invalid while splitting. We can do that by clearing
 * the _PAGE_PRESENT bit. But then that will be taken as a swap pte. In order to
 * differentiate between two use a SW field when invalidating.
 *
 * We do that temporary invalidate for regular pte entry in ptep_set_access_flags
 *
 * This is used only when _PAGE_PRESENT is cleared.
 */
#define _PAGE_INVALID		_RPAGE_SW0

/*
 * Top and bottom bits of RPN which can be used by hash
 * translation mode, because we expect them to be zero
 * otherwise.
 */
#define _RPAGE_RPN0		0x01000
#define _RPAGE_RPN1		0x02000
#define _RPAGE_RPN43		0x0080000000000000UL
#define _RPAGE_RPN42		0x0040000000000000UL
#define _RPAGE_RPN41		0x0020000000000000UL

/* Max physical address bit as per radix table */
#define _RPAGE_PA_MAX		56

/*
 * Max physical address bit we will use for now.
 *
 * This is mostly a hardware limitation and for now Power9 has
 * a 51 bit limit.
 *
 * This is different from the number of physical bit required to address
 * the last byte of memory. That is defined by MAX_PHYSMEM_BITS.
 * MAX_PHYSMEM_BITS is a linux limitation imposed by the maximum
 * number of sections we can support (SECTIONS_SHIFT).
 *
 * This is different from Radix page table limitation above and
 * should always be less than that. The limit is done such that
 * we can overload the bits between _RPAGE_PA_MAX and _PAGE_PA_MAX
 * for hash linux page table specific bits.
 *
 * In order to be compatible with future hardware generations we keep
 * some offsets and limit this for now to 53
 */
#define _PAGE_PA_MAX		53

#define _PAGE_SOFT_DIRTY	_RPAGE_SW3 /* software: software dirty tracking */
#define _PAGE_SPECIAL		_RPAGE_SW2 /* software: special page */
#define _PAGE_DEVMAP		_RPAGE_SW1 /* software: ZONE_DEVICE page */

/*
 * Drivers request for cache inhibited pte mapping using _PAGE_NO_CACHE
 * Instead of fixing all of them, add an alternate define which
 * maps CI pte mapping.
 */
#define _PAGE_NO_CACHE		_PAGE_TOLERANT
/*
 * We support _RPAGE_PA_MAX bit real address in pte. On the linux side
 * we are limited by _PAGE_PA_MAX. Clear everything above _PAGE_PA_MAX
 * and every thing below PAGE_SHIFT;
 */
#define PTE_RPN_MASK	(((1UL << _PAGE_PA_MAX) - 1) & (PAGE_MASK))
/*
 * set of bits not changed in pmd_modify. Even though we have hash specific bits
 * in here, on radix we expect them to be zero.
 */
#define _HPAGE_CHG_MASK (PTE_RPN_MASK | _PAGE_HPTEFLAGS | _PAGE_DIRTY | \
			 _PAGE_ACCESSED | H_PAGE_THP_HUGE | _PAGE_PTE | \
			 _PAGE_SOFT_DIRTY | _PAGE_DEVMAP)
/*
 * user access blocked by key
 */
#define _PAGE_KERNEL_RW		(_PAGE_PRIVILEGED | _PAGE_RW | _PAGE_DIRTY)
#define _PAGE_KERNEL_RO		 (_PAGE_PRIVILEGED | _PAGE_READ)
#define _PAGE_KERNEL_ROX	 (_PAGE_PRIVILEGED | _PAGE_READ | _PAGE_EXEC)
#define _PAGE_KERNEL_RWX	(_PAGE_PRIVILEGED | _PAGE_DIRTY |	\
				 _PAGE_RW | _PAGE_EXEC)
/*
 * _PAGE_CHG_MASK masks of bits that are to be preserved across
 * pgprot changes
 */
#define _PAGE_CHG_MASK	(PTE_RPN_MASK | _PAGE_HPTEFLAGS | _PAGE_DIRTY | \
			 _PAGE_ACCESSED | _PAGE_SPECIAL | _PAGE_PTE |	\
			 _PAGE_SOFT_DIRTY | _PAGE_DEVMAP)

/*
 * We define 2 sets of base prot bits, one for basic pages (ie,
 * cacheable kernel and user pages) and one for non cacheable
 * pages. We always set _PAGE_COHERENT when SMP is enabled or
 * the processor might need it for DMA coherency.
 */
#define _PAGE_BASE_NC	(_PAGE_PRESENT | _PAGE_ACCESSED)
#define _PAGE_BASE	(_PAGE_BASE_NC)

/* Permission masks used to generate the __P and __S table,
 *
 * Note:__pgprot is defined in arch/powerpc/include/asm/page.h
 *
 * Write permissions imply read permissions for now (we could make write-only
 * pages on BookE but we don't bother for now). Execute permission control is
 * possible on platforms that define _PAGE_EXEC
 */
#define PAGE_NONE	__pgprot(_PAGE_BASE | _PAGE_PRIVILEGED)
#define PAGE_SHARED	__pgprot(_PAGE_BASE | _PAGE_RW)
#define PAGE_SHARED_X	__pgprot(_PAGE_BASE | _PAGE_RW | _PAGE_EXEC)
#define PAGE_COPY	__pgprot(_PAGE_BASE | _PAGE_READ)
#define PAGE_COPY_X	__pgprot(_PAGE_BASE | _PAGE_READ | _PAGE_EXEC)
#define PAGE_READONLY	__pgprot(_PAGE_BASE | _PAGE_READ)
#define PAGE_READONLY_X	__pgprot(_PAGE_BASE | _PAGE_READ | _PAGE_EXEC)

/* Permission masks used for kernel mappings */
#define PAGE_KERNEL	__pgprot(_PAGE_BASE | _PAGE_KERNEL_RW)
#define PAGE_KERNEL_NC	__pgprot(_PAGE_BASE_NC | _PAGE_KERNEL_RW | \
				 _PAGE_TOLERANT)
#define PAGE_KERNEL_NCG	__pgprot(_PAGE_BASE_NC | _PAGE_KERNEL_RW | \
				 _PAGE_NON_IDEMPOTENT)
#define PAGE_KERNEL_X	__pgprot(_PAGE_BASE | _PAGE_KERNEL_RWX)
#define PAGE_KERNEL_RO	__pgprot(_PAGE_BASE | _PAGE_KERNEL_RO)
#define PAGE_KERNEL_ROX	__pgprot(_PAGE_BASE | _PAGE_KERNEL_ROX)

/*
 * Protection used for kernel text. We want the debuggers to be able to
 * set breakpoints anywhere, so don't write protect the kernel text
 * on platforms where such control is possible.
 */
#if defined(CONFIG_KGDB) || defined(CONFIG_XMON) || defined(CONFIG_BDI_SWITCH) || \
	defined(CONFIG_KPROBES) || defined(CONFIG_DYNAMIC_FTRACE)
#define PAGE_KERNEL_TEXT	PAGE_KERNEL_X
#else
#define PAGE_KERNEL_TEXT	PAGE_KERNEL_ROX
#endif

/* Make modules code happy. We don't set RO yet */
#define PAGE_KERNEL_EXEC	PAGE_KERNEL_X
#define PAGE_AGP		(PAGE_KERNEL_NC)

#ifndef __ASSEMBLY__
/*
 * page table defines
 */
extern unsigned long __pte_index_size;
extern unsigned long __pmd_index_size;
extern unsigned long __pud_index_size;
extern unsigned long __pgd_index_size;
extern unsigned long __pud_cache_index;
#define PTE_INDEX_SIZE  __pte_index_size
#define PMD_INDEX_SIZE  __pmd_index_size
#define PUD_INDEX_SIZE  __pud_index_size
#define PGD_INDEX_SIZE  __pgd_index_size
/* pmd table use page table fragments */
#define PMD_CACHE_INDEX  0
#define PUD_CACHE_INDEX __pud_cache_index
/*
 * Because of use of pte fragments and THP, size of page table
 * are not always derived out of index size above.
 */
extern unsigned long __pte_table_size;
extern unsigned long __pmd_table_size;
extern unsigned long __pud_table_size;
extern unsigned long __pgd_table_size;
#define PTE_TABLE_SIZE	__pte_table_size
#define PMD_TABLE_SIZE	__pmd_table_size
#define PUD_TABLE_SIZE	__pud_table_size
#define PGD_TABLE_SIZE	__pgd_table_size

extern unsigned long __pmd_val_bits;
extern unsigned long __pud_val_bits;
extern unsigned long __pgd_val_bits;
#define PMD_VAL_BITS	__pmd_val_bits
#define PUD_VAL_BITS	__pud_val_bits
#define PGD_VAL_BITS	__pgd_val_bits

extern unsigned long __pte_frag_nr;
#define PTE_FRAG_NR __pte_frag_nr
extern unsigned long __pte_frag_size_shift;
#define PTE_FRAG_SIZE_SHIFT __pte_frag_size_shift
#define PTE_FRAG_SIZE (1UL << PTE_FRAG_SIZE_SHIFT)

extern unsigned long __pmd_frag_nr;
#define PMD_FRAG_NR __pmd_frag_nr
extern unsigned long __pmd_frag_size_shift;
#define PMD_FRAG_SIZE_SHIFT __pmd_frag_size_shift
#define PMD_FRAG_SIZE (1UL << PMD_FRAG_SIZE_SHIFT)

#define PTRS_PER_PTE	(1 << PTE_INDEX_SIZE)
#define PTRS_PER_PMD	(1 << PMD_INDEX_SIZE)
#define PTRS_PER_PUD	(1 << PUD_INDEX_SIZE)
#define PTRS_PER_PGD	(1 << PGD_INDEX_SIZE)

#define MAX_PTRS_PER_PGD	(1 << (H_PGD_INDEX_SIZE > RADIX_PGD_INDEX_SIZE ? \
				       H_PGD_INDEX_SIZE : RADIX_PGD_INDEX_SIZE))

/* PMD_SHIFT determines what a second-level page table entry can map */
#define PMD_SHIFT	(PAGE_SHIFT + PTE_INDEX_SIZE)
#define PMD_SIZE	(1UL << PMD_SHIFT)
#define PMD_MASK	(~(PMD_SIZE-1))

/* PUD_SHIFT determines what a third-level page table entry can map */
#define PUD_SHIFT	(PMD_SHIFT + PMD_INDEX_SIZE)
#define PUD_SIZE	(1UL << PUD_SHIFT)
#define PUD_MASK	(~(PUD_SIZE-1))

/* PGDIR_SHIFT determines what a fourth-level page table entry can map */
#define PGDIR_SHIFT	(PUD_SHIFT + PUD_INDEX_SIZE)
#define PGDIR_SIZE	(1UL << PGDIR_SHIFT)
#define PGDIR_MASK	(~(PGDIR_SIZE-1))

/* Bits to mask out from a PMD to get to the PTE page */
#define PMD_MASKED_BITS		0xc0000000000000ffUL
/* Bits to mask out from a PUD to get to the PMD page */
#define PUD_MASKED_BITS		0xc0000000000000ffUL
/* Bits to mask out from a PGD to get to the PUD page */
#define P4D_MASKED_BITS		0xc0000000000000ffUL

/*
 * Used as an indicator for rcu callback functions
 */
enum pgtable_index {
	PTE_INDEX = 0,
	PMD_INDEX,
	PUD_INDEX,
	PGD_INDEX,
	/*
	 * Below are used with 4k page size and hugetlb
	 */
	HTLB_16M_INDEX,
	HTLB_16G_INDEX,
};

extern unsigned long __vmalloc_start;
extern unsigned long __vmalloc_end;
#define VMALLOC_START	__vmalloc_start
#define VMALLOC_END	__vmalloc_end

static inline unsigned int ioremap_max_order(void)
{
	if (radix_enabled())
		return PUD_SHIFT;
	return 7 + PAGE_SHIFT; /* default from linux/vmalloc.h */
}
#define IOREMAP_MAX_ORDER ioremap_max_order()

extern unsigned long __kernel_virt_start;
extern unsigned long __kernel_io_start;
extern unsigned long __kernel_io_end;
#define KERN_VIRT_START __kernel_virt_start
#define KERN_IO_START  __kernel_io_start
#define KERN_IO_END __kernel_io_end

extern struct page *vmemmap;
extern unsigned long pci_io_base;
#endif /* __ASSEMBLY__ */

#include <asm/book3s/64/hash.h>
#include <asm/book3s/64/radix.h>

#if H_MAX_PHYSMEM_BITS > R_MAX_PHYSMEM_BITS
#define  MAX_PHYSMEM_BITS	H_MAX_PHYSMEM_BITS
#else
#define  MAX_PHYSMEM_BITS	R_MAX_PHYSMEM_BITS
#endif


#ifdef CONFIG_PPC_64K_PAGES
#include <asm/book3s/64/pgtable-64k.h>
#else
#include <asm/book3s/64/pgtable-4k.h>
#endif

#include <asm/barrier.h>
/*
 * IO space itself carved into the PIO region (ISA and PHB IO space) and
 * the ioremap space
 *
 *  ISA_IO_BASE = KERN_IO_START, 64K reserved area
 *  PHB_IO_BASE = ISA_IO_BASE + 64K to ISA_IO_BASE + 2G, PHB IO spaces
 * IOREMAP_BASE = ISA_IO_BASE + 2G to VMALLOC_START + PGTABLE_RANGE
 */
#define FULL_IO_SIZE	0x80000000ul
#define  ISA_IO_BASE	(KERN_IO_START)
#define  ISA_IO_END	(KERN_IO_START + 0x10000ul)
#define  PHB_IO_BASE	(ISA_IO_END)
#define  PHB_IO_END	(KERN_IO_START + FULL_IO_SIZE)
#define IOREMAP_BASE	(PHB_IO_END)
#define IOREMAP_START	(ioremap_bot)
#define IOREMAP_END	(KERN_IO_END - FIXADDR_SIZE)
#define FIXADDR_SIZE	SZ_32M

/* Advertise special mapping type for AGP */
#define HAVE_PAGE_AGP

#ifndef __ASSEMBLY__

/*
 * This is the default implementation of various PTE accessors, it's
 * used in all cases except Book3S with 64K pages where we have a
 * concept of sub-pages
 */
#ifndef __real_pte

#define __real_pte(e, p, o)		((real_pte_t){(e)})
#define __rpte_to_pte(r)	((r).pte)
#define __rpte_to_hidx(r,index)	(pte_val(__rpte_to_pte(r)) >> H_PAGE_F_GIX_SHIFT)

#define pte_iterate_hashed_subpages(rpte, psize, va, index, shift)       \
	do {							         \
		index = 0;					         \
		shift = mmu_psize_defs[psize].shift;		         \

#define pte_iterate_hashed_end() } while(0)

/*
 * We expect this to be called only for user addresses or kernel virtual
 * addresses other than the linear mapping.
 */
#define pte_pagesize_index(mm, addr, pte)	MMU_PAGE_4K

#endif /* __real_pte */

static inline unsigned long pte_update(struct mm_struct *mm, unsigned long addr,
				       pte_t *ptep, unsigned long clr,
				       unsigned long set, int huge)
{
	if (radix_enabled())
		return radix__pte_update(mm, addr, ptep, clr, set, huge);
	return hash__pte_update(mm, addr, ptep, clr, set, huge);
}
/*
 * For hash even if we have _PAGE_ACCESSED = 0, we do a pte_update.
 * We currently remove entries from the hashtable regardless of whether
 * the entry was young or dirty.
 *
 * We should be more intelligent about this but for the moment we override
 * these functions and force a tlb flush unconditionally
 * For radix: H_PAGE_HASHPTE should be zero. Hence we can use the same
 * function for both hash and radix.
 */
static inline int __ptep_test_and_clear_young(struct mm_struct *mm,
					      unsigned long addr, pte_t *ptep)
{
	unsigned long old;

	if ((pte_raw(*ptep) & cpu_to_be64(_PAGE_ACCESSED | H_PAGE_HASHPTE)) == 0)
		return 0;
	old = pte_update(mm, addr, ptep, _PAGE_ACCESSED, 0, 0);
	return (old & _PAGE_ACCESSED) != 0;
}

#define __HAVE_ARCH_PTEP_TEST_AND_CLEAR_YOUNG
#define ptep_test_and_clear_young(__vma, __addr, __ptep)	\
({								\
	__ptep_test_and_clear_young((__vma)->vm_mm, __addr, __ptep); \
})

/*
 * On Book3S CPUs, clearing the accessed bit without a TLB flush
 * doesn't cause data corruption. [ It could cause incorrect
 * page aging and the (mistaken) reclaim of hot pages, but the
 * chance of that should be relatively low. ]
 *
 * So as a performance optimization don't flush the TLB when
 * clearing the accessed bit, it will eventually be flushed by
 * a context switch or a VM operation anyway. [ In the rare
 * event of it not getting flushed for a long time the delay
 * shouldn't really matter because there's no real memory
 * pressure for swapout to react to. ]
 */
#define __HAVE_ARCH_PTEP_CLEAR_YOUNG_FLUSH
#define ptep_clear_flush_young ptep_test_and_clear_young

#define __HAVE_ARCH_PMDP_CLEAR_YOUNG_FLUSH
#define pmdp_clear_flush_young pmdp_test_and_clear_young

static inline int __pte_write(pte_t pte)
{
	return !!(pte_raw(pte) & cpu_to_be64(_PAGE_WRITE));
}

#ifdef CONFIG_NUMA_BALANCING
#define pte_savedwrite pte_savedwrite
static inline bool pte_savedwrite(pte_t pte)
{
	/*
	 * Saved write ptes are prot none ptes that doesn't have
	 * privileged bit sit. We mark prot none as one which has
	 * present and pviliged bit set and RWX cleared. To mark
	 * protnone which used to have _PAGE_WRITE set we clear
	 * the privileged bit.
	 */
	return !(pte_raw(pte) & cpu_to_be64(_PAGE_RWX | _PAGE_PRIVILEGED));
}
#else
#define pte_savedwrite pte_savedwrite
static inline bool pte_savedwrite(pte_t pte)
{
	return false;
}
#endif

static inline int pte_write(pte_t pte)
{
	return __pte_write(pte) || pte_savedwrite(pte);
}

static inline int pte_read(pte_t pte)
{
	return !!(pte_raw(pte) & cpu_to_be64(_PAGE_READ));
}

#define __HAVE_ARCH_PTEP_SET_WRPROTECT
static inline void ptep_set_wrprotect(struct mm_struct *mm, unsigned long addr,
				      pte_t *ptep)
{
	if (__pte_write(*ptep))
		pte_update(mm, addr, ptep, _PAGE_WRITE, 0, 0);
	else if (unlikely(pte_savedwrite(*ptep)))
		pte_update(mm, addr, ptep, 0, _PAGE_PRIVILEGED, 0);
}

#define __HAVE_ARCH_HUGE_PTEP_SET_WRPROTECT
static inline void huge_ptep_set_wrprotect(struct mm_struct *mm,
					   unsigned long addr, pte_t *ptep)
{
	/*
	 * We should not find protnone for hugetlb, but this complete the
	 * interface.
	 */
	if (__pte_write(*ptep))
		pte_update(mm, addr, ptep, _PAGE_WRITE, 0, 1);
	else if (unlikely(pte_savedwrite(*ptep)))
		pte_update(mm, addr, ptep, 0, _PAGE_PRIVILEGED, 1);
}

#define __HAVE_ARCH_PTEP_GET_AND_CLEAR
static inline pte_t ptep_get_and_clear(struct mm_struct *mm,
				       unsigned long addr, pte_t *ptep)
{
	unsigned long old = pte_update(mm, addr, ptep, ~0UL, 0, 0);
	return __pte(old);
}

#define __HAVE_ARCH_PTEP_GET_AND_CLEAR_FULL
static inline pte_t ptep_get_and_clear_full(struct mm_struct *mm,
					    unsigned long addr,
					    pte_t *ptep, int full)
{
	if (full && radix_enabled()) {
		/*
		 * We know that this is a full mm pte clear and
		 * hence can be sure there is no parallel set_pte.
		 */
		return radix__ptep_get_and_clear_full(mm, addr, ptep, full);
	}
	return ptep_get_and_clear(mm, addr, ptep);
}


static inline void pte_clear(struct mm_struct *mm, unsigned long addr,
			     pte_t * ptep)
{
	pte_update(mm, addr, ptep, ~0UL, 0, 0);
}

static inline int pte_dirty(pte_t pte)
{
	return !!(pte_raw(pte) & cpu_to_be64(_PAGE_DIRTY));
}

static inline int pte_young(pte_t pte)
{
	return !!(pte_raw(pte) & cpu_to_be64(_PAGE_ACCESSED));
}

static inline int pte_special(pte_t pte)
{
	return !!(pte_raw(pte) & cpu_to_be64(_PAGE_SPECIAL));
}

static inline bool pte_exec(pte_t pte)
{
	return !!(pte_raw(pte) & cpu_to_be64(_PAGE_EXEC));
}


#ifdef CONFIG_HAVE_ARCH_SOFT_DIRTY
static inline bool pte_soft_dirty(pte_t pte)
{
	return !!(pte_raw(pte) & cpu_to_be64(_PAGE_SOFT_DIRTY));
}

static inline pte_t pte_mksoft_dirty(pte_t pte)
{
	return __pte_raw(pte_raw(pte) | cpu_to_be64(_PAGE_SOFT_DIRTY));
}

static inline pte_t pte_clear_soft_dirty(pte_t pte)
{
	return __pte_raw(pte_raw(pte) & cpu_to_be64(~_PAGE_SOFT_DIRTY));
}
#endif /* CONFIG_HAVE_ARCH_SOFT_DIRTY */

#ifdef CONFIG_NUMA_BALANCING
static inline int pte_protnone(pte_t pte)
{
	return (pte_raw(pte) & cpu_to_be64(_PAGE_PRESENT | _PAGE_PTE | _PAGE_RWX)) ==
		cpu_to_be64(_PAGE_PRESENT | _PAGE_PTE);
}

#define pte_mk_savedwrite pte_mk_savedwrite
static inline pte_t pte_mk_savedwrite(pte_t pte)
{
	/*
	 * Used by Autonuma subsystem to preserve the write bit
	 * while marking the pte PROT_NONE. Only allow this
	 * on PROT_NONE pte
	 */
	VM_BUG_ON((pte_raw(pte) & cpu_to_be64(_PAGE_PRESENT | _PAGE_RWX | _PAGE_PRIVILEGED)) !=
		  cpu_to_be64(_PAGE_PRESENT | _PAGE_PRIVILEGED));
	return __pte_raw(pte_raw(pte) & cpu_to_be64(~_PAGE_PRIVILEGED));
}

#define pte_clear_savedwrite pte_clear_savedwrite
static inline pte_t pte_clear_savedwrite(pte_t pte)
{
	/*
	 * Used by KSM subsystem to make a protnone pte readonly.
	 */
	VM_BUG_ON(!pte_protnone(pte));
	return __pte_raw(pte_raw(pte) | cpu_to_be64(_PAGE_PRIVILEGED));
}
#else
#define pte_clear_savedwrite pte_clear_savedwrite
static inline pte_t pte_clear_savedwrite(pte_t pte)
{
	VM_WARN_ON(1);
	return __pte_raw(pte_raw(pte) & cpu_to_be64(~_PAGE_WRITE));
}
#endif /* CONFIG_NUMA_BALANCING */

static inline bool pte_hw_valid(pte_t pte)
{
	return (pte_raw(pte) & cpu_to_be64(_PAGE_PRESENT | _PAGE_PTE)) ==
		cpu_to_be64(_PAGE_PRESENT | _PAGE_PTE);
}

static inline int pte_present(pte_t pte)
{
	/*
	 * A pte is considerent present if _PAGE_PRESENT is set.
	 * We also need to consider the pte present which is marked
	 * invalid during ptep_set_access_flags. Hence we look for _PAGE_INVALID
	 * if we find _PAGE_PRESENT cleared.
	 */

	if (pte_hw_valid(pte))
		return true;
	return (pte_raw(pte) & cpu_to_be64(_PAGE_INVALID | _PAGE_PTE)) ==
		cpu_to_be64(_PAGE_INVALID | _PAGE_PTE);
}

#ifdef CONFIG_PPC_MEM_KEYS
extern bool arch_pte_access_permitted(u64 pte, bool write, bool execute);
#else
static inline bool arch_pte_access_permitted(u64 pte, bool write, bool execute)
{
	return true;
}
#endif /* CONFIG_PPC_MEM_KEYS */

static inline bool pte_user(pte_t pte)
{
	return !(pte_raw(pte) & cpu_to_be64(_PAGE_PRIVILEGED));
}

#define pte_access_permitted pte_access_permitted
static inline bool pte_access_permitted(pte_t pte, bool write)
{
	/*
	 * _PAGE_READ is needed for any access and will be
	 * cleared for PROT_NONE
	 */
	if (!pte_present(pte) || !pte_user(pte) || !pte_read(pte))
		return false;

	if (write && !pte_write(pte))
		return false;

	return arch_pte_access_permitted(pte_val(pte), write, 0);
}

/*
 * Conversion functions: convert a page and protection to a page entry,
 * and a page entry and page directory to the page they refer to.
 *
 * Even if PTEs can be unsigned long long, a PFN is always an unsigned
 * long for now.
 */
static inline pte_t pfn_pte(unsigned long pfn, pgprot_t pgprot)
{
	VM_BUG_ON(pfn >> (64 - PAGE_SHIFT));
	VM_BUG_ON((pfn << PAGE_SHIFT) & ~PTE_RPN_MASK);

	return __pte(((pte_basic_t)pfn << PAGE_SHIFT) | pgprot_val(pgprot) | _PAGE_PTE);
}

static inline unsigned long pte_pfn(pte_t pte)
{
	return (pte_val(pte) & PTE_RPN_MASK) >> PAGE_SHIFT;
}

/* Generic modifiers for PTE bits */
static inline pte_t pte_wrprotect(pte_t pte)
{
	if (unlikely(pte_savedwrite(pte)))
		return pte_clear_savedwrite(pte);
	return __pte_raw(pte_raw(pte) & cpu_to_be64(~_PAGE_WRITE));
}

static inline pte_t pte_exprotect(pte_t pte)
{
	return __pte_raw(pte_raw(pte) & cpu_to_be64(~_PAGE_EXEC));
}

static inline pte_t pte_mkclean(pte_t pte)
{
	return __pte_raw(pte_raw(pte) & cpu_to_be64(~_PAGE_DIRTY));
}

static inline pte_t pte_mkold(pte_t pte)
{
	return __pte_raw(pte_raw(pte) & cpu_to_be64(~_PAGE_ACCESSED));
}

static inline pte_t pte_mkexec(pte_t pte)
{
	return __pte_raw(pte_raw(pte) | cpu_to_be64(_PAGE_EXEC));
}

static inline pte_t pte_mkwrite(pte_t pte)
{
	/*
	 * write implies read, hence set both
	 */
	return __pte_raw(pte_raw(pte) | cpu_to_be64(_PAGE_RW));
}

static inline pte_t pte_mkdirty(pte_t pte)
{
	return __pte_raw(pte_raw(pte) | cpu_to_be64(_PAGE_DIRTY | _PAGE_SOFT_DIRTY));
}

static inline pte_t pte_mkyoung(pte_t pte)
{
	return __pte_raw(pte_raw(pte) | cpu_to_be64(_PAGE_ACCESSED));
}

static inline pte_t pte_mkspecial(pte_t pte)
{
	return __pte_raw(pte_raw(pte) | cpu_to_be64(_PAGE_SPECIAL));
}

static inline pte_t pte_mkhuge(pte_t pte)
{
	return pte;
}

static inline pte_t pte_mkdevmap(pte_t pte)
{
	return __pte_raw(pte_raw(pte) | cpu_to_be64(_PAGE_SPECIAL | _PAGE_DEVMAP));
}

static inline pte_t pte_mkprivileged(pte_t pte)
{
	return __pte_raw(pte_raw(pte) | cpu_to_be64(_PAGE_PRIVILEGED));
}

static inline pte_t pte_mkuser(pte_t pte)
{
	return __pte_raw(pte_raw(pte) & cpu_to_be64(~_PAGE_PRIVILEGED));
}

/*
 * This is potentially called with a pmd as the argument, in which case it's not
 * safe to check _PAGE_DEVMAP unless we also confirm that _PAGE_PTE is set.
 * That's because the bit we use for _PAGE_DEVMAP is not reserved for software
 * use in page directory entries (ie. non-ptes).
 */
static inline int pte_devmap(pte_t pte)
{
	u64 mask = cpu_to_be64(_PAGE_DEVMAP | _PAGE_PTE);

	return (pte_raw(pte) & mask) == mask;
}

static inline pte_t pte_modify(pte_t pte, pgprot_t newprot)
{
	/* FIXME!! check whether this need to be a conditional */
	return __pte_raw((pte_raw(pte) & cpu_to_be64(_PAGE_CHG_MASK)) |
			 cpu_to_be64(pgprot_val(newprot)));
}

/* Encode and de-code a swap entry */
#define MAX_SWAPFILES_CHECK() do { \
	BUILD_BUG_ON(MAX_SWAPFILES_SHIFT > SWP_TYPE_BITS); \
	/*							\
	 * Don't have overlapping bits with _PAGE_HPTEFLAGS	\
	 * We filter HPTEFLAGS on set_pte.			\
	 */							\
	BUILD_BUG_ON(_PAGE_HPTEFLAGS & (0x1f << _PAGE_BIT_SWAP_TYPE)); \
	BUILD_BUG_ON(_PAGE_HPTEFLAGS & _PAGE_SWP_SOFT_DIRTY);	\
	} while (0)

#define SWP_TYPE_BITS 5
#define __swp_type(x)		(((x).val >> _PAGE_BIT_SWAP_TYPE) \
				& ((1UL << SWP_TYPE_BITS) - 1))
#define __swp_offset(x)		(((x).val & PTE_RPN_MASK) >> PAGE_SHIFT)
#define __swp_entry(type, offset)	((swp_entry_t) { \
				((type) << _PAGE_BIT_SWAP_TYPE) \
				| (((offset) << PAGE_SHIFT) & PTE_RPN_MASK)})
/*
 * swp_entry_t must be independent of pte bits. We build a swp_entry_t from
 * swap type and offset we get from swap and convert that to pte to find a
 * matching pte in linux page table.
 * Clear bits not found in swap entries here.
 */
#define __pte_to_swp_entry(pte)	((swp_entry_t) { pte_val((pte)) & ~_PAGE_PTE })
#define __swp_entry_to_pte(x)	__pte((x).val | _PAGE_PTE)
#define __pmd_to_swp_entry(pmd)	(__pte_to_swp_entry(pmd_pte(pmd)))
#define __swp_entry_to_pmd(x)	(pte_pmd(__swp_entry_to_pte(x)))

#ifdef CONFIG_MEM_SOFT_DIRTY
#define _PAGE_SWP_SOFT_DIRTY   (1UL << (SWP_TYPE_BITS + _PAGE_BIT_SWAP_TYPE))
#else
#define _PAGE_SWP_SOFT_DIRTY	0UL
#endif /* CONFIG_MEM_SOFT_DIRTY */

#ifdef CONFIG_HAVE_ARCH_SOFT_DIRTY
static inline pte_t pte_swp_mksoft_dirty(pte_t pte)
{
	return __pte_raw(pte_raw(pte) | cpu_to_be64(_PAGE_SWP_SOFT_DIRTY));
}

static inline bool pte_swp_soft_dirty(pte_t pte)
{
	return !!(pte_raw(pte) & cpu_to_be64(_PAGE_SWP_SOFT_DIRTY));
}

static inline pte_t pte_swp_clear_soft_dirty(pte_t pte)
{
	return __pte_raw(pte_raw(pte) & cpu_to_be64(~_PAGE_SWP_SOFT_DIRTY));
}
#endif /* CONFIG_HAVE_ARCH_SOFT_DIRTY */

static inline bool check_pte_access(unsigned long access, unsigned long ptev)
{
	/*
	 * This check for _PAGE_RWX and _PAGE_PRESENT bits
	 */
	if (access & ~ptev)
		return false;
	/*
	 * This check for access to privilege space
	 */
	if ((access & _PAGE_PRIVILEGED) != (ptev & _PAGE_PRIVILEGED))
		return false;

	return true;
}
/*
 * Generic functions with hash/radix callbacks
 */

static inline void __ptep_set_access_flags(struct vm_area_struct *vma,
					   pte_t *ptep, pte_t entry,
					   unsigned long address,
					   int psize)
{
	if (radix_enabled())
		return radix__ptep_set_access_flags(vma, ptep, entry,
						    address, psize);
	return hash__ptep_set_access_flags(ptep, entry);
}

#define __HAVE_ARCH_PTE_SAME
static inline int pte_same(pte_t pte_a, pte_t pte_b)
{
	if (radix_enabled())
		return radix__pte_same(pte_a, pte_b);
	return hash__pte_same(pte_a, pte_b);
}

static inline int pte_none(pte_t pte)
{
	if (radix_enabled())
		return radix__pte_none(pte);
	return hash__pte_none(pte);
}

static inline void __set_pte_at(struct mm_struct *mm, unsigned long addr,
				pte_t *ptep, pte_t pte, int percpu)
{

	VM_WARN_ON(!(pte_raw(pte) & cpu_to_be64(_PAGE_PTE)));
	/*
	 * Keep the _PAGE_PTE added till we are sure we handle _PAGE_PTE
	 * in all the callers.
	 */
	pte = __pte_raw(pte_raw(pte) | cpu_to_be64(_PAGE_PTE));

	if (radix_enabled())
		return radix__set_pte_at(mm, addr, ptep, pte, percpu);
	return hash__set_pte_at(mm, addr, ptep, pte, percpu);
}

#define _PAGE_CACHE_CTL	(_PAGE_SAO | _PAGE_NON_IDEMPOTENT | _PAGE_TOLERANT)

#define pgprot_noncached pgprot_noncached
static inline pgprot_t pgprot_noncached(pgprot_t prot)
{
	return __pgprot((pgprot_val(prot) & ~_PAGE_CACHE_CTL) |
			_PAGE_NON_IDEMPOTENT);
}

#define pgprot_noncached_wc pgprot_noncached_wc
static inline pgprot_t pgprot_noncached_wc(pgprot_t prot)
{
	return __pgprot((pgprot_val(prot) & ~_PAGE_CACHE_CTL) |
			_PAGE_TOLERANT);
}

#define pgprot_cached pgprot_cached
static inline pgprot_t pgprot_cached(pgprot_t prot)
{
	return __pgprot((pgprot_val(prot) & ~_PAGE_CACHE_CTL));
}

#define pgprot_writecombine pgprot_writecombine
static inline pgprot_t pgprot_writecombine(pgprot_t prot)
{
	return pgprot_noncached_wc(prot);
}
/*
 * check a pte mapping have cache inhibited property
 */
static inline bool pte_ci(pte_t pte)
{
	__be64 pte_v = pte_raw(pte);

	if (((pte_v & cpu_to_be64(_PAGE_CACHE_CTL)) == cpu_to_be64(_PAGE_TOLERANT)) ||
	    ((pte_v & cpu_to_be64(_PAGE_CACHE_CTL)) == cpu_to_be64(_PAGE_NON_IDEMPOTENT)))
		return true;
	return false;
}

static inline void pmd_clear(pmd_t *pmdp)
{
	if (IS_ENABLED(CONFIG_DEBUG_VM) && !radix_enabled()) {
		/*
		 * Don't use this if we can possibly have a hash page table
		 * entry mapping this.
		 */
		WARN_ON((pmd_val(*pmdp) & (H_PAGE_HASHPTE | _PAGE_PTE)) == (H_PAGE_HASHPTE | _PAGE_PTE));
	}
	*pmdp = __pmd(0);
}

static inline int pmd_none(pmd_t pmd)
{
	return !pmd_raw(pmd);
}

static inline int pmd_present(pmd_t pmd)
{
	/*
	 * A pmd is considerent present if _PAGE_PRESENT is set.
	 * We also need to consider the pmd present which is marked
	 * invalid during a split. Hence we look for _PAGE_INVALID
	 * if we find _PAGE_PRESENT cleared.
	 */
	if (pmd_raw(pmd) & cpu_to_be64(_PAGE_PRESENT | _PAGE_INVALID))
		return true;

	return false;
}

static inline int pmd_is_serializing(pmd_t pmd)
{
	/*
	 * If the pmd is undergoing a split, the _PAGE_PRESENT bit is clear
	 * and _PAGE_INVALID is set (see pmd_present, pmdp_invalidate).
	 *
	 * This condition may also occur when flushing a pmd while flushing
	 * it (see ptep_modify_prot_start), so callers must ensure this
	 * case is fine as well.
	 */
	if ((pmd_raw(pmd) & cpu_to_be64(_PAGE_PRESENT | _PAGE_INVALID)) ==
						cpu_to_be64(_PAGE_INVALID))
		return true;

	return false;
}

static inline int pmd_bad(pmd_t pmd)
{
	if (radix_enabled())
		return radix__pmd_bad(pmd);
	return hash__pmd_bad(pmd);
}

static inline void pud_clear(pud_t *pudp)
{
	if (IS_ENABLED(CONFIG_DEBUG_VM) && !radix_enabled()) {
		/*
		 * Don't use this if we can possibly have a hash page table
		 * entry mapping this.
		 */
		WARN_ON((pud_val(*pudp) & (H_PAGE_HASHPTE | _PAGE_PTE)) == (H_PAGE_HASHPTE | _PAGE_PTE));
	}
	*pudp = __pud(0);
}

static inline int pud_none(pud_t pud)
{
	return !pud_raw(pud);
}

static inline int pud_present(pud_t pud)
{
	return !!(pud_raw(pud) & cpu_to_be64(_PAGE_PRESENT));
}

extern struct page *pud_page(pud_t pud);
extern struct page *pmd_page(pmd_t pmd);
static inline pte_t pud_pte(pud_t pud)
{
	return __pte_raw(pud_raw(pud));
}

static inline pud_t pte_pud(pte_t pte)
{
	return __pud_raw(pte_raw(pte));
}
#define pud_write(pud)		pte_write(pud_pte(pud))

static inline int pud_bad(pud_t pud)
{
	if (radix_enabled())
		return radix__pud_bad(pud);
	return hash__pud_bad(pud);
}

#define pud_access_permitted pud_access_permitted
static inline bool pud_access_permitted(pud_t pud, bool write)
{
	return pte_access_permitted(pud_pte(pud), write);
}

#define __p4d_raw(x)	((p4d_t) { __pgd_raw(x) })
static inline __be64 p4d_raw(p4d_t x)
{
	return pgd_raw(x.pgd);
}

#define p4d_write(p4d)		pte_write(p4d_pte(p4d))

static inline void p4d_clear(p4d_t *p4dp)
{
	*p4dp = __p4d(0);
}

static inline int p4d_none(p4d_t p4d)
{
	return !p4d_raw(p4d);
}

static inline int p4d_present(p4d_t p4d)
{
	return !!(p4d_raw(p4d) & cpu_to_be64(_PAGE_PRESENT));
}

static inline pte_t p4d_pte(p4d_t p4d)
{
	return __pte_raw(p4d_raw(p4d));
}

static inline p4d_t pte_p4d(pte_t pte)
{
	return __p4d_raw(pte_raw(pte));
}

static inline int p4d_bad(p4d_t p4d)
{
	if (radix_enabled())
		return radix__p4d_bad(p4d);
	return hash__p4d_bad(p4d);
}

#define p4d_access_permitted p4d_access_permitted
static inline bool p4d_access_permitted(p4d_t p4d, bool write)
{
	return pte_access_permitted(p4d_pte(p4d), write);
}

extern struct page *p4d_page(p4d_t p4d);

/* Pointers in the page table tree are physical addresses */
#define __pgtable_ptr_val(ptr)	__pa(ptr)

static inline pud_t *p4d_pgtable(p4d_t p4d)
{
	return (pud_t *)__va(p4d_val(p4d) & ~P4D_MASKED_BITS);
}

static inline pmd_t *pud_pgtable(pud_t pud)
{
	return (pmd_t *)__va(pud_val(pud) & ~PUD_MASKED_BITS);
}

#define pte_ERROR(e) \
	pr_err("%s:%d: bad pte %08lx.\n", __FILE__, __LINE__, pte_val(e))
#define pmd_ERROR(e) \
	pr_err("%s:%d: bad pmd %08lx.\n", __FILE__, __LINE__, pmd_val(e))
#define pud_ERROR(e) \
	pr_err("%s:%d: bad pud %08lx.\n", __FILE__, __LINE__, pud_val(e))
#define pgd_ERROR(e) \
	pr_err("%s:%d: bad pgd %08lx.\n", __FILE__, __LINE__, pgd_val(e))

static inline int map_kernel_page(unsigned long ea, unsigned long pa, pgprot_t prot)
{
	if (radix_enabled()) {
#if defined(CONFIG_PPC_RADIX_MMU) && defined(DEBUG_VM)
		unsigned long page_size = 1 << mmu_psize_defs[mmu_io_psize].shift;
		WARN((page_size != PAGE_SIZE), "I/O page size != PAGE_SIZE");
#endif
		return radix__map_kernel_page(ea, pa, prot, PAGE_SIZE);
	}
	return hash__map_kernel_page(ea, pa, prot);
}

static inline int __meminit vmemmap_create_mapping(unsigned long start,
						   unsigned long page_size,
						   unsigned long phys)
{
	if (radix_enabled())
		return radix__vmemmap_create_mapping(start, page_size, phys);
	return hash__vmemmap_create_mapping(start, page_size, phys);
}

#ifdef CONFIG_MEMORY_HOTPLUG
static inline void vmemmap_remove_mapping(unsigned long start,
					  unsigned long page_size)
{
	if (radix_enabled())
		return radix__vmemmap_remove_mapping(start, page_size);
	return hash__vmemmap_remove_mapping(start, page_size);
}
#endif

static inline pte_t pmd_pte(pmd_t pmd)
{
	return __pte_raw(pmd_raw(pmd));
}

static inline pmd_t pte_pmd(pte_t pte)
{
	return __pmd_raw(pte_raw(pte));
}

static inline pte_t *pmdp_ptep(pmd_t *pmd)
{
	return (pte_t *)pmd;
}
#define pmd_pfn(pmd)		pte_pfn(pmd_pte(pmd))
#define pmd_dirty(pmd)		pte_dirty(pmd_pte(pmd))
#define pmd_young(pmd)		pte_young(pmd_pte(pmd))
#define pmd_mkold(pmd)		pte_pmd(pte_mkold(pmd_pte(pmd)))
#define pmd_wrprotect(pmd)	pte_pmd(pte_wrprotect(pmd_pte(pmd)))
#define pmd_mkdirty(pmd)	pte_pmd(pte_mkdirty(pmd_pte(pmd)))
#define pmd_mkclean(pmd)	pte_pmd(pte_mkclean(pmd_pte(pmd)))
#define pmd_mkyoung(pmd)	pte_pmd(pte_mkyoung(pmd_pte(pmd)))
#define pmd_mkwrite(pmd)	pte_pmd(pte_mkwrite(pmd_pte(pmd)))
#define pmd_mk_savedwrite(pmd)	pte_pmd(pte_mk_savedwrite(pmd_pte(pmd)))
#define pmd_clear_savedwrite(pmd)	pte_pmd(pte_clear_savedwrite(pmd_pte(pmd)))

#ifdef CONFIG_HAVE_ARCH_SOFT_DIRTY
#define pmd_soft_dirty(pmd)    pte_soft_dirty(pmd_pte(pmd))
#define pmd_mksoft_dirty(pmd)  pte_pmd(pte_mksoft_dirty(pmd_pte(pmd)))
#define pmd_clear_soft_dirty(pmd) pte_pmd(pte_clear_soft_dirty(pmd_pte(pmd)))

#ifdef CONFIG_ARCH_ENABLE_THP_MIGRATION
#define pmd_swp_mksoft_dirty(pmd)	pte_pmd(pte_swp_mksoft_dirty(pmd_pte(pmd)))
#define pmd_swp_soft_dirty(pmd)		pte_swp_soft_dirty(pmd_pte(pmd))
#define pmd_swp_clear_soft_dirty(pmd)	pte_pmd(pte_swp_clear_soft_dirty(pmd_pte(pmd)))
#endif
#endif /* CONFIG_HAVE_ARCH_SOFT_DIRTY */

#ifdef CONFIG_NUMA_BALANCING
static inline int pmd_protnone(pmd_t pmd)
{
	return pte_protnone(pmd_pte(pmd));
}
#endif /* CONFIG_NUMA_BALANCING */

#define pmd_write(pmd)		pte_write(pmd_pte(pmd))
#define __pmd_write(pmd)	__pte_write(pmd_pte(pmd))
#define pmd_savedwrite(pmd)	pte_savedwrite(pmd_pte(pmd))

#define pmd_access_permitted pmd_access_permitted
static inline bool pmd_access_permitted(pmd_t pmd, bool write)
{
	/*
	 * pmdp_invalidate sets this combination (which is not caught by
	 * !pte_present() check in pte_access_permitted), to prevent
	 * lock-free lookups, as part of the serialize_against_pte_lookup()
	 * synchronisation.
	 *
	 * This also catches the case where the PTE's hardware PRESENT bit is
	 * cleared while TLB is flushed, which is suboptimal but should not
	 * be frequent.
	 */
	if (pmd_is_serializing(pmd))
		return false;

	return pte_access_permitted(pmd_pte(pmd), write);
}

#ifdef CONFIG_TRANSPARENT_HUGEPAGE
extern pmd_t pfn_pmd(unsigned long pfn, pgprot_t pgprot);
extern pmd_t mk_pmd(struct page *page, pgprot_t pgprot);
extern pmd_t pmd_modify(pmd_t pmd, pgprot_t newprot);
extern void set_pmd_at(struct mm_struct *mm, unsigned long addr,
		       pmd_t *pmdp, pmd_t pmd);
static inline void update_mmu_cache_pmd(struct vm_area_struct *vma,
					unsigned long addr, pmd_t *pmd)
{
}

extern int hash__has_transparent_hugepage(void);
static inline int has_transparent_hugepage(void)
{
	if (radix_enabled())
		return radix__has_transparent_hugepage();
	return hash__has_transparent_hugepage();
}
#define has_transparent_hugepage has_transparent_hugepage

static inline unsigned long
pmd_hugepage_update(struct mm_struct *mm, unsigned long addr, pmd_t *pmdp,
		    unsigned long clr, unsigned long set)
{
	if (radix_enabled())
		return radix__pmd_hugepage_update(mm, addr, pmdp, clr, set);
	return hash__pmd_hugepage_update(mm, addr, pmdp, clr, set);
}

/*
 * returns true for pmd migration entries, THP, devmap, hugetlb
 * But compile time dependent on THP config
 */
static inline int pmd_large(pmd_t pmd)
{
	return !!(pmd_raw(pmd) & cpu_to_be64(_PAGE_PTE));
}

/*
 * For radix we should always find H_PAGE_HASHPTE zero. Hence
 * the below will work for radix too
 */
static inline int __pmdp_test_and_clear_young(struct mm_struct *mm,
					      unsigned long addr, pmd_t *pmdp)
{
	unsigned long old;

	if ((pmd_raw(*pmdp) & cpu_to_be64(_PAGE_ACCESSED | H_PAGE_HASHPTE)) == 0)
		return 0;
	old = pmd_hugepage_update(mm, addr, pmdp, _PAGE_ACCESSED, 0);
	return ((old & _PAGE_ACCESSED) != 0);
}

#define __HAVE_ARCH_PMDP_SET_WRPROTECT
static inline void pmdp_set_wrprotect(struct mm_struct *mm, unsigned long addr,
				      pmd_t *pmdp)
{
	if (__pmd_write((*pmdp)))
		pmd_hugepage_update(mm, addr, pmdp, _PAGE_WRITE, 0);
	else if (unlikely(pmd_savedwrite(*pmdp)))
		pmd_hugepage_update(mm, addr, pmdp, 0, _PAGE_PRIVILEGED);
}

/*
 * Only returns true for a THP. False for pmd migration entry.
 * We also need to return true when we come across a pte that
 * in between a thp split. While splitting THP, we mark the pmd
 * invalid (pmdp_invalidate()) before we set it with pte page
 * address. A pmd_trans_huge() check against a pmd entry during that time
 * should return true.
 * We should not call this on a hugetlb entry. We should check for HugeTLB
 * entry using vma->vm_flags
 * The page table walk rule is explained in Documentation/vm/transhuge.rst
 */
static inline int pmd_trans_huge(pmd_t pmd)
{
	if (!pmd_present(pmd))
		return false;

	if (radix_enabled())
		return radix__pmd_trans_huge(pmd);
	return hash__pmd_trans_huge(pmd);
}

#define __HAVE_ARCH_PMD_SAME
static inline int pmd_same(pmd_t pmd_a, pmd_t pmd_b)
{
	if (radix_enabled())
		return radix__pmd_same(pmd_a, pmd_b);
	return hash__pmd_same(pmd_a, pmd_b);
}

static inline pmd_t __pmd_mkhuge(pmd_t pmd)
{
	if (radix_enabled())
		return radix__pmd_mkhuge(pmd);
	return hash__pmd_mkhuge(pmd);
}

/*
 * pfn_pmd return a pmd_t that can be used as pmd pte entry.
 */
static inline pmd_t pmd_mkhuge(pmd_t pmd)
{
#ifdef CONFIG_DEBUG_VM
	if (radix_enabled())
		WARN_ON((pmd_raw(pmd) & cpu_to_be64(_PAGE_PTE)) == 0);
	else
		WARN_ON((pmd_raw(pmd) & cpu_to_be64(_PAGE_PTE | H_PAGE_THP_HUGE)) !=
			cpu_to_be64(_PAGE_PTE | H_PAGE_THP_HUGE));
#endif
	return pmd;
}

#define __HAVE_ARCH_PMDP_SET_ACCESS_FLAGS
extern int pmdp_set_access_flags(struct vm_area_struct *vma,
				 unsigned long address, pmd_t *pmdp,
				 pmd_t entry, int dirty);

#define __HAVE_ARCH_PMDP_TEST_AND_CLEAR_YOUNG
extern int pmdp_test_and_clear_young(struct vm_area_struct *vma,
				     unsigned long address, pmd_t *pmdp);

#define __HAVE_ARCH_PMDP_HUGE_GET_AND_CLEAR
static inline pmd_t pmdp_huge_get_and_clear(struct mm_struct *mm,
					    unsigned long addr, pmd_t *pmdp)
{
	if (radix_enabled())
		return radix__pmdp_huge_get_and_clear(mm, addr, pmdp);
	return hash__pmdp_huge_get_and_clear(mm, addr, pmdp);
}

static inline pmd_t pmdp_collapse_flush(struct vm_area_struct *vma,
					unsigned long address, pmd_t *pmdp)
{
	if (radix_enabled())
		return radix__pmdp_collapse_flush(vma, address, pmdp);
	return hash__pmdp_collapse_flush(vma, address, pmdp);
}
#define pmdp_collapse_flush pmdp_collapse_flush

#define __HAVE_ARCH_PMDP_HUGE_GET_AND_CLEAR_FULL
pmd_t pmdp_huge_get_and_clear_full(struct vm_area_struct *vma,
				   unsigned long addr,
				   pmd_t *pmdp, int full);

#define __HAVE_ARCH_PGTABLE_DEPOSIT
static inline void pgtable_trans_huge_deposit(struct mm_struct *mm,
					      pmd_t *pmdp, pgtable_t pgtable)
{
	if (radix_enabled())
		return radix__pgtable_trans_huge_deposit(mm, pmdp, pgtable);
	return hash__pgtable_trans_huge_deposit(mm, pmdp, pgtable);
}

#define __HAVE_ARCH_PGTABLE_WITHDRAW
static inline pgtable_t pgtable_trans_huge_withdraw(struct mm_struct *mm,
						    pmd_t *pmdp)
{
	if (radix_enabled())
		return radix__pgtable_trans_huge_withdraw(mm, pmdp);
	return hash__pgtable_trans_huge_withdraw(mm, pmdp);
}

#define __HAVE_ARCH_PMDP_INVALIDATE
extern pmd_t pmdp_invalidate(struct vm_area_struct *vma, unsigned long address,
			     pmd_t *pmdp);

#define pmd_move_must_withdraw pmd_move_must_withdraw
struct spinlock;
extern int pmd_move_must_withdraw(struct spinlock *new_pmd_ptl,
				  struct spinlock *old_pmd_ptl,
				  struct vm_area_struct *vma);
/*
 * Hash translation mode use the deposited table to store hash pte
 * slot information.
 */
#define arch_needs_pgtable_deposit arch_needs_pgtable_deposit
static inline bool arch_needs_pgtable_deposit(void)
{
	if (radix_enabled())
		return false;
	return true;
}
extern void serialize_against_pte_lookup(struct mm_struct *mm);


static inline pmd_t pmd_mkdevmap(pmd_t pmd)
{
	if (radix_enabled())
		return radix__pmd_mkdevmap(pmd);
	return hash__pmd_mkdevmap(pmd);
}

static inline int pmd_devmap(pmd_t pmd)
{
	return pte_devmap(pmd_pte(pmd));
}

static inline int pud_devmap(pud_t pud)
{
	return 0;
}

static inline int pgd_devmap(pgd_t pgd)
{
	return 0;
}
#endif /* CONFIG_TRANSPARENT_HUGEPAGE */

static inline int pud_pfn(pud_t pud)
{
	/*
	 * Currently all calls to pud_pfn() are gated around a pud_devmap()
	 * check so this should never be used. If it grows another user we
	 * want to know about it.
	 */
	BUILD_BUG();
	return 0;
}
#define __HAVE_ARCH_PTEP_MODIFY_PROT_TRANSACTION
pte_t ptep_modify_prot_start(struct vm_area_struct *, unsigned long, pte_t *);
void ptep_modify_prot_commit(struct vm_area_struct *, unsigned long,
			     pte_t *, pte_t, pte_t);

/*
 * Returns true for a R -> RW upgrade of pte
 */
static inline bool is_pte_rw_upgrade(unsigned long old_val, unsigned long new_val)
{
	if (!(old_val & _PAGE_READ))
		return false;

	if ((!(old_val & _PAGE_WRITE)) && (new_val & _PAGE_WRITE))
		return true;

	return false;
}

/*
 * Like pmd_huge() and pmd_large(), but works regardless of config options
 */
#define pmd_is_leaf pmd_is_leaf
#define pmd_leaf pmd_is_leaf
static inline bool pmd_is_leaf(pmd_t pmd)
{
	return !!(pmd_raw(pmd) & cpu_to_be64(_PAGE_PTE));
}

#define pud_is_leaf pud_is_leaf
#define pud_leaf pud_is_leaf
static inline bool pud_is_leaf(pud_t pud)
{
	return !!(pud_raw(pud) & cpu_to_be64(_PAGE_PTE));
}

<<<<<<< HEAD
#define pgd_is_leaf pgd_is_leaf
#define pgd_leaf pgd_is_leaf
static inline bool pgd_is_leaf(pgd_t pgd)
=======
#define p4d_is_leaf p4d_is_leaf
#define p4d_leaf p4d_is_leaf
static inline bool p4d_is_leaf(p4d_t p4d)
>>>>>>> 7d2a07b7
{
	return !!(p4d_raw(p4d) & cpu_to_be64(_PAGE_PTE));
}

#endif /* __ASSEMBLY__ */
#endif /* _ASM_POWERPC_BOOK3S_64_PGTABLE_H_ */<|MERGE_RESOLUTION|>--- conflicted
+++ resolved
@@ -1425,15 +1425,9 @@
 	return !!(pud_raw(pud) & cpu_to_be64(_PAGE_PTE));
 }
 
-<<<<<<< HEAD
-#define pgd_is_leaf pgd_is_leaf
-#define pgd_leaf pgd_is_leaf
-static inline bool pgd_is_leaf(pgd_t pgd)
-=======
 #define p4d_is_leaf p4d_is_leaf
 #define p4d_leaf p4d_is_leaf
 static inline bool p4d_is_leaf(p4d_t p4d)
->>>>>>> 7d2a07b7
 {
 	return !!(p4d_raw(p4d) & cpu_to_be64(_PAGE_PTE));
 }
