// SPDX-License-Identifier: GPL-2.0-or-later
/*
 *
 * Copyright (c) 2005 Linas Vepstas <linas@linas.org>
 */

#include <linux/delay.h>
#include <linux/list.h>
#include <linux/sched.h>
#include <linux/semaphore.h>
#include <linux/pci.h>
#include <linux/slab.h>
#include <linux/kthread.h>
#include <asm/eeh_event.h>
#include <asm/ppc-pci.h>

/** Overview:
 *  EEH error states may be detected within exception handlers;
 *  however, the recovery processing needs to occur asynchronously
 *  in a normal kernel context and not an interrupt context.
 *  This pair of routines creates an event and queues it onto a
 *  work-queue, where a worker thread can drive recovery.
 */

static DEFINE_SPINLOCK(eeh_eventlist_lock);
static DECLARE_COMPLETION(eeh_eventlist_event);
static LIST_HEAD(eeh_eventlist);

/**
 * eeh_event_handler - Dispatch EEH events.
 * @dummy - unused
 *
 * The detection of a frozen slot can occur inside an interrupt,
 * where it can be hard to do anything about it.  The goal of this
 * routine is to pull these detection events out of the context
 * of the interrupt handler, and re-dispatch them for processing
 * at a later time in a normal context.
 */
static int eeh_event_handler(void * dummy)
{
	unsigned long flags;
	struct eeh_event *event;

	while (!kthread_should_stop()) {
		if (wait_for_completion_interruptible(&eeh_eventlist_event))
			break;

		/* Fetch EEH event from the queue */
		spin_lock_irqsave(&eeh_eventlist_lock, flags);
		event = NULL;
		if (!list_empty(&eeh_eventlist)) {
			event = list_entry(eeh_eventlist.next,
					   struct eeh_event, list);
			list_del(&event->list);
		}
		spin_unlock_irqrestore(&eeh_eventlist_lock, flags);
		if (!event)
			continue;

		/* We might have event without binding PE */
		if (event->pe)
			eeh_handle_normal_event(event->pe);
		else
			eeh_handle_special_event();

		kfree(event);
	}

	return 0;
}

/**
 * eeh_event_init - Start kernel thread to handle EEH events
 *
 * This routine is called to start the kernel thread for processing
 * EEH event.
 */
int eeh_event_init(void)
{
	struct task_struct *t;
	int ret = 0;

	t = kthread_run(eeh_event_handler, NULL, "eehd");
	if (IS_ERR(t)) {
		ret = PTR_ERR(t);
		pr_err("%s: Failed to start EEH daemon (%d)\n",
			__func__, ret);
		return ret;
	}

	return 0;
}

/**
 * eeh_send_failure_event - Generate a PCI error event
 * @pe: EEH PE
 *
 * This routine can be called within an interrupt context;
 * the actual event will be delivered in a normal context
 * (from a workqueue).
 */
int __eeh_send_failure_event(struct eeh_pe *pe)
{
	unsigned long flags;
	struct eeh_event *event;

	event = kzalloc(sizeof(*event), GFP_ATOMIC);
	if (!event) {
		pr_err("EEH: out of memory, event not handled\n");
		return -ENOMEM;
	}
	event->pe = pe;

	/*
	 * Mark the PE as recovering before inserting it in the queue.
	 * This prevents the PE from being free()ed by a hotplug driver
	 * while the PE is sitting in the event queue.
	 */
<<<<<<< HEAD
	if (pe)
		eeh_pe_state_mark(pe, EEH_PE_RECOVERING);
=======
	if (pe) {
#ifdef CONFIG_STACKTRACE
		/*
		 * Save the current stack trace so we can dump it from the
		 * event handler thread.
		 */
		pe->trace_entries = stack_trace_save(pe->stack_trace,
					 ARRAY_SIZE(pe->stack_trace), 0);
#endif /* CONFIG_STACKTRACE */

		eeh_pe_state_mark(pe, EEH_PE_RECOVERING);
	}
>>>>>>> fec38890

	/* We may or may not be called in an interrupt context */
	spin_lock_irqsave(&eeh_eventlist_lock, flags);
	list_add(&event->list, &eeh_eventlist);
	spin_unlock_irqrestore(&eeh_eventlist_lock, flags);

	/* For EEH deamon to knick in */
	complete(&eeh_eventlist_event);

	return 0;
}

int eeh_send_failure_event(struct eeh_pe *pe)
{
	/*
	 * If we've manually supressed recovery events via debugfs
	 * then just drop it on the floor.
	 */
	if (eeh_debugfs_no_recover) {
		pr_err("EEH: Event dropped due to no_recover setting\n");
		return 0;
	}

	return __eeh_send_failure_event(pe);
}

/**
 * eeh_remove_event - Remove EEH event from the queue
 * @pe: Event binding to the PE
 * @force: Event will be removed unconditionally
 *
 * On PowerNV platform, we might have subsequent coming events
 * is part of the former one. For that case, those subsequent
 * coming events are totally duplicated and unnecessary, thus
 * they should be removed.
 */
void eeh_remove_event(struct eeh_pe *pe, bool force)
{
	unsigned long flags;
	struct eeh_event *event, *tmp;

	/*
	 * If we have NULL PE passed in, we have dead IOC
	 * or we're sure we can report all existing errors
	 * by the caller.
	 *
	 * With "force", the event with associated PE that
	 * have been isolated, the event won't be removed
	 * to avoid event lost.
	 */
	spin_lock_irqsave(&eeh_eventlist_lock, flags);
	list_for_each_entry_safe(event, tmp, &eeh_eventlist, list) {
		if (!force && event->pe &&
		    (event->pe->state & EEH_PE_ISOLATED))
			continue;

		if (!pe) {
			list_del(&event->list);
			kfree(event);
		} else if (pe->type & EEH_PE_PHB) {
			if (event->pe && event->pe->phb == pe->phb) {
				list_del(&event->list);
				kfree(event);
			}
		} else if (event->pe == pe) {
			list_del(&event->list);
			kfree(event);
		}
	}
	spin_unlock_irqrestore(&eeh_eventlist_lock, flags);
}<|MERGE_RESOLUTION|>--- conflicted
+++ resolved
@@ -116,10 +116,6 @@
 	 * This prevents the PE from being free()ed by a hotplug driver
 	 * while the PE is sitting in the event queue.
 	 */
-<<<<<<< HEAD
-	if (pe)
-		eeh_pe_state_mark(pe, EEH_PE_RECOVERING);
-=======
 	if (pe) {
 #ifdef CONFIG_STACKTRACE
 		/*
@@ -132,7 +128,6 @@
 
 		eeh_pe_state_mark(pe, EEH_PE_RECOVERING);
 	}
->>>>>>> fec38890
 
 	/* We may or may not be called in an interrupt context */
 	spin_lock_irqsave(&eeh_eventlist_lock, flags);
