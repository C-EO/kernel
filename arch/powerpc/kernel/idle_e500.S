/* SPDX-License-Identifier: GPL-2.0-or-later */
/*
 * Copyright (C) 2008 Freescale Semiconductor, Inc. All rights reserved.
 * Dave Liu <daveliu@freescale.com>
 * copy from idle_6xx.S and modify for e500 based processor,
 * implement the power_save function in idle.
 */

#include <linux/threads.h>
#include <asm/reg.h>
#include <asm/page.h>
#include <asm/cputable.h>
#include <asm/thread_info.h>
#include <asm/ppc_asm.h>
#include <asm/asm-offsets.h>
#include <asm/feature-fixups.h>

	.text

_GLOBAL(e500_idle)
	lwz	r4,TI_LOCAL_FLAGS(r2)	/* set napping bit */
	ori	r4,r4,_TLF_NAPPING	/* so when we take an exception */
	stw	r4,TI_LOCAL_FLAGS(r2)	/* it will return to our caller */

#ifdef CONFIG_PPC_E500MC
	wrteei	1
1:	wait

	/*
	 * Guard against spurious wakeups (e.g. from a hypervisor) --
	 * any real interrupt will cause us to return to LR due to
	 * _TLF_NAPPING.
	 */
	b	1b
#else
	/* Check if we can nap or doze, put HID0 mask in r3 */
	lis	r3,0
BEGIN_FTR_SECTION
	lis	r3,HID0_DOZE@h
END_FTR_SECTION_IFSET(CPU_FTR_CAN_DOZE)

BEGIN_FTR_SECTION
	/* Now check if user enabled NAP mode */
	lis	r4,powersave_nap@ha
	lwz	r4,powersave_nap@l(r4)
	cmpwi	0,r4,0
	beq	1f
	stwu	r1,-16(r1)
	mflr	r0
	stw	r0,20(r1)
	bl	flush_dcache_L1
	lwz	r0,20(r1)
	addi	r1,r1,16
	mtlr	r0
	lis	r3,HID0_NAP@h
END_FTR_SECTION_IFSET(CPU_FTR_CAN_NAP)
1:
	/* Go to NAP or DOZE now */
	mfspr	r4,SPRN_HID0
	rlwinm	r4,r4,0,~(HID0_DOZE|HID0_NAP|HID0_SLEEP)
	or	r4,r4,r3
	isync
	mtspr	SPRN_HID0,r4
	isync

	mfmsr	r7
	oris	r7,r7,MSR_WE@h
	ori	r7,r7,MSR_EE
	msync
	mtmsr	r7
	isync
2:	b	2b
#endif /* !E500MC */

/*
 * Return from NAP/DOZE mode, restore some CPU specific registers,
 * r2 containing address of current.
 * r11 points to the exception frame.
 * We have to preserve r10.
 */
_GLOBAL(power_save_ppc32_restore)
	lwz	r9,_LINK(r11)		/* interrupted in e500_idle */
	stw	r9,_NIP(r11)		/* make it do a blr */
<<<<<<< HEAD

#ifdef CONFIG_SMP
	lwz	r11,TASK_CPU(r2)		/* get cpu number * 4 */
	slwi	r11,r11,2
#else
	li	r11,0
#endif

	b	transfer_to_handler_cont
=======
	blr
>>>>>>> 7d2a07b7
_ASM_NOKPROBE_SYMBOL(power_save_ppc32_restore)<|MERGE_RESOLUTION|>--- conflicted
+++ resolved
@@ -81,17 +81,5 @@
 _GLOBAL(power_save_ppc32_restore)
 	lwz	r9,_LINK(r11)		/* interrupted in e500_idle */
 	stw	r9,_NIP(r11)		/* make it do a blr */
-<<<<<<< HEAD
-
-#ifdef CONFIG_SMP
-	lwz	r11,TASK_CPU(r2)		/* get cpu number * 4 */
-	slwi	r11,r11,2
-#else
-	li	r11,0
-#endif
-
-	b	transfer_to_handler_cont
-=======
 	blr
->>>>>>> 7d2a07b7
 _ASM_NOKPROBE_SYMBOL(power_save_ppc32_restore)