--- conflicted
+++ resolved
@@ -10,13 +10,8 @@
 #ifndef _POWERPC_ARCH_SIGNAL_H
 #define _POWERPC_ARCH_SIGNAL_H
 
-<<<<<<< HEAD
-extern void __user *get_sigframe(struct ksignal *ksig, unsigned long sp,
-				  size_t frame_size, int is_32);
-=======
 void __user *get_sigframe(struct ksignal *ksig, struct task_struct *tsk,
 			  size_t frame_size, int is_32);
->>>>>>> 7d2a07b7
 
 extern int handle_signal32(struct ksignal *ksig, sigset_t *oldset,
 			   struct task_struct *tsk);
@@ -24,9 +19,6 @@
 extern int handle_rt_signal32(struct ksignal *ksig, sigset_t *oldset,
 			      struct task_struct *tsk);
 
-<<<<<<< HEAD
-extern unsigned long get_tm_stackpointer(struct task_struct *tsk);
-=======
 static inline int __get_user_sigset(sigset_t *dst, const sigset_t __user *src)
 {
 	BUILD_BUG_ON(sizeof(sigset_t) != sizeof(u64));
@@ -35,7 +27,6 @@
 }
 #define unsafe_get_user_sigset(dst, src, label) \
 	unsafe_get_user((dst)->sig[0], (u64 __user *)&(src)->sig[0], label)
->>>>>>> 7d2a07b7
 
 #ifdef CONFIG_VSX
 extern unsigned long copy_vsx_to_user(void __user *to,
@@ -50,9 +41,6 @@
 unsigned long copy_ckfpr_to_user(void __user *to, struct task_struct *task);
 unsigned long copy_fpr_from_user(struct task_struct *task, void __user *from);
 unsigned long copy_ckfpr_from_user(struct task_struct *task, void __user *from);
-<<<<<<< HEAD
-#else
-=======
 
 #define unsafe_copy_fpr_to_user(to, task, label)	do {		\
 	struct task_struct *__t = task;					\
@@ -145,7 +133,6 @@
 	unsafe_copy_from_user((task)->thread.fp_state.fpr, from,	\
 			    ELF_NFPREG * sizeof(double), label)
 
->>>>>>> 7d2a07b7
 static inline unsigned long
 copy_fpr_to_user(void __user *to, struct task_struct *task)
 {
@@ -161,13 +148,10 @@
 }
 
 #ifdef CONFIG_PPC_TRANSACTIONAL_MEM
-<<<<<<< HEAD
-=======
 #define unsafe_copy_ckfpr_to_user(to, task, label)		\
 	unsafe_copy_to_user(to, (task)->thread.ckfp_state.fpr,	\
 			    ELF_NFPREG * sizeof(double), label)
 
->>>>>>> 7d2a07b7
 inline unsigned long copy_ckfpr_to_user(void __user *to, struct task_struct *task)
 {
 	return __copy_to_user(to, task->thread.ckfp_state.fpr,
@@ -181,8 +165,6 @@
 				ELF_NFPREG * sizeof(double));
 }
 #endif /* CONFIG_PPC_TRANSACTIONAL_MEM */
-<<<<<<< HEAD
-=======
 #else
 #define unsafe_copy_fpr_to_user(to, task, label) do { if (0) goto label;} while (0)
 
@@ -199,7 +181,6 @@
 {
 	return 0;
 }
->>>>>>> 7d2a07b7
 #endif
 
 #ifdef CONFIG_PPC64
