// SPDX-License-Identifier: GPL-2.0+
//
// Security related flags and so on.
//
// Copyright 2018, Michael Ellerman, IBM Corporation.

#include <linux/kernel.h>
#include <linux/device.h>
#include <linux/seq_buf.h>
#include <linux/cpu.h>

#include <asm/asm-prototypes.h>
#include <asm/code-patching.h>
#include <asm/debugfs.h>
#include <asm/security_features.h>
#include <asm/setup.h>


unsigned long powerpc_security_features __read_mostly = SEC_FTR_DEFAULT;

enum count_cache_flush_type {
	COUNT_CACHE_FLUSH_NONE	= 0x1,
	COUNT_CACHE_FLUSH_SW	= 0x2,
	COUNT_CACHE_FLUSH_HW	= 0x4,
};
static enum count_cache_flush_type count_cache_flush_type = COUNT_CACHE_FLUSH_NONE;

bool barrier_nospec_enabled;
static bool no_nospec;

static void enable_barrier_nospec(bool enable)
{
	barrier_nospec_enabled = enable;
	do_barrier_nospec_fixups(enable);
}

void setup_barrier_nospec(void)
{
	bool enable;

	/*
	 * It would make sense to check SEC_FTR_SPEC_BAR_ORI31 below as well.
	 * But there's a good reason not to. The two flags we check below are
	 * both are enabled by default in the kernel, so if the hcall is not
	 * functional they will be enabled.
	 * On a system where the host firmware has been updated (so the ori
	 * functions as a barrier), but on which the hypervisor (KVM/Qemu) has
	 * not been updated, we would like to enable the barrier. Dropping the
	 * check for SEC_FTR_SPEC_BAR_ORI31 achieves that. The only downside is
	 * we potentially enable the barrier on systems where the host firmware
	 * is not updated, but that's harmless as it's a no-op.
	 */
	enable = security_ftr_enabled(SEC_FTR_FAVOUR_SECURITY) &&
		 security_ftr_enabled(SEC_FTR_BNDS_CHK_SPEC_BAR);

<<<<<<< HEAD
	if (!no_nospec)
=======
	if (!no_nospec && !cpu_mitigations_off())
>>>>>>> 42f36ba0
		enable_barrier_nospec(enable);
}

static int __init handle_nospectre_v1(char *p)
{
	no_nospec = true;

	return 0;
}
early_param("nospectre_v1", handle_nospectre_v1);

#ifdef CONFIG_DEBUG_FS
static int barrier_nospec_set(void *data, u64 val)
{
	switch (val) {
	case 0:
	case 1:
		break;
	default:
		return -EINVAL;
	}

	if (!!val == !!barrier_nospec_enabled)
		return 0;

	enable_barrier_nospec(!!val);

	return 0;
}

static int barrier_nospec_get(void *data, u64 *val)
{
	*val = barrier_nospec_enabled ? 1 : 0;
	return 0;
}

DEFINE_SIMPLE_ATTRIBUTE(fops_barrier_nospec,
			barrier_nospec_get, barrier_nospec_set, "%llu\n");

static __init int barrier_nospec_debugfs_init(void)
{
	debugfs_create_file("barrier_nospec", 0600, powerpc_debugfs_root, NULL,
			    &fops_barrier_nospec);
	return 0;
}
device_initcall(barrier_nospec_debugfs_init);
#endif /* CONFIG_DEBUG_FS */

ssize_t cpu_show_meltdown(struct device *dev, struct device_attribute *attr, char *buf)
{
	bool thread_priv;

	thread_priv = security_ftr_enabled(SEC_FTR_L1D_THREAD_PRIV);

	if (rfi_flush || thread_priv) {
		struct seq_buf s;
		seq_buf_init(&s, buf, PAGE_SIZE - 1);

		seq_buf_printf(&s, "Mitigation: ");

		if (rfi_flush)
			seq_buf_printf(&s, "RFI Flush");

		if (rfi_flush && thread_priv)
			seq_buf_printf(&s, ", ");

		if (thread_priv)
			seq_buf_printf(&s, "L1D private per thread");

		seq_buf_printf(&s, "\n");

		return s.len;
	}

	if (!security_ftr_enabled(SEC_FTR_L1D_FLUSH_HV) &&
	    !security_ftr_enabled(SEC_FTR_L1D_FLUSH_PR))
		return sprintf(buf, "Not affected\n");

	return sprintf(buf, "Vulnerable\n");
}

ssize_t cpu_show_spectre_v1(struct device *dev, struct device_attribute *attr, char *buf)
{
	struct seq_buf s;

	seq_buf_init(&s, buf, PAGE_SIZE - 1);

	if (security_ftr_enabled(SEC_FTR_BNDS_CHK_SPEC_BAR)) {
		if (barrier_nospec_enabled)
			seq_buf_printf(&s, "Mitigation: __user pointer sanitization");
		else
			seq_buf_printf(&s, "Vulnerable");

		if (security_ftr_enabled(SEC_FTR_SPEC_BAR_ORI31))
			seq_buf_printf(&s, ", ori31 speculation barrier enabled");

		seq_buf_printf(&s, "\n");
	} else
		seq_buf_printf(&s, "Not affected\n");

	return s.len;
}

ssize_t cpu_show_spectre_v2(struct device *dev, struct device_attribute *attr, char *buf)
{
	struct seq_buf s;
	bool bcs, ccd;

	seq_buf_init(&s, buf, PAGE_SIZE - 1);

	bcs = security_ftr_enabled(SEC_FTR_BCCTRL_SERIALISED);
	ccd = security_ftr_enabled(SEC_FTR_COUNT_CACHE_DISABLED);

	if (bcs || ccd) {
		seq_buf_printf(&s, "Mitigation: ");

		if (bcs)
			seq_buf_printf(&s, "Indirect branch serialisation (kernel only)");

		if (bcs && ccd)
			seq_buf_printf(&s, ", ");

		if (ccd)
			seq_buf_printf(&s, "Indirect branch cache disabled");
	} else if (count_cache_flush_type != COUNT_CACHE_FLUSH_NONE) {
		seq_buf_printf(&s, "Mitigation: Software count cache flush");

		if (count_cache_flush_type == COUNT_CACHE_FLUSH_HW)
			seq_buf_printf(&s, " (hardware accelerated)");
	} else {
		seq_buf_printf(&s, "Vulnerable");
	}

	seq_buf_printf(&s, "\n");

	return s.len;
}

#ifdef CONFIG_PPC_BOOK3S_64
/*
 * Store-forwarding barrier support.
 */

static enum stf_barrier_type stf_enabled_flush_types;
static bool no_stf_barrier;
bool stf_barrier;

static int __init handle_no_stf_barrier(char *p)
{
	pr_info("stf-barrier: disabled on command line.");
	no_stf_barrier = true;
	return 0;
}

early_param("no_stf_barrier", handle_no_stf_barrier);

/* This is the generic flag used by other architectures */
static int __init handle_ssbd(char *p)
{
	if (!p || strncmp(p, "auto", 5) == 0 || strncmp(p, "on", 2) == 0 ) {
		/* Until firmware tells us, we have the barrier with auto */
		return 0;
	} else if (strncmp(p, "off", 3) == 0) {
		handle_no_stf_barrier(NULL);
		return 0;
	} else
		return 1;

	return 0;
}
early_param("spec_store_bypass_disable", handle_ssbd);

/* This is the generic flag used by other architectures */
static int __init handle_no_ssbd(char *p)
{
	handle_no_stf_barrier(NULL);
	return 0;
}
early_param("nospec_store_bypass_disable", handle_no_ssbd);

static void stf_barrier_enable(bool enable)
{
	if (enable)
		do_stf_barrier_fixups(stf_enabled_flush_types);
	else
		do_stf_barrier_fixups(STF_BARRIER_NONE);

	stf_barrier = enable;
}

void setup_stf_barrier(void)
{
	enum stf_barrier_type type;
	bool enable, hv;

	hv = cpu_has_feature(CPU_FTR_HVMODE);

	/* Default to fallback in case fw-features are not available */
	if (cpu_has_feature(CPU_FTR_ARCH_300))
		type = STF_BARRIER_EIEIO;
	else if (cpu_has_feature(CPU_FTR_ARCH_207S))
		type = STF_BARRIER_SYNC_ORI;
	else if (cpu_has_feature(CPU_FTR_ARCH_206))
		type = STF_BARRIER_FALLBACK;
	else
		type = STF_BARRIER_NONE;

	enable = security_ftr_enabled(SEC_FTR_FAVOUR_SECURITY) &&
		(security_ftr_enabled(SEC_FTR_L1D_FLUSH_PR) ||
		 (security_ftr_enabled(SEC_FTR_L1D_FLUSH_HV) && hv));

	if (type == STF_BARRIER_FALLBACK) {
		pr_info("stf-barrier: fallback barrier available\n");
	} else if (type == STF_BARRIER_SYNC_ORI) {
		pr_info("stf-barrier: hwsync barrier available\n");
	} else if (type == STF_BARRIER_EIEIO) {
		pr_info("stf-barrier: eieio barrier available\n");
	}

	stf_enabled_flush_types = type;

	if (!no_stf_barrier && !cpu_mitigations_off())
		stf_barrier_enable(enable);
}

ssize_t cpu_show_spec_store_bypass(struct device *dev, struct device_attribute *attr, char *buf)
{
	if (stf_barrier && stf_enabled_flush_types != STF_BARRIER_NONE) {
		const char *type;
		switch (stf_enabled_flush_types) {
		case STF_BARRIER_EIEIO:
			type = "eieio";
			break;
		case STF_BARRIER_SYNC_ORI:
			type = "hwsync";
			break;
		case STF_BARRIER_FALLBACK:
			type = "fallback";
			break;
		default:
			type = "unknown";
		}
		return sprintf(buf, "Mitigation: Kernel entry/exit barrier (%s)\n", type);
	}

	if (!security_ftr_enabled(SEC_FTR_L1D_FLUSH_HV) &&
	    !security_ftr_enabled(SEC_FTR_L1D_FLUSH_PR))
		return sprintf(buf, "Not affected\n");

	return sprintf(buf, "Vulnerable\n");
}

#ifdef CONFIG_DEBUG_FS
static int stf_barrier_set(void *data, u64 val)
{
	bool enable;

	if (val == 1)
		enable = true;
	else if (val == 0)
		enable = false;
	else
		return -EINVAL;

	/* Only do anything if we're changing state */
	if (enable != stf_barrier)
		stf_barrier_enable(enable);

	return 0;
}

static int stf_barrier_get(void *data, u64 *val)
{
	*val = stf_barrier ? 1 : 0;
	return 0;
}

DEFINE_SIMPLE_ATTRIBUTE(fops_stf_barrier, stf_barrier_get, stf_barrier_set, "%llu\n");

static __init int stf_barrier_debugfs_init(void)
{
	debugfs_create_file("stf_barrier", 0600, powerpc_debugfs_root, NULL, &fops_stf_barrier);
	return 0;
}
device_initcall(stf_barrier_debugfs_init);
#endif /* CONFIG_DEBUG_FS */

static void toggle_count_cache_flush(bool enable)
{
	if (!enable || !security_ftr_enabled(SEC_FTR_FLUSH_COUNT_CACHE)) {
		patch_instruction_site(&patch__call_flush_count_cache, PPC_INST_NOP);
		count_cache_flush_type = COUNT_CACHE_FLUSH_NONE;
		pr_info("count-cache-flush: software flush disabled.\n");
		return;
	}

	patch_branch_site(&patch__call_flush_count_cache,
			  (u64)&flush_count_cache, BRANCH_SET_LINK);

	if (!security_ftr_enabled(SEC_FTR_BCCTR_FLUSH_ASSIST)) {
		count_cache_flush_type = COUNT_CACHE_FLUSH_SW;
		pr_info("count-cache-flush: full software flush sequence enabled.\n");
		return;
	}

	patch_instruction_site(&patch__flush_count_cache_return, PPC_INST_BLR);
	count_cache_flush_type = COUNT_CACHE_FLUSH_HW;
	pr_info("count-cache-flush: hardware assisted flush sequence enabled\n");
}

void setup_count_cache_flush(void)
{
	toggle_count_cache_flush(true);
}

#ifdef CONFIG_DEBUG_FS
static int count_cache_flush_set(void *data, u64 val)
{
	bool enable;

	if (val == 1)
		enable = true;
	else if (val == 0)
		enable = false;
	else
		return -EINVAL;

	toggle_count_cache_flush(enable);

	return 0;
}

static int count_cache_flush_get(void *data, u64 *val)
{
	if (count_cache_flush_type == COUNT_CACHE_FLUSH_NONE)
		*val = 0;
	else
		*val = 1;

	return 0;
}

DEFINE_SIMPLE_ATTRIBUTE(fops_count_cache_flush, count_cache_flush_get,
			count_cache_flush_set, "%llu\n");

static __init int count_cache_flush_debugfs_init(void)
{
	debugfs_create_file("count_cache_flush", 0600, powerpc_debugfs_root,
			    NULL, &fops_count_cache_flush);
	return 0;
}
device_initcall(count_cache_flush_debugfs_init);
#endif /* CONFIG_DEBUG_FS */
#endif /* CONFIG_PPC_BOOK3S_64 */<|MERGE_RESOLUTION|>--- conflicted
+++ resolved
@@ -53,11 +53,7 @@
 	enable = security_ftr_enabled(SEC_FTR_FAVOUR_SECURITY) &&
 		 security_ftr_enabled(SEC_FTR_BNDS_CHK_SPEC_BAR);
 
-<<<<<<< HEAD
-	if (!no_nospec)
-=======
 	if (!no_nospec && !cpu_mitigations_off())
->>>>>>> 42f36ba0
 		enable_barrier_nospec(enable);
 }
 
