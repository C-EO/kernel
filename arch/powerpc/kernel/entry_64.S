--- conflicted
+++ resolved
@@ -47,216 +47,7 @@
 /*
  * System calls.
  */
-<<<<<<< HEAD
-	.section	".toc","aw"
-SYS_CALL_TABLE:
-	.tc sys_call_table[TC],sys_call_table
-
-#ifdef CONFIG_COMPAT
-COMPAT_SYS_CALL_TABLE:
-	.tc compat_sys_call_table[TC],compat_sys_call_table
-#endif
-
-/* This value is used to mark exception frames on the stack. */
-exception_marker:
-	.tc	ID_EXC_MARKER[TC],STACK_FRAME_REGS_MARKER
-
 	.section	".text"
-	.align 7
-
-	.globl system_call_common
-system_call_common:
-#ifdef CONFIG_PPC_TRANSACTIONAL_MEM
-BEGIN_FTR_SECTION
-	extrdi.	r10, r12, 1, (63-MSR_TS_T_LG) /* transaction active? */
-	bne	.Ltabort_syscall
-END_FTR_SECTION_IFSET(CPU_FTR_TM)
-#endif
-_ASM_NOKPROBE_SYMBOL(system_call_common)
-	mr	r10,r1
-	ld	r1,PACAKSAVE(r13)
-	std	r10,0(r1)
-	std	r11,_NIP(r1)
-	std	r12,_MSR(r1)
-	std	r0,GPR0(r1)
-	std	r10,GPR1(r1)
-	std	r2,GPR2(r1)
-#ifdef CONFIG_PPC_FSL_BOOK3E
-START_BTB_FLUSH_SECTION
-	BTB_FLUSH(r10)
-END_BTB_FLUSH_SECTION
-#endif
-	ld	r2,PACATOC(r13)
-	mfcr	r12
-	li	r11,0
-	/* Can we avoid saving r3-r8 in common case? */
-	std	r3,GPR3(r1)
-	std	r4,GPR4(r1)
-	std	r5,GPR5(r1)
-	std	r6,GPR6(r1)
-	std	r7,GPR7(r1)
-	std	r8,GPR8(r1)
-	/* Zero r9-r12, this should only be required when restoring all GPRs */
-	std	r11,GPR9(r1)
-	std	r11,GPR10(r1)
-	std	r11,GPR11(r1)
-	std	r11,GPR12(r1)
-	std	r9,GPR13(r1)
-	SAVE_NVGPRS(r1)
-	std	r11,_XER(r1)
-	std	r11,_CTR(r1)
-	mflr	r10
-
-	/*
-	 * This clears CR0.SO (bit 28), which is the error indication on
-	 * return from this system call.
-	 */
-	rldimi	r12,r11,28,(63-28)
-	li	r11,0xc00
-	std	r10,_LINK(r1)
-	std	r11,_TRAP(r1)
-	std	r12,_CCR(r1)
-	std	r3,ORIG_GPR3(r1)
-	addi	r10,r1,STACK_FRAME_OVERHEAD
-	ld	r11,exception_marker@toc(r2)
-	std	r11,-16(r10)		/* "regshere" marker */
-
-	/*
-	 * RECONCILE_IRQ_STATE without calling trace_hardirqs_off(), which
-	 * would clobber syscall parameters. Also we always enter with IRQs
-	 * enabled and nothing pending. system_call_exception() will call
-	 * trace_hardirqs_off().
-	 */
-	li	r11,IRQS_ALL_DISABLED
-	li	r12,PACA_IRQ_HARD_DIS
-	stb	r11,PACAIRQSOFTMASK(r13)
-	stb	r12,PACAIRQHAPPENED(r13)
-
-	/* Calling convention has r9 = orig r0, r10 = regs */
-	mr	r9,r0
-	bl	system_call_exception
-
-.Lsyscall_exit:
-	addi    r4,r1,STACK_FRAME_OVERHEAD
-	bl	syscall_exit_prepare
-
-	ld	r2,_CCR(r1)
-	ld	r4,_NIP(r1)
-	ld	r5,_MSR(r1)
-	ld	r6,_LINK(r1)
-
-BEGIN_FTR_SECTION
-	stdcx.	r0,0,r1			/* to clear the reservation */
-END_FTR_SECTION_IFCLR(CPU_FTR_STCX_CHECKS_ADDRESS)
-
-	mtspr	SPRN_SRR0,r4
-	mtspr	SPRN_SRR1,r5
-	mtlr	r6
-
-	cmpdi	r3,0
-	bne	.Lsyscall_restore_regs
-	/* Zero volatile regs that may contain sensitive kernel data */
-	li	r0,0
-	li	r4,0
-	li	r5,0
-	li	r6,0
-	li	r7,0
-	li	r8,0
-	li	r9,0
-	li	r10,0
-	li	r11,0
-	li	r12,0
-	mtctr	r0
-	mtspr	SPRN_XER,r0
-.Lsyscall_restore_regs_cont:
-
-BEGIN_FTR_SECTION
-	HMT_MEDIUM_LOW
-END_FTR_SECTION_IFSET(CPU_FTR_HAS_PPR)
-
-	/*
-	 * We don't need to restore AMR on the way back to userspace for KUAP.
-	 * The value of AMR only matters while we're in the kernel.
-	 */
-	mtcr	r2
-	ld	r2,GPR2(r1)
-	ld	r3,GPR3(r1)
-	ld	r13,GPR13(r1)
-	ld	r1,GPR1(r1)
-	RFI_TO_USER
-	b	.	/* prevent speculative execution */
-
-.Lsyscall_restore_regs:
-	ld	r3,_CTR(r1)
-	ld	r4,_XER(r1)
-	REST_NVGPRS(r1)
-	mtctr	r3
-	mtspr	SPRN_XER,r4
-	ld	r0,GPR0(r1)
-	REST_8GPRS(4, r1)
-	ld	r12,GPR12(r1)
-	b	.Lsyscall_restore_regs_cont
-
-#ifdef CONFIG_PPC_TRANSACTIONAL_MEM
-.Ltabort_syscall:
-	/* Firstly we need to enable TM in the kernel */
-	mfmsr	r10
-	li	r9, 1
-	rldimi	r10, r9, MSR_TM_LG, 63-MSR_TM_LG
-	mtmsrd	r10, 0
-
-	/* tabort, this dooms the transaction, nothing else */
-	li	r9, (TM_CAUSE_SYSCALL|TM_CAUSE_PERSISTENT)
-	TABORT(R9)
-
-	/*
-	 * Return directly to userspace. We have corrupted user register state,
-	 * but userspace will never see that register state. Execution will
-	 * resume after the tbegin of the aborted transaction with the
-	 * checkpointed register state.
-	 */
-	li	r9, MSR_RI
-	andc	r10, r10, r9
-	mtmsrd	r10, 1
-	mtspr	SPRN_SRR0, r11
-	mtspr	SPRN_SRR1, r12
-	RFI_TO_USER
-	b	.	/* prevent speculative execution */
-#endif
-
-_GLOBAL(ret_from_fork)
-	bl	schedule_tail
-	REST_NVGPRS(r1)
-	li	r3,0
-	b	.Lsyscall_exit
-
-_GLOBAL(ret_from_kernel_thread)
-	bl	schedule_tail
-	REST_NVGPRS(r1)
-	mtctr	r14
-	mr	r3,r15
-#ifdef PPC64_ELF_ABI_v2
-	mr	r12,r14
-#endif
-	bctrl
-	li	r3,0
-	b	.Lsyscall_exit
-=======
-	.section	".text"
->>>>>>> 7d2a07b7
-
-#ifdef CONFIG_PPC_BOOK3E
-/* Save non-volatile GPRs, if not already saved. */
-_GLOBAL(save_nvgprs)
-	ld	r11,_TRAP(r1)
-	andi.	r0,r11,1
-	beqlr-
-	SAVE_NVGPRS(r1)
-	clrrdi	r0,r11,1
-	std	r0,_TRAP(r1)
-	blr
-_ASM_NOKPROBE_SYMBOL(save_nvgprs);
-#endif
 
 #ifdef CONFIG_PPC_BOOK3S_64
 
@@ -473,152 +264,6 @@
 	addi	r1,r1,SWITCH_FRAME_SIZE
 	blr
 
-<<<<<<< HEAD
-#ifdef CONFIG_PPC_BOOK3S
-	/*
-	 * If MSR EE/RI was never enabled, IRQs not reconciled, NVGPRs not
-	 * touched, no exit work created, then this can be used.
-	 */
-	.balign IFETCH_ALIGN_BYTES
-	.globl fast_interrupt_return
-fast_interrupt_return:
-_ASM_NOKPROBE_SYMBOL(fast_interrupt_return)
-	kuap_check_amr r3, r4
-	ld	r5,_MSR(r1)
-	andi.	r0,r5,MSR_PR
-	bne	.Lfast_user_interrupt_return
-	kuap_restore_amr r3, r4
-	andi.	r0,r5,MSR_RI
-	li	r3,0 /* 0 return value, no EMULATE_STACK_STORE */
-	bne+	.Lfast_kernel_interrupt_return
-	addi	r3,r1,STACK_FRAME_OVERHEAD
-	bl	unrecoverable_exception
-	b	. /* should not get here */
-
-	.balign IFETCH_ALIGN_BYTES
-	.globl interrupt_return
-interrupt_return:
-_ASM_NOKPROBE_SYMBOL(interrupt_return)
-	ld	r4,_MSR(r1)
-	andi.	r0,r4,MSR_PR
-	beq	.Lkernel_interrupt_return
-	addi	r3,r1,STACK_FRAME_OVERHEAD
-	bl	interrupt_exit_user_prepare
-	cmpdi	r3,0
-	bne-	.Lrestore_nvgprs
-
-.Lfast_user_interrupt_return:
-	ld	r11,_NIP(r1)
-	ld	r12,_MSR(r1)
-BEGIN_FTR_SECTION
-	ld	r10,_PPR(r1)
-	mtspr	SPRN_PPR,r10
-END_FTR_SECTION_IFSET(CPU_FTR_HAS_PPR)
-	mtspr	SPRN_SRR0,r11
-	mtspr	SPRN_SRR1,r12
-
-BEGIN_FTR_SECTION
-	stdcx.	r0,0,r1		/* to clear the reservation */
-FTR_SECTION_ELSE
-	ldarx	r0,0,r1
-ALT_FTR_SECTION_END_IFCLR(CPU_FTR_STCX_CHECKS_ADDRESS)
-
-	ld	r3,_CCR(r1)
-	ld	r4,_LINK(r1)
-	ld	r5,_CTR(r1)
-	ld	r6,_XER(r1)
-	li	r0,0
-
-	REST_4GPRS(7, r1)
-	REST_2GPRS(11, r1)
-	REST_GPR(13, r1)
-
-	mtcr	r3
-	mtlr	r4
-	mtctr	r5
-	mtspr	SPRN_XER,r6
-
-	REST_4GPRS(2, r1)
-	REST_GPR(6, r1)
-	REST_GPR(0, r1)
-	REST_GPR(1, r1)
-	RFI_TO_USER
-	b	.	/* prevent speculative execution */
-
-.Lrestore_nvgprs:
-	REST_NVGPRS(r1)
-	b	.Lfast_user_interrupt_return
-
-	.balign IFETCH_ALIGN_BYTES
-.Lkernel_interrupt_return:
-	addi	r3,r1,STACK_FRAME_OVERHEAD
-	bl	interrupt_exit_kernel_prepare
-
-.Lfast_kernel_interrupt_return:
-	cmpdi	cr1,r3,0
-	ld	r11,_NIP(r1)
-	ld	r12,_MSR(r1)
-	mtspr	SPRN_SRR0,r11
-	mtspr	SPRN_SRR1,r12
-
-BEGIN_FTR_SECTION
-	stdcx.	r0,0,r1		/* to clear the reservation */
-FTR_SECTION_ELSE
-	ldarx	r0,0,r1
-ALT_FTR_SECTION_END_IFCLR(CPU_FTR_STCX_CHECKS_ADDRESS)
-
-	ld	r3,_LINK(r1)
-	ld	r4,_CTR(r1)
-	ld	r5,_XER(r1)
-	ld	r6,_CCR(r1)
-	li	r0,0
-
-	REST_4GPRS(7, r1)
-	REST_2GPRS(11, r1)
-
-	mtlr	r3
-	mtctr	r4
-	mtspr	SPRN_XER,r5
-
-	/*
-	 * Leaving a stale exception_marker on the stack can confuse
-	 * the reliable stack unwinder later on. Clear it.
-	 */
-	std	r0,STACK_FRAME_OVERHEAD-16(r1)
-
-	REST_4GPRS(2, r1)
-
-	bne-	cr1,1f /* emulate stack store */
-	mtcr	r6
-	REST_GPR(6, r1)
-	REST_GPR(0, r1)
-	REST_GPR(1, r1)
-	RFI_TO_KERNEL
-	b	.	/* prevent speculative execution */
-
-1:	/*
-	 * Emulate stack store with update. New r1 value was already calculated
-	 * and updated in our interrupt regs by emulate_loadstore, but we can't
-	 * store the previous value of r1 to the stack before re-loading our
-	 * registers from it, otherwise they could be clobbered.  Use
-	 * PACA_EXGEN as temporary storage to hold the store data, as
-	 * interrupts are disabled here so it won't be clobbered.
-	 */
-	mtcr	r6
-	std	r9,PACA_EXGEN+0(r13)
-	addi	r9,r1,INT_FRAME_SIZE /* get original r1 */
-	REST_GPR(6, r1)
-	REST_GPR(0, r1)
-	REST_GPR(1, r1)
-	std	r9,0(r1) /* perform store component of stdu */
-	ld	r9,PACA_EXGEN+0(r13)
-
-	RFI_TO_KERNEL
-	b	.	/* prevent speculative execution */
-#endif /* CONFIG_PPC_BOOK3S */
-
-=======
->>>>>>> 7d2a07b7
 #ifdef CONFIG_PPC_RTAS
 /*
  * On CHRP, the Run-Time Abstraction Services (RTAS) have to be
