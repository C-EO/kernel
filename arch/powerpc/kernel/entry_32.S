--- conflicted
+++ resolved
@@ -70,59 +70,8 @@
 	lwz	r12,_LINK(r11)		/* and return to address in LR */
 	lwz	r2, GPR2(r11)
 	b	fast_exception_return
-<<<<<<< HEAD
-#endif
-
-/*
- * On kernel stack overflow, load up an initial stack pointer
- * and call StackOverflow(regs), which should not return.
- */
-stack_ovf:
-	/* sometimes we use a statically-allocated stack, which is OK. */
-	lis	r12,_end@h
-	ori	r12,r12,_end@l
-	cmplw	r1,r12
-	ble	5b			/* r1 <= &_end is OK */
-	SAVE_NVGPRS(r11)
-	addi	r3,r1,STACK_FRAME_OVERHEAD
-	lis	r1,init_thread_union@ha
-	addi	r1,r1,init_thread_union@l
-	addi	r1,r1,THREAD_SIZE-STACK_FRAME_OVERHEAD
-	lis	r9,StackOverflow@ha
-	addi	r9,r9,StackOverflow@l
-	LOAD_MSR_KERNEL(r10,MSR_KERNEL)
-#if defined(CONFIG_PPC_8xx) && defined(CONFIG_PERF_EVENTS)
-	mtspr	SPRN_NRI, r0
-#endif
-	mtspr	SPRN_SRR0,r9
-	mtspr	SPRN_SRR1,r10
-	SYNC
-	RFI
-_ASM_NOKPROBE_SYMBOL(stack_ovf)
-
-#ifdef CONFIG_TRACE_IRQFLAGS
-trace_syscall_entry_irq_off:
-	/*
-	 * Syscall shouldn't happen while interrupts are disabled,
-	 * so let's do a warning here.
-	 */
-0:	trap
-	EMIT_BUG_ENTRY 0b,__FILE__,__LINE__, BUGFLAG_WARNING
-	bl	trace_hardirqs_on
-
-	/* Now enable for real */
-	LOAD_MSR_KERNEL(r10, MSR_KERNEL | MSR_EE)
-	mtmsr	r10
-
-	REST_GPR(0, r1)
-	REST_4GPRS(3, r1)
-	REST_2GPRS(7, r1)
-	b	DoSyscall
-#endif /* CONFIG_TRACE_IRQFLAGS */
-=======
 _ASM_NOKPROBE_SYMBOL(prepare_transfer_to_handler)
 #endif /* CONFIG_PPC_BOOK3S_32 || CONFIG_E500 */
->>>>>>> 7d2a07b7
 
 	.globl	transfer_to_syscall
 transfer_to_syscall:
@@ -219,169 +168,6 @@
 	li	r3,0
 	b	ret_from_syscall
 
-<<<<<<< HEAD
-/* Traced system call support */
-syscall_dotrace:
-	SAVE_NVGPRS(r1)
-	li	r0,0xc00
-	stw	r0,_TRAP(r1)
-	addi	r3,r1,STACK_FRAME_OVERHEAD
-	bl	do_syscall_trace_enter
-	/*
-	 * Restore argument registers possibly just changed.
-	 * We use the return value of do_syscall_trace_enter
-	 * for call number to look up in the table (r0).
-	 */
-	mr	r0,r3
-	lwz	r3,GPR3(r1)
-	lwz	r4,GPR4(r1)
-	lwz	r5,GPR5(r1)
-	lwz	r6,GPR6(r1)
-	lwz	r7,GPR7(r1)
-	lwz	r8,GPR8(r1)
-	REST_NVGPRS(r1)
-
-	cmplwi	r0,NR_syscalls
-	/* Return code is already in r3 thanks to do_syscall_trace_enter() */
-	bge-	ret_from_syscall
-	b	syscall_dotrace_cont
-
-syscall_exit_work:
-	andi.	r0,r9,_TIF_RESTOREALL
-	beq+	0f
-	REST_NVGPRS(r1)
-	b	2f
-0:	cmplw	0,r3,r8
-	blt+	1f
-	andi.	r0,r9,_TIF_NOERROR
-	bne-	1f
-	lwz	r11,_CCR(r1)			/* Load CR */
-	neg	r3,r3
-	oris	r11,r11,0x1000	/* Set SO bit in CR */
-	stw	r11,_CCR(r1)
-
-1:	stw	r6,RESULT(r1)	/* Save result */
-	stw	r3,GPR3(r1)	/* Update return value */
-2:	andi.	r0,r9,(_TIF_PERSYSCALL_MASK)
-	beq	4f
-
-	/* Clear per-syscall TIF flags if any are set.  */
-
-	li	r11,_TIF_PERSYSCALL_MASK
-	addi	r12,r2,TI_FLAGS
-3:	lwarx	r8,0,r12
-	andc	r8,r8,r11
-	stwcx.	r8,0,r12
-	bne-	3b
-	
-4:	/* Anything which requires enabling interrupts? */
-	andi.	r0,r9,(_TIF_SYSCALL_DOTRACE|_TIF_SINGLESTEP)
-	beq	ret_from_except
-
-	/* Re-enable interrupts. There is no need to trace that with
-	 * lockdep as we are supposed to have IRQs on at this point
-	 */
-	ori	r10,r10,MSR_EE
-	SYNC
-	MTMSRD(r10)
-
-	/* Save NVGPRS if they're not saved already */
-	lwz	r4,_TRAP(r1)
-	andi.	r4,r4,1
-	beq	5f
-	SAVE_NVGPRS(r1)
-	li	r4,0xc00
-	stw	r4,_TRAP(r1)
-5:
-	addi	r3,r1,STACK_FRAME_OVERHEAD
-	bl	do_syscall_trace_leave
-	b	ret_from_except_full
-
-/*
- * The fork/clone functions need to copy the full register set into
- * the child process. Therefore we need to save all the nonvolatile
- * registers (r13 - r31) before calling the C code.
- */
-	.globl	ppc_fork
-ppc_fork:
-	SAVE_NVGPRS(r1)
-	lwz	r0,_TRAP(r1)
-	rlwinm	r0,r0,0,0,30		/* clear LSB to indicate full */
-	stw	r0,_TRAP(r1)		/* register set saved */
-	b	sys_fork
-
-	.globl	ppc_vfork
-ppc_vfork:
-	SAVE_NVGPRS(r1)
-	lwz	r0,_TRAP(r1)
-	rlwinm	r0,r0,0,0,30		/* clear LSB to indicate full */
-	stw	r0,_TRAP(r1)		/* register set saved */
-	b	sys_vfork
-
-	.globl	ppc_clone
-ppc_clone:
-	SAVE_NVGPRS(r1)
-	lwz	r0,_TRAP(r1)
-	rlwinm	r0,r0,0,0,30		/* clear LSB to indicate full */
-	stw	r0,_TRAP(r1)		/* register set saved */
-	b	sys_clone
-
-	.globl	ppc_clone3
-ppc_clone3:
-	SAVE_NVGPRS(r1)
-	lwz	r0,_TRAP(r1)
-	rlwinm	r0,r0,0,0,30		/* clear LSB to indicate full */
-	stw	r0,_TRAP(r1)		/* register set saved */
-	b	sys_clone3
-
-	.globl	ppc_swapcontext
-ppc_swapcontext:
-	SAVE_NVGPRS(r1)
-	lwz	r0,_TRAP(r1)
-	rlwinm	r0,r0,0,0,30		/* clear LSB to indicate full */
-	stw	r0,_TRAP(r1)		/* register set saved */
-	b	sys_swapcontext
-
-/*
- * Top-level page fault handling.
- * This is in assembler because if do_page_fault tells us that
- * it is a bad kernel page fault, we want to save the non-volatile
- * registers before calling bad_page_fault.
- */
-	.globl	handle_page_fault
-handle_page_fault:
-	stw	r4,_DAR(r1)
-	addi	r3,r1,STACK_FRAME_OVERHEAD
-#ifdef CONFIG_PPC_BOOK3S_32
-	andis.  r0,r5,DSISR_DABRMATCH@h
-	bne-    handle_dabr_fault
-#endif
-	bl	do_page_fault
-	cmpwi	r3,0
-	beq+	ret_from_except
-	SAVE_NVGPRS(r1)
-	lwz	r0,_TRAP(r1)
-	clrrwi	r0,r0,1
-	stw	r0,_TRAP(r1)
-	mr	r5,r3
-	addi	r3,r1,STACK_FRAME_OVERHEAD
-	lwz	r4,_DAR(r1)
-	bl	bad_page_fault
-	b	ret_from_except_full
-
-#ifdef CONFIG_PPC_BOOK3S_32
-	/* We have a data breakpoint exception - handle it */
-handle_dabr_fault:
-	SAVE_NVGPRS(r1)
-	lwz	r0,_TRAP(r1)
-	clrrwi	r0,r0,1
-	stw	r0,_TRAP(r1)
-	bl      do_break
-	b	ret_from_except_full
-#endif
-
-=======
->>>>>>> 7d2a07b7
 /*
  * This routine switches between two different tasks.  The process
  * state of one is saved on its kernel stack.  Then the state
@@ -464,48 +250,11 @@
 	REST_GPR(9, r11)
 	REST_GPR(12, r11)
 	lwz	r11,GPR11(r11)
-<<<<<<< HEAD
-	SYNC
-	RFI
-
-#if !(defined(CONFIG_4xx) || defined(CONFIG_BOOKE))
-/* check if the exception happened in a restartable section */
-1:	lis	r3,exc_exit_restart_end@ha
-	addi	r3,r3,exc_exit_restart_end@l
-	cmplw	r12,r3
-#if CONFIG_PPC_BOOK3S_601
-	bge	2b
-#else
-	bge	3f
-#endif
-	lis	r4,exc_exit_restart@ha
-	addi	r4,r4,exc_exit_restart@l
-	cmplw	r12,r4
-#if CONFIG_PPC_BOOK3S_601
-	blt	2b
-#else
-	blt	3f
-#endif
-	lis	r3,fee_restarts@ha
-	tophys(r3,r3)
-	lwz	r5,fee_restarts@l(r3)
-	addi	r5,r5,1
-	stw	r5,fee_restarts@l(r3)
-	mr	r12,r4		/* restart at exc_exit_restart */
-	b	2b
-
-	.section .bss
-	.align	2
-fee_restarts:
-	.space	4
-	.previous
-=======
 	rfi
 #ifdef CONFIG_40x
 	b .	/* Prevent prefetch past rfi */
 #endif
 _ASM_NOKPROBE_SYMBOL(fast_exception_return)
->>>>>>> 7d2a07b7
 
 /* aargh, a nonrecoverable interrupt, panic */
 /* aargh, we don't know which trap this is */
@@ -557,48 +306,6 @@
 	mtctr	r5
 	mtspr	SPRN_XER,r6
 
-<<<<<<< HEAD
-	/* Do real store operation to complete stwu */
-	lwz	r5,GPR1(r1)
-	stw	r8,0(r5)
-
-	/* Clear _TIF_EMULATE_STACK_STORE flag */
-	lis	r11,_TIF_EMULATE_STACK_STORE@h
-	addi	r5,r2,TI_FLAGS
-0:	lwarx	r8,0,r5
-	andc	r8,r8,r11
-	stwcx.	r8,0,r5
-	bne-	0b
-1:
-
-#ifdef CONFIG_PREEMPTION
-	/* check current_thread_info->preempt_count */
-	lwz	r0,TI_PREEMPT(r2)
-	cmpwi	0,r0,0		/* if non-zero, just restore regs and return */
-	bne	restore_kuap
-	andi.	r8,r8,_TIF_NEED_RESCHED
-	beq+	restore_kuap
-	lwz	r3,_MSR(r1)
-	andi.	r0,r3,MSR_EE	/* interrupts off? */
-	beq	restore_kuap	/* don't schedule if so */
-#ifdef CONFIG_TRACE_IRQFLAGS
-	/* Lockdep thinks irqs are enabled, we need to call
-	 * preempt_schedule_irq with IRQs off, so we inform lockdep
-	 * now that we -did- turn them off already
-	 */
-	bl	trace_hardirqs_off
-#endif
-	bl	preempt_schedule_irq
-#ifdef CONFIG_TRACE_IRQFLAGS
-	/* And now, to properly rebalance the above, we tell lockdep they
-	 * are being turned back on, which will happen when we return
-	 */
-	bl	trace_hardirqs_on
-#endif
-#endif /* CONFIG_PREEMPTION */
-restore_kuap:
-	kuap_restore r1, r2, r9, r10, r0
-=======
 	REST_4GPRS(2, r1)
 	REST_GPR(6, r1)
 	REST_GPR(0, r1)
@@ -607,7 +314,6 @@
 #ifdef CONFIG_40x
 	b .	/* Prevent prefetch past rfi */
 #endif
->>>>>>> 7d2a07b7
 
 .Lrestore_nvgprs:
 	REST_NVGPRS(r1)
@@ -668,27 +374,6 @@
 	 * SPRG Scratch0 as temporary storage to hold the store
 	 * data, as interrupts are disabled here so it won't be clobbered.
 	 */
-<<<<<<< HEAD
-	lwz	r11,_LINK(r1)
-	mtlr	r11
-	lwz	r10,_CCR(r1)
-	mtcrf	0xff,r10
-	/* Clear the exception_marker on the stack to avoid confusing stacktrace */
-	li	r10, 0
-	stw	r10, 8(r1)
-	REST_2GPRS(9, r1)
-	.globl exc_exit_restart
-exc_exit_restart:
-	lwz	r11,_NIP(r1)
-	lwz	r12,_MSR(r1)
-exc_exit_start:
-	mtspr	SPRN_SRR0,r11
-	mtspr	SPRN_SRR1,r12
-	REST_2GPRS(11, r1)
-	lwz	r1,GPR1(r1)
-	.globl exc_exit_restart_end
-exc_exit_restart_end:
-=======
 	mtcr	r6
 #ifdef CONFIG_BOOKE
 	mtspr	SPRN_SPRG_WSCRATCH0, r9
@@ -705,7 +390,6 @@
 #else
 	mfspr	r9, SPRN_SPRG_SCRATCH0
 #endif
->>>>>>> 7d2a07b7
 	rfi
 #ifdef CONFIG_40x
 	b .	/* Prevent prefetch past rfi */
@@ -848,103 +532,6 @@
 #endif /* CONFIG_BOOKE */
 #endif /* !(CONFIG_4xx || CONFIG_BOOKE) */
 
-<<<<<<< HEAD
-do_work:			/* r10 contains MSR_KERNEL here */
-	andi.	r0,r9,_TIF_NEED_RESCHED
-	beq	do_user_signal
-
-do_resched:			/* r10 contains MSR_KERNEL here */
-#ifdef CONFIG_TRACE_IRQFLAGS
-	bl	trace_hardirqs_on
-	mfmsr	r10
-#endif
-	ori	r10,r10,MSR_EE
-	SYNC
-	MTMSRD(r10)		/* hard-enable interrupts */
-	bl	schedule
-recheck:
-	/* Note: And we don't tell it we are disabling them again
-	 * neither. Those disable/enable cycles used to peek at
-	 * TI_FLAGS aren't advertised.
-	 */
-	LOAD_MSR_KERNEL(r10,MSR_KERNEL)
-	SYNC
-	MTMSRD(r10)		/* disable interrupts */
-	lwz	r9,TI_FLAGS(r2)
-	andi.	r0,r9,_TIF_NEED_RESCHED
-	bne-	do_resched
-	andi.	r0,r9,_TIF_USER_WORK_MASK
-	beq	restore_user
-do_user_signal:			/* r10 contains MSR_KERNEL here */
-	ori	r10,r10,MSR_EE
-	SYNC
-	MTMSRD(r10)		/* hard-enable interrupts */
-	/* save r13-r31 in the exception frame, if not already done */
-	lwz	r3,_TRAP(r1)
-	andi.	r0,r3,1
-	beq	2f
-	SAVE_NVGPRS(r1)
-	rlwinm	r3,r3,0,0,30
-	stw	r3,_TRAP(r1)
-2:	addi	r3,r1,STACK_FRAME_OVERHEAD
-	mr	r4,r9
-	bl	do_notify_resume
-	REST_NVGPRS(r1)
-	b	recheck
-
-/*
- * We come here when we are at the end of handling an exception
- * that occurred at a place where taking an exception will lose
- * state information, such as the contents of SRR0 and SRR1.
- */
-nonrecoverable:
-	lis	r10,exc_exit_restart_end@ha
-	addi	r10,r10,exc_exit_restart_end@l
-	cmplw	r12,r10
-#ifdef CONFIG_PPC_BOOK3S_601
-	bgelr
-#else
-	bge	3f
-#endif
-	lis	r11,exc_exit_restart@ha
-	addi	r11,r11,exc_exit_restart@l
-	cmplw	r12,r11
-#ifdef CONFIG_PPC_BOOK3S_601
-	bltlr
-#else
-	blt	3f
-#endif
-	lis	r10,ee_restarts@ha
-	lwz	r12,ee_restarts@l(r10)
-	addi	r12,r12,1
-	stw	r12,ee_restarts@l(r10)
-	mr	r12,r11		/* restart at exc_exit_restart */
-	blr
-3:	/* OK, we can't recover, kill this process */
-	/* but the 601 doesn't implement the RI bit, so assume it's OK */
-	lwz	r3,_TRAP(r1)
-	andi.	r0,r3,1
-	beq	5f
-	SAVE_NVGPRS(r1)
-	rlwinm	r3,r3,0,0,30
-	stw	r3,_TRAP(r1)
-5:	mfspr	r2,SPRN_SPRG_THREAD
-	addi	r2,r2,-THREAD
-	tovirt(r2,r2)			/* set back r2 to current */
-4:	addi	r3,r1,STACK_FRAME_OVERHEAD
-	bl	unrecoverable_exception
-	/* shouldn't return */
-	b	4b
-_ASM_NOKPROBE_SYMBOL(nonrecoverable)
-
-	.section .bss
-	.align	2
-ee_restarts:
-	.space	4
-	.previous
-
-=======
->>>>>>> 7d2a07b7
 /*
  * PROM code for specific machines follows.  Put it
  * here so it's easy to add arch-specific sections later.
@@ -981,16 +568,6 @@
 	LOAD_REG_IMMEDIATE(r9,MSR_KERNEL)
 	mtspr	SPRN_SRR0,r8
 	mtspr	SPRN_SRR1,r9
-<<<<<<< HEAD
-	RFI			/* return to caller */
-_ASM_NOKPROBE_SYMBOL(enter_rtas)
-
-	.globl	machine_check_in_rtas
-machine_check_in_rtas:
-	twi	31,0,0
-	/* XXX load up BATs and panic */
-
-=======
 	rfi			/* Reactivate MMU translation */
 1:
 	lwz	r8,INT_FRAME_SIZE+4(r1)	/* get return address */
@@ -1002,5 +579,4 @@
 	mtmsr	r9
 	blr			/* return to caller */
 _ASM_NOKPROBE_SYMBOL(enter_rtas)
->>>>>>> 7d2a07b7
 #endif /* CONFIG_PPC_RTAS */