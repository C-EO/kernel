--- conflicted
+++ resolved
@@ -266,20 +266,6 @@
 	utime = get_paca()->user_time;
 	get_paca()->user_time = 0;
 	account_user_time(tsk, utime);
-<<<<<<< HEAD
-
-	/* Estimate the scaled utime by scaling the real utime based
-	 * on the last spurr to purr ratio */
-	utimescaled = utime * get_paca()->spurrdelta / get_paca()->purrdelta;
-	get_paca()->spurrdelta = get_paca()->purrdelta = 0;
-	account_user_time_scaled(tsk, utimescaled);
-}
-
-static void account_process_time(struct pt_regs *regs)
-{
-	int cpu = smp_processor_id();
-=======
->>>>>>> 9418d5dc
 
 	/* Estimate the scaled utime by scaling the real utime based
 	 * on the last spurr to purr ratio */
@@ -587,11 +573,7 @@
 		/* not time for this event yet */
 		now = per_cpu(decrementer_next_tb, cpu) - now;
 		if (now <= DECREMENTER_MAX)
-<<<<<<< HEAD
-			set_dec((unsigned int)now - 1);
-=======
 			set_dec((int)now);
->>>>>>> 9418d5dc
 		return;
 	}
 	old_regs = set_irq_regs(regs);
@@ -604,25 +586,8 @@
 		get_lppaca()->int_dword.fields.decr_int = 0;
 #endif
 
-<<<<<<< HEAD
-	/*
-	 * We cannot disable the decrementer, so in the period
-	 * between this cpu's being marked offline in cpu_online_map
-	 * and calling stop-self, it is taking timer interrupts.
-	 * Avoid calling into the scheduler rebalancing code if this
-	 * is the case.
-	 */
-	if (!cpu_is_offline(cpu))
-		account_process_time(regs);
-
 	if (evt->event_handler)
 		evt->event_handler(evt);
-	else
-		evt->set_next_event(DECREMENTER_MAX, evt);
-=======
-	if (evt->event_handler)
-		evt->event_handler(evt);
->>>>>>> 9418d5dc
 
 #ifdef CONFIG_PPC_ISERIES
 	if (firmware_has_feature(FW_FEATURE_ISERIES) && hvlpevent_is_pending())
@@ -761,7 +726,6 @@
 {
 	struct rtc_time tm;
 	static int first = 1;
-<<<<<<< HEAD
 
 	/* XXX this is a litle fragile but will work okay in the short term */
 	if (first) {
@@ -769,15 +733,6 @@
 		if (ppc_md.time_init)
 			timezone_offset = ppc_md.time_init();
 
-=======
-
-	/* XXX this is a litle fragile but will work okay in the short term */
-	if (first) {
-		first = 0;
-		if (ppc_md.time_init)
-			timezone_offset = ppc_md.time_init();
-
->>>>>>> 9418d5dc
 		/* get_boot_time() isn't guaranteed to be safe to call late */
 		if (ppc_md.get_boot_time)
 			return ppc_md.get_boot_time() -timezone_offset;
@@ -856,12 +811,6 @@
 				      struct clock_event_device *dev)
 {
 	__get_cpu_var(decrementer_next_tb) = get_tb_or_rtc() + evt;
-<<<<<<< HEAD
-	/* The decrementer interrupts on the 0 -> -1 transition */
-	if (evt)
-		--evt;
-=======
->>>>>>> 9418d5dc
 	set_dec(evt);
 	return 0;
 }
@@ -880,11 +829,7 @@
 	*dec = decrementer_clockevent;
 	dec->cpumask = cpumask_of_cpu(cpu);
 
-<<<<<<< HEAD
-	printk(KERN_INFO "clockevent: %s mult[%lx] shift[%d] cpu[%d]\n",
-=======
 	printk(KERN_DEBUG "clockevent: %s mult[%lx] shift[%d] cpu[%d]\n",
->>>>>>> 9418d5dc
 	       dec->name, dec->mult, dec->shift, cpu);
 
 	clockevents_register_device(dec);
@@ -898,12 +843,8 @@
 					     decrementer_clockevent.shift);
 	decrementer_clockevent.max_delta_ns =
 		clockevent_delta2ns(DECREMENTER_MAX, &decrementer_clockevent);
-<<<<<<< HEAD
-	decrementer_clockevent.min_delta_ns = 1000;
-=======
 	decrementer_clockevent.min_delta_ns =
 		clockevent_delta2ns(2, &decrementer_clockevent);
->>>>>>> 9418d5dc
 
 	register_decrementer_clockevent(cpu);
 }
