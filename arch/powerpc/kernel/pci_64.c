--- conflicted
+++ resolved
@@ -1368,27 +1368,17 @@
 
 #endif /* CONFIG_PPC_MULTIPLATFORM */
 
-<<<<<<< HEAD
-unsigned int pci_address_to_pio(phys_addr_t address)
-=======
 unsigned long pci_address_to_pio(phys_addr_t address)
->>>>>>> 593195f9
 {
 	struct pci_controller *hose, *tmp;
 
 	list_for_each_entry_safe(hose, tmp, &hose_list, list_node) {
 		if (address >= hose->io_base_phys &&
-<<<<<<< HEAD
-		    address < (hose->io_base_phys + hose->pci_io_size))
-			return (unsigned int)hose->io_base_virt +
-				(address - hose->io_base_phys);
-=======
 		    address < (hose->io_base_phys + hose->pci_io_size)) {
 			unsigned long base =
 				(unsigned long)hose->io_base_virt - pci_io_base;
 			return base + (address - hose->io_base_phys);
 		}
->>>>>>> 593195f9
 	}
 	return (unsigned int)-1;
 }
