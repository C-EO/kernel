--- conflicted
+++ resolved
@@ -14,8 +14,6 @@
 #define can_map_direct(dev, addr) \
 	((dev)->bus_dma_limit >= phys_to_dma((dev), (addr)))
 
-<<<<<<< HEAD
-=======
 bool arch_dma_map_page_direct(struct device *dev, phys_addr_t addr)
 {
 	if (likely(!dev->bus_dma_limit))
@@ -73,7 +71,6 @@
  * Generic iommu implementation
  */
 
->>>>>>> 7d2a07b7
 /* Allocates a contiguous real buffer and creates mappings over it.
  * Returns the virtual address of the buffer and sets dma_handle
  * to the dma address (mapping) of the first page.
@@ -150,10 +147,6 @@
 	struct iommu_table *tbl = get_iommu_table_base(dev);
 
 	if (dev_is_pci(dev) && dma_iommu_bypass_supported(dev, mask)) {
-<<<<<<< HEAD
-		dev->dma_ops_bypass = true;
-		dev_dbg(dev, "iommu: 64-bit OK, using fixed ops\n");
-=======
 		/*
 		 * dma_iommu_bypass_supported() sets dma_max when there is
 		 * 1:1 mapping but it is somehow limited.
@@ -166,7 +159,6 @@
 				 dev->bus_dma_limit);
 		else
 			dev_dbg(dev, "iommu: 64-bit OK, using fixed ops\n");
->>>>>>> 7d2a07b7
 		return 1;
 	}
 
@@ -213,9 +205,6 @@
 	.get_required_mask	= dma_iommu_get_required_mask,
 	.mmap			= dma_common_mmap,
 	.get_sgtable		= dma_common_get_sgtable,
-<<<<<<< HEAD
-=======
 	.alloc_pages		= dma_common_alloc_pages,
 	.free_pages		= dma_common_free_pages,
->>>>>>> 7d2a07b7
 };