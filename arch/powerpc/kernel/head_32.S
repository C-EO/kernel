--- conflicted
+++ resolved
@@ -877,18 +877,6 @@
 	mtspr	SPRN_SRR1,r4
 	SYNC
 	RFI
-<<<<<<< HEAD
-
-_GLOBAL(start_secondary_resume)
-	/* Reset stack */
-	rlwinm	r1,r1,0,0,(31-THREAD_SHIFT)	/* current_thread_info() */
-	addi	r1,r1,THREAD_SIZE-STACK_FRAME_OVERHEAD
-	li	r3,0
-	stw	r3,0(r1)		/* Zero the stack frame pointer	*/
-	bl	start_secondary
-	b	.
-=======
->>>>>>> 77570429
 #endif /* CONFIG_SMP */
 
 #ifdef CONFIG_KVM_BOOK3S_HANDLER
