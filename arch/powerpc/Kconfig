--- conflicted
+++ resolved
@@ -416,17 +416,6 @@
 	bool
 	default y
 
-config CRASH_DUMP
-	bool "kernel crash dumps (EXPERIMENTAL)"
-	depends on PPC_MULTIPLATFORM
-	depends on EXPERIMENTAL
-	help
-	  Build a kernel suitable for use as a kdump capture kernel.
-	  The kernel will be linked at a different address than normal, and
-	  so can only be used for Kdump.
-
-	  Don't change this unless you know what you are doing.
-
 config IBMVIO
 	depends on PPC_PSERIES || PPC_ISERIES
 	bool
@@ -435,18 +424,8 @@
 config IBMEBUS
 	depends on PPC_PSERIES
 	bool "Support for GX bus based adapters"
-<<<<<<< HEAD
-	default y
 	help
 	  Bus device driver for GX bus based adapters.
-
-config PPC_MPC106
-	bool
-	default n
-=======
-	help
-	  Bus device driver for GX bus based adapters.
->>>>>>> 593195f9
 
 config PPC_MPC106
 	bool
