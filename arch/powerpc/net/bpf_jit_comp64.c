// SPDX-License-Identifier: GPL-2.0-only
/*
 * bpf_jit_comp64.c: eBPF JIT compiler
 *
 * Copyright 2016 Naveen N. Rao <naveen.n.rao@linux.vnet.ibm.com>
 *		  IBM Corporation
 *
 * Based on the powerpc classic BPF JIT compiler by Matt Evans
 */
#include <linux/moduleloader.h>
#include <asm/cacheflush.h>
#include <asm/asm-compat.h>
#include <linux/netdevice.h>
#include <linux/filter.h>
#include <linux/if_vlan.h>
#include <asm/kprobes.h>
#include <linux/bpf.h>

#include "bpf_jit64.h"

static inline bool bpf_has_stack_frame(struct codegen_context *ctx)
{
	/*
	 * We only need a stack frame if:
	 * - we call other functions (kernel helpers), or
	 * - the bpf program uses its stack area
	 * The latter condition is deduced from the usage of BPF_REG_FP
	 */
	return ctx->seen & SEEN_FUNC || bpf_is_seen_register(ctx, b2p[BPF_REG_FP]);
}

/*
 * When not setting up our own stackframe, the redzone usage is:
 *
 *		[	prev sp		] <-------------
 *		[	  ...       	] 		|
 * sp (r1) --->	[    stack pointer	] --------------
 *		[   nv gpr save area	] 6*8
 *		[    tail_call_cnt	] 8
 *		[    local_tmp_var	] 8
 *		[   unused red zone	] 208 bytes protected
 */
static int bpf_jit_stack_local(struct codegen_context *ctx)
{
	if (bpf_has_stack_frame(ctx))
		return STACK_FRAME_MIN_SIZE + ctx->stack_size;
	else
		return -(BPF_PPC_STACK_SAVE + 16);
}

static int bpf_jit_stack_tailcallcnt(struct codegen_context *ctx)
{
	return bpf_jit_stack_local(ctx) + 8;
}

static int bpf_jit_stack_offsetof(struct codegen_context *ctx, int reg)
{
	if (reg >= BPF_PPC_NVR_MIN && reg < 32)
		return (bpf_has_stack_frame(ctx) ?
			(BPF_PPC_STACKFRAME + ctx->stack_size) : 0)
				- (8 * (32 - reg));

	pr_err("BPF JIT is asking about unknown registers");
	BUG();
}

void bpf_jit_realloc_regs(struct codegen_context *ctx)
{
}

void bpf_jit_build_prologue(u32 *image, struct codegen_context *ctx)
{
	int i;

	/*
	 * Initialize tail_call_cnt if we do tail calls.
	 * Otherwise, put in NOPs so that it can be skipped when we are
	 * invoked through a tail call.
	 */
	if (ctx->seen & SEEN_TAILCALL) {
		EMIT(PPC_RAW_LI(b2p[TMP_REG_1], 0));
		/* this goes in the redzone */
		PPC_BPF_STL(b2p[TMP_REG_1], 1, -(BPF_PPC_STACK_SAVE + 8));
	} else {
		EMIT(PPC_RAW_NOP());
		EMIT(PPC_RAW_NOP());
	}

#define BPF_TAILCALL_PROLOGUE_SIZE	8

	if (bpf_has_stack_frame(ctx)) {
		/*
		 * We need a stack frame, but we don't necessarily need to
		 * save/restore LR unless we call other functions
		 */
		if (ctx->seen & SEEN_FUNC) {
			EMIT(PPC_RAW_MFLR(_R0));
			PPC_BPF_STL(0, 1, PPC_LR_STKOFF);
		}

		PPC_BPF_STLU(1, 1, -(BPF_PPC_STACKFRAME + ctx->stack_size));
	}

	/*
	 * Back up non-volatile regs -- BPF registers 6-10
	 * If we haven't created our own stack frame, we save these
	 * in the protected zone below the previous stack frame
	 */
	for (i = BPF_REG_6; i <= BPF_REG_10; i++)
		if (bpf_is_seen_register(ctx, b2p[i]))
			PPC_BPF_STL(b2p[i], 1, bpf_jit_stack_offsetof(ctx, b2p[i]));

	/* Setup frame pointer to point to the bpf stack area */
<<<<<<< HEAD
	if (bpf_is_seen_register(ctx, BPF_REG_FP))
=======
	if (bpf_is_seen_register(ctx, b2p[BPF_REG_FP]))
>>>>>>> 7d2a07b7
		EMIT(PPC_RAW_ADDI(b2p[BPF_REG_FP], 1,
				STACK_FRAME_MIN_SIZE + ctx->stack_size));
}

static void bpf_jit_emit_common_epilogue(u32 *image, struct codegen_context *ctx)
{
	int i;

	/* Restore NVRs */
	for (i = BPF_REG_6; i <= BPF_REG_10; i++)
		if (bpf_is_seen_register(ctx, b2p[i]))
			PPC_BPF_LL(b2p[i], 1, bpf_jit_stack_offsetof(ctx, b2p[i]));

	/* Tear down our stack frame */
	if (bpf_has_stack_frame(ctx)) {
		EMIT(PPC_RAW_ADDI(1, 1, BPF_PPC_STACKFRAME + ctx->stack_size));
		if (ctx->seen & SEEN_FUNC) {
			PPC_BPF_LL(0, 1, PPC_LR_STKOFF);
			EMIT(PPC_RAW_MTLR(0));
		}
	}
}

void bpf_jit_build_epilogue(u32 *image, struct codegen_context *ctx)
{
	bpf_jit_emit_common_epilogue(image, ctx);

	/* Move result to r3 */
	EMIT(PPC_RAW_MR(3, b2p[BPF_REG_0]));

	EMIT(PPC_RAW_BLR());
}

static void bpf_jit_emit_func_call_hlp(u32 *image, struct codegen_context *ctx,
				       u64 func)
{
#ifdef PPC64_ELF_ABI_v1
	/* func points to the function descriptor */
	PPC_LI64(b2p[TMP_REG_2], func);
	/* Load actual entry point from function descriptor */
	PPC_BPF_LL(b2p[TMP_REG_1], b2p[TMP_REG_2], 0);
<<<<<<< HEAD
	/* ... and move it to LR */
	EMIT(PPC_RAW_MTLR(b2p[TMP_REG_1]));
=======
	/* ... and move it to CTR */
	EMIT(PPC_RAW_MTCTR(b2p[TMP_REG_1]));
>>>>>>> 7d2a07b7
	/*
	 * Load TOC from function descriptor at offset 8.
	 * We can clobber r2 since we get called through a
	 * function pointer (so caller will save/restore r2)
	 * and since we don't use a TOC ourself.
	 */
	PPC_BPF_LL(2, b2p[TMP_REG_2], 8);
#else
	/* We can clobber r12 */
	PPC_FUNC_ADDR(12, func);
<<<<<<< HEAD
	EMIT(PPC_RAW_MTLR(12));
#endif
	EMIT(PPC_RAW_BLRL());
=======
	EMIT(PPC_RAW_MTCTR(12));
#endif
	EMIT(PPC_RAW_BCTRL());
>>>>>>> 7d2a07b7
}

void bpf_jit_emit_func_call_rel(u32 *image, struct codegen_context *ctx, u64 func)
{
	unsigned int i, ctx_idx = ctx->idx;

	/* Load function address into r12 */
	PPC_LI64(12, func);

	/* For bpf-to-bpf function calls, the callee's address is unknown
	 * until the last extra pass. As seen above, we use PPC_LI64() to
	 * load the callee's address, but this may optimize the number of
	 * instructions required based on the nature of the address.
	 *
	 * Since we don't want the number of instructions emitted to change,
	 * we pad the optimized PPC_LI64() call with NOPs to guarantee that
	 * we always have a five-instruction sequence, which is the maximum
	 * that PPC_LI64() can emit.
	 */
	for (i = ctx->idx - ctx_idx; i < 5; i++)
		EMIT(PPC_RAW_NOP());

#ifdef PPC64_ELF_ABI_v1
	/*
	 * Load TOC from function descriptor at offset 8.
	 * We can clobber r2 since we get called through a
	 * function pointer (so caller will save/restore r2)
	 * and since we don't use a TOC ourself.
	 */
	PPC_BPF_LL(2, 12, 8);
	/* Load actual entry point from function descriptor */
	PPC_BPF_LL(12, 12, 0);
#endif

<<<<<<< HEAD
	EMIT(PPC_RAW_MTLR(12));
	EMIT(PPC_RAW_BLRL());
=======
	EMIT(PPC_RAW_MTCTR(12));
	EMIT(PPC_RAW_BCTRL());
>>>>>>> 7d2a07b7
}

static void bpf_jit_emit_tail_call(u32 *image, struct codegen_context *ctx, u32 out)
{
	/*
	 * By now, the eBPF program has already setup parameters in r3, r4 and r5
	 * r3/BPF_REG_1 - pointer to ctx -- passed as is to the next bpf program
	 * r4/BPF_REG_2 - pointer to bpf_array
	 * r5/BPF_REG_3 - index in bpf_array
	 */
	int b2p_bpf_array = b2p[BPF_REG_2];
	int b2p_index = b2p[BPF_REG_3];

	/*
	 * if (index >= array->map.max_entries)
	 *   goto out;
	 */
	EMIT(PPC_RAW_LWZ(b2p[TMP_REG_1], b2p_bpf_array, offsetof(struct bpf_array, map.max_entries)));
	EMIT(PPC_RAW_RLWINM(b2p_index, b2p_index, 0, 0, 31));
	EMIT(PPC_RAW_CMPLW(b2p_index, b2p[TMP_REG_1]));
	PPC_BCC(COND_GE, out);

	/*
	 * if (tail_call_cnt > MAX_TAIL_CALL_CNT)
	 *   goto out;
	 */
	PPC_BPF_LL(b2p[TMP_REG_1], 1, bpf_jit_stack_tailcallcnt(ctx));
	EMIT(PPC_RAW_CMPLWI(b2p[TMP_REG_1], MAX_TAIL_CALL_CNT));
	PPC_BCC(COND_GT, out);

	/*
	 * tail_call_cnt++;
	 */
	EMIT(PPC_RAW_ADDI(b2p[TMP_REG_1], b2p[TMP_REG_1], 1));
	PPC_BPF_STL(b2p[TMP_REG_1], 1, bpf_jit_stack_tailcallcnt(ctx));

	/* prog = array->ptrs[index]; */
	EMIT(PPC_RAW_MULI(b2p[TMP_REG_1], b2p_index, 8));
	EMIT(PPC_RAW_ADD(b2p[TMP_REG_1], b2p[TMP_REG_1], b2p_bpf_array));
	PPC_BPF_LL(b2p[TMP_REG_1], b2p[TMP_REG_1], offsetof(struct bpf_array, ptrs));

	/*
	 * if (prog == NULL)
	 *   goto out;
	 */
	EMIT(PPC_RAW_CMPLDI(b2p[TMP_REG_1], 0));
	PPC_BCC(COND_EQ, out);

	/* goto *(prog->bpf_func + prologue_size); */
	PPC_BPF_LL(b2p[TMP_REG_1], b2p[TMP_REG_1], offsetof(struct bpf_prog, bpf_func));
#ifdef PPC64_ELF_ABI_v1
	/* skip past the function descriptor */
	EMIT(PPC_RAW_ADDI(b2p[TMP_REG_1], b2p[TMP_REG_1],
			FUNCTION_DESCR_SIZE + BPF_TAILCALL_PROLOGUE_SIZE));
#else
	EMIT(PPC_RAW_ADDI(b2p[TMP_REG_1], b2p[TMP_REG_1], BPF_TAILCALL_PROLOGUE_SIZE));
#endif
	EMIT(PPC_RAW_MTCTR(b2p[TMP_REG_1]));

	/* tear down stack, restore NVRs, ... */
	bpf_jit_emit_common_epilogue(image, ctx);

	EMIT(PPC_RAW_BCTR());
	/* out: */
}

/* Assemble the body code between the prologue & epilogue */
int bpf_jit_build_body(struct bpf_prog *fp, u32 *image, struct codegen_context *ctx,
		       u32 *addrs, bool extra_pass)
{
	const struct bpf_insn *insn = fp->insnsi;
	int flen = fp->len;
	int i, ret;

	/* Start of epilogue code - will only be valid 2nd pass onwards */
	u32 exit_addr = addrs[flen];

	for (i = 0; i < flen; i++) {
		u32 code = insn[i].code;
		u32 dst_reg = b2p[insn[i].dst_reg];
		u32 src_reg = b2p[insn[i].src_reg];
		s16 off = insn[i].off;
		s32 imm = insn[i].imm;
		bool func_addr_fixed;
		u64 func_addr;
		u64 imm64;
		u32 true_cond;
		u32 tmp_idx;

		/*
		 * addrs[] maps a BPF bytecode address into a real offset from
		 * the start of the body code.
		 */
		addrs[i] = ctx->idx * 4;

		/*
		 * As an optimization, we note down which non-volatile registers
		 * are used so that we can only save/restore those in our
		 * prologue and epilogue. We do this here regardless of whether
		 * the actual BPF instruction uses src/dst registers or not
		 * (for instance, BPF_CALL does not use them). The expectation
		 * is that those instructions will have src_reg/dst_reg set to
		 * 0. Even otherwise, we just lose some prologue/epilogue
		 * optimization but everything else should work without
		 * any issues.
		 */
		if (dst_reg >= BPF_PPC_NVR_MIN && dst_reg < 32)
			bpf_set_seen_register(ctx, dst_reg);
		if (src_reg >= BPF_PPC_NVR_MIN && src_reg < 32)
			bpf_set_seen_register(ctx, src_reg);

		switch (code) {
		/*
		 * Arithmetic operations: ADD/SUB/MUL/DIV/MOD/NEG
		 */
		case BPF_ALU | BPF_ADD | BPF_X: /* (u32) dst += (u32) src */
		case BPF_ALU64 | BPF_ADD | BPF_X: /* dst += src */
			EMIT(PPC_RAW_ADD(dst_reg, dst_reg, src_reg));
			goto bpf_alu32_trunc;
		case BPF_ALU | BPF_SUB | BPF_X: /* (u32) dst -= (u32) src */
		case BPF_ALU64 | BPF_SUB | BPF_X: /* dst -= src */
			EMIT(PPC_RAW_SUB(dst_reg, dst_reg, src_reg));
			goto bpf_alu32_trunc;
		case BPF_ALU | BPF_ADD | BPF_K: /* (u32) dst += (u32) imm */
		case BPF_ALU | BPF_SUB | BPF_K: /* (u32) dst -= (u32) imm */
		case BPF_ALU64 | BPF_ADD | BPF_K: /* dst += imm */
		case BPF_ALU64 | BPF_SUB | BPF_K: /* dst -= imm */
			if (BPF_OP(code) == BPF_SUB)
				imm = -imm;
			if (imm) {
				if (imm >= -32768 && imm < 32768)
					EMIT(PPC_RAW_ADDI(dst_reg, dst_reg, IMM_L(imm)));
				else {
					PPC_LI32(b2p[TMP_REG_1], imm);
					EMIT(PPC_RAW_ADD(dst_reg, dst_reg, b2p[TMP_REG_1]));
				}
			}
			goto bpf_alu32_trunc;
		case BPF_ALU | BPF_MUL | BPF_X: /* (u32) dst *= (u32) src */
		case BPF_ALU64 | BPF_MUL | BPF_X: /* dst *= src */
			if (BPF_CLASS(code) == BPF_ALU)
				EMIT(PPC_RAW_MULW(dst_reg, dst_reg, src_reg));
			else
				EMIT(PPC_RAW_MULD(dst_reg, dst_reg, src_reg));
			goto bpf_alu32_trunc;
		case BPF_ALU | BPF_MUL | BPF_K: /* (u32) dst *= (u32) imm */
		case BPF_ALU64 | BPF_MUL | BPF_K: /* dst *= imm */
			if (imm >= -32768 && imm < 32768)
				EMIT(PPC_RAW_MULI(dst_reg, dst_reg, IMM_L(imm)));
			else {
				PPC_LI32(b2p[TMP_REG_1], imm);
				if (BPF_CLASS(code) == BPF_ALU)
					EMIT(PPC_RAW_MULW(dst_reg, dst_reg,
							b2p[TMP_REG_1]));
				else
					EMIT(PPC_RAW_MULD(dst_reg, dst_reg,
							b2p[TMP_REG_1]));
			}
			goto bpf_alu32_trunc;
		case BPF_ALU | BPF_DIV | BPF_X: /* (u32) dst /= (u32) src */
		case BPF_ALU | BPF_MOD | BPF_X: /* (u32) dst %= (u32) src */
			if (BPF_OP(code) == BPF_MOD) {
				EMIT(PPC_RAW_DIVWU(b2p[TMP_REG_1], dst_reg, src_reg));
				EMIT(PPC_RAW_MULW(b2p[TMP_REG_1], src_reg,
						b2p[TMP_REG_1]));
				EMIT(PPC_RAW_SUB(dst_reg, dst_reg, b2p[TMP_REG_1]));
			} else
				EMIT(PPC_RAW_DIVWU(dst_reg, dst_reg, src_reg));
			goto bpf_alu32_trunc;
		case BPF_ALU64 | BPF_DIV | BPF_X: /* dst /= src */
		case BPF_ALU64 | BPF_MOD | BPF_X: /* dst %= src */
			if (BPF_OP(code) == BPF_MOD) {
				EMIT(PPC_RAW_DIVDU(b2p[TMP_REG_1], dst_reg, src_reg));
				EMIT(PPC_RAW_MULD(b2p[TMP_REG_1], src_reg,
						b2p[TMP_REG_1]));
				EMIT(PPC_RAW_SUB(dst_reg, dst_reg, b2p[TMP_REG_1]));
			} else
				EMIT(PPC_RAW_DIVDU(dst_reg, dst_reg, src_reg));
			break;
		case BPF_ALU | BPF_MOD | BPF_K: /* (u32) dst %= (u32) imm */
		case BPF_ALU | BPF_DIV | BPF_K: /* (u32) dst /= (u32) imm */
		case BPF_ALU64 | BPF_MOD | BPF_K: /* dst %= imm */
		case BPF_ALU64 | BPF_DIV | BPF_K: /* dst /= imm */
			if (imm == 0)
				return -EINVAL;
			else if (imm == 1)
				goto bpf_alu32_trunc;

			PPC_LI32(b2p[TMP_REG_1], imm);
			switch (BPF_CLASS(code)) {
			case BPF_ALU:
				if (BPF_OP(code) == BPF_MOD) {
					EMIT(PPC_RAW_DIVWU(b2p[TMP_REG_2],
							dst_reg,
							b2p[TMP_REG_1]));
					EMIT(PPC_RAW_MULW(b2p[TMP_REG_1],
							b2p[TMP_REG_1],
							b2p[TMP_REG_2]));
					EMIT(PPC_RAW_SUB(dst_reg, dst_reg,
							b2p[TMP_REG_1]));
				} else
					EMIT(PPC_RAW_DIVWU(dst_reg, dst_reg,
							b2p[TMP_REG_1]));
				break;
			case BPF_ALU64:
				if (BPF_OP(code) == BPF_MOD) {
					EMIT(PPC_RAW_DIVDU(b2p[TMP_REG_2],
							dst_reg,
							b2p[TMP_REG_1]));
					EMIT(PPC_RAW_MULD(b2p[TMP_REG_1],
							b2p[TMP_REG_1],
							b2p[TMP_REG_2]));
					EMIT(PPC_RAW_SUB(dst_reg, dst_reg,
							b2p[TMP_REG_1]));
				} else
					EMIT(PPC_RAW_DIVDU(dst_reg, dst_reg,
							b2p[TMP_REG_1]));
				break;
			}
			goto bpf_alu32_trunc;
		case BPF_ALU | BPF_NEG: /* (u32) dst = -dst */
		case BPF_ALU64 | BPF_NEG: /* dst = -dst */
			EMIT(PPC_RAW_NEG(dst_reg, dst_reg));
			goto bpf_alu32_trunc;

		/*
		 * Logical operations: AND/OR/XOR/[A]LSH/[A]RSH
		 */
		case BPF_ALU | BPF_AND | BPF_X: /* (u32) dst = dst & src */
		case BPF_ALU64 | BPF_AND | BPF_X: /* dst = dst & src */
			EMIT(PPC_RAW_AND(dst_reg, dst_reg, src_reg));
			goto bpf_alu32_trunc;
		case BPF_ALU | BPF_AND | BPF_K: /* (u32) dst = dst & imm */
		case BPF_ALU64 | BPF_AND | BPF_K: /* dst = dst & imm */
			if (!IMM_H(imm))
				EMIT(PPC_RAW_ANDI(dst_reg, dst_reg, IMM_L(imm)));
			else {
				/* Sign-extended */
				PPC_LI32(b2p[TMP_REG_1], imm);
				EMIT(PPC_RAW_AND(dst_reg, dst_reg, b2p[TMP_REG_1]));
			}
			goto bpf_alu32_trunc;
		case BPF_ALU | BPF_OR | BPF_X: /* dst = (u32) dst | (u32) src */
		case BPF_ALU64 | BPF_OR | BPF_X: /* dst = dst | src */
			EMIT(PPC_RAW_OR(dst_reg, dst_reg, src_reg));
			goto bpf_alu32_trunc;
		case BPF_ALU | BPF_OR | BPF_K:/* dst = (u32) dst | (u32) imm */
		case BPF_ALU64 | BPF_OR | BPF_K:/* dst = dst | imm */
			if (imm < 0 && BPF_CLASS(code) == BPF_ALU64) {
				/* Sign-extended */
				PPC_LI32(b2p[TMP_REG_1], imm);
				EMIT(PPC_RAW_OR(dst_reg, dst_reg, b2p[TMP_REG_1]));
			} else {
				if (IMM_L(imm))
					EMIT(PPC_RAW_ORI(dst_reg, dst_reg, IMM_L(imm)));
				if (IMM_H(imm))
					EMIT(PPC_RAW_ORIS(dst_reg, dst_reg, IMM_H(imm)));
			}
			goto bpf_alu32_trunc;
		case BPF_ALU | BPF_XOR | BPF_X: /* (u32) dst ^= src */
		case BPF_ALU64 | BPF_XOR | BPF_X: /* dst ^= src */
			EMIT(PPC_RAW_XOR(dst_reg, dst_reg, src_reg));
			goto bpf_alu32_trunc;
		case BPF_ALU | BPF_XOR | BPF_K: /* (u32) dst ^= (u32) imm */
		case BPF_ALU64 | BPF_XOR | BPF_K: /* dst ^= imm */
			if (imm < 0 && BPF_CLASS(code) == BPF_ALU64) {
				/* Sign-extended */
				PPC_LI32(b2p[TMP_REG_1], imm);
				EMIT(PPC_RAW_XOR(dst_reg, dst_reg, b2p[TMP_REG_1]));
			} else {
				if (IMM_L(imm))
					EMIT(PPC_RAW_XORI(dst_reg, dst_reg, IMM_L(imm)));
				if (IMM_H(imm))
					EMIT(PPC_RAW_XORIS(dst_reg, dst_reg, IMM_H(imm)));
			}
			goto bpf_alu32_trunc;
		case BPF_ALU | BPF_LSH | BPF_X: /* (u32) dst <<= (u32) src */
			/* slw clears top 32 bits */
			EMIT(PPC_RAW_SLW(dst_reg, dst_reg, src_reg));
			/* skip zero extension move, but set address map. */
			if (insn_is_zext(&insn[i + 1]))
				addrs[++i] = ctx->idx * 4;
			break;
		case BPF_ALU64 | BPF_LSH | BPF_X: /* dst <<= src; */
			EMIT(PPC_RAW_SLD(dst_reg, dst_reg, src_reg));
			break;
		case BPF_ALU | BPF_LSH | BPF_K: /* (u32) dst <<== (u32) imm */
			/* with imm 0, we still need to clear top 32 bits */
			EMIT(PPC_RAW_SLWI(dst_reg, dst_reg, imm));
			if (insn_is_zext(&insn[i + 1]))
				addrs[++i] = ctx->idx * 4;
			break;
		case BPF_ALU64 | BPF_LSH | BPF_K: /* dst <<== imm */
			if (imm != 0)
				EMIT(PPC_RAW_SLDI(dst_reg, dst_reg, imm));
			break;
		case BPF_ALU | BPF_RSH | BPF_X: /* (u32) dst >>= (u32) src */
			EMIT(PPC_RAW_SRW(dst_reg, dst_reg, src_reg));
			if (insn_is_zext(&insn[i + 1]))
				addrs[++i] = ctx->idx * 4;
			break;
		case BPF_ALU64 | BPF_RSH | BPF_X: /* dst >>= src */
			EMIT(PPC_RAW_SRD(dst_reg, dst_reg, src_reg));
			break;
		case BPF_ALU | BPF_RSH | BPF_K: /* (u32) dst >>= (u32) imm */
			EMIT(PPC_RAW_SRWI(dst_reg, dst_reg, imm));
			if (insn_is_zext(&insn[i + 1]))
				addrs[++i] = ctx->idx * 4;
			break;
		case BPF_ALU64 | BPF_RSH | BPF_K: /* dst >>= imm */
			if (imm != 0)
				EMIT(PPC_RAW_SRDI(dst_reg, dst_reg, imm));
			break;
		case BPF_ALU | BPF_ARSH | BPF_X: /* (s32) dst >>= src */
			EMIT(PPC_RAW_SRAW(dst_reg, dst_reg, src_reg));
			goto bpf_alu32_trunc;
		case BPF_ALU64 | BPF_ARSH | BPF_X: /* (s64) dst >>= src */
			EMIT(PPC_RAW_SRAD(dst_reg, dst_reg, src_reg));
			break;
		case BPF_ALU | BPF_ARSH | BPF_K: /* (s32) dst >>= imm */
			EMIT(PPC_RAW_SRAWI(dst_reg, dst_reg, imm));
			goto bpf_alu32_trunc;
		case BPF_ALU64 | BPF_ARSH | BPF_K: /* (s64) dst >>= imm */
			if (imm != 0)
				EMIT(PPC_RAW_SRADI(dst_reg, dst_reg, imm));
			break;

		/*
		 * MOV
		 */
		case BPF_ALU | BPF_MOV | BPF_X: /* (u32) dst = src */
		case BPF_ALU64 | BPF_MOV | BPF_X: /* dst = src */
			if (imm == 1) {
				/* special mov32 for zext */
				EMIT(PPC_RAW_RLWINM(dst_reg, dst_reg, 0, 0, 31));
				break;
			}
			EMIT(PPC_RAW_MR(dst_reg, src_reg));
			goto bpf_alu32_trunc;
		case BPF_ALU | BPF_MOV | BPF_K: /* (u32) dst = imm */
		case BPF_ALU64 | BPF_MOV | BPF_K: /* dst = (s64) imm */
			PPC_LI32(dst_reg, imm);
			if (imm < 0)
				goto bpf_alu32_trunc;
			else if (insn_is_zext(&insn[i + 1]))
				addrs[++i] = ctx->idx * 4;
			break;

bpf_alu32_trunc:
		/* Truncate to 32-bits */
		if (BPF_CLASS(code) == BPF_ALU && !fp->aux->verifier_zext)
			EMIT(PPC_RAW_RLWINM(dst_reg, dst_reg, 0, 0, 31));
		break;

		/*
		 * BPF_FROM_BE/LE
		 */
		case BPF_ALU | BPF_END | BPF_FROM_LE:
		case BPF_ALU | BPF_END | BPF_FROM_BE:
#ifdef __BIG_ENDIAN__
			if (BPF_SRC(code) == BPF_FROM_BE)
				goto emit_clear;
#else /* !__BIG_ENDIAN__ */
			if (BPF_SRC(code) == BPF_FROM_LE)
				goto emit_clear;
#endif
			switch (imm) {
			case 16:
				/* Rotate 8 bits left & mask with 0x0000ff00 */
				EMIT(PPC_RAW_RLWINM(b2p[TMP_REG_1], dst_reg, 8, 16, 23));
				/* Rotate 8 bits right & insert LSB to reg */
				EMIT(PPC_RAW_RLWIMI(b2p[TMP_REG_1], dst_reg, 24, 24, 31));
				/* Move result back to dst_reg */
				EMIT(PPC_RAW_MR(dst_reg, b2p[TMP_REG_1]));
				break;
			case 32:
				/*
				 * Rotate word left by 8 bits:
				 * 2 bytes are already in their final position
				 * -- byte 2 and 4 (of bytes 1, 2, 3 and 4)
				 */
				EMIT(PPC_RAW_RLWINM(b2p[TMP_REG_1], dst_reg, 8, 0, 31));
				/* Rotate 24 bits and insert byte 1 */
				EMIT(PPC_RAW_RLWIMI(b2p[TMP_REG_1], dst_reg, 24, 0, 7));
				/* Rotate 24 bits and insert byte 3 */
				EMIT(PPC_RAW_RLWIMI(b2p[TMP_REG_1], dst_reg, 24, 16, 23));
				EMIT(PPC_RAW_MR(dst_reg, b2p[TMP_REG_1]));
				break;
			case 64:
				/*
				 * Way easier and faster(?) to store the value
				 * into stack and then use ldbrx
				 *
				 * ctx->seen will be reliable in pass2, but
				 * the instructions generated will remain the
				 * same across all passes
				 */
				PPC_BPF_STL(dst_reg, 1, bpf_jit_stack_local(ctx));
				EMIT(PPC_RAW_ADDI(b2p[TMP_REG_1], 1, bpf_jit_stack_local(ctx)));
				EMIT(PPC_RAW_LDBRX(dst_reg, 0, b2p[TMP_REG_1]));
				break;
			}
			break;

emit_clear:
			switch (imm) {
			case 16:
				/* zero-extend 16 bits into 64 bits */
				EMIT(PPC_RAW_RLDICL(dst_reg, dst_reg, 0, 48));
				if (insn_is_zext(&insn[i + 1]))
					addrs[++i] = ctx->idx * 4;
				break;
			case 32:
				if (!fp->aux->verifier_zext)
					/* zero-extend 32 bits into 64 bits */
					EMIT(PPC_RAW_RLDICL(dst_reg, dst_reg, 0, 32));
				break;
			case 64:
				/* nop */
				break;
			}
			break;

		/*
		 * BPF_ST NOSPEC (speculation barrier)
		 */
		case BPF_ST | BPF_NOSPEC:
			break;

		/*
		 * BPF_ST(X)
		 */
		case BPF_STX | BPF_MEM | BPF_B: /* *(u8 *)(dst + off) = src */
		case BPF_ST | BPF_MEM | BPF_B: /* *(u8 *)(dst + off) = imm */
			if (BPF_CLASS(code) == BPF_ST) {
				EMIT(PPC_RAW_LI(b2p[TMP_REG_1], imm));
				src_reg = b2p[TMP_REG_1];
			}
			EMIT(PPC_RAW_STB(src_reg, dst_reg, off));
			break;
		case BPF_STX | BPF_MEM | BPF_H: /* (u16 *)(dst + off) = src */
		case BPF_ST | BPF_MEM | BPF_H: /* (u16 *)(dst + off) = imm */
			if (BPF_CLASS(code) == BPF_ST) {
				EMIT(PPC_RAW_LI(b2p[TMP_REG_1], imm));
				src_reg = b2p[TMP_REG_1];
			}
			EMIT(PPC_RAW_STH(src_reg, dst_reg, off));
			break;
		case BPF_STX | BPF_MEM | BPF_W: /* *(u32 *)(dst + off) = src */
		case BPF_ST | BPF_MEM | BPF_W: /* *(u32 *)(dst + off) = imm */
			if (BPF_CLASS(code) == BPF_ST) {
				PPC_LI32(b2p[TMP_REG_1], imm);
				src_reg = b2p[TMP_REG_1];
			}
			EMIT(PPC_RAW_STW(src_reg, dst_reg, off));
			break;
		case BPF_STX | BPF_MEM | BPF_DW: /* (u64 *)(dst + off) = src */
		case BPF_ST | BPF_MEM | BPF_DW: /* *(u64 *)(dst + off) = imm */
			if (BPF_CLASS(code) == BPF_ST) {
				PPC_LI32(b2p[TMP_REG_1], imm);
				src_reg = b2p[TMP_REG_1];
			}
			PPC_BPF_STL(src_reg, dst_reg, off);
			break;

		/*
		 * BPF_STX ATOMIC (atomic ops)
		 */
		case BPF_STX | BPF_ATOMIC | BPF_W:
			if (imm != BPF_ADD) {
				pr_err_ratelimited(
					"eBPF filter atomic op code %02x (@%d) unsupported\n",
					code, i);
				return -ENOTSUPP;
			}

			/* *(u32 *)(dst + off) += src */

			/* Get EA into TMP_REG_1 */
			EMIT(PPC_RAW_ADDI(b2p[TMP_REG_1], dst_reg, off));
			tmp_idx = ctx->idx * 4;
			/* load value from memory into TMP_REG_2 */
			EMIT(PPC_RAW_LWARX(b2p[TMP_REG_2], 0, b2p[TMP_REG_1], 0));
			/* add value from src_reg into this */
			EMIT(PPC_RAW_ADD(b2p[TMP_REG_2], b2p[TMP_REG_2], src_reg));
			/* store result back */
			EMIT(PPC_RAW_STWCX(b2p[TMP_REG_2], 0, b2p[TMP_REG_1]));
			/* we're done if this succeeded */
			PPC_BCC_SHORT(COND_NE, tmp_idx);
			break;
<<<<<<< HEAD
		/* *(u64 *)(dst + off) += src */
		case BPF_STX | BPF_XADD | BPF_DW:
=======
		case BPF_STX | BPF_ATOMIC | BPF_DW:
			if (imm != BPF_ADD) {
				pr_err_ratelimited(
					"eBPF filter atomic op code %02x (@%d) unsupported\n",
					code, i);
				return -ENOTSUPP;
			}
			/* *(u64 *)(dst + off) += src */

>>>>>>> 7d2a07b7
			EMIT(PPC_RAW_ADDI(b2p[TMP_REG_1], dst_reg, off));
			tmp_idx = ctx->idx * 4;
			EMIT(PPC_RAW_LDARX(b2p[TMP_REG_2], 0, b2p[TMP_REG_1], 0));
			EMIT(PPC_RAW_ADD(b2p[TMP_REG_2], b2p[TMP_REG_2], src_reg));
			EMIT(PPC_RAW_STDCX(b2p[TMP_REG_2], 0, b2p[TMP_REG_1]));
			PPC_BCC_SHORT(COND_NE, tmp_idx);
			break;

		/*
		 * BPF_LDX
		 */
		/* dst = *(u8 *)(ul) (src + off) */
		case BPF_LDX | BPF_MEM | BPF_B:
			EMIT(PPC_RAW_LBZ(dst_reg, src_reg, off));
			if (insn_is_zext(&insn[i + 1]))
				addrs[++i] = ctx->idx * 4;
			break;
		/* dst = *(u16 *)(ul) (src + off) */
		case BPF_LDX | BPF_MEM | BPF_H:
			EMIT(PPC_RAW_LHZ(dst_reg, src_reg, off));
			if (insn_is_zext(&insn[i + 1]))
				addrs[++i] = ctx->idx * 4;
			break;
		/* dst = *(u32 *)(ul) (src + off) */
		case BPF_LDX | BPF_MEM | BPF_W:
			EMIT(PPC_RAW_LWZ(dst_reg, src_reg, off));
			if (insn_is_zext(&insn[i + 1]))
				addrs[++i] = ctx->idx * 4;
			break;
		/* dst = *(u64 *)(ul) (src + off) */
		case BPF_LDX | BPF_MEM | BPF_DW:
			PPC_BPF_LL(dst_reg, src_reg, off);
			break;

		/*
		 * Doubleword load
		 * 16 byte instruction that uses two 'struct bpf_insn'
		 */
		case BPF_LD | BPF_IMM | BPF_DW: /* dst = (u64) imm */
			imm64 = ((u64)(u32) insn[i].imm) |
				    (((u64)(u32) insn[i+1].imm) << 32);
			/* Adjust for two bpf instructions */
			addrs[++i] = ctx->idx * 4;
			PPC_LI64(dst_reg, imm64);
			break;

		/*
		 * Return/Exit
		 */
		case BPF_JMP | BPF_EXIT:
			/*
			 * If this isn't the very last instruction, branch to
			 * the epilogue. If we _are_ the last instruction,
			 * we'll just fall through to the epilogue.
			 */
			if (i != flen - 1)
				PPC_JMP(exit_addr);
			/* else fall through to the epilogue */
			break;

		/*
		 * Call kernel helper or bpf function
		 */
		case BPF_JMP | BPF_CALL:
			ctx->seen |= SEEN_FUNC;

			ret = bpf_jit_get_func_addr(fp, &insn[i], extra_pass,
						    &func_addr, &func_addr_fixed);
			if (ret < 0)
				return ret;

			if (func_addr_fixed)
				bpf_jit_emit_func_call_hlp(image, ctx, func_addr);
			else
				bpf_jit_emit_func_call_rel(image, ctx, func_addr);
			/* move return value from r3 to BPF_REG_0 */
			EMIT(PPC_RAW_MR(b2p[BPF_REG_0], 3));
			break;

		/*
		 * Jumps and branches
		 */
		case BPF_JMP | BPF_JA:
			PPC_JMP(addrs[i + 1 + off]);
			break;

		case BPF_JMP | BPF_JGT | BPF_K:
		case BPF_JMP | BPF_JGT | BPF_X:
		case BPF_JMP | BPF_JSGT | BPF_K:
		case BPF_JMP | BPF_JSGT | BPF_X:
		case BPF_JMP32 | BPF_JGT | BPF_K:
		case BPF_JMP32 | BPF_JGT | BPF_X:
		case BPF_JMP32 | BPF_JSGT | BPF_K:
		case BPF_JMP32 | BPF_JSGT | BPF_X:
			true_cond = COND_GT;
			goto cond_branch;
		case BPF_JMP | BPF_JLT | BPF_K:
		case BPF_JMP | BPF_JLT | BPF_X:
		case BPF_JMP | BPF_JSLT | BPF_K:
		case BPF_JMP | BPF_JSLT | BPF_X:
		case BPF_JMP32 | BPF_JLT | BPF_K:
		case BPF_JMP32 | BPF_JLT | BPF_X:
		case BPF_JMP32 | BPF_JSLT | BPF_K:
		case BPF_JMP32 | BPF_JSLT | BPF_X:
			true_cond = COND_LT;
			goto cond_branch;
		case BPF_JMP | BPF_JGE | BPF_K:
		case BPF_JMP | BPF_JGE | BPF_X:
		case BPF_JMP | BPF_JSGE | BPF_K:
		case BPF_JMP | BPF_JSGE | BPF_X:
		case BPF_JMP32 | BPF_JGE | BPF_K:
		case BPF_JMP32 | BPF_JGE | BPF_X:
		case BPF_JMP32 | BPF_JSGE | BPF_K:
		case BPF_JMP32 | BPF_JSGE | BPF_X:
			true_cond = COND_GE;
			goto cond_branch;
		case BPF_JMP | BPF_JLE | BPF_K:
		case BPF_JMP | BPF_JLE | BPF_X:
		case BPF_JMP | BPF_JSLE | BPF_K:
		case BPF_JMP | BPF_JSLE | BPF_X:
		case BPF_JMP32 | BPF_JLE | BPF_K:
		case BPF_JMP32 | BPF_JLE | BPF_X:
		case BPF_JMP32 | BPF_JSLE | BPF_K:
		case BPF_JMP32 | BPF_JSLE | BPF_X:
			true_cond = COND_LE;
			goto cond_branch;
		case BPF_JMP | BPF_JEQ | BPF_K:
		case BPF_JMP | BPF_JEQ | BPF_X:
		case BPF_JMP32 | BPF_JEQ | BPF_K:
		case BPF_JMP32 | BPF_JEQ | BPF_X:
			true_cond = COND_EQ;
			goto cond_branch;
		case BPF_JMP | BPF_JNE | BPF_K:
		case BPF_JMP | BPF_JNE | BPF_X:
		case BPF_JMP32 | BPF_JNE | BPF_K:
		case BPF_JMP32 | BPF_JNE | BPF_X:
			true_cond = COND_NE;
			goto cond_branch;
		case BPF_JMP | BPF_JSET | BPF_K:
		case BPF_JMP | BPF_JSET | BPF_X:
		case BPF_JMP32 | BPF_JSET | BPF_K:
		case BPF_JMP32 | BPF_JSET | BPF_X:
			true_cond = COND_NE;
			/* Fall through */

cond_branch:
			switch (code) {
			case BPF_JMP | BPF_JGT | BPF_X:
			case BPF_JMP | BPF_JLT | BPF_X:
			case BPF_JMP | BPF_JGE | BPF_X:
			case BPF_JMP | BPF_JLE | BPF_X:
			case BPF_JMP | BPF_JEQ | BPF_X:
			case BPF_JMP | BPF_JNE | BPF_X:
			case BPF_JMP32 | BPF_JGT | BPF_X:
			case BPF_JMP32 | BPF_JLT | BPF_X:
			case BPF_JMP32 | BPF_JGE | BPF_X:
			case BPF_JMP32 | BPF_JLE | BPF_X:
			case BPF_JMP32 | BPF_JEQ | BPF_X:
			case BPF_JMP32 | BPF_JNE | BPF_X:
				/* unsigned comparison */
				if (BPF_CLASS(code) == BPF_JMP32)
					EMIT(PPC_RAW_CMPLW(dst_reg, src_reg));
				else
					EMIT(PPC_RAW_CMPLD(dst_reg, src_reg));
				break;
			case BPF_JMP | BPF_JSGT | BPF_X:
			case BPF_JMP | BPF_JSLT | BPF_X:
			case BPF_JMP | BPF_JSGE | BPF_X:
			case BPF_JMP | BPF_JSLE | BPF_X:
			case BPF_JMP32 | BPF_JSGT | BPF_X:
			case BPF_JMP32 | BPF_JSLT | BPF_X:
			case BPF_JMP32 | BPF_JSGE | BPF_X:
			case BPF_JMP32 | BPF_JSLE | BPF_X:
				/* signed comparison */
				if (BPF_CLASS(code) == BPF_JMP32)
					EMIT(PPC_RAW_CMPW(dst_reg, src_reg));
				else
					EMIT(PPC_RAW_CMPD(dst_reg, src_reg));
				break;
			case BPF_JMP | BPF_JSET | BPF_X:
			case BPF_JMP32 | BPF_JSET | BPF_X:
				if (BPF_CLASS(code) == BPF_JMP) {
					EMIT(PPC_RAW_AND_DOT(b2p[TMP_REG_1], dst_reg,
						    src_reg));
				} else {
					int tmp_reg = b2p[TMP_REG_1];

					EMIT(PPC_RAW_AND(tmp_reg, dst_reg, src_reg));
					EMIT(PPC_RAW_RLWINM_DOT(tmp_reg, tmp_reg, 0, 0,
						       31));
				}
				break;
			case BPF_JMP | BPF_JNE | BPF_K:
			case BPF_JMP | BPF_JEQ | BPF_K:
			case BPF_JMP | BPF_JGT | BPF_K:
			case BPF_JMP | BPF_JLT | BPF_K:
			case BPF_JMP | BPF_JGE | BPF_K:
			case BPF_JMP | BPF_JLE | BPF_K:
			case BPF_JMP32 | BPF_JNE | BPF_K:
			case BPF_JMP32 | BPF_JEQ | BPF_K:
			case BPF_JMP32 | BPF_JGT | BPF_K:
			case BPF_JMP32 | BPF_JLT | BPF_K:
			case BPF_JMP32 | BPF_JGE | BPF_K:
			case BPF_JMP32 | BPF_JLE | BPF_K:
			{
				bool is_jmp32 = BPF_CLASS(code) == BPF_JMP32;

				/*
				 * Need sign-extended load, so only positive
				 * values can be used as imm in cmpldi
				 */
				if (imm >= 0 && imm < 32768) {
					if (is_jmp32)
						EMIT(PPC_RAW_CMPLWI(dst_reg, imm));
					else
						EMIT(PPC_RAW_CMPLDI(dst_reg, imm));
				} else {
					/* sign-extending load */
					PPC_LI32(b2p[TMP_REG_1], imm);
					/* ... but unsigned comparison */
					if (is_jmp32)
						EMIT(PPC_RAW_CMPLW(dst_reg,
							  b2p[TMP_REG_1]));
					else
						EMIT(PPC_RAW_CMPLD(dst_reg,
							  b2p[TMP_REG_1]));
				}
				break;
			}
			case BPF_JMP | BPF_JSGT | BPF_K:
			case BPF_JMP | BPF_JSLT | BPF_K:
			case BPF_JMP | BPF_JSGE | BPF_K:
			case BPF_JMP | BPF_JSLE | BPF_K:
			case BPF_JMP32 | BPF_JSGT | BPF_K:
			case BPF_JMP32 | BPF_JSLT | BPF_K:
			case BPF_JMP32 | BPF_JSGE | BPF_K:
			case BPF_JMP32 | BPF_JSLE | BPF_K:
			{
				bool is_jmp32 = BPF_CLASS(code) == BPF_JMP32;

				/*
				 * signed comparison, so any 16-bit value
				 * can be used in cmpdi
				 */
				if (imm >= -32768 && imm < 32768) {
					if (is_jmp32)
						EMIT(PPC_RAW_CMPWI(dst_reg, imm));
					else
						EMIT(PPC_RAW_CMPDI(dst_reg, imm));
				} else {
					PPC_LI32(b2p[TMP_REG_1], imm);
					if (is_jmp32)
						EMIT(PPC_RAW_CMPW(dst_reg,
							 b2p[TMP_REG_1]));
					else
						EMIT(PPC_RAW_CMPD(dst_reg,
							 b2p[TMP_REG_1]));
				}
				break;
			}
			case BPF_JMP | BPF_JSET | BPF_K:
			case BPF_JMP32 | BPF_JSET | BPF_K:
				/* andi does not sign-extend the immediate */
				if (imm >= 0 && imm < 32768)
					/* PPC_ANDI is _only/always_ dot-form */
					EMIT(PPC_RAW_ANDI(b2p[TMP_REG_1], dst_reg, imm));
				else {
					int tmp_reg = b2p[TMP_REG_1];

					PPC_LI32(tmp_reg, imm);
					if (BPF_CLASS(code) == BPF_JMP) {
						EMIT(PPC_RAW_AND_DOT(tmp_reg, dst_reg,
							    tmp_reg));
					} else {
						EMIT(PPC_RAW_AND(tmp_reg, dst_reg,
							tmp_reg));
						EMIT(PPC_RAW_RLWINM_DOT(tmp_reg, tmp_reg,
							       0, 0, 31));
					}
				}
				break;
			}
			PPC_BCC(true_cond, addrs[i + 1 + off]);
			break;

		/*
		 * Tail call
		 */
		case BPF_JMP | BPF_TAIL_CALL:
			ctx->seen |= SEEN_TAILCALL;
			bpf_jit_emit_tail_call(image, ctx, addrs[i + 1]);
			break;

		default:
			/*
			 * The filter contains something cruel & unusual.
			 * We don't handle it, but also there shouldn't be
			 * anything missing from our list.
			 */
			pr_err_ratelimited("eBPF filter opcode %04x (@%d) unsupported\n",
					code, i);
			return -ENOTSUPP;
		}
	}

	/* Set end-of-body-code address for exit. */
	addrs[i] = ctx->idx * 4;

	return 0;
<<<<<<< HEAD
}

/* Fix the branch target addresses for subprog calls */
static int bpf_jit_fixup_subprog_calls(struct bpf_prog *fp, u32 *image,
				       struct codegen_context *ctx, u32 *addrs)
{
	const struct bpf_insn *insn = fp->insnsi;
	bool func_addr_fixed;
	u64 func_addr;
	u32 tmp_idx;
	int i, ret;

	for (i = 0; i < fp->len; i++) {
		/*
		 * During the extra pass, only the branch target addresses for
		 * the subprog calls need to be fixed. All other instructions
		 * can left untouched.
		 *
		 * The JITed image length does not change because we already
		 * ensure that the JITed instruction sequence for these calls
		 * are of fixed length by padding them with NOPs.
		 */
		if (insn[i].code == (BPF_JMP | BPF_CALL) &&
		    insn[i].src_reg == BPF_PSEUDO_CALL) {
			ret = bpf_jit_get_func_addr(fp, &insn[i], true,
						    &func_addr,
						    &func_addr_fixed);
			if (ret < 0)
				return ret;

			/*
			 * Save ctx->idx as this would currently point to the
			 * end of the JITed image and set it to the offset of
			 * the instruction sequence corresponding to the
			 * subprog call temporarily.
			 */
			tmp_idx = ctx->idx;
			ctx->idx = addrs[i] / 4;
			bpf_jit_emit_func_call_rel(image, ctx, func_addr);

			/*
			 * Restore ctx->idx here. This is safe as the length
			 * of the JITed sequence remains unchanged.
			 */
			ctx->idx = tmp_idx;
		}
	}

	return 0;
}

struct powerpc64_jit_data {
	struct bpf_binary_header *header;
	u32 *addrs;
	u8 *image;
	u32 proglen;
	struct codegen_context ctx;
};

bool bpf_jit_needs_zext(void)
{
	return true;
}

struct bpf_prog *bpf_int_jit_compile(struct bpf_prog *fp)
{
	u32 proglen;
	u32 alloclen;
	u8 *image = NULL;
	u32 *code_base;
	u32 *addrs;
	struct powerpc64_jit_data *jit_data;
	struct codegen_context cgctx;
	int pass;
	int flen;
	struct bpf_binary_header *bpf_hdr;
	struct bpf_prog *org_fp = fp;
	struct bpf_prog *tmp_fp;
	bool bpf_blinded = false;
	bool extra_pass = false;

	if (!fp->jit_requested)
		return org_fp;

	tmp_fp = bpf_jit_blind_constants(org_fp);
	if (IS_ERR(tmp_fp))
		return org_fp;

	if (tmp_fp != org_fp) {
		bpf_blinded = true;
		fp = tmp_fp;
	}

	jit_data = fp->aux->jit_data;
	if (!jit_data) {
		jit_data = kzalloc(sizeof(*jit_data), GFP_KERNEL);
		if (!jit_data) {
			fp = org_fp;
			goto out;
		}
		fp->aux->jit_data = jit_data;
	}

	flen = fp->len;
	addrs = jit_data->addrs;
	if (addrs) {
		cgctx = jit_data->ctx;
		image = jit_data->image;
		bpf_hdr = jit_data->header;
		proglen = jit_data->proglen;
		alloclen = proglen + FUNCTION_DESCR_SIZE;
		extra_pass = true;
		goto skip_init_ctx;
	}

	addrs = kcalloc(flen + 1, sizeof(*addrs), GFP_KERNEL);
	if (addrs == NULL) {
		fp = org_fp;
		goto out_addrs;
	}

	memset(&cgctx, 0, sizeof(struct codegen_context));

	/* Make sure that the stack is quadword aligned. */
	cgctx.stack_size = round_up(fp->aux->stack_depth, 16);

	/* Scouting faux-generate pass 0 */
	if (bpf_jit_build_body(fp, 0, &cgctx, addrs, false)) {
		/* We hit something illegal or unsupported. */
		fp = org_fp;
		goto out_addrs;
	}

	/*
	 * If we have seen a tail call, we need a second pass.
	 * This is because bpf_jit_emit_common_epilogue() is called
	 * from bpf_jit_emit_tail_call() with a not yet stable ctx->seen.
	 */
	if (cgctx.seen & SEEN_TAILCALL) {
		cgctx.idx = 0;
		if (bpf_jit_build_body(fp, 0, &cgctx, addrs, false)) {
			fp = org_fp;
			goto out_addrs;
		}
	}

	/*
	 * Pretend to build prologue, given the features we've seen.  This will
	 * update ctgtx.idx as it pretends to output instructions, then we can
	 * calculate total size from idx.
	 */
	bpf_jit_build_prologue(0, &cgctx);
	bpf_jit_build_epilogue(0, &cgctx);

	proglen = cgctx.idx * 4;
	alloclen = proglen + FUNCTION_DESCR_SIZE;

	bpf_hdr = bpf_jit_binary_alloc(alloclen, &image, 4,
			bpf_jit_fill_ill_insns);
	if (!bpf_hdr) {
		fp = org_fp;
		goto out_addrs;
	}

skip_init_ctx:
	code_base = (u32 *)(image + FUNCTION_DESCR_SIZE);

	if (extra_pass) {
		/*
		 * Do not touch the prologue and epilogue as they will remain
		 * unchanged. Only fix the branch target address for subprog
		 * calls in the body.
		 *
		 * This does not change the offsets and lengths of the subprog
		 * call instruction sequences and hence, the size of the JITed
		 * image as well.
		 */
		bpf_jit_fixup_subprog_calls(fp, code_base, &cgctx, addrs);

		/* There is no need to perform the usual passes. */
		goto skip_codegen_passes;
	}

	/* Code generation passes 1-2 */
	for (pass = 1; pass < 3; pass++) {
		/* Now build the prologue, body code & epilogue for real. */
		cgctx.idx = 0;
		bpf_jit_build_prologue(code_base, &cgctx);
		bpf_jit_build_body(fp, code_base, &cgctx, addrs, extra_pass);
		bpf_jit_build_epilogue(code_base, &cgctx);

		if (bpf_jit_enable > 1)
			pr_info("Pass %d: shrink = %d, seen = 0x%x\n", pass,
				proglen - (cgctx.idx * 4), cgctx.seen);
	}

skip_codegen_passes:
	if (bpf_jit_enable > 1)
		/*
		 * Note that we output the base address of the code_base
		 * rather than image, since opcodes are in code_base.
		 */
		bpf_jit_dump(flen, proglen, pass, code_base);

#ifdef PPC64_ELF_ABI_v1
	/* Function descriptor nastiness: Address + TOC */
	((u64 *)image)[0] = (u64)code_base;
	((u64 *)image)[1] = local_paca->kernel_toc;
#endif

	fp->bpf_func = (void *)image;
	fp->jited = 1;
	fp->jited_len = alloclen;

	bpf_flush_icache(bpf_hdr, (u8 *)bpf_hdr + (bpf_hdr->pages * PAGE_SIZE));
	if (!fp->is_func || extra_pass) {
		bpf_prog_fill_jited_linfo(fp, addrs);
out_addrs:
		kfree(addrs);
		kfree(jit_data);
		fp->aux->jit_data = NULL;
	} else {
		jit_data->addrs = addrs;
		jit_data->ctx = cgctx;
		jit_data->proglen = proglen;
		jit_data->image = image;
		jit_data->header = bpf_hdr;
	}

out:
	if (bpf_blinded)
		bpf_jit_prog_release_other(fp, fp == org_fp ? tmp_fp : org_fp);

	return fp;
}

/* Overriding bpf_jit_free() as we don't set images read-only. */
void bpf_jit_free(struct bpf_prog *fp)
{
	unsigned long addr = (unsigned long)fp->bpf_func & PAGE_MASK;
	struct bpf_binary_header *bpf_hdr = (void *)addr;

	if (fp->jited)
		bpf_jit_binary_free(bpf_hdr);

	bpf_prog_unlock_free(fp);
=======
>>>>>>> 7d2a07b7
}<|MERGE_RESOLUTION|>--- conflicted
+++ resolved
@@ -111,11 +111,7 @@
 			PPC_BPF_STL(b2p[i], 1, bpf_jit_stack_offsetof(ctx, b2p[i]));
 
 	/* Setup frame pointer to point to the bpf stack area */
-<<<<<<< HEAD
-	if (bpf_is_seen_register(ctx, BPF_REG_FP))
-=======
 	if (bpf_is_seen_register(ctx, b2p[BPF_REG_FP]))
->>>>>>> 7d2a07b7
 		EMIT(PPC_RAW_ADDI(b2p[BPF_REG_FP], 1,
 				STACK_FRAME_MIN_SIZE + ctx->stack_size));
 }
@@ -157,13 +153,8 @@
 	PPC_LI64(b2p[TMP_REG_2], func);
 	/* Load actual entry point from function descriptor */
 	PPC_BPF_LL(b2p[TMP_REG_1], b2p[TMP_REG_2], 0);
-<<<<<<< HEAD
-	/* ... and move it to LR */
-	EMIT(PPC_RAW_MTLR(b2p[TMP_REG_1]));
-=======
 	/* ... and move it to CTR */
 	EMIT(PPC_RAW_MTCTR(b2p[TMP_REG_1]));
->>>>>>> 7d2a07b7
 	/*
 	 * Load TOC from function descriptor at offset 8.
 	 * We can clobber r2 since we get called through a
@@ -174,15 +165,9 @@
 #else
 	/* We can clobber r12 */
 	PPC_FUNC_ADDR(12, func);
-<<<<<<< HEAD
-	EMIT(PPC_RAW_MTLR(12));
-#endif
-	EMIT(PPC_RAW_BLRL());
-=======
 	EMIT(PPC_RAW_MTCTR(12));
 #endif
 	EMIT(PPC_RAW_BCTRL());
->>>>>>> 7d2a07b7
 }
 
 void bpf_jit_emit_func_call_rel(u32 *image, struct codegen_context *ctx, u64 func)
@@ -217,13 +202,8 @@
 	PPC_BPF_LL(12, 12, 0);
 #endif
 
-<<<<<<< HEAD
-	EMIT(PPC_RAW_MTLR(12));
-	EMIT(PPC_RAW_BLRL());
-=======
 	EMIT(PPC_RAW_MTCTR(12));
 	EMIT(PPC_RAW_BCTRL());
->>>>>>> 7d2a07b7
 }
 
 static void bpf_jit_emit_tail_call(u32 *image, struct codegen_context *ctx, u32 out)
@@ -714,10 +694,6 @@
 			/* we're done if this succeeded */
 			PPC_BCC_SHORT(COND_NE, tmp_idx);
 			break;
-<<<<<<< HEAD
-		/* *(u64 *)(dst + off) += src */
-		case BPF_STX | BPF_XADD | BPF_DW:
-=======
 		case BPF_STX | BPF_ATOMIC | BPF_DW:
 			if (imm != BPF_ADD) {
 				pr_err_ratelimited(
@@ -727,7 +703,6 @@
 			}
 			/* *(u64 *)(dst + off) += src */
 
->>>>>>> 7d2a07b7
 			EMIT(PPC_RAW_ADDI(b2p[TMP_REG_1], dst_reg, off));
 			tmp_idx = ctx->idx * 4;
 			EMIT(PPC_RAW_LDARX(b2p[TMP_REG_2], 0, b2p[TMP_REG_1], 0));
@@ -1037,253 +1012,4 @@
 	addrs[i] = ctx->idx * 4;
 
 	return 0;
-<<<<<<< HEAD
-}
-
-/* Fix the branch target addresses for subprog calls */
-static int bpf_jit_fixup_subprog_calls(struct bpf_prog *fp, u32 *image,
-				       struct codegen_context *ctx, u32 *addrs)
-{
-	const struct bpf_insn *insn = fp->insnsi;
-	bool func_addr_fixed;
-	u64 func_addr;
-	u32 tmp_idx;
-	int i, ret;
-
-	for (i = 0; i < fp->len; i++) {
-		/*
-		 * During the extra pass, only the branch target addresses for
-		 * the subprog calls need to be fixed. All other instructions
-		 * can left untouched.
-		 *
-		 * The JITed image length does not change because we already
-		 * ensure that the JITed instruction sequence for these calls
-		 * are of fixed length by padding them with NOPs.
-		 */
-		if (insn[i].code == (BPF_JMP | BPF_CALL) &&
-		    insn[i].src_reg == BPF_PSEUDO_CALL) {
-			ret = bpf_jit_get_func_addr(fp, &insn[i], true,
-						    &func_addr,
-						    &func_addr_fixed);
-			if (ret < 0)
-				return ret;
-
-			/*
-			 * Save ctx->idx as this would currently point to the
-			 * end of the JITed image and set it to the offset of
-			 * the instruction sequence corresponding to the
-			 * subprog call temporarily.
-			 */
-			tmp_idx = ctx->idx;
-			ctx->idx = addrs[i] / 4;
-			bpf_jit_emit_func_call_rel(image, ctx, func_addr);
-
-			/*
-			 * Restore ctx->idx here. This is safe as the length
-			 * of the JITed sequence remains unchanged.
-			 */
-			ctx->idx = tmp_idx;
-		}
-	}
-
-	return 0;
-}
-
-struct powerpc64_jit_data {
-	struct bpf_binary_header *header;
-	u32 *addrs;
-	u8 *image;
-	u32 proglen;
-	struct codegen_context ctx;
-};
-
-bool bpf_jit_needs_zext(void)
-{
-	return true;
-}
-
-struct bpf_prog *bpf_int_jit_compile(struct bpf_prog *fp)
-{
-	u32 proglen;
-	u32 alloclen;
-	u8 *image = NULL;
-	u32 *code_base;
-	u32 *addrs;
-	struct powerpc64_jit_data *jit_data;
-	struct codegen_context cgctx;
-	int pass;
-	int flen;
-	struct bpf_binary_header *bpf_hdr;
-	struct bpf_prog *org_fp = fp;
-	struct bpf_prog *tmp_fp;
-	bool bpf_blinded = false;
-	bool extra_pass = false;
-
-	if (!fp->jit_requested)
-		return org_fp;
-
-	tmp_fp = bpf_jit_blind_constants(org_fp);
-	if (IS_ERR(tmp_fp))
-		return org_fp;
-
-	if (tmp_fp != org_fp) {
-		bpf_blinded = true;
-		fp = tmp_fp;
-	}
-
-	jit_data = fp->aux->jit_data;
-	if (!jit_data) {
-		jit_data = kzalloc(sizeof(*jit_data), GFP_KERNEL);
-		if (!jit_data) {
-			fp = org_fp;
-			goto out;
-		}
-		fp->aux->jit_data = jit_data;
-	}
-
-	flen = fp->len;
-	addrs = jit_data->addrs;
-	if (addrs) {
-		cgctx = jit_data->ctx;
-		image = jit_data->image;
-		bpf_hdr = jit_data->header;
-		proglen = jit_data->proglen;
-		alloclen = proglen + FUNCTION_DESCR_SIZE;
-		extra_pass = true;
-		goto skip_init_ctx;
-	}
-
-	addrs = kcalloc(flen + 1, sizeof(*addrs), GFP_KERNEL);
-	if (addrs == NULL) {
-		fp = org_fp;
-		goto out_addrs;
-	}
-
-	memset(&cgctx, 0, sizeof(struct codegen_context));
-
-	/* Make sure that the stack is quadword aligned. */
-	cgctx.stack_size = round_up(fp->aux->stack_depth, 16);
-
-	/* Scouting faux-generate pass 0 */
-	if (bpf_jit_build_body(fp, 0, &cgctx, addrs, false)) {
-		/* We hit something illegal or unsupported. */
-		fp = org_fp;
-		goto out_addrs;
-	}
-
-	/*
-	 * If we have seen a tail call, we need a second pass.
-	 * This is because bpf_jit_emit_common_epilogue() is called
-	 * from bpf_jit_emit_tail_call() with a not yet stable ctx->seen.
-	 */
-	if (cgctx.seen & SEEN_TAILCALL) {
-		cgctx.idx = 0;
-		if (bpf_jit_build_body(fp, 0, &cgctx, addrs, false)) {
-			fp = org_fp;
-			goto out_addrs;
-		}
-	}
-
-	/*
-	 * Pretend to build prologue, given the features we've seen.  This will
-	 * update ctgtx.idx as it pretends to output instructions, then we can
-	 * calculate total size from idx.
-	 */
-	bpf_jit_build_prologue(0, &cgctx);
-	bpf_jit_build_epilogue(0, &cgctx);
-
-	proglen = cgctx.idx * 4;
-	alloclen = proglen + FUNCTION_DESCR_SIZE;
-
-	bpf_hdr = bpf_jit_binary_alloc(alloclen, &image, 4,
-			bpf_jit_fill_ill_insns);
-	if (!bpf_hdr) {
-		fp = org_fp;
-		goto out_addrs;
-	}
-
-skip_init_ctx:
-	code_base = (u32 *)(image + FUNCTION_DESCR_SIZE);
-
-	if (extra_pass) {
-		/*
-		 * Do not touch the prologue and epilogue as they will remain
-		 * unchanged. Only fix the branch target address for subprog
-		 * calls in the body.
-		 *
-		 * This does not change the offsets and lengths of the subprog
-		 * call instruction sequences and hence, the size of the JITed
-		 * image as well.
-		 */
-		bpf_jit_fixup_subprog_calls(fp, code_base, &cgctx, addrs);
-
-		/* There is no need to perform the usual passes. */
-		goto skip_codegen_passes;
-	}
-
-	/* Code generation passes 1-2 */
-	for (pass = 1; pass < 3; pass++) {
-		/* Now build the prologue, body code & epilogue for real. */
-		cgctx.idx = 0;
-		bpf_jit_build_prologue(code_base, &cgctx);
-		bpf_jit_build_body(fp, code_base, &cgctx, addrs, extra_pass);
-		bpf_jit_build_epilogue(code_base, &cgctx);
-
-		if (bpf_jit_enable > 1)
-			pr_info("Pass %d: shrink = %d, seen = 0x%x\n", pass,
-				proglen - (cgctx.idx * 4), cgctx.seen);
-	}
-
-skip_codegen_passes:
-	if (bpf_jit_enable > 1)
-		/*
-		 * Note that we output the base address of the code_base
-		 * rather than image, since opcodes are in code_base.
-		 */
-		bpf_jit_dump(flen, proglen, pass, code_base);
-
-#ifdef PPC64_ELF_ABI_v1
-	/* Function descriptor nastiness: Address + TOC */
-	((u64 *)image)[0] = (u64)code_base;
-	((u64 *)image)[1] = local_paca->kernel_toc;
-#endif
-
-	fp->bpf_func = (void *)image;
-	fp->jited = 1;
-	fp->jited_len = alloclen;
-
-	bpf_flush_icache(bpf_hdr, (u8 *)bpf_hdr + (bpf_hdr->pages * PAGE_SIZE));
-	if (!fp->is_func || extra_pass) {
-		bpf_prog_fill_jited_linfo(fp, addrs);
-out_addrs:
-		kfree(addrs);
-		kfree(jit_data);
-		fp->aux->jit_data = NULL;
-	} else {
-		jit_data->addrs = addrs;
-		jit_data->ctx = cgctx;
-		jit_data->proglen = proglen;
-		jit_data->image = image;
-		jit_data->header = bpf_hdr;
-	}
-
-out:
-	if (bpf_blinded)
-		bpf_jit_prog_release_other(fp, fp == org_fp ? tmp_fp : org_fp);
-
-	return fp;
-}
-
-/* Overriding bpf_jit_free() as we don't set images read-only. */
-void bpf_jit_free(struct bpf_prog *fp)
-{
-	unsigned long addr = (unsigned long)fp->bpf_func & PAGE_MASK;
-	struct bpf_binary_header *bpf_hdr = (void *)addr;
-
-	if (fp->jited)
-		bpf_jit_binary_free(bpf_hdr);
-
-	bpf_prog_unlock_free(fp);
-=======
->>>>>>> 7d2a07b7
 }