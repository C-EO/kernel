# This file is included by the global makefile so that you can add your own
# architecture-specific flags and dependencies. Remember to do have actions
# for "archclean" and "archdep" for cleaning up and making dependencies for
# this architecture.
#
# This file is subject to the terms and conditions of the GNU General Public
# License.  See the file "COPYING" in the main directory of this archive
# for more details.
#
# Copyright (C) 1994 by Linus Torvalds
# Changes for PPC by Gary Thomas
# Rewritten by Cort Dougan and Paul Mackerras
#

HAS_BIARCH	:= $(call cc-option-yn, -m32)

# Set default 32 bits cross compilers for vdso and boot wrapper
CROSS32_COMPILE ?=

CROSS32CC		:= $(CROSS32_COMPILE)gcc
CROSS32AS		:= $(CROSS32_COMPILE)as
CROSS32LD		:= $(CROSS32_COMPILE)ld
CROSS32AR		:= $(CROSS32_COMPILE)ar
CROSS32OBJCOPY		:= $(CROSS32_COMPILE)objcopy

ifeq ($(HAS_BIARCH),y)
ifeq ($(CROSS32_COMPILE),)
CROSS32CC	:= $(CC) -m32
CROSS32AS	:= $(AS) -a32
CROSS32LD	:= $(LD) -m elf32ppc
CROSS32OBJCOPY	:= $(OBJCOPY)
CROSS32AR	:= GNUTARGET=elf32-powerpc $(AR)
endif
endif

export CROSS32CC CROSS32AS CROSS32LD CROSS32AR CROSS32OBJCOPY

ifeq ($(CROSS_COMPILE),)
KBUILD_DEFCONFIG := $(shell uname -m)_defconfig
else
KBUILD_DEFCONFIG := ppc64_defconfig
endif

ifeq ($(CONFIG_PPC64),y)
OLDARCH	:= ppc64

new_nm := $(shell if $(NM) --help 2>&1 | grep -- '--synthetic' > /dev/null; then echo y; else echo n; fi)

ifeq ($(new_nm),y)
NM		:= $(NM) --synthetic
endif

else
OLDARCH	:= ppc
endif

# It seems there are times we use this Makefile without
# including the config file, but this replicates the old behaviour
ifeq ($(CONFIG_WORD_SIZE),)
CONFIG_WORD_SIZE := 32
endif

UTS_MACHINE := $(OLDARCH)

ifeq ($(HAS_BIARCH),y)
override AS	+= -a$(CONFIG_WORD_SIZE)
override LD	+= -m elf$(CONFIG_WORD_SIZE)ppc
override CC	+= -m$(CONFIG_WORD_SIZE)
override AR	:= GNUTARGET=elf$(CONFIG_WORD_SIZE)-powerpc $(AR)
endif

LDFLAGS_vmlinux	:= -Bstatic

CPPFLAGS-$(CONFIG_PPC32) := -Iarch/$(ARCH)
AFLAGS-$(CONFIG_PPC32)	:= -Iarch/$(ARCH)
CFLAGS-$(CONFIG_PPC64)	:= -mminimal-toc -mtraceback=none  -mcall-aixdesc
CFLAGS-$(CONFIG_PPC32)	:= -Iarch/$(ARCH) -ffixed-r2 -mmultiple
KBUILD_CPPFLAGS	+= $(CPPFLAGS-y)
KBUILD_AFLAGS	+= $(AFLAGS-y)
KBUILD_CFLAGS	+= -msoft-float -pipe $(CFLAGS-y)
CPP		= $(CC) -E $(KBUILD_CFLAGS)

CHECKFLAGS	+= -m$(CONFIG_WORD_SIZE) -D__powerpc__ -D__powerpc$(CONFIG_WORD_SIZE)__

ifeq ($(CONFIG_PPC64),y)
GCC_BROKEN_VEC	:= $(shell if [ $(call cc-version) -lt 0400 ] ; then echo "y"; fi)

ifeq ($(CONFIG_POWER4_ONLY),y)
ifeq ($(CONFIG_ALTIVEC),y)
ifeq ($(GCC_BROKEN_VEC),y)
	KBUILD_CFLAGS += $(call cc-option,-mcpu=970)
else
	KBUILD_CFLAGS += $(call cc-option,-mcpu=power4)
endif
else
	KBUILD_CFLAGS += $(call cc-option,-mcpu=power4)
endif
else
	KBUILD_CFLAGS += $(call cc-option,-mtune=power4)
<<<<<<< HEAD
endif
=======
>>>>>>> 9418d5dc
endif

ifeq ($(CONFIG_TUNE_CELL),y)
	KBUILD_CFLAGS += $(call cc-option,-mtune=cell)
endif

ifeq ($(CONFIG_TUNE_CELL),y)
	KBUILD_CFLAGS += $(call cc-option,-mtune=cell)
endif

# No AltiVec instruction when building kernel
KBUILD_CFLAGS += $(call cc-option,-mno-altivec)
<<<<<<< HEAD
=======

# No SPE instruction when building kernel
KBUILD_CFLAGS += $(call cc-option,-mno-spe)
>>>>>>> 9418d5dc

# Enable unit-at-a-time mode when possible. It shrinks the
# kernel considerably.
KBUILD_CFLAGS += $(call cc-option,-funit-at-a-time)

# Never use string load/store instructions as they are
# often slow when they are implemented at all
KBUILD_CFLAGS		+= -mno-string

ifeq ($(CONFIG_6xx),y)
KBUILD_CFLAGS		+= -mcpu=powerpc
endif

cpu-as-$(CONFIG_4xx)		+= -Wa,-m405
cpu-as-$(CONFIG_6xx)		+= -Wa,-maltivec
cpu-as-$(CONFIG_POWER4)		+= -Wa,-maltivec
cpu-as-$(CONFIG_E500)		+= -Wa,-me500
cpu-as-$(CONFIG_E200)		+= -Wa,-me200

KBUILD_AFLAGS += $(cpu-as-y)
KBUILD_CFLAGS += $(cpu-as-y)

head-y				:= arch/powerpc/kernel/head_$(CONFIG_WORD_SIZE).o
head-$(CONFIG_8xx)		:= arch/powerpc/kernel/head_8xx.o
head-$(CONFIG_40x)		:= arch/powerpc/kernel/head_40x.o
head-$(CONFIG_44x)		:= arch/powerpc/kernel/head_44x.o
head-$(CONFIG_FSL_BOOKE)	:= arch/powerpc/kernel/head_fsl_booke.o

head-$(CONFIG_PPC64)		+= arch/powerpc/kernel/entry_64.o
head-$(CONFIG_PPC_FPU)		+= arch/powerpc/kernel/fpu.o

core-y				+= arch/powerpc/kernel/ \
				   arch/powerpc/mm/ \
				   arch/powerpc/lib/ \
				   arch/powerpc/sysdev/ \
				   arch/powerpc/platforms/
core-$(CONFIG_MATH_EMULATION)	+= arch/powerpc/math-emu/
core-$(CONFIG_XMON)		+= arch/powerpc/xmon/

drivers-$(CONFIG_OPROFILE)	+= arch/powerpc/oprofile/

# Default to zImage, override when needed
defaultimage-y			:= zImage
defaultimage-$(CONFIG_DEFAULT_UIMAGE) := uImage
KBUILD_IMAGE := $(defaultimage-y)
all: $(KBUILD_IMAGE)

CPPFLAGS_vmlinux.lds	:= -Upowerpc

BOOT_TARGETS = zImage zImage.initrd uImage

PHONY += $(BOOT_TARGETS)

boot := arch/$(ARCH)/boot

$(BOOT_TARGETS): vmlinux
	$(Q)$(MAKE) ARCH=ppc64 $(build)=$(boot) $(patsubst %,$(boot)/%,$@)

define archhelp
  @echo '* zImage          - Compressed kernel image (arch/$(ARCH)/boot/zImage.*)'
  @echo '  install         - Install kernel using'
  @echo '                    (your) ~/bin/installkernel or'
  @echo '                    (distribution) /sbin/installkernel or'
  @echo '                    install to $$(INSTALL_PATH) and run lilo'
  @echo '  *_defconfig     - Select default config from arch/$(ARCH)/configs'
endef

install: vdso_install
	$(Q)$(MAKE) $(build)=$(boot) BOOTIMAGE=$(KBUILD_IMAGE) install

vdso_install:
ifeq ($(CONFIG_PPC64),y)
	$(Q)$(MAKE) $(build)=arch/$(ARCH)/kernel/vdso64 $@
endif
	$(Q)$(MAKE) $(build)=arch/$(ARCH)/kernel/vdso32 $@

archclean:
	$(Q)$(MAKE) $(clean)=$(boot)

archprepare: checkbin

# Use the file '.tmp_gas_check' for binutils tests, as gas won't output
# to stdout and these checks are run even on install targets.
TOUT	:= .tmp_gas_check
# Ensure this is binutils 2.12.1 (or 2.12.90.0.7) or later for altivec
# instructions.
# gcc-3.4 and binutils-2.14 are a fatal combination.

checkbin:
	@if test "$(call cc-version)" = "0304" ; then \
		if ! /bin/echo mftb 5 | $(AS) -v -mppc -many -o $(TOUT) >/dev/null 2>&1 ; then \
			echo -n '*** ${VERSION}.${PATCHLEVEL} kernels no longer build '; \
			echo 'correctly with gcc-3.4 and your version of binutils.'; \
			echo '*** Please upgrade your binutils or downgrade your gcc'; \
			false; \
		fi ; \
	fi
	@if test "$(call cc-fullversion)" = "040200" \
	    && test "x${CONFIG_MODULES}${CONFIG_PPC64}" = "xyy" ; then \
		echo -n '*** GCC-4.2.0 cannot compile the 64-bit powerpc ' ; \
		echo 'kernel with modules enabled.' ; \
		echo -n '*** Please use a different GCC version or ' ; \
		echo 'disable kernel modules' ; \
		false ; \
	fi
	@if ! /bin/echo dssall | $(AS) -many -o $(TOUT) >/dev/null 2>&1 ; then \
		echo -n '*** ${VERSION}.${PATCHLEVEL} kernels no longer build ' ; \
		echo 'correctly with old versions of binutils.' ; \
		echo '*** Please upgrade your binutils to 2.12.1 or newer' ; \
		false ; \
	fi

CLEAN_FILES += $(TOUT)
<|MERGE_RESOLUTION|>--- conflicted
+++ resolved
@@ -97,28 +97,18 @@
 endif
 else
 	KBUILD_CFLAGS += $(call cc-option,-mtune=power4)
-<<<<<<< HEAD
-endif
-=======
->>>>>>> 9418d5dc
+endif
 endif
 
 ifeq ($(CONFIG_TUNE_CELL),y)
 	KBUILD_CFLAGS += $(call cc-option,-mtune=cell)
 endif
 
-ifeq ($(CONFIG_TUNE_CELL),y)
-	KBUILD_CFLAGS += $(call cc-option,-mtune=cell)
-endif
-
 # No AltiVec instruction when building kernel
 KBUILD_CFLAGS += $(call cc-option,-mno-altivec)
-<<<<<<< HEAD
-=======
 
 # No SPE instruction when building kernel
 KBUILD_CFLAGS += $(call cc-option,-mno-spe)
->>>>>>> 9418d5dc
 
 # Enable unit-at-a-time mode when possible. It shrinks the
 # kernel considerably.
