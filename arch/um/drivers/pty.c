/* 
 * Copyright (C) 2001, 2002 Jeff Dike (jdike@karaya.com)
 * Licensed under the GPL
 */

#include <stdio.h>
#include <unistd.h>
#include <string.h>
#include <errno.h>
#include <fcntl.h>
#include <termios.h>
#include "chan_user.h"
#include "user.h"
#include "user_util.h"
#include "kern_util.h"

struct pty_chan {
	void (*announce)(char *dev_name, int dev);
	int dev;
	int raw;
	struct termios tt;
	char dev_name[sizeof("/dev/pts/0123456\0")];
};

void *pty_chan_init(char *str, int device, struct chan_opts *opts)
{
	struct pty_chan *data;

	if((data = um_kmalloc(sizeof(*data))) == NULL) return(NULL);
	*data = ((struct pty_chan) { .announce  	= opts->announce, 
				     .dev  		= device,
				     .raw  		= opts->raw });
	return(data);
}

int pts_open(int input, int output, int primary, void *d, char **dev_out)
{
	struct pty_chan *data = d;
	char *dev;
	int fd;

	if((fd = get_pty()) < 0){
		printk("open_pts : Failed to open pts\n");
		return(-errno);
	}
	if(data->raw){
		tcgetattr(fd, &data->tt);
		raw(fd, 0);
	}

	dev = ptsname(fd);
	sprintf(data->dev_name, "%s", dev);
	*dev_out = data->dev_name;
	if(data->announce) (*data->announce)(dev, data->dev);
	return(fd);
}

int getmaster(char *line)
{
	struct stat stb;
	char *pty, *bank, *cp;
	int master;

	pty = &line[strlen("/dev/ptyp")];
	for (bank = "pqrs"; *bank; bank++) {
		line[strlen("/dev/pty")] = *bank;
		*pty = '0';
		if (stat(line, &stb) < 0)
			break;
		for (cp = "0123456789abcdef"; *cp; cp++) {
			*pty = *cp;
			master = open(line, O_RDWR);
			if (master >= 0) {
				char *tp = &line[strlen("/dev/")];
				int ok;

				/* verify slave side is usable */
				*tp = 't';
				ok = access(line, R_OK|W_OK) == 0;
				*tp = 'p';
				if (ok) return(master);
				(void) close(master);
			}
		}
	}
	return(-1);
}

<<<<<<< HEAD
struct grantpt_info {
	int fd;
	int res;
	int err;
};

static void grantpt_cb(void *arg)
{
	struct grantpt_info *info = arg;

	info->res = grantpt(info->fd);
	info->err = errno;
}

=======
>>>>>>> 629efb70
int pty_open(int input, int output, int primary, void *d, char **dev_out)
{
	struct pty_chan *data = d;
	int fd;
	char dev[sizeof("/dev/ptyxx\0")] = "/dev/ptyxx";

	fd = getmaster(dev);
	if(fd < 0) return(-errno);
	
<<<<<<< HEAD
	info.fd = fd;
	initial_thread_cb(grantpt_cb, &info);
	unlockpt(fd);

=======
>>>>>>> 629efb70
	if(data->raw) raw(fd, 0);
	if(data->announce) (*data->announce)(dev, data->dev);

	sprintf(data->dev_name, "%s", dev);
	*dev_out = data->dev_name;
	return(fd);
}

int pty_console_write(int fd, const char *buf, int n, void *d)
{
	struct pty_chan *data = d;

	return(generic_console_write(fd, buf, n, &data->tt));
}

struct chan_ops pty_ops = {
<<<<<<< HEAD
	type:		"pty",
	init:		pty_chan_init,
	open:		pty_open,
	close:		generic_close,
	read:		generic_read,
	write:		generic_write,
	console_write:	pty_console_write,
	window_size:	generic_window_size,
	free:		generic_free,
	winch:		0,
};

struct chan_ops pts_ops = {
	type:		"pts",
	init:		pty_chan_init,
	open:		pts_open,
	close:		generic_close,
	read:		generic_read,
	write:		generic_write,
	console_write:	pty_console_write,
	window_size:	generic_window_size,
	free:		generic_free,
	winch:		0,
=======
	.type		= "pty",
	.init		= pty_chan_init,
	.open		= pty_open,
	.close		= generic_close,
	.read		= generic_read,
	.write		= generic_write,
	.console_write	= pty_console_write,
	.window_size	= generic_window_size,
	.free		= generic_free,
	.winch		= 0,
};

struct chan_ops pts_ops = {
	.type		= "pts",
	.init		= pty_chan_init,
	.open		= pts_open,
	.close		= generic_close,
	.read		= generic_read,
	.write		= generic_write,
	.console_write	= pty_console_write,
	.window_size	= generic_window_size,
	.free		= generic_free,
	.winch		= 0,
>>>>>>> 629efb70
};

/*
 * Overrides for Emacs so that we follow Linus's tabbing style.
 * Emacs will notice this stuff at the end of the file and automatically
 * adjust the settings for this buffer only.  This must remain at the end
 * of the file.
 * ---------------------------------------------------------------------------
 * Local variables:
 * c-file-style: "linux"
 * End:
 */<|MERGE_RESOLUTION|>--- conflicted
+++ resolved
@@ -86,23 +86,6 @@
 	return(-1);
 }
 
-<<<<<<< HEAD
-struct grantpt_info {
-	int fd;
-	int res;
-	int err;
-};
-
-static void grantpt_cb(void *arg)
-{
-	struct grantpt_info *info = arg;
-
-	info->res = grantpt(info->fd);
-	info->err = errno;
-}
-
-=======
->>>>>>> 629efb70
 int pty_open(int input, int output, int primary, void *d, char **dev_out)
 {
 	struct pty_chan *data = d;
@@ -112,13 +95,6 @@
 	fd = getmaster(dev);
 	if(fd < 0) return(-errno);
 	
-<<<<<<< HEAD
-	info.fd = fd;
-	initial_thread_cb(grantpt_cb, &info);
-	unlockpt(fd);
-
-=======
->>>>>>> 629efb70
 	if(data->raw) raw(fd, 0);
 	if(data->announce) (*data->announce)(dev, data->dev);
 
@@ -135,31 +111,6 @@
 }
 
 struct chan_ops pty_ops = {
-<<<<<<< HEAD
-	type:		"pty",
-	init:		pty_chan_init,
-	open:		pty_open,
-	close:		generic_close,
-	read:		generic_read,
-	write:		generic_write,
-	console_write:	pty_console_write,
-	window_size:	generic_window_size,
-	free:		generic_free,
-	winch:		0,
-};
-
-struct chan_ops pts_ops = {
-	type:		"pts",
-	init:		pty_chan_init,
-	open:		pts_open,
-	close:		generic_close,
-	read:		generic_read,
-	write:		generic_write,
-	console_write:	pty_console_write,
-	window_size:	generic_window_size,
-	free:		generic_free,
-	winch:		0,
-=======
 	.type		= "pty",
 	.init		= pty_chan_init,
 	.open		= pty_open,
@@ -183,7 +134,6 @@
 	.window_size	= generic_window_size,
 	.free		= generic_free,
 	.winch		= 0,
->>>>>>> 629efb70
 };
 
 /*
