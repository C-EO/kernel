--- conflicted
+++ resolved
@@ -130,17 +130,7 @@
 		       HOST_FP_SIZE * sizeof(unsigned long));
 }
 
-<<<<<<< HEAD
-#ifndef JB_PC
-#define JB_PC 5
-#define JB_SP 4
-#define JB_BP 3
-#endif
-
-void get_thread_regs(union uml_pt_regs *uml_regs, void *buffer)
-=======
 unsigned long get_thread_reg(int reg, jmp_buf *buf)
->>>>>>> 0215ffb0
 {
 	switch(reg){
 	case EIP: return buf[0]->__eip;
