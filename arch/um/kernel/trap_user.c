--- conflicted
+++ resolved
@@ -52,11 +52,7 @@
 {
 	int index, max;
 
-<<<<<<< HEAD
-	if(regs->is_user && !UPT_SEGV_IS_FIXABLE(regs)){
-=======
 	if(UPT_IS_USER(regs) && !UPT_SEGV_IS_FIXABLE(regs)){
->>>>>>> 525a1a51
 		bad_segv(UPT_FAULT_ADDR(regs), UPT_IP(regs), 
 			 UPT_FAULT_WRITE(regs));
 		return;
@@ -69,39 +65,6 @@
 	segfault_record[index].pid = os_getpid();
 	segfault_record[index].is_write = UPT_FAULT_WRITE(regs);
 	segfault_record[index].sp = UPT_SP(regs);
-<<<<<<< HEAD
-	segfault_record[index].is_user = regs->is_user;
-	segv(UPT_FAULT_ADDR(regs), UPT_IP(regs), UPT_FAULT_WRITE(regs),
-	     regs->is_user, regs);
-}
-
-void usr2_handler(int sig, struct uml_pt_regs *regs)
-{
-	CHOOSE_MODE(syscall_handler_tt(sig, regs), (void) 0);
-}
-
-struct signal_info sig_info[] = {
-	[ SIGTRAP ] { handler :		relay_signal,
-		      is_irq :		0 },
-	[ SIGFPE ] { handler :		relay_signal,
-		     is_irq :		0 },
-	[ SIGILL ] { handler :		relay_signal,
-		     is_irq :		0 },
-	[ SIGBUS ] { handler :		bus_handler,
-		     is_irq :		0 },
-	[ SIGSEGV] { handler :		segv_handler,
-		     is_irq :		0 },
-	[ SIGIO ] { handler :		sigio_handler,
-		    is_irq :		1 },
-	[ SIGVTALRM ] { handler :	timer_handler,
-			is_irq :	1 },
-        [ SIGALRM ] { handler :         timer_handler,
-                      is_irq :          1 },
-	[ SIGUSR2 ] { handler :		usr2_handler,
-		      is_irq :		0 },
-};
-
-=======
 	segfault_record[index].is_user = UPT_IS_USER(regs);
 	segv(UPT_FAULT_ADDR(regs), UPT_IP(regs), UPT_FAULT_WRITE(regs),
 	     UPT_IS_USER(regs), regs);
@@ -133,7 +96,6 @@
 		      .is_irq 		= 0 },
 };
 
->>>>>>> 525a1a51
 void sig_handler(int sig, struct sigcontext sc)
 {
 	CHOOSE_MODE_PROC(sig_handler_common_tt, sig_handler_common_skas,
