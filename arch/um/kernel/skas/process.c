/* 
 * Copyright (C) 2002 Jeff Dike (jdike@karaya.com)
 * Licensed under the GPL
 */

#include <stdlib.h>
#include <unistd.h>
#include <errno.h>
#include <signal.h>
#include <setjmp.h>
#include <sched.h>
#include <sys/wait.h>
#include <sys/ptrace.h>
#include <sys/mman.h>
#include <sys/user.h>
#include <asm/unistd.h>
#include "user.h"
#include "ptrace_user.h"
#include "time_user.h"
#include "sysdep/ptrace.h"
#include "user_util.h"
#include "kern_util.h"
#include "skas.h"
#include "sysdep/sigcontext.h"
#include "os.h"
#include "proc_mm.h"
#include "skas_ptrace.h"
#include "chan_user.h"
#include "signal_user.h"

int is_skas_winch(int pid, int fd, void *data)
{
	if(pid != os_getpid())
		return(0);

	register_winch_irq(-1, fd, -1, data);
	return(1);
}

/* These are set once at boot time and not changed thereafter */

unsigned long exec_regs[FRAME_SIZE];
unsigned long exec_fp_regs[HOST_FP_SIZE];
unsigned long exec_fpx_regs[HOST_XFP_SIZE];
int have_fpx_regs = 1;

static void handle_segv(int pid)
{
	struct ptrace_faultinfo fault;
	int err;

	err = ptrace(PTRACE_FAULTINFO, pid, 0, &fault);
	if(err)
		panic("handle_segv - PTRACE_FAULTINFO failed, errno = %d\n",
		      errno);

	if (!(fault.is_write & 4)) {
		/*
		    kernel fault -- likely that was general
 		    protection fault (trap_no = 13), not a
		    page fault (trap_no = 14).  But we don't
		    know for sure as PTRACE_FAULTINFO doesn't
		    tell us :-/
		*/
		bad_segv(fault.addr, 0, fault.is_write);
		return;
	}
	segv(fault.addr, 0, FAULT_WRITE(fault.is_write), 1, NULL);
}

/*To use the same value of using_sysemu as the caller, ask it that value (in local_using_sysemu)*/
static void handle_trap(int pid, union uml_pt_regs *regs, int local_using_sysemu)
{
	int err, syscall_nr, status;

	syscall_nr = PT_SYSCALL_NR(regs->skas.regs);
	UPT_SYSCALL_NR(regs) = syscall_nr;
	if(syscall_nr < 0){
		relay_signal(SIGTRAP, regs);
		return;
	}

	if (!local_using_sysemu)
	{
		err = ptrace(PTRACE_POKEUSER, pid, PT_SYSCALL_NR_OFFSET, __NR_getpid);
		if(err < 0)
			panic("handle_trap - nullifying syscall failed errno = %d\n",
			      errno);

		err = ptrace(PTRACE_SYSCALL, pid, 0, 0);
		if(err < 0)
			panic("handle_trap - continuing to end of syscall failed, "
			      "errno = %d\n", errno);

		CATCH_EINTR(err = waitpid(pid, &status, WUNTRACED));
		if((err < 0) || !WIFSTOPPED(status) || (WSTOPSIG(status) != SIGTRAP))
			panic("handle_trap - failed to wait at end of syscall, "
			      "errno = %d, status = %d\n", errno, status);
	}

	handle_syscall(regs);
}

static int userspace_tramp(void *arg)
{
	init_new_thread_signals(0);
	enable_timer();
	ptrace(PTRACE_TRACEME, 0, 0, 0);
	os_stop_process(os_getpid());
	return(0);
}

/* Each element set once, and only accessed by a single processor anyway */
#define NR_CPUS 1
int userspace_pid[NR_CPUS];

void start_userspace(int cpu)
{
	void *stack;
	unsigned long sp;
	int pid, status, n;

	stack = mmap(NULL, PAGE_SIZE, PROT_READ | PROT_WRITE | PROT_EXEC,
		     MAP_PRIVATE | MAP_ANONYMOUS, -1, 0);
	if(stack == MAP_FAILED)
		panic("start_userspace : mmap failed, errno = %d", errno);
	sp = (unsigned long) stack + PAGE_SIZE - sizeof(void *);

	pid = clone(userspace_tramp, (void *) sp, 
		    CLONE_FILES | CLONE_VM | SIGCHLD, NULL);
	if(pid < 0)
		panic("start_userspace : clone failed, errno = %d", errno);

	do {
		CATCH_EINTR(n = waitpid(pid, &status, WUNTRACED));
		if(n < 0)
			panic("start_userspace : wait failed, errno = %d", 
			      errno);
	} while(WIFSTOPPED(status) && (WSTOPSIG(status) == SIGVTALRM));

	if(!WIFSTOPPED(status) || (WSTOPSIG(status) != SIGSTOP))
		panic("start_userspace : expected SIGSTOP, got status = %d",
		      status);

	if(munmap(stack, PAGE_SIZE) < 0)
		panic("start_userspace : munmap failed, errno = %d\n", errno);

	userspace_pid[cpu] = pid;
}

void userspace(union uml_pt_regs *regs)
{
	int err, status, op, pt_syscall_parm, pid = userspace_pid[0];
	int local_using_sysemu; /*To prevent races if using_sysemu changes under us.*/

	restore_registers(regs);
		
	local_using_sysemu = get_using_sysemu();

	pt_syscall_parm = local_using_sysemu ? PTRACE_SYSEMU : PTRACE_SYSCALL;
	err = ptrace(pt_syscall_parm, pid, 0, 0);

	if(err)
		panic("userspace - PTRACE_%s failed, errno = %d\n",
		       local_using_sysemu ? "SYSEMU" : "SYSCALL", errno);
	while(1){
		CATCH_EINTR(err = waitpid(pid, &status, WUNTRACED));
		if(err < 0)
			panic("userspace - waitpid failed, errno = %d\n", 
			      errno);

		regs->skas.is_user = 1;
		save_registers(regs);

		if(WIFSTOPPED(status)){
		  	switch(WSTOPSIG(status)){
			case SIGSEGV:
				handle_segv(pid);
				break;
			case SIGTRAP:
			        handle_trap(pid, regs, local_using_sysemu);
				break;
			case SIGIO:
			case SIGVTALRM:
			case SIGILL:
			case SIGBUS:
			case SIGFPE:
			case SIGWINCH:
				user_signal(WSTOPSIG(status), regs);
				break;
			default:
			        printk("userspace - child stopped with signal "
				       "%d\n", WSTOPSIG(status));
			}
			interrupt_end();
		}

		restore_registers(regs);

		/*Now we ended the syscall, so re-read local_using_sysemu.*/
		local_using_sysemu = get_using_sysemu();
		pt_syscall_parm = local_using_sysemu ? PTRACE_SYSEMU : PTRACE_SYSCALL;

		op = singlestepping(NULL) ? PTRACE_SINGLESTEP :
			pt_syscall_parm;

		err = ptrace(op, pid, 0, 0);
		if(err)
			panic("userspace - PTRACE_%s failed, "
			      "errno = %d\n",
			      local_using_sysemu ? "SYSEMU" : "SYSCALL", errno);
	}
}

void new_thread(void *stack, void **switch_buf_ptr, void **fork_buf_ptr,
		void (*handler)(int))
{
	unsigned long flags;
	sigjmp_buf switch_buf, fork_buf;

	*switch_buf_ptr = &switch_buf;
	*fork_buf_ptr = &fork_buf;

	/* Somewhat subtle - siglongjmp restores the signal mask before doing
	 * the longjmp.  This means that when jumping from one stack to another
	 * when the target stack has interrupts enabled, an interrupt may occur
	 * on the source stack.  This is bad when starting up a process because
	 * it's not supposed to get timer ticks until it has been scheduled.
	 * So, we disable interrupts around the sigsetjmp to ensure that
	 * they can't happen until we get back here where they are safe.
	 */
	flags = get_signals();
	block_signals();
	if(sigsetjmp(fork_buf, 1) == 0)
		new_thread_proc(stack, handler);
	set_signals(flags);

	remove_sigstack();
}

void thread_wait(void *sw, void *fb)
{
	sigjmp_buf buf, **switch_buf = sw, *fork_buf;

	*switch_buf = &buf;
	fork_buf = fb;
	if(sigsetjmp(buf, 1) == 0)
		siglongjmp(*fork_buf, 1);
}

static int move_registers(int pid, int int_op, int fp_op,
			  union uml_pt_regs *regs, unsigned long *fp_regs)
{
	if(ptrace(int_op, pid, 0, regs->skas.regs) < 0)
		return(-errno);
	if(ptrace(fp_op, pid, 0, fp_regs) < 0)
		return(-errno);
	return(0);
}

void save_registers(union uml_pt_regs *regs)
{
	unsigned long *fp_regs;
	int err, fp_op;

	if(have_fpx_regs){
		fp_op = PTRACE_GETFPXREGS;
		fp_regs = regs->skas.xfp;
	}
	else {
		fp_op = PTRACE_GETFPREGS;
		fp_regs = regs->skas.fp;
	}

	err = move_registers(userspace_pid[0], PTRACE_GETREGS, fp_op, regs,
			     fp_regs);
	if(err)
		panic("save_registers - saving registers failed, errno = %d\n",
		      -err);
}

void restore_registers(union uml_pt_regs *regs)
{
	unsigned long *fp_regs;
	int err, fp_op;

	if(have_fpx_regs){
		fp_op = PTRACE_SETFPXREGS;
		fp_regs = regs->skas.xfp;
	}
	else {
		fp_op = PTRACE_SETFPREGS;
		fp_regs = regs->skas.fp;
	}

	err = move_registers(userspace_pid[0], PTRACE_SETREGS, fp_op, regs,
			     fp_regs);
	if(err)
		panic("restore_registers - saving registers failed, "
		      "errno = %d\n", -err);
}

void switch_threads(void *me, void *next)
{
	sigjmp_buf my_buf, **me_ptr = me, *next_buf = next;
	
	*me_ptr = &my_buf;
	if(sigsetjmp(my_buf, 1) == 0)
		siglongjmp(*next_buf, 1);
}

static sigjmp_buf initial_jmpbuf;

/* XXX Make these percpu */
static void (*cb_proc)(void *arg);
static void *cb_arg;
static sigjmp_buf *cb_back;

int start_idle_thread(void *stack, void *switch_buf_ptr, void **fork_buf_ptr)
{
	sigjmp_buf **switch_buf = switch_buf_ptr;
	int n;

	*fork_buf_ptr = &initial_jmpbuf;
	n = sigsetjmp(initial_jmpbuf, 1);
	if(n == 0)
		new_thread_proc((void *) stack, new_thread_handler);
	else if(n == 1)
		remove_sigstack();
	else if(n == 2){
		(*cb_proc)(cb_arg);
		siglongjmp(*cb_back, 1);
	}
	else if(n == 3){
		kmalloc_ok = 0;
		return(0);
	}
	else if(n == 4){
		kmalloc_ok = 0;
		return(1);
	}
	siglongjmp(**switch_buf, 1);
}

void remove_sigstack(void)
{
	stack_t stack = ((stack_t) { .ss_flags	= SS_DISABLE,
				     .ss_sp	= NULL,
				     .ss_size	= 0 });

	if(sigaltstack(&stack, NULL) != 0)
		panic("disabling signal stack failed, errno = %d\n", errno);
}

void initial_thread_cb_skas(void (*proc)(void *), void *arg)
{
	sigjmp_buf here;

	cb_proc = proc;
	cb_arg = arg;
	cb_back = &here;

	block_signals();
	if(sigsetjmp(here, 1) == 0)
		siglongjmp(initial_jmpbuf, 2);
	unblock_signals();

	cb_proc = NULL;
	cb_arg = NULL;
	cb_back = NULL;
}

void halt_skas(void)
{
	block_signals();
	siglongjmp(initial_jmpbuf, 3);
}

void reboot_skas(void)
{
	block_signals();
	siglongjmp(initial_jmpbuf, 4);
}

void switch_mm_skas(int mm_fd)
{
	int err;

#warning need cpu pid in switch_mm_skas
	err = ptrace(PTRACE_SWITCH_MM, userspace_pid[0], 0, mm_fd);
	if(err)
		panic("switch_mm_skas - PTRACE_SWITCH_MM failed, errno = %d\n",
		      errno);
}

void kill_off_processes_skas(void)
{
#warning need to loop over userspace_pids in kill_off_processes_skas
<<<<<<< HEAD
	os_kill_process(userspace_pid[0], 1, 1);
=======
	os_kill_ptraced_process(userspace_pid[0], 1);
>>>>>>> 9d53e4dd
}

void init_registers(int pid)
{
	int err;

	if(ptrace(PTRACE_GETREGS, pid, 0, exec_regs) < 0)
		panic("check_ptrace : PTRACE_GETREGS failed, errno = %d", 
		      errno);

	err = ptrace(PTRACE_GETFPXREGS, pid, 0, exec_fpx_regs);
	if(!err)
		return;

	have_fpx_regs = 0;
	if(errno != EIO)
		panic("check_ptrace : PTRACE_GETFPXREGS failed, errno = %d", 
		      errno);

	err = ptrace(PTRACE_GETFPREGS, pid, 0, exec_fp_regs);
	if(err)
		panic("check_ptrace : PTRACE_GETFPREGS failed, errno = %d", 
		      errno);
}

/*
 * Overrides for Emacs so that we follow Linus's tabbing style.
 * Emacs will notice this stuff at the end of the file and automatically
 * adjust the settings for this buffer only.  This must remain at the end
 * of the file.
 * ---------------------------------------------------------------------------
 * Local variables:
 * c-file-style: "linux"
 * End:
 */<|MERGE_RESOLUTION|>--- conflicted
+++ resolved
@@ -54,17 +54,6 @@
 		panic("handle_segv - PTRACE_FAULTINFO failed, errno = %d\n",
 		      errno);
 
-	if (!(fault.is_write & 4)) {
-		/*
-		    kernel fault -- likely that was general
- 		    protection fault (trap_no = 13), not a
-		    page fault (trap_no = 14).  But we don't
-		    know for sure as PTRACE_FAULTINFO doesn't
-		    tell us :-/
-		*/
-		bad_segv(fault.addr, 0, fault.is_write);
-		return;
-	}
 	segv(fault.addr, 0, FAULT_WRITE(fault.is_write), 1, NULL);
 }
 
@@ -396,11 +385,7 @@
 void kill_off_processes_skas(void)
 {
 #warning need to loop over userspace_pids in kill_off_processes_skas
-<<<<<<< HEAD
-	os_kill_process(userspace_pid[0], 1, 1);
-=======
 	os_kill_ptraced_process(userspace_pid[0], 1);
->>>>>>> 9d53e4dd
 }
 
 void init_registers(int pid)
