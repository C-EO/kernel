--- conflicted
+++ resolved
@@ -238,21 +238,12 @@
 	}
 }
 
-<<<<<<< HEAD
-static int copy_sc_from_user(struct pt_regs *to, void *from)
-{
-	int ret;
-
-	ret = CHOOSE_MODE(copy_sc_from_user_tt(to->regs.mode.tt, from, 
-					       &signal_frame_sc.arch),
-=======
 static int copy_sc_from_user(struct pt_regs *to, void *from, 
 			     struct arch_frame_data *arch)
 {
 	int ret;
 
 	ret = CHOOSE_MODE(copy_sc_from_user_tt(UPT_SC(&to->regs), from, arch),
->>>>>>> 525a1a51
 			  copy_sc_from_user_skas(&to->regs, from));
 	return(ret);
 }
@@ -270,12 +261,8 @@
 	sigdelsetmask(&current->blocked, ~_BLOCKABLE);
 	recalc_sigpending();
 	spin_unlock_irq(&current->sig->siglock);
-<<<<<<< HEAD
-	copy_sc_from_user(&current->thread.regs, sc);
-=======
 	copy_sc_from_user(&current->thread.regs, sc, 
 			  &signal_frame_sc.common.arch);
->>>>>>> 525a1a51
 	return(PT_REGS_SYSCALL_RET(&current->thread.regs));
 }
 
@@ -290,13 +277,9 @@
 	sigdelsetmask(&current->blocked, ~_BLOCKABLE);
 	recalc_sigpending();
 	spin_unlock_irq(&current->sig->siglock);
-<<<<<<< HEAD
-	copy_sc_from_user(&current->thread.regs, sc);
-=======
 	fp = (void *) (((unsigned long) uc) + sizeof(struct ucontext));
 	copy_sc_from_user(&current->thread.regs, &uc->uc_mcontext,
 			  &signal_frame_si.common.arch);
->>>>>>> 525a1a51
 	return(PT_REGS_SYSCALL_RET(&current->thread.regs));
 }
 
