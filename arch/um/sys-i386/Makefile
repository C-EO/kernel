--- conflicted
+++ resolved
@@ -10,10 +10,6 @@
 
 SYMLINKS = semaphore.c extable.c highmem.c module.c
 
-<<<<<<< HEAD
-$(USER_OBJS) : %.o: %.c
-	$(CC) $(CFLAGS_$@) $(USER_CFLAGS) -c -o $@ $<
-=======
 semaphore.c-dir = kernel
 extable.c-dir = mm
 highmem.c-dir = mm
@@ -23,9 +19,6 @@
 	-rm -f $1
 	ln -sf $(TOPDIR)/arch/i386/$($(notdir $1)-dir)/$(notdir $1) $1
 endef
->>>>>>> 0d371e5a
-
-include $(TOPDIR)/Rules.make
 
 $(USER_OBJS) : %.o: %.c
 	$(CC) $(CFLAGS_$(notdir $@)) $(USER_CFLAGS) -c -o $@ $<
