ARCH_DIR = arch/um
OS := $(shell uname -s)

EXTRAVERSION := $(EXTRAVERSION)-1um
include/linux/version.h: arch/$(ARCH)/Makefile

# Recalculate MODLIB to reflect the EXTRAVERSION changes (via KERNELRELEASE)
# The way the toplevel Makefile is written EXTRAVERSION is not supposed
# to be changed outside the toplevel Makefile, but recalculating MODLIB is
# a sufficient workaround until we no longer need architecture dependent
# EXTRAVERSION...
MODLIB := $(INSTALL_MOD_PATH)/lib/modules/$(KERNELRELEASE)

MAKEBOOT = $(MAKE) -C $(ARCH_DIR)/boot

ifeq ($(CONFIG_DEBUGSYM),y)
DEBUG = -g
CFLAGS := $(subst -fomit-frame-pointer,,$(CFLAGS))
endif

ifeq ($(CONFIG_GCOV),y)
CFLAGS += -fprofile-arcs -ftest-coverage
endif

ifeq ($(CONFIG_GPROF), y)
PROFILE += -pg -DPROFILING
LINK_PROFILE = $(PROFILE) -Wl,--wrap,__monstartup
endif

core-y			+= $(ARCH_DIR)/kernel/		 \
			   $(ARCH_DIR)/drivers/          \
			   $(ARCH_DIR)/sys-$(SUBARCH)/

core-$(CONFIG_PT_PROXY)	+= $(ARCH_DIR)/ptproxy/

ARCH_INCLUDE = $(TOPDIR)/$(ARCH_DIR)/include

# -Derrno=kernel_errno - This turns all kernel references to errno into
# kernel_errno to separate them from the libc errno.  This allows -fno-common
# in CFLAGS.  Otherwise, it would cause ld to complain about the two different
# errnos.

CFLAGS += $(DEBUG) $(PROFILE) -D__arch_um__ -DSUBARCH=\"$(SUBARCH)\" \
	-D_LARGEFILE64_SOURCE -I$(ARCH_INCLUDE) -Derrno=kernel_errno

LINK_WRAPS = -Wl,--wrap,malloc -Wl,--wrap,free -Wl,--wrap,calloc

SIZE = (($(CONFIG_NEST_LEVEL) + $(CONFIG_KERNEL_HALF_GIGS)) * 0x20000000)

SYMLINK_HEADERS = include/asm-um/archparam.h include/asm-um/system.h \
	include/asm-um/sigcontext.h include/asm-um/processor.h \
	include/asm-um/ptrace.h include/asm-um/arch-signal.h

ARCH_SYMLINKS = include/asm-um/arch arch/um/include/sysdep arch/um/os \
	$(SYMLINK_HEADERS)

GEN_HEADERS = $(ARCH_DIR)/include/task.h

include $(ARCH_DIR)/Makefile-$(SUBARCH)
include $(ARCH_DIR)/Makefile-os-$(OS)

$(ARCH_DIR)/vmlinux.lds.S :
	touch $@

prepare: $(ARCH_SYMLINKS) $(GEN_HEADERS)

LDFLAGS_vmlinux = -r $(ARCH_DIR)/main.o

vmlinux: $(ARCH_DIR)/main.o 

<<<<<<< HEAD

=======
>>>>>>> bbfcdd70
$(ARCH_DIR)/uml.lds.s : $(ARCH_DIR)/uml.lds.S scripts FORCE
	$(call if_changed_dep,as_s_S)

AFLAGS_uml.lds.o = -U$(SUBARCH) -DSTART=$$(($(TOP_ADDR) - $(SIZE))) \
	-DELF_ARCH=$(ELF_ARCH) -DELF_FORMAT=\"$(ELF_FORMAT)\" -P -C -Uum

linux: arch/um/uml.lds.s vmlinux
	$(CC) -Wl,-T,arch/um/uml.lds.s -o $@ $(LINK_PROFILE) \
	$(LINK_WRAPS) -static vmlinux -L/usr/lib -lutil


USER_CFLAGS := $(patsubst -I%,,$(CFLAGS))
USER_CFLAGS := $(patsubst -Derrno=kernel_errno,,$(USER_CFLAGS))
USER_CFLAGS := $(patsubst -D__KERNEL__,,$(USER_CFLAGS)) -I$(ARCH_INCLUDE)

# To get a definition of F_SETSIG
USER_CFLAGS += -D_GNU_SOURCE

$(ARCH_DIR)/main.o: $(ARCH_DIR)/main.c
	$(CC) $(USER_CFLAGS) $(EXTRA_CFLAGS) -c -o $@ $<

archmrproper:
	for d in $(ARCH_SUBDIRS) $(ARCH_DIR)/util; \
	do \
		$(MAKE) -C $$d archmrproper; \
	done
	rm -f $(SYMLINK_HEADERS) $(ARCH_SYMLINKS) include/asm \
		$(ARCH_DIR)/link.ld \
		$(addprefix $(ARCH_DIR)/kernel/,$(KERN_SYMLINKS))

archclean: sysclean
	for d in $(ARCH_SUBDIRS) $(ARCH_DIR)/util; \
	do \
		$(MAKE) -C $$d clean; \
	done
	find . \( -name '*.bb' -o -name '*.bbg' -o -name '*.da' \
		-o -name '*.gcov' \) -type f -print | xargs rm -f
	rm -f linux x.i gmon.out $(ARCH_DIR)/link.ld $(GEN_HEADERS)
	@$(MAKEBOOT) clean

archdep: 
	for d in $(ARCH_SUBDIRS); do $(MAKE) -C $$d fastdep; done
	@$(MAKEBOOT) dep

$(SYMLINK_HEADERS):
	cd $(TOPDIR)/$(dir $@) ; \
	ln -sf $(basename $(notdir $@))-$(SUBARCH)$(suffix $@) $(notdir $@)

include/asm-um/arch:
	cd $(TOPDIR)/include/asm-um && ln -sf ../asm-$(SUBARCH) arch

arch/um/include/sysdep:
	cd $(TOPDIR)/arch/um/include && ln -sf sysdep-$(SUBARCH) sysdep

arch/um/os:
	cd $(ARCH_DIR) && ln -sf os-$(OS) os

$(ARCH_DIR)/include/task.h : $(ARCH_DIR)/util/mk_task
	$< > $@

$(ARCH_DIR)/util/mk_task : $(ARCH_DIR)/util FORCE ;

$(ARCH_DIR)/util: FORCE
	@$(call descend,$@,)

export SUBARCH USER_CFLAGS OS<|MERGE_RESOLUTION|>--- conflicted
+++ resolved
@@ -68,10 +68,6 @@
 
 vmlinux: $(ARCH_DIR)/main.o 
 
-<<<<<<< HEAD
-
-=======
->>>>>>> bbfcdd70
 $(ARCH_DIR)/uml.lds.s : $(ARCH_DIR)/uml.lds.S scripts FORCE
 	$(call if_changed_dep,as_s_S)
 
