/* 
 * Copyright (C) 2000, 2001, 2002 Jeff Dike (jdike@karaya.com)
 * Licensed under the GPL
 */

#ifndef __SYSDEP_I386_PTRACE_H
#define __SYSDEP_I386_PTRACE_H

#include "uml-config.h"

<<<<<<< HEAD
#ifdef CONFIG_MODE_TT
#include "ptrace-tt.h"
#endif

#ifdef CONFIG_MODE_SKAS
=======
#ifdef UML_CONFIG_MODE_TT
#include "ptrace-tt.h"
#endif

#ifdef UML_CONFIG_MODE_SKAS
>>>>>>> ee5ed0e4
#include "ptrace-skas.h"
#endif

#include "choose-mode.h"

<<<<<<< HEAD
union uml_pt_regs {
#ifdef CONFIG_MODE_TT
	struct tt_regs {
		long syscall;
		void *sc;
	} tt;
#endif
#ifdef CONFIG_MODE_SKAS
	struct skas_regs {
		unsigned long regs[HOST_FRAME_SIZE];
		unsigned long fp[HOST_FP_SIZE];
		unsigned long xfp[HOST_XFP_SIZE];
		unsigned long fault_addr;
		unsigned long fault_type;
		unsigned long trap_type;
		long syscall;
		int is_user;
	} skas;
=======
struct uml_pt_regs {
	unsigned long args[6];
	long syscall;
	int is_user;
	union {
#ifdef UML_CONFIG_MODE_TT
		void *tt;
#endif
#ifdef UML_CONFIG_MODE_SKAS
		struct {
			unsigned long regs[HOST_FRAME_SIZE];
			unsigned long fp[HOST_FP_SIZE];
			unsigned long xfp[HOST_XFP_SIZE];
			unsigned long fault_addr;
			unsigned long fault_type;
			unsigned long trap_type;
		} skas;
>>>>>>> ee5ed0e4
#endif
};

#define EMPTY_UML_PT_REGS { }

extern int mode_tt;

#define UPT_SC(r) ((r)->tt.sc)
#define UPT_IP(r) \
	CHOOSE_MODE(SC_IP(UPT_SC(r)), REGS_IP((r)->skas.regs))
#define UPT_SP(r) \
	CHOOSE_MODE(SC_SP(UPT_SC(r)), REGS_SP((r)->skas.regs))
#define UPT_EFLAGS(r) \
	CHOOSE_MODE(SC_EFLAGS(UPT_SC(r)), REGS_EFLAGS((r)->skas.regs))
#define UPT_EAX(r) \
	CHOOSE_MODE(SC_EAX(UPT_SC(r)), REGS_EAX((r)->skas.regs))
#define UPT_EBX(r) \
	CHOOSE_MODE(SC_EBX(UPT_SC(r)), REGS_EBX((r)->skas.regs))
#define UPT_ECX(r) \
	CHOOSE_MODE(SC_ECX(UPT_SC(r)), REGS_ECX((r)->skas.regs))
#define UPT_EDX(r) \
	CHOOSE_MODE(SC_EDX(UPT_SC(r)), REGS_EDX((r)->skas.regs))
#define UPT_ESI(r) \
	CHOOSE_MODE(SC_ESI(UPT_SC(r)), REGS_ESI((r)->skas.regs))
#define UPT_EDI(r) \
	CHOOSE_MODE(SC_EDI(UPT_SC(r)), REGS_EDI((r)->skas.regs))
#define UPT_EBP(r) \
	CHOOSE_MODE(SC_EBP(UPT_SC(r)), REGS_EBP((r)->skas.regs))
#define UPT_ORIG_EAX(r) \
	CHOOSE_MODE((r)->tt.syscall, (r)->skas.syscall)
#define UPT_CS(r) \
	CHOOSE_MODE(SC_CS(UPT_SC(r)), REGS_CS((r)->skas.regs))
#define UPT_SS(r) \
	CHOOSE_MODE(SC_SS(UPT_SC(r)), REGS_SS((r)->skas.regs))
#define UPT_DS(r) \
	CHOOSE_MODE(SC_DS(UPT_SC(r)), REGS_DS((r)->skas.regs))
#define UPT_ES(r) \
	CHOOSE_MODE(SC_ES(UPT_SC(r)), REGS_ES((r)->skas.regs))
#define UPT_FS(r) \
	CHOOSE_MODE(SC_FS(UPT_SC(r)), REGS_FS((r)->skas.regs))
#define UPT_GS(r) \
	CHOOSE_MODE(SC_GS(UPT_SC(r)), REGS_GS((r)->skas.regs))

#define UPT_SYSCALL_ARG1(r) UPT_EBX(r)
#define UPT_SYSCALL_ARG2(r) UPT_ECX(r)
#define UPT_SYSCALL_ARG3(r) UPT_EDX(r)
#define UPT_SYSCALL_ARG4(r) UPT_ESI(r)
#define UPT_SYSCALL_ARG5(r) UPT_EDI(r)
#define UPT_SYSCALL_ARG6(r) UPT_EBP(r)

extern int user_context(unsigned long sp);

#define UPT_IS_USER(r) \
	CHOOSE_MODE(user_context(UPT_SP(r)), (r)->skas.is_user)

struct syscall_args {
	unsigned long args[6];
};

#define SYSCALL_ARGS(r) ((struct syscall_args) \
                        { .args = { UPT_SYSCALL_ARG1(r), \
                                    UPT_SYSCALL_ARG2(r), \
 			            UPT_SYSCALL_ARG3(r), \
                                    UPT_SYSCALL_ARG4(r), \
		                    UPT_SYSCALL_ARG5(r), \
                                    UPT_SYSCALL_ARG6(r) } } )

#define UPT_REG(regs, reg) \
	({	unsigned long val; \
		switch(reg){ \
		case EIP: val = UPT_IP(regs); break; \
		case UESP: val = UPT_SP(regs); break; \
		case EAX: val = UPT_EAX(regs); break; \
		case EBX: val = UPT_EBX(regs); break; \
		case ECX: val = UPT_ECX(regs); break; \
		case EDX: val = UPT_EDX(regs); break; \
		case ESI: val = UPT_ESI(regs); break; \
		case EDI: val = UPT_EDI(regs); break; \
		case EBP: val = UPT_EBP(regs); break; \
		case ORIG_EAX: val = UPT_ORIG_EAX(regs); break; \
		case CS: val = UPT_CS(regs); break; \
		case SS: val = UPT_SS(regs); break; \
		case DS: val = UPT_DS(regs); break; \
		case ES: val = UPT_ES(regs); break; \
		case FS: val = UPT_FS(regs); break; \
		case GS: val = UPT_GS(regs); break; \
		case EFL: val = UPT_EFLAGS(regs); break; \
		default :  \
			panic("Bad register in UPT_REG : %d\n", reg);  \
			val = -1; \
		} \
	        val; \
	})
	

#define UPT_SET(regs, reg, val) \
	do { \
		switch(reg){ \
		case EIP: UPT_IP(regs) = val; break; \
		case UESP: UPT_SP(regs) = val; break; \
		case EAX: UPT_EAX(regs) = val; break; \
		case EBX: UPT_EBX(regs) = val; break; \
		case ECX: UPT_ECX(regs) = val; break; \
		case EDX: UPT_EDX(regs) = val; break; \
		case ESI: UPT_ESI(regs) = val; break; \
		case EDI: UPT_EDI(regs) = val; break; \
		case EBP: UPT_EBP(regs) = val; break; \
		case ORIG_EAX: UPT_ORIG_EAX(regs) = val; break; \
		case CS: UPT_CS(regs) = val; break; \
		case SS: UPT_SS(regs) = val; break; \
		case DS: UPT_DS(regs) = val; break; \
		case ES: UPT_ES(regs) = val; break; \
		case FS: UPT_FS(regs) = val; break; \
		case GS: UPT_GS(regs) = val; break; \
		case EFL: UPT_EFLAGS(regs) = val; break; \
		default :  \
			panic("Bad register in UPT_SET : %d\n", reg);  \
			break; \
		} \
	} while (0)

#define UPT_SET_SYSCALL_RETURN(r, res) \
	CHOOSE_MODE(SC_SET_SYSCALL_RETURN(UPT_SC(r), (res)), \
                    REGS_SET_SYSCALL_RETURN((r)->skas.regs, (res)))

#define UPT_RESTART_SYSCALL(r) \
	CHOOSE_MODE(SC_RESTART_SYSCALL(UPT_SC(r)), \
		    REGS_RESTART_SYSCALL((r)->skas.regs))

#define UPT_ORIG_SYSCALL(r) UPT_EAX(r)
#define UPT_SYSCALL_NR(r) UPT_ORIG_EAX(r)
#define UPT_SYSCALL_RET(r) UPT_EAX(r)

#define UPT_SEGV_IS_FIXABLE(r) \
	CHOOSE_MODE(SC_SEGV_IS_FIXABLE(UPT_SC(r)), \
                    REGS_SEGV_IS_FIXABLE(&r->skas))

#define UPT_FAULT_ADDR(r) \
	CHOOSE_MODE(SC_FAULT_ADDR(UPT_SC(r)), REGS_FAULT_ADDR(&r->skas))

#define UPT_FAULT_WRITE(r) \
	CHOOSE_MODE(SC_FAULT_WRITE(UPT_SC(r)), REGS_FAULT_WRITE(&r->skas))

#endif

/*
 * Overrides for Emacs so that we follow Linus's tabbing style.
 * Emacs will notice this stuff at the end of the file and automatically
 * adjust the settings for this buffer only.  This must remain at the end
 * of the file.
 * ---------------------------------------------------------------------------
 * Local variables:
 * c-file-style: "linux"
 * End:
 */<|MERGE_RESOLUTION|>--- conflicted
+++ resolved
@@ -8,33 +8,24 @@
 
 #include "uml-config.h"
 
-<<<<<<< HEAD
-#ifdef CONFIG_MODE_TT
-#include "ptrace-tt.h"
-#endif
-
-#ifdef CONFIG_MODE_SKAS
-=======
 #ifdef UML_CONFIG_MODE_TT
 #include "ptrace-tt.h"
 #endif
 
 #ifdef UML_CONFIG_MODE_SKAS
->>>>>>> ee5ed0e4
 #include "ptrace-skas.h"
 #endif
 
 #include "choose-mode.h"
 
-<<<<<<< HEAD
 union uml_pt_regs {
-#ifdef CONFIG_MODE_TT
+#ifdef UML_CONFIG_MODE_TT
 	struct tt_regs {
 		long syscall;
 		void *sc;
 	} tt;
 #endif
-#ifdef CONFIG_MODE_SKAS
+#ifdef UML_CONFIG_MODE_SKAS
 	struct skas_regs {
 		unsigned long regs[HOST_FRAME_SIZE];
 		unsigned long fp[HOST_FP_SIZE];
@@ -45,25 +36,6 @@
 		long syscall;
 		int is_user;
 	} skas;
-=======
-struct uml_pt_regs {
-	unsigned long args[6];
-	long syscall;
-	int is_user;
-	union {
-#ifdef UML_CONFIG_MODE_TT
-		void *tt;
-#endif
-#ifdef UML_CONFIG_MODE_SKAS
-		struct {
-			unsigned long regs[HOST_FRAME_SIZE];
-			unsigned long fp[HOST_FP_SIZE];
-			unsigned long xfp[HOST_XFP_SIZE];
-			unsigned long fault_addr;
-			unsigned long fault_type;
-			unsigned long trap_type;
-		} skas;
->>>>>>> ee5ed0e4
 #endif
 };
 
