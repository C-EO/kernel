--- conflicted
+++ resolved
@@ -156,12 +156,8 @@
 					# can be located anywhere in
 					# low memory 0x10000 or higher.
 
-<<<<<<< HEAD
-ramdisk_max:	.long __MAXMEM-1	# (Header version 0x0203 or later)
-=======
 ramdisk_max:	.long (MAXMEM-1) & 0x7fffffff
 					# (Header version 0x0203 or later)
->>>>>>> 30e74fea
 					# The highest safe address for
 					# the contents of an initrd
 
