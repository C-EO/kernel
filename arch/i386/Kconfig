--- conflicted
+++ resolved
@@ -439,10 +439,6 @@
 	bool "Provide RTC interrupt"
 	depends on HPET_TIMER && RTC=y
 
-config VSYSCALL_GTOD
-	depends on EXPERIMENTAL
-	bool "VSYSCALL gettimeofday() interface"
-
 config SMP
 	bool "Symmetric multi-processing support"
 	---help---
@@ -871,15 +867,6 @@
 
 endmenu
 
-menu "Special options"
-
-config PROC_MM
-	bool "proc/mm support"
-	---help---
-		/proc/mm is used by a User Mode Linux kernel to support SKAS 
-		mode. If you need this, you'll know it.
-
-endmenu
 
 menu "Power management options (ACPI, APM)"
 	depends on !X86_VOYAGER
@@ -1201,63 +1188,6 @@
 
 menu "Kernel hacking"
 
-config CRASH_DUMP
-	tristate "Crash dump support (EXPERIMENTAL)"
-	depends on EXPERIMENTAL
-	default n
-	---help---
-	  Say Y here to enable saving an image of system memory when a panic
-	  or other error occurs. Dumps can also be forced with the SysRq+d
-	  key if MAGIC_SYSRQ is enabled.
-
-config KERNTYPES
-	bool
-	depends on CRASH_DUMP
-	default y
-
-config CRASH_DUMP_BLOCKDEV
-	tristate "Crash dump block device driver"
-	depends on CRASH_DUMP
-	help
-	  Say Y to allow saving crash dumps directly to a disk device.
-
-config CRASH_DUMP_NETDEV
-	tristate "Crash dump network device driver"
-	depends on CRASH_DUMP
-	help
-	  Say Y to allow saving crash dumps over a network device.
-
-config CRASH_DUMP_MEMDEV
-	bool "Crash dump staged memory driver"
-	depends on CRASH_DUMP
-	help
-	  Say Y to allow intermediate saving crash dumps in spare 
-	  memory pages which would then be written out to disk
-	  later.
-
-config CRASH_DUMP_SOFTBOOT
-	bool "Save crash dump across a soft reboot"
-	depends on CRASH_DUMP_MEMDEV
-	help
-	  Say Y to allow a crash dump to be preserved in memory
-	  pages across a soft reboot and written out to disk
-	  thereafter. For this to work, CRASH_DUMP must be 
-	  configured as part of the kernel (not as a module).
-
-config CRASH_DUMP_COMPRESS_RLE
-	tristate "Crash dump RLE compression"
-	depends on CRASH_DUMP
-	help
-	  Say Y to allow saving dumps with Run Length Encoding compression.
-
-config CRASH_DUMP_COMPRESS_GZIP
-	tristate "Crash dump GZIP compression"
-	select ZLIB_INFLATE
-	select ZLIB_DEFLATE
-	depends on CRASH_DUMP
-	help
-	  Say Y to allow saving dumps with Gnu Zip compression.
-
 config DEBUG_KERNEL
 	bool "Kernel debugging"
 	help
@@ -1276,37 +1206,6 @@
 	  it is not recommended because it looks ugly and doesn't cooperate
 	  with klogd/syslogd or the X server. You should normally N here,
 	  unless you want to debug such a crash.
-
-config KPROBES
-	bool "Kprobes"
-	depends on DEBUG_KERNEL
-	help
-	  Kprobes allows you to trap at almost any kernel address, using
-	  register_kprobe(), and providing a callback function.  This is useful
-	  for kernel debugging, non-intrusive instrumentation and testing.  If
-	  in doubt, say "N".
-
-config DEBUGREG
-	bool "Global Debug Registers"
-	depends on DEBUG_KERNEL
-	help
-	  Global debug register settings will be honoured if this is turned on.
-	  If in doubt, say "N".
-
-config KWATCH
-	bool "Kwatch points"
-	depends on DEBUG_KERNEL && DEBUGREG
-	help
-	  This enables kernel-space watchpoints using processor's debug
-	  registers. If in doubt, say "N".
-
-config DPROBES
-	tristate "Dynamic Probes"
-	depends on DEBUG_KERNEL && MODULES && KPROBES
-	help
-	  DProbes provides a higher level interface to kprobes. DProbes
-	  enables you to write probe programs in a RPN language. If
-	  in doubt, say "N".
 
 config DEBUG_STACKOVERFLOW
 	bool "Check for stack overflows"
@@ -1390,86 +1289,6 @@
 	  If you don't debug the kernel, you can say N, but we may not be able
 	  to solve problems without frame pointers.
 
-<<<<<<< HEAD
-config KDB
-	bool "Built-in Kernel Debugger support"
-	depends on DEBUG_KERNEL
-	help
-	  This option provides a built-in kernel debugger.  The built-in
-	  kernel debugger contains commands which allow memory to be examined,
-	  instructions to be disassembled and breakpoints to be set.  For details,
-	  see Documentation/kdb/kdb.mm and the manual pages kdb_bt, kdb_ss, etc.
-	  Kdb can also be used via the serial port.  Set up the system to
-	  have a serial console (see Documentation/serial-console.txt).
-	  The Control-A key sequence on the serial port will cause the
-	  kernel debugger to be entered with input from the serial port and
-	  output to the serial console.  If unsure, say N.
-
-config KDB_MODULES
-	tristate "KDB modules"
-	depends on KDB
-	help
-	  KDB can be extended by adding your own modules, in directory
-	  kdb/modules.  This option selects the way that these modules should
-	  be compiled, as free standing modules (select M) or built into the
-	  kernel (select Y).  If unsure say M.
-
-config KDB_OFF
-	bool "KDB off by default"
-	depends on KDB
-	help
-	  Normally kdb is activated by default, as long as CONFIG_KDB is set.
-	  If you want to ship a kernel with kdb support but only have kdb
-	  turned on when the user requests it then select this option.  When
-	  compiled with CONFIG_KDB_OFF, kdb ignores all events unless you boot
-	  with kdb=on or you echo "1" > /proc/sys/kernel/kdb.  This option also
-	  works in reverse, if kdb is normally activated, you can boot with
-	  kdb=off or echo "0" > /proc/sys/kernel/kdb to deactivate kdb. If
-	  unsure, say N.
-
-config KDB_CONTINUE_CATASTROPHIC
-	int "KDB continues after catastrophic errors"
-	depends on KDB
-	default "0"
-	help
-	  This integer controls the behaviour of kdb when the kernel gets a
-  	  catastrophic error, i.e. for a panic, oops, NMI or other watchdog
-  	  tripping.  CONFIG_KDB_CONTINUE_CATASTROPHIC interacts with
-  	  /proc/sys/kernel/kdb and CONFIG_DUMP (if your kernel has the LKCD
-  	  patch).
-  	  When KDB is active (/proc/sys/kernel/kdb == 1) and a catastrophic
-  	  error occurs, nothing extra happens until you type 'go'.
-	  CONFIG_KDB_CONTINUE_CATASTROPHIC == 0 (default).  The first time
-    	  you type 'go', kdb warns you.  The second time you type 'go', KDB
-    	  tries to continue - no guarantees that the kernel is still usable.
-    	  CONFIG_KDB_CONTINUE_CATASTROPHIC == 1.  KDB tries to continue - no
-    	  guarantees that the kernel is still usable.
-    	  CONFIG_KDB_CONTINUE_CATASTROPHIC == 2.  If your kernel has the LKCD
-    	  patch and LKCD is configured to take a dump then KDB forces a dump.
-    	  Whether or not a dump is taken, KDB forces a reboot.
-  	  When KDB is not active (/proc/sys/kernel/kdb == 0) and a catastrophic
-  	  error occurs, the following steps are automatic, no human
-  	  intervention is required.
-    	  CONFIG_KDB_CONTINUE_CATASTROPHIC == 0 (default) or 1.  KDB attempts
-    	  to continue - no guarantees that the kernel is still usable.
-    	  CONFIG_KDB_CONTINUE_CATASTROPHIC == 2.  If your kernel has the LKCD
-    	  patch and LKCD is configured to take a dump then KDB automatically
-    	  forces a dump.  Whether or not a dump is taken, KDB forces a
-    	  reboot.
-  	  If you are not sure, say 0.  Read Documentation/kdb/dump.txt before
-  	  setting to 2.
-
-# KDB_USB does not work, the usb code needs to be
-# converted from 2.4.19 to 2.5.40 APIs.  Omit it until somebody
-# fixes CONFIG_KDB_USB.
-#config KDB_USB
-#	bool "Support for USB Keyboard in KDB"
-#	depends on KDB && USB
-#	help
-#	  If you want to use kdb from a USB keyboard then say Y here.  If you
-#	  say N then kdb can only be used from a PC (AT) keyboard or a serial
-#	  console.
-=======
 config 4KSTACKS
 	bool "Use 4Kb for kernel stacks instead of 8Kb"
 	help
@@ -1478,7 +1297,6 @@
 	  running more threads on a system and also reduces the pressure
 	  on the VM subsystem for higher order allocations. This option
 	  will also use IRQ stacks to compensate for the reduced stackspace.
->>>>>>> 30e74fea
 
 config X86_FIND_SMP_CONFIG
 	bool
@@ -1490,89 +1308,13 @@
 	depends on X86_LOCAL_APIC && !X86_VISWS
 	default y
 
-config HOOK
-	tristate "Kernel Hook support"
-	depends on DEBUG_KERNEL 
-	help
-	 The Kernel Hooks Interface is a generalised facility for placing hooks in
-	 arbitrary kernel locations. A hook is a location in the kernel that
-	 calls out of the kernel to a kernel module routine - a hook exit routine.
-	 Read Documentation/hook/HOWTO for more details.
-
-config ASM_HOOK
-	bool
-	default y
-	depends on DEBUG_KERNEL && HOOK
-
-config HOOK_PROCFS
-	bool "/proc interface for hooks" 
-	depends on DEBUG_KERNEL && HOOK
-	
-config TRIGEVENT_HOOKS
-	bool "RAS Instrumentation Hooks"
-	depends on HOOK=y 
-	help 
-	RAS Instrumentation Hooks are kernel hooks to trace system calls and
-	 events used by Linux Trace Toolkit. These hooks may be used by other tools 
-	 also.
-
-	 RAS hooks trace Interprocess communication routines (sys_ipc, sys_msgget, 
-	 sys_semget, sys_shmget etc), IRQ's entry and exit points, Kernel timer 
-	 routines, Kernel threads create routine, Process Management routines (such as 
-	 fork, exec, exit, wait etc), Process Scheduling switch and dispatch routines, 
-	 Signals, Memory Management routines(such as __get_free_pages, __free_pages_ok, 
-	 do_swap_page, swap_writepage etc), Network packets transmit and receive 
-	 routines, Sockets  create, send, receive routines, tasklets, Trap 
-	 entry and exit routines etc.
-
-	 To enable RAS Instrumentation Hooks, say Y. If in doubt, Say N.	
-
-config TRIGEVENT_SYSCALL_HOOK
-	bool " Enable syscall entry/exit hooks"
-	depends on TRIGEVENT_HOOKS
-	help 
-	RAS hooks to enable tracing of system call entry and exit points.
-	 To enable RAS Syscall Hooks, say Y. If in doubt, Say N.	
-
-config LTT
-	bool "Tracing support"
-	depends on TRIGEVENT_HOOKS
-	select RELAYFS_FS
-	---help---
-	  It is possible for the kernel to log important events to a trace
-	  facility. Doing so, enables the use of the generated traces in order
-	  to reconstruct the dynamic behavior of the kernel, and hence the
-	  whole system.
-
-	  The tracing process contains 4 parts :
-	      1) The logging of events by key parts of the kernel.
-	      2) The tracer that keeps the events in a data buffer.
-	      3) A trace daemon that interacts with the tracer and is
-	         notified every time there is a certain quantity of data to
-	         read from the tracer.
-	      4) A trace event data decoder that reads the accumulated data
-	         and formats it in a human-readable format.
-
-	  If you say Y, the first two components will be built into the kernel.
-	  Critical parts of the kernel will call upon the kernel tracing
-	  function. The data is then recorded by the tracer if a trace daemon
-	  is running in user-space and has issued a "start" command.
-
-	  For more information on kernel tracing, the trace daemon or the event
-	  decoder, please check the following address :
-	       http://www.opersys.com/LTT
-
 endmenu
 
 source "security/Kconfig"
 
-source "drivers/ibmcrypto/Kconfig"
-
 source "crypto/Kconfig"
 
 source "lib/Kconfig"
-
-source "rpmify/Kconfig"
 
 config X86_SMP
 	bool
