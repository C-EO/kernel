/*
 *	x86 SMP booting functions
 *
 *	(c) 1995 Alan Cox, Building #3 <alan@redhat.com>
 *	(c) 1998, 1999, 2000 Ingo Molnar <mingo@redhat.com>
 *
 *	Much of the core SMP work is based on previous work by Thomas Radke, to
 *	whom a great many thanks are extended.
 *
 *	Thanks to Intel for making available several different Pentium,
 *	Pentium Pro and Pentium-II/Xeon MP machines.
 *	Original development of Linux SMP code supported by Caldera.
 *
 *	This code is released under the GNU General Public License version 2 or
 *	later.
 *
 *	Fixes
 *		Felix Koop	:	NR_CPUS used properly
 *		Jose Renau	:	Handle single CPU case.
 *		Alan Cox	:	By repeated request 8) - Total BogoMIP report.
 *		Greg Wright	:	Fix for kernel stacks panic.
 *		Erich Boleyn	:	MP v1.4 and additional changes.
 *	Matthias Sattler	:	Changes for 2.1 kernel map.
 *	Michel Lespinasse	:	Changes for 2.1 kernel map.
 *	Michael Chastain	:	Change trampoline.S to gnu as.
 *		Alan Cox	:	Dumb bug: 'B' step PPro's are fine
 *		Ingo Molnar	:	Added APIC timers, based on code
 *					from Jose Renau
 *		Ingo Molnar	:	various cleanups and rewrites
 *		Tigran Aivazian	:	fixed "0.00 in /proc/uptime on SMP" bug.
 *	Maciej W. Rozycki	:	Bits for genuine 82489DX APICs
 *		Martin J. Bligh	: 	Added support for multi-quad systems
 *		Dave Jones	:	Report invalid combinations of Athlon CPUs.
*		Rusty Russell	:	Hacked into shape for new "hotplug" boot process. */

#include <linux/config.h>
#include <linux/init.h>
#include <linux/kernel.h>

#include <linux/mm.h>
#include <linux/kernel_stat.h>
#include <linux/smp_lock.h>
#include <linux/irq.h>
#include <linux/bootmem.h>

#include <linux/delay.h>
#include <linux/mc146818rtc.h>
#include <asm/mtrr.h>
#include <asm/pgalloc.h>
#include <asm/tlbflush.h>
#include <asm/smpboot.h>
#include <asm/desc.h>
#include <asm/arch_hooks.h>
#include "smpboot_hooks.h"

/* Set if we find a B stepping CPU */
static int __initdata smp_b_stepping;

/* Number of siblings per CPU package */
int smp_num_siblings = 1;
int __initdata phys_proc_id[NR_CPUS]; /* Package ID of each logical CPU */

/* Bitmask of currently online CPUs */
unsigned long cpu_online_map;

static volatile unsigned long cpu_callin_map;
volatile unsigned long cpu_callout_map;
static unsigned long smp_commenced_mask;

/* Per CPU bogomips and other parameters */
struct cpuinfo_x86 cpu_data[NR_CPUS] __cacheline_aligned;

/* Set when the idlers are all forked */
int smp_threads_ready;

/*
 * Trampoline 80x86 program as an array.
 */

extern unsigned char trampoline_data [];
extern unsigned char trampoline_end  [];
static unsigned char *trampoline_base;

/*
 * Currently trivial. Write the real->protected mode
 * bootstrap into the page concerned. The caller
 * has made sure it's suitably aligned.
 */

static unsigned long __init setup_trampoline(void)
{
	memcpy(trampoline_base, trampoline_data, trampoline_end - trampoline_data);
	return virt_to_phys(trampoline_base);
}

/*
 * We are called very early to get the low memory for the
 * SMP bootup trampoline page.
 */
void __init smp_alloc_memory(void)
{
	trampoline_base = (void *) alloc_bootmem_low_pages(PAGE_SIZE);
	/*
	 * Has to be in very low memory so we can execute
	 * real-mode AP code.
	 */
	if (__pa(trampoline_base) >= 0x9F000)
		BUG();
}

/*
 * The bootstrap kernel entry code has set these up. Save them for
 * a given CPU
 */

static void __init smp_store_cpu_info(int id)
{
	struct cpuinfo_x86 *c = cpu_data + id;

	*c = boot_cpu_data;
	identify_cpu(c);
	/*
	 * Mask B, Pentium, but not Pentium MMX
	 */
	if (c->x86_vendor == X86_VENDOR_INTEL &&
	    c->x86 == 5 &&
	    c->x86_mask >= 1 && c->x86_mask <= 4 &&
	    c->x86_model <= 3)
		/*
		 * Remember we have B step Pentia with bugs
		 */
		smp_b_stepping = 1;

	/*
	 * Certain Athlons might work (for various values of 'work') in SMP
	 * but they are not certified as MP capable.
	 */
	if ((c->x86_vendor == X86_VENDOR_AMD) && (c->x86 == 6)) {

		/* Athlon 660/661 is valid. */	
		if ((c->x86_model==6) && ((c->x86_mask==0) || (c->x86_mask==1)))
			goto valid_k7;

		/* Duron 670 is valid */
		if ((c->x86_model==7) && (c->x86_mask==0))
			goto valid_k7;

		/*
		 * Athlon 662, Duron 671, and Athlon >model 7 have capability bit.
		 * It's worth noting that the A5 stepping (662) of some Athlon XP's
		 * have the MP bit set.
		 * See http://www.heise.de/newsticker/data/jow-18.10.01-000 for more.
		 */
		if (((c->x86_model==6) && (c->x86_mask>=2)) ||
		    ((c->x86_model==7) && (c->x86_mask>=1)) ||
		     (c->x86_model> 7))
			if (cpu_has_mp)
				goto valid_k7;

		/* If we get here, it's not a certified SMP capable AMD system. */
		printk (KERN_INFO "WARNING: This combination of AMD processors is not suitable for SMP.\n");
		tainted |= TAINT_UNSAFE_SMP;
	}

valid_k7:
	;
}

/*
 * TSC synchronization.
 *
 * We first check wether all CPUs have their TSC's synchronized,
 * then we print a warning if not, and always resync.
 */

static atomic_t tsc_start_flag = ATOMIC_INIT(0);
static atomic_t tsc_count_start = ATOMIC_INIT(0);
static atomic_t tsc_count_stop = ATOMIC_INIT(0);
static unsigned long long tsc_values[NR_CPUS];

#define NR_LOOPS 5

extern unsigned long fast_gettimeoffset_quotient;

/*
 * accurate 64-bit/32-bit division, expanded to 32-bit divisions and 64-bit
 * multiplication. Not terribly optimized but we need it at boot time only
 * anyway.
 *
 * result == a / b
 *	== (a1 + a2*(2^32)) / b
 *	== a1/b + a2*(2^32/b)
 *	== a1/b + a2*((2^32-1)/b) + a2/b + (a2*((2^32-1) % b))/b
 *		    ^---- (this multiplication can overflow)
 */

static unsigned long long __init div64 (unsigned long long a, unsigned long b0)
{
	unsigned int a1, a2;
	unsigned long long res;

	a1 = ((unsigned int*)&a)[0];
	a2 = ((unsigned int*)&a)[1];

	res = a1/b0 +
		(unsigned long long)a2 * (unsigned long long)(0xffffffff/b0) +
		a2 / b0 +
		(a2 * (0xffffffff % b0)) / b0;

	return res;
}

static void __init synchronize_tsc_bp (void)
{
	int i;
	unsigned long long t0;
	unsigned long long sum, avg;
	long long delta;
	unsigned long one_usec;
	int buggy = 0;

	printk("checking TSC synchronization across %u CPUs: ", num_booting_cpus());

	one_usec = ((1<<30)/fast_gettimeoffset_quotient)*(1<<2);

	atomic_set(&tsc_start_flag, 1);
	wmb();

	/*
	 * We loop a few times to get a primed instruction cache,
	 * then the last pass is more or less synchronized and
	 * the BP and APs set their cycle counters to zero all at
	 * once. This reduces the chance of having random offsets
	 * between the processors, and guarantees that the maximum
	 * delay between the cycle counters is never bigger than
	 * the latency of information-passing (cachelines) between
	 * two CPUs.
	 */
	for (i = 0; i < NR_LOOPS; i++) {
		/*
		 * all APs synchronize but they loop on '== num_cpus'
		 */
		while (atomic_read(&tsc_count_start) != num_booting_cpus()-1)
			mb();
		atomic_set(&tsc_count_stop, 0);
		wmb();
		/*
		 * this lets the APs save their current TSC:
		 */
		atomic_inc(&tsc_count_start);

		rdtscll(tsc_values[smp_processor_id()]);
		/*
		 * We clear the TSC in the last loop:
		 */
		if (i == NR_LOOPS-1)
			write_tsc(0, 0);

		/*
		 * Wait for all APs to leave the synchronization point:
		 */
		while (atomic_read(&tsc_count_stop) != num_booting_cpus()-1)
			mb();
		atomic_set(&tsc_count_start, 0);
		wmb();
		atomic_inc(&tsc_count_stop);
	}

	sum = 0;
	for (i = 0; i < NR_CPUS; i++) {
		if (test_bit(i, &cpu_callout_map)) {
			t0 = tsc_values[i];
			sum += t0;
		}
	}
	avg = div64(sum, num_booting_cpus());

	sum = 0;
	for (i = 0; i < NR_CPUS; i++) {
		if (!test_bit(i, &cpu_callout_map))
			continue;
		delta = tsc_values[i] - avg;
		if (delta < 0)
			delta = -delta;
		/*
		 * We report bigger than 2 microseconds clock differences.
		 */
		if (delta > 2*one_usec) {
			long realdelta;
			if (!buggy) {
				buggy = 1;
				printk("\n");
			}
			realdelta = div64(delta, one_usec);
			if (tsc_values[i] < avg)
				realdelta = -realdelta;

			printk("BIOS BUG: CPU#%d improperly initialized, has %ld usecs TSC skew! FIXED.\n", i, realdelta);
		}

		sum += delta;
	}
	if (!buggy)
		printk("passed.\n");
		;
}

static void __init synchronize_tsc_ap (void)
{
	int i;

	/*
	 * Not every cpu is online at the time
	 * this gets called, so we first wait for the BP to
	 * finish SMP initialization:
	 */
	while (!atomic_read(&tsc_start_flag)) mb();

	for (i = 0; i < NR_LOOPS; i++) {
		atomic_inc(&tsc_count_start);
		while (atomic_read(&tsc_count_start) != num_booting_cpus())
			mb();

		rdtscll(tsc_values[smp_processor_id()]);
		if (i == NR_LOOPS-1)
			write_tsc(0, 0);

		atomic_inc(&tsc_count_stop);
		while (atomic_read(&tsc_count_stop) != num_booting_cpus()) mb();
	}
}
#undef NR_LOOPS

extern void calibrate_delay(void);

static atomic_t init_deasserted;

void __init smp_callin(void)
{
	int cpuid, phys_id;
	unsigned long timeout;

	/*
	 * If waken up by an INIT in an 82489DX configuration
	 * we may get here before an INIT-deassert IPI reaches
	 * our local APIC.  We have to wait for the IPI or we'll
	 * lock up on an APIC access.
	 */
	if (!clustered_apic_mode) 
		while (!atomic_read(&init_deasserted));

	/*
	 * (This works even if the APIC is not enabled.)
	 */
	phys_id = GET_APIC_ID(apic_read(APIC_ID));
	cpuid = smp_processor_id();
	if (test_bit(cpuid, &cpu_callin_map)) {
		printk("huh, phys CPU#%d, CPU#%d already present??\n",
					phys_id, cpuid);
		BUG();
	}
	Dprintk("CPU#%d (phys ID: %d) waiting for CALLOUT\n", cpuid, phys_id);

	/*
	 * STARTUP IPIs are fragile beasts as they might sometimes
	 * trigger some glue motherboard logic. Complete APIC bus
	 * silence for 1 second, this overestimates the time the
	 * boot CPU is spending to send the up to 2 STARTUP IPIs
	 * by a factor of two. This should be enough.
	 */

	/*
	 * Waiting 2s total for startup (udelay is not yet working)
	 */
	timeout = jiffies + 2*HZ;
	while (time_before(jiffies, timeout)) {
		/*
		 * Has the boot CPU finished it's STARTUP sequence?
		 */
		if (test_bit(cpuid, &cpu_callout_map))
			break;
		rep_nop();
	}

	if (!time_before(jiffies, timeout)) {
		printk("BUG: CPU%d started up but did not get a callout!\n",
			cpuid);
		BUG();
	}

	/*
	 * the boot CPU has finished the init stage and is spinning
	 * on callin_map until we finish. We are free to set up this
	 * CPU, first the APIC. (this is probably redundant on most
	 * boards)
	 */

	Dprintk("CALLIN, before setup_local_APIC().\n");
	/*
	 * Because we use NMIs rather than the INIT-STARTUP sequence to
	 * bootstrap the CPUs, the APIC may be in a wierd state. Kick it.
	 */
	if (clustered_apic_mode)
		clear_local_APIC();
	setup_local_APIC();

	local_irq_enable();

#ifdef CONFIG_MTRR
	/*
	 * Must be done before calibration delay is computed
	 */
	mtrr_init_secondary_cpu ();
#endif
	/*
	 * Get our bogomips.
	 */
	calibrate_delay();
	Dprintk("Stack at about %p\n",&cpuid);

	/*
	 * Save our processor parameters
	 */
 	smp_store_cpu_info(cpuid);

	disable_APIC_timer();
	/*
	 * Allow the master to continue.
	 */
	set_bit(cpuid, &cpu_callin_map);

	/*
	 *      Synchronize the TSC with the BP
	 */
	if (cpu_has_tsc)
		synchronize_tsc_ap();
}

int cpucount;

extern int cpu_idle(void);

/*
 * Activate a secondary processor.
 */
int __init start_secondary(void *unused)
{
	/*
	 * Dont put anything before smp_callin(), SMP
	 * booting is too fragile that we want to limit the
	 * things done here to the most necessary things.
	 */
	cpu_init();
	smp_callin();
	while (!test_bit(smp_processor_id(), &smp_commenced_mask))
		rep_nop();
	setup_secondary_APIC_clock();
	enable_APIC_timer();
	/*
	 * low-memory mappings have been cleared, flush them from
	 * the local TLBs too.
	 */
	local_flush_tlb();
	set_bit(smp_processor_id(), &cpu_online_map);
	wmb();
	return cpu_idle();
}

/*
 * Everything has been set up for the secondary
 * CPUs - they just need to reload everything
 * from the task structure
 * This function must not return.
 */
void __init initialize_secondary(void)
{
	/*
	 * We don't actually need to load the full TSS,
	 * basically just the stack pointer and the eip.
	 */

	asm volatile(
		"movl %0,%%esp\n\t"
		"jmp *%1"
		:
		:"r" (current->thread.esp),"r" (current->thread.eip));
}

extern struct {
	void * esp;
	unsigned short ss;
} stack_start;

static struct task_struct * __init fork_by_hand(void)
{
	struct pt_regs regs;
	/*
	 * don't care about the eip and regs settings since
	 * we'll never reschedule the forked task.
	 */
	return do_fork(CLONE_VM|CLONE_IDLETASK, 0, &regs, 0);
}

/* which physical APIC ID maps to which logical CPU number */
volatile int physical_apicid_2_cpu[MAX_APICID];
/* which logical CPU number maps to which physical APIC ID */
volatile int cpu_2_physical_apicid[NR_CPUS];

/* which logical APIC ID maps to which logical CPU number */
volatile int logical_apicid_2_cpu[MAX_APICID];
/* which logical CPU number maps to which logical APIC ID */
volatile int cpu_2_logical_apicid[NR_CPUS];

static inline void init_cpu_to_apicid(void)
/* Initialize all maps between cpu number and apicids */
{
	int apicid, cpu;

	for (apicid = 0; apicid < MAX_APICID; apicid++) {
		physical_apicid_2_cpu[apicid] = -1;
		logical_apicid_2_cpu[apicid] = -1;
	}
	for (cpu = 0; cpu < NR_CPUS; cpu++) {
		cpu_2_physical_apicid[cpu] = -1;
		cpu_2_logical_apicid[cpu] = -1;
	}
}

static inline void map_cpu_to_boot_apicid(int cpu, int apicid)
/* 
 * set up a mapping between cpu and apicid. Uses logical apicids for multiquad,
 * else physical apic ids
 */
{
	if (clustered_apic_mode) {
		logical_apicid_2_cpu[apicid] = cpu;	
		cpu_2_logical_apicid[cpu] = apicid;
	} else {
		physical_apicid_2_cpu[apicid] = cpu;	
		cpu_2_physical_apicid[cpu] = apicid;
	}
}

static inline void unmap_cpu_to_boot_apicid(int cpu, int apicid)
/* 
 * undo a mapping between cpu and apicid. Uses logical apicids for multiquad,
 * else physical apic ids
 */
{
	if (clustered_apic_mode) {
		logical_apicid_2_cpu[apicid] = -1;	
		cpu_2_logical_apicid[cpu] = -1;
	} else {
		physical_apicid_2_cpu[apicid] = -1;	
		cpu_2_physical_apicid[cpu] = -1;
	}
}

#if APIC_DEBUG
static inline void inquire_remote_apic(int apicid)
{
	int i, regs[] = { APIC_ID >> 4, APIC_LVR >> 4, APIC_SPIV >> 4 };
	char *names[] = { "ID", "VERSION", "SPIV" };
	int timeout, status;

	printk("Inquiring remote APIC #%d...\n", apicid);

	for (i = 0; i < sizeof(regs) / sizeof(*regs); i++) {
		printk("... APIC #%d %s: ", apicid, names[i]);

		/*
		 * Wait for idle.
		 */
		apic_wait_icr_idle();

		apic_write_around(APIC_ICR2, SET_APIC_DEST_FIELD(apicid));
		apic_write_around(APIC_ICR, APIC_DM_REMRD | regs[i]);

		timeout = 0;
		do {
			udelay(100);
			status = apic_read(APIC_ICR) & APIC_ICR_RR_MASK;
		} while (status == APIC_ICR_RR_INPROG && timeout++ < 1000);

		switch (status) {
		case APIC_ICR_RR_VALID:
			status = apic_read(APIC_RRR);
			printk("%08x\n", status);
			break;
		default:
			printk("failed\n");
		}
	}
}
#endif

static int __init wakeup_secondary_via_NMI(int logical_apicid)
/* 
 * Poke the other CPU in the eye to wake it up. Remember that the normal
 * INIT, INIT, STARTUP sequence will reset the chip hard for us, and this
 * won't ... remember to clear down the APIC, etc later.
 */
{
	unsigned long send_status = 0, accept_status = 0;
	int timeout, maxlvt;

	/* Target chip */
	apic_write_around(APIC_ICR2, SET_APIC_DEST_FIELD(logical_apicid));

	/* Boot on the stack */
	/* Kick the second */
	apic_write_around(APIC_ICR, APIC_DM_NMI | APIC_DEST_LOGICAL);

	Dprintk("Waiting for send to finish...\n");
	timeout = 0;
	do {
		Dprintk("+");
		udelay(100);
		send_status = apic_read(APIC_ICR) & APIC_ICR_BUSY;
	} while (send_status && (timeout++ < 1000));

	/*
	 * Give the other CPU some time to accept the IPI.
	 */
	udelay(200);
	/*
	 * Due to the Pentium erratum 3AP.
	 */
	maxlvt = get_maxlvt();
	if (maxlvt > 3) {
		apic_read_around(APIC_SPIV);
		apic_write(APIC_ESR, 0);
	}
	accept_status = (apic_read(APIC_ESR) & 0xEF);
	Dprintk("NMI sent.\n");

	if (send_status)
		printk("APIC never delivered???\n");
	if (accept_status)
		printk("APIC delivery error (%lx).\n", accept_status);

	return (send_status | accept_status);
}

static int __init wakeup_secondary_via_INIT(int phys_apicid, unsigned long start_eip)
{
	unsigned long send_status = 0, accept_status = 0;
	int maxlvt, timeout, num_starts, j;

	Dprintk("Asserting INIT.\n");

	/*
	 * Turn INIT on target chip
	 */
	apic_write_around(APIC_ICR2, SET_APIC_DEST_FIELD(phys_apicid));

	/*
	 * Send IPI
	 */
	apic_write_around(APIC_ICR, APIC_INT_LEVELTRIG | APIC_INT_ASSERT
				| APIC_DM_INIT);

	Dprintk("Waiting for send to finish...\n");
	timeout = 0;
	do {
		Dprintk("+");
		udelay(100);
		send_status = apic_read(APIC_ICR) & APIC_ICR_BUSY;
	} while (send_status && (timeout++ < 1000));

	mdelay(10);

	Dprintk("Deasserting INIT.\n");

	/* Target chip */
	apic_write_around(APIC_ICR2, SET_APIC_DEST_FIELD(phys_apicid));

	/* Send IPI */
	apic_write_around(APIC_ICR, APIC_INT_LEVELTRIG | APIC_DM_INIT);

	Dprintk("Waiting for send to finish...\n");
	timeout = 0;
	do {
		Dprintk("+");
		udelay(100);
		send_status = apic_read(APIC_ICR) & APIC_ICR_BUSY;
	} while (send_status && (timeout++ < 1000));

	atomic_set(&init_deasserted, 1);

	/*
	 * Should we send STARTUP IPIs ?
	 *
	 * Determine this based on the APIC version.
	 * If we don't have an integrated APIC, don't send the STARTUP IPIs.
	 */
	if (APIC_INTEGRATED(apic_version[phys_apicid]))
		num_starts = 2;
	else
		num_starts = 0;

	/*
	 * Run STARTUP IPI loop.
	 */
	Dprintk("#startup loops: %d.\n", num_starts);

	maxlvt = get_maxlvt();

	for (j = 1; j <= num_starts; j++) {
		Dprintk("Sending STARTUP #%d.\n",j);
		apic_read_around(APIC_SPIV);
		apic_write(APIC_ESR, 0);
		apic_read(APIC_ESR);
		Dprintk("After apic_write.\n");

		/*
		 * STARTUP IPI
		 */

		/* Target chip */
		apic_write_around(APIC_ICR2, SET_APIC_DEST_FIELD(phys_apicid));

		/* Boot on the stack */
		/* Kick the second */
		apic_write_around(APIC_ICR, APIC_DM_STARTUP
					| (start_eip >> 12));

		/*
		 * Give the other CPU some time to accept the IPI.
		 */
		udelay(300);

		Dprintk("Startup point 1.\n");

		Dprintk("Waiting for send to finish...\n");
		timeout = 0;
		do {
			Dprintk("+");
			udelay(100);
			send_status = apic_read(APIC_ICR) & APIC_ICR_BUSY;
		} while (send_status && (timeout++ < 1000));

		/*
		 * Give the other CPU some time to accept the IPI.
		 */
		udelay(200);
		/*
		 * Due to the Pentium erratum 3AP.
		 */
		if (maxlvt > 3) {
			apic_read_around(APIC_SPIV);
			apic_write(APIC_ESR, 0);
		}
		accept_status = (apic_read(APIC_ESR) & 0xEF);
		if (send_status || accept_status)
			break;
	}
	Dprintk("After Startup.\n");

	if (send_status)
		printk("APIC never delivered???\n");
	if (accept_status)
		printk("APIC delivery error (%lx).\n", accept_status);

	return (send_status | accept_status);
}

extern unsigned long cpu_initialized;

static void __init do_boot_cpu (int apicid) 
/*
 * NOTE - on most systems this is a PHYSICAL apic ID, but on multiquad
 * (ie clustered apic addressing mode), this is a LOGICAL apic ID.
 */
{
	struct task_struct *idle;
	unsigned long boot_error = 0;
	int timeout, cpu;
	unsigned long start_eip;
	unsigned short nmi_high, nmi_low;

	cpu = ++cpucount;
	/*
	 * We can't use kernel_thread since we must avoid to
	 * reschedule the child.
	 */
	idle = fork_by_hand();
	if (IS_ERR(idle))
		panic("failed fork for CPU %d", cpu);

	/*
	 * We remove it from the pidhash and the runqueue
	 * once we got the process:
	 */
	init_idle(idle, cpu);

	map_cpu_to_boot_apicid(cpu, apicid);

	idle->thread.eip = (unsigned long) start_secondary;

	unhash_process(idle);

	/* start_eip had better be page-aligned! */
	start_eip = setup_trampoline();

	/* So we see what's up   */
	printk("Booting processor %d/%d eip %lx\n", cpu, apicid, start_eip);
	stack_start.esp = (void *) (1024 + PAGE_SIZE + (char *)idle->thread_info);

	/*
	 * This grunge runs the startup process for
	 * the targeted processor.
	 */

	atomic_set(&init_deasserted, 0);

	Dprintk("Setting warm reset code and vector.\n");

	if (clustered_apic_mode) {
		/* stash the current NMI vector, so we can put things back */
		nmi_high = *((volatile unsigned short *) TRAMPOLINE_HIGH);
		nmi_low = *((volatile unsigned short *) TRAMPOLINE_LOW);
	} 

	CMOS_WRITE(0xa, 0xf);
	local_flush_tlb();
	Dprintk("1.\n");
	*((volatile unsigned short *) TRAMPOLINE_HIGH) = start_eip >> 4;
	Dprintk("2.\n");
	*((volatile unsigned short *) TRAMPOLINE_LOW) = start_eip & 0xf;
	Dprintk("3.\n");

	/*
	 * Be paranoid about clearing APIC errors.
	 */
	if (!clustered_apic_mode && APIC_INTEGRATED(apic_version[apicid])) {
		apic_read_around(APIC_SPIV);
		apic_write(APIC_ESR, 0);
		apic_read(APIC_ESR);
	}

	/*
	 * Status is now clean
	 */
	boot_error = 0;

	/*
	 * Starting actual IPI sequence...
	 */

	if (clustered_apic_mode)
		boot_error = wakeup_secondary_via_NMI(apicid);
	else 
		boot_error = wakeup_secondary_via_INIT(apicid, start_eip);

	if (!boot_error) {
		/*
		 * allow APs to start initializing.
		 */
		Dprintk("Before Callout %d.\n", cpu);
		set_bit(cpu, &cpu_callout_map);
		Dprintk("After Callout %d.\n", cpu);

		/*
		 * Wait 5s total for a response
		 */
		for (timeout = 0; timeout < 50000; timeout++) {
			if (test_bit(cpu, &cpu_callin_map))
				break;	/* It has booted */
			udelay(100);
		}

		if (test_bit(cpu, &cpu_callin_map)) {
			/* number CPUs logically, starting from 1 (BSP is 0) */
			Dprintk("OK.\n");
			printk("CPU%d: ", cpu);
			print_cpu_info(&cpu_data[cpu]);
			Dprintk("CPU has booted.\n");
		} else {
			boot_error= 1;
			if (*((volatile unsigned char *)phys_to_virt(8192))
					== 0xA5)
				/* trampoline started but...? */
				printk("Stuck ??\n");
			else
				/* trampoline code not run */
				printk("Not responding.\n");
#if APIC_DEBUG
			if (!clustered_apic_mode)
				inquire_remote_apic(apicid);
#endif
		}
	}
	if (boot_error) {
		/* Try to put things back the way they were before ... */
		unmap_cpu_to_boot_apicid(cpu, apicid);
		clear_bit(cpu, &cpu_callout_map); /* was set here (do_boot_cpu()) */
		clear_bit(cpu, &cpu_initialized); /* was set by cpu_init() */
		cpucount--;
	}

	/* mark "stuck" area as not stuck */
	*((volatile unsigned long *)phys_to_virt(8192)) = 0;

	if(clustered_apic_mode) {
		printk("Restoring NMI vector\n");
		*((volatile unsigned short *) TRAMPOLINE_HIGH) = nmi_high;
		*((volatile unsigned short *) TRAMPOLINE_LOW) = nmi_low;
	}
}

cycles_t cacheflush_time;
unsigned long cache_decay_ticks;

static void smp_tune_scheduling (void)
{
	unsigned long cachesize;       /* kB   */
	unsigned long bandwidth = 350; /* MB/s */
	/*
	 * Rough estimation for SMP scheduling, this is the number of
	 * cycles it takes for a fully memory-limited process to flush
	 * the SMP-local cache.
	 *
	 * (For a P5 this pretty much means we will choose another idle
	 *  CPU almost always at wakeup time (this is due to the small
	 *  L1 cache), on PIIs it's around 50-100 usecs, depending on
	 *  the cache size)
	 */

	if (!cpu_khz) {
		/*
		 * this basically disables processor-affinity
		 * scheduling on SMP without a TSC.
		 */
		cacheflush_time = 0;
		return;
	} else {
		cachesize = boot_cpu_data.x86_cache_size;
		if (cachesize == -1) {
			cachesize = 16; /* Pentiums, 2x8kB cache */
			bandwidth = 100;
		}

		cacheflush_time = (cpu_khz>>10) * (cachesize<<10) / bandwidth;
	}

	cache_decay_ticks = (long)cacheflush_time/cpu_khz * HZ / 1000;

	printk("per-CPU timeslice cutoff: %ld.%02ld usecs.\n",
		(long)cacheflush_time/(cpu_khz/1000),
		((long)cacheflush_time*100/(cpu_khz/1000)) % 100);
	printk("task migration cache decay timeout: %ld msecs.\n",
		(cache_decay_ticks + 1) * 1000 / HZ);
}

/*
 * Cycle through the processors sending APIC IPIs to boot each.
 */

extern int prof_multiplier[NR_CPUS];
extern int prof_old_multiplier[NR_CPUS];
extern int prof_counter[NR_CPUS];

static int boot_cpu_logical_apicid;
/* Where the IO area was mapped on multiquad, always 0 otherwise */
void *xquad_portio;

int cpu_sibling_map[NR_CPUS] __cacheline_aligned;

static void __init smp_boot_cpus(unsigned int max_cpus)
{
	int apicid, cpu, bit;

        if (clustered_apic_mode && (numnodes > 1)) {
                printk("Remapping cross-quad port I/O for %d quads\n",
			numnodes);
                printk("xquad_portio vaddr 0x%08lx, len %08lx\n",
                        (u_long) xquad_portio, 
			(u_long) numnodes * XQUAD_PORTIO_LEN);
                xquad_portio = ioremap (XQUAD_PORTIO_BASE, 
			numnodes * XQUAD_PORTIO_LEN);
        }

#ifdef CONFIG_MTRR
	/*  Must be done before other processors booted  */
	mtrr_init_boot_cpu ();
#endif
	/*
	 * Initialize the logical to physical CPU number mapping
	 * and the per-CPU profiling counter/multiplier
	 */

	for (cpu = 0; cpu < NR_CPUS; cpu++) {
		prof_counter[cpu] = 1;
		prof_old_multiplier[cpu] = 1;
		prof_multiplier[cpu] = 1;
	}

	init_cpu_to_apicid();

	/*
	 * Setup boot CPU information
	 */
	smp_store_cpu_info(0); /* Final full version of the data */
	printk("CPU%d: ", 0);
	print_cpu_info(&cpu_data[0]);

	/*
	 * We have the boot CPU online for sure.
	 */
	set_bit(0, &cpu_online_map);
	set_bit(0, &cpu_callout_map);
	boot_cpu_logical_apicid = logical_smp_processor_id();
	map_cpu_to_boot_apicid(0, boot_cpu_apicid);

	current_thread_info()->cpu = 0;
	smp_tune_scheduling();

	/*
	 * If we couldnt find an SMP configuration at boot time,
	 * get out of here now!
	 */
	if (!smp_found_config) {
		printk(KERN_NOTICE "SMP motherboard not detected.\n");
<<<<<<< HEAD
#ifndef CONFIG_VISWS
		io_apic_irqs = 0;
#endif
		phys_cpu_present_map = 1;
=======
		smpboot_clear_io_apic_irqs();
		cpu_online_map = phys_cpu_present_map = 1;
>>>>>>> 078cdc57
		if (APIC_init_uniprocessor())
			printk(KERN_NOTICE "Local APIC not detected."
					   " Using dummy APIC emulation.\n");
		return;
	}

	/*
	 * Should not be necessary because the MP table should list the boot
	 * CPU too, but we do it for the sake of robustness anyway.
	 * Makes no sense to do this check in clustered apic mode, so skip it
	 */
	if (!clustered_apic_mode && 
	    !test_bit(boot_cpu_physical_apicid, &phys_cpu_present_map)) {
		printk("weird, boot CPU (#%d) not listed by the BIOS.\n",
							boot_cpu_physical_apicid);
		phys_cpu_present_map |= (1 << hard_smp_processor_id());
	}

	/*
	 * If we couldn't find a local APIC, then get out of here now!
	 */
	if (APIC_INTEGRATED(apic_version[boot_cpu_physical_apicid]) && !cpu_has_apic) {
		printk(KERN_ERR "BIOS bug, local APIC #%d not detected!...\n",
			boot_cpu_physical_apicid);
		printk(KERN_ERR "... forcing use of dummy APIC emulation. (tell your hw vendor)\n");
<<<<<<< HEAD
#ifndef CONFIG_VISWS
		io_apic_irqs = 0;
#endif
		phys_cpu_present_map = 1;
		return;
=======
		smpboot_clear_io_apic_irqs();
		cpu_online_map = phys_cpu_present_map = 1;
		goto smp_done;
>>>>>>> 078cdc57
	}

	verify_local_APIC();

	/*
	 * If SMP should be disabled, then really disable it!
	 */
	if (!max_cpus) {
		smp_found_config = 0;
		printk(KERN_INFO "SMP mode deactivated, forcing use of dummy APIC emulation.\n");
<<<<<<< HEAD
#ifndef CONFIG_VISWS
		io_apic_irqs = 0;
#endif
		phys_cpu_present_map = 1;
		return;
=======
		smpboot_clear_io_apic_irqs();
		cpu_online_map = phys_cpu_present_map = 1;
		goto smp_done;
>>>>>>> 078cdc57
	}

	connect_bsp_APIC();
	setup_local_APIC();

	if (GET_APIC_ID(apic_read(APIC_ID)) != boot_cpu_physical_apicid)
		BUG();

	/*
	 * Scan the CPU present map and fire up the other CPUs via do_boot_cpu
	 *
	 * In clustered apic mode, phys_cpu_present_map is a constructed thus:
	 * bits 0-3 are quad0, 4-7 are quad1, etc. A perverse twist on the 
	 * clustered apic ID.
	 */
	Dprintk("CPU present map: %lx\n", phys_cpu_present_map);

	for (bit = 0; bit < NR_CPUS; bit++) {
		apicid = cpu_present_to_apicid(bit);
		/*
		 * Don't even attempt to start the boot CPU!
		 */
		if (apicid == boot_cpu_apicid)
			continue;

		if (!(phys_cpu_present_map & (1 << bit)))
			continue;
		if (max_cpus <= cpucount+1)
			continue;

		do_boot_cpu(apicid);

		/*
		 * Make sure we unmap all failed CPUs
		 */
		if ((boot_apicid_to_cpu(apicid) == -1) &&
				(phys_cpu_present_map & (1 << bit)))
			printk("CPU #%d not responding - cannot use it.\n",
								apicid);
	}

	/*
	 * Cleanup possible dangling ends...
	 */
	smpboot_setup_warm_reset_vector();

	/*
	 * Allow the user to impress friends.
	 */

	Dprintk("Before bogomips.\n");
	if (!cpucount) {
		printk(KERN_ERR "Error: only one processor found.\n");
	} else {
		unsigned long bogosum = 0;
		for (cpu = 0; cpu < NR_CPUS; cpu++)
			if (cpu_callout_map & (1<<cpu))
				bogosum += cpu_data[cpu].loops_per_jiffy;
		printk(KERN_INFO "Total of %d processors activated (%lu.%02lu BogoMIPS).\n",
			cpucount+1,
			bogosum/(500000/HZ),
			(bogosum/(5000/HZ))%100);
		Dprintk("Before bogocount - setting activated=1.\n");
	}

	if (smp_b_stepping)
		printk(KERN_WARNING "WARNING: SMP operation may be unreliable with B stepping processors.\n");
	Dprintk("Boot done.\n");

	/*
	 * If Hyper-Threading is avaialble, construct cpu_sibling_map[], so
	 * that we can tell the sibling CPU efficiently.
	 */
	if (cpu_has_ht && smp_num_siblings > 1) {
		for (cpu = 0; cpu < NR_CPUS; cpu++)
			cpu_sibling_map[cpu] = NO_PROC_ID;
		
		for (cpu = 0; cpu < NR_CPUS; cpu++) {
			int 	i;
			if (!test_bit(cpu, &cpu_callout_map)) continue;

			for (i = 0; i < NR_CPUS; i++) {
				if (i == cpu || !test_bit(i, &cpu_callout_map))
					continue;
				if (phys_proc_id[cpu] == phys_proc_id[i]) {
					cpu_sibling_map[cpu] = i;
					printk("cpu_sibling_map[%d] = %d\n", cpu, cpu_sibling_map[cpu]);
					break;
				}
			}
			if (cpu_sibling_map[cpu] == NO_PROC_ID) {
				smp_num_siblings = 1;
				printk(KERN_WARNING "WARNING: No sibling found for CPU %d.\n", cpu);
			}
		}
	}

	smpboot_setup_io_apic();

	setup_boot_APIC_clock();

	/*
	 * Synchronize the TSC with the AP
	 */
	if (cpu_has_tsc && cpucount)
		synchronize_tsc_bp();
}

/* These are wrappers to interface to the new boot process.  Someone
   who understands all this stuff should rewrite it properly. --RR 15/Jul/02 */
void __init smp_prepare_cpus(unsigned int max_cpus)
{
	smp_boot_cpus(max_cpus);
}

int __devinit __cpu_up(unsigned int cpu)
{
	/* This only works at boot for x86.  See "rewrite" above. */
	if (test_bit(cpu, &smp_commenced_mask))
		return -ENOSYS;

	/* In case one didn't come up */
	if (!test_bit(cpu, &cpu_callin_map))
		return -EIO;

	/* Unleash the CPU! */
	set_bit(cpu, &smp_commenced_mask);
	while (!test_bit(cpu, &cpu_online_map))
		mb();
	return 0;
}

void __init smp_cpus_done(unsigned int max_cpus)
{
	zap_low_mappings();
}

void __init smp_intr_init()
{
	/*
	 * IRQ0 must be given a fixed assignment and initialized,
	 * because it's used before the IO-APIC is set up.
	 */
	set_intr_gate(FIRST_DEVICE_VECTOR, interrupt[0]);

	/*
	 * The reschedule interrupt is a CPU-to-CPU reschedule-helper
	 * IPI, driven by wakeup.
	 */
	set_intr_gate(RESCHEDULE_VECTOR, reschedule_interrupt);

	/* IPI for invalidation */
	set_intr_gate(INVALIDATE_TLB_VECTOR, invalidate_interrupt);

	/* IPI for generic function call */
	set_intr_gate(CALL_FUNCTION_VECTOR, call_function_interrupt);

	/* thermal monitor LVT interrupt */
#ifdef CONFIG_X86_MCE_P4THERMAL
	set_intr_gate(THERMAL_APIC_VECTOR, thermal_interrupt);
#endif
}<|MERGE_RESOLUTION|>--- conflicted
+++ resolved
@@ -1022,15 +1022,8 @@
 	 */
 	if (!smp_found_config) {
 		printk(KERN_NOTICE "SMP motherboard not detected.\n");
-<<<<<<< HEAD
-#ifndef CONFIG_VISWS
-		io_apic_irqs = 0;
-#endif
+		smpboot_clear_io_apic_irqs();
 		phys_cpu_present_map = 1;
-=======
-		smpboot_clear_io_apic_irqs();
-		cpu_online_map = phys_cpu_present_map = 1;
->>>>>>> 078cdc57
 		if (APIC_init_uniprocessor())
 			printk(KERN_NOTICE "Local APIC not detected."
 					   " Using dummy APIC emulation.\n");
@@ -1056,17 +1049,9 @@
 		printk(KERN_ERR "BIOS bug, local APIC #%d not detected!...\n",
 			boot_cpu_physical_apicid);
 		printk(KERN_ERR "... forcing use of dummy APIC emulation. (tell your hw vendor)\n");
-<<<<<<< HEAD
-#ifndef CONFIG_VISWS
-		io_apic_irqs = 0;
-#endif
+		smpboot_clear_io_apic_irqs();
 		phys_cpu_present_map = 1;
 		return;
-=======
-		smpboot_clear_io_apic_irqs();
-		cpu_online_map = phys_cpu_present_map = 1;
-		goto smp_done;
->>>>>>> 078cdc57
 	}
 
 	verify_local_APIC();
@@ -1077,17 +1062,9 @@
 	if (!max_cpus) {
 		smp_found_config = 0;
 		printk(KERN_INFO "SMP mode deactivated, forcing use of dummy APIC emulation.\n");
-<<<<<<< HEAD
-#ifndef CONFIG_VISWS
-		io_apic_irqs = 0;
-#endif
+		smpboot_clear_io_apic_irqs();
 		phys_cpu_present_map = 1;
 		return;
-=======
-		smpboot_clear_io_apic_irqs();
-		cpu_online_map = phys_cpu_present_map = 1;
-		goto smp_done;
->>>>>>> 078cdc57
 	}
 
 	connect_bsp_APIC();
