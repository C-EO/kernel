/*
 *  linux/arch/i386/kernel/setup.c
 *
 *  Copyright (C) 1995  Linus Torvalds
 *
 *  Support of BIGMEM added by Gerhard Wichert, Siemens AG, July 1999
 *
 *  Memory region support
 *	David Parsons <orc@pell.chi.il.us>, July-August 1999
 *
 *  Added E820 sanitization routine (removes overlapping memory regions);
 *  Brian Moyle <bmoyle@mvista.com>, February 2001
 *
 * Moved CPU detection code to cpu/${cpu}.c
 *    Patrick Mochel <mochel@osdl.org>, March 2002
 *
 */

/*
 * This file handles the architecture-dependent parts of initialization
 */

#include <linux/sched.h>
#include <linux/mm.h>
#include <linux/tty.h>
#include <linux/ioport.h>
#include <linux/acpi.h>
#include <linux/apm_bios.h>
#ifdef CONFIG_BLK_DEV_RAM
#include <linux/blk.h>
#endif
#include <linux/bootmem.h>
#include <linux/seq_file.h>
#include <linux/console.h>
#include <linux/root_dev.h>
#include <linux/highmem.h>
#include <asm/e820.h>
#include <asm/mpspec.h>
<<<<<<< HEAD
#include <asm/setup.h>
=======
#include <asm/arch_hooks.h>
#include "setup_arch_pre.h"

static inline char * __init machine_specific_memory_setup(void);
>>>>>>> a582b049

/*
 * Machine setup..
 */

char ignore_irq13;		/* set if exception 16 works */
struct cpuinfo_x86 boot_cpu_data = { 0, 0, 0, 0, -1, 1, 0, 0, -1 };

unsigned long mmu_cr4_features;

int acpi_disabled __initdata = 0;

int MCA_bus;
/* for MCA, but anyone else can use it if they want */
unsigned int machine_id;
unsigned int machine_submodel_id;
unsigned int BIOS_revision;
unsigned int mca_pentium_flag;

/* For PCI or other memory-mapped resources */
unsigned long pci_mem_start = 0x10000000;

/* user-defined highmem size */
static unsigned int highmem_pages = -1;

/*
 * Setup options
 */
struct drive_info_struct { char dummy[32]; } drive_info;
struct screen_info screen_info;
struct apm_info apm_info;
struct sys_desc_table_struct {
	unsigned short length;
	unsigned char table[0];
};

struct e820map e820;

unsigned char aux_device_present;

extern void early_cpu_init(void);
extern void dmi_scan_machine(void);
extern int root_mountflags;
extern char _text, _etext, _edata, _end;
extern int blk_nohighio;
void __init visws_get_board_type_and_rev(void);

unsigned long saved_videomode;

#define RAMDISK_IMAGE_START_MASK  	0x07FF
#define RAMDISK_PROMPT_FLAG		0x8000
#define RAMDISK_LOAD_FLAG		0x4000	

static char command_line[COMMAND_LINE_SIZE];
       char saved_command_line[COMMAND_LINE_SIZE];

struct resource standard_io_resources[] = {
	{ "dma1", 0x00, 0x1f, IORESOURCE_BUSY },
	{ "pic1", 0x20, 0x3f, IORESOURCE_BUSY },
	{ "timer", 0x40, 0x5f, IORESOURCE_BUSY },
	{ "keyboard", 0x60, 0x6f, IORESOURCE_BUSY },
	{ "dma page reg", 0x80, 0x8f, IORESOURCE_BUSY },
	{ "pic2", 0xa0, 0xbf, IORESOURCE_BUSY },
	{ "dma2", 0xc0, 0xdf, IORESOURCE_BUSY },
	{ "fpu", 0xf0, 0xff, IORESOURCE_BUSY }
};
#ifdef CONFIG_MELAN
standard_io_resources[1] = { "pic1", 0x20, 0x21, IORESOURCE_BUSY };
standard_io_resources[5] = { "pic2", 0xa0, 0xa1, IORESOURCE_BUSY };
#endif

#define STANDARD_IO_RESOURCES (sizeof(standard_io_resources)/sizeof(struct resource))

static struct resource code_resource = { "Kernel code", 0x100000, 0 };
static struct resource data_resource = { "Kernel data", 0, 0 };
static struct resource vram_resource = { "Video RAM area", 0xa0000, 0xbffff, IORESOURCE_BUSY };

/* System ROM resources */
#define MAXROMS 6
static struct resource rom_resources[MAXROMS] = {
	{ "System ROM", 0xF0000, 0xFFFFF, IORESOURCE_BUSY },
	{ "Video ROM", 0xc0000, 0xc7fff, IORESOURCE_BUSY }
};

#define romsignature(x) (*(unsigned short *)(x) == 0xaa55)

static void __init probe_roms(void)
{
	int roms = 1;
	unsigned long base;
	unsigned char *romstart;

	request_resource(&iomem_resource, rom_resources+0);

	/* Video ROM is standard at C000:0000 - C7FF:0000, check signature */
	for (base = 0xC0000; base < 0xE0000; base += 2048) {
		romstart = isa_bus_to_virt(base);
		if (!romsignature(romstart))
			continue;
		request_resource(&iomem_resource, rom_resources + roms);
		roms++;
		break;
	}

	/* Extension roms at C800:0000 - DFFF:0000 */
	for (base = 0xC8000; base < 0xE0000; base += 2048) {
		unsigned long length;

		romstart = isa_bus_to_virt(base);
		if (!romsignature(romstart))
			continue;
		length = romstart[2] * 512;
		if (length) {
			unsigned int i;
			unsigned char chksum;

			chksum = 0;
			for (i = 0; i < length; i++)
				chksum += romstart[i];

			/* Good checksum? */
			if (!chksum) {
				rom_resources[roms].start = base;
				rom_resources[roms].end = base + length - 1;
				rom_resources[roms].name = "Extension ROM";
				rom_resources[roms].flags = IORESOURCE_BUSY;

				request_resource(&iomem_resource, rom_resources + roms);
				roms++;
				if (roms >= MAXROMS)
					return;
			}
		}
	}

	/* Final check for motherboard extension rom at E000:0000 */
	base = 0xE0000;
	romstart = isa_bus_to_virt(base);

	if (romsignature(romstart)) {
		rom_resources[roms].start = base;
		rom_resources[roms].end = base + 65535;
		rom_resources[roms].name = "Extension ROM";
		rom_resources[roms].flags = IORESOURCE_BUSY;

		request_resource(&iomem_resource, rom_resources + roms);
	}
}

static void __init limit_regions (unsigned long long size)
{
	int i;
	unsigned long long current_size = 0;

	for (i = 0; i < e820.nr_map; i++) {
		if (e820.map[i].type == E820_RAM) {
			current_size += e820.map[i].size;
			if (current_size >= size) {
				e820.map[i].size -= current_size-size;
				e820.nr_map = i + 1;
				return;
			}
		}
	}
}
static void __init add_memory_region(unsigned long long start,
                                  unsigned long long size, int type)
{
	int x = e820.nr_map;

	if (x == E820MAX) {
	    printk(KERN_ERR "Ooops! Too many entries in the memory map!\n");
	    return;
	}

	e820.map[x].addr = start;
	e820.map[x].size = size;
	e820.map[x].type = type;
	e820.nr_map++;
} /* add_memory_region */

#define E820_DEBUG	1

static void __init print_memory_map(char *who)
{
	int i;

	for (i = 0; i < e820.nr_map; i++) {
		printk(" %s: %016Lx - %016Lx ", who,
			e820.map[i].addr,
			e820.map[i].addr + e820.map[i].size);
		switch (e820.map[i].type) {
		case E820_RAM:	printk("(usable)\n");
				break;
		case E820_RESERVED:
				printk("(reserved)\n");
				break;
		case E820_ACPI:
				printk("(ACPI data)\n");
				break;
		case E820_NVS:
				printk("(ACPI NVS)\n");
				break;
		default:	printk("type %lu\n", e820.map[i].type);
				break;
		}
	}
}

/*
 * Sanitize the BIOS e820 map.
 *
 * Some e820 responses include overlapping entries.  The following 
 * replaces the original e820 map with a new one, removing overlaps.
 *
 */
struct change_member {
	struct e820entry *pbios; /* pointer to original bios entry */
	unsigned long long addr; /* address for this change point */
};
struct change_member change_point_list[2*E820MAX] __initdata;
struct change_member *change_point[2*E820MAX] __initdata;
struct e820entry *overlap_list[E820MAX] __initdata;
struct e820entry new_bios[E820MAX] __initdata;

static int __init sanitize_e820_map(struct e820entry * biosmap, char * pnr_map)
{
	struct change_member *change_tmp;
	unsigned long current_type, last_type;
	unsigned long long last_addr;
	int chgidx, still_changing;
	int overlap_entries;
	int new_bios_entry;
	int old_nr, new_nr;
	int i;

	/*
		Visually we're performing the following (1,2,3,4 = memory types)...

		Sample memory map (w/overlaps):
		   ____22__________________
		   ______________________4_
		   ____1111________________
		   _44_____________________
		   11111111________________
		   ____________________33__
		   ___________44___________
		   __________33333_________
		   ______________22________
		   ___________________2222_
		   _________111111111______
		   _____________________11_
		   _________________4______

		Sanitized equivalent (no overlap):
		   1_______________________
		   _44_____________________
		   ___1____________________
		   ____22__________________
		   ______11________________
		   _________1______________
		   __________3_____________
		   ___________44___________
		   _____________33_________
		   _______________2________
		   ________________1_______
		   _________________4______
		   ___________________2____
		   ____________________33__
		   ______________________4_
	*/

	/* if there's only one memory region, don't bother */
	if (*pnr_map < 2)
		return -1;

	old_nr = *pnr_map;

	/* bail out if we find any unreasonable addresses in bios map */
	for (i=0; i<old_nr; i++)
		if (biosmap[i].addr + biosmap[i].size < biosmap[i].addr)
			return -1;

	/* create pointers for initial change-point information (for sorting) */
	for (i=0; i < 2*old_nr; i++)
		change_point[i] = &change_point_list[i];

	/* record all known change-points (starting and ending addresses) */
	chgidx = 0;
	for (i=0; i < old_nr; i++)	{
		change_point[chgidx]->addr = biosmap[i].addr;
		change_point[chgidx++]->pbios = &biosmap[i];
		change_point[chgidx]->addr = biosmap[i].addr + biosmap[i].size;
		change_point[chgidx++]->pbios = &biosmap[i];
	}

	/* sort change-point list by memory addresses (low -> high) */
	still_changing = 1;
	while (still_changing)	{
		still_changing = 0;
		for (i=1; i < 2*old_nr; i++)  {
			/* if <current_addr> > <last_addr>, swap */
			/* or, if current=<start_addr> & last=<end_addr>, swap */
			if ((change_point[i]->addr < change_point[i-1]->addr) ||
				((change_point[i]->addr == change_point[i-1]->addr) &&
				 (change_point[i]->addr == change_point[i]->pbios->addr) &&
				 (change_point[i-1]->addr != change_point[i-1]->pbios->addr))
			   )
			{
				change_tmp = change_point[i];
				change_point[i] = change_point[i-1];
				change_point[i-1] = change_tmp;
				still_changing=1;
			}
		}
	}

	/* create a new bios memory map, removing overlaps */
	overlap_entries=0;	 /* number of entries in the overlap table */
	new_bios_entry=0;	 /* index for creating new bios map entries */
	last_type = 0;		 /* start with undefined memory type */
	last_addr = 0;		 /* start with 0 as last starting address */
	/* loop through change-points, determining affect on the new bios map */
	for (chgidx=0; chgidx < 2*old_nr; chgidx++)
	{
		/* keep track of all overlapping bios entries */
		if (change_point[chgidx]->addr == change_point[chgidx]->pbios->addr)
		{
			/* add map entry to overlap list (> 1 entry implies an overlap) */
			overlap_list[overlap_entries++]=change_point[chgidx]->pbios;
		}
		else
		{
			/* remove entry from list (order independent, so swap with last) */
			for (i=0; i<overlap_entries; i++)
			{
				if (overlap_list[i] == change_point[chgidx]->pbios)
					overlap_list[i] = overlap_list[overlap_entries-1];
			}
			overlap_entries--;
		}
		/* if there are overlapping entries, decide which "type" to use */
		/* (larger value takes precedence -- 1=usable, 2,3,4,4+=unusable) */
		current_type = 0;
		for (i=0; i<overlap_entries; i++)
			if (overlap_list[i]->type > current_type)
				current_type = overlap_list[i]->type;
		/* continue building up new bios map based on this information */
		if (current_type != last_type)	{
			if (last_type != 0)	 {
				new_bios[new_bios_entry].size =
					change_point[chgidx]->addr - last_addr;
				/* move forward only if the new size was non-zero */
				if (new_bios[new_bios_entry].size != 0)
					if (++new_bios_entry >= E820MAX)
						break; 	/* no more space left for new bios entries */
			}
			if (current_type != 0)	{
				new_bios[new_bios_entry].addr = change_point[chgidx]->addr;
				new_bios[new_bios_entry].type = current_type;
				last_addr=change_point[chgidx]->addr;
			}
			last_type = current_type;
		}
	}
	new_nr = new_bios_entry;   /* retain count for new bios entries */

	/* copy new bios mapping into original location */
	memcpy(biosmap, new_bios, new_nr*sizeof(struct e820entry));
	*pnr_map = new_nr;

	return 0;
}

/*
 * Copy the BIOS e820 map into a safe place.
 *
 * Sanity-check it while we're at it..
 *
 * If we're lucky and live on a modern system, the setup code
 * will have given us a memory map that we can use to properly
 * set up memory.  If we aren't, we'll fake a memory map.
 *
 * We check to see that the memory map contains at least 2 elements
 * before we'll use it, because the detection code in setup.S may
 * not be perfect and most every PC known to man has two memory
 * regions: one from 0 to 640k, and one from 1mb up.  (The IBM
 * thinkpad 560x, for example, does not cooperate with the memory
 * detection code.)
 */
static int __init copy_e820_map(struct e820entry * biosmap, int nr_map)
{
	/* Only one memory region (or negative)? Ignore it */
	if (nr_map < 2)
		return -1;

	do {
		unsigned long long start = biosmap->addr;
		unsigned long long size = biosmap->size;
		unsigned long long end = start + size;
		unsigned long type = biosmap->type;

		/* Overflow in 64 bits? Ignore the memory map. */
		if (start > end)
			return -1;

		/*
		 * Some BIOSes claim RAM in the 640k - 1M region.
		 * Not right. Fix it up.
		 */
		if (type == E820_RAM) {
			if (start < 0x100000ULL && end > 0xA0000ULL) {
				if (start < 0xA0000ULL)
					add_memory_region(start, 0xA0000ULL-start, type);
				if (end <= 0x100000ULL)
					continue;
				start = 0x100000ULL;
				size = end - start;
			}
		}
		add_memory_region(start, size, type);
	} while (biosmap++,--nr_map);
	return 0;
}

/*
 * Do NOT EVER look at the BIOS memory size location.
 * It does not work on many machines.
 */
#define LOWMEMSIZE()	(0x9f000)

static void __init setup_memory_region(void)
{
	char *who = machine_specific_memory_setup();

	printk(KERN_INFO "BIOS-provided physical RAM map:\n");
	print_memory_map(who);
} /* setup_memory_region */


static void __init parse_cmdline_early (char ** cmdline_p)
{
	char c = ' ', *to = command_line, *from = COMMAND_LINE;
	int len = 0;
	int userdef = 0;

	/* Save unparsed command line copy for /proc/cmdline */
	memcpy(saved_command_line, COMMAND_LINE, COMMAND_LINE_SIZE);
	saved_command_line[COMMAND_LINE_SIZE-1] = '\0';

	for (;;) {
		/*
		 * "mem=nopentium" disables the 4MB page tables.
		 * "mem=XXX[kKmM]" defines a memory region from HIGH_MEM
		 * to <mem>, overriding the bios size.
		 * "mem=XXX[KkmM]@XXX[KkmM]" defines a memory region from
		 * <start> to <start>+<mem>, overriding the bios size.
		 */
		if (c == ' ' && !memcmp(from, "mem=", 4)) {
			if (to != command_line)
				to--;
			if (!memcmp(from+4, "nopentium", 9)) {
				from += 9+4;
				clear_bit(X86_FEATURE_PSE, boot_cpu_data.x86_capability);
			} else if (!memcmp(from+4, "exactmap", 8)) {
				from += 8+4;
				e820.nr_map = 0;
				userdef = 1;
			} else {
				/* If the user specifies memory size, we
				 * limit the BIOS-provided memory map to
				 * that size. exactmap can be used to specify
				 * the exact map. mem=number can be used to
				 * trim the existing memory map.
				 */
				unsigned long long start_at, mem_size;
 
				mem_size = memparse(from+4, &from);
				if (*from == '@') {
					start_at = memparse(from+1, &from);
					add_memory_region(start_at, mem_size, E820_RAM);
				} else {
					limit_regions(mem_size);
					userdef=1;
				}
			}
		}

		/* "acpi=off" disables both ACPI table parsing and interpreter init */
		if (c == ' ' && !memcmp(from, "acpi=off", 8))
			acpi_disabled = 1;

		/*
		 * highmem=size forces highmem to be exactly 'size' bytes.
		 * This works even on boxes that have no highmem otherwise.
		 * This also works to reduce highmem size on bigger boxes.
		 */
		if (c == ' ' && !memcmp(from, "highmem=", 8))
			highmem_pages = memparse(from+8, &from) >> PAGE_SHIFT;
	
		c = *(from++);
		if (!c)
			break;
		if (COMMAND_LINE_SIZE <= ++len)
			break;
		*(to++) = c;
	}
	*to = '\0';
	*cmdline_p = command_line;
	if (userdef) {
		printk(KERN_INFO "user-defined physical RAM map:\n");
		print_memory_map("user");
	}
}

<<<<<<< HEAD
=======
void __init setup_arch(char **cmdline_p)
{
	unsigned long bootmap_size, low_mem_size;
	unsigned long start_pfn, max_low_pfn;
	int i;

	pre_setup_arch_hook();
	early_cpu_init();


 	ROOT_DEV = ORIG_ROOT_DEV;
 	drive_info = DRIVE_INFO;
 	screen_info = SCREEN_INFO;
#ifdef CONFIG_APM
	apm_info.bios = APM_BIOS_INFO;
#endif
	saved_videomode = VIDEO_MODE;
	printk("Video mode to be used for restore is %lx\n", saved_videomode);
	if( SYS_DESC_TABLE.length != 0 ) {
		MCA_bus = SYS_DESC_TABLE.table[3] &0x2;
		machine_id = SYS_DESC_TABLE.table[0];
		machine_submodel_id = SYS_DESC_TABLE.table[1];
		BIOS_revision = SYS_DESC_TABLE.table[2];
	}
	aux_device_present = AUX_DEVICE_INFO;

#ifdef CONFIG_BLK_DEV_RAM
	rd_image_start = RAMDISK_FLAGS & RAMDISK_IMAGE_START_MASK;
	rd_prompt = ((RAMDISK_FLAGS & RAMDISK_PROMPT_FLAG) != 0);
	rd_doload = ((RAMDISK_FLAGS & RAMDISK_LOAD_FLAG) != 0);
#endif
	ARCH_SETUP
	setup_memory_region();

	if (!MOUNT_ROOT_RDONLY)
		root_mountflags &= ~MS_RDONLY;
	init_mm.start_code = (unsigned long) &_text;
	init_mm.end_code = (unsigned long) &_etext;
	init_mm.end_data = (unsigned long) &_edata;
	init_mm.brk = (unsigned long) &_end;

	code_resource.start = virt_to_phys(&_text);
	code_resource.end = virt_to_phys(&_etext)-1;
	data_resource.start = virt_to_phys(&_etext);
	data_resource.end = virt_to_phys(&_edata)-1;

	parse_cmdline_early(cmdline_p);

#define PFN_UP(x)	(((x) + PAGE_SIZE-1) >> PAGE_SHIFT)
#define PFN_DOWN(x)	((x) >> PAGE_SHIFT)
#define PFN_PHYS(x)	((x) << PAGE_SHIFT)

>>>>>>> a582b049
/*
 * Find the highest page frame number we have available
 */
void __init find_max_pfn(void)
{
	int i;

	max_pfn = 0;
	for (i = 0; i < e820.nr_map; i++) {
		unsigned long start, end;
		/* RAM? */
		if (e820.map[i].type != E820_RAM)
			continue;
		start = PFN_UP(e820.map[i].addr);
		end = PFN_DOWN(e820.map[i].addr + e820.map[i].size);
		if (start >= end)
			continue;
		if (end > max_pfn)
			max_pfn = end;
	}
}

/*
 * Determine low and high memory ranges:
 */
unsigned long __init find_max_low_pfn(void)
{
	unsigned long max_low_pfn;

	max_low_pfn = max_pfn;
	if (max_low_pfn > MAXMEM_PFN) {
		if (highmem_pages == -1)
			highmem_pages = max_pfn - MAXMEM_PFN;
		if (highmem_pages + MAXMEM_PFN < max_pfn)
			max_pfn = MAXMEM_PFN + highmem_pages;
		if (highmem_pages + MAXMEM_PFN > max_pfn) {
			printk("only %luMB highmem pages available, ignoring highmem size of %uMB.\n", pages_to_mb(max_pfn - MAXMEM_PFN), pages_to_mb(highmem_pages));
			highmem_pages = 0;
		}
		max_low_pfn = MAXMEM_PFN;
#ifndef CONFIG_HIGHMEM
		/* Maximum memory usable is what is directly addressable */
		printk(KERN_WARNING "Warning only %ldMB will be used.\n",
					MAXMEM>>20);
		if (max_pfn > MAX_NONPAE_PFN)
			printk(KERN_WARNING "Use a PAE enabled kernel.\n");
		else
			printk(KERN_WARNING "Use a HIGHMEM enabled kernel.\n");
		max_pfn = MAXMEM_PFN;
#else /* !CONFIG_HIGHMEM */
#ifndef CONFIG_X86_PAE
		if (max_pfn > MAX_NONPAE_PFN) {
			max_pfn = MAX_NONPAE_PFN;
			printk(KERN_WARNING "Warning only 4GB will be used.\n");
			printk(KERN_WARNING "Use a PAE enabled kernel.\n");
		}
#endif /* !CONFIG_X86_PAE */
#endif /* !CONFIG_HIGHMEM */
	} else {
		if (highmem_pages == -1)
			highmem_pages = 0;
#if CONFIG_HIGHMEM
		if (highmem_pages >= max_pfn) {
			printk(KERN_ERR "highmem size specified (%uMB) is bigger than pages available (%luMB)!.\n", pages_to_mb(highmem_pages), pages_to_mb(max_pfn));
			highmem_pages = 0;
		}
		if (highmem_pages) {
			if (max_low_pfn-highmem_pages < 64*1024*1024/PAGE_SIZE){
				printk(KERN_ERR "highmem size %uMB results in smaller than 64MB lowmem, ignoring it.\n", pages_to_mb(highmem_pages));
				highmem_pages = 0;
			}
			max_low_pfn -= highmem_pages;
		}
#else
		if (highmem_pages)
			printk(KERN_ERR "ignoring highmem size on non-highmem kernel!\n");
#endif
	}
	return max_low_pfn;
}

#ifndef CONFIG_DISCONTIGMEM
/*
 * Register fully available low RAM pages with the bootmem allocator.
 */
static void __init register_bootmem_low_pages(unsigned long max_low_pfn)
{
	int i;

	for (i = 0; i < e820.nr_map; i++) {
		unsigned long curr_pfn, last_pfn, size;
		/*
		 * Reserve usable low memory
		 */
		if (e820.map[i].type != E820_RAM)
			continue;
		/*
		 * We are rounding up the start address of usable memory:
		 */
		curr_pfn = PFN_UP(e820.map[i].addr);
		if (curr_pfn >= max_low_pfn)
			continue;
		/*
		 * ... and at the end of the usable range downwards:
		 */
		last_pfn = PFN_DOWN(e820.map[i].addr + e820.map[i].size);

		if (last_pfn > max_low_pfn)
			last_pfn = max_low_pfn;

		/*
		 * .. finally, did all the rounding and playing
		 * around just make the area go away?
		 */
		if (last_pfn <= curr_pfn)
			continue;

		size = last_pfn - curr_pfn;
		free_bootmem(PFN_PHYS(curr_pfn), PFN_PHYS(size));
	}
}

static unsigned long __init setup_memory(void)
{
	unsigned long bootmap_size, start_pfn, max_low_pfn;

	/*
	 * partially used pages are not usable - thus
	 * we are rounding upwards:
	 */
	start_pfn = PFN_UP(__pa(&_end));

	find_max_pfn();

	max_low_pfn = find_max_low_pfn();

#ifdef CONFIG_HIGHMEM
	highstart_pfn = highend_pfn = max_pfn;
	if (max_pfn > max_low_pfn) {
		highstart_pfn = max_low_pfn;
	}
	printk(KERN_NOTICE "%ldMB HIGHMEM available.\n",
		pages_to_mb(highend_pfn - highstart_pfn));
#endif
	printk(KERN_NOTICE "%ldMB LOWMEM available.\n",
			pages_to_mb(max_low_pfn));
	/*
	 * Initialize the boot-time allocator (with low memory only):
	 */
	bootmap_size = init_bootmem(start_pfn, max_low_pfn);

	register_bootmem_low_pages(max_low_pfn);

	/*
	 * Reserve the bootmem bitmap itself as well. We do this in two
	 * steps (first step was init_bootmem()) because this catches
	 * the (very unlikely) case of us accidentally initializing the
	 * bootmem allocator with an invalid RAM area.
	 */
	reserve_bootmem(HIGH_MEMORY, (PFN_PHYS(start_pfn) +
			 bootmap_size + PAGE_SIZE-1) - (HIGH_MEMORY));

	/*
	 * reserve physical page 0 - it's a special BIOS page on many boxes,
	 * enabling clean reboots, SMP operation, laptop functions.
	 */
	reserve_bootmem(0, PAGE_SIZE);

#ifdef CONFIG_SMP
	/*
	 * But first pinch a few for the stack/trampoline stuff
	 * FIXME: Don't need the extra page at 4K, but need to fix
	 * trampoline before removing it. (see the GDT stuff)
	 */
	reserve_bootmem(PAGE_SIZE, PAGE_SIZE);
#endif
#ifdef CONFIG_ACPI_SLEEP
	/*
	 * Reserve low memory region for sleep support.
	 */
	acpi_reserve_bootmem();
#endif
#ifdef CONFIG_X86_FIND_SMP_CONFIG
	/*
	 * Find and reserve possible boot-time SMP configuration:
	 */
	find_smp_config();
#endif

#ifdef CONFIG_BLK_DEV_INITRD
	if (LOADER_TYPE && INITRD_START) {
		if (INITRD_START + INITRD_SIZE <= (max_low_pfn << PAGE_SHIFT)) {
			reserve_bootmem(INITRD_START, INITRD_SIZE);
			initrd_start =
				INITRD_START ? INITRD_START + PAGE_OFFSET : 0;
			initrd_end = initrd_start+INITRD_SIZE;
		}
		else {
			printk(KERN_ERR "initrd extends beyond end of memory "
			    "(0x%08lx > 0x%08lx)\ndisabling initrd\n",
			    INITRD_START + INITRD_SIZE,
			    max_low_pfn << PAGE_SHIFT);
			initrd_start = 0;
		}
	}
#endif
	return max_low_pfn;
}
#else
extern unsigned long setup_memory(void);
#endif /* !CONFIG_DISCONTIGMEM */

/*
 * Request address space for all standard RAM and ROM resources
 * and also for regions reported as reserved by the e820.
 */
static void __init register_memory(unsigned long max_low_pfn)
{
	unsigned long low_mem_size;
	int i;

	probe_roms();
	for (i = 0; i < e820.nr_map; i++) {
		struct resource *res;
		if (e820.map[i].addr + e820.map[i].size > 0x100000000ULL)
			continue;
		res = alloc_bootmem_low(sizeof(struct resource));
		switch (e820.map[i].type) {
		case E820_RAM:	res->name = "System RAM"; break;
		case E820_ACPI:	res->name = "ACPI Tables"; break;
		case E820_NVS:	res->name = "ACPI Non-volatile Storage"; break;
		default:	res->name = "reserved";
		}
		res->start = e820.map[i].addr;
		res->end = res->start + e820.map[i].size - 1;
		res->flags = IORESOURCE_MEM | IORESOURCE_BUSY;
		request_resource(&iomem_resource, res);
		if (e820.map[i].type == E820_RAM) {
			/*
			 *  We dont't know which RAM region contains kernel data,
			 *  so we try it repeatedly and let the resource manager
			 *  test it.
			 */
			request_resource(res, &code_resource);
			request_resource(res, &data_resource);
		}
	}
	request_resource(&iomem_resource, &vram_resource);

	/* request I/O space for devices used on all i[345]86 PCs */
	for (i = 0; i < STANDARD_IO_RESOURCES; i++)
		request_resource(&ioport_resource, standard_io_resources+i);

	/* Tell the PCI layer not to allocate too close to the RAM area.. */
	low_mem_size = ((max_low_pfn << PAGE_SHIFT) + 0xfffff) & ~0xfffff;
	if (low_mem_size > pci_mem_start)
		pci_mem_start = low_mem_size;
}

void __init setup_arch(char **cmdline_p)
{
	unsigned long max_low_pfn;

	early_cpu_init();

#ifdef CONFIG_VISWS
	visws_get_board_type_and_rev();
#endif

 	ROOT_DEV = ORIG_ROOT_DEV;
 	drive_info = DRIVE_INFO;
 	screen_info = SCREEN_INFO;
	apm_info.bios = APM_BIOS_INFO;
	saved_videomode = VIDEO_MODE;
	printk("Video mode to be used for restore is %lx\n", saved_videomode);
	if( SYS_DESC_TABLE.length != 0 ) {
		MCA_bus = SYS_DESC_TABLE.table[3] &0x2;
		machine_id = SYS_DESC_TABLE.table[0];
		machine_submodel_id = SYS_DESC_TABLE.table[1];
		BIOS_revision = SYS_DESC_TABLE.table[2];
	}
	aux_device_present = AUX_DEVICE_INFO;

#ifdef CONFIG_BLK_DEV_RAM
	rd_image_start = RAMDISK_FLAGS & RAMDISK_IMAGE_START_MASK;
	rd_prompt = ((RAMDISK_FLAGS & RAMDISK_PROMPT_FLAG) != 0);
	rd_doload = ((RAMDISK_FLAGS & RAMDISK_LOAD_FLAG) != 0);
#endif
	setup_memory_region();

	if (!MOUNT_ROOT_RDONLY)
		root_mountflags &= ~MS_RDONLY;
	init_mm.start_code = (unsigned long) &_text;
	init_mm.end_code = (unsigned long) &_etext;
	init_mm.end_data = (unsigned long) &_edata;
	init_mm.brk = (unsigned long) &_end;

	code_resource.start = virt_to_phys(&_text);
	code_resource.end = virt_to_phys(&_etext)-1;
	data_resource.start = virt_to_phys(&_etext);
	data_resource.end = virt_to_phys(&_edata)-1;

	parse_cmdline_early(cmdline_p);

	max_low_pfn = setup_memory();

	/*
	 * NOTE: before this point _nobody_ is allowed to allocate
	 * any memory using the bootmem allocator.
	 */

#ifdef CONFIG_SMP
	smp_alloc_memory(); /* AP processor realmode stacks in low memory*/
#endif
	paging_init();
#ifdef CONFIG_ACPI_BOOT
	/*
	 * Parse the ACPI tables for possible boot-time SMP configuration.
	 */
	if (!acpi_disabled)
		acpi_boot_init(*cmdline_p);
#endif
#ifdef CONFIG_X86_LOCAL_APIC
	if (smp_found_config)
		get_smp_config();
#endif

	register_memory(max_low_pfn);

#ifdef CONFIG_VT
#if defined(CONFIG_VGA_CONSOLE)
	conswitchp = &vga_con;
#elif defined(CONFIG_DUMMY_CONSOLE)
	conswitchp = &dummy_con;
#endif
#endif
	dmi_scan_machine();
}

static int __init highio_setup(char *str)
{
	printk("i386: disabling HIGHMEM block I/O\n");
	blk_nohighio = 1;
	return 1;
}
__setup("nohighio", highio_setup);
 

#include "setup_arch_post.h"
/*
 * Local Variables:
 * mode:c
 * c-file-style:"k&r"
 * c-basic-offset:8
 * End:
 */<|MERGE_RESOLUTION|>--- conflicted
+++ resolved
@@ -36,14 +36,11 @@
 #include <linux/highmem.h>
 #include <asm/e820.h>
 #include <asm/mpspec.h>
-<<<<<<< HEAD
 #include <asm/setup.h>
-=======
 #include <asm/arch_hooks.h>
 #include "setup_arch_pre.h"
 
 static inline char * __init machine_specific_memory_setup(void);
->>>>>>> a582b049
 
 /*
  * Machine setup..
@@ -559,61 +556,6 @@
 	}
 }
 
-<<<<<<< HEAD
-=======
-void __init setup_arch(char **cmdline_p)
-{
-	unsigned long bootmap_size, low_mem_size;
-	unsigned long start_pfn, max_low_pfn;
-	int i;
-
-	pre_setup_arch_hook();
-	early_cpu_init();
-
-
- 	ROOT_DEV = ORIG_ROOT_DEV;
- 	drive_info = DRIVE_INFO;
- 	screen_info = SCREEN_INFO;
-#ifdef CONFIG_APM
-	apm_info.bios = APM_BIOS_INFO;
-#endif
-	saved_videomode = VIDEO_MODE;
-	printk("Video mode to be used for restore is %lx\n", saved_videomode);
-	if( SYS_DESC_TABLE.length != 0 ) {
-		MCA_bus = SYS_DESC_TABLE.table[3] &0x2;
-		machine_id = SYS_DESC_TABLE.table[0];
-		machine_submodel_id = SYS_DESC_TABLE.table[1];
-		BIOS_revision = SYS_DESC_TABLE.table[2];
-	}
-	aux_device_present = AUX_DEVICE_INFO;
-
-#ifdef CONFIG_BLK_DEV_RAM
-	rd_image_start = RAMDISK_FLAGS & RAMDISK_IMAGE_START_MASK;
-	rd_prompt = ((RAMDISK_FLAGS & RAMDISK_PROMPT_FLAG) != 0);
-	rd_doload = ((RAMDISK_FLAGS & RAMDISK_LOAD_FLAG) != 0);
-#endif
-	ARCH_SETUP
-	setup_memory_region();
-
-	if (!MOUNT_ROOT_RDONLY)
-		root_mountflags &= ~MS_RDONLY;
-	init_mm.start_code = (unsigned long) &_text;
-	init_mm.end_code = (unsigned long) &_etext;
-	init_mm.end_data = (unsigned long) &_edata;
-	init_mm.brk = (unsigned long) &_end;
-
-	code_resource.start = virt_to_phys(&_text);
-	code_resource.end = virt_to_phys(&_etext)-1;
-	data_resource.start = virt_to_phys(&_etext);
-	data_resource.end = virt_to_phys(&_edata)-1;
-
-	parse_cmdline_early(cmdline_p);
-
-#define PFN_UP(x)	(((x) + PAGE_SIZE-1) >> PAGE_SHIFT)
-#define PFN_DOWN(x)	((x) >> PAGE_SHIFT)
-#define PFN_PHYS(x)	((x) << PAGE_SHIFT)
-
->>>>>>> a582b049
 /*
  * Find the highest page frame number we have available
  */
@@ -877,11 +819,8 @@
 {
 	unsigned long max_low_pfn;
 
+	pre_setup_arch_hook();
 	early_cpu_init();
-
-#ifdef CONFIG_VISWS
-	visws_get_board_type_and_rev();
-#endif
 
  	ROOT_DEV = ORIG_ROOT_DEV;
  	drive_info = DRIVE_INFO;
@@ -902,6 +841,7 @@
 	rd_prompt = ((RAMDISK_FLAGS & RAMDISK_PROMPT_FLAG) != 0);
 	rd_doload = ((RAMDISK_FLAGS & RAMDISK_LOAD_FLAG) != 0);
 #endif
+	ARCH_SETUP
 	setup_memory_region();
 
 	if (!MOUNT_ROOT_RDONLY)
