--- conflicted
+++ resolved
@@ -51,10 +51,6 @@
 #include "setup_arch_pre.h"
 #include <bios_ebda.h>
 
-#ifdef CONFIG_X86_LOCAL_APIC
-extern int enable_local_apic;
-#endif
-
 /* This value is set up by the early boot code to point to the value
    immediately after the boot time page tables.  It contains a *physical*
    address, and must not be in the .bss segment! */
@@ -100,11 +96,6 @@
 
 /* For PCI or other memory-mapped resources */
 unsigned long pci_mem_start = 0x10000000;
-
-/* reserved mapping space for vmalloc and ioremap */
-unsigned long vmalloc_reserve = __VMALLOC_RESERVE_DEFAULT;
-EXPORT_SYMBOL(vmalloc_reserve);
-static unsigned long vm_reserve __initdata = -1;
 
 /* user-defined highmem size */
 static unsigned int highmem_pages = -1;
@@ -777,7 +768,7 @@
 		}
 
 		/* Limit ACPI just to boot-time to enable HT */
-		else if (!memcmp(from, "acpi=ht", 7) || !memcmp(from,"acpi=oldboot",12)) {
+		else if (!memcmp(from, "acpi=ht", 7)) {
 			if (!acpi_force)
 				disable_acpi();
 			acpi_ht = 1;
@@ -811,20 +802,8 @@
 
 #ifdef CONFIG_X86_LOCAL_APIC
 		/* disable IO-APIC */
-		else if (c == ' ' && !memcmp(from, "noapic", 6))
+		else if (!memcmp(from, "noapic", 6))
 			disable_ioapic_setup();
-		else if (c == ' ' && !memcmp(from, "apic", 4)) {
-		     extern int apic_enable(char *);
-		     apic_enable(from); 
-		}
-		else if (c == ' ' && !memcmp(from, "lapic", 5)) { 
-		     extern int lapic_enable(char *str);
-		     lapic_enable(from);
-		} 
-		else if (c == ' ' && !memcmp(from, "nolapic", 7)) { 
-		     extern int lapic_enable(char *str);
-		     lapic_disable(from);
-		}
 #endif /* CONFIG_X86_LOCAL_APIC */
 #endif /* CONFIG_ACPI_BOOT */
 
@@ -835,17 +814,6 @@
 		 */
 		if (c == ' ' && !memcmp(from, "highmem=", 8))
 			highmem_pages = memparse(from+8, &from) >> PAGE_SHIFT;
-<<<<<<< HEAD
-
-		/*
-		 * vm_reserve=size forces to reserve 'size' bytes for vmalloc and
-		 * ioremap areas minimum is 32 MB maximum is 800 MB
-		 * the default without vm_reserve depends on the total amount of
-		 * memory the minimum default is 128 MB
-		 */
-		if (c == ' ' && !memcmp(from, "vm_reserve=", 11))
-			vm_reserve = memparse(from+11, &from);
-=======
 	
 		/*
 		 * vmalloc=size forces the vmalloc area to be exactly 'size'
@@ -854,7 +822,6 @@
 		 */
 		if (c == ' ' && !memcmp(from, "vmalloc=", 8))
 			__VMALLOC_RESERVE = memparse(from+8, &from);
->>>>>>> 9d53e4dd
 
 		c = *(from++);
 		if (!c)
@@ -1060,28 +1027,7 @@
 	start_pfn = PFN_UP(init_pg_tables_end);
 
 	find_max_pfn();
-	
-	/* 
-	 * calculate the default size of vmalloc/ioremap area
-	 * overwrite with the value of the vm_reserve= option
-	 * if set
-	 */
-
-	if (max_pfn >= PFN_UP(KERNEL_MAXMEM - __VMALLOC_RESERVE_DEFAULT))
-		vmalloc_reserve = __VMALLOC_RESERVE_DEFAULT;
-	else
-		vmalloc_reserve = KERNEL_MAXMEM - PFN_PHYS(max_pfn);
-	if (vm_reserve != -1) {
-		if (vm_reserve < __VMALLOC_RESERVE_MIN)
-			vm_reserve = __VMALLOC_RESERVE_MIN;
-		if (vm_reserve > __VMALLOC_RESERVE_MAX)
-			vm_reserve = __VMALLOC_RESERVE_MAX;
-		vmalloc_reserve = vm_reserve;
-	}
-	
-        printk(KERN_NOTICE "%ldMB vmalloc/ioremap area available.\n",
-                        vmalloc_reserve>>20);
-                        	
+
 	max_low_pfn = find_max_low_pfn();
 
 #ifdef CONFIG_HIGHMEM
@@ -1141,7 +1087,6 @@
 	acpi_reserve_bootmem();
 #endif
 #ifdef CONFIG_X86_FIND_SMP_CONFIG
-	if (enable_local_apic >= 0) 
 	/*
 	 * Find and reserve possible boot-time SMP configuration:
 	 */
@@ -1462,7 +1407,7 @@
 	acpi_boot_init();
 
 #ifdef CONFIG_X86_LOCAL_APIC
-	if (smp_found_config && enable_local_apic >= 0)
+	if (smp_found_config)
 		get_smp_config();
 #endif
 
