--- conflicted
+++ resolved
@@ -226,16 +226,11 @@
 
         if (likely(sz == -1 || sz >= n))
                 ret = __copy_from_user(to, from, n);
-<<<<<<< HEAD
-        else
-                copy_from_user_overflow();
-=======
         else if (!__builtin_constant_p(n))
 		copy_user_overflow(sz, n);
 	else
                 __bad_copy_user();
 
->>>>>>> 29e106ae
 	if (unlikely(ret))
 		memset(to + (n - ret), 0, ret);
         return ret;
