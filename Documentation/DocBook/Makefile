--- conflicted
+++ resolved
@@ -5,8 +5,6 @@
 # to document the SRC - and how to read it.
 # To add a new book the only step required is to add the book to the
 # list of DOCBOOKS.
-
-ifeq ($(IGNORE_DOCBOOKS),)
 
 DOCBOOKS := z8530book.xml device-drivers.xml \
 	    kernel-hacking.xml kernel-locking.xml deviceiobook.xml \
@@ -19,8 +17,6 @@
 	    tracepoint.xml w1.xml \
 	    writing_musb_glue_layer.xml crypto-API.xml iio.xml
 
-<<<<<<< HEAD
-=======
 ifeq ($(DOCBOOKS),)
 
 # Skip DocBook build if the user explicitly requested no DOCBOOKS.
@@ -29,7 +25,6 @@
 
 else
 
->>>>>>> 29b4817d
 ###
 # The build process is as follows (targets):
 #              (xmldocs) [by docproc]
@@ -225,20 +220,7 @@
 	       -e "s/>/\\&gt;/g";     \
 	   echo "</programlisting>")  > $@
 
-<<<<<<< HEAD
-else
-
-htmldocs:
-pdfdocs:
-psdocs:
-xmldocs:
-installmandocs:
-
-endif # IGNORE_DOCBOOKS
-
-=======
 endif # DOCBOOKS=""
->>>>>>> 29b4817d
 
 ###
 # Help targets as used by the top-level makefile
@@ -255,11 +237,7 @@
 	@echo  '  make DOCBOOKS="s1.xml s2.xml" [target] Generate only docs s1.xml s2.xml'
 	@echo  '  valid values for DOCBOOKS are: $(DOCBOOKS)'
 	@echo
-<<<<<<< HEAD
-	@echo  "  make IGNORE_DOCBOOKS=1 [target] Don't generate docs from Docbook"
-=======
 	@echo  "  make DOCBOOKS=\"\" [target] Don't generate docs from Docbook"
->>>>>>> 29b4817d
 	@echo  '     This is useful to generate only the ReST docs (Sphinx)'
 
 
