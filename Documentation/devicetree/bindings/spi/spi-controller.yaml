--- conflicted
+++ resolved
@@ -79,18 +79,7 @@
     description:
       The SPI controller acts as a slave, instead of a master.
 
-<<<<<<< HEAD
-oneOf:
-  - required:
-      - "#address-cells"
-  - required:
-      - spi-slave
-
-patternProperties:
-  "^slave$":
-=======
   slave:
->>>>>>> 7d2a07b7
     type: object
 
     properties:
