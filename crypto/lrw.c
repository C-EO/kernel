--- conflicted
+++ resolved
@@ -290,11 +290,7 @@
 	crypto_free_skcipher(ctx->child);
 }
 
-<<<<<<< HEAD
-static void crypto_lrw_free(struct skcipher_instance *inst)
-=======
 static void lrw_free_instance(struct skcipher_instance *inst)
->>>>>>> 7d2a07b7
 {
 	crypto_drop_skcipher(skcipher_instance_ctx(inst));
 	kfree(inst);
@@ -400,11 +396,7 @@
 	inst->alg.encrypt = lrw_encrypt;
 	inst->alg.decrypt = lrw_decrypt;
 
-<<<<<<< HEAD
-	inst->free = crypto_lrw_free;
-=======
 	inst->free = lrw_free_instance;
->>>>>>> 7d2a07b7
 
 	err = skcipher_register_instance(tmpl, inst);
 	if (err) {
