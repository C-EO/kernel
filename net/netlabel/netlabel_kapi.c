/*
 * NetLabel Kernel API
 *
 * This file defines the kernel API for the NetLabel system.  The NetLabel
 * system manages static and dynamic label mappings for network protocols such
 * as CIPSO and RIPSO.
 *
 * Author: Paul Moore <paul@paul-moore.com>
 *
 */

/*
 * (c) Copyright Hewlett-Packard Development Company, L.P., 2006, 2008
 *
 * This program is free software;  you can redistribute it and/or modify
 * it under the terms of the GNU General Public License as published by
 * the Free Software Foundation; either version 2 of the License, or
 * (at your option) any later version.
 *
 * This program is distributed in the hope that it will be useful,
 * but WITHOUT ANY WARRANTY;  without even the implied warranty of
 * MERCHANTABILITY or FITNESS FOR A PARTICULAR PURPOSE.  See
 * the GNU General Public License for more details.
 *
 * You should have received a copy of the GNU General Public License
 * along with this program;  if not, see <http://www.gnu.org/licenses/>.
 *
 */

#include <linux/init.h>
#include <linux/types.h>
#include <linux/slab.h>
#include <linux/audit.h>
#include <linux/in.h>
#include <linux/in6.h>
#include <net/ip.h>
#include <net/ipv6.h>
#include <net/netlabel.h>
#include <net/cipso_ipv4.h>
#include <net/calipso.h>
#include <asm/bug.h>
#include <linux/atomic.h>

#include "netlabel_domainhash.h"
#include "netlabel_unlabeled.h"
#include "netlabel_cipso_v4.h"
#include "netlabel_calipso.h"
#include "netlabel_user.h"
#include "netlabel_mgmt.h"
#include "netlabel_addrlist.h"

/*
 * Configuration Functions
 */

/**
 * netlbl_cfg_map_del - Remove a NetLabel/LSM domain mapping
 * @domain: the domain mapping to remove
 * @family: address family
 * @addr: IP address
 * @mask: IP address mask
 * @audit_info: NetLabel audit information
 *
 * Description:
 * Removes a NetLabel/LSM domain mapping.  A @domain value of NULL causes the
 * default domain mapping to be removed.  Returns zero on success, negative
 * values on failure.
 *
 */
int netlbl_cfg_map_del(const char *domain,
		       u16 family,
		       const void *addr,
		       const void *mask,
		       struct netlbl_audit *audit_info)
{
	if (addr == NULL && mask == NULL) {
		return netlbl_domhsh_remove(domain, family, audit_info);
	} else if (addr != NULL && mask != NULL) {
		switch (family) {
		case AF_INET:
			return netlbl_domhsh_remove_af4(domain, addr, mask,
							audit_info);
#if IS_ENABLED(CONFIG_IPV6)
		case AF_INET6:
			return netlbl_domhsh_remove_af6(domain, addr, mask,
							audit_info);
#endif /* IPv6 */
		default:
			return -EPFNOSUPPORT;
		}
	} else
		return -EINVAL;
}

/**
 * netlbl_cfg_unlbl_map_add - Add a new unlabeled mapping
 * @domain: the domain mapping to add
 * @family: address family
 * @addr: IP address
 * @mask: IP address mask
 * @audit_info: NetLabel audit information
 *
 * Description:
 * Adds a new unlabeled NetLabel/LSM domain mapping.  A @domain value of NULL
 * causes a new default domain mapping to be added.  Returns zero on success,
 * negative values on failure.
 *
 */
int netlbl_cfg_unlbl_map_add(const char *domain,
			     u16 family,
			     const void *addr,
			     const void *mask,
			     struct netlbl_audit *audit_info)
{
	int ret_val = -ENOMEM;
	struct netlbl_dom_map *entry;
	struct netlbl_domaddr_map *addrmap = NULL;
	struct netlbl_domaddr4_map *map4 = NULL;
	struct netlbl_domaddr6_map *map6 = NULL;

	entry = kzalloc(sizeof(*entry), GFP_ATOMIC);
	if (entry == NULL)
		return -ENOMEM;
	if (domain != NULL) {
		entry->domain = kstrdup(domain, GFP_ATOMIC);
		if (entry->domain == NULL)
			goto cfg_unlbl_map_add_failure;
	}
	entry->family = family;

	if (addr == NULL && mask == NULL)
		entry->def.type = NETLBL_NLTYPE_UNLABELED;
	else if (addr != NULL && mask != NULL) {
		addrmap = kzalloc(sizeof(*addrmap), GFP_ATOMIC);
		if (addrmap == NULL)
			goto cfg_unlbl_map_add_failure;
		INIT_LIST_HEAD(&addrmap->list4);
		INIT_LIST_HEAD(&addrmap->list6);

		switch (family) {
		case AF_INET: {
			const struct in_addr *addr4 = addr;
			const struct in_addr *mask4 = mask;
			map4 = kzalloc(sizeof(*map4), GFP_ATOMIC);
			if (map4 == NULL)
				goto cfg_unlbl_map_add_failure;
			map4->def.type = NETLBL_NLTYPE_UNLABELED;
			map4->list.addr = addr4->s_addr & mask4->s_addr;
			map4->list.mask = mask4->s_addr;
			map4->list.valid = 1;
			ret_val = netlbl_af4list_add(&map4->list,
						     &addrmap->list4);
			if (ret_val != 0)
				goto cfg_unlbl_map_add_failure;
			break;
			}
#if IS_ENABLED(CONFIG_IPV6)
		case AF_INET6: {
			const struct in6_addr *addr6 = addr;
			const struct in6_addr *mask6 = mask;
			map6 = kzalloc(sizeof(*map6), GFP_ATOMIC);
			if (map6 == NULL)
				goto cfg_unlbl_map_add_failure;
			map6->def.type = NETLBL_NLTYPE_UNLABELED;
			map6->list.addr = *addr6;
			map6->list.addr.s6_addr32[0] &= mask6->s6_addr32[0];
			map6->list.addr.s6_addr32[1] &= mask6->s6_addr32[1];
			map6->list.addr.s6_addr32[2] &= mask6->s6_addr32[2];
			map6->list.addr.s6_addr32[3] &= mask6->s6_addr32[3];
			map6->list.mask = *mask6;
			map6->list.valid = 1;
			ret_val = netlbl_af6list_add(&map6->list,
						     &addrmap->list6);
			if (ret_val != 0)
				goto cfg_unlbl_map_add_failure;
			break;
			}
#endif /* IPv6 */
		default:
			goto cfg_unlbl_map_add_failure;
		}

		entry->def.addrsel = addrmap;
		entry->def.type = NETLBL_NLTYPE_ADDRSELECT;
	} else {
		ret_val = -EINVAL;
		goto cfg_unlbl_map_add_failure;
	}

	ret_val = netlbl_domhsh_add(entry, audit_info);
	if (ret_val != 0)
		goto cfg_unlbl_map_add_failure;

	return 0;

cfg_unlbl_map_add_failure:
	kfree(entry->domain);
	kfree(entry);
	kfree(addrmap);
	kfree(map4);
	kfree(map6);
	return ret_val;
}


/**
 * netlbl_cfg_unlbl_static_add - Adds a new static label
 * @net: network namespace
 * @dev_name: interface name
 * @addr: IP address in network byte order (struct in[6]_addr)
 * @mask: address mask in network byte order (struct in[6]_addr)
 * @family: address family
 * @secid: LSM secid value for the entry
 * @audit_info: NetLabel audit information
 *
 * Description:
 * Adds a new NetLabel static label to be used when protocol provided labels
 * are not present on incoming traffic.  If @dev_name is NULL then the default
 * interface will be used.  Returns zero on success, negative values on failure.
 *
 */
int netlbl_cfg_unlbl_static_add(struct net *net,
				const char *dev_name,
				const void *addr,
				const void *mask,
				u16 family,
				u32 secid,
				struct netlbl_audit *audit_info)
{
	u32 addr_len;

	switch (family) {
	case AF_INET:
		addr_len = sizeof(struct in_addr);
		break;
#if IS_ENABLED(CONFIG_IPV6)
	case AF_INET6:
		addr_len = sizeof(struct in6_addr);
		break;
#endif /* IPv6 */
	default:
		return -EPFNOSUPPORT;
	}

	return netlbl_unlhsh_add(net,
				 dev_name, addr, mask, addr_len,
				 secid, audit_info);
}

/**
 * netlbl_cfg_unlbl_static_del - Removes an existing static label
 * @net: network namespace
 * @dev_name: interface name
 * @addr: IP address in network byte order (struct in[6]_addr)
 * @mask: address mask in network byte order (struct in[6]_addr)
 * @family: address family
 * @audit_info: NetLabel audit information
 *
 * Description:
 * Removes an existing NetLabel static label used when protocol provided labels
 * are not present on incoming traffic.  If @dev_name is NULL then the default
 * interface will be used.  Returns zero on success, negative values on failure.
 *
 */
int netlbl_cfg_unlbl_static_del(struct net *net,
				const char *dev_name,
				const void *addr,
				const void *mask,
				u16 family,
				struct netlbl_audit *audit_info)
{
	u32 addr_len;

	switch (family) {
	case AF_INET:
		addr_len = sizeof(struct in_addr);
		break;
#if IS_ENABLED(CONFIG_IPV6)
	case AF_INET6:
		addr_len = sizeof(struct in6_addr);
		break;
#endif /* IPv6 */
	default:
		return -EPFNOSUPPORT;
	}

	return netlbl_unlhsh_remove(net,
				    dev_name, addr, mask, addr_len,
				    audit_info);
}

/**
 * netlbl_cfg_cipsov4_add - Add a new CIPSOv4 DOI definition
 * @doi_def: CIPSO DOI definition
 * @audit_info: NetLabel audit information
 *
 * Description:
 * Add a new CIPSO DOI definition as defined by @doi_def.  Returns zero on
 * success and negative values on failure.
 *
 */
int netlbl_cfg_cipsov4_add(struct cipso_v4_doi *doi_def,
			   struct netlbl_audit *audit_info)
{
	return cipso_v4_doi_add(doi_def, audit_info);
}

/**
 * netlbl_cfg_cipsov4_del - Remove an existing CIPSOv4 DOI definition
 * @doi: CIPSO DOI
 * @audit_info: NetLabel audit information
 *
 * Description:
 * Remove an existing CIPSO DOI definition matching @doi.  Returns zero on
 * success and negative values on failure.
 *
 */
void netlbl_cfg_cipsov4_del(u32 doi, struct netlbl_audit *audit_info)
{
	cipso_v4_doi_remove(doi, audit_info);
}

/**
 * netlbl_cfg_cipsov4_map_add - Add a new CIPSOv4 DOI mapping
 * @doi: the CIPSO DOI
 * @domain: the domain mapping to add
 * @addr: IP address
 * @mask: IP address mask
 * @audit_info: NetLabel audit information
 *
 * Description:
 * Add a new NetLabel/LSM domain mapping for the given CIPSO DOI to the NetLabel
 * subsystem.  A @domain value of NULL adds a new default domain mapping.
 * Returns zero on success, negative values on failure.
 *
 */
int netlbl_cfg_cipsov4_map_add(u32 doi,
			       const char *domain,
			       const struct in_addr *addr,
			       const struct in_addr *mask,
			       struct netlbl_audit *audit_info)
{
	int ret_val = -ENOMEM;
	struct cipso_v4_doi *doi_def;
	struct netlbl_dom_map *entry;
	struct netlbl_domaddr_map *addrmap = NULL;
	struct netlbl_domaddr4_map *addrinfo = NULL;

	doi_def = cipso_v4_doi_getdef(doi);
	if (doi_def == NULL)
		return -ENOENT;

	entry = kzalloc(sizeof(*entry), GFP_ATOMIC);
	if (entry == NULL)
		goto out_entry;
	entry->family = AF_INET;
	if (domain != NULL) {
		entry->domain = kstrdup(domain, GFP_ATOMIC);
		if (entry->domain == NULL)
			goto out_domain;
	}

	if (addr == NULL && mask == NULL) {
		entry->def.cipso = doi_def;
		entry->def.type = NETLBL_NLTYPE_CIPSOV4;
	} else if (addr != NULL && mask != NULL) {
		addrmap = kzalloc(sizeof(*addrmap), GFP_ATOMIC);
		if (addrmap == NULL)
			goto out_addrmap;
		INIT_LIST_HEAD(&addrmap->list4);
		INIT_LIST_HEAD(&addrmap->list6);

		addrinfo = kzalloc(sizeof(*addrinfo), GFP_ATOMIC);
		if (addrinfo == NULL)
			goto out_addrinfo;
		addrinfo->def.cipso = doi_def;
		addrinfo->def.type = NETLBL_NLTYPE_CIPSOV4;
		addrinfo->list.addr = addr->s_addr & mask->s_addr;
		addrinfo->list.mask = mask->s_addr;
		addrinfo->list.valid = 1;
		ret_val = netlbl_af4list_add(&addrinfo->list, &addrmap->list4);
		if (ret_val != 0)
			goto cfg_cipsov4_map_add_failure;

		entry->def.addrsel = addrmap;
		entry->def.type = NETLBL_NLTYPE_ADDRSELECT;
	} else {
		ret_val = -EINVAL;
		goto out_addrmap;
	}

	ret_val = netlbl_domhsh_add(entry, audit_info);
	if (ret_val != 0)
		goto cfg_cipsov4_map_add_failure;

	return 0;

cfg_cipsov4_map_add_failure:
	kfree(addrinfo);
out_addrinfo:
	kfree(addrmap);
out_addrmap:
	kfree(entry->domain);
out_domain:
	kfree(entry);
out_entry:
	cipso_v4_doi_putdef(doi_def);
	return ret_val;
}

/**
 * netlbl_cfg_calipso_add - Add a new CALIPSO DOI definition
 * @doi_def: CALIPSO DOI definition
 * @audit_info: NetLabel audit information
 *
 * Description:
 * Add a new CALIPSO DOI definition as defined by @doi_def.  Returns zero on
 * success and negative values on failure.
 *
 */
int netlbl_cfg_calipso_add(struct calipso_doi *doi_def,
			   struct netlbl_audit *audit_info)
{
#if IS_ENABLED(CONFIG_IPV6)
	return calipso_doi_add(doi_def, audit_info);
#else /* IPv6 */
	return -ENOSYS;
#endif /* IPv6 */
}

/**
 * netlbl_cfg_calipso_del - Remove an existing CALIPSO DOI definition
 * @doi: CALIPSO DOI
 * @audit_info: NetLabel audit information
 *
 * Description:
 * Remove an existing CALIPSO DOI definition matching @doi.  Returns zero on
 * success and negative values on failure.
 *
 */
void netlbl_cfg_calipso_del(u32 doi, struct netlbl_audit *audit_info)
{
#if IS_ENABLED(CONFIG_IPV6)
	calipso_doi_remove(doi, audit_info);
#endif /* IPv6 */
}

/**
 * netlbl_cfg_calipso_map_add - Add a new CALIPSO DOI mapping
 * @doi: the CALIPSO DOI
 * @domain: the domain mapping to add
 * @addr: IP address
 * @mask: IP address mask
 * @audit_info: NetLabel audit information
 *
 * Description:
 * Add a new NetLabel/LSM domain mapping for the given CALIPSO DOI to the
 * NetLabel subsystem.  A @domain value of NULL adds a new default domain
 * mapping.  Returns zero on success, negative values on failure.
 *
 */
int netlbl_cfg_calipso_map_add(u32 doi,
			       const char *domain,
			       const struct in6_addr *addr,
			       const struct in6_addr *mask,
			       struct netlbl_audit *audit_info)
{
#if IS_ENABLED(CONFIG_IPV6)
	int ret_val = -ENOMEM;
	struct calipso_doi *doi_def;
	struct netlbl_dom_map *entry;
	struct netlbl_domaddr_map *addrmap = NULL;
	struct netlbl_domaddr6_map *addrinfo = NULL;

	doi_def = calipso_doi_getdef(doi);
	if (doi_def == NULL)
		return -ENOENT;

	entry = kzalloc(sizeof(*entry), GFP_ATOMIC);
	if (entry == NULL)
		goto out_entry;
	entry->family = AF_INET6;
	if (domain != NULL) {
		entry->domain = kstrdup(domain, GFP_ATOMIC);
		if (entry->domain == NULL)
			goto out_domain;
	}

	if (addr == NULL && mask == NULL) {
		entry->def.calipso = doi_def;
		entry->def.type = NETLBL_NLTYPE_CALIPSO;
	} else if (addr != NULL && mask != NULL) {
		addrmap = kzalloc(sizeof(*addrmap), GFP_ATOMIC);
		if (addrmap == NULL)
			goto out_addrmap;
		INIT_LIST_HEAD(&addrmap->list4);
		INIT_LIST_HEAD(&addrmap->list6);

		addrinfo = kzalloc(sizeof(*addrinfo), GFP_ATOMIC);
		if (addrinfo == NULL)
			goto out_addrinfo;
		addrinfo->def.calipso = doi_def;
		addrinfo->def.type = NETLBL_NLTYPE_CALIPSO;
		addrinfo->list.addr = *addr;
		addrinfo->list.addr.s6_addr32[0] &= mask->s6_addr32[0];
		addrinfo->list.addr.s6_addr32[1] &= mask->s6_addr32[1];
		addrinfo->list.addr.s6_addr32[2] &= mask->s6_addr32[2];
		addrinfo->list.addr.s6_addr32[3] &= mask->s6_addr32[3];
		addrinfo->list.mask = *mask;
		addrinfo->list.valid = 1;
		ret_val = netlbl_af6list_add(&addrinfo->list, &addrmap->list6);
		if (ret_val != 0)
			goto cfg_calipso_map_add_failure;

		entry->def.addrsel = addrmap;
		entry->def.type = NETLBL_NLTYPE_ADDRSELECT;
	} else {
		ret_val = -EINVAL;
		goto out_addrmap;
	}

	ret_val = netlbl_domhsh_add(entry, audit_info);
	if (ret_val != 0)
		goto cfg_calipso_map_add_failure;

	return 0;

cfg_calipso_map_add_failure:
	kfree(addrinfo);
out_addrinfo:
	kfree(addrmap);
out_addrmap:
	kfree(entry->domain);
out_domain:
	kfree(entry);
out_entry:
	calipso_doi_putdef(doi_def);
	return ret_val;
#else /* IPv6 */
	return -ENOSYS;
#endif /* IPv6 */
}

/*
 * Security Attribute Functions
 */

#define _CM_F_NONE	0x00000000
#define _CM_F_ALLOC	0x00000001
#define _CM_F_WALK	0x00000002

/**
 * _netlbl_catmap_getnode - Get a individual node from a catmap
 * @catmap: pointer to the category bitmap
 * @offset: the requested offset
 * @cm_flags: catmap flags, see _CM_F_*
 * @gfp_flags: memory allocation flags
 *
 * Description:
 * Iterate through the catmap looking for the node associated with @offset.
 * If the _CM_F_ALLOC flag is set in @cm_flags and there is no associated node,
 * one will be created and inserted into the catmap.  If the _CM_F_WALK flag is
 * set in @cm_flags and there is no associated node, the next highest node will
 * be returned.  Returns a pointer to the node on success, NULL on failure.
 *
 */
static struct netlbl_lsm_catmap *_netlbl_catmap_getnode(
					     struct netlbl_lsm_catmap **catmap,
					     u32 offset,
					     unsigned int cm_flags,
					     gfp_t gfp_flags)
{
	struct netlbl_lsm_catmap *iter = *catmap;
	struct netlbl_lsm_catmap *prev = NULL;

	if (iter == NULL)
		goto catmap_getnode_alloc;
	if (offset < iter->startbit)
		goto catmap_getnode_walk;
	while (iter && offset >= (iter->startbit + NETLBL_CATMAP_SIZE)) {
		prev = iter;
		iter = iter->next;
	}
	if (iter == NULL || offset < iter->startbit)
		goto catmap_getnode_walk;

	return iter;

catmap_getnode_walk:
	if (cm_flags & _CM_F_WALK)
		return iter;
catmap_getnode_alloc:
	if (!(cm_flags & _CM_F_ALLOC))
		return NULL;

	iter = netlbl_catmap_alloc(gfp_flags);
	if (iter == NULL)
		return NULL;
	iter->startbit = offset & ~(NETLBL_CATMAP_SIZE - 1);

	if (prev == NULL) {
		iter->next = *catmap;
		*catmap = iter;
	} else {
		iter->next = prev->next;
		prev->next = iter;
	}

	return iter;
}

/**
 * netlbl_catmap_walk - Walk a LSM secattr catmap looking for a bit
 * @catmap: the category bitmap
 * @offset: the offset to start searching at, in bits
 *
 * Description:
 * This function walks a LSM secattr category bitmap starting at @offset and
 * returns the spot of the first set bit or -ENOENT if no bits are set.
 *
 */
int netlbl_catmap_walk(struct netlbl_lsm_catmap *catmap, u32 offset)
{
	struct netlbl_lsm_catmap *iter = catmap;
	u32 idx;
	u32 bit;
	NETLBL_CATMAP_MAPTYPE bitmap;

	iter = _netlbl_catmap_getnode(&catmap, offset, _CM_F_WALK, 0);
	if (iter == NULL)
		return -ENOENT;
	if (offset > iter->startbit) {
		offset -= iter->startbit;
		idx = offset / NETLBL_CATMAP_MAPSIZE;
		bit = offset % NETLBL_CATMAP_MAPSIZE;
	} else {
		idx = 0;
		bit = 0;
	}
	bitmap = iter->bitmap[idx] >> bit;

	for (;;) {
		if (bitmap != 0) {
			while ((bitmap & NETLBL_CATMAP_BIT) == 0) {
				bitmap >>= 1;
				bit++;
			}
			return iter->startbit +
			       (NETLBL_CATMAP_MAPSIZE * idx) + bit;
		}
		if (++idx >= NETLBL_CATMAP_MAPCNT) {
			if (iter->next != NULL) {
				iter = iter->next;
				idx = 0;
			} else
				return -ENOENT;
		}
		bitmap = iter->bitmap[idx];
		bit = 0;
	}

	return -ENOENT;
}
EXPORT_SYMBOL(netlbl_catmap_walk);

/**
 * netlbl_catmap_walkrng - Find the end of a string of set bits
 * @catmap: the category bitmap
 * @offset: the offset to start searching at, in bits
 *
 * Description:
 * This function walks a LSM secattr category bitmap starting at @offset and
 * returns the spot of the first cleared bit or -ENOENT if the offset is past
 * the end of the bitmap.
 *
 */
int netlbl_catmap_walkrng(struct netlbl_lsm_catmap *catmap, u32 offset)
{
	struct netlbl_lsm_catmap *iter;
	struct netlbl_lsm_catmap *prev = NULL;
	u32 idx;
	u32 bit;
	NETLBL_CATMAP_MAPTYPE bitmask;
	NETLBL_CATMAP_MAPTYPE bitmap;

	iter = _netlbl_catmap_getnode(&catmap, offset, _CM_F_WALK, 0);
	if (iter == NULL)
		return -ENOENT;
	if (offset > iter->startbit) {
		offset -= iter->startbit;
		idx = offset / NETLBL_CATMAP_MAPSIZE;
		bit = offset % NETLBL_CATMAP_MAPSIZE;
	} else {
		idx = 0;
		bit = 0;
	}
	bitmask = NETLBL_CATMAP_BIT << bit;

	for (;;) {
		bitmap = iter->bitmap[idx];
		while (bitmask != 0 && (bitmap & bitmask) != 0) {
			bitmask <<= 1;
			bit++;
		}

		if (prev && idx == 0 && bit == 0)
			return prev->startbit + NETLBL_CATMAP_SIZE - 1;
		else if (bitmask != 0)
			return iter->startbit +
				(NETLBL_CATMAP_MAPSIZE * idx) + bit - 1;
		else if (++idx >= NETLBL_CATMAP_MAPCNT) {
			if (iter->next == NULL)
				return iter->startbit + NETLBL_CATMAP_SIZE - 1;
			prev = iter;
			iter = iter->next;
			idx = 0;
		}
		bitmask = NETLBL_CATMAP_BIT;
		bit = 0;
	}

	return -ENOENT;
}

/**
 * netlbl_catmap_getlong - Export an unsigned long bitmap
 * @catmap: pointer to the category bitmap
 * @offset: pointer to the requested offset
 * @bitmap: the exported bitmap
 *
 * Description:
 * Export a bitmap with an offset greater than or equal to @offset and return
 * it in @bitmap.  The @offset must be aligned to an unsigned long and will be
 * updated on return if different from what was requested; if the catmap is
 * empty at the requested offset and beyond, the @offset is set to (u32)-1.
 * Returns zero on sucess, negative values on failure.
 *
 */
int netlbl_catmap_getlong(struct netlbl_lsm_catmap *catmap,
			  u32 *offset,
			  unsigned long *bitmap)
{
	struct netlbl_lsm_catmap *iter;
	u32 off = *offset;
	u32 idx;

	/* only allow aligned offsets */
	if ((off & (BITS_PER_LONG - 1)) != 0)
		return -EINVAL;

	if (off < catmap->startbit) {
		off = catmap->startbit;
		*offset = off;
	}
	iter = _netlbl_catmap_getnode(&catmap, off, _CM_F_WALK, 0);
	if (iter == NULL) {
		*offset = (u32)-1;
		return 0;
	}

	if (off < iter->startbit) {
		*offset = iter->startbit;
		off = 0;
	} else
		off -= iter->startbit;
	idx = off / NETLBL_CATMAP_MAPSIZE;
	*bitmap = iter->bitmap[idx] >> (off % NETLBL_CATMAP_MAPSIZE);

	return 0;
}

/**
 * netlbl_catmap_setbit - Set a bit in a LSM secattr catmap
 * @catmap: pointer to the category bitmap
 * @bit: the bit to set
 * @flags: memory allocation flags
 *
 * Description:
 * Set the bit specified by @bit in @catmap.  Returns zero on success,
 * negative values on failure.
 *
 */
int netlbl_catmap_setbit(struct netlbl_lsm_catmap **catmap,
			 u32 bit,
			 gfp_t flags)
{
	struct netlbl_lsm_catmap *iter;
	u32 idx;

	iter = _netlbl_catmap_getnode(catmap, bit, _CM_F_ALLOC, flags);
	if (iter == NULL)
		return -ENOMEM;

	bit -= iter->startbit;
	idx = bit / NETLBL_CATMAP_MAPSIZE;
	iter->bitmap[idx] |= NETLBL_CATMAP_BIT << (bit % NETLBL_CATMAP_MAPSIZE);

	return 0;
}
EXPORT_SYMBOL(netlbl_catmap_setbit);

/**
 * netlbl_catmap_setrng - Set a range of bits in a LSM secattr catmap
 * @catmap: pointer to the category bitmap
 * @start: the starting bit
 * @end: the last bit in the string
 * @flags: memory allocation flags
 *
 * Description:
 * Set a range of bits, starting at @start and ending with @end.  Returns zero
 * on success, negative values on failure.
 *
 */
int netlbl_catmap_setrng(struct netlbl_lsm_catmap **catmap,
			 u32 start,
			 u32 end,
			 gfp_t flags)
{
	int rc = 0;
	u32 spot = start;

	while (rc == 0 && spot <= end) {
		if (((spot & (BITS_PER_LONG - 1)) == 0) &&
		    ((end - spot) > BITS_PER_LONG)) {
			rc = netlbl_catmap_setlong(catmap,
						   spot,
						   (unsigned long)-1,
						   flags);
			spot += BITS_PER_LONG;
		} else
			rc = netlbl_catmap_setbit(catmap, spot++, flags);
	}

	return rc;
}

/**
 * netlbl_catmap_setlong - Import an unsigned long bitmap
 * @catmap: pointer to the category bitmap
 * @offset: offset to the start of the imported bitmap
 * @bitmap: the bitmap to import
 * @flags: memory allocation flags
 *
 * Description:
 * Import the bitmap specified in @bitmap into @catmap, using the offset
 * in @offset.  The offset must be aligned to an unsigned long.  Returns zero
 * on success, negative values on failure.
 *
 */
int netlbl_catmap_setlong(struct netlbl_lsm_catmap **catmap,
			  u32 offset,
			  unsigned long bitmap,
			  gfp_t flags)
{
	struct netlbl_lsm_catmap *iter;
	u32 idx;

	/* only allow aligned offsets */
	if ((offset & (BITS_PER_LONG - 1)) != 0)
		return -EINVAL;

	iter = _netlbl_catmap_getnode(catmap, offset, _CM_F_ALLOC, flags);
	if (iter == NULL)
		return -ENOMEM;

	offset -= iter->startbit;
	idx = offset / NETLBL_CATMAP_MAPSIZE;
	iter->bitmap[idx] |= bitmap << (offset % NETLBL_CATMAP_MAPSIZE);

	return 0;
}

/* Bitmap functions
 */

/**
 * netlbl_bitmap_walk - Walk a bitmap looking for a bit
 * @bitmap: the bitmap
 * @bitmap_len: length in bits
 * @offset: starting offset
 * @state: if non-zero, look for a set (1) bit else look for a cleared (0) bit
 *
 * Description:
 * Starting at @offset, walk the bitmap from left to right until either the
 * desired bit is found or we reach the end.  Return the bit offset, -1 if
 * not found, or -2 if error.
 */
int netlbl_bitmap_walk(const unsigned char *bitmap, u32 bitmap_len,
		       u32 offset, u8 state)
{
	u32 bit_spot;
	u32 byte_offset;
	unsigned char bitmask;
	unsigned char byte;

	byte_offset = offset / 8;
	byte = bitmap[byte_offset];
	bit_spot = offset;
	bitmask = 0x80 >> (offset % 8);

	while (bit_spot < bitmap_len) {
		if ((state && (byte & bitmask) == bitmask) ||
		    (state == 0 && (byte & bitmask) == 0))
			return bit_spot;

		bit_spot++;
		bitmask >>= 1;
		if (bitmask == 0) {
			byte = bitmap[++byte_offset];
			bitmask = 0x80;
		}
	}

	return -1;
}
EXPORT_SYMBOL(netlbl_bitmap_walk);

/**
 * netlbl_bitmap_setbit - Sets a single bit in a bitmap
 * @bitmap: the bitmap
 * @bit: the bit
 * @state: if non-zero, set the bit (1) else clear the bit (0)
 *
 * Description:
 * Set a single bit in the bitmask.  Returns zero on success, negative values
 * on error.
 */
void netlbl_bitmap_setbit(unsigned char *bitmap, u32 bit, u8 state)
{
	u32 byte_spot;
	u8 bitmask;

	/* gcc always rounds to zero when doing integer division */
	byte_spot = bit / 8;
	bitmask = 0x80 >> (bit % 8);
	if (state)
		bitmap[byte_spot] |= bitmask;
	else
		bitmap[byte_spot] &= ~bitmask;
}
EXPORT_SYMBOL(netlbl_bitmap_setbit);

/*
 * LSM Functions
 */

/**
 * netlbl_enabled - Determine if the NetLabel subsystem is enabled
 *
 * Description:
 * The LSM can use this function to determine if it should use NetLabel
 * security attributes in it's enforcement mechanism.  Currently, NetLabel is
 * considered to be enabled when it's configuration contains a valid setup for
 * at least one labeled protocol (i.e. NetLabel can understand incoming
 * labeled packets of at least one type); otherwise NetLabel is considered to
 * be disabled.
 *
 */
int netlbl_enabled(void)
{
	/* At some point we probably want to expose this mechanism to the user
	 * as well so that admins can toggle NetLabel regardless of the
	 * configuration */
	return (atomic_read(&netlabel_mgmt_protocount) > 0);
}

/**
 * netlbl_sock_setattr - Label a socket using the correct protocol
 * @sk: the socket to label
 * @family: protocol family
 * @secattr: the security attributes
 *
 * Description:
 * Attach the correct label to the given socket using the security attributes
 * specified in @secattr.  This function requires exclusive access to @sk,
 * which means it either needs to be in the process of being created or locked.
 * Returns zero on success, -EDESTADDRREQ if the domain is configured to use
 * network address selectors (can't blindly label the socket), and negative
 * values on all other failures.
 *
 */
int netlbl_sock_setattr(struct sock *sk,
			u16 family,
			const struct netlbl_lsm_secattr *secattr)
{
	int ret_val;
	struct netlbl_dom_map *dom_entry;

	rcu_read_lock();
	dom_entry = netlbl_domhsh_getentry(secattr->domain, family);
	if (dom_entry == NULL) {
		ret_val = -ENOENT;
		goto socket_setattr_return;
	}
	switch (family) {
	case AF_INET:
		switch (dom_entry->def.type) {
		case NETLBL_NLTYPE_ADDRSELECT:
			ret_val = -EDESTADDRREQ;
			break;
		case NETLBL_NLTYPE_CIPSOV4:
			ret_val = cipso_v4_sock_setattr(sk,
							dom_entry->def.cipso,
							secattr);
			break;
		case NETLBL_NLTYPE_UNLABELED:
			ret_val = 0;
			break;
		default:
			ret_val = -ENOENT;
		}
		break;
#if IS_ENABLED(CONFIG_IPV6)
	case AF_INET6:
		switch (dom_entry->def.type) {
		case NETLBL_NLTYPE_ADDRSELECT:
			ret_val = -EDESTADDRREQ;
			break;
		case NETLBL_NLTYPE_CALIPSO:
			ret_val = calipso_sock_setattr(sk,
						       dom_entry->def.calipso,
						       secattr);
			break;
		case NETLBL_NLTYPE_UNLABELED:
			ret_val = 0;
			break;
		default:
			ret_val = -ENOENT;
		}
		break;
#endif /* IPv6 */
	default:
		ret_val = -EPROTONOSUPPORT;
	}

socket_setattr_return:
	rcu_read_unlock();
	return ret_val;
}

/**
 * netlbl_sock_delattr - Delete all the NetLabel labels on a socket
 * @sk: the socket
 *
 * Description:
 * Remove all the NetLabel labeling from @sk.  The caller is responsible for
 * ensuring that @sk is locked.
 *
 */
void netlbl_sock_delattr(struct sock *sk)
{
	switch (sk->sk_family) {
	case AF_INET:
		cipso_v4_sock_delattr(sk);
		break;
<<<<<<< HEAD
=======
#if IS_ENABLED(CONFIG_IPV6)
	case AF_INET6:
		calipso_sock_delattr(sk);
		break;
#endif /* IPv6 */
>>>>>>> 29e106ae
	}
}

/**
 * netlbl_sock_getattr - Determine the security attributes of a sock
 * @sk: the sock
 * @secattr: the security attributes
 *
 * Description:
 * Examines the given sock to see if any NetLabel style labeling has been
 * applied to the sock, if so it parses the socket label and returns the
 * security attributes in @secattr.  Returns zero on success, negative values
 * on failure.
 *
 */
int netlbl_sock_getattr(struct sock *sk,
			struct netlbl_lsm_secattr *secattr)
{
	int ret_val;

	switch (sk->sk_family) {
	case AF_INET:
		ret_val = cipso_v4_sock_getattr(sk, secattr);
		break;
#if IS_ENABLED(CONFIG_IPV6)
	case AF_INET6:
		ret_val = calipso_sock_getattr(sk, secattr);
		break;
#endif /* IPv6 */
	default:
		ret_val = -EPROTONOSUPPORT;
	}

	return ret_val;
}

/**
 * netlbl_conn_setattr - Label a connected socket using the correct protocol
 * @sk: the socket to label
 * @addr: the destination address
 * @secattr: the security attributes
 *
 * Description:
 * Attach the correct label to the given connected socket using the security
 * attributes specified in @secattr.  The caller is responsible for ensuring
 * that @sk is locked.  Returns zero on success, negative values on failure.
 *
 */
int netlbl_conn_setattr(struct sock *sk,
			struct sockaddr *addr,
			const struct netlbl_lsm_secattr *secattr)
{
	int ret_val;
	struct sockaddr_in *addr4;
#if IS_ENABLED(CONFIG_IPV6)
	struct sockaddr_in6 *addr6;
#endif
	struct netlbl_dommap_def *entry;

	rcu_read_lock();
	switch (addr->sa_family) {
	case AF_INET:
		addr4 = (struct sockaddr_in *)addr;
		entry = netlbl_domhsh_getentry_af4(secattr->domain,
						   addr4->sin_addr.s_addr);
		if (entry == NULL) {
			ret_val = -ENOENT;
			goto conn_setattr_return;
		}
		switch (entry->type) {
		case NETLBL_NLTYPE_CIPSOV4:
			ret_val = cipso_v4_sock_setattr(sk,
							entry->cipso, secattr);
			break;
		case NETLBL_NLTYPE_UNLABELED:
			/* just delete the protocols we support for right now
			 * but we could remove other protocols if needed */
			netlbl_sock_delattr(sk);
			ret_val = 0;
			break;
		default:
			ret_val = -ENOENT;
		}
		break;
#if IS_ENABLED(CONFIG_IPV6)
	case AF_INET6:
		addr6 = (struct sockaddr_in6 *)addr;
		entry = netlbl_domhsh_getentry_af6(secattr->domain,
						   &addr6->sin6_addr);
		if (entry == NULL) {
			ret_val = -ENOENT;
			goto conn_setattr_return;
		}
		switch (entry->type) {
		case NETLBL_NLTYPE_CALIPSO:
			ret_val = calipso_sock_setattr(sk,
						       entry->calipso, secattr);
			break;
		case NETLBL_NLTYPE_UNLABELED:
			/* just delete the protocols we support for right now
			 * but we could remove other protocols if needed */
			netlbl_sock_delattr(sk);
			ret_val = 0;
			break;
		default:
			ret_val = -ENOENT;
		}
		break;
#endif /* IPv6 */
	default:
		ret_val = -EPROTONOSUPPORT;
	}

conn_setattr_return:
	rcu_read_unlock();
	return ret_val;
}

/**
 * netlbl_req_setattr - Label a request socket using the correct protocol
 * @req: the request socket to label
 * @secattr: the security attributes
 *
 * Description:
 * Attach the correct label to the given socket using the security attributes
 * specified in @secattr.  Returns zero on success, negative values on failure.
 *
 */
int netlbl_req_setattr(struct request_sock *req,
		       const struct netlbl_lsm_secattr *secattr)
{
	int ret_val;
	struct netlbl_dommap_def *entry;
	struct inet_request_sock *ireq = inet_rsk(req);

	rcu_read_lock();
	switch (req->rsk_ops->family) {
	case AF_INET:
		entry = netlbl_domhsh_getentry_af4(secattr->domain,
						   ireq->ir_rmt_addr);
		if (entry == NULL) {
			ret_val = -ENOENT;
			goto req_setattr_return;
		}
		switch (entry->type) {
		case NETLBL_NLTYPE_CIPSOV4:
			ret_val = cipso_v4_req_setattr(req,
						       entry->cipso, secattr);
			break;
		case NETLBL_NLTYPE_UNLABELED:
			netlbl_req_delattr(req);
			ret_val = 0;
			break;
		default:
			ret_val = -ENOENT;
		}
		break;
#if IS_ENABLED(CONFIG_IPV6)
	case AF_INET6:
		entry = netlbl_domhsh_getentry_af6(secattr->domain,
						   &ireq->ir_v6_rmt_addr);
		if (entry == NULL) {
			ret_val = -ENOENT;
			goto req_setattr_return;
		}
		switch (entry->type) {
		case NETLBL_NLTYPE_CALIPSO:
			ret_val = calipso_req_setattr(req,
						      entry->calipso, secattr);
			break;
		case NETLBL_NLTYPE_UNLABELED:
			netlbl_req_delattr(req);
			ret_val = 0;
			break;
		default:
			ret_val = -ENOENT;
		}
		break;
#endif /* IPv6 */
	default:
		ret_val = -EPROTONOSUPPORT;
	}

req_setattr_return:
	rcu_read_unlock();
	return ret_val;
}

/**
* netlbl_req_delattr - Delete all the NetLabel labels on a socket
* @req: the socket
*
* Description:
* Remove all the NetLabel labeling from @req.
*
*/
void netlbl_req_delattr(struct request_sock *req)
{
	switch (req->rsk_ops->family) {
	case AF_INET:
		cipso_v4_req_delattr(req);
		break;
<<<<<<< HEAD
=======
#if IS_ENABLED(CONFIG_IPV6)
	case AF_INET6:
		calipso_req_delattr(req);
		break;
#endif /* IPv6 */
>>>>>>> 29e106ae
	}
}

/**
 * netlbl_skbuff_setattr - Label a packet using the correct protocol
 * @skb: the packet
 * @family: protocol family
 * @secattr: the security attributes
 *
 * Description:
 * Attach the correct label to the given packet using the security attributes
 * specified in @secattr.  Returns zero on success, negative values on failure.
 *
 */
int netlbl_skbuff_setattr(struct sk_buff *skb,
			  u16 family,
			  const struct netlbl_lsm_secattr *secattr)
{
	int ret_val;
	struct iphdr *hdr4;
#if IS_ENABLED(CONFIG_IPV6)
	struct ipv6hdr *hdr6;
#endif
	struct netlbl_dommap_def *entry;

	rcu_read_lock();
	switch (family) {
	case AF_INET:
		hdr4 = ip_hdr(skb);
		entry = netlbl_domhsh_getentry_af4(secattr->domain,
						   hdr4->daddr);
		if (entry == NULL) {
			ret_val = -ENOENT;
			goto skbuff_setattr_return;
		}
		switch (entry->type) {
		case NETLBL_NLTYPE_CIPSOV4:
			ret_val = cipso_v4_skbuff_setattr(skb, entry->cipso,
							  secattr);
			break;
		case NETLBL_NLTYPE_UNLABELED:
			/* just delete the protocols we support for right now
			 * but we could remove other protocols if needed */
			ret_val = cipso_v4_skbuff_delattr(skb);
			break;
		default:
			ret_val = -ENOENT;
		}
		break;
#if IS_ENABLED(CONFIG_IPV6)
	case AF_INET6:
		hdr6 = ipv6_hdr(skb);
		entry = netlbl_domhsh_getentry_af6(secattr->domain,
						   &hdr6->daddr);
		if (entry == NULL) {
			ret_val = -ENOENT;
			goto skbuff_setattr_return;
		}
		switch (entry->type) {
		case NETLBL_NLTYPE_CALIPSO:
			ret_val = calipso_skbuff_setattr(skb, entry->calipso,
							 secattr);
			break;
		case NETLBL_NLTYPE_UNLABELED:
			/* just delete the protocols we support for right now
			 * but we could remove other protocols if needed */
			ret_val = calipso_skbuff_delattr(skb);
			break;
		default:
			ret_val = -ENOENT;
		}
		break;
#endif /* IPv6 */
	default:
		ret_val = -EPROTONOSUPPORT;
	}

skbuff_setattr_return:
	rcu_read_unlock();
	return ret_val;
}

/**
 * netlbl_skbuff_getattr - Determine the security attributes of a packet
 * @skb: the packet
 * @family: protocol family
 * @secattr: the security attributes
 *
 * Description:
 * Examines the given packet to see if a recognized form of packet labeling
 * is present, if so it parses the packet label and returns the security
 * attributes in @secattr.  Returns zero on success, negative values on
 * failure.
 *
 */
int netlbl_skbuff_getattr(const struct sk_buff *skb,
			  u16 family,
			  struct netlbl_lsm_secattr *secattr)
{
	unsigned char *ptr;

	switch (family) {
	case AF_INET:
		ptr = cipso_v4_optptr(skb);
		if (ptr && cipso_v4_getattr(ptr, secattr) == 0)
			return 0;
		break;
#if IS_ENABLED(CONFIG_IPV6)
	case AF_INET6:
		ptr = calipso_optptr(skb);
		if (ptr && calipso_getattr(ptr, secattr) == 0)
			return 0;
		break;
#endif /* IPv6 */
	}

	return netlbl_unlabel_getattr(skb, family, secattr);
}

/**
 * netlbl_skbuff_err - Handle a LSM error on a sk_buff
 * @skb: the packet
 * @family: the family
 * @error: the error code
 * @gateway: true if host is acting as a gateway, false otherwise
 *
 * Description:
 * Deal with a LSM problem when handling the packet in @skb, typically this is
 * a permission denied problem (-EACCES).  The correct action is determined
 * according to the packet's labeling protocol.
 *
 */
void netlbl_skbuff_err(struct sk_buff *skb, u16 family, int error, int gateway)
{
	switch (family) {
	case AF_INET:
		if (cipso_v4_optptr(skb))
			cipso_v4_error(skb, error, gateway);
		break;
	}
}

/**
 * netlbl_cache_invalidate - Invalidate all of the NetLabel protocol caches
 *
 * Description:
 * For all of the NetLabel protocols that support some form of label mapping
 * cache, invalidate the cache.  Returns zero on success, negative values on
 * error.
 *
 */
void netlbl_cache_invalidate(void)
{
	cipso_v4_cache_invalidate();
#if IS_ENABLED(CONFIG_IPV6)
	calipso_cache_invalidate();
#endif /* IPv6 */
}

/**
 * netlbl_cache_add - Add an entry to a NetLabel protocol cache
 * @skb: the packet
 * @family: the family
 * @secattr: the packet's security attributes
 *
 * Description:
 * Add the LSM security attributes for the given packet to the underlying
 * NetLabel protocol's label mapping cache.  Returns zero on success, negative
 * values on error.
 *
 */
int netlbl_cache_add(const struct sk_buff *skb, u16 family,
		     const struct netlbl_lsm_secattr *secattr)
{
	unsigned char *ptr;

	if ((secattr->flags & NETLBL_SECATTR_CACHE) == 0)
		return -ENOMSG;

	switch (family) {
	case AF_INET:
		ptr = cipso_v4_optptr(skb);
		if (ptr)
			return cipso_v4_cache_add(ptr, secattr);
		break;
#if IS_ENABLED(CONFIG_IPV6)
	case AF_INET6:
		ptr = calipso_optptr(skb);
		if (ptr)
			return calipso_cache_add(ptr, secattr);
		break;
#endif /* IPv6 */
	}
	return -ENOMSG;
}

/*
 * Protocol Engine Functions
 */

/**
 * netlbl_audit_start - Start an audit message
 * @type: audit message type
 * @audit_info: NetLabel audit information
 *
 * Description:
 * Start an audit message using the type specified in @type and fill the audit
 * message with some fields common to all NetLabel audit messages.  This
 * function should only be used by protocol engines, not LSMs.  Returns a
 * pointer to the audit buffer on success, NULL on failure.
 *
 */
struct audit_buffer *netlbl_audit_start(int type,
					struct netlbl_audit *audit_info)
{
	return netlbl_audit_start_common(type, audit_info);
}
EXPORT_SYMBOL(netlbl_audit_start);

/*
 * Setup Functions
 */

/**
 * netlbl_init - Initialize NetLabel
 *
 * Description:
 * Perform the required NetLabel initialization before first use.
 *
 */
static int __init netlbl_init(void)
{
	int ret_val;

	printk(KERN_INFO "NetLabel: Initializing\n");
	printk(KERN_INFO "NetLabel:  domain hash size = %u\n",
	       (1 << NETLBL_DOMHSH_BITSIZE));
	printk(KERN_INFO "NetLabel:  protocols ="
	       " UNLABELED"
	       " CIPSOv4"
	       "\n");

	ret_val = netlbl_domhsh_init(NETLBL_DOMHSH_BITSIZE);
	if (ret_val != 0)
		goto init_failure;

	ret_val = netlbl_unlabel_init(NETLBL_UNLHSH_BITSIZE);
	if (ret_val != 0)
		goto init_failure;

	ret_val = netlbl_netlink_init();
	if (ret_val != 0)
		goto init_failure;

	ret_val = netlbl_unlabel_defconf();
	if (ret_val != 0)
		goto init_failure;
	printk(KERN_INFO "NetLabel:  unlabeled traffic allowed by default\n");

	return 0;

init_failure:
	panic("NetLabel: failed to initialize properly (%d)\n", ret_val);
}

subsys_initcall(netlbl_init);<|MERGE_RESOLUTION|>--- conflicted
+++ resolved
@@ -1053,14 +1053,11 @@
 	case AF_INET:
 		cipso_v4_sock_delattr(sk);
 		break;
-<<<<<<< HEAD
-=======
 #if IS_ENABLED(CONFIG_IPV6)
 	case AF_INET6:
 		calipso_sock_delattr(sk);
 		break;
 #endif /* IPv6 */
->>>>>>> 29e106ae
 	}
 }
 
@@ -1263,14 +1260,11 @@
 	case AF_INET:
 		cipso_v4_req_delattr(req);
 		break;
-<<<<<<< HEAD
-=======
 #if IS_ENABLED(CONFIG_IPV6)
 	case AF_INET6:
 		calipso_req_delattr(req);
 		break;
 #endif /* IPv6 */
->>>>>>> 29e106ae
 	}
 }
 
