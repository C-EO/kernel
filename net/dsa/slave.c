// SPDX-License-Identifier: GPL-2.0-or-later
/*
 * net/dsa/slave.c - Slave device handling
 * Copyright (c) 2008-2009 Marvell Semiconductor
 */

#include <linux/list.h>
#include <linux/etherdevice.h>
#include <linux/netdevice.h>
#include <linux/phy.h>
#include <linux/phy_fixed.h>
#include <linux/phylink.h>
#include <linux/of_net.h>
#include <linux/of_mdio.h>
#include <linux/mdio.h>
#include <net/rtnetlink.h>
#include <net/pkt_cls.h>
#include <net/selftests.h>
#include <net/tc_act/tc_mirred.h>
#include <linux/if_bridge.h>
#include <linux/if_hsr.h>
#include <linux/netpoll.h>

#include "dsa_priv.h"

/* slave mii_bus handling ***************************************************/
static int dsa_slave_phy_read(struct mii_bus *bus, int addr, int reg)
{
	struct dsa_switch *ds = bus->priv;

	if (ds->phys_mii_mask & (1 << addr))
		return ds->ops->phy_read(ds, addr, reg);

	return 0xffff;
}

static int dsa_slave_phy_write(struct mii_bus *bus, int addr, int reg, u16 val)
{
	struct dsa_switch *ds = bus->priv;

	if (ds->phys_mii_mask & (1 << addr))
		return ds->ops->phy_write(ds, addr, reg, val);

	return 0;
}

void dsa_slave_mii_bus_init(struct dsa_switch *ds)
{
	ds->slave_mii_bus->priv = (void *)ds;
	ds->slave_mii_bus->name = "dsa slave smi";
	ds->slave_mii_bus->read = dsa_slave_phy_read;
	ds->slave_mii_bus->write = dsa_slave_phy_write;
	snprintf(ds->slave_mii_bus->id, MII_BUS_ID_SIZE, "dsa-%d.%d",
		 ds->dst->index, ds->index);
	ds->slave_mii_bus->parent = ds->dev;
	ds->slave_mii_bus->phy_mask = ~ds->phys_mii_mask;
}


/* slave device handling ****************************************************/
static int dsa_slave_get_iflink(const struct net_device *dev)
{
	return dsa_slave_to_master(dev)->ifindex;
}

static int dsa_slave_open(struct net_device *dev)
{
	struct net_device *master = dsa_slave_to_master(dev);
	struct dsa_port *dp = dsa_slave_to_port(dev);
	int err;

	err = dev_open(master, NULL);
	if (err < 0) {
		netdev_err(dev, "failed to open master %s\n", master->name);
		goto out;
	}

	if (!ether_addr_equal(dev->dev_addr, master->dev_addr)) {
		err = dev_uc_add(master, dev->dev_addr);
		if (err < 0)
			goto out;
	}

	if (dev->flags & IFF_ALLMULTI) {
		err = dev_set_allmulti(master, 1);
		if (err < 0)
			goto del_unicast;
	}
	if (dev->flags & IFF_PROMISC) {
		err = dev_set_promiscuity(master, 1);
		if (err < 0)
			goto clear_allmulti;
	}

	err = dsa_port_enable_rt(dp, dev->phydev);
	if (err)
		goto clear_promisc;

	return 0;

clear_promisc:
	if (dev->flags & IFF_PROMISC)
		dev_set_promiscuity(master, -1);
clear_allmulti:
	if (dev->flags & IFF_ALLMULTI)
		dev_set_allmulti(master, -1);
del_unicast:
	if (!ether_addr_equal(dev->dev_addr, master->dev_addr))
		dev_uc_del(master, dev->dev_addr);
out:
	return err;
}

static int dsa_slave_close(struct net_device *dev)
{
	struct net_device *master = dsa_slave_to_master(dev);
	struct dsa_port *dp = dsa_slave_to_port(dev);

<<<<<<< HEAD
	cancel_work_sync(&dp->xmit_work);
	skb_queue_purge(&dp->xmit_queue);

=======
>>>>>>> 7d2a07b7
	dsa_port_disable_rt(dp);

	dev_mc_unsync(master, dev);
	dev_uc_unsync(master, dev);
	if (dev->flags & IFF_ALLMULTI)
		dev_set_allmulti(master, -1);
	if (dev->flags & IFF_PROMISC)
		dev_set_promiscuity(master, -1);

	if (!ether_addr_equal(dev->dev_addr, master->dev_addr))
		dev_uc_del(master, dev->dev_addr);

	return 0;
}

static void dsa_slave_change_rx_flags(struct net_device *dev, int change)
{
	struct net_device *master = dsa_slave_to_master(dev);
	if (dev->flags & IFF_UP) {
		if (change & IFF_ALLMULTI)
			dev_set_allmulti(master,
					 dev->flags & IFF_ALLMULTI ? 1 : -1);
		if (change & IFF_PROMISC)
			dev_set_promiscuity(master,
					    dev->flags & IFF_PROMISC ? 1 : -1);
	}
}

static void dsa_slave_set_rx_mode(struct net_device *dev)
{
	struct net_device *master = dsa_slave_to_master(dev);

	dev_mc_sync(master, dev);
	dev_uc_sync(master, dev);
}

static int dsa_slave_set_mac_address(struct net_device *dev, void *a)
{
	struct net_device *master = dsa_slave_to_master(dev);
	struct sockaddr *addr = a;
	int err;

	if (!is_valid_ether_addr(addr->sa_data))
		return -EADDRNOTAVAIL;

	if (!(dev->flags & IFF_UP))
		goto out;

	if (!ether_addr_equal(addr->sa_data, master->dev_addr)) {
		err = dev_uc_add(master, addr->sa_data);
		if (err < 0)
			return err;
	}

	if (!ether_addr_equal(dev->dev_addr, master->dev_addr))
		dev_uc_del(master, dev->dev_addr);

out:
	ether_addr_copy(dev->dev_addr, addr->sa_data);

	return 0;
}

struct dsa_slave_dump_ctx {
	struct net_device *dev;
	struct sk_buff *skb;
	struct netlink_callback *cb;
	int idx;
};

static int
dsa_slave_port_fdb_do_dump(const unsigned char *addr, u16 vid,
			   bool is_static, void *data)
{
	struct dsa_slave_dump_ctx *dump = data;
	u32 portid = NETLINK_CB(dump->cb->skb).portid;
	u32 seq = dump->cb->nlh->nlmsg_seq;
	struct nlmsghdr *nlh;
	struct ndmsg *ndm;

	if (dump->idx < dump->cb->args[2])
		goto skip;

	nlh = nlmsg_put(dump->skb, portid, seq, RTM_NEWNEIGH,
			sizeof(*ndm), NLM_F_MULTI);
	if (!nlh)
		return -EMSGSIZE;

	ndm = nlmsg_data(nlh);
	ndm->ndm_family  = AF_BRIDGE;
	ndm->ndm_pad1    = 0;
	ndm->ndm_pad2    = 0;
	ndm->ndm_flags   = NTF_SELF;
	ndm->ndm_type    = 0;
	ndm->ndm_ifindex = dump->dev->ifindex;
	ndm->ndm_state   = is_static ? NUD_NOARP : NUD_REACHABLE;

	if (nla_put(dump->skb, NDA_LLADDR, ETH_ALEN, addr))
		goto nla_put_failure;

	if (vid && nla_put_u16(dump->skb, NDA_VLAN, vid))
		goto nla_put_failure;

	nlmsg_end(dump->skb, nlh);

skip:
	dump->idx++;
	return 0;

nla_put_failure:
	nlmsg_cancel(dump->skb, nlh);
	return -EMSGSIZE;
}

static int
dsa_slave_fdb_dump(struct sk_buff *skb, struct netlink_callback *cb,
		   struct net_device *dev, struct net_device *filter_dev,
		   int *idx)
{
	struct dsa_port *dp = dsa_slave_to_port(dev);
	struct dsa_slave_dump_ctx dump = {
		.dev = dev,
		.skb = skb,
		.cb = cb,
		.idx = *idx,
	};
	int err;

	err = dsa_port_fdb_dump(dp, dsa_slave_port_fdb_do_dump, &dump);
	*idx = dump.idx;

	return err;
}

static int dsa_slave_ioctl(struct net_device *dev, struct ifreq *ifr, int cmd)
{
	struct dsa_slave_priv *p = netdev_priv(dev);
	struct dsa_switch *ds = p->dp->ds;
	int port = p->dp->index;

	/* Pass through to switch driver if it supports timestamping */
	switch (cmd) {
	case SIOCGHWTSTAMP:
		if (ds->ops->port_hwtstamp_get)
			return ds->ops->port_hwtstamp_get(ds, port, ifr);
		break;
	case SIOCSHWTSTAMP:
		if (ds->ops->port_hwtstamp_set)
			return ds->ops->port_hwtstamp_set(ds, port, ifr);
		break;
	}

	return phylink_mii_ioctl(p->dp->pl, ifr, cmd);
}

static int dsa_slave_port_attr_set(struct net_device *dev, const void *ctx,
				   const struct switchdev_attr *attr,
				   struct netlink_ext_ack *extack)
{
	struct dsa_port *dp = dsa_slave_to_port(dev);
	int ret;

	if (ctx && ctx != dp)
		return 0;

	switch (attr->id) {
	case SWITCHDEV_ATTR_ID_PORT_STP_STATE:
		if (!dsa_port_offloads_bridge_port(dp, attr->orig_dev))
			return -EOPNOTSUPP;

		ret = dsa_port_set_state(dp, attr->u.stp_state);
		break;
	case SWITCHDEV_ATTR_ID_BRIDGE_VLAN_FILTERING:
		if (!dsa_port_offloads_bridge(dp, attr->orig_dev))
			return -EOPNOTSUPP;

		ret = dsa_port_vlan_filtering(dp, attr->u.vlan_filtering,
					      extack);
		break;
	case SWITCHDEV_ATTR_ID_BRIDGE_AGEING_TIME:
		if (!dsa_port_offloads_bridge(dp, attr->orig_dev))
			return -EOPNOTSUPP;

		ret = dsa_port_ageing_time(dp, attr->u.ageing_time);
		break;
	case SWITCHDEV_ATTR_ID_PORT_PRE_BRIDGE_FLAGS:
		if (!dsa_port_offloads_bridge_port(dp, attr->orig_dev))
			return -EOPNOTSUPP;

		ret = dsa_port_pre_bridge_flags(dp, attr->u.brport_flags,
						extack);
		break;
	case SWITCHDEV_ATTR_ID_PORT_BRIDGE_FLAGS:
		if (!dsa_port_offloads_bridge_port(dp, attr->orig_dev))
			return -EOPNOTSUPP;

		ret = dsa_port_bridge_flags(dp, attr->u.brport_flags, extack);
		break;
	case SWITCHDEV_ATTR_ID_BRIDGE_MROUTER:
		if (!dsa_port_offloads_bridge(dp, attr->orig_dev))
			return -EOPNOTSUPP;

		ret = dsa_port_mrouter(dp->cpu_dp, attr->u.mrouter, extack);
		break;
	default:
		ret = -EOPNOTSUPP;
		break;
	}

	return ret;
}

/* Must be called under rcu_read_lock() */
static int
dsa_slave_vlan_check_for_8021q_uppers(struct net_device *slave,
				      const struct switchdev_obj_port_vlan *vlan)
{
	struct net_device *upper_dev;
	struct list_head *iter;

	netdev_for_each_upper_dev_rcu(slave, upper_dev, iter) {
		u16 vid;

		if (!is_vlan_dev(upper_dev))
			continue;

		vid = vlan_dev_vlan_id(upper_dev);
		if (vid == vlan->vid)
			return -EBUSY;
	}

	return 0;
}

static int dsa_slave_vlan_add(struct net_device *dev,
			      const struct switchdev_obj *obj,
			      struct netlink_ext_ack *extack)
{
	struct net_device *master = dsa_slave_to_master(dev);
	struct dsa_port *dp = dsa_slave_to_port(dev);
	struct switchdev_obj_port_vlan vlan;
	int err;

	if (dsa_port_skip_vlan_configuration(dp)) {
		NL_SET_ERR_MSG_MOD(extack, "skipping configuration of VLAN");
		return 0;
	}

	vlan = *SWITCHDEV_OBJ_PORT_VLAN(obj);

	/* Deny adding a bridge VLAN when there is already an 802.1Q upper with
	 * the same VID.
	 */
	if (br_vlan_enabled(dp->bridge_dev)) {
		rcu_read_lock();
		err = dsa_slave_vlan_check_for_8021q_uppers(dev, &vlan);
		rcu_read_unlock();
		if (err) {
			NL_SET_ERR_MSG_MOD(extack,
					   "Port already has a VLAN upper with this VID");
			return err;
		}
	}

	err = dsa_port_vlan_add(dp, &vlan, extack);
	if (err)
		return err;

	/* We need the dedicated CPU port to be a member of the VLAN as well.
	 * Even though drivers often handle CPU membership in special ways,
	 * it doesn't make sense to program a PVID, so clear this flag.
	 */
	vlan.flags &= ~BRIDGE_VLAN_INFO_PVID;

	err = dsa_port_vlan_add(dp->cpu_dp, &vlan, extack);
	if (err)
		return err;

	return vlan_vid_add(master, htons(ETH_P_8021Q), vlan.vid);
}

static int dsa_slave_port_obj_add(struct net_device *dev, const void *ctx,
				  const struct switchdev_obj *obj,
				  struct netlink_ext_ack *extack)
{
	struct dsa_port *dp = dsa_slave_to_port(dev);
	int err;

	if (ctx && ctx != dp)
		return 0;

	switch (obj->id) {
	case SWITCHDEV_OBJ_ID_PORT_MDB:
		if (!dsa_port_offloads_bridge_port(dp, obj->orig_dev))
			return -EOPNOTSUPP;

		err = dsa_port_mdb_add(dp, SWITCHDEV_OBJ_PORT_MDB(obj));
		break;
	case SWITCHDEV_OBJ_ID_HOST_MDB:
		if (!dsa_port_offloads_bridge(dp, obj->orig_dev))
			return -EOPNOTSUPP;

		err = dsa_port_host_mdb_add(dp, SWITCHDEV_OBJ_PORT_MDB(obj));
		break;
	case SWITCHDEV_OBJ_ID_PORT_VLAN:
		if (!dsa_port_offloads_bridge_port(dp, obj->orig_dev))
			return -EOPNOTSUPP;

		err = dsa_slave_vlan_add(dev, obj, extack);
		break;
	case SWITCHDEV_OBJ_ID_MRP:
		if (!dsa_port_offloads_bridge(dp, obj->orig_dev))
			return -EOPNOTSUPP;

		err = dsa_port_mrp_add(dp, SWITCHDEV_OBJ_MRP(obj));
		break;
	case SWITCHDEV_OBJ_ID_RING_ROLE_MRP:
		if (!dsa_port_offloads_bridge(dp, obj->orig_dev))
			return -EOPNOTSUPP;

		err = dsa_port_mrp_add_ring_role(dp,
						 SWITCHDEV_OBJ_RING_ROLE_MRP(obj));
		break;
	default:
		err = -EOPNOTSUPP;
		break;
	}

	return err;
}

static int dsa_slave_vlan_del(struct net_device *dev,
			      const struct switchdev_obj *obj)
{
	struct net_device *master = dsa_slave_to_master(dev);
	struct dsa_port *dp = dsa_slave_to_port(dev);
	struct switchdev_obj_port_vlan *vlan;
	int err;

	if (dsa_port_skip_vlan_configuration(dp))
		return 0;

	vlan = SWITCHDEV_OBJ_PORT_VLAN(obj);

	/* Do not deprogram the CPU port as it may be shared with other user
	 * ports which can be members of this VLAN as well.
	 */
	err = dsa_port_vlan_del(dp, vlan);
	if (err)
		return err;

	vlan_vid_del(master, htons(ETH_P_8021Q), vlan->vid);

	return 0;
}

static int dsa_slave_port_obj_del(struct net_device *dev, const void *ctx,
				  const struct switchdev_obj *obj)
{
	struct dsa_port *dp = dsa_slave_to_port(dev);
	int err;

	if (ctx && ctx != dp)
		return 0;

	switch (obj->id) {
	case SWITCHDEV_OBJ_ID_PORT_MDB:
		if (!dsa_port_offloads_bridge_port(dp, obj->orig_dev))
			return -EOPNOTSUPP;

		err = dsa_port_mdb_del(dp, SWITCHDEV_OBJ_PORT_MDB(obj));
		break;
	case SWITCHDEV_OBJ_ID_HOST_MDB:
		if (!dsa_port_offloads_bridge(dp, obj->orig_dev))
			return -EOPNOTSUPP;

		err = dsa_port_host_mdb_del(dp, SWITCHDEV_OBJ_PORT_MDB(obj));
		break;
	case SWITCHDEV_OBJ_ID_PORT_VLAN:
		if (!dsa_port_offloads_bridge_port(dp, obj->orig_dev))
			return -EOPNOTSUPP;

		err = dsa_slave_vlan_del(dev, obj);
		break;
	case SWITCHDEV_OBJ_ID_MRP:
		if (!dsa_port_offloads_bridge(dp, obj->orig_dev))
			return -EOPNOTSUPP;

		err = dsa_port_mrp_del(dp, SWITCHDEV_OBJ_MRP(obj));
		break;
	case SWITCHDEV_OBJ_ID_RING_ROLE_MRP:
		if (!dsa_port_offloads_bridge(dp, obj->orig_dev))
			return -EOPNOTSUPP;

		err = dsa_port_mrp_del_ring_role(dp,
						 SWITCHDEV_OBJ_RING_ROLE_MRP(obj));
		break;
	default:
		err = -EOPNOTSUPP;
		break;
	}

	return err;
}

static int dsa_slave_get_port_parent_id(struct net_device *dev,
					struct netdev_phys_item_id *ppid)
{
	struct dsa_port *dp = dsa_slave_to_port(dev);
	struct dsa_switch *ds = dp->ds;
	struct dsa_switch_tree *dst = ds->dst;

	/* For non-legacy ports, devlink is used and it takes
	 * care of the name generation. This ndo implementation
	 * should be removed with legacy support.
	 */
	if (dp->ds->devlink)
		return -EOPNOTSUPP;

	ppid->id_len = sizeof(dst->index);
	memcpy(&ppid->id, &dst->index, ppid->id_len);

	return 0;
}

static inline netdev_tx_t dsa_slave_netpoll_send_skb(struct net_device *dev,
						     struct sk_buff *skb)
{
#ifdef CONFIG_NET_POLL_CONTROLLER
	struct dsa_slave_priv *p = netdev_priv(dev);

	return netpoll_send_skb(p->netpoll, skb);
#else
	BUG();
	return NETDEV_TX_OK;
#endif
}

static void dsa_skb_tx_timestamp(struct dsa_slave_priv *p,
				 struct sk_buff *skb)
{
	struct dsa_switch *ds = p->dp->ds;

	if (!(skb_shinfo(skb)->tx_flags & SKBTX_HW_TSTAMP))
		return;

	if (!ds->ops->port_txtstamp)
		return;

	ds->ops->port_txtstamp(ds, p->dp->index, skb);
}

netdev_tx_t dsa_enqueue_skb(struct sk_buff *skb, struct net_device *dev)
{
	/* SKB for netpoll still need to be mangled with the protocol-specific
	 * tag to be successfully transmitted
	 */
	if (unlikely(netpoll_tx_running(dev)))
		return dsa_slave_netpoll_send_skb(dev, skb);

	/* Queue the SKB for transmission on the parent interface, but
	 * do not modify its EtherType
	 */
	skb->dev = dsa_slave_to_master(dev);
	dev_queue_xmit(skb);

	return NETDEV_TX_OK;
}
EXPORT_SYMBOL_GPL(dsa_enqueue_skb);

static int dsa_realloc_skb(struct sk_buff *skb, struct net_device *dev)
{
	int needed_headroom = dev->needed_headroom;
	int needed_tailroom = dev->needed_tailroom;

	/* For tail taggers, we need to pad short frames ourselves, to ensure
	 * that the tail tag does not fail at its role of being at the end of
	 * the packet, once the master interface pads the frame. Account for
	 * that pad length here, and pad later.
	 */
	if (unlikely(needed_tailroom && skb->len < ETH_ZLEN))
		needed_tailroom += ETH_ZLEN - skb->len;
	/* skb_headroom() returns unsigned int... */
	needed_headroom = max_t(int, needed_headroom - skb_headroom(skb), 0);
	needed_tailroom = max_t(int, needed_tailroom - skb_tailroom(skb), 0);

	if (likely(!needed_headroom && !needed_tailroom && !skb_cloned(skb)))
		/* No reallocation needed, yay! */
		return 0;

	return pskb_expand_head(skb, needed_headroom, needed_tailroom,
				GFP_ATOMIC);
}

static netdev_tx_t dsa_slave_xmit(struct sk_buff *skb, struct net_device *dev)
{
	struct dsa_slave_priv *p = netdev_priv(dev);
	struct sk_buff *nskb;

	dev_sw_netstats_tx_add(dev, 1, skb->len);

	memset(skb->cb, 0, sizeof(skb->cb));

	/* Handle tx timestamp if any */
	dsa_skb_tx_timestamp(p, skb);

	if (dsa_realloc_skb(skb, dev)) {
		dev_kfree_skb_any(skb);
		return NETDEV_TX_OK;
	}

	/* needed_tailroom should still be 'warm' in the cache line from
	 * dsa_realloc_skb(), which has also ensured that padding is safe.
	 */
	if (dev->needed_tailroom)
		eth_skb_pad(skb);

	/* Transmit function may have to reallocate the original SKB,
	 * in which case it must have freed it. Only free it here on error.
	 */
	nskb = p->xmit(skb, dev);
	if (!nskb) {
		kfree_skb(skb);
		return NETDEV_TX_OK;
	}

	return dsa_enqueue_skb(nskb, dev);
}

/* ethtool operations *******************************************************/

static void dsa_slave_get_drvinfo(struct net_device *dev,
				  struct ethtool_drvinfo *drvinfo)
{
	strlcpy(drvinfo->driver, "dsa", sizeof(drvinfo->driver));
	strlcpy(drvinfo->fw_version, "N/A", sizeof(drvinfo->fw_version));
	strlcpy(drvinfo->bus_info, "platform", sizeof(drvinfo->bus_info));
}

static int dsa_slave_get_regs_len(struct net_device *dev)
{
	struct dsa_port *dp = dsa_slave_to_port(dev);
	struct dsa_switch *ds = dp->ds;

	if (ds->ops->get_regs_len)
		return ds->ops->get_regs_len(ds, dp->index);

	return -EOPNOTSUPP;
}

static void
dsa_slave_get_regs(struct net_device *dev, struct ethtool_regs *regs, void *_p)
{
	struct dsa_port *dp = dsa_slave_to_port(dev);
	struct dsa_switch *ds = dp->ds;

	if (ds->ops->get_regs)
		ds->ops->get_regs(ds, dp->index, regs, _p);
}

static int dsa_slave_nway_reset(struct net_device *dev)
{
	struct dsa_port *dp = dsa_slave_to_port(dev);

	return phylink_ethtool_nway_reset(dp->pl);
}

static int dsa_slave_get_eeprom_len(struct net_device *dev)
{
	struct dsa_port *dp = dsa_slave_to_port(dev);
	struct dsa_switch *ds = dp->ds;

	if (ds->cd && ds->cd->eeprom_len)
		return ds->cd->eeprom_len;

	if (ds->ops->get_eeprom_len)
		return ds->ops->get_eeprom_len(ds);

	return 0;
}

static int dsa_slave_get_eeprom(struct net_device *dev,
				struct ethtool_eeprom *eeprom, u8 *data)
{
	struct dsa_port *dp = dsa_slave_to_port(dev);
	struct dsa_switch *ds = dp->ds;

	if (ds->ops->get_eeprom)
		return ds->ops->get_eeprom(ds, eeprom, data);

	return -EOPNOTSUPP;
}

static int dsa_slave_set_eeprom(struct net_device *dev,
				struct ethtool_eeprom *eeprom, u8 *data)
{
	struct dsa_port *dp = dsa_slave_to_port(dev);
	struct dsa_switch *ds = dp->ds;

	if (ds->ops->set_eeprom)
		return ds->ops->set_eeprom(ds, eeprom, data);

	return -EOPNOTSUPP;
}

static void dsa_slave_get_strings(struct net_device *dev,
				  uint32_t stringset, uint8_t *data)
{
	struct dsa_port *dp = dsa_slave_to_port(dev);
	struct dsa_switch *ds = dp->ds;

	if (stringset == ETH_SS_STATS) {
		int len = ETH_GSTRING_LEN;

		strncpy(data, "tx_packets", len);
		strncpy(data + len, "tx_bytes", len);
		strncpy(data + 2 * len, "rx_packets", len);
		strncpy(data + 3 * len, "rx_bytes", len);
		if (ds->ops->get_strings)
			ds->ops->get_strings(ds, dp->index, stringset,
					     data + 4 * len);
	} else if (stringset ==  ETH_SS_TEST) {
		net_selftest_get_strings(data);
	}

}

static void dsa_slave_get_ethtool_stats(struct net_device *dev,
					struct ethtool_stats *stats,
					uint64_t *data)
{
	struct dsa_port *dp = dsa_slave_to_port(dev);
	struct dsa_switch *ds = dp->ds;
	struct pcpu_sw_netstats *s;
	unsigned int start;
	int i;

	for_each_possible_cpu(i) {
		u64 tx_packets, tx_bytes, rx_packets, rx_bytes;

		s = per_cpu_ptr(dev->tstats, i);
		do {
			start = u64_stats_fetch_begin_irq(&s->syncp);
			tx_packets = s->tx_packets;
			tx_bytes = s->tx_bytes;
			rx_packets = s->rx_packets;
			rx_bytes = s->rx_bytes;
		} while (u64_stats_fetch_retry_irq(&s->syncp, start));
		data[0] += tx_packets;
		data[1] += tx_bytes;
		data[2] += rx_packets;
		data[3] += rx_bytes;
	}
	if (ds->ops->get_ethtool_stats)
		ds->ops->get_ethtool_stats(ds, dp->index, data + 4);
}

static int dsa_slave_get_sset_count(struct net_device *dev, int sset)
{
	struct dsa_port *dp = dsa_slave_to_port(dev);
	struct dsa_switch *ds = dp->ds;

	if (sset == ETH_SS_STATS) {
		int count = 0;

		if (ds->ops->get_sset_count) {
			count = ds->ops->get_sset_count(ds, dp->index, sset);
			if (count < 0)
				return count;
		}

		return count + 4;
	} else if (sset ==  ETH_SS_TEST) {
		return net_selftest_get_count();
	}

	return -EOPNOTSUPP;
}

static void dsa_slave_net_selftest(struct net_device *ndev,
				   struct ethtool_test *etest, u64 *buf)
{
	struct dsa_port *dp = dsa_slave_to_port(ndev);
	struct dsa_switch *ds = dp->ds;

	if (ds->ops->self_test) {
		ds->ops->self_test(ds, dp->index, etest, buf);
		return;
	}

	net_selftest(ndev, etest, buf);
}

static void dsa_slave_get_wol(struct net_device *dev, struct ethtool_wolinfo *w)
{
	struct dsa_port *dp = dsa_slave_to_port(dev);
	struct dsa_switch *ds = dp->ds;

	phylink_ethtool_get_wol(dp->pl, w);

	if (ds->ops->get_wol)
		ds->ops->get_wol(ds, dp->index, w);
}

static int dsa_slave_set_wol(struct net_device *dev, struct ethtool_wolinfo *w)
{
	struct dsa_port *dp = dsa_slave_to_port(dev);
	struct dsa_switch *ds = dp->ds;
	int ret = -EOPNOTSUPP;

	phylink_ethtool_set_wol(dp->pl, w);

	if (ds->ops->set_wol)
		ret = ds->ops->set_wol(ds, dp->index, w);

	return ret;
}

static int dsa_slave_set_eee(struct net_device *dev, struct ethtool_eee *e)
{
	struct dsa_port *dp = dsa_slave_to_port(dev);
	struct dsa_switch *ds = dp->ds;
	int ret;

	/* Port's PHY and MAC both need to be EEE capable */
	if (!dev->phydev || !dp->pl)
		return -ENODEV;

	if (!ds->ops->set_mac_eee)
		return -EOPNOTSUPP;

	ret = ds->ops->set_mac_eee(ds, dp->index, e);
	if (ret)
		return ret;

	return phylink_ethtool_set_eee(dp->pl, e);
}

static int dsa_slave_get_eee(struct net_device *dev, struct ethtool_eee *e)
{
	struct dsa_port *dp = dsa_slave_to_port(dev);
	struct dsa_switch *ds = dp->ds;
	int ret;

	/* Port's PHY and MAC both need to be EEE capable */
	if (!dev->phydev || !dp->pl)
		return -ENODEV;

	if (!ds->ops->get_mac_eee)
		return -EOPNOTSUPP;

	ret = ds->ops->get_mac_eee(ds, dp->index, e);
	if (ret)
		return ret;

	return phylink_ethtool_get_eee(dp->pl, e);
}

static int dsa_slave_get_link_ksettings(struct net_device *dev,
					struct ethtool_link_ksettings *cmd)
{
	struct dsa_port *dp = dsa_slave_to_port(dev);

	return phylink_ethtool_ksettings_get(dp->pl, cmd);
}

static int dsa_slave_set_link_ksettings(struct net_device *dev,
					const struct ethtool_link_ksettings *cmd)
{
	struct dsa_port *dp = dsa_slave_to_port(dev);

	return phylink_ethtool_ksettings_set(dp->pl, cmd);
}

static void dsa_slave_get_pauseparam(struct net_device *dev,
				     struct ethtool_pauseparam *pause)
{
	struct dsa_port *dp = dsa_slave_to_port(dev);

	phylink_ethtool_get_pauseparam(dp->pl, pause);
}

static int dsa_slave_set_pauseparam(struct net_device *dev,
				    struct ethtool_pauseparam *pause)
{
	struct dsa_port *dp = dsa_slave_to_port(dev);

	return phylink_ethtool_set_pauseparam(dp->pl, pause);
}

#ifdef CONFIG_NET_POLL_CONTROLLER
static int dsa_slave_netpoll_setup(struct net_device *dev,
				   struct netpoll_info *ni)
{
	struct net_device *master = dsa_slave_to_master(dev);
	struct dsa_slave_priv *p = netdev_priv(dev);
	struct netpoll *netpoll;
	int err = 0;

	netpoll = kzalloc(sizeof(*netpoll), GFP_KERNEL);
	if (!netpoll)
		return -ENOMEM;

	err = __netpoll_setup(netpoll, master);
	if (err) {
		kfree(netpoll);
		goto out;
	}

	p->netpoll = netpoll;
out:
	return err;
}

static void dsa_slave_netpoll_cleanup(struct net_device *dev)
{
	struct dsa_slave_priv *p = netdev_priv(dev);
	struct netpoll *netpoll = p->netpoll;

	if (!netpoll)
		return;

	p->netpoll = NULL;

	__netpoll_free(netpoll);
}

static void dsa_slave_poll_controller(struct net_device *dev)
{
}
#endif

static int dsa_slave_get_phys_port_name(struct net_device *dev,
					char *name, size_t len)
{
	struct dsa_port *dp = dsa_slave_to_port(dev);

	/* For non-legacy ports, devlink is used and it takes
	 * care of the name generation. This ndo implementation
	 * should be removed with legacy support.
	 */
	if (dp->ds->devlink)
		return -EOPNOTSUPP;

	if (snprintf(name, len, "p%d", dp->index) >= len)
		return -EINVAL;

	return 0;
}

static struct dsa_mall_tc_entry *
dsa_slave_mall_tc_entry_find(struct net_device *dev, unsigned long cookie)
{
	struct dsa_slave_priv *p = netdev_priv(dev);
	struct dsa_mall_tc_entry *mall_tc_entry;

	list_for_each_entry(mall_tc_entry, &p->mall_tc_list, list)
		if (mall_tc_entry->cookie == cookie)
			return mall_tc_entry;

	return NULL;
}

static int
dsa_slave_add_cls_matchall_mirred(struct net_device *dev,
				  struct tc_cls_matchall_offload *cls,
				  bool ingress)
{
	struct dsa_port *dp = dsa_slave_to_port(dev);
	struct dsa_slave_priv *p = netdev_priv(dev);
	struct dsa_mall_mirror_tc_entry *mirror;
	struct dsa_mall_tc_entry *mall_tc_entry;
	struct dsa_switch *ds = dp->ds;
	struct flow_action_entry *act;
	struct dsa_port *to_dp;
	int err;

	if (!ds->ops->port_mirror_add)
		return -EOPNOTSUPP;

	if (!flow_action_basic_hw_stats_check(&cls->rule->action,
					      cls->common.extack))
		return -EOPNOTSUPP;

	if (!flow_action_basic_hw_stats_check(&cls->rule->action,
					      cls->common.extack))
		return err;

	act = &cls->rule->action.entries[0];

	if (!act->dev)
		return -EINVAL;

	if (!dsa_slave_dev_check(act->dev))
		return -EOPNOTSUPP;

	mall_tc_entry = kzalloc(sizeof(*mall_tc_entry), GFP_KERNEL);
	if (!mall_tc_entry)
		return -ENOMEM;

	mall_tc_entry->cookie = cls->cookie;
	mall_tc_entry->type = DSA_PORT_MALL_MIRROR;
	mirror = &mall_tc_entry->mirror;

	to_dp = dsa_slave_to_port(act->dev);

	mirror->to_local_port = to_dp->index;
	mirror->ingress = ingress;

	err = ds->ops->port_mirror_add(ds, dp->index, mirror, ingress);
	if (err) {
		kfree(mall_tc_entry);
		return err;
	}

	list_add_tail(&mall_tc_entry->list, &p->mall_tc_list);

	return err;
}

static int
dsa_slave_add_cls_matchall_police(struct net_device *dev,
				  struct tc_cls_matchall_offload *cls,
				  bool ingress)
{
	struct netlink_ext_ack *extack = cls->common.extack;
	struct dsa_port *dp = dsa_slave_to_port(dev);
	struct dsa_slave_priv *p = netdev_priv(dev);
	struct dsa_mall_policer_tc_entry *policer;
	struct dsa_mall_tc_entry *mall_tc_entry;
	struct dsa_switch *ds = dp->ds;
	struct flow_action_entry *act;
	int err;

	if (!ds->ops->port_policer_add) {
		NL_SET_ERR_MSG_MOD(extack,
				   "Policing offload not implemented");
		return -EOPNOTSUPP;
	}

	if (!ingress) {
		NL_SET_ERR_MSG_MOD(extack,
				   "Only supported on ingress qdisc");
		return -EOPNOTSUPP;
	}

	if (!flow_action_basic_hw_stats_check(&cls->rule->action,
					      cls->common.extack))
		return -EOPNOTSUPP;

	list_for_each_entry(mall_tc_entry, &p->mall_tc_list, list) {
		if (mall_tc_entry->type == DSA_PORT_MALL_POLICER) {
			NL_SET_ERR_MSG_MOD(extack,
					   "Only one port policer allowed");
			return -EEXIST;
		}
	}

	act = &cls->rule->action.entries[0];

	mall_tc_entry = kzalloc(sizeof(*mall_tc_entry), GFP_KERNEL);
	if (!mall_tc_entry)
		return -ENOMEM;

	mall_tc_entry->cookie = cls->cookie;
	mall_tc_entry->type = DSA_PORT_MALL_POLICER;
	policer = &mall_tc_entry->policer;
	policer->rate_bytes_per_sec = act->police.rate_bytes_ps;
	policer->burst = act->police.burst;

	err = ds->ops->port_policer_add(ds, dp->index, policer);
	if (err) {
		kfree(mall_tc_entry);
		return err;
	}

	list_add_tail(&mall_tc_entry->list, &p->mall_tc_list);

	return err;
}

static int dsa_slave_add_cls_matchall(struct net_device *dev,
				      struct tc_cls_matchall_offload *cls,
				      bool ingress)
{
	int err = -EOPNOTSUPP;

	if (cls->common.protocol == htons(ETH_P_ALL) &&
	    flow_offload_has_one_action(&cls->rule->action) &&
	    cls->rule->action.entries[0].id == FLOW_ACTION_MIRRED)
		err = dsa_slave_add_cls_matchall_mirred(dev, cls, ingress);
	else if (flow_offload_has_one_action(&cls->rule->action) &&
		 cls->rule->action.entries[0].id == FLOW_ACTION_POLICE)
		err = dsa_slave_add_cls_matchall_police(dev, cls, ingress);

	return err;
}

static void dsa_slave_del_cls_matchall(struct net_device *dev,
				       struct tc_cls_matchall_offload *cls)
{
	struct dsa_port *dp = dsa_slave_to_port(dev);
	struct dsa_mall_tc_entry *mall_tc_entry;
	struct dsa_switch *ds = dp->ds;

	mall_tc_entry = dsa_slave_mall_tc_entry_find(dev, cls->cookie);
	if (!mall_tc_entry)
		return;

	list_del(&mall_tc_entry->list);

	switch (mall_tc_entry->type) {
	case DSA_PORT_MALL_MIRROR:
		if (ds->ops->port_mirror_del)
			ds->ops->port_mirror_del(ds, dp->index,
						 &mall_tc_entry->mirror);
		break;
	case DSA_PORT_MALL_POLICER:
		if (ds->ops->port_policer_del)
			ds->ops->port_policer_del(ds, dp->index);
		break;
	default:
		WARN_ON(1);
	}

	kfree(mall_tc_entry);
}

static int dsa_slave_setup_tc_cls_matchall(struct net_device *dev,
					   struct tc_cls_matchall_offload *cls,
					   bool ingress)
{
	if (cls->common.chain_index)
		return -EOPNOTSUPP;

	switch (cls->command) {
	case TC_CLSMATCHALL_REPLACE:
		return dsa_slave_add_cls_matchall(dev, cls, ingress);
	case TC_CLSMATCHALL_DESTROY:
		dsa_slave_del_cls_matchall(dev, cls);
		return 0;
	default:
		return -EOPNOTSUPP;
	}
}

static int dsa_slave_add_cls_flower(struct net_device *dev,
				    struct flow_cls_offload *cls,
				    bool ingress)
{
	struct dsa_port *dp = dsa_slave_to_port(dev);
	struct dsa_switch *ds = dp->ds;
	int port = dp->index;

	if (!ds->ops->cls_flower_add)
		return -EOPNOTSUPP;

	return ds->ops->cls_flower_add(ds, port, cls, ingress);
}

static int dsa_slave_del_cls_flower(struct net_device *dev,
				    struct flow_cls_offload *cls,
				    bool ingress)
{
	struct dsa_port *dp = dsa_slave_to_port(dev);
	struct dsa_switch *ds = dp->ds;
	int port = dp->index;

	if (!ds->ops->cls_flower_del)
		return -EOPNOTSUPP;

	return ds->ops->cls_flower_del(ds, port, cls, ingress);
}

static int dsa_slave_stats_cls_flower(struct net_device *dev,
				      struct flow_cls_offload *cls,
				      bool ingress)
{
	struct dsa_port *dp = dsa_slave_to_port(dev);
	struct dsa_switch *ds = dp->ds;
	int port = dp->index;

	if (!ds->ops->cls_flower_stats)
		return -EOPNOTSUPP;

	return ds->ops->cls_flower_stats(ds, port, cls, ingress);
}

static int dsa_slave_setup_tc_cls_flower(struct net_device *dev,
					 struct flow_cls_offload *cls,
					 bool ingress)
{
	switch (cls->command) {
	case FLOW_CLS_REPLACE:
		return dsa_slave_add_cls_flower(dev, cls, ingress);
	case FLOW_CLS_DESTROY:
		return dsa_slave_del_cls_flower(dev, cls, ingress);
	case FLOW_CLS_STATS:
		return dsa_slave_stats_cls_flower(dev, cls, ingress);
	default:
		return -EOPNOTSUPP;
	}
}

static int dsa_slave_setup_tc_block_cb(enum tc_setup_type type, void *type_data,
				       void *cb_priv, bool ingress)
{
	struct net_device *dev = cb_priv;

	if (!tc_can_offload(dev))
		return -EOPNOTSUPP;

	switch (type) {
	case TC_SETUP_CLSMATCHALL:
		return dsa_slave_setup_tc_cls_matchall(dev, type_data, ingress);
	case TC_SETUP_CLSFLOWER:
		return dsa_slave_setup_tc_cls_flower(dev, type_data, ingress);
	default:
		return -EOPNOTSUPP;
	}
}

static int dsa_slave_setup_tc_block_cb_ig(enum tc_setup_type type,
					  void *type_data, void *cb_priv)
{
	return dsa_slave_setup_tc_block_cb(type, type_data, cb_priv, true);
}

static int dsa_slave_setup_tc_block_cb_eg(enum tc_setup_type type,
					  void *type_data, void *cb_priv)
{
	return dsa_slave_setup_tc_block_cb(type, type_data, cb_priv, false);
}

static LIST_HEAD(dsa_slave_block_cb_list);

static int dsa_slave_setup_tc_block(struct net_device *dev,
				    struct flow_block_offload *f)
{
	struct flow_block_cb *block_cb;
	flow_setup_cb_t *cb;

	if (f->binder_type == FLOW_BLOCK_BINDER_TYPE_CLSACT_INGRESS)
		cb = dsa_slave_setup_tc_block_cb_ig;
	else if (f->binder_type == FLOW_BLOCK_BINDER_TYPE_CLSACT_EGRESS)
		cb = dsa_slave_setup_tc_block_cb_eg;
	else
		return -EOPNOTSUPP;

	f->driver_block_list = &dsa_slave_block_cb_list;

	switch (f->command) {
	case FLOW_BLOCK_BIND:
		if (flow_block_cb_is_busy(cb, dev, &dsa_slave_block_cb_list))
			return -EBUSY;

		block_cb = flow_block_cb_alloc(cb, dev, dev, NULL);
		if (IS_ERR(block_cb))
			return PTR_ERR(block_cb);

		flow_block_cb_add(block_cb, f);
		list_add_tail(&block_cb->driver_list, &dsa_slave_block_cb_list);
		return 0;
	case FLOW_BLOCK_UNBIND:
		block_cb = flow_block_cb_lookup(f->block, cb, dev);
		if (!block_cb)
			return -ENOENT;

		flow_block_cb_remove(block_cb, f);
		list_del(&block_cb->driver_list);
		return 0;
	default:
		return -EOPNOTSUPP;
	}
}

static int dsa_slave_setup_ft_block(struct dsa_switch *ds, int port,
				    void *type_data)
{
	struct dsa_port *cpu_dp = dsa_to_port(ds, port)->cpu_dp;
	struct net_device *master = cpu_dp->master;

	if (!master->netdev_ops->ndo_setup_tc)
		return -EOPNOTSUPP;

	return master->netdev_ops->ndo_setup_tc(master, TC_SETUP_FT, type_data);
}

static int dsa_slave_setup_tc(struct net_device *dev, enum tc_setup_type type,
			      void *type_data)
{
	struct dsa_port *dp = dsa_slave_to_port(dev);
	struct dsa_switch *ds = dp->ds;

	switch (type) {
	case TC_SETUP_BLOCK:
		return dsa_slave_setup_tc_block(dev, type_data);
	case TC_SETUP_FT:
		return dsa_slave_setup_ft_block(ds, dp->index, type_data);
	default:
		break;
	}

	if (!ds->ops->port_setup_tc)
		return -EOPNOTSUPP;

	return ds->ops->port_setup_tc(ds, dp->index, type, type_data);
}

static int dsa_slave_get_rxnfc(struct net_device *dev,
			       struct ethtool_rxnfc *nfc, u32 *rule_locs)
{
	struct dsa_port *dp = dsa_slave_to_port(dev);
	struct dsa_switch *ds = dp->ds;

	if (!ds->ops->get_rxnfc)
		return -EOPNOTSUPP;

	return ds->ops->get_rxnfc(ds, dp->index, nfc, rule_locs);
}

static int dsa_slave_set_rxnfc(struct net_device *dev,
			       struct ethtool_rxnfc *nfc)
{
	struct dsa_port *dp = dsa_slave_to_port(dev);
	struct dsa_switch *ds = dp->ds;

	if (!ds->ops->set_rxnfc)
		return -EOPNOTSUPP;

	return ds->ops->set_rxnfc(ds, dp->index, nfc);
}

static int dsa_slave_get_ts_info(struct net_device *dev,
				 struct ethtool_ts_info *ts)
{
	struct dsa_slave_priv *p = netdev_priv(dev);
	struct dsa_switch *ds = p->dp->ds;

	if (!ds->ops->get_ts_info)
		return -EOPNOTSUPP;

	return ds->ops->get_ts_info(ds, p->dp->index, ts);
}

static int dsa_slave_vlan_rx_add_vid(struct net_device *dev, __be16 proto,
				     u16 vid)
{
	struct net_device *master = dsa_slave_to_master(dev);
	struct dsa_port *dp = dsa_slave_to_port(dev);
	struct switchdev_obj_port_vlan vlan = {
		.obj.id = SWITCHDEV_OBJ_ID_PORT_VLAN,
		.vid = vid,
		/* This API only allows programming tagged, non-PVID VIDs */
		.flags = 0,
	};
	struct netlink_ext_ack extack = {0};
	int ret;

	/* User port... */
	ret = dsa_port_vlan_add(dp, &vlan, &extack);
	if (ret) {
		if (extack._msg)
			netdev_err(dev, "%s\n", extack._msg);
		return ret;
	}

	/* And CPU port... */
	ret = dsa_port_vlan_add(dp->cpu_dp, &vlan, &extack);
	if (ret) {
		if (extack._msg)
			netdev_err(dev, "CPU port %d: %s\n", dp->cpu_dp->index,
				   extack._msg);
		return ret;
	}

	return vlan_vid_add(master, proto, vid);
}

static int dsa_slave_vlan_rx_kill_vid(struct net_device *dev, __be16 proto,
				      u16 vid)
{
	struct net_device *master = dsa_slave_to_master(dev);
	struct dsa_port *dp = dsa_slave_to_port(dev);
	struct switchdev_obj_port_vlan vlan = {
		.vid = vid,
		/* This API only allows programming tagged, non-PVID VIDs */
		.flags = 0,
	};
	int err;

	/* Do not deprogram the CPU port as it may be shared with other user
	 * ports which can be members of this VLAN as well.
	 */
	err = dsa_port_vlan_del(dp, &vlan);
	if (err)
		return err;

	vlan_vid_del(master, proto, vid);

	return 0;
}

struct dsa_hw_port {
	struct list_head list;
	struct net_device *dev;
	int old_mtu;
};

static int dsa_hw_port_list_set_mtu(struct list_head *hw_port_list, int mtu)
{
	const struct dsa_hw_port *p;
	int err;

	list_for_each_entry(p, hw_port_list, list) {
		if (p->dev->mtu == mtu)
			continue;

		err = dev_set_mtu(p->dev, mtu);
		if (err)
			goto rollback;
	}

	return 0;

rollback:
	list_for_each_entry_continue_reverse(p, hw_port_list, list) {
		if (p->dev->mtu == p->old_mtu)
			continue;

		if (dev_set_mtu(p->dev, p->old_mtu))
			netdev_err(p->dev, "Failed to restore MTU\n");
	}

	return err;
}

static void dsa_hw_port_list_free(struct list_head *hw_port_list)
{
	struct dsa_hw_port *p, *n;

	list_for_each_entry_safe(p, n, hw_port_list, list)
		kfree(p);
}

/* Make the hardware datapath to/from @dev limited to a common MTU */
static void dsa_bridge_mtu_normalization(struct dsa_port *dp)
{
	struct list_head hw_port_list;
	struct dsa_switch_tree *dst;
	int min_mtu = ETH_MAX_MTU;
	struct dsa_port *other_dp;
	int err;

	if (!dp->ds->mtu_enforcement_ingress)
		return;

	if (!dp->bridge_dev)
		return;

	INIT_LIST_HEAD(&hw_port_list);

	/* Populate the list of ports that are part of the same bridge
	 * as the newly added/modified port
	 */
	list_for_each_entry(dst, &dsa_tree_list, list) {
		list_for_each_entry(other_dp, &dst->ports, list) {
			struct dsa_hw_port *hw_port;
			struct net_device *slave;

			if (other_dp->type != DSA_PORT_TYPE_USER)
				continue;

			if (other_dp->bridge_dev != dp->bridge_dev)
				continue;

			if (!other_dp->ds->mtu_enforcement_ingress)
				continue;

			slave = other_dp->slave;

			if (min_mtu > slave->mtu)
				min_mtu = slave->mtu;

			hw_port = kzalloc(sizeof(*hw_port), GFP_KERNEL);
			if (!hw_port)
				goto out;

			hw_port->dev = slave;
			hw_port->old_mtu = slave->mtu;

			list_add(&hw_port->list, &hw_port_list);
		}
	}

	/* Attempt to configure the entire hardware bridge to the newly added
	 * interface's MTU first, regardless of whether the intention of the
	 * user was to raise or lower it.
	 */
	err = dsa_hw_port_list_set_mtu(&hw_port_list, dp->slave->mtu);
	if (!err)
		goto out;

	/* Clearly that didn't work out so well, so just set the minimum MTU on
	 * all hardware bridge ports now. If this fails too, then all ports will
	 * still have their old MTU rolled back anyway.
	 */
	dsa_hw_port_list_set_mtu(&hw_port_list, min_mtu);

out:
	dsa_hw_port_list_free(&hw_port_list);
}

int dsa_slave_change_mtu(struct net_device *dev, int new_mtu)
{
	struct net_device *master = dsa_slave_to_master(dev);
	struct dsa_port *dp = dsa_slave_to_port(dev);
	struct dsa_slave_priv *p = netdev_priv(dev);
	struct dsa_switch *ds = p->dp->ds;
	struct dsa_port *dp_iter;
	struct dsa_port *cpu_dp;
	int port = p->dp->index;
	int largest_mtu = 0;
	int new_master_mtu;
	int old_master_mtu;
	int mtu_limit;
	int cpu_mtu;
	int err;

	if (!ds->ops->port_change_mtu)
		return -EOPNOTSUPP;

	list_for_each_entry(dp_iter, &ds->dst->ports, list) {
		int slave_mtu;

		if (!dsa_port_is_user(dp_iter))
			continue;

		/* During probe, this function will be called for each slave
		 * device, while not all of them have been allocated. That's
		 * ok, it doesn't change what the maximum is, so ignore it.
		 */
		if (!dp_iter->slave)
			continue;

		/* Pretend that we already applied the setting, which we
		 * actually haven't (still haven't done all integrity checks)
		 */
		if (dp_iter == dp)
			slave_mtu = new_mtu;
		else
			slave_mtu = dp_iter->slave->mtu;

		if (largest_mtu < slave_mtu)
			largest_mtu = slave_mtu;
	}

	cpu_dp = dsa_to_port(ds, port)->cpu_dp;

	mtu_limit = min_t(int, master->max_mtu, dev->max_mtu);
	old_master_mtu = master->mtu;
	new_master_mtu = largest_mtu + dsa_tag_protocol_overhead(cpu_dp->tag_ops);
	if (new_master_mtu > mtu_limit)
		return -ERANGE;

	/* If the master MTU isn't over limit, there's no need to check the CPU
	 * MTU, since that surely isn't either.
	 */
	cpu_mtu = largest_mtu;

	/* Start applying stuff */
	if (new_master_mtu != old_master_mtu) {
		err = dev_set_mtu(master, new_master_mtu);
		if (err < 0)
			goto out_master_failed;

		/* We only need to propagate the MTU of the CPU port to
		 * upstream switches, so create a non-targeted notifier which
		 * updates all switches.
		 */
		err = dsa_port_mtu_change(cpu_dp, cpu_mtu, false);
		if (err)
			goto out_cpu_failed;
	}

	err = dsa_port_mtu_change(dp, new_mtu, true);
	if (err)
		goto out_port_failed;

	dev->mtu = new_mtu;

	dsa_bridge_mtu_normalization(dp);

	return 0;

out_port_failed:
	if (new_master_mtu != old_master_mtu)
		dsa_port_mtu_change(cpu_dp, old_master_mtu -
				    dsa_tag_protocol_overhead(cpu_dp->tag_ops),
				    false);
out_cpu_failed:
	if (new_master_mtu != old_master_mtu)
		dev_set_mtu(master, old_master_mtu);
out_master_failed:
	return err;
}

static const struct ethtool_ops dsa_slave_ethtool_ops = {
	.get_drvinfo		= dsa_slave_get_drvinfo,
	.get_regs_len		= dsa_slave_get_regs_len,
	.get_regs		= dsa_slave_get_regs,
	.nway_reset		= dsa_slave_nway_reset,
	.get_link		= ethtool_op_get_link,
	.get_eeprom_len		= dsa_slave_get_eeprom_len,
	.get_eeprom		= dsa_slave_get_eeprom,
	.set_eeprom		= dsa_slave_set_eeprom,
	.get_strings		= dsa_slave_get_strings,
	.get_ethtool_stats	= dsa_slave_get_ethtool_stats,
	.get_sset_count		= dsa_slave_get_sset_count,
	.set_wol		= dsa_slave_set_wol,
	.get_wol		= dsa_slave_get_wol,
	.set_eee		= dsa_slave_set_eee,
	.get_eee		= dsa_slave_get_eee,
	.get_link_ksettings	= dsa_slave_get_link_ksettings,
	.set_link_ksettings	= dsa_slave_set_link_ksettings,
	.get_pauseparam		= dsa_slave_get_pauseparam,
	.set_pauseparam		= dsa_slave_set_pauseparam,
	.get_rxnfc		= dsa_slave_get_rxnfc,
	.set_rxnfc		= dsa_slave_set_rxnfc,
	.get_ts_info		= dsa_slave_get_ts_info,
	.self_test		= dsa_slave_net_selftest,
};

static struct devlink_port *dsa_slave_get_devlink_port(struct net_device *dev)
{
	struct dsa_port *dp = dsa_slave_to_port(dev);

	return dp->ds->devlink ? &dp->devlink_port : NULL;
}

static void dsa_slave_get_stats64(struct net_device *dev,
				  struct rtnl_link_stats64 *s)
{
	struct dsa_port *dp = dsa_slave_to_port(dev);
	struct dsa_switch *ds = dp->ds;

	if (ds->ops->get_stats64)
		ds->ops->get_stats64(ds, dp->index, s);
	else
		dev_get_tstats64(dev, s);
}

static int dsa_slave_fill_forward_path(struct net_device_path_ctx *ctx,
				       struct net_device_path *path)
{
	struct dsa_port *dp = dsa_slave_to_port(ctx->dev);
	struct dsa_port *cpu_dp = dp->cpu_dp;

	path->dev = ctx->dev;
	path->type = DEV_PATH_DSA;
	path->dsa.proto = cpu_dp->tag_ops->proto;
	path->dsa.port = dp->index;
	ctx->dev = cpu_dp->master;

	return 0;
}

static const struct net_device_ops dsa_slave_netdev_ops = {
	.ndo_open	 	= dsa_slave_open,
	.ndo_stop		= dsa_slave_close,
	.ndo_start_xmit		= dsa_slave_xmit,
	.ndo_change_rx_flags	= dsa_slave_change_rx_flags,
	.ndo_set_rx_mode	= dsa_slave_set_rx_mode,
	.ndo_set_mac_address	= dsa_slave_set_mac_address,
	.ndo_fdb_dump		= dsa_slave_fdb_dump,
	.ndo_do_ioctl		= dsa_slave_ioctl,
	.ndo_get_iflink		= dsa_slave_get_iflink,
#ifdef CONFIG_NET_POLL_CONTROLLER
	.ndo_netpoll_setup	= dsa_slave_netpoll_setup,
	.ndo_netpoll_cleanup	= dsa_slave_netpoll_cleanup,
	.ndo_poll_controller	= dsa_slave_poll_controller,
#endif
	.ndo_get_phys_port_name	= dsa_slave_get_phys_port_name,
	.ndo_setup_tc		= dsa_slave_setup_tc,
	.ndo_get_stats64	= dsa_slave_get_stats64,
	.ndo_get_port_parent_id	= dsa_slave_get_port_parent_id,
	.ndo_vlan_rx_add_vid	= dsa_slave_vlan_rx_add_vid,
	.ndo_vlan_rx_kill_vid	= dsa_slave_vlan_rx_kill_vid,
	.ndo_get_devlink_port	= dsa_slave_get_devlink_port,
	.ndo_change_mtu		= dsa_slave_change_mtu,
	.ndo_fill_forward_path	= dsa_slave_fill_forward_path,
};

static struct device_type dsa_type = {
	.name	= "dsa",
};

void dsa_port_phylink_mac_change(struct dsa_switch *ds, int port, bool up)
{
	const struct dsa_port *dp = dsa_to_port(ds, port);

	if (dp->pl)
		phylink_mac_change(dp->pl, up);
}
EXPORT_SYMBOL_GPL(dsa_port_phylink_mac_change);

static void dsa_slave_phylink_fixed_state(struct phylink_config *config,
					  struct phylink_link_state *state)
{
	struct dsa_port *dp = container_of(config, struct dsa_port, pl_config);
	struct dsa_switch *ds = dp->ds;

	/* No need to check that this operation is valid, the callback would
	 * not be called if it was not.
	 */
	ds->ops->phylink_fixed_state(ds, dp->index, state);
}

/* slave device setup *******************************************************/
static int dsa_slave_phy_connect(struct net_device *slave_dev, int addr,
				 u32 flags)
{
	struct dsa_port *dp = dsa_slave_to_port(slave_dev);
	struct dsa_switch *ds = dp->ds;

	slave_dev->phydev = mdiobus_get_phy(ds->slave_mii_bus, addr);
	if (!slave_dev->phydev) {
		netdev_err(slave_dev, "no phy at %d\n", addr);
		return -ENODEV;
	}

	slave_dev->phydev->dev_flags |= flags;

	return phylink_connect_phy(dp->pl, slave_dev->phydev);
}

static int dsa_slave_phy_setup(struct net_device *slave_dev)
{
	struct dsa_port *dp = dsa_slave_to_port(slave_dev);
	struct device_node *port_dn = dp->dn;
	struct dsa_switch *ds = dp->ds;
	phy_interface_t mode;
	u32 phy_flags = 0;
	int ret;

	ret = of_get_phy_mode(port_dn, &mode);
	if (ret)
		mode = PHY_INTERFACE_MODE_NA;

	dp->pl_config.dev = &slave_dev->dev;
	dp->pl_config.type = PHYLINK_NETDEV;

	/* The get_fixed_state callback takes precedence over polling the
	 * link GPIO in PHYLINK (see phylink_get_fixed_state).  Only set
	 * this if the switch provides such a callback.
	 */
	if (ds->ops->phylink_fixed_state) {
		dp->pl_config.get_fixed_state = dsa_slave_phylink_fixed_state;
		dp->pl_config.poll_fixed_state = true;
	}

	dp->pl = phylink_create(&dp->pl_config, of_fwnode_handle(port_dn), mode,
				&dsa_port_phylink_mac_ops);
	if (IS_ERR(dp->pl)) {
		netdev_err(slave_dev,
			   "error creating PHYLINK: %ld\n", PTR_ERR(dp->pl));
		return PTR_ERR(dp->pl);
	}

	if (ds->ops->get_phy_flags)
		phy_flags = ds->ops->get_phy_flags(ds, dp->index);

	ret = phylink_of_phy_connect(dp->pl, port_dn, phy_flags);
	if (ret == -ENODEV && ds->slave_mii_bus) {
		/* We could not connect to a designated PHY or SFP, so try to
		 * use the switch internal MDIO bus instead
		 */
		ret = dsa_slave_phy_connect(slave_dev, dp->index, phy_flags);
		if (ret) {
			netdev_err(slave_dev,
				   "failed to connect to port %d: %d\n",
				   dp->index, ret);
			phylink_destroy(dp->pl);
			return ret;
		}
	}

	return ret;
}

void dsa_slave_setup_tagger(struct net_device *slave)
{
	struct dsa_port *dp = dsa_slave_to_port(slave);
	struct dsa_slave_priv *p = netdev_priv(slave);
	const struct dsa_port *cpu_dp = dp->cpu_dp;
	struct net_device *master = cpu_dp->master;
	const struct dsa_switch *ds = dp->ds;

	slave->needed_headroom = cpu_dp->tag_ops->needed_headroom;
	slave->needed_tailroom = cpu_dp->tag_ops->needed_tailroom;
	/* Try to save one extra realloc later in the TX path (in the master)
	 * by also inheriting the master's needed headroom and tailroom.
	 * The 8021q driver also does this.
	 */
	slave->needed_headroom += master->needed_headroom;
	slave->needed_tailroom += master->needed_tailroom;

	p->xmit = cpu_dp->tag_ops->xmit;

	slave->features = master->vlan_features | NETIF_F_HW_TC;
	if (ds->ops->port_vlan_add && ds->ops->port_vlan_del)
		slave->features |= NETIF_F_HW_VLAN_CTAG_FILTER;
	slave->hw_features |= NETIF_F_HW_TC;
	slave->features |= NETIF_F_LLTX;
	if (slave->needed_tailroom)
		slave->features &= ~(NETIF_F_SG | NETIF_F_FRAGLIST);
}

static struct lock_class_key dsa_slave_netdev_xmit_lock_key;
static void dsa_slave_set_lockdep_class_one(struct net_device *dev,
					    struct netdev_queue *txq,
					    void *_unused)
{
	lockdep_set_class(&txq->_xmit_lock,
			  &dsa_slave_netdev_xmit_lock_key);
}

int dsa_slave_suspend(struct net_device *slave_dev)
{
	struct dsa_port *dp = dsa_slave_to_port(slave_dev);

	if (!netif_running(slave_dev))
		return 0;

	netif_device_detach(slave_dev);

	rtnl_lock();
	phylink_stop(dp->pl);
	rtnl_unlock();

	return 0;
}

int dsa_slave_resume(struct net_device *slave_dev)
{
	struct dsa_port *dp = dsa_slave_to_port(slave_dev);

	if (!netif_running(slave_dev))
		return 0;

	netif_device_attach(slave_dev);

	rtnl_lock();
	phylink_start(dp->pl);
	rtnl_unlock();

	return 0;
}

int dsa_slave_create(struct dsa_port *port)
{
	const struct dsa_port *cpu_dp = port->cpu_dp;
	struct net_device *master = cpu_dp->master;
	struct dsa_switch *ds = port->ds;
	const char *name = port->name;
	struct net_device *slave_dev;
	struct dsa_slave_priv *p;
	int ret;

	if (!ds->num_tx_queues)
		ds->num_tx_queues = 1;

	slave_dev = alloc_netdev_mqs(sizeof(struct dsa_slave_priv), name,
				     NET_NAME_UNKNOWN, ether_setup,
				     ds->num_tx_queues, 1);
	if (slave_dev == NULL)
		return -ENOMEM;

<<<<<<< HEAD
	slave_dev->features = master->vlan_features | NETIF_F_HW_TC |
				NETIF_F_HW_VLAN_CTAG_FILTER;
	slave_dev->hw_features |= NETIF_F_HW_TC;
	slave_dev->features |= NETIF_F_LLTX;
=======
>>>>>>> 7d2a07b7
	slave_dev->ethtool_ops = &dsa_slave_ethtool_ops;
	if (!is_zero_ether_addr(port->mac))
		ether_addr_copy(slave_dev->dev_addr, port->mac);
	else
		eth_hw_addr_inherit(slave_dev, master);
	slave_dev->priv_flags |= IFF_NO_QUEUE;
	slave_dev->netdev_ops = &dsa_slave_netdev_ops;
	if (ds->ops->port_max_mtu)
		slave_dev->max_mtu = ds->ops->port_max_mtu(ds, port->index);
	SET_NETDEV_DEVTYPE(slave_dev, &dsa_type);

	netdev_for_each_tx_queue(slave_dev, dsa_slave_set_lockdep_class_one,
				 NULL);

	SET_NETDEV_DEV(slave_dev, port->ds->dev);
	slave_dev->dev.of_node = port->dn;
	slave_dev->vlan_features = master->vlan_features;

	p = netdev_priv(slave_dev);
	slave_dev->tstats = netdev_alloc_pcpu_stats(struct pcpu_sw_netstats);
	if (!slave_dev->tstats) {
		free_netdev(slave_dev);
		return -ENOMEM;
	}

	ret = gro_cells_init(&p->gcells, slave_dev);
	if (ret)
		goto out_free;

	p->dp = port;
	INIT_LIST_HEAD(&p->mall_tc_list);
	port->slave = slave_dev;
	dsa_slave_setup_tagger(slave_dev);

	rtnl_lock();
	ret = dsa_slave_change_mtu(slave_dev, ETH_DATA_LEN);
	rtnl_unlock();
	if (ret && ret != -EOPNOTSUPP)
		dev_warn(ds->dev, "nonfatal error %d setting MTU to %d on port %d\n",
			 ret, ETH_DATA_LEN, port->index);

	netif_carrier_off(slave_dev);

	ret = dsa_slave_phy_setup(slave_dev);
	if (ret) {
		netdev_err(slave_dev,
			   "error %d setting up PHY for tree %d, switch %d, port %d\n",
			   ret, ds->dst->index, ds->index, port->index);
		goto out_gcells;
	}

	rtnl_lock();

<<<<<<< HEAD
	rtnl_lock();

=======
>>>>>>> 7d2a07b7
	ret = register_netdevice(slave_dev);
	if (ret) {
		netdev_err(master, "error %d registering interface %s\n",
			   ret, slave_dev->name);
		rtnl_unlock();
		goto out_phy;
	}

	ret = netdev_upper_dev_link(master, slave_dev, NULL);

	rtnl_unlock();

	if (ret)
		goto out_unregister;

	return 0;

out_unregister:
	unregister_netdev(slave_dev);
out_phy:
	rtnl_lock();
	phylink_disconnect_phy(p->dp->pl);
	rtnl_unlock();
	phylink_destroy(p->dp->pl);
out_gcells:
	gro_cells_destroy(&p->gcells);
out_free:
	free_percpu(slave_dev->tstats);
	free_netdev(slave_dev);
	port->slave = NULL;
	return ret;
}

void dsa_slave_destroy(struct net_device *slave_dev)
{
	struct net_device *master = dsa_slave_to_master(slave_dev);
	struct dsa_port *dp = dsa_slave_to_port(slave_dev);
	struct dsa_slave_priv *p = netdev_priv(slave_dev);

	netif_carrier_off(slave_dev);
	rtnl_lock();
	netdev_upper_dev_unlink(master, slave_dev);
	unregister_netdevice(slave_dev);
	phylink_disconnect_phy(dp->pl);
	rtnl_unlock();

<<<<<<< HEAD
	dsa_slave_notify(slave_dev, DSA_PORT_UNREGISTER);
=======
>>>>>>> 7d2a07b7
	phylink_destroy(dp->pl);
	gro_cells_destroy(&p->gcells);
	free_percpu(slave_dev->tstats);
	free_netdev(slave_dev);
}

bool dsa_slave_dev_check(const struct net_device *dev)
{
	return dev->netdev_ops == &dsa_slave_netdev_ops;
}
EXPORT_SYMBOL_GPL(dsa_slave_dev_check);

static int dsa_slave_changeupper(struct net_device *dev,
				 struct netdev_notifier_changeupper_info *info)
{
	struct dsa_port *dp = dsa_slave_to_port(dev);
	struct netlink_ext_ack *extack;
	int err = NOTIFY_DONE;

	extack = netdev_notifier_info_to_extack(&info->info);

	if (netif_is_bridge_master(info->upper_dev)) {
		if (info->linking) {
			err = dsa_port_bridge_join(dp, info->upper_dev, extack);
			if (!err)
				dsa_bridge_mtu_normalization(dp);
			err = notifier_from_errno(err);
		} else {
			dsa_port_bridge_leave(dp, info->upper_dev);
			err = NOTIFY_OK;
		}
	} else if (netif_is_lag_master(info->upper_dev)) {
		if (info->linking) {
			err = dsa_port_lag_join(dp, info->upper_dev,
						info->upper_info, extack);
			if (err == -EOPNOTSUPP) {
				NL_SET_ERR_MSG_MOD(info->info.extack,
						   "Offloading not supported");
				err = 0;
			}
			err = notifier_from_errno(err);
		} else {
			dsa_port_lag_leave(dp, info->upper_dev);
			err = NOTIFY_OK;
		}
	} else if (is_hsr_master(info->upper_dev)) {
		if (info->linking) {
			err = dsa_port_hsr_join(dp, info->upper_dev);
			if (err == -EOPNOTSUPP) {
				NL_SET_ERR_MSG_MOD(info->info.extack,
						   "Offloading not supported");
				err = 0;
			}
			err = notifier_from_errno(err);
		} else {
			dsa_port_hsr_leave(dp, info->upper_dev);
			err = NOTIFY_OK;
		}
	}

	return err;
}

static int dsa_slave_prechangeupper(struct net_device *dev,
				    struct netdev_notifier_changeupper_info *info)
{
	struct dsa_port *dp = dsa_slave_to_port(dev);
	struct netlink_ext_ack *extack;
	int err = 0;

	extack = netdev_notifier_info_to_extack(&info->info);

	if (netif_is_bridge_master(info->upper_dev) && !info->linking)
		err = dsa_port_pre_bridge_leave(dp, info->upper_dev, extack);
	else if (netif_is_lag_master(info->upper_dev) && !info->linking)
		err = dsa_port_pre_lag_leave(dp, info->upper_dev, extack);
	/* dsa_port_pre_hsr_leave is not yet necessary since hsr cannot be
	 * meaningfully enslaved to a bridge yet
	 */

	return notifier_from_errno(err);
}

static int
dsa_slave_lag_changeupper(struct net_device *dev,
			  struct netdev_notifier_changeupper_info *info)
{
	struct net_device *lower;
	struct list_head *iter;
	int err = NOTIFY_DONE;
	struct dsa_port *dp;

	netdev_for_each_lower_dev(dev, lower, iter) {
		if (!dsa_slave_dev_check(lower))
			continue;

		dp = dsa_slave_to_port(lower);
		if (!dp->lag_dev)
			/* Software LAG */
			continue;

		err = dsa_slave_changeupper(lower, info);
		if (notifier_to_errno(err))
			break;
	}

	return err;
}

/* Same as dsa_slave_lag_changeupper() except that it calls
 * dsa_slave_prechangeupper()
 */
static int
dsa_slave_lag_prechangeupper(struct net_device *dev,
			     struct netdev_notifier_changeupper_info *info)
{
	struct net_device *lower;
	struct list_head *iter;
	int err = NOTIFY_DONE;
	struct dsa_port *dp;

	netdev_for_each_lower_dev(dev, lower, iter) {
		if (!dsa_slave_dev_check(lower))
			continue;

		dp = dsa_slave_to_port(lower);
		if (!dp->lag_dev)
			/* Software LAG */
			continue;

		err = dsa_slave_prechangeupper(lower, info);
		if (notifier_to_errno(err))
			break;
	}

	return err;
}

static int
dsa_prevent_bridging_8021q_upper(struct net_device *dev,
				 struct netdev_notifier_changeupper_info *info)
{
	struct netlink_ext_ack *ext_ack;
	struct net_device *slave;
	struct dsa_port *dp;

	ext_ack = netdev_notifier_info_to_extack(&info->info);

	if (!is_vlan_dev(dev))
		return NOTIFY_DONE;

	slave = vlan_dev_real_dev(dev);
	if (!dsa_slave_dev_check(slave))
		return NOTIFY_DONE;

	dp = dsa_slave_to_port(slave);
	if (!dp->bridge_dev)
		return NOTIFY_DONE;

	/* Deny enslaving a VLAN device into a VLAN-aware bridge */
	if (br_vlan_enabled(dp->bridge_dev) &&
	    netif_is_bridge_master(info->upper_dev) && info->linking) {
		NL_SET_ERR_MSG_MOD(ext_ack,
				   "Cannot enslave VLAN device into VLAN aware bridge");
		return notifier_from_errno(-EINVAL);
	}

	return NOTIFY_DONE;
}

static int
dsa_slave_check_8021q_upper(struct net_device *dev,
			    struct netdev_notifier_changeupper_info *info)
{
	struct dsa_port *dp = dsa_slave_to_port(dev);
	struct net_device *br = dp->bridge_dev;
	struct bridge_vlan_info br_info;
	struct netlink_ext_ack *extack;
	int err = NOTIFY_DONE;
	u16 vid;

	if (!br || !br_vlan_enabled(br))
		return NOTIFY_DONE;

	extack = netdev_notifier_info_to_extack(&info->info);
	vid = vlan_dev_vlan_id(info->upper_dev);

	/* br_vlan_get_info() returns -EINVAL or -ENOENT if the
	 * device, respectively the VID is not found, returning
	 * 0 means success, which is a failure for us here.
	 */
	err = br_vlan_get_info(br, vid, &br_info);
	if (err == 0) {
		NL_SET_ERR_MSG_MOD(extack,
				   "This VLAN is already configured by the bridge");
		return notifier_from_errno(-EBUSY);
	}

	return NOTIFY_DONE;
}

static int
dsa_slave_prechangeupper_sanity_check(struct net_device *dev,
				      struct netdev_notifier_changeupper_info *info)
{
	struct dsa_switch *ds;
	struct dsa_port *dp;
	int err;

	if (!dsa_slave_dev_check(dev))
		return dsa_prevent_bridging_8021q_upper(dev, info);

	dp = dsa_slave_to_port(dev);
	ds = dp->ds;

	if (ds->ops->port_prechangeupper) {
		err = ds->ops->port_prechangeupper(ds, dp->index, info);
		if (err)
			return notifier_from_errno(err);
	}

	if (is_vlan_dev(info->upper_dev))
		return dsa_slave_check_8021q_upper(dev, info);

	return NOTIFY_DONE;
}

static int dsa_slave_netdevice_event(struct notifier_block *nb,
				     unsigned long event, void *ptr)
{
	struct net_device *dev = netdev_notifier_info_to_dev(ptr);

	switch (event) {
	case NETDEV_PRECHANGEUPPER: {
		struct netdev_notifier_changeupper_info *info = ptr;
		int err;

		err = dsa_slave_prechangeupper_sanity_check(dev, info);
		if (err != NOTIFY_DONE)
			return err;

		if (dsa_slave_dev_check(dev))
			return dsa_slave_prechangeupper(dev, ptr);

		if (netif_is_lag_master(dev))
			return dsa_slave_lag_prechangeupper(dev, ptr);

		break;
	}
	case NETDEV_CHANGEUPPER:
		if (dsa_slave_dev_check(dev))
			return dsa_slave_changeupper(dev, ptr);

		if (netif_is_lag_master(dev))
			return dsa_slave_lag_changeupper(dev, ptr);

		break;
	case NETDEV_CHANGELOWERSTATE: {
		struct netdev_notifier_changelowerstate_info *info = ptr;
		struct dsa_port *dp;
		int err;

		if (!dsa_slave_dev_check(dev))
			break;

		dp = dsa_slave_to_port(dev);

		err = dsa_port_lag_change(dp, info->lower_state_info);
		return notifier_from_errno(err);
	}
	case NETDEV_GOING_DOWN: {
		struct dsa_port *dp, *cpu_dp;
		struct dsa_switch_tree *dst;
		LIST_HEAD(close_list);

		if (!netdev_uses_dsa(dev))
			return NOTIFY_DONE;

		cpu_dp = dev->dsa_ptr;
		dst = cpu_dp->ds->dst;

		list_for_each_entry(dp, &dst->ports, list) {
			if (!dsa_is_user_port(dp->ds, dp->index))
				continue;

			list_add(&dp->slave->close_list, &close_list);
		}

		dev_close_many(&close_list, true);

		return NOTIFY_OK;
	}
	default:
		break;
	}

	return NOTIFY_DONE;
}

static void
dsa_fdb_offload_notify(struct dsa_switchdev_event_work *switchdev_work)
{
	struct switchdev_notifier_fdb_info info = {};
	struct dsa_switch *ds = switchdev_work->ds;
	struct dsa_port *dp;

	if (!dsa_is_user_port(ds, switchdev_work->port))
		return;

	info.addr = switchdev_work->addr;
	info.vid = switchdev_work->vid;
	info.offloaded = true;
	dp = dsa_to_port(ds, switchdev_work->port);
	call_switchdev_notifiers(SWITCHDEV_FDB_OFFLOADED,
				 dp->slave, &info.info, NULL);
}

static void dsa_slave_switchdev_event_work(struct work_struct *work)
{
	struct dsa_switchdev_event_work *switchdev_work =
		container_of(work, struct dsa_switchdev_event_work, work);
	struct dsa_switch *ds = switchdev_work->ds;
	struct dsa_port *dp;
	int err;

	dp = dsa_to_port(ds, switchdev_work->port);

	rtnl_lock();
	switch (switchdev_work->event) {
	case SWITCHDEV_FDB_ADD_TO_DEVICE:
		if (switchdev_work->host_addr)
			err = dsa_port_host_fdb_add(dp, switchdev_work->addr,
						    switchdev_work->vid);
		else
			err = dsa_port_fdb_add(dp, switchdev_work->addr,
					       switchdev_work->vid);
		if (err) {
			dev_err(ds->dev,
				"port %d failed to add %pM vid %d to fdb: %d\n",
				dp->index, switchdev_work->addr,
				switchdev_work->vid, err);
			break;
		}
		dsa_fdb_offload_notify(switchdev_work);
		break;

	case SWITCHDEV_FDB_DEL_TO_DEVICE:
		if (switchdev_work->host_addr)
			err = dsa_port_host_fdb_del(dp, switchdev_work->addr,
						    switchdev_work->vid);
		else
			err = dsa_port_fdb_del(dp, switchdev_work->addr,
					       switchdev_work->vid);
		if (err) {
			dev_err(ds->dev,
				"port %d failed to delete %pM vid %d from fdb: %d\n",
				dp->index, switchdev_work->addr,
				switchdev_work->vid, err);
		}

		break;
	}
	rtnl_unlock();

	dev_put(switchdev_work->dev);
	kfree(switchdev_work);
}

static int dsa_lower_dev_walk(struct net_device *lower_dev,
			      struct netdev_nested_priv *priv)
{
	if (dsa_slave_dev_check(lower_dev)) {
		priv->data = (void *)netdev_priv(lower_dev);
		return 1;
	}

	return 0;
}

static struct dsa_slave_priv *dsa_slave_dev_lower_find(struct net_device *dev)
{
	struct netdev_nested_priv priv = {
		.data = NULL,
	};

	netdev_walk_all_lower_dev_rcu(dev, dsa_lower_dev_walk, &priv);

	return (struct dsa_slave_priv *)priv.data;
}

/* Called under rcu_read_lock() */
static int dsa_slave_switchdev_event(struct notifier_block *unused,
				     unsigned long event, void *ptr)
{
	struct net_device *dev = switchdev_notifier_info_to_dev(ptr);
	const struct switchdev_notifier_fdb_info *fdb_info;
	struct dsa_switchdev_event_work *switchdev_work;
	bool host_addr = false;
	struct dsa_port *dp;
	int err;

	switch (event) {
	case SWITCHDEV_PORT_ATTR_SET:
		err = switchdev_handle_port_attr_set(dev, ptr,
						     dsa_slave_dev_check,
						     dsa_slave_port_attr_set);
		return notifier_from_errno(err);
	case SWITCHDEV_FDB_ADD_TO_DEVICE:
	case SWITCHDEV_FDB_DEL_TO_DEVICE:
		fdb_info = ptr;

		if (dsa_slave_dev_check(dev)) {
			dp = dsa_slave_to_port(dev);

			if (fdb_info->is_local)
				host_addr = true;
			else if (!fdb_info->added_by_user)
				return NOTIFY_OK;
		} else {
			/* Snoop addresses added to foreign interfaces
			 * bridged with us, or the bridge
			 * itself. Dynamically learned addresses can
			 * also be added for switches that don't
			 * automatically learn SA from CPU-injected
			 * traffic.
			 */
			struct net_device *br_dev;
			struct dsa_slave_priv *p;

			if (netif_is_bridge_master(dev))
				br_dev = dev;
			else
				br_dev = netdev_master_upper_dev_get_rcu(dev);

			if (!br_dev)
				return NOTIFY_DONE;

			if (!netif_is_bridge_master(br_dev))
				return NOTIFY_DONE;

			p = dsa_slave_dev_lower_find(br_dev);
			if (!p)
				return NOTIFY_DONE;

			dp = p->dp;
			host_addr = fdb_info->is_local;

			/* FDB entries learned by the software bridge should
			 * be installed as host addresses only if the driver
			 * requests assisted learning.
			 * On the other hand, FDB entries for local termination
			 * should always be installed.
			 */
			if (!fdb_info->added_by_user && !fdb_info->is_local &&
			    !dp->ds->assisted_learning_on_cpu_port)
				return NOTIFY_DONE;

			/* When the bridge learns an address on an offloaded
			 * LAG we don't want to send traffic to the CPU, the
			 * other ports bridged with the LAG should be able to
			 * autonomously forward towards it.
			 * On the other hand, if the address is local
			 * (therefore not learned) then we want to trap it to
			 * the CPU regardless of whether the interface it
			 * belongs to is offloaded or not.
			 */
			if (dsa_tree_offloads_bridge_port(dp->ds->dst, dev) &&
			    !fdb_info->is_local)
				return NOTIFY_DONE;
		}

		if (!dp->ds->ops->port_fdb_add || !dp->ds->ops->port_fdb_del)
			return NOTIFY_DONE;

		switchdev_work = kzalloc(sizeof(*switchdev_work), GFP_ATOMIC);
		if (!switchdev_work)
			return NOTIFY_BAD;

		INIT_WORK(&switchdev_work->work,
			  dsa_slave_switchdev_event_work);
		switchdev_work->ds = dp->ds;
		switchdev_work->port = dp->index;
		switchdev_work->event = event;
		switchdev_work->dev = dev;

		ether_addr_copy(switchdev_work->addr,
				fdb_info->addr);
		switchdev_work->vid = fdb_info->vid;
		switchdev_work->host_addr = host_addr;

		/* Hold a reference for dsa_fdb_offload_notify */
		dev_hold(dev);
		dsa_schedule_work(&switchdev_work->work);
		break;
	default:
		return NOTIFY_DONE;
	}

	return NOTIFY_OK;
}

static int dsa_slave_switchdev_blocking_event(struct notifier_block *unused,
					      unsigned long event, void *ptr)
{
	struct net_device *dev = switchdev_notifier_info_to_dev(ptr);
	int err;

	switch (event) {
	case SWITCHDEV_PORT_OBJ_ADD:
		err = switchdev_handle_port_obj_add(dev, ptr,
						    dsa_slave_dev_check,
						    dsa_slave_port_obj_add);
		return notifier_from_errno(err);
	case SWITCHDEV_PORT_OBJ_DEL:
		err = switchdev_handle_port_obj_del(dev, ptr,
						    dsa_slave_dev_check,
						    dsa_slave_port_obj_del);
		return notifier_from_errno(err);
	case SWITCHDEV_PORT_ATTR_SET:
		err = switchdev_handle_port_attr_set(dev, ptr,
						     dsa_slave_dev_check,
						     dsa_slave_port_attr_set);
		return notifier_from_errno(err);
	}

	return NOTIFY_DONE;
}

static struct notifier_block dsa_slave_nb __read_mostly = {
	.notifier_call  = dsa_slave_netdevice_event,
};

struct notifier_block dsa_slave_switchdev_notifier = {
	.notifier_call = dsa_slave_switchdev_event,
};

struct notifier_block dsa_slave_switchdev_blocking_notifier = {
	.notifier_call = dsa_slave_switchdev_blocking_event,
};

int dsa_slave_register_notifier(void)
{
	struct notifier_block *nb;
	int err;

	err = register_netdevice_notifier(&dsa_slave_nb);
	if (err)
		return err;

	err = register_switchdev_notifier(&dsa_slave_switchdev_notifier);
	if (err)
		goto err_switchdev_nb;

	nb = &dsa_slave_switchdev_blocking_notifier;
	err = register_switchdev_blocking_notifier(nb);
	if (err)
		goto err_switchdev_blocking_nb;

	return 0;

err_switchdev_blocking_nb:
	unregister_switchdev_notifier(&dsa_slave_switchdev_notifier);
err_switchdev_nb:
	unregister_netdevice_notifier(&dsa_slave_nb);
	return err;
}

void dsa_slave_unregister_notifier(void)
{
	struct notifier_block *nb;
	int err;

	nb = &dsa_slave_switchdev_blocking_notifier;
	err = unregister_switchdev_blocking_notifier(nb);
	if (err)
		pr_err("DSA: failed to unregister switchdev blocking notifier (%d)\n", err);

	err = unregister_switchdev_notifier(&dsa_slave_switchdev_notifier);
	if (err)
		pr_err("DSA: failed to unregister switchdev notifier (%d)\n", err);

	err = unregister_netdevice_notifier(&dsa_slave_nb);
	if (err)
		pr_err("DSA: failed to unregister slave notifier (%d)\n", err);
}<|MERGE_RESOLUTION|>--- conflicted
+++ resolved
@@ -116,12 +116,6 @@
 	struct net_device *master = dsa_slave_to_master(dev);
 	struct dsa_port *dp = dsa_slave_to_port(dev);
 
-<<<<<<< HEAD
-	cancel_work_sync(&dp->xmit_work);
-	skb_queue_purge(&dp->xmit_queue);
-
-=======
->>>>>>> 7d2a07b7
 	dsa_port_disable_rt(dp);
 
 	dev_mc_unsync(master, dev);
@@ -1005,10 +999,6 @@
 	if (!flow_action_basic_hw_stats_check(&cls->rule->action,
 					      cls->common.extack))
 		return -EOPNOTSUPP;
-
-	if (!flow_action_basic_hw_stats_check(&cls->rule->action,
-					      cls->common.extack))
-		return err;
 
 	act = &cls->rule->action.entries[0];
 
@@ -1900,13 +1890,6 @@
 	if (slave_dev == NULL)
 		return -ENOMEM;
 
-<<<<<<< HEAD
-	slave_dev->features = master->vlan_features | NETIF_F_HW_TC |
-				NETIF_F_HW_VLAN_CTAG_FILTER;
-	slave_dev->hw_features |= NETIF_F_HW_TC;
-	slave_dev->features |= NETIF_F_LLTX;
-=======
->>>>>>> 7d2a07b7
 	slave_dev->ethtool_ops = &dsa_slave_ethtool_ops;
 	if (!is_zero_ether_addr(port->mac))
 		ether_addr_copy(slave_dev->dev_addr, port->mac);
@@ -1960,11 +1943,6 @@
 
 	rtnl_lock();
 
-<<<<<<< HEAD
-	rtnl_lock();
-
-=======
->>>>>>> 7d2a07b7
 	ret = register_netdevice(slave_dev);
 	if (ret) {
 		netdev_err(master, "error %d registering interface %s\n",
@@ -2011,10 +1989,6 @@
 	phylink_disconnect_phy(dp->pl);
 	rtnl_unlock();
 
-<<<<<<< HEAD
-	dsa_slave_notify(slave_dev, DSA_PORT_UNREGISTER);
-=======
->>>>>>> 7d2a07b7
 	phylink_destroy(dp->pl);
 	gro_cells_destroy(&p->gcells);
 	free_percpu(slave_dev->tstats);
