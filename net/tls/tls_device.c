/* Copyright (c) 2018, Mellanox Technologies All rights reserved.
 *
 * This software is available to you under a choice of one of two
 * licenses.  You may choose to be licensed under the terms of the GNU
 * General Public License (GPL) Version 2, available from the file
 * COPYING in the main directory of this source tree, or the
 * OpenIB.org BSD license below:
 *
 *     Redistribution and use in source and binary forms, with or
 *     without modification, are permitted provided that the following
 *     conditions are met:
 *
 *      - Redistributions of source code must retain the above
 *        copyright notice, this list of conditions and the following
 *        disclaimer.
 *
 *      - Redistributions in binary form must reproduce the above
 *        copyright notice, this list of conditions and the following
 *        disclaimer in the documentation and/or other materials
 *        provided with the distribution.
 *
 * THE SOFTWARE IS PROVIDED "AS IS", WITHOUT WARRANTY OF ANY KIND,
 * EXPRESS OR IMPLIED, INCLUDING BUT NOT LIMITED TO THE WARRANTIES OF
 * MERCHANTABILITY, FITNESS FOR A PARTICULAR PURPOSE AND
 * NONINFRINGEMENT. IN NO EVENT SHALL THE AUTHORS OR COPYRIGHT HOLDERS
 * BE LIABLE FOR ANY CLAIM, DAMAGES OR OTHER LIABILITY, WHETHER IN AN
 * ACTION OF CONTRACT, TORT OR OTHERWISE, ARISING FROM, OUT OF OR IN
 * CONNECTION WITH THE SOFTWARE OR THE USE OR OTHER DEALINGS IN THE
 * SOFTWARE.
 */

#include <crypto/aead.h>
#include <linux/highmem.h>
#include <linux/module.h>
#include <linux/netdevice.h>
#include <net/dst.h>
#include <net/inet_connection_sock.h>
#include <net/tcp.h>
#include <net/tls.h>

/* device_offload_lock is used to synchronize tls_dev_add
 * against NETDEV_DOWN notifications.
 */
static DECLARE_RWSEM(device_offload_lock);

static void tls_device_gc_task(struct work_struct *work);

static DECLARE_WORK(tls_device_gc_work, tls_device_gc_task);
static LIST_HEAD(tls_device_gc_list);
static LIST_HEAD(tls_device_list);
static DEFINE_SPINLOCK(tls_device_lock);

static void tls_device_free_ctx(struct tls_context *ctx)
{
	if (ctx->tx_conf == TLS_HW) {
		kfree(tls_offload_ctx_tx(ctx));
		kfree(ctx->tx.rec_seq);
		kfree(ctx->tx.iv);
	}

	if (ctx->rx_conf == TLS_HW)
		kfree(tls_offload_ctx_rx(ctx));

	kfree(ctx);
}

static void tls_device_gc_task(struct work_struct *work)
{
	struct tls_context *ctx, *tmp;
	unsigned long flags;
	LIST_HEAD(gc_list);

	spin_lock_irqsave(&tls_device_lock, flags);
	list_splice_init(&tls_device_gc_list, &gc_list);
	spin_unlock_irqrestore(&tls_device_lock, flags);

	list_for_each_entry_safe(ctx, tmp, &gc_list, list) {
		struct net_device *netdev = ctx->netdev;

		if (netdev && ctx->tx_conf == TLS_HW) {
			netdev->tlsdev_ops->tls_dev_del(netdev, ctx,
							TLS_OFFLOAD_CTX_DIR_TX);
			dev_put(netdev);
			ctx->netdev = NULL;
		}

		list_del(&ctx->list);
		tls_device_free_ctx(ctx);
	}
}

static void tls_device_attach(struct tls_context *ctx, struct sock *sk,
			      struct net_device *netdev)
{
	if (sk->sk_destruct != tls_device_sk_destruct) {
		refcount_set(&ctx->refcount, 1);
		dev_hold(netdev);
		ctx->netdev = netdev;
		spin_lock_irq(&tls_device_lock);
		list_add_tail(&ctx->list, &tls_device_list);
		spin_unlock_irq(&tls_device_lock);

		ctx->sk_destruct = sk->sk_destruct;
		sk->sk_destruct = tls_device_sk_destruct;
	}
}

static void tls_device_queue_ctx_destruction(struct tls_context *ctx)
{
	unsigned long flags;

	spin_lock_irqsave(&tls_device_lock, flags);
	list_move_tail(&ctx->list, &tls_device_gc_list);

	/* schedule_work inside the spinlock
	 * to make sure tls_device_down waits for that work.
	 */
	schedule_work(&tls_device_gc_work);

	spin_unlock_irqrestore(&tls_device_lock, flags);
}

/* We assume that the socket is already connected */
static struct net_device *get_netdev_for_sock(struct sock *sk)
{
	struct dst_entry *dst = sk_dst_get(sk);
	struct net_device *netdev = NULL;

	if (likely(dst)) {
		netdev = dst->dev;
		dev_hold(netdev);
	}

	dst_release(dst);

	return netdev;
}

static void destroy_record(struct tls_record_info *record)
{
	int nr_frags = record->num_frags;
	skb_frag_t *frag;

	while (nr_frags-- > 0) {
		frag = &record->frags[nr_frags];
		__skb_frag_unref(frag);
	}
	kfree(record);
}

static void delete_all_records(struct tls_offload_context_tx *offload_ctx)
{
	struct tls_record_info *info, *temp;

	list_for_each_entry_safe(info, temp, &offload_ctx->records_list, list) {
		list_del(&info->list);
		destroy_record(info);
	}

	offload_ctx->retransmit_hint = NULL;
}

static void tls_icsk_clean_acked(struct sock *sk, u32 acked_seq)
{
	struct tls_context *tls_ctx = tls_get_ctx(sk);
	struct tls_record_info *info, *temp;
	struct tls_offload_context_tx *ctx;
	u64 deleted_records = 0;
	unsigned long flags;

	if (!tls_ctx)
		return;

	ctx = tls_offload_ctx_tx(tls_ctx);

	spin_lock_irqsave(&ctx->lock, flags);
	info = ctx->retransmit_hint;
	if (info && !before(acked_seq, info->end_seq)) {
		ctx->retransmit_hint = NULL;
		list_del(&info->list);
		destroy_record(info);
		deleted_records++;
	}

	list_for_each_entry_safe(info, temp, &ctx->records_list, list) {
		if (before(acked_seq, info->end_seq))
			break;
		list_del(&info->list);

		destroy_record(info);
		deleted_records++;
	}

	ctx->unacked_record_sn += deleted_records;
	spin_unlock_irqrestore(&ctx->lock, flags);
}

/* At this point, there should be no references on this
 * socket and no in-flight SKBs associated with this
 * socket, so it is safe to free all the resources.
 */
void tls_device_sk_destruct(struct sock *sk)
{
	struct tls_context *tls_ctx = tls_get_ctx(sk);
	struct tls_offload_context_tx *ctx = tls_offload_ctx_tx(tls_ctx);

	tls_ctx->sk_destruct(sk);

	if (tls_ctx->tx_conf == TLS_HW) {
		if (ctx->open_record)
			destroy_record(ctx->open_record);
		delete_all_records(ctx);
		crypto_free_aead(ctx->aead_send);
		clean_acked_data_disable(inet_csk(sk));
	}

	if (refcount_dec_and_test(&tls_ctx->refcount))
		tls_device_queue_ctx_destruction(tls_ctx);
}
EXPORT_SYMBOL(tls_device_sk_destruct);

void tls_device_free_resources_tx(struct sock *sk)
{
	struct tls_context *tls_ctx = tls_get_ctx(sk);

	tls_free_partial_record(sk, tls_ctx);
}

static void tls_append_frag(struct tls_record_info *record,
			    struct page_frag *pfrag,
			    int size)
{
	skb_frag_t *frag;

	frag = &record->frags[record->num_frags - 1];
	if (frag->page.p == pfrag->page &&
	    frag->page_offset + frag->size == pfrag->offset) {
		frag->size += size;
	} else {
		++frag;
		frag->page.p = pfrag->page;
		frag->page_offset = pfrag->offset;
		frag->size = size;
		++record->num_frags;
		get_page(pfrag->page);
	}

	pfrag->offset += size;
	record->len += size;
}

static int tls_push_record(struct sock *sk,
			   struct tls_context *ctx,
			   struct tls_offload_context_tx *offload_ctx,
			   struct tls_record_info *record,
			   struct page_frag *pfrag,
			   int flags,
			   unsigned char record_type)
{
	struct tls_prot_info *prot = &ctx->prot_info;
	struct tcp_sock *tp = tcp_sk(sk);
	struct page_frag dummy_tag_frag;
	skb_frag_t *frag;
	int i;

	/* fill prepend */
	frag = &record->frags[0];
	tls_fill_prepend(ctx,
			 skb_frag_address(frag),
			 record->len - prot->prepend_size,
			 record_type,
			 ctx->crypto_send.info.version);

	/* HW doesn't care about the data in the tag, because it fills it. */
	dummy_tag_frag.page = skb_frag_page(frag);
	dummy_tag_frag.offset = 0;

	tls_append_frag(record, &dummy_tag_frag, prot->tag_size);
	record->end_seq = tp->write_seq + record->len;
	spin_lock_irq(&offload_ctx->lock);
	list_add_tail(&record->list, &offload_ctx->records_list);
	spin_unlock_irq(&offload_ctx->lock);
	offload_ctx->open_record = NULL;
	tls_advance_record_sn(sk, &ctx->tx, ctx->crypto_send.info.version);

	for (i = 0; i < record->num_frags; i++) {
		frag = &record->frags[i];
		sg_unmark_end(&offload_ctx->sg_tx_data[i]);
		sg_set_page(&offload_ctx->sg_tx_data[i], skb_frag_page(frag),
			    frag->size, frag->page_offset);
		sk_mem_charge(sk, frag->size);
		get_page(skb_frag_page(frag));
	}
	sg_mark_end(&offload_ctx->sg_tx_data[record->num_frags - 1]);

	/* all ready, send */
	return tls_push_sg(sk, ctx, offload_ctx->sg_tx_data, 0, flags);
}

static int tls_create_new_record(struct tls_offload_context_tx *offload_ctx,
				 struct page_frag *pfrag,
				 size_t prepend_size)
{
	struct tls_record_info *record;
	skb_frag_t *frag;

	record = kmalloc(sizeof(*record), GFP_KERNEL);
	if (!record)
		return -ENOMEM;

	frag = &record->frags[0];
	__skb_frag_set_page(frag, pfrag->page);
	frag->page_offset = pfrag->offset;
	skb_frag_size_set(frag, prepend_size);

	get_page(pfrag->page);
	pfrag->offset += prepend_size;

	record->num_frags = 1;
	record->len = prepend_size;
	offload_ctx->open_record = record;
	return 0;
}

static int tls_do_allocation(struct sock *sk,
			     struct tls_offload_context_tx *offload_ctx,
			     struct page_frag *pfrag,
			     size_t prepend_size)
{
	int ret;

	if (!offload_ctx->open_record) {
		if (unlikely(!skb_page_frag_refill(prepend_size, pfrag,
						   sk->sk_allocation))) {
			sk->sk_prot->enter_memory_pressure(sk);
			sk_stream_moderate_sndbuf(sk);
			return -ENOMEM;
		}

		ret = tls_create_new_record(offload_ctx, pfrag, prepend_size);
		if (ret)
			return ret;

		if (pfrag->size > pfrag->offset)
			return 0;
	}

	if (!sk_page_frag_refill(sk, pfrag))
		return -ENOMEM;

	return 0;
}

static int tls_push_data(struct sock *sk,
			 struct iov_iter *msg_iter,
			 size_t size, int flags,
			 unsigned char record_type)
{
	struct tls_context *tls_ctx = tls_get_ctx(sk);
	struct tls_prot_info *prot = &tls_ctx->prot_info;
	struct tls_offload_context_tx *ctx = tls_offload_ctx_tx(tls_ctx);
	int tls_push_record_flags = flags | MSG_SENDPAGE_NOTLAST;
	int more = flags & (MSG_SENDPAGE_NOTLAST | MSG_MORE);
	struct tls_record_info *record = ctx->open_record;
	struct page_frag *pfrag;
	size_t orig_size = size;
	u32 max_open_record_len;
	int copy, rc = 0;
	bool done = false;
	long timeo;

	if (flags &
	    ~(MSG_MORE | MSG_DONTWAIT | MSG_NOSIGNAL | MSG_SENDPAGE_NOTLAST))
		return -ENOTSUPP;

	if (sk->sk_err)
		return -sk->sk_err;

	timeo = sock_sndtimeo(sk, flags & MSG_DONTWAIT);
	if (tls_is_partially_sent_record(tls_ctx)) {
		rc = tls_push_partial_record(sk, tls_ctx, flags);
		if (rc < 0)
			return rc;
	}

	pfrag = sk_page_frag(sk);

	/* TLS_HEADER_SIZE is not counted as part of the TLS record, and
	 * we need to leave room for an authentication tag.
	 */
	max_open_record_len = TLS_MAX_PAYLOAD_SIZE +
			      prot->prepend_size;
	do {
		rc = tls_do_allocation(sk, ctx, pfrag,
				       prot->prepend_size);
		if (rc) {
			rc = sk_stream_wait_memory(sk, &timeo);
			if (!rc)
				continue;

			record = ctx->open_record;
			if (!record)
				break;
handle_error:
			if (record_type != TLS_RECORD_TYPE_DATA) {
				/* avoid sending partial
				 * record with type !=
				 * application_data
				 */
				size = orig_size;
				destroy_record(record);
				ctx->open_record = NULL;
			} else if (record->len > prot->prepend_size) {
				goto last_record;
			}

			break;
		}

		record = ctx->open_record;
		copy = min_t(size_t, size, (pfrag->size - pfrag->offset));
		copy = min_t(size_t, copy, (max_open_record_len - record->len));

		if (copy_from_iter_nocache(page_address(pfrag->page) +
					       pfrag->offset,
					   copy, msg_iter) != copy) {
			rc = -EFAULT;
			goto handle_error;
		}
		tls_append_frag(record, pfrag, copy);

		size -= copy;
		if (!size) {
last_record:
			tls_push_record_flags = flags;
			if (more) {
				tls_ctx->pending_open_record_frags =
						!!record->num_frags;
				break;
			}

			done = true;
		}

		if (done || record->len >= max_open_record_len ||
		    (record->num_frags >= MAX_SKB_FRAGS - 1)) {
			rc = tls_push_record(sk,
					     tls_ctx,
					     ctx,
					     record,
					     pfrag,
					     tls_push_record_flags,
					     record_type);
			if (rc < 0)
				break;
		}
	} while (!done);

	if (orig_size - size > 0)
		rc = orig_size - size;

	return rc;
}

int tls_device_sendmsg(struct sock *sk, struct msghdr *msg, size_t size)
{
	unsigned char record_type = TLS_RECORD_TYPE_DATA;
	int rc;

	lock_sock(sk);

	if (unlikely(msg->msg_controllen)) {
		rc = tls_proccess_cmsg(sk, msg, &record_type);
		if (rc)
			goto out;
	}

	rc = tls_push_data(sk, &msg->msg_iter, size,
			   msg->msg_flags, record_type);

out:
	release_sock(sk);
	return rc;
}

int tls_device_sendpage(struct sock *sk, struct page *page,
			int offset, size_t size, int flags)
{
	struct iov_iter	msg_iter;
	char *kaddr = kmap(page);
	struct kvec iov;
	int rc;

	if (flags & MSG_SENDPAGE_NOTLAST)
		flags |= MSG_MORE;

	lock_sock(sk);

	if (flags & MSG_OOB) {
		rc = -ENOTSUPP;
		goto out;
	}

	iov.iov_base = kaddr + offset;
	iov.iov_len = size;
	iov_iter_kvec(&msg_iter, WRITE, &iov, 1, size);
	rc = tls_push_data(sk, &msg_iter, size,
			   flags, TLS_RECORD_TYPE_DATA);
	kunmap(page);

out:
	release_sock(sk);
	return rc;
}

struct tls_record_info *tls_get_record(struct tls_offload_context_tx *context,
				       u32 seq, u64 *p_record_sn)
{
	u64 record_sn = context->hint_record_sn;
	struct tls_record_info *info;

	info = context->retransmit_hint;
	if (!info ||
	    before(seq, info->end_seq - info->len)) {
		/* if retransmit_hint is irrelevant start
		 * from the beggining of the list
		 */
		info = list_first_entry(&context->records_list,
					struct tls_record_info, list);
		record_sn = context->unacked_record_sn;
	}

	list_for_each_entry_from(info, &context->records_list, list) {
		if (before(seq, info->end_seq)) {
			if (!context->retransmit_hint ||
			    after(info->end_seq,
				  context->retransmit_hint->end_seq)) {
				context->hint_record_sn = record_sn;
				context->retransmit_hint = info;
			}
			*p_record_sn = record_sn;
			return info;
		}
		record_sn++;
	}

	return NULL;
}
EXPORT_SYMBOL(tls_get_record);

static int tls_device_push_pending_record(struct sock *sk, int flags)
{
	struct iov_iter	msg_iter;

	iov_iter_kvec(&msg_iter, WRITE, NULL, 0, 0);
	return tls_push_data(sk, &msg_iter, 0, flags, TLS_RECORD_TYPE_DATA);
}

void tls_device_write_space(struct sock *sk, struct tls_context *ctx)
{
	int rc = 0;

	if (!sk->sk_write_pending && tls_is_partially_sent_record(ctx)) {
		gfp_t sk_allocation = sk->sk_allocation;

		sk->sk_allocation = GFP_ATOMIC;
		rc = tls_push_partial_record(sk, ctx,
					     MSG_DONTWAIT | MSG_NOSIGNAL);
		sk->sk_allocation = sk_allocation;
	}
}

void handle_device_resync(struct sock *sk, u32 seq, u64 rcd_sn)
{
	struct tls_context *tls_ctx = tls_get_ctx(sk);
	struct net_device *netdev = tls_ctx->netdev;
	struct tls_offload_context_rx *rx_ctx;
	u32 is_req_pending;
	s64 resync_req;
	u32 req_seq;

	if (tls_ctx->rx_conf != TLS_HW)
		return;

	rx_ctx = tls_offload_ctx_rx(tls_ctx);
	resync_req = atomic64_read(&rx_ctx->resync_req);
	req_seq = ntohl(resync_req >> 32) - ((u32)TLS_HEADER_SIZE - 1);
	is_req_pending = resync_req;

	if (unlikely(is_req_pending) && req_seq == seq &&
	    atomic64_try_cmpxchg(&rx_ctx->resync_req, &resync_req, 0))
		netdev->tlsdev_ops->tls_dev_resync_rx(netdev, sk,
						      seq + TLS_HEADER_SIZE - 1,
						      rcd_sn);
}

static int tls_device_reencrypt(struct sock *sk, struct sk_buff *skb)
{
	struct strp_msg *rxm = strp_msg(skb);
	int err = 0, offset = rxm->offset, copy, nsg, data_len, pos;
	struct sk_buff *skb_iter, *unused;
	struct scatterlist sg[1];
	char *orig_buf, *buf;

	orig_buf = kmalloc(rxm->full_len + TLS_HEADER_SIZE +
			   TLS_CIPHER_AES_GCM_128_IV_SIZE, sk->sk_allocation);
	if (!orig_buf)
		return -ENOMEM;
	buf = orig_buf;

	nsg = skb_cow_data(skb, 0, &unused);
	if (unlikely(nsg < 0)) {
		err = nsg;
		goto free_buf;
	}

	sg_init_table(sg, 1);
	sg_set_buf(&sg[0], buf,
		   rxm->full_len + TLS_HEADER_SIZE +
		   TLS_CIPHER_AES_GCM_128_IV_SIZE);
	skb_copy_bits(skb, offset, buf,
		      TLS_HEADER_SIZE + TLS_CIPHER_AES_GCM_128_IV_SIZE);

	/* We are interested only in the decrypted data not the auth */
	err = decrypt_skb(sk, skb, sg);
	if (err != -EBADMSG)
		goto free_buf;
	else
		err = 0;

	data_len = rxm->full_len - TLS_CIPHER_AES_GCM_128_TAG_SIZE;
<<<<<<< HEAD

	if (skb_pagelen(skb) > offset) {
		copy = min_t(int, skb_pagelen(skb) - offset, data_len);

		if (skb->decrypted)
			skb_store_bits(skb, offset, buf, copy);

=======

	if (skb_pagelen(skb) > offset) {
		copy = min_t(int, skb_pagelen(skb) - offset, data_len);

		if (skb->decrypted)
			skb_store_bits(skb, offset, buf, copy);

>>>>>>> 1a03a6ab
		offset += copy;
		buf += copy;
	}

	pos = skb_pagelen(skb);
	skb_walk_frags(skb, skb_iter) {
		int frag_pos;

		/* Practically all frags must belong to msg if reencrypt
		 * is needed with current strparser and coalescing logic,
		 * but strparser may "get optimized", so let's be safe.
		 */
		if (pos + skb_iter->len <= offset)
			goto done_with_frag;
		if (pos >= data_len + rxm->offset)
			break;

		frag_pos = offset - pos;
		copy = min_t(int, skb_iter->len - frag_pos,
			     data_len + rxm->offset - offset);

		if (skb_iter->decrypted)
			skb_store_bits(skb_iter, frag_pos, buf, copy);

		offset += copy;
		buf += copy;
done_with_frag:
		pos += skb_iter->len;
	}

free_buf:
	kfree(orig_buf);
	return err;
}

int tls_device_decrypted(struct sock *sk, struct sk_buff *skb)
{
	struct tls_context *tls_ctx = tls_get_ctx(sk);
	struct tls_offload_context_rx *ctx = tls_offload_ctx_rx(tls_ctx);
	int is_decrypted = skb->decrypted;
	int is_encrypted = !is_decrypted;
	struct sk_buff *skb_iter;

	/* Skip if it is already decrypted */
	if (ctx->sw.decrypted)
		return 0;

	/* Check if all the data is decrypted already */
	skb_walk_frags(skb, skb_iter) {
		is_decrypted &= skb_iter->decrypted;
		is_encrypted &= !skb_iter->decrypted;
	}

	ctx->sw.decrypted |= is_decrypted;

	/* Return immedeatly if the record is either entirely plaintext or
	 * entirely ciphertext. Otherwise handle reencrypt partially decrypted
	 * record.
	 */
	return (is_encrypted || is_decrypted) ? 0 :
		tls_device_reencrypt(sk, skb);
}

int tls_set_device_offload(struct sock *sk, struct tls_context *ctx)
{
	u16 nonce_size, tag_size, iv_size, rec_seq_size;
	struct tls_context *tls_ctx = tls_get_ctx(sk);
	struct tls_prot_info *prot = &tls_ctx->prot_info;
	struct tls_record_info *start_marker_record;
	struct tls_offload_context_tx *offload_ctx;
	struct tls_crypto_info *crypto_info;
	struct net_device *netdev;
	char *iv, *rec_seq;
	struct sk_buff *skb;
	int rc = -EINVAL;
	__be64 rcd_sn;

	if (!ctx)
		goto out;

	if (ctx->priv_ctx_tx) {
		rc = -EEXIST;
		goto out;
	}

	start_marker_record = kmalloc(sizeof(*start_marker_record), GFP_KERNEL);
	if (!start_marker_record) {
		rc = -ENOMEM;
		goto out;
	}

	offload_ctx = kzalloc(TLS_OFFLOAD_CONTEXT_SIZE_TX, GFP_KERNEL);
	if (!offload_ctx) {
		rc = -ENOMEM;
		goto free_marker_record;
	}

	crypto_info = &ctx->crypto_send.info;
	switch (crypto_info->cipher_type) {
	case TLS_CIPHER_AES_GCM_128:
		nonce_size = TLS_CIPHER_AES_GCM_128_IV_SIZE;
		tag_size = TLS_CIPHER_AES_GCM_128_TAG_SIZE;
		iv_size = TLS_CIPHER_AES_GCM_128_IV_SIZE;
		iv = ((struct tls12_crypto_info_aes_gcm_128 *)crypto_info)->iv;
		rec_seq_size = TLS_CIPHER_AES_GCM_128_REC_SEQ_SIZE;
		rec_seq =
		 ((struct tls12_crypto_info_aes_gcm_128 *)crypto_info)->rec_seq;
		break;
	default:
		rc = -EINVAL;
		goto free_offload_ctx;
	}

	prot->prepend_size = TLS_HEADER_SIZE + nonce_size;
	prot->tag_size = tag_size;
	prot->overhead_size = prot->prepend_size + prot->tag_size;
	prot->iv_size = iv_size;
	ctx->tx.iv = kmalloc(iv_size + TLS_CIPHER_AES_GCM_128_SALT_SIZE,
			     GFP_KERNEL);
	if (!ctx->tx.iv) {
		rc = -ENOMEM;
		goto free_offload_ctx;
	}

	memcpy(ctx->tx.iv + TLS_CIPHER_AES_GCM_128_SALT_SIZE, iv, iv_size);

	prot->rec_seq_size = rec_seq_size;
	ctx->tx.rec_seq = kmemdup(rec_seq, rec_seq_size, GFP_KERNEL);
	if (!ctx->tx.rec_seq) {
		rc = -ENOMEM;
		goto free_iv;
	}

	rc = tls_sw_fallback_init(sk, offload_ctx, crypto_info);
	if (rc)
		goto free_rec_seq;

	/* start at rec_seq - 1 to account for the start marker record */
	memcpy(&rcd_sn, ctx->tx.rec_seq, sizeof(rcd_sn));
	offload_ctx->unacked_record_sn = be64_to_cpu(rcd_sn) - 1;

	start_marker_record->end_seq = tcp_sk(sk)->write_seq;
	start_marker_record->len = 0;
	start_marker_record->num_frags = 0;

	INIT_LIST_HEAD(&offload_ctx->records_list);
	list_add_tail(&start_marker_record->list, &offload_ctx->records_list);
	spin_lock_init(&offload_ctx->lock);
	sg_init_table(offload_ctx->sg_tx_data,
		      ARRAY_SIZE(offload_ctx->sg_tx_data));

	clean_acked_data_enable(inet_csk(sk), &tls_icsk_clean_acked);
	ctx->push_pending_record = tls_device_push_pending_record;

	/* TLS offload is greatly simplified if we don't send
	 * SKBs where only part of the payload needs to be encrypted.
	 * So mark the last skb in the write queue as end of record.
	 */
	skb = tcp_write_queue_tail(sk);
	if (skb)
		TCP_SKB_CB(skb)->eor = 1;

	/* We support starting offload on multiple sockets
	 * concurrently, so we only need a read lock here.
	 * This lock must precede get_netdev_for_sock to prevent races between
	 * NETDEV_DOWN and setsockopt.
	 */
	down_read(&device_offload_lock);
	netdev = get_netdev_for_sock(sk);
	if (!netdev) {
		pr_err_ratelimited("%s: netdev not found\n", __func__);
		rc = -EINVAL;
		goto release_lock;
	}

	if (!(netdev->features & NETIF_F_HW_TLS_TX)) {
		rc = -ENOTSUPP;
		goto release_netdev;
	}

	/* Avoid offloading if the device is down
	 * We don't want to offload new flows after
	 * the NETDEV_DOWN event
	 */
	if (!(netdev->flags & IFF_UP)) {
		rc = -EINVAL;
		goto release_netdev;
	}

	ctx->priv_ctx_tx = offload_ctx;
	rc = netdev->tlsdev_ops->tls_dev_add(netdev, sk, TLS_OFFLOAD_CTX_DIR_TX,
					     &ctx->crypto_send.info,
					     tcp_sk(sk)->write_seq);
	if (rc)
		goto release_netdev;

	tls_device_attach(ctx, sk, netdev);

	/* following this assignment tls_is_sk_tx_device_offloaded
	 * will return true and the context might be accessed
	 * by the netdev's xmit function.
	 */
	smp_store_release(&sk->sk_validate_xmit_skb, tls_validate_xmit_skb);
	dev_put(netdev);
	up_read(&device_offload_lock);
	goto out;

release_netdev:
	dev_put(netdev);
release_lock:
	up_read(&device_offload_lock);
	clean_acked_data_disable(inet_csk(sk));
	crypto_free_aead(offload_ctx->aead_send);
free_rec_seq:
	kfree(ctx->tx.rec_seq);
free_iv:
	kfree(ctx->tx.iv);
free_offload_ctx:
	kfree(offload_ctx);
	ctx->priv_ctx_tx = NULL;
free_marker_record:
	kfree(start_marker_record);
out:
	return rc;
}

int tls_set_device_offload_rx(struct sock *sk, struct tls_context *ctx)
{
	struct tls_offload_context_rx *context;
	struct net_device *netdev;
	int rc = 0;

	/* We support starting offload on multiple sockets
	 * concurrently, so we only need a read lock here.
	 * This lock must precede get_netdev_for_sock to prevent races between
	 * NETDEV_DOWN and setsockopt.
	 */
	down_read(&device_offload_lock);
	netdev = get_netdev_for_sock(sk);
	if (!netdev) {
		pr_err_ratelimited("%s: netdev not found\n", __func__);
		rc = -EINVAL;
		goto release_lock;
	}

	if (!(netdev->features & NETIF_F_HW_TLS_RX)) {
		pr_err_ratelimited("%s: netdev %s with no TLS offload\n",
				   __func__, netdev->name);
		rc = -ENOTSUPP;
		goto release_netdev;
	}

	/* Avoid offloading if the device is down
	 * We don't want to offload new flows after
	 * the NETDEV_DOWN event
	 */
	if (!(netdev->flags & IFF_UP)) {
		rc = -EINVAL;
		goto release_netdev;
	}

	context = kzalloc(TLS_OFFLOAD_CONTEXT_SIZE_RX, GFP_KERNEL);
	if (!context) {
		rc = -ENOMEM;
		goto release_netdev;
	}

	ctx->priv_ctx_rx = context;
	rc = tls_set_sw_offload(sk, ctx, 0);
	if (rc)
		goto release_ctx;

	rc = netdev->tlsdev_ops->tls_dev_add(netdev, sk, TLS_OFFLOAD_CTX_DIR_RX,
					     &ctx->crypto_recv.info,
					     tcp_sk(sk)->copied_seq);
	if (rc) {
		pr_err_ratelimited("%s: The netdev has refused to offload this socket\n",
				   __func__);
		goto free_sw_resources;
	}

	tls_device_attach(ctx, sk, netdev);
	goto release_netdev;

free_sw_resources:
	up_read(&device_offload_lock);
	tls_sw_free_resources_rx(sk);
	down_read(&device_offload_lock);
release_ctx:
	ctx->priv_ctx_rx = NULL;
release_netdev:
	dev_put(netdev);
release_lock:
	up_read(&device_offload_lock);
	return rc;
}

void tls_device_offload_cleanup_rx(struct sock *sk)
{
	struct tls_context *tls_ctx = tls_get_ctx(sk);
	struct net_device *netdev;

	down_read(&device_offload_lock);
	netdev = tls_ctx->netdev;
	if (!netdev)
		goto out;

	if (!(netdev->features & NETIF_F_HW_TLS_RX)) {
		pr_err_ratelimited("%s: device is missing NETIF_F_HW_TLS_RX cap\n",
				   __func__);
		goto out;
	}

	netdev->tlsdev_ops->tls_dev_del(netdev, tls_ctx,
					TLS_OFFLOAD_CTX_DIR_RX);

	if (tls_ctx->tx_conf != TLS_HW) {
		dev_put(netdev);
		tls_ctx->netdev = NULL;
	}
out:
	up_read(&device_offload_lock);
	tls_sw_release_resources_rx(sk);
}

static int tls_device_down(struct net_device *netdev)
{
	struct tls_context *ctx, *tmp;
	unsigned long flags;
	LIST_HEAD(list);

	/* Request a write lock to block new offload attempts */
	down_write(&device_offload_lock);

	spin_lock_irqsave(&tls_device_lock, flags);
	list_for_each_entry_safe(ctx, tmp, &tls_device_list, list) {
		if (ctx->netdev != netdev ||
		    !refcount_inc_not_zero(&ctx->refcount))
			continue;

		list_move(&ctx->list, &list);
	}
	spin_unlock_irqrestore(&tls_device_lock, flags);

	list_for_each_entry_safe(ctx, tmp, &list, list)	{
		if (ctx->tx_conf == TLS_HW)
			netdev->tlsdev_ops->tls_dev_del(netdev, ctx,
							TLS_OFFLOAD_CTX_DIR_TX);
		if (ctx->rx_conf == TLS_HW)
			netdev->tlsdev_ops->tls_dev_del(netdev, ctx,
							TLS_OFFLOAD_CTX_DIR_RX);
		ctx->netdev = NULL;
		dev_put(netdev);
		list_del_init(&ctx->list);

		if (refcount_dec_and_test(&ctx->refcount))
			tls_device_free_ctx(ctx);
	}

	up_write(&device_offload_lock);

	flush_work(&tls_device_gc_work);

	return NOTIFY_DONE;
}

static int tls_dev_event(struct notifier_block *this, unsigned long event,
			 void *ptr)
{
	struct net_device *dev = netdev_notifier_info_to_dev(ptr);

	if (!(dev->features & (NETIF_F_HW_TLS_RX | NETIF_F_HW_TLS_TX)))
		return NOTIFY_DONE;

	switch (event) {
	case NETDEV_REGISTER:
	case NETDEV_FEAT_CHANGE:
		if ((dev->features & NETIF_F_HW_TLS_RX) &&
		    !dev->tlsdev_ops->tls_dev_resync_rx)
			return NOTIFY_BAD;

		if  (dev->tlsdev_ops &&
		     dev->tlsdev_ops->tls_dev_add &&
		     dev->tlsdev_ops->tls_dev_del)
			return NOTIFY_DONE;
		else
			return NOTIFY_BAD;
	case NETDEV_DOWN:
		return tls_device_down(dev);
	}
	return NOTIFY_DONE;
}

static struct notifier_block tls_dev_notifier = {
	.notifier_call	= tls_dev_event,
};

void __init tls_device_init(void)
{
	register_netdevice_notifier(&tls_dev_notifier);
}

void __exit tls_device_cleanup(void)
{
	unregister_netdevice_notifier(&tls_dev_notifier);
	flush_work(&tls_device_gc_work);
}<|MERGE_RESOLUTION|>--- conflicted
+++ resolved
@@ -629,7 +629,6 @@
 		err = 0;
 
 	data_len = rxm->full_len - TLS_CIPHER_AES_GCM_128_TAG_SIZE;
-<<<<<<< HEAD
 
 	if (skb_pagelen(skb) > offset) {
 		copy = min_t(int, skb_pagelen(skb) - offset, data_len);
@@ -637,15 +636,6 @@
 		if (skb->decrypted)
 			skb_store_bits(skb, offset, buf, copy);
 
-=======
-
-	if (skb_pagelen(skb) > offset) {
-		copy = min_t(int, skb_pagelen(skb) - offset, data_len);
-
-		if (skb->decrypted)
-			skb_store_bits(skb, offset, buf, copy);
-
->>>>>>> 1a03a6ab
 		offset += copy;
 		buf += copy;
 	}
