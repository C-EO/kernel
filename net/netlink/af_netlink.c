/*
 * NETLINK      Kernel-user communication protocol.
 *
 * 		Authors:	Alan Cox <alan@redhat.com>
 * 				Alexey Kuznetsov <kuznet@ms2.inr.ac.ru>
 *
 *		This program is free software; you can redistribute it and/or
 *		modify it under the terms of the GNU General Public License
 *		as published by the Free Software Foundation; either version
 *		2 of the License, or (at your option) any later version.
 *
 * Tue Jun 26 14:36:48 MEST 2001 Herbert "herp" Rosmanith
 *                               added netlink_proto_exit
 * Tue Jan 22 18:32:44 BRST 2002 Arnaldo C. de Melo <acme@conectiva.com.br>
 * 				 use nlk_sk, as sk->protinfo is on a diet 8)
 * Fri Jul 22 19:51:12 MEST 2005 Harald Welte <laforge@gnumonks.org>
 * 				 - inc module use count of module that owns
 * 				   the kernel socket in case userspace opens
 * 				   socket of same protocol
 * 				 - remove all module support, since netlink is
 * 				   mandatory if CONFIG_NET=y these days
 */

#include <linux/module.h>

#include <linux/capability.h>
#include <linux/kernel.h>
#include <linux/init.h>
#include <linux/signal.h>
#include <linux/sched.h>
#include <linux/errno.h>
#include <linux/string.h>
#include <linux/stat.h>
#include <linux/socket.h>
#include <linux/un.h>
#include <linux/fcntl.h>
#include <linux/termios.h>
#include <linux/sockios.h>
#include <linux/net.h>
#include <linux/fs.h>
#include <linux/slab.h>
#include <asm/uaccess.h>
#include <linux/skbuff.h>
#include <linux/netdevice.h>
#include <linux/rtnetlink.h>
#include <linux/proc_fs.h>
#include <linux/seq_file.h>
#include <linux/notifier.h>
#include <linux/security.h>
#include <linux/jhash.h>
#include <linux/jiffies.h>
#include <linux/random.h>
#include <linux/bitops.h>
#include <linux/mm.h>
#include <linux/types.h>
#include <linux/audit.h>
#include <linux/selinux.h>
#include <linux/mutex.h>

#include <net/net_namespace.h>
#include <net/sock.h>
#include <net/scm.h>
#include <net/netlink.h>

#define NLGRPSZ(x)	(ALIGN(x, sizeof(unsigned long) * 8) / 8)
#define NLGRPLONGS(x)	(NLGRPSZ(x)/sizeof(unsigned long))

struct netlink_sock {
	/* struct sock has to be the first member of netlink_sock */
	struct sock		sk;
	u32			pid;
	u32			dst_pid;
	u32			dst_group;
	u32			flags;
	u32			subscriptions;
	u32			ngroups;
	unsigned long		*groups;
	unsigned long		state;
	wait_queue_head_t	wait;
	struct netlink_callback	*cb;
	struct mutex		*cb_mutex;
	struct mutex		cb_def_mutex;
	void			(*netlink_rcv)(struct sk_buff *skb);
	struct module		*module;
};

#define NETLINK_KERNEL_SOCKET	0x1
#define NETLINK_RECV_PKTINFO	0x2

static inline struct netlink_sock *nlk_sk(struct sock *sk)
{
	return container_of(sk, struct netlink_sock, sk);
}

static inline int netlink_is_kernel(struct sock *sk)
{
	return nlk_sk(sk)->flags & NETLINK_KERNEL_SOCKET;
}

struct nl_pid_hash {
	struct hlist_head *table;
	unsigned long rehash_time;

	unsigned int mask;
	unsigned int shift;

	unsigned int entries;
	unsigned int max_shift;

	u32 rnd;
};

struct netlink_table {
	struct nl_pid_hash hash;
	struct hlist_head mc_list;
	unsigned long *listeners;
	unsigned int nl_nonroot;
	unsigned int groups;
	struct mutex *cb_mutex;
	struct module *module;
	int registered;
};

static struct netlink_table *nl_table;

static DECLARE_WAIT_QUEUE_HEAD(nl_table_wait);

static int netlink_dump(struct sock *sk);
static void netlink_destroy_callback(struct netlink_callback *cb);

static DEFINE_RWLOCK(nl_table_lock);
static atomic_t nl_table_users = ATOMIC_INIT(0);

static ATOMIC_NOTIFIER_HEAD(netlink_chain);

static u32 netlink_group_mask(u32 group)
{
	return group ? 1 << (group - 1) : 0;
}

static struct hlist_head *nl_pid_hashfn(struct nl_pid_hash *hash, u32 pid)
{
	return &hash->table[jhash_1word(pid, hash->rnd) & hash->mask];
}

static void netlink_sock_destruct(struct sock *sk)
{
	struct netlink_sock *nlk = nlk_sk(sk);

	if (nlk->cb) {
		if (nlk->cb->done)
			nlk->cb->done(nlk->cb);
		netlink_destroy_callback(nlk->cb);
	}

	skb_queue_purge(&sk->sk_receive_queue);

	if (!sock_flag(sk, SOCK_DEAD)) {
		printk("Freeing alive netlink socket %p\n", sk);
		return;
	}
	BUG_TRAP(!atomic_read(&sk->sk_rmem_alloc));
	BUG_TRAP(!atomic_read(&sk->sk_wmem_alloc));
	BUG_TRAP(!nlk_sk(sk)->groups);
}

/* This lock without WQ_FLAG_EXCLUSIVE is good on UP and it is _very_ bad on SMP.
 * Look, when several writers sleep and reader wakes them up, all but one
 * immediately hit write lock and grab all the cpus. Exclusive sleep solves
 * this, _but_ remember, it adds useless work on UP machines.
 */

static void netlink_table_grab(void)
{
	write_lock_irq(&nl_table_lock);

	if (atomic_read(&nl_table_users)) {
		DECLARE_WAITQUEUE(wait, current);

		add_wait_queue_exclusive(&nl_table_wait, &wait);
		for(;;) {
			set_current_state(TASK_UNINTERRUPTIBLE);
			if (atomic_read(&nl_table_users) == 0)
				break;
			write_unlock_irq(&nl_table_lock);
			schedule();
			write_lock_irq(&nl_table_lock);
		}

		__set_current_state(TASK_RUNNING);
		remove_wait_queue(&nl_table_wait, &wait);
	}
}

static __inline__ void netlink_table_ungrab(void)
{
	write_unlock_irq(&nl_table_lock);
	wake_up(&nl_table_wait);
}

static __inline__ void
netlink_lock_table(void)
{
	/* read_lock() synchronizes us to netlink_table_grab */

	read_lock(&nl_table_lock);
	atomic_inc(&nl_table_users);
	read_unlock(&nl_table_lock);
}

static __inline__ void
netlink_unlock_table(void)
{
	if (atomic_dec_and_test(&nl_table_users))
		wake_up(&nl_table_wait);
}

static __inline__ struct sock *netlink_lookup(struct net *net, int protocol, u32 pid)
{
	struct nl_pid_hash *hash = &nl_table[protocol].hash;
	struct hlist_head *head;
	struct sock *sk;
	struct hlist_node *node;

	read_lock(&nl_table_lock);
	head = nl_pid_hashfn(hash, pid);
	sk_for_each(sk, node, head) {
		if ((sk->sk_net == net) && (nlk_sk(sk)->pid == pid)) {
			sock_hold(sk);
			goto found;
		}
	}
	sk = NULL;
found:
	read_unlock(&nl_table_lock);
	return sk;
}

static inline struct hlist_head *nl_pid_hash_alloc(size_t size)
{
	if (size <= PAGE_SIZE)
		return kmalloc(size, GFP_ATOMIC);
	else
		return (struct hlist_head *)
			__get_free_pages(GFP_ATOMIC, get_order(size));
}

static inline void nl_pid_hash_free(struct hlist_head *table, size_t size)
{
	if (size <= PAGE_SIZE)
		kfree(table);
	else
		free_pages((unsigned long)table, get_order(size));
}

static int nl_pid_hash_rehash(struct nl_pid_hash *hash, int grow)
{
	unsigned int omask, mask, shift;
	size_t osize, size;
	struct hlist_head *otable, *table;
	int i;

	omask = mask = hash->mask;
	osize = size = (mask + 1) * sizeof(*table);
	shift = hash->shift;

	if (grow) {
		if (++shift > hash->max_shift)
			return 0;
		mask = mask * 2 + 1;
		size *= 2;
	}

	table = nl_pid_hash_alloc(size);
	if (!table)
		return 0;

	memset(table, 0, size);
	otable = hash->table;
	hash->table = table;
	hash->mask = mask;
	hash->shift = shift;
	get_random_bytes(&hash->rnd, sizeof(hash->rnd));

	for (i = 0; i <= omask; i++) {
		struct sock *sk;
		struct hlist_node *node, *tmp;

		sk_for_each_safe(sk, node, tmp, &otable[i])
			__sk_add_node(sk, nl_pid_hashfn(hash, nlk_sk(sk)->pid));
	}

	nl_pid_hash_free(otable, osize);
	hash->rehash_time = jiffies + 10 * 60 * HZ;
	return 1;
}

static inline int nl_pid_hash_dilute(struct nl_pid_hash *hash, int len)
{
	int avg = hash->entries >> hash->shift;

	if (unlikely(avg > 1) && nl_pid_hash_rehash(hash, 1))
		return 1;

	if (unlikely(len > avg) && time_after(jiffies, hash->rehash_time)) {
		nl_pid_hash_rehash(hash, 0);
		return 1;
	}

	return 0;
}

static const struct proto_ops netlink_ops;

static void
netlink_update_listeners(struct sock *sk)
{
	struct netlink_table *tbl = &nl_table[sk->sk_protocol];
	struct hlist_node *node;
	unsigned long mask;
	unsigned int i;

	for (i = 0; i < NLGRPLONGS(tbl->groups); i++) {
		mask = 0;
		sk_for_each_bound(sk, node, &tbl->mc_list) {
			if (i < NLGRPLONGS(nlk_sk(sk)->ngroups))
				mask |= nlk_sk(sk)->groups[i];
		}
		tbl->listeners[i] = mask;
	}
	/* this function is only called with the netlink table "grabbed", which
	 * makes sure updates are visible before bind or setsockopt return. */
}

static int netlink_insert(struct sock *sk, struct net *net, u32 pid)
{
	struct nl_pid_hash *hash = &nl_table[sk->sk_protocol].hash;
	struct hlist_head *head;
	int err = -EADDRINUSE;
	struct sock *osk;
	struct hlist_node *node;
	int len;

	netlink_table_grab();
	head = nl_pid_hashfn(hash, pid);
	len = 0;
	sk_for_each(osk, node, head) {
		if ((osk->sk_net == net) && (nlk_sk(osk)->pid == pid))
			break;
		len++;
	}
	if (node)
		goto err;

	err = -EBUSY;
	if (nlk_sk(sk)->pid)
		goto err;

	err = -ENOMEM;
	if (BITS_PER_LONG > 32 && unlikely(hash->entries >= UINT_MAX))
		goto err;

	if (len && nl_pid_hash_dilute(hash, len))
		head = nl_pid_hashfn(hash, pid);
	hash->entries++;
	nlk_sk(sk)->pid = pid;
	sk_add_node(sk, head);
	err = 0;

err:
	netlink_table_ungrab();
	return err;
}

static void netlink_remove(struct sock *sk)
{
	netlink_table_grab();
	if (sk_del_node_init(sk))
		nl_table[sk->sk_protocol].hash.entries--;
	if (nlk_sk(sk)->subscriptions)
		__sk_del_bind_node(sk);
	netlink_table_ungrab();
}

static struct proto netlink_proto = {
	.name	  = "NETLINK",
	.owner	  = THIS_MODULE,
	.obj_size = sizeof(struct netlink_sock),
};

static int __netlink_create(struct net *net, struct socket *sock,
			    struct mutex *cb_mutex, int protocol)
{
	struct sock *sk;
	struct netlink_sock *nlk;

	sock->ops = &netlink_ops;

	sk = sk_alloc(net, PF_NETLINK, GFP_KERNEL, &netlink_proto);
	if (!sk)
		return -ENOMEM;

	sock_init_data(sock, sk);

	nlk = nlk_sk(sk);
	if (cb_mutex)
		nlk->cb_mutex = cb_mutex;
	else {
		nlk->cb_mutex = &nlk->cb_def_mutex;
		mutex_init(nlk->cb_mutex);
	}
	init_waitqueue_head(&nlk->wait);

	sk->sk_destruct = netlink_sock_destruct;
	sk->sk_protocol = protocol;
	return 0;
}

static int netlink_create(struct net *net, struct socket *sock, int protocol)
{
	struct module *module = NULL;
	struct mutex *cb_mutex;
	struct netlink_sock *nlk;
	int err = 0;

	sock->state = SS_UNCONNECTED;

	if (sock->type != SOCK_RAW && sock->type != SOCK_DGRAM)
		return -ESOCKTNOSUPPORT;

	if (protocol<0 || protocol >= MAX_LINKS)
		return -EPROTONOSUPPORT;

	netlink_lock_table();
#ifdef CONFIG_KMOD
	if (!nl_table[protocol].registered) {
		netlink_unlock_table();
		request_module("net-pf-%d-proto-%d", PF_NETLINK, protocol);
		netlink_lock_table();
	}
#endif
	if (nl_table[protocol].registered &&
	    try_module_get(nl_table[protocol].module))
		module = nl_table[protocol].module;
	cb_mutex = nl_table[protocol].cb_mutex;
	netlink_unlock_table();

	if ((err = __netlink_create(net, sock, cb_mutex, protocol)) < 0)
		goto out_module;

	nlk = nlk_sk(sock->sk);
	nlk->module = module;
out:
	return err;

out_module:
	module_put(module);
	goto out;
}

static int netlink_release(struct socket *sock)
{
	struct sock *sk = sock->sk;
	struct netlink_sock *nlk;

	if (!sk)
		return 0;

	netlink_remove(sk);
	sock_orphan(sk);
	nlk = nlk_sk(sk);

	/*
	 * OK. Socket is unlinked, any packets that arrive now
	 * will be purged.
	 */

	sock->sk = NULL;
	wake_up_interruptible_all(&nlk->wait);

	skb_queue_purge(&sk->sk_write_queue);

	if (nlk->pid && !nlk->subscriptions) {
		struct netlink_notify n = {
						.net = sk->sk_net,
						.protocol = sk->sk_protocol,
						.pid = nlk->pid,
					  };
		atomic_notifier_call_chain(&netlink_chain,
				NETLINK_URELEASE, &n);
	}

	module_put(nlk->module);

	netlink_table_grab();
	if (netlink_is_kernel(sk)) {
		kfree(nl_table[sk->sk_protocol].listeners);
		nl_table[sk->sk_protocol].module = NULL;
		nl_table[sk->sk_protocol].registered = 0;
	} else if (nlk->subscriptions)
		netlink_update_listeners(sk);
	netlink_table_ungrab();

	kfree(nlk->groups);
	nlk->groups = NULL;

	sock_put(sk);
	return 0;
}

static int netlink_autobind(struct socket *sock)
{
	struct sock *sk = sock->sk;
	struct net *net = sk->sk_net;
	struct nl_pid_hash *hash = &nl_table[sk->sk_protocol].hash;
	struct hlist_head *head;
	struct sock *osk;
	struct hlist_node *node;
	s32 pid = current->tgid;
	int err;
	static s32 rover = -4097;

retry:
	cond_resched();
	netlink_table_grab();
	head = nl_pid_hashfn(hash, pid);
	sk_for_each(osk, node, head) {
		if ((osk->sk_net != net))
			continue;
		if (nlk_sk(osk)->pid == pid) {
			/* Bind collision, search negative pid values. */
			pid = rover--;
			if (rover > -4097)
				rover = -4097;
			netlink_table_ungrab();
			goto retry;
		}
	}
	netlink_table_ungrab();

	err = netlink_insert(sk, net, pid);
	if (err == -EADDRINUSE)
		goto retry;

	/* If 2 threads race to autobind, that is fine.  */
	if (err == -EBUSY)
		err = 0;

	return err;
}

static inline int netlink_capable(struct socket *sock, unsigned int flag)
{
	return (nl_table[sock->sk->sk_protocol].nl_nonroot & flag) ||
	       capable(CAP_NET_ADMIN);
}

static void
netlink_update_subscriptions(struct sock *sk, unsigned int subscriptions)
{
	struct netlink_sock *nlk = nlk_sk(sk);

	if (nlk->subscriptions && !subscriptions)
		__sk_del_bind_node(sk);
	else if (!nlk->subscriptions && subscriptions)
		sk_add_bind_node(sk, &nl_table[sk->sk_protocol].mc_list);
	nlk->subscriptions = subscriptions;
}

static int netlink_realloc_groups(struct sock *sk)
{
	struct netlink_sock *nlk = nlk_sk(sk);
	unsigned int groups;
	unsigned long *new_groups;
	int err = 0;

	netlink_table_grab();

	groups = nl_table[sk->sk_protocol].groups;
	if (!nl_table[sk->sk_protocol].registered) {
		err = -ENOENT;
		goto out_unlock;
	}

	if (nlk->ngroups >= groups)
		goto out_unlock;

	new_groups = krealloc(nlk->groups, NLGRPSZ(groups), GFP_ATOMIC);
	if (new_groups == NULL) {
		err = -ENOMEM;
		goto out_unlock;
	}
	memset((char*)new_groups + NLGRPSZ(nlk->ngroups), 0,
	       NLGRPSZ(groups) - NLGRPSZ(nlk->ngroups));

	nlk->groups = new_groups;
	nlk->ngroups = groups;
 out_unlock:
	netlink_table_ungrab();
	return err;
}

static int netlink_bind(struct socket *sock, struct sockaddr *addr, int addr_len)
{
	struct sock *sk = sock->sk;
	struct net *net = sk->sk_net;
	struct netlink_sock *nlk = nlk_sk(sk);
	struct sockaddr_nl *nladdr = (struct sockaddr_nl *)addr;
	int err;

	if (nladdr->nl_family != AF_NETLINK)
		return -EINVAL;

	/* Only superuser is allowed to listen multicasts */
	if (nladdr->nl_groups) {
		if (!netlink_capable(sock, NL_NONROOT_RECV))
			return -EPERM;
		err = netlink_realloc_groups(sk);
		if (err)
			return err;
	}

	if (nlk->pid) {
		if (nladdr->nl_pid != nlk->pid)
			return -EINVAL;
	} else {
		err = nladdr->nl_pid ?
			netlink_insert(sk, net, nladdr->nl_pid) :
			netlink_autobind(sock);
		if (err)
			return err;
	}

	if (!nladdr->nl_groups && (nlk->groups == NULL || !(u32)nlk->groups[0]))
		return 0;

	netlink_table_grab();
	netlink_update_subscriptions(sk, nlk->subscriptions +
					 hweight32(nladdr->nl_groups) -
					 hweight32(nlk->groups[0]));
	nlk->groups[0] = (nlk->groups[0] & ~0xffffffffUL) | nladdr->nl_groups;
	netlink_update_listeners(sk);
	netlink_table_ungrab();

	return 0;
}

static int netlink_connect(struct socket *sock, struct sockaddr *addr,
			   int alen, int flags)
{
	int err = 0;
	struct sock *sk = sock->sk;
	struct netlink_sock *nlk = nlk_sk(sk);
	struct sockaddr_nl *nladdr=(struct sockaddr_nl*)addr;

	if (addr->sa_family == AF_UNSPEC) {
		sk->sk_state	= NETLINK_UNCONNECTED;
		nlk->dst_pid	= 0;
		nlk->dst_group  = 0;
		return 0;
	}
	if (addr->sa_family != AF_NETLINK)
		return -EINVAL;

	/* Only superuser is allowed to send multicasts */
	if (nladdr->nl_groups && !netlink_capable(sock, NL_NONROOT_SEND))
		return -EPERM;

	if (!nlk->pid)
		err = netlink_autobind(sock);

	if (err == 0) {
		sk->sk_state	= NETLINK_CONNECTED;
		nlk->dst_pid 	= nladdr->nl_pid;
		nlk->dst_group  = ffs(nladdr->nl_groups);
	}

	return err;
}

static int netlink_getname(struct socket *sock, struct sockaddr *addr, int *addr_len, int peer)
{
	struct sock *sk = sock->sk;
	struct netlink_sock *nlk = nlk_sk(sk);
	struct sockaddr_nl *nladdr=(struct sockaddr_nl *)addr;

	nladdr->nl_family = AF_NETLINK;
	nladdr->nl_pad = 0;
	*addr_len = sizeof(*nladdr);

	if (peer) {
		nladdr->nl_pid = nlk->dst_pid;
		nladdr->nl_groups = netlink_group_mask(nlk->dst_group);
	} else {
		nladdr->nl_pid = nlk->pid;
		nladdr->nl_groups = nlk->groups ? nlk->groups[0] : 0;
	}
	return 0;
}

static void netlink_overrun(struct sock *sk)
{
	if (!test_and_set_bit(0, &nlk_sk(sk)->state)) {
		sk->sk_err = ENOBUFS;
		sk->sk_error_report(sk);
	}
}

static struct sock *netlink_getsockbypid(struct sock *ssk, u32 pid)
{
	struct sock *sock;
	struct netlink_sock *nlk;

	sock = netlink_lookup(ssk->sk_net, ssk->sk_protocol, pid);
	if (!sock)
		return ERR_PTR(-ECONNREFUSED);

	/* Don't bother queuing skb if kernel socket has no input function */
	nlk = nlk_sk(sock);
	if (sock->sk_state == NETLINK_CONNECTED &&
	    nlk->dst_pid != nlk_sk(ssk)->pid) {
		sock_put(sock);
		return ERR_PTR(-ECONNREFUSED);
	}
	return sock;
}

struct sock *netlink_getsockbyfilp(struct file *filp)
{
	struct inode *inode = filp->f_path.dentry->d_inode;
	struct sock *sock;

	if (!S_ISSOCK(inode->i_mode))
		return ERR_PTR(-ENOTSOCK);

	sock = SOCKET_I(inode)->sk;
	if (sock->sk_family != AF_NETLINK)
		return ERR_PTR(-EINVAL);

	sock_hold(sock);
	return sock;
}

/*
 * Attach a skb to a netlink socket.
 * The caller must hold a reference to the destination socket. On error, the
 * reference is dropped. The skb is not send to the destination, just all
 * all error checks are performed and memory in the queue is reserved.
 * Return values:
 * < 0: error. skb freed, reference to sock dropped.
 * 0: continue
 * 1: repeat lookup - reference dropped while waiting for socket memory.
 */
int netlink_attachskb(struct sock *sk, struct sk_buff *skb, int nonblock,
		      long *timeo, struct sock *ssk)
{
	struct netlink_sock *nlk;

	nlk = nlk_sk(sk);

	if (atomic_read(&sk->sk_rmem_alloc) > sk->sk_rcvbuf ||
	    test_bit(0, &nlk->state)) {
		DECLARE_WAITQUEUE(wait, current);
<<<<<<< HEAD
		if (!timeo) {
=======
		if (!*timeo) {
>>>>>>> 9418d5dc
			if (!ssk || netlink_is_kernel(ssk))
				netlink_overrun(sk);
			sock_put(sk);
			kfree_skb(skb);
			return -EAGAIN;
		}

		__set_current_state(TASK_INTERRUPTIBLE);
		add_wait_queue(&nlk->wait, &wait);

		if ((atomic_read(&sk->sk_rmem_alloc) > sk->sk_rcvbuf ||
		     test_bit(0, &nlk->state)) &&
		    !sock_flag(sk, SOCK_DEAD))
			*timeo = schedule_timeout(*timeo);

		__set_current_state(TASK_RUNNING);
		remove_wait_queue(&nlk->wait, &wait);
		sock_put(sk);

		if (signal_pending(current)) {
			kfree_skb(skb);
			return sock_intr_errno(*timeo);
		}
		return 1;
	}
	skb_set_owner_r(skb, sk);
	return 0;
}

int netlink_sendskb(struct sock *sk, struct sk_buff *skb)
{
	int len = skb->len;

	skb_queue_tail(&sk->sk_receive_queue, skb);
	sk->sk_data_ready(sk, len);
	sock_put(sk);
	return len;
}

void netlink_detachskb(struct sock *sk, struct sk_buff *skb)
{
	kfree_skb(skb);
	sock_put(sk);
}

static inline struct sk_buff *netlink_trim(struct sk_buff *skb,
					   gfp_t allocation)
{
	int delta;

	skb_orphan(skb);

	delta = skb->end - skb->tail;
	if (delta * 2 < skb->truesize)
		return skb;

	if (skb_shared(skb)) {
		struct sk_buff *nskb = skb_clone(skb, allocation);
		if (!nskb)
			return skb;
		kfree_skb(skb);
		skb = nskb;
	}

	if (!pskb_expand_head(skb, 0, -delta, allocation))
		skb->truesize -= delta;

	return skb;
}

static inline void netlink_rcv_wake(struct sock *sk)
{
	struct netlink_sock *nlk = nlk_sk(sk);

	if (skb_queue_empty(&sk->sk_receive_queue))
		clear_bit(0, &nlk->state);
	if (!test_bit(0, &nlk->state))
		wake_up_interruptible(&nlk->wait);
}

static inline int netlink_unicast_kernel(struct sock *sk, struct sk_buff *skb)
{
	int ret;
	struct netlink_sock *nlk = nlk_sk(sk);

	ret = -ECONNREFUSED;
	if (nlk->netlink_rcv != NULL) {
		ret = skb->len;
		skb_set_owner_r(skb, sk);
		nlk->netlink_rcv(skb);
	}
	kfree_skb(skb);
	sock_put(sk);
	return ret;
}

int netlink_unicast(struct sock *ssk, struct sk_buff *skb,
		    u32 pid, int nonblock)
{
	struct sock *sk;
	int err;
	long timeo;

	skb = netlink_trim(skb, gfp_any());

	timeo = sock_sndtimeo(ssk, nonblock);
retry:
	sk = netlink_getsockbypid(ssk, pid);
	if (IS_ERR(sk)) {
		kfree_skb(skb);
		return PTR_ERR(sk);
	}
	if (netlink_is_kernel(sk))
		return netlink_unicast_kernel(sk, skb);

<<<<<<< HEAD
	err = netlink_attachskb(sk, skb, nonblock, timeo, ssk);
=======
	err = netlink_attachskb(sk, skb, nonblock, &timeo, ssk);
>>>>>>> 9418d5dc
	if (err == 1)
		goto retry;
	if (err)
		return err;

	return netlink_sendskb(sk, skb);
}

int netlink_has_listeners(struct sock *sk, unsigned int group)
{
	int res = 0;
	unsigned long *listeners;

	BUG_ON(!netlink_is_kernel(sk));

	rcu_read_lock();
	listeners = rcu_dereference(nl_table[sk->sk_protocol].listeners);

	if (group - 1 < nl_table[sk->sk_protocol].groups)
		res = test_bit(group - 1, listeners);

	rcu_read_unlock();

	return res;
}
EXPORT_SYMBOL_GPL(netlink_has_listeners);

static __inline__ int netlink_broadcast_deliver(struct sock *sk, struct sk_buff *skb)
{
	struct netlink_sock *nlk = nlk_sk(sk);

	if (atomic_read(&sk->sk_rmem_alloc) <= sk->sk_rcvbuf &&
	    !test_bit(0, &nlk->state)) {
		skb_set_owner_r(skb, sk);
		skb_queue_tail(&sk->sk_receive_queue, skb);
		sk->sk_data_ready(sk, skb->len);
		return atomic_read(&sk->sk_rmem_alloc) > sk->sk_rcvbuf;
	}
	return -1;
}

struct netlink_broadcast_data {
	struct sock *exclude_sk;
	struct net *net;
	u32 pid;
	u32 group;
	int failure;
	int congested;
	int delivered;
	gfp_t allocation;
	struct sk_buff *skb, *skb2;
};

static inline int do_one_broadcast(struct sock *sk,
				   struct netlink_broadcast_data *p)
{
	struct netlink_sock *nlk = nlk_sk(sk);
	int val;

	if (p->exclude_sk == sk)
		goto out;

	if (nlk->pid == p->pid || p->group - 1 >= nlk->ngroups ||
	    !test_bit(p->group - 1, nlk->groups))
		goto out;

	if ((sk->sk_net != p->net))
		goto out;

	if (p->failure) {
		netlink_overrun(sk);
		goto out;
	}

	sock_hold(sk);
	if (p->skb2 == NULL) {
		if (skb_shared(p->skb)) {
			p->skb2 = skb_clone(p->skb, p->allocation);
		} else {
			p->skb2 = skb_get(p->skb);
			/*
			 * skb ownership may have been set when
			 * delivered to a previous socket.
			 */
			skb_orphan(p->skb2);
		}
	}
	if (p->skb2 == NULL) {
		netlink_overrun(sk);
		/* Clone failed. Notify ALL listeners. */
		p->failure = 1;
	} else if ((val = netlink_broadcast_deliver(sk, p->skb2)) < 0) {
		netlink_overrun(sk);
	} else {
		p->congested |= val;
		p->delivered = 1;
		p->skb2 = NULL;
	}
	sock_put(sk);

out:
	return 0;
}

int netlink_broadcast(struct sock *ssk, struct sk_buff *skb, u32 pid,
		      u32 group, gfp_t allocation)
{
	struct net *net = ssk->sk_net;
	struct netlink_broadcast_data info;
	struct hlist_node *node;
	struct sock *sk;

	skb = netlink_trim(skb, allocation);

	info.exclude_sk = ssk;
	info.net = net;
	info.pid = pid;
	info.group = group;
	info.failure = 0;
	info.congested = 0;
	info.delivered = 0;
	info.allocation = allocation;
	info.skb = skb;
	info.skb2 = NULL;

	/* While we sleep in clone, do not allow to change socket list */

	netlink_lock_table();

	sk_for_each_bound(sk, node, &nl_table[ssk->sk_protocol].mc_list)
		do_one_broadcast(sk, &info);

	kfree_skb(skb);

	netlink_unlock_table();

	if (info.skb2)
		kfree_skb(info.skb2);

	if (info.delivered) {
		if (info.congested && (allocation & __GFP_WAIT))
			yield();
		return 0;
	}
	if (info.failure)
		return -ENOBUFS;
	return -ESRCH;
}

struct netlink_set_err_data {
	struct sock *exclude_sk;
	u32 pid;
	u32 group;
	int code;
};

static inline int do_one_set_err(struct sock *sk,
				 struct netlink_set_err_data *p)
{
	struct netlink_sock *nlk = nlk_sk(sk);

	if (sk == p->exclude_sk)
		goto out;

	if (sk->sk_net != p->exclude_sk->sk_net)
		goto out;

	if (nlk->pid == p->pid || p->group - 1 >= nlk->ngroups ||
	    !test_bit(p->group - 1, nlk->groups))
		goto out;

	sk->sk_err = p->code;
	sk->sk_error_report(sk);
out:
	return 0;
}

void netlink_set_err(struct sock *ssk, u32 pid, u32 group, int code)
{
	struct netlink_set_err_data info;
	struct hlist_node *node;
	struct sock *sk;

	info.exclude_sk = ssk;
	info.pid = pid;
	info.group = group;
	info.code = code;

	read_lock(&nl_table_lock);

	sk_for_each_bound(sk, node, &nl_table[ssk->sk_protocol].mc_list)
		do_one_set_err(sk, &info);

	read_unlock(&nl_table_lock);
}

/* must be called with netlink table grabbed */
static void netlink_update_socket_mc(struct netlink_sock *nlk,
				     unsigned int group,
				     int is_new)
{
	int old, new = !!is_new, subscriptions;

	old = test_bit(group - 1, nlk->groups);
	subscriptions = nlk->subscriptions - old + new;
	if (new)
		__set_bit(group - 1, nlk->groups);
	else
		__clear_bit(group - 1, nlk->groups);
	netlink_update_subscriptions(&nlk->sk, subscriptions);
	netlink_update_listeners(&nlk->sk);
}

static int netlink_setsockopt(struct socket *sock, int level, int optname,
			      char __user *optval, int optlen)
{
	struct sock *sk = sock->sk;
	struct netlink_sock *nlk = nlk_sk(sk);
	unsigned int val = 0;
	int err;

	if (level != SOL_NETLINK)
		return -ENOPROTOOPT;

	if (optlen >= sizeof(int) &&
	    get_user(val, (unsigned int __user *)optval))
		return -EFAULT;

	switch (optname) {
	case NETLINK_PKTINFO:
		if (val)
			nlk->flags |= NETLINK_RECV_PKTINFO;
		else
			nlk->flags &= ~NETLINK_RECV_PKTINFO;
		err = 0;
		break;
	case NETLINK_ADD_MEMBERSHIP:
	case NETLINK_DROP_MEMBERSHIP: {
		if (!netlink_capable(sock, NL_NONROOT_RECV))
			return -EPERM;
		err = netlink_realloc_groups(sk);
		if (err)
			return err;
		if (!val || val - 1 >= nlk->ngroups)
			return -EINVAL;
		netlink_table_grab();
		netlink_update_socket_mc(nlk, val,
					 optname == NETLINK_ADD_MEMBERSHIP);
		netlink_table_ungrab();
		err = 0;
		break;
	}
	default:
		err = -ENOPROTOOPT;
	}
	return err;
}

static int netlink_getsockopt(struct socket *sock, int level, int optname,
			      char __user *optval, int __user *optlen)
{
	struct sock *sk = sock->sk;
	struct netlink_sock *nlk = nlk_sk(sk);
	int len, val, err;

	if (level != SOL_NETLINK)
		return -ENOPROTOOPT;

	if (get_user(len, optlen))
		return -EFAULT;
	if (len < 0)
		return -EINVAL;

	switch (optname) {
	case NETLINK_PKTINFO:
		if (len < sizeof(int))
			return -EINVAL;
		len = sizeof(int);
		val = nlk->flags & NETLINK_RECV_PKTINFO ? 1 : 0;
		if (put_user(len, optlen) ||
		    put_user(val, optval))
			return -EFAULT;
		err = 0;
		break;
	default:
		err = -ENOPROTOOPT;
	}
	return err;
}

static void netlink_cmsg_recv_pktinfo(struct msghdr *msg, struct sk_buff *skb)
{
	struct nl_pktinfo info;

	info.group = NETLINK_CB(skb).dst_group;
	put_cmsg(msg, SOL_NETLINK, NETLINK_PKTINFO, sizeof(info), &info);
}

static int netlink_sendmsg(struct kiocb *kiocb, struct socket *sock,
			   struct msghdr *msg, size_t len)
{
	struct sock_iocb *siocb = kiocb_to_siocb(kiocb);
	struct sock *sk = sock->sk;
	struct netlink_sock *nlk = nlk_sk(sk);
	struct sockaddr_nl *addr=msg->msg_name;
	u32 dst_pid;
	u32 dst_group;
	struct sk_buff *skb;
	int err;
	struct scm_cookie scm;

	if (msg->msg_flags&MSG_OOB)
		return -EOPNOTSUPP;

	if (NULL == siocb->scm)
		siocb->scm = &scm;
	err = scm_send(sock, msg, siocb->scm);
	if (err < 0)
		return err;

	if (msg->msg_namelen) {
		if (addr->nl_family != AF_NETLINK)
			return -EINVAL;
		dst_pid = addr->nl_pid;
		dst_group = ffs(addr->nl_groups);
		if (dst_group && !netlink_capable(sock, NL_NONROOT_SEND))
			return -EPERM;
	} else {
		dst_pid = nlk->dst_pid;
		dst_group = nlk->dst_group;
	}

	if (!nlk->pid) {
		err = netlink_autobind(sock);
		if (err)
			goto out;
	}

	err = -EMSGSIZE;
	if (len > sk->sk_sndbuf - 32)
		goto out;
	err = -ENOBUFS;
	skb = alloc_skb(len, GFP_KERNEL);
	if (skb==NULL)
		goto out;

	NETLINK_CB(skb).pid	= nlk->pid;
	NETLINK_CB(skb).dst_group = dst_group;
	NETLINK_CB(skb).loginuid = audit_get_loginuid(current->audit_context);
	selinux_get_task_sid(current, &(NETLINK_CB(skb).sid));
	memcpy(NETLINK_CREDS(skb), &siocb->scm->creds, sizeof(struct ucred));

	/* What can I do? Netlink is asynchronous, so that
	   we will have to save current capabilities to
	   check them, when this message will be delivered
	   to corresponding kernel module.   --ANK (980802)
	 */

	err = -EFAULT;
	if (memcpy_fromiovec(skb_put(skb,len), msg->msg_iov, len)) {
		kfree_skb(skb);
		goto out;
	}

	err = security_netlink_send(sk, skb);
	if (err) {
		kfree_skb(skb);
		goto out;
	}

	if (dst_group) {
		atomic_inc(&skb->users);
		netlink_broadcast(sk, skb, dst_pid, dst_group, GFP_KERNEL);
	}
	err = netlink_unicast(sk, skb, dst_pid, msg->msg_flags&MSG_DONTWAIT);

out:
	return err;
}

static int netlink_recvmsg(struct kiocb *kiocb, struct socket *sock,
			   struct msghdr *msg, size_t len,
			   int flags)
{
	struct sock_iocb *siocb = kiocb_to_siocb(kiocb);
	struct scm_cookie scm;
	struct sock *sk = sock->sk;
	struct netlink_sock *nlk = nlk_sk(sk);
	int noblock = flags&MSG_DONTWAIT;
	size_t copied;
	struct sk_buff *skb;
	int err;

	if (flags&MSG_OOB)
		return -EOPNOTSUPP;

	copied = 0;

	skb = skb_recv_datagram(sk,flags,noblock,&err);
	if (skb==NULL)
		goto out;

	msg->msg_namelen = 0;

	copied = skb->len;
	if (len < copied) {
		msg->msg_flags |= MSG_TRUNC;
		copied = len;
	}

	skb_reset_transport_header(skb);
	err = skb_copy_datagram_iovec(skb, 0, msg->msg_iov, copied);

	if (msg->msg_name) {
		struct sockaddr_nl *addr = (struct sockaddr_nl*)msg->msg_name;
		addr->nl_family = AF_NETLINK;
		addr->nl_pad    = 0;
		addr->nl_pid	= NETLINK_CB(skb).pid;
		addr->nl_groups	= netlink_group_mask(NETLINK_CB(skb).dst_group);
		msg->msg_namelen = sizeof(*addr);
	}

	if (nlk->flags & NETLINK_RECV_PKTINFO)
		netlink_cmsg_recv_pktinfo(msg, skb);

	if (NULL == siocb->scm) {
		memset(&scm, 0, sizeof(scm));
		siocb->scm = &scm;
	}
	siocb->scm->creds = *NETLINK_CREDS(skb);
	if (flags & MSG_TRUNC)
		copied = skb->len;
	skb_free_datagram(sk, skb);

	if (nlk->cb && atomic_read(&sk->sk_rmem_alloc) <= sk->sk_rcvbuf / 2)
		netlink_dump(sk);

	scm_recv(sock, msg, siocb->scm, flags);
out:
	netlink_rcv_wake(sk);
	return err ? : copied;
}

static void netlink_data_ready(struct sock *sk, int len)
{
	BUG();
}

/*
 *	We export these functions to other modules. They provide a
 *	complete set of kernel non-blocking support for message
 *	queueing.
 */

struct sock *
netlink_kernel_create(struct net *net, int unit, unsigned int groups,
		      void (*input)(struct sk_buff *skb),
		      struct mutex *cb_mutex, struct module *module)
{
	struct socket *sock;
	struct sock *sk;
	struct netlink_sock *nlk;
	unsigned long *listeners = NULL;

	BUG_ON(!nl_table);

	if (unit<0 || unit>=MAX_LINKS)
		return NULL;

	if (sock_create_lite(PF_NETLINK, SOCK_DGRAM, unit, &sock))
		return NULL;

	if (__netlink_create(net, sock, cb_mutex, unit) < 0)
		goto out_sock_release;

	if (groups < 32)
		groups = 32;

	listeners = kzalloc(NLGRPSZ(groups), GFP_KERNEL);
	if (!listeners)
		goto out_sock_release;

	sk = sock->sk;
	sk->sk_data_ready = netlink_data_ready;
	if (input)
		nlk_sk(sk)->netlink_rcv = input;

	if (netlink_insert(sk, net, 0))
		goto out_sock_release;

	nlk = nlk_sk(sk);
	nlk->flags |= NETLINK_KERNEL_SOCKET;

	netlink_table_grab();
	if (!nl_table[unit].registered) {
		nl_table[unit].groups = groups;
		nl_table[unit].listeners = listeners;
		nl_table[unit].cb_mutex = cb_mutex;
		nl_table[unit].module = module;
		nl_table[unit].registered = 1;
	} else {
		kfree(listeners);
	}
	netlink_table_ungrab();

	return sk;

out_sock_release:
	kfree(listeners);
	sock_release(sock);
	return NULL;
}

/**
 * netlink_change_ngroups - change number of multicast groups
 *
 * This changes the number of multicast groups that are available
 * on a certain netlink family. Note that it is not possible to
 * change the number of groups to below 32. Also note that it does
 * not implicitly call netlink_clear_multicast_users() when the
 * number of groups is reduced.
 *
 * @sk: The kernel netlink socket, as returned by netlink_kernel_create().
 * @groups: The new number of groups.
 */
int netlink_change_ngroups(struct sock *sk, unsigned int groups)
{
	unsigned long *listeners, *old = NULL;
	struct netlink_table *tbl = &nl_table[sk->sk_protocol];
	int err = 0;

	if (groups < 32)
		groups = 32;

	netlink_table_grab();
	if (NLGRPSZ(tbl->groups) < NLGRPSZ(groups)) {
		listeners = kzalloc(NLGRPSZ(groups), GFP_ATOMIC);
		if (!listeners) {
			err = -ENOMEM;
			goto out_ungrab;
		}
		old = tbl->listeners;
		memcpy(listeners, old, NLGRPSZ(tbl->groups));
		rcu_assign_pointer(tbl->listeners, listeners);
	}
	tbl->groups = groups;

 out_ungrab:
	netlink_table_ungrab();
	synchronize_rcu();
	kfree(old);
	return err;
}
EXPORT_SYMBOL(netlink_change_ngroups);

/**
 * netlink_clear_multicast_users - kick off multicast listeners
 *
 * This function removes all listeners from the given group.
 * @ksk: The kernel netlink socket, as returned by
 *	netlink_kernel_create().
 * @group: The multicast group to clear.
 */
void netlink_clear_multicast_users(struct sock *ksk, unsigned int group)
{
	struct sock *sk;
	struct hlist_node *node;
	struct netlink_table *tbl = &nl_table[ksk->sk_protocol];

	netlink_table_grab();

	sk_for_each_bound(sk, node, &tbl->mc_list)
		netlink_update_socket_mc(nlk_sk(sk), group, 0);

	netlink_table_ungrab();
}
EXPORT_SYMBOL(netlink_clear_multicast_users);

void netlink_set_nonroot(int protocol, unsigned int flags)
{
	if ((unsigned int)protocol < MAX_LINKS)
		nl_table[protocol].nl_nonroot = flags;
}

static void netlink_destroy_callback(struct netlink_callback *cb)
{
	if (cb->skb)
		kfree_skb(cb->skb);
	kfree(cb);
}

/*
 * It looks a bit ugly.
 * It would be better to create kernel thread.
 */

static int netlink_dump(struct sock *sk)
{
	struct netlink_sock *nlk = nlk_sk(sk);
	struct netlink_callback *cb;
	struct sk_buff *skb;
	struct nlmsghdr *nlh;
	int len, err = -ENOBUFS;

	skb = sock_rmalloc(sk, NLMSG_GOODSIZE, 0, GFP_KERNEL);
	if (!skb)
		goto errout;

	mutex_lock(nlk->cb_mutex);

	cb = nlk->cb;
	if (cb == NULL) {
		err = -EINVAL;
		goto errout_skb;
	}

	len = cb->dump(skb, cb);

	if (len > 0) {
		mutex_unlock(nlk->cb_mutex);
		skb_queue_tail(&sk->sk_receive_queue, skb);
		sk->sk_data_ready(sk, len);
		return 0;
	}

	nlh = nlmsg_put_answer(skb, cb, NLMSG_DONE, sizeof(len), NLM_F_MULTI);
	if (!nlh)
		goto errout_skb;

	memcpy(nlmsg_data(nlh), &len, sizeof(len));

	skb_queue_tail(&sk->sk_receive_queue, skb);
	sk->sk_data_ready(sk, skb->len);

	if (cb->done)
		cb->done(cb);
	nlk->cb = NULL;
	mutex_unlock(nlk->cb_mutex);

	netlink_destroy_callback(cb);
	return 0;

errout_skb:
	mutex_unlock(nlk->cb_mutex);
	kfree_skb(skb);
errout:
	return err;
}

int netlink_dump_start(struct sock *ssk, struct sk_buff *skb,
		       struct nlmsghdr *nlh,
		       int (*dump)(struct sk_buff *skb, struct netlink_callback*),
		       int (*done)(struct netlink_callback*))
{
	struct netlink_callback *cb;
	struct sock *sk;
	struct netlink_sock *nlk;

	cb = kzalloc(sizeof(*cb), GFP_KERNEL);
	if (cb == NULL)
		return -ENOBUFS;

	cb->dump = dump;
	cb->done = done;
	cb->nlh = nlh;
	atomic_inc(&skb->users);
	cb->skb = skb;

	sk = netlink_lookup(ssk->sk_net, ssk->sk_protocol, NETLINK_CB(skb).pid);
	if (sk == NULL) {
		netlink_destroy_callback(cb);
		return -ECONNREFUSED;
	}
	nlk = nlk_sk(sk);
	/* A dump is in progress... */
	mutex_lock(nlk->cb_mutex);
	if (nlk->cb) {
		mutex_unlock(nlk->cb_mutex);
		netlink_destroy_callback(cb);
		sock_put(sk);
		return -EBUSY;
	}
	nlk->cb = cb;
	mutex_unlock(nlk->cb_mutex);

	netlink_dump(sk);
	sock_put(sk);

	/* We successfully started a dump, by returning -EINTR we
	 * signal not to send ACK even if it was requested.
	 */
	return -EINTR;
}

void netlink_ack(struct sk_buff *in_skb, struct nlmsghdr *nlh, int err)
{
	struct sk_buff *skb;
	struct nlmsghdr *rep;
	struct nlmsgerr *errmsg;
	size_t payload = sizeof(*errmsg);

	/* error messages get the original request appened */
	if (err)
		payload += nlmsg_len(nlh);

	skb = nlmsg_new(payload, GFP_KERNEL);
	if (!skb) {
		struct sock *sk;

		sk = netlink_lookup(in_skb->sk->sk_net,
				    in_skb->sk->sk_protocol,
				    NETLINK_CB(in_skb).pid);
		if (sk) {
			sk->sk_err = ENOBUFS;
			sk->sk_error_report(sk);
			sock_put(sk);
		}
		return;
	}

	rep = __nlmsg_put(skb, NETLINK_CB(in_skb).pid, nlh->nlmsg_seq,
			  NLMSG_ERROR, sizeof(struct nlmsgerr), 0);
	errmsg = nlmsg_data(rep);
	errmsg->error = err;
	memcpy(&errmsg->msg, nlh, err ? nlh->nlmsg_len : sizeof(*nlh));
	netlink_unicast(in_skb->sk, skb, NETLINK_CB(in_skb).pid, MSG_DONTWAIT);
}

int netlink_rcv_skb(struct sk_buff *skb, int (*cb)(struct sk_buff *,
						     struct nlmsghdr *))
{
	struct nlmsghdr *nlh;
	int err;

	while (skb->len >= nlmsg_total_size(0)) {
		int msglen;

		nlh = nlmsg_hdr(skb);
		err = 0;

		if (nlh->nlmsg_len < NLMSG_HDRLEN || skb->len < nlh->nlmsg_len)
			return 0;

		/* Only requests are handled by the kernel */
		if (!(nlh->nlmsg_flags & NLM_F_REQUEST))
			goto ack;

		/* Skip control messages */
		if (nlh->nlmsg_type < NLMSG_MIN_TYPE)
			goto ack;

		err = cb(skb, nlh);
		if (err == -EINTR)
			goto skip;

ack:
		if (nlh->nlmsg_flags & NLM_F_ACK || err)
			netlink_ack(skb, nlh, err);

skip:
	        msglen = NLMSG_ALIGN(nlh->nlmsg_len);
		if (msglen > skb->len)
			msglen = skb->len;
		skb_pull(skb, msglen);
	}

	return 0;
}

/**
 * nlmsg_notify - send a notification netlink message
 * @sk: netlink socket to use
 * @skb: notification message
 * @pid: destination netlink pid for reports or 0
 * @group: destination multicast group or 0
 * @report: 1 to report back, 0 to disable
 * @flags: allocation flags
 */
int nlmsg_notify(struct sock *sk, struct sk_buff *skb, u32 pid,
		 unsigned int group, int report, gfp_t flags)
{
	int err = 0;

	if (group) {
		int exclude_pid = 0;

		if (report) {
			atomic_inc(&skb->users);
			exclude_pid = pid;
		}

		/* errors reported via destination sk->sk_err */
		nlmsg_multicast(sk, skb, exclude_pid, group, flags);
	}

	if (report)
		err = nlmsg_unicast(sk, skb, pid);

	return err;
}

#ifdef CONFIG_PROC_FS
struct nl_seq_iter {
	struct net *net;
	int link;
	int hash_idx;
};

static struct sock *netlink_seq_socket_idx(struct seq_file *seq, loff_t pos)
{
	struct nl_seq_iter *iter = seq->private;
	int i, j;
	struct sock *s;
	struct hlist_node *node;
	loff_t off = 0;

	for (i=0; i<MAX_LINKS; i++) {
		struct nl_pid_hash *hash = &nl_table[i].hash;

		for (j = 0; j <= hash->mask; j++) {
			sk_for_each(s, node, &hash->table[j]) {
				if (iter->net != s->sk_net)
					continue;
				if (off == pos) {
					iter->link = i;
					iter->hash_idx = j;
					return s;
				}
				++off;
			}
		}
	}
	return NULL;
}

static void *netlink_seq_start(struct seq_file *seq, loff_t *pos)
{
	read_lock(&nl_table_lock);
	return *pos ? netlink_seq_socket_idx(seq, *pos - 1) : SEQ_START_TOKEN;
}

static void *netlink_seq_next(struct seq_file *seq, void *v, loff_t *pos)
{
	struct sock *s;
	struct nl_seq_iter *iter;
	int i, j;

	++*pos;

	if (v == SEQ_START_TOKEN)
		return netlink_seq_socket_idx(seq, 0);

	iter = seq->private;
	s = v;
	do {
		s = sk_next(s);
	} while (s && (iter->net != s->sk_net));
	if (s)
		return s;

	i = iter->link;
	j = iter->hash_idx + 1;

	do {
		struct nl_pid_hash *hash = &nl_table[i].hash;

		for (; j <= hash->mask; j++) {
			s = sk_head(&hash->table[j]);
			while (s && (iter->net != s->sk_net))
				s = sk_next(s);
			if (s) {
				iter->link = i;
				iter->hash_idx = j;
				return s;
			}
		}

		j = 0;
	} while (++i < MAX_LINKS);

	return NULL;
}

static void netlink_seq_stop(struct seq_file *seq, void *v)
{
	read_unlock(&nl_table_lock);
}


static int netlink_seq_show(struct seq_file *seq, void *v)
{
	if (v == SEQ_START_TOKEN)
		seq_puts(seq,
			 "sk       Eth Pid    Groups   "
			 "Rmem     Wmem     Dump     Locks\n");
	else {
		struct sock *s = v;
		struct netlink_sock *nlk = nlk_sk(s);

		seq_printf(seq, "%p %-3d %-6d %08x %-8d %-8d %p %d\n",
			   s,
			   s->sk_protocol,
			   nlk->pid,
			   nlk->groups ? (u32)nlk->groups[0] : 0,
			   atomic_read(&s->sk_rmem_alloc),
			   atomic_read(&s->sk_wmem_alloc),
			   nlk->cb,
			   atomic_read(&s->sk_refcnt)
			);

	}
	return 0;
}

static const struct seq_operations netlink_seq_ops = {
	.start  = netlink_seq_start,
	.next   = netlink_seq_next,
	.stop   = netlink_seq_stop,
	.show   = netlink_seq_show,
};


static int netlink_seq_open(struct inode *inode, struct file *file)
{
	struct nl_seq_iter *iter;

	iter = __seq_open_private(file, &netlink_seq_ops, sizeof(*iter));
	if (!iter)
		return -ENOMEM;

	iter->net = get_proc_net(inode);
	if (!iter->net) {
		seq_release_private(inode, file);
		return -ENXIO;
	}

	return 0;
}

static int netlink_seq_release(struct inode *inode, struct file *file)
{
	struct seq_file *seq = file->private_data;
	struct nl_seq_iter *iter = seq->private;
	put_net(iter->net);
	return seq_release_private(inode, file);
}

static const struct file_operations netlink_seq_fops = {
	.owner		= THIS_MODULE,
	.open		= netlink_seq_open,
	.read		= seq_read,
	.llseek		= seq_lseek,
	.release	= netlink_seq_release,
};

#endif

int netlink_register_notifier(struct notifier_block *nb)
{
	return atomic_notifier_chain_register(&netlink_chain, nb);
}

int netlink_unregister_notifier(struct notifier_block *nb)
{
	return atomic_notifier_chain_unregister(&netlink_chain, nb);
}

static const struct proto_ops netlink_ops = {
	.family =	PF_NETLINK,
	.owner =	THIS_MODULE,
	.release =	netlink_release,
	.bind =		netlink_bind,
	.connect =	netlink_connect,
	.socketpair =	sock_no_socketpair,
	.accept =	sock_no_accept,
	.getname =	netlink_getname,
	.poll =		datagram_poll,
	.ioctl =	sock_no_ioctl,
	.listen =	sock_no_listen,
	.shutdown =	sock_no_shutdown,
	.setsockopt =	netlink_setsockopt,
	.getsockopt =	netlink_getsockopt,
	.sendmsg =	netlink_sendmsg,
	.recvmsg =	netlink_recvmsg,
	.mmap =		sock_no_mmap,
	.sendpage =	sock_no_sendpage,
};

static struct net_proto_family netlink_family_ops = {
	.family = PF_NETLINK,
	.create = netlink_create,
	.owner	= THIS_MODULE,	/* for consistency 8) */
};

static int __net_init netlink_net_init(struct net *net)
{
#ifdef CONFIG_PROC_FS
	if (!proc_net_fops_create(net, "netlink", 0, &netlink_seq_fops))
		return -ENOMEM;
#endif
	return 0;
}

static void __net_exit netlink_net_exit(struct net *net)
{
#ifdef CONFIG_PROC_FS
	proc_net_remove(net, "netlink");
#endif
}

<<<<<<< HEAD
static struct pernet_operations netlink_net_ops = {
=======
static struct pernet_operations __net_initdata netlink_net_ops = {
>>>>>>> 9418d5dc
	.init = netlink_net_init,
	.exit = netlink_net_exit,
};

static int __init netlink_proto_init(void)
{
	struct sk_buff *dummy_skb;
	int i;
	unsigned long limit;
	unsigned int order;
	int err = proto_register(&netlink_proto, 0);

	if (err != 0)
		goto out;

	BUILD_BUG_ON(sizeof(struct netlink_skb_parms) > sizeof(dummy_skb->cb));

	nl_table = kcalloc(MAX_LINKS, sizeof(*nl_table), GFP_KERNEL);
	if (!nl_table)
		goto panic;

	if (num_physpages >= (128 * 1024))
		limit = num_physpages >> (21 - PAGE_SHIFT);
	else
		limit = num_physpages >> (23 - PAGE_SHIFT);

	order = get_bitmask_order(limit) - 1 + PAGE_SHIFT;
	limit = (1UL << order) / sizeof(struct hlist_head);
	order = get_bitmask_order(min(limit, (unsigned long)UINT_MAX)) - 1;

	for (i = 0; i < MAX_LINKS; i++) {
		struct nl_pid_hash *hash = &nl_table[i].hash;

		hash->table = nl_pid_hash_alloc(1 * sizeof(*hash->table));
		if (!hash->table) {
			while (i-- > 0)
				nl_pid_hash_free(nl_table[i].hash.table,
						 1 * sizeof(*hash->table));
			kfree(nl_table);
			goto panic;
		}
		memset(hash->table, 0, 1 * sizeof(*hash->table));
		hash->max_shift = order;
		hash->shift = 0;
		hash->mask = 0;
		hash->rehash_time = jiffies;
	}

	sock_register(&netlink_family_ops);
	register_pernet_subsys(&netlink_net_ops);
	/* The netlink device handler may be needed early. */
	rtnetlink_init();
out:
	return err;
panic:
	panic("netlink_init: Cannot allocate nl_table\n");
}

core_initcall(netlink_proto_init);

EXPORT_SYMBOL(netlink_ack);
EXPORT_SYMBOL(netlink_rcv_skb);
EXPORT_SYMBOL(netlink_broadcast);
EXPORT_SYMBOL(netlink_dump_start);
EXPORT_SYMBOL(netlink_kernel_create);
EXPORT_SYMBOL(netlink_register_notifier);
EXPORT_SYMBOL(netlink_set_nonroot);
EXPORT_SYMBOL(netlink_unicast);
EXPORT_SYMBOL(netlink_unregister_notifier);
EXPORT_SYMBOL(nlmsg_notify);<|MERGE_RESOLUTION|>--- conflicted
+++ resolved
@@ -761,11 +761,7 @@
 	if (atomic_read(&sk->sk_rmem_alloc) > sk->sk_rcvbuf ||
 	    test_bit(0, &nlk->state)) {
 		DECLARE_WAITQUEUE(wait, current);
-<<<<<<< HEAD
-		if (!timeo) {
-=======
 		if (!*timeo) {
->>>>>>> 9418d5dc
 			if (!ssk || netlink_is_kernel(ssk))
 				netlink_overrun(sk);
 			sock_put(sk);
@@ -881,11 +877,7 @@
 	if (netlink_is_kernel(sk))
 		return netlink_unicast_kernel(sk, skb);
 
-<<<<<<< HEAD
-	err = netlink_attachskb(sk, skb, nonblock, timeo, ssk);
-=======
 	err = netlink_attachskb(sk, skb, nonblock, &timeo, ssk);
->>>>>>> 9418d5dc
 	if (err == 1)
 		goto retry;
 	if (err)
@@ -1896,11 +1888,7 @@
 #endif
 }
 
-<<<<<<< HEAD
-static struct pernet_operations netlink_net_ops = {
-=======
 static struct pernet_operations __net_initdata netlink_net_ops = {
->>>>>>> 9418d5dc
 	.init = netlink_net_init,
 	.exit = netlink_net_exit,
 };
