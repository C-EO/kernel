--- conflicted
+++ resolved
@@ -1035,10 +1035,7 @@
 	unsigned int psh_hlen = sizeof(struct ipv6hdr) + t->encap_hlen;
 	unsigned int max_headroom = psh_hlen;
 	bool use_cache = false;
-<<<<<<< HEAD
-=======
 	u8 hop_limit;
->>>>>>> 2cfef0c3
 	int err = -1;
 
 	if (t->parms.collect_md) {
@@ -1158,10 +1155,6 @@
 		skb = new_skb;
 	}
 
-<<<<<<< HEAD
-	if (use_cache && ndst)
-		dst_cache_set_ip6(&t->dst_cache, ndst, &fl6->saddr);
-=======
 	if (t->parms.collect_md) {
 		if (t->encap.type != TUNNEL_ENCAP_NONE)
 			goto tx_err_dst_release;
@@ -1169,7 +1162,6 @@
 		if (use_cache && ndst)
 			dst_cache_set_ip6(&t->dst_cache, ndst, &fl6->saddr);
 	}
->>>>>>> 2cfef0c3
 	skb_dst_set(skb, dst);
 
 	if (encap_limit >= 0) {
