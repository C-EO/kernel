--- conflicted
+++ resolved
@@ -1248,11 +1248,7 @@
 		fl6.flowi6_proto = IPPROTO_IPIP;
 		fl6.daddr = key->u.ipv6.dst;
 		fl6.flowlabel = key->label;
-<<<<<<< HEAD
-		dsfield = ip6_tclass(key->label);
-=======
 		dsfield =  key->tos;
->>>>>>> a122c576
 	} else {
 		if (!(t->parms.flags & IP6_TNL_F_IGN_ENCAP_LIMIT))
 			encap_limit = t->parms.encap_limit;
@@ -1323,11 +1319,7 @@
 		fl6.flowi6_proto = IPPROTO_IPV6;
 		fl6.daddr = key->u.ipv6.dst;
 		fl6.flowlabel = key->label;
-<<<<<<< HEAD
-		dsfield = ip6_tclass(key->label);
-=======
 		dsfield = key->tos;
->>>>>>> a122c576
 	} else {
 		offset = ip6_tnl_parse_tlv_enc_lim(skb, skb_network_header(skb));
 		/* ip6_tnl_parse_tlv_enc_lim() might have reallocated skb->head */
