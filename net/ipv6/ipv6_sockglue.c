--- conflicted
+++ resolved
@@ -185,16 +185,6 @@
 					retv = -EBUSY;
 					break;
 				}
-<<<<<<< HEAD
-			}
-			if (sk->sk_protocol == IPPROTO_TCP &&
-			    sk->sk_prot != &tcpv6_prot) {
-				retv = -EBUSY;
-				break;
-			}
-			if (sk->sk_protocol != IPPROTO_TCP)
-				break;
-=======
 			} else if (sk->sk_protocol == IPPROTO_TCP) {
 				if (sk->sk_prot != &tcpv6_prot) {
 					retv = -EBUSY;
@@ -204,7 +194,6 @@
 				break;
 			}
 
->>>>>>> 91c34b95
 			if (sk->sk_state != TCP_ESTABLISHED) {
 				retv = -ENOTCONN;
 				break;
