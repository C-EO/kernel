--- conflicted
+++ resolved
@@ -16,16 +16,6 @@
 #include <net/ip6_route.h>
 #include <net/xfrm.h>
 
-<<<<<<< HEAD
-int xfrm6_find_1stfragopt(struct xfrm_state *x, struct sk_buff *skb,
-			  u8 **prevhdr)
-{
-	return ip6_find_1stfragopt(skb, prevhdr);
-}
-EXPORT_SYMBOL(xfrm6_find_1stfragopt);
-
-=======
->>>>>>> 7d2a07b7
 void xfrm6_local_rxpmtu(struct sk_buff *skb, u32 mtu)
 {
 	struct flowi6 fl6;
