// SPDX-License-Identifier: GPL-2.0-only
/*
 * Copyright (C) 2010-2013 Felix Fietkau <nbd@openwrt.org>
 * Copyright (C) 2019-2020 Intel Corporation
 */
#include <linux/netdevice.h>
#include <linux/types.h>
#include <linux/skbuff.h>
#include <linux/debugfs.h>
#include <linux/random.h>
#include <linux/moduleparam.h>
#include <linux/ieee80211.h>
#include <net/mac80211.h>
#include "rate.h"
#include "sta_info.h"
#include "rc80211_minstrel_ht.h"

#define AVG_AMPDU_SIZE	16
#define AVG_PKT_SIZE	1200

#define SAMPLE_SWITCH_THR	100

/* Number of bits for an average sized packet */
#define MCS_NBITS ((AVG_PKT_SIZE * AVG_AMPDU_SIZE) << 3)

/* Number of symbols for a packet with (bps) bits per symbol */
#define MCS_NSYMS(bps) DIV_ROUND_UP(MCS_NBITS, (bps))

/* Transmission time (nanoseconds) for a packet containing (syms) symbols */
#define MCS_SYMBOL_TIME(sgi, syms)					\
	(sgi ?								\
	  ((syms) * 18000 + 4000) / 5 :	/* syms * 3.6 us */		\
	  ((syms) * 1000) << 2		/* syms * 4 us */		\
	)

/* Transmit duration for the raw data part of an average sized packet */
#define MCS_DURATION(streams, sgi, bps) \
	(MCS_SYMBOL_TIME(sgi, MCS_NSYMS((streams) * (bps))) / AVG_AMPDU_SIZE)

#define BW_20			0
#define BW_40			1
#define BW_80			2

/*
 * Define group sort order: HT40 -> SGI -> #streams
 */
#define GROUP_IDX(_streams, _sgi, _ht40)	\
	MINSTREL_HT_GROUP_0 +			\
	MINSTREL_MAX_STREAMS * 2 * _ht40 +	\
	MINSTREL_MAX_STREAMS * _sgi +	\
	_streams - 1

#define _MAX(a, b) (((a)>(b))?(a):(b))

#define GROUP_SHIFT(duration)						\
	_MAX(0, 16 - __builtin_clz(duration))

/* MCS rate information for an MCS group */
#define __MCS_GROUP(_streams, _sgi, _ht40, _s)				\
	[GROUP_IDX(_streams, _sgi, _ht40)] = {				\
	.streams = _streams,						\
	.shift = _s,							\
	.bw = _ht40,							\
	.flags =							\
		IEEE80211_TX_RC_MCS |					\
		(_sgi ? IEEE80211_TX_RC_SHORT_GI : 0) |			\
		(_ht40 ? IEEE80211_TX_RC_40_MHZ_WIDTH : 0),		\
	.duration = {							\
		MCS_DURATION(_streams, _sgi, _ht40 ? 54 : 26) >> _s,	\
		MCS_DURATION(_streams, _sgi, _ht40 ? 108 : 52) >> _s,	\
		MCS_DURATION(_streams, _sgi, _ht40 ? 162 : 78) >> _s,	\
		MCS_DURATION(_streams, _sgi, _ht40 ? 216 : 104) >> _s,	\
		MCS_DURATION(_streams, _sgi, _ht40 ? 324 : 156) >> _s,	\
		MCS_DURATION(_streams, _sgi, _ht40 ? 432 : 208) >> _s,	\
		MCS_DURATION(_streams, _sgi, _ht40 ? 486 : 234) >> _s,	\
		MCS_DURATION(_streams, _sgi, _ht40 ? 540 : 260) >> _s	\
	}								\
}

#define MCS_GROUP_SHIFT(_streams, _sgi, _ht40)				\
	GROUP_SHIFT(MCS_DURATION(_streams, _sgi, _ht40 ? 54 : 26))

#define MCS_GROUP(_streams, _sgi, _ht40)				\
	__MCS_GROUP(_streams, _sgi, _ht40,				\
		    MCS_GROUP_SHIFT(_streams, _sgi, _ht40))

#define VHT_GROUP_IDX(_streams, _sgi, _bw)				\
	(MINSTREL_VHT_GROUP_0 +						\
	 MINSTREL_MAX_STREAMS * 2 * (_bw) +				\
	 MINSTREL_MAX_STREAMS * (_sgi) +				\
	 (_streams) - 1)

#define BW2VBPS(_bw, r3, r2, r1)					\
	(_bw == BW_80 ? r3 : _bw == BW_40 ? r2 : r1)

#define __VHT_GROUP(_streams, _sgi, _bw, _s)				\
	[VHT_GROUP_IDX(_streams, _sgi, _bw)] = {			\
	.streams = _streams,						\
	.shift = _s,							\
	.bw = _bw,							\
	.flags =							\
		IEEE80211_TX_RC_VHT_MCS |				\
		(_sgi ? IEEE80211_TX_RC_SHORT_GI : 0) |			\
		(_bw == BW_80 ? IEEE80211_TX_RC_80_MHZ_WIDTH :		\
		 _bw == BW_40 ? IEEE80211_TX_RC_40_MHZ_WIDTH : 0),	\
	.duration = {							\
		MCS_DURATION(_streams, _sgi,				\
			     BW2VBPS(_bw,  117,  54,  26)) >> _s,	\
		MCS_DURATION(_streams, _sgi,				\
			     BW2VBPS(_bw,  234, 108,  52)) >> _s,	\
		MCS_DURATION(_streams, _sgi,				\
			     BW2VBPS(_bw,  351, 162,  78)) >> _s,	\
		MCS_DURATION(_streams, _sgi,				\
			     BW2VBPS(_bw,  468, 216, 104)) >> _s,	\
		MCS_DURATION(_streams, _sgi,				\
			     BW2VBPS(_bw,  702, 324, 156)) >> _s,	\
		MCS_DURATION(_streams, _sgi,				\
			     BW2VBPS(_bw,  936, 432, 208)) >> _s,	\
		MCS_DURATION(_streams, _sgi,				\
			     BW2VBPS(_bw, 1053, 486, 234)) >> _s,	\
		MCS_DURATION(_streams, _sgi,				\
			     BW2VBPS(_bw, 1170, 540, 260)) >> _s,	\
		MCS_DURATION(_streams, _sgi,				\
			     BW2VBPS(_bw, 1404, 648, 312)) >> _s,	\
		MCS_DURATION(_streams, _sgi,				\
			     BW2VBPS(_bw, 1560, 720, 346)) >> _s	\
	}								\
}

#define VHT_GROUP_SHIFT(_streams, _sgi, _bw)				\
	GROUP_SHIFT(MCS_DURATION(_streams, _sgi,			\
				 BW2VBPS(_bw,  117,  54,  26)))

#define VHT_GROUP(_streams, _sgi, _bw)					\
	__VHT_GROUP(_streams, _sgi, _bw,				\
		    VHT_GROUP_SHIFT(_streams, _sgi, _bw))

#define CCK_DURATION(_bitrate, _short)			\
	(1000 * (10 /* SIFS */ +			\
	 (_short ? 72 + 24 : 144 + 48) +		\
	 (8 * (AVG_PKT_SIZE + 4) * 10) / (_bitrate)))

#define CCK_DURATION_LIST(_short, _s)			\
	CCK_DURATION(10, _short) >> _s,			\
	CCK_DURATION(20, _short) >> _s,			\
	CCK_DURATION(55, _short) >> _s,			\
	CCK_DURATION(110, _short) >> _s

#define __CCK_GROUP(_s)					\
	[MINSTREL_CCK_GROUP] = {			\
		.streams = 1,				\
		.flags = 0,				\
		.shift = _s,				\
		.duration = {				\
			CCK_DURATION_LIST(false, _s),	\
			CCK_DURATION_LIST(true, _s)	\
		}					\
	}

#define CCK_GROUP_SHIFT					\
	GROUP_SHIFT(CCK_DURATION(10, false))

#define CCK_GROUP __CCK_GROUP(CCK_GROUP_SHIFT)

#define OFDM_DURATION(_bitrate)				\
	(1000 * (16 /* SIFS + signal ext */ +		\
	 16 /* T_PREAMBLE */ +				\
	 4 /* T_SIGNAL */ +				\
	 4 * (((16 + 80 * (AVG_PKT_SIZE + 4) + 6) /	\
	      ((_bitrate) * 4)))))

#define OFDM_DURATION_LIST(_s)				\
	OFDM_DURATION(60) >> _s,			\
	OFDM_DURATION(90) >> _s,			\
	OFDM_DURATION(120) >> _s,			\
	OFDM_DURATION(180) >> _s,			\
	OFDM_DURATION(240) >> _s,			\
	OFDM_DURATION(360) >> _s,			\
	OFDM_DURATION(480) >> _s,			\
	OFDM_DURATION(540) >> _s

#define __OFDM_GROUP(_s)				\
	[MINSTREL_OFDM_GROUP] = {			\
		.streams = 1,				\
		.flags = 0,				\
		.shift = _s,				\
		.duration = {				\
			OFDM_DURATION_LIST(_s),		\
		}					\
	}

#define OFDM_GROUP_SHIFT				\
	GROUP_SHIFT(OFDM_DURATION(60))

#define OFDM_GROUP __OFDM_GROUP(OFDM_GROUP_SHIFT)


static bool minstrel_vht_only = true;
module_param(minstrel_vht_only, bool, 0644);
MODULE_PARM_DESC(minstrel_vht_only,
		 "Use only VHT rates when VHT is supported by sta.");

/*
 * To enable sufficiently targeted rate sampling, MCS rates are divided into
 * groups, based on the number of streams and flags (HT40, SGI) that they
 * use.
 *
 * Sortorder has to be fixed for GROUP_IDX macro to be applicable:
 * BW -> SGI -> #streams
 */
const struct mcs_group minstrel_mcs_groups[] = {
	MCS_GROUP(1, 0, BW_20),
	MCS_GROUP(2, 0, BW_20),
	MCS_GROUP(3, 0, BW_20),
	MCS_GROUP(4, 0, BW_20),

	MCS_GROUP(1, 1, BW_20),
	MCS_GROUP(2, 1, BW_20),
	MCS_GROUP(3, 1, BW_20),
	MCS_GROUP(4, 1, BW_20),

	MCS_GROUP(1, 0, BW_40),
	MCS_GROUP(2, 0, BW_40),
	MCS_GROUP(3, 0, BW_40),
	MCS_GROUP(4, 0, BW_40),

	MCS_GROUP(1, 1, BW_40),
	MCS_GROUP(2, 1, BW_40),
	MCS_GROUP(3, 1, BW_40),
	MCS_GROUP(4, 1, BW_40),

	CCK_GROUP,
	OFDM_GROUP,

	VHT_GROUP(1, 0, BW_20),
	VHT_GROUP(2, 0, BW_20),
	VHT_GROUP(3, 0, BW_20),
	VHT_GROUP(4, 0, BW_20),

	VHT_GROUP(1, 1, BW_20),
	VHT_GROUP(2, 1, BW_20),
	VHT_GROUP(3, 1, BW_20),
	VHT_GROUP(4, 1, BW_20),

	VHT_GROUP(1, 0, BW_40),
	VHT_GROUP(2, 0, BW_40),
	VHT_GROUP(3, 0, BW_40),
	VHT_GROUP(4, 0, BW_40),

	VHT_GROUP(1, 1, BW_40),
	VHT_GROUP(2, 1, BW_40),
	VHT_GROUP(3, 1, BW_40),
	VHT_GROUP(4, 1, BW_40),

	VHT_GROUP(1, 0, BW_80),
	VHT_GROUP(2, 0, BW_80),
	VHT_GROUP(3, 0, BW_80),
	VHT_GROUP(4, 0, BW_80),

	VHT_GROUP(1, 1, BW_80),
	VHT_GROUP(2, 1, BW_80),
	VHT_GROUP(3, 1, BW_80),
	VHT_GROUP(4, 1, BW_80),
};

const s16 minstrel_cck_bitrates[4] = { 10, 20, 55, 110 };
const s16 minstrel_ofdm_bitrates[8] = { 60, 90, 120, 180, 240, 360, 480, 540 };
static u8 sample_table[SAMPLE_COLUMNS][MCS_GROUP_RATES] __read_mostly;
static const u8 minstrel_sample_seq[] = {
	MINSTREL_SAMPLE_TYPE_INC,
	MINSTREL_SAMPLE_TYPE_JUMP,
	MINSTREL_SAMPLE_TYPE_INC,
	MINSTREL_SAMPLE_TYPE_JUMP,
	MINSTREL_SAMPLE_TYPE_INC,
	MINSTREL_SAMPLE_TYPE_SLOW,
};

static void
minstrel_ht_update_rates(struct minstrel_priv *mp, struct minstrel_ht_sta *mi);

/*
 * Some VHT MCSes are invalid (when Ndbps / Nes is not an integer)
 * e.g for MCS9@20MHzx1Nss: Ndbps=8x52*(5/6) Nes=1
 *
 * Returns the valid mcs map for struct minstrel_mcs_group_data.supported
 */
static u16
minstrel_get_valid_vht_rates(int bw, int nss, __le16 mcs_map)
{
	u16 mask = 0;

	if (bw == BW_20) {
		if (nss != 3 && nss != 6)
			mask = BIT(9);
	} else if (bw == BW_80) {
		if (nss == 3 || nss == 7)
			mask = BIT(6);
		else if (nss == 6)
			mask = BIT(9);
	} else {
		WARN_ON(bw != BW_40);
	}

	switch ((le16_to_cpu(mcs_map) >> (2 * (nss - 1))) & 3) {
	case IEEE80211_VHT_MCS_SUPPORT_0_7:
		mask |= 0x300;
		break;
	case IEEE80211_VHT_MCS_SUPPORT_0_8:
		mask |= 0x200;
		break;
	case IEEE80211_VHT_MCS_SUPPORT_0_9:
		break;
	default:
		mask = 0x3ff;
	}

	return 0x3ff & ~mask;
}

static bool
minstrel_ht_is_legacy_group(int group)
{
	return group == MINSTREL_CCK_GROUP ||
	       group == MINSTREL_OFDM_GROUP;
}

/*
 * Look up an MCS group index based on mac80211 rate information
 */
static int
minstrel_ht_get_group_idx(struct ieee80211_tx_rate *rate)
{
	return GROUP_IDX((rate->idx / 8) + 1,
			 !!(rate->flags & IEEE80211_TX_RC_SHORT_GI),
			 !!(rate->flags & IEEE80211_TX_RC_40_MHZ_WIDTH));
}

static int
minstrel_vht_get_group_idx(struct ieee80211_tx_rate *rate)
{
	return VHT_GROUP_IDX(ieee80211_rate_get_vht_nss(rate),
			     !!(rate->flags & IEEE80211_TX_RC_SHORT_GI),
			     !!(rate->flags & IEEE80211_TX_RC_40_MHZ_WIDTH) +
			     2*!!(rate->flags & IEEE80211_TX_RC_80_MHZ_WIDTH));
}

static struct minstrel_rate_stats *
minstrel_ht_get_stats(struct minstrel_priv *mp, struct minstrel_ht_sta *mi,
		      struct ieee80211_tx_rate *rate)
{
	int group, idx;

	if (rate->flags & IEEE80211_TX_RC_MCS) {
		group = minstrel_ht_get_group_idx(rate);
		idx = rate->idx % 8;
		goto out;
	}

	if (rate->flags & IEEE80211_TX_RC_VHT_MCS) {
		group = minstrel_vht_get_group_idx(rate);
		idx = ieee80211_rate_get_vht_mcs(rate);
		goto out;
	}

	group = MINSTREL_CCK_GROUP;
	for (idx = 0; idx < ARRAY_SIZE(mp->cck_rates); idx++) {
		if (rate->idx != mp->cck_rates[idx])
			continue;

		/* short preamble */
		if ((mi->supported[group] & BIT(idx + 4)) &&
		    (rate->flags & IEEE80211_TX_RC_USE_SHORT_PREAMBLE))
			idx += 4;
		goto out;
	}

	group = MINSTREL_OFDM_GROUP;
	for (idx = 0; idx < ARRAY_SIZE(mp->ofdm_rates[0]); idx++)
		if (rate->idx == mp->ofdm_rates[mi->band][idx])
			goto out;

	idx = 0;
out:
	return &mi->groups[group].rates[idx];
}

static inline struct minstrel_rate_stats *
minstrel_get_ratestats(struct minstrel_ht_sta *mi, int index)
{
	return &mi->groups[MI_RATE_GROUP(index)].rates[MI_RATE_IDX(index)];
}

static inline int minstrel_get_duration(int index)
{
	const struct mcs_group *group = &minstrel_mcs_groups[MI_RATE_GROUP(index)];
	unsigned int duration = group->duration[MI_RATE_IDX(index)];

	return duration << group->shift;
}

static unsigned int
minstrel_ht_avg_ampdu_len(struct minstrel_ht_sta *mi)
{
	int duration;

	if (mi->avg_ampdu_len)
		return MINSTREL_TRUNC(mi->avg_ampdu_len);

	if (minstrel_ht_is_legacy_group(MI_RATE_GROUP(mi->max_tp_rate[0])))
		return 1;

	duration = minstrel_get_duration(mi->max_tp_rate[0]);

	if (duration > 400 * 1000)
		return 2;

	if (duration > 250 * 1000)
		return 4;

	if (duration > 150 * 1000)
		return 8;

	return 16;
}

/*
 * Return current throughput based on the average A-MPDU length, taking into
 * account the expected number of retransmissions and their expected length
 */
int
minstrel_ht_get_tp_avg(struct minstrel_ht_sta *mi, int group, int rate,
		       int prob_avg)
{
	unsigned int nsecs = 0, overhead = mi->overhead;
	unsigned int ampdu_len = 1;

<<<<<<< HEAD
	/* do not account throughput if sucess prob is below 10% */
=======
	/* do not account throughput if success prob is below 10% */
>>>>>>> 7d2a07b7
	if (prob_avg < MINSTREL_FRAC(10, 100))
		return 0;

	if (minstrel_ht_is_legacy_group(group))
		overhead = mi->overhead_legacy;
	else
		ampdu_len = minstrel_ht_avg_ampdu_len(mi);

	nsecs = 1000 * overhead / ampdu_len;
	nsecs += minstrel_mcs_groups[group].duration[rate] <<
		 minstrel_mcs_groups[group].shift;

	/*
	 * For the throughput calculation, limit the probability value to 90% to
	 * account for collision related packet error rate fluctuation
	 * (prob is scaled - see MINSTREL_FRAC above)
	 */
	if (prob_avg > MINSTREL_FRAC(90, 100))
<<<<<<< HEAD
		return MINSTREL_TRUNC(100000 * ((MINSTREL_FRAC(90, 100) * 1000)
								      / nsecs));
	else
		return MINSTREL_TRUNC(100000 * ((prob_avg * 1000) / nsecs));
=======
		prob_avg = MINSTREL_FRAC(90, 100);

	return MINSTREL_TRUNC(100 * ((prob_avg * 1000000) / nsecs));
>>>>>>> 7d2a07b7
}

/*
 * Find & sort topmost throughput rates
 *
 * If multiple rates provide equal throughput the sorting is based on their
 * current success probability. Higher success probability is preferred among
 * MCS groups, CCK rates do not provide aggregation and are therefore at last.
 */
static void
minstrel_ht_sort_best_tp_rates(struct minstrel_ht_sta *mi, u16 index,
			       u16 *tp_list)
{
	int cur_group, cur_idx, cur_tp_avg, cur_prob;
	int tmp_group, tmp_idx, tmp_tp_avg, tmp_prob;
	int j = MAX_THR_RATES;

<<<<<<< HEAD
	cur_group = index / MCS_GROUP_RATES;
	cur_idx = index  % MCS_GROUP_RATES;
=======
	cur_group = MI_RATE_GROUP(index);
	cur_idx = MI_RATE_IDX(index);
>>>>>>> 7d2a07b7
	cur_prob = mi->groups[cur_group].rates[cur_idx].prob_avg;
	cur_tp_avg = minstrel_ht_get_tp_avg(mi, cur_group, cur_idx, cur_prob);

	do {
<<<<<<< HEAD
		tmp_group = tp_list[j - 1] / MCS_GROUP_RATES;
		tmp_idx = tp_list[j - 1] % MCS_GROUP_RATES;
=======
		tmp_group = MI_RATE_GROUP(tp_list[j - 1]);
		tmp_idx = MI_RATE_IDX(tp_list[j - 1]);
>>>>>>> 7d2a07b7
		tmp_prob = mi->groups[tmp_group].rates[tmp_idx].prob_avg;
		tmp_tp_avg = minstrel_ht_get_tp_avg(mi, tmp_group, tmp_idx,
						    tmp_prob);
		if (cur_tp_avg < tmp_tp_avg ||
		    (cur_tp_avg == tmp_tp_avg && cur_prob <= tmp_prob))
			break;
		j--;
	} while (j > 0);

	if (j < MAX_THR_RATES - 1) {
		memmove(&tp_list[j + 1], &tp_list[j], (sizeof(*tp_list) *
		       (MAX_THR_RATES - (j + 1))));
	}
	if (j < MAX_THR_RATES)
		tp_list[j] = index;
}

/*
 * Find and set the topmost probability rate per sta and per group
 */
static void
minstrel_ht_set_best_prob_rate(struct minstrel_ht_sta *mi, u16 *dest, u16 index)
{
	struct minstrel_mcs_group_data *mg;
	struct minstrel_rate_stats *mrs;
	int tmp_group, tmp_idx, tmp_tp_avg, tmp_prob;
	int max_tp_group, max_tp_idx, max_tp_prob;
	int cur_tp_avg, cur_group, cur_idx;
	int max_gpr_group, max_gpr_idx;
	int max_gpr_tp_avg, max_gpr_prob;

	cur_group = MI_RATE_GROUP(index);
	cur_idx = MI_RATE_IDX(index);
	mg = &mi->groups[cur_group];
	mrs = &mg->rates[cur_idx];

<<<<<<< HEAD
	tmp_group = mi->max_prob_rate / MCS_GROUP_RATES;
	tmp_idx = mi->max_prob_rate % MCS_GROUP_RATES;
=======
	tmp_group = MI_RATE_GROUP(*dest);
	tmp_idx = MI_RATE_IDX(*dest);
>>>>>>> 7d2a07b7
	tmp_prob = mi->groups[tmp_group].rates[tmp_idx].prob_avg;
	tmp_tp_avg = minstrel_ht_get_tp_avg(mi, tmp_group, tmp_idx, tmp_prob);

	/* if max_tp_rate[0] is from MCS_GROUP max_prob_rate get selected from
	 * MCS_GROUP as well as CCK_GROUP rates do not allow aggregation */
	max_tp_group = MI_RATE_GROUP(mi->max_tp_rate[0]);
	max_tp_idx = MI_RATE_IDX(mi->max_tp_rate[0]);
	max_tp_prob = mi->groups[max_tp_group].rates[max_tp_idx].prob_avg;

	if (minstrel_ht_is_legacy_group(MI_RATE_GROUP(index)) &&
	    !minstrel_ht_is_legacy_group(max_tp_group))
		return;

<<<<<<< HEAD
	max_gpr_group = mg->max_group_prob_rate / MCS_GROUP_RATES;
	max_gpr_idx = mg->max_group_prob_rate % MCS_GROUP_RATES;
=======
	/* skip rates faster than max tp rate with lower prob */
	if (minstrel_get_duration(mi->max_tp_rate[0]) > minstrel_get_duration(index) &&
	    mrs->prob_avg < max_tp_prob)
		return;

	max_gpr_group = MI_RATE_GROUP(mg->max_group_prob_rate);
	max_gpr_idx = MI_RATE_IDX(mg->max_group_prob_rate);
>>>>>>> 7d2a07b7
	max_gpr_prob = mi->groups[max_gpr_group].rates[max_gpr_idx].prob_avg;

	if (mrs->prob_avg > MINSTREL_FRAC(75, 100)) {
		cur_tp_avg = minstrel_ht_get_tp_avg(mi, cur_group, cur_idx,
						    mrs->prob_avg);
		if (cur_tp_avg > tmp_tp_avg)
			*dest = index;

		max_gpr_tp_avg = minstrel_ht_get_tp_avg(mi, max_gpr_group,
							max_gpr_idx,
							max_gpr_prob);
		if (cur_tp_avg > max_gpr_tp_avg)
			mg->max_group_prob_rate = index;
	} else {
		if (mrs->prob_avg > tmp_prob)
<<<<<<< HEAD
			mi->max_prob_rate = index;
=======
			*dest = index;
>>>>>>> 7d2a07b7
		if (mrs->prob_avg > max_gpr_prob)
			mg->max_group_prob_rate = index;
	}
}


/*
 * Assign new rate set per sta and use CCK rates only if the fastest
 * rate (max_tp_rate[0]) is from CCK group. This prohibits such sorted
 * rate sets where MCS and CCK rates are mixed, because CCK rates can
 * not use aggregation.
 */
static void
minstrel_ht_assign_best_tp_rates(struct minstrel_ht_sta *mi,
				 u16 tmp_mcs_tp_rate[MAX_THR_RATES],
				 u16 tmp_legacy_tp_rate[MAX_THR_RATES])
{
	unsigned int tmp_group, tmp_idx, tmp_cck_tp, tmp_mcs_tp, tmp_prob;
	int i;

<<<<<<< HEAD
	tmp_group = tmp_cck_tp_rate[0] / MCS_GROUP_RATES;
	tmp_idx = tmp_cck_tp_rate[0] % MCS_GROUP_RATES;
	tmp_prob = mi->groups[tmp_group].rates[tmp_idx].prob_avg;
	tmp_cck_tp = minstrel_ht_get_tp_avg(mi, tmp_group, tmp_idx, tmp_prob);

	tmp_group = tmp_mcs_tp_rate[0] / MCS_GROUP_RATES;
	tmp_idx = tmp_mcs_tp_rate[0] % MCS_GROUP_RATES;
=======
	tmp_group = MI_RATE_GROUP(tmp_legacy_tp_rate[0]);
	tmp_idx = MI_RATE_IDX(tmp_legacy_tp_rate[0]);
	tmp_prob = mi->groups[tmp_group].rates[tmp_idx].prob_avg;
	tmp_cck_tp = minstrel_ht_get_tp_avg(mi, tmp_group, tmp_idx, tmp_prob);

	tmp_group = MI_RATE_GROUP(tmp_mcs_tp_rate[0]);
	tmp_idx = MI_RATE_IDX(tmp_mcs_tp_rate[0]);
>>>>>>> 7d2a07b7
	tmp_prob = mi->groups[tmp_group].rates[tmp_idx].prob_avg;
	tmp_mcs_tp = minstrel_ht_get_tp_avg(mi, tmp_group, tmp_idx, tmp_prob);

	if (tmp_cck_tp > tmp_mcs_tp) {
		for(i = 0; i < MAX_THR_RATES; i++) {
			minstrel_ht_sort_best_tp_rates(mi, tmp_legacy_tp_rate[i],
						       tmp_mcs_tp_rate);
		}
	}

}

/*
 * Try to increase robustness of max_prob rate by decrease number of
 * streams if possible.
 */
static inline void
minstrel_ht_prob_rate_reduce_streams(struct minstrel_ht_sta *mi)
{
	struct minstrel_mcs_group_data *mg;
	int tmp_max_streams, group, tmp_idx, tmp_prob;
	int tmp_tp = 0;

	if (!mi->sta->ht_cap.ht_supported)
		return;

	group = MI_RATE_GROUP(mi->max_tp_rate[0]);
	tmp_max_streams = minstrel_mcs_groups[group].streams;
	for (group = 0; group < ARRAY_SIZE(minstrel_mcs_groups); group++) {
		mg = &mi->groups[group];
		if (!mi->supported[group] || group == MINSTREL_CCK_GROUP)
			continue;

<<<<<<< HEAD
		tmp_idx = mg->max_group_prob_rate % MCS_GROUP_RATES;
=======
		tmp_idx = MI_RATE_IDX(mg->max_group_prob_rate);
>>>>>>> 7d2a07b7
		tmp_prob = mi->groups[group].rates[tmp_idx].prob_avg;

		if (tmp_tp < minstrel_ht_get_tp_avg(mi, group, tmp_idx, tmp_prob) &&
		   (minstrel_mcs_groups[group].streams < tmp_max_streams)) {
				mi->max_prob_rate = mg->max_group_prob_rate;
				tmp_tp = minstrel_ht_get_tp_avg(mi, group,
								tmp_idx,
								tmp_prob);
		}
	}
}

<<<<<<< HEAD
static inline int
minstrel_get_duration(int index)
{
	const struct mcs_group *group = &minstrel_mcs_groups[index / MCS_GROUP_RATES];
	unsigned int duration = group->duration[index % MCS_GROUP_RATES];
	return duration << group->shift;
}

static bool
minstrel_ht_probe_group(struct minstrel_ht_sta *mi, const struct mcs_group *tp_group,
						int tp_idx, const struct mcs_group *group)
{
	if (group->bw < tp_group->bw)
		return false;

	if (group->streams == tp_group->streams)
		return true;

	if (tp_idx < 4 && group->streams == tp_group->streams - 1)
		return true;

	return group->streams == tp_group->streams + 1;
}

static void
minstrel_ht_find_probe_rates(struct minstrel_ht_sta *mi, u16 *rates, int *n_rates,
			     bool faster_rate)
{
	const struct mcs_group *group, *tp_group;
	int i, g, max_dur;
	int tp_idx;

	tp_group = &minstrel_mcs_groups[mi->max_tp_rate[0] / MCS_GROUP_RATES];
	tp_idx = mi->max_tp_rate[0] % MCS_GROUP_RATES;

	max_dur = minstrel_get_duration(mi->max_tp_rate[0]);
	if (faster_rate)
		max_dur -= max_dur / 16;

	for (g = 0; g < MINSTREL_GROUPS_NB; g++) {
		u16 supported = mi->supported[g];

		if (!supported)
			continue;

		group = &minstrel_mcs_groups[g];
		if (!minstrel_ht_probe_group(mi, tp_group, tp_idx, group))
			continue;

		for (i = 0; supported; supported >>= 1, i++) {
			int idx;

			if (!(supported & 1))
				continue;

			if ((group->duration[i] << group->shift) > max_dur)
				continue;

			idx = g * MCS_GROUP_RATES + i;
			if (idx == mi->max_tp_rate[0])
				continue;

			rates[(*n_rates)++] = idx;
			break;
		}
	}
}

static void
minstrel_ht_rate_sample_switch(struct minstrel_priv *mp,
			       struct minstrel_ht_sta *mi)
{
	struct minstrel_rate_stats *mrs;
	u16 rates[MINSTREL_GROUPS_NB];
	int n_rates = 0;
	int probe_rate = 0;
	bool faster_rate;
	int i;
	u8 random;

	/*
	 * Use rate switching instead of probing packets for devices with
	 * little control over retry fallback behavior
	 */
	if (mp->hw->max_rates > 1)
		return;

	/*
	 * If the current EWMA prob is >75%, look for a rate that's 6.25%
	 * faster than the max tp rate.
	 * If that fails, look again for a rate that is at least as fast
	 */
	mrs = minstrel_get_ratestats(mi, mi->max_tp_rate[0]);
	faster_rate = mrs->prob_avg > MINSTREL_FRAC(75, 100);
	minstrel_ht_find_probe_rates(mi, rates, &n_rates, faster_rate);
	if (!n_rates && faster_rate)
		minstrel_ht_find_probe_rates(mi, rates, &n_rates, false);

	/* If no suitable rate was found, try to pick the next one in the group */
	if (!n_rates) {
		int g_idx = mi->max_tp_rate[0] / MCS_GROUP_RATES;
		u16 supported = mi->supported[g_idx];

		supported >>= mi->max_tp_rate[0] % MCS_GROUP_RATES;
		for (i = 0; supported; supported >>= 1, i++) {
			if (!(supported & 1))
				continue;

			probe_rate = mi->max_tp_rate[0] + i;
			goto out;
		}

		return;
	}

	i = 0;
	if (n_rates > 1) {
		random = prandom_u32();
		i = random % n_rates;
	}
	probe_rate = rates[i];

out:
	mi->sample_rate = probe_rate;
	mi->sample_mode = MINSTREL_SAMPLE_ACTIVE;
}

=======
static u16
__minstrel_ht_get_sample_rate(struct minstrel_ht_sta *mi,
			      enum minstrel_sample_type type)
{
	u16 *rates = mi->sample[type].sample_rates;
	u16 cur;
	int i;

	for (i = 0; i < MINSTREL_SAMPLE_RATES; i++) {
		if (!rates[i])
			continue;

		cur = rates[i];
		rates[i] = 0;
		return cur;
	}

	return 0;
}

static inline int
minstrel_ewma(int old, int new, int weight)
{
	int diff, incr;

	diff = new - old;
	incr = (EWMA_DIV - weight) * diff / EWMA_DIV;

	return old + incr;
}

static inline int minstrel_filter_avg_add(u16 *prev_1, u16 *prev_2, s32 in)
{
	s32 out_1 = *prev_1;
	s32 out_2 = *prev_2;
	s32 val;

	if (!in)
		in += 1;

	if (!out_1) {
		val = out_1 = in;
		goto out;
	}

	val = MINSTREL_AVG_COEFF1 * in;
	val += MINSTREL_AVG_COEFF2 * out_1;
	val += MINSTREL_AVG_COEFF3 * out_2;
	val >>= MINSTREL_SCALE;

	if (val > 1 << MINSTREL_SCALE)
		val = 1 << MINSTREL_SCALE;
	if (val < 0)
		val = 1;

out:
	*prev_2 = out_1;
	*prev_1 = val;

	return val;
}

/*
* Recalculate statistics and counters of a given rate
*/
static void
minstrel_ht_calc_rate_stats(struct minstrel_priv *mp,
			    struct minstrel_rate_stats *mrs)
{
	unsigned int cur_prob;

	if (unlikely(mrs->attempts > 0)) {
		cur_prob = MINSTREL_FRAC(mrs->success, mrs->attempts);
		minstrel_filter_avg_add(&mrs->prob_avg,
					&mrs->prob_avg_1, cur_prob);
		mrs->att_hist += mrs->attempts;
		mrs->succ_hist += mrs->success;
	}

	mrs->last_success = mrs->success;
	mrs->last_attempts = mrs->attempts;
	mrs->success = 0;
	mrs->attempts = 0;
}

static bool
minstrel_ht_find_sample_rate(struct minstrel_ht_sta *mi, int type, int idx)
{
	int i;

	for (i = 0; i < MINSTREL_SAMPLE_RATES; i++) {
		u16 cur = mi->sample[type].sample_rates[i];

		if (cur == idx)
			return true;

		if (!cur)
			break;
	}

	return false;
}

static int
minstrel_ht_move_sample_rates(struct minstrel_ht_sta *mi, int type,
			      u32 fast_rate_dur, u32 slow_rate_dur)
{
	u16 *rates = mi->sample[type].sample_rates;
	int i, j;

	for (i = 0, j = 0; i < MINSTREL_SAMPLE_RATES; i++) {
		u32 duration;
		bool valid = false;
		u16 cur;

		cur = rates[i];
		if (!cur)
			continue;

		duration = minstrel_get_duration(cur);
		switch (type) {
		case MINSTREL_SAMPLE_TYPE_SLOW:
			valid = duration > fast_rate_dur &&
				duration < slow_rate_dur;
			break;
		case MINSTREL_SAMPLE_TYPE_INC:
		case MINSTREL_SAMPLE_TYPE_JUMP:
			valid = duration < fast_rate_dur;
			break;
		default:
			valid = false;
			break;
		}

		if (!valid) {
			rates[i] = 0;
			continue;
		}

		if (i == j)
			continue;

		rates[j++] = cur;
		rates[i] = 0;
	}

	return j;
}

static int
minstrel_ht_group_min_rate_offset(struct minstrel_ht_sta *mi, int group,
				  u32 max_duration)
{
	u16 supported = mi->supported[group];
	int i;

	for (i = 0; i < MCS_GROUP_RATES && supported; i++, supported >>= 1) {
		if (!(supported & BIT(0)))
			continue;

		if (minstrel_get_duration(MI_RATE(group, i)) >= max_duration)
			continue;

		return i;
	}

	return -1;
}

/*
 * Incremental update rates:
 * Flip through groups and pick the first group rate that is faster than the
 * highest currently selected rate
 */
static u16
minstrel_ht_next_inc_rate(struct minstrel_ht_sta *mi, u32 fast_rate_dur)
{
	u8 type = MINSTREL_SAMPLE_TYPE_INC;
	int i, index = 0;
	u8 group;

	group = mi->sample[type].sample_group;
	for (i = 0; i < ARRAY_SIZE(minstrel_mcs_groups); i++) {
		group = (group + 1) % ARRAY_SIZE(minstrel_mcs_groups);

		index = minstrel_ht_group_min_rate_offset(mi, group,
							  fast_rate_dur);
		if (index < 0)
			continue;

		index = MI_RATE(group, index & 0xf);
		if (!minstrel_ht_find_sample_rate(mi, type, index))
			goto out;
	}
	index = 0;

out:
	mi->sample[type].sample_group = group;

	return index;
}

static int
minstrel_ht_next_group_sample_rate(struct minstrel_ht_sta *mi, int group,
				   u16 supported, int offset)
{
	struct minstrel_mcs_group_data *mg = &mi->groups[group];
	u16 idx;
	int i;

	for (i = 0; i < MCS_GROUP_RATES; i++) {
		idx = sample_table[mg->column][mg->index];
		if (++mg->index >= MCS_GROUP_RATES) {
			mg->index = 0;
			if (++mg->column >= ARRAY_SIZE(sample_table))
				mg->column = 0;
		}

		if (idx < offset)
			continue;

		if (!(supported & BIT(idx)))
			continue;

		return MI_RATE(group, idx);
	}

	return -1;
}

/*
 * Jump rates:
 * Sample random rates, use those that are faster than the highest
 * currently selected rate. Rates between the fastest and the slowest
 * get sorted into the slow sample bucket, but only if it has room
 */
static u16
minstrel_ht_next_jump_rate(struct minstrel_ht_sta *mi, u32 fast_rate_dur,
			   u32 slow_rate_dur, int *slow_rate_ofs)
{
	struct minstrel_rate_stats *mrs;
	u32 max_duration = slow_rate_dur;
	int i, index, offset;
	u16 *slow_rates;
	u16 supported;
	u32 duration;
	u8 group;

	if (*slow_rate_ofs >= MINSTREL_SAMPLE_RATES)
		max_duration = fast_rate_dur;

	slow_rates = mi->sample[MINSTREL_SAMPLE_TYPE_SLOW].sample_rates;
	group = mi->sample[MINSTREL_SAMPLE_TYPE_JUMP].sample_group;
	for (i = 0; i < ARRAY_SIZE(minstrel_mcs_groups); i++) {
		u8 type;

		group = (group + 1) % ARRAY_SIZE(minstrel_mcs_groups);

		supported = mi->supported[group];
		if (!supported)
			continue;

		offset = minstrel_ht_group_min_rate_offset(mi, group,
							   max_duration);
		if (offset < 0)
			continue;

		index = minstrel_ht_next_group_sample_rate(mi, group, supported,
							   offset);
		if (index < 0)
			continue;

		duration = minstrel_get_duration(index);
		if (duration < fast_rate_dur)
			type = MINSTREL_SAMPLE_TYPE_JUMP;
		else
			type = MINSTREL_SAMPLE_TYPE_SLOW;

		if (minstrel_ht_find_sample_rate(mi, type, index))
			continue;

		if (type == MINSTREL_SAMPLE_TYPE_JUMP)
			goto found;

		if (*slow_rate_ofs >= MINSTREL_SAMPLE_RATES)
			continue;

		if (duration >= slow_rate_dur)
			continue;

		/* skip slow rates with high success probability */
		mrs = minstrel_get_ratestats(mi, index);
		if (mrs->prob_avg > MINSTREL_FRAC(95, 100))
			continue;

		slow_rates[(*slow_rate_ofs)++] = index;
		if (*slow_rate_ofs >= MINSTREL_SAMPLE_RATES)
			max_duration = fast_rate_dur;
	}
	index = 0;

found:
	mi->sample[MINSTREL_SAMPLE_TYPE_JUMP].sample_group = group;

	return index;
}

static void
minstrel_ht_refill_sample_rates(struct minstrel_ht_sta *mi)
{
	u32 prob_dur = minstrel_get_duration(mi->max_prob_rate);
	u32 tp_dur = minstrel_get_duration(mi->max_tp_rate[0]);
	u32 tp2_dur = minstrel_get_duration(mi->max_tp_rate[1]);
	u32 fast_rate_dur = min(min(tp_dur, tp2_dur), prob_dur);
	u32 slow_rate_dur = max(max(tp_dur, tp2_dur), prob_dur);
	u16 *rates;
	int i, j;

	rates = mi->sample[MINSTREL_SAMPLE_TYPE_INC].sample_rates;
	i = minstrel_ht_move_sample_rates(mi, MINSTREL_SAMPLE_TYPE_INC,
					  fast_rate_dur, slow_rate_dur);
	while (i < MINSTREL_SAMPLE_RATES) {
		rates[i] = minstrel_ht_next_inc_rate(mi, tp_dur);
		if (!rates[i])
			break;

		i++;
	}

	rates = mi->sample[MINSTREL_SAMPLE_TYPE_JUMP].sample_rates;
	i = minstrel_ht_move_sample_rates(mi, MINSTREL_SAMPLE_TYPE_JUMP,
					  fast_rate_dur, slow_rate_dur);
	j = minstrel_ht_move_sample_rates(mi, MINSTREL_SAMPLE_TYPE_SLOW,
					  fast_rate_dur, slow_rate_dur);
	while (i < MINSTREL_SAMPLE_RATES) {
		rates[i] = minstrel_ht_next_jump_rate(mi, fast_rate_dur,
						      slow_rate_dur, &j);
		if (!rates[i])
			break;

		i++;
	}

	for (i = 0; i < ARRAY_SIZE(mi->sample); i++)
		memcpy(mi->sample[i].cur_sample_rates, mi->sample[i].sample_rates,
		       sizeof(mi->sample[i].cur_sample_rates));
}


>>>>>>> 7d2a07b7
/*
 * Update rate statistics and select new primary rates
 *
 * Rules for rate selection:
 *  - max_prob_rate must use only one stream, as a tradeoff between delivery
 *    probability and throughput during strong fluctuations
 *  - as long as the max prob rate has a probability of more than 75%, pick
 *    higher throughput rates, even if the probablity is a bit lower
 */
static void
minstrel_ht_update_stats(struct minstrel_priv *mp, struct minstrel_ht_sta *mi,
			 bool sample)
{
	struct minstrel_mcs_group_data *mg;
	struct minstrel_rate_stats *mrs;
	int group, i, j, cur_prob;
	u16 tmp_mcs_tp_rate[MAX_THR_RATES], tmp_group_tp_rate[MAX_THR_RATES];
	u16 tmp_legacy_tp_rate[MAX_THR_RATES], tmp_max_prob_rate;
	u16 index;
	bool ht_supported = mi->sta->ht_cap.ht_supported;

	mi->sample_mode = MINSTREL_SAMPLE_IDLE;

	if (sample) {
		mi->total_packets_cur = mi->total_packets -
					mi->total_packets_last;
		mi->total_packets_last = mi->total_packets;
	}
	if (!mp->sample_switch)
		sample = false;
	if (mi->total_packets_cur < SAMPLE_SWITCH_THR && mp->sample_switch != 1)
	    sample = false;

	if (mi->ampdu_packets > 0) {
		if (!ieee80211_hw_check(mp->hw, TX_STATUS_NO_AMPDU_LEN))
			mi->avg_ampdu_len = minstrel_ewma(mi->avg_ampdu_len,
				MINSTREL_FRAC(mi->ampdu_len, mi->ampdu_packets),
					      EWMA_LEVEL);
		else
			mi->avg_ampdu_len = 0;
		mi->ampdu_len = 0;
		mi->ampdu_packets = 0;
	}

	if (mi->supported[MINSTREL_CCK_GROUP])
		group = MINSTREL_CCK_GROUP;
	else if (mi->supported[MINSTREL_OFDM_GROUP])
		group = MINSTREL_OFDM_GROUP;
	else
		group = 0;

<<<<<<< HEAD
	memset(tmp_mcs_tp_rate, 0, sizeof(tmp_mcs_tp_rate));
	memset(tmp_cck_tp_rate, 0, sizeof(tmp_cck_tp_rate));
	if (mi->supported[MINSTREL_CCK_GROUP])
		for (j = 0; j < ARRAY_SIZE(tmp_cck_tp_rate); j++)
			tmp_cck_tp_rate[j] = MINSTREL_CCK_GROUP * MCS_GROUP_RATES;

	if (mi->supported[MINSTREL_VHT_GROUP_0])
		index = MINSTREL_VHT_GROUP_0 * MCS_GROUP_RATES;
	else
		index = MINSTREL_HT_GROUP_0 * MCS_GROUP_RATES;

=======
	index = MI_RATE(group, 0);
	for (j = 0; j < ARRAY_SIZE(tmp_legacy_tp_rate); j++)
		tmp_legacy_tp_rate[j] = index;

	if (mi->supported[MINSTREL_VHT_GROUP_0])
		group = MINSTREL_VHT_GROUP_0;
	else if (ht_supported)
		group = MINSTREL_HT_GROUP_0;
	else if (mi->supported[MINSTREL_CCK_GROUP])
		group = MINSTREL_CCK_GROUP;
	else
		group = MINSTREL_OFDM_GROUP;

	index = MI_RATE(group, 0);
	tmp_max_prob_rate = index;
>>>>>>> 7d2a07b7
	for (j = 0; j < ARRAY_SIZE(tmp_mcs_tp_rate); j++)
		tmp_mcs_tp_rate[j] = index;

	/* Find best rate sets within all MCS groups*/
	for (group = 0; group < ARRAY_SIZE(minstrel_mcs_groups); group++) {
		u16 *tp_rate = tmp_mcs_tp_rate;
		u16 last_prob = 0;

		mg = &mi->groups[group];
		if (!mi->supported[group])
			continue;

		/* (re)Initialize group rate indexes */
		for(j = 0; j < MAX_THR_RATES; j++)
<<<<<<< HEAD
			tmp_group_tp_rate[j] = MCS_GROUP_RATES * group;
=======
			tmp_group_tp_rate[j] = MI_RATE(group, 0);
>>>>>>> 7d2a07b7

		if (group == MINSTREL_CCK_GROUP && ht_supported)
			tp_rate = tmp_legacy_tp_rate;

		for (i = MCS_GROUP_RATES - 1; i >= 0; i--) {
			if (!(mi->supported[group] & BIT(i)))
				continue;

			index = MI_RATE(group, i);

			mrs = &mg->rates[i];
			mrs->retry_updated = false;
<<<<<<< HEAD
			minstrel_calc_rate_stats(mp, mrs);
=======
			minstrel_ht_calc_rate_stats(mp, mrs);

			if (mrs->att_hist)
				last_prob = max(last_prob, mrs->prob_avg);
			else
				mrs->prob_avg = max(last_prob, mrs->prob_avg);
>>>>>>> 7d2a07b7
			cur_prob = mrs->prob_avg;

			if (minstrel_ht_get_tp_avg(mi, group, i, cur_prob) == 0)
				continue;

			/* Find max throughput rate set */
			minstrel_ht_sort_best_tp_rates(mi, index, tp_rate);

			/* Find max throughput rate set within a group */
			minstrel_ht_sort_best_tp_rates(mi, index,
						       tmp_group_tp_rate);
		}

		memcpy(mg->max_group_tp_rate, tmp_group_tp_rate,
		       sizeof(mg->max_group_tp_rate));
	}

	/* Assign new rate set per sta */
	minstrel_ht_assign_best_tp_rates(mi, tmp_mcs_tp_rate,
					 tmp_legacy_tp_rate);
	memcpy(mi->max_tp_rate, tmp_mcs_tp_rate, sizeof(mi->max_tp_rate));

	for (group = 0; group < ARRAY_SIZE(minstrel_mcs_groups); group++) {
		if (!mi->supported[group])
			continue;

		mg = &mi->groups[group];
		mg->max_group_prob_rate = MI_RATE(group, 0);

		for (i = 0; i < MCS_GROUP_RATES; i++) {
			if (!(mi->supported[group] & BIT(i)))
				continue;

			index = MI_RATE(group, i);

			/* Find max probability rate per group and global */
			minstrel_ht_set_best_prob_rate(mi, &tmp_max_prob_rate,
						       index);
		}
	}

	mi->max_prob_rate = tmp_max_prob_rate;

	/* Try to increase robustness of max_prob_rate*/
	minstrel_ht_prob_rate_reduce_streams(mi);
<<<<<<< HEAD

	/* try to sample all available rates during each interval */
	mi->sample_count *= 8;
	if (mp->new_avg)
		mi->sample_count /= 2;

	if (sample)
		minstrel_ht_rate_sample_switch(mp, mi);
=======
	minstrel_ht_refill_sample_rates(mi);
>>>>>>> 7d2a07b7

#ifdef CONFIG_MAC80211_DEBUGFS
	/* use fixed index if set */
	if (mp->fixed_rate_idx != -1) {
		for (i = 0; i < 4; i++)
			mi->max_tp_rate[i] = mp->fixed_rate_idx;
		mi->max_prob_rate = mp->fixed_rate_idx;
		mi->sample_mode = MINSTREL_SAMPLE_IDLE;
	}
#endif

	/* Reset update timer */
	mi->last_stats_update = jiffies;
	mi->sample_time = jiffies;
}

static bool
minstrel_ht_txstat_valid(struct minstrel_priv *mp, struct minstrel_ht_sta *mi,
			 struct ieee80211_tx_rate *rate)
{
	int i;

	if (rate->idx < 0)
		return false;

	if (!rate->count)
		return false;

	if (rate->flags & IEEE80211_TX_RC_MCS ||
	    rate->flags & IEEE80211_TX_RC_VHT_MCS)
		return true;

	for (i = 0; i < ARRAY_SIZE(mp->cck_rates); i++)
		if (rate->idx == mp->cck_rates[i])
			return true;

	for (i = 0; i < ARRAY_SIZE(mp->ofdm_rates[0]); i++)
		if (rate->idx == mp->ofdm_rates[mi->band][i])
			return true;

	return false;
}

static void
minstrel_downgrade_rate(struct minstrel_ht_sta *mi, u16 *idx, bool primary)
{
	int group, orig_group;

	orig_group = group = MI_RATE_GROUP(*idx);
	while (group > 0) {
		group--;

		if (!mi->supported[group])
			continue;

		if (minstrel_mcs_groups[group].streams >
		    minstrel_mcs_groups[orig_group].streams)
			continue;

		if (primary)
			*idx = mi->groups[group].max_group_tp_rate[0];
		else
			*idx = mi->groups[group].max_group_tp_rate[1];
		break;
	}
}

static void
minstrel_ht_tx_status(void *priv, struct ieee80211_supported_band *sband,
                      void *priv_sta, struct ieee80211_tx_status *st)
{
	struct ieee80211_tx_info *info = st->info;
	struct minstrel_ht_sta *mi = priv_sta;
	struct ieee80211_tx_rate *ar = info->status.rates;
	struct minstrel_rate_stats *rate, *rate2, *rate_sample = NULL;
	struct minstrel_priv *mp = priv;
<<<<<<< HEAD
	u32 update_interval = mp->update_interval / 2;
=======
	u32 update_interval = mp->update_interval;
>>>>>>> 7d2a07b7
	bool last, update = false;
	bool sample_status = false;
	int i;

	/* Ignore packet that was sent with noAck flag */
	if (info->flags & IEEE80211_TX_CTL_NO_ACK)
		return;


	/* This packet was aggregated but doesn't carry status info */
	if ((info->flags & IEEE80211_TX_CTL_AMPDU) &&
	    !(info->flags & IEEE80211_TX_STAT_AMPDU))
		return;

	if (!(info->flags & IEEE80211_TX_STAT_AMPDU)) {
		info->status.ampdu_ack_len =
			(info->flags & IEEE80211_TX_STAT_ACK ? 1 : 0);
		info->status.ampdu_len = 1;
	}

	/* wraparound */
	if (mi->total_packets >= ~0 - info->status.ampdu_len) {
		mi->total_packets = 0;
		mi->sample_packets = 0;
	}

	mi->total_packets += info->status.ampdu_len;
	if (info->flags & IEEE80211_TX_CTL_RATE_CTRL_PROBE)
		mi->sample_packets += info->status.ampdu_len;

<<<<<<< HEAD
	if (mi->sample_mode != MINSTREL_SAMPLE_IDLE)
		rate_sample = minstrel_get_ratestats(mi, mi->sample_rate);

	last = !minstrel_ht_txstat_valid(mp, &ar[0]);
=======
	mi->ampdu_packets++;
	mi->ampdu_len += info->status.ampdu_len;

	last = !minstrel_ht_txstat_valid(mp, mi, &ar[0]);
>>>>>>> 7d2a07b7
	for (i = 0; !last; i++) {
		last = (i == IEEE80211_TX_MAX_RATES - 1) ||
		       !minstrel_ht_txstat_valid(mp, mi, &ar[i + 1]);

		rate = minstrel_ht_get_stats(mp, mi, &ar[i]);
<<<<<<< HEAD
		if (rate == rate_sample)
			sample_status = true;

=======
>>>>>>> 7d2a07b7
		if (last)
			rate->success += info->status.ampdu_ack_len;

		rate->attempts += ar[i].count * info->status.ampdu_len;
	}

<<<<<<< HEAD
	switch (mi->sample_mode) {
	case MINSTREL_SAMPLE_IDLE:
		if (mp->new_avg &&
		    (mp->hw->max_rates > 1 ||
		     mi->total_packets_cur < SAMPLE_SWITCH_THR))
			update_interval /= 2;
		break;

	case MINSTREL_SAMPLE_ACTIVE:
		if (!sample_status)
			break;

		mi->sample_mode = MINSTREL_SAMPLE_PENDING;
		update = true;
		break;

	case MINSTREL_SAMPLE_PENDING:
		if (sample_status)
			break;

		update = true;
		minstrel_ht_update_stats(mp, mi, false);
		break;
	}


	if (mp->hw->max_rates > 1) {
		/*
		 * check for sudden death of spatial multiplexing,
		 * downgrade to a lower number of streams if necessary.
		 */
		rate = minstrel_get_ratestats(mi, mi->max_tp_rate[0]);
		if (rate->attempts > 30 &&
		    rate->success < rate->attempts / 4) {
			minstrel_downgrade_rate(mi, &mi->max_tp_rate[0], true);
			update = true;
		}

		rate2 = minstrel_get_ratestats(mi, mi->max_tp_rate[1]);
		if (rate2->attempts > 30 &&
		    rate2->success < rate2->attempts / 4) {
			minstrel_downgrade_rate(mi, &mi->max_tp_rate[1], false);
			update = true;
		}
	}

=======
	if (mp->hw->max_rates > 1) {
		/*
		 * check for sudden death of spatial multiplexing,
		 * downgrade to a lower number of streams if necessary.
		 */
		rate = minstrel_get_ratestats(mi, mi->max_tp_rate[0]);
		if (rate->attempts > 30 &&
		    rate->success < rate->attempts / 4) {
			minstrel_downgrade_rate(mi, &mi->max_tp_rate[0], true);
			update = true;
		}

		rate2 = minstrel_get_ratestats(mi, mi->max_tp_rate[1]);
		if (rate2->attempts > 30 &&
		    rate2->success < rate2->attempts / 4) {
			minstrel_downgrade_rate(mi, &mi->max_tp_rate[1], false);
			update = true;
		}
	}

>>>>>>> 7d2a07b7
	if (time_after(jiffies, mi->last_stats_update + update_interval)) {
		update = true;
		minstrel_ht_update_stats(mp, mi, true);
	}

	if (update)
		minstrel_ht_update_rates(mp, mi);
}

static void
minstrel_calc_retransmit(struct minstrel_priv *mp, struct minstrel_ht_sta *mi,
                         int index)
{
	struct minstrel_rate_stats *mrs;
	unsigned int tx_time, tx_time_rtscts, tx_time_data;
	unsigned int cw = mp->cw_min;
	unsigned int ctime = 0;
	unsigned int t_slot = 9; /* FIXME */
	unsigned int ampdu_len = minstrel_ht_avg_ampdu_len(mi);
	unsigned int overhead = 0, overhead_rtscts = 0;

	mrs = minstrel_get_ratestats(mi, index);
	if (mrs->prob_avg < MINSTREL_FRAC(1, 10)) {
		mrs->retry_count = 1;
		mrs->retry_count_rtscts = 1;
		return;
	}

	mrs->retry_count = 2;
	mrs->retry_count_rtscts = 2;
	mrs->retry_updated = true;

	tx_time_data = minstrel_get_duration(index) * ampdu_len / 1000;

	/* Contention time for first 2 tries */
	ctime = (t_slot * cw) >> 1;
	cw = min((cw << 1) | 1, mp->cw_max);
	ctime += (t_slot * cw) >> 1;
	cw = min((cw << 1) | 1, mp->cw_max);

	if (minstrel_ht_is_legacy_group(MI_RATE_GROUP(index))) {
		overhead = mi->overhead_legacy;
		overhead_rtscts = mi->overhead_legacy_rtscts;
	} else {
		overhead = mi->overhead;
		overhead_rtscts = mi->overhead_rtscts;
	}

	/* Total TX time for data and Contention after first 2 tries */
	tx_time = ctime + 2 * (overhead + tx_time_data);
	tx_time_rtscts = ctime + 2 * (overhead_rtscts + tx_time_data);

	/* See how many more tries we can fit inside segment size */
	do {
		/* Contention time for this try */
		ctime = (t_slot * cw) >> 1;
		cw = min((cw << 1) | 1, mp->cw_max);

		/* Total TX time after this try */
		tx_time += ctime + overhead + tx_time_data;
		tx_time_rtscts += ctime + overhead_rtscts + tx_time_data;

		if (tx_time_rtscts < mp->segment_size)
			mrs->retry_count_rtscts++;
	} while ((tx_time < mp->segment_size) &&
	         (++mrs->retry_count < mp->max_retry));
}


static void
minstrel_ht_set_rate(struct minstrel_priv *mp, struct minstrel_ht_sta *mi,
                     struct ieee80211_sta_rates *ratetbl, int offset, int index)
{
	int group_idx = MI_RATE_GROUP(index);
	const struct mcs_group *group = &minstrel_mcs_groups[group_idx];
	struct minstrel_rate_stats *mrs;
	u8 idx;
	u16 flags = group->flags;

	mrs = minstrel_get_ratestats(mi, index);
	if (!mrs->retry_updated)
		minstrel_calc_retransmit(mp, mi, index);

	if (mrs->prob_avg < MINSTREL_FRAC(20, 100) || !mrs->retry_count) {
		ratetbl->rate[offset].count = 2;
		ratetbl->rate[offset].count_rts = 2;
		ratetbl->rate[offset].count_cts = 2;
	} else {
		ratetbl->rate[offset].count = mrs->retry_count;
		ratetbl->rate[offset].count_cts = mrs->retry_count;
		ratetbl->rate[offset].count_rts = mrs->retry_count_rtscts;
	}

	index = MI_RATE_IDX(index);
	if (group_idx == MINSTREL_CCK_GROUP)
		idx = mp->cck_rates[index % ARRAY_SIZE(mp->cck_rates)];
	else if (group_idx == MINSTREL_OFDM_GROUP)
		idx = mp->ofdm_rates[mi->band][index %
					       ARRAY_SIZE(mp->ofdm_rates[0])];
	else if (flags & IEEE80211_TX_RC_VHT_MCS)
		idx = ((group->streams - 1) << 4) |
		      (index & 0xF);
	else
		idx = index + (group->streams - 1) * 8;

	/* enable RTS/CTS if needed:
	 *  - if station is in dynamic SMPS (and streams > 1)
	 *  - for fallback rates, to increase chances of getting through
	 */
	if (offset > 0 ||
	    (mi->sta->smps_mode == IEEE80211_SMPS_DYNAMIC &&
	     group->streams > 1)) {
		ratetbl->rate[offset].count = ratetbl->rate[offset].count_rts;
		flags |= IEEE80211_TX_RC_USE_RTS_CTS;
	}

	ratetbl->rate[offset].idx = idx;
	ratetbl->rate[offset].flags = flags;
}

static inline int
minstrel_ht_get_prob_avg(struct minstrel_ht_sta *mi, int rate)
{
<<<<<<< HEAD
	int group = rate / MCS_GROUP_RATES;
	rate %= MCS_GROUP_RATES;
=======
	int group = MI_RATE_GROUP(rate);
	rate = MI_RATE_IDX(rate);
>>>>>>> 7d2a07b7
	return mi->groups[group].rates[rate].prob_avg;
}

static int
minstrel_ht_get_max_amsdu_len(struct minstrel_ht_sta *mi)
{
	int group = MI_RATE_GROUP(mi->max_prob_rate);
	const struct mcs_group *g = &minstrel_mcs_groups[group];
	int rate = MI_RATE_IDX(mi->max_prob_rate);
	unsigned int duration;

	/* Disable A-MSDU if max_prob_rate is bad */
	if (mi->groups[group].rates[rate].prob_avg < MINSTREL_FRAC(50, 100))
		return 1;

	duration = g->duration[rate];
	duration <<= g->shift;

	/* If the rate is slower than single-stream MCS1, make A-MSDU limit small */
	if (duration > MCS_DURATION(1, 0, 52))
		return 500;

	/*
	 * If the rate is slower than single-stream MCS4, limit A-MSDU to usual
	 * data packet size
	 */
	if (duration > MCS_DURATION(1, 0, 104))
		return 1600;

	/*
	 * If the rate is slower than single-stream MCS7, or if the max throughput
	 * rate success probability is less than 75%, limit A-MSDU to twice the usual
	 * data packet size
	 */
	if (duration > MCS_DURATION(1, 0, 260) ||
	    (minstrel_ht_get_prob_avg(mi, mi->max_tp_rate[0]) <
	     MINSTREL_FRAC(75, 100)))
		return 3200;

	/*
	 * HT A-MPDU limits maximum MPDU size under BA agreement to 4095 bytes.
	 * Since aggregation sessions are started/stopped without txq flush, use
	 * the limit here to avoid the complexity of having to de-aggregate
	 * packets in the queue.
	 */
	if (!mi->sta->vht_cap.vht_supported)
		return IEEE80211_MAX_MPDU_LEN_HT_BA;

	/* unlimited */
	return 0;
}

static void
minstrel_ht_update_rates(struct minstrel_priv *mp, struct minstrel_ht_sta *mi)
{
	struct ieee80211_sta_rates *rates;
	u16 first_rate = mi->max_tp_rate[0];
	int i = 0;

	if (mi->sample_mode == MINSTREL_SAMPLE_ACTIVE)
		first_rate = mi->sample_rate;

	rates = kzalloc(sizeof(*rates), GFP_ATOMIC);
	if (!rates)
		return;

	/* Start with max_tp_rate[0] */
	minstrel_ht_set_rate(mp, mi, rates, i++, first_rate);

	if (mp->hw->max_rates >= 3) {
		/* At least 3 tx rates supported, use max_tp_rate[1] next */
		minstrel_ht_set_rate(mp, mi, rates, i++, mi->max_tp_rate[1]);
	}

	if (mp->hw->max_rates >= 2) {
		minstrel_ht_set_rate(mp, mi, rates, i++, mi->max_prob_rate);
	}

	mi->sta->max_rc_amsdu_len = minstrel_ht_get_max_amsdu_len(mi);
	rates->rate[i].idx = -1;
	rate_control_set_rates(mp->hw, mi->sta, rates);
}

static u16
minstrel_ht_get_sample_rate(struct minstrel_priv *mp, struct minstrel_ht_sta *mi)
{
<<<<<<< HEAD
	struct minstrel_rate_stats *mrs;
	struct minstrel_mcs_group_data *mg;
	unsigned int sample_dur, sample_group, cur_max_tp_streams;
	int tp_rate1, tp_rate2;
	int sample_idx = 0;

	if (mp->hw->max_rates == 1 && mp->sample_switch &&
	    (mi->total_packets_cur >= SAMPLE_SWITCH_THR ||
	     mp->sample_switch == 1))
		return -1;

	if (mi->sample_wait > 0) {
		mi->sample_wait--;
		return -1;
	}

	if (!mi->sample_tries)
		return -1;
=======
	u8 seq;
>>>>>>> 7d2a07b7

	if (mp->hw->max_rates > 1) {
		seq = mi->sample_seq;
		mi->sample_seq = (seq + 1) % ARRAY_SIZE(minstrel_sample_seq);
		seq = minstrel_sample_seq[seq];
	} else {
		seq = MINSTREL_SAMPLE_TYPE_INC;
	}

<<<<<<< HEAD
	/*
	 * Sampling might add some overhead (RTS, no aggregation)
	 * to the frame. Hence, don't use sampling for the highest currently
	 * used highest throughput or probability rate.
	 */
	if (sample_idx == mi->max_tp_rate[0] || sample_idx == mi->max_prob_rate)
		return -1;

	/*
	 * Do not sample if the probability is already higher than 95%,
	 * or if the rate is 3 times slower than the current max probability
	 * rate, to avoid wasting airtime.
	 */
	sample_dur = minstrel_get_duration(sample_idx);
	if (mrs->prob_avg > MINSTREL_FRAC(95, 100) ||
	    minstrel_get_duration(mi->max_prob_rate) * 3 < sample_dur)
		return -1;


	/*
	 * For devices with no configurable multi-rate retry, skip sampling
	 * below the per-group max throughput rate, and only use one sampling
	 * attempt per rate
	 */
	if (mp->hw->max_rates == 1 &&
	    (minstrel_get_duration(mg->max_group_tp_rate[0]) < sample_dur ||
	     mrs->attempts))
		return -1;

	/* Skip already sampled slow rates */
	if (sample_dur >= minstrel_get_duration(tp_rate1) && mrs->attempts)
		return -1;

	/*
	 * Make sure that lower rates get sampled only occasionally,
	 * if the link is working perfectly.
	 */

	cur_max_tp_streams = minstrel_mcs_groups[tp_rate1 /
		MCS_GROUP_RATES].streams;
	if (sample_dur >= minstrel_get_duration(tp_rate2) &&
	    (cur_max_tp_streams - 1 <
	     minstrel_mcs_groups[sample_group].streams ||
	     sample_dur >= minstrel_get_duration(mi->max_prob_rate))) {
		if (mrs->sample_skipped < 20)
			return -1;

		if (mi->sample_slow++ > 2)
			return -1;
	}
	mi->sample_tries--;

	return sample_idx;
=======
	return __minstrel_ht_get_sample_rate(mi, seq);
>>>>>>> 7d2a07b7
}

static void
minstrel_ht_get_rate(void *priv, struct ieee80211_sta *sta, void *priv_sta,
                     struct ieee80211_tx_rate_control *txrc)
{
	const struct mcs_group *sample_group;
	struct ieee80211_tx_info *info = IEEE80211_SKB_CB(txrc->skb);
	struct ieee80211_tx_rate *rate = &info->status.rates[0];
	struct minstrel_ht_sta *mi = priv_sta;
	struct minstrel_priv *mp = priv;
	u16 sample_idx;

	info->flags |= mi->tx_flags;

#ifdef CONFIG_MAC80211_DEBUGFS
	if (mp->fixed_rate_idx != -1)
		return;
#endif

	/* Don't use EAPOL frames for sampling on non-mrr hw */
	if (mp->hw->max_rates == 1 &&
	    (info->control.flags & IEEE80211_TX_CTRL_PORT_CTRL_PROTO))
		return;

	if (time_is_after_jiffies(mi->sample_time))
		return;

	mi->sample_time = jiffies + MINSTREL_SAMPLE_INTERVAL;
	sample_idx = minstrel_ht_get_sample_rate(mp, mi);
	if (!sample_idx)
		return;

	sample_group = &minstrel_mcs_groups[MI_RATE_GROUP(sample_idx)];
	sample_idx = MI_RATE_IDX(sample_idx);

	if (sample_group == &minstrel_mcs_groups[MINSTREL_CCK_GROUP] &&
	    (sample_idx >= 4) != txrc->short_preamble)
		return;

	info->flags |= IEEE80211_TX_CTL_RATE_CTRL_PROBE;
	rate->count = 1;

	if (sample_group == &minstrel_mcs_groups[MINSTREL_CCK_GROUP]) {
		int idx = sample_idx % ARRAY_SIZE(mp->cck_rates);
		rate->idx = mp->cck_rates[idx];
	} else if (sample_group == &minstrel_mcs_groups[MINSTREL_OFDM_GROUP]) {
		int idx = sample_idx % ARRAY_SIZE(mp->ofdm_rates[0]);
		rate->idx = mp->ofdm_rates[mi->band][idx];
	} else if (sample_group->flags & IEEE80211_TX_RC_VHT_MCS) {
		ieee80211_rate_set_vht(rate, MI_RATE_IDX(sample_idx),
				       sample_group->streams);
	} else {
		rate->idx = sample_idx + (sample_group->streams - 1) * 8;
	}

	rate->flags = sample_group->flags;
}

static void
minstrel_ht_update_cck(struct minstrel_priv *mp, struct minstrel_ht_sta *mi,
		       struct ieee80211_supported_band *sband,
		       struct ieee80211_sta *sta)
{
	int i;

	if (sband->band != NL80211_BAND_2GHZ)
		return;

	if (sta->ht_cap.ht_supported &&
	    !ieee80211_hw_check(mp->hw, SUPPORTS_HT_CCK_RATES))
		return;

	for (i = 0; i < 4; i++) {
		if (mp->cck_rates[i] == 0xff ||
		    !rate_supported(sta, sband->band, mp->cck_rates[i]))
			continue;

		mi->supported[MINSTREL_CCK_GROUP] |= BIT(i);
		if (sband->bitrates[i].flags & IEEE80211_RATE_SHORT_PREAMBLE)
			mi->supported[MINSTREL_CCK_GROUP] |= BIT(i + 4);
	}
}

static void
minstrel_ht_update_ofdm(struct minstrel_priv *mp, struct minstrel_ht_sta *mi,
			struct ieee80211_supported_band *sband,
			struct ieee80211_sta *sta)
{
	const u8 *rates;
	int i;

	if (sta->ht_cap.ht_supported)
		return;

	rates = mp->ofdm_rates[sband->band];
	for (i = 0; i < ARRAY_SIZE(mp->ofdm_rates[0]); i++) {
		if (rates[i] == 0xff ||
		    !rate_supported(sta, sband->band, rates[i]))
			continue;

		mi->supported[MINSTREL_OFDM_GROUP] |= BIT(i);
	}
}

static void
minstrel_ht_update_caps(void *priv, struct ieee80211_supported_band *sband,
			struct cfg80211_chan_def *chandef,
			struct ieee80211_sta *sta, void *priv_sta)
{
	struct minstrel_priv *mp = priv;
	struct minstrel_ht_sta *mi = priv_sta;
	struct ieee80211_mcs_info *mcs = &sta->ht_cap.mcs;
	u16 ht_cap = sta->ht_cap.cap;
	struct ieee80211_sta_vht_cap *vht_cap = &sta->vht_cap;
	const struct ieee80211_rate *ctl_rate;
	bool ldpc, erp;
	int use_vht;
	int n_supported = 0;
	int ack_dur;
	int stbc;
	int i;

	BUILD_BUG_ON(ARRAY_SIZE(minstrel_mcs_groups) != MINSTREL_GROUPS_NB);

	if (vht_cap->vht_supported)
		use_vht = vht_cap->vht_mcs.tx_mcs_map != cpu_to_le16(~0);
	else
		use_vht = 0;

	memset(mi, 0, sizeof(*mi));

	mi->sta = sta;
	mi->band = sband->band;
	mi->last_stats_update = jiffies;

	ack_dur = ieee80211_frame_duration(sband->band, 10, 60, 1, 1, 0);
	mi->overhead = ieee80211_frame_duration(sband->band, 0, 60, 1, 1, 0);
	mi->overhead += ack_dur;
	mi->overhead_rtscts = mi->overhead + 2 * ack_dur;

	ctl_rate = &sband->bitrates[rate_lowest_index(sband, sta)];
	erp = ctl_rate->flags & IEEE80211_RATE_ERP_G;
	ack_dur = ieee80211_frame_duration(sband->band, 10,
					   ctl_rate->bitrate, erp, 1,
					   ieee80211_chandef_get_shift(chandef));
	mi->overhead_legacy = ack_dur;
	mi->overhead_legacy_rtscts = mi->overhead_legacy + 2 * ack_dur;

	mi->avg_ampdu_len = MINSTREL_FRAC(1, 1);

	if (!use_vht) {
		stbc = (ht_cap & IEEE80211_HT_CAP_RX_STBC) >>
			IEEE80211_HT_CAP_RX_STBC_SHIFT;

		ldpc = ht_cap & IEEE80211_HT_CAP_LDPC_CODING;
	} else {
		stbc = (vht_cap->cap & IEEE80211_VHT_CAP_RXSTBC_MASK) >>
			IEEE80211_VHT_CAP_RXSTBC_SHIFT;

		ldpc = vht_cap->cap & IEEE80211_VHT_CAP_RXLDPC;
	}

	mi->tx_flags |= stbc << IEEE80211_TX_CTL_STBC_SHIFT;
	if (ldpc)
		mi->tx_flags |= IEEE80211_TX_CTL_LDPC;

	for (i = 0; i < ARRAY_SIZE(mi->groups); i++) {
		u32 gflags = minstrel_mcs_groups[i].flags;
		int bw, nss;

		mi->supported[i] = 0;
		if (minstrel_ht_is_legacy_group(i))
			continue;

		if (gflags & IEEE80211_TX_RC_SHORT_GI) {
			if (gflags & IEEE80211_TX_RC_40_MHZ_WIDTH) {
				if (!(ht_cap & IEEE80211_HT_CAP_SGI_40))
					continue;
			} else {
				if (!(ht_cap & IEEE80211_HT_CAP_SGI_20))
					continue;
			}
		}

		if (gflags & IEEE80211_TX_RC_40_MHZ_WIDTH &&
		    sta->bandwidth < IEEE80211_STA_RX_BW_40)
			continue;

		nss = minstrel_mcs_groups[i].streams;

		/* Mark MCS > 7 as unsupported if STA is in static SMPS mode */
		if (sta->smps_mode == IEEE80211_SMPS_STATIC && nss > 1)
			continue;

		/* HT rate */
		if (gflags & IEEE80211_TX_RC_MCS) {
			if (use_vht && minstrel_vht_only)
				continue;

			mi->supported[i] = mcs->rx_mask[nss - 1];
			if (mi->supported[i])
				n_supported++;
			continue;
		}

		/* VHT rate */
		if (!vht_cap->vht_supported ||
		    WARN_ON(!(gflags & IEEE80211_TX_RC_VHT_MCS)) ||
		    WARN_ON(gflags & IEEE80211_TX_RC_160_MHZ_WIDTH))
			continue;

		if (gflags & IEEE80211_TX_RC_80_MHZ_WIDTH) {
			if (sta->bandwidth < IEEE80211_STA_RX_BW_80 ||
			    ((gflags & IEEE80211_TX_RC_SHORT_GI) &&
			     !(vht_cap->cap & IEEE80211_VHT_CAP_SHORT_GI_80))) {
				continue;
			}
		}

		if (gflags & IEEE80211_TX_RC_40_MHZ_WIDTH)
			bw = BW_40;
		else if (gflags & IEEE80211_TX_RC_80_MHZ_WIDTH)
			bw = BW_80;
		else
			bw = BW_20;

		mi->supported[i] = minstrel_get_valid_vht_rates(bw, nss,
				vht_cap->vht_mcs.tx_mcs_map);

		if (mi->supported[i])
			n_supported++;
	}

	minstrel_ht_update_cck(mp, mi, sband, sta);
	minstrel_ht_update_ofdm(mp, mi, sband, sta);

	/* create an initial rate table with the lowest supported rates */
	minstrel_ht_update_stats(mp, mi, true);
	minstrel_ht_update_rates(mp, mi);
}

static void
minstrel_ht_rate_init(void *priv, struct ieee80211_supported_band *sband,
		      struct cfg80211_chan_def *chandef,
                      struct ieee80211_sta *sta, void *priv_sta)
{
	minstrel_ht_update_caps(priv, sband, chandef, sta, priv_sta);
}

static void
minstrel_ht_rate_update(void *priv, struct ieee80211_supported_band *sband,
			struct cfg80211_chan_def *chandef,
                        struct ieee80211_sta *sta, void *priv_sta,
                        u32 changed)
{
	minstrel_ht_update_caps(priv, sband, chandef, sta, priv_sta);
}

static void *
minstrel_ht_alloc_sta(void *priv, struct ieee80211_sta *sta, gfp_t gfp)
{
	struct ieee80211_supported_band *sband;
	struct minstrel_ht_sta *mi;
	struct minstrel_priv *mp = priv;
	struct ieee80211_hw *hw = mp->hw;
	int max_rates = 0;
	int i;

	for (i = 0; i < NUM_NL80211_BANDS; i++) {
		sband = hw->wiphy->bands[i];
		if (sband && sband->n_bitrates > max_rates)
			max_rates = sband->n_bitrates;
	}

	return kzalloc(sizeof(*mi), gfp);
}

static void
minstrel_ht_free_sta(void *priv, struct ieee80211_sta *sta, void *priv_sta)
{
	kfree(priv_sta);
}

static void
minstrel_ht_fill_rate_array(u8 *dest, struct ieee80211_supported_band *sband,
			    const s16 *bitrates, int n_rates, u32 rate_flags)
{
	int i, j;

	for (i = 0; i < sband->n_bitrates; i++) {
		struct ieee80211_rate *rate = &sband->bitrates[i];

		if ((rate_flags & sband->bitrates[i].flags) != rate_flags)
			continue;

		for (j = 0; j < n_rates; j++) {
			if (rate->bitrate != bitrates[j])
				continue;

			dest[j] = i;
			break;
		}
	}
}

static void
minstrel_ht_init_cck_rates(struct minstrel_priv *mp)
{
	static const s16 bitrates[4] = { 10, 20, 55, 110 };
	struct ieee80211_supported_band *sband;
	u32 rate_flags = ieee80211_chandef_rate_flags(&mp->hw->conf.chandef);

	memset(mp->cck_rates, 0xff, sizeof(mp->cck_rates));
	sband = mp->hw->wiphy->bands[NL80211_BAND_2GHZ];
	if (!sband)
		return;

	BUILD_BUG_ON(ARRAY_SIZE(mp->cck_rates) != ARRAY_SIZE(bitrates));
	minstrel_ht_fill_rate_array(mp->cck_rates, sband,
				    minstrel_cck_bitrates,
				    ARRAY_SIZE(minstrel_cck_bitrates),
				    rate_flags);
}

static void
minstrel_ht_init_ofdm_rates(struct minstrel_priv *mp, enum nl80211_band band)
{
	static const s16 bitrates[8] = { 60, 90, 120, 180, 240, 360, 480, 540 };
	struct ieee80211_supported_band *sband;
	u32 rate_flags = ieee80211_chandef_rate_flags(&mp->hw->conf.chandef);

	memset(mp->ofdm_rates[band], 0xff, sizeof(mp->ofdm_rates[band]));
	sband = mp->hw->wiphy->bands[band];
	if (!sband)
		return;

	BUILD_BUG_ON(ARRAY_SIZE(mp->ofdm_rates[band]) != ARRAY_SIZE(bitrates));
	minstrel_ht_fill_rate_array(mp->ofdm_rates[band], sband,
				    minstrel_ofdm_bitrates,
				    ARRAY_SIZE(minstrel_ofdm_bitrates),
				    rate_flags);
}

static void *
minstrel_ht_alloc(struct ieee80211_hw *hw)
{
	struct minstrel_priv *mp;
	int i;

	mp = kzalloc(sizeof(struct minstrel_priv), GFP_ATOMIC);
	if (!mp)
		return NULL;

	mp->sample_switch = -1;

	/* contention window settings
	 * Just an approximation. Using the per-queue values would complicate
	 * the calculations and is probably unnecessary */
	mp->cw_min = 15;
	mp->cw_max = 1023;

	/* maximum time that the hw is allowed to stay in one MRR segment */
	mp->segment_size = 6000;

	if (hw->max_rate_tries > 0)
		mp->max_retry = hw->max_rate_tries;
	else
		/* safe default, does not necessarily have to match hw properties */
		mp->max_retry = 7;

	if (hw->max_rates >= 4)
		mp->has_mrr = true;

	mp->hw = hw;
<<<<<<< HEAD
	mp->update_interval = HZ / 10;
	mp->new_avg = true;

	minstrel_ht_init_cck_rates(mp);
=======
	mp->update_interval = HZ / 20;

	minstrel_ht_init_cck_rates(mp);
	for (i = 0; i < ARRAY_SIZE(mp->hw->wiphy->bands); i++)
	    minstrel_ht_init_ofdm_rates(mp, i);
>>>>>>> 7d2a07b7

	return mp;
}

#ifdef CONFIG_MAC80211_DEBUGFS
static void minstrel_ht_add_debugfs(struct ieee80211_hw *hw, void *priv,
				    struct dentry *debugfsdir)
{
	struct minstrel_priv *mp = priv;

	mp->fixed_rate_idx = (u32) -1;
	debugfs_create_u32("fixed_rate_idx", S_IRUGO | S_IWUGO, debugfsdir,
			   &mp->fixed_rate_idx);
<<<<<<< HEAD
	debugfs_create_u32("sample_switch", S_IRUGO | S_IWUSR, debugfsdir,
			   &mp->sample_switch);
	debugfs_create_bool("new_avg", S_IRUGO | S_IWUSR, debugfsdir,
			   &mp->new_avg);
=======
>>>>>>> 7d2a07b7
}
#endif

static void
minstrel_ht_free(void *priv)
{
	kfree(priv);
}

static u32 minstrel_ht_get_expected_throughput(void *priv_sta)
{
	struct minstrel_ht_sta *mi = priv_sta;
	int i, j, prob, tp_avg;

<<<<<<< HEAD
	if (!msp->is_ht)
		return mac80211_minstrel.get_expected_throughput(priv_sta);

	i = mi->max_tp_rate[0] / MCS_GROUP_RATES;
	j = mi->max_tp_rate[0] % MCS_GROUP_RATES;
=======
	i = MI_RATE_GROUP(mi->max_tp_rate[0]);
	j = MI_RATE_IDX(mi->max_tp_rate[0]);
>>>>>>> 7d2a07b7
	prob = mi->groups[i].rates[j].prob_avg;

	/* convert tp_avg from pkt per second in kbps */
	tp_avg = minstrel_ht_get_tp_avg(mi, i, j, prob) * 10;
	tp_avg = tp_avg * AVG_PKT_SIZE * 8 / 1024;

	return tp_avg;
}

static const struct rate_control_ops mac80211_minstrel_ht = {
	.name = "minstrel_ht",
	.capa = RATE_CTRL_CAPA_AMPDU_TRIGGER,
	.tx_status_ext = minstrel_ht_tx_status,
	.get_rate = minstrel_ht_get_rate,
	.rate_init = minstrel_ht_rate_init,
	.rate_update = minstrel_ht_rate_update,
	.alloc_sta = minstrel_ht_alloc_sta,
	.free_sta = minstrel_ht_free_sta,
	.alloc = minstrel_ht_alloc,
	.free = minstrel_ht_free,
#ifdef CONFIG_MAC80211_DEBUGFS
	.add_debugfs = minstrel_ht_add_debugfs,
	.add_sta_debugfs = minstrel_ht_add_sta_debugfs,
#endif
	.get_expected_throughput = minstrel_ht_get_expected_throughput,
};


static void __init init_sample_table(void)
{
	int col, i, new_idx;
	u8 rnd[MCS_GROUP_RATES];

	memset(sample_table, 0xff, sizeof(sample_table));
	for (col = 0; col < SAMPLE_COLUMNS; col++) {
		prandom_bytes(rnd, sizeof(rnd));
		for (i = 0; i < MCS_GROUP_RATES; i++) {
			new_idx = (i + rnd[i]) % MCS_GROUP_RATES;
			while (sample_table[col][new_idx] != 0xff)
				new_idx = (new_idx + 1) % MCS_GROUP_RATES;

			sample_table[col][new_idx] = i;
		}
	}
}

int __init
rc80211_minstrel_init(void)
{
	init_sample_table();
	return ieee80211_rate_control_register(&mac80211_minstrel_ht);
}

void
rc80211_minstrel_exit(void)
{
	ieee80211_rate_control_unregister(&mac80211_minstrel_ht);
}<|MERGE_RESOLUTION|>--- conflicted
+++ resolved
@@ -434,11 +434,7 @@
 	unsigned int nsecs = 0, overhead = mi->overhead;
 	unsigned int ampdu_len = 1;
 
-<<<<<<< HEAD
-	/* do not account throughput if sucess prob is below 10% */
-=======
 	/* do not account throughput if success prob is below 10% */
->>>>>>> 7d2a07b7
 	if (prob_avg < MINSTREL_FRAC(10, 100))
 		return 0;
 
@@ -457,16 +453,9 @@
 	 * (prob is scaled - see MINSTREL_FRAC above)
 	 */
 	if (prob_avg > MINSTREL_FRAC(90, 100))
-<<<<<<< HEAD
-		return MINSTREL_TRUNC(100000 * ((MINSTREL_FRAC(90, 100) * 1000)
-								      / nsecs));
-	else
-		return MINSTREL_TRUNC(100000 * ((prob_avg * 1000) / nsecs));
-=======
 		prob_avg = MINSTREL_FRAC(90, 100);
 
 	return MINSTREL_TRUNC(100 * ((prob_avg * 1000000) / nsecs));
->>>>>>> 7d2a07b7
 }
 
 /*
@@ -484,24 +473,14 @@
 	int tmp_group, tmp_idx, tmp_tp_avg, tmp_prob;
 	int j = MAX_THR_RATES;
 
-<<<<<<< HEAD
-	cur_group = index / MCS_GROUP_RATES;
-	cur_idx = index  % MCS_GROUP_RATES;
-=======
 	cur_group = MI_RATE_GROUP(index);
 	cur_idx = MI_RATE_IDX(index);
->>>>>>> 7d2a07b7
 	cur_prob = mi->groups[cur_group].rates[cur_idx].prob_avg;
 	cur_tp_avg = minstrel_ht_get_tp_avg(mi, cur_group, cur_idx, cur_prob);
 
 	do {
-<<<<<<< HEAD
-		tmp_group = tp_list[j - 1] / MCS_GROUP_RATES;
-		tmp_idx = tp_list[j - 1] % MCS_GROUP_RATES;
-=======
 		tmp_group = MI_RATE_GROUP(tp_list[j - 1]);
 		tmp_idx = MI_RATE_IDX(tp_list[j - 1]);
->>>>>>> 7d2a07b7
 		tmp_prob = mi->groups[tmp_group].rates[tmp_idx].prob_avg;
 		tmp_tp_avg = minstrel_ht_get_tp_avg(mi, tmp_group, tmp_idx,
 						    tmp_prob);
@@ -538,13 +517,8 @@
 	mg = &mi->groups[cur_group];
 	mrs = &mg->rates[cur_idx];
 
-<<<<<<< HEAD
-	tmp_group = mi->max_prob_rate / MCS_GROUP_RATES;
-	tmp_idx = mi->max_prob_rate % MCS_GROUP_RATES;
-=======
 	tmp_group = MI_RATE_GROUP(*dest);
 	tmp_idx = MI_RATE_IDX(*dest);
->>>>>>> 7d2a07b7
 	tmp_prob = mi->groups[tmp_group].rates[tmp_idx].prob_avg;
 	tmp_tp_avg = minstrel_ht_get_tp_avg(mi, tmp_group, tmp_idx, tmp_prob);
 
@@ -558,10 +532,6 @@
 	    !minstrel_ht_is_legacy_group(max_tp_group))
 		return;
 
-<<<<<<< HEAD
-	max_gpr_group = mg->max_group_prob_rate / MCS_GROUP_RATES;
-	max_gpr_idx = mg->max_group_prob_rate % MCS_GROUP_RATES;
-=======
 	/* skip rates faster than max tp rate with lower prob */
 	if (minstrel_get_duration(mi->max_tp_rate[0]) > minstrel_get_duration(index) &&
 	    mrs->prob_avg < max_tp_prob)
@@ -569,7 +539,6 @@
 
 	max_gpr_group = MI_RATE_GROUP(mg->max_group_prob_rate);
 	max_gpr_idx = MI_RATE_IDX(mg->max_group_prob_rate);
->>>>>>> 7d2a07b7
 	max_gpr_prob = mi->groups[max_gpr_group].rates[max_gpr_idx].prob_avg;
 
 	if (mrs->prob_avg > MINSTREL_FRAC(75, 100)) {
@@ -585,11 +554,7 @@
 			mg->max_group_prob_rate = index;
 	} else {
 		if (mrs->prob_avg > tmp_prob)
-<<<<<<< HEAD
-			mi->max_prob_rate = index;
-=======
 			*dest = index;
->>>>>>> 7d2a07b7
 		if (mrs->prob_avg > max_gpr_prob)
 			mg->max_group_prob_rate = index;
 	}
@@ -610,15 +575,6 @@
 	unsigned int tmp_group, tmp_idx, tmp_cck_tp, tmp_mcs_tp, tmp_prob;
 	int i;
 
-<<<<<<< HEAD
-	tmp_group = tmp_cck_tp_rate[0] / MCS_GROUP_RATES;
-	tmp_idx = tmp_cck_tp_rate[0] % MCS_GROUP_RATES;
-	tmp_prob = mi->groups[tmp_group].rates[tmp_idx].prob_avg;
-	tmp_cck_tp = minstrel_ht_get_tp_avg(mi, tmp_group, tmp_idx, tmp_prob);
-
-	tmp_group = tmp_mcs_tp_rate[0] / MCS_GROUP_RATES;
-	tmp_idx = tmp_mcs_tp_rate[0] % MCS_GROUP_RATES;
-=======
 	tmp_group = MI_RATE_GROUP(tmp_legacy_tp_rate[0]);
 	tmp_idx = MI_RATE_IDX(tmp_legacy_tp_rate[0]);
 	tmp_prob = mi->groups[tmp_group].rates[tmp_idx].prob_avg;
@@ -626,7 +582,6 @@
 
 	tmp_group = MI_RATE_GROUP(tmp_mcs_tp_rate[0]);
 	tmp_idx = MI_RATE_IDX(tmp_mcs_tp_rate[0]);
->>>>>>> 7d2a07b7
 	tmp_prob = mi->groups[tmp_group].rates[tmp_idx].prob_avg;
 	tmp_mcs_tp = minstrel_ht_get_tp_avg(mi, tmp_group, tmp_idx, tmp_prob);
 
@@ -660,11 +615,7 @@
 		if (!mi->supported[group] || group == MINSTREL_CCK_GROUP)
 			continue;
 
-<<<<<<< HEAD
-		tmp_idx = mg->max_group_prob_rate % MCS_GROUP_RATES;
-=======
 		tmp_idx = MI_RATE_IDX(mg->max_group_prob_rate);
->>>>>>> 7d2a07b7
 		tmp_prob = mi->groups[group].rates[tmp_idx].prob_avg;
 
 		if (tmp_tp < minstrel_ht_get_tp_avg(mi, group, tmp_idx, tmp_prob) &&
@@ -677,135 +628,6 @@
 	}
 }
 
-<<<<<<< HEAD
-static inline int
-minstrel_get_duration(int index)
-{
-	const struct mcs_group *group = &minstrel_mcs_groups[index / MCS_GROUP_RATES];
-	unsigned int duration = group->duration[index % MCS_GROUP_RATES];
-	return duration << group->shift;
-}
-
-static bool
-minstrel_ht_probe_group(struct minstrel_ht_sta *mi, const struct mcs_group *tp_group,
-						int tp_idx, const struct mcs_group *group)
-{
-	if (group->bw < tp_group->bw)
-		return false;
-
-	if (group->streams == tp_group->streams)
-		return true;
-
-	if (tp_idx < 4 && group->streams == tp_group->streams - 1)
-		return true;
-
-	return group->streams == tp_group->streams + 1;
-}
-
-static void
-minstrel_ht_find_probe_rates(struct minstrel_ht_sta *mi, u16 *rates, int *n_rates,
-			     bool faster_rate)
-{
-	const struct mcs_group *group, *tp_group;
-	int i, g, max_dur;
-	int tp_idx;
-
-	tp_group = &minstrel_mcs_groups[mi->max_tp_rate[0] / MCS_GROUP_RATES];
-	tp_idx = mi->max_tp_rate[0] % MCS_GROUP_RATES;
-
-	max_dur = minstrel_get_duration(mi->max_tp_rate[0]);
-	if (faster_rate)
-		max_dur -= max_dur / 16;
-
-	for (g = 0; g < MINSTREL_GROUPS_NB; g++) {
-		u16 supported = mi->supported[g];
-
-		if (!supported)
-			continue;
-
-		group = &minstrel_mcs_groups[g];
-		if (!minstrel_ht_probe_group(mi, tp_group, tp_idx, group))
-			continue;
-
-		for (i = 0; supported; supported >>= 1, i++) {
-			int idx;
-
-			if (!(supported & 1))
-				continue;
-
-			if ((group->duration[i] << group->shift) > max_dur)
-				continue;
-
-			idx = g * MCS_GROUP_RATES + i;
-			if (idx == mi->max_tp_rate[0])
-				continue;
-
-			rates[(*n_rates)++] = idx;
-			break;
-		}
-	}
-}
-
-static void
-minstrel_ht_rate_sample_switch(struct minstrel_priv *mp,
-			       struct minstrel_ht_sta *mi)
-{
-	struct minstrel_rate_stats *mrs;
-	u16 rates[MINSTREL_GROUPS_NB];
-	int n_rates = 0;
-	int probe_rate = 0;
-	bool faster_rate;
-	int i;
-	u8 random;
-
-	/*
-	 * Use rate switching instead of probing packets for devices with
-	 * little control over retry fallback behavior
-	 */
-	if (mp->hw->max_rates > 1)
-		return;
-
-	/*
-	 * If the current EWMA prob is >75%, look for a rate that's 6.25%
-	 * faster than the max tp rate.
-	 * If that fails, look again for a rate that is at least as fast
-	 */
-	mrs = minstrel_get_ratestats(mi, mi->max_tp_rate[0]);
-	faster_rate = mrs->prob_avg > MINSTREL_FRAC(75, 100);
-	minstrel_ht_find_probe_rates(mi, rates, &n_rates, faster_rate);
-	if (!n_rates && faster_rate)
-		minstrel_ht_find_probe_rates(mi, rates, &n_rates, false);
-
-	/* If no suitable rate was found, try to pick the next one in the group */
-	if (!n_rates) {
-		int g_idx = mi->max_tp_rate[0] / MCS_GROUP_RATES;
-		u16 supported = mi->supported[g_idx];
-
-		supported >>= mi->max_tp_rate[0] % MCS_GROUP_RATES;
-		for (i = 0; supported; supported >>= 1, i++) {
-			if (!(supported & 1))
-				continue;
-
-			probe_rate = mi->max_tp_rate[0] + i;
-			goto out;
-		}
-
-		return;
-	}
-
-	i = 0;
-	if (n_rates > 1) {
-		random = prandom_u32();
-		i = random % n_rates;
-	}
-	probe_rate = rates[i];
-
-out:
-	mi->sample_rate = probe_rate;
-	mi->sample_mode = MINSTREL_SAMPLE_ACTIVE;
-}
-
-=======
 static u16
 __minstrel_ht_get_sample_rate(struct minstrel_ht_sta *mi,
 			      enum minstrel_sample_type type)
@@ -1155,7 +977,6 @@
 }
 
 
->>>>>>> 7d2a07b7
 /*
  * Update rate statistics and select new primary rates
  *
@@ -1166,8 +987,7 @@
  *    higher throughput rates, even if the probablity is a bit lower
  */
 static void
-minstrel_ht_update_stats(struct minstrel_priv *mp, struct minstrel_ht_sta *mi,
-			 bool sample)
+minstrel_ht_update_stats(struct minstrel_priv *mp, struct minstrel_ht_sta *mi)
 {
 	struct minstrel_mcs_group_data *mg;
 	struct minstrel_rate_stats *mrs;
@@ -1176,18 +996,6 @@
 	u16 tmp_legacy_tp_rate[MAX_THR_RATES], tmp_max_prob_rate;
 	u16 index;
 	bool ht_supported = mi->sta->ht_cap.ht_supported;
-
-	mi->sample_mode = MINSTREL_SAMPLE_IDLE;
-
-	if (sample) {
-		mi->total_packets_cur = mi->total_packets -
-					mi->total_packets_last;
-		mi->total_packets_last = mi->total_packets;
-	}
-	if (!mp->sample_switch)
-		sample = false;
-	if (mi->total_packets_cur < SAMPLE_SWITCH_THR && mp->sample_switch != 1)
-	    sample = false;
 
 	if (mi->ampdu_packets > 0) {
 		if (!ieee80211_hw_check(mp->hw, TX_STATUS_NO_AMPDU_LEN))
@@ -1207,19 +1015,6 @@
 	else
 		group = 0;
 
-<<<<<<< HEAD
-	memset(tmp_mcs_tp_rate, 0, sizeof(tmp_mcs_tp_rate));
-	memset(tmp_cck_tp_rate, 0, sizeof(tmp_cck_tp_rate));
-	if (mi->supported[MINSTREL_CCK_GROUP])
-		for (j = 0; j < ARRAY_SIZE(tmp_cck_tp_rate); j++)
-			tmp_cck_tp_rate[j] = MINSTREL_CCK_GROUP * MCS_GROUP_RATES;
-
-	if (mi->supported[MINSTREL_VHT_GROUP_0])
-		index = MINSTREL_VHT_GROUP_0 * MCS_GROUP_RATES;
-	else
-		index = MINSTREL_HT_GROUP_0 * MCS_GROUP_RATES;
-
-=======
 	index = MI_RATE(group, 0);
 	for (j = 0; j < ARRAY_SIZE(tmp_legacy_tp_rate); j++)
 		tmp_legacy_tp_rate[j] = index;
@@ -1235,7 +1030,6 @@
 
 	index = MI_RATE(group, 0);
 	tmp_max_prob_rate = index;
->>>>>>> 7d2a07b7
 	for (j = 0; j < ARRAY_SIZE(tmp_mcs_tp_rate); j++)
 		tmp_mcs_tp_rate[j] = index;
 
@@ -1250,11 +1044,7 @@
 
 		/* (re)Initialize group rate indexes */
 		for(j = 0; j < MAX_THR_RATES; j++)
-<<<<<<< HEAD
-			tmp_group_tp_rate[j] = MCS_GROUP_RATES * group;
-=======
 			tmp_group_tp_rate[j] = MI_RATE(group, 0);
->>>>>>> 7d2a07b7
 
 		if (group == MINSTREL_CCK_GROUP && ht_supported)
 			tp_rate = tmp_legacy_tp_rate;
@@ -1267,16 +1057,12 @@
 
 			mrs = &mg->rates[i];
 			mrs->retry_updated = false;
-<<<<<<< HEAD
-			minstrel_calc_rate_stats(mp, mrs);
-=======
 			minstrel_ht_calc_rate_stats(mp, mrs);
 
 			if (mrs->att_hist)
 				last_prob = max(last_prob, mrs->prob_avg);
 			else
 				mrs->prob_avg = max(last_prob, mrs->prob_avg);
->>>>>>> 7d2a07b7
 			cur_prob = mrs->prob_avg;
 
 			if (minstrel_ht_get_tp_avg(mi, group, i, cur_prob) == 0)
@@ -1322,18 +1108,7 @@
 
 	/* Try to increase robustness of max_prob_rate*/
 	minstrel_ht_prob_rate_reduce_streams(mi);
-<<<<<<< HEAD
-
-	/* try to sample all available rates during each interval */
-	mi->sample_count *= 8;
-	if (mp->new_avg)
-		mi->sample_count /= 2;
-
-	if (sample)
-		minstrel_ht_rate_sample_switch(mp, mi);
-=======
 	minstrel_ht_refill_sample_rates(mi);
->>>>>>> 7d2a07b7
 
 #ifdef CONFIG_MAC80211_DEBUGFS
 	/* use fixed index if set */
@@ -1341,7 +1116,6 @@
 		for (i = 0; i < 4; i++)
 			mi->max_tp_rate[i] = mp->fixed_rate_idx;
 		mi->max_prob_rate = mp->fixed_rate_idx;
-		mi->sample_mode = MINSTREL_SAMPLE_IDLE;
 	}
 #endif
 
@@ -1408,21 +1182,15 @@
 	struct ieee80211_tx_info *info = st->info;
 	struct minstrel_ht_sta *mi = priv_sta;
 	struct ieee80211_tx_rate *ar = info->status.rates;
-	struct minstrel_rate_stats *rate, *rate2, *rate_sample = NULL;
+	struct minstrel_rate_stats *rate, *rate2;
 	struct minstrel_priv *mp = priv;
-<<<<<<< HEAD
-	u32 update_interval = mp->update_interval / 2;
-=======
 	u32 update_interval = mp->update_interval;
->>>>>>> 7d2a07b7
 	bool last, update = false;
-	bool sample_status = false;
 	int i;
 
 	/* Ignore packet that was sent with noAck flag */
 	if (info->flags & IEEE80211_TX_CTL_NO_ACK)
 		return;
-
 
 	/* This packet was aggregated but doesn't carry status info */
 	if ((info->flags & IEEE80211_TX_CTL_AMPDU) &&
@@ -1445,60 +1213,20 @@
 	if (info->flags & IEEE80211_TX_CTL_RATE_CTRL_PROBE)
 		mi->sample_packets += info->status.ampdu_len;
 
-<<<<<<< HEAD
-	if (mi->sample_mode != MINSTREL_SAMPLE_IDLE)
-		rate_sample = minstrel_get_ratestats(mi, mi->sample_rate);
-
-	last = !minstrel_ht_txstat_valid(mp, &ar[0]);
-=======
 	mi->ampdu_packets++;
 	mi->ampdu_len += info->status.ampdu_len;
 
 	last = !minstrel_ht_txstat_valid(mp, mi, &ar[0]);
->>>>>>> 7d2a07b7
 	for (i = 0; !last; i++) {
 		last = (i == IEEE80211_TX_MAX_RATES - 1) ||
 		       !minstrel_ht_txstat_valid(mp, mi, &ar[i + 1]);
 
 		rate = minstrel_ht_get_stats(mp, mi, &ar[i]);
-<<<<<<< HEAD
-		if (rate == rate_sample)
-			sample_status = true;
-
-=======
->>>>>>> 7d2a07b7
 		if (last)
 			rate->success += info->status.ampdu_ack_len;
 
 		rate->attempts += ar[i].count * info->status.ampdu_len;
 	}
-
-<<<<<<< HEAD
-	switch (mi->sample_mode) {
-	case MINSTREL_SAMPLE_IDLE:
-		if (mp->new_avg &&
-		    (mp->hw->max_rates > 1 ||
-		     mi->total_packets_cur < SAMPLE_SWITCH_THR))
-			update_interval /= 2;
-		break;
-
-	case MINSTREL_SAMPLE_ACTIVE:
-		if (!sample_status)
-			break;
-
-		mi->sample_mode = MINSTREL_SAMPLE_PENDING;
-		update = true;
-		break;
-
-	case MINSTREL_SAMPLE_PENDING:
-		if (sample_status)
-			break;
-
-		update = true;
-		minstrel_ht_update_stats(mp, mi, false);
-		break;
-	}
-
 
 	if (mp->hw->max_rates > 1) {
 		/*
@@ -1520,31 +1248,9 @@
 		}
 	}
 
-=======
-	if (mp->hw->max_rates > 1) {
-		/*
-		 * check for sudden death of spatial multiplexing,
-		 * downgrade to a lower number of streams if necessary.
-		 */
-		rate = minstrel_get_ratestats(mi, mi->max_tp_rate[0]);
-		if (rate->attempts > 30 &&
-		    rate->success < rate->attempts / 4) {
-			minstrel_downgrade_rate(mi, &mi->max_tp_rate[0], true);
-			update = true;
-		}
-
-		rate2 = minstrel_get_ratestats(mi, mi->max_tp_rate[1]);
-		if (rate2->attempts > 30 &&
-		    rate2->success < rate2->attempts / 4) {
-			minstrel_downgrade_rate(mi, &mi->max_tp_rate[1], false);
-			update = true;
-		}
-	}
-
->>>>>>> 7d2a07b7
 	if (time_after(jiffies, mi->last_stats_update + update_interval)) {
 		update = true;
-		minstrel_ht_update_stats(mp, mi, true);
+		minstrel_ht_update_stats(mp, mi);
 	}
 
 	if (update)
@@ -1665,13 +1371,8 @@
 static inline int
 minstrel_ht_get_prob_avg(struct minstrel_ht_sta *mi, int rate)
 {
-<<<<<<< HEAD
-	int group = rate / MCS_GROUP_RATES;
-	rate %= MCS_GROUP_RATES;
-=======
 	int group = MI_RATE_GROUP(rate);
 	rate = MI_RATE_IDX(rate);
->>>>>>> 7d2a07b7
 	return mi->groups[group].rates[rate].prob_avg;
 }
 
@@ -1728,18 +1429,14 @@
 minstrel_ht_update_rates(struct minstrel_priv *mp, struct minstrel_ht_sta *mi)
 {
 	struct ieee80211_sta_rates *rates;
-	u16 first_rate = mi->max_tp_rate[0];
 	int i = 0;
-
-	if (mi->sample_mode == MINSTREL_SAMPLE_ACTIVE)
-		first_rate = mi->sample_rate;
 
 	rates = kzalloc(sizeof(*rates), GFP_ATOMIC);
 	if (!rates)
 		return;
 
 	/* Start with max_tp_rate[0] */
-	minstrel_ht_set_rate(mp, mi, rates, i++, first_rate);
+	minstrel_ht_set_rate(mp, mi, rates, i++, mi->max_tp_rate[0]);
 
 	if (mp->hw->max_rates >= 3) {
 		/* At least 3 tx rates supported, use max_tp_rate[1] next */
@@ -1758,28 +1455,7 @@
 static u16
 minstrel_ht_get_sample_rate(struct minstrel_priv *mp, struct minstrel_ht_sta *mi)
 {
-<<<<<<< HEAD
-	struct minstrel_rate_stats *mrs;
-	struct minstrel_mcs_group_data *mg;
-	unsigned int sample_dur, sample_group, cur_max_tp_streams;
-	int tp_rate1, tp_rate2;
-	int sample_idx = 0;
-
-	if (mp->hw->max_rates == 1 && mp->sample_switch &&
-	    (mi->total_packets_cur >= SAMPLE_SWITCH_THR ||
-	     mp->sample_switch == 1))
-		return -1;
-
-	if (mi->sample_wait > 0) {
-		mi->sample_wait--;
-		return -1;
-	}
-
-	if (!mi->sample_tries)
-		return -1;
-=======
 	u8 seq;
->>>>>>> 7d2a07b7
 
 	if (mp->hw->max_rates > 1) {
 		seq = mi->sample_seq;
@@ -1789,63 +1465,7 @@
 		seq = MINSTREL_SAMPLE_TYPE_INC;
 	}
 
-<<<<<<< HEAD
-	/*
-	 * Sampling might add some overhead (RTS, no aggregation)
-	 * to the frame. Hence, don't use sampling for the highest currently
-	 * used highest throughput or probability rate.
-	 */
-	if (sample_idx == mi->max_tp_rate[0] || sample_idx == mi->max_prob_rate)
-		return -1;
-
-	/*
-	 * Do not sample if the probability is already higher than 95%,
-	 * or if the rate is 3 times slower than the current max probability
-	 * rate, to avoid wasting airtime.
-	 */
-	sample_dur = minstrel_get_duration(sample_idx);
-	if (mrs->prob_avg > MINSTREL_FRAC(95, 100) ||
-	    minstrel_get_duration(mi->max_prob_rate) * 3 < sample_dur)
-		return -1;
-
-
-	/*
-	 * For devices with no configurable multi-rate retry, skip sampling
-	 * below the per-group max throughput rate, and only use one sampling
-	 * attempt per rate
-	 */
-	if (mp->hw->max_rates == 1 &&
-	    (minstrel_get_duration(mg->max_group_tp_rate[0]) < sample_dur ||
-	     mrs->attempts))
-		return -1;
-
-	/* Skip already sampled slow rates */
-	if (sample_dur >= minstrel_get_duration(tp_rate1) && mrs->attempts)
-		return -1;
-
-	/*
-	 * Make sure that lower rates get sampled only occasionally,
-	 * if the link is working perfectly.
-	 */
-
-	cur_max_tp_streams = minstrel_mcs_groups[tp_rate1 /
-		MCS_GROUP_RATES].streams;
-	if (sample_dur >= minstrel_get_duration(tp_rate2) &&
-	    (cur_max_tp_streams - 1 <
-	     minstrel_mcs_groups[sample_group].streams ||
-	     sample_dur >= minstrel_get_duration(mi->max_prob_rate))) {
-		if (mrs->sample_skipped < 20)
-			return -1;
-
-		if (mi->sample_slow++ > 2)
-			return -1;
-	}
-	mi->sample_tries--;
-
-	return sample_idx;
-=======
 	return __minstrel_ht_get_sample_rate(mi, seq);
->>>>>>> 7d2a07b7
 }
 
 static void
@@ -2084,7 +1704,7 @@
 	minstrel_ht_update_ofdm(mp, mi, sband, sta);
 
 	/* create an initial rate table with the lowest supported rates */
-	minstrel_ht_update_stats(mp, mi, true);
+	minstrel_ht_update_stats(mp, mi);
 	minstrel_ht_update_rates(mp, mi);
 }
 
@@ -2200,8 +1820,6 @@
 	if (!mp)
 		return NULL;
 
-	mp->sample_switch = -1;
-
 	/* contention window settings
 	 * Just an approximation. Using the per-queue values would complicate
 	 * the calculations and is probably unnecessary */
@@ -2221,18 +1839,11 @@
 		mp->has_mrr = true;
 
 	mp->hw = hw;
-<<<<<<< HEAD
-	mp->update_interval = HZ / 10;
-	mp->new_avg = true;
-
-	minstrel_ht_init_cck_rates(mp);
-=======
 	mp->update_interval = HZ / 20;
 
 	minstrel_ht_init_cck_rates(mp);
 	for (i = 0; i < ARRAY_SIZE(mp->hw->wiphy->bands); i++)
 	    minstrel_ht_init_ofdm_rates(mp, i);
->>>>>>> 7d2a07b7
 
 	return mp;
 }
@@ -2246,13 +1857,6 @@
 	mp->fixed_rate_idx = (u32) -1;
 	debugfs_create_u32("fixed_rate_idx", S_IRUGO | S_IWUGO, debugfsdir,
 			   &mp->fixed_rate_idx);
-<<<<<<< HEAD
-	debugfs_create_u32("sample_switch", S_IRUGO | S_IWUSR, debugfsdir,
-			   &mp->sample_switch);
-	debugfs_create_bool("new_avg", S_IRUGO | S_IWUSR, debugfsdir,
-			   &mp->new_avg);
-=======
->>>>>>> 7d2a07b7
 }
 #endif
 
@@ -2267,16 +1871,8 @@
 	struct minstrel_ht_sta *mi = priv_sta;
 	int i, j, prob, tp_avg;
 
-<<<<<<< HEAD
-	if (!msp->is_ht)
-		return mac80211_minstrel.get_expected_throughput(priv_sta);
-
-	i = mi->max_tp_rate[0] / MCS_GROUP_RATES;
-	j = mi->max_tp_rate[0] % MCS_GROUP_RATES;
-=======
 	i = MI_RATE_GROUP(mi->max_tp_rate[0]);
 	j = MI_RATE_IDX(mi->max_tp_rate[0]);
->>>>>>> 7d2a07b7
 	prob = mi->groups[i].rates[j].prob_avg;
 
 	/* convert tp_avg from pkt per second in kbps */
