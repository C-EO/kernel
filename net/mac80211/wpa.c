/*
 * Copyright 2002-2004, Instant802 Networks, Inc.
 * Copyright 2008, Jouni Malinen <j@w1.fi>
<<<<<<< HEAD
 * Copyright (C) 2016-2017 Intel Deutschland GmbH
=======
 * Copyright (C) 2016 Intel Deutschland GmbH
 * Copyright (C) 2020-2021 Intel Corporation
>>>>>>> dcf4212d
 *
 * This program is free software; you can redistribute it and/or modify
 * it under the terms of the GNU General Public License version 2 as
 * published by the Free Software Foundation.
 */

#include <linux/netdevice.h>
#include <linux/types.h>
#include <linux/skbuff.h>
#include <linux/compiler.h>
#include <linux/ieee80211.h>
#include <linux/gfp.h>
#include <asm/unaligned.h>
#include <net/mac80211.h>
#include <crypto/aes.h>
#include <crypto/algapi.h>

#include "ieee80211_i.h"
#include "michael.h"
#include "tkip.h"
#include "aes_ccm.h"
#include "aes_cmac.h"
#include "aes_gmac.h"
#include "aes_gcm.h"
#include "wpa.h"

ieee80211_tx_result
ieee80211_tx_h_michael_mic_add(struct ieee80211_tx_data *tx)
{
	u8 *data, *key, *mic;
	size_t data_len;
	unsigned int hdrlen;
	struct ieee80211_hdr *hdr;
	struct sk_buff *skb = tx->skb;
	struct ieee80211_tx_info *info = IEEE80211_SKB_CB(skb);
	int tail;

	hdr = (struct ieee80211_hdr *)skb->data;
	if (!tx->key || tx->key->conf.cipher != WLAN_CIPHER_SUITE_TKIP ||
	    skb->len < 24 || !ieee80211_is_data_present(hdr->frame_control))
		return TX_CONTINUE;

	hdrlen = ieee80211_hdrlen(hdr->frame_control);
	if (skb->len < hdrlen)
		return TX_DROP;

	data = skb->data + hdrlen;
	data_len = skb->len - hdrlen;

	if (unlikely(info->flags & IEEE80211_TX_INTFL_TKIP_MIC_FAILURE)) {
		/* Need to use software crypto for the test */
		info->control.hw_key = NULL;
	}

	if (info->control.hw_key &&
	    (info->flags & IEEE80211_TX_CTL_DONTFRAG ||
	     ieee80211_hw_check(&tx->local->hw, SUPPORTS_TX_FRAG)) &&
	    !(tx->key->conf.flags & (IEEE80211_KEY_FLAG_GENERATE_MMIC |
				     IEEE80211_KEY_FLAG_PUT_MIC_SPACE))) {
		/* hwaccel - with no need for SW-generated MMIC or MIC space */
		return TX_CONTINUE;
	}

	tail = MICHAEL_MIC_LEN;
	if (!info->control.hw_key)
		tail += IEEE80211_TKIP_ICV_LEN;

	if (WARN(skb_tailroom(skb) < tail ||
		 skb_headroom(skb) < IEEE80211_TKIP_IV_LEN,
		 "mmic: not enough head/tail (%d/%d,%d/%d)\n",
		 skb_headroom(skb), IEEE80211_TKIP_IV_LEN,
		 skb_tailroom(skb), tail))
		return TX_DROP;

	mic = skb_put(skb, MICHAEL_MIC_LEN);

	if (tx->key->conf.flags & IEEE80211_KEY_FLAG_PUT_MIC_SPACE) {
		/* Zeroed MIC can help with debug */
		memset(mic, 0, MICHAEL_MIC_LEN);
		return TX_CONTINUE;
	}

	key = &tx->key->conf.key[NL80211_TKIP_DATA_OFFSET_TX_MIC_KEY];
	michael_mic(key, hdr, data, data_len, mic);
	if (unlikely(info->flags & IEEE80211_TX_INTFL_TKIP_MIC_FAILURE))
		mic[0]++;

	return TX_CONTINUE;
}


ieee80211_rx_result
ieee80211_rx_h_michael_mic_verify(struct ieee80211_rx_data *rx)
{
	u8 *data, *key = NULL;
	size_t data_len;
	unsigned int hdrlen;
	u8 mic[MICHAEL_MIC_LEN];
	struct sk_buff *skb = rx->skb;
	struct ieee80211_rx_status *status = IEEE80211_SKB_RXCB(skb);
	struct ieee80211_hdr *hdr = (struct ieee80211_hdr *)skb->data;

	/*
	 * it makes no sense to check for MIC errors on anything other
	 * than data frames.
	 */
	if (!ieee80211_is_data_present(hdr->frame_control))
		return RX_CONTINUE;

	/*
	 * No way to verify the MIC if the hardware stripped it or
	 * the IV with the key index. In this case we have solely rely
	 * on the driver to set RX_FLAG_MMIC_ERROR in the event of a
	 * MIC failure report.
	 */
	if (status->flag & (RX_FLAG_MMIC_STRIPPED | RX_FLAG_IV_STRIPPED)) {
		if (status->flag & RX_FLAG_MMIC_ERROR)
			goto mic_fail_no_key;

		if (!(status->flag & RX_FLAG_IV_STRIPPED) && rx->key &&
		    rx->key->conf.cipher == WLAN_CIPHER_SUITE_TKIP)
			goto update_iv;

		return RX_CONTINUE;
	}

	/*
	 * Some hardware seems to generate Michael MIC failure reports; even
	 * though, the frame was not encrypted with TKIP and therefore has no
	 * MIC. Ignore the flag them to avoid triggering countermeasures.
	 */
	if (!rx->key || rx->key->conf.cipher != WLAN_CIPHER_SUITE_TKIP ||
	    !(status->flag & RX_FLAG_DECRYPTED))
		return RX_CONTINUE;

	if (rx->sdata->vif.type == NL80211_IFTYPE_AP && rx->key->conf.keyidx) {
		/*
		 * APs with pairwise keys should never receive Michael MIC
		 * errors for non-zero keyidx because these are reserved for
		 * group keys and only the AP is sending real multicast
		 * frames in the BSS.
		 */
		return RX_DROP_UNUSABLE;
	}

	if (status->flag & RX_FLAG_MMIC_ERROR)
		goto mic_fail;

	hdrlen = ieee80211_hdrlen(hdr->frame_control);
	if (skb->len < hdrlen + MICHAEL_MIC_LEN)
		return RX_DROP_UNUSABLE;

	if (skb_linearize(rx->skb))
		return RX_DROP_UNUSABLE;
	hdr = (void *)skb->data;

	data = skb->data + hdrlen;
	data_len = skb->len - hdrlen - MICHAEL_MIC_LEN;
	key = &rx->key->conf.key[NL80211_TKIP_DATA_OFFSET_RX_MIC_KEY];
	michael_mic(key, hdr, data, data_len, mic);
	if (crypto_memneq(mic, data + data_len, MICHAEL_MIC_LEN))
		goto mic_fail;

	/* remove Michael MIC from payload */
	skb_trim(skb, skb->len - MICHAEL_MIC_LEN);

update_iv:
	/* update IV in key information to be able to detect replays */
	rx->key->u.tkip.rx[rx->security_idx].iv32 = rx->tkip.iv32;
	rx->key->u.tkip.rx[rx->security_idx].iv16 = rx->tkip.iv16;

	return RX_CONTINUE;

mic_fail:
	rx->key->u.tkip.mic_failures++;

mic_fail_no_key:
	/*
	 * In some cases the key can be unset - e.g. a multicast packet, in
	 * a driver that supports HW encryption. Send up the key idx only if
	 * the key is set.
	 */
	cfg80211_michael_mic_failure(rx->sdata->dev, hdr->addr2,
				     is_multicast_ether_addr(hdr->addr1) ?
				     NL80211_KEYTYPE_GROUP :
				     NL80211_KEYTYPE_PAIRWISE,
				     rx->key ? rx->key->conf.keyidx : -1,
				     NULL, GFP_ATOMIC);
	return RX_DROP_UNUSABLE;
}

static int tkip_encrypt_skb(struct ieee80211_tx_data *tx, struct sk_buff *skb)
{
	struct ieee80211_hdr *hdr = (struct ieee80211_hdr *) skb->data;
	struct ieee80211_key *key = tx->key;
	struct ieee80211_tx_info *info = IEEE80211_SKB_CB(skb);
	unsigned int hdrlen;
	int len, tail;
	u64 pn;
	u8 *pos;

	if (info->control.hw_key &&
	    !(info->control.hw_key->flags & IEEE80211_KEY_FLAG_GENERATE_IV) &&
	    !(info->control.hw_key->flags & IEEE80211_KEY_FLAG_PUT_IV_SPACE)) {
		/* hwaccel - with no need for software-generated IV */
		return 0;
	}

	hdrlen = ieee80211_hdrlen(hdr->frame_control);
	len = skb->len - hdrlen;

	if (info->control.hw_key)
		tail = 0;
	else
		tail = IEEE80211_TKIP_ICV_LEN;

	if (WARN_ON(skb_tailroom(skb) < tail ||
		    skb_headroom(skb) < IEEE80211_TKIP_IV_LEN))
		return -1;

	pos = skb_push(skb, IEEE80211_TKIP_IV_LEN);
	memmove(pos, pos + IEEE80211_TKIP_IV_LEN, hdrlen);
	pos += hdrlen;

	/* the HW only needs room for the IV, but not the actual IV */
	if (info->control.hw_key &&
	    (info->control.hw_key->flags & IEEE80211_KEY_FLAG_PUT_IV_SPACE))
		return 0;

	/* Increase IV for the frame */
	pn = atomic64_inc_return(&key->conf.tx_pn);
	pos = ieee80211_tkip_add_iv(pos, &key->conf, pn);

	/* hwaccel - with software IV */
	if (info->control.hw_key)
		return 0;

	/* Add room for ICV */
	skb_put(skb, IEEE80211_TKIP_ICV_LEN);

	return ieee80211_tkip_encrypt_data(tx->local->wep_tx_tfm,
					   key, skb, pos, len);
}


ieee80211_tx_result
ieee80211_crypto_tkip_encrypt(struct ieee80211_tx_data *tx)
{
	struct sk_buff *skb;

	ieee80211_tx_set_protected(tx);

	skb_queue_walk(&tx->skbs, skb) {
		if (tkip_encrypt_skb(tx, skb) < 0)
			return TX_DROP;
	}

	return TX_CONTINUE;
}


ieee80211_rx_result
ieee80211_crypto_tkip_decrypt(struct ieee80211_rx_data *rx)
{
	struct ieee80211_hdr *hdr = (struct ieee80211_hdr *) rx->skb->data;
	int hdrlen, res, hwaccel = 0;
	struct ieee80211_key *key = rx->key;
	struct sk_buff *skb = rx->skb;
	struct ieee80211_rx_status *status = IEEE80211_SKB_RXCB(skb);

	hdrlen = ieee80211_hdrlen(hdr->frame_control);

	if (!ieee80211_is_data(hdr->frame_control))
		return RX_CONTINUE;

	if (!rx->sta || skb->len - hdrlen < 12)
		return RX_DROP_UNUSABLE;

	/* it may be possible to optimize this a bit more */
	if (skb_linearize(rx->skb))
		return RX_DROP_UNUSABLE;
	hdr = (void *)skb->data;

	/*
	 * Let TKIP code verify IV, but skip decryption.
	 * In the case where hardware checks the IV as well,
	 * we don't even get here, see ieee80211_rx_h_decrypt()
	 */
	if (status->flag & RX_FLAG_DECRYPTED)
		hwaccel = 1;

	res = ieee80211_tkip_decrypt_data(rx->local->wep_rx_tfm,
					  key, skb->data + hdrlen,
					  skb->len - hdrlen, rx->sta->sta.addr,
					  hdr->addr1, hwaccel, rx->security_idx,
					  &rx->tkip.iv32,
					  &rx->tkip.iv16);
	if (res != TKIP_DECRYPT_OK)
		return RX_DROP_UNUSABLE;

	/* Trim ICV */
	if (!(status->flag & RX_FLAG_ICV_STRIPPED))
		skb_trim(skb, skb->len - IEEE80211_TKIP_ICV_LEN);

	/* Remove IV */
	memmove(skb->data + IEEE80211_TKIP_IV_LEN, skb->data, hdrlen);
	skb_pull(skb, IEEE80211_TKIP_IV_LEN);

	return RX_CONTINUE;
}


static void ccmp_special_blocks(struct sk_buff *skb, u8 *pn, u8 *b_0, u8 *aad)
{
	__le16 mask_fc;
	int a4_included, mgmt;
	u8 qos_tid;
	u16 len_a;
	unsigned int hdrlen;
	struct ieee80211_hdr *hdr = (struct ieee80211_hdr *)skb->data;

	/*
	 * Mask FC: zero subtype b4 b5 b6 (if not mgmt)
	 * Retry, PwrMgt, MoreData; set Protected
	 */
	mgmt = ieee80211_is_mgmt(hdr->frame_control);
	mask_fc = hdr->frame_control;
	mask_fc &= ~cpu_to_le16(IEEE80211_FCTL_RETRY |
				IEEE80211_FCTL_PM | IEEE80211_FCTL_MOREDATA);
	if (!mgmt)
		mask_fc &= ~cpu_to_le16(0x0070);
	mask_fc |= cpu_to_le16(IEEE80211_FCTL_PROTECTED);

	hdrlen = ieee80211_hdrlen(hdr->frame_control);
	len_a = hdrlen - 2;
	a4_included = ieee80211_has_a4(hdr->frame_control);

	if (ieee80211_is_data_qos(hdr->frame_control))
		qos_tid = ieee80211_get_tid(hdr);
	else
		qos_tid = 0;

	/* In CCM, the initial vectors (IV) used for CTR mode encryption and CBC
	 * mode authentication are not allowed to collide, yet both are derived
	 * from this vector b_0. We only set L := 1 here to indicate that the
	 * data size can be represented in (L+1) bytes. The CCM layer will take
	 * care of storing the data length in the top (L+1) bytes and setting
	 * and clearing the other bits as is required to derive the two IVs.
	 */
	b_0[0] = 0x1;

	/* Nonce: Nonce Flags | A2 | PN
	 * Nonce Flags: Priority (b0..b3) | Management (b4) | Reserved (b5..b7)
	 */
	b_0[1] = qos_tid | (mgmt << 4);
	memcpy(&b_0[2], hdr->addr2, ETH_ALEN);
	memcpy(&b_0[8], pn, IEEE80211_CCMP_PN_LEN);

	/* AAD (extra authenticate-only data) / masked 802.11 header
	 * FC | A1 | A2 | A3 | SC | [A4] | [QC] */
	put_unaligned_be16(len_a, &aad[0]);
	put_unaligned(mask_fc, (__le16 *)&aad[2]);
	memcpy(&aad[4], &hdr->addr1, 3 * ETH_ALEN);

	/* Mask Seq#, leave Frag# */
	aad[22] = *((u8 *) &hdr->seq_ctrl) & 0x0f;
	aad[23] = 0;

	if (a4_included) {
		memcpy(&aad[24], hdr->addr4, ETH_ALEN);
		aad[30] = qos_tid;
		aad[31] = 0;
	} else {
		memset(&aad[24], 0, ETH_ALEN + IEEE80211_QOS_CTL_LEN);
		aad[24] = qos_tid;
	}
}


static inline void ccmp_pn2hdr(u8 *hdr, u8 *pn, int key_id)
{
	hdr[0] = pn[5];
	hdr[1] = pn[4];
	hdr[2] = 0;
	hdr[3] = 0x20 | (key_id << 6);
	hdr[4] = pn[3];
	hdr[5] = pn[2];
	hdr[6] = pn[1];
	hdr[7] = pn[0];
}


static inline void ccmp_hdr2pn(u8 *pn, u8 *hdr)
{
	pn[0] = hdr[7];
	pn[1] = hdr[6];
	pn[2] = hdr[5];
	pn[3] = hdr[4];
	pn[4] = hdr[1];
	pn[5] = hdr[0];
}


static int ccmp_encrypt_skb(struct ieee80211_tx_data *tx, struct sk_buff *skb,
			    unsigned int mic_len)
{
	struct ieee80211_hdr *hdr = (struct ieee80211_hdr *) skb->data;
	struct ieee80211_key *key = tx->key;
	struct ieee80211_tx_info *info = IEEE80211_SKB_CB(skb);
	int hdrlen, len, tail;
	u8 *pos;
	u8 pn[6];
	u64 pn64;
	u8 aad[CCM_AAD_LEN];
	u8 b_0[AES_BLOCK_SIZE];

	if (info->control.hw_key &&
	    !(info->control.hw_key->flags & IEEE80211_KEY_FLAG_GENERATE_IV) &&
	    !(info->control.hw_key->flags & IEEE80211_KEY_FLAG_PUT_IV_SPACE) &&
	    !((info->control.hw_key->flags &
	       IEEE80211_KEY_FLAG_GENERATE_IV_MGMT) &&
	      ieee80211_is_mgmt(hdr->frame_control))) {
		/*
		 * hwaccel has no need for preallocated room for CCMP
		 * header or MIC fields
		 */
		return 0;
	}

	hdrlen = ieee80211_hdrlen(hdr->frame_control);
	len = skb->len - hdrlen;

	if (info->control.hw_key)
		tail = 0;
	else
		tail = mic_len;

	if (WARN_ON(skb_tailroom(skb) < tail ||
		    skb_headroom(skb) < IEEE80211_CCMP_HDR_LEN))
		return -1;

	pos = skb_push(skb, IEEE80211_CCMP_HDR_LEN);
	memmove(pos, pos + IEEE80211_CCMP_HDR_LEN, hdrlen);

	/* the HW only needs room for the IV, but not the actual IV */
	if (info->control.hw_key &&
	    (info->control.hw_key->flags & IEEE80211_KEY_FLAG_PUT_IV_SPACE))
		return 0;

	hdr = (struct ieee80211_hdr *) pos;
	pos += hdrlen;

	pn64 = atomic64_inc_return(&key->conf.tx_pn);

	pn[5] = pn64;
	pn[4] = pn64 >> 8;
	pn[3] = pn64 >> 16;
	pn[2] = pn64 >> 24;
	pn[1] = pn64 >> 32;
	pn[0] = pn64 >> 40;

	ccmp_pn2hdr(pos, pn, key->conf.keyidx);

	/* hwaccel - with software CCMP header */
	if (info->control.hw_key)
		return 0;

	pos += IEEE80211_CCMP_HDR_LEN;
	ccmp_special_blocks(skb, pn, b_0, aad);
	return ieee80211_aes_ccm_encrypt(key->u.ccmp.tfm, b_0, aad, pos, len,
					 skb_put(skb, mic_len));
}


ieee80211_tx_result
ieee80211_crypto_ccmp_encrypt(struct ieee80211_tx_data *tx,
			      unsigned int mic_len)
{
	struct sk_buff *skb;

	ieee80211_tx_set_protected(tx);

	skb_queue_walk(&tx->skbs, skb) {
		if (ccmp_encrypt_skb(tx, skb, mic_len) < 0)
			return TX_DROP;
	}

	return TX_CONTINUE;
}


ieee80211_rx_result
ieee80211_crypto_ccmp_decrypt(struct ieee80211_rx_data *rx,
			      unsigned int mic_len)
{
	struct ieee80211_hdr *hdr = (struct ieee80211_hdr *)rx->skb->data;
	int hdrlen;
	struct ieee80211_key *key = rx->key;
	struct sk_buff *skb = rx->skb;
	struct ieee80211_rx_status *status = IEEE80211_SKB_RXCB(skb);
	u8 pn[IEEE80211_CCMP_PN_LEN];
	int data_len;
	int queue;

	hdrlen = ieee80211_hdrlen(hdr->frame_control);

	if (!ieee80211_is_data(hdr->frame_control) &&
	    !ieee80211_is_robust_mgmt_frame(skb))
		return RX_CONTINUE;

	if (status->flag & RX_FLAG_DECRYPTED) {
		if (!pskb_may_pull(rx->skb, hdrlen + IEEE80211_CCMP_HDR_LEN))
			return RX_DROP_UNUSABLE;
		if (status->flag & RX_FLAG_MIC_STRIPPED)
			mic_len = 0;
	} else {
		if (skb_linearize(rx->skb))
			return RX_DROP_UNUSABLE;
	}

	data_len = skb->len - hdrlen - IEEE80211_CCMP_HDR_LEN - mic_len;
	if (!rx->sta || data_len < 0)
		return RX_DROP_UNUSABLE;

	if (!(status->flag & RX_FLAG_PN_VALIDATED)) {
		int res;

		ccmp_hdr2pn(pn, skb->data + hdrlen);

		queue = rx->security_idx;

		res = memcmp(pn, key->u.ccmp.rx_pn[queue],
			     IEEE80211_CCMP_PN_LEN);
		if (res < 0 ||
		    (!res && !(status->flag & RX_FLAG_ALLOW_SAME_PN))) {
			key->u.ccmp.replays++;
			return RX_DROP_UNUSABLE;
		}

		if (!(status->flag & RX_FLAG_DECRYPTED)) {
			u8 aad[2 * AES_BLOCK_SIZE];
			u8 b_0[AES_BLOCK_SIZE];
			/* hardware didn't decrypt/verify MIC */
			ccmp_special_blocks(skb, pn, b_0, aad);

			if (ieee80211_aes_ccm_decrypt(
				    key->u.ccmp.tfm, b_0, aad,
				    skb->data + hdrlen + IEEE80211_CCMP_HDR_LEN,
				    data_len,
				    skb->data + skb->len - mic_len))
				return RX_DROP_UNUSABLE;
		}

		memcpy(key->u.ccmp.rx_pn[queue], pn, IEEE80211_CCMP_PN_LEN);
		if (unlikely(ieee80211_is_frag(hdr)))
			memcpy(rx->ccm_gcm.pn, pn, IEEE80211_CCMP_PN_LEN);
	}

	/* Remove CCMP header and MIC */
	if (pskb_trim(skb, skb->len - mic_len))
		return RX_DROP_UNUSABLE;
	memmove(skb->data + IEEE80211_CCMP_HDR_LEN, skb->data, hdrlen);
	skb_pull(skb, IEEE80211_CCMP_HDR_LEN);

	return RX_CONTINUE;
}

static void gcmp_special_blocks(struct sk_buff *skb, u8 *pn, u8 *j_0, u8 *aad)
{
	__le16 mask_fc;
	u8 qos_tid;
	struct ieee80211_hdr *hdr = (struct ieee80211_hdr *)skb->data;

	memcpy(j_0, hdr->addr2, ETH_ALEN);
	memcpy(&j_0[ETH_ALEN], pn, IEEE80211_GCMP_PN_LEN);
	j_0[13] = 0;
	j_0[14] = 0;
	j_0[AES_BLOCK_SIZE - 1] = 0x01;

	/* AAD (extra authenticate-only data) / masked 802.11 header
	 * FC | A1 | A2 | A3 | SC | [A4] | [QC]
	 */
	put_unaligned_be16(ieee80211_hdrlen(hdr->frame_control) - 2, &aad[0]);
	/* Mask FC: zero subtype b4 b5 b6 (if not mgmt)
	 * Retry, PwrMgt, MoreData; set Protected
	 */
	mask_fc = hdr->frame_control;
	mask_fc &= ~cpu_to_le16(IEEE80211_FCTL_RETRY |
				IEEE80211_FCTL_PM | IEEE80211_FCTL_MOREDATA);
	if (!ieee80211_is_mgmt(hdr->frame_control))
		mask_fc &= ~cpu_to_le16(0x0070);
	mask_fc |= cpu_to_le16(IEEE80211_FCTL_PROTECTED);

	put_unaligned(mask_fc, (__le16 *)&aad[2]);
	memcpy(&aad[4], &hdr->addr1, 3 * ETH_ALEN);

	/* Mask Seq#, leave Frag# */
	aad[22] = *((u8 *)&hdr->seq_ctrl) & 0x0f;
	aad[23] = 0;

	if (ieee80211_is_data_qos(hdr->frame_control))
		qos_tid = ieee80211_get_tid(hdr);
	else
		qos_tid = 0;

	if (ieee80211_has_a4(hdr->frame_control)) {
		memcpy(&aad[24], hdr->addr4, ETH_ALEN);
		aad[30] = qos_tid;
		aad[31] = 0;
	} else {
		memset(&aad[24], 0, ETH_ALEN + IEEE80211_QOS_CTL_LEN);
		aad[24] = qos_tid;
	}
}

static inline void gcmp_pn2hdr(u8 *hdr, const u8 *pn, int key_id)
{
	hdr[0] = pn[5];
	hdr[1] = pn[4];
	hdr[2] = 0;
	hdr[3] = 0x20 | (key_id << 6);
	hdr[4] = pn[3];
	hdr[5] = pn[2];
	hdr[6] = pn[1];
	hdr[7] = pn[0];
}

static inline void gcmp_hdr2pn(u8 *pn, const u8 *hdr)
{
	pn[0] = hdr[7];
	pn[1] = hdr[6];
	pn[2] = hdr[5];
	pn[3] = hdr[4];
	pn[4] = hdr[1];
	pn[5] = hdr[0];
}

static int gcmp_encrypt_skb(struct ieee80211_tx_data *tx, struct sk_buff *skb)
{
	struct ieee80211_hdr *hdr = (struct ieee80211_hdr *)skb->data;
	struct ieee80211_key *key = tx->key;
	struct ieee80211_tx_info *info = IEEE80211_SKB_CB(skb);
	int hdrlen, len, tail;
	u8 *pos;
	u8 pn[6];
	u64 pn64;
	u8 aad[GCM_AAD_LEN];
	u8 j_0[AES_BLOCK_SIZE];

	if (info->control.hw_key &&
	    !(info->control.hw_key->flags & IEEE80211_KEY_FLAG_GENERATE_IV) &&
	    !(info->control.hw_key->flags & IEEE80211_KEY_FLAG_PUT_IV_SPACE) &&
	    !((info->control.hw_key->flags &
	       IEEE80211_KEY_FLAG_GENERATE_IV_MGMT) &&
	      ieee80211_is_mgmt(hdr->frame_control))) {
		/* hwaccel has no need for preallocated room for GCMP
		 * header or MIC fields
		 */
		return 0;
	}

	hdrlen = ieee80211_hdrlen(hdr->frame_control);
	len = skb->len - hdrlen;

	if (info->control.hw_key)
		tail = 0;
	else
		tail = IEEE80211_GCMP_MIC_LEN;

	if (WARN_ON(skb_tailroom(skb) < tail ||
		    skb_headroom(skb) < IEEE80211_GCMP_HDR_LEN))
		return -1;

	pos = skb_push(skb, IEEE80211_GCMP_HDR_LEN);
	memmove(pos, pos + IEEE80211_GCMP_HDR_LEN, hdrlen);
	skb_set_network_header(skb, skb_network_offset(skb) +
				    IEEE80211_GCMP_HDR_LEN);

	/* the HW only needs room for the IV, but not the actual IV */
	if (info->control.hw_key &&
	    (info->control.hw_key->flags & IEEE80211_KEY_FLAG_PUT_IV_SPACE))
		return 0;

	hdr = (struct ieee80211_hdr *)pos;
	pos += hdrlen;

	pn64 = atomic64_inc_return(&key->conf.tx_pn);

	pn[5] = pn64;
	pn[4] = pn64 >> 8;
	pn[3] = pn64 >> 16;
	pn[2] = pn64 >> 24;
	pn[1] = pn64 >> 32;
	pn[0] = pn64 >> 40;

	gcmp_pn2hdr(pos, pn, key->conf.keyidx);

	/* hwaccel - with software GCMP header */
	if (info->control.hw_key)
		return 0;

	pos += IEEE80211_GCMP_HDR_LEN;
	gcmp_special_blocks(skb, pn, j_0, aad);
	return ieee80211_aes_gcm_encrypt(key->u.gcmp.tfm, j_0, aad, pos, len,
					 skb_put(skb, IEEE80211_GCMP_MIC_LEN));
}

ieee80211_tx_result
ieee80211_crypto_gcmp_encrypt(struct ieee80211_tx_data *tx)
{
	struct sk_buff *skb;

	ieee80211_tx_set_protected(tx);

	skb_queue_walk(&tx->skbs, skb) {
		if (gcmp_encrypt_skb(tx, skb) < 0)
			return TX_DROP;
	}

	return TX_CONTINUE;
}

ieee80211_rx_result
ieee80211_crypto_gcmp_decrypt(struct ieee80211_rx_data *rx)
{
	struct ieee80211_hdr *hdr = (struct ieee80211_hdr *)rx->skb->data;
	int hdrlen;
	struct ieee80211_key *key = rx->key;
	struct sk_buff *skb = rx->skb;
	struct ieee80211_rx_status *status = IEEE80211_SKB_RXCB(skb);
	u8 pn[IEEE80211_GCMP_PN_LEN];
	int data_len, queue, mic_len = IEEE80211_GCMP_MIC_LEN;

	hdrlen = ieee80211_hdrlen(hdr->frame_control);

	if (!ieee80211_is_data(hdr->frame_control) &&
	    !ieee80211_is_robust_mgmt_frame(skb))
		return RX_CONTINUE;

	if (status->flag & RX_FLAG_DECRYPTED) {
		if (!pskb_may_pull(rx->skb, hdrlen + IEEE80211_GCMP_HDR_LEN))
			return RX_DROP_UNUSABLE;
		if (status->flag & RX_FLAG_MIC_STRIPPED)
			mic_len = 0;
	} else {
		if (skb_linearize(rx->skb))
			return RX_DROP_UNUSABLE;
	}

	data_len = skb->len - hdrlen - IEEE80211_GCMP_HDR_LEN - mic_len;
	if (!rx->sta || data_len < 0)
		return RX_DROP_UNUSABLE;

	if (!(status->flag & RX_FLAG_PN_VALIDATED)) {
		int res;

		gcmp_hdr2pn(pn, skb->data + hdrlen);

		queue = rx->security_idx;

		res = memcmp(pn, key->u.gcmp.rx_pn[queue],
			     IEEE80211_GCMP_PN_LEN);
		if (res < 0 ||
		    (!res && !(status->flag & RX_FLAG_ALLOW_SAME_PN))) {
			key->u.gcmp.replays++;
			return RX_DROP_UNUSABLE;
		}

		if (!(status->flag & RX_FLAG_DECRYPTED)) {
			u8 aad[2 * AES_BLOCK_SIZE];
			u8 j_0[AES_BLOCK_SIZE];
			/* hardware didn't decrypt/verify MIC */
			gcmp_special_blocks(skb, pn, j_0, aad);

			if (ieee80211_aes_gcm_decrypt(
				    key->u.gcmp.tfm, j_0, aad,
				    skb->data + hdrlen + IEEE80211_GCMP_HDR_LEN,
				    data_len,
				    skb->data + skb->len -
				    IEEE80211_GCMP_MIC_LEN))
				return RX_DROP_UNUSABLE;
		}

		memcpy(key->u.gcmp.rx_pn[queue], pn, IEEE80211_GCMP_PN_LEN);
		if (unlikely(ieee80211_is_frag(hdr)))
			memcpy(rx->ccm_gcm.pn, pn, IEEE80211_CCMP_PN_LEN);
	}

	/* Remove GCMP header and MIC */
	if (pskb_trim(skb, skb->len - mic_len))
		return RX_DROP_UNUSABLE;
	memmove(skb->data + IEEE80211_GCMP_HDR_LEN, skb->data, hdrlen);
	skb_pull(skb, IEEE80211_GCMP_HDR_LEN);

	return RX_CONTINUE;
}

static ieee80211_tx_result
ieee80211_crypto_cs_encrypt(struct ieee80211_tx_data *tx,
			    struct sk_buff *skb)
{
	struct ieee80211_hdr *hdr = (struct ieee80211_hdr *)skb->data;
	struct ieee80211_key *key = tx->key;
	struct ieee80211_tx_info *info = IEEE80211_SKB_CB(skb);
	int hdrlen;
	u8 *pos, iv_len = key->conf.iv_len;

	if (info->control.hw_key &&
	    !(info->control.hw_key->flags & IEEE80211_KEY_FLAG_PUT_IV_SPACE)) {
		/* hwaccel has no need for preallocated head room */
		return TX_CONTINUE;
	}

	if (unlikely(skb_headroom(skb) < iv_len &&
		     pskb_expand_head(skb, iv_len, 0, GFP_ATOMIC)))
		return TX_DROP;

	hdrlen = ieee80211_hdrlen(hdr->frame_control);

	pos = skb_push(skb, iv_len);
	memmove(pos, pos + iv_len, hdrlen);

	return TX_CONTINUE;
}

static inline int ieee80211_crypto_cs_pn_compare(u8 *pn1, u8 *pn2, int len)
{
	int i;

	/* pn is little endian */
	for (i = len - 1; i >= 0; i--) {
		if (pn1[i] < pn2[i])
			return -1;
		else if (pn1[i] > pn2[i])
			return 1;
	}

	return 0;
}

static ieee80211_rx_result
ieee80211_crypto_cs_decrypt(struct ieee80211_rx_data *rx)
{
	struct ieee80211_key *key = rx->key;
	struct ieee80211_hdr *hdr = (struct ieee80211_hdr *)rx->skb->data;
	const struct ieee80211_cipher_scheme *cs = NULL;
	int hdrlen = ieee80211_hdrlen(hdr->frame_control);
	struct ieee80211_rx_status *status = IEEE80211_SKB_RXCB(rx->skb);
	int data_len;
	u8 *rx_pn;
	u8 *skb_pn;
	u8 qos_tid;

	if (!rx->sta || !rx->sta->cipher_scheme ||
	    !(status->flag & RX_FLAG_DECRYPTED))
		return RX_DROP_UNUSABLE;

	if (!ieee80211_is_data(hdr->frame_control))
		return RX_CONTINUE;

	cs = rx->sta->cipher_scheme;

	data_len = rx->skb->len - hdrlen - cs->hdr_len;

	if (data_len < 0)
		return RX_DROP_UNUSABLE;

	if (ieee80211_is_data_qos(hdr->frame_control))
		qos_tid = ieee80211_get_tid(hdr);
	else
		qos_tid = 0;

	if (skb_linearize(rx->skb))
		return RX_DROP_UNUSABLE;

	hdr = (struct ieee80211_hdr *)rx->skb->data;

	rx_pn = key->u.gen.rx_pn[qos_tid];
	skb_pn = rx->skb->data + hdrlen + cs->pn_off;

	if (ieee80211_crypto_cs_pn_compare(skb_pn, rx_pn, cs->pn_len) <= 0)
		return RX_DROP_UNUSABLE;

	memcpy(rx_pn, skb_pn, cs->pn_len);

	/* remove security header and MIC */
	if (pskb_trim(rx->skb, rx->skb->len - cs->mic_len))
		return RX_DROP_UNUSABLE;

	memmove(rx->skb->data + cs->hdr_len, rx->skb->data, hdrlen);
	skb_pull(rx->skb, cs->hdr_len);

	return RX_CONTINUE;
}

static void bip_aad(struct sk_buff *skb, u8 *aad)
{
	__le16 mask_fc;
	struct ieee80211_hdr *hdr = (struct ieee80211_hdr *) skb->data;

	/* BIP AAD: FC(masked) || A1 || A2 || A3 */

	/* FC type/subtype */
	/* Mask FC Retry, PwrMgt, MoreData flags to zero */
	mask_fc = hdr->frame_control;
	mask_fc &= ~cpu_to_le16(IEEE80211_FCTL_RETRY | IEEE80211_FCTL_PM |
				IEEE80211_FCTL_MOREDATA);
	put_unaligned(mask_fc, (__le16 *) &aad[0]);
	/* A1 || A2 || A3 */
	memcpy(aad + 2, &hdr->addr1, 3 * ETH_ALEN);
}


static inline void bip_ipn_set64(u8 *d, u64 pn)
{
	*d++ = pn;
	*d++ = pn >> 8;
	*d++ = pn >> 16;
	*d++ = pn >> 24;
	*d++ = pn >> 32;
	*d = pn >> 40;
}

static inline void bip_ipn_swap(u8 *d, const u8 *s)
{
	*d++ = s[5];
	*d++ = s[4];
	*d++ = s[3];
	*d++ = s[2];
	*d++ = s[1];
	*d = s[0];
}


ieee80211_tx_result
ieee80211_crypto_aes_cmac_encrypt(struct ieee80211_tx_data *tx)
{
	struct sk_buff *skb;
	struct ieee80211_tx_info *info;
	struct ieee80211_key *key = tx->key;
	struct ieee80211_mmie *mmie;
	u8 aad[20];
	u64 pn64;

	if (WARN_ON(skb_queue_len(&tx->skbs) != 1))
		return TX_DROP;

	skb = skb_peek(&tx->skbs);

	info = IEEE80211_SKB_CB(skb);

	if (info->control.hw_key)
		return TX_CONTINUE;

	if (WARN_ON(skb_tailroom(skb) < sizeof(*mmie)))
		return TX_DROP;

	mmie = skb_put(skb, sizeof(*mmie));
	mmie->element_id = WLAN_EID_MMIE;
	mmie->length = sizeof(*mmie) - 2;
	mmie->key_id = cpu_to_le16(key->conf.keyidx);

	/* PN = PN + 1 */
	pn64 = atomic64_inc_return(&key->conf.tx_pn);

	bip_ipn_set64(mmie->sequence_number, pn64);

	bip_aad(skb, aad);

	/*
	 * MIC = AES-128-CMAC(IGTK, AAD || Management Frame Body || MMIE, 64)
	 */
	ieee80211_aes_cmac(key->u.aes_cmac.tfm, aad,
			   skb->data + 24, skb->len - 24, mmie->mic);

	return TX_CONTINUE;
}

ieee80211_tx_result
ieee80211_crypto_aes_cmac_256_encrypt(struct ieee80211_tx_data *tx)
{
	struct sk_buff *skb;
	struct ieee80211_tx_info *info;
	struct ieee80211_key *key = tx->key;
	struct ieee80211_mmie_16 *mmie;
	u8 aad[20];
	u64 pn64;

	if (WARN_ON(skb_queue_len(&tx->skbs) != 1))
		return TX_DROP;

	skb = skb_peek(&tx->skbs);

	info = IEEE80211_SKB_CB(skb);

	if (info->control.hw_key)
		return TX_CONTINUE;

	if (WARN_ON(skb_tailroom(skb) < sizeof(*mmie)))
		return TX_DROP;

	mmie = skb_put(skb, sizeof(*mmie));
	mmie->element_id = WLAN_EID_MMIE;
	mmie->length = sizeof(*mmie) - 2;
	mmie->key_id = cpu_to_le16(key->conf.keyidx);

	/* PN = PN + 1 */
	pn64 = atomic64_inc_return(&key->conf.tx_pn);

	bip_ipn_set64(mmie->sequence_number, pn64);

	bip_aad(skb, aad);

	/* MIC = AES-256-CMAC(IGTK, AAD || Management Frame Body || MMIE, 128)
	 */
	ieee80211_aes_cmac_256(key->u.aes_cmac.tfm, aad,
			       skb->data + 24, skb->len - 24, mmie->mic);

	return TX_CONTINUE;
}

ieee80211_rx_result
ieee80211_crypto_aes_cmac_decrypt(struct ieee80211_rx_data *rx)
{
	struct sk_buff *skb = rx->skb;
	struct ieee80211_rx_status *status = IEEE80211_SKB_RXCB(skb);
	struct ieee80211_key *key = rx->key;
	struct ieee80211_mmie *mmie;
	u8 aad[20], mic[8], ipn[6];
	struct ieee80211_hdr *hdr = (struct ieee80211_hdr *) skb->data;

	if (!ieee80211_is_mgmt(hdr->frame_control))
		return RX_CONTINUE;

	/* management frames are already linear */

	if (skb->len < 24 + sizeof(*mmie))
		return RX_DROP_UNUSABLE;

	mmie = (struct ieee80211_mmie *)
		(skb->data + skb->len - sizeof(*mmie));
	if (mmie->element_id != WLAN_EID_MMIE ||
	    mmie->length != sizeof(*mmie) - 2)
		return RX_DROP_UNUSABLE; /* Invalid MMIE */

	bip_ipn_swap(ipn, mmie->sequence_number);

	if (memcmp(ipn, key->u.aes_cmac.rx_pn, 6) <= 0) {
		key->u.aes_cmac.replays++;
		return RX_DROP_UNUSABLE;
	}

	if (!(status->flag & RX_FLAG_DECRYPTED)) {
		/* hardware didn't decrypt/verify MIC */
		bip_aad(skb, aad);
		ieee80211_aes_cmac(key->u.aes_cmac.tfm, aad,
				   skb->data + 24, skb->len - 24, mic);
		if (crypto_memneq(mic, mmie->mic, sizeof(mmie->mic))) {
			key->u.aes_cmac.icverrors++;
			return RX_DROP_UNUSABLE;
		}
	}

	memcpy(key->u.aes_cmac.rx_pn, ipn, 6);

	/* Remove MMIE */
	skb_trim(skb, skb->len - sizeof(*mmie));

	return RX_CONTINUE;
}

ieee80211_rx_result
ieee80211_crypto_aes_cmac_256_decrypt(struct ieee80211_rx_data *rx)
{
	struct sk_buff *skb = rx->skb;
	struct ieee80211_rx_status *status = IEEE80211_SKB_RXCB(skb);
	struct ieee80211_key *key = rx->key;
	struct ieee80211_mmie_16 *mmie;
	u8 aad[20], mic[16], ipn[6];
	struct ieee80211_hdr *hdr = (struct ieee80211_hdr *)skb->data;

	if (!ieee80211_is_mgmt(hdr->frame_control))
		return RX_CONTINUE;

	/* management frames are already linear */

	if (skb->len < 24 + sizeof(*mmie))
		return RX_DROP_UNUSABLE;

	mmie = (struct ieee80211_mmie_16 *)
		(skb->data + skb->len - sizeof(*mmie));
	if (mmie->element_id != WLAN_EID_MMIE ||
	    mmie->length != sizeof(*mmie) - 2)
		return RX_DROP_UNUSABLE; /* Invalid MMIE */

	bip_ipn_swap(ipn, mmie->sequence_number);

	if (memcmp(ipn, key->u.aes_cmac.rx_pn, 6) <= 0) {
		key->u.aes_cmac.replays++;
		return RX_DROP_UNUSABLE;
	}

	if (!(status->flag & RX_FLAG_DECRYPTED)) {
		/* hardware didn't decrypt/verify MIC */
		bip_aad(skb, aad);
		ieee80211_aes_cmac_256(key->u.aes_cmac.tfm, aad,
				       skb->data + 24, skb->len - 24, mic);
		if (crypto_memneq(mic, mmie->mic, sizeof(mmie->mic))) {
			key->u.aes_cmac.icverrors++;
			return RX_DROP_UNUSABLE;
		}
	}

	memcpy(key->u.aes_cmac.rx_pn, ipn, 6);

	/* Remove MMIE */
	skb_trim(skb, skb->len - sizeof(*mmie));

	return RX_CONTINUE;
}

ieee80211_tx_result
ieee80211_crypto_aes_gmac_encrypt(struct ieee80211_tx_data *tx)
{
	struct sk_buff *skb;
	struct ieee80211_tx_info *info;
	struct ieee80211_key *key = tx->key;
	struct ieee80211_mmie_16 *mmie;
	struct ieee80211_hdr *hdr;
	u8 aad[GMAC_AAD_LEN];
	u64 pn64;
	u8 nonce[GMAC_NONCE_LEN];

	if (WARN_ON(skb_queue_len(&tx->skbs) != 1))
		return TX_DROP;

	skb = skb_peek(&tx->skbs);

	info = IEEE80211_SKB_CB(skb);

	if (info->control.hw_key)
		return TX_CONTINUE;

	if (WARN_ON(skb_tailroom(skb) < sizeof(*mmie)))
		return TX_DROP;

	mmie = skb_put(skb, sizeof(*mmie));
	mmie->element_id = WLAN_EID_MMIE;
	mmie->length = sizeof(*mmie) - 2;
	mmie->key_id = cpu_to_le16(key->conf.keyidx);

	/* PN = PN + 1 */
	pn64 = atomic64_inc_return(&key->conf.tx_pn);

	bip_ipn_set64(mmie->sequence_number, pn64);

	bip_aad(skb, aad);

	hdr = (struct ieee80211_hdr *)skb->data;
	memcpy(nonce, hdr->addr2, ETH_ALEN);
	bip_ipn_swap(nonce + ETH_ALEN, mmie->sequence_number);

	/* MIC = AES-GMAC(IGTK, AAD || Management Frame Body || MMIE, 128) */
	if (ieee80211_aes_gmac(key->u.aes_gmac.tfm, aad, nonce,
			       skb->data + 24, skb->len - 24, mmie->mic) < 0)
		return TX_DROP;

	return TX_CONTINUE;
}

ieee80211_rx_result
ieee80211_crypto_aes_gmac_decrypt(struct ieee80211_rx_data *rx)
{
	struct sk_buff *skb = rx->skb;
	struct ieee80211_rx_status *status = IEEE80211_SKB_RXCB(skb);
	struct ieee80211_key *key = rx->key;
	struct ieee80211_mmie_16 *mmie;
	u8 aad[GMAC_AAD_LEN], *mic, ipn[6], nonce[GMAC_NONCE_LEN];
	struct ieee80211_hdr *hdr = (struct ieee80211_hdr *)skb->data;

	if (!ieee80211_is_mgmt(hdr->frame_control))
		return RX_CONTINUE;

	/* management frames are already linear */

	if (skb->len < 24 + sizeof(*mmie))
		return RX_DROP_UNUSABLE;

	mmie = (struct ieee80211_mmie_16 *)
		(skb->data + skb->len - sizeof(*mmie));
	if (mmie->element_id != WLAN_EID_MMIE ||
	    mmie->length != sizeof(*mmie) - 2)
		return RX_DROP_UNUSABLE; /* Invalid MMIE */

	bip_ipn_swap(ipn, mmie->sequence_number);

	if (memcmp(ipn, key->u.aes_gmac.rx_pn, 6) <= 0) {
		key->u.aes_gmac.replays++;
		return RX_DROP_UNUSABLE;
	}

	if (!(status->flag & RX_FLAG_DECRYPTED)) {
		/* hardware didn't decrypt/verify MIC */
		bip_aad(skb, aad);

		memcpy(nonce, hdr->addr2, ETH_ALEN);
		memcpy(nonce + ETH_ALEN, ipn, 6);

		mic = kmalloc(GMAC_MIC_LEN, GFP_ATOMIC);
		if (!mic)
			return RX_DROP_UNUSABLE;
		if (ieee80211_aes_gmac(key->u.aes_gmac.tfm, aad, nonce,
				       skb->data + 24, skb->len - 24,
				       mic) < 0 ||
		    crypto_memneq(mic, mmie->mic, sizeof(mmie->mic))) {
			key->u.aes_gmac.icverrors++;
			kfree(mic);
			return RX_DROP_UNUSABLE;
		}
		kfree(mic);
	}

	memcpy(key->u.aes_gmac.rx_pn, ipn, 6);

	/* Remove MMIE */
	skb_trim(skb, skb->len - sizeof(*mmie));

	return RX_CONTINUE;
}

ieee80211_tx_result
ieee80211_crypto_hw_encrypt(struct ieee80211_tx_data *tx)
{
	struct sk_buff *skb;
	struct ieee80211_tx_info *info = NULL;
	ieee80211_tx_result res;

	skb_queue_walk(&tx->skbs, skb) {
		info  = IEEE80211_SKB_CB(skb);

		/* handle hw-only algorithm */
		if (!info->control.hw_key)
			return TX_DROP;

		if (tx->key->flags & KEY_FLAG_CIPHER_SCHEME) {
			res = ieee80211_crypto_cs_encrypt(tx, skb);
			if (res != TX_CONTINUE)
				return res;
		}
	}

	ieee80211_tx_set_protected(tx);

	return TX_CONTINUE;
}

ieee80211_rx_result
ieee80211_crypto_hw_decrypt(struct ieee80211_rx_data *rx)
{
	if (rx->sta && rx->sta->cipher_scheme)
		return ieee80211_crypto_cs_decrypt(rx);

	return RX_DROP_UNUSABLE;
}<|MERGE_RESOLUTION|>--- conflicted
+++ resolved
@@ -1,12 +1,8 @@
 /*
  * Copyright 2002-2004, Instant802 Networks, Inc.
  * Copyright 2008, Jouni Malinen <j@w1.fi>
-<<<<<<< HEAD
  * Copyright (C) 2016-2017 Intel Deutschland GmbH
-=======
- * Copyright (C) 2016 Intel Deutschland GmbH
  * Copyright (C) 2020-2021 Intel Corporation
->>>>>>> dcf4212d
  *
  * This program is free software; you can redistribute it and/or modify
  * it under the terms of the GNU General Public License version 2 as
