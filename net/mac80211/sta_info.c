/*
 * Copyright 2002-2005, Instant802 Networks, Inc.
 * Copyright 2006-2007	Jiri Benc <jbenc@suse.cz>
 *
 * This program is free software; you can redistribute it and/or modify
 * it under the terms of the GNU General Public License version 2 as
 * published by the Free Software Foundation.
 */

#include <linux/module.h>
#include <linux/init.h>
#include <linux/etherdevice.h>
#include <linux/netdevice.h>
#include <linux/types.h>
#include <linux/slab.h>
#include <linux/skbuff.h>
#include <linux/if_arp.h>
#include <linux/timer.h>
#include <linux/rtnetlink.h>

#include <net/mac80211.h>
#include "ieee80211_i.h"
#include "driver-ops.h"
#include "rate.h"
#include "sta_info.h"
#include "debugfs_sta.h"
#include "mesh.h"
#include "wme.h"

/**
 * DOC: STA information lifetime rules
 *
 * STA info structures (&struct sta_info) are managed in a hash table
 * for faster lookup and a list for iteration. They are managed using
 * RCU, i.e. access to the list and hash table is protected by RCU.
 *
 * Upon allocating a STA info structure with sta_info_alloc(), the caller
 * owns that structure. It must then insert it into the hash table using
 * either sta_info_insert() or sta_info_insert_rcu(); only in the latter
 * case (which acquires an rcu read section but must not be called from
 * within one) will the pointer still be valid after the call. Note that
 * the caller may not do much with the STA info before inserting it, in
 * particular, it may not start any mesh peer link management or add
 * encryption keys.
 *
 * When the insertion fails (sta_info_insert()) returns non-zero), the
 * structure will have been freed by sta_info_insert()!
 *
 * Station entries are added by mac80211 when you establish a link with a
 * peer. This means different things for the different type of interfaces
 * we support. For a regular station this mean we add the AP sta when we
 * receive an association response from the AP. For IBSS this occurs when
 * get to know about a peer on the same IBSS. For WDS we add the sta for
 * the peer immediately upon device open. When using AP mode we add stations
 * for each respective station upon request from userspace through nl80211.
 *
 * In order to remove a STA info structure, various sta_info_destroy_*()
 * calls are available.
 *
 * There is no concept of ownership on a STA entry, each structure is
 * owned by the global hash table/list until it is removed. All users of
 * the structure need to be RCU protected so that the structure won't be
 * freed before they are done using it.
 */

/* Caller must hold local->sta_mtx */
static int sta_info_hash_del(struct ieee80211_local *local,
			     struct sta_info *sta)
{
	struct sta_info *s;

	s = rcu_dereference_protected(local->sta_hash[STA_HASH(sta->sta.addr)],
				      lockdep_is_held(&local->sta_mtx));
	if (!s)
		return -ENOENT;
	if (s == sta) {
		rcu_assign_pointer(local->sta_hash[STA_HASH(sta->sta.addr)],
				   s->hnext);
		return 0;
	}

	while (rcu_access_pointer(s->hnext) &&
	       rcu_access_pointer(s->hnext) != sta)
		s = rcu_dereference_protected(s->hnext,
					lockdep_is_held(&local->sta_mtx));
	if (rcu_access_pointer(s->hnext)) {
		rcu_assign_pointer(s->hnext, sta->hnext);
		return 0;
	}

	return -ENOENT;
}

static void free_sta_work(struct work_struct *wk)
{
	struct sta_info *sta = container_of(wk, struct sta_info, free_sta_wk);
	int ac, i;
	struct tid_ampdu_tx *tid_tx;
	struct ieee80211_sub_if_data *sdata = sta->sdata;
	struct ieee80211_local *local = sdata->local;

	/*
	 * At this point, when being called as call_rcu callback,
	 * neither mac80211 nor the driver can reference this
	 * sta struct any more except by still existing timers
	 * associated with this station that we clean up below.
	 */

	if (test_sta_flag(sta, WLAN_STA_PS_STA)) {
		BUG_ON(!sdata->bss);

		clear_sta_flag(sta, WLAN_STA_PS_STA);

		atomic_dec(&sdata->bss->num_sta_ps);
		sta_info_recalc_tim(sta);
	}

	for (ac = 0; ac < IEEE80211_NUM_ACS; ac++) {
		local->total_ps_buffered -= skb_queue_len(&sta->ps_tx_buf[ac]);
		ieee80211_purge_tx_queue(&local->hw, &sta->ps_tx_buf[ac]);
		ieee80211_purge_tx_queue(&local->hw, &sta->tx_filtered[ac]);
	}

#ifdef CONFIG_MAC80211_MESH
	if (ieee80211_vif_is_mesh(&sdata->vif)) {
		mesh_accept_plinks_update(sdata);
		mesh_plink_deactivate(sta);
		del_timer_sync(&sta->plink_timer);
	}
#endif

	cancel_work_sync(&sta->drv_unblock_wk);

	/*
	 * Destroy aggregation state here. It would be nice to wait for the
	 * driver to finish aggregation stop and then clean up, but for now
	 * drivers have to handle aggregation stop being requested, followed
	 * directly by station destruction.
	 */
	for (i = 0; i < STA_TID_NUM; i++) {
		tid_tx = rcu_dereference_raw(sta->ampdu_mlme.tid_tx[i]);
		if (!tid_tx)
			continue;
		ieee80211_purge_tx_queue(&local->hw, &tid_tx->pending);
		kfree(tid_tx);
	}

	sta_info_free(local, sta);
}

static void free_sta_rcu(struct rcu_head *h)
{
	struct sta_info *sta = container_of(h, struct sta_info, rcu_head);

	ieee80211_queue_work(&sta->local->hw, &sta->free_sta_wk);
}

/* protected by RCU */
struct sta_info *sta_info_get(struct ieee80211_sub_if_data *sdata,
			      const u8 *addr)
{
	struct ieee80211_local *local = sdata->local;
	struct sta_info *sta;

	sta = rcu_dereference_check(local->sta_hash[STA_HASH(addr)],
				    lockdep_is_held(&local->sta_mtx));
	while (sta) {
		if (sta->sdata == sdata &&
		    ether_addr_equal(sta->sta.addr, addr))
			break;
		sta = rcu_dereference_check(sta->hnext,
					    lockdep_is_held(&local->sta_mtx));
	}
	return sta;
}

/*
 * Get sta info either from the specified interface
 * or from one of its vlans
 */
struct sta_info *sta_info_get_bss(struct ieee80211_sub_if_data *sdata,
				  const u8 *addr)
{
	struct ieee80211_local *local = sdata->local;
	struct sta_info *sta;

	sta = rcu_dereference_check(local->sta_hash[STA_HASH(addr)],
				    lockdep_is_held(&local->sta_mtx));
	while (sta) {
		if ((sta->sdata == sdata ||
		     (sta->sdata->bss && sta->sdata->bss == sdata->bss)) &&
		    ether_addr_equal(sta->sta.addr, addr))
			break;
		sta = rcu_dereference_check(sta->hnext,
					    lockdep_is_held(&local->sta_mtx));
	}
	return sta;
}

struct sta_info *sta_info_get_by_idx(struct ieee80211_sub_if_data *sdata,
				     int idx)
{
	struct ieee80211_local *local = sdata->local;
	struct sta_info *sta;
	int i = 0;

	list_for_each_entry_rcu(sta, &local->sta_list, list) {
		if (sdata != sta->sdata)
			continue;
		if (i < idx) {
			++i;
			continue;
		}
		return sta;
	}

	return NULL;
}

/**
 * sta_info_free - free STA
 *
 * @local: pointer to the global information
 * @sta: STA info to free
 *
 * This function must undo everything done by sta_info_alloc()
 * that may happen before sta_info_insert(). It may only be
 * called when sta_info_insert() has not been attempted (and
 * if that fails, the station is freed anyway.)
 */
void sta_info_free(struct ieee80211_local *local, struct sta_info *sta)
{
	if (sta->rate_ctrl)
		rate_control_free_sta(sta);

	sta_dbg(sta->sdata, "Destroyed STA %pM\n", sta->sta.addr);

	kfree(sta);
}

/* Caller must hold local->sta_mtx */
static void sta_info_hash_add(struct ieee80211_local *local,
			      struct sta_info *sta)
{
	lockdep_assert_held(&local->sta_mtx);
	sta->hnext = local->sta_hash[STA_HASH(sta->sta.addr)];
	rcu_assign_pointer(local->sta_hash[STA_HASH(sta->sta.addr)], sta);
}

static void sta_unblock(struct work_struct *wk)
{
	struct sta_info *sta;

	sta = container_of(wk, struct sta_info, drv_unblock_wk);

	if (sta->dead)
		return;

	if (!test_sta_flag(sta, WLAN_STA_PS_STA)) {
		local_bh_disable();
		ieee80211_sta_ps_deliver_wakeup(sta);
		local_bh_enable();
	} else if (test_and_clear_sta_flag(sta, WLAN_STA_PSPOLL)) {
		clear_sta_flag(sta, WLAN_STA_PS_DRIVER);

		local_bh_disable();
		ieee80211_sta_ps_deliver_poll_response(sta);
		local_bh_enable();
	} else if (test_and_clear_sta_flag(sta, WLAN_STA_UAPSD)) {
		clear_sta_flag(sta, WLAN_STA_PS_DRIVER);

		local_bh_disable();
		ieee80211_sta_ps_deliver_uapsd(sta);
		local_bh_enable();
	} else
		clear_sta_flag(sta, WLAN_STA_PS_DRIVER);
}

static int sta_prepare_rate_control(struct ieee80211_local *local,
				    struct sta_info *sta, gfp_t gfp)
{
	if (local->hw.flags & IEEE80211_HW_HAS_RATE_CONTROL)
		return 0;

	sta->rate_ctrl = local->rate_ctrl;
	sta->rate_ctrl_priv = rate_control_alloc_sta(sta->rate_ctrl,
						     &sta->sta, gfp);
	if (!sta->rate_ctrl_priv)
		return -ENOMEM;

	return 0;
}

struct sta_info *sta_info_alloc(struct ieee80211_sub_if_data *sdata,
				const u8 *addr, gfp_t gfp)
{
	struct ieee80211_local *local = sdata->local;
	struct sta_info *sta;
	struct timespec uptime;
	int i;

	sta = kzalloc(sizeof(*sta) + local->hw.sta_data_size, gfp);
	if (!sta)
		return NULL;

	spin_lock_init(&sta->lock);
	INIT_WORK(&sta->drv_unblock_wk, sta_unblock);
	INIT_WORK(&sta->free_sta_wk, free_sta_work);
	INIT_WORK(&sta->ampdu_mlme.work, ieee80211_ba_session_work);
	mutex_init(&sta->ampdu_mlme.mtx);

	memcpy(sta->sta.addr, addr, ETH_ALEN);
	sta->local = local;
	sta->sdata = sdata;
	sta->last_rx = jiffies;

	sta->sta_state = IEEE80211_STA_NONE;

	do_posix_clock_monotonic_gettime(&uptime);
	sta->last_connected = uptime.tv_sec;
	ewma_init(&sta->avg_signal, 1024, 8);

	if (sta_prepare_rate_control(local, sta, gfp)) {
		kfree(sta);
		return NULL;
	}

	for (i = 0; i < STA_TID_NUM; i++) {
		/*
		 * timer_to_tid must be initialized with identity mapping
		 * to enable session_timer's data differentiation. See
		 * sta_rx_agg_session_timer_expired for usage.
		 */
		sta->timer_to_tid[i] = i;
	}
	for (i = 0; i < IEEE80211_NUM_ACS; i++) {
		skb_queue_head_init(&sta->ps_tx_buf[i]);
		skb_queue_head_init(&sta->tx_filtered[i]);
	}

	for (i = 0; i < NUM_RX_DATA_QUEUES; i++)
		sta->last_seq_ctrl[i] = cpu_to_le16(USHRT_MAX);

	sta_dbg(sdata, "Allocated STA %pM\n", sta->sta.addr);

#ifdef CONFIG_MAC80211_MESH
	sta->plink_state = NL80211_PLINK_LISTEN;
	init_timer(&sta->plink_timer);
#endif

	return sta;
}

static int sta_info_insert_check(struct sta_info *sta)
{
	struct ieee80211_sub_if_data *sdata = sta->sdata;

	/*
	 * Can't be a WARN_ON because it can be triggered through a race:
	 * something inserts a STA (on one CPU) without holding the RTNL
	 * and another CPU turns off the net device.
	 */
	if (unlikely(!ieee80211_sdata_running(sdata)))
		return -ENETDOWN;

	if (WARN_ON(ether_addr_equal(sta->sta.addr, sdata->vif.addr) ||
		    is_multicast_ether_addr(sta->sta.addr)))
		return -EINVAL;

	return 0;
}

static int sta_info_insert_drv_state(struct ieee80211_local *local,
				     struct ieee80211_sub_if_data *sdata,
				     struct sta_info *sta)
{
	enum ieee80211_sta_state state;
	int err = 0;

	for (state = IEEE80211_STA_NOTEXIST; state < sta->sta_state; state++) {
		err = drv_sta_state(local, sdata, sta, state, state + 1);
		if (err)
			break;
	}

	if (!err) {
		/*
		 * Drivers using legacy sta_add/sta_remove callbacks only
		 * get uploaded set to true after sta_add is called.
		 */
		if (!local->ops->sta_add)
			sta->uploaded = true;
		return 0;
	}

	if (sdata->vif.type == NL80211_IFTYPE_ADHOC) {
		sdata_info(sdata,
			   "failed to move IBSS STA %pM to state %d (%d) - keeping it anyway\n",
			   sta->sta.addr, state + 1, err);
		err = 0;
	}

	/* unwind on error */
	for (; state > IEEE80211_STA_NOTEXIST; state--)
		WARN_ON(drv_sta_state(local, sdata, sta, state, state - 1));

	return err;
}

/*
 * should be called with sta_mtx locked
 * this function replaces the mutex lock
 * with a RCU lock
 */
static int sta_info_insert_finish(struct sta_info *sta) __acquires(RCU)
{
	struct ieee80211_local *local = sta->local;
	struct ieee80211_sub_if_data *sdata = sta->sdata;
	struct station_info sinfo;
	int err = 0;

	lockdep_assert_held(&local->sta_mtx);

	/* check if STA exists already */
	if (sta_info_get_bss(sdata, sta->sta.addr)) {
		err = -EEXIST;
		goto out_err;
	}

	/* notify driver */
	err = sta_info_insert_drv_state(local, sdata, sta);
	if (err)
		goto out_err;

	local->num_sta++;
	local->sta_generation++;
	smp_mb();

	/* make the station visible */
	sta_info_hash_add(local, sta);

	list_add_rcu(&sta->list, &local->sta_list);

	set_sta_flag(sta, WLAN_STA_INSERTED);

	ieee80211_sta_debugfs_add(sta);
	rate_control_add_sta_debugfs(sta);

	memset(&sinfo, 0, sizeof(sinfo));
	sinfo.filled = 0;
	sinfo.generation = local->sta_generation;
	cfg80211_new_sta(sdata->dev, sta->sta.addr, &sinfo, GFP_KERNEL);

	sta_dbg(sdata, "Inserted STA %pM\n", sta->sta.addr);

	/* move reference to rcu-protected */
	rcu_read_lock();
	mutex_unlock(&local->sta_mtx);

	if (ieee80211_vif_is_mesh(&sdata->vif))
		mesh_accept_plinks_update(sdata);

	return 0;
 out_err:
	mutex_unlock(&local->sta_mtx);
	rcu_read_lock();
	return err;
}

int sta_info_insert_rcu(struct sta_info *sta) __acquires(RCU)
{
	struct ieee80211_local *local = sta->local;
	int err = 0;

	might_sleep();

	err = sta_info_insert_check(sta);
	if (err) {
		rcu_read_lock();
		goto out_free;
	}

	mutex_lock(&local->sta_mtx);

	err = sta_info_insert_finish(sta);
	if (err)
		goto out_free;

	return 0;
 out_free:
	BUG_ON(!err);
	sta_info_free(local, sta);
	return err;
}

int sta_info_insert(struct sta_info *sta)
{
	int err = sta_info_insert_rcu(sta);

	rcu_read_unlock();

	return err;
}

static inline void __bss_tim_set(struct ieee80211_if_ap *bss, u16 aid)
{
	/*
	 * This format has been mandated by the IEEE specifications,
	 * so this line may not be changed to use the __set_bit() format.
	 */
	bss->tim[aid / 8] |= (1 << (aid % 8));
}

static inline void __bss_tim_clear(struct ieee80211_if_ap *bss, u16 aid)
{
	/*
	 * This format has been mandated by the IEEE specifications,
	 * so this line may not be changed to use the __clear_bit() format.
	 */
	bss->tim[aid / 8] &= ~(1 << (aid % 8));
}

static unsigned long ieee80211_tids_for_ac(int ac)
{
	/* If we ever support TIDs > 7, this obviously needs to be adjusted */
	switch (ac) {
	case IEEE80211_AC_VO:
		return BIT(6) | BIT(7);
	case IEEE80211_AC_VI:
		return BIT(4) | BIT(5);
	case IEEE80211_AC_BE:
		return BIT(0) | BIT(3);
	case IEEE80211_AC_BK:
		return BIT(1) | BIT(2);
	default:
		WARN_ON(1);
		return 0;
	}
}

void sta_info_recalc_tim(struct sta_info *sta)
{
	struct ieee80211_local *local = sta->local;
	struct ieee80211_if_ap *bss = sta->sdata->bss;
	unsigned long flags;
	bool indicate_tim = false;
	u8 ignore_for_tim = sta->sta.uapsd_queues;
	int ac;

	if (WARN_ON_ONCE(!sta->sdata->bss))
		return;

	/* No need to do anything if the driver does all */
	if (local->hw.flags & IEEE80211_HW_AP_LINK_PS)
		return;

	if (sta->dead)
		goto done;

	/*
	 * If all ACs are delivery-enabled then we should build
	 * the TIM bit for all ACs anyway; if only some are then
	 * we ignore those and build the TIM bit using only the
	 * non-enabled ones.
	 */
	if (ignore_for_tim == BIT(IEEE80211_NUM_ACS) - 1)
		ignore_for_tim = 0;

	for (ac = 0; ac < IEEE80211_NUM_ACS; ac++) {
		unsigned long tids;

		if (ignore_for_tim & BIT(ac))
			continue;

		indicate_tim |= !skb_queue_empty(&sta->tx_filtered[ac]) ||
				!skb_queue_empty(&sta->ps_tx_buf[ac]);
		if (indicate_tim)
			break;

		tids = ieee80211_tids_for_ac(ac);

		indicate_tim |=
			sta->driver_buffered_tids & tids;
	}

 done:
	spin_lock_irqsave(&local->tim_lock, flags);

	if (indicate_tim)
		__bss_tim_set(bss, sta->sta.aid);
	else
		__bss_tim_clear(bss, sta->sta.aid);

	if (local->ops->set_tim) {
		local->tim_in_locked_section = true;
		drv_set_tim(local, &sta->sta, indicate_tim);
		local->tim_in_locked_section = false;
	}

	spin_unlock_irqrestore(&local->tim_lock, flags);
}

static bool sta_info_buffer_expired(struct sta_info *sta, struct sk_buff *skb)
{
	struct ieee80211_tx_info *info;
	int timeout;

	if (!skb)
		return false;

	info = IEEE80211_SKB_CB(skb);

	/* Timeout: (2 * listen_interval * beacon_int * 1024 / 1000000) sec */
	timeout = (sta->listen_interval *
		   sta->sdata->vif.bss_conf.beacon_int *
		   32 / 15625) * HZ;
	if (timeout < STA_TX_BUFFER_EXPIRE)
		timeout = STA_TX_BUFFER_EXPIRE;
	return time_after(jiffies, info->control.jiffies + timeout);
}


static bool sta_info_cleanup_expire_buffered_ac(struct ieee80211_local *local,
						struct sta_info *sta, int ac)
{
	unsigned long flags;
	struct sk_buff *skb;

	/*
	 * First check for frames that should expire on the filtered
	 * queue. Frames here were rejected by the driver and are on
	 * a separate queue to avoid reordering with normal PS-buffered
	 * frames. They also aren't accounted for right now in the
	 * total_ps_buffered counter.
	 */
	for (;;) {
		spin_lock_irqsave(&sta->tx_filtered[ac].lock, flags);
		skb = skb_peek(&sta->tx_filtered[ac]);
		if (sta_info_buffer_expired(sta, skb))
			skb = __skb_dequeue(&sta->tx_filtered[ac]);
		else
			skb = NULL;
		spin_unlock_irqrestore(&sta->tx_filtered[ac].lock, flags);

		/*
		 * Frames are queued in order, so if this one
		 * hasn't expired yet we can stop testing. If
		 * we actually reached the end of the queue we
		 * also need to stop, of course.
		 */
		if (!skb)
			break;
		ieee80211_free_txskb(&local->hw, skb);
	}

	/*
	 * Now also check the normal PS-buffered queue, this will
	 * only find something if the filtered queue was emptied
	 * since the filtered frames are all before the normal PS
	 * buffered frames.
	 */
	for (;;) {
		spin_lock_irqsave(&sta->ps_tx_buf[ac].lock, flags);
		skb = skb_peek(&sta->ps_tx_buf[ac]);
		if (sta_info_buffer_expired(sta, skb))
			skb = __skb_dequeue(&sta->ps_tx_buf[ac]);
		else
			skb = NULL;
		spin_unlock_irqrestore(&sta->ps_tx_buf[ac].lock, flags);

		/*
		 * frames are queued in order, so if this one
		 * hasn't expired yet (or we reached the end of
		 * the queue) we can stop testing
		 */
		if (!skb)
			break;

		local->total_ps_buffered--;
		ps_dbg(sta->sdata, "Buffered frame expired (STA %pM)\n",
		       sta->sta.addr);
		ieee80211_free_txskb(&local->hw, skb);
	}

	/*
	 * Finally, recalculate the TIM bit for this station -- it might
	 * now be clear because the station was too slow to retrieve its
	 * frames.
	 */
	sta_info_recalc_tim(sta);

	/*
	 * Return whether there are any frames still buffered, this is
	 * used to check whether the cleanup timer still needs to run,
	 * if there are no frames we don't need to rearm the timer.
	 */
	return !(skb_queue_empty(&sta->ps_tx_buf[ac]) &&
		 skb_queue_empty(&sta->tx_filtered[ac]));
}

static bool sta_info_cleanup_expire_buffered(struct ieee80211_local *local,
					     struct sta_info *sta)
{
	bool have_buffered = false;
	int ac;

	/* This is only necessary for stations on BSS interfaces */
	if (!sta->sdata->bss)
		return false;

	for (ac = 0; ac < IEEE80211_NUM_ACS; ac++)
		have_buffered |=
			sta_info_cleanup_expire_buffered_ac(local, sta, ac);

	return have_buffered;
}

int __must_check __sta_info_destroy(struct sta_info *sta)
{
	struct ieee80211_local *local;
	struct ieee80211_sub_if_data *sdata;
	int ret, i;

	might_sleep();

	if (!sta)
		return -ENOENT;

	local = sta->local;
	sdata = sta->sdata;

	lockdep_assert_held(&local->sta_mtx);

	/*
	 * Before removing the station from the driver and
	 * rate control, it might still start new aggregation
	 * sessions -- block that to make sure the tear-down
	 * will be sufficient.
	 */
	set_sta_flag(sta, WLAN_STA_BLOCK_BA);
	ieee80211_sta_tear_down_BA_sessions(sta, false);

	ret = sta_info_hash_del(local, sta);
	if (ret)
		return ret;

	list_del_rcu(&sta->list);

	mutex_lock(&local->key_mtx);
	for (i = 0; i < NUM_DEFAULT_KEYS; i++)
		__ieee80211_key_free(key_mtx_dereference(local, sta->gtk[i]));
	if (sta->ptk)
		__ieee80211_key_free(key_mtx_dereference(local, sta->ptk));
	mutex_unlock(&local->key_mtx);

	sta->dead = true;

	local->num_sta--;
	local->sta_generation++;

	if (sdata->vif.type == NL80211_IFTYPE_AP_VLAN)
		RCU_INIT_POINTER(sdata->u.vlan.sta, NULL);

	while (sta->sta_state > IEEE80211_STA_NONE) {
		ret = sta_info_move_state(sta, sta->sta_state - 1);
		if (ret) {
			WARN_ON_ONCE(1);
			break;
		}
	}

	if (sta->uploaded) {
		ret = drv_sta_state(local, sdata, sta, IEEE80211_STA_NONE,
				    IEEE80211_STA_NOTEXIST);
		WARN_ON_ONCE(ret != 0);
	}

<<<<<<< HEAD
	/*
	 * At this point, after we wait for an RCU grace period,
	 * neither mac80211 nor the driver can reference this
	 * sta struct any more except by still existing timers
	 * associated with this station that we clean up below.
	 */
	synchronize_rcu();

	if (test_sta_flag(sta, WLAN_STA_PS_STA)) {
		BUG_ON(!sdata->bss);

		clear_sta_flag(sta, WLAN_STA_PS_STA);

		atomic_dec(&sdata->bss->num_sta_ps);
		sta_info_recalc_tim(sta);
	}

	for (ac = 0; ac < IEEE80211_NUM_ACS; ac++) {
		local->total_ps_buffered -= skb_queue_len(&sta->ps_tx_buf[ac]);
		ieee80211_purge_tx_queue(&local->hw, &sta->ps_tx_buf[ac]);
		ieee80211_purge_tx_queue(&local->hw, &sta->tx_filtered[ac]);
	}

#ifdef CONFIG_MAC80211_MESH
	if (ieee80211_vif_is_mesh(&sdata->vif))
		mesh_accept_plinks_update(sdata);
#endif

=======
>>>>>>> 35681f62
	sta_dbg(sdata, "Removed STA %pM\n", sta->sta.addr);

	cfg80211_del_sta(sdata->dev, sta->sta.addr, GFP_KERNEL);

	rate_control_remove_sta_debugfs(sta);
	ieee80211_sta_debugfs_remove(sta);

<<<<<<< HEAD
#ifdef CONFIG_MAC80211_MESH
	if (ieee80211_vif_is_mesh(&sta->sdata->vif)) {
		mesh_plink_deactivate(sta);
		del_timer_sync(&sta->plink_timer);
	}
#endif

	/*
	 * Destroy aggregation state here. It would be nice to wait for the
	 * driver to finish aggregation stop and then clean up, but for now
	 * drivers have to handle aggregation stop being requested, followed
	 * directly by station destruction.
	 */
	for (i = 0; i < STA_TID_NUM; i++) {
		tid_tx = rcu_dereference_raw(sta->ampdu_mlme.tid_tx[i]);
		if (!tid_tx)
			continue;
		ieee80211_purge_tx_queue(&local->hw, &tid_tx->pending);
		kfree(tid_tx);
	}

	sta_info_free(local, sta);
=======
	call_rcu(&sta->rcu_head, free_sta_rcu);
>>>>>>> 35681f62

	return 0;
}

int sta_info_destroy_addr(struct ieee80211_sub_if_data *sdata, const u8 *addr)
{
	struct sta_info *sta;
	int ret;

	mutex_lock(&sdata->local->sta_mtx);
	sta = sta_info_get(sdata, addr);
	ret = __sta_info_destroy(sta);
	mutex_unlock(&sdata->local->sta_mtx);

	return ret;
}

int sta_info_destroy_addr_bss(struct ieee80211_sub_if_data *sdata,
			      const u8 *addr)
{
	struct sta_info *sta;
	int ret;

	mutex_lock(&sdata->local->sta_mtx);
	sta = sta_info_get_bss(sdata, addr);
	ret = __sta_info_destroy(sta);
	mutex_unlock(&sdata->local->sta_mtx);

	return ret;
}

static void sta_info_cleanup(unsigned long data)
{
	struct ieee80211_local *local = (struct ieee80211_local *) data;
	struct sta_info *sta;
	bool timer_needed = false;

	rcu_read_lock();
	list_for_each_entry_rcu(sta, &local->sta_list, list)
		if (sta_info_cleanup_expire_buffered(local, sta))
			timer_needed = true;
	rcu_read_unlock();

	if (local->quiescing)
		return;

	if (!timer_needed)
		return;

	mod_timer(&local->sta_cleanup,
		  round_jiffies(jiffies + STA_INFO_CLEANUP_INTERVAL));
}

void sta_info_init(struct ieee80211_local *local)
{
	spin_lock_init(&local->tim_lock);
	mutex_init(&local->sta_mtx);
	INIT_LIST_HEAD(&local->sta_list);

	setup_timer(&local->sta_cleanup, sta_info_cleanup,
		    (unsigned long)local);
}

void sta_info_stop(struct ieee80211_local *local)
{
	del_timer(&local->sta_cleanup);
	sta_info_flush(local, NULL);
}

/**
 * sta_info_flush - flush matching STA entries from the STA table
 *
 * Returns the number of removed STA entries.
 *
 * @local: local interface data
 * @sdata: matching rule for the net device (sta->dev) or %NULL to match all STAs
 */
int sta_info_flush(struct ieee80211_local *local,
		   struct ieee80211_sub_if_data *sdata)
{
	struct sta_info *sta, *tmp;
	int ret = 0;

	might_sleep();

	mutex_lock(&local->sta_mtx);
	list_for_each_entry_safe(sta, tmp, &local->sta_list, list) {
		if (!sdata || sdata == sta->sdata) {
			WARN_ON(__sta_info_destroy(sta));
			ret++;
		}
	}
	mutex_unlock(&local->sta_mtx);

	return ret;
}

void ieee80211_sta_expire(struct ieee80211_sub_if_data *sdata,
			  unsigned long exp_time)
{
	struct ieee80211_local *local = sdata->local;
	struct sta_info *sta, *tmp;

	mutex_lock(&local->sta_mtx);

	list_for_each_entry_safe(sta, tmp, &local->sta_list, list) {
		if (sdata != sta->sdata)
			continue;

		if (time_after(jiffies, sta->last_rx + exp_time)) {
			ibss_dbg(sdata, "expiring inactive STA %pM\n",
				 sta->sta.addr);
			WARN_ON(__sta_info_destroy(sta));
		}
	}

	mutex_unlock(&local->sta_mtx);
}

struct ieee80211_sta *ieee80211_find_sta_by_ifaddr(struct ieee80211_hw *hw,
					       const u8 *addr,
					       const u8 *localaddr)
{
	struct sta_info *sta, *nxt;

	/*
	 * Just return a random station if localaddr is NULL
	 * ... first in list.
	 */
	for_each_sta_info(hw_to_local(hw), addr, sta, nxt) {
		if (localaddr &&
		    !ether_addr_equal(sta->sdata->vif.addr, localaddr))
			continue;
		if (!sta->uploaded)
			return NULL;
		return &sta->sta;
	}

	return NULL;
}
EXPORT_SYMBOL_GPL(ieee80211_find_sta_by_ifaddr);

struct ieee80211_sta *ieee80211_find_sta(struct ieee80211_vif *vif,
					 const u8 *addr)
{
	struct sta_info *sta;

	if (!vif)
		return NULL;

	sta = sta_info_get_bss(vif_to_sdata(vif), addr);
	if (!sta)
		return NULL;

	if (!sta->uploaded)
		return NULL;

	return &sta->sta;
}
EXPORT_SYMBOL(ieee80211_find_sta);

static void clear_sta_ps_flags(void *_sta)
{
	struct sta_info *sta = _sta;
	struct ieee80211_sub_if_data *sdata = sta->sdata;

	clear_sta_flag(sta, WLAN_STA_PS_DRIVER);
	if (test_and_clear_sta_flag(sta, WLAN_STA_PS_STA))
		atomic_dec(&sdata->bss->num_sta_ps);
}

/* powersave support code */
void ieee80211_sta_ps_deliver_wakeup(struct sta_info *sta)
{
	struct ieee80211_sub_if_data *sdata = sta->sdata;
	struct ieee80211_local *local = sdata->local;
	struct sk_buff_head pending;
	int filtered = 0, buffered = 0, ac;
	unsigned long flags;

	clear_sta_flag(sta, WLAN_STA_SP);

	BUILD_BUG_ON(BITS_TO_LONGS(STA_TID_NUM) > 1);
	sta->driver_buffered_tids = 0;

	if (!(local->hw.flags & IEEE80211_HW_AP_LINK_PS))
		drv_sta_notify(local, sdata, STA_NOTIFY_AWAKE, &sta->sta);

	skb_queue_head_init(&pending);

	/* Send all buffered frames to the station */
	for (ac = 0; ac < IEEE80211_NUM_ACS; ac++) {
		int count = skb_queue_len(&pending), tmp;

		spin_lock_irqsave(&sta->tx_filtered[ac].lock, flags);
		skb_queue_splice_tail_init(&sta->tx_filtered[ac], &pending);
		spin_unlock_irqrestore(&sta->tx_filtered[ac].lock, flags);
		tmp = skb_queue_len(&pending);
		filtered += tmp - count;
		count = tmp;

		spin_lock_irqsave(&sta->ps_tx_buf[ac].lock, flags);
		skb_queue_splice_tail_init(&sta->ps_tx_buf[ac], &pending);
		spin_unlock_irqrestore(&sta->ps_tx_buf[ac].lock, flags);
		tmp = skb_queue_len(&pending);
		buffered += tmp - count;
	}

	ieee80211_add_pending_skbs_fn(local, &pending, clear_sta_ps_flags, sta);

	local->total_ps_buffered -= buffered;

	sta_info_recalc_tim(sta);

	ps_dbg(sdata,
	       "STA %pM aid %d sending %d filtered/%d PS frames since STA not sleeping anymore\n",
	       sta->sta.addr, sta->sta.aid, filtered, buffered);
}

static void ieee80211_send_null_response(struct ieee80211_sub_if_data *sdata,
					 struct sta_info *sta, int tid,
					 enum ieee80211_frame_release_type reason)
{
	struct ieee80211_local *local = sdata->local;
	struct ieee80211_qos_hdr *nullfunc;
	struct sk_buff *skb;
	int size = sizeof(*nullfunc);
	__le16 fc;
	bool qos = test_sta_flag(sta, WLAN_STA_WME);
	struct ieee80211_tx_info *info;

	if (qos) {
		fc = cpu_to_le16(IEEE80211_FTYPE_DATA |
				 IEEE80211_STYPE_QOS_NULLFUNC |
				 IEEE80211_FCTL_FROMDS);
	} else {
		size -= 2;
		fc = cpu_to_le16(IEEE80211_FTYPE_DATA |
				 IEEE80211_STYPE_NULLFUNC |
				 IEEE80211_FCTL_FROMDS);
	}

	skb = dev_alloc_skb(local->hw.extra_tx_headroom + size);
	if (!skb)
		return;

	skb_reserve(skb, local->hw.extra_tx_headroom);

	nullfunc = (void *) skb_put(skb, size);
	nullfunc->frame_control = fc;
	nullfunc->duration_id = 0;
	memcpy(nullfunc->addr1, sta->sta.addr, ETH_ALEN);
	memcpy(nullfunc->addr2, sdata->vif.addr, ETH_ALEN);
	memcpy(nullfunc->addr3, sdata->vif.addr, ETH_ALEN);

	skb->priority = tid;
	skb_set_queue_mapping(skb, ieee802_1d_to_ac[tid]);
	if (qos) {
		nullfunc->qos_ctrl = cpu_to_le16(tid);

		if (reason == IEEE80211_FRAME_RELEASE_UAPSD)
			nullfunc->qos_ctrl |=
				cpu_to_le16(IEEE80211_QOS_CTL_EOSP);
	}

	info = IEEE80211_SKB_CB(skb);

	/*
	 * Tell TX path to send this frame even though the
	 * STA may still remain is PS mode after this frame
	 * exchange. Also set EOSP to indicate this packet
	 * ends the poll/service period.
	 */
	info->flags |= IEEE80211_TX_CTL_NO_PS_BUFFER |
		       IEEE80211_TX_STATUS_EOSP |
		       IEEE80211_TX_CTL_REQ_TX_STATUS;

	drv_allow_buffered_frames(local, sta, BIT(tid), 1, reason, false);

	ieee80211_xmit(sdata, skb);
}

static void
ieee80211_sta_ps_deliver_response(struct sta_info *sta,
				  int n_frames, u8 ignored_acs,
				  enum ieee80211_frame_release_type reason)
{
	struct ieee80211_sub_if_data *sdata = sta->sdata;
	struct ieee80211_local *local = sdata->local;
	bool found = false;
	bool more_data = false;
	int ac;
	unsigned long driver_release_tids = 0;
	struct sk_buff_head frames;

	/* Service or PS-Poll period starts */
	set_sta_flag(sta, WLAN_STA_SP);

	__skb_queue_head_init(&frames);

	/*
	 * Get response frame(s) and more data bit for it.
	 */
	for (ac = 0; ac < IEEE80211_NUM_ACS; ac++) {
		unsigned long tids;

		if (ignored_acs & BIT(ac))
			continue;

		tids = ieee80211_tids_for_ac(ac);

		if (!found) {
			driver_release_tids = sta->driver_buffered_tids & tids;
			if (driver_release_tids) {
				found = true;
			} else {
				struct sk_buff *skb;

				while (n_frames > 0) {
					skb = skb_dequeue(&sta->tx_filtered[ac]);
					if (!skb) {
						skb = skb_dequeue(
							&sta->ps_tx_buf[ac]);
						if (skb)
							local->total_ps_buffered--;
					}
					if (!skb)
						break;
					n_frames--;
					found = true;
					__skb_queue_tail(&frames, skb);
				}
			}

			/*
			 * If the driver has data on more than one TID then
			 * certainly there's more data if we release just a
			 * single frame now (from a single TID).
			 */
			if (reason == IEEE80211_FRAME_RELEASE_PSPOLL &&
			    hweight16(driver_release_tids) > 1) {
				more_data = true;
				driver_release_tids =
					BIT(ffs(driver_release_tids) - 1);
				break;
			}
		}

		if (!skb_queue_empty(&sta->tx_filtered[ac]) ||
		    !skb_queue_empty(&sta->ps_tx_buf[ac])) {
			more_data = true;
			break;
		}
	}

	if (!found) {
		int tid;

		/*
		 * For PS-Poll, this can only happen due to a race condition
		 * when we set the TIM bit and the station notices it, but
		 * before it can poll for the frame we expire it.
		 *
		 * For uAPSD, this is said in the standard (11.2.1.5 h):
		 *	At each unscheduled SP for a non-AP STA, the AP shall
		 *	attempt to transmit at least one MSDU or MMPDU, but no
		 *	more than the value specified in the Max SP Length field
		 *	in the QoS Capability element from delivery-enabled ACs,
		 *	that are destined for the non-AP STA.
		 *
		 * Since we have no other MSDU/MMPDU, transmit a QoS null frame.
		 */

		/* This will evaluate to 1, 3, 5 or 7. */
		tid = 7 - ((ffs(~ignored_acs) - 1) << 1);

		ieee80211_send_null_response(sdata, sta, tid, reason);
		return;
	}

	if (!driver_release_tids) {
		struct sk_buff_head pending;
		struct sk_buff *skb;
		int num = 0;
		u16 tids = 0;

		skb_queue_head_init(&pending);

		while ((skb = __skb_dequeue(&frames))) {
			struct ieee80211_tx_info *info = IEEE80211_SKB_CB(skb);
			struct ieee80211_hdr *hdr = (void *) skb->data;
			u8 *qoshdr = NULL;

			num++;

			/*
			 * Tell TX path to send this frame even though the
			 * STA may still remain is PS mode after this frame
			 * exchange.
			 */
			info->flags |= IEEE80211_TX_CTL_NO_PS_BUFFER;

			/*
			 * Use MoreData flag to indicate whether there are
			 * more buffered frames for this STA
			 */
			if (more_data || !skb_queue_empty(&frames))
				hdr->frame_control |=
					cpu_to_le16(IEEE80211_FCTL_MOREDATA);
			else
				hdr->frame_control &=
					cpu_to_le16(~IEEE80211_FCTL_MOREDATA);

			if (ieee80211_is_data_qos(hdr->frame_control) ||
			    ieee80211_is_qos_nullfunc(hdr->frame_control))
				qoshdr = ieee80211_get_qos_ctl(hdr);

			/* end service period after last frame */
			if (skb_queue_empty(&frames)) {
				if (reason == IEEE80211_FRAME_RELEASE_UAPSD &&
				    qoshdr)
					*qoshdr |= IEEE80211_QOS_CTL_EOSP;

				info->flags |= IEEE80211_TX_STATUS_EOSP |
					       IEEE80211_TX_CTL_REQ_TX_STATUS;
			}

			if (qoshdr)
				tids |= BIT(*qoshdr & IEEE80211_QOS_CTL_TID_MASK);
			else
				tids |= BIT(0);

			__skb_queue_tail(&pending, skb);
		}

		drv_allow_buffered_frames(local, sta, tids, num,
					  reason, more_data);

		ieee80211_add_pending_skbs(local, &pending);

		sta_info_recalc_tim(sta);
	} else {
		/*
		 * We need to release a frame that is buffered somewhere in the
		 * driver ... it'll have to handle that.
		 * Note that, as per the comment above, it'll also have to see
		 * if there is more than just one frame on the specific TID that
		 * we're releasing from, and it needs to set the more-data bit
		 * accordingly if we tell it that there's no more data. If we do
		 * tell it there's more data, then of course the more-data bit
		 * needs to be set anyway.
		 */
		drv_release_buffered_frames(local, sta, driver_release_tids,
					    n_frames, reason, more_data);

		/*
		 * Note that we don't recalculate the TIM bit here as it would
		 * most likely have no effect at all unless the driver told us
		 * that the TID became empty before returning here from the
		 * release function.
		 * Either way, however, when the driver tells us that the TID
		 * became empty we'll do the TIM recalculation.
		 */
	}
}

void ieee80211_sta_ps_deliver_poll_response(struct sta_info *sta)
{
	u8 ignore_for_response = sta->sta.uapsd_queues;

	/*
	 * If all ACs are delivery-enabled then we should reply
	 * from any of them, if only some are enabled we reply
	 * only from the non-enabled ones.
	 */
	if (ignore_for_response == BIT(IEEE80211_NUM_ACS) - 1)
		ignore_for_response = 0;

	ieee80211_sta_ps_deliver_response(sta, 1, ignore_for_response,
					  IEEE80211_FRAME_RELEASE_PSPOLL);
}

void ieee80211_sta_ps_deliver_uapsd(struct sta_info *sta)
{
	int n_frames = sta->sta.max_sp;
	u8 delivery_enabled = sta->sta.uapsd_queues;

	/*
	 * If we ever grow support for TSPEC this might happen if
	 * the TSPEC update from hostapd comes in between a trigger
	 * frame setting WLAN_STA_UAPSD in the RX path and this
	 * actually getting called.
	 */
	if (!delivery_enabled)
		return;

	switch (sta->sta.max_sp) {
	case 1:
		n_frames = 2;
		break;
	case 2:
		n_frames = 4;
		break;
	case 3:
		n_frames = 6;
		break;
	case 0:
		/* XXX: what is a good value? */
		n_frames = 8;
		break;
	}

	ieee80211_sta_ps_deliver_response(sta, n_frames, ~delivery_enabled,
					  IEEE80211_FRAME_RELEASE_UAPSD);
}

void ieee80211_sta_block_awake(struct ieee80211_hw *hw,
			       struct ieee80211_sta *pubsta, bool block)
{
	struct sta_info *sta = container_of(pubsta, struct sta_info, sta);

	trace_api_sta_block_awake(sta->local, pubsta, block);

	if (block)
		set_sta_flag(sta, WLAN_STA_PS_DRIVER);
	else if (test_sta_flag(sta, WLAN_STA_PS_DRIVER))
		ieee80211_queue_work(hw, &sta->drv_unblock_wk);
}
EXPORT_SYMBOL(ieee80211_sta_block_awake);

void ieee80211_sta_eosp_irqsafe(struct ieee80211_sta *pubsta)
{
	struct sta_info *sta = container_of(pubsta, struct sta_info, sta);
	struct ieee80211_local *local = sta->local;
	struct sk_buff *skb;
	struct skb_eosp_msg_data *data;

	trace_api_eosp(local, pubsta);

	skb = alloc_skb(0, GFP_ATOMIC);
	if (!skb) {
		/* too bad ... but race is better than loss */
		clear_sta_flag(sta, WLAN_STA_SP);
		return;
	}

	data = (void *)skb->cb;
	memcpy(data->sta, pubsta->addr, ETH_ALEN);
	memcpy(data->iface, sta->sdata->vif.addr, ETH_ALEN);
	skb->pkt_type = IEEE80211_EOSP_MSG;
	skb_queue_tail(&local->skb_queue, skb);
	tasklet_schedule(&local->tasklet);
}
EXPORT_SYMBOL(ieee80211_sta_eosp_irqsafe);

void ieee80211_sta_set_buffered(struct ieee80211_sta *pubsta,
				u8 tid, bool buffered)
{
	struct sta_info *sta = container_of(pubsta, struct sta_info, sta);

	if (WARN_ON(tid >= STA_TID_NUM))
		return;

	if (buffered)
		set_bit(tid, &sta->driver_buffered_tids);
	else
		clear_bit(tid, &sta->driver_buffered_tids);

	sta_info_recalc_tim(sta);
}
EXPORT_SYMBOL(ieee80211_sta_set_buffered);

int sta_info_move_state(struct sta_info *sta,
			enum ieee80211_sta_state new_state)
{
	might_sleep();

	if (sta->sta_state == new_state)
		return 0;

	/* check allowed transitions first */

	switch (new_state) {
	case IEEE80211_STA_NONE:
		if (sta->sta_state != IEEE80211_STA_AUTH)
			return -EINVAL;
		break;
	case IEEE80211_STA_AUTH:
		if (sta->sta_state != IEEE80211_STA_NONE &&
		    sta->sta_state != IEEE80211_STA_ASSOC)
			return -EINVAL;
		break;
	case IEEE80211_STA_ASSOC:
		if (sta->sta_state != IEEE80211_STA_AUTH &&
		    sta->sta_state != IEEE80211_STA_AUTHORIZED)
			return -EINVAL;
		break;
	case IEEE80211_STA_AUTHORIZED:
		if (sta->sta_state != IEEE80211_STA_ASSOC)
			return -EINVAL;
		break;
	default:
		WARN(1, "invalid state %d", new_state);
		return -EINVAL;
	}

	sta_dbg(sta->sdata, "moving STA %pM to state %d\n",
		sta->sta.addr, new_state);

	/*
	 * notify the driver before the actual changes so it can
	 * fail the transition
	 */
	if (test_sta_flag(sta, WLAN_STA_INSERTED)) {
		int err = drv_sta_state(sta->local, sta->sdata, sta,
					sta->sta_state, new_state);
		if (err)
			return err;
	}

	/* reflect the change in all state variables */

	switch (new_state) {
	case IEEE80211_STA_NONE:
		if (sta->sta_state == IEEE80211_STA_AUTH)
			clear_bit(WLAN_STA_AUTH, &sta->_flags);
		break;
	case IEEE80211_STA_AUTH:
		if (sta->sta_state == IEEE80211_STA_NONE)
			set_bit(WLAN_STA_AUTH, &sta->_flags);
		else if (sta->sta_state == IEEE80211_STA_ASSOC)
			clear_bit(WLAN_STA_ASSOC, &sta->_flags);
		break;
	case IEEE80211_STA_ASSOC:
		if (sta->sta_state == IEEE80211_STA_AUTH) {
			set_bit(WLAN_STA_ASSOC, &sta->_flags);
		} else if (sta->sta_state == IEEE80211_STA_AUTHORIZED) {
			if (sta->sdata->vif.type == NL80211_IFTYPE_AP ||
			    (sta->sdata->vif.type == NL80211_IFTYPE_AP_VLAN &&
			     !sta->sdata->u.vlan.sta))
				atomic_dec(&sta->sdata->bss->num_mcast_sta);
			clear_bit(WLAN_STA_AUTHORIZED, &sta->_flags);
		}
		break;
	case IEEE80211_STA_AUTHORIZED:
		if (sta->sta_state == IEEE80211_STA_ASSOC) {
			if (sta->sdata->vif.type == NL80211_IFTYPE_AP ||
			    (sta->sdata->vif.type == NL80211_IFTYPE_AP_VLAN &&
			     !sta->sdata->u.vlan.sta))
				atomic_inc(&sta->sdata->bss->num_mcast_sta);
			set_bit(WLAN_STA_AUTHORIZED, &sta->_flags);
		}
		break;
	default:
		break;
	}

	sta->sta_state = new_state;

	return 0;
}<|MERGE_RESOLUTION|>--- conflicted
+++ resolved
@@ -775,37 +775,6 @@
 		WARN_ON_ONCE(ret != 0);
 	}
 
-<<<<<<< HEAD
-	/*
-	 * At this point, after we wait for an RCU grace period,
-	 * neither mac80211 nor the driver can reference this
-	 * sta struct any more except by still existing timers
-	 * associated with this station that we clean up below.
-	 */
-	synchronize_rcu();
-
-	if (test_sta_flag(sta, WLAN_STA_PS_STA)) {
-		BUG_ON(!sdata->bss);
-
-		clear_sta_flag(sta, WLAN_STA_PS_STA);
-
-		atomic_dec(&sdata->bss->num_sta_ps);
-		sta_info_recalc_tim(sta);
-	}
-
-	for (ac = 0; ac < IEEE80211_NUM_ACS; ac++) {
-		local->total_ps_buffered -= skb_queue_len(&sta->ps_tx_buf[ac]);
-		ieee80211_purge_tx_queue(&local->hw, &sta->ps_tx_buf[ac]);
-		ieee80211_purge_tx_queue(&local->hw, &sta->tx_filtered[ac]);
-	}
-
-#ifdef CONFIG_MAC80211_MESH
-	if (ieee80211_vif_is_mesh(&sdata->vif))
-		mesh_accept_plinks_update(sdata);
-#endif
-
-=======
->>>>>>> 35681f62
 	sta_dbg(sdata, "Removed STA %pM\n", sta->sta.addr);
 
 	cfg80211_del_sta(sdata->dev, sta->sta.addr, GFP_KERNEL);
@@ -813,32 +782,7 @@
 	rate_control_remove_sta_debugfs(sta);
 	ieee80211_sta_debugfs_remove(sta);
 
-<<<<<<< HEAD
-#ifdef CONFIG_MAC80211_MESH
-	if (ieee80211_vif_is_mesh(&sta->sdata->vif)) {
-		mesh_plink_deactivate(sta);
-		del_timer_sync(&sta->plink_timer);
-	}
-#endif
-
-	/*
-	 * Destroy aggregation state here. It would be nice to wait for the
-	 * driver to finish aggregation stop and then clean up, but for now
-	 * drivers have to handle aggregation stop being requested, followed
-	 * directly by station destruction.
-	 */
-	for (i = 0; i < STA_TID_NUM; i++) {
-		tid_tx = rcu_dereference_raw(sta->ampdu_mlme.tid_tx[i]);
-		if (!tid_tx)
-			continue;
-		ieee80211_purge_tx_queue(&local->hw, &tid_tx->pending);
-		kfree(tid_tx);
-	}
-
-	sta_info_free(local, sta);
-=======
 	call_rcu(&sta->rcu_head, free_sta_rcu);
->>>>>>> 35681f62
 
 	return 0;
 }
