--- conflicted
+++ resolved
@@ -670,10 +670,7 @@
 	struct ieee80211_local *local = sdata->local;
 	struct ieee80211_hdr *hdr;
 	struct ieee80211_radiotap_header *rtap = (void *)skb->data;
-<<<<<<< HEAD
-=======
 	u8 *p;
->>>>>>> 92dcffb9
 
 	if (local->hw.queues < 4)
 		return 0;
@@ -684,22 +681,14 @@
 
 	hdr = (void *)((u8 *)skb->data + le16_to_cpu(rtap->it_len));
 
-<<<<<<< HEAD
-	if (!ieee80211_is_data(hdr->frame_control)) {
-=======
 	if (!ieee80211_is_data_qos(hdr->frame_control)) {
->>>>>>> 92dcffb9
 		skb->priority = 7;
 		return ieee802_1d_to_ac[skb->priority];
 	}
 
-<<<<<<< HEAD
-	skb->priority = 0;
-=======
 	p = ieee80211_get_qos_ctl(hdr);
 	skb->priority = *p & IEEE80211_QOS_CTL_TAG1D_MASK;
 
->>>>>>> 92dcffb9
 	return ieee80211_downgrade_queue(local, skb);
 }
 
