// SPDX-License-Identifier: GPL-2.0-only
/*
 * mac80211 debugfs for wireless PHYs
 *
 * Copyright 2007	Johannes Berg <johannes@sipsolutions.net>
 * Copyright 2013-2014  Intel Mobile Communications GmbH
 * Copyright (C) 2018 - 2019, 2021 Intel Corporation
 */

#include <linux/debugfs.h>
#include <linux/rtnetlink.h>
#include <linux/vmalloc.h>
#include "ieee80211_i.h"
#include "driver-ops.h"
#include "rate.h"
#include "debugfs.h"

#define DEBUGFS_FORMAT_BUFFER_SIZE 100

int mac80211_format_buffer(char __user *userbuf, size_t count,
				  loff_t *ppos, char *fmt, ...)
{
	va_list args;
	char buf[DEBUGFS_FORMAT_BUFFER_SIZE];
	int res;

	va_start(args, fmt);
	res = vscnprintf(buf, sizeof(buf), fmt, args);
	va_end(args);

	return simple_read_from_buffer(userbuf, count, ppos, buf, res);
}

#define DEBUGFS_READONLY_FILE_FN(name, fmt, value...)			\
static ssize_t name## _read(struct file *file, char __user *userbuf,	\
			    size_t count, loff_t *ppos)			\
{									\
	struct ieee80211_local *local = file->private_data;		\
									\
	return mac80211_format_buffer(userbuf, count, ppos, 		\
				      fmt "\n", ##value);		\
}

#define DEBUGFS_READONLY_FILE_OPS(name)			\
static const struct file_operations name## _ops = {			\
	.read = name## _read,						\
	.open = simple_open,						\
	.llseek = generic_file_llseek,					\
};

#define DEBUGFS_READONLY_FILE(name, fmt, value...)		\
	DEBUGFS_READONLY_FILE_FN(name, fmt, value)		\
	DEBUGFS_READONLY_FILE_OPS(name)

#define DEBUGFS_ADD(name)						\
	debugfs_create_file(#name, 0400, phyd, local, &name## _ops)

#define DEBUGFS_ADD_MODE(name, mode)					\
	debugfs_create_file(#name, mode, phyd, local, &name## _ops);


DEBUGFS_READONLY_FILE(hw_conf, "%x",
		      local->hw.conf.flags);
DEBUGFS_READONLY_FILE(user_power, "%d",
		      local->user_power_level);
DEBUGFS_READONLY_FILE(power, "%d",
		      local->hw.conf.power_level);
DEBUGFS_READONLY_FILE(total_ps_buffered, "%d",
		      local->total_ps_buffered);
DEBUGFS_READONLY_FILE(wep_iv, "%#08x",
		      local->wep_iv & 0xffffff);
DEBUGFS_READONLY_FILE(rate_ctrl_alg, "%s",
	local->rate_ctrl ? local->rate_ctrl->ops->name : "hw/driver");

static ssize_t aqm_read(struct file *file,
			char __user *user_buf,
			size_t count,
			loff_t *ppos)
{
	struct ieee80211_local *local = file->private_data;
	struct fq *fq = &local->fq;
	char buf[200];
	int len = 0;

	spin_lock_bh(&local->fq.lock);
	rcu_read_lock();

	len = scnprintf(buf, sizeof(buf),
			"access name value\n"
			"R fq_flows_cnt %u\n"
			"R fq_backlog %u\n"
			"R fq_overlimit %u\n"
			"R fq_overmemory %u\n"
			"R fq_collisions %u\n"
			"R fq_memory_usage %u\n"
			"RW fq_memory_limit %u\n"
			"RW fq_limit %u\n"
			"RW fq_quantum %u\n",
			fq->flows_cnt,
			fq->backlog,
			fq->overmemory,
			fq->overlimit,
			fq->collisions,
			fq->memory_usage,
			fq->memory_limit,
			fq->limit,
			fq->quantum);

	rcu_read_unlock();
	spin_unlock_bh(&local->fq.lock);

	return simple_read_from_buffer(user_buf, count, ppos,
				       buf, len);
}

static ssize_t aqm_write(struct file *file,
			 const char __user *user_buf,
			 size_t count,
			 loff_t *ppos)
{
	struct ieee80211_local *local = file->private_data;
	char buf[100];

	if (count >= sizeof(buf))
		return -EINVAL;

	if (copy_from_user(buf, user_buf, count))
		return -EFAULT;

	if (count && buf[count - 1] == '\n')
		buf[count - 1] = '\0';
	else
		buf[count] = '\0';

	if (sscanf(buf, "fq_limit %u", &local->fq.limit) == 1)
		return count;
	else if (sscanf(buf, "fq_memory_limit %u", &local->fq.memory_limit) == 1)
		return count;
	else if (sscanf(buf, "fq_quantum %u", &local->fq.quantum) == 1)
		return count;

	return -EINVAL;
}

static const struct file_operations aqm_ops = {
	.write = aqm_write,
	.read = aqm_read,
	.open = simple_open,
	.llseek = default_llseek,
};

static ssize_t airtime_flags_read(struct file *file,
				  char __user *user_buf,
				  size_t count, loff_t *ppos)
{
	struct ieee80211_local *local = file->private_data;
	char buf[128] = {}, *pos, *end;

	pos = buf;
	end = pos + sizeof(buf) - 1;

	if (local->airtime_flags & AIRTIME_USE_TX)
		pos += scnprintf(pos, end - pos, "AIRTIME_TX\t(%lx)\n",
				 AIRTIME_USE_TX);
	if (local->airtime_flags & AIRTIME_USE_RX)
		pos += scnprintf(pos, end - pos, "AIRTIME_RX\t(%lx)\n",
				 AIRTIME_USE_RX);

	return simple_read_from_buffer(user_buf, count, ppos, buf,
				       strlen(buf));
}

static ssize_t airtime_flags_write(struct file *file,
				   const char __user *user_buf,
				   size_t count, loff_t *ppos)
{
	struct ieee80211_local *local = file->private_data;
	char buf[16];

	if (count >= sizeof(buf))
		return -EINVAL;

	if (copy_from_user(buf, user_buf, count))
		return -EFAULT;

	if (count && buf[count - 1] == '\n')
		buf[count - 1] = '\0';
	else
		buf[count] = '\0';

	if (kstrtou16(buf, 0, &local->airtime_flags))
		return -EINVAL;

	return count;
}

static const struct file_operations airtime_flags_ops = {
	.write = airtime_flags_write,
	.read = airtime_flags_read,
	.open = simple_open,
	.llseek = default_llseek,
};

static ssize_t aql_txq_limit_read(struct file *file,
				  char __user *user_buf,
				  size_t count,
				  loff_t *ppos)
{
	struct ieee80211_local *local = file->private_data;
	char buf[400];
	int len = 0;

	len = scnprintf(buf, sizeof(buf),
			"AC	AQL limit low	AQL limit high\n"
			"VO	%u		%u\n"
			"VI	%u		%u\n"
			"BE	%u		%u\n"
			"BK	%u		%u\n",
<<<<<<< HEAD
			local->aql_txq_limit_low[IEEE80211_AC_VO],
			local->aql_txq_limit_high[IEEE80211_AC_VO],
			local->aql_txq_limit_low[IEEE80211_AC_VI],
			local->aql_txq_limit_high[IEEE80211_AC_VI],
			local->aql_txq_limit_low[IEEE80211_AC_BE],
			local->aql_txq_limit_high[IEEE80211_AC_BE],
			local->aql_txq_limit_low[IEEE80211_AC_BK],
			local->aql_txq_limit_high[IEEE80211_AC_BK]);
=======
			local->airtime[IEEE80211_AC_VO].aql_txq_limit_low,
			local->airtime[IEEE80211_AC_VO].aql_txq_limit_high,
			local->airtime[IEEE80211_AC_VI].aql_txq_limit_low,
			local->airtime[IEEE80211_AC_VI].aql_txq_limit_high,
			local->airtime[IEEE80211_AC_BE].aql_txq_limit_low,
			local->airtime[IEEE80211_AC_BE].aql_txq_limit_high,
			local->airtime[IEEE80211_AC_BK].aql_txq_limit_low,
			local->airtime[IEEE80211_AC_BK].aql_txq_limit_high);
>>>>>>> 7d2a07b7
	return simple_read_from_buffer(user_buf, count, ppos,
				       buf, len);
}

static ssize_t aql_txq_limit_write(struct file *file,
				   const char __user *user_buf,
				   size_t count,
				   loff_t *ppos)
{
	struct ieee80211_local *local = file->private_data;
	char buf[100];
	u32 ac, q_limit_low, q_limit_high, q_limit_low_old, q_limit_high_old;
	struct sta_info *sta;

	if (count >= sizeof(buf))
		return -EINVAL;

	if (copy_from_user(buf, user_buf, count))
		return -EFAULT;

	if (count && buf[count - 1] == '\n')
		buf[count - 1] = '\0';
	else
		buf[count] = '\0';

	if (sscanf(buf, "%u %u %u", &ac, &q_limit_low, &q_limit_high) != 3)
		return -EINVAL;

	if (ac >= IEEE80211_NUM_ACS)
		return -EINVAL;

<<<<<<< HEAD
	q_limit_low_old = local->aql_txq_limit_low[ac];
	q_limit_high_old = local->aql_txq_limit_high[ac];

	local->aql_txq_limit_low[ac] = q_limit_low;
	local->aql_txq_limit_high[ac] = q_limit_high;
=======
	q_limit_low_old = local->airtime[ac].aql_txq_limit_low;
	q_limit_high_old = local->airtime[ac].aql_txq_limit_high;

	local->airtime[ac].aql_txq_limit_low = q_limit_low;
	local->airtime[ac].aql_txq_limit_high = q_limit_high;
>>>>>>> 7d2a07b7

	mutex_lock(&local->sta_mtx);
	list_for_each_entry(sta, &local->sta_list, list) {
		/* If a sta has customized queue limits, keep it */
		if (sta->airtime[ac].aql_limit_low == q_limit_low_old &&
		    sta->airtime[ac].aql_limit_high == q_limit_high_old) {
			sta->airtime[ac].aql_limit_low = q_limit_low;
			sta->airtime[ac].aql_limit_high = q_limit_high;
		}
	}
	mutex_unlock(&local->sta_mtx);
	return count;
}

static const struct file_operations aql_txq_limit_ops = {
	.write = aql_txq_limit_write,
	.read = aql_txq_limit_read,
	.open = simple_open,
	.llseek = default_llseek,
};

<<<<<<< HEAD
=======
static ssize_t aql_enable_read(struct file *file, char __user *user_buf,
			       size_t count, loff_t *ppos)
{
	char buf[3];
	int len;

	len = scnprintf(buf, sizeof(buf), "%d\n",
			!static_key_false(&aql_disable.key));

	return simple_read_from_buffer(user_buf, count, ppos, buf, len);
}

static ssize_t aql_enable_write(struct file *file, const char __user *user_buf,
				size_t count, loff_t *ppos)
{
	bool aql_disabled = static_key_false(&aql_disable.key);
	char buf[3];
	size_t len;

	if (count > sizeof(buf))
		return -EINVAL;

	if (copy_from_user(buf, user_buf, count))
		return -EFAULT;

	buf[sizeof(buf) - 1] = '\0';
	len = strlen(buf);
	if (len > 0 && buf[len - 1] == '\n')
		buf[len - 1] = 0;

	if (buf[0] == '0' && buf[1] == '\0') {
		if (!aql_disabled)
			static_branch_inc(&aql_disable);
	} else if (buf[0] == '1' && buf[1] == '\0') {
		if (aql_disabled)
			static_branch_dec(&aql_disable);
	} else {
		return -EINVAL;
	}

	return count;
}

static const struct file_operations aql_enable_ops = {
	.write = aql_enable_write,
	.read = aql_enable_read,
	.open = simple_open,
	.llseek = default_llseek,
};

>>>>>>> 7d2a07b7
static ssize_t force_tx_status_read(struct file *file,
				    char __user *user_buf,
				    size_t count,
				    loff_t *ppos)
{
	struct ieee80211_local *local = file->private_data;
	char buf[3];
	int len = 0;

	len = scnprintf(buf, sizeof(buf), "%d\n", (int)local->force_tx_status);

	return simple_read_from_buffer(user_buf, count, ppos,
				       buf, len);
}

static ssize_t force_tx_status_write(struct file *file,
				     const char __user *user_buf,
				     size_t count,
				     loff_t *ppos)
{
	struct ieee80211_local *local = file->private_data;
	char buf[3];

	if (count >= sizeof(buf))
		return -EINVAL;

	if (copy_from_user(buf, user_buf, count))
		return -EFAULT;

	if (count && buf[count - 1] == '\n')
		buf[count - 1] = '\0';
	else
		buf[count] = '\0';

	if (buf[0] == '0' && buf[1] == '\0')
		local->force_tx_status = 0;
	else if (buf[0] == '1' && buf[1] == '\0')
		local->force_tx_status = 1;
	else
		return -EINVAL;

	return count;
}

static const struct file_operations force_tx_status_ops = {
	.write = force_tx_status_write,
	.read = force_tx_status_read,
	.open = simple_open,
	.llseek = default_llseek,
};

static ssize_t airtime_read(struct file *file,
			    char __user *user_buf,
			    size_t count,
			    loff_t *ppos)
{
	struct ieee80211_local *local = file->private_data;
	char buf[200];
	u64 v_t[IEEE80211_NUM_ACS];
	u64 wt[IEEE80211_NUM_ACS];
	int len = 0, ac;

	for (ac = 0; ac < IEEE80211_NUM_ACS; ac++) {
		spin_lock_bh(&local->airtime[ac].lock);
		v_t[ac] = local->airtime[ac].v_t;
		wt[ac] = local->airtime[ac].weight_sum;
		spin_unlock_bh(&local->airtime[ac].lock);
	}
	len = scnprintf(buf, sizeof(buf),
			"\tVO         VI         BE         BK\n"
			"Virt-t\t%-10llu %-10llu %-10llu %-10llu\n"
			"Weight\t%-10llu %-10llu %-10llu %-10llu\n",
			v_t[0],
			v_t[1],
			v_t[2],
			v_t[3],
			wt[0],
			wt[1],
			wt[2],
			wt[3]);

	return simple_read_from_buffer(user_buf, count, ppos,
				       buf, len);
}

static const struct file_operations airtime_ops = {
	.read = airtime_read,
	.open = simple_open,
	.llseek = default_llseek,
};

#ifdef CONFIG_PM
static ssize_t reset_write(struct file *file, const char __user *user_buf,
			   size_t count, loff_t *ppos)
{
	struct ieee80211_local *local = file->private_data;
	int ret;

	rtnl_lock();
	wiphy_lock(local->hw.wiphy);
	__ieee80211_suspend(&local->hw, NULL);
	ret = __ieee80211_resume(&local->hw);
	wiphy_unlock(local->hw.wiphy);

	if (ret)
		cfg80211_shutdown_all_interfaces(local->hw.wiphy);

	rtnl_unlock();

	return count;
}

static const struct file_operations reset_ops = {
	.write = reset_write,
	.open = simple_open,
	.llseek = noop_llseek,
};
#endif

static const char *hw_flag_names[] = {
#define FLAG(F)	[IEEE80211_HW_##F] = #F
	FLAG(HAS_RATE_CONTROL),
	FLAG(RX_INCLUDES_FCS),
	FLAG(HOST_BROADCAST_PS_BUFFERING),
	FLAG(SIGNAL_UNSPEC),
	FLAG(SIGNAL_DBM),
	FLAG(NEED_DTIM_BEFORE_ASSOC),
	FLAG(SPECTRUM_MGMT),
	FLAG(AMPDU_AGGREGATION),
	FLAG(SUPPORTS_PS),
	FLAG(PS_NULLFUNC_STACK),
	FLAG(SUPPORTS_DYNAMIC_PS),
	FLAG(MFP_CAPABLE),
	FLAG(WANT_MONITOR_VIF),
	FLAG(NO_AUTO_VIF),
	FLAG(SW_CRYPTO_CONTROL),
	FLAG(SUPPORT_FAST_XMIT),
	FLAG(REPORTS_TX_ACK_STATUS),
	FLAG(CONNECTION_MONITOR),
	FLAG(QUEUE_CONTROL),
	FLAG(SUPPORTS_PER_STA_GTK),
	FLAG(AP_LINK_PS),
	FLAG(TX_AMPDU_SETUP_IN_HW),
	FLAG(SUPPORTS_RC_TABLE),
	FLAG(P2P_DEV_ADDR_FOR_INTF),
	FLAG(TIMING_BEACON_ONLY),
	FLAG(SUPPORTS_HT_CCK_RATES),
	FLAG(CHANCTX_STA_CSA),
	FLAG(SUPPORTS_CLONED_SKBS),
	FLAG(SINGLE_SCAN_ON_ALL_BANDS),
	FLAG(TDLS_WIDER_BW),
	FLAG(SUPPORTS_AMSDU_IN_AMPDU),
	FLAG(BEACON_TX_STATUS),
	FLAG(NEEDS_UNIQUE_STA_ADDR),
	FLAG(SUPPORTS_REORDERING_BUFFER),
	FLAG(USES_RSS),
	FLAG(TX_AMSDU),
	FLAG(TX_FRAG_LIST),
	FLAG(REPORTS_LOW_ACK),
	FLAG(SUPPORTS_TX_FRAG),
	FLAG(SUPPORTS_TDLS_BUFFER_STA),
	FLAG(DEAUTH_NEED_MGD_TX_PREP),
	FLAG(DOESNT_SUPPORT_QOS_NDP),
	FLAG(BUFF_MMPDU_TXQ),
	FLAG(SUPPORTS_VHT_EXT_NSS_BW),
	FLAG(STA_MMPDU_TXQ),
	FLAG(TX_STATUS_NO_AMPDU_LEN),
	FLAG(SUPPORTS_MULTI_BSSID),
	FLAG(SUPPORTS_ONLY_HE_MULTI_BSSID),
	FLAG(AMPDU_KEYBORDER_SUPPORT),
<<<<<<< HEAD
=======
	FLAG(SUPPORTS_TX_ENCAP_OFFLOAD),
	FLAG(SUPPORTS_RX_DECAP_OFFLOAD),
	FLAG(SUPPORTS_CONC_MON_RX_DECAP),
>>>>>>> 7d2a07b7
#undef FLAG
};

static ssize_t hwflags_read(struct file *file, char __user *user_buf,
			    size_t count, loff_t *ppos)
{
	struct ieee80211_local *local = file->private_data;
	size_t bufsz = 30 * NUM_IEEE80211_HW_FLAGS;
	char *buf = kzalloc(bufsz, GFP_KERNEL);
	char *pos = buf, *end = buf + bufsz - 1;
	ssize_t rv;
	int i;

	if (!buf)
		return -ENOMEM;

	/* fail compilation if somebody adds or removes
	 * a flag without updating the name array above
	 */
	BUILD_BUG_ON(ARRAY_SIZE(hw_flag_names) != NUM_IEEE80211_HW_FLAGS);

	for (i = 0; i < NUM_IEEE80211_HW_FLAGS; i++) {
		if (test_bit(i, local->hw.flags))
			pos += scnprintf(pos, end - pos, "%s\n",
					 hw_flag_names[i]);
	}

	rv = simple_read_from_buffer(user_buf, count, ppos, buf, strlen(buf));
	kfree(buf);
	return rv;
}

static ssize_t misc_read(struct file *file, char __user *user_buf,
			 size_t count, loff_t *ppos)
{
	struct ieee80211_local *local = file->private_data;
	/* Max len of each line is 16 characters, plus 9 for 'pending:\n' */
	size_t bufsz = IEEE80211_MAX_QUEUES * 16 + 9;
	char *buf;
	char *pos, *end;
	ssize_t rv;
	int i;
	int ln;

	buf = kzalloc(bufsz, GFP_KERNEL);
	if (!buf)
		return -ENOMEM;

	pos = buf;
	end = buf + bufsz - 1;

	pos += scnprintf(pos, end - pos, "pending:\n");

	for (i = 0; i < IEEE80211_MAX_QUEUES; i++) {
		ln = skb_queue_len(&local->pending[i]);
		pos += scnprintf(pos, end - pos, "[%i] %d\n",
				 i, ln);
	}

	rv = simple_read_from_buffer(user_buf, count, ppos, buf, strlen(buf));
	kfree(buf);
	return rv;
}

static ssize_t queues_read(struct file *file, char __user *user_buf,
			   size_t count, loff_t *ppos)
{
	struct ieee80211_local *local = file->private_data;
	unsigned long flags;
	char buf[IEEE80211_MAX_QUEUES * 20];
	int q, res = 0;

	spin_lock_irqsave(&local->queue_stop_reason_lock, flags);
	for (q = 0; q < local->hw.queues; q++)
		res += sprintf(buf + res, "%02d: %#.8lx/%d\n", q,
				local->queue_stop_reasons[q],
				skb_queue_len(&local->pending[q]));
	spin_unlock_irqrestore(&local->queue_stop_reason_lock, flags);

	return simple_read_from_buffer(user_buf, count, ppos, buf, res);
}

DEBUGFS_READONLY_FILE_OPS(hwflags);
DEBUGFS_READONLY_FILE_OPS(queues);
DEBUGFS_READONLY_FILE_OPS(misc);

/* statistics stuff */

static ssize_t format_devstat_counter(struct ieee80211_local *local,
	char __user *userbuf,
	size_t count, loff_t *ppos,
	int (*printvalue)(struct ieee80211_low_level_stats *stats, char *buf,
			  int buflen))
{
	struct ieee80211_low_level_stats stats;
	char buf[20];
	int res;

	rtnl_lock();
	res = drv_get_stats(local, &stats);
	rtnl_unlock();
	if (res)
		return res;
	res = printvalue(&stats, buf, sizeof(buf));
	return simple_read_from_buffer(userbuf, count, ppos, buf, res);
}

#define DEBUGFS_DEVSTATS_FILE(name)					\
static int print_devstats_##name(struct ieee80211_low_level_stats *stats,\
				 char *buf, int buflen)			\
{									\
	return scnprintf(buf, buflen, "%u\n", stats->name);		\
}									\
static ssize_t stats_ ##name## _read(struct file *file,			\
				     char __user *userbuf,		\
				     size_t count, loff_t *ppos)	\
{									\
	return format_devstat_counter(file->private_data,		\
				      userbuf,				\
				      count,				\
				      ppos,				\
				      print_devstats_##name);		\
}									\
									\
static const struct file_operations stats_ ##name## _ops = {		\
	.read = stats_ ##name## _read,					\
	.open = simple_open,						\
	.llseek = generic_file_llseek,					\
};

#define DEBUGFS_STATS_ADD(name)					\
	debugfs_create_u32(#name, 0400, statsd, &local->name);
#define DEBUGFS_DEVSTATS_ADD(name)					\
	debugfs_create_file(#name, 0400, statsd, local, &stats_ ##name## _ops);

DEBUGFS_DEVSTATS_FILE(dot11ACKFailureCount);
DEBUGFS_DEVSTATS_FILE(dot11RTSFailureCount);
DEBUGFS_DEVSTATS_FILE(dot11FCSErrorCount);
DEBUGFS_DEVSTATS_FILE(dot11RTSSuccessCount);

void debugfs_hw_add(struct ieee80211_local *local)
{
	struct dentry *phyd = local->hw.wiphy->debugfsdir;
	struct dentry *statsd;

	if (!phyd)
		return;

	local->debugfs.keys = debugfs_create_dir("keys", phyd);

	DEBUGFS_ADD(total_ps_buffered);
	DEBUGFS_ADD(wep_iv);
	DEBUGFS_ADD(rate_ctrl_alg);
	DEBUGFS_ADD(queues);
	DEBUGFS_ADD(misc);
#ifdef CONFIG_PM
	DEBUGFS_ADD_MODE(reset, 0200);
#endif
	DEBUGFS_ADD(hwflags);
	DEBUGFS_ADD(user_power);
	DEBUGFS_ADD(power);
	DEBUGFS_ADD(hw_conf);
	DEBUGFS_ADD_MODE(force_tx_status, 0600);
	DEBUGFS_ADD_MODE(aql_enable, 0600);

	if (local->ops->wake_tx_queue)
		DEBUGFS_ADD_MODE(aqm, 0600);

<<<<<<< HEAD
	DEBUGFS_ADD_MODE(airtime_flags, 0600);
=======
	if (wiphy_ext_feature_isset(local->hw.wiphy,
				    NL80211_EXT_FEATURE_AIRTIME_FAIRNESS)) {
		DEBUGFS_ADD_MODE(airtime, 0600);
		DEBUGFS_ADD_MODE(airtime_flags, 0600);
	}
>>>>>>> 7d2a07b7

	DEBUGFS_ADD(aql_txq_limit);
	debugfs_create_u32("aql_threshold", 0600,
			   phyd, &local->aql_threshold);

	statsd = debugfs_create_dir("statistics", phyd);

	/* if the dir failed, don't put all the other things into the root! */
	if (!statsd)
		return;

#ifdef CONFIG_MAC80211_DEBUG_COUNTERS
	DEBUGFS_STATS_ADD(dot11TransmittedFragmentCount);
	DEBUGFS_STATS_ADD(dot11MulticastTransmittedFrameCount);
	DEBUGFS_STATS_ADD(dot11FailedCount);
	DEBUGFS_STATS_ADD(dot11RetryCount);
	DEBUGFS_STATS_ADD(dot11MultipleRetryCount);
	DEBUGFS_STATS_ADD(dot11FrameDuplicateCount);
	DEBUGFS_STATS_ADD(dot11ReceivedFragmentCount);
	DEBUGFS_STATS_ADD(dot11MulticastReceivedFrameCount);
	DEBUGFS_STATS_ADD(dot11TransmittedFrameCount);
	DEBUGFS_STATS_ADD(tx_handlers_drop);
	DEBUGFS_STATS_ADD(tx_handlers_queued);
	DEBUGFS_STATS_ADD(tx_handlers_drop_wep);
	DEBUGFS_STATS_ADD(tx_handlers_drop_not_assoc);
	DEBUGFS_STATS_ADD(tx_handlers_drop_unauth_port);
	DEBUGFS_STATS_ADD(rx_handlers_drop);
	DEBUGFS_STATS_ADD(rx_handlers_queued);
	DEBUGFS_STATS_ADD(rx_handlers_drop_nullfunc);
	DEBUGFS_STATS_ADD(rx_handlers_drop_defrag);
	DEBUGFS_STATS_ADD(tx_expand_skb_head);
	DEBUGFS_STATS_ADD(tx_expand_skb_head_cloned);
	DEBUGFS_STATS_ADD(rx_expand_skb_head_defrag);
	DEBUGFS_STATS_ADD(rx_handlers_fragments);
	DEBUGFS_STATS_ADD(tx_status_drop);
#endif
	DEBUGFS_DEVSTATS_ADD(dot11ACKFailureCount);
	DEBUGFS_DEVSTATS_ADD(dot11RTSFailureCount);
	DEBUGFS_DEVSTATS_ADD(dot11FCSErrorCount);
	DEBUGFS_DEVSTATS_ADD(dot11RTSSuccessCount);
}<|MERGE_RESOLUTION|>--- conflicted
+++ resolved
@@ -216,16 +216,6 @@
 			"VI	%u		%u\n"
 			"BE	%u		%u\n"
 			"BK	%u		%u\n",
-<<<<<<< HEAD
-			local->aql_txq_limit_low[IEEE80211_AC_VO],
-			local->aql_txq_limit_high[IEEE80211_AC_VO],
-			local->aql_txq_limit_low[IEEE80211_AC_VI],
-			local->aql_txq_limit_high[IEEE80211_AC_VI],
-			local->aql_txq_limit_low[IEEE80211_AC_BE],
-			local->aql_txq_limit_high[IEEE80211_AC_BE],
-			local->aql_txq_limit_low[IEEE80211_AC_BK],
-			local->aql_txq_limit_high[IEEE80211_AC_BK]);
-=======
 			local->airtime[IEEE80211_AC_VO].aql_txq_limit_low,
 			local->airtime[IEEE80211_AC_VO].aql_txq_limit_high,
 			local->airtime[IEEE80211_AC_VI].aql_txq_limit_low,
@@ -234,7 +224,6 @@
 			local->airtime[IEEE80211_AC_BE].aql_txq_limit_high,
 			local->airtime[IEEE80211_AC_BK].aql_txq_limit_low,
 			local->airtime[IEEE80211_AC_BK].aql_txq_limit_high);
->>>>>>> 7d2a07b7
 	return simple_read_from_buffer(user_buf, count, ppos,
 				       buf, len);
 }
@@ -266,19 +255,11 @@
 	if (ac >= IEEE80211_NUM_ACS)
 		return -EINVAL;
 
-<<<<<<< HEAD
-	q_limit_low_old = local->aql_txq_limit_low[ac];
-	q_limit_high_old = local->aql_txq_limit_high[ac];
-
-	local->aql_txq_limit_low[ac] = q_limit_low;
-	local->aql_txq_limit_high[ac] = q_limit_high;
-=======
 	q_limit_low_old = local->airtime[ac].aql_txq_limit_low;
 	q_limit_high_old = local->airtime[ac].aql_txq_limit_high;
 
 	local->airtime[ac].aql_txq_limit_low = q_limit_low;
 	local->airtime[ac].aql_txq_limit_high = q_limit_high;
->>>>>>> 7d2a07b7
 
 	mutex_lock(&local->sta_mtx);
 	list_for_each_entry(sta, &local->sta_list, list) {
@@ -300,8 +281,6 @@
 	.llseek = default_llseek,
 };
 
-<<<<<<< HEAD
-=======
 static ssize_t aql_enable_read(struct file *file, char __user *user_buf,
 			       size_t count, loff_t *ppos)
 {
@@ -352,7 +331,6 @@
 	.llseek = default_llseek,
 };
 
->>>>>>> 7d2a07b7
 static ssize_t force_tx_status_read(struct file *file,
 				    char __user *user_buf,
 				    size_t count,
@@ -523,12 +501,9 @@
 	FLAG(SUPPORTS_MULTI_BSSID),
 	FLAG(SUPPORTS_ONLY_HE_MULTI_BSSID),
 	FLAG(AMPDU_KEYBORDER_SUPPORT),
-<<<<<<< HEAD
-=======
 	FLAG(SUPPORTS_TX_ENCAP_OFFLOAD),
 	FLAG(SUPPORTS_RX_DECAP_OFFLOAD),
 	FLAG(SUPPORTS_CONC_MON_RX_DECAP),
->>>>>>> 7d2a07b7
 #undef FLAG
 };
 
@@ -697,15 +672,11 @@
 	if (local->ops->wake_tx_queue)
 		DEBUGFS_ADD_MODE(aqm, 0600);
 
-<<<<<<< HEAD
-	DEBUGFS_ADD_MODE(airtime_flags, 0600);
-=======
 	if (wiphy_ext_feature_isset(local->hw.wiphy,
 				    NL80211_EXT_FEATURE_AIRTIME_FAIRNESS)) {
 		DEBUGFS_ADD_MODE(airtime, 0600);
 		DEBUGFS_ADD_MODE(airtime_flags, 0600);
 	}
->>>>>>> 7d2a07b7
 
 	DEBUGFS_ADD(aql_txq_limit);
 	debugfs_create_u32("aql_threshold", 0600,
