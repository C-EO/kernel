--- conflicted
+++ resolved
@@ -57,14 +57,11 @@
 #include <net/dst.h>
 #include <net/sock_reuseport.h>
 #include <net/busy_poll.h>
-<<<<<<< HEAD
 #include <net/tcp.h>
 #include <net/xfrm.h>
 #include <linux/bpf_trace.h>
 #include <net/xdp_sock.h>
-=======
 #include <linux/nospec.h>
->>>>>>> c4bca2e2
 
 /**
  *	sk_filter_trim_cap - run a packet through a socket filter
