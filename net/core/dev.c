--- conflicted
+++ resolved
@@ -144,11 +144,8 @@
 #include <linux/netfilter_ingress.h>
 #include <linux/crash_dump.h>
 #include <linux/sctp.h>
-<<<<<<< HEAD
 #include <net/udp_tunnel.h>
-=======
 #include <linux/indirect_call_wrapper.h>
->>>>>>> b853bd1c
 
 #include "net-sysfs.h"
 
@@ -5397,7 +5394,6 @@
 	}
 }
 
-<<<<<<< HEAD
 static void gro_flush_oldest(struct list_head *head)
 {
 	struct sk_buff *oldest;
@@ -5417,12 +5413,10 @@
 	napi_gro_complete(oldest);
 }
 
-=======
-INDIRECT_CALLABLE_DECLARE(struct sk_buff **inet_gro_receive(struct sk_buff **,
-							    struct sk_buff *));
-INDIRECT_CALLABLE_DECLARE(struct sk_buff **ipv6_gro_receive(struct sk_buff **,
-							    struct sk_buff *));
->>>>>>> b853bd1c
+INDIRECT_CALLABLE_DECLARE(struct sk_buff *inet_gro_receive(struct list_head *,
+							   struct sk_buff *));
+INDIRECT_CALLABLE_DECLARE(struct sk_buff *ipv6_gro_receive(struct list_head *,
+							   struct sk_buff *));
 static enum gro_result dev_gro_receive(struct napi_struct *napi, struct sk_buff *skb)
 {
 	u32 hash = skb_get_hash_raw(skb) & (GRO_HASH_BUCKETS - 1);
@@ -5472,13 +5466,9 @@
 			NAPI_GRO_CB(skb)->csum_valid = 0;
 		}
 
-<<<<<<< HEAD
-		pp = ptype->callbacks.gro_receive(gro_head, skb);
-=======
 		pp = INDIRECT_CALL_INET(ptype->callbacks.gro_receive,
 					ipv6_gro_receive, inet_gro_receive,
-					&napi->gro_list, skb);
->>>>>>> b853bd1c
+					gro_head, skb);
 		break;
 	}
 	rcu_read_unlock();
