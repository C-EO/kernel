/*
 * 	NET3	Protocol independent device support routines.
 *
 *		This program is free software; you can redistribute it and/or
 *		modify it under the terms of the GNU General Public License
 *		as published by the Free Software Foundation; either version
 *		2 of the License, or (at your option) any later version.
 *
 *	Derived from the non IP parts of dev.c 1.0.19
 * 		Authors:	Ross Biro
 *				Fred N. van Kempen, <waltje@uWalt.NL.Mugnet.ORG>
 *				Mark Evans, <evansmp@uhura.aston.ac.uk>
 *
 *	Additional Authors:
 *		Florian la Roche <rzsfl@rz.uni-sb.de>
 *		Alan Cox <gw4pts@gw4pts.ampr.org>
 *		David Hinds <dahinds@users.sourceforge.net>
 *		Alexey Kuznetsov <kuznet@ms2.inr.ac.ru>
 *		Adam Sulmicki <adam@cfar.umd.edu>
 *              Pekka Riikonen <priikone@poesidon.pspt.fi>
 *
 *	Changes:
 *              D.J. Barrow     :       Fixed bug where dev->refcnt gets set
 *              			to 2 if register_netdev gets called
 *              			before net_dev_init & also removed a
 *              			few lines of code in the process.
 *		Alan Cox	:	device private ioctl copies fields back.
 *		Alan Cox	:	Transmit queue code does relevant
 *					stunts to keep the queue safe.
 *		Alan Cox	:	Fixed double lock.
 *		Alan Cox	:	Fixed promisc NULL pointer trap
 *		????????	:	Support the full private ioctl range
 *		Alan Cox	:	Moved ioctl permission check into
 *					drivers
 *		Tim Kordas	:	SIOCADDMULTI/SIOCDELMULTI
 *		Alan Cox	:	100 backlog just doesn't cut it when
 *					you start doing multicast video 8)
 *		Alan Cox	:	Rewrote net_bh and list manager.
 *		Alan Cox	: 	Fix ETH_P_ALL echoback lengths.
 *		Alan Cox	:	Took out transmit every packet pass
 *					Saved a few bytes in the ioctl handler
 *		Alan Cox	:	Network driver sets packet type before
 *					calling netif_rx. Saves a function
 *					call a packet.
 *		Alan Cox	:	Hashed net_bh()
 *		Richard Kooijman:	Timestamp fixes.
 *		Alan Cox	:	Wrong field in SIOCGIFDSTADDR
 *		Alan Cox	:	Device lock protection.
 *		Alan Cox	: 	Fixed nasty side effect of device close
 *					changes.
 *		Rudi Cilibrasi	:	Pass the right thing to
 *					set_mac_address()
 *		Dave Miller	:	32bit quantity for the device lock to
 *					make it work out on a Sparc.
 *		Bjorn Ekwall	:	Added KERNELD hack.
 *		Alan Cox	:	Cleaned up the backlog initialise.
 *		Craig Metz	:	SIOCGIFCONF fix if space for under
 *					1 device.
 *	    Thomas Bogendoerfer :	Return ENODEV for dev_open, if there
 *					is no device open function.
 *		Andi Kleen	:	Fix error reporting for SIOCGIFCONF
 *	    Michael Chastain	:	Fix signed/unsigned for SIOCGIFCONF
 *		Cyrus Durgin	:	Cleaned for KMOD
 *		Adam Sulmicki   :	Bug Fix : Network Device Unload
 *					A network device unload needs to purge
 *					the backlog queue.
 *	Paul Rusty Russell	:	SIOCSIFNAME
 *              Pekka Riikonen  :	Netdev boot-time settings code
 *              Andrew Morton   :       Make unregister_netdevice wait
 *              			indefinitely on dev->refcnt
 * 		J Hadi Salim	:	- Backlog queue sampling
 *				        - netif_rx() feedback
 */

#include <asm/uaccess.h>
#include <asm/system.h>
#include <linux/bitops.h>
#include <linux/capability.h>
#include <linux/cpu.h>
#include <linux/types.h>
#include <linux/kernel.h>
#include <linux/hash.h>
#include <linux/slab.h>
#include <linux/sched.h>
#include <linux/mutex.h>
#include <linux/string.h>
#include <linux/mm.h>
#include <linux/socket.h>
#include <linux/sockios.h>
#include <linux/errno.h>
#include <linux/interrupt.h>
#include <linux/if_ether.h>
#include <linux/netdevice.h>
#include <linux/etherdevice.h>
#include <linux/ethtool.h>
#include <linux/notifier.h>
#include <linux/skbuff.h>
#include <net/net_namespace.h>
#include <net/sock.h>
#include <linux/rtnetlink.h>
#include <linux/proc_fs.h>
#include <linux/seq_file.h>
#include <linux/stat.h>
#include <linux/if_bridge.h>
#include <linux/if_macvlan.h>
#include <net/dst.h>
#include <net/pkt_sched.h>
#include <net/checksum.h>
#include <net/xfrm.h>
#include <linux/highmem.h>
#include <linux/init.h>
#include <linux/kmod.h>
#include <linux/module.h>
#include <linux/netpoll.h>
#include <linux/rcupdate.h>
#include <linux/delay.h>
#include <net/wext.h>
#include <net/iw_handler.h>
#include <asm/current.h>
#include <linux/audit.h>
#include <linux/dmaengine.h>
#include <linux/err.h>
#include <linux/ctype.h>
#include <linux/if_arp.h>
#include <linux/if_vlan.h>
#include <linux/ip.h>
#include <net/ip.h>
#include <linux/ipv6.h>
#include <linux/in.h>
#include <linux/jhash.h>
#include <linux/random.h>
#include <trace/events/napi.h>
#include <linux/pci.h>

#include "net-sysfs.h"

/* Instead of increasing this, you should create a hash table. */
#define MAX_GRO_SKBS 8

/* This should be increased if a protocol with a bigger head is added. */
#define GRO_MAX_HEAD (MAX_HEADER + 128)

#if defined(CONFIG_XEN) || defined(CONFIG_PARAVIRT_XEN)
#include <net/ip.h>
#include <linux/tcp.h>
#include <linux/udp.h>
#endif

/*
 *	The list of packet types we will receive (as opposed to discard)
 *	and the routines to invoke.
 *
 *	Why 16. Because with 16 the only overlap we get on a hash of the
 *	low nibble of the protocol value is RARP/SNAP/X.25.
 *
 *      NOTE:  That is no longer true with the addition of VLAN tags.  Not
 *             sure which should go first, but I bet it won't make much
 *             difference if we are running VLANs.  The good news is that
 *             this protocol won't be in the list unless compiled in, so
 *             the average user (w/out VLANs) will not be adversely affected.
 *             --BLG
 *
 *		0800	IP
 *		8100    802.1Q VLAN
 *		0001	802.3
 *		0002	AX.25
 *		0004	802.2
 *		8035	RARP
 *		0005	SNAP
 *		0805	X.25
 *		0806	ARP
 *		8137	IPX
 *		0009	Localtalk
 *		86DD	IPv6
 */

#define PTYPE_HASH_SIZE	(16)
#define PTYPE_HASH_MASK	(PTYPE_HASH_SIZE - 1)

static DEFINE_SPINLOCK(ptype_lock);
static struct list_head ptype_base[PTYPE_HASH_SIZE] __read_mostly;
static struct list_head ptype_all __read_mostly;	/* Taps */

/*
 * The @dev_base_head list is protected by @dev_base_lock and the rtnl
 * semaphore.
 *
 * Pure readers hold dev_base_lock for reading, or rcu_read_lock()
 *
 * Writers must hold the rtnl semaphore while they loop through the
 * dev_base_head list, and hold dev_base_lock for writing when they do the
 * actual updates.  This allows pure readers to access the list even
 * while a writer is preparing to update it.
 *
 * To put it another way, dev_base_lock is held for writing only to
 * protect against pure readers; the rtnl semaphore provides the
 * protection against other writers.
 *
 * See, for example usages, register_netdevice() and
 * unregister_netdevice(), which must be called with the rtnl
 * semaphore held.
 */
DEFINE_RWLOCK(dev_base_lock);
EXPORT_SYMBOL(dev_base_lock);

static inline struct hlist_head *dev_name_hash(struct net *net, const char *name)
{
	unsigned hash = full_name_hash(name, strnlen(name, IFNAMSIZ));
	return &net->dev_name_head[hash_32(hash, NETDEV_HASHBITS)];
}

static inline struct hlist_head *dev_index_hash(struct net *net, int ifindex)
{
	return &net->dev_index_head[ifindex & (NETDEV_HASHENTRIES - 1)];
}

static inline void rps_lock(struct softnet_data *sd)
{
#ifdef CONFIG_RPS
	spin_lock(&sd->input_pkt_queue.lock);
#endif
}

static inline void rps_unlock(struct softnet_data *sd)
{
#ifdef CONFIG_RPS
	spin_unlock(&sd->input_pkt_queue.lock);
#endif
}

/* Device list insertion */
static int list_netdevice(struct net_device *dev)
{
	struct net *net = dev_net(dev);

	ASSERT_RTNL();

	write_lock_bh(&dev_base_lock);
	list_add_tail_rcu(&dev->dev_list, &net->dev_base_head);
	hlist_add_head_rcu(&dev->name_hlist, dev_name_hash(net, dev->name));
	hlist_add_head_rcu(&dev->index_hlist,
			   dev_index_hash(net, dev->ifindex));
	write_unlock_bh(&dev_base_lock);
	return 0;
}

/* Device list removal
 * caller must respect a RCU grace period before freeing/reusing dev
 */
static void unlist_netdevice(struct net_device *dev)
{
	ASSERT_RTNL();

	/* Unlink dev from the device chain */
	write_lock_bh(&dev_base_lock);
	list_del_rcu(&dev->dev_list);
	hlist_del_rcu(&dev->name_hlist);
	hlist_del_rcu(&dev->index_hlist);
	write_unlock_bh(&dev_base_lock);
}

/*
 *	Our notifier list
 */

static RAW_NOTIFIER_HEAD(netdev_chain);

/*
 *	Device drivers call our routines to queue packets here. We empty the
 *	queue in the local softnet handler.
 */

DEFINE_PER_CPU_ALIGNED(struct softnet_data, softnet_data);
EXPORT_PER_CPU_SYMBOL(softnet_data);

#ifdef CONFIG_LOCKDEP
/*
 * register_netdevice() inits txq->_xmit_lock and sets lockdep class
 * according to dev->type
 */
static const unsigned short netdev_lock_type[] =
	{ARPHRD_NETROM, ARPHRD_ETHER, ARPHRD_EETHER, ARPHRD_AX25,
	 ARPHRD_PRONET, ARPHRD_CHAOS, ARPHRD_IEEE802, ARPHRD_ARCNET,
	 ARPHRD_APPLETLK, ARPHRD_DLCI, ARPHRD_ATM, ARPHRD_METRICOM,
	 ARPHRD_IEEE1394, ARPHRD_EUI64, ARPHRD_INFINIBAND, ARPHRD_SLIP,
	 ARPHRD_CSLIP, ARPHRD_SLIP6, ARPHRD_CSLIP6, ARPHRD_RSRVD,
	 ARPHRD_ADAPT, ARPHRD_ROSE, ARPHRD_X25, ARPHRD_HWX25,
	 ARPHRD_PPP, ARPHRD_CISCO, ARPHRD_LAPB, ARPHRD_DDCMP,
	 ARPHRD_RAWHDLC, ARPHRD_TUNNEL, ARPHRD_TUNNEL6, ARPHRD_FRAD,
	 ARPHRD_SKIP, ARPHRD_LOOPBACK, ARPHRD_LOCALTLK, ARPHRD_FDDI,
	 ARPHRD_BIF, ARPHRD_SIT, ARPHRD_IPDDP, ARPHRD_IPGRE,
	 ARPHRD_PIMREG, ARPHRD_HIPPI, ARPHRD_ASH, ARPHRD_ECONET,
	 ARPHRD_IRDA, ARPHRD_FCPP, ARPHRD_FCAL, ARPHRD_FCPL,
	 ARPHRD_FCFABRIC, ARPHRD_IEEE802_TR, ARPHRD_IEEE80211,
	 ARPHRD_IEEE80211_PRISM, ARPHRD_IEEE80211_RADIOTAP, ARPHRD_PHONET,
	 ARPHRD_PHONET_PIPE, ARPHRD_IEEE802154,
	 ARPHRD_VOID, ARPHRD_NONE};

static const char *const netdev_lock_name[] =
	{"_xmit_NETROM", "_xmit_ETHER", "_xmit_EETHER", "_xmit_AX25",
	 "_xmit_PRONET", "_xmit_CHAOS", "_xmit_IEEE802", "_xmit_ARCNET",
	 "_xmit_APPLETLK", "_xmit_DLCI", "_xmit_ATM", "_xmit_METRICOM",
	 "_xmit_IEEE1394", "_xmit_EUI64", "_xmit_INFINIBAND", "_xmit_SLIP",
	 "_xmit_CSLIP", "_xmit_SLIP6", "_xmit_CSLIP6", "_xmit_RSRVD",
	 "_xmit_ADAPT", "_xmit_ROSE", "_xmit_X25", "_xmit_HWX25",
	 "_xmit_PPP", "_xmit_CISCO", "_xmit_LAPB", "_xmit_DDCMP",
	 "_xmit_RAWHDLC", "_xmit_TUNNEL", "_xmit_TUNNEL6", "_xmit_FRAD",
	 "_xmit_SKIP", "_xmit_LOOPBACK", "_xmit_LOCALTLK", "_xmit_FDDI",
	 "_xmit_BIF", "_xmit_SIT", "_xmit_IPDDP", "_xmit_IPGRE",
	 "_xmit_PIMREG", "_xmit_HIPPI", "_xmit_ASH", "_xmit_ECONET",
	 "_xmit_IRDA", "_xmit_FCPP", "_xmit_FCAL", "_xmit_FCPL",
	 "_xmit_FCFABRIC", "_xmit_IEEE802_TR", "_xmit_IEEE80211",
	 "_xmit_IEEE80211_PRISM", "_xmit_IEEE80211_RADIOTAP", "_xmit_PHONET",
	 "_xmit_PHONET_PIPE", "_xmit_IEEE802154",
	 "_xmit_VOID", "_xmit_NONE"};

static struct lock_class_key netdev_xmit_lock_key[ARRAY_SIZE(netdev_lock_type)];
static struct lock_class_key netdev_addr_lock_key[ARRAY_SIZE(netdev_lock_type)];

static inline unsigned short netdev_lock_pos(unsigned short dev_type)
{
	int i;

	for (i = 0; i < ARRAY_SIZE(netdev_lock_type); i++)
		if (netdev_lock_type[i] == dev_type)
			return i;
	/* the last key is used by default */
	return ARRAY_SIZE(netdev_lock_type) - 1;
}

static inline void netdev_set_xmit_lockdep_class(spinlock_t *lock,
						 unsigned short dev_type)
{
	int i;

	i = netdev_lock_pos(dev_type);
	lockdep_set_class_and_name(lock, &netdev_xmit_lock_key[i],
				   netdev_lock_name[i]);
}

static inline void netdev_set_addr_lockdep_class(struct net_device *dev)
{
	int i;

	i = netdev_lock_pos(dev->type);
	lockdep_set_class_and_name(&dev->addr_list_lock,
				   &netdev_addr_lock_key[i],
				   netdev_lock_name[i]);
}
#else
static inline void netdev_set_xmit_lockdep_class(spinlock_t *lock,
						 unsigned short dev_type)
{
}
static inline void netdev_set_addr_lockdep_class(struct net_device *dev)
{
}
#endif

/*******************************************************************************

		Protocol management and registration routines

*******************************************************************************/

/*
 *	Add a protocol ID to the list. Now that the input handler is
 *	smarter we can dispense with all the messy stuff that used to be
 *	here.
 *
 *	BEWARE!!! Protocol handlers, mangling input packets,
 *	MUST BE last in hash buckets and checking protocol handlers
 *	MUST start from promiscuous ptype_all chain in net_bh.
 *	It is true now, do not change it.
 *	Explanation follows: if protocol handler, mangling packet, will
 *	be the first on list, it is not able to sense, that packet
 *	is cloned and should be copied-on-write, so that it will
 *	change it and subsequent readers will get broken packet.
 *							--ANK (980803)
 */

/**
 *	dev_add_pack - add packet handler
 *	@pt: packet type declaration
 *
 *	Add a protocol handler to the networking stack. The passed &packet_type
 *	is linked into kernel lists and may not be freed until it has been
 *	removed from the kernel lists.
 *
 *	This call does not sleep therefore it can not
 *	guarantee all CPU's that are in middle of receiving packets
 *	will see the new packet type (until the next received packet).
 */

void dev_add_pack(struct packet_type *pt)
{
	int hash;

	spin_lock_bh(&ptype_lock);
	if (pt->type == htons(ETH_P_ALL))
		list_add_rcu(&pt->list, &ptype_all);
	else {
		hash = ntohs(pt->type) & PTYPE_HASH_MASK;
		list_add_rcu(&pt->list, &ptype_base[hash]);
	}
	spin_unlock_bh(&ptype_lock);
}
EXPORT_SYMBOL(dev_add_pack);

/**
 *	__dev_remove_pack	 - remove packet handler
 *	@pt: packet type declaration
 *
 *	Remove a protocol handler that was previously added to the kernel
 *	protocol handlers by dev_add_pack(). The passed &packet_type is removed
 *	from the kernel lists and can be freed or reused once this function
 *	returns.
 *
 *      The packet type might still be in use by receivers
 *	and must not be freed until after all the CPU's have gone
 *	through a quiescent state.
 */
void __dev_remove_pack(struct packet_type *pt)
{
	struct list_head *head;
	struct packet_type *pt1;

	spin_lock_bh(&ptype_lock);

	if (pt->type == htons(ETH_P_ALL))
		head = &ptype_all;
	else
		head = &ptype_base[ntohs(pt->type) & PTYPE_HASH_MASK];

	list_for_each_entry(pt1, head, list) {
		if (pt == pt1) {
			list_del_rcu(&pt->list);
			goto out;
		}
	}

	printk(KERN_WARNING "dev_remove_pack: %p not found.\n", pt);
out:
	spin_unlock_bh(&ptype_lock);
}
EXPORT_SYMBOL(__dev_remove_pack);

/**
 *	dev_remove_pack	 - remove packet handler
 *	@pt: packet type declaration
 *
 *	Remove a protocol handler that was previously added to the kernel
 *	protocol handlers by dev_add_pack(). The passed &packet_type is removed
 *	from the kernel lists and can be freed or reused once this function
 *	returns.
 *
 *	This call sleeps to guarantee that no CPU is looking at the packet
 *	type after return.
 */
void dev_remove_pack(struct packet_type *pt)
{
	__dev_remove_pack(pt);

	synchronize_net();
}
EXPORT_SYMBOL(dev_remove_pack);

/******************************************************************************

		      Device Boot-time Settings Routines

*******************************************************************************/

/* Boot time configuration table */
static struct netdev_boot_setup dev_boot_setup[NETDEV_BOOT_SETUP_MAX];

/**
 *	netdev_boot_setup_add	- add new setup entry
 *	@name: name of the device
 *	@map: configured settings for the device
 *
 *	Adds new setup entry to the dev_boot_setup list.  The function
 *	returns 0 on error and 1 on success.  This is a generic routine to
 *	all netdevices.
 */
static int netdev_boot_setup_add(char *name, struct ifmap *map)
{
	struct netdev_boot_setup *s;
	int i;

	s = dev_boot_setup;
	for (i = 0; i < NETDEV_BOOT_SETUP_MAX; i++) {
		if (s[i].name[0] == '\0' || s[i].name[0] == ' ') {
			memset(s[i].name, 0, sizeof(s[i].name));
			strlcpy(s[i].name, name, IFNAMSIZ);
			memcpy(&s[i].map, map, sizeof(s[i].map));
			break;
		}
	}

	return i >= NETDEV_BOOT_SETUP_MAX ? 0 : 1;
}

/**
 *	netdev_boot_setup_check	- check boot time settings
 *	@dev: the netdevice
 *
 * 	Check boot time settings for the device.
 *	The found settings are set for the device to be used
 *	later in the device probing.
 *	Returns 0 if no settings found, 1 if they are.
 */
int netdev_boot_setup_check(struct net_device *dev)
{
	struct netdev_boot_setup *s = dev_boot_setup;
	int i;

	for (i = 0; i < NETDEV_BOOT_SETUP_MAX; i++) {
		if (s[i].name[0] != '\0' && s[i].name[0] != ' ' &&
		    !strcmp(dev->name, s[i].name)) {
			dev->irq 	= s[i].map.irq;
			dev->base_addr 	= s[i].map.base_addr;
			dev->mem_start 	= s[i].map.mem_start;
			dev->mem_end 	= s[i].map.mem_end;
			return 1;
		}
	}
	return 0;
}
EXPORT_SYMBOL(netdev_boot_setup_check);


/**
 *	netdev_boot_base	- get address from boot time settings
 *	@prefix: prefix for network device
 *	@unit: id for network device
 *
 * 	Check boot time settings for the base address of device.
 *	The found settings are set for the device to be used
 *	later in the device probing.
 *	Returns 0 if no settings found.
 */
unsigned long netdev_boot_base(const char *prefix, int unit)
{
	const struct netdev_boot_setup *s = dev_boot_setup;
	char name[IFNAMSIZ];
	int i;

	sprintf(name, "%s%d", prefix, unit);

	/*
	 * If device already registered then return base of 1
	 * to indicate not to probe for this interface
	 */
	if (__dev_get_by_name(&init_net, name))
		return 1;

	for (i = 0; i < NETDEV_BOOT_SETUP_MAX; i++)
		if (!strcmp(name, s[i].name))
			return s[i].map.base_addr;
	return 0;
}

/*
 * Saves at boot time configured settings for any netdevice.
 */
int __init netdev_boot_setup(char *str)
{
	int ints[5];
	struct ifmap map;

	str = get_options(str, ARRAY_SIZE(ints), ints);
	if (!str || !*str)
		return 0;

	/* Save settings */
	memset(&map, 0, sizeof(map));
	if (ints[0] > 0)
		map.irq = ints[1];
	if (ints[0] > 1)
		map.base_addr = ints[2];
	if (ints[0] > 2)
		map.mem_start = ints[3];
	if (ints[0] > 3)
		map.mem_end = ints[4];

	/* Add new entry to the list */
	return netdev_boot_setup_add(str, &map);
}

__setup("netdev=", netdev_boot_setup);

/*******************************************************************************

			    Device Interface Subroutines

*******************************************************************************/

/**
 *	__dev_get_by_name	- find a device by its name
 *	@net: the applicable net namespace
 *	@name: name to find
 *
 *	Find an interface by name. Must be called under RTNL semaphore
 *	or @dev_base_lock. If the name is found a pointer to the device
 *	is returned. If the name is not found then %NULL is returned. The
 *	reference counters are not incremented so the caller must be
 *	careful with locks.
 */

struct net_device *__dev_get_by_name(struct net *net, const char *name)
{
	struct hlist_node *p;
	struct net_device *dev;
	struct hlist_head *head = dev_name_hash(net, name);

	hlist_for_each_entry(dev, p, head, name_hlist)
		if (!strncmp(dev->name, name, IFNAMSIZ))
			return dev;

	return NULL;
}
EXPORT_SYMBOL(__dev_get_by_name);

/**
 *	dev_get_by_name_rcu	- find a device by its name
 *	@net: the applicable net namespace
 *	@name: name to find
 *
 *	Find an interface by name.
 *	If the name is found a pointer to the device is returned.
 * 	If the name is not found then %NULL is returned.
 *	The reference counters are not incremented so the caller must be
 *	careful with locks. The caller must hold RCU lock.
 */

struct net_device *dev_get_by_name_rcu(struct net *net, const char *name)
{
	struct hlist_node *p;
	struct net_device *dev;
	struct hlist_head *head = dev_name_hash(net, name);

	hlist_for_each_entry_rcu(dev, p, head, name_hlist)
		if (!strncmp(dev->name, name, IFNAMSIZ))
			return dev;

	return NULL;
}
EXPORT_SYMBOL(dev_get_by_name_rcu);

/**
 *	dev_get_by_name		- find a device by its name
 *	@net: the applicable net namespace
 *	@name: name to find
 *
 *	Find an interface by name. This can be called from any
 *	context and does its own locking. The returned handle has
 *	the usage count incremented and the caller must use dev_put() to
 *	release it when it is no longer needed. %NULL is returned if no
 *	matching device is found.
 */

struct net_device *dev_get_by_name(struct net *net, const char *name)
{
	struct net_device *dev;

	rcu_read_lock();
	dev = dev_get_by_name_rcu(net, name);
	if (dev)
		dev_hold(dev);
	rcu_read_unlock();
	return dev;
}
EXPORT_SYMBOL(dev_get_by_name);

/**
 *	__dev_get_by_index - find a device by its ifindex
 *	@net: the applicable net namespace
 *	@ifindex: index of device
 *
 *	Search for an interface by index. Returns %NULL if the device
 *	is not found or a pointer to the device. The device has not
 *	had its reference counter increased so the caller must be careful
 *	about locking. The caller must hold either the RTNL semaphore
 *	or @dev_base_lock.
 */

struct net_device *__dev_get_by_index(struct net *net, int ifindex)
{
	struct hlist_node *p;
	struct net_device *dev;
	struct hlist_head *head = dev_index_hash(net, ifindex);

	hlist_for_each_entry(dev, p, head, index_hlist)
		if (dev->ifindex == ifindex)
			return dev;

	return NULL;
}
EXPORT_SYMBOL(__dev_get_by_index);

/**
 *	dev_get_by_index_rcu - find a device by its ifindex
 *	@net: the applicable net namespace
 *	@ifindex: index of device
 *
 *	Search for an interface by index. Returns %NULL if the device
 *	is not found or a pointer to the device. The device has not
 *	had its reference counter increased so the caller must be careful
 *	about locking. The caller must hold RCU lock.
 */

struct net_device *dev_get_by_index_rcu(struct net *net, int ifindex)
{
	struct hlist_node *p;
	struct net_device *dev;
	struct hlist_head *head = dev_index_hash(net, ifindex);

	hlist_for_each_entry_rcu(dev, p, head, index_hlist)
		if (dev->ifindex == ifindex)
			return dev;

	return NULL;
}
EXPORT_SYMBOL(dev_get_by_index_rcu);


/**
 *	dev_get_by_index - find a device by its ifindex
 *	@net: the applicable net namespace
 *	@ifindex: index of device
 *
 *	Search for an interface by index. Returns NULL if the device
 *	is not found or a pointer to the device. The device returned has
 *	had a reference added and the pointer is safe until the user calls
 *	dev_put to indicate they have finished with it.
 */

struct net_device *dev_get_by_index(struct net *net, int ifindex)
{
	struct net_device *dev;

	rcu_read_lock();
	dev = dev_get_by_index_rcu(net, ifindex);
	if (dev)
		dev_hold(dev);
	rcu_read_unlock();
	return dev;
}
EXPORT_SYMBOL(dev_get_by_index);

/**
 *	dev_getbyhwaddr - find a device by its hardware address
 *	@net: the applicable net namespace
 *	@type: media type of device
 *	@ha: hardware address
 *
 *	Search for an interface by MAC address. Returns NULL if the device
 *	is not found or a pointer to the device. The caller must hold the
 *	rtnl semaphore. The returned device has not had its ref count increased
 *	and the caller must therefore be careful about locking
 *
 *	BUGS:
 *	If the API was consistent this would be __dev_get_by_hwaddr
 */

struct net_device *dev_getbyhwaddr(struct net *net, unsigned short type, char *ha)
{
	struct net_device *dev;

	ASSERT_RTNL();

	for_each_netdev(net, dev)
		if (dev->type == type &&
		    !memcmp(dev->dev_addr, ha, dev->addr_len))
			return dev;

	return NULL;
}
EXPORT_SYMBOL(dev_getbyhwaddr);

struct net_device *__dev_getfirstbyhwtype(struct net *net, unsigned short type)
{
	struct net_device *dev;

	ASSERT_RTNL();
	for_each_netdev(net, dev)
		if (dev->type == type)
			return dev;

	return NULL;
}
EXPORT_SYMBOL(__dev_getfirstbyhwtype);

struct net_device *dev_getfirstbyhwtype(struct net *net, unsigned short type)
{
	struct net_device *dev, *ret = NULL;

	rcu_read_lock();
	for_each_netdev_rcu(net, dev)
		if (dev->type == type) {
			dev_hold(dev);
			ret = dev;
			break;
		}
	rcu_read_unlock();
	return ret;
}
EXPORT_SYMBOL(dev_getfirstbyhwtype);

/**
 *	dev_get_by_flags - find any device with given flags
 *	@net: the applicable net namespace
 *	@if_flags: IFF_* values
 *	@mask: bitmask of bits in if_flags to check
 *
 *	Search for any interface with the given flags. Returns NULL if a device
 *	is not found or a pointer to the device. The device returned has
 *	had a reference added and the pointer is safe until the user calls
 *	dev_put to indicate they have finished with it.
 */

struct net_device *dev_get_by_flags(struct net *net, unsigned short if_flags,
				    unsigned short mask)
{
	struct net_device *dev, *ret;

	ret = NULL;
	rcu_read_lock();
	for_each_netdev_rcu(net, dev) {
		if (((dev->flags ^ if_flags) & mask) == 0) {
			dev_hold(dev);
			ret = dev;
			break;
		}
	}
	rcu_read_unlock();
	return ret;
}
EXPORT_SYMBOL(dev_get_by_flags);

/**
 *	dev_valid_name - check if name is okay for network device
 *	@name: name string
 *
 *	Network device names need to be valid file names to
 *	to allow sysfs to work.  We also disallow any kind of
 *	whitespace.
 */
int dev_valid_name(const char *name)
{
	if (*name == '\0')
		return 0;
	if (strlen(name) >= IFNAMSIZ)
		return 0;
	if (!strcmp(name, ".") || !strcmp(name, ".."))
		return 0;

	while (*name) {
		if (*name == '/' || isspace(*name))
			return 0;
		name++;
	}
	return 1;
}
EXPORT_SYMBOL(dev_valid_name);

/**
 *	__dev_alloc_name - allocate a name for a device
 *	@net: network namespace to allocate the device name in
 *	@name: name format string
 *	@buf:  scratch buffer and result name string
 *
 *	Passed a format string - eg "lt%d" it will try and find a suitable
 *	id. It scans list of devices to build up a free map, then chooses
 *	the first empty slot. The caller must hold the dev_base or rtnl lock
 *	while allocating the name and adding the device in order to avoid
 *	duplicates.
 *	Limited to bits_per_byte * page size devices (ie 32K on most platforms).
 *	Returns the number of the unit assigned or a negative errno code.
 */

static int __dev_alloc_name(struct net *net, const char *name, char *buf)
{
	int i = 0;
	const char *p;
	const int max_netdevices = 8*PAGE_SIZE;
	unsigned long *inuse;
	struct net_device *d;

	p = strnchr(name, IFNAMSIZ-1, '%');
	if (p) {
		/*
		 * Verify the string as this thing may have come from
		 * the user.  There must be either one "%d" and no other "%"
		 * characters.
		 */
		if (p[1] != 'd' || strchr(p + 2, '%'))
			return -EINVAL;

		/* Use one page as a bit array of possible slots */
		inuse = (unsigned long *) get_zeroed_page(GFP_ATOMIC);
		if (!inuse)
			return -ENOMEM;

		for_each_netdev(net, d) {
			if (!sscanf(d->name, name, &i))
				continue;
			if (i < 0 || i >= max_netdevices)
				continue;

			/*  avoid cases where sscanf is not exact inverse of printf */
			snprintf(buf, IFNAMSIZ, name, i);
			if (!strncmp(buf, d->name, IFNAMSIZ))
				set_bit(i, inuse);
		}

		i = find_first_zero_bit(inuse, max_netdevices);
		free_page((unsigned long) inuse);
	}

	if (buf != name)
		snprintf(buf, IFNAMSIZ, name, i);
	if (!__dev_get_by_name(net, buf))
		return i;

	/* It is possible to run out of possible slots
	 * when the name is long and there isn't enough space left
	 * for the digits, or if all bits are used.
	 */
	return -ENFILE;
}

/**
 *	dev_alloc_name - allocate a name for a device
 *	@dev: device
 *	@name: name format string
 *
 *	Passed a format string - eg "lt%d" it will try and find a suitable
 *	id. It scans list of devices to build up a free map, then chooses
 *	the first empty slot. The caller must hold the dev_base or rtnl lock
 *	while allocating the name and adding the device in order to avoid
 *	duplicates.
 *	Limited to bits_per_byte * page size devices (ie 32K on most platforms).
 *	Returns the number of the unit assigned or a negative errno code.
 */

int dev_alloc_name(struct net_device *dev, const char *name)
{
	char buf[IFNAMSIZ];
	struct net *net;
	int ret;

	BUG_ON(!dev_net(dev));
	net = dev_net(dev);
	ret = __dev_alloc_name(net, name, buf);
	if (ret >= 0)
		strlcpy(dev->name, buf, IFNAMSIZ);
	return ret;
}
EXPORT_SYMBOL(dev_alloc_name);

static int dev_get_valid_name(struct net_device *dev, const char *name, bool fmt)
{
	struct net *net;

	BUG_ON(!dev_net(dev));
	net = dev_net(dev);

	if (!dev_valid_name(name))
		return -EINVAL;

	if (fmt && strchr(name, '%'))
		return dev_alloc_name(dev, name);
	else if (__dev_get_by_name(net, name))
		return -EEXIST;
<<<<<<< HEAD
	else if (buf != name) {
		if (strncmp(name, buf, IFNAMSIZ))
			printk(KERN_INFO "%s renamed to %s by %s [%u]\n",
			       buf, name, current->comm, current->pid);
		strlcpy(buf, name, IFNAMSIZ);
	}
=======
	else if (dev->name != name)
		strlcpy(dev->name, name, IFNAMSIZ);
>>>>>>> e44a21b7

	return 0;
}

/**
 *	dev_change_name - change name of a device
 *	@dev: device
 *	@newname: name (or format string) must be at least IFNAMSIZ
 *
 *	Change name of a device, can pass format strings "eth%d".
 *	for wildcarding.
 */
int dev_change_name(struct net_device *dev, const char *newname)
{
	char oldname[IFNAMSIZ];
	int err = 0;
	int ret;
	struct net *net;

	ASSERT_RTNL();
	BUG_ON(!dev_net(dev));

	net = dev_net(dev);
	if (dev->flags & IFF_UP)
		return -EBUSY;

	if (strncmp(newname, dev->name, IFNAMSIZ) == 0)
		return 0;

	memcpy(oldname, dev->name, IFNAMSIZ);

	err = dev_get_valid_name(dev, newname, 1);
	if (err < 0)
		return err;

rollback:
	ret = device_rename(&dev->dev, dev->name);
	if (ret) {
		memcpy(dev->name, oldname, IFNAMSIZ);
		return ret;
	}

	write_lock_bh(&dev_base_lock);
	hlist_del(&dev->name_hlist);
	write_unlock_bh(&dev_base_lock);

	synchronize_rcu();

	write_lock_bh(&dev_base_lock);
	hlist_add_head_rcu(&dev->name_hlist, dev_name_hash(net, dev->name));
	write_unlock_bh(&dev_base_lock);

	ret = call_netdevice_notifiers(NETDEV_CHANGENAME, dev);
	ret = notifier_to_errno(ret);

	if (ret) {
		/* err >= 0 after dev_alloc_name() or stores the first errno */
		if (err >= 0) {
			err = ret;
			memcpy(dev->name, oldname, IFNAMSIZ);
			goto rollback;
		} else {
			printk(KERN_ERR
			       "%s: name change rollback failed: %d.\n",
			       dev->name, ret);
		}
	}

	return err;
}

/**
 *	dev_set_alias - change ifalias of a device
 *	@dev: device
 *	@alias: name up to IFALIASZ
 *	@len: limit of bytes to copy from info
 *
 *	Set ifalias for a device,
 */
int dev_set_alias(struct net_device *dev, const char *alias, size_t len)
{
	ASSERT_RTNL();

	if (len >= IFALIASZ)
		return -EINVAL;

	if (!len) {
		if (dev->ifalias) {
			kfree(dev->ifalias);
			dev->ifalias = NULL;
		}
		return 0;
	}

	dev->ifalias = krealloc(dev->ifalias, len + 1, GFP_KERNEL);
	if (!dev->ifalias)
		return -ENOMEM;

	strlcpy(dev->ifalias, alias, len+1);
	return len;
}


/**
 *	netdev_features_change - device changes features
 *	@dev: device to cause notification
 *
 *	Called to indicate a device has changed features.
 */
void netdev_features_change(struct net_device *dev)
{
	call_netdevice_notifiers(NETDEV_FEAT_CHANGE, dev);
}
EXPORT_SYMBOL(netdev_features_change);

/**
 *	netdev_state_change - device changes state
 *	@dev: device to cause notification
 *
 *	Called to indicate a device has changed state. This function calls
 *	the notifier chains for netdev_chain and sends a NEWLINK message
 *	to the routing socket.
 */
void netdev_state_change(struct net_device *dev)
{
	if (dev->flags & IFF_UP) {
		call_netdevice_notifiers(NETDEV_CHANGE, dev);
		rtmsg_ifinfo(RTM_NEWLINK, dev, 0);
	}
}
EXPORT_SYMBOL(netdev_state_change);

int netdev_bonding_change(struct net_device *dev, unsigned long event)
{
	return call_netdevice_notifiers(event, dev);
}
EXPORT_SYMBOL(netdev_bonding_change);

/**
 *	dev_load 	- load a network module
 *	@net: the applicable net namespace
 *	@name: name of interface
 *
 *	If a network interface is not present and the process has suitable
 *	privileges this function loads the module. If module loading is not
 *	available in this kernel then it becomes a nop.
 */

void dev_load(struct net *net, const char *name)
{
	struct net_device *dev;

	rcu_read_lock();
	dev = dev_get_by_name_rcu(net, name);
	rcu_read_unlock();

	if (!dev && capable(CAP_NET_ADMIN))
		request_module("%s", name);
}
EXPORT_SYMBOL(dev_load);

static int __dev_open(struct net_device *dev)
{
	const struct net_device_ops *ops = dev->netdev_ops;
	int ret;

	ASSERT_RTNL();

	/*
	 *	Is it even present?
	 */
	if (!netif_device_present(dev))
		return -ENODEV;

	ret = call_netdevice_notifiers(NETDEV_PRE_UP, dev);
	ret = notifier_to_errno(ret);
	if (ret)
		return ret;

	/*
	 *	Call device private open method
	 */
	set_bit(__LINK_STATE_START, &dev->state);

	if (ops->ndo_validate_addr)
		ret = ops->ndo_validate_addr(dev);

	if (!ret && ops->ndo_open)
		ret = ops->ndo_open(dev);

	/*
	 *	If it went open OK then:
	 */

	if (ret)
		clear_bit(__LINK_STATE_START, &dev->state);
	else {
		/*
		 *	Set the flags.
		 */
		dev->flags |= IFF_UP;

		/*
		 *	Enable NET_DMA
		 */
		net_dmaengine_get();

		/*
		 *	Initialize multicasting status
		 */
		dev_set_rx_mode(dev);

		/*
		 *	Wakeup transmit queue engine
		 */
		dev_activate(dev);
	}

	return ret;
}

/**
 *	dev_open	- prepare an interface for use.
 *	@dev:	device to open
 *
 *	Takes a device from down to up state. The device's private open
 *	function is invoked and then the multicast lists are loaded. Finally
 *	the device is moved into the up state and a %NETDEV_UP message is
 *	sent to the netdev notifier chain.
 *
 *	Calling this function on an active interface is a nop. On a failure
 *	a negative errno code is returned.
 */
int dev_open(struct net_device *dev)
{
	int ret;

	/*
	 *	Is it already up?
	 */
	if (dev->flags & IFF_UP)
		return 0;

	/*
	 *	Open device
	 */
	ret = __dev_open(dev);
	if (ret < 0)
		return ret;

	/*
	 *	... and announce new interface.
	 */
	rtmsg_ifinfo(RTM_NEWLINK, dev, IFF_UP|IFF_RUNNING);
	call_netdevice_notifiers(NETDEV_UP, dev);

	return ret;
}
EXPORT_SYMBOL(dev_open);

static int __dev_close(struct net_device *dev)
{
	const struct net_device_ops *ops = dev->netdev_ops;

	ASSERT_RTNL();
	might_sleep();

	/*
	 *	Tell people we are going down, so that they can
	 *	prepare to death, when device is still operating.
	 */
	call_netdevice_notifiers(NETDEV_GOING_DOWN, dev);

	clear_bit(__LINK_STATE_START, &dev->state);

	/* Synchronize to scheduled poll. We cannot touch poll list,
	 * it can be even on different cpu. So just clear netif_running().
	 *
	 * dev->stop() will invoke napi_disable() on all of it's
	 * napi_struct instances on this device.
	 */
	smp_mb__after_clear_bit(); /* Commit netif_running(). */

	dev_deactivate(dev);

	/*
	 *	Call the device specific close. This cannot fail.
	 *	Only if device is UP
	 *
	 *	We allow it to be called even after a DETACH hot-plug
	 *	event.
	 */
	if (ops->ndo_stop)
		ops->ndo_stop(dev);

	/*
	 *	Device is now down.
	 */

	dev->flags &= ~IFF_UP;

	/*
	 *	Shutdown NET_DMA
	 */
	net_dmaengine_put();

	return 0;
}

/**
 *	dev_close - shutdown an interface.
 *	@dev: device to shutdown
 *
 *	This function moves an active device into down state. A
 *	%NETDEV_GOING_DOWN is sent to the netdev notifier chain. The device
 *	is then deactivated and finally a %NETDEV_DOWN is sent to the notifier
 *	chain.
 */
int dev_close(struct net_device *dev)
{
	if (!(dev->flags & IFF_UP))
		return 0;

	__dev_close(dev);

	/*
	 * Tell people we are down
	 */
	rtmsg_ifinfo(RTM_NEWLINK, dev, IFF_UP|IFF_RUNNING);
	call_netdevice_notifiers(NETDEV_DOWN, dev);

	return 0;
}
EXPORT_SYMBOL(dev_close);


/**
 *	dev_disable_lro - disable Large Receive Offload on a device
 *	@dev: device
 *
 *	Disable Large Receive Offload (LRO) on a net device.  Must be
 *	called under RTNL.  This is needed if received packets may be
 *	forwarded to another interface.
 */
void dev_disable_lro(struct net_device *dev)
{
	if (dev->ethtool_ops && dev->ethtool_ops->get_flags &&
	    dev->ethtool_ops->set_flags) {
		u32 flags = dev->ethtool_ops->get_flags(dev);
		if (flags & ETH_FLAG_LRO) {
			flags &= ~ETH_FLAG_LRO;
			dev->ethtool_ops->set_flags(dev, flags);
		}
	}
	WARN_ON(dev->features & NETIF_F_LRO);
}
EXPORT_SYMBOL(dev_disable_lro);


static int dev_boot_phase = 1;

/*
 *	Device change register/unregister. These are not inline or static
 *	as we export them to the world.
 */

/**
 *	register_netdevice_notifier - register a network notifier block
 *	@nb: notifier
 *
 *	Register a notifier to be called when network device events occur.
 *	The notifier passed is linked into the kernel structures and must
 *	not be reused until it has been unregistered. A negative errno code
 *	is returned on a failure.
 *
 * 	When registered all registration and up events are replayed
 *	to the new notifier to allow device to have a race free
 *	view of the network device list.
 */

int register_netdevice_notifier(struct notifier_block *nb)
{
	struct net_device *dev;
	struct net_device *last;
	struct net *net;
	int err;

	rtnl_lock();
	err = raw_notifier_chain_register(&netdev_chain, nb);
	if (err)
		goto unlock;
	if (dev_boot_phase)
		goto unlock;
	for_each_net(net) {
		for_each_netdev(net, dev) {
			err = nb->notifier_call(nb, NETDEV_REGISTER, dev);
			err = notifier_to_errno(err);
			if (err)
				goto rollback;

			if (!(dev->flags & IFF_UP))
				continue;

			nb->notifier_call(nb, NETDEV_UP, dev);
		}
	}

unlock:
	rtnl_unlock();
	return err;

rollback:
	last = dev;
	for_each_net(net) {
		for_each_netdev(net, dev) {
			if (dev == last)
				break;

			if (dev->flags & IFF_UP) {
				nb->notifier_call(nb, NETDEV_GOING_DOWN, dev);
				nb->notifier_call(nb, NETDEV_DOWN, dev);
			}
			nb->notifier_call(nb, NETDEV_UNREGISTER, dev);
			nb->notifier_call(nb, NETDEV_UNREGISTER_BATCH, dev);
		}
	}

	raw_notifier_chain_unregister(&netdev_chain, nb);
	goto unlock;
}
EXPORT_SYMBOL(register_netdevice_notifier);

/**
 *	unregister_netdevice_notifier - unregister a network notifier block
 *	@nb: notifier
 *
 *	Unregister a notifier previously registered by
 *	register_netdevice_notifier(). The notifier is unlinked into the
 *	kernel structures and may then be reused. A negative errno code
 *	is returned on a failure.
 */

int unregister_netdevice_notifier(struct notifier_block *nb)
{
	int err;

	rtnl_lock();
	err = raw_notifier_chain_unregister(&netdev_chain, nb);
	rtnl_unlock();
	return err;
}
EXPORT_SYMBOL(unregister_netdevice_notifier);

/**
 *	call_netdevice_notifiers - call all network notifier blocks
 *      @val: value passed unmodified to notifier function
 *      @dev: net_device pointer passed unmodified to notifier function
 *
 *	Call all network notifier blocks.  Parameters and return value
 *	are as for raw_notifier_call_chain().
 */

int call_netdevice_notifiers(unsigned long val, struct net_device *dev)
{
	ASSERT_RTNL();
	return raw_notifier_call_chain(&netdev_chain, val, dev);
}

/* When > 0 there are consumers of rx skb time stamps */
static atomic_t netstamp_needed = ATOMIC_INIT(0);

void net_enable_timestamp(void)
{
	atomic_inc(&netstamp_needed);
}
EXPORT_SYMBOL(net_enable_timestamp);

void net_disable_timestamp(void)
{
	atomic_dec(&netstamp_needed);
}
EXPORT_SYMBOL(net_disable_timestamp);

static inline void net_timestamp_set(struct sk_buff *skb)
{
	if (atomic_read(&netstamp_needed))
		__net_timestamp(skb);
	else
		skb->tstamp.tv64 = 0;
}

static inline void net_timestamp_check(struct sk_buff *skb)
{
	if (!skb->tstamp.tv64 && atomic_read(&netstamp_needed))
		__net_timestamp(skb);
}

/**
 * dev_forward_skb - loopback an skb to another netif
 *
 * @dev: destination network device
 * @skb: buffer to forward
 *
 * return values:
 *	NET_RX_SUCCESS	(no congestion)
 *	NET_RX_DROP     (packet was dropped, but freed)
 *
 * dev_forward_skb can be used for injecting an skb from the
 * start_xmit function of one device into the receive queue
 * of another device.
 *
 * The receiving device may be in another namespace, so
 * we have to clear all information in the skb that could
 * impact namespace isolation.
 */
int dev_forward_skb(struct net_device *dev, struct sk_buff *skb)
{
	skb_orphan(skb);

	if (!(dev->flags & IFF_UP) ||
	    (skb->len > (dev->mtu + dev->hard_header_len))) {
		kfree_skb(skb);
		return NET_RX_DROP;
	}
	skb_set_dev(skb, dev);
	skb->tstamp.tv64 = 0;
	skb->pkt_type = PACKET_HOST;
	skb->protocol = eth_type_trans(skb, dev);
	return netif_rx(skb);
}
EXPORT_SYMBOL_GPL(dev_forward_skb);

/*
 *	Support routine. Sends outgoing frames to any network
 *	taps currently in use.
 */

static void dev_queue_xmit_nit(struct sk_buff *skb, struct net_device *dev)
{
	struct packet_type *ptype;

#ifdef CONFIG_NET_CLS_ACT
	if (!(skb->tstamp.tv64 && (G_TC_FROM(skb->tc_verd) & AT_INGRESS)))
		net_timestamp_set(skb);
#else
	net_timestamp_set(skb);
#endif

	rcu_read_lock();
	list_for_each_entry_rcu(ptype, &ptype_all, list) {
		/* Never send packets back to the socket
		 * they originated from - MvS (miquels@drinkel.ow.org)
		 */
		if ((ptype->dev == dev || !ptype->dev) &&
		    (ptype->af_packet_priv == NULL ||
		     (struct sock *)ptype->af_packet_priv != skb->sk)) {
			struct sk_buff *skb2 = skb_clone(skb, GFP_ATOMIC);
			if (!skb2)
				break;

			/* skb->nh should be correctly
			   set by sender, so that the second statement is
			   just protection against buggy protocols.
			 */
			skb_reset_mac_header(skb2);

			if (skb_network_header(skb2) < skb2->data ||
			    skb2->network_header > skb2->tail) {
				if (net_ratelimit())
					printk(KERN_CRIT "protocol %04x is "
					       "buggy, dev %s\n",
					       skb2->protocol, dev->name);
				skb_reset_network_header(skb2);
			}

			skb2->transport_header = skb2->network_header;
			skb2->pkt_type = PACKET_OUTGOING;
			ptype->func(skb2, skb->dev, ptype, skb->dev);
		}
	}
	rcu_read_unlock();
}


static inline void __netif_reschedule(struct Qdisc *q)
{
	struct softnet_data *sd;
	unsigned long flags;

	local_irq_save(flags);
	sd = &__get_cpu_var(softnet_data);
	q->next_sched = NULL;
	*sd->output_queue_tailp = q;
	sd->output_queue_tailp = &q->next_sched;
	raise_softirq_irqoff(NET_TX_SOFTIRQ);
	local_irq_restore(flags);
}

void __netif_schedule(struct Qdisc *q)
{
	if (!test_and_set_bit(__QDISC_STATE_SCHED, &q->state))
		__netif_reschedule(q);
}
EXPORT_SYMBOL(__netif_schedule);

void dev_kfree_skb_irq(struct sk_buff *skb)
{
	if (atomic_dec_and_test(&skb->users)) {
		struct softnet_data *sd;
		unsigned long flags;

		local_irq_save(flags);
		sd = &__get_cpu_var(softnet_data);
		skb->next = sd->completion_queue;
		sd->completion_queue = skb;
		raise_softirq_irqoff(NET_TX_SOFTIRQ);
		local_irq_restore(flags);
	}
}
EXPORT_SYMBOL(dev_kfree_skb_irq);

void dev_kfree_skb_any(struct sk_buff *skb)
{
	if (in_irq() || irqs_disabled())
		dev_kfree_skb_irq(skb);
	else
		dev_kfree_skb(skb);
}
EXPORT_SYMBOL(dev_kfree_skb_any);


/**
 * netif_device_detach - mark device as removed
 * @dev: network device
 *
 * Mark device as removed from system and therefore no longer available.
 */
void netif_device_detach(struct net_device *dev)
{
	if (test_and_clear_bit(__LINK_STATE_PRESENT, &dev->state) &&
	    netif_running(dev)) {
		netif_tx_stop_all_queues(dev);
	}
}
EXPORT_SYMBOL(netif_device_detach);

/**
 * netif_device_attach - mark device as attached
 * @dev: network device
 *
 * Mark device as attached from system and restart if needed.
 */
void netif_device_attach(struct net_device *dev)
{
	if (!test_and_set_bit(__LINK_STATE_PRESENT, &dev->state) &&
	    netif_running(dev)) {
		netif_tx_wake_all_queues(dev);
		__netdev_watchdog_up(dev);
	}
}
EXPORT_SYMBOL(netif_device_attach);

static bool can_checksum_protocol(unsigned long features, __be16 protocol)
{
	return ((features & NETIF_F_GEN_CSUM) ||
		((features & NETIF_F_IP_CSUM) &&
		 protocol == htons(ETH_P_IP)) ||
		((features & NETIF_F_IPV6_CSUM) &&
		 protocol == htons(ETH_P_IPV6)) ||
		((features & NETIF_F_FCOE_CRC) &&
		 protocol == htons(ETH_P_FCOE)));
}

static bool dev_can_checksum(struct net_device *dev, struct sk_buff *skb)
{
	if (can_checksum_protocol(dev->features, skb->protocol))
		return true;

	if (skb->protocol == htons(ETH_P_8021Q)) {
		struct vlan_ethhdr *veh = (struct vlan_ethhdr *)skb->data;
		if (can_checksum_protocol(dev->features & dev->vlan_features,
					  veh->h_vlan_encapsulated_proto))
			return true;
	}

	return false;
}

/**
 * skb_dev_set -- assign a new device to a buffer
 * @skb: buffer for the new device
 * @dev: network device
 *
 * If an skb is owned by a device already, we have to reset
 * all data private to the namespace a device belongs to
 * before assigning it a new device.
 */
#ifdef CONFIG_NET_NS
void skb_set_dev(struct sk_buff *skb, struct net_device *dev)
{
	skb_dst_drop(skb);
	if (skb->dev && !net_eq(dev_net(skb->dev), dev_net(dev))) {
		secpath_reset(skb);
		nf_reset(skb);
		skb_init_secmark(skb);
		skb->mark = 0;
		skb->priority = 0;
		skb->nf_trace = 0;
		skb->ipvs_property = 0;
#ifdef CONFIG_NET_SCHED
		skb->tc_index = 0;
#endif
	}
	skb->dev = dev;
}
EXPORT_SYMBOL(skb_set_dev);
#endif /* CONFIG_NET_NS */

/*
 * Invalidate hardware checksum when packet is to be mangled, and
 * complete checksum manually on outgoing path.
 */
int skb_checksum_help(struct sk_buff *skb)
{
	__wsum csum;
	int ret = 0, offset;

	if (skb->ip_summed == CHECKSUM_COMPLETE)
		goto out_set_summed;

	if (unlikely(skb_shinfo(skb)->gso_size)) {
		/* Let GSO fix up the checksum. */
		goto out_set_summed;
	}

	offset = skb->csum_start - skb_headroom(skb);
	BUG_ON(offset >= skb_headlen(skb));
	csum = skb_checksum(skb, offset, skb->len - offset, 0);

	offset += skb->csum_offset;
	BUG_ON(offset + sizeof(__sum16) > skb_headlen(skb));

	if (skb_cloned(skb) &&
	    !skb_clone_writable(skb, offset + sizeof(__sum16))) {
		ret = pskb_expand_head(skb, 0, 0, GFP_ATOMIC);
		if (ret)
			goto out;
	}

	*(__sum16 *)(skb->data + offset) = csum_fold(csum);
out_set_summed:
	skb->ip_summed = CHECKSUM_NONE;
out:
	return ret;
}
EXPORT_SYMBOL(skb_checksum_help);

/**
 *	skb_gso_segment - Perform segmentation on skb.
 *	@skb: buffer to segment
 *	@features: features for the output path (see dev->features)
 *
 *	This function segments the given skb and returns a list of segments.
 *
 *	It may return NULL if the skb requires no segmentation.  This is
 *	only possible when GSO is used for verifying header integrity.
 */
struct sk_buff *skb_gso_segment(struct sk_buff *skb, int features)
{
	struct sk_buff *segs = ERR_PTR(-EPROTONOSUPPORT);
	struct packet_type *ptype;
	__be16 type = skb->protocol;
	int err;

	skb_reset_mac_header(skb);
	skb->mac_len = skb->network_header - skb->mac_header;
	__skb_pull(skb, skb->mac_len);

	if (unlikely(skb->ip_summed != CHECKSUM_PARTIAL)) {
		struct net_device *dev = skb->dev;
		struct ethtool_drvinfo info = {};

		if (dev && dev->ethtool_ops && dev->ethtool_ops->get_drvinfo)
			dev->ethtool_ops->get_drvinfo(dev, &info);

		WARN(1, "%s: caps=(0x%lx, 0x%lx) len=%d data_len=%d "
			"ip_summed=%d",
		     info.driver, dev ? dev->features : 0L,
		     skb->sk ? skb->sk->sk_route_caps : 0L,
		     skb->len, skb->data_len, skb->ip_summed);

		if (skb_header_cloned(skb) &&
		    (err = pskb_expand_head(skb, 0, 0, GFP_ATOMIC)))
			return ERR_PTR(err);
	}

	rcu_read_lock();
	list_for_each_entry_rcu(ptype,
			&ptype_base[ntohs(type) & PTYPE_HASH_MASK], list) {
		if (ptype->type == type && !ptype->dev && ptype->gso_segment) {
			if (unlikely(skb->ip_summed != CHECKSUM_PARTIAL)) {
				err = ptype->gso_send_check(skb);
				segs = ERR_PTR(err);
				if (err || skb_gso_ok(skb, features))
					break;
				__skb_push(skb, (skb->data -
						 skb_network_header(skb)));
			}
			segs = ptype->gso_segment(skb, features);
			break;
		}
	}
	rcu_read_unlock();

	__skb_push(skb, skb->data - skb_mac_header(skb));

	return segs;
}
EXPORT_SYMBOL(skb_gso_segment);

/* Take action when hardware reception checksum errors are detected. */
#ifdef CONFIG_BUG
void netdev_rx_csum_fault(struct net_device *dev)
{
	if (net_ratelimit()) {
		printk(KERN_ERR "%s: hw csum failure.\n",
			dev ? dev->name : "<unknown>");
		dump_stack();
	}
}
EXPORT_SYMBOL(netdev_rx_csum_fault);
#endif

/* Actually, we should eliminate this check as soon as we know, that:
 * 1. IOMMU is present and allows to map all the memory.
 * 2. No high memory really exists on this machine.
 */

static int illegal_highdma(struct net_device *dev, struct sk_buff *skb)
{
#ifdef CONFIG_HIGHMEM
	int i;
	if (!(dev->features & NETIF_F_HIGHDMA)) {
		for (i = 0; i < skb_shinfo(skb)->nr_frags; i++)
			if (PageHighMem(skb_shinfo(skb)->frags[i].page))
				return 1;
	}

	if (PCI_DMA_BUS_IS_PHYS) {
		struct device *pdev = dev->dev.parent;

		if (!pdev)
			return 0;
		for (i = 0; i < skb_shinfo(skb)->nr_frags; i++) {
			dma_addr_t addr = page_to_phys(skb_shinfo(skb)->frags[i].page);
			if (!pdev->dma_mask || addr + PAGE_SIZE - 1 > *pdev->dma_mask)
				return 1;
		}
	}
#endif
	return 0;
}

struct dev_gso_cb {
	void (*destructor)(struct sk_buff *skb);
};

#define DEV_GSO_CB(skb) ((struct dev_gso_cb *)(skb)->cb)

static void dev_gso_skb_destructor(struct sk_buff *skb)
{
	struct dev_gso_cb *cb;

	do {
		struct sk_buff *nskb = skb->next;

		skb->next = nskb->next;
		nskb->next = NULL;
		kfree_skb(nskb);
	} while (skb->next);

	cb = DEV_GSO_CB(skb);
	if (cb->destructor)
		cb->destructor(skb);
}

/**
 *	dev_gso_segment - Perform emulated hardware segmentation on skb.
 *	@skb: buffer to segment
 *
 *	This function segments the given skb and stores the list of segments
 *	in skb->next.
 */
static int dev_gso_segment(struct sk_buff *skb)
{
	struct net_device *dev = skb->dev;
	struct sk_buff *segs;
	int features = dev->features & ~(illegal_highdma(dev, skb) ?
					 NETIF_F_SG : 0);

	segs = skb_gso_segment(skb, features);

	/* Verifying header integrity only. */
	if (!segs)
		return 0;

	if (IS_ERR(segs))
		return PTR_ERR(segs);

	skb->next = segs;
	DEV_GSO_CB(skb)->destructor = skb->destructor;
	skb->destructor = dev_gso_skb_destructor;

	return 0;
}

/*
 * Try to orphan skb early, right before transmission by the device.
 * We cannot orphan skb if tx timestamp is requested, since
 * drivers need to call skb_tstamp_tx() to send the timestamp.
 */
static inline void skb_orphan_try(struct sk_buff *skb)
{
	if (!skb_tx(skb)->flags)
		skb_orphan(skb);
}

int dev_hard_start_xmit(struct sk_buff *skb, struct net_device *dev,
			struct netdev_queue *txq)
{
	const struct net_device_ops *ops = dev->netdev_ops;
	int rc = NETDEV_TX_OK;

	if (likely(!skb->next)) {
		if (!list_empty(&ptype_all))
			dev_queue_xmit_nit(skb, dev);

		/*
		 * If device doesnt need skb->dst, release it right now while
		 * its hot in this cpu cache
		 */
		if (dev->priv_flags & IFF_XMIT_DST_RELEASE)
			skb_dst_drop(skb);

		skb_orphan_try(skb);

		if (netif_needs_gso(dev, skb)) {
			if (unlikely(dev_gso_segment(skb)))
				goto out_kfree_skb;
			if (skb->next)
				goto gso;
		}

		rc = ops->ndo_start_xmit(skb, dev);
		if (rc == NETDEV_TX_OK)
			txq_trans_update(txq);
		return rc;
	}

gso:
	do {
		struct sk_buff *nskb = skb->next;

		skb->next = nskb->next;
		nskb->next = NULL;

		/*
		 * If device doesnt need nskb->dst, release it right now while
		 * its hot in this cpu cache
		 */
		if (dev->priv_flags & IFF_XMIT_DST_RELEASE)
			skb_dst_drop(nskb);

		rc = ops->ndo_start_xmit(nskb, dev);
		if (unlikely(rc != NETDEV_TX_OK)) {
			if (rc & ~NETDEV_TX_MASK)
				goto out_kfree_gso_skb;
			nskb->next = skb->next;
			skb->next = nskb;
			return rc;
		}
		txq_trans_update(txq);
		if (unlikely(netif_tx_queue_stopped(txq) && skb->next))
			return NETDEV_TX_BUSY;
	} while (skb->next);

out_kfree_gso_skb:
	if (likely(skb->next == NULL))
		skb->destructor = DEV_GSO_CB(skb)->destructor;
out_kfree_skb:
	kfree_skb(skb);
	return rc;
}

static u32 hashrnd __read_mostly;

u16 skb_tx_hash(const struct net_device *dev, const struct sk_buff *skb)
{
	u32 hash;

	if (skb_rx_queue_recorded(skb)) {
		hash = skb_get_rx_queue(skb);
		while (unlikely(hash >= dev->real_num_tx_queues))
			hash -= dev->real_num_tx_queues;
		return hash;
	}

	if (skb->sk && skb->sk->sk_hash)
		hash = skb->sk->sk_hash;
	else
		hash = (__force u16) skb->protocol;

	hash = jhash_1word(hash, hashrnd);

	return (u16) (((u64) hash * dev->real_num_tx_queues) >> 32);
}
EXPORT_SYMBOL(skb_tx_hash);

static inline u16 dev_cap_txqueue(struct net_device *dev, u16 queue_index)
{
	if (unlikely(queue_index >= dev->real_num_tx_queues)) {
		if (net_ratelimit()) {
			pr_warning("%s selects TX queue %d, but "
				"real number of TX queues is %d\n",
				dev->name, queue_index, dev->real_num_tx_queues);
		}
		return 0;
	}
	return queue_index;
}

static struct netdev_queue *dev_pick_tx(struct net_device *dev,
					struct sk_buff *skb)
{
	u16 queue_index;
	struct sock *sk = skb->sk;

	if (sk_tx_queue_recorded(sk)) {
		queue_index = sk_tx_queue_get(sk);
	} else {
		const struct net_device_ops *ops = dev->netdev_ops;

		if (ops->ndo_select_queue) {
			queue_index = ops->ndo_select_queue(dev, skb);
			queue_index = dev_cap_txqueue(dev, queue_index);
		} else {
			queue_index = 0;
			if (dev->real_num_tx_queues > 1)
				queue_index = skb_tx_hash(dev, skb);

			if (sk) {
				struct dst_entry *dst = rcu_dereference_check(sk->sk_dst_cache, 1);

				if (dst && skb_dst(skb) == dst)
					sk_tx_queue_set(sk, queue_index);
			}
		}
	}

	skb_set_queue_mapping(skb, queue_index);
	return netdev_get_tx_queue(dev, queue_index);
}

#if defined(CONFIG_XEN) || defined(CONFIG_PARAVIRT_XEN)
inline int skb_checksum_setup(struct sk_buff *skb)
{
	struct iphdr *iph;
	unsigned char *th;
	int err = -EPROTO;

#ifdef CONFIG_XEN
	if (!skb->proto_csum_blank)
		return 0;
#endif

	if (skb->protocol != htons(ETH_P_IP))
		goto out;

	iph = ip_hdr(skb);
	th = skb_network_header(skb) + 4 * iph->ihl;
	if (th >= skb_tail_pointer(skb))
		goto out;

	skb->csum_start = th - skb->head;
	switch (iph->protocol) {
	case IPPROTO_TCP:
		skb->csum_offset = offsetof(struct tcphdr, check);
		break;
	case IPPROTO_UDP:
		skb->csum_offset = offsetof(struct udphdr, check);
		break;
	default:
		if (net_ratelimit())
			printk(KERN_ERR "Attempting to checksum a non-"
			       "TCP/UDP packet, dropping a protocol"
			       " %d packet", iph->protocol);
		goto out;
	}

	if ((th + skb->csum_offset + 2) > skb_tail_pointer(skb))
		goto out;

#ifdef CONFIG_XEN
	skb->ip_summed = CHECKSUM_PARTIAL;
	skb->proto_csum_blank = 0;
#endif

	err = 0;

out:
	return err;
}
EXPORT_SYMBOL(skb_checksum_setup);
#endif

static inline int __dev_xmit_skb(struct sk_buff *skb, struct Qdisc *q,
				 struct net_device *dev,
				 struct netdev_queue *txq)
{
	spinlock_t *root_lock = qdisc_lock(q);
	int rc;

	spin_lock(root_lock);
	if (unlikely(test_bit(__QDISC_STATE_DEACTIVATED, &q->state))) {
		kfree_skb(skb);
		rc = NET_XMIT_DROP;
	} else if ((q->flags & TCQ_F_CAN_BYPASS) && !qdisc_qlen(q) &&
		   !test_and_set_bit(__QDISC_STATE_RUNNING, &q->state)) {
		/*
		 * This is a work-conserving queue; there are no old skbs
		 * waiting to be sent out; and the qdisc is not running -
		 * xmit the skb directly.
		 */
		if (!(dev->priv_flags & IFF_XMIT_DST_RELEASE))
			skb_dst_force(skb);
		__qdisc_update_bstats(q, skb->len);
		if (sch_direct_xmit(skb, q, dev, txq, root_lock))
			__qdisc_run(q);
		else
			clear_bit(__QDISC_STATE_RUNNING, &q->state);

		rc = NET_XMIT_SUCCESS;
	} else {
		skb_dst_force(skb);
		rc = qdisc_enqueue_root(skb, q);
		qdisc_run(q);
	}
	spin_unlock(root_lock);

	return rc;
}

/*
 * Returns true if either:
 *	1. skb has frag_list and the device doesn't support FRAGLIST, or
 *	2. skb is fragmented and the device does not support SG, or if
 *	   at least one of fragments is in highmem and device does not
 *	   support DMA from it.
 */
static inline int skb_needs_linearize(struct sk_buff *skb,
				      struct net_device *dev)
{
	return (skb_has_frags(skb) && !(dev->features & NETIF_F_FRAGLIST)) ||
	       (skb_shinfo(skb)->nr_frags && (!(dev->features & NETIF_F_SG) ||
					      illegal_highdma(dev, skb)));
}

/**
 *	dev_queue_xmit - transmit a buffer
 *	@skb: buffer to transmit
 *
 *	Queue a buffer for transmission to a network device. The caller must
 *	have set the device and priority and built the buffer before calling
 *	this function. The function can be called from an interrupt.
 *
 *	A negative errno code is returned on a failure. A success does not
 *	guarantee the frame will be transmitted as it may be dropped due
 *	to congestion or traffic shaping.
 *
 * -----------------------------------------------------------------------------------
 *      I notice this method can also return errors from the queue disciplines,
 *      including NET_XMIT_DROP, which is a positive value.  So, errors can also
 *      be positive.
 *
 *      Regardless of the return value, the skb is consumed, so it is currently
 *      difficult to retry a send to this method.  (You can bump the ref count
 *      before sending to hold a reference for retry if you are careful.)
 *
 *      When calling this method, interrupts MUST be enabled.  This is because
 *      the BH enable code must have IRQs enabled so that it will not deadlock.
 *          --BLG
 */
int dev_queue_xmit(struct sk_buff *skb)
{
	struct net_device *dev = skb->dev;
	struct netdev_queue *txq;
	struct Qdisc *q;
	int rc = -ENOMEM;

 	/* If a checksum-deferred packet is forwarded to a device that needs a
 	 * checksum, correct the pointers and force checksumming.
 	 */
 	if (skb_checksum_setup(skb))
 		goto out_kfree_skb;

	/* GSO will handle the following emulations directly. */
	if (netif_needs_gso(dev, skb))
		goto gso;

	/* Convert a paged skb to linear, if required */
	if (skb_needs_linearize(skb, dev) && __skb_linearize(skb))
		goto out_kfree_skb;

	/* If packet is not checksummed and device does not support
	 * checksumming for this protocol, complete checksumming here.
	 */
	if (skb->ip_summed == CHECKSUM_PARTIAL) {
		skb_set_transport_header(skb, skb->csum_start -
					      skb_headroom(skb));
		if (!dev_can_checksum(dev, skb) && skb_checksum_help(skb))
			goto out_kfree_skb;
	}

gso:
	/* Disable soft irqs for various locks below. Also
	 * stops preemption for RCU.
	 */
	rcu_read_lock_bh();

	txq = dev_pick_tx(dev, skb);
	q = rcu_dereference_bh(txq->qdisc);

#ifdef CONFIG_NET_CLS_ACT
	skb->tc_verd = SET_TC_AT(skb->tc_verd, AT_EGRESS);
#endif
	if (q->enqueue) {
		rc = __dev_xmit_skb(skb, q, dev, txq);
		goto out;
	}

	/* The device has no queue. Common case for software devices:
	   loopback, all the sorts of tunnels...

	   Really, it is unlikely that netif_tx_lock protection is necessary
	   here.  (f.e. loopback and IP tunnels are clean ignoring statistics
	   counters.)
	   However, it is possible, that they rely on protection
	   made by us here.

	   Check this and shot the lock. It is not prone from deadlocks.
	   Either shot noqueue qdisc, it is even simpler 8)
	 */
	if (dev->flags & IFF_UP) {
		int cpu = smp_processor_id(); /* ok because BHs are off */

		if (txq->xmit_lock_owner != cpu) {

			HARD_TX_LOCK(dev, txq, cpu);

			if (!netif_tx_queue_stopped(txq)) {
				rc = dev_hard_start_xmit(skb, dev, txq);
				if (dev_xmit_complete(rc)) {
					HARD_TX_UNLOCK(dev, txq);
					goto out;
				}
			}
			HARD_TX_UNLOCK(dev, txq);
			if (net_ratelimit())
				printk(KERN_CRIT "Virtual device %s asks to "
				       "queue packet!\n", dev->name);
		} else {
			/* Recursion is detected! It is possible,
			 * unfortunately */
			if (net_ratelimit())
				printk(KERN_CRIT "Dead loop on virtual device "
				       "%s, fix it urgently!\n", dev->name);
		}
	}

	rc = -ENETDOWN;
	rcu_read_unlock_bh();

out_kfree_skb:
	kfree_skb(skb);
	return rc;
out:
	rcu_read_unlock_bh();
	return rc;
}
EXPORT_SYMBOL(dev_queue_xmit);


/*=======================================================================
			Receiver routines
  =======================================================================*/

int netdev_max_backlog __read_mostly = 1000;
int netdev_tstamp_prequeue __read_mostly = 1;
int netdev_budget __read_mostly = 300;
int weight_p __read_mostly = 64;            /* old backlog weight */

/* Called with irq disabled */
static inline void ____napi_schedule(struct softnet_data *sd,
				     struct napi_struct *napi)
{
	list_add_tail(&napi->poll_list, &sd->poll_list);
	__raise_softirq_irqoff(NET_RX_SOFTIRQ);
}

#ifdef CONFIG_RPS

/* One global table that all flow-based protocols share. */
struct rps_sock_flow_table *rps_sock_flow_table __read_mostly;
EXPORT_SYMBOL(rps_sock_flow_table);

/*
 * get_rps_cpu is called from netif_receive_skb and returns the target
 * CPU from the RPS map of the receiving queue for a given skb.
 * rcu_read_lock must be held on entry.
 */
static int get_rps_cpu(struct net_device *dev, struct sk_buff *skb,
		       struct rps_dev_flow **rflowp)
{
	struct ipv6hdr *ip6;
	struct iphdr *ip;
	struct netdev_rx_queue *rxqueue;
	struct rps_map *map;
	struct rps_dev_flow_table *flow_table;
	struct rps_sock_flow_table *sock_flow_table;
	int cpu = -1;
	u8 ip_proto;
	u16 tcpu;
	u32 addr1, addr2, ihl;
	union {
		u32 v32;
		u16 v16[2];
	} ports;

	if (skb_rx_queue_recorded(skb)) {
		u16 index = skb_get_rx_queue(skb);
		if (unlikely(index >= dev->num_rx_queues)) {
			if (net_ratelimit()) {
				pr_warning("%s received packet on queue "
					"%u, but number of RX queues is %u\n",
					dev->name, index, dev->num_rx_queues);
			}
			goto done;
		}
		rxqueue = dev->_rx + index;
	} else
		rxqueue = dev->_rx;

	if (!rxqueue->rps_map && !rxqueue->rps_flow_table)
		goto done;

	if (skb->rxhash)
		goto got_hash; /* Skip hash computation on packet header */

	switch (skb->protocol) {
	case __constant_htons(ETH_P_IP):
		if (!pskb_may_pull(skb, sizeof(*ip)))
			goto done;

		ip = (struct iphdr *) skb->data;
		ip_proto = ip->protocol;
		addr1 = (__force u32) ip->saddr;
		addr2 = (__force u32) ip->daddr;
		ihl = ip->ihl;
		break;
	case __constant_htons(ETH_P_IPV6):
		if (!pskb_may_pull(skb, sizeof(*ip6)))
			goto done;

		ip6 = (struct ipv6hdr *) skb->data;
		ip_proto = ip6->nexthdr;
		addr1 = (__force u32) ip6->saddr.s6_addr32[3];
		addr2 = (__force u32) ip6->daddr.s6_addr32[3];
		ihl = (40 >> 2);
		break;
	default:
		goto done;
	}
	switch (ip_proto) {
	case IPPROTO_TCP:
	case IPPROTO_UDP:
	case IPPROTO_DCCP:
	case IPPROTO_ESP:
	case IPPROTO_AH:
	case IPPROTO_SCTP:
	case IPPROTO_UDPLITE:
		if (pskb_may_pull(skb, (ihl * 4) + 4)) {
			ports.v32 = * (__force u32 *) (skb->data + (ihl * 4));
			if (ports.v16[1] < ports.v16[0])
				swap(ports.v16[0], ports.v16[1]);
			break;
		}
	default:
		ports.v32 = 0;
		break;
	}

	/* get a consistent hash (same value on both flow directions) */
	if (addr2 < addr1)
		swap(addr1, addr2);
	skb->rxhash = jhash_3words(addr1, addr2, ports.v32, hashrnd);
	if (!skb->rxhash)
		skb->rxhash = 1;

got_hash:
	flow_table = rcu_dereference(rxqueue->rps_flow_table);
	sock_flow_table = rcu_dereference(rps_sock_flow_table);
	if (flow_table && sock_flow_table) {
		u16 next_cpu;
		struct rps_dev_flow *rflow;

		rflow = &flow_table->flows[skb->rxhash & flow_table->mask];
		tcpu = rflow->cpu;

		next_cpu = sock_flow_table->ents[skb->rxhash &
		    sock_flow_table->mask];

		/*
		 * If the desired CPU (where last recvmsg was done) is
		 * different from current CPU (one in the rx-queue flow
		 * table entry), switch if one of the following holds:
		 *   - Current CPU is unset (equal to RPS_NO_CPU).
		 *   - Current CPU is offline.
		 *   - The current CPU's queue tail has advanced beyond the
		 *     last packet that was enqueued using this table entry.
		 *     This guarantees that all previous packets for the flow
		 *     have been dequeued, thus preserving in order delivery.
		 */
		if (unlikely(tcpu != next_cpu) &&
		    (tcpu == RPS_NO_CPU || !cpu_online(tcpu) ||
		     ((int)(per_cpu(softnet_data, tcpu).input_queue_head -
		      rflow->last_qtail)) >= 0)) {
			tcpu = rflow->cpu = next_cpu;
			if (tcpu != RPS_NO_CPU)
				rflow->last_qtail = per_cpu(softnet_data,
				    tcpu).input_queue_head;
		}
		if (tcpu != RPS_NO_CPU && cpu_online(tcpu)) {
			*rflowp = rflow;
			cpu = tcpu;
			goto done;
		}
	}

	map = rcu_dereference(rxqueue->rps_map);
	if (map) {
		tcpu = map->cpus[((u64) skb->rxhash * map->len) >> 32];

		if (cpu_online(tcpu)) {
			cpu = tcpu;
			goto done;
		}
	}

done:
	return cpu;
}

/* Called from hardirq (IPI) context */
static void rps_trigger_softirq(void *data)
{
	struct softnet_data *sd = data;

	____napi_schedule(sd, &sd->backlog);
	sd->received_rps++;
}

#endif /* CONFIG_RPS */

/*
 * Check if this softnet_data structure is another cpu one
 * If yes, queue it to our IPI list and return 1
 * If no, return 0
 */
static int rps_ipi_queued(struct softnet_data *sd)
{
#ifdef CONFIG_RPS
	struct softnet_data *mysd = &__get_cpu_var(softnet_data);

	if (sd != mysd) {
		sd->rps_ipi_next = mysd->rps_ipi_list;
		mysd->rps_ipi_list = sd;

		__raise_softirq_irqoff(NET_RX_SOFTIRQ);
		return 1;
	}
#endif /* CONFIG_RPS */
	return 0;
}

/*
 * enqueue_to_backlog is called to queue an skb to a per CPU backlog
 * queue (may be a remote CPU queue).
 */
static int enqueue_to_backlog(struct sk_buff *skb, int cpu,
			      unsigned int *qtail)
{
	struct softnet_data *sd;
	unsigned long flags;

	sd = &per_cpu(softnet_data, cpu);

	local_irq_save(flags);

	rps_lock(sd);
	if (skb_queue_len(&sd->input_pkt_queue) <= netdev_max_backlog) {
		if (skb_queue_len(&sd->input_pkt_queue)) {
enqueue:
			__skb_queue_tail(&sd->input_pkt_queue, skb);
			input_queue_tail_incr_save(sd, qtail);
			rps_unlock(sd);
			local_irq_restore(flags);
			return NET_RX_SUCCESS;
		}

		/* Schedule NAPI for backlog device
		 * We can use non atomic operation since we own the queue lock
		 */
		if (!__test_and_set_bit(NAPI_STATE_SCHED, &sd->backlog.state)) {
			if (!rps_ipi_queued(sd))
				____napi_schedule(sd, &sd->backlog);
		}
		goto enqueue;
	}

	sd->dropped++;
	rps_unlock(sd);

	local_irq_restore(flags);

	kfree_skb(skb);
	return NET_RX_DROP;
}

/**
 *	netif_rx	-	post buffer to the network code
 *	@skb: buffer to post
 *
 *	This function receives a packet from a device driver and queues it for
 *	the upper (protocol) levels to process.  It always succeeds. The buffer
 *	may be dropped during processing for congestion control or by the
 *	protocol layers.
 *
 *	return values:
 *	NET_RX_SUCCESS	(no congestion)
 *	NET_RX_DROP     (packet was dropped)
 *
 */

int netif_rx(struct sk_buff *skb)
{
	int ret;

	/* if netpoll wants it, pretend we never saw it */
	if (netpoll_rx(skb))
		return NET_RX_DROP;

	if (netdev_tstamp_prequeue)
		net_timestamp_check(skb);

#ifdef CONFIG_RPS
	{
		struct rps_dev_flow voidflow, *rflow = &voidflow;
		int cpu;

		rcu_read_lock();

		cpu = get_rps_cpu(skb->dev, skb, &rflow);
		if (cpu < 0)
			cpu = smp_processor_id();

		ret = enqueue_to_backlog(skb, cpu, &rflow->last_qtail);

		rcu_read_unlock();
	}
#else
	{
		unsigned int qtail;
		ret = enqueue_to_backlog(skb, get_cpu(), &qtail);
		put_cpu();
	}
#endif
	return ret;
}
EXPORT_SYMBOL(netif_rx);

int netif_rx_ni(struct sk_buff *skb)
{
	int err;

	preempt_disable();
	err = netif_rx(skb);
	if (local_softirq_pending())
		do_softirq();
	preempt_enable();

	return err;
}
EXPORT_SYMBOL(netif_rx_ni);

static void net_tx_action(struct softirq_action *h)
{
	struct softnet_data *sd = &__get_cpu_var(softnet_data);

	if (sd->completion_queue) {
		struct sk_buff *clist;

		local_irq_disable();
		clist = sd->completion_queue;
		sd->completion_queue = NULL;
		local_irq_enable();

		while (clist) {
			struct sk_buff *skb = clist;
			clist = clist->next;

			WARN_ON(atomic_read(&skb->users));
			__kfree_skb(skb);
		}
	}

	if (sd->output_queue) {
		struct Qdisc *head;

		local_irq_disable();
		head = sd->output_queue;
		sd->output_queue = NULL;
		sd->output_queue_tailp = &sd->output_queue;
		local_irq_enable();

		while (head) {
			struct Qdisc *q = head;
			spinlock_t *root_lock;

			head = head->next_sched;

			root_lock = qdisc_lock(q);
			if (spin_trylock(root_lock)) {
				smp_mb__before_clear_bit();
				clear_bit(__QDISC_STATE_SCHED,
					  &q->state);
				qdisc_run(q);
				spin_unlock(root_lock);
			} else {
				if (!test_bit(__QDISC_STATE_DEACTIVATED,
					      &q->state)) {
					__netif_reschedule(q);
				} else {
					smp_mb__before_clear_bit();
					clear_bit(__QDISC_STATE_SCHED,
						  &q->state);
				}
			}
		}
	}
}

static inline int deliver_skb(struct sk_buff *skb,
			      struct packet_type *pt_prev,
			      struct net_device *orig_dev)
{
	atomic_inc(&skb->users);
	return pt_prev->func(skb, skb->dev, pt_prev, orig_dev);
}

#if defined(CONFIG_BRIDGE) || defined (CONFIG_BRIDGE_MODULE)

#if defined(CONFIG_ATM_LANE) || defined(CONFIG_ATM_LANE_MODULE)
/* This hook is defined here for ATM LANE */
int (*br_fdb_test_addr_hook)(struct net_device *dev,
			     unsigned char *addr) __read_mostly;
EXPORT_SYMBOL_GPL(br_fdb_test_addr_hook);
#endif

/*
 * If bridge module is loaded call bridging hook.
 *  returns NULL if packet was consumed.
 */
struct sk_buff *(*br_handle_frame_hook)(struct net_bridge_port *p,
					struct sk_buff *skb) __read_mostly;
EXPORT_SYMBOL_GPL(br_handle_frame_hook);

static inline struct sk_buff *handle_bridge(struct sk_buff *skb,
					    struct packet_type **pt_prev, int *ret,
					    struct net_device *orig_dev)
{
	struct net_bridge_port *port;

	if (skb->pkt_type == PACKET_LOOPBACK ||
	    (port = rcu_dereference(skb->dev->br_port)) == NULL)
		return skb;

	if (*pt_prev) {
		*ret = deliver_skb(skb, *pt_prev, orig_dev);
		*pt_prev = NULL;
	}

	return br_handle_frame_hook(port, skb);
}
#else
#define handle_bridge(skb, pt_prev, ret, orig_dev)	(skb)
#endif

#if defined(CONFIG_MACVLAN) || defined(CONFIG_MACVLAN_MODULE)
struct sk_buff *(*macvlan_handle_frame_hook)(struct macvlan_port *p,
					     struct sk_buff *skb) __read_mostly;
EXPORT_SYMBOL_GPL(macvlan_handle_frame_hook);

static inline struct sk_buff *handle_macvlan(struct sk_buff *skb,
					     struct packet_type **pt_prev,
					     int *ret,
					     struct net_device *orig_dev)
{
	struct macvlan_port *port;

	port = rcu_dereference(skb->dev->macvlan_port);
	if (!port)
		return skb;

	if (*pt_prev) {
		*ret = deliver_skb(skb, *pt_prev, orig_dev);
		*pt_prev = NULL;
	}
	return macvlan_handle_frame_hook(port, skb);
}
#else
#define handle_macvlan(skb, pt_prev, ret, orig_dev)	(skb)
#endif

#ifdef CONFIG_NET_CLS_ACT
/* TODO: Maybe we should just force sch_ingress to be compiled in
 * when CONFIG_NET_CLS_ACT is? otherwise some useless instructions
 * a compare and 2 stores extra right now if we dont have it on
 * but have CONFIG_NET_CLS_ACT
 * NOTE: This doesnt stop any functionality; if you dont have
 * the ingress scheduler, you just cant add policies on ingress.
 *
 */
static int ing_filter(struct sk_buff *skb)
{
	struct net_device *dev = skb->dev;
	u32 ttl = G_TC_RTTL(skb->tc_verd);
	struct netdev_queue *rxq;
	int result = TC_ACT_OK;
	struct Qdisc *q;

	if (MAX_RED_LOOP < ttl++) {
		printk(KERN_WARNING
		       "Redir loop detected Dropping packet (%d->%d)\n",
		       skb->skb_iif, dev->ifindex);
		return TC_ACT_SHOT;
	}

	skb->tc_verd = SET_TC_RTTL(skb->tc_verd, ttl);
	skb->tc_verd = SET_TC_AT(skb->tc_verd, AT_INGRESS);

	rxq = &dev->rx_queue;

	q = rxq->qdisc;
	if (q != &noop_qdisc) {
		spin_lock(qdisc_lock(q));
		if (likely(!test_bit(__QDISC_STATE_DEACTIVATED, &q->state)))
			result = qdisc_enqueue_root(skb, q);
		spin_unlock(qdisc_lock(q));
	}

	return result;
}

static inline struct sk_buff *handle_ing(struct sk_buff *skb,
					 struct packet_type **pt_prev,
					 int *ret, struct net_device *orig_dev)
{
	if (skb->dev->rx_queue.qdisc == &noop_qdisc)
		goto out;

	if (*pt_prev) {
		*ret = deliver_skb(skb, *pt_prev, orig_dev);
		*pt_prev = NULL;
	} else {
		/* Huh? Why does turning on AF_PACKET affect this? */
		skb->tc_verd = SET_TC_OK2MUNGE(skb->tc_verd);
	}

	switch (ing_filter(skb)) {
	case TC_ACT_SHOT:
	case TC_ACT_STOLEN:
		kfree_skb(skb);
		return NULL;
	}

out:
	skb->tc_verd = 0;
	return skb;
}
#endif

/*
 * 	netif_nit_deliver - deliver received packets to network taps
 * 	@skb: buffer
 *
 * 	This function is used to deliver incoming packets to network
 * 	taps. It should be used when the normal netif_receive_skb path
 * 	is bypassed, for example because of VLAN acceleration.
 */
void netif_nit_deliver(struct sk_buff *skb)
{
	struct packet_type *ptype;

	if (list_empty(&ptype_all))
		return;

	skb_reset_network_header(skb);
	skb_reset_transport_header(skb);
	skb->mac_len = skb->network_header - skb->mac_header;

	rcu_read_lock();
	list_for_each_entry_rcu(ptype, &ptype_all, list) {
		if (!ptype->dev || ptype->dev == skb->dev)
			deliver_skb(skb, ptype, skb->dev);
	}
	rcu_read_unlock();
}

<<<<<<< HEAD
/*
 * Filter the protocols for which the reserves are adequate.
 *
 * Before adding a protocol make sure that it is either covered by the existing
 * reserves, or add reserves covering the memory need of the new protocol's
 * packet processing.
 */
static int skb_emergency_protocol(struct sk_buff *skb)
{
	if (skb_emergency(skb))
		switch (skb->protocol) {
		case __constant_htons(ETH_P_ARP):
		case __constant_htons(ETH_P_IP):
		case __constant_htons(ETH_P_IPV6):
		case __constant_htons(ETH_P_8021Q):
			break;

		default:
			return 0;
		}

	return 1;
}

/**
 *	netif_receive_skb - process receive buffer from network
 *	@skb: buffer to process
 *
 *	netif_receive_skb() is the main receive data processing function.
 *	It always succeeds. The buffer may be dropped during processing
 *	for congestion control or by the protocol layers.
 *
 *	This function may only be called from softirq context and interrupts
 *	should be enabled.
 *
 *	Return values (usually ignored):
 *	NET_RX_SUCCESS: no congestion
 *	NET_RX_DROP: packet was dropped
=======
static inline void skb_bond_set_mac_by_master(struct sk_buff *skb,
					      struct net_device *master)
{
	if (skb->pkt_type == PACKET_HOST) {
		u16 *dest = (u16 *) eth_hdr(skb)->h_dest;

		memcpy(dest, master->dev_addr, ETH_ALEN);
	}
}

/* On bonding slaves other than the currently active slave, suppress
 * duplicates except for 802.3ad ETH_P_SLOW, alb non-mcast/bcast, and
 * ARP on active-backup slaves with arp_validate enabled.
>>>>>>> e44a21b7
 */
int __skb_bond_should_drop(struct sk_buff *skb, struct net_device *master)
{
	struct net_device *dev = skb->dev;

	if (master->priv_flags & IFF_MASTER_ARPMON)
		dev->last_rx = jiffies;

	if ((master->priv_flags & IFF_MASTER_ALB) && master->br_port) {
		/* Do address unmangle. The local destination address
		 * will be always the one master has. Provides the right
		 * functionality in a bridge.
		 */
		skb_bond_set_mac_by_master(skb, master);
	}

	if (dev->priv_flags & IFF_SLAVE_INACTIVE) {
		if ((dev->priv_flags & IFF_SLAVE_NEEDARP) &&
		    skb->protocol == __cpu_to_be16(ETH_P_ARP))
			return 0;

		if (master->priv_flags & IFF_MASTER_ALB) {
			if (skb->pkt_type != PACKET_BROADCAST &&
			    skb->pkt_type != PACKET_MULTICAST)
				return 0;
		}
		if (master->priv_flags & IFF_MASTER_8023AD &&
		    skb->protocol == __cpu_to_be16(ETH_P_SLOW))
			return 0;

		return 1;
	}
	return 0;
}
EXPORT_SYMBOL(__skb_bond_should_drop);

static int __netif_receive_skb(struct sk_buff *skb)
{
	struct packet_type *ptype, *pt_prev;
	struct net_device *orig_dev;
	struct net_device *master;
	struct net_device *null_or_orig;
	struct net_device *orig_or_bond;
	int ret = NET_RX_DROP;
	__be16 type;
	unsigned long pflags = current->flags;

	if (!netdev_tstamp_prequeue)
		net_timestamp_check(skb);

	if (vlan_tx_tag_present(skb) && vlan_hwaccel_do_receive(skb))
		return NET_RX_SUCCESS;

	/* Emergency skb are special, they should
	 * - be delivered to SOCK_MEMALLOC sockets only
	 * - stay away from userspace
	 * - have bounded memory usage
	 *
	 * Use PF_MEMALLOC as a poor mans memory pool - the grouping kind.
	 * This saves us from propagating the allocation context down to all
	 * allocation sites.
	 */
	if (skb_emergency(skb))
		current->flags |= PF_MEMALLOC;

	/* if we've gotten here through NAPI, check netpoll */
	if (netpoll_receive_skb(skb))
		goto out;

	if (!skb->skb_iif)
		skb->skb_iif = skb->dev->ifindex;

	null_or_orig = NULL;
	orig_dev = skb->dev;
	master = ACCESS_ONCE(orig_dev->master);
	if (master) {
		if (skb_bond_should_drop(skb, master))
			null_or_orig = orig_dev; /* deliver only exact match */
		else
			skb->dev = master;
	}

	__get_cpu_var(softnet_data).processed++;

	skb_reset_network_header(skb);
	skb_reset_transport_header(skb);
	skb->mac_len = skb->network_header - skb->mac_header;

	pt_prev = NULL;

	rcu_read_lock();

#ifdef CONFIG_NET_CLS_ACT
	if (skb->tc_verd & TC_NCLS) {
		skb->tc_verd = CLR_TC_NCLS(skb->tc_verd);
		goto ncls;
	}
#endif

#ifdef CONFIG_XEN
	switch (skb->ip_summed) {
	case CHECKSUM_UNNECESSARY:
		skb->proto_data_valid = 1;
		break;
	case CHECKSUM_PARTIAL:
		/* XXX Implement me. */
	default:
		skb->proto_data_valid = 0;
		break;
	}
#endif

	if (skb_emergency(skb))
		goto skip_taps;

	list_for_each_entry_rcu(ptype, &ptype_all, list) {
		if (ptype->dev == null_or_orig || ptype->dev == skb->dev ||
		    ptype->dev == orig_dev) {
			if (pt_prev)
				ret = deliver_skb(skb, pt_prev, orig_dev);
			pt_prev = ptype;
		}
	}

skip_taps:
#ifdef CONFIG_NET_CLS_ACT
	skb = handle_ing(skb, &pt_prev, &ret, orig_dev);
	if (!skb)
		goto unlock;
ncls:
#endif

	if (!skb_emergency_protocol(skb))
		goto drop;

	skb = handle_bridge(skb, &pt_prev, &ret, orig_dev);
	if (!skb)
		goto unlock;
	skb = handle_macvlan(skb, &pt_prev, &ret, orig_dev);
	if (!skb)
		goto unlock;

	/*
	 * Make sure frames received on VLAN interfaces stacked on
	 * bonding interfaces still make their way to any base bonding
	 * device that may have registered for a specific ptype.  The
	 * handler may have to adjust skb->dev and orig_dev.
	 */
	orig_or_bond = orig_dev;
	if ((skb->dev->priv_flags & IFF_802_1Q_VLAN) &&
	    (vlan_dev_real_dev(skb->dev)->priv_flags & IFF_BONDING)) {
		orig_or_bond = vlan_dev_real_dev(skb->dev);
	}

	type = skb->protocol;
	list_for_each_entry_rcu(ptype,
			&ptype_base[ntohs(type) & PTYPE_HASH_MASK], list) {
		if (ptype->type == type && (ptype->dev == null_or_orig ||
		     ptype->dev == skb->dev || ptype->dev == orig_dev ||
		     ptype->dev == orig_or_bond)) {
			if (pt_prev)
				ret = deliver_skb(skb, pt_prev, orig_dev);
			pt_prev = ptype;
		}
	}

	if (pt_prev) {
		ret = pt_prev->func(skb, skb->dev, pt_prev, orig_dev);
	} else {
drop:
		kfree_skb(skb);
		/* Jamal, now you will not able to escape explaining
		 * me how you were going to use this. :-)
		 */
		ret = NET_RX_DROP;
	}

unlock:
	rcu_read_unlock();
out:
	tsk_restore_flags(current, pflags, PF_MEMALLOC);
	return ret;
}

/**
 *	netif_receive_skb - process receive buffer from network
 *	@skb: buffer to process
 *
 *	netif_receive_skb() is the main receive data processing function.
 *	It always succeeds. The buffer may be dropped during processing
 *	for congestion control or by the protocol layers.
 *
 *	This function may only be called from softirq context and interrupts
 *	should be enabled.
 *
 *	Return values (usually ignored):
 *	NET_RX_SUCCESS: no congestion
 *	NET_RX_DROP: packet was dropped
 */
int netif_receive_skb(struct sk_buff *skb)
{
	if (netdev_tstamp_prequeue)
		net_timestamp_check(skb);

#ifdef CONFIG_RPS
	{
		struct rps_dev_flow voidflow, *rflow = &voidflow;
		int cpu, ret;

		rcu_read_lock();

		cpu = get_rps_cpu(skb->dev, skb, &rflow);

		if (cpu >= 0) {
			ret = enqueue_to_backlog(skb, cpu, &rflow->last_qtail);
			rcu_read_unlock();
		} else {
			rcu_read_unlock();
			ret = __netif_receive_skb(skb);
		}

		return ret;
	}
#else
	return __netif_receive_skb(skb);
#endif
}
EXPORT_SYMBOL(netif_receive_skb);

/* Network device is going away, flush any packets still pending
 * Called with irqs disabled.
 */
static void flush_backlog(void *arg)
{
	struct net_device *dev = arg;
	struct softnet_data *sd = &__get_cpu_var(softnet_data);
	struct sk_buff *skb, *tmp;

	rps_lock(sd);
	skb_queue_walk_safe(&sd->input_pkt_queue, skb, tmp) {
		if (skb->dev == dev) {
			__skb_unlink(skb, &sd->input_pkt_queue);
			kfree_skb(skb);
			input_queue_head_incr(sd);
		}
	}
	rps_unlock(sd);

	skb_queue_walk_safe(&sd->process_queue, skb, tmp) {
		if (skb->dev == dev) {
			__skb_unlink(skb, &sd->process_queue);
			kfree_skb(skb);
			input_queue_head_incr(sd);
		}
	}
}

static int napi_gro_complete(struct sk_buff *skb)
{
	struct packet_type *ptype;
	__be16 type = skb->protocol;
	struct list_head *head = &ptype_base[ntohs(type) & PTYPE_HASH_MASK];
	int err = -ENOENT;

	if (NAPI_GRO_CB(skb)->count == 1) {
		skb_shinfo(skb)->gso_size = 0;
		goto out;
	}

	rcu_read_lock();
	list_for_each_entry_rcu(ptype, head, list) {
		if (ptype->type != type || ptype->dev || !ptype->gro_complete)
			continue;

		err = ptype->gro_complete(skb);
		break;
	}
	rcu_read_unlock();

	if (err) {
		WARN_ON(&ptype->list == head);
		kfree_skb(skb);
		return NET_RX_SUCCESS;
	}

out:
	return netif_receive_skb(skb);
}

static void napi_gro_flush(struct napi_struct *napi)
{
	struct sk_buff *skb, *next;

	for (skb = napi->gro_list; skb; skb = next) {
		next = skb->next;
		skb->next = NULL;
		napi_gro_complete(skb);
	}

	napi->gro_count = 0;
	napi->gro_list = NULL;
}

enum gro_result dev_gro_receive(struct napi_struct *napi, struct sk_buff *skb)
{
	struct sk_buff **pp = NULL;
	struct packet_type *ptype;
	__be16 type = skb->protocol;
	struct list_head *head = &ptype_base[ntohs(type) & PTYPE_HASH_MASK];
	int same_flow;
	int mac_len;
	enum gro_result ret;

	if (!(skb->dev->features & NETIF_F_GRO))
		goto normal;

	if (skb_is_gso(skb) || skb_has_frags(skb))
		goto normal;

	rcu_read_lock();
	list_for_each_entry_rcu(ptype, head, list) {
		if (ptype->type != type || ptype->dev || !ptype->gro_receive)
			continue;

		skb_set_network_header(skb, skb_gro_offset(skb));
		mac_len = skb->network_header - skb->mac_header;
		skb->mac_len = mac_len;
		NAPI_GRO_CB(skb)->same_flow = 0;
		NAPI_GRO_CB(skb)->flush = 0;
		NAPI_GRO_CB(skb)->free = 0;

		pp = ptype->gro_receive(&napi->gro_list, skb);
		break;
	}
	rcu_read_unlock();

	if (&ptype->list == head)
		goto normal;

	same_flow = NAPI_GRO_CB(skb)->same_flow;
	ret = NAPI_GRO_CB(skb)->free ? GRO_MERGED_FREE : GRO_MERGED;

	if (pp) {
		struct sk_buff *nskb = *pp;

		*pp = nskb->next;
		nskb->next = NULL;
		napi_gro_complete(nskb);
		napi->gro_count--;
	}

	if (same_flow)
		goto ok;

	if (NAPI_GRO_CB(skb)->flush || napi->gro_count >= MAX_GRO_SKBS)
		goto normal;

	napi->gro_count++;
	NAPI_GRO_CB(skb)->count = 1;
	skb_shinfo(skb)->gso_size = skb_gro_len(skb);
	skb->next = napi->gro_list;
	napi->gro_list = skb;
	ret = GRO_HELD;

pull:
	if (skb_headlen(skb) < skb_gro_offset(skb)) {
		int grow = skb_gro_offset(skb) - skb_headlen(skb);

		BUG_ON(skb->end - skb->tail < grow);

		memcpy(skb_tail_pointer(skb), NAPI_GRO_CB(skb)->frag0, grow);

		skb->tail += grow;
		skb->data_len -= grow;

		skb_shinfo(skb)->frags[0].page_offset += grow;
		skb_shinfo(skb)->frags[0].size -= grow;

		if (unlikely(!skb_shinfo(skb)->frags[0].size)) {
			put_page(skb_shinfo(skb)->frags[0].page);
			memmove(skb_shinfo(skb)->frags,
				skb_shinfo(skb)->frags + 1,
				--skb_shinfo(skb)->nr_frags);
		}
	}

ok:
	return ret;

normal:
	ret = GRO_NORMAL;
	goto pull;
}
EXPORT_SYMBOL(dev_gro_receive);

static gro_result_t
__napi_gro_receive(struct napi_struct *napi, struct sk_buff *skb)
{
	struct sk_buff *p;

	if (netpoll_rx_on(skb))
		return GRO_NORMAL;

	for (p = napi->gro_list; p; p = p->next) {
		NAPI_GRO_CB(p)->same_flow =
			(p->dev == skb->dev) &&
			!compare_ether_header(skb_mac_header(p),
					      skb_gro_mac_header(skb));
		NAPI_GRO_CB(p)->flush = 0;
	}

	return dev_gro_receive(napi, skb);
}

gro_result_t napi_skb_finish(gro_result_t ret, struct sk_buff *skb)
{
	switch (ret) {
	case GRO_NORMAL:
		if (netif_receive_skb(skb))
			ret = GRO_DROP;
		break;

	case GRO_DROP:
	case GRO_MERGED_FREE:
		kfree_skb(skb);
		break;

	case GRO_HELD:
	case GRO_MERGED:
		break;
	}

	return ret;
}
EXPORT_SYMBOL(napi_skb_finish);

void skb_gro_reset_offset(struct sk_buff *skb)
{
	NAPI_GRO_CB(skb)->data_offset = 0;
	NAPI_GRO_CB(skb)->frag0 = NULL;
	NAPI_GRO_CB(skb)->frag0_len = 0;

	if (skb->mac_header == skb->tail &&
	    !PageHighMem(skb_shinfo(skb)->frags[0].page)) {
		NAPI_GRO_CB(skb)->frag0 =
			page_address(skb_shinfo(skb)->frags[0].page) +
			skb_shinfo(skb)->frags[0].page_offset;
		NAPI_GRO_CB(skb)->frag0_len = skb_shinfo(skb)->frags[0].size;
	}
}
EXPORT_SYMBOL(skb_gro_reset_offset);

gro_result_t napi_gro_receive(struct napi_struct *napi, struct sk_buff *skb)
{
	skb_gro_reset_offset(skb);

	return napi_skb_finish(__napi_gro_receive(napi, skb), skb);
}
EXPORT_SYMBOL(napi_gro_receive);

void napi_reuse_skb(struct napi_struct *napi, struct sk_buff *skb)
{
	__skb_pull(skb, skb_headlen(skb));
	skb_reserve(skb, NET_IP_ALIGN - skb_headroom(skb));

	napi->skb = skb;
}
EXPORT_SYMBOL(napi_reuse_skb);

struct sk_buff *napi_get_frags(struct napi_struct *napi)
{
	struct sk_buff *skb = napi->skb;

	if (!skb) {
		skb = netdev_alloc_skb_ip_align(napi->dev, GRO_MAX_HEAD);
		if (skb)
			napi->skb = skb;
	}
	return skb;
}
EXPORT_SYMBOL(napi_get_frags);

gro_result_t napi_frags_finish(struct napi_struct *napi, struct sk_buff *skb,
			       gro_result_t ret)
{
	switch (ret) {
	case GRO_NORMAL:
	case GRO_HELD:
		skb->protocol = eth_type_trans(skb, skb->dev);

		if (ret == GRO_HELD)
			skb_gro_pull(skb, -ETH_HLEN);
		else if (netif_receive_skb(skb))
			ret = GRO_DROP;
		break;

	case GRO_DROP:
	case GRO_MERGED_FREE:
		napi_reuse_skb(napi, skb);
		break;

	case GRO_MERGED:
		break;
	}

	return ret;
}
EXPORT_SYMBOL(napi_frags_finish);

struct sk_buff *napi_frags_skb(struct napi_struct *napi)
{
	struct sk_buff *skb = napi->skb;
	struct ethhdr *eth;
	unsigned int hlen;
	unsigned int off;

	napi->skb = NULL;

	skb_reset_mac_header(skb);
	skb_gro_reset_offset(skb);

	off = skb_gro_offset(skb);
	hlen = off + sizeof(*eth);
	eth = skb_gro_header_fast(skb, off);
	if (skb_gro_header_hard(skb, hlen)) {
		eth = skb_gro_header_slow(skb, hlen, off);
		if (unlikely(!eth)) {
			napi_reuse_skb(napi, skb);
			skb = NULL;
			goto out;
		}
	}

	skb_gro_pull(skb, sizeof(*eth));

	/*
	 * This works because the only protocols we care about don't require
	 * special handling.  We'll fix it up properly at the end.
	 */
	skb->protocol = eth->h_proto;

out:
	return skb;
}
EXPORT_SYMBOL(napi_frags_skb);

gro_result_t napi_gro_frags(struct napi_struct *napi)
{
	struct sk_buff *skb = napi_frags_skb(napi);

	if (!skb)
		return GRO_DROP;

	return napi_frags_finish(napi, skb, __napi_gro_receive(napi, skb));
}
EXPORT_SYMBOL(napi_gro_frags);

/*
 * net_rps_action sends any pending IPI's for rps.
 * Note: called with local irq disabled, but exits with local irq enabled.
 */
static void net_rps_action_and_irq_enable(struct softnet_data *sd)
{
#ifdef CONFIG_RPS
	struct softnet_data *remsd = sd->rps_ipi_list;

	if (remsd) {
		sd->rps_ipi_list = NULL;

		local_irq_enable();

		/* Send pending IPI's to kick RPS processing on remote cpus. */
		while (remsd) {
			struct softnet_data *next = remsd->rps_ipi_next;

			if (cpu_online(remsd->cpu))
				__smp_call_function_single(remsd->cpu,
							   &remsd->csd, 0);
			remsd = next;
		}
	} else
#endif
		local_irq_enable();
}

static int process_backlog(struct napi_struct *napi, int quota)
{
	int work = 0;
	struct softnet_data *sd = container_of(napi, struct softnet_data, backlog);

#ifdef CONFIG_RPS
	/* Check if we have pending ipi, its better to send them now,
	 * not waiting net_rx_action() end.
	 */
	if (sd->rps_ipi_list) {
		local_irq_disable();
		net_rps_action_and_irq_enable(sd);
	}
#endif
	napi->weight = weight_p;
	local_irq_disable();
	while (work < quota) {
		struct sk_buff *skb;
		unsigned int qlen;

		while ((skb = __skb_dequeue(&sd->process_queue))) {
			local_irq_enable();
			__netif_receive_skb(skb);
			local_irq_disable();
			input_queue_head_incr(sd);
			if (++work >= quota) {
				local_irq_enable();
				return work;
			}
		}

		rps_lock(sd);
		qlen = skb_queue_len(&sd->input_pkt_queue);
		if (qlen)
			skb_queue_splice_tail_init(&sd->input_pkt_queue,
						   &sd->process_queue);

		if (qlen < quota - work) {
			/*
			 * Inline a custom version of __napi_complete().
			 * only current cpu owns and manipulates this napi,
			 * and NAPI_STATE_SCHED is the only possible flag set on backlog.
			 * we can use a plain write instead of clear_bit(),
			 * and we dont need an smp_mb() memory barrier.
			 */
			list_del(&napi->poll_list);
			napi->state = 0;

			quota = work + qlen;
		}
		rps_unlock(sd);
	}
	local_irq_enable();

	return work;
}

/**
 * __napi_schedule - schedule for receive
 * @n: entry to schedule
 *
 * The entry's receive function will be scheduled to run
 */
void __napi_schedule(struct napi_struct *n)
{
	unsigned long flags;

	local_irq_save(flags);
	____napi_schedule(&__get_cpu_var(softnet_data), n);
	local_irq_restore(flags);
}
EXPORT_SYMBOL(__napi_schedule);

void __napi_complete(struct napi_struct *n)
{
	BUG_ON(!test_bit(NAPI_STATE_SCHED, &n->state));
	BUG_ON(n->gro_list);

	list_del(&n->poll_list);
	smp_mb__before_clear_bit();
	clear_bit(NAPI_STATE_SCHED, &n->state);
}
EXPORT_SYMBOL(__napi_complete);

void napi_complete(struct napi_struct *n)
{
	unsigned long flags;

	/*
	 * don't let napi dequeue from the cpu poll list
	 * just in case its running on a different cpu
	 */
	if (unlikely(test_bit(NAPI_STATE_NPSVC, &n->state)))
		return;

	napi_gro_flush(n);
	local_irq_save(flags);
	__napi_complete(n);
	local_irq_restore(flags);
}
EXPORT_SYMBOL(napi_complete);

void netif_napi_add(struct net_device *dev, struct napi_struct *napi,
		    int (*poll)(struct napi_struct *, int), int weight)
{
	INIT_LIST_HEAD(&napi->poll_list);
	napi->gro_count = 0;
	napi->gro_list = NULL;
	napi->skb = NULL;
	napi->poll = poll;
	napi->weight = weight;
	list_add(&napi->dev_list, &dev->napi_list);
	napi->dev = dev;
#ifdef CONFIG_NETPOLL
	spin_lock_init(&napi->poll_lock);
	napi->poll_owner = -1;
#endif
	set_bit(NAPI_STATE_SCHED, &napi->state);
}
EXPORT_SYMBOL(netif_napi_add);

void netif_napi_del(struct napi_struct *napi)
{
	struct sk_buff *skb, *next;

	list_del_init(&napi->dev_list);
	napi_free_frags(napi);

	for (skb = napi->gro_list; skb; skb = next) {
		next = skb->next;
		skb->next = NULL;
		kfree_skb(skb);
	}

	napi->gro_list = NULL;
	napi->gro_count = 0;
}
EXPORT_SYMBOL(netif_napi_del);

static void net_rx_action(struct softirq_action *h)
{
	struct softnet_data *sd = &__get_cpu_var(softnet_data);
	unsigned long time_limit = jiffies + 2;
	int budget = netdev_budget;
	void *have;

	local_irq_disable();

	while (!list_empty(&sd->poll_list)) {
		struct napi_struct *n;
		int work, weight;

		/* If softirq window is exhuasted then punt.
		 * Allow this to run for 2 jiffies since which will allow
		 * an average latency of 1.5/HZ.
		 */
		if (unlikely(budget <= 0 || time_after(jiffies, time_limit)))
			goto softnet_break;

		local_irq_enable();

		/* Even though interrupts have been re-enabled, this
		 * access is safe because interrupts can only add new
		 * entries to the tail of this list, and only ->poll()
		 * calls can remove this head entry from the list.
		 */
		n = list_first_entry(&sd->poll_list, struct napi_struct, poll_list);

		have = netpoll_poll_lock(n);

		weight = n->weight;

		/* This NAPI_STATE_SCHED test is for avoiding a race
		 * with netpoll's poll_napi().  Only the entity which
		 * obtains the lock and sees NAPI_STATE_SCHED set will
		 * actually make the ->poll() call.  Therefore we avoid
		 * accidently calling ->poll() when NAPI is not scheduled.
		 */
		work = 0;
		if (test_bit(NAPI_STATE_SCHED, &n->state)) {
			work = n->poll(n, weight);
			trace_napi_poll(n);
		}

		WARN_ON_ONCE(work > weight);

		budget -= work;

		local_irq_disable();

		/* Drivers must not modify the NAPI state if they
		 * consume the entire weight.  In such cases this code
		 * still "owns" the NAPI instance and therefore can
		 * move the instance around on the list at-will.
		 */
		if (unlikely(work == weight)) {
			if (unlikely(napi_disable_pending(n))) {
				local_irq_enable();
				napi_complete(n);
				local_irq_disable();
			} else
				list_move_tail(&n->poll_list, &sd->poll_list);
		}

		netpoll_poll_unlock(have);
	}
out:
	net_rps_action_and_irq_enable(sd);

#ifdef CONFIG_NET_DMA
	/*
	 * There may not be any more sk_buffs coming right now, so push
	 * any pending DMA copies to hardware
	 */
	dma_issue_pending_all();
#endif

	return;

softnet_break:
	sd->time_squeeze++;
	__raise_softirq_irqoff(NET_RX_SOFTIRQ);
	goto out;
}

static gifconf_func_t *gifconf_list[NPROTO];

/**
 *	register_gifconf	-	register a SIOCGIF handler
 *	@family: Address family
 *	@gifconf: Function handler
 *
 *	Register protocol dependent address dumping routines. The handler
 *	that is passed must not be freed or reused until it has been replaced
 *	by another handler.
 */
int register_gifconf(unsigned int family, gifconf_func_t *gifconf)
{
	if (family >= NPROTO)
		return -EINVAL;
	gifconf_list[family] = gifconf;
	return 0;
}
EXPORT_SYMBOL(register_gifconf);


/*
 *	Map an interface index to its name (SIOCGIFNAME)
 */

/*
 *	We need this ioctl for efficient implementation of the
 *	if_indextoname() function required by the IPv6 API.  Without
 *	it, we would have to search all the interfaces to find a
 *	match.  --pb
 */

static int dev_ifname(struct net *net, struct ifreq __user *arg)
{
	struct net_device *dev;
	struct ifreq ifr;

	/*
	 *	Fetch the caller's info block.
	 */

	if (copy_from_user(&ifr, arg, sizeof(struct ifreq)))
		return -EFAULT;

	rcu_read_lock();
	dev = dev_get_by_index_rcu(net, ifr.ifr_ifindex);
	if (!dev) {
		rcu_read_unlock();
		return -ENODEV;
	}

	strcpy(ifr.ifr_name, dev->name);
	rcu_read_unlock();

	if (copy_to_user(arg, &ifr, sizeof(struct ifreq)))
		return -EFAULT;
	return 0;
}

/*
 *	Perform a SIOCGIFCONF call. This structure will change
 *	size eventually, and there is nothing I can do about it.
 *	Thus we will need a 'compatibility mode'.
 */

static int dev_ifconf(struct net *net, char __user *arg)
{
	struct ifconf ifc;
	struct net_device *dev;
	char __user *pos;
	int len;
	int total;
	int i;

	/*
	 *	Fetch the caller's info block.
	 */

	if (copy_from_user(&ifc, arg, sizeof(struct ifconf)))
		return -EFAULT;

	pos = ifc.ifc_buf;
	len = ifc.ifc_len;

	/*
	 *	Loop over the interfaces, and write an info block for each.
	 */

	total = 0;
	for_each_netdev(net, dev) {
		for (i = 0; i < NPROTO; i++) {
			if (gifconf_list[i]) {
				int done;
				if (!pos)
					done = gifconf_list[i](dev, NULL, 0);
				else
					done = gifconf_list[i](dev, pos + total,
							       len - total);
				if (done < 0)
					return -EFAULT;
				total += done;
			}
		}
	}

	/*
	 *	All done.  Write the updated control block back to the caller.
	 */
	ifc.ifc_len = total;

	/*
	 * 	Both BSD and Solaris return 0 here, so we do too.
	 */
	return copy_to_user(arg, &ifc, sizeof(struct ifconf)) ? -EFAULT : 0;
}

#ifdef CONFIG_PROC_FS
/*
 *	This is invoked by the /proc filesystem handler to display a device
 *	in detail.
 */
void *dev_seq_start(struct seq_file *seq, loff_t *pos)
	__acquires(RCU)
{
	struct net *net = seq_file_net(seq);
	loff_t off;
	struct net_device *dev;

	rcu_read_lock();
	if (!*pos)
		return SEQ_START_TOKEN;

	off = 1;
	for_each_netdev_rcu(net, dev)
		if (off++ == *pos)
			return dev;

	return NULL;
}

void *dev_seq_next(struct seq_file *seq, void *v, loff_t *pos)
{
	struct net_device *dev = (v == SEQ_START_TOKEN) ?
				  first_net_device(seq_file_net(seq)) :
				  next_net_device((struct net_device *)v);

	++*pos;
	return rcu_dereference(dev);
}

void dev_seq_stop(struct seq_file *seq, void *v)
	__releases(RCU)
{
	rcu_read_unlock();
}

static void dev_seq_printf_stats(struct seq_file *seq, struct net_device *dev)
{
	const struct net_device_stats *stats = dev_get_stats(dev);

	seq_printf(seq, "%6s: %7lu %7lu %4lu %4lu %4lu %5lu %10lu %9lu "
		   "%8lu %7lu %4lu %4lu %4lu %5lu %7lu %10lu\n",
		   dev->name, stats->rx_bytes, stats->rx_packets,
		   stats->rx_errors,
		   stats->rx_dropped + stats->rx_missed_errors,
		   stats->rx_fifo_errors,
		   stats->rx_length_errors + stats->rx_over_errors +
		    stats->rx_crc_errors + stats->rx_frame_errors,
		   stats->rx_compressed, stats->multicast,
		   stats->tx_bytes, stats->tx_packets,
		   stats->tx_errors, stats->tx_dropped,
		   stats->tx_fifo_errors, stats->collisions,
		   stats->tx_carrier_errors +
		    stats->tx_aborted_errors +
		    stats->tx_window_errors +
		    stats->tx_heartbeat_errors,
		   stats->tx_compressed);
}

/*
 *	Called from the PROCfs module. This now uses the new arbitrary sized
 *	/proc/net interface to create /proc/net/dev
 */
static int dev_seq_show(struct seq_file *seq, void *v)
{
	if (v == SEQ_START_TOKEN)
		seq_puts(seq, "Inter-|   Receive                            "
			      "                    |  Transmit\n"
			      " face |bytes    packets errs drop fifo frame "
			      "compressed multicast|bytes    packets errs "
			      "drop fifo colls carrier compressed\n");
	else
		dev_seq_printf_stats(seq, v);
	return 0;
}

static struct softnet_data *softnet_get_online(loff_t *pos)
{
	struct softnet_data *sd = NULL;

	while (*pos < nr_cpu_ids)
		if (cpu_online(*pos)) {
			sd = &per_cpu(softnet_data, *pos);
			break;
		} else
			++*pos;
	return sd;
}

static void *softnet_seq_start(struct seq_file *seq, loff_t *pos)
{
	return softnet_get_online(pos);
}

static void *softnet_seq_next(struct seq_file *seq, void *v, loff_t *pos)
{
	++*pos;
	return softnet_get_online(pos);
}

static void softnet_seq_stop(struct seq_file *seq, void *v)
{
}

static int softnet_seq_show(struct seq_file *seq, void *v)
{
	struct softnet_data *sd = v;

	seq_printf(seq, "%08x %08x %08x %08x %08x %08x %08x %08x %08x %08x\n",
		   sd->processed, sd->dropped, sd->time_squeeze, 0,
		   0, 0, 0, 0, /* was fastroute */
		   sd->cpu_collision, sd->received_rps);
	return 0;
}

static const struct seq_operations dev_seq_ops = {
	.start = dev_seq_start,
	.next  = dev_seq_next,
	.stop  = dev_seq_stop,
	.show  = dev_seq_show,
};

static int dev_seq_open(struct inode *inode, struct file *file)
{
	return seq_open_net(inode, file, &dev_seq_ops,
			    sizeof(struct seq_net_private));
}

static const struct file_operations dev_seq_fops = {
	.owner	 = THIS_MODULE,
	.open    = dev_seq_open,
	.read    = seq_read,
	.llseek  = seq_lseek,
	.release = seq_release_net,
};

static const struct seq_operations softnet_seq_ops = {
	.start = softnet_seq_start,
	.next  = softnet_seq_next,
	.stop  = softnet_seq_stop,
	.show  = softnet_seq_show,
};

static int softnet_seq_open(struct inode *inode, struct file *file)
{
	return seq_open(file, &softnet_seq_ops);
}

static const struct file_operations softnet_seq_fops = {
	.owner	 = THIS_MODULE,
	.open    = softnet_seq_open,
	.read    = seq_read,
	.llseek  = seq_lseek,
	.release = seq_release,
};

static void *ptype_get_idx(loff_t pos)
{
	struct packet_type *pt = NULL;
	loff_t i = 0;
	int t;

	list_for_each_entry_rcu(pt, &ptype_all, list) {
		if (i == pos)
			return pt;
		++i;
	}

	for (t = 0; t < PTYPE_HASH_SIZE; t++) {
		list_for_each_entry_rcu(pt, &ptype_base[t], list) {
			if (i == pos)
				return pt;
			++i;
		}
	}
	return NULL;
}

static void *ptype_seq_start(struct seq_file *seq, loff_t *pos)
	__acquires(RCU)
{
	rcu_read_lock();
	return *pos ? ptype_get_idx(*pos - 1) : SEQ_START_TOKEN;
}

static void *ptype_seq_next(struct seq_file *seq, void *v, loff_t *pos)
{
	struct packet_type *pt;
	struct list_head *nxt;
	int hash;

	++*pos;
	if (v == SEQ_START_TOKEN)
		return ptype_get_idx(0);

	pt = v;
	nxt = pt->list.next;
	if (pt->type == htons(ETH_P_ALL)) {
		if (nxt != &ptype_all)
			goto found;
		hash = 0;
		nxt = ptype_base[0].next;
	} else
		hash = ntohs(pt->type) & PTYPE_HASH_MASK;

	while (nxt == &ptype_base[hash]) {
		if (++hash >= PTYPE_HASH_SIZE)
			return NULL;
		nxt = ptype_base[hash].next;
	}
found:
	return list_entry(nxt, struct packet_type, list);
}

static void ptype_seq_stop(struct seq_file *seq, void *v)
	__releases(RCU)
{
	rcu_read_unlock();
}

static int ptype_seq_show(struct seq_file *seq, void *v)
{
	struct packet_type *pt = v;

	if (v == SEQ_START_TOKEN)
		seq_puts(seq, "Type Device      Function\n");
	else if (pt->dev == NULL || dev_net(pt->dev) == seq_file_net(seq)) {
		if (pt->type == htons(ETH_P_ALL))
			seq_puts(seq, "ALL ");
		else
			seq_printf(seq, "%04x", ntohs(pt->type));

		seq_printf(seq, " %-8s %pF\n",
			   pt->dev ? pt->dev->name : "", pt->func);
	}

	return 0;
}

static const struct seq_operations ptype_seq_ops = {
	.start = ptype_seq_start,
	.next  = ptype_seq_next,
	.stop  = ptype_seq_stop,
	.show  = ptype_seq_show,
};

static int ptype_seq_open(struct inode *inode, struct file *file)
{
	return seq_open_net(inode, file, &ptype_seq_ops,
			sizeof(struct seq_net_private));
}

static const struct file_operations ptype_seq_fops = {
	.owner	 = THIS_MODULE,
	.open    = ptype_seq_open,
	.read    = seq_read,
	.llseek  = seq_lseek,
	.release = seq_release_net,
};


static int __net_init dev_proc_net_init(struct net *net)
{
	int rc = -ENOMEM;

	if (!proc_net_fops_create(net, "dev", S_IRUGO, &dev_seq_fops))
		goto out;
	if (!proc_net_fops_create(net, "softnet_stat", S_IRUGO, &softnet_seq_fops))
		goto out_dev;
	if (!proc_net_fops_create(net, "ptype", S_IRUGO, &ptype_seq_fops))
		goto out_softnet;

	if (wext_proc_init(net))
		goto out_ptype;
	rc = 0;
out:
	return rc;
out_ptype:
	proc_net_remove(net, "ptype");
out_softnet:
	proc_net_remove(net, "softnet_stat");
out_dev:
	proc_net_remove(net, "dev");
	goto out;
}

static void __net_exit dev_proc_net_exit(struct net *net)
{
	wext_proc_exit(net);

	proc_net_remove(net, "ptype");
	proc_net_remove(net, "softnet_stat");
	proc_net_remove(net, "dev");
}

static struct pernet_operations __net_initdata dev_proc_ops = {
	.init = dev_proc_net_init,
	.exit = dev_proc_net_exit,
};

static int __init dev_proc_init(void)
{
	return register_pernet_subsys(&dev_proc_ops);
}
#else
#define dev_proc_init() 0
#endif	/* CONFIG_PROC_FS */


/**
 *	netdev_set_master	-	set up master/slave pair
 *	@slave: slave device
 *	@master: new master device
 *
 *	Changes the master device of the slave. Pass %NULL to break the
 *	bonding. The caller must hold the RTNL semaphore. On a failure
 *	a negative errno code is returned. On success the reference counts
 *	are adjusted, %RTM_NEWLINK is sent to the routing socket and the
 *	function returns zero.
 */
int netdev_set_master(struct net_device *slave, struct net_device *master)
{
	struct net_device *old = slave->master;

	ASSERT_RTNL();

	if (master) {
		if (old)
			return -EBUSY;
		dev_hold(master);
	}

	slave->master = master;

	if (old) {
		synchronize_net();
		dev_put(old);
	}
	if (master)
		slave->flags |= IFF_SLAVE;
	else
		slave->flags &= ~IFF_SLAVE;

	rtmsg_ifinfo(RTM_NEWLINK, slave, IFF_SLAVE);
	return 0;
}
EXPORT_SYMBOL(netdev_set_master);

static void dev_change_rx_flags(struct net_device *dev, int flags)
{
	const struct net_device_ops *ops = dev->netdev_ops;

	if ((dev->flags & IFF_UP) && ops->ndo_change_rx_flags)
		ops->ndo_change_rx_flags(dev, flags);
}

static int __dev_set_promiscuity(struct net_device *dev, int inc)
{
	unsigned short old_flags = dev->flags;
	uid_t uid;
	gid_t gid;

	ASSERT_RTNL();

	dev->flags |= IFF_PROMISC;
	dev->promiscuity += inc;
	if (dev->promiscuity == 0) {
		/*
		 * Avoid overflow.
		 * If inc causes overflow, untouch promisc and return error.
		 */
		if (inc < 0)
			dev->flags &= ~IFF_PROMISC;
		else {
			dev->promiscuity -= inc;
			printk(KERN_WARNING "%s: promiscuity touches roof, "
				"set promiscuity failed, promiscuity feature "
				"of device might be broken.\n", dev->name);
			return -EOVERFLOW;
		}
	}
	if (dev->flags != old_flags) {
		printk(KERN_INFO "device %s %s promiscuous mode\n",
		       dev->name, (dev->flags & IFF_PROMISC) ? "entered" :
							       "left");
		if (audit_enabled) {
			current_uid_gid(&uid, &gid);
			audit_log(current->audit_context, GFP_ATOMIC,
				AUDIT_ANOM_PROMISCUOUS,
				"dev=%s prom=%d old_prom=%d auid=%u uid=%u gid=%u ses=%u",
				dev->name, (dev->flags & IFF_PROMISC),
				(old_flags & IFF_PROMISC),
				audit_get_loginuid(current),
				uid, gid,
				audit_get_sessionid(current));
		}

		dev_change_rx_flags(dev, IFF_PROMISC);
	}
	return 0;
}

/**
 *	dev_set_promiscuity	- update promiscuity count on a device
 *	@dev: device
 *	@inc: modifier
 *
 *	Add or remove promiscuity from a device. While the count in the device
 *	remains above zero the interface remains promiscuous. Once it hits zero
 *	the device reverts back to normal filtering operation. A negative inc
 *	value is used to drop promiscuity on the device.
 *	Return 0 if successful or a negative errno code on error.
 */
int dev_set_promiscuity(struct net_device *dev, int inc)
{
	unsigned short old_flags = dev->flags;
	int err;

	err = __dev_set_promiscuity(dev, inc);
	if (err < 0)
		return err;
	if (dev->flags != old_flags)
		dev_set_rx_mode(dev);
	return err;
}
EXPORT_SYMBOL(dev_set_promiscuity);

/**
 *	dev_set_allmulti	- update allmulti count on a device
 *	@dev: device
 *	@inc: modifier
 *
 *	Add or remove reception of all multicast frames to a device. While the
 *	count in the device remains above zero the interface remains listening
 *	to all interfaces. Once it hits zero the device reverts back to normal
 *	filtering operation. A negative @inc value is used to drop the counter
 *	when releasing a resource needing all multicasts.
 *	Return 0 if successful or a negative errno code on error.
 */

int dev_set_allmulti(struct net_device *dev, int inc)
{
	unsigned short old_flags = dev->flags;

	ASSERT_RTNL();

	dev->flags |= IFF_ALLMULTI;
	dev->allmulti += inc;
	if (dev->allmulti == 0) {
		/*
		 * Avoid overflow.
		 * If inc causes overflow, untouch allmulti and return error.
		 */
		if (inc < 0)
			dev->flags &= ~IFF_ALLMULTI;
		else {
			dev->allmulti -= inc;
			printk(KERN_WARNING "%s: allmulti touches roof, "
				"set allmulti failed, allmulti feature of "
				"device might be broken.\n", dev->name);
			return -EOVERFLOW;
		}
	}
	if (dev->flags ^ old_flags) {
		dev_change_rx_flags(dev, IFF_ALLMULTI);
		dev_set_rx_mode(dev);
	}
	return 0;
}
EXPORT_SYMBOL(dev_set_allmulti);

/*
 *	Upload unicast and multicast address lists to device and
 *	configure RX filtering. When the device doesn't support unicast
 *	filtering it is put in promiscuous mode while unicast addresses
 *	are present.
 */
void __dev_set_rx_mode(struct net_device *dev)
{
	const struct net_device_ops *ops = dev->netdev_ops;

	/* dev_open will call this function so the list will stay sane. */
	if (!(dev->flags&IFF_UP))
		return;

	if (!netif_device_present(dev))
		return;

	if (ops->ndo_set_rx_mode)
		ops->ndo_set_rx_mode(dev);
	else {
		/* Unicast addresses changes may only happen under the rtnl,
		 * therefore calling __dev_set_promiscuity here is safe.
		 */
		if (!netdev_uc_empty(dev) && !dev->uc_promisc) {
			__dev_set_promiscuity(dev, 1);
			dev->uc_promisc = 1;
		} else if (netdev_uc_empty(dev) && dev->uc_promisc) {
			__dev_set_promiscuity(dev, -1);
			dev->uc_promisc = 0;
		}

		if (ops->ndo_set_multicast_list)
			ops->ndo_set_multicast_list(dev);
	}
}

void dev_set_rx_mode(struct net_device *dev)
{
	netif_addr_lock_bh(dev);
	__dev_set_rx_mode(dev);
	netif_addr_unlock_bh(dev);
}

/**
 *	dev_get_flags - get flags reported to userspace
 *	@dev: device
 *
 *	Get the combination of flag bits exported through APIs to userspace.
 */
unsigned dev_get_flags(const struct net_device *dev)
{
	unsigned flags;

	flags = (dev->flags & ~(IFF_PROMISC |
				IFF_ALLMULTI |
				IFF_RUNNING |
				IFF_LOWER_UP |
				IFF_DORMANT)) |
		(dev->gflags & (IFF_PROMISC |
				IFF_ALLMULTI));

	if (netif_running(dev)) {
		if (netif_oper_up(dev))
			flags |= IFF_RUNNING;
		if (netif_carrier_ok(dev))
			flags |= IFF_LOWER_UP;
		if (netif_dormant(dev))
			flags |= IFF_DORMANT;
	}

	return flags;
}
EXPORT_SYMBOL(dev_get_flags);

int __dev_change_flags(struct net_device *dev, unsigned int flags)
{
	int old_flags = dev->flags;
	int ret;

	ASSERT_RTNL();

	/*
	 *	Set the flags on our device.
	 */

	dev->flags = (flags & (IFF_DEBUG | IFF_NOTRAILERS | IFF_NOARP |
			       IFF_DYNAMIC | IFF_MULTICAST | IFF_PORTSEL |
			       IFF_AUTOMEDIA)) |
		     (dev->flags & (IFF_UP | IFF_VOLATILE | IFF_PROMISC |
				    IFF_ALLMULTI));

	/*
	 *	Load in the correct multicast list now the flags have changed.
	 */

	if ((old_flags ^ flags) & IFF_MULTICAST)
		dev_change_rx_flags(dev, IFF_MULTICAST);

	dev_set_rx_mode(dev);

	/*
	 *	Have we downed the interface. We handle IFF_UP ourselves
	 *	according to user attempts to set it, rather than blindly
	 *	setting it.
	 */

	ret = 0;
	if ((old_flags ^ flags) & IFF_UP) {	/* Bit is different  ? */
		ret = ((old_flags & IFF_UP) ? __dev_close : __dev_open)(dev);

		if (!ret)
			dev_set_rx_mode(dev);
	}

	if ((flags ^ dev->gflags) & IFF_PROMISC) {
		int inc = (flags & IFF_PROMISC) ? 1 : -1;

		dev->gflags ^= IFF_PROMISC;
		dev_set_promiscuity(dev, inc);
	}

	/* NOTE: order of synchronization of IFF_PROMISC and IFF_ALLMULTI
	   is important. Some (broken) drivers set IFF_PROMISC, when
	   IFF_ALLMULTI is requested not asking us and not reporting.
	 */
	if ((flags ^ dev->gflags) & IFF_ALLMULTI) {
		int inc = (flags & IFF_ALLMULTI) ? 1 : -1;

		dev->gflags ^= IFF_ALLMULTI;
		dev_set_allmulti(dev, inc);
	}

	return ret;
}

void __dev_notify_flags(struct net_device *dev, unsigned int old_flags)
{
	unsigned int changes = dev->flags ^ old_flags;

	if (changes & IFF_UP) {
		if (dev->flags & IFF_UP)
			call_netdevice_notifiers(NETDEV_UP, dev);
		else
			call_netdevice_notifiers(NETDEV_DOWN, dev);
	}

	if (dev->flags & IFF_UP &&
	    (changes & ~(IFF_UP | IFF_PROMISC | IFF_ALLMULTI | IFF_VOLATILE)))
		call_netdevice_notifiers(NETDEV_CHANGE, dev);
}

/**
 *	dev_change_flags - change device settings
 *	@dev: device
 *	@flags: device state flags
 *
 *	Change settings on device based state flags. The flags are
 *	in the userspace exported format.
 */
int dev_change_flags(struct net_device *dev, unsigned flags)
{
	int ret, changes;
	int old_flags = dev->flags;

	ret = __dev_change_flags(dev, flags);
	if (ret < 0)
		return ret;

	changes = old_flags ^ dev->flags;
	if (changes)
		rtmsg_ifinfo(RTM_NEWLINK, dev, changes);

	__dev_notify_flags(dev, old_flags);
	return ret;
}
EXPORT_SYMBOL(dev_change_flags);

/**
 *	dev_set_mtu - Change maximum transfer unit
 *	@dev: device
 *	@new_mtu: new transfer unit
 *
 *	Change the maximum transfer size of the network device.
 */
int dev_set_mtu(struct net_device *dev, int new_mtu)
{
	const struct net_device_ops *ops = dev->netdev_ops;
	int err;

	if (new_mtu == dev->mtu)
		return 0;

	/*	MTU must be positive.	 */
	if (new_mtu < 0)
		return -EINVAL;

	if (!netif_device_present(dev))
		return -ENODEV;

	err = 0;
	if (ops->ndo_change_mtu)
		err = ops->ndo_change_mtu(dev, new_mtu);
	else
		dev->mtu = new_mtu;

	if (!err && dev->flags & IFF_UP)
		call_netdevice_notifiers(NETDEV_CHANGEMTU, dev);
	return err;
}
EXPORT_SYMBOL(dev_set_mtu);

/**
 *	dev_set_mac_address - Change Media Access Control Address
 *	@dev: device
 *	@sa: new address
 *
 *	Change the hardware (MAC) address of the device
 */
int dev_set_mac_address(struct net_device *dev, struct sockaddr *sa)
{
	const struct net_device_ops *ops = dev->netdev_ops;
	int err;

	if (!ops->ndo_set_mac_address)
		return -EOPNOTSUPP;
	if (sa->sa_family != dev->type)
		return -EINVAL;
	if (!netif_device_present(dev))
		return -ENODEV;
	err = ops->ndo_set_mac_address(dev, sa);
	if (!err)
		call_netdevice_notifiers(NETDEV_CHANGEADDR, dev);
	return err;
}
EXPORT_SYMBOL(dev_set_mac_address);

/*
 *	Perform the SIOCxIFxxx calls, inside rcu_read_lock()
 */
static int dev_ifsioc_locked(struct net *net, struct ifreq *ifr, unsigned int cmd)
{
	int err;
	struct net_device *dev = dev_get_by_name_rcu(net, ifr->ifr_name);

	if (!dev)
		return -ENODEV;

	switch (cmd) {
	case SIOCGIFFLAGS:	/* Get interface flags */
		ifr->ifr_flags = (short) dev_get_flags(dev);
		return 0;

	case SIOCGIFMETRIC:	/* Get the metric on the interface
				   (currently unused) */
		ifr->ifr_metric = 0;
		return 0;

	case SIOCGIFMTU:	/* Get the MTU of a device */
		ifr->ifr_mtu = dev->mtu;
		return 0;

	case SIOCGIFHWADDR:
		if (!dev->addr_len)
			memset(ifr->ifr_hwaddr.sa_data, 0, sizeof ifr->ifr_hwaddr.sa_data);
		else
			memcpy(ifr->ifr_hwaddr.sa_data, dev->dev_addr,
			       min(sizeof ifr->ifr_hwaddr.sa_data, (size_t) dev->addr_len));
		ifr->ifr_hwaddr.sa_family = dev->type;
		return 0;

	case SIOCGIFSLAVE:
		err = -EINVAL;
		break;

	case SIOCGIFMAP:
		ifr->ifr_map.mem_start = dev->mem_start;
		ifr->ifr_map.mem_end   = dev->mem_end;
		ifr->ifr_map.base_addr = dev->base_addr;
		ifr->ifr_map.irq       = dev->irq;
		ifr->ifr_map.dma       = dev->dma;
		ifr->ifr_map.port      = dev->if_port;
		return 0;

	case SIOCGIFINDEX:
		ifr->ifr_ifindex = dev->ifindex;
		return 0;

	case SIOCGIFTXQLEN:
		ifr->ifr_qlen = dev->tx_queue_len;
		return 0;

	default:
		/* dev_ioctl() should ensure this case
		 * is never reached
		 */
		WARN_ON(1);
		err = -EINVAL;
		break;

	}
	return err;
}

/*
 *	Perform the SIOCxIFxxx calls, inside rtnl_lock()
 */
static int dev_ifsioc(struct net *net, struct ifreq *ifr, unsigned int cmd)
{
	int err;
	struct net_device *dev = __dev_get_by_name(net, ifr->ifr_name);
	const struct net_device_ops *ops;

	if (!dev)
		return -ENODEV;

	ops = dev->netdev_ops;

	switch (cmd) {
	case SIOCSIFFLAGS:	/* Set interface flags */
		return dev_change_flags(dev, ifr->ifr_flags);

	case SIOCSIFMETRIC:	/* Set the metric on the interface
				   (currently unused) */
		return -EOPNOTSUPP;

	case SIOCSIFMTU:	/* Set the MTU of a device */
		return dev_set_mtu(dev, ifr->ifr_mtu);

	case SIOCSIFHWADDR:
		return dev_set_mac_address(dev, &ifr->ifr_hwaddr);

	case SIOCSIFHWBROADCAST:
		if (ifr->ifr_hwaddr.sa_family != dev->type)
			return -EINVAL;
		memcpy(dev->broadcast, ifr->ifr_hwaddr.sa_data,
		       min(sizeof ifr->ifr_hwaddr.sa_data, (size_t) dev->addr_len));
		call_netdevice_notifiers(NETDEV_CHANGEADDR, dev);
		return 0;

	case SIOCSIFMAP:
		if (ops->ndo_set_config) {
			if (!netif_device_present(dev))
				return -ENODEV;
			return ops->ndo_set_config(dev, &ifr->ifr_map);
		}
		return -EOPNOTSUPP;

	case SIOCADDMULTI:
		if ((!ops->ndo_set_multicast_list && !ops->ndo_set_rx_mode) ||
		    ifr->ifr_hwaddr.sa_family != AF_UNSPEC)
			return -EINVAL;
		if (!netif_device_present(dev))
			return -ENODEV;
		return dev_mc_add_global(dev, ifr->ifr_hwaddr.sa_data);

	case SIOCDELMULTI:
		if ((!ops->ndo_set_multicast_list && !ops->ndo_set_rx_mode) ||
		    ifr->ifr_hwaddr.sa_family != AF_UNSPEC)
			return -EINVAL;
		if (!netif_device_present(dev))
			return -ENODEV;
		return dev_mc_del_global(dev, ifr->ifr_hwaddr.sa_data);

	case SIOCSIFTXQLEN:
		if (ifr->ifr_qlen < 0)
			return -EINVAL;
		dev->tx_queue_len = ifr->ifr_qlen;
		return 0;

	case SIOCSIFNAME:
		ifr->ifr_newname[IFNAMSIZ-1] = '\0';
		return dev_change_name(dev, ifr->ifr_newname);

	/*
	 *	Unknown or private ioctl
	 */
	default:
		if ((cmd >= SIOCDEVPRIVATE &&
		    cmd <= SIOCDEVPRIVATE + 15) ||
		    cmd == SIOCBONDENSLAVE ||
		    cmd == SIOCBONDRELEASE ||
		    cmd == SIOCBONDSETHWADDR ||
		    cmd == SIOCBONDSLAVEINFOQUERY ||
		    cmd == SIOCBONDINFOQUERY ||
		    cmd == SIOCBONDCHANGEACTIVE ||
		    cmd == SIOCGMIIPHY ||
		    cmd == SIOCGMIIREG ||
		    cmd == SIOCSMIIREG ||
		    cmd == SIOCBRADDIF ||
		    cmd == SIOCBRDELIF ||
		    cmd == SIOCSHWTSTAMP ||
		    cmd == SIOCWANDEV) {
			err = -EOPNOTSUPP;
			if (ops->ndo_do_ioctl) {
				if (netif_device_present(dev))
					err = ops->ndo_do_ioctl(dev, ifr, cmd);
				else
					err = -ENODEV;
			}
		} else
			err = -EINVAL;

	}
	return err;
}

/*
 *	This function handles all "interface"-type I/O control requests. The actual
 *	'doing' part of this is dev_ifsioc above.
 */

/**
 *	dev_ioctl	-	network device ioctl
 *	@net: the applicable net namespace
 *	@cmd: command to issue
 *	@arg: pointer to a struct ifreq in user space
 *
 *	Issue ioctl functions to devices. This is normally called by the
 *	user space syscall interfaces but can sometimes be useful for
 *	other purposes. The return value is the return from the syscall if
 *	positive or a negative errno code on error.
 */

int dev_ioctl(struct net *net, unsigned int cmd, void __user *arg)
{
	struct ifreq ifr;
	int ret;
	char *colon;

	/* One special case: SIOCGIFCONF takes ifconf argument
	   and requires shared lock, because it sleeps writing
	   to user space.
	 */

	if (cmd == SIOCGIFCONF) {
		rtnl_lock();
		ret = dev_ifconf(net, (char __user *) arg);
		rtnl_unlock();
		return ret;
	}
	if (cmd == SIOCGIFNAME)
		return dev_ifname(net, (struct ifreq __user *)arg);

	if (copy_from_user(&ifr, arg, sizeof(struct ifreq)))
		return -EFAULT;

	ifr.ifr_name[IFNAMSIZ-1] = 0;

	colon = strchr(ifr.ifr_name, ':');
	if (colon)
		*colon = 0;

	/*
	 *	See which interface the caller is talking about.
	 */

	switch (cmd) {
	/*
	 *	These ioctl calls:
	 *	- can be done by all.
	 *	- atomic and do not require locking.
	 *	- return a value
	 */
	case SIOCGIFFLAGS:
	case SIOCGIFMETRIC:
	case SIOCGIFMTU:
	case SIOCGIFHWADDR:
	case SIOCGIFSLAVE:
	case SIOCGIFMAP:
	case SIOCGIFINDEX:
	case SIOCGIFTXQLEN:
		dev_load(net, ifr.ifr_name);
		rcu_read_lock();
		ret = dev_ifsioc_locked(net, &ifr, cmd);
		rcu_read_unlock();
		if (!ret) {
			if (colon)
				*colon = ':';
			if (copy_to_user(arg, &ifr,
					 sizeof(struct ifreq)))
				ret = -EFAULT;
		}
		return ret;

	case SIOCETHTOOL:
		dev_load(net, ifr.ifr_name);
		rtnl_lock();
		ret = dev_ethtool(net, &ifr);
		rtnl_unlock();
		if (!ret) {
			if (colon)
				*colon = ':';
			if (copy_to_user(arg, &ifr,
					 sizeof(struct ifreq)))
				ret = -EFAULT;
		}
		return ret;

	/*
	 *	These ioctl calls:
	 *	- require superuser power.
	 *	- require strict serialization.
	 *	- return a value
	 */
	case SIOCGMIIPHY:
	case SIOCGMIIREG:
	case SIOCSIFNAME:
		if (!capable(CAP_NET_ADMIN))
			return -EPERM;
		dev_load(net, ifr.ifr_name);
		rtnl_lock();
		ret = dev_ifsioc(net, &ifr, cmd);
		rtnl_unlock();
		if (!ret) {
			if (colon)
				*colon = ':';
			if (copy_to_user(arg, &ifr,
					 sizeof(struct ifreq)))
				ret = -EFAULT;
		}
		return ret;

	/*
	 *	These ioctl calls:
	 *	- require superuser power.
	 *	- require strict serialization.
	 *	- do not return a value
	 */
	case SIOCSIFFLAGS:
	case SIOCSIFMETRIC:
	case SIOCSIFMTU:
	case SIOCSIFMAP:
	case SIOCSIFHWADDR:
	case SIOCSIFSLAVE:
	case SIOCADDMULTI:
	case SIOCDELMULTI:
	case SIOCSIFHWBROADCAST:
	case SIOCSIFTXQLEN:
	case SIOCSMIIREG:
	case SIOCBONDENSLAVE:
	case SIOCBONDRELEASE:
	case SIOCBONDSETHWADDR:
	case SIOCBONDCHANGEACTIVE:
	case SIOCBRADDIF:
	case SIOCBRDELIF:
	case SIOCSHWTSTAMP:
		if (!capable(CAP_NET_ADMIN))
			return -EPERM;
		/* fall through */
	case SIOCBONDSLAVEINFOQUERY:
	case SIOCBONDINFOQUERY:
		dev_load(net, ifr.ifr_name);
		rtnl_lock();
		ret = dev_ifsioc(net, &ifr, cmd);
		rtnl_unlock();
		return ret;

	case SIOCGIFMEM:
		/* Get the per device memory space. We can add this but
		 * currently do not support it */
	case SIOCSIFMEM:
		/* Set the per device memory buffer space.
		 * Not applicable in our case */
	case SIOCSIFLINK:
		return -EINVAL;

	/*
	 *	Unknown or private ioctl.
	 */
	default:
		if (cmd == SIOCWANDEV ||
		    (cmd >= SIOCDEVPRIVATE &&
		     cmd <= SIOCDEVPRIVATE + 15)) {
			dev_load(net, ifr.ifr_name);
			rtnl_lock();
			ret = dev_ifsioc(net, &ifr, cmd);
			rtnl_unlock();
			if (!ret && copy_to_user(arg, &ifr,
						 sizeof(struct ifreq)))
				ret = -EFAULT;
			return ret;
		}
		/* Take care of Wireless Extensions */
		if (cmd >= SIOCIWFIRST && cmd <= SIOCIWLAST)
			return wext_handle_ioctl(net, &ifr, cmd, arg);
		return -EINVAL;
	}
}


/**
 *	dev_new_index	-	allocate an ifindex
 *	@net: the applicable net namespace
 *
 *	Returns a suitable unique value for a new device interface
 *	number.  The caller must hold the rtnl semaphore or the
 *	dev_base_lock to be sure it remains unique.
 */
static int dev_new_index(struct net *net)
{
	static int ifindex;
	for (;;) {
		if (++ifindex <= 0)
			ifindex = 1;
		if (!__dev_get_by_index(net, ifindex))
			return ifindex;
	}
}

/* Delayed registration/unregisteration */
static LIST_HEAD(net_todo_list);

static void net_set_todo(struct net_device *dev)
{
	list_add_tail(&dev->todo_list, &net_todo_list);
}

static void rollback_registered_many(struct list_head *head)
{
	struct net_device *dev, *tmp;

	BUG_ON(dev_boot_phase);
	ASSERT_RTNL();

	list_for_each_entry_safe(dev, tmp, head, unreg_list) {
		/* Some devices call without registering
		 * for initialization unwind. Remove those
		 * devices and proceed with the remaining.
		 */
		if (dev->reg_state == NETREG_UNINITIALIZED) {
			pr_debug("unregister_netdevice: device %s/%p never "
				 "was registered\n", dev->name, dev);

			WARN_ON(1);
			list_del(&dev->unreg_list);
			continue;
		}

		BUG_ON(dev->reg_state != NETREG_REGISTERED);

		/* If device is running, close it first. */
		dev_close(dev);

		/* And unlink it from device chain. */
		unlist_netdevice(dev);

		dev->reg_state = NETREG_UNREGISTERING;
	}

	synchronize_net();

	list_for_each_entry(dev, head, unreg_list) {
		/* Shutdown queueing discipline. */
		dev_shutdown(dev);


		/* Notify protocols, that we are about to destroy
		   this device. They should clean all the things.
		*/
		call_netdevice_notifiers(NETDEV_UNREGISTER, dev);

		if (!dev->rtnl_link_ops ||
		    dev->rtnl_link_state == RTNL_LINK_INITIALIZED)
			rtmsg_ifinfo(RTM_DELLINK, dev, ~0U);

		/*
		 *	Flush the unicast and multicast chains
		 */
		dev_uc_flush(dev);
		dev_mc_flush(dev);

		if (dev->netdev_ops->ndo_uninit)
			dev->netdev_ops->ndo_uninit(dev);

		/* Notifier chain MUST detach us from master device. */
		WARN_ON(dev->master);

		/* Remove entries from kobject tree */
		netdev_unregister_kobject(dev);
	}

	/* Process any work delayed until the end of the batch */
	dev = list_first_entry(head, struct net_device, unreg_list);
	call_netdevice_notifiers(NETDEV_UNREGISTER_BATCH, dev);

	synchronize_net();

	list_for_each_entry(dev, head, unreg_list)
		dev_put(dev);
}

static void rollback_registered(struct net_device *dev)
{
	LIST_HEAD(single);

	list_add(&dev->unreg_list, &single);
	rollback_registered_many(&single);
}

static void __netdev_init_queue_locks_one(struct net_device *dev,
					  struct netdev_queue *dev_queue,
					  void *_unused)
{
	spin_lock_init(&dev_queue->_xmit_lock);
	netdev_set_xmit_lockdep_class(&dev_queue->_xmit_lock, dev->type);
	dev_queue->xmit_lock_owner = -1;
}

static void netdev_init_queue_locks(struct net_device *dev)
{
	netdev_for_each_tx_queue(dev, __netdev_init_queue_locks_one, NULL);
	__netdev_init_queue_locks_one(dev, &dev->rx_queue, NULL);
}

unsigned long netdev_fix_features(unsigned long features, const char *name)
{
	/* Fix illegal SG+CSUM combinations. */
	if ((features & NETIF_F_SG) &&
	    !(features & NETIF_F_ALL_CSUM)) {
		if (name)
			printk(KERN_NOTICE "%s: Dropping NETIF_F_SG since no "
			       "checksum feature.\n", name);
		features &= ~NETIF_F_SG;
	}

	/* TSO requires that SG is present as well. */
	if ((features & NETIF_F_TSO) && !(features & NETIF_F_SG)) {
		if (name)
			printk(KERN_NOTICE "%s: Dropping NETIF_F_TSO since no "
			       "SG feature.\n", name);
		features &= ~NETIF_F_TSO;
	}

	if (features & NETIF_F_UFO) {
		if (!(features & NETIF_F_GEN_CSUM)) {
			if (name)
				printk(KERN_ERR "%s: Dropping NETIF_F_UFO "
				       "since no NETIF_F_HW_CSUM feature.\n",
				       name);
			features &= ~NETIF_F_UFO;
		}

		if (!(features & NETIF_F_SG)) {
			if (name)
				printk(KERN_ERR "%s: Dropping NETIF_F_UFO "
				       "since no NETIF_F_SG feature.\n", name);
			features &= ~NETIF_F_UFO;
		}
	}

	return features;
}
EXPORT_SYMBOL(netdev_fix_features);

/**
 *	netif_stacked_transfer_operstate -	transfer operstate
 *	@rootdev: the root or lower level device to transfer state from
 *	@dev: the device to transfer operstate to
 *
 *	Transfer operational state from root to device. This is normally
 *	called when a stacking relationship exists between the root
 *	device and the device(a leaf device).
 */
void netif_stacked_transfer_operstate(const struct net_device *rootdev,
					struct net_device *dev)
{
	if (rootdev->operstate == IF_OPER_DORMANT)
		netif_dormant_on(dev);
	else
		netif_dormant_off(dev);

	if (netif_carrier_ok(rootdev)) {
		if (!netif_carrier_ok(dev))
			netif_carrier_on(dev);
	} else {
		if (netif_carrier_ok(dev))
			netif_carrier_off(dev);
	}
}
EXPORT_SYMBOL(netif_stacked_transfer_operstate);

/**
 *	register_netdevice	- register a network device
 *	@dev: device to register
 *
 *	Take a completed network device structure and add it to the kernel
 *	interfaces. A %NETDEV_REGISTER message is sent to the netdev notifier
 *	chain. 0 is returned on success. A negative errno code is returned
 *	on a failure to set up the device, or if the name is a duplicate.
 *
 *	Callers must hold the rtnl semaphore. You may want
 *	register_netdev() instead of this.
 *
 *	BUGS:
 *	The locking appears insufficient to guarantee two parallel registers
 *	will not get the same name.
 */

int register_netdevice(struct net_device *dev)
{
	int ret;
	struct net *net = dev_net(dev);

	BUG_ON(dev_boot_phase);
	ASSERT_RTNL();

	might_sleep();

	/* When net_device's are persistent, this will be fatal. */
	BUG_ON(dev->reg_state != NETREG_UNINITIALIZED);
	BUG_ON(!net);

	spin_lock_init(&dev->addr_list_lock);
	netdev_set_addr_lockdep_class(dev);
	netdev_init_queue_locks(dev);

	dev->iflink = -1;

#ifdef CONFIG_RPS
	if (!dev->num_rx_queues) {
		/*
		 * Allocate a single RX queue if driver never called
		 * alloc_netdev_mq
		 */

		dev->_rx = kzalloc(sizeof(struct netdev_rx_queue), GFP_KERNEL);
		if (!dev->_rx) {
			ret = -ENOMEM;
			goto out;
		}

		dev->_rx->first = dev->_rx;
		atomic_set(&dev->_rx->count, 1);
		dev->num_rx_queues = 1;
	}
#endif
	/* Init, if this function is available */
	if (dev->netdev_ops->ndo_init) {
		ret = dev->netdev_ops->ndo_init(dev);
		if (ret) {
			if (ret > 0)
				ret = -EIO;
			goto out;
		}
	}

	ret = dev_get_valid_name(dev, dev->name, 0);
	if (ret)
		goto err_uninit;

	dev->ifindex = dev_new_index(net);
	if (dev->iflink == -1)
		dev->iflink = dev->ifindex;

	/* Fix illegal checksum combinations */
	if ((dev->features & NETIF_F_HW_CSUM) &&
	    (dev->features & (NETIF_F_IP_CSUM|NETIF_F_IPV6_CSUM))) {
		printk(KERN_NOTICE "%s: mixed HW and IP checksum settings.\n",
		       dev->name);
		dev->features &= ~(NETIF_F_IP_CSUM|NETIF_F_IPV6_CSUM);
	}

	if ((dev->features & NETIF_F_NO_CSUM) &&
	    (dev->features & (NETIF_F_HW_CSUM|NETIF_F_IP_CSUM|NETIF_F_IPV6_CSUM))) {
		printk(KERN_NOTICE "%s: mixed no checksumming and other settings.\n",
		       dev->name);
		dev->features &= ~(NETIF_F_IP_CSUM|NETIF_F_IPV6_CSUM|NETIF_F_HW_CSUM);
	}

	dev->features = netdev_fix_features(dev->features, dev->name);

	/* Enable software GSO if SG is supported. */
	if (dev->features & NETIF_F_SG)
		dev->features |= NETIF_F_GSO;

	ret = call_netdevice_notifiers(NETDEV_POST_INIT, dev);
	ret = notifier_to_errno(ret);
	if (ret)
		goto err_uninit;

	ret = netdev_register_kobject(dev);
	if (ret)
		goto err_uninit;
	dev->reg_state = NETREG_REGISTERED;

	/*
	 *	Default initial state at registry is that the
	 *	device is present.
	 */

	set_bit(__LINK_STATE_PRESENT, &dev->state);

	dev_init_scheduler(dev);
	dev_hold(dev);
	list_netdevice(dev);

	/* Notify protocols, that a new device appeared. */
	ret = call_netdevice_notifiers(NETDEV_REGISTER, dev);
	ret = notifier_to_errno(ret);
	if (ret) {
		rollback_registered(dev);
		dev->reg_state = NETREG_UNREGISTERED;
	}
	/*
	 *	Prevent userspace races by waiting until the network
	 *	device is fully setup before sending notifications.
	 */
	if (!dev->rtnl_link_ops ||
	    dev->rtnl_link_state == RTNL_LINK_INITIALIZED)
		rtmsg_ifinfo(RTM_NEWLINK, dev, ~0U);

out:
	return ret;

err_uninit:
	if (dev->netdev_ops->ndo_uninit)
		dev->netdev_ops->ndo_uninit(dev);
	goto out;
}
EXPORT_SYMBOL(register_netdevice);

/**
 *	init_dummy_netdev	- init a dummy network device for NAPI
 *	@dev: device to init
 *
 *	This takes a network device structure and initialize the minimum
 *	amount of fields so it can be used to schedule NAPI polls without
 *	registering a full blown interface. This is to be used by drivers
 *	that need to tie several hardware interfaces to a single NAPI
 *	poll scheduler due to HW limitations.
 */
int init_dummy_netdev(struct net_device *dev)
{
	/* Clear everything. Note we don't initialize spinlocks
	 * are they aren't supposed to be taken by any of the
	 * NAPI code and this dummy netdev is supposed to be
	 * only ever used for NAPI polls
	 */
	memset(dev, 0, sizeof(struct net_device));

	/* make sure we BUG if trying to hit standard
	 * register/unregister code path
	 */
	dev->reg_state = NETREG_DUMMY;

	/* initialize the ref count */
	atomic_set(&dev->refcnt, 1);

	/* NAPI wants this */
	INIT_LIST_HEAD(&dev->napi_list);

	/* a dummy interface is started by default */
	set_bit(__LINK_STATE_PRESENT, &dev->state);
	set_bit(__LINK_STATE_START, &dev->state);

	return 0;
}
EXPORT_SYMBOL_GPL(init_dummy_netdev);


/**
 *	register_netdev	- register a network device
 *	@dev: device to register
 *
 *	Take a completed network device structure and add it to the kernel
 *	interfaces. A %NETDEV_REGISTER message is sent to the netdev notifier
 *	chain. 0 is returned on success. A negative errno code is returned
 *	on a failure to set up the device, or if the name is a duplicate.
 *
 *	This is a wrapper around register_netdevice that takes the rtnl semaphore
 *	and expands the device name if you passed a format string to
 *	alloc_netdev.
 */
int register_netdev(struct net_device *dev)
{
	int err;

	rtnl_lock();

	/*
	 * If the name is a format string the caller wants us to do a
	 * name allocation.
	 */
	if (strchr(dev->name, '%')) {
		err = dev_alloc_name(dev, dev->name);
		if (err < 0)
			goto out;
	}

	err = register_netdevice(dev);
out:
	rtnl_unlock();
	return err;
}
EXPORT_SYMBOL(register_netdev);

/*
 * netdev_wait_allrefs - wait until all references are gone.
 *
 * This is called when unregistering network devices.
 *
 * Any protocol or device that holds a reference should register
 * for netdevice notification, and cleanup and put back the
 * reference if they receive an UNREGISTER event.
 * We can get stuck here if buggy protocols don't correctly
 * call dev_put.
 */
static void netdev_wait_allrefs(struct net_device *dev)
{
	unsigned long rebroadcast_time, warning_time;

	linkwatch_forget_dev(dev);

	rebroadcast_time = warning_time = jiffies;
	while (atomic_read(&dev->refcnt) != 0) {
		if (time_after(jiffies, rebroadcast_time + 1 * HZ)) {
			rtnl_lock();

			/* Rebroadcast unregister notification */
			call_netdevice_notifiers(NETDEV_UNREGISTER, dev);
			/* don't resend NETDEV_UNREGISTER_BATCH, _BATCH users
			 * should have already handle it the first time */

			if (test_bit(__LINK_STATE_LINKWATCH_PENDING,
				     &dev->state)) {
				/* We must not have linkwatch events
				 * pending on unregister. If this
				 * happens, we simply run the queue
				 * unscheduled, resulting in a noop
				 * for this device.
				 */
				linkwatch_run_queue();
			}

			__rtnl_unlock();

			rebroadcast_time = jiffies;
		}

		msleep(250);

		if (time_after(jiffies, warning_time + 10 * HZ)) {
			printk(KERN_EMERG "unregister_netdevice: "
			       "waiting for %s to become free. Usage "
			       "count = %d\n",
			       dev->name, atomic_read(&dev->refcnt));
			warning_time = jiffies;
		}
	}
}

/* The sequence is:
 *
 *	rtnl_lock();
 *	...
 *	register_netdevice(x1);
 *	register_netdevice(x2);
 *	...
 *	unregister_netdevice(y1);
 *	unregister_netdevice(y2);
 *      ...
 *	rtnl_unlock();
 *	free_netdev(y1);
 *	free_netdev(y2);
 *
 * We are invoked by rtnl_unlock().
 * This allows us to deal with problems:
 * 1) We can delete sysfs objects which invoke hotplug
 *    without deadlocking with linkwatch via keventd.
 * 2) Since we run with the RTNL semaphore not held, we can sleep
 *    safely in order to wait for the netdev refcnt to drop to zero.
 *
 * We must not return until all unregister events added during
 * the interval the lock was held have been completed.
 */
void netdev_run_todo(void)
{
	struct list_head list;

	/* Snapshot list, allow later requests */
	list_replace_init(&net_todo_list, &list);

	__rtnl_unlock();

	while (!list_empty(&list)) {
		struct net_device *dev
			= list_first_entry(&list, struct net_device, todo_list);
		list_del(&dev->todo_list);

		if (unlikely(dev->reg_state != NETREG_UNREGISTERING)) {
			printk(KERN_ERR "network todo '%s' but state %d\n",
			       dev->name, dev->reg_state);
			dump_stack();
			continue;
		}

		dev->reg_state = NETREG_UNREGISTERED;

		on_each_cpu(flush_backlog, dev, 1);

		netdev_wait_allrefs(dev);

		/* paranoia */
		BUG_ON(atomic_read(&dev->refcnt));
		WARN_ON(dev->ip_ptr);
		WARN_ON(dev->ip6_ptr);
		WARN_ON(dev->dn_ptr);

		if (dev->destructor)
			dev->destructor(dev);

		/* Free network device */
		kobject_put(&dev->dev.kobj);
	}
}

/**
 *	dev_txq_stats_fold - fold tx_queues stats
 *	@dev: device to get statistics from
 *	@stats: struct net_device_stats to hold results
 */
void dev_txq_stats_fold(const struct net_device *dev,
			struct net_device_stats *stats)
{
	unsigned long tx_bytes = 0, tx_packets = 0, tx_dropped = 0;
	unsigned int i;
	struct netdev_queue *txq;

	for (i = 0; i < dev->num_tx_queues; i++) {
		txq = netdev_get_tx_queue(dev, i);
		tx_bytes   += txq->tx_bytes;
		tx_packets += txq->tx_packets;
		tx_dropped += txq->tx_dropped;
	}
	if (tx_bytes || tx_packets || tx_dropped) {
		stats->tx_bytes   = tx_bytes;
		stats->tx_packets = tx_packets;
		stats->tx_dropped = tx_dropped;
	}
}
EXPORT_SYMBOL(dev_txq_stats_fold);

/**
 *	dev_get_stats	- get network device statistics
 *	@dev: device to get statistics from
 *
 *	Get network statistics from device. The device driver may provide
 *	its own method by setting dev->netdev_ops->get_stats; otherwise
 *	the internal statistics structure is used.
 */
const struct net_device_stats *dev_get_stats(struct net_device *dev)
{
	const struct net_device_ops *ops = dev->netdev_ops;

	if (ops->ndo_get_stats)
		return ops->ndo_get_stats(dev);

	dev_txq_stats_fold(dev, &dev->stats);
	return &dev->stats;
}
EXPORT_SYMBOL(dev_get_stats);

static void netdev_init_one_queue(struct net_device *dev,
				  struct netdev_queue *queue,
				  void *_unused)
{
	queue->dev = dev;
}

static void netdev_init_queues(struct net_device *dev)
{
	netdev_init_one_queue(dev, &dev->rx_queue, NULL);
	netdev_for_each_tx_queue(dev, netdev_init_one_queue, NULL);
	spin_lock_init(&dev->tx_global_lock);
}

/**
 *	alloc_netdev_mq - allocate network device
 *	@sizeof_priv:	size of private data to allocate space for
 *	@name:		device name format string
 *	@setup:		callback to initialize device
 *	@queue_count:	the number of subqueues to allocate
 *
 *	Allocates a struct net_device with private data area for driver use
 *	and performs basic initialization.  Also allocates subquue structs
 *	for each queue on the device at the end of the netdevice.
 */
struct net_device *alloc_netdev_mq(int sizeof_priv, const char *name,
		void (*setup)(struct net_device *), unsigned int queue_count)
{
	struct netdev_queue *tx;
	struct net_device *dev;
	size_t alloc_size;
	struct net_device *p;
#ifdef CONFIG_RPS
	struct netdev_rx_queue *rx;
	int i;
#endif

	BUG_ON(strlen(name) >= sizeof(dev->name));

	alloc_size = sizeof(struct net_device);
	if (sizeof_priv) {
		/* ensure 32-byte alignment of private area */
		alloc_size = ALIGN(alloc_size, NETDEV_ALIGN);
		alloc_size += sizeof_priv;
	}
	/* ensure 32-byte alignment of whole construct */
	alloc_size += NETDEV_ALIGN - 1;

	p = kzalloc(alloc_size, GFP_KERNEL);
	if (!p) {
		printk(KERN_ERR "alloc_netdev: Unable to allocate device.\n");
		return NULL;
	}

	tx = kcalloc(queue_count, sizeof(struct netdev_queue), GFP_KERNEL);
	if (!tx) {
		printk(KERN_ERR "alloc_netdev: Unable to allocate "
		       "tx qdiscs.\n");
		goto free_p;
	}

#ifdef CONFIG_RPS
	rx = kcalloc(queue_count, sizeof(struct netdev_rx_queue), GFP_KERNEL);
	if (!rx) {
		printk(KERN_ERR "alloc_netdev: Unable to allocate "
		       "rx queues.\n");
		goto free_tx;
	}

	atomic_set(&rx->count, queue_count);

	/*
	 * Set a pointer to first element in the array which holds the
	 * reference count.
	 */
	for (i = 0; i < queue_count; i++)
		rx[i].first = rx;
#endif

	dev = PTR_ALIGN(p, NETDEV_ALIGN);
	dev->padded = (char *)dev - (char *)p;

	if (dev_addr_init(dev))
		goto free_rx;

	dev_mc_init(dev);
	dev_uc_init(dev);

	dev_net_set(dev, &init_net);

	dev->_tx = tx;
	dev->num_tx_queues = queue_count;
	dev->real_num_tx_queues = queue_count;

#ifdef CONFIG_RPS
	dev->_rx = rx;
	dev->num_rx_queues = queue_count;
#endif

	dev->gso_max_size = GSO_MAX_SIZE;

	netdev_init_queues(dev);

	INIT_LIST_HEAD(&dev->ethtool_ntuple_list.list);
	dev->ethtool_ntuple_list.count = 0;
	INIT_LIST_HEAD(&dev->napi_list);
	INIT_LIST_HEAD(&dev->unreg_list);
	INIT_LIST_HEAD(&dev->link_watch_list);
	dev->priv_flags = IFF_XMIT_DST_RELEASE;
	setup(dev);
	strcpy(dev->name, name);
	return dev;

free_rx:
#ifdef CONFIG_RPS
	kfree(rx);
free_tx:
#endif
	kfree(tx);
free_p:
	kfree(p);
	return NULL;
}
EXPORT_SYMBOL(alloc_netdev_mq);

/**
 *	free_netdev - free network device
 *	@dev: device
 *
 *	This function does the last stage of destroying an allocated device
 * 	interface. The reference to the device object is released.
 *	If this is the last reference then it will be freed.
 */
void free_netdev(struct net_device *dev)
{
	struct napi_struct *p, *n;

	release_net(dev_net(dev));

	kfree(dev->_tx);

	/* Flush device addresses */
	dev_addr_flush(dev);

	/* Clear ethtool n-tuple list */
	ethtool_ntuple_flush(dev);

	list_for_each_entry_safe(p, n, &dev->napi_list, dev_list)
		netif_napi_del(p);

	/*  Compatibility with error handling in drivers */
	if (dev->reg_state == NETREG_UNINITIALIZED) {
		kfree((char *)dev - dev->padded);
		return;
	}

	BUG_ON(dev->reg_state != NETREG_UNREGISTERED);
	dev->reg_state = NETREG_RELEASED;

	/* will free via device release */
	put_device(&dev->dev);
}
EXPORT_SYMBOL(free_netdev);

/**
 *	synchronize_net -  Synchronize with packet receive processing
 *
 *	Wait for packets currently being received to be done.
 *	Does not block later packets from starting.
 */
void synchronize_net(void)
{
	might_sleep();
	synchronize_rcu();
}
EXPORT_SYMBOL(synchronize_net);

/**
 *	unregister_netdevice_queue - remove device from the kernel
 *	@dev: device
 *	@head: list
 *
 *	This function shuts down a device interface and removes it
 *	from the kernel tables.
 *	If head not NULL, device is queued to be unregistered later.
 *
 *	Callers must hold the rtnl semaphore.  You may want
 *	unregister_netdev() instead of this.
 */

void unregister_netdevice_queue(struct net_device *dev, struct list_head *head)
{
	ASSERT_RTNL();

	if (head) {
		list_move_tail(&dev->unreg_list, head);
	} else {
		rollback_registered(dev);
		/* Finish processing unregister after unlock */
		net_set_todo(dev);
	}
}
EXPORT_SYMBOL(unregister_netdevice_queue);

/**
 *	unregister_netdevice_many - unregister many devices
 *	@head: list of devices
 */
void unregister_netdevice_many(struct list_head *head)
{
	struct net_device *dev;

	if (!list_empty(head)) {
		rollback_registered_many(head);
		list_for_each_entry(dev, head, unreg_list)
			net_set_todo(dev);
	}
}
EXPORT_SYMBOL(unregister_netdevice_many);

/**
 *	unregister_netdev - remove device from the kernel
 *	@dev: device
 *
 *	This function shuts down a device interface and removes it
 *	from the kernel tables.
 *
 *	This is just a wrapper for unregister_netdevice that takes
 *	the rtnl semaphore.  In general you want to use this and not
 *	unregister_netdevice.
 */
void unregister_netdev(struct net_device *dev)
{
	rtnl_lock();
	unregister_netdevice(dev);
	rtnl_unlock();
}
EXPORT_SYMBOL(unregister_netdev);

/**
 *	dev_change_net_namespace - move device to different nethost namespace
 *	@dev: device
 *	@net: network namespace
 *	@pat: If not NULL name pattern to try if the current device name
 *	      is already taken in the destination network namespace.
 *
 *	This function shuts down a device interface and moves it
 *	to a new network namespace. On success 0 is returned, on
 *	a failure a netagive errno code is returned.
 *
 *	Callers must hold the rtnl semaphore.
 */

int dev_change_net_namespace(struct net_device *dev, struct net *net, const char *pat)
{
	int err;

	ASSERT_RTNL();

	/* Don't allow namespace local devices to be moved. */
	err = -EINVAL;
	if (dev->features & NETIF_F_NETNS_LOCAL)
		goto out;

	/* Ensure the device has been registrered */
	err = -EINVAL;
	if (dev->reg_state != NETREG_REGISTERED)
		goto out;

	/* Get out if there is nothing todo */
	err = 0;
	if (net_eq(dev_net(dev), net))
		goto out;

	/* Pick the destination device name, and ensure
	 * we can use it in the destination network namespace.
	 */
	err = -EEXIST;
	if (__dev_get_by_name(net, dev->name)) {
		/* We get here if we can't use the current device name */
		if (!pat)
			goto out;
		if (dev_get_valid_name(dev, pat, 1))
			goto out;
	}

	/*
	 * And now a mini version of register_netdevice unregister_netdevice.
	 */

	/* If device is running close it first. */
	dev_close(dev);

	/* And unlink it from device chain */
	err = -ENODEV;
	unlist_netdevice(dev);

	synchronize_net();

	/* Shutdown queueing discipline. */
	dev_shutdown(dev);

	/* Notify protocols, that we are about to destroy
	   this device. They should clean all the things.
	*/
	call_netdevice_notifiers(NETDEV_UNREGISTER, dev);
	call_netdevice_notifiers(NETDEV_UNREGISTER_BATCH, dev);

	/*
	 *	Flush the unicast and multicast chains
	 */
	dev_uc_flush(dev);
	dev_mc_flush(dev);

	/* Actually switch the network namespace */
	dev_net_set(dev, net);

	/* If there is an ifindex conflict assign a new one */
	if (__dev_get_by_index(net, dev->ifindex)) {
		int iflink = (dev->iflink == dev->ifindex);
		dev->ifindex = dev_new_index(net);
		if (iflink)
			dev->iflink = dev->ifindex;
	}

	/* Fixup kobjects */
	err = device_rename(&dev->dev, dev->name);
	WARN_ON(err);

	/* Add the device back in the hashes */
	list_netdevice(dev);

	/* Notify protocols, that a new device appeared. */
	call_netdevice_notifiers(NETDEV_REGISTER, dev);

	/*
	 *	Prevent userspace races by waiting until the network
	 *	device is fully setup before sending notifications.
	 */
	rtmsg_ifinfo(RTM_NEWLINK, dev, ~0U);

	synchronize_net();
	err = 0;
out:
	return err;
}
EXPORT_SYMBOL_GPL(dev_change_net_namespace);

static int dev_cpu_callback(struct notifier_block *nfb,
			    unsigned long action,
			    void *ocpu)
{
	struct sk_buff **list_skb;
	struct sk_buff *skb;
	unsigned int cpu, oldcpu = (unsigned long)ocpu;
	struct softnet_data *sd, *oldsd;

	if (action != CPU_DEAD && action != CPU_DEAD_FROZEN)
		return NOTIFY_OK;

	local_irq_disable();
	cpu = smp_processor_id();
	sd = &per_cpu(softnet_data, cpu);
	oldsd = &per_cpu(softnet_data, oldcpu);

	/* Find end of our completion_queue. */
	list_skb = &sd->completion_queue;
	while (*list_skb)
		list_skb = &(*list_skb)->next;
	/* Append completion queue from offline CPU. */
	*list_skb = oldsd->completion_queue;
	oldsd->completion_queue = NULL;

	/* Append output queue from offline CPU. */
	if (oldsd->output_queue) {
		*sd->output_queue_tailp = oldsd->output_queue;
		sd->output_queue_tailp = oldsd->output_queue_tailp;
		oldsd->output_queue = NULL;
		oldsd->output_queue_tailp = &oldsd->output_queue;
	}

	raise_softirq_irqoff(NET_TX_SOFTIRQ);
	local_irq_enable();

	/* Process offline CPU's input_pkt_queue */
	while ((skb = __skb_dequeue(&oldsd->process_queue))) {
		netif_rx(skb);
		input_queue_head_incr(oldsd);
	}
	while ((skb = __skb_dequeue(&oldsd->input_pkt_queue))) {
		netif_rx(skb);
		input_queue_head_incr(oldsd);
	}

	return NOTIFY_OK;
}


/**
 *	netdev_increment_features - increment feature set by one
 *	@all: current feature set
 *	@one: new feature set
 *	@mask: mask feature set
 *
 *	Computes a new feature set after adding a device with feature set
 *	@one to the master device with current feature set @all.  Will not
 *	enable anything that is off in @mask. Returns the new feature set.
 */
unsigned long netdev_increment_features(unsigned long all, unsigned long one,
					unsigned long mask)
{
	/* If device needs checksumming, downgrade to it. */
	if (all & NETIF_F_NO_CSUM && !(one & NETIF_F_NO_CSUM))
		all ^= NETIF_F_NO_CSUM | (one & NETIF_F_ALL_CSUM);
	else if (mask & NETIF_F_ALL_CSUM) {
		/* If one device supports v4/v6 checksumming, set for all. */
		if (one & (NETIF_F_IP_CSUM | NETIF_F_IPV6_CSUM) &&
		    !(all & NETIF_F_GEN_CSUM)) {
			all &= ~NETIF_F_ALL_CSUM;
			all |= one & (NETIF_F_IP_CSUM | NETIF_F_IPV6_CSUM);
		}

		/* If one device supports hw checksumming, set for all. */
		if (one & NETIF_F_GEN_CSUM && !(all & NETIF_F_GEN_CSUM)) {
			all &= ~NETIF_F_ALL_CSUM;
			all |= NETIF_F_HW_CSUM;
		}
	}

	one |= NETIF_F_ALL_CSUM;

	one |= all & NETIF_F_ONE_FOR_ALL;
	all &= one | NETIF_F_LLTX | NETIF_F_GSO | NETIF_F_UFO;
	all |= one & mask & NETIF_F_ONE_FOR_ALL;

	return all;
}
EXPORT_SYMBOL(netdev_increment_features);

static struct hlist_head *netdev_create_hash(void)
{
	int i;
	struct hlist_head *hash;

	hash = kmalloc(sizeof(*hash) * NETDEV_HASHENTRIES, GFP_KERNEL);
	if (hash != NULL)
		for (i = 0; i < NETDEV_HASHENTRIES; i++)
			INIT_HLIST_HEAD(&hash[i]);

	return hash;
}

/* Initialize per network namespace state */
static int __net_init netdev_init(struct net *net)
{
	INIT_LIST_HEAD(&net->dev_base_head);

	net->dev_name_head = netdev_create_hash();
	if (net->dev_name_head == NULL)
		goto err_name;

	net->dev_index_head = netdev_create_hash();
	if (net->dev_index_head == NULL)
		goto err_idx;

	return 0;

err_idx:
	kfree(net->dev_name_head);
err_name:
	return -ENOMEM;
}

/**
 *	netdev_drivername - network driver for the device
 *	@dev: network device
 *	@buffer: buffer for resulting name
 *	@len: size of buffer
 *
 *	Determine network driver for device.
 */
char *netdev_drivername(const struct net_device *dev, char *buffer, int len)
{
	const struct device_driver *driver;
	const struct device *parent;

	if (len <= 0 || !buffer)
		return buffer;
	buffer[0] = 0;

	parent = dev->dev.parent;

	if (!parent)
		return buffer;

	driver = parent->driver;
	if (driver && driver->name)
		strlcpy(buffer, driver->name, len);
	return buffer;
}

static void __net_exit netdev_exit(struct net *net)
{
	kfree(net->dev_name_head);
	kfree(net->dev_index_head);
}

static struct pernet_operations __net_initdata netdev_net_ops = {
	.init = netdev_init,
	.exit = netdev_exit,
};

static void __net_exit default_device_exit(struct net *net)
{
	struct net_device *dev, *aux;
	/*
	 * Push all migratable network devices back to the
	 * initial network namespace
	 */
	rtnl_lock();
	for_each_netdev_safe(net, dev, aux) {
		int err;
		char fb_name[IFNAMSIZ];

		/* Ignore unmoveable devices (i.e. loopback) */
		if (dev->features & NETIF_F_NETNS_LOCAL)
			continue;

		/* Leave virtual devices for the generic cleanup */
		if (dev->rtnl_link_ops)
			continue;

		/* Push remaing network devices to init_net */
		snprintf(fb_name, IFNAMSIZ, "dev%d", dev->ifindex);
		err = dev_change_net_namespace(dev, &init_net, fb_name);
		if (err) {
			printk(KERN_EMERG "%s: failed to move %s to init_net: %d\n",
				__func__, dev->name, err);
			BUG();
		}
	}
	rtnl_unlock();
}

static void __net_exit default_device_exit_batch(struct list_head *net_list)
{
	/* At exit all network devices most be removed from a network
	 * namespace.  Do this in the reverse order of registeration.
	 * Do this across as many network namespaces as possible to
	 * improve batching efficiency.
	 */
	struct net_device *dev;
	struct net *net;
	LIST_HEAD(dev_kill_list);

	rtnl_lock();
	list_for_each_entry(net, net_list, exit_list) {
		for_each_netdev_reverse(net, dev) {
			if (dev->rtnl_link_ops)
				dev->rtnl_link_ops->dellink(dev, &dev_kill_list);
			else
				unregister_netdevice_queue(dev, &dev_kill_list);
		}
	}
	unregister_netdevice_many(&dev_kill_list);
	rtnl_unlock();
}

static struct pernet_operations __net_initdata default_device_ops = {
	.exit = default_device_exit,
	.exit_batch = default_device_exit_batch,
};

/*
 *	Initialize the DEV module. At boot time this walks the device list and
 *	unhooks any devices that fail to initialise (normally hardware not
 *	present) and leaves us with a valid list of present and active devices.
 *
 */

/*
 *       This is called single threaded during boot, so no need
 *       to take the rtnl semaphore.
 */
static int __init net_dev_init(void)
{
	int i, rc = -ENOMEM;

	BUG_ON(!dev_boot_phase);

	if (dev_proc_init())
		goto out;

	if (netdev_kobject_init())
		goto out;

	INIT_LIST_HEAD(&ptype_all);
	for (i = 0; i < PTYPE_HASH_SIZE; i++)
		INIT_LIST_HEAD(&ptype_base[i]);

	if (register_pernet_subsys(&netdev_net_ops))
		goto out;

	/*
	 *	Initialise the packet receive queues.
	 */

	for_each_possible_cpu(i) {
		struct softnet_data *sd = &per_cpu(softnet_data, i);

		memset(sd, 0, sizeof(*sd));
		skb_queue_head_init(&sd->input_pkt_queue);
		skb_queue_head_init(&sd->process_queue);
		sd->completion_queue = NULL;
		INIT_LIST_HEAD(&sd->poll_list);
		sd->output_queue = NULL;
		sd->output_queue_tailp = &sd->output_queue;
#ifdef CONFIG_RPS
		sd->csd.func = rps_trigger_softirq;
		sd->csd.info = sd;
		sd->csd.flags = 0;
		sd->cpu = i;
#endif

		sd->backlog.poll = process_backlog;
		sd->backlog.weight = weight_p;
		sd->backlog.gro_list = NULL;
		sd->backlog.gro_count = 0;
	}

	dev_boot_phase = 0;

	/* The loopback device is special if any other network devices
	 * is present in a network namespace the loopback device must
	 * be present. Since we now dynamically allocate and free the
	 * loopback device ensure this invariant is maintained by
	 * keeping the loopback device as the first device on the
	 * list of network devices.  Ensuring the loopback devices
	 * is the first device that appears and the last network device
	 * that disappears.
	 */
	if (register_pernet_device(&loopback_net_ops))
		goto out;

	if (register_pernet_device(&default_device_ops))
		goto out;

	open_softirq(NET_TX_SOFTIRQ, net_tx_action);
	open_softirq(NET_RX_SOFTIRQ, net_rx_action);

	hotcpu_notifier(dev_cpu_callback, 0);
	dst_init();
	dev_mcast_init();
	rc = 0;
out:
	return rc;
}

subsys_initcall(net_dev_init);

static int __init initialize_hashrnd(void)
{
	get_random_bytes(&hashrnd, sizeof(hashrnd));
	return 0;
}

late_initcall_sync(initialize_hashrnd);
<|MERGE_RESOLUTION|>--- conflicted
+++ resolved
@@ -140,12 +140,6 @@
 /* This should be increased if a protocol with a bigger head is added. */
 #define GRO_MAX_HEAD (MAX_HEADER + 128)
 
-#if defined(CONFIG_XEN) || defined(CONFIG_PARAVIRT_XEN)
-#include <net/ip.h>
-#include <linux/tcp.h>
-#include <linux/udp.h>
-#endif
-
 /*
  *	The list of packet types we will receive (as opposed to discard)
  *	and the routines to invoke.
@@ -974,17 +968,12 @@
 		return dev_alloc_name(dev, name);
 	else if (__dev_get_by_name(net, name))
 		return -EEXIST;
-<<<<<<< HEAD
-	else if (buf != name) {
-		if (strncmp(name, buf, IFNAMSIZ))
+	else if (dev->name != name) {
+		if (strncmp(name, dev->name, IFNAMSIZ))
 			printk(KERN_INFO "%s renamed to %s by %s [%u]\n",
-			       buf, name, current->comm, current->pid);
-		strlcpy(buf, name, IFNAMSIZ);
-	}
-=======
-	else if (dev->name != name)
+			       dev->name, name, current->comm, current->pid);
 		strlcpy(dev->name, name, IFNAMSIZ);
->>>>>>> e44a21b7
+	}
 
 	return 0;
 }
@@ -2047,58 +2036,6 @@
 	skb_set_queue_mapping(skb, queue_index);
 	return netdev_get_tx_queue(dev, queue_index);
 }
-
-#if defined(CONFIG_XEN) || defined(CONFIG_PARAVIRT_XEN)
-inline int skb_checksum_setup(struct sk_buff *skb)
-{
-	struct iphdr *iph;
-	unsigned char *th;
-	int err = -EPROTO;
-
-#ifdef CONFIG_XEN
-	if (!skb->proto_csum_blank)
-		return 0;
-#endif
-
-	if (skb->protocol != htons(ETH_P_IP))
-		goto out;
-
-	iph = ip_hdr(skb);
-	th = skb_network_header(skb) + 4 * iph->ihl;
-	if (th >= skb_tail_pointer(skb))
-		goto out;
-
-	skb->csum_start = th - skb->head;
-	switch (iph->protocol) {
-	case IPPROTO_TCP:
-		skb->csum_offset = offsetof(struct tcphdr, check);
-		break;
-	case IPPROTO_UDP:
-		skb->csum_offset = offsetof(struct udphdr, check);
-		break;
-	default:
-		if (net_ratelimit())
-			printk(KERN_ERR "Attempting to checksum a non-"
-			       "TCP/UDP packet, dropping a protocol"
-			       " %d packet", iph->protocol);
-		goto out;
-	}
-
-	if ((th + skb->csum_offset + 2) > skb_tail_pointer(skb))
-		goto out;
-
-#ifdef CONFIG_XEN
-	skb->ip_summed = CHECKSUM_PARTIAL;
-	skb->proto_csum_blank = 0;
-#endif
-
-	err = 0;
-
-out:
-	return err;
-}
-EXPORT_SYMBOL(skb_checksum_setup);
-#endif
 
 static inline int __dev_xmit_skb(struct sk_buff *skb, struct Qdisc *q,
 				 struct net_device *dev,
@@ -2183,12 +2120,6 @@
 	struct netdev_queue *txq;
 	struct Qdisc *q;
 	int rc = -ENOMEM;
-
- 	/* If a checksum-deferred packet is forwarded to a device that needs a
- 	 * checksum, correct the pointers and force checksumming.
- 	 */
- 	if (skb_checksum_setup(skb))
- 		goto out_kfree_skb;
 
 	/* GSO will handle the following emulations directly. */
 	if (netif_needs_gso(dev, skb))
@@ -2813,7 +2744,55 @@
 	rcu_read_unlock();
 }
 
-<<<<<<< HEAD
+static inline void skb_bond_set_mac_by_master(struct sk_buff *skb,
+					      struct net_device *master)
+{
+	if (skb->pkt_type == PACKET_HOST) {
+		u16 *dest = (u16 *) eth_hdr(skb)->h_dest;
+
+		memcpy(dest, master->dev_addr, ETH_ALEN);
+	}
+}
+
+/* On bonding slaves other than the currently active slave, suppress
+ * duplicates except for 802.3ad ETH_P_SLOW, alb non-mcast/bcast, and
+ * ARP on active-backup slaves with arp_validate enabled.
+ */
+int __skb_bond_should_drop(struct sk_buff *skb, struct net_device *master)
+{
+	struct net_device *dev = skb->dev;
+
+	if (master->priv_flags & IFF_MASTER_ARPMON)
+		dev->last_rx = jiffies;
+
+	if ((master->priv_flags & IFF_MASTER_ALB) && master->br_port) {
+		/* Do address unmangle. The local destination address
+		 * will be always the one master has. Provides the right
+		 * functionality in a bridge.
+		 */
+		skb_bond_set_mac_by_master(skb, master);
+	}
+
+	if (dev->priv_flags & IFF_SLAVE_INACTIVE) {
+		if ((dev->priv_flags & IFF_SLAVE_NEEDARP) &&
+		    skb->protocol == __cpu_to_be16(ETH_P_ARP))
+			return 0;
+
+		if (master->priv_flags & IFF_MASTER_ALB) {
+			if (skb->pkt_type != PACKET_BROADCAST &&
+			    skb->pkt_type != PACKET_MULTICAST)
+				return 0;
+		}
+		if (master->priv_flags & IFF_MASTER_8023AD &&
+		    skb->protocol == __cpu_to_be16(ETH_P_SLOW))
+			return 0;
+
+		return 1;
+	}
+	return 0;
+}
+EXPORT_SYMBOL(__skb_bond_should_drop);
+
 /*
  * Filter the protocols for which the reserves are adequate.
  *
@@ -2837,71 +2816,6 @@
 
 	return 1;
 }
-
-/**
- *	netif_receive_skb - process receive buffer from network
- *	@skb: buffer to process
- *
- *	netif_receive_skb() is the main receive data processing function.
- *	It always succeeds. The buffer may be dropped during processing
- *	for congestion control or by the protocol layers.
- *
- *	This function may only be called from softirq context and interrupts
- *	should be enabled.
- *
- *	Return values (usually ignored):
- *	NET_RX_SUCCESS: no congestion
- *	NET_RX_DROP: packet was dropped
-=======
-static inline void skb_bond_set_mac_by_master(struct sk_buff *skb,
-					      struct net_device *master)
-{
-	if (skb->pkt_type == PACKET_HOST) {
-		u16 *dest = (u16 *) eth_hdr(skb)->h_dest;
-
-		memcpy(dest, master->dev_addr, ETH_ALEN);
-	}
-}
-
-/* On bonding slaves other than the currently active slave, suppress
- * duplicates except for 802.3ad ETH_P_SLOW, alb non-mcast/bcast, and
- * ARP on active-backup slaves with arp_validate enabled.
->>>>>>> e44a21b7
- */
-int __skb_bond_should_drop(struct sk_buff *skb, struct net_device *master)
-{
-	struct net_device *dev = skb->dev;
-
-	if (master->priv_flags & IFF_MASTER_ARPMON)
-		dev->last_rx = jiffies;
-
-	if ((master->priv_flags & IFF_MASTER_ALB) && master->br_port) {
-		/* Do address unmangle. The local destination address
-		 * will be always the one master has. Provides the right
-		 * functionality in a bridge.
-		 */
-		skb_bond_set_mac_by_master(skb, master);
-	}
-
-	if (dev->priv_flags & IFF_SLAVE_INACTIVE) {
-		if ((dev->priv_flags & IFF_SLAVE_NEEDARP) &&
-		    skb->protocol == __cpu_to_be16(ETH_P_ARP))
-			return 0;
-
-		if (master->priv_flags & IFF_MASTER_ALB) {
-			if (skb->pkt_type != PACKET_BROADCAST &&
-			    skb->pkt_type != PACKET_MULTICAST)
-				return 0;
-		}
-		if (master->priv_flags & IFF_MASTER_8023AD &&
-		    skb->protocol == __cpu_to_be16(ETH_P_SLOW))
-			return 0;
-
-		return 1;
-	}
-	return 0;
-}
-EXPORT_SYMBOL(__skb_bond_should_drop);
 
 static int __netif_receive_skb(struct sk_buff *skb)
 {
@@ -2963,19 +2877,6 @@
 	if (skb->tc_verd & TC_NCLS) {
 		skb->tc_verd = CLR_TC_NCLS(skb->tc_verd);
 		goto ncls;
-	}
-#endif
-
-#ifdef CONFIG_XEN
-	switch (skb->ip_summed) {
-	case CHECKSUM_UNNECESSARY:
-		skb->proto_data_valid = 1;
-		break;
-	case CHECKSUM_PARTIAL:
-		/* XXX Implement me. */
-	default:
-		skb->proto_data_valid = 0;
-		break;
 	}
 #endif
 
