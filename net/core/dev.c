/*
 * 	NET3	Protocol independent device support routines.
 *
 *		This program is free software; you can redistribute it and/or
 *		modify it under the terms of the GNU General Public License
 *		as published by the Free Software Foundation; either version
 *		2 of the License, or (at your option) any later version.
 *
 *	Derived from the non IP parts of dev.c 1.0.19
 * 		Authors:	Ross Biro
 *				Fred N. van Kempen, <waltje@uWalt.NL.Mugnet.ORG>
 *				Mark Evans, <evansmp@uhura.aston.ac.uk>
 *
 *	Additional Authors:
 *		Florian la Roche <rzsfl@rz.uni-sb.de>
 *		Alan Cox <gw4pts@gw4pts.ampr.org>
 *		David Hinds <dahinds@users.sourceforge.net>
 *		Alexey Kuznetsov <kuznet@ms2.inr.ac.ru>
 *		Adam Sulmicki <adam@cfar.umd.edu>
 *              Pekka Riikonen <priikone@poesidon.pspt.fi>
 *
 *	Changes:
 *              D.J. Barrow     :       Fixed bug where dev->refcnt gets set
 *              			to 2 if register_netdev gets called
 *              			before net_dev_init & also removed a
 *              			few lines of code in the process.
 *		Alan Cox	:	device private ioctl copies fields back.
 *		Alan Cox	:	Transmit queue code does relevant
 *					stunts to keep the queue safe.
 *		Alan Cox	:	Fixed double lock.
 *		Alan Cox	:	Fixed promisc NULL pointer trap
 *		????????	:	Support the full private ioctl range
 *		Alan Cox	:	Moved ioctl permission check into
 *					drivers
 *		Tim Kordas	:	SIOCADDMULTI/SIOCDELMULTI
 *		Alan Cox	:	100 backlog just doesn't cut it when
 *					you start doing multicast video 8)
 *		Alan Cox	:	Rewrote net_bh and list manager.
 *		Alan Cox	: 	Fix ETH_P_ALL echoback lengths.
 *		Alan Cox	:	Took out transmit every packet pass
 *					Saved a few bytes in the ioctl handler
 *		Alan Cox	:	Network driver sets packet type before
 *					calling netif_rx. Saves a function
 *					call a packet.
 *		Alan Cox	:	Hashed net_bh()
 *		Richard Kooijman:	Timestamp fixes.
 *		Alan Cox	:	Wrong field in SIOCGIFDSTADDR
 *		Alan Cox	:	Device lock protection.
 *		Alan Cox	: 	Fixed nasty side effect of device close
 *					changes.
 *		Rudi Cilibrasi	:	Pass the right thing to
 *					set_mac_address()
 *		Dave Miller	:	32bit quantity for the device lock to
 *					make it work out on a Sparc.
 *		Bjorn Ekwall	:	Added KERNELD hack.
 *		Alan Cox	:	Cleaned up the backlog initialise.
 *		Craig Metz	:	SIOCGIFCONF fix if space for under
 *					1 device.
 *	    Thomas Bogendoerfer :	Return ENODEV for dev_open, if there
 *					is no device open function.
 *		Andi Kleen	:	Fix error reporting for SIOCGIFCONF
 *	    Michael Chastain	:	Fix signed/unsigned for SIOCGIFCONF
 *		Cyrus Durgin	:	Cleaned for KMOD
 *		Adam Sulmicki   :	Bug Fix : Network Device Unload
 *					A network device unload needs to purge
 *					the backlog queue.
 *	Paul Rusty Russell	:	SIOCSIFNAME
 *              Pekka Riikonen  :	Netdev boot-time settings code
 *              Andrew Morton   :       Make unregister_netdevice wait
 *              			indefinitely on dev->refcnt
 * 		J Hadi Salim	:	- Backlog queue sampling
 *				        - netif_rx() feedback
 */

#include <asm/uaccess.h>
#include <asm/system.h>
#include <linux/bitops.h>
#include <linux/capability.h>
#include <linux/cpu.h>
#include <linux/types.h>
#include <linux/kernel.h>
#include <linux/sched.h>
#include <linux/mutex.h>
#include <linux/string.h>
#include <linux/mm.h>
#include <linux/socket.h>
#include <linux/sockios.h>
#include <linux/errno.h>
#include <linux/interrupt.h>
#include <linux/if_ether.h>
#include <linux/netdevice.h>
#include <linux/etherdevice.h>
#include <linux/notifier.h>
#include <linux/skbuff.h>
#include <net/net_namespace.h>
#include <net/sock.h>
#include <linux/rtnetlink.h>
#include <linux/proc_fs.h>
#include <linux/seq_file.h>
#include <linux/stat.h>
#include <linux/if_bridge.h>
#include <linux/if_macvlan.h>
#include <net/dst.h>
#include <net/pkt_sched.h>
#include <net/checksum.h>
#include <linux/highmem.h>
#include <linux/init.h>
#include <linux/kmod.h>
#include <linux/module.h>
#include <linux/kallsyms.h>
#include <linux/netpoll.h>
#include <linux/rcupdate.h>
#include <linux/delay.h>
#include <net/wext.h>
#include <net/iw_handler.h>
#include <asm/current.h>
#include <linux/audit.h>
#include <linux/dmaengine.h>
#include <linux/err.h>
#include <linux/ctype.h>
#include <linux/if_arp.h>

#include "net-sysfs.h"

/*
 *	The list of packet types we will receive (as opposed to discard)
 *	and the routines to invoke.
 *
 *	Why 16. Because with 16 the only overlap we get on a hash of the
 *	low nibble of the protocol value is RARP/SNAP/X.25.
 *
 *      NOTE:  That is no longer true with the addition of VLAN tags.  Not
 *             sure which should go first, but I bet it won't make much
 *             difference if we are running VLANs.  The good news is that
 *             this protocol won't be in the list unless compiled in, so
 *             the average user (w/out VLANs) will not be adversely affected.
 *             --BLG
 *
 *		0800	IP
 *		8100    802.1Q VLAN
 *		0001	802.3
 *		0002	AX.25
 *		0004	802.2
 *		8035	RARP
 *		0005	SNAP
 *		0805	X.25
 *		0806	ARP
 *		8137	IPX
 *		0009	Localtalk
 *		86DD	IPv6
 */

static DEFINE_SPINLOCK(ptype_lock);
static struct list_head ptype_base[16] __read_mostly;	/* 16 way hashed list */
static struct list_head ptype_all __read_mostly;	/* Taps */

#ifdef CONFIG_NET_DMA
struct net_dma {
	struct dma_client client;
	spinlock_t lock;
	cpumask_t channel_mask;
	struct dma_chan *channels[NR_CPUS];
};

static enum dma_state_client
netdev_dma_event(struct dma_client *client, struct dma_chan *chan,
	enum dma_state state);

static struct net_dma net_dma = {
	.client = {
		.event_callback = netdev_dma_event,
	},
};
#endif

/*
 * The @dev_base_head list is protected by @dev_base_lock and the rtnl
 * semaphore.
 *
 * Pure readers hold dev_base_lock for reading.
 *
 * Writers must hold the rtnl semaphore while they loop through the
 * dev_base_head list, and hold dev_base_lock for writing when they do the
 * actual updates.  This allows pure readers to access the list even
 * while a writer is preparing to update it.
 *
 * To put it another way, dev_base_lock is held for writing only to
 * protect against pure readers; the rtnl semaphore provides the
 * protection against other writers.
 *
 * See, for example usages, register_netdevice() and
 * unregister_netdevice(), which must be called with the rtnl
 * semaphore held.
 */
DEFINE_RWLOCK(dev_base_lock);

EXPORT_SYMBOL(dev_base_lock);

#define NETDEV_HASHBITS	8
#define NETDEV_HASHENTRIES (1 << NETDEV_HASHBITS)

static inline struct hlist_head *dev_name_hash(struct net *net, const char *name)
{
	unsigned hash = full_name_hash(name, strnlen(name, IFNAMSIZ));
	return &net->dev_name_head[hash & ((1 << NETDEV_HASHBITS) - 1)];
}

static inline struct hlist_head *dev_index_hash(struct net *net, int ifindex)
{
	return &net->dev_index_head[ifindex & ((1 << NETDEV_HASHBITS) - 1)];
}

/* Device list insertion */
static int list_netdevice(struct net_device *dev)
{
	struct net *net = dev->nd_net;

	ASSERT_RTNL();

	write_lock_bh(&dev_base_lock);
	list_add_tail(&dev->dev_list, &net->dev_base_head);
	hlist_add_head(&dev->name_hlist, dev_name_hash(net, dev->name));
	hlist_add_head(&dev->index_hlist, dev_index_hash(net, dev->ifindex));
	write_unlock_bh(&dev_base_lock);
	return 0;
}

/* Device list removal */
static void unlist_netdevice(struct net_device *dev)
{
	ASSERT_RTNL();

	/* Unlink dev from the device chain */
	write_lock_bh(&dev_base_lock);
	list_del(&dev->dev_list);
	hlist_del(&dev->name_hlist);
	hlist_del(&dev->index_hlist);
	write_unlock_bh(&dev_base_lock);
}

/*
 *	Our notifier list
 */

static RAW_NOTIFIER_HEAD(netdev_chain);

/*
 *	Device drivers call our routines to queue packets here. We empty the
 *	queue in the local softnet handler.
 */

DEFINE_PER_CPU(struct softnet_data, softnet_data);

#ifdef CONFIG_DEBUG_LOCK_ALLOC
/*
 * register_netdevice() inits dev->_xmit_lock and sets lockdep class
 * according to dev->type
 */
static const unsigned short netdev_lock_type[] =
	{ARPHRD_NETROM, ARPHRD_ETHER, ARPHRD_EETHER, ARPHRD_AX25,
	 ARPHRD_PRONET, ARPHRD_CHAOS, ARPHRD_IEEE802, ARPHRD_ARCNET,
	 ARPHRD_APPLETLK, ARPHRD_DLCI, ARPHRD_ATM, ARPHRD_METRICOM,
	 ARPHRD_IEEE1394, ARPHRD_EUI64, ARPHRD_INFINIBAND, ARPHRD_SLIP,
	 ARPHRD_CSLIP, ARPHRD_SLIP6, ARPHRD_CSLIP6, ARPHRD_RSRVD,
	 ARPHRD_ADAPT, ARPHRD_ROSE, ARPHRD_X25, ARPHRD_HWX25,
	 ARPHRD_PPP, ARPHRD_CISCO, ARPHRD_LAPB, ARPHRD_DDCMP,
	 ARPHRD_RAWHDLC, ARPHRD_TUNNEL, ARPHRD_TUNNEL6, ARPHRD_FRAD,
	 ARPHRD_SKIP, ARPHRD_LOOPBACK, ARPHRD_LOCALTLK, ARPHRD_FDDI,
	 ARPHRD_BIF, ARPHRD_SIT, ARPHRD_IPDDP, ARPHRD_IPGRE,
	 ARPHRD_PIMREG, ARPHRD_HIPPI, ARPHRD_ASH, ARPHRD_ECONET,
	 ARPHRD_IRDA, ARPHRD_FCPP, ARPHRD_FCAL, ARPHRD_FCPL,
	 ARPHRD_FCFABRIC, ARPHRD_IEEE802_TR, ARPHRD_IEEE80211,
	 ARPHRD_IEEE80211_PRISM, ARPHRD_IEEE80211_RADIOTAP, ARPHRD_VOID,
	 ARPHRD_NONE};

static const char *netdev_lock_name[] =
	{"_xmit_NETROM", "_xmit_ETHER", "_xmit_EETHER", "_xmit_AX25",
	 "_xmit_PRONET", "_xmit_CHAOS", "_xmit_IEEE802", "_xmit_ARCNET",
	 "_xmit_APPLETLK", "_xmit_DLCI", "_xmit_ATM", "_xmit_METRICOM",
	 "_xmit_IEEE1394", "_xmit_EUI64", "_xmit_INFINIBAND", "_xmit_SLIP",
	 "_xmit_CSLIP", "_xmit_SLIP6", "_xmit_CSLIP6", "_xmit_RSRVD",
	 "_xmit_ADAPT", "_xmit_ROSE", "_xmit_X25", "_xmit_HWX25",
	 "_xmit_PPP", "_xmit_CISCO", "_xmit_LAPB", "_xmit_DDCMP",
	 "_xmit_RAWHDLC", "_xmit_TUNNEL", "_xmit_TUNNEL6", "_xmit_FRAD",
	 "_xmit_SKIP", "_xmit_LOOPBACK", "_xmit_LOCALTLK", "_xmit_FDDI",
	 "_xmit_BIF", "_xmit_SIT", "_xmit_IPDDP", "_xmit_IPGRE",
	 "_xmit_PIMREG", "_xmit_HIPPI", "_xmit_ASH", "_xmit_ECONET",
	 "_xmit_IRDA", "_xmit_FCPP", "_xmit_FCAL", "_xmit_FCPL",
	 "_xmit_FCFABRIC", "_xmit_IEEE802_TR", "_xmit_IEEE80211",
	 "_xmit_IEEE80211_PRISM", "_xmit_IEEE80211_RADIOTAP", "_xmit_VOID",
	 "_xmit_NONE"};

static struct lock_class_key netdev_xmit_lock_key[ARRAY_SIZE(netdev_lock_type)];

static inline unsigned short netdev_lock_pos(unsigned short dev_type)
{
	int i;

	for (i = 0; i < ARRAY_SIZE(netdev_lock_type); i++)
		if (netdev_lock_type[i] == dev_type)
			return i;
	/* the last key is used by default */
	return ARRAY_SIZE(netdev_lock_type) - 1;
}

static inline void netdev_set_lockdep_class(spinlock_t *lock,
					    unsigned short dev_type)
{
	int i;

	i = netdev_lock_pos(dev_type);
	lockdep_set_class_and_name(lock, &netdev_xmit_lock_key[i],
				   netdev_lock_name[i]);
}
#else
static inline void netdev_set_lockdep_class(spinlock_t *lock,
					    unsigned short dev_type)
{
}
#endif

/*******************************************************************************

		Protocol management and registration routines

*******************************************************************************/

/*
 *	Add a protocol ID to the list. Now that the input handler is
 *	smarter we can dispense with all the messy stuff that used to be
 *	here.
 *
 *	BEWARE!!! Protocol handlers, mangling input packets,
 *	MUST BE last in hash buckets and checking protocol handlers
 *	MUST start from promiscuous ptype_all chain in net_bh.
 *	It is true now, do not change it.
 *	Explanation follows: if protocol handler, mangling packet, will
 *	be the first on list, it is not able to sense, that packet
 *	is cloned and should be copied-on-write, so that it will
 *	change it and subsequent readers will get broken packet.
 *							--ANK (980803)
 */

/**
 *	dev_add_pack - add packet handler
 *	@pt: packet type declaration
 *
 *	Add a protocol handler to the networking stack. The passed &packet_type
 *	is linked into kernel lists and may not be freed until it has been
 *	removed from the kernel lists.
 *
 *	This call does not sleep therefore it can not
 *	guarantee all CPU's that are in middle of receiving packets
 *	will see the new packet type (until the next received packet).
 */

void dev_add_pack(struct packet_type *pt)
{
	int hash;

	spin_lock_bh(&ptype_lock);
	if (pt->type == htons(ETH_P_ALL))
		list_add_rcu(&pt->list, &ptype_all);
	else {
		hash = ntohs(pt->type) & 15;
		list_add_rcu(&pt->list, &ptype_base[hash]);
	}
	spin_unlock_bh(&ptype_lock);
}

/**
 *	__dev_remove_pack	 - remove packet handler
 *	@pt: packet type declaration
 *
 *	Remove a protocol handler that was previously added to the kernel
 *	protocol handlers by dev_add_pack(). The passed &packet_type is removed
 *	from the kernel lists and can be freed or reused once this function
 *	returns.
 *
 *      The packet type might still be in use by receivers
 *	and must not be freed until after all the CPU's have gone
 *	through a quiescent state.
 */
void __dev_remove_pack(struct packet_type *pt)
{
	struct list_head *head;
	struct packet_type *pt1;

	spin_lock_bh(&ptype_lock);

	if (pt->type == htons(ETH_P_ALL))
		head = &ptype_all;
	else
		head = &ptype_base[ntohs(pt->type) & 15];

	list_for_each_entry(pt1, head, list) {
		if (pt == pt1) {
			list_del_rcu(&pt->list);
			goto out;
		}
	}

	printk(KERN_WARNING "dev_remove_pack: %p not found.\n", pt);
out:
	spin_unlock_bh(&ptype_lock);
}
/**
 *	dev_remove_pack	 - remove packet handler
 *	@pt: packet type declaration
 *
 *	Remove a protocol handler that was previously added to the kernel
 *	protocol handlers by dev_add_pack(). The passed &packet_type is removed
 *	from the kernel lists and can be freed or reused once this function
 *	returns.
 *
 *	This call sleeps to guarantee that no CPU is looking at the packet
 *	type after return.
 */
void dev_remove_pack(struct packet_type *pt)
{
	__dev_remove_pack(pt);

	synchronize_net();
}

/******************************************************************************

		      Device Boot-time Settings Routines

*******************************************************************************/

/* Boot time configuration table */
static struct netdev_boot_setup dev_boot_setup[NETDEV_BOOT_SETUP_MAX];

/**
 *	netdev_boot_setup_add	- add new setup entry
 *	@name: name of the device
 *	@map: configured settings for the device
 *
 *	Adds new setup entry to the dev_boot_setup list.  The function
 *	returns 0 on error and 1 on success.  This is a generic routine to
 *	all netdevices.
 */
static int netdev_boot_setup_add(char *name, struct ifmap *map)
{
	struct netdev_boot_setup *s;
	int i;

	s = dev_boot_setup;
	for (i = 0; i < NETDEV_BOOT_SETUP_MAX; i++) {
		if (s[i].name[0] == '\0' || s[i].name[0] == ' ') {
			memset(s[i].name, 0, sizeof(s[i].name));
			strcpy(s[i].name, name);
			memcpy(&s[i].map, map, sizeof(s[i].map));
			break;
		}
	}

	return i >= NETDEV_BOOT_SETUP_MAX ? 0 : 1;
}

/**
 *	netdev_boot_setup_check	- check boot time settings
 *	@dev: the netdevice
 *
 * 	Check boot time settings for the device.
 *	The found settings are set for the device to be used
 *	later in the device probing.
 *	Returns 0 if no settings found, 1 if they are.
 */
int netdev_boot_setup_check(struct net_device *dev)
{
	struct netdev_boot_setup *s = dev_boot_setup;
	int i;

	for (i = 0; i < NETDEV_BOOT_SETUP_MAX; i++) {
		if (s[i].name[0] != '\0' && s[i].name[0] != ' ' &&
		    !strncmp(dev->name, s[i].name, strlen(s[i].name))) {
			dev->irq 	= s[i].map.irq;
			dev->base_addr 	= s[i].map.base_addr;
			dev->mem_start 	= s[i].map.mem_start;
			dev->mem_end 	= s[i].map.mem_end;
			return 1;
		}
	}
	return 0;
}


/**
 *	netdev_boot_base	- get address from boot time settings
 *	@prefix: prefix for network device
 *	@unit: id for network device
 *
 * 	Check boot time settings for the base address of device.
 *	The found settings are set for the device to be used
 *	later in the device probing.
 *	Returns 0 if no settings found.
 */
unsigned long netdev_boot_base(const char *prefix, int unit)
{
	const struct netdev_boot_setup *s = dev_boot_setup;
	char name[IFNAMSIZ];
	int i;

	sprintf(name, "%s%d", prefix, unit);

	/*
	 * If device already registered then return base of 1
	 * to indicate not to probe for this interface
	 */
	if (__dev_get_by_name(&init_net, name))
		return 1;

	for (i = 0; i < NETDEV_BOOT_SETUP_MAX; i++)
		if (!strcmp(name, s[i].name))
			return s[i].map.base_addr;
	return 0;
}

/*
 * Saves at boot time configured settings for any netdevice.
 */
int __init netdev_boot_setup(char *str)
{
	int ints[5];
	struct ifmap map;

	str = get_options(str, ARRAY_SIZE(ints), ints);
	if (!str || !*str)
		return 0;

	/* Save settings */
	memset(&map, 0, sizeof(map));
	if (ints[0] > 0)
		map.irq = ints[1];
	if (ints[0] > 1)
		map.base_addr = ints[2];
	if (ints[0] > 2)
		map.mem_start = ints[3];
	if (ints[0] > 3)
		map.mem_end = ints[4];

	/* Add new entry to the list */
	return netdev_boot_setup_add(str, &map);
}

__setup("netdev=", netdev_boot_setup);

/*******************************************************************************

			    Device Interface Subroutines

*******************************************************************************/

/**
 *	__dev_get_by_name	- find a device by its name
 *	@net: the applicable net namespace
 *	@name: name to find
 *
 *	Find an interface by name. Must be called under RTNL semaphore
 *	or @dev_base_lock. If the name is found a pointer to the device
 *	is returned. If the name is not found then %NULL is returned. The
 *	reference counters are not incremented so the caller must be
 *	careful with locks.
 */

struct net_device *__dev_get_by_name(struct net *net, const char *name)
{
	struct hlist_node *p;

	hlist_for_each(p, dev_name_hash(net, name)) {
		struct net_device *dev
			= hlist_entry(p, struct net_device, name_hlist);
		if (!strncmp(dev->name, name, IFNAMSIZ))
			return dev;
	}
	return NULL;
}

/**
 *	dev_get_by_name		- find a device by its name
 *	@net: the applicable net namespace
 *	@name: name to find
 *
 *	Find an interface by name. This can be called from any
 *	context and does its own locking. The returned handle has
 *	the usage count incremented and the caller must use dev_put() to
 *	release it when it is no longer needed. %NULL is returned if no
 *	matching device is found.
 */

struct net_device *dev_get_by_name(struct net *net, const char *name)
{
	struct net_device *dev;

	read_lock(&dev_base_lock);
	dev = __dev_get_by_name(net, name);
	if (dev)
		dev_hold(dev);
	read_unlock(&dev_base_lock);
	return dev;
}

/**
 *	__dev_get_by_index - find a device by its ifindex
 *	@net: the applicable net namespace
 *	@ifindex: index of device
 *
 *	Search for an interface by index. Returns %NULL if the device
 *	is not found or a pointer to the device. The device has not
 *	had its reference counter increased so the caller must be careful
 *	about locking. The caller must hold either the RTNL semaphore
 *	or @dev_base_lock.
 */

struct net_device *__dev_get_by_index(struct net *net, int ifindex)
{
	struct hlist_node *p;

	hlist_for_each(p, dev_index_hash(net, ifindex)) {
		struct net_device *dev
			= hlist_entry(p, struct net_device, index_hlist);
		if (dev->ifindex == ifindex)
			return dev;
	}
	return NULL;
}


/**
 *	dev_get_by_index - find a device by its ifindex
 *	@net: the applicable net namespace
 *	@ifindex: index of device
 *
 *	Search for an interface by index. Returns NULL if the device
 *	is not found or a pointer to the device. The device returned has
 *	had a reference added and the pointer is safe until the user calls
 *	dev_put to indicate they have finished with it.
 */

struct net_device *dev_get_by_index(struct net *net, int ifindex)
{
	struct net_device *dev;

	read_lock(&dev_base_lock);
	dev = __dev_get_by_index(net, ifindex);
	if (dev)
		dev_hold(dev);
	read_unlock(&dev_base_lock);
	return dev;
}

/**
 *	dev_getbyhwaddr - find a device by its hardware address
 *	@net: the applicable net namespace
 *	@type: media type of device
 *	@ha: hardware address
 *
 *	Search for an interface by MAC address. Returns NULL if the device
 *	is not found or a pointer to the device. The caller must hold the
 *	rtnl semaphore. The returned device has not had its ref count increased
 *	and the caller must therefore be careful about locking
 *
 *	BUGS:
 *	If the API was consistent this would be __dev_get_by_hwaddr
 */

struct net_device *dev_getbyhwaddr(struct net *net, unsigned short type, char *ha)
{
	struct net_device *dev;

	ASSERT_RTNL();

	for_each_netdev(&init_net, dev)
		if (dev->type == type &&
		    !memcmp(dev->dev_addr, ha, dev->addr_len))
			return dev;

	return NULL;
}

EXPORT_SYMBOL(dev_getbyhwaddr);

struct net_device *__dev_getfirstbyhwtype(struct net *net, unsigned short type)
{
	struct net_device *dev;

	ASSERT_RTNL();
	for_each_netdev(net, dev)
		if (dev->type == type)
			return dev;

	return NULL;
}

EXPORT_SYMBOL(__dev_getfirstbyhwtype);

struct net_device *dev_getfirstbyhwtype(struct net *net, unsigned short type)
{
	struct net_device *dev;

	rtnl_lock();
	dev = __dev_getfirstbyhwtype(net, type);
	if (dev)
		dev_hold(dev);
	rtnl_unlock();
	return dev;
}

EXPORT_SYMBOL(dev_getfirstbyhwtype);

/**
 *	dev_get_by_flags - find any device with given flags
 *	@net: the applicable net namespace
 *	@if_flags: IFF_* values
 *	@mask: bitmask of bits in if_flags to check
 *
 *	Search for any interface with the given flags. Returns NULL if a device
 *	is not found or a pointer to the device. The device returned has
 *	had a reference added and the pointer is safe until the user calls
 *	dev_put to indicate they have finished with it.
 */

struct net_device * dev_get_by_flags(struct net *net, unsigned short if_flags, unsigned short mask)
{
	struct net_device *dev, *ret;

	ret = NULL;
	read_lock(&dev_base_lock);
	for_each_netdev(net, dev) {
		if (((dev->flags ^ if_flags) & mask) == 0) {
			dev_hold(dev);
			ret = dev;
			break;
		}
	}
	read_unlock(&dev_base_lock);
	return ret;
}

/**
 *	dev_valid_name - check if name is okay for network device
 *	@name: name string
 *
 *	Network device names need to be valid file names to
 *	to allow sysfs to work.  We also disallow any kind of
 *	whitespace.
 */
int dev_valid_name(const char *name)
{
	if (*name == '\0')
		return 0;
	if (strlen(name) >= IFNAMSIZ)
		return 0;
	if (!strcmp(name, ".") || !strcmp(name, ".."))
		return 0;

	while (*name) {
		if (*name == '/' || isspace(*name))
			return 0;
		name++;
	}
	return 1;
}

/**
 *	__dev_alloc_name - allocate a name for a device
 *	@net: network namespace to allocate the device name in
 *	@name: name format string
 *	@buf:  scratch buffer and result name string
 *
 *	Passed a format string - eg "lt%d" it will try and find a suitable
 *	id. It scans list of devices to build up a free map, then chooses
 *	the first empty slot. The caller must hold the dev_base or rtnl lock
 *	while allocating the name and adding the device in order to avoid
 *	duplicates.
 *	Limited to bits_per_byte * page size devices (ie 32K on most platforms).
 *	Returns the number of the unit assigned or a negative errno code.
 */

static int __dev_alloc_name(struct net *net, const char *name, char *buf)
{
	int i = 0;
	const char *p;
	const int max_netdevices = 8*PAGE_SIZE;
	unsigned long *inuse;
	struct net_device *d;

	p = strnchr(name, IFNAMSIZ-1, '%');
	if (p) {
		/*
		 * Verify the string as this thing may have come from
		 * the user.  There must be either one "%d" and no other "%"
		 * characters.
		 */
		if (p[1] != 'd' || strchr(p + 2, '%'))
			return -EINVAL;

		/* Use one page as a bit array of possible slots */
		inuse = (unsigned long *) get_zeroed_page(GFP_ATOMIC);
		if (!inuse)
			return -ENOMEM;

		for_each_netdev(net, d) {
			if (!sscanf(d->name, name, &i))
				continue;
			if (i < 0 || i >= max_netdevices)
				continue;

			/*  avoid cases where sscanf is not exact inverse of printf */
			snprintf(buf, IFNAMSIZ, name, i);
			if (!strncmp(buf, d->name, IFNAMSIZ))
				set_bit(i, inuse);
		}

		i = find_first_zero_bit(inuse, max_netdevices);
		free_page((unsigned long) inuse);
	}

	snprintf(buf, IFNAMSIZ, name, i);
	if (!__dev_get_by_name(net, buf))
		return i;

	/* It is possible to run out of possible slots
	 * when the name is long and there isn't enough space left
	 * for the digits, or if all bits are used.
	 */
	return -ENFILE;
}

/**
 *	dev_alloc_name - allocate a name for a device
 *	@dev: device
 *	@name: name format string
 *
 *	Passed a format string - eg "lt%d" it will try and find a suitable
 *	id. It scans list of devices to build up a free map, then chooses
 *	the first empty slot. The caller must hold the dev_base or rtnl lock
 *	while allocating the name and adding the device in order to avoid
 *	duplicates.
 *	Limited to bits_per_byte * page size devices (ie 32K on most platforms).
 *	Returns the number of the unit assigned or a negative errno code.
 */

int dev_alloc_name(struct net_device *dev, const char *name)
{
	char buf[IFNAMSIZ];
	struct net *net;
	int ret;

	BUG_ON(!dev->nd_net);
	net = dev->nd_net;
	ret = __dev_alloc_name(net, name, buf);
	if (ret >= 0)
		strlcpy(dev->name, buf, IFNAMSIZ);
	return ret;
}


/**
 *	dev_change_name - change name of a device
 *	@dev: device
 *	@newname: name (or format string) must be at least IFNAMSIZ
 *
 *	Change name of a device, can pass format strings "eth%d".
 *	for wildcarding.
 */
int dev_change_name(struct net_device *dev, char *newname)
{
	char oldname[IFNAMSIZ];
	int err = 0;
	int ret;
	struct net *net;

	ASSERT_RTNL();
	BUG_ON(!dev->nd_net);

	net = dev->nd_net;
	if (dev->flags & IFF_UP)
		return -EBUSY;

	if (!dev_valid_name(newname))
		return -EINVAL;

	if (strncmp(newname, dev->name, IFNAMSIZ) == 0)
		return 0;

	memcpy(oldname, dev->name, IFNAMSIZ);

	if (strchr(newname, '%')) {
		err = dev_alloc_name(dev, newname);
		if (err < 0)
			return err;
		strcpy(newname, dev->name);
	}
	else if (__dev_get_by_name(net, newname))
		return -EEXIST;
	else
	{
		if (strncmp(newname, dev->name, IFNAMSIZ))
			printk(KERN_INFO "%s renamed to %s\n", dev->name, newname);
		strlcpy(dev->name, newname, IFNAMSIZ);
	}

rollback:
	device_rename(&dev->dev, dev->name);

	write_lock_bh(&dev_base_lock);
	hlist_del(&dev->name_hlist);
	hlist_add_head(&dev->name_hlist, dev_name_hash(net, dev->name));
	write_unlock_bh(&dev_base_lock);

	ret = call_netdevice_notifiers(NETDEV_CHANGENAME, dev);
	ret = notifier_to_errno(ret);

	if (ret) {
		if (err) {
			printk(KERN_ERR
			       "%s: name change rollback failed: %d.\n",
			       dev->name, ret);
		} else {
			err = ret;
			memcpy(dev->name, oldname, IFNAMSIZ);
			goto rollback;
		}
	}

	return err;
}

/**
 *	netdev_features_change - device changes features
 *	@dev: device to cause notification
 *
 *	Called to indicate a device has changed features.
 */
void netdev_features_change(struct net_device *dev)
{
	call_netdevice_notifiers(NETDEV_FEAT_CHANGE, dev);
}
EXPORT_SYMBOL(netdev_features_change);

/**
 *	netdev_state_change - device changes state
 *	@dev: device to cause notification
 *
 *	Called to indicate a device has changed state. This function calls
 *	the notifier chains for netdev_chain and sends a NEWLINK message
 *	to the routing socket.
 */
void netdev_state_change(struct net_device *dev)
{
	if (dev->flags & IFF_UP) {
		call_netdevice_notifiers(NETDEV_CHANGE, dev);
		rtmsg_ifinfo(RTM_NEWLINK, dev, 0);
	}
}

/**
 *	dev_load 	- load a network module
 *	@net: the applicable net namespace
 *	@name: name of interface
 *
 *	If a network interface is not present and the process has suitable
 *	privileges this function loads the module. If module loading is not
 *	available in this kernel then it becomes a nop.
 */

void dev_load(struct net *net, const char *name)
{
	struct net_device *dev;

	read_lock(&dev_base_lock);
	dev = __dev_get_by_name(net, name);
	read_unlock(&dev_base_lock);

	if (!dev && capable(CAP_SYS_MODULE))
		request_module("%s", name);
}

/**
 *	dev_open	- prepare an interface for use.
 *	@dev:	device to open
 *
 *	Takes a device from down to up state. The device's private open
 *	function is invoked and then the multicast lists are loaded. Finally
 *	the device is moved into the up state and a %NETDEV_UP message is
 *	sent to the netdev notifier chain.
 *
 *	Calling this function on an active interface is a nop. On a failure
 *	a negative errno code is returned.
 */
int dev_open(struct net_device *dev)
{
	int ret = 0;

	/*
	 *	Is it already up?
	 */

	if (dev->flags & IFF_UP)
		return 0;

	/*
	 *	Is it even present?
	 */
	if (!netif_device_present(dev))
		return -ENODEV;

	/*
	 *	Call device private open method
	 */
	set_bit(__LINK_STATE_START, &dev->state);

	if (dev->validate_addr)
		ret = dev->validate_addr(dev);

	if (!ret && dev->open)
		ret = dev->open(dev);

	/*
	 *	If it went open OK then:
	 */

	if (ret)
		clear_bit(__LINK_STATE_START, &dev->state);
	else {
		/*
		 *	Set the flags.
		 */
		dev->flags |= IFF_UP;

		/*
		 *	Initialize multicasting status
		 */
		dev_set_rx_mode(dev);

		/*
		 *	Wakeup transmit queue engine
		 */
		dev_activate(dev);

		/*
		 *	... and announce new interface.
		 */
		call_netdevice_notifiers(NETDEV_UP, dev);
	}

	return ret;
}

/**
 *	dev_close - shutdown an interface.
 *	@dev: device to shutdown
 *
 *	This function moves an active device into down state. A
 *	%NETDEV_GOING_DOWN is sent to the netdev notifier chain. The device
 *	is then deactivated and finally a %NETDEV_DOWN is sent to the notifier
 *	chain.
 */
int dev_close(struct net_device *dev)
{
	might_sleep();

	if (!(dev->flags & IFF_UP))
		return 0;

	/*
	 *	Tell people we are going down, so that they can
	 *	prepare to death, when device is still operating.
	 */
	call_netdevice_notifiers(NETDEV_GOING_DOWN, dev);

	dev_deactivate(dev);

	clear_bit(__LINK_STATE_START, &dev->state);

	/* Synchronize to scheduled poll. We cannot touch poll list,
	 * it can be even on different cpu. So just clear netif_running().
	 *
	 * dev->stop() will invoke napi_disable() on all of it's
	 * napi_struct instances on this device.
	 */
	smp_mb__after_clear_bit(); /* Commit netif_running(). */

	/*
	 *	Call the device specific close. This cannot fail.
	 *	Only if device is UP
	 *
	 *	We allow it to be called even after a DETACH hot-plug
	 *	event.
	 */
	if (dev->stop)
		dev->stop(dev);

	/*
	 *	Device is now down.
	 */

	dev->flags &= ~IFF_UP;

	/*
	 * Tell people we are down
	 */
	call_netdevice_notifiers(NETDEV_DOWN, dev);

	return 0;
}


static int dev_boot_phase = 1;

/*
 *	Device change register/unregister. These are not inline or static
 *	as we export them to the world.
 */

/**
 *	register_netdevice_notifier - register a network notifier block
 *	@nb: notifier
 *
 *	Register a notifier to be called when network device events occur.
 *	The notifier passed is linked into the kernel structures and must
 *	not be reused until it has been unregistered. A negative errno code
 *	is returned on a failure.
 *
 * 	When registered all registration and up events are replayed
 *	to the new notifier to allow device to have a race free
 *	view of the network device list.
 */

int register_netdevice_notifier(struct notifier_block *nb)
{
	struct net_device *dev;
	struct net_device *last;
	struct net *net;
	int err;

	rtnl_lock();
	err = raw_notifier_chain_register(&netdev_chain, nb);
	if (err)
		goto unlock;
	if (dev_boot_phase)
		goto unlock;
	for_each_net(net) {
		for_each_netdev(net, dev) {
			err = nb->notifier_call(nb, NETDEV_REGISTER, dev);
			err = notifier_to_errno(err);
			if (err)
				goto rollback;

			if (!(dev->flags & IFF_UP))
				continue;

			nb->notifier_call(nb, NETDEV_UP, dev);
		}
	}

unlock:
	rtnl_unlock();
	return err;

rollback:
	last = dev;
	for_each_net(net) {
		for_each_netdev(net, dev) {
			if (dev == last)
				break;

			if (dev->flags & IFF_UP) {
				nb->notifier_call(nb, NETDEV_GOING_DOWN, dev);
				nb->notifier_call(nb, NETDEV_DOWN, dev);
			}
			nb->notifier_call(nb, NETDEV_UNREGISTER, dev);
		}
	}
	goto unlock;
}

/**
 *	unregister_netdevice_notifier - unregister a network notifier block
 *	@nb: notifier
 *
 *	Unregister a notifier previously registered by
 *	register_netdevice_notifier(). The notifier is unlinked into the
 *	kernel structures and may then be reused. A negative errno code
 *	is returned on a failure.
 */

int unregister_netdevice_notifier(struct notifier_block *nb)
{
	int err;

	rtnl_lock();
	err = raw_notifier_chain_unregister(&netdev_chain, nb);
	rtnl_unlock();
	return err;
}

/**
 *	call_netdevice_notifiers - call all network notifier blocks
 *      @val: value passed unmodified to notifier function
 *      @dev: net_device pointer passed unmodified to notifier function
 *
 *	Call all network notifier blocks.  Parameters and return value
 *	are as for raw_notifier_call_chain().
 */

int call_netdevice_notifiers(unsigned long val, struct net_device *dev)
{
	return raw_notifier_call_chain(&netdev_chain, val, dev);
}

/* When > 0 there are consumers of rx skb time stamps */
static atomic_t netstamp_needed = ATOMIC_INIT(0);

void net_enable_timestamp(void)
{
	atomic_inc(&netstamp_needed);
}

void net_disable_timestamp(void)
{
	atomic_dec(&netstamp_needed);
}

static inline void net_timestamp(struct sk_buff *skb)
{
	if (atomic_read(&netstamp_needed))
		__net_timestamp(skb);
	else
		skb->tstamp.tv64 = 0;
}

/*
 *	Support routine. Sends outgoing frames to any network
 *	taps currently in use.
 */

static void dev_queue_xmit_nit(struct sk_buff *skb, struct net_device *dev)
{
	struct packet_type *ptype;

	net_timestamp(skb);

	rcu_read_lock();
	list_for_each_entry_rcu(ptype, &ptype_all, list) {
		/* Never send packets back to the socket
		 * they originated from - MvS (miquels@drinkel.ow.org)
		 */
		if ((ptype->dev == dev || !ptype->dev) &&
		    (ptype->af_packet_priv == NULL ||
		     (struct sock *)ptype->af_packet_priv != skb->sk)) {
			struct sk_buff *skb2= skb_clone(skb, GFP_ATOMIC);
			if (!skb2)
				break;

			/* skb->nh should be correctly
			   set by sender, so that the second statement is
			   just protection against buggy protocols.
			 */
			skb_reset_mac_header(skb2);

			if (skb_network_header(skb2) < skb2->data ||
			    skb2->network_header > skb2->tail) {
				if (net_ratelimit())
					printk(KERN_CRIT "protocol %04x is "
					       "buggy, dev %s\n",
					       skb2->protocol, dev->name);
				skb_reset_network_header(skb2);
			}

			skb2->transport_header = skb2->network_header;
			skb2->pkt_type = PACKET_OUTGOING;
			ptype->func(skb2, skb->dev, ptype, skb->dev);
		}
	}
	rcu_read_unlock();
}


void __netif_schedule(struct net_device *dev)
{
	if (!test_and_set_bit(__LINK_STATE_SCHED, &dev->state)) {
		unsigned long flags;
		struct softnet_data *sd;

		local_irq_save(flags);
		sd = &__get_cpu_var(softnet_data);
		dev->next_sched = sd->output_queue;
		sd->output_queue = dev;
		raise_softirq_irqoff(NET_TX_SOFTIRQ);
		local_irq_restore(flags);
	}
}
EXPORT_SYMBOL(__netif_schedule);

void dev_kfree_skb_irq(struct sk_buff *skb)
{
	if (atomic_dec_and_test(&skb->users)) {
		struct softnet_data *sd;
		unsigned long flags;

		local_irq_save(flags);
		sd = &__get_cpu_var(softnet_data);
		skb->next = sd->completion_queue;
		sd->completion_queue = skb;
		raise_softirq_irqoff(NET_TX_SOFTIRQ);
		local_irq_restore(flags);
	}
}
EXPORT_SYMBOL(dev_kfree_skb_irq);

void dev_kfree_skb_any(struct sk_buff *skb)
{
	if (in_irq() || irqs_disabled())
		dev_kfree_skb_irq(skb);
	else
		dev_kfree_skb(skb);
}
EXPORT_SYMBOL(dev_kfree_skb_any);


/**
 * netif_device_detach - mark device as removed
 * @dev: network device
 *
 * Mark device as removed from system and therefore no longer available.
 */
void netif_device_detach(struct net_device *dev)
{
	if (test_and_clear_bit(__LINK_STATE_PRESENT, &dev->state) &&
	    netif_running(dev)) {
		netif_stop_queue(dev);
	}
}
EXPORT_SYMBOL(netif_device_detach);

/**
 * netif_device_attach - mark device as attached
 * @dev: network device
 *
 * Mark device as attached from system and restart if needed.
 */
void netif_device_attach(struct net_device *dev)
{
	if (!test_and_set_bit(__LINK_STATE_PRESENT, &dev->state) &&
	    netif_running(dev)) {
		netif_wake_queue(dev);
		__netdev_watchdog_up(dev);
	}
}
EXPORT_SYMBOL(netif_device_attach);


/*
 * Invalidate hardware checksum when packet is to be mangled, and
 * complete checksum manually on outgoing path.
 */
int skb_checksum_help(struct sk_buff *skb)
{
	__wsum csum;
	int ret = 0, offset;

	if (skb->ip_summed == CHECKSUM_COMPLETE)
		goto out_set_summed;

	if (unlikely(skb_shinfo(skb)->gso_size)) {
		/* Let GSO fix up the checksum. */
		goto out_set_summed;
	}

	offset = skb->csum_start - skb_headroom(skb);
	BUG_ON(offset >= skb_headlen(skb));
	csum = skb_checksum(skb, offset, skb->len - offset, 0);

	offset += skb->csum_offset;
	BUG_ON(offset + sizeof(__sum16) > skb_headlen(skb));

	if (skb_cloned(skb) &&
	    !skb_clone_writable(skb, offset + sizeof(__sum16))) {
		ret = pskb_expand_head(skb, 0, 0, GFP_ATOMIC);
		if (ret)
			goto out;
	}

	*(__sum16 *)(skb->data + offset) = csum_fold(csum);
out_set_summed:
	skb->ip_summed = CHECKSUM_NONE;
out:
	return ret;
}

/**
 *	skb_gso_segment - Perform segmentation on skb.
 *	@skb: buffer to segment
 *	@features: features for the output path (see dev->features)
 *
 *	This function segments the given skb and returns a list of segments.
 *
 *	It may return NULL if the skb requires no segmentation.  This is
 *	only possible when GSO is used for verifying header integrity.
 */
struct sk_buff *skb_gso_segment(struct sk_buff *skb, int features)
{
	struct sk_buff *segs = ERR_PTR(-EPROTONOSUPPORT);
	struct packet_type *ptype;
	__be16 type = skb->protocol;
	int err;

	BUG_ON(skb_shinfo(skb)->frag_list);

	skb_reset_mac_header(skb);
	skb->mac_len = skb->network_header - skb->mac_header;
	__skb_pull(skb, skb->mac_len);

	if (WARN_ON(skb->ip_summed != CHECKSUM_PARTIAL)) {
		if (skb_header_cloned(skb) &&
		    (err = pskb_expand_head(skb, 0, 0, GFP_ATOMIC)))
			return ERR_PTR(err);
	}

	rcu_read_lock();
	list_for_each_entry_rcu(ptype, &ptype_base[ntohs(type) & 15], list) {
		if (ptype->type == type && !ptype->dev && ptype->gso_segment) {
			if (unlikely(skb->ip_summed != CHECKSUM_PARTIAL)) {
				err = ptype->gso_send_check(skb);
				segs = ERR_PTR(err);
				if (err || skb_gso_ok(skb, features))
					break;
				__skb_push(skb, (skb->data -
						 skb_network_header(skb)));
			}
			segs = ptype->gso_segment(skb, features);
			break;
		}
	}
	rcu_read_unlock();

	__skb_push(skb, skb->data - skb_mac_header(skb));

	return segs;
}

EXPORT_SYMBOL(skb_gso_segment);

/* Take action when hardware reception checksum errors are detected. */
#ifdef CONFIG_BUG
void netdev_rx_csum_fault(struct net_device *dev)
{
	if (net_ratelimit()) {
		printk(KERN_ERR "%s: hw csum failure.\n",
			dev ? dev->name : "<unknown>");
		dump_stack();
	}
}
EXPORT_SYMBOL(netdev_rx_csum_fault);
#endif

/* Actually, we should eliminate this check as soon as we know, that:
 * 1. IOMMU is present and allows to map all the memory.
 * 2. No high memory really exists on this machine.
 */

static inline int illegal_highdma(struct net_device *dev, struct sk_buff *skb)
{
#ifdef CONFIG_HIGHMEM
	int i;

	if (dev->features & NETIF_F_HIGHDMA)
		return 0;

	for (i = 0; i < skb_shinfo(skb)->nr_frags; i++)
		if (PageHighMem(skb_shinfo(skb)->frags[i].page))
			return 1;

#endif
	return 0;
}

struct dev_gso_cb {
	void (*destructor)(struct sk_buff *skb);
};

#define DEV_GSO_CB(skb) ((struct dev_gso_cb *)(skb)->cb)

static void dev_gso_skb_destructor(struct sk_buff *skb)
{
	struct dev_gso_cb *cb;

	do {
		struct sk_buff *nskb = skb->next;

		skb->next = nskb->next;
		nskb->next = NULL;
		kfree_skb(nskb);
	} while (skb->next);

	cb = DEV_GSO_CB(skb);
	if (cb->destructor)
		cb->destructor(skb);
}

/**
 *	dev_gso_segment - Perform emulated hardware segmentation on skb.
 *	@skb: buffer to segment
 *
 *	This function segments the given skb and stores the list of segments
 *	in skb->next.
 */
static int dev_gso_segment(struct sk_buff *skb)
{
	struct net_device *dev = skb->dev;
	struct sk_buff *segs;
	int features = dev->features & ~(illegal_highdma(dev, skb) ?
					 NETIF_F_SG : 0);

	segs = skb_gso_segment(skb, features);

	/* Verifying header integrity only. */
	if (!segs)
		return 0;

	if (unlikely(IS_ERR(segs)))
		return PTR_ERR(segs);

	skb->next = segs;
	DEV_GSO_CB(skb)->destructor = skb->destructor;
	skb->destructor = dev_gso_skb_destructor;

	return 0;
}

int dev_hard_start_xmit(struct sk_buff *skb, struct net_device *dev)
{
	if (likely(!skb->next)) {
		if (!list_empty(&ptype_all))
			dev_queue_xmit_nit(skb, dev);

		if (netif_needs_gso(dev, skb)) {
			if (unlikely(dev_gso_segment(skb)))
				goto out_kfree_skb;
			if (skb->next)
				goto gso;
		}

		return dev->hard_start_xmit(skb, dev);
	}

gso:
	do {
		struct sk_buff *nskb = skb->next;
		int rc;

		skb->next = nskb->next;
		nskb->next = NULL;
		rc = dev->hard_start_xmit(nskb, dev);
		if (unlikely(rc)) {
			nskb->next = skb->next;
			skb->next = nskb;
			return rc;
		}
		if (unlikely((netif_queue_stopped(dev) ||
			     netif_subqueue_stopped(dev, skb)) &&
			     skb->next))
			return NETDEV_TX_BUSY;
	} while (skb->next);

	skb->destructor = DEV_GSO_CB(skb)->destructor;

out_kfree_skb:
	kfree_skb(skb);
	return 0;
}

/**
 *	dev_queue_xmit - transmit a buffer
 *	@skb: buffer to transmit
 *
 *	Queue a buffer for transmission to a network device. The caller must
 *	have set the device and priority and built the buffer before calling
 *	this function. The function can be called from an interrupt.
 *
 *	A negative errno code is returned on a failure. A success does not
 *	guarantee the frame will be transmitted as it may be dropped due
 *	to congestion or traffic shaping.
 *
 * -----------------------------------------------------------------------------------
 *      I notice this method can also return errors from the queue disciplines,
 *      including NET_XMIT_DROP, which is a positive value.  So, errors can also
 *      be positive.
 *
 *      Regardless of the return value, the skb is consumed, so it is currently
 *      difficult to retry a send to this method.  (You can bump the ref count
 *      before sending to hold a reference for retry if you are careful.)
 *
 *      When calling this method, interrupts MUST be enabled.  This is because
 *      the BH enable code must have IRQs enabled so that it will not deadlock.
 *          --BLG
 */

int dev_queue_xmit(struct sk_buff *skb)
{
	struct net_device *dev = skb->dev;
	struct Qdisc *q;
	int rc = -ENOMEM;

	/* GSO will handle the following emulations directly. */
	if (netif_needs_gso(dev, skb))
		goto gso;

	if (skb_shinfo(skb)->frag_list &&
	    !(dev->features & NETIF_F_FRAGLIST) &&
	    __skb_linearize(skb))
		goto out_kfree_skb;

	/* Fragmented skb is linearized if device does not support SG,
	 * or if at least one of fragments is in highmem and device
	 * does not support DMA from it.
	 */
	if (skb_shinfo(skb)->nr_frags &&
	    (!(dev->features & NETIF_F_SG) || illegal_highdma(dev, skb)) &&
	    __skb_linearize(skb))
		goto out_kfree_skb;

	/* If packet is not checksummed and device does not support
	 * checksumming for this protocol, complete checksumming here.
	 */
	if (skb->ip_summed == CHECKSUM_PARTIAL) {
		skb_set_transport_header(skb, skb->csum_start -
					      skb_headroom(skb));

		if (!(dev->features & NETIF_F_GEN_CSUM) &&
		    !((dev->features & NETIF_F_IP_CSUM) &&
		      skb->protocol == htons(ETH_P_IP)) &&
		    !((dev->features & NETIF_F_IPV6_CSUM) &&
		      skb->protocol == htons(ETH_P_IPV6)))
			if (skb_checksum_help(skb))
				goto out_kfree_skb;
	}

gso:
	spin_lock_prefetch(&dev->queue_lock);

	/* Disable soft irqs for various locks below. Also
	 * stops preemption for RCU.
	 */
	rcu_read_lock_bh();

	/* Updates of qdisc are serialized by queue_lock.
	 * The struct Qdisc which is pointed to by qdisc is now a
	 * rcu structure - it may be accessed without acquiring
	 * a lock (but the structure may be stale.) The freeing of the
	 * qdisc will be deferred until it's known that there are no
	 * more references to it.
	 *
	 * If the qdisc has an enqueue function, we still need to
	 * hold the queue_lock before calling it, since queue_lock
	 * also serializes access to the device queue.
	 */

	q = rcu_dereference(dev->qdisc);
#ifdef CONFIG_NET_CLS_ACT
	skb->tc_verd = SET_TC_AT(skb->tc_verd,AT_EGRESS);
#endif
	if (q->enqueue) {
		/* Grab device queue */
		spin_lock(&dev->queue_lock);
		q = dev->qdisc;
		if (q->enqueue) {
			/* reset queue_mapping to zero */
			skb_set_queue_mapping(skb, 0);
			rc = q->enqueue(skb, q);
			qdisc_run(dev);
			spin_unlock(&dev->queue_lock);

			rc = rc == NET_XMIT_BYPASS ? NET_XMIT_SUCCESS : rc;
			goto out;
		}
		spin_unlock(&dev->queue_lock);
	}

	/* The device has no queue. Common case for software devices:
	   loopback, all the sorts of tunnels...

	   Really, it is unlikely that netif_tx_lock protection is necessary
	   here.  (f.e. loopback and IP tunnels are clean ignoring statistics
	   counters.)
	   However, it is possible, that they rely on protection
	   made by us here.

	   Check this and shot the lock. It is not prone from deadlocks.
	   Either shot noqueue qdisc, it is even simpler 8)
	 */
	if (dev->flags & IFF_UP) {
		int cpu = smp_processor_id(); /* ok because BHs are off */

		if (dev->xmit_lock_owner != cpu) {

			HARD_TX_LOCK(dev, cpu);

			if (!netif_queue_stopped(dev) &&
			    !netif_subqueue_stopped(dev, skb)) {
				rc = 0;
				if (!dev_hard_start_xmit(skb, dev)) {
					HARD_TX_UNLOCK(dev);
					goto out;
				}
			}
			HARD_TX_UNLOCK(dev);
			if (net_ratelimit())
				printk(KERN_CRIT "Virtual device %s asks to "
				       "queue packet!\n", dev->name);
		} else {
			/* Recursion is detected! It is possible,
			 * unfortunately */
			if (net_ratelimit())
				printk(KERN_CRIT "Dead loop on virtual device "
				       "%s, fix it urgently!\n", dev->name);
		}
	}

	rc = -ENETDOWN;
	rcu_read_unlock_bh();

out_kfree_skb:
	kfree_skb(skb);
	return rc;
out:
	rcu_read_unlock_bh();
	return rc;
}


/*=======================================================================
			Receiver routines
  =======================================================================*/

int netdev_max_backlog __read_mostly = 1000;
int netdev_budget __read_mostly = 300;
int weight_p __read_mostly = 64;            /* old backlog weight */

DEFINE_PER_CPU(struct netif_rx_stats, netdev_rx_stat) = { 0, };


/**
 *	netif_rx	-	post buffer to the network code
 *	@skb: buffer to post
 *
 *	This function receives a packet from a device driver and queues it for
 *	the upper (protocol) levels to process.  It always succeeds. The buffer
 *	may be dropped during processing for congestion control or by the
 *	protocol layers.
 *
 *	return values:
 *	NET_RX_SUCCESS	(no congestion)
 *	NET_RX_DROP     (packet was dropped)
 *
 */

int netif_rx(struct sk_buff *skb)
{
	struct softnet_data *queue;
	unsigned long flags;

	/* if netpoll wants it, pretend we never saw it */
	if (netpoll_rx(skb))
		return NET_RX_DROP;

	if (!skb->tstamp.tv64)
		net_timestamp(skb);

	/*
	 * The code is rearranged so that the path is the most
	 * short when CPU is congested, but is still operating.
	 */
	local_irq_save(flags);
	queue = &__get_cpu_var(softnet_data);

	__get_cpu_var(netdev_rx_stat).total++;
	if (queue->input_pkt_queue.qlen <= netdev_max_backlog) {
		if (queue->input_pkt_queue.qlen) {
enqueue:
			dev_hold(skb->dev);
			__skb_queue_tail(&queue->input_pkt_queue, skb);
			local_irq_restore(flags);
			return NET_RX_SUCCESS;
		}

		napi_schedule(&queue->backlog);
		goto enqueue;
	}

	__get_cpu_var(netdev_rx_stat).dropped++;
	local_irq_restore(flags);

	kfree_skb(skb);
	return NET_RX_DROP;
}

int netif_rx_ni(struct sk_buff *skb)
{
	int err;

	preempt_disable();
	err = netif_rx(skb);
	if (local_softirq_pending())
		do_softirq();
	preempt_enable();

	return err;
}

EXPORT_SYMBOL(netif_rx_ni);

static inline struct net_device *skb_bond(struct sk_buff *skb)
{
	struct net_device *dev = skb->dev;

	if (dev->master) {
		if (skb_bond_should_drop(skb)) {
			kfree_skb(skb);
			return NULL;
		}
		skb->dev = dev->master;
	}

	return dev;
}


static void net_tx_action(struct softirq_action *h)
{
	struct softnet_data *sd = &__get_cpu_var(softnet_data);

	if (sd->completion_queue) {
		struct sk_buff *clist;

		local_irq_disable();
		clist = sd->completion_queue;
		sd->completion_queue = NULL;
		local_irq_enable();

		while (clist) {
			struct sk_buff *skb = clist;
			clist = clist->next;

			BUG_TRAP(!atomic_read(&skb->users));
			__kfree_skb(skb);
		}
	}

	if (sd->output_queue) {
		struct net_device *head;

		local_irq_disable();
		head = sd->output_queue;
		sd->output_queue = NULL;
		local_irq_enable();

		while (head) {
			struct net_device *dev = head;
			head = head->next_sched;

			smp_mb__before_clear_bit();
			clear_bit(__LINK_STATE_SCHED, &dev->state);

			if (spin_trylock(&dev->queue_lock)) {
				qdisc_run(dev);
				spin_unlock(&dev->queue_lock);
			} else {
				netif_schedule(dev);
			}
		}
	}
}

static inline int deliver_skb(struct sk_buff *skb,
			      struct packet_type *pt_prev,
			      struct net_device *orig_dev)
{
	atomic_inc(&skb->users);
	return pt_prev->func(skb, skb->dev, pt_prev, orig_dev);
}

#if defined(CONFIG_BRIDGE) || defined (CONFIG_BRIDGE_MODULE)
/* These hooks defined here for ATM */
struct net_bridge;
struct net_bridge_fdb_entry *(*br_fdb_get_hook)(struct net_bridge *br,
						unsigned char *addr);
void (*br_fdb_put_hook)(struct net_bridge_fdb_entry *ent) __read_mostly;

/*
 * If bridge module is loaded call bridging hook.
 *  returns NULL if packet was consumed.
 */
struct sk_buff *(*br_handle_frame_hook)(struct net_bridge_port *p,
					struct sk_buff *skb) __read_mostly;
static inline struct sk_buff *handle_bridge(struct sk_buff *skb,
					    struct packet_type **pt_prev, int *ret,
					    struct net_device *orig_dev)
{
	struct net_bridge_port *port;

	if (skb->pkt_type == PACKET_LOOPBACK ||
	    (port = rcu_dereference(skb->dev->br_port)) == NULL)
		return skb;

	if (*pt_prev) {
		*ret = deliver_skb(skb, *pt_prev, orig_dev);
		*pt_prev = NULL;
	}

	return br_handle_frame_hook(port, skb);
}
#else
#define handle_bridge(skb, pt_prev, ret, orig_dev)	(skb)
#endif

#if defined(CONFIG_MACVLAN) || defined(CONFIG_MACVLAN_MODULE)
struct sk_buff *(*macvlan_handle_frame_hook)(struct sk_buff *skb) __read_mostly;
EXPORT_SYMBOL_GPL(macvlan_handle_frame_hook);

static inline struct sk_buff *handle_macvlan(struct sk_buff *skb,
					     struct packet_type **pt_prev,
					     int *ret,
					     struct net_device *orig_dev)
{
	if (skb->dev->macvlan_port == NULL)
		return skb;

	if (*pt_prev) {
		*ret = deliver_skb(skb, *pt_prev, orig_dev);
		*pt_prev = NULL;
	}
	return macvlan_handle_frame_hook(skb);
}
#else
#define handle_macvlan(skb, pt_prev, ret, orig_dev)	(skb)
#endif

#ifdef CONFIG_NET_CLS_ACT
/* TODO: Maybe we should just force sch_ingress to be compiled in
 * when CONFIG_NET_CLS_ACT is? otherwise some useless instructions
 * a compare and 2 stores extra right now if we dont have it on
 * but have CONFIG_NET_CLS_ACT
 * NOTE: This doesnt stop any functionality; if you dont have
 * the ingress scheduler, you just cant add policies on ingress.
 *
 */
static int ing_filter(struct sk_buff *skb)
{
	struct Qdisc *q;
	struct net_device *dev = skb->dev;
	int result = TC_ACT_OK;
	u32 ttl = G_TC_RTTL(skb->tc_verd);

	if (MAX_RED_LOOP < ttl++) {
		printk(KERN_WARNING
		       "Redir loop detected Dropping packet (%d->%d)\n",
		       skb->iif, dev->ifindex);
		return TC_ACT_SHOT;
	}
<<<<<<< HEAD

	skb->tc_verd = SET_TC_RTTL(skb->tc_verd, ttl);
	skb->tc_verd = SET_TC_AT(skb->tc_verd, AT_INGRESS);

	spin_lock(&dev->ingress_lock);
	if ((q = dev->qdisc_ingress) != NULL)
		result = q->enqueue(skb, q);
	spin_unlock(&dev->ingress_lock);

=======

	skb->tc_verd = SET_TC_RTTL(skb->tc_verd, ttl);
	skb->tc_verd = SET_TC_AT(skb->tc_verd, AT_INGRESS);

	spin_lock(&dev->ingress_lock);
	if ((q = dev->qdisc_ingress) != NULL)
		result = q->enqueue(skb, q);
	spin_unlock(&dev->ingress_lock);

>>>>>>> 9418d5dc
	return result;
}

static inline struct sk_buff *handle_ing(struct sk_buff *skb,
					 struct packet_type **pt_prev,
					 int *ret, struct net_device *orig_dev)
{
	if (!skb->dev->qdisc_ingress)
		goto out;

	if (*pt_prev) {
		*ret = deliver_skb(skb, *pt_prev, orig_dev);
		*pt_prev = NULL;
	} else {
		/* Huh? Why does turning on AF_PACKET affect this? */
		skb->tc_verd = SET_TC_OK2MUNGE(skb->tc_verd);
	}

	switch (ing_filter(skb)) {
	case TC_ACT_SHOT:
	case TC_ACT_STOLEN:
		kfree_skb(skb);
		return NULL;
	}

out:
	skb->tc_verd = 0;
	return skb;
}
#endif

/**
 *	netif_receive_skb - process receive buffer from network
 *	@skb: buffer to process
 *
 *	netif_receive_skb() is the main receive data processing function.
 *	It always succeeds. The buffer may be dropped during processing
 *	for congestion control or by the protocol layers.
 *
 *	This function may only be called from softirq context and interrupts
 *	should be enabled.
 *
 *	Return values (usually ignored):
 *	NET_RX_SUCCESS: no congestion
 *	NET_RX_DROP: packet was dropped
 */
int netif_receive_skb(struct sk_buff *skb)
{
	struct packet_type *ptype, *pt_prev;
	struct net_device *orig_dev;
	int ret = NET_RX_DROP;
	__be16 type;

	/* if we've gotten here through NAPI, check netpoll */
	if (netpoll_receive_skb(skb))
		return NET_RX_DROP;

	if (!skb->tstamp.tv64)
		net_timestamp(skb);

	if (!skb->iif)
		skb->iif = skb->dev->ifindex;

	orig_dev = skb_bond(skb);

	if (!orig_dev)
		return NET_RX_DROP;

	__get_cpu_var(netdev_rx_stat).total++;

	skb_reset_network_header(skb);
	skb_reset_transport_header(skb);
	skb->mac_len = skb->network_header - skb->mac_header;

	pt_prev = NULL;

	rcu_read_lock();

#ifdef CONFIG_NET_CLS_ACT
	if (skb->tc_verd & TC_NCLS) {
		skb->tc_verd = CLR_TC_NCLS(skb->tc_verd);
		goto ncls;
	}
#endif

	list_for_each_entry_rcu(ptype, &ptype_all, list) {
		if (!ptype->dev || ptype->dev == skb->dev) {
			if (pt_prev)
				ret = deliver_skb(skb, pt_prev, orig_dev);
			pt_prev = ptype;
		}
	}

#ifdef CONFIG_NET_CLS_ACT
	skb = handle_ing(skb, &pt_prev, &ret, orig_dev);
	if (!skb)
		goto out;
ncls:
#endif

	skb = handle_bridge(skb, &pt_prev, &ret, orig_dev);
	if (!skb)
		goto out;
	skb = handle_macvlan(skb, &pt_prev, &ret, orig_dev);
	if (!skb)
		goto out;

	type = skb->protocol;
	list_for_each_entry_rcu(ptype, &ptype_base[ntohs(type)&15], list) {
		if (ptype->type == type &&
		    (!ptype->dev || ptype->dev == skb->dev)) {
			if (pt_prev)
				ret = deliver_skb(skb, pt_prev, orig_dev);
			pt_prev = ptype;
		}
	}

	if (pt_prev) {
		ret = pt_prev->func(skb, skb->dev, pt_prev, orig_dev);
	} else {
		kfree_skb(skb);
		/* Jamal, now you will not able to escape explaining
		 * me how you were going to use this. :-)
		 */
		ret = NET_RX_DROP;
	}

out:
	rcu_read_unlock();
	return ret;
}

static int process_backlog(struct napi_struct *napi, int quota)
{
	int work = 0;
	struct softnet_data *queue = &__get_cpu_var(softnet_data);
	unsigned long start_time = jiffies;

	napi->weight = weight_p;
	do {
		struct sk_buff *skb;
		struct net_device *dev;

		local_irq_disable();
		skb = __skb_dequeue(&queue->input_pkt_queue);
		if (!skb) {
			__napi_complete(napi);
			local_irq_enable();
			break;
		}

		local_irq_enable();

		dev = skb->dev;

		netif_receive_skb(skb);

		dev_put(dev);
	} while (++work < quota && jiffies == start_time);

	return work;
}

/**
 * __napi_schedule - schedule for receive
 * @n: entry to schedule
 *
 * The entry's receive function will be scheduled to run
 */
void fastcall __napi_schedule(struct napi_struct *n)
{
	unsigned long flags;

	local_irq_save(flags);
	list_add_tail(&n->poll_list, &__get_cpu_var(softnet_data).poll_list);
	__raise_softirq_irqoff(NET_RX_SOFTIRQ);
	local_irq_restore(flags);
}
EXPORT_SYMBOL(__napi_schedule);


static void net_rx_action(struct softirq_action *h)
{
	struct list_head *list = &__get_cpu_var(softnet_data).poll_list;
	unsigned long start_time = jiffies;
	int budget = netdev_budget;
	void *have;

	local_irq_disable();

	while (!list_empty(list)) {
		struct napi_struct *n;
		int work, weight;

		/* If softirq window is exhuasted then punt.
		 *
		 * Note that this is a slight policy change from the
		 * previous NAPI code, which would allow up to 2
		 * jiffies to pass before breaking out.  The test
		 * used to be "jiffies - start_time > 1".
		 */
		if (unlikely(budget <= 0 || jiffies != start_time))
			goto softnet_break;

		local_irq_enable();

		/* Even though interrupts have been re-enabled, this
		 * access is safe because interrupts can only add new
		 * entries to the tail of this list, and only ->poll()
		 * calls can remove this head entry from the list.
		 */
		n = list_entry(list->next, struct napi_struct, poll_list);

		have = netpoll_poll_lock(n);

		weight = n->weight;

		/* This NAPI_STATE_SCHED test is for avoiding a race
		 * with netpoll's poll_napi().  Only the entity which
		 * obtains the lock and sees NAPI_STATE_SCHED set will
		 * actually make the ->poll() call.  Therefore we avoid
		 * accidently calling ->poll() when NAPI is not scheduled.
		 */
		work = 0;
		if (test_bit(NAPI_STATE_SCHED, &n->state))
			work = n->poll(n, weight);

		WARN_ON_ONCE(work > weight);

		budget -= work;

		local_irq_disable();

		/* Drivers must not modify the NAPI state if they
		 * consume the entire weight.  In such cases this code
		 * still "owns" the NAPI instance and therefore can
		 * move the instance around on the list at-will.
		 */
		if (unlikely(work == weight))
			list_move_tail(&n->poll_list, list);

		netpoll_poll_unlock(have);
	}
out:
	local_irq_enable();

#ifdef CONFIG_NET_DMA
	/*
	 * There may not be any more sk_buffs coming right now, so push
	 * any pending DMA copies to hardware
	 */
	if (!cpus_empty(net_dma.channel_mask)) {
		int chan_idx;
		for_each_cpu_mask(chan_idx, net_dma.channel_mask) {
			struct dma_chan *chan = net_dma.channels[chan_idx];
			if (chan)
				dma_async_memcpy_issue_pending(chan);
		}
	}
#endif

	return;

softnet_break:
	__get_cpu_var(netdev_rx_stat).time_squeeze++;
	__raise_softirq_irqoff(NET_RX_SOFTIRQ);
	goto out;
}

static gifconf_func_t * gifconf_list [NPROTO];

/**
 *	register_gifconf	-	register a SIOCGIF handler
 *	@family: Address family
 *	@gifconf: Function handler
 *
 *	Register protocol dependent address dumping routines. The handler
 *	that is passed must not be freed or reused until it has been replaced
 *	by another handler.
 */
int register_gifconf(unsigned int family, gifconf_func_t * gifconf)
{
	if (family >= NPROTO)
		return -EINVAL;
	gifconf_list[family] = gifconf;
	return 0;
}


/*
 *	Map an interface index to its name (SIOCGIFNAME)
 */

/*
 *	We need this ioctl for efficient implementation of the
 *	if_indextoname() function required by the IPv6 API.  Without
 *	it, we would have to search all the interfaces to find a
 *	match.  --pb
 */

static int dev_ifname(struct net *net, struct ifreq __user *arg)
{
	struct net_device *dev;
	struct ifreq ifr;

	/*
	 *	Fetch the caller's info block.
	 */

	if (copy_from_user(&ifr, arg, sizeof(struct ifreq)))
		return -EFAULT;

	read_lock(&dev_base_lock);
	dev = __dev_get_by_index(net, ifr.ifr_ifindex);
	if (!dev) {
		read_unlock(&dev_base_lock);
		return -ENODEV;
	}

	strcpy(ifr.ifr_name, dev->name);
	read_unlock(&dev_base_lock);

	if (copy_to_user(arg, &ifr, sizeof(struct ifreq)))
		return -EFAULT;
	return 0;
}

/*
 *	Perform a SIOCGIFCONF call. This structure will change
 *	size eventually, and there is nothing I can do about it.
 *	Thus we will need a 'compatibility mode'.
 */

static int dev_ifconf(struct net *net, char __user *arg)
{
	struct ifconf ifc;
	struct net_device *dev;
	char __user *pos;
	int len;
	int total;
	int i;

	/*
	 *	Fetch the caller's info block.
	 */

	if (copy_from_user(&ifc, arg, sizeof(struct ifconf)))
		return -EFAULT;

	pos = ifc.ifc_buf;
	len = ifc.ifc_len;

	/*
	 *	Loop over the interfaces, and write an info block for each.
	 */

	total = 0;
	for_each_netdev(net, dev) {
		for (i = 0; i < NPROTO; i++) {
			if (gifconf_list[i]) {
				int done;
				if (!pos)
					done = gifconf_list[i](dev, NULL, 0);
				else
					done = gifconf_list[i](dev, pos + total,
							       len - total);
				if (done < 0)
					return -EFAULT;
				total += done;
			}
		}
	}

	/*
	 *	All done.  Write the updated control block back to the caller.
	 */
	ifc.ifc_len = total;

	/*
	 * 	Both BSD and Solaris return 0 here, so we do too.
	 */
	return copy_to_user(arg, &ifc, sizeof(struct ifconf)) ? -EFAULT : 0;
}

#ifdef CONFIG_PROC_FS
/*
 *	This is invoked by the /proc filesystem handler to display a device
 *	in detail.
 */
void *dev_seq_start(struct seq_file *seq, loff_t *pos)
{
	struct net *net = seq->private;
	loff_t off;
	struct net_device *dev;

	read_lock(&dev_base_lock);
	if (!*pos)
		return SEQ_START_TOKEN;

	off = 1;
	for_each_netdev(net, dev)
		if (off++ == *pos)
			return dev;

	return NULL;
}

void *dev_seq_next(struct seq_file *seq, void *v, loff_t *pos)
{
	struct net *net = seq->private;
	++*pos;
	return v == SEQ_START_TOKEN ?
		first_net_device(net) : next_net_device((struct net_device *)v);
}

void dev_seq_stop(struct seq_file *seq, void *v)
{
	read_unlock(&dev_base_lock);
}

static void dev_seq_printf_stats(struct seq_file *seq, struct net_device *dev)
{
	struct net_device_stats *stats = dev->get_stats(dev);

	seq_printf(seq, "%6s:%8lu %7lu %4lu %4lu %4lu %5lu %10lu %9lu "
		   "%8lu %7lu %4lu %4lu %4lu %5lu %7lu %10lu\n",
		   dev->name, stats->rx_bytes, stats->rx_packets,
		   stats->rx_errors,
		   stats->rx_dropped + stats->rx_missed_errors,
		   stats->rx_fifo_errors,
		   stats->rx_length_errors + stats->rx_over_errors +
		    stats->rx_crc_errors + stats->rx_frame_errors,
		   stats->rx_compressed, stats->multicast,
		   stats->tx_bytes, stats->tx_packets,
		   stats->tx_errors, stats->tx_dropped,
		   stats->tx_fifo_errors, stats->collisions,
		   stats->tx_carrier_errors +
		    stats->tx_aborted_errors +
		    stats->tx_window_errors +
		    stats->tx_heartbeat_errors,
		   stats->tx_compressed);
}

/*
 *	Called from the PROCfs module. This now uses the new arbitrary sized
 *	/proc/net interface to create /proc/net/dev
 */
static int dev_seq_show(struct seq_file *seq, void *v)
{
	if (v == SEQ_START_TOKEN)
		seq_puts(seq, "Inter-|   Receive                            "
			      "                    |  Transmit\n"
			      " face |bytes    packets errs drop fifo frame "
			      "compressed multicast|bytes    packets errs "
			      "drop fifo colls carrier compressed\n");
	else
		dev_seq_printf_stats(seq, v);
	return 0;
}

static struct netif_rx_stats *softnet_get_online(loff_t *pos)
{
	struct netif_rx_stats *rc = NULL;

	while (*pos < NR_CPUS)
		if (cpu_online(*pos)) {
			rc = &per_cpu(netdev_rx_stat, *pos);
			break;
		} else
			++*pos;
	return rc;
}

static void *softnet_seq_start(struct seq_file *seq, loff_t *pos)
{
	return softnet_get_online(pos);
}

static void *softnet_seq_next(struct seq_file *seq, void *v, loff_t *pos)
{
	++*pos;
	return softnet_get_online(pos);
}

static void softnet_seq_stop(struct seq_file *seq, void *v)
{
}

static int softnet_seq_show(struct seq_file *seq, void *v)
{
	struct netif_rx_stats *s = v;

	seq_printf(seq, "%08x %08x %08x %08x %08x %08x %08x %08x %08x\n",
		   s->total, s->dropped, s->time_squeeze, 0,
		   0, 0, 0, 0, /* was fastroute */
		   s->cpu_collision );
	return 0;
}

static const struct seq_operations dev_seq_ops = {
	.start = dev_seq_start,
	.next  = dev_seq_next,
	.stop  = dev_seq_stop,
	.show  = dev_seq_show,
};

static int dev_seq_open(struct inode *inode, struct file *file)
{
	struct seq_file *seq;
	int res;
	res =  seq_open(file, &dev_seq_ops);
	if (!res) {
		seq = file->private_data;
		seq->private = get_proc_net(inode);
		if (!seq->private) {
			seq_release(inode, file);
			res = -ENXIO;
		}
	}
	return res;
}

static int dev_seq_release(struct inode *inode, struct file *file)
{
	struct seq_file *seq = file->private_data;
	struct net *net = seq->private;
	put_net(net);
	return seq_release(inode, file);
}

static const struct file_operations dev_seq_fops = {
	.owner	 = THIS_MODULE,
	.open    = dev_seq_open,
	.read    = seq_read,
	.llseek  = seq_lseek,
	.release = dev_seq_release,
};

static const struct seq_operations softnet_seq_ops = {
	.start = softnet_seq_start,
	.next  = softnet_seq_next,
	.stop  = softnet_seq_stop,
	.show  = softnet_seq_show,
};

static int softnet_seq_open(struct inode *inode, struct file *file)
{
	return seq_open(file, &softnet_seq_ops);
}

static const struct file_operations softnet_seq_fops = {
	.owner	 = THIS_MODULE,
	.open    = softnet_seq_open,
	.read    = seq_read,
	.llseek  = seq_lseek,
	.release = seq_release,
};

static void *ptype_get_idx(loff_t pos)
{
	struct packet_type *pt = NULL;
	loff_t i = 0;
	int t;

	list_for_each_entry_rcu(pt, &ptype_all, list) {
		if (i == pos)
			return pt;
		++i;
	}

	for (t = 0; t < 16; t++) {
		list_for_each_entry_rcu(pt, &ptype_base[t], list) {
			if (i == pos)
				return pt;
			++i;
		}
	}
	return NULL;
}

static void *ptype_seq_start(struct seq_file *seq, loff_t *pos)
{
	rcu_read_lock();
	return *pos ? ptype_get_idx(*pos - 1) : SEQ_START_TOKEN;
}

static void *ptype_seq_next(struct seq_file *seq, void *v, loff_t *pos)
{
	struct packet_type *pt;
	struct list_head *nxt;
	int hash;

	++*pos;
	if (v == SEQ_START_TOKEN)
		return ptype_get_idx(0);

	pt = v;
	nxt = pt->list.next;
	if (pt->type == htons(ETH_P_ALL)) {
		if (nxt != &ptype_all)
			goto found;
		hash = 0;
		nxt = ptype_base[0].next;
	} else
		hash = ntohs(pt->type) & 15;

	while (nxt == &ptype_base[hash]) {
		if (++hash >= 16)
			return NULL;
		nxt = ptype_base[hash].next;
	}
found:
	return list_entry(nxt, struct packet_type, list);
}

static void ptype_seq_stop(struct seq_file *seq, void *v)
{
	rcu_read_unlock();
}

static void ptype_seq_decode(struct seq_file *seq, void *sym)
{
#ifdef CONFIG_KALLSYMS
	unsigned long offset = 0, symsize;
	const char *symname;
	char *modname;
	char namebuf[128];

	symname = kallsyms_lookup((unsigned long)sym, &symsize, &offset,
				  &modname, namebuf);

	if (symname) {
		char *delim = ":";

		if (!modname)
			modname = delim = "";
		seq_printf(seq, "%s%s%s%s+0x%lx", delim, modname, delim,
			   symname, offset);
		return;
	}
#endif

	seq_printf(seq, "[%p]", sym);
}

static int ptype_seq_show(struct seq_file *seq, void *v)
{
	struct packet_type *pt = v;

	if (v == SEQ_START_TOKEN)
		seq_puts(seq, "Type Device      Function\n");
	else {
		if (pt->type == htons(ETH_P_ALL))
			seq_puts(seq, "ALL ");
		else
			seq_printf(seq, "%04x", ntohs(pt->type));

		seq_printf(seq, " %-8s ",
			   pt->dev ? pt->dev->name : "");
		ptype_seq_decode(seq,  pt->func);
		seq_putc(seq, '\n');
	}

	return 0;
}

static const struct seq_operations ptype_seq_ops = {
	.start = ptype_seq_start,
	.next  = ptype_seq_next,
	.stop  = ptype_seq_stop,
	.show  = ptype_seq_show,
};

static int ptype_seq_open(struct inode *inode, struct file *file)
{
	return seq_open(file, &ptype_seq_ops);
}

static const struct file_operations ptype_seq_fops = {
	.owner	 = THIS_MODULE,
	.open    = ptype_seq_open,
	.read    = seq_read,
	.llseek  = seq_lseek,
	.release = seq_release,
};


static int __net_init dev_proc_net_init(struct net *net)
{
	int rc = -ENOMEM;

	if (!proc_net_fops_create(net, "dev", S_IRUGO, &dev_seq_fops))
		goto out;
	if (!proc_net_fops_create(net, "softnet_stat", S_IRUGO, &softnet_seq_fops))
		goto out_dev;
	if (!proc_net_fops_create(net, "ptype", S_IRUGO, &ptype_seq_fops))
		goto out_softnet;

	if (wext_proc_init(net))
		goto out_ptype;
	rc = 0;
out:
	return rc;
out_ptype:
	proc_net_remove(net, "ptype");
out_softnet:
	proc_net_remove(net, "softnet_stat");
out_dev:
	proc_net_remove(net, "dev");
	goto out;
}

static void __net_exit dev_proc_net_exit(struct net *net)
{
	wext_proc_exit(net);

	proc_net_remove(net, "ptype");
	proc_net_remove(net, "softnet_stat");
	proc_net_remove(net, "dev");
}

<<<<<<< HEAD
static struct pernet_operations dev_proc_ops = {
=======
static struct pernet_operations __net_initdata dev_proc_ops = {
>>>>>>> 9418d5dc
	.init = dev_proc_net_init,
	.exit = dev_proc_net_exit,
};

static int __init dev_proc_init(void)
{
	return register_pernet_subsys(&dev_proc_ops);
}
#else
#define dev_proc_init() 0
#endif	/* CONFIG_PROC_FS */


/**
 *	netdev_set_master	-	set up master/slave pair
 *	@slave: slave device
 *	@master: new master device
 *
 *	Changes the master device of the slave. Pass %NULL to break the
 *	bonding. The caller must hold the RTNL semaphore. On a failure
 *	a negative errno code is returned. On success the reference counts
 *	are adjusted, %RTM_NEWLINK is sent to the routing socket and the
 *	function returns zero.
 */
int netdev_set_master(struct net_device *slave, struct net_device *master)
{
	struct net_device *old = slave->master;

	ASSERT_RTNL();

	if (master) {
		if (old)
			return -EBUSY;
		dev_hold(master);
	}

	slave->master = master;

	synchronize_net();

	if (old)
		dev_put(old);

	if (master)
		slave->flags |= IFF_SLAVE;
	else
		slave->flags &= ~IFF_SLAVE;

	rtmsg_ifinfo(RTM_NEWLINK, slave, IFF_SLAVE);
	return 0;
}

static void __dev_set_promiscuity(struct net_device *dev, int inc)
{
	unsigned short old_flags = dev->flags;

	ASSERT_RTNL();

	if ((dev->promiscuity += inc) == 0)
		dev->flags &= ~IFF_PROMISC;
	else
		dev->flags |= IFF_PROMISC;
	if (dev->flags != old_flags) {
		printk(KERN_INFO "device %s %s promiscuous mode\n",
		       dev->name, (dev->flags & IFF_PROMISC) ? "entered" :
							       "left");
		audit_log(current->audit_context, GFP_ATOMIC,
			AUDIT_ANOM_PROMISCUOUS,
			"dev=%s prom=%d old_prom=%d auid=%u",
			dev->name, (dev->flags & IFF_PROMISC),
			(old_flags & IFF_PROMISC),
			audit_get_loginuid(current->audit_context));

		if (dev->change_rx_flags)
			dev->change_rx_flags(dev, IFF_PROMISC);
	}
}

/**
 *	dev_set_promiscuity	- update promiscuity count on a device
 *	@dev: device
 *	@inc: modifier
 *
 *	Add or remove promiscuity from a device. While the count in the device
 *	remains above zero the interface remains promiscuous. Once it hits zero
 *	the device reverts back to normal filtering operation. A negative inc
 *	value is used to drop promiscuity on the device.
 */
void dev_set_promiscuity(struct net_device *dev, int inc)
{
	unsigned short old_flags = dev->flags;

	__dev_set_promiscuity(dev, inc);
	if (dev->flags != old_flags)
		dev_set_rx_mode(dev);
}

/**
 *	dev_set_allmulti	- update allmulti count on a device
 *	@dev: device
 *	@inc: modifier
 *
 *	Add or remove reception of all multicast frames to a device. While the
 *	count in the device remains above zero the interface remains listening
 *	to all interfaces. Once it hits zero the device reverts back to normal
 *	filtering operation. A negative @inc value is used to drop the counter
 *	when releasing a resource needing all multicasts.
 */

void dev_set_allmulti(struct net_device *dev, int inc)
{
	unsigned short old_flags = dev->flags;

	ASSERT_RTNL();

	dev->flags |= IFF_ALLMULTI;
	if ((dev->allmulti += inc) == 0)
		dev->flags &= ~IFF_ALLMULTI;
	if (dev->flags ^ old_flags) {
		if (dev->change_rx_flags)
			dev->change_rx_flags(dev, IFF_ALLMULTI);
		dev_set_rx_mode(dev);
	}
}

/*
 *	Upload unicast and multicast address lists to device and
 *	configure RX filtering. When the device doesn't support unicast
 *	filtering it is put in promiscous mode while unicast addresses
 *	are present.
 */
void __dev_set_rx_mode(struct net_device *dev)
{
	/* dev_open will call this function so the list will stay sane. */
	if (!(dev->flags&IFF_UP))
		return;

	if (!netif_device_present(dev))
		return;

	if (dev->set_rx_mode)
		dev->set_rx_mode(dev);
	else {
		/* Unicast addresses changes may only happen under the rtnl,
		 * therefore calling __dev_set_promiscuity here is safe.
		 */
		if (dev->uc_count > 0 && !dev->uc_promisc) {
			__dev_set_promiscuity(dev, 1);
			dev->uc_promisc = 1;
		} else if (dev->uc_count == 0 && dev->uc_promisc) {
			__dev_set_promiscuity(dev, -1);
			dev->uc_promisc = 0;
		}

		if (dev->set_multicast_list)
			dev->set_multicast_list(dev);
	}
}

void dev_set_rx_mode(struct net_device *dev)
{
	netif_tx_lock_bh(dev);
	__dev_set_rx_mode(dev);
	netif_tx_unlock_bh(dev);
}

int __dev_addr_delete(struct dev_addr_list **list, int *count,
		      void *addr, int alen, int glbl)
{
	struct dev_addr_list *da;

	for (; (da = *list) != NULL; list = &da->next) {
		if (memcmp(da->da_addr, addr, da->da_addrlen) == 0 &&
		    alen == da->da_addrlen) {
			if (glbl) {
				int old_glbl = da->da_gusers;
				da->da_gusers = 0;
				if (old_glbl == 0)
					break;
			}
			if (--da->da_users)
				return 0;

			*list = da->next;
			kfree(da);
			(*count)--;
			return 0;
		}
	}
	return -ENOENT;
}

int __dev_addr_add(struct dev_addr_list **list, int *count,
		   void *addr, int alen, int glbl)
{
	struct dev_addr_list *da;

	for (da = *list; da != NULL; da = da->next) {
		if (memcmp(da->da_addr, addr, da->da_addrlen) == 0 &&
		    da->da_addrlen == alen) {
			if (glbl) {
				int old_glbl = da->da_gusers;
				da->da_gusers = 1;
				if (old_glbl)
					return 0;
			}
			da->da_users++;
			return 0;
		}
	}

	da = kmalloc(sizeof(*da), GFP_ATOMIC);
	if (da == NULL)
		return -ENOMEM;
	memcpy(da->da_addr, addr, alen);
	da->da_addrlen = alen;
	da->da_users = 1;
	da->da_gusers = glbl ? 1 : 0;
	da->next = *list;
	*list = da;
	(*count)++;
	return 0;
}

/**
 *	dev_unicast_delete	- Release secondary unicast address.
 *	@dev: device
 *	@addr: address to delete
 *	@alen: length of @addr
 *
 *	Release reference to a secondary unicast address and remove it
 *	from the device if the reference count drops to zero.
 *
 * 	The caller must hold the rtnl_mutex.
 */
int dev_unicast_delete(struct net_device *dev, void *addr, int alen)
{
	int err;

	ASSERT_RTNL();

	netif_tx_lock_bh(dev);
	err = __dev_addr_delete(&dev->uc_list, &dev->uc_count, addr, alen, 0);
	if (!err)
		__dev_set_rx_mode(dev);
	netif_tx_unlock_bh(dev);
	return err;
}
EXPORT_SYMBOL(dev_unicast_delete);

/**
 *	dev_unicast_add		- add a secondary unicast address
 *	@dev: device
 *	@addr: address to delete
 *	@alen: length of @addr
 *
 *	Add a secondary unicast address to the device or increase
 *	the reference count if it already exists.
 *
 *	The caller must hold the rtnl_mutex.
 */
int dev_unicast_add(struct net_device *dev, void *addr, int alen)
{
	int err;

	ASSERT_RTNL();

	netif_tx_lock_bh(dev);
	err = __dev_addr_add(&dev->uc_list, &dev->uc_count, addr, alen, 0);
	if (!err)
		__dev_set_rx_mode(dev);
	netif_tx_unlock_bh(dev);
	return err;
}
EXPORT_SYMBOL(dev_unicast_add);

static void __dev_addr_discard(struct dev_addr_list **list)
{
	struct dev_addr_list *tmp;

	while (*list != NULL) {
		tmp = *list;
		*list = tmp->next;
		if (tmp->da_users > tmp->da_gusers)
			printk("__dev_addr_discard: address leakage! "
			       "da_users=%d\n", tmp->da_users);
		kfree(tmp);
	}
}

static void dev_addr_discard(struct net_device *dev)
{
	netif_tx_lock_bh(dev);

	__dev_addr_discard(&dev->uc_list);
	dev->uc_count = 0;

	__dev_addr_discard(&dev->mc_list);
	dev->mc_count = 0;

	netif_tx_unlock_bh(dev);
}

unsigned dev_get_flags(const struct net_device *dev)
{
	unsigned flags;

	flags = (dev->flags & ~(IFF_PROMISC |
				IFF_ALLMULTI |
				IFF_RUNNING |
				IFF_LOWER_UP |
				IFF_DORMANT)) |
		(dev->gflags & (IFF_PROMISC |
				IFF_ALLMULTI));

	if (netif_running(dev)) {
		if (netif_oper_up(dev))
			flags |= IFF_RUNNING;
		if (netif_carrier_ok(dev))
			flags |= IFF_LOWER_UP;
		if (netif_dormant(dev))
			flags |= IFF_DORMANT;
	}

	return flags;
}

int dev_change_flags(struct net_device *dev, unsigned flags)
{
	int ret, changes;
	int old_flags = dev->flags;

	ASSERT_RTNL();

	/*
	 *	Set the flags on our device.
	 */

	dev->flags = (flags & (IFF_DEBUG | IFF_NOTRAILERS | IFF_NOARP |
			       IFF_DYNAMIC | IFF_MULTICAST | IFF_PORTSEL |
			       IFF_AUTOMEDIA)) |
		     (dev->flags & (IFF_UP | IFF_VOLATILE | IFF_PROMISC |
				    IFF_ALLMULTI));

	/*
	 *	Load in the correct multicast list now the flags have changed.
	 */

	if (dev->change_rx_flags && (dev->flags ^ flags) & IFF_MULTICAST)
		dev->change_rx_flags(dev, IFF_MULTICAST);

	dev_set_rx_mode(dev);

	/*
	 *	Have we downed the interface. We handle IFF_UP ourselves
	 *	according to user attempts to set it, rather than blindly
	 *	setting it.
	 */

	ret = 0;
	if ((old_flags ^ flags) & IFF_UP) {	/* Bit is different  ? */
		ret = ((old_flags & IFF_UP) ? dev_close : dev_open)(dev);

		if (!ret)
			dev_set_rx_mode(dev);
	}

	if (dev->flags & IFF_UP &&
	    ((old_flags ^ dev->flags) &~ (IFF_UP | IFF_PROMISC | IFF_ALLMULTI |
					  IFF_VOLATILE)))
		call_netdevice_notifiers(NETDEV_CHANGE, dev);

	if ((flags ^ dev->gflags) & IFF_PROMISC) {
		int inc = (flags & IFF_PROMISC) ? +1 : -1;
		dev->gflags ^= IFF_PROMISC;
		dev_set_promiscuity(dev, inc);
	}

	/* NOTE: order of synchronization of IFF_PROMISC and IFF_ALLMULTI
	   is important. Some (broken) drivers set IFF_PROMISC, when
	   IFF_ALLMULTI is requested not asking us and not reporting.
	 */
	if ((flags ^ dev->gflags) & IFF_ALLMULTI) {
		int inc = (flags & IFF_ALLMULTI) ? +1 : -1;
		dev->gflags ^= IFF_ALLMULTI;
		dev_set_allmulti(dev, inc);
	}

	/* Exclude state transition flags, already notified */
	changes = (old_flags ^ dev->flags) & ~(IFF_UP | IFF_RUNNING);
	if (changes)
		rtmsg_ifinfo(RTM_NEWLINK, dev, changes);

	return ret;
}

int dev_set_mtu(struct net_device *dev, int new_mtu)
{
	int err;

	if (new_mtu == dev->mtu)
		return 0;

	/*	MTU must be positive.	 */
	if (new_mtu < 0)
		return -EINVAL;

	if (!netif_device_present(dev))
		return -ENODEV;

	err = 0;
	if (dev->change_mtu)
		err = dev->change_mtu(dev, new_mtu);
	else
		dev->mtu = new_mtu;
	if (!err && dev->flags & IFF_UP)
		call_netdevice_notifiers(NETDEV_CHANGEMTU, dev);
	return err;
}

int dev_set_mac_address(struct net_device *dev, struct sockaddr *sa)
{
	int err;

	if (!dev->set_mac_address)
		return -EOPNOTSUPP;
	if (sa->sa_family != dev->type)
		return -EINVAL;
	if (!netif_device_present(dev))
		return -ENODEV;
	err = dev->set_mac_address(dev, sa);
	if (!err)
		call_netdevice_notifiers(NETDEV_CHANGEADDR, dev);
	return err;
}

/*
 *	Perform the SIOCxIFxxx calls, inside read_lock(dev_base_lock)
 */
static int dev_ifsioc_locked(struct net *net, struct ifreq *ifr, unsigned int cmd)
{
	int err;
	struct net_device *dev = __dev_get_by_name(net, ifr->ifr_name);

	if (!dev)
		return -ENODEV;

	switch (cmd) {
		case SIOCGIFFLAGS:	/* Get interface flags */
			ifr->ifr_flags = dev_get_flags(dev);
			return 0;

		case SIOCGIFMETRIC:	/* Get the metric on the interface
					   (currently unused) */
			ifr->ifr_metric = 0;
			return 0;

		case SIOCGIFMTU:	/* Get the MTU of a device */
			ifr->ifr_mtu = dev->mtu;
			return 0;

		case SIOCGIFHWADDR:
			if (!dev->addr_len)
				memset(ifr->ifr_hwaddr.sa_data, 0, sizeof ifr->ifr_hwaddr.sa_data);
			else
				memcpy(ifr->ifr_hwaddr.sa_data, dev->dev_addr,
				       min(sizeof ifr->ifr_hwaddr.sa_data, (size_t) dev->addr_len));
			ifr->ifr_hwaddr.sa_family = dev->type;
			return 0;

		case SIOCGIFSLAVE:
			err = -EINVAL;
			break;

		case SIOCGIFMAP:
			ifr->ifr_map.mem_start = dev->mem_start;
			ifr->ifr_map.mem_end   = dev->mem_end;
			ifr->ifr_map.base_addr = dev->base_addr;
			ifr->ifr_map.irq       = dev->irq;
			ifr->ifr_map.dma       = dev->dma;
			ifr->ifr_map.port      = dev->if_port;
			return 0;

		case SIOCGIFINDEX:
			ifr->ifr_ifindex = dev->ifindex;
			return 0;

		case SIOCGIFTXQLEN:
			ifr->ifr_qlen = dev->tx_queue_len;
			return 0;

		default:
			/* dev_ioctl() should ensure this case
			 * is never reached
			 */
			WARN_ON(1);
			err = -EINVAL;
			break;

	}
	return err;
}

/*
 *	Perform the SIOCxIFxxx calls, inside rtnl_lock()
 */
static int dev_ifsioc(struct net *net, struct ifreq *ifr, unsigned int cmd)
{
	int err;
	struct net_device *dev = __dev_get_by_name(net, ifr->ifr_name);

	if (!dev)
		return -ENODEV;

	switch (cmd) {
		case SIOCSIFFLAGS:	/* Set interface flags */
			return dev_change_flags(dev, ifr->ifr_flags);

		case SIOCSIFMETRIC:	/* Set the metric on the interface
					   (currently unused) */
			return -EOPNOTSUPP;

		case SIOCSIFMTU:	/* Set the MTU of a device */
			return dev_set_mtu(dev, ifr->ifr_mtu);

		case SIOCSIFHWADDR:
			return dev_set_mac_address(dev, &ifr->ifr_hwaddr);

		case SIOCSIFHWBROADCAST:
			if (ifr->ifr_hwaddr.sa_family != dev->type)
				return -EINVAL;
			memcpy(dev->broadcast, ifr->ifr_hwaddr.sa_data,
			       min(sizeof ifr->ifr_hwaddr.sa_data, (size_t) dev->addr_len));
			call_netdevice_notifiers(NETDEV_CHANGEADDR, dev);
			return 0;

		case SIOCSIFMAP:
			if (dev->set_config) {
				if (!netif_device_present(dev))
					return -ENODEV;
				return dev->set_config(dev, &ifr->ifr_map);
			}
			return -EOPNOTSUPP;

		case SIOCADDMULTI:
			if (!dev->set_multicast_list ||
			    ifr->ifr_hwaddr.sa_family != AF_UNSPEC)
				return -EINVAL;
			if (!netif_device_present(dev))
				return -ENODEV;
			return dev_mc_add(dev, ifr->ifr_hwaddr.sa_data,
					  dev->addr_len, 1);

		case SIOCDELMULTI:
			if (!dev->set_multicast_list ||
			    ifr->ifr_hwaddr.sa_family != AF_UNSPEC)
				return -EINVAL;
			if (!netif_device_present(dev))
				return -ENODEV;
			return dev_mc_delete(dev, ifr->ifr_hwaddr.sa_data,
					     dev->addr_len, 1);

		case SIOCSIFTXQLEN:
			if (ifr->ifr_qlen < 0)
				return -EINVAL;
			dev->tx_queue_len = ifr->ifr_qlen;
			return 0;

		case SIOCSIFNAME:
			ifr->ifr_newname[IFNAMSIZ-1] = '\0';
			return dev_change_name(dev, ifr->ifr_newname);

		/*
		 *	Unknown or private ioctl
		 */

		default:
			if ((cmd >= SIOCDEVPRIVATE &&
			    cmd <= SIOCDEVPRIVATE + 15) ||
			    cmd == SIOCBONDENSLAVE ||
			    cmd == SIOCBONDRELEASE ||
			    cmd == SIOCBONDSETHWADDR ||
			    cmd == SIOCBONDSLAVEINFOQUERY ||
			    cmd == SIOCBONDINFOQUERY ||
			    cmd == SIOCBONDCHANGEACTIVE ||
			    cmd == SIOCGMIIPHY ||
			    cmd == SIOCGMIIREG ||
			    cmd == SIOCSMIIREG ||
			    cmd == SIOCBRADDIF ||
			    cmd == SIOCBRDELIF ||
			    cmd == SIOCWANDEV) {
				err = -EOPNOTSUPP;
				if (dev->do_ioctl) {
					if (netif_device_present(dev))
						err = dev->do_ioctl(dev, ifr,
								    cmd);
					else
						err = -ENODEV;
				}
			} else
				err = -EINVAL;

	}
	return err;
}

/*
 *	This function handles all "interface"-type I/O control requests. The actual
 *	'doing' part of this is dev_ifsioc above.
 */

/**
 *	dev_ioctl	-	network device ioctl
 *	@net: the applicable net namespace
 *	@cmd: command to issue
 *	@arg: pointer to a struct ifreq in user space
 *
 *	Issue ioctl functions to devices. This is normally called by the
 *	user space syscall interfaces but can sometimes be useful for
 *	other purposes. The return value is the return from the syscall if
 *	positive or a negative errno code on error.
 */

int dev_ioctl(struct net *net, unsigned int cmd, void __user *arg)
{
	struct ifreq ifr;
	int ret;
	char *colon;

	/* One special case: SIOCGIFCONF takes ifconf argument
	   and requires shared lock, because it sleeps writing
	   to user space.
	 */

	if (cmd == SIOCGIFCONF) {
		rtnl_lock();
		ret = dev_ifconf(net, (char __user *) arg);
		rtnl_unlock();
		return ret;
	}
	if (cmd == SIOCGIFNAME)
		return dev_ifname(net, (struct ifreq __user *)arg);

	if (copy_from_user(&ifr, arg, sizeof(struct ifreq)))
		return -EFAULT;

	ifr.ifr_name[IFNAMSIZ-1] = 0;

	colon = strchr(ifr.ifr_name, ':');
	if (colon)
		*colon = 0;

	/*
	 *	See which interface the caller is talking about.
	 */

	switch (cmd) {
		/*
		 *	These ioctl calls:
		 *	- can be done by all.
		 *	- atomic and do not require locking.
		 *	- return a value
		 */
		case SIOCGIFFLAGS:
		case SIOCGIFMETRIC:
		case SIOCGIFMTU:
		case SIOCGIFHWADDR:
		case SIOCGIFSLAVE:
		case SIOCGIFMAP:
		case SIOCGIFINDEX:
		case SIOCGIFTXQLEN:
			dev_load(net, ifr.ifr_name);
			read_lock(&dev_base_lock);
			ret = dev_ifsioc_locked(net, &ifr, cmd);
			read_unlock(&dev_base_lock);
			if (!ret) {
				if (colon)
					*colon = ':';
				if (copy_to_user(arg, &ifr,
						 sizeof(struct ifreq)))
					ret = -EFAULT;
			}
			return ret;

		case SIOCETHTOOL:
			dev_load(net, ifr.ifr_name);
			rtnl_lock();
			ret = dev_ethtool(net, &ifr);
			rtnl_unlock();
			if (!ret) {
				if (colon)
					*colon = ':';
				if (copy_to_user(arg, &ifr,
						 sizeof(struct ifreq)))
					ret = -EFAULT;
			}
			return ret;

		/*
		 *	These ioctl calls:
		 *	- require superuser power.
		 *	- require strict serialization.
		 *	- return a value
		 */
		case SIOCGMIIPHY:
		case SIOCGMIIREG:
		case SIOCSIFNAME:
			if (!capable(CAP_NET_ADMIN))
				return -EPERM;
			dev_load(net, ifr.ifr_name);
			rtnl_lock();
			ret = dev_ifsioc(net, &ifr, cmd);
			rtnl_unlock();
			if (!ret) {
				if (colon)
					*colon = ':';
				if (copy_to_user(arg, &ifr,
						 sizeof(struct ifreq)))
					ret = -EFAULT;
			}
			return ret;

		/*
		 *	These ioctl calls:
		 *	- require superuser power.
		 *	- require strict serialization.
		 *	- do not return a value
		 */
		case SIOCSIFFLAGS:
		case SIOCSIFMETRIC:
		case SIOCSIFMTU:
		case SIOCSIFMAP:
		case SIOCSIFHWADDR:
		case SIOCSIFSLAVE:
		case SIOCADDMULTI:
		case SIOCDELMULTI:
		case SIOCSIFHWBROADCAST:
		case SIOCSIFTXQLEN:
		case SIOCSMIIREG:
		case SIOCBONDENSLAVE:
		case SIOCBONDRELEASE:
		case SIOCBONDSETHWADDR:
		case SIOCBONDCHANGEACTIVE:
		case SIOCBRADDIF:
		case SIOCBRDELIF:
			if (!capable(CAP_NET_ADMIN))
				return -EPERM;
			/* fall through */
		case SIOCBONDSLAVEINFOQUERY:
		case SIOCBONDINFOQUERY:
			dev_load(net, ifr.ifr_name);
			rtnl_lock();
			ret = dev_ifsioc(net, &ifr, cmd);
			rtnl_unlock();
			return ret;

		case SIOCGIFMEM:
			/* Get the per device memory space. We can add this but
			 * currently do not support it */
		case SIOCSIFMEM:
			/* Set the per device memory buffer space.
			 * Not applicable in our case */
		case SIOCSIFLINK:
			return -EINVAL;

		/*
		 *	Unknown or private ioctl.
		 */
		default:
			if (cmd == SIOCWANDEV ||
			    (cmd >= SIOCDEVPRIVATE &&
			     cmd <= SIOCDEVPRIVATE + 15)) {
				dev_load(net, ifr.ifr_name);
				rtnl_lock();
				ret = dev_ifsioc(net, &ifr, cmd);
				rtnl_unlock();
				if (!ret && copy_to_user(arg, &ifr,
							 sizeof(struct ifreq)))
					ret = -EFAULT;
				return ret;
			}
			/* Take care of Wireless Extensions */
			if (cmd >= SIOCIWFIRST && cmd <= SIOCIWLAST)
				return wext_handle_ioctl(net, &ifr, cmd, arg);
			return -EINVAL;
	}
}


/**
 *	dev_new_index	-	allocate an ifindex
 *	@net: the applicable net namespace
 *
 *	Returns a suitable unique value for a new device interface
 *	number.  The caller must hold the rtnl semaphore or the
 *	dev_base_lock to be sure it remains unique.
 */
static int dev_new_index(struct net *net)
{
	static int ifindex;
	for (;;) {
		if (++ifindex <= 0)
			ifindex = 1;
		if (!__dev_get_by_index(net, ifindex))
			return ifindex;
	}
}

/* Delayed registration/unregisteration */
static DEFINE_SPINLOCK(net_todo_list_lock);
static struct list_head net_todo_list = LIST_HEAD_INIT(net_todo_list);

static void net_set_todo(struct net_device *dev)
{
	spin_lock(&net_todo_list_lock);
	list_add_tail(&dev->todo_list, &net_todo_list);
	spin_unlock(&net_todo_list_lock);
}

static void rollback_registered(struct net_device *dev)
{
	BUG_ON(dev_boot_phase);
	ASSERT_RTNL();

	/* Some devices call without registering for initialization unwind. */
	if (dev->reg_state == NETREG_UNINITIALIZED) {
		printk(KERN_DEBUG "unregister_netdevice: device %s/%p never "
				  "was registered\n", dev->name, dev);

		WARN_ON(1);
		return;
	}

	BUG_ON(dev->reg_state != NETREG_REGISTERED);

	/* If device is running, close it first. */
	dev_close(dev);

	/* And unlink it from device chain. */
	unlist_netdevice(dev);

	dev->reg_state = NETREG_UNREGISTERING;

	synchronize_net();

	/* Shutdown queueing discipline. */
	dev_shutdown(dev);


	/* Notify protocols, that we are about to destroy
	   this device. They should clean all the things.
	*/
	call_netdevice_notifiers(NETDEV_UNREGISTER, dev);

	/*
	 *	Flush the unicast and multicast chains
	 */
	dev_addr_discard(dev);

	if (dev->uninit)
		dev->uninit(dev);

	/* Notifier chain MUST detach us from master device. */
	BUG_TRAP(!dev->master);

	/* Remove entries from kobject tree */
	netdev_unregister_kobject(dev);

	synchronize_net();

	dev_put(dev);
}

/**
 *	register_netdevice	- register a network device
 *	@dev: device to register
 *
 *	Take a completed network device structure and add it to the kernel
 *	interfaces. A %NETDEV_REGISTER message is sent to the netdev notifier
 *	chain. 0 is returned on success. A negative errno code is returned
 *	on a failure to set up the device, or if the name is a duplicate.
 *
 *	Callers must hold the rtnl semaphore. You may want
 *	register_netdev() instead of this.
 *
 *	BUGS:
 *	The locking appears insufficient to guarantee two parallel registers
 *	will not get the same name.
 */

int register_netdevice(struct net_device *dev)
{
	struct hlist_head *head;
	struct hlist_node *p;
	int ret;
	struct net *net;

	BUG_ON(dev_boot_phase);
	ASSERT_RTNL();

	might_sleep();

	/* When net_device's are persistent, this will be fatal. */
	BUG_ON(dev->reg_state != NETREG_UNINITIALIZED);
	BUG_ON(!dev->nd_net);
	net = dev->nd_net;

	spin_lock_init(&dev->queue_lock);
	spin_lock_init(&dev->_xmit_lock);
	netdev_set_lockdep_class(&dev->_xmit_lock, dev->type);
	dev->xmit_lock_owner = -1;
	spin_lock_init(&dev->ingress_lock);

	dev->iflink = -1;

	/* Init, if this function is available */
	if (dev->init) {
		ret = dev->init(dev);
		if (ret) {
			if (ret > 0)
				ret = -EIO;
			goto out;
		}
	}

	if (!dev_valid_name(dev->name)) {
		ret = -EINVAL;
		goto err_uninit;
	}

	dev->ifindex = dev_new_index(net);
	if (dev->iflink == -1)
		dev->iflink = dev->ifindex;

	/* Check for existence of name */
	head = dev_name_hash(net, dev->name);
	hlist_for_each(p, head) {
		struct net_device *d
			= hlist_entry(p, struct net_device, name_hlist);
		if (!strncmp(d->name, dev->name, IFNAMSIZ)) {
			ret = -EEXIST;
			goto err_uninit;
		}
	}

	/* Fix illegal checksum combinations */
	if ((dev->features & NETIF_F_HW_CSUM) &&
	    (dev->features & (NETIF_F_IP_CSUM|NETIF_F_IPV6_CSUM))) {
		printk(KERN_NOTICE "%s: mixed HW and IP checksum settings.\n",
		       dev->name);
		dev->features &= ~(NETIF_F_IP_CSUM|NETIF_F_IPV6_CSUM);
	}

	if ((dev->features & NETIF_F_NO_CSUM) &&
	    (dev->features & (NETIF_F_HW_CSUM|NETIF_F_IP_CSUM|NETIF_F_IPV6_CSUM))) {
		printk(KERN_NOTICE "%s: mixed no checksumming and other settings.\n",
		       dev->name);
		dev->features &= ~(NETIF_F_IP_CSUM|NETIF_F_IPV6_CSUM|NETIF_F_HW_CSUM);
	}


	/* Fix illegal SG+CSUM combinations. */
	if ((dev->features & NETIF_F_SG) &&
	    !(dev->features & NETIF_F_ALL_CSUM)) {
		printk(KERN_NOTICE "%s: Dropping NETIF_F_SG since no checksum feature.\n",
		       dev->name);
		dev->features &= ~NETIF_F_SG;
	}

	/* TSO requires that SG is present as well. */
	if ((dev->features & NETIF_F_TSO) &&
	    !(dev->features & NETIF_F_SG)) {
		printk(KERN_NOTICE "%s: Dropping NETIF_F_TSO since no SG feature.\n",
		       dev->name);
		dev->features &= ~NETIF_F_TSO;
	}
	if (dev->features & NETIF_F_UFO) {
		if (!(dev->features & NETIF_F_HW_CSUM)) {
			printk(KERN_ERR "%s: Dropping NETIF_F_UFO since no "
					"NETIF_F_HW_CSUM feature.\n",
							dev->name);
			dev->features &= ~NETIF_F_UFO;
		}
		if (!(dev->features & NETIF_F_SG)) {
			printk(KERN_ERR "%s: Dropping NETIF_F_UFO since no "
					"NETIF_F_SG feature.\n",
					dev->name);
			dev->features &= ~NETIF_F_UFO;
		}
	}

	ret = netdev_register_kobject(dev);
	if (ret)
		goto err_uninit;
	dev->reg_state = NETREG_REGISTERED;

	/*
	 *	Default initial state at registry is that the
	 *	device is present.
	 */

	set_bit(__LINK_STATE_PRESENT, &dev->state);

	dev_init_scheduler(dev);
	dev_hold(dev);
	list_netdevice(dev);

	/* Notify protocols, that a new device appeared. */
	ret = call_netdevice_notifiers(NETDEV_REGISTER, dev);
	ret = notifier_to_errno(ret);
	if (ret) {
		rollback_registered(dev);
		dev->reg_state = NETREG_UNREGISTERED;
	}

out:
	return ret;

err_uninit:
	if (dev->uninit)
		dev->uninit(dev);
	goto out;
}

/**
 *	register_netdev	- register a network device
 *	@dev: device to register
 *
 *	Take a completed network device structure and add it to the kernel
 *	interfaces. A %NETDEV_REGISTER message is sent to the netdev notifier
 *	chain. 0 is returned on success. A negative errno code is returned
 *	on a failure to set up the device, or if the name is a duplicate.
 *
 *	This is a wrapper around register_netdevice that takes the rtnl semaphore
 *	and expands the device name if you passed a format string to
 *	alloc_netdev.
 */
int register_netdev(struct net_device *dev)
{
	int err;

	rtnl_lock();

	/*
	 * If the name is a format string the caller wants us to do a
	 * name allocation.
	 */
	if (strchr(dev->name, '%')) {
		err = dev_alloc_name(dev, dev->name);
		if (err < 0)
			goto out;
	}

	err = register_netdevice(dev);
out:
	rtnl_unlock();
	return err;
}
EXPORT_SYMBOL(register_netdev);

/*
 * netdev_wait_allrefs - wait until all references are gone.
 *
 * This is called when unregistering network devices.
 *
 * Any protocol or device that holds a reference should register
 * for netdevice notification, and cleanup and put back the
 * reference if they receive an UNREGISTER event.
 * We can get stuck here if buggy protocols don't correctly
 * call dev_put.
 */
static void netdev_wait_allrefs(struct net_device *dev)
{
	unsigned long rebroadcast_time, warning_time;

	rebroadcast_time = warning_time = jiffies;
	while (atomic_read(&dev->refcnt) != 0) {
		if (time_after(jiffies, rebroadcast_time + 1 * HZ)) {
			rtnl_lock();

			/* Rebroadcast unregister notification */
			call_netdevice_notifiers(NETDEV_UNREGISTER, dev);

			if (test_bit(__LINK_STATE_LINKWATCH_PENDING,
				     &dev->state)) {
				/* We must not have linkwatch events
				 * pending on unregister. If this
				 * happens, we simply run the queue
				 * unscheduled, resulting in a noop
				 * for this device.
				 */
				linkwatch_run_queue();
			}

			__rtnl_unlock();

			rebroadcast_time = jiffies;
		}

		msleep(250);

		if (time_after(jiffies, warning_time + 10 * HZ)) {
			printk(KERN_EMERG "unregister_netdevice: "
			       "waiting for %s to become free. Usage "
			       "count = %d\n",
			       dev->name, atomic_read(&dev->refcnt));
			warning_time = jiffies;
		}
	}
}

/* The sequence is:
 *
 *	rtnl_lock();
 *	...
 *	register_netdevice(x1);
 *	register_netdevice(x2);
 *	...
 *	unregister_netdevice(y1);
 *	unregister_netdevice(y2);
 *      ...
 *	rtnl_unlock();
 *	free_netdev(y1);
 *	free_netdev(y2);
 *
 * We are invoked by rtnl_unlock() after it drops the semaphore.
 * This allows us to deal with problems:
 * 1) We can delete sysfs objects which invoke hotplug
 *    without deadlocking with linkwatch via keventd.
 * 2) Since we run with the RTNL semaphore not held, we can sleep
 *    safely in order to wait for the netdev refcnt to drop to zero.
 */
static DEFINE_MUTEX(net_todo_run_mutex);
void netdev_run_todo(void)
{
	struct list_head list;

	/* Need to guard against multiple cpu's getting out of order. */
	mutex_lock(&net_todo_run_mutex);

	/* Not safe to do outside the semaphore.  We must not return
	 * until all unregister events invoked by the local processor
	 * have been completed (either by this todo run, or one on
	 * another cpu).
	 */
	if (list_empty(&net_todo_list))
		goto out;

	/* Snapshot list, allow later requests */
	spin_lock(&net_todo_list_lock);
	list_replace_init(&net_todo_list, &list);
	spin_unlock(&net_todo_list_lock);

	while (!list_empty(&list)) {
		struct net_device *dev
			= list_entry(list.next, struct net_device, todo_list);
		list_del(&dev->todo_list);

		if (unlikely(dev->reg_state != NETREG_UNREGISTERING)) {
			printk(KERN_ERR "network todo '%s' but state %d\n",
			       dev->name, dev->reg_state);
			dump_stack();
			continue;
		}

		dev->reg_state = NETREG_UNREGISTERED;

		netdev_wait_allrefs(dev);

		/* paranoia */
		BUG_ON(atomic_read(&dev->refcnt));
		BUG_TRAP(!dev->ip_ptr);
		BUG_TRAP(!dev->ip6_ptr);
		BUG_TRAP(!dev->dn_ptr);

		if (dev->destructor)
			dev->destructor(dev);

		/* Free network device */
		kobject_put(&dev->dev.kobj);
	}

out:
	mutex_unlock(&net_todo_run_mutex);
}

static struct net_device_stats *internal_stats(struct net_device *dev)
{
	return &dev->stats;
}

/**
 *	alloc_netdev_mq - allocate network device
 *	@sizeof_priv:	size of private data to allocate space for
 *	@name:		device name format string
 *	@setup:		callback to initialize device
 *	@queue_count:	the number of subqueues to allocate
 *
 *	Allocates a struct net_device with private data area for driver use
 *	and performs basic initialization.  Also allocates subquue structs
 *	for each queue on the device at the end of the netdevice.
 */
struct net_device *alloc_netdev_mq(int sizeof_priv, const char *name,
		void (*setup)(struct net_device *), unsigned int queue_count)
{
	void *p;
	struct net_device *dev;
	int alloc_size;

	BUG_ON(strlen(name) >= sizeof(dev->name));

	/* ensure 32-byte alignment of both the device and private area */
	alloc_size = (sizeof(*dev) + NETDEV_ALIGN_CONST +
		     (sizeof(struct net_device_subqueue) * (queue_count - 1))) &
		     ~NETDEV_ALIGN_CONST;
	alloc_size += sizeof_priv + NETDEV_ALIGN_CONST;

	p = kzalloc(alloc_size, GFP_KERNEL);
	if (!p) {
		printk(KERN_ERR "alloc_netdev: Unable to allocate device.\n");
		return NULL;
	}

	dev = (struct net_device *)
		(((long)p + NETDEV_ALIGN_CONST) & ~NETDEV_ALIGN_CONST);
	dev->padded = (char *)dev - (char *)p;
	dev->nd_net = &init_net;

	if (sizeof_priv) {
		dev->priv = ((char *)dev +
			     ((sizeof(struct net_device) +
			       (sizeof(struct net_device_subqueue) *
				(queue_count - 1)) + NETDEV_ALIGN_CONST)
			      & ~NETDEV_ALIGN_CONST));
	}

	dev->egress_subqueue_count = queue_count;

	dev->get_stats = internal_stats;
	netpoll_netdev_init(dev);
	setup(dev);
	strcpy(dev->name, name);
	return dev;
}
EXPORT_SYMBOL(alloc_netdev_mq);

/**
 *	free_netdev - free network device
 *	@dev: device
 *
 *	This function does the last stage of destroying an allocated device
 * 	interface. The reference to the device object is released.
 *	If this is the last reference then it will be freed.
 */
void free_netdev(struct net_device *dev)
{
	/*  Compatibility with error handling in drivers */
	if (dev->reg_state == NETREG_UNINITIALIZED) {
		kfree((char *)dev - dev->padded);
		return;
	}

	BUG_ON(dev->reg_state != NETREG_UNREGISTERED);
	dev->reg_state = NETREG_RELEASED;

	/* will free via device release */
	put_device(&dev->dev);
}

/* Synchronize with packet receive processing. */
void synchronize_net(void)
{
	might_sleep();
	synchronize_rcu();
}

/**
 *	unregister_netdevice - remove device from the kernel
 *	@dev: device
 *
 *	This function shuts down a device interface and removes it
 *	from the kernel tables. On success 0 is returned, on a failure
 *	a negative errno code is returned.
 *
 *	Callers must hold the rtnl semaphore.  You may want
 *	unregister_netdev() instead of this.
 */

void unregister_netdevice(struct net_device *dev)
{
	rollback_registered(dev);
	/* Finish processing unregister after unlock */
	net_set_todo(dev);
}

/**
 *	unregister_netdev - remove device from the kernel
 *	@dev: device
 *
 *	This function shuts down a device interface and removes it
 *	from the kernel tables. On success 0 is returned, on a failure
 *	a negative errno code is returned.
 *
 *	This is just a wrapper for unregister_netdevice that takes
 *	the rtnl semaphore.  In general you want to use this and not
 *	unregister_netdevice.
 */
void unregister_netdev(struct net_device *dev)
{
	rtnl_lock();
	unregister_netdevice(dev);
	rtnl_unlock();
}

EXPORT_SYMBOL(unregister_netdev);

/**
 *	dev_change_net_namespace - move device to different nethost namespace
 *	@dev: device
 *	@net: network namespace
 *	@pat: If not NULL name pattern to try if the current device name
 *	      is already taken in the destination network namespace.
 *
 *	This function shuts down a device interface and moves it
 *	to a new network namespace. On success 0 is returned, on
 *	a failure a netagive errno code is returned.
 *
 *	Callers must hold the rtnl semaphore.
 */

int dev_change_net_namespace(struct net_device *dev, struct net *net, const char *pat)
{
	char buf[IFNAMSIZ];
	const char *destname;
	int err;

	ASSERT_RTNL();

	/* Don't allow namespace local devices to be moved. */
	err = -EINVAL;
	if (dev->features & NETIF_F_NETNS_LOCAL)
		goto out;

	/* Ensure the device has been registrered */
	err = -EINVAL;
	if (dev->reg_state != NETREG_REGISTERED)
		goto out;

	/* Get out if there is nothing todo */
	err = 0;
	if (dev->nd_net == net)
		goto out;

	/* Pick the destination device name, and ensure
	 * we can use it in the destination network namespace.
	 */
	err = -EEXIST;
	destname = dev->name;
	if (__dev_get_by_name(net, destname)) {
		/* We get here if we can't use the current device name */
		if (!pat)
			goto out;
		if (!dev_valid_name(pat))
			goto out;
		if (strchr(pat, '%')) {
			if (__dev_alloc_name(net, pat, buf) < 0)
				goto out;
			destname = buf;
		} else
			destname = pat;
		if (__dev_get_by_name(net, destname))
			goto out;
	}

	/*
	 * And now a mini version of register_netdevice unregister_netdevice.
	 */

	/* If device is running close it first. */
	dev_close(dev);

	/* And unlink it from device chain */
	err = -ENODEV;
	unlist_netdevice(dev);

	synchronize_net();

	/* Shutdown queueing discipline. */
	dev_shutdown(dev);

	/* Notify protocols, that we are about to destroy
	   this device. They should clean all the things.
	*/
	call_netdevice_notifiers(NETDEV_UNREGISTER, dev);

	/*
	 *	Flush the unicast and multicast chains
	 */
	dev_addr_discard(dev);

	/* Actually switch the network namespace */
	dev->nd_net = net;

	/* Assign the new device name */
	if (destname != dev->name)
		strcpy(dev->name, destname);

	/* If there is an ifindex conflict assign a new one */
	if (__dev_get_by_index(net, dev->ifindex)) {
		int iflink = (dev->iflink == dev->ifindex);
		dev->ifindex = dev_new_index(net);
		if (iflink)
			dev->iflink = dev->ifindex;
	}

	/* Fixup kobjects */
	err = device_rename(&dev->dev, dev->name);
	WARN_ON(err);

	/* Add the device back in the hashes */
	list_netdevice(dev);

	/* Notify protocols, that a new device appeared. */
	call_netdevice_notifiers(NETDEV_REGISTER, dev);

	synchronize_net();
	err = 0;
out:
	return err;
}

static int dev_cpu_callback(struct notifier_block *nfb,
			    unsigned long action,
			    void *ocpu)
{
	struct sk_buff **list_skb;
	struct net_device **list_net;
	struct sk_buff *skb;
	unsigned int cpu, oldcpu = (unsigned long)ocpu;
	struct softnet_data *sd, *oldsd;

	if (action != CPU_DEAD && action != CPU_DEAD_FROZEN)
		return NOTIFY_OK;

	local_irq_disable();
	cpu = smp_processor_id();
	sd = &per_cpu(softnet_data, cpu);
	oldsd = &per_cpu(softnet_data, oldcpu);

	/* Find end of our completion_queue. */
	list_skb = &sd->completion_queue;
	while (*list_skb)
		list_skb = &(*list_skb)->next;
	/* Append completion queue from offline CPU. */
	*list_skb = oldsd->completion_queue;
	oldsd->completion_queue = NULL;

	/* Find end of our output_queue. */
	list_net = &sd->output_queue;
	while (*list_net)
		list_net = &(*list_net)->next_sched;
	/* Append output queue from offline CPU. */
	*list_net = oldsd->output_queue;
	oldsd->output_queue = NULL;

	raise_softirq_irqoff(NET_TX_SOFTIRQ);
	local_irq_enable();

	/* Process offline CPU's input_pkt_queue */
	while ((skb = __skb_dequeue(&oldsd->input_pkt_queue)))
		netif_rx(skb);

	return NOTIFY_OK;
}

#ifdef CONFIG_NET_DMA
/**
 * net_dma_rebalance - try to maintain one DMA channel per CPU
 * @net_dma: DMA client and associated data (lock, channels, channel_mask)
 *
 * This is called when the number of channels allocated to the net_dma client
 * changes.  The net_dma client tries to have one DMA channel per CPU.
 */

static void net_dma_rebalance(struct net_dma *net_dma)
{
	unsigned int cpu, i, n, chan_idx;
	struct dma_chan *chan;

	if (cpus_empty(net_dma->channel_mask)) {
		for_each_online_cpu(cpu)
			rcu_assign_pointer(per_cpu(softnet_data, cpu).net_dma, NULL);
		return;
	}

	i = 0;
	cpu = first_cpu(cpu_online_map);

	for_each_cpu_mask(chan_idx, net_dma->channel_mask) {
		chan = net_dma->channels[chan_idx];

		n = ((num_online_cpus() / cpus_weight(net_dma->channel_mask))
		   + (i < (num_online_cpus() %
			cpus_weight(net_dma->channel_mask)) ? 1 : 0));

		while(n) {
			per_cpu(softnet_data, cpu).net_dma = chan;
			cpu = next_cpu(cpu, cpu_online_map);
			n--;
		}
		i++;
	}
}

/**
 * netdev_dma_event - event callback for the net_dma_client
 * @client: should always be net_dma_client
 * @chan: DMA channel for the event
 * @state: DMA state to be handled
 */
static enum dma_state_client
netdev_dma_event(struct dma_client *client, struct dma_chan *chan,
	enum dma_state state)
{
	int i, found = 0, pos = -1;
	struct net_dma *net_dma =
		container_of(client, struct net_dma, client);
	enum dma_state_client ack = DMA_DUP; /* default: take no action */

	spin_lock(&net_dma->lock);
	switch (state) {
	case DMA_RESOURCE_AVAILABLE:
		for (i = 0; i < NR_CPUS; i++)
			if (net_dma->channels[i] == chan) {
				found = 1;
				break;
			} else if (net_dma->channels[i] == NULL && pos < 0)
				pos = i;

		if (!found && pos >= 0) {
			ack = DMA_ACK;
			net_dma->channels[pos] = chan;
			cpu_set(pos, net_dma->channel_mask);
			net_dma_rebalance(net_dma);
		}
		break;
	case DMA_RESOURCE_REMOVED:
		for (i = 0; i < NR_CPUS; i++)
			if (net_dma->channels[i] == chan) {
				found = 1;
				pos = i;
				break;
			}

		if (found) {
			ack = DMA_ACK;
			cpu_clear(pos, net_dma->channel_mask);
			net_dma->channels[i] = NULL;
			net_dma_rebalance(net_dma);
		}
		break;
	default:
		break;
	}
	spin_unlock(&net_dma->lock);

	return ack;
}

/**
 * netdev_dma_regiser - register the networking subsystem as a DMA client
 */
static int __init netdev_dma_register(void)
{
	spin_lock_init(&net_dma.lock);
	dma_cap_set(DMA_MEMCPY, net_dma.client.cap_mask);
	dma_async_client_register(&net_dma.client);
	dma_async_client_chan_request(&net_dma.client);
	return 0;
}

#else
static int __init netdev_dma_register(void) { return -ENODEV; }
#endif /* CONFIG_NET_DMA */

/**
 *	netdev_compute_feature - compute conjunction of two feature sets
 *	@all: first feature set
 *	@one: second feature set
 *
 *	Computes a new feature set after adding a device with feature set
 *	@one to the master device with current feature set @all.  Returns
 *	the new feature set.
 */
int netdev_compute_features(unsigned long all, unsigned long one)
{
	/* if device needs checksumming, downgrade to hw checksumming */
	if (all & NETIF_F_NO_CSUM && !(one & NETIF_F_NO_CSUM))
		all ^= NETIF_F_NO_CSUM | NETIF_F_HW_CSUM;

	/* if device can't do all checksum, downgrade to ipv4/ipv6 */
	if (all & NETIF_F_HW_CSUM && !(one & NETIF_F_HW_CSUM))
		all ^= NETIF_F_HW_CSUM
			| NETIF_F_IP_CSUM | NETIF_F_IPV6_CSUM;

	if (one & NETIF_F_GSO)
		one |= NETIF_F_GSO_SOFTWARE;
	one |= NETIF_F_GSO;

	/* If even one device supports robust GSO, enable it for all. */
	if (one & NETIF_F_GSO_ROBUST)
		all |= NETIF_F_GSO_ROBUST;

	all &= one | NETIF_F_LLTX;

	if (!(all & NETIF_F_ALL_CSUM))
		all &= ~NETIF_F_SG;
	if (!(all & NETIF_F_SG))
		all &= ~NETIF_F_GSO_MASK;

	return all;
}
EXPORT_SYMBOL(netdev_compute_features);

static struct hlist_head *netdev_create_hash(void)
{
	int i;
	struct hlist_head *hash;

	hash = kmalloc(sizeof(*hash) * NETDEV_HASHENTRIES, GFP_KERNEL);
	if (hash != NULL)
		for (i = 0; i < NETDEV_HASHENTRIES; i++)
			INIT_HLIST_HEAD(&hash[i]);

	return hash;
}

/* Initialize per network namespace state */
static int __net_init netdev_init(struct net *net)
{
	INIT_LIST_HEAD(&net->dev_base_head);
<<<<<<< HEAD
	rwlock_init(&dev_base_lock);
=======
>>>>>>> 9418d5dc

	net->dev_name_head = netdev_create_hash();
	if (net->dev_name_head == NULL)
		goto err_name;

	net->dev_index_head = netdev_create_hash();
	if (net->dev_index_head == NULL)
		goto err_idx;

	return 0;

err_idx:
	kfree(net->dev_name_head);
err_name:
	return -ENOMEM;
}

static void __net_exit netdev_exit(struct net *net)
{
	kfree(net->dev_name_head);
	kfree(net->dev_index_head);
}

<<<<<<< HEAD
static struct pernet_operations  netdev_net_ops = {
=======
static struct pernet_operations __net_initdata netdev_net_ops = {
>>>>>>> 9418d5dc
	.init = netdev_init,
	.exit = netdev_exit,
};

static void __net_exit default_device_exit(struct net *net)
{
	struct net_device *dev, *next;
	/*
	 * Push all migratable of the network devices back to the
	 * initial network namespace
	 */
	rtnl_lock();
	for_each_netdev_safe(net, dev, next) {
		int err;

		/* Ignore unmoveable devices (i.e. loopback) */
		if (dev->features & NETIF_F_NETNS_LOCAL)
			continue;

		/* Push remaing network devices to init_net */
		err = dev_change_net_namespace(dev, &init_net, "dev%d");
		if (err) {
			printk(KERN_WARNING "%s: failed to move %s to init_net: %d\n",
				__func__, dev->name, err);
			unregister_netdevice(dev);
		}
	}
	rtnl_unlock();
}

<<<<<<< HEAD
static struct pernet_operations  default_device_ops = {
=======
static struct pernet_operations __net_initdata default_device_ops = {
>>>>>>> 9418d5dc
	.exit = default_device_exit,
};

/*
 *	Initialize the DEV module. At boot time this walks the device list and
 *	unhooks any devices that fail to initialise (normally hardware not
 *	present) and leaves us with a valid list of present and active devices.
 *
 */

/*
 *       This is called single threaded during boot, so no need
 *       to take the rtnl semaphore.
 */
static int __init net_dev_init(void)
{
	int i, rc = -ENOMEM;

	BUG_ON(!dev_boot_phase);

	if (dev_proc_init())
		goto out;

	if (netdev_kobject_init())
		goto out;

	INIT_LIST_HEAD(&ptype_all);
	for (i = 0; i < 16; i++)
		INIT_LIST_HEAD(&ptype_base[i]);

	if (register_pernet_subsys(&netdev_net_ops))
		goto out;

	if (register_pernet_device(&default_device_ops))
		goto out;

	/*
	 *	Initialise the packet receive queues.
	 */

	for_each_possible_cpu(i) {
		struct softnet_data *queue;

		queue = &per_cpu(softnet_data, i);
		skb_queue_head_init(&queue->input_pkt_queue);
		queue->completion_queue = NULL;
		INIT_LIST_HEAD(&queue->poll_list);

		queue->backlog.poll = process_backlog;
		queue->backlog.weight = weight_p;
	}

	netdev_dma_register();

	dev_boot_phase = 0;

	open_softirq(NET_TX_SOFTIRQ, net_tx_action, NULL);
	open_softirq(NET_RX_SOFTIRQ, net_rx_action, NULL);

	hotcpu_notifier(dev_cpu_callback, 0);
	dst_init();
	dev_mcast_init();
	rc = 0;
out:
	return rc;
}

subsys_initcall(net_dev_init);

EXPORT_SYMBOL(__dev_get_by_index);
EXPORT_SYMBOL(__dev_get_by_name);
EXPORT_SYMBOL(__dev_remove_pack);
EXPORT_SYMBOL(dev_valid_name);
EXPORT_SYMBOL(dev_add_pack);
EXPORT_SYMBOL(dev_alloc_name);
EXPORT_SYMBOL(dev_close);
EXPORT_SYMBOL(dev_get_by_flags);
EXPORT_SYMBOL(dev_get_by_index);
EXPORT_SYMBOL(dev_get_by_name);
EXPORT_SYMBOL(dev_open);
EXPORT_SYMBOL(dev_queue_xmit);
EXPORT_SYMBOL(dev_remove_pack);
EXPORT_SYMBOL(dev_set_allmulti);
EXPORT_SYMBOL(dev_set_promiscuity);
EXPORT_SYMBOL(dev_change_flags);
EXPORT_SYMBOL(dev_set_mtu);
EXPORT_SYMBOL(dev_set_mac_address);
EXPORT_SYMBOL(free_netdev);
EXPORT_SYMBOL(netdev_boot_setup_check);
EXPORT_SYMBOL(netdev_set_master);
EXPORT_SYMBOL(netdev_state_change);
EXPORT_SYMBOL(netif_receive_skb);
EXPORT_SYMBOL(netif_rx);
EXPORT_SYMBOL(register_gifconf);
EXPORT_SYMBOL(register_netdevice);
EXPORT_SYMBOL(register_netdevice_notifier);
EXPORT_SYMBOL(skb_checksum_help);
EXPORT_SYMBOL(synchronize_net);
EXPORT_SYMBOL(unregister_netdevice);
EXPORT_SYMBOL(unregister_netdevice_notifier);
EXPORT_SYMBOL(net_enable_timestamp);
EXPORT_SYMBOL(net_disable_timestamp);
EXPORT_SYMBOL(dev_get_flags);

#if defined(CONFIG_BRIDGE) || defined(CONFIG_BRIDGE_MODULE)
EXPORT_SYMBOL(br_handle_frame_hook);
EXPORT_SYMBOL(br_fdb_get_hook);
EXPORT_SYMBOL(br_fdb_put_hook);
#endif

#ifdef CONFIG_KMOD
EXPORT_SYMBOL(dev_load);
#endif

EXPORT_PER_CPU_SYMBOL(softnet_data);<|MERGE_RESOLUTION|>--- conflicted
+++ resolved
@@ -1962,7 +1962,6 @@
 		       skb->iif, dev->ifindex);
 		return TC_ACT_SHOT;
 	}
-<<<<<<< HEAD
 
 	skb->tc_verd = SET_TC_RTTL(skb->tc_verd, ttl);
 	skb->tc_verd = SET_TC_AT(skb->tc_verd, AT_INGRESS);
@@ -1972,17 +1971,6 @@
 		result = q->enqueue(skb, q);
 	spin_unlock(&dev->ingress_lock);
 
-=======
-
-	skb->tc_verd = SET_TC_RTTL(skb->tc_verd, ttl);
-	skb->tc_verd = SET_TC_AT(skb->tc_verd, AT_INGRESS);
-
-	spin_lock(&dev->ingress_lock);
-	if ((q = dev->qdisc_ingress) != NULL)
-		result = q->enqueue(skb, q);
-	spin_unlock(&dev->ingress_lock);
-
->>>>>>> 9418d5dc
 	return result;
 }
 
@@ -2704,11 +2692,7 @@
 	proc_net_remove(net, "dev");
 }
 
-<<<<<<< HEAD
-static struct pernet_operations dev_proc_ops = {
-=======
 static struct pernet_operations __net_initdata dev_proc_ops = {
->>>>>>> 9418d5dc
 	.init = dev_proc_net_init,
 	.exit = dev_proc_net_exit,
 };
@@ -4350,10 +4334,6 @@
 static int __net_init netdev_init(struct net *net)
 {
 	INIT_LIST_HEAD(&net->dev_base_head);
-<<<<<<< HEAD
-	rwlock_init(&dev_base_lock);
-=======
->>>>>>> 9418d5dc
 
 	net->dev_name_head = netdev_create_hash();
 	if (net->dev_name_head == NULL)
@@ -4377,11 +4357,7 @@
 	kfree(net->dev_index_head);
 }
 
-<<<<<<< HEAD
-static struct pernet_operations  netdev_net_ops = {
-=======
 static struct pernet_operations __net_initdata netdev_net_ops = {
->>>>>>> 9418d5dc
 	.init = netdev_init,
 	.exit = netdev_exit,
 };
@@ -4412,11 +4388,7 @@
 	rtnl_unlock();
 }
 
-<<<<<<< HEAD
-static struct pernet_operations  default_device_ops = {
-=======
 static struct pernet_operations __net_initdata default_device_ops = {
->>>>>>> 9418d5dc
 	.exit = default_device_exit,
 };
 
