--- conflicted
+++ resolved
@@ -584,15 +584,6 @@
 	return sk_psock_skb_ingress(psock, skb);
 }
 
-<<<<<<< HEAD
-static void sock_drop(struct sock *sk, struct sk_buff *skb)
-{
-	sk_drops_add(sk, skb);
-	kfree_skb(skb);
-}
-
-=======
->>>>>>> f20ef843
 static void sk_psock_skb_state(struct sk_psock *psock,
 			       struct sk_psock_work_state *state,
 			       struct sk_buff *skb,
