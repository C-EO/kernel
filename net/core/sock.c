// SPDX-License-Identifier: GPL-2.0-or-later
/*
 * INET		An implementation of the TCP/IP protocol suite for the LINUX
 *		operating system.  INET is implemented using the  BSD Socket
 *		interface as the means of communication with the user level.
 *
 *		Generic socket support routines. Memory allocators, socket lock/release
 *		handler for protocols to use and generic option handler.
 *
 * Authors:	Ross Biro
 *		Fred N. van Kempen, <waltje@uWalt.NL.Mugnet.ORG>
 *		Florian La Roche, <flla@stud.uni-sb.de>
 *		Alan Cox, <A.Cox@swansea.ac.uk>
 *
 * Fixes:
 *		Alan Cox	: 	Numerous verify_area() problems
 *		Alan Cox	:	Connecting on a connecting socket
 *					now returns an error for tcp.
 *		Alan Cox	:	sock->protocol is set correctly.
 *					and is not sometimes left as 0.
 *		Alan Cox	:	connect handles icmp errors on a
 *					connect properly. Unfortunately there
 *					is a restart syscall nasty there. I
 *					can't match BSD without hacking the C
 *					library. Ideas urgently sought!
 *		Alan Cox	:	Disallow bind() to addresses that are
 *					not ours - especially broadcast ones!!
 *		Alan Cox	:	Socket 1024 _IS_ ok for users. (fencepost)
 *		Alan Cox	:	sock_wfree/sock_rfree don't destroy sockets,
 *					instead they leave that for the DESTROY timer.
 *		Alan Cox	:	Clean up error flag in accept
 *		Alan Cox	:	TCP ack handling is buggy, the DESTROY timer
 *					was buggy. Put a remove_sock() in the handler
 *					for memory when we hit 0. Also altered the timer
 *					code. The ACK stuff can wait and needs major
 *					TCP layer surgery.
 *		Alan Cox	:	Fixed TCP ack bug, removed remove sock
 *					and fixed timer/inet_bh race.
 *		Alan Cox	:	Added zapped flag for TCP
 *		Alan Cox	:	Move kfree_skb into skbuff.c and tidied up surplus code
 *		Alan Cox	:	for new sk_buff allocations wmalloc/rmalloc now call alloc_skb
 *		Alan Cox	:	kfree_s calls now are kfree_skbmem so we can track skb resources
 *		Alan Cox	:	Supports socket option broadcast now as does udp. Packet and raw need fixing.
 *		Alan Cox	:	Added RCVBUF,SNDBUF size setting. It suddenly occurred to me how easy it was so...
 *		Rick Sladkey	:	Relaxed UDP rules for matching packets.
 *		C.E.Hawkins	:	IFF_PROMISC/SIOCGHWADDR support
 *	Pauline Middelink	:	identd support
 *		Alan Cox	:	Fixed connect() taking signals I think.
 *		Alan Cox	:	SO_LINGER supported
 *		Alan Cox	:	Error reporting fixes
 *		Anonymous	:	inet_create tidied up (sk->reuse setting)
 *		Alan Cox	:	inet sockets don't set sk->type!
 *		Alan Cox	:	Split socket option code
 *		Alan Cox	:	Callbacks
 *		Alan Cox	:	Nagle flag for Charles & Johannes stuff
 *		Alex		:	Removed restriction on inet fioctl
 *		Alan Cox	:	Splitting INET from NET core
 *		Alan Cox	:	Fixed bogus SO_TYPE handling in getsockopt()
 *		Adam Caldwell	:	Missing return in SO_DONTROUTE/SO_DEBUG code
 *		Alan Cox	:	Split IP from generic code
 *		Alan Cox	:	New kfree_skbmem()
 *		Alan Cox	:	Make SO_DEBUG superuser only.
 *		Alan Cox	:	Allow anyone to clear SO_DEBUG
 *					(compatibility fix)
 *		Alan Cox	:	Added optimistic memory grabbing for AF_UNIX throughput.
 *		Alan Cox	:	Allocator for a socket is settable.
 *		Alan Cox	:	SO_ERROR includes soft errors.
 *		Alan Cox	:	Allow NULL arguments on some SO_ opts
 *		Alan Cox	: 	Generic socket allocation to make hooks
 *					easier (suggested by Craig Metz).
 *		Michael Pall	:	SO_ERROR returns positive errno again
 *              Steve Whitehouse:       Added default destructor to free
 *                                      protocol private data.
 *              Steve Whitehouse:       Added various other default routines
 *                                      common to several socket families.
 *              Chris Evans     :       Call suser() check last on F_SETOWN
 *		Jay Schulist	:	Added SO_ATTACH_FILTER and SO_DETACH_FILTER.
 *		Andi Kleen	:	Add sock_kmalloc()/sock_kfree_s()
 *		Andi Kleen	:	Fix write_space callback
 *		Chris Evans	:	Security fixes - signedness again
 *		Arnaldo C. Melo :       cleanups, use skb_queue_purge
 *
 * To Fix:
 */

#define pr_fmt(fmt) KBUILD_MODNAME ": " fmt

#include <asm/unaligned.h>
#include <linux/capability.h>
#include <linux/errno.h>
#include <linux/errqueue.h>
#include <linux/types.h>
#include <linux/socket.h>
#include <linux/in.h>
#include <linux/kernel.h>
#include <linux/module.h>
#include <linux/proc_fs.h>
#include <linux/seq_file.h>
#include <linux/sched.h>
#include <linux/sched/mm.h>
#include <linux/timer.h>
#include <linux/string.h>
#include <linux/sockios.h>
#include <linux/net.h>
#include <linux/mm.h>
#include <linux/slab.h>
#include <linux/interrupt.h>
#include <linux/poll.h>
#include <linux/tcp.h>
#include <linux/init.h>
#include <linux/highmem.h>
#include <linux/user_namespace.h>
#include <linux/static_key.h>
#include <linux/memcontrol.h>
#include <linux/prefetch.h>
#include <linux/compat.h>

#include <linux/uaccess.h>

#include <linux/netdevice.h>
#include <net/protocol.h>
#include <linux/skbuff.h>
#include <net/net_namespace.h>
#include <net/request_sock.h>
#include <net/sock.h>
#include <linux/net_tstamp.h>
#include <net/xfrm.h>
#include <linux/ipsec.h>
#include <net/cls_cgroup.h>
#include <net/netprio_cgroup.h>
#include <linux/sock_diag.h>

#include <linux/filter.h>
#include <net/sock_reuseport.h>
#include <net/bpf_sk_storage.h>

#include <trace/events/sock.h>

#include <net/tcp.h>
#include <net/busy_poll.h>

#include <linux/ethtool.h>

static DEFINE_MUTEX(proto_list_mutex);
static LIST_HEAD(proto_list);

static void sock_inuse_add(struct net *net, int val);

/**
 * sk_ns_capable - General socket capability test
 * @sk: Socket to use a capability on or through
 * @user_ns: The user namespace of the capability to use
 * @cap: The capability to use
 *
 * Test to see if the opener of the socket had when the socket was
 * created and the current process has the capability @cap in the user
 * namespace @user_ns.
 */
bool sk_ns_capable(const struct sock *sk,
		   struct user_namespace *user_ns, int cap)
{
	return file_ns_capable(sk->sk_socket->file, user_ns, cap) &&
		ns_capable(user_ns, cap);
}
EXPORT_SYMBOL(sk_ns_capable);

/**
 * sk_capable - Socket global capability test
 * @sk: Socket to use a capability on or through
 * @cap: The global capability to use
 *
 * Test to see if the opener of the socket had when the socket was
 * created and the current process has the capability @cap in all user
 * namespaces.
 */
bool sk_capable(const struct sock *sk, int cap)
{
	return sk_ns_capable(sk, &init_user_ns, cap);
}
EXPORT_SYMBOL(sk_capable);

/**
 * sk_net_capable - Network namespace socket capability test
 * @sk: Socket to use a capability on or through
 * @cap: The capability to use
 *
 * Test to see if the opener of the socket had when the socket was created
 * and the current process has the capability @cap over the network namespace
 * the socket is a member of.
 */
bool sk_net_capable(const struct sock *sk, int cap)
{
	return sk_ns_capable(sk, sock_net(sk)->user_ns, cap);
}
EXPORT_SYMBOL(sk_net_capable);

/*
 * Each address family might have different locking rules, so we have
 * one slock key per address family and separate keys for internal and
 * userspace sockets.
 */
static struct lock_class_key af_family_keys[AF_MAX];
static struct lock_class_key af_family_kern_keys[AF_MAX];
static struct lock_class_key af_family_slock_keys[AF_MAX];
static struct lock_class_key af_family_kern_slock_keys[AF_MAX];

/*
 * Make lock validator output more readable. (we pre-construct these
 * strings build-time, so that runtime initialization of socket
 * locks is fast):
 */

#define _sock_locks(x)						  \
  x "AF_UNSPEC",	x "AF_UNIX"     ,	x "AF_INET"     , \
  x "AF_AX25"  ,	x "AF_IPX"      ,	x "AF_APPLETALK", \
  x "AF_NETROM",	x "AF_BRIDGE"   ,	x "AF_ATMPVC"   , \
  x "AF_X25"   ,	x "AF_INET6"    ,	x "AF_ROSE"     , \
  x "AF_DECnet",	x "AF_NETBEUI"  ,	x "AF_SECURITY" , \
  x "AF_KEY"   ,	x "AF_NETLINK"  ,	x "AF_PACKET"   , \
  x "AF_ASH"   ,	x "AF_ECONET"   ,	x "AF_ATMSVC"   , \
  x "AF_RDS"   ,	x "AF_SNA"      ,	x "AF_IRDA"     , \
  x "AF_PPPOX" ,	x "AF_WANPIPE"  ,	x "AF_LLC"      , \
  x "27"       ,	x "28"          ,	x "AF_CAN"      , \
  x "AF_TIPC"  ,	x "AF_BLUETOOTH",	x "IUCV"        , \
  x "AF_RXRPC" ,	x "AF_ISDN"     ,	x "AF_PHONET"   , \
  x "AF_IEEE802154",	x "AF_CAIF"	,	x "AF_ALG"      , \
  x "AF_NFC"   ,	x "AF_VSOCK"    ,	x "AF_KCM"      , \
  x "AF_QIPCRTR",	x "AF_SMC"	,	x "AF_XDP"	, \
  x "AF_MAX"

static const char *const af_family_key_strings[AF_MAX+1] = {
	_sock_locks("sk_lock-")
};
static const char *const af_family_slock_key_strings[AF_MAX+1] = {
	_sock_locks("slock-")
};
static const char *const af_family_clock_key_strings[AF_MAX+1] = {
	_sock_locks("clock-")
};

static const char *const af_family_kern_key_strings[AF_MAX+1] = {
	_sock_locks("k-sk_lock-")
};
static const char *const af_family_kern_slock_key_strings[AF_MAX+1] = {
	_sock_locks("k-slock-")
};
static const char *const af_family_kern_clock_key_strings[AF_MAX+1] = {
	_sock_locks("k-clock-")
};
static const char *const af_family_rlock_key_strings[AF_MAX+1] = {
	_sock_locks("rlock-")
};
static const char *const af_family_wlock_key_strings[AF_MAX+1] = {
	_sock_locks("wlock-")
};
static const char *const af_family_elock_key_strings[AF_MAX+1] = {
	_sock_locks("elock-")
};

/*
 * sk_callback_lock and sk queues locking rules are per-address-family,
 * so split the lock classes by using a per-AF key:
 */
static struct lock_class_key af_callback_keys[AF_MAX];
static struct lock_class_key af_rlock_keys[AF_MAX];
static struct lock_class_key af_wlock_keys[AF_MAX];
static struct lock_class_key af_elock_keys[AF_MAX];
static struct lock_class_key af_kern_callback_keys[AF_MAX];

/* Run time adjustable parameters. */
__u32 sysctl_wmem_max __read_mostly = SK_WMEM_MAX;
EXPORT_SYMBOL(sysctl_wmem_max);
__u32 sysctl_rmem_max __read_mostly = SK_RMEM_MAX;
EXPORT_SYMBOL(sysctl_rmem_max);
__u32 sysctl_wmem_default __read_mostly = SK_WMEM_MAX;
__u32 sysctl_rmem_default __read_mostly = SK_RMEM_MAX;

/* Maximal space eaten by iovec or ancillary data plus some space */
int sysctl_optmem_max __read_mostly = sizeof(unsigned long)*(2*UIO_MAXIOV+512);
EXPORT_SYMBOL(sysctl_optmem_max);

int sysctl_tstamp_allow_data __read_mostly = 1;

DEFINE_STATIC_KEY_FALSE(memalloc_socks_key);
EXPORT_SYMBOL_GPL(memalloc_socks_key);

/**
 * sk_set_memalloc - sets %SOCK_MEMALLOC
 * @sk: socket to set it on
 *
 * Set %SOCK_MEMALLOC on a socket for access to emergency reserves.
 * It's the responsibility of the admin to adjust min_free_kbytes
 * to meet the requirements
 */
void sk_set_memalloc(struct sock *sk)
{
	sock_set_flag(sk, SOCK_MEMALLOC);
	sk->sk_allocation |= __GFP_MEMALLOC;
	static_branch_inc(&memalloc_socks_key);
}
EXPORT_SYMBOL_GPL(sk_set_memalloc);

void sk_clear_memalloc(struct sock *sk)
{
	sock_reset_flag(sk, SOCK_MEMALLOC);
	sk->sk_allocation &= ~__GFP_MEMALLOC;
	static_branch_dec(&memalloc_socks_key);

	/*
	 * SOCK_MEMALLOC is allowed to ignore rmem limits to ensure forward
	 * progress of swapping. SOCK_MEMALLOC may be cleared while
	 * it has rmem allocations due to the last swapfile being deactivated
	 * but there is a risk that the socket is unusable due to exceeding
	 * the rmem limits. Reclaim the reserves and obey rmem limits again.
	 */
	sk_mem_reclaim(sk);
}
EXPORT_SYMBOL_GPL(sk_clear_memalloc);

int __sk_backlog_rcv(struct sock *sk, struct sk_buff *skb)
{
	int ret;
	unsigned int noreclaim_flag;

	/* these should have been dropped before queueing */
	BUG_ON(!sock_flag(sk, SOCK_MEMALLOC));

	noreclaim_flag = memalloc_noreclaim_save();
	ret = sk->sk_backlog_rcv(sk, skb);
	memalloc_noreclaim_restore(noreclaim_flag);

	return ret;
}
EXPORT_SYMBOL(__sk_backlog_rcv);

void sk_error_report(struct sock *sk)
{
	sk->sk_error_report(sk);

	switch (sk->sk_family) {
	case AF_INET:
		fallthrough;
	case AF_INET6:
		trace_inet_sk_error_report(sk);
		break;
	default:
		break;
	}
}
EXPORT_SYMBOL(sk_error_report);

static int sock_get_timeout(long timeo, void *optval, bool old_timeval)
{
	struct __kernel_sock_timeval tv;

	if (timeo == MAX_SCHEDULE_TIMEOUT) {
		tv.tv_sec = 0;
		tv.tv_usec = 0;
	} else {
		tv.tv_sec = timeo / HZ;
		tv.tv_usec = ((timeo % HZ) * USEC_PER_SEC) / HZ;
	}

	if (old_timeval && in_compat_syscall() && !COMPAT_USE_64BIT_TIME) {
		struct old_timeval32 tv32 = { tv.tv_sec, tv.tv_usec };
		*(struct old_timeval32 *)optval = tv32;
		return sizeof(tv32);
	}

	if (old_timeval) {
		struct __kernel_old_timeval old_tv;
		old_tv.tv_sec = tv.tv_sec;
		old_tv.tv_usec = tv.tv_usec;
		*(struct __kernel_old_timeval *)optval = old_tv;
		return sizeof(old_tv);
	}

	*(struct __kernel_sock_timeval *)optval = tv;
	return sizeof(tv);
}

static int sock_set_timeout(long *timeo_p, sockptr_t optval, int optlen,
			    bool old_timeval)
{
	struct __kernel_sock_timeval tv;

	if (old_timeval && in_compat_syscall() && !COMPAT_USE_64BIT_TIME) {
		struct old_timeval32 tv32;

		if (optlen < sizeof(tv32))
			return -EINVAL;

		if (copy_from_sockptr(&tv32, optval, sizeof(tv32)))
			return -EFAULT;
		tv.tv_sec = tv32.tv_sec;
		tv.tv_usec = tv32.tv_usec;
	} else if (old_timeval) {
		struct __kernel_old_timeval old_tv;

		if (optlen < sizeof(old_tv))
			return -EINVAL;
		if (copy_from_sockptr(&old_tv, optval, sizeof(old_tv)))
			return -EFAULT;
		tv.tv_sec = old_tv.tv_sec;
		tv.tv_usec = old_tv.tv_usec;
	} else {
		if (optlen < sizeof(tv))
			return -EINVAL;
		if (copy_from_sockptr(&tv, optval, sizeof(tv)))
			return -EFAULT;
	}
	if (tv.tv_usec < 0 || tv.tv_usec >= USEC_PER_SEC)
		return -EDOM;

	if (tv.tv_sec < 0) {
		static int warned __read_mostly;

		*timeo_p = 0;
		if (warned < 10 && net_ratelimit()) {
			warned++;
			pr_info("%s: `%s' (pid %d) tries to set negative timeout\n",
				__func__, current->comm, task_pid_nr(current));
		}
		return 0;
	}
	*timeo_p = MAX_SCHEDULE_TIMEOUT;
	if (tv.tv_sec == 0 && tv.tv_usec == 0)
		return 0;
	if (tv.tv_sec < (MAX_SCHEDULE_TIMEOUT / HZ - 1))
		*timeo_p = tv.tv_sec * HZ + DIV_ROUND_UP((unsigned long)tv.tv_usec, USEC_PER_SEC / HZ);
	return 0;
}

static bool sock_needs_netstamp(const struct sock *sk)
{
	switch (sk->sk_family) {
	case AF_UNSPEC:
	case AF_UNIX:
		return false;
	default:
		return true;
	}
}

static void sock_disable_timestamp(struct sock *sk, unsigned long flags)
{
	if (sk->sk_flags & flags) {
		sk->sk_flags &= ~flags;
		if (sock_needs_netstamp(sk) &&
		    !(sk->sk_flags & SK_FLAGS_TIMESTAMP))
			net_disable_timestamp();
	}
}


int __sock_queue_rcv_skb(struct sock *sk, struct sk_buff *skb)
{
	unsigned long flags;
	struct sk_buff_head *list = &sk->sk_receive_queue;

	if (atomic_read(&sk->sk_rmem_alloc) >= sk->sk_rcvbuf) {
		atomic_inc(&sk->sk_drops);
		trace_sock_rcvqueue_full(sk, skb);
		return -ENOMEM;
	}

	if (!sk_rmem_schedule(sk, skb, skb->truesize)) {
		atomic_inc(&sk->sk_drops);
		return -ENOBUFS;
	}

	skb->dev = NULL;
	skb_set_owner_r(skb, sk);

	/* we escape from rcu protected region, make sure we dont leak
	 * a norefcounted dst
	 */
	skb_dst_force(skb);

	spin_lock_irqsave(&list->lock, flags);
	sock_skb_set_dropcount(sk, skb);
	__skb_queue_tail(list, skb);
	spin_unlock_irqrestore(&list->lock, flags);

	if (!sock_flag(sk, SOCK_DEAD))
		sk->sk_data_ready(sk);
	return 0;
}
EXPORT_SYMBOL(__sock_queue_rcv_skb);

int sock_queue_rcv_skb(struct sock *sk, struct sk_buff *skb)
{
	int err;

	err = sk_filter(sk, skb);
	if (err)
		return err;

	return __sock_queue_rcv_skb(sk, skb);
}
EXPORT_SYMBOL(sock_queue_rcv_skb);

int __sk_receive_skb(struct sock *sk, struct sk_buff *skb,
		     const int nested, unsigned int trim_cap, bool refcounted)
{
	int rc = NET_RX_SUCCESS;

	if (sk_filter_trim_cap(sk, skb, trim_cap))
		goto discard_and_relse;

	skb->dev = NULL;

	if (sk_rcvqueues_full(sk, sk->sk_rcvbuf)) {
		atomic_inc(&sk->sk_drops);
		goto discard_and_relse;
	}
	if (nested)
		bh_lock_sock_nested(sk);
	else
		bh_lock_sock(sk);
	if (!sock_owned_by_user(sk)) {
		/*
		 * trylock + unlock semantics:
		 */
		mutex_acquire(&sk->sk_lock.dep_map, 0, 1, _RET_IP_);

		rc = sk_backlog_rcv(sk, skb);

		mutex_release(&sk->sk_lock.dep_map, _RET_IP_);
	} else if (sk_add_backlog(sk, skb, READ_ONCE(sk->sk_rcvbuf))) {
		bh_unlock_sock(sk);
		atomic_inc(&sk->sk_drops);
		goto discard_and_relse;
	}

	bh_unlock_sock(sk);
out:
	if (refcounted)
		sock_put(sk);
	return rc;
discard_and_relse:
	kfree_skb(skb);
	goto out;
}
EXPORT_SYMBOL(__sk_receive_skb);

INDIRECT_CALLABLE_DECLARE(struct dst_entry *ip6_dst_check(struct dst_entry *,
							  u32));
INDIRECT_CALLABLE_DECLARE(struct dst_entry *ipv4_dst_check(struct dst_entry *,
							   u32));
struct dst_entry *__sk_dst_check(struct sock *sk, u32 cookie)
{
	struct dst_entry *dst = __sk_dst_get(sk);

	if (dst && dst->obsolete &&
	    INDIRECT_CALL_INET(dst->ops->check, ip6_dst_check, ipv4_dst_check,
			       dst, cookie) == NULL) {
		sk_tx_queue_clear(sk);
		sk->sk_dst_pending_confirm = 0;
		RCU_INIT_POINTER(sk->sk_dst_cache, NULL);
		dst_release(dst);
		return NULL;
	}

	return dst;
}
EXPORT_SYMBOL(__sk_dst_check);

struct dst_entry *sk_dst_check(struct sock *sk, u32 cookie)
{
	struct dst_entry *dst = sk_dst_get(sk);

	if (dst && dst->obsolete &&
	    INDIRECT_CALL_INET(dst->ops->check, ip6_dst_check, ipv4_dst_check,
			       dst, cookie) == NULL) {
		sk_dst_reset(sk);
		dst_release(dst);
		return NULL;
	}

	return dst;
}
EXPORT_SYMBOL(sk_dst_check);

static int sock_bindtoindex_locked(struct sock *sk, int ifindex)
{
	int ret = -ENOPROTOOPT;
#ifdef CONFIG_NETDEVICES
	struct net *net = sock_net(sk);

	/* Sorry... */
	ret = -EPERM;
	if (sk->sk_bound_dev_if && !ns_capable(net->user_ns, CAP_NET_RAW))
		goto out;

	ret = -EINVAL;
	if (ifindex < 0)
		goto out;

	sk->sk_bound_dev_if = ifindex;
	if (sk->sk_prot->rehash)
		sk->sk_prot->rehash(sk);
	sk_dst_reset(sk);

	ret = 0;

out:
#endif

	return ret;
}

int sock_bindtoindex(struct sock *sk, int ifindex, bool lock_sk)
{
	int ret;

	if (lock_sk)
		lock_sock(sk);
	ret = sock_bindtoindex_locked(sk, ifindex);
	if (lock_sk)
		release_sock(sk);

	return ret;
}
EXPORT_SYMBOL(sock_bindtoindex);

<<<<<<< HEAD
static int sock_setbindtodevice(struct sock *sk, char __user *optval,
				int optlen)
=======
static int sock_setbindtodevice(struct sock *sk, sockptr_t optval, int optlen)
>>>>>>> 7d2a07b7
{
	int ret = -ENOPROTOOPT;
#ifdef CONFIG_NETDEVICES
	struct net *net = sock_net(sk);
	char devname[IFNAMSIZ];
	int index;

	ret = -EINVAL;
	if (optlen < 0)
		goto out;

	/* Bind this socket to a particular device like "eth0",
	 * as specified in the passed interface name. If the
	 * name is "" or the option length is zero the socket
	 * is not bound.
	 */
	if (optlen > IFNAMSIZ - 1)
		optlen = IFNAMSIZ - 1;
	memset(devname, 0, sizeof(devname));

	ret = -EFAULT;
	if (copy_from_sockptr(devname, optval, optlen))
		goto out;

	index = 0;
	if (devname[0] != '\0') {
		struct net_device *dev;

		rcu_read_lock();
		dev = dev_get_by_name_rcu(net, devname);
		if (dev)
			index = dev->ifindex;
		rcu_read_unlock();
		ret = -ENODEV;
		if (!dev)
			goto out;
	}

	return sock_bindtoindex(sk, index, true);
out:
#endif

	return ret;
}

static int sock_getbindtodevice(struct sock *sk, char __user *optval,
				int __user *optlen, int len)
{
	int ret = -ENOPROTOOPT;
#ifdef CONFIG_NETDEVICES
	struct net *net = sock_net(sk);
	char devname[IFNAMSIZ];

	if (sk->sk_bound_dev_if == 0) {
		len = 0;
		goto zero;
	}

	ret = -EINVAL;
	if (len < IFNAMSIZ)
		goto out;

	ret = netdev_get_name(net, devname, sk->sk_bound_dev_if);
	if (ret)
		goto out;

	len = strlen(devname) + 1;

	ret = -EFAULT;
	if (copy_to_user(optval, devname, len))
		goto out;

zero:
	ret = -EFAULT;
	if (put_user(len, optlen))
		goto out;

	ret = 0;

out:
#endif

	return ret;
}

bool sk_mc_loop(struct sock *sk)
{
	if (dev_recursion_level())
		return false;
	if (!sk)
		return true;
	switch (sk->sk_family) {
	case AF_INET:
		return inet_sk(sk)->mc_loop;
#if IS_ENABLED(CONFIG_IPV6)
	case AF_INET6:
		return inet6_sk(sk)->mc_loop;
#endif
	}
	WARN_ON_ONCE(1);
	return true;
}
EXPORT_SYMBOL(sk_mc_loop);

void sock_set_reuseaddr(struct sock *sk)
{
	lock_sock(sk);
	sk->sk_reuse = SK_CAN_REUSE;
	release_sock(sk);
}
EXPORT_SYMBOL(sock_set_reuseaddr);

<<<<<<< HEAD
=======
void sock_set_reuseport(struct sock *sk)
{
	lock_sock(sk);
	sk->sk_reuseport = true;
	release_sock(sk);
}
EXPORT_SYMBOL(sock_set_reuseport);

>>>>>>> 7d2a07b7
void sock_no_linger(struct sock *sk)
{
	lock_sock(sk);
	sk->sk_lingertime = 0;
	sock_set_flag(sk, SOCK_LINGER);
	release_sock(sk);
}
EXPORT_SYMBOL(sock_no_linger);

void sock_set_priority(struct sock *sk, u32 priority)
{
	lock_sock(sk);
	sk->sk_priority = priority;
	release_sock(sk);
}
EXPORT_SYMBOL(sock_set_priority);

<<<<<<< HEAD
=======
void sock_set_sndtimeo(struct sock *sk, s64 secs)
{
	lock_sock(sk);
	if (secs && secs < MAX_SCHEDULE_TIMEOUT / HZ - 1)
		sk->sk_sndtimeo = secs * HZ;
	else
		sk->sk_sndtimeo = MAX_SCHEDULE_TIMEOUT;
	release_sock(sk);
}
EXPORT_SYMBOL(sock_set_sndtimeo);

static void __sock_set_timestamps(struct sock *sk, bool val, bool new, bool ns)
{
	if (val)  {
		sock_valbool_flag(sk, SOCK_TSTAMP_NEW, new);
		sock_valbool_flag(sk, SOCK_RCVTSTAMPNS, ns);
		sock_set_flag(sk, SOCK_RCVTSTAMP);
		sock_enable_timestamp(sk, SOCK_TIMESTAMP);
	} else {
		sock_reset_flag(sk, SOCK_RCVTSTAMP);
		sock_reset_flag(sk, SOCK_RCVTSTAMPNS);
	}
}

void sock_enable_timestamps(struct sock *sk)
{
	lock_sock(sk);
	__sock_set_timestamps(sk, true, false, true);
	release_sock(sk);
}
EXPORT_SYMBOL(sock_enable_timestamps);

void sock_set_timestamp(struct sock *sk, int optname, bool valbool)
{
	switch (optname) {
	case SO_TIMESTAMP_OLD:
		__sock_set_timestamps(sk, valbool, false, false);
		break;
	case SO_TIMESTAMP_NEW:
		__sock_set_timestamps(sk, valbool, true, false);
		break;
	case SO_TIMESTAMPNS_OLD:
		__sock_set_timestamps(sk, valbool, false, true);
		break;
	case SO_TIMESTAMPNS_NEW:
		__sock_set_timestamps(sk, valbool, true, true);
		break;
	}
}

static int sock_timestamping_bind_phc(struct sock *sk, int phc_index)
{
	struct net *net = sock_net(sk);
	struct net_device *dev = NULL;
	bool match = false;
	int *vclock_index;
	int i, num;

	if (sk->sk_bound_dev_if)
		dev = dev_get_by_index(net, sk->sk_bound_dev_if);

	if (!dev) {
		pr_err("%s: sock not bind to device\n", __func__);
		return -EOPNOTSUPP;
	}

	num = ethtool_get_phc_vclocks(dev, &vclock_index);
	for (i = 0; i < num; i++) {
		if (*(vclock_index + i) == phc_index) {
			match = true;
			break;
		}
	}

	if (num > 0)
		kfree(vclock_index);

	if (!match)
		return -EINVAL;

	sk->sk_bind_phc = phc_index;

	return 0;
}

int sock_set_timestamping(struct sock *sk, int optname,
			  struct so_timestamping timestamping)
{
	int val = timestamping.flags;
	int ret;

	if (val & ~SOF_TIMESTAMPING_MASK)
		return -EINVAL;

	if (val & SOF_TIMESTAMPING_OPT_ID &&
	    !(sk->sk_tsflags & SOF_TIMESTAMPING_OPT_ID)) {
		if (sk->sk_protocol == IPPROTO_TCP &&
		    sk->sk_type == SOCK_STREAM) {
			if ((1 << sk->sk_state) &
			    (TCPF_CLOSE | TCPF_LISTEN))
				return -EINVAL;
			sk->sk_tskey = tcp_sk(sk)->snd_una;
		} else {
			sk->sk_tskey = 0;
		}
	}

	if (val & SOF_TIMESTAMPING_OPT_STATS &&
	    !(val & SOF_TIMESTAMPING_OPT_TSONLY))
		return -EINVAL;

	if (val & SOF_TIMESTAMPING_BIND_PHC) {
		ret = sock_timestamping_bind_phc(sk, timestamping.bind_phc);
		if (ret)
			return ret;
	}

	sk->sk_tsflags = val;
	sock_valbool_flag(sk, SOCK_TSTAMP_NEW, optname == SO_TIMESTAMPING_NEW);

	if (val & SOF_TIMESTAMPING_RX_SOFTWARE)
		sock_enable_timestamp(sk,
				      SOCK_TIMESTAMPING_RX_SOFTWARE);
	else
		sock_disable_timestamp(sk,
				       (1UL << SOCK_TIMESTAMPING_RX_SOFTWARE));
	return 0;
}

>>>>>>> 7d2a07b7
void sock_set_keepalive(struct sock *sk)
{
	lock_sock(sk);
	if (sk->sk_prot->keepalive)
		sk->sk_prot->keepalive(sk, true);
	sock_valbool_flag(sk, SOCK_KEEPOPEN, true);
	release_sock(sk);
}
EXPORT_SYMBOL(sock_set_keepalive);

<<<<<<< HEAD
=======
static void __sock_set_rcvbuf(struct sock *sk, int val)
{
	/* Ensure val * 2 fits into an int, to prevent max_t() from treating it
	 * as a negative value.
	 */
	val = min_t(int, val, INT_MAX / 2);
	sk->sk_userlocks |= SOCK_RCVBUF_LOCK;

	/* We double it on the way in to account for "struct sk_buff" etc.
	 * overhead.   Applications assume that the SO_RCVBUF setting they make
	 * will allow that much actual data to be received on that socket.
	 *
	 * Applications are unaware that "struct sk_buff" and other overheads
	 * allocate from the receive buffer during socket buffer allocation.
	 *
	 * And after considering the possible alternatives, returning the value
	 * we actually used in getsockopt is the most desirable behavior.
	 */
	WRITE_ONCE(sk->sk_rcvbuf, max_t(int, val * 2, SOCK_MIN_RCVBUF));
}

void sock_set_rcvbuf(struct sock *sk, int val)
{
	lock_sock(sk);
	__sock_set_rcvbuf(sk, val);
	release_sock(sk);
}
EXPORT_SYMBOL(sock_set_rcvbuf);

static void __sock_set_mark(struct sock *sk, u32 val)
{
	if (val != sk->sk_mark) {
		sk->sk_mark = val;
		sk_dst_reset(sk);
	}
}

void sock_set_mark(struct sock *sk, u32 val)
{
	lock_sock(sk);
	__sock_set_mark(sk, val);
	release_sock(sk);
}
EXPORT_SYMBOL(sock_set_mark);

>>>>>>> 7d2a07b7
/*
 *	This is meant for all protocols to use and covers goings on
 *	at the socket level. Everything here is generic.
 */

int sock_setsockopt(struct socket *sock, int level, int optname,
		    sockptr_t optval, unsigned int optlen)
{
	struct so_timestamping timestamping;
	struct sock_txtime sk_txtime;
	struct sock *sk = sock->sk;
	int val;
	int valbool;
	struct linger ling;
	int ret = 0;

	/*
	 *	Options without arguments
	 */

	if (optname == SO_BINDTODEVICE)
		return sock_setbindtodevice(sk, optval, optlen);

	if (optlen < sizeof(int))
		return -EINVAL;

	if (copy_from_sockptr(&val, optval, sizeof(val)))
		return -EFAULT;

	valbool = val ? 1 : 0;

	lock_sock(sk);

	switch (optname) {
	case SO_DEBUG:
		if (val && !capable(CAP_NET_ADMIN))
			ret = -EACCES;
		else
			sock_valbool_flag(sk, SOCK_DBG, valbool);
		break;
	case SO_REUSEADDR:
		sk->sk_reuse = (valbool ? SK_CAN_REUSE : SK_NO_REUSE);
		break;
	case SO_REUSEPORT:
		sk->sk_reuseport = valbool;
		break;
	case SO_TYPE:
	case SO_PROTOCOL:
	case SO_DOMAIN:
	case SO_ERROR:
		ret = -ENOPROTOOPT;
		break;
	case SO_DONTROUTE:
		sock_valbool_flag(sk, SOCK_LOCALROUTE, valbool);
		sk_dst_reset(sk);
		break;
	case SO_BROADCAST:
		sock_valbool_flag(sk, SOCK_BROADCAST, valbool);
		break;
	case SO_SNDBUF:
		/* Don't error on this BSD doesn't and if you think
		 * about it this is right. Otherwise apps have to
		 * play 'guess the biggest size' games. RCVBUF/SNDBUF
		 * are treated in BSD as hints
		 */
		val = min_t(u32, val, sysctl_wmem_max);
set_sndbuf:
		/* Ensure val * 2 fits into an int, to prevent max_t()
		 * from treating it as a negative value.
		 */
		val = min_t(int, val, INT_MAX / 2);
		sk->sk_userlocks |= SOCK_SNDBUF_LOCK;
		WRITE_ONCE(sk->sk_sndbuf,
			   max_t(int, val * 2, SOCK_MIN_SNDBUF));
		/* Wake up sending tasks if we upped the value. */
		sk->sk_write_space(sk);
		break;

	case SO_SNDBUFFORCE:
		if (!capable(CAP_NET_ADMIN)) {
			ret = -EPERM;
			break;
		}

		/* No negative values (to prevent underflow, as val will be
		 * multiplied by 2).
		 */
		if (val < 0)
			val = 0;
		goto set_sndbuf;

	case SO_RCVBUF:
		/* Don't error on this BSD doesn't and if you think
		 * about it this is right. Otherwise apps have to
		 * play 'guess the biggest size' games. RCVBUF/SNDBUF
		 * are treated in BSD as hints
		 */
<<<<<<< HEAD
		val = min_t(u32, val, sysctl_rmem_max);
set_rcvbuf:
		/* Ensure val * 2 fits into an int, to prevent max_t()
		 * from treating it as a negative value.
		 */
		val = min_t(int, val, INT_MAX / 2);
		sk->sk_userlocks |= SOCK_RCVBUF_LOCK;
		/*
		 * We double it on the way in to account for
		 * "struct sk_buff" etc. overhead.   Applications
		 * assume that the SO_RCVBUF setting they make will
		 * allow that much actual data to be received on that
		 * socket.
		 *
		 * Applications are unaware that "struct sk_buff" and
		 * other overheads allocate from the receive buffer
		 * during socket buffer allocation.
		 *
		 * And after considering the possible alternatives,
		 * returning the value we actually used in getsockopt
		 * is the most desirable behavior.
		 */
		WRITE_ONCE(sk->sk_rcvbuf,
			   max_t(int, val * 2, SOCK_MIN_RCVBUF));
=======
		__sock_set_rcvbuf(sk, min_t(u32, val, sysctl_rmem_max));
>>>>>>> 7d2a07b7
		break;

	case SO_RCVBUFFORCE:
		if (!capable(CAP_NET_ADMIN)) {
			ret = -EPERM;
			break;
		}

		/* No negative values (to prevent underflow, as val will be
		 * multiplied by 2).
		 */
		__sock_set_rcvbuf(sk, max(val, 0));
		break;

	case SO_KEEPALIVE:
		if (sk->sk_prot->keepalive)
			sk->sk_prot->keepalive(sk, valbool);
		sock_valbool_flag(sk, SOCK_KEEPOPEN, valbool);
		break;

	case SO_OOBINLINE:
		sock_valbool_flag(sk, SOCK_URGINLINE, valbool);
		break;

	case SO_NO_CHECK:
		sk->sk_no_check_tx = valbool;
		break;

	case SO_PRIORITY:
		if ((val >= 0 && val <= 6) ||
		    ns_capable(sock_net(sk)->user_ns, CAP_NET_ADMIN))
			sk->sk_priority = val;
		else
			ret = -EPERM;
		break;

	case SO_LINGER:
		if (optlen < sizeof(ling)) {
			ret = -EINVAL;	/* 1003.1g */
			break;
		}
		if (copy_from_sockptr(&ling, optval, sizeof(ling))) {
			ret = -EFAULT;
			break;
		}
		if (!ling.l_onoff)
			sock_reset_flag(sk, SOCK_LINGER);
		else {
#if (BITS_PER_LONG == 32)
			if ((unsigned int)ling.l_linger >= MAX_SCHEDULE_TIMEOUT/HZ)
				sk->sk_lingertime = MAX_SCHEDULE_TIMEOUT;
			else
#endif
				sk->sk_lingertime = (unsigned int)ling.l_linger * HZ;
			sock_set_flag(sk, SOCK_LINGER);
		}
		break;

	case SO_BSDCOMPAT:
		break;

	case SO_PASSCRED:
		if (valbool)
			set_bit(SOCK_PASSCRED, &sock->flags);
		else
			clear_bit(SOCK_PASSCRED, &sock->flags);
		break;

	case SO_TIMESTAMP_OLD:
	case SO_TIMESTAMP_NEW:
	case SO_TIMESTAMPNS_OLD:
	case SO_TIMESTAMPNS_NEW:
		sock_set_timestamp(sk, optname, valbool);
		break;

	case SO_TIMESTAMPING_NEW:
	case SO_TIMESTAMPING_OLD:
		if (optlen == sizeof(timestamping)) {
			if (copy_from_sockptr(&timestamping, optval,
					      sizeof(timestamping))) {
				ret = -EFAULT;
				break;
			}
		} else {
			memset(&timestamping, 0, sizeof(timestamping));
			timestamping.flags = val;
		}
		ret = sock_set_timestamping(sk, optname, timestamping);
		break;

	case SO_RCVLOWAT:
		if (val < 0)
			val = INT_MAX;
		if (sock->ops->set_rcvlowat)
			ret = sock->ops->set_rcvlowat(sk, val);
		else
			WRITE_ONCE(sk->sk_rcvlowat, val ? : 1);
		break;

	case SO_RCVTIMEO_OLD:
	case SO_RCVTIMEO_NEW:
		ret = sock_set_timeout(&sk->sk_rcvtimeo, optval,
				       optlen, optname == SO_RCVTIMEO_OLD);
		break;

	case SO_SNDTIMEO_OLD:
	case SO_SNDTIMEO_NEW:
		ret = sock_set_timeout(&sk->sk_sndtimeo, optval,
				       optlen, optname == SO_SNDTIMEO_OLD);
		break;

	case SO_ATTACH_FILTER: {
		struct sock_fprog fprog;

<<<<<<< HEAD
		ret = copy_bpf_fprog_from_user(&fprog, USER_SOCKPTR(optval),
					       optlen);
=======
		ret = copy_bpf_fprog_from_user(&fprog, optval, optlen);
>>>>>>> 7d2a07b7
		if (!ret)
			ret = sk_attach_filter(&fprog, sk);
		break;
	}
	case SO_ATTACH_BPF:
		ret = -EINVAL;
		if (optlen == sizeof(u32)) {
			u32 ufd;

			ret = -EFAULT;
			if (copy_from_sockptr(&ufd, optval, sizeof(ufd)))
				break;

			ret = sk_attach_bpf(ufd, sk);
		}
		break;

	case SO_ATTACH_REUSEPORT_CBPF: {
		struct sock_fprog fprog;

<<<<<<< HEAD
		ret = copy_bpf_fprog_from_user(&fprog, USER_SOCKPTR(optval),
					       optlen);
=======
		ret = copy_bpf_fprog_from_user(&fprog, optval, optlen);
>>>>>>> 7d2a07b7
		if (!ret)
			ret = sk_reuseport_attach_filter(&fprog, sk);
		break;
	}
	case SO_ATTACH_REUSEPORT_EBPF:
		ret = -EINVAL;
		if (optlen == sizeof(u32)) {
			u32 ufd;

			ret = -EFAULT;
			if (copy_from_sockptr(&ufd, optval, sizeof(ufd)))
				break;

			ret = sk_reuseport_attach_bpf(ufd, sk);
		}
		break;

	case SO_DETACH_REUSEPORT_BPF:
		ret = reuseport_detach_prog(sk);
		break;

	case SO_DETACH_FILTER:
		ret = sk_detach_filter(sk);
		break;

	case SO_LOCK_FILTER:
		if (sock_flag(sk, SOCK_FILTER_LOCKED) && !valbool)
			ret = -EPERM;
		else
			sock_valbool_flag(sk, SOCK_FILTER_LOCKED, valbool);
		break;

	case SO_PASSSEC:
		if (valbool)
			set_bit(SOCK_PASSSEC, &sock->flags);
		else
			clear_bit(SOCK_PASSSEC, &sock->flags);
		break;
	case SO_MARK:
		if (!ns_capable(sock_net(sk)->user_ns, CAP_NET_ADMIN)) {
			ret = -EPERM;
			break;
		}

		__sock_set_mark(sk, val);
		break;

	case SO_RXQ_OVFL:
		sock_valbool_flag(sk, SOCK_RXQ_OVFL, valbool);
		break;

	case SO_WIFI_STATUS:
		sock_valbool_flag(sk, SOCK_WIFI_STATUS, valbool);
		break;

	case SO_PEEK_OFF:
		if (sock->ops->set_peek_off)
			ret = sock->ops->set_peek_off(sk, val);
		else
			ret = -EOPNOTSUPP;
		break;

	case SO_NOFCS:
		sock_valbool_flag(sk, SOCK_NOFCS, valbool);
		break;

	case SO_SELECT_ERR_QUEUE:
		sock_valbool_flag(sk, SOCK_SELECT_ERR_QUEUE, valbool);
		break;

#ifdef CONFIG_NET_RX_BUSY_POLL
	case SO_BUSY_POLL:
		/* allow unprivileged users to decrease the value */
		if ((val > sk->sk_ll_usec) && !capable(CAP_NET_ADMIN))
			ret = -EPERM;
		else {
			if (val < 0)
				ret = -EINVAL;
			else
				WRITE_ONCE(sk->sk_ll_usec, val);
		}
		break;
	case SO_PREFER_BUSY_POLL:
		if (valbool && !capable(CAP_NET_ADMIN))
			ret = -EPERM;
		else
			WRITE_ONCE(sk->sk_prefer_busy_poll, valbool);
		break;
	case SO_BUSY_POLL_BUDGET:
		if (val > READ_ONCE(sk->sk_busy_poll_budget) && !capable(CAP_NET_ADMIN)) {
			ret = -EPERM;
		} else {
			if (val < 0 || val > U16_MAX)
				ret = -EINVAL;
			else
				WRITE_ONCE(sk->sk_busy_poll_budget, val);
		}
		break;
#endif

	case SO_MAX_PACING_RATE:
		{
		unsigned long ulval = (val == ~0U) ? ~0UL : (unsigned int)val;

		if (sizeof(ulval) != sizeof(val) &&
		    optlen >= sizeof(ulval) &&
		    copy_from_sockptr(&ulval, optval, sizeof(ulval))) {
			ret = -EFAULT;
			break;
		}
		if (ulval != ~0UL)
			cmpxchg(&sk->sk_pacing_status,
				SK_PACING_NONE,
				SK_PACING_NEEDED);
		sk->sk_max_pacing_rate = ulval;
		sk->sk_pacing_rate = min(sk->sk_pacing_rate, ulval);
		break;
		}
	case SO_INCOMING_CPU:
		WRITE_ONCE(sk->sk_incoming_cpu, val);
		break;

	case SO_CNX_ADVICE:
		if (val == 1)
			dst_negative_advice(sk);
		break;

	case SO_ZEROCOPY:
		if (sk->sk_family == PF_INET || sk->sk_family == PF_INET6) {
			if (!((sk->sk_type == SOCK_STREAM &&
			       sk->sk_protocol == IPPROTO_TCP) ||
			      (sk->sk_type == SOCK_DGRAM &&
			       sk->sk_protocol == IPPROTO_UDP)))
				ret = -ENOTSUPP;
		} else if (sk->sk_family != PF_RDS) {
			ret = -ENOTSUPP;
		}
		if (!ret) {
			if (val < 0 || val > 1)
				ret = -EINVAL;
			else
				sock_valbool_flag(sk, SOCK_ZEROCOPY, valbool);
		}
		break;

	case SO_TXTIME:
		if (optlen != sizeof(struct sock_txtime)) {
			ret = -EINVAL;
			break;
		} else if (copy_from_sockptr(&sk_txtime, optval,
			   sizeof(struct sock_txtime))) {
			ret = -EFAULT;
			break;
		} else if (sk_txtime.flags & ~SOF_TXTIME_FLAGS_MASK) {
			ret = -EINVAL;
			break;
		}
		/* CLOCK_MONOTONIC is only used by sch_fq, and this packet
		 * scheduler has enough safe guards.
		 */
		if (sk_txtime.clockid != CLOCK_MONOTONIC &&
		    !ns_capable(sock_net(sk)->user_ns, CAP_NET_ADMIN)) {
			ret = -EPERM;
			break;
		}
		sock_valbool_flag(sk, SOCK_TXTIME, true);
		sk->sk_clockid = sk_txtime.clockid;
		sk->sk_txtime_deadline_mode =
			!!(sk_txtime.flags & SOF_TXTIME_DEADLINE_MODE);
		sk->sk_txtime_report_errors =
			!!(sk_txtime.flags & SOF_TXTIME_REPORT_ERRORS);
		break;

	case SO_BINDTOIFINDEX:
		ret = sock_bindtoindex_locked(sk, val);
		break;

	default:
		ret = -ENOPROTOOPT;
		break;
	}
	release_sock(sk);
	return ret;
}
EXPORT_SYMBOL(sock_setsockopt);


static void cred_to_ucred(struct pid *pid, const struct cred *cred,
			  struct ucred *ucred)
{
	ucred->pid = pid_vnr(pid);
	ucred->uid = ucred->gid = -1;
	if (cred) {
		struct user_namespace *current_ns = current_user_ns();

		ucred->uid = from_kuid_munged(current_ns, cred->euid);
		ucred->gid = from_kgid_munged(current_ns, cred->egid);
	}
}

static int groups_to_user(gid_t __user *dst, const struct group_info *src)
{
	struct user_namespace *user_ns = current_user_ns();
	int i;

	for (i = 0; i < src->ngroups; i++)
		if (put_user(from_kgid_munged(user_ns, src->gid[i]), dst + i))
			return -EFAULT;

	return 0;
}

int sock_getsockopt(struct socket *sock, int level, int optname,
		    char __user *optval, int __user *optlen)
{
	struct sock *sk = sock->sk;

	union {
		int val;
		u64 val64;
		unsigned long ulval;
		struct linger ling;
		struct old_timeval32 tm32;
		struct __kernel_old_timeval tm;
		struct  __kernel_sock_timeval stm;
		struct sock_txtime txtime;
		struct so_timestamping timestamping;
	} v;

	int lv = sizeof(int);
	int len;

	if (get_user(len, optlen))
		return -EFAULT;
	if (len < 0)
		return -EINVAL;

	memset(&v, 0, sizeof(v));

	switch (optname) {
	case SO_DEBUG:
		v.val = sock_flag(sk, SOCK_DBG);
		break;

	case SO_DONTROUTE:
		v.val = sock_flag(sk, SOCK_LOCALROUTE);
		break;

	case SO_BROADCAST:
		v.val = sock_flag(sk, SOCK_BROADCAST);
		break;

	case SO_SNDBUF:
		v.val = sk->sk_sndbuf;
		break;

	case SO_RCVBUF:
		v.val = sk->sk_rcvbuf;
		break;

	case SO_REUSEADDR:
		v.val = sk->sk_reuse;
		break;

	case SO_REUSEPORT:
		v.val = sk->sk_reuseport;
		break;

	case SO_KEEPALIVE:
		v.val = sock_flag(sk, SOCK_KEEPOPEN);
		break;

	case SO_TYPE:
		v.val = sk->sk_type;
		break;

	case SO_PROTOCOL:
		v.val = sk->sk_protocol;
		break;

	case SO_DOMAIN:
		v.val = sk->sk_family;
		break;

	case SO_ERROR:
		v.val = -sock_error(sk);
		if (v.val == 0)
			v.val = xchg(&sk->sk_err_soft, 0);
		break;

	case SO_OOBINLINE:
		v.val = sock_flag(sk, SOCK_URGINLINE);
		break;

	case SO_NO_CHECK:
		v.val = sk->sk_no_check_tx;
		break;

	case SO_PRIORITY:
		v.val = sk->sk_priority;
		break;

	case SO_LINGER:
		lv		= sizeof(v.ling);
		v.ling.l_onoff	= sock_flag(sk, SOCK_LINGER);
		v.ling.l_linger	= sk->sk_lingertime / HZ;
		break;

	case SO_BSDCOMPAT:
		break;

	case SO_TIMESTAMP_OLD:
		v.val = sock_flag(sk, SOCK_RCVTSTAMP) &&
				!sock_flag(sk, SOCK_TSTAMP_NEW) &&
				!sock_flag(sk, SOCK_RCVTSTAMPNS);
		break;

	case SO_TIMESTAMPNS_OLD:
		v.val = sock_flag(sk, SOCK_RCVTSTAMPNS) && !sock_flag(sk, SOCK_TSTAMP_NEW);
		break;

	case SO_TIMESTAMP_NEW:
		v.val = sock_flag(sk, SOCK_RCVTSTAMP) && sock_flag(sk, SOCK_TSTAMP_NEW);
		break;

	case SO_TIMESTAMPNS_NEW:
		v.val = sock_flag(sk, SOCK_RCVTSTAMPNS) && sock_flag(sk, SOCK_TSTAMP_NEW);
		break;

	case SO_TIMESTAMPING_OLD:
		lv = sizeof(v.timestamping);
		v.timestamping.flags = sk->sk_tsflags;
		v.timestamping.bind_phc = sk->sk_bind_phc;
		break;

	case SO_RCVTIMEO_OLD:
	case SO_RCVTIMEO_NEW:
		lv = sock_get_timeout(sk->sk_rcvtimeo, &v, SO_RCVTIMEO_OLD == optname);
		break;

	case SO_SNDTIMEO_OLD:
	case SO_SNDTIMEO_NEW:
		lv = sock_get_timeout(sk->sk_sndtimeo, &v, SO_SNDTIMEO_OLD == optname);
		break;

	case SO_RCVLOWAT:
		v.val = sk->sk_rcvlowat;
		break;

	case SO_SNDLOWAT:
		v.val = 1;
		break;

	case SO_PASSCRED:
		v.val = !!test_bit(SOCK_PASSCRED, &sock->flags);
		break;

	case SO_PEERCRED:
	{
		struct ucred peercred;
		if (len > sizeof(peercred))
			len = sizeof(peercred);
		cred_to_ucred(sk->sk_peer_pid, sk->sk_peer_cred, &peercred);
		if (copy_to_user(optval, &peercred, len))
			return -EFAULT;
		goto lenout;
	}

	case SO_PEERGROUPS:
	{
		int ret, n;

		if (!sk->sk_peer_cred)
			return -ENODATA;

		n = sk->sk_peer_cred->group_info->ngroups;
		if (len < n * sizeof(gid_t)) {
			len = n * sizeof(gid_t);
			return put_user(len, optlen) ? -EFAULT : -ERANGE;
		}
		len = n * sizeof(gid_t);

		ret = groups_to_user((gid_t __user *)optval,
				     sk->sk_peer_cred->group_info);
		if (ret)
			return ret;
		goto lenout;
	}

	case SO_PEERNAME:
	{
		char address[128];

		lv = sock->ops->getname(sock, (struct sockaddr *)address, 2);
		if (lv < 0)
			return -ENOTCONN;
		if (lv < len)
			return -EINVAL;
		if (copy_to_user(optval, address, len))
			return -EFAULT;
		goto lenout;
	}

	/* Dubious BSD thing... Probably nobody even uses it, but
	 * the UNIX standard wants it for whatever reason... -DaveM
	 */
	case SO_ACCEPTCONN:
		v.val = sk->sk_state == TCP_LISTEN;
		break;

	case SO_PASSSEC:
		v.val = !!test_bit(SOCK_PASSSEC, &sock->flags);
		break;

	case SO_PEERSEC:
		return security_socket_getpeersec_stream(sock, optval, optlen, len);

	case SO_MARK:
		v.val = sk->sk_mark;
		break;

	case SO_RXQ_OVFL:
		v.val = sock_flag(sk, SOCK_RXQ_OVFL);
		break;

	case SO_WIFI_STATUS:
		v.val = sock_flag(sk, SOCK_WIFI_STATUS);
		break;

	case SO_PEEK_OFF:
		if (!sock->ops->set_peek_off)
			return -EOPNOTSUPP;

		v.val = sk->sk_peek_off;
		break;
	case SO_NOFCS:
		v.val = sock_flag(sk, SOCK_NOFCS);
		break;

	case SO_BINDTODEVICE:
		return sock_getbindtodevice(sk, optval, optlen, len);

	case SO_GET_FILTER:
		len = sk_get_filter(sk, (struct sock_filter __user *)optval, len);
		if (len < 0)
			return len;

		goto lenout;

	case SO_LOCK_FILTER:
		v.val = sock_flag(sk, SOCK_FILTER_LOCKED);
		break;

	case SO_BPF_EXTENSIONS:
		v.val = bpf_tell_extensions();
		break;

	case SO_SELECT_ERR_QUEUE:
		v.val = sock_flag(sk, SOCK_SELECT_ERR_QUEUE);
		break;

#ifdef CONFIG_NET_RX_BUSY_POLL
	case SO_BUSY_POLL:
		v.val = sk->sk_ll_usec;
		break;
	case SO_PREFER_BUSY_POLL:
		v.val = READ_ONCE(sk->sk_prefer_busy_poll);
		break;
#endif

	case SO_MAX_PACING_RATE:
		if (sizeof(v.ulval) != sizeof(v.val) && len >= sizeof(v.ulval)) {
			lv = sizeof(v.ulval);
			v.ulval = sk->sk_max_pacing_rate;
		} else {
			/* 32bit version */
			v.val = min_t(unsigned long, sk->sk_max_pacing_rate, ~0U);
		}
		break;

	case SO_INCOMING_CPU:
		v.val = READ_ONCE(sk->sk_incoming_cpu);
		break;

	case SO_MEMINFO:
	{
		u32 meminfo[SK_MEMINFO_VARS];

		sk_get_meminfo(sk, meminfo);

		len = min_t(unsigned int, len, sizeof(meminfo));
		if (copy_to_user(optval, &meminfo, len))
			return -EFAULT;

		goto lenout;
	}

#ifdef CONFIG_NET_RX_BUSY_POLL
	case SO_INCOMING_NAPI_ID:
		v.val = READ_ONCE(sk->sk_napi_id);

		/* aggregate non-NAPI IDs down to 0 */
		if (v.val < MIN_NAPI_ID)
			v.val = 0;

		break;
#endif

	case SO_COOKIE:
		lv = sizeof(u64);
		if (len < lv)
			return -EINVAL;
		v.val64 = sock_gen_cookie(sk);
		break;

	case SO_ZEROCOPY:
		v.val = sock_flag(sk, SOCK_ZEROCOPY);
		break;

	case SO_TXTIME:
		lv = sizeof(v.txtime);
		v.txtime.clockid = sk->sk_clockid;
		v.txtime.flags |= sk->sk_txtime_deadline_mode ?
				  SOF_TXTIME_DEADLINE_MODE : 0;
		v.txtime.flags |= sk->sk_txtime_report_errors ?
				  SOF_TXTIME_REPORT_ERRORS : 0;
		break;

	case SO_BINDTOIFINDEX:
		v.val = sk->sk_bound_dev_if;
		break;

	case SO_NETNS_COOKIE:
		lv = sizeof(u64);
		if (len != lv)
			return -EINVAL;
		v.val64 = sock_net(sk)->net_cookie;
		break;

	default:
		/* We implement the SO_SNDLOWAT etc to not be settable
		 * (1003.1g 7).
		 */
		return -ENOPROTOOPT;
	}

	if (len > lv)
		len = lv;
	if (copy_to_user(optval, &v, len))
		return -EFAULT;
lenout:
	if (put_user(len, optlen))
		return -EFAULT;
	return 0;
}

/*
 * Initialize an sk_lock.
 *
 * (We also register the sk_lock with the lock validator.)
 */
static inline void sock_lock_init(struct sock *sk)
{
	if (sk->sk_kern_sock)
		sock_lock_init_class_and_name(
			sk,
			af_family_kern_slock_key_strings[sk->sk_family],
			af_family_kern_slock_keys + sk->sk_family,
			af_family_kern_key_strings[sk->sk_family],
			af_family_kern_keys + sk->sk_family);
	else
		sock_lock_init_class_and_name(
			sk,
			af_family_slock_key_strings[sk->sk_family],
			af_family_slock_keys + sk->sk_family,
			af_family_key_strings[sk->sk_family],
			af_family_keys + sk->sk_family);
}

/*
 * Copy all fields from osk to nsk but nsk->sk_refcnt must not change yet,
 * even temporarly, because of RCU lookups. sk_node should also be left as is.
 * We must not copy fields between sk_dontcopy_begin and sk_dontcopy_end
 */
static void sock_copy(struct sock *nsk, const struct sock *osk)
{
	const struct proto *prot = READ_ONCE(osk->sk_prot);
#ifdef CONFIG_SECURITY_NETWORK
	void *sptr = nsk->sk_security;
#endif

	/* If we move sk_tx_queue_mapping out of the private section,
	 * we must check if sk_tx_queue_clear() is called after
	 * sock_copy() in sk_clone_lock().
	 */
	BUILD_BUG_ON(offsetof(struct sock, sk_tx_queue_mapping) <
		     offsetof(struct sock, sk_dontcopy_begin) ||
		     offsetof(struct sock, sk_tx_queue_mapping) >=
		     offsetof(struct sock, sk_dontcopy_end));

	memcpy(nsk, osk, offsetof(struct sock, sk_dontcopy_begin));

	memcpy(&nsk->sk_dontcopy_end, &osk->sk_dontcopy_end,
	       prot->obj_size - offsetof(struct sock, sk_dontcopy_end));

#ifdef CONFIG_SECURITY_NETWORK
	nsk->sk_security = sptr;
	security_sk_clone(osk, nsk);
#endif
}

static struct sock *sk_prot_alloc(struct proto *prot, gfp_t priority,
		int family)
{
	struct sock *sk;
	struct kmem_cache *slab;

	slab = prot->slab;
	if (slab != NULL) {
		sk = kmem_cache_alloc(slab, priority & ~__GFP_ZERO);
		if (!sk)
			return sk;
		if (want_init_on_alloc(priority))
			sk_prot_clear_nulls(sk, prot->obj_size);
	} else
		sk = kmalloc(prot->obj_size, priority);

	if (sk != NULL) {
		if (security_sk_alloc(sk, family, priority))
			goto out_free;

		if (!try_module_get(prot->owner))
			goto out_free_sec;
	}

	return sk;

out_free_sec:
	security_sk_free(sk);
out_free:
	if (slab != NULL)
		kmem_cache_free(slab, sk);
	else
		kfree(sk);
	return NULL;
}

static void sk_prot_free(struct proto *prot, struct sock *sk)
{
	struct kmem_cache *slab;
	struct module *owner;

	owner = prot->owner;
	slab = prot->slab;

	cgroup_sk_free(&sk->sk_cgrp_data);
	mem_cgroup_sk_free(sk);
	security_sk_free(sk);
	if (slab != NULL)
		kmem_cache_free(slab, sk);
	else
		kfree(sk);
	module_put(owner);
}

/**
 *	sk_alloc - All socket objects are allocated here
 *	@net: the applicable net namespace
 *	@family: protocol family
 *	@priority: for allocation (%GFP_KERNEL, %GFP_ATOMIC, etc)
 *	@prot: struct proto associated with this new sock instance
 *	@kern: is this to be a kernel socket?
 */
struct sock *sk_alloc(struct net *net, int family, gfp_t priority,
		      struct proto *prot, int kern)
{
	struct sock *sk;

	sk = sk_prot_alloc(prot, priority | __GFP_ZERO, family);
	if (sk) {
		sk->sk_family = family;
		/*
		 * See comment in struct sock definition to understand
		 * why we need sk_prot_creator -acme
		 */
		sk->sk_prot = sk->sk_prot_creator = prot;
		sk->sk_kern_sock = kern;
		sock_lock_init(sk);
		sk->sk_net_refcnt = kern ? 0 : 1;
		if (likely(sk->sk_net_refcnt)) {
			get_net(net);
			sock_inuse_add(net, 1);
		}

		sock_net_set(sk, net);
		refcount_set(&sk->sk_wmem_alloc, 1);

		mem_cgroup_sk_alloc(sk);
		cgroup_sk_alloc(&sk->sk_cgrp_data);
		sock_update_classid(&sk->sk_cgrp_data);
		sock_update_netprioidx(&sk->sk_cgrp_data);
		sk_tx_queue_clear(sk);
	}

	return sk;
}
EXPORT_SYMBOL(sk_alloc);

/* Sockets having SOCK_RCU_FREE will call this function after one RCU
 * grace period. This is the case for UDP sockets and TCP listeners.
 */
static void __sk_destruct(struct rcu_head *head)
{
	struct sock *sk = container_of(head, struct sock, sk_rcu);
	struct sk_filter *filter;

	if (sk->sk_destruct)
		sk->sk_destruct(sk);

	filter = rcu_dereference_check(sk->sk_filter,
				       refcount_read(&sk->sk_wmem_alloc) == 0);
	if (filter) {
		sk_filter_uncharge(sk, filter);
		RCU_INIT_POINTER(sk->sk_filter, NULL);
	}

	sock_disable_timestamp(sk, SK_FLAGS_TIMESTAMP);

#ifdef CONFIG_BPF_SYSCALL
	bpf_sk_storage_free(sk);
#endif

	if (atomic_read(&sk->sk_omem_alloc))
		pr_debug("%s: optmem leakage (%d bytes) detected\n",
			 __func__, atomic_read(&sk->sk_omem_alloc));

	if (sk->sk_frag.page) {
		put_page(sk->sk_frag.page);
		sk->sk_frag.page = NULL;
	}

	if (sk->sk_peer_cred)
		put_cred(sk->sk_peer_cred);
	put_pid(sk->sk_peer_pid);
	if (likely(sk->sk_net_refcnt))
		put_net(sock_net(sk));
	sk_prot_free(sk->sk_prot_creator, sk);
}

void sk_destruct(struct sock *sk)
{
	bool use_call_rcu = sock_flag(sk, SOCK_RCU_FREE);

	if (rcu_access_pointer(sk->sk_reuseport_cb)) {
		reuseport_detach_sock(sk);
		use_call_rcu = true;
	}

	if (use_call_rcu)
		call_rcu(&sk->sk_rcu, __sk_destruct);
	else
		__sk_destruct(&sk->sk_rcu);
}

static void __sk_free(struct sock *sk)
{
	if (likely(sk->sk_net_refcnt))
		sock_inuse_add(sock_net(sk), -1);

	if (unlikely(sk->sk_net_refcnt && sock_diag_has_destroy_listeners(sk)))
		sock_diag_broadcast_destroy(sk);
	else
		sk_destruct(sk);
}

void sk_free(struct sock *sk)
{
	/*
	 * We subtract one from sk_wmem_alloc and can know if
	 * some packets are still in some tx queue.
	 * If not null, sock_wfree() will call __sk_free(sk) later
	 */
	if (refcount_dec_and_test(&sk->sk_wmem_alloc))
		__sk_free(sk);
}
EXPORT_SYMBOL(sk_free);

static void sk_init_common(struct sock *sk)
{
	skb_queue_head_init(&sk->sk_receive_queue);
	skb_queue_head_init(&sk->sk_write_queue);
	skb_queue_head_init(&sk->sk_error_queue);

	rwlock_init(&sk->sk_callback_lock);
	lockdep_set_class_and_name(&sk->sk_receive_queue.lock,
			af_rlock_keys + sk->sk_family,
			af_family_rlock_key_strings[sk->sk_family]);
	lockdep_set_class_and_name(&sk->sk_write_queue.lock,
			af_wlock_keys + sk->sk_family,
			af_family_wlock_key_strings[sk->sk_family]);
	lockdep_set_class_and_name(&sk->sk_error_queue.lock,
			af_elock_keys + sk->sk_family,
			af_family_elock_key_strings[sk->sk_family]);
	lockdep_set_class_and_name(&sk->sk_callback_lock,
			af_callback_keys + sk->sk_family,
			af_family_clock_key_strings[sk->sk_family]);
}

/**
 *	sk_clone_lock - clone a socket, and lock its clone
 *	@sk: the socket to clone
 *	@priority: for allocation (%GFP_KERNEL, %GFP_ATOMIC, etc)
 *
 *	Caller must unlock socket even in error path (bh_unlock_sock(newsk))
 */
struct sock *sk_clone_lock(const struct sock *sk, const gfp_t priority)
{
	struct proto *prot = READ_ONCE(sk->sk_prot);
<<<<<<< HEAD
	struct sock *newsk;
=======
	struct sk_filter *filter;
>>>>>>> 7d2a07b7
	bool is_charged = true;
	struct sock *newsk;

	newsk = sk_prot_alloc(prot, priority, sk->sk_family);
<<<<<<< HEAD
	if (newsk != NULL) {
		struct sk_filter *filter;
=======
	if (!newsk)
		goto out;
>>>>>>> 7d2a07b7

	sock_copy(newsk, sk);

<<<<<<< HEAD
		newsk->sk_prot_creator = prot;
=======
	newsk->sk_prot_creator = prot;
>>>>>>> 7d2a07b7

	/* SANITY */
	if (likely(newsk->sk_net_refcnt))
		get_net(sock_net(newsk));
	sk_node_init(&newsk->sk_node);
	sock_lock_init(newsk);
	bh_lock_sock(newsk);
	newsk->sk_backlog.head	= newsk->sk_backlog.tail = NULL;
	newsk->sk_backlog.len = 0;

<<<<<<< HEAD
		atomic_set(&newsk->sk_rmem_alloc, 0);
		/*
		 * sk_wmem_alloc set to one (see sk_free() and sock_wfree())
		 */
		refcount_set(&newsk->sk_wmem_alloc, 1);
		atomic_set(&newsk->sk_omem_alloc, 0);
		sk_init_common(newsk);

		newsk->sk_dst_cache	= NULL;
		newsk->sk_dst_pending_confirm = 0;
		newsk->sk_wmem_queued	= 0;
		newsk->sk_forward_alloc = 0;
		atomic_set(&newsk->sk_drops, 0);
		newsk->sk_send_head	= NULL;
		newsk->sk_userlocks	= sk->sk_userlocks & ~SOCK_BINDPORT_LOCK;
		atomic_set(&newsk->sk_zckey, 0);

		sock_reset_flag(newsk, SOCK_DONE);

		/* sk->sk_memcg will be populated at accept() time */
		newsk->sk_memcg = NULL;

		cgroup_sk_clone(&newsk->sk_cgrp_data);
=======
	atomic_set(&newsk->sk_rmem_alloc, 0);
>>>>>>> 7d2a07b7

	/* sk_wmem_alloc set to one (see sk_free() and sock_wfree()) */
	refcount_set(&newsk->sk_wmem_alloc, 1);

<<<<<<< HEAD
		if (unlikely(!is_charged || xfrm_sk_clone_policy(newsk, sk))) {
			/* We need to make sure that we don't uncharge the new
			 * socket if we couldn't charge it in the first place
			 * as otherwise we uncharge the parent's filter.
			 */
			if (!is_charged)
				RCU_INIT_POINTER(newsk->sk_filter, NULL);
			sk_free_unlock_clone(newsk);
			newsk = NULL;
			goto out;
		}
		RCU_INIT_POINTER(newsk->sk_reuseport_cb, NULL);

		if (bpf_sk_storage_clone(sk, newsk)) {
			sk_free_unlock_clone(newsk);
			newsk = NULL;
			goto out;
		}

		/* Clear sk_user_data if parent had the pointer tagged
		 * as not suitable for copying when cloning.
		 */
		if (sk_user_data_is_nocopy(newsk))
			newsk->sk_user_data = NULL;
=======
	atomic_set(&newsk->sk_omem_alloc, 0);
	sk_init_common(newsk);
>>>>>>> 7d2a07b7

	newsk->sk_dst_cache	= NULL;
	newsk->sk_dst_pending_confirm = 0;
	newsk->sk_wmem_queued	= 0;
	newsk->sk_forward_alloc = 0;
	atomic_set(&newsk->sk_drops, 0);
	newsk->sk_send_head	= NULL;
	newsk->sk_userlocks	= sk->sk_userlocks & ~SOCK_BINDPORT_LOCK;
	atomic_set(&newsk->sk_zckey, 0);

	sock_reset_flag(newsk, SOCK_DONE);

	/* sk->sk_memcg will be populated at accept() time */
	newsk->sk_memcg = NULL;

	cgroup_sk_clone(&newsk->sk_cgrp_data);

	rcu_read_lock();
	filter = rcu_dereference(sk->sk_filter);
	if (filter != NULL)
		/* though it's an empty new sock, the charging may fail
		 * if sysctl_optmem_max was changed between creation of
		 * original socket and cloning
		 */
<<<<<<< HEAD
		sk_refcnt_debug_inc(newsk);
		sk_set_socket(newsk, NULL);
		sk_tx_queue_clear(newsk);
		RCU_INIT_POINTER(newsk->sk_wq, NULL);
=======
		is_charged = sk_filter_charge(newsk, filter);
	RCU_INIT_POINTER(newsk->sk_filter, filter);
	rcu_read_unlock();
>>>>>>> 7d2a07b7

	if (unlikely(!is_charged || xfrm_sk_clone_policy(newsk, sk))) {
		/* We need to make sure that we don't uncharge the new
		 * socket if we couldn't charge it in the first place
		 * as otherwise we uncharge the parent's filter.
		 */
		if (!is_charged)
			RCU_INIT_POINTER(newsk->sk_filter, NULL);
		sk_free_unlock_clone(newsk);
		newsk = NULL;
		goto out;
	}
	RCU_INIT_POINTER(newsk->sk_reuseport_cb, NULL);

	if (bpf_sk_storage_clone(sk, newsk)) {
		sk_free_unlock_clone(newsk);
		newsk = NULL;
		goto out;
	}

	/* Clear sk_user_data if parent had the pointer tagged
	 * as not suitable for copying when cloning.
	 */
	if (sk_user_data_is_nocopy(newsk))
		newsk->sk_user_data = NULL;

	newsk->sk_err	   = 0;
	newsk->sk_err_soft = 0;
	newsk->sk_priority = 0;
	newsk->sk_incoming_cpu = raw_smp_processor_id();
	if (likely(newsk->sk_net_refcnt))
		sock_inuse_add(sock_net(newsk), 1);

	/* Before updating sk_refcnt, we must commit prior changes to memory
	 * (Documentation/RCU/rculist_nulls.rst for details)
	 */
	smp_wmb();
	refcount_set(&newsk->sk_refcnt, 2);

	/* Increment the counter in the same struct proto as the master
	 * sock (sk_refcnt_debug_inc uses newsk->sk_prot->socks, that
	 * is the same as sk->sk_prot->socks, as this field was copied
	 * with memcpy).
	 *
	 * This _changes_ the previous behaviour, where
	 * tcp_create_openreq_child always was incrementing the
	 * equivalent to tcp_prot->socks (inet_sock_nr), so this have
	 * to be taken into account in all callers. -acme
	 */
	sk_refcnt_debug_inc(newsk);
	sk_set_socket(newsk, NULL);
	sk_tx_queue_clear(newsk);
	RCU_INIT_POINTER(newsk->sk_wq, NULL);

	if (newsk->sk_prot->sockets_allocated)
		sk_sockets_allocated_inc(newsk);

	if (sock_needs_netstamp(sk) && newsk->sk_flags & SK_FLAGS_TIMESTAMP)
		net_enable_timestamp();
out:
	return newsk;
}
EXPORT_SYMBOL_GPL(sk_clone_lock);

void sk_free_unlock_clone(struct sock *sk)
{
	/* It is still raw copy of parent, so invalidate
	 * destructor and make plain sk_free() */
	sk->sk_destruct = NULL;
	bh_unlock_sock(sk);
	sk_free(sk);
}
EXPORT_SYMBOL_GPL(sk_free_unlock_clone);

void sk_setup_caps(struct sock *sk, struct dst_entry *dst)
{
	u32 max_segs = 1;

	sk_dst_set(sk, dst);
	sk->sk_route_caps = dst->dev->features | sk->sk_route_forced_caps;
	if (sk->sk_route_caps & NETIF_F_GSO)
		sk->sk_route_caps |= NETIF_F_GSO_SOFTWARE;
	sk->sk_route_caps &= ~sk->sk_route_nocaps;
	if (sk_can_gso(sk)) {
		if (dst->header_len && !xfrm_dst_offload_ok(dst)) {
			sk->sk_route_caps &= ~NETIF_F_GSO_MASK;
		} else {
			sk->sk_route_caps |= NETIF_F_SG | NETIF_F_HW_CSUM;
			sk->sk_gso_max_size = dst->dev->gso_max_size;
			max_segs = max_t(u32, dst->dev->gso_max_segs, 1);
		}
	}
	sk->sk_gso_max_segs = max_segs;
}
EXPORT_SYMBOL_GPL(sk_setup_caps);

/*
 *	Simple resource managers for sockets.
 */


/*
 * Write buffer destructor automatically called from kfree_skb.
 */
void sock_wfree(struct sk_buff *skb)
{
	struct sock *sk = skb->sk;
	unsigned int len = skb->truesize;

	if (!sock_flag(sk, SOCK_USE_WRITE_QUEUE)) {
		/*
		 * Keep a reference on sk_wmem_alloc, this will be released
		 * after sk_write_space() call
		 */
		WARN_ON(refcount_sub_and_test(len - 1, &sk->sk_wmem_alloc));
		sk->sk_write_space(sk);
		len = 1;
	}
	/*
	 * if sk_wmem_alloc reaches 0, we must finish what sk_free()
	 * could not do because of in-flight packets
	 */
	if (refcount_sub_and_test(len, &sk->sk_wmem_alloc))
		__sk_free(sk);
}
EXPORT_SYMBOL(sock_wfree);

/* This variant of sock_wfree() is used by TCP,
 * since it sets SOCK_USE_WRITE_QUEUE.
 */
void __sock_wfree(struct sk_buff *skb)
{
	struct sock *sk = skb->sk;

	if (refcount_sub_and_test(skb->truesize, &sk->sk_wmem_alloc))
		__sk_free(sk);
}

void skb_set_owner_w(struct sk_buff *skb, struct sock *sk)
{
	skb_orphan(skb);
	skb->sk = sk;
#ifdef CONFIG_INET
	if (unlikely(!sk_fullsock(sk))) {
		skb->destructor = sock_edemux;
		sock_hold(sk);
		return;
	}
#endif
	skb->destructor = sock_wfree;
	skb_set_hash_from_sk(skb, sk);
	/*
	 * We used to take a refcount on sk, but following operation
	 * is enough to guarantee sk_free() wont free this sock until
	 * all in-flight packets are completed
	 */
	refcount_add(skb->truesize, &sk->sk_wmem_alloc);
}
EXPORT_SYMBOL(skb_set_owner_w);

static bool can_skb_orphan_partial(const struct sk_buff *skb)
{
#ifdef CONFIG_TLS_DEVICE
	/* Drivers depend on in-order delivery for crypto offload,
	 * partial orphan breaks out-of-order-OK logic.
	 */
	if (skb->decrypted)
		return false;
#endif
	return (skb->destructor == sock_wfree ||
		(IS_ENABLED(CONFIG_INET) && skb->destructor == tcp_wfree));
}

/* This helper is used by netem, as it can hold packets in its
 * delay queue. We want to allow the owner socket to send more
 * packets, as if they were already TX completed by a typical driver.
 * But we also want to keep skb->sk set because some packet schedulers
 * rely on it (sch_fq for example).
 */
void skb_orphan_partial(struct sk_buff *skb)
{
	if (skb_is_tcp_pure_ack(skb))
		return;

	if (can_skb_orphan_partial(skb) && skb_set_owner_sk_safe(skb, skb->sk))
		return;

	skb_orphan(skb);
}
EXPORT_SYMBOL(skb_orphan_partial);

/*
 * Read buffer destructor automatically called from kfree_skb.
 */
void sock_rfree(struct sk_buff *skb)
{
	struct sock *sk = skb->sk;
	unsigned int len = skb->truesize;

	atomic_sub(len, &sk->sk_rmem_alloc);
	sk_mem_uncharge(sk, len);
}
EXPORT_SYMBOL(sock_rfree);

/*
 * Buffer destructor for skbs that are not used directly in read or write
 * path, e.g. for error handler skbs. Automatically called from kfree_skb.
 */
void sock_efree(struct sk_buff *skb)
{
	sock_put(skb->sk);
}
EXPORT_SYMBOL(sock_efree);

/* Buffer destructor for prefetch/receive path where reference count may
 * not be held, e.g. for listen sockets.
 */
#ifdef CONFIG_INET
void sock_pfree(struct sk_buff *skb)
{
	if (sk_is_refcounted(skb->sk))
		sock_gen_put(skb->sk);
}
EXPORT_SYMBOL(sock_pfree);
#endif /* CONFIG_INET */

kuid_t sock_i_uid(struct sock *sk)
{
	kuid_t uid;

	read_lock_bh(&sk->sk_callback_lock);
	uid = sk->sk_socket ? SOCK_INODE(sk->sk_socket)->i_uid : GLOBAL_ROOT_UID;
	read_unlock_bh(&sk->sk_callback_lock);
	return uid;
}
EXPORT_SYMBOL(sock_i_uid);

unsigned long sock_i_ino(struct sock *sk)
{
	unsigned long ino;

	read_lock_bh(&sk->sk_callback_lock);
	ino = sk->sk_socket ? SOCK_INODE(sk->sk_socket)->i_ino : 0;
	read_unlock_bh(&sk->sk_callback_lock);
	return ino;
}
EXPORT_SYMBOL(sock_i_ino);

/*
 * Allocate a skb from the socket's send buffer.
 */
struct sk_buff *sock_wmalloc(struct sock *sk, unsigned long size, int force,
			     gfp_t priority)
{
	if (force ||
	    refcount_read(&sk->sk_wmem_alloc) < READ_ONCE(sk->sk_sndbuf)) {
		struct sk_buff *skb = alloc_skb(size, priority);

		if (skb) {
			skb_set_owner_w(skb, sk);
			return skb;
		}
	}
	return NULL;
}
EXPORT_SYMBOL(sock_wmalloc);

static void sock_ofree(struct sk_buff *skb)
{
	struct sock *sk = skb->sk;

	atomic_sub(skb->truesize, &sk->sk_omem_alloc);
}

struct sk_buff *sock_omalloc(struct sock *sk, unsigned long size,
			     gfp_t priority)
{
	struct sk_buff *skb;

	/* small safe race: SKB_TRUESIZE may differ from final skb->truesize */
	if (atomic_read(&sk->sk_omem_alloc) + SKB_TRUESIZE(size) >
	    sysctl_optmem_max)
		return NULL;

	skb = alloc_skb(size, priority);
	if (!skb)
		return NULL;

	atomic_add(skb->truesize, &sk->sk_omem_alloc);
	skb->sk = sk;
	skb->destructor = sock_ofree;
	return skb;
}

/*
 * Allocate a memory block from the socket's option memory buffer.
 */
void *sock_kmalloc(struct sock *sk, int size, gfp_t priority)
{
	if ((unsigned int)size <= sysctl_optmem_max &&
	    atomic_read(&sk->sk_omem_alloc) + size < sysctl_optmem_max) {
		void *mem;
		/* First do the add, to avoid the race if kmalloc
		 * might sleep.
		 */
		atomic_add(size, &sk->sk_omem_alloc);
		mem = kmalloc(size, priority);
		if (mem)
			return mem;
		atomic_sub(size, &sk->sk_omem_alloc);
	}
	return NULL;
}
EXPORT_SYMBOL(sock_kmalloc);

/* Free an option memory block. Note, we actually want the inline
 * here as this allows gcc to detect the nullify and fold away the
 * condition entirely.
 */
static inline void __sock_kfree_s(struct sock *sk, void *mem, int size,
				  const bool nullify)
{
	if (WARN_ON_ONCE(!mem))
		return;
	if (nullify)
		kfree_sensitive(mem);
	else
		kfree(mem);
	atomic_sub(size, &sk->sk_omem_alloc);
}

void sock_kfree_s(struct sock *sk, void *mem, int size)
{
	__sock_kfree_s(sk, mem, size, false);
}
EXPORT_SYMBOL(sock_kfree_s);

void sock_kzfree_s(struct sock *sk, void *mem, int size)
{
	__sock_kfree_s(sk, mem, size, true);
}
EXPORT_SYMBOL(sock_kzfree_s);

/* It is almost wait_for_tcp_memory minus release_sock/lock_sock.
   I think, these locks should be removed for datagram sockets.
 */
static long sock_wait_for_wmem(struct sock *sk, long timeo)
{
	DEFINE_WAIT(wait);

	sk_clear_bit(SOCKWQ_ASYNC_NOSPACE, sk);
	for (;;) {
		if (!timeo)
			break;
		if (signal_pending(current))
			break;
		set_bit(SOCK_NOSPACE, &sk->sk_socket->flags);
		prepare_to_wait(sk_sleep(sk), &wait, TASK_INTERRUPTIBLE);
		if (refcount_read(&sk->sk_wmem_alloc) < READ_ONCE(sk->sk_sndbuf))
			break;
		if (sk->sk_shutdown & SEND_SHUTDOWN)
			break;
		if (sk->sk_err)
			break;
		timeo = schedule_timeout(timeo);
	}
	finish_wait(sk_sleep(sk), &wait);
	return timeo;
}


/*
 *	Generic send/receive buffer handlers
 */

struct sk_buff *sock_alloc_send_pskb(struct sock *sk, unsigned long header_len,
				     unsigned long data_len, int noblock,
				     int *errcode, int max_page_order)
{
	struct sk_buff *skb;
	long timeo;
	int err;

	timeo = sock_sndtimeo(sk, noblock);
	for (;;) {
		err = sock_error(sk);
		if (err != 0)
			goto failure;

		err = -EPIPE;
		if (sk->sk_shutdown & SEND_SHUTDOWN)
			goto failure;

		if (sk_wmem_alloc_get(sk) < READ_ONCE(sk->sk_sndbuf))
			break;

		sk_set_bit(SOCKWQ_ASYNC_NOSPACE, sk);
		set_bit(SOCK_NOSPACE, &sk->sk_socket->flags);
		err = -EAGAIN;
		if (!timeo)
			goto failure;
		if (signal_pending(current))
			goto interrupted;
		timeo = sock_wait_for_wmem(sk, timeo);
	}
	skb = alloc_skb_with_frags(header_len, data_len, max_page_order,
				   errcode, sk->sk_allocation);
	if (skb)
		skb_set_owner_w(skb, sk);
	return skb;

interrupted:
	err = sock_intr_errno(timeo);
failure:
	*errcode = err;
	return NULL;
}
EXPORT_SYMBOL(sock_alloc_send_pskb);

struct sk_buff *sock_alloc_send_skb(struct sock *sk, unsigned long size,
				    int noblock, int *errcode)
{
	return sock_alloc_send_pskb(sk, size, 0, noblock, errcode, 0);
}
EXPORT_SYMBOL(sock_alloc_send_skb);

int __sock_cmsg_send(struct sock *sk, struct msghdr *msg, struct cmsghdr *cmsg,
		     struct sockcm_cookie *sockc)
{
	u32 tsflags;

	switch (cmsg->cmsg_type) {
	case SO_MARK:
		if (!ns_capable(sock_net(sk)->user_ns, CAP_NET_ADMIN))
			return -EPERM;
		if (cmsg->cmsg_len != CMSG_LEN(sizeof(u32)))
			return -EINVAL;
		sockc->mark = *(u32 *)CMSG_DATA(cmsg);
		break;
	case SO_TIMESTAMPING_OLD:
		if (cmsg->cmsg_len != CMSG_LEN(sizeof(u32)))
			return -EINVAL;

		tsflags = *(u32 *)CMSG_DATA(cmsg);
		if (tsflags & ~SOF_TIMESTAMPING_TX_RECORD_MASK)
			return -EINVAL;

		sockc->tsflags &= ~SOF_TIMESTAMPING_TX_RECORD_MASK;
		sockc->tsflags |= tsflags;
		break;
	case SCM_TXTIME:
		if (!sock_flag(sk, SOCK_TXTIME))
			return -EINVAL;
		if (cmsg->cmsg_len != CMSG_LEN(sizeof(u64)))
			return -EINVAL;
		sockc->transmit_time = get_unaligned((u64 *)CMSG_DATA(cmsg));
		break;
	/* SCM_RIGHTS and SCM_CREDENTIALS are semantically in SOL_UNIX. */
	case SCM_RIGHTS:
	case SCM_CREDENTIALS:
		break;
	default:
		return -EINVAL;
	}
	return 0;
}
EXPORT_SYMBOL(__sock_cmsg_send);

int sock_cmsg_send(struct sock *sk, struct msghdr *msg,
		   struct sockcm_cookie *sockc)
{
	struct cmsghdr *cmsg;
	int ret;

	for_each_cmsghdr(cmsg, msg) {
		if (!CMSG_OK(msg, cmsg))
			return -EINVAL;
		if (cmsg->cmsg_level != SOL_SOCKET)
			continue;
		ret = __sock_cmsg_send(sk, msg, cmsg, sockc);
		if (ret)
			return ret;
	}
	return 0;
}
EXPORT_SYMBOL(sock_cmsg_send);

static void sk_enter_memory_pressure(struct sock *sk)
{
	if (!sk->sk_prot->enter_memory_pressure)
		return;

	sk->sk_prot->enter_memory_pressure(sk);
}

static void sk_leave_memory_pressure(struct sock *sk)
{
	if (sk->sk_prot->leave_memory_pressure) {
		sk->sk_prot->leave_memory_pressure(sk);
	} else {
		unsigned long *memory_pressure = sk->sk_prot->memory_pressure;

		if (memory_pressure && READ_ONCE(*memory_pressure))
			WRITE_ONCE(*memory_pressure, 0);
	}
}

#define SKB_FRAG_PAGE_ORDER	get_order(32768)
DEFINE_STATIC_KEY_FALSE(net_high_order_alloc_disable_key);

/**
 * skb_page_frag_refill - check that a page_frag contains enough room
 * @sz: minimum size of the fragment we want to get
 * @pfrag: pointer to page_frag
 * @gfp: priority for memory allocation
 *
 * Note: While this allocator tries to use high order pages, there is
 * no guarantee that allocations succeed. Therefore, @sz MUST be
 * less or equal than PAGE_SIZE.
 */
bool skb_page_frag_refill(unsigned int sz, struct page_frag *pfrag, gfp_t gfp)
{
	if (pfrag->page) {
		if (page_ref_count(pfrag->page) == 1) {
			pfrag->offset = 0;
			return true;
		}
		if (pfrag->offset + sz <= pfrag->size)
			return true;
		put_page(pfrag->page);
	}

	pfrag->offset = 0;
	if (SKB_FRAG_PAGE_ORDER &&
	    !static_branch_unlikely(&net_high_order_alloc_disable_key)) {
		/* Avoid direct reclaim but allow kswapd to wake */
		pfrag->page = alloc_pages((gfp & ~__GFP_DIRECT_RECLAIM) |
					  __GFP_COMP | __GFP_NOWARN |
					  __GFP_NORETRY,
					  SKB_FRAG_PAGE_ORDER);
		if (likely(pfrag->page)) {
			pfrag->size = PAGE_SIZE << SKB_FRAG_PAGE_ORDER;
			return true;
		}
	}
	pfrag->page = alloc_page(gfp);
	if (likely(pfrag->page)) {
		pfrag->size = PAGE_SIZE;
		return true;
	}
	return false;
}
EXPORT_SYMBOL(skb_page_frag_refill);

bool sk_page_frag_refill(struct sock *sk, struct page_frag *pfrag)
{
	if (likely(skb_page_frag_refill(32U, pfrag, sk->sk_allocation)))
		return true;

	sk_enter_memory_pressure(sk);
	sk_stream_moderate_sndbuf(sk);
	return false;
}
EXPORT_SYMBOL(sk_page_frag_refill);

void __lock_sock(struct sock *sk)
	__releases(&sk->sk_lock.slock)
	__acquires(&sk->sk_lock.slock)
{
	DEFINE_WAIT(wait);

	for (;;) {
		prepare_to_wait_exclusive(&sk->sk_lock.wq, &wait,
					TASK_UNINTERRUPTIBLE);
		spin_unlock_bh(&sk->sk_lock.slock);
		schedule();
		spin_lock_bh(&sk->sk_lock.slock);
		if (!sock_owned_by_user(sk))
			break;
	}
	finish_wait(&sk->sk_lock.wq, &wait);
}

void __release_sock(struct sock *sk)
	__releases(&sk->sk_lock.slock)
	__acquires(&sk->sk_lock.slock)
{
	struct sk_buff *skb, *next;

	while ((skb = sk->sk_backlog.head) != NULL) {
		sk->sk_backlog.head = sk->sk_backlog.tail = NULL;

		spin_unlock_bh(&sk->sk_lock.slock);

		do {
			next = skb->next;
			prefetch(next);
			WARN_ON_ONCE(skb_dst_is_noref(skb));
			skb_mark_not_on_list(skb);
			sk_backlog_rcv(sk, skb);

			cond_resched();

			skb = next;
		} while (skb != NULL);

		spin_lock_bh(&sk->sk_lock.slock);
	}

	/*
	 * Doing the zeroing here guarantee we can not loop forever
	 * while a wild producer attempts to flood us.
	 */
	sk->sk_backlog.len = 0;
}

void __sk_flush_backlog(struct sock *sk)
{
	spin_lock_bh(&sk->sk_lock.slock);
	__release_sock(sk);
	spin_unlock_bh(&sk->sk_lock.slock);
}

/**
 * sk_wait_data - wait for data to arrive at sk_receive_queue
 * @sk:    sock to wait on
 * @timeo: for how long
 * @skb:   last skb seen on sk_receive_queue
 *
 * Now socket state including sk->sk_err is changed only under lock,
 * hence we may omit checks after joining wait queue.
 * We check receive queue before schedule() only as optimization;
 * it is very likely that release_sock() added new data.
 */
int sk_wait_data(struct sock *sk, long *timeo, const struct sk_buff *skb)
{
	DEFINE_WAIT_FUNC(wait, woken_wake_function);
	int rc;

	add_wait_queue(sk_sleep(sk), &wait);
	sk_set_bit(SOCKWQ_ASYNC_WAITDATA, sk);
	rc = sk_wait_event(sk, timeo, skb_peek_tail(&sk->sk_receive_queue) != skb, &wait);
	sk_clear_bit(SOCKWQ_ASYNC_WAITDATA, sk);
	remove_wait_queue(sk_sleep(sk), &wait);
	return rc;
}
EXPORT_SYMBOL(sk_wait_data);

/**
 *	__sk_mem_raise_allocated - increase memory_allocated
 *	@sk: socket
 *	@size: memory size to allocate
 *	@amt: pages to allocate
 *	@kind: allocation type
 *
 *	Similar to __sk_mem_schedule(), but does not update sk_forward_alloc
 */
int __sk_mem_raise_allocated(struct sock *sk, int size, int amt, int kind)
{
	struct proto *prot = sk->sk_prot;
	long allocated = sk_memory_allocated_add(sk, amt);
	bool charged = true;

	if (mem_cgroup_sockets_enabled && sk->sk_memcg &&
	    !(charged = mem_cgroup_charge_skmem(sk->sk_memcg, amt)))
		goto suppress_allocation;

	/* Under limit. */
	if (allocated <= sk_prot_mem_limits(sk, 0)) {
		sk_leave_memory_pressure(sk);
		return 1;
	}

	/* Under pressure. */
	if (allocated > sk_prot_mem_limits(sk, 1))
		sk_enter_memory_pressure(sk);

	/* Over hard limit. */
	if (allocated > sk_prot_mem_limits(sk, 2))
		goto suppress_allocation;

	/* guarantee minimum buffer size under pressure */
	if (kind == SK_MEM_RECV) {
		if (atomic_read(&sk->sk_rmem_alloc) < sk_get_rmem0(sk, prot))
			return 1;

	} else { /* SK_MEM_SEND */
		int wmem0 = sk_get_wmem0(sk, prot);

		if (sk->sk_type == SOCK_STREAM) {
			if (sk->sk_wmem_queued < wmem0)
				return 1;
		} else if (refcount_read(&sk->sk_wmem_alloc) < wmem0) {
				return 1;
		}
	}

	if (sk_has_memory_pressure(sk)) {
		u64 alloc;

		if (!sk_under_memory_pressure(sk))
			return 1;
		alloc = sk_sockets_allocated_read_positive(sk);
		if (sk_prot_mem_limits(sk, 2) > alloc *
		    sk_mem_pages(sk->sk_wmem_queued +
				 atomic_read(&sk->sk_rmem_alloc) +
				 sk->sk_forward_alloc))
			return 1;
	}

suppress_allocation:

	if (kind == SK_MEM_SEND && sk->sk_type == SOCK_STREAM) {
		sk_stream_moderate_sndbuf(sk);

		/* Fail only if socket is _under_ its sndbuf.
		 * In this case we cannot block, so that we have to fail.
		 */
		if (sk->sk_wmem_queued + size >= sk->sk_sndbuf)
			return 1;
	}

	if (kind == SK_MEM_SEND || (kind == SK_MEM_RECV && charged))
		trace_sock_exceed_buf_limit(sk, prot, allocated, kind);

	sk_memory_allocated_sub(sk, amt);

	if (mem_cgroup_sockets_enabled && sk->sk_memcg)
		mem_cgroup_uncharge_skmem(sk->sk_memcg, amt);

	return 0;
}
EXPORT_SYMBOL(__sk_mem_raise_allocated);

/**
 *	__sk_mem_schedule - increase sk_forward_alloc and memory_allocated
 *	@sk: socket
 *	@size: memory size to allocate
 *	@kind: allocation type
 *
 *	If kind is SK_MEM_SEND, it means wmem allocation. Otherwise it means
 *	rmem allocation. This function assumes that protocols which have
 *	memory_pressure use sk_wmem_queued as write buffer accounting.
 */
int __sk_mem_schedule(struct sock *sk, int size, int kind)
{
	int ret, amt = sk_mem_pages(size);

	sk->sk_forward_alloc += amt << SK_MEM_QUANTUM_SHIFT;
	ret = __sk_mem_raise_allocated(sk, size, amt, kind);
	if (!ret)
		sk->sk_forward_alloc -= amt << SK_MEM_QUANTUM_SHIFT;
	return ret;
}
EXPORT_SYMBOL(__sk_mem_schedule);

/**
 *	__sk_mem_reduce_allocated - reclaim memory_allocated
 *	@sk: socket
 *	@amount: number of quanta
 *
 *	Similar to __sk_mem_reclaim(), but does not update sk_forward_alloc
 */
void __sk_mem_reduce_allocated(struct sock *sk, int amount)
{
	sk_memory_allocated_sub(sk, amount);

	if (mem_cgroup_sockets_enabled && sk->sk_memcg)
		mem_cgroup_uncharge_skmem(sk->sk_memcg, amount);

	if (sk_under_memory_pressure(sk) &&
	    (sk_memory_allocated(sk) < sk_prot_mem_limits(sk, 0)))
		sk_leave_memory_pressure(sk);
}
EXPORT_SYMBOL(__sk_mem_reduce_allocated);

/**
 *	__sk_mem_reclaim - reclaim sk_forward_alloc and memory_allocated
 *	@sk: socket
 *	@amount: number of bytes (rounded down to a SK_MEM_QUANTUM multiple)
 */
void __sk_mem_reclaim(struct sock *sk, int amount)
{
	amount >>= SK_MEM_QUANTUM_SHIFT;
	sk->sk_forward_alloc -= amount << SK_MEM_QUANTUM_SHIFT;
	__sk_mem_reduce_allocated(sk, amount);
}
EXPORT_SYMBOL(__sk_mem_reclaim);

int sk_set_peek_off(struct sock *sk, int val)
{
	sk->sk_peek_off = val;
	return 0;
}
EXPORT_SYMBOL_GPL(sk_set_peek_off);

/*
 * Set of default routines for initialising struct proto_ops when
 * the protocol does not support a particular function. In certain
 * cases where it makes no sense for a protocol to have a "do nothing"
 * function, some default processing is provided.
 */

int sock_no_bind(struct socket *sock, struct sockaddr *saddr, int len)
{
	return -EOPNOTSUPP;
}
EXPORT_SYMBOL(sock_no_bind);

int sock_no_connect(struct socket *sock, struct sockaddr *saddr,
		    int len, int flags)
{
	return -EOPNOTSUPP;
}
EXPORT_SYMBOL(sock_no_connect);

int sock_no_socketpair(struct socket *sock1, struct socket *sock2)
{
	return -EOPNOTSUPP;
}
EXPORT_SYMBOL(sock_no_socketpair);

int sock_no_accept(struct socket *sock, struct socket *newsock, int flags,
		   bool kern)
{
	return -EOPNOTSUPP;
}
EXPORT_SYMBOL(sock_no_accept);

int sock_no_getname(struct socket *sock, struct sockaddr *saddr,
		    int peer)
{
	return -EOPNOTSUPP;
}
EXPORT_SYMBOL(sock_no_getname);

int sock_no_ioctl(struct socket *sock, unsigned int cmd, unsigned long arg)
{
	return -EOPNOTSUPP;
}
EXPORT_SYMBOL(sock_no_ioctl);

int sock_no_listen(struct socket *sock, int backlog)
{
	return -EOPNOTSUPP;
}
EXPORT_SYMBOL(sock_no_listen);

int sock_no_shutdown(struct socket *sock, int how)
{
	return -EOPNOTSUPP;
}
EXPORT_SYMBOL(sock_no_shutdown);

int sock_no_sendmsg(struct socket *sock, struct msghdr *m, size_t len)
{
	return -EOPNOTSUPP;
}
EXPORT_SYMBOL(sock_no_sendmsg);

int sock_no_sendmsg_locked(struct sock *sk, struct msghdr *m, size_t len)
{
	return -EOPNOTSUPP;
}
EXPORT_SYMBOL(sock_no_sendmsg_locked);

int sock_no_recvmsg(struct socket *sock, struct msghdr *m, size_t len,
		    int flags)
{
	return -EOPNOTSUPP;
}
EXPORT_SYMBOL(sock_no_recvmsg);

int sock_no_mmap(struct file *file, struct socket *sock, struct vm_area_struct *vma)
{
	/* Mirror missing mmap method error code */
	return -ENODEV;
}
EXPORT_SYMBOL(sock_no_mmap);

/*
 * When a file is received (via SCM_RIGHTS, etc), we must bump the
 * various sock-based usage counts.
 */
void __receive_sock(struct file *file)
{
	struct socket *sock;

	sock = sock_from_file(file);
	if (sock) {
		sock_update_netprioidx(&sock->sk->sk_cgrp_data);
		sock_update_classid(&sock->sk->sk_cgrp_data);
	}
}

ssize_t sock_no_sendpage(struct socket *sock, struct page *page, int offset, size_t size, int flags)
{
	ssize_t res;
	struct msghdr msg = {.msg_flags = flags};
	struct kvec iov;
	char *kaddr = kmap(page);
	iov.iov_base = kaddr + offset;
	iov.iov_len = size;
	res = kernel_sendmsg(sock, &msg, &iov, 1, size);
	kunmap(page);
	return res;
}
EXPORT_SYMBOL(sock_no_sendpage);

ssize_t sock_no_sendpage_locked(struct sock *sk, struct page *page,
				int offset, size_t size, int flags)
{
	ssize_t res;
	struct msghdr msg = {.msg_flags = flags};
	struct kvec iov;
	char *kaddr = kmap(page);

	iov.iov_base = kaddr + offset;
	iov.iov_len = size;
	res = kernel_sendmsg_locked(sk, &msg, &iov, 1, size);
	kunmap(page);
	return res;
}
EXPORT_SYMBOL(sock_no_sendpage_locked);

/*
 *	Default Socket Callbacks
 */

static void sock_def_wakeup(struct sock *sk)
{
	struct socket_wq *wq;

	rcu_read_lock();
	wq = rcu_dereference(sk->sk_wq);
	if (skwq_has_sleeper(wq))
		wake_up_interruptible_all(&wq->wait);
	rcu_read_unlock();
}

static void sock_def_error_report(struct sock *sk)
{
	struct socket_wq *wq;

	rcu_read_lock();
	wq = rcu_dereference(sk->sk_wq);
	if (skwq_has_sleeper(wq))
		wake_up_interruptible_poll(&wq->wait, EPOLLERR);
	sk_wake_async(sk, SOCK_WAKE_IO, POLL_ERR);
	rcu_read_unlock();
}

void sock_def_readable(struct sock *sk)
{
	struct socket_wq *wq;

	rcu_read_lock();
	wq = rcu_dereference(sk->sk_wq);
	if (skwq_has_sleeper(wq))
		wake_up_interruptible_sync_poll(&wq->wait, EPOLLIN | EPOLLPRI |
						EPOLLRDNORM | EPOLLRDBAND);
	sk_wake_async(sk, SOCK_WAKE_WAITD, POLL_IN);
	rcu_read_unlock();
}

static void sock_def_write_space(struct sock *sk)
{
	struct socket_wq *wq;

	rcu_read_lock();

	/* Do not wake up a writer until he can make "significant"
	 * progress.  --DaveM
	 */
	if ((refcount_read(&sk->sk_wmem_alloc) << 1) <= READ_ONCE(sk->sk_sndbuf)) {
		wq = rcu_dereference(sk->sk_wq);
		if (skwq_has_sleeper(wq))
			wake_up_interruptible_sync_poll(&wq->wait, EPOLLOUT |
						EPOLLWRNORM | EPOLLWRBAND);

		/* Should agree with poll, otherwise some programs break */
		if (sock_writeable(sk))
			sk_wake_async(sk, SOCK_WAKE_SPACE, POLL_OUT);
	}

	rcu_read_unlock();
}

static void sock_def_destruct(struct sock *sk)
{
}

void sk_send_sigurg(struct sock *sk)
{
	if (sk->sk_socket && sk->sk_socket->file)
		if (send_sigurg(&sk->sk_socket->file->f_owner))
			sk_wake_async(sk, SOCK_WAKE_URG, POLL_PRI);
}
EXPORT_SYMBOL(sk_send_sigurg);

void sk_reset_timer(struct sock *sk, struct timer_list* timer,
		    unsigned long expires)
{
	if (!mod_timer(timer, expires))
		sock_hold(sk);
}
EXPORT_SYMBOL(sk_reset_timer);

void sk_stop_timer(struct sock *sk, struct timer_list* timer)
{
	if (del_timer(timer))
		__sock_put(sk);
}
EXPORT_SYMBOL(sk_stop_timer);

void sk_stop_timer_sync(struct sock *sk, struct timer_list *timer)
{
	if (del_timer_sync(timer))
		__sock_put(sk);
}
EXPORT_SYMBOL(sk_stop_timer_sync);

void sock_init_data(struct socket *sock, struct sock *sk)
{
	sk_init_common(sk);
	sk->sk_send_head	=	NULL;

	timer_setup(&sk->sk_timer, NULL, 0);

	sk->sk_allocation	=	GFP_KERNEL;
	sk->sk_rcvbuf		=	sysctl_rmem_default;
	sk->sk_sndbuf		=	sysctl_wmem_default;
	sk->sk_state		=	TCP_CLOSE;
	sk_set_socket(sk, sock);

	sock_set_flag(sk, SOCK_ZAPPED);

	if (sock) {
		sk->sk_type	=	sock->type;
		RCU_INIT_POINTER(sk->sk_wq, &sock->wq);
		sock->sk	=	sk;
		sk->sk_uid	=	SOCK_INODE(sock)->i_uid;
	} else {
		RCU_INIT_POINTER(sk->sk_wq, NULL);
		sk->sk_uid	=	make_kuid(sock_net(sk)->user_ns, 0);
	}

	rwlock_init(&sk->sk_callback_lock);
	if (sk->sk_kern_sock)
		lockdep_set_class_and_name(
			&sk->sk_callback_lock,
			af_kern_callback_keys + sk->sk_family,
			af_family_kern_clock_key_strings[sk->sk_family]);
	else
		lockdep_set_class_and_name(
			&sk->sk_callback_lock,
			af_callback_keys + sk->sk_family,
			af_family_clock_key_strings[sk->sk_family]);

	sk->sk_state_change	=	sock_def_wakeup;
	sk->sk_data_ready	=	sock_def_readable;
	sk->sk_write_space	=	sock_def_write_space;
	sk->sk_error_report	=	sock_def_error_report;
	sk->sk_destruct		=	sock_def_destruct;

	sk->sk_frag.page	=	NULL;
	sk->sk_frag.offset	=	0;
	sk->sk_peek_off		=	-1;

	sk->sk_peer_pid 	=	NULL;
	sk->sk_peer_cred	=	NULL;
	sk->sk_write_pending	=	0;
	sk->sk_rcvlowat		=	1;
	sk->sk_rcvtimeo		=	MAX_SCHEDULE_TIMEOUT;
	sk->sk_sndtimeo		=	MAX_SCHEDULE_TIMEOUT;

	sk->sk_stamp = SK_DEFAULT_STAMP;
#if BITS_PER_LONG==32
	seqlock_init(&sk->sk_stamp_seq);
#endif
	atomic_set(&sk->sk_zckey, 0);

#ifdef CONFIG_NET_RX_BUSY_POLL
	sk->sk_napi_id		=	0;
	sk->sk_ll_usec		=	sysctl_net_busy_read;
#endif

	sk->sk_max_pacing_rate = ~0UL;
	sk->sk_pacing_rate = ~0UL;
	WRITE_ONCE(sk->sk_pacing_shift, 10);
	sk->sk_incoming_cpu = -1;

	sk_rx_queue_clear(sk);
	/*
	 * Before updating sk_refcnt, we must commit prior changes to memory
	 * (Documentation/RCU/rculist_nulls.rst for details)
	 */
	smp_wmb();
	refcount_set(&sk->sk_refcnt, 1);
	atomic_set(&sk->sk_drops, 0);
}
EXPORT_SYMBOL(sock_init_data);

void lock_sock_nested(struct sock *sk, int subclass)
{
	might_sleep();
	spin_lock_bh(&sk->sk_lock.slock);
	if (sk->sk_lock.owned)
		__lock_sock(sk);
	sk->sk_lock.owned = 1;
	spin_unlock(&sk->sk_lock.slock);
	/*
	 * The sk_lock has mutex_lock() semantics here:
	 */
	mutex_acquire(&sk->sk_lock.dep_map, subclass, 0, _RET_IP_);
	local_bh_enable();
}
EXPORT_SYMBOL(lock_sock_nested);

void release_sock(struct sock *sk)
{
	spin_lock_bh(&sk->sk_lock.slock);
	if (sk->sk_backlog.tail)
		__release_sock(sk);

	/* Warning : release_cb() might need to release sk ownership,
	 * ie call sock_release_ownership(sk) before us.
	 */
	if (sk->sk_prot->release_cb)
		sk->sk_prot->release_cb(sk);

	sock_release_ownership(sk);
	if (waitqueue_active(&sk->sk_lock.wq))
		wake_up(&sk->sk_lock.wq);
	spin_unlock_bh(&sk->sk_lock.slock);
}
EXPORT_SYMBOL(release_sock);

/**
 * lock_sock_fast - fast version of lock_sock
 * @sk: socket
 *
 * This version should be used for very small section, where process wont block
 * return false if fast path is taken:
 *
 *   sk_lock.slock locked, owned = 0, BH disabled
 *
 * return true if slow path is taken:
 *
 *   sk_lock.slock unlocked, owned = 1, BH enabled
 */
bool lock_sock_fast(struct sock *sk) __acquires(&sk->sk_lock.slock)
{
	might_sleep();
	spin_lock_bh(&sk->sk_lock.slock);

	if (!sk->sk_lock.owned)
		/*
		 * Note : We must disable BH
		 */
		return false;

	__lock_sock(sk);
	sk->sk_lock.owned = 1;
	spin_unlock(&sk->sk_lock.slock);
	/*
	 * The sk_lock has mutex_lock() semantics here:
	 */
	mutex_acquire(&sk->sk_lock.dep_map, 0, 0, _RET_IP_);
	__acquire(&sk->sk_lock.slock);
	local_bh_enable();
	return true;
}
EXPORT_SYMBOL(lock_sock_fast);

int sock_gettstamp(struct socket *sock, void __user *userstamp,
		   bool timeval, bool time32)
{
	struct sock *sk = sock->sk;
	struct timespec64 ts;

	sock_enable_timestamp(sk, SOCK_TIMESTAMP);
	ts = ktime_to_timespec64(sock_read_timestamp(sk));
	if (ts.tv_sec == -1)
		return -ENOENT;
	if (ts.tv_sec == 0) {
		ktime_t kt = ktime_get_real();
		sock_write_timestamp(sk, kt);
		ts = ktime_to_timespec64(kt);
	}

	if (timeval)
		ts.tv_nsec /= 1000;

#ifdef CONFIG_COMPAT_32BIT_TIME
	if (time32)
		return put_old_timespec32(&ts, userstamp);
#endif
#ifdef CONFIG_SPARC64
	/* beware of padding in sparc64 timeval */
	if (timeval && !in_compat_syscall()) {
		struct __kernel_old_timeval __user tv = {
			.tv_sec = ts.tv_sec,
			.tv_usec = ts.tv_nsec,
		};
		if (copy_to_user(userstamp, &tv, sizeof(tv)))
			return -EFAULT;
		return 0;
	}
#endif
	return put_timespec64(&ts, userstamp);
}
EXPORT_SYMBOL(sock_gettstamp);

void sock_enable_timestamp(struct sock *sk, enum sock_flags flag)
{
	if (!sock_flag(sk, flag)) {
		unsigned long previous_flags = sk->sk_flags;

		sock_set_flag(sk, flag);
		/*
		 * we just set one of the two flags which require net
		 * time stamping, but time stamping might have been on
		 * already because of the other one
		 */
		if (sock_needs_netstamp(sk) &&
		    !(previous_flags & SK_FLAGS_TIMESTAMP))
			net_enable_timestamp();
	}
}

int sock_recv_errqueue(struct sock *sk, struct msghdr *msg, int len,
		       int level, int type)
{
	struct sock_exterr_skb *serr;
	struct sk_buff *skb;
	int copied, err;

	err = -EAGAIN;
	skb = sock_dequeue_err_skb(sk);
	if (skb == NULL)
		goto out;

	copied = skb->len;
	if (copied > len) {
		msg->msg_flags |= MSG_TRUNC;
		copied = len;
	}
	err = skb_copy_datagram_msg(skb, 0, msg, copied);
	if (err)
		goto out_free_skb;

	sock_recv_timestamp(msg, sk, skb);

	serr = SKB_EXT_ERR(skb);
	put_cmsg(msg, level, type, sizeof(serr->ee), &serr->ee);

	msg->msg_flags |= MSG_ERRQUEUE;
	err = copied;

out_free_skb:
	kfree_skb(skb);
out:
	return err;
}
EXPORT_SYMBOL(sock_recv_errqueue);

/*
 *	Get a socket option on an socket.
 *
 *	FIX: POSIX 1003.1g is very ambiguous here. It states that
 *	asynchronous errors should be reported by getsockopt. We assume
 *	this means if you specify SO_ERROR (otherwise whats the point of it).
 */
int sock_common_getsockopt(struct socket *sock, int level, int optname,
			   char __user *optval, int __user *optlen)
{
	struct sock *sk = sock->sk;

	return sk->sk_prot->getsockopt(sk, level, optname, optval, optlen);
}
EXPORT_SYMBOL(sock_common_getsockopt);

int sock_common_recvmsg(struct socket *sock, struct msghdr *msg, size_t size,
			int flags)
{
	struct sock *sk = sock->sk;
	int addr_len = 0;
	int err;

	err = sk->sk_prot->recvmsg(sk, msg, size, flags & MSG_DONTWAIT,
				   flags & ~MSG_DONTWAIT, &addr_len);
	if (err >= 0)
		msg->msg_namelen = addr_len;
	return err;
}
EXPORT_SYMBOL(sock_common_recvmsg);

/*
 *	Set socket options on an inet socket.
 */
int sock_common_setsockopt(struct socket *sock, int level, int optname,
			   sockptr_t optval, unsigned int optlen)
{
	struct sock *sk = sock->sk;

	return sk->sk_prot->setsockopt(sk, level, optname, optval, optlen);
}
EXPORT_SYMBOL(sock_common_setsockopt);

void sk_common_release(struct sock *sk)
{
	if (sk->sk_prot->destroy)
		sk->sk_prot->destroy(sk);

	/*
	 * Observation: when sk_common_release is called, processes have
	 * no access to socket. But net still has.
	 * Step one, detach it from networking:
	 *
	 * A. Remove from hash tables.
	 */

	sk->sk_prot->unhash(sk);

	/*
	 * In this point socket cannot receive new packets, but it is possible
	 * that some packets are in flight because some CPU runs receiver and
	 * did hash table lookup before we unhashed socket. They will achieve
	 * receive queue and will be purged by socket destructor.
	 *
	 * Also we still have packets pending on receive queue and probably,
	 * our own packets waiting in device queues. sock_destroy will drain
	 * receive queue, but transmitted packets will delay socket destruction
	 * until the last reference will be released.
	 */

	sock_orphan(sk);

	xfrm_sk_free_policy(sk);

	sk_refcnt_debug_release(sk);

	sock_put(sk);
}
EXPORT_SYMBOL(sk_common_release);

void sk_get_meminfo(const struct sock *sk, u32 *mem)
{
	memset(mem, 0, sizeof(*mem) * SK_MEMINFO_VARS);

	mem[SK_MEMINFO_RMEM_ALLOC] = sk_rmem_alloc_get(sk);
	mem[SK_MEMINFO_RCVBUF] = READ_ONCE(sk->sk_rcvbuf);
	mem[SK_MEMINFO_WMEM_ALLOC] = sk_wmem_alloc_get(sk);
	mem[SK_MEMINFO_SNDBUF] = READ_ONCE(sk->sk_sndbuf);
	mem[SK_MEMINFO_FWD_ALLOC] = sk->sk_forward_alloc;
	mem[SK_MEMINFO_WMEM_QUEUED] = READ_ONCE(sk->sk_wmem_queued);
	mem[SK_MEMINFO_OPTMEM] = atomic_read(&sk->sk_omem_alloc);
	mem[SK_MEMINFO_BACKLOG] = READ_ONCE(sk->sk_backlog.len);
	mem[SK_MEMINFO_DROPS] = atomic_read(&sk->sk_drops);
}

#ifdef CONFIG_PROC_FS
#define PROTO_INUSE_NR	64	/* should be enough for the first time */
struct prot_inuse {
	int val[PROTO_INUSE_NR];
};

static DECLARE_BITMAP(proto_inuse_idx, PROTO_INUSE_NR);

void sock_prot_inuse_add(struct net *net, struct proto *prot, int val)
{
	__this_cpu_add(net->core.prot_inuse->val[prot->inuse_idx], val);
}
EXPORT_SYMBOL_GPL(sock_prot_inuse_add);

int sock_prot_inuse_get(struct net *net, struct proto *prot)
{
	int cpu, idx = prot->inuse_idx;
	int res = 0;

	for_each_possible_cpu(cpu)
		res += per_cpu_ptr(net->core.prot_inuse, cpu)->val[idx];

	return res >= 0 ? res : 0;
}
EXPORT_SYMBOL_GPL(sock_prot_inuse_get);

static void sock_inuse_add(struct net *net, int val)
{
	this_cpu_add(*net->core.sock_inuse, val);
}

int sock_inuse_get(struct net *net)
{
	int cpu, res = 0;

	for_each_possible_cpu(cpu)
		res += *per_cpu_ptr(net->core.sock_inuse, cpu);

	return res;
}

EXPORT_SYMBOL_GPL(sock_inuse_get);

static int __net_init sock_inuse_init_net(struct net *net)
{
	net->core.prot_inuse = alloc_percpu(struct prot_inuse);
	if (net->core.prot_inuse == NULL)
		return -ENOMEM;

	net->core.sock_inuse = alloc_percpu(int);
	if (net->core.sock_inuse == NULL)
		goto out;

	return 0;

out:
	free_percpu(net->core.prot_inuse);
	return -ENOMEM;
}

static void __net_exit sock_inuse_exit_net(struct net *net)
{
	free_percpu(net->core.prot_inuse);
	free_percpu(net->core.sock_inuse);
}

static struct pernet_operations net_inuse_ops = {
	.init = sock_inuse_init_net,
	.exit = sock_inuse_exit_net,
};

static __init int net_inuse_init(void)
{
	if (register_pernet_subsys(&net_inuse_ops))
		panic("Cannot initialize net inuse counters");

	return 0;
}

core_initcall(net_inuse_init);

static int assign_proto_idx(struct proto *prot)
{
	prot->inuse_idx = find_first_zero_bit(proto_inuse_idx, PROTO_INUSE_NR);

	if (unlikely(prot->inuse_idx == PROTO_INUSE_NR - 1)) {
		pr_err("PROTO_INUSE_NR exhausted\n");
		return -ENOSPC;
	}

	set_bit(prot->inuse_idx, proto_inuse_idx);
	return 0;
}

static void release_proto_idx(struct proto *prot)
{
	if (prot->inuse_idx != PROTO_INUSE_NR - 1)
		clear_bit(prot->inuse_idx, proto_inuse_idx);
}
#else
static inline int assign_proto_idx(struct proto *prot)
{
	return 0;
}

static inline void release_proto_idx(struct proto *prot)
{
}

static void sock_inuse_add(struct net *net, int val)
{
}
#endif

static void tw_prot_cleanup(struct timewait_sock_ops *twsk_prot)
{
	if (!twsk_prot)
		return;
	kfree(twsk_prot->twsk_slab_name);
	twsk_prot->twsk_slab_name = NULL;
	kmem_cache_destroy(twsk_prot->twsk_slab);
	twsk_prot->twsk_slab = NULL;
}

<<<<<<< HEAD
=======
static int tw_prot_init(const struct proto *prot)
{
	struct timewait_sock_ops *twsk_prot = prot->twsk_prot;

	if (!twsk_prot)
		return 0;

	twsk_prot->twsk_slab_name = kasprintf(GFP_KERNEL, "tw_sock_%s",
					      prot->name);
	if (!twsk_prot->twsk_slab_name)
		return -ENOMEM;

	twsk_prot->twsk_slab =
		kmem_cache_create(twsk_prot->twsk_slab_name,
				  twsk_prot->twsk_obj_size, 0,
				  SLAB_ACCOUNT | prot->slab_flags,
				  NULL);
	if (!twsk_prot->twsk_slab) {
		pr_crit("%s: Can't create timewait sock SLAB cache!\n",
			prot->name);
		return -ENOMEM;
	}

	return 0;
}

>>>>>>> 7d2a07b7
static void req_prot_cleanup(struct request_sock_ops *rsk_prot)
{
	if (!rsk_prot)
		return;
	kfree(rsk_prot->slab_name);
	rsk_prot->slab_name = NULL;
	kmem_cache_destroy(rsk_prot->slab);
	rsk_prot->slab = NULL;
}

static int req_prot_init(const struct proto *prot)
{
	struct request_sock_ops *rsk_prot = prot->rsk_prot;

	if (!rsk_prot)
		return 0;

	rsk_prot->slab_name = kasprintf(GFP_KERNEL, "request_sock_%s",
					prot->name);
	if (!rsk_prot->slab_name)
		return -ENOMEM;

	rsk_prot->slab = kmem_cache_create(rsk_prot->slab_name,
					   rsk_prot->obj_size, 0,
					   SLAB_ACCOUNT | prot->slab_flags,
					   NULL);

	if (!rsk_prot->slab) {
		pr_crit("%s: Can't create request sock SLAB cache!\n",
			prot->name);
		return -ENOMEM;
	}
	return 0;
}

int proto_register(struct proto *prot, int alloc_slab)
{
	int ret = -ENOBUFS;

	if (alloc_slab) {
		prot->slab = kmem_cache_create_usercopy(prot->name,
					prot->obj_size, 0,
					SLAB_HWCACHE_ALIGN | SLAB_ACCOUNT |
					prot->slab_flags,
					prot->useroffset, prot->usersize,
					NULL);

		if (prot->slab == NULL) {
			pr_crit("%s: Can't create sock SLAB cache!\n",
				prot->name);
			goto out;
		}

		if (req_prot_init(prot))
			goto out_free_request_sock_slab;

<<<<<<< HEAD
		if (prot->twsk_prot != NULL) {
			prot->twsk_prot->twsk_slab_name = kasprintf(GFP_KERNEL, "tw_sock_%s", prot->name);

			if (prot->twsk_prot->twsk_slab_name == NULL)
				goto out_free_request_sock_slab;

			prot->twsk_prot->twsk_slab =
				kmem_cache_create(prot->twsk_prot->twsk_slab_name,
						  prot->twsk_prot->twsk_obj_size,
						  0,
						  SLAB_ACCOUNT |
						  prot->slab_flags,
						  NULL);
			if (prot->twsk_prot->twsk_slab == NULL)
				goto out_free_timewait_sock_slab;
		}
=======
		if (tw_prot_init(prot))
			goto out_free_timewait_sock_slab;
>>>>>>> 7d2a07b7
	}

	mutex_lock(&proto_list_mutex);
	ret = assign_proto_idx(prot);
	if (ret) {
		mutex_unlock(&proto_list_mutex);
		goto out_free_timewait_sock_slab;
	}
	list_add(&prot->node, &proto_list);
	mutex_unlock(&proto_list_mutex);
	return ret;

out_free_timewait_sock_slab:
<<<<<<< HEAD
	if (alloc_slab && prot->twsk_prot)
=======
	if (alloc_slab)
>>>>>>> 7d2a07b7
		tw_prot_cleanup(prot->twsk_prot);
out_free_request_sock_slab:
	if (alloc_slab) {
		req_prot_cleanup(prot->rsk_prot);

		kmem_cache_destroy(prot->slab);
		prot->slab = NULL;
	}
out:
	return ret;
}
EXPORT_SYMBOL(proto_register);

void proto_unregister(struct proto *prot)
{
	mutex_lock(&proto_list_mutex);
	release_proto_idx(prot);
	list_del(&prot->node);
	mutex_unlock(&proto_list_mutex);

	kmem_cache_destroy(prot->slab);
	prot->slab = NULL;

	req_prot_cleanup(prot->rsk_prot);
	tw_prot_cleanup(prot->twsk_prot);
}
EXPORT_SYMBOL(proto_unregister);

int sock_load_diag_module(int family, int protocol)
{
	if (!protocol) {
		if (!sock_is_registered(family))
			return -ENOENT;

		return request_module("net-pf-%d-proto-%d-type-%d", PF_NETLINK,
				      NETLINK_SOCK_DIAG, family);
	}

#ifdef CONFIG_INET
	if (family == AF_INET &&
	    protocol != IPPROTO_RAW &&
	    protocol < MAX_INET_PROTOS &&
	    !rcu_access_pointer(inet_protos[protocol]))
		return -ENOENT;
#endif

	return request_module("net-pf-%d-proto-%d-type-%d-%d", PF_NETLINK,
			      NETLINK_SOCK_DIAG, family, protocol);
}
EXPORT_SYMBOL(sock_load_diag_module);

#ifdef CONFIG_PROC_FS
static void *proto_seq_start(struct seq_file *seq, loff_t *pos)
	__acquires(proto_list_mutex)
{
	mutex_lock(&proto_list_mutex);
	return seq_list_start_head(&proto_list, *pos);
}

static void *proto_seq_next(struct seq_file *seq, void *v, loff_t *pos)
{
	return seq_list_next(v, &proto_list, pos);
}

static void proto_seq_stop(struct seq_file *seq, void *v)
	__releases(proto_list_mutex)
{
	mutex_unlock(&proto_list_mutex);
}

static char proto_method_implemented(const void *method)
{
	return method == NULL ? 'n' : 'y';
}
static long sock_prot_memory_allocated(struct proto *proto)
{
	return proto->memory_allocated != NULL ? proto_memory_allocated(proto) : -1L;
}

static const char *sock_prot_memory_pressure(struct proto *proto)
{
	return proto->memory_pressure != NULL ?
	proto_memory_pressure(proto) ? "yes" : "no" : "NI";
}

static void proto_seq_printf(struct seq_file *seq, struct proto *proto)
{

	seq_printf(seq, "%-9s %4u %6d  %6ld   %-3s %6u   %-3s  %-10s "
			"%2c %2c %2c %2c %2c %2c %2c %2c %2c %2c %2c %2c %2c %2c %2c %2c %2c %2c %2c\n",
		   proto->name,
		   proto->obj_size,
		   sock_prot_inuse_get(seq_file_net(seq), proto),
		   sock_prot_memory_allocated(proto),
		   sock_prot_memory_pressure(proto),
		   proto->max_header,
		   proto->slab == NULL ? "no" : "yes",
		   module_name(proto->owner),
		   proto_method_implemented(proto->close),
		   proto_method_implemented(proto->connect),
		   proto_method_implemented(proto->disconnect),
		   proto_method_implemented(proto->accept),
		   proto_method_implemented(proto->ioctl),
		   proto_method_implemented(proto->init),
		   proto_method_implemented(proto->destroy),
		   proto_method_implemented(proto->shutdown),
		   proto_method_implemented(proto->setsockopt),
		   proto_method_implemented(proto->getsockopt),
		   proto_method_implemented(proto->sendmsg),
		   proto_method_implemented(proto->recvmsg),
		   proto_method_implemented(proto->sendpage),
		   proto_method_implemented(proto->bind),
		   proto_method_implemented(proto->backlog_rcv),
		   proto_method_implemented(proto->hash),
		   proto_method_implemented(proto->unhash),
		   proto_method_implemented(proto->get_port),
		   proto_method_implemented(proto->enter_memory_pressure));
}

static int proto_seq_show(struct seq_file *seq, void *v)
{
	if (v == &proto_list)
		seq_printf(seq, "%-9s %-4s %-8s %-6s %-5s %-7s %-4s %-10s %s",
			   "protocol",
			   "size",
			   "sockets",
			   "memory",
			   "press",
			   "maxhdr",
			   "slab",
			   "module",
			   "cl co di ac io in de sh ss gs se re sp bi br ha uh gp em\n");
	else
		proto_seq_printf(seq, list_entry(v, struct proto, node));
	return 0;
}

static const struct seq_operations proto_seq_ops = {
	.start  = proto_seq_start,
	.next   = proto_seq_next,
	.stop   = proto_seq_stop,
	.show   = proto_seq_show,
};

static __net_init int proto_init_net(struct net *net)
{
	if (!proc_create_net("protocols", 0444, net->proc_net, &proto_seq_ops,
			sizeof(struct seq_net_private)))
		return -ENOMEM;

	return 0;
}

static __net_exit void proto_exit_net(struct net *net)
{
	remove_proc_entry("protocols", net->proc_net);
}


static __net_initdata struct pernet_operations proto_net_ops = {
	.init = proto_init_net,
	.exit = proto_exit_net,
};

static int __init proto_init(void)
{
	return register_pernet_subsys(&proto_net_ops);
}

subsys_initcall(proto_init);

#endif /* PROC_FS */

#ifdef CONFIG_NET_RX_BUSY_POLL
bool sk_busy_loop_end(void *p, unsigned long start_time)
{
	struct sock *sk = p;

	return !skb_queue_empty_lockless(&sk->sk_receive_queue) ||
	       sk_busy_loop_timeout(sk, start_time);
}
EXPORT_SYMBOL(sk_busy_loop_end);
#endif /* CONFIG_NET_RX_BUSY_POLL */

int sock_bind_add(struct sock *sk, struct sockaddr *addr, int addr_len)
{
	if (!sk->sk_prot->bind_add)
		return -EOPNOTSUPP;
	return sk->sk_prot->bind_add(sk, addr, addr_len);
}
EXPORT_SYMBOL(sock_bind_add);<|MERGE_RESOLUTION|>--- conflicted
+++ resolved
@@ -624,12 +624,7 @@
 }
 EXPORT_SYMBOL(sock_bindtoindex);
 
-<<<<<<< HEAD
-static int sock_setbindtodevice(struct sock *sk, char __user *optval,
-				int optlen)
-=======
 static int sock_setbindtodevice(struct sock *sk, sockptr_t optval, int optlen)
->>>>>>> 7d2a07b7
 {
 	int ret = -ENOPROTOOPT;
 #ifdef CONFIG_NETDEVICES
@@ -742,8 +737,6 @@
 }
 EXPORT_SYMBOL(sock_set_reuseaddr);
 
-<<<<<<< HEAD
-=======
 void sock_set_reuseport(struct sock *sk)
 {
 	lock_sock(sk);
@@ -752,7 +745,6 @@
 }
 EXPORT_SYMBOL(sock_set_reuseport);
 
->>>>>>> 7d2a07b7
 void sock_no_linger(struct sock *sk)
 {
 	lock_sock(sk);
@@ -770,8 +762,6 @@
 }
 EXPORT_SYMBOL(sock_set_priority);
 
-<<<<<<< HEAD
-=======
 void sock_set_sndtimeo(struct sock *sk, s64 secs)
 {
 	lock_sock(sk);
@@ -901,7 +891,6 @@
 	return 0;
 }
 
->>>>>>> 7d2a07b7
 void sock_set_keepalive(struct sock *sk)
 {
 	lock_sock(sk);
@@ -912,8 +901,6 @@
 }
 EXPORT_SYMBOL(sock_set_keepalive);
 
-<<<<<<< HEAD
-=======
 static void __sock_set_rcvbuf(struct sock *sk, int val)
 {
 	/* Ensure val * 2 fits into an int, to prevent max_t() from treating it
@@ -959,7 +946,6 @@
 }
 EXPORT_SYMBOL(sock_set_mark);
 
->>>>>>> 7d2a07b7
 /*
  *	This is meant for all protocols to use and covers goings on
  *	at the socket level. Everything here is generic.
@@ -1057,34 +1043,7 @@
 		 * play 'guess the biggest size' games. RCVBUF/SNDBUF
 		 * are treated in BSD as hints
 		 */
-<<<<<<< HEAD
-		val = min_t(u32, val, sysctl_rmem_max);
-set_rcvbuf:
-		/* Ensure val * 2 fits into an int, to prevent max_t()
-		 * from treating it as a negative value.
-		 */
-		val = min_t(int, val, INT_MAX / 2);
-		sk->sk_userlocks |= SOCK_RCVBUF_LOCK;
-		/*
-		 * We double it on the way in to account for
-		 * "struct sk_buff" etc. overhead.   Applications
-		 * assume that the SO_RCVBUF setting they make will
-		 * allow that much actual data to be received on that
-		 * socket.
-		 *
-		 * Applications are unaware that "struct sk_buff" and
-		 * other overheads allocate from the receive buffer
-		 * during socket buffer allocation.
-		 *
-		 * And after considering the possible alternatives,
-		 * returning the value we actually used in getsockopt
-		 * is the most desirable behavior.
-		 */
-		WRITE_ONCE(sk->sk_rcvbuf,
-			   max_t(int, val * 2, SOCK_MIN_RCVBUF));
-=======
 		__sock_set_rcvbuf(sk, min_t(u32, val, sysctl_rmem_max));
->>>>>>> 7d2a07b7
 		break;
 
 	case SO_RCVBUFFORCE:
@@ -1199,12 +1158,7 @@
 	case SO_ATTACH_FILTER: {
 		struct sock_fprog fprog;
 
-<<<<<<< HEAD
-		ret = copy_bpf_fprog_from_user(&fprog, USER_SOCKPTR(optval),
-					       optlen);
-=======
 		ret = copy_bpf_fprog_from_user(&fprog, optval, optlen);
->>>>>>> 7d2a07b7
 		if (!ret)
 			ret = sk_attach_filter(&fprog, sk);
 		break;
@@ -1225,12 +1179,7 @@
 	case SO_ATTACH_REUSEPORT_CBPF: {
 		struct sock_fprog fprog;
 
-<<<<<<< HEAD
-		ret = copy_bpf_fprog_from_user(&fprog, USER_SOCKPTR(optval),
-					       optlen);
-=======
 		ret = copy_bpf_fprog_from_user(&fprog, optval, optlen);
->>>>>>> 7d2a07b7
 		if (!ret)
 			ret = sk_reuseport_attach_filter(&fprog, sk);
 		break;
@@ -2049,30 +1998,17 @@
 struct sock *sk_clone_lock(const struct sock *sk, const gfp_t priority)
 {
 	struct proto *prot = READ_ONCE(sk->sk_prot);
-<<<<<<< HEAD
-	struct sock *newsk;
-=======
 	struct sk_filter *filter;
->>>>>>> 7d2a07b7
 	bool is_charged = true;
 	struct sock *newsk;
 
 	newsk = sk_prot_alloc(prot, priority, sk->sk_family);
-<<<<<<< HEAD
-	if (newsk != NULL) {
-		struct sk_filter *filter;
-=======
 	if (!newsk)
 		goto out;
->>>>>>> 7d2a07b7
 
 	sock_copy(newsk, sk);
 
-<<<<<<< HEAD
-		newsk->sk_prot_creator = prot;
-=======
 	newsk->sk_prot_creator = prot;
->>>>>>> 7d2a07b7
 
 	/* SANITY */
 	if (likely(newsk->sk_net_refcnt))
@@ -2083,66 +2019,13 @@
 	newsk->sk_backlog.head	= newsk->sk_backlog.tail = NULL;
 	newsk->sk_backlog.len = 0;
 
-<<<<<<< HEAD
-		atomic_set(&newsk->sk_rmem_alloc, 0);
-		/*
-		 * sk_wmem_alloc set to one (see sk_free() and sock_wfree())
-		 */
-		refcount_set(&newsk->sk_wmem_alloc, 1);
-		atomic_set(&newsk->sk_omem_alloc, 0);
-		sk_init_common(newsk);
-
-		newsk->sk_dst_cache	= NULL;
-		newsk->sk_dst_pending_confirm = 0;
-		newsk->sk_wmem_queued	= 0;
-		newsk->sk_forward_alloc = 0;
-		atomic_set(&newsk->sk_drops, 0);
-		newsk->sk_send_head	= NULL;
-		newsk->sk_userlocks	= sk->sk_userlocks & ~SOCK_BINDPORT_LOCK;
-		atomic_set(&newsk->sk_zckey, 0);
-
-		sock_reset_flag(newsk, SOCK_DONE);
-
-		/* sk->sk_memcg will be populated at accept() time */
-		newsk->sk_memcg = NULL;
-
-		cgroup_sk_clone(&newsk->sk_cgrp_data);
-=======
 	atomic_set(&newsk->sk_rmem_alloc, 0);
->>>>>>> 7d2a07b7
 
 	/* sk_wmem_alloc set to one (see sk_free() and sock_wfree()) */
 	refcount_set(&newsk->sk_wmem_alloc, 1);
 
-<<<<<<< HEAD
-		if (unlikely(!is_charged || xfrm_sk_clone_policy(newsk, sk))) {
-			/* We need to make sure that we don't uncharge the new
-			 * socket if we couldn't charge it in the first place
-			 * as otherwise we uncharge the parent's filter.
-			 */
-			if (!is_charged)
-				RCU_INIT_POINTER(newsk->sk_filter, NULL);
-			sk_free_unlock_clone(newsk);
-			newsk = NULL;
-			goto out;
-		}
-		RCU_INIT_POINTER(newsk->sk_reuseport_cb, NULL);
-
-		if (bpf_sk_storage_clone(sk, newsk)) {
-			sk_free_unlock_clone(newsk);
-			newsk = NULL;
-			goto out;
-		}
-
-		/* Clear sk_user_data if parent had the pointer tagged
-		 * as not suitable for copying when cloning.
-		 */
-		if (sk_user_data_is_nocopy(newsk))
-			newsk->sk_user_data = NULL;
-=======
 	atomic_set(&newsk->sk_omem_alloc, 0);
 	sk_init_common(newsk);
->>>>>>> 7d2a07b7
 
 	newsk->sk_dst_cache	= NULL;
 	newsk->sk_dst_pending_confirm = 0;
@@ -2167,16 +2050,9 @@
 		 * if sysctl_optmem_max was changed between creation of
 		 * original socket and cloning
 		 */
-<<<<<<< HEAD
-		sk_refcnt_debug_inc(newsk);
-		sk_set_socket(newsk, NULL);
-		sk_tx_queue_clear(newsk);
-		RCU_INIT_POINTER(newsk->sk_wq, NULL);
-=======
 		is_charged = sk_filter_charge(newsk, filter);
 	RCU_INIT_POINTER(newsk->sk_filter, filter);
 	rcu_read_unlock();
->>>>>>> 7d2a07b7
 
 	if (unlikely(!is_charged || xfrm_sk_clone_policy(newsk, sk))) {
 		/* We need to make sure that we don't uncharge the new
@@ -3663,8 +3539,6 @@
 	twsk_prot->twsk_slab = NULL;
 }
 
-<<<<<<< HEAD
-=======
 static int tw_prot_init(const struct proto *prot)
 {
 	struct timewait_sock_ops *twsk_prot = prot->twsk_prot;
@@ -3691,7 +3565,6 @@
 	return 0;
 }
 
->>>>>>> 7d2a07b7
 static void req_prot_cleanup(struct request_sock_ops *rsk_prot)
 {
 	if (!rsk_prot)
@@ -3748,27 +3621,8 @@
 		if (req_prot_init(prot))
 			goto out_free_request_sock_slab;
 
-<<<<<<< HEAD
-		if (prot->twsk_prot != NULL) {
-			prot->twsk_prot->twsk_slab_name = kasprintf(GFP_KERNEL, "tw_sock_%s", prot->name);
-
-			if (prot->twsk_prot->twsk_slab_name == NULL)
-				goto out_free_request_sock_slab;
-
-			prot->twsk_prot->twsk_slab =
-				kmem_cache_create(prot->twsk_prot->twsk_slab_name,
-						  prot->twsk_prot->twsk_obj_size,
-						  0,
-						  SLAB_ACCOUNT |
-						  prot->slab_flags,
-						  NULL);
-			if (prot->twsk_prot->twsk_slab == NULL)
-				goto out_free_timewait_sock_slab;
-		}
-=======
 		if (tw_prot_init(prot))
 			goto out_free_timewait_sock_slab;
->>>>>>> 7d2a07b7
 	}
 
 	mutex_lock(&proto_list_mutex);
@@ -3782,11 +3636,7 @@
 	return ret;
 
 out_free_timewait_sock_slab:
-<<<<<<< HEAD
-	if (alloc_slab && prot->twsk_prot)
-=======
 	if (alloc_slab)
->>>>>>> 7d2a07b7
 		tw_prot_cleanup(prot->twsk_prot);
 out_free_request_sock_slab:
 	if (alloc_slab) {
