--- conflicted
+++ resolved
@@ -135,12 +135,7 @@
 
 	ctxt->direction = DMA_FROM_DEVICE;
 	ctxt->read_hdr = head;
-<<<<<<< HEAD
-	pages_needed =
-		min_t(int, pages_needed, rdma_read_max_sge(xprt, pages_needed));
-=======
 	pages_needed = min_t(int, pages_needed, xprt->sc_max_sge_rd);
->>>>>>> 61328de2
 	read = min_t(int, (pages_needed << PAGE_SHIFT) - *page_offset,
 		     rs_length);
 
