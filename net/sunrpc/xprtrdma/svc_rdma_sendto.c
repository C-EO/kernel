// SPDX-License-Identifier: GPL-2.0 OR BSD-3-Clause
/*
 * Copyright (c) 2016-2018 Oracle. All rights reserved.
 * Copyright (c) 2014 Open Grid Computing, Inc. All rights reserved.
 * Copyright (c) 2005-2006 Network Appliance, Inc. All rights reserved.
 *
 * This software is available to you under a choice of one of two
 * licenses.  You may choose to be licensed under the terms of the GNU
 * General Public License (GPL) Version 2, available from the file
 * COPYING in the main directory of this source tree, or the BSD-type
 * license below:
 *
 * Redistribution and use in source and binary forms, with or without
 * modification, are permitted provided that the following conditions
 * are met:
 *
 *      Redistributions of source code must retain the above copyright
 *      notice, this list of conditions and the following disclaimer.
 *
 *      Redistributions in binary form must reproduce the above
 *      copyright notice, this list of conditions and the following
 *      disclaimer in the documentation and/or other materials provided
 *      with the distribution.
 *
 *      Neither the name of the Network Appliance, Inc. nor the names of
 *      its contributors may be used to endorse or promote products
 *      derived from this software without specific prior written
 *      permission.
 *
 * THIS SOFTWARE IS PROVIDED BY THE COPYRIGHT HOLDERS AND CONTRIBUTORS
 * "AS IS" AND ANY EXPRESS OR IMPLIED WARRANTIES, INCLUDING, BUT NOT
 * LIMITED TO, THE IMPLIED WARRANTIES OF MERCHANTABILITY AND FITNESS FOR
 * A PARTICULAR PURPOSE ARE DISCLAIMED. IN NO EVENT SHALL THE COPYRIGHT
 * OWNER OR CONTRIBUTORS BE LIABLE FOR ANY DIRECT, INDIRECT, INCIDENTAL,
 * SPECIAL, EXEMPLARY, OR CONSEQUENTIAL DAMAGES (INCLUDING, BUT NOT
 * LIMITED TO, PROCUREMENT OF SUBSTITUTE GOODS OR SERVICES; LOSS OF USE,
 * DATA, OR PROFITS; OR BUSINESS INTERRUPTION) HOWEVER CAUSED AND ON ANY
 * THEORY OF LIABILITY, WHETHER IN CONTRACT, STRICT LIABILITY, OR TORT
 * (INCLUDING NEGLIGENCE OR OTHERWISE) ARISING IN ANY WAY OUT OF THE USE
 * OF THIS SOFTWARE, EVEN IF ADVISED OF THE POSSIBILITY OF SUCH DAMAGE.
 *
 * Author: Tom Tucker <tom@opengridcomputing.com>
 */

/* Operation
 *
 * The main entry point is svc_rdma_sendto. This is called by the
 * RPC server when an RPC Reply is ready to be transmitted to a client.
 *
 * The passed-in svc_rqst contains a struct xdr_buf which holds an
 * XDR-encoded RPC Reply message. sendto must construct the RPC-over-RDMA
 * transport header, post all Write WRs needed for this Reply, then post
 * a Send WR conveying the transport header and the RPC message itself to
 * the client.
 *
 * svc_rdma_sendto must fully transmit the Reply before returning, as
 * the svc_rqst will be recycled as soon as sendto returns. Remaining
 * resources referred to by the svc_rqst are also recycled at that time.
 * Therefore any resources that must remain longer must be detached
 * from the svc_rqst and released later.
 *
 * Page Management
 *
 * The I/O that performs Reply transmission is asynchronous, and may
 * complete well after sendto returns. Thus pages under I/O must be
 * removed from the svc_rqst before sendto returns.
 *
 * The logic here depends on Send Queue and completion ordering. Since
 * the Send WR is always posted last, it will always complete last. Thus
 * when it completes, it is guaranteed that all previous Write WRs have
 * also completed.
 *
 * Write WRs are constructed and posted. Each Write segment gets its own
 * svc_rdma_rw_ctxt, allowing the Write completion handler to find and
 * DMA-unmap the pages under I/O for that Write segment. The Write
 * completion handler does not release any pages.
 *
 * When the Send WR is constructed, it also gets its own svc_rdma_send_ctxt.
 * The ownership of all of the Reply's pages are transferred into that
 * ctxt, the Send WR is posted, and sendto returns.
 *
 * The svc_rdma_send_ctxt is presented when the Send WR completes. The
 * Send completion handler finally releases the Reply's pages.
 *
 * This mechanism also assumes that completions on the transport's Send
 * Completion Queue do not run in parallel. Otherwise a Write completion
 * and Send completion running at the same time could release pages that
 * are still DMA-mapped.
 *
 * Error Handling
 *
 * - If the Send WR is posted successfully, it will either complete
 *   successfully, or get flushed. Either way, the Send completion
 *   handler releases the Reply's pages.
 * - If the Send WR cannot be not posted, the forward path releases
 *   the Reply's pages.
 *
 * This handles the case, without the use of page reference counting,
 * where two different Write segments send portions of the same page.
 */

#include <linux/spinlock.h>
#include <asm/unaligned.h>

#include <rdma/ib_verbs.h>
#include <rdma/rdma_cm.h>

#include <linux/sunrpc/debug.h>
#include <linux/sunrpc/rpc_rdma.h>
#include <linux/sunrpc/svc_rdma.h>

#include "xprt_rdma.h"
#include <trace/events/rpcrdma.h>

#define RPCDBG_FACILITY	RPCDBG_SVCXPRT

static void svc_rdma_wc_send(struct ib_cq *cq, struct ib_wc *wc);

static inline struct svc_rdma_send_ctxt *
svc_rdma_next_send_ctxt(struct list_head *list)
{
	return list_first_entry_or_null(list, struct svc_rdma_send_ctxt,
					sc_list);
}

static struct svc_rdma_send_ctxt *
svc_rdma_send_ctxt_alloc(struct svcxprt_rdma *rdma)
{
	struct svc_rdma_send_ctxt *ctxt;
	dma_addr_t addr;
	void *buffer;
	size_t size;
	int i;

	size = sizeof(*ctxt);
	size += rdma->sc_max_send_sges * sizeof(struct ib_sge);
	ctxt = kmalloc(size, GFP_KERNEL);
	if (!ctxt)
		goto fail0;
	buffer = kmalloc(rdma->sc_max_req_size, GFP_KERNEL);
	if (!buffer)
		goto fail1;
	addr = ib_dma_map_single(rdma->sc_pd->device, buffer,
				 rdma->sc_max_req_size, DMA_TO_DEVICE);
	if (ib_dma_mapping_error(rdma->sc_pd->device, addr))
		goto fail2;

	ctxt->sc_send_wr.next = NULL;
	ctxt->sc_send_wr.wr_cqe = &ctxt->sc_cqe;
	ctxt->sc_send_wr.sg_list = ctxt->sc_sges;
	ctxt->sc_send_wr.send_flags = IB_SEND_SIGNALED;
	ctxt->sc_cqe.done = svc_rdma_wc_send;
	ctxt->sc_xprt_buf = buffer;
	ctxt->sc_sges[0].addr = addr;

	for (i = 0; i < rdma->sc_max_send_sges; i++)
		ctxt->sc_sges[i].lkey = rdma->sc_pd->local_dma_lkey;
	return ctxt;

fail2:
	kfree(buffer);
fail1:
	kfree(ctxt);
fail0:
	return NULL;
}

/**
 * svc_rdma_send_ctxts_destroy - Release all send_ctxt's for an xprt
 * @rdma: svcxprt_rdma being torn down
 *
 */
void svc_rdma_send_ctxts_destroy(struct svcxprt_rdma *rdma)
{
	struct svc_rdma_send_ctxt *ctxt;

	while ((ctxt = svc_rdma_next_send_ctxt(&rdma->sc_send_ctxts))) {
		list_del(&ctxt->sc_list);
		ib_dma_unmap_single(rdma->sc_pd->device,
				    ctxt->sc_sges[0].addr,
				    rdma->sc_max_req_size,
				    DMA_TO_DEVICE);
		kfree(ctxt->sc_xprt_buf);
		kfree(ctxt);
	}
}

/**
 * svc_rdma_send_ctxt_get - Get a free send_ctxt
 * @rdma: controlling svcxprt_rdma
 *
 * Returns a ready-to-use send_ctxt, or NULL if none are
 * available and a fresh one cannot be allocated.
 */
struct svc_rdma_send_ctxt *svc_rdma_send_ctxt_get(struct svcxprt_rdma *rdma)
{
	struct svc_rdma_send_ctxt *ctxt;

	spin_lock(&rdma->sc_send_lock);
	ctxt = svc_rdma_next_send_ctxt(&rdma->sc_send_ctxts);
	if (!ctxt)
		goto out_empty;
	list_del(&ctxt->sc_list);
	spin_unlock(&rdma->sc_send_lock);

out:
	ctxt->sc_send_wr.num_sge = 0;
	ctxt->sc_cur_sge_no = 0;
	ctxt->sc_page_count = 0;
	return ctxt;

out_empty:
	spin_unlock(&rdma->sc_send_lock);
	ctxt = svc_rdma_send_ctxt_alloc(rdma);
	if (!ctxt)
		return NULL;
	goto out;
}

/**
 * svc_rdma_send_ctxt_put - Return send_ctxt to free list
 * @rdma: controlling svcxprt_rdma
 * @ctxt: object to return to the free list
 *
 * Pages left in sc_pages are DMA unmapped and released.
 */
void svc_rdma_send_ctxt_put(struct svcxprt_rdma *rdma,
			    struct svc_rdma_send_ctxt *ctxt)
{
	struct ib_device *device = rdma->sc_cm_id->device;
	unsigned int i;

	/* The first SGE contains the transport header, which
	 * remains mapped until @ctxt is destroyed.
	 */
	for (i = 1; i < ctxt->sc_send_wr.num_sge; i++)
		ib_dma_unmap_page(device,
				  ctxt->sc_sges[i].addr,
				  ctxt->sc_sges[i].length,
				  DMA_TO_DEVICE);

	for (i = 0; i < ctxt->sc_page_count; ++i)
		put_page(ctxt->sc_pages[i]);

	spin_lock(&rdma->sc_send_lock);
	list_add(&ctxt->sc_list, &rdma->sc_send_ctxts);
	spin_unlock(&rdma->sc_send_lock);
}

/**
 * svc_rdma_wc_send - Invoked by RDMA provider for each polled Send WC
 * @cq: Completion Queue context
 * @wc: Work Completion object
 *
 * NB: The svc_xprt/svcxprt_rdma is pinned whenever it's possible that
 * the Send completion handler could be running.
 */
static void svc_rdma_wc_send(struct ib_cq *cq, struct ib_wc *wc)
{
	struct svcxprt_rdma *rdma = cq->cq_context;
	struct ib_cqe *cqe = wc->wr_cqe;
	struct svc_rdma_send_ctxt *ctxt;

	trace_svcrdma_wc_send(wc);

	atomic_inc(&rdma->sc_sq_avail);
	wake_up(&rdma->sc_send_wait);

	ctxt = container_of(cqe, struct svc_rdma_send_ctxt, sc_cqe);
	svc_rdma_send_ctxt_put(rdma, ctxt);

	if (unlikely(wc->status != IB_WC_SUCCESS)) {
		set_bit(XPT_CLOSE, &rdma->sc_xprt.xpt_flags);
		svc_xprt_enqueue(&rdma->sc_xprt);
		if (wc->status != IB_WC_WR_FLUSH_ERR)
			pr_err("svcrdma: Send: %s (%u/0x%x)\n",
			       ib_wc_status_msg(wc->status),
			       wc->status, wc->vendor_err);
	}

	svc_xprt_put(&rdma->sc_xprt);
}

/**
 * svc_rdma_send - Post a single Send WR
 * @rdma: transport on which to post the WR
 * @wr: prepared Send WR to post
 *
 * Returns zero the Send WR was posted successfully. Otherwise, a
 * negative errno is returned.
 */
int svc_rdma_send(struct svcxprt_rdma *rdma, struct ib_send_wr *wr)
{
	int ret;

	might_sleep();

	/* If the SQ is full, wait until an SQ entry is available */
	while (1) {
		if ((atomic_dec_return(&rdma->sc_sq_avail) < 0)) {
			atomic_inc(&rdma_stat_sq_starve);
			trace_svcrdma_sq_full(rdma);
			atomic_inc(&rdma->sc_sq_avail);
			wait_event(rdma->sc_send_wait,
				   atomic_read(&rdma->sc_sq_avail) > 1);
			if (test_bit(XPT_CLOSE, &rdma->sc_xprt.xpt_flags))
				return -ENOTCONN;
			trace_svcrdma_sq_retry(rdma);
			continue;
		}

		svc_xprt_get(&rdma->sc_xprt);
<<<<<<< HEAD
		ret = ib_post_send(rdma->sc_qp, wr, NULL);
		trace_svcrdma_post_send(wr, ret);
		if (ret) {
			set_bit(XPT_CLOSE, &rdma->sc_xprt.xpt_flags);
			svc_xprt_put(&rdma->sc_xprt);
			wake_up(&rdma->sc_send_wait);
		}
		break;
	}
=======
		trace_svcrdma_post_send(wr);
		ret = ib_post_send(rdma->sc_qp, wr, NULL);
		if (ret)
			break;
		return 0;
	}

	trace_svcrdma_sq_post_err(rdma, ret);
	set_bit(XPT_CLOSE, &rdma->sc_xprt.xpt_flags);
	svc_xprt_put(&rdma->sc_xprt);
	wake_up(&rdma->sc_send_wait);
>>>>>>> c9429efc
	return ret;
}

static u32 xdr_padsize(u32 len)
{
	return (len & 3) ? (4 - (len & 3)) : 0;
}

/* Returns length of transport header, in bytes.
 */
static unsigned int svc_rdma_reply_hdr_len(__be32 *rdma_resp)
{
	unsigned int nsegs;
	__be32 *p;

	p = rdma_resp;

	/* RPC-over-RDMA V1 replies never have a Read list. */
	p += rpcrdma_fixed_maxsz + 1;

	/* Skip Write list. */
	while (*p++ != xdr_zero) {
		nsegs = be32_to_cpup(p++);
		p += nsegs * rpcrdma_segment_maxsz;
	}

	/* Skip Reply chunk. */
	if (*p++ != xdr_zero) {
		nsegs = be32_to_cpup(p++);
		p += nsegs * rpcrdma_segment_maxsz;
	}

	return (unsigned long)p - (unsigned long)rdma_resp;
}

/* One Write chunk is copied from Call transport header to Reply
 * transport header. Each segment's length field is updated to
 * reflect number of bytes consumed in the segment.
 *
 * Returns number of segments in this chunk.
 */
static unsigned int xdr_encode_write_chunk(__be32 *dst, __be32 *src,
					   unsigned int remaining)
{
	unsigned int i, nsegs;
	u32 seg_len;

	/* Write list discriminator */
	*dst++ = *src++;

	/* number of segments in this chunk */
	nsegs = be32_to_cpup(src);
	*dst++ = *src++;

	for (i = nsegs; i; i--) {
		/* segment's RDMA handle */
		*dst++ = *src++;

		/* bytes returned in this segment */
		seg_len = be32_to_cpu(*src);
		if (remaining >= seg_len) {
			/* entire segment was consumed */
			*dst = *src;
			remaining -= seg_len;
		} else {
			/* segment only partly filled */
			*dst = cpu_to_be32(remaining);
			remaining = 0;
		}
		dst++; src++;

		/* segment's RDMA offset */
		*dst++ = *src++;
		*dst++ = *src++;
	}

	return nsegs;
}

/* The client provided a Write list in the Call message. Fill in
 * the segments in the first Write chunk in the Reply's transport
 * header with the number of bytes consumed in each segment.
 * Remaining chunks are returned unused.
 *
 * Assumptions:
 *  - Client has provided only one Write chunk
 */
static void svc_rdma_xdr_encode_write_list(__be32 *rdma_resp, __be32 *wr_ch,
					   unsigned int consumed)
{
	unsigned int nsegs;
	__be32 *p, *q;

	/* RPC-over-RDMA V1 replies never have a Read list. */
	p = rdma_resp + rpcrdma_fixed_maxsz + 1;

	q = wr_ch;
	while (*q != xdr_zero) {
		nsegs = xdr_encode_write_chunk(p, q, consumed);
		q += 2 + nsegs * rpcrdma_segment_maxsz;
		p += 2 + nsegs * rpcrdma_segment_maxsz;
		consumed = 0;
	}

	/* Terminate Write list */
	*p++ = xdr_zero;

	/* Reply chunk discriminator; may be replaced later */
	*p = xdr_zero;
}

/* The client provided a Reply chunk in the Call message. Fill in
 * the segments in the Reply chunk in the Reply message with the
 * number of bytes consumed in each segment.
 *
 * Assumptions:
 * - Reply can always fit in the provided Reply chunk
 */
static void svc_rdma_xdr_encode_reply_chunk(__be32 *rdma_resp, __be32 *rp_ch,
					    unsigned int consumed)
{
	__be32 *p;

	/* Find the Reply chunk in the Reply's xprt header.
	 * RPC-over-RDMA V1 replies never have a Read list.
	 */
	p = rdma_resp + rpcrdma_fixed_maxsz + 1;

	/* Skip past Write list */
	while (*p++ != xdr_zero)
		p += 1 + be32_to_cpup(p) * rpcrdma_segment_maxsz;

	xdr_encode_write_chunk(p, rp_ch, consumed);
}

/* Parse the RPC Call's transport header.
 */
static void svc_rdma_get_write_arrays(__be32 *rdma_argp,
				      __be32 **write, __be32 **reply)
{
	__be32 *p;

	p = rdma_argp + rpcrdma_fixed_maxsz;

	/* Read list */
	while (*p++ != xdr_zero)
		p += 5;

	/* Write list */
	if (*p != xdr_zero) {
		*write = p;
		while (*p++ != xdr_zero)
			p += 1 + be32_to_cpu(*p) * 4;
	} else {
		*write = NULL;
		p++;
	}

	/* Reply chunk */
	if (*p != xdr_zero)
		*reply = p;
	else
		*reply = NULL;
}

/* RPC-over-RDMA Version One private extension: Remote Invalidation.
 * Responder's choice: requester signals it can handle Send With
 * Invalidate, and responder chooses one rkey to invalidate.
 *
 * Find a candidate rkey to invalidate when sending a reply.  Picks the
 * first R_key it finds in the chunk lists.
 *
 * Returns zero if RPC's chunk lists are empty.
 */
static u32 svc_rdma_get_inv_rkey(__be32 *rdma_argp,
				 __be32 *wr_lst, __be32 *rp_ch)
{
	__be32 *p;

	p = rdma_argp + rpcrdma_fixed_maxsz;
	if (*p != xdr_zero)
		p += 2;
	else if (wr_lst && be32_to_cpup(wr_lst + 1))
		p = wr_lst + 2;
	else if (rp_ch && be32_to_cpup(rp_ch + 1))
		p = rp_ch + 2;
	else
		return 0;
	return be32_to_cpup(p);
}

static int svc_rdma_dma_map_page(struct svcxprt_rdma *rdma,
				 struct svc_rdma_send_ctxt *ctxt,
				 struct page *page,
				 unsigned long offset,
				 unsigned int len)
{
	struct ib_device *dev = rdma->sc_cm_id->device;
	dma_addr_t dma_addr;

	dma_addr = ib_dma_map_page(dev, page, offset, len, DMA_TO_DEVICE);
	if (ib_dma_mapping_error(dev, dma_addr))
		goto out_maperr;

	ctxt->sc_sges[ctxt->sc_cur_sge_no].addr = dma_addr;
	ctxt->sc_sges[ctxt->sc_cur_sge_no].length = len;
	ctxt->sc_send_wr.num_sge++;
	return 0;

out_maperr:
	trace_svcrdma_dma_map_page(rdma, page);
	return -EIO;
}

/* ib_dma_map_page() is used here because svc_rdma_dma_unmap()
 * handles DMA-unmap and it uses ib_dma_unmap_page() exclusively.
 */
static int svc_rdma_dma_map_buf(struct svcxprt_rdma *rdma,
				struct svc_rdma_send_ctxt *ctxt,
				unsigned char *base,
				unsigned int len)
{
	return svc_rdma_dma_map_page(rdma, ctxt, virt_to_page(base),
				     offset_in_page(base), len);
}

/**
 * svc_rdma_sync_reply_hdr - DMA sync the transport header buffer
 * @rdma: controlling transport
 * @ctxt: send_ctxt for the Send WR
 * @len: length of transport header
 *
 */
void svc_rdma_sync_reply_hdr(struct svcxprt_rdma *rdma,
			     struct svc_rdma_send_ctxt *ctxt,
			     unsigned int len)
{
	ctxt->sc_sges[0].length = len;
	ctxt->sc_send_wr.num_sge++;
	ib_dma_sync_single_for_device(rdma->sc_pd->device,
				      ctxt->sc_sges[0].addr, len,
				      DMA_TO_DEVICE);
}

/* If the xdr_buf has more elements than the device can
 * transmit in a single RDMA Send, then the reply will
 * have to be copied into a bounce buffer.
 */
static bool svc_rdma_pull_up_needed(struct svcxprt_rdma *rdma,
				    struct xdr_buf *xdr,
				    __be32 *wr_lst)
<<<<<<< HEAD
{
	int elements;

	/* xdr->head */
	elements = 1;

	/* xdr->pages */
	if (!wr_lst) {
		unsigned int remaining;
		unsigned long pageoff;

		pageoff = xdr->page_base & ~PAGE_MASK;
		remaining = xdr->page_len;
		while (remaining) {
			++elements;
			remaining -= min_t(u32, PAGE_SIZE - pageoff,
					   remaining);
			pageoff = 0;
		}
	}

	/* xdr->tail */
	if (xdr->tail[0].iov_len)
		++elements;

	/* assume 1 SGE is needed for the transport header */
	return elements >= rdma->sc_max_send_sges;
}

/* The device is not capable of sending the reply directly.
 * Assemble the elements of @xdr into the transport header
 * buffer.
 */
static int svc_rdma_pull_up_reply_msg(struct svcxprt_rdma *rdma,
				      struct svc_rdma_send_ctxt *ctxt,
				      struct xdr_buf *xdr, __be32 *wr_lst)
{
	unsigned char *dst, *tailbase;
	unsigned int taillen;

	dst = ctxt->sc_xprt_buf;
	dst += ctxt->sc_sges[0].length;

	memcpy(dst, xdr->head[0].iov_base, xdr->head[0].iov_len);
	dst += xdr->head[0].iov_len;

	tailbase = xdr->tail[0].iov_base;
	taillen = xdr->tail[0].iov_len;
	if (wr_lst) {
		u32 xdrpad;

		xdrpad = xdr_padsize(xdr->page_len);
		if (taillen && xdrpad) {
			tailbase += xdrpad;
			taillen -= xdrpad;
		}
	} else {
		unsigned int len, remaining;
		unsigned long pageoff;
		struct page **ppages;

		ppages = xdr->pages + (xdr->page_base >> PAGE_SHIFT);
		pageoff = xdr->page_base & ~PAGE_MASK;
		remaining = xdr->page_len;
		while (remaining) {
			len = min_t(u32, PAGE_SIZE - pageoff, remaining);

			memcpy(dst, page_address(*ppages), len);
			remaining -= len;
			dst += len;
=======
{
	int elements;

	/* xdr->head */
	elements = 1;

	/* xdr->pages */
	if (!wr_lst) {
		unsigned int remaining;
		unsigned long pageoff;

		pageoff = xdr->page_base & ~PAGE_MASK;
		remaining = xdr->page_len;
		while (remaining) {
			++elements;
			remaining -= min_t(u32, PAGE_SIZE - pageoff,
					   remaining);
>>>>>>> c9429efc
			pageoff = 0;
		}
	}

<<<<<<< HEAD
	if (taillen)
		memcpy(dst, tailbase, taillen);

	ctxt->sc_sges[0].length += xdr->len;
	ib_dma_sync_single_for_device(rdma->sc_pd->device,
				      ctxt->sc_sges[0].addr,
				      ctxt->sc_sges[0].length,
				      DMA_TO_DEVICE);

	return 0;
}

=======
	/* xdr->tail */
	if (xdr->tail[0].iov_len)
		++elements;

	/* assume 1 SGE is needed for the transport header */
	return elements >= rdma->sc_max_send_sges;
}

/* The device is not capable of sending the reply directly.
 * Assemble the elements of @xdr into the transport header
 * buffer.
 */
static int svc_rdma_pull_up_reply_msg(struct svcxprt_rdma *rdma,
				      struct svc_rdma_send_ctxt *ctxt,
				      struct xdr_buf *xdr, __be32 *wr_lst)
{
	unsigned char *dst, *tailbase;
	unsigned int taillen;

	dst = ctxt->sc_xprt_buf;
	dst += ctxt->sc_sges[0].length;

	memcpy(dst, xdr->head[0].iov_base, xdr->head[0].iov_len);
	dst += xdr->head[0].iov_len;

	tailbase = xdr->tail[0].iov_base;
	taillen = xdr->tail[0].iov_len;
	if (wr_lst) {
		u32 xdrpad;

		xdrpad = xdr_padsize(xdr->page_len);
		if (taillen && xdrpad) {
			tailbase += xdrpad;
			taillen -= xdrpad;
		}
	} else {
		unsigned int len, remaining;
		unsigned long pageoff;
		struct page **ppages;

		ppages = xdr->pages + (xdr->page_base >> PAGE_SHIFT);
		pageoff = xdr->page_base & ~PAGE_MASK;
		remaining = xdr->page_len;
		while (remaining) {
			len = min_t(u32, PAGE_SIZE - pageoff, remaining);

			memcpy(dst, page_address(*ppages), len);
			remaining -= len;
			dst += len;
			pageoff = 0;
		}
	}

	if (taillen)
		memcpy(dst, tailbase, taillen);

	ctxt->sc_sges[0].length += xdr->len;
	ib_dma_sync_single_for_device(rdma->sc_pd->device,
				      ctxt->sc_sges[0].addr,
				      ctxt->sc_sges[0].length,
				      DMA_TO_DEVICE);

	return 0;
}

>>>>>>> c9429efc
/* svc_rdma_map_reply_msg - Map the buffer holding RPC message
 * @rdma: controlling transport
 * @ctxt: send_ctxt for the Send WR
 * @xdr: prepared xdr_buf containing RPC message
 * @wr_lst: pointer to Call header's Write list, or NULL
 *
 * Load the xdr_buf into the ctxt's sge array, and DMA map each
 * element as it is added.
 *
 * Returns zero on success, or a negative errno on failure.
 */
int svc_rdma_map_reply_msg(struct svcxprt_rdma *rdma,
			   struct svc_rdma_send_ctxt *ctxt,
			   struct xdr_buf *xdr, __be32 *wr_lst)
{
	unsigned int len, remaining;
	unsigned long page_off;
	struct page **ppages;
	unsigned char *base;
	u32 xdr_pad;
	int ret;

	if (svc_rdma_pull_up_needed(rdma, xdr, wr_lst))
		return svc_rdma_pull_up_reply_msg(rdma, ctxt, xdr, wr_lst);

	++ctxt->sc_cur_sge_no;
	ret = svc_rdma_dma_map_buf(rdma, ctxt,
				   xdr->head[0].iov_base,
				   xdr->head[0].iov_len);
	if (ret < 0)
		return ret;

	/* If a Write chunk is present, the xdr_buf's page list
	 * is not included inline. However the Upper Layer may
	 * have added XDR padding in the tail buffer, and that
	 * should not be included inline.
	 */
	if (wr_lst) {
		base = xdr->tail[0].iov_base;
		len = xdr->tail[0].iov_len;
		xdr_pad = xdr_padsize(xdr->page_len);

		if (len && xdr_pad) {
			base += xdr_pad;
			len -= xdr_pad;
		}

		goto tail;
	}

	ppages = xdr->pages + (xdr->page_base >> PAGE_SHIFT);
	page_off = xdr->page_base & ~PAGE_MASK;
	remaining = xdr->page_len;
	while (remaining) {
		len = min_t(u32, PAGE_SIZE - page_off, remaining);

		++ctxt->sc_cur_sge_no;
		ret = svc_rdma_dma_map_page(rdma, ctxt, *ppages++,
					    page_off, len);
		if (ret < 0)
			return ret;

		remaining -= len;
		page_off = 0;
	}

	base = xdr->tail[0].iov_base;
	len = xdr->tail[0].iov_len;
tail:
	if (len) {
		++ctxt->sc_cur_sge_no;
		ret = svc_rdma_dma_map_buf(rdma, ctxt, base, len);
		if (ret < 0)
			return ret;
	}

	return 0;
}

/* The svc_rqst and all resources it owns are released as soon as
 * svc_rdma_sendto returns. Transfer pages under I/O to the ctxt
 * so they are released by the Send completion handler.
 */
static void svc_rdma_save_io_pages(struct svc_rqst *rqstp,
				   struct svc_rdma_send_ctxt *ctxt)
{
	int i, pages = rqstp->rq_next_page - rqstp->rq_respages;

	ctxt->sc_page_count += pages;
	for (i = 0; i < pages; i++) {
		ctxt->sc_pages[i] = rqstp->rq_respages[i];
		rqstp->rq_respages[i] = NULL;
	}

	/* Prevent svc_xprt_release from releasing pages in rq_pages */
	rqstp->rq_next_page = rqstp->rq_respages;
}

/* Prepare the portion of the RPC Reply that will be transmitted
 * via RDMA Send. The RPC-over-RDMA transport header is prepared
 * in sc_sges[0], and the RPC xdr_buf is prepared in following sges.
 *
 * Depending on whether a Write list or Reply chunk is present,
 * the server may send all, a portion of, or none of the xdr_buf.
 * In the latter case, only the transport header (sc_sges[0]) is
 * transmitted.
 *
 * RDMA Send is the last step of transmitting an RPC reply. Pages
 * involved in the earlier RDMA Writes are here transferred out
 * of the rqstp and into the ctxt's page array. These pages are
 * DMA unmapped by each Write completion, but the subsequent Send
 * completion finally releases these pages.
 *
 * Assumptions:
 * - The Reply's transport header will never be larger than a page.
 */
static int svc_rdma_send_reply_msg(struct svcxprt_rdma *rdma,
				   struct svc_rdma_send_ctxt *ctxt,
				   __be32 *rdma_argp,
				   struct svc_rqst *rqstp,
				   __be32 *wr_lst, __be32 *rp_ch)
{
	int ret;

	if (!rp_ch) {
		ret = svc_rdma_map_reply_msg(rdma, ctxt,
					     &rqstp->rq_res, wr_lst);
		if (ret < 0)
			return ret;
	}

	svc_rdma_save_io_pages(rqstp, ctxt);

	ctxt->sc_send_wr.opcode = IB_WR_SEND;
	if (rdma->sc_snd_w_inv) {
		ctxt->sc_send_wr.ex.invalidate_rkey =
			svc_rdma_get_inv_rkey(rdma_argp, wr_lst, rp_ch);
		if (ctxt->sc_send_wr.ex.invalidate_rkey)
			ctxt->sc_send_wr.opcode = IB_WR_SEND_WITH_INV;
	}
	dprintk("svcrdma: posting Send WR with %u sge(s)\n",
		ctxt->sc_send_wr.num_sge);
	return svc_rdma_send(rdma, &ctxt->sc_send_wr);
}

/* Given the client-provided Write and Reply chunks, the server was not
 * able to form a complete reply. Return an RDMA_ERROR message so the
 * client can retire this RPC transaction. As above, the Send completion
 * routine releases payload pages that were part of a previous RDMA Write.
 *
 * Remote Invalidation is skipped for simplicity.
 */
static int svc_rdma_send_error_msg(struct svcxprt_rdma *rdma,
				   struct svc_rdma_send_ctxt *ctxt,
				   struct svc_rqst *rqstp)
{
	__be32 *p;
<<<<<<< HEAD
	int ret;
=======
>>>>>>> c9429efc

	p = ctxt->sc_xprt_buf;
	trace_svcrdma_err_chunk(*p);
	p += 3;
	*p++ = rdma_error;
	*p   = err_chunk;
	svc_rdma_sync_reply_hdr(rdma, ctxt, RPCRDMA_HDRLEN_ERR);

	svc_rdma_save_io_pages(rqstp, ctxt);

	ctxt->sc_send_wr.opcode = IB_WR_SEND;
<<<<<<< HEAD
	ret = svc_rdma_send(rdma, &ctxt->sc_send_wr);
	if (ret) {
		svc_rdma_send_ctxt_put(rdma, ctxt);
		return ret;
	}

	return 0;
=======
	return svc_rdma_send(rdma, &ctxt->sc_send_wr);
>>>>>>> c9429efc
}

void svc_rdma_prep_reply_hdr(struct svc_rqst *rqstp)
{
}

/**
 * svc_rdma_sendto - Transmit an RPC reply
 * @rqstp: processed RPC request, reply XDR already in ::rq_res
 *
 * Any resources still associated with @rqstp are released upon return.
 * If no reply message was possible, the connection is closed.
 *
 * Returns:
 *	%0 if an RPC reply has been successfully posted,
 *	%-ENOMEM if a resource shortage occurred (connection is lost),
 *	%-ENOTCONN if posting failed (connection is lost).
 */
int svc_rdma_sendto(struct svc_rqst *rqstp)
{
	struct svc_xprt *xprt = rqstp->rq_xprt;
	struct svcxprt_rdma *rdma =
		container_of(xprt, struct svcxprt_rdma, sc_xprt);
	struct svc_rdma_recv_ctxt *rctxt = rqstp->rq_xprt_ctxt;
	__be32 *p, *rdma_argp, *rdma_resp, *wr_lst, *rp_ch;
	struct xdr_buf *xdr = &rqstp->rq_res;
	struct svc_rdma_send_ctxt *sctxt;
	int ret;

	rdma_argp = rctxt->rc_recv_buf;
	svc_rdma_get_write_arrays(rdma_argp, &wr_lst, &rp_ch);

	/* Create the RDMA response header. xprt->xpt_mutex,
	 * acquired in svc_send(), serializes RPC replies. The
	 * code path below that inserts the credit grant value
	 * into each transport header runs only inside this
	 * critical section.
	 */
	ret = -ENOMEM;
	sctxt = svc_rdma_send_ctxt_get(rdma);
	if (!sctxt)
		goto err0;
	rdma_resp = sctxt->sc_xprt_buf;

	p = rdma_resp;
	*p++ = *rdma_argp;
	*p++ = *(rdma_argp + 1);
	*p++ = rdma->sc_fc_credits;
	*p++ = rp_ch ? rdma_nomsg : rdma_msg;

	/* Start with empty chunks */
	*p++ = xdr_zero;
	*p++ = xdr_zero;
	*p   = xdr_zero;

	if (wr_lst) {
		/* XXX: Presume the client sent only one Write chunk */
		ret = svc_rdma_send_write_chunk(rdma, wr_lst, xdr);
		if (ret < 0)
			goto err2;
		svc_rdma_xdr_encode_write_list(rdma_resp, wr_lst, ret);
	}
	if (rp_ch) {
		ret = svc_rdma_send_reply_chunk(rdma, rp_ch, wr_lst, xdr);
		if (ret < 0)
			goto err2;
		svc_rdma_xdr_encode_reply_chunk(rdma_resp, rp_ch, ret);
	}

	svc_rdma_sync_reply_hdr(rdma, sctxt, svc_rdma_reply_hdr_len(rdma_resp));
	ret = svc_rdma_send_reply_msg(rdma, sctxt, rdma_argp, rqstp,
				      wr_lst, rp_ch);
	if (ret < 0)
		goto err1;
	ret = 0;

out:
	rqstp->rq_xprt_ctxt = NULL;
	svc_rdma_recv_ctxt_put(rdma, rctxt);
	return ret;

 err2:
	if (ret != -E2BIG && ret != -EINVAL)
		goto err1;

	ret = svc_rdma_send_error_msg(rdma, sctxt, rqstp);
	if (ret < 0)
		goto err1;
	ret = 0;
	goto out;

 err1:
	svc_rdma_send_ctxt_put(rdma, sctxt);
 err0:
	trace_svcrdma_send_failed(rqstp, ret);
	set_bit(XPT_CLOSE, &xprt->xpt_flags);
	ret = -ENOTCONN;
	goto out;
}<|MERGE_RESOLUTION|>--- conflicted
+++ resolved
@@ -310,17 +310,6 @@
 		}
 
 		svc_xprt_get(&rdma->sc_xprt);
-<<<<<<< HEAD
-		ret = ib_post_send(rdma->sc_qp, wr, NULL);
-		trace_svcrdma_post_send(wr, ret);
-		if (ret) {
-			set_bit(XPT_CLOSE, &rdma->sc_xprt.xpt_flags);
-			svc_xprt_put(&rdma->sc_xprt);
-			wake_up(&rdma->sc_send_wait);
-		}
-		break;
-	}
-=======
 		trace_svcrdma_post_send(wr);
 		ret = ib_post_send(rdma->sc_qp, wr, NULL);
 		if (ret)
@@ -332,7 +321,6 @@
 	set_bit(XPT_CLOSE, &rdma->sc_xprt.xpt_flags);
 	svc_xprt_put(&rdma->sc_xprt);
 	wake_up(&rdma->sc_send_wait);
->>>>>>> c9429efc
 	return ret;
 }
 
@@ -584,7 +572,6 @@
 static bool svc_rdma_pull_up_needed(struct svcxprt_rdma *rdma,
 				    struct xdr_buf *xdr,
 				    __be32 *wr_lst)
-<<<<<<< HEAD
 {
 	int elements;
 
@@ -655,30 +642,10 @@
 			memcpy(dst, page_address(*ppages), len);
 			remaining -= len;
 			dst += len;
-=======
-{
-	int elements;
-
-	/* xdr->head */
-	elements = 1;
-
-	/* xdr->pages */
-	if (!wr_lst) {
-		unsigned int remaining;
-		unsigned long pageoff;
-
-		pageoff = xdr->page_base & ~PAGE_MASK;
-		remaining = xdr->page_len;
-		while (remaining) {
-			++elements;
-			remaining -= min_t(u32, PAGE_SIZE - pageoff,
-					   remaining);
->>>>>>> c9429efc
 			pageoff = 0;
 		}
 	}
 
-<<<<<<< HEAD
 	if (taillen)
 		memcpy(dst, tailbase, taillen);
 
@@ -691,73 +658,6 @@
 	return 0;
 }
 
-=======
-	/* xdr->tail */
-	if (xdr->tail[0].iov_len)
-		++elements;
-
-	/* assume 1 SGE is needed for the transport header */
-	return elements >= rdma->sc_max_send_sges;
-}
-
-/* The device is not capable of sending the reply directly.
- * Assemble the elements of @xdr into the transport header
- * buffer.
- */
-static int svc_rdma_pull_up_reply_msg(struct svcxprt_rdma *rdma,
-				      struct svc_rdma_send_ctxt *ctxt,
-				      struct xdr_buf *xdr, __be32 *wr_lst)
-{
-	unsigned char *dst, *tailbase;
-	unsigned int taillen;
-
-	dst = ctxt->sc_xprt_buf;
-	dst += ctxt->sc_sges[0].length;
-
-	memcpy(dst, xdr->head[0].iov_base, xdr->head[0].iov_len);
-	dst += xdr->head[0].iov_len;
-
-	tailbase = xdr->tail[0].iov_base;
-	taillen = xdr->tail[0].iov_len;
-	if (wr_lst) {
-		u32 xdrpad;
-
-		xdrpad = xdr_padsize(xdr->page_len);
-		if (taillen && xdrpad) {
-			tailbase += xdrpad;
-			taillen -= xdrpad;
-		}
-	} else {
-		unsigned int len, remaining;
-		unsigned long pageoff;
-		struct page **ppages;
-
-		ppages = xdr->pages + (xdr->page_base >> PAGE_SHIFT);
-		pageoff = xdr->page_base & ~PAGE_MASK;
-		remaining = xdr->page_len;
-		while (remaining) {
-			len = min_t(u32, PAGE_SIZE - pageoff, remaining);
-
-			memcpy(dst, page_address(*ppages), len);
-			remaining -= len;
-			dst += len;
-			pageoff = 0;
-		}
-	}
-
-	if (taillen)
-		memcpy(dst, tailbase, taillen);
-
-	ctxt->sc_sges[0].length += xdr->len;
-	ib_dma_sync_single_for_device(rdma->sc_pd->device,
-				      ctxt->sc_sges[0].addr,
-				      ctxt->sc_sges[0].length,
-				      DMA_TO_DEVICE);
-
-	return 0;
-}
-
->>>>>>> c9429efc
 /* svc_rdma_map_reply_msg - Map the buffer holding RPC message
  * @rdma: controlling transport
  * @ctxt: send_ctxt for the Send WR
@@ -915,10 +815,6 @@
 				   struct svc_rqst *rqstp)
 {
 	__be32 *p;
-<<<<<<< HEAD
-	int ret;
-=======
->>>>>>> c9429efc
 
 	p = ctxt->sc_xprt_buf;
 	trace_svcrdma_err_chunk(*p);
@@ -930,17 +826,7 @@
 	svc_rdma_save_io_pages(rqstp, ctxt);
 
 	ctxt->sc_send_wr.opcode = IB_WR_SEND;
-<<<<<<< HEAD
-	ret = svc_rdma_send(rdma, &ctxt->sc_send_wr);
-	if (ret) {
-		svc_rdma_send_ctxt_put(rdma, ctxt);
-		return ret;
-	}
-
-	return 0;
-=======
 	return svc_rdma_send(rdma, &ctxt->sc_send_wr);
->>>>>>> c9429efc
 }
 
 void svc_rdma_prep_reply_hdr(struct svc_rqst *rqstp)
