/*
 * Copyright (c) 2015 Oracle.  All rights reserved.
 * Copyright (c) 2003-2007 Network Appliance, Inc. All rights reserved.
 */

/* Lightweight memory registration using Fast Registration Work
 * Requests (FRWR). Also referred to sometimes as FRMR mode.
 *
 * FRWR features ordered asynchronous registration and deregistration
 * of arbitrarily sized memory regions. This is the fastest and safest
 * but most complex memory registration mode.
 */

/* Normal operation
 *
 * A Memory Region is prepared for RDMA READ or WRITE using a FAST_REG
 * Work Request (frmr_op_map). When the RDMA operation is finished, this
 * Memory Region is invalidated using a LOCAL_INV Work Request
 * (frmr_op_unmap).
 *
 * Typically these Work Requests are not signaled, and neither are RDMA
 * SEND Work Requests (with the exception of signaling occasionally to
 * prevent provider work queue overflows). This greatly reduces HCA
 * interrupt workload.
 *
 * As an optimization, frwr_op_unmap marks MRs INVALID before the
 * LOCAL_INV WR is posted. If posting succeeds, the MR is placed on
 * rb_mws immediately so that no work (like managing a linked list
 * under a spinlock) is needed in the completion upcall.
 *
 * But this means that frwr_op_map() can occasionally encounter an MR
 * that is INVALID but the LOCAL_INV WR has not completed. Work Queue
 * ordering prevents a subsequent FAST_REG WR from executing against
 * that MR while it is still being invalidated.
 */

/* Transport recovery
 *
 * ->op_map and the transport connect worker cannot run at the same
 * time, but ->op_unmap can fire while the transport connect worker
 * is running. Thus MR recovery is handled in ->op_map, to guarantee
 * that recovered MRs are owned by a sending RPC, and not one where
 * ->op_unmap could fire at the same time transport reconnect is
 * being done.
 *
 * When the underlying transport disconnects, MRs are left in one of
 * four states:
 *
 * INVALID:	The MR was not in use before the QP entered ERROR state.
 *
 * VALID:	The MR was registered before the QP entered ERROR state.
 *
 * FLUSHED_FR:	The MR was being registered when the QP entered ERROR
 *		state, and the pending WR was flushed.
 *
 * FLUSHED_LI:	The MR was being invalidated when the QP entered ERROR
 *		state, and the pending WR was flushed.
 *
 * When frwr_op_map encounters FLUSHED and VALID MRs, they are recovered
 * with ib_dereg_mr and then are re-initialized. Because MR recovery
 * allocates fresh resources, it is deferred to a workqueue, and the
 * recovered MRs are placed back on the rb_mws list when recovery is
 * complete. frwr_op_map allocates another MR for the current RPC while
 * the broken MR is reset.
 *
 * To ensure that frwr_op_map doesn't encounter an MR that is marked
 * INVALID but that is about to be flushed due to a previous transport
 * disconnect, the transport connect worker attempts to drain all
 * pending send queue WRs before the transport is reconnected.
 */

#include <linux/sunrpc/rpc_rdma.h>

#include "xprt_rdma.h"

#if IS_ENABLED(CONFIG_SUNRPC_DEBUG)
# define RPCDBG_FACILITY	RPCDBG_TRANS
#endif

bool
frwr_is_supported(struct rpcrdma_ia *ia)
{
	struct ib_device_attr *attrs = &ia->ri_device->attrs;

	if (!(attrs->device_cap_flags & IB_DEVICE_MEM_MGT_EXTENSIONS))
		goto out_not_supported;
	if (attrs->max_fast_reg_page_list_len == 0)
		goto out_not_supported;
	return true;

out_not_supported:
	pr_info("rpcrdma: 'frwr' mode is not supported by device %s\n",
		ia->ri_device->name);
	return false;
}

static int
frwr_op_init_mr(struct rpcrdma_ia *ia, struct rpcrdma_mw *r)
{
	unsigned int depth = ia->ri_max_frmr_depth;
	struct rpcrdma_frmr *f = &r->frmr;
	int rc;

	f->fr_mr = ib_alloc_mr(ia->ri_pd, ia->ri_mrtype, depth);
	if (IS_ERR(f->fr_mr))
		goto out_mr_err;

	r->mw_sg = kcalloc(depth, sizeof(*r->mw_sg), GFP_KERNEL);
	if (!r->mw_sg)
		goto out_list_err;

	sg_init_table(r->mw_sg, depth);
	init_completion(&f->fr_linv_done);
	return 0;

out_mr_err:
	rc = PTR_ERR(f->fr_mr);
	dprintk("RPC:       %s: ib_alloc_mr status %i\n",
		__func__, rc);
	return rc;

out_list_err:
	rc = -ENOMEM;
	dprintk("RPC:       %s: sg allocation failure\n",
		__func__);
	ib_dereg_mr(f->fr_mr);
	return rc;
}

static void
frwr_op_release_mr(struct rpcrdma_mw *r)
{
	int rc;

	/* Ensure MW is not on any rl_registered list */
	if (!list_empty(&r->mw_list))
		list_del(&r->mw_list);

	rc = ib_dereg_mr(r->frmr.fr_mr);
	if (rc)
		pr_err("rpcrdma: final ib_dereg_mr for %p returned %i\n",
		       r, rc);
	kfree(r->mw_sg);
	kfree(r);
}

static int
__frwr_reset_mr(struct rpcrdma_ia *ia, struct rpcrdma_mw *r)
{
	struct rpcrdma_frmr *f = &r->frmr;
	int rc;

	rc = ib_dereg_mr(f->fr_mr);
	if (rc) {
		pr_warn("rpcrdma: ib_dereg_mr status %d, frwr %p orphaned\n",
			rc, r);
		return rc;
	}

	f->fr_mr = ib_alloc_mr(ia->ri_pd, ia->ri_mrtype,
			       ia->ri_max_frmr_depth);
	if (IS_ERR(f->fr_mr)) {
		pr_warn("rpcrdma: ib_alloc_mr status %ld, frwr %p orphaned\n",
			PTR_ERR(f->fr_mr), r);
		return PTR_ERR(f->fr_mr);
	}

	dprintk("RPC:       %s: recovered FRMR %p\n", __func__, f);
	f->fr_state = FRMR_IS_INVALID;
	return 0;
}

/* Reset of a single FRMR. Generate a fresh rkey by replacing the MR.
 */
static void
frwr_op_recover_mr(struct rpcrdma_mw *mw)
{
	enum rpcrdma_frmr_state state = mw->frmr.fr_state;
	struct rpcrdma_xprt *r_xprt = mw->mw_xprt;
	struct rpcrdma_ia *ia = &r_xprt->rx_ia;
	int rc;

	rc = __frwr_reset_mr(ia, mw);
	if (state != FRMR_FLUSHED_LI)
		ib_dma_unmap_sg(ia->ri_device,
				mw->mw_sg, mw->mw_nents, mw->mw_dir);
	if (rc)
		goto out_release;

	rpcrdma_put_mw(r_xprt, mw);
	r_xprt->rx_stats.mrs_recovered++;
	return;

out_release:
	pr_err("rpcrdma: FRMR reset failed %d, %p release\n", rc, mw);
	r_xprt->rx_stats.mrs_orphaned++;

	spin_lock(&r_xprt->rx_buf.rb_mwlock);
	list_del(&mw->mw_all);
	spin_unlock(&r_xprt->rx_buf.rb_mwlock);

	frwr_op_release_mr(mw);
}

static int
frwr_op_open(struct rpcrdma_ia *ia, struct rpcrdma_ep *ep,
	     struct rpcrdma_create_data_internal *cdata)
{
	struct ib_device_attr *attrs = &ia->ri_device->attrs;
	int depth, delta;

	ia->ri_mrtype = IB_MR_TYPE_MEM_REG;
	if (attrs->device_cap_flags & IB_DEVICE_SG_GAPS_REG)
		ia->ri_mrtype = IB_MR_TYPE_SG_GAPS;

	ia->ri_max_frmr_depth =
			min_t(unsigned int, RPCRDMA_MAX_DATA_SEGS,
			      attrs->max_fast_reg_page_list_len);
	dprintk("RPC:       %s: device's max FR page list len = %u\n",
		__func__, ia->ri_max_frmr_depth);

	/* Add room for frmr register and invalidate WRs.
	 * 1. FRMR reg WR for head
	 * 2. FRMR invalidate WR for head
	 * 3. N FRMR reg WRs for pagelist
	 * 4. N FRMR invalidate WRs for pagelist
	 * 5. FRMR reg WR for tail
	 * 6. FRMR invalidate WR for tail
	 * 7. The RDMA_SEND WR
	 */
	depth = 7;

	/* Calculate N if the device max FRMR depth is smaller than
	 * RPCRDMA_MAX_DATA_SEGS.
	 */
	if (ia->ri_max_frmr_depth < RPCRDMA_MAX_DATA_SEGS) {
		delta = RPCRDMA_MAX_DATA_SEGS - ia->ri_max_frmr_depth;
		do {
			depth += 2; /* FRMR reg + invalidate */
			delta -= ia->ri_max_frmr_depth;
		} while (delta > 0);
	}

	ep->rep_attr.cap.max_send_wr *= depth;
	if (ep->rep_attr.cap.max_send_wr > attrs->max_qp_wr) {
		cdata->max_requests = attrs->max_qp_wr / depth;
		if (!cdata->max_requests)
			return -EINVAL;
		ep->rep_attr.cap.max_send_wr = cdata->max_requests *
					       depth;
	}

	ia->ri_max_segs = max_t(unsigned int, 1, RPCRDMA_MAX_DATA_SEGS /
				ia->ri_max_frmr_depth);
	return 0;
}

/* FRWR mode conveys a list of pages per chunk segment. The
 * maximum length of that list is the FRWR page list depth.
 */
static size_t
frwr_op_maxpages(struct rpcrdma_xprt *r_xprt)
{
	struct rpcrdma_ia *ia = &r_xprt->rx_ia;

	return min_t(unsigned int, RPCRDMA_MAX_DATA_SEGS,
		     RPCRDMA_MAX_HDR_SEGS * ia->ri_max_frmr_depth);
}

static void
__frwr_sendcompletion_flush(struct ib_wc *wc, const char *wr)
{
	if (wc->status != IB_WC_WR_FLUSH_ERR)
		pr_err("rpcrdma: %s: %s (%u/0x%x)\n",
		       wr, ib_wc_status_msg(wc->status),
		       wc->status, wc->vendor_err);
}

/**
 * frwr_wc_fastreg - Invoked by RDMA provider for each polled FastReg WC
 * @cq:	completion queue (ignored)
 * @wc:	completed WR
 *
 */
static void
frwr_wc_fastreg(struct ib_cq *cq, struct ib_wc *wc)
{
	struct rpcrdma_frmr *frmr;
	struct ib_cqe *cqe;

	/* WARNING: Only wr_cqe and status are reliable at this point */
	if (wc->status != IB_WC_SUCCESS) {
		cqe = wc->wr_cqe;
		frmr = container_of(cqe, struct rpcrdma_frmr, fr_cqe);
		frmr->fr_state = FRMR_FLUSHED_FR;
		__frwr_sendcompletion_flush(wc, "fastreg");
	}
}

/**
 * frwr_wc_localinv - Invoked by RDMA provider for each polled LocalInv WC
 * @cq:	completion queue (ignored)
 * @wc:	completed WR
 *
 */
static void
frwr_wc_localinv(struct ib_cq *cq, struct ib_wc *wc)
{
	struct rpcrdma_frmr *frmr;
	struct ib_cqe *cqe;

	/* WARNING: Only wr_cqe and status are reliable at this point */
	if (wc->status != IB_WC_SUCCESS) {
		cqe = wc->wr_cqe;
		frmr = container_of(cqe, struct rpcrdma_frmr, fr_cqe);
		frmr->fr_state = FRMR_FLUSHED_LI;
		__frwr_sendcompletion_flush(wc, "localinv");
	}
}

/**
 * frwr_wc_localinv - Invoked by RDMA provider for each polled LocalInv WC
 * @cq:	completion queue (ignored)
 * @wc:	completed WR
 *
 * Awaken anyone waiting for an MR to finish being fenced.
 */
static void
frwr_wc_localinv_wake(struct ib_cq *cq, struct ib_wc *wc)
{
	struct rpcrdma_frmr *frmr;
	struct ib_cqe *cqe;

	/* WARNING: Only wr_cqe and status are reliable at this point */
	cqe = wc->wr_cqe;
	frmr = container_of(cqe, struct rpcrdma_frmr, fr_cqe);
	if (wc->status != IB_WC_SUCCESS) {
		frmr->fr_state = FRMR_FLUSHED_LI;
		__frwr_sendcompletion_flush(wc, "localinv");
	}
	complete(&frmr->fr_linv_done);
}

/* Post a REG_MR Work Request to register a memory region
 * for remote access via RDMA READ or RDMA WRITE.
 */
static int
frwr_op_map(struct rpcrdma_xprt *r_xprt, struct rpcrdma_mr_seg *seg,
	    int nsegs, bool writing, struct rpcrdma_mw **out)
{
	struct rpcrdma_ia *ia = &r_xprt->rx_ia;
	bool holes_ok = ia->ri_mrtype == IB_MR_TYPE_SG_GAPS;
	struct rpcrdma_mw *mw;
	struct rpcrdma_frmr *frmr;
	struct ib_mr *mr;
	struct ib_reg_wr *reg_wr;
	struct ib_send_wr *bad_wr;
	int rc, i, n, dma_nents;
	u8 key;

	mw = NULL;
	do {
		if (mw)
			rpcrdma_defer_mr_recovery(mw);
		mw = rpcrdma_get_mw(r_xprt);
		if (!mw)
			return -ENOBUFS;
	} while (mw->frmr.fr_state != FRMR_IS_INVALID);
	frmr = &mw->frmr;
	frmr->fr_state = FRMR_IS_VALID;
	mr = frmr->fr_mr;
	reg_wr = &frmr->fr_regwr;

	if (nsegs > ia->ri_max_frmr_depth)
		nsegs = ia->ri_max_frmr_depth;
	for (i = 0; i < nsegs;) {
		if (seg->mr_page)
			sg_set_page(&mw->mw_sg[i],
				    seg->mr_page,
				    seg->mr_len,
				    offset_in_page(seg->mr_offset));
		else
			sg_set_buf(&mw->mw_sg[i], seg->mr_offset,
				   seg->mr_len);

		++seg;
		++i;
		if (holes_ok)
			continue;
		if ((i < nsegs && offset_in_page(seg->mr_offset)) ||
		    offset_in_page((seg-1)->mr_offset + (seg-1)->mr_len))
			break;
	}
	mw->mw_nents = i;
	mw->mw_dir = rpcrdma_data_dir(writing);
	if (i == 0)
		goto out_dmamap_err;

	dma_nents = ib_dma_map_sg(ia->ri_device,
				  mw->mw_sg, mw->mw_nents, mw->mw_dir);
	if (!dma_nents)
		goto out_dmamap_err;

	n = ib_map_mr_sg(mr, mw->mw_sg, mw->mw_nents, NULL, PAGE_SIZE);
	if (unlikely(n != mw->mw_nents))
		goto out_mapmr_err;

	dprintk("RPC:       %s: Using frmr %p to map %u segments (%u bytes)\n",
		__func__, frmr, mw->mw_nents, mr->length);

	key = (u8)(mr->rkey & 0x000000FF);
	ib_update_fast_reg_key(mr, ++key);

	reg_wr->wr.next = NULL;
	reg_wr->wr.opcode = IB_WR_REG_MR;
	frmr->fr_cqe.done = frwr_wc_fastreg;
	reg_wr->wr.wr_cqe = &frmr->fr_cqe;
	reg_wr->wr.num_sge = 0;
	reg_wr->wr.send_flags = 0;
	reg_wr->mr = mr;
	reg_wr->key = mr->rkey;
	reg_wr->access = writing ?
			 IB_ACCESS_REMOTE_WRITE | IB_ACCESS_LOCAL_WRITE :
			 IB_ACCESS_REMOTE_READ;

	rpcrdma_set_signaled(&r_xprt->rx_ep, &reg_wr->wr);
	rc = ib_post_send(ia->ri_id->qp, &reg_wr->wr, &bad_wr);
	if (rc)
		goto out_senderr;

	mw->mw_handle = mr->rkey;
	mw->mw_length = mr->length;
	mw->mw_offset = mr->iova;

	*out = mw;
	return mw->mw_nents;

out_dmamap_err:
	pr_err("rpcrdma: failed to dma map sg %p sg_nents %u\n",
	       mw->mw_sg, mw->mw_nents);
	rpcrdma_defer_mr_recovery(mw);
	return -EIO;

out_mapmr_err:
	pr_err("rpcrdma: failed to map mr %p (%u/%u)\n",
	       frmr->fr_mr, n, mw->mw_nents);
	rpcrdma_defer_mr_recovery(mw);
	return -EIO;

out_senderr:
	pr_err("rpcrdma: FRMR registration ib_post_send returned %i\n", rc);
	rpcrdma_defer_mr_recovery(mw);
	return -ENOTCONN;
}

/* Invalidate all memory regions that were registered for "req".
 *
 * Sleeps until it is safe for the host CPU to access the
 * previously mapped memory regions.
 *
 * Caller ensures that req->rl_registered is not empty.
 */
static void
frwr_op_unmap_sync(struct rpcrdma_xprt *r_xprt, struct rpcrdma_req *req)
{
	struct ib_send_wr *first, **prev, *last, *bad_wr;
	struct rpcrdma_rep *rep = req->rl_reply;
	struct rpcrdma_ia *ia = &r_xprt->rx_ia;
	struct rpcrdma_mw *mw, *tmp;
	struct rpcrdma_frmr *f;
	int count, rc;

	dprintk("RPC:       %s: req %p\n", __func__, req);

	/* ORDER: Invalidate all of the req's MRs first
	 *
	 * Chain the LOCAL_INV Work Requests and post them with
	 * a single ib_post_send() call.
	 */
	f = NULL;
	count = 0;
<<<<<<< HEAD
	invalidate_wrs = pos = prev = NULL;
=======
	prev = &first;
>>>>>>> a062067a
	list_for_each_entry(mw, &req->rl_registered, mw_list) {
		mw->frmr.fr_state = FRMR_IS_INVALID;

		if ((rep->rr_wc_flags & IB_WC_WITH_INVALIDATE) &&
		    (mw->mw_handle == rep->rr_inv_rkey))
			continue;
<<<<<<< HEAD
		}

		pos = __frwr_prepare_linv_wr(mw);
		count++;
=======
>>>>>>> a062067a

		f = &mw->frmr;
		dprintk("RPC:       %s: invalidating frmr %p\n",
			__func__, f);

		f->fr_cqe.done = frwr_wc_localinv;
		last = &f->fr_invwr;
		memset(last, 0, sizeof(*last));
		last->wr_cqe = &f->fr_cqe;
		last->opcode = IB_WR_LOCAL_INV;
		last->ex.invalidate_rkey = mw->mw_handle;
		count++;

		*prev = last;
		prev = &last->next;
	}
	if (!f)
		goto unmap;

	/* Strong send queue ordering guarantees that when the
	 * last WR in the chain completes, all WRs in the chain
	 * are complete.
	 */
	last->send_flags = IB_SEND_SIGNALED;
	f->fr_cqe.done = frwr_wc_localinv_wake;
	reinit_completion(&f->fr_linv_done);

	/* Initialize CQ count, since there is always a signaled
	 * WR being posted here.  The new cqcount depends on how
	 * many SQEs are about to be consumed.
	 */
	rpcrdma_init_cqcount(&r_xprt->rx_ep, count);

	/* Transport disconnect drains the receive CQ before it
	 * replaces the QP. The RPC reply handler won't call us
	 * unless ri_id->qp is a valid pointer.
	 */
	r_xprt->rx_stats.local_inv_needed++;
	rc = ib_post_send(ia->ri_id->qp, first, &bad_wr);
	if (rc)
		goto reset_mrs;

	wait_for_completion(&f->fr_linv_done);

	/* ORDER: Now DMA unmap all of the req's MRs, and return
	 * them to the free MW list.
	 */
unmap:
	list_for_each_entry_safe(mw, tmp, &req->rl_registered, mw_list) {
		dprintk("RPC:       %s: DMA unmapping frmr %p\n",
			__func__, &mw->frmr);
		list_del_init(&mw->mw_list);
		ib_dma_unmap_sg(ia->ri_device,
				mw->mw_sg, mw->mw_nents, mw->mw_dir);
		rpcrdma_put_mw(r_xprt, mw);
	}
	return;

reset_mrs:
	pr_err("rpcrdma: FRMR invalidate ib_post_send returned %i\n", rc);
	rdma_disconnect(ia->ri_id);

	/* Find and reset the MRs in the LOCAL_INV WRs that did not
	 * get posted. This is synchronous, and slow.
	 */
	list_for_each_entry(mw, &req->rl_registered, mw_list) {
		f = &mw->frmr;
		if (mw->mw_handle == bad_wr->ex.invalidate_rkey) {
			__frwr_reset_mr(ia, mw);
			bad_wr = bad_wr->next;
		}
	}
	goto unmap;
}

/* Use a slow, safe mechanism to invalidate all memory regions
 * that were registered for "req".
 */
static void
frwr_op_unmap_safe(struct rpcrdma_xprt *r_xprt, struct rpcrdma_req *req,
		   bool sync)
{
	struct rpcrdma_mw *mw;

	while (!list_empty(&req->rl_registered)) {
		mw = list_first_entry(&req->rl_registered,
				      struct rpcrdma_mw, mw_list);
		list_del_init(&mw->mw_list);

		if (sync)
			frwr_op_recover_mr(mw);
		else
			rpcrdma_defer_mr_recovery(mw);
	}
}

const struct rpcrdma_memreg_ops rpcrdma_frwr_memreg_ops = {
	.ro_map				= frwr_op_map,
	.ro_unmap_sync			= frwr_op_unmap_sync,
	.ro_unmap_safe			= frwr_op_unmap_safe,
	.ro_recover_mr			= frwr_op_recover_mr,
	.ro_open			= frwr_op_open,
	.ro_maxpages			= frwr_op_maxpages,
	.ro_init_mr			= frwr_op_init_mr,
	.ro_release_mr			= frwr_op_release_mr,
	.ro_displayname			= "frwr",
	.ro_send_w_inv_ok		= RPCRDMA_CMP_F_SND_W_INV_OK,
};<|MERGE_RESOLUTION|>--- conflicted
+++ resolved
@@ -479,24 +479,13 @@
 	 */
 	f = NULL;
 	count = 0;
-<<<<<<< HEAD
-	invalidate_wrs = pos = prev = NULL;
-=======
 	prev = &first;
->>>>>>> a062067a
 	list_for_each_entry(mw, &req->rl_registered, mw_list) {
 		mw->frmr.fr_state = FRMR_IS_INVALID;
 
 		if ((rep->rr_wc_flags & IB_WC_WITH_INVALIDATE) &&
 		    (mw->mw_handle == rep->rr_inv_rkey))
 			continue;
-<<<<<<< HEAD
-		}
-
-		pos = __frwr_prepare_linv_wr(mw);
-		count++;
-=======
->>>>>>> a062067a
 
 		f = &mw->frmr;
 		dprintk("RPC:       %s: invalidating frmr %p\n",
