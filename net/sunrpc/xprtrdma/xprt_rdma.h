/* SPDX-License-Identifier: GPL-2.0 OR BSD-3-Clause */
/*
 * Copyright (c) 2014-2017 Oracle.  All rights reserved.
 * Copyright (c) 2003-2007 Network Appliance, Inc. All rights reserved.
 *
 * This software is available to you under a choice of one of two
 * licenses.  You may choose to be licensed under the terms of the GNU
 * General Public License (GPL) Version 2, available from the file
 * COPYING in the main directory of this source tree, or the BSD-type
 * license below:
 *
 * Redistribution and use in source and binary forms, with or without
 * modification, are permitted provided that the following conditions
 * are met:
 *
 *      Redistributions of source code must retain the above copyright
 *      notice, this list of conditions and the following disclaimer.
 *
 *      Redistributions in binary form must reproduce the above
 *      copyright notice, this list of conditions and the following
 *      disclaimer in the documentation and/or other materials provided
 *      with the distribution.
 *
 *      Neither the name of the Network Appliance, Inc. nor the names of
 *      its contributors may be used to endorse or promote products
 *      derived from this software without specific prior written
 *      permission.
 *
 * THIS SOFTWARE IS PROVIDED BY THE COPYRIGHT HOLDERS AND CONTRIBUTORS
 * "AS IS" AND ANY EXPRESS OR IMPLIED WARRANTIES, INCLUDING, BUT NOT
 * LIMITED TO, THE IMPLIED WARRANTIES OF MERCHANTABILITY AND FITNESS FOR
 * A PARTICULAR PURPOSE ARE DISCLAIMED. IN NO EVENT SHALL THE COPYRIGHT
 * OWNER OR CONTRIBUTORS BE LIABLE FOR ANY DIRECT, INDIRECT, INCIDENTAL,
 * SPECIAL, EXEMPLARY, OR CONSEQUENTIAL DAMAGES (INCLUDING, BUT NOT
 * LIMITED TO, PROCUREMENT OF SUBSTITUTE GOODS OR SERVICES; LOSS OF USE,
 * DATA, OR PROFITS; OR BUSINESS INTERRUPTION) HOWEVER CAUSED AND ON ANY
 * THEORY OF LIABILITY, WHETHER IN CONTRACT, STRICT LIABILITY, OR TORT
 * (INCLUDING NEGLIGENCE OR OTHERWISE) ARISING IN ANY WAY OUT OF THE USE
 * OF THIS SOFTWARE, EVEN IF ADVISED OF THE POSSIBILITY OF SUCH DAMAGE.
 */

#ifndef _LINUX_SUNRPC_XPRT_RDMA_H
#define _LINUX_SUNRPC_XPRT_RDMA_H

#include <linux/wait.h> 		/* wait_queue_head_t, etc */
#include <linux/spinlock.h> 		/* spinlock_t, etc */
#include <linux/atomic.h>		/* atomic_t, etc */
#include <linux/kref.h>			/* struct kref */
#include <linux/workqueue.h>		/* struct work_struct */
#include <linux/llist.h>

#include <rdma/rdma_cm.h>		/* RDMA connection api */
#include <rdma/ib_verbs.h>		/* RDMA verbs api */

#include <linux/sunrpc/clnt.h> 		/* rpc_xprt */
#include <linux/sunrpc/rpc_rdma_cid.h> 	/* completion IDs */
#include <linux/sunrpc/rpc_rdma.h> 	/* RPC/RDMA protocol */
#include <linux/sunrpc/xprtrdma.h> 	/* xprt parameters */

#define RDMA_RESOLVE_TIMEOUT	(5000)	/* 5 seconds */
#define RDMA_CONNECT_RETRY_MAX	(2)	/* retries if no listener backlog */

#define RPCRDMA_BIND_TO		(60U * HZ)
#define RPCRDMA_INIT_REEST_TO	(5U * HZ)
#define RPCRDMA_MAX_REEST_TO	(30U * HZ)
#define RPCRDMA_IDLE_DISC_TO	(5U * 60 * HZ)

/*
 * RDMA Endpoint -- connection endpoint details
 */
struct rpcrdma_ep {
	struct kref		re_kref;
	struct rdma_cm_id 	*re_id;
	struct ib_pd		*re_pd;
	unsigned int		re_max_rdma_segs;
	unsigned int		re_max_fr_depth;
	bool			re_implicit_roundup;
	enum ib_mr_type		re_mrtype;
	struct completion	re_done;
	unsigned int		re_send_count;
	unsigned int		re_send_batch;
	unsigned int		re_max_inline_send;
	unsigned int		re_max_inline_recv;
	int			re_async_rc;
	int			re_connect_status;
	atomic_t		re_receiving;
	atomic_t		re_force_disconnect;
	struct ib_qp_init_attr	re_attr;
	wait_queue_head_t       re_connect_wait;
	struct rpc_xprt		*re_xprt;
	struct rpcrdma_connect_private
				re_cm_private;
	struct rdma_conn_param	re_remote_cma;
	int			re_receive_count;
	unsigned int		re_max_requests; /* depends on device */
	unsigned int		re_inline_send;	/* negotiated */
	unsigned int		re_inline_recv;	/* negotiated */

	atomic_t		re_completion_ids;
};

/* Pre-allocate extra Work Requests for handling reverse-direction
 * Receives and Sends. This is a fixed value because the Work Queues
 * are allocated when the forward channel is set up, long before the
 * backchannel is provisioned. This value is two times
 * NFS4_DEF_CB_SLOT_TABLE_SIZE.
 */
#if defined(CONFIG_SUNRPC_BACKCHANNEL)
#define RPCRDMA_BACKWARD_WRS (32)
#else
#define RPCRDMA_BACKWARD_WRS (0)
#endif

/* Registered buffer -- registered kmalloc'd memory for RDMA SEND/RECV
 */

struct rpcrdma_regbuf {
	struct ib_sge		rg_iov;
	struct ib_device	*rg_device;
	enum dma_data_direction	rg_direction;
	void			*rg_data;
};

static inline u64 rdmab_addr(struct rpcrdma_regbuf *rb)
{
	return rb->rg_iov.addr;
}

static inline u32 rdmab_length(struct rpcrdma_regbuf *rb)
{
	return rb->rg_iov.length;
}

static inline u32 rdmab_lkey(struct rpcrdma_regbuf *rb)
{
	return rb->rg_iov.lkey;
}

static inline struct ib_device *rdmab_device(struct rpcrdma_regbuf *rb)
{
	return rb->rg_device;
}

static inline void *rdmab_data(const struct rpcrdma_regbuf *rb)
{
	return rb->rg_data;
}

#define RPCRDMA_DEF_GFP		(GFP_NOIO | __GFP_NOWARN)

/* To ensure a transport can always make forward progress,
 * the number of RDMA segments allowed in header chunk lists
 * is capped at 16. This prevents less-capable devices from
 * overrunning the Send buffer while building chunk lists.
 *
 * Elements of the Read list take up more room than the
 * Write list or Reply chunk. 16 read segments means the
 * chunk lists cannot consume more than
<<<<<<< HEAD
 *
 * ((16 + 2) * read segment size) + 1 XDR words,
 *
=======
 *
 * ((16 + 2) * read segment size) + 1 XDR words,
 *
>>>>>>> 7d2a07b7
 * or about 400 bytes. The fixed part of the header is
 * another 24 bytes. Thus when the inline threshold is
 * 1024 bytes, at least 600 bytes are available for RPC
 * message bodies.
 */
enum {
	RPCRDMA_MAX_HDR_SEGS = 16,
};

/*
 * struct rpcrdma_rep -- this structure encapsulates state required
 * to receive and complete an RPC Reply, asychronously. It needs
 * several pieces of state:
 *
 *   o receive buffer and ib_sge (donated to provider)
 *   o status of receive (success or not, length, inv rkey)
 *   o bookkeeping state to get run by reply handler (XDR stream)
 *
 * These structures are allocated during transport initialization.
 * N of these are associated with a transport instance, managed by
 * struct rpcrdma_buffer. N is the max number of outstanding RPCs.
 */

struct rpcrdma_rep {
	struct ib_cqe		rr_cqe;
	struct rpc_rdma_cid	rr_cid;

	__be32			rr_xid;
	__be32			rr_vers;
	__be32			rr_proc;
	int			rr_wc_flags;
	u32			rr_inv_rkey;
	bool			rr_temp;
	struct rpcrdma_regbuf	*rr_rdmabuf;
	struct rpcrdma_xprt	*rr_rxprt;
	struct rpc_rqst		*rr_rqst;
	struct xdr_buf		rr_hdrbuf;
	struct xdr_stream	rr_stream;
	struct llist_node	rr_node;
	struct ib_recv_wr	rr_recv_wr;
	struct list_head	rr_all;
};

/* To reduce the rate at which a transport invokes ib_post_recv
 * (and thus the hardware doorbell rate), xprtrdma posts Receive
 * WRs in batches.
 *
 * Setting this to zero disables Receive post batching.
 */
enum {
	RPCRDMA_MAX_RECV_BATCH = 7,
};

/* struct rpcrdma_sendctx - DMA mapped SGEs to unmap after Send completes
 */
struct rpcrdma_req;
struct rpcrdma_sendctx {
	struct ib_cqe		sc_cqe;
<<<<<<< HEAD
=======
	struct rpc_rdma_cid	sc_cid;
>>>>>>> 7d2a07b7
	struct rpcrdma_req	*sc_req;
	unsigned int		sc_unmap_count;
	struct ib_sge		sc_sges[];
};

/*
 * struct rpcrdma_mr - external memory region metadata
 *
 * An external memory region is any buffer or page that is registered
 * on the fly (ie, not pre-registered).
 */
<<<<<<< HEAD
struct rpcrdma_frwr {
	struct ib_mr			*fr_mr;
	struct ib_cqe			fr_cqe;
	struct completion		fr_linv_done;
	union {
		struct ib_reg_wr	fr_regwr;
		struct ib_send_wr	fr_invwr;
	};
};

=======
>>>>>>> 7d2a07b7
struct rpcrdma_req;
struct rpcrdma_mr {
	struct list_head	mr_list;
	struct rpcrdma_req	*mr_req;
<<<<<<< HEAD
=======

	struct ib_mr		*mr_ibmr;
	struct ib_device	*mr_device;
>>>>>>> 7d2a07b7
	struct scatterlist	*mr_sg;
	int			mr_nents;
	enum dma_data_direction	mr_dir;
	struct ib_cqe		mr_cqe;
	struct completion	mr_linv_done;
	union {
		struct ib_reg_wr	mr_regwr;
		struct ib_send_wr	mr_invwr;
	};
	struct rpcrdma_xprt	*mr_xprt;
	u32			mr_handle;
	u32			mr_length;
	u64			mr_offset;
	struct list_head	mr_all;
	struct rpc_rdma_cid	mr_cid;
};

/*
 * struct rpcrdma_req -- structure central to the request/reply sequence.
 *
 * N of these are associated with a transport instance, and stored in
 * struct rpcrdma_buffer. N is the max number of outstanding requests.
 *
 * It includes pre-registered buffer memory for send AND recv.
 * The recv buffer, however, is not owned by this structure, and
 * is "donated" to the hardware when a recv is posted. When a
 * reply is handled, the recv buffer used is given back to the
 * struct rpcrdma_req associated with the request.
 *
 * In addition to the basic memory, this structure includes an array
 * of iovs for send operations. The reason is that the iovs passed to
 * ib_post_{send,recv} must not be modified until the work request
 * completes.
 */

/* Maximum number of page-sized "segments" per chunk list to be
 * registered or invalidated. Must handle a Reply chunk:
 */
enum {
	RPCRDMA_MAX_IOV_SEGS	= 3,
	RPCRDMA_MAX_DATA_SEGS	= ((1 * 1024 * 1024) / PAGE_SIZE) + 1,
	RPCRDMA_MAX_SEGS	= RPCRDMA_MAX_DATA_SEGS +
				  RPCRDMA_MAX_IOV_SEGS,
};

/* Arguments for DMA mapping and registration */
struct rpcrdma_mr_seg {
	u32		mr_len;		/* length of segment */
	struct page	*mr_page;	/* underlying struct page */
	u64		mr_offset;	/* IN: page offset, OUT: iova */
};

/* The Send SGE array is provisioned to send a maximum size
 * inline request:
 * - RPC-over-RDMA header
 * - xdr_buf head iovec
 * - RPCRDMA_MAX_INLINE bytes, in pages
 * - xdr_buf tail iovec
 *
 * The actual number of array elements consumed by each RPC
 * depends on the device's max_sge limit.
 */
enum {
	RPCRDMA_MIN_SEND_SGES = 3,
	RPCRDMA_MAX_PAGE_SGES = RPCRDMA_MAX_INLINE >> PAGE_SHIFT,
	RPCRDMA_MAX_SEND_SGES = 1 + 1 + RPCRDMA_MAX_PAGE_SGES + 1,
};

struct rpcrdma_buffer;
struct rpcrdma_req {
	struct list_head	rl_list;
	struct rpc_rqst		rl_slot;
	struct rpcrdma_rep	*rl_reply;
	struct xdr_stream	rl_stream;
	struct xdr_buf		rl_hdrbuf;
	struct ib_send_wr	rl_wr;
	struct rpcrdma_sendctx	*rl_sendctx;
	struct rpcrdma_regbuf	*rl_rdmabuf;	/* xprt header */
	struct rpcrdma_regbuf	*rl_sendbuf;	/* rq_snd_buf */
	struct rpcrdma_regbuf	*rl_recvbuf;	/* rq_rcv_buf */

	struct list_head	rl_all;
	struct kref		rl_kref;

	struct list_head	rl_free_mrs;
	struct list_head	rl_registered;
	struct rpcrdma_mr_seg	rl_segments[RPCRDMA_MAX_SEGS];
};

static inline struct rpcrdma_req *
rpcr_to_rdmar(const struct rpc_rqst *rqst)
{
	return container_of(rqst, struct rpcrdma_req, rl_slot);
}

static inline void
rpcrdma_mr_push(struct rpcrdma_mr *mr, struct list_head *list)
{
	list_add(&mr->mr_list, list);
}

static inline struct rpcrdma_mr *
rpcrdma_mr_pop(struct list_head *list)
{
	struct rpcrdma_mr *mr;

	mr = list_first_entry_or_null(list, struct rpcrdma_mr, mr_list);
	if (mr)
		list_del_init(&mr->mr_list);
	return mr;
}

/*
 * struct rpcrdma_buffer -- holds list/queue of pre-registered memory for
 * inline requests/replies, and client/server credits.
 *
 * One of these is associated with a transport instance
 */
struct rpcrdma_buffer {
	spinlock_t		rb_lock;
	struct list_head	rb_send_bufs;
	struct list_head	rb_mrs;

	unsigned long		rb_sc_head;
	unsigned long		rb_sc_tail;
	unsigned long		rb_sc_last;
	struct rpcrdma_sendctx	**rb_sc_ctxs;

	struct list_head	rb_allreqs;
	struct list_head	rb_all_mrs;
	struct list_head	rb_all_reps;

	struct llist_head	rb_free_reps;

	__be32			rb_max_requests;
	u32			rb_credits;	/* most recent credit grant */

	u32			rb_bc_srv_max_requests;
	u32			rb_bc_max_requests;

	struct work_struct	rb_refresh_worker;
};

/*
 * Statistics for RPCRDMA
 */
struct rpcrdma_stats {
	/* accessed when sending a call */
	unsigned long		read_chunk_count;
	unsigned long		write_chunk_count;
	unsigned long		reply_chunk_count;
	unsigned long long	total_rdma_request;

	/* rarely accessed error counters */
	unsigned long long	pullup_copy_count;
	unsigned long		hardway_register_count;
	unsigned long		failed_marshal_count;
	unsigned long		bad_reply_count;
	unsigned long		mrs_recycled;
	unsigned long		mrs_orphaned;
	unsigned long		mrs_allocated;
	unsigned long		empty_sendctx_q;

	/* accessed when receiving a reply */
	unsigned long long	total_rdma_reply;
	unsigned long long	fixup_copy_count;
	unsigned long		reply_waits_for_send;
	unsigned long		local_inv_needed;
	unsigned long		nomsg_call_count;
	unsigned long		bcall_count;
};

/*
 * RPCRDMA transport -- encapsulates the structures above for
 * integration with RPC.
 *
 * The contained structures are embedded, not pointers,
 * for convenience. This structure need not be visible externally.
 *
 * It is allocated and initialized during mount, and released
 * during unmount.
 */
struct rpcrdma_xprt {
	struct rpc_xprt		rx_xprt;
	struct rpcrdma_ep	*rx_ep;
	struct rpcrdma_buffer	rx_buf;
	struct delayed_work	rx_connect_worker;
	struct rpc_timeout	rx_timeout;
	struct rpcrdma_stats	rx_stats;
};

#define rpcx_to_rdmax(x) container_of(x, struct rpcrdma_xprt, rx_xprt)

static inline const char *
rpcrdma_addrstr(const struct rpcrdma_xprt *r_xprt)
{
	return r_xprt->rx_xprt.address_strings[RPC_DISPLAY_ADDR];
}

static inline const char *
rpcrdma_portstr(const struct rpcrdma_xprt *r_xprt)
{
	return r_xprt->rx_xprt.address_strings[RPC_DISPLAY_PORT];
}

/* Setting this to 0 ensures interoperability with early servers.
 * Setting this to 1 enhances certain unaligned read/write performance.
 * Default is 0, see sysctl entry and rpc_rdma.c rpcrdma_convert_iovs() */
extern int xprt_rdma_pad_optimize;

/* This setting controls the hunt for a supported memory
 * registration strategy.
 */
extern unsigned int xprt_rdma_memreg_strategy;

/*
 * Endpoint calls - xprtrdma/verbs.c
 */
void rpcrdma_flush_disconnect(struct rpcrdma_xprt *r_xprt, struct ib_wc *wc);
int rpcrdma_xprt_connect(struct rpcrdma_xprt *r_xprt);
void rpcrdma_xprt_disconnect(struct rpcrdma_xprt *r_xprt);

<<<<<<< HEAD
int rpcrdma_ep_post(struct rpcrdma_ia *, struct rpcrdma_ep *,
				struct rpcrdma_req *);
void rpcrdma_post_recvs(struct rpcrdma_xprt *r_xprt, bool temp);
=======
int rpcrdma_post_sends(struct rpcrdma_xprt *r_xprt, struct rpcrdma_req *req);
void rpcrdma_post_recvs(struct rpcrdma_xprt *r_xprt, int needed, bool temp);
>>>>>>> 7d2a07b7

/*
 * Buffer calls - xprtrdma/verbs.c
 */
struct rpcrdma_req *rpcrdma_req_create(struct rpcrdma_xprt *r_xprt, size_t size,
				       gfp_t flags);
int rpcrdma_req_setup(struct rpcrdma_xprt *r_xprt, struct rpcrdma_req *req);
void rpcrdma_req_destroy(struct rpcrdma_req *req);
int rpcrdma_buffer_create(struct rpcrdma_xprt *);
void rpcrdma_buffer_destroy(struct rpcrdma_buffer *);
struct rpcrdma_sendctx *rpcrdma_sendctx_get_locked(struct rpcrdma_xprt *r_xprt);

struct rpcrdma_mr *rpcrdma_mr_get(struct rpcrdma_xprt *r_xprt);
<<<<<<< HEAD
void rpcrdma_mr_put(struct rpcrdma_mr *mr);
=======
>>>>>>> 7d2a07b7
void rpcrdma_mrs_refresh(struct rpcrdma_xprt *r_xprt);

struct rpcrdma_req *rpcrdma_buffer_get(struct rpcrdma_buffer *);
void rpcrdma_buffer_put(struct rpcrdma_buffer *buffers,
			struct rpcrdma_req *req);
<<<<<<< HEAD
void rpcrdma_recv_buffer_put(struct rpcrdma_rep *);
=======
void rpcrdma_rep_put(struct rpcrdma_buffer *buf, struct rpcrdma_rep *rep);
>>>>>>> 7d2a07b7
void rpcrdma_reply_put(struct rpcrdma_buffer *buffers, struct rpcrdma_req *req);

bool rpcrdma_regbuf_realloc(struct rpcrdma_regbuf *rb, size_t size,
			    gfp_t flags);
bool __rpcrdma_regbuf_dma_map(struct rpcrdma_xprt *r_xprt,
			      struct rpcrdma_regbuf *rb);

/**
 * rpcrdma_regbuf_is_mapped - check if buffer is DMA mapped
 *
 * Returns true if the buffer is now mapped to rb->rg_device.
 */
static inline bool rpcrdma_regbuf_is_mapped(struct rpcrdma_regbuf *rb)
{
	return rb->rg_device != NULL;
}

/**
 * rpcrdma_regbuf_dma_map - DMA-map a regbuf
 * @r_xprt: controlling transport instance
 * @rb: regbuf to be mapped
 *
 * Returns true if the buffer is currently DMA mapped.
 */
static inline bool rpcrdma_regbuf_dma_map(struct rpcrdma_xprt *r_xprt,
					  struct rpcrdma_regbuf *rb)
{
	if (likely(rpcrdma_regbuf_is_mapped(rb)))
		return true;
	return __rpcrdma_regbuf_dma_map(r_xprt, rb);
}

/*
 * Wrappers for chunk registration, shared by read/write chunk code.
 */

static inline enum dma_data_direction
rpcrdma_data_dir(bool writing)
{
	return writing ? DMA_FROM_DEVICE : DMA_TO_DEVICE;
}

/* Memory registration calls xprtrdma/frwr_ops.c
 */
void frwr_reset(struct rpcrdma_req *req);
int frwr_query_device(struct rpcrdma_ep *ep, const struct ib_device *device);
int frwr_mr_init(struct rpcrdma_xprt *r_xprt, struct rpcrdma_mr *mr);
void frwr_mr_release(struct rpcrdma_mr *mr);
struct rpcrdma_mr_seg *frwr_map(struct rpcrdma_xprt *r_xprt,
				struct rpcrdma_mr_seg *seg,
				int nsegs, bool writing, __be32 xid,
				struct rpcrdma_mr *mr);
<<<<<<< HEAD
int frwr_send(struct rpcrdma_ia *ia, struct rpcrdma_req *req);
=======
int frwr_send(struct rpcrdma_xprt *r_xprt, struct rpcrdma_req *req);
>>>>>>> 7d2a07b7
void frwr_reminv(struct rpcrdma_rep *rep, struct list_head *mrs);
void frwr_unmap_sync(struct rpcrdma_xprt *r_xprt, struct rpcrdma_req *req);
void frwr_unmap_async(struct rpcrdma_xprt *r_xprt, struct rpcrdma_req *req);

/*
 * RPC/RDMA protocol calls - xprtrdma/rpc_rdma.c
 */

enum rpcrdma_chunktype {
	rpcrdma_noch = 0,
	rpcrdma_noch_pullup,
	rpcrdma_noch_mapped,
	rpcrdma_readch,
	rpcrdma_areadch,
	rpcrdma_writech,
	rpcrdma_replych
};

int rpcrdma_prepare_send_sges(struct rpcrdma_xprt *r_xprt,
			      struct rpcrdma_req *req, u32 hdrlen,
			      struct xdr_buf *xdr,
			      enum rpcrdma_chunktype rtype);
void rpcrdma_sendctx_unmap(struct rpcrdma_sendctx *sc);
int rpcrdma_marshal_req(struct rpcrdma_xprt *r_xprt, struct rpc_rqst *rqst);
<<<<<<< HEAD
void rpcrdma_set_max_header_sizes(struct rpcrdma_xprt *);
=======
void rpcrdma_set_max_header_sizes(struct rpcrdma_ep *ep);
>>>>>>> 7d2a07b7
void rpcrdma_reset_cwnd(struct rpcrdma_xprt *r_xprt);
void rpcrdma_complete_rqst(struct rpcrdma_rep *rep);
void rpcrdma_unpin_rqst(struct rpcrdma_rep *rep);
void rpcrdma_reply_handler(struct rpcrdma_rep *rep);

static inline void rpcrdma_set_xdrlen(struct xdr_buf *xdr, size_t len)
{
	xdr->head[0].iov_len = len;
	xdr->len = len;
}

/* RPC/RDMA module init - xprtrdma/transport.c
 */
extern unsigned int xprt_rdma_max_inline_read;
extern unsigned int xprt_rdma_max_inline_write;
void xprt_rdma_format_addresses(struct rpc_xprt *xprt, struct sockaddr *sap);
void xprt_rdma_free_addresses(struct rpc_xprt *xprt);
void xprt_rdma_close(struct rpc_xprt *xprt);
void xprt_rdma_print_stats(struct rpc_xprt *xprt, struct seq_file *seq);
int xprt_rdma_init(void);
void xprt_rdma_cleanup(void);

/* Backchannel calls - xprtrdma/backchannel.c
 */
#if defined(CONFIG_SUNRPC_BACKCHANNEL)
int xprt_rdma_bc_setup(struct rpc_xprt *, unsigned int);
size_t xprt_rdma_bc_maxpayload(struct rpc_xprt *);
unsigned int xprt_rdma_bc_max_slots(struct rpc_xprt *);
int rpcrdma_bc_post_recv(struct rpcrdma_xprt *, unsigned int);
void rpcrdma_bc_receive_call(struct rpcrdma_xprt *, struct rpcrdma_rep *);
int xprt_rdma_bc_send_reply(struct rpc_rqst *rqst);
void xprt_rdma_bc_free_rqst(struct rpc_rqst *);
void xprt_rdma_bc_destroy(struct rpc_xprt *, unsigned int);
#endif	/* CONFIG_SUNRPC_BACKCHANNEL */

extern struct xprt_class xprt_rdma_bc;

#endif				/* _LINUX_SUNRPC_XPRT_RDMA_H */<|MERGE_RESOLUTION|>--- conflicted
+++ resolved
@@ -156,15 +156,9 @@
  * Elements of the Read list take up more room than the
  * Write list or Reply chunk. 16 read segments means the
  * chunk lists cannot consume more than
-<<<<<<< HEAD
  *
  * ((16 + 2) * read segment size) + 1 XDR words,
  *
-=======
- *
- * ((16 + 2) * read segment size) + 1 XDR words,
- *
->>>>>>> 7d2a07b7
  * or about 400 bytes. The fixed part of the header is
  * another 24 bytes. Thus when the inline threshold is
  * 1024 bytes, at least 600 bytes are available for RPC
@@ -223,10 +217,7 @@
 struct rpcrdma_req;
 struct rpcrdma_sendctx {
 	struct ib_cqe		sc_cqe;
-<<<<<<< HEAD
-=======
 	struct rpc_rdma_cid	sc_cid;
->>>>>>> 7d2a07b7
 	struct rpcrdma_req	*sc_req;
 	unsigned int		sc_unmap_count;
 	struct ib_sge		sc_sges[];
@@ -238,29 +229,13 @@
  * An external memory region is any buffer or page that is registered
  * on the fly (ie, not pre-registered).
  */
-<<<<<<< HEAD
-struct rpcrdma_frwr {
-	struct ib_mr			*fr_mr;
-	struct ib_cqe			fr_cqe;
-	struct completion		fr_linv_done;
-	union {
-		struct ib_reg_wr	fr_regwr;
-		struct ib_send_wr	fr_invwr;
-	};
-};
-
-=======
->>>>>>> 7d2a07b7
 struct rpcrdma_req;
 struct rpcrdma_mr {
 	struct list_head	mr_list;
 	struct rpcrdma_req	*mr_req;
-<<<<<<< HEAD
-=======
 
 	struct ib_mr		*mr_ibmr;
 	struct ib_device	*mr_device;
->>>>>>> 7d2a07b7
 	struct scatterlist	*mr_sg;
 	int			mr_nents;
 	enum dma_data_direction	mr_dir;
@@ -483,14 +458,8 @@
 int rpcrdma_xprt_connect(struct rpcrdma_xprt *r_xprt);
 void rpcrdma_xprt_disconnect(struct rpcrdma_xprt *r_xprt);
 
-<<<<<<< HEAD
-int rpcrdma_ep_post(struct rpcrdma_ia *, struct rpcrdma_ep *,
-				struct rpcrdma_req *);
-void rpcrdma_post_recvs(struct rpcrdma_xprt *r_xprt, bool temp);
-=======
 int rpcrdma_post_sends(struct rpcrdma_xprt *r_xprt, struct rpcrdma_req *req);
 void rpcrdma_post_recvs(struct rpcrdma_xprt *r_xprt, int needed, bool temp);
->>>>>>> 7d2a07b7
 
 /*
  * Buffer calls - xprtrdma/verbs.c
@@ -504,20 +473,12 @@
 struct rpcrdma_sendctx *rpcrdma_sendctx_get_locked(struct rpcrdma_xprt *r_xprt);
 
 struct rpcrdma_mr *rpcrdma_mr_get(struct rpcrdma_xprt *r_xprt);
-<<<<<<< HEAD
-void rpcrdma_mr_put(struct rpcrdma_mr *mr);
-=======
->>>>>>> 7d2a07b7
 void rpcrdma_mrs_refresh(struct rpcrdma_xprt *r_xprt);
 
 struct rpcrdma_req *rpcrdma_buffer_get(struct rpcrdma_buffer *);
 void rpcrdma_buffer_put(struct rpcrdma_buffer *buffers,
 			struct rpcrdma_req *req);
-<<<<<<< HEAD
-void rpcrdma_recv_buffer_put(struct rpcrdma_rep *);
-=======
 void rpcrdma_rep_put(struct rpcrdma_buffer *buf, struct rpcrdma_rep *rep);
->>>>>>> 7d2a07b7
 void rpcrdma_reply_put(struct rpcrdma_buffer *buffers, struct rpcrdma_req *req);
 
 bool rpcrdma_regbuf_realloc(struct rpcrdma_regbuf *rb, size_t size,
@@ -570,11 +531,7 @@
 				struct rpcrdma_mr_seg *seg,
 				int nsegs, bool writing, __be32 xid,
 				struct rpcrdma_mr *mr);
-<<<<<<< HEAD
-int frwr_send(struct rpcrdma_ia *ia, struct rpcrdma_req *req);
-=======
 int frwr_send(struct rpcrdma_xprt *r_xprt, struct rpcrdma_req *req);
->>>>>>> 7d2a07b7
 void frwr_reminv(struct rpcrdma_rep *rep, struct list_head *mrs);
 void frwr_unmap_sync(struct rpcrdma_xprt *r_xprt, struct rpcrdma_req *req);
 void frwr_unmap_async(struct rpcrdma_xprt *r_xprt, struct rpcrdma_req *req);
@@ -599,11 +556,7 @@
 			      enum rpcrdma_chunktype rtype);
 void rpcrdma_sendctx_unmap(struct rpcrdma_sendctx *sc);
 int rpcrdma_marshal_req(struct rpcrdma_xprt *r_xprt, struct rpc_rqst *rqst);
-<<<<<<< HEAD
-void rpcrdma_set_max_header_sizes(struct rpcrdma_xprt *);
-=======
 void rpcrdma_set_max_header_sizes(struct rpcrdma_ep *ep);
->>>>>>> 7d2a07b7
 void rpcrdma_reset_cwnd(struct rpcrdma_xprt *r_xprt);
 void rpcrdma_complete_rqst(struct rpcrdma_rep *rep);
 void rpcrdma_unpin_rqst(struct rpcrdma_rep *rep);
