--- conflicted
+++ resolved
@@ -123,30 +123,6 @@
 	return krb5_hdr;
 }
 
-u32
-gss_seq_send_fetch_and_inc(struct krb5_ctx *ctx)
-{
-	u32 old, seq_send = READ_ONCE(ctx->seq_send);
-
-	do {
-		old = seq_send;
-		seq_send = cmpxchg(&ctx->seq_send, old, old + 1);
-	} while (old != seq_send);
-	return seq_send;
-}
-
-u64
-gss_seq_send64_fetch_and_inc(struct krb5_ctx *ctx)
-{
-	u64 old, seq_send = READ_ONCE(ctx->seq_send);
-
-	do {
-		old = seq_send;
-		seq_send = cmpxchg64(&ctx->seq_send64, old, old + 1);
-	} while (old != seq_send);
-	return seq_send;
-}
-
 static u32
 gss_get_mic_v1(struct krb5_ctx *ctx, struct xdr_buf *text,
 		struct xdr_netobj *token)
@@ -177,11 +153,7 @@
 
 	memcpy(ptr + GSS_KRB5_TOK_HDR_LEN, md5cksum.data, md5cksum.len);
 
-<<<<<<< HEAD
-	seq_send = gss_seq_send_fetch_and_inc(ctx);
-=======
 	seq_send = atomic_fetch_inc(&ctx->seq_send);
->>>>>>> 65102238
 
 	if (krb5_make_seq_num(ctx, ctx->seq, ctx->initiate ? 0 : 0xff,
 			      seq_send, ptr + GSS_KRB5_TOK_HDR_LEN, ptr + 8))
@@ -209,11 +181,7 @@
 
 	/* Set up the sequence number. Now 64-bits in clear
 	 * text and w/o direction indicator */
-<<<<<<< HEAD
-	seq_send_be64 = cpu_to_be64(gss_seq_send64_fetch_and_inc(ctx));
-=======
 	seq_send_be64 = cpu_to_be64(atomic64_fetch_inc(&ctx->seq_send64));
->>>>>>> 65102238
 	memcpy(krb5_hdr + 8, (char *) &seq_send_be64, 8);
 
 	if (ctx->initiate) {
