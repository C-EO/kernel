/*
 * net/sched/sch_mqprio.c
 *
 * Copyright (c) 2010 John Fastabend <john.r.fastabend@intel.com>
 *
 * This program is free software; you can redistribute it and/or
 * modify it under the terms of the GNU General Public License
 * version 2 as published by the Free Software Foundation.
 */

#include <linux/types.h>
#include <linux/slab.h>
#include <linux/kernel.h>
#include <linux/string.h>
#include <linux/errno.h>
#include <linux/skbuff.h>
#include <linux/module.h>
#include <net/netlink.h>
#include <net/pkt_sched.h>
#include <net/sch_generic.h>
#include <net/pkt_cls.h>

struct mqprio_sched {
	struct Qdisc		**qdiscs;
	u16 mode;
	u16 shaper;
	int hw_offload;
	u32 flags;
	u64 min_rate[TC_QOPT_MAX_QUEUE];
	u64 max_rate[TC_QOPT_MAX_QUEUE];
};

static void mqprio_destroy(struct Qdisc *sch)
{
	struct net_device *dev = qdisc_dev(sch);
	struct mqprio_sched *priv = qdisc_priv(sch);
	unsigned int ntx;

	if (priv->qdiscs) {
		for (ntx = 0;
		     ntx < dev->num_tx_queues && priv->qdiscs[ntx];
		     ntx++)
			qdisc_put(priv->qdiscs[ntx]);
		kfree(priv->qdiscs);
	}

	if (priv->hw_offload && dev->netdev_ops->ndo_setup_tc) {
		struct tc_mqprio_qopt_offload mqprio = { { 0 } };

		switch (priv->mode) {
		case TC_MQPRIO_MODE_DCB:
		case TC_MQPRIO_MODE_CHANNEL:
			dev->netdev_ops->ndo_setup_tc(dev,
						      TC_SETUP_QDISC_MQPRIO,
						      &mqprio);
			break;
		default:
			return;
		}
	} else {
		netdev_set_num_tc(dev, 0);
	}
}

static int mqprio_parse_opt(struct net_device *dev, struct tc_mqprio_qopt *qopt)
{
	int i, j;

	/* Verify num_tc is not out of max range */
	if (qopt->num_tc > TC_MAX_QUEUE)
		return -EINVAL;

	/* Verify priority mapping uses valid tcs */
	for (i = 0; i < TC_BITMASK + 1; i++) {
		if (qopt->prio_tc_map[i] >= qopt->num_tc)
			return -EINVAL;
	}

	/* Limit qopt->hw to maximum supported offload value.  Drivers have
	 * the option of overriding this later if they don't support the a
	 * given offload type.
	 */
	if (qopt->hw > TC_MQPRIO_HW_OFFLOAD_MAX)
		qopt->hw = TC_MQPRIO_HW_OFFLOAD_MAX;

	/* If hardware offload is requested we will leave it to the device
	 * to either populate the queue counts itself or to validate the
	 * provided queue counts.  If ndo_setup_tc is not present then
	 * hardware doesn't support offload and we should return an error.
	 */
	if (qopt->hw)
		return dev->netdev_ops->ndo_setup_tc ? 0 : -EINVAL;

	for (i = 0; i < qopt->num_tc; i++) {
		unsigned int last = qopt->offset[i] + qopt->count[i];

		/* Verify the queue count is in tx range being equal to the
		 * real_num_tx_queues indicates the last queue is in use.
		 */
		if (qopt->offset[i] >= dev->real_num_tx_queues ||
		    !qopt->count[i] ||
		    last > dev->real_num_tx_queues)
			return -EINVAL;

		/* Verify that the offset and counts do not overlap */
		for (j = i + 1; j < qopt->num_tc; j++) {
			if (last > qopt->offset[j])
				return -EINVAL;
		}
	}

	return 0;
}

static const struct nla_policy mqprio_policy[TCA_MQPRIO_MAX + 1] = {
	[TCA_MQPRIO_MODE]	= { .len = sizeof(u16) },
	[TCA_MQPRIO_SHAPER]	= { .len = sizeof(u16) },
	[TCA_MQPRIO_MIN_RATE64]	= { .type = NLA_NESTED },
	[TCA_MQPRIO_MAX_RATE64]	= { .type = NLA_NESTED },
};

static int parse_attr(struct nlattr *tb[], int maxtype, struct nlattr *nla,
		      const struct nla_policy *policy, int len)
{
	int nested_len = nla_len(nla) - NLA_ALIGN(len);

	if (nested_len >= nla_attr_size(0))
		return nla_parse(tb, maxtype, nla_data(nla) + NLA_ALIGN(len),
				 nested_len, policy, NULL);

	memset(tb, 0, sizeof(struct nlattr *) * (maxtype + 1));
	return 0;
}

static int mqprio_init(struct Qdisc *sch, struct nlattr *opt,
		       struct netlink_ext_ack *extack)
{
	struct net_device *dev = qdisc_dev(sch);
	struct mqprio_sched *priv = qdisc_priv(sch);
	struct netdev_queue *dev_queue;
	struct Qdisc *qdisc;
	int i, err = -EOPNOTSUPP;
	struct tc_mqprio_qopt *qopt = NULL;
	struct nlattr *tb[TCA_MQPRIO_MAX + 1];
	struct nlattr *attr;
	int rem;
	int len;

	BUILD_BUG_ON(TC_MAX_QUEUE != TC_QOPT_MAX_QUEUE);
	BUILD_BUG_ON(TC_BITMASK != TC_QOPT_BITMASK);

	if (sch->parent != TC_H_ROOT)
		return -EOPNOTSUPP;

	if (!netif_is_multiqueue(dev))
		return -EOPNOTSUPP;

	/* make certain can allocate enough classids to handle queues */
	if (dev->num_tx_queues >= TC_H_MIN_PRIORITY)
		return -ENOMEM;

	if (!opt || nla_len(opt) < sizeof(*qopt))
		return -EINVAL;

	qopt = nla_data(opt);
	if (mqprio_parse_opt(dev, qopt))
		return -EINVAL;

	len = nla_len(opt) - NLA_ALIGN(sizeof(*qopt));
	if (len > 0) {
		err = parse_attr(tb, TCA_MQPRIO_MAX, opt, mqprio_policy,
				 sizeof(*qopt));
		if (err < 0)
			return err;

		if (!qopt->hw)
			return -EINVAL;

		if (tb[TCA_MQPRIO_MODE]) {
			priv->flags |= TC_MQPRIO_F_MODE;
			priv->mode = *(u16 *)nla_data(tb[TCA_MQPRIO_MODE]);
		}

		if (tb[TCA_MQPRIO_SHAPER]) {
			priv->flags |= TC_MQPRIO_F_SHAPER;
			priv->shaper = *(u16 *)nla_data(tb[TCA_MQPRIO_SHAPER]);
		}

		if (tb[TCA_MQPRIO_MIN_RATE64]) {
			if (priv->shaper != TC_MQPRIO_SHAPER_BW_RATE)
				return -EINVAL;
			i = 0;
			nla_for_each_nested(attr, tb[TCA_MQPRIO_MIN_RATE64],
					    rem) {
				if (nla_type(attr) != TCA_MQPRIO_MIN_RATE64)
					return -EINVAL;
				if (i >= qopt->num_tc)
					break;
				priv->min_rate[i] = *(u64 *)nla_data(attr);
				i++;
			}
			priv->flags |= TC_MQPRIO_F_MIN_RATE;
		}

		if (tb[TCA_MQPRIO_MAX_RATE64]) {
			if (priv->shaper != TC_MQPRIO_SHAPER_BW_RATE)
				return -EINVAL;
			i = 0;
			nla_for_each_nested(attr, tb[TCA_MQPRIO_MAX_RATE64],
					    rem) {
				if (nla_type(attr) != TCA_MQPRIO_MAX_RATE64)
					return -EINVAL;
				if (i >= qopt->num_tc)
					break;
				priv->max_rate[i] = *(u64 *)nla_data(attr);
				i++;
			}
			priv->flags |= TC_MQPRIO_F_MAX_RATE;
		}
	}

	/* pre-allocate qdisc, attachment can't fail */
	priv->qdiscs = kcalloc(dev->num_tx_queues, sizeof(priv->qdiscs[0]),
			       GFP_KERNEL);
	if (!priv->qdiscs)
		return -ENOMEM;

	for (i = 0; i < dev->num_tx_queues; i++) {
		dev_queue = netdev_get_tx_queue(dev, i);
		qdisc = qdisc_create_dflt(dev_queue,
					  get_default_qdisc_ops(dev, i),
					  TC_H_MAKE(TC_H_MAJ(sch->handle),
						    TC_H_MIN(i + 1)), extack);
		if (!qdisc)
			return -ENOMEM;

		priv->qdiscs[i] = qdisc;
		qdisc->flags |= TCQ_F_ONETXQUEUE | TCQ_F_NOPARENT;
	}

	/* If the mqprio options indicate that hardware should own
	 * the queue mapping then run ndo_setup_tc otherwise use the
	 * supplied and verified mapping
	 */
	if (qopt->hw) {
		struct tc_mqprio_qopt_offload mqprio = {.qopt = *qopt};

		switch (priv->mode) {
		case TC_MQPRIO_MODE_DCB:
			if (priv->shaper != TC_MQPRIO_SHAPER_DCB)
				return -EINVAL;
			break;
		case TC_MQPRIO_MODE_CHANNEL:
			mqprio.flags = priv->flags;
			if (priv->flags & TC_MQPRIO_F_MODE)
				mqprio.mode = priv->mode;
			if (priv->flags & TC_MQPRIO_F_SHAPER)
				mqprio.shaper = priv->shaper;
			if (priv->flags & TC_MQPRIO_F_MIN_RATE)
				for (i = 0; i < mqprio.qopt.num_tc; i++)
					mqprio.min_rate[i] = priv->min_rate[i];
			if (priv->flags & TC_MQPRIO_F_MAX_RATE)
				for (i = 0; i < mqprio.qopt.num_tc; i++)
					mqprio.max_rate[i] = priv->max_rate[i];
			break;
		default:
			return -EINVAL;
		}
		err = dev->netdev_ops->ndo_setup_tc(dev,
						    TC_SETUP_QDISC_MQPRIO,
						    &mqprio);
		if (err)
			return err;

		priv->hw_offload = mqprio.qopt.hw;
	} else {
		netdev_set_num_tc(dev, qopt->num_tc);
		for (i = 0; i < qopt->num_tc; i++)
			netdev_set_tc_queue(dev, i,
					    qopt->count[i], qopt->offset[i]);
	}

	/* Always use supplied priority mappings */
	for (i = 0; i < TC_BITMASK + 1; i++)
		netdev_set_prio_tc_map(dev, i, qopt->prio_tc_map[i]);

	sch->flags |= TCQ_F_MQROOT;
	return 0;
}

static void mqprio_attach(struct Qdisc *sch)
{
	struct net_device *dev = qdisc_dev(sch);
	struct mqprio_sched *priv = qdisc_priv(sch);
	struct Qdisc *qdisc, *old;
	unsigned int ntx;

	/* Attach underlying qdisc */
	for (ntx = 0; ntx < dev->num_tx_queues; ntx++) {
		qdisc = priv->qdiscs[ntx];
		old = dev_graft_qdisc(qdisc->dev_queue, qdisc);
		if (old)
			qdisc_put(old);
		if (ntx < dev->real_num_tx_queues)
			qdisc_hash_add(qdisc, false);
	}
	kfree(priv->qdiscs);
	priv->qdiscs = NULL;
}

static struct netdev_queue *mqprio_queue_get(struct Qdisc *sch,
					     unsigned long cl)
{
	struct net_device *dev = qdisc_dev(sch);
	unsigned long ntx = cl - 1;

	if (ntx >= dev->num_tx_queues)
		return NULL;
	return netdev_get_tx_queue(dev, ntx);
}

static int mqprio_graft(struct Qdisc *sch, unsigned long cl, struct Qdisc *new,
			struct Qdisc **old, struct netlink_ext_ack *extack)
{
	struct net_device *dev = qdisc_dev(sch);
	struct netdev_queue *dev_queue = mqprio_queue_get(sch, cl);

	if (!dev_queue)
		return -EINVAL;

	if (dev->flags & IFF_UP)
		dev_deactivate(dev);

	*old = dev_graft_qdisc(dev_queue, new);

	if (new)
		new->flags |= TCQ_F_ONETXQUEUE | TCQ_F_NOPARENT;

	if (dev->flags & IFF_UP)
		dev_activate(dev);

	return 0;
}

static int dump_rates(struct mqprio_sched *priv,
		      struct tc_mqprio_qopt *opt, struct sk_buff *skb)
{
	struct nlattr *nest;
	int i;

	if (priv->flags & TC_MQPRIO_F_MIN_RATE) {
		nest = nla_nest_start(skb, TCA_MQPRIO_MIN_RATE64);
		if (!nest)
			goto nla_put_failure;

		for (i = 0; i < opt->num_tc; i++) {
			if (nla_put(skb, TCA_MQPRIO_MIN_RATE64,
				    sizeof(priv->min_rate[i]),
				    &priv->min_rate[i]))
				goto nla_put_failure;
		}
		nla_nest_end(skb, nest);
	}

	if (priv->flags & TC_MQPRIO_F_MAX_RATE) {
		nest = nla_nest_start(skb, TCA_MQPRIO_MAX_RATE64);
		if (!nest)
			goto nla_put_failure;

		for (i = 0; i < opt->num_tc; i++) {
			if (nla_put(skb, TCA_MQPRIO_MAX_RATE64,
				    sizeof(priv->max_rate[i]),
				    &priv->max_rate[i]))
				goto nla_put_failure;
		}
		nla_nest_end(skb, nest);
	}
	return 0;

nla_put_failure:
	nla_nest_cancel(skb, nest);
	return -1;
}

static int mqprio_dump(struct Qdisc *sch, struct sk_buff *skb)
{
	struct net_device *dev = qdisc_dev(sch);
	struct mqprio_sched *priv = qdisc_priv(sch);
	struct nlattr *nla = (struct nlattr *)skb_tail_pointer(skb);
	struct tc_mqprio_qopt opt = { 0 };
	struct Qdisc *qdisc;
	unsigned int ntx, tc;

	sch->q.qlen = 0;
	memset(&sch->bstats, 0, sizeof(sch->bstats));
	memset(&sch->qstats, 0, sizeof(sch->qstats));

	/* MQ supports lockless qdiscs. However, statistics accounting needs
	 * to account for all, none, or a mix of locked and unlocked child
	 * qdiscs. Percpu stats are added to counters in-band and locking
	 * qdisc totals are added at end.
	 */
	for (ntx = 0; ntx < dev->num_tx_queues; ntx++) {
		qdisc = netdev_get_tx_queue(dev, ntx)->qdisc_sleeping;
		spin_lock_bh(qdisc_lock(qdisc));

		if (qdisc_is_percpu_stats(qdisc)) {
			__u32 qlen = qdisc_qlen_sum(qdisc);

			__gnet_stats_copy_basic(NULL, &sch->bstats,
						qdisc->cpu_bstats,
						&qdisc->bstats);
			__gnet_stats_copy_queue(&sch->qstats,
						qdisc->cpu_qstats,
						&qdisc->qstats, qlen);
			sch->q.qlen		+= qlen;
		} else {
			sch->q.qlen		+= qdisc->q.qlen;
			sch->bstats.bytes	+= qdisc->bstats.bytes;
			sch->bstats.packets	+= qdisc->bstats.packets;
			sch->qstats.backlog	+= qdisc->qstats.backlog;
			sch->qstats.drops	+= qdisc->qstats.drops;
			sch->qstats.requeues	+= qdisc->qstats.requeues;
			sch->qstats.overlimits	+= qdisc->qstats.overlimits;
		}

		spin_unlock_bh(qdisc_lock(qdisc));
	}

	opt.num_tc = netdev_get_num_tc(dev);
	memcpy(opt.prio_tc_map, dev->prio_tc_map, sizeof(opt.prio_tc_map));
	opt.hw = priv->hw_offload;

	for (tc = 0; tc < netdev_get_num_tc(dev); tc++) {
		opt.count[tc] = dev->tc_to_txq[tc].count;
		opt.offset[tc] = dev->tc_to_txq[tc].offset;
	}

	if (nla_put(skb, TCA_OPTIONS, sizeof(opt), &opt))
		goto nla_put_failure;

	if ((priv->flags & TC_MQPRIO_F_MODE) &&
	    nla_put_u16(skb, TCA_MQPRIO_MODE, priv->mode))
		goto nla_put_failure;

	if ((priv->flags & TC_MQPRIO_F_SHAPER) &&
	    nla_put_u16(skb, TCA_MQPRIO_SHAPER, priv->shaper))
		goto nla_put_failure;

	if ((priv->flags & TC_MQPRIO_F_MIN_RATE ||
	     priv->flags & TC_MQPRIO_F_MAX_RATE) &&
	    (dump_rates(priv, &opt, skb) != 0))
		goto nla_put_failure;

	return nla_nest_end(skb, nla);
nla_put_failure:
	nlmsg_trim(skb, nla);
	return -1;
}

static struct Qdisc *mqprio_leaf(struct Qdisc *sch, unsigned long cl)
{
	struct netdev_queue *dev_queue = mqprio_queue_get(sch, cl);

	if (!dev_queue)
		return NULL;

	return dev_queue->qdisc_sleeping;
}

static unsigned long mqprio_find(struct Qdisc *sch, u32 classid)
{
	struct net_device *dev = qdisc_dev(sch);
	unsigned int ntx = TC_H_MIN(classid);

	/* There are essentially two regions here that have valid classid
	 * values. The first region will have a classid value of 1 through
	 * num_tx_queues. All of these are backed by actual Qdiscs.
	 */
	if (ntx < TC_H_MIN_PRIORITY)
		return (ntx <= dev->num_tx_queues) ? ntx : 0;

	/* The second region represents the hardware traffic classes. These
	 * are represented by classid values of TC_H_MIN_PRIORITY through
	 * TC_H_MIN_PRIORITY + netdev_get_num_tc - 1
	 */
	return ((ntx - TC_H_MIN_PRIORITY) < netdev_get_num_tc(dev)) ? ntx : 0;
}

static int mqprio_dump_class(struct Qdisc *sch, unsigned long cl,
			 struct sk_buff *skb, struct tcmsg *tcm)
{
	if (cl < TC_H_MIN_PRIORITY) {
		struct netdev_queue *dev_queue = mqprio_queue_get(sch, cl);
		struct net_device *dev = qdisc_dev(sch);
		int tc = netdev_txq_to_tc(dev, cl - 1);

		tcm->tcm_parent = (tc < 0) ? 0 :
			TC_H_MAKE(TC_H_MAJ(sch->handle),
				  TC_H_MIN(tc + TC_H_MIN_PRIORITY));
		tcm->tcm_info = dev_queue->qdisc_sleeping->handle;
	} else {
		tcm->tcm_parent = TC_H_ROOT;
		tcm->tcm_info = 0;
	}
	tcm->tcm_handle |= TC_H_MIN(cl);
	return 0;
}

static int mqprio_dump_class_stats(struct Qdisc *sch, unsigned long cl,
				   struct gnet_dump *d)
	__releases(d->lock)
	__acquires(d->lock)
{
	if (cl >= TC_H_MIN_PRIORITY) {
		int i;
		__u32 qlen = 0;
		struct gnet_stats_queue qstats = {0};
		struct gnet_stats_basic_packed bstats = {0};
		struct net_device *dev = qdisc_dev(sch);
		struct netdev_tc_txq tc = dev->tc_to_txq[cl & TC_BITMASK];

		/* Drop lock here it will be reclaimed before touching
		 * statistics this is required because the d->lock we
		 * hold here is the look on dev_queue->qdisc_sleeping
		 * also acquired below.
		 */
		if (d->lock)
			spin_unlock_bh(d->lock);

		for (i = tc.offset; i < tc.offset + tc.count; i++) {
			struct netdev_queue *q = netdev_get_tx_queue(dev, i);
			struct Qdisc *qdisc = rtnl_dereference(q->qdisc);
			struct gnet_stats_basic_cpu __percpu *cpu_bstats = NULL;
			struct gnet_stats_queue __percpu *cpu_qstats = NULL;

			spin_lock_bh(qdisc_lock(qdisc));
			if (qdisc_is_percpu_stats(qdisc)) {
				cpu_bstats = qdisc->cpu_bstats;
				cpu_qstats = qdisc->cpu_qstats;
			}

			qlen = qdisc_qlen_sum(qdisc);
			__gnet_stats_copy_basic(NULL, &sch->bstats,
						cpu_bstats, &qdisc->bstats);
			__gnet_stats_copy_queue(&sch->qstats,
						cpu_qstats,
						&qdisc->qstats,
						qlen);
			spin_unlock_bh(qdisc_lock(qdisc));
		}

		/* Reclaim root sleeping lock before completing stats */
		if (d->lock)
			spin_lock_bh(d->lock);
		if (gnet_stats_copy_basic(NULL, d, NULL, &bstats) < 0 ||
		    gnet_stats_copy_queue(d, NULL, &qstats, qlen) < 0)
			return -1;
	} else {
		struct netdev_queue *dev_queue = mqprio_queue_get(sch, cl);

		sch = dev_queue->qdisc_sleeping;
<<<<<<< HEAD
		if (gnet_stats_copy_basic(qdisc_root_sleeping_running(sch),
					  d, NULL, &sch->bstats) < 0 ||
		    qdisc_qstats_copy(d, sch) < 0)
=======
		if (gnet_stats_copy_basic(qdisc_root_sleeping_running(sch), d,
					  sch->cpu_bstats, &sch->bstats) < 0 ||
		    gnet_stats_copy_queue(d, NULL,
					  &sch->qstats, sch->q.qlen) < 0)
>>>>>>> b8b85886
			return -1;
	}
	return 0;
}

static void mqprio_walk(struct Qdisc *sch, struct qdisc_walker *arg)
{
	struct net_device *dev = qdisc_dev(sch);
	unsigned long ntx;

	if (arg->stop)
		return;

	/* Walk hierarchy with a virtual class per tc */
	arg->count = arg->skip;
	for (ntx = arg->skip; ntx < netdev_get_num_tc(dev); ntx++) {
		if (arg->fn(sch, ntx + TC_H_MIN_PRIORITY, arg) < 0) {
			arg->stop = 1;
			return;
		}
		arg->count++;
	}

	/* Pad the values and skip over unused traffic classes */
	if (ntx < TC_MAX_QUEUE) {
		arg->count = TC_MAX_QUEUE;
		ntx = TC_MAX_QUEUE;
	}

	/* Reset offset, sort out remaining per-queue qdiscs */
	for (ntx -= TC_MAX_QUEUE; ntx < dev->num_tx_queues; ntx++) {
		if (arg->fn(sch, ntx + 1, arg) < 0) {
			arg->stop = 1;
			return;
		}
		arg->count++;
	}
}

static struct netdev_queue *mqprio_select_queue(struct Qdisc *sch,
						struct tcmsg *tcm)
{
	return mqprio_queue_get(sch, TC_H_MIN(tcm->tcm_parent));
}

static const struct Qdisc_class_ops mqprio_class_ops = {
	.graft		= mqprio_graft,
	.leaf		= mqprio_leaf,
	.find		= mqprio_find,
	.walk		= mqprio_walk,
	.dump		= mqprio_dump_class,
	.dump_stats	= mqprio_dump_class_stats,
	.select_queue	= mqprio_select_queue,
};

static struct Qdisc_ops mqprio_qdisc_ops __read_mostly = {
	.cl_ops		= &mqprio_class_ops,
	.id		= "mqprio",
	.priv_size	= sizeof(struct mqprio_sched),
	.init		= mqprio_init,
	.destroy	= mqprio_destroy,
	.attach		= mqprio_attach,
	.dump		= mqprio_dump,
	.owner		= THIS_MODULE,
};

static int __init mqprio_module_init(void)
{
	return register_qdisc(&mqprio_qdisc_ops);
}

static void __exit mqprio_module_exit(void)
{
	unregister_qdisc(&mqprio_qdisc_ops);
}

module_init(mqprio_module_init);
module_exit(mqprio_module_exit);

MODULE_LICENSE("GPL");<|MERGE_RESOLUTION|>--- conflicted
+++ resolved
@@ -560,16 +560,9 @@
 		struct netdev_queue *dev_queue = mqprio_queue_get(sch, cl);
 
 		sch = dev_queue->qdisc_sleeping;
-<<<<<<< HEAD
-		if (gnet_stats_copy_basic(qdisc_root_sleeping_running(sch),
-					  d, NULL, &sch->bstats) < 0 ||
-		    qdisc_qstats_copy(d, sch) < 0)
-=======
 		if (gnet_stats_copy_basic(qdisc_root_sleeping_running(sch), d,
 					  sch->cpu_bstats, &sch->bstats) < 0 ||
-		    gnet_stats_copy_queue(d, NULL,
-					  &sch->qstats, sch->q.qlen) < 0)
->>>>>>> b8b85886
+		    qdisc_qstats_copy(d, sch) < 0)
 			return -1;
 	}
 	return 0;
