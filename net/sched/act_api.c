// SPDX-License-Identifier: GPL-2.0-or-later
/*
 * net/sched/act_api.c	Packet action API.
 *
 * Author:	Jamal Hadi Salim
 */

#include <linux/types.h>
#include <linux/kernel.h>
#include <linux/string.h>
#include <linux/errno.h>
#include <linux/slab.h>
#include <linux/skbuff.h>
#include <linux/init.h>
#include <linux/kmod.h>
#include <linux/err.h>
#include <linux/module.h>
#include <net/net_namespace.h>
#include <net/sock.h>
#include <net/sch_generic.h>
#include <net/pkt_cls.h>
#include <net/act_api.h>
#include <net/netlink.h>

#ifdef CONFIG_INET
DEFINE_STATIC_KEY_FALSE(tcf_frag_xmit_count);
EXPORT_SYMBOL_GPL(tcf_frag_xmit_count);
#endif

int tcf_dev_queue_xmit(struct sk_buff *skb, int (*xmit)(struct sk_buff *skb))
{
#ifdef CONFIG_INET
	if (static_branch_unlikely(&tcf_frag_xmit_count))
		return sch_frag_xmit_hook(skb, xmit);
#endif

	return xmit(skb);
}
EXPORT_SYMBOL_GPL(tcf_dev_queue_xmit);

static void tcf_action_goto_chain_exec(const struct tc_action *a,
				       struct tcf_result *res)
{
	const struct tcf_chain *chain = rcu_dereference_bh(a->goto_chain);

	res->goto_tp = rcu_dereference_bh(chain->filter_chain);
}

static void tcf_free_cookie_rcu(struct rcu_head *p)
{
	struct tc_cookie *cookie = container_of(p, struct tc_cookie, rcu);

	kfree(cookie->data);
	kfree(cookie);
}

static void tcf_set_action_cookie(struct tc_cookie __rcu **old_cookie,
				  struct tc_cookie *new_cookie)
{
	struct tc_cookie *old;

	old = xchg((__force struct tc_cookie **)old_cookie, new_cookie);
	if (old)
		call_rcu(&old->rcu, tcf_free_cookie_rcu);
}

int tcf_action_check_ctrlact(int action, struct tcf_proto *tp,
			     struct tcf_chain **newchain,
			     struct netlink_ext_ack *extack)
{
	int opcode = TC_ACT_EXT_OPCODE(action), ret = -EINVAL;
	u32 chain_index;

	if (!opcode)
		ret = action > TC_ACT_VALUE_MAX ? -EINVAL : 0;
	else if (opcode <= TC_ACT_EXT_OPCODE_MAX || action == TC_ACT_UNSPEC)
		ret = 0;
	if (ret) {
		NL_SET_ERR_MSG(extack, "invalid control action");
		goto end;
	}

	if (TC_ACT_EXT_CMP(action, TC_ACT_GOTO_CHAIN)) {
		chain_index = action & TC_ACT_EXT_VAL_MASK;
		if (!tp || !newchain) {
			ret = -EINVAL;
			NL_SET_ERR_MSG(extack,
				       "can't goto NULL proto/chain");
			goto end;
		}
		*newchain = tcf_chain_get_by_act(tp->chain->block, chain_index);
		if (!*newchain) {
			ret = -ENOMEM;
			NL_SET_ERR_MSG(extack,
				       "can't allocate goto_chain");
		}
	}
end:
	return ret;
}
EXPORT_SYMBOL(tcf_action_check_ctrlact);

struct tcf_chain *tcf_action_set_ctrlact(struct tc_action *a, int action,
					 struct tcf_chain *goto_chain)
{
	a->tcfa_action = action;
	goto_chain = rcu_replace_pointer(a->goto_chain, goto_chain, 1);
	return goto_chain;
}
EXPORT_SYMBOL(tcf_action_set_ctrlact);

/* XXX: For standalone actions, we don't need a RCU grace period either, because
 * actions are always connected to filters and filters are already destroyed in
 * RCU callbacks, so after a RCU grace period actions are already disconnected
 * from filters. Readers later can not find us.
 */
static void free_tcf(struct tc_action *p)
{
	struct tcf_chain *chain = rcu_dereference_protected(p->goto_chain, 1);

	free_percpu(p->cpu_bstats);
	free_percpu(p->cpu_bstats_hw);
	free_percpu(p->cpu_qstats);

	tcf_set_action_cookie(&p->act_cookie, NULL);
	if (chain)
		tcf_chain_put_by_act(chain);

	kfree(p);
}

static void tcf_action_cleanup(struct tc_action *p)
{
	if (p->ops->cleanup)
		p->ops->cleanup(p);

	gen_kill_estimator(&p->tcfa_rate_est);
	free_tcf(p);
}

static int __tcf_action_put(struct tc_action *p, bool bind)
{
	struct tcf_idrinfo *idrinfo = p->idrinfo;

	if (refcount_dec_and_mutex_lock(&p->tcfa_refcnt, &idrinfo->lock)) {
		if (bind)
			atomic_dec(&p->tcfa_bindcnt);
		idr_remove(&idrinfo->action_idr, p->tcfa_index);
		mutex_unlock(&idrinfo->lock);

		tcf_action_cleanup(p);
		return 1;
	}

	if (bind)
		atomic_dec(&p->tcfa_bindcnt);

	return 0;
}

static int __tcf_idr_release(struct tc_action *p, bool bind, bool strict)
{
	int ret = 0;

	/* Release with strict==1 and bind==0 is only called through act API
	 * interface (classifiers always bind). Only case when action with
	 * positive reference count and zero bind count can exist is when it was
	 * also created with act API (unbinding last classifier will destroy the
	 * action if it was created by classifier). So only case when bind count
	 * can be changed after initial check is when unbound action is
	 * destroyed by act API while classifier binds to action with same id
	 * concurrently. This result either creation of new action(same behavior
	 * as before), or reusing existing action if concurrent process
	 * increments reference count before action is deleted. Both scenarios
	 * are acceptable.
	 */
	if (p) {
		if (!bind && strict && atomic_read(&p->tcfa_bindcnt) > 0)
			return -EPERM;

		if (__tcf_action_put(p, bind))
			ret = ACT_P_DELETED;
	}

	return ret;
}

int tcf_idr_release(struct tc_action *a, bool bind)
{
	const struct tc_action_ops *ops = a->ops;
	int ret;

	ret = __tcf_idr_release(a, bind, false);
	if (ret == ACT_P_DELETED)
		module_put(ops->owner);
	return ret;
}
EXPORT_SYMBOL(tcf_idr_release);

static size_t tcf_action_shared_attrs_size(const struct tc_action *act)
{
	struct tc_cookie *act_cookie;
	u32 cookie_len = 0;

	rcu_read_lock();
	act_cookie = rcu_dereference(act->act_cookie);

	if (act_cookie)
		cookie_len = nla_total_size(act_cookie->len);
	rcu_read_unlock();

	return  nla_total_size(0) /* action number nested */
		+ nla_total_size(IFNAMSIZ) /* TCA_ACT_KIND */
		+ cookie_len /* TCA_ACT_COOKIE */
		+ nla_total_size(sizeof(struct nla_bitfield32)) /* TCA_ACT_HW_STATS */
		+ nla_total_size(0) /* TCA_ACT_STATS nested */
		+ nla_total_size(sizeof(struct nla_bitfield32)) /* TCA_ACT_FLAGS */
		/* TCA_STATS_BASIC */
		+ nla_total_size_64bit(sizeof(struct gnet_stats_basic))
		/* TCA_STATS_PKT64 */
		+ nla_total_size_64bit(sizeof(u64))
		/* TCA_STATS_QUEUE */
		+ nla_total_size_64bit(sizeof(struct gnet_stats_queue))
		+ nla_total_size(0) /* TCA_OPTIONS nested */
		+ nla_total_size(sizeof(struct tcf_t)); /* TCA_GACT_TM */
}

static size_t tcf_action_full_attrs_size(size_t sz)
{
	return NLMSG_HDRLEN                     /* struct nlmsghdr */
		+ sizeof(struct tcamsg)
		+ nla_total_size(0)             /* TCA_ACT_TAB nested */
		+ sz;
}

static size_t tcf_action_fill_size(const struct tc_action *act)
{
	size_t sz = tcf_action_shared_attrs_size(act);

	if (act->ops->get_fill_size)
		return act->ops->get_fill_size(act) + sz;
	return sz;
}

static int
tcf_action_dump_terse(struct sk_buff *skb, struct tc_action *a, bool from_act)
{
	unsigned char *b = skb_tail_pointer(skb);
	struct tc_cookie *cookie;

	if (nla_put_string(skb, TCA_KIND, a->ops->kind))
		goto nla_put_failure;
	if (tcf_action_copy_stats(skb, a, 0))
		goto nla_put_failure;
	if (from_act && nla_put_u32(skb, TCA_ACT_INDEX, a->tcfa_index))
		goto nla_put_failure;

	rcu_read_lock();
	cookie = rcu_dereference(a->act_cookie);
	if (cookie) {
		if (nla_put(skb, TCA_ACT_COOKIE, cookie->len, cookie->data)) {
			rcu_read_unlock();
			goto nla_put_failure;
		}
	}
	rcu_read_unlock();

	return 0;

nla_put_failure:
	nlmsg_trim(skb, b);
	return -1;
}

static int tcf_dump_walker(struct tcf_idrinfo *idrinfo, struct sk_buff *skb,
			   struct netlink_callback *cb)
{
	int err = 0, index = -1, s_i = 0, n_i = 0;
	u32 act_flags = cb->args[2];
	unsigned long jiffy_since = cb->args[3];
	struct nlattr *nest;
	struct idr *idr = &idrinfo->action_idr;
	struct tc_action *p;
	unsigned long id = 1;
	unsigned long tmp;

	mutex_lock(&idrinfo->lock);

	s_i = cb->args[0];

	idr_for_each_entry_ul(idr, p, tmp, id) {
		index++;
		if (index < s_i)
			continue;
		if (IS_ERR(p))
			continue;

		if (jiffy_since &&
		    time_after(jiffy_since,
			       (unsigned long)p->tcfa_tm.lastuse))
			continue;

		nest = nla_nest_start_noflag(skb, n_i);
		if (!nest) {
			index--;
			goto nla_put_failure;
		}
		err = (act_flags & TCA_ACT_FLAG_TERSE_DUMP) ?
			tcf_action_dump_terse(skb, p, true) :
			tcf_action_dump_1(skb, p, 0, 0);
		if (err < 0) {
			index--;
			nlmsg_trim(skb, nest);
			goto done;
		}
		nla_nest_end(skb, nest);
		n_i++;
		if (!(act_flags & TCA_ACT_FLAG_LARGE_DUMP_ON) &&
		    n_i >= TCA_ACT_MAX_PRIO)
			goto done;
	}
done:
	if (index >= 0)
		cb->args[0] = index + 1;

	mutex_unlock(&idrinfo->lock);
	if (n_i) {
		if (act_flags & TCA_ACT_FLAG_LARGE_DUMP_ON)
			cb->args[1] = n_i;
	}
	return n_i;

nla_put_failure:
	nla_nest_cancel(skb, nest);
	goto done;
}

static int tcf_idr_release_unsafe(struct tc_action *p)
{
	if (atomic_read(&p->tcfa_bindcnt) > 0)
		return -EPERM;

	if (refcount_dec_and_test(&p->tcfa_refcnt)) {
		idr_remove(&p->idrinfo->action_idr, p->tcfa_index);
		tcf_action_cleanup(p);
		return ACT_P_DELETED;
	}

	return 0;
}

static int tcf_del_walker(struct tcf_idrinfo *idrinfo, struct sk_buff *skb,
			  const struct tc_action_ops *ops)
{
	struct nlattr *nest;
	int n_i = 0;
	int ret = -EINVAL;
	struct idr *idr = &idrinfo->action_idr;
	struct tc_action *p;
	unsigned long id = 1;
	unsigned long tmp;

	nest = nla_nest_start_noflag(skb, 0);
	if (nest == NULL)
		goto nla_put_failure;
	if (nla_put_string(skb, TCA_KIND, ops->kind))
		goto nla_put_failure;

	mutex_lock(&idrinfo->lock);
	idr_for_each_entry_ul(idr, p, tmp, id) {
		if (IS_ERR(p))
			continue;
		ret = tcf_idr_release_unsafe(p);
		if (ret == ACT_P_DELETED) {
			module_put(ops->owner);
			n_i++;
		} else if (ret < 0) {
			mutex_unlock(&idrinfo->lock);
			goto nla_put_failure;
		}
	}
	mutex_unlock(&idrinfo->lock);

	ret = nla_put_u32(skb, TCA_FCNT, n_i);
	if (ret)
		goto nla_put_failure;
	nla_nest_end(skb, nest);

	return n_i;
nla_put_failure:
	nla_nest_cancel(skb, nest);
	return ret;
}

int tcf_generic_walker(struct tc_action_net *tn, struct sk_buff *skb,
		       struct netlink_callback *cb, int type,
		       const struct tc_action_ops *ops,
		       struct netlink_ext_ack *extack)
{
	struct tcf_idrinfo *idrinfo = tn->idrinfo;

	if (type == RTM_DELACTION) {
		return tcf_del_walker(idrinfo, skb, ops);
	} else if (type == RTM_GETACTION) {
		return tcf_dump_walker(idrinfo, skb, cb);
	} else {
		WARN(1, "tcf_generic_walker: unknown command %d\n", type);
		NL_SET_ERR_MSG(extack, "tcf_generic_walker: unknown command");
		return -EINVAL;
	}
}
EXPORT_SYMBOL(tcf_generic_walker);

int tcf_idr_search(struct tc_action_net *tn, struct tc_action **a, u32 index)
{
	struct tcf_idrinfo *idrinfo = tn->idrinfo;
	struct tc_action *p;

	mutex_lock(&idrinfo->lock);
	p = idr_find(&idrinfo->action_idr, index);
	if (IS_ERR(p))
		p = NULL;
	else if (p)
		refcount_inc(&p->tcfa_refcnt);
	mutex_unlock(&idrinfo->lock);

	if (p) {
		*a = p;
		return true;
	}
	return false;
}
EXPORT_SYMBOL(tcf_idr_search);

static int tcf_idr_delete_index(struct tcf_idrinfo *idrinfo, u32 index)
{
	struct tc_action *p;
	int ret = 0;

	mutex_lock(&idrinfo->lock);
	p = idr_find(&idrinfo->action_idr, index);
	if (!p) {
		mutex_unlock(&idrinfo->lock);
		return -ENOENT;
	}

	if (!atomic_read(&p->tcfa_bindcnt)) {
		if (refcount_dec_and_test(&p->tcfa_refcnt)) {
			struct module *owner = p->ops->owner;

			WARN_ON(p != idr_remove(&idrinfo->action_idr,
						p->tcfa_index));
			mutex_unlock(&idrinfo->lock);

			tcf_action_cleanup(p);
			module_put(owner);
			return 0;
		}
		ret = 0;
	} else {
		ret = -EPERM;
	}

	mutex_unlock(&idrinfo->lock);
	return ret;
}

int tcf_idr_create(struct tc_action_net *tn, u32 index, struct nlattr *est,
		   struct tc_action **a, const struct tc_action_ops *ops,
		   int bind, bool cpustats, u32 flags)
{
	struct tc_action *p = kzalloc(ops->size, GFP_KERNEL);
	struct tcf_idrinfo *idrinfo = tn->idrinfo;
	int err = -ENOMEM;

	if (unlikely(!p))
		return -ENOMEM;
	refcount_set(&p->tcfa_refcnt, 1);
	if (bind)
		atomic_set(&p->tcfa_bindcnt, 1);

	if (cpustats) {
		p->cpu_bstats = netdev_alloc_pcpu_stats(struct gnet_stats_basic_cpu);
		if (!p->cpu_bstats)
			goto err1;
		p->cpu_bstats_hw = netdev_alloc_pcpu_stats(struct gnet_stats_basic_cpu);
		if (!p->cpu_bstats_hw)
			goto err2;
		p->cpu_qstats = alloc_percpu(struct gnet_stats_queue);
		if (!p->cpu_qstats)
			goto err3;
	}
	spin_lock_init(&p->tcfa_lock);
	p->tcfa_index = index;
	p->tcfa_tm.install = jiffies;
	p->tcfa_tm.lastuse = jiffies;
	p->tcfa_tm.firstuse = 0;
	p->tcfa_flags = flags;
	if (est) {
		err = gen_new_estimator(&p->tcfa_bstats, p->cpu_bstats,
					&p->tcfa_rate_est,
					&p->tcfa_lock, NULL, est);
		if (err)
			goto err4;
	}

	p->idrinfo = idrinfo;
	__module_get(ops->owner);
	p->ops = ops;
	*a = p;
	return 0;
err4:
	free_percpu(p->cpu_qstats);
err3:
	free_percpu(p->cpu_bstats_hw);
err2:
	free_percpu(p->cpu_bstats);
err1:
	kfree(p);
	return err;
}
EXPORT_SYMBOL(tcf_idr_create);

int tcf_idr_create_from_flags(struct tc_action_net *tn, u32 index,
			      struct nlattr *est, struct tc_action **a,
			      const struct tc_action_ops *ops, int bind,
			      u32 flags)
<<<<<<< HEAD
{
	/* Set cpustats according to actions flags. */
	return tcf_idr_create(tn, index, est, a, ops, bind,
			      !(flags & TCA_ACT_FLAGS_NO_PERCPU_STATS), flags);
}
EXPORT_SYMBOL(tcf_idr_create_from_flags);

void tcf_idr_insert(struct tc_action_net *tn, struct tc_action *a)
=======
>>>>>>> 7d2a07b7
{
	/* Set cpustats according to actions flags. */
	return tcf_idr_create(tn, index, est, a, ops, bind,
			      !(flags & TCA_ACT_FLAGS_NO_PERCPU_STATS), flags);
}
EXPORT_SYMBOL(tcf_idr_create_from_flags);

/* Cleanup idr index that was allocated but not initialized. */

void tcf_idr_cleanup(struct tc_action_net *tn, u32 index)
{
	struct tcf_idrinfo *idrinfo = tn->idrinfo;

	mutex_lock(&idrinfo->lock);
	/* Remove ERR_PTR(-EBUSY) allocated by tcf_idr_check_alloc */
	WARN_ON(!IS_ERR(idr_remove(&idrinfo->action_idr, index)));
	mutex_unlock(&idrinfo->lock);
}
EXPORT_SYMBOL(tcf_idr_cleanup);

/* Check if action with specified index exists. If actions is found, increments
 * its reference and bind counters, and return 1. Otherwise insert temporary
 * error pointer (to prevent concurrent users from inserting actions with same
 * index) and return 0.
 */

int tcf_idr_check_alloc(struct tc_action_net *tn, u32 *index,
			struct tc_action **a, int bind)
{
	struct tcf_idrinfo *idrinfo = tn->idrinfo;
	struct tc_action *p;
	int ret;

again:
	mutex_lock(&idrinfo->lock);
	if (*index) {
		p = idr_find(&idrinfo->action_idr, *index);
		if (IS_ERR(p)) {
			/* This means that another process allocated
			 * index but did not assign the pointer yet.
			 */
			mutex_unlock(&idrinfo->lock);
			goto again;
		}

		if (p) {
			refcount_inc(&p->tcfa_refcnt);
			if (bind)
				atomic_inc(&p->tcfa_bindcnt);
			*a = p;
			ret = 1;
		} else {
			*a = NULL;
			ret = idr_alloc_u32(&idrinfo->action_idr, NULL, index,
					    *index, GFP_KERNEL);
			if (!ret)
				idr_replace(&idrinfo->action_idr,
					    ERR_PTR(-EBUSY), *index);
		}
	} else {
		*index = 1;
		*a = NULL;
		ret = idr_alloc_u32(&idrinfo->action_idr, NULL, index,
				    UINT_MAX, GFP_KERNEL);
		if (!ret)
			idr_replace(&idrinfo->action_idr, ERR_PTR(-EBUSY),
				    *index);
	}
	mutex_unlock(&idrinfo->lock);
	return ret;
}
EXPORT_SYMBOL(tcf_idr_check_alloc);

void tcf_idrinfo_destroy(const struct tc_action_ops *ops,
			 struct tcf_idrinfo *idrinfo)
{
	struct idr *idr = &idrinfo->action_idr;
	struct tc_action *p;
	int ret;
	unsigned long id = 1;
	unsigned long tmp;

	idr_for_each_entry_ul(idr, p, tmp, id) {
		ret = __tcf_idr_release(p, false, true);
		if (ret == ACT_P_DELETED)
			module_put(ops->owner);
		else if (ret < 0)
			return;
	}
	idr_destroy(&idrinfo->action_idr);
}
EXPORT_SYMBOL(tcf_idrinfo_destroy);

static LIST_HEAD(act_base);
static DEFINE_RWLOCK(act_mod_lock);

int tcf_register_action(struct tc_action_ops *act,
			struct pernet_operations *ops)
{
	struct tc_action_ops *a;
	int ret;

	if (!act->act || !act->dump || !act->init || !act->walk || !act->lookup)
		return -EINVAL;

	/* We have to register pernet ops before making the action ops visible,
	 * otherwise tcf_action_init_1() could get a partially initialized
	 * netns.
	 */
	ret = register_pernet_subsys(ops);
	if (ret)
		return ret;

	write_lock(&act_mod_lock);
	list_for_each_entry(a, &act_base, head) {
		if (act->id == a->id || (strcmp(act->kind, a->kind) == 0)) {
			write_unlock(&act_mod_lock);
			unregister_pernet_subsys(ops);
			return -EEXIST;
		}
	}
	list_add_tail(&act->head, &act_base);
	write_unlock(&act_mod_lock);

	return 0;
}
EXPORT_SYMBOL(tcf_register_action);

int tcf_unregister_action(struct tc_action_ops *act,
			  struct pernet_operations *ops)
{
	struct tc_action_ops *a;
	int err = -ENOENT;

	write_lock(&act_mod_lock);
	list_for_each_entry(a, &act_base, head) {
		if (a == act) {
			list_del(&act->head);
			err = 0;
			break;
		}
	}
	write_unlock(&act_mod_lock);
	if (!err)
		unregister_pernet_subsys(ops);
	return err;
}
EXPORT_SYMBOL(tcf_unregister_action);

/* lookup by name */
static struct tc_action_ops *tc_lookup_action_n(char *kind)
{
	struct tc_action_ops *a, *res = NULL;

	if (kind) {
		read_lock(&act_mod_lock);
		list_for_each_entry(a, &act_base, head) {
			if (strcmp(kind, a->kind) == 0) {
				if (try_module_get(a->owner))
					res = a;
				break;
			}
		}
		read_unlock(&act_mod_lock);
	}
	return res;
}

/* lookup by nlattr */
static struct tc_action_ops *tc_lookup_action(struct nlattr *kind)
{
	struct tc_action_ops *a, *res = NULL;

	if (kind) {
		read_lock(&act_mod_lock);
		list_for_each_entry(a, &act_base, head) {
			if (nla_strcmp(kind, a->kind) == 0) {
				if (try_module_get(a->owner))
					res = a;
				break;
			}
		}
		read_unlock(&act_mod_lock);
	}
	return res;
}

/*TCA_ACT_MAX_PRIO is 32, there count up to 32 */
#define TCA_ACT_MAX_PRIO_MASK 0x1FF
int tcf_action_exec(struct sk_buff *skb, struct tc_action **actions,
		    int nr_actions, struct tcf_result *res)
{
	u32 jmp_prgcnt = 0;
	u32 jmp_ttl = TCA_ACT_MAX_PRIO; /*matches actions per filter */
	int i;
	int ret = TC_ACT_OK;

	if (skb_skip_tc_classify(skb))
		return TC_ACT_OK;

restart_act_graph:
	for (i = 0; i < nr_actions; i++) {
		const struct tc_action *a = actions[i];

		if (jmp_prgcnt > 0) {
			jmp_prgcnt -= 1;
			continue;
		}
repeat:
		ret = a->ops->act(skb, a, res);
		if (ret == TC_ACT_REPEAT)
			goto repeat;	/* we need a ttl - JHS */

		if (TC_ACT_EXT_CMP(ret, TC_ACT_JUMP)) {
			jmp_prgcnt = ret & TCA_ACT_MAX_PRIO_MASK;
			if (!jmp_prgcnt || (jmp_prgcnt > nr_actions)) {
				/* faulty opcode, stop pipeline */
				return TC_ACT_OK;
			} else {
				jmp_ttl -= 1;
				if (jmp_ttl > 0)
					goto restart_act_graph;
				else /* faulty graph, stop pipeline */
					return TC_ACT_OK;
			}
		} else if (TC_ACT_EXT_CMP(ret, TC_ACT_GOTO_CHAIN)) {
			if (unlikely(!rcu_access_pointer(a->goto_chain))) {
				net_warn_ratelimited("can't go to NULL chain!\n");
				return TC_ACT_SHOT;
			}
			tcf_action_goto_chain_exec(a, res);
		}

		if (ret != TC_ACT_PIPE)
			break;
	}

	return ret;
}
EXPORT_SYMBOL(tcf_action_exec);

int tcf_action_destroy(struct tc_action *actions[], int bind)
{
	const struct tc_action_ops *ops;
	struct tc_action *a;
	int ret = 0, i;

	for (i = 0; i < TCA_ACT_MAX_PRIO && actions[i]; i++) {
		a = actions[i];
		actions[i] = NULL;
		ops = a->ops;
		ret = __tcf_idr_release(a, bind, true);
		if (ret == ACT_P_DELETED)
			module_put(ops->owner);
		else if (ret < 0)
			return ret;
	}
	return ret;
}

static int tcf_action_put(struct tc_action *p)
{
	return __tcf_action_put(p, false);
}

/* Put all actions in this array, skip those NULL's. */
static void tcf_action_put_many(struct tc_action *actions[])
{
	int i;

	for (i = 0; i < TCA_ACT_MAX_PRIO; i++) {
		struct tc_action *a = actions[i];
		const struct tc_action_ops *ops;

		if (!a)
			continue;
		ops = a->ops;
		if (tcf_action_put(a))
			module_put(ops->owner);
	}
}

int
tcf_action_dump_old(struct sk_buff *skb, struct tc_action *a, int bind, int ref)
{
	return a->ops->dump(skb, a, bind, ref);
}

static int
tcf_action_dump_terse(struct sk_buff *skb, struct tc_action *a)
{
	unsigned char *b = skb_tail_pointer(skb);
<<<<<<< HEAD
	struct tc_cookie *cookie;
=======
	struct nlattr *nest;
>>>>>>> 7d2a07b7

	if (tcf_action_dump_terse(skb, a, false))
		goto nla_put_failure;

	if (a->hw_stats != TCA_ACT_HW_STATS_ANY &&
	    nla_put_bitfield32(skb, TCA_ACT_HW_STATS,
			       a->hw_stats, TCA_ACT_HW_STATS_ANY))
		goto nla_put_failure;

	if (a->used_hw_stats_valid &&
	    nla_put_bitfield32(skb, TCA_ACT_USED_HW_STATS,
			       a->used_hw_stats, TCA_ACT_HW_STATS_ANY))
		goto nla_put_failure;

	if (a->tcfa_flags &&
	    nla_put_bitfield32(skb, TCA_ACT_FLAGS,
			       a->tcfa_flags, a->tcfa_flags))
		goto nla_put_failure;

	return 0;

nla_put_failure:
	nlmsg_trim(skb, b);
	return -1;
}

int
tcf_action_dump_1(struct sk_buff *skb, struct tc_action *a, int bind, int ref)
{
	int err = -EINVAL;
	unsigned char *b = skb_tail_pointer(skb);
	struct nlattr *nest;

	if (tcf_action_dump_terse(skb, a))
		goto nla_put_failure;

	if (a->hw_stats != TCA_ACT_HW_STATS_ANY &&
	    nla_put_bitfield32(skb, TCA_ACT_HW_STATS,
			       a->hw_stats, TCA_ACT_HW_STATS_ANY))
		goto nla_put_failure;

	if (a->used_hw_stats_valid &&
	    nla_put_bitfield32(skb, TCA_ACT_USED_HW_STATS,
			       a->used_hw_stats, TCA_ACT_HW_STATS_ANY))
		goto nla_put_failure;

	if (a->tcfa_flags &&
	    nla_put_bitfield32(skb, TCA_ACT_FLAGS,
			       a->tcfa_flags, a->tcfa_flags))
		goto nla_put_failure;

	nest = nla_nest_start_noflag(skb, TCA_OPTIONS);
	if (nest == NULL)
		goto nla_put_failure;
	err = tcf_action_dump_old(skb, a, bind, ref);
	if (err > 0) {
		nla_nest_end(skb, nest);
		return err;
	}

nla_put_failure:
	nlmsg_trim(skb, b);
	return -1;
}
EXPORT_SYMBOL(tcf_action_dump_1);

int tcf_action_dump(struct sk_buff *skb, struct tc_action *actions[],
		    int bind, int ref, bool terse)
{
	struct tc_action *a;
	int err = -EINVAL, i;
	struct nlattr *nest;

	for (i = 0; i < TCA_ACT_MAX_PRIO && actions[i]; i++) {
		a = actions[i];
		nest = nla_nest_start_noflag(skb, i + 1);
		if (nest == NULL)
			goto nla_put_failure;
<<<<<<< HEAD
		err = terse ? tcf_action_dump_terse(skb, a) :
=======
		err = terse ? tcf_action_dump_terse(skb, a, false) :
>>>>>>> 7d2a07b7
			tcf_action_dump_1(skb, a, bind, ref);
		if (err < 0)
			goto errout;
		nla_nest_end(skb, nest);
	}

	return 0;

nla_put_failure:
	err = -EINVAL;
errout:
	nla_nest_cancel(skb, nest);
	return err;
}

static struct tc_cookie *nla_memdup_cookie(struct nlattr **tb)
{
	struct tc_cookie *c = kzalloc(sizeof(*c), GFP_KERNEL);
	if (!c)
		return NULL;

	c->data = nla_memdup(tb[TCA_ACT_COOKIE], GFP_KERNEL);
	if (!c->data) {
		kfree(c);
		return NULL;
	}
	c->len = nla_len(tb[TCA_ACT_COOKIE]);

	return c;
}

static u8 tcf_action_hw_stats_get(struct nlattr *hw_stats_attr)
<<<<<<< HEAD
{
	struct nla_bitfield32 hw_stats_bf;

	/* If the user did not pass the attr, that means he does
	 * not care about the type. Return "any" in that case
	 * which is setting on all supported types.
	 */
	if (!hw_stats_attr)
		return TCA_ACT_HW_STATS_ANY;
	hw_stats_bf = nla_get_bitfield32(hw_stats_attr);
	return hw_stats_bf.value;
}

static const struct nla_policy tcf_action_policy[TCA_ACT_MAX + 1] = {
	[TCA_ACT_KIND]		= { .type = NLA_STRING },
	[TCA_ACT_INDEX]		= { .type = NLA_U32 },
	[TCA_ACT_COOKIE]	= { .type = NLA_BINARY,
				    .len = TC_COOKIE_MAX_SIZE },
	[TCA_ACT_OPTIONS]	= { .type = NLA_NESTED },
	[TCA_ACT_FLAGS]		= NLA_POLICY_BITFIELD32(TCA_ACT_FLAGS_NO_PERCPU_STATS),
	[TCA_ACT_HW_STATS]	= NLA_POLICY_BITFIELD32(TCA_ACT_HW_STATS_ANY),
};

struct tc_action *tcf_action_init_1(struct net *net, struct tcf_proto *tp,
				    struct nlattr *nla, struct nlattr *est,
				    char *name, int ovr, int bind,
				    bool rtnl_held,
				    struct netlink_ext_ack *extack)
{
	struct nla_bitfield32 flags = { 0, 0 };
	u8 hw_stats = TCA_ACT_HW_STATS_ANY;
	struct tc_action *a;
=======
{
	struct nla_bitfield32 hw_stats_bf;

	/* If the user did not pass the attr, that means he does
	 * not care about the type. Return "any" in that case
	 * which is setting on all supported types.
	 */
	if (!hw_stats_attr)
		return TCA_ACT_HW_STATS_ANY;
	hw_stats_bf = nla_get_bitfield32(hw_stats_attr);
	return hw_stats_bf.value;
}

static const struct nla_policy tcf_action_policy[TCA_ACT_MAX + 1] = {
	[TCA_ACT_KIND]		= { .type = NLA_STRING },
	[TCA_ACT_INDEX]		= { .type = NLA_U32 },
	[TCA_ACT_COOKIE]	= { .type = NLA_BINARY,
				    .len = TC_COOKIE_MAX_SIZE },
	[TCA_ACT_OPTIONS]	= { .type = NLA_NESTED },
	[TCA_ACT_FLAGS]		= NLA_POLICY_BITFIELD32(TCA_ACT_FLAGS_NO_PERCPU_STATS),
	[TCA_ACT_HW_STATS]	= NLA_POLICY_BITFIELD32(TCA_ACT_HW_STATS_ANY),
};

void tcf_idr_insert_many(struct tc_action *actions[])
{
	int i;

	for (i = 0; i < TCA_ACT_MAX_PRIO; i++) {
		struct tc_action *a = actions[i];
		struct tcf_idrinfo *idrinfo;

		if (!a)
			continue;
		idrinfo = a->idrinfo;
		mutex_lock(&idrinfo->lock);
		/* Replace ERR_PTR(-EBUSY) allocated by tcf_idr_check_alloc if
		 * it is just created, otherwise this is just a nop.
		 */
		idr_replace(&idrinfo->action_idr, a, a->tcfa_index);
		mutex_unlock(&idrinfo->lock);
	}
}

struct tc_action_ops *tc_action_load_ops(char *name, struct nlattr *nla,
					 bool rtnl_held,
					 struct netlink_ext_ack *extack)
{
	struct nlattr *tb[TCA_ACT_MAX + 1];
>>>>>>> 7d2a07b7
	struct tc_action_ops *a_o;
	char act_name[IFNAMSIZ];
	struct nlattr *kind;
	int err;

	if (name == NULL) {
		err = nla_parse_nested_deprecated(tb, TCA_ACT_MAX, nla,
						  tcf_action_policy, extack);
		if (err < 0)
			return ERR_PTR(err);
		err = -EINVAL;
		kind = tb[TCA_ACT_KIND];
		if (!kind) {
			NL_SET_ERR_MSG(extack, "TC action kind must be specified");
			return ERR_PTR(err);
		}
		if (nla_strscpy(act_name, kind, IFNAMSIZ) < 0) {
			NL_SET_ERR_MSG(extack, "TC action name too long");
<<<<<<< HEAD
			goto err_out;
		}
		if (tb[TCA_ACT_COOKIE]) {
			cookie = nla_memdup_cookie(tb);
			if (!cookie) {
				NL_SET_ERR_MSG(extack, "No memory to generate TC cookie");
				err = -ENOMEM;
				goto err_out;
			}
=======
			return ERR_PTR(err);
>>>>>>> 7d2a07b7
		}
		hw_stats = tcf_action_hw_stats_get(tb[TCA_ACT_HW_STATS]);
		if (tb[TCA_ACT_FLAGS])
			flags = nla_get_bitfield32(tb[TCA_ACT_FLAGS]);
	} else {
		if (strlcpy(act_name, name, IFNAMSIZ) >= IFNAMSIZ) {
			NL_SET_ERR_MSG(extack, "TC action name too long");
			return ERR_PTR(-EINVAL);
		}
	}

	a_o = tc_lookup_action_n(act_name);
	if (a_o == NULL) {
#ifdef CONFIG_MODULES
		if (rtnl_held)
			rtnl_unlock();
		request_module("act_%s", act_name);
		if (rtnl_held)
			rtnl_lock();

		a_o = tc_lookup_action_n(act_name);

		/* We dropped the RTNL semaphore in order to
		 * perform the module load.  So, even if we
		 * succeeded in loading the module we have to
		 * tell the caller to replay the request.  We
		 * indicate this using -EAGAIN.
		 */
		if (a_o != NULL) {
			module_put(a_o->owner);
			return ERR_PTR(-EAGAIN);
		}
#endif
		NL_SET_ERR_MSG(extack, "Failed to load TC action module");
		return ERR_PTR(-ENOENT);
	}

	return a_o;
}

struct tc_action *tcf_action_init_1(struct net *net, struct tcf_proto *tp,
				    struct nlattr *nla, struct nlattr *est,
				    char *name, int ovr, int bind,
				    struct tc_action_ops *a_o, int *init_res,
				    bool rtnl_held,
				    struct netlink_ext_ack *extack)
{
	struct nla_bitfield32 flags = { 0, 0 };
	u8 hw_stats = TCA_ACT_HW_STATS_ANY;
	struct nlattr *tb[TCA_ACT_MAX + 1];
	struct tc_cookie *cookie = NULL;
	struct tc_action *a;
	int err;

	/* backward compatibility for policer */
	if (name == NULL) {
		err = nla_parse_nested_deprecated(tb, TCA_ACT_MAX, nla,
						  tcf_action_policy, extack);
		if (err < 0)
			return ERR_PTR(err);
		if (tb[TCA_ACT_COOKIE]) {
			cookie = nla_memdup_cookie(tb);
			if (!cookie) {
				NL_SET_ERR_MSG(extack, "No memory to generate TC cookie");
				err = -ENOMEM;
				goto err_out;
			}
		}
		hw_stats = tcf_action_hw_stats_get(tb[TCA_ACT_HW_STATS]);
		if (tb[TCA_ACT_FLAGS])
			flags = nla_get_bitfield32(tb[TCA_ACT_FLAGS]);

		err = a_o->init(net, tb[TCA_ACT_OPTIONS], est, &a, ovr, bind,
				rtnl_held, tp, flags.value, extack);
<<<<<<< HEAD
	else
		err = a_o->init(net, nla, est, &a, ovr, bind, rtnl_held,
				tp, flags.value, extack);
=======
	} else {
		err = a_o->init(net, nla, est, &a, ovr, bind, rtnl_held,
				tp, flags.value, extack);
	}
>>>>>>> 7d2a07b7
	if (err < 0)
		goto err_out;
	*init_res = err;

	if (!name && tb[TCA_ACT_COOKIE])
		tcf_set_action_cookie(&a->act_cookie, cookie);

	if (!name)
		a->hw_stats = hw_stats;
<<<<<<< HEAD

	/* module count goes up only when brand new policy is created
	 * if it exists and is only bound to in a_o->init() then
	 * ACT_P_CREATED is not returned (a zero is).
	 */
	if (err != ACT_P_CREATED)
		module_put(a_o->owner);

	if (TC_ACT_EXT_CMP(a->tcfa_action, TC_ACT_GOTO_CHAIN) &&
	    !rcu_access_pointer(a->goto_chain)) {
		tcf_action_destroy_1(a, bind);
		NL_SET_ERR_MSG(extack, "can't use goto chain with NULL chain");
		return ERR_PTR(-EINVAL);
	}
=======
>>>>>>> 7d2a07b7

	return a;

err_out:
	if (cookie) {
		kfree(cookie->data);
		kfree(cookie);
	}
	return ERR_PTR(err);
}

/* Returns numbers of initialized actions or negative error. */

int tcf_action_init(struct net *net, struct tcf_proto *tp, struct nlattr *nla,
		    struct nlattr *est, char *name, int ovr, int bind,
		    struct tc_action *actions[], int init_res[], size_t *attr_size,
		    bool rtnl_held, struct netlink_ext_ack *extack)
{
	struct tc_action_ops *ops[TCA_ACT_MAX_PRIO] = {};
	struct nlattr *tb[TCA_ACT_MAX_PRIO + 1];
	struct tc_action *act;
	size_t sz = 0;
	int err;
	int i;

	err = nla_parse_nested_deprecated(tb, TCA_ACT_MAX_PRIO, nla, NULL,
					  extack);
	if (err < 0)
		return err;

	for (i = 1; i <= TCA_ACT_MAX_PRIO && tb[i]; i++) {
		struct tc_action_ops *a_o;

		a_o = tc_action_load_ops(name, tb[i], rtnl_held, extack);
		if (IS_ERR(a_o)) {
			err = PTR_ERR(a_o);
			goto err_mod;
		}
		ops[i - 1] = a_o;
	}

	for (i = 1; i <= TCA_ACT_MAX_PRIO && tb[i]; i++) {
		act = tcf_action_init_1(net, tp, tb[i], est, name, ovr, bind,
					ops[i - 1], &init_res[i - 1], rtnl_held,
					extack);
		if (IS_ERR(act)) {
			err = PTR_ERR(act);
			goto err;
		}
		sz += tcf_action_fill_size(act);
		/* Start from index 0 */
		actions[i - 1] = act;
	}

	/* We have to commit them all together, because if any error happened in
	 * between, we could not handle the failure gracefully.
	 */
	tcf_idr_insert_many(actions);

	*attr_size = tcf_action_full_attrs_size(sz);
	err = i - 1;
	goto err_mod;

err:
	tcf_action_destroy(actions, bind);
err_mod:
	for (i = 0; i < TCA_ACT_MAX_PRIO; i++) {
		if (ops[i])
			module_put(ops[i]->owner);
	}
	return err;
}

void tcf_action_update_stats(struct tc_action *a, u64 bytes, u64 packets,
			     u64 drops, bool hw)
{
	if (a->cpu_bstats) {
		_bstats_cpu_update(this_cpu_ptr(a->cpu_bstats), bytes, packets);

		this_cpu_ptr(a->cpu_qstats)->drops += drops;

		if (hw)
			_bstats_cpu_update(this_cpu_ptr(a->cpu_bstats_hw),
					   bytes, packets);
		return;
	}

	_bstats_update(&a->tcfa_bstats, bytes, packets);
	a->tcfa_qstats.drops += drops;
	if (hw)
		_bstats_update(&a->tcfa_bstats_hw, bytes, packets);
}
EXPORT_SYMBOL(tcf_action_update_stats);

int tcf_action_copy_stats(struct sk_buff *skb, struct tc_action *p,
			  int compat_mode)
{
	int err = 0;
	struct gnet_dump d;

	if (p == NULL)
		goto errout;

	/* compat_mode being true specifies a call that is supposed
	 * to add additional backward compatibility statistic TLVs.
	 */
	if (compat_mode) {
		if (p->type == TCA_OLD_COMPAT)
			err = gnet_stats_start_copy_compat(skb, 0,
							   TCA_STATS,
							   TCA_XSTATS,
							   &p->tcfa_lock, &d,
							   TCA_PAD);
		else
			return 0;
	} else
		err = gnet_stats_start_copy(skb, TCA_ACT_STATS,
					    &p->tcfa_lock, &d, TCA_ACT_PAD);

	if (err < 0)
		goto errout;

	if (gnet_stats_copy_basic(NULL, &d, p->cpu_bstats, &p->tcfa_bstats) < 0 ||
	    gnet_stats_copy_basic_hw(NULL, &d, p->cpu_bstats_hw,
				     &p->tcfa_bstats_hw) < 0 ||
	    gnet_stats_copy_rate_est(&d, &p->tcfa_rate_est) < 0 ||
	    gnet_stats_copy_queue(&d, p->cpu_qstats,
				  &p->tcfa_qstats,
				  p->tcfa_qstats.qlen) < 0)
		goto errout;

	if (gnet_stats_finish_copy(&d) < 0)
		goto errout;

	return 0;

errout:
	return -1;
}

static int tca_get_fill(struct sk_buff *skb, struct tc_action *actions[],
			u32 portid, u32 seq, u16 flags, int event, int bind,
			int ref)
{
	struct tcamsg *t;
	struct nlmsghdr *nlh;
	unsigned char *b = skb_tail_pointer(skb);
	struct nlattr *nest;

	nlh = nlmsg_put(skb, portid, seq, event, sizeof(*t), flags);
	if (!nlh)
		goto out_nlmsg_trim;
	t = nlmsg_data(nlh);
	t->tca_family = AF_UNSPEC;
	t->tca__pad1 = 0;
	t->tca__pad2 = 0;

	nest = nla_nest_start_noflag(skb, TCA_ACT_TAB);
	if (!nest)
		goto out_nlmsg_trim;

	if (tcf_action_dump(skb, actions, bind, ref, false) < 0)
		goto out_nlmsg_trim;

	nla_nest_end(skb, nest);

	nlh->nlmsg_len = skb_tail_pointer(skb) - b;
	return skb->len;

out_nlmsg_trim:
	nlmsg_trim(skb, b);
	return -1;
}

static int
tcf_get_notify(struct net *net, u32 portid, struct nlmsghdr *n,
	       struct tc_action *actions[], int event,
	       struct netlink_ext_ack *extack)
{
	struct sk_buff *skb;

	skb = alloc_skb(NLMSG_GOODSIZE, GFP_KERNEL);
	if (!skb)
		return -ENOBUFS;
	if (tca_get_fill(skb, actions, portid, n->nlmsg_seq, 0, event,
			 0, 1) <= 0) {
		NL_SET_ERR_MSG(extack, "Failed to fill netlink attributes while adding TC action");
		kfree_skb(skb);
		return -EINVAL;
	}

	return rtnl_unicast(skb, net, portid);
}

static struct tc_action *tcf_action_get_1(struct net *net, struct nlattr *nla,
					  struct nlmsghdr *n, u32 portid,
					  struct netlink_ext_ack *extack)
{
	struct nlattr *tb[TCA_ACT_MAX + 1];
	const struct tc_action_ops *ops;
	struct tc_action *a;
	int index;
	int err;

	err = nla_parse_nested_deprecated(tb, TCA_ACT_MAX, nla,
					  tcf_action_policy, extack);
	if (err < 0)
		goto err_out;

	err = -EINVAL;
	if (tb[TCA_ACT_INDEX] == NULL ||
	    nla_len(tb[TCA_ACT_INDEX]) < sizeof(index)) {
		NL_SET_ERR_MSG(extack, "Invalid TC action index value");
		goto err_out;
	}
	index = nla_get_u32(tb[TCA_ACT_INDEX]);

	err = -EINVAL;
	ops = tc_lookup_action(tb[TCA_ACT_KIND]);
	if (!ops) { /* could happen in batch of actions */
		NL_SET_ERR_MSG(extack, "Specified TC action kind not found");
		goto err_out;
	}
	err = -ENOENT;
	if (ops->lookup(net, &a, index) == 0) {
		NL_SET_ERR_MSG(extack, "TC action with specified index not found");
		goto err_mod;
	}

	module_put(ops->owner);
	return a;

err_mod:
	module_put(ops->owner);
err_out:
	return ERR_PTR(err);
}

static int tca_action_flush(struct net *net, struct nlattr *nla,
			    struct nlmsghdr *n, u32 portid,
			    struct netlink_ext_ack *extack)
{
	struct sk_buff *skb;
	unsigned char *b;
	struct nlmsghdr *nlh;
	struct tcamsg *t;
	struct netlink_callback dcb;
	struct nlattr *nest;
	struct nlattr *tb[TCA_ACT_MAX + 1];
	const struct tc_action_ops *ops;
	struct nlattr *kind;
	int err = -ENOMEM;

	skb = alloc_skb(NLMSG_GOODSIZE, GFP_KERNEL);
	if (!skb)
		return err;

	b = skb_tail_pointer(skb);

	err = nla_parse_nested_deprecated(tb, TCA_ACT_MAX, nla,
					  tcf_action_policy, extack);
	if (err < 0)
		goto err_out;

	err = -EINVAL;
	kind = tb[TCA_ACT_KIND];
	ops = tc_lookup_action(kind);
	if (!ops) { /*some idjot trying to flush unknown action */
		NL_SET_ERR_MSG(extack, "Cannot flush unknown TC action");
		goto err_out;
	}

	nlh = nlmsg_put(skb, portid, n->nlmsg_seq, RTM_DELACTION,
			sizeof(*t), 0);
	if (!nlh) {
		NL_SET_ERR_MSG(extack, "Failed to create TC action flush notification");
		goto out_module_put;
	}
	t = nlmsg_data(nlh);
	t->tca_family = AF_UNSPEC;
	t->tca__pad1 = 0;
	t->tca__pad2 = 0;

	nest = nla_nest_start_noflag(skb, TCA_ACT_TAB);
	if (!nest) {
		NL_SET_ERR_MSG(extack, "Failed to add new netlink message");
		goto out_module_put;
	}

	err = ops->walk(net, skb, &dcb, RTM_DELACTION, ops, extack);
	if (err <= 0) {
		nla_nest_cancel(skb, nest);
		goto out_module_put;
	}

	nla_nest_end(skb, nest);

	nlh->nlmsg_len = skb_tail_pointer(skb) - b;
	nlh->nlmsg_flags |= NLM_F_ROOT;
	module_put(ops->owner);
	err = rtnetlink_send(skb, net, portid, RTNLGRP_TC,
			     n->nlmsg_flags & NLM_F_ECHO);
	if (err > 0)
		return 0;
	if (err < 0)
		NL_SET_ERR_MSG(extack, "Failed to send TC action flush notification");

	return err;

out_module_put:
	module_put(ops->owner);
err_out:
	kfree_skb(skb);
	return err;
}

static int tcf_action_delete(struct net *net, struct tc_action *actions[])
{
	int i;

	for (i = 0; i < TCA_ACT_MAX_PRIO && actions[i]; i++) {
		struct tc_action *a = actions[i];
		const struct tc_action_ops *ops = a->ops;
		/* Actions can be deleted concurrently so we must save their
		 * type and id to search again after reference is released.
		 */
		struct tcf_idrinfo *idrinfo = a->idrinfo;
		u32 act_index = a->tcfa_index;

		actions[i] = NULL;
		if (tcf_action_put(a)) {
			/* last reference, action was deleted concurrently */
			module_put(ops->owner);
		} else  {
			int ret;

			/* now do the delete */
			ret = tcf_idr_delete_index(idrinfo, act_index);
			if (ret < 0)
				return ret;
		}
	}
	return 0;
}

static int
tcf_del_notify(struct net *net, struct nlmsghdr *n, struct tc_action *actions[],
	       u32 portid, size_t attr_size, struct netlink_ext_ack *extack)
{
	int ret;
	struct sk_buff *skb;

	skb = alloc_skb(attr_size <= NLMSG_GOODSIZE ? NLMSG_GOODSIZE : attr_size,
			GFP_KERNEL);
	if (!skb)
		return -ENOBUFS;

	if (tca_get_fill(skb, actions, portid, n->nlmsg_seq, 0, RTM_DELACTION,
			 0, 2) <= 0) {
		NL_SET_ERR_MSG(extack, "Failed to fill netlink TC action attributes");
		kfree_skb(skb);
		return -EINVAL;
	}

	/* now do the delete */
	ret = tcf_action_delete(net, actions);
	if (ret < 0) {
		NL_SET_ERR_MSG(extack, "Failed to delete TC action");
		kfree_skb(skb);
		return ret;
	}

	ret = rtnetlink_send(skb, net, portid, RTNLGRP_TC,
			     n->nlmsg_flags & NLM_F_ECHO);
	if (ret > 0)
		return 0;
	return ret;
}

static int
tca_action_gd(struct net *net, struct nlattr *nla, struct nlmsghdr *n,
	      u32 portid, int event, struct netlink_ext_ack *extack)
{
	int i, ret;
	struct nlattr *tb[TCA_ACT_MAX_PRIO + 1];
	struct tc_action *act;
	size_t attr_size = 0;
	struct tc_action *actions[TCA_ACT_MAX_PRIO] = {};

	ret = nla_parse_nested_deprecated(tb, TCA_ACT_MAX_PRIO, nla, NULL,
					  extack);
	if (ret < 0)
		return ret;

	if (event == RTM_DELACTION && n->nlmsg_flags & NLM_F_ROOT) {
		if (tb[1])
			return tca_action_flush(net, tb[1], n, portid, extack);

		NL_SET_ERR_MSG(extack, "Invalid netlink attributes while flushing TC action");
		return -EINVAL;
	}

	for (i = 1; i <= TCA_ACT_MAX_PRIO && tb[i]; i++) {
		act = tcf_action_get_1(net, tb[i], n, portid, extack);
		if (IS_ERR(act)) {
			ret = PTR_ERR(act);
			goto err;
		}
		attr_size += tcf_action_fill_size(act);
		actions[i - 1] = act;
	}

	attr_size = tcf_action_full_attrs_size(attr_size);

	if (event == RTM_GETACTION)
		ret = tcf_get_notify(net, portid, n, actions, event, extack);
	else { /* delete */
		ret = tcf_del_notify(net, n, actions, portid, attr_size, extack);
		if (ret)
			goto err;
		return 0;
	}
err:
	tcf_action_put_many(actions);
	return ret;
}

static int
tcf_add_notify(struct net *net, struct nlmsghdr *n, struct tc_action *actions[],
	       u32 portid, size_t attr_size, struct netlink_ext_ack *extack)
{
	struct sk_buff *skb;
	int err = 0;

	skb = alloc_skb(attr_size <= NLMSG_GOODSIZE ? NLMSG_GOODSIZE : attr_size,
			GFP_KERNEL);
	if (!skb)
		return -ENOBUFS;

	if (tca_get_fill(skb, actions, portid, n->nlmsg_seq, n->nlmsg_flags,
			 RTM_NEWACTION, 0, 0) <= 0) {
		NL_SET_ERR_MSG(extack, "Failed to fill netlink attributes while adding TC action");
		kfree_skb(skb);
		return -EINVAL;
	}

	err = rtnetlink_send(skb, net, portid, RTNLGRP_TC,
			     n->nlmsg_flags & NLM_F_ECHO);
	if (err > 0)
		err = 0;
	return err;
}

static int tcf_action_add(struct net *net, struct nlattr *nla,
			  struct nlmsghdr *n, u32 portid, int ovr,
			  struct netlink_ext_ack *extack)
{
	size_t attr_size = 0;
<<<<<<< HEAD
	int loop, ret;
=======
	int loop, ret, i;
>>>>>>> 7d2a07b7
	struct tc_action *actions[TCA_ACT_MAX_PRIO] = {};
	int init_res[TCA_ACT_MAX_PRIO] = {};

	for (loop = 0; loop < 10; loop++) {
		ret = tcf_action_init(net, NULL, nla, NULL, NULL, ovr, 0,
				      actions, init_res, &attr_size, true, extack);
		if (ret != -EAGAIN)
			break;
	}

<<<<<<< HEAD
	for (loop = 0; loop < 10; loop++) {
		ret = tcf_action_init(net, NULL, nla, NULL, NULL, ovr, 0,
				      actions, &attr_size, true, extack);
		if (ret != -EAGAIN)
			break;
	}

=======
>>>>>>> 7d2a07b7
	if (ret < 0)
		return ret;
	ret = tcf_add_notify(net, n, actions, portid, attr_size, extack);

	/* only put existing actions */
	for (i = 0; i < TCA_ACT_MAX_PRIO; i++)
		if (init_res[i] == ACT_P_CREATED)
			actions[i] = NULL;
	tcf_action_put_many(actions);

	return ret;
}

static const struct nla_policy tcaa_policy[TCA_ROOT_MAX + 1] = {
<<<<<<< HEAD
	[TCA_ROOT_FLAGS] = NLA_POLICY_BITFIELD32(TCA_FLAG_LARGE_DUMP_ON),
=======
	[TCA_ROOT_FLAGS] = NLA_POLICY_BITFIELD32(TCA_ACT_FLAG_LARGE_DUMP_ON |
						 TCA_ACT_FLAG_TERSE_DUMP),
>>>>>>> 7d2a07b7
	[TCA_ROOT_TIME_DELTA]      = { .type = NLA_U32 },
};

static int tc_ctl_action(struct sk_buff *skb, struct nlmsghdr *n,
			 struct netlink_ext_ack *extack)
{
	struct net *net = sock_net(skb->sk);
	struct nlattr *tca[TCA_ROOT_MAX + 1];
	u32 portid = NETLINK_CB(skb).portid;
	int ret = 0, ovr = 0;

	if ((n->nlmsg_type != RTM_GETACTION) &&
	    !netlink_capable(skb, CAP_NET_ADMIN))
		return -EPERM;

	ret = nlmsg_parse_deprecated(n, sizeof(struct tcamsg), tca,
				     TCA_ROOT_MAX, NULL, extack);
	if (ret < 0)
		return ret;

	if (tca[TCA_ACT_TAB] == NULL) {
		NL_SET_ERR_MSG(extack, "Netlink action attributes missing");
		return -EINVAL;
	}

	/* n->nlmsg_flags & NLM_F_CREATE */
	switch (n->nlmsg_type) {
	case RTM_NEWACTION:
		/* we are going to assume all other flags
		 * imply create only if it doesn't exist
		 * Note that CREATE | EXCL implies that
		 * but since we want avoid ambiguity (eg when flags
		 * is zero) then just set this
		 */
		if (n->nlmsg_flags & NLM_F_REPLACE)
			ovr = 1;
		ret = tcf_action_add(net, tca[TCA_ACT_TAB], n, portid, ovr,
				     extack);
		break;
	case RTM_DELACTION:
		ret = tca_action_gd(net, tca[TCA_ACT_TAB], n,
				    portid, RTM_DELACTION, extack);
		break;
	case RTM_GETACTION:
		ret = tca_action_gd(net, tca[TCA_ACT_TAB], n,
				    portid, RTM_GETACTION, extack);
		break;
	default:
		BUG();
	}

	return ret;
}

static struct nlattr *find_dump_kind(struct nlattr **nla)
{
	struct nlattr *tb1, *tb2[TCA_ACT_MAX + 1];
	struct nlattr *tb[TCA_ACT_MAX_PRIO + 1];
	struct nlattr *kind;

	tb1 = nla[TCA_ACT_TAB];
	if (tb1 == NULL)
		return NULL;

	if (nla_parse_deprecated(tb, TCA_ACT_MAX_PRIO, nla_data(tb1), NLMSG_ALIGN(nla_len(tb1)), NULL, NULL) < 0)
		return NULL;

	if (tb[1] == NULL)
		return NULL;
	if (nla_parse_nested_deprecated(tb2, TCA_ACT_MAX, tb[1], tcf_action_policy, NULL) < 0)
		return NULL;
	kind = tb2[TCA_ACT_KIND];

	return kind;
}

static int tc_dump_action(struct sk_buff *skb, struct netlink_callback *cb)
{
	struct net *net = sock_net(skb->sk);
	struct nlmsghdr *nlh;
	unsigned char *b = skb_tail_pointer(skb);
	struct nlattr *nest;
	struct tc_action_ops *a_o;
	int ret = 0;
	struct tcamsg *t = (struct tcamsg *) nlmsg_data(cb->nlh);
	struct nlattr *tb[TCA_ROOT_MAX + 1];
	struct nlattr *count_attr = NULL;
	unsigned long jiffy_since = 0;
	struct nlattr *kind = NULL;
	struct nla_bitfield32 bf;
	u32 msecs_since = 0;
	u32 act_count = 0;

	ret = nlmsg_parse_deprecated(cb->nlh, sizeof(struct tcamsg), tb,
				     TCA_ROOT_MAX, tcaa_policy, cb->extack);
	if (ret < 0)
		return ret;

	kind = find_dump_kind(tb);
	if (kind == NULL) {
		pr_info("tc_dump_action: action bad kind\n");
		return 0;
	}

	a_o = tc_lookup_action(kind);
	if (a_o == NULL)
		return 0;

	cb->args[2] = 0;
	if (tb[TCA_ROOT_FLAGS]) {
		bf = nla_get_bitfield32(tb[TCA_ROOT_FLAGS]);
		cb->args[2] = bf.value;
	}

	if (tb[TCA_ROOT_TIME_DELTA]) {
		msecs_since = nla_get_u32(tb[TCA_ROOT_TIME_DELTA]);
	}

	nlh = nlmsg_put(skb, NETLINK_CB(cb->skb).portid, cb->nlh->nlmsg_seq,
			cb->nlh->nlmsg_type, sizeof(*t), 0);
	if (!nlh)
		goto out_module_put;

	if (msecs_since)
		jiffy_since = jiffies - msecs_to_jiffies(msecs_since);

	t = nlmsg_data(nlh);
	t->tca_family = AF_UNSPEC;
	t->tca__pad1 = 0;
	t->tca__pad2 = 0;
	cb->args[3] = jiffy_since;
	count_attr = nla_reserve(skb, TCA_ROOT_COUNT, sizeof(u32));
	if (!count_attr)
		goto out_module_put;

	nest = nla_nest_start_noflag(skb, TCA_ACT_TAB);
	if (nest == NULL)
		goto out_module_put;

	ret = a_o->walk(net, skb, cb, RTM_GETACTION, a_o, NULL);
	if (ret < 0)
		goto out_module_put;

	if (ret > 0) {
		nla_nest_end(skb, nest);
		ret = skb->len;
		act_count = cb->args[1];
		memcpy(nla_data(count_attr), &act_count, sizeof(u32));
		cb->args[1] = 0;
	} else
		nlmsg_trim(skb, b);

	nlh->nlmsg_len = skb_tail_pointer(skb) - b;
	if (NETLINK_CB(cb->skb).portid && ret)
		nlh->nlmsg_flags |= NLM_F_MULTI;
	module_put(a_o->owner);
	return skb->len;

out_module_put:
	module_put(a_o->owner);
	nlmsg_trim(skb, b);
	return skb->len;
}

static int __init tc_action_init(void)
{
	rtnl_register(PF_UNSPEC, RTM_NEWACTION, tc_ctl_action, NULL, 0);
	rtnl_register(PF_UNSPEC, RTM_DELACTION, tc_ctl_action, NULL, 0);
	rtnl_register(PF_UNSPEC, RTM_GETACTION, tc_ctl_action, tc_dump_action,
		      0);

	return 0;
}

subsys_initcall(tc_action_init);<|MERGE_RESOLUTION|>--- conflicted
+++ resolved
@@ -525,17 +525,6 @@
 			      struct nlattr *est, struct tc_action **a,
 			      const struct tc_action_ops *ops, int bind,
 			      u32 flags)
-<<<<<<< HEAD
-{
-	/* Set cpustats according to actions flags. */
-	return tcf_idr_create(tn, index, est, a, ops, bind,
-			      !(flags & TCA_ACT_FLAGS_NO_PERCPU_STATS), flags);
-}
-EXPORT_SYMBOL(tcf_idr_create_from_flags);
-
-void tcf_idr_insert(struct tc_action_net *tn, struct tc_action *a)
-=======
->>>>>>> 7d2a07b7
 {
 	/* Set cpustats according to actions flags. */
 	return tcf_idr_create(tn, index, est, a, ops, bind,
@@ -824,41 +813,6 @@
 	return a->ops->dump(skb, a, bind, ref);
 }
 
-static int
-tcf_action_dump_terse(struct sk_buff *skb, struct tc_action *a)
-{
-	unsigned char *b = skb_tail_pointer(skb);
-<<<<<<< HEAD
-	struct tc_cookie *cookie;
-=======
-	struct nlattr *nest;
->>>>>>> 7d2a07b7
-
-	if (tcf_action_dump_terse(skb, a, false))
-		goto nla_put_failure;
-
-	if (a->hw_stats != TCA_ACT_HW_STATS_ANY &&
-	    nla_put_bitfield32(skb, TCA_ACT_HW_STATS,
-			       a->hw_stats, TCA_ACT_HW_STATS_ANY))
-		goto nla_put_failure;
-
-	if (a->used_hw_stats_valid &&
-	    nla_put_bitfield32(skb, TCA_ACT_USED_HW_STATS,
-			       a->used_hw_stats, TCA_ACT_HW_STATS_ANY))
-		goto nla_put_failure;
-
-	if (a->tcfa_flags &&
-	    nla_put_bitfield32(skb, TCA_ACT_FLAGS,
-			       a->tcfa_flags, a->tcfa_flags))
-		goto nla_put_failure;
-
-	return 0;
-
-nla_put_failure:
-	nlmsg_trim(skb, b);
-	return -1;
-}
-
 int
 tcf_action_dump_1(struct sk_buff *skb, struct tc_action *a, int bind, int ref)
 {
@@ -866,7 +820,7 @@
 	unsigned char *b = skb_tail_pointer(skb);
 	struct nlattr *nest;
 
-	if (tcf_action_dump_terse(skb, a))
+	if (tcf_action_dump_terse(skb, a, false))
 		goto nla_put_failure;
 
 	if (a->hw_stats != TCA_ACT_HW_STATS_ANY &&
@@ -911,11 +865,7 @@
 		nest = nla_nest_start_noflag(skb, i + 1);
 		if (nest == NULL)
 			goto nla_put_failure;
-<<<<<<< HEAD
-		err = terse ? tcf_action_dump_terse(skb, a) :
-=======
 		err = terse ? tcf_action_dump_terse(skb, a, false) :
->>>>>>> 7d2a07b7
 			tcf_action_dump_1(skb, a, bind, ref);
 		if (err < 0)
 			goto errout;
@@ -948,7 +898,6 @@
 }
 
 static u8 tcf_action_hw_stats_get(struct nlattr *hw_stats_attr)
-<<<<<<< HEAD
 {
 	struct nla_bitfield32 hw_stats_bf;
 
@@ -972,39 +921,6 @@
 	[TCA_ACT_HW_STATS]	= NLA_POLICY_BITFIELD32(TCA_ACT_HW_STATS_ANY),
 };
 
-struct tc_action *tcf_action_init_1(struct net *net, struct tcf_proto *tp,
-				    struct nlattr *nla, struct nlattr *est,
-				    char *name, int ovr, int bind,
-				    bool rtnl_held,
-				    struct netlink_ext_ack *extack)
-{
-	struct nla_bitfield32 flags = { 0, 0 };
-	u8 hw_stats = TCA_ACT_HW_STATS_ANY;
-	struct tc_action *a;
-=======
-{
-	struct nla_bitfield32 hw_stats_bf;
-
-	/* If the user did not pass the attr, that means he does
-	 * not care about the type. Return "any" in that case
-	 * which is setting on all supported types.
-	 */
-	if (!hw_stats_attr)
-		return TCA_ACT_HW_STATS_ANY;
-	hw_stats_bf = nla_get_bitfield32(hw_stats_attr);
-	return hw_stats_bf.value;
-}
-
-static const struct nla_policy tcf_action_policy[TCA_ACT_MAX + 1] = {
-	[TCA_ACT_KIND]		= { .type = NLA_STRING },
-	[TCA_ACT_INDEX]		= { .type = NLA_U32 },
-	[TCA_ACT_COOKIE]	= { .type = NLA_BINARY,
-				    .len = TC_COOKIE_MAX_SIZE },
-	[TCA_ACT_OPTIONS]	= { .type = NLA_NESTED },
-	[TCA_ACT_FLAGS]		= NLA_POLICY_BITFIELD32(TCA_ACT_FLAGS_NO_PERCPU_STATS),
-	[TCA_ACT_HW_STATS]	= NLA_POLICY_BITFIELD32(TCA_ACT_HW_STATS_ANY),
-};
-
 void tcf_idr_insert_many(struct tc_action *actions[])
 {
 	int i;
@@ -1030,7 +946,6 @@
 					 struct netlink_ext_ack *extack)
 {
 	struct nlattr *tb[TCA_ACT_MAX + 1];
->>>>>>> 7d2a07b7
 	struct tc_action_ops *a_o;
 	char act_name[IFNAMSIZ];
 	struct nlattr *kind;
@@ -1049,23 +964,8 @@
 		}
 		if (nla_strscpy(act_name, kind, IFNAMSIZ) < 0) {
 			NL_SET_ERR_MSG(extack, "TC action name too long");
-<<<<<<< HEAD
-			goto err_out;
-		}
-		if (tb[TCA_ACT_COOKIE]) {
-			cookie = nla_memdup_cookie(tb);
-			if (!cookie) {
-				NL_SET_ERR_MSG(extack, "No memory to generate TC cookie");
-				err = -ENOMEM;
-				goto err_out;
-			}
-=======
 			return ERR_PTR(err);
->>>>>>> 7d2a07b7
-		}
-		hw_stats = tcf_action_hw_stats_get(tb[TCA_ACT_HW_STATS]);
-		if (tb[TCA_ACT_FLAGS])
-			flags = nla_get_bitfield32(tb[TCA_ACT_FLAGS]);
+		}
 	} else {
 		if (strlcpy(act_name, name, IFNAMSIZ) >= IFNAMSIZ) {
 			NL_SET_ERR_MSG(extack, "TC action name too long");
@@ -1136,16 +1036,10 @@
 
 		err = a_o->init(net, tb[TCA_ACT_OPTIONS], est, &a, ovr, bind,
 				rtnl_held, tp, flags.value, extack);
-<<<<<<< HEAD
-	else
-		err = a_o->init(net, nla, est, &a, ovr, bind, rtnl_held,
-				tp, flags.value, extack);
-=======
 	} else {
 		err = a_o->init(net, nla, est, &a, ovr, bind, rtnl_held,
 				tp, flags.value, extack);
 	}
->>>>>>> 7d2a07b7
 	if (err < 0)
 		goto err_out;
 	*init_res = err;
@@ -1155,23 +1049,6 @@
 
 	if (!name)
 		a->hw_stats = hw_stats;
-<<<<<<< HEAD
-
-	/* module count goes up only when brand new policy is created
-	 * if it exists and is only bound to in a_o->init() then
-	 * ACT_P_CREATED is not returned (a zero is).
-	 */
-	if (err != ACT_P_CREATED)
-		module_put(a_o->owner);
-
-	if (TC_ACT_EXT_CMP(a->tcfa_action, TC_ACT_GOTO_CHAIN) &&
-	    !rcu_access_pointer(a->goto_chain)) {
-		tcf_action_destroy_1(a, bind);
-		NL_SET_ERR_MSG(extack, "can't use goto chain with NULL chain");
-		return ERR_PTR(-EINVAL);
-	}
-=======
->>>>>>> 7d2a07b7
 
 	return a;
 
@@ -1630,11 +1507,7 @@
 			  struct netlink_ext_ack *extack)
 {
 	size_t attr_size = 0;
-<<<<<<< HEAD
-	int loop, ret;
-=======
 	int loop, ret, i;
->>>>>>> 7d2a07b7
 	struct tc_action *actions[TCA_ACT_MAX_PRIO] = {};
 	int init_res[TCA_ACT_MAX_PRIO] = {};
 
@@ -1645,16 +1518,6 @@
 			break;
 	}
 
-<<<<<<< HEAD
-	for (loop = 0; loop < 10; loop++) {
-		ret = tcf_action_init(net, NULL, nla, NULL, NULL, ovr, 0,
-				      actions, &attr_size, true, extack);
-		if (ret != -EAGAIN)
-			break;
-	}
-
-=======
->>>>>>> 7d2a07b7
 	if (ret < 0)
 		return ret;
 	ret = tcf_add_notify(net, n, actions, portid, attr_size, extack);
@@ -1669,12 +1532,8 @@
 }
 
 static const struct nla_policy tcaa_policy[TCA_ROOT_MAX + 1] = {
-<<<<<<< HEAD
-	[TCA_ROOT_FLAGS] = NLA_POLICY_BITFIELD32(TCA_FLAG_LARGE_DUMP_ON),
-=======
 	[TCA_ROOT_FLAGS] = NLA_POLICY_BITFIELD32(TCA_ACT_FLAG_LARGE_DUMP_ON |
 						 TCA_ACT_FLAG_TERSE_DUMP),
->>>>>>> 7d2a07b7
 	[TCA_ROOT_TIME_DELTA]      = { .type = NLA_U32 },
 };
 
