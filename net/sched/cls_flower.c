// SPDX-License-Identifier: GPL-2.0-or-later
/*
 * net/sched/cls_flower.c		Flower classifier
 *
 * Copyright (c) 2015 Jiri Pirko <jiri@resnulli.us>
 */

#include <linux/kernel.h>
#include <linux/init.h>
#include <linux/module.h>
#include <linux/rhashtable.h>
#include <linux/workqueue.h>
#include <linux/refcount.h>

#include <linux/if_ether.h>
#include <linux/in6.h>
#include <linux/ip.h>
#include <linux/mpls.h>

#include <net/sch_generic.h>
#include <net/pkt_cls.h>
#include <net/ip.h>
#include <net/flow_dissector.h>
#include <net/geneve.h>
#include <net/vxlan.h>
#include <net/erspan.h>

#include <net/dst.h>
#include <net/dst_metadata.h>

#include <uapi/linux/netfilter/nf_conntrack_common.h>

#define TCA_FLOWER_KEY_CT_FLAGS_MAX \
		((__TCA_FLOWER_KEY_CT_FLAGS_MAX - 1) << 1)
#define TCA_FLOWER_KEY_CT_FLAGS_MASK \
		(TCA_FLOWER_KEY_CT_FLAGS_MAX - 1)

struct fl_flow_key {
	struct flow_dissector_key_meta meta;
	struct flow_dissector_key_control control;
	struct flow_dissector_key_control enc_control;
	struct flow_dissector_key_basic basic;
	struct flow_dissector_key_eth_addrs eth;
	struct flow_dissector_key_vlan vlan;
	struct flow_dissector_key_vlan cvlan;
	union {
		struct flow_dissector_key_ipv4_addrs ipv4;
		struct flow_dissector_key_ipv6_addrs ipv6;
	};
	struct flow_dissector_key_ports tp;
	struct flow_dissector_key_icmp icmp;
	struct flow_dissector_key_arp arp;
	struct flow_dissector_key_keyid enc_key_id;
	union {
		struct flow_dissector_key_ipv4_addrs enc_ipv4;
		struct flow_dissector_key_ipv6_addrs enc_ipv6;
	};
	struct flow_dissector_key_ports enc_tp;
	struct flow_dissector_key_mpls mpls;
	struct flow_dissector_key_tcp tcp;
	struct flow_dissector_key_ip ip;
	struct flow_dissector_key_ip enc_ip;
	struct flow_dissector_key_enc_opts enc_opts;
	union {
		struct flow_dissector_key_ports tp;
		struct {
			struct flow_dissector_key_ports tp_min;
			struct flow_dissector_key_ports tp_max;
		};
	} tp_range;
	struct flow_dissector_key_ct ct;
	struct flow_dissector_key_hash hash;
} __aligned(BITS_PER_LONG / 8); /* Ensure that we can do comparisons as longs. */

struct fl_flow_mask_range {
	unsigned short int start;
	unsigned short int end;
};

struct fl_flow_mask {
	struct fl_flow_key key;
	struct fl_flow_mask_range range;
	u32 flags;
	struct rhash_head ht_node;
	struct rhashtable ht;
	struct rhashtable_params filter_ht_params;
	struct flow_dissector dissector;
	struct list_head filters;
	struct rcu_work rwork;
	struct list_head list;
	refcount_t refcnt;
};

struct fl_flow_tmplt {
	struct fl_flow_key dummy_key;
	struct fl_flow_key mask;
	struct flow_dissector dissector;
	struct tcf_chain *chain;
};

struct cls_fl_head {
	struct rhashtable ht;
	spinlock_t masks_lock; /* Protect masks list */
	struct list_head masks;
	struct list_head hw_filters;
	struct rcu_work rwork;
	struct idr handle_idr;
};

struct cls_fl_filter {
	struct fl_flow_mask *mask;
	struct rhash_head ht_node;
	struct fl_flow_key mkey;
	struct tcf_exts exts;
	struct tcf_result res;
	struct fl_flow_key key;
	struct list_head list;
	struct list_head hw_list;
	u32 handle;
	u32 flags;
	u32 in_hw_count;
	struct rcu_work rwork;
	struct net_device *hw_dev;
	/* Flower classifier is unlocked, which means that its reference counter
	 * can be changed concurrently without any kind of external
	 * synchronization. Use atomic reference counter to be concurrency-safe.
	 */
	refcount_t refcnt;
	bool deleted;
};

static const struct rhashtable_params mask_ht_params = {
	.key_offset = offsetof(struct fl_flow_mask, key),
	.key_len = sizeof(struct fl_flow_key),
	.head_offset = offsetof(struct fl_flow_mask, ht_node),
	.automatic_shrinking = true,
};

static unsigned short int fl_mask_range(const struct fl_flow_mask *mask)
{
	return mask->range.end - mask->range.start;
}

static void fl_mask_update_range(struct fl_flow_mask *mask)
{
	const u8 *bytes = (const u8 *) &mask->key;
	size_t size = sizeof(mask->key);
	size_t i, first = 0, last;

	for (i = 0; i < size; i++) {
		if (bytes[i]) {
			first = i;
			break;
		}
	}
	last = first;
	for (i = size - 1; i != first; i--) {
		if (bytes[i]) {
			last = i;
			break;
		}
	}
	mask->range.start = rounddown(first, sizeof(long));
	mask->range.end = roundup(last + 1, sizeof(long));
}

static void *fl_key_get_start(struct fl_flow_key *key,
			      const struct fl_flow_mask *mask)
{
	return (u8 *) key + mask->range.start;
}

static void fl_set_masked_key(struct fl_flow_key *mkey, struct fl_flow_key *key,
			      struct fl_flow_mask *mask)
{
	const long *lkey = fl_key_get_start(key, mask);
	const long *lmask = fl_key_get_start(&mask->key, mask);
	long *lmkey = fl_key_get_start(mkey, mask);
	int i;

	for (i = 0; i < fl_mask_range(mask); i += sizeof(long))
		*lmkey++ = *lkey++ & *lmask++;
}

static bool fl_mask_fits_tmplt(struct fl_flow_tmplt *tmplt,
			       struct fl_flow_mask *mask)
{
	const long *lmask = fl_key_get_start(&mask->key, mask);
	const long *ltmplt;
	int i;

	if (!tmplt)
		return true;
	ltmplt = fl_key_get_start(&tmplt->mask, mask);
	for (i = 0; i < fl_mask_range(mask); i += sizeof(long)) {
		if (~*ltmplt++ & *lmask++)
			return false;
	}
	return true;
}

static void fl_clear_masked_range(struct fl_flow_key *key,
				  struct fl_flow_mask *mask)
{
	memset(fl_key_get_start(key, mask), 0, fl_mask_range(mask));
}

static bool fl_range_port_dst_cmp(struct cls_fl_filter *filter,
				  struct fl_flow_key *key,
				  struct fl_flow_key *mkey)
{
	u16 min_mask, max_mask, min_val, max_val;

<<<<<<< HEAD
	min_mask = htons(filter->mask->key.tp_range.tp_min.dst);
	max_mask = htons(filter->mask->key.tp_range.tp_max.dst);
	min_val = htons(filter->key.tp_range.tp_min.dst);
	max_val = htons(filter->key.tp_range.tp_max.dst);

	if (min_mask && max_mask) {
		if (htons(key->tp_range.tp.dst) < min_val ||
		    htons(key->tp_range.tp.dst) > max_val)
=======
	min_mask = ntohs(filter->mask->key.tp_range.tp_min.dst);
	max_mask = ntohs(filter->mask->key.tp_range.tp_max.dst);
	min_val = ntohs(filter->key.tp_range.tp_min.dst);
	max_val = ntohs(filter->key.tp_range.tp_max.dst);

	if (min_mask && max_mask) {
		if (ntohs(key->tp_range.tp.dst) < min_val ||
		    ntohs(key->tp_range.tp.dst) > max_val)
>>>>>>> 7d2a07b7
			return false;

		/* skb does not have min and max values */
		mkey->tp_range.tp_min.dst = filter->mkey.tp_range.tp_min.dst;
		mkey->tp_range.tp_max.dst = filter->mkey.tp_range.tp_max.dst;
	}
	return true;
}

static bool fl_range_port_src_cmp(struct cls_fl_filter *filter,
				  struct fl_flow_key *key,
				  struct fl_flow_key *mkey)
{
	u16 min_mask, max_mask, min_val, max_val;

<<<<<<< HEAD
	min_mask = htons(filter->mask->key.tp_range.tp_min.src);
	max_mask = htons(filter->mask->key.tp_range.tp_max.src);
	min_val = htons(filter->key.tp_range.tp_min.src);
	max_val = htons(filter->key.tp_range.tp_max.src);

	if (min_mask && max_mask) {
		if (htons(key->tp_range.tp.src) < min_val ||
		    htons(key->tp_range.tp.src) > max_val)
=======
	min_mask = ntohs(filter->mask->key.tp_range.tp_min.src);
	max_mask = ntohs(filter->mask->key.tp_range.tp_max.src);
	min_val = ntohs(filter->key.tp_range.tp_min.src);
	max_val = ntohs(filter->key.tp_range.tp_max.src);

	if (min_mask && max_mask) {
		if (ntohs(key->tp_range.tp.src) < min_val ||
		    ntohs(key->tp_range.tp.src) > max_val)
>>>>>>> 7d2a07b7
			return false;

		/* skb does not have min and max values */
		mkey->tp_range.tp_min.src = filter->mkey.tp_range.tp_min.src;
		mkey->tp_range.tp_max.src = filter->mkey.tp_range.tp_max.src;
	}
	return true;
}

static struct cls_fl_filter *__fl_lookup(struct fl_flow_mask *mask,
					 struct fl_flow_key *mkey)
{
	return rhashtable_lookup_fast(&mask->ht, fl_key_get_start(mkey, mask),
				      mask->filter_ht_params);
}

static struct cls_fl_filter *fl_lookup_range(struct fl_flow_mask *mask,
					     struct fl_flow_key *mkey,
					     struct fl_flow_key *key)
{
	struct cls_fl_filter *filter, *f;

	list_for_each_entry_rcu(filter, &mask->filters, list) {
		if (!fl_range_port_dst_cmp(filter, key, mkey))
			continue;

		if (!fl_range_port_src_cmp(filter, key, mkey))
			continue;

		f = __fl_lookup(mask, mkey);
		if (f)
			return f;
	}
	return NULL;
}

static noinline_for_stack
struct cls_fl_filter *fl_mask_lookup(struct fl_flow_mask *mask, struct fl_flow_key *key)
{
	struct fl_flow_key mkey;

	fl_set_masked_key(&mkey, key, mask);
	if ((mask->flags & TCA_FLOWER_MASK_FLAGS_RANGE))
		return fl_lookup_range(mask, &mkey, key);

	return __fl_lookup(mask, &mkey);
}

static u16 fl_ct_info_to_flower_map[] = {
	[IP_CT_ESTABLISHED] =		TCA_FLOWER_KEY_CT_FLAGS_TRACKED |
					TCA_FLOWER_KEY_CT_FLAGS_ESTABLISHED,
	[IP_CT_RELATED] =		TCA_FLOWER_KEY_CT_FLAGS_TRACKED |
					TCA_FLOWER_KEY_CT_FLAGS_RELATED,
	[IP_CT_ESTABLISHED_REPLY] =	TCA_FLOWER_KEY_CT_FLAGS_TRACKED |
					TCA_FLOWER_KEY_CT_FLAGS_ESTABLISHED |
					TCA_FLOWER_KEY_CT_FLAGS_REPLY,
	[IP_CT_RELATED_REPLY] =		TCA_FLOWER_KEY_CT_FLAGS_TRACKED |
					TCA_FLOWER_KEY_CT_FLAGS_RELATED |
					TCA_FLOWER_KEY_CT_FLAGS_REPLY,
	[IP_CT_NEW] =			TCA_FLOWER_KEY_CT_FLAGS_TRACKED |
					TCA_FLOWER_KEY_CT_FLAGS_NEW,
};

static int fl_classify(struct sk_buff *skb, const struct tcf_proto *tp,
		       struct tcf_result *res)
{
	struct cls_fl_head *head = rcu_dereference_bh(tp->root);
<<<<<<< HEAD
=======
	bool post_ct = qdisc_skb_cb(skb)->post_ct;
>>>>>>> 7d2a07b7
	struct fl_flow_key skb_key;
	struct fl_flow_mask *mask;
	struct cls_fl_filter *f;

	list_for_each_entry_rcu(mask, &head->masks, list) {
		flow_dissector_init_keys(&skb_key.control, &skb_key.basic);
		fl_clear_masked_range(&skb_key, mask);

		skb_flow_dissect_meta(skb, &mask->dissector, &skb_key);
		/* skb_flow_dissect() does not set n_proto in case an unknown
		 * protocol, so do it rather here.
		 */
		skb_key.basic.n_proto = skb_protocol(skb, false);
		skb_flow_dissect_tunnel_info(skb, &mask->dissector, &skb_key);
		skb_flow_dissect_ct(skb, &mask->dissector, &skb_key,
				    fl_ct_info_to_flower_map,
<<<<<<< HEAD
				    ARRAY_SIZE(fl_ct_info_to_flower_map));
=======
				    ARRAY_SIZE(fl_ct_info_to_flower_map),
				    post_ct);
>>>>>>> 7d2a07b7
		skb_flow_dissect_hash(skb, &mask->dissector, &skb_key);
		skb_flow_dissect(skb, &mask->dissector, &skb_key, 0);

		f = fl_mask_lookup(mask, &skb_key);
		if (f && !tc_skip_sw(f->flags)) {
			*res = f->res;
			return tcf_exts_exec(skb, &f->exts, res);
		}
	}
	return -1;
}

static int fl_init(struct tcf_proto *tp)
{
	struct cls_fl_head *head;

	head = kzalloc(sizeof(*head), GFP_KERNEL);
	if (!head)
		return -ENOBUFS;

	spin_lock_init(&head->masks_lock);
	INIT_LIST_HEAD_RCU(&head->masks);
	INIT_LIST_HEAD(&head->hw_filters);
	rcu_assign_pointer(tp->root, head);
	idr_init(&head->handle_idr);

	return rhashtable_init(&head->ht, &mask_ht_params);
}

static void fl_mask_free(struct fl_flow_mask *mask, bool mask_init_done)
{
	/* temporary masks don't have their filters list and ht initialized */
	if (mask_init_done) {
		WARN_ON(!list_empty(&mask->filters));
		rhashtable_destroy(&mask->ht);
	}
	kfree(mask);
}

static void fl_mask_free_work(struct work_struct *work)
{
	struct fl_flow_mask *mask = container_of(to_rcu_work(work),
						 struct fl_flow_mask, rwork);

	fl_mask_free(mask, true);
}

static void fl_uninit_mask_free_work(struct work_struct *work)
{
	struct fl_flow_mask *mask = container_of(to_rcu_work(work),
						 struct fl_flow_mask, rwork);

	fl_mask_free(mask, false);
}

static bool fl_mask_put(struct cls_fl_head *head, struct fl_flow_mask *mask)
{
	if (!refcount_dec_and_test(&mask->refcnt))
		return false;

	rhashtable_remove_fast(&head->ht, &mask->ht_node, mask_ht_params);

	spin_lock(&head->masks_lock);
	list_del_rcu(&mask->list);
	spin_unlock(&head->masks_lock);

	tcf_queue_work(&mask->rwork, fl_mask_free_work);

	return true;
}

static struct cls_fl_head *fl_head_dereference(struct tcf_proto *tp)
{
	/* Flower classifier only changes root pointer during init and destroy.
	 * Users must obtain reference to tcf_proto instance before calling its
	 * API, so tp->root pointer is protected from concurrent call to
	 * fl_destroy() by reference counting.
	 */
	return rcu_dereference_raw(tp->root);
}

static void __fl_destroy_filter(struct cls_fl_filter *f)
{
	tcf_exts_destroy(&f->exts);
	tcf_exts_put_net(&f->exts);
	kfree(f);
}

static void fl_destroy_filter_work(struct work_struct *work)
{
	struct cls_fl_filter *f = container_of(to_rcu_work(work),
					struct cls_fl_filter, rwork);

	__fl_destroy_filter(f);
}

static void fl_hw_destroy_filter(struct tcf_proto *tp, struct cls_fl_filter *f,
				 bool rtnl_held, struct netlink_ext_ack *extack)
{
	struct tcf_block *block = tp->chain->block;
	struct flow_cls_offload cls_flower = {};

	tc_cls_common_offload_init(&cls_flower.common, tp, f->flags, extack);
	cls_flower.command = FLOW_CLS_DESTROY;
	cls_flower.cookie = (unsigned long) f;

	tc_setup_cb_destroy(block, tp, TC_SETUP_CLSFLOWER, &cls_flower, false,
			    &f->flags, &f->in_hw_count, rtnl_held);

}

static int fl_hw_replace_filter(struct tcf_proto *tp,
				struct cls_fl_filter *f, bool rtnl_held,
				struct netlink_ext_ack *extack)
{
	struct tcf_block *block = tp->chain->block;
	struct flow_cls_offload cls_flower = {};
	bool skip_sw = tc_skip_sw(f->flags);
	int err = 0;

	cls_flower.rule = flow_rule_alloc(tcf_exts_num_actions(&f->exts));
	if (!cls_flower.rule)
		return -ENOMEM;

	tc_cls_common_offload_init(&cls_flower.common, tp, f->flags, extack);
	cls_flower.command = FLOW_CLS_REPLACE;
	cls_flower.cookie = (unsigned long) f;
	cls_flower.rule->match.dissector = &f->mask->dissector;
	cls_flower.rule->match.mask = &f->mask->key;
	cls_flower.rule->match.key = &f->mkey;
	cls_flower.classid = f->res.classid;

	err = tc_setup_flow_action(&cls_flower.rule->action, &f->exts);
	if (err) {
		kfree(cls_flower.rule);
		if (skip_sw) {
			NL_SET_ERR_MSG_MOD(extack, "Failed to setup flow action");
			return err;
		}
		return 0;
	}

	err = tc_setup_cb_add(block, tp, TC_SETUP_CLSFLOWER, &cls_flower,
			      skip_sw, &f->flags, &f->in_hw_count, rtnl_held);
	tc_cleanup_flow_action(&cls_flower.rule->action);
	kfree(cls_flower.rule);

	if (err) {
		fl_hw_destroy_filter(tp, f, rtnl_held, NULL);
		return err;
	}

	if (skip_sw && !(f->flags & TCA_CLS_FLAGS_IN_HW))
		return -EINVAL;

	return 0;
}

static void fl_hw_update_stats(struct tcf_proto *tp, struct cls_fl_filter *f,
			       bool rtnl_held)
{
	struct tcf_block *block = tp->chain->block;
	struct flow_cls_offload cls_flower = {};

	tc_cls_common_offload_init(&cls_flower.common, tp, f->flags, NULL);
	cls_flower.command = FLOW_CLS_STATS;
	cls_flower.cookie = (unsigned long) f;
	cls_flower.classid = f->res.classid;

	tc_setup_cb_call(block, TC_SETUP_CLSFLOWER, &cls_flower, false,
			 rtnl_held);

	tcf_exts_stats_update(&f->exts, cls_flower.stats.bytes,
			      cls_flower.stats.pkts,
			      cls_flower.stats.drops,
			      cls_flower.stats.lastused,
			      cls_flower.stats.used_hw_stats,
			      cls_flower.stats.used_hw_stats_valid);
}

static void __fl_put(struct cls_fl_filter *f)
{
	if (!refcount_dec_and_test(&f->refcnt))
		return;

	if (tcf_exts_get_net(&f->exts))
		tcf_queue_work(&f->rwork, fl_destroy_filter_work);
	else
		__fl_destroy_filter(f);
}

static struct cls_fl_filter *__fl_get(struct cls_fl_head *head, u32 handle)
{
	struct cls_fl_filter *f;

	rcu_read_lock();
	f = idr_find(&head->handle_idr, handle);
	if (f && !refcount_inc_not_zero(&f->refcnt))
		f = NULL;
	rcu_read_unlock();

	return f;
}

static int __fl_delete(struct tcf_proto *tp, struct cls_fl_filter *f,
		       bool *last, bool rtnl_held,
		       struct netlink_ext_ack *extack)
{
	struct cls_fl_head *head = fl_head_dereference(tp);

	*last = false;

	spin_lock(&tp->lock);
	if (f->deleted) {
		spin_unlock(&tp->lock);
		return -ENOENT;
	}

	f->deleted = true;
	rhashtable_remove_fast(&f->mask->ht, &f->ht_node,
			       f->mask->filter_ht_params);
	idr_remove(&head->handle_idr, f->handle);
	list_del_rcu(&f->list);
	spin_unlock(&tp->lock);

	*last = fl_mask_put(head, f->mask);
	if (!tc_skip_hw(f->flags))
		fl_hw_destroy_filter(tp, f, rtnl_held, extack);
	tcf_unbind_filter(tp, &f->res);
	__fl_put(f);

	return 0;
}

static void fl_destroy_sleepable(struct work_struct *work)
{
	struct cls_fl_head *head = container_of(to_rcu_work(work),
						struct cls_fl_head,
						rwork);

	rhashtable_destroy(&head->ht);
	kfree(head);
	module_put(THIS_MODULE);
}

static void fl_destroy(struct tcf_proto *tp, bool rtnl_held,
		       struct netlink_ext_ack *extack)
{
	struct cls_fl_head *head = fl_head_dereference(tp);
	struct fl_flow_mask *mask, *next_mask;
	struct cls_fl_filter *f, *next;
	bool last;

	list_for_each_entry_safe(mask, next_mask, &head->masks, list) {
		list_for_each_entry_safe(f, next, &mask->filters, list) {
			__fl_delete(tp, f, &last, rtnl_held, extack);
			if (last)
				break;
		}
	}
	idr_destroy(&head->handle_idr);

	__module_get(THIS_MODULE);
	tcf_queue_work(&head->rwork, fl_destroy_sleepable);
}

static void fl_put(struct tcf_proto *tp, void *arg)
{
	struct cls_fl_filter *f = arg;

	__fl_put(f);
}

static void *fl_get(struct tcf_proto *tp, u32 handle)
{
	struct cls_fl_head *head = fl_head_dereference(tp);

	return __fl_get(head, handle);
}

static const struct nla_policy fl_policy[TCA_FLOWER_MAX + 1] = {
	[TCA_FLOWER_UNSPEC]		= { .type = NLA_UNSPEC },
	[TCA_FLOWER_CLASSID]		= { .type = NLA_U32 },
	[TCA_FLOWER_INDEV]		= { .type = NLA_STRING,
					    .len = IFNAMSIZ },
	[TCA_FLOWER_KEY_ETH_DST]	= { .len = ETH_ALEN },
	[TCA_FLOWER_KEY_ETH_DST_MASK]	= { .len = ETH_ALEN },
	[TCA_FLOWER_KEY_ETH_SRC]	= { .len = ETH_ALEN },
	[TCA_FLOWER_KEY_ETH_SRC_MASK]	= { .len = ETH_ALEN },
	[TCA_FLOWER_KEY_ETH_TYPE]	= { .type = NLA_U16 },
	[TCA_FLOWER_KEY_IP_PROTO]	= { .type = NLA_U8 },
	[TCA_FLOWER_KEY_IPV4_SRC]	= { .type = NLA_U32 },
	[TCA_FLOWER_KEY_IPV4_SRC_MASK]	= { .type = NLA_U32 },
	[TCA_FLOWER_KEY_IPV4_DST]	= { .type = NLA_U32 },
	[TCA_FLOWER_KEY_IPV4_DST_MASK]	= { .type = NLA_U32 },
	[TCA_FLOWER_KEY_IPV6_SRC]	= { .len = sizeof(struct in6_addr) },
	[TCA_FLOWER_KEY_IPV6_SRC_MASK]	= { .len = sizeof(struct in6_addr) },
	[TCA_FLOWER_KEY_IPV6_DST]	= { .len = sizeof(struct in6_addr) },
	[TCA_FLOWER_KEY_IPV6_DST_MASK]	= { .len = sizeof(struct in6_addr) },
	[TCA_FLOWER_KEY_TCP_SRC]	= { .type = NLA_U16 },
	[TCA_FLOWER_KEY_TCP_DST]	= { .type = NLA_U16 },
	[TCA_FLOWER_KEY_UDP_SRC]	= { .type = NLA_U16 },
	[TCA_FLOWER_KEY_UDP_DST]	= { .type = NLA_U16 },
	[TCA_FLOWER_KEY_VLAN_ID]	= { .type = NLA_U16 },
	[TCA_FLOWER_KEY_VLAN_PRIO]	= { .type = NLA_U8 },
	[TCA_FLOWER_KEY_VLAN_ETH_TYPE]	= { .type = NLA_U16 },
	[TCA_FLOWER_KEY_ENC_KEY_ID]	= { .type = NLA_U32 },
	[TCA_FLOWER_KEY_ENC_IPV4_SRC]	= { .type = NLA_U32 },
	[TCA_FLOWER_KEY_ENC_IPV4_SRC_MASK] = { .type = NLA_U32 },
	[TCA_FLOWER_KEY_ENC_IPV4_DST]	= { .type = NLA_U32 },
	[TCA_FLOWER_KEY_ENC_IPV4_DST_MASK] = { .type = NLA_U32 },
	[TCA_FLOWER_KEY_ENC_IPV6_SRC]	= { .len = sizeof(struct in6_addr) },
	[TCA_FLOWER_KEY_ENC_IPV6_SRC_MASK] = { .len = sizeof(struct in6_addr) },
	[TCA_FLOWER_KEY_ENC_IPV6_DST]	= { .len = sizeof(struct in6_addr) },
	[TCA_FLOWER_KEY_ENC_IPV6_DST_MASK] = { .len = sizeof(struct in6_addr) },
	[TCA_FLOWER_KEY_TCP_SRC_MASK]	= { .type = NLA_U16 },
	[TCA_FLOWER_KEY_TCP_DST_MASK]	= { .type = NLA_U16 },
	[TCA_FLOWER_KEY_UDP_SRC_MASK]	= { .type = NLA_U16 },
	[TCA_FLOWER_KEY_UDP_DST_MASK]	= { .type = NLA_U16 },
	[TCA_FLOWER_KEY_SCTP_SRC_MASK]	= { .type = NLA_U16 },
	[TCA_FLOWER_KEY_SCTP_DST_MASK]	= { .type = NLA_U16 },
	[TCA_FLOWER_KEY_SCTP_SRC]	= { .type = NLA_U16 },
	[TCA_FLOWER_KEY_SCTP_DST]	= { .type = NLA_U16 },
	[TCA_FLOWER_KEY_ENC_UDP_SRC_PORT]	= { .type = NLA_U16 },
	[TCA_FLOWER_KEY_ENC_UDP_SRC_PORT_MASK]	= { .type = NLA_U16 },
	[TCA_FLOWER_KEY_ENC_UDP_DST_PORT]	= { .type = NLA_U16 },
	[TCA_FLOWER_KEY_ENC_UDP_DST_PORT_MASK]	= { .type = NLA_U16 },
	[TCA_FLOWER_KEY_FLAGS]		= { .type = NLA_U32 },
	[TCA_FLOWER_KEY_FLAGS_MASK]	= { .type = NLA_U32 },
	[TCA_FLOWER_KEY_ICMPV4_TYPE]	= { .type = NLA_U8 },
	[TCA_FLOWER_KEY_ICMPV4_TYPE_MASK] = { .type = NLA_U8 },
	[TCA_FLOWER_KEY_ICMPV4_CODE]	= { .type = NLA_U8 },
	[TCA_FLOWER_KEY_ICMPV4_CODE_MASK] = { .type = NLA_U8 },
	[TCA_FLOWER_KEY_ICMPV6_TYPE]	= { .type = NLA_U8 },
	[TCA_FLOWER_KEY_ICMPV6_TYPE_MASK] = { .type = NLA_U8 },
	[TCA_FLOWER_KEY_ICMPV6_CODE]	= { .type = NLA_U8 },
	[TCA_FLOWER_KEY_ICMPV6_CODE_MASK] = { .type = NLA_U8 },
	[TCA_FLOWER_KEY_ARP_SIP]	= { .type = NLA_U32 },
	[TCA_FLOWER_KEY_ARP_SIP_MASK]	= { .type = NLA_U32 },
	[TCA_FLOWER_KEY_ARP_TIP]	= { .type = NLA_U32 },
	[TCA_FLOWER_KEY_ARP_TIP_MASK]	= { .type = NLA_U32 },
	[TCA_FLOWER_KEY_ARP_OP]		= { .type = NLA_U8 },
	[TCA_FLOWER_KEY_ARP_OP_MASK]	= { .type = NLA_U8 },
	[TCA_FLOWER_KEY_ARP_SHA]	= { .len = ETH_ALEN },
	[TCA_FLOWER_KEY_ARP_SHA_MASK]	= { .len = ETH_ALEN },
	[TCA_FLOWER_KEY_ARP_THA]	= { .len = ETH_ALEN },
	[TCA_FLOWER_KEY_ARP_THA_MASK]	= { .len = ETH_ALEN },
	[TCA_FLOWER_KEY_MPLS_TTL]	= { .type = NLA_U8 },
	[TCA_FLOWER_KEY_MPLS_BOS]	= { .type = NLA_U8 },
	[TCA_FLOWER_KEY_MPLS_TC]	= { .type = NLA_U8 },
	[TCA_FLOWER_KEY_MPLS_LABEL]	= { .type = NLA_U32 },
	[TCA_FLOWER_KEY_MPLS_OPTS]	= { .type = NLA_NESTED },
	[TCA_FLOWER_KEY_TCP_FLAGS]	= { .type = NLA_U16 },
	[TCA_FLOWER_KEY_TCP_FLAGS_MASK]	= { .type = NLA_U16 },
	[TCA_FLOWER_KEY_IP_TOS]		= { .type = NLA_U8 },
	[TCA_FLOWER_KEY_IP_TOS_MASK]	= { .type = NLA_U8 },
	[TCA_FLOWER_KEY_IP_TTL]		= { .type = NLA_U8 },
	[TCA_FLOWER_KEY_IP_TTL_MASK]	= { .type = NLA_U8 },
	[TCA_FLOWER_KEY_CVLAN_ID]	= { .type = NLA_U16 },
	[TCA_FLOWER_KEY_CVLAN_PRIO]	= { .type = NLA_U8 },
	[TCA_FLOWER_KEY_CVLAN_ETH_TYPE]	= { .type = NLA_U16 },
	[TCA_FLOWER_KEY_ENC_IP_TOS]	= { .type = NLA_U8 },
	[TCA_FLOWER_KEY_ENC_IP_TOS_MASK] = { .type = NLA_U8 },
	[TCA_FLOWER_KEY_ENC_IP_TTL]	 = { .type = NLA_U8 },
	[TCA_FLOWER_KEY_ENC_IP_TTL_MASK] = { .type = NLA_U8 },
	[TCA_FLOWER_KEY_ENC_OPTS]	= { .type = NLA_NESTED },
	[TCA_FLOWER_KEY_ENC_OPTS_MASK]	= { .type = NLA_NESTED },
	[TCA_FLOWER_KEY_CT_STATE]	=
		NLA_POLICY_MASK(NLA_U16, TCA_FLOWER_KEY_CT_FLAGS_MASK),
	[TCA_FLOWER_KEY_CT_STATE_MASK]	=
		NLA_POLICY_MASK(NLA_U16, TCA_FLOWER_KEY_CT_FLAGS_MASK),
	[TCA_FLOWER_KEY_CT_ZONE]	= { .type = NLA_U16 },
	[TCA_FLOWER_KEY_CT_ZONE_MASK]	= { .type = NLA_U16 },
	[TCA_FLOWER_KEY_CT_MARK]	= { .type = NLA_U32 },
	[TCA_FLOWER_KEY_CT_MARK_MASK]	= { .type = NLA_U32 },
	[TCA_FLOWER_KEY_CT_LABELS]	= { .type = NLA_BINARY,
					    .len = 128 / BITS_PER_BYTE },
	[TCA_FLOWER_KEY_CT_LABELS_MASK]	= { .type = NLA_BINARY,
					    .len = 128 / BITS_PER_BYTE },
	[TCA_FLOWER_FLAGS]		= { .type = NLA_U32 },
	[TCA_FLOWER_KEY_HASH]		= { .type = NLA_U32 },
	[TCA_FLOWER_KEY_HASH_MASK]	= { .type = NLA_U32 },

};

static const struct nla_policy
enc_opts_policy[TCA_FLOWER_KEY_ENC_OPTS_MAX + 1] = {
	[TCA_FLOWER_KEY_ENC_OPTS_UNSPEC]        = {
		.strict_start_type = TCA_FLOWER_KEY_ENC_OPTS_VXLAN },
	[TCA_FLOWER_KEY_ENC_OPTS_GENEVE]        = { .type = NLA_NESTED },
	[TCA_FLOWER_KEY_ENC_OPTS_VXLAN]         = { .type = NLA_NESTED },
	[TCA_FLOWER_KEY_ENC_OPTS_ERSPAN]        = { .type = NLA_NESTED },
};

static const struct nla_policy
geneve_opt_policy[TCA_FLOWER_KEY_ENC_OPT_GENEVE_MAX + 1] = {
	[TCA_FLOWER_KEY_ENC_OPT_GENEVE_CLASS]      = { .type = NLA_U16 },
	[TCA_FLOWER_KEY_ENC_OPT_GENEVE_TYPE]       = { .type = NLA_U8 },
	[TCA_FLOWER_KEY_ENC_OPT_GENEVE_DATA]       = { .type = NLA_BINARY,
						       .len = 128 },
};

static const struct nla_policy
vxlan_opt_policy[TCA_FLOWER_KEY_ENC_OPT_VXLAN_MAX + 1] = {
	[TCA_FLOWER_KEY_ENC_OPT_VXLAN_GBP]         = { .type = NLA_U32 },
};

static const struct nla_policy
erspan_opt_policy[TCA_FLOWER_KEY_ENC_OPT_ERSPAN_MAX + 1] = {
	[TCA_FLOWER_KEY_ENC_OPT_ERSPAN_VER]        = { .type = NLA_U8 },
	[TCA_FLOWER_KEY_ENC_OPT_ERSPAN_INDEX]      = { .type = NLA_U32 },
	[TCA_FLOWER_KEY_ENC_OPT_ERSPAN_DIR]        = { .type = NLA_U8 },
	[TCA_FLOWER_KEY_ENC_OPT_ERSPAN_HWID]       = { .type = NLA_U8 },
};

static const struct nla_policy
mpls_stack_entry_policy[TCA_FLOWER_KEY_MPLS_OPT_LSE_MAX + 1] = {
	[TCA_FLOWER_KEY_MPLS_OPT_LSE_DEPTH]    = { .type = NLA_U8 },
	[TCA_FLOWER_KEY_MPLS_OPT_LSE_TTL]      = { .type = NLA_U8 },
	[TCA_FLOWER_KEY_MPLS_OPT_LSE_BOS]      = { .type = NLA_U8 },
	[TCA_FLOWER_KEY_MPLS_OPT_LSE_TC]       = { .type = NLA_U8 },
	[TCA_FLOWER_KEY_MPLS_OPT_LSE_LABEL]    = { .type = NLA_U32 },
};

static void fl_set_key_val(struct nlattr **tb,
			   void *val, int val_type,
			   void *mask, int mask_type, int len)
{
	if (!tb[val_type])
		return;
	nla_memcpy(val, tb[val_type], len);
	if (mask_type == TCA_FLOWER_UNSPEC || !tb[mask_type])
		memset(mask, 0xff, len);
	else
		nla_memcpy(mask, tb[mask_type], len);
}

static int fl_set_key_port_range(struct nlattr **tb, struct fl_flow_key *key,
				 struct fl_flow_key *mask,
				 struct netlink_ext_ack *extack)
{
	fl_set_key_val(tb, &key->tp_range.tp_min.dst,
		       TCA_FLOWER_KEY_PORT_DST_MIN, &mask->tp_range.tp_min.dst,
		       TCA_FLOWER_UNSPEC, sizeof(key->tp_range.tp_min.dst));
	fl_set_key_val(tb, &key->tp_range.tp_max.dst,
		       TCA_FLOWER_KEY_PORT_DST_MAX, &mask->tp_range.tp_max.dst,
		       TCA_FLOWER_UNSPEC, sizeof(key->tp_range.tp_max.dst));
	fl_set_key_val(tb, &key->tp_range.tp_min.src,
		       TCA_FLOWER_KEY_PORT_SRC_MIN, &mask->tp_range.tp_min.src,
		       TCA_FLOWER_UNSPEC, sizeof(key->tp_range.tp_min.src));
	fl_set_key_val(tb, &key->tp_range.tp_max.src,
		       TCA_FLOWER_KEY_PORT_SRC_MAX, &mask->tp_range.tp_max.src,
		       TCA_FLOWER_UNSPEC, sizeof(key->tp_range.tp_max.src));

	if (mask->tp_range.tp_min.dst && mask->tp_range.tp_max.dst &&
<<<<<<< HEAD
	    htons(key->tp_range.tp_max.dst) <=
	    htons(key->tp_range.tp_min.dst)) {
=======
	    ntohs(key->tp_range.tp_max.dst) <=
	    ntohs(key->tp_range.tp_min.dst)) {
>>>>>>> 7d2a07b7
		NL_SET_ERR_MSG_ATTR(extack,
				    tb[TCA_FLOWER_KEY_PORT_DST_MIN],
				    "Invalid destination port range (min must be strictly smaller than max)");
		return -EINVAL;
	}
	if (mask->tp_range.tp_min.src && mask->tp_range.tp_max.src &&
<<<<<<< HEAD
	    htons(key->tp_range.tp_max.src) <=
	    htons(key->tp_range.tp_min.src)) {
		NL_SET_ERR_MSG_ATTR(extack,
				    tb[TCA_FLOWER_KEY_PORT_SRC_MIN],
				    "Invalid source port range (min must be strictly smaller than max)");
		return -EINVAL;
	}

	return 0;
}

static int fl_set_key_mpls_lse(const struct nlattr *nla_lse,
			       struct flow_dissector_key_mpls *key_val,
			       struct flow_dissector_key_mpls *key_mask,
			       struct netlink_ext_ack *extack)
{
	struct nlattr *tb[TCA_FLOWER_KEY_MPLS_OPT_LSE_MAX + 1];
	struct flow_dissector_mpls_lse *lse_mask;
	struct flow_dissector_mpls_lse *lse_val;
	u8 lse_index;
	u8 depth;
	int err;

	err = nla_parse_nested(tb, TCA_FLOWER_KEY_MPLS_OPT_LSE_MAX, nla_lse,
			       mpls_stack_entry_policy, extack);
	if (err < 0)
		return err;

	if (!tb[TCA_FLOWER_KEY_MPLS_OPT_LSE_DEPTH]) {
		NL_SET_ERR_MSG(extack, "Missing MPLS option \"depth\"");
		return -EINVAL;
	}

	depth = nla_get_u8(tb[TCA_FLOWER_KEY_MPLS_OPT_LSE_DEPTH]);

	/* LSE depth starts at 1, for consistency with terminology used by
	 * RFC 3031 (section 3.9), where depth 0 refers to unlabeled packets.
	 */
	if (depth < 1 || depth > FLOW_DIS_MPLS_MAX) {
		NL_SET_ERR_MSG_ATTR(extack,
				    tb[TCA_FLOWER_KEY_MPLS_OPT_LSE_DEPTH],
				    "Invalid MPLS depth");
		return -EINVAL;
	}
	lse_index = depth - 1;

	dissector_set_mpls_lse(key_val, lse_index);
	dissector_set_mpls_lse(key_mask, lse_index);

	lse_val = &key_val->ls[lse_index];
	lse_mask = &key_mask->ls[lse_index];

	if (tb[TCA_FLOWER_KEY_MPLS_OPT_LSE_TTL]) {
		lse_val->mpls_ttl = nla_get_u8(tb[TCA_FLOWER_KEY_MPLS_OPT_LSE_TTL]);
		lse_mask->mpls_ttl = MPLS_TTL_MASK;
	}
	if (tb[TCA_FLOWER_KEY_MPLS_OPT_LSE_BOS]) {
		u8 bos = nla_get_u8(tb[TCA_FLOWER_KEY_MPLS_OPT_LSE_BOS]);

		if (bos & ~MPLS_BOS_MASK) {
			NL_SET_ERR_MSG_ATTR(extack,
					    tb[TCA_FLOWER_KEY_MPLS_OPT_LSE_BOS],
					    "Bottom Of Stack (BOS) must be 0 or 1");
			return -EINVAL;
		}
		lse_val->mpls_bos = bos;
		lse_mask->mpls_bos = MPLS_BOS_MASK;
	}
	if (tb[TCA_FLOWER_KEY_MPLS_OPT_LSE_TC]) {
		u8 tc = nla_get_u8(tb[TCA_FLOWER_KEY_MPLS_OPT_LSE_TC]);

		if (tc & ~MPLS_TC_MASK) {
			NL_SET_ERR_MSG_ATTR(extack,
					    tb[TCA_FLOWER_KEY_MPLS_OPT_LSE_TC],
					    "Traffic Class (TC) must be between 0 and 7");
			return -EINVAL;
		}
		lse_val->mpls_tc = tc;
		lse_mask->mpls_tc = MPLS_TC_MASK;
	}
	if (tb[TCA_FLOWER_KEY_MPLS_OPT_LSE_LABEL]) {
		u32 label = nla_get_u32(tb[TCA_FLOWER_KEY_MPLS_OPT_LSE_LABEL]);

		if (label & ~MPLS_LABEL_MASK) {
			NL_SET_ERR_MSG_ATTR(extack,
					    tb[TCA_FLOWER_KEY_MPLS_OPT_LSE_LABEL],
					    "Label must be between 0 and 1048575");
			return -EINVAL;
		}
		lse_val->mpls_label = label;
		lse_mask->mpls_label = MPLS_LABEL_MASK;
	}

	return 0;
}

static int fl_set_key_mpls_opts(const struct nlattr *nla_mpls_opts,
				struct flow_dissector_key_mpls *key_val,
				struct flow_dissector_key_mpls *key_mask,
				struct netlink_ext_ack *extack)
{
	struct nlattr *nla_lse;
	int rem;
	int err;

	if (!(nla_mpls_opts->nla_type & NLA_F_NESTED)) {
		NL_SET_ERR_MSG_ATTR(extack, nla_mpls_opts,
				    "NLA_F_NESTED is missing");
		return -EINVAL;
	}

	nla_for_each_nested(nla_lse, nla_mpls_opts, rem) {
		if (nla_type(nla_lse) != TCA_FLOWER_KEY_MPLS_OPTS_LSE) {
			NL_SET_ERR_MSG_ATTR(extack, nla_lse,
					    "Invalid MPLS option type");
			return -EINVAL;
		}

		err = fl_set_key_mpls_lse(nla_lse, key_val, key_mask, extack);
		if (err < 0)
			return err;
	}
	if (rem) {
		NL_SET_ERR_MSG(extack,
			       "Bytes leftover after parsing MPLS options");
		return -EINVAL;
	}
=======
	    ntohs(key->tp_range.tp_max.src) <=
	    ntohs(key->tp_range.tp_min.src)) {
		NL_SET_ERR_MSG_ATTR(extack,
				    tb[TCA_FLOWER_KEY_PORT_SRC_MIN],
				    "Invalid source port range (min must be strictly smaller than max)");
		return -EINVAL;
	}

	return 0;
}

static int fl_set_key_mpls_lse(const struct nlattr *nla_lse,
			       struct flow_dissector_key_mpls *key_val,
			       struct flow_dissector_key_mpls *key_mask,
			       struct netlink_ext_ack *extack)
{
	struct nlattr *tb[TCA_FLOWER_KEY_MPLS_OPT_LSE_MAX + 1];
	struct flow_dissector_mpls_lse *lse_mask;
	struct flow_dissector_mpls_lse *lse_val;
	u8 lse_index;
	u8 depth;
	int err;

	err = nla_parse_nested(tb, TCA_FLOWER_KEY_MPLS_OPT_LSE_MAX, nla_lse,
			       mpls_stack_entry_policy, extack);
	if (err < 0)
		return err;

	if (!tb[TCA_FLOWER_KEY_MPLS_OPT_LSE_DEPTH]) {
		NL_SET_ERR_MSG(extack, "Missing MPLS option \"depth\"");
		return -EINVAL;
	}

	depth = nla_get_u8(tb[TCA_FLOWER_KEY_MPLS_OPT_LSE_DEPTH]);

	/* LSE depth starts at 1, for consistency with terminology used by
	 * RFC 3031 (section 3.9), where depth 0 refers to unlabeled packets.
	 */
	if (depth < 1 || depth > FLOW_DIS_MPLS_MAX) {
		NL_SET_ERR_MSG_ATTR(extack,
				    tb[TCA_FLOWER_KEY_MPLS_OPT_LSE_DEPTH],
				    "Invalid MPLS depth");
		return -EINVAL;
	}
	lse_index = depth - 1;

	dissector_set_mpls_lse(key_val, lse_index);
	dissector_set_mpls_lse(key_mask, lse_index);

	lse_val = &key_val->ls[lse_index];
	lse_mask = &key_mask->ls[lse_index];

	if (tb[TCA_FLOWER_KEY_MPLS_OPT_LSE_TTL]) {
		lse_val->mpls_ttl = nla_get_u8(tb[TCA_FLOWER_KEY_MPLS_OPT_LSE_TTL]);
		lse_mask->mpls_ttl = MPLS_TTL_MASK;
	}
	if (tb[TCA_FLOWER_KEY_MPLS_OPT_LSE_BOS]) {
		u8 bos = nla_get_u8(tb[TCA_FLOWER_KEY_MPLS_OPT_LSE_BOS]);

		if (bos & ~MPLS_BOS_MASK) {
			NL_SET_ERR_MSG_ATTR(extack,
					    tb[TCA_FLOWER_KEY_MPLS_OPT_LSE_BOS],
					    "Bottom Of Stack (BOS) must be 0 or 1");
			return -EINVAL;
		}
		lse_val->mpls_bos = bos;
		lse_mask->mpls_bos = MPLS_BOS_MASK;
	}
	if (tb[TCA_FLOWER_KEY_MPLS_OPT_LSE_TC]) {
		u8 tc = nla_get_u8(tb[TCA_FLOWER_KEY_MPLS_OPT_LSE_TC]);

		if (tc & ~MPLS_TC_MASK) {
			NL_SET_ERR_MSG_ATTR(extack,
					    tb[TCA_FLOWER_KEY_MPLS_OPT_LSE_TC],
					    "Traffic Class (TC) must be between 0 and 7");
			return -EINVAL;
		}
		lse_val->mpls_tc = tc;
		lse_mask->mpls_tc = MPLS_TC_MASK;
	}
	if (tb[TCA_FLOWER_KEY_MPLS_OPT_LSE_LABEL]) {
		u32 label = nla_get_u32(tb[TCA_FLOWER_KEY_MPLS_OPT_LSE_LABEL]);

		if (label & ~MPLS_LABEL_MASK) {
			NL_SET_ERR_MSG_ATTR(extack,
					    tb[TCA_FLOWER_KEY_MPLS_OPT_LSE_LABEL],
					    "Label must be between 0 and 1048575");
			return -EINVAL;
		}
		lse_val->mpls_label = label;
		lse_mask->mpls_label = MPLS_LABEL_MASK;
	}

	return 0;
}

static int fl_set_key_mpls_opts(const struct nlattr *nla_mpls_opts,
				struct flow_dissector_key_mpls *key_val,
				struct flow_dissector_key_mpls *key_mask,
				struct netlink_ext_ack *extack)
{
	struct nlattr *nla_lse;
	int rem;
	int err;

	if (!(nla_mpls_opts->nla_type & NLA_F_NESTED)) {
		NL_SET_ERR_MSG_ATTR(extack, nla_mpls_opts,
				    "NLA_F_NESTED is missing");
		return -EINVAL;
	}

	nla_for_each_nested(nla_lse, nla_mpls_opts, rem) {
		if (nla_type(nla_lse) != TCA_FLOWER_KEY_MPLS_OPTS_LSE) {
			NL_SET_ERR_MSG_ATTR(extack, nla_lse,
					    "Invalid MPLS option type");
			return -EINVAL;
		}

		err = fl_set_key_mpls_lse(nla_lse, key_val, key_mask, extack);
		if (err < 0)
			return err;
	}
	if (rem) {
		NL_SET_ERR_MSG(extack,
			       "Bytes leftover after parsing MPLS options");
		return -EINVAL;
	}
>>>>>>> 7d2a07b7

	return 0;
}

static int fl_set_key_mpls(struct nlattr **tb,
			   struct flow_dissector_key_mpls *key_val,
			   struct flow_dissector_key_mpls *key_mask,
			   struct netlink_ext_ack *extack)
{
	struct flow_dissector_mpls_lse *lse_mask;
	struct flow_dissector_mpls_lse *lse_val;

	if (tb[TCA_FLOWER_KEY_MPLS_OPTS]) {
		if (tb[TCA_FLOWER_KEY_MPLS_TTL] ||
		    tb[TCA_FLOWER_KEY_MPLS_BOS] ||
		    tb[TCA_FLOWER_KEY_MPLS_TC] ||
		    tb[TCA_FLOWER_KEY_MPLS_LABEL]) {
			NL_SET_ERR_MSG_ATTR(extack,
					    tb[TCA_FLOWER_KEY_MPLS_OPTS],
					    "MPLS label, Traffic Class, Bottom Of Stack and Time To Live must be encapsulated in the MPLS options attribute");
			return -EBADMSG;
		}

		return fl_set_key_mpls_opts(tb[TCA_FLOWER_KEY_MPLS_OPTS],
					    key_val, key_mask, extack);
	}

	lse_val = &key_val->ls[0];
	lse_mask = &key_mask->ls[0];

	if (tb[TCA_FLOWER_KEY_MPLS_TTL]) {
		lse_val->mpls_ttl = nla_get_u8(tb[TCA_FLOWER_KEY_MPLS_TTL]);
		lse_mask->mpls_ttl = MPLS_TTL_MASK;
		dissector_set_mpls_lse(key_val, 0);
		dissector_set_mpls_lse(key_mask, 0);
	}
	if (tb[TCA_FLOWER_KEY_MPLS_BOS]) {
		u8 bos = nla_get_u8(tb[TCA_FLOWER_KEY_MPLS_BOS]);

		if (bos & ~MPLS_BOS_MASK) {
			NL_SET_ERR_MSG_ATTR(extack,
					    tb[TCA_FLOWER_KEY_MPLS_BOS],
					    "Bottom Of Stack (BOS) must be 0 or 1");
			return -EINVAL;
		}
		lse_val->mpls_bos = bos;
		lse_mask->mpls_bos = MPLS_BOS_MASK;
		dissector_set_mpls_lse(key_val, 0);
		dissector_set_mpls_lse(key_mask, 0);
	}
	if (tb[TCA_FLOWER_KEY_MPLS_TC]) {
		u8 tc = nla_get_u8(tb[TCA_FLOWER_KEY_MPLS_TC]);

		if (tc & ~MPLS_TC_MASK) {
			NL_SET_ERR_MSG_ATTR(extack,
					    tb[TCA_FLOWER_KEY_MPLS_TC],
					    "Traffic Class (TC) must be between 0 and 7");
			return -EINVAL;
		}
		lse_val->mpls_tc = tc;
		lse_mask->mpls_tc = MPLS_TC_MASK;
		dissector_set_mpls_lse(key_val, 0);
		dissector_set_mpls_lse(key_mask, 0);
	}
	if (tb[TCA_FLOWER_KEY_MPLS_LABEL]) {
		u32 label = nla_get_u32(tb[TCA_FLOWER_KEY_MPLS_LABEL]);

		if (label & ~MPLS_LABEL_MASK) {
			NL_SET_ERR_MSG_ATTR(extack,
					    tb[TCA_FLOWER_KEY_MPLS_LABEL],
					    "Label must be between 0 and 1048575");
			return -EINVAL;
		}
		lse_val->mpls_label = label;
		lse_mask->mpls_label = MPLS_LABEL_MASK;
		dissector_set_mpls_lse(key_val, 0);
		dissector_set_mpls_lse(key_mask, 0);
	}
	return 0;
}

static void fl_set_key_vlan(struct nlattr **tb,
			    __be16 ethertype,
			    int vlan_id_key, int vlan_prio_key,
			    struct flow_dissector_key_vlan *key_val,
			    struct flow_dissector_key_vlan *key_mask)
{
#define VLAN_PRIORITY_MASK	0x7

	if (tb[vlan_id_key]) {
		key_val->vlan_id =
			nla_get_u16(tb[vlan_id_key]) & VLAN_VID_MASK;
		key_mask->vlan_id = VLAN_VID_MASK;
	}
	if (tb[vlan_prio_key]) {
		key_val->vlan_priority =
			nla_get_u8(tb[vlan_prio_key]) &
			VLAN_PRIORITY_MASK;
		key_mask->vlan_priority = VLAN_PRIORITY_MASK;
	}
	key_val->vlan_tpid = ethertype;
	key_mask->vlan_tpid = cpu_to_be16(~0);
}

static void fl_set_key_flag(u32 flower_key, u32 flower_mask,
			    u32 *dissector_key, u32 *dissector_mask,
			    u32 flower_flag_bit, u32 dissector_flag_bit)
{
	if (flower_mask & flower_flag_bit) {
		*dissector_mask |= dissector_flag_bit;
		if (flower_key & flower_flag_bit)
			*dissector_key |= dissector_flag_bit;
	}
}

static int fl_set_key_flags(struct nlattr **tb, u32 *flags_key,
			    u32 *flags_mask, struct netlink_ext_ack *extack)
{
	u32 key, mask;

	/* mask is mandatory for flags */
	if (!tb[TCA_FLOWER_KEY_FLAGS_MASK]) {
		NL_SET_ERR_MSG(extack, "Missing flags mask");
		return -EINVAL;
	}

	key = be32_to_cpu(nla_get_be32(tb[TCA_FLOWER_KEY_FLAGS]));
	mask = be32_to_cpu(nla_get_be32(tb[TCA_FLOWER_KEY_FLAGS_MASK]));

	*flags_key  = 0;
	*flags_mask = 0;

	fl_set_key_flag(key, mask, flags_key, flags_mask,
			TCA_FLOWER_KEY_FLAGS_IS_FRAGMENT, FLOW_DIS_IS_FRAGMENT);
	fl_set_key_flag(key, mask, flags_key, flags_mask,
			TCA_FLOWER_KEY_FLAGS_FRAG_IS_FIRST,
			FLOW_DIS_FIRST_FRAG);

	return 0;
}

static void fl_set_key_ip(struct nlattr **tb, bool encap,
			  struct flow_dissector_key_ip *key,
			  struct flow_dissector_key_ip *mask)
{
	int tos_key = encap ? TCA_FLOWER_KEY_ENC_IP_TOS : TCA_FLOWER_KEY_IP_TOS;
	int ttl_key = encap ? TCA_FLOWER_KEY_ENC_IP_TTL : TCA_FLOWER_KEY_IP_TTL;
	int tos_mask = encap ? TCA_FLOWER_KEY_ENC_IP_TOS_MASK : TCA_FLOWER_KEY_IP_TOS_MASK;
	int ttl_mask = encap ? TCA_FLOWER_KEY_ENC_IP_TTL_MASK : TCA_FLOWER_KEY_IP_TTL_MASK;

	fl_set_key_val(tb, &key->tos, tos_key, &mask->tos, tos_mask, sizeof(key->tos));
	fl_set_key_val(tb, &key->ttl, ttl_key, &mask->ttl, ttl_mask, sizeof(key->ttl));
}

static int fl_set_geneve_opt(const struct nlattr *nla, struct fl_flow_key *key,
			     int depth, int option_len,
			     struct netlink_ext_ack *extack)
{
	struct nlattr *tb[TCA_FLOWER_KEY_ENC_OPT_GENEVE_MAX + 1];
	struct nlattr *class = NULL, *type = NULL, *data = NULL;
	struct geneve_opt *opt;
	int err, data_len = 0;

	if (option_len > sizeof(struct geneve_opt))
		data_len = option_len - sizeof(struct geneve_opt);

	opt = (struct geneve_opt *)&key->enc_opts.data[key->enc_opts.len];
	memset(opt, 0xff, option_len);
	opt->length = data_len / 4;
	opt->r1 = 0;
	opt->r2 = 0;
	opt->r3 = 0;

	/* If no mask has been prodived we assume an exact match. */
	if (!depth)
		return sizeof(struct geneve_opt) + data_len;

	if (nla_type(nla) != TCA_FLOWER_KEY_ENC_OPTS_GENEVE) {
		NL_SET_ERR_MSG(extack, "Non-geneve option type for mask");
		return -EINVAL;
	}

	err = nla_parse_nested_deprecated(tb,
					  TCA_FLOWER_KEY_ENC_OPT_GENEVE_MAX,
					  nla, geneve_opt_policy, extack);
	if (err < 0)
		return err;

	/* We are not allowed to omit any of CLASS, TYPE or DATA
	 * fields from the key.
	 */
	if (!option_len &&
	    (!tb[TCA_FLOWER_KEY_ENC_OPT_GENEVE_CLASS] ||
	     !tb[TCA_FLOWER_KEY_ENC_OPT_GENEVE_TYPE] ||
	     !tb[TCA_FLOWER_KEY_ENC_OPT_GENEVE_DATA])) {
		NL_SET_ERR_MSG(extack, "Missing tunnel key geneve option class, type or data");
		return -EINVAL;
	}

	/* Omitting any of CLASS, TYPE or DATA fields is allowed
	 * for the mask.
	 */
	if (tb[TCA_FLOWER_KEY_ENC_OPT_GENEVE_DATA]) {
		int new_len = key->enc_opts.len;

		data = tb[TCA_FLOWER_KEY_ENC_OPT_GENEVE_DATA];
		data_len = nla_len(data);
		if (data_len < 4) {
			NL_SET_ERR_MSG(extack, "Tunnel key geneve option data is less than 4 bytes long");
			return -ERANGE;
		}
		if (data_len % 4) {
			NL_SET_ERR_MSG(extack, "Tunnel key geneve option data is not a multiple of 4 bytes long");
			return -ERANGE;
		}

		new_len += sizeof(struct geneve_opt) + data_len;
		BUILD_BUG_ON(FLOW_DIS_TUN_OPTS_MAX != IP_TUNNEL_OPTS_MAX);
		if (new_len > FLOW_DIS_TUN_OPTS_MAX) {
			NL_SET_ERR_MSG(extack, "Tunnel options exceeds max size");
			return -ERANGE;
		}
		opt->length = data_len / 4;
		memcpy(opt->opt_data, nla_data(data), data_len);
	}

	if (tb[TCA_FLOWER_KEY_ENC_OPT_GENEVE_CLASS]) {
		class = tb[TCA_FLOWER_KEY_ENC_OPT_GENEVE_CLASS];
		opt->opt_class = nla_get_be16(class);
	}

	if (tb[TCA_FLOWER_KEY_ENC_OPT_GENEVE_TYPE]) {
		type = tb[TCA_FLOWER_KEY_ENC_OPT_GENEVE_TYPE];
		opt->type = nla_get_u8(type);
	}

	return sizeof(struct geneve_opt) + data_len;
}

static int fl_set_vxlan_opt(const struct nlattr *nla, struct fl_flow_key *key,
			    int depth, int option_len,
			    struct netlink_ext_ack *extack)
{
	struct nlattr *tb[TCA_FLOWER_KEY_ENC_OPT_VXLAN_MAX + 1];
	struct vxlan_metadata *md;
	int err;

	md = (struct vxlan_metadata *)&key->enc_opts.data[key->enc_opts.len];
	memset(md, 0xff, sizeof(*md));

	if (!depth)
		return sizeof(*md);

	if (nla_type(nla) != TCA_FLOWER_KEY_ENC_OPTS_VXLAN) {
		NL_SET_ERR_MSG(extack, "Non-vxlan option type for mask");
		return -EINVAL;
	}

	err = nla_parse_nested(tb, TCA_FLOWER_KEY_ENC_OPT_VXLAN_MAX, nla,
			       vxlan_opt_policy, extack);
	if (err < 0)
		return err;

	if (!option_len && !tb[TCA_FLOWER_KEY_ENC_OPT_VXLAN_GBP]) {
		NL_SET_ERR_MSG(extack, "Missing tunnel key vxlan option gbp");
		return -EINVAL;
	}

	if (tb[TCA_FLOWER_KEY_ENC_OPT_VXLAN_GBP]) {
		md->gbp = nla_get_u32(tb[TCA_FLOWER_KEY_ENC_OPT_VXLAN_GBP]);
		md->gbp &= VXLAN_GBP_MASK;
	}

	return sizeof(*md);
}

static int fl_set_erspan_opt(const struct nlattr *nla, struct fl_flow_key *key,
			     int depth, int option_len,
			     struct netlink_ext_ack *extack)
{
	struct nlattr *tb[TCA_FLOWER_KEY_ENC_OPT_ERSPAN_MAX + 1];
	struct erspan_metadata *md;
	int err;

	md = (struct erspan_metadata *)&key->enc_opts.data[key->enc_opts.len];
	memset(md, 0xff, sizeof(*md));
	md->version = 1;

	if (!depth)
		return sizeof(*md);

	if (nla_type(nla) != TCA_FLOWER_KEY_ENC_OPTS_ERSPAN) {
		NL_SET_ERR_MSG(extack, "Non-erspan option type for mask");
		return -EINVAL;
	}

	err = nla_parse_nested(tb, TCA_FLOWER_KEY_ENC_OPT_ERSPAN_MAX, nla,
			       erspan_opt_policy, extack);
	if (err < 0)
		return err;

	if (!option_len && !tb[TCA_FLOWER_KEY_ENC_OPT_ERSPAN_VER]) {
		NL_SET_ERR_MSG(extack, "Missing tunnel key erspan option ver");
		return -EINVAL;
	}

	if (tb[TCA_FLOWER_KEY_ENC_OPT_ERSPAN_VER])
		md->version = nla_get_u8(tb[TCA_FLOWER_KEY_ENC_OPT_ERSPAN_VER]);

	if (md->version == 1) {
		if (!option_len && !tb[TCA_FLOWER_KEY_ENC_OPT_ERSPAN_INDEX]) {
			NL_SET_ERR_MSG(extack, "Missing tunnel key erspan option index");
			return -EINVAL;
		}
		if (tb[TCA_FLOWER_KEY_ENC_OPT_ERSPAN_INDEX]) {
			nla = tb[TCA_FLOWER_KEY_ENC_OPT_ERSPAN_INDEX];
			memset(&md->u, 0x00, sizeof(md->u));
			md->u.index = nla_get_be32(nla);
		}
	} else if (md->version == 2) {
		if (!option_len && (!tb[TCA_FLOWER_KEY_ENC_OPT_ERSPAN_DIR] ||
				    !tb[TCA_FLOWER_KEY_ENC_OPT_ERSPAN_HWID])) {
			NL_SET_ERR_MSG(extack, "Missing tunnel key erspan option dir or hwid");
			return -EINVAL;
		}
		if (tb[TCA_FLOWER_KEY_ENC_OPT_ERSPAN_DIR]) {
			nla = tb[TCA_FLOWER_KEY_ENC_OPT_ERSPAN_DIR];
			md->u.md2.dir = nla_get_u8(nla);
		}
		if (tb[TCA_FLOWER_KEY_ENC_OPT_ERSPAN_HWID]) {
			nla = tb[TCA_FLOWER_KEY_ENC_OPT_ERSPAN_HWID];
			set_hwid(&md->u.md2, nla_get_u8(nla));
		}
	} else {
		NL_SET_ERR_MSG(extack, "Tunnel key erspan option ver is incorrect");
		return -EINVAL;
	}

	return sizeof(*md);
}

static int fl_set_enc_opt(struct nlattr **tb, struct fl_flow_key *key,
			  struct fl_flow_key *mask,
			  struct netlink_ext_ack *extack)
{
	const struct nlattr *nla_enc_key, *nla_opt_key, *nla_opt_msk = NULL;
	int err, option_len, key_depth, msk_depth = 0;

	err = nla_validate_nested_deprecated(tb[TCA_FLOWER_KEY_ENC_OPTS],
					     TCA_FLOWER_KEY_ENC_OPTS_MAX,
					     enc_opts_policy, extack);
	if (err)
		return err;

	nla_enc_key = nla_data(tb[TCA_FLOWER_KEY_ENC_OPTS]);

	if (tb[TCA_FLOWER_KEY_ENC_OPTS_MASK]) {
		err = nla_validate_nested_deprecated(tb[TCA_FLOWER_KEY_ENC_OPTS_MASK],
						     TCA_FLOWER_KEY_ENC_OPTS_MAX,
						     enc_opts_policy, extack);
		if (err)
			return err;

		nla_opt_msk = nla_data(tb[TCA_FLOWER_KEY_ENC_OPTS_MASK]);
		msk_depth = nla_len(tb[TCA_FLOWER_KEY_ENC_OPTS_MASK]);
		if (!nla_ok(nla_opt_msk, msk_depth)) {
			NL_SET_ERR_MSG(extack, "Invalid nested attribute for masks");
			return -EINVAL;
		}
	}

	nla_for_each_attr(nla_opt_key, nla_enc_key,
			  nla_len(tb[TCA_FLOWER_KEY_ENC_OPTS]), key_depth) {
		switch (nla_type(nla_opt_key)) {
		case TCA_FLOWER_KEY_ENC_OPTS_GENEVE:
			if (key->enc_opts.dst_opt_type &&
			    key->enc_opts.dst_opt_type != TUNNEL_GENEVE_OPT) {
				NL_SET_ERR_MSG(extack, "Duplicate type for geneve options");
				return -EINVAL;
			}
			option_len = 0;
			key->enc_opts.dst_opt_type = TUNNEL_GENEVE_OPT;
			option_len = fl_set_geneve_opt(nla_opt_key, key,
						       key_depth, option_len,
						       extack);
			if (option_len < 0)
				return option_len;

			key->enc_opts.len += option_len;
			/* At the same time we need to parse through the mask
			 * in order to verify exact and mask attribute lengths.
			 */
			mask->enc_opts.dst_opt_type = TUNNEL_GENEVE_OPT;
			option_len = fl_set_geneve_opt(nla_opt_msk, mask,
						       msk_depth, option_len,
						       extack);
			if (option_len < 0)
				return option_len;

			mask->enc_opts.len += option_len;
			if (key->enc_opts.len != mask->enc_opts.len) {
				NL_SET_ERR_MSG(extack, "Key and mask miss aligned");
				return -EINVAL;
			}
			break;
		case TCA_FLOWER_KEY_ENC_OPTS_VXLAN:
			if (key->enc_opts.dst_opt_type) {
				NL_SET_ERR_MSG(extack, "Duplicate type for vxlan options");
				return -EINVAL;
			}
			option_len = 0;
			key->enc_opts.dst_opt_type = TUNNEL_VXLAN_OPT;
			option_len = fl_set_vxlan_opt(nla_opt_key, key,
						      key_depth, option_len,
						      extack);
			if (option_len < 0)
				return option_len;

			key->enc_opts.len += option_len;
			/* At the same time we need to parse through the mask
			 * in order to verify exact and mask attribute lengths.
			 */
			mask->enc_opts.dst_opt_type = TUNNEL_VXLAN_OPT;
			option_len = fl_set_vxlan_opt(nla_opt_msk, mask,
						      msk_depth, option_len,
						      extack);
			if (option_len < 0)
				return option_len;

			mask->enc_opts.len += option_len;
			if (key->enc_opts.len != mask->enc_opts.len) {
				NL_SET_ERR_MSG(extack, "Key and mask miss aligned");
				return -EINVAL;
			}
			break;
		case TCA_FLOWER_KEY_ENC_OPTS_ERSPAN:
			if (key->enc_opts.dst_opt_type) {
				NL_SET_ERR_MSG(extack, "Duplicate type for erspan options");
				return -EINVAL;
			}
			option_len = 0;
			key->enc_opts.dst_opt_type = TUNNEL_ERSPAN_OPT;
			option_len = fl_set_erspan_opt(nla_opt_key, key,
						       key_depth, option_len,
						       extack);
			if (option_len < 0)
				return option_len;

			key->enc_opts.len += option_len;
			/* At the same time we need to parse through the mask
			 * in order to verify exact and mask attribute lengths.
			 */
			mask->enc_opts.dst_opt_type = TUNNEL_ERSPAN_OPT;
			option_len = fl_set_erspan_opt(nla_opt_msk, mask,
						       msk_depth, option_len,
						       extack);
			if (option_len < 0)
				return option_len;

			mask->enc_opts.len += option_len;
			if (key->enc_opts.len != mask->enc_opts.len) {
				NL_SET_ERR_MSG(extack, "Key and mask miss aligned");
				return -EINVAL;
			}
			break;
		case TCA_FLOWER_KEY_ENC_OPTS_VXLAN:
			if (key->enc_opts.dst_opt_type) {
				NL_SET_ERR_MSG(extack, "Duplicate type for vxlan options");
				return -EINVAL;
			}
			option_len = 0;
			key->enc_opts.dst_opt_type = TUNNEL_VXLAN_OPT;
			option_len = fl_set_vxlan_opt(nla_opt_key, key,
						      key_depth, option_len,
						      extack);
			if (option_len < 0)
				return option_len;

			key->enc_opts.len += option_len;
			/* At the same time we need to parse through the mask
			 * in order to verify exact and mask attribute lengths.
			 */
			mask->enc_opts.dst_opt_type = TUNNEL_VXLAN_OPT;
			option_len = fl_set_vxlan_opt(nla_opt_msk, mask,
						      msk_depth, option_len,
						      extack);
			if (option_len < 0)
				return option_len;

			mask->enc_opts.len += option_len;
			if (key->enc_opts.len != mask->enc_opts.len) {
				NL_SET_ERR_MSG(extack, "Key and mask miss aligned");
				return -EINVAL;
			}

			if (msk_depth)
				nla_opt_msk = nla_next(nla_opt_msk, &msk_depth);
			break;
		case TCA_FLOWER_KEY_ENC_OPTS_ERSPAN:
			if (key->enc_opts.dst_opt_type) {
				NL_SET_ERR_MSG(extack, "Duplicate type for erspan options");
				return -EINVAL;
			}
			option_len = 0;
			key->enc_opts.dst_opt_type = TUNNEL_ERSPAN_OPT;
			option_len = fl_set_erspan_opt(nla_opt_key, key,
						       key_depth, option_len,
						       extack);
			if (option_len < 0)
				return option_len;

			key->enc_opts.len += option_len;
			/* At the same time we need to parse through the mask
			 * in order to verify exact and mask attribute lengths.
			 */
			mask->enc_opts.dst_opt_type = TUNNEL_ERSPAN_OPT;
			option_len = fl_set_erspan_opt(nla_opt_msk, mask,
						       msk_depth, option_len,
						       extack);
			if (option_len < 0)
				return option_len;

			mask->enc_opts.len += option_len;
			if (key->enc_opts.len != mask->enc_opts.len) {
				NL_SET_ERR_MSG(extack, "Key and mask miss aligned");
				return -EINVAL;
			}

			if (msk_depth)
				nla_opt_msk = nla_next(nla_opt_msk, &msk_depth);
			break;
		default:
			NL_SET_ERR_MSG(extack, "Unknown tunnel option type");
			return -EINVAL;
		}

		if (!msk_depth)
			continue;

		if (!nla_ok(nla_opt_msk, msk_depth)) {
			NL_SET_ERR_MSG(extack, "A mask attribute is invalid");
			return -EINVAL;
		}
		nla_opt_msk = nla_next(nla_opt_msk, &msk_depth);
	}

	return 0;
}

static int fl_validate_ct_state(u16 state, struct nlattr *tb,
				struct netlink_ext_ack *extack)
{
	if (state && !(state & TCA_FLOWER_KEY_CT_FLAGS_TRACKED)) {
		NL_SET_ERR_MSG_ATTR(extack, tb,
				    "no trk, so no other flag can be set");
		return -EINVAL;
	}

	if (state & TCA_FLOWER_KEY_CT_FLAGS_NEW &&
	    state & TCA_FLOWER_KEY_CT_FLAGS_ESTABLISHED) {
		NL_SET_ERR_MSG_ATTR(extack, tb,
				    "new and est are mutually exclusive");
		return -EINVAL;
	}

	if (state & TCA_FLOWER_KEY_CT_FLAGS_INVALID &&
	    state & ~(TCA_FLOWER_KEY_CT_FLAGS_TRACKED |
		      TCA_FLOWER_KEY_CT_FLAGS_INVALID)) {
		NL_SET_ERR_MSG_ATTR(extack, tb,
				    "when inv is set, only trk may be set");
		return -EINVAL;
	}

	if (state & TCA_FLOWER_KEY_CT_FLAGS_NEW &&
	    state & TCA_FLOWER_KEY_CT_FLAGS_REPLY) {
		NL_SET_ERR_MSG_ATTR(extack, tb,
				    "new and rpl are mutually exclusive");
		return -EINVAL;
	}

	return 0;
}

static int fl_set_key_ct(struct nlattr **tb,
			 struct flow_dissector_key_ct *key,
			 struct flow_dissector_key_ct *mask,
			 struct netlink_ext_ack *extack)
{
	if (tb[TCA_FLOWER_KEY_CT_STATE]) {
		int err;

		if (!IS_ENABLED(CONFIG_NF_CONNTRACK)) {
			NL_SET_ERR_MSG(extack, "Conntrack isn't enabled");
			return -EOPNOTSUPP;
		}
		fl_set_key_val(tb, &key->ct_state, TCA_FLOWER_KEY_CT_STATE,
			       &mask->ct_state, TCA_FLOWER_KEY_CT_STATE_MASK,
			       sizeof(key->ct_state));

		err = fl_validate_ct_state(key->ct_state & mask->ct_state,
					   tb[TCA_FLOWER_KEY_CT_STATE_MASK],
					   extack);
		if (err)
			return err;

	}
	if (tb[TCA_FLOWER_KEY_CT_ZONE]) {
		if (!IS_ENABLED(CONFIG_NF_CONNTRACK_ZONES)) {
			NL_SET_ERR_MSG(extack, "Conntrack zones isn't enabled");
			return -EOPNOTSUPP;
		}
		fl_set_key_val(tb, &key->ct_zone, TCA_FLOWER_KEY_CT_ZONE,
			       &mask->ct_zone, TCA_FLOWER_KEY_CT_ZONE_MASK,
			       sizeof(key->ct_zone));
	}
	if (tb[TCA_FLOWER_KEY_CT_MARK]) {
		if (!IS_ENABLED(CONFIG_NF_CONNTRACK_MARK)) {
			NL_SET_ERR_MSG(extack, "Conntrack mark isn't enabled");
			return -EOPNOTSUPP;
		}
		fl_set_key_val(tb, &key->ct_mark, TCA_FLOWER_KEY_CT_MARK,
			       &mask->ct_mark, TCA_FLOWER_KEY_CT_MARK_MASK,
			       sizeof(key->ct_mark));
	}
	if (tb[TCA_FLOWER_KEY_CT_LABELS]) {
		if (!IS_ENABLED(CONFIG_NF_CONNTRACK_LABELS)) {
			NL_SET_ERR_MSG(extack, "Conntrack labels aren't enabled");
			return -EOPNOTSUPP;
		}
		fl_set_key_val(tb, key->ct_labels, TCA_FLOWER_KEY_CT_LABELS,
			       mask->ct_labels, TCA_FLOWER_KEY_CT_LABELS_MASK,
			       sizeof(key->ct_labels));
	}

	return 0;
}

static int fl_set_key(struct net *net, struct nlattr **tb,
		      struct fl_flow_key *key, struct fl_flow_key *mask,
		      struct netlink_ext_ack *extack)
{
	__be16 ethertype;
	int ret = 0;

	if (tb[TCA_FLOWER_INDEV]) {
		int err = tcf_change_indev(net, tb[TCA_FLOWER_INDEV], extack);
		if (err < 0)
			return err;
		key->meta.ingress_ifindex = err;
		mask->meta.ingress_ifindex = 0xffffffff;
	}

	fl_set_key_val(tb, key->eth.dst, TCA_FLOWER_KEY_ETH_DST,
		       mask->eth.dst, TCA_FLOWER_KEY_ETH_DST_MASK,
		       sizeof(key->eth.dst));
	fl_set_key_val(tb, key->eth.src, TCA_FLOWER_KEY_ETH_SRC,
		       mask->eth.src, TCA_FLOWER_KEY_ETH_SRC_MASK,
		       sizeof(key->eth.src));

	if (tb[TCA_FLOWER_KEY_ETH_TYPE]) {
		ethertype = nla_get_be16(tb[TCA_FLOWER_KEY_ETH_TYPE]);

		if (eth_type_vlan(ethertype)) {
			fl_set_key_vlan(tb, ethertype, TCA_FLOWER_KEY_VLAN_ID,
					TCA_FLOWER_KEY_VLAN_PRIO, &key->vlan,
					&mask->vlan);

			if (tb[TCA_FLOWER_KEY_VLAN_ETH_TYPE]) {
				ethertype = nla_get_be16(tb[TCA_FLOWER_KEY_VLAN_ETH_TYPE]);
				if (eth_type_vlan(ethertype)) {
					fl_set_key_vlan(tb, ethertype,
							TCA_FLOWER_KEY_CVLAN_ID,
							TCA_FLOWER_KEY_CVLAN_PRIO,
							&key->cvlan, &mask->cvlan);
					fl_set_key_val(tb, &key->basic.n_proto,
						       TCA_FLOWER_KEY_CVLAN_ETH_TYPE,
						       &mask->basic.n_proto,
						       TCA_FLOWER_UNSPEC,
						       sizeof(key->basic.n_proto));
				} else {
					key->basic.n_proto = ethertype;
					mask->basic.n_proto = cpu_to_be16(~0);
				}
			}
		} else {
			key->basic.n_proto = ethertype;
			mask->basic.n_proto = cpu_to_be16(~0);
		}
	}

	if (key->basic.n_proto == htons(ETH_P_IP) ||
	    key->basic.n_proto == htons(ETH_P_IPV6)) {
		fl_set_key_val(tb, &key->basic.ip_proto, TCA_FLOWER_KEY_IP_PROTO,
			       &mask->basic.ip_proto, TCA_FLOWER_UNSPEC,
			       sizeof(key->basic.ip_proto));
		fl_set_key_ip(tb, false, &key->ip, &mask->ip);
	}

	if (tb[TCA_FLOWER_KEY_IPV4_SRC] || tb[TCA_FLOWER_KEY_IPV4_DST]) {
		key->control.addr_type = FLOW_DISSECTOR_KEY_IPV4_ADDRS;
		mask->control.addr_type = ~0;
		fl_set_key_val(tb, &key->ipv4.src, TCA_FLOWER_KEY_IPV4_SRC,
			       &mask->ipv4.src, TCA_FLOWER_KEY_IPV4_SRC_MASK,
			       sizeof(key->ipv4.src));
		fl_set_key_val(tb, &key->ipv4.dst, TCA_FLOWER_KEY_IPV4_DST,
			       &mask->ipv4.dst, TCA_FLOWER_KEY_IPV4_DST_MASK,
			       sizeof(key->ipv4.dst));
	} else if (tb[TCA_FLOWER_KEY_IPV6_SRC] || tb[TCA_FLOWER_KEY_IPV6_DST]) {
		key->control.addr_type = FLOW_DISSECTOR_KEY_IPV6_ADDRS;
		mask->control.addr_type = ~0;
		fl_set_key_val(tb, &key->ipv6.src, TCA_FLOWER_KEY_IPV6_SRC,
			       &mask->ipv6.src, TCA_FLOWER_KEY_IPV6_SRC_MASK,
			       sizeof(key->ipv6.src));
		fl_set_key_val(tb, &key->ipv6.dst, TCA_FLOWER_KEY_IPV6_DST,
			       &mask->ipv6.dst, TCA_FLOWER_KEY_IPV6_DST_MASK,
			       sizeof(key->ipv6.dst));
	}

	if (key->basic.ip_proto == IPPROTO_TCP) {
		fl_set_key_val(tb, &key->tp.src, TCA_FLOWER_KEY_TCP_SRC,
			       &mask->tp.src, TCA_FLOWER_KEY_TCP_SRC_MASK,
			       sizeof(key->tp.src));
		fl_set_key_val(tb, &key->tp.dst, TCA_FLOWER_KEY_TCP_DST,
			       &mask->tp.dst, TCA_FLOWER_KEY_TCP_DST_MASK,
			       sizeof(key->tp.dst));
		fl_set_key_val(tb, &key->tcp.flags, TCA_FLOWER_KEY_TCP_FLAGS,
			       &mask->tcp.flags, TCA_FLOWER_KEY_TCP_FLAGS_MASK,
			       sizeof(key->tcp.flags));
	} else if (key->basic.ip_proto == IPPROTO_UDP) {
		fl_set_key_val(tb, &key->tp.src, TCA_FLOWER_KEY_UDP_SRC,
			       &mask->tp.src, TCA_FLOWER_KEY_UDP_SRC_MASK,
			       sizeof(key->tp.src));
		fl_set_key_val(tb, &key->tp.dst, TCA_FLOWER_KEY_UDP_DST,
			       &mask->tp.dst, TCA_FLOWER_KEY_UDP_DST_MASK,
			       sizeof(key->tp.dst));
	} else if (key->basic.ip_proto == IPPROTO_SCTP) {
		fl_set_key_val(tb, &key->tp.src, TCA_FLOWER_KEY_SCTP_SRC,
			       &mask->tp.src, TCA_FLOWER_KEY_SCTP_SRC_MASK,
			       sizeof(key->tp.src));
		fl_set_key_val(tb, &key->tp.dst, TCA_FLOWER_KEY_SCTP_DST,
			       &mask->tp.dst, TCA_FLOWER_KEY_SCTP_DST_MASK,
			       sizeof(key->tp.dst));
	} else if (key->basic.n_proto == htons(ETH_P_IP) &&
		   key->basic.ip_proto == IPPROTO_ICMP) {
		fl_set_key_val(tb, &key->icmp.type, TCA_FLOWER_KEY_ICMPV4_TYPE,
			       &mask->icmp.type,
			       TCA_FLOWER_KEY_ICMPV4_TYPE_MASK,
			       sizeof(key->icmp.type));
		fl_set_key_val(tb, &key->icmp.code, TCA_FLOWER_KEY_ICMPV4_CODE,
			       &mask->icmp.code,
			       TCA_FLOWER_KEY_ICMPV4_CODE_MASK,
			       sizeof(key->icmp.code));
	} else if (key->basic.n_proto == htons(ETH_P_IPV6) &&
		   key->basic.ip_proto == IPPROTO_ICMPV6) {
		fl_set_key_val(tb, &key->icmp.type, TCA_FLOWER_KEY_ICMPV6_TYPE,
			       &mask->icmp.type,
			       TCA_FLOWER_KEY_ICMPV6_TYPE_MASK,
			       sizeof(key->icmp.type));
		fl_set_key_val(tb, &key->icmp.code, TCA_FLOWER_KEY_ICMPV6_CODE,
			       &mask->icmp.code,
			       TCA_FLOWER_KEY_ICMPV6_CODE_MASK,
			       sizeof(key->icmp.code));
	} else if (key->basic.n_proto == htons(ETH_P_MPLS_UC) ||
		   key->basic.n_proto == htons(ETH_P_MPLS_MC)) {
		ret = fl_set_key_mpls(tb, &key->mpls, &mask->mpls, extack);
		if (ret)
			return ret;
	} else if (key->basic.n_proto == htons(ETH_P_ARP) ||
		   key->basic.n_proto == htons(ETH_P_RARP)) {
		fl_set_key_val(tb, &key->arp.sip, TCA_FLOWER_KEY_ARP_SIP,
			       &mask->arp.sip, TCA_FLOWER_KEY_ARP_SIP_MASK,
			       sizeof(key->arp.sip));
		fl_set_key_val(tb, &key->arp.tip, TCA_FLOWER_KEY_ARP_TIP,
			       &mask->arp.tip, TCA_FLOWER_KEY_ARP_TIP_MASK,
			       sizeof(key->arp.tip));
		fl_set_key_val(tb, &key->arp.op, TCA_FLOWER_KEY_ARP_OP,
			       &mask->arp.op, TCA_FLOWER_KEY_ARP_OP_MASK,
			       sizeof(key->arp.op));
		fl_set_key_val(tb, key->arp.sha, TCA_FLOWER_KEY_ARP_SHA,
			       mask->arp.sha, TCA_FLOWER_KEY_ARP_SHA_MASK,
			       sizeof(key->arp.sha));
		fl_set_key_val(tb, key->arp.tha, TCA_FLOWER_KEY_ARP_THA,
			       mask->arp.tha, TCA_FLOWER_KEY_ARP_THA_MASK,
			       sizeof(key->arp.tha));
	}

	if (key->basic.ip_proto == IPPROTO_TCP ||
	    key->basic.ip_proto == IPPROTO_UDP ||
	    key->basic.ip_proto == IPPROTO_SCTP) {
		ret = fl_set_key_port_range(tb, key, mask, extack);
		if (ret)
			return ret;
	}

	if (tb[TCA_FLOWER_KEY_ENC_IPV4_SRC] ||
	    tb[TCA_FLOWER_KEY_ENC_IPV4_DST]) {
		key->enc_control.addr_type = FLOW_DISSECTOR_KEY_IPV4_ADDRS;
		mask->enc_control.addr_type = ~0;
		fl_set_key_val(tb, &key->enc_ipv4.src,
			       TCA_FLOWER_KEY_ENC_IPV4_SRC,
			       &mask->enc_ipv4.src,
			       TCA_FLOWER_KEY_ENC_IPV4_SRC_MASK,
			       sizeof(key->enc_ipv4.src));
		fl_set_key_val(tb, &key->enc_ipv4.dst,
			       TCA_FLOWER_KEY_ENC_IPV4_DST,
			       &mask->enc_ipv4.dst,
			       TCA_FLOWER_KEY_ENC_IPV4_DST_MASK,
			       sizeof(key->enc_ipv4.dst));
	}

	if (tb[TCA_FLOWER_KEY_ENC_IPV6_SRC] ||
	    tb[TCA_FLOWER_KEY_ENC_IPV6_DST]) {
		key->enc_control.addr_type = FLOW_DISSECTOR_KEY_IPV6_ADDRS;
		mask->enc_control.addr_type = ~0;
		fl_set_key_val(tb, &key->enc_ipv6.src,
			       TCA_FLOWER_KEY_ENC_IPV6_SRC,
			       &mask->enc_ipv6.src,
			       TCA_FLOWER_KEY_ENC_IPV6_SRC_MASK,
			       sizeof(key->enc_ipv6.src));
		fl_set_key_val(tb, &key->enc_ipv6.dst,
			       TCA_FLOWER_KEY_ENC_IPV6_DST,
			       &mask->enc_ipv6.dst,
			       TCA_FLOWER_KEY_ENC_IPV6_DST_MASK,
			       sizeof(key->enc_ipv6.dst));
	}

	fl_set_key_val(tb, &key->enc_key_id.keyid, TCA_FLOWER_KEY_ENC_KEY_ID,
		       &mask->enc_key_id.keyid, TCA_FLOWER_UNSPEC,
		       sizeof(key->enc_key_id.keyid));

	fl_set_key_val(tb, &key->enc_tp.src, TCA_FLOWER_KEY_ENC_UDP_SRC_PORT,
		       &mask->enc_tp.src, TCA_FLOWER_KEY_ENC_UDP_SRC_PORT_MASK,
		       sizeof(key->enc_tp.src));

	fl_set_key_val(tb, &key->enc_tp.dst, TCA_FLOWER_KEY_ENC_UDP_DST_PORT,
		       &mask->enc_tp.dst, TCA_FLOWER_KEY_ENC_UDP_DST_PORT_MASK,
		       sizeof(key->enc_tp.dst));

	fl_set_key_ip(tb, true, &key->enc_ip, &mask->enc_ip);

	fl_set_key_val(tb, &key->hash.hash, TCA_FLOWER_KEY_HASH,
		       &mask->hash.hash, TCA_FLOWER_KEY_HASH_MASK,
		       sizeof(key->hash.hash));

	if (tb[TCA_FLOWER_KEY_ENC_OPTS]) {
		ret = fl_set_enc_opt(tb, key, mask, extack);
		if (ret)
			return ret;
	}

	ret = fl_set_key_ct(tb, &key->ct, &mask->ct, extack);
	if (ret)
		return ret;

	if (tb[TCA_FLOWER_KEY_FLAGS])
		ret = fl_set_key_flags(tb, &key->control.flags,
				       &mask->control.flags, extack);

	return ret;
}

static void fl_mask_copy(struct fl_flow_mask *dst,
			 struct fl_flow_mask *src)
{
	const void *psrc = fl_key_get_start(&src->key, src);
	void *pdst = fl_key_get_start(&dst->key, src);

	memcpy(pdst, psrc, fl_mask_range(src));
	dst->range = src->range;
}

static const struct rhashtable_params fl_ht_params = {
	.key_offset = offsetof(struct cls_fl_filter, mkey), /* base offset */
	.head_offset = offsetof(struct cls_fl_filter, ht_node),
	.automatic_shrinking = true,
};

static int fl_init_mask_hashtable(struct fl_flow_mask *mask)
{
	mask->filter_ht_params = fl_ht_params;
	mask->filter_ht_params.key_len = fl_mask_range(mask);
	mask->filter_ht_params.key_offset += mask->range.start;

	return rhashtable_init(&mask->ht, &mask->filter_ht_params);
}

#define FL_KEY_MEMBER_OFFSET(member) offsetof(struct fl_flow_key, member)
#define FL_KEY_MEMBER_SIZE(member) sizeof_field(struct fl_flow_key, member)

#define FL_KEY_IS_MASKED(mask, member)						\
	memchr_inv(((char *)mask) + FL_KEY_MEMBER_OFFSET(member),		\
		   0, FL_KEY_MEMBER_SIZE(member))				\

#define FL_KEY_SET(keys, cnt, id, member)					\
	do {									\
		keys[cnt].key_id = id;						\
		keys[cnt].offset = FL_KEY_MEMBER_OFFSET(member);		\
		cnt++;								\
	} while(0);

#define FL_KEY_SET_IF_MASKED(mask, keys, cnt, id, member)			\
	do {									\
		if (FL_KEY_IS_MASKED(mask, member))				\
			FL_KEY_SET(keys, cnt, id, member);			\
	} while(0);

static void fl_init_dissector(struct flow_dissector *dissector,
			      struct fl_flow_key *mask)
{
	struct flow_dissector_key keys[FLOW_DISSECTOR_KEY_MAX];
	size_t cnt = 0;

	FL_KEY_SET_IF_MASKED(mask, keys, cnt,
			     FLOW_DISSECTOR_KEY_META, meta);
	FL_KEY_SET(keys, cnt, FLOW_DISSECTOR_KEY_CONTROL, control);
	FL_KEY_SET(keys, cnt, FLOW_DISSECTOR_KEY_BASIC, basic);
	FL_KEY_SET_IF_MASKED(mask, keys, cnt,
			     FLOW_DISSECTOR_KEY_ETH_ADDRS, eth);
	FL_KEY_SET_IF_MASKED(mask, keys, cnt,
			     FLOW_DISSECTOR_KEY_IPV4_ADDRS, ipv4);
	FL_KEY_SET_IF_MASKED(mask, keys, cnt,
			     FLOW_DISSECTOR_KEY_IPV6_ADDRS, ipv6);
	FL_KEY_SET_IF_MASKED(mask, keys, cnt,
			     FLOW_DISSECTOR_KEY_PORTS, tp);
	FL_KEY_SET_IF_MASKED(mask, keys, cnt,
			     FLOW_DISSECTOR_KEY_PORTS_RANGE, tp_range);
	FL_KEY_SET_IF_MASKED(mask, keys, cnt,
			     FLOW_DISSECTOR_KEY_IP, ip);
	FL_KEY_SET_IF_MASKED(mask, keys, cnt,
			     FLOW_DISSECTOR_KEY_TCP, tcp);
	FL_KEY_SET_IF_MASKED(mask, keys, cnt,
			     FLOW_DISSECTOR_KEY_ICMP, icmp);
	FL_KEY_SET_IF_MASKED(mask, keys, cnt,
			     FLOW_DISSECTOR_KEY_ARP, arp);
	FL_KEY_SET_IF_MASKED(mask, keys, cnt,
			     FLOW_DISSECTOR_KEY_MPLS, mpls);
	FL_KEY_SET_IF_MASKED(mask, keys, cnt,
			     FLOW_DISSECTOR_KEY_VLAN, vlan);
	FL_KEY_SET_IF_MASKED(mask, keys, cnt,
			     FLOW_DISSECTOR_KEY_CVLAN, cvlan);
	FL_KEY_SET_IF_MASKED(mask, keys, cnt,
			     FLOW_DISSECTOR_KEY_ENC_KEYID, enc_key_id);
	FL_KEY_SET_IF_MASKED(mask, keys, cnt,
			     FLOW_DISSECTOR_KEY_ENC_IPV4_ADDRS, enc_ipv4);
	FL_KEY_SET_IF_MASKED(mask, keys, cnt,
			     FLOW_DISSECTOR_KEY_ENC_IPV6_ADDRS, enc_ipv6);
	if (FL_KEY_IS_MASKED(mask, enc_ipv4) ||
	    FL_KEY_IS_MASKED(mask, enc_ipv6))
		FL_KEY_SET(keys, cnt, FLOW_DISSECTOR_KEY_ENC_CONTROL,
			   enc_control);
	FL_KEY_SET_IF_MASKED(mask, keys, cnt,
			     FLOW_DISSECTOR_KEY_ENC_PORTS, enc_tp);
	FL_KEY_SET_IF_MASKED(mask, keys, cnt,
			     FLOW_DISSECTOR_KEY_ENC_IP, enc_ip);
	FL_KEY_SET_IF_MASKED(mask, keys, cnt,
			     FLOW_DISSECTOR_KEY_ENC_OPTS, enc_opts);
	FL_KEY_SET_IF_MASKED(mask, keys, cnt,
			     FLOW_DISSECTOR_KEY_CT, ct);
	FL_KEY_SET_IF_MASKED(mask, keys, cnt,
			     FLOW_DISSECTOR_KEY_HASH, hash);

	skb_flow_dissector_init(dissector, keys, cnt);
}

static struct fl_flow_mask *fl_create_new_mask(struct cls_fl_head *head,
					       struct fl_flow_mask *mask)
{
	struct fl_flow_mask *newmask;
	int err;

	newmask = kzalloc(sizeof(*newmask), GFP_KERNEL);
	if (!newmask)
		return ERR_PTR(-ENOMEM);

	fl_mask_copy(newmask, mask);

	if ((newmask->key.tp_range.tp_min.dst &&
	     newmask->key.tp_range.tp_max.dst) ||
	    (newmask->key.tp_range.tp_min.src &&
	     newmask->key.tp_range.tp_max.src))
		newmask->flags |= TCA_FLOWER_MASK_FLAGS_RANGE;

	err = fl_init_mask_hashtable(newmask);
	if (err)
		goto errout_free;

	fl_init_dissector(&newmask->dissector, &newmask->key);

	INIT_LIST_HEAD_RCU(&newmask->filters);

	refcount_set(&newmask->refcnt, 1);
	err = rhashtable_replace_fast(&head->ht, &mask->ht_node,
				      &newmask->ht_node, mask_ht_params);
	if (err)
		goto errout_destroy;

	spin_lock(&head->masks_lock);
	list_add_tail_rcu(&newmask->list, &head->masks);
	spin_unlock(&head->masks_lock);

	return newmask;

errout_destroy:
	rhashtable_destroy(&newmask->ht);
errout_free:
	kfree(newmask);

	return ERR_PTR(err);
}

static int fl_check_assign_mask(struct cls_fl_head *head,
				struct cls_fl_filter *fnew,
				struct cls_fl_filter *fold,
				struct fl_flow_mask *mask)
{
	struct fl_flow_mask *newmask;
	int ret = 0;

	rcu_read_lock();

	/* Insert mask as temporary node to prevent concurrent creation of mask
	 * with same key. Any concurrent lookups with same key will return
	 * -EAGAIN because mask's refcnt is zero.
	 */
	fnew->mask = rhashtable_lookup_get_insert_fast(&head->ht,
						       &mask->ht_node,
						       mask_ht_params);
	if (!fnew->mask) {
		rcu_read_unlock();

		if (fold) {
			ret = -EINVAL;
			goto errout_cleanup;
		}

		newmask = fl_create_new_mask(head, mask);
		if (IS_ERR(newmask)) {
			ret = PTR_ERR(newmask);
			goto errout_cleanup;
		}

		fnew->mask = newmask;
		return 0;
	} else if (IS_ERR(fnew->mask)) {
		ret = PTR_ERR(fnew->mask);
	} else if (fold && fold->mask != fnew->mask) {
		ret = -EINVAL;
	} else if (!refcount_inc_not_zero(&fnew->mask->refcnt)) {
		/* Mask was deleted concurrently, try again */
		ret = -EAGAIN;
	}
	rcu_read_unlock();
	return ret;

errout_cleanup:
	rhashtable_remove_fast(&head->ht, &mask->ht_node,
			       mask_ht_params);
	return ret;
}

static int fl_set_parms(struct net *net, struct tcf_proto *tp,
			struct cls_fl_filter *f, struct fl_flow_mask *mask,
			unsigned long base, struct nlattr **tb,
			struct nlattr *est, bool ovr,
			struct fl_flow_tmplt *tmplt, bool rtnl_held,
			struct netlink_ext_ack *extack)
{
	int err;

	err = tcf_exts_validate(net, tp, tb, est, &f->exts, ovr, rtnl_held,
				extack);
	if (err < 0)
		return err;

	if (tb[TCA_FLOWER_CLASSID]) {
		f->res.classid = nla_get_u32(tb[TCA_FLOWER_CLASSID]);
		if (!rtnl_held)
			rtnl_lock();
		tcf_bind_filter(tp, &f->res, base);
		if (!rtnl_held)
			rtnl_unlock();
	}

	err = fl_set_key(net, tb, &f->key, &mask->key, extack);
	if (err)
		return err;

	fl_mask_update_range(mask);
	fl_set_masked_key(&f->mkey, &f->key, mask);

	if (!fl_mask_fits_tmplt(tmplt, mask)) {
		NL_SET_ERR_MSG_MOD(extack, "Mask does not fit the template");
		return -EINVAL;
	}

	return 0;
}

static int fl_ht_insert_unique(struct cls_fl_filter *fnew,
			       struct cls_fl_filter *fold,
			       bool *in_ht)
{
	struct fl_flow_mask *mask = fnew->mask;
	int err;

	err = rhashtable_lookup_insert_fast(&mask->ht,
					    &fnew->ht_node,
					    mask->filter_ht_params);
	if (err) {
		*in_ht = false;
		/* It is okay if filter with same key exists when
		 * overwriting.
		 */
		return fold && err == -EEXIST ? 0 : err;
	}

	*in_ht = true;
	return 0;
}

static int fl_change(struct net *net, struct sk_buff *in_skb,
		     struct tcf_proto *tp, unsigned long base,
		     u32 handle, struct nlattr **tca,
		     void **arg, bool ovr, bool rtnl_held,
		     struct netlink_ext_ack *extack)
{
	struct cls_fl_head *head = fl_head_dereference(tp);
	struct cls_fl_filter *fold = *arg;
	struct cls_fl_filter *fnew;
	struct fl_flow_mask *mask;
	struct nlattr **tb;
	bool in_ht;
	int err;

	if (!tca[TCA_OPTIONS]) {
		err = -EINVAL;
		goto errout_fold;
	}

	mask = kzalloc(sizeof(struct fl_flow_mask), GFP_KERNEL);
	if (!mask) {
		err = -ENOBUFS;
		goto errout_fold;
	}

	tb = kcalloc(TCA_FLOWER_MAX + 1, sizeof(struct nlattr *), GFP_KERNEL);
	if (!tb) {
		err = -ENOBUFS;
		goto errout_mask_alloc;
	}

	err = nla_parse_nested_deprecated(tb, TCA_FLOWER_MAX,
					  tca[TCA_OPTIONS], fl_policy, NULL);
	if (err < 0)
		goto errout_tb;

	if (fold && handle && fold->handle != handle) {
		err = -EINVAL;
		goto errout_tb;
	}

	fnew = kzalloc(sizeof(*fnew), GFP_KERNEL);
	if (!fnew) {
		err = -ENOBUFS;
		goto errout_tb;
	}
	INIT_LIST_HEAD(&fnew->hw_list);
	refcount_set(&fnew->refcnt, 1);

	err = tcf_exts_init(&fnew->exts, net, TCA_FLOWER_ACT, 0);
	if (err < 0)
		goto errout;

	if (tb[TCA_FLOWER_FLAGS]) {
		fnew->flags = nla_get_u32(tb[TCA_FLOWER_FLAGS]);

		if (!tc_flags_valid(fnew->flags)) {
			err = -EINVAL;
			goto errout;
		}
	}

	err = fl_set_parms(net, tp, fnew, mask, base, tb, tca[TCA_RATE], ovr,
			   tp->chain->tmplt_priv, rtnl_held, extack);
	if (err)
		goto errout;

	err = fl_check_assign_mask(head, fnew, fold, mask);
	if (err)
		goto errout;

	err = fl_ht_insert_unique(fnew, fold, &in_ht);
	if (err)
		goto errout_mask;

	if (!tc_skip_hw(fnew->flags)) {
		err = fl_hw_replace_filter(tp, fnew, rtnl_held, extack);
		if (err)
			goto errout_ht;
	}

	if (!tc_in_hw(fnew->flags))
		fnew->flags |= TCA_CLS_FLAGS_NOT_IN_HW;

	spin_lock(&tp->lock);

	/* tp was deleted concurrently. -EAGAIN will cause caller to lookup
	 * proto again or create new one, if necessary.
	 */
	if (tp->deleting) {
		err = -EAGAIN;
		goto errout_hw;
	}

	if (fold) {
		/* Fold filter was deleted concurrently. Retry lookup. */
		if (fold->deleted) {
			err = -EAGAIN;
			goto errout_hw;
		}

		fnew->handle = handle;

		if (!in_ht) {
			struct rhashtable_params params =
				fnew->mask->filter_ht_params;

			err = rhashtable_insert_fast(&fnew->mask->ht,
						     &fnew->ht_node,
						     params);
			if (err)
				goto errout_hw;
			in_ht = true;
		}

		refcount_inc(&fnew->refcnt);
		rhashtable_remove_fast(&fold->mask->ht,
				       &fold->ht_node,
				       fold->mask->filter_ht_params);
		idr_replace(&head->handle_idr, fnew, fnew->handle);
		list_replace_rcu(&fold->list, &fnew->list);
		fold->deleted = true;

		spin_unlock(&tp->lock);

		fl_mask_put(head, fold->mask);
		if (!tc_skip_hw(fold->flags))
			fl_hw_destroy_filter(tp, fold, rtnl_held, NULL);
		tcf_unbind_filter(tp, &fold->res);
		/* Caller holds reference to fold, so refcnt is always > 0
		 * after this.
		 */
		refcount_dec(&fold->refcnt);
		__fl_put(fold);
	} else {
		if (handle) {
			/* user specifies a handle and it doesn't exist */
			err = idr_alloc_u32(&head->handle_idr, fnew, &handle,
					    handle, GFP_ATOMIC);

			/* Filter with specified handle was concurrently
			 * inserted after initial check in cls_api. This is not
			 * necessarily an error if NLM_F_EXCL is not set in
			 * message flags. Returning EAGAIN will cause cls_api to
			 * try to update concurrently inserted rule.
			 */
			if (err == -ENOSPC)
				err = -EAGAIN;
		} else {
			handle = 1;
			err = idr_alloc_u32(&head->handle_idr, fnew, &handle,
					    INT_MAX, GFP_ATOMIC);
		}
		if (err)
			goto errout_hw;

		refcount_inc(&fnew->refcnt);
		fnew->handle = handle;
		list_add_tail_rcu(&fnew->list, &fnew->mask->filters);
		spin_unlock(&tp->lock);
	}

	*arg = fnew;

	kfree(tb);
	tcf_queue_work(&mask->rwork, fl_uninit_mask_free_work);
	return 0;

errout_ht:
	spin_lock(&tp->lock);
errout_hw:
	fnew->deleted = true;
	spin_unlock(&tp->lock);
	if (!tc_skip_hw(fnew->flags))
		fl_hw_destroy_filter(tp, fnew, rtnl_held, NULL);
	if (in_ht)
		rhashtable_remove_fast(&fnew->mask->ht, &fnew->ht_node,
				       fnew->mask->filter_ht_params);
errout_mask:
	fl_mask_put(head, fnew->mask);
errout:
	__fl_put(fnew);
errout_tb:
	kfree(tb);
errout_mask_alloc:
	tcf_queue_work(&mask->rwork, fl_uninit_mask_free_work);
errout_fold:
	if (fold)
		__fl_put(fold);
	return err;
}

static int fl_delete(struct tcf_proto *tp, void *arg, bool *last,
		     bool rtnl_held, struct netlink_ext_ack *extack)
{
	struct cls_fl_head *head = fl_head_dereference(tp);
	struct cls_fl_filter *f = arg;
	bool last_on_mask;
	int err = 0;

	err = __fl_delete(tp, f, &last_on_mask, rtnl_held, extack);
	*last = list_empty(&head->masks);
	__fl_put(f);

	return err;
}

static void fl_walk(struct tcf_proto *tp, struct tcf_walker *arg,
		    bool rtnl_held)
{
	struct cls_fl_head *head = fl_head_dereference(tp);
	unsigned long id = arg->cookie, tmp;
	struct cls_fl_filter *f;

	arg->count = arg->skip;

	idr_for_each_entry_continue_ul(&head->handle_idr, f, tmp, id) {
		/* don't return filters that are being deleted */
		if (!refcount_inc_not_zero(&f->refcnt))
			continue;
		if (arg->fn(tp, f, arg) < 0) {
			__fl_put(f);
			arg->stop = 1;
			break;
		}
		__fl_put(f);
		arg->count++;
	}
	arg->cookie = id;
}

static struct cls_fl_filter *
fl_get_next_hw_filter(struct tcf_proto *tp, struct cls_fl_filter *f, bool add)
{
	struct cls_fl_head *head = fl_head_dereference(tp);

	spin_lock(&tp->lock);
	if (list_empty(&head->hw_filters)) {
		spin_unlock(&tp->lock);
		return NULL;
	}

	if (!f)
		f = list_entry(&head->hw_filters, struct cls_fl_filter,
			       hw_list);
	list_for_each_entry_continue(f, &head->hw_filters, hw_list) {
		if (!(add && f->deleted) && refcount_inc_not_zero(&f->refcnt)) {
			spin_unlock(&tp->lock);
			return f;
		}
	}

	spin_unlock(&tp->lock);
	return NULL;
}

static int fl_reoffload(struct tcf_proto *tp, bool add, flow_setup_cb_t *cb,
			void *cb_priv, struct netlink_ext_ack *extack)
{
	struct tcf_block *block = tp->chain->block;
	struct flow_cls_offload cls_flower = {};
	struct cls_fl_filter *f = NULL;
	int err;

	/* hw_filters list can only be changed by hw offload functions after
	 * obtaining rtnl lock. Make sure it is not changed while reoffload is
	 * iterating it.
	 */
	ASSERT_RTNL();

	while ((f = fl_get_next_hw_filter(tp, f, add))) {
		cls_flower.rule =
			flow_rule_alloc(tcf_exts_num_actions(&f->exts));
		if (!cls_flower.rule) {
			__fl_put(f);
			return -ENOMEM;
		}

		tc_cls_common_offload_init(&cls_flower.common, tp, f->flags,
					   extack);
		cls_flower.command = add ?
			FLOW_CLS_REPLACE : FLOW_CLS_DESTROY;
		cls_flower.cookie = (unsigned long)f;
		cls_flower.rule->match.dissector = &f->mask->dissector;
		cls_flower.rule->match.mask = &f->mask->key;
		cls_flower.rule->match.key = &f->mkey;

		err = tc_setup_flow_action(&cls_flower.rule->action, &f->exts);
		if (err) {
			kfree(cls_flower.rule);
			if (tc_skip_sw(f->flags)) {
				NL_SET_ERR_MSG_MOD(extack, "Failed to setup flow action");
				__fl_put(f);
				return err;
			}
			goto next_flow;
		}

		cls_flower.classid = f->res.classid;

		err = tc_setup_cb_reoffload(block, tp, add, cb,
					    TC_SETUP_CLSFLOWER, &cls_flower,
					    cb_priv, &f->flags,
					    &f->in_hw_count);
		tc_cleanup_flow_action(&cls_flower.rule->action);
		kfree(cls_flower.rule);

		if (err) {
			__fl_put(f);
			return err;
		}
next_flow:
		__fl_put(f);
	}

	return 0;
}

static void fl_hw_add(struct tcf_proto *tp, void *type_data)
{
	struct flow_cls_offload *cls_flower = type_data;
	struct cls_fl_filter *f =
		(struct cls_fl_filter *) cls_flower->cookie;
	struct cls_fl_head *head = fl_head_dereference(tp);

	spin_lock(&tp->lock);
	list_add(&f->hw_list, &head->hw_filters);
	spin_unlock(&tp->lock);
}

static void fl_hw_del(struct tcf_proto *tp, void *type_data)
{
	struct flow_cls_offload *cls_flower = type_data;
	struct cls_fl_filter *f =
		(struct cls_fl_filter *) cls_flower->cookie;

	spin_lock(&tp->lock);
	if (!list_empty(&f->hw_list))
		list_del_init(&f->hw_list);
	spin_unlock(&tp->lock);
}

static int fl_hw_create_tmplt(struct tcf_chain *chain,
			      struct fl_flow_tmplt *tmplt)
{
	struct flow_cls_offload cls_flower = {};
	struct tcf_block *block = chain->block;

	cls_flower.rule = flow_rule_alloc(0);
	if (!cls_flower.rule)
		return -ENOMEM;

	cls_flower.common.chain_index = chain->index;
	cls_flower.command = FLOW_CLS_TMPLT_CREATE;
	cls_flower.cookie = (unsigned long) tmplt;
	cls_flower.rule->match.dissector = &tmplt->dissector;
	cls_flower.rule->match.mask = &tmplt->mask;
	cls_flower.rule->match.key = &tmplt->dummy_key;

	/* We don't care if driver (any of them) fails to handle this
	 * call. It serves just as a hint for it.
	 */
	tc_setup_cb_call(block, TC_SETUP_CLSFLOWER, &cls_flower, false, true);
	kfree(cls_flower.rule);

	return 0;
}

static void fl_hw_destroy_tmplt(struct tcf_chain *chain,
				struct fl_flow_tmplt *tmplt)
{
	struct flow_cls_offload cls_flower = {};
	struct tcf_block *block = chain->block;

	cls_flower.common.chain_index = chain->index;
	cls_flower.command = FLOW_CLS_TMPLT_DESTROY;
	cls_flower.cookie = (unsigned long) tmplt;

	tc_setup_cb_call(block, TC_SETUP_CLSFLOWER, &cls_flower, false, true);
}

static void *fl_tmplt_create(struct net *net, struct tcf_chain *chain,
			     struct nlattr **tca,
			     struct netlink_ext_ack *extack)
{
	struct fl_flow_tmplt *tmplt;
	struct nlattr **tb;
	int err;

	if (!tca[TCA_OPTIONS])
		return ERR_PTR(-EINVAL);

	tb = kcalloc(TCA_FLOWER_MAX + 1, sizeof(struct nlattr *), GFP_KERNEL);
	if (!tb)
		return ERR_PTR(-ENOBUFS);
	err = nla_parse_nested_deprecated(tb, TCA_FLOWER_MAX,
					  tca[TCA_OPTIONS], fl_policy, NULL);
	if (err)
		goto errout_tb;

	tmplt = kzalloc(sizeof(*tmplt), GFP_KERNEL);
	if (!tmplt) {
		err = -ENOMEM;
		goto errout_tb;
	}
	tmplt->chain = chain;
	err = fl_set_key(net, tb, &tmplt->dummy_key, &tmplt->mask, extack);
	if (err)
		goto errout_tmplt;

	fl_init_dissector(&tmplt->dissector, &tmplt->mask);

	err = fl_hw_create_tmplt(chain, tmplt);
	if (err)
		goto errout_tmplt;

	kfree(tb);
	return tmplt;

errout_tmplt:
	kfree(tmplt);
errout_tb:
	kfree(tb);
	return ERR_PTR(err);
}

static void fl_tmplt_destroy(void *tmplt_priv)
{
	struct fl_flow_tmplt *tmplt = tmplt_priv;

	fl_hw_destroy_tmplt(tmplt->chain, tmplt);
	kfree(tmplt);
}

static int fl_dump_key_val(struct sk_buff *skb,
			   void *val, int val_type,
			   void *mask, int mask_type, int len)
{
	int err;

	if (!memchr_inv(mask, 0, len))
		return 0;
	err = nla_put(skb, val_type, len, val);
	if (err)
		return err;
	if (mask_type != TCA_FLOWER_UNSPEC) {
		err = nla_put(skb, mask_type, len, mask);
		if (err)
			return err;
	}
	return 0;
}

static int fl_dump_key_port_range(struct sk_buff *skb, struct fl_flow_key *key,
				  struct fl_flow_key *mask)
{
	if (fl_dump_key_val(skb, &key->tp_range.tp_min.dst,
			    TCA_FLOWER_KEY_PORT_DST_MIN,
			    &mask->tp_range.tp_min.dst, TCA_FLOWER_UNSPEC,
			    sizeof(key->tp_range.tp_min.dst)) ||
	    fl_dump_key_val(skb, &key->tp_range.tp_max.dst,
			    TCA_FLOWER_KEY_PORT_DST_MAX,
			    &mask->tp_range.tp_max.dst, TCA_FLOWER_UNSPEC,
			    sizeof(key->tp_range.tp_max.dst)) ||
	    fl_dump_key_val(skb, &key->tp_range.tp_min.src,
			    TCA_FLOWER_KEY_PORT_SRC_MIN,
			    &mask->tp_range.tp_min.src, TCA_FLOWER_UNSPEC,
			    sizeof(key->tp_range.tp_min.src)) ||
	    fl_dump_key_val(skb, &key->tp_range.tp_max.src,
			    TCA_FLOWER_KEY_PORT_SRC_MAX,
			    &mask->tp_range.tp_max.src, TCA_FLOWER_UNSPEC,
			    sizeof(key->tp_range.tp_max.src)))
		return -1;

	return 0;
}

static int fl_dump_key_mpls_opt_lse(struct sk_buff *skb,
				    struct flow_dissector_key_mpls *mpls_key,
				    struct flow_dissector_key_mpls *mpls_mask,
				    u8 lse_index)
{
	struct flow_dissector_mpls_lse *lse_mask = &mpls_mask->ls[lse_index];
	struct flow_dissector_mpls_lse *lse_key = &mpls_key->ls[lse_index];
	int err;

	err = nla_put_u8(skb, TCA_FLOWER_KEY_MPLS_OPT_LSE_DEPTH,
			 lse_index + 1);
	if (err)
		return err;

	if (lse_mask->mpls_ttl) {
		err = nla_put_u8(skb, TCA_FLOWER_KEY_MPLS_OPT_LSE_TTL,
				 lse_key->mpls_ttl);
		if (err)
			return err;
	}
	if (lse_mask->mpls_bos) {
		err = nla_put_u8(skb, TCA_FLOWER_KEY_MPLS_OPT_LSE_BOS,
				 lse_key->mpls_bos);
		if (err)
			return err;
	}
	if (lse_mask->mpls_tc) {
		err = nla_put_u8(skb, TCA_FLOWER_KEY_MPLS_OPT_LSE_TC,
				 lse_key->mpls_tc);
		if (err)
			return err;
	}
	if (lse_mask->mpls_label) {
		err = nla_put_u32(skb, TCA_FLOWER_KEY_MPLS_OPT_LSE_LABEL,
				  lse_key->mpls_label);
		if (err)
			return err;
	}

	return 0;
}

static int fl_dump_key_mpls_opts(struct sk_buff *skb,
				 struct flow_dissector_key_mpls *mpls_key,
				 struct flow_dissector_key_mpls *mpls_mask)
{
	struct nlattr *opts;
	struct nlattr *lse;
	u8 lse_index;
	int err;

	opts = nla_nest_start(skb, TCA_FLOWER_KEY_MPLS_OPTS);
	if (!opts)
		return -EMSGSIZE;

	for (lse_index = 0; lse_index < FLOW_DIS_MPLS_MAX; lse_index++) {
		if (!(mpls_mask->used_lses & 1 << lse_index))
			continue;

		lse = nla_nest_start(skb, TCA_FLOWER_KEY_MPLS_OPTS_LSE);
		if (!lse) {
			err = -EMSGSIZE;
			goto err_opts;
		}

		err = fl_dump_key_mpls_opt_lse(skb, mpls_key, mpls_mask,
					       lse_index);
		if (err)
			goto err_opts_lse;
		nla_nest_end(skb, lse);
	}
	nla_nest_end(skb, opts);

	return 0;

err_opts_lse:
	nla_nest_cancel(skb, lse);
err_opts:
	nla_nest_cancel(skb, opts);

	return err;
}

static int fl_dump_key_mpls(struct sk_buff *skb,
			    struct flow_dissector_key_mpls *mpls_key,
			    struct flow_dissector_key_mpls *mpls_mask)
{
	struct flow_dissector_mpls_lse *lse_mask;
	struct flow_dissector_mpls_lse *lse_key;
	int err;

	if (!mpls_mask->used_lses)
		return 0;

	lse_mask = &mpls_mask->ls[0];
	lse_key = &mpls_key->ls[0];

	/* For backward compatibility, don't use the MPLS nested attributes if
	 * the rule can be expressed using the old attributes.
	 */
	if (mpls_mask->used_lses & ~1 ||
	    (!lse_mask->mpls_ttl && !lse_mask->mpls_bos &&
	     !lse_mask->mpls_tc && !lse_mask->mpls_label))
		return fl_dump_key_mpls_opts(skb, mpls_key, mpls_mask);

	if (lse_mask->mpls_ttl) {
		err = nla_put_u8(skb, TCA_FLOWER_KEY_MPLS_TTL,
				 lse_key->mpls_ttl);
		if (err)
			return err;
	}
	if (lse_mask->mpls_tc) {
		err = nla_put_u8(skb, TCA_FLOWER_KEY_MPLS_TC,
				 lse_key->mpls_tc);
		if (err)
			return err;
	}
	if (lse_mask->mpls_label) {
		err = nla_put_u32(skb, TCA_FLOWER_KEY_MPLS_LABEL,
				  lse_key->mpls_label);
		if (err)
			return err;
	}
	if (lse_mask->mpls_bos) {
		err = nla_put_u8(skb, TCA_FLOWER_KEY_MPLS_BOS,
				 lse_key->mpls_bos);
		if (err)
			return err;
	}
	return 0;
}

static int fl_dump_key_ip(struct sk_buff *skb, bool encap,
			  struct flow_dissector_key_ip *key,
			  struct flow_dissector_key_ip *mask)
{
	int tos_key = encap ? TCA_FLOWER_KEY_ENC_IP_TOS : TCA_FLOWER_KEY_IP_TOS;
	int ttl_key = encap ? TCA_FLOWER_KEY_ENC_IP_TTL : TCA_FLOWER_KEY_IP_TTL;
	int tos_mask = encap ? TCA_FLOWER_KEY_ENC_IP_TOS_MASK : TCA_FLOWER_KEY_IP_TOS_MASK;
	int ttl_mask = encap ? TCA_FLOWER_KEY_ENC_IP_TTL_MASK : TCA_FLOWER_KEY_IP_TTL_MASK;

	if (fl_dump_key_val(skb, &key->tos, tos_key, &mask->tos, tos_mask, sizeof(key->tos)) ||
	    fl_dump_key_val(skb, &key->ttl, ttl_key, &mask->ttl, ttl_mask, sizeof(key->ttl)))
		return -1;

	return 0;
}

static int fl_dump_key_vlan(struct sk_buff *skb,
			    int vlan_id_key, int vlan_prio_key,
			    struct flow_dissector_key_vlan *vlan_key,
			    struct flow_dissector_key_vlan *vlan_mask)
{
	int err;

	if (!memchr_inv(vlan_mask, 0, sizeof(*vlan_mask)))
		return 0;
	if (vlan_mask->vlan_id) {
		err = nla_put_u16(skb, vlan_id_key,
				  vlan_key->vlan_id);
		if (err)
			return err;
	}
	if (vlan_mask->vlan_priority) {
		err = nla_put_u8(skb, vlan_prio_key,
				 vlan_key->vlan_priority);
		if (err)
			return err;
	}
	return 0;
}

static void fl_get_key_flag(u32 dissector_key, u32 dissector_mask,
			    u32 *flower_key, u32 *flower_mask,
			    u32 flower_flag_bit, u32 dissector_flag_bit)
{
	if (dissector_mask & dissector_flag_bit) {
		*flower_mask |= flower_flag_bit;
		if (dissector_key & dissector_flag_bit)
			*flower_key |= flower_flag_bit;
	}
}

static int fl_dump_key_flags(struct sk_buff *skb, u32 flags_key, u32 flags_mask)
{
	u32 key, mask;
	__be32 _key, _mask;
	int err;

	if (!memchr_inv(&flags_mask, 0, sizeof(flags_mask)))
		return 0;

	key = 0;
	mask = 0;

	fl_get_key_flag(flags_key, flags_mask, &key, &mask,
			TCA_FLOWER_KEY_FLAGS_IS_FRAGMENT, FLOW_DIS_IS_FRAGMENT);
	fl_get_key_flag(flags_key, flags_mask, &key, &mask,
			TCA_FLOWER_KEY_FLAGS_FRAG_IS_FIRST,
			FLOW_DIS_FIRST_FRAG);

	_key = cpu_to_be32(key);
	_mask = cpu_to_be32(mask);

	err = nla_put(skb, TCA_FLOWER_KEY_FLAGS, 4, &_key);
	if (err)
		return err;

	return nla_put(skb, TCA_FLOWER_KEY_FLAGS_MASK, 4, &_mask);
}

static int fl_dump_key_geneve_opt(struct sk_buff *skb,
				  struct flow_dissector_key_enc_opts *enc_opts)
{
	struct geneve_opt *opt;
	struct nlattr *nest;
	int opt_off = 0;

	nest = nla_nest_start_noflag(skb, TCA_FLOWER_KEY_ENC_OPTS_GENEVE);
	if (!nest)
		goto nla_put_failure;

	while (enc_opts->len > opt_off) {
		opt = (struct geneve_opt *)&enc_opts->data[opt_off];

		if (nla_put_be16(skb, TCA_FLOWER_KEY_ENC_OPT_GENEVE_CLASS,
				 opt->opt_class))
			goto nla_put_failure;
		if (nla_put_u8(skb, TCA_FLOWER_KEY_ENC_OPT_GENEVE_TYPE,
			       opt->type))
			goto nla_put_failure;
		if (nla_put(skb, TCA_FLOWER_KEY_ENC_OPT_GENEVE_DATA,
			    opt->length * 4, opt->opt_data))
			goto nla_put_failure;

		opt_off += sizeof(struct geneve_opt) + opt->length * 4;
	}
	nla_nest_end(skb, nest);
	return 0;

nla_put_failure:
	nla_nest_cancel(skb, nest);
	return -EMSGSIZE;
}

static int fl_dump_key_vxlan_opt(struct sk_buff *skb,
				 struct flow_dissector_key_enc_opts *enc_opts)
{
	struct vxlan_metadata *md;
	struct nlattr *nest;

	nest = nla_nest_start_noflag(skb, TCA_FLOWER_KEY_ENC_OPTS_VXLAN);
	if (!nest)
		goto nla_put_failure;

	md = (struct vxlan_metadata *)&enc_opts->data[0];
	if (nla_put_u32(skb, TCA_FLOWER_KEY_ENC_OPT_VXLAN_GBP, md->gbp))
		goto nla_put_failure;

	nla_nest_end(skb, nest);
	return 0;

nla_put_failure:
	nla_nest_cancel(skb, nest);
	return -EMSGSIZE;
}

static int fl_dump_key_erspan_opt(struct sk_buff *skb,
				  struct flow_dissector_key_enc_opts *enc_opts)
{
	struct erspan_metadata *md;
	struct nlattr *nest;

	nest = nla_nest_start_noflag(skb, TCA_FLOWER_KEY_ENC_OPTS_ERSPAN);
	if (!nest)
		goto nla_put_failure;

	md = (struct erspan_metadata *)&enc_opts->data[0];
	if (nla_put_u8(skb, TCA_FLOWER_KEY_ENC_OPT_ERSPAN_VER, md->version))
		goto nla_put_failure;

	if (md->version == 1 &&
	    nla_put_be32(skb, TCA_FLOWER_KEY_ENC_OPT_ERSPAN_INDEX, md->u.index))
		goto nla_put_failure;

	if (md->version == 2 &&
	    (nla_put_u8(skb, TCA_FLOWER_KEY_ENC_OPT_ERSPAN_DIR,
			md->u.md2.dir) ||
	     nla_put_u8(skb, TCA_FLOWER_KEY_ENC_OPT_ERSPAN_HWID,
			get_hwid(&md->u.md2))))
		goto nla_put_failure;

	nla_nest_end(skb, nest);
	return 0;

nla_put_failure:
	nla_nest_cancel(skb, nest);
	return -EMSGSIZE;
}

static int fl_dump_key_ct(struct sk_buff *skb,
			  struct flow_dissector_key_ct *key,
			  struct flow_dissector_key_ct *mask)
{
	if (IS_ENABLED(CONFIG_NF_CONNTRACK) &&
	    fl_dump_key_val(skb, &key->ct_state, TCA_FLOWER_KEY_CT_STATE,
			    &mask->ct_state, TCA_FLOWER_KEY_CT_STATE_MASK,
			    sizeof(key->ct_state)))
		goto nla_put_failure;

	if (IS_ENABLED(CONFIG_NF_CONNTRACK_ZONES) &&
	    fl_dump_key_val(skb, &key->ct_zone, TCA_FLOWER_KEY_CT_ZONE,
			    &mask->ct_zone, TCA_FLOWER_KEY_CT_ZONE_MASK,
			    sizeof(key->ct_zone)))
		goto nla_put_failure;

	if (IS_ENABLED(CONFIG_NF_CONNTRACK_MARK) &&
	    fl_dump_key_val(skb, &key->ct_mark, TCA_FLOWER_KEY_CT_MARK,
			    &mask->ct_mark, TCA_FLOWER_KEY_CT_MARK_MASK,
			    sizeof(key->ct_mark)))
		goto nla_put_failure;

	if (IS_ENABLED(CONFIG_NF_CONNTRACK_LABELS) &&
	    fl_dump_key_val(skb, &key->ct_labels, TCA_FLOWER_KEY_CT_LABELS,
			    &mask->ct_labels, TCA_FLOWER_KEY_CT_LABELS_MASK,
			    sizeof(key->ct_labels)))
		goto nla_put_failure;

	return 0;

nla_put_failure:
	return -EMSGSIZE;
}

static int fl_dump_key_options(struct sk_buff *skb, int enc_opt_type,
			       struct flow_dissector_key_enc_opts *enc_opts)
{
	struct nlattr *nest;
	int err;

	if (!enc_opts->len)
		return 0;

	nest = nla_nest_start_noflag(skb, enc_opt_type);
	if (!nest)
		goto nla_put_failure;

	switch (enc_opts->dst_opt_type) {
	case TUNNEL_GENEVE_OPT:
		err = fl_dump_key_geneve_opt(skb, enc_opts);
		if (err)
			goto nla_put_failure;
		break;
	case TUNNEL_VXLAN_OPT:
		err = fl_dump_key_vxlan_opt(skb, enc_opts);
		if (err)
			goto nla_put_failure;
		break;
	case TUNNEL_ERSPAN_OPT:
		err = fl_dump_key_erspan_opt(skb, enc_opts);
		if (err)
			goto nla_put_failure;
		break;
	default:
		goto nla_put_failure;
	}
	nla_nest_end(skb, nest);
	return 0;

nla_put_failure:
	nla_nest_cancel(skb, nest);
	return -EMSGSIZE;
}

static int fl_dump_key_enc_opt(struct sk_buff *skb,
			       struct flow_dissector_key_enc_opts *key_opts,
			       struct flow_dissector_key_enc_opts *msk_opts)
{
	int err;

	err = fl_dump_key_options(skb, TCA_FLOWER_KEY_ENC_OPTS, key_opts);
	if (err)
		return err;

	return fl_dump_key_options(skb, TCA_FLOWER_KEY_ENC_OPTS_MASK, msk_opts);
}

static int fl_dump_key(struct sk_buff *skb, struct net *net,
		       struct fl_flow_key *key, struct fl_flow_key *mask)
{
	if (mask->meta.ingress_ifindex) {
		struct net_device *dev;

		dev = __dev_get_by_index(net, key->meta.ingress_ifindex);
		if (dev && nla_put_string(skb, TCA_FLOWER_INDEV, dev->name))
			goto nla_put_failure;
	}

	if (fl_dump_key_val(skb, key->eth.dst, TCA_FLOWER_KEY_ETH_DST,
			    mask->eth.dst, TCA_FLOWER_KEY_ETH_DST_MASK,
			    sizeof(key->eth.dst)) ||
	    fl_dump_key_val(skb, key->eth.src, TCA_FLOWER_KEY_ETH_SRC,
			    mask->eth.src, TCA_FLOWER_KEY_ETH_SRC_MASK,
			    sizeof(key->eth.src)) ||
	    fl_dump_key_val(skb, &key->basic.n_proto, TCA_FLOWER_KEY_ETH_TYPE,
			    &mask->basic.n_proto, TCA_FLOWER_UNSPEC,
			    sizeof(key->basic.n_proto)))
		goto nla_put_failure;

	if (fl_dump_key_mpls(skb, &key->mpls, &mask->mpls))
		goto nla_put_failure;

	if (fl_dump_key_vlan(skb, TCA_FLOWER_KEY_VLAN_ID,
			     TCA_FLOWER_KEY_VLAN_PRIO, &key->vlan, &mask->vlan))
		goto nla_put_failure;

	if (fl_dump_key_vlan(skb, TCA_FLOWER_KEY_CVLAN_ID,
			     TCA_FLOWER_KEY_CVLAN_PRIO,
			     &key->cvlan, &mask->cvlan) ||
	    (mask->cvlan.vlan_tpid &&
	     nla_put_be16(skb, TCA_FLOWER_KEY_VLAN_ETH_TYPE,
			  key->cvlan.vlan_tpid)))
		goto nla_put_failure;

	if (mask->basic.n_proto) {
		if (mask->cvlan.vlan_tpid) {
			if (nla_put_be16(skb, TCA_FLOWER_KEY_CVLAN_ETH_TYPE,
					 key->basic.n_proto))
				goto nla_put_failure;
		} else if (mask->vlan.vlan_tpid) {
			if (nla_put_be16(skb, TCA_FLOWER_KEY_VLAN_ETH_TYPE,
					 key->basic.n_proto))
				goto nla_put_failure;
		}
	}

	if ((key->basic.n_proto == htons(ETH_P_IP) ||
	     key->basic.n_proto == htons(ETH_P_IPV6)) &&
	    (fl_dump_key_val(skb, &key->basic.ip_proto, TCA_FLOWER_KEY_IP_PROTO,
			    &mask->basic.ip_proto, TCA_FLOWER_UNSPEC,
			    sizeof(key->basic.ip_proto)) ||
	    fl_dump_key_ip(skb, false, &key->ip, &mask->ip)))
		goto nla_put_failure;

	if (key->control.addr_type == FLOW_DISSECTOR_KEY_IPV4_ADDRS &&
	    (fl_dump_key_val(skb, &key->ipv4.src, TCA_FLOWER_KEY_IPV4_SRC,
			     &mask->ipv4.src, TCA_FLOWER_KEY_IPV4_SRC_MASK,
			     sizeof(key->ipv4.src)) ||
	     fl_dump_key_val(skb, &key->ipv4.dst, TCA_FLOWER_KEY_IPV4_DST,
			     &mask->ipv4.dst, TCA_FLOWER_KEY_IPV4_DST_MASK,
			     sizeof(key->ipv4.dst))))
		goto nla_put_failure;
	else if (key->control.addr_type == FLOW_DISSECTOR_KEY_IPV6_ADDRS &&
		 (fl_dump_key_val(skb, &key->ipv6.src, TCA_FLOWER_KEY_IPV6_SRC,
				  &mask->ipv6.src, TCA_FLOWER_KEY_IPV6_SRC_MASK,
				  sizeof(key->ipv6.src)) ||
		  fl_dump_key_val(skb, &key->ipv6.dst, TCA_FLOWER_KEY_IPV6_DST,
				  &mask->ipv6.dst, TCA_FLOWER_KEY_IPV6_DST_MASK,
				  sizeof(key->ipv6.dst))))
		goto nla_put_failure;

	if (key->basic.ip_proto == IPPROTO_TCP &&
	    (fl_dump_key_val(skb, &key->tp.src, TCA_FLOWER_KEY_TCP_SRC,
			     &mask->tp.src, TCA_FLOWER_KEY_TCP_SRC_MASK,
			     sizeof(key->tp.src)) ||
	     fl_dump_key_val(skb, &key->tp.dst, TCA_FLOWER_KEY_TCP_DST,
			     &mask->tp.dst, TCA_FLOWER_KEY_TCP_DST_MASK,
			     sizeof(key->tp.dst)) ||
	     fl_dump_key_val(skb, &key->tcp.flags, TCA_FLOWER_KEY_TCP_FLAGS,
			     &mask->tcp.flags, TCA_FLOWER_KEY_TCP_FLAGS_MASK,
			     sizeof(key->tcp.flags))))
		goto nla_put_failure;
	else if (key->basic.ip_proto == IPPROTO_UDP &&
		 (fl_dump_key_val(skb, &key->tp.src, TCA_FLOWER_KEY_UDP_SRC,
				  &mask->tp.src, TCA_FLOWER_KEY_UDP_SRC_MASK,
				  sizeof(key->tp.src)) ||
		  fl_dump_key_val(skb, &key->tp.dst, TCA_FLOWER_KEY_UDP_DST,
				  &mask->tp.dst, TCA_FLOWER_KEY_UDP_DST_MASK,
				  sizeof(key->tp.dst))))
		goto nla_put_failure;
	else if (key->basic.ip_proto == IPPROTO_SCTP &&
		 (fl_dump_key_val(skb, &key->tp.src, TCA_FLOWER_KEY_SCTP_SRC,
				  &mask->tp.src, TCA_FLOWER_KEY_SCTP_SRC_MASK,
				  sizeof(key->tp.src)) ||
		  fl_dump_key_val(skb, &key->tp.dst, TCA_FLOWER_KEY_SCTP_DST,
				  &mask->tp.dst, TCA_FLOWER_KEY_SCTP_DST_MASK,
				  sizeof(key->tp.dst))))
		goto nla_put_failure;
	else if (key->basic.n_proto == htons(ETH_P_IP) &&
		 key->basic.ip_proto == IPPROTO_ICMP &&
		 (fl_dump_key_val(skb, &key->icmp.type,
				  TCA_FLOWER_KEY_ICMPV4_TYPE, &mask->icmp.type,
				  TCA_FLOWER_KEY_ICMPV4_TYPE_MASK,
				  sizeof(key->icmp.type)) ||
		  fl_dump_key_val(skb, &key->icmp.code,
				  TCA_FLOWER_KEY_ICMPV4_CODE, &mask->icmp.code,
				  TCA_FLOWER_KEY_ICMPV4_CODE_MASK,
				  sizeof(key->icmp.code))))
		goto nla_put_failure;
	else if (key->basic.n_proto == htons(ETH_P_IPV6) &&
		 key->basic.ip_proto == IPPROTO_ICMPV6 &&
		 (fl_dump_key_val(skb, &key->icmp.type,
				  TCA_FLOWER_KEY_ICMPV6_TYPE, &mask->icmp.type,
				  TCA_FLOWER_KEY_ICMPV6_TYPE_MASK,
				  sizeof(key->icmp.type)) ||
		  fl_dump_key_val(skb, &key->icmp.code,
				  TCA_FLOWER_KEY_ICMPV6_CODE, &mask->icmp.code,
				  TCA_FLOWER_KEY_ICMPV6_CODE_MASK,
				  sizeof(key->icmp.code))))
		goto nla_put_failure;
	else if ((key->basic.n_proto == htons(ETH_P_ARP) ||
		  key->basic.n_proto == htons(ETH_P_RARP)) &&
		 (fl_dump_key_val(skb, &key->arp.sip,
				  TCA_FLOWER_KEY_ARP_SIP, &mask->arp.sip,
				  TCA_FLOWER_KEY_ARP_SIP_MASK,
				  sizeof(key->arp.sip)) ||
		  fl_dump_key_val(skb, &key->arp.tip,
				  TCA_FLOWER_KEY_ARP_TIP, &mask->arp.tip,
				  TCA_FLOWER_KEY_ARP_TIP_MASK,
				  sizeof(key->arp.tip)) ||
		  fl_dump_key_val(skb, &key->arp.op,
				  TCA_FLOWER_KEY_ARP_OP, &mask->arp.op,
				  TCA_FLOWER_KEY_ARP_OP_MASK,
				  sizeof(key->arp.op)) ||
		  fl_dump_key_val(skb, key->arp.sha, TCA_FLOWER_KEY_ARP_SHA,
				  mask->arp.sha, TCA_FLOWER_KEY_ARP_SHA_MASK,
				  sizeof(key->arp.sha)) ||
		  fl_dump_key_val(skb, key->arp.tha, TCA_FLOWER_KEY_ARP_THA,
				  mask->arp.tha, TCA_FLOWER_KEY_ARP_THA_MASK,
				  sizeof(key->arp.tha))))
		goto nla_put_failure;

	if ((key->basic.ip_proto == IPPROTO_TCP ||
	     key->basic.ip_proto == IPPROTO_UDP ||
	     key->basic.ip_proto == IPPROTO_SCTP) &&
	     fl_dump_key_port_range(skb, key, mask))
		goto nla_put_failure;

	if (key->enc_control.addr_type == FLOW_DISSECTOR_KEY_IPV4_ADDRS &&
	    (fl_dump_key_val(skb, &key->enc_ipv4.src,
			    TCA_FLOWER_KEY_ENC_IPV4_SRC, &mask->enc_ipv4.src,
			    TCA_FLOWER_KEY_ENC_IPV4_SRC_MASK,
			    sizeof(key->enc_ipv4.src)) ||
	     fl_dump_key_val(skb, &key->enc_ipv4.dst,
			     TCA_FLOWER_KEY_ENC_IPV4_DST, &mask->enc_ipv4.dst,
			     TCA_FLOWER_KEY_ENC_IPV4_DST_MASK,
			     sizeof(key->enc_ipv4.dst))))
		goto nla_put_failure;
	else if (key->enc_control.addr_type == FLOW_DISSECTOR_KEY_IPV6_ADDRS &&
		 (fl_dump_key_val(skb, &key->enc_ipv6.src,
			    TCA_FLOWER_KEY_ENC_IPV6_SRC, &mask->enc_ipv6.src,
			    TCA_FLOWER_KEY_ENC_IPV6_SRC_MASK,
			    sizeof(key->enc_ipv6.src)) ||
		 fl_dump_key_val(skb, &key->enc_ipv6.dst,
				 TCA_FLOWER_KEY_ENC_IPV6_DST,
				 &mask->enc_ipv6.dst,
				 TCA_FLOWER_KEY_ENC_IPV6_DST_MASK,
			    sizeof(key->enc_ipv6.dst))))
		goto nla_put_failure;

	if (fl_dump_key_val(skb, &key->enc_key_id, TCA_FLOWER_KEY_ENC_KEY_ID,
			    &mask->enc_key_id, TCA_FLOWER_UNSPEC,
			    sizeof(key->enc_key_id)) ||
	    fl_dump_key_val(skb, &key->enc_tp.src,
			    TCA_FLOWER_KEY_ENC_UDP_SRC_PORT,
			    &mask->enc_tp.src,
			    TCA_FLOWER_KEY_ENC_UDP_SRC_PORT_MASK,
			    sizeof(key->enc_tp.src)) ||
	    fl_dump_key_val(skb, &key->enc_tp.dst,
			    TCA_FLOWER_KEY_ENC_UDP_DST_PORT,
			    &mask->enc_tp.dst,
			    TCA_FLOWER_KEY_ENC_UDP_DST_PORT_MASK,
			    sizeof(key->enc_tp.dst)) ||
	    fl_dump_key_ip(skb, true, &key->enc_ip, &mask->enc_ip) ||
	    fl_dump_key_enc_opt(skb, &key->enc_opts, &mask->enc_opts))
		goto nla_put_failure;

	if (fl_dump_key_ct(skb, &key->ct, &mask->ct))
		goto nla_put_failure;

	if (fl_dump_key_flags(skb, key->control.flags, mask->control.flags))
		goto nla_put_failure;

	if (fl_dump_key_val(skb, &key->hash.hash, TCA_FLOWER_KEY_HASH,
			     &mask->hash.hash, TCA_FLOWER_KEY_HASH_MASK,
			     sizeof(key->hash.hash)))
		goto nla_put_failure;

	return 0;

nla_put_failure:
	return -EMSGSIZE;
}

static int fl_dump(struct net *net, struct tcf_proto *tp, void *fh,
		   struct sk_buff *skb, struct tcmsg *t, bool rtnl_held)
{
	struct cls_fl_filter *f = fh;
	struct nlattr *nest;
	struct fl_flow_key *key, *mask;
	bool skip_hw;

	if (!f)
		return skb->len;

	t->tcm_handle = f->handle;

	nest = nla_nest_start_noflag(skb, TCA_OPTIONS);
	if (!nest)
		goto nla_put_failure;

	spin_lock(&tp->lock);

	if (f->res.classid &&
	    nla_put_u32(skb, TCA_FLOWER_CLASSID, f->res.classid))
		goto nla_put_failure_locked;

	key = &f->key;
	mask = &f->mask->key;
	skip_hw = tc_skip_hw(f->flags);

	if (fl_dump_key(skb, net, key, mask))
		goto nla_put_failure_locked;

	if (f->flags && nla_put_u32(skb, TCA_FLOWER_FLAGS, f->flags))
		goto nla_put_failure_locked;

	spin_unlock(&tp->lock);

	if (!skip_hw)
		fl_hw_update_stats(tp, f, rtnl_held);

	if (nla_put_u32(skb, TCA_FLOWER_IN_HW_COUNT, f->in_hw_count))
		goto nla_put_failure;

	if (tcf_exts_dump(skb, &f->exts))
		goto nla_put_failure;

	nla_nest_end(skb, nest);

	if (tcf_exts_dump_stats(skb, &f->exts) < 0)
		goto nla_put_failure;

	return skb->len;

nla_put_failure_locked:
	spin_unlock(&tp->lock);
nla_put_failure:
	nla_nest_cancel(skb, nest);
	return -1;
}

static int fl_terse_dump(struct net *net, struct tcf_proto *tp, void *fh,
			 struct sk_buff *skb, struct tcmsg *t, bool rtnl_held)
{
	struct cls_fl_filter *f = fh;
	struct nlattr *nest;
	bool skip_hw;

	if (!f)
		return skb->len;

	t->tcm_handle = f->handle;

	nest = nla_nest_start_noflag(skb, TCA_OPTIONS);
	if (!nest)
		goto nla_put_failure;

	spin_lock(&tp->lock);

	skip_hw = tc_skip_hw(f->flags);

	if (f->flags && nla_put_u32(skb, TCA_FLOWER_FLAGS, f->flags))
		goto nla_put_failure_locked;

	spin_unlock(&tp->lock);

	if (!skip_hw)
		fl_hw_update_stats(tp, f, rtnl_held);

	if (tcf_exts_terse_dump(skb, &f->exts))
		goto nla_put_failure;

	nla_nest_end(skb, nest);

	return skb->len;

nla_put_failure_locked:
	spin_unlock(&tp->lock);
nla_put_failure:
	nla_nest_cancel(skb, nest);
	return -1;
}

static int fl_tmplt_dump(struct sk_buff *skb, struct net *net, void *tmplt_priv)
{
	struct fl_flow_tmplt *tmplt = tmplt_priv;
	struct fl_flow_key *key, *mask;
	struct nlattr *nest;

	nest = nla_nest_start_noflag(skb, TCA_OPTIONS);
	if (!nest)
		goto nla_put_failure;

	key = &tmplt->dummy_key;
	mask = &tmplt->mask;

	if (fl_dump_key(skb, net, key, mask))
		goto nla_put_failure;

	nla_nest_end(skb, nest);

	return skb->len;

nla_put_failure:
	nla_nest_cancel(skb, nest);
	return -EMSGSIZE;
}

static void fl_bind_class(void *fh, u32 classid, unsigned long cl, void *q,
			  unsigned long base)
{
	struct cls_fl_filter *f = fh;

	if (f && f->res.classid == classid) {
		if (cl)
			__tcf_bind_filter(q, &f->res, base);
		else
			__tcf_unbind_filter(q, &f->res);
	}
}

static bool fl_delete_empty(struct tcf_proto *tp)
{
	struct cls_fl_head *head = fl_head_dereference(tp);

	spin_lock(&tp->lock);
	tp->deleting = idr_is_empty(&head->handle_idr);
	spin_unlock(&tp->lock);

	return tp->deleting;
}

static struct tcf_proto_ops cls_fl_ops __read_mostly = {
	.kind		= "flower",
	.classify	= fl_classify,
	.init		= fl_init,
	.destroy	= fl_destroy,
	.get		= fl_get,
	.put		= fl_put,
	.change		= fl_change,
	.delete		= fl_delete,
	.delete_empty	= fl_delete_empty,
	.walk		= fl_walk,
	.reoffload	= fl_reoffload,
	.hw_add		= fl_hw_add,
	.hw_del		= fl_hw_del,
	.dump		= fl_dump,
	.terse_dump	= fl_terse_dump,
	.bind_class	= fl_bind_class,
	.tmplt_create	= fl_tmplt_create,
	.tmplt_destroy	= fl_tmplt_destroy,
	.tmplt_dump	= fl_tmplt_dump,
	.owner		= THIS_MODULE,
	.flags		= TCF_PROTO_OPS_DOIT_UNLOCKED,
};

static int __init cls_fl_init(void)
{
	return register_tcf_proto_ops(&cls_fl_ops);
}

static void __exit cls_fl_exit(void)
{
	unregister_tcf_proto_ops(&cls_fl_ops);
}

module_init(cls_fl_init);
module_exit(cls_fl_exit);

MODULE_AUTHOR("Jiri Pirko <jiri@resnulli.us>");
MODULE_DESCRIPTION("Flower classifier");
MODULE_LICENSE("GPL v2");<|MERGE_RESOLUTION|>--- conflicted
+++ resolved
@@ -211,16 +211,6 @@
 {
 	u16 min_mask, max_mask, min_val, max_val;
 
-<<<<<<< HEAD
-	min_mask = htons(filter->mask->key.tp_range.tp_min.dst);
-	max_mask = htons(filter->mask->key.tp_range.tp_max.dst);
-	min_val = htons(filter->key.tp_range.tp_min.dst);
-	max_val = htons(filter->key.tp_range.tp_max.dst);
-
-	if (min_mask && max_mask) {
-		if (htons(key->tp_range.tp.dst) < min_val ||
-		    htons(key->tp_range.tp.dst) > max_val)
-=======
 	min_mask = ntohs(filter->mask->key.tp_range.tp_min.dst);
 	max_mask = ntohs(filter->mask->key.tp_range.tp_max.dst);
 	min_val = ntohs(filter->key.tp_range.tp_min.dst);
@@ -229,7 +219,6 @@
 	if (min_mask && max_mask) {
 		if (ntohs(key->tp_range.tp.dst) < min_val ||
 		    ntohs(key->tp_range.tp.dst) > max_val)
->>>>>>> 7d2a07b7
 			return false;
 
 		/* skb does not have min and max values */
@@ -245,16 +234,6 @@
 {
 	u16 min_mask, max_mask, min_val, max_val;
 
-<<<<<<< HEAD
-	min_mask = htons(filter->mask->key.tp_range.tp_min.src);
-	max_mask = htons(filter->mask->key.tp_range.tp_max.src);
-	min_val = htons(filter->key.tp_range.tp_min.src);
-	max_val = htons(filter->key.tp_range.tp_max.src);
-
-	if (min_mask && max_mask) {
-		if (htons(key->tp_range.tp.src) < min_val ||
-		    htons(key->tp_range.tp.src) > max_val)
-=======
 	min_mask = ntohs(filter->mask->key.tp_range.tp_min.src);
 	max_mask = ntohs(filter->mask->key.tp_range.tp_max.src);
 	min_val = ntohs(filter->key.tp_range.tp_min.src);
@@ -263,7 +242,6 @@
 	if (min_mask && max_mask) {
 		if (ntohs(key->tp_range.tp.src) < min_val ||
 		    ntohs(key->tp_range.tp.src) > max_val)
->>>>>>> 7d2a07b7
 			return false;
 
 		/* skb does not have min and max values */
@@ -331,10 +309,7 @@
 		       struct tcf_result *res)
 {
 	struct cls_fl_head *head = rcu_dereference_bh(tp->root);
-<<<<<<< HEAD
-=======
 	bool post_ct = qdisc_skb_cb(skb)->post_ct;
->>>>>>> 7d2a07b7
 	struct fl_flow_key skb_key;
 	struct fl_flow_mask *mask;
 	struct cls_fl_filter *f;
@@ -351,12 +326,8 @@
 		skb_flow_dissect_tunnel_info(skb, &mask->dissector, &skb_key);
 		skb_flow_dissect_ct(skb, &mask->dissector, &skb_key,
 				    fl_ct_info_to_flower_map,
-<<<<<<< HEAD
-				    ARRAY_SIZE(fl_ct_info_to_flower_map));
-=======
 				    ARRAY_SIZE(fl_ct_info_to_flower_map),
 				    post_ct);
->>>>>>> 7d2a07b7
 		skb_flow_dissect_hash(skb, &mask->dissector, &skb_key);
 		skb_flow_dissect(skb, &mask->dissector, &skb_key, 0);
 
@@ -812,22 +783,16 @@
 		       TCA_FLOWER_UNSPEC, sizeof(key->tp_range.tp_max.src));
 
 	if (mask->tp_range.tp_min.dst && mask->tp_range.tp_max.dst &&
-<<<<<<< HEAD
-	    htons(key->tp_range.tp_max.dst) <=
-	    htons(key->tp_range.tp_min.dst)) {
-=======
 	    ntohs(key->tp_range.tp_max.dst) <=
 	    ntohs(key->tp_range.tp_min.dst)) {
->>>>>>> 7d2a07b7
 		NL_SET_ERR_MSG_ATTR(extack,
 				    tb[TCA_FLOWER_KEY_PORT_DST_MIN],
 				    "Invalid destination port range (min must be strictly smaller than max)");
 		return -EINVAL;
 	}
 	if (mask->tp_range.tp_min.src && mask->tp_range.tp_max.src &&
-<<<<<<< HEAD
-	    htons(key->tp_range.tp_max.src) <=
-	    htons(key->tp_range.tp_min.src)) {
+	    ntohs(key->tp_range.tp_max.src) <=
+	    ntohs(key->tp_range.tp_min.src)) {
 		NL_SET_ERR_MSG_ATTR(extack,
 				    tb[TCA_FLOWER_KEY_PORT_SRC_MIN],
 				    "Invalid source port range (min must be strictly smaller than max)");
@@ -953,135 +918,6 @@
 			       "Bytes leftover after parsing MPLS options");
 		return -EINVAL;
 	}
-=======
-	    ntohs(key->tp_range.tp_max.src) <=
-	    ntohs(key->tp_range.tp_min.src)) {
-		NL_SET_ERR_MSG_ATTR(extack,
-				    tb[TCA_FLOWER_KEY_PORT_SRC_MIN],
-				    "Invalid source port range (min must be strictly smaller than max)");
-		return -EINVAL;
-	}
-
-	return 0;
-}
-
-static int fl_set_key_mpls_lse(const struct nlattr *nla_lse,
-			       struct flow_dissector_key_mpls *key_val,
-			       struct flow_dissector_key_mpls *key_mask,
-			       struct netlink_ext_ack *extack)
-{
-	struct nlattr *tb[TCA_FLOWER_KEY_MPLS_OPT_LSE_MAX + 1];
-	struct flow_dissector_mpls_lse *lse_mask;
-	struct flow_dissector_mpls_lse *lse_val;
-	u8 lse_index;
-	u8 depth;
-	int err;
-
-	err = nla_parse_nested(tb, TCA_FLOWER_KEY_MPLS_OPT_LSE_MAX, nla_lse,
-			       mpls_stack_entry_policy, extack);
-	if (err < 0)
-		return err;
-
-	if (!tb[TCA_FLOWER_KEY_MPLS_OPT_LSE_DEPTH]) {
-		NL_SET_ERR_MSG(extack, "Missing MPLS option \"depth\"");
-		return -EINVAL;
-	}
-
-	depth = nla_get_u8(tb[TCA_FLOWER_KEY_MPLS_OPT_LSE_DEPTH]);
-
-	/* LSE depth starts at 1, for consistency with terminology used by
-	 * RFC 3031 (section 3.9), where depth 0 refers to unlabeled packets.
-	 */
-	if (depth < 1 || depth > FLOW_DIS_MPLS_MAX) {
-		NL_SET_ERR_MSG_ATTR(extack,
-				    tb[TCA_FLOWER_KEY_MPLS_OPT_LSE_DEPTH],
-				    "Invalid MPLS depth");
-		return -EINVAL;
-	}
-	lse_index = depth - 1;
-
-	dissector_set_mpls_lse(key_val, lse_index);
-	dissector_set_mpls_lse(key_mask, lse_index);
-
-	lse_val = &key_val->ls[lse_index];
-	lse_mask = &key_mask->ls[lse_index];
-
-	if (tb[TCA_FLOWER_KEY_MPLS_OPT_LSE_TTL]) {
-		lse_val->mpls_ttl = nla_get_u8(tb[TCA_FLOWER_KEY_MPLS_OPT_LSE_TTL]);
-		lse_mask->mpls_ttl = MPLS_TTL_MASK;
-	}
-	if (tb[TCA_FLOWER_KEY_MPLS_OPT_LSE_BOS]) {
-		u8 bos = nla_get_u8(tb[TCA_FLOWER_KEY_MPLS_OPT_LSE_BOS]);
-
-		if (bos & ~MPLS_BOS_MASK) {
-			NL_SET_ERR_MSG_ATTR(extack,
-					    tb[TCA_FLOWER_KEY_MPLS_OPT_LSE_BOS],
-					    "Bottom Of Stack (BOS) must be 0 or 1");
-			return -EINVAL;
-		}
-		lse_val->mpls_bos = bos;
-		lse_mask->mpls_bos = MPLS_BOS_MASK;
-	}
-	if (tb[TCA_FLOWER_KEY_MPLS_OPT_LSE_TC]) {
-		u8 tc = nla_get_u8(tb[TCA_FLOWER_KEY_MPLS_OPT_LSE_TC]);
-
-		if (tc & ~MPLS_TC_MASK) {
-			NL_SET_ERR_MSG_ATTR(extack,
-					    tb[TCA_FLOWER_KEY_MPLS_OPT_LSE_TC],
-					    "Traffic Class (TC) must be between 0 and 7");
-			return -EINVAL;
-		}
-		lse_val->mpls_tc = tc;
-		lse_mask->mpls_tc = MPLS_TC_MASK;
-	}
-	if (tb[TCA_FLOWER_KEY_MPLS_OPT_LSE_LABEL]) {
-		u32 label = nla_get_u32(tb[TCA_FLOWER_KEY_MPLS_OPT_LSE_LABEL]);
-
-		if (label & ~MPLS_LABEL_MASK) {
-			NL_SET_ERR_MSG_ATTR(extack,
-					    tb[TCA_FLOWER_KEY_MPLS_OPT_LSE_LABEL],
-					    "Label must be between 0 and 1048575");
-			return -EINVAL;
-		}
-		lse_val->mpls_label = label;
-		lse_mask->mpls_label = MPLS_LABEL_MASK;
-	}
-
-	return 0;
-}
-
-static int fl_set_key_mpls_opts(const struct nlattr *nla_mpls_opts,
-				struct flow_dissector_key_mpls *key_val,
-				struct flow_dissector_key_mpls *key_mask,
-				struct netlink_ext_ack *extack)
-{
-	struct nlattr *nla_lse;
-	int rem;
-	int err;
-
-	if (!(nla_mpls_opts->nla_type & NLA_F_NESTED)) {
-		NL_SET_ERR_MSG_ATTR(extack, nla_mpls_opts,
-				    "NLA_F_NESTED is missing");
-		return -EINVAL;
-	}
-
-	nla_for_each_nested(nla_lse, nla_mpls_opts, rem) {
-		if (nla_type(nla_lse) != TCA_FLOWER_KEY_MPLS_OPTS_LSE) {
-			NL_SET_ERR_MSG_ATTR(extack, nla_lse,
-					    "Invalid MPLS option type");
-			return -EINVAL;
-		}
-
-		err = fl_set_key_mpls_lse(nla_lse, key_val, key_mask, extack);
-		if (err < 0)
-			return err;
-	}
-	if (rem) {
-		NL_SET_ERR_MSG(extack,
-			       "Bytes leftover after parsing MPLS options");
-		return -EINVAL;
-	}
->>>>>>> 7d2a07b7
 
 	return 0;
 }
@@ -1546,72 +1382,6 @@
 				NL_SET_ERR_MSG(extack, "Key and mask miss aligned");
 				return -EINVAL;
 			}
-			break;
-		case TCA_FLOWER_KEY_ENC_OPTS_VXLAN:
-			if (key->enc_opts.dst_opt_type) {
-				NL_SET_ERR_MSG(extack, "Duplicate type for vxlan options");
-				return -EINVAL;
-			}
-			option_len = 0;
-			key->enc_opts.dst_opt_type = TUNNEL_VXLAN_OPT;
-			option_len = fl_set_vxlan_opt(nla_opt_key, key,
-						      key_depth, option_len,
-						      extack);
-			if (option_len < 0)
-				return option_len;
-
-			key->enc_opts.len += option_len;
-			/* At the same time we need to parse through the mask
-			 * in order to verify exact and mask attribute lengths.
-			 */
-			mask->enc_opts.dst_opt_type = TUNNEL_VXLAN_OPT;
-			option_len = fl_set_vxlan_opt(nla_opt_msk, mask,
-						      msk_depth, option_len,
-						      extack);
-			if (option_len < 0)
-				return option_len;
-
-			mask->enc_opts.len += option_len;
-			if (key->enc_opts.len != mask->enc_opts.len) {
-				NL_SET_ERR_MSG(extack, "Key and mask miss aligned");
-				return -EINVAL;
-			}
-
-			if (msk_depth)
-				nla_opt_msk = nla_next(nla_opt_msk, &msk_depth);
-			break;
-		case TCA_FLOWER_KEY_ENC_OPTS_ERSPAN:
-			if (key->enc_opts.dst_opt_type) {
-				NL_SET_ERR_MSG(extack, "Duplicate type for erspan options");
-				return -EINVAL;
-			}
-			option_len = 0;
-			key->enc_opts.dst_opt_type = TUNNEL_ERSPAN_OPT;
-			option_len = fl_set_erspan_opt(nla_opt_key, key,
-						       key_depth, option_len,
-						       extack);
-			if (option_len < 0)
-				return option_len;
-
-			key->enc_opts.len += option_len;
-			/* At the same time we need to parse through the mask
-			 * in order to verify exact and mask attribute lengths.
-			 */
-			mask->enc_opts.dst_opt_type = TUNNEL_ERSPAN_OPT;
-			option_len = fl_set_erspan_opt(nla_opt_msk, mask,
-						       msk_depth, option_len,
-						       extack);
-			if (option_len < 0)
-				return option_len;
-
-			mask->enc_opts.len += option_len;
-			if (key->enc_opts.len != mask->enc_opts.len) {
-				NL_SET_ERR_MSG(extack, "Key and mask miss aligned");
-				return -EINVAL;
-			}
-
-			if (msk_depth)
-				nla_opt_msk = nla_next(nla_opt_msk, &msk_depth);
 			break;
 		default:
 			NL_SET_ERR_MSG(extack, "Unknown tunnel option type");
