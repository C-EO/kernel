--- conflicted
+++ resolved
@@ -174,10 +174,7 @@
 
 	br_fdb_delete_by_port(br, NULL, 1);
 
-<<<<<<< HEAD
-=======
 	br_vlan_flush(br);
->>>>>>> 5da42cf7
 	del_timer_sync(&br->gc_timer);
 
 	br_sysfs_delbr(br->dev);
