--- conflicted
+++ resolved
@@ -1222,36 +1222,12 @@
 	mod_timer(&mp->timer, jiffies + mp->br->multicast_membership_interval);
 }
 
-<<<<<<< HEAD
-void br_multicast_host_join(struct net_bridge_mdb_entry *mp, bool notify)
-{
-	if (!mp->host_joined) {
-		mp->host_joined = true;
-		if (notify)
-			br_mdb_notify(mp->br->dev, NULL, &mp->addr,
-				      RTM_NEWMDB, 0);
-	}
-	mod_timer(&mp->timer, jiffies + mp->br->multicast_membership_interval);
-}
-
-=======
->>>>>>> 7d2a07b7
 void br_multicast_host_leave(struct net_bridge_mdb_entry *mp, bool notify)
 {
 	if (!mp->host_joined)
 		return;
 
 	mp->host_joined = false;
-<<<<<<< HEAD
-	if (notify)
-		br_mdb_notify(mp->br->dev, NULL, &mp->addr, RTM_DELMDB, 0);
-}
-
-static int br_multicast_add_group(struct net_bridge *br,
-				  struct net_bridge_port *port,
-				  struct br_ip *group,
-				  const unsigned char *src)
-=======
 	if (br_multicast_is_star_g(&mp->addr))
 		br_multicast_star_g_host_state(mp);
 	if (notify)
@@ -1266,7 +1242,6 @@
 			 u8 filter_mode,
 			 bool igmpv2_mldv1,
 			 bool blocked)
->>>>>>> 7d2a07b7
 {
 	struct net_bridge_port_group __rcu **pp;
 	struct net_bridge_port_group *p = NULL;
@@ -3127,21 +3102,8 @@
 			if (p->flags & MDB_PG_FLAGS_PERMANENT)
 				break;
 
-<<<<<<< HEAD
-			rcu_assign_pointer(*pp, p->next);
-			hlist_del_init(&p->mglist);
-			del_timer(&p->timer);
-			kfree_rcu(p, rcu);
-			br_mdb_notify(br->dev, port, group, RTM_DELMDB,
-				      p->flags | MDB_PG_FLAGS_FAST_LEAVE);
-
-			if (!mp->ports && !mp->host_joined &&
-			    netif_running(br->dev))
-				mod_timer(&mp->timer, jiffies);
-=======
 			p->flags |= MDB_PG_FLAGS_FAST_LEAVE;
 			br_multicast_del_pg(mp, p, pp);
->>>>>>> 7d2a07b7
 		}
 		goto out;
 	}
