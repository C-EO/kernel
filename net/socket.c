/*
 * NET		An implementation of the SOCKET network access protocol.
 *
 * Version:	@(#)socket.c	1.1.93	18/02/95
 *
 * Authors:	Orest Zborowski, <obz@Kodak.COM>
 *		Ross Biro
 *		Fred N. van Kempen, <waltje@uWalt.NL.Mugnet.ORG>
 *
 * Fixes:
 *		Anonymous	:	NOTSOCK/BADF cleanup. Error fix in
 *					shutdown()
 *		Alan Cox	:	verify_area() fixes
 *		Alan Cox	:	Removed DDI
 *		Jonathan Kamens	:	SOCK_DGRAM reconnect bug
 *		Alan Cox	:	Moved a load of checks to the very
 *					top level.
 *		Alan Cox	:	Move address structures to/from user
 *					mode above the protocol layers.
 *		Rob Janssen	:	Allow 0 length sends.
 *		Alan Cox	:	Asynchronous I/O support (cribbed from the
 *					tty drivers).
 *		Niibe Yutaka	:	Asynchronous I/O for writes (4.4BSD style)
 *		Jeff Uphoff	:	Made max number of sockets command-line
 *					configurable.
 *		Matti Aarnio	:	Made the number of sockets dynamic,
 *					to be allocated when needed, and mr.
 *					Uphoff's max is used as max to be
 *					allowed to allocate.
 *		Linus		:	Argh. removed all the socket allocation
 *					altogether: it's in the inode now.
 *		Alan Cox	:	Made sock_alloc()/sock_release() public
 *					for NetROM and future kernel nfsd type
 *					stuff.
 *		Alan Cox	:	sendmsg/recvmsg basics.
 *		Tom Dyas	:	Export net symbols.
 *		Marcin Dalecki	:	Fixed problems with CONFIG_NET="n".
 *		Alan Cox	:	Added thread locking to sys_* calls
 *					for sockets. May have errors at the
 *					moment.
 *		Kevin Buhr	:	Fixed the dumb errors in the above.
 *		Andi Kleen	:	Some small cleanups, optimizations,
 *					and fixed a copy_from_user() bug.
 *		Tigran Aivazian	:	sys_send(args) calls sys_sendto(args, NULL, 0)
 *		Tigran Aivazian	:	Made listen(2) backlog sanity checks
 *					protocol-independent
 *
 *
 *		This program is free software; you can redistribute it and/or
 *		modify it under the terms of the GNU General Public License
 *		as published by the Free Software Foundation; either version
 *		2 of the License, or (at your option) any later version.
 *
 *
 *	This module is effectively the top level interface to the BSD socket
 *	paradigm.
 *
 *	Based upon Swansea University Computer Society NET3.039
 */

#include <linux/mm.h>
#include <linux/socket.h>
#include <linux/file.h>
#include <linux/net.h>
#include <linux/interrupt.h>
#include <linux/thread_info.h>
#include <linux/rcupdate.h>
#include <linux/netdevice.h>
#include <linux/proc_fs.h>
#include <linux/seq_file.h>
#include <linux/mutex.h>
#include <linux/wanrouter.h>
#include <linux/if_bridge.h>
#include <linux/if_frad.h>
#include <linux/if_vlan.h>
#include <linux/init.h>
#include <linux/poll.h>
#include <linux/cache.h>
#include <linux/module.h>
#include <linux/highmem.h>
#include <linux/mount.h>
#include <linux/security.h>
#include <linux/syscalls.h>
#include <linux/compat.h>
#include <linux/kmod.h>
#include <linux/audit.h>
#include <linux/wireless.h>
#include <linux/nsproxy.h>
#include <linux/magic.h>

#include <asm/uaccess.h>
#include <asm/unistd.h>

#include <net/compat.h>
#include <net/wext.h>

#include <net/sock.h>
#include <linux/netfilter.h>

#include <linux/if_tun.h>
#include <linux/ipv6_route.h>
#include <linux/route.h>
#include <linux/sockios.h>
#include <linux/atalk.h>

static int sock_no_open(struct inode *irrelevant, struct file *dontcare);
static ssize_t sock_aio_read(struct kiocb *iocb, const struct iovec *iov,
			 unsigned long nr_segs, loff_t pos);
static ssize_t sock_aio_write(struct kiocb *iocb, const struct iovec *iov,
			  unsigned long nr_segs, loff_t pos);
static int sock_mmap(struct file *file, struct vm_area_struct *vma);

static int sock_close(struct inode *inode, struct file *file);
static unsigned int sock_poll(struct file *file,
			      struct poll_table_struct *wait);
static long sock_ioctl(struct file *file, unsigned int cmd, unsigned long arg);
#ifdef CONFIG_COMPAT
static long compat_sock_ioctl(struct file *file,
			      unsigned int cmd, unsigned long arg);
#endif
static int sock_fasync(int fd, struct file *filp, int on);
static ssize_t sock_sendpage(struct file *file, struct page *page,
			     int offset, size_t size, loff_t *ppos, int more);
static ssize_t sock_splice_read(struct file *file, loff_t *ppos,
			        struct pipe_inode_info *pipe, size_t len,
				unsigned int flags);

/*
 *	Socket files have a set of 'special' operations as well as the generic file ones. These don't appear
 *	in the operation structures but are done directly via the socketcall() multiplexor.
 */

static const struct file_operations socket_file_ops = {
	.owner =	THIS_MODULE,
	.llseek =	no_llseek,
	.aio_read =	sock_aio_read,
	.aio_write =	sock_aio_write,
	.poll =		sock_poll,
	.unlocked_ioctl = sock_ioctl,
#ifdef CONFIG_COMPAT
	.compat_ioctl = compat_sock_ioctl,
#endif
	.mmap =		sock_mmap,
	.open =		sock_no_open,	/* special open code to disallow open via /proc */
	.release =	sock_close,
	.fasync =	sock_fasync,
	.sendpage =	sock_sendpage,
	.splice_write = generic_splice_sendpage,
	.splice_read =	sock_splice_read,
};

/*
 *	The protocol list. Each protocol is registered in here.
 */

static DEFINE_SPINLOCK(net_family_lock);
static const struct net_proto_family *net_families[NPROTO] __read_mostly;

/*
 *	Statistics counters of the socket lists
 */

static DEFINE_PER_CPU(int, sockets_in_use) = 0;

/*
 * Support routines.
 * Move socket addresses back and forth across the kernel/user
 * divide and look after the messy bits.
 */

#define MAX_SOCK_ADDR	128		/* 108 for Unix domain -
					   16 for IP, 16 for IPX,
					   24 for IPv6,
					   about 80 for AX.25
					   must be at least one bigger than
					   the AF_UNIX size (see net/unix/af_unix.c
					   :unix_mkname()).
					 */

/**
 *	move_addr_to_kernel	-	copy a socket address into kernel space
 *	@uaddr: Address in user space
 *	@kaddr: Address in kernel space
 *	@ulen: Length in user space
 *
 *	The address is copied into kernel space. If the provided address is
 *	too long an error code of -EINVAL is returned. If the copy gives
 *	invalid addresses -EFAULT is returned. On a success 0 is returned.
 */

int move_addr_to_kernel(void __user *uaddr, int ulen, struct sockaddr *kaddr)
{
	if (ulen < 0 || ulen > sizeof(struct sockaddr_storage))
		return -EINVAL;
	if (ulen == 0)
		return 0;
	if (copy_from_user(kaddr, uaddr, ulen))
		return -EFAULT;
	return audit_sockaddr(ulen, kaddr);
}

/**
 *	move_addr_to_user	-	copy an address to user space
 *	@kaddr: kernel space address
 *	@klen: length of address in kernel
 *	@uaddr: user space address
 *	@ulen: pointer to user length field
 *
 *	The value pointed to by ulen on entry is the buffer length available.
 *	This is overwritten with the buffer space used. -EINVAL is returned
 *	if an overlong buffer is specified or a negative buffer size. -EFAULT
 *	is returned if either the buffer or the length field are not
 *	accessible.
 *	After copying the data up to the limit the user specifies, the true
 *	length of the data is written over the length limit the user
 *	specified. Zero is returned for a success.
 */

int move_addr_to_user(struct sockaddr *kaddr, int klen, void __user *uaddr,
		      int __user *ulen)
{
	int err;
	int len;

	err = get_user(len, ulen);
	if (err)
		return err;
	if (len > klen)
		len = klen;
	if (len < 0 || len > sizeof(struct sockaddr_storage))
		return -EINVAL;
	if (len) {
		if (audit_sockaddr(klen, kaddr))
			return -ENOMEM;
		if (copy_to_user(uaddr, kaddr, len))
			return -EFAULT;
	}
	/*
	 *      "fromlen shall refer to the value before truncation.."
	 *                      1003.1g
	 */
	return __put_user(klen, ulen);
}

static struct kmem_cache *sock_inode_cachep __read_mostly;

static struct inode *sock_alloc_inode(struct super_block *sb)
{
	struct socket_alloc *ei;

	ei = kmem_cache_alloc(sock_inode_cachep, GFP_KERNEL);
	if (!ei)
		return NULL;
	init_waitqueue_head(&ei->socket.wait);

	ei->socket.fasync_list = NULL;
	ei->socket.state = SS_UNCONNECTED;
	ei->socket.flags = 0;
	ei->socket.ops = NULL;
	ei->socket.sk = NULL;
	ei->socket.file = NULL;

	return &ei->vfs_inode;
}

static void sock_destroy_inode(struct inode *inode)
{
	kmem_cache_free(sock_inode_cachep,
			container_of(inode, struct socket_alloc, vfs_inode));
}

static void init_once(void *foo)
{
	struct socket_alloc *ei = (struct socket_alloc *)foo;

	inode_init_once(&ei->vfs_inode);
}

static int init_inodecache(void)
{
	sock_inode_cachep = kmem_cache_create("sock_inode_cache",
					      sizeof(struct socket_alloc),
					      0,
					      (SLAB_HWCACHE_ALIGN |
					       SLAB_RECLAIM_ACCOUNT |
					       SLAB_MEM_SPREAD),
					      init_once);
	if (sock_inode_cachep == NULL)
		return -ENOMEM;
	return 0;
}

static const struct super_operations sockfs_ops = {
	.alloc_inode =	sock_alloc_inode,
	.destroy_inode =sock_destroy_inode,
	.statfs =	simple_statfs,
};

static int sockfs_get_sb(struct file_system_type *fs_type,
			 int flags, const char *dev_name, void *data,
			 struct vfsmount *mnt)
{
	return get_sb_pseudo(fs_type, "socket:", &sockfs_ops, SOCKFS_MAGIC,
			     mnt);
}

static struct vfsmount *sock_mnt __read_mostly;

static struct file_system_type sock_fs_type = {
	.name =		"sockfs",
	.get_sb =	sockfs_get_sb,
	.kill_sb =	kill_anon_super,
};

static int sockfs_delete_dentry(struct dentry *dentry)
{
	/*
	 * At creation time, we pretended this dentry was hashed
	 * (by clearing DCACHE_UNHASHED bit in d_flags)
	 * At delete time, we restore the truth : not hashed.
	 * (so that dput() can proceed correctly)
	 */
	dentry->d_flags |= DCACHE_UNHASHED;
	return 0;
}

/*
 * sockfs_dname() is called from d_path().
 */
static char *sockfs_dname(struct dentry *dentry, char *buffer, int buflen)
{
	return dynamic_dname(dentry, buffer, buflen, "socket:[%lu]",
				dentry->d_inode->i_ino);
}

static const struct dentry_operations sockfs_dentry_operations = {
	.d_delete = sockfs_delete_dentry,
	.d_dname  = sockfs_dname,
};

/*
 *	Obtains the first available file descriptor and sets it up for use.
 *
 *	These functions create file structures and maps them to fd space
 *	of the current process. On success it returns file descriptor
 *	and file struct implicitly stored in sock->file.
 *	Note that another thread may close file descriptor before we return
 *	from this function. We use the fact that now we do not refer
 *	to socket after mapping. If one day we will need it, this
 *	function will increment ref. count on file by 1.
 *
 *	In any case returned fd MAY BE not valid!
 *	This race condition is unavoidable
 *	with shared fd spaces, we cannot solve it inside kernel,
 *	but we take care of internal coherence yet.
 */

static int sock_alloc_file(struct socket *sock, struct file **f, int flags)
{
	struct qstr name = { .name = "" };
	struct path path;
	struct file *file;
	int fd;

	fd = get_unused_fd_flags(flags);
	if (unlikely(fd < 0))
		return fd;

	path.dentry = d_alloc(sock_mnt->mnt_sb->s_root, &name);
	if (unlikely(!path.dentry)) {
		put_unused_fd(fd);
		return -ENOMEM;
	}
	path.mnt = mntget(sock_mnt);

	path.dentry->d_op = &sockfs_dentry_operations;
	/*
	 * We dont want to push this dentry into global dentry hash table.
	 * We pretend dentry is already hashed, by unsetting DCACHE_UNHASHED
	 * This permits a working /proc/$pid/fd/XXX on sockets
	 */
	path.dentry->d_flags &= ~DCACHE_UNHASHED;
	d_instantiate(path.dentry, SOCK_INODE(sock));
	SOCK_INODE(sock)->i_fop = &socket_file_ops;

	file = alloc_file(&path, FMODE_READ | FMODE_WRITE,
		  &socket_file_ops);
	if (unlikely(!file)) {
		/* drop dentry, keep inode */
		atomic_inc(&path.dentry->d_inode->i_count);
		path_put(&path);
		put_unused_fd(fd);
		return -ENFILE;
	}

	sock->file = file;
	file->f_flags = O_RDWR | (flags & O_NONBLOCK);
	file->f_pos = 0;
	file->private_data = sock;

	*f = file;
	return fd;
}

int sock_map_fd(struct socket *sock, int flags)
{
	struct file *newfile;
	int fd = sock_alloc_file(sock, &newfile, flags);

	if (likely(fd >= 0))
		fd_install(fd, newfile);

	return fd;
}

static struct socket *sock_from_file(struct file *file, int *err)
{
	if (file->f_op == &socket_file_ops)
		return file->private_data;	/* set in sock_map_fd */

	*err = -ENOTSOCK;
	return NULL;
}

/**
 *	sockfd_lookup	- 	Go from a file number to its socket slot
 *	@fd: file handle
 *	@err: pointer to an error code return
 *
 *	The file handle passed in is locked and the socket it is bound
 *	too is returned. If an error occurs the err pointer is overwritten
 *	with a negative errno code and NULL is returned. The function checks
 *	for both invalid handles and passing a handle which is not a socket.
 *
 *	On a success the socket object pointer is returned.
 */

struct socket *sockfd_lookup(int fd, int *err)
{
	struct file *file;
	struct socket *sock;

	file = fget(fd);
	if (!file) {
		*err = -EBADF;
		return NULL;
	}

	sock = sock_from_file(file, err);
	if (!sock)
		fput(file);
	return sock;
}

static struct socket *sockfd_lookup_light(int fd, int *err, int *fput_needed)
{
	struct file *file;
	struct socket *sock;

	*err = -EBADF;
	file = fget_light(fd, fput_needed);
	if (file) {
		sock = sock_from_file(file, err);
		if (sock)
			return sock;
		fput_light(file, *fput_needed);
	}
	return NULL;
}

/**
 *	sock_alloc	-	allocate a socket
 *
 *	Allocate a new inode and socket object. The two are bound together
 *	and initialised. The socket is then returned. If we are out of inodes
 *	NULL is returned.
 */

static struct socket *sock_alloc(void)
{
	struct inode *inode;
	struct socket *sock;

	inode = new_inode(sock_mnt->mnt_sb);
	if (!inode)
		return NULL;

	sock = SOCKET_I(inode);

	kmemcheck_annotate_bitfield(sock, type);
	inode->i_mode = S_IFSOCK | S_IRWXUGO;
	inode->i_uid = current_fsuid();
	inode->i_gid = current_fsgid();

	percpu_add(sockets_in_use, 1);
	return sock;
}

/*
 *	In theory you can't get an open on this inode, but /proc provides
 *	a back door. Remember to keep it shut otherwise you'll let the
 *	creepy crawlies in.
 */

static int sock_no_open(struct inode *irrelevant, struct file *dontcare)
{
	return -ENXIO;
}

const struct file_operations bad_sock_fops = {
	.owner = THIS_MODULE,
	.open = sock_no_open,
};

/**
 *	sock_release	-	close a socket
 *	@sock: socket to close
 *
 *	The socket is released from the protocol stack if it has a release
 *	callback, and the inode is then released if the socket is bound to
 *	an inode not a file.
 */

void sock_release(struct socket *sock)
{
	if (sock->ops) {
		struct module *owner = sock->ops->owner;

		sock->ops->release(sock);
		sock->ops = NULL;
		module_put(owner);
	}

	if (sock->fasync_list)
		printk(KERN_ERR "sock_release: fasync list not empty!\n");

	percpu_sub(sockets_in_use, 1);
	if (!sock->file) {
		iput(SOCK_INODE(sock));
		return;
	}
	sock->file = NULL;
}

int sock_tx_timestamp(struct msghdr *msg, struct sock *sk,
		      union skb_shared_tx *shtx)
{
	shtx->flags = 0;
	if (sock_flag(sk, SOCK_TIMESTAMPING_TX_HARDWARE))
		shtx->hardware = 1;
	if (sock_flag(sk, SOCK_TIMESTAMPING_TX_SOFTWARE))
		shtx->software = 1;
	return 0;
}
EXPORT_SYMBOL(sock_tx_timestamp);

static inline int __sock_sendmsg(struct kiocb *iocb, struct socket *sock,
				 struct msghdr *msg, size_t size)
{
	struct sock_iocb *si = kiocb_to_siocb(iocb);
	int err;

	si->sock = sock;
	si->scm = NULL;
	si->msg = msg;
	si->size = size;

	err = security_socket_sendmsg(sock, msg, size);
	if (err)
		return err;

	return sock->ops->sendmsg(iocb, sock, msg, size);
}

int sock_sendmsg(struct socket *sock, struct msghdr *msg, size_t size)
{
	struct kiocb iocb;
	struct sock_iocb siocb;
	int ret;

	init_sync_kiocb(&iocb, NULL);
	iocb.private = &siocb;
	ret = __sock_sendmsg(&iocb, sock, msg, size);
	if (-EIOCBQUEUED == ret)
		ret = wait_on_sync_kiocb(&iocb);
	return ret;
}

int kernel_sendmsg(struct socket *sock, struct msghdr *msg,
		   struct kvec *vec, size_t num, size_t size)
{
	mm_segment_t oldfs = get_fs();
	int result;

	set_fs(KERNEL_DS);
	/*
	 * the following is safe, since for compiler definitions of kvec and
	 * iovec are identical, yielding the same in-core layout and alignment
	 */
	msg->msg_iov = (struct iovec *)vec;
	msg->msg_iovlen = num;
	result = sock_sendmsg(sock, msg, size);
	set_fs(oldfs);
	return result;
}

static int ktime2ts(ktime_t kt, struct timespec *ts)
{
	if (kt.tv64) {
		*ts = ktime_to_timespec(kt);
		return 1;
	} else {
		return 0;
	}
}

/*
 * called from sock_recv_timestamp() if sock_flag(sk, SOCK_RCVTSTAMP)
 */
void __sock_recv_timestamp(struct msghdr *msg, struct sock *sk,
	struct sk_buff *skb)
{
	int need_software_tstamp = sock_flag(sk, SOCK_RCVTSTAMP);
	struct timespec ts[3];
	int empty = 1;
	struct skb_shared_hwtstamps *shhwtstamps =
		skb_hwtstamps(skb);

	/* Race occurred between timestamp enabling and packet
	   receiving.  Fill in the current time for now. */
	if (need_software_tstamp && skb->tstamp.tv64 == 0)
		__net_timestamp(skb);

	if (need_software_tstamp) {
		if (!sock_flag(sk, SOCK_RCVTSTAMPNS)) {
			struct timeval tv;
			skb_get_timestamp(skb, &tv);
			put_cmsg(msg, SOL_SOCKET, SCM_TIMESTAMP,
				 sizeof(tv), &tv);
		} else {
			struct timespec ts;
			skb_get_timestampns(skb, &ts);
			put_cmsg(msg, SOL_SOCKET, SCM_TIMESTAMPNS,
				 sizeof(ts), &ts);
		}
	}


	memset(ts, 0, sizeof(ts));
	if (skb->tstamp.tv64 &&
	    sock_flag(sk, SOCK_TIMESTAMPING_SOFTWARE)) {
		skb_get_timestampns(skb, ts + 0);
		empty = 0;
	}
	if (shhwtstamps) {
		if (sock_flag(sk, SOCK_TIMESTAMPING_SYS_HARDWARE) &&
		    ktime2ts(shhwtstamps->syststamp, ts + 1))
			empty = 0;
		if (sock_flag(sk, SOCK_TIMESTAMPING_RAW_HARDWARE) &&
		    ktime2ts(shhwtstamps->hwtstamp, ts + 2))
			empty = 0;
	}
	if (!empty)
		put_cmsg(msg, SOL_SOCKET,
			 SCM_TIMESTAMPING, sizeof(ts), &ts);
}

EXPORT_SYMBOL_GPL(__sock_recv_timestamp);

inline void sock_recv_drops(struct msghdr *msg, struct sock *sk, struct sk_buff *skb)
{
	if (sock_flag(sk, SOCK_RXQ_OVFL) && skb && skb->dropcount)
		put_cmsg(msg, SOL_SOCKET, SO_RXQ_OVFL,
			sizeof(__u32), &skb->dropcount);
}

void sock_recv_ts_and_drops(struct msghdr *msg, struct sock *sk,
	struct sk_buff *skb)
{
	sock_recv_timestamp(msg, sk, skb);
	sock_recv_drops(msg, sk, skb);
}
EXPORT_SYMBOL_GPL(sock_recv_ts_and_drops);

static inline int __sock_recvmsg_nosec(struct kiocb *iocb, struct socket *sock,
				       struct msghdr *msg, size_t size, int flags)
{
	struct sock_iocb *si = kiocb_to_siocb(iocb);

	si->sock = sock;
	si->scm = NULL;
	si->msg = msg;
	si->size = size;
	si->flags = flags;

	return sock->ops->recvmsg(iocb, sock, msg, size, flags);
}

static inline int __sock_recvmsg(struct kiocb *iocb, struct socket *sock,
				 struct msghdr *msg, size_t size, int flags)
{
	int err = security_socket_recvmsg(sock, msg, size, flags);

	return err ?: __sock_recvmsg_nosec(iocb, sock, msg, size, flags);
}

int sock_recvmsg(struct socket *sock, struct msghdr *msg,
		 size_t size, int flags)
{
	struct kiocb iocb;
	struct sock_iocb siocb;
	int ret;

	init_sync_kiocb(&iocb, NULL);
	iocb.private = &siocb;
	ret = __sock_recvmsg(&iocb, sock, msg, size, flags);
	if (-EIOCBQUEUED == ret)
		ret = wait_on_sync_kiocb(&iocb);
	return ret;
}

static int sock_recvmsg_nosec(struct socket *sock, struct msghdr *msg,
			      size_t size, int flags)
{
	struct kiocb iocb;
	struct sock_iocb siocb;
	int ret;

	init_sync_kiocb(&iocb, NULL);
	iocb.private = &siocb;
	ret = __sock_recvmsg_nosec(&iocb, sock, msg, size, flags);
	if (-EIOCBQUEUED == ret)
		ret = wait_on_sync_kiocb(&iocb);
	return ret;
}

int kernel_recvmsg(struct socket *sock, struct msghdr *msg,
		   struct kvec *vec, size_t num, size_t size, int flags)
{
	mm_segment_t oldfs = get_fs();
	int result;

	set_fs(KERNEL_DS);
	/*
	 * the following is safe, since for compiler definitions of kvec and
	 * iovec are identical, yielding the same in-core layout and alignment
	 */
	msg->msg_iov = (struct iovec *)vec, msg->msg_iovlen = num;
	result = sock_recvmsg(sock, msg, size, flags);
	set_fs(oldfs);
	return result;
}

static void sock_aio_dtor(struct kiocb *iocb)
{
	kfree(iocb->private);
}

static ssize_t sock_sendpage(struct file *file, struct page *page,
			     int offset, size_t size, loff_t *ppos, int more)
{
	struct socket *sock;
	int flags;

	sock = file->private_data;

	flags = !(file->f_flags & O_NONBLOCK) ? 0 : MSG_DONTWAIT;
	if (more)
		flags |= MSG_MORE;

	return kernel_sendpage(sock, page, offset, size, flags);
}

static ssize_t sock_splice_read(struct file *file, loff_t *ppos,
			        struct pipe_inode_info *pipe, size_t len,
				unsigned int flags)
{
	struct socket *sock = file->private_data;

	if (unlikely(!sock->ops->splice_read))
		return -EINVAL;

	return sock->ops->splice_read(sock, ppos, pipe, len, flags);
}

static struct sock_iocb *alloc_sock_iocb(struct kiocb *iocb,
					 struct sock_iocb *siocb)
{
	if (!is_sync_kiocb(iocb)) {
		siocb = kmalloc(sizeof(*siocb), GFP_KERNEL);
		if (!siocb)
			return NULL;
		iocb->ki_dtor = sock_aio_dtor;
	}

	siocb->kiocb = iocb;
	iocb->private = siocb;
	return siocb;
}

static ssize_t do_sock_read(struct msghdr *msg, struct kiocb *iocb,
		struct file *file, const struct iovec *iov,
		unsigned long nr_segs)
{
	struct socket *sock = file->private_data;
	size_t size = 0;
	int i;

	for (i = 0; i < nr_segs; i++)
		size += iov[i].iov_len;

	msg->msg_name = NULL;
	msg->msg_namelen = 0;
	msg->msg_control = NULL;
	msg->msg_controllen = 0;
	msg->msg_iov = (struct iovec *)iov;
	msg->msg_iovlen = nr_segs;
	msg->msg_flags = (file->f_flags & O_NONBLOCK) ? MSG_DONTWAIT : 0;

	return __sock_recvmsg(iocb, sock, msg, size, msg->msg_flags);
}

static ssize_t sock_aio_read(struct kiocb *iocb, const struct iovec *iov,
				unsigned long nr_segs, loff_t pos)
{
	struct sock_iocb siocb, *x;

	if (pos != 0)
		return -ESPIPE;

	if (iocb->ki_left == 0)	/* Match SYS5 behaviour */
		return 0;


	x = alloc_sock_iocb(iocb, &siocb);
	if (!x)
		return -ENOMEM;
	return do_sock_read(&x->async_msg, iocb, iocb->ki_filp, iov, nr_segs);
}

static ssize_t do_sock_write(struct msghdr *msg, struct kiocb *iocb,
			struct file *file, const struct iovec *iov,
			unsigned long nr_segs)
{
	struct socket *sock = file->private_data;
	size_t size = 0;
	int i;

	for (i = 0; i < nr_segs; i++)
		size += iov[i].iov_len;

	msg->msg_name = NULL;
	msg->msg_namelen = 0;
	msg->msg_control = NULL;
	msg->msg_controllen = 0;
	msg->msg_iov = (struct iovec *)iov;
	msg->msg_iovlen = nr_segs;
	msg->msg_flags = (file->f_flags & O_NONBLOCK) ? MSG_DONTWAIT : 0;
	if (sock->type == SOCK_SEQPACKET)
		msg->msg_flags |= MSG_EOR;

	return __sock_sendmsg(iocb, sock, msg, size);
}

static ssize_t sock_aio_write(struct kiocb *iocb, const struct iovec *iov,
			  unsigned long nr_segs, loff_t pos)
{
	struct sock_iocb siocb, *x;

	if (pos != 0)
		return -ESPIPE;

	x = alloc_sock_iocb(iocb, &siocb);
	if (!x)
		return -ENOMEM;

	return do_sock_write(&x->async_msg, iocb, iocb->ki_filp, iov, nr_segs);
}

/*
 * Atomic setting of ioctl hooks to avoid race
 * with module unload.
 */

static DEFINE_MUTEX(br_ioctl_mutex);
static int (*br_ioctl_hook) (struct net *, unsigned int cmd, void __user *arg) = NULL;

void brioctl_set(int (*hook) (struct net *, unsigned int, void __user *))
{
	mutex_lock(&br_ioctl_mutex);
	br_ioctl_hook = hook;
	mutex_unlock(&br_ioctl_mutex);
}

EXPORT_SYMBOL(brioctl_set);

static DEFINE_MUTEX(vlan_ioctl_mutex);
static int (*vlan_ioctl_hook) (struct net *, void __user *arg);

void vlan_ioctl_set(int (*hook) (struct net *, void __user *))
{
	mutex_lock(&vlan_ioctl_mutex);
	vlan_ioctl_hook = hook;
	mutex_unlock(&vlan_ioctl_mutex);
}

EXPORT_SYMBOL(vlan_ioctl_set);

static DEFINE_MUTEX(dlci_ioctl_mutex);
static int (*dlci_ioctl_hook) (unsigned int, void __user *);

void dlci_ioctl_set(int (*hook) (unsigned int, void __user *))
{
	mutex_lock(&dlci_ioctl_mutex);
	dlci_ioctl_hook = hook;
	mutex_unlock(&dlci_ioctl_mutex);
}

EXPORT_SYMBOL(dlci_ioctl_set);

static long sock_do_ioctl(struct net *net, struct socket *sock,
				 unsigned int cmd, unsigned long arg)
{
	int err;
	void __user *argp = (void __user *)arg;

	err = sock->ops->ioctl(sock, cmd, arg);

	/*
	 * If this ioctl is unknown try to hand it down
	 * to the NIC driver.
	 */
	if (err == -ENOIOCTLCMD)
		err = dev_ioctl(net, cmd, argp);

	return err;
}

/*
 *	With an ioctl, arg may well be a user mode pointer, but we don't know
 *	what to do with it - that's up to the protocol still.
 */

static long sock_ioctl(struct file *file, unsigned cmd, unsigned long arg)
{
	struct socket *sock;
	struct sock *sk;
	void __user *argp = (void __user *)arg;
	int pid, err;
	struct net *net;

	sock = file->private_data;
	sk = sock->sk;
	net = sock_net(sk);
	if (cmd >= SIOCDEVPRIVATE && cmd <= (SIOCDEVPRIVATE + 15)) {
		err = dev_ioctl(net, cmd, argp);
	} else
#ifdef CONFIG_WEXT_CORE
	if (cmd >= SIOCIWFIRST && cmd <= SIOCIWLAST) {
		err = dev_ioctl(net, cmd, argp);
	} else
#endif
		switch (cmd) {
		case FIOSETOWN:
		case SIOCSPGRP:
			err = -EFAULT;
			if (get_user(pid, (int __user *)argp))
				break;
			err = f_setown(sock->file, pid, 1);
			break;
		case FIOGETOWN:
		case SIOCGPGRP:
			err = put_user(f_getown(sock->file),
				       (int __user *)argp);
			break;
		case SIOCGIFBR:
		case SIOCSIFBR:
		case SIOCBRADDBR:
		case SIOCBRDELBR:
			err = -ENOPKG;
			if (!br_ioctl_hook)
				request_module("bridge");

			mutex_lock(&br_ioctl_mutex);
			if (br_ioctl_hook)
				err = br_ioctl_hook(net, cmd, argp);
			mutex_unlock(&br_ioctl_mutex);
			break;
		case SIOCGIFVLAN:
		case SIOCSIFVLAN:
			err = -ENOPKG;
			if (!vlan_ioctl_hook)
				request_module("8021q");

			mutex_lock(&vlan_ioctl_mutex);
			if (vlan_ioctl_hook)
				err = vlan_ioctl_hook(net, argp);
			mutex_unlock(&vlan_ioctl_mutex);
			break;
		case SIOCADDDLCI:
		case SIOCDELDLCI:
			err = -ENOPKG;
			if (!dlci_ioctl_hook)
				request_module("dlci");

			mutex_lock(&dlci_ioctl_mutex);
			if (dlci_ioctl_hook)
				err = dlci_ioctl_hook(cmd, argp);
			mutex_unlock(&dlci_ioctl_mutex);
			break;
		default:
			err = sock_do_ioctl(net, sock, cmd, arg);
			break;
		}
	return err;
}

int sock_create_lite(int family, int type, int protocol, struct socket **res)
{
	int err;
	struct socket *sock = NULL;

	err = security_socket_create(family, type, protocol, 1);
	if (err)
		goto out;

	sock = sock_alloc();
	if (!sock) {
		err = -ENOMEM;
		goto out;
	}

	sock->type = type;
	err = security_socket_post_create(sock, family, type, protocol, 1);
	if (err)
		goto out_release;

out:
	*res = sock;
	return err;
out_release:
	sock_release(sock);
	sock = NULL;
	goto out;
}

/* No kernel lock held - perfect */
static unsigned int sock_poll(struct file *file, poll_table *wait)
{
	struct socket *sock;

	/*
	 *      We can't return errors to poll, so it's either yes or no.
	 */
	sock = file->private_data;
	return sock->ops->poll(file, sock, wait);
}

static int sock_mmap(struct file *file, struct vm_area_struct *vma)
{
	struct socket *sock = file->private_data;

	return sock->ops->mmap(file, sock, vma);
}

static int sock_close(struct inode *inode, struct file *filp)
{
	/*
	 *      It was possible the inode is NULL we were
	 *      closing an unfinished socket.
	 */

	if (!inode) {
		printk(KERN_DEBUG "sock_close: NULL inode\n");
		return 0;
	}
	sock_release(SOCKET_I(inode));
	return 0;
}

/*
 *	Update the socket async list
 *
 *	Fasync_list locking strategy.
 *
 *	1. fasync_list is modified only under process context socket lock
 *	   i.e. under semaphore.
 *	2. fasync_list is used under read_lock(&sk->sk_callback_lock)
 *	   or under socket lock.
 *	3. fasync_list can be used from softirq context, so that
 *	   modification under socket lock have to be enhanced with
 *	   write_lock_bh(&sk->sk_callback_lock).
 *							--ANK (990710)
 */

static int sock_fasync(int fd, struct file *filp, int on)
{
	struct fasync_struct *fa, *fna = NULL, **prev;
	struct socket *sock;
	struct sock *sk;

	if (on) {
		fna = kmalloc(sizeof(struct fasync_struct), GFP_KERNEL);
		if (fna == NULL)
			return -ENOMEM;
	}

	sock = filp->private_data;

	sk = sock->sk;
	if (sk == NULL) {
		kfree(fna);
		return -EINVAL;
	}

	lock_sock(sk);

	spin_lock(&filp->f_lock);
	if (on)
		filp->f_flags |= FASYNC;
	else
		filp->f_flags &= ~FASYNC;
	spin_unlock(&filp->f_lock);

	prev = &(sock->fasync_list);

	for (fa = *prev; fa != NULL; prev = &fa->fa_next, fa = *prev)
		if (fa->fa_file == filp)
			break;

	if (on) {
		if (fa != NULL) {
			write_lock_bh(&sk->sk_callback_lock);
			fa->fa_fd = fd;
			write_unlock_bh(&sk->sk_callback_lock);

			kfree(fna);
			goto out;
		}
		fna->fa_file = filp;
		fna->fa_fd = fd;
		fna->magic = FASYNC_MAGIC;
		fna->fa_next = sock->fasync_list;
		write_lock_bh(&sk->sk_callback_lock);
		sock->fasync_list = fna;
		sock_set_flag(sk, SOCK_FASYNC);
		write_unlock_bh(&sk->sk_callback_lock);
	} else {
		if (fa != NULL) {
			write_lock_bh(&sk->sk_callback_lock);
			*prev = fa->fa_next;
			if (!sock->fasync_list)
				sock_reset_flag(sk, SOCK_FASYNC);
			write_unlock_bh(&sk->sk_callback_lock);
			kfree(fa);
		}
	}

out:
	release_sock(sock->sk);
	return 0;
}

/* This function may be called only under socket lock or callback_lock */

int sock_wake_async(struct socket *sock, int how, int band)
{
	if (!sock || !sock->fasync_list)
		return -1;
	switch (how) {
	case SOCK_WAKE_WAITD:
		if (test_bit(SOCK_ASYNC_WAITDATA, &sock->flags))
			break;
		goto call_kill;
	case SOCK_WAKE_SPACE:
		if (!test_and_clear_bit(SOCK_ASYNC_NOSPACE, &sock->flags))
			break;
		/* fall through */
	case SOCK_WAKE_IO:
call_kill:
		__kill_fasync(sock->fasync_list, SIGIO, band);
		break;
	case SOCK_WAKE_URG:
		__kill_fasync(sock->fasync_list, SIGURG, band);
	}
	return 0;
}

static int __sock_create(struct net *net, int family, int type, int protocol,
			 struct socket **res, int kern)
{
	int err;
	struct socket *sock;
	const struct net_proto_family *pf;

	/*
	 *      Check protocol is in range
	 */
	if (family < 0 || family >= NPROTO)
		return -EAFNOSUPPORT;
	if (type < 0 || type >= SOCK_MAX)
		return -EINVAL;

	/* Compatibility.

	   This uglymoron is moved from INET layer to here to avoid
	   deadlock in module load.
	 */
	if (family == PF_INET && type == SOCK_PACKET) {
		static int warned;
		if (!warned) {
			warned = 1;
			printk(KERN_INFO "%s uses obsolete (PF_INET,SOCK_PACKET)\n",
			       current->comm);
		}
		family = PF_PACKET;
	}

	err = security_socket_create(family, type, protocol, kern);
	if (err)
		return err;

	/*
	 *	Allocate the socket and allow the family to set things up. if
	 *	the protocol is 0, the family is instructed to select an appropriate
	 *	default.
	 */
	sock = sock_alloc();
	if (!sock) {
		if (net_ratelimit())
			printk(KERN_WARNING "socket: no more sockets\n");
		return -ENFILE;	/* Not exactly a match, but its the
				   closest posix thing */
	}

	sock->type = type;

#ifdef CONFIG_MODULES
	/* Attempt to load a protocol module if the find failed.
	 *
	 * 12/09/1996 Marcin: But! this makes REALLY only sense, if the user
	 * requested real, full-featured networking support upon configuration.
	 * Otherwise module support will break!
	 */
	if (net_families[family] == NULL)
		request_module("net-pf-%d", family);
#endif

	rcu_read_lock();
	pf = rcu_dereference(net_families[family]);
	err = -EAFNOSUPPORT;
	if (!pf)
		goto out_release;

	/*
	 * We will call the ->create function, that possibly is in a loadable
	 * module, so we have to bump that loadable module refcnt first.
	 */
	if (!try_module_get(pf->owner))
		goto out_release;

	/* Now protected by module ref count */
	rcu_read_unlock();

	err = pf->create(net, sock, protocol, kern);
	if (err < 0)
		goto out_module_put;

	/*
	 * Now to bump the refcnt of the [loadable] module that owns this
	 * socket at sock_release time we decrement its refcnt.
	 */
	if (!try_module_get(sock->ops->owner))
		goto out_module_busy;

	/*
	 * Now that we're done with the ->create function, the [loadable]
	 * module can have its refcnt decremented
	 */
	module_put(pf->owner);
	err = security_socket_post_create(sock, family, type, protocol, kern);
	if (err)
		goto out_sock_release;
	*res = sock;

	return 0;

out_module_busy:
	err = -EAFNOSUPPORT;
out_module_put:
	sock->ops = NULL;
	module_put(pf->owner);
out_sock_release:
	sock_release(sock);
	return err;

out_release:
	rcu_read_unlock();
	goto out_sock_release;
}

int sock_create(int family, int type, int protocol, struct socket **res)
{
	return __sock_create(current->nsproxy->net_ns, family, type, protocol, res, 0);
}

int sock_create_kern(int family, int type, int protocol, struct socket **res)
{
	return __sock_create(&init_net, family, type, protocol, res, 1);
}

SYSCALL_DEFINE3(socket, int, family, int, type, int, protocol)
{
	int retval;
	struct socket *sock;
	int flags;

	/* Check the SOCK_* constants for consistency.  */
	BUILD_BUG_ON(SOCK_CLOEXEC != O_CLOEXEC);
	BUILD_BUG_ON((SOCK_MAX | SOCK_TYPE_MASK) != SOCK_TYPE_MASK);
	BUILD_BUG_ON(SOCK_CLOEXEC & SOCK_TYPE_MASK);
	BUILD_BUG_ON(SOCK_NONBLOCK & SOCK_TYPE_MASK);

	flags = type & ~SOCK_TYPE_MASK;
	if (flags & ~(SOCK_CLOEXEC | SOCK_NONBLOCK))
		return -EINVAL;
	type &= SOCK_TYPE_MASK;

	if (SOCK_NONBLOCK != O_NONBLOCK && (flags & SOCK_NONBLOCK))
		flags = (flags & ~SOCK_NONBLOCK) | O_NONBLOCK;

	retval = sock_create(family, type, protocol, &sock);
	if (retval < 0)
		goto out;

	retval = sock_map_fd(sock, flags & (O_CLOEXEC | O_NONBLOCK));
	if (retval < 0)
		goto out_release;

out:
	/* It may be already another descriptor 8) Not kernel problem. */
	return retval;

out_release:
	sock_release(sock);
	return retval;
}

/*
 *	Create a pair of connected sockets.
 */

SYSCALL_DEFINE4(socketpair, int, family, int, type, int, protocol,
		int __user *, usockvec)
{
	struct socket *sock1, *sock2;
	int fd1, fd2, err;
	struct file *newfile1, *newfile2;
	int flags;

	flags = type & ~SOCK_TYPE_MASK;
	if (flags & ~(SOCK_CLOEXEC | SOCK_NONBLOCK))
		return -EINVAL;
	type &= SOCK_TYPE_MASK;

	if (SOCK_NONBLOCK != O_NONBLOCK && (flags & SOCK_NONBLOCK))
		flags = (flags & ~SOCK_NONBLOCK) | O_NONBLOCK;

	/*
	 * Obtain the first socket and check if the underlying protocol
	 * supports the socketpair call.
	 */

	err = sock_create(family, type, protocol, &sock1);
	if (err < 0)
		goto out;

	err = sock_create(family, type, protocol, &sock2);
	if (err < 0)
		goto out_release_1;

	err = sock1->ops->socketpair(sock1, sock2);
	if (err < 0)
		goto out_release_both;

	fd1 = sock_alloc_file(sock1, &newfile1, flags);
	if (unlikely(fd1 < 0)) {
		err = fd1;
		goto out_release_both;
	}

	fd2 = sock_alloc_file(sock2, &newfile2, flags);
	if (unlikely(fd2 < 0)) {
		err = fd2;
		fput(newfile1);
		put_unused_fd(fd1);
		sock_release(sock2);
		goto out;
	}

	audit_fd_pair(fd1, fd2);
	fd_install(fd1, newfile1);
	fd_install(fd2, newfile2);
	/* fd1 and fd2 may be already another descriptors.
	 * Not kernel problem.
	 */

	err = put_user(fd1, &usockvec[0]);
	if (!err)
		err = put_user(fd2, &usockvec[1]);
	if (!err)
		return 0;

	sys_close(fd2);
	sys_close(fd1);
	return err;

out_release_both:
	sock_release(sock2);
out_release_1:
	sock_release(sock1);
out:
	return err;
}

/*
 *	Bind a name to a socket. Nothing much to do here since it's
 *	the protocol's responsibility to handle the local address.
 *
 *	We move the socket address to kernel space before we call
 *	the protocol layer (having also checked the address is ok).
 */

SYSCALL_DEFINE3(bind, int, fd, struct sockaddr __user *, umyaddr, int, addrlen)
{
	struct socket *sock;
	struct sockaddr_storage address;
	int err, fput_needed;

	sock = sockfd_lookup_light(fd, &err, &fput_needed);
	if (sock) {
		err = move_addr_to_kernel(umyaddr, addrlen, (struct sockaddr *)&address);
		if (err >= 0) {
			err = security_socket_bind(sock,
						   (struct sockaddr *)&address,
						   addrlen);
			if (!err)
				err = sock->ops->bind(sock,
						      (struct sockaddr *)
						      &address, addrlen);
		}
		fput_light(sock->file, fput_needed);
	}
	return err;
}

/*
 *	Perform a listen. Basically, we allow the protocol to do anything
 *	necessary for a listen, and if that works, we mark the socket as
 *	ready for listening.
 */

SYSCALL_DEFINE2(listen, int, fd, int, backlog)
{
	struct socket *sock;
	int err, fput_needed;
	int somaxconn;

	sock = sockfd_lookup_light(fd, &err, &fput_needed);
	if (sock) {
		somaxconn = sock_net(sock->sk)->core.sysctl_somaxconn;
		if ((unsigned)backlog > somaxconn)
			backlog = somaxconn;

		err = security_socket_listen(sock, backlog);
		if (!err)
			err = sock->ops->listen(sock, backlog);

		fput_light(sock->file, fput_needed);
	}
	return err;
}

/*
 *	For accept, we attempt to create a new socket, set up the link
 *	with the client, wake up the client, then return the new
 *	connected fd. We collect the address of the connector in kernel
 *	space and move it to user at the very end. This is unclean because
 *	we open the socket then return an error.
 *
 *	1003.1g adds the ability to recvmsg() to query connection pending
 *	status to recvmsg. We need to add that support in a way thats
 *	clean when we restucture accept also.
 */

SYSCALL_DEFINE4(accept4, int, fd, struct sockaddr __user *, upeer_sockaddr,
		int __user *, upeer_addrlen, int, flags)
{
	struct socket *sock, *newsock;
	struct file *newfile;
	int err, len, newfd, fput_needed;
	struct sockaddr_storage address;

	if (flags & ~(SOCK_CLOEXEC | SOCK_NONBLOCK))
		return -EINVAL;

	if (SOCK_NONBLOCK != O_NONBLOCK && (flags & SOCK_NONBLOCK))
		flags = (flags & ~SOCK_NONBLOCK) | O_NONBLOCK;

	sock = sockfd_lookup_light(fd, &err, &fput_needed);
	if (!sock)
		goto out;

	err = -ENFILE;
	if (!(newsock = sock_alloc()))
		goto out_put;

	newsock->type = sock->type;
	newsock->ops = sock->ops;

	/*
	 * We don't need try_module_get here, as the listening socket (sock)
	 * has the protocol module (sock->ops->owner) held.
	 */
	__module_get(newsock->ops->owner);

	newfd = sock_alloc_file(newsock, &newfile, flags);
	if (unlikely(newfd < 0)) {
		err = newfd;
		sock_release(newsock);
		goto out_put;
	}

	err = security_socket_accept(sock, newsock);
	if (err)
		goto out_fd;

	err = sock->ops->accept(sock, newsock, sock->file->f_flags);
	if (err < 0)
		goto out_fd;

	if (upeer_sockaddr) {
		if (newsock->ops->getname(newsock, (struct sockaddr *)&address,
					  &len, 2) < 0) {
			err = -ECONNABORTED;
			goto out_fd;
		}
		err = move_addr_to_user((struct sockaddr *)&address,
					len, upeer_sockaddr, upeer_addrlen);
		if (err < 0)
			goto out_fd;
	}

	/* File flags are not inherited via accept() unlike another OSes. */

	fd_install(newfd, newfile);
	err = newfd;

out_put:
	fput_light(sock->file, fput_needed);
out:
	return err;
out_fd:
	fput(newfile);
	put_unused_fd(newfd);
	goto out_put;
}

SYSCALL_DEFINE3(accept, int, fd, struct sockaddr __user *, upeer_sockaddr,
		int __user *, upeer_addrlen)
{
	return sys_accept4(fd, upeer_sockaddr, upeer_addrlen, 0);
}

/*
 *	Attempt to connect to a socket with the server address.  The address
 *	is in user space so we verify it is OK and move it to kernel space.
 *
 *	For 1003.1g we need to add clean support for a bind to AF_UNSPEC to
 *	break bindings
 *
 *	NOTE: 1003.1g draft 6.3 is broken with respect to AX.25/NetROM and
 *	other SEQPACKET protocols that take time to connect() as it doesn't
 *	include the -EINPROGRESS status for such sockets.
 */

SYSCALL_DEFINE3(connect, int, fd, struct sockaddr __user *, uservaddr,
		int, addrlen)
{
	struct socket *sock;
	struct sockaddr_storage address;
	int err, fput_needed;

	sock = sockfd_lookup_light(fd, &err, &fput_needed);
	if (!sock)
		goto out;
	err = move_addr_to_kernel(uservaddr, addrlen, (struct sockaddr *)&address);
	if (err < 0)
		goto out_put;

	err =
	    security_socket_connect(sock, (struct sockaddr *)&address, addrlen);
	if (err)
		goto out_put;

	err = sock->ops->connect(sock, (struct sockaddr *)&address, addrlen,
				 sock->file->f_flags);
out_put:
	fput_light(sock->file, fput_needed);
out:
	return err;
}

/*
 *	Get the local address ('name') of a socket object. Move the obtained
 *	name to user space.
 */

SYSCALL_DEFINE3(getsockname, int, fd, struct sockaddr __user *, usockaddr,
		int __user *, usockaddr_len)
{
	struct socket *sock;
	struct sockaddr_storage address;
	int len, err, fput_needed;

	sock = sockfd_lookup_light(fd, &err, &fput_needed);
	if (!sock)
		goto out;

	err = security_socket_getsockname(sock);
	if (err)
		goto out_put;

	err = sock->ops->getname(sock, (struct sockaddr *)&address, &len, 0);
	if (err)
		goto out_put;
	err = move_addr_to_user((struct sockaddr *)&address, len, usockaddr, usockaddr_len);

out_put:
	fput_light(sock->file, fput_needed);
out:
	return err;
}

/*
 *	Get the remote address ('name') of a socket object. Move the obtained
 *	name to user space.
 */

SYSCALL_DEFINE3(getpeername, int, fd, struct sockaddr __user *, usockaddr,
		int __user *, usockaddr_len)
{
	struct socket *sock;
	struct sockaddr_storage address;
	int len, err, fput_needed;

	sock = sockfd_lookup_light(fd, &err, &fput_needed);
	if (sock != NULL) {
		err = security_socket_getpeername(sock);
		if (err) {
			fput_light(sock->file, fput_needed);
			return err;
		}

		err =
		    sock->ops->getname(sock, (struct sockaddr *)&address, &len,
				       1);
		if (!err)
			err = move_addr_to_user((struct sockaddr *)&address, len, usockaddr,
						usockaddr_len);
		fput_light(sock->file, fput_needed);
	}
	return err;
}

/*
 *	Send a datagram to a given address. We move the address into kernel
 *	space and check the user space data area is readable before invoking
 *	the protocol.
 */

SYSCALL_DEFINE6(sendto, int, fd, void __user *, buff, size_t, len,
		unsigned, flags, struct sockaddr __user *, addr,
		int, addr_len)
{
	struct socket *sock;
	struct sockaddr_storage address;
	int err;
	struct msghdr msg;
	struct iovec iov;
	int fput_needed;

	sock = sockfd_lookup_light(fd, &err, &fput_needed);
	if (!sock)
		goto out;

	iov.iov_base = buff;
	iov.iov_len = len;
	msg.msg_name = NULL;
	msg.msg_iov = &iov;
	msg.msg_iovlen = 1;
	msg.msg_control = NULL;
	msg.msg_controllen = 0;
	msg.msg_namelen = 0;
	if (addr) {
		err = move_addr_to_kernel(addr, addr_len, (struct sockaddr *)&address);
		if (err < 0)
			goto out_put;
		msg.msg_name = (struct sockaddr *)&address;
		msg.msg_namelen = addr_len;
	}
	if (sock->file->f_flags & O_NONBLOCK)
		flags |= MSG_DONTWAIT;
	msg.msg_flags = flags;
	err = sock_sendmsg(sock, &msg, len);

out_put:
	fput_light(sock->file, fput_needed);
out:
	return err;
}

/*
 *	Send a datagram down a socket.
 */

SYSCALL_DEFINE4(send, int, fd, void __user *, buff, size_t, len,
		unsigned, flags)
{
	return sys_sendto(fd, buff, len, flags, NULL, 0);
}

/*
 *	Receive a frame from the socket and optionally record the address of the
 *	sender. We verify the buffers are writable and if needed move the
 *	sender address from kernel to user space.
 */

SYSCALL_DEFINE6(recvfrom, int, fd, void __user *, ubuf, size_t, size,
		unsigned, flags, struct sockaddr __user *, addr,
		int __user *, addr_len)
{
	struct socket *sock;
	struct iovec iov;
	struct msghdr msg;
	struct sockaddr_storage address;
	int err, err2;
	int fput_needed;

	sock = sockfd_lookup_light(fd, &err, &fput_needed);
	if (!sock)
		goto out;

	msg.msg_control = NULL;
	msg.msg_controllen = 0;
	msg.msg_iovlen = 1;
	msg.msg_iov = &iov;
	iov.iov_len = size;
	iov.iov_base = ubuf;
	msg.msg_name = (struct sockaddr *)&address;
	msg.msg_namelen = sizeof(address);
	if (sock->file->f_flags & O_NONBLOCK)
		flags |= MSG_DONTWAIT;
	err = sock_recvmsg(sock, &msg, size, flags);

	if (err >= 0 && addr != NULL) {
		err2 = move_addr_to_user((struct sockaddr *)&address,
					 msg.msg_namelen, addr, addr_len);
		if (err2 < 0)
			err = err2;
	}

	fput_light(sock->file, fput_needed);
out:
	return err;
}

/*
 *	Receive a datagram from a socket.
 */

asmlinkage long sys_recv(int fd, void __user *ubuf, size_t size,
			 unsigned flags)
{
	return sys_recvfrom(fd, ubuf, size, flags, NULL, NULL);
}

/*
 *	Set a socket option. Because we don't know the option lengths we have
 *	to pass the user mode parameter for the protocols to sort out.
 */

SYSCALL_DEFINE5(setsockopt, int, fd, int, level, int, optname,
		char __user *, optval, int, optlen)
{
	int err, fput_needed;
	struct socket *sock;

	if (optlen < 0)
		return -EINVAL;

	sock = sockfd_lookup_light(fd, &err, &fput_needed);
	if (sock != NULL) {
		err = security_socket_setsockopt(sock, level, optname);
		if (err)
			goto out_put;

		if (level == SOL_SOCKET)
			err =
			    sock_setsockopt(sock, level, optname, optval,
					    optlen);
		else
			err =
			    sock->ops->setsockopt(sock, level, optname, optval,
						  optlen);
out_put:
		fput_light(sock->file, fput_needed);
	}
	return err;
}

/*
 *	Get a socket option. Because we don't know the option lengths we have
 *	to pass a user mode parameter for the protocols to sort out.
 */

SYSCALL_DEFINE5(getsockopt, int, fd, int, level, int, optname,
		char __user *, optval, int __user *, optlen)
{
	int err, fput_needed;
	struct socket *sock;

	sock = sockfd_lookup_light(fd, &err, &fput_needed);
	if (sock != NULL) {
		err = security_socket_getsockopt(sock, level, optname);
		if (err)
			goto out_put;

		if (level == SOL_SOCKET)
			err =
			    sock_getsockopt(sock, level, optname, optval,
					    optlen);
		else
			err =
			    sock->ops->getsockopt(sock, level, optname, optval,
						  optlen);
out_put:
		fput_light(sock->file, fput_needed);
	}
	return err;
}

/*
 *	Shutdown a socket.
 */

SYSCALL_DEFINE2(shutdown, int, fd, int, how)
{
	int err, fput_needed;
	struct socket *sock;

	sock = sockfd_lookup_light(fd, &err, &fput_needed);
	if (sock != NULL) {
		err = security_socket_shutdown(sock, how);
		if (!err)
			err = sock->ops->shutdown(sock, how);
		fput_light(sock->file, fput_needed);
	}
	return err;
}

/* A couple of helpful macros for getting the address of the 32/64 bit
 * fields which are the same type (int / unsigned) on our platforms.
 */
#define COMPAT_MSG(msg, member)	((MSG_CMSG_COMPAT & flags) ? &msg##_compat->member : &msg->member)
#define COMPAT_NAMELEN(msg)	COMPAT_MSG(msg, msg_namelen)
#define COMPAT_FLAGS(msg)	COMPAT_MSG(msg, msg_flags)

/*
 *	BSD sendmsg interface
 */

SYSCALL_DEFINE3(sendmsg, int, fd, struct msghdr __user *, msg, unsigned, flags)
{
	struct compat_msghdr __user *msg_compat =
	    (struct compat_msghdr __user *)msg;
	struct socket *sock;
	struct sockaddr_storage address;
	struct iovec iovstack[UIO_FASTIOV], *iov = iovstack;
	unsigned char ctl[sizeof(struct cmsghdr) + 20]
	    __attribute__ ((aligned(sizeof(__kernel_size_t))));
	/* 20 is size of ipv6_pktinfo */
	unsigned char *ctl_buf = ctl;
	struct msghdr msg_sys;
	int err, ctl_len, iov_size, total_len;
	int fput_needed;

	err = -EFAULT;
	if (MSG_CMSG_COMPAT & flags) {
		if (get_compat_msghdr(&msg_sys, msg_compat))
			return -EFAULT;
	}
	else if (copy_from_user(&msg_sys, msg, sizeof(struct msghdr)))
		return -EFAULT;

	sock = sockfd_lookup_light(fd, &err, &fput_needed);
	if (!sock)
		goto out;

	/* do not move before msg_sys is valid */
	err = -EMSGSIZE;
	if (msg_sys.msg_iovlen > UIO_MAXIOV)
		goto out_put;

	/* Check whether to allocate the iovec area */
	err = -ENOMEM;
	iov_size = msg_sys.msg_iovlen * sizeof(struct iovec);
	if (msg_sys.msg_iovlen > UIO_FASTIOV) {
		iov = sock_kmalloc(sock->sk, iov_size, GFP_KERNEL);
		if (!iov)
			goto out_put;
	}

	/* This will also move the address data into kernel space */
	if (MSG_CMSG_COMPAT & flags) {
		err = verify_compat_iovec(&msg_sys, iov,
					  (struct sockaddr *)&address,
					  VERIFY_READ);
	} else
		err = verify_iovec(&msg_sys, iov,
				   (struct sockaddr *)&address,
				   VERIFY_READ);
	if (err < 0)
		goto out_freeiov;
	total_len = err;

	err = -ENOBUFS;

	if (msg_sys.msg_controllen > INT_MAX)
		goto out_freeiov;
	ctl_len = msg_sys.msg_controllen;
	if ((MSG_CMSG_COMPAT & flags) && ctl_len) {
		err =
		    cmsghdr_from_user_compat_to_kern(&msg_sys, sock->sk, ctl,
						     sizeof(ctl));
		if (err)
			goto out_freeiov;
		ctl_buf = msg_sys.msg_control;
		ctl_len = msg_sys.msg_controllen;
	} else if (ctl_len) {
		if (ctl_len > sizeof(ctl)) {
			ctl_buf = sock_kmalloc(sock->sk, ctl_len, GFP_KERNEL);
			if (ctl_buf == NULL)
				goto out_freeiov;
		}
		err = -EFAULT;
		/*
		 * Careful! Before this, msg_sys.msg_control contains a user pointer.
		 * Afterwards, it will be a kernel pointer. Thus the compiler-assisted
		 * checking falls down on this.
		 */
		if (copy_from_user(ctl_buf, (void __user *)msg_sys.msg_control,
				   ctl_len))
			goto out_freectl;
		msg_sys.msg_control = ctl_buf;
	}
	msg_sys.msg_flags = flags;

	if (sock->file->f_flags & O_NONBLOCK)
		msg_sys.msg_flags |= MSG_DONTWAIT;
	err = sock_sendmsg(sock, &msg_sys, total_len);

out_freectl:
	if (ctl_buf != ctl)
		sock_kfree_s(sock->sk, ctl_buf, ctl_len);
out_freeiov:
	if (iov != iovstack)
		sock_kfree_s(sock->sk, iov, iov_size);
out_put:
	fput_light(sock->file, fput_needed);
out:
	return err;
}

static int __sys_recvmsg(struct socket *sock, struct msghdr __user *msg,
			 struct msghdr *msg_sys, unsigned flags, int nosec)
{
	struct compat_msghdr __user *msg_compat =
	    (struct compat_msghdr __user *)msg;
	struct iovec iovstack[UIO_FASTIOV];
	struct iovec *iov = iovstack;
	unsigned long cmsg_ptr;
	int err, iov_size, total_len, len;

	/* kernel mode address */
	struct sockaddr_storage addr;

	/* user mode address pointers */
	struct sockaddr __user *uaddr;
	int __user *uaddr_len;

	if (MSG_CMSG_COMPAT & flags) {
		if (get_compat_msghdr(msg_sys, msg_compat))
			return -EFAULT;
	}
	else if (copy_from_user(msg_sys, msg, sizeof(struct msghdr)))
		return -EFAULT;

	err = -EMSGSIZE;
	if (msg_sys->msg_iovlen > UIO_MAXIOV)
		goto out;

	/* Check whether to allocate the iovec area */
	err = -ENOMEM;
	iov_size = msg_sys->msg_iovlen * sizeof(struct iovec);
	if (msg_sys->msg_iovlen > UIO_FASTIOV) {
		iov = sock_kmalloc(sock->sk, iov_size, GFP_KERNEL);
		if (!iov)
			goto out;
	}

	/*
	 *      Save the user-mode address (verify_iovec will change the
	 *      kernel msghdr to use the kernel address space)
	 */

	uaddr = (__force void __user *)msg_sys->msg_name;
	uaddr_len = COMPAT_NAMELEN(msg);
	if (MSG_CMSG_COMPAT & flags) {
		err = verify_compat_iovec(msg_sys, iov,
					  (struct sockaddr *)&addr,
					  VERIFY_WRITE);
	} else
		err = verify_iovec(msg_sys, iov,
				   (struct sockaddr *)&addr,
				   VERIFY_WRITE);
	if (err < 0)
		goto out_freeiov;
	total_len = err;

	cmsg_ptr = (unsigned long)msg_sys->msg_control;
	msg_sys->msg_flags = flags & (MSG_CMSG_CLOEXEC|MSG_CMSG_COMPAT);

	if (sock->file->f_flags & O_NONBLOCK)
		flags |= MSG_DONTWAIT;
	err = (nosec ? sock_recvmsg_nosec : sock_recvmsg)(sock, msg_sys,
							  total_len, flags);
	if (err < 0)
		goto out_freeiov;
	len = err;

	if (uaddr != NULL) {
		err = move_addr_to_user((struct sockaddr *)&addr,
					msg_sys->msg_namelen, uaddr,
					uaddr_len);
		if (err < 0)
			goto out_freeiov;
	}
	err = __put_user((msg_sys->msg_flags & ~MSG_CMSG_COMPAT),
			 COMPAT_FLAGS(msg));
	if (err)
		goto out_freeiov;
	if (MSG_CMSG_COMPAT & flags)
		err = __put_user((unsigned long)msg_sys->msg_control - cmsg_ptr,
				 &msg_compat->msg_controllen);
	else
		err = __put_user((unsigned long)msg_sys->msg_control - cmsg_ptr,
				 &msg->msg_controllen);
	if (err)
		goto out_freeiov;
	err = len;

out_freeiov:
	if (iov != iovstack)
		sock_kfree_s(sock->sk, iov, iov_size);
out:
	return err;
}

/*
 *	BSD recvmsg interface
 */

SYSCALL_DEFINE3(recvmsg, int, fd, struct msghdr __user *, msg,
		unsigned int, flags)
{
	int fput_needed, err;
	struct msghdr msg_sys;
	struct socket *sock = sockfd_lookup_light(fd, &err, &fput_needed);

	if (!sock)
		goto out;

	err = __sys_recvmsg(sock, msg, &msg_sys, flags, 0);

	fput_light(sock->file, fput_needed);
out:
	return err;
}

/*
 *     Linux recvmmsg interface
 */

int __sys_recvmmsg(int fd, struct mmsghdr __user *mmsg, unsigned int vlen,
		   unsigned int flags, struct timespec *timeout)
{
	int fput_needed, err, datagrams;
	struct socket *sock;
	struct mmsghdr __user *entry;
	struct compat_mmsghdr __user *compat_entry;
	struct msghdr msg_sys;
	struct timespec end_time;

	if (timeout &&
	    poll_select_set_timeout(&end_time, timeout->tv_sec,
				    timeout->tv_nsec))
		return -EINVAL;
<<<<<<< HEAD

	datagrams = 0;

	sock = sockfd_lookup_light(fd, &err, &fput_needed);
	if (!sock)
		return err;

	err = sock_error(sock->sk);
	if (err)
		goto out_put;

	entry = mmsg;
	compat_entry = (struct compat_mmsghdr __user *)mmsg;

	while (datagrams < vlen) {
		/*
		 * No need to ask LSM for more than the first datagram.
		 */
		if (MSG_CMSG_COMPAT & flags) {
			err = __sys_recvmsg(sock, (struct msghdr __user *)compat_entry,
					    &msg_sys, flags, datagrams);
			if (err < 0)
				break;
			err = __put_user(err, &compat_entry->msg_len);
			++compat_entry;
		} else {
			err = __sys_recvmsg(sock, (struct msghdr __user *)entry,
					    &msg_sys, flags, datagrams);
			if (err < 0)
				break;
			err = put_user(err, &entry->msg_len);
			++entry;
		}

		if (err)
			break;
		++datagrams;

		if (timeout) {
			ktime_get_ts(timeout);
			*timeout = timespec_sub(end_time, *timeout);
			if (timeout->tv_sec < 0) {
				timeout->tv_sec = timeout->tv_nsec = 0;
				break;
			}

			/* Timeout, return less than vlen datagrams */
			if (timeout->tv_nsec == 0 && timeout->tv_sec == 0)
				break;
		}

		/* Out of band data, return right away */
		if (msg_sys.msg_flags & MSG_OOB)
			break;
	}

out_put:
	fput_light(sock->file, fput_needed);

	if (err == 0)
		return datagrams;

	if (datagrams != 0) {
		/*
		 * We may return less entries than requested (vlen) if the
		 * sock is non block and there aren't enough datagrams...
		 */
		if (err != -EAGAIN) {
			/*
			 * ... or  if recvmsg returns an error after we
			 * received some datagrams, where we record the
			 * error to return on the next call or if the
			 * app asks about it using getsockopt(SO_ERROR).
			 */
			sock->sk->sk_err = -err;
		}

		return datagrams;
	}

	return err;
}

=======

	datagrams = 0;

	sock = sockfd_lookup_light(fd, &err, &fput_needed);
	if (!sock)
		return err;

	err = sock_error(sock->sk);
	if (err)
		goto out_put;

	entry = mmsg;
	compat_entry = (struct compat_mmsghdr __user *)mmsg;

	while (datagrams < vlen) {
		/*
		 * No need to ask LSM for more than the first datagram.
		 */
		if (MSG_CMSG_COMPAT & flags) {
			err = __sys_recvmsg(sock, (struct msghdr __user *)compat_entry,
					    &msg_sys, flags, datagrams);
			if (err < 0)
				break;
			err = __put_user(err, &compat_entry->msg_len);
			++compat_entry;
		} else {
			err = __sys_recvmsg(sock, (struct msghdr __user *)entry,
					    &msg_sys, flags, datagrams);
			if (err < 0)
				break;
			err = put_user(err, &entry->msg_len);
			++entry;
		}

		if (err)
			break;
		++datagrams;

		if (timeout) {
			ktime_get_ts(timeout);
			*timeout = timespec_sub(end_time, *timeout);
			if (timeout->tv_sec < 0) {
				timeout->tv_sec = timeout->tv_nsec = 0;
				break;
			}

			/* Timeout, return less than vlen datagrams */
			if (timeout->tv_nsec == 0 && timeout->tv_sec == 0)
				break;
		}

		/* Out of band data, return right away */
		if (msg_sys.msg_flags & MSG_OOB)
			break;
	}

out_put:
	fput_light(sock->file, fput_needed);

	if (err == 0)
		return datagrams;

	if (datagrams != 0) {
		/*
		 * We may return less entries than requested (vlen) if the
		 * sock is non block and there aren't enough datagrams...
		 */
		if (err != -EAGAIN) {
			/*
			 * ... or  if recvmsg returns an error after we
			 * received some datagrams, where we record the
			 * error to return on the next call or if the
			 * app asks about it using getsockopt(SO_ERROR).
			 */
			sock->sk->sk_err = -err;
		}

		return datagrams;
	}

	return err;
}

>>>>>>> 2fbe74b9
SYSCALL_DEFINE5(recvmmsg, int, fd, struct mmsghdr __user *, mmsg,
		unsigned int, vlen, unsigned int, flags,
		struct timespec __user *, timeout)
{
	int datagrams;
	struct timespec timeout_sys;

	if (!timeout)
		return __sys_recvmmsg(fd, mmsg, vlen, flags, NULL);

	if (copy_from_user(&timeout_sys, timeout, sizeof(timeout_sys)))
		return -EFAULT;

	datagrams = __sys_recvmmsg(fd, mmsg, vlen, flags, &timeout_sys);

	if (datagrams > 0 &&
	    copy_to_user(timeout, &timeout_sys, sizeof(timeout_sys)))
		datagrams = -EFAULT;

	return datagrams;
}

#ifdef __ARCH_WANT_SYS_SOCKETCALL
/* Argument list sizes for sys_socketcall */
#define AL(x) ((x) * sizeof(unsigned long))
static const unsigned char nargs[20] = {
	AL(0),AL(3),AL(3),AL(3),AL(2),AL(3),
	AL(3),AL(3),AL(4),AL(4),AL(4),AL(6),
	AL(6),AL(2),AL(5),AL(5),AL(3),AL(3),
	AL(4),AL(5)
};

#undef AL

/*
 *	System call vectors.
 *
 *	Argument checking cleaned up. Saved 20% in size.
 *  This function doesn't need to set the kernel lock because
 *  it is set by the callees.
 */

SYSCALL_DEFINE2(socketcall, int, call, unsigned long __user *, args)
{
	unsigned long a[6];
	unsigned long a0, a1;
	int err;
	unsigned int len;

	if (call < 1 || call > SYS_RECVMMSG)
		return -EINVAL;

	len = nargs[call];
	if (len > sizeof(a))
		return -EINVAL;

	/* copy_from_user should be SMP safe. */
	if (copy_from_user(a, args, len))
		return -EFAULT;

	audit_socketcall(nargs[call] / sizeof(unsigned long), a);

	a0 = a[0];
	a1 = a[1];

	switch (call) {
	case SYS_SOCKET:
		err = sys_socket(a0, a1, a[2]);
		break;
	case SYS_BIND:
		err = sys_bind(a0, (struct sockaddr __user *)a1, a[2]);
		break;
	case SYS_CONNECT:
		err = sys_connect(a0, (struct sockaddr __user *)a1, a[2]);
		break;
	case SYS_LISTEN:
		err = sys_listen(a0, a1);
		break;
	case SYS_ACCEPT:
		err = sys_accept4(a0, (struct sockaddr __user *)a1,
				  (int __user *)a[2], 0);
		break;
	case SYS_GETSOCKNAME:
		err =
		    sys_getsockname(a0, (struct sockaddr __user *)a1,
				    (int __user *)a[2]);
		break;
	case SYS_GETPEERNAME:
		err =
		    sys_getpeername(a0, (struct sockaddr __user *)a1,
				    (int __user *)a[2]);
		break;
	case SYS_SOCKETPAIR:
		err = sys_socketpair(a0, a1, a[2], (int __user *)a[3]);
		break;
	case SYS_SEND:
		err = sys_send(a0, (void __user *)a1, a[2], a[3]);
		break;
	case SYS_SENDTO:
		err = sys_sendto(a0, (void __user *)a1, a[2], a[3],
				 (struct sockaddr __user *)a[4], a[5]);
		break;
	case SYS_RECV:
		err = sys_recv(a0, (void __user *)a1, a[2], a[3]);
		break;
	case SYS_RECVFROM:
		err = sys_recvfrom(a0, (void __user *)a1, a[2], a[3],
				   (struct sockaddr __user *)a[4],
				   (int __user *)a[5]);
		break;
	case SYS_SHUTDOWN:
		err = sys_shutdown(a0, a1);
		break;
	case SYS_SETSOCKOPT:
		err = sys_setsockopt(a0, a1, a[2], (char __user *)a[3], a[4]);
		break;
	case SYS_GETSOCKOPT:
		err =
		    sys_getsockopt(a0, a1, a[2], (char __user *)a[3],
				   (int __user *)a[4]);
		break;
	case SYS_SENDMSG:
		err = sys_sendmsg(a0, (struct msghdr __user *)a1, a[2]);
		break;
	case SYS_RECVMSG:
		err = sys_recvmsg(a0, (struct msghdr __user *)a1, a[2]);
		break;
	case SYS_RECVMMSG:
		err = sys_recvmmsg(a0, (struct mmsghdr __user *)a1, a[2], a[3],
				   (struct timespec __user *)a[4]);
		break;
	case SYS_ACCEPT4:
		err = sys_accept4(a0, (struct sockaddr __user *)a1,
				  (int __user *)a[2], a[3]);
		break;
	default:
		err = -EINVAL;
		break;
	}
	return err;
}

#endif				/* __ARCH_WANT_SYS_SOCKETCALL */

/**
 *	sock_register - add a socket protocol handler
 *	@ops: description of protocol
 *
 *	This function is called by a protocol handler that wants to
 *	advertise its address family, and have it linked into the
 *	socket interface. The value ops->family coresponds to the
 *	socket system call protocol family.
 */
int sock_register(const struct net_proto_family *ops)
{
	int err;

	if (ops->family >= NPROTO) {
		printk(KERN_CRIT "protocol %d >= NPROTO(%d)\n", ops->family,
		       NPROTO);
		return -ENOBUFS;
	}

	spin_lock(&net_family_lock);
	if (net_families[ops->family])
		err = -EEXIST;
	else {
		net_families[ops->family] = ops;
		err = 0;
	}
	spin_unlock(&net_family_lock);

	printk(KERN_INFO "NET: Registered protocol family %d\n", ops->family);
	return err;
}

/**
 *	sock_unregister - remove a protocol handler
 *	@family: protocol family to remove
 *
 *	This function is called by a protocol handler that wants to
 *	remove its address family, and have it unlinked from the
 *	new socket creation.
 *
 *	If protocol handler is a module, then it can use module reference
 *	counts to protect against new references. If protocol handler is not
 *	a module then it needs to provide its own protection in
 *	the ops->create routine.
 */
void sock_unregister(int family)
{
	BUG_ON(family < 0 || family >= NPROTO);

	spin_lock(&net_family_lock);
	net_families[family] = NULL;
	spin_unlock(&net_family_lock);

	synchronize_rcu();

	printk(KERN_INFO "NET: Unregistered protocol family %d\n", family);
}

static int __init sock_init(void)
{
	/*
	 *      Initialize sock SLAB cache.
	 */

	sk_init();

	/*
	 *      Initialize skbuff SLAB cache
	 */
	skb_init();

	/*
	 *      Initialize the protocols module.
	 */

	init_inodecache();
	register_filesystem(&sock_fs_type);
	sock_mnt = kern_mount(&sock_fs_type);

	/* The real protocol initialization is performed in later initcalls.
	 */

#ifdef CONFIG_NETFILTER
	netfilter_init();
#endif

	return 0;
}

core_initcall(sock_init);	/* early initcall */

#ifdef CONFIG_PROC_FS
void socket_seq_show(struct seq_file *seq)
{
	int cpu;
	int counter = 0;

	for_each_possible_cpu(cpu)
	    counter += per_cpu(sockets_in_use, cpu);

	/* It can be negative, by the way. 8) */
	if (counter < 0)
		counter = 0;

	seq_printf(seq, "sockets: used %d\n", counter);
}
#endif				/* CONFIG_PROC_FS */

#ifdef CONFIG_COMPAT
static int do_siocgstamp(struct net *net, struct socket *sock,
			 unsigned int cmd, struct compat_timeval __user *up)
{
	mm_segment_t old_fs = get_fs();
	struct timeval ktv;
	int err;

	set_fs(KERNEL_DS);
	err = sock_do_ioctl(net, sock, cmd, (unsigned long)&ktv);
	set_fs(old_fs);
	if (!err) {
		err = put_user(ktv.tv_sec, &up->tv_sec);
		err |= __put_user(ktv.tv_usec, &up->tv_usec);
	}
	return err;
}

static int do_siocgstampns(struct net *net, struct socket *sock,
			 unsigned int cmd, struct compat_timespec __user *up)
{
	mm_segment_t old_fs = get_fs();
	struct timespec kts;
	int err;

	set_fs(KERNEL_DS);
	err = sock_do_ioctl(net, sock, cmd, (unsigned long)&kts);
	set_fs(old_fs);
	if (!err) {
		err = put_user(kts.tv_sec, &up->tv_sec);
		err |= __put_user(kts.tv_nsec, &up->tv_nsec);
	}
	return err;
}

static int dev_ifname32(struct net *net, struct compat_ifreq __user *uifr32)
{
	struct ifreq __user *uifr;
	int err;

	uifr = compat_alloc_user_space(sizeof(struct ifreq));
	if (copy_in_user(uifr, uifr32, sizeof(struct compat_ifreq)))
		return -EFAULT;

	err = dev_ioctl(net, SIOCGIFNAME, uifr);
	if (err)
		return err;

	if (copy_in_user(uifr32, uifr, sizeof(struct compat_ifreq)))
		return -EFAULT;

	return 0;
}

static int dev_ifconf(struct net *net, struct compat_ifconf __user *uifc32)
{
	struct compat_ifconf ifc32;
	struct ifconf ifc;
	struct ifconf __user *uifc;
	struct compat_ifreq __user *ifr32;
	struct ifreq __user *ifr;
	unsigned int i, j;
	int err;

	if (copy_from_user(&ifc32, uifc32, sizeof(struct compat_ifconf)))
		return -EFAULT;

	if (ifc32.ifcbuf == 0) {
		ifc32.ifc_len = 0;
		ifc.ifc_len = 0;
		ifc.ifc_req = NULL;
		uifc = compat_alloc_user_space(sizeof(struct ifconf));
	} else {
		size_t len =((ifc32.ifc_len / sizeof (struct compat_ifreq)) + 1) *
			sizeof (struct ifreq);
		uifc = compat_alloc_user_space(sizeof(struct ifconf) + len);
		ifc.ifc_len = len;
		ifr = ifc.ifc_req = (void __user *)(uifc + 1);
		ifr32 = compat_ptr(ifc32.ifcbuf);
		for (i = 0; i < ifc32.ifc_len; i += sizeof (struct compat_ifreq)) {
			if (copy_in_user(ifr, ifr32, sizeof(struct compat_ifreq)))
				return -EFAULT;
			ifr++;
			ifr32++;
		}
	}
	if (copy_to_user(uifc, &ifc, sizeof(struct ifconf)))
		return -EFAULT;

	err = dev_ioctl(net, SIOCGIFCONF, uifc);
	if (err)
		return err;

	if (copy_from_user(&ifc, uifc, sizeof(struct ifconf)))
		return -EFAULT;

	ifr = ifc.ifc_req;
	ifr32 = compat_ptr(ifc32.ifcbuf);
	for (i = 0, j = 0;
             i + sizeof (struct compat_ifreq) <= ifc32.ifc_len && j < ifc.ifc_len;
	     i += sizeof (struct compat_ifreq), j += sizeof (struct ifreq)) {
		if (copy_in_user(ifr32, ifr, sizeof (struct compat_ifreq)))
			return -EFAULT;
		ifr32++;
		ifr++;
	}

	if (ifc32.ifcbuf == 0) {
		/* Translate from 64-bit structure multiple to
		 * a 32-bit one.
		 */
		i = ifc.ifc_len;
		i = ((i / sizeof(struct ifreq)) * sizeof(struct compat_ifreq));
		ifc32.ifc_len = i;
	} else {
		ifc32.ifc_len = i;
	}
	if (copy_to_user(uifc32, &ifc32, sizeof(struct compat_ifconf)))
		return -EFAULT;

	return 0;
}

static int ethtool_ioctl(struct net *net, struct compat_ifreq __user *ifr32)
{
	struct ifreq __user *ifr;
	u32 data;
	void __user *datap;

	ifr = compat_alloc_user_space(sizeof(*ifr));

	if (copy_in_user(&ifr->ifr_name, &ifr32->ifr_name, IFNAMSIZ))
		return -EFAULT;

	if (get_user(data, &ifr32->ifr_ifru.ifru_data))
		return -EFAULT;

	datap = compat_ptr(data);
	if (put_user(datap, &ifr->ifr_ifru.ifru_data))
		return -EFAULT;

	return dev_ioctl(net, SIOCETHTOOL, ifr);
}

static int compat_siocwandev(struct net *net, struct compat_ifreq __user *uifr32)
{
	void __user *uptr;
	compat_uptr_t uptr32;
	struct ifreq __user *uifr;

	uifr = compat_alloc_user_space(sizeof (*uifr));
	if (copy_in_user(uifr, uifr32, sizeof(struct compat_ifreq)))
		return -EFAULT;

	if (get_user(uptr32, &uifr32->ifr_settings.ifs_ifsu))
		return -EFAULT;

	uptr = compat_ptr(uptr32);

	if (put_user(uptr, &uifr->ifr_settings.ifs_ifsu.raw_hdlc))
		return -EFAULT;

	return dev_ioctl(net, SIOCWANDEV, uifr);
}

static int bond_ioctl(struct net *net, unsigned int cmd,
			 struct compat_ifreq __user *ifr32)
{
	struct ifreq kifr;
	struct ifreq __user *uifr;
	mm_segment_t old_fs;
	int err;
	u32 data;
	void __user *datap;

	switch (cmd) {
	case SIOCBONDENSLAVE:
	case SIOCBONDRELEASE:
	case SIOCBONDSETHWADDR:
	case SIOCBONDCHANGEACTIVE:
		if (copy_from_user(&kifr, ifr32, sizeof(struct compat_ifreq)))
			return -EFAULT;

		old_fs = get_fs();
		set_fs (KERNEL_DS);
		err = dev_ioctl(net, cmd, &kifr);
		set_fs (old_fs);

		return err;
	case SIOCBONDSLAVEINFOQUERY:
	case SIOCBONDINFOQUERY:
		uifr = compat_alloc_user_space(sizeof(*uifr));
		if (copy_in_user(&uifr->ifr_name, &ifr32->ifr_name, IFNAMSIZ))
			return -EFAULT;

		if (get_user(data, &ifr32->ifr_ifru.ifru_data))
			return -EFAULT;

		datap = compat_ptr(data);
		if (put_user(datap, &uifr->ifr_ifru.ifru_data))
			return -EFAULT;

		return dev_ioctl(net, cmd, uifr);
	default:
		return -EINVAL;
	};
}

static int siocdevprivate_ioctl(struct net *net, unsigned int cmd,
				 struct compat_ifreq __user *u_ifreq32)
{
	struct ifreq __user *u_ifreq64;
	char tmp_buf[IFNAMSIZ];
	void __user *data64;
	u32 data32;

	if (copy_from_user(&tmp_buf[0], &(u_ifreq32->ifr_ifrn.ifrn_name[0]),
			   IFNAMSIZ))
		return -EFAULT;
	if (__get_user(data32, &u_ifreq32->ifr_ifru.ifru_data))
		return -EFAULT;
	data64 = compat_ptr(data32);

	u_ifreq64 = compat_alloc_user_space(sizeof(*u_ifreq64));

	/* Don't check these user accesses, just let that get trapped
	 * in the ioctl handler instead.
	 */
	if (copy_to_user(&u_ifreq64->ifr_ifrn.ifrn_name[0], &tmp_buf[0],
			 IFNAMSIZ))
		return -EFAULT;
	if (__put_user(data64, &u_ifreq64->ifr_ifru.ifru_data))
		return -EFAULT;

	return dev_ioctl(net, cmd, u_ifreq64);
}

static int dev_ifsioc(struct net *net, struct socket *sock,
			 unsigned int cmd, struct compat_ifreq __user *uifr32)
{
	struct ifreq __user *uifr;
	int err;

	uifr = compat_alloc_user_space(sizeof(*uifr));
	if (copy_in_user(uifr, uifr32, sizeof(*uifr32)))
		return -EFAULT;

	err = sock_do_ioctl(net, sock, cmd, (unsigned long)uifr);

	if (!err) {
		switch (cmd) {
		case SIOCGIFFLAGS:
		case SIOCGIFMETRIC:
		case SIOCGIFMTU:
		case SIOCGIFMEM:
		case SIOCGIFHWADDR:
		case SIOCGIFINDEX:
		case SIOCGIFADDR:
		case SIOCGIFBRDADDR:
		case SIOCGIFDSTADDR:
		case SIOCGIFNETMASK:
		case SIOCGIFPFLAGS:
		case SIOCGIFTXQLEN:
		case SIOCGMIIPHY:
		case SIOCGMIIREG:
			if (copy_in_user(uifr32, uifr, sizeof(*uifr32)))
				err = -EFAULT;
			break;
		}
	}
	return err;
}

static int compat_sioc_ifmap(struct net *net, unsigned int cmd,
			struct compat_ifreq __user *uifr32)
{
	struct ifreq ifr;
	struct compat_ifmap __user *uifmap32;
	mm_segment_t old_fs;
	int err;

	uifmap32 = &uifr32->ifr_ifru.ifru_map;
	err = copy_from_user(&ifr, uifr32, sizeof(ifr.ifr_name));
	err |= __get_user(ifr.ifr_map.mem_start, &uifmap32->mem_start);
	err |= __get_user(ifr.ifr_map.mem_end, &uifmap32->mem_end);
	err |= __get_user(ifr.ifr_map.base_addr, &uifmap32->base_addr);
	err |= __get_user(ifr.ifr_map.irq, &uifmap32->irq);
	err |= __get_user(ifr.ifr_map.dma, &uifmap32->dma);
	err |= __get_user(ifr.ifr_map.port, &uifmap32->port);
	if (err)
		return -EFAULT;

	old_fs = get_fs();
	set_fs (KERNEL_DS);
	err = dev_ioctl(net, cmd, (void __user *)&ifr);
	set_fs (old_fs);

	if (cmd == SIOCGIFMAP && !err) {
		err = copy_to_user(uifr32, &ifr, sizeof(ifr.ifr_name));
		err |= __put_user(ifr.ifr_map.mem_start, &uifmap32->mem_start);
		err |= __put_user(ifr.ifr_map.mem_end, &uifmap32->mem_end);
		err |= __put_user(ifr.ifr_map.base_addr, &uifmap32->base_addr);
		err |= __put_user(ifr.ifr_map.irq, &uifmap32->irq);
		err |= __put_user(ifr.ifr_map.dma, &uifmap32->dma);
		err |= __put_user(ifr.ifr_map.port, &uifmap32->port);
		if (err)
			err = -EFAULT;
	}
	return err;
}

static int compat_siocshwtstamp(struct net *net, struct compat_ifreq __user *uifr32)
{
	void __user *uptr;
	compat_uptr_t uptr32;
	struct ifreq __user *uifr;

	uifr = compat_alloc_user_space(sizeof (*uifr));
	if (copy_in_user(uifr, uifr32, sizeof(struct compat_ifreq)))
		return -EFAULT;

	if (get_user(uptr32, &uifr32->ifr_data))
		return -EFAULT;

	uptr = compat_ptr(uptr32);

	if (put_user(uptr, &uifr->ifr_data))
		return -EFAULT;

	return dev_ioctl(net, SIOCSHWTSTAMP, uifr);
}

struct rtentry32 {
	u32   		rt_pad1;
	struct sockaddr rt_dst;         /* target address               */
	struct sockaddr rt_gateway;     /* gateway addr (RTF_GATEWAY)   */
	struct sockaddr rt_genmask;     /* target network mask (IP)     */
	unsigned short  rt_flags;
	short           rt_pad2;
	u32   		rt_pad3;
	unsigned char   rt_tos;
	unsigned char   rt_class;
	short           rt_pad4;
	short           rt_metric;      /* +1 for binary compatibility! */
	/* char * */ u32 rt_dev;        /* forcing the device at add    */
	u32   		rt_mtu;         /* per route MTU/Window         */
	u32   		rt_window;      /* Window clamping              */
	unsigned short  rt_irtt;        /* Initial RTT                  */
};

struct in6_rtmsg32 {
	struct in6_addr		rtmsg_dst;
	struct in6_addr		rtmsg_src;
	struct in6_addr		rtmsg_gateway;
	u32			rtmsg_type;
	u16			rtmsg_dst_len;
	u16			rtmsg_src_len;
	u32			rtmsg_metric;
	u32			rtmsg_info;
	u32			rtmsg_flags;
	s32			rtmsg_ifindex;
};

static int routing_ioctl(struct net *net, struct socket *sock,
			 unsigned int cmd, void __user *argp)
{
	int ret;
	void *r = NULL;
	struct in6_rtmsg r6;
	struct rtentry r4;
	char devname[16];
	u32 rtdev;
	mm_segment_t old_fs = get_fs();

	if (sock && sock->sk && sock->sk->sk_family == AF_INET6) { /* ipv6 */
		struct in6_rtmsg32 __user *ur6 = argp;
		ret = copy_from_user (&r6.rtmsg_dst, &(ur6->rtmsg_dst),
			3 * sizeof(struct in6_addr));
		ret |= __get_user (r6.rtmsg_type, &(ur6->rtmsg_type));
		ret |= __get_user (r6.rtmsg_dst_len, &(ur6->rtmsg_dst_len));
		ret |= __get_user (r6.rtmsg_src_len, &(ur6->rtmsg_src_len));
		ret |= __get_user (r6.rtmsg_metric, &(ur6->rtmsg_metric));
		ret |= __get_user (r6.rtmsg_info, &(ur6->rtmsg_info));
		ret |= __get_user (r6.rtmsg_flags, &(ur6->rtmsg_flags));
		ret |= __get_user (r6.rtmsg_ifindex, &(ur6->rtmsg_ifindex));

		r = (void *) &r6;
	} else { /* ipv4 */
		struct rtentry32 __user *ur4 = argp;
		ret = copy_from_user (&r4.rt_dst, &(ur4->rt_dst),
					3 * sizeof(struct sockaddr));
		ret |= __get_user (r4.rt_flags, &(ur4->rt_flags));
		ret |= __get_user (r4.rt_metric, &(ur4->rt_metric));
		ret |= __get_user (r4.rt_mtu, &(ur4->rt_mtu));
		ret |= __get_user (r4.rt_window, &(ur4->rt_window));
		ret |= __get_user (r4.rt_irtt, &(ur4->rt_irtt));
		ret |= __get_user (rtdev, &(ur4->rt_dev));
		if (rtdev) {
			ret |= copy_from_user (devname, compat_ptr(rtdev), 15);
			r4.rt_dev = devname; devname[15] = 0;
		} else
			r4.rt_dev = NULL;

		r = (void *) &r4;
	}

	if (ret) {
		ret = -EFAULT;
		goto out;
	}

	set_fs (KERNEL_DS);
	ret = sock_do_ioctl(net, sock, cmd, (unsigned long) r);
	set_fs (old_fs);

out:
	return ret;
}

/* Since old style bridge ioctl's endup using SIOCDEVPRIVATE
 * for some operations; this forces use of the newer bridge-utils that
 * use compatiable ioctls
 */
static int old_bridge_ioctl(compat_ulong_t __user *argp)
{
	compat_ulong_t tmp;

	if (get_user(tmp, argp))
		return -EFAULT;
	if (tmp == BRCTL_GET_VERSION)
		return BRCTL_VERSION + 1;
	return -EINVAL;
}

static int compat_sock_ioctl_trans(struct file *file, struct socket *sock,
			 unsigned int cmd, unsigned long arg)
{
	void __user *argp = compat_ptr(arg);
	struct sock *sk = sock->sk;
	struct net *net = sock_net(sk);

	if (cmd >= SIOCDEVPRIVATE && cmd <= (SIOCDEVPRIVATE + 15))
		return siocdevprivate_ioctl(net, cmd, argp);

	switch (cmd) {
	case SIOCSIFBR:
	case SIOCGIFBR:
		return old_bridge_ioctl(argp);
	case SIOCGIFNAME:
		return dev_ifname32(net, argp);
	case SIOCGIFCONF:
		return dev_ifconf(net, argp);
	case SIOCETHTOOL:
		return ethtool_ioctl(net, argp);
	case SIOCWANDEV:
		return compat_siocwandev(net, argp);
	case SIOCGIFMAP:
	case SIOCSIFMAP:
		return compat_sioc_ifmap(net, cmd, argp);
	case SIOCBONDENSLAVE:
	case SIOCBONDRELEASE:
	case SIOCBONDSETHWADDR:
	case SIOCBONDSLAVEINFOQUERY:
	case SIOCBONDINFOQUERY:
	case SIOCBONDCHANGEACTIVE:
		return bond_ioctl(net, cmd, argp);
	case SIOCADDRT:
	case SIOCDELRT:
		return routing_ioctl(net, sock, cmd, argp);
	case SIOCGSTAMP:
		return do_siocgstamp(net, sock, cmd, argp);
	case SIOCGSTAMPNS:
		return do_siocgstampns(net, sock, cmd, argp);
	case SIOCSHWTSTAMP:
		return compat_siocshwtstamp(net, argp);

	case FIOSETOWN:
	case SIOCSPGRP:
	case FIOGETOWN:
	case SIOCGPGRP:
	case SIOCBRADDBR:
	case SIOCBRDELBR:
	case SIOCGIFVLAN:
	case SIOCSIFVLAN:
	case SIOCADDDLCI:
	case SIOCDELDLCI:
		return sock_ioctl(file, cmd, arg);

	case SIOCGIFFLAGS:
	case SIOCSIFFLAGS:
	case SIOCGIFMETRIC:
	case SIOCSIFMETRIC:
	case SIOCGIFMTU:
	case SIOCSIFMTU:
	case SIOCGIFMEM:
	case SIOCSIFMEM:
	case SIOCGIFHWADDR:
	case SIOCSIFHWADDR:
	case SIOCADDMULTI:
	case SIOCDELMULTI:
	case SIOCGIFINDEX:
	case SIOCGIFADDR:
	case SIOCSIFADDR:
	case SIOCSIFHWBROADCAST:
	case SIOCDIFADDR:
	case SIOCGIFBRDADDR:
	case SIOCSIFBRDADDR:
	case SIOCGIFDSTADDR:
	case SIOCSIFDSTADDR:
	case SIOCGIFNETMASK:
	case SIOCSIFNETMASK:
	case SIOCSIFPFLAGS:
	case SIOCGIFPFLAGS:
	case SIOCGIFTXQLEN:
	case SIOCSIFTXQLEN:
	case SIOCBRADDIF:
	case SIOCBRDELIF:
	case SIOCSIFNAME:
	case SIOCGMIIPHY:
	case SIOCGMIIREG:
	case SIOCSMIIREG:
		return dev_ifsioc(net, sock, cmd, argp);

	case SIOCSARP:
	case SIOCGARP:
	case SIOCDARP:
	case SIOCATMARK:
		return sock_do_ioctl(net, sock, cmd, arg);
	}

	/* Prevent warning from compat_sys_ioctl, these always
	 * result in -EINVAL in the native case anyway. */
	switch (cmd) {
	case SIOCRTMSG:
	case SIOCGIFCOUNT:
	case SIOCSRARP:
	case SIOCGRARP:
	case SIOCDRARP:
	case SIOCSIFLINK:
	case SIOCGIFSLAVE:
	case SIOCSIFSLAVE:
		return -EINVAL;
	}

	return -ENOIOCTLCMD;
}

static long compat_sock_ioctl(struct file *file, unsigned cmd,
			      unsigned long arg)
{
	struct socket *sock = file->private_data;
	int ret = -ENOIOCTLCMD;
	struct sock *sk;
	struct net *net;

	sk = sock->sk;
	net = sock_net(sk);

	if (sock->ops->compat_ioctl)
		ret = sock->ops->compat_ioctl(sock, cmd, arg);

	if (ret == -ENOIOCTLCMD &&
	    (cmd >= SIOCIWFIRST && cmd <= SIOCIWLAST))
		ret = compat_wext_handle_ioctl(net, cmd, arg);

	if (ret == -ENOIOCTLCMD)
		ret = compat_sock_ioctl_trans(file, sock, cmd, arg);

	return ret;
}
#endif

int kernel_bind(struct socket *sock, struct sockaddr *addr, int addrlen)
{
	return sock->ops->bind(sock, addr, addrlen);
}

int kernel_listen(struct socket *sock, int backlog)
{
	return sock->ops->listen(sock, backlog);
}

int kernel_accept(struct socket *sock, struct socket **newsock, int flags)
{
	struct sock *sk = sock->sk;
	int err;

	err = sock_create_lite(sk->sk_family, sk->sk_type, sk->sk_protocol,
			       newsock);
	if (err < 0)
		goto done;

	err = sock->ops->accept(sock, *newsock, flags);
	if (err < 0) {
		sock_release(*newsock);
		*newsock = NULL;
		goto done;
	}

	(*newsock)->ops = sock->ops;
	__module_get((*newsock)->ops->owner);

done:
	return err;
}

int kernel_connect(struct socket *sock, struct sockaddr *addr, int addrlen,
		   int flags)
{
	return sock->ops->connect(sock, addr, addrlen, flags);
}

int kernel_getsockname(struct socket *sock, struct sockaddr *addr,
			 int *addrlen)
{
	return sock->ops->getname(sock, addr, addrlen, 0);
}

int kernel_getpeername(struct socket *sock, struct sockaddr *addr,
			 int *addrlen)
{
	return sock->ops->getname(sock, addr, addrlen, 1);
}

int kernel_getsockopt(struct socket *sock, int level, int optname,
			char *optval, int *optlen)
{
	mm_segment_t oldfs = get_fs();
	int err;

	set_fs(KERNEL_DS);
	if (level == SOL_SOCKET)
		err = sock_getsockopt(sock, level, optname, optval, optlen);
	else
		err = sock->ops->getsockopt(sock, level, optname, optval,
					    optlen);
	set_fs(oldfs);
	return err;
}

int kernel_setsockopt(struct socket *sock, int level, int optname,
			char *optval, unsigned int optlen)
{
	mm_segment_t oldfs = get_fs();
	int err;

	set_fs(KERNEL_DS);
	if (level == SOL_SOCKET)
		err = sock_setsockopt(sock, level, optname, optval, optlen);
	else
		err = sock->ops->setsockopt(sock, level, optname, optval,
					    optlen);
	set_fs(oldfs);
	return err;
}

int kernel_sendpage(struct socket *sock, struct page *page, int offset,
		    size_t size, int flags)
{
	if (sock->ops->sendpage)
		return sock->ops->sendpage(sock, page, offset, size, flags);

	return sock_no_sendpage(sock, page, offset, size, flags);
}

int kernel_sock_ioctl(struct socket *sock, int cmd, unsigned long arg)
{
	mm_segment_t oldfs = get_fs();
	int err;

	set_fs(KERNEL_DS);
	err = sock->ops->ioctl(sock, cmd, arg);
	set_fs(oldfs);

	return err;
}

int kernel_sock_shutdown(struct socket *sock, enum sock_shutdown_cmd how)
{
	return sock->ops->shutdown(sock, how);
}

EXPORT_SYMBOL(sock_create);
EXPORT_SYMBOL(sock_create_kern);
EXPORT_SYMBOL(sock_create_lite);
EXPORT_SYMBOL(sock_map_fd);
EXPORT_SYMBOL(sock_recvmsg);
EXPORT_SYMBOL(sock_register);
EXPORT_SYMBOL(sock_release);
EXPORT_SYMBOL(sock_sendmsg);
EXPORT_SYMBOL(sock_unregister);
EXPORT_SYMBOL(sock_wake_async);
EXPORT_SYMBOL(sockfd_lookup);
EXPORT_SYMBOL(kernel_sendmsg);
EXPORT_SYMBOL(kernel_recvmsg);
EXPORT_SYMBOL(kernel_bind);
EXPORT_SYMBOL(kernel_listen);
EXPORT_SYMBOL(kernel_accept);
EXPORT_SYMBOL(kernel_connect);
EXPORT_SYMBOL(kernel_getsockname);
EXPORT_SYMBOL(kernel_getpeername);
EXPORT_SYMBOL(kernel_getsockopt);
EXPORT_SYMBOL(kernel_setsockopt);
EXPORT_SYMBOL(kernel_sendpage);
EXPORT_SYMBOL(kernel_sock_ioctl);
EXPORT_SYMBOL(kernel_sock_shutdown);<|MERGE_RESOLUTION|>--- conflicted
+++ resolved
@@ -2116,7 +2116,6 @@
 	    poll_select_set_timeout(&end_time, timeout->tv_sec,
 				    timeout->tv_nsec))
 		return -EINVAL;
-<<<<<<< HEAD
 
 	datagrams = 0;
 
@@ -2200,91 +2199,6 @@
 	return err;
 }
 
-=======
-
-	datagrams = 0;
-
-	sock = sockfd_lookup_light(fd, &err, &fput_needed);
-	if (!sock)
-		return err;
-
-	err = sock_error(sock->sk);
-	if (err)
-		goto out_put;
-
-	entry = mmsg;
-	compat_entry = (struct compat_mmsghdr __user *)mmsg;
-
-	while (datagrams < vlen) {
-		/*
-		 * No need to ask LSM for more than the first datagram.
-		 */
-		if (MSG_CMSG_COMPAT & flags) {
-			err = __sys_recvmsg(sock, (struct msghdr __user *)compat_entry,
-					    &msg_sys, flags, datagrams);
-			if (err < 0)
-				break;
-			err = __put_user(err, &compat_entry->msg_len);
-			++compat_entry;
-		} else {
-			err = __sys_recvmsg(sock, (struct msghdr __user *)entry,
-					    &msg_sys, flags, datagrams);
-			if (err < 0)
-				break;
-			err = put_user(err, &entry->msg_len);
-			++entry;
-		}
-
-		if (err)
-			break;
-		++datagrams;
-
-		if (timeout) {
-			ktime_get_ts(timeout);
-			*timeout = timespec_sub(end_time, *timeout);
-			if (timeout->tv_sec < 0) {
-				timeout->tv_sec = timeout->tv_nsec = 0;
-				break;
-			}
-
-			/* Timeout, return less than vlen datagrams */
-			if (timeout->tv_nsec == 0 && timeout->tv_sec == 0)
-				break;
-		}
-
-		/* Out of band data, return right away */
-		if (msg_sys.msg_flags & MSG_OOB)
-			break;
-	}
-
-out_put:
-	fput_light(sock->file, fput_needed);
-
-	if (err == 0)
-		return datagrams;
-
-	if (datagrams != 0) {
-		/*
-		 * We may return less entries than requested (vlen) if the
-		 * sock is non block and there aren't enough datagrams...
-		 */
-		if (err != -EAGAIN) {
-			/*
-			 * ... or  if recvmsg returns an error after we
-			 * received some datagrams, where we record the
-			 * error to return on the next call or if the
-			 * app asks about it using getsockopt(SO_ERROR).
-			 */
-			sock->sk->sk_err = -err;
-		}
-
-		return datagrams;
-	}
-
-	return err;
-}
-
->>>>>>> 2fbe74b9
 SYSCALL_DEFINE5(recvmmsg, int, fd, struct mmsghdr __user *, mmsg,
 		unsigned int, vlen, unsigned int, flags,
 		struct timespec __user *, timeout)
