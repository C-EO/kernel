# SPDX-License-Identifier: GPL-2.0-only
#
# Network configuration
#

menuconfig NET
	bool "Networking support"
	select NLATTR
	select GENERIC_NET_UTILS
	select BPF
	help
	  Unless you really know what you are doing, you should say Y here.
	  The reason is that some programs need kernel networking support even
	  when running on a stand-alone machine that isn't connected to any
	  other computer.

	  If you are upgrading from an older kernel, you
	  should consider updating your networking tools too because changes
	  in the kernel and the tools often go hand in hand. The tools are
	  contained in the package net-tools, the location and version number
	  of which are given in <file:Documentation/Changes>.

	  For a general introduction to Linux networking, it is highly
	  recommended to read the NET-HOWTO, available from
	  <http://www.tldp.org/docs.html#howto>.

if NET

config WANT_COMPAT_NETLINK_MESSAGES
	bool
	help
	  This option can be selected by other options that need compat
	  netlink messages.

config COMPAT_NETLINK_MESSAGES
	def_bool y
	depends on COMPAT
	depends on WEXT_CORE || WANT_COMPAT_NETLINK_MESSAGES
	help
	  This option makes it possible to send different netlink messages
	  to tasks depending on whether the task is a compat task or not. To
	  achieve this, you need to set skb_shinfo(skb)->frag_list to the
	  compat skb before sending the skb, the netlink code will sort out
	  which message to actually pass to the task.

	  Newly written code should NEVER need this option but do
	  compat-independent messages instead!

config NET_INGRESS
	bool

config NET_EGRESS
	bool

config NET_REDIRECT
	bool

config SKB_EXTENSIONS
	bool

menu "Networking options"

source "net/packet/Kconfig"
source "net/unix/Kconfig"
source "net/tls/Kconfig"
source "net/xfrm/Kconfig"
source "net/iucv/Kconfig"
source "net/smc/Kconfig"
source "net/xdp/Kconfig"

config INET
	bool "TCP/IP networking"
	help
	  These are the protocols used on the Internet and on most local
	  Ethernets. It is highly recommended to say Y here (this will enlarge
	  your kernel by about 400 KB), since some programs (e.g. the X window
	  system) use TCP/IP even if your machine is not connected to any
	  other computer. You will get the so-called loopback device which
	  allows you to ping yourself (great fun, that!).

	  For an excellent introduction to Linux networking, please read the
	  Linux Networking HOWTO, available from
	  <http://www.tldp.org/docs.html#howto>.

	  If you say Y here and also to "/proc file system support" and
	  "Sysctl support" below, you can change various aspects of the
	  behavior of the TCP/IP code by writing to the (virtual) files in
	  /proc/sys/net/ipv4/*; the options are explained in the file
	  <file:Documentation/networking/ip-sysctl.rst>.

	  Short answer: say Y.

if INET
source "net/ipv4/Kconfig"
source "net/ipv6/Kconfig"
source "net/netlabel/Kconfig"
source "net/mptcp/Kconfig"

endif # if INET

config NETWORK_SECMARK
	bool "Security Marking"
	help
	  This enables security marking of network packets, similar
	  to nfmark, but designated for security purposes.
	  If you are unsure how to answer this question, answer N.

config NET_PTP_CLASSIFY
	def_bool n

config NETWORK_PHY_TIMESTAMPING
	bool "Timestamping in PHY devices"
	select NET_PTP_CLASSIFY
	help
	  This allows timestamping of network packets by PHYs (or
	  other MII bus snooping devices) with hardware timestamping
	  capabilities. This option adds some overhead in the transmit
	  and receive paths.

	  If you are unsure how to answer this question, answer N.

menuconfig NETFILTER
	bool "Network packet filtering framework (Netfilter)"
	help
	  Netfilter is a framework for filtering and mangling network packets
	  that pass through your Linux box.

	  The most common use of packet filtering is to run your Linux box as
	  a firewall protecting a local network from the Internet. The type of
	  firewall provided by this kernel support is called a "packet
	  filter", which means that it can reject individual network packets
	  based on type, source, destination etc. The other kind of firewall,
	  a "proxy-based" one, is more secure but more intrusive and more
	  bothersome to set up; it inspects the network traffic much more
	  closely, modifies it and has knowledge about the higher level
	  protocols, which a packet filter lacks. Moreover, proxy-based
	  firewalls often require changes to the programs running on the local
	  clients. Proxy-based firewalls don't need support by the kernel, but
	  they are often combined with a packet filter, which only works if
	  you say Y here.

	  You should also say Y here if you intend to use your Linux box as
	  the gateway to the Internet for a local network of machines without
	  globally valid IP addresses. This is called "masquerading": if one
	  of the computers on your local network wants to send something to
	  the outside, your box can "masquerade" as that computer, i.e. it
	  forwards the traffic to the intended outside destination, but
	  modifies the packets to make it look like they came from the
	  firewall box itself. It works both ways: if the outside host
	  replies, the Linux box will silently forward the traffic to the
	  correct local computer. This way, the computers on your local net
	  are completely invisible to the outside world, even though they can
	  reach the outside and can receive replies. It is even possible to
	  run globally visible servers from within a masqueraded local network
	  using a mechanism called portforwarding. Masquerading is also often
	  called NAT (Network Address Translation).

	  Another use of Netfilter is in transparent proxying: if a machine on
	  the local network tries to connect to an outside host, your Linux
	  box can transparently forward the traffic to a local server,
	  typically a caching proxy server.

	  Yet another use of Netfilter is building a bridging firewall. Using
	  a bridge with Network packet filtering enabled makes iptables "see"
	  the bridged traffic. For filtering on the lower network and Ethernet
	  protocols over the bridge, use ebtables (under bridge netfilter
	  configuration).

	  Various modules exist for netfilter which replace the previous
	  masquerading (ipmasqadm), packet filtering (ipchains), transparent
	  proxying, and portforwarding mechanisms. Please see
	  <file:Documentation/Changes> under "iptables" for the location of
	  these packages.

if NETFILTER

config NETFILTER_ADVANCED
	bool "Advanced netfilter configuration"
	depends on NETFILTER
	default y
	help
	  If you say Y here you can select between all the netfilter modules.
	  If you say N the more unusual ones will not be shown and the
	  basic ones needed by most people will default to 'M'.

	  If unsure, say Y.

config BRIDGE_NETFILTER
	tristate "Bridged IP/ARP packets filtering"
	depends on BRIDGE
	depends on NETFILTER && INET
	depends on NETFILTER_ADVANCED
	select NETFILTER_FAMILY_BRIDGE
	select SKB_EXTENSIONS
	help
	  Enabling this option will let arptables resp. iptables see bridged
	  ARP resp. IP traffic. If you want a bridging firewall, you probably
	  want this option enabled.
	  Enabling or disabling this option doesn't enable or disable
	  ebtables.

	  If unsure, say N.

source "net/netfilter/Kconfig"
source "net/ipv4/netfilter/Kconfig"
source "net/ipv6/netfilter/Kconfig"
source "net/decnet/netfilter/Kconfig"
source "net/bridge/netfilter/Kconfig"

endif

source "net/bpfilter/Kconfig"

source "net/dccp/Kconfig"
source "net/sctp/Kconfig"
source "net/rds/Kconfig"
source "net/tipc/Kconfig"
source "net/atm/Kconfig"
source "net/l2tp/Kconfig"
source "net/802/Kconfig"
source "net/bridge/Kconfig"
source "net/dsa/Kconfig"
source "net/8021q/Kconfig"
source "net/decnet/Kconfig"
source "net/llc/Kconfig"
source "drivers/net/appletalk/Kconfig"
source "net/x25/Kconfig"
source "net/lapb/Kconfig"
source "net/phonet/Kconfig"
source "net/6lowpan/Kconfig"
source "net/ieee802154/Kconfig"
source "net/mac802154/Kconfig"
source "net/sched/Kconfig"
source "net/dcb/Kconfig"
source "net/dns_resolver/Kconfig"
source "net/batman-adv/Kconfig"
source "net/openvswitch/Kconfig"
source "net/vmw_vsock/Kconfig"
source "net/netlink/Kconfig"
source "net/mpls/Kconfig"
source "net/nsh/Kconfig"
source "net/hsr/Kconfig"
source "net/switchdev/Kconfig"
source "net/l3mdev/Kconfig"
source "net/qrtr/Kconfig"
source "net/ncsi/Kconfig"

config PCPU_DEV_REFCNT
	bool "Use percpu variables to maintain network device refcount"
	depends on SMP
	default y
	help
	  network device refcount are using per cpu variables if this option is set.
	  This can be forced to N to detect underflows (with a performance drop).

config RPS
	bool
	depends on SMP && SYSFS
	default y

config RFS_ACCEL
	bool
	depends on RPS
	select CPU_RMAP
	default y

config SOCK_RX_QUEUE_MAPPING
	bool

config XPS
	bool
	depends on SMP
	select SOCK_RX_QUEUE_MAPPING
	default y

config HWBM
	bool

config CGROUP_NET_PRIO
	bool "Network priority cgroup"
	depends on CGROUPS
	select SOCK_CGROUP_DATA
	help
	  Cgroup subsystem for use in assigning processes to network priorities on
	  a per-interface basis.

config CGROUP_NET_CLASSID
	bool "Network classid cgroup"
	depends on CGROUPS
	select SOCK_CGROUP_DATA
	help
	  Cgroup subsystem for use as general purpose socket classid marker that is
	  being used in cls_cgroup and for netfilter matching.

config NET_RX_BUSY_POLL
	bool
	default y

config BQL
	bool
	depends on SYSFS
	select DQL
	default y

config BPF_STREAM_PARSER
	bool "enable BPF STREAM_PARSER"
	depends on INET
	depends on BPF_SYSCALL
	depends on CGROUP_BPF
	select STREAM_PARSER
	select NET_SOCK_MSG
	help
	  Enabling this allows a TCP stream parser to be used with
	  BPF_MAP_TYPE_SOCKMAP.

config NET_FLOW_LIMIT
	bool
	depends on RPS
	default y
	help
	  The network stack has to drop packets when a receive processing CPU's
	  backlog reaches netdev_max_backlog. If a few out of many active flows
	  generate the vast majority of load, drop their traffic earlier to
	  maintain capacity for the other flows. This feature provides servers
	  with many clients some protection against DoS by a single (spoofed)
	  flow that greatly exceeds average workload.

menu "Network testing"

config NET_PKTGEN
	tristate "Packet Generator (USE WITH CAUTION)"
	depends on INET && PROC_FS
	help
	  This module will inject preconfigured packets, at a configurable
	  rate, out of a given interface.  It is used for network interface
	  stress testing and performance analysis.  If you don't understand
	  what was just said, you don't need it: say N.

	  Documentation on how to use the packet generator can be found
	  at <file:Documentation/networking/pktgen.rst>.

	  To compile this code as a module, choose M here: the
	  module will be called pktgen.

config NET_DROP_MONITOR
	tristate "Network packet drop alerting service"
	depends on INET && TRACEPOINTS
	help
	  This feature provides an alerting service to userspace in the
	  event that packets are discarded in the network stack.  Alerts
	  are broadcast via netlink socket to any listening user space
	  process.  If you don't need network drop alerts, or if you are ok
	  just checking the various proc files and other utilities for
	  drop statistics, say N here.

endmenu

endmenu

source "net/ax25/Kconfig"
source "net/can/Kconfig"
source "net/bluetooth/Kconfig"
source "net/rxrpc/Kconfig"
source "net/kcm/Kconfig"
source "net/strparser/Kconfig"

config FIB_RULES
	bool

menuconfig WIRELESS
	bool "Wireless"
	depends on !S390
	default y

if WIRELESS

source "net/wireless/Kconfig"
source "net/mac80211/Kconfig"

endif # WIRELESS

source "net/rfkill/Kconfig"
source "net/9p/Kconfig"
source "net/caif/Kconfig"
source "net/ceph/Kconfig"
source "net/nfc/Kconfig"
source "net/psample/Kconfig"
source "net/ife/Kconfig"

config LWTUNNEL
	bool "Network light weight tunnels"
	help
	  This feature provides an infrastructure to support light weight
	  tunnels like mpls. There is no netdevice associated with a light
	  weight tunnel endpoint. Tunnel encapsulation parameters are stored
	  with light weight tunnel state associated with fib routes.

config LWTUNNEL_BPF
	bool "Execute BPF program as route nexthop action"
	depends on LWTUNNEL && INET
	default y if LWTUNNEL=y
	help
	  Allows to run BPF programs as a nexthop action following a route
	  lookup for incoming and outgoing packets.

config DST_CACHE
	bool
	default n

config GRO_CELLS
	bool
	default n

config SOCK_VALIDATE_XMIT
	bool

config NET_SELFTESTS
	def_tristate PHYLIB
	depends on PHYLIB && INET

config NET_SOCK_MSG
	bool
	default n
	help
	  The NET_SOCK_MSG provides a framework for plain sockets (e.g. TCP) or
	  ULPs (upper layer modules, e.g. TLS) to process L7 application data
	  with the help of BPF programs.

config NET_DEVLINK
	bool
	default n
	imply NET_DROP_MONITOR

config PAGE_POOL
	bool

config FAILOVER
	tristate "Generic failover module"
	help
	  The failover module provides a generic interface for paravirtual
	  drivers to register a netdev and a set of ops with a failover
	  instance. The ops are used as event handlers that get called to
	  handle netdev register/unregister/link change/name change events
	  on slave pci ethernet devices with the same mac address as the
	  failover netdev. This enables paravirtual drivers to use a
	  VF as an accelerated low latency datapath. It also allows live
	  migration of VMs with direct attached VFs by failing over to the
	  paravirtual datapath when the VF is unplugged.

config ETHTOOL_NETLINK
	bool "Netlink interface for ethtool"
	default y
	help
	  An alternative userspace interface for ethtool based on generic
	  netlink. It provides better extensibility and some new features,
	  e.g. notification messages.
<<<<<<< HEAD

endif   # if NET

# Used by archs to tell that they support BPF JIT compiler plus which flavour.
# Only one of the two can be selected for a specific arch since eBPF JIT supersedes
# the cBPF JIT.

# Classic BPF JIT (cBPF)
config HAVE_CBPF_JIT
	bool
=======
>>>>>>> 7d2a07b7

endif   # if NET<|MERGE_RESOLUTION|>--- conflicted
+++ resolved
@@ -429,7 +429,6 @@
 config NET_DEVLINK
 	bool
 	default n
-	imply NET_DROP_MONITOR
 
 config PAGE_POOL
 	bool
@@ -454,18 +453,5 @@
 	  An alternative userspace interface for ethtool based on generic
 	  netlink. It provides better extensibility and some new features,
 	  e.g. notification messages.
-<<<<<<< HEAD
-
-endif   # if NET
-
-# Used by archs to tell that they support BPF JIT compiler plus which flavour.
-# Only one of the two can be selected for a specific arch since eBPF JIT supersedes
-# the cBPF JIT.
-
-# Classic BPF JIT (cBPF)
-config HAVE_CBPF_JIT
-	bool
-=======
->>>>>>> 7d2a07b7
 
 endif   # if NET