--- conflicted
+++ resolved
@@ -246,10 +246,6 @@
 	struct list_head	conn_list;
 	struct ib_device	*dev;
 	struct ib_pd		*pd;
-<<<<<<< HEAD
-	struct dma_pool		*rid_hdrs_pool; /* RDS headers DMA pool */
-=======
->>>>>>> 7d2a07b7
 	u8			odp_capable:1;
 
 	unsigned int		max_mrs;
@@ -383,14 +379,6 @@
 int rds_ib_cm_initiate_connect(struct rdma_cm_id *cm_id, bool isv6);
 void rds_ib_cm_connect_complete(struct rds_connection *conn,
 				struct rdma_cm_event *event);
-<<<<<<< HEAD
-struct rds_header **rds_dma_hdrs_alloc(struct ib_device *ibdev,
-				       struct dma_pool *pool,
-				       dma_addr_t **dma_addrs, u32 num_hdrs);
-void rds_dma_hdrs_free(struct dma_pool *pool, struct rds_header **hdrs,
-		       dma_addr_t *dma_addrs, u32 num_hdrs);
-=======
->>>>>>> 7d2a07b7
 
 #define rds_ib_conn_error(conn, fmt...) \
 	__rds_ib_conn_error(conn, KERN_WARNING "RDS/IB: " fmt)
