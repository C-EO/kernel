/*
 * This is a module which is used for logging packets.
 */

/* (C) 1999-2001 Paul `Rusty' Russell
 * (C) 2002-2004 Netfilter Core Team <coreteam@netfilter.org>
 *
 * This program is free software; you can redistribute it and/or modify
 * it under the terms of the GNU General Public License version 2 as
 * published by the Free Software Foundation.
 */
#define pr_fmt(fmt) KBUILD_MODNAME ": " fmt
#include <linux/module.h>
#include <linux/spinlock.h>
#include <linux/skbuff.h>
#include <linux/if_arp.h>
#include <linux/ip.h>
#include <net/icmp.h>
#include <net/udp.h>
#include <net/tcp.h>
#include <net/route.h>

#include <linux/netfilter.h>
#include <linux/netfilter/x_tables.h>
#include <linux/netfilter_ipv4/ipt_LOG.h>
#include <net/netfilter/nf_log.h>

MODULE_LICENSE("GPL");
MODULE_AUTHOR("Netfilter Core Team <coreteam@netfilter.org>");
MODULE_DESCRIPTION("Xtables: IPv4 packet logging to syslog");

/* Use lock to serialize, so printks don't overlap */
static DEFINE_SPINLOCK(log_lock);

/* One level of recursion won't kill us */
static void dump_packet(const struct nf_loginfo *info,
			const struct sk_buff *skb,
			unsigned int iphoff)
{
	struct iphdr _iph;
	const struct iphdr *ih;
	unsigned int logflags;

	if (info->type == NF_LOG_TYPE_LOG)
		logflags = info->u.log.logflags;
	else
		logflags = NF_LOG_MASK;

	ih = skb_header_pointer(skb, iphoff, sizeof(_iph), &_iph);
	if (ih == NULL) {
		printk("TRUNCATED");
		return;
	}

	/* Important fields:
	 * TOS, len, DF/MF, fragment offset, TTL, src, dst, options. */
	/* Max length: 40 "SRC=255.255.255.255 DST=255.255.255.255 " */
	printk("SRC=%pI4 DST=%pI4 ",
	       &ih->saddr, &ih->daddr);

	/* Max length: 46 "LEN=65535 TOS=0xFF PREC=0xFF TTL=255 ID=65535 " */
	printk("LEN=%u TOS=0x%02X PREC=0x%02X TTL=%u ID=%u ",
	       ntohs(ih->tot_len), ih->tos & IPTOS_TOS_MASK,
	       ih->tos & IPTOS_PREC_MASK, ih->ttl, ntohs(ih->id));

	/* Max length: 6 "CE DF MF " */
	if (ntohs(ih->frag_off) & IP_CE)
		printk("CE ");
	if (ntohs(ih->frag_off) & IP_DF)
		printk("DF ");
	if (ntohs(ih->frag_off) & IP_MF)
		printk("MF ");

	/* Max length: 11 "FRAG:65535 " */
	if (ntohs(ih->frag_off) & IP_OFFSET)
		printk("FRAG:%u ", ntohs(ih->frag_off) & IP_OFFSET);

	if ((logflags & IPT_LOG_IPOPT) &&
	    ih->ihl * 4 > sizeof(struct iphdr)) {
		const unsigned char *op;
		unsigned char _opt[4 * 15 - sizeof(struct iphdr)];
		unsigned int i, optsize;

		optsize = ih->ihl * 4 - sizeof(struct iphdr);
		op = skb_header_pointer(skb, iphoff+sizeof(_iph),
					optsize, _opt);
		if (op == NULL) {
			printk("TRUNCATED");
			return;
		}

		/* Max length: 127 "OPT (" 15*4*2chars ") " */
		printk("OPT (");
		for (i = 0; i < optsize; i++)
			printk("%02X", op[i]);
		printk(") ");
	}

	switch (ih->protocol) {
	case IPPROTO_TCP: {
		struct tcphdr _tcph;
		const struct tcphdr *th;

		/* Max length: 10 "PROTO=TCP " */
		printk("PROTO=TCP ");

		if (ntohs(ih->frag_off) & IP_OFFSET)
			break;

		/* Max length: 25 "INCOMPLETE [65535 bytes] " */
		th = skb_header_pointer(skb, iphoff + ih->ihl * 4,
					sizeof(_tcph), &_tcph);
		if (th == NULL) {
			printk("INCOMPLETE [%u bytes] ",
			       skb->len - iphoff - ih->ihl*4);
			break;
		}

		/* Max length: 20 "SPT=65535 DPT=65535 " */
		printk("SPT=%u DPT=%u ",
		       ntohs(th->source), ntohs(th->dest));
		/* Max length: 30 "SEQ=4294967295 ACK=4294967295 " */
		if (logflags & IPT_LOG_TCPSEQ)
			printk("SEQ=%u ACK=%u ",
			       ntohl(th->seq), ntohl(th->ack_seq));
		/* Max length: 13 "WINDOW=65535 " */
		printk("WINDOW=%u ", ntohs(th->window));
		/* Max length: 9 "RES=0x3F " */
		printk("RES=0x%02x ", (u8)(ntohl(tcp_flag_word(th) & TCP_RESERVED_BITS) >> 22));
		/* Max length: 32 "CWR ECE URG ACK PSH RST SYN FIN " */
		if (th->cwr)
			printk("CWR ");
		if (th->ece)
			printk("ECE ");
		if (th->urg)
			printk("URG ");
		if (th->ack)
			printk("ACK ");
		if (th->psh)
			printk("PSH ");
		if (th->rst)
			printk("RST ");
		if (th->syn)
			printk("SYN ");
		if (th->fin)
			printk("FIN ");
		/* Max length: 11 "URGP=65535 " */
		printk("URGP=%u ", ntohs(th->urg_ptr));

		if ((logflags & IPT_LOG_TCPOPT) &&
		    th->doff * 4 > sizeof(struct tcphdr)) {
			unsigned char _opt[4 * 15 - sizeof(struct tcphdr)];
			const unsigned char *op;
			unsigned int i, optsize;

			optsize = th->doff * 4 - sizeof(struct tcphdr);
			op = skb_header_pointer(skb,
						iphoff+ih->ihl*4+sizeof(_tcph),
						optsize, _opt);
			if (op == NULL) {
				printk("TRUNCATED");
				return;
			}

			/* Max length: 127 "OPT (" 15*4*2chars ") " */
			printk("OPT (");
			for (i = 0; i < optsize; i++)
				printk("%02X", op[i]);
			printk(") ");
		}
		break;
	}
	case IPPROTO_UDP:
	case IPPROTO_UDPLITE: {
		struct udphdr _udph;
		const struct udphdr *uh;

		if (ih->protocol == IPPROTO_UDP)
			/* Max length: 10 "PROTO=UDP "     */
			printk("PROTO=UDP " );
		else	/* Max length: 14 "PROTO=UDPLITE " */
			printk("PROTO=UDPLITE ");

		if (ntohs(ih->frag_off) & IP_OFFSET)
			break;

		/* Max length: 25 "INCOMPLETE [65535 bytes] " */
		uh = skb_header_pointer(skb, iphoff+ih->ihl*4,
					sizeof(_udph), &_udph);
		if (uh == NULL) {
			printk("INCOMPLETE [%u bytes] ",
			       skb->len - iphoff - ih->ihl*4);
			break;
		}

		/* Max length: 20 "SPT=65535 DPT=65535 " */
		printk("SPT=%u DPT=%u LEN=%u ",
		       ntohs(uh->source), ntohs(uh->dest),
		       ntohs(uh->len));
		break;
	}
	case IPPROTO_ICMP: {
		struct icmphdr _icmph;
		const struct icmphdr *ich;
		static const size_t required_len[NR_ICMP_TYPES+1]
			= { [ICMP_ECHOREPLY] = 4,
			    [ICMP_DEST_UNREACH]
			    = 8 + sizeof(struct iphdr),
			    [ICMP_SOURCE_QUENCH]
			    = 8 + sizeof(struct iphdr),
			    [ICMP_REDIRECT]
			    = 8 + sizeof(struct iphdr),
			    [ICMP_ECHO] = 4,
			    [ICMP_TIME_EXCEEDED]
			    = 8 + sizeof(struct iphdr),
			    [ICMP_PARAMETERPROB]
			    = 8 + sizeof(struct iphdr),
			    [ICMP_TIMESTAMP] = 20,
			    [ICMP_TIMESTAMPREPLY] = 20,
			    [ICMP_ADDRESS] = 12,
			    [ICMP_ADDRESSREPLY] = 12 };

		/* Max length: 11 "PROTO=ICMP " */
		printk("PROTO=ICMP ");

		if (ntohs(ih->frag_off) & IP_OFFSET)
			break;

		/* Max length: 25 "INCOMPLETE [65535 bytes] " */
		ich = skb_header_pointer(skb, iphoff + ih->ihl * 4,
					 sizeof(_icmph), &_icmph);
		if (ich == NULL) {
			printk("INCOMPLETE [%u bytes] ",
			       skb->len - iphoff - ih->ihl*4);
			break;
		}

		/* Max length: 18 "TYPE=255 CODE=255 " */
		printk("TYPE=%u CODE=%u ", ich->type, ich->code);

		/* Max length: 25 "INCOMPLETE [65535 bytes] " */
		if (ich->type <= NR_ICMP_TYPES &&
		    required_len[ich->type] &&
		    skb->len-iphoff-ih->ihl*4 < required_len[ich->type]) {
			printk("INCOMPLETE [%u bytes] ",
			       skb->len - iphoff - ih->ihl*4);
			break;
		}

		switch (ich->type) {
		case ICMP_ECHOREPLY:
		case ICMP_ECHO:
			/* Max length: 19 "ID=65535 SEQ=65535 " */
			printk("ID=%u SEQ=%u ",
			       ntohs(ich->un.echo.id),
			       ntohs(ich->un.echo.sequence));
			break;

		case ICMP_PARAMETERPROB:
			/* Max length: 14 "PARAMETER=255 " */
			printk("PARAMETER=%u ",
			       ntohl(ich->un.gateway) >> 24);
			break;
		case ICMP_REDIRECT:
			/* Max length: 24 "GATEWAY=255.255.255.255 " */
			printk("GATEWAY=%pI4 ", &ich->un.gateway);
			/* Fall through */
		case ICMP_DEST_UNREACH:
		case ICMP_SOURCE_QUENCH:
		case ICMP_TIME_EXCEEDED:
			/* Max length: 3+maxlen */
			if (!iphoff) { /* Only recurse once. */
				printk("[");
				dump_packet(info, skb,
					    iphoff + ih->ihl*4+sizeof(_icmph));
				printk("] ");
			}

			/* Max length: 10 "MTU=65535 " */
			if (ich->type == ICMP_DEST_UNREACH &&
			    ich->code == ICMP_FRAG_NEEDED)
				printk("MTU=%u ", ntohs(ich->un.frag.mtu));
		}
		break;
	}
	/* Max Length */
	case IPPROTO_AH: {
		struct ip_auth_hdr _ahdr;
		const struct ip_auth_hdr *ah;

		if (ntohs(ih->frag_off) & IP_OFFSET)
			break;

		/* Max length: 9 "PROTO=AH " */
		printk("PROTO=AH ");

		/* Max length: 25 "INCOMPLETE [65535 bytes] " */
		ah = skb_header_pointer(skb, iphoff+ih->ihl*4,
					sizeof(_ahdr), &_ahdr);
		if (ah == NULL) {
			printk("INCOMPLETE [%u bytes] ",
			       skb->len - iphoff - ih->ihl*4);
			break;
		}

		/* Length: 15 "SPI=0xF1234567 " */
		printk("SPI=0x%x ", ntohl(ah->spi));
		break;
	}
	case IPPROTO_ESP: {
		struct ip_esp_hdr _esph;
		const struct ip_esp_hdr *eh;

		/* Max length: 10 "PROTO=ESP " */
		printk("PROTO=ESP ");

		if (ntohs(ih->frag_off) & IP_OFFSET)
			break;

		/* Max length: 25 "INCOMPLETE [65535 bytes] " */
		eh = skb_header_pointer(skb, iphoff+ih->ihl*4,
					sizeof(_esph), &_esph);
		if (eh == NULL) {
			printk("INCOMPLETE [%u bytes] ",
			       skb->len - iphoff - ih->ihl*4);
			break;
		}

		/* Length: 15 "SPI=0xF1234567 " */
		printk("SPI=0x%x ", ntohl(eh->spi));
		break;
	}
	/* Max length: 10 "PROTO 255 " */
	default:
		printk("PROTO=%u ", ih->protocol);
	}

	/* Max length: 15 "UID=4294967295 " */
	if ((logflags & IPT_LOG_UID) && !iphoff && skb->sk) {
		read_lock_bh(&skb->sk->sk_callback_lock);
		if (skb->sk->sk_socket && skb->sk->sk_socket->file)
			printk("UID=%u GID=%u ",
				skb->sk->sk_socket->file->f_cred->fsuid,
				skb->sk->sk_socket->file->f_cred->fsgid);
		read_unlock_bh(&skb->sk->sk_callback_lock);
	}

	/* Max length: 16 "MARK=0xFFFFFFFF " */
	if (!iphoff && skb->mark)
		printk("MARK=0x%x ", skb->mark);

	/* Proto    Max log string length */
	/* IP:      40+46+6+11+127 = 230 */
	/* TCP:     10+max(25,20+30+13+9+32+11+127) = 252 */
	/* UDP:     10+max(25,20) = 35 */
	/* UDPLITE: 14+max(25,20) = 39 */
	/* ICMP:    11+max(25, 18+25+max(19,14,24+3+n+10,3+n+10)) = 91+n */
	/* ESP:     10+max(25)+15 = 50 */
	/* AH:      9+max(25)+15 = 49 */
	/* unknown: 10 */

	/* (ICMP allows recursion one level deep) */
	/* maxlen =  IP + ICMP +  IP + max(TCP,UDP,ICMP,unknown) */
	/* maxlen = 230+   91  + 230 + 252 = 803 */
}

static void dump_mac_header(const struct nf_loginfo *info,
			    const struct sk_buff *skb)
{
	struct net_device *dev = skb->dev;
	unsigned int logflags = 0;

	if (info->type == NF_LOG_TYPE_LOG)
		logflags = info->u.log.logflags;

	if (!(logflags & IPT_LOG_MACDECODE))
		goto fallback;

	switch (dev->type) {
	case ARPHRD_ETHER:
		printk("MACSRC=%pM MACDST=%pM MACPROTO=%04x ",
		       eth_hdr(skb)->h_source, eth_hdr(skb)->h_dest,
		       ntohs(eth_hdr(skb)->h_proto));
		return;
	default:
		break;
	}

fallback:
	printk("MAC=");
	if (dev->hard_header_len &&
	    skb->mac_header != skb->network_header) {
		const unsigned char *p = skb_mac_header(skb);
		unsigned int i;

		printk("%02x", *p++);
		for (i = 1; i < dev->hard_header_len; i++, p++)
			printk(":%02x", *p);
	}
	printk(" ");
}

static struct nf_loginfo default_loginfo = {
	.type	= NF_LOG_TYPE_LOG,
	.u = {
		.log = {
			.level    = 5,
			.logflags = NF_LOG_MASK,
		},
	},
};

static void
ipt_log_packet(u_int8_t pf,
	       unsigned int hooknum,
	       const struct sk_buff *skb,
	       const struct net_device *in,
	       const struct net_device *out,
	       const struct nf_loginfo *loginfo,
	       const char *prefix)
{
	if (!loginfo)
		loginfo = &default_loginfo;

	spin_lock_bh(&log_lock);
	printk("<%d>%sIN=%s OUT=%s ", loginfo->u.log.level,
	       prefix,
	       in ? in->name : "",
	       out ? out->name : "");
#ifdef CONFIG_BRIDGE_NETFILTER
	if (skb->nf_bridge) {
		const struct net_device *physindev;
		const struct net_device *physoutdev;

		physindev = skb->nf_bridge->physindev;
		if (physindev && in != physindev)
			printk("PHYSIN=%s ", physindev->name);
		physoutdev = skb->nf_bridge->physoutdev;
		if (physoutdev && out != physoutdev)
			printk("PHYSOUT=%s ", physoutdev->name);
	}
#endif

<<<<<<< HEAD
	if (in && !out) {
		/* MAC logging for input chain only. */
		printk("MAC=");
		if (skb->dev && skb->dev->hard_header_len &&
		    skb->mac_header != skb->network_header) {
			int i, len;
			const unsigned char *p = skb_mac_header(skb);
			len = (int)(skb_network_header(skb) - p);
			len = min((int)skb->dev->hard_header_len, len);
			for (i = 0; i < len; i++,p++)
				printk("%02x%c", *p, i==len - 1 ? ' ':':');
		} else
			printk(" ");
	}
=======
	/* MAC logging for input path only. */
	if (in && !out)
		dump_mac_header(loginfo, skb);
>>>>>>> da5cabf8

	dump_packet(loginfo, skb, 0);
	printk("\n");
	spin_unlock_bh(&log_lock);
}

static unsigned int
log_tg(struct sk_buff *skb, const struct xt_action_param *par)
{
	const struct ipt_log_info *loginfo = par->targinfo;
	struct nf_loginfo li;

	li.type = NF_LOG_TYPE_LOG;
	li.u.log.level = loginfo->level;
	li.u.log.logflags = loginfo->logflags;

	ipt_log_packet(NFPROTO_IPV4, par->hooknum, skb, par->in, par->out, &li,
		       loginfo->prefix);
	return XT_CONTINUE;
}

static int log_tg_check(const struct xt_tgchk_param *par)
{
	const struct ipt_log_info *loginfo = par->targinfo;

	if (loginfo->level >= 8) {
		pr_debug("level %u >= 8\n", loginfo->level);
		return -EINVAL;
	}
	if (loginfo->prefix[sizeof(loginfo->prefix)-1] != '\0') {
		pr_debug("prefix is not null-terminated\n");
		return -EINVAL;
	}
	return 0;
}

static struct xt_target log_tg_reg __read_mostly = {
	.name		= "LOG",
	.family		= NFPROTO_IPV4,
	.target		= log_tg,
	.targetsize	= sizeof(struct ipt_log_info),
	.checkentry	= log_tg_check,
	.me		= THIS_MODULE,
};

static struct nf_logger ipt_log_logger __read_mostly = {
	.name		= "ipt_LOG",
	.logfn		= &ipt_log_packet,
	.me		= THIS_MODULE,
};

static int __init log_tg_init(void)
{
	int ret;

	ret = xt_register_target(&log_tg_reg);
	if (ret < 0)
		return ret;
	nf_log_register(NFPROTO_IPV4, &ipt_log_logger);
	return 0;
}

static void __exit log_tg_exit(void)
{
	nf_log_unregister(&ipt_log_logger);
	xt_unregister_target(&log_tg_reg);
}

module_init(log_tg_init);
module_exit(log_tg_exit);<|MERGE_RESOLUTION|>--- conflicted
+++ resolved
@@ -441,26 +441,9 @@
 	}
 #endif
 
-<<<<<<< HEAD
-	if (in && !out) {
-		/* MAC logging for input chain only. */
-		printk("MAC=");
-		if (skb->dev && skb->dev->hard_header_len &&
-		    skb->mac_header != skb->network_header) {
-			int i, len;
-			const unsigned char *p = skb_mac_header(skb);
-			len = (int)(skb_network_header(skb) - p);
-			len = min((int)skb->dev->hard_header_len, len);
-			for (i = 0; i < len; i++,p++)
-				printk("%02x%c", *p, i==len - 1 ? ' ':':');
-		} else
-			printk(" ");
-	}
-=======
 	/* MAC logging for input path only. */
 	if (in && !out)
 		dump_mac_header(loginfo, skb);
->>>>>>> da5cabf8
 
 	dump_packet(loginfo, skb, 0);
 	printk("\n");
