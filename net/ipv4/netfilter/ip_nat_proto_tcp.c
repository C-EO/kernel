/* (C) 1999-2001 Paul `Rusty' Russell
 * (C) 2002-2004 Netfilter Core Team <coreteam@netfilter.org>
 *
 * This program is free software; you can redistribute it and/or modify
 * it under the terms of the GNU General Public License version 2 as
 * published by the Free Software Foundation.
 */

#include <linux/types.h>
#include <linux/init.h>
#include <linux/netfilter.h>
#include <linux/ip.h>
#include <linux/tcp.h>
#include <linux/if.h>
#include <linux/netfilter/nfnetlink_conntrack.h>
#include <linux/netfilter_ipv4/ip_nat.h>
#include <linux/netfilter_ipv4/ip_nat_rule.h>
#include <linux/netfilter_ipv4/ip_nat_protocol.h>
#include <linux/netfilter_ipv4/ip_nat_core.h>

static int
tcp_in_range(const struct ip_conntrack_tuple *tuple,
	     enum ip_nat_manip_type maniptype,
	     const union ip_conntrack_manip_proto *min,
	     const union ip_conntrack_manip_proto *max)
{
	__be16 port;

	if (maniptype == IP_NAT_MANIP_SRC)
		port = tuple->src.u.tcp.port;
	else
		port = tuple->dst.u.tcp.port;

	return ntohs(port) >= ntohs(min->tcp.port)
		&& ntohs(port) <= ntohs(max->tcp.port);
}

static int
tcp_unique_tuple(struct ip_conntrack_tuple *tuple,
		 const struct ip_nat_range *range,
		 enum ip_nat_manip_type maniptype,
		 const struct ip_conntrack *conntrack)
{
	static u_int16_t port;
	__be16 *portptr;
	unsigned int range_size, min, i;

	if (maniptype == IP_NAT_MANIP_SRC)
		portptr = &tuple->src.u.tcp.port;
	else
		portptr = &tuple->dst.u.tcp.port;

	/* If no range specified... */
	if (!(range->flags & IP_NAT_RANGE_PROTO_SPECIFIED)) {
		/* If it's dst rewrite, can't change port */
		if (maniptype == IP_NAT_MANIP_DST)
			return 0;

		/* Map privileged onto privileged. */
		if (ntohs(*portptr) < 1024) {
			/* Loose convention: >> 512 is credential passing */
			if (ntohs(*portptr)<512) {
				min = 1;
				range_size = 511 - min + 1;
			} else {
				min = 600;
				range_size = 1023 - min + 1;
			}
		} else {
			min = 1024;
			range_size = 65535 - 1024 + 1;
		}
	} else {
		min = ntohs(range->min.tcp.port);
		range_size = ntohs(range->max.tcp.port) - min + 1;
	}

	for (i = 0; i < range_size; i++, port++) {
		*portptr = htons(min + port % range_size);
		if (!ip_nat_used_tuple(tuple, conntrack)) {
			return 1;
		}
	}
	return 0;
}

static int
tcp_manip_pkt(struct sk_buff **pskb,
	      unsigned int iphdroff,
	      const struct ip_conntrack_tuple *tuple,
	      enum ip_nat_manip_type maniptype)
{
	struct iphdr *iph = (struct iphdr *)((*pskb)->data + iphdroff);
	struct tcphdr *hdr;
	unsigned int hdroff = iphdroff + iph->ihl*4;
	__be32 oldip, newip;
	__be16 *portptr, newport, oldport;
	int hdrsize = 8; /* TCP connection tracking guarantees this much */

	/* this could be a inner header returned in icmp packet; in such
	   cases we cannot update the checksum field since it is outside of
	   the 8 bytes of transport layer headers we are guaranteed */
	if ((*pskb)->len >= hdroff + sizeof(struct tcphdr))
		hdrsize = sizeof(struct tcphdr);

	if (!skb_make_writable(pskb, hdroff + hdrsize))
		return 0;

	iph = (struct iphdr *)((*pskb)->data + iphdroff);
	hdr = (struct tcphdr *)((*pskb)->data + hdroff);

	if (maniptype == IP_NAT_MANIP_SRC) {
		/* Get rid of src ip and src pt */
		oldip = iph->saddr;
		newip = tuple->src.ip;
		newport = tuple->src.u.tcp.port;
		portptr = &hdr->source;
	} else {
		/* Get rid of dst ip and dst pt */
		oldip = iph->daddr;
		newip = tuple->dst.ip;
		newport = tuple->dst.u.tcp.port;
		portptr = &hdr->dest;
	}

	oldport = *portptr;
	*portptr = newport;

	if (hdrsize < sizeof(*hdr))
		return 1;

<<<<<<< HEAD
#ifdef CONFIG_XEN
	if ((*pskb)->proto_csum_blank)
		hdr->check = ip_nat_cheat_check(oldip, ~newip, hdr->check);
	else
#endif
		hdr->check = ip_nat_cheat_check(~oldip, newip,
					ip_nat_cheat_check(oldport ^ 0xFFFF,
							   newport,
							   hdr->check));
=======
	hdr->check = nf_proto_csum_update(*pskb, ~oldip, newip, hdr->check, 1);
	hdr->check = nf_proto_csum_update(*pskb, oldport ^ htons(0xFFFF), newport,
					  hdr->check, 0);
>>>>>>> 0215ffb0
	return 1;
}

struct ip_nat_protocol ip_nat_protocol_tcp = {
	.name			= "TCP",
	.protonum		= IPPROTO_TCP,
	.me			= THIS_MODULE,
	.manip_pkt		= tcp_manip_pkt,
	.in_range		= tcp_in_range,
	.unique_tuple		= tcp_unique_tuple,
#if defined(CONFIG_IP_NF_CONNTRACK_NETLINK) || \
    defined(CONFIG_IP_NF_CONNTRACK_NETLINK_MODULE)
	.range_to_nfattr	= ip_nat_port_range_to_nfattr,
	.nfattr_to_range	= ip_nat_port_nfattr_to_range,
#endif
};<|MERGE_RESOLUTION|>--- conflicted
+++ resolved
@@ -129,21 +129,9 @@
 	if (hdrsize < sizeof(*hdr))
 		return 1;
 
-<<<<<<< HEAD
-#ifdef CONFIG_XEN
-	if ((*pskb)->proto_csum_blank)
-		hdr->check = ip_nat_cheat_check(oldip, ~newip, hdr->check);
-	else
-#endif
-		hdr->check = ip_nat_cheat_check(~oldip, newip,
-					ip_nat_cheat_check(oldport ^ 0xFFFF,
-							   newport,
-							   hdr->check));
-=======
 	hdr->check = nf_proto_csum_update(*pskb, ~oldip, newip, hdr->check, 1);
 	hdr->check = nf_proto_csum_update(*pskb, oldport ^ htons(0xFFFF), newport,
 					  hdr->check, 0);
->>>>>>> 0215ffb0
 	return 1;
 }
 
