/*
 * INET		An implementation of the TCP/IP protocol suite for the LINUX
 *		operating system.  INET is implemented using the  BSD Socket
 *		interface as the means of communication with the user level.
 *
 *		ROUTE - implementation of the IP router.
 *
 * Authors:	Ross Biro
 *		Fred N. van Kempen, <waltje@uWalt.NL.Mugnet.ORG>
 *		Alan Cox, <gw4pts@gw4pts.ampr.org>
 *		Linus Torvalds, <Linus.Torvalds@helsinki.fi>
 *		Alexey Kuznetsov, <kuznet@ms2.inr.ac.ru>
 *
 * Fixes:
 *		Alan Cox	:	Verify area fixes.
 *		Alan Cox	:	cli() protects routing changes
 *		Rui Oliveira	:	ICMP routing table updates
 *		(rco@di.uminho.pt)	Routing table insertion and update
 *		Linus Torvalds	:	Rewrote bits to be sensible
 *		Alan Cox	:	Added BSD route gw semantics
 *		Alan Cox	:	Super /proc >4K
 *		Alan Cox	:	MTU in route table
 *		Alan Cox	: 	MSS actually. Also added the window
 *					clamper.
 *		Sam Lantinga	:	Fixed route matching in rt_del()
 *		Alan Cox	:	Routing cache support.
 *		Alan Cox	:	Removed compatibility cruft.
 *		Alan Cox	:	RTF_REJECT support.
 *		Alan Cox	:	TCP irtt support.
 *		Jonathan Naylor	:	Added Metric support.
 *	Miquel van Smoorenburg	:	BSD API fixes.
 *	Miquel van Smoorenburg	:	Metrics.
 *		Alan Cox	:	Use __u32 properly
 *		Alan Cox	:	Aligned routing errors more closely with BSD
 *					our system is still very different.
 *		Alan Cox	:	Faster /proc handling
 *	Alexey Kuznetsov	:	Massive rework to support tree based routing,
 *					routing caches and better behaviour.
 *
 *		Olaf Erb	:	irtt wasn't being copied right.
 *		Bjorn Ekwall	:	Kerneld route support.
 *		Alan Cox	:	Multicast fixed (I hope)
 * 		Pavel Krauz	:	Limited broadcast fixed
 *		Mike McLagan	:	Routing by source
 *	Alexey Kuznetsov	:	End of old history. Split to fib.c and
 *					route.c and rewritten from scratch.
 *		Andi Kleen	:	Load-limit warning messages.
 *	Vitaly E. Lavrov	:	Transparent proxy revived after year coma.
 *	Vitaly E. Lavrov	:	Race condition in ip_route_input_slow.
 *	Tobias Ringstrom	:	Uninitialized res.type in ip_route_output_slow.
 *	Vladimir V. Ivanov	:	IP rule info (flowid) is really useful.
 *		Marc Boucher	:	routing by fwmark
 *	Robert Olsson		:	Added rt_cache statistics
 *	Arnaldo C. Melo		:	Convert proc stuff to seq_file
 *	Eric Dumazet		:	hashed spinlocks and rt_check_expire() fixes.
 * 	Ilia Sotnikov		:	Ignore TOS on PMTUD and Redirect
 * 	Ilia Sotnikov		:	Removed TOS from hash calculations
 *
 *		This program is free software; you can redistribute it and/or
 *		modify it under the terms of the GNU General Public License
 *		as published by the Free Software Foundation; either version
 *		2 of the License, or (at your option) any later version.
 */

#define pr_fmt(fmt) "IPv4: " fmt

#include <linux/module.h>
#include <asm/uaccess.h>
#include <linux/bitops.h>
#include <linux/types.h>
#include <linux/kernel.h>
#include <linux/mm.h>
#include <linux/string.h>
#include <linux/socket.h>
#include <linux/sockios.h>
#include <linux/errno.h>
#include <linux/in.h>
#include <linux/inet.h>
#include <linux/netdevice.h>
#include <linux/proc_fs.h>
#include <linux/init.h>
#include <linux/skbuff.h>
#include <linux/inetdevice.h>
#include <linux/igmp.h>
#include <linux/pkt_sched.h>
#include <linux/mroute.h>
#include <linux/netfilter_ipv4.h>
#include <linux/random.h>
#include <linux/rcupdate.h>
#include <linux/times.h>
#include <linux/slab.h>
#include <net/dst.h>
#include <net/net_namespace.h>
#include <net/protocol.h>
#include <net/ip.h>
#include <net/route.h>
#include <net/inetpeer.h>
#include <net/sock.h>
#include <net/ip_fib.h>
#include <net/arp.h>
#include <net/tcp.h>
#include <net/icmp.h>
#include <net/xfrm.h>
#include <net/netevent.h>
#include <net/rtnetlink.h>
#ifdef CONFIG_SYSCTL
#include <linux/sysctl.h>
#include <linux/kmemleak.h>
#endif
#include <net/secure_seq.h>

#define RT_FL_TOS(oldflp4) \
	((oldflp4)->flowi4_tos & (IPTOS_RT_MASK | RTO_ONLINK))

#define RT_GC_TIMEOUT (300*HZ)

static int ip_rt_max_size;
static int ip_rt_redirect_number __read_mostly	= 9;
static int ip_rt_redirect_load __read_mostly	= HZ / 50;
static int ip_rt_redirect_silence __read_mostly	= ((HZ / 50) << (9 + 1));
static int ip_rt_error_cost __read_mostly	= HZ;
static int ip_rt_error_burst __read_mostly	= 5 * HZ;
static int ip_rt_mtu_expires __read_mostly	= 10 * 60 * HZ;
static int ip_rt_min_pmtu __read_mostly		= 512 + 20 + 20;
static int ip_rt_min_advmss __read_mostly	= 256;

/*
 *	Interface to generic destination cache.
 */

static struct dst_entry *ipv4_dst_check(struct dst_entry *dst, u32 cookie);
static unsigned int	 ipv4_default_advmss(const struct dst_entry *dst);
static unsigned int	 ipv4_mtu(const struct dst_entry *dst);
static struct dst_entry *ipv4_negative_advice(struct dst_entry *dst);
static void		 ipv4_link_failure(struct sk_buff *skb);
static void		 ip_rt_update_pmtu(struct dst_entry *dst, struct sock *sk,
					   struct sk_buff *skb, u32 mtu);
static void		 ip_do_redirect(struct dst_entry *dst, struct sock *sk,
					struct sk_buff *skb);
static void		ipv4_dst_destroy(struct dst_entry *dst);

static void ipv4_dst_ifdown(struct dst_entry *dst, struct net_device *dev,
			    int how)
{
}

static u32 *ipv4_cow_metrics(struct dst_entry *dst, unsigned long old)
{
	WARN_ON(1);
	return NULL;
}

static struct neighbour *ipv4_neigh_lookup(const struct dst_entry *dst,
					   struct sk_buff *skb,
					   const void *daddr);

static struct dst_ops ipv4_dst_ops = {
	.family =		AF_INET,
	.protocol =		cpu_to_be16(ETH_P_IP),
	.check =		ipv4_dst_check,
	.default_advmss =	ipv4_default_advmss,
	.mtu =			ipv4_mtu,
	.cow_metrics =		ipv4_cow_metrics,
	.destroy =		ipv4_dst_destroy,
	.ifdown =		ipv4_dst_ifdown,
	.negative_advice =	ipv4_negative_advice,
	.link_failure =		ipv4_link_failure,
	.update_pmtu =		ip_rt_update_pmtu,
	.redirect =		ip_do_redirect,
	.local_out =		__ip_local_out,
	.neigh_lookup =		ipv4_neigh_lookup,
};

#define ECN_OR_COST(class)	TC_PRIO_##class

const __u8 ip_tos2prio[16] = {
	TC_PRIO_BESTEFFORT,
	ECN_OR_COST(BESTEFFORT),
	TC_PRIO_BESTEFFORT,
	ECN_OR_COST(BESTEFFORT),
	TC_PRIO_BULK,
	ECN_OR_COST(BULK),
	TC_PRIO_BULK,
	ECN_OR_COST(BULK),
	TC_PRIO_INTERACTIVE,
	ECN_OR_COST(INTERACTIVE),
	TC_PRIO_INTERACTIVE,
	ECN_OR_COST(INTERACTIVE),
	TC_PRIO_INTERACTIVE_BULK,
	ECN_OR_COST(INTERACTIVE_BULK),
	TC_PRIO_INTERACTIVE_BULK,
	ECN_OR_COST(INTERACTIVE_BULK)
};
EXPORT_SYMBOL(ip_tos2prio);

static DEFINE_PER_CPU(struct rt_cache_stat, rt_cache_stat);
#define RT_CACHE_STAT_INC(field) __this_cpu_inc(rt_cache_stat.field)

#ifdef CONFIG_PROC_FS
static void *rt_cache_seq_start(struct seq_file *seq, loff_t *pos)
{
	if (*pos)
		return NULL;
	return SEQ_START_TOKEN;
}

static void *rt_cache_seq_next(struct seq_file *seq, void *v, loff_t *pos)
{
	++*pos;
	return NULL;
}

static void rt_cache_seq_stop(struct seq_file *seq, void *v)
{
}

static int rt_cache_seq_show(struct seq_file *seq, void *v)
{
	if (v == SEQ_START_TOKEN)
		seq_printf(seq, "%-127s\n",
			   "Iface\tDestination\tGateway \tFlags\t\tRefCnt\tUse\t"
			   "Metric\tSource\t\tMTU\tWindow\tIRTT\tTOS\tHHRef\t"
			   "HHUptod\tSpecDst");
	return 0;
}

static const struct seq_operations rt_cache_seq_ops = {
	.start  = rt_cache_seq_start,
	.next   = rt_cache_seq_next,
	.stop   = rt_cache_seq_stop,
	.show   = rt_cache_seq_show,
};

static int rt_cache_seq_open(struct inode *inode, struct file *file)
{
	return seq_open(file, &rt_cache_seq_ops);
}

static const struct file_operations rt_cache_seq_fops = {
	.owner	 = THIS_MODULE,
	.open	 = rt_cache_seq_open,
	.read	 = seq_read,
	.llseek	 = seq_lseek,
	.release = seq_release,
};


static void *rt_cpu_seq_start(struct seq_file *seq, loff_t *pos)
{
	int cpu;

	if (*pos == 0)
		return SEQ_START_TOKEN;

	for (cpu = *pos-1; cpu < nr_cpu_ids; ++cpu) {
		if (!cpu_possible(cpu))
			continue;
		*pos = cpu+1;
		return &per_cpu(rt_cache_stat, cpu);
	}
	return NULL;
}

static void *rt_cpu_seq_next(struct seq_file *seq, void *v, loff_t *pos)
{
	int cpu;

	for (cpu = *pos; cpu < nr_cpu_ids; ++cpu) {
		if (!cpu_possible(cpu))
			continue;
		*pos = cpu+1;
		return &per_cpu(rt_cache_stat, cpu);
	}
	return NULL;

}

static void rt_cpu_seq_stop(struct seq_file *seq, void *v)
{

}

static int rt_cpu_seq_show(struct seq_file *seq, void *v)
{
	struct rt_cache_stat *st = v;

	if (v == SEQ_START_TOKEN) {
		seq_printf(seq, "entries  in_hit in_slow_tot in_slow_mc in_no_route in_brd in_martian_dst in_martian_src  out_hit out_slow_tot out_slow_mc  gc_total gc_ignored gc_goal_miss gc_dst_overflow in_hlist_search out_hlist_search\n");
		return 0;
	}

	seq_printf(seq,"%08x  %08x %08x %08x %08x %08x %08x %08x "
		   " %08x %08x %08x %08x %08x %08x %08x %08x %08x \n",
		   dst_entries_get_slow(&ipv4_dst_ops),
		   0, /* st->in_hit */
		   st->in_slow_tot,
		   st->in_slow_mc,
		   st->in_no_route,
		   st->in_brd,
		   st->in_martian_dst,
		   st->in_martian_src,

		   0, /* st->out_hit */
		   st->out_slow_tot,
		   st->out_slow_mc,

		   0, /* st->gc_total */
		   0, /* st->gc_ignored */
		   0, /* st->gc_goal_miss */
		   0, /* st->gc_dst_overflow */
		   0, /* st->in_hlist_search */
		   0  /* st->out_hlist_search */
		);
	return 0;
}

static const struct seq_operations rt_cpu_seq_ops = {
	.start  = rt_cpu_seq_start,
	.next   = rt_cpu_seq_next,
	.stop   = rt_cpu_seq_stop,
	.show   = rt_cpu_seq_show,
};


static int rt_cpu_seq_open(struct inode *inode, struct file *file)
{
	return seq_open(file, &rt_cpu_seq_ops);
}

static const struct file_operations rt_cpu_seq_fops = {
	.owner	 = THIS_MODULE,
	.open	 = rt_cpu_seq_open,
	.read	 = seq_read,
	.llseek	 = seq_lseek,
	.release = seq_release,
};

#ifdef CONFIG_IP_ROUTE_CLASSID
static int rt_acct_proc_show(struct seq_file *m, void *v)
{
	struct ip_rt_acct *dst, *src;
	unsigned int i, j;

	dst = kcalloc(256, sizeof(struct ip_rt_acct), GFP_KERNEL);
	if (!dst)
		return -ENOMEM;

	for_each_possible_cpu(i) {
		src = (struct ip_rt_acct *)per_cpu_ptr(ip_rt_acct, i);
		for (j = 0; j < 256; j++) {
			dst[j].o_bytes   += src[j].o_bytes;
			dst[j].o_packets += src[j].o_packets;
			dst[j].i_bytes   += src[j].i_bytes;
			dst[j].i_packets += src[j].i_packets;
		}
	}

	seq_write(m, dst, 256 * sizeof(struct ip_rt_acct));
	kfree(dst);
	return 0;
}

static int rt_acct_proc_open(struct inode *inode, struct file *file)
{
	return single_open(file, rt_acct_proc_show, NULL);
}

static const struct file_operations rt_acct_proc_fops = {
	.owner		= THIS_MODULE,
	.open		= rt_acct_proc_open,
	.read		= seq_read,
	.llseek		= seq_lseek,
	.release	= single_release,
};
#endif

static int __net_init ip_rt_do_proc_init(struct net *net)
{
	struct proc_dir_entry *pde;

	pde = proc_create("rt_cache", S_IRUGO, net->proc_net,
			  &rt_cache_seq_fops);
	if (!pde)
		goto err1;

	pde = proc_create("rt_cache", S_IRUGO,
			  net->proc_net_stat, &rt_cpu_seq_fops);
	if (!pde)
		goto err2;

#ifdef CONFIG_IP_ROUTE_CLASSID
	pde = proc_create("rt_acct", 0, net->proc_net, &rt_acct_proc_fops);
	if (!pde)
		goto err3;
#endif
	return 0;

#ifdef CONFIG_IP_ROUTE_CLASSID
err3:
	remove_proc_entry("rt_cache", net->proc_net_stat);
#endif
err2:
	remove_proc_entry("rt_cache", net->proc_net);
err1:
	return -ENOMEM;
}

static void __net_exit ip_rt_do_proc_exit(struct net *net)
{
	remove_proc_entry("rt_cache", net->proc_net_stat);
	remove_proc_entry("rt_cache", net->proc_net);
#ifdef CONFIG_IP_ROUTE_CLASSID
	remove_proc_entry("rt_acct", net->proc_net);
#endif
}

static struct pernet_operations ip_rt_proc_ops __net_initdata =  {
	.init = ip_rt_do_proc_init,
	.exit = ip_rt_do_proc_exit,
};

static int __init ip_rt_proc_init(void)
{
	return register_pernet_subsys(&ip_rt_proc_ops);
}

#else
static inline int ip_rt_proc_init(void)
{
	return 0;
}
#endif /* CONFIG_PROC_FS */

static inline bool rt_is_expired(const struct rtable *rth)
{
	return rth->rt_genid != rt_genid_ipv4(dev_net(rth->dst.dev));
}

void rt_cache_flush(struct net *net)
{
	rt_genid_bump_ipv4(net);
}

static struct neighbour *ipv4_neigh_lookup(const struct dst_entry *dst,
					   struct sk_buff *skb,
					   const void *daddr)
{
	struct net_device *dev = dst->dev;
	const __be32 *pkey = daddr;
	const struct rtable *rt;
	struct neighbour *n;

	rt = (const struct rtable *) dst;
	if (rt->rt_gateway)
		pkey = (const __be32 *) &rt->rt_gateway;
	else if (skb)
		pkey = &ip_hdr(skb)->daddr;

	n = __ipv4_neigh_lookup(dev, *(__force u32 *)pkey);
	if (n)
		return n;
	return neigh_create(&arp_tbl, pkey, dev);
}

/*
 * Peer allocation may fail only in serious out-of-memory conditions.  However
 * we still can generate some output.
 * Random ID selection looks a bit dangerous because we have no chances to
 * select ID being unique in a reasonable period of time.
 * But broken packet identifier may be better than no packet at all.
 */
static void ip_select_fb_ident(struct iphdr *iph)
{
	static DEFINE_SPINLOCK(ip_fb_id_lock);
	static u32 ip_fallback_id;
	u32 salt;

	spin_lock_bh(&ip_fb_id_lock);
	salt = secure_ip_id((__force __be32)ip_fallback_id ^ iph->daddr);
	iph->id = htons(salt & 0xFFFF);
	ip_fallback_id = salt;
	spin_unlock_bh(&ip_fb_id_lock);
}

void __ip_select_ident(struct iphdr *iph, struct dst_entry *dst, int more)
{
	struct net *net = dev_net(dst->dev);
	struct inet_peer *peer;

	peer = inet_getpeer_v4(net->ipv4.peers, iph->daddr, 1);
	if (peer) {
		iph->id = htons(inet_getid(peer, more));
		inet_putpeer(peer);
		return;
	}

	ip_select_fb_ident(iph);
}
EXPORT_SYMBOL(__ip_select_ident);

static void __build_flow_key(struct flowi4 *fl4, const struct sock *sk,
			     const struct iphdr *iph,
			     int oif, u8 tos,
			     u8 prot, u32 mark, int flow_flags)
{
	if (sk) {
		const struct inet_sock *inet = inet_sk(sk);

		oif = sk->sk_bound_dev_if;
		mark = sk->sk_mark;
		tos = RT_CONN_FLAGS(sk);
		prot = inet->hdrincl ? IPPROTO_RAW : sk->sk_protocol;
	}
	flowi4_init_output(fl4, oif, mark, tos,
			   RT_SCOPE_UNIVERSE, prot,
			   flow_flags,
			   iph->daddr, iph->saddr, 0, 0);
}

static void build_skb_flow_key(struct flowi4 *fl4, const struct sk_buff *skb,
			       const struct sock *sk)
{
	const struct iphdr *iph = ip_hdr(skb);
	int oif = skb->dev->ifindex;
	u8 tos = RT_TOS(iph->tos);
	u8 prot = iph->protocol;
	u32 mark = skb->mark;

	__build_flow_key(fl4, sk, iph, oif, tos, prot, mark, 0);
}

static void build_sk_flow_key(struct flowi4 *fl4, const struct sock *sk)
{
	const struct inet_sock *inet = inet_sk(sk);
	const struct ip_options_rcu *inet_opt;
	__be32 daddr = inet->inet_daddr;

	rcu_read_lock();
	inet_opt = rcu_dereference(inet->inet_opt);
	if (inet_opt && inet_opt->opt.srr)
		daddr = inet_opt->opt.faddr;
	flowi4_init_output(fl4, sk->sk_bound_dev_if, sk->sk_mark,
			   RT_CONN_FLAGS(sk), RT_SCOPE_UNIVERSE,
			   inet->hdrincl ? IPPROTO_RAW : sk->sk_protocol,
			   inet_sk_flowi_flags(sk),
			   daddr, inet->inet_saddr, 0, 0);
	rcu_read_unlock();
}

static void ip_rt_build_flow_key(struct flowi4 *fl4, const struct sock *sk,
				 const struct sk_buff *skb)
{
	if (skb)
		build_skb_flow_key(fl4, skb, sk);
	else
		build_sk_flow_key(fl4, sk);
}

static inline void rt_free(struct rtable *rt)
{
	call_rcu(&rt->dst.rcu_head, dst_rcu_free);
}

static DEFINE_SPINLOCK(fnhe_lock);

static void fnhe_flush_routes(struct fib_nh_exception *fnhe)
{
	struct rtable *rt;

	rt = rcu_dereference(fnhe->fnhe_rth_input);
	if (rt) {
		RCU_INIT_POINTER(fnhe->fnhe_rth_input, NULL);
		rt_free(rt);
	}
	rt = rcu_dereference(fnhe->fnhe_rth_output);
	if (rt) {
		RCU_INIT_POINTER(fnhe->fnhe_rth_output, NULL);
		rt_free(rt);
	}
}

static struct fib_nh_exception *fnhe_oldest(struct fnhe_hash_bucket *hash)
{
	struct fib_nh_exception *fnhe, *oldest;

	oldest = rcu_dereference(hash->chain);
	for (fnhe = rcu_dereference(oldest->fnhe_next); fnhe;
	     fnhe = rcu_dereference(fnhe->fnhe_next)) {
		if (time_before(fnhe->fnhe_stamp, oldest->fnhe_stamp))
			oldest = fnhe;
	}
	fnhe_flush_routes(oldest);
	return oldest;
}

static inline u32 fnhe_hashfun(__be32 daddr)
{
	u32 hval;

	hval = (__force u32) daddr;
	hval ^= (hval >> 11) ^ (hval >> 22);

	return hval & (FNHE_HASH_SIZE - 1);
}

static void fill_route_from_fnhe(struct rtable *rt, struct fib_nh_exception *fnhe)
{
	rt->rt_pmtu = fnhe->fnhe_pmtu;
	rt->dst.expires = fnhe->fnhe_expires;

	if (fnhe->fnhe_gw) {
		rt->rt_flags |= RTCF_REDIRECTED;
		rt->rt_gateway = fnhe->fnhe_gw;
		rt->rt_uses_gateway = 1;
	}
}

static void update_or_create_fnhe(struct fib_nh *nh, __be32 daddr, __be32 gw,
				  u32 pmtu, unsigned long expires)
{
	struct fnhe_hash_bucket *hash;
	struct fib_nh_exception *fnhe;
	struct rtable *rt;
	unsigned int i;
	int depth;
	u32 hval = fnhe_hashfun(daddr);

	spin_lock_bh(&fnhe_lock);

	hash = nh->nh_exceptions;
	if (!hash) {
		hash = kzalloc(FNHE_HASH_SIZE * sizeof(*hash), GFP_ATOMIC);
		if (!hash)
			goto out_unlock;
		nh->nh_exceptions = hash;
	}

	hash += hval;

	depth = 0;
	for (fnhe = rcu_dereference(hash->chain); fnhe;
	     fnhe = rcu_dereference(fnhe->fnhe_next)) {
		if (fnhe->fnhe_daddr == daddr)
			break;
		depth++;
	}

	if (fnhe) {
		if (gw)
			fnhe->fnhe_gw = gw;
		if (pmtu) {
			fnhe->fnhe_pmtu = pmtu;
			fnhe->fnhe_expires = max(1UL, expires);
		}
		/* Update all cached dsts too */
		rt = rcu_dereference(fnhe->fnhe_rth_input);
		if (rt)
			fill_route_from_fnhe(rt, fnhe);
		rt = rcu_dereference(fnhe->fnhe_rth_output);
		if (rt)
			fill_route_from_fnhe(rt, fnhe);
	} else {
		if (depth > FNHE_RECLAIM_DEPTH)
			fnhe = fnhe_oldest(hash);
		else {
			fnhe = kzalloc(sizeof(*fnhe), GFP_ATOMIC);
			if (!fnhe)
				goto out_unlock;

			fnhe->fnhe_next = hash->chain;
			rcu_assign_pointer(hash->chain, fnhe);
		}
		fnhe->fnhe_genid = fnhe_genid(dev_net(nh->nh_dev));
		fnhe->fnhe_daddr = daddr;
		fnhe->fnhe_gw = gw;
		fnhe->fnhe_pmtu = pmtu;
		fnhe->fnhe_expires = expires;

		/* Exception created; mark the cached routes for the nexthop
		 * stale, so anyone caching it rechecks if this exception
		 * applies to them.
		 */
		rt = rcu_dereference(nh->nh_rth_input);
		if (rt)
			rt->dst.obsolete = DST_OBSOLETE_KILL;

		for_each_possible_cpu(i) {
			struct rtable __rcu **prt;
			prt = per_cpu_ptr(nh->nh_pcpu_rth_output, i);
			rt = rcu_dereference(*prt);
			if (rt)
				rt->dst.obsolete = DST_OBSOLETE_KILL;
		}
	}

	fnhe->fnhe_stamp = jiffies;

out_unlock:
	spin_unlock_bh(&fnhe_lock);
	return;
}

static void __ip_do_redirect(struct rtable *rt, struct sk_buff *skb, struct flowi4 *fl4,
			     bool kill_route)
{
	__be32 new_gw = icmp_hdr(skb)->un.gateway;
	__be32 old_gw = ip_hdr(skb)->saddr;
	struct net_device *dev = skb->dev;
	struct in_device *in_dev;
	struct fib_result res;
	struct neighbour *n;
	struct net *net;

	switch (icmp_hdr(skb)->code & 7) {
	case ICMP_REDIR_NET:
	case ICMP_REDIR_NETTOS:
	case ICMP_REDIR_HOST:
	case ICMP_REDIR_HOSTTOS:
		break;

	default:
		return;
	}

	if (rt->rt_gateway != old_gw)
		return;

	in_dev = __in_dev_get_rcu(dev);
	if (!in_dev)
		return;

	net = dev_net(dev);
	if (new_gw == old_gw || !IN_DEV_RX_REDIRECTS(in_dev) ||
	    ipv4_is_multicast(new_gw) || ipv4_is_lbcast(new_gw) ||
	    ipv4_is_zeronet(new_gw))
		goto reject_redirect;

	if (!IN_DEV_SHARED_MEDIA(in_dev)) {
		if (!inet_addr_onlink(in_dev, new_gw, old_gw))
			goto reject_redirect;
		if (IN_DEV_SEC_REDIRECTS(in_dev) && ip_fib_check_default(new_gw, dev))
			goto reject_redirect;
	} else {
		if (inet_addr_type(net, new_gw) != RTN_UNICAST)
			goto reject_redirect;
	}

	n = ipv4_neigh_lookup(&rt->dst, NULL, &new_gw);
	if (n) {
		if (!(n->nud_state & NUD_VALID)) {
			neigh_event_send(n, NULL);
		} else {
			if (fib_lookup(net, fl4, &res) == 0) {
				struct fib_nh *nh = &FIB_RES_NH(res);

				update_or_create_fnhe(nh, fl4->daddr, new_gw,
						      0, 0);
			}
			if (kill_route)
				rt->dst.obsolete = DST_OBSOLETE_KILL;
			call_netevent_notifiers(NETEVENT_NEIGH_UPDATE, n);
		}
		neigh_release(n);
	}
	return;

reject_redirect:
#ifdef CONFIG_IP_ROUTE_VERBOSE
	if (IN_DEV_LOG_MARTIANS(in_dev)) {
		const struct iphdr *iph = (const struct iphdr *) skb->data;
		__be32 daddr = iph->daddr;
		__be32 saddr = iph->saddr;

		net_info_ratelimited("Redirect from %pI4 on %s about %pI4 ignored\n"
				     "  Advised path = %pI4 -> %pI4\n",
				     &old_gw, dev->name, &new_gw,
				     &saddr, &daddr);
	}
#endif
	;
}

static void ip_do_redirect(struct dst_entry *dst, struct sock *sk, struct sk_buff *skb)
{
	struct rtable *rt;
	struct flowi4 fl4;
	const struct iphdr *iph = (const struct iphdr *) skb->data;
	int oif = skb->dev->ifindex;
	u8 tos = RT_TOS(iph->tos);
	u8 prot = iph->protocol;
	u32 mark = skb->mark;

	rt = (struct rtable *) dst;

	__build_flow_key(&fl4, sk, iph, oif, tos, prot, mark, 0);
	__ip_do_redirect(rt, skb, &fl4, true);
}

static struct dst_entry *ipv4_negative_advice(struct dst_entry *dst)
{
	struct rtable *rt = (struct rtable *)dst;
	struct dst_entry *ret = dst;

	if (rt) {
		if (dst->obsolete > 0) {
			ip_rt_put(rt);
			ret = NULL;
		} else if ((rt->rt_flags & RTCF_REDIRECTED) ||
			   rt->dst.expires) {
			ip_rt_put(rt);
			ret = NULL;
		}
	}
	return ret;
}

/*
 * Algorithm:
 *	1. The first ip_rt_redirect_number redirects are sent
 *	   with exponential backoff, then we stop sending them at all,
 *	   assuming that the host ignores our redirects.
 *	2. If we did not see packets requiring redirects
 *	   during ip_rt_redirect_silence, we assume that the host
 *	   forgot redirected route and start to send redirects again.
 *
 * This algorithm is much cheaper and more intelligent than dumb load limiting
 * in icmp.c.
 *
 * NOTE. Do not forget to inhibit load limiting for redirects (redundant)
 * and "frag. need" (breaks PMTU discovery) in icmp.c.
 */

void ip_rt_send_redirect(struct sk_buff *skb)
{
	struct rtable *rt = skb_rtable(skb);
	struct in_device *in_dev;
	struct inet_peer *peer;
	struct net *net;
	int log_martians;

	rcu_read_lock();
	in_dev = __in_dev_get_rcu(rt->dst.dev);
	if (!in_dev || !IN_DEV_TX_REDIRECTS(in_dev)) {
		rcu_read_unlock();
		return;
	}
	log_martians = IN_DEV_LOG_MARTIANS(in_dev);
	rcu_read_unlock();

	net = dev_net(rt->dst.dev);
	peer = inet_getpeer_v4(net->ipv4.peers, ip_hdr(skb)->saddr, 1);
	if (!peer) {
		icmp_send(skb, ICMP_REDIRECT, ICMP_REDIR_HOST,
			  rt_nexthop(rt, ip_hdr(skb)->daddr));
		return;
	}

	/* No redirected packets during ip_rt_redirect_silence;
	 * reset the algorithm.
	 */
	if (time_after(jiffies, peer->rate_last + ip_rt_redirect_silence))
		peer->rate_tokens = 0;

	/* Too many ignored redirects; do not send anything
	 * set dst.rate_last to the last seen redirected packet.
	 */
	if (peer->rate_tokens >= ip_rt_redirect_number) {
		peer->rate_last = jiffies;
		goto out_put_peer;
	}

	/* Check for load limit; set rate_last to the latest sent
	 * redirect.
	 */
	if (peer->rate_tokens == 0 ||
	    time_after(jiffies,
		       (peer->rate_last +
			(ip_rt_redirect_load << peer->rate_tokens)))) {
		__be32 gw = rt_nexthop(rt, ip_hdr(skb)->daddr);

		icmp_send(skb, ICMP_REDIRECT, ICMP_REDIR_HOST, gw);
		peer->rate_last = jiffies;
		++peer->rate_tokens;
#ifdef CONFIG_IP_ROUTE_VERBOSE
		if (log_martians &&
		    peer->rate_tokens == ip_rt_redirect_number)
			net_warn_ratelimited("host %pI4/if%d ignores redirects for %pI4 to %pI4\n",
					     &ip_hdr(skb)->saddr, inet_iif(skb),
					     &ip_hdr(skb)->daddr, &gw);
#endif
	}
out_put_peer:
	inet_putpeer(peer);
}

static int ip_error(struct sk_buff *skb)
{
	struct in_device *in_dev = __in_dev_get_rcu(skb->dev);
	struct rtable *rt = skb_rtable(skb);
	struct inet_peer *peer;
	unsigned long now;
	struct net *net;
	bool send;
	int code;

	net = dev_net(rt->dst.dev);
	if (!IN_DEV_FORWARD(in_dev)) {
		switch (rt->dst.error) {
		case EHOSTUNREACH:
			IP_INC_STATS_BH(net, IPSTATS_MIB_INADDRERRORS);
			break;

		case ENETUNREACH:
			IP_INC_STATS_BH(net, IPSTATS_MIB_INNOROUTES);
			break;
		}
		goto out;
	}

	switch (rt->dst.error) {
	case EINVAL:
	default:
		goto out;
	case EHOSTUNREACH:
		code = ICMP_HOST_UNREACH;
		break;
	case ENETUNREACH:
		code = ICMP_NET_UNREACH;
		IP_INC_STATS_BH(net, IPSTATS_MIB_INNOROUTES);
		break;
	case EACCES:
		code = ICMP_PKT_FILTERED;
		break;
	}

	peer = inet_getpeer_v4(net->ipv4.peers, ip_hdr(skb)->saddr, 1);

	send = true;
	if (peer) {
		now = jiffies;
		peer->rate_tokens += now - peer->rate_last;
		if (peer->rate_tokens > ip_rt_error_burst)
			peer->rate_tokens = ip_rt_error_burst;
		peer->rate_last = now;
		if (peer->rate_tokens >= ip_rt_error_cost)
			peer->rate_tokens -= ip_rt_error_cost;
		else
			send = false;
		inet_putpeer(peer);
	}
	if (send)
		icmp_send(skb, ICMP_DEST_UNREACH, code, 0);

out:	kfree_skb(skb);
	return 0;
}

static void __ip_rt_update_pmtu(struct rtable *rt, struct flowi4 *fl4, u32 mtu)
{
	struct dst_entry *dst = &rt->dst;
	struct fib_result res;

	if (dst_metric_locked(dst, RTAX_MTU))
		return;

	if (dst->dev->mtu < mtu)
		return;

	if (mtu < ip_rt_min_pmtu)
		mtu = ip_rt_min_pmtu;

	if (rt->rt_pmtu == mtu &&
	    time_before(jiffies, dst->expires - ip_rt_mtu_expires / 2))
		return;

	rcu_read_lock();
	if (fib_lookup(dev_net(dst->dev), fl4, &res) == 0) {
		struct fib_nh *nh = &FIB_RES_NH(res);

		update_or_create_fnhe(nh, fl4->daddr, 0, mtu,
				      jiffies + ip_rt_mtu_expires);
	}
	rcu_read_unlock();
}

static void ip_rt_update_pmtu(struct dst_entry *dst, struct sock *sk,
			      struct sk_buff *skb, u32 mtu)
{
	struct rtable *rt = (struct rtable *) dst;
	struct flowi4 fl4;

	ip_rt_build_flow_key(&fl4, sk, skb);
	__ip_rt_update_pmtu(rt, &fl4, mtu);
}

void ipv4_update_pmtu(struct sk_buff *skb, struct net *net, u32 mtu,
		      int oif, u32 mark, u8 protocol, int flow_flags)
{
	const struct iphdr *iph = (const struct iphdr *) skb->data;
	struct flowi4 fl4;
	struct rtable *rt;

	__build_flow_key(&fl4, NULL, iph, oif,
			 RT_TOS(iph->tos), protocol, mark, flow_flags);
	rt = __ip_route_output_key(net, &fl4);
	if (!IS_ERR(rt)) {
		__ip_rt_update_pmtu(rt, &fl4, mtu);
		ip_rt_put(rt);
	}
}
EXPORT_SYMBOL_GPL(ipv4_update_pmtu);

static void __ipv4_sk_update_pmtu(struct sk_buff *skb, struct sock *sk, u32 mtu)
{
	const struct iphdr *iph = (const struct iphdr *) skb->data;
	struct flowi4 fl4;
	struct rtable *rt;

	__build_flow_key(&fl4, sk, iph, 0, 0, 0, 0, 0);
	rt = __ip_route_output_key(sock_net(sk), &fl4);
	if (!IS_ERR(rt)) {
		__ip_rt_update_pmtu(rt, &fl4, mtu);
		ip_rt_put(rt);
	}
}

void ipv4_sk_update_pmtu(struct sk_buff *skb, struct sock *sk, u32 mtu)
{
	const struct iphdr *iph = (const struct iphdr *) skb->data;
	struct flowi4 fl4;
	struct rtable *rt;
	struct dst_entry *dst;
	bool new = false;

	bh_lock_sock(sk);

	if (!ip_sk_accept_pmtu(sk))
		goto out;

	rt = (struct rtable *) __sk_dst_get(sk);

	if (sock_owned_by_user(sk) || !rt) {
		__ipv4_sk_update_pmtu(skb, sk, mtu);
		goto out;
	}

	__build_flow_key(&fl4, sk, iph, 0, 0, 0, 0, 0);

	if (!__sk_dst_check(sk, 0)) {
		rt = ip_route_output_flow(sock_net(sk), &fl4, sk);
		if (IS_ERR(rt))
			goto out;

		new = true;
	}

	__ip_rt_update_pmtu((struct rtable *) rt->dst.path, &fl4, mtu);

	dst = dst_check(&rt->dst, 0);
	if (!dst) {
		if (new)
			dst_release(&rt->dst);

		rt = ip_route_output_flow(sock_net(sk), &fl4, sk);
		if (IS_ERR(rt))
			goto out;

		new = true;
	}

	if (new)
		__sk_dst_set(sk, &rt->dst);

out:
	bh_unlock_sock(sk);
}
EXPORT_SYMBOL_GPL(ipv4_sk_update_pmtu);

void ipv4_redirect(struct sk_buff *skb, struct net *net,
		   int oif, u32 mark, u8 protocol, int flow_flags)
{
	const struct iphdr *iph = (const struct iphdr *) skb->data;
	struct flowi4 fl4;
	struct rtable *rt;

	__build_flow_key(&fl4, NULL, iph, oif,
			 RT_TOS(iph->tos), protocol, mark, flow_flags);
	rt = __ip_route_output_key(net, &fl4);
	if (!IS_ERR(rt)) {
		__ip_do_redirect(rt, skb, &fl4, false);
		ip_rt_put(rt);
	}
}
EXPORT_SYMBOL_GPL(ipv4_redirect);

void ipv4_sk_redirect(struct sk_buff *skb, struct sock *sk)
{
	const struct iphdr *iph = (const struct iphdr *) skb->data;
	struct flowi4 fl4;
	struct rtable *rt;

	__build_flow_key(&fl4, sk, iph, 0, 0, 0, 0, 0);
	rt = __ip_route_output_key(sock_net(sk), &fl4);
	if (!IS_ERR(rt)) {
		__ip_do_redirect(rt, skb, &fl4, false);
		ip_rt_put(rt);
	}
}
EXPORT_SYMBOL_GPL(ipv4_sk_redirect);

static struct dst_entry *ipv4_dst_check(struct dst_entry *dst, u32 cookie)
{
	struct rtable *rt = (struct rtable *) dst;

	/* All IPV4 dsts are created with ->obsolete set to the value
	 * DST_OBSOLETE_FORCE_CHK which forces validation calls down
	 * into this function always.
	 *
	 * When a PMTU/redirect information update invalidates a route,
	 * this is indicated by setting obsolete to DST_OBSOLETE_KILL or
	 * DST_OBSOLETE_DEAD by dst_free().
	 */
	if (dst->obsolete != DST_OBSOLETE_FORCE_CHK || rt_is_expired(rt))
		return NULL;
	return dst;
}

static void ipv4_link_failure(struct sk_buff *skb)
{
	struct rtable *rt;

	icmp_send(skb, ICMP_DEST_UNREACH, ICMP_HOST_UNREACH, 0);

	rt = skb_rtable(skb);
	if (rt)
		dst_set_expires(&rt->dst, 0);
}

static int ip_rt_bug(struct sk_buff *skb)
{
	pr_debug("%s: %pI4 -> %pI4, %s\n",
		 __func__, &ip_hdr(skb)->saddr, &ip_hdr(skb)->daddr,
		 skb->dev ? skb->dev->name : "?");
	kfree_skb(skb);
	WARN_ON(1);
	return 0;
}

/*
   We do not cache source address of outgoing interface,
   because it is used only by IP RR, TS and SRR options,
   so that it out of fast path.

   BTW remember: "addr" is allowed to be not aligned
   in IP options!
 */

void ip_rt_get_source(u8 *addr, struct sk_buff *skb, struct rtable *rt)
{
	__be32 src;

	if (rt_is_output_route(rt))
		src = ip_hdr(skb)->saddr;
	else {
		struct fib_result res;
		struct flowi4 fl4;
		struct iphdr *iph;

		iph = ip_hdr(skb);

		memset(&fl4, 0, sizeof(fl4));
		fl4.daddr = iph->daddr;
		fl4.saddr = iph->saddr;
		fl4.flowi4_tos = RT_TOS(iph->tos);
		fl4.flowi4_oif = rt->dst.dev->ifindex;
		fl4.flowi4_iif = skb->dev->ifindex;
		fl4.flowi4_mark = skb->mark;

		rcu_read_lock();
		if (fib_lookup(dev_net(rt->dst.dev), &fl4, &res) == 0)
			src = FIB_RES_PREFSRC(dev_net(rt->dst.dev), res);
		else
			src = inet_select_addr(rt->dst.dev,
					       rt_nexthop(rt, iph->daddr),
					       RT_SCOPE_UNIVERSE);
		rcu_read_unlock();
	}
	memcpy(addr, &src, 4);
}

#ifdef CONFIG_IP_ROUTE_CLASSID
static void set_class_tag(struct rtable *rt, u32 tag)
{
	if (!(rt->dst.tclassid & 0xFFFF))
		rt->dst.tclassid |= tag & 0xFFFF;
	if (!(rt->dst.tclassid & 0xFFFF0000))
		rt->dst.tclassid |= tag & 0xFFFF0000;
}
#endif

static unsigned int ipv4_default_advmss(const struct dst_entry *dst)
{
	unsigned int advmss = dst_metric_raw(dst, RTAX_ADVMSS);

	if (advmss == 0) {
		advmss = max_t(unsigned int, dst->dev->mtu - 40,
			       ip_rt_min_advmss);
		if (advmss > 65535 - 40)
			advmss = 65535 - 40;
	}
	return advmss;
}

static unsigned int ipv4_mtu(const struct dst_entry *dst)
{
	const struct rtable *rt = (const struct rtable *) dst;
	unsigned int mtu = rt->rt_pmtu;

	if (!mtu || time_after_eq(jiffies, rt->dst.expires))
		mtu = dst_metric_raw(dst, RTAX_MTU);

	if (mtu)
		return mtu;

	mtu = dst->dev->mtu;

	if (unlikely(dst_metric_locked(dst, RTAX_MTU))) {
		if (rt->rt_uses_gateway && mtu > 576)
			mtu = 576;
	}

	return min_t(unsigned int, mtu, IP_MAX_MTU);
}

static struct fib_nh_exception *find_exception(struct fib_nh *nh, __be32 daddr)
{
	struct fnhe_hash_bucket *hash = nh->nh_exceptions;
	struct fib_nh_exception *fnhe;
	u32 hval;

	if (!hash)
		return NULL;

	hval = fnhe_hashfun(daddr);

	for (fnhe = rcu_dereference(hash[hval].chain); fnhe;
	     fnhe = rcu_dereference(fnhe->fnhe_next)) {
		if (fnhe->fnhe_daddr == daddr)
			return fnhe;
	}
	return NULL;
}

static bool rt_bind_exception(struct rtable *rt, struct fib_nh_exception *fnhe,
			      __be32 daddr)
{
	bool ret = false;

	spin_lock_bh(&fnhe_lock);

	if (daddr == fnhe->fnhe_daddr) {
		struct rtable __rcu **porig;
		struct rtable *orig;
		int genid = fnhe_genid(dev_net(rt->dst.dev));

		if (rt_is_input_route(rt))
			porig = &fnhe->fnhe_rth_input;
		else
			porig = &fnhe->fnhe_rth_output;
		orig = rcu_dereference(*porig);

		if (fnhe->fnhe_genid != genid) {
			fnhe->fnhe_genid = genid;
			fnhe->fnhe_gw = 0;
			fnhe->fnhe_pmtu = 0;
			fnhe->fnhe_expires = 0;
			fnhe_flush_routes(fnhe);
			orig = NULL;
		}
		fill_route_from_fnhe(rt, fnhe);
		if (!rt->rt_gateway)
			rt->rt_gateway = daddr;

		if (!(rt->dst.flags & DST_NOCACHE)) {
			rcu_assign_pointer(*porig, rt);
			if (orig)
				rt_free(orig);
			ret = true;
		}

		fnhe->fnhe_stamp = jiffies;
	}
	spin_unlock_bh(&fnhe_lock);

	return ret;
}

static bool rt_cache_route(struct fib_nh *nh, struct rtable *rt)
{
	struct rtable *orig, *prev, **p;
	bool ret = true;

	if (rt_is_input_route(rt)) {
		p = (struct rtable **)&nh->nh_rth_input;
	} else {
		p = (struct rtable **)__this_cpu_ptr(nh->nh_pcpu_rth_output);
	}
	orig = *p;

	prev = cmpxchg(p, orig, rt);
	if (prev == orig) {
		if (orig)
			rt_free(orig);
	} else
		ret = false;

	return ret;
}

static DEFINE_SPINLOCK(rt_uncached_lock);
static LIST_HEAD(rt_uncached_list);

static void rt_add_uncached_list(struct rtable *rt)
{
	spin_lock_bh(&rt_uncached_lock);
	list_add_tail(&rt->rt_uncached, &rt_uncached_list);
	spin_unlock_bh(&rt_uncached_lock);
}

static void ipv4_dst_destroy(struct dst_entry *dst)
{
	struct rtable *rt = (struct rtable *) dst;

	if (!list_empty(&rt->rt_uncached)) {
		spin_lock_bh(&rt_uncached_lock);
		list_del(&rt->rt_uncached);
		spin_unlock_bh(&rt_uncached_lock);
	}
}

void rt_flush_dev(struct net_device *dev)
{
	if (!list_empty(&rt_uncached_list)) {
		struct net *net = dev_net(dev);
		struct rtable *rt;

		spin_lock_bh(&rt_uncached_lock);
		list_for_each_entry(rt, &rt_uncached_list, rt_uncached) {
			if (rt->dst.dev != dev)
				continue;
			rt->dst.dev = net->loopback_dev;
			dev_hold(rt->dst.dev);
			dev_put(dev);
		}
		spin_unlock_bh(&rt_uncached_lock);
	}
}

static bool rt_cache_valid(const struct rtable *rt)
{
	return	rt &&
		rt->dst.obsolete == DST_OBSOLETE_FORCE_CHK &&
		!rt_is_expired(rt);
}

static void rt_set_nexthop(struct rtable *rt, __be32 daddr,
			   const struct fib_result *res,
			   struct fib_nh_exception *fnhe,
			   struct fib_info *fi, u16 type, u32 itag)
{
	bool cached = false;

	if (fi) {
		struct fib_nh *nh = &FIB_RES_NH(*res);

		if (nh->nh_gw && nh->nh_scope == RT_SCOPE_LINK) {
			rt->rt_gateway = nh->nh_gw;
			rt->rt_uses_gateway = 1;
		}
		dst_init_metrics(&rt->dst, fi->fib_metrics, true);
#ifdef CONFIG_IP_ROUTE_CLASSID
		rt->dst.tclassid = nh->nh_tclassid;
#endif
		if (unlikely(fnhe))
			cached = rt_bind_exception(rt, fnhe, daddr);
		else if (!(rt->dst.flags & DST_NOCACHE))
			cached = rt_cache_route(nh, rt);
		if (unlikely(!cached)) {
			/* Routes we intend to cache in nexthop exception or
			 * FIB nexthop have the DST_NOCACHE bit clear.
			 * However, if we are unsuccessful at storing this
			 * route into the cache we really need to set it.
			 */
			rt->dst.flags |= DST_NOCACHE;
			if (!rt->rt_gateway)
				rt->rt_gateway = daddr;
			rt_add_uncached_list(rt);
		}
	} else
		rt_add_uncached_list(rt);

#ifdef CONFIG_IP_ROUTE_CLASSID
#ifdef CONFIG_IP_MULTIPLE_TABLES
	set_class_tag(rt, res->tclassid);
#endif
	set_class_tag(rt, itag);
#endif
}

static struct rtable *rt_dst_alloc(struct net_device *dev,
				   bool nopolicy, bool noxfrm, bool will_cache)
{
	return dst_alloc(&ipv4_dst_ops, dev, 1, DST_OBSOLETE_FORCE_CHK,
			 (will_cache ? 0 : (DST_HOST | DST_NOCACHE)) |
			 (nopolicy ? DST_NOPOLICY : 0) |
			 (noxfrm ? DST_NOXFRM : 0));
}

/* called in rcu_read_lock() section */
static int ip_route_input_mc(struct sk_buff *skb, __be32 daddr, __be32 saddr,
				u8 tos, struct net_device *dev, int our)
{
	struct rtable *rth;
	struct in_device *in_dev = __in_dev_get_rcu(dev);
	u32 itag = 0;
	int err;

	/* Primary sanity checks. */

	if (in_dev == NULL)
		return -EINVAL;

	if (ipv4_is_multicast(saddr) || ipv4_is_lbcast(saddr) ||
	    skb->protocol != htons(ETH_P_IP))
		goto e_inval;

	if (likely(!IN_DEV_ROUTE_LOCALNET(in_dev)))
		if (ipv4_is_loopback(saddr))
			goto e_inval;

	if (ipv4_is_zeronet(saddr)) {
		if (!ipv4_is_local_multicast(daddr))
			goto e_inval;
	} else {
		err = fib_validate_source(skb, saddr, 0, tos, 0, dev,
					  in_dev, &itag);
		if (err < 0)
			goto e_err;
	}
	rth = rt_dst_alloc(dev_net(dev)->loopback_dev,
			   IN_DEV_CONF_GET(in_dev, NOPOLICY), false, false);
	if (!rth)
		goto e_nobufs;

#ifdef CONFIG_IP_ROUTE_CLASSID
	rth->dst.tclassid = itag;
#endif
	rth->dst.output = ip_rt_bug;

	rth->rt_genid	= rt_genid_ipv4(dev_net(dev));
	rth->rt_flags	= RTCF_MULTICAST;
	rth->rt_type	= RTN_MULTICAST;
	rth->rt_is_input= 1;
	rth->rt_iif	= 0;
	rth->rt_pmtu	= 0;
	rth->rt_gateway	= 0;
	rth->rt_uses_gateway = 0;
	INIT_LIST_HEAD(&rth->rt_uncached);
	if (our) {
		rth->dst.input= ip_local_deliver;
		rth->rt_flags |= RTCF_LOCAL;
	}

#ifdef CONFIG_IP_MROUTE
	if (!ipv4_is_local_multicast(daddr) && IN_DEV_MFORWARD(in_dev))
		rth->dst.input = ip_mr_input;
#endif
	RT_CACHE_STAT_INC(in_slow_mc);

	skb_dst_set(skb, &rth->dst);
	return 0;

e_nobufs:
	return -ENOBUFS;
e_inval:
	return -EINVAL;
e_err:
	return err;
}


static void ip_handle_martian_source(struct net_device *dev,
				     struct in_device *in_dev,
				     struct sk_buff *skb,
				     __be32 daddr,
				     __be32 saddr)
{
	RT_CACHE_STAT_INC(in_martian_src);
#ifdef CONFIG_IP_ROUTE_VERBOSE
	if (IN_DEV_LOG_MARTIANS(in_dev) && net_ratelimit()) {
		/*
		 *	RFC1812 recommendation, if source is martian,
		 *	the only hint is MAC header.
		 */
		pr_warn("martian source %pI4 from %pI4, on dev %s\n",
			&daddr, &saddr, dev->name);
		if (dev->hard_header_len && skb_mac_header_was_set(skb)) {
			print_hex_dump(KERN_WARNING, "ll header: ",
				       DUMP_PREFIX_OFFSET, 16, 1,
				       skb_mac_header(skb),
				       dev->hard_header_len, true);
		}
	}
#endif
}

/* called in rcu_read_lock() section */
static int __mkroute_input(struct sk_buff *skb,
			   const struct fib_result *res,
			   struct in_device *in_dev,
			   __be32 daddr, __be32 saddr, u32 tos)
{
	struct fib_nh_exception *fnhe;
	struct rtable *rth;
	int err;
	struct in_device *out_dev;
	unsigned int flags = 0;
	bool do_cache;
	u32 itag;

	/* get a working reference to the output device */
	out_dev = __in_dev_get_rcu(FIB_RES_DEV(*res));
	if (out_dev == NULL) {
		net_crit_ratelimited("Bug in ip_route_input_slow(). Please report.\n");
		return -EINVAL;
	}

	err = fib_validate_source(skb, saddr, daddr, tos, FIB_RES_OIF(*res),
				  in_dev->dev, in_dev, &itag);
	if (err < 0) {
		ip_handle_martian_source(in_dev->dev, in_dev, skb, daddr,
					 saddr);

		goto cleanup;
	}

	do_cache = res->fi && !itag;
	if (out_dev == in_dev && err && IN_DEV_TX_REDIRECTS(out_dev) &&
	    (IN_DEV_SHARED_MEDIA(out_dev) ||
	     inet_addr_onlink(out_dev, saddr, FIB_RES_GW(*res)))) {
		flags |= RTCF_DOREDIRECT;
		do_cache = false;
	}

	if (skb->protocol != htons(ETH_P_IP)) {
		/* Not IP (i.e. ARP). Do not create route, if it is
		 * invalid for proxy arp. DNAT routes are always valid.
		 *
		 * Proxy arp feature have been extended to allow, ARP
		 * replies back to the same interface, to support
		 * Private VLAN switch technologies. See arp.c.
		 */
		if (out_dev == in_dev &&
		    IN_DEV_PROXY_ARP_PVLAN(in_dev) == 0) {
			err = -EINVAL;
			goto cleanup;
		}
	}

	fnhe = find_exception(&FIB_RES_NH(*res), daddr);
	if (do_cache) {
		if (fnhe != NULL)
			rth = rcu_dereference(fnhe->fnhe_rth_input);
		else
			rth = rcu_dereference(FIB_RES_NH(*res).nh_rth_input);

		if (rt_cache_valid(rth)) {
			skb_dst_set_noref(skb, &rth->dst);
			goto out;
		}
	}

	rth = rt_dst_alloc(out_dev->dev,
			   IN_DEV_CONF_GET(in_dev, NOPOLICY),
			   IN_DEV_CONF_GET(out_dev, NOXFRM), do_cache);
	if (!rth) {
		err = -ENOBUFS;
		goto cleanup;
	}

	rth->rt_genid = rt_genid_ipv4(dev_net(rth->dst.dev));
	rth->rt_flags = flags;
	rth->rt_type = res->type;
	rth->rt_is_input = 1;
	rth->rt_iif 	= 0;
	rth->rt_pmtu	= 0;
	rth->rt_gateway	= 0;
	rth->rt_uses_gateway = 0;
	INIT_LIST_HEAD(&rth->rt_uncached);
	RT_CACHE_STAT_INC(in_slow_tot);

	rth->dst.input = ip_forward;
	rth->dst.output = ip_output;

	rt_set_nexthop(rth, daddr, res, fnhe, res->fi, res->type, itag);
	skb_dst_set(skb, &rth->dst);
out:
	err = 0;
 cleanup:
	return err;
}

static int ip_mkroute_input(struct sk_buff *skb,
			    struct fib_result *res,
			    const struct flowi4 *fl4,
			    struct in_device *in_dev,
			    __be32 daddr, __be32 saddr, u32 tos)
{
#ifdef CONFIG_IP_ROUTE_MULTIPATH
	if (res->fi && res->fi->fib_nhs > 1)
		fib_select_multipath(res);
#endif

	/* create a routing cache entry */
	return __mkroute_input(skb, res, in_dev, daddr, saddr, tos);
}

/*
 *	NOTE. We drop all the packets that has local source
 *	addresses, because every properly looped back packet
 *	must have correct destination already attached by output routine.
 *
 *	Such approach solves two big problems:
 *	1. Not simplex devices are handled properly.
 *	2. IP spoofing attempts are filtered with 100% of guarantee.
 *	called with rcu_read_lock()
 */

static int ip_route_input_slow(struct sk_buff *skb, __be32 daddr, __be32 saddr,
			       u8 tos, struct net_device *dev)
{
	struct fib_result res;
	struct in_device *in_dev = __in_dev_get_rcu(dev);
	struct flowi4	fl4;
	unsigned int	flags = 0;
	u32		itag = 0;
	struct rtable	*rth;
	int		err = -EINVAL;
	struct net    *net = dev_net(dev);
	bool do_cache;

	/* IP on this device is disabled. */

	if (!in_dev)
		goto out;

	/* Check for the most weird martians, which can be not detected
	   by fib_lookup.
	 */

	if (ipv4_is_multicast(saddr) || ipv4_is_lbcast(saddr))
		goto martian_source;

	res.fi = NULL;
	if (ipv4_is_lbcast(daddr) || (saddr == 0 && daddr == 0))
		goto brd_input;

	/* Accept zero addresses only to limited broadcast;
	 * I even do not know to fix it or not. Waiting for complains :-)
	 */
	if (ipv4_is_zeronet(saddr))
		goto martian_source;

	if (ipv4_is_zeronet(daddr))
		goto martian_destination;

	/* Following code try to avoid calling IN_DEV_NET_ROUTE_LOCALNET(),
	 * and call it once if daddr or/and saddr are loopback addresses
	 */
	if (ipv4_is_loopback(daddr)) {
		if (!IN_DEV_NET_ROUTE_LOCALNET(in_dev, net))
			goto martian_destination;
	} else if (ipv4_is_loopback(saddr)) {
		if (!IN_DEV_NET_ROUTE_LOCALNET(in_dev, net))
			goto martian_source;
	}

	/*
	 *	Now we are ready to route packet.
	 */
	fl4.flowi4_oif = 0;
	fl4.flowi4_iif = dev->ifindex;
	fl4.flowi4_mark = skb->mark;
	fl4.flowi4_tos = tos;
	fl4.flowi4_scope = RT_SCOPE_UNIVERSE;
	fl4.daddr = daddr;
	fl4.saddr = saddr;
	err = fib_lookup(net, &fl4, &res);
	if (err != 0) {
		if (!IN_DEV_FORWARD(in_dev))
			err = -EHOSTUNREACH;
		goto no_route;
<<<<<<< HEAD
=======
	}
>>>>>>> f9287c7a

	if (res.type == RTN_BROADCAST)
		goto brd_input;

	if (res.type == RTN_LOCAL) {
		err = fib_validate_source(skb, saddr, daddr, tos,
					  LOOPBACK_IFINDEX,
					  dev, in_dev, &itag);
		if (err < 0)
			goto martian_source_keep_err;
		goto local_input;
	}

	if (!IN_DEV_FORWARD(in_dev)) {
		err = -EHOSTUNREACH;
		goto no_route;
	}
	if (res.type != RTN_UNICAST)
		goto martian_destination;

	err = ip_mkroute_input(skb, &res, &fl4, in_dev, daddr, saddr, tos);
out:	return err;

brd_input:
	if (skb->protocol != htons(ETH_P_IP))
		goto e_inval;

	if (!ipv4_is_zeronet(saddr)) {
		err = fib_validate_source(skb, saddr, 0, tos, 0, dev,
					  in_dev, &itag);
		if (err < 0)
			goto martian_source_keep_err;
	}
	flags |= RTCF_BROADCAST;
	res.type = RTN_BROADCAST;
	RT_CACHE_STAT_INC(in_brd);

local_input:
	do_cache = false;
	if (res.fi) {
		if (!itag) {
			rth = rcu_dereference(FIB_RES_NH(res).nh_rth_input);
			if (rt_cache_valid(rth)) {
				skb_dst_set_noref(skb, &rth->dst);
				err = 0;
				goto out;
			}
			do_cache = true;
		}
	}

	rth = rt_dst_alloc(net->loopback_dev,
			   IN_DEV_CONF_GET(in_dev, NOPOLICY), false, do_cache);
	if (!rth)
		goto e_nobufs;

	rth->dst.input= ip_local_deliver;
	rth->dst.output= ip_rt_bug;
#ifdef CONFIG_IP_ROUTE_CLASSID
	rth->dst.tclassid = itag;
#endif

	rth->rt_genid = rt_genid_ipv4(net);
	rth->rt_flags 	= flags|RTCF_LOCAL;
	rth->rt_type	= res.type;
	rth->rt_is_input = 1;
	rth->rt_iif	= 0;
	rth->rt_pmtu	= 0;
	rth->rt_gateway	= 0;
	rth->rt_uses_gateway = 0;
	INIT_LIST_HEAD(&rth->rt_uncached);
	RT_CACHE_STAT_INC(in_slow_tot);
	if (res.type == RTN_UNREACHABLE) {
		rth->dst.input= ip_error;
		rth->dst.error= -err;
		rth->rt_flags 	&= ~RTCF_LOCAL;
	}
	if (do_cache) {
		if (unlikely(!rt_cache_route(&FIB_RES_NH(res), rth))) {
			rth->dst.flags |= DST_NOCACHE;
			rt_add_uncached_list(rth);
		}
	}
	skb_dst_set(skb, &rth->dst);
	err = 0;
	goto out;

no_route:
	RT_CACHE_STAT_INC(in_no_route);
	res.type = RTN_UNREACHABLE;
	if (err == -ESRCH)
		err = -ENETUNREACH;
	goto local_input;

	/*
	 *	Do not cache martian addresses: they should be logged (RFC1812)
	 */
martian_destination:
	RT_CACHE_STAT_INC(in_martian_dst);
#ifdef CONFIG_IP_ROUTE_VERBOSE
	if (IN_DEV_LOG_MARTIANS(in_dev))
		net_warn_ratelimited("martian destination %pI4 from %pI4, dev %s\n",
				     &daddr, &saddr, dev->name);
#endif

e_inval:
	err = -EINVAL;
	goto out;

e_nobufs:
	err = -ENOBUFS;
	goto out;

martian_source:
	err = -EINVAL;
martian_source_keep_err:
	ip_handle_martian_source(dev, in_dev, skb, daddr, saddr);
	goto out;
}

int ip_route_input_noref(struct sk_buff *skb, __be32 daddr, __be32 saddr,
			 u8 tos, struct net_device *dev)
{
	int res;

	rcu_read_lock();

	/* Multicast recognition logic is moved from route cache to here.
	   The problem was that too many Ethernet cards have broken/missing
	   hardware multicast filters :-( As result the host on multicasting
	   network acquires a lot of useless route cache entries, sort of
	   SDR messages from all the world. Now we try to get rid of them.
	   Really, provided software IP multicast filter is organized
	   reasonably (at least, hashed), it does not result in a slowdown
	   comparing with route cache reject entries.
	   Note, that multicast routers are not affected, because
	   route cache entry is created eventually.
	 */
	if (ipv4_is_multicast(daddr)) {
		struct in_device *in_dev = __in_dev_get_rcu(dev);

		if (in_dev) {
			int our = ip_check_mc_rcu(in_dev, daddr, saddr,
						  ip_hdr(skb)->protocol);
			if (our
#ifdef CONFIG_IP_MROUTE
				||
			    (!ipv4_is_local_multicast(daddr) &&
			     IN_DEV_MFORWARD(in_dev))
#endif
			   ) {
				int res = ip_route_input_mc(skb, daddr, saddr,
							    tos, dev, our);
				rcu_read_unlock();
				return res;
			}
		}
		rcu_read_unlock();
		return -EINVAL;
	}
	res = ip_route_input_slow(skb, daddr, saddr, tos, dev);
	rcu_read_unlock();
	return res;
}
EXPORT_SYMBOL(ip_route_input_noref);

/* called with rcu_read_lock() */
static struct rtable *__mkroute_output(const struct fib_result *res,
				       const struct flowi4 *fl4, int orig_oif,
				       struct net_device *dev_out,
				       unsigned int flags)
{
	struct fib_info *fi = res->fi;
	struct fib_nh_exception *fnhe;
	struct in_device *in_dev;
	u16 type = res->type;
	struct rtable *rth;
	bool do_cache;

	in_dev = __in_dev_get_rcu(dev_out);
	if (!in_dev)
		return ERR_PTR(-EINVAL);

	if (likely(!IN_DEV_ROUTE_LOCALNET(in_dev)))
		if (ipv4_is_loopback(fl4->saddr) && !(dev_out->flags & IFF_LOOPBACK))
			return ERR_PTR(-EINVAL);

	if (ipv4_is_lbcast(fl4->daddr))
		type = RTN_BROADCAST;
	else if (ipv4_is_multicast(fl4->daddr))
		type = RTN_MULTICAST;
	else if (ipv4_is_zeronet(fl4->daddr))
		return ERR_PTR(-EINVAL);

	if (dev_out->flags & IFF_LOOPBACK)
		flags |= RTCF_LOCAL;

	do_cache = true;
	if (type == RTN_BROADCAST) {
		flags |= RTCF_BROADCAST | RTCF_LOCAL;
		fi = NULL;
	} else if (type == RTN_MULTICAST) {
		flags |= RTCF_MULTICAST | RTCF_LOCAL;
		if (!ip_check_mc_rcu(in_dev, fl4->daddr, fl4->saddr,
				     fl4->flowi4_proto))
			flags &= ~RTCF_LOCAL;
		else
			do_cache = false;
		/* If multicast route do not exist use
		 * default one, but do not gateway in this case.
		 * Yes, it is hack.
		 */
		if (fi && res->prefixlen < 4)
			fi = NULL;
	}

	fnhe = NULL;
	do_cache &= fi != NULL;
	if (do_cache) {
		struct rtable __rcu **prth;
		struct fib_nh *nh = &FIB_RES_NH(*res);

		fnhe = find_exception(nh, fl4->daddr);
		if (fnhe)
			prth = &fnhe->fnhe_rth_output;
		else {
			if (unlikely(fl4->flowi4_flags &
				     FLOWI_FLAG_KNOWN_NH &&
				     !(nh->nh_gw &&
				       nh->nh_scope == RT_SCOPE_LINK))) {
				do_cache = false;
				goto add;
			}
			prth = __this_cpu_ptr(nh->nh_pcpu_rth_output);
		}
		rth = rcu_dereference(*prth);
		if (rt_cache_valid(rth)) {
			dst_hold(&rth->dst);
			return rth;
		}
	}

add:
	rth = rt_dst_alloc(dev_out,
			   IN_DEV_CONF_GET(in_dev, NOPOLICY),
			   IN_DEV_CONF_GET(in_dev, NOXFRM),
			   do_cache);
	if (!rth)
		return ERR_PTR(-ENOBUFS);

	rth->dst.output = ip_output;

	rth->rt_genid = rt_genid_ipv4(dev_net(dev_out));
	rth->rt_flags	= flags;
	rth->rt_type	= type;
	rth->rt_is_input = 0;
	rth->rt_iif	= orig_oif ? : 0;
	rth->rt_pmtu	= 0;
	rth->rt_gateway = 0;
	rth->rt_uses_gateway = 0;
	INIT_LIST_HEAD(&rth->rt_uncached);

	RT_CACHE_STAT_INC(out_slow_tot);

	if (flags & RTCF_LOCAL)
		rth->dst.input = ip_local_deliver;
	if (flags & (RTCF_BROADCAST | RTCF_MULTICAST)) {
		if (flags & RTCF_LOCAL &&
		    !(dev_out->flags & IFF_LOOPBACK)) {
			rth->dst.output = ip_mc_output;
			RT_CACHE_STAT_INC(out_slow_mc);
		}
#ifdef CONFIG_IP_MROUTE
		if (type == RTN_MULTICAST) {
			if (IN_DEV_MFORWARD(in_dev) &&
			    !ipv4_is_local_multicast(fl4->daddr)) {
				rth->dst.input = ip_mr_input;
				rth->dst.output = ip_mc_output;
			}
		}
#endif
	}

	rt_set_nexthop(rth, fl4->daddr, res, fnhe, fi, type, 0);

	return rth;
}

/*
 * Major route resolver routine.
 */

struct rtable *__ip_route_output_key(struct net *net, struct flowi4 *fl4)
{
	struct net_device *dev_out = NULL;
	__u8 tos = RT_FL_TOS(fl4);
	unsigned int flags = 0;
	struct fib_result res;
	struct rtable *rth;
	int orig_oif;

	res.tclassid	= 0;
	res.fi		= NULL;
	res.table	= NULL;

	orig_oif = fl4->flowi4_oif;

	fl4->flowi4_iif = LOOPBACK_IFINDEX;
	fl4->flowi4_tos = tos & IPTOS_RT_MASK;
	fl4->flowi4_scope = ((tos & RTO_ONLINK) ?
			 RT_SCOPE_LINK : RT_SCOPE_UNIVERSE);

	rcu_read_lock();
	if (fl4->saddr) {
		rth = ERR_PTR(-EINVAL);
		if (ipv4_is_multicast(fl4->saddr) ||
		    ipv4_is_lbcast(fl4->saddr) ||
		    ipv4_is_zeronet(fl4->saddr))
			goto out;

		/* I removed check for oif == dev_out->oif here.
		   It was wrong for two reasons:
		   1. ip_dev_find(net, saddr) can return wrong iface, if saddr
		      is assigned to multiple interfaces.
		   2. Moreover, we are allowed to send packets with saddr
		      of another iface. --ANK
		 */

		if (fl4->flowi4_oif == 0 &&
		    (ipv4_is_multicast(fl4->daddr) ||
		     ipv4_is_lbcast(fl4->daddr))) {
			/* It is equivalent to inet_addr_type(saddr) == RTN_LOCAL */
			dev_out = __ip_dev_find(net, fl4->saddr, false);
			if (dev_out == NULL)
				goto out;

			/* Special hack: user can direct multicasts
			   and limited broadcast via necessary interface
			   without fiddling with IP_MULTICAST_IF or IP_PKTINFO.
			   This hack is not just for fun, it allows
			   vic,vat and friends to work.
			   They bind socket to loopback, set ttl to zero
			   and expect that it will work.
			   From the viewpoint of routing cache they are broken,
			   because we are not allowed to build multicast path
			   with loopback source addr (look, routing cache
			   cannot know, that ttl is zero, so that packet
			   will not leave this host and route is valid).
			   Luckily, this hack is good workaround.
			 */

			fl4->flowi4_oif = dev_out->ifindex;
			goto make_route;
		}

		if (!(fl4->flowi4_flags & FLOWI_FLAG_ANYSRC)) {
			/* It is equivalent to inet_addr_type(saddr) == RTN_LOCAL */
			if (!__ip_dev_find(net, fl4->saddr, false))
				goto out;
		}
	}


	if (fl4->flowi4_oif) {
		dev_out = dev_get_by_index_rcu(net, fl4->flowi4_oif);
		rth = ERR_PTR(-ENODEV);
		if (dev_out == NULL)
			goto out;

		/* RACE: Check return value of inet_select_addr instead. */
		if (!(dev_out->flags & IFF_UP) || !__in_dev_get_rcu(dev_out)) {
			rth = ERR_PTR(-ENETUNREACH);
			goto out;
		}
		if (ipv4_is_local_multicast(fl4->daddr) ||
		    ipv4_is_lbcast(fl4->daddr)) {
			if (!fl4->saddr)
				fl4->saddr = inet_select_addr(dev_out, 0,
							      RT_SCOPE_LINK);
			goto make_route;
		}
		if (!fl4->saddr) {
			if (ipv4_is_multicast(fl4->daddr))
				fl4->saddr = inet_select_addr(dev_out, 0,
							      fl4->flowi4_scope);
			else if (!fl4->daddr)
				fl4->saddr = inet_select_addr(dev_out, 0,
							      RT_SCOPE_HOST);
		}
	}

	if (!fl4->daddr) {
		fl4->daddr = fl4->saddr;
		if (!fl4->daddr)
			fl4->daddr = fl4->saddr = htonl(INADDR_LOOPBACK);
		dev_out = net->loopback_dev;
		fl4->flowi4_oif = LOOPBACK_IFINDEX;
		res.type = RTN_LOCAL;
		flags |= RTCF_LOCAL;
		goto make_route;
	}

	if (fib_lookup(net, fl4, &res)) {
		res.fi = NULL;
		res.table = NULL;
		if (fl4->flowi4_oif) {
			/* Apparently, routing tables are wrong. Assume,
			   that the destination is on link.

			   WHY? DW.
			   Because we are allowed to send to iface
			   even if it has NO routes and NO assigned
			   addresses. When oif is specified, routing
			   tables are looked up with only one purpose:
			   to catch if destination is gatewayed, rather than
			   direct. Moreover, if MSG_DONTROUTE is set,
			   we send packet, ignoring both routing tables
			   and ifaddr state. --ANK


			   We could make it even if oif is unknown,
			   likely IPv6, but we do not.
			 */

			if (fl4->saddr == 0)
				fl4->saddr = inet_select_addr(dev_out, 0,
							      RT_SCOPE_LINK);
			res.type = RTN_UNICAST;
			goto make_route;
		}
		rth = ERR_PTR(-ENETUNREACH);
		goto out;
	}

	if (res.type == RTN_LOCAL) {
		if (!fl4->saddr) {
			if (res.fi->fib_prefsrc)
				fl4->saddr = res.fi->fib_prefsrc;
			else
				fl4->saddr = fl4->daddr;
		}
		dev_out = net->loopback_dev;
		fl4->flowi4_oif = dev_out->ifindex;
		flags |= RTCF_LOCAL;
		goto make_route;
	}

#ifdef CONFIG_IP_ROUTE_MULTIPATH
	if (res.fi->fib_nhs > 1 && fl4->flowi4_oif == 0)
		fib_select_multipath(&res);
	else
#endif
	if (!res.prefixlen &&
	    res.table->tb_num_default > 1 &&
	    res.type == RTN_UNICAST && !fl4->flowi4_oif)
		fib_select_default(&res);

	if (!fl4->saddr)
		fl4->saddr = FIB_RES_PREFSRC(net, res);

	dev_out = FIB_RES_DEV(res);
	fl4->flowi4_oif = dev_out->ifindex;


make_route:
	rth = __mkroute_output(&res, fl4, orig_oif, dev_out, flags);

out:
	rcu_read_unlock();
	return rth;
}
EXPORT_SYMBOL_GPL(__ip_route_output_key);

static struct dst_entry *ipv4_blackhole_dst_check(struct dst_entry *dst, u32 cookie)
{
	return NULL;
}

static unsigned int ipv4_blackhole_mtu(const struct dst_entry *dst)
{
	unsigned int mtu = dst_metric_raw(dst, RTAX_MTU);

	return mtu ? : dst->dev->mtu;
}

static void ipv4_rt_blackhole_update_pmtu(struct dst_entry *dst, struct sock *sk,
					  struct sk_buff *skb, u32 mtu)
{
}

static void ipv4_rt_blackhole_redirect(struct dst_entry *dst, struct sock *sk,
				       struct sk_buff *skb)
{
}

static u32 *ipv4_rt_blackhole_cow_metrics(struct dst_entry *dst,
					  unsigned long old)
{
	return NULL;
}

static struct dst_ops ipv4_dst_blackhole_ops = {
	.family			=	AF_INET,
	.protocol		=	cpu_to_be16(ETH_P_IP),
	.check			=	ipv4_blackhole_dst_check,
	.mtu			=	ipv4_blackhole_mtu,
	.default_advmss		=	ipv4_default_advmss,
	.update_pmtu		=	ipv4_rt_blackhole_update_pmtu,
	.redirect		=	ipv4_rt_blackhole_redirect,
	.cow_metrics		=	ipv4_rt_blackhole_cow_metrics,
	.neigh_lookup		=	ipv4_neigh_lookup,
};

struct dst_entry *ipv4_blackhole_route(struct net *net, struct dst_entry *dst_orig)
{
	struct rtable *ort = (struct rtable *) dst_orig;
	struct rtable *rt;

	rt = dst_alloc(&ipv4_dst_blackhole_ops, NULL, 1, DST_OBSOLETE_NONE, 0);
	if (rt) {
		struct dst_entry *new = &rt->dst;

		new->__use = 1;
		new->input = dst_discard;
		new->output = dst_discard;

		new->dev = ort->dst.dev;
		if (new->dev)
			dev_hold(new->dev);

		rt->rt_is_input = ort->rt_is_input;
		rt->rt_iif = ort->rt_iif;
		rt->rt_pmtu = ort->rt_pmtu;

		rt->rt_genid = rt_genid_ipv4(net);
		rt->rt_flags = ort->rt_flags;
		rt->rt_type = ort->rt_type;
		rt->rt_gateway = ort->rt_gateway;
		rt->rt_uses_gateway = ort->rt_uses_gateway;

		INIT_LIST_HEAD(&rt->rt_uncached);

		dst_free(new);
	}

	dst_release(dst_orig);

	return rt ? &rt->dst : ERR_PTR(-ENOMEM);
}

struct rtable *ip_route_output_flow(struct net *net, struct flowi4 *flp4,
				    struct sock *sk)
{
	struct rtable *rt = __ip_route_output_key(net, flp4);

	if (IS_ERR(rt))
		return rt;

	if (flp4->flowi4_proto)
		rt = (struct rtable *) xfrm_lookup(net, &rt->dst,
						   flowi4_to_flowi(flp4),
						   sk, 0);

	return rt;
}
EXPORT_SYMBOL_GPL(ip_route_output_flow);

static int rt_fill_info(struct net *net,  __be32 dst, __be32 src,
			struct flowi4 *fl4, struct sk_buff *skb, u32 portid,
			u32 seq, int event, int nowait, unsigned int flags)
{
	struct rtable *rt = skb_rtable(skb);
	struct rtmsg *r;
	struct nlmsghdr *nlh;
	unsigned long expires = 0;
	u32 error;
	u32 metrics[RTAX_MAX];

	nlh = nlmsg_put(skb, portid, seq, event, sizeof(*r), flags);
	if (nlh == NULL)
		return -EMSGSIZE;

	r = nlmsg_data(nlh);
	r->rtm_family	 = AF_INET;
	r->rtm_dst_len	= 32;
	r->rtm_src_len	= 0;
	r->rtm_tos	= fl4->flowi4_tos;
	r->rtm_table	= RT_TABLE_MAIN;
	if (nla_put_u32(skb, RTA_TABLE, RT_TABLE_MAIN))
		goto nla_put_failure;
	r->rtm_type	= rt->rt_type;
	r->rtm_scope	= RT_SCOPE_UNIVERSE;
	r->rtm_protocol = RTPROT_UNSPEC;
	r->rtm_flags	= (rt->rt_flags & ~0xFFFF) | RTM_F_CLONED;
	if (rt->rt_flags & RTCF_NOTIFY)
		r->rtm_flags |= RTM_F_NOTIFY;

	if (nla_put_be32(skb, RTA_DST, dst))
		goto nla_put_failure;
	if (src) {
		r->rtm_src_len = 32;
		if (nla_put_be32(skb, RTA_SRC, src))
			goto nla_put_failure;
	}
	if (rt->dst.dev &&
	    nla_put_u32(skb, RTA_OIF, rt->dst.dev->ifindex))
		goto nla_put_failure;
#ifdef CONFIG_IP_ROUTE_CLASSID
	if (rt->dst.tclassid &&
	    nla_put_u32(skb, RTA_FLOW, rt->dst.tclassid))
		goto nla_put_failure;
#endif
	if (!rt_is_input_route(rt) &&
	    fl4->saddr != src) {
		if (nla_put_be32(skb, RTA_PREFSRC, fl4->saddr))
			goto nla_put_failure;
	}
	if (rt->rt_uses_gateway &&
	    nla_put_be32(skb, RTA_GATEWAY, rt->rt_gateway))
		goto nla_put_failure;

	expires = rt->dst.expires;
	if (expires) {
		unsigned long now = jiffies;

		if (time_before(now, expires))
			expires -= now;
		else
			expires = 0;
	}

	memcpy(metrics, dst_metrics_ptr(&rt->dst), sizeof(metrics));
	if (rt->rt_pmtu && expires)
		metrics[RTAX_MTU - 1] = rt->rt_pmtu;
	if (rtnetlink_put_metrics(skb, metrics) < 0)
		goto nla_put_failure;

	if (fl4->flowi4_mark &&
	    nla_put_u32(skb, RTA_MARK, fl4->flowi4_mark))
		goto nla_put_failure;

	error = rt->dst.error;

	if (rt_is_input_route(rt)) {
#ifdef CONFIG_IP_MROUTE
		if (ipv4_is_multicast(dst) && !ipv4_is_local_multicast(dst) &&
		    IPV4_DEVCONF_ALL(net, MC_FORWARDING)) {
			int err = ipmr_get_route(net, skb,
						 fl4->saddr, fl4->daddr,
						 r, nowait);
			if (err <= 0) {
				if (!nowait) {
					if (err == 0)
						return 0;
					goto nla_put_failure;
				} else {
					if (err == -EMSGSIZE)
						goto nla_put_failure;
					error = err;
				}
			}
		} else
#endif
			if (nla_put_u32(skb, RTA_IIF, rt->rt_iif))
				goto nla_put_failure;
	}

	if (rtnl_put_cacheinfo(skb, &rt->dst, 0, expires, error) < 0)
		goto nla_put_failure;

	return nlmsg_end(skb, nlh);

nla_put_failure:
	nlmsg_cancel(skb, nlh);
	return -EMSGSIZE;
}

static int inet_rtm_getroute(struct sk_buff *in_skb, struct nlmsghdr *nlh)
{
	struct net *net = sock_net(in_skb->sk);
	struct rtmsg *rtm;
	struct nlattr *tb[RTA_MAX+1];
	struct rtable *rt = NULL;
	struct flowi4 fl4;
	__be32 dst = 0;
	__be32 src = 0;
	u32 iif;
	int err;
	int mark;
	struct sk_buff *skb;

	err = nlmsg_parse(nlh, sizeof(*rtm), tb, RTA_MAX, rtm_ipv4_policy);
	if (err < 0)
		goto errout;

	rtm = nlmsg_data(nlh);

	skb = alloc_skb(NLMSG_GOODSIZE, GFP_KERNEL);
	if (skb == NULL) {
		err = -ENOBUFS;
		goto errout;
	}

	/* Reserve room for dummy headers, this skb can pass
	   through good chunk of routing engine.
	 */
	skb_reset_mac_header(skb);
	skb_reset_network_header(skb);

	/* Bugfix: need to give ip_route_input enough of an IP header to not gag. */
	ip_hdr(skb)->protocol = IPPROTO_ICMP;
	skb_reserve(skb, MAX_HEADER + sizeof(struct iphdr));

	src = tb[RTA_SRC] ? nla_get_be32(tb[RTA_SRC]) : 0;
	dst = tb[RTA_DST] ? nla_get_be32(tb[RTA_DST]) : 0;
	iif = tb[RTA_IIF] ? nla_get_u32(tb[RTA_IIF]) : 0;
	mark = tb[RTA_MARK] ? nla_get_u32(tb[RTA_MARK]) : 0;

	memset(&fl4, 0, sizeof(fl4));
	fl4.daddr = dst;
	fl4.saddr = src;
	fl4.flowi4_tos = rtm->rtm_tos;
	fl4.flowi4_oif = tb[RTA_OIF] ? nla_get_u32(tb[RTA_OIF]) : 0;
	fl4.flowi4_mark = mark;

	if (iif) {
		struct net_device *dev;

		dev = __dev_get_by_index(net, iif);
		if (dev == NULL) {
			err = -ENODEV;
			goto errout_free;
		}

		skb->protocol	= htons(ETH_P_IP);
		skb->dev	= dev;
		skb->mark	= mark;
		local_bh_disable();
		err = ip_route_input(skb, dst, src, rtm->rtm_tos, dev);
		local_bh_enable();

		rt = skb_rtable(skb);
		if (err == 0 && rt->dst.error)
			err = -rt->dst.error;
	} else {
		rt = ip_route_output_key(net, &fl4);

		err = 0;
		if (IS_ERR(rt))
			err = PTR_ERR(rt);
	}

	if (err)
		goto errout_free;

	skb_dst_set(skb, &rt->dst);
	if (rtm->rtm_flags & RTM_F_NOTIFY)
		rt->rt_flags |= RTCF_NOTIFY;

	err = rt_fill_info(net, dst, src, &fl4, skb,
			   NETLINK_CB(in_skb).portid, nlh->nlmsg_seq,
			   RTM_NEWROUTE, 0, 0);
	if (err <= 0)
		goto errout_free;

	err = rtnl_unicast(skb, net, NETLINK_CB(in_skb).portid);
errout:
	return err;

errout_free:
	kfree_skb(skb);
	goto errout;
}

int ip_rt_dump(struct sk_buff *skb,  struct netlink_callback *cb)
{
	return skb->len;
}

void ip_rt_multicast_event(struct in_device *in_dev)
{
	rt_cache_flush(dev_net(in_dev->dev));
}

#ifdef CONFIG_SYSCTL
static int ip_rt_gc_timeout __read_mostly	= RT_GC_TIMEOUT;
static int ip_rt_gc_interval __read_mostly  = 60 * HZ;
static int ip_rt_gc_min_interval __read_mostly	= HZ / 2;
static int ip_rt_gc_elasticity __read_mostly	= 8;

static int ipv4_sysctl_rtcache_flush(struct ctl_table *__ctl, int write,
					void __user *buffer,
					size_t *lenp, loff_t *ppos)
{
	struct net *net = (struct net *)__ctl->extra1;

	if (write) {
		rt_cache_flush(net);
		fnhe_genid_bump(net);
		return 0;
	}

	return -EINVAL;
}

static struct ctl_table ipv4_route_table[] = {
	{
		.procname	= "gc_thresh",
		.data		= &ipv4_dst_ops.gc_thresh,
		.maxlen		= sizeof(int),
		.mode		= 0644,
		.proc_handler	= proc_dointvec,
	},
	{
		.procname	= "max_size",
		.data		= &ip_rt_max_size,
		.maxlen		= sizeof(int),
		.mode		= 0644,
		.proc_handler	= proc_dointvec,
	},
	{
		/*  Deprecated. Use gc_min_interval_ms */

		.procname	= "gc_min_interval",
		.data		= &ip_rt_gc_min_interval,
		.maxlen		= sizeof(int),
		.mode		= 0644,
		.proc_handler	= proc_dointvec_jiffies,
	},
	{
		.procname	= "gc_min_interval_ms",
		.data		= &ip_rt_gc_min_interval,
		.maxlen		= sizeof(int),
		.mode		= 0644,
		.proc_handler	= proc_dointvec_ms_jiffies,
	},
	{
		.procname	= "gc_timeout",
		.data		= &ip_rt_gc_timeout,
		.maxlen		= sizeof(int),
		.mode		= 0644,
		.proc_handler	= proc_dointvec_jiffies,
	},
	{
		.procname	= "gc_interval",
		.data		= &ip_rt_gc_interval,
		.maxlen		= sizeof(int),
		.mode		= 0644,
		.proc_handler	= proc_dointvec_jiffies,
	},
	{
		.procname	= "redirect_load",
		.data		= &ip_rt_redirect_load,
		.maxlen		= sizeof(int),
		.mode		= 0644,
		.proc_handler	= proc_dointvec,
	},
	{
		.procname	= "redirect_number",
		.data		= &ip_rt_redirect_number,
		.maxlen		= sizeof(int),
		.mode		= 0644,
		.proc_handler	= proc_dointvec,
	},
	{
		.procname	= "redirect_silence",
		.data		= &ip_rt_redirect_silence,
		.maxlen		= sizeof(int),
		.mode		= 0644,
		.proc_handler	= proc_dointvec,
	},
	{
		.procname	= "error_cost",
		.data		= &ip_rt_error_cost,
		.maxlen		= sizeof(int),
		.mode		= 0644,
		.proc_handler	= proc_dointvec,
	},
	{
		.procname	= "error_burst",
		.data		= &ip_rt_error_burst,
		.maxlen		= sizeof(int),
		.mode		= 0644,
		.proc_handler	= proc_dointvec,
	},
	{
		.procname	= "gc_elasticity",
		.data		= &ip_rt_gc_elasticity,
		.maxlen		= sizeof(int),
		.mode		= 0644,
		.proc_handler	= proc_dointvec,
	},
	{
		.procname	= "mtu_expires",
		.data		= &ip_rt_mtu_expires,
		.maxlen		= sizeof(int),
		.mode		= 0644,
		.proc_handler	= proc_dointvec_jiffies,
	},
	{
		.procname	= "min_pmtu",
		.data		= &ip_rt_min_pmtu,
		.maxlen		= sizeof(int),
		.mode		= 0644,
		.proc_handler	= proc_dointvec,
	},
	{
		.procname	= "min_adv_mss",
		.data		= &ip_rt_min_advmss,
		.maxlen		= sizeof(int),
		.mode		= 0644,
		.proc_handler	= proc_dointvec,
	},
	{ }
};

static struct ctl_table ipv4_route_flush_table[] = {
	{
		.procname	= "flush",
		.maxlen		= sizeof(int),
		.mode		= 0200,
		.proc_handler	= ipv4_sysctl_rtcache_flush,
	},
	{ },
};

static __net_init int sysctl_route_net_init(struct net *net)
{
	struct ctl_table *tbl;

	tbl = ipv4_route_flush_table;
	if (!net_eq(net, &init_net)) {
		tbl = kmemdup(tbl, sizeof(ipv4_route_flush_table), GFP_KERNEL);
		if (tbl == NULL)
			goto err_dup;

		/* Don't export sysctls to unprivileged users */
		if (net->user_ns != &init_user_ns)
			tbl[0].procname = NULL;
	}
	tbl[0].extra1 = net;

	net->ipv4.route_hdr = register_net_sysctl(net, "net/ipv4/route", tbl);
	if (net->ipv4.route_hdr == NULL)
		goto err_reg;
	return 0;

err_reg:
	if (tbl != ipv4_route_flush_table)
		kfree(tbl);
err_dup:
	return -ENOMEM;
}

static __net_exit void sysctl_route_net_exit(struct net *net)
{
	struct ctl_table *tbl;

	tbl = net->ipv4.route_hdr->ctl_table_arg;
	unregister_net_sysctl_table(net->ipv4.route_hdr);
	BUG_ON(tbl == ipv4_route_flush_table);
	kfree(tbl);
}

static __net_initdata struct pernet_operations sysctl_route_ops = {
	.init = sysctl_route_net_init,
	.exit = sysctl_route_net_exit,
};
#endif

static __net_init int rt_genid_init(struct net *net)
{
	atomic_set(&net->ipv4.rt_genid, 0);
	atomic_set(&net->fnhe_genid, 0);
	get_random_bytes(&net->ipv4.dev_addr_genid,
			 sizeof(net->ipv4.dev_addr_genid));
	return 0;
}

static __net_initdata struct pernet_operations rt_genid_ops = {
	.init = rt_genid_init,
};

static int __net_init ipv4_inetpeer_init(struct net *net)
{
	struct inet_peer_base *bp = kmalloc(sizeof(*bp), GFP_KERNEL);

	if (!bp)
		return -ENOMEM;
	inet_peer_base_init(bp);
	net->ipv4.peers = bp;
	return 0;
}

static void __net_exit ipv4_inetpeer_exit(struct net *net)
{
	struct inet_peer_base *bp = net->ipv4.peers;

	net->ipv4.peers = NULL;
	inetpeer_invalidate_tree(bp);
	kfree(bp);
}

static __net_initdata struct pernet_operations ipv4_inetpeer_ops = {
	.init	=	ipv4_inetpeer_init,
	.exit	=	ipv4_inetpeer_exit,
};

#ifdef CONFIG_IP_ROUTE_CLASSID
struct ip_rt_acct __percpu *ip_rt_acct __read_mostly;
#endif /* CONFIG_IP_ROUTE_CLASSID */

int __init ip_rt_init(void)
{
	int rc = 0;

#ifdef CONFIG_IP_ROUTE_CLASSID
	ip_rt_acct = __alloc_percpu(256 * sizeof(struct ip_rt_acct), __alignof__(struct ip_rt_acct));
	if (!ip_rt_acct)
		panic("IP: failed to allocate ip_rt_acct\n");
#endif

	ipv4_dst_ops.kmem_cachep =
		kmem_cache_create("ip_dst_cache", sizeof(struct rtable), 0,
				  SLAB_HWCACHE_ALIGN|SLAB_PANIC, NULL);

	ipv4_dst_blackhole_ops.kmem_cachep = ipv4_dst_ops.kmem_cachep;

	if (dst_entries_init(&ipv4_dst_ops) < 0)
		panic("IP: failed to allocate ipv4_dst_ops counter\n");

	if (dst_entries_init(&ipv4_dst_blackhole_ops) < 0)
		panic("IP: failed to allocate ipv4_dst_blackhole_ops counter\n");

	ipv4_dst_ops.gc_thresh = ~0;
	ip_rt_max_size = INT_MAX;

	devinet_init();
	ip_fib_init();

	if (ip_rt_proc_init())
		pr_err("Unable to create route proc files\n");
#ifdef CONFIG_XFRM
	xfrm_init();
	xfrm4_init();
#endif
	rtnl_register(PF_INET, RTM_GETROUTE, inet_rtm_getroute, NULL, NULL);

#ifdef CONFIG_SYSCTL
	register_pernet_subsys(&sysctl_route_ops);
#endif
	register_pernet_subsys(&rt_genid_ops);
	register_pernet_subsys(&ipv4_inetpeer_ops);
	return rc;
}

#ifdef CONFIG_SYSCTL
/*
 * We really need to sanitize the damn ipv4 init order, then all
 * this nonsense will go away.
 */
void __init ip_static_sysctl_init(void)
{
	register_net_sysctl(&init_net, "net/ipv4/route", ipv4_route_table);
}
#endif<|MERGE_RESOLUTION|>--- conflicted
+++ resolved
@@ -1700,10 +1700,7 @@
 		if (!IN_DEV_FORWARD(in_dev))
 			err = -EHOSTUNREACH;
 		goto no_route;
-<<<<<<< HEAD
-=======
-	}
->>>>>>> f9287c7a
+	}
 
 	if (res.type == RTN_BROADCAST)
 		goto brd_input;
