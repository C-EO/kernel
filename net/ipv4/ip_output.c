--- conflicted
+++ resolved
@@ -971,11 +971,7 @@
 	bool zc = false;
 	unsigned int maxfraglen, fragheaderlen, maxnonfragsize;
 	int csummode = CHECKSUM_NONE;
-<<<<<<< HEAD
-	struct rtable *rt = (struct rtable *)cork->dst;
-=======
 	struct rtable *rt = dst_rtable(cork->dst);
->>>>>>> 0c383648
 	bool paged, hold_tskey, extra_uref = false;
 	unsigned int wmem_alloc_delta = 0;
 	u32 tskey = 0;
