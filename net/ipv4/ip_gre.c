/*
 *	Linux NET3:	GRE over IP protocol decoder.
 *
 *	Authors: Alexey Kuznetsov (kuznet@ms2.inr.ac.ru)
 *
 *	This program is free software; you can redistribute it and/or
 *	modify it under the terms of the GNU General Public License
 *	as published by the Free Software Foundation; either version
 *	2 of the License, or (at your option) any later version.
 *
 */

#define pr_fmt(fmt) KBUILD_MODNAME ": " fmt

#include <linux/capability.h>
#include <linux/module.h>
#include <linux/types.h>
#include <linux/kernel.h>
#include <linux/slab.h>
#include <linux/uaccess.h>
#include <linux/skbuff.h>
#include <linux/netdevice.h>
#include <linux/in.h>
#include <linux/tcp.h>
#include <linux/udp.h>
#include <linux/if_arp.h>
#include <linux/if_vlan.h>
#include <linux/init.h>
#include <linux/in6.h>
#include <linux/inetdevice.h>
#include <linux/igmp.h>
#include <linux/netfilter_ipv4.h>
#include <linux/etherdevice.h>
#include <linux/if_ether.h>

#include <net/sock.h>
#include <net/ip.h>
#include <net/icmp.h>
#include <net/protocol.h>
#include <net/ip_tunnels.h>
#include <net/arp.h>
#include <net/checksum.h>
#include <net/dsfield.h>
#include <net/inet_ecn.h>
#include <net/xfrm.h>
#include <net/net_namespace.h>
#include <net/netns/generic.h>
#include <net/rtnetlink.h>
#include <net/gre.h>
#include <net/dst_metadata.h>
#include <net/erspan.h>

/*
   Problems & solutions
   --------------------

   1. The most important issue is detecting local dead loops.
   They would cause complete host lockup in transmit, which
   would be "resolved" by stack overflow or, if queueing is enabled,
   with infinite looping in net_bh.

   We cannot track such dead loops during route installation,
   it is infeasible task. The most general solutions would be
   to keep skb->encapsulation counter (sort of local ttl),
   and silently drop packet when it expires. It is a good
   solution, but it supposes maintaining new variable in ALL
   skb, even if no tunneling is used.

   Current solution: xmit_recursion breaks dead loops. This is a percpu
   counter, since when we enter the first ndo_xmit(), cpu migration is
   forbidden. We force an exit if this counter reaches RECURSION_LIMIT

   2. Networking dead loops would not kill routers, but would really
   kill network. IP hop limit plays role of "t->recursion" in this case,
   if we copy it from packet being encapsulated to upper header.
   It is very good solution, but it introduces two problems:

   - Routing protocols, using packets with ttl=1 (OSPF, RIP2),
     do not work over tunnels.
   - traceroute does not work. I planned to relay ICMP from tunnel,
     so that this problem would be solved and traceroute output
     would even more informative. This idea appeared to be wrong:
     only Linux complies to rfc1812 now (yes, guys, Linux is the only
     true router now :-)), all routers (at least, in neighbourhood of mine)
     return only 8 bytes of payload. It is the end.

   Hence, if we want that OSPF worked or traceroute said something reasonable,
   we should search for another solution.

   One of them is to parse packet trying to detect inner encapsulation
   made by our node. It is difficult or even impossible, especially,
   taking into account fragmentation. TO be short, ttl is not solution at all.

   Current solution: The solution was UNEXPECTEDLY SIMPLE.
   We force DF flag on tunnels with preconfigured hop limit,
   that is ALL. :-) Well, it does not remove the problem completely,
   but exponential growth of network traffic is changed to linear
   (branches, that exceed pmtu are pruned) and tunnel mtu
   rapidly degrades to value <68, where looping stops.
   Yes, it is not good if there exists a router in the loop,
   which does not force DF, even when encapsulating packets have DF set.
   But it is not our problem! Nobody could accuse us, we made
   all that we could make. Even if it is your gated who injected
   fatal route to network, even if it were you who configured
   fatal static route: you are innocent. :-)

   Alexey Kuznetsov.
 */

static bool log_ecn_error = true;
module_param(log_ecn_error, bool, 0644);
MODULE_PARM_DESC(log_ecn_error, "Log packets received with corrupted ECN");

static struct rtnl_link_ops ipgre_link_ops __read_mostly;
static int ipgre_tunnel_init(struct net_device *dev);
static void erspan_build_header(struct sk_buff *skb,
				u32 id, u32 index,
				bool truncate, bool is_ipv4);

static unsigned int ipgre_net_id __read_mostly;
static unsigned int gre_tap_net_id __read_mostly;
static unsigned int erspan_net_id __read_mostly;

static void ipgre_err(struct sk_buff *skb, u32 info,
		      const struct tnl_ptk_info *tpi)
{

	/* All the routers (except for Linux) return only
	   8 bytes of packet payload. It means, that precise relaying of
	   ICMP in the real Internet is absolutely infeasible.

	   Moreover, Cisco "wise men" put GRE key to the third word
	   in GRE header. It makes impossible maintaining even soft
	   state for keyed GRE tunnels with enabled checksum. Tell
	   them "thank you".

	   Well, I wonder, rfc1812 was written by Cisco employee,
	   what the hell these idiots break standards established
	   by themselves???
	   */
	struct net *net = dev_net(skb->dev);
	struct ip_tunnel_net *itn;
	const struct iphdr *iph;
	const int type = icmp_hdr(skb)->type;
	const int code = icmp_hdr(skb)->code;
	unsigned int data_len = 0;
	struct ip_tunnel *t;

	switch (type) {
	default:
	case ICMP_PARAMETERPROB:
		return;

	case ICMP_DEST_UNREACH:
		switch (code) {
		case ICMP_SR_FAILED:
		case ICMP_PORT_UNREACH:
			/* Impossible event. */
			return;
		default:
			/* All others are translated to HOST_UNREACH.
			   rfc2003 contains "deep thoughts" about NET_UNREACH,
			   I believe they are just ether pollution. --ANK
			 */
			break;
		}
		break;

	case ICMP_TIME_EXCEEDED:
		if (code != ICMP_EXC_TTL)
			return;
		data_len = icmp_hdr(skb)->un.reserved[1] * 4; /* RFC 4884 4.1 */
		break;

	case ICMP_REDIRECT:
		break;
	}

	if (tpi->proto == htons(ETH_P_TEB))
		itn = net_generic(net, gre_tap_net_id);
	else
		itn = net_generic(net, ipgre_net_id);

	iph = (const struct iphdr *)(icmp_hdr(skb) + 1);
	t = ip_tunnel_lookup(itn, skb->dev->ifindex, tpi->flags,
			     iph->daddr, iph->saddr, tpi->key);

	if (!t)
		return;

#if IS_ENABLED(CONFIG_IPV6)
       if (tpi->proto == htons(ETH_P_IPV6) &&
           !ip6_err_gen_icmpv6_unreach(skb, iph->ihl * 4 + tpi->hdr_len,
				       type, data_len))
               return;
#endif

	if (t->parms.iph.daddr == 0 ||
	    ipv4_is_multicast(t->parms.iph.daddr))
		return;

	if (t->parms.iph.ttl == 0 && type == ICMP_TIME_EXCEEDED)
		return;

	if (time_before(jiffies, t->err_time + IPTUNNEL_ERR_TIMEO))
		t->err_count++;
	else
		t->err_count = 1;
	t->err_time = jiffies;
}

static void gre_err(struct sk_buff *skb, u32 info)
{
	/* All the routers (except for Linux) return only
	 * 8 bytes of packet payload. It means, that precise relaying of
	 * ICMP in the real Internet is absolutely infeasible.
	 *
	 * Moreover, Cisco "wise men" put GRE key to the third word
	 * in GRE header. It makes impossible maintaining even soft
	 * state for keyed
	 * GRE tunnels with enabled checksum. Tell them "thank you".
	 *
	 * Well, I wonder, rfc1812 was written by Cisco employee,
	 * what the hell these idiots break standards established
	 * by themselves???
	 */

	const struct iphdr *iph = (struct iphdr *)skb->data;
	const int type = icmp_hdr(skb)->type;
	const int code = icmp_hdr(skb)->code;
	struct tnl_ptk_info tpi;
	bool csum_err = false;

	if (gre_parse_header(skb, &tpi, &csum_err, htons(ETH_P_IP),
			     iph->ihl * 4) < 0) {
		if (!csum_err)		/* ignore csum errors. */
			return;
	}

	if (type == ICMP_DEST_UNREACH && code == ICMP_FRAG_NEEDED) {
		ipv4_update_pmtu(skb, dev_net(skb->dev), info,
				 skb->dev->ifindex, 0, IPPROTO_GRE, 0);
		return;
	}
	if (type == ICMP_REDIRECT) {
		ipv4_redirect(skb, dev_net(skb->dev), skb->dev->ifindex, 0,
			      IPPROTO_GRE, 0);
		return;
	}

	ipgre_err(skb, info, &tpi);
}

static int erspan_rcv(struct sk_buff *skb, struct tnl_ptk_info *tpi,
		      int gre_hdr_len)
{
	struct net *net = dev_net(skb->dev);
	struct metadata_dst *tun_dst = NULL;
	struct erspan_base_hdr *ershdr;
	struct erspan_metadata *pkt_md;
	struct ip_tunnel_net *itn;
	struct ip_tunnel *tunnel;
	const struct iphdr *iph;
	struct erspan_md2 *md2;
	int ver;
	int len;

	itn = net_generic(net, erspan_net_id);
	len = gre_hdr_len + sizeof(*ershdr);

	/* Check based hdr len */
	if (unlikely(!pskb_may_pull(skb, len)))
		return PACKET_REJECT;

	iph = ip_hdr(skb);
	ershdr = (struct erspan_base_hdr *)(skb->data + gre_hdr_len);
	ver = ershdr->ver;

	/* The original GRE header does not have key field,
	 * Use ERSPAN 10-bit session ID as key.
	 */
	tpi->key = cpu_to_be32(get_session_id(ershdr));
	tunnel = ip_tunnel_lookup(itn, skb->dev->ifindex,
				  tpi->flags | TUNNEL_KEY,
				  iph->saddr, iph->daddr, tpi->key);

	if (tunnel) {
		len = gre_hdr_len + erspan_hdr_len(ver);
		if (unlikely(!pskb_may_pull(skb, len)))
			return PACKET_REJECT;

		ershdr = (struct erspan_base_hdr *)(skb->data + gre_hdr_len);
		pkt_md = (struct erspan_metadata *)(ershdr + 1);

		if (__iptunnel_pull_header(skb,
					   len,
					   htons(ETH_P_TEB),
					   false, false) < 0)
			goto drop;

		if (tunnel->collect_md) {
			struct ip_tunnel_info *info;
			struct erspan_metadata *md;
			__be64 tun_id;
			__be16 flags;

			tpi->flags |= TUNNEL_KEY;
			flags = tpi->flags;
			tun_id = key32_to_tunnel_id(tpi->key);

			tun_dst = ip_tun_rx_dst(skb, flags,
						tun_id, sizeof(*md));
			if (!tun_dst)
				return PACKET_REJECT;

			md = ip_tunnel_info_opts(&tun_dst->u.tun_info);
<<<<<<< HEAD
			if (!md) {
				dst_release((struct dst_entry *)tun_dst);
				return PACKET_REJECT;
			}
=======
			md->version = ver;
			md2 = &md->u.md2;
			memcpy(md2, pkt_md, ver == 1 ? ERSPAN_V1_MDSIZE :
						       ERSPAN_V2_MDSIZE);
>>>>>>> 022a1d6c

			info = &tun_dst->u.tun_info;
			info->key.tun_flags |= TUNNEL_ERSPAN_OPT;
			info->options_len = sizeof(*md);
		}

		skb_reset_mac_header(skb);
		ip_tunnel_rcv(tunnel, skb, tpi, tun_dst, log_ecn_error);
		return PACKET_RCVD;
	}
drop:
	kfree_skb(skb);
	return PACKET_RCVD;
}

static int __ipgre_rcv(struct sk_buff *skb, const struct tnl_ptk_info *tpi,
		       struct ip_tunnel_net *itn, int hdr_len, bool raw_proto)
{
	struct metadata_dst *tun_dst = NULL;
	const struct iphdr *iph;
	struct ip_tunnel *tunnel;

	iph = ip_hdr(skb);
	tunnel = ip_tunnel_lookup(itn, skb->dev->ifindex, tpi->flags,
				  iph->saddr, iph->daddr, tpi->key);

	if (tunnel) {
		if (__iptunnel_pull_header(skb, hdr_len, tpi->proto,
					   raw_proto, false) < 0)
			goto drop;

		if (tunnel->dev->type != ARPHRD_NONE)
			skb_pop_mac_header(skb);
		else
			skb_reset_mac_header(skb);
		if (tunnel->collect_md) {
			__be16 flags;
			__be64 tun_id;

			flags = tpi->flags & (TUNNEL_CSUM | TUNNEL_KEY);
			tun_id = key32_to_tunnel_id(tpi->key);
			tun_dst = ip_tun_rx_dst(skb, flags, tun_id, 0);
			if (!tun_dst)
				return PACKET_REJECT;
		}

		ip_tunnel_rcv(tunnel, skb, tpi, tun_dst, log_ecn_error);
		return PACKET_RCVD;
	}
	return PACKET_NEXT;

drop:
	kfree_skb(skb);
	return PACKET_RCVD;
}

static int ipgre_rcv(struct sk_buff *skb, const struct tnl_ptk_info *tpi,
		     int hdr_len)
{
	struct net *net = dev_net(skb->dev);
	struct ip_tunnel_net *itn;
	int res;

	if (tpi->proto == htons(ETH_P_TEB))
		itn = net_generic(net, gre_tap_net_id);
	else
		itn = net_generic(net, ipgre_net_id);

	res = __ipgre_rcv(skb, tpi, itn, hdr_len, false);
	if (res == PACKET_NEXT && tpi->proto == htons(ETH_P_TEB)) {
		/* ipgre tunnels in collect metadata mode should receive
		 * also ETH_P_TEB traffic.
		 */
		itn = net_generic(net, ipgre_net_id);
		res = __ipgre_rcv(skb, tpi, itn, hdr_len, true);
	}
	return res;
}

static int gre_rcv(struct sk_buff *skb)
{
	struct tnl_ptk_info tpi;
	bool csum_err = false;
	int hdr_len;

#ifdef CONFIG_NET_IPGRE_BROADCAST
	if (ipv4_is_multicast(ip_hdr(skb)->daddr)) {
		/* Looped back packet, drop it! */
		if (rt_is_output_route(skb_rtable(skb)))
			goto drop;
	}
#endif

	hdr_len = gre_parse_header(skb, &tpi, &csum_err, htons(ETH_P_IP), 0);
	if (hdr_len < 0)
		goto drop;

	if (unlikely(tpi.proto == htons(ETH_P_ERSPAN) ||
		     tpi.proto == htons(ETH_P_ERSPAN2))) {
		if (erspan_rcv(skb, &tpi, hdr_len) == PACKET_RCVD)
			return 0;
		goto out;
	}

	if (ipgre_rcv(skb, &tpi, hdr_len) == PACKET_RCVD)
		return 0;

out:
	icmp_send(skb, ICMP_DEST_UNREACH, ICMP_PORT_UNREACH, 0);
drop:
	kfree_skb(skb);
	return 0;
}

static void __gre_xmit(struct sk_buff *skb, struct net_device *dev,
		       const struct iphdr *tnl_params,
		       __be16 proto)
{
	struct ip_tunnel *tunnel = netdev_priv(dev);

	if (tunnel->parms.o_flags & TUNNEL_SEQ)
		tunnel->o_seqno++;

	/* Push GRE header. */
	gre_build_header(skb, tunnel->tun_hlen,
			 tunnel->parms.o_flags, proto, tunnel->parms.o_key,
			 htonl(tunnel->o_seqno));

	ip_tunnel_xmit(skb, dev, tnl_params, tnl_params->protocol);
}

static int gre_handle_offloads(struct sk_buff *skb, bool csum)
{
	return iptunnel_handle_offloads(skb, csum ? SKB_GSO_GRE_CSUM : SKB_GSO_GRE);
}

static struct rtable *gre_get_rt(struct sk_buff *skb,
				 struct net_device *dev,
				 struct flowi4 *fl,
				 const struct ip_tunnel_key *key)
{
	struct net *net = dev_net(dev);

	memset(fl, 0, sizeof(*fl));
	fl->daddr = key->u.ipv4.dst;
	fl->saddr = key->u.ipv4.src;
	fl->flowi4_tos = RT_TOS(key->tos);
	fl->flowi4_mark = skb->mark;
	fl->flowi4_proto = IPPROTO_GRE;

	return ip_route_output_key(net, fl);
}

static struct rtable *prepare_fb_xmit(struct sk_buff *skb,
				      struct net_device *dev,
				      struct flowi4 *fl,
				      int tunnel_hlen)
{
	struct ip_tunnel_info *tun_info;
	const struct ip_tunnel_key *key;
	struct rtable *rt = NULL;
	int min_headroom;
	bool use_cache;
	int err;

	tun_info = skb_tunnel_info(skb);
	key = &tun_info->key;
	use_cache = ip_tunnel_dst_cache_usable(skb, tun_info);

	if (use_cache)
		rt = dst_cache_get_ip4(&tun_info->dst_cache, &fl->saddr);
	if (!rt) {
		rt = gre_get_rt(skb, dev, fl, key);
		if (IS_ERR(rt))
			goto err_free_skb;
		if (use_cache)
			dst_cache_set_ip4(&tun_info->dst_cache, &rt->dst,
					  fl->saddr);
	}

	min_headroom = LL_RESERVED_SPACE(rt->dst.dev) + rt->dst.header_len
			+ tunnel_hlen + sizeof(struct iphdr);
	if (skb_headroom(skb) < min_headroom || skb_header_cloned(skb)) {
		int head_delta = SKB_DATA_ALIGN(min_headroom -
						skb_headroom(skb) +
						16);
		err = pskb_expand_head(skb, max_t(int, head_delta, 0),
				       0, GFP_ATOMIC);
		if (unlikely(err))
			goto err_free_rt;
	}
	return rt;

err_free_rt:
	ip_rt_put(rt);
err_free_skb:
	kfree_skb(skb);
	dev->stats.tx_dropped++;
	return NULL;
}

static void gre_fb_xmit(struct sk_buff *skb, struct net_device *dev,
			__be16 proto)
{
	struct ip_tunnel_info *tun_info;
	const struct ip_tunnel_key *key;
	struct rtable *rt = NULL;
	struct flowi4 fl;
	int tunnel_hlen;
	__be16 df, flags;

	tun_info = skb_tunnel_info(skb);
	if (unlikely(!tun_info || !(tun_info->mode & IP_TUNNEL_INFO_TX) ||
		     ip_tunnel_info_af(tun_info) != AF_INET))
		goto err_free_skb;

	key = &tun_info->key;
	tunnel_hlen = gre_calc_hlen(key->tun_flags);

	rt = prepare_fb_xmit(skb, dev, &fl, tunnel_hlen);
	if (!rt)
		return;

	/* Push Tunnel header. */
	if (gre_handle_offloads(skb, !!(tun_info->key.tun_flags & TUNNEL_CSUM)))
		goto err_free_rt;

	flags = tun_info->key.tun_flags & (TUNNEL_CSUM | TUNNEL_KEY);
	gre_build_header(skb, tunnel_hlen, flags, proto,
			 tunnel_id_to_key32(tun_info->key.tun_id), 0);

	df = key->tun_flags & TUNNEL_DONT_FRAGMENT ?  htons(IP_DF) : 0;

	iptunnel_xmit(skb->sk, rt, skb, fl.saddr, key->u.ipv4.dst, IPPROTO_GRE,
		      key->tos, key->ttl, df, false);
	return;

err_free_rt:
	ip_rt_put(rt);
err_free_skb:
	kfree_skb(skb);
	dev->stats.tx_dropped++;
}

static void erspan_fb_xmit(struct sk_buff *skb, struct net_device *dev,
			   __be16 proto)
{
	struct ip_tunnel *tunnel = netdev_priv(dev);
	struct ip_tunnel_info *tun_info;
	const struct ip_tunnel_key *key;
	struct erspan_metadata *md;
	struct rtable *rt = NULL;
	bool truncate = false;
	struct flowi4 fl;
	int tunnel_hlen;
	int version;
	__be16 df;

	tun_info = skb_tunnel_info(skb);
	if (unlikely(!tun_info || !(tun_info->mode & IP_TUNNEL_INFO_TX) ||
		     ip_tunnel_info_af(tun_info) != AF_INET))
		goto err_free_skb;

	key = &tun_info->key;
	md = ip_tunnel_info_opts(tun_info);
	if (!md)
		goto err_free_rt;

	/* ERSPAN has fixed 8 byte GRE header */
	version = md->version;
	tunnel_hlen = 8 + erspan_hdr_len(version);

	rt = prepare_fb_xmit(skb, dev, &fl, tunnel_hlen);
	if (!rt)
		return;

	if (gre_handle_offloads(skb, false))
		goto err_free_rt;

	if (skb->len > dev->mtu + dev->hard_header_len) {
		pskb_trim(skb, dev->mtu + dev->hard_header_len);
		truncate = true;
	}

	if (version == 1) {
		erspan_build_header(skb, ntohl(tunnel_id_to_key32(key->tun_id)),
				    ntohl(md->u.index), truncate, true);
	} else if (version == 2) {
		erspan_build_header_v2(skb,
				       ntohl(tunnel_id_to_key32(key->tun_id)),
				       md->u.md2.dir,
				       get_hwid(&md->u.md2),
				       truncate, true);
	} else {
		goto err_free_rt;
	}

	gre_build_header(skb, 8, TUNNEL_SEQ,
			 htons(ETH_P_ERSPAN), 0, htonl(tunnel->o_seqno++));

	df = key->tun_flags & TUNNEL_DONT_FRAGMENT ?  htons(IP_DF) : 0;

	iptunnel_xmit(skb->sk, rt, skb, fl.saddr, key->u.ipv4.dst, IPPROTO_GRE,
		      key->tos, key->ttl, df, false);
	return;

err_free_rt:
	ip_rt_put(rt);
err_free_skb:
	kfree_skb(skb);
	dev->stats.tx_dropped++;
}

static int gre_fill_metadata_dst(struct net_device *dev, struct sk_buff *skb)
{
	struct ip_tunnel_info *info = skb_tunnel_info(skb);
	struct rtable *rt;
	struct flowi4 fl4;

	if (ip_tunnel_info_af(info) != AF_INET)
		return -EINVAL;

	rt = gre_get_rt(skb, dev, &fl4, &info->key);
	if (IS_ERR(rt))
		return PTR_ERR(rt);

	ip_rt_put(rt);
	info->key.u.ipv4.src = fl4.saddr;
	return 0;
}

static netdev_tx_t ipgre_xmit(struct sk_buff *skb,
			      struct net_device *dev)
{
	struct ip_tunnel *tunnel = netdev_priv(dev);
	const struct iphdr *tnl_params;

	if (tunnel->collect_md) {
		gre_fb_xmit(skb, dev, skb->protocol);
		return NETDEV_TX_OK;
	}

	if (dev->header_ops) {
		/* Need space for new headers */
		if (skb_cow_head(skb, dev->needed_headroom -
				      (tunnel->hlen + sizeof(struct iphdr))))
			goto free_skb;

		tnl_params = (const struct iphdr *)skb->data;

		/* Pull skb since ip_tunnel_xmit() needs skb->data pointing
		 * to gre header.
		 */
		skb_pull(skb, tunnel->hlen + sizeof(struct iphdr));
		skb_reset_mac_header(skb);
	} else {
		if (skb_cow_head(skb, dev->needed_headroom))
			goto free_skb;

		tnl_params = &tunnel->parms.iph;
	}

	if (gre_handle_offloads(skb, !!(tunnel->parms.o_flags & TUNNEL_CSUM)))
		goto free_skb;

	__gre_xmit(skb, dev, tnl_params, skb->protocol);
	return NETDEV_TX_OK;

free_skb:
	kfree_skb(skb);
	dev->stats.tx_dropped++;
	return NETDEV_TX_OK;
}

static netdev_tx_t erspan_xmit(struct sk_buff *skb,
			       struct net_device *dev)
{
	struct ip_tunnel *tunnel = netdev_priv(dev);
	bool truncate = false;

	if (tunnel->collect_md) {
		erspan_fb_xmit(skb, dev, skb->protocol);
		return NETDEV_TX_OK;
	}

	if (gre_handle_offloads(skb, false))
		goto free_skb;

	if (skb_cow_head(skb, dev->needed_headroom))
		goto free_skb;

	if (skb->len > dev->mtu + dev->hard_header_len) {
		pskb_trim(skb, dev->mtu + dev->hard_header_len);
		truncate = true;
	}

	/* Push ERSPAN header */
	if (tunnel->erspan_ver == 1)
		erspan_build_header(skb, ntohl(tunnel->parms.o_key),
				    tunnel->index,
				    truncate, true);
	else
		erspan_build_header_v2(skb, ntohl(tunnel->parms.o_key),
				       tunnel->dir, tunnel->hwid,
				       truncate, true);

	tunnel->parms.o_flags &= ~TUNNEL_KEY;
	__gre_xmit(skb, dev, &tunnel->parms.iph, htons(ETH_P_ERSPAN));
	return NETDEV_TX_OK;

free_skb:
	kfree_skb(skb);
	dev->stats.tx_dropped++;
	return NETDEV_TX_OK;
}

static netdev_tx_t gre_tap_xmit(struct sk_buff *skb,
				struct net_device *dev)
{
	struct ip_tunnel *tunnel = netdev_priv(dev);

	if (tunnel->collect_md) {
		gre_fb_xmit(skb, dev, htons(ETH_P_TEB));
		return NETDEV_TX_OK;
	}

	if (gre_handle_offloads(skb, !!(tunnel->parms.o_flags & TUNNEL_CSUM)))
		goto free_skb;

	if (skb_cow_head(skb, dev->needed_headroom))
		goto free_skb;

	__gre_xmit(skb, dev, &tunnel->parms.iph, htons(ETH_P_TEB));
	return NETDEV_TX_OK;

free_skb:
	kfree_skb(skb);
	dev->stats.tx_dropped++;
	return NETDEV_TX_OK;
}

static void ipgre_link_update(struct net_device *dev, bool set_mtu)
{
	struct ip_tunnel *tunnel = netdev_priv(dev);
	int len;

	len = tunnel->tun_hlen;
	tunnel->tun_hlen = gre_calc_hlen(tunnel->parms.o_flags);
	len = tunnel->tun_hlen - len;
	tunnel->hlen = tunnel->hlen + len;

	dev->needed_headroom = dev->needed_headroom + len;
	if (set_mtu)
		dev->mtu = max_t(int, dev->mtu - len, 68);

	if (!(tunnel->parms.o_flags & TUNNEL_SEQ)) {
		if (!(tunnel->parms.o_flags & TUNNEL_CSUM) ||
		    tunnel->encap.type == TUNNEL_ENCAP_NONE) {
			dev->features |= NETIF_F_GSO_SOFTWARE;
			dev->hw_features |= NETIF_F_GSO_SOFTWARE;
		}
		dev->features |= NETIF_F_LLTX;
	}
}

static int ipgre_tunnel_ioctl(struct net_device *dev,
			      struct ifreq *ifr, int cmd)
{
	struct ip_tunnel_parm p;
	int err;

	if (copy_from_user(&p, ifr->ifr_ifru.ifru_data, sizeof(p)))
		return -EFAULT;

	if (cmd == SIOCADDTUNNEL || cmd == SIOCCHGTUNNEL) {
		if (p.iph.version != 4 || p.iph.protocol != IPPROTO_GRE ||
		    p.iph.ihl != 5 || (p.iph.frag_off & htons(~IP_DF)) ||
		    ((p.i_flags | p.o_flags) & (GRE_VERSION | GRE_ROUTING)))
			return -EINVAL;
	}

	p.i_flags = gre_flags_to_tnl_flags(p.i_flags);
	p.o_flags = gre_flags_to_tnl_flags(p.o_flags);

	err = ip_tunnel_ioctl(dev, &p, cmd);
	if (err)
		return err;

	if (cmd == SIOCCHGTUNNEL) {
		struct ip_tunnel *t = netdev_priv(dev);

		t->parms.i_flags = p.i_flags;
		t->parms.o_flags = p.o_flags;

		if (strcmp(dev->rtnl_link_ops->kind, "erspan"))
			ipgre_link_update(dev, true);
	}

	p.i_flags = gre_tnl_flags_to_gre_flags(p.i_flags);
	p.o_flags = gre_tnl_flags_to_gre_flags(p.o_flags);

	if (copy_to_user(ifr->ifr_ifru.ifru_data, &p, sizeof(p)))
		return -EFAULT;

	return 0;
}

/* Nice toy. Unfortunately, useless in real life :-)
   It allows to construct virtual multiprotocol broadcast "LAN"
   over the Internet, provided multicast routing is tuned.


   I have no idea was this bicycle invented before me,
   so that I had to set ARPHRD_IPGRE to a random value.
   I have an impression, that Cisco could make something similar,
   but this feature is apparently missing in IOS<=11.2(8).

   I set up 10.66.66/24 and fec0:6666:6666::0/96 as virtual networks
   with broadcast 224.66.66.66. If you have access to mbone, play with me :-)

   ping -t 255 224.66.66.66

   If nobody answers, mbone does not work.

   ip tunnel add Universe mode gre remote 224.66.66.66 local <Your_real_addr> ttl 255
   ip addr add 10.66.66.<somewhat>/24 dev Universe
   ifconfig Universe up
   ifconfig Universe add fe80::<Your_real_addr>/10
   ifconfig Universe add fec0:6666:6666::<Your_real_addr>/96
   ftp 10.66.66.66
   ...
   ftp fec0:6666:6666::193.233.7.65
   ...
 */
static int ipgre_header(struct sk_buff *skb, struct net_device *dev,
			unsigned short type,
			const void *daddr, const void *saddr, unsigned int len)
{
	struct ip_tunnel *t = netdev_priv(dev);
	struct iphdr *iph;
	struct gre_base_hdr *greh;

	iph = skb_push(skb, t->hlen + sizeof(*iph));
	greh = (struct gre_base_hdr *)(iph+1);
	greh->flags = gre_tnl_flags_to_gre_flags(t->parms.o_flags);
	greh->protocol = htons(type);

	memcpy(iph, &t->parms.iph, sizeof(struct iphdr));

	/* Set the source hardware address. */
	if (saddr)
		memcpy(&iph->saddr, saddr, 4);
	if (daddr)
		memcpy(&iph->daddr, daddr, 4);
	if (iph->daddr)
		return t->hlen + sizeof(*iph);

	return -(t->hlen + sizeof(*iph));
}

static int ipgre_header_parse(const struct sk_buff *skb, unsigned char *haddr)
{
	const struct iphdr *iph = (const struct iphdr *) skb_mac_header(skb);
	memcpy(haddr, &iph->saddr, 4);
	return 4;
}

static const struct header_ops ipgre_header_ops = {
	.create	= ipgre_header,
	.parse	= ipgre_header_parse,
};

#ifdef CONFIG_NET_IPGRE_BROADCAST
static int ipgre_open(struct net_device *dev)
{
	struct ip_tunnel *t = netdev_priv(dev);

	if (ipv4_is_multicast(t->parms.iph.daddr)) {
		struct flowi4 fl4;
		struct rtable *rt;

		rt = ip_route_output_gre(t->net, &fl4,
					 t->parms.iph.daddr,
					 t->parms.iph.saddr,
					 t->parms.o_key,
					 RT_TOS(t->parms.iph.tos),
					 t->parms.link);
		if (IS_ERR(rt))
			return -EADDRNOTAVAIL;
		dev = rt->dst.dev;
		ip_rt_put(rt);
		if (!__in_dev_get_rtnl(dev))
			return -EADDRNOTAVAIL;
		t->mlink = dev->ifindex;
		ip_mc_inc_group(__in_dev_get_rtnl(dev), t->parms.iph.daddr);
	}
	return 0;
}

static int ipgre_close(struct net_device *dev)
{
	struct ip_tunnel *t = netdev_priv(dev);

	if (ipv4_is_multicast(t->parms.iph.daddr) && t->mlink) {
		struct in_device *in_dev;
		in_dev = inetdev_by_index(t->net, t->mlink);
		if (in_dev)
			ip_mc_dec_group(in_dev, t->parms.iph.daddr);
	}
	return 0;
}
#endif

static const struct net_device_ops ipgre_netdev_ops = {
	.ndo_init		= ipgre_tunnel_init,
	.ndo_uninit		= ip_tunnel_uninit,
#ifdef CONFIG_NET_IPGRE_BROADCAST
	.ndo_open		= ipgre_open,
	.ndo_stop		= ipgre_close,
#endif
	.ndo_start_xmit		= ipgre_xmit,
	.ndo_do_ioctl		= ipgre_tunnel_ioctl,
	.ndo_change_mtu		= ip_tunnel_change_mtu,
	.ndo_get_stats64	= ip_tunnel_get_stats64,
	.ndo_get_iflink		= ip_tunnel_get_iflink,
};

#define GRE_FEATURES (NETIF_F_SG |		\
		      NETIF_F_FRAGLIST |	\
		      NETIF_F_HIGHDMA |		\
		      NETIF_F_HW_CSUM)

static void ipgre_tunnel_setup(struct net_device *dev)
{
	dev->netdev_ops		= &ipgre_netdev_ops;
	dev->type		= ARPHRD_IPGRE;
	ip_tunnel_setup(dev, ipgre_net_id);
}

static void __gre_tunnel_init(struct net_device *dev)
{
	struct ip_tunnel *tunnel;
	int t_hlen;

	tunnel = netdev_priv(dev);
	tunnel->tun_hlen = gre_calc_hlen(tunnel->parms.o_flags);
	tunnel->parms.iph.protocol = IPPROTO_GRE;

	tunnel->hlen = tunnel->tun_hlen + tunnel->encap_hlen;

	t_hlen = tunnel->hlen + sizeof(struct iphdr);

	dev->features		|= GRE_FEATURES;
	dev->hw_features	|= GRE_FEATURES;

	if (!(tunnel->parms.o_flags & TUNNEL_SEQ)) {
		/* TCP offload with GRE SEQ is not supported, nor
		 * can we support 2 levels of outer headers requiring
		 * an update.
		 */
		if (!(tunnel->parms.o_flags & TUNNEL_CSUM) ||
		    (tunnel->encap.type == TUNNEL_ENCAP_NONE)) {
			dev->features    |= NETIF_F_GSO_SOFTWARE;
			dev->hw_features |= NETIF_F_GSO_SOFTWARE;
		}

		/* Can use a lockless transmit, unless we generate
		 * output sequences
		 */
		dev->features |= NETIF_F_LLTX;
	}
}

static int ipgre_tunnel_init(struct net_device *dev)
{
	struct ip_tunnel *tunnel = netdev_priv(dev);
	struct iphdr *iph = &tunnel->parms.iph;

	__gre_tunnel_init(dev);

	memcpy(dev->dev_addr, &iph->saddr, 4);
	memcpy(dev->broadcast, &iph->daddr, 4);

	dev->flags		= IFF_NOARP;
	netif_keep_dst(dev);
	dev->addr_len		= 4;

	if (iph->daddr && !tunnel->collect_md) {
#ifdef CONFIG_NET_IPGRE_BROADCAST
		if (ipv4_is_multicast(iph->daddr)) {
			if (!iph->saddr)
				return -EINVAL;
			dev->flags = IFF_BROADCAST;
			dev->header_ops = &ipgre_header_ops;
		}
#endif
	} else if (!tunnel->collect_md) {
		dev->header_ops = &ipgre_header_ops;
	}

	return ip_tunnel_init(dev);
}

static const struct gre_protocol ipgre_protocol = {
	.handler     = gre_rcv,
	.err_handler = gre_err,
};

static int __net_init ipgre_init_net(struct net *net)
{
	return ip_tunnel_init_net(net, ipgre_net_id, &ipgre_link_ops, NULL);
}

static void __net_exit ipgre_exit_batch_net(struct list_head *list_net)
{
	ip_tunnel_delete_nets(list_net, ipgre_net_id, &ipgre_link_ops);
}

static struct pernet_operations ipgre_net_ops = {
	.init = ipgre_init_net,
	.exit_batch = ipgre_exit_batch_net,
	.id   = &ipgre_net_id,
	.size = sizeof(struct ip_tunnel_net),
};

static int ipgre_tunnel_validate(struct nlattr *tb[], struct nlattr *data[],
				 struct netlink_ext_ack *extack)
{
	__be16 flags;

	if (!data)
		return 0;

	flags = 0;
	if (data[IFLA_GRE_IFLAGS])
		flags |= nla_get_be16(data[IFLA_GRE_IFLAGS]);
	if (data[IFLA_GRE_OFLAGS])
		flags |= nla_get_be16(data[IFLA_GRE_OFLAGS]);
	if (flags & (GRE_VERSION|GRE_ROUTING))
		return -EINVAL;

	if (data[IFLA_GRE_COLLECT_METADATA] &&
	    data[IFLA_GRE_ENCAP_TYPE] &&
	    nla_get_u16(data[IFLA_GRE_ENCAP_TYPE]) != TUNNEL_ENCAP_NONE)
		return -EINVAL;

	return 0;
}

static int ipgre_tap_validate(struct nlattr *tb[], struct nlattr *data[],
			      struct netlink_ext_ack *extack)
{
	__be32 daddr;

	if (tb[IFLA_ADDRESS]) {
		if (nla_len(tb[IFLA_ADDRESS]) != ETH_ALEN)
			return -EINVAL;
		if (!is_valid_ether_addr(nla_data(tb[IFLA_ADDRESS])))
			return -EADDRNOTAVAIL;
	}

	if (!data)
		goto out;

	if (data[IFLA_GRE_REMOTE]) {
		memcpy(&daddr, nla_data(data[IFLA_GRE_REMOTE]), 4);
		if (!daddr)
			return -EINVAL;
	}

out:
	return ipgre_tunnel_validate(tb, data, extack);
}

static int erspan_validate(struct nlattr *tb[], struct nlattr *data[],
			   struct netlink_ext_ack *extack)
{
	__be16 flags = 0;
	int ret;

	if (!data)
		return 0;

	ret = ipgre_tap_validate(tb, data, extack);
	if (ret)
		return ret;

	/* ERSPAN should only have GRE sequence and key flag */
	if (data[IFLA_GRE_OFLAGS])
		flags |= nla_get_be16(data[IFLA_GRE_OFLAGS]);
	if (data[IFLA_GRE_IFLAGS])
		flags |= nla_get_be16(data[IFLA_GRE_IFLAGS]);
	if (!data[IFLA_GRE_COLLECT_METADATA] &&
	    flags != (GRE_SEQ | GRE_KEY))
		return -EINVAL;

	/* ERSPAN Session ID only has 10-bit. Since we reuse
	 * 32-bit key field as ID, check it's range.
	 */
	if (data[IFLA_GRE_IKEY] &&
	    (ntohl(nla_get_be32(data[IFLA_GRE_IKEY])) & ~ID_MASK))
		return -EINVAL;

	if (data[IFLA_GRE_OKEY] &&
	    (ntohl(nla_get_be32(data[IFLA_GRE_OKEY])) & ~ID_MASK))
		return -EINVAL;

	return 0;
}

static int ipgre_netlink_parms(struct net_device *dev,
				struct nlattr *data[],
				struct nlattr *tb[],
				struct ip_tunnel_parm *parms,
				__u32 *fwmark)
{
	struct ip_tunnel *t = netdev_priv(dev);

	memset(parms, 0, sizeof(*parms));

	parms->iph.protocol = IPPROTO_GRE;

	if (!data)
		return 0;

	if (data[IFLA_GRE_LINK])
		parms->link = nla_get_u32(data[IFLA_GRE_LINK]);

	if (data[IFLA_GRE_IFLAGS])
		parms->i_flags = gre_flags_to_tnl_flags(nla_get_be16(data[IFLA_GRE_IFLAGS]));

	if (data[IFLA_GRE_OFLAGS])
		parms->o_flags = gre_flags_to_tnl_flags(nla_get_be16(data[IFLA_GRE_OFLAGS]));

	if (data[IFLA_GRE_IKEY])
		parms->i_key = nla_get_be32(data[IFLA_GRE_IKEY]);

	if (data[IFLA_GRE_OKEY])
		parms->o_key = nla_get_be32(data[IFLA_GRE_OKEY]);

	if (data[IFLA_GRE_LOCAL])
		parms->iph.saddr = nla_get_in_addr(data[IFLA_GRE_LOCAL]);

	if (data[IFLA_GRE_REMOTE])
		parms->iph.daddr = nla_get_in_addr(data[IFLA_GRE_REMOTE]);

	if (data[IFLA_GRE_TTL])
		parms->iph.ttl = nla_get_u8(data[IFLA_GRE_TTL]);

	if (data[IFLA_GRE_TOS])
		parms->iph.tos = nla_get_u8(data[IFLA_GRE_TOS]);

	if (!data[IFLA_GRE_PMTUDISC] || nla_get_u8(data[IFLA_GRE_PMTUDISC])) {
		if (t->ignore_df)
			return -EINVAL;
		parms->iph.frag_off = htons(IP_DF);
	}

	if (data[IFLA_GRE_COLLECT_METADATA]) {
		t->collect_md = true;
		if (dev->type == ARPHRD_IPGRE)
			dev->type = ARPHRD_NONE;
	}

	if (data[IFLA_GRE_IGNORE_DF]) {
		if (nla_get_u8(data[IFLA_GRE_IGNORE_DF])
		  && (parms->iph.frag_off & htons(IP_DF)))
			return -EINVAL;
		t->ignore_df = !!nla_get_u8(data[IFLA_GRE_IGNORE_DF]);
	}

	if (data[IFLA_GRE_FWMARK])
		*fwmark = nla_get_u32(data[IFLA_GRE_FWMARK]);

	if (data[IFLA_GRE_ERSPAN_VER]) {
		t->erspan_ver = nla_get_u8(data[IFLA_GRE_ERSPAN_VER]);

		if (t->erspan_ver != 1 && t->erspan_ver != 2)
			return -EINVAL;
	}

	if (t->erspan_ver == 1) {
		if (data[IFLA_GRE_ERSPAN_INDEX]) {
			t->index = nla_get_u32(data[IFLA_GRE_ERSPAN_INDEX]);
			if (t->index & ~INDEX_MASK)
				return -EINVAL;
		}
	} else if (t->erspan_ver == 2) {
		if (data[IFLA_GRE_ERSPAN_DIR]) {
			t->dir = nla_get_u8(data[IFLA_GRE_ERSPAN_DIR]);
			if (t->dir & ~(DIR_MASK >> DIR_OFFSET))
				return -EINVAL;
		}
		if (data[IFLA_GRE_ERSPAN_HWID]) {
			t->hwid = nla_get_u16(data[IFLA_GRE_ERSPAN_HWID]);
			if (t->hwid & ~(HWID_MASK >> HWID_OFFSET))
				return -EINVAL;
		}
	}

	return 0;
}

/* This function returns true when ENCAP attributes are present in the nl msg */
static bool ipgre_netlink_encap_parms(struct nlattr *data[],
				      struct ip_tunnel_encap *ipencap)
{
	bool ret = false;

	memset(ipencap, 0, sizeof(*ipencap));

	if (!data)
		return ret;

	if (data[IFLA_GRE_ENCAP_TYPE]) {
		ret = true;
		ipencap->type = nla_get_u16(data[IFLA_GRE_ENCAP_TYPE]);
	}

	if (data[IFLA_GRE_ENCAP_FLAGS]) {
		ret = true;
		ipencap->flags = nla_get_u16(data[IFLA_GRE_ENCAP_FLAGS]);
	}

	if (data[IFLA_GRE_ENCAP_SPORT]) {
		ret = true;
		ipencap->sport = nla_get_be16(data[IFLA_GRE_ENCAP_SPORT]);
	}

	if (data[IFLA_GRE_ENCAP_DPORT]) {
		ret = true;
		ipencap->dport = nla_get_be16(data[IFLA_GRE_ENCAP_DPORT]);
	}

	return ret;
}

static int gre_tap_init(struct net_device *dev)
{
	__gre_tunnel_init(dev);
	dev->priv_flags |= IFF_LIVE_ADDR_CHANGE;
	netif_keep_dst(dev);

	return ip_tunnel_init(dev);
}

static const struct net_device_ops gre_tap_netdev_ops = {
	.ndo_init		= gre_tap_init,
	.ndo_uninit		= ip_tunnel_uninit,
	.ndo_start_xmit		= gre_tap_xmit,
	.ndo_set_mac_address 	= eth_mac_addr,
	.ndo_validate_addr	= eth_validate_addr,
	.ndo_change_mtu		= ip_tunnel_change_mtu,
	.ndo_get_stats64	= ip_tunnel_get_stats64,
	.ndo_get_iflink		= ip_tunnel_get_iflink,
	.ndo_fill_metadata_dst	= gre_fill_metadata_dst,
};

static int erspan_tunnel_init(struct net_device *dev)
{
	struct ip_tunnel *tunnel = netdev_priv(dev);
	int t_hlen;

	tunnel->tun_hlen = 8;
	tunnel->parms.iph.protocol = IPPROTO_GRE;
	tunnel->hlen = tunnel->tun_hlen + tunnel->encap_hlen +
		       erspan_hdr_len(tunnel->erspan_ver);
	t_hlen = tunnel->hlen + sizeof(struct iphdr);

	dev->features		|= GRE_FEATURES;
	dev->hw_features	|= GRE_FEATURES;
	dev->priv_flags		|= IFF_LIVE_ADDR_CHANGE;
	netif_keep_dst(dev);

	return ip_tunnel_init(dev);
}

static const struct net_device_ops erspan_netdev_ops = {
	.ndo_init		= erspan_tunnel_init,
	.ndo_uninit		= ip_tunnel_uninit,
	.ndo_start_xmit		= erspan_xmit,
	.ndo_set_mac_address	= eth_mac_addr,
	.ndo_validate_addr	= eth_validate_addr,
	.ndo_change_mtu		= ip_tunnel_change_mtu,
	.ndo_get_stats64	= ip_tunnel_get_stats64,
	.ndo_get_iflink		= ip_tunnel_get_iflink,
	.ndo_fill_metadata_dst	= gre_fill_metadata_dst,
};

static void ipgre_tap_setup(struct net_device *dev)
{
	ether_setup(dev);
	dev->max_mtu = 0;
	dev->netdev_ops	= &gre_tap_netdev_ops;
	dev->priv_flags &= ~IFF_TX_SKB_SHARING;
	dev->priv_flags	|= IFF_LIVE_ADDR_CHANGE;
	ip_tunnel_setup(dev, gre_tap_net_id);
}

static int ipgre_newlink(struct net *src_net, struct net_device *dev,
			 struct nlattr *tb[], struct nlattr *data[],
			 struct netlink_ext_ack *extack)
{
	struct ip_tunnel_parm p;
	struct ip_tunnel_encap ipencap;
	__u32 fwmark = 0;
	int err;

	if (ipgre_netlink_encap_parms(data, &ipencap)) {
		struct ip_tunnel *t = netdev_priv(dev);
		err = ip_tunnel_encap_setup(t, &ipencap);

		if (err < 0)
			return err;
	}

	err = ipgre_netlink_parms(dev, data, tb, &p, &fwmark);
	if (err < 0)
		return err;
	return ip_tunnel_newlink(dev, tb, &p, fwmark);
}

static int ipgre_changelink(struct net_device *dev, struct nlattr *tb[],
			    struct nlattr *data[],
			    struct netlink_ext_ack *extack)
{
	struct ip_tunnel *t = netdev_priv(dev);
	struct ip_tunnel_encap ipencap;
	__u32 fwmark = t->fwmark;
	struct ip_tunnel_parm p;
	int err;

	if (ipgre_netlink_encap_parms(data, &ipencap)) {
		err = ip_tunnel_encap_setup(t, &ipencap);

		if (err < 0)
			return err;
	}

	err = ipgre_netlink_parms(dev, data, tb, &p, &fwmark);
	if (err < 0)
		return err;

	err = ip_tunnel_changelink(dev, tb, &p, fwmark);
	if (err < 0)
		return err;

	t->parms.i_flags = p.i_flags;
	t->parms.o_flags = p.o_flags;

	if (strcmp(dev->rtnl_link_ops->kind, "erspan"))
		ipgre_link_update(dev, !tb[IFLA_MTU]);

	return 0;
}

static size_t ipgre_get_size(const struct net_device *dev)
{
	return
		/* IFLA_GRE_LINK */
		nla_total_size(4) +
		/* IFLA_GRE_IFLAGS */
		nla_total_size(2) +
		/* IFLA_GRE_OFLAGS */
		nla_total_size(2) +
		/* IFLA_GRE_IKEY */
		nla_total_size(4) +
		/* IFLA_GRE_OKEY */
		nla_total_size(4) +
		/* IFLA_GRE_LOCAL */
		nla_total_size(4) +
		/* IFLA_GRE_REMOTE */
		nla_total_size(4) +
		/* IFLA_GRE_TTL */
		nla_total_size(1) +
		/* IFLA_GRE_TOS */
		nla_total_size(1) +
		/* IFLA_GRE_PMTUDISC */
		nla_total_size(1) +
		/* IFLA_GRE_ENCAP_TYPE */
		nla_total_size(2) +
		/* IFLA_GRE_ENCAP_FLAGS */
		nla_total_size(2) +
		/* IFLA_GRE_ENCAP_SPORT */
		nla_total_size(2) +
		/* IFLA_GRE_ENCAP_DPORT */
		nla_total_size(2) +
		/* IFLA_GRE_COLLECT_METADATA */
		nla_total_size(0) +
		/* IFLA_GRE_IGNORE_DF */
		nla_total_size(1) +
		/* IFLA_GRE_FWMARK */
		nla_total_size(4) +
		/* IFLA_GRE_ERSPAN_INDEX */
		nla_total_size(4) +
		/* IFLA_GRE_ERSPAN_VER */
		nla_total_size(1) +
		/* IFLA_GRE_ERSPAN_DIR */
		nla_total_size(1) +
		/* IFLA_GRE_ERSPAN_HWID */
		nla_total_size(2) +
		0;
}

static int ipgre_fill_info(struct sk_buff *skb, const struct net_device *dev)
{
	struct ip_tunnel *t = netdev_priv(dev);
	struct ip_tunnel_parm *p = &t->parms;

	if (nla_put_u32(skb, IFLA_GRE_LINK, p->link) ||
	    nla_put_be16(skb, IFLA_GRE_IFLAGS,
			 gre_tnl_flags_to_gre_flags(p->i_flags)) ||
	    nla_put_be16(skb, IFLA_GRE_OFLAGS,
			 gre_tnl_flags_to_gre_flags(p->o_flags)) ||
	    nla_put_be32(skb, IFLA_GRE_IKEY, p->i_key) ||
	    nla_put_be32(skb, IFLA_GRE_OKEY, p->o_key) ||
	    nla_put_in_addr(skb, IFLA_GRE_LOCAL, p->iph.saddr) ||
	    nla_put_in_addr(skb, IFLA_GRE_REMOTE, p->iph.daddr) ||
	    nla_put_u8(skb, IFLA_GRE_TTL, p->iph.ttl) ||
	    nla_put_u8(skb, IFLA_GRE_TOS, p->iph.tos) ||
	    nla_put_u8(skb, IFLA_GRE_PMTUDISC,
		       !!(p->iph.frag_off & htons(IP_DF))) ||
	    nla_put_u32(skb, IFLA_GRE_FWMARK, t->fwmark))
		goto nla_put_failure;

	if (nla_put_u16(skb, IFLA_GRE_ENCAP_TYPE,
			t->encap.type) ||
	    nla_put_be16(skb, IFLA_GRE_ENCAP_SPORT,
			 t->encap.sport) ||
	    nla_put_be16(skb, IFLA_GRE_ENCAP_DPORT,
			 t->encap.dport) ||
	    nla_put_u16(skb, IFLA_GRE_ENCAP_FLAGS,
			t->encap.flags))
		goto nla_put_failure;

	if (nla_put_u8(skb, IFLA_GRE_IGNORE_DF, t->ignore_df))
		goto nla_put_failure;

	if (t->collect_md) {
		if (nla_put_flag(skb, IFLA_GRE_COLLECT_METADATA))
			goto nla_put_failure;
	}

	if (nla_put_u8(skb, IFLA_GRE_ERSPAN_VER, t->erspan_ver))
		goto nla_put_failure;

	if (t->erspan_ver == 1) {
		if (nla_put_u32(skb, IFLA_GRE_ERSPAN_INDEX, t->index))
			goto nla_put_failure;
	} else if (t->erspan_ver == 2) {
		if (nla_put_u8(skb, IFLA_GRE_ERSPAN_DIR, t->dir))
			goto nla_put_failure;
		if (nla_put_u16(skb, IFLA_GRE_ERSPAN_HWID, t->hwid))
			goto nla_put_failure;
	}

	return 0;

nla_put_failure:
	return -EMSGSIZE;
}

static void erspan_setup(struct net_device *dev)
{
	ether_setup(dev);
	dev->netdev_ops = &erspan_netdev_ops;
	dev->priv_flags &= ~IFF_TX_SKB_SHARING;
	dev->priv_flags |= IFF_LIVE_ADDR_CHANGE;
	ip_tunnel_setup(dev, erspan_net_id);
}

static const struct nla_policy ipgre_policy[IFLA_GRE_MAX + 1] = {
	[IFLA_GRE_LINK]		= { .type = NLA_U32 },
	[IFLA_GRE_IFLAGS]	= { .type = NLA_U16 },
	[IFLA_GRE_OFLAGS]	= { .type = NLA_U16 },
	[IFLA_GRE_IKEY]		= { .type = NLA_U32 },
	[IFLA_GRE_OKEY]		= { .type = NLA_U32 },
	[IFLA_GRE_LOCAL]	= { .len = FIELD_SIZEOF(struct iphdr, saddr) },
	[IFLA_GRE_REMOTE]	= { .len = FIELD_SIZEOF(struct iphdr, daddr) },
	[IFLA_GRE_TTL]		= { .type = NLA_U8 },
	[IFLA_GRE_TOS]		= { .type = NLA_U8 },
	[IFLA_GRE_PMTUDISC]	= { .type = NLA_U8 },
	[IFLA_GRE_ENCAP_TYPE]	= { .type = NLA_U16 },
	[IFLA_GRE_ENCAP_FLAGS]	= { .type = NLA_U16 },
	[IFLA_GRE_ENCAP_SPORT]	= { .type = NLA_U16 },
	[IFLA_GRE_ENCAP_DPORT]	= { .type = NLA_U16 },
	[IFLA_GRE_COLLECT_METADATA]	= { .type = NLA_FLAG },
	[IFLA_GRE_IGNORE_DF]	= { .type = NLA_U8 },
	[IFLA_GRE_FWMARK]	= { .type = NLA_U32 },
	[IFLA_GRE_ERSPAN_INDEX]	= { .type = NLA_U32 },
	[IFLA_GRE_ERSPAN_VER]	= { .type = NLA_U8 },
	[IFLA_GRE_ERSPAN_DIR]	= { .type = NLA_U8 },
	[IFLA_GRE_ERSPAN_HWID]	= { .type = NLA_U16 },
};

static struct rtnl_link_ops ipgre_link_ops __read_mostly = {
	.kind		= "gre",
	.maxtype	= IFLA_GRE_MAX,
	.policy		= ipgre_policy,
	.priv_size	= sizeof(struct ip_tunnel),
	.setup		= ipgre_tunnel_setup,
	.validate	= ipgre_tunnel_validate,
	.newlink	= ipgre_newlink,
	.changelink	= ipgre_changelink,
	.dellink	= ip_tunnel_dellink,
	.get_size	= ipgre_get_size,
	.fill_info	= ipgre_fill_info,
	.get_link_net	= ip_tunnel_get_link_net,
};

static struct rtnl_link_ops ipgre_tap_ops __read_mostly = {
	.kind		= "gretap",
	.maxtype	= IFLA_GRE_MAX,
	.policy		= ipgre_policy,
	.priv_size	= sizeof(struct ip_tunnel),
	.setup		= ipgre_tap_setup,
	.validate	= ipgre_tap_validate,
	.newlink	= ipgre_newlink,
	.changelink	= ipgre_changelink,
	.dellink	= ip_tunnel_dellink,
	.get_size	= ipgre_get_size,
	.fill_info	= ipgre_fill_info,
	.get_link_net	= ip_tunnel_get_link_net,
};

static struct rtnl_link_ops erspan_link_ops __read_mostly = {
	.kind		= "erspan",
	.maxtype	= IFLA_GRE_MAX,
	.policy		= ipgre_policy,
	.priv_size	= sizeof(struct ip_tunnel),
	.setup		= erspan_setup,
	.validate	= erspan_validate,
	.newlink	= ipgre_newlink,
	.changelink	= ipgre_changelink,
	.dellink	= ip_tunnel_dellink,
	.get_size	= ipgre_get_size,
	.fill_info	= ipgre_fill_info,
	.get_link_net	= ip_tunnel_get_link_net,
};

struct net_device *gretap_fb_dev_create(struct net *net, const char *name,
					u8 name_assign_type)
{
	struct nlattr *tb[IFLA_MAX + 1];
	struct net_device *dev;
	LIST_HEAD(list_kill);
	struct ip_tunnel *t;
	int err;

	memset(&tb, 0, sizeof(tb));

	dev = rtnl_create_link(net, name, name_assign_type,
			       &ipgre_tap_ops, tb);
	if (IS_ERR(dev))
		return dev;

	/* Configure flow based GRE device. */
	t = netdev_priv(dev);
	t->collect_md = true;

	err = ipgre_newlink(net, dev, tb, NULL, NULL);
	if (err < 0) {
		free_netdev(dev);
		return ERR_PTR(err);
	}

	/* openvswitch users expect packet sizes to be unrestricted,
	 * so set the largest MTU we can.
	 */
	err = __ip_tunnel_change_mtu(dev, IP_MAX_MTU, false);
	if (err)
		goto out;

	err = rtnl_configure_link(dev, NULL);
	if (err < 0)
		goto out;

	return dev;
out:
	ip_tunnel_dellink(dev, &list_kill);
	unregister_netdevice_many(&list_kill);
	return ERR_PTR(err);
}
EXPORT_SYMBOL_GPL(gretap_fb_dev_create);

static int __net_init ipgre_tap_init_net(struct net *net)
{
	return ip_tunnel_init_net(net, gre_tap_net_id, &ipgre_tap_ops, "gretap0");
}

static void __net_exit ipgre_tap_exit_batch_net(struct list_head *list_net)
{
	ip_tunnel_delete_nets(list_net, gre_tap_net_id, &ipgre_tap_ops);
}

static struct pernet_operations ipgre_tap_net_ops = {
	.init = ipgre_tap_init_net,
	.exit_batch = ipgre_tap_exit_batch_net,
	.id   = &gre_tap_net_id,
	.size = sizeof(struct ip_tunnel_net),
};

static int __net_init erspan_init_net(struct net *net)
{
	return ip_tunnel_init_net(net, erspan_net_id,
				  &erspan_link_ops, "erspan0");
}

static void __net_exit erspan_exit_batch_net(struct list_head *net_list)
{
	ip_tunnel_delete_nets(net_list, erspan_net_id, &erspan_link_ops);
}

static struct pernet_operations erspan_net_ops = {
	.init = erspan_init_net,
	.exit_batch = erspan_exit_batch_net,
	.id   = &erspan_net_id,
	.size = sizeof(struct ip_tunnel_net),
};

static int __init ipgre_init(void)
{
	int err;

	pr_info("GRE over IPv4 tunneling driver\n");

	err = register_pernet_device(&ipgre_net_ops);
	if (err < 0)
		return err;

	err = register_pernet_device(&ipgre_tap_net_ops);
	if (err < 0)
		goto pnet_tap_failed;

	err = register_pernet_device(&erspan_net_ops);
	if (err < 0)
		goto pnet_erspan_failed;

	err = gre_add_protocol(&ipgre_protocol, GREPROTO_CISCO);
	if (err < 0) {
		pr_info("%s: can't add protocol\n", __func__);
		goto add_proto_failed;
	}

	err = rtnl_link_register(&ipgre_link_ops);
	if (err < 0)
		goto rtnl_link_failed;

	err = rtnl_link_register(&ipgre_tap_ops);
	if (err < 0)
		goto tap_ops_failed;

	err = rtnl_link_register(&erspan_link_ops);
	if (err < 0)
		goto erspan_link_failed;

	return 0;

erspan_link_failed:
	rtnl_link_unregister(&ipgre_tap_ops);
tap_ops_failed:
	rtnl_link_unregister(&ipgre_link_ops);
rtnl_link_failed:
	gre_del_protocol(&ipgre_protocol, GREPROTO_CISCO);
add_proto_failed:
	unregister_pernet_device(&erspan_net_ops);
pnet_erspan_failed:
	unregister_pernet_device(&ipgre_tap_net_ops);
pnet_tap_failed:
	unregister_pernet_device(&ipgre_net_ops);
	return err;
}

static void __exit ipgre_fini(void)
{
	rtnl_link_unregister(&ipgre_tap_ops);
	rtnl_link_unregister(&ipgre_link_ops);
	rtnl_link_unregister(&erspan_link_ops);
	gre_del_protocol(&ipgre_protocol, GREPROTO_CISCO);
	unregister_pernet_device(&ipgre_tap_net_ops);
	unregister_pernet_device(&ipgre_net_ops);
	unregister_pernet_device(&erspan_net_ops);
}

module_init(ipgre_init);
module_exit(ipgre_fini);
MODULE_LICENSE("GPL");
MODULE_ALIAS_RTNL_LINK("gre");
MODULE_ALIAS_RTNL_LINK("gretap");
MODULE_ALIAS_RTNL_LINK("erspan");
MODULE_ALIAS_NETDEV("gre0");
MODULE_ALIAS_NETDEV("gretap0");
MODULE_ALIAS_NETDEV("erspan0");<|MERGE_RESOLUTION|>--- conflicted
+++ resolved
@@ -314,17 +314,10 @@
 				return PACKET_REJECT;
 
 			md = ip_tunnel_info_opts(&tun_dst->u.tun_info);
-<<<<<<< HEAD
-			if (!md) {
-				dst_release((struct dst_entry *)tun_dst);
-				return PACKET_REJECT;
-			}
-=======
 			md->version = ver;
 			md2 = &md->u.md2;
 			memcpy(md2, pkt_md, ver == 1 ? ERSPAN_V1_MDSIZE :
 						       ERSPAN_V2_MDSIZE);
->>>>>>> 022a1d6c
 
 			info = &tun_dst->u.tun_info;
 			info->key.tun_flags |= TUNNEL_ERSPAN_OPT;
