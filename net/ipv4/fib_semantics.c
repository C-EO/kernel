// SPDX-License-Identifier: GPL-2.0-or-later
/*
 * INET		An implementation of the TCP/IP protocol suite for the LINUX
 *		operating system.  INET is implemented using the  BSD Socket
 *		interface as the means of communication with the user level.
 *
 *		IPv4 Forwarding Information Base: semantics.
 *
 * Authors:	Alexey Kuznetsov, <kuznet@ms2.inr.ac.ru>
 */

#include <linux/uaccess.h>
#include <linux/bitops.h>
#include <linux/types.h>
#include <linux/kernel.h>
#include <linux/jiffies.h>
#include <linux/mm.h>
#include <linux/string.h>
#include <linux/socket.h>
#include <linux/sockios.h>
#include <linux/errno.h>
#include <linux/in.h>
#include <linux/inet.h>
#include <linux/inetdevice.h>
#include <linux/netdevice.h>
#include <linux/if_arp.h>
#include <linux/proc_fs.h>
#include <linux/skbuff.h>
#include <linux/init.h>
#include <linux/slab.h>
#include <linux/netlink.h>

#include <net/arp.h>
#include <net/ip.h>
#include <net/protocol.h>
#include <net/route.h>
#include <net/tcp.h>
#include <net/sock.h>
#include <net/ip_fib.h>
#include <net/ip6_fib.h>
#include <net/nexthop.h>
#include <net/netlink.h>
#include <net/rtnh.h>
#include <net/lwtunnel.h>
#include <net/fib_notifier.h>
#include <net/addrconf.h>

#include "fib_lookup.h"

static DEFINE_SPINLOCK(fib_info_lock);
static struct hlist_head *fib_info_hash;
static struct hlist_head *fib_info_laddrhash;
static unsigned int fib_info_hash_size;
static unsigned int fib_info_cnt;

#define DEVINDEX_HASHBITS 8
#define DEVINDEX_HASHSIZE (1U << DEVINDEX_HASHBITS)
static struct hlist_head fib_info_devhash[DEVINDEX_HASHSIZE];

/* for_nexthops and change_nexthops only used when nexthop object
 * is not set in a fib_info. The logic within can reference fib_nh.
 */
#ifdef CONFIG_IP_ROUTE_MULTIPATH

#define for_nexthops(fi) {						\
	int nhsel; const struct fib_nh *nh;				\
	for (nhsel = 0, nh = (fi)->fib_nh;				\
	     nhsel < fib_info_num_path((fi));				\
	     nh++, nhsel++)

#define change_nexthops(fi) {						\
	int nhsel; struct fib_nh *nexthop_nh;				\
	for (nhsel = 0,	nexthop_nh = (struct fib_nh *)((fi)->fib_nh);	\
	     nhsel < fib_info_num_path((fi));				\
	     nexthop_nh++, nhsel++)

#else /* CONFIG_IP_ROUTE_MULTIPATH */

/* Hope, that gcc will optimize it to get rid of dummy loop */

#define for_nexthops(fi) {						\
	int nhsel; const struct fib_nh *nh = (fi)->fib_nh;		\
	for (nhsel = 0; nhsel < 1; nhsel++)

#define change_nexthops(fi) {						\
	int nhsel;							\
	struct fib_nh *nexthop_nh = (struct fib_nh *)((fi)->fib_nh);	\
	for (nhsel = 0; nhsel < 1; nhsel++)

#endif /* CONFIG_IP_ROUTE_MULTIPATH */

#define endfor_nexthops(fi) }


const struct fib_prop fib_props[RTN_MAX + 1] = {
	[RTN_UNSPEC] = {
		.error	= 0,
		.scope	= RT_SCOPE_NOWHERE,
	},
	[RTN_UNICAST] = {
		.error	= 0,
		.scope	= RT_SCOPE_UNIVERSE,
	},
	[RTN_LOCAL] = {
		.error	= 0,
		.scope	= RT_SCOPE_HOST,
	},
	[RTN_BROADCAST] = {
		.error	= 0,
		.scope	= RT_SCOPE_LINK,
	},
	[RTN_ANYCAST] = {
		.error	= 0,
		.scope	= RT_SCOPE_LINK,
	},
	[RTN_MULTICAST] = {
		.error	= 0,
		.scope	= RT_SCOPE_UNIVERSE,
	},
	[RTN_BLACKHOLE] = {
		.error	= -EINVAL,
		.scope	= RT_SCOPE_UNIVERSE,
	},
	[RTN_UNREACHABLE] = {
		.error	= -EHOSTUNREACH,
		.scope	= RT_SCOPE_UNIVERSE,
	},
	[RTN_PROHIBIT] = {
		.error	= -EACCES,
		.scope	= RT_SCOPE_UNIVERSE,
	},
	[RTN_THROW] = {
		.error	= -EAGAIN,
		.scope	= RT_SCOPE_UNIVERSE,
	},
	[RTN_NAT] = {
		.error	= -EINVAL,
		.scope	= RT_SCOPE_NOWHERE,
	},
	[RTN_XRESOLVE] = {
		.error	= -EINVAL,
		.scope	= RT_SCOPE_NOWHERE,
	},
};

static void rt_fibinfo_free(struct rtable __rcu **rtp)
{
	struct rtable *rt = rcu_dereference_protected(*rtp, 1);

	if (!rt)
		return;

	/* Not even needed : RCU_INIT_POINTER(*rtp, NULL);
	 * because we waited an RCU grace period before calling
	 * free_fib_info_rcu()
	 */

	dst_dev_put(&rt->dst);
	dst_release_immediate(&rt->dst);
}

static void free_nh_exceptions(struct fib_nh_common *nhc)
{
	struct fnhe_hash_bucket *hash;
	int i;

	hash = rcu_dereference_protected(nhc->nhc_exceptions, 1);
	if (!hash)
		return;
	for (i = 0; i < FNHE_HASH_SIZE; i++) {
		struct fib_nh_exception *fnhe;

		fnhe = rcu_dereference_protected(hash[i].chain, 1);
		while (fnhe) {
			struct fib_nh_exception *next;

			next = rcu_dereference_protected(fnhe->fnhe_next, 1);

			rt_fibinfo_free(&fnhe->fnhe_rth_input);
			rt_fibinfo_free(&fnhe->fnhe_rth_output);

			kfree(fnhe);

			fnhe = next;
		}
	}
	kfree(hash);
}

static void rt_fibinfo_free_cpus(struct rtable __rcu * __percpu *rtp)
{
	int cpu;

	if (!rtp)
		return;

	for_each_possible_cpu(cpu) {
		struct rtable *rt;

		rt = rcu_dereference_protected(*per_cpu_ptr(rtp, cpu), 1);
		if (rt) {
			dst_dev_put(&rt->dst);
			dst_release_immediate(&rt->dst);
		}
	}
	free_percpu(rtp);
}

void fib_nh_common_release(struct fib_nh_common *nhc)
{
	if (nhc->nhc_dev)
		dev_put(nhc->nhc_dev);

	lwtstate_put(nhc->nhc_lwtstate);
	rt_fibinfo_free_cpus(nhc->nhc_pcpu_rth_output);
	rt_fibinfo_free(&nhc->nhc_rth_input);
	free_nh_exceptions(nhc);
}
EXPORT_SYMBOL_GPL(fib_nh_common_release);

void fib_nh_release(struct net *net, struct fib_nh *fib_nh)
{
#ifdef CONFIG_IP_ROUTE_CLASSID
	if (fib_nh->nh_tclassid)
		net->ipv4.fib_num_tclassid_users--;
#endif
	fib_nh_common_release(&fib_nh->nh_common);
}

/* Release a nexthop info record */
static void free_fib_info_rcu(struct rcu_head *head)
{
	struct fib_info *fi = container_of(head, struct fib_info, rcu);

	if (fi->nh) {
		nexthop_put(fi->nh);
	} else {
		change_nexthops(fi) {
			fib_nh_release(fi->fib_net, nexthop_nh);
		} endfor_nexthops(fi);
	}

	ip_fib_metrics_put(fi->fib_metrics);

	kfree(fi);
}

void free_fib_info(struct fib_info *fi)
{
	if (fi->fib_dead == 0) {
		pr_warn("Freeing alive fib_info %p\n", fi);
		return;
	}
	fib_info_cnt--;

	call_rcu(&fi->rcu, free_fib_info_rcu);
}
EXPORT_SYMBOL_GPL(free_fib_info);

void fib_release_info(struct fib_info *fi)
{
	spin_lock_bh(&fib_info_lock);
	if (fi && --fi->fib_treeref == 0) {
		hlist_del(&fi->fib_hash);
		if (fi->fib_prefsrc)
			hlist_del(&fi->fib_lhash);
		if (fi->nh) {
			list_del(&fi->nh_list);
		} else {
			change_nexthops(fi) {
				if (!nexthop_nh->fib_nh_dev)
					continue;
				hlist_del(&nexthop_nh->nh_hash);
			} endfor_nexthops(fi)
		}
		fi->fib_dead = 1;
		fib_info_put(fi);
	}
	spin_unlock_bh(&fib_info_lock);
}

static inline int nh_comp(struct fib_info *fi, struct fib_info *ofi)
{
	const struct fib_nh *onh;

	if (fi->nh || ofi->nh)
		return nexthop_cmp(fi->nh, ofi->nh) ? 0 : -1;

	if (ofi->fib_nhs == 0)
		return 0;

	for_nexthops(fi) {
		onh = fib_info_nh(ofi, nhsel);

		if (nh->fib_nh_oif != onh->fib_nh_oif ||
		    nh->fib_nh_gw_family != onh->fib_nh_gw_family ||
		    nh->fib_nh_scope != onh->fib_nh_scope ||
#ifdef CONFIG_IP_ROUTE_MULTIPATH
		    nh->fib_nh_weight != onh->fib_nh_weight ||
#endif
#ifdef CONFIG_IP_ROUTE_CLASSID
		    nh->nh_tclassid != onh->nh_tclassid ||
#endif
		    lwtunnel_cmp_encap(nh->fib_nh_lws, onh->fib_nh_lws) ||
		    ((nh->fib_nh_flags ^ onh->fib_nh_flags) & ~RTNH_COMPARE_MASK))
			return -1;

		if (nh->fib_nh_gw_family == AF_INET &&
		    nh->fib_nh_gw4 != onh->fib_nh_gw4)
			return -1;

		if (nh->fib_nh_gw_family == AF_INET6 &&
		    ipv6_addr_cmp(&nh->fib_nh_gw6, &onh->fib_nh_gw6))
			return -1;
	} endfor_nexthops(fi);
	return 0;
}

static inline unsigned int fib_devindex_hashfn(unsigned int val)
{
	unsigned int mask = DEVINDEX_HASHSIZE - 1;

	return (val ^
		(val >> DEVINDEX_HASHBITS) ^
		(val >> (DEVINDEX_HASHBITS * 2))) & mask;
}

static unsigned int fib_info_hashfn_1(int init_val, u8 protocol, u8 scope,
				      u32 prefsrc, u32 priority)
{
	unsigned int val = init_val;

	val ^= (protocol << 8) | scope;
	val ^= prefsrc;
	val ^= priority;

	return val;
}

static unsigned int fib_info_hashfn_result(unsigned int val)
{
	unsigned int mask = (fib_info_hash_size - 1);

	return (val ^ (val >> 7) ^ (val >> 12)) & mask;
}

static inline unsigned int fib_info_hashfn(struct fib_info *fi)
{
	unsigned int val;

	val = fib_info_hashfn_1(fi->fib_nhs, fi->fib_protocol,
				fi->fib_scope, (__force u32)fi->fib_prefsrc,
				fi->fib_priority);

	if (fi->nh) {
		val ^= fib_devindex_hashfn(fi->nh->id);
	} else {
		for_nexthops(fi) {
			val ^= fib_devindex_hashfn(nh->fib_nh_oif);
		} endfor_nexthops(fi)
	}

	return fib_info_hashfn_result(val);
}

/* no metrics, only nexthop id */
static struct fib_info *fib_find_info_nh(struct net *net,
					 const struct fib_config *cfg)
{
	struct hlist_head *head;
	struct fib_info *fi;
	unsigned int hash;

	hash = fib_info_hashfn_1(fib_devindex_hashfn(cfg->fc_nh_id),
				 cfg->fc_protocol, cfg->fc_scope,
				 (__force u32)cfg->fc_prefsrc,
				 cfg->fc_priority);
	hash = fib_info_hashfn_result(hash);
	head = &fib_info_hash[hash];

	hlist_for_each_entry(fi, head, fib_hash) {
		if (!net_eq(fi->fib_net, net))
			continue;
		if (!fi->nh || fi->nh->id != cfg->fc_nh_id)
			continue;
		if (cfg->fc_protocol == fi->fib_protocol &&
		    cfg->fc_scope == fi->fib_scope &&
		    cfg->fc_prefsrc == fi->fib_prefsrc &&
		    cfg->fc_priority == fi->fib_priority &&
		    cfg->fc_type == fi->fib_type &&
		    cfg->fc_table == fi->fib_tb_id &&
		    !((cfg->fc_flags ^ fi->fib_flags) & ~RTNH_COMPARE_MASK))
			return fi;
	}

	return NULL;
}

static struct fib_info *fib_find_info(struct fib_info *nfi)
{
	struct hlist_head *head;
	struct fib_info *fi;
	unsigned int hash;

	hash = fib_info_hashfn(nfi);
	head = &fib_info_hash[hash];

	hlist_for_each_entry(fi, head, fib_hash) {
		if (!net_eq(fi->fib_net, nfi->fib_net))
			continue;
		if (fi->fib_nhs != nfi->fib_nhs)
			continue;
		if (nfi->fib_protocol == fi->fib_protocol &&
		    nfi->fib_scope == fi->fib_scope &&
		    nfi->fib_prefsrc == fi->fib_prefsrc &&
		    nfi->fib_priority == fi->fib_priority &&
		    nfi->fib_type == fi->fib_type &&
		    memcmp(nfi->fib_metrics, fi->fib_metrics,
			   sizeof(u32) * RTAX_MAX) == 0 &&
		    !((nfi->fib_flags ^ fi->fib_flags) & ~RTNH_COMPARE_MASK) &&
		    nh_comp(fi, nfi) == 0)
			return fi;
	}

	return NULL;
}

/* Check, that the gateway is already configured.
 * Used only by redirect accept routine.
 */
int ip_fib_check_default(__be32 gw, struct net_device *dev)
{
	struct hlist_head *head;
	struct fib_nh *nh;
	unsigned int hash;

	spin_lock(&fib_info_lock);

	hash = fib_devindex_hashfn(dev->ifindex);
	head = &fib_info_devhash[hash];
	hlist_for_each_entry(nh, head, nh_hash) {
		if (nh->fib_nh_dev == dev &&
		    nh->fib_nh_gw4 == gw &&
		    !(nh->fib_nh_flags & RTNH_F_DEAD)) {
			spin_unlock(&fib_info_lock);
			return 0;
		}
	}

	spin_unlock(&fib_info_lock);

	return -1;
}

size_t fib_nlmsg_size(struct fib_info *fi)
{
	size_t payload = NLMSG_ALIGN(sizeof(struct rtmsg))
			 + nla_total_size(4) /* RTA_TABLE */
			 + nla_total_size(4) /* RTA_DST */
			 + nla_total_size(4) /* RTA_PRIORITY */
			 + nla_total_size(4) /* RTA_PREFSRC */
			 + nla_total_size(TCP_CA_NAME_MAX); /* RTAX_CC_ALGO */
	unsigned int nhs = fib_info_num_path(fi);

	/* space for nested metrics */
	payload += nla_total_size((RTAX_MAX * nla_total_size(4)));

	if (fi->nh)
		payload += nla_total_size(4); /* RTA_NH_ID */

	if (nhs) {
		size_t nh_encapsize = 0;
		/* Also handles the special case nhs == 1 */

		/* each nexthop is packed in an attribute */
		size_t nhsize = nla_total_size(sizeof(struct rtnexthop));
		unsigned int i;

		/* may contain flow and gateway attribute */
		nhsize += 2 * nla_total_size(4);

		/* grab encap info */
		for (i = 0; i < fib_info_num_path(fi); i++) {
			struct fib_nh_common *nhc = fib_info_nhc(fi, i);

			if (nhc->nhc_lwtstate) {
				/* RTA_ENCAP_TYPE */
				nh_encapsize += lwtunnel_get_encap_size(
						nhc->nhc_lwtstate);
				/* RTA_ENCAP */
				nh_encapsize +=  nla_total_size(2);
			}
		}

		/* all nexthops are packed in a nested attribute */
		payload += nla_total_size((nhs * nhsize) + nh_encapsize);

	}

	return payload;
}

void rtmsg_fib(int event, __be32 key, struct fib_alias *fa,
	       int dst_len, u32 tb_id, const struct nl_info *info,
	       unsigned int nlm_flags)
{
	struct fib_rt_info fri;
	struct sk_buff *skb;
	u32 seq = info->nlh ? info->nlh->nlmsg_seq : 0;
	int err = -ENOBUFS;

	skb = nlmsg_new(fib_nlmsg_size(fa->fa_info), GFP_KERNEL);
	if (!skb)
		goto errout;

	fri.fi = fa->fa_info;
	fri.tb_id = tb_id;
	fri.dst = key;
	fri.dst_len = dst_len;
	fri.tos = fa->fa_tos;
	fri.type = fa->fa_type;
	fri.offload = fa->offload;
	fri.trap = fa->trap;
<<<<<<< HEAD
=======
	fri.offload_failed = fa->offload_failed;
>>>>>>> 7d2a07b7
	err = fib_dump_info(skb, info->portid, seq, event, &fri, nlm_flags);
	if (err < 0) {
		/* -EMSGSIZE implies BUG in fib_nlmsg_size() */
		WARN_ON(err == -EMSGSIZE);
		kfree_skb(skb);
		goto errout;
	}
	rtnl_notify(skb, info->nl_net, info->portid, RTNLGRP_IPV4_ROUTE,
		    info->nlh, GFP_KERNEL);
	return;
errout:
	if (err < 0)
		rtnl_set_sk_err(info->nl_net, RTNLGRP_IPV4_ROUTE, err);
}

static int fib_detect_death(struct fib_info *fi, int order,
			    struct fib_info **last_resort, int *last_idx,
			    int dflt)
{
	const struct fib_nh_common *nhc = fib_info_nhc(fi, 0);
	struct neighbour *n;
	int state = NUD_NONE;

	if (likely(nhc->nhc_gw_family == AF_INET))
		n = neigh_lookup(&arp_tbl, &nhc->nhc_gw.ipv4, nhc->nhc_dev);
	else if (nhc->nhc_gw_family == AF_INET6)
		n = neigh_lookup(ipv6_stub->nd_tbl, &nhc->nhc_gw.ipv6,
				 nhc->nhc_dev);
	else
		n = NULL;

	if (n) {
		state = n->nud_state;
		neigh_release(n);
	} else {
		return 0;
	}
	if (state == NUD_REACHABLE)
		return 0;
	if ((state & NUD_VALID) && order != dflt)
		return 0;
	if ((state & NUD_VALID) ||
	    (*last_idx < 0 && order > dflt && state != NUD_INCOMPLETE)) {
		*last_resort = fi;
		*last_idx = order;
	}
	return 1;
}

int fib_nh_common_init(struct net *net, struct fib_nh_common *nhc,
		       struct nlattr *encap, u16 encap_type,
		       void *cfg, gfp_t gfp_flags,
		       struct netlink_ext_ack *extack)
{
	int err;

	nhc->nhc_pcpu_rth_output = alloc_percpu_gfp(struct rtable __rcu *,
						    gfp_flags);
	if (!nhc->nhc_pcpu_rth_output)
		return -ENOMEM;

	if (encap) {
		struct lwtunnel_state *lwtstate;

		if (encap_type == LWTUNNEL_ENCAP_NONE) {
			NL_SET_ERR_MSG(extack, "LWT encap type not specified");
			err = -EINVAL;
			goto lwt_failure;
		}
		err = lwtunnel_build_state(net, encap_type, encap,
					   nhc->nhc_family, cfg, &lwtstate,
					   extack);
		if (err)
			goto lwt_failure;

		nhc->nhc_lwtstate = lwtstate_get(lwtstate);
	}

	return 0;

lwt_failure:
	rt_fibinfo_free_cpus(nhc->nhc_pcpu_rth_output);
	nhc->nhc_pcpu_rth_output = NULL;
	return err;
}
EXPORT_SYMBOL_GPL(fib_nh_common_init);

int fib_nh_init(struct net *net, struct fib_nh *nh,
		struct fib_config *cfg, int nh_weight,
		struct netlink_ext_ack *extack)
{
	int err;

	nh->fib_nh_family = AF_INET;

	err = fib_nh_common_init(net, &nh->nh_common, cfg->fc_encap,
				 cfg->fc_encap_type, cfg, GFP_KERNEL, extack);
	if (err)
		return err;

	nh->fib_nh_oif = cfg->fc_oif;
	nh->fib_nh_gw_family = cfg->fc_gw_family;
	if (cfg->fc_gw_family == AF_INET)
		nh->fib_nh_gw4 = cfg->fc_gw4;
	else if (cfg->fc_gw_family == AF_INET6)
		nh->fib_nh_gw6 = cfg->fc_gw6;

	nh->fib_nh_flags = cfg->fc_flags;

#ifdef CONFIG_IP_ROUTE_CLASSID
	nh->nh_tclassid = cfg->fc_flow;
	if (nh->nh_tclassid)
		net->ipv4.fib_num_tclassid_users++;
#endif
#ifdef CONFIG_IP_ROUTE_MULTIPATH
	nh->fib_nh_weight = nh_weight;
#endif
	return 0;
}

#ifdef CONFIG_IP_ROUTE_MULTIPATH

static int fib_count_nexthops(struct rtnexthop *rtnh, int remaining,
			      struct netlink_ext_ack *extack)
{
	int nhs = 0;

	while (rtnh_ok(rtnh, remaining)) {
		nhs++;
		rtnh = rtnh_next(rtnh, &remaining);
	}

	/* leftover implies invalid nexthop configuration, discard it */
	if (remaining > 0) {
		NL_SET_ERR_MSG(extack,
			       "Invalid nexthop configuration - extra data after nexthops");
		nhs = 0;
	}

	return nhs;
}

/* only called when fib_nh is integrated into fib_info */
static int fib_get_nhs(struct fib_info *fi, struct rtnexthop *rtnh,
		       int remaining, struct fib_config *cfg,
		       struct netlink_ext_ack *extack)
{
	struct net *net = fi->fib_net;
	struct fib_config fib_cfg;
	struct fib_nh *nh;
	int ret;

	change_nexthops(fi) {
		int attrlen;

		memset(&fib_cfg, 0, sizeof(fib_cfg));

		if (!rtnh_ok(rtnh, remaining)) {
			NL_SET_ERR_MSG(extack,
				       "Invalid nexthop configuration - extra data after nexthop");
			return -EINVAL;
		}

		if (rtnh->rtnh_flags & (RTNH_F_DEAD | RTNH_F_LINKDOWN)) {
			NL_SET_ERR_MSG(extack,
				       "Invalid flags for nexthop - can not contain DEAD or LINKDOWN");
			return -EINVAL;
		}

		fib_cfg.fc_flags = (cfg->fc_flags & ~0xFF) | rtnh->rtnh_flags;
		fib_cfg.fc_oif = rtnh->rtnh_ifindex;

		attrlen = rtnh_attrlen(rtnh);
		if (attrlen > 0) {
			struct nlattr *nla, *nlav, *attrs = rtnh_attrs(rtnh);

			nla = nla_find(attrs, attrlen, RTA_GATEWAY);
			nlav = nla_find(attrs, attrlen, RTA_VIA);
			if (nla && nlav) {
				NL_SET_ERR_MSG(extack,
					       "Nexthop configuration can not contain both GATEWAY and VIA");
				return -EINVAL;
			}
			if (nla) {
				fib_cfg.fc_gw4 = nla_get_in_addr(nla);
				if (fib_cfg.fc_gw4)
					fib_cfg.fc_gw_family = AF_INET;
			} else if (nlav) {
				ret = fib_gw_from_via(&fib_cfg, nlav, extack);
				if (ret)
					goto errout;
			}

			nla = nla_find(attrs, attrlen, RTA_FLOW);
			if (nla)
				fib_cfg.fc_flow = nla_get_u32(nla);

			fib_cfg.fc_encap = nla_find(attrs, attrlen, RTA_ENCAP);
			nla = nla_find(attrs, attrlen, RTA_ENCAP_TYPE);
			if (nla)
				fib_cfg.fc_encap_type = nla_get_u16(nla);
		}

		ret = fib_nh_init(net, nexthop_nh, &fib_cfg,
				  rtnh->rtnh_hops + 1, extack);
		if (ret)
			goto errout;

		rtnh = rtnh_next(rtnh, &remaining);
	} endfor_nexthops(fi);

	ret = -EINVAL;
	nh = fib_info_nh(fi, 0);
	if (cfg->fc_oif && nh->fib_nh_oif != cfg->fc_oif) {
		NL_SET_ERR_MSG(extack,
			       "Nexthop device index does not match RTA_OIF");
		goto errout;
	}
	if (cfg->fc_gw_family) {
		if (cfg->fc_gw_family != nh->fib_nh_gw_family ||
		    (cfg->fc_gw_family == AF_INET &&
		     nh->fib_nh_gw4 != cfg->fc_gw4) ||
		    (cfg->fc_gw_family == AF_INET6 &&
		     ipv6_addr_cmp(&nh->fib_nh_gw6, &cfg->fc_gw6))) {
			NL_SET_ERR_MSG(extack,
				       "Nexthop gateway does not match RTA_GATEWAY or RTA_VIA");
			goto errout;
		}
	}
#ifdef CONFIG_IP_ROUTE_CLASSID
	if (cfg->fc_flow && nh->nh_tclassid != cfg->fc_flow) {
		NL_SET_ERR_MSG(extack,
			       "Nexthop class id does not match RTA_FLOW");
		goto errout;
	}
#endif
	ret = 0;
errout:
	return ret;
}

/* only called when fib_nh is integrated into fib_info */
static void fib_rebalance(struct fib_info *fi)
{
	int total;
	int w;

	if (fib_info_num_path(fi) < 2)
		return;

	total = 0;
	for_nexthops(fi) {
		if (nh->fib_nh_flags & RTNH_F_DEAD)
			continue;

		if (ip_ignore_linkdown(nh->fib_nh_dev) &&
		    nh->fib_nh_flags & RTNH_F_LINKDOWN)
			continue;

		total += nh->fib_nh_weight;
	} endfor_nexthops(fi);

	w = 0;
	change_nexthops(fi) {
		int upper_bound;

		if (nexthop_nh->fib_nh_flags & RTNH_F_DEAD) {
			upper_bound = -1;
		} else if (ip_ignore_linkdown(nexthop_nh->fib_nh_dev) &&
			   nexthop_nh->fib_nh_flags & RTNH_F_LINKDOWN) {
			upper_bound = -1;
		} else {
			w += nexthop_nh->fib_nh_weight;
			upper_bound = DIV_ROUND_CLOSEST_ULL((u64)w << 31,
							    total) - 1;
		}

		atomic_set(&nexthop_nh->fib_nh_upper_bound, upper_bound);
	} endfor_nexthops(fi);
}
#else /* CONFIG_IP_ROUTE_MULTIPATH */

static int fib_get_nhs(struct fib_info *fi, struct rtnexthop *rtnh,
		       int remaining, struct fib_config *cfg,
		       struct netlink_ext_ack *extack)
{
	NL_SET_ERR_MSG(extack, "Multipath support not enabled in kernel");

	return -EINVAL;
}

#define fib_rebalance(fi) do { } while (0)

#endif /* CONFIG_IP_ROUTE_MULTIPATH */

static int fib_encap_match(struct net *net, u16 encap_type,
			   struct nlattr *encap,
			   const struct fib_nh *nh,
			   const struct fib_config *cfg,
			   struct netlink_ext_ack *extack)
{
	struct lwtunnel_state *lwtstate;
	int ret, result = 0;

	if (encap_type == LWTUNNEL_ENCAP_NONE)
		return 0;

	ret = lwtunnel_build_state(net, encap_type, encap, AF_INET,
				   cfg, &lwtstate, extack);
	if (!ret) {
		result = lwtunnel_cmp_encap(lwtstate, nh->fib_nh_lws);
		lwtstate_free(lwtstate);
	}

	return result;
}

int fib_nh_match(struct net *net, struct fib_config *cfg, struct fib_info *fi,
		 struct netlink_ext_ack *extack)
{
#ifdef CONFIG_IP_ROUTE_MULTIPATH
	struct rtnexthop *rtnh;
	int remaining;
#endif

	if (cfg->fc_priority && cfg->fc_priority != fi->fib_priority)
		return 1;

	if (cfg->fc_nh_id) {
		if (fi->nh && cfg->fc_nh_id == fi->nh->id)
			return 0;
		return 1;
	}

	if (cfg->fc_oif || cfg->fc_gw_family) {
		struct fib_nh *nh = fib_info_nh(fi, 0);

		if (cfg->fc_encap) {
			if (fib_encap_match(net, cfg->fc_encap_type,
					    cfg->fc_encap, nh, cfg, extack))
				return 1;
		}
#ifdef CONFIG_IP_ROUTE_CLASSID
		if (cfg->fc_flow &&
		    cfg->fc_flow != nh->nh_tclassid)
			return 1;
#endif
		if ((cfg->fc_oif && cfg->fc_oif != nh->fib_nh_oif) ||
		    (cfg->fc_gw_family &&
		     cfg->fc_gw_family != nh->fib_nh_gw_family))
			return 1;

		if (cfg->fc_gw_family == AF_INET &&
		    cfg->fc_gw4 != nh->fib_nh_gw4)
			return 1;

		if (cfg->fc_gw_family == AF_INET6 &&
		    ipv6_addr_cmp(&cfg->fc_gw6, &nh->fib_nh_gw6))
			return 1;

		return 0;
	}

#ifdef CONFIG_IP_ROUTE_MULTIPATH
	if (!cfg->fc_mp)
		return 0;

	rtnh = cfg->fc_mp;
	remaining = cfg->fc_mp_len;

	for_nexthops(fi) {
		int attrlen;

		if (!rtnh_ok(rtnh, remaining))
			return -EINVAL;

		if (rtnh->rtnh_ifindex && rtnh->rtnh_ifindex != nh->fib_nh_oif)
			return 1;

		attrlen = rtnh_attrlen(rtnh);
		if (attrlen > 0) {
			struct nlattr *nla, *nlav, *attrs = rtnh_attrs(rtnh);

			nla = nla_find(attrs, attrlen, RTA_GATEWAY);
			nlav = nla_find(attrs, attrlen, RTA_VIA);
			if (nla && nlav) {
				NL_SET_ERR_MSG(extack,
					       "Nexthop configuration can not contain both GATEWAY and VIA");
				return -EINVAL;
			}

			if (nla) {
				if (nh->fib_nh_gw_family != AF_INET ||
				    nla_get_in_addr(nla) != nh->fib_nh_gw4)
					return 1;
			} else if (nlav) {
				struct fib_config cfg2;
				int err;

				err = fib_gw_from_via(&cfg2, nlav, extack);
				if (err)
					return err;

				switch (nh->fib_nh_gw_family) {
				case AF_INET:
					if (cfg2.fc_gw_family != AF_INET ||
					    cfg2.fc_gw4 != nh->fib_nh_gw4)
						return 1;
					break;
				case AF_INET6:
					if (cfg2.fc_gw_family != AF_INET6 ||
					    ipv6_addr_cmp(&cfg2.fc_gw6,
							  &nh->fib_nh_gw6))
						return 1;
					break;
				}
			}

#ifdef CONFIG_IP_ROUTE_CLASSID
			nla = nla_find(attrs, attrlen, RTA_FLOW);
			if (nla && nla_get_u32(nla) != nh->nh_tclassid)
				return 1;
#endif
		}

		rtnh = rtnh_next(rtnh, &remaining);
	} endfor_nexthops(fi);
#endif
	return 0;
}

bool fib_metrics_match(struct fib_config *cfg, struct fib_info *fi)
{
	struct nlattr *nla;
	int remaining;

	if (!cfg->fc_mx)
		return true;

	nla_for_each_attr(nla, cfg->fc_mx, cfg->fc_mx_len, remaining) {
		int type = nla_type(nla);
		u32 fi_val, val;

		if (!type)
			continue;
		if (type > RTAX_MAX)
			return false;

		if (type == RTAX_CC_ALGO) {
			char tmp[TCP_CA_NAME_MAX];
			bool ecn_ca = false;

			nla_strscpy(tmp, nla, sizeof(tmp));
			val = tcp_ca_get_key_by_name(fi->fib_net, tmp, &ecn_ca);
		} else {
			if (nla_len(nla) != sizeof(u32))
				return false;
			val = nla_get_u32(nla);
		}

		fi_val = fi->fib_metrics->metrics[type - 1];
		if (type == RTAX_FEATURES)
			fi_val &= ~DST_FEATURE_ECN_CA;

		if (fi_val != val)
			return false;
	}

	return true;
}

static int fib_check_nh_v6_gw(struct net *net, struct fib_nh *nh,
			      u32 table, struct netlink_ext_ack *extack)
{
	struct fib6_config cfg = {
		.fc_table = table,
		.fc_flags = nh->fib_nh_flags | RTF_GATEWAY,
		.fc_ifindex = nh->fib_nh_oif,
		.fc_gateway = nh->fib_nh_gw6,
	};
	struct fib6_nh fib6_nh = {};
	int err;

	err = ipv6_stub->fib6_nh_init(net, &fib6_nh, &cfg, GFP_KERNEL, extack);
	if (!err) {
		nh->fib_nh_dev = fib6_nh.fib_nh_dev;
		dev_hold(nh->fib_nh_dev);
		nh->fib_nh_oif = nh->fib_nh_dev->ifindex;
		nh->fib_nh_scope = RT_SCOPE_LINK;

		ipv6_stub->fib6_nh_release(&fib6_nh);
	}

	return err;
}

/*
 * Picture
 * -------
 *
 * Semantics of nexthop is very messy by historical reasons.
 * We have to take into account, that:
 * a) gateway can be actually local interface address,
 *    so that gatewayed route is direct.
 * b) gateway must be on-link address, possibly
 *    described not by an ifaddr, but also by a direct route.
 * c) If both gateway and interface are specified, they should not
 *    contradict.
 * d) If we use tunnel routes, gateway could be not on-link.
 *
 * Attempt to reconcile all of these (alas, self-contradictory) conditions
 * results in pretty ugly and hairy code with obscure logic.
 *
 * I chose to generalized it instead, so that the size
 * of code does not increase practically, but it becomes
 * much more general.
 * Every prefix is assigned a "scope" value: "host" is local address,
 * "link" is direct route,
 * [ ... "site" ... "interior" ... ]
 * and "universe" is true gateway route with global meaning.
 *
 * Every prefix refers to a set of "nexthop"s (gw, oif),
 * where gw must have narrower scope. This recursion stops
 * when gw has LOCAL scope or if "nexthop" is declared ONLINK,
 * which means that gw is forced to be on link.
 *
 * Code is still hairy, but now it is apparently logically
 * consistent and very flexible. F.e. as by-product it allows
 * to co-exists in peace independent exterior and interior
 * routing processes.
 *
 * Normally it looks as following.
 *
 * {universe prefix}  -> (gw, oif) [scope link]
 *		  |
 *		  |-> {link prefix} -> (gw, oif) [scope local]
 *					|
 *					|-> {local prefix} (terminal node)
 */
static int fib_check_nh_v4_gw(struct net *net, struct fib_nh *nh, u32 table,
			      u8 scope, struct netlink_ext_ack *extack)
{
	struct net_device *dev;
	struct fib_result res;
	int err = 0;

	if (nh->fib_nh_flags & RTNH_F_ONLINK) {
		unsigned int addr_type;

		if (scope >= RT_SCOPE_LINK) {
			NL_SET_ERR_MSG(extack, "Nexthop has invalid scope");
			return -EINVAL;
		}
		dev = __dev_get_by_index(net, nh->fib_nh_oif);
		if (!dev) {
			NL_SET_ERR_MSG(extack, "Nexthop device required for onlink");
			return -ENODEV;
		}
		if (!(dev->flags & IFF_UP)) {
			NL_SET_ERR_MSG(extack, "Nexthop device is not up");
			return -ENETDOWN;
		}
		addr_type = inet_addr_type_dev_table(net, dev, nh->fib_nh_gw4);
		if (addr_type != RTN_UNICAST) {
			NL_SET_ERR_MSG(extack, "Nexthop has invalid gateway");
			return -EINVAL;
		}
		if (!netif_carrier_ok(dev))
			nh->fib_nh_flags |= RTNH_F_LINKDOWN;
		nh->fib_nh_dev = dev;
		dev_hold(dev);
		nh->fib_nh_scope = RT_SCOPE_LINK;
		return 0;
	}
	rcu_read_lock();
	{
		struct fib_table *tbl = NULL;
		struct flowi4 fl4 = {
			.daddr = nh->fib_nh_gw4,
			.flowi4_scope = scope + 1,
			.flowi4_oif = nh->fib_nh_oif,
			.flowi4_iif = LOOPBACK_IFINDEX,
		};

		/* It is not necessary, but requires a bit of thinking */
		if (fl4.flowi4_scope < RT_SCOPE_LINK)
			fl4.flowi4_scope = RT_SCOPE_LINK;

		if (table && table != RT_TABLE_MAIN)
			tbl = fib_get_table(net, table);

		if (tbl)
			err = fib_table_lookup(tbl, &fl4, &res,
					       FIB_LOOKUP_IGNORE_LINKSTATE |
					       FIB_LOOKUP_NOREF);

		/* on error or if no table given do full lookup. This
		 * is needed for example when nexthops are in the local
		 * table rather than the given table
		 */
		if (!tbl || err) {
			err = fib_lookup(net, &fl4, &res,
					 FIB_LOOKUP_IGNORE_LINKSTATE);
		}

		if (err) {
			NL_SET_ERR_MSG(extack, "Nexthop has invalid gateway");
			goto out;
		}
	}

	err = -EINVAL;
	if (res.type != RTN_UNICAST && res.type != RTN_LOCAL) {
		NL_SET_ERR_MSG(extack, "Nexthop has invalid gateway");
		goto out;
	}
	nh->fib_nh_scope = res.scope;
	nh->fib_nh_oif = FIB_RES_OIF(res);
	nh->fib_nh_dev = dev = FIB_RES_DEV(res);
	if (!dev) {
		NL_SET_ERR_MSG(extack,
			       "No egress device for nexthop gateway");
		goto out;
	}
	dev_hold(dev);
	if (!netif_carrier_ok(dev))
		nh->fib_nh_flags |= RTNH_F_LINKDOWN;
	err = (dev->flags & IFF_UP) ? 0 : -ENETDOWN;
out:
	rcu_read_unlock();
	return err;
}

static int fib_check_nh_nongw(struct net *net, struct fib_nh *nh,
			      struct netlink_ext_ack *extack)
{
	struct in_device *in_dev;
	int err;

	if (nh->fib_nh_flags & (RTNH_F_PERVASIVE | RTNH_F_ONLINK)) {
		NL_SET_ERR_MSG(extack,
			       "Invalid flags for nexthop - PERVASIVE and ONLINK can not be set");
		return -EINVAL;
	}

	rcu_read_lock();

	err = -ENODEV;
	in_dev = inetdev_by_index(net, nh->fib_nh_oif);
	if (!in_dev)
		goto out;
	err = -ENETDOWN;
	if (!(in_dev->dev->flags & IFF_UP)) {
		NL_SET_ERR_MSG(extack, "Device for nexthop is not up");
		goto out;
	}

	nh->fib_nh_dev = in_dev->dev;
	dev_hold(nh->fib_nh_dev);
	nh->fib_nh_scope = RT_SCOPE_HOST;
	if (!netif_carrier_ok(nh->fib_nh_dev))
		nh->fib_nh_flags |= RTNH_F_LINKDOWN;
	err = 0;
out:
	rcu_read_unlock();
	return err;
}

int fib_check_nh(struct net *net, struct fib_nh *nh, u32 table, u8 scope,
		 struct netlink_ext_ack *extack)
{
	int err;

	if (nh->fib_nh_gw_family == AF_INET)
		err = fib_check_nh_v4_gw(net, nh, table, scope, extack);
	else if (nh->fib_nh_gw_family == AF_INET6)
		err = fib_check_nh_v6_gw(net, nh, table, extack);
	else
		err = fib_check_nh_nongw(net, nh, extack);

	return err;
}

static inline unsigned int fib_laddr_hashfn(__be32 val)
{
	unsigned int mask = (fib_info_hash_size - 1);

	return ((__force u32)val ^
		((__force u32)val >> 7) ^
		((__force u32)val >> 14)) & mask;
}

static struct hlist_head *fib_info_hash_alloc(int bytes)
{
	if (bytes <= PAGE_SIZE)
		return kzalloc(bytes, GFP_KERNEL);
	else
		return (struct hlist_head *)
			__get_free_pages(GFP_KERNEL | __GFP_ZERO,
					 get_order(bytes));
}

static void fib_info_hash_free(struct hlist_head *hash, int bytes)
{
	if (!hash)
		return;

	if (bytes <= PAGE_SIZE)
		kfree(hash);
	else
		free_pages((unsigned long) hash, get_order(bytes));
}

static void fib_info_hash_move(struct hlist_head *new_info_hash,
			       struct hlist_head *new_laddrhash,
			       unsigned int new_size)
{
	struct hlist_head *old_info_hash, *old_laddrhash;
	unsigned int old_size = fib_info_hash_size;
	unsigned int i, bytes;

	spin_lock_bh(&fib_info_lock);
	old_info_hash = fib_info_hash;
	old_laddrhash = fib_info_laddrhash;
	fib_info_hash_size = new_size;

	for (i = 0; i < old_size; i++) {
		struct hlist_head *head = &fib_info_hash[i];
		struct hlist_node *n;
		struct fib_info *fi;

		hlist_for_each_entry_safe(fi, n, head, fib_hash) {
			struct hlist_head *dest;
			unsigned int new_hash;

			new_hash = fib_info_hashfn(fi);
			dest = &new_info_hash[new_hash];
			hlist_add_head(&fi->fib_hash, dest);
		}
	}
	fib_info_hash = new_info_hash;

	for (i = 0; i < old_size; i++) {
		struct hlist_head *lhead = &fib_info_laddrhash[i];
		struct hlist_node *n;
		struct fib_info *fi;

		hlist_for_each_entry_safe(fi, n, lhead, fib_lhash) {
			struct hlist_head *ldest;
			unsigned int new_hash;

			new_hash = fib_laddr_hashfn(fi->fib_prefsrc);
			ldest = &new_laddrhash[new_hash];
			hlist_add_head(&fi->fib_lhash, ldest);
		}
	}
	fib_info_laddrhash = new_laddrhash;

	spin_unlock_bh(&fib_info_lock);

	bytes = old_size * sizeof(struct hlist_head *);
	fib_info_hash_free(old_info_hash, bytes);
	fib_info_hash_free(old_laddrhash, bytes);
}

__be32 fib_info_update_nhc_saddr(struct net *net, struct fib_nh_common *nhc,
				 unsigned char scope)
{
	struct fib_nh *nh;

	if (nhc->nhc_family != AF_INET)
		return inet_select_addr(nhc->nhc_dev, 0, scope);

	nh = container_of(nhc, struct fib_nh, nh_common);
	nh->nh_saddr = inet_select_addr(nh->fib_nh_dev, nh->fib_nh_gw4, scope);
	nh->nh_saddr_genid = atomic_read(&net->ipv4.dev_addr_genid);

	return nh->nh_saddr;
}

__be32 fib_result_prefsrc(struct net *net, struct fib_result *res)
{
	struct fib_nh_common *nhc = res->nhc;

	if (res->fi->fib_prefsrc)
		return res->fi->fib_prefsrc;

	if (nhc->nhc_family == AF_INET) {
		struct fib_nh *nh;

		nh = container_of(nhc, struct fib_nh, nh_common);
		if (nh->nh_saddr_genid == atomic_read(&net->ipv4.dev_addr_genid))
			return nh->nh_saddr;
	}

	return fib_info_update_nhc_saddr(net, nhc, res->fi->fib_scope);
}

static bool fib_valid_prefsrc(struct fib_config *cfg, __be32 fib_prefsrc)
{
	if (cfg->fc_type != RTN_LOCAL || !cfg->fc_dst ||
	    fib_prefsrc != cfg->fc_dst) {
		u32 tb_id = cfg->fc_table;
		int rc;

		if (tb_id == RT_TABLE_MAIN)
			tb_id = RT_TABLE_LOCAL;

		rc = inet_addr_type_table(cfg->fc_nlinfo.nl_net,
					  fib_prefsrc, tb_id);

		if (rc != RTN_LOCAL && tb_id != RT_TABLE_LOCAL) {
			rc = inet_addr_type_table(cfg->fc_nlinfo.nl_net,
						  fib_prefsrc, RT_TABLE_LOCAL);
		}

		if (rc != RTN_LOCAL)
			return false;
	}
	return true;
}

struct fib_info *fib_create_info(struct fib_config *cfg,
				 struct netlink_ext_ack *extack)
{
	int err;
	struct fib_info *fi = NULL;
	struct nexthop *nh = NULL;
	struct fib_info *ofi;
	int nhs = 1;
	struct net *net = cfg->fc_nlinfo.nl_net;

	if (cfg->fc_type > RTN_MAX)
		goto err_inval;

	/* Fast check to catch the most weird cases */
	if (fib_props[cfg->fc_type].scope > cfg->fc_scope) {
		NL_SET_ERR_MSG(extack, "Invalid scope");
		goto err_inval;
	}

	if (cfg->fc_flags & (RTNH_F_DEAD | RTNH_F_LINKDOWN)) {
		NL_SET_ERR_MSG(extack,
			       "Invalid rtm_flags - can not contain DEAD or LINKDOWN");
		goto err_inval;
	}

	if (cfg->fc_nh_id) {
		if (!cfg->fc_mx) {
			fi = fib_find_info_nh(net, cfg);
			if (fi) {
				fi->fib_treeref++;
				return fi;
			}
		}

		nh = nexthop_find_by_id(net, cfg->fc_nh_id);
		if (!nh) {
			NL_SET_ERR_MSG(extack, "Nexthop id does not exist");
			goto err_inval;
		}
		nhs = 0;
	}

#ifdef CONFIG_IP_ROUTE_MULTIPATH
	if (cfg->fc_mp) {
		nhs = fib_count_nexthops(cfg->fc_mp, cfg->fc_mp_len, extack);
		if (nhs == 0)
			goto err_inval;
	}
#endif

	err = -ENOBUFS;
	if (fib_info_cnt >= fib_info_hash_size) {
		unsigned int new_size = fib_info_hash_size << 1;
		struct hlist_head *new_info_hash;
		struct hlist_head *new_laddrhash;
		unsigned int bytes;

		if (!new_size)
			new_size = 16;
		bytes = new_size * sizeof(struct hlist_head *);
		new_info_hash = fib_info_hash_alloc(bytes);
		new_laddrhash = fib_info_hash_alloc(bytes);
		if (!new_info_hash || !new_laddrhash) {
			fib_info_hash_free(new_info_hash, bytes);
			fib_info_hash_free(new_laddrhash, bytes);
		} else
			fib_info_hash_move(new_info_hash, new_laddrhash, new_size);

		if (!fib_info_hash_size)
			goto failure;
	}

	fi = kzalloc(struct_size(fi, fib_nh, nhs), GFP_KERNEL);
	if (!fi)
		goto failure;
	fi->fib_metrics = ip_fib_metrics_init(fi->fib_net, cfg->fc_mx,
					      cfg->fc_mx_len, extack);
	if (IS_ERR(fi->fib_metrics)) {
		err = PTR_ERR(fi->fib_metrics);
		kfree(fi);
		return ERR_PTR(err);
	}

	fib_info_cnt++;
	fi->fib_net = net;
	fi->fib_protocol = cfg->fc_protocol;
	fi->fib_scope = cfg->fc_scope;
	fi->fib_flags = cfg->fc_flags;
	fi->fib_priority = cfg->fc_priority;
	fi->fib_prefsrc = cfg->fc_prefsrc;
	fi->fib_type = cfg->fc_type;
	fi->fib_tb_id = cfg->fc_table;

	fi->fib_nhs = nhs;
	if (nh) {
		if (!nexthop_get(nh)) {
			NL_SET_ERR_MSG(extack, "Nexthop has been deleted");
			err = -EINVAL;
		} else {
			err = 0;
			fi->nh = nh;
		}
	} else {
		change_nexthops(fi) {
			nexthop_nh->nh_parent = fi;
		} endfor_nexthops(fi)

		if (cfg->fc_mp)
			err = fib_get_nhs(fi, cfg->fc_mp, cfg->fc_mp_len, cfg,
					  extack);
		else
			err = fib_nh_init(net, fi->fib_nh, cfg, 1, extack);
	}

	if (err != 0)
		goto failure;

	if (fib_props[cfg->fc_type].error) {
		if (cfg->fc_gw_family || cfg->fc_oif || cfg->fc_mp) {
			NL_SET_ERR_MSG(extack,
				       "Gateway, device and multipath can not be specified for this route type");
			goto err_inval;
		}
		goto link_it;
	} else {
		switch (cfg->fc_type) {
		case RTN_UNICAST:
		case RTN_LOCAL:
		case RTN_BROADCAST:
		case RTN_ANYCAST:
		case RTN_MULTICAST:
			break;
		default:
			NL_SET_ERR_MSG(extack, "Invalid route type");
			goto err_inval;
		}
	}

	if (cfg->fc_scope > RT_SCOPE_HOST) {
		NL_SET_ERR_MSG(extack, "Invalid scope");
		goto err_inval;
	}

	if (fi->nh) {
		err = fib_check_nexthop(fi->nh, cfg->fc_scope, extack);
		if (err)
			goto failure;
	} else if (cfg->fc_scope == RT_SCOPE_HOST) {
		struct fib_nh *nh = fi->fib_nh;

		/* Local address is added. */
		if (nhs != 1) {
			NL_SET_ERR_MSG(extack,
				       "Route with host scope can not have multiple nexthops");
			goto err_inval;
		}
		if (nh->fib_nh_gw_family) {
			NL_SET_ERR_MSG(extack,
				       "Route with host scope can not have a gateway");
			goto err_inval;
		}
		nh->fib_nh_scope = RT_SCOPE_NOWHERE;
		nh->fib_nh_dev = dev_get_by_index(net, nh->fib_nh_oif);
		err = -ENODEV;
		if (!nh->fib_nh_dev)
			goto failure;
	} else {
		int linkdown = 0;

		change_nexthops(fi) {
			err = fib_check_nh(cfg->fc_nlinfo.nl_net, nexthop_nh,
					   cfg->fc_table, cfg->fc_scope,
					   extack);
			if (err != 0)
				goto failure;
			if (nexthop_nh->fib_nh_flags & RTNH_F_LINKDOWN)
				linkdown++;
		} endfor_nexthops(fi)
		if (linkdown == fi->fib_nhs)
			fi->fib_flags |= RTNH_F_LINKDOWN;
	}

	if (fi->fib_prefsrc && !fib_valid_prefsrc(cfg, fi->fib_prefsrc)) {
		NL_SET_ERR_MSG(extack, "Invalid prefsrc address");
		goto err_inval;
	}

	if (!fi->nh) {
		change_nexthops(fi) {
			fib_info_update_nhc_saddr(net, &nexthop_nh->nh_common,
						  fi->fib_scope);
			if (nexthop_nh->fib_nh_gw_family == AF_INET6)
				fi->fib_nh_is_v6 = true;
		} endfor_nexthops(fi)

		fib_rebalance(fi);
	}

link_it:
	ofi = fib_find_info(fi);
	if (ofi) {
		fi->fib_dead = 1;
		free_fib_info(fi);
		ofi->fib_treeref++;
		return ofi;
	}

	fi->fib_treeref++;
	refcount_set(&fi->fib_clntref, 1);
	spin_lock_bh(&fib_info_lock);
	hlist_add_head(&fi->fib_hash,
		       &fib_info_hash[fib_info_hashfn(fi)]);
	if (fi->fib_prefsrc) {
		struct hlist_head *head;

		head = &fib_info_laddrhash[fib_laddr_hashfn(fi->fib_prefsrc)];
		hlist_add_head(&fi->fib_lhash, head);
	}
	if (fi->nh) {
		list_add(&fi->nh_list, &nh->fi_list);
	} else {
		change_nexthops(fi) {
			struct hlist_head *head;
			unsigned int hash;

			if (!nexthop_nh->fib_nh_dev)
				continue;
			hash = fib_devindex_hashfn(nexthop_nh->fib_nh_dev->ifindex);
			head = &fib_info_devhash[hash];
			hlist_add_head(&nexthop_nh->nh_hash, head);
		} endfor_nexthops(fi)
	}
	spin_unlock_bh(&fib_info_lock);
	return fi;

err_inval:
	err = -EINVAL;

failure:
	if (fi) {
		fi->fib_dead = 1;
		free_fib_info(fi);
	}

	return ERR_PTR(err);
}

int fib_nexthop_info(struct sk_buff *skb, const struct fib_nh_common *nhc,
		     u8 rt_family, unsigned char *flags, bool skip_oif)
{
	if (nhc->nhc_flags & RTNH_F_DEAD)
		*flags |= RTNH_F_DEAD;

	if (nhc->nhc_flags & RTNH_F_LINKDOWN) {
		*flags |= RTNH_F_LINKDOWN;

		rcu_read_lock();
		switch (nhc->nhc_family) {
		case AF_INET:
			if (ip_ignore_linkdown(nhc->nhc_dev))
				*flags |= RTNH_F_DEAD;
			break;
		case AF_INET6:
			if (ip6_ignore_linkdown(nhc->nhc_dev))
				*flags |= RTNH_F_DEAD;
			break;
		}
		rcu_read_unlock();
	}

	switch (nhc->nhc_gw_family) {
	case AF_INET:
		if (nla_put_in_addr(skb, RTA_GATEWAY, nhc->nhc_gw.ipv4))
			goto nla_put_failure;
		break;
	case AF_INET6:
		/* if gateway family does not match nexthop family
		 * gateway is encoded as RTA_VIA
		 */
		if (rt_family != nhc->nhc_gw_family) {
			int alen = sizeof(struct in6_addr);
			struct nlattr *nla;
			struct rtvia *via;

			nla = nla_reserve(skb, RTA_VIA, alen + 2);
			if (!nla)
				goto nla_put_failure;

			via = nla_data(nla);
			via->rtvia_family = AF_INET6;
			memcpy(via->rtvia_addr, &nhc->nhc_gw.ipv6, alen);
		} else if (nla_put_in6_addr(skb, RTA_GATEWAY,
					    &nhc->nhc_gw.ipv6) < 0) {
			goto nla_put_failure;
		}
		break;
	}

	*flags |= (nhc->nhc_flags &
		   (RTNH_F_ONLINK | RTNH_F_OFFLOAD | RTNH_F_TRAP));

	if (!skip_oif && nhc->nhc_dev &&
	    nla_put_u32(skb, RTA_OIF, nhc->nhc_dev->ifindex))
		goto nla_put_failure;

	if (nhc->nhc_lwtstate &&
	    lwtunnel_fill_encap(skb, nhc->nhc_lwtstate,
				RTA_ENCAP, RTA_ENCAP_TYPE) < 0)
		goto nla_put_failure;

	return 0;

nla_put_failure:
	return -EMSGSIZE;
}
EXPORT_SYMBOL_GPL(fib_nexthop_info);

#if IS_ENABLED(CONFIG_IP_ROUTE_MULTIPATH) || IS_ENABLED(CONFIG_IPV6)
int fib_add_nexthop(struct sk_buff *skb, const struct fib_nh_common *nhc,
		    int nh_weight, u8 rt_family)
{
	const struct net_device *dev = nhc->nhc_dev;
	struct rtnexthop *rtnh;
	unsigned char flags = 0;

	rtnh = nla_reserve_nohdr(skb, sizeof(*rtnh));
	if (!rtnh)
		goto nla_put_failure;

	rtnh->rtnh_hops = nh_weight - 1;
	rtnh->rtnh_ifindex = dev ? dev->ifindex : 0;

	if (fib_nexthop_info(skb, nhc, rt_family, &flags, true) < 0)
		goto nla_put_failure;

	rtnh->rtnh_flags = flags;

	/* length of rtnetlink header + attributes */
	rtnh->rtnh_len = nlmsg_get_pos(skb) - (void *)rtnh;

	return 0;

nla_put_failure:
	return -EMSGSIZE;
}
EXPORT_SYMBOL_GPL(fib_add_nexthop);
#endif

#ifdef CONFIG_IP_ROUTE_MULTIPATH
static int fib_add_multipath(struct sk_buff *skb, struct fib_info *fi)
{
	struct nlattr *mp;

	mp = nla_nest_start_noflag(skb, RTA_MULTIPATH);
	if (!mp)
		goto nla_put_failure;

	if (unlikely(fi->nh)) {
		if (nexthop_mpath_fill_node(skb, fi->nh, AF_INET) < 0)
			goto nla_put_failure;
		goto mp_end;
	}

	for_nexthops(fi) {
		if (fib_add_nexthop(skb, &nh->nh_common, nh->fib_nh_weight,
				    AF_INET) < 0)
			goto nla_put_failure;
#ifdef CONFIG_IP_ROUTE_CLASSID
		if (nh->nh_tclassid &&
		    nla_put_u32(skb, RTA_FLOW, nh->nh_tclassid))
			goto nla_put_failure;
#endif
	} endfor_nexthops(fi);

mp_end:
	nla_nest_end(skb, mp);

	return 0;

nla_put_failure:
	return -EMSGSIZE;
}
#else
static int fib_add_multipath(struct sk_buff *skb, struct fib_info *fi)
{
	return 0;
}
#endif

int fib_dump_info(struct sk_buff *skb, u32 portid, u32 seq, int event,
<<<<<<< HEAD
		  struct fib_rt_info *fri, unsigned int flags)
=======
		  const struct fib_rt_info *fri, unsigned int flags)
>>>>>>> 7d2a07b7
{
	unsigned int nhs = fib_info_num_path(fri->fi);
	struct fib_info *fi = fri->fi;
	u32 tb_id = fri->tb_id;
	struct nlmsghdr *nlh;
	struct rtmsg *rtm;

	nlh = nlmsg_put(skb, portid, seq, event, sizeof(*rtm), flags);
	if (!nlh)
		return -EMSGSIZE;

	rtm = nlmsg_data(nlh);
	rtm->rtm_family = AF_INET;
	rtm->rtm_dst_len = fri->dst_len;
	rtm->rtm_src_len = 0;
	rtm->rtm_tos = fri->tos;
	if (tb_id < 256)
		rtm->rtm_table = tb_id;
	else
		rtm->rtm_table = RT_TABLE_COMPAT;
	if (nla_put_u32(skb, RTA_TABLE, tb_id))
		goto nla_put_failure;
	rtm->rtm_type = fri->type;
	rtm->rtm_flags = fi->fib_flags;
	rtm->rtm_scope = fi->fib_scope;
	rtm->rtm_protocol = fi->fib_protocol;

	if (rtm->rtm_dst_len &&
	    nla_put_in_addr(skb, RTA_DST, fri->dst))
		goto nla_put_failure;
	if (fi->fib_priority &&
	    nla_put_u32(skb, RTA_PRIORITY, fi->fib_priority))
		goto nla_put_failure;
	if (rtnetlink_put_metrics(skb, fi->fib_metrics->metrics) < 0)
		goto nla_put_failure;

	if (fi->fib_prefsrc &&
	    nla_put_in_addr(skb, RTA_PREFSRC, fi->fib_prefsrc))
		goto nla_put_failure;

	if (fi->nh) {
		if (nla_put_u32(skb, RTA_NH_ID, fi->nh->id))
			goto nla_put_failure;
		if (nexthop_is_blackhole(fi->nh))
			rtm->rtm_type = RTN_BLACKHOLE;
		if (!fi->fib_net->ipv4.sysctl_nexthop_compat_mode)
			goto offload;
	}

	if (nhs == 1) {
		const struct fib_nh_common *nhc = fib_info_nhc(fi, 0);
		unsigned char flags = 0;

		if (fib_nexthop_info(skb, nhc, AF_INET, &flags, false) < 0)
			goto nla_put_failure;

		rtm->rtm_flags = flags;
#ifdef CONFIG_IP_ROUTE_CLASSID
		if (nhc->nhc_family == AF_INET) {
			struct fib_nh *nh;

			nh = container_of(nhc, struct fib_nh, nh_common);
			if (nh->nh_tclassid &&
			    nla_put_u32(skb, RTA_FLOW, nh->nh_tclassid))
				goto nla_put_failure;
		}
#endif
	} else {
		if (fib_add_multipath(skb, fi) < 0)
			goto nla_put_failure;
	}

offload:
	if (fri->offload)
		rtm->rtm_flags |= RTM_F_OFFLOAD;
	if (fri->trap)
		rtm->rtm_flags |= RTM_F_TRAP;
<<<<<<< HEAD
=======
	if (fri->offload_failed)
		rtm->rtm_flags |= RTM_F_OFFLOAD_FAILED;
>>>>>>> 7d2a07b7

	nlmsg_end(skb, nlh);
	return 0;

nla_put_failure:
	nlmsg_cancel(skb, nlh);
	return -EMSGSIZE;
}

/*
 * Update FIB if:
 * - local address disappeared -> we must delete all the entries
 *   referring to it.
 * - device went down -> we must shutdown all nexthops going via it.
 */
int fib_sync_down_addr(struct net_device *dev, __be32 local)
{
	int ret = 0;
	unsigned int hash = fib_laddr_hashfn(local);
	struct hlist_head *head = &fib_info_laddrhash[hash];
	int tb_id = l3mdev_fib_table(dev) ? : RT_TABLE_MAIN;
	struct net *net = dev_net(dev);
	struct fib_info *fi;

	if (!fib_info_laddrhash || local == 0)
		return 0;

	hlist_for_each_entry(fi, head, fib_lhash) {
		if (!net_eq(fi->fib_net, net) ||
		    fi->fib_tb_id != tb_id)
			continue;
		if (fi->fib_prefsrc == local) {
			fi->fib_flags |= RTNH_F_DEAD;
			ret++;
		}
	}
	return ret;
}

static int call_fib_nh_notifiers(struct fib_nh *nh,
				 enum fib_event_type event_type)
{
	bool ignore_link_down = ip_ignore_linkdown(nh->fib_nh_dev);
	struct fib_nh_notifier_info info = {
		.fib_nh = nh,
	};

	switch (event_type) {
	case FIB_EVENT_NH_ADD:
		if (nh->fib_nh_flags & RTNH_F_DEAD)
			break;
		if (ignore_link_down && nh->fib_nh_flags & RTNH_F_LINKDOWN)
			break;
		return call_fib4_notifiers(dev_net(nh->fib_nh_dev), event_type,
					   &info.info);
	case FIB_EVENT_NH_DEL:
		if ((ignore_link_down && nh->fib_nh_flags & RTNH_F_LINKDOWN) ||
		    (nh->fib_nh_flags & RTNH_F_DEAD))
			return call_fib4_notifiers(dev_net(nh->fib_nh_dev),
						   event_type, &info.info);
		break;
	default:
		break;
	}

	return NOTIFY_DONE;
}

/* Update the PMTU of exceptions when:
 * - the new MTU of the first hop becomes smaller than the PMTU
 * - the old MTU was the same as the PMTU, and it limited discovery of
 *   larger MTUs on the path. With that limit raised, we can now
 *   discover larger MTUs
 * A special case is locked exceptions, for which the PMTU is smaller
 * than the minimal accepted PMTU:
 * - if the new MTU is greater than the PMTU, don't make any change
 * - otherwise, unlock and set PMTU
 */
void fib_nhc_update_mtu(struct fib_nh_common *nhc, u32 new, u32 orig)
{
	struct fnhe_hash_bucket *bucket;
	int i;

	bucket = rcu_dereference_protected(nhc->nhc_exceptions, 1);
	if (!bucket)
		return;

	for (i = 0; i < FNHE_HASH_SIZE; i++) {
		struct fib_nh_exception *fnhe;

		for (fnhe = rcu_dereference_protected(bucket[i].chain, 1);
		     fnhe;
		     fnhe = rcu_dereference_protected(fnhe->fnhe_next, 1)) {
			if (fnhe->fnhe_mtu_locked) {
				if (new <= fnhe->fnhe_pmtu) {
					fnhe->fnhe_pmtu = new;
					fnhe->fnhe_mtu_locked = false;
				}
			} else if (new < fnhe->fnhe_pmtu ||
				   orig == fnhe->fnhe_pmtu) {
				fnhe->fnhe_pmtu = new;
			}
		}
	}
}

void fib_sync_mtu(struct net_device *dev, u32 orig_mtu)
{
	unsigned int hash = fib_devindex_hashfn(dev->ifindex);
	struct hlist_head *head = &fib_info_devhash[hash];
	struct fib_nh *nh;

	hlist_for_each_entry(nh, head, nh_hash) {
		if (nh->fib_nh_dev == dev)
			fib_nhc_update_mtu(&nh->nh_common, dev->mtu, orig_mtu);
	}
}

/* Event              force Flags           Description
 * NETDEV_CHANGE      0     LINKDOWN        Carrier OFF, not for scope host
 * NETDEV_DOWN        0     LINKDOWN|DEAD   Link down, not for scope host
 * NETDEV_DOWN        1     LINKDOWN|DEAD   Last address removed
 * NETDEV_UNREGISTER  1     LINKDOWN|DEAD   Device removed
 *
 * only used when fib_nh is built into fib_info
 */
int fib_sync_down_dev(struct net_device *dev, unsigned long event, bool force)
{
	int ret = 0;
	int scope = RT_SCOPE_NOWHERE;
	struct fib_info *prev_fi = NULL;
	unsigned int hash = fib_devindex_hashfn(dev->ifindex);
	struct hlist_head *head = &fib_info_devhash[hash];
	struct fib_nh *nh;

	if (force)
		scope = -1;

	hlist_for_each_entry(nh, head, nh_hash) {
		struct fib_info *fi = nh->nh_parent;
		int dead;

		BUG_ON(!fi->fib_nhs);
		if (nh->fib_nh_dev != dev || fi == prev_fi)
			continue;
		prev_fi = fi;
		dead = 0;
		change_nexthops(fi) {
			if (nexthop_nh->fib_nh_flags & RTNH_F_DEAD)
				dead++;
			else if (nexthop_nh->fib_nh_dev == dev &&
				 nexthop_nh->fib_nh_scope != scope) {
				switch (event) {
				case NETDEV_DOWN:
				case NETDEV_UNREGISTER:
					nexthop_nh->fib_nh_flags |= RTNH_F_DEAD;
					fallthrough;
				case NETDEV_CHANGE:
					nexthop_nh->fib_nh_flags |= RTNH_F_LINKDOWN;
					break;
				}
				call_fib_nh_notifiers(nexthop_nh,
						      FIB_EVENT_NH_DEL);
				dead++;
			}
#ifdef CONFIG_IP_ROUTE_MULTIPATH
			if (event == NETDEV_UNREGISTER &&
			    nexthop_nh->fib_nh_dev == dev) {
				dead = fi->fib_nhs;
				break;
			}
#endif
		} endfor_nexthops(fi)
		if (dead == fi->fib_nhs) {
			switch (event) {
			case NETDEV_DOWN:
			case NETDEV_UNREGISTER:
				fi->fib_flags |= RTNH_F_DEAD;
				fallthrough;
			case NETDEV_CHANGE:
				fi->fib_flags |= RTNH_F_LINKDOWN;
				break;
			}
			ret++;
		}

		fib_rebalance(fi);
	}

	return ret;
}

/* Must be invoked inside of an RCU protected region.  */
static void fib_select_default(const struct flowi4 *flp, struct fib_result *res)
{
	struct fib_info *fi = NULL, *last_resort = NULL;
	struct hlist_head *fa_head = res->fa_head;
	struct fib_table *tb = res->table;
	u8 slen = 32 - res->prefixlen;
	int order = -1, last_idx = -1;
	struct fib_alias *fa, *fa1 = NULL;
	u32 last_prio = res->fi->fib_priority;
	u8 last_tos = 0;

	hlist_for_each_entry_rcu(fa, fa_head, fa_list) {
		struct fib_info *next_fi = fa->fa_info;
		struct fib_nh_common *nhc;

		if (fa->fa_slen != slen)
			continue;
		if (fa->fa_tos && fa->fa_tos != flp->flowi4_tos)
			continue;
		if (fa->tb_id != tb->tb_id)
			continue;
		if (next_fi->fib_priority > last_prio &&
		    fa->fa_tos == last_tos) {
			if (last_tos)
				continue;
			break;
		}
		if (next_fi->fib_flags & RTNH_F_DEAD)
			continue;
		last_tos = fa->fa_tos;
		last_prio = next_fi->fib_priority;

		if (next_fi->fib_scope != res->scope ||
		    fa->fa_type != RTN_UNICAST)
			continue;

		nhc = fib_info_nhc(next_fi, 0);
		if (!nhc->nhc_gw_family || nhc->nhc_scope != RT_SCOPE_LINK)
			continue;

		fib_alias_accessed(fa);

		if (!fi) {
			if (next_fi != res->fi)
				break;
			fa1 = fa;
		} else if (!fib_detect_death(fi, order, &last_resort,
					     &last_idx, fa1->fa_default)) {
			fib_result_assign(res, fi);
			fa1->fa_default = order;
			goto out;
		}
		fi = next_fi;
		order++;
	}

	if (order <= 0 || !fi) {
		if (fa1)
			fa1->fa_default = -1;
		goto out;
	}

	if (!fib_detect_death(fi, order, &last_resort, &last_idx,
			      fa1->fa_default)) {
		fib_result_assign(res, fi);
		fa1->fa_default = order;
		goto out;
	}

	if (last_idx >= 0)
		fib_result_assign(res, last_resort);
	fa1->fa_default = last_idx;
out:
	return;
}

/*
 * Dead device goes up. We wake up dead nexthops.
 * It takes sense only on multipath routes.
 *
 * only used when fib_nh is built into fib_info
 */
int fib_sync_up(struct net_device *dev, unsigned char nh_flags)
{
	struct fib_info *prev_fi;
	unsigned int hash;
	struct hlist_head *head;
	struct fib_nh *nh;
	int ret;

	if (!(dev->flags & IFF_UP))
		return 0;

	if (nh_flags & RTNH_F_DEAD) {
		unsigned int flags = dev_get_flags(dev);

		if (flags & (IFF_RUNNING | IFF_LOWER_UP))
			nh_flags |= RTNH_F_LINKDOWN;
	}

	prev_fi = NULL;
	hash = fib_devindex_hashfn(dev->ifindex);
	head = &fib_info_devhash[hash];
	ret = 0;

	hlist_for_each_entry(nh, head, nh_hash) {
		struct fib_info *fi = nh->nh_parent;
		int alive;

		BUG_ON(!fi->fib_nhs);
		if (nh->fib_nh_dev != dev || fi == prev_fi)
			continue;

		prev_fi = fi;
		alive = 0;
		change_nexthops(fi) {
			if (!(nexthop_nh->fib_nh_flags & nh_flags)) {
				alive++;
				continue;
			}
			if (!nexthop_nh->fib_nh_dev ||
			    !(nexthop_nh->fib_nh_dev->flags & IFF_UP))
				continue;
			if (nexthop_nh->fib_nh_dev != dev ||
			    !__in_dev_get_rtnl(dev))
				continue;
			alive++;
			nexthop_nh->fib_nh_flags &= ~nh_flags;
			call_fib_nh_notifiers(nexthop_nh, FIB_EVENT_NH_ADD);
		} endfor_nexthops(fi)

		if (alive > 0) {
			fi->fib_flags &= ~nh_flags;
			ret++;
		}

		fib_rebalance(fi);
	}

	return ret;
}

#ifdef CONFIG_IP_ROUTE_MULTIPATH
static bool fib_good_nh(const struct fib_nh *nh)
{
	int state = NUD_REACHABLE;

	if (nh->fib_nh_scope == RT_SCOPE_LINK) {
		struct neighbour *n;

		rcu_read_lock_bh();

		if (likely(nh->fib_nh_gw_family == AF_INET))
			n = __ipv4_neigh_lookup_noref(nh->fib_nh_dev,
						   (__force u32)nh->fib_nh_gw4);
		else if (nh->fib_nh_gw_family == AF_INET6)
			n = __ipv6_neigh_lookup_noref_stub(nh->fib_nh_dev,
							   &nh->fib_nh_gw6);
		else
			n = NULL;
		if (n)
			state = n->nud_state;

		rcu_read_unlock_bh();
	}

	return !!(state & NUD_VALID);
}

void fib_select_multipath(struct fib_result *res, int hash)
{
	struct fib_info *fi = res->fi;
	struct net *net = fi->fib_net;
	bool first = false;

	if (unlikely(res->fi->nh)) {
		nexthop_path_fib_result(res, hash);
		return;
	}

	change_nexthops(fi) {
		if (net->ipv4.sysctl_fib_multipath_use_neigh) {
			if (!fib_good_nh(nexthop_nh))
				continue;
			if (!first) {
				res->nh_sel = nhsel;
				res->nhc = &nexthop_nh->nh_common;
				first = true;
			}
		}

		if (hash > atomic_read(&nexthop_nh->fib_nh_upper_bound))
			continue;

		res->nh_sel = nhsel;
		res->nhc = &nexthop_nh->nh_common;
		return;
	} endfor_nexthops(fi);
}
#endif

void fib_select_path(struct net *net, struct fib_result *res,
		     struct flowi4 *fl4, const struct sk_buff *skb)
{
	if (fl4->flowi4_oif && !(fl4->flowi4_flags & FLOWI_FLAG_SKIP_NH_OIF))
		goto check_saddr;

#ifdef CONFIG_IP_ROUTE_MULTIPATH
	if (fib_info_num_path(res->fi) > 1) {
		int h = fib_multipath_hash(net, fl4, skb, NULL);

		fib_select_multipath(res, h);
	}
	else
#endif
	if (!res->prefixlen &&
	    res->table->tb_num_default > 1 &&
	    res->type == RTN_UNICAST)
		fib_select_default(fl4, res);

check_saddr:
	if (!fl4->saddr)
		fl4->saddr = fib_result_prefsrc(net, res);
}<|MERGE_RESOLUTION|>--- conflicted
+++ resolved
@@ -521,10 +521,7 @@
 	fri.type = fa->fa_type;
 	fri.offload = fa->offload;
 	fri.trap = fa->trap;
-<<<<<<< HEAD
-=======
 	fri.offload_failed = fa->offload_failed;
->>>>>>> 7d2a07b7
 	err = fib_dump_info(skb, info->portid, seq, event, &fri, nlm_flags);
 	if (err < 0) {
 		/* -EMSGSIZE implies BUG in fib_nlmsg_size() */
@@ -1737,11 +1734,7 @@
 #endif
 
 int fib_dump_info(struct sk_buff *skb, u32 portid, u32 seq, int event,
-<<<<<<< HEAD
-		  struct fib_rt_info *fri, unsigned int flags)
-=======
 		  const struct fib_rt_info *fri, unsigned int flags)
->>>>>>> 7d2a07b7
 {
 	unsigned int nhs = fib_info_num_path(fri->fi);
 	struct fib_info *fi = fri->fi;
@@ -1819,11 +1812,8 @@
 		rtm->rtm_flags |= RTM_F_OFFLOAD;
 	if (fri->trap)
 		rtm->rtm_flags |= RTM_F_TRAP;
-<<<<<<< HEAD
-=======
 	if (fri->offload_failed)
 		rtm->rtm_flags |= RTM_F_OFFLOAD_FAILED;
->>>>>>> 7d2a07b7
 
 	nlmsg_end(skb, nlh);
 	return 0;
