/*
 * Copyright (c) 2007-2014 Nicira, Inc.
 *
 * This program is free software; you can redistribute it and/or
 * modify it under the terms of version 2 of the GNU General Public
 * License as published by the Free Software Foundation.
 *
 * This program is distributed in the hope that it will be useful, but
 * WITHOUT ANY WARRANTY; without even the implied warranty of
 * MERCHANTABILITY or FITNESS FOR A PARTICULAR PURPOSE. See the GNU
 * General Public License for more details.
 *
 * You should have received a copy of the GNU General Public License
 * along with this program; if not, write to the Free Software
 * Foundation, Inc., 51 Franklin Street, Fifth Floor, Boston, MA
 * 02110-1301, USA
 */

#define pr_fmt(fmt) KBUILD_MODNAME ": " fmt

#include <linux/init.h>
#include <linux/module.h>
#include <linux/if_arp.h>
#include <linux/if_vlan.h>
#include <linux/in.h>
#include <linux/ip.h>
#include <linux/jhash.h>
#include <linux/delay.h>
#include <linux/time.h>
#include <linux/etherdevice.h>
#include <linux/genetlink.h>
#include <linux/kernel.h>
#include <linux/kthread.h>
#include <linux/mutex.h>
#include <linux/percpu.h>
#include <linux/rcupdate.h>
#include <linux/tcp.h>
#include <linux/udp.h>
#include <linux/ethtool.h>
#include <linux/wait.h>
#include <asm/div64.h>
#include <linux/highmem.h>
#include <linux/netfilter_bridge.h>
#include <linux/netfilter_ipv4.h>
#include <linux/inetdevice.h>
#include <linux/list.h>
#include <linux/openvswitch.h>
#include <linux/rculist.h>
#include <linux/dmi.h>
#include <net/genetlink.h>
#include <net/net_namespace.h>
#include <net/netns/generic.h>

#include "datapath.h"
#include "flow.h"
#include "flow_table.h"
#include "flow_netlink.h"
#include "vport-internal_dev.h"
#include "vport-netdev.h"

int ovs_net_id __read_mostly;
EXPORT_SYMBOL_GPL(ovs_net_id);

static struct genl_family dp_packet_genl_family;
static struct genl_family dp_flow_genl_family;
static struct genl_family dp_datapath_genl_family;

static const struct nla_policy flow_policy[];

static const struct genl_multicast_group ovs_dp_flow_multicast_group = {
	.name = OVS_FLOW_MCGROUP,
};

static const struct genl_multicast_group ovs_dp_datapath_multicast_group = {
	.name = OVS_DATAPATH_MCGROUP,
};

static const struct genl_multicast_group ovs_dp_vport_multicast_group = {
	.name = OVS_VPORT_MCGROUP,
};

/* Check if need to build a reply message.
 * OVS userspace sets the NLM_F_ECHO flag if it needs the reply. */
static bool ovs_must_notify(struct genl_family *family, struct genl_info *info,
			    unsigned int group)
{
	return info->nlhdr->nlmsg_flags & NLM_F_ECHO ||
	       genl_has_listeners(family, genl_info_net(info), group);
}

static void ovs_notify(struct genl_family *family,
		       struct sk_buff *skb, struct genl_info *info)
{
	genl_notify(family, skb, genl_info_net(info), info->snd_portid,
		    0, info->nlhdr, GFP_KERNEL);
}

/**
 * DOC: Locking:
 *
 * All writes e.g. Writes to device state (add/remove datapath, port, set
 * operations on vports, etc.), Writes to other state (flow table
 * modifications, set miscellaneous datapath parameters, etc.) are protected
 * by ovs_lock.
 *
 * Reads are protected by RCU.
 *
 * There are a few special cases (mostly stats) that have their own
 * synchronization but they nest under all of above and don't interact with
 * each other.
 *
 * The RTNL lock nests inside ovs_mutex.
 */

static DEFINE_MUTEX(ovs_mutex);

void ovs_lock(void)
{
	mutex_lock(&ovs_mutex);
}

void ovs_unlock(void)
{
	mutex_unlock(&ovs_mutex);
}

#ifdef CONFIG_LOCKDEP
int lockdep_ovsl_is_held(void)
{
	if (debug_locks)
		return lockdep_is_held(&ovs_mutex);
	else
		return 1;
}
EXPORT_SYMBOL_GPL(lockdep_ovsl_is_held);
#endif

static struct vport *new_vport(const struct vport_parms *);
static int queue_gso_packets(struct datapath *dp, struct sk_buff *,
			     const struct sw_flow_key *,
			     const struct dp_upcall_info *);
static int queue_userspace_packet(struct datapath *dp, struct sk_buff *,
				  const struct sw_flow_key *,
				  const struct dp_upcall_info *);

/* Must be called with rcu_read_lock. */
static struct datapath *get_dp_rcu(struct net *net, int dp_ifindex)
{
	struct net_device *dev = dev_get_by_index_rcu(net, dp_ifindex);

	if (dev) {
		struct vport *vport = ovs_internal_dev_get_vport(dev);
		if (vport)
			return vport->dp;
	}

	return NULL;
}

/* The caller must hold either ovs_mutex or rcu_read_lock to keep the
 * returned dp pointer valid.
 */
static inline struct datapath *get_dp(struct net *net, int dp_ifindex)
{
	struct datapath *dp;

	WARN_ON_ONCE(!rcu_read_lock_held() && !lockdep_ovsl_is_held());
	rcu_read_lock();
	dp = get_dp_rcu(net, dp_ifindex);
	rcu_read_unlock();

	return dp;
}

/* Must be called with rcu_read_lock or ovs_mutex. */
const char *ovs_dp_name(const struct datapath *dp)
{
	struct vport *vport = ovs_vport_ovsl_rcu(dp, OVSP_LOCAL);
	return ovs_vport_name(vport);
}

static int get_dpifindex(const struct datapath *dp)
{
	struct vport *local;
	int ifindex;

	rcu_read_lock();

	local = ovs_vport_rcu(dp, OVSP_LOCAL);
	if (local)
		ifindex = local->dev->ifindex;
	else
		ifindex = 0;

	rcu_read_unlock();

	return ifindex;
}

static void destroy_dp_rcu(struct rcu_head *rcu)
{
	struct datapath *dp = container_of(rcu, struct datapath, rcu);

	ovs_flow_tbl_destroy(&dp->table);
	free_percpu(dp->stats_percpu);
	kfree(dp->ports);
	kfree(dp);
}

static struct hlist_head *vport_hash_bucket(const struct datapath *dp,
					    u16 port_no)
{
	return &dp->ports[port_no & (DP_VPORT_HASH_BUCKETS - 1)];
}

/* Called with ovs_mutex or RCU read lock. */
struct vport *ovs_lookup_vport(const struct datapath *dp, u16 port_no)
{
	struct vport *vport;
	struct hlist_head *head;

	head = vport_hash_bucket(dp, port_no);
	hlist_for_each_entry_rcu(vport, head, dp_hash_node) {
		if (vport->port_no == port_no)
			return vport;
	}
	return NULL;
}

/* Called with ovs_mutex. */
static struct vport *new_vport(const struct vport_parms *parms)
{
	struct vport *vport;

	vport = ovs_vport_add(parms);
	if (!IS_ERR(vport)) {
		struct datapath *dp = parms->dp;
		struct hlist_head *head = vport_hash_bucket(dp, vport->port_no);

		hlist_add_head_rcu(&vport->dp_hash_node, head);
	}
	return vport;
}

void ovs_dp_detach_port(struct vport *p)
{
	ASSERT_OVSL();

	/* First drop references to device. */
	hlist_del_rcu(&p->dp_hash_node);

	/* Then destroy it. */
	ovs_vport_del(p);
}

/* Must be called with rcu_read_lock. */
void ovs_dp_process_packet(struct sk_buff *skb, struct sw_flow_key *key)
{
	const struct vport *p = OVS_CB(skb)->input_vport;
	struct datapath *dp = p->dp;
	struct sw_flow *flow;
	struct sw_flow_actions *sf_acts;
	struct dp_stats_percpu *stats;
	u64 *stats_counter;
	u32 n_mask_hit;

	stats = this_cpu_ptr(dp->stats_percpu);

	/* Look up flow. */
	flow = ovs_flow_tbl_lookup_stats(&dp->table, key, &n_mask_hit);
	if (unlikely(!flow)) {
		struct dp_upcall_info upcall;
		int error;

		memset(&upcall, 0, sizeof(upcall));
		upcall.cmd = OVS_PACKET_CMD_MISS;
		upcall.portid = ovs_vport_find_upcall_portid(p, skb);
		upcall.mru = OVS_CB(skb)->mru;
		error = ovs_dp_upcall(dp, skb, key, &upcall);
		if (unlikely(error))
			kfree_skb(skb);
		else
			consume_skb(skb);
		stats_counter = &stats->n_missed;
		goto out;
	}

	ovs_flow_stats_update(flow, key->tp.flags, skb);
	sf_acts = rcu_dereference(flow->sf_acts);
	ovs_execute_actions(dp, skb, sf_acts, key);

	stats_counter = &stats->n_hit;

out:
	/* Update datapath statistics. */
	u64_stats_update_begin(&stats->syncp);
	(*stats_counter)++;
	stats->n_mask_hit += n_mask_hit;
	u64_stats_update_end(&stats->syncp);
}

int ovs_dp_upcall(struct datapath *dp, struct sk_buff *skb,
		  const struct sw_flow_key *key,
		  const struct dp_upcall_info *upcall_info)
{
	struct dp_stats_percpu *stats;
	int err;

	if (upcall_info->portid == 0) {
		err = -ENOTCONN;
		goto err;
	}

	if (!skb_is_gso(skb))
		err = queue_userspace_packet(dp, skb, key, upcall_info);
	else
		err = queue_gso_packets(dp, skb, key, upcall_info);
	if (err)
		goto err;

	return 0;

err:
	stats = this_cpu_ptr(dp->stats_percpu);

	u64_stats_update_begin(&stats->syncp);
	stats->n_lost++;
	u64_stats_update_end(&stats->syncp);

	return err;
}

static int queue_gso_packets(struct datapath *dp, struct sk_buff *skb,
			     const struct sw_flow_key *key,
			     const struct dp_upcall_info *upcall_info)
{
	unsigned short gso_type = skb_shinfo(skb)->gso_type;
	struct sw_flow_key later_key;
	struct sk_buff *segs, *nskb;
	struct ovs_skb_cb ovs_cb;
	int err;

	ovs_cb = *OVS_CB(skb);
	segs = __skb_gso_segment(skb, NETIF_F_SG, false);
	*OVS_CB(skb) = ovs_cb;
	if (IS_ERR(segs))
		return PTR_ERR(segs);
	if (segs == NULL)
		return -EINVAL;

	if (gso_type & SKB_GSO_UDP) {
		/* The initial flow key extracted by ovs_flow_key_extract()
		 * in this case is for a first fragment, so we need to
		 * properly mark later fragments.
		 */
		later_key = *key;
		later_key.ip.frag = OVS_FRAG_TYPE_LATER;
	}

	/* Queue all of the segments. */
	skb = segs;
	do {
		*OVS_CB(skb) = ovs_cb;
		if (gso_type & SKB_GSO_UDP && skb != segs)
			key = &later_key;

		err = queue_userspace_packet(dp, skb, key, upcall_info);
		if (err)
			break;

	} while ((skb = skb->next));

	/* Free all of the segments. */
	skb = segs;
	do {
		nskb = skb->next;
		if (err)
			kfree_skb(skb);
		else
			consume_skb(skb);
	} while ((skb = nskb));
	return err;
}

static size_t upcall_msg_size(const struct dp_upcall_info *upcall_info,
			      unsigned int hdrlen)
{
	size_t size = NLMSG_ALIGN(sizeof(struct ovs_header))
		+ nla_total_size(hdrlen) /* OVS_PACKET_ATTR_PACKET */
		+ nla_total_size(ovs_key_attr_size()); /* OVS_PACKET_ATTR_KEY */

	/* OVS_PACKET_ATTR_USERDATA */
	if (upcall_info->userdata)
		size += NLA_ALIGN(upcall_info->userdata->nla_len);

	/* OVS_PACKET_ATTR_EGRESS_TUN_KEY */
	if (upcall_info->egress_tun_info)
		size += nla_total_size(ovs_tun_key_attr_size());

	/* OVS_PACKET_ATTR_ACTIONS */
	if (upcall_info->actions_len)
		size += nla_total_size(upcall_info->actions_len);

	/* OVS_PACKET_ATTR_MRU */
	if (upcall_info->mru)
		size += nla_total_size(sizeof(upcall_info->mru));

	return size;
}

static void pad_packet(struct datapath *dp, struct sk_buff *skb)
{
	if (!(dp->user_features & OVS_DP_F_UNALIGNED)) {
		size_t plen = NLA_ALIGN(skb->len) - skb->len;

		if (plen > 0)
			memset(skb_put(skb, plen), 0, plen);
	}
}

static int queue_userspace_packet(struct datapath *dp, struct sk_buff *skb,
				  const struct sw_flow_key *key,
				  const struct dp_upcall_info *upcall_info)
{
	struct ovs_header *upcall;
	struct sk_buff *nskb = NULL;
	struct sk_buff *user_skb = NULL; /* to be queued to userspace */
	struct nlattr *nla;
	struct genl_info info = {
		.dst_sk = ovs_dp_get_net(dp)->genl_sock,
		.snd_portid = upcall_info->portid,
	};
	size_t len;
	unsigned int hlen;
	int err, dp_ifindex;

	dp_ifindex = get_dpifindex(dp);
	if (!dp_ifindex)
		return -ENODEV;

	if (skb_vlan_tag_present(skb)) {
		nskb = skb_clone(skb, GFP_ATOMIC);
		if (!nskb)
			return -ENOMEM;

		nskb = __vlan_hwaccel_push_inside(nskb);
		if (!nskb)
			return -ENOMEM;

		skb = nskb;
	}

	if (nla_attr_size(skb->len) > USHRT_MAX) {
		err = -EFBIG;
		goto out;
	}

	/* Complete checksum if needed */
	if (skb->ip_summed == CHECKSUM_PARTIAL &&
	    (err = skb_checksum_help(skb)))
		goto out;

	/* Older versions of OVS user space enforce alignment of the last
	 * Netlink attribute to NLA_ALIGNTO which would require extensive
	 * padding logic. Only perform zerocopy if padding is not required.
	 */
	if (dp->user_features & OVS_DP_F_UNALIGNED)
		hlen = skb_zerocopy_headlen(skb);
	else
		hlen = skb->len;

	len = upcall_msg_size(upcall_info, hlen);
	user_skb = genlmsg_new_unicast(len, &info, GFP_ATOMIC);
	if (!user_skb) {
		err = -ENOMEM;
		goto out;
	}

	upcall = genlmsg_put(user_skb, 0, 0, &dp_packet_genl_family,
			     0, upcall_info->cmd);
	upcall->dp_ifindex = dp_ifindex;

	err = ovs_nla_put_key(key, key, OVS_PACKET_ATTR_KEY, false, user_skb);
	BUG_ON(err);

	if (upcall_info->userdata)
		__nla_put(user_skb, OVS_PACKET_ATTR_USERDATA,
			  nla_len(upcall_info->userdata),
			  nla_data(upcall_info->userdata));

	if (upcall_info->egress_tun_info) {
		nla = nla_nest_start(user_skb, OVS_PACKET_ATTR_EGRESS_TUN_KEY);
		err = ovs_nla_put_tunnel_info(user_skb,
					      upcall_info->egress_tun_info);
		BUG_ON(err);
		nla_nest_end(user_skb, nla);
	}

	if (upcall_info->actions_len) {
		nla = nla_nest_start(user_skb, OVS_PACKET_ATTR_ACTIONS);
		err = ovs_nla_put_actions(upcall_info->actions,
					  upcall_info->actions_len,
					  user_skb);
		if (!err)
			nla_nest_end(user_skb, nla);
		else
			nla_nest_cancel(user_skb, nla);
	}

	/* Add OVS_PACKET_ATTR_MRU */
	if (upcall_info->mru) {
		if (nla_put_u16(user_skb, OVS_PACKET_ATTR_MRU,
				upcall_info->mru)) {
			err = -ENOBUFS;
			goto out;
		}
		pad_packet(dp, user_skb);
	}

	/* Only reserve room for attribute header, packet data is added
	 * in skb_zerocopy() */
	if (!(nla = nla_reserve(user_skb, OVS_PACKET_ATTR_PACKET, 0))) {
		err = -ENOBUFS;
		goto out;
	}
	nla->nla_len = nla_attr_size(skb->len);

	err = skb_zerocopy(user_skb, skb, skb->len, hlen);
	if (err)
		goto out;

	/* Pad OVS_PACKET_ATTR_PACKET if linear copy was performed */
	pad_packet(dp, user_skb);

	((struct nlmsghdr *) user_skb->data)->nlmsg_len = user_skb->len;

	err = genlmsg_unicast(ovs_dp_get_net(dp), user_skb, upcall_info->portid);
	user_skb = NULL;
out:
	if (err)
		skb_tx_error(skb);
	kfree_skb(user_skb);
	kfree_skb(nskb);
	return err;
}

static int ovs_packet_cmd_execute(struct sk_buff *skb, struct genl_info *info)
{
	struct ovs_header *ovs_header = info->userhdr;
	struct net *net = sock_net(skb->sk);
	struct nlattr **a = info->attrs;
	struct sw_flow_actions *acts;
	struct sk_buff *packet;
	struct sw_flow *flow;
	struct sw_flow_actions *sf_acts;
	struct datapath *dp;
	struct ethhdr *eth;
	struct vport *input_vport;
	u16 mru = 0;
	int len;
	int err;
	bool log = !a[OVS_PACKET_ATTR_PROBE];

	err = -EINVAL;
	if (!a[OVS_PACKET_ATTR_PACKET] || !a[OVS_PACKET_ATTR_KEY] ||
	    !a[OVS_PACKET_ATTR_ACTIONS])
		goto err;

	len = nla_len(a[OVS_PACKET_ATTR_PACKET]);
	packet = __dev_alloc_skb(NET_IP_ALIGN + len, GFP_KERNEL);
	err = -ENOMEM;
	if (!packet)
		goto err;
	skb_reserve(packet, NET_IP_ALIGN);

	nla_memcpy(__skb_put(packet, len), a[OVS_PACKET_ATTR_PACKET], len);

	skb_reset_mac_header(packet);
	eth = eth_hdr(packet);

	/* Normally, setting the skb 'protocol' field would be handled by a
	 * call to eth_type_trans(), but it assumes there's a sending
	 * device, which we may not have. */
	if (eth_proto_is_802_3(eth->h_proto))
		packet->protocol = eth->h_proto;
	else
		packet->protocol = htons(ETH_P_802_2);

	/* Set packet's mru */
	if (a[OVS_PACKET_ATTR_MRU]) {
		mru = nla_get_u16(a[OVS_PACKET_ATTR_MRU]);
		packet->ignore_df = 1;
	}
	OVS_CB(packet)->mru = mru;

	/* Build an sw_flow for sending this packet. */
	flow = ovs_flow_alloc();
	err = PTR_ERR(flow);
	if (IS_ERR(flow))
		goto err_kfree_skb;

	err = ovs_flow_key_extract_userspace(net, a[OVS_PACKET_ATTR_KEY],
					     packet, &flow->key, log);
	if (err)
		goto err_flow_free;

	err = ovs_nla_copy_actions(net, a[OVS_PACKET_ATTR_ACTIONS],
				   &flow->key, &acts, log);
	if (err)
		goto err_flow_free;

	rcu_assign_pointer(flow->sf_acts, acts);
	packet->priority = flow->key.phy.priority;
	packet->mark = flow->key.phy.skb_mark;

	rcu_read_lock();
	dp = get_dp_rcu(net, ovs_header->dp_ifindex);
	err = -ENODEV;
	if (!dp)
		goto err_unlock;

	input_vport = ovs_vport_rcu(dp, flow->key.phy.in_port);
	if (!input_vport)
		input_vport = ovs_vport_rcu(dp, OVSP_LOCAL);

	if (!input_vport)
		goto err_unlock;

	packet->dev = input_vport->dev;
	OVS_CB(packet)->input_vport = input_vport;
	sf_acts = rcu_dereference(flow->sf_acts);

	local_bh_disable();
	err = ovs_execute_actions(dp, packet, sf_acts, &flow->key);
	local_bh_enable();
	rcu_read_unlock();

	ovs_flow_free(flow, false);
	return err;

err_unlock:
	rcu_read_unlock();
err_flow_free:
	ovs_flow_free(flow, false);
err_kfree_skb:
	kfree_skb(packet);
err:
	return err;
}

static const struct nla_policy packet_policy[OVS_PACKET_ATTR_MAX + 1] = {
	[OVS_PACKET_ATTR_PACKET] = { .len = ETH_HLEN },
	[OVS_PACKET_ATTR_KEY] = { .type = NLA_NESTED },
	[OVS_PACKET_ATTR_ACTIONS] = { .type = NLA_NESTED },
	[OVS_PACKET_ATTR_PROBE] = { .type = NLA_FLAG },
	[OVS_PACKET_ATTR_MRU] = { .type = NLA_U16 },
};

static const struct genl_ops dp_packet_genl_ops[] = {
	{ .cmd = OVS_PACKET_CMD_EXECUTE,
	  .flags = GENL_ADMIN_PERM, /* Requires CAP_NET_ADMIN privilege. */
	  .policy = packet_policy,
	  .doit = ovs_packet_cmd_execute
	}
};

static struct genl_family dp_packet_genl_family = {
	.id = GENL_ID_GENERATE,
	.hdrsize = sizeof(struct ovs_header),
	.name = OVS_PACKET_FAMILY,
	.version = OVS_PACKET_VERSION,
	.maxattr = OVS_PACKET_ATTR_MAX,
	.netnsok = true,
	.parallel_ops = true,
	.ops = dp_packet_genl_ops,
	.n_ops = ARRAY_SIZE(dp_packet_genl_ops),
};

static void get_dp_stats(const struct datapath *dp, struct ovs_dp_stats *stats,
			 struct ovs_dp_megaflow_stats *mega_stats)
{
	int i;

	memset(mega_stats, 0, sizeof(*mega_stats));

	stats->n_flows = ovs_flow_tbl_count(&dp->table);
	mega_stats->n_masks = ovs_flow_tbl_num_masks(&dp->table);

	stats->n_hit = stats->n_missed = stats->n_lost = 0;

	for_each_possible_cpu(i) {
		const struct dp_stats_percpu *percpu_stats;
		struct dp_stats_percpu local_stats;
		unsigned int start;

		percpu_stats = per_cpu_ptr(dp->stats_percpu, i);

		do {
			start = u64_stats_fetch_begin_irq(&percpu_stats->syncp);
			local_stats = *percpu_stats;
		} while (u64_stats_fetch_retry_irq(&percpu_stats->syncp, start));

		stats->n_hit += local_stats.n_hit;
		stats->n_missed += local_stats.n_missed;
		stats->n_lost += local_stats.n_lost;
		mega_stats->n_mask_hit += local_stats.n_mask_hit;
	}
}

static bool should_fill_key(const struct sw_flow_id *sfid, uint32_t ufid_flags)
{
	return ovs_identifier_is_ufid(sfid) &&
	       !(ufid_flags & OVS_UFID_F_OMIT_KEY);
}

static bool should_fill_mask(uint32_t ufid_flags)
{
	return !(ufid_flags & OVS_UFID_F_OMIT_MASK);
}

static bool should_fill_actions(uint32_t ufid_flags)
{
	return !(ufid_flags & OVS_UFID_F_OMIT_ACTIONS);
}

static size_t ovs_flow_cmd_msg_size(const struct sw_flow_actions *acts,
				    const struct sw_flow_id *sfid,
				    uint32_t ufid_flags)
{
	size_t len = NLMSG_ALIGN(sizeof(struct ovs_header));

	/* OVS_FLOW_ATTR_UFID */
	if (sfid && ovs_identifier_is_ufid(sfid))
		len += nla_total_size(sfid->ufid_len);

	/* OVS_FLOW_ATTR_KEY */
	if (!sfid || should_fill_key(sfid, ufid_flags))
		len += nla_total_size(ovs_key_attr_size());

	/* OVS_FLOW_ATTR_MASK */
	if (should_fill_mask(ufid_flags))
		len += nla_total_size(ovs_key_attr_size());

	/* OVS_FLOW_ATTR_ACTIONS */
	if (should_fill_actions(ufid_flags))
		len += nla_total_size(acts->orig_len);

	return len
		+ nla_total_size(sizeof(struct ovs_flow_stats)) /* OVS_FLOW_ATTR_STATS */
		+ nla_total_size(1) /* OVS_FLOW_ATTR_TCP_FLAGS */
		+ nla_total_size(8); /* OVS_FLOW_ATTR_USED */
}

/* Called with ovs_mutex or RCU read lock. */
static int ovs_flow_cmd_fill_stats(const struct sw_flow *flow,
				   struct sk_buff *skb)
{
	struct ovs_flow_stats stats;
	__be16 tcp_flags;
	unsigned long used;

	ovs_flow_stats_get(flow, &stats, &used, &tcp_flags);

	if (used &&
	    nla_put_u64(skb, OVS_FLOW_ATTR_USED, ovs_flow_used_time(used)))
		return -EMSGSIZE;

	if (stats.n_packets &&
	    nla_put(skb, OVS_FLOW_ATTR_STATS, sizeof(struct ovs_flow_stats), &stats))
		return -EMSGSIZE;

	if ((u8)ntohs(tcp_flags) &&
	     nla_put_u8(skb, OVS_FLOW_ATTR_TCP_FLAGS, (u8)ntohs(tcp_flags)))
		return -EMSGSIZE;

	return 0;
}

/* Called with ovs_mutex or RCU read lock. */
static int ovs_flow_cmd_fill_actions(const struct sw_flow *flow,
				     struct sk_buff *skb, int skb_orig_len)
{
	struct nlattr *start;
	int err;

	/* If OVS_FLOW_ATTR_ACTIONS doesn't fit, skip dumping the actions if
	 * this is the first flow to be dumped into 'skb'.  This is unusual for
	 * Netlink but individual action lists can be longer than
	 * NLMSG_GOODSIZE and thus entirely undumpable if we didn't do this.
	 * The userspace caller can always fetch the actions separately if it
	 * really wants them.  (Most userspace callers in fact don't care.)
	 *
	 * This can only fail for dump operations because the skb is always
	 * properly sized for single flows.
	 */
	start = nla_nest_start(skb, OVS_FLOW_ATTR_ACTIONS);
	if (start) {
		const struct sw_flow_actions *sf_acts;

		sf_acts = rcu_dereference_ovsl(flow->sf_acts);
		err = ovs_nla_put_actions(sf_acts->actions,
					  sf_acts->actions_len, skb);

		if (!err)
			nla_nest_end(skb, start);
		else {
			if (skb_orig_len)
				return err;

			nla_nest_cancel(skb, start);
		}
	} else if (skb_orig_len) {
		return -EMSGSIZE;
	}

	return 0;
}

/* Called with ovs_mutex or RCU read lock. */
static int ovs_flow_cmd_fill_info(const struct sw_flow *flow, int dp_ifindex,
				  struct sk_buff *skb, u32 portid,
				  u32 seq, u32 flags, u8 cmd, u32 ufid_flags)
{
	const int skb_orig_len = skb->len;
	struct ovs_header *ovs_header;
	int err;

	ovs_header = genlmsg_put(skb, portid, seq, &dp_flow_genl_family,
				 flags, cmd);
	if (!ovs_header)
		return -EMSGSIZE;

	ovs_header->dp_ifindex = dp_ifindex;

	err = ovs_nla_put_identifier(flow, skb);
	if (err)
		goto error;

	if (should_fill_key(&flow->id, ufid_flags)) {
		err = ovs_nla_put_masked_key(flow, skb);
		if (err)
			goto error;
	}

	if (should_fill_mask(ufid_flags)) {
		err = ovs_nla_put_mask(flow, skb);
		if (err)
			goto error;
	}

	err = ovs_flow_cmd_fill_stats(flow, skb);
	if (err)
		goto error;

	if (should_fill_actions(ufid_flags)) {
		err = ovs_flow_cmd_fill_actions(flow, skb, skb_orig_len);
		if (err)
			goto error;
	}

	genlmsg_end(skb, ovs_header);
	return 0;

error:
	genlmsg_cancel(skb, ovs_header);
	return err;
}

/* May not be called with RCU read lock. */
static struct sk_buff *ovs_flow_cmd_alloc_info(const struct sw_flow_actions *acts,
					       const struct sw_flow_id *sfid,
					       struct genl_info *info,
					       bool always,
					       uint32_t ufid_flags)
{
	struct sk_buff *skb;
	size_t len;

	if (!always && !ovs_must_notify(&dp_flow_genl_family, info, 0))
		return NULL;

	len = ovs_flow_cmd_msg_size(acts, sfid, ufid_flags);
	skb = genlmsg_new_unicast(len, info, GFP_KERNEL);
	if (!skb)
		return ERR_PTR(-ENOMEM);

	return skb;
}

/* Called with ovs_mutex. */
static struct sk_buff *ovs_flow_cmd_build_info(const struct sw_flow *flow,
					       int dp_ifindex,
					       struct genl_info *info, u8 cmd,
					       bool always, u32 ufid_flags)
{
	struct sk_buff *skb;
	int retval;

	skb = ovs_flow_cmd_alloc_info(ovsl_dereference(flow->sf_acts),
				      &flow->id, info, always, ufid_flags);
	if (IS_ERR_OR_NULL(skb))
		return skb;

	retval = ovs_flow_cmd_fill_info(flow, dp_ifindex, skb,
					info->snd_portid, info->snd_seq, 0,
					cmd, ufid_flags);
	BUG_ON(retval < 0);
	return skb;
}

static int ovs_flow_cmd_new(struct sk_buff *skb, struct genl_info *info)
{
	struct net *net = sock_net(skb->sk);
	struct nlattr **a = info->attrs;
	struct ovs_header *ovs_header = info->userhdr;
	struct sw_flow *flow = NULL, *new_flow;
	struct sw_flow_mask mask;
	struct sk_buff *reply;
	struct datapath *dp;
	struct sw_flow_key key;
	struct sw_flow_actions *acts;
	struct sw_flow_match match;
	u32 ufid_flags = ovs_nla_get_ufid_flags(a[OVS_FLOW_ATTR_UFID_FLAGS]);
	int error;
	bool log = !a[OVS_FLOW_ATTR_PROBE];

	/* Must have key and actions. */
	error = -EINVAL;
	if (!a[OVS_FLOW_ATTR_KEY]) {
		OVS_NLERR(log, "Flow key attr not present in new flow.");
		goto error;
	}
	if (!a[OVS_FLOW_ATTR_ACTIONS]) {
		OVS_NLERR(log, "Flow actions attr not present in new flow.");
		goto error;
	}

	/* Most of the time we need to allocate a new flow, do it before
	 * locking.
	 */
	new_flow = ovs_flow_alloc();
	if (IS_ERR(new_flow)) {
		error = PTR_ERR(new_flow);
		goto error;
	}

	/* Extract key. */
	ovs_match_init(&match, &key, &mask);
	error = ovs_nla_get_match(net, &match, a[OVS_FLOW_ATTR_KEY],
				  a[OVS_FLOW_ATTR_MASK], log);
	if (error)
		goto err_kfree_flow;

	ovs_flow_mask_key(&new_flow->key, &key, true, &mask);

	/* Extract flow identifier. */
	error = ovs_nla_get_identifier(&new_flow->id, a[OVS_FLOW_ATTR_UFID],
				       &key, log);
	if (error)
		goto err_kfree_flow;

	/* Validate actions. */
	error = ovs_nla_copy_actions(net, a[OVS_FLOW_ATTR_ACTIONS],
				     &new_flow->key, &acts, log);
	if (error) {
		OVS_NLERR(log, "Flow actions may not be safe on all matching packets.");
		goto err_kfree_flow;
	}

	reply = ovs_flow_cmd_alloc_info(acts, &new_flow->id, info, false,
					ufid_flags);
	if (IS_ERR(reply)) {
		error = PTR_ERR(reply);
		goto err_kfree_acts;
	}

	ovs_lock();
	dp = get_dp(net, ovs_header->dp_ifindex);
	if (unlikely(!dp)) {
		error = -ENODEV;
		goto err_unlock_ovs;
	}

	/* Check if this is a duplicate flow */
	if (ovs_identifier_is_ufid(&new_flow->id))
		flow = ovs_flow_tbl_lookup_ufid(&dp->table, &new_flow->id);
	if (!flow)
		flow = ovs_flow_tbl_lookup(&dp->table, &key);
	if (likely(!flow)) {
		rcu_assign_pointer(new_flow->sf_acts, acts);

		/* Put flow in bucket. */
		error = ovs_flow_tbl_insert(&dp->table, new_flow, &mask);
		if (unlikely(error)) {
			acts = NULL;
			goto err_unlock_ovs;
		}

		if (unlikely(reply)) {
			error = ovs_flow_cmd_fill_info(new_flow,
						       ovs_header->dp_ifindex,
						       reply, info->snd_portid,
						       info->snd_seq, 0,
						       OVS_FLOW_CMD_NEW,
						       ufid_flags);
			BUG_ON(error < 0);
		}
		ovs_unlock();
	} else {
		struct sw_flow_actions *old_acts;

		/* Bail out if we're not allowed to modify an existing flow.
		 * We accept NLM_F_CREATE in place of the intended NLM_F_EXCL
		 * because Generic Netlink treats the latter as a dump
		 * request.  We also accept NLM_F_EXCL in case that bug ever
		 * gets fixed.
		 */
		if (unlikely(info->nlhdr->nlmsg_flags & (NLM_F_CREATE
							 | NLM_F_EXCL))) {
			error = -EEXIST;
			goto err_unlock_ovs;
		}
		/* The flow identifier has to be the same for flow updates.
		 * Look for any overlapping flow.
		 */
		if (unlikely(!ovs_flow_cmp(flow, &match))) {
			if (ovs_identifier_is_key(&flow->id))
				flow = ovs_flow_tbl_lookup_exact(&dp->table,
								 &match);
			else /* UFID matches but key is different */
				flow = NULL;
			if (!flow) {
				error = -ENOENT;
				goto err_unlock_ovs;
			}
		}
		/* Update actions. */
		old_acts = ovsl_dereference(flow->sf_acts);
		rcu_assign_pointer(flow->sf_acts, acts);

		if (unlikely(reply)) {
			error = ovs_flow_cmd_fill_info(flow,
						       ovs_header->dp_ifindex,
						       reply, info->snd_portid,
						       info->snd_seq, 0,
						       OVS_FLOW_CMD_NEW,
						       ufid_flags);
			BUG_ON(error < 0);
		}
		ovs_unlock();

		ovs_nla_free_flow_actions_rcu(old_acts);
		ovs_flow_free(new_flow, false);
	}

	if (reply)
		ovs_notify(&dp_flow_genl_family, reply, info);
	return 0;

err_unlock_ovs:
	ovs_unlock();
	kfree_skb(reply);
err_kfree_acts:
	ovs_nla_free_flow_actions(acts);
err_kfree_flow:
	ovs_flow_free(new_flow, false);
error:
	return error;
}

/* Factor out action copy to avoid "Wframe-larger-than=1024" warning. */
static struct sw_flow_actions *get_flow_actions(struct net *net,
						const struct nlattr *a,
						const struct sw_flow_key *key,
						const struct sw_flow_mask *mask,
						bool log)
{
	struct sw_flow_actions *acts;
	struct sw_flow_key masked_key;
	int error;

	ovs_flow_mask_key(&masked_key, key, true, mask);
<<<<<<< HEAD
	error = ovs_nla_copy_actions(a, &masked_key, &acts, log);
=======
	error = ovs_nla_copy_actions(net, a, &masked_key, &acts, log);
>>>>>>> 61328de2
	if (error) {
		OVS_NLERR(log,
			  "Actions may not be safe on all matching packets");
		return ERR_PTR(error);
	}

	return acts;
}

static int ovs_flow_cmd_set(struct sk_buff *skb, struct genl_info *info)
{
	struct net *net = sock_net(skb->sk);
	struct nlattr **a = info->attrs;
	struct ovs_header *ovs_header = info->userhdr;
	struct sw_flow_key key;
	struct sw_flow *flow;
	struct sw_flow_mask mask;
	struct sk_buff *reply = NULL;
	struct datapath *dp;
	struct sw_flow_actions *old_acts = NULL, *acts = NULL;
	struct sw_flow_match match;
	struct sw_flow_id sfid;
	u32 ufid_flags = ovs_nla_get_ufid_flags(a[OVS_FLOW_ATTR_UFID_FLAGS]);
	int error;
	bool log = !a[OVS_FLOW_ATTR_PROBE];
	bool ufid_present;

	/* Extract key. */
	error = -EINVAL;
	if (!a[OVS_FLOW_ATTR_KEY]) {
		OVS_NLERR(log, "Flow key attribute not present in set flow.");
		goto error;
	}

	ufid_present = ovs_nla_get_ufid(&sfid, a[OVS_FLOW_ATTR_UFID], log);
	ovs_match_init(&match, &key, &mask);
	error = ovs_nla_get_match(net, &match, a[OVS_FLOW_ATTR_KEY],
				  a[OVS_FLOW_ATTR_MASK], log);
	if (error)
		goto error;

	/* Validate actions. */
	if (a[OVS_FLOW_ATTR_ACTIONS]) {
		acts = get_flow_actions(net, a[OVS_FLOW_ATTR_ACTIONS], &key,
					&mask, log);
		if (IS_ERR(acts)) {
			error = PTR_ERR(acts);
			goto error;
		}

		/* Can allocate before locking if have acts. */
		reply = ovs_flow_cmd_alloc_info(acts, &sfid, info, false,
						ufid_flags);
		if (IS_ERR(reply)) {
			error = PTR_ERR(reply);
			goto err_kfree_acts;
		}
	}

	ovs_lock();
	dp = get_dp(net, ovs_header->dp_ifindex);
	if (unlikely(!dp)) {
		error = -ENODEV;
		goto err_unlock_ovs;
	}
	/* Check that the flow exists. */
	if (ufid_present)
		flow = ovs_flow_tbl_lookup_ufid(&dp->table, &sfid);
	else
		flow = ovs_flow_tbl_lookup_exact(&dp->table, &match);
	if (unlikely(!flow)) {
		error = -ENOENT;
		goto err_unlock_ovs;
	}

	/* Update actions, if present. */
	if (likely(acts)) {
		old_acts = ovsl_dereference(flow->sf_acts);
		rcu_assign_pointer(flow->sf_acts, acts);

		if (unlikely(reply)) {
			error = ovs_flow_cmd_fill_info(flow,
						       ovs_header->dp_ifindex,
						       reply, info->snd_portid,
						       info->snd_seq, 0,
						       OVS_FLOW_CMD_NEW,
						       ufid_flags);
			BUG_ON(error < 0);
		}
	} else {
		/* Could not alloc without acts before locking. */
		reply = ovs_flow_cmd_build_info(flow, ovs_header->dp_ifindex,
						info, OVS_FLOW_CMD_NEW, false,
						ufid_flags);

		if (unlikely(IS_ERR(reply))) {
			error = PTR_ERR(reply);
			goto err_unlock_ovs;
		}
	}

	/* Clear stats. */
	if (a[OVS_FLOW_ATTR_CLEAR])
		ovs_flow_stats_clear(flow);
	ovs_unlock();

	if (reply)
		ovs_notify(&dp_flow_genl_family, reply, info);
	if (old_acts)
		ovs_nla_free_flow_actions_rcu(old_acts);

	return 0;

err_unlock_ovs:
	ovs_unlock();
	kfree_skb(reply);
err_kfree_acts:
	ovs_nla_free_flow_actions(acts);
error:
	return error;
}

static int ovs_flow_cmd_get(struct sk_buff *skb, struct genl_info *info)
{
	struct nlattr **a = info->attrs;
	struct ovs_header *ovs_header = info->userhdr;
	struct net *net = sock_net(skb->sk);
	struct sw_flow_key key;
	struct sk_buff *reply;
	struct sw_flow *flow;
	struct datapath *dp;
	struct sw_flow_match match;
	struct sw_flow_id ufid;
	u32 ufid_flags = ovs_nla_get_ufid_flags(a[OVS_FLOW_ATTR_UFID_FLAGS]);
	int err = 0;
	bool log = !a[OVS_FLOW_ATTR_PROBE];
	bool ufid_present;

	ufid_present = ovs_nla_get_ufid(&ufid, a[OVS_FLOW_ATTR_UFID], log);
	if (a[OVS_FLOW_ATTR_KEY]) {
		ovs_match_init(&match, &key, NULL);
		err = ovs_nla_get_match(net, &match, a[OVS_FLOW_ATTR_KEY], NULL,
					log);
	} else if (!ufid_present) {
		OVS_NLERR(log,
			  "Flow get message rejected, Key attribute missing.");
		err = -EINVAL;
	}
	if (err)
		return err;

	ovs_lock();
	dp = get_dp(sock_net(skb->sk), ovs_header->dp_ifindex);
	if (!dp) {
		err = -ENODEV;
		goto unlock;
	}

	if (ufid_present)
		flow = ovs_flow_tbl_lookup_ufid(&dp->table, &ufid);
	else
		flow = ovs_flow_tbl_lookup_exact(&dp->table, &match);
	if (!flow) {
		err = -ENOENT;
		goto unlock;
	}

	reply = ovs_flow_cmd_build_info(flow, ovs_header->dp_ifindex, info,
					OVS_FLOW_CMD_NEW, true, ufid_flags);
	if (IS_ERR(reply)) {
		err = PTR_ERR(reply);
		goto unlock;
	}

	ovs_unlock();
	return genlmsg_reply(reply, info);
unlock:
	ovs_unlock();
	return err;
}

static int ovs_flow_cmd_del(struct sk_buff *skb, struct genl_info *info)
{
	struct nlattr **a = info->attrs;
	struct ovs_header *ovs_header = info->userhdr;
	struct net *net = sock_net(skb->sk);
	struct sw_flow_key key;
	struct sk_buff *reply;
	struct sw_flow *flow = NULL;
	struct datapath *dp;
	struct sw_flow_match match;
	struct sw_flow_id ufid;
	u32 ufid_flags = ovs_nla_get_ufid_flags(a[OVS_FLOW_ATTR_UFID_FLAGS]);
	int err;
	bool log = !a[OVS_FLOW_ATTR_PROBE];
	bool ufid_present;

	ufid_present = ovs_nla_get_ufid(&ufid, a[OVS_FLOW_ATTR_UFID], log);
	if (a[OVS_FLOW_ATTR_KEY]) {
		ovs_match_init(&match, &key, NULL);
		err = ovs_nla_get_match(net, &match, a[OVS_FLOW_ATTR_KEY],
					NULL, log);
		if (unlikely(err))
			return err;
	}

	ovs_lock();
	dp = get_dp(sock_net(skb->sk), ovs_header->dp_ifindex);
	if (unlikely(!dp)) {
		err = -ENODEV;
		goto unlock;
	}

	if (unlikely(!a[OVS_FLOW_ATTR_KEY] && !ufid_present)) {
		err = ovs_flow_tbl_flush(&dp->table);
		goto unlock;
	}

	if (ufid_present)
		flow = ovs_flow_tbl_lookup_ufid(&dp->table, &ufid);
	else
		flow = ovs_flow_tbl_lookup_exact(&dp->table, &match);
	if (unlikely(!flow)) {
		err = -ENOENT;
		goto unlock;
	}

	ovs_flow_tbl_remove(&dp->table, flow);
	ovs_unlock();

	reply = ovs_flow_cmd_alloc_info((const struct sw_flow_actions __force *) flow->sf_acts,
					&flow->id, info, false, ufid_flags);
	if (likely(reply)) {
		if (likely(!IS_ERR(reply))) {
			rcu_read_lock();	/*To keep RCU checker happy. */
			err = ovs_flow_cmd_fill_info(flow, ovs_header->dp_ifindex,
						     reply, info->snd_portid,
						     info->snd_seq, 0,
						     OVS_FLOW_CMD_DEL,
						     ufid_flags);
			rcu_read_unlock();
			BUG_ON(err < 0);

			ovs_notify(&dp_flow_genl_family, reply, info);
		} else {
			netlink_set_err(sock_net(skb->sk)->genl_sock, 0, 0, PTR_ERR(reply));
		}
	}

	ovs_flow_free(flow, true);
	return 0;
unlock:
	ovs_unlock();
	return err;
}

static int ovs_flow_cmd_dump(struct sk_buff *skb, struct netlink_callback *cb)
{
	struct nlattr *a[__OVS_FLOW_ATTR_MAX];
	struct ovs_header *ovs_header = genlmsg_data(nlmsg_data(cb->nlh));
	struct table_instance *ti;
	struct datapath *dp;
	u32 ufid_flags;
	int err;

	err = genlmsg_parse(cb->nlh, &dp_flow_genl_family, a,
			    OVS_FLOW_ATTR_MAX, flow_policy);
	if (err)
		return err;
	ufid_flags = ovs_nla_get_ufid_flags(a[OVS_FLOW_ATTR_UFID_FLAGS]);

	rcu_read_lock();
	dp = get_dp_rcu(sock_net(skb->sk), ovs_header->dp_ifindex);
	if (!dp) {
		rcu_read_unlock();
		return -ENODEV;
	}

	ti = rcu_dereference(dp->table.ti);
	for (;;) {
		struct sw_flow *flow;
		u32 bucket, obj;

		bucket = cb->args[0];
		obj = cb->args[1];
		flow = ovs_flow_tbl_dump_next(ti, &bucket, &obj);
		if (!flow)
			break;

		if (ovs_flow_cmd_fill_info(flow, ovs_header->dp_ifindex, skb,
					   NETLINK_CB(cb->skb).portid,
					   cb->nlh->nlmsg_seq, NLM_F_MULTI,
					   OVS_FLOW_CMD_NEW, ufid_flags) < 0)
			break;

		cb->args[0] = bucket;
		cb->args[1] = obj;
	}
	rcu_read_unlock();
	return skb->len;
}

static const struct nla_policy flow_policy[OVS_FLOW_ATTR_MAX + 1] = {
	[OVS_FLOW_ATTR_KEY] = { .type = NLA_NESTED },
	[OVS_FLOW_ATTR_MASK] = { .type = NLA_NESTED },
	[OVS_FLOW_ATTR_ACTIONS] = { .type = NLA_NESTED },
	[OVS_FLOW_ATTR_CLEAR] = { .type = NLA_FLAG },
	[OVS_FLOW_ATTR_PROBE] = { .type = NLA_FLAG },
	[OVS_FLOW_ATTR_UFID] = { .type = NLA_UNSPEC, .len = 1 },
	[OVS_FLOW_ATTR_UFID_FLAGS] = { .type = NLA_U32 },
};

static const struct genl_ops dp_flow_genl_ops[] = {
	{ .cmd = OVS_FLOW_CMD_NEW,
	  .flags = GENL_ADMIN_PERM, /* Requires CAP_NET_ADMIN privilege. */
	  .policy = flow_policy,
	  .doit = ovs_flow_cmd_new
	},
	{ .cmd = OVS_FLOW_CMD_DEL,
	  .flags = GENL_ADMIN_PERM, /* Requires CAP_NET_ADMIN privilege. */
	  .policy = flow_policy,
	  .doit = ovs_flow_cmd_del
	},
	{ .cmd = OVS_FLOW_CMD_GET,
	  .flags = 0,		    /* OK for unprivileged users. */
	  .policy = flow_policy,
	  .doit = ovs_flow_cmd_get,
	  .dumpit = ovs_flow_cmd_dump
	},
	{ .cmd = OVS_FLOW_CMD_SET,
	  .flags = GENL_ADMIN_PERM, /* Requires CAP_NET_ADMIN privilege. */
	  .policy = flow_policy,
	  .doit = ovs_flow_cmd_set,
	},
};

static struct genl_family dp_flow_genl_family = {
	.id = GENL_ID_GENERATE,
	.hdrsize = sizeof(struct ovs_header),
	.name = OVS_FLOW_FAMILY,
	.version = OVS_FLOW_VERSION,
	.maxattr = OVS_FLOW_ATTR_MAX,
	.netnsok = true,
	.parallel_ops = true,
	.ops = dp_flow_genl_ops,
	.n_ops = ARRAY_SIZE(dp_flow_genl_ops),
	.mcgrps = &ovs_dp_flow_multicast_group,
	.n_mcgrps = 1,
};

static size_t ovs_dp_cmd_msg_size(void)
{
	size_t msgsize = NLMSG_ALIGN(sizeof(struct ovs_header));

	msgsize += nla_total_size(IFNAMSIZ);
	msgsize += nla_total_size(sizeof(struct ovs_dp_stats));
	msgsize += nla_total_size(sizeof(struct ovs_dp_megaflow_stats));
	msgsize += nla_total_size(sizeof(u32)); /* OVS_DP_ATTR_USER_FEATURES */

	return msgsize;
}

/* Called with ovs_mutex. */
static int ovs_dp_cmd_fill_info(struct datapath *dp, struct sk_buff *skb,
				u32 portid, u32 seq, u32 flags, u8 cmd)
{
	struct ovs_header *ovs_header;
	struct ovs_dp_stats dp_stats;
	struct ovs_dp_megaflow_stats dp_megaflow_stats;
	int err;

	ovs_header = genlmsg_put(skb, portid, seq, &dp_datapath_genl_family,
				   flags, cmd);
	if (!ovs_header)
		goto error;

	ovs_header->dp_ifindex = get_dpifindex(dp);

	err = nla_put_string(skb, OVS_DP_ATTR_NAME, ovs_dp_name(dp));
	if (err)
		goto nla_put_failure;

	get_dp_stats(dp, &dp_stats, &dp_megaflow_stats);
	if (nla_put(skb, OVS_DP_ATTR_STATS, sizeof(struct ovs_dp_stats),
			&dp_stats))
		goto nla_put_failure;

	if (nla_put(skb, OVS_DP_ATTR_MEGAFLOW_STATS,
			sizeof(struct ovs_dp_megaflow_stats),
			&dp_megaflow_stats))
		goto nla_put_failure;

	if (nla_put_u32(skb, OVS_DP_ATTR_USER_FEATURES, dp->user_features))
		goto nla_put_failure;

	genlmsg_end(skb, ovs_header);
	return 0;

nla_put_failure:
	genlmsg_cancel(skb, ovs_header);
error:
	return -EMSGSIZE;
}

static struct sk_buff *ovs_dp_cmd_alloc_info(struct genl_info *info)
{
	return genlmsg_new_unicast(ovs_dp_cmd_msg_size(), info, GFP_KERNEL);
}

/* Called with rcu_read_lock or ovs_mutex. */
static struct datapath *lookup_datapath(struct net *net,
					const struct ovs_header *ovs_header,
					struct nlattr *a[OVS_DP_ATTR_MAX + 1])
{
	struct datapath *dp;

	if (!a[OVS_DP_ATTR_NAME])
		dp = get_dp(net, ovs_header->dp_ifindex);
	else {
		struct vport *vport;

		vport = ovs_vport_locate(net, nla_data(a[OVS_DP_ATTR_NAME]));
		dp = vport && vport->port_no == OVSP_LOCAL ? vport->dp : NULL;
	}
	return dp ? dp : ERR_PTR(-ENODEV);
}

static void ovs_dp_reset_user_features(struct sk_buff *skb, struct genl_info *info)
{
	struct datapath *dp;

	dp = lookup_datapath(sock_net(skb->sk), info->userhdr, info->attrs);
	if (IS_ERR(dp))
		return;

	WARN(dp->user_features, "Dropping previously announced user features\n");
	dp->user_features = 0;
}

static void ovs_dp_change(struct datapath *dp, struct nlattr *a[])
{
	if (a[OVS_DP_ATTR_USER_FEATURES])
		dp->user_features = nla_get_u32(a[OVS_DP_ATTR_USER_FEATURES]);
}

static int ovs_dp_cmd_new(struct sk_buff *skb, struct genl_info *info)
{
	struct nlattr **a = info->attrs;
	struct vport_parms parms;
	struct sk_buff *reply;
	struct datapath *dp;
	struct vport *vport;
	struct ovs_net *ovs_net;
	int err, i;

	err = -EINVAL;
	if (!a[OVS_DP_ATTR_NAME] || !a[OVS_DP_ATTR_UPCALL_PID])
		goto err;

	reply = ovs_dp_cmd_alloc_info(info);
	if (!reply)
		return -ENOMEM;

	err = -ENOMEM;
	dp = kzalloc(sizeof(*dp), GFP_KERNEL);
	if (dp == NULL)
		goto err_free_reply;

	ovs_dp_set_net(dp, sock_net(skb->sk));

	/* Allocate table. */
	err = ovs_flow_tbl_init(&dp->table);
	if (err)
		goto err_free_dp;

	dp->stats_percpu = netdev_alloc_pcpu_stats(struct dp_stats_percpu);
	if (!dp->stats_percpu) {
		err = -ENOMEM;
		goto err_destroy_table;
	}

	dp->ports = kmalloc(DP_VPORT_HASH_BUCKETS * sizeof(struct hlist_head),
			    GFP_KERNEL);
	if (!dp->ports) {
		err = -ENOMEM;
		goto err_destroy_percpu;
	}

	for (i = 0; i < DP_VPORT_HASH_BUCKETS; i++)
		INIT_HLIST_HEAD(&dp->ports[i]);

	/* Set up our datapath device. */
	parms.name = nla_data(a[OVS_DP_ATTR_NAME]);
	parms.type = OVS_VPORT_TYPE_INTERNAL;
	parms.options = NULL;
	parms.dp = dp;
	parms.port_no = OVSP_LOCAL;
	parms.upcall_portids = a[OVS_DP_ATTR_UPCALL_PID];

	ovs_dp_change(dp, a);

	/* So far only local changes have been made, now need the lock. */
	ovs_lock();

	vport = new_vport(&parms);
	if (IS_ERR(vport)) {
		err = PTR_ERR(vport);
		if (err == -EBUSY)
			err = -EEXIST;

		if (err == -EEXIST) {
			/* An outdated user space instance that does not understand
			 * the concept of user_features has attempted to create a new
			 * datapath and is likely to reuse it. Drop all user features.
			 */
			if (info->genlhdr->version < OVS_DP_VER_FEATURES)
				ovs_dp_reset_user_features(skb, info);
		}

		goto err_destroy_ports_array;
	}

	err = ovs_dp_cmd_fill_info(dp, reply, info->snd_portid,
				   info->snd_seq, 0, OVS_DP_CMD_NEW);
	BUG_ON(err < 0);

	ovs_net = net_generic(ovs_dp_get_net(dp), ovs_net_id);
	list_add_tail_rcu(&dp->list_node, &ovs_net->dps);

	ovs_unlock();

	ovs_notify(&dp_datapath_genl_family, reply, info);
	return 0;

err_destroy_ports_array:
	ovs_unlock();
	kfree(dp->ports);
err_destroy_percpu:
	free_percpu(dp->stats_percpu);
err_destroy_table:
	ovs_flow_tbl_destroy(&dp->table);
err_free_dp:
	kfree(dp);
err_free_reply:
	kfree_skb(reply);
err:
	return err;
}

/* Called with ovs_mutex. */
static void __dp_destroy(struct datapath *dp)
{
	int i;

	for (i = 0; i < DP_VPORT_HASH_BUCKETS; i++) {
		struct vport *vport;
		struct hlist_node *n;

		hlist_for_each_entry_safe(vport, n, &dp->ports[i], dp_hash_node)
			if (vport->port_no != OVSP_LOCAL)
				ovs_dp_detach_port(vport);
	}

	list_del_rcu(&dp->list_node);

	/* OVSP_LOCAL is datapath internal port. We need to make sure that
	 * all ports in datapath are destroyed first before freeing datapath.
	 */
	ovs_dp_detach_port(ovs_vport_ovsl(dp, OVSP_LOCAL));

	/* RCU destroy the flow table */
	call_rcu(&dp->rcu, destroy_dp_rcu);
}

static int ovs_dp_cmd_del(struct sk_buff *skb, struct genl_info *info)
{
	struct sk_buff *reply;
	struct datapath *dp;
	int err;

	reply = ovs_dp_cmd_alloc_info(info);
	if (!reply)
		return -ENOMEM;

	ovs_lock();
	dp = lookup_datapath(sock_net(skb->sk), info->userhdr, info->attrs);
	err = PTR_ERR(dp);
	if (IS_ERR(dp))
		goto err_unlock_free;

	err = ovs_dp_cmd_fill_info(dp, reply, info->snd_portid,
				   info->snd_seq, 0, OVS_DP_CMD_DEL);
	BUG_ON(err < 0);

	__dp_destroy(dp);
	ovs_unlock();

	ovs_notify(&dp_datapath_genl_family, reply, info);

	return 0;

err_unlock_free:
	ovs_unlock();
	kfree_skb(reply);
	return err;
}

static int ovs_dp_cmd_set(struct sk_buff *skb, struct genl_info *info)
{
	struct sk_buff *reply;
	struct datapath *dp;
	int err;

	reply = ovs_dp_cmd_alloc_info(info);
	if (!reply)
		return -ENOMEM;

	ovs_lock();
	dp = lookup_datapath(sock_net(skb->sk), info->userhdr, info->attrs);
	err = PTR_ERR(dp);
	if (IS_ERR(dp))
		goto err_unlock_free;

	ovs_dp_change(dp, info->attrs);

	err = ovs_dp_cmd_fill_info(dp, reply, info->snd_portid,
				   info->snd_seq, 0, OVS_DP_CMD_NEW);
	BUG_ON(err < 0);

	ovs_unlock();
	ovs_notify(&dp_datapath_genl_family, reply, info);

	return 0;

err_unlock_free:
	ovs_unlock();
	kfree_skb(reply);
	return err;
}

static int ovs_dp_cmd_get(struct sk_buff *skb, struct genl_info *info)
{
	struct sk_buff *reply;
	struct datapath *dp;
	int err;

	reply = ovs_dp_cmd_alloc_info(info);
	if (!reply)
		return -ENOMEM;

	ovs_lock();
	dp = lookup_datapath(sock_net(skb->sk), info->userhdr, info->attrs);
	if (IS_ERR(dp)) {
		err = PTR_ERR(dp);
		goto err_unlock_free;
	}
	err = ovs_dp_cmd_fill_info(dp, reply, info->snd_portid,
				   info->snd_seq, 0, OVS_DP_CMD_NEW);
	BUG_ON(err < 0);
	ovs_unlock();

	return genlmsg_reply(reply, info);

err_unlock_free:
	ovs_unlock();
	kfree_skb(reply);
	return err;
}

static int ovs_dp_cmd_dump(struct sk_buff *skb, struct netlink_callback *cb)
{
	struct ovs_net *ovs_net = net_generic(sock_net(skb->sk), ovs_net_id);
	struct datapath *dp;
	int skip = cb->args[0];
	int i = 0;

	ovs_lock();
	list_for_each_entry(dp, &ovs_net->dps, list_node) {
		if (i >= skip &&
		    ovs_dp_cmd_fill_info(dp, skb, NETLINK_CB(cb->skb).portid,
					 cb->nlh->nlmsg_seq, NLM_F_MULTI,
					 OVS_DP_CMD_NEW) < 0)
			break;
		i++;
	}
	ovs_unlock();

	cb->args[0] = i;

	return skb->len;
}

static const struct nla_policy datapath_policy[OVS_DP_ATTR_MAX + 1] = {
	[OVS_DP_ATTR_NAME] = { .type = NLA_NUL_STRING, .len = IFNAMSIZ - 1 },
	[OVS_DP_ATTR_UPCALL_PID] = { .type = NLA_U32 },
	[OVS_DP_ATTR_USER_FEATURES] = { .type = NLA_U32 },
};

static const struct genl_ops dp_datapath_genl_ops[] = {
	{ .cmd = OVS_DP_CMD_NEW,
	  .flags = GENL_ADMIN_PERM, /* Requires CAP_NET_ADMIN privilege. */
	  .policy = datapath_policy,
	  .doit = ovs_dp_cmd_new
	},
	{ .cmd = OVS_DP_CMD_DEL,
	  .flags = GENL_ADMIN_PERM, /* Requires CAP_NET_ADMIN privilege. */
	  .policy = datapath_policy,
	  .doit = ovs_dp_cmd_del
	},
	{ .cmd = OVS_DP_CMD_GET,
	  .flags = 0,		    /* OK for unprivileged users. */
	  .policy = datapath_policy,
	  .doit = ovs_dp_cmd_get,
	  .dumpit = ovs_dp_cmd_dump
	},
	{ .cmd = OVS_DP_CMD_SET,
	  .flags = GENL_ADMIN_PERM, /* Requires CAP_NET_ADMIN privilege. */
	  .policy = datapath_policy,
	  .doit = ovs_dp_cmd_set,
	},
};

static struct genl_family dp_datapath_genl_family = {
	.id = GENL_ID_GENERATE,
	.hdrsize = sizeof(struct ovs_header),
	.name = OVS_DATAPATH_FAMILY,
	.version = OVS_DATAPATH_VERSION,
	.maxattr = OVS_DP_ATTR_MAX,
	.netnsok = true,
	.parallel_ops = true,
	.ops = dp_datapath_genl_ops,
	.n_ops = ARRAY_SIZE(dp_datapath_genl_ops),
	.mcgrps = &ovs_dp_datapath_multicast_group,
	.n_mcgrps = 1,
};

/* Called with ovs_mutex or RCU read lock. */
static int ovs_vport_cmd_fill_info(struct vport *vport, struct sk_buff *skb,
				   u32 portid, u32 seq, u32 flags, u8 cmd)
{
	struct ovs_header *ovs_header;
	struct ovs_vport_stats vport_stats;
	int err;

	ovs_header = genlmsg_put(skb, portid, seq, &dp_vport_genl_family,
				 flags, cmd);
	if (!ovs_header)
		return -EMSGSIZE;

	ovs_header->dp_ifindex = get_dpifindex(vport->dp);

	if (nla_put_u32(skb, OVS_VPORT_ATTR_PORT_NO, vport->port_no) ||
	    nla_put_u32(skb, OVS_VPORT_ATTR_TYPE, vport->ops->type) ||
	    nla_put_string(skb, OVS_VPORT_ATTR_NAME,
			   ovs_vport_name(vport)))
		goto nla_put_failure;

	ovs_vport_get_stats(vport, &vport_stats);
	if (nla_put(skb, OVS_VPORT_ATTR_STATS, sizeof(struct ovs_vport_stats),
		    &vport_stats))
		goto nla_put_failure;

	if (ovs_vport_get_upcall_portids(vport, skb))
		goto nla_put_failure;

	err = ovs_vport_get_options(vport, skb);
	if (err == -EMSGSIZE)
		goto error;

	genlmsg_end(skb, ovs_header);
	return 0;

nla_put_failure:
	err = -EMSGSIZE;
error:
	genlmsg_cancel(skb, ovs_header);
	return err;
}

static struct sk_buff *ovs_vport_cmd_alloc_info(void)
{
	return nlmsg_new(NLMSG_DEFAULT_SIZE, GFP_KERNEL);
}

/* Called with ovs_mutex, only via ovs_dp_notify_wq(). */
struct sk_buff *ovs_vport_cmd_build_info(struct vport *vport, u32 portid,
					 u32 seq, u8 cmd)
{
	struct sk_buff *skb;
	int retval;

	skb = nlmsg_new(NLMSG_DEFAULT_SIZE, GFP_ATOMIC);
	if (!skb)
		return ERR_PTR(-ENOMEM);

	retval = ovs_vport_cmd_fill_info(vport, skb, portid, seq, 0, cmd);
	BUG_ON(retval < 0);

	return skb;
}

/* Called with ovs_mutex or RCU read lock. */
static struct vport *lookup_vport(struct net *net,
				  const struct ovs_header *ovs_header,
				  struct nlattr *a[OVS_VPORT_ATTR_MAX + 1])
{
	struct datapath *dp;
	struct vport *vport;

	if (a[OVS_VPORT_ATTR_NAME]) {
		vport = ovs_vport_locate(net, nla_data(a[OVS_VPORT_ATTR_NAME]));
		if (!vport)
			return ERR_PTR(-ENODEV);
		if (ovs_header->dp_ifindex &&
		    ovs_header->dp_ifindex != get_dpifindex(vport->dp))
			return ERR_PTR(-ENODEV);
		return vport;
	} else if (a[OVS_VPORT_ATTR_PORT_NO]) {
		u32 port_no = nla_get_u32(a[OVS_VPORT_ATTR_PORT_NO]);

		if (port_no >= DP_MAX_PORTS)
			return ERR_PTR(-EFBIG);

		dp = get_dp(net, ovs_header->dp_ifindex);
		if (!dp)
			return ERR_PTR(-ENODEV);

		vport = ovs_vport_ovsl_rcu(dp, port_no);
		if (!vport)
			return ERR_PTR(-ENODEV);
		return vport;
	} else
		return ERR_PTR(-EINVAL);
}

static int ovs_vport_cmd_new(struct sk_buff *skb, struct genl_info *info)
{
	struct nlattr **a = info->attrs;
	struct ovs_header *ovs_header = info->userhdr;
	struct vport_parms parms;
	struct sk_buff *reply;
	struct vport *vport;
	struct datapath *dp;
	u32 port_no;
	int err;

	if (!a[OVS_VPORT_ATTR_NAME] || !a[OVS_VPORT_ATTR_TYPE] ||
	    !a[OVS_VPORT_ATTR_UPCALL_PID])
		return -EINVAL;

	port_no = a[OVS_VPORT_ATTR_PORT_NO]
		? nla_get_u32(a[OVS_VPORT_ATTR_PORT_NO]) : 0;
	if (port_no >= DP_MAX_PORTS)
		return -EFBIG;

	reply = ovs_vport_cmd_alloc_info();
	if (!reply)
		return -ENOMEM;

	ovs_lock();
restart:
	dp = get_dp(sock_net(skb->sk), ovs_header->dp_ifindex);
	err = -ENODEV;
	if (!dp)
		goto exit_unlock_free;

	if (port_no) {
		vport = ovs_vport_ovsl(dp, port_no);
		err = -EBUSY;
		if (vport)
			goto exit_unlock_free;
	} else {
		for (port_no = 1; ; port_no++) {
			if (port_no >= DP_MAX_PORTS) {
				err = -EFBIG;
				goto exit_unlock_free;
			}
			vport = ovs_vport_ovsl(dp, port_no);
			if (!vport)
				break;
		}
	}

	parms.name = nla_data(a[OVS_VPORT_ATTR_NAME]);
	parms.type = nla_get_u32(a[OVS_VPORT_ATTR_TYPE]);
	parms.options = a[OVS_VPORT_ATTR_OPTIONS];
	parms.dp = dp;
	parms.port_no = port_no;
	parms.upcall_portids = a[OVS_VPORT_ATTR_UPCALL_PID];

	vport = new_vport(&parms);
	err = PTR_ERR(vport);
	if (IS_ERR(vport)) {
		if (err == -EAGAIN)
			goto restart;
		goto exit_unlock_free;
	}

	err = ovs_vport_cmd_fill_info(vport, reply, info->snd_portid,
				      info->snd_seq, 0, OVS_VPORT_CMD_NEW);
	BUG_ON(err < 0);
	ovs_unlock();

	ovs_notify(&dp_vport_genl_family, reply, info);
	return 0;

exit_unlock_free:
	ovs_unlock();
	kfree_skb(reply);
	return err;
}

static int ovs_vport_cmd_set(struct sk_buff *skb, struct genl_info *info)
{
	struct nlattr **a = info->attrs;
	struct sk_buff *reply;
	struct vport *vport;
	int err;

	reply = ovs_vport_cmd_alloc_info();
	if (!reply)
		return -ENOMEM;

	ovs_lock();
	vport = lookup_vport(sock_net(skb->sk), info->userhdr, a);
	err = PTR_ERR(vport);
	if (IS_ERR(vport))
		goto exit_unlock_free;

	if (a[OVS_VPORT_ATTR_TYPE] &&
	    nla_get_u32(a[OVS_VPORT_ATTR_TYPE]) != vport->ops->type) {
		err = -EINVAL;
		goto exit_unlock_free;
	}

	if (a[OVS_VPORT_ATTR_OPTIONS]) {
		err = ovs_vport_set_options(vport, a[OVS_VPORT_ATTR_OPTIONS]);
		if (err)
			goto exit_unlock_free;
	}


	if (a[OVS_VPORT_ATTR_UPCALL_PID]) {
		struct nlattr *ids = a[OVS_VPORT_ATTR_UPCALL_PID];

		err = ovs_vport_set_upcall_portids(vport, ids);
		if (err)
			goto exit_unlock_free;
	}

	err = ovs_vport_cmd_fill_info(vport, reply, info->snd_portid,
				      info->snd_seq, 0, OVS_VPORT_CMD_NEW);
	BUG_ON(err < 0);

	ovs_unlock();
	ovs_notify(&dp_vport_genl_family, reply, info);
	return 0;

exit_unlock_free:
	ovs_unlock();
	kfree_skb(reply);
	return err;
}

static int ovs_vport_cmd_del(struct sk_buff *skb, struct genl_info *info)
{
	struct nlattr **a = info->attrs;
	struct sk_buff *reply;
	struct vport *vport;
	int err;

	reply = ovs_vport_cmd_alloc_info();
	if (!reply)
		return -ENOMEM;

	ovs_lock();
	vport = lookup_vport(sock_net(skb->sk), info->userhdr, a);
	err = PTR_ERR(vport);
	if (IS_ERR(vport))
		goto exit_unlock_free;

	if (vport->port_no == OVSP_LOCAL) {
		err = -EINVAL;
		goto exit_unlock_free;
	}

	err = ovs_vport_cmd_fill_info(vport, reply, info->snd_portid,
				      info->snd_seq, 0, OVS_VPORT_CMD_DEL);
	BUG_ON(err < 0);
	ovs_dp_detach_port(vport);
	ovs_unlock();

	ovs_notify(&dp_vport_genl_family, reply, info);
	return 0;

exit_unlock_free:
	ovs_unlock();
	kfree_skb(reply);
	return err;
}

static int ovs_vport_cmd_get(struct sk_buff *skb, struct genl_info *info)
{
	struct nlattr **a = info->attrs;
	struct ovs_header *ovs_header = info->userhdr;
	struct sk_buff *reply;
	struct vport *vport;
	int err;

	reply = ovs_vport_cmd_alloc_info();
	if (!reply)
		return -ENOMEM;

	rcu_read_lock();
	vport = lookup_vport(sock_net(skb->sk), ovs_header, a);
	err = PTR_ERR(vport);
	if (IS_ERR(vport))
		goto exit_unlock_free;
	err = ovs_vport_cmd_fill_info(vport, reply, info->snd_portid,
				      info->snd_seq, 0, OVS_VPORT_CMD_NEW);
	BUG_ON(err < 0);
	rcu_read_unlock();

	return genlmsg_reply(reply, info);

exit_unlock_free:
	rcu_read_unlock();
	kfree_skb(reply);
	return err;
}

static int ovs_vport_cmd_dump(struct sk_buff *skb, struct netlink_callback *cb)
{
	struct ovs_header *ovs_header = genlmsg_data(nlmsg_data(cb->nlh));
	struct datapath *dp;
	int bucket = cb->args[0], skip = cb->args[1];
	int i, j = 0;

	rcu_read_lock();
	dp = get_dp_rcu(sock_net(skb->sk), ovs_header->dp_ifindex);
	if (!dp) {
		rcu_read_unlock();
		return -ENODEV;
	}
	for (i = bucket; i < DP_VPORT_HASH_BUCKETS; i++) {
		struct vport *vport;

		j = 0;
		hlist_for_each_entry_rcu(vport, &dp->ports[i], dp_hash_node) {
			if (j >= skip &&
			    ovs_vport_cmd_fill_info(vport, skb,
						    NETLINK_CB(cb->skb).portid,
						    cb->nlh->nlmsg_seq,
						    NLM_F_MULTI,
						    OVS_VPORT_CMD_NEW) < 0)
				goto out;

			j++;
		}
		skip = 0;
	}
out:
	rcu_read_unlock();

	cb->args[0] = i;
	cb->args[1] = j;

	return skb->len;
}

static const struct nla_policy vport_policy[OVS_VPORT_ATTR_MAX + 1] = {
	[OVS_VPORT_ATTR_NAME] = { .type = NLA_NUL_STRING, .len = IFNAMSIZ - 1 },
	[OVS_VPORT_ATTR_STATS] = { .len = sizeof(struct ovs_vport_stats) },
	[OVS_VPORT_ATTR_PORT_NO] = { .type = NLA_U32 },
	[OVS_VPORT_ATTR_TYPE] = { .type = NLA_U32 },
	[OVS_VPORT_ATTR_UPCALL_PID] = { .type = NLA_U32 },
	[OVS_VPORT_ATTR_OPTIONS] = { .type = NLA_NESTED },
};

static const struct genl_ops dp_vport_genl_ops[] = {
	{ .cmd = OVS_VPORT_CMD_NEW,
	  .flags = GENL_ADMIN_PERM, /* Requires CAP_NET_ADMIN privilege. */
	  .policy = vport_policy,
	  .doit = ovs_vport_cmd_new
	},
	{ .cmd = OVS_VPORT_CMD_DEL,
	  .flags = GENL_ADMIN_PERM, /* Requires CAP_NET_ADMIN privilege. */
	  .policy = vport_policy,
	  .doit = ovs_vport_cmd_del
	},
	{ .cmd = OVS_VPORT_CMD_GET,
	  .flags = 0,		    /* OK for unprivileged users. */
	  .policy = vport_policy,
	  .doit = ovs_vport_cmd_get,
	  .dumpit = ovs_vport_cmd_dump
	},
	{ .cmd = OVS_VPORT_CMD_SET,
	  .flags = GENL_ADMIN_PERM, /* Requires CAP_NET_ADMIN privilege. */
	  .policy = vport_policy,
	  .doit = ovs_vport_cmd_set,
	},
};

struct genl_family dp_vport_genl_family = {
	.id = GENL_ID_GENERATE,
	.hdrsize = sizeof(struct ovs_header),
	.name = OVS_VPORT_FAMILY,
	.version = OVS_VPORT_VERSION,
	.maxattr = OVS_VPORT_ATTR_MAX,
	.netnsok = true,
	.parallel_ops = true,
	.ops = dp_vport_genl_ops,
	.n_ops = ARRAY_SIZE(dp_vport_genl_ops),
	.mcgrps = &ovs_dp_vport_multicast_group,
	.n_mcgrps = 1,
};

static struct genl_family * const dp_genl_families[] = {
	&dp_datapath_genl_family,
	&dp_vport_genl_family,
	&dp_flow_genl_family,
	&dp_packet_genl_family,
};

static void dp_unregister_genl(int n_families)
{
	int i;

	for (i = 0; i < n_families; i++)
		genl_unregister_family(dp_genl_families[i]);
}

static int dp_register_genl(void)
{
	int err;
	int i;

	for (i = 0; i < ARRAY_SIZE(dp_genl_families); i++) {

		err = genl_register_family(dp_genl_families[i]);
		if (err)
			goto error;
	}

	return 0;

error:
	dp_unregister_genl(i);
	return err;
}

static int __net_init ovs_init_net(struct net *net)
{
	struct ovs_net *ovs_net = net_generic(net, ovs_net_id);

	INIT_LIST_HEAD(&ovs_net->dps);
	INIT_WORK(&ovs_net->dp_notify_work, ovs_dp_notify_wq);
	ovs_ct_init(net);
	return 0;
}

static void __net_exit list_vports_from_net(struct net *net, struct net *dnet,
					    struct list_head *head)
{
	struct ovs_net *ovs_net = net_generic(net, ovs_net_id);
	struct datapath *dp;

	list_for_each_entry(dp, &ovs_net->dps, list_node) {
		int i;

		for (i = 0; i < DP_VPORT_HASH_BUCKETS; i++) {
			struct vport *vport;

			hlist_for_each_entry(vport, &dp->ports[i], dp_hash_node) {
				if (vport->ops->type != OVS_VPORT_TYPE_INTERNAL)
					continue;

				if (dev_net(vport->dev) == dnet)
					list_add(&vport->detach_list, head);
			}
		}
	}
}

static void __net_exit ovs_exit_net(struct net *dnet)
{
	struct datapath *dp, *dp_next;
	struct ovs_net *ovs_net = net_generic(dnet, ovs_net_id);
	struct vport *vport, *vport_next;
	struct net *net;
	LIST_HEAD(head);

	ovs_ct_exit(dnet);
	ovs_lock();
	list_for_each_entry_safe(dp, dp_next, &ovs_net->dps, list_node)
		__dp_destroy(dp);

	rtnl_lock();
	for_each_net(net)
		list_vports_from_net(net, dnet, &head);
	rtnl_unlock();

	/* Detach all vports from given namespace. */
	list_for_each_entry_safe(vport, vport_next, &head, detach_list) {
		list_del(&vport->detach_list);
		ovs_dp_detach_port(vport);
	}

	ovs_unlock();

	cancel_work_sync(&ovs_net->dp_notify_work);
}

static struct pernet_operations ovs_net_ops = {
	.init = ovs_init_net,
	.exit = ovs_exit_net,
	.id   = &ovs_net_id,
	.size = sizeof(struct ovs_net),
};

static int __init dp_init(void)
{
	int err;

	BUILD_BUG_ON(sizeof(struct ovs_skb_cb) > FIELD_SIZEOF(struct sk_buff, cb));

	pr_info("Open vSwitch switching datapath\n");

	err = action_fifos_init();
	if (err)
		goto error;

	err = ovs_internal_dev_rtnl_link_register();
	if (err)
		goto error_action_fifos_exit;

	err = ovs_flow_init();
	if (err)
		goto error_unreg_rtnl_link;

	err = ovs_vport_init();
	if (err)
		goto error_flow_exit;

	err = register_pernet_device(&ovs_net_ops);
	if (err)
		goto error_vport_exit;

	err = register_netdevice_notifier(&ovs_dp_device_notifier);
	if (err)
		goto error_netns_exit;

	err = ovs_netdev_init();
	if (err)
		goto error_unreg_notifier;

	err = dp_register_genl();
	if (err < 0)
		goto error_unreg_netdev;

	return 0;

error_unreg_netdev:
	ovs_netdev_exit();
error_unreg_notifier:
	unregister_netdevice_notifier(&ovs_dp_device_notifier);
error_netns_exit:
	unregister_pernet_device(&ovs_net_ops);
error_vport_exit:
	ovs_vport_exit();
error_flow_exit:
	ovs_flow_exit();
error_unreg_rtnl_link:
	ovs_internal_dev_rtnl_link_unregister();
error_action_fifos_exit:
	action_fifos_exit();
error:
	return err;
}

static void dp_cleanup(void)
{
	dp_unregister_genl(ARRAY_SIZE(dp_genl_families));
	ovs_netdev_exit();
	unregister_netdevice_notifier(&ovs_dp_device_notifier);
	unregister_pernet_device(&ovs_net_ops);
	rcu_barrier();
	ovs_vport_exit();
	ovs_flow_exit();
	ovs_internal_dev_rtnl_link_unregister();
	action_fifos_exit();
}

module_init(dp_init);
module_exit(dp_cleanup);

MODULE_DESCRIPTION("Open vSwitch switching datapath");
MODULE_LICENSE("GPL");<|MERGE_RESOLUTION|>--- conflicted
+++ resolved
@@ -1080,11 +1080,7 @@
 	int error;
 
 	ovs_flow_mask_key(&masked_key, key, true, mask);
-<<<<<<< HEAD
-	error = ovs_nla_copy_actions(a, &masked_key, &acts, log);
-=======
 	error = ovs_nla_copy_actions(net, a, &masked_key, &acts, log);
->>>>>>> 61328de2
 	if (error) {
 		OVS_NLERR(log,
 			  "Actions may not be safe on all matching packets");
