/*
 * Shared Memory Communications over RDMA (SMC-R) and RoCE
 *
 *  Definitions for SMC Connections, Link Groups and Links
 *
 *  Copyright IBM Corp. 2016
 *
 *  Author(s):  Ursula Braun <ubraun@linux.vnet.ibm.com>
 */

#ifndef _SMC_CORE_H
#define _SMC_CORE_H

#include <linux/atomic.h>
#include <rdma/ib_verbs.h>

#include "smc.h"
#include "smc_ib.h"

#define SMC_RMBS_PER_LGR_MAX	255	/* max. # of RMBs per link group */

struct smc_lgr_list {			/* list of link group definition */
	struct list_head	list;
	spinlock_t		lock;	/* protects list of link groups */
	u32			num;	/* unique link group number */
};

enum smc_lgr_role {		/* possible roles of a link group */
	SMC_CLNT,	/* client */
	SMC_SERV	/* server */
};

enum smc_link_state {			/* possible states of a link */
	SMC_LNK_INACTIVE,	/* link is inactive */
	SMC_LNK_ACTIVATING,	/* link is being activated */
	SMC_LNK_ACTIVE,		/* link is active */
	SMC_LNK_DELETING,	/* link is being deleted */
};

#define SMC_WR_BUF_SIZE		48	/* size of work request buffer */

struct smc_wr_buf {
	u8	raw[SMC_WR_BUF_SIZE];
};

#define SMC_WR_REG_MR_WAIT_TIME	(5 * HZ)/* wait time for ib_wr_reg_mr result */

enum smc_wr_reg_state {
	POSTED,		/* ib_wr_reg_mr request posted */
	CONFIRMED,	/* ib_wr_reg_mr response: successful */
	FAILED		/* ib_wr_reg_mr response: failure */
};

struct smc_rdma_sge {				/* sges for RDMA writes */
	struct ib_sge		wr_tx_rdma_sge[SMC_IB_MAX_SEND_SGE];
};

#define SMC_MAX_RDMA_WRITES	2		/* max. # of RDMA writes per
						 * message send
						 */

struct smc_rdma_sges {				/* sges per message send */
	struct smc_rdma_sge	tx_rdma_sge[SMC_MAX_RDMA_WRITES];
};

struct smc_rdma_wr {				/* work requests per message
						 * send
						 */
	struct ib_rdma_wr	wr_tx_rdma[SMC_MAX_RDMA_WRITES];
};

struct smc_link {
	struct smc_ib_device	*smcibdev;	/* ib-device */
	u8			ibport;		/* port - values 1 | 2 */
	struct ib_pd		*roce_pd;	/* IB protection domain,
						 * unique for every RoCE QP
						 */
	struct ib_qp		*roce_qp;	/* IB queue pair */
	struct ib_qp_attr	qp_attr;	/* IB queue pair attributes */

	struct smc_wr_buf	*wr_tx_bufs;	/* WR send payload buffers */
	struct ib_send_wr	*wr_tx_ibs;	/* WR send meta data */
	struct ib_sge		*wr_tx_sges;	/* WR send gather meta data */
	struct smc_rdma_sges	*wr_tx_rdma_sges;/*RDMA WRITE gather meta data*/
	struct smc_rdma_wr	*wr_tx_rdmas;	/* WR RDMA WRITE */
	struct smc_wr_tx_pend	*wr_tx_pends;	/* WR send waiting for CQE */
	/* above four vectors have wr_tx_cnt elements and use the same index */
	dma_addr_t		wr_tx_dma_addr;	/* DMA address of wr_tx_bufs */
	atomic_long_t		wr_tx_id;	/* seq # of last sent WR */
	unsigned long		*wr_tx_mask;	/* bit mask of used indexes */
	u32			wr_tx_cnt;	/* number of WR send buffers */
	wait_queue_head_t	wr_tx_wait;	/* wait for free WR send buf */

	struct smc_wr_buf	*wr_rx_bufs;	/* WR recv payload buffers */
	struct ib_recv_wr	*wr_rx_ibs;	/* WR recv meta data */
	struct ib_sge		*wr_rx_sges;	/* WR recv scatter meta data */
	/* above three vectors have wr_rx_cnt elements and use the same index */
	dma_addr_t		wr_rx_dma_addr;	/* DMA address of wr_rx_bufs */
	u64			wr_rx_id;	/* seq # of last recv WR */
	u32			wr_rx_cnt;	/* number of WR recv buffers */
	unsigned long		wr_rx_tstamp;	/* jiffies when last buf rx */
<<<<<<< HEAD

	struct ib_reg_wr	wr_reg;		/* WR register memory region */
	wait_queue_head_t	wr_reg_wait;	/* wait for wr_reg result */
	enum smc_wr_reg_state	wr_reg_state;	/* state of wr_reg request */

=======

	struct ib_reg_wr	wr_reg;		/* WR register memory region */
	wait_queue_head_t	wr_reg_wait;	/* wait for wr_reg result */
	enum smc_wr_reg_state	wr_reg_state;	/* state of wr_reg request */

>>>>>>> 7ce58816
	u8			gid[SMC_GID_SIZE];/* gid matching used vlan id*/
	u8			sgid_index;	/* gid index for vlan id      */
	u32			peer_qpn;	/* QP number of peer */
	enum ib_mtu		path_mtu;	/* used mtu */
	enum ib_mtu		peer_mtu;	/* mtu size of peer */
	u32			psn_initial;	/* QP tx initial packet seqno */
	u32			peer_psn;	/* QP rx initial packet seqno */
	u8			peer_mac[ETH_ALEN];	/* = gid[8:10||13:15] */
	u8			peer_gid[SMC_GID_SIZE];	/* gid of peer*/
	u8			link_id;	/* unique # within link group */

	enum smc_link_state	state;		/* state of link */
	struct workqueue_struct *llc_wq;	/* single thread work queue */
	struct completion	llc_confirm;	/* wait for rx of conf link */
	struct completion	llc_confirm_resp; /* wait 4 rx of cnf lnk rsp */
	int			llc_confirm_rc; /* rc from confirm link msg */
	int			llc_confirm_resp_rc; /* rc from conf_resp msg */
	struct completion	llc_add;	/* wait for rx of add link */
	struct completion	llc_add_resp;	/* wait for rx of add link rsp*/
	struct delayed_work	llc_testlink_wrk; /* testlink worker */
	struct completion	llc_testlink_resp; /* wait for rx of testlink */
	int			llc_testlink_time; /* testlink interval */
	struct completion	llc_confirm_rkey; /* wait 4 rx of cnf rkey */
	int			llc_confirm_rkey_rc; /* rc from cnf rkey msg */
	struct completion	llc_delete_rkey; /* wait 4 rx of del rkey */
	int			llc_delete_rkey_rc; /* rc from del rkey msg */
	struct mutex		llc_delete_rkey_mutex; /* serialize usage */
<<<<<<< HEAD
=======
};

struct smc_link_extra {
	struct smc_rdma_sges	*wr_tx_rdma_sges;/*RDMA WRITE gather meta data*/
	struct smc_rdma_wr	*wr_tx_rdmas;	/* WR RDMA WRITE */
>>>>>>> 7ce58816
};

/* For now we just allow one parallel link per link group. The SMC protocol
 * allows more (up to 8).
 */
#define SMC_LINKS_PER_LGR_MAX	1
#define SMC_SINGLE_LINK		0

#define SMC_FIRST_CONTACT	1		/* first contact to a peer */
#define SMC_REUSE_CONTACT	0		/* follow-on contact to a peer*/

/* tx/rx buffer list element for sndbufs list and rmbs list of a lgr */
struct smc_buf_desc {
	struct list_head	list;
	void			*cpu_addr;	/* virtual address of buffer */
	struct page		*pages;
	int			len;		/* length of buffer */
	u32			used;		/* currently used / unused */
	u8			wr_reg	: 1;	/* mem region registered */
	u8			regerr	: 1;	/* err during registration */
	union {
		struct { /* SMC-R */
			struct sg_table		sgt[SMC_LINKS_PER_LGR_MAX];
						/* virtual buffer */
			struct ib_mr		*mr_rx[SMC_LINKS_PER_LGR_MAX];
						/* for rmb only: memory region
						 * incl. rkey provided to peer
						 */
			u32			order;	/* allocation order */
		};
		struct { /* SMC-D */
			unsigned short		sba_idx;
						/* SBA index number */
			u64			token;
						/* DMB token number */
			dma_addr_t		dma_addr;
						/* DMA address */
		};
	};
};

struct smc_rtoken {				/* address/key of remote RMB */
	u64			dma_addr;
	u32			rkey;
};

#define SMC_LGR_ID_SIZE		4
#define SMC_BUF_MIN_SIZE	16384	/* minimum size of an RMB */
#define SMC_RMBE_SIZES		16	/* number of distinct RMBE sizes */
/* theoretically, the RFC states that largest size would be 512K,
 * i.e. compressed 5 and thus 6 sizes (0..5), despite
 * struct smc_clc_msg_accept_confirm.rmbe_size being a 4 bit value (0..15)
 */

struct smcd_dev;

struct smc_link_group {
	struct list_head	list;
	struct rb_root		conns_all;	/* connection tree */
	rwlock_t		conns_lock;	/* protects conns_all */
	unsigned int		conns_num;	/* current # of connections */
	unsigned short		vlan_id;	/* vlan id of link group */

	struct list_head	sndbufs[SMC_RMBE_SIZES];/* tx buffers */
	rwlock_t		sndbufs_lock;	/* protects tx buffers */
	struct list_head	rmbs[SMC_RMBE_SIZES];	/* rx buffers */
	rwlock_t		rmbs_lock;	/* protects rx buffers */

	u8			id[SMC_LGR_ID_SIZE];	/* unique lgr id */
	struct delayed_work	free_work;	/* delayed freeing of an lgr */
	u8			sync_err : 1;	/* lgr no longer fits to peer */
	u8			terminating : 1;/* lgr is terminating */

	bool			is_smcd;	/* SMC-R or SMC-D */
	union {
		struct { /* SMC-R */
			enum smc_lgr_role	role;
						/* client or server */
			struct smc_link		lnk[SMC_LINKS_PER_LGR_MAX];
						/* smc link */
			char			peer_systemid[SMC_SYSTEMID_LEN];
						/* unique system_id of peer */
			struct smc_rtoken	rtokens[SMC_RMBS_PER_LGR_MAX]
						[SMC_LINKS_PER_LGR_MAX];
						/* remote addr/key pairs */
			DECLARE_BITMAP(rtokens_used_mask, SMC_RMBS_PER_LGR_MAX);
						/* used rtoken elements */
		};
		struct { /* SMC-D */
			u64			peer_gid;
						/* Peer GID (remote) */
			struct smcd_dev		*smcd;
						/* ISM device for VLAN reg. */
		};
	};
<<<<<<< HEAD
=======
#ifndef __GENKSYMS__
	struct smc_link_extra	lnk_extra[SMC_LINKS_PER_LGR_MAX];
				/* smc_link fields added after kABI freeze */
#endif
>>>>>>> 7ce58816
};

struct smc_clc_msg_local;

struct smc_init_info {
	u8			is_smcd;
	unsigned short		vlan_id;
	int			srv_first_contact;
	int			cln_first_contact;
	/* SMC-R */
	struct smc_clc_msg_local *ib_lcl;
	struct smc_ib_device	*ib_dev;
	u8			ib_gid[SMC_GID_SIZE];
	u8			ib_port;
	u32			ib_clcqpn;
	/* SMC-D */
	u64			ism_gid;
	struct smcd_dev		*ism_dev;
};

/* Find the connection associated with the given alert token in the link group.
 * To use rbtrees we have to implement our own search core.
 * Requires @conns_lock
 * @token	alert token to search for
 * @lgr		 link group to search in
 * Returns connection associated with token if found, NULL otherwise.
 */
static inline struct smc_connection *smc_lgr_find_conn(
	u32 token, struct smc_link_group *lgr)
{
	struct smc_connection *res = NULL;
	struct rb_node *node;

	node = lgr->conns_all.rb_node;
	while (node) {
		struct smc_connection *cur = rb_entry(node,
					struct smc_connection, alert_node);

		if (cur->alert_token_local > token) {
			node = node->rb_left;
		} else {
			if (cur->alert_token_local < token) {
				node = node->rb_right;
			} else {
				res = cur;
				break;
			}
		}
	}

	return res;
}

struct smc_sock;
struct smc_clc_msg_accept_confirm;
struct smc_clc_msg_local;

void smc_lgr_forget(struct smc_link_group *lgr);
void smc_lgr_terminate(struct smc_link_group *lgr);
void smc_port_terminate(struct smc_ib_device *smcibdev, u8 ibport);
void smc_smcd_terminate(struct smcd_dev *dev, u64 peer_gid,
			unsigned short vlan);
int smc_buf_create(struct smc_sock *smc, bool is_smcd);
int smc_uncompress_bufsize(u8 compressed);
int smc_rmb_rtoken_handling(struct smc_connection *conn,
			    struct smc_clc_msg_accept_confirm *clc);
int smc_rtoken_add(struct smc_link_group *lgr, __be64 nw_vaddr, __be32 nw_rkey);
int smc_rtoken_delete(struct smc_link_group *lgr, __be32 nw_rkey);
void smc_sndbuf_sync_sg_for_cpu(struct smc_connection *conn);
void smc_sndbuf_sync_sg_for_device(struct smc_connection *conn);
void smc_rmb_sync_sg_for_cpu(struct smc_connection *conn);
void smc_rmb_sync_sg_for_device(struct smc_connection *conn);
int smc_vlan_by_tcpsk(struct socket *clcsock, struct smc_init_info *ini);

void smc_conn_free(struct smc_connection *conn);
int smc_conn_create(struct smc_sock *smc, struct smc_init_info *ini);
void smcd_conn_free(struct smc_connection *conn);
void smc_lgr_schedule_free_work_fast(struct smc_link_group *lgr);
void smc_core_exit(void);

static inline struct smc_link_group *smc_get_lgr(struct smc_link *link)
{
	return container_of(link, struct smc_link_group, lnk[SMC_SINGLE_LINK]);
}
#endif<|MERGE_RESOLUTION|>--- conflicted
+++ resolved
@@ -81,8 +81,6 @@
 	struct smc_wr_buf	*wr_tx_bufs;	/* WR send payload buffers */
 	struct ib_send_wr	*wr_tx_ibs;	/* WR send meta data */
 	struct ib_sge		*wr_tx_sges;	/* WR send gather meta data */
-	struct smc_rdma_sges	*wr_tx_rdma_sges;/*RDMA WRITE gather meta data*/
-	struct smc_rdma_wr	*wr_tx_rdmas;	/* WR RDMA WRITE */
 	struct smc_wr_tx_pend	*wr_tx_pends;	/* WR send waiting for CQE */
 	/* above four vectors have wr_tx_cnt elements and use the same index */
 	dma_addr_t		wr_tx_dma_addr;	/* DMA address of wr_tx_bufs */
@@ -99,19 +97,11 @@
 	u64			wr_rx_id;	/* seq # of last recv WR */
 	u32			wr_rx_cnt;	/* number of WR recv buffers */
 	unsigned long		wr_rx_tstamp;	/* jiffies when last buf rx */
-<<<<<<< HEAD
 
 	struct ib_reg_wr	wr_reg;		/* WR register memory region */
 	wait_queue_head_t	wr_reg_wait;	/* wait for wr_reg result */
 	enum smc_wr_reg_state	wr_reg_state;	/* state of wr_reg request */
 
-=======
-
-	struct ib_reg_wr	wr_reg;		/* WR register memory region */
-	wait_queue_head_t	wr_reg_wait;	/* wait for wr_reg result */
-	enum smc_wr_reg_state	wr_reg_state;	/* state of wr_reg request */
-
->>>>>>> 7ce58816
 	u8			gid[SMC_GID_SIZE];/* gid matching used vlan id*/
 	u8			sgid_index;	/* gid index for vlan id      */
 	u32			peer_qpn;	/* QP number of peer */
@@ -139,14 +129,11 @@
 	struct completion	llc_delete_rkey; /* wait 4 rx of del rkey */
 	int			llc_delete_rkey_rc; /* rc from del rkey msg */
 	struct mutex		llc_delete_rkey_mutex; /* serialize usage */
-<<<<<<< HEAD
-=======
 };
 
 struct smc_link_extra {
 	struct smc_rdma_sges	*wr_tx_rdma_sges;/*RDMA WRITE gather meta data*/
 	struct smc_rdma_wr	*wr_tx_rdmas;	/* WR RDMA WRITE */
->>>>>>> 7ce58816
 };
 
 /* For now we just allow one parallel link per link group. The SMC protocol
@@ -242,13 +229,10 @@
 						/* ISM device for VLAN reg. */
 		};
 	};
-<<<<<<< HEAD
-=======
 #ifndef __GENKSYMS__
 	struct smc_link_extra	lnk_extra[SMC_LINKS_PER_LGR_MAX];
 				/* smc_link fields added after kABI freeze */
 #endif
->>>>>>> 7ce58816
 };
 
 struct smc_clc_msg_local;
