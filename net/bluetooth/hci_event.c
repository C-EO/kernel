/*
   BlueZ - Bluetooth protocol stack for Linux
   Copyright (c) 2000-2001, 2010, Code Aurora Forum. All rights reserved.

   Written 2000,2001 by Maxim Krasnyansky <maxk@qualcomm.com>

   This program is free software; you can redistribute it and/or modify
   it under the terms of the GNU General Public License version 2 as
   published by the Free Software Foundation;

   THE SOFTWARE IS PROVIDED "AS IS", WITHOUT WARRANTY OF ANY KIND, EXPRESS
   OR IMPLIED, INCLUDING BUT NOT LIMITED TO THE WARRANTIES OF MERCHANTABILITY,
   FITNESS FOR A PARTICULAR PURPOSE AND NONINFRINGEMENT OF THIRD PARTY RIGHTS.
   IN NO EVENT SHALL THE COPYRIGHT HOLDER(S) AND AUTHOR(S) BE LIABLE FOR ANY
   CLAIM, OR ANY SPECIAL INDIRECT OR CONSEQUENTIAL DAMAGES, OR ANY DAMAGES
   WHATSOEVER RESULTING FROM LOSS OF USE, DATA OR PROFITS, WHETHER IN AN
   ACTION OF CONTRACT, NEGLIGENCE OR OTHER TORTIOUS ACTION, ARISING OUT OF
   OR IN CONNECTION WITH THE USE OR PERFORMANCE OF THIS SOFTWARE.

   ALL LIABILITY, INCLUDING LIABILITY FOR INFRINGEMENT OF ANY PATENTS,
   COPYRIGHTS, TRADEMARKS OR OTHER RIGHTS, RELATING TO USE OF THIS
   SOFTWARE IS DISCLAIMED.
*/

/* Bluetooth HCI event handling. */

#include <linux/module.h>

#include <linux/types.h>
#include <linux/errno.h>
#include <linux/kernel.h>
#include <linux/slab.h>
#include <linux/poll.h>
#include <linux/fcntl.h>
#include <linux/init.h>
#include <linux/skbuff.h>
#include <linux/interrupt.h>
#include <linux/notifier.h>
#include <net/sock.h>

#include <asm/system.h>
#include <linux/uaccess.h>
#include <asm/unaligned.h>

#include <net/bluetooth/bluetooth.h>
#include <net/bluetooth/hci_core.h>

/* Handle HCI Event packets */

static void hci_cc_inquiry_cancel(struct hci_dev *hdev, struct sk_buff *skb)
{
	__u8 status = *((__u8 *) skb->data);

	BT_DBG("%s status 0x%x", hdev->name, status);

	if (status)
		return;

	clear_bit(HCI_INQUIRY, &hdev->flags);

	hci_req_complete(hdev, HCI_OP_INQUIRY_CANCEL, status);

	hci_conn_check_pending(hdev);
}

static void hci_cc_exit_periodic_inq(struct hci_dev *hdev, struct sk_buff *skb)
{
	__u8 status = *((__u8 *) skb->data);

	BT_DBG("%s status 0x%x", hdev->name, status);

	if (status)
		return;

	clear_bit(HCI_INQUIRY, &hdev->flags);

	hci_conn_check_pending(hdev);
}

static void hci_cc_remote_name_req_cancel(struct hci_dev *hdev, struct sk_buff *skb)
{
	BT_DBG("%s", hdev->name);
}

static void hci_cc_role_discovery(struct hci_dev *hdev, struct sk_buff *skb)
{
	struct hci_rp_role_discovery *rp = (void *) skb->data;
	struct hci_conn *conn;

	BT_DBG("%s status 0x%x", hdev->name, rp->status);

	if (rp->status)
		return;

	hci_dev_lock(hdev);

	conn = hci_conn_hash_lookup_handle(hdev, __le16_to_cpu(rp->handle));
	if (conn) {
		if (rp->role)
			conn->link_mode &= ~HCI_LM_MASTER;
		else
			conn->link_mode |= HCI_LM_MASTER;
	}

	hci_dev_unlock(hdev);
}

static void hci_cc_read_link_policy(struct hci_dev *hdev, struct sk_buff *skb)
{
	struct hci_rp_read_link_policy *rp = (void *) skb->data;
	struct hci_conn *conn;

	BT_DBG("%s status 0x%x", hdev->name, rp->status);

	if (rp->status)
		return;

	hci_dev_lock(hdev);

	conn = hci_conn_hash_lookup_handle(hdev, __le16_to_cpu(rp->handle));
	if (conn)
		conn->link_policy = __le16_to_cpu(rp->policy);

	hci_dev_unlock(hdev);
}

static void hci_cc_write_link_policy(struct hci_dev *hdev, struct sk_buff *skb)
{
	struct hci_rp_write_link_policy *rp = (void *) skb->data;
	struct hci_conn *conn;
	void *sent;

	BT_DBG("%s status 0x%x", hdev->name, rp->status);

	if (rp->status)
		return;

	sent = hci_sent_cmd_data(hdev, HCI_OP_WRITE_LINK_POLICY);
	if (!sent)
		return;

	hci_dev_lock(hdev);

	conn = hci_conn_hash_lookup_handle(hdev, __le16_to_cpu(rp->handle));
	if (conn)
		conn->link_policy = get_unaligned_le16(sent + 2);

	hci_dev_unlock(hdev);
}

static void hci_cc_read_def_link_policy(struct hci_dev *hdev, struct sk_buff *skb)
{
	struct hci_rp_read_def_link_policy *rp = (void *) skb->data;

	BT_DBG("%s status 0x%x", hdev->name, rp->status);

	if (rp->status)
		return;

	hdev->link_policy = __le16_to_cpu(rp->policy);
}

static void hci_cc_write_def_link_policy(struct hci_dev *hdev, struct sk_buff *skb)
{
	__u8 status = *((__u8 *) skb->data);
	void *sent;

	BT_DBG("%s status 0x%x", hdev->name, status);

	sent = hci_sent_cmd_data(hdev, HCI_OP_WRITE_DEF_LINK_POLICY);
	if (!sent)
		return;

	if (!status)
		hdev->link_policy = get_unaligned_le16(sent);

	hci_req_complete(hdev, HCI_OP_WRITE_DEF_LINK_POLICY, status);
}

static void hci_cc_reset(struct hci_dev *hdev, struct sk_buff *skb)
{
	__u8 status = *((__u8 *) skb->data);

	BT_DBG("%s status 0x%x", hdev->name, status);

	clear_bit(HCI_RESET, &hdev->flags);

	hci_req_complete(hdev, HCI_OP_RESET, status);
}

static void hci_cc_write_local_name(struct hci_dev *hdev, struct sk_buff *skb)
{
	__u8 status = *((__u8 *) skb->data);
	void *sent;

	BT_DBG("%s status 0x%x", hdev->name, status);

	if (status)
		return;

	sent = hci_sent_cmd_data(hdev, HCI_OP_WRITE_LOCAL_NAME);
	if (!sent)
		return;

	memcpy(hdev->dev_name, sent, 248);
}

static void hci_cc_read_local_name(struct hci_dev *hdev, struct sk_buff *skb)
{
	struct hci_rp_read_local_name *rp = (void *) skb->data;

	BT_DBG("%s status 0x%x", hdev->name, rp->status);

	if (rp->status)
		return;

	memcpy(hdev->dev_name, rp->name, 248);
}

static void hci_cc_write_auth_enable(struct hci_dev *hdev, struct sk_buff *skb)
{
	__u8 status = *((__u8 *) skb->data);
	void *sent;

	BT_DBG("%s status 0x%x", hdev->name, status);

	sent = hci_sent_cmd_data(hdev, HCI_OP_WRITE_AUTH_ENABLE);
	if (!sent)
		return;

	if (!status) {
		__u8 param = *((__u8 *) sent);

		if (param == AUTH_ENABLED)
			set_bit(HCI_AUTH, &hdev->flags);
		else
			clear_bit(HCI_AUTH, &hdev->flags);
	}

	hci_req_complete(hdev, HCI_OP_WRITE_AUTH_ENABLE, status);
}

static void hci_cc_write_encrypt_mode(struct hci_dev *hdev, struct sk_buff *skb)
{
	__u8 status = *((__u8 *) skb->data);
	void *sent;

	BT_DBG("%s status 0x%x", hdev->name, status);

	sent = hci_sent_cmd_data(hdev, HCI_OP_WRITE_ENCRYPT_MODE);
	if (!sent)
		return;

	if (!status) {
		__u8 param = *((__u8 *) sent);

		if (param)
			set_bit(HCI_ENCRYPT, &hdev->flags);
		else
			clear_bit(HCI_ENCRYPT, &hdev->flags);
	}

	hci_req_complete(hdev, HCI_OP_WRITE_ENCRYPT_MODE, status);
}

static void hci_cc_write_scan_enable(struct hci_dev *hdev, struct sk_buff *skb)
{
	__u8 status = *((__u8 *) skb->data);
	void *sent;

	BT_DBG("%s status 0x%x", hdev->name, status);

	sent = hci_sent_cmd_data(hdev, HCI_OP_WRITE_SCAN_ENABLE);
	if (!sent)
		return;

	if (!status) {
		__u8 param = *((__u8 *) sent);
		int old_pscan, old_iscan;

		old_pscan = test_and_clear_bit(HCI_PSCAN, &hdev->flags);
		old_iscan = test_and_clear_bit(HCI_ISCAN, &hdev->flags);

		if (param & SCAN_INQUIRY) {
			set_bit(HCI_ISCAN, &hdev->flags);
			if (!old_iscan)
				mgmt_discoverable(hdev->id, 1);
		} else if (old_iscan)
			mgmt_discoverable(hdev->id, 0);

		if (param & SCAN_PAGE) {
			set_bit(HCI_PSCAN, &hdev->flags);
			if (!old_pscan)
				mgmt_connectable(hdev->id, 1);
		} else if (old_pscan)
			mgmt_connectable(hdev->id, 0);
	}

	hci_req_complete(hdev, HCI_OP_WRITE_SCAN_ENABLE, status);
}

static void hci_cc_read_class_of_dev(struct hci_dev *hdev, struct sk_buff *skb)
{
	struct hci_rp_read_class_of_dev *rp = (void *) skb->data;

	BT_DBG("%s status 0x%x", hdev->name, rp->status);

	if (rp->status)
		return;

	memcpy(hdev->dev_class, rp->dev_class, 3);

	BT_DBG("%s class 0x%.2x%.2x%.2x", hdev->name,
		hdev->dev_class[2], hdev->dev_class[1], hdev->dev_class[0]);
}

static void hci_cc_write_class_of_dev(struct hci_dev *hdev, struct sk_buff *skb)
{
	__u8 status = *((__u8 *) skb->data);
	void *sent;

	BT_DBG("%s status 0x%x", hdev->name, status);

	if (status)
		return;

	sent = hci_sent_cmd_data(hdev, HCI_OP_WRITE_CLASS_OF_DEV);
	if (!sent)
		return;

	memcpy(hdev->dev_class, sent, 3);
}

static void hci_cc_read_voice_setting(struct hci_dev *hdev, struct sk_buff *skb)
{
	struct hci_rp_read_voice_setting *rp = (void *) skb->data;
	__u16 setting;

	BT_DBG("%s status 0x%x", hdev->name, rp->status);

	if (rp->status)
		return;

	setting = __le16_to_cpu(rp->voice_setting);

	if (hdev->voice_setting == setting)
		return;

	hdev->voice_setting = setting;

	BT_DBG("%s voice setting 0x%04x", hdev->name, setting);

	if (hdev->notify) {
		tasklet_disable(&hdev->tx_task);
		hdev->notify(hdev, HCI_NOTIFY_VOICE_SETTING);
		tasklet_enable(&hdev->tx_task);
	}
}

static void hci_cc_write_voice_setting(struct hci_dev *hdev, struct sk_buff *skb)
{
	__u8 status = *((__u8 *) skb->data);
	__u16 setting;
	void *sent;

	BT_DBG("%s status 0x%x", hdev->name, status);

	if (status)
		return;

	sent = hci_sent_cmd_data(hdev, HCI_OP_WRITE_VOICE_SETTING);
	if (!sent)
		return;

	setting = get_unaligned_le16(sent);

	if (hdev->voice_setting == setting)
		return;

	hdev->voice_setting = setting;

	BT_DBG("%s voice setting 0x%04x", hdev->name, setting);

	if (hdev->notify) {
		tasklet_disable(&hdev->tx_task);
		hdev->notify(hdev, HCI_NOTIFY_VOICE_SETTING);
		tasklet_enable(&hdev->tx_task);
	}
}

static void hci_cc_host_buffer_size(struct hci_dev *hdev, struct sk_buff *skb)
{
	__u8 status = *((__u8 *) skb->data);

	BT_DBG("%s status 0x%x", hdev->name, status);

	hci_req_complete(hdev, HCI_OP_HOST_BUFFER_SIZE, status);
}

static void hci_cc_read_ssp_mode(struct hci_dev *hdev, struct sk_buff *skb)
{
	struct hci_rp_read_ssp_mode *rp = (void *) skb->data;

	BT_DBG("%s status 0x%x", hdev->name, rp->status);

	if (rp->status)
		return;

	hdev->ssp_mode = rp->mode;
}

static void hci_cc_write_ssp_mode(struct hci_dev *hdev, struct sk_buff *skb)
{
	__u8 status = *((__u8 *) skb->data);
	void *sent;

	BT_DBG("%s status 0x%x", hdev->name, status);

	if (status)
		return;

	sent = hci_sent_cmd_data(hdev, HCI_OP_WRITE_SSP_MODE);
	if (!sent)
		return;

	hdev->ssp_mode = *((__u8 *) sent);
}

static u8 hci_get_inquiry_mode(struct hci_dev *hdev)
{
	if (hdev->features[6] & LMP_EXT_INQ)
		return 2;

	if (hdev->features[3] & LMP_RSSI_INQ)
		return 1;

	if (hdev->manufacturer == 11 && hdev->hci_rev == 0x00 &&
						hdev->lmp_subver == 0x0757)
		return 1;

	if (hdev->manufacturer == 15) {
		if (hdev->hci_rev == 0x03 && hdev->lmp_subver == 0x6963)
			return 1;
		if (hdev->hci_rev == 0x09 && hdev->lmp_subver == 0x6963)
			return 1;
		if (hdev->hci_rev == 0x00 && hdev->lmp_subver == 0x6965)
			return 1;
	}

	if (hdev->manufacturer == 31 && hdev->hci_rev == 0x2005 &&
						hdev->lmp_subver == 0x1805)
		return 1;

	return 0;
}

static void hci_setup_inquiry_mode(struct hci_dev *hdev)
{
	u8 mode;

	mode = hci_get_inquiry_mode(hdev);

	hci_send_cmd(hdev, HCI_OP_WRITE_INQUIRY_MODE, 1, &mode);
}

static void hci_setup_event_mask(struct hci_dev *hdev)
{
	/* The second byte is 0xff instead of 0x9f (two reserved bits
	 * disabled) since a Broadcom 1.2 dongle doesn't respond to the
	 * command otherwise */
	u8 events[8] = { 0xff, 0xff, 0xfb, 0xff, 0x00, 0x00, 0x00, 0x00 };

	/* Events for 1.2 and newer controllers */
	if (hdev->lmp_ver > 1) {
		events[4] |= 0x01; /* Flow Specification Complete */
		events[4] |= 0x02; /* Inquiry Result with RSSI */
		events[4] |= 0x04; /* Read Remote Extended Features Complete */
		events[5] |= 0x08; /* Synchronous Connection Complete */
		events[5] |= 0x10; /* Synchronous Connection Changed */
	}

	if (hdev->features[3] & LMP_RSSI_INQ)
		events[4] |= 0x04; /* Inquiry Result with RSSI */

	if (hdev->features[5] & LMP_SNIFF_SUBR)
		events[5] |= 0x20; /* Sniff Subrating */

	if (hdev->features[5] & LMP_PAUSE_ENC)
		events[5] |= 0x80; /* Encryption Key Refresh Complete */

	if (hdev->features[6] & LMP_EXT_INQ)
		events[5] |= 0x40; /* Extended Inquiry Result */

	if (hdev->features[6] & LMP_NO_FLUSH)
		events[7] |= 0x01; /* Enhanced Flush Complete */

	if (hdev->features[7] & LMP_LSTO)
		events[6] |= 0x80; /* Link Supervision Timeout Changed */

	if (hdev->features[6] & LMP_SIMPLE_PAIR) {
		events[6] |= 0x01;	/* IO Capability Request */
		events[6] |= 0x02;	/* IO Capability Response */
		events[6] |= 0x04;	/* User Confirmation Request */
		events[6] |= 0x08;	/* User Passkey Request */
		events[6] |= 0x10;	/* Remote OOB Data Request */
		events[6] |= 0x20;	/* Simple Pairing Complete */
		events[7] |= 0x04;	/* User Passkey Notification */
		events[7] |= 0x08;	/* Keypress Notification */
		events[7] |= 0x10;	/* Remote Host Supported
					 * Features Notification */
	}

	if (hdev->features[4] & LMP_LE)
		events[7] |= 0x20;	/* LE Meta-Event */

	hci_send_cmd(hdev, HCI_OP_SET_EVENT_MASK, sizeof(events), events);
}

static void hci_setup(struct hci_dev *hdev)
{
	hci_setup_event_mask(hdev);

	if (hdev->lmp_ver > 1)
		hci_send_cmd(hdev, HCI_OP_READ_LOCAL_COMMANDS, 0, NULL);

	if (hdev->features[6] & LMP_SIMPLE_PAIR) {
		u8 mode = 0x01;
		hci_send_cmd(hdev, HCI_OP_WRITE_SSP_MODE, sizeof(mode), &mode);
	}

	if (hdev->features[3] & LMP_RSSI_INQ)
		hci_setup_inquiry_mode(hdev);

	if (hdev->features[7] & LMP_INQ_TX_PWR)
		hci_send_cmd(hdev, HCI_OP_READ_INQ_RSP_TX_POWER, 0, NULL);
}

static void hci_cc_read_local_version(struct hci_dev *hdev, struct sk_buff *skb)
{
	struct hci_rp_read_local_version *rp = (void *) skb->data;

	BT_DBG("%s status 0x%x", hdev->name, rp->status);

	if (rp->status)
		return;

	hdev->hci_ver = rp->hci_ver;
	hdev->hci_rev = __le16_to_cpu(rp->hci_rev);
	hdev->lmp_ver = rp->lmp_ver;
	hdev->manufacturer = __le16_to_cpu(rp->manufacturer);
	hdev->lmp_subver = __le16_to_cpu(rp->lmp_subver);

	BT_DBG("%s manufacturer %d hci ver %d:%d", hdev->name,
					hdev->manufacturer,
					hdev->hci_ver, hdev->hci_rev);

	if (test_bit(HCI_INIT, &hdev->flags))
		hci_setup(hdev);
}

static void hci_setup_link_policy(struct hci_dev *hdev)
{
	u16 link_policy = 0;

	if (hdev->features[0] & LMP_RSWITCH)
		link_policy |= HCI_LP_RSWITCH;
	if (hdev->features[0] & LMP_HOLD)
		link_policy |= HCI_LP_HOLD;
	if (hdev->features[0] & LMP_SNIFF)
		link_policy |= HCI_LP_SNIFF;
	if (hdev->features[1] & LMP_PARK)
		link_policy |= HCI_LP_PARK;

	link_policy = cpu_to_le16(link_policy);
	hci_send_cmd(hdev, HCI_OP_WRITE_DEF_LINK_POLICY,
					sizeof(link_policy), &link_policy);
}

static void hci_cc_read_local_commands(struct hci_dev *hdev, struct sk_buff *skb)
{
	struct hci_rp_read_local_commands *rp = (void *) skb->data;

	BT_DBG("%s status 0x%x", hdev->name, rp->status);

	if (rp->status)
		goto done;

	memcpy(hdev->commands, rp->commands, sizeof(hdev->commands));

	if (test_bit(HCI_INIT, &hdev->flags) && (hdev->commands[5] & 0x10))
		hci_setup_link_policy(hdev);

done:
	hci_req_complete(hdev, HCI_OP_READ_LOCAL_COMMANDS, rp->status);
}

static void hci_cc_read_local_features(struct hci_dev *hdev, struct sk_buff *skb)
{
	struct hci_rp_read_local_features *rp = (void *) skb->data;

	BT_DBG("%s status 0x%x", hdev->name, rp->status);

	if (rp->status)
		return;

	memcpy(hdev->features, rp->features, 8);

	/* Adjust default settings according to features
	 * supported by device. */

	if (hdev->features[0] & LMP_3SLOT)
		hdev->pkt_type |= (HCI_DM3 | HCI_DH3);

	if (hdev->features[0] & LMP_5SLOT)
		hdev->pkt_type |= (HCI_DM5 | HCI_DH5);

	if (hdev->features[1] & LMP_HV2) {
		hdev->pkt_type  |= (HCI_HV2);
		hdev->esco_type |= (ESCO_HV2);
	}

	if (hdev->features[1] & LMP_HV3) {
		hdev->pkt_type  |= (HCI_HV3);
		hdev->esco_type |= (ESCO_HV3);
	}

	if (hdev->features[3] & LMP_ESCO)
		hdev->esco_type |= (ESCO_EV3);

	if (hdev->features[4] & LMP_EV4)
		hdev->esco_type |= (ESCO_EV4);

	if (hdev->features[4] & LMP_EV5)
		hdev->esco_type |= (ESCO_EV5);

	if (hdev->features[5] & LMP_EDR_ESCO_2M)
		hdev->esco_type |= (ESCO_2EV3);

	if (hdev->features[5] & LMP_EDR_ESCO_3M)
		hdev->esco_type |= (ESCO_3EV3);

	if (hdev->features[5] & LMP_EDR_3S_ESCO)
		hdev->esco_type |= (ESCO_2EV5 | ESCO_3EV5);

	BT_DBG("%s features 0x%.2x%.2x%.2x%.2x%.2x%.2x%.2x%.2x", hdev->name,
					hdev->features[0], hdev->features[1],
					hdev->features[2], hdev->features[3],
					hdev->features[4], hdev->features[5],
					hdev->features[6], hdev->features[7]);
}

static void hci_cc_read_buffer_size(struct hci_dev *hdev, struct sk_buff *skb)
{
	struct hci_rp_read_buffer_size *rp = (void *) skb->data;

	BT_DBG("%s status 0x%x", hdev->name, rp->status);

	if (rp->status)
		return;

	hdev->acl_mtu  = __le16_to_cpu(rp->acl_mtu);
	hdev->sco_mtu  = rp->sco_mtu;
	hdev->acl_pkts = __le16_to_cpu(rp->acl_max_pkt);
	hdev->sco_pkts = __le16_to_cpu(rp->sco_max_pkt);

	if (test_bit(HCI_QUIRK_FIXUP_BUFFER_SIZE, &hdev->quirks)) {
		hdev->sco_mtu  = 64;
		hdev->sco_pkts = 8;
	}

	hdev->acl_cnt = hdev->acl_pkts;
	hdev->sco_cnt = hdev->sco_pkts;

	BT_DBG("%s acl mtu %d:%d sco mtu %d:%d", hdev->name,
					hdev->acl_mtu, hdev->acl_pkts,
					hdev->sco_mtu, hdev->sco_pkts);
}

static void hci_cc_read_bd_addr(struct hci_dev *hdev, struct sk_buff *skb)
{
	struct hci_rp_read_bd_addr *rp = (void *) skb->data;

	BT_DBG("%s status 0x%x", hdev->name, rp->status);

	if (!rp->status)
		bacpy(&hdev->bdaddr, &rp->bdaddr);

	hci_req_complete(hdev, HCI_OP_READ_BD_ADDR, rp->status);
}

static void hci_cc_write_ca_timeout(struct hci_dev *hdev, struct sk_buff *skb)
{
	__u8 status = *((__u8 *) skb->data);

	BT_DBG("%s status 0x%x", hdev->name, status);

	hci_req_complete(hdev, HCI_OP_WRITE_CA_TIMEOUT, status);
}

static void hci_cc_delete_stored_link_key(struct hci_dev *hdev,
							struct sk_buff *skb)
{
	__u8 status = *((__u8 *) skb->data);

	BT_DBG("%s status 0x%x", hdev->name, status);

	hci_req_complete(hdev, HCI_OP_DELETE_STORED_LINK_KEY, status);
}

static void hci_cc_set_event_mask(struct hci_dev *hdev, struct sk_buff *skb)
{
	__u8 status = *((__u8 *) skb->data);

	BT_DBG("%s status 0x%x", hdev->name, status);

	hci_req_complete(hdev, HCI_OP_SET_EVENT_MASK, status);
}

static void hci_cc_write_inquiry_mode(struct hci_dev *hdev,
							struct sk_buff *skb)
{
	__u8 status = *((__u8 *) skb->data);

	BT_DBG("%s status 0x%x", hdev->name, status);

	hci_req_complete(hdev, HCI_OP_WRITE_INQUIRY_MODE, status);
}

static void hci_cc_read_inq_rsp_tx_power(struct hci_dev *hdev,
							struct sk_buff *skb)
{
	__u8 status = *((__u8 *) skb->data);

	BT_DBG("%s status 0x%x", hdev->name, status);

	hci_req_complete(hdev, HCI_OP_READ_INQ_RSP_TX_POWER, status);
}

static void hci_cc_set_event_flt(struct hci_dev *hdev, struct sk_buff *skb)
{
	__u8 status = *((__u8 *) skb->data);

	BT_DBG("%s status 0x%x", hdev->name, status);

	hci_req_complete(hdev, HCI_OP_SET_EVENT_FLT, status);
}

static void hci_cc_pin_code_reply(struct hci_dev *hdev, struct sk_buff *skb)
{
	struct hci_rp_pin_code_reply *rp = (void *) skb->data;
	struct hci_cp_pin_code_reply *cp;
	struct hci_conn *conn;

	BT_DBG("%s status 0x%x", hdev->name, rp->status);

	if (test_bit(HCI_MGMT, &hdev->flags))
		mgmt_pin_code_reply_complete(hdev->id, &rp->bdaddr, rp->status);

	if (rp->status != 0)
		return;

	cp = hci_sent_cmd_data(hdev, HCI_OP_PIN_CODE_REPLY);
	if (!cp)
		return;

	conn = hci_conn_hash_lookup_ba(hdev, ACL_LINK, &cp->bdaddr);
	if (conn)
		conn->pin_length = cp->pin_len;
}

static void hci_cc_pin_code_neg_reply(struct hci_dev *hdev, struct sk_buff *skb)
{
	struct hci_rp_pin_code_neg_reply *rp = (void *) skb->data;

	BT_DBG("%s status 0x%x", hdev->name, rp->status);

	if (test_bit(HCI_MGMT, &hdev->flags))
		mgmt_pin_code_neg_reply_complete(hdev->id, &rp->bdaddr,
								rp->status);
}
static void hci_cc_le_read_buffer_size(struct hci_dev *hdev,
				       struct sk_buff *skb)
{
	struct hci_rp_le_read_buffer_size *rp = (void *) skb->data;

	BT_DBG("%s status 0x%x", hdev->name, rp->status);

	if (rp->status)
		return;

	hdev->le_mtu = __le16_to_cpu(rp->le_mtu);
	hdev->le_pkts = rp->le_max_pkt;

	hdev->le_cnt = hdev->le_pkts;

	BT_DBG("%s le mtu %d:%d", hdev->name, hdev->le_mtu, hdev->le_pkts);

	hci_req_complete(hdev, HCI_OP_LE_READ_BUFFER_SIZE, rp->status);
}

static void hci_cc_user_confirm_reply(struct hci_dev *hdev, struct sk_buff *skb)
{
	struct hci_rp_user_confirm_reply *rp = (void *) skb->data;

	BT_DBG("%s status 0x%x", hdev->name, rp->status);

	if (test_bit(HCI_MGMT, &hdev->flags))
		mgmt_user_confirm_reply_complete(hdev->id, &rp->bdaddr,
								rp->status);
}

static void hci_cc_user_confirm_neg_reply(struct hci_dev *hdev,
							struct sk_buff *skb)
{
	struct hci_rp_user_confirm_reply *rp = (void *) skb->data;

	BT_DBG("%s status 0x%x", hdev->name, rp->status);

	if (test_bit(HCI_MGMT, &hdev->flags))
		mgmt_user_confirm_neg_reply_complete(hdev->id, &rp->bdaddr,
								rp->status);
}

static inline void hci_cs_inquiry(struct hci_dev *hdev, __u8 status)
{
	BT_DBG("%s status 0x%x", hdev->name, status);

	if (status) {
		hci_req_complete(hdev, HCI_OP_INQUIRY, status);

		hci_conn_check_pending(hdev);
	} else
		set_bit(HCI_INQUIRY, &hdev->flags);
}

static inline void hci_cs_create_conn(struct hci_dev *hdev, __u8 status)
{
	struct hci_cp_create_conn *cp;
	struct hci_conn *conn;

	BT_DBG("%s status 0x%x", hdev->name, status);

	cp = hci_sent_cmd_data(hdev, HCI_OP_CREATE_CONN);
	if (!cp)
		return;

	hci_dev_lock(hdev);

	conn = hci_conn_hash_lookup_ba(hdev, ACL_LINK, &cp->bdaddr);

	BT_DBG("%s bdaddr %s conn %p", hdev->name, batostr(&cp->bdaddr), conn);

	if (status) {
		if (conn && conn->state == BT_CONNECT) {
			if (status != 0x0c || conn->attempt > 2) {
				conn->state = BT_CLOSED;
				hci_proto_connect_cfm(conn, status);
				hci_conn_del(conn);
			} else
				conn->state = BT_CONNECT2;
		}
	} else {
		if (!conn) {
			conn = hci_conn_add(hdev, ACL_LINK, &cp->bdaddr);
			if (conn) {
				conn->out = 1;
				conn->link_mode |= HCI_LM_MASTER;
			} else
				BT_ERR("No memory for new connection");
		}
	}

	hci_dev_unlock(hdev);
}

static void hci_cs_add_sco(struct hci_dev *hdev, __u8 status)
{
	struct hci_cp_add_sco *cp;
	struct hci_conn *acl, *sco;
	__u16 handle;

	BT_DBG("%s status 0x%x", hdev->name, status);

	if (!status)
		return;

	cp = hci_sent_cmd_data(hdev, HCI_OP_ADD_SCO);
	if (!cp)
		return;

	handle = __le16_to_cpu(cp->handle);

	BT_DBG("%s handle %d", hdev->name, handle);

	hci_dev_lock(hdev);

	acl = hci_conn_hash_lookup_handle(hdev, handle);
	if (acl) {
		sco = acl->link;
		if (sco) {
			sco->state = BT_CLOSED;

			hci_proto_connect_cfm(sco, status);
			hci_conn_del(sco);
		}
	}

	hci_dev_unlock(hdev);
}

static void hci_cs_auth_requested(struct hci_dev *hdev, __u8 status)
{
	struct hci_cp_auth_requested *cp;
	struct hci_conn *conn;

	BT_DBG("%s status 0x%x", hdev->name, status);

	if (!status)
		return;

	cp = hci_sent_cmd_data(hdev, HCI_OP_AUTH_REQUESTED);
	if (!cp)
		return;

	hci_dev_lock(hdev);

	conn = hci_conn_hash_lookup_handle(hdev, __le16_to_cpu(cp->handle));
	if (conn) {
		if (conn->state == BT_CONFIG) {
			hci_proto_connect_cfm(conn, status);
			hci_conn_put(conn);
		}
	}

	hci_dev_unlock(hdev);
}

static void hci_cs_set_conn_encrypt(struct hci_dev *hdev, __u8 status)
{
	struct hci_cp_set_conn_encrypt *cp;
	struct hci_conn *conn;

	BT_DBG("%s status 0x%x", hdev->name, status);

	if (!status)
		return;

	cp = hci_sent_cmd_data(hdev, HCI_OP_SET_CONN_ENCRYPT);
	if (!cp)
		return;

	hci_dev_lock(hdev);

	conn = hci_conn_hash_lookup_handle(hdev, __le16_to_cpu(cp->handle));
	if (conn) {
		if (conn->state == BT_CONFIG) {
			hci_proto_connect_cfm(conn, status);
			hci_conn_put(conn);
		}
	}

	hci_dev_unlock(hdev);
}

static int hci_outgoing_auth_needed(struct hci_dev *hdev,
							struct hci_conn *conn)
{
	if (conn->state != BT_CONFIG || !conn->out)
		return 0;

	if (conn->pending_sec_level == BT_SECURITY_SDP)
		return 0;

	/* Only request authentication for SSP connections or non-SSP
	 * devices with sec_level HIGH */
	if (!(hdev->ssp_mode > 0 && conn->ssp_mode > 0) &&
				conn->pending_sec_level != BT_SECURITY_HIGH)
		return 0;

	return 1;
}

static void hci_cs_remote_name_req(struct hci_dev *hdev, __u8 status)
{
	struct hci_cp_remote_name_req *cp;
	struct hci_conn *conn;

	BT_DBG("%s status 0x%x", hdev->name, status);

	/* If successful wait for the name req complete event before
	 * checking for the need to do authentication */
	if (!status)
		return;

	cp = hci_sent_cmd_data(hdev, HCI_OP_REMOTE_NAME_REQ);
	if (!cp)
		return;

	hci_dev_lock(hdev);

	conn = hci_conn_hash_lookup_ba(hdev, ACL_LINK, &cp->bdaddr);
	if (conn && hci_outgoing_auth_needed(hdev, conn)) {
		struct hci_cp_auth_requested cp;
		cp.handle = __cpu_to_le16(conn->handle);
		hci_send_cmd(hdev, HCI_OP_AUTH_REQUESTED, sizeof(cp), &cp);
	}

	hci_dev_unlock(hdev);
}

static void hci_cs_read_remote_features(struct hci_dev *hdev, __u8 status)
{
	struct hci_cp_read_remote_features *cp;
	struct hci_conn *conn;

	BT_DBG("%s status 0x%x", hdev->name, status);

	if (!status)
		return;

	cp = hci_sent_cmd_data(hdev, HCI_OP_READ_REMOTE_FEATURES);
	if (!cp)
		return;

	hci_dev_lock(hdev);

	conn = hci_conn_hash_lookup_handle(hdev, __le16_to_cpu(cp->handle));
	if (conn) {
		if (conn->state == BT_CONFIG) {
			hci_proto_connect_cfm(conn, status);
			hci_conn_put(conn);
		}
	}

	hci_dev_unlock(hdev);
}

static void hci_cs_read_remote_ext_features(struct hci_dev *hdev, __u8 status)
{
	struct hci_cp_read_remote_ext_features *cp;
	struct hci_conn *conn;

	BT_DBG("%s status 0x%x", hdev->name, status);

	if (!status)
		return;

	cp = hci_sent_cmd_data(hdev, HCI_OP_READ_REMOTE_EXT_FEATURES);
	if (!cp)
		return;

	hci_dev_lock(hdev);

	conn = hci_conn_hash_lookup_handle(hdev, __le16_to_cpu(cp->handle));
	if (conn) {
		if (conn->state == BT_CONFIG) {
			hci_proto_connect_cfm(conn, status);
			hci_conn_put(conn);
		}
	}

	hci_dev_unlock(hdev);
}

static void hci_cs_setup_sync_conn(struct hci_dev *hdev, __u8 status)
{
	struct hci_cp_setup_sync_conn *cp;
	struct hci_conn *acl, *sco;
	__u16 handle;

	BT_DBG("%s status 0x%x", hdev->name, status);

	if (!status)
		return;

	cp = hci_sent_cmd_data(hdev, HCI_OP_SETUP_SYNC_CONN);
	if (!cp)
		return;

	handle = __le16_to_cpu(cp->handle);

	BT_DBG("%s handle %d", hdev->name, handle);

	hci_dev_lock(hdev);

	acl = hci_conn_hash_lookup_handle(hdev, handle);
	if (acl) {
		sco = acl->link;
		if (sco) {
			sco->state = BT_CLOSED;

			hci_proto_connect_cfm(sco, status);
			hci_conn_del(sco);
		}
	}

	hci_dev_unlock(hdev);
}

static void hci_cs_sniff_mode(struct hci_dev *hdev, __u8 status)
{
	struct hci_cp_sniff_mode *cp;
	struct hci_conn *conn;

	BT_DBG("%s status 0x%x", hdev->name, status);

	if (!status)
		return;

	cp = hci_sent_cmd_data(hdev, HCI_OP_SNIFF_MODE);
	if (!cp)
		return;

	hci_dev_lock(hdev);

	conn = hci_conn_hash_lookup_handle(hdev, __le16_to_cpu(cp->handle));
	if (conn) {
		clear_bit(HCI_CONN_MODE_CHANGE_PEND, &conn->pend);

		if (test_and_clear_bit(HCI_CONN_SCO_SETUP_PEND, &conn->pend))
			hci_sco_setup(conn, status);
	}

	hci_dev_unlock(hdev);
}

static void hci_cs_exit_sniff_mode(struct hci_dev *hdev, __u8 status)
{
	struct hci_cp_exit_sniff_mode *cp;
	struct hci_conn *conn;

	BT_DBG("%s status 0x%x", hdev->name, status);

	if (!status)
		return;

	cp = hci_sent_cmd_data(hdev, HCI_OP_EXIT_SNIFF_MODE);
	if (!cp)
		return;

	hci_dev_lock(hdev);

	conn = hci_conn_hash_lookup_handle(hdev, __le16_to_cpu(cp->handle));
	if (conn) {
		clear_bit(HCI_CONN_MODE_CHANGE_PEND, &conn->pend);

		if (test_and_clear_bit(HCI_CONN_SCO_SETUP_PEND, &conn->pend))
			hci_sco_setup(conn, status);
	}

	hci_dev_unlock(hdev);
}

static void hci_cs_le_create_conn(struct hci_dev *hdev, __u8 status)
{
	struct hci_cp_le_create_conn *cp;
	struct hci_conn *conn;

	BT_DBG("%s status 0x%x", hdev->name, status);

	cp = hci_sent_cmd_data(hdev, HCI_OP_LE_CREATE_CONN);
	if (!cp)
		return;

	hci_dev_lock(hdev);

	conn = hci_conn_hash_lookup_ba(hdev, LE_LINK, &cp->peer_addr);

	BT_DBG("%s bdaddr %s conn %p", hdev->name, batostr(&cp->peer_addr),
		conn);

	if (status) {
		if (conn && conn->state == BT_CONNECT) {
			conn->state = BT_CLOSED;
			hci_proto_connect_cfm(conn, status);
			hci_conn_del(conn);
		}
	} else {
		if (!conn) {
			conn = hci_conn_add(hdev, LE_LINK, &cp->peer_addr);
			if (conn)
				conn->out = 1;
			else
				BT_ERR("No memory for new connection");
		}
	}

	hci_dev_unlock(hdev);
}

static inline void hci_inquiry_complete_evt(struct hci_dev *hdev, struct sk_buff *skb)
{
	__u8 status = *((__u8 *) skb->data);

	BT_DBG("%s status %d", hdev->name, status);

	clear_bit(HCI_INQUIRY, &hdev->flags);

	hci_req_complete(hdev, HCI_OP_INQUIRY, status);

	hci_conn_check_pending(hdev);
}

static inline void hci_inquiry_result_evt(struct hci_dev *hdev, struct sk_buff *skb)
{
	struct inquiry_data data;
	struct inquiry_info *info = (void *) (skb->data + 1);
	int num_rsp = *((__u8 *) skb->data);

	BT_DBG("%s num_rsp %d", hdev->name, num_rsp);

	if (!num_rsp)
		return;

	hci_dev_lock(hdev);

	for (; num_rsp; num_rsp--) {
		bacpy(&data.bdaddr, &info->bdaddr);
		data.pscan_rep_mode	= info->pscan_rep_mode;
		data.pscan_period_mode	= info->pscan_period_mode;
		data.pscan_mode		= info->pscan_mode;
		memcpy(data.dev_class, info->dev_class, 3);
		data.clock_offset	= info->clock_offset;
		data.rssi		= 0x00;
		data.ssp_mode		= 0x00;
		info++;
		hci_inquiry_cache_update(hdev, &data);
	}

	hci_dev_unlock(hdev);
}

static inline void hci_conn_complete_evt(struct hci_dev *hdev, struct sk_buff *skb)
{
	struct hci_ev_conn_complete *ev = (void *) skb->data;
	struct hci_conn *conn;

	BT_DBG("%s", hdev->name);

	hci_dev_lock(hdev);

	conn = hci_conn_hash_lookup_ba(hdev, ev->link_type, &ev->bdaddr);
	if (!conn) {
		if (ev->link_type != SCO_LINK)
			goto unlock;

		conn = hci_conn_hash_lookup_ba(hdev, ESCO_LINK, &ev->bdaddr);
		if (!conn)
			goto unlock;

		conn->type = SCO_LINK;
	}

	if (!ev->status) {
		conn->handle = __le16_to_cpu(ev->handle);

		if (conn->type == ACL_LINK) {
			conn->state = BT_CONFIG;
			hci_conn_hold(conn);
			conn->disc_timeout = HCI_DISCONN_TIMEOUT;
			mgmt_connected(hdev->id, &ev->bdaddr);
		} else
			conn->state = BT_CONNECTED;

		hci_conn_hold_device(conn);
		hci_conn_add_sysfs(conn);

		if (test_bit(HCI_AUTH, &hdev->flags))
			conn->link_mode |= HCI_LM_AUTH;

		if (test_bit(HCI_ENCRYPT, &hdev->flags))
			conn->link_mode |= HCI_LM_ENCRYPT;

		/* Get remote features */
		if (conn->type == ACL_LINK) {
			struct hci_cp_read_remote_features cp;
			cp.handle = ev->handle;
			hci_send_cmd(hdev, HCI_OP_READ_REMOTE_FEATURES,
							sizeof(cp), &cp);
		}

		/* Set packet type for incoming connection */
		if (!conn->out && hdev->hci_ver < 3) {
			struct hci_cp_change_conn_ptype cp;
			cp.handle = ev->handle;
			cp.pkt_type = cpu_to_le16(conn->pkt_type);
			hci_send_cmd(hdev, HCI_OP_CHANGE_CONN_PTYPE,
							sizeof(cp), &cp);
		}
	} else {
		conn->state = BT_CLOSED;
		if (conn->type == ACL_LINK)
			mgmt_connect_failed(hdev->id, &ev->bdaddr, ev->status);
	}

	if (conn->type == ACL_LINK)
		hci_sco_setup(conn, ev->status);

	if (ev->status) {
		hci_proto_connect_cfm(conn, ev->status);
		hci_conn_del(conn);
	} else if (ev->link_type != ACL_LINK)
		hci_proto_connect_cfm(conn, ev->status);

unlock:
	hci_dev_unlock(hdev);

	hci_conn_check_pending(hdev);
}

static inline void hci_conn_request_evt(struct hci_dev *hdev, struct sk_buff *skb)
{
	struct hci_ev_conn_request *ev = (void *) skb->data;
	int mask = hdev->link_mode;

	BT_DBG("%s bdaddr %s type 0x%x", hdev->name,
					batostr(&ev->bdaddr), ev->link_type);

	mask |= hci_proto_connect_ind(hdev, &ev->bdaddr, ev->link_type);

	if ((mask & HCI_LM_ACCEPT) &&
			!hci_blacklist_lookup(hdev, &ev->bdaddr)) {
		/* Connection accepted */
		struct inquiry_entry *ie;
		struct hci_conn *conn;

		hci_dev_lock(hdev);

		ie = hci_inquiry_cache_lookup(hdev, &ev->bdaddr);
		if (ie)
			memcpy(ie->data.dev_class, ev->dev_class, 3);

		conn = hci_conn_hash_lookup_ba(hdev, ev->link_type, &ev->bdaddr);
		if (!conn) {
			conn = hci_conn_add(hdev, ev->link_type, &ev->bdaddr);
			if (!conn) {
				BT_ERR("No memory for new connection");
				hci_dev_unlock(hdev);
				return;
			}
		}

		memcpy(conn->dev_class, ev->dev_class, 3);
		conn->state = BT_CONNECT;

		hci_dev_unlock(hdev);

		if (ev->link_type == ACL_LINK || !lmp_esco_capable(hdev)) {
			struct hci_cp_accept_conn_req cp;

			bacpy(&cp.bdaddr, &ev->bdaddr);

			if (lmp_rswitch_capable(hdev) && (mask & HCI_LM_MASTER))
				cp.role = 0x00; /* Become master */
			else
				cp.role = 0x01; /* Remain slave */

			hci_send_cmd(hdev, HCI_OP_ACCEPT_CONN_REQ,
							sizeof(cp), &cp);
		} else {
			struct hci_cp_accept_sync_conn_req cp;

			bacpy(&cp.bdaddr, &ev->bdaddr);
			cp.pkt_type = cpu_to_le16(conn->pkt_type);

			cp.tx_bandwidth   = cpu_to_le32(0x00001f40);
			cp.rx_bandwidth   = cpu_to_le32(0x00001f40);
			cp.max_latency    = cpu_to_le16(0xffff);
			cp.content_format = cpu_to_le16(hdev->voice_setting);
			cp.retrans_effort = 0xff;

			hci_send_cmd(hdev, HCI_OP_ACCEPT_SYNC_CONN_REQ,
							sizeof(cp), &cp);
		}
	} else {
		/* Connection rejected */
		struct hci_cp_reject_conn_req cp;

		bacpy(&cp.bdaddr, &ev->bdaddr);
		cp.reason = 0x0f;
		hci_send_cmd(hdev, HCI_OP_REJECT_CONN_REQ, sizeof(cp), &cp);
	}
}

static inline void hci_disconn_complete_evt(struct hci_dev *hdev, struct sk_buff *skb)
{
	struct hci_ev_disconn_complete *ev = (void *) skb->data;
	struct hci_conn *conn;

	BT_DBG("%s status %d", hdev->name, ev->status);

	if (ev->status) {
		mgmt_disconnect_failed(hdev->id);
		return;
	}

	hci_dev_lock(hdev);

	conn = hci_conn_hash_lookup_handle(hdev, __le16_to_cpu(ev->handle));
	if (!conn)
		goto unlock;

	conn->state = BT_CLOSED;

	if (conn->type == ACL_LINK)
		mgmt_disconnected(hdev->id, &conn->dst);

	hci_proto_disconn_cfm(conn, ev->reason);
	hci_conn_del(conn);

unlock:
	hci_dev_unlock(hdev);
}

static inline void hci_auth_complete_evt(struct hci_dev *hdev, struct sk_buff *skb)
{
	struct hci_ev_auth_complete *ev = (void *) skb->data;
	struct hci_conn *conn;

	BT_DBG("%s status %d", hdev->name, ev->status);

	hci_dev_lock(hdev);

	conn = hci_conn_hash_lookup_handle(hdev, __le16_to_cpu(ev->handle));
	if (conn) {
		if (!ev->status) {
			conn->link_mode |= HCI_LM_AUTH;
			conn->sec_level = conn->pending_sec_level;
		} else {
			mgmt_auth_failed(hdev->id, &conn->dst, ev->status);
			conn->sec_level = BT_SECURITY_LOW;
		}

		clear_bit(HCI_CONN_AUTH_PEND, &conn->pend);

		if (conn->state == BT_CONFIG) {
			if (!ev->status && hdev->ssp_mode > 0 &&
							conn->ssp_mode > 0) {
				struct hci_cp_set_conn_encrypt cp;
				cp.handle  = ev->handle;
				cp.encrypt = 0x01;
				hci_send_cmd(hdev, HCI_OP_SET_CONN_ENCRYPT,
							sizeof(cp), &cp);
			} else {
				conn->state = BT_CONNECTED;
				hci_proto_connect_cfm(conn, ev->status);
				hci_conn_put(conn);
			}
		} else {
			hci_auth_cfm(conn, ev->status);

			hci_conn_hold(conn);
			conn->disc_timeout = HCI_DISCONN_TIMEOUT;
			hci_conn_put(conn);
		}

		if (test_bit(HCI_CONN_ENCRYPT_PEND, &conn->pend)) {
			if (!ev->status) {
				struct hci_cp_set_conn_encrypt cp;
				cp.handle  = ev->handle;
				cp.encrypt = 0x01;
				hci_send_cmd(hdev, HCI_OP_SET_CONN_ENCRYPT,
							sizeof(cp), &cp);
			} else {
				clear_bit(HCI_CONN_ENCRYPT_PEND, &conn->pend);
				hci_encrypt_cfm(conn, ev->status, 0x00);
			}
		}
	}

	hci_dev_unlock(hdev);
}

static inline void hci_remote_name_evt(struct hci_dev *hdev, struct sk_buff *skb)
{
	struct hci_ev_remote_name *ev = (void *) skb->data;
	struct hci_conn *conn;

	BT_DBG("%s", hdev->name);

	hci_conn_check_pending(hdev);

	hci_dev_lock(hdev);

	conn = hci_conn_hash_lookup_ba(hdev, ACL_LINK, &ev->bdaddr);
	if (conn && hci_outgoing_auth_needed(hdev, conn)) {
		struct hci_cp_auth_requested cp;
		cp.handle = __cpu_to_le16(conn->handle);
		hci_send_cmd(hdev, HCI_OP_AUTH_REQUESTED, sizeof(cp), &cp);
	}

	hci_dev_unlock(hdev);
}

static inline void hci_encrypt_change_evt(struct hci_dev *hdev, struct sk_buff *skb)
{
	struct hci_ev_encrypt_change *ev = (void *) skb->data;
	struct hci_conn *conn;

	BT_DBG("%s status %d", hdev->name, ev->status);

	hci_dev_lock(hdev);

	conn = hci_conn_hash_lookup_handle(hdev, __le16_to_cpu(ev->handle));
	if (conn) {
		if (!ev->status) {
			if (ev->encrypt) {
				/* Encryption implies authentication */
				conn->link_mode |= HCI_LM_AUTH;
				conn->link_mode |= HCI_LM_ENCRYPT;
			} else
				conn->link_mode &= ~HCI_LM_ENCRYPT;
		}

		clear_bit(HCI_CONN_ENCRYPT_PEND, &conn->pend);

		if (conn->state == BT_CONFIG) {
			if (!ev->status)
				conn->state = BT_CONNECTED;

			hci_proto_connect_cfm(conn, ev->status);
			hci_conn_put(conn);
		} else
			hci_encrypt_cfm(conn, ev->status, ev->encrypt);
	}

	hci_dev_unlock(hdev);
}

static inline void hci_change_link_key_complete_evt(struct hci_dev *hdev, struct sk_buff *skb)
{
	struct hci_ev_change_link_key_complete *ev = (void *) skb->data;
	struct hci_conn *conn;

	BT_DBG("%s status %d", hdev->name, ev->status);

	hci_dev_lock(hdev);

	conn = hci_conn_hash_lookup_handle(hdev, __le16_to_cpu(ev->handle));
	if (conn) {
		if (!ev->status)
			conn->link_mode |= HCI_LM_SECURE;

		clear_bit(HCI_CONN_AUTH_PEND, &conn->pend);

		hci_key_change_cfm(conn, ev->status);
	}

	hci_dev_unlock(hdev);
}

static inline void hci_remote_features_evt(struct hci_dev *hdev, struct sk_buff *skb)
{
	struct hci_ev_remote_features *ev = (void *) skb->data;
	struct hci_conn *conn;

	BT_DBG("%s status %d", hdev->name, ev->status);

	hci_dev_lock(hdev);

	conn = hci_conn_hash_lookup_handle(hdev, __le16_to_cpu(ev->handle));
	if (!conn)
		goto unlock;

	if (!ev->status)
		memcpy(conn->features, ev->features, 8);

	if (conn->state != BT_CONFIG)
		goto unlock;

	if (!ev->status && lmp_ssp_capable(hdev) && lmp_ssp_capable(conn)) {
		struct hci_cp_read_remote_ext_features cp;
		cp.handle = ev->handle;
		cp.page = 0x01;
		hci_send_cmd(hdev, HCI_OP_READ_REMOTE_EXT_FEATURES,
							sizeof(cp), &cp);
		goto unlock;
	}

	if (!ev->status) {
		struct hci_cp_remote_name_req cp;
		memset(&cp, 0, sizeof(cp));
		bacpy(&cp.bdaddr, &conn->dst);
		cp.pscan_rep_mode = 0x02;
		hci_send_cmd(hdev, HCI_OP_REMOTE_NAME_REQ, sizeof(cp), &cp);
	}

	if (!hci_outgoing_auth_needed(hdev, conn)) {
		conn->state = BT_CONNECTED;
		hci_proto_connect_cfm(conn, ev->status);
		hci_conn_put(conn);
	}

unlock:
	hci_dev_unlock(hdev);
}

static inline void hci_remote_version_evt(struct hci_dev *hdev, struct sk_buff *skb)
{
	BT_DBG("%s", hdev->name);
}

static inline void hci_qos_setup_complete_evt(struct hci_dev *hdev, struct sk_buff *skb)
{
	BT_DBG("%s", hdev->name);
}

static inline void hci_cmd_complete_evt(struct hci_dev *hdev, struct sk_buff *skb)
{
	struct hci_ev_cmd_complete *ev = (void *) skb->data;
	__u16 opcode;

	skb_pull(skb, sizeof(*ev));

	opcode = __le16_to_cpu(ev->opcode);

	switch (opcode) {
	case HCI_OP_INQUIRY_CANCEL:
		hci_cc_inquiry_cancel(hdev, skb);
		break;

	case HCI_OP_EXIT_PERIODIC_INQ:
		hci_cc_exit_periodic_inq(hdev, skb);
		break;

	case HCI_OP_REMOTE_NAME_REQ_CANCEL:
		hci_cc_remote_name_req_cancel(hdev, skb);
		break;

	case HCI_OP_ROLE_DISCOVERY:
		hci_cc_role_discovery(hdev, skb);
		break;

	case HCI_OP_READ_LINK_POLICY:
		hci_cc_read_link_policy(hdev, skb);
		break;

	case HCI_OP_WRITE_LINK_POLICY:
		hci_cc_write_link_policy(hdev, skb);
		break;

	case HCI_OP_READ_DEF_LINK_POLICY:
		hci_cc_read_def_link_policy(hdev, skb);
		break;

	case HCI_OP_WRITE_DEF_LINK_POLICY:
		hci_cc_write_def_link_policy(hdev, skb);
		break;

	case HCI_OP_RESET:
		hci_cc_reset(hdev, skb);
		break;

	case HCI_OP_WRITE_LOCAL_NAME:
		hci_cc_write_local_name(hdev, skb);
		break;

	case HCI_OP_READ_LOCAL_NAME:
		hci_cc_read_local_name(hdev, skb);
		break;

	case HCI_OP_WRITE_AUTH_ENABLE:
		hci_cc_write_auth_enable(hdev, skb);
		break;

	case HCI_OP_WRITE_ENCRYPT_MODE:
		hci_cc_write_encrypt_mode(hdev, skb);
		break;

	case HCI_OP_WRITE_SCAN_ENABLE:
		hci_cc_write_scan_enable(hdev, skb);
		break;

	case HCI_OP_READ_CLASS_OF_DEV:
		hci_cc_read_class_of_dev(hdev, skb);
		break;

	case HCI_OP_WRITE_CLASS_OF_DEV:
		hci_cc_write_class_of_dev(hdev, skb);
		break;

	case HCI_OP_READ_VOICE_SETTING:
		hci_cc_read_voice_setting(hdev, skb);
		break;

	case HCI_OP_WRITE_VOICE_SETTING:
		hci_cc_write_voice_setting(hdev, skb);
		break;

	case HCI_OP_HOST_BUFFER_SIZE:
		hci_cc_host_buffer_size(hdev, skb);
		break;

	case HCI_OP_READ_SSP_MODE:
		hci_cc_read_ssp_mode(hdev, skb);
		break;

	case HCI_OP_WRITE_SSP_MODE:
		hci_cc_write_ssp_mode(hdev, skb);
		break;

	case HCI_OP_READ_LOCAL_VERSION:
		hci_cc_read_local_version(hdev, skb);
		break;

	case HCI_OP_READ_LOCAL_COMMANDS:
		hci_cc_read_local_commands(hdev, skb);
		break;

	case HCI_OP_READ_LOCAL_FEATURES:
		hci_cc_read_local_features(hdev, skb);
		break;

	case HCI_OP_READ_BUFFER_SIZE:
		hci_cc_read_buffer_size(hdev, skb);
		break;

	case HCI_OP_READ_BD_ADDR:
		hci_cc_read_bd_addr(hdev, skb);
		break;

	case HCI_OP_WRITE_CA_TIMEOUT:
		hci_cc_write_ca_timeout(hdev, skb);
		break;

	case HCI_OP_DELETE_STORED_LINK_KEY:
		hci_cc_delete_stored_link_key(hdev, skb);
		break;

	case HCI_OP_SET_EVENT_MASK:
		hci_cc_set_event_mask(hdev, skb);
		break;

	case HCI_OP_WRITE_INQUIRY_MODE:
		hci_cc_write_inquiry_mode(hdev, skb);
		break;

	case HCI_OP_READ_INQ_RSP_TX_POWER:
		hci_cc_read_inq_rsp_tx_power(hdev, skb);
		break;

	case HCI_OP_SET_EVENT_FLT:
		hci_cc_set_event_flt(hdev, skb);
		break;

	case HCI_OP_PIN_CODE_REPLY:
		hci_cc_pin_code_reply(hdev, skb);
		break;

	case HCI_OP_PIN_CODE_NEG_REPLY:
		hci_cc_pin_code_neg_reply(hdev, skb);
		break;

	case HCI_OP_LE_READ_BUFFER_SIZE:
		hci_cc_le_read_buffer_size(hdev, skb);
		break;

	case HCI_OP_USER_CONFIRM_REPLY:
		hci_cc_user_confirm_reply(hdev, skb);
		break;

	case HCI_OP_USER_CONFIRM_NEG_REPLY:
		hci_cc_user_confirm_neg_reply(hdev, skb);
		break;

	default:
		BT_DBG("%s opcode 0x%x", hdev->name, opcode);
		break;
	}

	if (ev->opcode != HCI_OP_NOP)
		del_timer(&hdev->cmd_timer);

	if (ev->ncmd) {
		atomic_set(&hdev->cmd_cnt, 1);
		if (!skb_queue_empty(&hdev->cmd_q))
			tasklet_schedule(&hdev->cmd_task);
	}
}

static inline void hci_cmd_status_evt(struct hci_dev *hdev, struct sk_buff *skb)
{
	struct hci_ev_cmd_status *ev = (void *) skb->data;
	__u16 opcode;

	skb_pull(skb, sizeof(*ev));

	opcode = __le16_to_cpu(ev->opcode);

	switch (opcode) {
	case HCI_OP_INQUIRY:
		hci_cs_inquiry(hdev, ev->status);
		break;

	case HCI_OP_CREATE_CONN:
		hci_cs_create_conn(hdev, ev->status);
		break;

	case HCI_OP_ADD_SCO:
		hci_cs_add_sco(hdev, ev->status);
		break;

	case HCI_OP_AUTH_REQUESTED:
		hci_cs_auth_requested(hdev, ev->status);
		break;

	case HCI_OP_SET_CONN_ENCRYPT:
		hci_cs_set_conn_encrypt(hdev, ev->status);
		break;

	case HCI_OP_REMOTE_NAME_REQ:
		hci_cs_remote_name_req(hdev, ev->status);
		break;

	case HCI_OP_READ_REMOTE_FEATURES:
		hci_cs_read_remote_features(hdev, ev->status);
		break;

	case HCI_OP_READ_REMOTE_EXT_FEATURES:
		hci_cs_read_remote_ext_features(hdev, ev->status);
		break;

	case HCI_OP_SETUP_SYNC_CONN:
		hci_cs_setup_sync_conn(hdev, ev->status);
		break;

	case HCI_OP_SNIFF_MODE:
		hci_cs_sniff_mode(hdev, ev->status);
		break;

	case HCI_OP_EXIT_SNIFF_MODE:
		hci_cs_exit_sniff_mode(hdev, ev->status);
		break;

	case HCI_OP_DISCONNECT:
		if (ev->status != 0)
			mgmt_disconnect_failed(hdev->id);
		break;

	case HCI_OP_LE_CREATE_CONN:
		hci_cs_le_create_conn(hdev, ev->status);
		break;

	default:
		BT_DBG("%s opcode 0x%x", hdev->name, opcode);
		break;
	}

<<<<<<< HEAD
=======
	if (ev->opcode != HCI_OP_NOP)
		del_timer(&hdev->cmd_timer);

>>>>>>> ab799a3f
	if (ev->ncmd && !test_bit(HCI_RESET, &hdev->flags)) {
		atomic_set(&hdev->cmd_cnt, 1);
		if (!skb_queue_empty(&hdev->cmd_q))
			tasklet_schedule(&hdev->cmd_task);
	}
}

static inline void hci_role_change_evt(struct hci_dev *hdev, struct sk_buff *skb)
{
	struct hci_ev_role_change *ev = (void *) skb->data;
	struct hci_conn *conn;

	BT_DBG("%s status %d", hdev->name, ev->status);

	hci_dev_lock(hdev);

	conn = hci_conn_hash_lookup_ba(hdev, ACL_LINK, &ev->bdaddr);
	if (conn) {
		if (!ev->status) {
			if (ev->role)
				conn->link_mode &= ~HCI_LM_MASTER;
			else
				conn->link_mode |= HCI_LM_MASTER;
		}

		clear_bit(HCI_CONN_RSWITCH_PEND, &conn->pend);

		hci_role_switch_cfm(conn, ev->status, ev->role);
	}

	hci_dev_unlock(hdev);
}

static inline void hci_num_comp_pkts_evt(struct hci_dev *hdev, struct sk_buff *skb)
{
	struct hci_ev_num_comp_pkts *ev = (void *) skb->data;
	__le16 *ptr;
	int i;

	skb_pull(skb, sizeof(*ev));

	BT_DBG("%s num_hndl %d", hdev->name, ev->num_hndl);

	if (skb->len < ev->num_hndl * 4) {
		BT_DBG("%s bad parameters", hdev->name);
		return;
	}

	tasklet_disable(&hdev->tx_task);

	for (i = 0, ptr = (__le16 *) skb->data; i < ev->num_hndl; i++) {
		struct hci_conn *conn;
		__u16  handle, count;

		handle = get_unaligned_le16(ptr++);
		count  = get_unaligned_le16(ptr++);

		conn = hci_conn_hash_lookup_handle(hdev, handle);
		if (conn) {
			conn->sent -= count;

			if (conn->type == ACL_LINK) {
				hdev->acl_cnt += count;
				if (hdev->acl_cnt > hdev->acl_pkts)
					hdev->acl_cnt = hdev->acl_pkts;
			} else if (conn->type == LE_LINK) {
				if (hdev->le_pkts) {
					hdev->le_cnt += count;
					if (hdev->le_cnt > hdev->le_pkts)
						hdev->le_cnt = hdev->le_pkts;
				} else {
					hdev->acl_cnt += count;
					if (hdev->acl_cnt > hdev->acl_pkts)
						hdev->acl_cnt = hdev->acl_pkts;
				}
			} else {
				hdev->sco_cnt += count;
				if (hdev->sco_cnt > hdev->sco_pkts)
					hdev->sco_cnt = hdev->sco_pkts;
			}
		}
	}

	tasklet_schedule(&hdev->tx_task);

	tasklet_enable(&hdev->tx_task);
}

static inline void hci_mode_change_evt(struct hci_dev *hdev, struct sk_buff *skb)
{
	struct hci_ev_mode_change *ev = (void *) skb->data;
	struct hci_conn *conn;

	BT_DBG("%s status %d", hdev->name, ev->status);

	hci_dev_lock(hdev);

	conn = hci_conn_hash_lookup_handle(hdev, __le16_to_cpu(ev->handle));
	if (conn) {
		conn->mode = ev->mode;
		conn->interval = __le16_to_cpu(ev->interval);

		if (!test_and_clear_bit(HCI_CONN_MODE_CHANGE_PEND, &conn->pend)) {
			if (conn->mode == HCI_CM_ACTIVE)
				conn->power_save = 1;
			else
				conn->power_save = 0;
		}

		if (test_and_clear_bit(HCI_CONN_SCO_SETUP_PEND, &conn->pend))
			hci_sco_setup(conn, ev->status);
	}

	hci_dev_unlock(hdev);
}

static inline void hci_pin_code_request_evt(struct hci_dev *hdev, struct sk_buff *skb)
{
	struct hci_ev_pin_code_req *ev = (void *) skb->data;
	struct hci_conn *conn;

	BT_DBG("%s", hdev->name);

	hci_dev_lock(hdev);

	conn = hci_conn_hash_lookup_ba(hdev, ACL_LINK, &ev->bdaddr);
	if (conn && conn->state == BT_CONNECTED) {
		hci_conn_hold(conn);
		conn->disc_timeout = HCI_PAIRING_TIMEOUT;
		hci_conn_put(conn);
	}

	if (!test_bit(HCI_PAIRABLE, &hdev->flags))
		hci_send_cmd(hdev, HCI_OP_PIN_CODE_NEG_REPLY,
					sizeof(ev->bdaddr), &ev->bdaddr);

	if (test_bit(HCI_MGMT, &hdev->flags))
		mgmt_pin_code_request(hdev->id, &ev->bdaddr);

	hci_dev_unlock(hdev);
}

static inline void hci_link_key_request_evt(struct hci_dev *hdev, struct sk_buff *skb)
{
	struct hci_ev_link_key_req *ev = (void *) skb->data;
	struct hci_cp_link_key_reply cp;
	struct hci_conn *conn;
	struct link_key *key;

	BT_DBG("%s", hdev->name);

	if (!test_bit(HCI_LINK_KEYS, &hdev->flags))
		return;

	hci_dev_lock(hdev);

	key = hci_find_link_key(hdev, &ev->bdaddr);
	if (!key) {
		BT_DBG("%s link key not found for %s", hdev->name,
							batostr(&ev->bdaddr));
		goto not_found;
	}

	BT_DBG("%s found key type %u for %s", hdev->name, key->type,
							batostr(&ev->bdaddr));

	if (!test_bit(HCI_DEBUG_KEYS, &hdev->flags) && key->type == 0x03) {
		BT_DBG("%s ignoring debug key", hdev->name);
		goto not_found;
	}

	conn = hci_conn_hash_lookup_ba(hdev, ACL_LINK, &ev->bdaddr);

	if (key->type == 0x04 && conn && conn->auth_type != 0xff &&
						(conn->auth_type & 0x01)) {
		BT_DBG("%s ignoring unauthenticated key", hdev->name);
		goto not_found;
	}

	bacpy(&cp.bdaddr, &ev->bdaddr);
	memcpy(cp.link_key, key->val, 16);

	hci_send_cmd(hdev, HCI_OP_LINK_KEY_REPLY, sizeof(cp), &cp);

	hci_dev_unlock(hdev);

	return;

not_found:
	hci_send_cmd(hdev, HCI_OP_LINK_KEY_NEG_REPLY, 6, &ev->bdaddr);
	hci_dev_unlock(hdev);
}

static inline void hci_link_key_notify_evt(struct hci_dev *hdev, struct sk_buff *skb)
{
	struct hci_ev_link_key_notify *ev = (void *) skb->data;
	struct hci_conn *conn;
	u8 pin_len = 0;

	BT_DBG("%s", hdev->name);

	hci_dev_lock(hdev);

	conn = hci_conn_hash_lookup_ba(hdev, ACL_LINK, &ev->bdaddr);
	if (conn) {
		hci_conn_hold(conn);
		conn->disc_timeout = HCI_DISCONN_TIMEOUT;
		pin_len = conn->pin_length;
		hci_conn_put(conn);
	}

	if (test_bit(HCI_LINK_KEYS, &hdev->flags))
		hci_add_link_key(hdev, 1, &ev->bdaddr, ev->link_key,
							ev->key_type, pin_len);

	hci_dev_unlock(hdev);
}

static inline void hci_clock_offset_evt(struct hci_dev *hdev, struct sk_buff *skb)
{
	struct hci_ev_clock_offset *ev = (void *) skb->data;
	struct hci_conn *conn;

	BT_DBG("%s status %d", hdev->name, ev->status);

	hci_dev_lock(hdev);

	conn = hci_conn_hash_lookup_handle(hdev, __le16_to_cpu(ev->handle));
	if (conn && !ev->status) {
		struct inquiry_entry *ie;

		ie = hci_inquiry_cache_lookup(hdev, &conn->dst);
		if (ie) {
			ie->data.clock_offset = ev->clock_offset;
			ie->timestamp = jiffies;
		}
	}

	hci_dev_unlock(hdev);
}

static inline void hci_pkt_type_change_evt(struct hci_dev *hdev, struct sk_buff *skb)
{
	struct hci_ev_pkt_type_change *ev = (void *) skb->data;
	struct hci_conn *conn;

	BT_DBG("%s status %d", hdev->name, ev->status);

	hci_dev_lock(hdev);

	conn = hci_conn_hash_lookup_handle(hdev, __le16_to_cpu(ev->handle));
	if (conn && !ev->status)
		conn->pkt_type = __le16_to_cpu(ev->pkt_type);

	hci_dev_unlock(hdev);
}

static inline void hci_pscan_rep_mode_evt(struct hci_dev *hdev, struct sk_buff *skb)
{
	struct hci_ev_pscan_rep_mode *ev = (void *) skb->data;
	struct inquiry_entry *ie;

	BT_DBG("%s", hdev->name);

	hci_dev_lock(hdev);

	ie = hci_inquiry_cache_lookup(hdev, &ev->bdaddr);
	if (ie) {
		ie->data.pscan_rep_mode = ev->pscan_rep_mode;
		ie->timestamp = jiffies;
	}

	hci_dev_unlock(hdev);
}

static inline void hci_inquiry_result_with_rssi_evt(struct hci_dev *hdev, struct sk_buff *skb)
{
	struct inquiry_data data;
	int num_rsp = *((__u8 *) skb->data);

	BT_DBG("%s num_rsp %d", hdev->name, num_rsp);

	if (!num_rsp)
		return;

	hci_dev_lock(hdev);

	if ((skb->len - 1) / num_rsp != sizeof(struct inquiry_info_with_rssi)) {
		struct inquiry_info_with_rssi_and_pscan_mode *info;
		info = (void *) (skb->data + 1);

		for (; num_rsp; num_rsp--) {
			bacpy(&data.bdaddr, &info->bdaddr);
			data.pscan_rep_mode	= info->pscan_rep_mode;
			data.pscan_period_mode	= info->pscan_period_mode;
			data.pscan_mode		= info->pscan_mode;
			memcpy(data.dev_class, info->dev_class, 3);
			data.clock_offset	= info->clock_offset;
			data.rssi		= info->rssi;
			data.ssp_mode		= 0x00;
			info++;
			hci_inquiry_cache_update(hdev, &data);
		}
	} else {
		struct inquiry_info_with_rssi *info = (void *) (skb->data + 1);

		for (; num_rsp; num_rsp--) {
			bacpy(&data.bdaddr, &info->bdaddr);
			data.pscan_rep_mode	= info->pscan_rep_mode;
			data.pscan_period_mode	= info->pscan_period_mode;
			data.pscan_mode		= 0x00;
			memcpy(data.dev_class, info->dev_class, 3);
			data.clock_offset	= info->clock_offset;
			data.rssi		= info->rssi;
			data.ssp_mode		= 0x00;
			info++;
			hci_inquiry_cache_update(hdev, &data);
		}
	}

	hci_dev_unlock(hdev);
}

static inline void hci_remote_ext_features_evt(struct hci_dev *hdev, struct sk_buff *skb)
{
	struct hci_ev_remote_ext_features *ev = (void *) skb->data;
	struct hci_conn *conn;

	BT_DBG("%s", hdev->name);

	hci_dev_lock(hdev);

	conn = hci_conn_hash_lookup_handle(hdev, __le16_to_cpu(ev->handle));
	if (!conn)
		goto unlock;

	if (!ev->status && ev->page == 0x01) {
		struct inquiry_entry *ie;

		ie = hci_inquiry_cache_lookup(hdev, &conn->dst);
		if (ie)
			ie->data.ssp_mode = (ev->features[0] & 0x01);

		conn->ssp_mode = (ev->features[0] & 0x01);
	}

	if (conn->state != BT_CONFIG)
		goto unlock;

	if (!ev->status) {
		struct hci_cp_remote_name_req cp;
		memset(&cp, 0, sizeof(cp));
		bacpy(&cp.bdaddr, &conn->dst);
		cp.pscan_rep_mode = 0x02;
		hci_send_cmd(hdev, HCI_OP_REMOTE_NAME_REQ, sizeof(cp), &cp);
	}

	if (!hci_outgoing_auth_needed(hdev, conn)) {
		conn->state = BT_CONNECTED;
		hci_proto_connect_cfm(conn, ev->status);
		hci_conn_put(conn);
	}

unlock:
	hci_dev_unlock(hdev);
}

static inline void hci_sync_conn_complete_evt(struct hci_dev *hdev, struct sk_buff *skb)
{
	struct hci_ev_sync_conn_complete *ev = (void *) skb->data;
	struct hci_conn *conn;

	BT_DBG("%s status %d", hdev->name, ev->status);

	hci_dev_lock(hdev);

	conn = hci_conn_hash_lookup_ba(hdev, ev->link_type, &ev->bdaddr);
	if (!conn) {
		if (ev->link_type == ESCO_LINK)
			goto unlock;

		conn = hci_conn_hash_lookup_ba(hdev, ESCO_LINK, &ev->bdaddr);
		if (!conn)
			goto unlock;

		conn->type = SCO_LINK;
	}

	switch (ev->status) {
	case 0x00:
		conn->handle = __le16_to_cpu(ev->handle);
		conn->state  = BT_CONNECTED;

		hci_conn_hold_device(conn);
		hci_conn_add_sysfs(conn);
		break;

	case 0x11:	/* Unsupported Feature or Parameter Value */
	case 0x1c:	/* SCO interval rejected */
	case 0x1a:	/* Unsupported Remote Feature */
	case 0x1f:	/* Unspecified error */
		if (conn->out && conn->attempt < 2) {
			conn->pkt_type = (hdev->esco_type & SCO_ESCO_MASK) |
					(hdev->esco_type & EDR_ESCO_MASK);
			hci_setup_sync(conn, conn->link->handle);
			goto unlock;
		}
		/* fall through */

	default:
		conn->state = BT_CLOSED;
		break;
	}

	hci_proto_connect_cfm(conn, ev->status);
	if (ev->status)
		hci_conn_del(conn);

unlock:
	hci_dev_unlock(hdev);
}

static inline void hci_sync_conn_changed_evt(struct hci_dev *hdev, struct sk_buff *skb)
{
	BT_DBG("%s", hdev->name);
}

static inline void hci_sniff_subrate_evt(struct hci_dev *hdev, struct sk_buff *skb)
{
	struct hci_ev_sniff_subrate *ev = (void *) skb->data;

	BT_DBG("%s status %d", hdev->name, ev->status);
}

static inline void hci_extended_inquiry_result_evt(struct hci_dev *hdev, struct sk_buff *skb)
{
	struct inquiry_data data;
	struct extended_inquiry_info *info = (void *) (skb->data + 1);
	int num_rsp = *((__u8 *) skb->data);

	BT_DBG("%s num_rsp %d", hdev->name, num_rsp);

	if (!num_rsp)
		return;

	hci_dev_lock(hdev);

	for (; num_rsp; num_rsp--) {
		bacpy(&data.bdaddr, &info->bdaddr);
		data.pscan_rep_mode	= info->pscan_rep_mode;
		data.pscan_period_mode	= info->pscan_period_mode;
		data.pscan_mode		= 0x00;
		memcpy(data.dev_class, info->dev_class, 3);
		data.clock_offset	= info->clock_offset;
		data.rssi		= info->rssi;
		data.ssp_mode		= 0x01;
		info++;
		hci_inquiry_cache_update(hdev, &data);
	}

	hci_dev_unlock(hdev);
}

static inline u8 hci_get_auth_req(struct hci_conn *conn)
{
	/* If remote requests dedicated bonding follow that lead */
	if (conn->remote_auth == 0x02 || conn->remote_auth == 0x03) {
		/* If both remote and local IO capabilities allow MITM
		 * protection then require it, otherwise don't */
		if (conn->remote_cap == 0x03 || conn->io_capability == 0x03)
			return 0x02;
		else
			return 0x03;
	}

	/* If remote requests no-bonding follow that lead */
	if (conn->remote_auth == 0x00 || conn->remote_auth == 0x01)
		return 0x00;

	return conn->auth_type;
}

static inline void hci_io_capa_request_evt(struct hci_dev *hdev, struct sk_buff *skb)
{
	struct hci_ev_io_capa_request *ev = (void *) skb->data;
	struct hci_conn *conn;

	BT_DBG("%s", hdev->name);

	hci_dev_lock(hdev);

	conn = hci_conn_hash_lookup_ba(hdev, ACL_LINK, &ev->bdaddr);
	if (!conn)
		goto unlock;

	hci_conn_hold(conn);

	if (!test_bit(HCI_MGMT, &hdev->flags))
		goto unlock;

	if (test_bit(HCI_PAIRABLE, &hdev->flags) ||
			(conn->remote_auth & ~0x01) == HCI_AT_NO_BONDING) {
		struct hci_cp_io_capability_reply cp;

		bacpy(&cp.bdaddr, &ev->bdaddr);
		cp.capability = conn->io_capability;
		cp.oob_data = 0;
		cp.authentication = hci_get_auth_req(conn);

		hci_send_cmd(hdev, HCI_OP_IO_CAPABILITY_REPLY,
							sizeof(cp), &cp);
	} else {
		struct hci_cp_io_capability_neg_reply cp;

		bacpy(&cp.bdaddr, &ev->bdaddr);
		cp.reason = 0x16; /* Pairing not allowed */

		hci_send_cmd(hdev, HCI_OP_IO_CAPABILITY_NEG_REPLY,
							sizeof(cp), &cp);
	}

unlock:
	hci_dev_unlock(hdev);
}

static inline void hci_io_capa_reply_evt(struct hci_dev *hdev, struct sk_buff *skb)
{
	struct hci_ev_io_capa_reply *ev = (void *) skb->data;
	struct hci_conn *conn;

	BT_DBG("%s", hdev->name);

	hci_dev_lock(hdev);

	conn = hci_conn_hash_lookup_ba(hdev, ACL_LINK, &ev->bdaddr);
	if (!conn)
		goto unlock;

	conn->remote_cap = ev->capability;
	conn->remote_oob = ev->oob_data;
	conn->remote_auth = ev->authentication;

unlock:
	hci_dev_unlock(hdev);
}

static inline void hci_user_confirm_request_evt(struct hci_dev *hdev,
							struct sk_buff *skb)
{
	struct hci_ev_user_confirm_req *ev = (void *) skb->data;

	BT_DBG("%s", hdev->name);

	hci_dev_lock(hdev);

	if (test_bit(HCI_MGMT, &hdev->flags))
		mgmt_user_confirm_request(hdev->id, &ev->bdaddr, ev->passkey);

	hci_dev_unlock(hdev);
}

static inline void hci_simple_pair_complete_evt(struct hci_dev *hdev, struct sk_buff *skb)
{
	struct hci_ev_simple_pair_complete *ev = (void *) skb->data;
	struct hci_conn *conn;

	BT_DBG("%s", hdev->name);

	hci_dev_lock(hdev);

	conn = hci_conn_hash_lookup_ba(hdev, ACL_LINK, &ev->bdaddr);
	if (!conn)
		goto unlock;

	/* To avoid duplicate auth_failed events to user space we check
	 * the HCI_CONN_AUTH_PEND flag which will be set if we
	 * initiated the authentication. A traditional auth_complete
	 * event gets always produced as initiator and is also mapped to
	 * the mgmt_auth_failed event */
	if (!test_bit(HCI_CONN_AUTH_PEND, &conn->pend) && ev->status != 0)
		mgmt_auth_failed(hdev->id, &conn->dst, ev->status);

	hci_conn_put(conn);

unlock:
	hci_dev_unlock(hdev);
}

static inline void hci_remote_host_features_evt(struct hci_dev *hdev, struct sk_buff *skb)
{
	struct hci_ev_remote_host_features *ev = (void *) skb->data;
	struct inquiry_entry *ie;

	BT_DBG("%s", hdev->name);

	hci_dev_lock(hdev);

	ie = hci_inquiry_cache_lookup(hdev, &ev->bdaddr);
	if (ie)
		ie->data.ssp_mode = (ev->features[0] & 0x01);

	hci_dev_unlock(hdev);
}

static inline void hci_le_conn_complete_evt(struct hci_dev *hdev, struct sk_buff *skb)
{
	struct hci_ev_le_conn_complete *ev = (void *) skb->data;
	struct hci_conn *conn;

	BT_DBG("%s status %d", hdev->name, ev->status);

	hci_dev_lock(hdev);

	conn = hci_conn_hash_lookup_ba(hdev, LE_LINK, &ev->bdaddr);
	if (!conn) {
		conn = hci_conn_add(hdev, LE_LINK, &ev->bdaddr);
		if (!conn) {
			BT_ERR("No memory for new connection");
			hci_dev_unlock(hdev);
			return;
		}
	}

	if (ev->status) {
		hci_proto_connect_cfm(conn, ev->status);
		conn->state = BT_CLOSED;
		hci_conn_del(conn);
		goto unlock;
	}

	conn->handle = __le16_to_cpu(ev->handle);
	conn->state = BT_CONNECTED;

	hci_conn_hold_device(conn);
	hci_conn_add_sysfs(conn);

	hci_proto_connect_cfm(conn, ev->status);

unlock:
	hci_dev_unlock(hdev);
}

static inline void hci_le_meta_evt(struct hci_dev *hdev, struct sk_buff *skb)
{
	struct hci_ev_le_meta *le_ev = (void *) skb->data;

	skb_pull(skb, sizeof(*le_ev));

	switch (le_ev->subevent) {
	case HCI_EV_LE_CONN_COMPLETE:
		hci_le_conn_complete_evt(hdev, skb);
		break;

	default:
		break;
	}
}

void hci_event_packet(struct hci_dev *hdev, struct sk_buff *skb)
{
	struct hci_event_hdr *hdr = (void *) skb->data;
	__u8 event = hdr->evt;

	skb_pull(skb, HCI_EVENT_HDR_SIZE);

	switch (event) {
	case HCI_EV_INQUIRY_COMPLETE:
		hci_inquiry_complete_evt(hdev, skb);
		break;

	case HCI_EV_INQUIRY_RESULT:
		hci_inquiry_result_evt(hdev, skb);
		break;

	case HCI_EV_CONN_COMPLETE:
		hci_conn_complete_evt(hdev, skb);
		break;

	case HCI_EV_CONN_REQUEST:
		hci_conn_request_evt(hdev, skb);
		break;

	case HCI_EV_DISCONN_COMPLETE:
		hci_disconn_complete_evt(hdev, skb);
		break;

	case HCI_EV_AUTH_COMPLETE:
		hci_auth_complete_evt(hdev, skb);
		break;

	case HCI_EV_REMOTE_NAME:
		hci_remote_name_evt(hdev, skb);
		break;

	case HCI_EV_ENCRYPT_CHANGE:
		hci_encrypt_change_evt(hdev, skb);
		break;

	case HCI_EV_CHANGE_LINK_KEY_COMPLETE:
		hci_change_link_key_complete_evt(hdev, skb);
		break;

	case HCI_EV_REMOTE_FEATURES:
		hci_remote_features_evt(hdev, skb);
		break;

	case HCI_EV_REMOTE_VERSION:
		hci_remote_version_evt(hdev, skb);
		break;

	case HCI_EV_QOS_SETUP_COMPLETE:
		hci_qos_setup_complete_evt(hdev, skb);
		break;

	case HCI_EV_CMD_COMPLETE:
		hci_cmd_complete_evt(hdev, skb);
		break;

	case HCI_EV_CMD_STATUS:
		hci_cmd_status_evt(hdev, skb);
		break;

	case HCI_EV_ROLE_CHANGE:
		hci_role_change_evt(hdev, skb);
		break;

	case HCI_EV_NUM_COMP_PKTS:
		hci_num_comp_pkts_evt(hdev, skb);
		break;

	case HCI_EV_MODE_CHANGE:
		hci_mode_change_evt(hdev, skb);
		break;

	case HCI_EV_PIN_CODE_REQ:
		hci_pin_code_request_evt(hdev, skb);
		break;

	case HCI_EV_LINK_KEY_REQ:
		hci_link_key_request_evt(hdev, skb);
		break;

	case HCI_EV_LINK_KEY_NOTIFY:
		hci_link_key_notify_evt(hdev, skb);
		break;

	case HCI_EV_CLOCK_OFFSET:
		hci_clock_offset_evt(hdev, skb);
		break;

	case HCI_EV_PKT_TYPE_CHANGE:
		hci_pkt_type_change_evt(hdev, skb);
		break;

	case HCI_EV_PSCAN_REP_MODE:
		hci_pscan_rep_mode_evt(hdev, skb);
		break;

	case HCI_EV_INQUIRY_RESULT_WITH_RSSI:
		hci_inquiry_result_with_rssi_evt(hdev, skb);
		break;

	case HCI_EV_REMOTE_EXT_FEATURES:
		hci_remote_ext_features_evt(hdev, skb);
		break;

	case HCI_EV_SYNC_CONN_COMPLETE:
		hci_sync_conn_complete_evt(hdev, skb);
		break;

	case HCI_EV_SYNC_CONN_CHANGED:
		hci_sync_conn_changed_evt(hdev, skb);
		break;

	case HCI_EV_SNIFF_SUBRATE:
		hci_sniff_subrate_evt(hdev, skb);
		break;

	case HCI_EV_EXTENDED_INQUIRY_RESULT:
		hci_extended_inquiry_result_evt(hdev, skb);
		break;

	case HCI_EV_IO_CAPA_REQUEST:
		hci_io_capa_request_evt(hdev, skb);
		break;

	case HCI_EV_IO_CAPA_REPLY:
		hci_io_capa_reply_evt(hdev, skb);
		break;

	case HCI_EV_USER_CONFIRM_REQUEST:
		hci_user_confirm_request_evt(hdev, skb);
		break;

	case HCI_EV_SIMPLE_PAIR_COMPLETE:
		hci_simple_pair_complete_evt(hdev, skb);
		break;

	case HCI_EV_REMOTE_HOST_FEATURES:
		hci_remote_host_features_evt(hdev, skb);
		break;

	case HCI_EV_LE_META:
		hci_le_meta_evt(hdev, skb);
		break;

	default:
		BT_DBG("%s event 0x%x", hdev->name, event);
		break;
	}

	kfree_skb(skb);
	hdev->stat.evt_rx++;
}

/* Generate internal stack event */
void hci_si_event(struct hci_dev *hdev, int type, int dlen, void *data)
{
	struct hci_event_hdr *hdr;
	struct hci_ev_stack_internal *ev;
	struct sk_buff *skb;

	skb = bt_skb_alloc(HCI_EVENT_HDR_SIZE + sizeof(*ev) + dlen, GFP_ATOMIC);
	if (!skb)
		return;

	hdr = (void *) skb_put(skb, HCI_EVENT_HDR_SIZE);
	hdr->evt  = HCI_EV_STACK_INTERNAL;
	hdr->plen = sizeof(*ev) + dlen;

	ev  = (void *) skb_put(skb, sizeof(*ev) + dlen);
	ev->type = type;
	memcpy(ev->data, data, dlen);

	bt_cb(skb)->incoming = 1;
	__net_timestamp(skb);

	bt_cb(skb)->pkt_type = HCI_EVENT_PKT;
	skb->dev = (void *) hdev;
	hci_send_to_sock(hdev, skb, NULL);
	kfree_skb(skb);
}<|MERGE_RESOLUTION|>--- conflicted
+++ resolved
@@ -1846,12 +1846,9 @@
 		break;
 	}
 
-<<<<<<< HEAD
-=======
 	if (ev->opcode != HCI_OP_NOP)
 		del_timer(&hdev->cmd_timer);
 
->>>>>>> ab799a3f
 	if (ev->ncmd && !test_bit(HCI_RESET, &hdev->flags)) {
 		atomic_set(&hdev->cmd_cnt, 1);
 		if (!skb_queue_empty(&hdev->cmd_q))
