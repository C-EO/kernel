/*
   BlueZ - Bluetooth protocol stack for Linux
   Copyright (C) 2000-2001 Qualcomm Incorporated
   Copyright (C) 2011 ProFUSION Embedded Systems

   Written 2000,2001 by Maxim Krasnyansky <maxk@qualcomm.com>

   This program is free software; you can redistribute it and/or modify
   it under the terms of the GNU General Public License version 2 as
   published by the Free Software Foundation;

   THE SOFTWARE IS PROVIDED "AS IS", WITHOUT WARRANTY OF ANY KIND, EXPRESS
   OR IMPLIED, INCLUDING BUT NOT LIMITED TO THE WARRANTIES OF MERCHANTABILITY,
   FITNESS FOR A PARTICULAR PURPOSE AND NONINFRINGEMENT OF THIRD PARTY RIGHTS.
   IN NO EVENT SHALL THE COPYRIGHT HOLDER(S) AND AUTHOR(S) BE LIABLE FOR ANY
   CLAIM, OR ANY SPECIAL INDIRECT OR CONSEQUENTIAL DAMAGES, OR ANY DAMAGES
   WHATSOEVER RESULTING FROM LOSS OF USE, DATA OR PROFITS, WHETHER IN AN
   ACTION OF CONTRACT, NEGLIGENCE OR OTHER TORTIOUS ACTION, ARISING OUT OF
   OR IN CONNECTION WITH THE USE OR PERFORMANCE OF THIS SOFTWARE.

   ALL LIABILITY, INCLUDING LIABILITY FOR INFRINGEMENT OF ANY PATENTS,
   COPYRIGHTS, TRADEMARKS OR OTHER RIGHTS, RELATING TO USE OF THIS
   SOFTWARE IS DISCLAIMED.
*/

/* Bluetooth HCI core. */

#include <linux/export.h>
#include <linux/idr.h>

#include <linux/rfkill.h>

#include <net/bluetooth/bluetooth.h>
#include <net/bluetooth/hci_core.h>

static void hci_rx_work(struct work_struct *work);
static void hci_cmd_work(struct work_struct *work);
static void hci_tx_work(struct work_struct *work);

/* HCI device list */
LIST_HEAD(hci_dev_list);
DEFINE_RWLOCK(hci_dev_list_lock);

/* HCI callback list */
LIST_HEAD(hci_cb_list);
DEFINE_RWLOCK(hci_cb_list_lock);

/* HCI ID Numbering */
static DEFINE_IDA(hci_index_ida);

/* ---- HCI notifications ---- */

static void hci_notify(struct hci_dev *hdev, int event)
{
	hci_sock_dev_event(hdev, event);
}

/* ---- HCI requests ---- */

static void hci_req_sync_complete(struct hci_dev *hdev, u8 result)
{
	BT_DBG("%s result 0x%2.2x", hdev->name, result);

	if (hdev->req_status == HCI_REQ_PEND) {
		hdev->req_result = result;
		hdev->req_status = HCI_REQ_DONE;
		wake_up_interruptible(&hdev->req_wait_q);
	}
}

static void hci_req_cancel(struct hci_dev *hdev, int err)
{
	BT_DBG("%s err 0x%2.2x", hdev->name, err);

	if (hdev->req_status == HCI_REQ_PEND) {
		hdev->req_result = err;
		hdev->req_status = HCI_REQ_CANCELED;
		wake_up_interruptible(&hdev->req_wait_q);
	}
}

static struct sk_buff *hci_get_cmd_complete(struct hci_dev *hdev, u16 opcode,
					    u8 event)
{
	struct hci_ev_cmd_complete *ev;
	struct hci_event_hdr *hdr;
	struct sk_buff *skb;

	hci_dev_lock(hdev);

	skb = hdev->recv_evt;
	hdev->recv_evt = NULL;

	hci_dev_unlock(hdev);

	if (!skb)
		return ERR_PTR(-ENODATA);

	if (skb->len < sizeof(*hdr)) {
		BT_ERR("Too short HCI event");
		goto failed;
	}

	hdr = (void *) skb->data;
	skb_pull(skb, HCI_EVENT_HDR_SIZE);

	if (event) {
		if (hdr->evt != event)
			goto failed;
		return skb;
	}

	if (hdr->evt != HCI_EV_CMD_COMPLETE) {
		BT_DBG("Last event is not cmd complete (0x%2.2x)", hdr->evt);
		goto failed;
	}

	if (skb->len < sizeof(*ev)) {
		BT_ERR("Too short cmd_complete event");
		goto failed;
	}

	ev = (void *) skb->data;
	skb_pull(skb, sizeof(*ev));

	if (opcode == __le16_to_cpu(ev->opcode))
		return skb;

	BT_DBG("opcode doesn't match (0x%2.2x != 0x%2.2x)", opcode,
	       __le16_to_cpu(ev->opcode));

failed:
	kfree_skb(skb);
	return ERR_PTR(-ENODATA);
}

struct sk_buff *__hci_cmd_sync_ev(struct hci_dev *hdev, u16 opcode, u32 plen,
				  const void *param, u8 event, u32 timeout)
{
	DECLARE_WAITQUEUE(wait, current);
	struct hci_request req;
	int err = 0;

	BT_DBG("%s", hdev->name);

	hci_req_init(&req, hdev);

	hci_req_add_ev(&req, opcode, plen, param, event);

	hdev->req_status = HCI_REQ_PEND;

	err = hci_req_run(&req, hci_req_sync_complete);
	if (err < 0)
		return ERR_PTR(err);

	add_wait_queue(&hdev->req_wait_q, &wait);
	set_current_state(TASK_INTERRUPTIBLE);

	schedule_timeout(timeout);

	remove_wait_queue(&hdev->req_wait_q, &wait);

	if (signal_pending(current))
		return ERR_PTR(-EINTR);

	switch (hdev->req_status) {
	case HCI_REQ_DONE:
		err = -bt_to_errno(hdev->req_result);
		break;

	case HCI_REQ_CANCELED:
		err = -hdev->req_result;
		break;

	default:
		err = -ETIMEDOUT;
		break;
	}

	hdev->req_status = hdev->req_result = 0;

	BT_DBG("%s end: err %d", hdev->name, err);

	if (err < 0)
		return ERR_PTR(err);

	return hci_get_cmd_complete(hdev, opcode, event);
}
EXPORT_SYMBOL(__hci_cmd_sync_ev);

struct sk_buff *__hci_cmd_sync(struct hci_dev *hdev, u16 opcode, u32 plen,
			       const void *param, u32 timeout)
{
	return __hci_cmd_sync_ev(hdev, opcode, plen, param, 0, timeout);
}
EXPORT_SYMBOL(__hci_cmd_sync);

/* Execute request and wait for completion. */
static int __hci_req_sync(struct hci_dev *hdev,
			  void (*func)(struct hci_request *req,
				      unsigned long opt),
			  unsigned long opt, __u32 timeout)
{
	struct hci_request req;
	DECLARE_WAITQUEUE(wait, current);
	int err = 0;

	BT_DBG("%s start", hdev->name);

	hci_req_init(&req, hdev);

	hdev->req_status = HCI_REQ_PEND;

	func(&req, opt);

	err = hci_req_run(&req, hci_req_sync_complete);
	if (err < 0) {
		hdev->req_status = 0;

		/* ENODATA means the HCI request command queue is empty.
		 * This can happen when a request with conditionals doesn't
		 * trigger any commands to be sent. This is normal behavior
		 * and should not trigger an error return.
		 */
		if (err == -ENODATA)
			return 0;

		return err;
	}

	add_wait_queue(&hdev->req_wait_q, &wait);
	set_current_state(TASK_INTERRUPTIBLE);

	schedule_timeout(timeout);

	remove_wait_queue(&hdev->req_wait_q, &wait);

	if (signal_pending(current))
		return -EINTR;

	switch (hdev->req_status) {
	case HCI_REQ_DONE:
		err = -bt_to_errno(hdev->req_result);
		break;

	case HCI_REQ_CANCELED:
		err = -hdev->req_result;
		break;

	default:
		err = -ETIMEDOUT;
		break;
	}

	hdev->req_status = hdev->req_result = 0;

	BT_DBG("%s end: err %d", hdev->name, err);

	return err;
}

static int hci_req_sync(struct hci_dev *hdev,
			void (*req)(struct hci_request *req,
				    unsigned long opt),
			unsigned long opt, __u32 timeout)
{
	int ret;

	if (!test_bit(HCI_UP, &hdev->flags))
		return -ENETDOWN;

	/* Serialize all requests */
	hci_req_lock(hdev);
	ret = __hci_req_sync(hdev, req, opt, timeout);
	hci_req_unlock(hdev);

	return ret;
}

static void hci_reset_req(struct hci_request *req, unsigned long opt)
{
	BT_DBG("%s %ld", req->hdev->name, opt);

	/* Reset device */
	set_bit(HCI_RESET, &req->hdev->flags);
	hci_req_add(req, HCI_OP_RESET, 0, NULL);
}

static void bredr_init(struct hci_request *req)
{
	req->hdev->flow_ctl_mode = HCI_FLOW_CTL_MODE_PACKET_BASED;

	/* Read Local Supported Features */
	hci_req_add(req, HCI_OP_READ_LOCAL_FEATURES, 0, NULL);

	/* Read Local Version */
	hci_req_add(req, HCI_OP_READ_LOCAL_VERSION, 0, NULL);

	/* Read BD Address */
	hci_req_add(req, HCI_OP_READ_BD_ADDR, 0, NULL);
}

static void amp_init(struct hci_request *req)
{
	req->hdev->flow_ctl_mode = HCI_FLOW_CTL_MODE_BLOCK_BASED;

	/* Read Local Version */
	hci_req_add(req, HCI_OP_READ_LOCAL_VERSION, 0, NULL);

	/* Read Local AMP Info */
	hci_req_add(req, HCI_OP_READ_LOCAL_AMP_INFO, 0, NULL);

	/* Read Data Blk size */
	hci_req_add(req, HCI_OP_READ_DATA_BLOCK_SIZE, 0, NULL);
}

static void hci_init1_req(struct hci_request *req, unsigned long opt)
{
	struct hci_dev *hdev = req->hdev;

	BT_DBG("%s %ld", hdev->name, opt);

	/* Reset */
	if (!test_bit(HCI_QUIRK_RESET_ON_CLOSE, &hdev->quirks))
		hci_reset_req(req, 0);

	switch (hdev->dev_type) {
	case HCI_BREDR:
		bredr_init(req);
		break;

	case HCI_AMP:
		amp_init(req);
		break;

	default:
		BT_ERR("Unknown device type %d", hdev->dev_type);
		break;
	}
}

static void bredr_setup(struct hci_request *req)
{
	__le16 param;
	__u8 flt_type;

	/* Read Buffer Size (ACL mtu, max pkt, etc.) */
	hci_req_add(req, HCI_OP_READ_BUFFER_SIZE, 0, NULL);

	/* Read Class of Device */
	hci_req_add(req, HCI_OP_READ_CLASS_OF_DEV, 0, NULL);

	/* Read Local Name */
	hci_req_add(req, HCI_OP_READ_LOCAL_NAME, 0, NULL);

	/* Read Voice Setting */
	hci_req_add(req, HCI_OP_READ_VOICE_SETTING, 0, NULL);

	/* Clear Event Filters */
	flt_type = HCI_FLT_CLEAR_ALL;
	hci_req_add(req, HCI_OP_SET_EVENT_FLT, 1, &flt_type);

	/* Connection accept timeout ~20 secs */
	param = __constant_cpu_to_le16(0x7d00);
	hci_req_add(req, HCI_OP_WRITE_CA_TIMEOUT, 2, &param);

	/* Read page scan parameters */
	if (req->hdev->hci_ver > BLUETOOTH_VER_1_1) {
		hci_req_add(req, HCI_OP_READ_PAGE_SCAN_ACTIVITY, 0, NULL);
		hci_req_add(req, HCI_OP_READ_PAGE_SCAN_TYPE, 0, NULL);
	}
}

static void le_setup(struct hci_request *req)
{
	struct hci_dev *hdev = req->hdev;

	/* Read LE Buffer Size */
	hci_req_add(req, HCI_OP_LE_READ_BUFFER_SIZE, 0, NULL);

	/* Read LE Local Supported Features */
	hci_req_add(req, HCI_OP_LE_READ_LOCAL_FEATURES, 0, NULL);

	/* Read LE Advertising Channel TX Power */
	hci_req_add(req, HCI_OP_LE_READ_ADV_TX_POWER, 0, NULL);

	/* Read LE White List Size */
	hci_req_add(req, HCI_OP_LE_READ_WHITE_LIST_SIZE, 0, NULL);

	/* Read LE Supported States */
	hci_req_add(req, HCI_OP_LE_READ_SUPPORTED_STATES, 0, NULL);

	/* LE-only controllers have LE implicitly enabled */
	if (!lmp_bredr_capable(hdev))
		set_bit(HCI_LE_ENABLED, &hdev->dev_flags);
}

static u8 hci_get_inquiry_mode(struct hci_dev *hdev)
{
	if (lmp_ext_inq_capable(hdev))
		return 0x02;

	if (lmp_inq_rssi_capable(hdev))
		return 0x01;

	if (hdev->manufacturer == 11 && hdev->hci_rev == 0x00 &&
	    hdev->lmp_subver == 0x0757)
		return 0x01;

	if (hdev->manufacturer == 15) {
		if (hdev->hci_rev == 0x03 && hdev->lmp_subver == 0x6963)
			return 0x01;
		if (hdev->hci_rev == 0x09 && hdev->lmp_subver == 0x6963)
			return 0x01;
		if (hdev->hci_rev == 0x00 && hdev->lmp_subver == 0x6965)
			return 0x01;
	}

	if (hdev->manufacturer == 31 && hdev->hci_rev == 0x2005 &&
	    hdev->lmp_subver == 0x1805)
		return 0x01;

	return 0x00;
}

static void hci_setup_inquiry_mode(struct hci_request *req)
{
	u8 mode;

	mode = hci_get_inquiry_mode(req->hdev);

	hci_req_add(req, HCI_OP_WRITE_INQUIRY_MODE, 1, &mode);
}

static void hci_setup_event_mask(struct hci_request *req)
{
	struct hci_dev *hdev = req->hdev;

	/* The second byte is 0xff instead of 0x9f (two reserved bits
	 * disabled) since a Broadcom 1.2 dongle doesn't respond to the
	 * command otherwise.
	 */
	u8 events[8] = { 0xff, 0xff, 0xfb, 0xff, 0x00, 0x00, 0x00, 0x00 };

	/* CSR 1.1 dongles does not accept any bitfield so don't try to set
	 * any event mask for pre 1.2 devices.
	 */
	if (hdev->hci_ver < BLUETOOTH_VER_1_2)
		return;

	if (lmp_bredr_capable(hdev)) {
		events[4] |= 0x01; /* Flow Specification Complete */
		events[4] |= 0x02; /* Inquiry Result with RSSI */
		events[4] |= 0x04; /* Read Remote Extended Features Complete */
		events[5] |= 0x08; /* Synchronous Connection Complete */
		events[5] |= 0x10; /* Synchronous Connection Changed */
	} else {
		/* Use a different default for LE-only devices */
		memset(events, 0, sizeof(events));
		events[0] |= 0x10; /* Disconnection Complete */
		events[0] |= 0x80; /* Encryption Change */
		events[1] |= 0x08; /* Read Remote Version Information Complete */
		events[1] |= 0x20; /* Command Complete */
		events[1] |= 0x40; /* Command Status */
		events[1] |= 0x80; /* Hardware Error */
		events[2] |= 0x04; /* Number of Completed Packets */
		events[3] |= 0x02; /* Data Buffer Overflow */
		events[5] |= 0x80; /* Encryption Key Refresh Complete */
	}

	if (lmp_inq_rssi_capable(hdev))
		events[4] |= 0x02; /* Inquiry Result with RSSI */

	if (lmp_sniffsubr_capable(hdev))
		events[5] |= 0x20; /* Sniff Subrating */

	if (lmp_pause_enc_capable(hdev))
		events[5] |= 0x80; /* Encryption Key Refresh Complete */

	if (lmp_ext_inq_capable(hdev))
		events[5] |= 0x40; /* Extended Inquiry Result */

	if (lmp_no_flush_capable(hdev))
		events[7] |= 0x01; /* Enhanced Flush Complete */

	if (lmp_lsto_capable(hdev))
		events[6] |= 0x80; /* Link Supervision Timeout Changed */

	if (lmp_ssp_capable(hdev)) {
		events[6] |= 0x01;	/* IO Capability Request */
		events[6] |= 0x02;	/* IO Capability Response */
		events[6] |= 0x04;	/* User Confirmation Request */
		events[6] |= 0x08;	/* User Passkey Request */
		events[6] |= 0x10;	/* Remote OOB Data Request */
		events[6] |= 0x20;	/* Simple Pairing Complete */
		events[7] |= 0x04;	/* User Passkey Notification */
		events[7] |= 0x08;	/* Keypress Notification */
		events[7] |= 0x10;	/* Remote Host Supported
					 * Features Notification
					 */
	}

	if (lmp_le_capable(hdev))
		events[7] |= 0x20;	/* LE Meta-Event */

	hci_req_add(req, HCI_OP_SET_EVENT_MASK, sizeof(events), events);

	if (lmp_le_capable(hdev)) {
		memset(events, 0, sizeof(events));
		events[0] = 0x1f;
		hci_req_add(req, HCI_OP_LE_SET_EVENT_MASK,
			    sizeof(events), events);
	}
}

static void hci_init2_req(struct hci_request *req, unsigned long opt)
{
	struct hci_dev *hdev = req->hdev;

	if (lmp_bredr_capable(hdev))
		bredr_setup(req);

	if (lmp_le_capable(hdev))
		le_setup(req);

	hci_setup_event_mask(req);

	/* AVM Berlin (31), aka "BlueFRITZ!", doesn't support the read
	 * local supported commands HCI command.
	 */
	if (hdev->manufacturer != 31 && hdev->hci_ver > BLUETOOTH_VER_1_1)
		hci_req_add(req, HCI_OP_READ_LOCAL_COMMANDS, 0, NULL);

	if (lmp_ssp_capable(hdev)) {
		if (test_bit(HCI_SSP_ENABLED, &hdev->dev_flags)) {
			u8 mode = 0x01;
			hci_req_add(req, HCI_OP_WRITE_SSP_MODE,
				    sizeof(mode), &mode);
		} else {
			struct hci_cp_write_eir cp;

			memset(hdev->eir, 0, sizeof(hdev->eir));
			memset(&cp, 0, sizeof(cp));

			hci_req_add(req, HCI_OP_WRITE_EIR, sizeof(cp), &cp);
		}
	}

	if (lmp_inq_rssi_capable(hdev))
		hci_setup_inquiry_mode(req);

	if (lmp_inq_tx_pwr_capable(hdev))
		hci_req_add(req, HCI_OP_READ_INQ_RSP_TX_POWER, 0, NULL);

	if (lmp_ext_feat_capable(hdev)) {
		struct hci_cp_read_local_ext_features cp;

		cp.page = 0x01;
		hci_req_add(req, HCI_OP_READ_LOCAL_EXT_FEATURES,
			    sizeof(cp), &cp);
	}

	if (test_bit(HCI_LINK_SECURITY, &hdev->dev_flags)) {
		u8 enable = 1;
		hci_req_add(req, HCI_OP_WRITE_AUTH_ENABLE, sizeof(enable),
			    &enable);
	}
}

static void hci_setup_link_policy(struct hci_request *req)
{
	struct hci_dev *hdev = req->hdev;
	struct hci_cp_write_def_link_policy cp;
	u16 link_policy = 0;

	if (lmp_rswitch_capable(hdev))
		link_policy |= HCI_LP_RSWITCH;
	if (lmp_hold_capable(hdev))
		link_policy |= HCI_LP_HOLD;
	if (lmp_sniff_capable(hdev))
		link_policy |= HCI_LP_SNIFF;
	if (lmp_park_capable(hdev))
		link_policy |= HCI_LP_PARK;

	cp.policy = cpu_to_le16(link_policy);
	hci_req_add(req, HCI_OP_WRITE_DEF_LINK_POLICY, sizeof(cp), &cp);
}

static void hci_set_le_support(struct hci_request *req)
{
	struct hci_dev *hdev = req->hdev;
	struct hci_cp_write_le_host_supported cp;

	/* LE-only devices do not support explicit enablement */
	if (!lmp_bredr_capable(hdev))
		return;

	memset(&cp, 0, sizeof(cp));

	if (test_bit(HCI_LE_ENABLED, &hdev->dev_flags)) {
		cp.le = 0x01;
		cp.simul = lmp_le_br_capable(hdev);
	}

	if (cp.le != lmp_host_le_capable(hdev))
		hci_req_add(req, HCI_OP_WRITE_LE_HOST_SUPPORTED, sizeof(cp),
			    &cp);
}

static void hci_init3_req(struct hci_request *req, unsigned long opt)
{
	struct hci_dev *hdev = req->hdev;
	u8 p;

	/* Some Broadcom based Bluetooth controllers do not support the
	 * Delete Stored Link Key command. They are clearly indicating its
	 * absence in the bit mask of supported commands.
	 *
	 * Check the supported commands and only if the the command is marked
	 * as supported send it. If not supported assume that the controller
	 * does not have actual support for stored link keys which makes this
	 * command redundant anyway.
	 */
	if (hdev->commands[6] & 0x80) {
		struct hci_cp_delete_stored_link_key cp;

		bacpy(&cp.bdaddr, BDADDR_ANY);
		cp.delete_all = 0x01;
		hci_req_add(req, HCI_OP_DELETE_STORED_LINK_KEY,
			    sizeof(cp), &cp);
	}

	if (hdev->commands[5] & 0x10)
		hci_setup_link_policy(req);

	if (lmp_le_capable(hdev)) {
		hci_set_le_support(req);
		hci_update_ad(req);
	}

	/* Read features beyond page 1 if available */
	for (p = 2; p < HCI_MAX_PAGES && p <= hdev->max_page; p++) {
		struct hci_cp_read_local_ext_features cp;

		cp.page = p;
		hci_req_add(req, HCI_OP_READ_LOCAL_EXT_FEATURES,
			    sizeof(cp), &cp);
	}
}

static int __hci_init(struct hci_dev *hdev)
{
	int err;

	err = __hci_req_sync(hdev, hci_init1_req, 0, HCI_INIT_TIMEOUT);
	if (err < 0)
		return err;

	/* HCI_BREDR covers both single-mode LE, BR/EDR and dual-mode
	 * BR/EDR/LE type controllers. AMP controllers only need the
	 * first stage init.
	 */
	if (hdev->dev_type != HCI_BREDR)
		return 0;

	err = __hci_req_sync(hdev, hci_init2_req, 0, HCI_INIT_TIMEOUT);
	if (err < 0)
		return err;

	return __hci_req_sync(hdev, hci_init3_req, 0, HCI_INIT_TIMEOUT);
}

static void hci_scan_req(struct hci_request *req, unsigned long opt)
{
	__u8 scan = opt;

	BT_DBG("%s %x", req->hdev->name, scan);

	/* Inquiry and Page scans */
	hci_req_add(req, HCI_OP_WRITE_SCAN_ENABLE, 1, &scan);
}

static void hci_auth_req(struct hci_request *req, unsigned long opt)
{
	__u8 auth = opt;

	BT_DBG("%s %x", req->hdev->name, auth);

	/* Authentication */
	hci_req_add(req, HCI_OP_WRITE_AUTH_ENABLE, 1, &auth);
}

static void hci_encrypt_req(struct hci_request *req, unsigned long opt)
{
	__u8 encrypt = opt;

	BT_DBG("%s %x", req->hdev->name, encrypt);

	/* Encryption */
	hci_req_add(req, HCI_OP_WRITE_ENCRYPT_MODE, 1, &encrypt);
}

static void hci_linkpol_req(struct hci_request *req, unsigned long opt)
{
	__le16 policy = cpu_to_le16(opt);

	BT_DBG("%s %x", req->hdev->name, policy);

	/* Default link policy */
	hci_req_add(req, HCI_OP_WRITE_DEF_LINK_POLICY, 2, &policy);
}

/* Get HCI device by index.
 * Device is held on return. */
struct hci_dev *hci_dev_get(int index)
{
	struct hci_dev *hdev = NULL, *d;

	BT_DBG("%d", index);

	if (index < 0)
		return NULL;

	read_lock(&hci_dev_list_lock);
	list_for_each_entry(d, &hci_dev_list, list) {
		if (d->id == index) {
			hdev = hci_dev_hold(d);
			break;
		}
	}
	read_unlock(&hci_dev_list_lock);
	return hdev;
}

/* ---- Inquiry support ---- */

bool hci_discovery_active(struct hci_dev *hdev)
{
	struct discovery_state *discov = &hdev->discovery;

	switch (discov->state) {
	case DISCOVERY_FINDING:
	case DISCOVERY_RESOLVING:
		return true;

	default:
		return false;
	}
}

void hci_discovery_set_state(struct hci_dev *hdev, int state)
{
	BT_DBG("%s state %u -> %u", hdev->name, hdev->discovery.state, state);

	if (hdev->discovery.state == state)
		return;

	switch (state) {
	case DISCOVERY_STOPPED:
		if (hdev->discovery.state != DISCOVERY_STARTING)
			mgmt_discovering(hdev, 0);
		break;
	case DISCOVERY_STARTING:
		break;
	case DISCOVERY_FINDING:
		mgmt_discovering(hdev, 1);
		break;
	case DISCOVERY_RESOLVING:
		break;
	case DISCOVERY_STOPPING:
		break;
	}

	hdev->discovery.state = state;
}

void hci_inquiry_cache_flush(struct hci_dev *hdev)
{
	struct discovery_state *cache = &hdev->discovery;
	struct inquiry_entry *p, *n;

	list_for_each_entry_safe(p, n, &cache->all, all) {
		list_del(&p->all);
		kfree(p);
	}

	INIT_LIST_HEAD(&cache->unknown);
	INIT_LIST_HEAD(&cache->resolve);
}

struct inquiry_entry *hci_inquiry_cache_lookup(struct hci_dev *hdev,
					       bdaddr_t *bdaddr)
{
	struct discovery_state *cache = &hdev->discovery;
	struct inquiry_entry *e;

	BT_DBG("cache %p, %pMR", cache, bdaddr);

	list_for_each_entry(e, &cache->all, all) {
		if (!bacmp(&e->data.bdaddr, bdaddr))
			return e;
	}

	return NULL;
}

struct inquiry_entry *hci_inquiry_cache_lookup_unknown(struct hci_dev *hdev,
						       bdaddr_t *bdaddr)
{
	struct discovery_state *cache = &hdev->discovery;
	struct inquiry_entry *e;

	BT_DBG("cache %p, %pMR", cache, bdaddr);

	list_for_each_entry(e, &cache->unknown, list) {
		if (!bacmp(&e->data.bdaddr, bdaddr))
			return e;
	}

	return NULL;
}

struct inquiry_entry *hci_inquiry_cache_lookup_resolve(struct hci_dev *hdev,
						       bdaddr_t *bdaddr,
						       int state)
{
	struct discovery_state *cache = &hdev->discovery;
	struct inquiry_entry *e;

	BT_DBG("cache %p bdaddr %pMR state %d", cache, bdaddr, state);

	list_for_each_entry(e, &cache->resolve, list) {
		if (!bacmp(bdaddr, BDADDR_ANY) && e->name_state == state)
			return e;
		if (!bacmp(&e->data.bdaddr, bdaddr))
			return e;
	}

	return NULL;
}

void hci_inquiry_cache_update_resolve(struct hci_dev *hdev,
				      struct inquiry_entry *ie)
{
	struct discovery_state *cache = &hdev->discovery;
	struct list_head *pos = &cache->resolve;
	struct inquiry_entry *p;

	list_del(&ie->list);

	list_for_each_entry(p, &cache->resolve, list) {
		if (p->name_state != NAME_PENDING &&
		    abs(p->data.rssi) >= abs(ie->data.rssi))
			break;
		pos = &p->list;
	}

	list_add(&ie->list, pos);
}

bool hci_inquiry_cache_update(struct hci_dev *hdev, struct inquiry_data *data,
			      bool name_known, bool *ssp)
{
	struct discovery_state *cache = &hdev->discovery;
	struct inquiry_entry *ie;

	BT_DBG("cache %p, %pMR", cache, &data->bdaddr);

	hci_remove_remote_oob_data(hdev, &data->bdaddr);

	if (ssp)
		*ssp = data->ssp_mode;

	ie = hci_inquiry_cache_lookup(hdev, &data->bdaddr);
	if (ie) {
		if (ie->data.ssp_mode && ssp)
			*ssp = true;

		if (ie->name_state == NAME_NEEDED &&
		    data->rssi != ie->data.rssi) {
			ie->data.rssi = data->rssi;
			hci_inquiry_cache_update_resolve(hdev, ie);
		}

		goto update;
	}

	/* Entry not in the cache. Add new one. */
	ie = kzalloc(sizeof(struct inquiry_entry), GFP_ATOMIC);
	if (!ie)
		return false;

	list_add(&ie->all, &cache->all);

	if (name_known) {
		ie->name_state = NAME_KNOWN;
	} else {
		ie->name_state = NAME_NOT_KNOWN;
		list_add(&ie->list, &cache->unknown);
	}

update:
	if (name_known && ie->name_state != NAME_KNOWN &&
	    ie->name_state != NAME_PENDING) {
		ie->name_state = NAME_KNOWN;
		list_del(&ie->list);
	}

	memcpy(&ie->data, data, sizeof(*data));
	ie->timestamp = jiffies;
	cache->timestamp = jiffies;

	if (ie->name_state == NAME_NOT_KNOWN)
		return false;

	return true;
}

static int inquiry_cache_dump(struct hci_dev *hdev, int num, __u8 *buf)
{
	struct discovery_state *cache = &hdev->discovery;
	struct inquiry_info *info = (struct inquiry_info *) buf;
	struct inquiry_entry *e;
	int copied = 0;

	list_for_each_entry(e, &cache->all, all) {
		struct inquiry_data *data = &e->data;

		if (copied >= num)
			break;

		bacpy(&info->bdaddr, &data->bdaddr);
		info->pscan_rep_mode	= data->pscan_rep_mode;
		info->pscan_period_mode	= data->pscan_period_mode;
		info->pscan_mode	= data->pscan_mode;
		memcpy(info->dev_class, data->dev_class, 3);
		info->clock_offset	= data->clock_offset;

		info++;
		copied++;
	}

	BT_DBG("cache %p, copied %d", cache, copied);
	return copied;
}

static void hci_inq_req(struct hci_request *req, unsigned long opt)
{
	struct hci_inquiry_req *ir = (struct hci_inquiry_req *) opt;
	struct hci_dev *hdev = req->hdev;
	struct hci_cp_inquiry cp;

	BT_DBG("%s", hdev->name);

	if (test_bit(HCI_INQUIRY, &hdev->flags))
		return;

	/* Start Inquiry */
	memcpy(&cp.lap, &ir->lap, 3);
	cp.length  = ir->length;
	cp.num_rsp = ir->num_rsp;
	hci_req_add(req, HCI_OP_INQUIRY, sizeof(cp), &cp);
}

static int wait_inquiry(void *word)
{
	schedule();
	return signal_pending(current);
}

int hci_inquiry(void __user *arg)
{
	__u8 __user *ptr = arg;
	struct hci_inquiry_req ir;
	struct hci_dev *hdev;
	int err = 0, do_inquiry = 0, max_rsp;
	long timeo;
	__u8 *buf;

	if (copy_from_user(&ir, ptr, sizeof(ir)))
		return -EFAULT;

	hdev = hci_dev_get(ir.dev_id);
	if (!hdev)
		return -ENODEV;

	hci_dev_lock(hdev);
	if (inquiry_cache_age(hdev) > INQUIRY_CACHE_AGE_MAX ||
	    inquiry_cache_empty(hdev) || ir.flags & IREQ_CACHE_FLUSH) {
		hci_inquiry_cache_flush(hdev);
		do_inquiry = 1;
	}
	hci_dev_unlock(hdev);

	timeo = ir.length * msecs_to_jiffies(2000);

	if (do_inquiry) {
		err = hci_req_sync(hdev, hci_inq_req, (unsigned long) &ir,
				   timeo);
		if (err < 0)
			goto done;

		/* Wait until Inquiry procedure finishes (HCI_INQUIRY flag is
		 * cleared). If it is interrupted by a signal, return -EINTR.
		 */
		if (wait_on_bit(&hdev->flags, HCI_INQUIRY, wait_inquiry,
				TASK_INTERRUPTIBLE))
			return -EINTR;
	}

	/* for unlimited number of responses we will use buffer with
	 * 255 entries
	 */
	max_rsp = (ir.num_rsp == 0) ? 255 : ir.num_rsp;

	/* cache_dump can't sleep. Therefore we allocate temp buffer and then
	 * copy it to the user space.
	 */
	buf = kmalloc(sizeof(struct inquiry_info) * max_rsp, GFP_KERNEL);
	if (!buf) {
		err = -ENOMEM;
		goto done;
	}

	hci_dev_lock(hdev);
	ir.num_rsp = inquiry_cache_dump(hdev, max_rsp, buf);
	hci_dev_unlock(hdev);

	BT_DBG("num_rsp %d", ir.num_rsp);

	if (!copy_to_user(ptr, &ir, sizeof(ir))) {
		ptr += sizeof(ir);
		if (copy_to_user(ptr, buf, sizeof(struct inquiry_info) *
				 ir.num_rsp))
			err = -EFAULT;
	} else
		err = -EFAULT;

	kfree(buf);

done:
	hci_dev_put(hdev);
	return err;
}

static u8 create_ad(struct hci_dev *hdev, u8 *ptr)
{
	u8 ad_len = 0, flags = 0;
	size_t name_len;

	if (test_bit(HCI_LE_PERIPHERAL, &hdev->dev_flags))
		flags |= LE_AD_GENERAL;

	if (!lmp_bredr_capable(hdev))
		flags |= LE_AD_NO_BREDR;

	if (lmp_le_br_capable(hdev))
		flags |= LE_AD_SIM_LE_BREDR_CTRL;

	if (lmp_host_le_br_capable(hdev))
		flags |= LE_AD_SIM_LE_BREDR_HOST;

	if (flags) {
		BT_DBG("adv flags 0x%02x", flags);

		ptr[0] = 2;
		ptr[1] = EIR_FLAGS;
		ptr[2] = flags;

		ad_len += 3;
		ptr += 3;
	}

	if (hdev->adv_tx_power != HCI_TX_POWER_INVALID) {
		ptr[0] = 2;
		ptr[1] = EIR_TX_POWER;
		ptr[2] = (u8) hdev->adv_tx_power;

		ad_len += 3;
		ptr += 3;
	}

	name_len = strlen(hdev->dev_name);
	if (name_len > 0) {
		size_t max_len = HCI_MAX_AD_LENGTH - ad_len - 2;

		if (name_len > max_len) {
			name_len = max_len;
			ptr[1] = EIR_NAME_SHORT;
		} else
			ptr[1] = EIR_NAME_COMPLETE;

		ptr[0] = name_len + 1;

		memcpy(ptr + 2, hdev->dev_name, name_len);

		ad_len += (name_len + 2);
		ptr += (name_len + 2);
	}

	return ad_len;
}

void hci_update_ad(struct hci_request *req)
{
	struct hci_dev *hdev = req->hdev;
	struct hci_cp_le_set_adv_data cp;
	u8 len;

	if (!lmp_le_capable(hdev))
		return;

	memset(&cp, 0, sizeof(cp));

	len = create_ad(hdev, cp.data);

	if (hdev->adv_data_len == len &&
	    memcmp(cp.data, hdev->adv_data, len) == 0)
		return;

	memcpy(hdev->adv_data, cp.data, sizeof(cp.data));
	hdev->adv_data_len = len;

	cp.length = len;

	hci_req_add(req, HCI_OP_LE_SET_ADV_DATA, sizeof(cp), &cp);
}

/* ---- HCI ioctl helpers ---- */

int hci_dev_open(__u16 dev)
{
	struct hci_dev *hdev;
	int ret = 0;

	hdev = hci_dev_get(dev);
	if (!hdev)
		return -ENODEV;

	BT_DBG("%s %p", hdev->name, hdev);

	hci_req_lock(hdev);

	if (test_bit(HCI_UNREGISTER, &hdev->dev_flags)) {
		ret = -ENODEV;
		goto done;
	}

	/* Check for rfkill but allow the HCI setup stage to proceed
	 * (which in itself doesn't cause any RF activity).
	 */
	if (test_bit(HCI_RFKILLED, &hdev->dev_flags) &&
	    !test_bit(HCI_SETUP, &hdev->dev_flags)) {
		ret = -ERFKILL;
		goto done;
	}

	if (test_bit(HCI_UP, &hdev->flags)) {
		ret = -EALREADY;
		goto done;
	}

	if (hdev->open(hdev)) {
		ret = -EIO;
		goto done;
	}

	atomic_set(&hdev->cmd_cnt, 1);
	set_bit(HCI_INIT, &hdev->flags);

	if (hdev->setup && test_bit(HCI_SETUP, &hdev->dev_flags))
		ret = hdev->setup(hdev);

	if (!ret) {
		/* Treat all non BR/EDR controllers as raw devices if
		 * enable_hs is not set.
		 */
		if (hdev->dev_type != HCI_BREDR && !enable_hs)
			set_bit(HCI_RAW, &hdev->flags);

		if (test_bit(HCI_QUIRK_RAW_DEVICE, &hdev->quirks))
			set_bit(HCI_RAW, &hdev->flags);

		if (!test_bit(HCI_RAW, &hdev->flags))
			ret = __hci_init(hdev);
	}

	clear_bit(HCI_INIT, &hdev->flags);

	if (!ret) {
		hci_dev_hold(hdev);
		set_bit(HCI_UP, &hdev->flags);
		hci_notify(hdev, HCI_DEV_UP);
		if (!test_bit(HCI_SETUP, &hdev->dev_flags) &&
		    mgmt_valid_hdev(hdev)) {
			hci_dev_lock(hdev);
			mgmt_powered(hdev, 1);
			hci_dev_unlock(hdev);
		}
	} else {
		/* Init failed, cleanup */
		flush_work(&hdev->tx_work);
		flush_work(&hdev->cmd_work);
		flush_work(&hdev->rx_work);

		skb_queue_purge(&hdev->cmd_q);
		skb_queue_purge(&hdev->rx_q);

		if (hdev->flush)
			hdev->flush(hdev);

		if (hdev->sent_cmd) {
			kfree_skb(hdev->sent_cmd);
			hdev->sent_cmd = NULL;
		}

		hdev->close(hdev);
		hdev->flags = 0;
	}

done:
	hci_req_unlock(hdev);
	hci_dev_put(hdev);
	return ret;
}

static int hci_dev_do_close(struct hci_dev *hdev)
{
	BT_DBG("%s %p", hdev->name, hdev);

	cancel_delayed_work(&hdev->power_off);

	hci_req_cancel(hdev, ENODEV);
	hci_req_lock(hdev);

	if (!test_and_clear_bit(HCI_UP, &hdev->flags)) {
		del_timer_sync(&hdev->cmd_timer);
		hci_req_unlock(hdev);
		return 0;
	}

	/* Flush RX and TX works */
	flush_work(&hdev->tx_work);
	flush_work(&hdev->rx_work);

	if (hdev->discov_timeout > 0) {
		cancel_delayed_work(&hdev->discov_off);
		hdev->discov_timeout = 0;
		clear_bit(HCI_DISCOVERABLE, &hdev->dev_flags);
	}

	if (test_and_clear_bit(HCI_SERVICE_CACHE, &hdev->dev_flags))
		cancel_delayed_work(&hdev->service_cache);

	cancel_delayed_work_sync(&hdev->le_scan_disable);

	hci_dev_lock(hdev);
	hci_inquiry_cache_flush(hdev);
	hci_conn_hash_flush(hdev);
	hci_dev_unlock(hdev);

	hci_notify(hdev, HCI_DEV_DOWN);

	if (hdev->flush)
		hdev->flush(hdev);

	/* Reset device */
	skb_queue_purge(&hdev->cmd_q);
	atomic_set(&hdev->cmd_cnt, 1);
	if (!test_bit(HCI_RAW, &hdev->flags) &&
	    test_bit(HCI_QUIRK_RESET_ON_CLOSE, &hdev->quirks)) {
		set_bit(HCI_INIT, &hdev->flags);
		__hci_req_sync(hdev, hci_reset_req, 0, HCI_CMD_TIMEOUT);
		clear_bit(HCI_INIT, &hdev->flags);
	}

	/* flush cmd  work */
	flush_work(&hdev->cmd_work);

	/* Drop queues */
	skb_queue_purge(&hdev->rx_q);
	skb_queue_purge(&hdev->cmd_q);
	skb_queue_purge(&hdev->raw_q);

	/* Drop last sent command */
	if (hdev->sent_cmd) {
		del_timer_sync(&hdev->cmd_timer);
		kfree_skb(hdev->sent_cmd);
		hdev->sent_cmd = NULL;
	}

	kfree_skb(hdev->recv_evt);
	hdev->recv_evt = NULL;

	/* After this point our queues are empty
	 * and no tasks are scheduled. */
	hdev->close(hdev);

	/* Clear flags */
	hdev->flags = 0;
	hdev->dev_flags &= ~HCI_PERSISTENT_MASK;

	if (!test_and_clear_bit(HCI_AUTO_OFF, &hdev->dev_flags) &&
	    mgmt_valid_hdev(hdev)) {
		hci_dev_lock(hdev);
		mgmt_powered(hdev, 0);
		hci_dev_unlock(hdev);
	}

	/* Controller radio is available but is currently powered down */
	hdev->amp_status = 0;

	memset(hdev->eir, 0, sizeof(hdev->eir));
	memset(hdev->dev_class, 0, sizeof(hdev->dev_class));

	hci_req_unlock(hdev);

	hci_dev_put(hdev);
	return 0;
}

int hci_dev_close(__u16 dev)
{
	struct hci_dev *hdev;
	int err;

	hdev = hci_dev_get(dev);
	if (!hdev)
		return -ENODEV;

	if (test_and_clear_bit(HCI_AUTO_OFF, &hdev->dev_flags))
		cancel_delayed_work(&hdev->power_off);

	err = hci_dev_do_close(hdev);

	hci_dev_put(hdev);
	return err;
}

int hci_dev_reset(__u16 dev)
{
	struct hci_dev *hdev;
	int ret = 0;

	hdev = hci_dev_get(dev);
	if (!hdev)
		return -ENODEV;

	hci_req_lock(hdev);

	if (!test_bit(HCI_UP, &hdev->flags))
		goto done;

	/* Drop queues */
	skb_queue_purge(&hdev->rx_q);
	skb_queue_purge(&hdev->cmd_q);

	hci_dev_lock(hdev);
	hci_inquiry_cache_flush(hdev);
	hci_conn_hash_flush(hdev);
	hci_dev_unlock(hdev);

	if (hdev->flush)
		hdev->flush(hdev);

	atomic_set(&hdev->cmd_cnt, 1);
	hdev->acl_cnt = 0; hdev->sco_cnt = 0; hdev->le_cnt = 0;

	if (!test_bit(HCI_RAW, &hdev->flags))
		ret = __hci_req_sync(hdev, hci_reset_req, 0, HCI_INIT_TIMEOUT);

done:
	hci_req_unlock(hdev);
	hci_dev_put(hdev);
	return ret;
}

int hci_dev_reset_stat(__u16 dev)
{
	struct hci_dev *hdev;
	int ret = 0;

	hdev = hci_dev_get(dev);
	if (!hdev)
		return -ENODEV;

	memset(&hdev->stat, 0, sizeof(struct hci_dev_stats));

	hci_dev_put(hdev);

	return ret;
}

int hci_dev_cmd(unsigned int cmd, void __user *arg)
{
	struct hci_dev *hdev;
	struct hci_dev_req dr;
	int err = 0;

	if (copy_from_user(&dr, arg, sizeof(dr)))
		return -EFAULT;

	hdev = hci_dev_get(dr.dev_id);
	if (!hdev)
		return -ENODEV;

	switch (cmd) {
	case HCISETAUTH:
		err = hci_req_sync(hdev, hci_auth_req, dr.dev_opt,
				   HCI_INIT_TIMEOUT);
		break;

	case HCISETENCRYPT:
		if (!lmp_encrypt_capable(hdev)) {
			err = -EOPNOTSUPP;
			break;
		}

		if (!test_bit(HCI_AUTH, &hdev->flags)) {
			/* Auth must be enabled first */
			err = hci_req_sync(hdev, hci_auth_req, dr.dev_opt,
					   HCI_INIT_TIMEOUT);
			if (err)
				break;
		}

		err = hci_req_sync(hdev, hci_encrypt_req, dr.dev_opt,
				   HCI_INIT_TIMEOUT);
		break;

	case HCISETSCAN:
		err = hci_req_sync(hdev, hci_scan_req, dr.dev_opt,
				   HCI_INIT_TIMEOUT);
		break;

	case HCISETLINKPOL:
		err = hci_req_sync(hdev, hci_linkpol_req, dr.dev_opt,
				   HCI_INIT_TIMEOUT);
		break;

	case HCISETLINKMODE:
		hdev->link_mode = ((__u16) dr.dev_opt) &
					(HCI_LM_MASTER | HCI_LM_ACCEPT);
		break;

	case HCISETPTYPE:
		hdev->pkt_type = (__u16) dr.dev_opt;
		break;

	case HCISETACLMTU:
		hdev->acl_mtu  = *((__u16 *) &dr.dev_opt + 1);
		hdev->acl_pkts = *((__u16 *) &dr.dev_opt + 0);
		break;

	case HCISETSCOMTU:
		hdev->sco_mtu  = *((__u16 *) &dr.dev_opt + 1);
		hdev->sco_pkts = *((__u16 *) &dr.dev_opt + 0);
		break;

	default:
		err = -EINVAL;
		break;
	}

	hci_dev_put(hdev);
	return err;
}

int hci_get_dev_list(void __user *arg)
{
	struct hci_dev *hdev;
	struct hci_dev_list_req *dl;
	struct hci_dev_req *dr;
	int n = 0, size, err;
	__u16 dev_num;

	if (get_user(dev_num, (__u16 __user *) arg))
		return -EFAULT;

	if (!dev_num || dev_num > (PAGE_SIZE * 2) / sizeof(*dr))
		return -EINVAL;

	size = sizeof(*dl) + dev_num * sizeof(*dr);

	dl = kzalloc(size, GFP_KERNEL);
	if (!dl)
		return -ENOMEM;

	dr = dl->dev_req;

	read_lock(&hci_dev_list_lock);
	list_for_each_entry(hdev, &hci_dev_list, list) {
		if (test_and_clear_bit(HCI_AUTO_OFF, &hdev->dev_flags))
			cancel_delayed_work(&hdev->power_off);

		if (!test_bit(HCI_MGMT, &hdev->dev_flags))
			set_bit(HCI_PAIRABLE, &hdev->dev_flags);

		(dr + n)->dev_id  = hdev->id;
		(dr + n)->dev_opt = hdev->flags;

		if (++n >= dev_num)
			break;
	}
	read_unlock(&hci_dev_list_lock);

	dl->dev_num = n;
	size = sizeof(*dl) + n * sizeof(*dr);

	err = copy_to_user(arg, dl, size);
	kfree(dl);

	return err ? -EFAULT : 0;
}

int hci_get_dev_info(void __user *arg)
{
	struct hci_dev *hdev;
	struct hci_dev_info di;
	int err = 0;

	if (copy_from_user(&di, arg, sizeof(di)))
		return -EFAULT;

	hdev = hci_dev_get(di.dev_id);
	if (!hdev)
		return -ENODEV;

	if (test_and_clear_bit(HCI_AUTO_OFF, &hdev->dev_flags))
		cancel_delayed_work_sync(&hdev->power_off);

	if (!test_bit(HCI_MGMT, &hdev->dev_flags))
		set_bit(HCI_PAIRABLE, &hdev->dev_flags);

	strcpy(di.name, hdev->name);
	di.bdaddr   = hdev->bdaddr;
	di.type     = (hdev->bus & 0x0f) | (hdev->dev_type << 4);
	di.flags    = hdev->flags;
	di.pkt_type = hdev->pkt_type;
	if (lmp_bredr_capable(hdev)) {
		di.acl_mtu  = hdev->acl_mtu;
		di.acl_pkts = hdev->acl_pkts;
		di.sco_mtu  = hdev->sco_mtu;
		di.sco_pkts = hdev->sco_pkts;
	} else {
		di.acl_mtu  = hdev->le_mtu;
		di.acl_pkts = hdev->le_pkts;
		di.sco_mtu  = 0;
		di.sco_pkts = 0;
	}
	di.link_policy = hdev->link_policy;
	di.link_mode   = hdev->link_mode;

	memcpy(&di.stat, &hdev->stat, sizeof(di.stat));
	memcpy(&di.features, &hdev->features, sizeof(di.features));

	if (copy_to_user(arg, &di, sizeof(di)))
		err = -EFAULT;

	hci_dev_put(hdev);

	return err;
}

/* ---- Interface to HCI drivers ---- */

static int hci_rfkill_set_block(void *data, bool blocked)
{
	struct hci_dev *hdev = data;

	BT_DBG("%p name %s blocked %d", hdev, hdev->name, blocked);

	if (blocked) {
		set_bit(HCI_RFKILLED, &hdev->dev_flags);
		if (!test_bit(HCI_SETUP, &hdev->dev_flags))
			hci_dev_do_close(hdev);
	} else {
		clear_bit(HCI_RFKILLED, &hdev->dev_flags);
<<<<<<< HEAD
}
=======
	}
>>>>>>> 10ab4096

	return 0;
}

static const struct rfkill_ops hci_rfkill_ops = {
	.set_block = hci_rfkill_set_block,
};

static void hci_power_on(struct work_struct *work)
{
	struct hci_dev *hdev = container_of(work, struct hci_dev, power_on);
	int err;

	BT_DBG("%s", hdev->name);

	err = hci_dev_open(hdev->id);
	if (err < 0) {
		mgmt_set_powered_failed(hdev, err);
		return;
	}

	if (test_bit(HCI_RFKILLED, &hdev->dev_flags)) {
		clear_bit(HCI_AUTO_OFF, &hdev->dev_flags);
		hci_dev_do_close(hdev);
	} else if (test_bit(HCI_AUTO_OFF, &hdev->dev_flags)) {
		queue_delayed_work(hdev->req_workqueue, &hdev->power_off,
				   HCI_AUTO_OFF_TIMEOUT);
	}

	if (test_and_clear_bit(HCI_SETUP, &hdev->dev_flags))
		mgmt_index_added(hdev);
}

static void hci_power_off(struct work_struct *work)
{
	struct hci_dev *hdev = container_of(work, struct hci_dev,
					    power_off.work);

	BT_DBG("%s", hdev->name);

	hci_dev_do_close(hdev);
}

static void hci_discov_off(struct work_struct *work)
{
	struct hci_dev *hdev;
	u8 scan = SCAN_PAGE;

	hdev = container_of(work, struct hci_dev, discov_off.work);

	BT_DBG("%s", hdev->name);

	hci_dev_lock(hdev);

	hci_send_cmd(hdev, HCI_OP_WRITE_SCAN_ENABLE, sizeof(scan), &scan);

	hdev->discov_timeout = 0;

	hci_dev_unlock(hdev);
}

int hci_uuids_clear(struct hci_dev *hdev)
{
	struct bt_uuid *uuid, *tmp;

	list_for_each_entry_safe(uuid, tmp, &hdev->uuids, list) {
		list_del(&uuid->list);
		kfree(uuid);
	}

	return 0;
}

int hci_link_keys_clear(struct hci_dev *hdev)
{
	struct list_head *p, *n;

	list_for_each_safe(p, n, &hdev->link_keys) {
		struct link_key *key;

		key = list_entry(p, struct link_key, list);

		list_del(p);
		kfree(key);
	}

	return 0;
}

int hci_smp_ltks_clear(struct hci_dev *hdev)
{
	struct smp_ltk *k, *tmp;

	list_for_each_entry_safe(k, tmp, &hdev->long_term_keys, list) {
		list_del(&k->list);
		kfree(k);
	}

	return 0;
}

struct link_key *hci_find_link_key(struct hci_dev *hdev, bdaddr_t *bdaddr)
{
	struct link_key *k;

	list_for_each_entry(k, &hdev->link_keys, list)
		if (bacmp(bdaddr, &k->bdaddr) == 0)
			return k;

	return NULL;
}

static bool hci_persistent_key(struct hci_dev *hdev, struct hci_conn *conn,
			       u8 key_type, u8 old_key_type)
{
	/* Legacy key */
	if (key_type < 0x03)
		return true;

	/* Debug keys are insecure so don't store them persistently */
	if (key_type == HCI_LK_DEBUG_COMBINATION)
		return false;

	/* Changed combination key and there's no previous one */
	if (key_type == HCI_LK_CHANGED_COMBINATION && old_key_type == 0xff)
		return false;

	/* Security mode 3 case */
	if (!conn)
		return true;

	/* Neither local nor remote side had no-bonding as requirement */
	if (conn->auth_type > 0x01 && conn->remote_auth > 0x01)
		return true;

	/* Local side had dedicated bonding as requirement */
	if (conn->auth_type == 0x02 || conn->auth_type == 0x03)
		return true;

	/* Remote side had dedicated bonding as requirement */
	if (conn->remote_auth == 0x02 || conn->remote_auth == 0x03)
		return true;

	/* If none of the above criteria match, then don't store the key
	 * persistently */
	return false;
}

struct smp_ltk *hci_find_ltk(struct hci_dev *hdev, __le16 ediv, u8 rand[8])
{
	struct smp_ltk *k;

	list_for_each_entry(k, &hdev->long_term_keys, list) {
		if (k->ediv != ediv ||
		    memcmp(rand, k->rand, sizeof(k->rand)))
			continue;

		return k;
	}

	return NULL;
}

struct smp_ltk *hci_find_ltk_by_addr(struct hci_dev *hdev, bdaddr_t *bdaddr,
				     u8 addr_type)
{
	struct smp_ltk *k;

	list_for_each_entry(k, &hdev->long_term_keys, list)
		if (addr_type == k->bdaddr_type &&
		    bacmp(bdaddr, &k->bdaddr) == 0)
			return k;

	return NULL;
}

int hci_add_link_key(struct hci_dev *hdev, struct hci_conn *conn, int new_key,
		     bdaddr_t *bdaddr, u8 *val, u8 type, u8 pin_len)
{
	struct link_key *key, *old_key;
	u8 old_key_type;
	bool persistent;

	old_key = hci_find_link_key(hdev, bdaddr);
	if (old_key) {
		old_key_type = old_key->type;
		key = old_key;
	} else {
		old_key_type = conn ? conn->key_type : 0xff;
		key = kzalloc(sizeof(*key), GFP_ATOMIC);
		if (!key)
			return -ENOMEM;
		list_add(&key->list, &hdev->link_keys);
	}

	BT_DBG("%s key for %pMR type %u", hdev->name, bdaddr, type);

	/* Some buggy controller combinations generate a changed
	 * combination key for legacy pairing even when there's no
	 * previous key */
	if (type == HCI_LK_CHANGED_COMBINATION &&
	    (!conn || conn->remote_auth == 0xff) && old_key_type == 0xff) {
		type = HCI_LK_COMBINATION;
		if (conn)
			conn->key_type = type;
	}

	bacpy(&key->bdaddr, bdaddr);
	memcpy(key->val, val, HCI_LINK_KEY_SIZE);
	key->pin_len = pin_len;

	if (type == HCI_LK_CHANGED_COMBINATION)
		key->type = old_key_type;
	else
		key->type = type;

	if (!new_key)
		return 0;

	persistent = hci_persistent_key(hdev, conn, type, old_key_type);

	mgmt_new_link_key(hdev, key, persistent);

	if (conn)
		conn->flush_key = !persistent;

	return 0;
}

int hci_add_ltk(struct hci_dev *hdev, bdaddr_t *bdaddr, u8 addr_type, u8 type,
		int new_key, u8 authenticated, u8 tk[16], u8 enc_size, __le16
		ediv, u8 rand[8])
{
	struct smp_ltk *key, *old_key;

	if (!(type & HCI_SMP_STK) && !(type & HCI_SMP_LTK))
		return 0;

	old_key = hci_find_ltk_by_addr(hdev, bdaddr, addr_type);
	if (old_key)
		key = old_key;
	else {
		key = kzalloc(sizeof(*key), GFP_ATOMIC);
		if (!key)
			return -ENOMEM;
		list_add(&key->list, &hdev->long_term_keys);
	}

	bacpy(&key->bdaddr, bdaddr);
	key->bdaddr_type = addr_type;
	memcpy(key->val, tk, sizeof(key->val));
	key->authenticated = authenticated;
	key->ediv = ediv;
	key->enc_size = enc_size;
	key->type = type;
	memcpy(key->rand, rand, sizeof(key->rand));

	if (!new_key)
		return 0;

	if (type & HCI_SMP_LTK)
		mgmt_new_ltk(hdev, key, 1);

	return 0;
}

int hci_remove_link_key(struct hci_dev *hdev, bdaddr_t *bdaddr)
{
	struct link_key *key;

	key = hci_find_link_key(hdev, bdaddr);
	if (!key)
		return -ENOENT;

	BT_DBG("%s removing %pMR", hdev->name, bdaddr);

	list_del(&key->list);
	kfree(key);

	return 0;
}

int hci_remove_ltk(struct hci_dev *hdev, bdaddr_t *bdaddr)
{
	struct smp_ltk *k, *tmp;

	list_for_each_entry_safe(k, tmp, &hdev->long_term_keys, list) {
		if (bacmp(bdaddr, &k->bdaddr))
			continue;

		BT_DBG("%s removing %pMR", hdev->name, bdaddr);

		list_del(&k->list);
		kfree(k);
	}

	return 0;
}

/* HCI command timer function */
static void hci_cmd_timeout(unsigned long arg)
{
	struct hci_dev *hdev = (void *) arg;

	if (hdev->sent_cmd) {
		struct hci_command_hdr *sent = (void *) hdev->sent_cmd->data;
		u16 opcode = __le16_to_cpu(sent->opcode);

		BT_ERR("%s command 0x%4.4x tx timeout", hdev->name, opcode);
	} else {
		BT_ERR("%s command tx timeout", hdev->name);
	}

	atomic_set(&hdev->cmd_cnt, 1);
	queue_work(hdev->workqueue, &hdev->cmd_work);
}

struct oob_data *hci_find_remote_oob_data(struct hci_dev *hdev,
					  bdaddr_t *bdaddr)
{
	struct oob_data *data;

	list_for_each_entry(data, &hdev->remote_oob_data, list)
		if (bacmp(bdaddr, &data->bdaddr) == 0)
			return data;

	return NULL;
}

int hci_remove_remote_oob_data(struct hci_dev *hdev, bdaddr_t *bdaddr)
{
	struct oob_data *data;

	data = hci_find_remote_oob_data(hdev, bdaddr);
	if (!data)
		return -ENOENT;

	BT_DBG("%s removing %pMR", hdev->name, bdaddr);

	list_del(&data->list);
	kfree(data);

	return 0;
}

int hci_remote_oob_data_clear(struct hci_dev *hdev)
{
	struct oob_data *data, *n;

	list_for_each_entry_safe(data, n, &hdev->remote_oob_data, list) {
		list_del(&data->list);
		kfree(data);
	}

	return 0;
}

int hci_add_remote_oob_data(struct hci_dev *hdev, bdaddr_t *bdaddr, u8 *hash,
			    u8 *randomizer)
{
	struct oob_data *data;

	data = hci_find_remote_oob_data(hdev, bdaddr);

	if (!data) {
		data = kmalloc(sizeof(*data), GFP_ATOMIC);
		if (!data)
			return -ENOMEM;

		bacpy(&data->bdaddr, bdaddr);
		list_add(&data->list, &hdev->remote_oob_data);
	}

	memcpy(data->hash, hash, sizeof(data->hash));
	memcpy(data->randomizer, randomizer, sizeof(data->randomizer));

	BT_DBG("%s for %pMR", hdev->name, bdaddr);

	return 0;
}

struct bdaddr_list *hci_blacklist_lookup(struct hci_dev *hdev, bdaddr_t *bdaddr)
{
	struct bdaddr_list *b;

	list_for_each_entry(b, &hdev->blacklist, list)
		if (bacmp(bdaddr, &b->bdaddr) == 0)
			return b;

	return NULL;
}

int hci_blacklist_clear(struct hci_dev *hdev)
{
	struct list_head *p, *n;

	list_for_each_safe(p, n, &hdev->blacklist) {
		struct bdaddr_list *b;

		b = list_entry(p, struct bdaddr_list, list);

		list_del(p);
		kfree(b);
	}

	return 0;
}

int hci_blacklist_add(struct hci_dev *hdev, bdaddr_t *bdaddr, u8 type)
{
	struct bdaddr_list *entry;

	if (bacmp(bdaddr, BDADDR_ANY) == 0)
		return -EBADF;

	if (hci_blacklist_lookup(hdev, bdaddr))
		return -EEXIST;

	entry = kzalloc(sizeof(struct bdaddr_list), GFP_KERNEL);
	if (!entry)
		return -ENOMEM;

	bacpy(&entry->bdaddr, bdaddr);

	list_add(&entry->list, &hdev->blacklist);

	return mgmt_device_blocked(hdev, bdaddr, type);
}

int hci_blacklist_del(struct hci_dev *hdev, bdaddr_t *bdaddr, u8 type)
{
	struct bdaddr_list *entry;

	if (bacmp(bdaddr, BDADDR_ANY) == 0)
		return hci_blacklist_clear(hdev);

	entry = hci_blacklist_lookup(hdev, bdaddr);
	if (!entry)
		return -ENOENT;

	list_del(&entry->list);
	kfree(entry);

	return mgmt_device_unblocked(hdev, bdaddr, type);
}

static void inquiry_complete(struct hci_dev *hdev, u8 status)
{
	if (status) {
		BT_ERR("Failed to start inquiry: status %d", status);

		hci_dev_lock(hdev);
		hci_discovery_set_state(hdev, DISCOVERY_STOPPED);
		hci_dev_unlock(hdev);
		return;
	}
}

static void le_scan_disable_work_complete(struct hci_dev *hdev, u8 status)
{
	/* General inquiry access code (GIAC) */
	u8 lap[3] = { 0x33, 0x8b, 0x9e };
	struct hci_request req;
	struct hci_cp_inquiry cp;
	int err;

	if (status) {
		BT_ERR("Failed to disable LE scanning: status %d", status);
		return;
	}

	switch (hdev->discovery.type) {
	case DISCOV_TYPE_LE:
		hci_dev_lock(hdev);
		hci_discovery_set_state(hdev, DISCOVERY_STOPPED);
		hci_dev_unlock(hdev);
		break;

	case DISCOV_TYPE_INTERLEAVED:
		hci_req_init(&req, hdev);

		memset(&cp, 0, sizeof(cp));
		memcpy(&cp.lap, lap, sizeof(cp.lap));
		cp.length = DISCOV_INTERLEAVED_INQUIRY_LEN;
		hci_req_add(&req, HCI_OP_INQUIRY, sizeof(cp), &cp);

		hci_dev_lock(hdev);

		hci_inquiry_cache_flush(hdev);

		err = hci_req_run(&req, inquiry_complete);
		if (err) {
			BT_ERR("Inquiry request failed: err %d", err);
			hci_discovery_set_state(hdev, DISCOVERY_STOPPED);
		}

		hci_dev_unlock(hdev);
		break;
	}
}

static void le_scan_disable_work(struct work_struct *work)
{
	struct hci_dev *hdev = container_of(work, struct hci_dev,
					    le_scan_disable.work);
	struct hci_cp_le_set_scan_enable cp;
	struct hci_request req;
	int err;

	BT_DBG("%s", hdev->name);

	hci_req_init(&req, hdev);

	memset(&cp, 0, sizeof(cp));
	cp.enable = LE_SCAN_DISABLE;
	hci_req_add(&req, HCI_OP_LE_SET_SCAN_ENABLE, sizeof(cp), &cp);

	err = hci_req_run(&req, le_scan_disable_work_complete);
	if (err)
		BT_ERR("Disable LE scanning request failed: err %d", err);
}

/* Alloc HCI device */
struct hci_dev *hci_alloc_dev(void)
{
	struct hci_dev *hdev;

	hdev = kzalloc(sizeof(struct hci_dev), GFP_KERNEL);
	if (!hdev)
		return NULL;

	hdev->pkt_type  = (HCI_DM1 | HCI_DH1 | HCI_HV1);
	hdev->esco_type = (ESCO_HV1);
	hdev->link_mode = (HCI_LM_ACCEPT);
	hdev->io_capability = 0x03; /* No Input No Output */
	hdev->inq_tx_power = HCI_TX_POWER_INVALID;
	hdev->adv_tx_power = HCI_TX_POWER_INVALID;

	hdev->sniff_max_interval = 800;
	hdev->sniff_min_interval = 80;

	mutex_init(&hdev->lock);
	mutex_init(&hdev->req_lock);

	INIT_LIST_HEAD(&hdev->mgmt_pending);
	INIT_LIST_HEAD(&hdev->blacklist);
	INIT_LIST_HEAD(&hdev->uuids);
	INIT_LIST_HEAD(&hdev->link_keys);
	INIT_LIST_HEAD(&hdev->long_term_keys);
	INIT_LIST_HEAD(&hdev->remote_oob_data);
	INIT_LIST_HEAD(&hdev->conn_hash.list);

	INIT_WORK(&hdev->rx_work, hci_rx_work);
	INIT_WORK(&hdev->cmd_work, hci_cmd_work);
	INIT_WORK(&hdev->tx_work, hci_tx_work);
	INIT_WORK(&hdev->power_on, hci_power_on);

	INIT_DELAYED_WORK(&hdev->power_off, hci_power_off);
	INIT_DELAYED_WORK(&hdev->discov_off, hci_discov_off);
	INIT_DELAYED_WORK(&hdev->le_scan_disable, le_scan_disable_work);

	skb_queue_head_init(&hdev->rx_q);
	skb_queue_head_init(&hdev->cmd_q);
	skb_queue_head_init(&hdev->raw_q);

	init_waitqueue_head(&hdev->req_wait_q);

	setup_timer(&hdev->cmd_timer, hci_cmd_timeout, (unsigned long) hdev);

	hci_init_sysfs(hdev);
	discovery_init(hdev);

	return hdev;
}
EXPORT_SYMBOL(hci_alloc_dev);

/* Free HCI device */
void hci_free_dev(struct hci_dev *hdev)
{
	/* will free via device release */
	put_device(&hdev->dev);
}
EXPORT_SYMBOL(hci_free_dev);

/* Register HCI device */
int hci_register_dev(struct hci_dev *hdev)
{
	int id, error;

	if (!hdev->open || !hdev->close)
		return -EINVAL;

	/* Do not allow HCI_AMP devices to register at index 0,
	 * so the index can be used as the AMP controller ID.
	 */
	switch (hdev->dev_type) {
	case HCI_BREDR:
		id = ida_simple_get(&hci_index_ida, 0, 0, GFP_KERNEL);
		break;
	case HCI_AMP:
		id = ida_simple_get(&hci_index_ida, 1, 0, GFP_KERNEL);
		break;
	default:
		return -EINVAL;
	}

	if (id < 0)
		return id;

	sprintf(hdev->name, "hci%d", id);
	hdev->id = id;

	BT_DBG("%p name %s bus %d", hdev, hdev->name, hdev->bus);

	hdev->workqueue = alloc_workqueue("%s", WQ_HIGHPRI | WQ_UNBOUND |
					  WQ_MEM_RECLAIM, 1, hdev->name);
	if (!hdev->workqueue) {
		error = -ENOMEM;
		goto err;
	}

	hdev->req_workqueue = alloc_workqueue("%s", WQ_HIGHPRI | WQ_UNBOUND |
					      WQ_MEM_RECLAIM, 1, hdev->name);
	if (!hdev->req_workqueue) {
		destroy_workqueue(hdev->workqueue);
		error = -ENOMEM;
		goto err;
	}

	error = hci_add_sysfs(hdev);
	if (error < 0)
		goto err_wqueue;

	hdev->rfkill = rfkill_alloc(hdev->name, &hdev->dev,
				    RFKILL_TYPE_BLUETOOTH, &hci_rfkill_ops,
				    hdev);
	if (hdev->rfkill) {
		if (rfkill_register(hdev->rfkill) < 0) {
			rfkill_destroy(hdev->rfkill);
			hdev->rfkill = NULL;
		}
	}

	if (hdev->rfkill && rfkill_blocked(hdev->rfkill))
		set_bit(HCI_RFKILLED, &hdev->dev_flags);

	set_bit(HCI_SETUP, &hdev->dev_flags);

	if (hdev->dev_type != HCI_AMP)
		set_bit(HCI_AUTO_OFF, &hdev->dev_flags);

	write_lock(&hci_dev_list_lock);
	list_add(&hdev->list, &hci_dev_list);
	write_unlock(&hci_dev_list_lock);

	hci_notify(hdev, HCI_DEV_REG);
	hci_dev_hold(hdev);

	queue_work(hdev->req_workqueue, &hdev->power_on);

	return id;

err_wqueue:
	destroy_workqueue(hdev->workqueue);
	destroy_workqueue(hdev->req_workqueue);
err:
	ida_simple_remove(&hci_index_ida, hdev->id);

	return error;
}
EXPORT_SYMBOL(hci_register_dev);

/* Unregister HCI device */
void hci_unregister_dev(struct hci_dev *hdev)
{
	int i, id;

	BT_DBG("%p name %s bus %d", hdev, hdev->name, hdev->bus);

	set_bit(HCI_UNREGISTER, &hdev->dev_flags);

	id = hdev->id;

	write_lock(&hci_dev_list_lock);
	list_del(&hdev->list);
	write_unlock(&hci_dev_list_lock);

	hci_dev_do_close(hdev);

	for (i = 0; i < NUM_REASSEMBLY; i++)
		kfree_skb(hdev->reassembly[i]);

	cancel_work_sync(&hdev->power_on);

	if (!test_bit(HCI_INIT, &hdev->flags) &&
	    !test_bit(HCI_SETUP, &hdev->dev_flags)) {
		hci_dev_lock(hdev);
		mgmt_index_removed(hdev);
		hci_dev_unlock(hdev);
	}

	/* mgmt_index_removed should take care of emptying the
	 * pending list */
	BUG_ON(!list_empty(&hdev->mgmt_pending));

	hci_notify(hdev, HCI_DEV_UNREG);

	if (hdev->rfkill) {
		rfkill_unregister(hdev->rfkill);
		rfkill_destroy(hdev->rfkill);
	}

	hci_del_sysfs(hdev);

	destroy_workqueue(hdev->workqueue);
	destroy_workqueue(hdev->req_workqueue);

	hci_dev_lock(hdev);
	hci_blacklist_clear(hdev);
	hci_uuids_clear(hdev);
	hci_link_keys_clear(hdev);
	hci_smp_ltks_clear(hdev);
	hci_remote_oob_data_clear(hdev);
	hci_dev_unlock(hdev);

	hci_dev_put(hdev);

	ida_simple_remove(&hci_index_ida, id);
}
EXPORT_SYMBOL(hci_unregister_dev);

/* Suspend HCI device */
int hci_suspend_dev(struct hci_dev *hdev)
{
	hci_notify(hdev, HCI_DEV_SUSPEND);
	return 0;
}
EXPORT_SYMBOL(hci_suspend_dev);

/* Resume HCI device */
int hci_resume_dev(struct hci_dev *hdev)
{
	hci_notify(hdev, HCI_DEV_RESUME);
	return 0;
}
EXPORT_SYMBOL(hci_resume_dev);

/* Receive frame from HCI drivers */
int hci_recv_frame(struct sk_buff *skb)
{
	struct hci_dev *hdev = (struct hci_dev *) skb->dev;
	if (!hdev || (!test_bit(HCI_UP, &hdev->flags)
		      && !test_bit(HCI_INIT, &hdev->flags))) {
		kfree_skb(skb);
		return -ENXIO;
	}

	/* Incoming skb */
	bt_cb(skb)->incoming = 1;

	/* Time stamp */
	__net_timestamp(skb);

	skb_queue_tail(&hdev->rx_q, skb);
	queue_work(hdev->workqueue, &hdev->rx_work);

	return 0;
}
EXPORT_SYMBOL(hci_recv_frame);

static int hci_reassembly(struct hci_dev *hdev, int type, void *data,
			  int count, __u8 index)
{
	int len = 0;
	int hlen = 0;
	int remain = count;
	struct sk_buff *skb;
	struct bt_skb_cb *scb;

	if ((type < HCI_ACLDATA_PKT || type > HCI_EVENT_PKT) ||
	    index >= NUM_REASSEMBLY)
		return -EILSEQ;

	skb = hdev->reassembly[index];

	if (!skb) {
		switch (type) {
		case HCI_ACLDATA_PKT:
			len = HCI_MAX_FRAME_SIZE;
			hlen = HCI_ACL_HDR_SIZE;
			break;
		case HCI_EVENT_PKT:
			len = HCI_MAX_EVENT_SIZE;
			hlen = HCI_EVENT_HDR_SIZE;
			break;
		case HCI_SCODATA_PKT:
			len = HCI_MAX_SCO_SIZE;
			hlen = HCI_SCO_HDR_SIZE;
			break;
		}

		skb = bt_skb_alloc(len, GFP_ATOMIC);
		if (!skb)
			return -ENOMEM;

		scb = (void *) skb->cb;
		scb->expect = hlen;
		scb->pkt_type = type;

		skb->dev = (void *) hdev;
		hdev->reassembly[index] = skb;
	}

	while (count) {
		scb = (void *) skb->cb;
		len = min_t(uint, scb->expect, count);

		memcpy(skb_put(skb, len), data, len);

		count -= len;
		data += len;
		scb->expect -= len;
		remain = count;

		switch (type) {
		case HCI_EVENT_PKT:
			if (skb->len == HCI_EVENT_HDR_SIZE) {
				struct hci_event_hdr *h = hci_event_hdr(skb);
				scb->expect = h->plen;

				if (skb_tailroom(skb) < scb->expect) {
					kfree_skb(skb);
					hdev->reassembly[index] = NULL;
					return -ENOMEM;
				}
			}
			break;

		case HCI_ACLDATA_PKT:
			if (skb->len  == HCI_ACL_HDR_SIZE) {
				struct hci_acl_hdr *h = hci_acl_hdr(skb);
				scb->expect = __le16_to_cpu(h->dlen);

				if (skb_tailroom(skb) < scb->expect) {
					kfree_skb(skb);
					hdev->reassembly[index] = NULL;
					return -ENOMEM;
				}
			}
			break;

		case HCI_SCODATA_PKT:
			if (skb->len == HCI_SCO_HDR_SIZE) {
				struct hci_sco_hdr *h = hci_sco_hdr(skb);
				scb->expect = h->dlen;

				if (skb_tailroom(skb) < scb->expect) {
					kfree_skb(skb);
					hdev->reassembly[index] = NULL;
					return -ENOMEM;
				}
			}
			break;
		}

		if (scb->expect == 0) {
			/* Complete frame */

			bt_cb(skb)->pkt_type = type;
			hci_recv_frame(skb);

			hdev->reassembly[index] = NULL;
			return remain;
		}
	}

	return remain;
}

int hci_recv_fragment(struct hci_dev *hdev, int type, void *data, int count)
{
	int rem = 0;

	if (type < HCI_ACLDATA_PKT || type > HCI_EVENT_PKT)
		return -EILSEQ;

	while (count) {
		rem = hci_reassembly(hdev, type, data, count, type - 1);
		if (rem < 0)
			return rem;

		data += (count - rem);
		count = rem;
	}

	return rem;
}
EXPORT_SYMBOL(hci_recv_fragment);

#define STREAM_REASSEMBLY 0

int hci_recv_stream_fragment(struct hci_dev *hdev, void *data, int count)
{
	int type;
	int rem = 0;

	while (count) {
		struct sk_buff *skb = hdev->reassembly[STREAM_REASSEMBLY];

		if (!skb) {
			struct { char type; } *pkt;

			/* Start of the frame */
			pkt = data;
			type = pkt->type;

			data++;
			count--;
		} else
			type = bt_cb(skb)->pkt_type;

		rem = hci_reassembly(hdev, type, data, count,
				     STREAM_REASSEMBLY);
		if (rem < 0)
			return rem;

		data += (count - rem);
		count = rem;
	}

	return rem;
}
EXPORT_SYMBOL(hci_recv_stream_fragment);

/* ---- Interface to upper protocols ---- */

int hci_register_cb(struct hci_cb *cb)
{
	BT_DBG("%p name %s", cb, cb->name);

	write_lock(&hci_cb_list_lock);
	list_add(&cb->list, &hci_cb_list);
	write_unlock(&hci_cb_list_lock);

	return 0;
}
EXPORT_SYMBOL(hci_register_cb);

int hci_unregister_cb(struct hci_cb *cb)
{
	BT_DBG("%p name %s", cb, cb->name);

	write_lock(&hci_cb_list_lock);
	list_del(&cb->list);
	write_unlock(&hci_cb_list_lock);

	return 0;
}
EXPORT_SYMBOL(hci_unregister_cb);

static int hci_send_frame(struct sk_buff *skb)
{
	struct hci_dev *hdev = (struct hci_dev *) skb->dev;

	if (!hdev) {
		kfree_skb(skb);
		return -ENODEV;
	}

	BT_DBG("%s type %d len %d", hdev->name, bt_cb(skb)->pkt_type, skb->len);

	/* Time stamp */
	__net_timestamp(skb);

	/* Send copy to monitor */
	hci_send_to_monitor(hdev, skb);

	if (atomic_read(&hdev->promisc)) {
		/* Send copy to the sockets */
		hci_send_to_sock(hdev, skb);
	}

	/* Get rid of skb owner, prior to sending to the driver. */
	skb_orphan(skb);

	return hdev->send(skb);
}

void hci_req_init(struct hci_request *req, struct hci_dev *hdev)
{
	skb_queue_head_init(&req->cmd_q);
	req->hdev = hdev;
	req->err = 0;
}

int hci_req_run(struct hci_request *req, hci_req_complete_t complete)
{
	struct hci_dev *hdev = req->hdev;
	struct sk_buff *skb;
	unsigned long flags;

	BT_DBG("length %u", skb_queue_len(&req->cmd_q));

	/* If an error occured during request building, remove all HCI
	 * commands queued on the HCI request queue.
	 */
	if (req->err) {
		skb_queue_purge(&req->cmd_q);
		return req->err;
	}

	/* Do not allow empty requests */
	if (skb_queue_empty(&req->cmd_q))
		return -ENODATA;

	skb = skb_peek_tail(&req->cmd_q);
	bt_cb(skb)->req.complete = complete;

	spin_lock_irqsave(&hdev->cmd_q.lock, flags);
	skb_queue_splice_tail(&req->cmd_q, &hdev->cmd_q);
	spin_unlock_irqrestore(&hdev->cmd_q.lock, flags);

	queue_work(hdev->workqueue, &hdev->cmd_work);

	return 0;
}

static struct sk_buff *hci_prepare_cmd(struct hci_dev *hdev, u16 opcode,
				       u32 plen, const void *param)
{
	int len = HCI_COMMAND_HDR_SIZE + plen;
	struct hci_command_hdr *hdr;
	struct sk_buff *skb;

	skb = bt_skb_alloc(len, GFP_ATOMIC);
	if (!skb)
		return NULL;

	hdr = (struct hci_command_hdr *) skb_put(skb, HCI_COMMAND_HDR_SIZE);
	hdr->opcode = cpu_to_le16(opcode);
	hdr->plen   = plen;

	if (plen)
		memcpy(skb_put(skb, plen), param, plen);

	BT_DBG("skb len %d", skb->len);

	bt_cb(skb)->pkt_type = HCI_COMMAND_PKT;
	skb->dev = (void *) hdev;

	return skb;
}

/* Send HCI command */
int hci_send_cmd(struct hci_dev *hdev, __u16 opcode, __u32 plen,
		 const void *param)
{
	struct sk_buff *skb;

	BT_DBG("%s opcode 0x%4.4x plen %d", hdev->name, opcode, plen);

	skb = hci_prepare_cmd(hdev, opcode, plen, param);
	if (!skb) {
		BT_ERR("%s no memory for command", hdev->name);
		return -ENOMEM;
	}

	/* Stand-alone HCI commands must be flaged as
	 * single-command requests.
	 */
	bt_cb(skb)->req.start = true;

	skb_queue_tail(&hdev->cmd_q, skb);
	queue_work(hdev->workqueue, &hdev->cmd_work);

	return 0;
}

/* Queue a command to an asynchronous HCI request */
void hci_req_add_ev(struct hci_request *req, u16 opcode, u32 plen,
		    const void *param, u8 event)
{
	struct hci_dev *hdev = req->hdev;
	struct sk_buff *skb;

	BT_DBG("%s opcode 0x%4.4x plen %d", hdev->name, opcode, plen);

	/* If an error occured during request building, there is no point in
	 * queueing the HCI command. We can simply return.
	 */
	if (req->err)
		return;

	skb = hci_prepare_cmd(hdev, opcode, plen, param);
	if (!skb) {
		BT_ERR("%s no memory for command (opcode 0x%4.4x)",
		       hdev->name, opcode);
		req->err = -ENOMEM;
		return;
	}

	if (skb_queue_empty(&req->cmd_q))
		bt_cb(skb)->req.start = true;

	bt_cb(skb)->req.event = event;

	skb_queue_tail(&req->cmd_q, skb);
}

void hci_req_add(struct hci_request *req, u16 opcode, u32 plen,
		 const void *param)
{
	hci_req_add_ev(req, opcode, plen, param, 0);
}

/* Get data from the previously sent command */
void *hci_sent_cmd_data(struct hci_dev *hdev, __u16 opcode)
{
	struct hci_command_hdr *hdr;

	if (!hdev->sent_cmd)
		return NULL;

	hdr = (void *) hdev->sent_cmd->data;

	if (hdr->opcode != cpu_to_le16(opcode))
		return NULL;

	BT_DBG("%s opcode 0x%4.4x", hdev->name, opcode);

	return hdev->sent_cmd->data + HCI_COMMAND_HDR_SIZE;
}

/* Send ACL data */
static void hci_add_acl_hdr(struct sk_buff *skb, __u16 handle, __u16 flags)
{
	struct hci_acl_hdr *hdr;
	int len = skb->len;

	skb_push(skb, HCI_ACL_HDR_SIZE);
	skb_reset_transport_header(skb);
	hdr = (struct hci_acl_hdr *)skb_transport_header(skb);
	hdr->handle = cpu_to_le16(hci_handle_pack(handle, flags));
	hdr->dlen   = cpu_to_le16(len);
}

static void hci_queue_acl(struct hci_chan *chan, struct sk_buff_head *queue,
			  struct sk_buff *skb, __u16 flags)
{
	struct hci_conn *conn = chan->conn;
	struct hci_dev *hdev = conn->hdev;
	struct sk_buff *list;

	skb->len = skb_headlen(skb);
	skb->data_len = 0;

	bt_cb(skb)->pkt_type = HCI_ACLDATA_PKT;

	switch (hdev->dev_type) {
	case HCI_BREDR:
		hci_add_acl_hdr(skb, conn->handle, flags);
		break;
	case HCI_AMP:
		hci_add_acl_hdr(skb, chan->handle, flags);
		break;
	default:
		BT_ERR("%s unknown dev_type %d", hdev->name, hdev->dev_type);
		return;
	}

	list = skb_shinfo(skb)->frag_list;
	if (!list) {
		/* Non fragmented */
		BT_DBG("%s nonfrag skb %p len %d", hdev->name, skb, skb->len);

		skb_queue_tail(queue, skb);
	} else {
		/* Fragmented */
		BT_DBG("%s frag %p len %d", hdev->name, skb, skb->len);

		skb_shinfo(skb)->frag_list = NULL;

		/* Queue all fragments atomically */
		spin_lock(&queue->lock);

		__skb_queue_tail(queue, skb);

		flags &= ~ACL_START;
		flags |= ACL_CONT;
		do {
			skb = list; list = list->next;

			skb->dev = (void *) hdev;
			bt_cb(skb)->pkt_type = HCI_ACLDATA_PKT;
			hci_add_acl_hdr(skb, conn->handle, flags);

			BT_DBG("%s frag %p len %d", hdev->name, skb, skb->len);

			__skb_queue_tail(queue, skb);
		} while (list);

		spin_unlock(&queue->lock);
	}
}

void hci_send_acl(struct hci_chan *chan, struct sk_buff *skb, __u16 flags)
{
	struct hci_dev *hdev = chan->conn->hdev;

	BT_DBG("%s chan %p flags 0x%4.4x", hdev->name, chan, flags);

	skb->dev = (void *) hdev;

	hci_queue_acl(chan, &chan->data_q, skb, flags);

	queue_work(hdev->workqueue, &hdev->tx_work);
}

/* Send SCO data */
void hci_send_sco(struct hci_conn *conn, struct sk_buff *skb)
{
	struct hci_dev *hdev = conn->hdev;
	struct hci_sco_hdr hdr;

	BT_DBG("%s len %d", hdev->name, skb->len);

	hdr.handle = cpu_to_le16(conn->handle);
	hdr.dlen   = skb->len;

	skb_push(skb, HCI_SCO_HDR_SIZE);
	skb_reset_transport_header(skb);
	memcpy(skb_transport_header(skb), &hdr, HCI_SCO_HDR_SIZE);

	skb->dev = (void *) hdev;
	bt_cb(skb)->pkt_type = HCI_SCODATA_PKT;

	skb_queue_tail(&conn->data_q, skb);
	queue_work(hdev->workqueue, &hdev->tx_work);
}

/* ---- HCI TX task (outgoing data) ---- */

/* HCI Connection scheduler */
static struct hci_conn *hci_low_sent(struct hci_dev *hdev, __u8 type,
				     int *quote)
{
	struct hci_conn_hash *h = &hdev->conn_hash;
	struct hci_conn *conn = NULL, *c;
	unsigned int num = 0, min = ~0;

	/* We don't have to lock device here. Connections are always
	 * added and removed with TX task disabled. */

	rcu_read_lock();

	list_for_each_entry_rcu(c, &h->list, list) {
		if (c->type != type || skb_queue_empty(&c->data_q))
			continue;

		if (c->state != BT_CONNECTED && c->state != BT_CONFIG)
			continue;

		num++;

		if (c->sent < min) {
			min  = c->sent;
			conn = c;
		}

		if (hci_conn_num(hdev, type) == num)
			break;
	}

	rcu_read_unlock();

	if (conn) {
		int cnt, q;

		switch (conn->type) {
		case ACL_LINK:
			cnt = hdev->acl_cnt;
			break;
		case SCO_LINK:
		case ESCO_LINK:
			cnt = hdev->sco_cnt;
			break;
		case LE_LINK:
			cnt = hdev->le_mtu ? hdev->le_cnt : hdev->acl_cnt;
			break;
		default:
			cnt = 0;
			BT_ERR("Unknown link type");
		}

		q = cnt / num;
		*quote = q ? q : 1;
	} else
		*quote = 0;

	BT_DBG("conn %p quote %d", conn, *quote);
	return conn;
}

static void hci_link_tx_to(struct hci_dev *hdev, __u8 type)
{
	struct hci_conn_hash *h = &hdev->conn_hash;
	struct hci_conn *c;

	BT_ERR("%s link tx timeout", hdev->name);

	rcu_read_lock();

	/* Kill stalled connections */
	list_for_each_entry_rcu(c, &h->list, list) {
		if (c->type == type && c->sent) {
			BT_ERR("%s killing stalled connection %pMR",
			       hdev->name, &c->dst);
			hci_disconnect(c, HCI_ERROR_REMOTE_USER_TERM);
		}
	}

	rcu_read_unlock();
}

static struct hci_chan *hci_chan_sent(struct hci_dev *hdev, __u8 type,
				      int *quote)
{
	struct hci_conn_hash *h = &hdev->conn_hash;
	struct hci_chan *chan = NULL;
	unsigned int num = 0, min = ~0, cur_prio = 0;
	struct hci_conn *conn;
	int cnt, q, conn_num = 0;

	BT_DBG("%s", hdev->name);

	rcu_read_lock();

	list_for_each_entry_rcu(conn, &h->list, list) {
		struct hci_chan *tmp;

		if (conn->type != type)
			continue;

		if (conn->state != BT_CONNECTED && conn->state != BT_CONFIG)
			continue;

		conn_num++;

		list_for_each_entry_rcu(tmp, &conn->chan_list, list) {
			struct sk_buff *skb;

			if (skb_queue_empty(&tmp->data_q))
				continue;

			skb = skb_peek(&tmp->data_q);
			if (skb->priority < cur_prio)
				continue;

			if (skb->priority > cur_prio) {
				num = 0;
				min = ~0;
				cur_prio = skb->priority;
			}

			num++;

			if (conn->sent < min) {
				min  = conn->sent;
				chan = tmp;
			}
		}

		if (hci_conn_num(hdev, type) == conn_num)
			break;
	}

	rcu_read_unlock();

	if (!chan)
		return NULL;

	switch (chan->conn->type) {
	case ACL_LINK:
		cnt = hdev->acl_cnt;
		break;
	case AMP_LINK:
		cnt = hdev->block_cnt;
		break;
	case SCO_LINK:
	case ESCO_LINK:
		cnt = hdev->sco_cnt;
		break;
	case LE_LINK:
		cnt = hdev->le_mtu ? hdev->le_cnt : hdev->acl_cnt;
		break;
	default:
		cnt = 0;
		BT_ERR("Unknown link type");
	}

	q = cnt / num;
	*quote = q ? q : 1;
	BT_DBG("chan %p quote %d", chan, *quote);
	return chan;
}

static void hci_prio_recalculate(struct hci_dev *hdev, __u8 type)
{
	struct hci_conn_hash *h = &hdev->conn_hash;
	struct hci_conn *conn;
	int num = 0;

	BT_DBG("%s", hdev->name);

	rcu_read_lock();

	list_for_each_entry_rcu(conn, &h->list, list) {
		struct hci_chan *chan;

		if (conn->type != type)
			continue;

		if (conn->state != BT_CONNECTED && conn->state != BT_CONFIG)
			continue;

		num++;

		list_for_each_entry_rcu(chan, &conn->chan_list, list) {
			struct sk_buff *skb;

			if (chan->sent) {
				chan->sent = 0;
				continue;
			}

			if (skb_queue_empty(&chan->data_q))
				continue;

			skb = skb_peek(&chan->data_q);
			if (skb->priority >= HCI_PRIO_MAX - 1)
				continue;

			skb->priority = HCI_PRIO_MAX - 1;

			BT_DBG("chan %p skb %p promoted to %d", chan, skb,
			       skb->priority);
		}

		if (hci_conn_num(hdev, type) == num)
			break;
	}

	rcu_read_unlock();

}

static inline int __get_blocks(struct hci_dev *hdev, struct sk_buff *skb)
{
	/* Calculate count of blocks used by this packet */
	return DIV_ROUND_UP(skb->len - HCI_ACL_HDR_SIZE, hdev->block_len);
}

static void __check_timeout(struct hci_dev *hdev, unsigned int cnt)
{
	if (!test_bit(HCI_RAW, &hdev->flags)) {
		/* ACL tx timeout must be longer than maximum
		 * link supervision timeout (40.9 seconds) */
		if (!cnt && time_after(jiffies, hdev->acl_last_tx +
				       HCI_ACL_TX_TIMEOUT))
			hci_link_tx_to(hdev, ACL_LINK);
	}
}

static void hci_sched_acl_pkt(struct hci_dev *hdev)
{
	unsigned int cnt = hdev->acl_cnt;
	struct hci_chan *chan;
	struct sk_buff *skb;
	int quote;

	__check_timeout(hdev, cnt);

	while (hdev->acl_cnt &&
	       (chan = hci_chan_sent(hdev, ACL_LINK, &quote))) {
		u32 priority = (skb_peek(&chan->data_q))->priority;
		while (quote-- && (skb = skb_peek(&chan->data_q))) {
			BT_DBG("chan %p skb %p len %d priority %u", chan, skb,
			       skb->len, skb->priority);

			/* Stop if priority has changed */
			if (skb->priority < priority)
				break;

			skb = skb_dequeue(&chan->data_q);

			hci_conn_enter_active_mode(chan->conn,
						   bt_cb(skb)->force_active);

			hci_send_frame(skb);
			hdev->acl_last_tx = jiffies;

			hdev->acl_cnt--;
			chan->sent++;
			chan->conn->sent++;
		}
	}

	if (cnt != hdev->acl_cnt)
		hci_prio_recalculate(hdev, ACL_LINK);
}

static void hci_sched_acl_blk(struct hci_dev *hdev)
{
	unsigned int cnt = hdev->block_cnt;
	struct hci_chan *chan;
	struct sk_buff *skb;
	int quote;
	u8 type;

	__check_timeout(hdev, cnt);

	BT_DBG("%s", hdev->name);

	if (hdev->dev_type == HCI_AMP)
		type = AMP_LINK;
	else
		type = ACL_LINK;

	while (hdev->block_cnt > 0 &&
	       (chan = hci_chan_sent(hdev, type, &quote))) {
		u32 priority = (skb_peek(&chan->data_q))->priority;
		while (quote > 0 && (skb = skb_peek(&chan->data_q))) {
			int blocks;

			BT_DBG("chan %p skb %p len %d priority %u", chan, skb,
			       skb->len, skb->priority);

			/* Stop if priority has changed */
			if (skb->priority < priority)
				break;

			skb = skb_dequeue(&chan->data_q);

			blocks = __get_blocks(hdev, skb);
			if (blocks > hdev->block_cnt)
				return;

			hci_conn_enter_active_mode(chan->conn,
						   bt_cb(skb)->force_active);

			hci_send_frame(skb);
			hdev->acl_last_tx = jiffies;

			hdev->block_cnt -= blocks;
			quote -= blocks;

			chan->sent += blocks;
			chan->conn->sent += blocks;
		}
	}

	if (cnt != hdev->block_cnt)
		hci_prio_recalculate(hdev, type);
}

static void hci_sched_acl(struct hci_dev *hdev)
{
	BT_DBG("%s", hdev->name);

	/* No ACL link over BR/EDR controller */
	if (!hci_conn_num(hdev, ACL_LINK) && hdev->dev_type == HCI_BREDR)
		return;

	/* No AMP link over AMP controller */
	if (!hci_conn_num(hdev, AMP_LINK) && hdev->dev_type == HCI_AMP)
		return;

	switch (hdev->flow_ctl_mode) {
	case HCI_FLOW_CTL_MODE_PACKET_BASED:
		hci_sched_acl_pkt(hdev);
		break;

	case HCI_FLOW_CTL_MODE_BLOCK_BASED:
		hci_sched_acl_blk(hdev);
		break;
	}
}

/* Schedule SCO */
static void hci_sched_sco(struct hci_dev *hdev)
{
	struct hci_conn *conn;
	struct sk_buff *skb;
	int quote;

	BT_DBG("%s", hdev->name);

	if (!hci_conn_num(hdev, SCO_LINK))
		return;

	while (hdev->sco_cnt && (conn = hci_low_sent(hdev, SCO_LINK, &quote))) {
		while (quote-- && (skb = skb_dequeue(&conn->data_q))) {
			BT_DBG("skb %p len %d", skb, skb->len);
			hci_send_frame(skb);

			conn->sent++;
			if (conn->sent == ~0)
				conn->sent = 0;
		}
	}
}

static void hci_sched_esco(struct hci_dev *hdev)
{
	struct hci_conn *conn;
	struct sk_buff *skb;
	int quote;

	BT_DBG("%s", hdev->name);

	if (!hci_conn_num(hdev, ESCO_LINK))
		return;

	while (hdev->sco_cnt && (conn = hci_low_sent(hdev, ESCO_LINK,
						     &quote))) {
		while (quote-- && (skb = skb_dequeue(&conn->data_q))) {
			BT_DBG("skb %p len %d", skb, skb->len);
			hci_send_frame(skb);

			conn->sent++;
			if (conn->sent == ~0)
				conn->sent = 0;
		}
	}
}

static void hci_sched_le(struct hci_dev *hdev)
{
	struct hci_chan *chan;
	struct sk_buff *skb;
	int quote, cnt, tmp;

	BT_DBG("%s", hdev->name);

	if (!hci_conn_num(hdev, LE_LINK))
		return;

	if (!test_bit(HCI_RAW, &hdev->flags)) {
		/* LE tx timeout must be longer than maximum
		 * link supervision timeout (40.9 seconds) */
		if (!hdev->le_cnt && hdev->le_pkts &&
		    time_after(jiffies, hdev->le_last_tx + HZ * 45))
			hci_link_tx_to(hdev, LE_LINK);
	}

	cnt = hdev->le_pkts ? hdev->le_cnt : hdev->acl_cnt;
	tmp = cnt;
	while (cnt && (chan = hci_chan_sent(hdev, LE_LINK, &quote))) {
		u32 priority = (skb_peek(&chan->data_q))->priority;
		while (quote-- && (skb = skb_peek(&chan->data_q))) {
			BT_DBG("chan %p skb %p len %d priority %u", chan, skb,
			       skb->len, skb->priority);

			/* Stop if priority has changed */
			if (skb->priority < priority)
				break;

			skb = skb_dequeue(&chan->data_q);

			hci_send_frame(skb);
			hdev->le_last_tx = jiffies;

			cnt--;
			chan->sent++;
			chan->conn->sent++;
		}
	}

	if (hdev->le_pkts)
		hdev->le_cnt = cnt;
	else
		hdev->acl_cnt = cnt;

	if (cnt != tmp)
		hci_prio_recalculate(hdev, LE_LINK);
}

static void hci_tx_work(struct work_struct *work)
{
	struct hci_dev *hdev = container_of(work, struct hci_dev, tx_work);
	struct sk_buff *skb;

	BT_DBG("%s acl %d sco %d le %d", hdev->name, hdev->acl_cnt,
	       hdev->sco_cnt, hdev->le_cnt);

	/* Schedule queues and send stuff to HCI driver */

	hci_sched_acl(hdev);

	hci_sched_sco(hdev);

	hci_sched_esco(hdev);

	hci_sched_le(hdev);

	/* Send next queued raw (unknown type) packet */
	while ((skb = skb_dequeue(&hdev->raw_q)))
		hci_send_frame(skb);
}

/* ----- HCI RX task (incoming data processing) ----- */

/* ACL data packet */
static void hci_acldata_packet(struct hci_dev *hdev, struct sk_buff *skb)
{
	struct hci_acl_hdr *hdr = (void *) skb->data;
	struct hci_conn *conn;
	__u16 handle, flags;

	skb_pull(skb, HCI_ACL_HDR_SIZE);

	handle = __le16_to_cpu(hdr->handle);
	flags  = hci_flags(handle);
	handle = hci_handle(handle);

	BT_DBG("%s len %d handle 0x%4.4x flags 0x%4.4x", hdev->name, skb->len,
	       handle, flags);

	hdev->stat.acl_rx++;

	hci_dev_lock(hdev);
	conn = hci_conn_hash_lookup_handle(hdev, handle);
	hci_dev_unlock(hdev);

	if (conn) {
		hci_conn_enter_active_mode(conn, BT_POWER_FORCE_ACTIVE_OFF);

		/* Send to upper protocol */
		l2cap_recv_acldata(conn, skb, flags);
		return;
	} else {
		BT_ERR("%s ACL packet for unknown connection handle %d",
		       hdev->name, handle);
	}

	kfree_skb(skb);
}

/* SCO data packet */
static void hci_scodata_packet(struct hci_dev *hdev, struct sk_buff *skb)
{
	struct hci_sco_hdr *hdr = (void *) skb->data;
	struct hci_conn *conn;
	__u16 handle;

	skb_pull(skb, HCI_SCO_HDR_SIZE);

	handle = __le16_to_cpu(hdr->handle);

	BT_DBG("%s len %d handle 0x%4.4x", hdev->name, skb->len, handle);

	hdev->stat.sco_rx++;

	hci_dev_lock(hdev);
	conn = hci_conn_hash_lookup_handle(hdev, handle);
	hci_dev_unlock(hdev);

	if (conn) {
		/* Send to upper protocol */
		sco_recv_scodata(conn, skb);
		return;
	} else {
		BT_ERR("%s SCO packet for unknown connection handle %d",
		       hdev->name, handle);
	}

	kfree_skb(skb);
}

static bool hci_req_is_complete(struct hci_dev *hdev)
{
	struct sk_buff *skb;

	skb = skb_peek(&hdev->cmd_q);
	if (!skb)
		return true;

	return bt_cb(skb)->req.start;
}

static void hci_resend_last(struct hci_dev *hdev)
{
	struct hci_command_hdr *sent;
	struct sk_buff *skb;
	u16 opcode;

	if (!hdev->sent_cmd)
		return;

	sent = (void *) hdev->sent_cmd->data;
	opcode = __le16_to_cpu(sent->opcode);
	if (opcode == HCI_OP_RESET)
		return;

	skb = skb_clone(hdev->sent_cmd, GFP_KERNEL);
	if (!skb)
		return;

	skb_queue_head(&hdev->cmd_q, skb);
	queue_work(hdev->workqueue, &hdev->cmd_work);
}

void hci_req_cmd_complete(struct hci_dev *hdev, u16 opcode, u8 status)
{
	hci_req_complete_t req_complete = NULL;
	struct sk_buff *skb;
	unsigned long flags;

	BT_DBG("opcode 0x%04x status 0x%02x", opcode, status);

	/* If the completed command doesn't match the last one that was
	 * sent we need to do special handling of it.
	 */
	if (!hci_sent_cmd_data(hdev, opcode)) {
		/* Some CSR based controllers generate a spontaneous
		 * reset complete event during init and any pending
		 * command will never be completed. In such a case we
		 * need to resend whatever was the last sent
		 * command.
		 */
		if (test_bit(HCI_INIT, &hdev->flags) && opcode == HCI_OP_RESET)
			hci_resend_last(hdev);

		return;
	}

	/* If the command succeeded and there's still more commands in
	 * this request the request is not yet complete.
	 */
	if (!status && !hci_req_is_complete(hdev))
		return;

	/* If this was the last command in a request the complete
	 * callback would be found in hdev->sent_cmd instead of the
	 * command queue (hdev->cmd_q).
	 */
	if (hdev->sent_cmd) {
		req_complete = bt_cb(hdev->sent_cmd)->req.complete;

		if (req_complete) {
			/* We must set the complete callback to NULL to
			 * avoid calling the callback more than once if
			 * this function gets called again.
			 */
			bt_cb(hdev->sent_cmd)->req.complete = NULL;

			goto call_complete;
		}
	}

	/* Remove all pending commands belonging to this request */
	spin_lock_irqsave(&hdev->cmd_q.lock, flags);
	while ((skb = __skb_dequeue(&hdev->cmd_q))) {
		if (bt_cb(skb)->req.start) {
			__skb_queue_head(&hdev->cmd_q, skb);
			break;
		}

		req_complete = bt_cb(skb)->req.complete;
		kfree_skb(skb);
	}
	spin_unlock_irqrestore(&hdev->cmd_q.lock, flags);

call_complete:
	if (req_complete)
		req_complete(hdev, status);
}

static void hci_rx_work(struct work_struct *work)
{
	struct hci_dev *hdev = container_of(work, struct hci_dev, rx_work);
	struct sk_buff *skb;

	BT_DBG("%s", hdev->name);

	while ((skb = skb_dequeue(&hdev->rx_q))) {
		/* Send copy to monitor */
		hci_send_to_monitor(hdev, skb);

		if (atomic_read(&hdev->promisc)) {
			/* Send copy to the sockets */
			hci_send_to_sock(hdev, skb);
		}

		if (test_bit(HCI_RAW, &hdev->flags)) {
			kfree_skb(skb);
			continue;
		}

		if (test_bit(HCI_INIT, &hdev->flags)) {
			/* Don't process data packets in this states. */
			switch (bt_cb(skb)->pkt_type) {
			case HCI_ACLDATA_PKT:
			case HCI_SCODATA_PKT:
				kfree_skb(skb);
				continue;
			}
		}

		/* Process frame */
		switch (bt_cb(skb)->pkt_type) {
		case HCI_EVENT_PKT:
			BT_DBG("%s Event packet", hdev->name);
			hci_event_packet(hdev, skb);
			break;

		case HCI_ACLDATA_PKT:
			BT_DBG("%s ACL data packet", hdev->name);
			hci_acldata_packet(hdev, skb);
			break;

		case HCI_SCODATA_PKT:
			BT_DBG("%s SCO data packet", hdev->name);
			hci_scodata_packet(hdev, skb);
			break;

		default:
			kfree_skb(skb);
			break;
		}
	}
}

static void hci_cmd_work(struct work_struct *work)
{
	struct hci_dev *hdev = container_of(work, struct hci_dev, cmd_work);
	struct sk_buff *skb;

	BT_DBG("%s cmd_cnt %d cmd queued %d", hdev->name,
	       atomic_read(&hdev->cmd_cnt), skb_queue_len(&hdev->cmd_q));

	/* Send queued commands */
	if (atomic_read(&hdev->cmd_cnt)) {
		skb = skb_dequeue(&hdev->cmd_q);
		if (!skb)
			return;

		kfree_skb(hdev->sent_cmd);

		hdev->sent_cmd = skb_clone(skb, GFP_ATOMIC);
		if (hdev->sent_cmd) {
			atomic_dec(&hdev->cmd_cnt);
			hci_send_frame(skb);
			if (test_bit(HCI_RESET, &hdev->flags))
				del_timer(&hdev->cmd_timer);
			else
				mod_timer(&hdev->cmd_timer,
					  jiffies + HCI_CMD_TIMEOUT);
		} else {
			skb_queue_head(&hdev->cmd_q, skb);
			queue_work(hdev->workqueue, &hdev->cmd_work);
		}
	}
}

u8 bdaddr_to_le(u8 bdaddr_type)
{
	switch (bdaddr_type) {
	case BDADDR_LE_PUBLIC:
		return ADDR_LE_DEV_PUBLIC;

	default:
		/* Fallback to LE Random address type */
		return ADDR_LE_DEV_RANDOM;
	}
}<|MERGE_RESOLUTION|>--- conflicted
+++ resolved
@@ -1576,11 +1576,7 @@
 			hci_dev_do_close(hdev);
 	} else {
 		clear_bit(HCI_RFKILLED, &hdev->dev_flags);
-<<<<<<< HEAD
-}
-=======
-	}
->>>>>>> 10ab4096
+	}
 
 	return 0;
 }
