/*
   BlueZ - Bluetooth protocol stack for Linux

   Copyright (C) 2014 Intel Corporation

   This program is free software; you can redistribute it and/or modify
   it under the terms of the GNU General Public License version 2 as
   published by the Free Software Foundation;

   THE SOFTWARE IS PROVIDED "AS IS", WITHOUT WARRANTY OF ANY KIND, EXPRESS
   OR IMPLIED, INCLUDING BUT NOT LIMITED TO THE WARRANTIES OF MERCHANTABILITY,
   FITNESS FOR A PARTICULAR PURPOSE AND NONINFRINGEMENT OF THIRD PARTY RIGHTS.
   IN NO EVENT SHALL THE COPYRIGHT HOLDER(S) AND AUTHOR(S) BE LIABLE FOR ANY
   CLAIM, OR ANY SPECIAL INDIRECT OR CONSEQUENTIAL DAMAGES, OR ANY DAMAGES
   WHATSOEVER RESULTING FROM LOSS OF USE, DATA OR PROFITS, WHETHER IN AN
   ACTION OF CONTRACT, NEGLIGENCE OR OTHER TORTIOUS ACTION, ARISING OUT OF
   OR IN CONNECTION WITH THE USE OR PERFORMANCE OF THIS SOFTWARE.

   ALL LIABILITY, INCLUDING LIABILITY FOR INFRINGEMENT OF ANY PATENTS,
   COPYRIGHTS, TRADEMARKS OR OTHER RIGHTS, RELATING TO USE OF THIS
   SOFTWARE IS DISCLAIMED.
*/

#include <linux/sched/signal.h>

#include <net/bluetooth/bluetooth.h>
#include <net/bluetooth/hci_core.h>
#include <net/bluetooth/mgmt.h>

#include "smp.h"
#include "hci_request.h"
#include "msft.h"

#define HCI_REQ_DONE	  0
#define HCI_REQ_PEND	  1
#define HCI_REQ_CANCELED  2

void hci_req_init(struct hci_request *req, struct hci_dev *hdev)
{
	skb_queue_head_init(&req->cmd_q);
	req->hdev = hdev;
	req->err = 0;
}

void hci_req_purge(struct hci_request *req)
{
	skb_queue_purge(&req->cmd_q);
}

bool hci_req_status_pend(struct hci_dev *hdev)
{
	return hdev->req_status == HCI_REQ_PEND;
}

static int req_run(struct hci_request *req, hci_req_complete_t complete,
		   hci_req_complete_skb_t complete_skb)
{
	struct hci_dev *hdev = req->hdev;
	struct sk_buff *skb;
	unsigned long flags;

	bt_dev_dbg(hdev, "length %u", skb_queue_len(&req->cmd_q));

	/* If an error occurred during request building, remove all HCI
	 * commands queued on the HCI request queue.
	 */
	if (req->err) {
		skb_queue_purge(&req->cmd_q);
		return req->err;
	}

	/* Do not allow empty requests */
	if (skb_queue_empty(&req->cmd_q))
		return -ENODATA;

	skb = skb_peek_tail(&req->cmd_q);
	if (complete) {
		bt_cb(skb)->hci.req_complete = complete;
	} else if (complete_skb) {
		bt_cb(skb)->hci.req_complete_skb = complete_skb;
		bt_cb(skb)->hci.req_flags |= HCI_REQ_SKB;
	}

	spin_lock_irqsave(&hdev->cmd_q.lock, flags);
	skb_queue_splice_tail(&req->cmd_q, &hdev->cmd_q);
	spin_unlock_irqrestore(&hdev->cmd_q.lock, flags);

	queue_work(hdev->workqueue, &hdev->cmd_work);

	return 0;
}

int hci_req_run(struct hci_request *req, hci_req_complete_t complete)
{
	return req_run(req, complete, NULL);
}

int hci_req_run_skb(struct hci_request *req, hci_req_complete_skb_t complete)
{
	return req_run(req, NULL, complete);
}

static void hci_req_sync_complete(struct hci_dev *hdev, u8 result, u16 opcode,
				  struct sk_buff *skb)
{
	bt_dev_dbg(hdev, "result 0x%2.2x", result);

	if (hdev->req_status == HCI_REQ_PEND) {
		hdev->req_result = result;
		hdev->req_status = HCI_REQ_DONE;
		if (skb)
			hdev->req_skb = skb_get(skb);
		wake_up_interruptible(&hdev->req_wait_q);
	}
}

void hci_req_sync_cancel(struct hci_dev *hdev, int err)
{
	bt_dev_dbg(hdev, "err 0x%2.2x", err);

	if (hdev->req_status == HCI_REQ_PEND) {
		hdev->req_result = err;
		hdev->req_status = HCI_REQ_CANCELED;
		wake_up_interruptible(&hdev->req_wait_q);
	}
}

struct sk_buff *__hci_cmd_sync_ev(struct hci_dev *hdev, u16 opcode, u32 plen,
				  const void *param, u8 event, u32 timeout)
{
	struct hci_request req;
	struct sk_buff *skb;
	int err = 0;

	bt_dev_dbg(hdev, "");

	hci_req_init(&req, hdev);

	hci_req_add_ev(&req, opcode, plen, param, event);

	hdev->req_status = HCI_REQ_PEND;

	err = hci_req_run_skb(&req, hci_req_sync_complete);
	if (err < 0)
		return ERR_PTR(err);

	err = wait_event_interruptible_timeout(hdev->req_wait_q,
			hdev->req_status != HCI_REQ_PEND, timeout);

	if (err == -ERESTARTSYS)
		return ERR_PTR(-EINTR);

	switch (hdev->req_status) {
	case HCI_REQ_DONE:
		err = -bt_to_errno(hdev->req_result);
		break;

	case HCI_REQ_CANCELED:
		err = -hdev->req_result;
		break;

	default:
		err = -ETIMEDOUT;
		break;
	}

	hdev->req_status = hdev->req_result = 0;
	skb = hdev->req_skb;
	hdev->req_skb = NULL;

	bt_dev_dbg(hdev, "end: err %d", err);

	if (err < 0) {
		kfree_skb(skb);
		return ERR_PTR(err);
	}

	if (!skb)
		return ERR_PTR(-ENODATA);

	return skb;
}
EXPORT_SYMBOL(__hci_cmd_sync_ev);

struct sk_buff *__hci_cmd_sync(struct hci_dev *hdev, u16 opcode, u32 plen,
			       const void *param, u32 timeout)
{
	return __hci_cmd_sync_ev(hdev, opcode, plen, param, 0, timeout);
}
EXPORT_SYMBOL(__hci_cmd_sync);

/* Execute request and wait for completion. */
int __hci_req_sync(struct hci_dev *hdev, int (*func)(struct hci_request *req,
						     unsigned long opt),
		   unsigned long opt, u32 timeout, u8 *hci_status)
{
	struct hci_request req;
	int err = 0;

	bt_dev_dbg(hdev, "start");

	hci_req_init(&req, hdev);

	hdev->req_status = HCI_REQ_PEND;

	err = func(&req, opt);
	if (err) {
		if (hci_status)
			*hci_status = HCI_ERROR_UNSPECIFIED;
		return err;
	}

	err = hci_req_run_skb(&req, hci_req_sync_complete);
	if (err < 0) {
		hdev->req_status = 0;

		/* ENODATA means the HCI request command queue is empty.
		 * This can happen when a request with conditionals doesn't
		 * trigger any commands to be sent. This is normal behavior
		 * and should not trigger an error return.
		 */
		if (err == -ENODATA) {
			if (hci_status)
				*hci_status = 0;
			return 0;
		}

		if (hci_status)
			*hci_status = HCI_ERROR_UNSPECIFIED;

		return err;
	}

	err = wait_event_interruptible_timeout(hdev->req_wait_q,
			hdev->req_status != HCI_REQ_PEND, timeout);

	if (err == -ERESTARTSYS)
		return -EINTR;

	switch (hdev->req_status) {
	case HCI_REQ_DONE:
		err = -bt_to_errno(hdev->req_result);
		if (hci_status)
			*hci_status = hdev->req_result;
		break;

	case HCI_REQ_CANCELED:
		err = -hdev->req_result;
		if (hci_status)
			*hci_status = HCI_ERROR_UNSPECIFIED;
		break;

	default:
		err = -ETIMEDOUT;
		if (hci_status)
			*hci_status = HCI_ERROR_UNSPECIFIED;
		break;
	}

	kfree_skb(hdev->req_skb);
	hdev->req_skb = NULL;
	hdev->req_status = hdev->req_result = 0;

	bt_dev_dbg(hdev, "end: err %d", err);

	return err;
}

int hci_req_sync(struct hci_dev *hdev, int (*req)(struct hci_request *req,
						  unsigned long opt),
		 unsigned long opt, u32 timeout, u8 *hci_status)
{
	int ret;

	/* Serialize all requests */
	hci_req_sync_lock(hdev);
	/* check the state after obtaing the lock to protect the HCI_UP
	 * against any races from hci_dev_do_close when the controller
	 * gets removed.
	 */
	if (test_bit(HCI_UP, &hdev->flags))
		ret = __hci_req_sync(hdev, req, opt, timeout, hci_status);
	else
		ret = -ENETDOWN;
	hci_req_sync_unlock(hdev);

	return ret;
}

struct sk_buff *hci_prepare_cmd(struct hci_dev *hdev, u16 opcode, u32 plen,
				const void *param)
{
	int len = HCI_COMMAND_HDR_SIZE + plen;
	struct hci_command_hdr *hdr;
	struct sk_buff *skb;

	skb = bt_skb_alloc(len, GFP_ATOMIC);
	if (!skb)
		return NULL;

	hdr = skb_put(skb, HCI_COMMAND_HDR_SIZE);
	hdr->opcode = cpu_to_le16(opcode);
	hdr->plen   = plen;

	if (plen)
		skb_put_data(skb, param, plen);

	bt_dev_dbg(hdev, "skb len %d", skb->len);

	hci_skb_pkt_type(skb) = HCI_COMMAND_PKT;
	hci_skb_opcode(skb) = opcode;

	return skb;
}

/* Queue a command to an asynchronous HCI request */
void hci_req_add_ev(struct hci_request *req, u16 opcode, u32 plen,
		    const void *param, u8 event)
{
	struct hci_dev *hdev = req->hdev;
	struct sk_buff *skb;

	bt_dev_dbg(hdev, "opcode 0x%4.4x plen %d", opcode, plen);

	/* If an error occurred during request building, there is no point in
	 * queueing the HCI command. We can simply return.
	 */
	if (req->err)
		return;

	skb = hci_prepare_cmd(hdev, opcode, plen, param);
	if (!skb) {
		bt_dev_err(hdev, "no memory for command (opcode 0x%4.4x)",
			   opcode);
		req->err = -ENOMEM;
		return;
	}

	if (skb_queue_empty(&req->cmd_q))
		bt_cb(skb)->hci.req_flags |= HCI_REQ_START;

	bt_cb(skb)->hci.req_event = event;

	skb_queue_tail(&req->cmd_q, skb);
}

void hci_req_add(struct hci_request *req, u16 opcode, u32 plen,
		 const void *param)
{
	hci_req_add_ev(req, opcode, plen, param, 0);
}

void __hci_req_write_fast_connectable(struct hci_request *req, bool enable)
{
	struct hci_dev *hdev = req->hdev;
	struct hci_cp_write_page_scan_activity acp;
	u8 type;

	if (!hci_dev_test_flag(hdev, HCI_BREDR_ENABLED))
		return;

	if (hdev->hci_ver < BLUETOOTH_VER_1_2)
		return;

	if (enable) {
		type = PAGE_SCAN_TYPE_INTERLACED;

		/* 160 msec page scan interval */
		acp.interval = cpu_to_le16(0x0100);
	} else {
		type = hdev->def_page_scan_type;
		acp.interval = cpu_to_le16(hdev->def_page_scan_int);
	}

	acp.window = cpu_to_le16(hdev->def_page_scan_window);

	if (__cpu_to_le16(hdev->page_scan_interval) != acp.interval ||
	    __cpu_to_le16(hdev->page_scan_window) != acp.window)
		hci_req_add(req, HCI_OP_WRITE_PAGE_SCAN_ACTIVITY,
			    sizeof(acp), &acp);

	if (hdev->page_scan_type != type)
		hci_req_add(req, HCI_OP_WRITE_PAGE_SCAN_TYPE, 1, &type);
}

static void start_interleave_scan(struct hci_dev *hdev)
{
	hdev->interleave_scan_state = INTERLEAVE_SCAN_NO_FILTER;
	queue_delayed_work(hdev->req_workqueue,
			   &hdev->interleave_scan, 0);
}

static bool is_interleave_scanning(struct hci_dev *hdev)
{
	return hdev->interleave_scan_state != INTERLEAVE_SCAN_NONE;
}

static void cancel_interleave_scan(struct hci_dev *hdev)
{
	bt_dev_dbg(hdev, "cancelling interleave scan");

	cancel_delayed_work_sync(&hdev->interleave_scan);

	hdev->interleave_scan_state = INTERLEAVE_SCAN_NONE;
}

/* Return true if interleave_scan wasn't started until exiting this function,
 * otherwise, return false
 */
static bool __hci_update_interleaved_scan(struct hci_dev *hdev)
{
	/* Do interleaved scan only if all of the following are true:
	 * - There is at least one ADV monitor
	 * - At least one pending LE connection or one device to be scanned for
	 * - Monitor offloading is not supported
	 * If so, we should alternate between allowlist scan and one without
	 * any filters to save power.
	 */
	bool use_interleaving = hci_is_adv_monitoring(hdev) &&
				!(list_empty(&hdev->pend_le_conns) &&
				  list_empty(&hdev->pend_le_reports)) &&
				hci_get_adv_monitor_offload_ext(hdev) ==
				    HCI_ADV_MONITOR_EXT_NONE;
	bool is_interleaving = is_interleave_scanning(hdev);

	if (use_interleaving && !is_interleaving) {
		start_interleave_scan(hdev);
		bt_dev_dbg(hdev, "starting interleave scan");
		return true;
	}

	if (!use_interleaving && is_interleaving)
		cancel_interleave_scan(hdev);

	return false;
}

/* This function controls the background scanning based on hdev->pend_le_conns
 * list. If there are pending LE connection we start the background scanning,
 * otherwise we stop it.
 *
 * This function requires the caller holds hdev->lock.
 */
static void __hci_update_background_scan(struct hci_request *req)
{
	struct hci_dev *hdev = req->hdev;

	if (!test_bit(HCI_UP, &hdev->flags) ||
	    test_bit(HCI_INIT, &hdev->flags) ||
	    hci_dev_test_flag(hdev, HCI_SETUP) ||
	    hci_dev_test_flag(hdev, HCI_CONFIG) ||
	    hci_dev_test_flag(hdev, HCI_AUTO_OFF) ||
	    hci_dev_test_flag(hdev, HCI_UNREGISTER))
		return;

	/* No point in doing scanning if LE support hasn't been enabled */
	if (!hci_dev_test_flag(hdev, HCI_LE_ENABLED))
		return;

	/* If discovery is active don't interfere with it */
	if (hdev->discovery.state != DISCOVERY_STOPPED)
		return;

	/* Reset RSSI and UUID filters when starting background scanning
	 * since these filters are meant for service discovery only.
	 *
	 * The Start Discovery and Start Service Discovery operations
	 * ensure to set proper values for RSSI threshold and UUID
	 * filter list. So it is safe to just reset them here.
	 */
	hci_discovery_filter_clear(hdev);

<<<<<<< HEAD
	BT_DBG("%s ADV monitoring is %s", hdev->name,
	       hci_is_adv_monitoring(hdev) ? "on" : "off");
=======
	bt_dev_dbg(hdev, "ADV monitoring is %s",
		   hci_is_adv_monitoring(hdev) ? "on" : "off");
>>>>>>> 7d2a07b7

	if (list_empty(&hdev->pend_le_conns) &&
	    list_empty(&hdev->pend_le_reports) &&
	    !hci_is_adv_monitoring(hdev)) {
		/* If there is no pending LE connections or devices
		 * to be scanned for or no ADV monitors, we should stop the
		 * background scanning.
		 */

		/* If controller is not scanning we are done. */
		if (!hci_dev_test_flag(hdev, HCI_LE_SCAN))
			return;

		hci_req_add_le_scan_disable(req, false);

		bt_dev_dbg(hdev, "stopping background scanning");
	} else {
		/* If there is at least one pending LE connection, we should
		 * keep the background scan running.
		 */

		/* If controller is connecting, we should not start scanning
		 * since some controllers are not able to scan and connect at
		 * the same time.
		 */
		if (hci_lookup_le_connect(hdev))
			return;

		/* If controller is currently scanning, we stop it to ensure we
		 * don't miss any advertising (due to duplicates filter).
		 */
		if (hci_dev_test_flag(hdev, HCI_LE_SCAN))
			hci_req_add_le_scan_disable(req, false);

		hci_req_add_le_passive_scan(req);
		bt_dev_dbg(hdev, "starting background scanning");
	}
}

void __hci_req_update_name(struct hci_request *req)
{
	struct hci_dev *hdev = req->hdev;
	struct hci_cp_write_local_name cp;

	memcpy(cp.name, hdev->dev_name, sizeof(cp.name));

	hci_req_add(req, HCI_OP_WRITE_LOCAL_NAME, sizeof(cp), &cp);
}

#define PNP_INFO_SVCLASS_ID		0x1200

static u8 *create_uuid16_list(struct hci_dev *hdev, u8 *data, ptrdiff_t len)
{
	u8 *ptr = data, *uuids_start = NULL;
	struct bt_uuid *uuid;

	if (len < 4)
		return ptr;

	list_for_each_entry(uuid, &hdev->uuids, list) {
		u16 uuid16;

		if (uuid->size != 16)
			continue;

		uuid16 = get_unaligned_le16(&uuid->uuid[12]);
		if (uuid16 < 0x1100)
			continue;

		if (uuid16 == PNP_INFO_SVCLASS_ID)
			continue;

		if (!uuids_start) {
			uuids_start = ptr;
			uuids_start[0] = 1;
			uuids_start[1] = EIR_UUID16_ALL;
			ptr += 2;
		}

		/* Stop if not enough space to put next UUID */
		if ((ptr - data) + sizeof(u16) > len) {
			uuids_start[1] = EIR_UUID16_SOME;
			break;
		}

		*ptr++ = (uuid16 & 0x00ff);
		*ptr++ = (uuid16 & 0xff00) >> 8;
		uuids_start[0] += sizeof(uuid16);
	}

	return ptr;
}

static u8 *create_uuid32_list(struct hci_dev *hdev, u8 *data, ptrdiff_t len)
{
	u8 *ptr = data, *uuids_start = NULL;
	struct bt_uuid *uuid;

	if (len < 6)
		return ptr;

	list_for_each_entry(uuid, &hdev->uuids, list) {
		if (uuid->size != 32)
			continue;

		if (!uuids_start) {
			uuids_start = ptr;
			uuids_start[0] = 1;
			uuids_start[1] = EIR_UUID32_ALL;
			ptr += 2;
		}

		/* Stop if not enough space to put next UUID */
		if ((ptr - data) + sizeof(u32) > len) {
			uuids_start[1] = EIR_UUID32_SOME;
			break;
		}

		memcpy(ptr, &uuid->uuid[12], sizeof(u32));
		ptr += sizeof(u32);
		uuids_start[0] += sizeof(u32);
	}

	return ptr;
}

static u8 *create_uuid128_list(struct hci_dev *hdev, u8 *data, ptrdiff_t len)
{
	u8 *ptr = data, *uuids_start = NULL;
	struct bt_uuid *uuid;

	if (len < 18)
		return ptr;

	list_for_each_entry(uuid, &hdev->uuids, list) {
		if (uuid->size != 128)
			continue;

		if (!uuids_start) {
			uuids_start = ptr;
			uuids_start[0] = 1;
			uuids_start[1] = EIR_UUID128_ALL;
			ptr += 2;
		}

		/* Stop if not enough space to put next UUID */
		if ((ptr - data) + 16 > len) {
			uuids_start[1] = EIR_UUID128_SOME;
			break;
		}

		memcpy(ptr, uuid->uuid, 16);
		ptr += 16;
		uuids_start[0] += 16;
	}

	return ptr;
}

static void create_eir(struct hci_dev *hdev, u8 *data)
{
	u8 *ptr = data;
	size_t name_len;

	name_len = strlen(hdev->dev_name);

	if (name_len > 0) {
		/* EIR Data type */
		if (name_len > 48) {
			name_len = 48;
			ptr[1] = EIR_NAME_SHORT;
		} else
			ptr[1] = EIR_NAME_COMPLETE;

		/* EIR Data length */
		ptr[0] = name_len + 1;

		memcpy(ptr + 2, hdev->dev_name, name_len);

		ptr += (name_len + 2);
	}

	if (hdev->inq_tx_power != HCI_TX_POWER_INVALID) {
		ptr[0] = 2;
		ptr[1] = EIR_TX_POWER;
		ptr[2] = (u8) hdev->inq_tx_power;

		ptr += 3;
	}

	if (hdev->devid_source > 0) {
		ptr[0] = 9;
		ptr[1] = EIR_DEVICE_ID;

		put_unaligned_le16(hdev->devid_source, ptr + 2);
		put_unaligned_le16(hdev->devid_vendor, ptr + 4);
		put_unaligned_le16(hdev->devid_product, ptr + 6);
		put_unaligned_le16(hdev->devid_version, ptr + 8);

		ptr += 10;
	}

	ptr = create_uuid16_list(hdev, ptr, HCI_MAX_EIR_LENGTH - (ptr - data));
	ptr = create_uuid32_list(hdev, ptr, HCI_MAX_EIR_LENGTH - (ptr - data));
	ptr = create_uuid128_list(hdev, ptr, HCI_MAX_EIR_LENGTH - (ptr - data));
}

void __hci_req_update_eir(struct hci_request *req)
{
	struct hci_dev *hdev = req->hdev;
	struct hci_cp_write_eir cp;

	if (!hdev_is_powered(hdev))
		return;

	if (!lmp_ext_inq_capable(hdev))
		return;

	if (!hci_dev_test_flag(hdev, HCI_SSP_ENABLED))
		return;

	if (hci_dev_test_flag(hdev, HCI_SERVICE_CACHE))
		return;

	memset(&cp, 0, sizeof(cp));

	create_eir(hdev, cp.data);

	if (memcmp(cp.data, hdev->eir, sizeof(cp.data)) == 0)
		return;

	memcpy(hdev->eir, cp.data, sizeof(cp.data));

	hci_req_add(req, HCI_OP_WRITE_EIR, sizeof(cp), &cp);
}

void hci_req_add_le_scan_disable(struct hci_request *req, bool rpa_le_conn)
{
	struct hci_dev *hdev = req->hdev;

	if (hdev->scanning_paused) {
		bt_dev_dbg(hdev, "Scanning is paused for suspend");
		return;
	}

<<<<<<< HEAD
=======
	if (hdev->suspended)
		set_bit(SUSPEND_SCAN_DISABLE, hdev->suspend_tasks);

>>>>>>> 7d2a07b7
	if (use_ext_scan(hdev)) {
		struct hci_cp_le_set_ext_scan_enable cp;

		memset(&cp, 0, sizeof(cp));
		cp.enable = LE_SCAN_DISABLE;
		hci_req_add(req, HCI_OP_LE_SET_EXT_SCAN_ENABLE, sizeof(cp),
			    &cp);
	} else {
		struct hci_cp_le_set_scan_enable cp;

		memset(&cp, 0, sizeof(cp));
		cp.enable = LE_SCAN_DISABLE;
		hci_req_add(req, HCI_OP_LE_SET_SCAN_ENABLE, sizeof(cp), &cp);
	}

	/* Disable address resolution */
	if (use_ll_privacy(hdev) &&
	    hci_dev_test_flag(hdev, HCI_ENABLE_LL_PRIVACY) &&
	    hci_dev_test_flag(hdev, HCI_LL_RPA_RESOLUTION) && !rpa_le_conn) {
		__u8 enable = 0x00;

		hci_req_add(req, HCI_OP_LE_SET_ADDR_RESOLV_ENABLE, 1, &enable);
	}
}

<<<<<<< HEAD
static void del_from_white_list(struct hci_request *req, bdaddr_t *bdaddr,
				u8 bdaddr_type)
{
	struct hci_cp_le_del_from_white_list cp;
=======
static void del_from_accept_list(struct hci_request *req, bdaddr_t *bdaddr,
				 u8 bdaddr_type)
{
	struct hci_cp_le_del_from_accept_list cp;
>>>>>>> 7d2a07b7

	cp.bdaddr_type = bdaddr_type;
	bacpy(&cp.bdaddr, bdaddr);

<<<<<<< HEAD
	bt_dev_dbg(req->hdev, "Remove %pMR (0x%x) from whitelist", &cp.bdaddr,
		   cp.bdaddr_type);
	hci_req_add(req, HCI_OP_LE_DEL_FROM_WHITE_LIST, sizeof(cp), &cp);
=======
	bt_dev_dbg(req->hdev, "Remove %pMR (0x%x) from accept list", &cp.bdaddr,
		   cp.bdaddr_type);
	hci_req_add(req, HCI_OP_LE_DEL_FROM_ACCEPT_LIST, sizeof(cp), &cp);
>>>>>>> 7d2a07b7

	if (use_ll_privacy(req->hdev) &&
	    hci_dev_test_flag(req->hdev, HCI_ENABLE_LL_PRIVACY)) {
		struct smp_irk *irk;

		irk = hci_find_irk_by_addr(req->hdev, bdaddr, bdaddr_type);
		if (irk) {
			struct hci_cp_le_del_from_resolv_list cp;

			cp.bdaddr_type = bdaddr_type;
			bacpy(&cp.bdaddr, bdaddr);

			hci_req_add(req, HCI_OP_LE_DEL_FROM_RESOLV_LIST,
				    sizeof(cp), &cp);
		}
	}
}

<<<<<<< HEAD
/* Adds connection to white list if needed. On error, returns -1. */
static int add_to_white_list(struct hci_request *req,
			     struct hci_conn_params *params, u8 *num_entries,
			     bool allow_rpa)
{
	struct hci_cp_le_add_to_white_list cp;
	struct hci_dev *hdev = req->hdev;

	/* Already in white list */
	if (hci_bdaddr_list_lookup(&hdev->le_white_list, &params->addr,
				   params->addr_type))
		return 0;

	/* Select filter policy to accept all advertising */
	if (*num_entries >= hdev->le_white_list_size)
		return -1;

	/* White list can not be used with RPAs */
	if (!allow_rpa &&
	    !hci_dev_test_flag(hdev, HCI_ENABLE_LL_PRIVACY) &&
	    hci_find_irk_by_addr(hdev, &params->addr, params->addr_type)) {
		return -1;
	}

	/* During suspend, only wakeable devices can be in whitelist */
	if (hdev->suspended && !hci_conn_test_flag(HCI_CONN_FLAG_REMOTE_WAKEUP,
						   params->current_flags))
		return 0;

=======
/* Adds connection to accept list if needed. On error, returns -1. */
static int add_to_accept_list(struct hci_request *req,
			      struct hci_conn_params *params, u8 *num_entries,
			      bool allow_rpa)
{
	struct hci_cp_le_add_to_accept_list cp;
	struct hci_dev *hdev = req->hdev;

	/* Already in accept list */
	if (hci_bdaddr_list_lookup(&hdev->le_accept_list, &params->addr,
				   params->addr_type))
		return 0;

	/* Select filter policy to accept all advertising */
	if (*num_entries >= hdev->le_accept_list_size)
		return -1;

	/* Accept list can not be used with RPAs */
	if (!allow_rpa &&
	    !hci_dev_test_flag(hdev, HCI_ENABLE_LL_PRIVACY) &&
	    hci_find_irk_by_addr(hdev, &params->addr, params->addr_type)) {
		return -1;
	}

	/* During suspend, only wakeable devices can be in accept list */
	if (hdev->suspended && !hci_conn_test_flag(HCI_CONN_FLAG_REMOTE_WAKEUP,
						   params->current_flags))
		return 0;

>>>>>>> 7d2a07b7
	*num_entries += 1;
	cp.bdaddr_type = params->addr_type;
	bacpy(&cp.bdaddr, &params->addr);

<<<<<<< HEAD
	bt_dev_dbg(hdev, "Add %pMR (0x%x) to whitelist", &cp.bdaddr,
		   cp.bdaddr_type);
	hci_req_add(req, HCI_OP_LE_ADD_TO_WHITE_LIST, sizeof(cp), &cp);
=======
	bt_dev_dbg(hdev, "Add %pMR (0x%x) to accept list", &cp.bdaddr,
		   cp.bdaddr_type);
	hci_req_add(req, HCI_OP_LE_ADD_TO_ACCEPT_LIST, sizeof(cp), &cp);
>>>>>>> 7d2a07b7

	if (use_ll_privacy(hdev) &&
	    hci_dev_test_flag(hdev, HCI_ENABLE_LL_PRIVACY)) {
		struct smp_irk *irk;

		irk = hci_find_irk_by_addr(hdev, &params->addr,
					   params->addr_type);
		if (irk) {
			struct hci_cp_le_add_to_resolv_list cp;

			cp.bdaddr_type = params->addr_type;
			bacpy(&cp.bdaddr, &params->addr);
			memcpy(cp.peer_irk, irk->val, 16);

			if (hci_dev_test_flag(hdev, HCI_PRIVACY))
				memcpy(cp.local_irk, hdev->irk, 16);
			else
				memset(cp.local_irk, 0, 16);

			hci_req_add(req, HCI_OP_LE_ADD_TO_RESOLV_LIST,
				    sizeof(cp), &cp);
		}
	}

	return 0;
}

static u8 update_accept_list(struct hci_request *req)
{
	struct hci_dev *hdev = req->hdev;
	struct hci_conn_params *params;
	struct bdaddr_list *b;
	u8 num_entries = 0;
	bool pend_conn, pend_report;
<<<<<<< HEAD
	/* We allow whitelisting even with RPAs in suspend. In the worst case,
	 * we won't be able to wake from devices that use the privacy1.2
=======
	/* We allow usage of accept list even with RPAs in suspend. In the worst
	 * case, we won't be able to wake from devices that use the privacy1.2
>>>>>>> 7d2a07b7
	 * features. Additionally, once we support privacy1.2 and IRK
	 * offloading, we can update this to also check for those conditions.
	 */
	bool allow_rpa = hdev->suspended;

	if (use_ll_privacy(hdev) &&
	    hci_dev_test_flag(hdev, HCI_ENABLE_LL_PRIVACY))
		allow_rpa = true;

	/* Go through the current accept list programmed into the
	 * controller one by one and check if that address is still
	 * in the list of pending connections or list of devices to
	 * report. If not present in either list, then queue the
	 * command to remove it from the controller.
	 */
<<<<<<< HEAD
	list_for_each_entry(b, &hdev->le_white_list, list) {
=======
	list_for_each_entry(b, &hdev->le_accept_list, list) {
>>>>>>> 7d2a07b7
		pend_conn = hci_pend_le_action_lookup(&hdev->pend_le_conns,
						      &b->bdaddr,
						      b->bdaddr_type);
		pend_report = hci_pend_le_action_lookup(&hdev->pend_le_reports,
							&b->bdaddr,
							b->bdaddr_type);

		/* If the device is not likely to connect or report,
<<<<<<< HEAD
		 * remove it from the whitelist.
		 */
		if (!pend_conn && !pend_report) {
			del_from_white_list(req, &b->bdaddr, b->bdaddr_type);
			continue;
		}

		/* White list can not be used with RPAs */
=======
		 * remove it from the accept list.
		 */
		if (!pend_conn && !pend_report) {
			del_from_accept_list(req, &b->bdaddr, b->bdaddr_type);
			continue;
		}

		/* Accept list can not be used with RPAs */
>>>>>>> 7d2a07b7
		if (!allow_rpa &&
		    !hci_dev_test_flag(hdev, HCI_ENABLE_LL_PRIVACY) &&
		    hci_find_irk_by_addr(hdev, &b->bdaddr, b->bdaddr_type)) {
			return 0x00;
		}

		num_entries++;
	}

	/* Since all no longer valid accept list entries have been
	 * removed, walk through the list of pending connections
	 * and ensure that any new device gets programmed into
	 * the controller.
	 *
	 * If the list of the devices is larger than the list of
	 * available accept list entries in the controller, then
	 * just abort and return filer policy value to not use the
	 * accept list.
	 */
	list_for_each_entry(params, &hdev->pend_le_conns, action) {
<<<<<<< HEAD
		if (add_to_white_list(req, params, &num_entries, allow_rpa))
=======
		if (add_to_accept_list(req, params, &num_entries, allow_rpa))
>>>>>>> 7d2a07b7
			return 0x00;
	}

	/* After adding all new pending connections, walk through
	 * the list of pending reports and also add these to the
<<<<<<< HEAD
	 * white list if there is still space. Abort if space runs out.
	 */
	list_for_each_entry(params, &hdev->pend_le_reports, action) {
		if (add_to_white_list(req, params, &num_entries, allow_rpa))
			return 0x00;
	}

	/* Once the controller offloading of advertisement monitor is in place,
	 * the if condition should include the support of MSFT extension
	 * support. If suspend is ongoing, whitelist should be the default to
	 * prevent waking by random advertisements.
	 */
	if (!idr_is_empty(&hdev->adv_monitors_idr) && !hdev->suspended)
		return 0x00;

	/* Select filter policy to use white list */
=======
	 * accept list if there is still space. Abort if space runs out.
	 */
	list_for_each_entry(params, &hdev->pend_le_reports, action) {
		if (add_to_accept_list(req, params, &num_entries, allow_rpa))
			return 0x00;
	}

	/* Use the allowlist unless the following conditions are all true:
	 * - We are not currently suspending
	 * - There are 1 or more ADV monitors registered and it's not offloaded
	 * - Interleaved scanning is not currently using the allowlist
	 */
	if (!idr_is_empty(&hdev->adv_monitors_idr) && !hdev->suspended &&
	    hci_get_adv_monitor_offload_ext(hdev) == HCI_ADV_MONITOR_EXT_NONE &&
	    hdev->interleave_scan_state != INTERLEAVE_SCAN_ALLOWLIST)
		return 0x00;

	/* Select filter policy to use accept list */
>>>>>>> 7d2a07b7
	return 0x01;
}

static bool scan_use_rpa(struct hci_dev *hdev)
{
	return hci_dev_test_flag(hdev, HCI_PRIVACY);
}

static void hci_req_start_scan(struct hci_request *req, u8 type, u16 interval,
			       u16 window, u8 own_addr_type, u8 filter_policy,
<<<<<<< HEAD
			       bool addr_resolv)
=======
			       bool filter_dup, bool addr_resolv)
>>>>>>> 7d2a07b7
{
	struct hci_dev *hdev = req->hdev;

	if (hdev->scanning_paused) {
		bt_dev_dbg(hdev, "Scanning is paused for suspend");
		return;
	}

	if (use_ll_privacy(hdev) &&
	    hci_dev_test_flag(hdev, HCI_ENABLE_LL_PRIVACY) &&
	    addr_resolv) {
		u8 enable = 0x01;

		hci_req_add(req, HCI_OP_LE_SET_ADDR_RESOLV_ENABLE, 1, &enable);
	}

	/* Use ext scanning if set ext scan param and ext scan enable is
	 * supported
	 */
	if (use_ext_scan(hdev)) {
		struct hci_cp_le_set_ext_scan_params *ext_param_cp;
		struct hci_cp_le_set_ext_scan_enable ext_enable_cp;
		struct hci_cp_le_scan_phy_params *phy_params;
		u8 data[sizeof(*ext_param_cp) + sizeof(*phy_params) * 2];
		u32 plen;

		ext_param_cp = (void *)data;
		phy_params = (void *)ext_param_cp->data;

		memset(ext_param_cp, 0, sizeof(*ext_param_cp));
		ext_param_cp->own_addr_type = own_addr_type;
		ext_param_cp->filter_policy = filter_policy;

		plen = sizeof(*ext_param_cp);

		if (scan_1m(hdev) || scan_2m(hdev)) {
			ext_param_cp->scanning_phys |= LE_SCAN_PHY_1M;

			memset(phy_params, 0, sizeof(*phy_params));
			phy_params->type = type;
			phy_params->interval = cpu_to_le16(interval);
			phy_params->window = cpu_to_le16(window);

			plen += sizeof(*phy_params);
			phy_params++;
		}

		if (scan_coded(hdev)) {
			ext_param_cp->scanning_phys |= LE_SCAN_PHY_CODED;

			memset(phy_params, 0, sizeof(*phy_params));
			phy_params->type = type;
			phy_params->interval = cpu_to_le16(interval);
			phy_params->window = cpu_to_le16(window);

			plen += sizeof(*phy_params);
			phy_params++;
		}

		hci_req_add(req, HCI_OP_LE_SET_EXT_SCAN_PARAMS,
			    plen, ext_param_cp);

		memset(&ext_enable_cp, 0, sizeof(ext_enable_cp));
		ext_enable_cp.enable = LE_SCAN_ENABLE;
		ext_enable_cp.filter_dup = filter_dup;

		hci_req_add(req, HCI_OP_LE_SET_EXT_SCAN_ENABLE,
			    sizeof(ext_enable_cp), &ext_enable_cp);
	} else {
		struct hci_cp_le_set_scan_param param_cp;
		struct hci_cp_le_set_scan_enable enable_cp;

		memset(&param_cp, 0, sizeof(param_cp));
		param_cp.type = type;
		param_cp.interval = cpu_to_le16(interval);
		param_cp.window = cpu_to_le16(window);
		param_cp.own_address_type = own_addr_type;
		param_cp.filter_policy = filter_policy;
		hci_req_add(req, HCI_OP_LE_SET_SCAN_PARAM, sizeof(param_cp),
			    &param_cp);

		memset(&enable_cp, 0, sizeof(enable_cp));
		enable_cp.enable = LE_SCAN_ENABLE;
		enable_cp.filter_dup = filter_dup;
		hci_req_add(req, HCI_OP_LE_SET_SCAN_ENABLE, sizeof(enable_cp),
			    &enable_cp);
	}
}

/* Returns true if an le connection is in the scanning state */
static inline bool hci_is_le_conn_scanning(struct hci_dev *hdev)
{
	struct hci_conn_hash *h = &hdev->conn_hash;
	struct hci_conn  *c;

	rcu_read_lock();

	list_for_each_entry_rcu(c, &h->list, list) {
		if (c->type == LE_LINK && c->state == BT_CONNECT &&
		    test_bit(HCI_CONN_SCANNING, &c->flags)) {
			rcu_read_unlock();
			return true;
		}
	}

	rcu_read_unlock();

	return false;
}

/* Ensure to call hci_req_add_le_scan_disable() first to disable the
 * controller based address resolution to be able to reconfigure
 * resolving list.
 */
void hci_req_add_le_passive_scan(struct hci_request *req)
{
	struct hci_dev *hdev = req->hdev;
	u8 own_addr_type;
	u8 filter_policy;
	u16 window, interval;
<<<<<<< HEAD
=======
	/* Default is to enable duplicates filter */
	u8 filter_dup = LE_SCAN_FILTER_DUP_ENABLE;
>>>>>>> 7d2a07b7
	/* Background scanning should run with address resolution */
	bool addr_resolv = true;

	if (hdev->scanning_paused) {
		bt_dev_dbg(hdev, "Scanning is paused for suspend");
		return;
	}

	/* Set require_privacy to false since no SCAN_REQ are send
	 * during passive scanning. Not using an non-resolvable address
	 * here is important so that peer devices using direct
	 * advertising with our address will be correctly reported
	 * by the controller.
	 */
	if (hci_update_random_address(req, false, scan_use_rpa(hdev),
				      &own_addr_type))
		return;

	if (hdev->enable_advmon_interleave_scan &&
	    __hci_update_interleaved_scan(hdev))
		return;

	bt_dev_dbg(hdev, "interleave state %d", hdev->interleave_scan_state);
	/* Adding or removing entries from the accept list must
	 * happen before enabling scanning. The controller does
	 * not allow accept list modification while scanning.
	 */
	filter_policy = update_accept_list(req);

	/* When the controller is using random resolvable addresses and
	 * with that having LE privacy enabled, then controllers with
	 * Extended Scanner Filter Policies support can now enable support
	 * for handling directed advertising.
	 *
	 * So instead of using filter polices 0x00 (no accept list)
	 * and 0x01 (accept list enabled) use the new filter policies
	 * 0x02 (no accept list) and 0x03 (accept list enabled).
	 */
	if (hci_dev_test_flag(hdev, HCI_PRIVACY) &&
	    (hdev->le_features[0] & HCI_LE_EXT_SCAN_POLICY))
		filter_policy |= 0x02;

	if (hdev->suspended) {
		window = hdev->le_scan_window_suspend;
		interval = hdev->le_scan_int_suspend;
<<<<<<< HEAD
	} else if (hci_is_le_conn_scanning(hdev)) {
		window = hdev->le_scan_window_connect;
		interval = hdev->le_scan_int_connect;
=======

		set_bit(SUSPEND_SCAN_ENABLE, hdev->suspend_tasks);
	} else if (hci_is_le_conn_scanning(hdev)) {
		window = hdev->le_scan_window_connect;
		interval = hdev->le_scan_int_connect;
	} else if (hci_is_adv_monitoring(hdev)) {
		window = hdev->le_scan_window_adv_monitor;
		interval = hdev->le_scan_int_adv_monitor;

		/* Disable duplicates filter when scanning for advertisement
		 * monitor for the following reasons.
		 *
		 * For HW pattern filtering (ex. MSFT), Realtek and Qualcomm
		 * controllers ignore RSSI_Sampling_Period when the duplicates
		 * filter is enabled.
		 *
		 * For SW pattern filtering, when we're not doing interleaved
		 * scanning, it is necessary to disable duplicates filter,
		 * otherwise hosts can only receive one advertisement and it's
		 * impossible to know if a peer is still in range.
		 */
		filter_dup = LE_SCAN_FILTER_DUP_DISABLE;
>>>>>>> 7d2a07b7
	} else {
		window = hdev->le_scan_window;
		interval = hdev->le_scan_interval;
	}

<<<<<<< HEAD
	bt_dev_dbg(hdev, "LE passive scan with whitelist = %d", filter_policy);
	hci_req_start_scan(req, LE_SCAN_PASSIVE, interval, window,
			   own_addr_type, filter_policy, addr_resolv);
=======
	bt_dev_dbg(hdev, "LE passive scan with accept list = %d",
		   filter_policy);
	hci_req_start_scan(req, LE_SCAN_PASSIVE, interval, window,
			   own_addr_type, filter_policy, filter_dup,
			   addr_resolv);
>>>>>>> 7d2a07b7
}

static bool adv_instance_is_scannable(struct hci_dev *hdev, u8 instance)
{
	struct adv_info *adv_instance;

	/* Instance 0x00 always set local name */
	if (instance == 0x00)
<<<<<<< HEAD
		return 1;
=======
		return true;
>>>>>>> 7d2a07b7

	adv_instance = hci_find_adv_instance(hdev, instance);
	if (!adv_instance)
		return false;

	if (adv_instance->flags & MGMT_ADV_FLAG_APPEARANCE ||
	    adv_instance->flags & MGMT_ADV_FLAG_LOCAL_NAME)
		return true;

	return adv_instance->scan_rsp_len ? true : false;
}

static void hci_req_clear_event_filter(struct hci_request *req)
<<<<<<< HEAD
{
	struct hci_cp_set_event_filter f;

	memset(&f, 0, sizeof(f));
	f.flt_type = HCI_FLT_CLEAR_ALL;
	hci_req_add(req, HCI_OP_SET_EVENT_FLT, 1, &f);

	/* Update page scan state (since we may have modified it when setting
	 * the event filter).
	 */
	__hci_req_update_scan(req);
}

static void hci_req_set_event_filter(struct hci_request *req)
{
	struct bdaddr_list_with_flags *b;
	struct hci_cp_set_event_filter f;
	struct hci_dev *hdev = req->hdev;
	u8 scan = SCAN_DISABLED;

	/* Always clear event filter when starting */
	hci_req_clear_event_filter(req);

	list_for_each_entry(b, &hdev->whitelist, list) {
		if (!hci_conn_test_flag(HCI_CONN_FLAG_REMOTE_WAKEUP,
					b->current_flags))
			continue;

		memset(&f, 0, sizeof(f));
		bacpy(&f.addr_conn_flt.bdaddr, &b->bdaddr);
		f.flt_type = HCI_FLT_CONN_SETUP;
		f.cond_type = HCI_CONN_SETUP_ALLOW_BDADDR;
		f.addr_conn_flt.auto_accept = HCI_CONN_SETUP_AUTO_ON;

		bt_dev_dbg(hdev, "Adding event filters for %pMR", &b->bdaddr);
		hci_req_add(req, HCI_OP_SET_EVENT_FLT, sizeof(f), &f);
		scan = SCAN_PAGE;
	}

	hci_req_add(req, HCI_OP_WRITE_SCAN_ENABLE, 1, &scan);
}

static void hci_req_config_le_suspend_scan(struct hci_request *req)
{
	/* Before changing params disable scan if enabled */
	if (hci_dev_test_flag(req->hdev, HCI_LE_SCAN))
		hci_req_add_le_scan_disable(req, false);

	/* Configure params and enable scanning */
	hci_req_add_le_passive_scan(req);

	/* Block suspend notifier on response */
	set_bit(SUSPEND_SCAN_ENABLE, req->hdev->suspend_tasks);
}

static void suspend_req_complete(struct hci_dev *hdev, u8 status, u16 opcode)
{
	bt_dev_dbg(hdev, "Request complete opcode=0x%x, status=0x%x", opcode,
		   status);
	if (test_and_clear_bit(SUSPEND_SCAN_ENABLE, hdev->suspend_tasks) ||
	    test_and_clear_bit(SUSPEND_SCAN_DISABLE, hdev->suspend_tasks)) {
		wake_up(&hdev->suspend_wait_q);
	}
}

/* Call with hci_dev_lock */
void hci_req_prepare_suspend(struct hci_dev *hdev, enum suspended_state next)
{
	int old_state;
	struct hci_conn *conn;
	struct hci_request req;
	u8 page_scan;
	int disconnect_counter;

	if (next == hdev->suspend_state) {
		bt_dev_dbg(hdev, "Same state before and after: %d", next);
		goto done;
	}

	hdev->suspend_state = next;
	hci_req_init(&req, hdev);

	if (next == BT_SUSPEND_DISCONNECT) {
		/* Mark device as suspended */
		hdev->suspended = true;

		/* Pause discovery if not already stopped */
		old_state = hdev->discovery.state;
		if (old_state != DISCOVERY_STOPPED) {
			set_bit(SUSPEND_PAUSE_DISCOVERY, hdev->suspend_tasks);
			hci_discovery_set_state(hdev, DISCOVERY_STOPPING);
			queue_work(hdev->req_workqueue, &hdev->discov_update);
		}

		hdev->discovery_paused = true;
		hdev->discovery_old_state = old_state;

		/* Stop advertising */
		old_state = hci_dev_test_flag(hdev, HCI_ADVERTISING);
		if (old_state) {
			set_bit(SUSPEND_PAUSE_ADVERTISING, hdev->suspend_tasks);
			cancel_delayed_work(&hdev->discov_off);
			queue_delayed_work(hdev->req_workqueue,
					   &hdev->discov_off, 0);
		}

		hdev->advertising_paused = true;
		hdev->advertising_old_state = old_state;
		/* Disable page scan */
		page_scan = SCAN_DISABLED;
		hci_req_add(&req, HCI_OP_WRITE_SCAN_ENABLE, 1, &page_scan);

		/* Disable LE passive scan if enabled */
		if (hci_dev_test_flag(hdev, HCI_LE_SCAN))
			hci_req_add_le_scan_disable(&req, false);

		/* Mark task needing completion */
		set_bit(SUSPEND_SCAN_DISABLE, hdev->suspend_tasks);

		/* Prevent disconnects from causing scanning to be re-enabled */
		hdev->scanning_paused = true;

		/* Run commands before disconnecting */
		hci_req_run(&req, suspend_req_complete);

		disconnect_counter = 0;
		/* Soft disconnect everything (power off) */
		list_for_each_entry(conn, &hdev->conn_hash.list, list) {
			hci_disconnect(conn, HCI_ERROR_REMOTE_POWER_OFF);
			disconnect_counter++;
		}

		if (disconnect_counter > 0) {
			bt_dev_dbg(hdev,
				   "Had %d disconnects. Will wait on them",
				   disconnect_counter);
			set_bit(SUSPEND_DISCONNECTING, hdev->suspend_tasks);
		}
	} else if (next == BT_SUSPEND_CONFIGURE_WAKE) {
		/* Unpause to take care of updating scanning params */
		hdev->scanning_paused = false;
		/* Enable event filter for paired devices */
		hci_req_set_event_filter(&req);
		/* Enable passive scan at lower duty cycle */
		hci_req_config_le_suspend_scan(&req);
		/* Pause scan changes again. */
		hdev->scanning_paused = true;
		hci_req_run(&req, suspend_req_complete);
	} else {
		hdev->suspended = false;
		hdev->scanning_paused = false;

		hci_req_clear_event_filter(&req);
		/* Reset passive/background scanning to normal */
		hci_req_config_le_suspend_scan(&req);

		/* Unpause advertising */
		hdev->advertising_paused = false;
		if (hdev->advertising_old_state) {
			set_bit(SUSPEND_UNPAUSE_ADVERTISING,
				hdev->suspend_tasks);
			hci_dev_set_flag(hdev, HCI_ADVERTISING);
			queue_work(hdev->req_workqueue,
				   &hdev->discoverable_update);
			hdev->advertising_old_state = 0;
		}

		/* Unpause discovery */
		hdev->discovery_paused = false;
		if (hdev->discovery_old_state != DISCOVERY_STOPPED &&
		    hdev->discovery_old_state != DISCOVERY_STOPPING) {
			set_bit(SUSPEND_UNPAUSE_DISCOVERY, hdev->suspend_tasks);
			hci_discovery_set_state(hdev, DISCOVERY_STARTING);
			queue_work(hdev->req_workqueue, &hdev->discov_update);
		}

		hci_req_run(&req, suspend_req_complete);
	}

	hdev->suspend_state = next;

done:
	clear_bit(SUSPEND_PREPARE_NOTIFIER, hdev->suspend_tasks);
	wake_up(&hdev->suspend_wait_q);
}

static u8 get_cur_adv_instance_scan_rsp_len(struct hci_dev *hdev)
=======
>>>>>>> 7d2a07b7
{
	struct hci_cp_set_event_filter f;

<<<<<<< HEAD
	/* Instance 0x00 always set local name */
	if (instance == 0x00)
		return 1;
=======
	if (!hci_dev_test_flag(req->hdev, HCI_BREDR_ENABLED))
		return;
>>>>>>> 7d2a07b7

	if (hci_dev_test_flag(req->hdev, HCI_EVENT_FILTER_CONFIGURED)) {
		memset(&f, 0, sizeof(f));
		f.flt_type = HCI_FLT_CLEAR_ALL;
		hci_req_add(req, HCI_OP_SET_EVENT_FLT, 1, &f);
	}
}

static void hci_req_set_event_filter(struct hci_request *req)
{
	struct bdaddr_list_with_flags *b;
	struct hci_cp_set_event_filter f;
	struct hci_dev *hdev = req->hdev;
	u8 scan = SCAN_DISABLED;
	bool scanning = test_bit(HCI_PSCAN, &hdev->flags);

	if (!hci_dev_test_flag(hdev, HCI_BREDR_ENABLED))
		return;

	/* Always clear event filter when starting */
	hci_req_clear_event_filter(req);

	list_for_each_entry(b, &hdev->accept_list, list) {
		if (!hci_conn_test_flag(HCI_CONN_FLAG_REMOTE_WAKEUP,
					b->current_flags))
			continue;

		memset(&f, 0, sizeof(f));
		bacpy(&f.addr_conn_flt.bdaddr, &b->bdaddr);
		f.flt_type = HCI_FLT_CONN_SETUP;
		f.cond_type = HCI_CONN_SETUP_ALLOW_BDADDR;
		f.addr_conn_flt.auto_accept = HCI_CONN_SETUP_AUTO_ON;

		bt_dev_dbg(hdev, "Adding event filters for %pMR", &b->bdaddr);
		hci_req_add(req, HCI_OP_SET_EVENT_FLT, sizeof(f), &f);
		scan = SCAN_PAGE;
	}

	if (scan && !scanning) {
		set_bit(SUSPEND_SCAN_ENABLE, hdev->suspend_tasks);
		hci_req_add(req, HCI_OP_WRITE_SCAN_ENABLE, 1, &scan);
	} else if (!scan && scanning) {
		set_bit(SUSPEND_SCAN_DISABLE, hdev->suspend_tasks);
		hci_req_add(req, HCI_OP_WRITE_SCAN_ENABLE, 1, &scan);
	}
}

static void cancel_adv_timeout(struct hci_dev *hdev)
{
	if (hdev->adv_instance_timeout) {
		hdev->adv_instance_timeout = 0;
		cancel_delayed_work(&hdev->adv_instance_expire);
	}
}

/* This function requires the caller holds hdev->lock */
void __hci_req_pause_adv_instances(struct hci_request *req)
{
	bt_dev_dbg(req->hdev, "Pausing advertising instances");

	/* Call to disable any advertisements active on the controller.
	 * This will succeed even if no advertisements are configured.
	 */
	__hci_req_disable_advertising(req);

	/* If we are using software rotation, pause the loop */
	if (!ext_adv_capable(req->hdev))
		cancel_adv_timeout(req->hdev);
}

/* This function requires the caller holds hdev->lock */
static void __hci_req_resume_adv_instances(struct hci_request *req)
{
	struct adv_info *adv;

	bt_dev_dbg(req->hdev, "Resuming advertising instances");

	if (ext_adv_capable(req->hdev)) {
<<<<<<< HEAD
		__hci_req_disable_ext_adv_instance(req, 0x00);

=======
		/* Call for each tracked instance to be re-enabled */
		list_for_each_entry(adv, &req->hdev->adv_instances, list) {
			__hci_req_enable_ext_advertising(req,
							 adv->instance);
		}

	} else {
		/* Schedule for most recent instance to be restarted and begin
		 * the software rotation loop
		 */
		__hci_req_schedule_adv_instance(req,
						req->hdev->cur_adv_instance,
						true);
	}
}

/* This function requires the caller holds hdev->lock */
int hci_req_resume_adv_instances(struct hci_dev *hdev)
{
	struct hci_request req;

	hci_req_init(&req, hdev);
	__hci_req_resume_adv_instances(&req);

	return hci_req_run(&req, NULL);
}

static void suspend_req_complete(struct hci_dev *hdev, u8 status, u16 opcode)
{
	bt_dev_dbg(hdev, "Request complete opcode=0x%x, status=0x%x", opcode,
		   status);
	if (test_bit(SUSPEND_SCAN_ENABLE, hdev->suspend_tasks) ||
	    test_bit(SUSPEND_SCAN_DISABLE, hdev->suspend_tasks)) {
		clear_bit(SUSPEND_SCAN_ENABLE, hdev->suspend_tasks);
		clear_bit(SUSPEND_SCAN_DISABLE, hdev->suspend_tasks);
		wake_up(&hdev->suspend_wait_q);
	}

	if (test_bit(SUSPEND_SET_ADV_FILTER, hdev->suspend_tasks)) {
		clear_bit(SUSPEND_SET_ADV_FILTER, hdev->suspend_tasks);
		wake_up(&hdev->suspend_wait_q);
	}
}

static void hci_req_add_set_adv_filter_enable(struct hci_request *req,
					      bool enable)
{
	struct hci_dev *hdev = req->hdev;

	switch (hci_get_adv_monitor_offload_ext(hdev)) {
	case HCI_ADV_MONITOR_EXT_MSFT:
		msft_req_add_set_filter_enable(req, enable);
		break;
	default:
		return;
	}

	/* No need to block when enabling since it's on resume path */
	if (hdev->suspended && !enable)
		set_bit(SUSPEND_SET_ADV_FILTER, hdev->suspend_tasks);
}

/* Call with hci_dev_lock */
void hci_req_prepare_suspend(struct hci_dev *hdev, enum suspended_state next)
{
	int old_state;
	struct hci_conn *conn;
	struct hci_request req;
	u8 page_scan;
	int disconnect_counter;

	if (next == hdev->suspend_state) {
		bt_dev_dbg(hdev, "Same state before and after: %d", next);
		goto done;
	}

	hdev->suspend_state = next;
	hci_req_init(&req, hdev);

	if (next == BT_SUSPEND_DISCONNECT) {
		/* Mark device as suspended */
		hdev->suspended = true;

		/* Pause discovery if not already stopped */
		old_state = hdev->discovery.state;
		if (old_state != DISCOVERY_STOPPED) {
			set_bit(SUSPEND_PAUSE_DISCOVERY, hdev->suspend_tasks);
			hci_discovery_set_state(hdev, DISCOVERY_STOPPING);
			queue_work(hdev->req_workqueue, &hdev->discov_update);
		}

		hdev->discovery_paused = true;
		hdev->discovery_old_state = old_state;

		/* Stop directed advertising */
		old_state = hci_dev_test_flag(hdev, HCI_ADVERTISING);
		if (old_state) {
			set_bit(SUSPEND_PAUSE_ADVERTISING, hdev->suspend_tasks);
			cancel_delayed_work(&hdev->discov_off);
			queue_delayed_work(hdev->req_workqueue,
					   &hdev->discov_off, 0);
		}

		/* Pause other advertisements */
		if (hdev->adv_instance_cnt)
			__hci_req_pause_adv_instances(&req);

		hdev->advertising_paused = true;
		hdev->advertising_old_state = old_state;

		/* Disable page scan if enabled */
		if (test_bit(HCI_PSCAN, &hdev->flags)) {
			page_scan = SCAN_DISABLED;
			hci_req_add(&req, HCI_OP_WRITE_SCAN_ENABLE, 1,
				    &page_scan);
			set_bit(SUSPEND_SCAN_DISABLE, hdev->suspend_tasks);
		}

		/* Disable LE passive scan if enabled */
		if (hci_dev_test_flag(hdev, HCI_LE_SCAN)) {
			cancel_interleave_scan(hdev);
			hci_req_add_le_scan_disable(&req, false);
		}

		/* Disable advertisement filters */
		hci_req_add_set_adv_filter_enable(&req, false);

		/* Prevent disconnects from causing scanning to be re-enabled */
		hdev->scanning_paused = true;

		/* Run commands before disconnecting */
		hci_req_run(&req, suspend_req_complete);

		disconnect_counter = 0;
		/* Soft disconnect everything (power off) */
		list_for_each_entry(conn, &hdev->conn_hash.list, list) {
			hci_disconnect(conn, HCI_ERROR_REMOTE_POWER_OFF);
			disconnect_counter++;
		}

		if (disconnect_counter > 0) {
			bt_dev_dbg(hdev,
				   "Had %d disconnects. Will wait on them",
				   disconnect_counter);
			set_bit(SUSPEND_DISCONNECTING, hdev->suspend_tasks);
		}
	} else if (next == BT_SUSPEND_CONFIGURE_WAKE) {
		/* Unpause to take care of updating scanning params */
		hdev->scanning_paused = false;
		/* Enable event filter for paired devices */
		hci_req_set_event_filter(&req);
		/* Enable passive scan at lower duty cycle */
		__hci_update_background_scan(&req);
		/* Pause scan changes again. */
		hdev->scanning_paused = true;
		hci_req_run(&req, suspend_req_complete);
	} else {
		hdev->suspended = false;
		hdev->scanning_paused = false;

		/* Clear any event filters and restore scan state */
		hci_req_clear_event_filter(&req);
		__hci_req_update_scan(&req);

		/* Reset passive/background scanning to normal */
		__hci_update_background_scan(&req);
		/* Enable all of the advertisement filters */
		hci_req_add_set_adv_filter_enable(&req, true);

		/* Unpause directed advertising */
		hdev->advertising_paused = false;
		if (hdev->advertising_old_state) {
			set_bit(SUSPEND_UNPAUSE_ADVERTISING,
				hdev->suspend_tasks);
			hci_dev_set_flag(hdev, HCI_ADVERTISING);
			queue_work(hdev->req_workqueue,
				   &hdev->discoverable_update);
			hdev->advertising_old_state = 0;
		}

		/* Resume other advertisements */
		if (hdev->adv_instance_cnt)
			__hci_req_resume_adv_instances(&req);

		/* Unpause discovery */
		hdev->discovery_paused = false;
		if (hdev->discovery_old_state != DISCOVERY_STOPPED &&
		    hdev->discovery_old_state != DISCOVERY_STOPPING) {
			set_bit(SUSPEND_UNPAUSE_DISCOVERY, hdev->suspend_tasks);
			hci_discovery_set_state(hdev, DISCOVERY_STARTING);
			queue_work(hdev->req_workqueue, &hdev->discov_update);
		}

		hci_req_run(&req, suspend_req_complete);
	}

	hdev->suspend_state = next;

done:
	clear_bit(SUSPEND_PREPARE_NOTIFIER, hdev->suspend_tasks);
	wake_up(&hdev->suspend_wait_q);
}

static bool adv_cur_instance_is_scannable(struct hci_dev *hdev)
{
	return adv_instance_is_scannable(hdev, hdev->cur_adv_instance);
}

void __hci_req_disable_advertising(struct hci_request *req)
{
	if (ext_adv_capable(req->hdev)) {
		__hci_req_disable_ext_adv_instance(req, 0x00);

>>>>>>> 7d2a07b7
	} else {
		u8 enable = 0x00;

		hci_req_add(req, HCI_OP_LE_SET_ADV_ENABLE, sizeof(enable), &enable);
	}
}

static u32 get_adv_instance_flags(struct hci_dev *hdev, u8 instance)
{
	u32 flags;
	struct adv_info *adv_instance;

	if (instance == 0x00) {
		/* Instance 0 always manages the "Tx Power" and "Flags"
		 * fields
		 */
		flags = MGMT_ADV_FLAG_TX_POWER | MGMT_ADV_FLAG_MANAGED_FLAGS;

		/* For instance 0, the HCI_ADVERTISING_CONNECTABLE setting
		 * corresponds to the "connectable" instance flag.
		 */
		if (hci_dev_test_flag(hdev, HCI_ADVERTISING_CONNECTABLE))
			flags |= MGMT_ADV_FLAG_CONNECTABLE;

		if (hci_dev_test_flag(hdev, HCI_LIMITED_DISCOVERABLE))
			flags |= MGMT_ADV_FLAG_LIMITED_DISCOV;
		else if (hci_dev_test_flag(hdev, HCI_DISCOVERABLE))
			flags |= MGMT_ADV_FLAG_DISCOV;

		return flags;
	}

	adv_instance = hci_find_adv_instance(hdev, instance);

	/* Return 0 when we got an invalid instance identifier. */
	if (!adv_instance)
		return 0;

	return adv_instance->flags;
}

static bool adv_use_rpa(struct hci_dev *hdev, uint32_t flags)
{
	/* If privacy is not enabled don't use RPA */
	if (!hci_dev_test_flag(hdev, HCI_PRIVACY))
		return false;

	/* If basic privacy mode is enabled use RPA */
	if (!hci_dev_test_flag(hdev, HCI_LIMITED_PRIVACY))
		return true;

	/* If limited privacy mode is enabled don't use RPA if we're
	 * both discoverable and bondable.
	 */
	if ((flags & MGMT_ADV_FLAG_DISCOV) &&
	    hci_dev_test_flag(hdev, HCI_BONDABLE))
		return false;

	/* We're neither bondable nor discoverable in the limited
	 * privacy mode, therefore use RPA.
	 */
	return true;
}

static bool is_advertising_allowed(struct hci_dev *hdev, bool connectable)
{
	/* If there is no connection we are OK to advertise. */
	if (hci_conn_num(hdev, LE_LINK) == 0)
		return true;

	/* Check le_states if there is any connection in peripheral role. */
	if (hdev->conn_hash.le_num_peripheral > 0) {
		/* Peripheral connection state and non connectable mode bit 20.
		 */
		if (!connectable && !(hdev->le_states[2] & 0x10))
			return false;

		/* Peripheral connection state and connectable mode bit 38
		 * and scannable bit 21.
		 */
		if (connectable && (!(hdev->le_states[4] & 0x40) ||
				    !(hdev->le_states[2] & 0x20)))
			return false;
	}

	/* Check le_states if there is any connection in central role. */
	if (hci_conn_num(hdev, LE_LINK) != hdev->conn_hash.le_num_peripheral) {
		/* Central connection state and non connectable mode bit 18. */
		if (!connectable && !(hdev->le_states[2] & 0x02))
			return false;

		/* Central connection state and connectable mode bit 35 and
		 * scannable 19.
		 */
		if (connectable && (!(hdev->le_states[4] & 0x08) ||
				    !(hdev->le_states[2] & 0x08)))
			return false;
	}

	return true;
}

void __hci_req_enable_advertising(struct hci_request *req)
{
	struct hci_dev *hdev = req->hdev;
	struct adv_info *adv_instance;
	struct hci_cp_le_set_adv_param cp;
	u8 own_addr_type, enable = 0x01;
	bool connectable;
	u16 adv_min_interval, adv_max_interval;
	u32 flags;

	flags = get_adv_instance_flags(hdev, hdev->cur_adv_instance);
	adv_instance = hci_find_adv_instance(hdev, hdev->cur_adv_instance);

	/* If the "connectable" instance flag was not set, then choose between
	 * ADV_IND and ADV_NONCONN_IND based on the global connectable setting.
	 */
	connectable = (flags & MGMT_ADV_FLAG_CONNECTABLE) ||
		      mgmt_get_connectable(hdev);

	if (!is_advertising_allowed(hdev, connectable))
		return;

	if (hci_dev_test_flag(hdev, HCI_LE_ADV))
		__hci_req_disable_advertising(req);

	/* Clear the HCI_LE_ADV bit temporarily so that the
	 * hci_update_random_address knows that it's safe to go ahead
	 * and write a new random address. The flag will be set back on
	 * as soon as the SET_ADV_ENABLE HCI command completes.
	 */
	hci_dev_clear_flag(hdev, HCI_LE_ADV);

	/* Set require_privacy to true only when non-connectable
	 * advertising is used. In that case it is fine to use a
	 * non-resolvable private address.
	 */
	if (hci_update_random_address(req, !connectable,
				      adv_use_rpa(hdev, flags),
				      &own_addr_type) < 0)
		return;

	memset(&cp, 0, sizeof(cp));

<<<<<<< HEAD
	if (connectable) {
		cp.type = LE_ADV_IND;

		adv_min_interval = hdev->le_adv_min_interval;
		adv_max_interval = hdev->le_adv_max_interval;
	} else {
		if (get_cur_adv_instance_scan_rsp_len(hdev))
			cp.type = LE_ADV_SCAN_IND;
		else
			cp.type = LE_ADV_NONCONN_IND;

		if (!hci_dev_test_flag(hdev, HCI_DISCOVERABLE) ||
		    hci_dev_test_flag(hdev, HCI_LIMITED_DISCOVERABLE)) {
			adv_min_interval = DISCOV_LE_FAST_ADV_INT_MIN;
			adv_max_interval = DISCOV_LE_FAST_ADV_INT_MAX;
		} else {
			adv_min_interval = hdev->le_adv_min_interval;
			adv_max_interval = hdev->le_adv_max_interval;
		}
	}

=======
	if (adv_instance) {
		adv_min_interval = adv_instance->min_interval;
		adv_max_interval = adv_instance->max_interval;
	} else {
		adv_min_interval = hdev->le_adv_min_interval;
		adv_max_interval = hdev->le_adv_max_interval;
	}

	if (connectable) {
		cp.type = LE_ADV_IND;
	} else {
		if (adv_cur_instance_is_scannable(hdev))
			cp.type = LE_ADV_SCAN_IND;
		else
			cp.type = LE_ADV_NONCONN_IND;

		if (!hci_dev_test_flag(hdev, HCI_DISCOVERABLE) ||
		    hci_dev_test_flag(hdev, HCI_LIMITED_DISCOVERABLE)) {
			adv_min_interval = DISCOV_LE_FAST_ADV_INT_MIN;
			adv_max_interval = DISCOV_LE_FAST_ADV_INT_MAX;
		}
	}

>>>>>>> 7d2a07b7
	cp.min_interval = cpu_to_le16(adv_min_interval);
	cp.max_interval = cpu_to_le16(adv_max_interval);
	cp.own_address_type = own_addr_type;
	cp.channel_map = hdev->le_adv_channel_map;

	hci_req_add(req, HCI_OP_LE_SET_ADV_PARAM, sizeof(cp), &cp);

	hci_req_add(req, HCI_OP_LE_SET_ADV_ENABLE, sizeof(enable), &enable);
}

u8 append_local_name(struct hci_dev *hdev, u8 *ptr, u8 ad_len)
{
	size_t short_len;
	size_t complete_len;

	/* no space left for name (+ NULL + type + len) */
	if ((HCI_MAX_AD_LENGTH - ad_len) < HCI_MAX_SHORT_NAME_LENGTH + 3)
		return ad_len;

	/* use complete name if present and fits */
	complete_len = strlen(hdev->dev_name);
	if (complete_len && complete_len <= HCI_MAX_SHORT_NAME_LENGTH)
		return eir_append_data(ptr, ad_len, EIR_NAME_COMPLETE,
				       hdev->dev_name, complete_len + 1);

	/* use short name if present */
	short_len = strlen(hdev->short_name);
	if (short_len)
		return eir_append_data(ptr, ad_len, EIR_NAME_SHORT,
				       hdev->short_name, short_len + 1);

	/* use shortened full name if present, we already know that name
	 * is longer then HCI_MAX_SHORT_NAME_LENGTH
	 */
	if (complete_len) {
		u8 name[HCI_MAX_SHORT_NAME_LENGTH + 1];

		memcpy(name, hdev->dev_name, HCI_MAX_SHORT_NAME_LENGTH);
		name[HCI_MAX_SHORT_NAME_LENGTH] = '\0';

		return eir_append_data(ptr, ad_len, EIR_NAME_SHORT, name,
				       sizeof(name));
	}

	return ad_len;
}

static u8 append_appearance(struct hci_dev *hdev, u8 *ptr, u8 ad_len)
{
	return eir_append_le16(ptr, ad_len, EIR_APPEARANCE, hdev->appearance);
}

static u8 create_default_scan_rsp_data(struct hci_dev *hdev, u8 *ptr)
{
	u8 scan_rsp_len = 0;

	if (hdev->appearance)
		scan_rsp_len = append_appearance(hdev, ptr, scan_rsp_len);

	return append_local_name(hdev, ptr, scan_rsp_len);
}

static u8 create_instance_scan_rsp_data(struct hci_dev *hdev, u8 instance,
					u8 *ptr)
{
	struct adv_info *adv_instance;
	u32 instance_flags;
	u8 scan_rsp_len = 0;

	adv_instance = hci_find_adv_instance(hdev, instance);
	if (!adv_instance)
		return 0;

	instance_flags = adv_instance->flags;

	if ((instance_flags & MGMT_ADV_FLAG_APPEARANCE) && hdev->appearance)
		scan_rsp_len = append_appearance(hdev, ptr, scan_rsp_len);

	memcpy(&ptr[scan_rsp_len], adv_instance->scan_rsp_data,
	       adv_instance->scan_rsp_len);

	scan_rsp_len += adv_instance->scan_rsp_len;

	if (instance_flags & MGMT_ADV_FLAG_LOCAL_NAME)
		scan_rsp_len = append_local_name(hdev, ptr, scan_rsp_len);

	return scan_rsp_len;
}

void __hci_req_update_scan_rsp_data(struct hci_request *req, u8 instance)
{
	struct hci_dev *hdev = req->hdev;
	u8 len;

	if (!hci_dev_test_flag(hdev, HCI_LE_ENABLED))
		return;

	if (ext_adv_capable(hdev)) {
		struct {
			struct hci_cp_le_set_ext_scan_rsp_data cp;
			u8 data[HCI_MAX_EXT_AD_LENGTH];
		} pdu;

		memset(&pdu, 0, sizeof(pdu));

		if (instance)
			len = create_instance_scan_rsp_data(hdev, instance,
							    pdu.data);
		else
			len = create_default_scan_rsp_data(hdev, pdu.data);

		if (hdev->scan_rsp_data_len == len &&
		    !memcmp(pdu.data, hdev->scan_rsp_data, len))
			return;

		memcpy(hdev->scan_rsp_data, pdu.data, len);
		hdev->scan_rsp_data_len = len;

<<<<<<< HEAD
		cp.handle = instance;
		cp.length = len;
		cp.operation = LE_SET_ADV_DATA_OP_COMPLETE;
		cp.frag_pref = LE_SET_ADV_DATA_NO_FRAG;
=======
		pdu.cp.handle = instance;
		pdu.cp.length = len;
		pdu.cp.operation = LE_SET_ADV_DATA_OP_COMPLETE;
		pdu.cp.frag_pref = LE_SET_ADV_DATA_NO_FRAG;
>>>>>>> 7d2a07b7

		hci_req_add(req, HCI_OP_LE_SET_EXT_SCAN_RSP_DATA,
			    sizeof(pdu.cp) + len, &pdu.cp);
	} else {
		struct hci_cp_le_set_scan_rsp_data cp;

		memset(&cp, 0, sizeof(cp));

		if (instance)
			len = create_instance_scan_rsp_data(hdev, instance,
							    cp.data);
		else
			len = create_default_scan_rsp_data(hdev, cp.data);

		if (hdev->scan_rsp_data_len == len &&
		    !memcmp(cp.data, hdev->scan_rsp_data, len))
			return;

		memcpy(hdev->scan_rsp_data, cp.data, sizeof(cp.data));
		hdev->scan_rsp_data_len = len;

		cp.length = len;

		hci_req_add(req, HCI_OP_LE_SET_SCAN_RSP_DATA, sizeof(cp), &cp);
	}
}

static u8 create_instance_adv_data(struct hci_dev *hdev, u8 instance, u8 *ptr)
{
	struct adv_info *adv_instance = NULL;
	u8 ad_len = 0, flags = 0;
	u32 instance_flags;

	/* Return 0 when the current instance identifier is invalid. */
	if (instance) {
		adv_instance = hci_find_adv_instance(hdev, instance);
		if (!adv_instance)
			return 0;
	}

	instance_flags = get_adv_instance_flags(hdev, instance);

	/* If instance already has the flags set skip adding it once
	 * again.
	 */
	if (adv_instance && eir_get_data(adv_instance->adv_data,
					 adv_instance->adv_data_len, EIR_FLAGS,
					 NULL))
		goto skip_flags;

	/* The Add Advertising command allows userspace to set both the general
	 * and limited discoverable flags.
	 */
	if (instance_flags & MGMT_ADV_FLAG_DISCOV)
		flags |= LE_AD_GENERAL;

	if (instance_flags & MGMT_ADV_FLAG_LIMITED_DISCOV)
		flags |= LE_AD_LIMITED;

	if (!hci_dev_test_flag(hdev, HCI_BREDR_ENABLED))
		flags |= LE_AD_NO_BREDR;

	if (flags || (instance_flags & MGMT_ADV_FLAG_MANAGED_FLAGS)) {
		/* If a discovery flag wasn't provided, simply use the global
		 * settings.
		 */
		if (!flags)
			flags |= mgmt_get_adv_discov_flags(hdev);

		/* If flags would still be empty, then there is no need to
		 * include the "Flags" AD field".
		 */
		if (flags) {
			ptr[0] = 0x02;
			ptr[1] = EIR_FLAGS;
			ptr[2] = flags;

			ad_len += 3;
			ptr += 3;
		}
	}

skip_flags:
	if (adv_instance) {
		memcpy(ptr, adv_instance->adv_data,
		       adv_instance->adv_data_len);
		ad_len += adv_instance->adv_data_len;
		ptr += adv_instance->adv_data_len;
	}

	if (instance_flags & MGMT_ADV_FLAG_TX_POWER) {
		s8 adv_tx_power;

		if (ext_adv_capable(hdev)) {
			if (adv_instance)
				adv_tx_power = adv_instance->tx_power;
			else
				adv_tx_power = hdev->adv_tx_power;
		} else {
			adv_tx_power = hdev->adv_tx_power;
		}

		/* Provide Tx Power only if we can provide a valid value for it */
		if (adv_tx_power != HCI_TX_POWER_INVALID) {
			ptr[0] = 0x02;
			ptr[1] = EIR_TX_POWER;
			ptr[2] = (u8)adv_tx_power;

			ad_len += 3;
			ptr += 3;
		}
	}

	return ad_len;
}

void __hci_req_update_adv_data(struct hci_request *req, u8 instance)
{
	struct hci_dev *hdev = req->hdev;
	u8 len;

	if (!hci_dev_test_flag(hdev, HCI_LE_ENABLED))
		return;

	if (ext_adv_capable(hdev)) {
		struct {
			struct hci_cp_le_set_ext_adv_data cp;
			u8 data[HCI_MAX_EXT_AD_LENGTH];
		} pdu;

		memset(&pdu, 0, sizeof(pdu));

		len = create_instance_adv_data(hdev, instance, pdu.data);

		/* There's nothing to do if the data hasn't changed */
		if (hdev->adv_data_len == len &&
		    memcmp(pdu.data, hdev->adv_data, len) == 0)
			return;

		memcpy(hdev->adv_data, pdu.data, len);
		hdev->adv_data_len = len;

<<<<<<< HEAD
		cp.length = len;
		cp.handle = instance;
		cp.operation = LE_SET_ADV_DATA_OP_COMPLETE;
		cp.frag_pref = LE_SET_ADV_DATA_NO_FRAG;
=======
		pdu.cp.length = len;
		pdu.cp.handle = instance;
		pdu.cp.operation = LE_SET_ADV_DATA_OP_COMPLETE;
		pdu.cp.frag_pref = LE_SET_ADV_DATA_NO_FRAG;
>>>>>>> 7d2a07b7

		hci_req_add(req, HCI_OP_LE_SET_EXT_ADV_DATA,
			    sizeof(pdu.cp) + len, &pdu.cp);
	} else {
		struct hci_cp_le_set_adv_data cp;

		memset(&cp, 0, sizeof(cp));

		len = create_instance_adv_data(hdev, instance, cp.data);

		/* There's nothing to do if the data hasn't changed */
		if (hdev->adv_data_len == len &&
		    memcmp(cp.data, hdev->adv_data, len) == 0)
			return;

		memcpy(hdev->adv_data, cp.data, sizeof(cp.data));
		hdev->adv_data_len = len;

		cp.length = len;

		hci_req_add(req, HCI_OP_LE_SET_ADV_DATA, sizeof(cp), &cp);
	}
}

int hci_req_update_adv_data(struct hci_dev *hdev, u8 instance)
{
	struct hci_request req;

	hci_req_init(&req, hdev);
	__hci_req_update_adv_data(&req, instance);

	return hci_req_run(&req, NULL);
}

static void enable_addr_resolution_complete(struct hci_dev *hdev, u8 status,
					    u16 opcode)
<<<<<<< HEAD
{
	BT_DBG("%s status %u", hdev->name, status);
}

void hci_req_disable_address_resolution(struct hci_dev *hdev)
{
	struct hci_request req;
	__u8 enable = 0x00;

	if (!use_ll_privacy(hdev) &&
	    !hci_dev_test_flag(hdev, HCI_LL_RPA_RESOLUTION))
		return;

	hci_req_init(&req, hdev);

	hci_req_add(&req, HCI_OP_LE_SET_ADDR_RESOLV_ENABLE, 1, &enable);

	hci_req_run(&req, enable_addr_resolution_complete);
}

static void adv_enable_complete(struct hci_dev *hdev, u8 status, u16 opcode)
=======
>>>>>>> 7d2a07b7
{
	BT_DBG("%s status %u", hdev->name, status);
}

void hci_req_disable_address_resolution(struct hci_dev *hdev)
{
	struct hci_request req;
	__u8 enable = 0x00;

	if (!use_ll_privacy(hdev) &&
	    !hci_dev_test_flag(hdev, HCI_LL_RPA_RESOLUTION))
		return;

	hci_req_init(&req, hdev);

	hci_req_add(&req, HCI_OP_LE_SET_ADDR_RESOLV_ENABLE, 1, &enable);

	hci_req_run(&req, enable_addr_resolution_complete);
}

static void adv_enable_complete(struct hci_dev *hdev, u8 status, u16 opcode)
{
	bt_dev_dbg(hdev, "status %u", status);
}

void hci_req_reenable_advertising(struct hci_dev *hdev)
{
	struct hci_request req;

	if (!hci_dev_test_flag(hdev, HCI_ADVERTISING) &&
	    list_empty(&hdev->adv_instances))
		return;

	hci_req_init(&req, hdev);

	if (hdev->cur_adv_instance) {
		__hci_req_schedule_adv_instance(&req, hdev->cur_adv_instance,
						true);
	} else {
		if (ext_adv_capable(hdev)) {
			__hci_req_start_ext_adv(&req, 0x00);
		} else {
			__hci_req_update_adv_data(&req, 0x00);
			__hci_req_update_scan_rsp_data(&req, 0x00);
			__hci_req_enable_advertising(&req);
		}
	}

	hci_req_run(&req, adv_enable_complete);
}

static void adv_timeout_expire(struct work_struct *work)
{
	struct hci_dev *hdev = container_of(work, struct hci_dev,
					    adv_instance_expire.work);

	struct hci_request req;
	u8 instance;

	bt_dev_dbg(hdev, "");

	hci_dev_lock(hdev);

	hdev->adv_instance_timeout = 0;

	instance = hdev->cur_adv_instance;
	if (instance == 0x00)
		goto unlock;

	hci_req_init(&req, hdev);

	hci_req_clear_adv_instance(hdev, NULL, &req, instance, false);

	if (list_empty(&hdev->adv_instances))
		__hci_req_disable_advertising(&req);

	hci_req_run(&req, NULL);

unlock:
	hci_dev_unlock(hdev);
}

static int hci_req_add_le_interleaved_scan(struct hci_request *req,
					   unsigned long opt)
{
	struct hci_dev *hdev = req->hdev;
	int ret = 0;

	hci_dev_lock(hdev);

	if (hci_dev_test_flag(hdev, HCI_LE_SCAN))
		hci_req_add_le_scan_disable(req, false);
	hci_req_add_le_passive_scan(req);

	switch (hdev->interleave_scan_state) {
	case INTERLEAVE_SCAN_ALLOWLIST:
		bt_dev_dbg(hdev, "next state: allowlist");
		hdev->interleave_scan_state = INTERLEAVE_SCAN_NO_FILTER;
		break;
	case INTERLEAVE_SCAN_NO_FILTER:
		bt_dev_dbg(hdev, "next state: no filter");
		hdev->interleave_scan_state = INTERLEAVE_SCAN_ALLOWLIST;
		break;
	case INTERLEAVE_SCAN_NONE:
		BT_ERR("unexpected error");
		ret = -1;
	}

	hci_dev_unlock(hdev);

	return ret;
}

static void interleave_scan_work(struct work_struct *work)
{
	struct hci_dev *hdev = container_of(work, struct hci_dev,
					    interleave_scan.work);
	u8 status;
	unsigned long timeout;

	if (hdev->interleave_scan_state == INTERLEAVE_SCAN_ALLOWLIST) {
		timeout = msecs_to_jiffies(hdev->advmon_allowlist_duration);
	} else if (hdev->interleave_scan_state == INTERLEAVE_SCAN_NO_FILTER) {
		timeout = msecs_to_jiffies(hdev->advmon_no_filter_duration);
	} else {
		bt_dev_err(hdev, "unexpected error");
		return;
	}

	hci_req_sync(hdev, hci_req_add_le_interleaved_scan, 0,
		     HCI_CMD_TIMEOUT, &status);

	/* Don't continue interleaving if it was canceled */
	if (is_interleave_scanning(hdev))
		queue_delayed_work(hdev->req_workqueue,
				   &hdev->interleave_scan, timeout);
}

int hci_get_random_address(struct hci_dev *hdev, bool require_privacy,
			   bool use_rpa, struct adv_info *adv_instance,
			   u8 *own_addr_type, bdaddr_t *rand_addr)
{
	int err;

	bacpy(rand_addr, BDADDR_ANY);

	/* If privacy is enabled use a resolvable private address. If
	 * current RPA has expired then generate a new one.
	 */
	if (use_rpa) {
		int to;

		/* If Controller supports LL Privacy use own address type is
		 * 0x03
		 */
		if (use_ll_privacy(hdev) &&
		    hci_dev_test_flag(hdev, HCI_ENABLE_LL_PRIVACY))
			*own_addr_type = ADDR_LE_DEV_RANDOM_RESOLVED;
		else
			*own_addr_type = ADDR_LE_DEV_RANDOM;

		if (adv_instance) {
			if (!adv_instance->rpa_expired &&
			    !bacmp(&adv_instance->random_addr, &hdev->rpa))
				return 0;

			adv_instance->rpa_expired = false;
		} else {
			if (!hci_dev_test_and_clear_flag(hdev, HCI_RPA_EXPIRED) &&
			    !bacmp(&hdev->random_addr, &hdev->rpa))
				return 0;
		}

		err = smp_generate_rpa(hdev, hdev->irk, &hdev->rpa);
		if (err < 0) {
			bt_dev_err(hdev, "failed to generate new RPA");
			return err;
		}

		bacpy(rand_addr, &hdev->rpa);

		to = msecs_to_jiffies(hdev->rpa_timeout * 1000);
		if (adv_instance)
			queue_delayed_work(hdev->workqueue,
					   &adv_instance->rpa_expired_cb, to);
		else
			queue_delayed_work(hdev->workqueue,
					   &hdev->rpa_expired, to);

		return 0;
	}

	/* In case of required privacy without resolvable private address,
	 * use an non-resolvable private address. This is useful for
	 * non-connectable advertising.
	 */
	if (require_privacy) {
		bdaddr_t nrpa;

		while (true) {
			/* The non-resolvable private address is generated
			 * from random six bytes with the two most significant
			 * bits cleared.
			 */
			get_random_bytes(&nrpa, 6);
			nrpa.b[5] &= 0x3f;

			/* The non-resolvable private address shall not be
			 * equal to the public address.
			 */
			if (bacmp(&hdev->bdaddr, &nrpa))
				break;
		}

		*own_addr_type = ADDR_LE_DEV_RANDOM;
		bacpy(rand_addr, &nrpa);

		return 0;
	}

	/* No privacy so use a public address. */
	*own_addr_type = ADDR_LE_DEV_PUBLIC;

	return 0;
}

void __hci_req_clear_ext_adv_sets(struct hci_request *req)
{
	hci_req_add(req, HCI_OP_LE_CLEAR_ADV_SETS, 0, NULL);
}

int __hci_req_setup_ext_adv_instance(struct hci_request *req, u8 instance)
{
	struct hci_cp_le_set_ext_adv_params cp;
	struct hci_dev *hdev = req->hdev;
	bool connectable;
	u32 flags;
	bdaddr_t random_addr;
	u8 own_addr_type;
	int err;
	struct adv_info *adv_instance;
	bool secondary_adv;

	if (instance > 0) {
		adv_instance = hci_find_adv_instance(hdev, instance);
		if (!adv_instance)
			return -EINVAL;
	} else {
		adv_instance = NULL;
	}

	flags = get_adv_instance_flags(hdev, instance);

	/* If the "connectable" instance flag was not set, then choose between
	 * ADV_IND and ADV_NONCONN_IND based on the global connectable setting.
	 */
	connectable = (flags & MGMT_ADV_FLAG_CONNECTABLE) ||
		      mgmt_get_connectable(hdev);

	if (!is_advertising_allowed(hdev, connectable))
		return -EPERM;

	/* Set require_privacy to true only when non-connectable
	 * advertising is used. In that case it is fine to use a
	 * non-resolvable private address.
	 */
	err = hci_get_random_address(hdev, !connectable,
				     adv_use_rpa(hdev, flags), adv_instance,
				     &own_addr_type, &random_addr);
	if (err < 0)
		return err;

	memset(&cp, 0, sizeof(cp));

<<<<<<< HEAD
	/* In ext adv set param interval is 3 octets */
	hci_cpu_to_le24(hdev->le_adv_min_interval, cp.min_interval);
	hci_cpu_to_le24(hdev->le_adv_max_interval, cp.max_interval);
=======
	if (adv_instance) {
		hci_cpu_to_le24(adv_instance->min_interval, cp.min_interval);
		hci_cpu_to_le24(adv_instance->max_interval, cp.max_interval);
		cp.tx_power = adv_instance->tx_power;
	} else {
		hci_cpu_to_le24(hdev->le_adv_min_interval, cp.min_interval);
		hci_cpu_to_le24(hdev->le_adv_max_interval, cp.max_interval);
		cp.tx_power = HCI_ADV_TX_POWER_NO_PREFERENCE;
	}
>>>>>>> 7d2a07b7

	secondary_adv = (flags & MGMT_ADV_FLAG_SEC_MASK);

	if (connectable) {
		if (secondary_adv)
			cp.evt_properties = cpu_to_le16(LE_EXT_ADV_CONN_IND);
		else
			cp.evt_properties = cpu_to_le16(LE_LEGACY_ADV_IND);
	} else if (adv_instance_is_scannable(hdev, instance) ||
		   (flags & MGMT_ADV_PARAM_SCAN_RSP)) {
		if (secondary_adv)
			cp.evt_properties = cpu_to_le16(LE_EXT_ADV_SCAN_IND);
		else
			cp.evt_properties = cpu_to_le16(LE_LEGACY_ADV_SCAN_IND);
	} else {
		if (secondary_adv)
			cp.evt_properties = cpu_to_le16(LE_EXT_ADV_NON_CONN_IND);
		else
			cp.evt_properties = cpu_to_le16(LE_LEGACY_NONCONN_IND);
	}

	cp.own_addr_type = own_addr_type;
	cp.channel_map = hdev->le_adv_channel_map;
	cp.handle = instance;

	if (flags & MGMT_ADV_FLAG_SEC_2M) {
		cp.primary_phy = HCI_ADV_PHY_1M;
		cp.secondary_phy = HCI_ADV_PHY_2M;
	} else if (flags & MGMT_ADV_FLAG_SEC_CODED) {
		cp.primary_phy = HCI_ADV_PHY_CODED;
		cp.secondary_phy = HCI_ADV_PHY_CODED;
	} else {
		/* In all other cases use 1M */
		cp.primary_phy = HCI_ADV_PHY_1M;
		cp.secondary_phy = HCI_ADV_PHY_1M;
	}

	hci_req_add(req, HCI_OP_LE_SET_EXT_ADV_PARAMS, sizeof(cp), &cp);

	if (own_addr_type == ADDR_LE_DEV_RANDOM &&
	    bacmp(&random_addr, BDADDR_ANY)) {
		struct hci_cp_le_set_adv_set_rand_addr cp;

		/* Check if random address need to be updated */
		if (adv_instance) {
			if (!bacmp(&random_addr, &adv_instance->random_addr))
				return 0;
		} else {
			if (!bacmp(&random_addr, &hdev->random_addr))
				return 0;
		}

		memset(&cp, 0, sizeof(cp));

		cp.handle = instance;
		bacpy(&cp.bdaddr, &random_addr);

		hci_req_add(req,
			    HCI_OP_LE_SET_ADV_SET_RAND_ADDR,
			    sizeof(cp), &cp);
	}

	return 0;
}

int __hci_req_enable_ext_advertising(struct hci_request *req, u8 instance)
{
	struct hci_dev *hdev = req->hdev;
	struct hci_cp_le_set_ext_adv_enable *cp;
	struct hci_cp_ext_adv_set *adv_set;
	u8 data[sizeof(*cp) + sizeof(*adv_set) * 1];
	struct adv_info *adv_instance;

	if (instance > 0) {
		adv_instance = hci_find_adv_instance(hdev, instance);
		if (!adv_instance)
			return -EINVAL;
	} else {
		adv_instance = NULL;
	}

	cp = (void *) data;
	adv_set = (void *) cp->data;

	memset(cp, 0, sizeof(*cp));

	cp->enable = 0x01;
	cp->num_of_sets = 0x01;

	memset(adv_set, 0, sizeof(*adv_set));

	adv_set->handle = instance;

	/* Set duration per instance since controller is responsible for
	 * scheduling it.
	 */
	if (adv_instance && adv_instance->duration) {
		u16 duration = adv_instance->timeout * MSEC_PER_SEC;

		/* Time = N * 10 ms */
		adv_set->duration = cpu_to_le16(duration / 10);
	}

	hci_req_add(req, HCI_OP_LE_SET_EXT_ADV_ENABLE,
		    sizeof(*cp) + sizeof(*adv_set) * cp->num_of_sets,
		    data);

	return 0;
}

int __hci_req_disable_ext_adv_instance(struct hci_request *req, u8 instance)
{
	struct hci_dev *hdev = req->hdev;
	struct hci_cp_le_set_ext_adv_enable *cp;
	struct hci_cp_ext_adv_set *adv_set;
	u8 data[sizeof(*cp) + sizeof(*adv_set) * 1];
	u8 req_size;

	/* If request specifies an instance that doesn't exist, fail */
	if (instance > 0 && !hci_find_adv_instance(hdev, instance))
		return -EINVAL;

	memset(data, 0, sizeof(data));

	cp = (void *)data;
	adv_set = (void *)cp->data;

	/* Instance 0x00 indicates all advertising instances will be disabled */
	cp->num_of_sets = !!instance;
	cp->enable = 0x00;

	adv_set->handle = instance;

	req_size = sizeof(*cp) + sizeof(*adv_set) * cp->num_of_sets;
	hci_req_add(req, HCI_OP_LE_SET_EXT_ADV_ENABLE, req_size, data);

	return 0;
}

int __hci_req_remove_ext_adv_instance(struct hci_request *req, u8 instance)
{
	struct hci_dev *hdev = req->hdev;

	/* If request specifies an instance that doesn't exist, fail */
	if (instance > 0 && !hci_find_adv_instance(hdev, instance))
		return -EINVAL;

	hci_req_add(req, HCI_OP_LE_REMOVE_ADV_SET, sizeof(instance), &instance);

	return 0;
}

int __hci_req_start_ext_adv(struct hci_request *req, u8 instance)
{
	struct hci_dev *hdev = req->hdev;
	struct adv_info *adv_instance = hci_find_adv_instance(hdev, instance);
	int err;

	/* If instance isn't pending, the chip knows about it, and it's safe to
	 * disable
	 */
	if (adv_instance && !adv_instance->pending)
		__hci_req_disable_ext_adv_instance(req, instance);

	err = __hci_req_setup_ext_adv_instance(req, instance);
	if (err < 0)
		return err;

	__hci_req_update_scan_rsp_data(req, instance);
	__hci_req_enable_ext_advertising(req, instance);

	return 0;
}

int __hci_req_schedule_adv_instance(struct hci_request *req, u8 instance,
				    bool force)
{
	struct hci_dev *hdev = req->hdev;
	struct adv_info *adv_instance = NULL;
	u16 timeout;

	if (hci_dev_test_flag(hdev, HCI_ADVERTISING) ||
	    list_empty(&hdev->adv_instances))
		return -EPERM;

	if (hdev->adv_instance_timeout)
		return -EBUSY;

	adv_instance = hci_find_adv_instance(hdev, instance);
	if (!adv_instance)
		return -ENOENT;

	/* A zero timeout means unlimited advertising. As long as there is
	 * only one instance, duration should be ignored. We still set a timeout
	 * in case further instances are being added later on.
	 *
	 * If the remaining lifetime of the instance is more than the duration
	 * then the timeout corresponds to the duration, otherwise it will be
	 * reduced to the remaining instance lifetime.
	 */
	if (adv_instance->timeout == 0 ||
	    adv_instance->duration <= adv_instance->remaining_time)
		timeout = adv_instance->duration;
	else
		timeout = adv_instance->remaining_time;

	/* The remaining time is being reduced unless the instance is being
	 * advertised without time limit.
	 */
	if (adv_instance->timeout)
		adv_instance->remaining_time =
				adv_instance->remaining_time - timeout;

	/* Only use work for scheduling instances with legacy advertising */
	if (!ext_adv_capable(hdev)) {
		hdev->adv_instance_timeout = timeout;
		queue_delayed_work(hdev->req_workqueue,
			   &hdev->adv_instance_expire,
			   msecs_to_jiffies(timeout * 1000));
	}

	/* If we're just re-scheduling the same instance again then do not
	 * execute any HCI commands. This happens when a single instance is
	 * being advertised.
	 */
	if (!force && hdev->cur_adv_instance == instance &&
	    hci_dev_test_flag(hdev, HCI_LE_ADV))
		return 0;

	hdev->cur_adv_instance = instance;
	if (ext_adv_capable(hdev)) {
		__hci_req_start_ext_adv(req, instance);
	} else {
		__hci_req_update_adv_data(req, instance);
		__hci_req_update_scan_rsp_data(req, instance);
		__hci_req_enable_advertising(req);
	}

	return 0;
}

/* For a single instance:
 * - force == true: The instance will be removed even when its remaining
 *   lifetime is not zero.
 * - force == false: the instance will be deactivated but kept stored unless
 *   the remaining lifetime is zero.
 *
 * For instance == 0x00:
 * - force == true: All instances will be removed regardless of their timeout
 *   setting.
 * - force == false: Only instances that have a timeout will be removed.
 */
void hci_req_clear_adv_instance(struct hci_dev *hdev, struct sock *sk,
				struct hci_request *req, u8 instance,
				bool force)
{
	struct adv_info *adv_instance, *n, *next_instance = NULL;
	int err;
	u8 rem_inst;

	/* Cancel any timeout concerning the removed instance(s). */
	if (!instance || hdev->cur_adv_instance == instance)
		cancel_adv_timeout(hdev);

	/* Get the next instance to advertise BEFORE we remove
	 * the current one. This can be the same instance again
	 * if there is only one instance.
	 */
	if (instance && hdev->cur_adv_instance == instance)
		next_instance = hci_get_next_instance(hdev, instance);

	if (instance == 0x00) {
		list_for_each_entry_safe(adv_instance, n, &hdev->adv_instances,
					 list) {
			if (!(force || adv_instance->timeout))
				continue;

			rem_inst = adv_instance->instance;
			err = hci_remove_adv_instance(hdev, rem_inst);
			if (!err)
				mgmt_advertising_removed(sk, hdev, rem_inst);
		}
	} else {
		adv_instance = hci_find_adv_instance(hdev, instance);

		if (force || (adv_instance && adv_instance->timeout &&
			      !adv_instance->remaining_time)) {
			/* Don't advertise a removed instance. */
			if (next_instance &&
			    next_instance->instance == instance)
				next_instance = NULL;

			err = hci_remove_adv_instance(hdev, instance);
			if (!err)
				mgmt_advertising_removed(sk, hdev, instance);
		}
	}

	if (!req || !hdev_is_powered(hdev) ||
	    hci_dev_test_flag(hdev, HCI_ADVERTISING))
		return;

	if (next_instance && !ext_adv_capable(hdev))
		__hci_req_schedule_adv_instance(req, next_instance->instance,
						false);
}

static void set_random_addr(struct hci_request *req, bdaddr_t *rpa)
{
	struct hci_dev *hdev = req->hdev;

	/* If we're advertising or initiating an LE connection we can't
	 * go ahead and change the random address at this time. This is
	 * because the eventual initiator address used for the
	 * subsequently created connection will be undefined (some
	 * controllers use the new address and others the one we had
	 * when the operation started).
	 *
	 * In this kind of scenario skip the update and let the random
	 * address be updated at the next cycle.
	 */
	if (hci_dev_test_flag(hdev, HCI_LE_ADV) ||
	    hci_lookup_le_connect(hdev)) {
		bt_dev_dbg(hdev, "Deferring random address update");
		hci_dev_set_flag(hdev, HCI_RPA_EXPIRED);
		return;
	}

	hci_req_add(req, HCI_OP_LE_SET_RANDOM_ADDR, 6, rpa);
}

int hci_update_random_address(struct hci_request *req, bool require_privacy,
			      bool use_rpa, u8 *own_addr_type)
{
	struct hci_dev *hdev = req->hdev;
	int err;

	/* If privacy is enabled use a resolvable private address. If
	 * current RPA has expired or there is something else than
	 * the current RPA in use, then generate a new one.
	 */
	if (use_rpa) {
		int to;

		/* If Controller supports LL Privacy use own address type is
		 * 0x03
		 */
<<<<<<< HEAD
		if (use_ll_privacy(hdev))
=======
		if (use_ll_privacy(hdev) &&
		    hci_dev_test_flag(hdev, HCI_ENABLE_LL_PRIVACY))
>>>>>>> 7d2a07b7
			*own_addr_type = ADDR_LE_DEV_RANDOM_RESOLVED;
		else
			*own_addr_type = ADDR_LE_DEV_RANDOM;

		if (!hci_dev_test_and_clear_flag(hdev, HCI_RPA_EXPIRED) &&
		    !bacmp(&hdev->random_addr, &hdev->rpa))
			return 0;

		err = smp_generate_rpa(hdev, hdev->irk, &hdev->rpa);
		if (err < 0) {
			bt_dev_err(hdev, "failed to generate new RPA");
			return err;
		}

		set_random_addr(req, &hdev->rpa);

		to = msecs_to_jiffies(hdev->rpa_timeout * 1000);
		queue_delayed_work(hdev->workqueue, &hdev->rpa_expired, to);

		return 0;
	}

	/* In case of required privacy without resolvable private address,
	 * use an non-resolvable private address. This is useful for active
	 * scanning and non-connectable advertising.
	 */
	if (require_privacy) {
		bdaddr_t nrpa;

		while (true) {
			/* The non-resolvable private address is generated
			 * from random six bytes with the two most significant
			 * bits cleared.
			 */
			get_random_bytes(&nrpa, 6);
			nrpa.b[5] &= 0x3f;

			/* The non-resolvable private address shall not be
			 * equal to the public address.
			 */
			if (bacmp(&hdev->bdaddr, &nrpa))
				break;
		}

		*own_addr_type = ADDR_LE_DEV_RANDOM;
		set_random_addr(req, &nrpa);
		return 0;
	}

	/* If forcing static address is in use or there is no public
	 * address use the static address as random address (but skip
	 * the HCI command if the current random address is already the
	 * static one.
	 *
	 * In case BR/EDR has been disabled on a dual-mode controller
	 * and a static address has been configured, then use that
	 * address instead of the public BR/EDR address.
	 */
	if (hci_dev_test_flag(hdev, HCI_FORCE_STATIC_ADDR) ||
	    !bacmp(&hdev->bdaddr, BDADDR_ANY) ||
	    (!hci_dev_test_flag(hdev, HCI_BREDR_ENABLED) &&
	     bacmp(&hdev->static_addr, BDADDR_ANY))) {
		*own_addr_type = ADDR_LE_DEV_RANDOM;
		if (bacmp(&hdev->static_addr, &hdev->random_addr))
			hci_req_add(req, HCI_OP_LE_SET_RANDOM_ADDR, 6,
				    &hdev->static_addr);
		return 0;
	}

	/* Neither privacy nor static address is being used so use a
	 * public address.
	 */
	*own_addr_type = ADDR_LE_DEV_PUBLIC;

	return 0;
}

static bool disconnected_accept_list_entries(struct hci_dev *hdev)
{
	struct bdaddr_list *b;

	list_for_each_entry(b, &hdev->accept_list, list) {
		struct hci_conn *conn;

		conn = hci_conn_hash_lookup_ba(hdev, ACL_LINK, &b->bdaddr);
		if (!conn)
			return true;

		if (conn->state != BT_CONNECTED && conn->state != BT_CONFIG)
			return true;
	}

	return false;
}

void __hci_req_update_scan(struct hci_request *req)
{
	struct hci_dev *hdev = req->hdev;
	u8 scan;

	if (!hci_dev_test_flag(hdev, HCI_BREDR_ENABLED))
		return;

	if (!hdev_is_powered(hdev))
		return;

	if (mgmt_powering_down(hdev))
		return;

	if (hdev->scanning_paused)
		return;

	if (hci_dev_test_flag(hdev, HCI_CONNECTABLE) ||
	    disconnected_accept_list_entries(hdev))
		scan = SCAN_PAGE;
	else
		scan = SCAN_DISABLED;

	if (hci_dev_test_flag(hdev, HCI_DISCOVERABLE))
		scan |= SCAN_INQUIRY;

	if (test_bit(HCI_PSCAN, &hdev->flags) == !!(scan & SCAN_PAGE) &&
	    test_bit(HCI_ISCAN, &hdev->flags) == !!(scan & SCAN_INQUIRY))
		return;

	hci_req_add(req, HCI_OP_WRITE_SCAN_ENABLE, 1, &scan);
}

static int update_scan(struct hci_request *req, unsigned long opt)
{
	hci_dev_lock(req->hdev);
	__hci_req_update_scan(req);
	hci_dev_unlock(req->hdev);
	return 0;
}

static void scan_update_work(struct work_struct *work)
{
	struct hci_dev *hdev = container_of(work, struct hci_dev, scan_update);

	hci_req_sync(hdev, update_scan, 0, HCI_CMD_TIMEOUT, NULL);
}

static int connectable_update(struct hci_request *req, unsigned long opt)
{
	struct hci_dev *hdev = req->hdev;

	hci_dev_lock(hdev);

	__hci_req_update_scan(req);

	/* If BR/EDR is not enabled and we disable advertising as a
	 * by-product of disabling connectable, we need to update the
	 * advertising flags.
	 */
	if (!hci_dev_test_flag(hdev, HCI_BREDR_ENABLED))
		__hci_req_update_adv_data(req, hdev->cur_adv_instance);

	/* Update the advertising parameters if necessary */
	if (hci_dev_test_flag(hdev, HCI_ADVERTISING) ||
	    !list_empty(&hdev->adv_instances)) {
		if (ext_adv_capable(hdev))
			__hci_req_start_ext_adv(req, hdev->cur_adv_instance);
		else
			__hci_req_enable_advertising(req);
	}

	__hci_update_background_scan(req);

	hci_dev_unlock(hdev);

	return 0;
}

static void connectable_update_work(struct work_struct *work)
{
	struct hci_dev *hdev = container_of(work, struct hci_dev,
					    connectable_update);
	u8 status;

	hci_req_sync(hdev, connectable_update, 0, HCI_CMD_TIMEOUT, &status);
	mgmt_set_connectable_complete(hdev, status);
}

static u8 get_service_classes(struct hci_dev *hdev)
{
	struct bt_uuid *uuid;
	u8 val = 0;

	list_for_each_entry(uuid, &hdev->uuids, list)
		val |= uuid->svc_hint;

	return val;
}

void __hci_req_update_class(struct hci_request *req)
{
	struct hci_dev *hdev = req->hdev;
	u8 cod[3];

	bt_dev_dbg(hdev, "");

	if (!hdev_is_powered(hdev))
		return;

	if (!hci_dev_test_flag(hdev, HCI_BREDR_ENABLED))
		return;

	if (hci_dev_test_flag(hdev, HCI_SERVICE_CACHE))
		return;

	cod[0] = hdev->minor_class;
	cod[1] = hdev->major_class;
	cod[2] = get_service_classes(hdev);

	if (hci_dev_test_flag(hdev, HCI_LIMITED_DISCOVERABLE))
		cod[1] |= 0x20;

	if (memcmp(cod, hdev->dev_class, 3) == 0)
		return;

	hci_req_add(req, HCI_OP_WRITE_CLASS_OF_DEV, sizeof(cod), cod);
}

static void write_iac(struct hci_request *req)
{
	struct hci_dev *hdev = req->hdev;
	struct hci_cp_write_current_iac_lap cp;

	if (!hci_dev_test_flag(hdev, HCI_DISCOVERABLE))
		return;

	if (hci_dev_test_flag(hdev, HCI_LIMITED_DISCOVERABLE)) {
		/* Limited discoverable mode */
		cp.num_iac = min_t(u8, hdev->num_iac, 2);
		cp.iac_lap[0] = 0x00;	/* LIAC */
		cp.iac_lap[1] = 0x8b;
		cp.iac_lap[2] = 0x9e;
		cp.iac_lap[3] = 0x33;	/* GIAC */
		cp.iac_lap[4] = 0x8b;
		cp.iac_lap[5] = 0x9e;
	} else {
		/* General discoverable mode */
		cp.num_iac = 1;
		cp.iac_lap[0] = 0x33;	/* GIAC */
		cp.iac_lap[1] = 0x8b;
		cp.iac_lap[2] = 0x9e;
	}

	hci_req_add(req, HCI_OP_WRITE_CURRENT_IAC_LAP,
		    (cp.num_iac * 3) + 1, &cp);
}

static int discoverable_update(struct hci_request *req, unsigned long opt)
{
	struct hci_dev *hdev = req->hdev;

	hci_dev_lock(hdev);

	if (hci_dev_test_flag(hdev, HCI_BREDR_ENABLED)) {
		write_iac(req);
		__hci_req_update_scan(req);
		__hci_req_update_class(req);
	}

	/* Advertising instances don't use the global discoverable setting, so
	 * only update AD if advertising was enabled using Set Advertising.
	 */
	if (hci_dev_test_flag(hdev, HCI_ADVERTISING)) {
		__hci_req_update_adv_data(req, 0x00);

		/* Discoverable mode affects the local advertising
		 * address in limited privacy mode.
		 */
		if (hci_dev_test_flag(hdev, HCI_LIMITED_PRIVACY)) {
			if (ext_adv_capable(hdev))
				__hci_req_start_ext_adv(req, 0x00);
			else
				__hci_req_enable_advertising(req);
		}
	}

	hci_dev_unlock(hdev);

	return 0;
}

static void discoverable_update_work(struct work_struct *work)
{
	struct hci_dev *hdev = container_of(work, struct hci_dev,
					    discoverable_update);
	u8 status;

	hci_req_sync(hdev, discoverable_update, 0, HCI_CMD_TIMEOUT, &status);
	mgmt_set_discoverable_complete(hdev, status);
}

void __hci_abort_conn(struct hci_request *req, struct hci_conn *conn,
		      u8 reason)
{
	switch (conn->state) {
	case BT_CONNECTED:
	case BT_CONFIG:
		if (conn->type == AMP_LINK) {
			struct hci_cp_disconn_phy_link cp;

			cp.phy_handle = HCI_PHY_HANDLE(conn->handle);
			cp.reason = reason;
			hci_req_add(req, HCI_OP_DISCONN_PHY_LINK, sizeof(cp),
				    &cp);
		} else {
			struct hci_cp_disconnect dc;

			dc.handle = cpu_to_le16(conn->handle);
			dc.reason = reason;
			hci_req_add(req, HCI_OP_DISCONNECT, sizeof(dc), &dc);
		}

		conn->state = BT_DISCONN;

		break;
	case BT_CONNECT:
		if (conn->type == LE_LINK) {
			if (test_bit(HCI_CONN_SCANNING, &conn->flags))
				break;
			hci_req_add(req, HCI_OP_LE_CREATE_CONN_CANCEL,
				    0, NULL);
		} else if (conn->type == ACL_LINK) {
			if (req->hdev->hci_ver < BLUETOOTH_VER_1_2)
				break;
			hci_req_add(req, HCI_OP_CREATE_CONN_CANCEL,
				    6, &conn->dst);
		}
		break;
	case BT_CONNECT2:
		if (conn->type == ACL_LINK) {
			struct hci_cp_reject_conn_req rej;

			bacpy(&rej.bdaddr, &conn->dst);
			rej.reason = reason;

			hci_req_add(req, HCI_OP_REJECT_CONN_REQ,
				    sizeof(rej), &rej);
		} else if (conn->type == SCO_LINK || conn->type == ESCO_LINK) {
			struct hci_cp_reject_sync_conn_req rej;

			bacpy(&rej.bdaddr, &conn->dst);

			/* SCO rejection has its own limited set of
			 * allowed error values (0x0D-0x0F) which isn't
			 * compatible with most values passed to this
			 * function. To be safe hard-code one of the
			 * values that's suitable for SCO.
			 */
			rej.reason = HCI_ERROR_REJ_LIMITED_RESOURCES;

			hci_req_add(req, HCI_OP_REJECT_SYNC_CONN_REQ,
				    sizeof(rej), &rej);
		}
		break;
	default:
		conn->state = BT_CLOSED;
		break;
	}
}

static void abort_conn_complete(struct hci_dev *hdev, u8 status, u16 opcode)
{
	if (status)
		bt_dev_dbg(hdev, "Failed to abort connection: status 0x%2.2x", status);
}

int hci_abort_conn(struct hci_conn *conn, u8 reason)
{
	struct hci_request req;
	int err;

	hci_req_init(&req, conn->hdev);

	__hci_abort_conn(&req, conn, reason);

	err = hci_req_run(&req, abort_conn_complete);
	if (err && err != -ENODATA) {
		bt_dev_err(conn->hdev, "failed to run HCI request: err %d", err);
		return err;
	}

	return 0;
}

static int update_bg_scan(struct hci_request *req, unsigned long opt)
{
	hci_dev_lock(req->hdev);
	__hci_update_background_scan(req);
	hci_dev_unlock(req->hdev);
	return 0;
}

static void bg_scan_update(struct work_struct *work)
{
	struct hci_dev *hdev = container_of(work, struct hci_dev,
					    bg_scan_update);
	struct hci_conn *conn;
	u8 status;
	int err;

	err = hci_req_sync(hdev, update_bg_scan, 0, HCI_CMD_TIMEOUT, &status);
	if (!err)
		return;

	hci_dev_lock(hdev);

	conn = hci_conn_hash_lookup_state(hdev, LE_LINK, BT_CONNECT);
	if (conn)
		hci_le_conn_failed(conn, status);

	hci_dev_unlock(hdev);
}

static int le_scan_disable(struct hci_request *req, unsigned long opt)
{
	hci_req_add_le_scan_disable(req, false);
	return 0;
}

static int bredr_inquiry(struct hci_request *req, unsigned long opt)
{
	u8 length = opt;
	const u8 giac[3] = { 0x33, 0x8b, 0x9e };
	const u8 liac[3] = { 0x00, 0x8b, 0x9e };
	struct hci_cp_inquiry cp;

	if (test_bit(HCI_INQUIRY, &req->hdev->flags))
		return 0;

	bt_dev_dbg(req->hdev, "");

	hci_dev_lock(req->hdev);
	hci_inquiry_cache_flush(req->hdev);
	hci_dev_unlock(req->hdev);

	memset(&cp, 0, sizeof(cp));

	if (req->hdev->discovery.limited)
		memcpy(&cp.lap, liac, sizeof(cp.lap));
	else
		memcpy(&cp.lap, giac, sizeof(cp.lap));

	cp.length = length;

	hci_req_add(req, HCI_OP_INQUIRY, sizeof(cp), &cp);

	return 0;
}

static void le_scan_disable_work(struct work_struct *work)
{
	struct hci_dev *hdev = container_of(work, struct hci_dev,
					    le_scan_disable.work);
	u8 status;

	bt_dev_dbg(hdev, "");

	if (!hci_dev_test_flag(hdev, HCI_LE_SCAN))
		return;

	cancel_delayed_work(&hdev->le_scan_restart);

	hci_req_sync(hdev, le_scan_disable, 0, HCI_CMD_TIMEOUT, &status);
	if (status) {
		bt_dev_err(hdev, "failed to disable LE scan: status 0x%02x",
			   status);
		return;
	}

	hdev->discovery.scan_start = 0;

	/* If we were running LE only scan, change discovery state. If
	 * we were running both LE and BR/EDR inquiry simultaneously,
	 * and BR/EDR inquiry is already finished, stop discovery,
	 * otherwise BR/EDR inquiry will stop discovery when finished.
	 * If we will resolve remote device name, do not change
	 * discovery state.
	 */

	if (hdev->discovery.type == DISCOV_TYPE_LE)
		goto discov_stopped;

	if (hdev->discovery.type != DISCOV_TYPE_INTERLEAVED)
		return;

	if (test_bit(HCI_QUIRK_SIMULTANEOUS_DISCOVERY, &hdev->quirks)) {
		if (!test_bit(HCI_INQUIRY, &hdev->flags) &&
		    hdev->discovery.state != DISCOVERY_RESOLVING)
			goto discov_stopped;

		return;
	}

	hci_req_sync(hdev, bredr_inquiry, DISCOV_INTERLEAVED_INQUIRY_LEN,
		     HCI_CMD_TIMEOUT, &status);
	if (status) {
		bt_dev_err(hdev, "inquiry failed: status 0x%02x", status);
		goto discov_stopped;
	}

	return;

discov_stopped:
	hci_dev_lock(hdev);
	hci_discovery_set_state(hdev, DISCOVERY_STOPPED);
	hci_dev_unlock(hdev);
}

static int le_scan_restart(struct hci_request *req, unsigned long opt)
{
	struct hci_dev *hdev = req->hdev;

	/* If controller is not scanning we are done. */
	if (!hci_dev_test_flag(hdev, HCI_LE_SCAN))
		return 0;

	if (hdev->scanning_paused) {
		bt_dev_dbg(hdev, "Scanning is paused for suspend");
		return 0;
	}

	hci_req_add_le_scan_disable(req, false);

	if (use_ext_scan(hdev)) {
		struct hci_cp_le_set_ext_scan_enable ext_enable_cp;

		memset(&ext_enable_cp, 0, sizeof(ext_enable_cp));
		ext_enable_cp.enable = LE_SCAN_ENABLE;
		ext_enable_cp.filter_dup = LE_SCAN_FILTER_DUP_ENABLE;

		hci_req_add(req, HCI_OP_LE_SET_EXT_SCAN_ENABLE,
			    sizeof(ext_enable_cp), &ext_enable_cp);
	} else {
		struct hci_cp_le_set_scan_enable cp;

		memset(&cp, 0, sizeof(cp));
		cp.enable = LE_SCAN_ENABLE;
		cp.filter_dup = LE_SCAN_FILTER_DUP_ENABLE;
		hci_req_add(req, HCI_OP_LE_SET_SCAN_ENABLE, sizeof(cp), &cp);
	}

	return 0;
}

static void le_scan_restart_work(struct work_struct *work)
{
	struct hci_dev *hdev = container_of(work, struct hci_dev,
					    le_scan_restart.work);
	unsigned long timeout, duration, scan_start, now;
	u8 status;

	bt_dev_dbg(hdev, "");

	hci_req_sync(hdev, le_scan_restart, 0, HCI_CMD_TIMEOUT, &status);
	if (status) {
		bt_dev_err(hdev, "failed to restart LE scan: status %d",
			   status);
		return;
	}

	hci_dev_lock(hdev);

	if (!test_bit(HCI_QUIRK_STRICT_DUPLICATE_FILTER, &hdev->quirks) ||
	    !hdev->discovery.scan_start)
		goto unlock;

	/* When the scan was started, hdev->le_scan_disable has been queued
	 * after duration from scan_start. During scan restart this job
	 * has been canceled, and we need to queue it again after proper
	 * timeout, to make sure that scan does not run indefinitely.
	 */
	duration = hdev->discovery.scan_duration;
	scan_start = hdev->discovery.scan_start;
	now = jiffies;
	if (now - scan_start <= duration) {
		int elapsed;

		if (now >= scan_start)
			elapsed = now - scan_start;
		else
			elapsed = ULONG_MAX - scan_start + now;

		timeout = duration - elapsed;
	} else {
		timeout = 0;
	}

	queue_delayed_work(hdev->req_workqueue,
			   &hdev->le_scan_disable, timeout);

unlock:
	hci_dev_unlock(hdev);
}

static int active_scan(struct hci_request *req, unsigned long opt)
{
	uint16_t interval = opt;
	struct hci_dev *hdev = req->hdev;
	u8 own_addr_type;
<<<<<<< HEAD
	/* White list is not used for discovery */
	u8 filter_policy = 0x00;
=======
	/* Accept list is not used for discovery */
	u8 filter_policy = 0x00;
	/* Default is to enable duplicates filter */
	u8 filter_dup = LE_SCAN_FILTER_DUP_ENABLE;
>>>>>>> 7d2a07b7
	/* Discovery doesn't require controller address resolution */
	bool addr_resolv = false;
	int err;

<<<<<<< HEAD
	BT_DBG("%s", hdev->name);
=======
	bt_dev_dbg(hdev, "");
>>>>>>> 7d2a07b7

	/* If controller is scanning, it means the background scanning is
	 * running. Thus, we should temporarily stop it in order to set the
	 * discovery scanning parameters.
	 */
<<<<<<< HEAD
	if (hci_dev_test_flag(hdev, HCI_LE_SCAN))
		hci_req_add_le_scan_disable(req, false);
=======
	if (hci_dev_test_flag(hdev, HCI_LE_SCAN)) {
		hci_req_add_le_scan_disable(req, false);
		cancel_interleave_scan(hdev);
	}
>>>>>>> 7d2a07b7

	/* All active scans will be done with either a resolvable private
	 * address (when privacy feature has been enabled) or non-resolvable
	 * private address.
	 */
	err = hci_update_random_address(req, true, scan_use_rpa(hdev),
					&own_addr_type);
	if (err < 0)
		own_addr_type = ADDR_LE_DEV_PUBLIC;

<<<<<<< HEAD
	hci_req_start_scan(req, LE_SCAN_ACTIVE, interval,
			   hdev->le_scan_window_discovery, own_addr_type,
			   filter_policy, addr_resolv);
=======
	if (hci_is_adv_monitoring(hdev)) {
		/* Duplicate filter should be disabled when some advertisement
		 * monitor is activated, otherwise AdvMon can only receive one
		 * advertisement for one peer(*) during active scanning, and
		 * might report loss to these peers.
		 *
		 * Note that different controllers have different meanings of
		 * |duplicate|. Some of them consider packets with the same
		 * address as duplicate, and others consider packets with the
		 * same address and the same RSSI as duplicate. Although in the
		 * latter case we don't need to disable duplicate filter, but
		 * it is common to have active scanning for a short period of
		 * time, the power impact should be neglectable.
		 */
		filter_dup = LE_SCAN_FILTER_DUP_DISABLE;
	}

	hci_req_start_scan(req, LE_SCAN_ACTIVE, interval,
			   hdev->le_scan_window_discovery, own_addr_type,
			   filter_policy, filter_dup, addr_resolv);
>>>>>>> 7d2a07b7
	return 0;
}

static int interleaved_discov(struct hci_request *req, unsigned long opt)
{
	int err;

	bt_dev_dbg(req->hdev, "");

	err = active_scan(req, opt);
	if (err)
		return err;

	return bredr_inquiry(req, DISCOV_BREDR_INQUIRY_LEN);
}

static void start_discovery(struct hci_dev *hdev, u8 *status)
{
	unsigned long timeout;

	bt_dev_dbg(hdev, "type %u", hdev->discovery.type);

	switch (hdev->discovery.type) {
	case DISCOV_TYPE_BREDR:
		if (!hci_dev_test_flag(hdev, HCI_INQUIRY))
			hci_req_sync(hdev, bredr_inquiry,
				     DISCOV_BREDR_INQUIRY_LEN, HCI_CMD_TIMEOUT,
				     status);
		return;
	case DISCOV_TYPE_INTERLEAVED:
		/* When running simultaneous discovery, the LE scanning time
		 * should occupy the whole discovery time sine BR/EDR inquiry
		 * and LE scanning are scheduled by the controller.
		 *
		 * For interleaving discovery in comparison, BR/EDR inquiry
		 * and LE scanning are done sequentially with separate
		 * timeouts.
		 */
		if (test_bit(HCI_QUIRK_SIMULTANEOUS_DISCOVERY,
			     &hdev->quirks)) {
			timeout = msecs_to_jiffies(DISCOV_LE_TIMEOUT);
			/* During simultaneous discovery, we double LE scan
			 * interval. We must leave some time for the controller
			 * to do BR/EDR inquiry.
			 */
			hci_req_sync(hdev, interleaved_discov,
				     hdev->le_scan_int_discovery * 2, HCI_CMD_TIMEOUT,
				     status);
			break;
		}

		timeout = msecs_to_jiffies(hdev->discov_interleaved_timeout);
		hci_req_sync(hdev, active_scan, hdev->le_scan_int_discovery,
			     HCI_CMD_TIMEOUT, status);
		break;
	case DISCOV_TYPE_LE:
		timeout = msecs_to_jiffies(DISCOV_LE_TIMEOUT);
		hci_req_sync(hdev, active_scan, hdev->le_scan_int_discovery,
			     HCI_CMD_TIMEOUT, status);
		break;
	default:
		*status = HCI_ERROR_UNSPECIFIED;
		return;
	}

	if (*status)
		return;

	bt_dev_dbg(hdev, "timeout %u ms", jiffies_to_msecs(timeout));

	/* When service discovery is used and the controller has a
	 * strict duplicate filter, it is important to remember the
	 * start and duration of the scan. This is required for
	 * restarting scanning during the discovery phase.
	 */
	if (test_bit(HCI_QUIRK_STRICT_DUPLICATE_FILTER, &hdev->quirks) &&
		     hdev->discovery.result_filtering) {
		hdev->discovery.scan_start = jiffies;
		hdev->discovery.scan_duration = timeout;
	}

	queue_delayed_work(hdev->req_workqueue, &hdev->le_scan_disable,
			   timeout);
}

bool hci_req_stop_discovery(struct hci_request *req)
{
	struct hci_dev *hdev = req->hdev;
	struct discovery_state *d = &hdev->discovery;
	struct hci_cp_remote_name_req_cancel cp;
	struct inquiry_entry *e;
	bool ret = false;

	bt_dev_dbg(hdev, "state %u", hdev->discovery.state);

	if (d->state == DISCOVERY_FINDING || d->state == DISCOVERY_STOPPING) {
		if (test_bit(HCI_INQUIRY, &hdev->flags))
			hci_req_add(req, HCI_OP_INQUIRY_CANCEL, 0, NULL);

		if (hci_dev_test_flag(hdev, HCI_LE_SCAN)) {
			cancel_delayed_work(&hdev->le_scan_disable);
<<<<<<< HEAD
=======
			cancel_delayed_work(&hdev->le_scan_restart);
>>>>>>> 7d2a07b7
			hci_req_add_le_scan_disable(req, false);
		}

		ret = true;
	} else {
		/* Passive scanning */
		if (hci_dev_test_flag(hdev, HCI_LE_SCAN)) {
			hci_req_add_le_scan_disable(req, false);
			ret = true;
		}
	}

	/* No further actions needed for LE-only discovery */
	if (d->type == DISCOV_TYPE_LE)
		return ret;

	if (d->state == DISCOVERY_RESOLVING || d->state == DISCOVERY_STOPPING) {
		e = hci_inquiry_cache_lookup_resolve(hdev, BDADDR_ANY,
						     NAME_PENDING);
		if (!e)
			return ret;

		bacpy(&cp.bdaddr, &e->data.bdaddr);
		hci_req_add(req, HCI_OP_REMOTE_NAME_REQ_CANCEL, sizeof(cp),
			    &cp);
		ret = true;
	}

	return ret;
}

static int stop_discovery(struct hci_request *req, unsigned long opt)
{
	hci_dev_lock(req->hdev);
	hci_req_stop_discovery(req);
	hci_dev_unlock(req->hdev);

	return 0;
}

static void discov_update(struct work_struct *work)
{
	struct hci_dev *hdev = container_of(work, struct hci_dev,
					    discov_update);
	u8 status = 0;

	switch (hdev->discovery.state) {
	case DISCOVERY_STARTING:
		start_discovery(hdev, &status);
		mgmt_start_discovery_complete(hdev, status);
		if (status)
			hci_discovery_set_state(hdev, DISCOVERY_STOPPED);
		else
			hci_discovery_set_state(hdev, DISCOVERY_FINDING);
		break;
	case DISCOVERY_STOPPING:
		hci_req_sync(hdev, stop_discovery, 0, HCI_CMD_TIMEOUT, &status);
		mgmt_stop_discovery_complete(hdev, status);
		if (!status)
			hci_discovery_set_state(hdev, DISCOVERY_STOPPED);
		break;
	case DISCOVERY_STOPPED:
	default:
		return;
	}
}

static void discov_off(struct work_struct *work)
{
	struct hci_dev *hdev = container_of(work, struct hci_dev,
					    discov_off.work);

	bt_dev_dbg(hdev, "");

	hci_dev_lock(hdev);

	/* When discoverable timeout triggers, then just make sure
	 * the limited discoverable flag is cleared. Even in the case
	 * of a timeout triggered from general discoverable, it is
	 * safe to unconditionally clear the flag.
	 */
	hci_dev_clear_flag(hdev, HCI_LIMITED_DISCOVERABLE);
	hci_dev_clear_flag(hdev, HCI_DISCOVERABLE);
	hdev->discov_timeout = 0;

	hci_dev_unlock(hdev);

	hci_req_sync(hdev, discoverable_update, 0, HCI_CMD_TIMEOUT, NULL);
	mgmt_new_settings(hdev);
}

static int powered_update_hci(struct hci_request *req, unsigned long opt)
{
	struct hci_dev *hdev = req->hdev;
	u8 link_sec;

	hci_dev_lock(hdev);

	if (hci_dev_test_flag(hdev, HCI_SSP_ENABLED) &&
	    !lmp_host_ssp_capable(hdev)) {
		u8 mode = 0x01;

		hci_req_add(req, HCI_OP_WRITE_SSP_MODE, sizeof(mode), &mode);

		if (bredr_sc_enabled(hdev) && !lmp_host_sc_capable(hdev)) {
			u8 support = 0x01;

			hci_req_add(req, HCI_OP_WRITE_SC_SUPPORT,
				    sizeof(support), &support);
		}
	}

	if (hci_dev_test_flag(hdev, HCI_LE_ENABLED) &&
	    lmp_bredr_capable(hdev)) {
		struct hci_cp_write_le_host_supported cp;

		cp.le = 0x01;
		cp.simul = 0x00;

		/* Check first if we already have the right
		 * host state (host features set)
		 */
		if (cp.le != lmp_host_le_capable(hdev) ||
		    cp.simul != lmp_host_le_br_capable(hdev))
			hci_req_add(req, HCI_OP_WRITE_LE_HOST_SUPPORTED,
				    sizeof(cp), &cp);
	}

	if (hci_dev_test_flag(hdev, HCI_LE_ENABLED)) {
		/* Make sure the controller has a good default for
		 * advertising data. This also applies to the case
		 * where BR/EDR was toggled during the AUTO_OFF phase.
		 */
		if (hci_dev_test_flag(hdev, HCI_ADVERTISING) ||
		    list_empty(&hdev->adv_instances)) {
			int err;

			if (ext_adv_capable(hdev)) {
				err = __hci_req_setup_ext_adv_instance(req,
								       0x00);
				if (!err)
					__hci_req_update_scan_rsp_data(req,
								       0x00);
			} else {
				err = 0;
				__hci_req_update_adv_data(req, 0x00);
				__hci_req_update_scan_rsp_data(req, 0x00);
			}

			if (hci_dev_test_flag(hdev, HCI_ADVERTISING)) {
				if (!ext_adv_capable(hdev))
					__hci_req_enable_advertising(req);
				else if (!err)
					__hci_req_enable_ext_advertising(req,
									 0x00);
			}
		} else if (!list_empty(&hdev->adv_instances)) {
			struct adv_info *adv_instance;

			adv_instance = list_first_entry(&hdev->adv_instances,
							struct adv_info, list);
			__hci_req_schedule_adv_instance(req,
							adv_instance->instance,
							true);
		}
	}

	link_sec = hci_dev_test_flag(hdev, HCI_LINK_SECURITY);
	if (link_sec != test_bit(HCI_AUTH, &hdev->flags))
		hci_req_add(req, HCI_OP_WRITE_AUTH_ENABLE,
			    sizeof(link_sec), &link_sec);

	if (lmp_bredr_capable(hdev)) {
		if (hci_dev_test_flag(hdev, HCI_FAST_CONNECTABLE))
			__hci_req_write_fast_connectable(req, true);
		else
			__hci_req_write_fast_connectable(req, false);
		__hci_req_update_scan(req);
		__hci_req_update_class(req);
		__hci_req_update_name(req);
		__hci_req_update_eir(req);
	}

	hci_dev_unlock(hdev);
	return 0;
}

int __hci_req_hci_power_on(struct hci_dev *hdev)
{
	/* Register the available SMP channels (BR/EDR and LE) only when
	 * successfully powering on the controller. This late
	 * registration is required so that LE SMP can clearly decide if
	 * the public address or static address is used.
	 */
	smp_register(hdev);

	return __hci_req_sync(hdev, powered_update_hci, 0, HCI_CMD_TIMEOUT,
			      NULL);
}

void hci_request_setup(struct hci_dev *hdev)
{
	INIT_WORK(&hdev->discov_update, discov_update);
	INIT_WORK(&hdev->bg_scan_update, bg_scan_update);
	INIT_WORK(&hdev->scan_update, scan_update_work);
	INIT_WORK(&hdev->connectable_update, connectable_update_work);
	INIT_WORK(&hdev->discoverable_update, discoverable_update_work);
	INIT_DELAYED_WORK(&hdev->discov_off, discov_off);
	INIT_DELAYED_WORK(&hdev->le_scan_disable, le_scan_disable_work);
	INIT_DELAYED_WORK(&hdev->le_scan_restart, le_scan_restart_work);
	INIT_DELAYED_WORK(&hdev->adv_instance_expire, adv_timeout_expire);
	INIT_DELAYED_WORK(&hdev->interleave_scan, interleave_scan_work);
}

void hci_request_cancel_all(struct hci_dev *hdev)
{
	hci_req_sync_cancel(hdev, ENODEV);

	cancel_work_sync(&hdev->discov_update);
	cancel_work_sync(&hdev->bg_scan_update);
	cancel_work_sync(&hdev->scan_update);
	cancel_work_sync(&hdev->connectable_update);
	cancel_work_sync(&hdev->discoverable_update);
	cancel_delayed_work_sync(&hdev->discov_off);
	cancel_delayed_work_sync(&hdev->le_scan_disable);
	cancel_delayed_work_sync(&hdev->le_scan_restart);

	if (hdev->adv_instance_timeout) {
		cancel_delayed_work_sync(&hdev->adv_instance_expire);
		hdev->adv_instance_timeout = 0;
	}

	cancel_interleave_scan(hdev);
}<|MERGE_RESOLUTION|>--- conflicted
+++ resolved
@@ -470,13 +470,8 @@
 	 */
 	hci_discovery_filter_clear(hdev);
 
-<<<<<<< HEAD
-	BT_DBG("%s ADV monitoring is %s", hdev->name,
-	       hci_is_adv_monitoring(hdev) ? "on" : "off");
-=======
 	bt_dev_dbg(hdev, "ADV monitoring is %s",
 		   hci_is_adv_monitoring(hdev) ? "on" : "off");
->>>>>>> 7d2a07b7
 
 	if (list_empty(&hdev->pend_le_conns) &&
 	    list_empty(&hdev->pend_le_reports) &&
@@ -722,12 +717,9 @@
 		return;
 	}
 
-<<<<<<< HEAD
-=======
 	if (hdev->suspended)
 		set_bit(SUSPEND_SCAN_DISABLE, hdev->suspend_tasks);
 
->>>>>>> 7d2a07b7
 	if (use_ext_scan(hdev)) {
 		struct hci_cp_le_set_ext_scan_enable cp;
 
@@ -753,30 +745,17 @@
 	}
 }
 
-<<<<<<< HEAD
-static void del_from_white_list(struct hci_request *req, bdaddr_t *bdaddr,
-				u8 bdaddr_type)
-{
-	struct hci_cp_le_del_from_white_list cp;
-=======
 static void del_from_accept_list(struct hci_request *req, bdaddr_t *bdaddr,
 				 u8 bdaddr_type)
 {
 	struct hci_cp_le_del_from_accept_list cp;
->>>>>>> 7d2a07b7
 
 	cp.bdaddr_type = bdaddr_type;
 	bacpy(&cp.bdaddr, bdaddr);
 
-<<<<<<< HEAD
-	bt_dev_dbg(req->hdev, "Remove %pMR (0x%x) from whitelist", &cp.bdaddr,
-		   cp.bdaddr_type);
-	hci_req_add(req, HCI_OP_LE_DEL_FROM_WHITE_LIST, sizeof(cp), &cp);
-=======
 	bt_dev_dbg(req->hdev, "Remove %pMR (0x%x) from accept list", &cp.bdaddr,
 		   cp.bdaddr_type);
 	hci_req_add(req, HCI_OP_LE_DEL_FROM_ACCEPT_LIST, sizeof(cp), &cp);
->>>>>>> 7d2a07b7
 
 	if (use_ll_privacy(req->hdev) &&
 	    hci_dev_test_flag(req->hdev, HCI_ENABLE_LL_PRIVACY)) {
@@ -795,37 +774,6 @@
 	}
 }
 
-<<<<<<< HEAD
-/* Adds connection to white list if needed. On error, returns -1. */
-static int add_to_white_list(struct hci_request *req,
-			     struct hci_conn_params *params, u8 *num_entries,
-			     bool allow_rpa)
-{
-	struct hci_cp_le_add_to_white_list cp;
-	struct hci_dev *hdev = req->hdev;
-
-	/* Already in white list */
-	if (hci_bdaddr_list_lookup(&hdev->le_white_list, &params->addr,
-				   params->addr_type))
-		return 0;
-
-	/* Select filter policy to accept all advertising */
-	if (*num_entries >= hdev->le_white_list_size)
-		return -1;
-
-	/* White list can not be used with RPAs */
-	if (!allow_rpa &&
-	    !hci_dev_test_flag(hdev, HCI_ENABLE_LL_PRIVACY) &&
-	    hci_find_irk_by_addr(hdev, &params->addr, params->addr_type)) {
-		return -1;
-	}
-
-	/* During suspend, only wakeable devices can be in whitelist */
-	if (hdev->suspended && !hci_conn_test_flag(HCI_CONN_FLAG_REMOTE_WAKEUP,
-						   params->current_flags))
-		return 0;
-
-=======
 /* Adds connection to accept list if needed. On error, returns -1. */
 static int add_to_accept_list(struct hci_request *req,
 			      struct hci_conn_params *params, u8 *num_entries,
@@ -855,20 +803,13 @@
 						   params->current_flags))
 		return 0;
 
->>>>>>> 7d2a07b7
 	*num_entries += 1;
 	cp.bdaddr_type = params->addr_type;
 	bacpy(&cp.bdaddr, &params->addr);
 
-<<<<<<< HEAD
-	bt_dev_dbg(hdev, "Add %pMR (0x%x) to whitelist", &cp.bdaddr,
-		   cp.bdaddr_type);
-	hci_req_add(req, HCI_OP_LE_ADD_TO_WHITE_LIST, sizeof(cp), &cp);
-=======
 	bt_dev_dbg(hdev, "Add %pMR (0x%x) to accept list", &cp.bdaddr,
 		   cp.bdaddr_type);
 	hci_req_add(req, HCI_OP_LE_ADD_TO_ACCEPT_LIST, sizeof(cp), &cp);
->>>>>>> 7d2a07b7
 
 	if (use_ll_privacy(hdev) &&
 	    hci_dev_test_flag(hdev, HCI_ENABLE_LL_PRIVACY)) {
@@ -903,13 +844,8 @@
 	struct bdaddr_list *b;
 	u8 num_entries = 0;
 	bool pend_conn, pend_report;
-<<<<<<< HEAD
-	/* We allow whitelisting even with RPAs in suspend. In the worst case,
-	 * we won't be able to wake from devices that use the privacy1.2
-=======
 	/* We allow usage of accept list even with RPAs in suspend. In the worst
 	 * case, we won't be able to wake from devices that use the privacy1.2
->>>>>>> 7d2a07b7
 	 * features. Additionally, once we support privacy1.2 and IRK
 	 * offloading, we can update this to also check for those conditions.
 	 */
@@ -925,11 +861,7 @@
 	 * report. If not present in either list, then queue the
 	 * command to remove it from the controller.
 	 */
-<<<<<<< HEAD
-	list_for_each_entry(b, &hdev->le_white_list, list) {
-=======
 	list_for_each_entry(b, &hdev->le_accept_list, list) {
->>>>>>> 7d2a07b7
 		pend_conn = hci_pend_le_action_lookup(&hdev->pend_le_conns,
 						      &b->bdaddr,
 						      b->bdaddr_type);
@@ -938,16 +870,6 @@
 							b->bdaddr_type);
 
 		/* If the device is not likely to connect or report,
-<<<<<<< HEAD
-		 * remove it from the whitelist.
-		 */
-		if (!pend_conn && !pend_report) {
-			del_from_white_list(req, &b->bdaddr, b->bdaddr_type);
-			continue;
-		}
-
-		/* White list can not be used with RPAs */
-=======
 		 * remove it from the accept list.
 		 */
 		if (!pend_conn && !pend_report) {
@@ -956,7 +878,6 @@
 		}
 
 		/* Accept list can not be used with RPAs */
->>>>>>> 7d2a07b7
 		if (!allow_rpa &&
 		    !hci_dev_test_flag(hdev, HCI_ENABLE_LL_PRIVACY) &&
 		    hci_find_irk_by_addr(hdev, &b->bdaddr, b->bdaddr_type)) {
@@ -977,34 +898,12 @@
 	 * accept list.
 	 */
 	list_for_each_entry(params, &hdev->pend_le_conns, action) {
-<<<<<<< HEAD
-		if (add_to_white_list(req, params, &num_entries, allow_rpa))
-=======
 		if (add_to_accept_list(req, params, &num_entries, allow_rpa))
->>>>>>> 7d2a07b7
 			return 0x00;
 	}
 
 	/* After adding all new pending connections, walk through
 	 * the list of pending reports and also add these to the
-<<<<<<< HEAD
-	 * white list if there is still space. Abort if space runs out.
-	 */
-	list_for_each_entry(params, &hdev->pend_le_reports, action) {
-		if (add_to_white_list(req, params, &num_entries, allow_rpa))
-			return 0x00;
-	}
-
-	/* Once the controller offloading of advertisement monitor is in place,
-	 * the if condition should include the support of MSFT extension
-	 * support. If suspend is ongoing, whitelist should be the default to
-	 * prevent waking by random advertisements.
-	 */
-	if (!idr_is_empty(&hdev->adv_monitors_idr) && !hdev->suspended)
-		return 0x00;
-
-	/* Select filter policy to use white list */
-=======
 	 * accept list if there is still space. Abort if space runs out.
 	 */
 	list_for_each_entry(params, &hdev->pend_le_reports, action) {
@@ -1023,7 +922,6 @@
 		return 0x00;
 
 	/* Select filter policy to use accept list */
->>>>>>> 7d2a07b7
 	return 0x01;
 }
 
@@ -1034,11 +932,7 @@
 
 static void hci_req_start_scan(struct hci_request *req, u8 type, u16 interval,
 			       u16 window, u8 own_addr_type, u8 filter_policy,
-<<<<<<< HEAD
-			       bool addr_resolv)
-=======
 			       bool filter_dup, bool addr_resolv)
->>>>>>> 7d2a07b7
 {
 	struct hci_dev *hdev = req->hdev;
 
@@ -1159,11 +1053,8 @@
 	u8 own_addr_type;
 	u8 filter_policy;
 	u16 window, interval;
-<<<<<<< HEAD
-=======
 	/* Default is to enable duplicates filter */
 	u8 filter_dup = LE_SCAN_FILTER_DUP_ENABLE;
->>>>>>> 7d2a07b7
 	/* Background scanning should run with address resolution */
 	bool addr_resolv = true;
 
@@ -1209,11 +1100,6 @@
 	if (hdev->suspended) {
 		window = hdev->le_scan_window_suspend;
 		interval = hdev->le_scan_int_suspend;
-<<<<<<< HEAD
-	} else if (hci_is_le_conn_scanning(hdev)) {
-		window = hdev->le_scan_window_connect;
-		interval = hdev->le_scan_int_connect;
-=======
 
 		set_bit(SUSPEND_SCAN_ENABLE, hdev->suspend_tasks);
 	} else if (hci_is_le_conn_scanning(hdev)) {
@@ -1236,23 +1122,16 @@
 		 * impossible to know if a peer is still in range.
 		 */
 		filter_dup = LE_SCAN_FILTER_DUP_DISABLE;
->>>>>>> 7d2a07b7
 	} else {
 		window = hdev->le_scan_window;
 		interval = hdev->le_scan_interval;
 	}
 
-<<<<<<< HEAD
-	bt_dev_dbg(hdev, "LE passive scan with whitelist = %d", filter_policy);
-	hci_req_start_scan(req, LE_SCAN_PASSIVE, interval, window,
-			   own_addr_type, filter_policy, addr_resolv);
-=======
 	bt_dev_dbg(hdev, "LE passive scan with accept list = %d",
 		   filter_policy);
 	hci_req_start_scan(req, LE_SCAN_PASSIVE, interval, window,
 			   own_addr_type, filter_policy, filter_dup,
 			   addr_resolv);
->>>>>>> 7d2a07b7
 }
 
 static bool adv_instance_is_scannable(struct hci_dev *hdev, u8 instance)
@@ -1261,11 +1140,7 @@
 
 	/* Instance 0x00 always set local name */
 	if (instance == 0x00)
-<<<<<<< HEAD
-		return 1;
-=======
 		return true;
->>>>>>> 7d2a07b7
 
 	adv_instance = hci_find_adv_instance(hdev, instance);
 	if (!adv_instance)
@@ -1279,207 +1154,11 @@
 }
 
 static void hci_req_clear_event_filter(struct hci_request *req)
-<<<<<<< HEAD
 {
 	struct hci_cp_set_event_filter f;
 
-	memset(&f, 0, sizeof(f));
-	f.flt_type = HCI_FLT_CLEAR_ALL;
-	hci_req_add(req, HCI_OP_SET_EVENT_FLT, 1, &f);
-
-	/* Update page scan state (since we may have modified it when setting
-	 * the event filter).
-	 */
-	__hci_req_update_scan(req);
-}
-
-static void hci_req_set_event_filter(struct hci_request *req)
-{
-	struct bdaddr_list_with_flags *b;
-	struct hci_cp_set_event_filter f;
-	struct hci_dev *hdev = req->hdev;
-	u8 scan = SCAN_DISABLED;
-
-	/* Always clear event filter when starting */
-	hci_req_clear_event_filter(req);
-
-	list_for_each_entry(b, &hdev->whitelist, list) {
-		if (!hci_conn_test_flag(HCI_CONN_FLAG_REMOTE_WAKEUP,
-					b->current_flags))
-			continue;
-
-		memset(&f, 0, sizeof(f));
-		bacpy(&f.addr_conn_flt.bdaddr, &b->bdaddr);
-		f.flt_type = HCI_FLT_CONN_SETUP;
-		f.cond_type = HCI_CONN_SETUP_ALLOW_BDADDR;
-		f.addr_conn_flt.auto_accept = HCI_CONN_SETUP_AUTO_ON;
-
-		bt_dev_dbg(hdev, "Adding event filters for %pMR", &b->bdaddr);
-		hci_req_add(req, HCI_OP_SET_EVENT_FLT, sizeof(f), &f);
-		scan = SCAN_PAGE;
-	}
-
-	hci_req_add(req, HCI_OP_WRITE_SCAN_ENABLE, 1, &scan);
-}
-
-static void hci_req_config_le_suspend_scan(struct hci_request *req)
-{
-	/* Before changing params disable scan if enabled */
-	if (hci_dev_test_flag(req->hdev, HCI_LE_SCAN))
-		hci_req_add_le_scan_disable(req, false);
-
-	/* Configure params and enable scanning */
-	hci_req_add_le_passive_scan(req);
-
-	/* Block suspend notifier on response */
-	set_bit(SUSPEND_SCAN_ENABLE, req->hdev->suspend_tasks);
-}
-
-static void suspend_req_complete(struct hci_dev *hdev, u8 status, u16 opcode)
-{
-	bt_dev_dbg(hdev, "Request complete opcode=0x%x, status=0x%x", opcode,
-		   status);
-	if (test_and_clear_bit(SUSPEND_SCAN_ENABLE, hdev->suspend_tasks) ||
-	    test_and_clear_bit(SUSPEND_SCAN_DISABLE, hdev->suspend_tasks)) {
-		wake_up(&hdev->suspend_wait_q);
-	}
-}
-
-/* Call with hci_dev_lock */
-void hci_req_prepare_suspend(struct hci_dev *hdev, enum suspended_state next)
-{
-	int old_state;
-	struct hci_conn *conn;
-	struct hci_request req;
-	u8 page_scan;
-	int disconnect_counter;
-
-	if (next == hdev->suspend_state) {
-		bt_dev_dbg(hdev, "Same state before and after: %d", next);
-		goto done;
-	}
-
-	hdev->suspend_state = next;
-	hci_req_init(&req, hdev);
-
-	if (next == BT_SUSPEND_DISCONNECT) {
-		/* Mark device as suspended */
-		hdev->suspended = true;
-
-		/* Pause discovery if not already stopped */
-		old_state = hdev->discovery.state;
-		if (old_state != DISCOVERY_STOPPED) {
-			set_bit(SUSPEND_PAUSE_DISCOVERY, hdev->suspend_tasks);
-			hci_discovery_set_state(hdev, DISCOVERY_STOPPING);
-			queue_work(hdev->req_workqueue, &hdev->discov_update);
-		}
-
-		hdev->discovery_paused = true;
-		hdev->discovery_old_state = old_state;
-
-		/* Stop advertising */
-		old_state = hci_dev_test_flag(hdev, HCI_ADVERTISING);
-		if (old_state) {
-			set_bit(SUSPEND_PAUSE_ADVERTISING, hdev->suspend_tasks);
-			cancel_delayed_work(&hdev->discov_off);
-			queue_delayed_work(hdev->req_workqueue,
-					   &hdev->discov_off, 0);
-		}
-
-		hdev->advertising_paused = true;
-		hdev->advertising_old_state = old_state;
-		/* Disable page scan */
-		page_scan = SCAN_DISABLED;
-		hci_req_add(&req, HCI_OP_WRITE_SCAN_ENABLE, 1, &page_scan);
-
-		/* Disable LE passive scan if enabled */
-		if (hci_dev_test_flag(hdev, HCI_LE_SCAN))
-			hci_req_add_le_scan_disable(&req, false);
-
-		/* Mark task needing completion */
-		set_bit(SUSPEND_SCAN_DISABLE, hdev->suspend_tasks);
-
-		/* Prevent disconnects from causing scanning to be re-enabled */
-		hdev->scanning_paused = true;
-
-		/* Run commands before disconnecting */
-		hci_req_run(&req, suspend_req_complete);
-
-		disconnect_counter = 0;
-		/* Soft disconnect everything (power off) */
-		list_for_each_entry(conn, &hdev->conn_hash.list, list) {
-			hci_disconnect(conn, HCI_ERROR_REMOTE_POWER_OFF);
-			disconnect_counter++;
-		}
-
-		if (disconnect_counter > 0) {
-			bt_dev_dbg(hdev,
-				   "Had %d disconnects. Will wait on them",
-				   disconnect_counter);
-			set_bit(SUSPEND_DISCONNECTING, hdev->suspend_tasks);
-		}
-	} else if (next == BT_SUSPEND_CONFIGURE_WAKE) {
-		/* Unpause to take care of updating scanning params */
-		hdev->scanning_paused = false;
-		/* Enable event filter for paired devices */
-		hci_req_set_event_filter(&req);
-		/* Enable passive scan at lower duty cycle */
-		hci_req_config_le_suspend_scan(&req);
-		/* Pause scan changes again. */
-		hdev->scanning_paused = true;
-		hci_req_run(&req, suspend_req_complete);
-	} else {
-		hdev->suspended = false;
-		hdev->scanning_paused = false;
-
-		hci_req_clear_event_filter(&req);
-		/* Reset passive/background scanning to normal */
-		hci_req_config_le_suspend_scan(&req);
-
-		/* Unpause advertising */
-		hdev->advertising_paused = false;
-		if (hdev->advertising_old_state) {
-			set_bit(SUSPEND_UNPAUSE_ADVERTISING,
-				hdev->suspend_tasks);
-			hci_dev_set_flag(hdev, HCI_ADVERTISING);
-			queue_work(hdev->req_workqueue,
-				   &hdev->discoverable_update);
-			hdev->advertising_old_state = 0;
-		}
-
-		/* Unpause discovery */
-		hdev->discovery_paused = false;
-		if (hdev->discovery_old_state != DISCOVERY_STOPPED &&
-		    hdev->discovery_old_state != DISCOVERY_STOPPING) {
-			set_bit(SUSPEND_UNPAUSE_DISCOVERY, hdev->suspend_tasks);
-			hci_discovery_set_state(hdev, DISCOVERY_STARTING);
-			queue_work(hdev->req_workqueue, &hdev->discov_update);
-		}
-
-		hci_req_run(&req, suspend_req_complete);
-	}
-
-	hdev->suspend_state = next;
-
-done:
-	clear_bit(SUSPEND_PREPARE_NOTIFIER, hdev->suspend_tasks);
-	wake_up(&hdev->suspend_wait_q);
-}
-
-static u8 get_cur_adv_instance_scan_rsp_len(struct hci_dev *hdev)
-=======
->>>>>>> 7d2a07b7
-{
-	struct hci_cp_set_event_filter f;
-
-<<<<<<< HEAD
-	/* Instance 0x00 always set local name */
-	if (instance == 0x00)
-		return 1;
-=======
 	if (!hci_dev_test_flag(req->hdev, HCI_BREDR_ENABLED))
 		return;
->>>>>>> 7d2a07b7
 
 	if (hci_dev_test_flag(req->hdev, HCI_EVENT_FILTER_CONFIGURED)) {
 		memset(&f, 0, sizeof(f));
@@ -1558,10 +1237,6 @@
 	bt_dev_dbg(req->hdev, "Resuming advertising instances");
 
 	if (ext_adv_capable(req->hdev)) {
-<<<<<<< HEAD
-		__hci_req_disable_ext_adv_instance(req, 0x00);
-
-=======
 		/* Call for each tracked instance to be re-enabled */
 		list_for_each_entry(adv, &req->hdev->adv_instances, list) {
 			__hci_req_enable_ext_advertising(req,
@@ -1775,7 +1450,6 @@
 	if (ext_adv_capable(req->hdev)) {
 		__hci_req_disable_ext_adv_instance(req, 0x00);
 
->>>>>>> 7d2a07b7
 	} else {
 		u8 enable = 0x00;
 
@@ -1921,29 +1595,6 @@
 
 	memset(&cp, 0, sizeof(cp));
 
-<<<<<<< HEAD
-	if (connectable) {
-		cp.type = LE_ADV_IND;
-
-		adv_min_interval = hdev->le_adv_min_interval;
-		adv_max_interval = hdev->le_adv_max_interval;
-	} else {
-		if (get_cur_adv_instance_scan_rsp_len(hdev))
-			cp.type = LE_ADV_SCAN_IND;
-		else
-			cp.type = LE_ADV_NONCONN_IND;
-
-		if (!hci_dev_test_flag(hdev, HCI_DISCOVERABLE) ||
-		    hci_dev_test_flag(hdev, HCI_LIMITED_DISCOVERABLE)) {
-			adv_min_interval = DISCOV_LE_FAST_ADV_INT_MIN;
-			adv_max_interval = DISCOV_LE_FAST_ADV_INT_MAX;
-		} else {
-			adv_min_interval = hdev->le_adv_min_interval;
-			adv_max_interval = hdev->le_adv_max_interval;
-		}
-	}
-
-=======
 	if (adv_instance) {
 		adv_min_interval = adv_instance->min_interval;
 		adv_max_interval = adv_instance->max_interval;
@@ -1967,7 +1618,6 @@
 		}
 	}
 
->>>>>>> 7d2a07b7
 	cp.min_interval = cpu_to_le16(adv_min_interval);
 	cp.max_interval = cpu_to_le16(adv_max_interval);
 	cp.own_address_type = own_addr_type;
@@ -2086,17 +1736,10 @@
 		memcpy(hdev->scan_rsp_data, pdu.data, len);
 		hdev->scan_rsp_data_len = len;
 
-<<<<<<< HEAD
-		cp.handle = instance;
-		cp.length = len;
-		cp.operation = LE_SET_ADV_DATA_OP_COMPLETE;
-		cp.frag_pref = LE_SET_ADV_DATA_NO_FRAG;
-=======
 		pdu.cp.handle = instance;
 		pdu.cp.length = len;
 		pdu.cp.operation = LE_SET_ADV_DATA_OP_COMPLETE;
 		pdu.cp.frag_pref = LE_SET_ADV_DATA_NO_FRAG;
->>>>>>> 7d2a07b7
 
 		hci_req_add(req, HCI_OP_LE_SET_EXT_SCAN_RSP_DATA,
 			    sizeof(pdu.cp) + len, &pdu.cp);
@@ -2239,17 +1882,10 @@
 		memcpy(hdev->adv_data, pdu.data, len);
 		hdev->adv_data_len = len;
 
-<<<<<<< HEAD
-		cp.length = len;
-		cp.handle = instance;
-		cp.operation = LE_SET_ADV_DATA_OP_COMPLETE;
-		cp.frag_pref = LE_SET_ADV_DATA_NO_FRAG;
-=======
 		pdu.cp.length = len;
 		pdu.cp.handle = instance;
 		pdu.cp.operation = LE_SET_ADV_DATA_OP_COMPLETE;
 		pdu.cp.frag_pref = LE_SET_ADV_DATA_NO_FRAG;
->>>>>>> 7d2a07b7
 
 		hci_req_add(req, HCI_OP_LE_SET_EXT_ADV_DATA,
 			    sizeof(pdu.cp) + len, &pdu.cp);
@@ -2286,30 +1922,6 @@
 
 static void enable_addr_resolution_complete(struct hci_dev *hdev, u8 status,
 					    u16 opcode)
-<<<<<<< HEAD
-{
-	BT_DBG("%s status %u", hdev->name, status);
-}
-
-void hci_req_disable_address_resolution(struct hci_dev *hdev)
-{
-	struct hci_request req;
-	__u8 enable = 0x00;
-
-	if (!use_ll_privacy(hdev) &&
-	    !hci_dev_test_flag(hdev, HCI_LL_RPA_RESOLUTION))
-		return;
-
-	hci_req_init(&req, hdev);
-
-	hci_req_add(&req, HCI_OP_LE_SET_ADDR_RESOLV_ENABLE, 1, &enable);
-
-	hci_req_run(&req, enable_addr_resolution_complete);
-}
-
-static void adv_enable_complete(struct hci_dev *hdev, u8 status, u16 opcode)
-=======
->>>>>>> 7d2a07b7
 {
 	BT_DBG("%s status %u", hdev->name, status);
 }
@@ -2584,11 +2196,6 @@
 
 	memset(&cp, 0, sizeof(cp));
 
-<<<<<<< HEAD
-	/* In ext adv set param interval is 3 octets */
-	hci_cpu_to_le24(hdev->le_adv_min_interval, cp.min_interval);
-	hci_cpu_to_le24(hdev->le_adv_max_interval, cp.max_interval);
-=======
 	if (adv_instance) {
 		hci_cpu_to_le24(adv_instance->min_interval, cp.min_interval);
 		hci_cpu_to_le24(adv_instance->max_interval, cp.max_interval);
@@ -2598,7 +2205,6 @@
 		hci_cpu_to_le24(hdev->le_adv_max_interval, cp.max_interval);
 		cp.tx_power = HCI_ADV_TX_POWER_NO_PREFERENCE;
 	}
->>>>>>> 7d2a07b7
 
 	secondary_adv = (flags & MGMT_ADV_FLAG_SEC_MASK);
 
@@ -2946,12 +2552,8 @@
 		/* If Controller supports LL Privacy use own address type is
 		 * 0x03
 		 */
-<<<<<<< HEAD
-		if (use_ll_privacy(hdev))
-=======
 		if (use_ll_privacy(hdev) &&
 		    hci_dev_test_flag(hdev, HCI_ENABLE_LL_PRIVACY))
->>>>>>> 7d2a07b7
 			*own_addr_type = ADDR_LE_DEV_RANDOM_RESOLVED;
 		else
 			*own_addr_type = ADDR_LE_DEV_RANDOM;
@@ -3557,38 +3159,24 @@
 	uint16_t interval = opt;
 	struct hci_dev *hdev = req->hdev;
 	u8 own_addr_type;
-<<<<<<< HEAD
-	/* White list is not used for discovery */
-	u8 filter_policy = 0x00;
-=======
 	/* Accept list is not used for discovery */
 	u8 filter_policy = 0x00;
 	/* Default is to enable duplicates filter */
 	u8 filter_dup = LE_SCAN_FILTER_DUP_ENABLE;
->>>>>>> 7d2a07b7
 	/* Discovery doesn't require controller address resolution */
 	bool addr_resolv = false;
 	int err;
 
-<<<<<<< HEAD
-	BT_DBG("%s", hdev->name);
-=======
 	bt_dev_dbg(hdev, "");
->>>>>>> 7d2a07b7
 
 	/* If controller is scanning, it means the background scanning is
 	 * running. Thus, we should temporarily stop it in order to set the
 	 * discovery scanning parameters.
 	 */
-<<<<<<< HEAD
-	if (hci_dev_test_flag(hdev, HCI_LE_SCAN))
-		hci_req_add_le_scan_disable(req, false);
-=======
 	if (hci_dev_test_flag(hdev, HCI_LE_SCAN)) {
 		hci_req_add_le_scan_disable(req, false);
 		cancel_interleave_scan(hdev);
 	}
->>>>>>> 7d2a07b7
 
 	/* All active scans will be done with either a resolvable private
 	 * address (when privacy feature has been enabled) or non-resolvable
@@ -3599,11 +3187,6 @@
 	if (err < 0)
 		own_addr_type = ADDR_LE_DEV_PUBLIC;
 
-<<<<<<< HEAD
-	hci_req_start_scan(req, LE_SCAN_ACTIVE, interval,
-			   hdev->le_scan_window_discovery, own_addr_type,
-			   filter_policy, addr_resolv);
-=======
 	if (hci_is_adv_monitoring(hdev)) {
 		/* Duplicate filter should be disabled when some advertisement
 		 * monitor is activated, otherwise AdvMon can only receive one
@@ -3624,7 +3207,6 @@
 	hci_req_start_scan(req, LE_SCAN_ACTIVE, interval,
 			   hdev->le_scan_window_discovery, own_addr_type,
 			   filter_policy, filter_dup, addr_resolv);
->>>>>>> 7d2a07b7
 	return 0;
 }
 
@@ -3726,10 +3308,7 @@
 
 		if (hci_dev_test_flag(hdev, HCI_LE_SCAN)) {
 			cancel_delayed_work(&hdev->le_scan_disable);
-<<<<<<< HEAD
-=======
 			cancel_delayed_work(&hdev->le_scan_restart);
->>>>>>> 7d2a07b7
 			hci_req_add_le_scan_disable(req, false);
 		}
 
