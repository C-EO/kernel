/* SCTP kernel implementation
 * (C) Copyright IBM Corp. 2002, 2004
 * Copyright (c) 2001 Nokia, Inc.
 * Copyright (c) 2001 La Monte H.P. Yarroll
 * Copyright (c) 2002-2003 Intel Corp.
 *
 * This file is part of the SCTP kernel implementation
 *
 * SCTP over IPv6.
 *
 * This SCTP implementation is free software;
 * you can redistribute it and/or modify it under the terms of
 * the GNU General Public License as published by
 * the Free Software Foundation; either version 2, or (at your option)
 * any later version.
 *
 * This SCTP implementation is distributed in the hope that it
 * will be useful, but WITHOUT ANY WARRANTY; without even the implied
 *		   ************************
 * warranty of MERCHANTABILITY or FITNESS FOR A PARTICULAR PURPOSE.
 * See the GNU General Public License for more details.
 *
 * You should have received a copy of the GNU General Public License
 * along with GNU CC; see the file COPYING.  If not, see
 * <http://www.gnu.org/licenses/>.
 *
 * Please send any bug reports or fixes you make to the
 * email address(es):
 *    lksctp developers <linux-sctp@vger.kernel.org>
 *
 * Written or modified by:
 *    Le Yanqun		    <yanqun.le@nokia.com>
 *    Hui Huang		    <hui.huang@nokia.com>
 *    La Monte H.P. Yarroll <piggy@acm.org>
 *    Sridhar Samudrala	    <sri@us.ibm.com>
 *    Jon Grimm		    <jgrimm@us.ibm.com>
 *    Ardelle Fan	    <ardelle.fan@intel.com>
 *
 * Based on:
 *	linux/net/ipv6/tcp_ipv6.c
 */

#define pr_fmt(fmt) KBUILD_MODNAME ": " fmt

#include <linux/module.h>
#include <linux/errno.h>
#include <linux/types.h>
#include <linux/socket.h>
#include <linux/sockios.h>
#include <linux/net.h>
#include <linux/in.h>
#include <linux/in6.h>
#include <linux/netdevice.h>
#include <linux/init.h>
#include <linux/ipsec.h>
#include <linux/slab.h>

#include <linux/ipv6.h>
#include <linux/icmpv6.h>
#include <linux/random.h>
#include <linux/seq_file.h>

#include <net/protocol.h>
#include <net/ndisc.h>
#include <net/ip.h>
#include <net/ipv6.h>
#include <net/transp_v6.h>
#include <net/addrconf.h>
#include <net/ip6_route.h>
#include <net/inet_common.h>
#include <net/inet_ecn.h>
#include <net/sctp/sctp.h>

#include <linux/uaccess.h>

static inline int sctp_v6_addr_match_len(union sctp_addr *s1,
					 union sctp_addr *s2);
static void sctp_v6_to_addr(union sctp_addr *addr, struct in6_addr *saddr,
			      __be16 port);
static int sctp_v6_cmp_addr(const union sctp_addr *addr1,
			    const union sctp_addr *addr2);

/* Event handler for inet6 address addition/deletion events.
 * The sctp_local_addr_list needs to be protocted by a spin lock since
 * multiple notifiers (say IPv4 and IPv6) may be running at the same
 * time and thus corrupt the list.
 * The reader side is protected with RCU.
 */
static int sctp_inet6addr_event(struct notifier_block *this, unsigned long ev,
				void *ptr)
{
	struct inet6_ifaddr *ifa = (struct inet6_ifaddr *)ptr;
	struct sctp_sockaddr_entry *addr = NULL;
	struct sctp_sockaddr_entry *temp;
	struct net *net = dev_net(ifa->idev->dev);
	int found = 0;

	switch (ev) {
	case NETDEV_UP:
		addr = kmalloc(sizeof(struct sctp_sockaddr_entry), GFP_ATOMIC);
		if (addr) {
			addr->a.v6.sin6_family = AF_INET6;
			addr->a.v6.sin6_port = 0;
			addr->a.v6.sin6_flowinfo = 0;
			addr->a.v6.sin6_addr = ifa->addr;
			addr->a.v6.sin6_scope_id = ifa->idev->dev->ifindex;
			addr->valid = 1;
			spin_lock_bh(&net->sctp.local_addr_lock);
			list_add_tail_rcu(&addr->list, &net->sctp.local_addr_list);
			sctp_addr_wq_mgmt(net, addr, SCTP_ADDR_NEW);
			spin_unlock_bh(&net->sctp.local_addr_lock);
		}
		break;
	case NETDEV_DOWN:
		spin_lock_bh(&net->sctp.local_addr_lock);
		list_for_each_entry_safe(addr, temp,
					&net->sctp.local_addr_list, list) {
			if (addr->a.sa.sa_family == AF_INET6 &&
					ipv6_addr_equal(&addr->a.v6.sin6_addr,
						&ifa->addr)) {
				sctp_addr_wq_mgmt(net, addr, SCTP_ADDR_DEL);
				found = 1;
				addr->valid = 0;
				list_del_rcu(&addr->list);
				break;
			}
		}
		spin_unlock_bh(&net->sctp.local_addr_lock);
		if (found)
			kfree_rcu(addr, rcu);
		break;
	}

	return NOTIFY_DONE;
}

static struct notifier_block sctp_inet6addr_notifier = {
	.notifier_call = sctp_inet6addr_event,
};

/* ICMP error handler. */
static void sctp_v6_err(struct sk_buff *skb, struct inet6_skb_parm *opt,
			u8 type, u8 code, int offset, __be32 info)
{
	struct inet6_dev *idev;
	struct sock *sk;
	struct sctp_association *asoc;
	struct sctp_transport *transport;
	struct ipv6_pinfo *np;
	__u16 saveip, savesctp;
	int err;
	struct net *net = dev_net(skb->dev);

	idev = in6_dev_get(skb->dev);

	/* Fix up skb to look at the embedded net header. */
	saveip	 = skb->network_header;
	savesctp = skb->transport_header;
	skb_reset_network_header(skb);
	skb_set_transport_header(skb, offset);
	sk = sctp_err_lookup(net, AF_INET6, skb, sctp_hdr(skb), &asoc, &transport);
	/* Put back, the original pointers. */
	skb->network_header   = saveip;
	skb->transport_header = savesctp;
	if (!sk) {
		__ICMP6_INC_STATS(net, idev, ICMP6_MIB_INERRORS);
		goto out;
	}

	/* Warning:  The sock lock is held.  Remember to call
	 * sctp_err_finish!
	 */

	switch (type) {
	case ICMPV6_PKT_TOOBIG:
		if (ip6_sk_accept_pmtu(sk))
			sctp_icmp_frag_needed(sk, asoc, transport, ntohl(info));
		goto out_unlock;
	case ICMPV6_PARAMPROB:
		if (ICMPV6_UNK_NEXTHDR == code) {
			sctp_icmp_proto_unreachable(sk, asoc, transport);
			goto out_unlock;
		}
		break;
	case NDISC_REDIRECT:
		sctp_icmp_redirect(sk, transport, skb);
		goto out_unlock;
	default:
		break;
	}

	np = inet6_sk(sk);
	icmpv6_err_convert(type, code, &err);
	if (!sock_owned_by_user(sk) && np->recverr) {
		sk->sk_err = err;
		sk->sk_error_report(sk);
	} else {  /* Only an error on timeout */
		sk->sk_err_soft = err;
	}

out_unlock:
	sctp_err_finish(sk, transport);
out:
	if (likely(idev != NULL))
		in6_dev_put(idev);
}

static int sctp_v6_xmit(struct sk_buff *skb, struct sctp_transport *transport)
{
	struct sock *sk = skb->sk;
	struct ipv6_pinfo *np = inet6_sk(sk);
	struct flowi6 *fl6 = &transport->fl.u.ip6;
	int res;

	pr_debug("%s: skb:%p, len:%d, src:%pI6 dst:%pI6\n", __func__, skb,
		 skb->len, &fl6->saddr, &fl6->daddr);

	IP6_ECN_flow_xmit(sk, fl6->flowlabel);

	if (!(transport->param_flags & SPP_PMTUD_ENABLE))
		skb->ignore_df = 1;

	SCTP_INC_STATS(sock_net(sk), SCTP_MIB_OUTSCTPPACKS);

	rcu_read_lock();
	res = ip6_xmit(sk, skb, fl6, sk->sk_mark, rcu_dereference(np->opt),
		       np->tclass);
	rcu_read_unlock();
	return res;
}

/* Returns the dst cache entry for the given source and destination ip
 * addresses.
 */
static void sctp_v6_get_dst(struct sctp_transport *t, union sctp_addr *saddr,
			    struct flowi *fl, struct sock *sk)
{
	struct sctp_association *asoc = t->asoc;
	struct dst_entry *dst = NULL;
	struct flowi _fl;
	struct flowi6 *fl6 = &_fl.u.ip6;
	struct sctp_bind_addr *bp;
	struct ipv6_pinfo *np = inet6_sk(sk);
	struct sctp_sockaddr_entry *laddr;
	union sctp_addr *daddr = &t->ipaddr;
	union sctp_addr dst_saddr;
	struct in6_addr *final_p, final;
	__u8 matchlen = 0;
	sctp_scope_t scope;

	memset(&_fl, 0, sizeof(_fl));
	fl6->daddr = daddr->v6.sin6_addr;
	fl6->fl6_dport = daddr->v6.sin6_port;
	fl6->flowi6_proto = IPPROTO_SCTP;
	if (ipv6_addr_type(&daddr->v6.sin6_addr) & IPV6_ADDR_LINKLOCAL)
		fl6->flowi6_oif = daddr->v6.sin6_scope_id;

	pr_debug("%s: dst=%pI6 ", __func__, &fl6->daddr);

	if (asoc)
		fl6->fl6_sport = htons(asoc->base.bind_addr.port);

	if (saddr) {
		fl6->saddr = saddr->v6.sin6_addr;
		fl6->fl6_sport = saddr->v6.sin6_port;

		pr_debug("src=%pI6 - ", &fl6->saddr);
	}

	rcu_read_lock();
	final_p = fl6_update_dst(fl6, rcu_dereference(np->opt), &final);
	rcu_read_unlock();

<<<<<<< HEAD
	dst = ip6_dst_lookup_flow(sk, fl6, final_p);
	if (!asoc || saddr) {
		t->dst = dst;
		memcpy(fl, &_fl, sizeof(_fl));
=======
	dst = ip6_dst_lookup_flow__net(sock_net(sk), sk, fl6, final_p);
	if (!asoc || saddr)
>>>>>>> e7691f63
		goto out;
	}

	bp = &asoc->base.bind_addr;
	scope = sctp_scope(daddr);
	/* ip6_dst_lookup has filled in the fl6->saddr for us.  Check
	 * to see if we can use it.
	 */
	if (!IS_ERR(dst)) {
		/* Walk through the bind address list and look for a bind
		 * address that matches the source address of the returned dst.
		 */
		sctp_v6_to_addr(&dst_saddr, &fl6->saddr, htons(bp->port));
		rcu_read_lock();
		list_for_each_entry_rcu(laddr, &bp->address_list, list) {
			if (!laddr->valid || laddr->state == SCTP_ADDR_DEL ||
			    (laddr->state != SCTP_ADDR_SRC &&
			     !asoc->src_out_of_asoc_ok))
				continue;

			/* Do not compare against v4 addrs */
			if ((laddr->a.sa.sa_family == AF_INET6) &&
			    (sctp_v6_cmp_addr(&dst_saddr, &laddr->a))) {
				rcu_read_unlock();
				t->dst = dst;
				memcpy(fl, &_fl, sizeof(_fl));
				goto out;
			}
		}
		rcu_read_unlock();
		/* None of the bound addresses match the source address of the
		 * dst. So release it.
		 */
		dst_release(dst);
		dst = NULL;
	}

	/* Walk through the bind address list and try to get the
	 * best source address for a given destination.
	 */
	rcu_read_lock();
	list_for_each_entry_rcu(laddr, &bp->address_list, list) {
		struct dst_entry *bdst;
		__u8 bmatchlen;

		if (!laddr->valid ||
		    laddr->state != SCTP_ADDR_SRC ||
		    laddr->a.sa.sa_family != AF_INET6 ||
		    scope > sctp_scope(&laddr->a))
			continue;

		fl6->saddr = laddr->a.v6.sin6_addr;
		fl6->fl6_sport = laddr->a.v6.sin6_port;
		final_p = fl6_update_dst(fl6, rcu_dereference(np->opt), &final);
		bdst = ip6_dst_lookup_flow__net(sock_net(sk), sk, fl6,
						final_p);

		if (IS_ERR(bdst))
			continue;

		if (ipv6_chk_addr(dev_net(bdst->dev),
				  &laddr->a.v6.sin6_addr, bdst->dev, 1)) {
			if (!IS_ERR_OR_NULL(dst))
				dst_release(dst);
			dst = bdst;
			t->dst = dst;
			memcpy(fl, &_fl, sizeof(_fl));
			break;
		}

		bmatchlen = sctp_v6_addr_match_len(daddr, &laddr->a);
		if (matchlen > bmatchlen) {
			dst_release(bdst);
			continue;
		}

		if (!IS_ERR_OR_NULL(dst))
			dst_release(dst);
		dst = bdst;
		matchlen = bmatchlen;
		t->dst = dst;
		memcpy(fl, &_fl, sizeof(_fl));
	}
	rcu_read_unlock();

out:
	if (!IS_ERR_OR_NULL(dst)) {
		struct rt6_info *rt;

		rt = (struct rt6_info *)dst;
		t->dst_cookie = rt6_get_cookie(rt);
		pr_debug("rt6_dst:%pI6/%d rt6_src:%pI6\n",
			 &rt->rt6i_dst.addr, rt->rt6i_dst.plen,
			 &fl->u.ip6.saddr);
	} else {
		t->dst = NULL;
		pr_debug("no route\n");
	}
}

/* Returns the number of consecutive initial bits that match in the 2 ipv6
 * addresses.
 */
static inline int sctp_v6_addr_match_len(union sctp_addr *s1,
					 union sctp_addr *s2)
{
	return ipv6_addr_diff(&s1->v6.sin6_addr, &s2->v6.sin6_addr);
}

/* Fills in the source address(saddr) based on the destination address(daddr)
 * and asoc's bind address list.
 */
static void sctp_v6_get_saddr(struct sctp_sock *sk,
			      struct sctp_transport *t,
			      struct flowi *fl)
{
	struct flowi6 *fl6 = &fl->u.ip6;
	union sctp_addr *saddr = &t->saddr;

	pr_debug("%s: asoc:%p dst:%p\n", __func__, t->asoc, t->dst);

	if (t->dst) {
		saddr->v6.sin6_family = AF_INET6;
		saddr->v6.sin6_addr = fl6->saddr;
	}
}

/* Make a copy of all potential local addresses. */
static void sctp_v6_copy_addrlist(struct list_head *addrlist,
				  struct net_device *dev)
{
	struct inet6_dev *in6_dev;
	struct inet6_ifaddr *ifp;
	struct sctp_sockaddr_entry *addr;

	rcu_read_lock();
	if ((in6_dev = __in6_dev_get(dev)) == NULL) {
		rcu_read_unlock();
		return;
	}

	read_lock_bh(&in6_dev->lock);
	list_for_each_entry(ifp, &in6_dev->addr_list, if_list) {
		/* Add the address to the local list.  */
		addr = kzalloc(sizeof(*addr), GFP_ATOMIC);
		if (addr) {
			addr->a.v6.sin6_family = AF_INET6;
			addr->a.v6.sin6_port = 0;
			addr->a.v6.sin6_addr = ifp->addr;
			addr->a.v6.sin6_scope_id = dev->ifindex;
			addr->valid = 1;
			INIT_LIST_HEAD(&addr->list);
			list_add_tail(&addr->list, addrlist);
		}
	}

	read_unlock_bh(&in6_dev->lock);
	rcu_read_unlock();
}

/* Initialize a sockaddr_storage from in incoming skb. */
static void sctp_v6_from_skb(union sctp_addr *addr, struct sk_buff *skb,
			     int is_saddr)
{
	/* Always called on head skb, so this is safe */
	struct sctphdr *sh = sctp_hdr(skb);
	struct sockaddr_in6 *sa = &addr->v6;

	addr->v6.sin6_family = AF_INET6;
	addr->v6.sin6_flowinfo = 0; /* FIXME */
	addr->v6.sin6_scope_id = ((struct inet6_skb_parm *)skb->cb)->iif;

	if (is_saddr) {
		sa->sin6_port = sh->source;
		sa->sin6_addr = ipv6_hdr(skb)->saddr;
	} else {
		sa->sin6_port = sh->dest;
		sa->sin6_addr = ipv6_hdr(skb)->daddr;
	}
}

/* Initialize an sctp_addr from a socket. */
static void sctp_v6_from_sk(union sctp_addr *addr, struct sock *sk)
{
	addr->v6.sin6_family = AF_INET6;
	addr->v6.sin6_port = 0;
	addr->v6.sin6_addr = sk->sk_v6_rcv_saddr;
}

/* Initialize sk->sk_rcv_saddr from sctp_addr. */
static void sctp_v6_to_sk_saddr(union sctp_addr *addr, struct sock *sk)
{
	if (addr->sa.sa_family == AF_INET) {
		sk->sk_v6_rcv_saddr.s6_addr32[0] = 0;
		sk->sk_v6_rcv_saddr.s6_addr32[1] = 0;
		sk->sk_v6_rcv_saddr.s6_addr32[2] = htonl(0x0000ffff);
		sk->sk_v6_rcv_saddr.s6_addr32[3] =
			addr->v4.sin_addr.s_addr;
	} else {
		sk->sk_v6_rcv_saddr = addr->v6.sin6_addr;
	}
}

/* Initialize sk->sk_daddr from sctp_addr. */
static void sctp_v6_to_sk_daddr(union sctp_addr *addr, struct sock *sk)
{
	if (addr->sa.sa_family == AF_INET) {
		sk->sk_v6_daddr.s6_addr32[0] = 0;
		sk->sk_v6_daddr.s6_addr32[1] = 0;
		sk->sk_v6_daddr.s6_addr32[2] = htonl(0x0000ffff);
		sk->sk_v6_daddr.s6_addr32[3] = addr->v4.sin_addr.s_addr;
	} else {
		sk->sk_v6_daddr = addr->v6.sin6_addr;
	}
}

/* Initialize a sctp_addr from an address parameter. */
static void sctp_v6_from_addr_param(union sctp_addr *addr,
				    union sctp_addr_param *param,
				    __be16 port, int iif)
{
	addr->v6.sin6_family = AF_INET6;
	addr->v6.sin6_port = port;
	addr->v6.sin6_flowinfo = 0; /* BUG */
	addr->v6.sin6_addr = param->v6.addr;
	addr->v6.sin6_scope_id = iif;
}

/* Initialize an address parameter from a sctp_addr and return the length
 * of the address parameter.
 */
static int sctp_v6_to_addr_param(const union sctp_addr *addr,
				 union sctp_addr_param *param)
{
	int length = sizeof(sctp_ipv6addr_param_t);

	param->v6.param_hdr.type = SCTP_PARAM_IPV6_ADDRESS;
	param->v6.param_hdr.length = htons(length);
	param->v6.addr = addr->v6.sin6_addr;

	return length;
}

/* Initialize a sctp_addr from struct in6_addr. */
static void sctp_v6_to_addr(union sctp_addr *addr, struct in6_addr *saddr,
			      __be16 port)
{
	addr->sa.sa_family = AF_INET6;
	addr->v6.sin6_port = port;
	addr->v6.sin6_flowinfo = 0;
	addr->v6.sin6_addr = *saddr;
	addr->v6.sin6_scope_id = 0;
}

static int __sctp_v6_cmp_addr(const union sctp_addr *addr1,
			      const union sctp_addr *addr2)
{
	if (addr1->sa.sa_family != addr2->sa.sa_family) {
		if (addr1->sa.sa_family == AF_INET &&
		    addr2->sa.sa_family == AF_INET6 &&
		    ipv6_addr_v4mapped(&addr2->v6.sin6_addr) &&
		    addr2->v6.sin6_addr.s6_addr32[3] ==
		    addr1->v4.sin_addr.s_addr)
			return 1;

		if (addr2->sa.sa_family == AF_INET &&
		    addr1->sa.sa_family == AF_INET6 &&
		    ipv6_addr_v4mapped(&addr1->v6.sin6_addr) &&
		    addr1->v6.sin6_addr.s6_addr32[3] ==
		    addr2->v4.sin_addr.s_addr)
			return 1;

		return 0;
	}

	if (!ipv6_addr_equal(&addr1->v6.sin6_addr, &addr2->v6.sin6_addr))
		return 0;

	/* If this is a linklocal address, compare the scope_id. */
	if ((ipv6_addr_type(&addr1->v6.sin6_addr) & IPV6_ADDR_LINKLOCAL) &&
	    addr1->v6.sin6_scope_id && addr2->v6.sin6_scope_id &&
	    addr1->v6.sin6_scope_id != addr2->v6.sin6_scope_id)
		return 0;

	return 1;
}

/* Compare addresses exactly.
 * v4-mapped-v6 is also in consideration.
 */
static int sctp_v6_cmp_addr(const union sctp_addr *addr1,
			    const union sctp_addr *addr2)
{
	return __sctp_v6_cmp_addr(addr1, addr2) &&
	       addr1->v6.sin6_port == addr2->v6.sin6_port;
}

/* Initialize addr struct to INADDR_ANY. */
static void sctp_v6_inaddr_any(union sctp_addr *addr, __be16 port)
{
	memset(addr, 0x00, sizeof(union sctp_addr));
	addr->v6.sin6_family = AF_INET6;
	addr->v6.sin6_port = port;
}

/* Is this a wildcard address? */
static int sctp_v6_is_any(const union sctp_addr *addr)
{
	return ipv6_addr_any(&addr->v6.sin6_addr);
}

/* Should this be available for binding?   */
static int sctp_v6_available(union sctp_addr *addr, struct sctp_sock *sp)
{
	int type;
	struct net *net = sock_net(&sp->inet.sk);
	const struct in6_addr *in6 = (const struct in6_addr *)&addr->v6.sin6_addr;

	type = ipv6_addr_type(in6);
	if (IPV6_ADDR_ANY == type)
		return 1;
	if (type == IPV6_ADDR_MAPPED) {
		if (sp && ipv6_only_sock(sctp_opt2sk(sp)))
			return 0;
		sctp_v6_map_v4(addr);
		return sctp_get_af_specific(AF_INET)->available(addr, sp);
	}
	if (!(type & IPV6_ADDR_UNICAST))
		return 0;

	return sp->inet.freebind || net->ipv6.sysctl.ip_nonlocal_bind ||
		ipv6_chk_addr(net, in6, NULL, 0);
}

/* This function checks if the address is a valid address to be used for
 * SCTP.
 *
 * Output:
 * Return 0 - If the address is a non-unicast or an illegal address.
 * Return 1 - If the address is a unicast.
 */
static int sctp_v6_addr_valid(union sctp_addr *addr,
			      struct sctp_sock *sp,
			      const struct sk_buff *skb)
{
	int ret = ipv6_addr_type(&addr->v6.sin6_addr);

	/* Support v4-mapped-v6 address. */
	if (ret == IPV6_ADDR_MAPPED) {
		/* Note: This routine is used in input, so v4-mapped-v6
		 * are disallowed here when there is no sctp_sock.
		 */
		if (sp && ipv6_only_sock(sctp_opt2sk(sp)))
			return 0;
		sctp_v6_map_v4(addr);
		return sctp_get_af_specific(AF_INET)->addr_valid(addr, sp, skb);
	}

	/* Is this a non-unicast address */
	if (!(ret & IPV6_ADDR_UNICAST))
		return 0;

	return 1;
}

/* What is the scope of 'addr'?  */
static sctp_scope_t sctp_v6_scope(union sctp_addr *addr)
{
	int v6scope;
	sctp_scope_t retval;

	/* The IPv6 scope is really a set of bit fields.
	 * See IFA_* in <net/if_inet6.h>.  Map to a generic SCTP scope.
	 */

	v6scope = ipv6_addr_scope(&addr->v6.sin6_addr);
	switch (v6scope) {
	case IFA_HOST:
		retval = SCTP_SCOPE_LOOPBACK;
		break;
	case IFA_LINK:
		retval = SCTP_SCOPE_LINK;
		break;
	case IFA_SITE:
		retval = SCTP_SCOPE_PRIVATE;
		break;
	default:
		retval = SCTP_SCOPE_GLOBAL;
		break;
	}

	return retval;
}

/* Create and initialize a new sk for the socket to be returned by accept(). */
static struct sock *sctp_v6_create_accept_sk(struct sock *sk,
					     struct sctp_association *asoc,
					     bool kern)
{
	struct sock *newsk;
	struct ipv6_pinfo *newnp, *np = inet6_sk(sk);
	struct sctp6_sock *newsctp6sk;
	struct ipv6_txoptions *opt;

	newsk = sk_alloc(sock_net(sk), PF_INET6, GFP_KERNEL, sk->sk_prot, kern);
	if (!newsk)
		goto out;

	sock_init_data(NULL, newsk);

	sctp_copy_sock(newsk, sk, asoc);
	sock_reset_flag(sk, SOCK_ZAPPED);

	newsctp6sk = (struct sctp6_sock *)newsk;
	inet_sk(newsk)->pinet6 = &newsctp6sk->inet6;

	sctp_sk(newsk)->v4mapped = sctp_sk(sk)->v4mapped;

	newnp = inet6_sk(newsk);

	memcpy(newnp, np, sizeof(struct ipv6_pinfo));
	newnp->ipv6_mc_list = NULL;
	newnp->ipv6_ac_list = NULL;
	newnp->ipv6_fl_list = NULL;

	rcu_read_lock();
	opt = rcu_dereference(np->opt);
	if (opt)
		opt = ipv6_dup_options(newsk, opt);
	RCU_INIT_POINTER(newnp->opt, opt);
	rcu_read_unlock();

	/* Initialize sk's sport, dport, rcv_saddr and daddr for getsockname()
	 * and getpeername().
	 */
	sctp_v6_to_sk_daddr(&asoc->peer.primary_addr, newsk);

	newsk->sk_v6_rcv_saddr = sk->sk_v6_rcv_saddr;

	sk_refcnt_debug_inc(newsk);

	if (newsk->sk_prot->init(newsk)) {
		sk_common_release(newsk);
		newsk = NULL;
	}

out:
	return newsk;
}

/* Format a sockaddr for return to user space. This makes sure the return is
 * AF_INET or AF_INET6 depending on the SCTP_I_WANT_MAPPED_V4_ADDR option.
 */
static int sctp_v6_addr_to_user(struct sctp_sock *sp, union sctp_addr *addr)
{
	if (sp->v4mapped) {
		if (addr->sa.sa_family == AF_INET)
			sctp_v4_map_v6(addr);
	} else {
		if (addr->sa.sa_family == AF_INET6 &&
		    ipv6_addr_v4mapped(&addr->v6.sin6_addr))
			sctp_v6_map_v4(addr);
	}

	if (addr->sa.sa_family == AF_INET) {
		memset(addr->v4.sin_zero, 0, sizeof(addr->v4.sin_zero));
		return sizeof(struct sockaddr_in);
	}
	return sizeof(struct sockaddr_in6);
}

/* Where did this skb come from?  */
static int sctp_v6_skb_iif(const struct sk_buff *skb)
{
	return IP6CB(skb)->iif;
}

/* Was this packet marked by Explicit Congestion Notification? */
static int sctp_v6_is_ce(const struct sk_buff *skb)
{
	return *((__u32 *)(ipv6_hdr(skb))) & htonl(1 << 20);
}

/* Dump the v6 addr to the seq file. */
static void sctp_v6_seq_dump_addr(struct seq_file *seq, union sctp_addr *addr)
{
	seq_printf(seq, "%pI6 ", &addr->v6.sin6_addr);
}

static void sctp_v6_ecn_capable(struct sock *sk)
{
	inet6_sk(sk)->tclass |= INET_ECN_ECT_0;
}

/* Initialize a PF_INET msgname from a ulpevent. */
static void sctp_inet6_event_msgname(struct sctp_ulpevent *event,
				     char *msgname, int *addrlen)
{
	union sctp_addr *addr;
	struct sctp_association *asoc;
	union sctp_addr *paddr;

	if (!msgname)
		return;

	addr = (union sctp_addr *)msgname;
	asoc = event->asoc;
	paddr = &asoc->peer.primary_addr;

	if (paddr->sa.sa_family == AF_INET) {
		addr->v4.sin_family = AF_INET;
		addr->v4.sin_port = htons(asoc->peer.port);
		addr->v4.sin_addr = paddr->v4.sin_addr;
	} else {
		addr->v6.sin6_family = AF_INET6;
		addr->v6.sin6_flowinfo = 0;
		if (ipv6_addr_type(&paddr->v6.sin6_addr) & IPV6_ADDR_LINKLOCAL)
			addr->v6.sin6_scope_id = paddr->v6.sin6_scope_id;
		else
			addr->v6.sin6_scope_id = 0;
		addr->v6.sin6_port = htons(asoc->peer.port);
		addr->v6.sin6_addr = paddr->v6.sin6_addr;
	}

	*addrlen = sctp_v6_addr_to_user(sctp_sk(asoc->base.sk), addr);
}

/* Initialize a msg_name from an inbound skb. */
static void sctp_inet6_skb_msgname(struct sk_buff *skb, char *msgname,
				   int *addr_len)
{
	union sctp_addr *addr;
	struct sctphdr *sh;

	if (!msgname)
		return;

	addr = (union sctp_addr *)msgname;
	sh = sctp_hdr(skb);

	if (ip_hdr(skb)->version == 4) {
		addr->v4.sin_family = AF_INET;
		addr->v4.sin_port = sh->source;
		addr->v4.sin_addr.s_addr = ip_hdr(skb)->saddr;
	} else {
		addr->v6.sin6_family = AF_INET6;
		addr->v6.sin6_flowinfo = 0;
		addr->v6.sin6_port = sh->source;
		addr->v6.sin6_addr = ipv6_hdr(skb)->saddr;
		if (ipv6_addr_type(&addr->v6.sin6_addr) & IPV6_ADDR_LINKLOCAL)
			addr->v6.sin6_scope_id = sctp_v6_skb_iif(skb);
		else
			addr->v6.sin6_scope_id = 0;
	}

	*addr_len = sctp_v6_addr_to_user(sctp_sk(skb->sk), addr);
}

/* Do we support this AF? */
static int sctp_inet6_af_supported(sa_family_t family, struct sctp_sock *sp)
{
	switch (family) {
	case AF_INET6:
		return 1;
	/* v4-mapped-v6 addresses */
	case AF_INET:
		if (!__ipv6_only_sock(sctp_opt2sk(sp)))
			return 1;
	default:
		return 0;
	}
}

/* Address matching with wildcards allowed.  This extra level
 * of indirection lets us choose whether a PF_INET6 should
 * disallow any v4 addresses if we so choose.
 */
static int sctp_inet6_cmp_addr(const union sctp_addr *addr1,
			       const union sctp_addr *addr2,
			       struct sctp_sock *opt)
{
	struct sock *sk = sctp_opt2sk(opt);
	struct sctp_af *af1, *af2;

	af1 = sctp_get_af_specific(addr1->sa.sa_family);
	af2 = sctp_get_af_specific(addr2->sa.sa_family);

	if (!af1 || !af2)
		return 0;

	/* If the socket is IPv6 only, v4 addrs will not match */
	if (__ipv6_only_sock(sk) && af1 != af2)
		return 0;

	/* Today, wildcard AF_INET/AF_INET6. */
	if (sctp_is_any(sk, addr1) || sctp_is_any(sk, addr2))
		return 1;

	if (addr1->sa.sa_family == AF_INET && addr2->sa.sa_family == AF_INET)
		return addr1->v4.sin_addr.s_addr == addr2->v4.sin_addr.s_addr;

	return __sctp_v6_cmp_addr(addr1, addr2);
}

/* Verify that the provided sockaddr looks bindable.   Common verification,
 * has already been taken care of.
 */
static int sctp_inet6_bind_verify(struct sctp_sock *opt, union sctp_addr *addr)
{
	struct sctp_af *af;

	/* ASSERT: address family has already been verified. */
	if (addr->sa.sa_family != AF_INET6)
		af = sctp_get_af_specific(addr->sa.sa_family);
	else {
		int type = ipv6_addr_type(&addr->v6.sin6_addr);
		struct net_device *dev;

		if (type & IPV6_ADDR_LINKLOCAL) {
			struct net *net;
			if (!addr->v6.sin6_scope_id)
				return 0;
			net = sock_net(&opt->inet.sk);
			rcu_read_lock();
			dev = dev_get_by_index_rcu(net, addr->v6.sin6_scope_id);
			if (!dev || !(opt->inet.freebind ||
				      net->ipv6.sysctl.ip_nonlocal_bind ||
				      ipv6_chk_addr(net, &addr->v6.sin6_addr,
						    dev, 0))) {
				rcu_read_unlock();
				return 0;
			}
			rcu_read_unlock();
		}

		af = opt->pf->af;
	}
	return af->available(addr, opt);
}

/* Verify that the provided sockaddr looks sendable.   Common verification,
 * has already been taken care of.
 */
static int sctp_inet6_send_verify(struct sctp_sock *opt, union sctp_addr *addr)
{
	struct sctp_af *af = NULL;

	/* ASSERT: address family has already been verified. */
	if (addr->sa.sa_family != AF_INET6)
		af = sctp_get_af_specific(addr->sa.sa_family);
	else {
		int type = ipv6_addr_type(&addr->v6.sin6_addr);
		struct net_device *dev;

		if (type & IPV6_ADDR_LINKLOCAL) {
			if (!addr->v6.sin6_scope_id)
				return 0;
			rcu_read_lock();
			dev = dev_get_by_index_rcu(sock_net(&opt->inet.sk),
						   addr->v6.sin6_scope_id);
			rcu_read_unlock();
			if (!dev)
				return 0;
		}
		af = opt->pf->af;
	}

	return af != NULL;
}

/* Fill in Supported Address Type information for INIT and INIT-ACK
 * chunks.   Note: In the future, we may want to look at sock options
 * to determine whether a PF_INET6 socket really wants to have IPV4
 * addresses.
 * Returns number of addresses supported.
 */
static int sctp_inet6_supported_addrs(const struct sctp_sock *opt,
				      __be16 *types)
{
	types[0] = SCTP_PARAM_IPV6_ADDRESS;
	if (!opt || !ipv6_only_sock(sctp_opt2sk(opt))) {
		types[1] = SCTP_PARAM_IPV4_ADDRESS;
		return 2;
	}
	return 1;
}

/* Handle SCTP_I_WANT_MAPPED_V4_ADDR for getpeername() and getsockname() */
static int sctp_getname(struct socket *sock, struct sockaddr *uaddr,
			int *uaddr_len, int peer)
{
	int rc;

	rc = inet6_getname(sock, uaddr, uaddr_len, peer);

	if (rc != 0)
		return rc;

	*uaddr_len = sctp_v6_addr_to_user(sctp_sk(sock->sk),
					  (union sctp_addr *)uaddr);

	return rc;
}

static const struct proto_ops inet6_seqpacket_ops = {
	.family		   = PF_INET6,
	.owner		   = THIS_MODULE,
	.release	   = inet6_release,
	.bind		   = inet6_bind,
	.connect	   = inet_dgram_connect,
	.socketpair	   = sock_no_socketpair,
	.accept		   = inet_accept,
	.getname	   = sctp_getname,
	.poll		   = sctp_poll,
	.ioctl		   = inet6_ioctl,
	.listen		   = sctp_inet_listen,
	.shutdown	   = inet_shutdown,
	.setsockopt	   = sock_common_setsockopt,
	.getsockopt	   = sock_common_getsockopt,
	.sendmsg	   = inet_sendmsg,
	.recvmsg	   = inet_recvmsg,
	.mmap		   = sock_no_mmap,
#ifdef CONFIG_COMPAT
	.compat_setsockopt = compat_sock_common_setsockopt,
	.compat_getsockopt = compat_sock_common_getsockopt,
#endif
};

static struct inet_protosw sctpv6_seqpacket_protosw = {
	.type          = SOCK_SEQPACKET,
	.protocol      = IPPROTO_SCTP,
	.prot 	       = &sctpv6_prot,
	.ops           = &inet6_seqpacket_ops,
	.flags         = SCTP_PROTOSW_FLAG
};
static struct inet_protosw sctpv6_stream_protosw = {
	.type          = SOCK_STREAM,
	.protocol      = IPPROTO_SCTP,
	.prot 	       = &sctpv6_prot,
	.ops           = &inet6_seqpacket_ops,
	.flags         = SCTP_PROTOSW_FLAG,
};

static int sctp6_rcv(struct sk_buff *skb)
{
	return sctp_rcv(skb) ? -1 : 0;
}

static const struct inet6_protocol sctpv6_protocol = {
	.handler      = sctp6_rcv,
	.err_handler  = sctp_v6_err,
	.flags        = INET6_PROTO_NOPOLICY | INET6_PROTO_FINAL,
};

static struct sctp_af sctp_af_inet6 = {
	.sa_family	   = AF_INET6,
	.sctp_xmit	   = sctp_v6_xmit,
	.setsockopt	   = ipv6_setsockopt,
	.getsockopt	   = ipv6_getsockopt,
	.get_dst	   = sctp_v6_get_dst,
	.get_saddr	   = sctp_v6_get_saddr,
	.copy_addrlist	   = sctp_v6_copy_addrlist,
	.from_skb	   = sctp_v6_from_skb,
	.from_sk	   = sctp_v6_from_sk,
	.from_addr_param   = sctp_v6_from_addr_param,
	.to_addr_param	   = sctp_v6_to_addr_param,
	.cmp_addr	   = sctp_v6_cmp_addr,
	.scope		   = sctp_v6_scope,
	.addr_valid	   = sctp_v6_addr_valid,
	.inaddr_any	   = sctp_v6_inaddr_any,
	.is_any		   = sctp_v6_is_any,
	.available	   = sctp_v6_available,
	.skb_iif	   = sctp_v6_skb_iif,
	.is_ce		   = sctp_v6_is_ce,
	.seq_dump_addr	   = sctp_v6_seq_dump_addr,
	.ecn_capable	   = sctp_v6_ecn_capable,
	.net_header_len	   = sizeof(struct ipv6hdr),
	.sockaddr_len	   = sizeof(struct sockaddr_in6),
#ifdef CONFIG_COMPAT
	.compat_setsockopt = compat_ipv6_setsockopt,
	.compat_getsockopt = compat_ipv6_getsockopt,
#endif
};

static struct sctp_pf sctp_pf_inet6 = {
	.event_msgname = sctp_inet6_event_msgname,
	.skb_msgname   = sctp_inet6_skb_msgname,
	.af_supported  = sctp_inet6_af_supported,
	.cmp_addr      = sctp_inet6_cmp_addr,
	.bind_verify   = sctp_inet6_bind_verify,
	.send_verify   = sctp_inet6_send_verify,
	.supported_addrs = sctp_inet6_supported_addrs,
	.create_accept_sk = sctp_v6_create_accept_sk,
	.addr_to_user  = sctp_v6_addr_to_user,
	.to_sk_saddr   = sctp_v6_to_sk_saddr,
	.to_sk_daddr   = sctp_v6_to_sk_daddr,
	.af            = &sctp_af_inet6,
};

/* Initialize IPv6 support and register with socket layer.  */
void sctp_v6_pf_init(void)
{
	/* Register the SCTP specific PF_INET6 functions. */
	sctp_register_pf(&sctp_pf_inet6, PF_INET6);

	/* Register the SCTP specific AF_INET6 functions. */
	sctp_register_af(&sctp_af_inet6);
}

void sctp_v6_pf_exit(void)
{
	list_del(&sctp_af_inet6.list);
}

/* Initialize IPv6 support and register with socket layer.  */
int sctp_v6_protosw_init(void)
{
	int rc;

	rc = proto_register(&sctpv6_prot, 1);
	if (rc)
		return rc;

	/* Add SCTPv6(UDP and TCP style) to inetsw6 linked list. */
	inet6_register_protosw(&sctpv6_seqpacket_protosw);
	inet6_register_protosw(&sctpv6_stream_protosw);

	return 0;
}

void sctp_v6_protosw_exit(void)
{
	inet6_unregister_protosw(&sctpv6_seqpacket_protosw);
	inet6_unregister_protosw(&sctpv6_stream_protosw);
	proto_unregister(&sctpv6_prot);
}


/* Register with inet6 layer. */
int sctp_v6_add_protocol(void)
{
	/* Register notifier for inet6 address additions/deletions. */
	register_inet6addr_notifier(&sctp_inet6addr_notifier);

	if (inet6_add_protocol(&sctpv6_protocol, IPPROTO_SCTP) < 0)
		return -EAGAIN;

	return 0;
}

/* Unregister with inet6 layer. */
void sctp_v6_del_protocol(void)
{
	inet6_del_protocol(&sctpv6_protocol, IPPROTO_SCTP);
	unregister_inet6addr_notifier(&sctp_inet6addr_notifier);
}<|MERGE_RESOLUTION|>--- conflicted
+++ resolved
@@ -271,15 +271,10 @@
 	final_p = fl6_update_dst(fl6, rcu_dereference(np->opt), &final);
 	rcu_read_unlock();
 
-<<<<<<< HEAD
-	dst = ip6_dst_lookup_flow(sk, fl6, final_p);
+	dst = ip6_dst_lookup_flow__net(sock_net(sk), sk, fl6, final_p);
 	if (!asoc || saddr) {
 		t->dst = dst;
 		memcpy(fl, &_fl, sizeof(_fl));
-=======
-	dst = ip6_dst_lookup_flow__net(sock_net(sk), sk, fl6, final_p);
-	if (!asoc || saddr)
->>>>>>> e7691f63
 		goto out;
 	}
 
