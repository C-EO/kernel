// SPDX-License-Identifier: GPL-2.0-or-later
/* Client connection-specific management code.
 *
 * Copyright (C) 2016, 2020 Red Hat, Inc. All Rights Reserved.
 * Written by David Howells (dhowells@redhat.com)
 *
 * Client connections need to be cached for a little while after they've made a
 * call so as to handle retransmitted DATA packets in case the server didn't
 * receive the final ACK or terminating ABORT we sent it.
 *
 * There are flags of relevance to the cache:
 *
 *  (2) DONT_REUSE - The connection should be discarded as soon as possible and
 *      should not be reused.  This is set when an exclusive connection is used
 *      or a call ID counter overflows.
 *
 * The caching state may only be changed if the cache lock is held.
 *
 * There are two idle client connection expiry durations.  If the total number
 * of connections is below the reap threshold, we use the normal duration; if
 * it's above, we use the fast duration.
 */

#define pr_fmt(fmt) KBUILD_MODNAME ": " fmt

#include <linux/slab.h>
#include <linux/idr.h>
#include <linux/timer.h>
#include <linux/sched/signal.h>

#include "ar-internal.h"

__read_mostly unsigned int rxrpc_reap_client_connections = 900;
__read_mostly unsigned long rxrpc_conn_idle_client_expiry = 2 * 60 * HZ;
__read_mostly unsigned long rxrpc_conn_idle_client_fast_expiry = 2 * HZ;

/*
 * We use machine-unique IDs for our client connections.
 */
DEFINE_IDR(rxrpc_client_conn_ids);
static DEFINE_SPINLOCK(rxrpc_conn_id_lock);

/*
 * Get a connection ID and epoch for a client connection from the global pool.
 * The connection struct pointer is then recorded in the idr radix tree.  The
 * epoch doesn't change until the client is rebooted (or, at least, unless the
 * module is unloaded).
 */
static int rxrpc_get_client_connection_id(struct rxrpc_connection *conn,
					  gfp_t gfp)
{
	struct rxrpc_net *rxnet = conn->params.local->rxnet;
	int id;

	_enter("");

	idr_preload(gfp);
	spin_lock(&rxrpc_conn_id_lock);

	id = idr_alloc_cyclic(&rxrpc_client_conn_ids, conn,
			      1, 0x40000000, GFP_NOWAIT);
	if (id < 0)
		goto error;

	spin_unlock(&rxrpc_conn_id_lock);
	idr_preload_end();

	conn->proto.epoch = rxnet->epoch;
	conn->proto.cid = id << RXRPC_CIDSHIFT;
	set_bit(RXRPC_CONN_HAS_IDR, &conn->flags);
	_leave(" [CID %x]", conn->proto.cid);
	return 0;

error:
	spin_unlock(&rxrpc_conn_id_lock);
	idr_preload_end();
	_leave(" = %d", id);
	return id;
}

/*
 * Release a connection ID for a client connection from the global pool.
 */
static void rxrpc_put_client_connection_id(struct rxrpc_connection *conn)
{
	if (test_bit(RXRPC_CONN_HAS_IDR, &conn->flags)) {
		spin_lock(&rxrpc_conn_id_lock);
		idr_remove(&rxrpc_client_conn_ids,
			   conn->proto.cid >> RXRPC_CIDSHIFT);
		spin_unlock(&rxrpc_conn_id_lock);
	}
}

/*
 * Destroy the client connection ID tree.
 */
void rxrpc_destroy_client_conn_ids(void)
{
	struct rxrpc_connection *conn;
	int id;

	if (!idr_is_empty(&rxrpc_client_conn_ids)) {
		idr_for_each_entry(&rxrpc_client_conn_ids, conn, id) {
			pr_err("AF_RXRPC: Leaked client conn %p {%d}\n",
			       conn, atomic_read(&conn->usage));
		}
		BUG();
	}

	idr_destroy(&rxrpc_client_conn_ids);
}

/*
 * Allocate a connection bundle.
 */
static struct rxrpc_bundle *rxrpc_alloc_bundle(struct rxrpc_conn_parameters *cp,
					       gfp_t gfp)
{
	struct rxrpc_bundle *bundle;

	bundle = kzalloc(sizeof(*bundle), gfp);
	if (bundle) {
		bundle->params = *cp;
		rxrpc_get_peer(bundle->params.peer);
		atomic_set(&bundle->usage, 1);
		spin_lock_init(&bundle->channel_lock);
		INIT_LIST_HEAD(&bundle->waiting_calls);
	}
	return bundle;
}

struct rxrpc_bundle *rxrpc_get_bundle(struct rxrpc_bundle *bundle)
{
	atomic_inc(&bundle->usage);
	return bundle;
}

void rxrpc_put_bundle(struct rxrpc_bundle *bundle)
{
	unsigned int d = bundle->debug_id;
	unsigned int u = atomic_dec_return(&bundle->usage);

	_debug("PUT B=%x %u", d, u);
	if (u == 0) {
		rxrpc_put_peer(bundle->params.peer);
		kfree(bundle);
	}
}

/*
 * Allocate a client connection.
 */
static struct rxrpc_connection *
rxrpc_alloc_client_connection(struct rxrpc_bundle *bundle, gfp_t gfp)
{
	struct rxrpc_connection *conn;
	struct rxrpc_net *rxnet = bundle->params.local->rxnet;
	int ret;

	_enter("");

	conn = rxrpc_alloc_connection(gfp);
	if (!conn) {
		_leave(" = -ENOMEM");
		return ERR_PTR(-ENOMEM);
	}

	atomic_set(&conn->usage, 1);
	conn->bundle		= bundle;
	conn->params		= bundle->params;
	conn->out_clientflag	= RXRPC_CLIENT_INITIATED;
	conn->state		= RXRPC_CONN_CLIENT;
	conn->service_id	= conn->params.service_id;

	ret = rxrpc_get_client_connection_id(conn, gfp);
	if (ret < 0)
		goto error_0;

	ret = rxrpc_init_client_conn_security(conn);
	if (ret < 0)
		goto error_1;

	atomic_inc(&rxnet->nr_conns);
	write_lock(&rxnet->conn_lock);
	list_add_tail(&conn->proc_link, &rxnet->conn_proc_list);
	write_unlock(&rxnet->conn_lock);

	rxrpc_get_bundle(bundle);
	rxrpc_get_peer(conn->params.peer);
	rxrpc_get_local(conn->params.local);
	key_get(conn->params.key);

	trace_rxrpc_conn(conn->debug_id, rxrpc_conn_new_client,
			 atomic_read(&conn->usage),
			 __builtin_return_address(0));

	atomic_inc(&rxnet->nr_client_conns);
	trace_rxrpc_client(conn, -1, rxrpc_client_alloc);
	_leave(" = %p", conn);
	return conn;

error_1:
	rxrpc_put_client_connection_id(conn);
error_0:
	kfree(conn);
	_leave(" = %d", ret);
	return ERR_PTR(ret);
}

/*
 * Determine if a connection may be reused.
 */
static bool rxrpc_may_reuse_conn(struct rxrpc_connection *conn)
{
	struct rxrpc_net *rxnet;
	int id_cursor, id, distance, limit;

	if (!conn)
		goto dont_reuse;

	rxnet = conn->params.local->rxnet;
	if (test_bit(RXRPC_CONN_DONT_REUSE, &conn->flags))
		goto dont_reuse;

	if (conn->state != RXRPC_CONN_CLIENT ||
	    conn->proto.epoch != rxnet->epoch)
		goto mark_dont_reuse;

	/* The IDR tree gets very expensive on memory if the connection IDs are
	 * widely scattered throughout the number space, so we shall want to
	 * kill off connections that, say, have an ID more than about four
	 * times the maximum number of client conns away from the current
	 * allocation point to try and keep the IDs concentrated.
	 */
	id_cursor = idr_get_cursor(&rxrpc_client_conn_ids);
	id = conn->proto.cid >> RXRPC_CIDSHIFT;
	distance = id - id_cursor;
	if (distance < 0)
		distance = -distance;
	limit = max_t(unsigned long, atomic_read(&rxnet->nr_conns) * 4, 1024);
	if (distance > limit)
		goto mark_dont_reuse;

	return true;

mark_dont_reuse:
	set_bit(RXRPC_CONN_DONT_REUSE, &conn->flags);
dont_reuse:
	return false;
}

/*
 * Look up the conn bundle that matches the connection parameters, adding it if
 * it doesn't yet exist.
 */
static struct rxrpc_bundle *rxrpc_look_up_bundle(struct rxrpc_conn_parameters *cp,
						 gfp_t gfp)
{
	static atomic_t rxrpc_bundle_id;
	struct rxrpc_bundle *bundle, *candidate;
	struct rxrpc_local *local = cp->local;
	struct rb_node *p, **pp, *parent;
	long diff;

	_enter("{%px,%x,%u,%u}",
	       cp->peer, key_serial(cp->key), cp->security_level, cp->upgrade);

	if (cp->exclusive)
		return rxrpc_alloc_bundle(cp, gfp);

	/* First, see if the bundle is already there. */
	_debug("search 1");
	spin_lock(&local->client_bundles_lock);
	p = local->client_bundles.rb_node;
	while (p) {
		bundle = rb_entry(p, struct rxrpc_bundle, local_node);

#define cmp(X) ((long)bundle->params.X - (long)cp->X)
		diff = (cmp(peer) ?:
			cmp(key) ?:
			cmp(security_level) ?:
			cmp(upgrade));
#undef cmp
		if (diff < 0)
			p = p->rb_left;
		else if (diff > 0)
			p = p->rb_right;
		else
			goto found_bundle;
	}
	spin_unlock(&local->client_bundles_lock);
	_debug("not found");

	/* It wasn't.  We need to add one. */
	candidate = rxrpc_alloc_bundle(cp, gfp);
	if (!candidate)
		return NULL;

	_debug("search 2");
	spin_lock(&local->client_bundles_lock);
	pp = &local->client_bundles.rb_node;
	parent = NULL;
	while (*pp) {
		parent = *pp;
		bundle = rb_entry(parent, struct rxrpc_bundle, local_node);

#define cmp(X) ((long)bundle->params.X - (long)cp->X)
		diff = (cmp(peer) ?:
			cmp(key) ?:
			cmp(security_level) ?:
			cmp(upgrade));
#undef cmp
		if (diff < 0)
			pp = &(*pp)->rb_left;
		else if (diff > 0)
			pp = &(*pp)->rb_right;
		else
			goto found_bundle_free;
	}

	_debug("new bundle");
	candidate->debug_id = atomic_inc_return(&rxrpc_bundle_id);
	rb_link_node(&candidate->local_node, parent, pp);
	rb_insert_color(&candidate->local_node, &local->client_bundles);
	rxrpc_get_bundle(candidate);
	spin_unlock(&local->client_bundles_lock);
	_leave(" = %u [new]", candidate->debug_id);
	return candidate;

found_bundle_free:
	kfree(candidate);
found_bundle:
	rxrpc_get_bundle(bundle);
	spin_unlock(&local->client_bundles_lock);
	_leave(" = %u [found]", bundle->debug_id);
	return bundle;
}

/*
 * Create or find a client bundle to use for a call.
 *
 * If we return with a connection, the call will be on its waiting list.  It's
 * left to the caller to assign a channel and wake up the call.
 */
static struct rxrpc_bundle *rxrpc_prep_call(struct rxrpc_sock *rx,
					    struct rxrpc_call *call,
					    struct rxrpc_conn_parameters *cp,
					    struct sockaddr_rxrpc *srx,
					    gfp_t gfp)
{
	struct rxrpc_bundle *bundle;

	_enter("{%d,%lx},", call->debug_id, call->user_call_ID);

	cp->peer = rxrpc_lookup_peer(rx, cp->local, srx, gfp);
	if (!cp->peer)
		goto error;

	call->cong_cwnd = cp->peer->cong_cwnd;
	if (call->cong_cwnd >= call->cong_ssthresh)
		call->cong_mode = RXRPC_CALL_CONGEST_AVOIDANCE;
	else
		call->cong_mode = RXRPC_CALL_SLOW_START;
	if (cp->upgrade)
		__set_bit(RXRPC_CALL_UPGRADE, &call->flags);

	/* Find the client connection bundle. */
	bundle = rxrpc_look_up_bundle(cp, gfp);
	if (!bundle)
		goto error;

	/* Get this call queued.  Someone else may activate it whilst we're
	 * lining up a new connection, but that's fine.
	 */
	spin_lock(&bundle->channel_lock);
	list_add_tail(&call->chan_wait_link, &bundle->waiting_calls);
	spin_unlock(&bundle->channel_lock);

	_leave(" = [B=%x]", bundle->debug_id);
	return bundle;

error:
	_leave(" = -ENOMEM");
	return ERR_PTR(-ENOMEM);
}

/*
 * Allocate a new connection and add it into a bundle.
 */
static void rxrpc_add_conn_to_bundle(struct rxrpc_bundle *bundle, gfp_t gfp)
	__releases(bundle->channel_lock)
{
	struct rxrpc_connection *candidate = NULL, *old = NULL;
	bool conflict;
	int i;

	_enter("");

	conflict = bundle->alloc_conn;
	if (!conflict)
		bundle->alloc_conn = true;
	spin_unlock(&bundle->channel_lock);
	if (conflict) {
		_leave(" [conf]");
		return;
	}

	candidate = rxrpc_alloc_client_connection(bundle, gfp);

	spin_lock(&bundle->channel_lock);
	bundle->alloc_conn = false;

	if (IS_ERR(candidate)) {
		bundle->alloc_error = PTR_ERR(candidate);
		spin_unlock(&bundle->channel_lock);
		_leave(" [err %ld]", PTR_ERR(candidate));
		return;
	}

	bundle->alloc_error = 0;

	for (i = 0; i < ARRAY_SIZE(bundle->conns); i++) {
		unsigned int shift = i * RXRPC_MAXCALLS;
		int j;

		old = bundle->conns[i];
		if (!rxrpc_may_reuse_conn(old)) {
			if (old)
				trace_rxrpc_client(old, -1, rxrpc_client_replace);
			candidate->bundle_shift = shift;
			bundle->conns[i] = candidate;
			for (j = 0; j < RXRPC_MAXCALLS; j++)
				set_bit(shift + j, &bundle->avail_chans);
			candidate = NULL;
			break;
		}

		old = NULL;
	}

	spin_unlock(&bundle->channel_lock);

	if (candidate) {
		_debug("discard C=%x", candidate->debug_id);
		trace_rxrpc_client(candidate, -1, rxrpc_client_duplicate);
		rxrpc_put_connection(candidate);
	}

	rxrpc_put_connection(old);
	_leave("");
}

/*
 * Add a connection to a bundle if there are no usable connections or we have
 * connections waiting for extra capacity.
 */
static void rxrpc_maybe_add_conn(struct rxrpc_bundle *bundle, gfp_t gfp)
{
	struct rxrpc_call *call;
	int i, usable;

	_enter("");

	spin_lock(&bundle->channel_lock);

	/* See if there are any usable connections. */
	usable = 0;
	for (i = 0; i < ARRAY_SIZE(bundle->conns); i++)
		if (rxrpc_may_reuse_conn(bundle->conns[i]))
			usable++;

	if (!usable && !list_empty(&bundle->waiting_calls)) {
		call = list_first_entry(&bundle->waiting_calls,
					struct rxrpc_call, chan_wait_link);
		if (test_bit(RXRPC_CALL_UPGRADE, &call->flags))
			bundle->try_upgrade = true;
	}

	if (!usable)
		goto alloc_conn;

	if (!bundle->avail_chans &&
	    !bundle->try_upgrade &&
	    !list_empty(&bundle->waiting_calls) &&
	    usable < ARRAY_SIZE(bundle->conns))
		goto alloc_conn;

	spin_unlock(&bundle->channel_lock);
	_leave("");
	return;

alloc_conn:
	return rxrpc_add_conn_to_bundle(bundle, gfp);
}

/*
 * Assign a channel to the call at the front of the queue and wake the call up.
 * We don't increment the callNumber counter until this number has been exposed
 * to the world.
 */
static void rxrpc_activate_one_channel(struct rxrpc_connection *conn,
				       unsigned int channel)
{
	struct rxrpc_channel *chan = &conn->channels[channel];
	struct rxrpc_bundle *bundle = conn->bundle;
	struct rxrpc_call *call = list_entry(bundle->waiting_calls.next,
					     struct rxrpc_call, chan_wait_link);
	u32 call_id = chan->call_counter + 1;

	_enter("C=%x,%u", conn->debug_id, channel);

	trace_rxrpc_client(conn, channel, rxrpc_client_chan_activate);

	/* Cancel the final ACK on the previous call if it hasn't been sent yet
	 * as the DATA packet will implicitly ACK it.
	 */
	clear_bit(RXRPC_CONN_FINAL_ACK_0 + channel, &conn->flags);
	clear_bit(conn->bundle_shift + channel, &bundle->avail_chans);

	rxrpc_see_call(call);
	list_del_init(&call->chan_wait_link);
	call->peer	= rxrpc_get_peer(conn->params.peer);
	call->conn	= rxrpc_get_connection(conn);
	call->cid	= conn->proto.cid | channel;
	call->call_id	= call_id;
	call->security	= conn->security;
	call->security_ix = conn->security_ix;
	call->service_id = conn->service_id;

	trace_rxrpc_connect_call(call);
	_net("CONNECT call %08x:%08x as call %d on conn %d",
	     call->cid, call->call_id, call->debug_id, conn->debug_id);

	write_lock_bh(&call->state_lock);
	call->state = RXRPC_CALL_CLIENT_SEND_REQUEST;
	write_unlock_bh(&call->state_lock);

	/* Paired with the read barrier in rxrpc_connect_call().  This orders
	 * cid and epoch in the connection wrt to call_id without the need to
	 * take the channel_lock.
	 *
	 * We provisionally assign a callNumber at this point, but we don't
	 * confirm it until the call is about to be exposed.
	 *
	 * TODO: Pair with a barrier in the data_ready handler when that looks
	 * at the call ID through a connection channel.
	 */
	smp_wmb();

	chan->call_id		= call_id;
	chan->call_debug_id	= call->debug_id;
	rcu_assign_pointer(chan->call, call);
	wake_up(&call->waitq);
}

/*
 * Remove a connection from the idle list if it's on it.
 */
static void rxrpc_unidle_conn(struct rxrpc_bundle *bundle, struct rxrpc_connection *conn)
{
	struct rxrpc_net *rxnet = bundle->params.local->rxnet;
	bool drop_ref;

	if (!list_empty(&conn->cache_link)) {
		drop_ref = false;
		spin_lock(&rxnet->client_conn_cache_lock);
		if (!list_empty(&conn->cache_link)) {
			list_del_init(&conn->cache_link);
			drop_ref = true;
		}
		spin_unlock(&rxnet->client_conn_cache_lock);
		if (drop_ref)
			rxrpc_put_connection(conn);
	}
}

/*
 * Assign channels and callNumbers to waiting calls with channel_lock
 * held by caller.
 */
static void rxrpc_activate_channels_locked(struct rxrpc_bundle *bundle)
{
	struct rxrpc_connection *conn;
	unsigned long avail, mask;
	unsigned int channel, slot;

	if (bundle->try_upgrade)
		mask = 1;
	else
		mask = ULONG_MAX;

	while (!list_empty(&bundle->waiting_calls)) {
		avail = bundle->avail_chans & mask;
		if (!avail)
			break;
		channel = __ffs(avail);
		clear_bit(channel, &bundle->avail_chans);

		slot = channel / RXRPC_MAXCALLS;
		conn = bundle->conns[slot];
		if (!conn)
			break;

		if (bundle->try_upgrade)
			set_bit(RXRPC_CONN_PROBING_FOR_UPGRADE, &conn->flags);
		rxrpc_unidle_conn(bundle, conn);

		channel &= (RXRPC_MAXCALLS - 1);
		conn->act_chans	|= 1 << channel;
		rxrpc_activate_one_channel(conn, channel);
	}
}

/*
 * Assign channels and callNumbers to waiting calls.
 */
static void rxrpc_activate_channels(struct rxrpc_bundle *bundle)
{
	_enter("B=%x", bundle->debug_id);

	trace_rxrpc_client(NULL, -1, rxrpc_client_activate_chans);

	if (!bundle->avail_chans)
		return;

	spin_lock(&bundle->channel_lock);
	rxrpc_activate_channels_locked(bundle);
	spin_unlock(&bundle->channel_lock);
	_leave("");
}

/*
 * Wait for a callNumber and a channel to be granted to a call.
 */
static int rxrpc_wait_for_channel(struct rxrpc_bundle *bundle,
				  struct rxrpc_call *call, gfp_t gfp)
{
	DECLARE_WAITQUEUE(myself, current);
	int ret = 0;

	_enter("%d", call->debug_id);

	if (!gfpflags_allow_blocking(gfp)) {
		rxrpc_maybe_add_conn(bundle, gfp);
		rxrpc_activate_channels(bundle);
		ret = bundle->alloc_error ?: -EAGAIN;
		goto out;
	}

	add_wait_queue_exclusive(&call->waitq, &myself);
	for (;;) {
		rxrpc_maybe_add_conn(bundle, gfp);
		rxrpc_activate_channels(bundle);
		ret = bundle->alloc_error;
		if (ret < 0)
			break;

		switch (call->interruptibility) {
		case RXRPC_INTERRUPTIBLE:
		case RXRPC_PREINTERRUPTIBLE:
			set_current_state(TASK_INTERRUPTIBLE);
			break;
		case RXRPC_UNINTERRUPTIBLE:
		default:
			set_current_state(TASK_UNINTERRUPTIBLE);
			break;
		}
		if (READ_ONCE(call->state) != RXRPC_CALL_CLIENT_AWAIT_CONN)
			break;
		if ((call->interruptibility == RXRPC_INTERRUPTIBLE ||
		     call->interruptibility == RXRPC_PREINTERRUPTIBLE) &&
		    signal_pending(current)) {
			ret = -ERESTARTSYS;
			break;
		}
		schedule();
	}
	remove_wait_queue(&call->waitq, &myself);
	__set_current_state(TASK_RUNNING);

out:
	_leave(" = %d", ret);
	return ret;
}

/*
 * find a connection for a call
 * - called in process context with IRQs enabled
 */
int rxrpc_connect_call(struct rxrpc_sock *rx,
		       struct rxrpc_call *call,
		       struct rxrpc_conn_parameters *cp,
		       struct sockaddr_rxrpc *srx,
		       gfp_t gfp)
{
	struct rxrpc_bundle *bundle;
	struct rxrpc_net *rxnet = cp->local->rxnet;
	int ret = 0;

	_enter("{%d,%lx},", call->debug_id, call->user_call_ID);

	rxrpc_discard_expired_client_conns(&rxnet->client_conn_reaper);

	bundle = rxrpc_prep_call(rx, call, cp, srx, gfp);
	if (IS_ERR(bundle)) {
		ret = PTR_ERR(bundle);
		goto out;
	}

	if (call->state == RXRPC_CALL_CLIENT_AWAIT_CONN) {
		ret = rxrpc_wait_for_channel(bundle, call, gfp);
		if (ret < 0)
			goto wait_failed;
	}

granted_channel:
	/* Paired with the write barrier in rxrpc_activate_one_channel(). */
	smp_rmb();

out_put_bundle:
	rxrpc_put_bundle(bundle);
out:
	_leave(" = %d", ret);
	return ret;

wait_failed:
	spin_lock(&bundle->channel_lock);
	list_del_init(&call->chan_wait_link);
	spin_unlock(&bundle->channel_lock);

	if (call->state != RXRPC_CALL_CLIENT_AWAIT_CONN) {
		ret = 0;
		goto granted_channel;
	}

	trace_rxrpc_client(call->conn, ret, rxrpc_client_chan_wait_failed);
	rxrpc_set_call_completion(call, RXRPC_CALL_LOCAL_ERROR, 0, ret);
	rxrpc_disconnect_client_call(bundle, call);
	goto out_put_bundle;
}

/*
 * Note that a call, and thus a connection, is about to be exposed to the
 * world.
 */
void rxrpc_expose_client_call(struct rxrpc_call *call)
{
	unsigned int channel = call->cid & RXRPC_CHANNELMASK;
	struct rxrpc_connection *conn = call->conn;
	struct rxrpc_channel *chan = &conn->channels[channel];

	if (!test_and_set_bit(RXRPC_CALL_EXPOSED, &call->flags)) {
		/* Mark the call ID as being used.  If the callNumber counter
		 * exceeds ~2 billion, we kill the connection after its
		 * outstanding calls have finished so that the counter doesn't
		 * wrap.
		 */
		chan->call_counter++;
		if (chan->call_counter >= INT_MAX)
			set_bit(RXRPC_CONN_DONT_REUSE, &conn->flags);
		trace_rxrpc_client(conn, channel, rxrpc_client_exposed);
	}
}

/*
 * Set the reap timer.
 */
static void rxrpc_set_client_reap_timer(struct rxrpc_net *rxnet)
{
	if (!rxnet->kill_all_client_conns) {
		unsigned long now = jiffies;
		unsigned long reap_at = now + rxrpc_conn_idle_client_expiry;

		if (rxnet->live)
			timer_reduce(&rxnet->client_conn_reap_timer, reap_at);
	}
}

/*
 * Disconnect a client call.
 */
void rxrpc_disconnect_client_call(struct rxrpc_bundle *bundle, struct rxrpc_call *call)
{
	struct rxrpc_connection *conn;
	struct rxrpc_channel *chan = NULL;
	struct rxrpc_net *rxnet = bundle->params.local->rxnet;
	unsigned int channel;
	bool may_reuse;
	u32 cid;

<<<<<<< HEAD
	spin_lock(&conn->channel_lock);
	set_bit(RXRPC_CALL_DISCONNECTED, &call->flags);

	cid = call->cid;
	if (cid) {
		channel = cid & RXRPC_CHANNELMASK;
		chan = &conn->channels[channel];
	}
	trace_rxrpc_client(conn, channel, rxrpc_client_chan_disconnect);
=======
	_enter("c=%x", call->debug_id);

	spin_lock(&bundle->channel_lock);
	set_bit(RXRPC_CALL_DISCONNECTED, &call->flags);
>>>>>>> 7d2a07b7

	/* Calls that have never actually been assigned a channel can simply be
	 * discarded.
	 */
	conn = call->conn;
	if (!conn) {
		_debug("call is waiting");
		ASSERTCMP(call->call_id, ==, 0);
		ASSERT(!test_bit(RXRPC_CALL_EXPOSED, &call->flags));
		list_del_init(&call->chan_wait_link);
		goto out;
	}

	cid = call->cid;
	channel = cid & RXRPC_CHANNELMASK;
	chan = &conn->channels[channel];
	trace_rxrpc_client(conn, channel, rxrpc_client_chan_disconnect);

	if (rcu_access_pointer(chan->call) != call) {
		spin_unlock(&bundle->channel_lock);
		BUG();
	}

	may_reuse = rxrpc_may_reuse_conn(conn);

	/* If a client call was exposed to the world, we save the result for
	 * retransmission.
	 *
	 * We use a barrier here so that the call number and abort code can be
	 * read without needing to take a lock.
	 *
	 * TODO: Make the incoming packet handler check this and handle
	 * terminal retransmission without requiring access to the call.
	 */
	if (test_bit(RXRPC_CALL_EXPOSED, &call->flags)) {
		_debug("exposed %u,%u", call->call_id, call->abort_code);
		__rxrpc_disconnect_call(conn, call);

		if (test_and_clear_bit(RXRPC_CONN_PROBING_FOR_UPGRADE, &conn->flags)) {
			trace_rxrpc_client(conn, channel, rxrpc_client_to_active);
			bundle->try_upgrade = false;
			if (may_reuse)
				rxrpc_activate_channels_locked(bundle);
		}

	}

	/* See if we can pass the channel directly to another call. */
	if (may_reuse && !list_empty(&bundle->waiting_calls)) {
		trace_rxrpc_client(conn, channel, rxrpc_client_chan_pass);
		rxrpc_activate_one_channel(conn, channel);
		goto out;
	}

	/* Schedule the final ACK to be transmitted in a short while so that it
	 * can be skipped if we find a follow-on call.  The first DATA packet
	 * of the follow on call will implicitly ACK this call.
	 */
	if (call->completion == RXRPC_CALL_SUCCEEDED &&
	    test_bit(RXRPC_CALL_EXPOSED, &call->flags)) {
		unsigned long final_ack_at = jiffies + 2;

		WRITE_ONCE(chan->final_ack_at, final_ack_at);
		smp_wmb(); /* vs rxrpc_process_delayed_final_acks() */
		set_bit(RXRPC_CONN_FINAL_ACK_0 + channel, &conn->flags);
		rxrpc_reduce_conn_timer(conn, final_ack_at);
	}

	/* Deactivate the channel. */
	rcu_assign_pointer(chan->call, NULL);
	set_bit(conn->bundle_shift + channel, &conn->bundle->avail_chans);
	conn->act_chans	&= ~(1 << channel);

	/* If no channels remain active, then put the connection on the idle
	 * list for a short while.  Give it a ref to stop it going away if it
	 * becomes unbundled.
	 */
	if (!conn->act_chans) {
		trace_rxrpc_client(conn, channel, rxrpc_client_to_idle);
		conn->idle_timestamp = jiffies;

		rxrpc_get_connection(conn);
		spin_lock(&rxnet->client_conn_cache_lock);
		list_move_tail(&conn->cache_link, &rxnet->idle_client_conns);
		spin_unlock(&rxnet->client_conn_cache_lock);

		rxrpc_set_client_reap_timer(rxnet);
	}

out:
<<<<<<< HEAD
	spin_unlock(&rxnet->client_conn_cache_lock);
out_2:
	spin_unlock(&conn->channel_lock);
=======
	spin_unlock(&bundle->channel_lock);
>>>>>>> 7d2a07b7
	_leave("");
	return;
}

/*
 * Remove a connection from a bundle.
 */
static void rxrpc_unbundle_conn(struct rxrpc_connection *conn)
{
	struct rxrpc_bundle *bundle = conn->bundle;
	struct rxrpc_local *local = bundle->params.local;
	unsigned int bindex;
	bool need_drop = false, need_put = false;
	int i;

	_enter("C=%x", conn->debug_id);

	if (conn->flags & RXRPC_CONN_FINAL_ACK_MASK)
		rxrpc_process_delayed_final_acks(conn, true);

	spin_lock(&bundle->channel_lock);
	bindex = conn->bundle_shift / RXRPC_MAXCALLS;
	if (bundle->conns[bindex] == conn) {
		_debug("clear slot %u", bindex);
		bundle->conns[bindex] = NULL;
		for (i = 0; i < RXRPC_MAXCALLS; i++)
			clear_bit(conn->bundle_shift + i, &bundle->avail_chans);
		need_drop = true;
	}
	spin_unlock(&bundle->channel_lock);

	/* If there are no more connections, remove the bundle */
	if (!bundle->avail_chans) {
		_debug("maybe unbundle");
		spin_lock(&local->client_bundles_lock);

		for (i = 0; i < ARRAY_SIZE(bundle->conns); i++)
			if (bundle->conns[i])
				break;
		if (i == ARRAY_SIZE(bundle->conns) && !bundle->params.exclusive) {
			_debug("erase bundle");
			rb_erase(&bundle->local_node, &local->client_bundles);
			need_put = true;
		}

		spin_unlock(&local->client_bundles_lock);
		if (need_put)
			rxrpc_put_bundle(bundle);
	}

	if (need_drop)
		rxrpc_put_connection(conn);
	_leave("");
}

/*
 * Clean up a dead client connection.
 */
static void rxrpc_kill_client_conn(struct rxrpc_connection *conn)
{
	struct rxrpc_local *local = conn->params.local;
	struct rxrpc_net *rxnet = local->rxnet;

	_enter("C=%x", conn->debug_id);

	trace_rxrpc_client(conn, -1, rxrpc_client_cleanup);
	atomic_dec(&rxnet->nr_client_conns);

	rxrpc_put_client_connection_id(conn);
	rxrpc_kill_connection(conn);
}

/*
 * Clean up a dead client connections.
 */
void rxrpc_put_client_conn(struct rxrpc_connection *conn)
{
	const void *here = __builtin_return_address(0);
	unsigned int debug_id = conn->debug_id;
	int n;

<<<<<<< HEAD
	do {
		n = atomic_dec_return(&conn->usage);
		trace_rxrpc_conn(debug_id, rxrpc_conn_put_client, n, here);
		if (n > 0)
			return;
=======
	n = atomic_dec_return(&conn->usage);
	trace_rxrpc_conn(debug_id, rxrpc_conn_put_client, n, here);
	if (n <= 0) {
>>>>>>> 7d2a07b7
		ASSERTCMP(n, >=, 0);
		rxrpc_kill_client_conn(conn);
	}
}

/*
 * Discard expired client connections from the idle list.  Each conn in the
 * idle list has been exposed and holds an extra ref because of that.
 *
 * This may be called from conn setup or from a work item so cannot be
 * considered non-reentrant.
 */
void rxrpc_discard_expired_client_conns(struct work_struct *work)
{
	struct rxrpc_connection *conn;
	struct rxrpc_net *rxnet =
		container_of(work, struct rxrpc_net, client_conn_reaper);
	unsigned long expiry, conn_expires_at, now;
	unsigned int nr_conns;

	_enter("");

	if (list_empty(&rxnet->idle_client_conns)) {
		_leave(" [empty]");
		return;
	}

	/* Don't double up on the discarding */
	if (!spin_trylock(&rxnet->client_conn_discard_lock)) {
		_leave(" [already]");
		return;
	}

	/* We keep an estimate of what the number of conns ought to be after
	 * we've discarded some so that we don't overdo the discarding.
	 */
	nr_conns = atomic_read(&rxnet->nr_client_conns);

next:
	spin_lock(&rxnet->client_conn_cache_lock);

	if (list_empty(&rxnet->idle_client_conns))
		goto out;

	conn = list_entry(rxnet->idle_client_conns.next,
			  struct rxrpc_connection, cache_link);

	if (!rxnet->kill_all_client_conns) {
		/* If the number of connections is over the reap limit, we
		 * expedite discard by reducing the expiry timeout.  We must,
		 * however, have at least a short grace period to be able to do
		 * final-ACK or ABORT retransmission.
		 */
		expiry = rxrpc_conn_idle_client_expiry;
		if (nr_conns > rxrpc_reap_client_connections)
			expiry = rxrpc_conn_idle_client_fast_expiry;
		if (conn->params.local->service_closed)
			expiry = rxrpc_closed_conn_expiry * HZ;

		conn_expires_at = conn->idle_timestamp + expiry;

		now = READ_ONCE(jiffies);
		if (time_after(conn_expires_at, now))
			goto not_yet_expired;
	}

	trace_rxrpc_client(conn, -1, rxrpc_client_discard);
	list_del_init(&conn->cache_link);

	spin_unlock(&rxnet->client_conn_cache_lock);

	rxrpc_unbundle_conn(conn);
	rxrpc_put_connection(conn); /* Drop the ->cache_link ref */

	nr_conns--;
	goto next;

not_yet_expired:
	/* The connection at the front of the queue hasn't yet expired, so
	 * schedule the work item for that point if we discarded something.
	 *
	 * We don't worry if the work item is already scheduled - it can look
	 * after rescheduling itself at a later time.  We could cancel it, but
	 * then things get messier.
	 */
	_debug("not yet");
	if (!rxnet->kill_all_client_conns)
		timer_reduce(&rxnet->client_conn_reap_timer, conn_expires_at);

out:
	spin_unlock(&rxnet->client_conn_cache_lock);
	spin_unlock(&rxnet->client_conn_discard_lock);
	_leave("");
}

/*
 * Preemptively destroy all the client connection records rather than waiting
 * for them to time out
 */
void rxrpc_destroy_all_client_connections(struct rxrpc_net *rxnet)
{
	_enter("");

	spin_lock(&rxnet->client_conn_cache_lock);
	rxnet->kill_all_client_conns = true;
	spin_unlock(&rxnet->client_conn_cache_lock);

	del_timer_sync(&rxnet->client_conn_reap_timer);

	if (!rxrpc_queue_work(&rxnet->client_conn_reaper))
		_debug("destroy: queue failed");

	_leave("");
}

/*
 * Clean up the client connections on a local endpoint.
 */
void rxrpc_clean_up_local_conns(struct rxrpc_local *local)
{
	struct rxrpc_connection *conn, *tmp;
	struct rxrpc_net *rxnet = local->rxnet;
	LIST_HEAD(graveyard);

	_enter("");

	spin_lock(&rxnet->client_conn_cache_lock);

	list_for_each_entry_safe(conn, tmp, &rxnet->idle_client_conns,
				 cache_link) {
		if (conn->params.local == local) {
			trace_rxrpc_client(conn, -1, rxrpc_client_discard);
			list_move(&conn->cache_link, &graveyard);
		}
	}

	spin_unlock(&rxnet->client_conn_cache_lock);

	while (!list_empty(&graveyard)) {
		conn = list_entry(graveyard.next,
				  struct rxrpc_connection, cache_link);
		list_del_init(&conn->cache_link);
		rxrpc_unbundle_conn(conn);
		rxrpc_put_connection(conn);
	}

	_leave(" [culled]");
}<|MERGE_RESOLUTION|>--- conflicted
+++ resolved
@@ -788,22 +788,10 @@
 	bool may_reuse;
 	u32 cid;
 
-<<<<<<< HEAD
-	spin_lock(&conn->channel_lock);
-	set_bit(RXRPC_CALL_DISCONNECTED, &call->flags);
-
-	cid = call->cid;
-	if (cid) {
-		channel = cid & RXRPC_CHANNELMASK;
-		chan = &conn->channels[channel];
-	}
-	trace_rxrpc_client(conn, channel, rxrpc_client_chan_disconnect);
-=======
 	_enter("c=%x", call->debug_id);
 
 	spin_lock(&bundle->channel_lock);
 	set_bit(RXRPC_CALL_DISCONNECTED, &call->flags);
->>>>>>> 7d2a07b7
 
 	/* Calls that have never actually been assigned a channel can simply be
 	 * discarded.
@@ -894,13 +882,7 @@
 	}
 
 out:
-<<<<<<< HEAD
-	spin_unlock(&rxnet->client_conn_cache_lock);
-out_2:
-	spin_unlock(&conn->channel_lock);
-=======
 	spin_unlock(&bundle->channel_lock);
->>>>>>> 7d2a07b7
 	_leave("");
 	return;
 }
@@ -982,17 +964,9 @@
 	unsigned int debug_id = conn->debug_id;
 	int n;
 
-<<<<<<< HEAD
-	do {
-		n = atomic_dec_return(&conn->usage);
-		trace_rxrpc_conn(debug_id, rxrpc_conn_put_client, n, here);
-		if (n > 0)
-			return;
-=======
 	n = atomic_dec_return(&conn->usage);
 	trace_rxrpc_conn(debug_id, rxrpc_conn_put_client, n, here);
 	if (n <= 0) {
->>>>>>> 7d2a07b7
 		ASSERTCMP(n, >=, 0);
 		rxrpc_kill_client_conn(conn);
 	}
