// SPDX-License-Identifier: GPL-2.0-or-later
/*
 * INET		An implementation of the TCP/IP protocol suite for the LINUX
 *		operating system.  INET is implemented using the  BSD Socket
 *		interface as the means of communication with the user level.
 *
 *		PACKET - implements raw packet sockets.
 *
 * Authors:	Ross Biro
 *		Fred N. van Kempen, <waltje@uWalt.NL.Mugnet.ORG>
 *		Alan Cox, <gw4pts@gw4pts.ampr.org>
 *
 * Fixes:
 *		Alan Cox	:	verify_area() now used correctly
 *		Alan Cox	:	new skbuff lists, look ma no backlogs!
 *		Alan Cox	:	tidied skbuff lists.
 *		Alan Cox	:	Now uses generic datagram routines I
 *					added. Also fixed the peek/read crash
 *					from all old Linux datagram code.
 *		Alan Cox	:	Uses the improved datagram code.
 *		Alan Cox	:	Added NULL's for socket options.
 *		Alan Cox	:	Re-commented the code.
 *		Alan Cox	:	Use new kernel side addressing
 *		Rob Janssen	:	Correct MTU usage.
 *		Dave Platt	:	Counter leaks caused by incorrect
 *					interrupt locking and some slightly
 *					dubious gcc output. Can you read
 *					compiler: it said _VOLATILE_
 *	Richard Kooijman	:	Timestamp fixes.
 *		Alan Cox	:	New buffers. Use sk->mac.raw.
 *		Alan Cox	:	sendmsg/recvmsg support.
 *		Alan Cox	:	Protocol setting support
 *	Alexey Kuznetsov	:	Untied from IPv4 stack.
 *	Cyrus Durgin		:	Fixed kerneld for kmod.
 *	Michal Ostrowski        :       Module initialization cleanup.
 *         Ulises Alonso        :       Frame number limit removal and
 *                                      packet_set_ring memory leak.
 *		Eric Biederman	:	Allow for > 8 byte hardware addresses.
 *					The convention is that longer addresses
 *					will simply extend the hardware address
 *					byte arrays at the end of sockaddr_ll
 *					and packet_mreq.
 *		Johann Baudy	:	Added TX RING.
 *		Chetan Loke	:	Implemented TPACKET_V3 block abstraction
 *					layer.
 *					Copyright (C) 2011, <lokec@ccs.neu.edu>
 */

#include <linux/types.h>
#include <linux/mm.h>
#include <linux/capability.h>
#include <linux/fcntl.h>
#include <linux/socket.h>
#include <linux/in.h>
#include <linux/inet.h>
#include <linux/netdevice.h>
#include <linux/if_packet.h>
#include <linux/wireless.h>
#include <linux/kernel.h>
#include <linux/kmod.h>
#include <linux/slab.h>
#include <linux/vmalloc.h>
#include <net/net_namespace.h>
#include <net/ip.h>
#include <net/protocol.h>
#include <linux/skbuff.h>
#include <net/sock.h>
#include <linux/errno.h>
#include <linux/timer.h>
#include <linux/uaccess.h>
#include <asm/ioctls.h>
#include <asm/page.h>
#include <asm/cacheflush.h>
#include <asm/io.h>
#include <linux/proc_fs.h>
#include <linux/seq_file.h>
#include <linux/poll.h>
#include <linux/module.h>
#include <linux/init.h>
#include <linux/mutex.h>
#include <linux/if_vlan.h>
#include <linux/virtio_net.h>
#include <linux/errqueue.h>
#include <linux/net_tstamp.h>
#include <linux/percpu.h>
#ifdef CONFIG_INET
#include <net/inet_common.h>
#endif
#include <linux/bpf.h>
#include <net/compat.h>

#include "internal.h"

/*
   Assumptions:
   - if device has no dev->hard_header routine, it adds and removes ll header
     inside itself. In this case ll header is invisible outside of device,
     but higher levels still should reserve dev->hard_header_len.
     Some devices are enough clever to reallocate skb, when header
     will not fit to reserved space (tunnel), another ones are silly
     (PPP).
   - packet socket receives packets with pulled ll header,
     so that SOCK_RAW should push it back.

On receive:
-----------

Incoming, dev->hard_header!=NULL
   mac_header -> ll header
   data       -> data

Outgoing, dev->hard_header!=NULL
   mac_header -> ll header
   data       -> ll header

Incoming, dev->hard_header==NULL
   mac_header -> UNKNOWN position. It is very likely, that it points to ll
		 header.  PPP makes it, that is wrong, because introduce
		 assymetry between rx and tx paths.
   data       -> data

Outgoing, dev->hard_header==NULL
   mac_header -> data. ll header is still not built!
   data       -> data

Resume
  If dev->hard_header==NULL we are unlikely to restore sensible ll header.


On transmit:
------------

dev->hard_header != NULL
   mac_header -> ll header
   data       -> ll header

dev->hard_header == NULL (ll header is added by device, we cannot control it)
   mac_header -> data
   data       -> data

   We should set nh.raw on output to correct posistion,
   packet classifier depends on it.
 */

/* Private packet socket structures. */

/* identical to struct packet_mreq except it has
 * a longer address field.
 */
struct packet_mreq_max {
	int		mr_ifindex;
	unsigned short	mr_type;
	unsigned short	mr_alen;
	unsigned char	mr_address[MAX_ADDR_LEN];
};

union tpacket_uhdr {
	struct tpacket_hdr  *h1;
	struct tpacket2_hdr *h2;
	struct tpacket3_hdr *h3;
	void *raw;
};

static int packet_set_ring(struct sock *sk, union tpacket_req_u *req_u,
		int closing, int tx_ring);

#define V3_ALIGNMENT	(8)

#define BLK_HDR_LEN	(ALIGN(sizeof(struct tpacket_block_desc), V3_ALIGNMENT))

#define BLK_PLUS_PRIV(sz_of_priv) \
	(BLK_HDR_LEN + ALIGN((sz_of_priv), V3_ALIGNMENT))

#define BLOCK_STATUS(x)	((x)->hdr.bh1.block_status)
#define BLOCK_NUM_PKTS(x)	((x)->hdr.bh1.num_pkts)
#define BLOCK_O2FP(x)		((x)->hdr.bh1.offset_to_first_pkt)
#define BLOCK_LEN(x)		((x)->hdr.bh1.blk_len)
#define BLOCK_SNUM(x)		((x)->hdr.bh1.seq_num)
#define BLOCK_O2PRIV(x)	((x)->offset_to_priv)
#define BLOCK_PRIV(x)		((void *)((char *)(x) + BLOCK_O2PRIV(x)))

struct packet_sock;
static int tpacket_rcv(struct sk_buff *skb, struct net_device *dev,
		       struct packet_type *pt, struct net_device *orig_dev);

static void *packet_previous_frame(struct packet_sock *po,
		struct packet_ring_buffer *rb,
		int status);
static void packet_increment_head(struct packet_ring_buffer *buff);
static int prb_curr_blk_in_use(struct tpacket_block_desc *);
static void *prb_dispatch_next_block(struct tpacket_kbdq_core *,
			struct packet_sock *);
static void prb_retire_current_block(struct tpacket_kbdq_core *,
		struct packet_sock *, unsigned int status);
static int prb_queue_frozen(struct tpacket_kbdq_core *);
static void prb_open_block(struct tpacket_kbdq_core *,
		struct tpacket_block_desc *);
static void prb_retire_rx_blk_timer_expired(struct timer_list *);
static void _prb_refresh_rx_retire_blk_timer(struct tpacket_kbdq_core *);
static void prb_fill_rxhash(struct tpacket_kbdq_core *, struct tpacket3_hdr *);
static void prb_clear_rxhash(struct tpacket_kbdq_core *,
		struct tpacket3_hdr *);
static void prb_fill_vlan_info(struct tpacket_kbdq_core *,
		struct tpacket3_hdr *);
static void packet_flush_mclist(struct sock *sk);
static u16 packet_pick_tx_queue(struct sk_buff *skb);

struct packet_skb_cb {
	union {
		struct sockaddr_pkt pkt;
		union {
			/* Trick: alias skb original length with
			 * ll.sll_family and ll.protocol in order
			 * to save room.
			 */
			unsigned int origlen;
			struct sockaddr_ll ll;
		};
	} sa;
};

#define vio_le() virtio_legacy_is_little_endian()

#define PACKET_SKB_CB(__skb)	((struct packet_skb_cb *)((__skb)->cb))

#define GET_PBDQC_FROM_RB(x)	((struct tpacket_kbdq_core *)(&(x)->prb_bdqc))
#define GET_PBLOCK_DESC(x, bid)	\
	((struct tpacket_block_desc *)((x)->pkbdq[(bid)].buffer))
#define GET_CURR_PBLOCK_DESC_FROM_CORE(x)	\
	((struct tpacket_block_desc *)((x)->pkbdq[(x)->kactive_blk_num].buffer))
#define GET_NEXT_PRB_BLK_NUM(x) \
	(((x)->kactive_blk_num < ((x)->knum_blocks-1)) ? \
	((x)->kactive_blk_num+1) : 0)

static void __fanout_unlink(struct sock *sk, struct packet_sock *po);
static void __fanout_link(struct sock *sk, struct packet_sock *po);

static int packet_direct_xmit(struct sk_buff *skb)
{
	return dev_direct_xmit(skb, packet_pick_tx_queue(skb));
}

static struct net_device *packet_cached_dev_get(struct packet_sock *po)
{
	struct net_device *dev;

	rcu_read_lock();
	dev = rcu_dereference(po->cached_dev);
	if (likely(dev))
		dev_hold(dev);
	rcu_read_unlock();

	return dev;
}

static void packet_cached_dev_assign(struct packet_sock *po,
				     struct net_device *dev)
{
	rcu_assign_pointer(po->cached_dev, dev);
}

static void packet_cached_dev_reset(struct packet_sock *po)
{
	RCU_INIT_POINTER(po->cached_dev, NULL);
}

static bool packet_use_direct_xmit(const struct packet_sock *po)
{
	return po->xmit == packet_direct_xmit;
}

static u16 packet_pick_tx_queue(struct sk_buff *skb)
{
	struct net_device *dev = skb->dev;
	const struct net_device_ops *ops = dev->netdev_ops;
	int cpu = raw_smp_processor_id();
	u16 queue_index;

#ifdef CONFIG_XPS
	skb->sender_cpu = cpu + 1;
#endif
	skb_record_rx_queue(skb, cpu % dev->real_num_tx_queues);
	if (ops->ndo_select_queue) {
		queue_index = ops->ndo_select_queue(dev, skb, NULL);
		queue_index = netdev_cap_txqueue(dev, queue_index);
	} else {
		queue_index = netdev_pick_tx(dev, skb, NULL);
	}

	return queue_index;
}

/* __register_prot_hook must be invoked through register_prot_hook
 * or from a context in which asynchronous accesses to the packet
 * socket is not possible (packet_create()).
 */
static void __register_prot_hook(struct sock *sk)
{
	struct packet_sock *po = pkt_sk(sk);

	if (!po->running) {
		if (po->fanout)
			__fanout_link(sk, po);
		else
			dev_add_pack(&po->prot_hook);

		sock_hold(sk);
		po->running = 1;
	}
}

static void register_prot_hook(struct sock *sk)
{
	lockdep_assert_held_once(&pkt_sk(sk)->bind_lock);
	__register_prot_hook(sk);
}

/* If the sync parameter is true, we will temporarily drop
 * the po->bind_lock and do a synchronize_net to make sure no
 * asynchronous packet processing paths still refer to the elements
 * of po->prot_hook.  If the sync parameter is false, it is the
 * callers responsibility to take care of this.
 */
static void __unregister_prot_hook(struct sock *sk, bool sync)
{
	struct packet_sock *po = pkt_sk(sk);

	lockdep_assert_held_once(&po->bind_lock);

	po->running = 0;

	if (po->fanout)
		__fanout_unlink(sk, po);
	else
		__dev_remove_pack(&po->prot_hook);

	__sock_put(sk);

	if (sync) {
		spin_unlock(&po->bind_lock);
		synchronize_net();
		spin_lock(&po->bind_lock);
	}
}

static void unregister_prot_hook(struct sock *sk, bool sync)
{
	struct packet_sock *po = pkt_sk(sk);

	if (po->running)
		__unregister_prot_hook(sk, sync);
}

static inline struct page * __pure pgv_to_page(void *addr)
{
	if (is_vmalloc_addr(addr))
		return vmalloc_to_page(addr);
	return virt_to_page(addr);
}

static void __packet_set_status(struct packet_sock *po, void *frame, int status)
{
	union tpacket_uhdr h;

	h.raw = frame;
	switch (po->tp_version) {
	case TPACKET_V1:
		h.h1->tp_status = status;
		flush_dcache_page(pgv_to_page(&h.h1->tp_status));
		break;
	case TPACKET_V2:
		h.h2->tp_status = status;
		flush_dcache_page(pgv_to_page(&h.h2->tp_status));
		break;
	case TPACKET_V3:
		h.h3->tp_status = status;
		flush_dcache_page(pgv_to_page(&h.h3->tp_status));
		break;
	default:
		WARN(1, "TPACKET version not supported.\n");
		BUG();
	}

	smp_wmb();
}

static int __packet_get_status(const struct packet_sock *po, void *frame)
{
	union tpacket_uhdr h;

	smp_rmb();

	h.raw = frame;
	switch (po->tp_version) {
	case TPACKET_V1:
		flush_dcache_page(pgv_to_page(&h.h1->tp_status));
		return h.h1->tp_status;
	case TPACKET_V2:
		flush_dcache_page(pgv_to_page(&h.h2->tp_status));
		return h.h2->tp_status;
	case TPACKET_V3:
		flush_dcache_page(pgv_to_page(&h.h3->tp_status));
		return h.h3->tp_status;
	default:
		WARN(1, "TPACKET version not supported.\n");
		BUG();
		return 0;
	}
}

static __u32 tpacket_get_timestamp(struct sk_buff *skb, struct timespec64 *ts,
				   unsigned int flags)
{
	struct skb_shared_hwtstamps *shhwtstamps = skb_hwtstamps(skb);

	if (shhwtstamps &&
	    (flags & SOF_TIMESTAMPING_RAW_HARDWARE) &&
	    ktime_to_timespec64_cond(shhwtstamps->hwtstamp, ts))
		return TP_STATUS_TS_RAW_HARDWARE;

	if (ktime_to_timespec64_cond(skb->tstamp, ts))
		return TP_STATUS_TS_SOFTWARE;

	return 0;
}

static __u32 __packet_set_timestamp(struct packet_sock *po, void *frame,
				    struct sk_buff *skb)
{
	union tpacket_uhdr h;
	struct timespec64 ts;
	__u32 ts_status;

	if (!(ts_status = tpacket_get_timestamp(skb, &ts, po->tp_tstamp)))
		return 0;

	h.raw = frame;
	/*
	 * versions 1 through 3 overflow the timestamps in y2106, since they
	 * all store the seconds in a 32-bit unsigned integer.
	 * If we create a version 4, that should have a 64-bit timestamp,
	 * either 64-bit seconds + 32-bit nanoseconds, or just 64-bit
	 * nanoseconds.
	 */
	switch (po->tp_version) {
	case TPACKET_V1:
		h.h1->tp_sec = ts.tv_sec;
		h.h1->tp_usec = ts.tv_nsec / NSEC_PER_USEC;
		break;
	case TPACKET_V2:
		h.h2->tp_sec = ts.tv_sec;
		h.h2->tp_nsec = ts.tv_nsec;
		break;
	case TPACKET_V3:
		h.h3->tp_sec = ts.tv_sec;
		h.h3->tp_nsec = ts.tv_nsec;
		break;
	default:
		WARN(1, "TPACKET version not supported.\n");
		BUG();
	}

	/* one flush is safe, as both fields always lie on the same cacheline */
	flush_dcache_page(pgv_to_page(&h.h1->tp_sec));
	smp_wmb();

	return ts_status;
}

static void *packet_lookup_frame(const struct packet_sock *po,
				 const struct packet_ring_buffer *rb,
				 unsigned int position,
				 int status)
{
	unsigned int pg_vec_pos, frame_offset;
	union tpacket_uhdr h;

	pg_vec_pos = position / rb->frames_per_block;
	frame_offset = position % rb->frames_per_block;

	h.raw = rb->pg_vec[pg_vec_pos].buffer +
		(frame_offset * rb->frame_size);

	if (status != __packet_get_status(po, h.raw))
		return NULL;

	return h.raw;
}

static void *packet_current_frame(struct packet_sock *po,
		struct packet_ring_buffer *rb,
		int status)
{
	return packet_lookup_frame(po, rb, rb->head, status);
}

static void prb_del_retire_blk_timer(struct tpacket_kbdq_core *pkc)
{
	del_timer_sync(&pkc->retire_blk_timer);
}

static void prb_shutdown_retire_blk_timer(struct packet_sock *po,
		struct sk_buff_head *rb_queue)
{
	struct tpacket_kbdq_core *pkc;

	pkc = GET_PBDQC_FROM_RB(&po->rx_ring);

	spin_lock_bh(&rb_queue->lock);
	pkc->delete_blk_timer = 1;
	spin_unlock_bh(&rb_queue->lock);

	prb_del_retire_blk_timer(pkc);
}

static void prb_setup_retire_blk_timer(struct packet_sock *po)
{
	struct tpacket_kbdq_core *pkc;

	pkc = GET_PBDQC_FROM_RB(&po->rx_ring);
	timer_setup(&pkc->retire_blk_timer, prb_retire_rx_blk_timer_expired,
		    0);
	pkc->retire_blk_timer.expires = jiffies;
}

static int prb_calc_retire_blk_tmo(struct packet_sock *po,
				int blk_size_in_bytes)
{
	struct net_device *dev;
	unsigned int mbits, div;
	struct ethtool_link_ksettings ecmd;
	int err;

	rtnl_lock();
	dev = __dev_get_by_index(sock_net(&po->sk), po->ifindex);
	if (unlikely(!dev)) {
		rtnl_unlock();
		return DEFAULT_PRB_RETIRE_TOV;
	}
	err = __ethtool_get_link_ksettings(dev, &ecmd);
	rtnl_unlock();
	if (err)
		return DEFAULT_PRB_RETIRE_TOV;

	/* If the link speed is so slow you don't really
	 * need to worry about perf anyways
	 */
	if (ecmd.base.speed < SPEED_1000 ||
	    ecmd.base.speed == SPEED_UNKNOWN)
		return DEFAULT_PRB_RETIRE_TOV;

	div = ecmd.base.speed / 1000;
	mbits = (blk_size_in_bytes * 8) / (1024 * 1024);

	if (div)
		mbits /= div;

	if (div)
		return mbits + 1;
	return mbits;
}

static void prb_init_ft_ops(struct tpacket_kbdq_core *p1,
			union tpacket_req_u *req_u)
{
	p1->feature_req_word = req_u->req3.tp_feature_req_word;
}

static void init_prb_bdqc(struct packet_sock *po,
			struct packet_ring_buffer *rb,
			struct pgv *pg_vec,
			union tpacket_req_u *req_u)
{
	struct tpacket_kbdq_core *p1 = GET_PBDQC_FROM_RB(rb);
	struct tpacket_block_desc *pbd;

	memset(p1, 0x0, sizeof(*p1));

	p1->knxt_seq_num = 1;
	p1->pkbdq = pg_vec;
	pbd = (struct tpacket_block_desc *)pg_vec[0].buffer;
	p1->pkblk_start	= pg_vec[0].buffer;
	p1->kblk_size = req_u->req3.tp_block_size;
	p1->knum_blocks	= req_u->req3.tp_block_nr;
	p1->hdrlen = po->tp_hdrlen;
	p1->version = po->tp_version;
	p1->last_kactive_blk_num = 0;
	po->stats.stats3.tp_freeze_q_cnt = 0;
	if (req_u->req3.tp_retire_blk_tov)
		p1->retire_blk_tov = req_u->req3.tp_retire_blk_tov;
	else
		p1->retire_blk_tov = prb_calc_retire_blk_tmo(po,
						req_u->req3.tp_block_size);
	p1->tov_in_jiffies = msecs_to_jiffies(p1->retire_blk_tov);
	p1->blk_sizeof_priv = req_u->req3.tp_sizeof_priv;

	p1->max_frame_len = p1->kblk_size - BLK_PLUS_PRIV(p1->blk_sizeof_priv);
	prb_init_ft_ops(p1, req_u);
	prb_setup_retire_blk_timer(po);
	prb_open_block(p1, pbd);
}

/*  Do NOT update the last_blk_num first.
 *  Assumes sk_buff_head lock is held.
 */
static void _prb_refresh_rx_retire_blk_timer(struct tpacket_kbdq_core *pkc)
{
	mod_timer(&pkc->retire_blk_timer,
			jiffies + pkc->tov_in_jiffies);
	pkc->last_kactive_blk_num = pkc->kactive_blk_num;
}

/*
 * Timer logic:
 * 1) We refresh the timer only when we open a block.
 *    By doing this we don't waste cycles refreshing the timer
 *	  on packet-by-packet basis.
 *
 * With a 1MB block-size, on a 1Gbps line, it will take
 * i) ~8 ms to fill a block + ii) memcpy etc.
 * In this cut we are not accounting for the memcpy time.
 *
 * So, if the user sets the 'tmo' to 10ms then the timer
 * will never fire while the block is still getting filled
 * (which is what we want). However, the user could choose
 * to close a block early and that's fine.
 *
 * But when the timer does fire, we check whether or not to refresh it.
 * Since the tmo granularity is in msecs, it is not too expensive
 * to refresh the timer, lets say every '8' msecs.
 * Either the user can set the 'tmo' or we can derive it based on
 * a) line-speed and b) block-size.
 * prb_calc_retire_blk_tmo() calculates the tmo.
 *
 */
static void prb_retire_rx_blk_timer_expired(struct timer_list *t)
{
	struct packet_sock *po =
		from_timer(po, t, rx_ring.prb_bdqc.retire_blk_timer);
	struct tpacket_kbdq_core *pkc = GET_PBDQC_FROM_RB(&po->rx_ring);
	unsigned int frozen;
	struct tpacket_block_desc *pbd;

	spin_lock(&po->sk.sk_receive_queue.lock);

	frozen = prb_queue_frozen(pkc);
	pbd = GET_CURR_PBLOCK_DESC_FROM_CORE(pkc);

	if (unlikely(pkc->delete_blk_timer))
		goto out;

	/* We only need to plug the race when the block is partially filled.
	 * tpacket_rcv:
	 *		lock(); increment BLOCK_NUM_PKTS; unlock()
	 *		copy_bits() is in progress ...
	 *		timer fires on other cpu:
	 *		we can't retire the current block because copy_bits
	 *		is in progress.
	 *
	 */
	if (BLOCK_NUM_PKTS(pbd)) {
		while (atomic_read(&pkc->blk_fill_in_prog)) {
			/* Waiting for skb_copy_bits to finish... */
			cpu_relax();
		}
	}

	if (pkc->last_kactive_blk_num == pkc->kactive_blk_num) {
		if (!frozen) {
			if (!BLOCK_NUM_PKTS(pbd)) {
				/* An empty block. Just refresh the timer. */
				goto refresh_timer;
			}
			prb_retire_current_block(pkc, po, TP_STATUS_BLK_TMO);
			if (!prb_dispatch_next_block(pkc, po))
				goto refresh_timer;
			else
				goto out;
		} else {
			/* Case 1. Queue was frozen because user-space was
			 *	   lagging behind.
			 */
			if (prb_curr_blk_in_use(pbd)) {
				/*
				 * Ok, user-space is still behind.
				 * So just refresh the timer.
				 */
				goto refresh_timer;
			} else {
			       /* Case 2. queue was frozen,user-space caught up,
				* now the link went idle && the timer fired.
				* We don't have a block to close.So we open this
				* block and restart the timer.
				* opening a block thaws the queue,restarts timer
				* Thawing/timer-refresh is a side effect.
				*/
				prb_open_block(pkc, pbd);
				goto out;
			}
		}
	}

refresh_timer:
	_prb_refresh_rx_retire_blk_timer(pkc);

out:
	spin_unlock(&po->sk.sk_receive_queue.lock);
}

static void prb_flush_block(struct tpacket_kbdq_core *pkc1,
		struct tpacket_block_desc *pbd1, __u32 status)
{
	/* Flush everything minus the block header */

#if ARCH_IMPLEMENTS_FLUSH_DCACHE_PAGE == 1
	u8 *start, *end;

	start = (u8 *)pbd1;

	/* Skip the block header(we know header WILL fit in 4K) */
	start += PAGE_SIZE;

	end = (u8 *)PAGE_ALIGN((unsigned long)pkc1->pkblk_end);
	for (; start < end; start += PAGE_SIZE)
		flush_dcache_page(pgv_to_page(start));

	smp_wmb();
#endif

	/* Now update the block status. */

	BLOCK_STATUS(pbd1) = status;

	/* Flush the block header */

#if ARCH_IMPLEMENTS_FLUSH_DCACHE_PAGE == 1
	start = (u8 *)pbd1;
	flush_dcache_page(pgv_to_page(start));

	smp_wmb();
#endif
}

/*
 * Side effect:
 *
 * 1) flush the block
 * 2) Increment active_blk_num
 *
 * Note:We DONT refresh the timer on purpose.
 *	Because almost always the next block will be opened.
 */
static void prb_close_block(struct tpacket_kbdq_core *pkc1,
		struct tpacket_block_desc *pbd1,
		struct packet_sock *po, unsigned int stat)
{
	__u32 status = TP_STATUS_USER | stat;

	struct tpacket3_hdr *last_pkt;
	struct tpacket_hdr_v1 *h1 = &pbd1->hdr.bh1;
	struct sock *sk = &po->sk;

	if (atomic_read(&po->tp_drops))
		status |= TP_STATUS_LOSING;

	last_pkt = (struct tpacket3_hdr *)pkc1->prev;
	last_pkt->tp_next_offset = 0;

	/* Get the ts of the last pkt */
	if (BLOCK_NUM_PKTS(pbd1)) {
		h1->ts_last_pkt.ts_sec = last_pkt->tp_sec;
		h1->ts_last_pkt.ts_nsec	= last_pkt->tp_nsec;
	} else {
		/* Ok, we tmo'd - so get the current time.
		 *
		 * It shouldn't really happen as we don't close empty
		 * blocks. See prb_retire_rx_blk_timer_expired().
		 */
		struct timespec64 ts;
		ktime_get_real_ts64(&ts);
		h1->ts_last_pkt.ts_sec = ts.tv_sec;
		h1->ts_last_pkt.ts_nsec	= ts.tv_nsec;
	}

	smp_wmb();

	/* Flush the block */
	prb_flush_block(pkc1, pbd1, status);

	sk->sk_data_ready(sk);

	pkc1->kactive_blk_num = GET_NEXT_PRB_BLK_NUM(pkc1);
}

static void prb_thaw_queue(struct tpacket_kbdq_core *pkc)
{
	pkc->reset_pending_on_curr_blk = 0;
}

/*
 * Side effect of opening a block:
 *
 * 1) prb_queue is thawed.
 * 2) retire_blk_timer is refreshed.
 *
 */
static void prb_open_block(struct tpacket_kbdq_core *pkc1,
	struct tpacket_block_desc *pbd1)
{
	struct timespec64 ts;
	struct tpacket_hdr_v1 *h1 = &pbd1->hdr.bh1;

	smp_rmb();

	/* We could have just memset this but we will lose the
	 * flexibility of making the priv area sticky
	 */

	BLOCK_SNUM(pbd1) = pkc1->knxt_seq_num++;
	BLOCK_NUM_PKTS(pbd1) = 0;
	BLOCK_LEN(pbd1) = BLK_PLUS_PRIV(pkc1->blk_sizeof_priv);

	ktime_get_real_ts64(&ts);

	h1->ts_first_pkt.ts_sec = ts.tv_sec;
	h1->ts_first_pkt.ts_nsec = ts.tv_nsec;

	pkc1->pkblk_start = (char *)pbd1;
	pkc1->nxt_offset = pkc1->pkblk_start + BLK_PLUS_PRIV(pkc1->blk_sizeof_priv);

	BLOCK_O2FP(pbd1) = (__u32)BLK_PLUS_PRIV(pkc1->blk_sizeof_priv);
	BLOCK_O2PRIV(pbd1) = BLK_HDR_LEN;

	pbd1->version = pkc1->version;
	pkc1->prev = pkc1->nxt_offset;
	pkc1->pkblk_end = pkc1->pkblk_start + pkc1->kblk_size;

	prb_thaw_queue(pkc1);
	_prb_refresh_rx_retire_blk_timer(pkc1);

	smp_wmb();
}

/*
 * Queue freeze logic:
 * 1) Assume tp_block_nr = 8 blocks.
 * 2) At time 't0', user opens Rx ring.
 * 3) Some time past 't0', kernel starts filling blocks starting from 0 .. 7
 * 4) user-space is either sleeping or processing block '0'.
 * 5) tpacket_rcv is currently filling block '7', since there is no space left,
 *    it will close block-7,loop around and try to fill block '0'.
 *    call-flow:
 *    __packet_lookup_frame_in_block
 *      prb_retire_current_block()
 *      prb_dispatch_next_block()
 *        |->(BLOCK_STATUS == USER) evaluates to true
 *    5.1) Since block-0 is currently in-use, we just freeze the queue.
 * 6) Now there are two cases:
 *    6.1) Link goes idle right after the queue is frozen.
 *         But remember, the last open_block() refreshed the timer.
 *         When this timer expires,it will refresh itself so that we can
 *         re-open block-0 in near future.
 *    6.2) Link is busy and keeps on receiving packets. This is a simple
 *         case and __packet_lookup_frame_in_block will check if block-0
 *         is free and can now be re-used.
 */
static void prb_freeze_queue(struct tpacket_kbdq_core *pkc,
				  struct packet_sock *po)
{
	pkc->reset_pending_on_curr_blk = 1;
	po->stats.stats3.tp_freeze_q_cnt++;
}

#define TOTAL_PKT_LEN_INCL_ALIGN(length) (ALIGN((length), V3_ALIGNMENT))

/*
 * If the next block is free then we will dispatch it
 * and return a good offset.
 * Else, we will freeze the queue.
 * So, caller must check the return value.
 */
static void *prb_dispatch_next_block(struct tpacket_kbdq_core *pkc,
		struct packet_sock *po)
{
	struct tpacket_block_desc *pbd;

	smp_rmb();

	/* 1. Get current block num */
	pbd = GET_CURR_PBLOCK_DESC_FROM_CORE(pkc);

	/* 2. If this block is currently in_use then freeze the queue */
	if (TP_STATUS_USER & BLOCK_STATUS(pbd)) {
		prb_freeze_queue(pkc, po);
		return NULL;
	}

	/*
	 * 3.
	 * open this block and return the offset where the first packet
	 * needs to get stored.
	 */
	prb_open_block(pkc, pbd);
	return (void *)pkc->nxt_offset;
}

static void prb_retire_current_block(struct tpacket_kbdq_core *pkc,
		struct packet_sock *po, unsigned int status)
{
	struct tpacket_block_desc *pbd = GET_CURR_PBLOCK_DESC_FROM_CORE(pkc);

	/* retire/close the current block */
	if (likely(TP_STATUS_KERNEL == BLOCK_STATUS(pbd))) {
		/*
		 * Plug the case where copy_bits() is in progress on
		 * cpu-0 and tpacket_rcv() got invoked on cpu-1, didn't
		 * have space to copy the pkt in the current block and
		 * called prb_retire_current_block()
		 *
		 * We don't need to worry about the TMO case because
		 * the timer-handler already handled this case.
		 */
		if (!(status & TP_STATUS_BLK_TMO)) {
			while (atomic_read(&pkc->blk_fill_in_prog)) {
				/* Waiting for skb_copy_bits to finish... */
				cpu_relax();
			}
		}
		prb_close_block(pkc, pbd, po, status);
		return;
	}
}

static int prb_curr_blk_in_use(struct tpacket_block_desc *pbd)
{
	return TP_STATUS_USER & BLOCK_STATUS(pbd);
}

static int prb_queue_frozen(struct tpacket_kbdq_core *pkc)
{
	return pkc->reset_pending_on_curr_blk;
}

static void prb_clear_blk_fill_status(struct packet_ring_buffer *rb)
{
	struct tpacket_kbdq_core *pkc  = GET_PBDQC_FROM_RB(rb);
	atomic_dec(&pkc->blk_fill_in_prog);
}

static void prb_fill_rxhash(struct tpacket_kbdq_core *pkc,
			struct tpacket3_hdr *ppd)
{
	ppd->hv1.tp_rxhash = skb_get_hash(pkc->skb);
}

static void prb_clear_rxhash(struct tpacket_kbdq_core *pkc,
			struct tpacket3_hdr *ppd)
{
	ppd->hv1.tp_rxhash = 0;
}

static void prb_fill_vlan_info(struct tpacket_kbdq_core *pkc,
			struct tpacket3_hdr *ppd)
{
	if (skb_vlan_tag_present(pkc->skb)) {
		ppd->hv1.tp_vlan_tci = skb_vlan_tag_get(pkc->skb);
		ppd->hv1.tp_vlan_tpid = ntohs(pkc->skb->vlan_proto);
		ppd->tp_status = TP_STATUS_VLAN_VALID | TP_STATUS_VLAN_TPID_VALID;
	} else {
		ppd->hv1.tp_vlan_tci = 0;
		ppd->hv1.tp_vlan_tpid = 0;
		ppd->tp_status = TP_STATUS_AVAILABLE;
	}
}

static void prb_run_all_ft_ops(struct tpacket_kbdq_core *pkc,
			struct tpacket3_hdr *ppd)
{
	ppd->hv1.tp_padding = 0;
	prb_fill_vlan_info(pkc, ppd);

	if (pkc->feature_req_word & TP_FT_REQ_FILL_RXHASH)
		prb_fill_rxhash(pkc, ppd);
	else
		prb_clear_rxhash(pkc, ppd);
}

static void prb_fill_curr_block(char *curr,
				struct tpacket_kbdq_core *pkc,
				struct tpacket_block_desc *pbd,
				unsigned int len)
{
	struct tpacket3_hdr *ppd;

	ppd  = (struct tpacket3_hdr *)curr;
	ppd->tp_next_offset = TOTAL_PKT_LEN_INCL_ALIGN(len);
	pkc->prev = curr;
	pkc->nxt_offset += TOTAL_PKT_LEN_INCL_ALIGN(len);
	BLOCK_LEN(pbd) += TOTAL_PKT_LEN_INCL_ALIGN(len);
	BLOCK_NUM_PKTS(pbd) += 1;
	atomic_inc(&pkc->blk_fill_in_prog);
	prb_run_all_ft_ops(pkc, ppd);
}

/* Assumes caller has the sk->rx_queue.lock */
static void *__packet_lookup_frame_in_block(struct packet_sock *po,
					    struct sk_buff *skb,
					    unsigned int len
					    )
{
	struct tpacket_kbdq_core *pkc;
	struct tpacket_block_desc *pbd;
	char *curr, *end;

	pkc = GET_PBDQC_FROM_RB(&po->rx_ring);
	pbd = GET_CURR_PBLOCK_DESC_FROM_CORE(pkc);

	/* Queue is frozen when user space is lagging behind */
	if (prb_queue_frozen(pkc)) {
		/*
		 * Check if that last block which caused the queue to freeze,
		 * is still in_use by user-space.
		 */
		if (prb_curr_blk_in_use(pbd)) {
			/* Can't record this packet */
			return NULL;
		} else {
			/*
			 * Ok, the block was released by user-space.
			 * Now let's open that block.
			 * opening a block also thaws the queue.
			 * Thawing is a side effect.
			 */
			prb_open_block(pkc, pbd);
		}
	}

	smp_mb();
	curr = pkc->nxt_offset;
	pkc->skb = skb;
	end = (char *)pbd + pkc->kblk_size;

	/* first try the current block */
	if (curr+TOTAL_PKT_LEN_INCL_ALIGN(len) < end) {
		prb_fill_curr_block(curr, pkc, pbd, len);
		return (void *)curr;
	}

	/* Ok, close the current block */
	prb_retire_current_block(pkc, po, 0);

	/* Now, try to dispatch the next block */
	curr = (char *)prb_dispatch_next_block(pkc, po);
	if (curr) {
		pbd = GET_CURR_PBLOCK_DESC_FROM_CORE(pkc);
		prb_fill_curr_block(curr, pkc, pbd, len);
		return (void *)curr;
	}

	/*
	 * No free blocks are available.user_space hasn't caught up yet.
	 * Queue was just frozen and now this packet will get dropped.
	 */
	return NULL;
}

static void *packet_current_rx_frame(struct packet_sock *po,
					    struct sk_buff *skb,
					    int status, unsigned int len)
{
	char *curr = NULL;
	switch (po->tp_version) {
	case TPACKET_V1:
	case TPACKET_V2:
		curr = packet_lookup_frame(po, &po->rx_ring,
					po->rx_ring.head, status);
		return curr;
	case TPACKET_V3:
		return __packet_lookup_frame_in_block(po, skb, len);
	default:
		WARN(1, "TPACKET version not supported\n");
		BUG();
		return NULL;
	}
}

static void *prb_lookup_block(const struct packet_sock *po,
			      const struct packet_ring_buffer *rb,
			      unsigned int idx,
			      int status)
{
	struct tpacket_kbdq_core *pkc  = GET_PBDQC_FROM_RB(rb);
	struct tpacket_block_desc *pbd = GET_PBLOCK_DESC(pkc, idx);

	if (status != BLOCK_STATUS(pbd))
		return NULL;
	return pbd;
}

static int prb_previous_blk_num(struct packet_ring_buffer *rb)
{
	unsigned int prev;
	if (rb->prb_bdqc.kactive_blk_num)
		prev = rb->prb_bdqc.kactive_blk_num-1;
	else
		prev = rb->prb_bdqc.knum_blocks-1;
	return prev;
}

/* Assumes caller has held the rx_queue.lock */
static void *__prb_previous_block(struct packet_sock *po,
					 struct packet_ring_buffer *rb,
					 int status)
{
	unsigned int previous = prb_previous_blk_num(rb);
	return prb_lookup_block(po, rb, previous, status);
}

static void *packet_previous_rx_frame(struct packet_sock *po,
					     struct packet_ring_buffer *rb,
					     int status)
{
	if (po->tp_version <= TPACKET_V2)
		return packet_previous_frame(po, rb, status);

	return __prb_previous_block(po, rb, status);
}

static void packet_increment_rx_head(struct packet_sock *po,
					    struct packet_ring_buffer *rb)
{
	switch (po->tp_version) {
	case TPACKET_V1:
	case TPACKET_V2:
		return packet_increment_head(rb);
	case TPACKET_V3:
	default:
		WARN(1, "TPACKET version not supported.\n");
		BUG();
		return;
	}
}

static void *packet_previous_frame(struct packet_sock *po,
		struct packet_ring_buffer *rb,
		int status)
{
	unsigned int previous = rb->head ? rb->head - 1 : rb->frame_max;
	return packet_lookup_frame(po, rb, previous, status);
}

static void packet_increment_head(struct packet_ring_buffer *buff)
{
	buff->head = buff->head != buff->frame_max ? buff->head+1 : 0;
}

static void packet_inc_pending(struct packet_ring_buffer *rb)
{
	this_cpu_inc(*rb->pending_refcnt);
}

static void packet_dec_pending(struct packet_ring_buffer *rb)
{
	this_cpu_dec(*rb->pending_refcnt);
}

static unsigned int packet_read_pending(const struct packet_ring_buffer *rb)
{
	unsigned int refcnt = 0;
	int cpu;

	/* We don't use pending refcount in rx_ring. */
	if (rb->pending_refcnt == NULL)
		return 0;

	for_each_possible_cpu(cpu)
		refcnt += *per_cpu_ptr(rb->pending_refcnt, cpu);

	return refcnt;
}

static int packet_alloc_pending(struct packet_sock *po)
{
	po->rx_ring.pending_refcnt = NULL;

	po->tx_ring.pending_refcnt = alloc_percpu(unsigned int);
	if (unlikely(po->tx_ring.pending_refcnt == NULL))
		return -ENOBUFS;

	return 0;
}

static void packet_free_pending(struct packet_sock *po)
{
	free_percpu(po->tx_ring.pending_refcnt);
}

#define ROOM_POW_OFF	2
#define ROOM_NONE	0x0
#define ROOM_LOW	0x1
#define ROOM_NORMAL	0x2

static bool __tpacket_has_room(const struct packet_sock *po, int pow_off)
{
	int idx, len;

	len = READ_ONCE(po->rx_ring.frame_max) + 1;
	idx = READ_ONCE(po->rx_ring.head);
	if (pow_off)
		idx += len >> pow_off;
	if (idx >= len)
		idx -= len;
	return packet_lookup_frame(po, &po->rx_ring, idx, TP_STATUS_KERNEL);
}

static bool __tpacket_v3_has_room(const struct packet_sock *po, int pow_off)
{
	int idx, len;

	len = READ_ONCE(po->rx_ring.prb_bdqc.knum_blocks);
	idx = READ_ONCE(po->rx_ring.prb_bdqc.kactive_blk_num);
	if (pow_off)
		idx += len >> pow_off;
	if (idx >= len)
		idx -= len;
	return prb_lookup_block(po, &po->rx_ring, idx, TP_STATUS_KERNEL);
}

static int __packet_rcv_has_room(const struct packet_sock *po,
				 const struct sk_buff *skb)
{
	const struct sock *sk = &po->sk;
	int ret = ROOM_NONE;

	if (po->prot_hook.func != tpacket_rcv) {
		int rcvbuf = READ_ONCE(sk->sk_rcvbuf);
		int avail = rcvbuf - atomic_read(&sk->sk_rmem_alloc)
				   - (skb ? skb->truesize : 0);

		if (avail > (rcvbuf >> ROOM_POW_OFF))
			return ROOM_NORMAL;
		else if (avail > 0)
			return ROOM_LOW;
		else
			return ROOM_NONE;
	}

	if (po->tp_version == TPACKET_V3) {
		if (__tpacket_v3_has_room(po, ROOM_POW_OFF))
			ret = ROOM_NORMAL;
		else if (__tpacket_v3_has_room(po, 0))
			ret = ROOM_LOW;
	} else {
		if (__tpacket_has_room(po, ROOM_POW_OFF))
			ret = ROOM_NORMAL;
		else if (__tpacket_has_room(po, 0))
			ret = ROOM_LOW;
	}

	return ret;
}

static int packet_rcv_has_room(struct packet_sock *po, struct sk_buff *skb)
{
	int pressure, ret;

	ret = __packet_rcv_has_room(po, skb);
	pressure = ret != ROOM_NORMAL;

	if (READ_ONCE(po->pressure) != pressure)
		WRITE_ONCE(po->pressure, pressure);

	return ret;
}

static void packet_rcv_try_clear_pressure(struct packet_sock *po)
{
	if (READ_ONCE(po->pressure) &&
	    __packet_rcv_has_room(po, NULL) == ROOM_NORMAL)
		WRITE_ONCE(po->pressure,  0);
}

static void packet_sock_destruct(struct sock *sk)
{
	skb_queue_purge(&sk->sk_error_queue);

	WARN_ON(atomic_read(&sk->sk_rmem_alloc));
	WARN_ON(refcount_read(&sk->sk_wmem_alloc));

	if (!sock_flag(sk, SOCK_DEAD)) {
		pr_err("Attempt to release alive packet socket: %p\n", sk);
		return;
	}

	sk_refcnt_debug_dec(sk);
}

static bool fanout_flow_is_huge(struct packet_sock *po, struct sk_buff *skb)
{
	u32 *history = po->rollover->history;
	u32 victim, rxhash;
	int i, count = 0;

	rxhash = skb_get_hash(skb);
	for (i = 0; i < ROLLOVER_HLEN; i++)
		if (READ_ONCE(history[i]) == rxhash)
			count++;

	victim = prandom_u32() % ROLLOVER_HLEN;

	/* Avoid dirtying the cache line if possible */
	if (READ_ONCE(history[victim]) != rxhash)
		WRITE_ONCE(history[victim], rxhash);

	return count > (ROLLOVER_HLEN >> 1);
}

static unsigned int fanout_demux_hash(struct packet_fanout *f,
				      struct sk_buff *skb,
				      unsigned int num)
{
	return reciprocal_scale(__skb_get_hash_symmetric(skb), num);
}

static unsigned int fanout_demux_lb(struct packet_fanout *f,
				    struct sk_buff *skb,
				    unsigned int num)
{
	unsigned int val = atomic_inc_return(&f->rr_cur);

	return val % num;
}

static unsigned int fanout_demux_cpu(struct packet_fanout *f,
				     struct sk_buff *skb,
				     unsigned int num)
{
	return smp_processor_id() % num;
}

static unsigned int fanout_demux_rnd(struct packet_fanout *f,
				     struct sk_buff *skb,
				     unsigned int num)
{
	return prandom_u32_max(num);
}

static unsigned int fanout_demux_rollover(struct packet_fanout *f,
					  struct sk_buff *skb,
					  unsigned int idx, bool try_self,
					  unsigned int num)
{
	struct packet_sock *po, *po_next, *po_skip = NULL;
	unsigned int i, j, room = ROOM_NONE;

	po = pkt_sk(f->arr[idx]);

	if (try_self) {
		room = packet_rcv_has_room(po, skb);
		if (room == ROOM_NORMAL ||
		    (room == ROOM_LOW && !fanout_flow_is_huge(po, skb)))
			return idx;
		po_skip = po;
	}

	i = j = min_t(int, po->rollover->sock, num - 1);
	do {
		po_next = pkt_sk(f->arr[i]);
		if (po_next != po_skip && !READ_ONCE(po_next->pressure) &&
		    packet_rcv_has_room(po_next, skb) == ROOM_NORMAL) {
			if (i != j)
				po->rollover->sock = i;
			atomic_long_inc(&po->rollover->num);
			if (room == ROOM_LOW)
				atomic_long_inc(&po->rollover->num_huge);
			return i;
		}

		if (++i == num)
			i = 0;
	} while (i != j);

	atomic_long_inc(&po->rollover->num_failed);
	return idx;
}

static unsigned int fanout_demux_qm(struct packet_fanout *f,
				    struct sk_buff *skb,
				    unsigned int num)
{
	return skb_get_queue_mapping(skb) % num;
}

static unsigned int fanout_demux_bpf(struct packet_fanout *f,
				     struct sk_buff *skb,
				     unsigned int num)
{
	struct bpf_prog *prog;
	unsigned int ret = 0;

	rcu_read_lock();
	prog = rcu_dereference(f->bpf_prog);
	if (prog)
		ret = bpf_prog_run_clear_cb(prog, skb) % num;
	rcu_read_unlock();

	return ret;
}

static bool fanout_has_flag(struct packet_fanout *f, u16 flag)
{
	return f->flags & (flag >> 8);
}

static int packet_rcv_fanout(struct sk_buff *skb, struct net_device *dev,
			     struct packet_type *pt, struct net_device *orig_dev)
{
	struct packet_fanout *f = pt->af_packet_priv;
	unsigned int num = READ_ONCE(f->num_members);
	struct net *net = read_pnet(&f->net);
	struct packet_sock *po;
	unsigned int idx;

	if (!net_eq(dev_net(dev), net) || !num) {
		kfree_skb(skb);
		return 0;
	}

	if (fanout_has_flag(f, PACKET_FANOUT_FLAG_DEFRAG)) {
		skb = ip_check_defrag(net, skb, IP_DEFRAG_AF_PACKET);
		if (!skb)
			return 0;
	}
	switch (f->type) {
	case PACKET_FANOUT_HASH:
	default:
		idx = fanout_demux_hash(f, skb, num);
		break;
	case PACKET_FANOUT_LB:
		idx = fanout_demux_lb(f, skb, num);
		break;
	case PACKET_FANOUT_CPU:
		idx = fanout_demux_cpu(f, skb, num);
		break;
	case PACKET_FANOUT_RND:
		idx = fanout_demux_rnd(f, skb, num);
		break;
	case PACKET_FANOUT_QM:
		idx = fanout_demux_qm(f, skb, num);
		break;
	case PACKET_FANOUT_ROLLOVER:
		idx = fanout_demux_rollover(f, skb, 0, false, num);
		break;
	case PACKET_FANOUT_CBPF:
	case PACKET_FANOUT_EBPF:
		idx = fanout_demux_bpf(f, skb, num);
		break;
	}

	if (fanout_has_flag(f, PACKET_FANOUT_FLAG_ROLLOVER))
		idx = fanout_demux_rollover(f, skb, idx, true, num);

	po = pkt_sk(f->arr[idx]);
	return po->prot_hook.func(skb, dev, &po->prot_hook, orig_dev);
}

DEFINE_MUTEX(fanout_mutex);
EXPORT_SYMBOL_GPL(fanout_mutex);
static LIST_HEAD(fanout_list);
static u16 fanout_next_id;

static void __fanout_link(struct sock *sk, struct packet_sock *po)
{
	struct packet_fanout *f = po->fanout;

	spin_lock(&f->lock);
	f->arr[f->num_members] = sk;
	smp_wmb();
	f->num_members++;
	if (f->num_members == 1)
		dev_add_pack(&f->prot_hook);
	spin_unlock(&f->lock);
}

static void __fanout_unlink(struct sock *sk, struct packet_sock *po)
{
	struct packet_fanout *f = po->fanout;
	int i;

	spin_lock(&f->lock);
	for (i = 0; i < f->num_members; i++) {
		if (f->arr[i] == sk)
			break;
	}
	BUG_ON(i >= f->num_members);
	f->arr[i] = f->arr[f->num_members - 1];
	f->num_members--;
	if (f->num_members == 0)
		__dev_remove_pack(&f->prot_hook);
	spin_unlock(&f->lock);
}

static bool match_fanout_group(struct packet_type *ptype, struct sock *sk)
{
	if (sk->sk_family != PF_PACKET)
		return false;

	return ptype->af_packet_priv == pkt_sk(sk)->fanout;
}

static void fanout_init_data(struct packet_fanout *f)
{
	switch (f->type) {
	case PACKET_FANOUT_LB:
		atomic_set(&f->rr_cur, 0);
		break;
	case PACKET_FANOUT_CBPF:
	case PACKET_FANOUT_EBPF:
		RCU_INIT_POINTER(f->bpf_prog, NULL);
		break;
	}
}

static void __fanout_set_data_bpf(struct packet_fanout *f, struct bpf_prog *new)
{
	struct bpf_prog *old;

	spin_lock(&f->lock);
	old = rcu_dereference_protected(f->bpf_prog, lockdep_is_held(&f->lock));
	rcu_assign_pointer(f->bpf_prog, new);
	spin_unlock(&f->lock);

	if (old) {
		synchronize_net();
		bpf_prog_destroy(old);
	}
}

static int fanout_set_data_cbpf(struct packet_sock *po, char __user *data,
				unsigned int len)
{
	struct bpf_prog *new;
	struct sock_fprog fprog;
	int ret;

	if (sock_flag(&po->sk, SOCK_FILTER_LOCKED))
		return -EPERM;
	if (len != sizeof(fprog))
		return -EINVAL;
	if (copy_from_user(&fprog, data, len))
		return -EFAULT;

	ret = bpf_prog_create_from_user(&new, &fprog, NULL, false);
	if (ret)
		return ret;

	__fanout_set_data_bpf(po->fanout, new);
	return 0;
}

static int fanout_set_data_ebpf(struct packet_sock *po, char __user *data,
				unsigned int len)
{
	struct bpf_prog *new;
	u32 fd;

	if (sock_flag(&po->sk, SOCK_FILTER_LOCKED))
		return -EPERM;
	if (len != sizeof(fd))
		return -EINVAL;
	if (copy_from_user(&fd, data, len))
		return -EFAULT;

	new = bpf_prog_get_type(fd, BPF_PROG_TYPE_SOCKET_FILTER);
	if (IS_ERR(new))
		return PTR_ERR(new);

	__fanout_set_data_bpf(po->fanout, new);
	return 0;
}

static int fanout_set_data(struct packet_sock *po, char __user *data,
			   unsigned int len)
{
	switch (po->fanout->type) {
	case PACKET_FANOUT_CBPF:
		return fanout_set_data_cbpf(po, data, len);
	case PACKET_FANOUT_EBPF:
		return fanout_set_data_ebpf(po, data, len);
	default:
		return -EINVAL;
	}
}

static void fanout_release_data(struct packet_fanout *f)
{
	switch (f->type) {
	case PACKET_FANOUT_CBPF:
	case PACKET_FANOUT_EBPF:
		__fanout_set_data_bpf(f, NULL);
	}
}

static bool __fanout_id_is_free(struct sock *sk, u16 candidate_id)
{
	struct packet_fanout *f;

	list_for_each_entry(f, &fanout_list, list) {
		if (f->id == candidate_id &&
		    read_pnet(&f->net) == sock_net(sk)) {
			return false;
		}
	}
	return true;
}

static bool fanout_find_new_id(struct sock *sk, u16 *new_id)
{
	u16 id = fanout_next_id;

	do {
		if (__fanout_id_is_free(sk, id)) {
			*new_id = id;
			fanout_next_id = id + 1;
			return true;
		}

		id++;
	} while (id != fanout_next_id);

	return false;
}

static int fanout_add(struct sock *sk, u16 id, u16 type_flags)
{
	struct packet_rollover *rollover = NULL;
	struct packet_sock *po = pkt_sk(sk);
	struct packet_fanout *f, *match;
	u8 type = type_flags & 0xff;
	u8 flags = type_flags >> 8;
	int err;

	switch (type) {
	case PACKET_FANOUT_ROLLOVER:
		if (type_flags & PACKET_FANOUT_FLAG_ROLLOVER)
			return -EINVAL;
	case PACKET_FANOUT_HASH:
	case PACKET_FANOUT_LB:
	case PACKET_FANOUT_CPU:
	case PACKET_FANOUT_RND:
	case PACKET_FANOUT_QM:
	case PACKET_FANOUT_CBPF:
	case PACKET_FANOUT_EBPF:
		break;
	default:
		return -EINVAL;
	}

	mutex_lock(&fanout_mutex);

	err = -EALREADY;
	if (po->fanout)
		goto out;

	if (type == PACKET_FANOUT_ROLLOVER ||
	    (type_flags & PACKET_FANOUT_FLAG_ROLLOVER)) {
		err = -ENOMEM;
		rollover = kzalloc(sizeof(*rollover), GFP_KERNEL);
		if (!rollover)
			goto out;
		atomic_long_set(&rollover->num, 0);
		atomic_long_set(&rollover->num_huge, 0);
		atomic_long_set(&rollover->num_failed, 0);
	}

	if (type_flags & PACKET_FANOUT_FLAG_UNIQUEID) {
		if (id != 0) {
			err = -EINVAL;
			goto out;
		}
		if (!fanout_find_new_id(sk, &id)) {
			err = -ENOMEM;
			goto out;
		}
		/* ephemeral flag for the first socket in the group: drop it */
		flags &= ~(PACKET_FANOUT_FLAG_UNIQUEID >> 8);
	}

	match = NULL;
	list_for_each_entry(f, &fanout_list, list) {
		if (f->id == id &&
		    read_pnet(&f->net) == sock_net(sk)) {
			match = f;
			break;
		}
	}
	err = -EINVAL;
	if (match && match->flags != flags)
		goto out;
	if (!match) {
		err = -ENOMEM;
		match = kzalloc(sizeof(*match), GFP_KERNEL);
		if (!match)
			goto out;
		write_pnet(&match->net, sock_net(sk));
		match->id = id;
		match->type = type;
		match->flags = flags;
		INIT_LIST_HEAD(&match->list);
		spin_lock_init(&match->lock);
		refcount_set(&match->sk_ref, 0);
		fanout_init_data(match);
		match->prot_hook.type = po->prot_hook.type;
		match->prot_hook.dev = po->prot_hook.dev;
		match->prot_hook.func = packet_rcv_fanout;
		match->prot_hook.af_packet_priv = match;
		match->prot_hook.id_match = match_fanout_group;
		list_add(&match->list, &fanout_list);
	}
	err = -EINVAL;

	spin_lock(&po->bind_lock);
	if (po->running &&
	    match->type == type &&
	    match->prot_hook.type == po->prot_hook.type &&
	    match->prot_hook.dev == po->prot_hook.dev) {
		err = -ENOSPC;
		if (refcount_read(&match->sk_ref) < PACKET_FANOUT_MAX) {
			__dev_remove_pack(&po->prot_hook);
			po->fanout = match;
			po->rollover = rollover;
			rollover = NULL;
			refcount_set(&match->sk_ref, refcount_read(&match->sk_ref) + 1);
			__fanout_link(sk, po);
			err = 0;
		}
	}
	spin_unlock(&po->bind_lock);

	if (err && !refcount_read(&match->sk_ref)) {
		list_del(&match->list);
		kfree(match);
	}

out:
	kfree(rollover);
	mutex_unlock(&fanout_mutex);
	return err;
}

/* If pkt_sk(sk)->fanout->sk_ref is zero, this function removes
 * pkt_sk(sk)->fanout from fanout_list and returns pkt_sk(sk)->fanout.
 * It is the responsibility of the caller to call fanout_release_data() and
 * free the returned packet_fanout (after synchronize_net())
 */
static struct packet_fanout *fanout_release(struct sock *sk)
{
	struct packet_sock *po = pkt_sk(sk);
	struct packet_fanout *f;

	mutex_lock(&fanout_mutex);
	f = po->fanout;
	if (f) {
		po->fanout = NULL;

		if (refcount_dec_and_test(&f->sk_ref))
			list_del(&f->list);
		else
			f = NULL;
	}
	mutex_unlock(&fanout_mutex);

	return f;
}

static bool packet_extra_vlan_len_allowed(const struct net_device *dev,
					  struct sk_buff *skb)
{
	/* Earlier code assumed this would be a VLAN pkt, double-check
	 * this now that we have the actual packet in hand. We can only
	 * do this check on Ethernet devices.
	 */
	if (unlikely(dev->type != ARPHRD_ETHER))
		return false;

	skb_reset_mac_header(skb);
	return likely(eth_hdr(skb)->h_proto == htons(ETH_P_8021Q));
}

static const struct proto_ops packet_ops;

static const struct proto_ops packet_ops_spkt;

static int packet_rcv_spkt(struct sk_buff *skb, struct net_device *dev,
			   struct packet_type *pt, struct net_device *orig_dev)
{
	struct sock *sk;
	struct sockaddr_pkt *spkt;

	/*
	 *	When we registered the protocol we saved the socket in the data
	 *	field for just this event.
	 */

	sk = pt->af_packet_priv;

	/*
	 *	Yank back the headers [hope the device set this
	 *	right or kerboom...]
	 *
	 *	Incoming packets have ll header pulled,
	 *	push it back.
	 *
	 *	For outgoing ones skb->data == skb_mac_header(skb)
	 *	so that this procedure is noop.
	 */

	if (skb->pkt_type == PACKET_LOOPBACK)
		goto out;

	if (!net_eq(dev_net(dev), sock_net(sk)))
		goto out;

	skb = skb_share_check(skb, GFP_ATOMIC);
	if (skb == NULL)
		goto oom;

	/* drop any routing info */
	skb_dst_drop(skb);

	/* drop conntrack reference */
	nf_reset_ct(skb);

	spkt = &PACKET_SKB_CB(skb)->sa.pkt;

	skb_push(skb, skb->data - skb_mac_header(skb));

	/*
	 *	The SOCK_PACKET socket receives _all_ frames.
	 */

	spkt->spkt_family = dev->type;
	strlcpy(spkt->spkt_device, dev->name, sizeof(spkt->spkt_device));
	spkt->spkt_protocol = skb->protocol;

	/*
	 *	Charge the memory to the socket. This is done specifically
	 *	to prevent sockets using all the memory up.
	 */

	if (sock_queue_rcv_skb(sk, skb) == 0)
		return 0;

out:
	kfree_skb(skb);
oom:
	return 0;
}

static void packet_parse_headers(struct sk_buff *skb, struct socket *sock)
{
	if ((!skb->protocol || skb->protocol == htons(ETH_P_ALL)) &&
	    sock->type == SOCK_RAW) {
		skb_reset_mac_header(skb);
		skb->protocol = dev_parse_header_protocol(skb);
	}

	skb_probe_transport_header(skb);
}

/*
 *	Output a raw packet to a device layer. This bypasses all the other
 *	protocol layers and you must therefore supply it with a complete frame
 */

static int packet_sendmsg_spkt(struct socket *sock, struct msghdr *msg,
			       size_t len)
{
	struct sock *sk = sock->sk;
	DECLARE_SOCKADDR(struct sockaddr_pkt *, saddr, msg->msg_name);
	struct sk_buff *skb = NULL;
	struct net_device *dev;
	struct sockcm_cookie sockc;
	__be16 proto = 0;
	int err;
	int extra_len = 0;

	/*
	 *	Get and verify the address.
	 */

	if (saddr) {
		if (msg->msg_namelen < sizeof(struct sockaddr))
			return -EINVAL;
		if (msg->msg_namelen == sizeof(struct sockaddr_pkt))
			proto = saddr->spkt_protocol;
	} else
		return -ENOTCONN;	/* SOCK_PACKET must be sent giving an address */

	/*
	 *	Find the device first to size check it
	 */

	saddr->spkt_device[sizeof(saddr->spkt_device) - 1] = 0;
retry:
	rcu_read_lock();
	dev = dev_get_by_name_rcu(sock_net(sk), saddr->spkt_device);
	err = -ENODEV;
	if (dev == NULL)
		goto out_unlock;

	err = -ENETDOWN;
	if (!(dev->flags & IFF_UP))
		goto out_unlock;

	/*
	 * You may not queue a frame bigger than the mtu. This is the lowest level
	 * raw protocol and you must do your own fragmentation at this level.
	 */

	if (unlikely(sock_flag(sk, SOCK_NOFCS))) {
		if (!netif_supports_nofcs(dev)) {
			err = -EPROTONOSUPPORT;
			goto out_unlock;
		}
		extra_len = 4; /* We're doing our own CRC */
	}

	err = -EMSGSIZE;
	if (len > dev->mtu + dev->hard_header_len + VLAN_HLEN + extra_len)
		goto out_unlock;

	if (!skb) {
		size_t reserved = LL_RESERVED_SPACE(dev);
		int tlen = dev->needed_tailroom;
		unsigned int hhlen = dev->header_ops ? dev->hard_header_len : 0;

		rcu_read_unlock();
		skb = sock_wmalloc(sk, len + reserved + tlen, 0, GFP_KERNEL);
		if (skb == NULL)
			return -ENOBUFS;
		/* FIXME: Save some space for broken drivers that write a hard
		 * header at transmission time by themselves. PPP is the notable
		 * one here. This should really be fixed at the driver level.
		 */
		skb_reserve(skb, reserved);
		skb_reset_network_header(skb);

		/* Try to align data part correctly */
		if (hhlen) {
			skb->data -= hhlen;
			skb->tail -= hhlen;
			if (len < hhlen)
				skb_reset_network_header(skb);
		}
		err = memcpy_from_msg(skb_put(skb, len), msg, len);
		if (err)
			goto out_free;
		goto retry;
	}

	if (!dev_validate_header(dev, skb->data, len)) {
		err = -EINVAL;
		goto out_unlock;
	}
	if (len > (dev->mtu + dev->hard_header_len + extra_len) &&
	    !packet_extra_vlan_len_allowed(dev, skb)) {
		err = -EMSGSIZE;
		goto out_unlock;
	}

	sockcm_init(&sockc, sk);
	if (msg->msg_controllen) {
		err = sock_cmsg_send(sk, msg, &sockc);
		if (unlikely(err))
			goto out_unlock;
	}

	skb->protocol = proto;
	skb->dev = dev;
	skb->priority = sk->sk_priority;
	skb->mark = sk->sk_mark;
	skb->tstamp = sockc.transmit_time;

	skb_setup_tx_timestamp(skb, sockc.tsflags);

	if (unlikely(extra_len == 4))
		skb->no_fcs = 1;

	packet_parse_headers(skb, sock);

	dev_queue_xmit(skb);
	rcu_read_unlock();
	return len;

out_unlock:
	rcu_read_unlock();
out_free:
	kfree_skb(skb);
	return err;
}

static unsigned int run_filter(struct sk_buff *skb,
			       const struct sock *sk,
			       unsigned int res)
{
	struct sk_filter *filter;

	rcu_read_lock();
	filter = rcu_dereference(sk->sk_filter);
	if (filter != NULL)
		res = bpf_prog_run_clear_cb(filter->prog, skb);
	rcu_read_unlock();

	return res;
}

static int packet_rcv_vnet(struct msghdr *msg, const struct sk_buff *skb,
			   size_t *len)
{
	struct virtio_net_hdr vnet_hdr;

	if (*len < sizeof(vnet_hdr))
		return -EINVAL;
	*len -= sizeof(vnet_hdr);

	if (virtio_net_hdr_from_skb(skb, &vnet_hdr, vio_le(), true, 0))
		return -EINVAL;

	return memcpy_to_msg(msg, (void *)&vnet_hdr, sizeof(vnet_hdr));
}

/*
 * This function makes lazy skb cloning in hope that most of packets
 * are discarded by BPF.
 *
 * Note tricky part: we DO mangle shared skb! skb->data, skb->len
 * and skb->cb are mangled. It works because (and until) packets
 * falling here are owned by current CPU. Output packets are cloned
 * by dev_queue_xmit_nit(), input packets are processed by net_bh
 * sequencially, so that if we return skb to original state on exit,
 * we will not harm anyone.
 */

static int packet_rcv(struct sk_buff *skb, struct net_device *dev,
		      struct packet_type *pt, struct net_device *orig_dev)
{
	struct sock *sk;
	struct sockaddr_ll *sll;
	struct packet_sock *po;
	u8 *skb_head = skb->data;
	int skb_len = skb->len;
	unsigned int snaplen, res;
	bool is_drop_n_account = false;

	if (skb->pkt_type == PACKET_LOOPBACK)
		goto drop;

	sk = pt->af_packet_priv;
	po = pkt_sk(sk);

	if (!net_eq(dev_net(dev), sock_net(sk)))
		goto drop;

	skb->dev = dev;

	if (dev->header_ops) {
		/* The device has an explicit notion of ll header,
		 * exported to higher levels.
		 *
		 * Otherwise, the device hides details of its frame
		 * structure, so that corresponding packet head is
		 * never delivered to user.
		 */
		if (sk->sk_type != SOCK_DGRAM)
			skb_push(skb, skb->data - skb_mac_header(skb));
		else if (skb->pkt_type == PACKET_OUTGOING) {
			/* Special case: outgoing packets have ll header at head */
			skb_pull(skb, skb_network_offset(skb));
		}
	}

	snaplen = skb->len;

	res = run_filter(skb, sk, snaplen);
	if (!res)
		goto drop_n_restore;
	if (snaplen > res)
		snaplen = res;

	if (atomic_read(&sk->sk_rmem_alloc) >= sk->sk_rcvbuf)
		goto drop_n_acct;

	if (skb_shared(skb)) {
		struct sk_buff *nskb = skb_clone(skb, GFP_ATOMIC);
		if (nskb == NULL)
			goto drop_n_acct;

		if (skb_head != skb->data) {
			skb->data = skb_head;
			skb->len = skb_len;
		}
		consume_skb(skb);
		skb = nskb;
	}

	sock_skb_cb_check_size(sizeof(*PACKET_SKB_CB(skb)) + MAX_ADDR_LEN - 8);

	sll = &PACKET_SKB_CB(skb)->sa.ll;
	sll->sll_hatype = dev->type;
	sll->sll_pkttype = skb->pkt_type;
	if (unlikely(po->origdev))
		sll->sll_ifindex = orig_dev->ifindex;
	else
		sll->sll_ifindex = dev->ifindex;

	sll->sll_halen = dev_parse_header(skb, sll->sll_addr);

	/* sll->sll_family and sll->sll_protocol are set in packet_recvmsg().
	 * Use their space for storing the original skb length.
	 */
	PACKET_SKB_CB(skb)->sa.origlen = skb->len;

	if (pskb_trim(skb, snaplen))
		goto drop_n_acct;

	skb_set_owner_r(skb, sk);
	skb->dev = NULL;
	skb_dst_drop(skb);

	/* drop conntrack reference */
	nf_reset_ct(skb);

	spin_lock(&sk->sk_receive_queue.lock);
	po->stats.stats1.tp_packets++;
	sock_skb_set_dropcount(sk, skb);
	__skb_queue_tail(&sk->sk_receive_queue, skb);
	spin_unlock(&sk->sk_receive_queue.lock);
	sk->sk_data_ready(sk);
	return 0;

drop_n_acct:
	is_drop_n_account = true;
	atomic_inc(&po->tp_drops);
	atomic_inc(&sk->sk_drops);

drop_n_restore:
	if (skb_head != skb->data && skb_shared(skb)) {
		skb->data = skb_head;
		skb->len = skb_len;
	}
drop:
	if (!is_drop_n_account)
		consume_skb(skb);
	else
		kfree_skb(skb);
	return 0;
}

static int tpacket_rcv(struct sk_buff *skb, struct net_device *dev,
		       struct packet_type *pt, struct net_device *orig_dev)
{
	struct sock *sk;
	struct packet_sock *po;
	struct sockaddr_ll *sll;
	union tpacket_uhdr h;
	u8 *skb_head = skb->data;
	int skb_len = skb->len;
	unsigned int snaplen, res;
	unsigned long status = TP_STATUS_USER;
	unsigned short macoff, netoff, hdrlen;
	struct sk_buff *copy_skb = NULL;
	struct timespec64 ts;
	__u32 ts_status;
	bool is_drop_n_account = false;
	unsigned int slot_id = 0;
	bool do_vnet = false;

	/* struct tpacket{2,3}_hdr is aligned to a multiple of TPACKET_ALIGNMENT.
	 * We may add members to them until current aligned size without forcing
	 * userspace to call getsockopt(..., PACKET_HDRLEN, ...).
	 */
	BUILD_BUG_ON(TPACKET_ALIGN(sizeof(*h.h2)) != 32);
	BUILD_BUG_ON(TPACKET_ALIGN(sizeof(*h.h3)) != 48);

	if (skb->pkt_type == PACKET_LOOPBACK)
		goto drop;

	sk = pt->af_packet_priv;
	po = pkt_sk(sk);

	if (!net_eq(dev_net(dev), sock_net(sk)))
		goto drop;

	if (dev->header_ops) {
		if (sk->sk_type != SOCK_DGRAM)
			skb_push(skb, skb->data - skb_mac_header(skb));
		else if (skb->pkt_type == PACKET_OUTGOING) {
			/* Special case: outgoing packets have ll header at head */
			skb_pull(skb, skb_network_offset(skb));
		}
	}

	snaplen = skb->len;

	res = run_filter(skb, sk, snaplen);
	if (!res)
		goto drop_n_restore;

	/* If we are flooded, just give up */
	if (__packet_rcv_has_room(po, skb) == ROOM_NONE) {
		atomic_inc(&po->tp_drops);
		goto drop_n_restore;
	}

	if (skb->ip_summed == CHECKSUM_PARTIAL)
		status |= TP_STATUS_CSUMNOTREADY;
	else if (skb->pkt_type != PACKET_OUTGOING &&
		 (skb->ip_summed == CHECKSUM_COMPLETE ||
		  skb_csum_unnecessary(skb)))
		status |= TP_STATUS_CSUM_VALID;

	if (snaplen > res)
		snaplen = res;

	if (sk->sk_type == SOCK_DGRAM) {
		macoff = netoff = TPACKET_ALIGN(po->tp_hdrlen) + 16 +
				  po->tp_reserve;
	} else {
		unsigned int maclen = skb_network_offset(skb);
		netoff = TPACKET_ALIGN(po->tp_hdrlen +
				       (maclen < 16 ? 16 : maclen)) +
				       po->tp_reserve;
		if (po->has_vnet_hdr) {
			netoff += sizeof(struct virtio_net_hdr);
			do_vnet = true;
		}
		macoff = netoff - maclen;
	}
	if (po->tp_version <= TPACKET_V2) {
		if (macoff + snaplen > po->rx_ring.frame_size) {
			if (po->copy_thresh &&
			    atomic_read(&sk->sk_rmem_alloc) < sk->sk_rcvbuf) {
				if (skb_shared(skb)) {
					copy_skb = skb_clone(skb, GFP_ATOMIC);
				} else {
					copy_skb = skb_get(skb);
					skb_head = skb->data;
				}
				if (copy_skb)
					skb_set_owner_r(copy_skb, sk);
			}
			snaplen = po->rx_ring.frame_size - macoff;
			if ((int)snaplen < 0) {
				snaplen = 0;
				do_vnet = false;
			}
		}
	} else if (unlikely(macoff + snaplen >
			    GET_PBDQC_FROM_RB(&po->rx_ring)->max_frame_len)) {
		u32 nval;

		nval = GET_PBDQC_FROM_RB(&po->rx_ring)->max_frame_len - macoff;
		pr_err_once("tpacket_rcv: packet too big, clamped from %u to %u. macoff=%u\n",
			    snaplen, nval, macoff);
		snaplen = nval;
		if (unlikely((int)snaplen < 0)) {
			snaplen = 0;
			macoff = GET_PBDQC_FROM_RB(&po->rx_ring)->max_frame_len;
			do_vnet = false;
		}
	}
	spin_lock(&sk->sk_receive_queue.lock);
	h.raw = packet_current_rx_frame(po, skb,
					TP_STATUS_KERNEL, (macoff+snaplen));
	if (!h.raw)
		goto drop_n_account;

<<<<<<< HEAD
=======
	if (po->tp_version <= TPACKET_V2) {
		slot_id = po->rx_ring.head;
		if (test_bit(slot_id, po->rx_ring.rx_owner_map))
			goto drop_n_account;
		__set_bit(slot_id, po->rx_ring.rx_owner_map);
	}

>>>>>>> 7117be3f
	if (do_vnet &&
	    virtio_net_hdr_from_skb(skb, h.raw + macoff -
				    sizeof(struct virtio_net_hdr),
				    vio_le(), true, 0))
		goto drop_n_account;

	if (po->tp_version <= TPACKET_V2) {
		packet_increment_rx_head(po, &po->rx_ring);
	/*
	 * LOSING will be reported till you read the stats,
	 * because it's COR - Clear On Read.
	 * Anyways, moving it for V1/V2 only as V3 doesn't need this
	 * at packet level.
	 */
		if (atomic_read(&po->tp_drops))
			status |= TP_STATUS_LOSING;
	}

	po->stats.stats1.tp_packets++;
	if (copy_skb) {
		status |= TP_STATUS_COPY;
		__skb_queue_tail(&sk->sk_receive_queue, copy_skb);
	}
	spin_unlock(&sk->sk_receive_queue.lock);

	skb_copy_bits(skb, 0, h.raw + macoff, snaplen);

	if (!(ts_status = tpacket_get_timestamp(skb, &ts, po->tp_tstamp)))
		ktime_get_real_ts64(&ts);

	status |= ts_status;

	switch (po->tp_version) {
	case TPACKET_V1:
		h.h1->tp_len = skb->len;
		h.h1->tp_snaplen = snaplen;
		h.h1->tp_mac = macoff;
		h.h1->tp_net = netoff;
		h.h1->tp_sec = ts.tv_sec;
		h.h1->tp_usec = ts.tv_nsec / NSEC_PER_USEC;
		hdrlen = sizeof(*h.h1);
		break;
	case TPACKET_V2:
		h.h2->tp_len = skb->len;
		h.h2->tp_snaplen = snaplen;
		h.h2->tp_mac = macoff;
		h.h2->tp_net = netoff;
		h.h2->tp_sec = ts.tv_sec;
		h.h2->tp_nsec = ts.tv_nsec;
		if (skb_vlan_tag_present(skb)) {
			h.h2->tp_vlan_tci = skb_vlan_tag_get(skb);
			h.h2->tp_vlan_tpid = ntohs(skb->vlan_proto);
			status |= TP_STATUS_VLAN_VALID | TP_STATUS_VLAN_TPID_VALID;
		} else {
			h.h2->tp_vlan_tci = 0;
			h.h2->tp_vlan_tpid = 0;
		}
		memset(h.h2->tp_padding, 0, sizeof(h.h2->tp_padding));
		hdrlen = sizeof(*h.h2);
		break;
	case TPACKET_V3:
		/* tp_nxt_offset,vlan are already populated above.
		 * So DONT clear those fields here
		 */
		h.h3->tp_status |= status;
		h.h3->tp_len = skb->len;
		h.h3->tp_snaplen = snaplen;
		h.h3->tp_mac = macoff;
		h.h3->tp_net = netoff;
		h.h3->tp_sec  = ts.tv_sec;
		h.h3->tp_nsec = ts.tv_nsec;
		memset(h.h3->tp_padding, 0, sizeof(h.h3->tp_padding));
		hdrlen = sizeof(*h.h3);
		break;
	default:
		BUG();
	}

	sll = h.raw + TPACKET_ALIGN(hdrlen);
	sll->sll_halen = dev_parse_header(skb, sll->sll_addr);
	sll->sll_family = AF_PACKET;
	sll->sll_hatype = dev->type;
	sll->sll_protocol = skb->protocol;
	sll->sll_pkttype = skb->pkt_type;
	if (unlikely(po->origdev))
		sll->sll_ifindex = orig_dev->ifindex;
	else
		sll->sll_ifindex = dev->ifindex;

	smp_mb();

#if ARCH_IMPLEMENTS_FLUSH_DCACHE_PAGE == 1
	if (po->tp_version <= TPACKET_V2) {
		u8 *start, *end;

		end = (u8 *) PAGE_ALIGN((unsigned long) h.raw +
					macoff + snaplen);

		for (start = h.raw; start < end; start += PAGE_SIZE)
			flush_dcache_page(pgv_to_page(start));
	}
	smp_wmb();
#endif

	if (po->tp_version <= TPACKET_V2) {
		spin_lock(&sk->sk_receive_queue.lock);
		__packet_set_status(po, h.raw, status);
		__clear_bit(slot_id, po->rx_ring.rx_owner_map);
		spin_unlock(&sk->sk_receive_queue.lock);
		sk->sk_data_ready(sk);
	} else {
		prb_clear_blk_fill_status(&po->rx_ring);
	}

drop_n_restore:
	if (skb_head != skb->data && skb_shared(skb)) {
		skb->data = skb_head;
		skb->len = skb_len;
	}
drop:
	if (!is_drop_n_account)
		consume_skb(skb);
	else
		kfree_skb(skb);
	return 0;

drop_n_account:
	spin_unlock(&sk->sk_receive_queue.lock);
	atomic_inc(&po->tp_drops);
	is_drop_n_account = true;

	sk->sk_data_ready(sk);
	kfree_skb(copy_skb);
	goto drop_n_restore;
}

static void tpacket_destruct_skb(struct sk_buff *skb)
{
	struct packet_sock *po = pkt_sk(skb->sk);

	if (likely(po->tx_ring.pg_vec)) {
		void *ph;
		__u32 ts;

		ph = skb_zcopy_get_nouarg(skb);
		packet_dec_pending(&po->tx_ring);

		ts = __packet_set_timestamp(po, ph, skb);
		__packet_set_status(po, ph, TP_STATUS_AVAILABLE | ts);

		if (!packet_read_pending(&po->tx_ring))
			complete(&po->skb_completion);
	}

	sock_wfree(skb);
}

static int __packet_snd_vnet_parse(struct virtio_net_hdr *vnet_hdr, size_t len)
{
	if ((vnet_hdr->flags & VIRTIO_NET_HDR_F_NEEDS_CSUM) &&
	    (__virtio16_to_cpu(vio_le(), vnet_hdr->csum_start) +
	     __virtio16_to_cpu(vio_le(), vnet_hdr->csum_offset) + 2 >
	      __virtio16_to_cpu(vio_le(), vnet_hdr->hdr_len)))
		vnet_hdr->hdr_len = __cpu_to_virtio16(vio_le(),
			 __virtio16_to_cpu(vio_le(), vnet_hdr->csum_start) +
			__virtio16_to_cpu(vio_le(), vnet_hdr->csum_offset) + 2);

	if (__virtio16_to_cpu(vio_le(), vnet_hdr->hdr_len) > len)
		return -EINVAL;

	return 0;
}

static int packet_snd_vnet_parse(struct msghdr *msg, size_t *len,
				 struct virtio_net_hdr *vnet_hdr)
{
	if (*len < sizeof(*vnet_hdr))
		return -EINVAL;
	*len -= sizeof(*vnet_hdr);

	if (!copy_from_iter_full(vnet_hdr, sizeof(*vnet_hdr), &msg->msg_iter))
		return -EFAULT;

	return __packet_snd_vnet_parse(vnet_hdr, *len);
}

static int tpacket_fill_skb(struct packet_sock *po, struct sk_buff *skb,
		void *frame, struct net_device *dev, void *data, int tp_len,
		__be16 proto, unsigned char *addr, int hlen, int copylen,
		const struct sockcm_cookie *sockc)
{
	union tpacket_uhdr ph;
	int to_write, offset, len, nr_frags, len_max;
	struct socket *sock = po->sk.sk_socket;
	struct page *page;
	int err;

	ph.raw = frame;

	skb->protocol = proto;
	skb->dev = dev;
	skb->priority = po->sk.sk_priority;
	skb->mark = po->sk.sk_mark;
	skb->tstamp = sockc->transmit_time;
	skb_setup_tx_timestamp(skb, sockc->tsflags);
	skb_zcopy_set_nouarg(skb, ph.raw);

	skb_reserve(skb, hlen);
	skb_reset_network_header(skb);

	to_write = tp_len;

	if (sock->type == SOCK_DGRAM) {
		err = dev_hard_header(skb, dev, ntohs(proto), addr,
				NULL, tp_len);
		if (unlikely(err < 0))
			return -EINVAL;
	} else if (copylen) {
		int hdrlen = min_t(int, copylen, tp_len);

		skb_push(skb, dev->hard_header_len);
		skb_put(skb, copylen - dev->hard_header_len);
		err = skb_store_bits(skb, 0, data, hdrlen);
		if (unlikely(err))
			return err;
		if (!dev_validate_header(dev, skb->data, hdrlen))
			return -EINVAL;

		data += hdrlen;
		to_write -= hdrlen;
	}

	offset = offset_in_page(data);
	len_max = PAGE_SIZE - offset;
	len = ((to_write > len_max) ? len_max : to_write);

	skb->data_len = to_write;
	skb->len += to_write;
	skb->truesize += to_write;
	refcount_add(to_write, &po->sk.sk_wmem_alloc);

	while (likely(to_write)) {
		nr_frags = skb_shinfo(skb)->nr_frags;

		if (unlikely(nr_frags >= MAX_SKB_FRAGS)) {
			pr_err("Packet exceed the number of skb frags(%lu)\n",
			       MAX_SKB_FRAGS);
			return -EFAULT;
		}

		page = pgv_to_page(data);
		data += len;
		flush_dcache_page(page);
		get_page(page);
		skb_fill_page_desc(skb, nr_frags, page, offset, len);
		to_write -= len;
		offset = 0;
		len_max = PAGE_SIZE;
		len = ((to_write > len_max) ? len_max : to_write);
	}

	packet_parse_headers(skb, sock);

	return tp_len;
}

static int tpacket_parse_header(struct packet_sock *po, void *frame,
				int size_max, void **data)
{
	union tpacket_uhdr ph;
	int tp_len, off;

	ph.raw = frame;

	switch (po->tp_version) {
	case TPACKET_V3:
		if (ph.h3->tp_next_offset != 0) {
			pr_warn_once("variable sized slot not supported");
			return -EINVAL;
		}
		tp_len = ph.h3->tp_len;
		break;
	case TPACKET_V2:
		tp_len = ph.h2->tp_len;
		break;
	default:
		tp_len = ph.h1->tp_len;
		break;
	}
	if (unlikely(tp_len > size_max)) {
		pr_err("packet size is too long (%d > %d)\n", tp_len, size_max);
		return -EMSGSIZE;
	}

	if (unlikely(po->tp_tx_has_off)) {
		int off_min, off_max;

		off_min = po->tp_hdrlen - sizeof(struct sockaddr_ll);
		off_max = po->tx_ring.frame_size - tp_len;
		if (po->sk.sk_type == SOCK_DGRAM) {
			switch (po->tp_version) {
			case TPACKET_V3:
				off = ph.h3->tp_net;
				break;
			case TPACKET_V2:
				off = ph.h2->tp_net;
				break;
			default:
				off = ph.h1->tp_net;
				break;
			}
		} else {
			switch (po->tp_version) {
			case TPACKET_V3:
				off = ph.h3->tp_mac;
				break;
			case TPACKET_V2:
				off = ph.h2->tp_mac;
				break;
			default:
				off = ph.h1->tp_mac;
				break;
			}
		}
		if (unlikely((off < off_min) || (off_max < off)))
			return -EINVAL;
	} else {
		off = po->tp_hdrlen - sizeof(struct sockaddr_ll);
	}

	*data = frame + off;
	return tp_len;
}

static int tpacket_snd(struct packet_sock *po, struct msghdr *msg)
{
	struct sk_buff *skb = NULL;
	struct net_device *dev;
	struct virtio_net_hdr *vnet_hdr = NULL;
	struct sockcm_cookie sockc;
	__be16 proto;
	int err, reserve = 0;
	void *ph;
	DECLARE_SOCKADDR(struct sockaddr_ll *, saddr, msg->msg_name);
	bool need_wait = !(msg->msg_flags & MSG_DONTWAIT);
	unsigned char *addr = NULL;
	int tp_len, size_max;
	void *data;
	int len_sum = 0;
	int status = TP_STATUS_AVAILABLE;
	int hlen, tlen, copylen = 0;
	long timeo = 0;

	mutex_lock(&po->pg_vec_lock);

	/* packet_sendmsg() check on tx_ring.pg_vec was lockless,
	 * we need to confirm it under protection of pg_vec_lock.
	 */
	if (unlikely(!po->tx_ring.pg_vec)) {
		err = -EBUSY;
		goto out;
	}
	if (likely(saddr == NULL)) {
		dev	= packet_cached_dev_get(po);
		proto	= po->num;
	} else {
		err = -EINVAL;
		if (msg->msg_namelen < sizeof(struct sockaddr_ll))
			goto out;
		if (msg->msg_namelen < (saddr->sll_halen
					+ offsetof(struct sockaddr_ll,
						sll_addr)))
			goto out;
		proto	= saddr->sll_protocol;
		dev = dev_get_by_index(sock_net(&po->sk), saddr->sll_ifindex);
		if (po->sk.sk_socket->type == SOCK_DGRAM) {
			if (dev && msg->msg_namelen < dev->addr_len +
				   offsetof(struct sockaddr_ll, sll_addr))
				goto out_put;
			addr = saddr->sll_addr;
		}
	}

	err = -ENXIO;
	if (unlikely(dev == NULL))
		goto out;
	err = -ENETDOWN;
	if (unlikely(!(dev->flags & IFF_UP)))
		goto out_put;

	sockcm_init(&sockc, &po->sk);
	if (msg->msg_controllen) {
		err = sock_cmsg_send(&po->sk, msg, &sockc);
		if (unlikely(err))
			goto out_put;
	}

	if (po->sk.sk_socket->type == SOCK_RAW)
		reserve = dev->hard_header_len;
	size_max = po->tx_ring.frame_size
		- (po->tp_hdrlen - sizeof(struct sockaddr_ll));

	if ((size_max > dev->mtu + reserve + VLAN_HLEN) && !po->has_vnet_hdr)
		size_max = dev->mtu + reserve + VLAN_HLEN;

	reinit_completion(&po->skb_completion);

	do {
		ph = packet_current_frame(po, &po->tx_ring,
					  TP_STATUS_SEND_REQUEST);
		if (unlikely(ph == NULL)) {
			if (need_wait && skb) {
				timeo = sock_sndtimeo(&po->sk, msg->msg_flags & MSG_DONTWAIT);
				timeo = wait_for_completion_interruptible_timeout(&po->skb_completion, timeo);
				if (timeo <= 0) {
					err = !timeo ? -ETIMEDOUT : -ERESTARTSYS;
					goto out_put;
				}
			}
			/* check for additional frames */
			continue;
		}

		skb = NULL;
		tp_len = tpacket_parse_header(po, ph, size_max, &data);
		if (tp_len < 0)
			goto tpacket_error;

		status = TP_STATUS_SEND_REQUEST;
		hlen = LL_RESERVED_SPACE(dev);
		tlen = dev->needed_tailroom;
		if (po->has_vnet_hdr) {
			vnet_hdr = data;
			data += sizeof(*vnet_hdr);
			tp_len -= sizeof(*vnet_hdr);
			if (tp_len < 0 ||
			    __packet_snd_vnet_parse(vnet_hdr, tp_len)) {
				tp_len = -EINVAL;
				goto tpacket_error;
			}
			copylen = __virtio16_to_cpu(vio_le(),
						    vnet_hdr->hdr_len);
		}
		copylen = max_t(int, copylen, dev->hard_header_len);
		skb = sock_alloc_send_skb(&po->sk,
				hlen + tlen + sizeof(struct sockaddr_ll) +
				(copylen - dev->hard_header_len),
				!need_wait, &err);

		if (unlikely(skb == NULL)) {
			/* we assume the socket was initially writeable ... */
			if (likely(len_sum > 0))
				err = len_sum;
			goto out_status;
		}
		tp_len = tpacket_fill_skb(po, skb, ph, dev, data, tp_len, proto,
					  addr, hlen, copylen, &sockc);
		if (likely(tp_len >= 0) &&
		    tp_len > dev->mtu + reserve &&
		    !po->has_vnet_hdr &&
		    !packet_extra_vlan_len_allowed(dev, skb))
			tp_len = -EMSGSIZE;

		if (unlikely(tp_len < 0)) {
tpacket_error:
			if (po->tp_loss) {
				__packet_set_status(po, ph,
						TP_STATUS_AVAILABLE);
				packet_increment_head(&po->tx_ring);
				kfree_skb(skb);
				continue;
			} else {
				status = TP_STATUS_WRONG_FORMAT;
				err = tp_len;
				goto out_status;
			}
		}

		if (po->has_vnet_hdr) {
			if (virtio_net_hdr_to_skb(skb, vnet_hdr, vio_le())) {
				tp_len = -EINVAL;
				goto tpacket_error;
			}
			virtio_net_hdr_set_proto(skb, vnet_hdr);
		}

		skb->destructor = tpacket_destruct_skb;
		__packet_set_status(po, ph, TP_STATUS_SENDING);
		packet_inc_pending(&po->tx_ring);

		status = TP_STATUS_SEND_REQUEST;
		err = po->xmit(skb);
		if (unlikely(err > 0)) {
			err = net_xmit_errno(err);
			if (err && __packet_get_status(po, ph) ==
				   TP_STATUS_AVAILABLE) {
				/* skb was destructed already */
				skb = NULL;
				goto out_status;
			}
			/*
			 * skb was dropped but not destructed yet;
			 * let's treat it like congestion or err < 0
			 */
			err = 0;
		}
		packet_increment_head(&po->tx_ring);
		len_sum += tp_len;
	} while (likely((ph != NULL) ||
		/* Note: packet_read_pending() might be slow if we have
		 * to call it as it's per_cpu variable, but in fast-path
		 * we already short-circuit the loop with the first
		 * condition, and luckily don't have to go that path
		 * anyway.
		 */
		 (need_wait && packet_read_pending(&po->tx_ring))));

	err = len_sum;
	goto out_put;

out_status:
	__packet_set_status(po, ph, status);
	kfree_skb(skb);
out_put:
	dev_put(dev);
out:
	mutex_unlock(&po->pg_vec_lock);
	return err;
}

static struct sk_buff *packet_alloc_skb(struct sock *sk, size_t prepad,
				        size_t reserve, size_t len,
				        size_t linear, int noblock,
				        int *err)
{
	struct sk_buff *skb;

	/* Under a page?  Don't bother with paged skb. */
	if (prepad + len < PAGE_SIZE || !linear)
		linear = len;

	skb = sock_alloc_send_pskb(sk, prepad + linear, len - linear, noblock,
				   err, 0);
	if (!skb)
		return NULL;

	skb_reserve(skb, reserve);
	skb_put(skb, linear);
	skb->data_len = len - linear;
	skb->len += len - linear;

	return skb;
}

static int packet_snd(struct socket *sock, struct msghdr *msg, size_t len)
{
	struct sock *sk = sock->sk;
	DECLARE_SOCKADDR(struct sockaddr_ll *, saddr, msg->msg_name);
	struct sk_buff *skb;
	struct net_device *dev;
	__be16 proto;
	unsigned char *addr = NULL;
	int err, reserve = 0;
	struct sockcm_cookie sockc;
	struct virtio_net_hdr vnet_hdr = { 0 };
	int offset = 0;
	struct packet_sock *po = pkt_sk(sk);
	bool has_vnet_hdr = false;
	int hlen, tlen, linear;
	int extra_len = 0;

	/*
	 *	Get and verify the address.
	 */

	if (likely(saddr == NULL)) {
		dev	= packet_cached_dev_get(po);
		proto	= po->num;
	} else {
		err = -EINVAL;
		if (msg->msg_namelen < sizeof(struct sockaddr_ll))
			goto out;
		if (msg->msg_namelen < (saddr->sll_halen + offsetof(struct sockaddr_ll, sll_addr)))
			goto out;
		proto	= saddr->sll_protocol;
		dev = dev_get_by_index(sock_net(sk), saddr->sll_ifindex);
		if (sock->type == SOCK_DGRAM) {
			if (dev && msg->msg_namelen < dev->addr_len +
				   offsetof(struct sockaddr_ll, sll_addr))
				goto out_unlock;
			addr = saddr->sll_addr;
		}
	}

	err = -ENXIO;
	if (unlikely(dev == NULL))
		goto out_unlock;
	err = -ENETDOWN;
	if (unlikely(!(dev->flags & IFF_UP)))
		goto out_unlock;

	sockcm_init(&sockc, sk);
	sockc.mark = sk->sk_mark;
	if (msg->msg_controllen) {
		err = sock_cmsg_send(sk, msg, &sockc);
		if (unlikely(err))
			goto out_unlock;
	}

	if (sock->type == SOCK_RAW)
		reserve = dev->hard_header_len;
	if (po->has_vnet_hdr) {
		err = packet_snd_vnet_parse(msg, &len, &vnet_hdr);
		if (err)
			goto out_unlock;
		has_vnet_hdr = true;
	}

	if (unlikely(sock_flag(sk, SOCK_NOFCS))) {
		if (!netif_supports_nofcs(dev)) {
			err = -EPROTONOSUPPORT;
			goto out_unlock;
		}
		extra_len = 4; /* We're doing our own CRC */
	}

	err = -EMSGSIZE;
	if (!vnet_hdr.gso_type &&
	    (len > dev->mtu + reserve + VLAN_HLEN + extra_len))
		goto out_unlock;

	err = -ENOBUFS;
	hlen = LL_RESERVED_SPACE(dev);
	tlen = dev->needed_tailroom;
	linear = __virtio16_to_cpu(vio_le(), vnet_hdr.hdr_len);
	linear = max(linear, min_t(int, len, dev->hard_header_len));
	skb = packet_alloc_skb(sk, hlen + tlen, hlen, len, linear,
			       msg->msg_flags & MSG_DONTWAIT, &err);
	if (skb == NULL)
		goto out_unlock;

	skb_reset_network_header(skb);

	err = -EINVAL;
	if (sock->type == SOCK_DGRAM) {
		offset = dev_hard_header(skb, dev, ntohs(proto), addr, NULL, len);
		if (unlikely(offset < 0))
			goto out_free;
	} else if (reserve) {
		skb_reserve(skb, -reserve);
		if (len < reserve + sizeof(struct ipv6hdr) &&
		    dev->min_header_len != dev->hard_header_len)
			skb_reset_network_header(skb);
	}

	/* Returns -EFAULT on error */
	err = skb_copy_datagram_from_iter(skb, offset, &msg->msg_iter, len);
	if (err)
		goto out_free;

	if (sock->type == SOCK_RAW &&
	    !dev_validate_header(dev, skb->data, len)) {
		err = -EINVAL;
		goto out_free;
	}

	skb_setup_tx_timestamp(skb, sockc.tsflags);

	if (!vnet_hdr.gso_type && (len > dev->mtu + reserve + extra_len) &&
	    !packet_extra_vlan_len_allowed(dev, skb)) {
		err = -EMSGSIZE;
		goto out_free;
	}

	skb->protocol = proto;
	skb->dev = dev;
	skb->priority = sk->sk_priority;
	skb->mark = sockc.mark;
	skb->tstamp = sockc.transmit_time;

	if (has_vnet_hdr) {
		err = virtio_net_hdr_to_skb(skb, &vnet_hdr, vio_le());
		if (err)
			goto out_free;
		len += sizeof(vnet_hdr);
		virtio_net_hdr_set_proto(skb, &vnet_hdr);
	}

	packet_parse_headers(skb, sock);

	if (unlikely(extra_len == 4))
		skb->no_fcs = 1;

	err = po->xmit(skb);
	if (err > 0 && (err = net_xmit_errno(err)) != 0)
		goto out_unlock;

	dev_put(dev);

	return len;

out_free:
	kfree_skb(skb);
out_unlock:
	if (dev)
		dev_put(dev);
out:
	return err;
}

static int packet_sendmsg(struct socket *sock, struct msghdr *msg, size_t len)
{
	struct sock *sk = sock->sk;
	struct packet_sock *po = pkt_sk(sk);

	if (po->tx_ring.pg_vec)
		return tpacket_snd(po, msg);
	else
		return packet_snd(sock, msg, len);
}

/*
 *	Close a PACKET socket. This is fairly simple. We immediately go
 *	to 'closed' state and remove our protocol entry in the device list.
 */

static int packet_release(struct socket *sock)
{
	struct sock *sk = sock->sk;
	struct packet_sock *po;
	struct packet_fanout *f;
	struct net *net;
	union tpacket_req_u req_u;

	if (!sk)
		return 0;

	net = sock_net(sk);
	po = pkt_sk(sk);

	mutex_lock(&net->packet.sklist_lock);
	sk_del_node_init_rcu(sk);
	mutex_unlock(&net->packet.sklist_lock);

	preempt_disable();
	sock_prot_inuse_add(net, sk->sk_prot, -1);
	preempt_enable();

	spin_lock(&po->bind_lock);
	unregister_prot_hook(sk, false);
	packet_cached_dev_reset(po);

	if (po->prot_hook.dev) {
		dev_put(po->prot_hook.dev);
		po->prot_hook.dev = NULL;
	}
	spin_unlock(&po->bind_lock);

	packet_flush_mclist(sk);

	lock_sock(sk);
	if (po->rx_ring.pg_vec) {
		memset(&req_u, 0, sizeof(req_u));
		packet_set_ring(sk, &req_u, 1, 0);
	}

	if (po->tx_ring.pg_vec) {
		memset(&req_u, 0, sizeof(req_u));
		packet_set_ring(sk, &req_u, 1, 1);
	}
	release_sock(sk);

	f = fanout_release(sk);

	synchronize_net();

	kfree(po->rollover);
	if (f) {
		fanout_release_data(f);
		kfree(f);
	}
	/*
	 *	Now the socket is dead. No more input will appear.
	 */
	sock_orphan(sk);
	sock->sk = NULL;

	/* Purge queues */

	skb_queue_purge(&sk->sk_receive_queue);
	packet_free_pending(po);
	sk_refcnt_debug_release(sk);

	sock_put(sk);
	return 0;
}

/*
 *	Attach a packet hook.
 */

static int packet_do_bind(struct sock *sk, const char *name, int ifindex,
			  __be16 proto)
{
	struct packet_sock *po = pkt_sk(sk);
	struct net_device *dev_curr;
	__be16 proto_curr;
	bool need_rehook;
	struct net_device *dev = NULL;
	int ret = 0;
	bool unlisted = false;

	lock_sock(sk);
	spin_lock(&po->bind_lock);
	rcu_read_lock();

	if (po->fanout) {
		ret = -EINVAL;
		goto out_unlock;
	}

	if (name) {
		dev = dev_get_by_name_rcu(sock_net(sk), name);
		if (!dev) {
			ret = -ENODEV;
			goto out_unlock;
		}
	} else if (ifindex) {
		dev = dev_get_by_index_rcu(sock_net(sk), ifindex);
		if (!dev) {
			ret = -ENODEV;
			goto out_unlock;
		}
	}

	if (dev)
		dev_hold(dev);

	proto_curr = po->prot_hook.type;
	dev_curr = po->prot_hook.dev;

	need_rehook = proto_curr != proto || dev_curr != dev;

	if (need_rehook) {
		if (po->running) {
			rcu_read_unlock();
			/* prevents packet_notifier() from calling
			 * register_prot_hook()
			 */
			po->num = 0;
			__unregister_prot_hook(sk, true);
			rcu_read_lock();
			dev_curr = po->prot_hook.dev;
			if (dev)
				unlisted = !dev_get_by_index_rcu(sock_net(sk),
								 dev->ifindex);
		}

		BUG_ON(po->running);
		po->num = proto;
		po->prot_hook.type = proto;

		if (unlikely(unlisted)) {
			dev_put(dev);
			po->prot_hook.dev = NULL;
			po->ifindex = -1;
			packet_cached_dev_reset(po);
		} else {
			po->prot_hook.dev = dev;
			po->ifindex = dev ? dev->ifindex : 0;
			packet_cached_dev_assign(po, dev);
		}
	}
	if (dev_curr)
		dev_put(dev_curr);

	if (proto == 0 || !need_rehook)
		goto out_unlock;

	if (!unlisted && (!dev || (dev->flags & IFF_UP))) {
		register_prot_hook(sk);
	} else {
		sk->sk_err = ENETDOWN;
		if (!sock_flag(sk, SOCK_DEAD))
			sk->sk_error_report(sk);
	}

out_unlock:
	rcu_read_unlock();
	spin_unlock(&po->bind_lock);
	release_sock(sk);
	return ret;
}

/*
 *	Bind a packet socket to a device
 */

static int packet_bind_spkt(struct socket *sock, struct sockaddr *uaddr,
			    int addr_len)
{
	struct sock *sk = sock->sk;
	char name[sizeof(uaddr->sa_data) + 1];

	/*
	 *	Check legality
	 */

	if (addr_len != sizeof(struct sockaddr))
		return -EINVAL;
	/* uaddr->sa_data comes from the userspace, it's not guaranteed to be
	 * zero-terminated.
	 */
	memcpy(name, uaddr->sa_data, sizeof(uaddr->sa_data));
	name[sizeof(uaddr->sa_data)] = 0;

	return packet_do_bind(sk, name, 0, pkt_sk(sk)->num);
}

static int packet_bind(struct socket *sock, struct sockaddr *uaddr, int addr_len)
{
	struct sockaddr_ll *sll = (struct sockaddr_ll *)uaddr;
	struct sock *sk = sock->sk;

	/*
	 *	Check legality
	 */

	if (addr_len < sizeof(struct sockaddr_ll))
		return -EINVAL;
	if (sll->sll_family != AF_PACKET)
		return -EINVAL;

	return packet_do_bind(sk, NULL, sll->sll_ifindex,
			      sll->sll_protocol ? : pkt_sk(sk)->num);
}

static struct proto packet_proto = {
	.name	  = "PACKET",
	.owner	  = THIS_MODULE,
	.obj_size = sizeof(struct packet_sock),
};

/*
 *	Create a packet of type SOCK_PACKET.
 */

static int packet_create(struct net *net, struct socket *sock, int protocol,
			 int kern)
{
	struct sock *sk;
	struct packet_sock *po;
	__be16 proto = (__force __be16)protocol; /* weird, but documented */
	int err;

	if (!ns_capable(net->user_ns, CAP_NET_RAW))
		return -EPERM;
	if (sock->type != SOCK_DGRAM && sock->type != SOCK_RAW &&
	    sock->type != SOCK_PACKET)
		return -ESOCKTNOSUPPORT;

	sock->state = SS_UNCONNECTED;

	err = -ENOBUFS;
	sk = sk_alloc(net, PF_PACKET, GFP_KERNEL, &packet_proto, kern);
	if (sk == NULL)
		goto out;

	sock->ops = &packet_ops;
	if (sock->type == SOCK_PACKET)
		sock->ops = &packet_ops_spkt;

	sock_init_data(sock, sk);

	po = pkt_sk(sk);
	init_completion(&po->skb_completion);
	sk->sk_family = PF_PACKET;
	po->num = proto;
	po->xmit = dev_queue_xmit;

	err = packet_alloc_pending(po);
	if (err)
		goto out2;

	packet_cached_dev_reset(po);

	sk->sk_destruct = packet_sock_destruct;
	sk_refcnt_debug_inc(sk);

	/*
	 *	Attach a protocol block
	 */

	spin_lock_init(&po->bind_lock);
	mutex_init(&po->pg_vec_lock);
	po->rollover = NULL;
	po->prot_hook.func = packet_rcv;

	if (sock->type == SOCK_PACKET)
		po->prot_hook.func = packet_rcv_spkt;

	po->prot_hook.af_packet_priv = sk;

	if (proto) {
		po->prot_hook.type = proto;
		__register_prot_hook(sk);
	}

	mutex_lock(&net->packet.sklist_lock);
	sk_add_node_tail_rcu(sk, &net->packet.sklist);
	mutex_unlock(&net->packet.sklist_lock);

	preempt_disable();
	sock_prot_inuse_add(net, &packet_proto, 1);
	preempt_enable();

	return 0;
out2:
	sk_free(sk);
out:
	return err;
}

/*
 *	Pull a packet from our receive queue and hand it to the user.
 *	If necessary we block.
 */

static int packet_recvmsg(struct socket *sock, struct msghdr *msg, size_t len,
			  int flags)
{
	struct sock *sk = sock->sk;
	struct sk_buff *skb;
	int copied, err;
	int vnet_hdr_len = 0;
	unsigned int origlen = 0;

	err = -EINVAL;
	if (flags & ~(MSG_PEEK|MSG_DONTWAIT|MSG_TRUNC|MSG_CMSG_COMPAT|MSG_ERRQUEUE))
		goto out;

#if 0
	/* What error should we return now? EUNATTACH? */
	if (pkt_sk(sk)->ifindex < 0)
		return -ENODEV;
#endif

	if (flags & MSG_ERRQUEUE) {
		err = sock_recv_errqueue(sk, msg, len,
					 SOL_PACKET, PACKET_TX_TIMESTAMP);
		goto out;
	}

	/*
	 *	Call the generic datagram receiver. This handles all sorts
	 *	of horrible races and re-entrancy so we can forget about it
	 *	in the protocol layers.
	 *
	 *	Now it will return ENETDOWN, if device have just gone down,
	 *	but then it will block.
	 */

	skb = skb_recv_datagram(sk, flags, flags & MSG_DONTWAIT, &err);

	/*
	 *	An error occurred so return it. Because skb_recv_datagram()
	 *	handles the blocking we don't see and worry about blocking
	 *	retries.
	 */

	if (skb == NULL)
		goto out;

	packet_rcv_try_clear_pressure(pkt_sk(sk));

	if (pkt_sk(sk)->has_vnet_hdr) {
		err = packet_rcv_vnet(msg, skb, &len);
		if (err)
			goto out_free;
		vnet_hdr_len = sizeof(struct virtio_net_hdr);
	}

	/* You lose any data beyond the buffer you gave. If it worries
	 * a user program they can ask the device for its MTU
	 * anyway.
	 */
	copied = skb->len;
	if (copied > len) {
		copied = len;
		msg->msg_flags |= MSG_TRUNC;
	}

	err = skb_copy_datagram_msg(skb, 0, msg, copied);
	if (err)
		goto out_free;

	if (sock->type != SOCK_PACKET) {
		struct sockaddr_ll *sll = &PACKET_SKB_CB(skb)->sa.ll;

		/* Original length was stored in sockaddr_ll fields */
		origlen = PACKET_SKB_CB(skb)->sa.origlen;
		sll->sll_family = AF_PACKET;
		sll->sll_protocol = skb->protocol;
	}

	sock_recv_ts_and_drops(msg, sk, skb);

	if (msg->msg_name) {
		int copy_len;

		/* If the address length field is there to be filled
		 * in, we fill it in now.
		 */
		if (sock->type == SOCK_PACKET) {
			__sockaddr_check_size(sizeof(struct sockaddr_pkt));
			msg->msg_namelen = sizeof(struct sockaddr_pkt);
			copy_len = msg->msg_namelen;
		} else {
			struct sockaddr_ll *sll = &PACKET_SKB_CB(skb)->sa.ll;

			msg->msg_namelen = sll->sll_halen +
				offsetof(struct sockaddr_ll, sll_addr);
			copy_len = msg->msg_namelen;
			if (msg->msg_namelen < sizeof(struct sockaddr_ll)) {
				memset(msg->msg_name +
				       offsetof(struct sockaddr_ll, sll_addr),
				       0, sizeof(sll->sll_addr));
				msg->msg_namelen = sizeof(struct sockaddr_ll);
			}
		}
		memcpy(msg->msg_name, &PACKET_SKB_CB(skb)->sa, copy_len);
	}

	if (pkt_sk(sk)->auxdata) {
		struct tpacket_auxdata aux;

		aux.tp_status = TP_STATUS_USER;
		if (skb->ip_summed == CHECKSUM_PARTIAL)
			aux.tp_status |= TP_STATUS_CSUMNOTREADY;
		else if (skb->pkt_type != PACKET_OUTGOING &&
			 (skb->ip_summed == CHECKSUM_COMPLETE ||
			  skb_csum_unnecessary(skb)))
			aux.tp_status |= TP_STATUS_CSUM_VALID;

		aux.tp_len = origlen;
		aux.tp_snaplen = skb->len;
		aux.tp_mac = 0;
		aux.tp_net = skb_network_offset(skb);
		if (skb_vlan_tag_present(skb)) {
			aux.tp_vlan_tci = skb_vlan_tag_get(skb);
			aux.tp_vlan_tpid = ntohs(skb->vlan_proto);
			aux.tp_status |= TP_STATUS_VLAN_VALID | TP_STATUS_VLAN_TPID_VALID;
		} else {
			aux.tp_vlan_tci = 0;
			aux.tp_vlan_tpid = 0;
		}
		put_cmsg(msg, SOL_PACKET, PACKET_AUXDATA, sizeof(aux), &aux);
	}

	/*
	 *	Free or return the buffer as appropriate. Again this
	 *	hides all the races and re-entrancy issues from us.
	 */
	err = vnet_hdr_len + ((flags&MSG_TRUNC) ? skb->len : copied);

out_free:
	skb_free_datagram(sk, skb);
out:
	return err;
}

static int packet_getname_spkt(struct socket *sock, struct sockaddr *uaddr,
			       int peer)
{
	struct net_device *dev;
	struct sock *sk	= sock->sk;

	if (peer)
		return -EOPNOTSUPP;

	uaddr->sa_family = AF_PACKET;
	memset(uaddr->sa_data, 0, sizeof(uaddr->sa_data));
	rcu_read_lock();
	dev = dev_get_by_index_rcu(sock_net(sk), pkt_sk(sk)->ifindex);
	if (dev)
		strlcpy(uaddr->sa_data, dev->name, sizeof(uaddr->sa_data));
	rcu_read_unlock();

	return sizeof(*uaddr);
}

static int packet_getname(struct socket *sock, struct sockaddr *uaddr,
			  int peer)
{
	struct net_device *dev;
	struct sock *sk = sock->sk;
	struct packet_sock *po = pkt_sk(sk);
	DECLARE_SOCKADDR(struct sockaddr_ll *, sll, uaddr);

	if (peer)
		return -EOPNOTSUPP;

	sll->sll_family = AF_PACKET;
	sll->sll_ifindex = po->ifindex;
	sll->sll_protocol = po->num;
	sll->sll_pkttype = 0;
	rcu_read_lock();
	dev = dev_get_by_index_rcu(sock_net(sk), po->ifindex);
	if (dev) {
		sll->sll_hatype = dev->type;
		sll->sll_halen = dev->addr_len;
		memcpy(sll->sll_addr, dev->dev_addr, dev->addr_len);
	} else {
		sll->sll_hatype = 0;	/* Bad: we have no ARPHRD_UNSPEC */
		sll->sll_halen = 0;
	}
	rcu_read_unlock();

	return offsetof(struct sockaddr_ll, sll_addr) + sll->sll_halen;
}

static int packet_dev_mc(struct net_device *dev, struct packet_mclist *i,
			 int what)
{
	switch (i->type) {
	case PACKET_MR_MULTICAST:
		if (i->alen != dev->addr_len)
			return -EINVAL;
		if (what > 0)
			return dev_mc_add(dev, i->addr);
		else
			return dev_mc_del(dev, i->addr);
		break;
	case PACKET_MR_PROMISC:
		return dev_set_promiscuity(dev, what);
	case PACKET_MR_ALLMULTI:
		return dev_set_allmulti(dev, what);
	case PACKET_MR_UNICAST:
		if (i->alen != dev->addr_len)
			return -EINVAL;
		if (what > 0)
			return dev_uc_add(dev, i->addr);
		else
			return dev_uc_del(dev, i->addr);
		break;
	default:
		break;
	}
	return 0;
}

static void packet_dev_mclist_delete(struct net_device *dev,
				     struct packet_mclist **mlp)
{
	struct packet_mclist *ml;

	while ((ml = *mlp) != NULL) {
		if (ml->ifindex == dev->ifindex) {
			packet_dev_mc(dev, ml, -1);
			*mlp = ml->next;
			kfree(ml);
		} else
			mlp = &ml->next;
	}
}

static int packet_mc_add(struct sock *sk, struct packet_mreq_max *mreq)
{
	struct packet_sock *po = pkt_sk(sk);
	struct packet_mclist *ml, *i;
	struct net_device *dev;
	int err;

	rtnl_lock();

	err = -ENODEV;
	dev = __dev_get_by_index(sock_net(sk), mreq->mr_ifindex);
	if (!dev)
		goto done;

	err = -EINVAL;
	if (mreq->mr_alen > dev->addr_len)
		goto done;

	err = -ENOBUFS;
	i = kmalloc(sizeof(*i), GFP_KERNEL);
	if (i == NULL)
		goto done;

	err = 0;
	for (ml = po->mclist; ml; ml = ml->next) {
		if (ml->ifindex == mreq->mr_ifindex &&
		    ml->type == mreq->mr_type &&
		    ml->alen == mreq->mr_alen &&
		    memcmp(ml->addr, mreq->mr_address, ml->alen) == 0) {
			ml->count++;
			/* Free the new element ... */
			kfree(i);
			goto done;
		}
	}

	i->type = mreq->mr_type;
	i->ifindex = mreq->mr_ifindex;
	i->alen = mreq->mr_alen;
	memcpy(i->addr, mreq->mr_address, i->alen);
	memset(i->addr + i->alen, 0, sizeof(i->addr) - i->alen);
	i->count = 1;
	i->next = po->mclist;
	po->mclist = i;
	err = packet_dev_mc(dev, i, 1);
	if (err) {
		po->mclist = i->next;
		kfree(i);
	}

done:
	rtnl_unlock();
	return err;
}

static int packet_mc_drop(struct sock *sk, struct packet_mreq_max *mreq)
{
	struct packet_mclist *ml, **mlp;

	rtnl_lock();

	for (mlp = &pkt_sk(sk)->mclist; (ml = *mlp) != NULL; mlp = &ml->next) {
		if (ml->ifindex == mreq->mr_ifindex &&
		    ml->type == mreq->mr_type &&
		    ml->alen == mreq->mr_alen &&
		    memcmp(ml->addr, mreq->mr_address, ml->alen) == 0) {
			if (--ml->count == 0) {
				struct net_device *dev;
				*mlp = ml->next;
				dev = __dev_get_by_index(sock_net(sk), ml->ifindex);
				if (dev)
					packet_dev_mc(dev, ml, -1);
				kfree(ml);
			}
			break;
		}
	}
	rtnl_unlock();
	return 0;
}

static void packet_flush_mclist(struct sock *sk)
{
	struct packet_sock *po = pkt_sk(sk);
	struct packet_mclist *ml;

	if (!po->mclist)
		return;

	rtnl_lock();
	while ((ml = po->mclist) != NULL) {
		struct net_device *dev;

		po->mclist = ml->next;
		dev = __dev_get_by_index(sock_net(sk), ml->ifindex);
		if (dev != NULL)
			packet_dev_mc(dev, ml, -1);
		kfree(ml);
	}
	rtnl_unlock();
}

static int
packet_setsockopt(struct socket *sock, int level, int optname, char __user *optval, unsigned int optlen)
{
	struct sock *sk = sock->sk;
	struct packet_sock *po = pkt_sk(sk);
	int ret;

	if (level != SOL_PACKET)
		return -ENOPROTOOPT;

	switch (optname) {
	case PACKET_ADD_MEMBERSHIP:
	case PACKET_DROP_MEMBERSHIP:
	{
		struct packet_mreq_max mreq;
		int len = optlen;
		memset(&mreq, 0, sizeof(mreq));
		if (len < sizeof(struct packet_mreq))
			return -EINVAL;
		if (len > sizeof(mreq))
			len = sizeof(mreq);
		if (copy_from_user(&mreq, optval, len))
			return -EFAULT;
		if (len < (mreq.mr_alen + offsetof(struct packet_mreq, mr_address)))
			return -EINVAL;
		if (optname == PACKET_ADD_MEMBERSHIP)
			ret = packet_mc_add(sk, &mreq);
		else
			ret = packet_mc_drop(sk, &mreq);
		return ret;
	}

	case PACKET_RX_RING:
	case PACKET_TX_RING:
	{
		union tpacket_req_u req_u;
		int len;

		lock_sock(sk);
		switch (po->tp_version) {
		case TPACKET_V1:
		case TPACKET_V2:
			len = sizeof(req_u.req);
			break;
		case TPACKET_V3:
		default:
			len = sizeof(req_u.req3);
			break;
		}
		if (optlen < len) {
			ret = -EINVAL;
		} else {
			if (copy_from_user(&req_u.req, optval, len))
				ret = -EFAULT;
			else
				ret = packet_set_ring(sk, &req_u, 0,
						    optname == PACKET_TX_RING);
		}
		release_sock(sk);
		return ret;
	}
	case PACKET_COPY_THRESH:
	{
		int val;

		if (optlen != sizeof(val))
			return -EINVAL;
		if (copy_from_user(&val, optval, sizeof(val)))
			return -EFAULT;

		pkt_sk(sk)->copy_thresh = val;
		return 0;
	}
	case PACKET_VERSION:
	{
		int val;

		if (optlen != sizeof(val))
			return -EINVAL;
		if (copy_from_user(&val, optval, sizeof(val)))
			return -EFAULT;
		switch (val) {
		case TPACKET_V1:
		case TPACKET_V2:
		case TPACKET_V3:
			break;
		default:
			return -EINVAL;
		}
		lock_sock(sk);
		if (po->rx_ring.pg_vec || po->tx_ring.pg_vec) {
			ret = -EBUSY;
		} else {
			po->tp_version = val;
			ret = 0;
		}
		release_sock(sk);
		return ret;
	}
	case PACKET_RESERVE:
	{
		unsigned int val;

		if (optlen != sizeof(val))
			return -EINVAL;
		if (copy_from_user(&val, optval, sizeof(val)))
			return -EFAULT;
		if (val > INT_MAX)
			return -EINVAL;
		lock_sock(sk);
		if (po->rx_ring.pg_vec || po->tx_ring.pg_vec) {
			ret = -EBUSY;
		} else {
			po->tp_reserve = val;
			ret = 0;
		}
		release_sock(sk);
		return ret;
	}
	case PACKET_LOSS:
	{
		unsigned int val;

		if (optlen != sizeof(val))
			return -EINVAL;
		if (copy_from_user(&val, optval, sizeof(val)))
			return -EFAULT;

		lock_sock(sk);
		if (po->rx_ring.pg_vec || po->tx_ring.pg_vec) {
			ret = -EBUSY;
		} else {
			po->tp_loss = !!val;
			ret = 0;
		}
		release_sock(sk);
		return ret;
	}
	case PACKET_AUXDATA:
	{
		int val;

		if (optlen < sizeof(val))
			return -EINVAL;
		if (copy_from_user(&val, optval, sizeof(val)))
			return -EFAULT;

		lock_sock(sk);
		po->auxdata = !!val;
		release_sock(sk);
		return 0;
	}
	case PACKET_ORIGDEV:
	{
		int val;

		if (optlen < sizeof(val))
			return -EINVAL;
		if (copy_from_user(&val, optval, sizeof(val)))
			return -EFAULT;

		lock_sock(sk);
		po->origdev = !!val;
		release_sock(sk);
		return 0;
	}
	case PACKET_VNET_HDR:
	{
		int val;

		if (sock->type != SOCK_RAW)
			return -EINVAL;
		if (optlen < sizeof(val))
			return -EINVAL;
		if (copy_from_user(&val, optval, sizeof(val)))
			return -EFAULT;

		lock_sock(sk);
		if (po->rx_ring.pg_vec || po->tx_ring.pg_vec) {
			ret = -EBUSY;
		} else {
			po->has_vnet_hdr = !!val;
			ret = 0;
		}
		release_sock(sk);
		return ret;
	}
	case PACKET_TIMESTAMP:
	{
		int val;

		if (optlen != sizeof(val))
			return -EINVAL;
		if (copy_from_user(&val, optval, sizeof(val)))
			return -EFAULT;

		po->tp_tstamp = val;
		return 0;
	}
	case PACKET_FANOUT:
	{
		int val;

		if (optlen != sizeof(val))
			return -EINVAL;
		if (copy_from_user(&val, optval, sizeof(val)))
			return -EFAULT;

		return fanout_add(sk, val & 0xffff, val >> 16);
	}
	case PACKET_FANOUT_DATA:
	{
		if (!po->fanout)
			return -EINVAL;

		return fanout_set_data(po, optval, optlen);
	}
	case PACKET_IGNORE_OUTGOING:
	{
		int val;

		if (optlen != sizeof(val))
			return -EINVAL;
		if (copy_from_user(&val, optval, sizeof(val)))
			return -EFAULT;
		if (val < 0 || val > 1)
			return -EINVAL;

		po->prot_hook.ignore_outgoing = !!val;
		return 0;
	}
	case PACKET_TX_HAS_OFF:
	{
		unsigned int val;

		if (optlen != sizeof(val))
			return -EINVAL;
		if (copy_from_user(&val, optval, sizeof(val)))
			return -EFAULT;

		lock_sock(sk);
		if (po->rx_ring.pg_vec || po->tx_ring.pg_vec) {
			ret = -EBUSY;
		} else {
			po->tp_tx_has_off = !!val;
			ret = 0;
		}
		release_sock(sk);
		return 0;
	}
	case PACKET_QDISC_BYPASS:
	{
		int val;

		if (optlen != sizeof(val))
			return -EINVAL;
		if (copy_from_user(&val, optval, sizeof(val)))
			return -EFAULT;

		po->xmit = val ? packet_direct_xmit : dev_queue_xmit;
		return 0;
	}
	default:
		return -ENOPROTOOPT;
	}
}

static int packet_getsockopt(struct socket *sock, int level, int optname,
			     char __user *optval, int __user *optlen)
{
	int len;
	int val, lv = sizeof(val);
	struct sock *sk = sock->sk;
	struct packet_sock *po = pkt_sk(sk);
	void *data = &val;
	union tpacket_stats_u st;
	struct tpacket_rollover_stats rstats;
	int drops;

	if (level != SOL_PACKET)
		return -ENOPROTOOPT;

	if (get_user(len, optlen))
		return -EFAULT;

	if (len < 0)
		return -EINVAL;

	switch (optname) {
	case PACKET_STATISTICS:
		spin_lock_bh(&sk->sk_receive_queue.lock);
		memcpy(&st, &po->stats, sizeof(st));
		memset(&po->stats, 0, sizeof(po->stats));
		spin_unlock_bh(&sk->sk_receive_queue.lock);
		drops = atomic_xchg(&po->tp_drops, 0);

		if (po->tp_version == TPACKET_V3) {
			lv = sizeof(struct tpacket_stats_v3);
			st.stats3.tp_drops = drops;
			st.stats3.tp_packets += drops;
			data = &st.stats3;
		} else {
			lv = sizeof(struct tpacket_stats);
			st.stats1.tp_drops = drops;
			st.stats1.tp_packets += drops;
			data = &st.stats1;
		}

		break;
	case PACKET_AUXDATA:
		val = po->auxdata;
		break;
	case PACKET_ORIGDEV:
		val = po->origdev;
		break;
	case PACKET_VNET_HDR:
		val = po->has_vnet_hdr;
		break;
	case PACKET_VERSION:
		val = po->tp_version;
		break;
	case PACKET_HDRLEN:
		if (len > sizeof(int))
			len = sizeof(int);
		if (len < sizeof(int))
			return -EINVAL;
		if (copy_from_user(&val, optval, len))
			return -EFAULT;
		switch (val) {
		case TPACKET_V1:
			val = sizeof(struct tpacket_hdr);
			break;
		case TPACKET_V2:
			val = sizeof(struct tpacket2_hdr);
			break;
		case TPACKET_V3:
			val = sizeof(struct tpacket3_hdr);
			break;
		default:
			return -EINVAL;
		}
		break;
	case PACKET_RESERVE:
		val = po->tp_reserve;
		break;
	case PACKET_LOSS:
		val = po->tp_loss;
		break;
	case PACKET_TIMESTAMP:
		val = po->tp_tstamp;
		break;
	case PACKET_FANOUT:
		val = (po->fanout ?
		       ((u32)po->fanout->id |
			((u32)po->fanout->type << 16) |
			((u32)po->fanout->flags << 24)) :
		       0);
		break;
	case PACKET_IGNORE_OUTGOING:
		val = po->prot_hook.ignore_outgoing;
		break;
	case PACKET_ROLLOVER_STATS:
		if (!po->rollover)
			return -EINVAL;
		rstats.tp_all = atomic_long_read(&po->rollover->num);
		rstats.tp_huge = atomic_long_read(&po->rollover->num_huge);
		rstats.tp_failed = atomic_long_read(&po->rollover->num_failed);
		data = &rstats;
		lv = sizeof(rstats);
		break;
	case PACKET_TX_HAS_OFF:
		val = po->tp_tx_has_off;
		break;
	case PACKET_QDISC_BYPASS:
		val = packet_use_direct_xmit(po);
		break;
	default:
		return -ENOPROTOOPT;
	}

	if (len > lv)
		len = lv;
	if (put_user(len, optlen))
		return -EFAULT;
	if (copy_to_user(optval, data, len))
		return -EFAULT;
	return 0;
}


#ifdef CONFIG_COMPAT
static int compat_packet_setsockopt(struct socket *sock, int level, int optname,
				    char __user *optval, unsigned int optlen)
{
	struct packet_sock *po = pkt_sk(sock->sk);

	if (level != SOL_PACKET)
		return -ENOPROTOOPT;

	if (optname == PACKET_FANOUT_DATA &&
	    po->fanout && po->fanout->type == PACKET_FANOUT_CBPF) {
		optval = (char __user *)get_compat_bpf_fprog(optval);
		if (!optval)
			return -EFAULT;
		optlen = sizeof(struct sock_fprog);
	}

	return packet_setsockopt(sock, level, optname, optval, optlen);
}
#endif

static int packet_notifier(struct notifier_block *this,
			   unsigned long msg, void *ptr)
{
	struct sock *sk;
	struct net_device *dev = netdev_notifier_info_to_dev(ptr);
	struct net *net = dev_net(dev);

	rcu_read_lock();
	sk_for_each_rcu(sk, &net->packet.sklist) {
		struct packet_sock *po = pkt_sk(sk);

		switch (msg) {
		case NETDEV_UNREGISTER:
			if (po->mclist)
				packet_dev_mclist_delete(dev, &po->mclist);
			/* fallthrough */

		case NETDEV_DOWN:
			if (dev->ifindex == po->ifindex) {
				spin_lock(&po->bind_lock);
				if (po->running) {
					__unregister_prot_hook(sk, false);
					sk->sk_err = ENETDOWN;
					if (!sock_flag(sk, SOCK_DEAD))
						sk->sk_error_report(sk);
				}
				if (msg == NETDEV_UNREGISTER) {
					packet_cached_dev_reset(po);
					po->ifindex = -1;
					if (po->prot_hook.dev)
						dev_put(po->prot_hook.dev);
					po->prot_hook.dev = NULL;
				}
				spin_unlock(&po->bind_lock);
			}
			break;
		case NETDEV_UP:
			if (dev->ifindex == po->ifindex) {
				spin_lock(&po->bind_lock);
				if (po->num)
					register_prot_hook(sk);
				spin_unlock(&po->bind_lock);
			}
			break;
		}
	}
	rcu_read_unlock();
	return NOTIFY_DONE;
}


static int packet_ioctl(struct socket *sock, unsigned int cmd,
			unsigned long arg)
{
	struct sock *sk = sock->sk;

	switch (cmd) {
	case SIOCOUTQ:
	{
		int amount = sk_wmem_alloc_get(sk);

		return put_user(amount, (int __user *)arg);
	}
	case SIOCINQ:
	{
		struct sk_buff *skb;
		int amount = 0;

		spin_lock_bh(&sk->sk_receive_queue.lock);
		skb = skb_peek(&sk->sk_receive_queue);
		if (skb)
			amount = skb->len;
		spin_unlock_bh(&sk->sk_receive_queue.lock);
		return put_user(amount, (int __user *)arg);
	}
#ifdef CONFIG_INET
	case SIOCADDRT:
	case SIOCDELRT:
	case SIOCDARP:
	case SIOCGARP:
	case SIOCSARP:
	case SIOCGIFADDR:
	case SIOCSIFADDR:
	case SIOCGIFBRDADDR:
	case SIOCSIFBRDADDR:
	case SIOCGIFNETMASK:
	case SIOCSIFNETMASK:
	case SIOCGIFDSTADDR:
	case SIOCSIFDSTADDR:
	case SIOCSIFFLAGS:
		return inet_dgram_ops.ioctl(sock, cmd, arg);
#endif

	default:
		return -ENOIOCTLCMD;
	}
	return 0;
}

static __poll_t packet_poll(struct file *file, struct socket *sock,
				poll_table *wait)
{
	struct sock *sk = sock->sk;
	struct packet_sock *po = pkt_sk(sk);
	__poll_t mask = datagram_poll(file, sock, wait);

	spin_lock_bh(&sk->sk_receive_queue.lock);
	if (po->rx_ring.pg_vec) {
		if (!packet_previous_rx_frame(po, &po->rx_ring,
			TP_STATUS_KERNEL))
			mask |= EPOLLIN | EPOLLRDNORM;
	}
	packet_rcv_try_clear_pressure(po);
	spin_unlock_bh(&sk->sk_receive_queue.lock);
	spin_lock_bh(&sk->sk_write_queue.lock);
	if (po->tx_ring.pg_vec) {
		if (packet_current_frame(po, &po->tx_ring, TP_STATUS_AVAILABLE))
			mask |= EPOLLOUT | EPOLLWRNORM;
	}
	spin_unlock_bh(&sk->sk_write_queue.lock);
	return mask;
}


/* Dirty? Well, I still did not learn better way to account
 * for user mmaps.
 */

static void packet_mm_open(struct vm_area_struct *vma)
{
	struct file *file = vma->vm_file;
	struct socket *sock = file->private_data;
	struct sock *sk = sock->sk;

	if (sk)
		atomic_inc(&pkt_sk(sk)->mapped);
}

static void packet_mm_close(struct vm_area_struct *vma)
{
	struct file *file = vma->vm_file;
	struct socket *sock = file->private_data;
	struct sock *sk = sock->sk;

	if (sk)
		atomic_dec(&pkt_sk(sk)->mapped);
}

static const struct vm_operations_struct packet_mmap_ops = {
	.open	=	packet_mm_open,
	.close	=	packet_mm_close,
};

static void free_pg_vec(struct pgv *pg_vec, unsigned int order,
			unsigned int len)
{
	int i;

	for (i = 0; i < len; i++) {
		if (likely(pg_vec[i].buffer)) {
			if (is_vmalloc_addr(pg_vec[i].buffer))
				vfree(pg_vec[i].buffer);
			else
				free_pages((unsigned long)pg_vec[i].buffer,
					   order);
			pg_vec[i].buffer = NULL;
		}
	}
	kfree(pg_vec);
}

static char *alloc_one_pg_vec_page(unsigned long order)
{
	char *buffer;
	gfp_t gfp_flags = GFP_KERNEL | __GFP_COMP |
			  __GFP_ZERO | __GFP_NOWARN | __GFP_NORETRY;

	buffer = (char *) __get_free_pages(gfp_flags, order);
	if (buffer)
		return buffer;

	/* __get_free_pages failed, fall back to vmalloc */
	buffer = vzalloc(array_size((1 << order), PAGE_SIZE));
	if (buffer)
		return buffer;

	/* vmalloc failed, lets dig into swap here */
	gfp_flags &= ~__GFP_NORETRY;
	buffer = (char *) __get_free_pages(gfp_flags, order);
	if (buffer)
		return buffer;

	/* complete and utter failure */
	return NULL;
}

static struct pgv *alloc_pg_vec(struct tpacket_req *req, int order)
{
	unsigned int block_nr = req->tp_block_nr;
	struct pgv *pg_vec;
	int i;

	pg_vec = kcalloc(block_nr, sizeof(struct pgv), GFP_KERNEL | __GFP_NOWARN);
	if (unlikely(!pg_vec))
		goto out;

	for (i = 0; i < block_nr; i++) {
		pg_vec[i].buffer = alloc_one_pg_vec_page(order);
		if (unlikely(!pg_vec[i].buffer))
			goto out_free_pgvec;
	}

out:
	return pg_vec;

out_free_pgvec:
	free_pg_vec(pg_vec, order, block_nr);
	pg_vec = NULL;
	goto out;
}

static int packet_set_ring(struct sock *sk, union tpacket_req_u *req_u,
		int closing, int tx_ring)
{
	struct pgv *pg_vec = NULL;
	struct packet_sock *po = pkt_sk(sk);
	unsigned long *rx_owner_map = NULL;
	int was_running, order = 0;
	struct packet_ring_buffer *rb;
	struct sk_buff_head *rb_queue;
	__be16 num;
	int err = -EINVAL;
	/* Added to avoid minimal code churn */
	struct tpacket_req *req = &req_u->req;

	rb = tx_ring ? &po->tx_ring : &po->rx_ring;
	rb_queue = tx_ring ? &sk->sk_write_queue : &sk->sk_receive_queue;

	err = -EBUSY;
	if (!closing) {
		if (atomic_read(&po->mapped))
			goto out;
		if (packet_read_pending(rb))
			goto out;
	}

	if (req->tp_block_nr) {
		unsigned int min_frame_size;

		/* Sanity tests and some calculations */
		err = -EBUSY;
		if (unlikely(rb->pg_vec))
			goto out;

		switch (po->tp_version) {
		case TPACKET_V1:
			po->tp_hdrlen = TPACKET_HDRLEN;
			break;
		case TPACKET_V2:
			po->tp_hdrlen = TPACKET2_HDRLEN;
			break;
		case TPACKET_V3:
			po->tp_hdrlen = TPACKET3_HDRLEN;
			break;
		}

		err = -EINVAL;
		if (unlikely((int)req->tp_block_size <= 0))
			goto out;
		if (unlikely(!PAGE_ALIGNED(req->tp_block_size)))
			goto out;
		min_frame_size = po->tp_hdrlen + po->tp_reserve;
		if (po->tp_version >= TPACKET_V3 &&
		    req->tp_block_size <
		    BLK_PLUS_PRIV((u64)req_u->req3.tp_sizeof_priv) + min_frame_size)
			goto out;
		if (unlikely(req->tp_frame_size < min_frame_size))
			goto out;
		if (unlikely(req->tp_frame_size & (TPACKET_ALIGNMENT - 1)))
			goto out;

		rb->frames_per_block = req->tp_block_size / req->tp_frame_size;
		if (unlikely(rb->frames_per_block == 0))
			goto out;
		if (unlikely(rb->frames_per_block > UINT_MAX / req->tp_block_nr))
			goto out;
		if (unlikely((rb->frames_per_block * req->tp_block_nr) !=
					req->tp_frame_nr))
			goto out;

		err = -ENOMEM;
		order = get_order(req->tp_block_size);
		pg_vec = alloc_pg_vec(req, order);
		if (unlikely(!pg_vec))
			goto out;
		switch (po->tp_version) {
		case TPACKET_V3:
			/* Block transmit is not supported yet */
			if (!tx_ring) {
				init_prb_bdqc(po, rb, pg_vec, req_u);
			} else {
				struct tpacket_req3 *req3 = &req_u->req3;

				if (req3->tp_retire_blk_tov ||
				    req3->tp_sizeof_priv ||
				    req3->tp_feature_req_word) {
					err = -EINVAL;
					goto out_free_pg_vec;
				}
			}
			break;
		default:
			if (!tx_ring) {
				rx_owner_map = bitmap_alloc(req->tp_frame_nr,
					GFP_KERNEL | __GFP_NOWARN | __GFP_ZERO);
				if (!rx_owner_map)
					goto out_free_pg_vec;
			}
			break;
		}
	}
	/* Done */
	else {
		err = -EINVAL;
		if (unlikely(req->tp_frame_nr))
			goto out;
	}


	/* Detach socket from network */
	spin_lock(&po->bind_lock);
	was_running = po->running;
	num = po->num;
	if (was_running) {
		po->num = 0;
		__unregister_prot_hook(sk, false);
	}
	spin_unlock(&po->bind_lock);

	synchronize_net();

	err = -EBUSY;
	mutex_lock(&po->pg_vec_lock);
	if (closing || atomic_read(&po->mapped) == 0) {
		err = 0;
		spin_lock_bh(&rb_queue->lock);
		swap(rb->pg_vec, pg_vec);
		if (po->tp_version <= TPACKET_V2)
			swap(rb->rx_owner_map, rx_owner_map);
		rb->frame_max = (req->tp_frame_nr - 1);
		rb->head = 0;
		rb->frame_size = req->tp_frame_size;
		spin_unlock_bh(&rb_queue->lock);

		swap(rb->pg_vec_order, order);
		swap(rb->pg_vec_len, req->tp_block_nr);

		rb->pg_vec_pages = req->tp_block_size/PAGE_SIZE;
		po->prot_hook.func = (po->rx_ring.pg_vec) ?
						tpacket_rcv : packet_rcv;
		skb_queue_purge(rb_queue);
		if (atomic_read(&po->mapped))
			pr_err("packet_mmap: vma is busy: %d\n",
			       atomic_read(&po->mapped));
	}
	mutex_unlock(&po->pg_vec_lock);

	spin_lock(&po->bind_lock);
	if (was_running) {
		po->num = num;
		register_prot_hook(sk);
	}
	spin_unlock(&po->bind_lock);
	if (pg_vec && (po->tp_version > TPACKET_V2)) {
		/* Because we don't support block-based V3 on tx-ring */
		if (!tx_ring)
			prb_shutdown_retire_blk_timer(po, rb_queue);
	}

out_free_pg_vec:
	bitmap_free(rx_owner_map);
	if (pg_vec)
		free_pg_vec(pg_vec, order, req->tp_block_nr);
out:
	return err;
}

static int packet_mmap(struct file *file, struct socket *sock,
		struct vm_area_struct *vma)
{
	struct sock *sk = sock->sk;
	struct packet_sock *po = pkt_sk(sk);
	unsigned long size, expected_size;
	struct packet_ring_buffer *rb;
	unsigned long start;
	int err = -EINVAL;
	int i;

	if (vma->vm_pgoff)
		return -EINVAL;

	mutex_lock(&po->pg_vec_lock);

	expected_size = 0;
	for (rb = &po->rx_ring; rb <= &po->tx_ring; rb++) {
		if (rb->pg_vec) {
			expected_size += rb->pg_vec_len
						* rb->pg_vec_pages
						* PAGE_SIZE;
		}
	}

	if (expected_size == 0)
		goto out;

	size = vma->vm_end - vma->vm_start;
	if (size != expected_size)
		goto out;

	start = vma->vm_start;
	for (rb = &po->rx_ring; rb <= &po->tx_ring; rb++) {
		if (rb->pg_vec == NULL)
			continue;

		for (i = 0; i < rb->pg_vec_len; i++) {
			struct page *page;
			void *kaddr = rb->pg_vec[i].buffer;
			int pg_num;

			for (pg_num = 0; pg_num < rb->pg_vec_pages; pg_num++) {
				page = pgv_to_page(kaddr);
				err = vm_insert_page(vma, start, page);
				if (unlikely(err))
					goto out;
				start += PAGE_SIZE;
				kaddr += PAGE_SIZE;
			}
		}
	}

	atomic_inc(&po->mapped);
	vma->vm_ops = &packet_mmap_ops;
	err = 0;

out:
	mutex_unlock(&po->pg_vec_lock);
	return err;
}

static const struct proto_ops packet_ops_spkt = {
	.family =	PF_PACKET,
	.owner =	THIS_MODULE,
	.release =	packet_release,
	.bind =		packet_bind_spkt,
	.connect =	sock_no_connect,
	.socketpair =	sock_no_socketpair,
	.accept =	sock_no_accept,
	.getname =	packet_getname_spkt,
	.poll =		datagram_poll,
	.ioctl =	packet_ioctl,
	.gettstamp =	sock_gettstamp,
	.listen =	sock_no_listen,
	.shutdown =	sock_no_shutdown,
	.setsockopt =	sock_no_setsockopt,
	.getsockopt =	sock_no_getsockopt,
	.sendmsg =	packet_sendmsg_spkt,
	.recvmsg =	packet_recvmsg,
	.mmap =		sock_no_mmap,
	.sendpage =	sock_no_sendpage,
};

static const struct proto_ops packet_ops = {
	.family =	PF_PACKET,
	.owner =	THIS_MODULE,
	.release =	packet_release,
	.bind =		packet_bind,
	.connect =	sock_no_connect,
	.socketpair =	sock_no_socketpair,
	.accept =	sock_no_accept,
	.getname =	packet_getname,
	.poll =		packet_poll,
	.ioctl =	packet_ioctl,
	.gettstamp =	sock_gettstamp,
	.listen =	sock_no_listen,
	.shutdown =	sock_no_shutdown,
	.setsockopt =	packet_setsockopt,
	.getsockopt =	packet_getsockopt,
#ifdef CONFIG_COMPAT
	.compat_setsockopt = compat_packet_setsockopt,
#endif
	.sendmsg =	packet_sendmsg,
	.recvmsg =	packet_recvmsg,
	.mmap =		packet_mmap,
	.sendpage =	sock_no_sendpage,
};

static const struct net_proto_family packet_family_ops = {
	.family =	PF_PACKET,
	.create =	packet_create,
	.owner	=	THIS_MODULE,
};

static struct notifier_block packet_netdev_notifier = {
	.notifier_call =	packet_notifier,
};

#ifdef CONFIG_PROC_FS

static void *packet_seq_start(struct seq_file *seq, loff_t *pos)
	__acquires(RCU)
{
	struct net *net = seq_file_net(seq);

	rcu_read_lock();
	return seq_hlist_start_head_rcu(&net->packet.sklist, *pos);
}

static void *packet_seq_next(struct seq_file *seq, void *v, loff_t *pos)
{
	struct net *net = seq_file_net(seq);
	return seq_hlist_next_rcu(v, &net->packet.sklist, pos);
}

static void packet_seq_stop(struct seq_file *seq, void *v)
	__releases(RCU)
{
	rcu_read_unlock();
}

static int packet_seq_show(struct seq_file *seq, void *v)
{
	if (v == SEQ_START_TOKEN)
		seq_puts(seq, "sk       RefCnt Type Proto  Iface R Rmem   User   Inode\n");
	else {
		struct sock *s = sk_entry(v);
		const struct packet_sock *po = pkt_sk(s);

		seq_printf(seq,
			   "%pK %-6d %-4d %04x   %-5d %1d %-6u %-6u %-6lu\n",
			   s,
			   refcount_read(&s->sk_refcnt),
			   s->sk_type,
			   ntohs(po->num),
			   po->ifindex,
			   po->running,
			   atomic_read(&s->sk_rmem_alloc),
			   from_kuid_munged(seq_user_ns(seq), sock_i_uid(s)),
			   sock_i_ino(s));
	}

	return 0;
}

static const struct seq_operations packet_seq_ops = {
	.start	= packet_seq_start,
	.next	= packet_seq_next,
	.stop	= packet_seq_stop,
	.show	= packet_seq_show,
};
#endif

static int __net_init packet_net_init(struct net *net)
{
	mutex_init(&net->packet.sklist_lock);
	INIT_HLIST_HEAD(&net->packet.sklist);

	if (!proc_create_net("packet", 0, net->proc_net, &packet_seq_ops,
			sizeof(struct seq_net_private)))
		return -ENOMEM;

	return 0;
}

static void __net_exit packet_net_exit(struct net *net)
{
	remove_proc_entry("packet", net->proc_net);
	WARN_ON_ONCE(!hlist_empty(&net->packet.sklist));
}

static struct pernet_operations packet_net_ops = {
	.init = packet_net_init,
	.exit = packet_net_exit,
};


static void __exit packet_exit(void)
{
	unregister_netdevice_notifier(&packet_netdev_notifier);
	unregister_pernet_subsys(&packet_net_ops);
	sock_unregister(PF_PACKET);
	proto_unregister(&packet_proto);
}

static int __init packet_init(void)
{
	int rc;

	rc = proto_register(&packet_proto, 0);
	if (rc)
		goto out;
	rc = sock_register(&packet_family_ops);
	if (rc)
		goto out_proto;
	rc = register_pernet_subsys(&packet_net_ops);
	if (rc)
		goto out_sock;
	rc = register_netdevice_notifier(&packet_netdev_notifier);
	if (rc)
		goto out_pernet;

	return 0;

out_pernet:
	unregister_pernet_subsys(&packet_net_ops);
out_sock:
	sock_unregister(PF_PACKET);
out_proto:
	proto_unregister(&packet_proto);
out:
	return rc;
}

module_init(packet_init);
module_exit(packet_exit);
MODULE_LICENSE("GPL");
MODULE_ALIAS_NETPROTO(PF_PACKET);<|MERGE_RESOLUTION|>--- conflicted
+++ resolved
@@ -2276,8 +2276,6 @@
 	if (!h.raw)
 		goto drop_n_account;
 
-<<<<<<< HEAD
-=======
 	if (po->tp_version <= TPACKET_V2) {
 		slot_id = po->rx_ring.head;
 		if (test_bit(slot_id, po->rx_ring.rx_owner_map))
@@ -2285,7 +2283,6 @@
 		__set_bit(slot_id, po->rx_ring.rx_owner_map);
 	}
 
->>>>>>> 7117be3f
 	if (do_vnet &&
 	    virtio_net_hdr_from_skb(skb, h.raw + macoff -
 				    sizeof(struct virtio_net_hdr),
