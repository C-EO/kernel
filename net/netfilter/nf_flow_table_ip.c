--- conflicted
+++ resolved
@@ -228,10 +228,6 @@
 {
 	skb_orphan(skb);
 	skb_dst_set_noref(skb, dst);
-<<<<<<< HEAD
-	skb->tstamp = 0;
-=======
->>>>>>> f95f0722
 	dst_output(state->net, state->sk, skb);
 	return NF_STOLEN;
 }
@@ -296,13 +292,6 @@
 		return nf_flow_xmit_xfrm(skb, state, &rt->dst);
 	}
 
-	if (unlikely(dst_xfrm(&rt->dst))) {
-		memset(skb->cb, 0, sizeof(struct inet_skb_parm));
-		IPCB(skb)->iif = skb->dev->ifindex;
-		IPCB(skb)->flags = IPSKB_FORWARDED;
-		return nf_flow_xmit_xfrm(skb, state, &rt->dst);
-	}
-
 	skb->dev = outdev;
 	nexthop = rt_nexthop(rt, flow->tuplehash[!dir].tuple.src_v4.s_addr);
 	skb_dst_set_noref(skb, &rt->dst);
@@ -532,13 +521,6 @@
 		return nf_flow_xmit_xfrm(skb, state, &rt->dst);
 	}
 
-	if (unlikely(dst_xfrm(&rt->dst))) {
-		memset(skb->cb, 0, sizeof(struct inet6_skb_parm));
-		IP6CB(skb)->iif = skb->dev->ifindex;
-		IP6CB(skb)->flags = IP6SKB_FORWARDED;
-		return nf_flow_xmit_xfrm(skb, state, &rt->dst);
-	}
-
 	skb->dev = outdev;
 	nexthop = rt6_nexthop(rt, &flow->tuplehash[!dir].tuple.src_v6);
 	skb_dst_set_noref(skb, &rt->dst);
