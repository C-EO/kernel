--- conflicted
+++ resolved
@@ -903,8 +903,6 @@
 		/* u32 should be fine since we must have seen one packet. */
 		bytes = atomic64_read(&counter[CTINFO2DIR(ctinfo)].bytes);
 		nf_ct_acct_update(ct, CTINFO2DIR(ctinfo), bytes);
-<<<<<<< HEAD
-=======
 	}
 }
 
@@ -987,7 +985,6 @@
 				    &loser_ct->tuplehash[IP_CT_DIR_REPLY].tuple,
 				    zone, net))
 			return __nf_ct_resolve_clash(skb, h);
->>>>>>> 7d2a07b7
 	}
 
 	/* We want the clashing entry to go away real soon: 1 second timeout. */
@@ -1015,114 +1012,6 @@
 	return NF_ACCEPT;
 }
 
-<<<<<<< HEAD
-static void __nf_conntrack_insert_prepare(struct nf_conn *ct)
-{
-	struct nf_conn_tstamp *tstamp;
-
-	atomic_inc(&ct->ct_general.use);
-	ct->status |= IPS_CONFIRMED;
-
-	/* set conntrack timestamp, if enabled. */
-	tstamp = nf_conn_tstamp_find(ct);
-	if (tstamp)
-		tstamp->start = ktime_get_real_ns();
-}
-
-static int __nf_ct_resolve_clash(struct sk_buff *skb,
-				 struct nf_conntrack_tuple_hash *h)
-{
-	/* This is the conntrack entry already in hashes that won race. */
-	struct nf_conn *ct = nf_ct_tuplehash_to_ctrack(h);
-	enum ip_conntrack_info ctinfo;
-	struct nf_conn *loser_ct;
-
-	loser_ct = nf_ct_get(skb, &ctinfo);
-
-	if (nf_ct_is_dying(ct))
-		return NF_DROP;
-
-	if (!atomic_inc_not_zero(&ct->ct_general.use))
-		return NF_DROP;
-
-	if (((ct->status & IPS_NAT_DONE_MASK) == 0) ||
-	    nf_ct_match(ct, loser_ct)) {
-		struct net *net = nf_ct_net(ct);
-
-		nf_ct_acct_merge(ct, ctinfo, loser_ct);
-		nf_ct_add_to_dying_list(loser_ct);
-		nf_conntrack_put(&loser_ct->ct_general);
-		nf_ct_set(skb, ct, ctinfo);
-
-		NF_CT_STAT_INC(net, insert_failed);
-		return NF_ACCEPT;
-	}
-
-	nf_ct_put(ct);
-	return NF_DROP;
-}
-
-/**
- * nf_ct_resolve_clash_harder - attempt to insert clashing conntrack entry
- *
- * @skb: skb that causes the collision
- * @repl_idx: hash slot for reply direction
- *
- * Called when origin or reply direction had a clash.
- * The skb can be handled without packet drop provided the reply direction
- * is unique or there the existing entry has the identical tuple in both
- * directions.
- *
- * Caller must hold conntrack table locks to prevent concurrent updates.
- *
- * Returns NF_DROP if the clash could not be handled.
- */
-static int nf_ct_resolve_clash_harder(struct sk_buff *skb, u32 repl_idx)
-{
-	struct nf_conn *loser_ct = (struct nf_conn *)skb_nfct(skb);
-	const struct nf_conntrack_zone *zone;
-	struct nf_conntrack_tuple_hash *h;
-	struct hlist_nulls_node *n;
-	struct net *net;
-
-	zone = nf_ct_zone(loser_ct);
-	net = nf_ct_net(loser_ct);
-
-	/* Reply direction must never result in a clash, unless both origin
-	 * and reply tuples are identical.
-	 */
-	hlist_nulls_for_each_entry(h, n, &nf_conntrack_hash[repl_idx], hnnode) {
-		if (nf_ct_key_equal(h,
-				    &loser_ct->tuplehash[IP_CT_DIR_REPLY].tuple,
-				    zone, net))
-			return __nf_ct_resolve_clash(skb, h);
-	}
-
-	/* We want the clashing entry to go away real soon: 1 second timeout. */
-	loser_ct->timeout = nfct_time_stamp + HZ;
-
-	/* IPS_NAT_CLASH removes the entry automatically on the first
-	 * reply.  Also prevents UDP tracker from moving the entry to
-	 * ASSURED state, i.e. the entry can always be evicted under
-	 * pressure.
-	 */
-	loser_ct->status |= IPS_FIXED_TIMEOUT | IPS_NAT_CLASH;
-
-	__nf_conntrack_insert_prepare(loser_ct);
-
-	/* fake add for ORIGINAL dir: we want lookups to only find the entry
-	 * already in the table.  This also hides the clashing entry from
-	 * ctnetlink iteration, i.e. conntrack -L won't show them.
-	 */
-	hlist_nulls_add_fake(&loser_ct->tuplehash[IP_CT_DIR_ORIGINAL].hnnode);
-
-	hlist_nulls_add_head_rcu(&loser_ct->tuplehash[IP_CT_DIR_REPLY].hnnode,
-				 &nf_conntrack_hash[repl_idx]);
-	return NF_ACCEPT;
-}
-
-=======
->>>>>>> 7d2a07b7
 /**
  * nf_ct_resolve_clash - attempt to handle clash without packet drop
  *
@@ -1149,17 +1038,10 @@
  *
  * Failing that, the new, unconfirmed conntrack is still added to the table
  * provided that the collision only occurs in the ORIGINAL direction.
-<<<<<<< HEAD
- * The new entry will be added after the existing one in the hash list,
- * so packets in the ORIGINAL direction will continue to match the existing
- * entry.  The new entry will also have a fixed timeout so it expires --
- * due to the collision, it will not see bidirectional traffic.
-=======
  * The new entry will be added only in the non-clashing REPLY direction,
  * so packets in the ORIGINAL direction will continue to match the existing
  * entry.  The new entry will also have a fixed timeout so it expires --
  * due to the collision, it will only see reply traffic.
->>>>>>> 7d2a07b7
  *
  * Returns NF_DROP if the clash could not be resolved.
  */
@@ -2079,7 +1961,6 @@
 	if (flags & CTA_FILTER_FLAG(CTA_PROTO_SRC_PORT)) {
 		if (!tb[CTA_PROTO_SRC_PORT])
 			return -EINVAL;
-<<<<<<< HEAD
 
 		t->src.u.tcp.port = nla_get_be16(tb[CTA_PROTO_SRC_PORT]);
 	}
@@ -2088,16 +1969,6 @@
 		if (!tb[CTA_PROTO_DST_PORT])
 			return -EINVAL;
 
-=======
-
-		t->src.u.tcp.port = nla_get_be16(tb[CTA_PROTO_SRC_PORT]);
-	}
-
-	if (flags & CTA_FILTER_FLAG(CTA_PROTO_DST_PORT)) {
-		if (!tb[CTA_PROTO_DST_PORT])
-			return -EINVAL;
-
->>>>>>> 7d2a07b7
 		t->dst.u.tcp.port = nla_get_be16(tb[CTA_PROTO_DST_PORT]);
 	}
 
