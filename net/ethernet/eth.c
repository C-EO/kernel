--- conflicted
+++ resolved
@@ -340,11 +340,7 @@
 	dev->addr_len		= ETH_ALEN;
 	dev->tx_queue_len	= 1000;	/* Ethernet wants good queues */
 	dev->flags		= IFF_BROADCAST|IFF_MULTICAST;
-<<<<<<< HEAD
-	dev->priv_flags		= IFF_TX_SKB_SHARING;
-=======
 	dev->priv_flags		|= IFF_TX_SKB_SHARING;
->>>>>>> 9c61904c
 
 	memset(dev->broadcast, 0xFF, ETH_ALEN);
 
