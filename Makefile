--- conflicted
+++ resolved
@@ -1,16 +1,9 @@
 # SPDX-License-Identifier: GPL-2.0
 VERSION = 6
-<<<<<<< HEAD
-PATCHLEVEL = 9
-SUBLEVEL = 1
-EXTRAVERSION =
-NAME = Hurr durr I'ma ninja sloth
-=======
 PATCHLEVEL = 10
 SUBLEVEL = 0
 EXTRAVERSION = -rc1
 NAME = Baby Opossum Posse
->>>>>>> 1613e604
 
 # *DOCUMENTATION*
 # To see a list of typical targets execute "make help"
