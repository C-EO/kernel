VERSION = 3
PATCHLEVEL = 13
SUBLEVEL = 0
<<<<<<< HEAD
EXTRAVERSION = -rc4-256-gb7000ad
=======
EXTRAVERSION = -rc6
>>>>>>> 802eee95
NAME = One Giant Leap for Frogkind

# *DOCUMENTATION*
# To see a list of typical targets execute "make help"
# More info can be located in ./README
# Comments in this file are targeted only to the developer, do not
# expect to learn how to build the kernel reading this file.

# Do not:
# o  use make's built-in rules and variables
#    (this increases performance and avoids hard-to-debug behaviour);
# o  print "Entering directory ...";
MAKEFLAGS += -rR --no-print-directory

# Avoid funny character set dependencies
unexport LC_ALL
LC_COLLATE=C
LC_NUMERIC=C
export LC_COLLATE LC_NUMERIC

# Avoid interference with shell env settings
unexport GREP_OPTIONS

# We are using a recursive build, so we need to do a little thinking
# to get the ordering right.
#
# Most importantly: sub-Makefiles should only ever modify files in
# their own directory. If in some directory we have a dependency on
# a file in another dir (which doesn't happen often, but it's often
# unavoidable when linking the built-in.o targets which finally
# turn into vmlinux), we will call a sub make in that other dir, and
# after that we are sure that everything which is in that other dir
# is now up to date.
#
# The only cases where we need to modify files which have global
# effects are thus separated out and done before the recursive
# descending is started. They are now explicitly listed as the
# prepare rule.

# To put more focus on warnings, be less verbose as default
# Use 'make V=1' to see the full commands

ifeq ("$(origin V)", "command line")
  KBUILD_VERBOSE = $(V)
endif
ifndef KBUILD_VERBOSE
  KBUILD_VERBOSE = 0
endif

# Call a source code checker (by default, "sparse") as part of the
# C compilation.
#
# Use 'make C=1' to enable checking of only re-compiled files.
# Use 'make C=2' to enable checking of *all* source files, regardless
# of whether they are re-compiled or not.
#
# See the file "Documentation/sparse.txt" for more details, including
# where to get the "sparse" utility.

ifeq ("$(origin C)", "command line")
  KBUILD_CHECKSRC = $(C)
endif
ifndef KBUILD_CHECKSRC
  KBUILD_CHECKSRC = 0
endif

# Use make M=dir to specify directory of external module to build
# Old syntax make ... SUBDIRS=$PWD is still supported
# Setting the environment variable KBUILD_EXTMOD take precedence
ifdef SUBDIRS
  KBUILD_EXTMOD ?= $(SUBDIRS)
endif

ifeq ("$(origin M)", "command line")
  KBUILD_EXTMOD := $(M)
endif

# kbuild supports saving output files in a separate directory.
# To locate output files in a separate directory two syntaxes are supported.
# In both cases the working directory must be the root of the kernel src.
# 1) O=
# Use "make O=dir/to/store/output/files/"
#
# 2) Set KBUILD_OUTPUT
# Set the environment variable KBUILD_OUTPUT to point to the directory
# where the output files shall be placed.
# export KBUILD_OUTPUT=dir/to/store/output/files/
# make
#
# The O= assignment takes precedence over the KBUILD_OUTPUT environment
# variable.


# KBUILD_SRC is set on invocation of make in OBJ directory
# KBUILD_SRC is not intended to be used by the regular user (for now)
ifeq ($(KBUILD_SRC),)

# OK, Make called in directory where kernel src resides
# Do we want to locate output files in a separate directory?
ifeq ("$(origin O)", "command line")
  KBUILD_OUTPUT := $(O)
endif

ifeq ("$(origin W)", "command line")
  export KBUILD_ENABLE_EXTRA_GCC_CHECKS := $(W)
endif

# That's our default target when none is given on the command line
PHONY := _all
_all:

# Cancel implicit rules on top Makefile
$(CURDIR)/Makefile Makefile: ;

ifneq ($(KBUILD_OUTPUT),)
# Invoke a second make in the output directory, passing relevant variables
# check that the output directory actually exists
saved-output := $(KBUILD_OUTPUT)
KBUILD_OUTPUT := $(shell cd $(KBUILD_OUTPUT) && /bin/pwd)
$(if $(KBUILD_OUTPUT),, \
     $(error output directory "$(saved-output)" does not exist))

PHONY += $(MAKECMDGOALS) sub-make

$(filter-out _all sub-make $(CURDIR)/Makefile, $(MAKECMDGOALS)) _all: sub-make
	@:

sub-make: FORCE
	$(if $(KBUILD_VERBOSE:1=),@)$(MAKE) -C $(KBUILD_OUTPUT) \
	KBUILD_SRC=$(CURDIR) \
	KBUILD_EXTMOD="$(KBUILD_EXTMOD)" -f $(CURDIR)/Makefile \
	$(filter-out _all sub-make,$(MAKECMDGOALS))

# Leave processing to above invocation of make
skip-makefile := 1
endif # ifneq ($(KBUILD_OUTPUT),)
endif # ifeq ($(KBUILD_SRC),)

# We process the rest of the Makefile if this is the final invocation of make
ifeq ($(skip-makefile),)

# If building an external module we do not care about the all: rule
# but instead _all depend on modules
PHONY += all
ifeq ($(KBUILD_EXTMOD),)
_all: all
else
_all: modules
endif

srctree		:= $(if $(KBUILD_SRC),$(KBUILD_SRC),$(CURDIR))
objtree		:= $(CURDIR)
src		:= $(srctree)
obj		:= $(objtree)

VPATH		:= $(srctree)$(if $(KBUILD_EXTMOD),:$(KBUILD_EXTMOD))

export srctree objtree VPATH


# SUBARCH tells the usermode build what the underlying arch is.  That is set
# first, and if a usermode build is happening, the "ARCH=um" on the command
# line overrides the setting of ARCH below.  If a native build is happening,
# then ARCH is assigned, getting whatever value it gets normally, and 
# SUBARCH is subsequently ignored.

SUBARCH := $(shell uname -m | sed -e s/i.86/x86/ -e s/x86_64/x86/ \
				  -e s/sun4u/sparc64/ \
				  -e s/arm.*/arm/ -e s/sa110/arm/ \
				  -e s/s390x/s390/ -e s/parisc64/parisc/ \
				  -e s/ppc.*/powerpc/ -e s/mips.*/mips/ \
				  -e s/sh[234].*/sh/ -e s/aarch64.*/arm64/ )

# Cross compiling and selecting different set of gcc/bin-utils
# ---------------------------------------------------------------------------
#
# When performing cross compilation for other architectures ARCH shall be set
# to the target architecture. (See arch/* for the possibilities).
# ARCH can be set during invocation of make:
# make ARCH=ia64
# Another way is to have ARCH set in the environment.
# The default ARCH is the host where make is executed.

# CROSS_COMPILE specify the prefix used for all executables used
# during compilation. Only gcc and related bin-utils executables
# are prefixed with $(CROSS_COMPILE).
# CROSS_COMPILE can be set on the command line
# make CROSS_COMPILE=ia64-linux-
# Alternatively CROSS_COMPILE can be set in the environment.
# A third alternative is to store a setting in .config so that plain
# "make" in the configured kernel build directory always uses that.
# Default value for CROSS_COMPILE is not to prefix executables
# Note: Some architectures assign CROSS_COMPILE in their arch/*/Makefile
ARCH		?= $(SUBARCH)
CROSS_COMPILE	?= $(CONFIG_CROSS_COMPILE:"%"=%)

# Architecture as present in compile.h
UTS_MACHINE 	:= $(ARCH)
SRCARCH 	:= $(ARCH)

# Additional ARCH settings for x86
ifeq ($(ARCH),i386)
        SRCARCH := x86
endif
ifeq ($(ARCH),x86_64)
        SRCARCH := x86
endif

# Additional ARCH settings for sparc
ifeq ($(ARCH),sparc32)
       SRCARCH := sparc
endif
ifeq ($(ARCH),sparc64)
       SRCARCH := sparc
endif

# Additional ARCH settings for sh
ifeq ($(ARCH),sh64)
       SRCARCH := sh
endif

# Additional ARCH settings for tile
ifeq ($(ARCH),tilepro)
       SRCARCH := tile
endif
ifeq ($(ARCH),tilegx)
       SRCARCH := tile
endif

# Where to locate arch specific headers
hdr-arch  := $(SRCARCH)

KCONFIG_CONFIG	?= .config
export KCONFIG_CONFIG

# SHELL used by kbuild
CONFIG_SHELL := $(shell if [ -x "$$BASH" ]; then echo $$BASH; \
	  else if [ -x /bin/bash ]; then echo /bin/bash; \
	  else echo sh; fi ; fi)

HOSTCC       = gcc
HOSTCXX      = g++
HOSTCFLAGS   = -Wall -Wmissing-prototypes -Wstrict-prototypes -O2 -fomit-frame-pointer
HOSTCXXFLAGS = -O2

# Decide whether to build built-in, modular, or both.
# Normally, just do built-in.

KBUILD_MODULES :=
KBUILD_BUILTIN := 1

#	If we have only "make modules", don't compile built-in objects.
#	When we're building modules with modversions, we need to consider
#	the built-in objects during the descend as well, in order to
#	make sure the checksums are up to date before we record them.

ifeq ($(MAKECMDGOALS),modules)
  KBUILD_BUILTIN := $(if $(CONFIG_MODVERSIONS),1)
endif

#	If we have "make <whatever> modules", compile modules
#	in addition to whatever we do anyway.
#	Just "make" or "make all" shall build modules as well

ifneq ($(filter all _all modules,$(MAKECMDGOALS)),)
  KBUILD_MODULES := 1
endif

ifeq ($(MAKECMDGOALS),)
  KBUILD_MODULES := 1
endif

export KBUILD_MODULES KBUILD_BUILTIN
export KBUILD_CHECKSRC KBUILD_SRC KBUILD_EXTMOD

# Beautify output
# ---------------------------------------------------------------------------
#
# Normally, we echo the whole command before executing it. By making
# that echo $($(quiet)$(cmd)), we now have the possibility to set
# $(quiet) to choose other forms of output instead, e.g.
#
#         quiet_cmd_cc_o_c = Compiling $(RELDIR)/$@
#         cmd_cc_o_c       = $(CC) $(c_flags) -c -o $@ $<
#
# If $(quiet) is empty, the whole command will be printed.
# If it is set to "quiet_", only the short version will be printed. 
# If it is set to "silent_", nothing will be printed at all, since
# the variable $(silent_cmd_cc_o_c) doesn't exist.
#
# A simple variant is to prefix commands with $(Q) - that's useful
# for commands that shall be hidden in non-verbose mode.
#
#	$(Q)ln $@ :<
#
# If KBUILD_VERBOSE equals 0 then the above command will be hidden.
# If KBUILD_VERBOSE equals 1 then the above command is displayed.

ifeq ($(KBUILD_VERBOSE),1)
  quiet =
  Q =
else
  quiet=quiet_
  Q = @
endif

# If the user is running make -s (silent mode), suppress echoing of
# commands

ifneq ($(filter s% -s%,$(MAKEFLAGS)),)
  quiet=silent_
endif

export quiet Q KBUILD_VERBOSE


# Look for make include files relative to root of kernel src
MAKEFLAGS += --include-dir=$(srctree)

# We need some generic definitions (do not try to remake the file).
$(srctree)/scripts/Kbuild.include: ;
include $(srctree)/scripts/Kbuild.include

# Make variables (CC, etc...)

AS		= $(CROSS_COMPILE)as
LD		= $(CROSS_COMPILE)ld
CC		= $(CROSS_COMPILE)gcc
CPP		= $(CC) -E
AR		= $(CROSS_COMPILE)ar
NM		= $(CROSS_COMPILE)nm
STRIP		= $(CROSS_COMPILE)strip
OBJCOPY		= $(CROSS_COMPILE)objcopy
OBJDUMP		= $(CROSS_COMPILE)objdump
AWK		= awk
GENKSYMS	= scripts/genksyms/genksyms
INSTALLKERNEL  := installkernel
DEPMOD		= /sbin/depmod
PERL		= perl
CHECK		= sparse

CHECKFLAGS     := -D__linux__ -Dlinux -D__STDC__ -Dunix -D__unix__ \
		  -Wbitwise -Wno-return-void $(CF)
CFLAGS_MODULE   =
AFLAGS_MODULE   =
LDFLAGS_MODULE  =
CFLAGS_KERNEL	=
AFLAGS_KERNEL	=
CFLAGS_GCOV	= -fprofile-arcs -ftest-coverage


# Use USERINCLUDE when you must reference the UAPI directories only.
USERINCLUDE    := \
		-I$(srctree)/arch/$(hdr-arch)/include/uapi \
		-Iarch/$(hdr-arch)/include/generated/uapi \
		-I$(srctree)/include/uapi \
		-Iinclude/generated/uapi \
                -include $(srctree)/include/linux/kconfig.h

# Use LINUXINCLUDE when you must reference the include/ directory.
# Needed to be compatible with the O= option
LINUXINCLUDE    := \
		-I$(srctree)/arch/$(hdr-arch)/include \
		-Iarch/$(hdr-arch)/include/generated \
		$(if $(KBUILD_SRC), -I$(srctree)/include) \
		-Iinclude \
		$(USERINCLUDE)

KBUILD_CPPFLAGS := -D__KERNEL__

KBUILD_CFLAGS   := -Wall -Wundef -Wstrict-prototypes -Wno-trigraphs \
		   -fno-strict-aliasing -fno-common \
		   -Werror-implicit-function-declaration \
		   -Wno-format-security \
		   -fno-delete-null-pointer-checks
KBUILD_AFLAGS_KERNEL :=
KBUILD_CFLAGS_KERNEL :=
KBUILD_AFLAGS   := -D__ASSEMBLY__
KBUILD_AFLAGS_MODULE  := -DMODULE
KBUILD_CFLAGS_MODULE  := -DMODULE
KBUILD_LDFLAGS_MODULE := -T $(srctree)/scripts/module-common.lds

# Read KERNELRELEASE from include/config/kernel.release (if it exists)
KERNELRELEASE = $(shell cat include/config/kernel.release 2> /dev/null)
KERNELVERSION = $(VERSION)$(if $(PATCHLEVEL),.$(PATCHLEVEL)$(if $(SUBLEVEL),.$(SUBLEVEL)))$(EXTRAVERSION)

export VERSION PATCHLEVEL SUBLEVEL KERNELRELEASE KERNELVERSION
export ARCH SRCARCH CONFIG_SHELL HOSTCC HOSTCFLAGS CROSS_COMPILE AS LD CC
export CPP AR NM STRIP OBJCOPY OBJDUMP
export MAKE AWK GENKSYMS INSTALLKERNEL PERL UTS_MACHINE
export HOSTCXX HOSTCXXFLAGS LDFLAGS_MODULE CHECK CHECKFLAGS

export KBUILD_CPPFLAGS NOSTDINC_FLAGS LINUXINCLUDE OBJCOPYFLAGS LDFLAGS
export KBUILD_CFLAGS CFLAGS_KERNEL CFLAGS_MODULE CFLAGS_GCOV
export KBUILD_AFLAGS AFLAGS_KERNEL AFLAGS_MODULE
export KBUILD_AFLAGS_MODULE KBUILD_CFLAGS_MODULE KBUILD_LDFLAGS_MODULE
export KBUILD_AFLAGS_KERNEL KBUILD_CFLAGS_KERNEL
export KBUILD_ARFLAGS

# When compiling out-of-tree modules, put MODVERDIR in the module
# tree rather than in the kernel tree. The kernel tree might
# even be read-only.
export MODVERDIR := $(if $(KBUILD_EXTMOD),$(firstword $(KBUILD_EXTMOD))/).tmp_versions

# Files to ignore in find ... statements

RCS_FIND_IGNORE := \( -name SCCS -o -name BitKeeper -o -name .svn -o -name CVS \
		   -o -name .pc -o -name .hg -o -name .git \) -prune -o
export RCS_TAR_IGNORE := --exclude SCCS --exclude BitKeeper --exclude .svn \
			 --exclude CVS --exclude .pc --exclude .hg --exclude .git

# ===========================================================================
# Rules shared between *config targets and build targets

# Basic helpers built in scripts/
PHONY += scripts_basic
scripts_basic:
	$(Q)$(MAKE) $(build)=scripts/basic
	$(Q)rm -f .tmp_quiet_recordmcount

# To avoid any implicit rule to kick in, define an empty command.
scripts/basic/%: scripts_basic ;

PHONY += outputmakefile
# outputmakefile generates a Makefile in the output directory, if using a
# separate output directory. This allows convenient use of make in the
# output directory.
outputmakefile:
ifneq ($(KBUILD_SRC),)
	$(Q)ln -fsn $(srctree) source
	$(Q)$(CONFIG_SHELL) $(srctree)/scripts/mkmakefile \
	    $(srctree) $(objtree) $(VERSION) $(PATCHLEVEL)
endif

# Support for using generic headers in asm-generic
PHONY += asm-generic
asm-generic:
	$(Q)$(MAKE) -f $(srctree)/scripts/Makefile.asm-generic \
	            src=asm obj=arch/$(SRCARCH)/include/generated/asm
	$(Q)$(MAKE) -f $(srctree)/scripts/Makefile.asm-generic \
	            src=uapi/asm obj=arch/$(SRCARCH)/include/generated/uapi/asm

# To make sure we do not include .config for any of the *config targets
# catch them early, and hand them over to scripts/kconfig/Makefile
# It is allowed to specify more targets when calling make, including
# mixing *config targets and build targets.
# For example 'make oldconfig all'.
# Detect when mixed targets is specified, and make a second invocation
# of make so .config is not included in this case either (for *config).

version_h := include/generated/uapi/linux/version.h

no-dot-config-targets := clean mrproper distclean \
			 cscope gtags TAGS tags help %docs check% coccicheck \
			 $(version_h) headers_% archheaders archscripts \
			 kernelversion %src-pkg

config-targets := 0
mixed-targets  := 0
dot-config     := 1

ifneq ($(filter $(no-dot-config-targets), $(MAKECMDGOALS)),)
	ifeq ($(filter-out $(no-dot-config-targets), $(MAKECMDGOALS)),)
		dot-config := 0
	endif
endif

ifeq ($(KBUILD_EXTMOD),)
        ifneq ($(filter config %config,$(MAKECMDGOALS)),)
                config-targets := 1
                ifneq ($(filter-out config %config,$(MAKECMDGOALS)),)
                        mixed-targets := 1
                endif
        endif
endif

ifeq ($(mixed-targets),1)
# ===========================================================================
# We're called with mixed targets (*config and build targets).
# Handle them one by one.

%:: FORCE
	$(Q)$(MAKE) -C $(srctree) KBUILD_SRC= $@

else
ifeq ($(config-targets),1)
# ===========================================================================
# *config targets only - make sure prerequisites are updated, and descend
# in scripts/kconfig to make the *config target

# Read arch specific Makefile to set KBUILD_DEFCONFIG as needed.
# KBUILD_DEFCONFIG may point out an alternative default configuration
# used for 'make defconfig'
include $(srctree)/arch/$(SRCARCH)/Makefile
export KBUILD_DEFCONFIG KBUILD_KCONFIG

config: scripts_basic outputmakefile FORCE
	$(Q)mkdir -p include/linux include/config
	$(Q)$(MAKE) $(build)=scripts/kconfig $@

%config: scripts_basic outputmakefile FORCE
	$(Q)mkdir -p include/linux include/config
	$(Q)$(MAKE) $(build)=scripts/kconfig $@

else
# ===========================================================================
# Build targets only - this includes vmlinux, arch specific targets, clean
# targets and others. In general all targets except *config targets.

ifeq ($(KBUILD_EXTMOD),)
# Additional helpers built in scripts/
# Carefully list dependencies so we do not try to build scripts twice
# in parallel
PHONY += scripts
scripts: scripts_basic include/config/auto.conf include/config/tristate.conf \
	 asm-generic
	$(Q)$(MAKE) $(build)=$(@)

# Objects we will link into vmlinux / subdirs we need to visit
init-y		:= init/
drivers-y	:= drivers/ sound/ firmware/
net-y		:= net/
libs-y		:= lib/
core-y		:= usr/
endif # KBUILD_EXTMOD

ifeq ($(dot-config),1)
# Read in config
-include include/config/auto.conf

ifeq ($(KBUILD_EXTMOD),)
# Read in dependencies to all Kconfig* files, make sure to run
# oldconfig if changes are detected.
-include include/config/auto.conf.cmd

# To avoid any implicit rule to kick in, define an empty command
$(KCONFIG_CONFIG) include/config/auto.conf.cmd: ;

# If .config is newer than include/config/auto.conf, someone tinkered
# with it and forgot to run make oldconfig.
# if auto.conf.cmd is missing then we are probably in a cleaned tree so
# we execute the config step to be sure to catch updated Kconfig files
include/config/%.conf: $(KCONFIG_CONFIG) include/config/auto.conf.cmd
	$(Q)$(MAKE) -f $(srctree)/Makefile silentoldconfig
else
# external modules needs include/generated/autoconf.h and include/config/auto.conf
# but do not care if they are up-to-date. Use auto.conf to trigger the test
PHONY += include/config/auto.conf

include/config/auto.conf:
	$(Q)test -e include/generated/autoconf.h -a -e $@ || (		\
	echo >&2;							\
	echo >&2 "  ERROR: Kernel configuration is invalid.";		\
	echo >&2 "         include/generated/autoconf.h or $@ are missing.";\
	echo >&2 "         Run 'make oldconfig && make prepare' on kernel src to fix it.";	\
	echo >&2 ;							\
	/bin/false)

endif # KBUILD_EXTMOD

else
# Dummy target needed, because used as prerequisite
include/config/auto.conf: ;
endif # $(dot-config)

# The all: target is the default when no target is given on the
# command line.
# This allow a user to issue only 'make' to build a kernel including modules
# Defaults to vmlinux, but the arch makefile usually adds further targets
all: vmlinux

ifdef CONFIG_CC_OPTIMIZE_FOR_SIZE
KBUILD_CFLAGS	+= -Os $(call cc-disable-warning,maybe-uninitialized,)
else
KBUILD_CFLAGS	+= -O2
endif

include $(srctree)/arch/$(SRCARCH)/Makefile

ifdef CONFIG_READABLE_ASM
# Disable optimizations that make assembler listings hard to read.
# reorder blocks reorders the control in the function
# ipa clone creates specialized cloned functions
# partial inlining inlines only parts of functions
KBUILD_CFLAGS += $(call cc-option,-fno-reorder-blocks,) \
                 $(call cc-option,-fno-ipa-cp-clone,) \
                 $(call cc-option,-fno-partial-inlining)
endif

ifneq ($(CONFIG_FRAME_WARN),0)
KBUILD_CFLAGS += $(call cc-option,-Wframe-larger-than=${CONFIG_FRAME_WARN})
endif

# Force gcc to behave correct even for buggy distributions
ifndef CONFIG_CC_STACKPROTECTOR
KBUILD_CFLAGS += $(call cc-option, -fno-stack-protector)
endif

# This warning generated too much noise in a regular build.
# Use make W=1 to enable this warning (see scripts/Makefile.build)
KBUILD_CFLAGS += $(call cc-disable-warning, unused-but-set-variable)

ifdef CONFIG_FRAME_POINTER
KBUILD_CFLAGS	+= -fno-omit-frame-pointer -fno-optimize-sibling-calls
else
# Some targets (ARM with Thumb2, for example), can't be built with frame
# pointers.  For those, we don't have FUNCTION_TRACER automatically
# select FRAME_POINTER.  However, FUNCTION_TRACER adds -pg, and this is
# incompatible with -fomit-frame-pointer with current GCC, so we don't use
# -fomit-frame-pointer with FUNCTION_TRACER.
ifndef CONFIG_FUNCTION_TRACER
KBUILD_CFLAGS	+= -fomit-frame-pointer
endif
endif

ifdef CONFIG_DEBUG_INFO
KBUILD_CFLAGS	+= -g
KBUILD_AFLAGS	+= -gdwarf-2
endif

ifdef CONFIG_DEBUG_INFO_REDUCED
KBUILD_CFLAGS 	+= $(call cc-option, -femit-struct-debug-baseonly) \
		   $(call cc-option,-fno-var-tracking)
endif

ifdef CONFIG_FUNCTION_TRACER
ifdef CONFIG_HAVE_FENTRY
CC_USING_FENTRY	:= $(call cc-option, -mfentry -DCC_USING_FENTRY)
endif
KBUILD_CFLAGS	+= -pg $(CC_USING_FENTRY)
KBUILD_AFLAGS	+= $(CC_USING_FENTRY)
ifdef CONFIG_DYNAMIC_FTRACE
	ifdef CONFIG_HAVE_C_RECORDMCOUNT
		BUILD_C_RECORDMCOUNT := y
		export BUILD_C_RECORDMCOUNT
	endif
endif
endif

# We trigger additional mismatches with less inlining
ifdef CONFIG_DEBUG_SECTION_MISMATCH
KBUILD_CFLAGS += $(call cc-option, -fno-inline-functions-called-once)
endif

# arch Makefile may override CC so keep this after arch Makefile is included
NOSTDINC_FLAGS += -nostdinc -isystem $(shell $(CC) -print-file-name=include)
CHECKFLAGS     += $(NOSTDINC_FLAGS)

# warn about C99 declaration after statement
KBUILD_CFLAGS += $(call cc-option,-Wdeclaration-after-statement,)

# disable pointer signed / unsigned warnings in gcc 4.0
KBUILD_CFLAGS += $(call cc-disable-warning, pointer-sign)

# disable invalid "can't wrap" optimizations for signed / pointers
KBUILD_CFLAGS	+= $(call cc-option,-fno-strict-overflow)

# conserve stack if available
KBUILD_CFLAGS   += $(call cc-option,-fconserve-stack)

# disallow errors like 'EXPORT_GPL(foo);' with missing header
KBUILD_CFLAGS   += $(call cc-option,-Werror=implicit-int)

# require functions to have arguments in prototypes, not empty 'int foo()'
KBUILD_CFLAGS   += $(call cc-option,-Werror=strict-prototypes)

# use the deterministic mode of AR if available
KBUILD_ARFLAGS := $(call ar-option,D)

# check for 'asm goto'
ifeq ($(shell $(CONFIG_SHELL) $(srctree)/scripts/gcc-goto.sh $(CC)), y)
	KBUILD_CFLAGS += -DCC_HAVE_ASM_GOTO
endif

# Add user supplied CPPFLAGS, AFLAGS and CFLAGS as the last assignments
KBUILD_CPPFLAGS += $(KCPPFLAGS)
KBUILD_AFLAGS += $(KAFLAGS)
KBUILD_CFLAGS += $(KCFLAGS)

# Use --build-id when available.
LDFLAGS_BUILD_ID = $(patsubst -Wl$(comma)%,%,\
			      $(call cc-ldoption, -Wl$(comma)--build-id,))
KBUILD_LDFLAGS_MODULE += $(LDFLAGS_BUILD_ID)
LDFLAGS_vmlinux += $(LDFLAGS_BUILD_ID)

ifeq ($(CONFIG_STRIP_ASM_SYMS),y)
LDFLAGS_vmlinux	+= $(call ld-option, -X,)
endif

# Default kernel image to build when no specific target is given.
# KBUILD_IMAGE may be overruled on the command line or
# set in the environment
# Also any assignments in arch/$(ARCH)/Makefile take precedence over
# this default value
export KBUILD_IMAGE ?= vmlinux

#
# INSTALL_PATH specifies where to place the updated kernel and system map
# images. Default is /boot, but you can set it to other values
export	INSTALL_PATH ?= /boot

#
# INSTALL_MOD_PATH specifies a prefix to MODLIB for module directory
# relocations required by build roots.  This is not defined in the
# makefile but the argument can be passed to make if needed.
#

MODLIB	= $(INSTALL_MOD_PATH)/lib/modules/$(KERNELRELEASE)
export MODLIB

#
#  INSTALL_MOD_STRIP, if defined, will cause modules to be
#  stripped after they are installed.  If INSTALL_MOD_STRIP is '1', then
#  the default option --strip-debug will be used.  Otherwise,
#  INSTALL_MOD_STRIP value will be used as the options to the strip command.

ifdef INSTALL_MOD_STRIP
ifeq ($(INSTALL_MOD_STRIP),1)
mod_strip_cmd = $(STRIP) --strip-debug
else
mod_strip_cmd = $(STRIP) $(INSTALL_MOD_STRIP)
endif # INSTALL_MOD_STRIP=1
else
mod_strip_cmd = true
endif # INSTALL_MOD_STRIP
export mod_strip_cmd

# Select initial ramdisk compression format, default is gzip(1).
# This shall be used by the dracut(8) tool while creating an initramfs image.
#
INITRD_COMPRESS-y                  := gzip
INITRD_COMPRESS-$(CONFIG_RD_BZIP2) := bzip2
INITRD_COMPRESS-$(CONFIG_RD_LZMA)  := lzma
INITRD_COMPRESS-$(CONFIG_RD_XZ)    := xz
INITRD_COMPRESS-$(CONFIG_RD_LZO)   := lzo
INITRD_COMPRESS-$(CONFIG_RD_LZ4)   := lz4
# do not export INITRD_COMPRESS, since we didn't actually
# choose a sane default compression above.
# export INITRD_COMPRESS := $(INITRD_COMPRESS-y)

ifdef CONFIG_MODULE_SIG_ALL
MODSECKEY = ./signing_key.priv
MODPUBKEY = ./signing_key.x509
export MODPUBKEY
mod_sign_cmd = perl $(srctree)/scripts/sign-file $(CONFIG_MODULE_SIG_HASH) $(MODSECKEY) $(MODPUBKEY)
else
mod_sign_cmd = true
endif
export mod_sign_cmd


ifeq ($(KBUILD_EXTMOD),)
core-y		+= kernel/ mm/ fs/ ipc/ security/ crypto/ block/

vmlinux-dirs	:= $(patsubst %/,%,$(filter %/, $(init-y) $(init-m) \
		     $(core-y) $(core-m) $(drivers-y) $(drivers-m) \
		     $(net-y) $(net-m) $(libs-y) $(libs-m)))

vmlinux-alldirs	:= $(sort $(vmlinux-dirs) $(patsubst %/,%,$(filter %/, \
		     $(init-n) $(init-) \
		     $(core-n) $(core-) $(drivers-n) $(drivers-) \
		     $(net-n)  $(net-)  $(libs-n)    $(libs-))))

init-y		:= $(patsubst %/, %/built-in.o, $(init-y))
core-y		:= $(patsubst %/, %/built-in.o, $(core-y))
drivers-y	:= $(patsubst %/, %/built-in.o, $(drivers-y))
net-y		:= $(patsubst %/, %/built-in.o, $(net-y))
libs-y1		:= $(patsubst %/, %/lib.a, $(libs-y))
libs-y2		:= $(patsubst %/, %/built-in.o, $(libs-y))
libs-y		:= $(libs-y1) $(libs-y2)

# Externally visible symbols (used by link-vmlinux.sh)
export KBUILD_VMLINUX_INIT := $(head-y) $(init-y)
export KBUILD_VMLINUX_MAIN := $(core-y) $(libs-y) $(drivers-y) $(net-y)
export KBUILD_LDS          := arch/$(SRCARCH)/kernel/vmlinux.lds
export LDFLAGS_vmlinux
# used by scripts/pacmage/Makefile
export KBUILD_ALLDIRS := $(sort $(filter-out arch/%,$(vmlinux-alldirs)) arch Documentation include samples scripts tools virt)

vmlinux-deps := $(KBUILD_LDS) $(KBUILD_VMLINUX_INIT) $(KBUILD_VMLINUX_MAIN)

# Final link of vmlinux
      cmd_link-vmlinux = $(CONFIG_SHELL) $< $(LD) $(LDFLAGS) $(LDFLAGS_vmlinux)
quiet_cmd_link-vmlinux = LINK    $@

# Include targets which we want to
# execute if the rest of the kernel build went well.
vmlinux: scripts/link-vmlinux.sh $(vmlinux-deps) FORCE
ifdef CONFIG_HEADERS_CHECK
	$(Q)$(MAKE) -f $(srctree)/Makefile headers_check
endif
ifdef CONFIG_SAMPLES
	$(Q)$(MAKE) $(build)=samples
endif
ifdef CONFIG_BUILD_DOCSRC
	$(Q)$(MAKE) $(build)=Documentation
endif
	+$(call if_changed,link-vmlinux)

# The actual objects are generated when descending, 
# make sure no implicit rule kicks in
$(sort $(vmlinux-deps)): $(vmlinux-dirs) ;

# Handle descending into subdirectories listed in $(vmlinux-dirs)
# Preset locale variables to speed up the build process. Limit locale
# tweaks to this spot to avoid wrong language settings when running
# make menuconfig etc.
# Error messages still appears in the original language

PHONY += $(vmlinux-dirs)
$(vmlinux-dirs): prepare scripts
	$(Q)$(MAKE) $(build)=$@

define filechk_kernel.release
	echo "$(KERNELVERSION)$$($(CONFIG_SHELL) $(srctree)/scripts/setlocalversion $(srctree))"
endef

# Store (new) KERNELRELEASE string in include/config/kernel.release
include/config/kernel.release: include/config/auto.conf FORCE
	$(call filechk,kernel.release)


# Things we need to do before we recursively start building the kernel
# or the modules are listed in "prepare".
# A multi level approach is used. prepareN is processed before prepareN-1.
# archprepare is used in arch Makefiles and when processed asm symlink,
# version.h and scripts_basic is processed / created.

# Listed in dependency order
PHONY += prepare archprepare prepare0 prepare1 prepare2 prepare3

# prepare3 is used to check if we are building in a separate output directory,
# and if so do:
# 1) Check that make has not been executed in the kernel src $(srctree)
prepare3: include/config/kernel.release
ifneq ($(KBUILD_SRC),)
	@$(kecho) '  Using $(srctree) as source for kernel'
	$(Q)if [ -f $(srctree)/.config -o -d $(srctree)/include/config ]; then \
		echo >&2 "  $(srctree) is not clean, please run 'make mrproper'"; \
		echo >&2 "  in the '$(srctree)' directory.";\
		/bin/false; \
	fi;
endif

# prepare2 creates a makefile if using a separate output directory
prepare2: prepare3 outputmakefile asm-generic

prepare1: prepare2 $(version_h) include/generated/utsrelease.h \
                   include/config/auto.conf
	$(cmd_crmodverdir)

archprepare: archheaders archscripts prepare1 scripts_basic

prepare0: archprepare FORCE
	$(Q)$(MAKE) $(build)=.

# All the preparing..
prepare: prepare0

# Generate some files
# ---------------------------------------------------------------------------

# KERNELRELEASE can change from a few different places, meaning version.h
# needs to be updated, so this check is forced on all builds

uts_len := 64
define filechk_utsrelease.h
	if [ `echo -n "$(KERNELRELEASE)" | wc -c ` -gt $(uts_len) ]; then \
	  echo '"$(KERNELRELEASE)" exceeds $(uts_len) characters' >&2;    \
	  exit 1;                                                         \
	fi;                                                               \
	(echo \#define UTS_RELEASE \"$(KERNELRELEASE)\";)
endef

define filechk_version.h
	(echo \#define LINUX_VERSION_CODE $(shell                         \
	expr $(VERSION) \* 65536 + 0$(PATCHLEVEL) \* 256 + 0$(SUBLEVEL)); \
	echo '#define KERNEL_VERSION(a,b,c) (((a) << 16) + ((b) << 8) + (c))';)
endef

$(version_h): $(srctree)/Makefile FORCE
	$(call filechk,version.h)

include/generated/utsrelease.h: include/config/kernel.release FORCE
	$(call filechk,utsrelease.h)

PHONY += headerdep
headerdep:
	$(Q)find $(srctree)/include/ -name '*.h' | xargs --max-args 1 \
	$(srctree)/scripts/headerdep.pl -I$(srctree)/include

# ---------------------------------------------------------------------------

PHONY += depend dep
depend dep:
	@echo '*** Warning: make $@ is unnecessary now.'

# ---------------------------------------------------------------------------
# Firmware install
INSTALL_FW_PATH=$(INSTALL_MOD_PATH)/lib/firmware/$(KERNELRELEASE)
export INSTALL_FW_PATH

PHONY += firmware_install
firmware_install: FORCE
	@mkdir -p $(objtree)/firmware
	$(Q)$(MAKE) -f $(srctree)/scripts/Makefile.fwinst obj=firmware __fw_install

# ---------------------------------------------------------------------------
# Kernel headers

#Default location for installed headers
export INSTALL_HDR_PATH = $(objtree)/usr

hdr-inst := -rR -f $(srctree)/scripts/Makefile.headersinst obj

# If we do an all arch process set dst to asm-$(hdr-arch)
hdr-dst = $(if $(KBUILD_HEADERS), dst=include/asm-$(hdr-arch), dst=include/asm)

PHONY += archheaders
archheaders:

PHONY += archscripts
archscripts:

PHONY += __headers
__headers: $(version_h) scripts_basic asm-generic archheaders archscripts FORCE
	$(Q)$(MAKE) $(build)=scripts build_unifdef

PHONY += headers_install_all
headers_install_all:
	$(Q)$(CONFIG_SHELL) $(srctree)/scripts/headers.sh install

PHONY += headers_install
headers_install: __headers
	$(if $(wildcard $(srctree)/arch/$(hdr-arch)/include/uapi/asm/Kbuild),, \
	  $(error Headers not exportable for the $(SRCARCH) architecture))
	$(Q)$(MAKE) $(hdr-inst)=include/uapi
	$(Q)$(MAKE) $(hdr-inst)=arch/$(hdr-arch)/include/uapi/asm $(hdr-dst)

PHONY += headers_check_all
headers_check_all: headers_install_all
	$(Q)$(CONFIG_SHELL) $(srctree)/scripts/headers.sh check

PHONY += headers_check
headers_check: headers_install
	$(Q)$(MAKE) $(hdr-inst)=include/uapi HDRCHECK=1
	$(Q)$(MAKE) $(hdr-inst)=arch/$(hdr-arch)/include/uapi/asm $(hdr-dst) HDRCHECK=1

# ---------------------------------------------------------------------------
# Modules

ifdef CONFIG_MODULES

# By default, build modules as well

all: modules

#	Build modules
#
#	A module can be listed more than once in obj-m resulting in
#	duplicate lines in modules.order files.  Those are removed
#	using awk while concatenating to the final file.

PHONY += modules
modules: $(vmlinux-dirs) $(if $(KBUILD_BUILTIN),vmlinux) modules.builtin
	$(Q)$(AWK) '!x[$$0]++' $(vmlinux-dirs:%=$(objtree)/%/modules.order) > $(objtree)/modules.order
	@$(kecho) '  Building modules, stage 2.';
	$(Q)$(MAKE) -f $(srctree)/scripts/Makefile.modpost
	$(Q)$(MAKE) -f $(srctree)/scripts/Makefile.fwinst obj=firmware __fw_modbuild

modules.builtin: $(vmlinux-dirs:%=%/modules.builtin)
	$(Q)$(AWK) '!x[$$0]++' $^ > $(objtree)/modules.builtin

%/modules.builtin: include/config/auto.conf
	$(Q)$(MAKE) $(modbuiltin)=$*


# Target to prepare building external modules
PHONY += modules_prepare
modules_prepare: prepare scripts

# Target to install modules
PHONY += modules_install
modules_install: _modinst_ _modinst_post

PHONY += _modinst_
_modinst_:
	@rm -rf $(MODLIB)/kernel
	@rm -f $(MODLIB)/source
	@mkdir -p $(MODLIB)/kernel
	@ln -s $(srctree) $(MODLIB)/source
	@if [ ! $(objtree) -ef  $(MODLIB)/build ]; then \
		rm -f $(MODLIB)/build ; \
		ln -s $(objtree) $(MODLIB)/build ; \
	fi
	@cp -f $(objtree)/modules.order $(MODLIB)/
	@cp -f $(objtree)/modules.builtin $(MODLIB)/
	$(Q)$(MAKE) -f $(srctree)/scripts/Makefile.modinst

# This depmod is only for convenience to give the initial
# boot a modules.dep even before / is mounted read-write.  However the
# boot script depmod is the master version.
PHONY += _modinst_post
_modinst_post: _modinst_
	$(Q)$(MAKE) -f $(srctree)/scripts/Makefile.fwinst obj=firmware __fw_modinst
	$(call cmd,depmod)

ifeq ($(CONFIG_MODULE_SIG), y)
PHONY += modules_sign
modules_sign:
	$(Q)$(MAKE) -f $(srctree)/scripts/Makefile.modsign
endif

else # CONFIG_MODULES

# Modules not configured
# ---------------------------------------------------------------------------

modules modules_install: FORCE
	@echo >&2
	@echo >&2 "The present kernel configuration has modules disabled."
	@echo >&2 "Type 'make config' and enable loadable module support."
	@echo >&2 "Then build a kernel with module support enabled."
	@echo >&2
	@exit 1

endif # CONFIG_MODULES

###
# Cleaning is done on three levels.
# make clean     Delete most generated files
#                Leave enough to build external modules
# make mrproper  Delete the current configuration, and all generated files
# make distclean Remove editor backup files, patch leftover files and the like

# Directories & files removed with 'make clean'
CLEAN_DIRS  += $(MODVERDIR)

# Directories & files removed with 'make mrproper'
MRPROPER_DIRS  += include/config usr/include include/generated          \
                  arch/*/include/generated
MRPROPER_FILES += .config .config.old .version .old_version $(version_h) \
		  Module.symvers tags TAGS cscope* GPATH GTAGS GRTAGS GSYMS \
		  signing_key.priv signing_key.x509 x509.genkey		\
		  extra_certificates signing_key.x509.keyid		\
		  signing_key.x509.signer

# clean - Delete most, but leave enough to build external modules
#
clean: rm-dirs  := $(CLEAN_DIRS)
clean: rm-files := $(CLEAN_FILES)
clean-dirs      := $(addprefix _clean_, . $(vmlinux-alldirs) Documentation samples)

PHONY += $(clean-dirs) clean archclean vmlinuxclean
$(clean-dirs):
	$(Q)$(MAKE) $(clean)=$(patsubst _clean_%,%,$@)

vmlinuxclean:
	$(Q)$(CONFIG_SHELL) $(srctree)/scripts/link-vmlinux.sh clean

clean: archclean vmlinuxclean

# mrproper - Delete all generated files, including .config
#
mrproper: rm-dirs  := $(wildcard $(MRPROPER_DIRS))
mrproper: rm-files := $(wildcard $(MRPROPER_FILES))
mrproper-dirs      := $(addprefix _mrproper_,Documentation/DocBook scripts)

PHONY += $(mrproper-dirs) mrproper archmrproper
$(mrproper-dirs):
	$(Q)$(MAKE) $(clean)=$(patsubst _mrproper_%,%,$@)

mrproper: clean archmrproper $(mrproper-dirs)
	$(call cmd,rmdirs)
	$(call cmd,rmfiles)

# distclean
#
PHONY += distclean

distclean: mrproper
	@find $(srctree) $(RCS_FIND_IGNORE) \
		\( -name '*.orig' -o -name '*.rej' -o -name '*~' \
		-o -name '*.bak' -o -name '#*#' -o -name '.*.orig' \
		-o -name '.*.rej' \
		-o -name '*%' -o -name '.*.cmd' -o -name 'core' \) \
		-type f -print | xargs rm -f


# Packaging of the kernel to various formats
# ---------------------------------------------------------------------------
# rpm target kept for backward compatibility
package-dir	:= $(srctree)/scripts/package

%src-pkg: FORCE
	$(Q)$(MAKE) $(build)=$(package-dir) $@
%pkg: include/config/kernel.release FORCE
	$(Q)$(MAKE) $(build)=$(package-dir) $@
rpm: include/config/kernel.release FORCE
	$(Q)$(MAKE) $(build)=$(package-dir) $@


# Brief documentation of the typical targets used
# ---------------------------------------------------------------------------

boards := $(wildcard $(srctree)/arch/$(SRCARCH)/configs/*_defconfig)
boards := $(notdir $(boards))
board-dirs := $(dir $(wildcard $(srctree)/arch/$(SRCARCH)/configs/*/*_defconfig))
board-dirs := $(sort $(notdir $(board-dirs:/=)))

help:
	@echo  'Cleaning targets:'
	@echo  '  clean		  - Remove most generated files but keep the config and'
	@echo  '                    enough build support to build external modules'
	@echo  '  mrproper	  - Remove all generated files + config + various backup files'
	@echo  '  distclean	  - mrproper + remove editor backup and patch files'
	@echo  ''
	@echo  'Configuration targets:'
	@$(MAKE) -f $(srctree)/scripts/kconfig/Makefile help
	@echo  ''
	@echo  'Other generic targets:'
	@echo  '  all		  - Build all targets marked with [*]'
	@echo  '* vmlinux	  - Build the bare kernel'
	@echo  '* modules	  - Build all modules'
	@echo  '  modules_install - Install all modules to INSTALL_MOD_PATH (default: /)'
	@echo  '  firmware_install- Install all firmware to INSTALL_FW_PATH'
	@echo  '                    (default: $$(INSTALL_MOD_PATH)/lib/firmware)'
	@echo  '  dir/            - Build all files in dir and below'
	@echo  '  dir/file.[oisS] - Build specified target only'
	@echo  '  dir/file.lst    - Build specified mixed source/assembly target only'
	@echo  '                    (requires a recent binutils and recent build (System.map))'
	@echo  '  dir/file.ko     - Build module including final link'
	@echo  '  modules_prepare - Set up for building external modules'
	@echo  '  tags/TAGS	  - Generate tags file for editors'
	@echo  '  cscope	  - Generate cscope index'
	@echo  '  gtags           - Generate GNU GLOBAL index'
	@echo  '  kernelrelease	  - Output the release version string'
	@echo  '  kernelversion	  - Output the version stored in Makefile'
	@echo  '  image_name	  - Output the image name'
	@echo  '  headers_install - Install sanitised kernel headers to INSTALL_HDR_PATH'; \
	 echo  '                    (default: $(INSTALL_HDR_PATH))'; \
	 echo  ''
	@echo  'Static analysers'
	@echo  '  checkstack      - Generate a list of stack hogs'
	@echo  '  namespacecheck  - Name space analysis on compiled kernel'
	@echo  '  versioncheck    - Sanity check on version.h usage'
	@echo  '  includecheck    - Check for duplicate included header files'
	@echo  '  export_report   - List the usages of all exported symbols'
	@echo  '  headers_check   - Sanity check on exported headers'
	@echo  '  headerdep       - Detect inclusion cycles in headers'
	@$(MAKE) -f $(srctree)/scripts/Makefile.help checker-help
	@echo  ''
	@echo  'Kernel packaging:'
	@$(MAKE) $(build)=$(package-dir) help
	@echo  ''
	@echo  'Documentation targets:'
	@$(MAKE) -f $(srctree)/Documentation/DocBook/Makefile dochelp
	@echo  ''
	@echo  'Architecture specific targets ($(SRCARCH)):'
	@$(if $(archhelp),$(archhelp),\
		echo '  No architecture specific help defined for $(SRCARCH)')
	@echo  ''
	@$(if $(boards), \
		$(foreach b, $(boards), \
		printf "  %-24s - Build for %s\\n" $(b) $(subst _defconfig,,$(b));) \
		echo '')
	@$(if $(board-dirs), \
		$(foreach b, $(board-dirs), \
		printf "  %-16s - Show %s-specific targets\\n" help-$(b) $(b);) \
		printf "  %-16s - Show all of the above\\n" help-boards; \
		echo '')

	@echo  '  make V=0|1 [targets] 0 => quiet build (default), 1 => verbose build'
	@echo  '  make V=2   [targets] 2 => give reason for rebuild of target'
	@echo  '  make O=dir [targets] Locate all output files in "dir", including .config'
	@echo  '  make C=1   [targets] Check all c source with $$CHECK (sparse by default)'
	@echo  '  make C=2   [targets] Force check of all c source with $$CHECK'
	@echo  '  make RECORDMCOUNT_WARN=1 [targets] Warn about ignored mcount sections'
	@echo  '  make W=n   [targets] Enable extra gcc checks, n=1,2,3 where'
	@echo  '		1: warnings which may be relevant and do not occur too often'
	@echo  '		2: warnings which occur quite often but may still be relevant'
	@echo  '		3: more obscure warnings, can most likely be ignored'
	@echo  '		Multiple levels can be combined with W=12 or W=123'
	@echo  ''
	@echo  'Execute "make" or "make all" to build all targets marked with [*] '
	@echo  'For further info see the ./README file'


help-board-dirs := $(addprefix help-,$(board-dirs))

help-boards: $(help-board-dirs)

boards-per-dir = $(notdir $(wildcard $(srctree)/arch/$(SRCARCH)/configs/$*/*_defconfig))

$(help-board-dirs): help-%:
	@echo  'Architecture specific targets ($(SRCARCH) $*):'
	@$(if $(boards-per-dir), \
		$(foreach b, $(boards-per-dir), \
		printf "  %-24s - Build for %s\\n" $*/$(b) $(subst _defconfig,,$(b));) \
		echo '')


# Documentation targets
# ---------------------------------------------------------------------------
%docs: scripts_basic FORCE
	$(Q)$(MAKE) $(build)=scripts build_docproc
	$(Q)$(MAKE) $(build)=Documentation/DocBook $@

else # KBUILD_EXTMOD

###
# External module support.
# When building external modules the kernel used as basis is considered
# read-only, and no consistency checks are made and the make
# system is not used on the basis kernel. If updates are required
# in the basis kernel ordinary make commands (without M=...) must
# be used.
#
# The following are the only valid targets when building external
# modules.
# make M=dir clean     Delete all automatically generated files
# make M=dir modules   Make all modules in specified dir
# make M=dir	       Same as 'make M=dir modules'
# make M=dir modules_install
#                      Install the modules built in the module directory
#                      Assumes install directory is already created

# We are always building modules
KBUILD_MODULES := 1
PHONY += crmodverdir
crmodverdir:
	$(cmd_crmodverdir)

PHONY += $(objtree)/Module.symvers
$(objtree)/Module.symvers:
	@test -e $(objtree)/Module.symvers || ( \
	echo; \
	echo "  WARNING: Symbol version dump $(objtree)/Module.symvers"; \
	echo "           is missing; modules will have no dependencies and modversions."; \
	echo )

module-dirs := $(addprefix _module_,$(KBUILD_EXTMOD))
PHONY += $(module-dirs) modules
$(module-dirs): crmodverdir $(objtree)/Module.symvers
	$(Q)$(MAKE) $(build)=$(patsubst _module_%,%,$@)

modules: $(module-dirs)
	@$(kecho) '  Building modules, stage 2.';
	$(Q)$(MAKE) -f $(srctree)/scripts/Makefile.modpost

PHONY += modules_install
modules_install: _emodinst_ _emodinst_post

install-dir := $(if $(INSTALL_MOD_DIR),$(INSTALL_MOD_DIR),extra)
PHONY += _emodinst_
_emodinst_:
	$(Q)mkdir -p $(MODLIB)/$(install-dir)
	$(Q)$(MAKE) -f $(srctree)/scripts/Makefile.modinst

PHONY += _emodinst_post
_emodinst_post: _emodinst_
	$(call cmd,depmod)

clean-dirs := $(addprefix _clean_,$(KBUILD_EXTMOD))

PHONY += $(clean-dirs) clean
$(clean-dirs):
	$(Q)$(MAKE) $(clean)=$(patsubst _clean_%,%,$@)

clean:	rm-dirs := $(MODVERDIR)
clean: rm-files := $(KBUILD_EXTMOD)/Module.symvers

help:
	@echo  '  Building external modules.'
	@echo  '  Syntax: make -C path/to/kernel/src M=$$PWD target'
	@echo  ''
	@echo  '  modules         - default target, build the module(s)'
	@echo  '  modules_install - install the module'
	@echo  '  clean           - remove generated files in module directory only'
	@echo  ''

# Dummies...
PHONY += prepare scripts
prepare: ;
scripts: ;
endif # KBUILD_EXTMOD

clean: $(clean-dirs)
	$(call cmd,rmdirs)
	$(call cmd,rmfiles)
	@find $(if $(KBUILD_EXTMOD), $(KBUILD_EXTMOD), .) $(RCS_FIND_IGNORE) \
		\( -name '*.[oas]' -o -name '*.ko' -o -name '.*.cmd' \
		-o -name '*.ko.*' \
		-o -name '.*.d' -o -name '.*.tmp' -o -name '*.mod.c' \
		-o -name '*.symtypes' -o -name 'modules.order' \
		-o -name modules.builtin -o -name '.tmp_*.o.*' \
		-o -name '*.gcno' \) -type f -print | xargs rm -f

# Generate tags for editors
# ---------------------------------------------------------------------------
quiet_cmd_tags = GEN     $@
      cmd_tags = $(CONFIG_SHELL) $(srctree)/scripts/tags.sh $@

tags TAGS cscope gtags: FORCE
	$(call cmd,tags)

# Scripts to check various things for consistency
# ---------------------------------------------------------------------------

PHONY += includecheck versioncheck coccicheck namespacecheck export_report

includecheck:
	find $(srctree)/* $(RCS_FIND_IGNORE) \
		-name '*.[hcS]' -type f -print | sort \
		| xargs $(PERL) -w $(srctree)/scripts/checkincludes.pl

versioncheck:
	find $(srctree)/* $(RCS_FIND_IGNORE) \
		-name '*.[hcS]' -type f -print | sort \
		| xargs $(PERL) -w $(srctree)/scripts/checkversion.pl

coccicheck:
	$(Q)$(CONFIG_SHELL) $(srctree)/scripts/$@

namespacecheck:
	$(PERL) $(srctree)/scripts/namespace.pl

export_report:
	$(PERL) $(srctree)/scripts/export_report.pl

endif #ifeq ($(config-targets),1)
endif #ifeq ($(mixed-targets),1)

PHONY += checkstack kernelrelease kernelversion image_name

# UML needs a little special treatment here.  It wants to use the host
# toolchain, so needs $(SUBARCH) passed to checkstack.pl.  Everyone
# else wants $(ARCH), including people doing cross-builds, which means
# that $(SUBARCH) doesn't work here.
ifeq ($(ARCH), um)
CHECKSTACK_ARCH := $(SUBARCH)
else
CHECKSTACK_ARCH := $(ARCH)
endif
checkstack:
	$(OBJDUMP) -d vmlinux $$(find . -name '*.ko') | \
	$(PERL) $(src)/scripts/checkstack.pl $(CHECKSTACK_ARCH)

kernelrelease:
	@echo "$(KERNELVERSION)$$($(CONFIG_SHELL) $(srctree)/scripts/setlocalversion $(srctree))"

kernelversion:
	@echo $(KERNELVERSION)

image_name:
	@echo $(KBUILD_IMAGE)

# Clear a bunch of variables before executing the submake
tools/: FORCE
	$(Q)mkdir -p $(objtree)/tools
	$(Q)$(MAKE) LDFLAGS= MAKEFLAGS="$(filter --j% -j,$(MAKEFLAGS))" O=$(objtree) subdir=tools -C $(src)/tools/

tools/%: FORCE
	$(Q)mkdir -p $(objtree)/tools
	$(Q)$(MAKE) LDFLAGS= MAKEFLAGS="$(filter --j% -j,$(MAKEFLAGS))" O=$(objtree) subdir=tools -C $(src)/tools/ $*

# Single targets
# ---------------------------------------------------------------------------
# Single targets are compatible with:
# - build with mixed source and output
# - build with separate output dir 'make O=...'
# - external modules
#
#  target-dir => where to store outputfile
#  build-dir  => directory in kernel source tree to use

ifeq ($(KBUILD_EXTMOD),)
        build-dir  = $(patsubst %/,%,$(dir $@))
        target-dir = $(dir $@)
else
        zap-slash=$(filter-out .,$(patsubst %/,%,$(dir $@)))
        build-dir  = $(KBUILD_EXTMOD)$(if $(zap-slash),/$(zap-slash))
        target-dir = $(if $(KBUILD_EXTMOD),$(dir $<),$(dir $@))
endif

%.s: %.c prepare scripts FORCE
	$(Q)$(MAKE) $(build)=$(build-dir) $(target-dir)$(notdir $@)
%.i: %.c prepare scripts FORCE
	$(Q)$(MAKE) $(build)=$(build-dir) $(target-dir)$(notdir $@)
%.o: %.c prepare scripts FORCE
	$(Q)$(MAKE) $(build)=$(build-dir) $(target-dir)$(notdir $@)
%.lst: %.c prepare scripts FORCE
	$(Q)$(MAKE) $(build)=$(build-dir) $(target-dir)$(notdir $@)
%.s: %.S prepare scripts FORCE
	$(Q)$(MAKE) $(build)=$(build-dir) $(target-dir)$(notdir $@)
%.o: %.S prepare scripts FORCE
	$(Q)$(MAKE) $(build)=$(build-dir) $(target-dir)$(notdir $@)
%.symtypes: %.c prepare scripts FORCE
	$(Q)$(MAKE) $(build)=$(build-dir) $(target-dir)$(notdir $@)

# Modules
/: prepare scripts FORCE
	$(cmd_crmodverdir)
	$(Q)$(MAKE) KBUILD_MODULES=$(if $(CONFIG_MODULES),1) \
	$(build)=$(build-dir)
%/: prepare scripts FORCE
	$(cmd_crmodverdir)
	$(Q)$(MAKE) KBUILD_MODULES=$(if $(CONFIG_MODULES),1) \
	$(build)=$(build-dir)
%.ko: prepare scripts FORCE
	$(cmd_crmodverdir)
	$(Q)$(MAKE) KBUILD_MODULES=$(if $(CONFIG_MODULES),1)   \
	$(build)=$(build-dir) $(@:.ko=.o)
	$(Q)$(MAKE) -f $(srctree)/scripts/Makefile.modpost

# FIXME Should go into a make.lib or something 
# ===========================================================================

quiet_cmd_rmdirs = $(if $(wildcard $(rm-dirs)),CLEAN   $(wildcard $(rm-dirs)))
      cmd_rmdirs = rm -rf $(rm-dirs)

quiet_cmd_rmfiles = $(if $(wildcard $(rm-files)),CLEAN   $(wildcard $(rm-files)))
      cmd_rmfiles = rm -f $(rm-files)

# Run depmod only if we have System.map and depmod is executable
quiet_cmd_depmod = DEPMOD  $(KERNELRELEASE)
      cmd_depmod = $(CONFIG_SHELL) $(srctree)/scripts/depmod.sh $(DEPMOD) \
                   $(KERNELRELEASE) "$(patsubst y,_,$(CONFIG_HAVE_UNDERSCORE_SYMBOL_PREFIX))"

# Create temporary dir for module support files
# clean it up only when building all modules
cmd_crmodverdir = $(Q)mkdir -p $(MODVERDIR) \
                  $(if $(KBUILD_MODULES),; rm -f $(MODVERDIR)/*)

# read all saved command lines

targets := $(wildcard $(sort $(targets)))
cmd_files := $(wildcard .*.cmd $(foreach f,$(targets),$(dir $(f)).$(notdir $(f)).cmd))

ifneq ($(cmd_files),)
  $(cmd_files): ;	# Do not try to update included dependency files
  include $(cmd_files)
endif

# Shorthand for $(Q)$(MAKE) -f scripts/Makefile.clean obj=dir
# Usage:
# $(Q)$(MAKE) $(clean)=dir
clean := -f $(if $(KBUILD_SRC),$(srctree)/)scripts/Makefile.clean obj

endif	# skip-makefile

PHONY += FORCE
FORCE:

# Declare the contents of the .PHONY variable as phony.  We keep that
# information in a variable so we can use it in if_changed and friends.
.PHONY: $(PHONY)<|MERGE_RESOLUTION|>--- conflicted
+++ resolved
@@ -1,11 +1,7 @@
 VERSION = 3
 PATCHLEVEL = 13
 SUBLEVEL = 0
-<<<<<<< HEAD
-EXTRAVERSION = -rc4-256-gb7000ad
-=======
 EXTRAVERSION = -rc6
->>>>>>> 802eee95
 NAME = One Giant Leap for Frogkind
 
 # *DOCUMENTATION*
