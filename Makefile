# SPDX-License-Identifier: GPL-2.0
VERSION = 4
<<<<<<< HEAD
PATCHLEVEL = 16
SUBLEVEL = 13
=======
PATCHLEVEL = 17
SUBLEVEL = 0
>>>>>>> 144482d4
EXTRAVERSION =
NAME = Merciless Moray

# *DOCUMENTATION*
# To see a list of typical targets execute "make help"
# More info can be located in ./README
# Comments in this file are targeted only to the developer, do not
# expect to learn how to build the kernel reading this file.

# That's our default target when none is given on the command line
PHONY := _all
_all:

# o Do not use make's built-in rules and variables
#   (this increases performance and avoids hard-to-debug behaviour);
# o Look for make include files relative to root of kernel src
MAKEFLAGS += -rR --include-dir=$(CURDIR)

# Avoid funny character set dependencies
unexport LC_ALL
LC_COLLATE=C
LC_NUMERIC=C
export LC_COLLATE LC_NUMERIC

# Avoid interference with shell env settings
unexport GREP_OPTIONS

# We are using a recursive build, so we need to do a little thinking
# to get the ordering right.
#
# Most importantly: sub-Makefiles should only ever modify files in
# their own directory. If in some directory we have a dependency on
# a file in another dir (which doesn't happen often, but it's often
# unavoidable when linking the built-in.a targets which finally
# turn into vmlinux), we will call a sub make in that other dir, and
# after that we are sure that everything which is in that other dir
# is now up to date.
#
# The only cases where we need to modify files which have global
# effects are thus separated out and done before the recursive
# descending is started. They are now explicitly listed as the
# prepare rule.

# Beautify output
# ---------------------------------------------------------------------------
#
# Normally, we echo the whole command before executing it. By making
# that echo $($(quiet)$(cmd)), we now have the possibility to set
# $(quiet) to choose other forms of output instead, e.g.
#
#         quiet_cmd_cc_o_c = Compiling $(RELDIR)/$@
#         cmd_cc_o_c       = $(CC) $(c_flags) -c -o $@ $<
#
# If $(quiet) is empty, the whole command will be printed.
# If it is set to "quiet_", only the short version will be printed.
# If it is set to "silent_", nothing will be printed at all, since
# the variable $(silent_cmd_cc_o_c) doesn't exist.
#
# A simple variant is to prefix commands with $(Q) - that's useful
# for commands that shall be hidden in non-verbose mode.
#
#	$(Q)ln $@ :<
#
# If KBUILD_VERBOSE equals 0 then the above command will be hidden.
# If KBUILD_VERBOSE equals 1 then the above command is displayed.
#
# To put more focus on warnings, be less verbose as default
# Use 'make V=1' to see the full commands

ifeq ("$(origin V)", "command line")
  KBUILD_VERBOSE = $(V)
endif
ifndef KBUILD_VERBOSE
  KBUILD_VERBOSE = 0
endif

ifeq ($(KBUILD_VERBOSE),1)
  quiet =
  Q =
else
  quiet=quiet_
  Q = @
endif

# If the user is running make -s (silent mode), suppress echoing of
# commands

ifneq ($(findstring s,$(filter-out --%,$(MAKEFLAGS))),)
  quiet=silent_
  tools_silent=s
endif

export quiet Q KBUILD_VERBOSE

# kbuild supports saving output files in a separate directory.
# To locate output files in a separate directory two syntaxes are supported.
# In both cases the working directory must be the root of the kernel src.
# 1) O=
# Use "make O=dir/to/store/output/files/"
#
# 2) Set KBUILD_OUTPUT
# Set the environment variable KBUILD_OUTPUT to point to the directory
# where the output files shall be placed.
# export KBUILD_OUTPUT=dir/to/store/output/files/
# make
#
# The O= assignment takes precedence over the KBUILD_OUTPUT environment
# variable.

# KBUILD_SRC is not intended to be used by the regular user (for now),
# it is set on invocation of make with KBUILD_OUTPUT or O= specified.
ifeq ($(KBUILD_SRC),)

# OK, Make called in directory where kernel src resides
# Do we want to locate output files in a separate directory?
ifeq ("$(origin O)", "command line")
  KBUILD_OUTPUT := $(O)
endif

# Cancel implicit rules on top Makefile
$(CURDIR)/Makefile Makefile: ;

ifneq ($(words $(subst :, ,$(CURDIR))), 1)
  $(error main directory cannot contain spaces nor colons)
endif

ifneq ($(KBUILD_OUTPUT),)
# check that the output directory actually exists
saved-output := $(KBUILD_OUTPUT)
KBUILD_OUTPUT := $(shell mkdir -p $(KBUILD_OUTPUT) && cd $(KBUILD_OUTPUT) \
								&& pwd)
$(if $(KBUILD_OUTPUT),, \
     $(error failed to create output directory "$(saved-output)"))

PHONY += $(MAKECMDGOALS) sub-make

$(filter-out _all sub-make $(CURDIR)/Makefile, $(MAKECMDGOALS)) _all: sub-make
	@:

# Invoke a second make in the output directory, passing relevant variables
sub-make:
	$(Q)$(MAKE) -C $(KBUILD_OUTPUT) KBUILD_SRC=$(CURDIR) \
	-f $(CURDIR)/Makefile $(filter-out _all sub-make,$(MAKECMDGOALS))

# Leave processing to above invocation of make
skip-makefile := 1
endif # ifneq ($(KBUILD_OUTPUT),)
endif # ifeq ($(KBUILD_SRC),)

# We process the rest of the Makefile if this is the final invocation of make
ifeq ($(skip-makefile),)

# Do not print "Entering directory ...",
# but we want to display it when entering to the output directory
# so that IDEs/editors are able to understand relative filenames.
MAKEFLAGS += --no-print-directory

# Call a source code checker (by default, "sparse") as part of the
# C compilation.
#
# Use 'make C=1' to enable checking of only re-compiled files.
# Use 'make C=2' to enable checking of *all* source files, regardless
# of whether they are re-compiled or not.
#
# See the file "Documentation/dev-tools/sparse.rst" for more details,
# including where to get the "sparse" utility.

ifeq ("$(origin C)", "command line")
  KBUILD_CHECKSRC = $(C)
endif
ifndef KBUILD_CHECKSRC
  KBUILD_CHECKSRC = 0
endif

# Use make M=dir to specify directory of external module to build
# Old syntax make ... SUBDIRS=$PWD is still supported
# Setting the environment variable KBUILD_EXTMOD take precedence
ifdef SUBDIRS
  KBUILD_EXTMOD ?= $(SUBDIRS)
endif

ifeq ("$(origin M)", "command line")
  KBUILD_EXTMOD := $(M)
endif

ifeq ($(KBUILD_SRC),)
        # building in the source tree
        srctree := .
else
        ifeq ($(KBUILD_SRC)/,$(dir $(CURDIR)))
                # building in a subdirectory of the source tree
                srctree := ..
        else
                srctree := $(KBUILD_SRC)
        endif
endif

export KBUILD_CHECKSRC KBUILD_EXTMOD KBUILD_SRC

objtree		:= .
src		:= $(srctree)
obj		:= $(objtree)

VPATH		:= $(srctree)$(if $(KBUILD_EXTMOD),:$(KBUILD_EXTMOD))

export srctree objtree VPATH

# To make sure we do not include .config for any of the *config targets
# catch them early, and hand them over to scripts/kconfig/Makefile
# It is allowed to specify more targets when calling make, including
# mixing *config targets and build targets.
# For example 'make oldconfig all'.
# Detect when mixed targets is specified, and make a second invocation
# of make so .config is not included in this case either (for *config).

version_h := include/generated/uapi/linux/version.h
old_version_h := include/linux/version.h

clean-targets := %clean mrproper cleandocs
no-dot-config-targets := $(clean-targets) \
			 cscope gtags TAGS tags help% %docs check% coccicheck \
			 $(version_h) headers_% archheaders archscripts \
			 kernelversion %src-pkg

config-targets := 0
mixed-targets  := 0
dot-config     := 1

ifneq ($(filter $(no-dot-config-targets), $(MAKECMDGOALS)),)
	ifeq ($(filter-out $(no-dot-config-targets), $(MAKECMDGOALS)),)
		dot-config := 0
	endif
endif

ifeq ($(KBUILD_EXTMOD),)
        ifneq ($(filter config %config,$(MAKECMDGOALS)),)
                config-targets := 1
                ifneq ($(words $(MAKECMDGOALS)),1)
                        mixed-targets := 1
                endif
        endif
endif

# For "make -j clean all", "make -j mrproper defconfig all", etc.
ifneq ($(filter $(clean-targets),$(MAKECMDGOALS)),)
        ifneq ($(filter-out $(clean-targets),$(MAKECMDGOALS)),)
                mixed-targets := 1
        endif
endif

# install and modules_install need also be processed one by one
ifneq ($(filter install,$(MAKECMDGOALS)),)
        ifneq ($(filter modules_install,$(MAKECMDGOALS)),)
	        mixed-targets := 1
        endif
endif

ifeq ($(mixed-targets),1)
# ===========================================================================
# We're called with mixed targets (*config and build targets).
# Handle them one by one.

PHONY += $(MAKECMDGOALS) __build_one_by_one

$(filter-out __build_one_by_one, $(MAKECMDGOALS)): __build_one_by_one
	@:

__build_one_by_one:
	$(Q)set -e; \
	for i in $(MAKECMDGOALS); do \
		$(MAKE) -f $(srctree)/Makefile $$i; \
	done

else

# We need some generic definitions (do not try to remake the file).
scripts/Kbuild.include: ;
include scripts/Kbuild.include

# Read KERNELRELEASE from include/config/kernel.release (if it exists)
KERNELRELEASE = $(shell cat include/config/kernel.release 2> /dev/null)
KERNELVERSION = $(VERSION)$(if $(PATCHLEVEL),.$(PATCHLEVEL)$(if $(SUBLEVEL),.$(SUBLEVEL)))$(EXTRAVERSION)
export VERSION PATCHLEVEL SUBLEVEL KERNELRELEASE KERNELVERSION

# SUBARCH tells the usermode build what the underlying arch is.  That is set
# first, and if a usermode build is happening, the "ARCH=um" on the command
# line overrides the setting of ARCH below.  If a native build is happening,
# then ARCH is assigned, getting whatever value it gets normally, and
# SUBARCH is subsequently ignored.

SUBARCH := $(shell uname -m | sed -e s/i.86/x86/ -e s/x86_64/x86/ \
				  -e s/sun4u/sparc64/ \
				  -e s/arm.*/arm/ -e s/sa110/arm/ \
				  -e s/s390x/s390/ -e s/parisc64/parisc/ \
				  -e s/ppc.*/powerpc/ -e s/mips.*/mips/ \
				  -e s/sh[234].*/sh/ -e s/aarch64.*/arm64/ \
				  -e s/riscv.*/riscv/)

# Cross compiling and selecting different set of gcc/bin-utils
# ---------------------------------------------------------------------------
#
# When performing cross compilation for other architectures ARCH shall be set
# to the target architecture. (See arch/* for the possibilities).
# ARCH can be set during invocation of make:
# make ARCH=ia64
# Another way is to have ARCH set in the environment.
# The default ARCH is the host where make is executed.

# CROSS_COMPILE specify the prefix used for all executables used
# during compilation. Only gcc and related bin-utils executables
# are prefixed with $(CROSS_COMPILE).
# CROSS_COMPILE can be set on the command line
# make CROSS_COMPILE=ia64-linux-
# Alternatively CROSS_COMPILE can be set in the environment.
# A third alternative is to store a setting in .config so that plain
# "make" in the configured kernel build directory always uses that.
# Default value for CROSS_COMPILE is not to prefix executables
# Note: Some architectures assign CROSS_COMPILE in their arch/*/Makefile
ARCH		?= $(SUBARCH)
CROSS_COMPILE	?= $(CONFIG_CROSS_COMPILE:"%"=%)

# Architecture as present in compile.h
UTS_MACHINE 	:= $(ARCH)
SRCARCH 	:= $(ARCH)

# Additional ARCH settings for x86
ifeq ($(ARCH),i386)
        SRCARCH := x86
endif
ifeq ($(ARCH),x86_64)
        SRCARCH := x86
endif

# Additional ARCH settings for sparc
ifeq ($(ARCH),sparc32)
       SRCARCH := sparc
endif
ifeq ($(ARCH),sparc64)
       SRCARCH := sparc
endif

# Additional ARCH settings for sh
ifeq ($(ARCH),sh64)
       SRCARCH := sh
endif

KCONFIG_CONFIG	?= .config
export KCONFIG_CONFIG

# SHELL used by kbuild
CONFIG_SHELL := $(shell if [ -x "$$BASH" ]; then echo $$BASH; \
	  else if [ -x /bin/bash ]; then echo /bin/bash; \
	  else echo sh; fi ; fi)

HOST_LFS_CFLAGS := $(shell getconf LFS_CFLAGS)
HOST_LFS_LDFLAGS := $(shell getconf LFS_LDFLAGS)
HOST_LFS_LIBS := $(shell getconf LFS_LIBS)

HOSTCC       = gcc
HOSTCXX      = g++
HOSTCFLAGS   := -Wall -Wmissing-prototypes -Wstrict-prototypes -O2 \
		-fomit-frame-pointer -std=gnu89 $(HOST_LFS_CFLAGS)
HOSTCXXFLAGS := -O2 $(HOST_LFS_CFLAGS)
HOSTLDFLAGS  := $(HOST_LFS_LDFLAGS)
HOST_LOADLIBES := $(HOST_LFS_LIBS)

# Make variables (CC, etc...)
AS		= $(CROSS_COMPILE)as
LD		= $(CROSS_COMPILE)ld
CC		= $(CROSS_COMPILE)gcc
CPP		= $(CC) -E
AR		= $(CROSS_COMPILE)ar
NM		= $(CROSS_COMPILE)nm
STRIP		= $(CROSS_COMPILE)strip
OBJCOPY		= $(CROSS_COMPILE)objcopy
OBJDUMP		= $(CROSS_COMPILE)objdump
LEX		= flex
YACC		= bison
AWK		= awk
GENKSYMS	= scripts/genksyms/genksyms
INSTALLKERNEL  := installkernel
DEPMOD		= /sbin/depmod
PERL		= perl
PYTHON		= python
PYTHON2		= python2
PYTHON3		= python3
CHECK		= sparse

CHECKFLAGS     := -D__linux__ -Dlinux -D__STDC__ -Dunix -D__unix__ \
		  -Wbitwise -Wno-return-void -Wno-unknown-attribute $(CF)
NOSTDINC_FLAGS  =
CFLAGS_MODULE   =
AFLAGS_MODULE   =
LDFLAGS_MODULE  =
CFLAGS_KERNEL	=
AFLAGS_KERNEL	=
LDFLAGS_vmlinux =

# Use USERINCLUDE when you must reference the UAPI directories only.
USERINCLUDE    := \
		-I$(srctree)/arch/$(SRCARCH)/include/uapi \
		-I$(objtree)/arch/$(SRCARCH)/include/generated/uapi \
		-I$(srctree)/include/uapi \
		-I$(objtree)/include/generated/uapi \
                -include $(srctree)/include/linux/kconfig.h

# Use LINUXINCLUDE when you must reference the include/ directory.
# Needed to be compatible with the O= option
LINUXINCLUDE    := \
		-I$(srctree)/arch/$(SRCARCH)/include \
		-I$(objtree)/arch/$(SRCARCH)/include/generated \
		$(if $(KBUILD_SRC), -I$(srctree)/include) \
		-I$(objtree)/include \
		$(USERINCLUDE)

KBUILD_AFLAGS   := -D__ASSEMBLY__
KBUILD_CFLAGS   := -Wall -Wundef -Wstrict-prototypes -Wno-trigraphs \
		   -fno-strict-aliasing -fno-common -fshort-wchar \
		   -Werror-implicit-function-declaration \
		   -Wno-format-security \
		   -std=gnu89
KBUILD_CPPFLAGS := -D__KERNEL__
KBUILD_AFLAGS_KERNEL :=
KBUILD_CFLAGS_KERNEL :=
KBUILD_AFLAGS_MODULE  := -DMODULE
KBUILD_CFLAGS_MODULE  := -DMODULE
KBUILD_LDFLAGS_MODULE := -T $(srctree)/scripts/module-common.lds
LDFLAGS :=
GCC_PLUGINS_CFLAGS :=

# Warn about unsupported modules in kernels built inside Autobuild
ifneq ($(wildcard /.buildenv),)
CFLAGS		+= -DUNSUPPORTED_MODULES=2
endif

export ARCH SRCARCH CONFIG_SHELL HOSTCC HOSTCFLAGS CROSS_COMPILE AS LD CC
export CPP AR NM STRIP OBJCOPY OBJDUMP HOSTLDFLAGS HOST_LOADLIBES
export MAKE LEX YACC AWK GENKSYMS INSTALLKERNEL PERL PYTHON PYTHON2 PYTHON3 UTS_MACHINE
export HOSTCXX HOSTCXXFLAGS LDFLAGS_MODULE CHECK CHECKFLAGS

export KBUILD_CPPFLAGS NOSTDINC_FLAGS LINUXINCLUDE OBJCOPYFLAGS LDFLAGS
export KBUILD_CFLAGS CFLAGS_KERNEL CFLAGS_MODULE
export CFLAGS_KASAN CFLAGS_KASAN_NOSANITIZE CFLAGS_UBSAN
export KBUILD_AFLAGS AFLAGS_KERNEL AFLAGS_MODULE
export KBUILD_AFLAGS_MODULE KBUILD_CFLAGS_MODULE KBUILD_LDFLAGS_MODULE
export KBUILD_AFLAGS_KERNEL KBUILD_CFLAGS_KERNEL
export KBUILD_ARFLAGS

# When compiling out-of-tree modules, put MODVERDIR in the module
# tree rather than in the kernel tree. The kernel tree might
# even be read-only.
export MODVERDIR := $(if $(KBUILD_EXTMOD),$(firstword $(KBUILD_EXTMOD))/).tmp_versions

# Files to ignore in find ... statements

export RCS_FIND_IGNORE := \( -name SCCS -o -name BitKeeper -o -name .svn -o    \
			  -name CVS -o -name .pc -o -name .hg -o -name .git \) \
			  -prune -o
export RCS_TAR_IGNORE := --exclude SCCS --exclude BitKeeper --exclude .svn \
			 --exclude CVS --exclude .pc --exclude .hg --exclude .git

# ===========================================================================
# Rules shared between *config targets and build targets

# Basic helpers built in scripts/basic/
PHONY += scripts_basic
scripts_basic:
	$(Q)$(MAKE) $(build)=scripts/basic
	$(Q)rm -f .tmp_quiet_recordmcount

# To avoid any implicit rule to kick in, define an empty command.
scripts/basic/%: scripts_basic ;

PHONY += outputmakefile
# outputmakefile generates a Makefile in the output directory, if using a
# separate output directory. This allows convenient use of make in the
# output directory.
outputmakefile:
ifneq ($(KBUILD_SRC),)
	$(Q)ln -fsn $(srctree) source
	$(Q)$(CONFIG_SHELL) $(srctree)/scripts/mkmakefile \
	    $(srctree) $(objtree) $(VERSION) $(PATCHLEVEL)
endif

ifeq ($(cc-name),clang)
ifneq ($(CROSS_COMPILE),)
CLANG_TARGET	:= --target=$(notdir $(CROSS_COMPILE:%-=%))
GCC_TOOLCHAIN	:= $(realpath $(dir $(shell which $(LD)))/..)
endif
ifneq ($(GCC_TOOLCHAIN),)
CLANG_GCC_TC	:= --gcc-toolchain=$(GCC_TOOLCHAIN)
endif
KBUILD_CFLAGS += $(CLANG_TARGET) $(CLANG_GCC_TC)
KBUILD_AFLAGS += $(CLANG_TARGET) $(CLANG_GCC_TC)
KBUILD_CFLAGS += $(call cc-option, -no-integrated-as)
KBUILD_AFLAGS += $(call cc-option, -no-integrated-as)
endif

RETPOLINE_CFLAGS_GCC := -mindirect-branch=thunk-extern -mindirect-branch-register
RETPOLINE_CFLAGS_CLANG := -mretpoline-external-thunk
RETPOLINE_CFLAGS := $(call cc-option,$(RETPOLINE_CFLAGS_GCC),$(call cc-option,$(RETPOLINE_CFLAGS_CLANG)))
export RETPOLINE_CFLAGS

KBUILD_CFLAGS	+= $(call cc-option,-fno-PIE)
KBUILD_AFLAGS	+= $(call cc-option,-fno-PIE)

# check for 'asm goto'
ifeq ($(call shell-cached,$(CONFIG_SHELL) $(srctree)/scripts/gcc-goto.sh $(CC) $(KBUILD_CFLAGS)), y)
  CC_HAVE_ASM_GOTO := 1
  KBUILD_CFLAGS += -DCC_HAVE_ASM_GOTO
  KBUILD_AFLAGS += -DCC_HAVE_ASM_GOTO
endif

ifeq ($(config-targets),1)
# ===========================================================================
# *config targets only - make sure prerequisites are updated, and descend
# in scripts/kconfig to make the *config target

# Read arch specific Makefile to set KBUILD_DEFCONFIG as needed.
# KBUILD_DEFCONFIG may point out an alternative default configuration
# used for 'make defconfig'
include arch/$(SRCARCH)/Makefile
export KBUILD_DEFCONFIG KBUILD_KCONFIG

config: scripts_basic outputmakefile FORCE
	$(Q)$(MAKE) $(build)=scripts/kconfig $@

%config: scripts_basic outputmakefile FORCE
	$(Q)$(MAKE) $(build)=scripts/kconfig $@

else
# ===========================================================================
# Build targets only - this includes vmlinux, arch specific targets, clean
# targets and others. In general all targets except *config targets.

# If building an external module we do not care about the all: rule
# but instead _all depend on modules
PHONY += all
ifeq ($(KBUILD_EXTMOD),)
_all: all
else
_all: modules
endif

# Decide whether to build built-in, modular, or both.
# Normally, just do built-in.

KBUILD_MODULES :=
KBUILD_BUILTIN := 1

# If we have only "make modules", don't compile built-in objects.
# When we're building modules with modversions, we need to consider
# the built-in objects during the descend as well, in order to
# make sure the checksums are up to date before we record them.

ifeq ($(MAKECMDGOALS),modules)
  KBUILD_BUILTIN := $(if $(CONFIG_MODVERSIONS),1)
endif

# If we have "make <whatever> modules", compile modules
# in addition to whatever we do anyway.
# Just "make" or "make all" shall build modules as well

ifneq ($(filter all _all modules,$(MAKECMDGOALS)),)
  KBUILD_MODULES := 1
endif

ifeq ($(MAKECMDGOALS),)
  KBUILD_MODULES := 1
endif

export KBUILD_MODULES KBUILD_BUILTIN

ifeq ($(KBUILD_EXTMOD),)
# Objects we will link into vmlinux / subdirs we need to visit
init-y		:= init/
drivers-y	:= drivers/ sound/ firmware/
net-y		:= net/
libs-y		:= lib/
core-y		:= usr/
virt-y		:= virt/
endif # KBUILD_EXTMOD

ifeq ($(dot-config),1)
# Read in config
-include include/config/auto.conf

ifeq ($(KBUILD_EXTMOD),)
# Read in dependencies to all Kconfig* files, make sure to run
# oldconfig if changes are detected.
-include include/config/auto.conf.cmd

# To avoid any implicit rule to kick in, define an empty command
$(KCONFIG_CONFIG) include/config/auto.conf.cmd: ;

# The actual configuration files used during the build are stored in
# include/generated/ and include/config/. Update them if .config is newer than
# include/config/auto.conf (which mirrors .config).
include/config/%.conf: $(KCONFIG_CONFIG) include/config/auto.conf.cmd
	$(Q)$(MAKE) -f $(srctree)/Makefile syncconfig
else
# external modules needs include/generated/autoconf.h and include/config/auto.conf
# but do not care if they are up-to-date. Use auto.conf to trigger the test
PHONY += include/config/auto.conf

include/config/auto.conf:
	$(Q)test -e include/generated/autoconf.h -a -e $@ || (		\
	echo >&2;							\
	echo >&2 "  ERROR: Kernel configuration is invalid.";		\
	echo >&2 "         include/generated/autoconf.h or $@ are missing.";\
	echo >&2 "         Run 'make oldconfig && make prepare' on kernel src to fix it.";	\
	echo >&2 ;							\
	/bin/false)

endif # KBUILD_EXTMOD

else
# Dummy target needed, because used as prerequisite
include/config/auto.conf: ;
endif # $(dot-config)

# The all: target is the default when no target is given on the
# command line.
# This allow a user to issue only 'make' to build a kernel including modules
# Defaults to vmlinux, but the arch makefile usually adds further targets
all: vmlinux

CFLAGS_GCOV	:= -fprofile-arcs -ftest-coverage \
	$(call cc-option,-fno-tree-loop-im) \
	$(call cc-disable-warning,maybe-uninitialized,)
export CFLAGS_GCOV CFLAGS_KCOV

# The arch Makefile can set ARCH_{CPP,A,C}FLAGS to override the default
# values of the respective KBUILD_* variables
ARCH_CPPFLAGS :=
ARCH_AFLAGS :=
ARCH_CFLAGS :=
include arch/$(SRCARCH)/Makefile

KBUILD_CFLAGS	+= $(call cc-option,-fno-delete-null-pointer-checks,)
KBUILD_CFLAGS	+= $(call cc-disable-warning,frame-address,)
KBUILD_CFLAGS	+= $(call cc-disable-warning, format-truncation)
KBUILD_CFLAGS	+= $(call cc-disable-warning, format-overflow)
KBUILD_CFLAGS	+= $(call cc-disable-warning, int-in-bool-context)

ifdef CONFIG_CC_OPTIMIZE_FOR_SIZE
KBUILD_CFLAGS	+= $(call cc-option,-Oz,-Os)
KBUILD_CFLAGS	+= $(call cc-disable-warning,maybe-uninitialized,)
else
ifdef CONFIG_PROFILE_ALL_BRANCHES
KBUILD_CFLAGS	+= -O2 $(call cc-disable-warning,maybe-uninitialized,)
else
KBUILD_CFLAGS   += -O2
endif
endif

KBUILD_CFLAGS += $(call cc-ifversion, -lt, 0409, \
			$(call cc-disable-warning,maybe-uninitialized,))

# Tell gcc to never replace conditional load with a non-conditional one
KBUILD_CFLAGS	+= $(call cc-option,--param=allow-store-data-races=0)

include scripts/Makefile.kcov
include scripts/Makefile.gcc-plugins

ifdef CONFIG_READABLE_ASM
# Disable optimizations that make assembler listings hard to read.
# reorder blocks reorders the control in the function
# ipa clone creates specialized cloned functions
# partial inlining inlines only parts of functions
KBUILD_CFLAGS += $(call cc-option,-fno-reorder-blocks,) \
                 $(call cc-option,-fno-ipa-cp-clone,) \
                 $(call cc-option,-fno-partial-inlining)
endif

ifneq ($(CONFIG_FRAME_WARN),0)
KBUILD_CFLAGS += $(call cc-option,-Wframe-larger-than=${CONFIG_FRAME_WARN})
endif

# This selects the stack protector compiler flag. Testing it is delayed
# until after .config has been reprocessed, in the prepare-compiler-check
# target.
ifdef CONFIG_CC_STACKPROTECTOR_AUTO
  stackp-flag := $(call cc-option,-fstack-protector-strong,$(call cc-option,-fstack-protector))
  stackp-name := AUTO
else
ifdef CONFIG_CC_STACKPROTECTOR_REGULAR
  stackp-flag := -fstack-protector
  stackp-name := REGULAR
else
ifdef CONFIG_CC_STACKPROTECTOR_STRONG
  stackp-flag := -fstack-protector-strong
  stackp-name := STRONG
else
  # If either there is no stack protector for this architecture or
  # CONFIG_CC_STACKPROTECTOR_NONE is selected, we're done, and $(stackp-name)
  # is empty, skipping all remaining stack protector tests.
  #
  # Force off for distro compilers that enable stack protector by default.
  KBUILD_CFLAGS += $(call cc-option, -fno-stack-protector)
endif
endif
endif
# Find arch-specific stack protector compiler sanity-checking script.
ifdef stackp-name
ifneq ($(stackp-flag),)
  stackp-path := $(srctree)/scripts/gcc-$(SRCARCH)_$(BITS)-has-stack-protector.sh
  stackp-check := $(wildcard $(stackp-path))
  # If the wildcard test matches a test script, run it to check functionality.
  ifdef stackp-check
    ifneq ($(shell $(CONFIG_SHELL) $(stackp-check) $(CC) $(KBUILD_CPPFLAGS) $(biarch)),y)
      stackp-broken := y
    endif
  endif
  ifndef stackp-broken
    # If the stack protector is functional, enable code that depends on it.
    KBUILD_CPPFLAGS += -DCONFIG_CC_STACKPROTECTOR
    # Either we've already detected the flag (for AUTO) or we'll fail the
    # build in the prepare-compiler-check rule (for specific flag).
    KBUILD_CFLAGS += $(stackp-flag)
  else
    # We have to make sure stack protector is unconditionally disabled if
    # the compiler is broken (in case we're going to continue the build in
    # AUTO mode).
    KBUILD_CFLAGS += $(call cc-option, -fno-stack-protector)
  endif
endif
endif

ifeq ($(cc-name),clang)
KBUILD_CPPFLAGS += $(call cc-option,-Qunused-arguments,)
KBUILD_CFLAGS += $(call cc-disable-warning, format-invalid-specifier)
KBUILD_CFLAGS += $(call cc-disable-warning, gnu)
KBUILD_CFLAGS += $(call cc-disable-warning, address-of-packed-member)
# Quiet clang warning: comparison of unsigned expression < 0 is always false
KBUILD_CFLAGS += $(call cc-disable-warning, tautological-compare)
# CLANG uses a _MergedGlobals as optimization, but this breaks modpost, as the
# source of a reference will be _MergedGlobals and not on of the whitelisted names.
# See modpost pattern 2
KBUILD_CFLAGS += $(call cc-option, -mno-global-merge,)
KBUILD_CFLAGS += $(call cc-option, -fcatch-undefined-behavior)
else

# These warnings generated too much noise in a regular build.
# Use make W=1 to enable them (see scripts/Makefile.extrawarn)
KBUILD_CFLAGS += $(call cc-disable-warning, unused-but-set-variable)
endif

KBUILD_CFLAGS += $(call cc-disable-warning, unused-const-variable)
ifdef CONFIG_FRAME_POINTER
KBUILD_CFLAGS	+= -fno-omit-frame-pointer -fno-optimize-sibling-calls
else
# Some targets (ARM with Thumb2, for example), can't be built with frame
# pointers.  For those, we don't have FUNCTION_TRACER automatically
# select FRAME_POINTER.  However, FUNCTION_TRACER adds -pg, and this is
# incompatible with -fomit-frame-pointer with current GCC, so we don't use
# -fomit-frame-pointer with FUNCTION_TRACER.
ifndef CONFIG_FUNCTION_TRACER
KBUILD_CFLAGS	+= -fomit-frame-pointer
endif
endif

KBUILD_CFLAGS   += $(call cc-option, -fno-var-tracking-assignments)

ifdef CONFIG_DEBUG_INFO
ifdef CONFIG_DEBUG_INFO_SPLIT
KBUILD_CFLAGS   += $(call cc-option, -gsplit-dwarf, -g)
else
KBUILD_CFLAGS	+= -g
endif
KBUILD_AFLAGS	+= -Wa,-gdwarf-2
endif
ifdef CONFIG_DEBUG_INFO_DWARF4
KBUILD_CFLAGS	+= $(call cc-option, -gdwarf-4,)
endif

ifdef CONFIG_DEBUG_INFO_REDUCED
KBUILD_CFLAGS 	+= $(call cc-option, -femit-struct-debug-baseonly) \
		   $(call cc-option,-fno-var-tracking)
endif

ifdef CONFIG_FUNCTION_TRACER
ifndef CC_FLAGS_FTRACE
CC_FLAGS_FTRACE := -pg
endif
export CC_FLAGS_FTRACE
ifdef CONFIG_HAVE_FENTRY
CC_USING_FENTRY	:= $(call cc-option, -mfentry -DCC_USING_FENTRY)
endif
KBUILD_CFLAGS	+= $(CC_FLAGS_FTRACE) $(CC_USING_FENTRY)
KBUILD_AFLAGS	+= $(CC_USING_FENTRY)
ifdef CONFIG_DYNAMIC_FTRACE
	ifdef CONFIG_HAVE_C_RECORDMCOUNT
		BUILD_C_RECORDMCOUNT := y
		export BUILD_C_RECORDMCOUNT
	endif
endif
endif

# We trigger additional mismatches with less inlining
ifdef CONFIG_DEBUG_SECTION_MISMATCH
KBUILD_CFLAGS += $(call cc-option, -fno-inline-functions-called-once)
endif

ifdef CONFIG_LD_DEAD_CODE_DATA_ELIMINATION
KBUILD_CFLAGS	+= $(call cc-option,-ffunction-sections,)
KBUILD_CFLAGS	+= $(call cc-option,-fdata-sections,)
endif

# arch Makefile may override CC so keep this after arch Makefile is included
NOSTDINC_FLAGS += -nostdinc -isystem $(call shell-cached,$(CC) -print-file-name=include)
CHECKFLAGS     += $(NOSTDINC_FLAGS)

# warn about C99 declaration after statement
KBUILD_CFLAGS += $(call cc-option,-Wdeclaration-after-statement,)

# disable pointer signed / unsigned warnings in gcc 4.0
KBUILD_CFLAGS += $(call cc-disable-warning, pointer-sign)

# disable invalid "can't wrap" optimizations for signed / pointers
KBUILD_CFLAGS	+= $(call cc-option,-fno-strict-overflow)

# clang sets -fmerge-all-constants by default as optimization, but this
# is non-conforming behavior for C and in fact breaks the kernel, so we
# need to disable it here generally.
KBUILD_CFLAGS	+= $(call cc-option,-fno-merge-all-constants)

# for gcc -fno-merge-all-constants disables everything, but it is fine
# to have actual conforming behavior enabled.
KBUILD_CFLAGS	+= $(call cc-option,-fmerge-constants)

# Make sure -fstack-check isn't enabled (like gentoo apparently did)
KBUILD_CFLAGS  += $(call cc-option,-fno-stack-check,)

# conserve stack if available
KBUILD_CFLAGS   += $(call cc-option,-fconserve-stack)

# disallow errors like 'EXPORT_GPL(foo);' with missing header
KBUILD_CFLAGS   += $(call cc-option,-Werror=implicit-int)

# require functions to have arguments in prototypes, not empty 'int foo()'
KBUILD_CFLAGS   += $(call cc-option,-Werror=strict-prototypes)

# Prohibit date/time macros, which would make the build non-deterministic
KBUILD_CFLAGS   += $(call cc-option,-Werror=date-time)

# enforce correct pointer usage
KBUILD_CFLAGS   += $(call cc-option,-Werror=incompatible-pointer-types)

# Require designated initializers for all marked structures
KBUILD_CFLAGS   += $(call cc-option,-Werror=designated-init)

# change __FILE__ to the relative path from the srctree
KBUILD_CFLAGS	+= $(call cc-option,-fmacro-prefix-map=$(srctree)/=)

# use the deterministic mode of AR if available
KBUILD_ARFLAGS := $(call ar-option,D)

include scripts/Makefile.kasan
include scripts/Makefile.extrawarn
include scripts/Makefile.ubsan

# Add any arch overrides and user supplied CPPFLAGS, AFLAGS and CFLAGS as the
# last assignments
KBUILD_CPPFLAGS += $(ARCH_CPPFLAGS) $(KCPPFLAGS)
KBUILD_AFLAGS   += $(ARCH_AFLAGS)   $(KAFLAGS)
KBUILD_CFLAGS   += $(ARCH_CFLAGS)   $(KCFLAGS)

# Use --build-id when available.
LDFLAGS_BUILD_ID := $(call ld-option, --build-id)
KBUILD_LDFLAGS_MODULE += $(LDFLAGS_BUILD_ID)
LDFLAGS_vmlinux += $(LDFLAGS_BUILD_ID)

ifdef CONFIG_LD_DEAD_CODE_DATA_ELIMINATION
LDFLAGS_vmlinux	+= $(call ld-option, --gc-sections,)
endif

ifeq ($(CONFIG_STRIP_ASM_SYMS),y)
LDFLAGS_vmlinux	+= $(call ld-option, -X,)
endif

# Default kernel image to build when no specific target is given.
# KBUILD_IMAGE may be overruled on the command line or
# set in the environment
# Also any assignments in arch/$(ARCH)/Makefile take precedence over
# this default value
export KBUILD_IMAGE ?= vmlinux

#
# INSTALL_PATH specifies where to place the updated kernel and system map
# images. Default is /boot, but you can set it to other values
export	INSTALL_PATH ?= /boot

#
# INSTALL_DTBS_PATH specifies a prefix for relocations required by build roots.
# Like INSTALL_MOD_PATH, it isn't defined in the Makefile, but can be passed as
# an argument if needed. Otherwise it defaults to the kernel install path
#
export INSTALL_DTBS_PATH ?= $(INSTALL_PATH)/dtbs/$(KERNELRELEASE)

#
# INSTALL_MOD_PATH specifies a prefix to MODLIB for module directory
# relocations required by build roots.  This is not defined in the
# makefile but the argument can be passed to make if needed.
#

MODLIB	= $(INSTALL_MOD_PATH)/lib/modules/$(KERNELRELEASE)
export MODLIB

#
# INSTALL_MOD_STRIP, if defined, will cause modules to be
# stripped after they are installed.  If INSTALL_MOD_STRIP is '1', then
# the default option --strip-debug will be used.  Otherwise,
# INSTALL_MOD_STRIP value will be used as the options to the strip command.

ifdef INSTALL_MOD_STRIP
ifeq ($(INSTALL_MOD_STRIP),1)
mod_strip_cmd = $(STRIP) --strip-debug
else
mod_strip_cmd = $(STRIP) $(INSTALL_MOD_STRIP)
endif # INSTALL_MOD_STRIP=1
else
mod_strip_cmd = true
endif # INSTALL_MOD_STRIP
export mod_strip_cmd

# CONFIG_MODULE_COMPRESS, if defined, will cause module to be compressed
# after they are installed in agreement with CONFIG_MODULE_COMPRESS_GZIP
# or CONFIG_MODULE_COMPRESS_XZ.

mod_compress_cmd = true
ifdef CONFIG_MODULE_COMPRESS
  ifdef CONFIG_MODULE_COMPRESS_GZIP
    mod_compress_cmd = gzip -n -f
  endif # CONFIG_MODULE_COMPRESS_GZIP
  ifdef CONFIG_MODULE_COMPRESS_XZ
    mod_compress_cmd = xz -f
  endif # CONFIG_MODULE_COMPRESS_XZ
endif # CONFIG_MODULE_COMPRESS
export mod_compress_cmd

# Select initial ramdisk compression format, default is gzip(1).
# This shall be used by the dracut(8) tool while creating an initramfs image.
#
INITRD_COMPRESS-y                  := gzip
INITRD_COMPRESS-$(CONFIG_RD_BZIP2) := bzip2
INITRD_COMPRESS-$(CONFIG_RD_LZMA)  := lzma
INITRD_COMPRESS-$(CONFIG_RD_XZ)    := xz
INITRD_COMPRESS-$(CONFIG_RD_LZO)   := lzo
INITRD_COMPRESS-$(CONFIG_RD_LZ4)   := lz4
# do not export INITRD_COMPRESS, since we didn't actually
# choose a sane default compression above.
# export INITRD_COMPRESS := $(INITRD_COMPRESS-y)

ifdef CONFIG_MODULE_SIG_ALL
$(eval $(call config_filename,MODULE_SIG_KEY))

mod_sign_cmd = scripts/sign-file $(CONFIG_MODULE_SIG_HASH) $(MODULE_SIG_KEY_SRCPREFIX)$(CONFIG_MODULE_SIG_KEY) certs/signing_key.x509
else
mod_sign_cmd = true
endif
export mod_sign_cmd

ifdef CONFIG_STACK_VALIDATION
  has_libelf := $(call try-run,\
		echo "int main() {}" | $(HOSTCC) -xc -o /dev/null -lelf -,1,0)
  ifeq ($(has_libelf),1)
    objtool_target := tools/objtool FORCE
  else
    ifdef CONFIG_UNWINDER_ORC
      $(error "Cannot generate ORC metadata for CONFIG_UNWINDER_ORC=y, please install libelf-dev, libelf-devel or elfutils-libelf-devel")
    else
      $(warning "Cannot use CONFIG_STACK_VALIDATION=y, please install libelf-dev, libelf-devel or elfutils-libelf-devel")
    endif
    SKIP_STACK_VALIDATION := 1
    export SKIP_STACK_VALIDATION
  endif
endif

suse_version_h := include/generated/uapi/linux/suse_version.h

define filechk_suse_version
	$(CONFIG_SHELL) $(srctree)/scripts/gen-suse_version_h.sh
endef

$(suse_version_h): include/config/auto.conf FORCE
	$(call filechk,suse_version)


ifeq ($(KBUILD_EXTMOD),)
core-y		+= kernel/ certs/ mm/ fs/ ipc/ security/ crypto/ block/

vmlinux-dirs	:= $(patsubst %/,%,$(filter %/, $(init-y) $(init-m) \
		     $(core-y) $(core-m) $(drivers-y) $(drivers-m) \
		     $(net-y) $(net-m) $(libs-y) $(libs-m) $(virt-y)))

vmlinux-alldirs	:= $(sort $(vmlinux-dirs) $(patsubst %/,%,$(filter %/, \
		     $(init-) $(core-) $(drivers-) $(net-) $(libs-) $(virt-))))

init-y		:= $(patsubst %/, %/built-in.a, $(init-y))
core-y		:= $(patsubst %/, %/built-in.a, $(core-y))
drivers-y	:= $(patsubst %/, %/built-in.a, $(drivers-y))
net-y		:= $(patsubst %/, %/built-in.a, $(net-y))
libs-y1		:= $(patsubst %/, %/lib.a, $(libs-y))
libs-y2		:= $(patsubst %/, %/built-in.a, $(filter-out %.a, $(libs-y)))
virt-y		:= $(patsubst %/, %/built-in.a, $(virt-y))

# Externally visible symbols (used by link-vmlinux.sh)
export KBUILD_VMLINUX_INIT := $(head-y) $(init-y)
export KBUILD_VMLINUX_MAIN := $(core-y) $(libs-y2) $(drivers-y) $(net-y) $(virt-y)
export KBUILD_VMLINUX_LIBS := $(libs-y1)
export KBUILD_LDS          := arch/$(SRCARCH)/kernel/vmlinux.lds
export LDFLAGS_vmlinux
# used by scripts/package/Makefile
export KBUILD_ALLDIRS := $(sort $(filter-out arch/%,$(vmlinux-alldirs)) arch Documentation include samples scripts tools)

vmlinux-deps := $(KBUILD_LDS) $(KBUILD_VMLINUX_INIT) $(KBUILD_VMLINUX_MAIN) $(KBUILD_VMLINUX_LIBS)

# Recurse until adjust_autoksyms.sh is satisfied
PHONY += autoksyms_recursive
autoksyms_recursive: $(vmlinux-deps)
ifdef CONFIG_TRIM_UNUSED_KSYMS
	$(Q)$(CONFIG_SHELL) $(srctree)/scripts/adjust_autoksyms.sh \
	  "$(MAKE) -f $(srctree)/Makefile vmlinux"
endif

# For the kernel to actually contain only the needed exported symbols,
# we have to build modules as well to determine what those symbols are.
# (this can be evaluated only once include/config/auto.conf has been included)
ifdef CONFIG_TRIM_UNUSED_KSYMS
  KBUILD_MODULES := 1
endif

autoksyms_h := $(if $(CONFIG_TRIM_UNUSED_KSYMS), include/generated/autoksyms.h)

$(autoksyms_h):
	$(Q)mkdir -p $(dir $@)
	$(Q)touch $@

ARCH_POSTLINK := $(wildcard $(srctree)/arch/$(SRCARCH)/Makefile.postlink)

# Final link of vmlinux with optional arch pass after final link
cmd_link-vmlinux =                                                 \
	$(CONFIG_SHELL) $< $(LD) $(LDFLAGS) $(LDFLAGS_vmlinux) ;    \
	$(if $(ARCH_POSTLINK), $(MAKE) -f $(ARCH_POSTLINK) $@, true)

vmlinux: scripts/link-vmlinux.sh autoksyms_recursive $(vmlinux-deps) FORCE
ifdef CONFIG_HEADERS_CHECK
	$(Q)$(MAKE) -f $(srctree)/Makefile headers_check
endif
ifdef CONFIG_GDB_SCRIPTS
	$(Q)ln -fsn $(abspath $(srctree)/scripts/gdb/vmlinux-gdb.py)
endif
	+$(call if_changed,link-vmlinux)

# Build samples along the rest of the kernel
ifdef CONFIG_SAMPLES
vmlinux-dirs += samples
endif

# The actual objects are generated when descending,
# make sure no implicit rule kicks in
$(sort $(vmlinux-deps)): $(vmlinux-dirs) ;

# Handle descending into subdirectories listed in $(vmlinux-dirs)
# Preset locale variables to speed up the build process. Limit locale
# tweaks to this spot to avoid wrong language settings when running
# make menuconfig etc.
# Error messages still appears in the original language

PHONY += $(vmlinux-dirs)
$(vmlinux-dirs): prepare scripts
	$(Q)$(MAKE) $(build)=$@ need-builtin=1

define filechk_kernel.release
	echo "$(KERNELVERSION)$$($(CONFIG_SHELL) $(srctree)/scripts/setlocalversion $(srctree))"
endef

# Store (new) KERNELRELEASE string in include/config/kernel.release
include/config/kernel.release: include/config/auto.conf FORCE
	$(call filechk,kernel.release)

# Additional helpers built in scripts/
# Carefully list dependencies so we do not try to build scripts twice
# in parallel
PHONY += scripts
scripts: scripts_basic include/config/auto.conf include/config/tristate.conf \
	 asm-generic gcc-plugins $(autoksyms_h)
	$(Q)$(MAKE) $(build)=$(@)

# Things we need to do before we recursively start building the kernel
# or the modules are listed in "prepare".
# A multi level approach is used. prepareN is processed before prepareN-1.
# archprepare is used in arch Makefiles and when processed asm symlink,
# version.h and scripts_basic is processed / created.

# Listed in dependency order
PHONY += prepare archprepare prepare0 prepare1 prepare2 prepare3

# prepare3 is used to check if we are building in a separate output directory,
# and if so do:
# 1) Check that make has not been executed in the kernel src $(srctree)
prepare3: include/config/kernel.release
ifneq ($(KBUILD_SRC),)
	@$(kecho) '  Using $(srctree) as source for kernel'
	$(Q)if [ -f $(srctree)/.config -o -d $(srctree)/include/config ]; then \
		echo >&2 "  $(srctree) is not clean, please run 'make mrproper'"; \
		echo >&2 "  in the '$(srctree)' directory.";\
		/bin/false; \
	fi;
endif

# prepare2 creates a makefile if using a separate output directory.
# From this point forward, .config has been reprocessed, so any rules
# that need to depend on updated CONFIG_* values can be checked here.
prepare2: prepare3 prepare-compiler-check outputmakefile asm-generic

prepare1: prepare2 $(version_h) $(autoksyms_h) include/generated/utsrelease.h \
                   include/config/auto.conf $(suse_version_h)
	$(cmd_crmodverdir)

archprepare: archheaders archscripts prepare1 scripts_basic

prepare0: archprepare gcc-plugins
	$(Q)$(MAKE) $(build)=.

# All the preparing..
prepare: prepare0 prepare-objtool

# Support for using generic headers in asm-generic
PHONY += asm-generic uapi-asm-generic
asm-generic: uapi-asm-generic
	$(Q)$(MAKE) -f $(srctree)/scripts/Makefile.asm-generic \
	            src=asm obj=arch/$(SRCARCH)/include/generated/asm
uapi-asm-generic:
	$(Q)$(MAKE) -f $(srctree)/scripts/Makefile.asm-generic \
	            src=uapi/asm obj=arch/$(SRCARCH)/include/generated/uapi/asm

PHONY += prepare-objtool
prepare-objtool: $(objtool_target)

# Check for CONFIG flags that require compiler support. Abort the build
# after .config has been processed, but before the kernel build starts.
#
# For security-sensitive CONFIG options, we don't want to fallback and/or
# silently change which compiler flags will be used, since that leads to
# producing kernels with different security feature characteristics
# depending on the compiler used. (For example, "But I selected
# CC_STACKPROTECTOR_STRONG! Why did it build with _REGULAR?!")
PHONY += prepare-compiler-check
prepare-compiler-check: FORCE
# Make sure compiler supports requested stack protector flag.
ifdef stackp-name
  # Warn about CONFIG_CC_STACKPROTECTOR_AUTO having found no option.
  ifeq ($(stackp-flag),)
	@echo CONFIG_CC_STACKPROTECTOR_$(stackp-name): \
		  Compiler does not support any known stack-protector >&2
  else
  # Fail if specifically requested stack protector is missing.
  ifeq ($(call cc-option, $(stackp-flag)),)
	@echo Cannot use CONFIG_CC_STACKPROTECTOR_$(stackp-name): \
		  $(stackp-flag) not supported by compiler >&2 && exit 1
  endif
  endif
endif
# Make sure compiler does not have buggy stack-protector support. If a
# specific stack-protector was requested, fail the build, otherwise warn.
ifdef stackp-broken
  ifeq ($(stackp-name),AUTO)
	@echo CONFIG_CC_STACKPROTECTOR_$(stackp-name): \
                  $(stackp-flag) available but compiler is broken: disabling >&2
  else
	@echo Cannot use CONFIG_CC_STACKPROTECTOR_$(stackp-name): \
                  $(stackp-flag) available but compiler is broken >&2 && exit 1
  endif
endif
	@:

# Generate some files
# ---------------------------------------------------------------------------

# KERNELRELEASE can change from a few different places, meaning version.h
# needs to be updated, so this check is forced on all builds

uts_len := 64
define filechk_utsrelease.h
	if [ `echo -n "$(KERNELRELEASE)" | wc -c ` -gt $(uts_len) ]; then \
	  echo '"$(KERNELRELEASE)" exceeds $(uts_len) characters' >&2;    \
	  exit 1;                                                         \
	fi;                                                               \
	(echo \#define UTS_RELEASE \"$(KERNELRELEASE)\";)
endef

define filechk_version.h
	(echo \#define LINUX_VERSION_CODE $(shell                         \
	expr $(VERSION) \* 65536 + 0$(PATCHLEVEL) \* 256 + 0$(SUBLEVEL)); \
	echo '#define KERNEL_VERSION(a,b,c) (((a) << 16) + ((b) << 8) + (c))';)
endef

$(version_h): $(srctree)/Makefile FORCE
	$(call filechk,version.h)
	$(Q)rm -f $(old_version_h)

include/generated/utsrelease.h: include/config/kernel.release FORCE
	$(call filechk,utsrelease.h)

PHONY += headerdep
headerdep:
	$(Q)find $(srctree)/include/ -name '*.h' | xargs --max-args 1 \
	$(srctree)/scripts/headerdep.pl -I$(srctree)/include

# ---------------------------------------------------------------------------
# Kernel headers

#Default location for installed headers
export INSTALL_HDR_PATH = $(objtree)/usr

# If we do an all arch process set dst to include/arch-$(SRCARCH)
hdr-dst = $(if $(KBUILD_HEADERS), dst=include/arch-$(SRCARCH), dst=include)

PHONY += archheaders
archheaders:

PHONY += archscripts
archscripts:

PHONY += __headers
__headers: $(version_h) scripts_basic uapi-asm-generic archheaders archscripts
	$(Q)$(MAKE) $(build)=scripts build_unifdef

PHONY += headers_install_all
headers_install_all:
	$(Q)$(CONFIG_SHELL) $(srctree)/scripts/headers.sh install

PHONY += headers_install
headers_install: __headers
	$(if $(wildcard $(srctree)/arch/$(SRCARCH)/include/uapi/asm/Kbuild),, \
	  $(error Headers not exportable for the $(SRCARCH) architecture))
	$(Q)$(MAKE) $(hdr-inst)=include/uapi dst=include
	$(Q)$(MAKE) $(hdr-inst)=arch/$(SRCARCH)/include/uapi $(hdr-dst)

PHONY += headers_check_all
headers_check_all: headers_install_all
	$(Q)$(CONFIG_SHELL) $(srctree)/scripts/headers.sh check

PHONY += headers_check
headers_check: headers_install
	$(Q)$(MAKE) $(hdr-inst)=include/uapi dst=include HDRCHECK=1
	$(Q)$(MAKE) $(hdr-inst)=arch/$(SRCARCH)/include/uapi $(hdr-dst) HDRCHECK=1

# ---------------------------------------------------------------------------
# Kernel selftest

PHONY += kselftest
kselftest:
	$(Q)$(MAKE) -C $(srctree)/tools/testing/selftests run_tests

PHONY += kselftest-clean
kselftest-clean:
	$(Q)$(MAKE) -C $(srctree)/tools/testing/selftests clean

PHONY += kselftest-merge
kselftest-merge:
	$(if $(wildcard $(objtree)/.config),, $(error No .config exists, config your kernel first!))
	$(Q)$(CONFIG_SHELL) $(srctree)/scripts/kconfig/merge_config.sh \
		-m $(objtree)/.config \
		$(srctree)/tools/testing/selftests/*/config
	+$(Q)$(MAKE) -f $(srctree)/Makefile olddefconfig

# ---------------------------------------------------------------------------
# Modules

ifdef CONFIG_MODULES

# By default, build modules as well

all: modules

# Build modules
#
# A module can be listed more than once in obj-m resulting in
# duplicate lines in modules.order files.  Those are removed
# using awk while concatenating to the final file.

PHONY += modules
modules: $(vmlinux-dirs) $(if $(KBUILD_BUILTIN),vmlinux) modules.builtin
	$(Q)$(AWK) '!x[$$0]++' $(vmlinux-dirs:%=$(objtree)/%/modules.order) > $(objtree)/modules.order
	@$(kecho) '  Building modules, stage 2.';
	$(Q)$(MAKE) -f $(srctree)/scripts/Makefile.modpost

modules.builtin: $(vmlinux-dirs:%=%/modules.builtin)
	$(Q)$(AWK) '!x[$$0]++' $^ > $(objtree)/modules.builtin

%/modules.builtin: include/config/auto.conf
	$(Q)$(MAKE) $(modbuiltin)=$*


# Target to prepare building external modules
PHONY += modules_prepare
modules_prepare: prepare scripts

# Target to install modules
PHONY += modules_install
modules_install: _modinst_ _modinst_post

PHONY += _modinst_
_modinst_:
	@rm -rf $(MODLIB)/kernel
	@rm -f $(MODLIB)/source
	@mkdir -p $(MODLIB)/kernel
	@ln -s $(abspath $(srctree)) $(MODLIB)/source
	@if [ ! $(objtree) -ef  $(MODLIB)/build ]; then \
		rm -f $(MODLIB)/build ; \
		ln -s $(CURDIR) $(MODLIB)/build ; \
	fi
	@cp -f $(objtree)/modules.order $(MODLIB)/
	@cp -f $(objtree)/modules.builtin $(MODLIB)/
	$(Q)$(MAKE) -f $(srctree)/scripts/Makefile.modinst

# This depmod is only for convenience to give the initial
# boot a modules.dep even before / is mounted read-write.  However the
# boot script depmod is the master version.
PHONY += _modinst_post
_modinst_post: _modinst_
	$(call cmd,depmod)

ifeq ($(CONFIG_MODULE_SIG), y)
PHONY += modules_sign
modules_sign:
	$(Q)$(MAKE) -f $(srctree)/scripts/Makefile.modsign
endif

else # CONFIG_MODULES

# Modules not configured
# ---------------------------------------------------------------------------

PHONY += modules modules_install
modules modules_install:
	@echo >&2
	@echo >&2 "The present kernel configuration has modules disabled."
	@echo >&2 "Type 'make config' and enable loadable module support."
	@echo >&2 "Then build a kernel with module support enabled."
	@echo >&2
	@exit 1

endif # CONFIG_MODULES

###
# Cleaning is done on three levels.
# make clean     Delete most generated files
#                Leave enough to build external modules
# make mrproper  Delete the current configuration, and all generated files
# make distclean Remove editor backup files, patch leftover files and the like

# Directories & files removed with 'make clean'
CLEAN_DIRS  += $(MODVERDIR) include/ksym

# Directories & files removed with 'make mrproper'
MRPROPER_DIRS  += include/config usr/include include/generated          \
		  arch/*/include/generated .tmp_objdiff
MRPROPER_FILES += .config .config.old .version \
		  Module.symvers tags TAGS cscope* GPATH GTAGS GRTAGS GSYMS \
		  signing_key.pem signing_key.priv signing_key.x509	\
		  x509.genkey extra_certificates signing_key.x509.keyid	\
		  signing_key.x509.signer vmlinux-gdb.py

# clean - Delete most, but leave enough to build external modules
#
clean: rm-dirs  := $(CLEAN_DIRS)
clean: rm-files := $(CLEAN_FILES)
clean-dirs      := $(addprefix _clean_, . $(vmlinux-alldirs) Documentation samples)

PHONY += $(clean-dirs) clean archclean vmlinuxclean
$(clean-dirs):
	$(Q)$(MAKE) $(clean)=$(patsubst _clean_%,%,$@)

vmlinuxclean:
	$(Q)$(CONFIG_SHELL) $(srctree)/scripts/link-vmlinux.sh clean
	$(Q)$(if $(ARCH_POSTLINK), $(MAKE) -f $(ARCH_POSTLINK) clean)

clean: archclean vmlinuxclean

# mrproper - Delete all generated files, including .config
#
mrproper: rm-dirs  := $(wildcard $(MRPROPER_DIRS))
mrproper: rm-files := $(wildcard $(MRPROPER_FILES))
mrproper-dirs      := $(addprefix _mrproper_,scripts)

PHONY += $(mrproper-dirs) mrproper archmrproper
$(mrproper-dirs):
	$(Q)$(MAKE) $(clean)=$(patsubst _mrproper_%,%,$@)

mrproper: clean archmrproper $(mrproper-dirs)
	$(call cmd,rmdirs)
	$(call cmd,rmfiles)

# distclean
#
PHONY += distclean

distclean: mrproper
	@find $(srctree) $(RCS_FIND_IGNORE) \
		\( -name '*.orig' -o -name '*.rej' -o -name '*~' \
		-o -name '*.bak' -o -name '#*#' -o -name '*%' \
		-o -name 'core' \) \
		-type f -print | xargs rm -f


# Packaging of the kernel to various formats
# ---------------------------------------------------------------------------
# rpm target kept for backward compatibility
package-dir	:= scripts/package

%src-pkg: FORCE
	$(Q)$(MAKE) $(build)=$(package-dir) $@
%pkg: include/config/kernel.release FORCE
	$(Q)$(MAKE) $(build)=$(package-dir) $@
rpm: rpm-pkg
	@echo "  WARNING: \"rpm\" target will be removed after Linux 4.18"
	@echo "           Please use \"rpm-pkg\" instead."


# Brief documentation of the typical targets used
# ---------------------------------------------------------------------------

boards := $(wildcard $(srctree)/arch/$(SRCARCH)/configs/*_defconfig)
boards := $(sort $(notdir $(boards)))
board-dirs := $(dir $(wildcard $(srctree)/arch/$(SRCARCH)/configs/*/*_defconfig))
board-dirs := $(sort $(notdir $(board-dirs:/=)))

PHONY += help
help:
	@echo  'Cleaning targets:'
	@echo  '  clean		  - Remove most generated files but keep the config and'
	@echo  '                    enough build support to build external modules'
	@echo  '  mrproper	  - Remove all generated files + config + various backup files'
	@echo  '  distclean	  - mrproper + remove editor backup and patch files'
	@echo  ''
	@echo  'Configuration targets:'
	@$(MAKE) -f $(srctree)/scripts/kconfig/Makefile help
	@echo  ''
	@echo  'Other generic targets:'
	@echo  '  all		  - Build all targets marked with [*]'
	@echo  '* vmlinux	  - Build the bare kernel'
	@echo  '* modules	  - Build all modules'
	@echo  '  modules_install - Install all modules to INSTALL_MOD_PATH (default: /)'
	@echo  '  dir/            - Build all files in dir and below'
	@echo  '  dir/file.[ois]  - Build specified target only'
	@echo  '  dir/file.ll     - Build the LLVM assembly file'
	@echo  '                    (requires compiler support for LLVM assembly generation)'
	@echo  '  dir/file.lst    - Build specified mixed source/assembly target only'
	@echo  '                    (requires a recent binutils and recent build (System.map))'
	@echo  '  dir/file.ko     - Build module including final link'
	@echo  '  modules_prepare - Set up for building external modules'
	@echo  '  tags/TAGS	  - Generate tags file for editors'
	@echo  '  cscope	  - Generate cscope index'
	@echo  '  gtags           - Generate GNU GLOBAL index'
	@echo  '  kernelrelease	  - Output the release version string (use with make -s)'
	@echo  '  kernelversion	  - Output the version stored in Makefile (use with make -s)'
	@echo  '  image_name	  - Output the image name (use with make -s)'
	@echo  '  headers_install - Install sanitised kernel headers to INSTALL_HDR_PATH'; \
	 echo  '                    (default: $(INSTALL_HDR_PATH))'; \
	 echo  ''
	@echo  'Static analysers:'
	@echo  '  checkstack      - Generate a list of stack hogs'
	@echo  '  namespacecheck  - Name space analysis on compiled kernel'
	@echo  '  versioncheck    - Sanity check on version.h usage'
	@echo  '  includecheck    - Check for duplicate included header files'
	@echo  '  export_report   - List the usages of all exported symbols'
	@echo  '  headers_check   - Sanity check on exported headers'
	@echo  '  headerdep       - Detect inclusion cycles in headers'
	@echo  '  coccicheck      - Check with Coccinelle'
	@echo  ''
	@echo  'Kernel selftest:'
	@echo  '  kselftest       - Build and run kernel selftest (run as root)'
	@echo  '                    Build, install, and boot kernel before'
	@echo  '                    running kselftest on it'
	@echo  '  kselftest-clean - Remove all generated kselftest files'
	@echo  '  kselftest-merge - Merge all the config dependencies of kselftest to existing'
	@echo  '                    .config.'
	@echo  ''
	@echo 'Userspace tools targets:'
	@echo '  use "make tools/help"'
	@echo '  or  "cd tools; make help"'
	@echo  ''
	@echo  'Kernel packaging:'
	@$(MAKE) $(build)=$(package-dir) help
	@echo  ''
	@echo  'Documentation targets:'
	@$(MAKE) -f $(srctree)/Documentation/Makefile dochelp
	@echo  ''
	@echo  'Architecture specific targets ($(SRCARCH)):'
	@$(if $(archhelp),$(archhelp),\
		echo '  No architecture specific help defined for $(SRCARCH)')
	@echo  ''
	@$(if $(boards), \
		$(foreach b, $(boards), \
		printf "  %-24s - Build for %s\\n" $(b) $(subst _defconfig,,$(b));) \
		echo '')
	@$(if $(board-dirs), \
		$(foreach b, $(board-dirs), \
		printf "  %-16s - Show %s-specific targets\\n" help-$(b) $(b);) \
		printf "  %-16s - Show all of the above\\n" help-boards; \
		echo '')

	@echo  '  make V=0|1 [targets] 0 => quiet build (default), 1 => verbose build'
	@echo  '  make V=2   [targets] 2 => give reason for rebuild of target'
	@echo  '  make O=dir [targets] Locate all output files in "dir", including .config'
	@echo  '  make C=1   [targets] Check re-compiled c source with $$CHECK (sparse by default)'
	@echo  '  make C=2   [targets] Force check of all c source with $$CHECK'
	@echo  '  make RECORDMCOUNT_WARN=1 [targets] Warn about ignored mcount sections'
	@echo  '  make W=n   [targets] Enable extra gcc checks, n=1,2,3 where'
	@echo  '		1: warnings which may be relevant and do not occur too often'
	@echo  '		2: warnings which occur quite often but may still be relevant'
	@echo  '		3: more obscure warnings, can most likely be ignored'
	@echo  '		Multiple levels can be combined with W=12 or W=123'
	@echo  ''
	@echo  'Execute "make" or "make all" to build all targets marked with [*] '
	@echo  'For further info see the ./README file'


help-board-dirs := $(addprefix help-,$(board-dirs))

help-boards: $(help-board-dirs)

boards-per-dir = $(sort $(notdir $(wildcard $(srctree)/arch/$(SRCARCH)/configs/$*/*_defconfig)))

$(help-board-dirs): help-%:
	@echo  'Architecture specific targets ($(SRCARCH) $*):'
	@$(if $(boards-per-dir), \
		$(foreach b, $(boards-per-dir), \
		printf "  %-24s - Build for %s\\n" $*/$(b) $(subst _defconfig,,$(b));) \
		echo '')


# Documentation targets
# ---------------------------------------------------------------------------
DOC_TARGETS := xmldocs latexdocs pdfdocs htmldocs epubdocs cleandocs \
	       linkcheckdocs dochelp refcheckdocs
PHONY += $(DOC_TARGETS)
$(DOC_TARGETS): scripts_basic FORCE
	$(Q)$(MAKE) $(build)=Documentation $@

else # KBUILD_EXTMOD

###
# External module support.
# When building external modules the kernel used as basis is considered
# read-only, and no consistency checks are made and the make
# system is not used on the basis kernel. If updates are required
# in the basis kernel ordinary make commands (without M=...) must
# be used.
#
# The following are the only valid targets when building external
# modules.
# make M=dir clean     Delete all automatically generated files
# make M=dir modules   Make all modules in specified dir
# make M=dir	       Same as 'make M=dir modules'
# make M=dir modules_install
#                      Install the modules built in the module directory
#                      Assumes install directory is already created

# We are always building modules
KBUILD_MODULES := 1
PHONY += crmodverdir
crmodverdir:
	$(cmd_crmodverdir)

PHONY += $(objtree)/Module.symvers
$(objtree)/Module.symvers:
	@test -e $(objtree)/Module.symvers || ( \
	echo; \
	echo "  WARNING: Symbol version dump $(objtree)/Module.symvers"; \
	echo "           is missing; modules will have no dependencies and modversions."; \
	echo )

module-dirs := $(addprefix _module_,$(KBUILD_EXTMOD))
PHONY += $(module-dirs) modules
$(module-dirs): crmodverdir $(objtree)/Module.symvers
	$(Q)$(MAKE) $(build)=$(patsubst _module_%,%,$@)

modules: $(module-dirs)
	@$(kecho) '  Building modules, stage 2.';
	$(Q)$(MAKE) -f $(srctree)/scripts/Makefile.modpost

PHONY += modules_install
modules_install: _emodinst_ _emodinst_post

install-dir := $(if $(INSTALL_MOD_DIR),$(INSTALL_MOD_DIR),extra)
PHONY += _emodinst_
_emodinst_:
	$(Q)mkdir -p $(MODLIB)/$(install-dir)
	$(Q)$(MAKE) -f $(srctree)/scripts/Makefile.modinst

PHONY += _emodinst_post
_emodinst_post: _emodinst_
	$(call cmd,depmod)

clean-dirs := $(addprefix _clean_,$(KBUILD_EXTMOD))

PHONY += $(clean-dirs) clean
$(clean-dirs):
	$(Q)$(MAKE) $(clean)=$(patsubst _clean_%,%,$@)

clean:	rm-dirs := $(MODVERDIR)
clean: rm-files := $(KBUILD_EXTMOD)/Module.symvers

PHONY += help
help:
	@echo  '  Building external modules.'
	@echo  '  Syntax: make -C path/to/kernel/src M=$$PWD target'
	@echo  ''
	@echo  '  modules         - default target, build the module(s)'
	@echo  '  modules_install - install the module'
	@echo  '  clean           - remove generated files in module directory only'
	@echo  ''

# Dummies...
PHONY += prepare scripts
prepare: ;
scripts: ;
endif # KBUILD_EXTMOD

clean: $(clean-dirs)
	$(call cmd,rmdirs)
	$(call cmd,rmfiles)
	@find $(if $(KBUILD_EXTMOD), $(KBUILD_EXTMOD), .) $(RCS_FIND_IGNORE) \
		\( -name '*.[aios]' -o -name '*.ko' -o -name '.*.cmd' \
		-o -name '*.ko.*' -o -name '*.dtb' -o -name '*.dtb.S' \
		-o -name '*.dwo' -o -name '*.lst' \
		-o -name '*.su'  \
		-o -name '.*.d' -o -name '.*.tmp' -o -name '*.mod.c' \
		-o -name '*.lex.c' -o -name '*.tab.[ch]' \
		-o -name '*.asn1.[ch]' \
		-o -name '*.symtypes' -o -name 'modules.order' \
		-o -name modules.builtin -o -name '.tmp_*.o.*' \
		-o -name .cache.mk \
		-o -name '*.c.[012]*.*' \
		-o -name '*.ll' \
		-o -name '*.gcno' \) -type f -print | xargs rm -f

# Generate tags for editors
# ---------------------------------------------------------------------------
quiet_cmd_tags = GEN     $@
      cmd_tags = $(CONFIG_SHELL) $(srctree)/scripts/tags.sh $@

tags TAGS cscope gtags: FORCE
	$(call cmd,tags)

# Scripts to check various things for consistency
# ---------------------------------------------------------------------------

PHONY += includecheck versioncheck coccicheck namespacecheck export_report

includecheck:
	find $(srctree)/* $(RCS_FIND_IGNORE) \
		-name '*.[hcS]' -type f -print | sort \
		| xargs $(PERL) -w $(srctree)/scripts/checkincludes.pl

versioncheck:
	find $(srctree)/* $(RCS_FIND_IGNORE) \
		-name '*.[hcS]' -type f -print | sort \
		| xargs $(PERL) -w $(srctree)/scripts/checkversion.pl

coccicheck:
	$(Q)$(CONFIG_SHELL) $(srctree)/scripts/$@

namespacecheck:
	$(PERL) $(srctree)/scripts/namespace.pl

export_report:
	$(PERL) $(srctree)/scripts/export_report.pl

endif #ifeq ($(config-targets),1)
endif #ifeq ($(mixed-targets),1)

PHONY += checkstack kernelrelease kernelversion image_name

# UML needs a little special treatment here.  It wants to use the host
# toolchain, so needs $(SUBARCH) passed to checkstack.pl.  Everyone
# else wants $(ARCH), including people doing cross-builds, which means
# that $(SUBARCH) doesn't work here.
ifeq ($(ARCH), um)
CHECKSTACK_ARCH := $(SUBARCH)
else
CHECKSTACK_ARCH := $(ARCH)
endif
checkstack:
	$(OBJDUMP) -d vmlinux $$(find . -name '*.ko') | \
	$(PERL) $(src)/scripts/checkstack.pl $(CHECKSTACK_ARCH)

kernelrelease:
	@echo "$(KERNELVERSION)$$($(CONFIG_SHELL) $(srctree)/scripts/setlocalversion $(srctree))"

kernelversion:
	@echo $(KERNELVERSION)

image_name:
	@echo $(KBUILD_IMAGE)

# Clear a bunch of variables before executing the submake
tools/: FORCE
	$(Q)mkdir -p $(objtree)/tools
	$(Q)$(MAKE) LDFLAGS= MAKEFLAGS="$(tools_silent) $(filter --j% -j,$(MAKEFLAGS))" O=$(abspath $(objtree)) subdir=tools -C $(src)/tools/

tools/%: FORCE
	$(Q)mkdir -p $(objtree)/tools
	$(Q)$(MAKE) LDFLAGS= MAKEFLAGS="$(tools_silent) $(filter --j% -j,$(MAKEFLAGS))" O=$(abspath $(objtree)) subdir=tools -C $(src)/tools/ $*

# Single targets
# ---------------------------------------------------------------------------
# Single targets are compatible with:
# - build with mixed source and output
# - build with separate output dir 'make O=...'
# - external modules
#
#  target-dir => where to store outputfile
#  build-dir  => directory in kernel source tree to use

ifeq ($(KBUILD_EXTMOD),)
        build-dir  = $(patsubst %/,%,$(dir $@))
        target-dir = $(dir $@)
else
        zap-slash=$(filter-out .,$(patsubst %/,%,$(dir $@)))
        build-dir  = $(KBUILD_EXTMOD)$(if $(zap-slash),/$(zap-slash))
        target-dir = $(if $(KBUILD_EXTMOD),$(dir $<),$(dir $@))
endif

%.s: %.c prepare scripts FORCE
	$(Q)$(MAKE) $(build)=$(build-dir) $(target-dir)$(notdir $@)
%.i: %.c prepare scripts FORCE
	$(Q)$(MAKE) $(build)=$(build-dir) $(target-dir)$(notdir $@)
%.o: %.c prepare scripts FORCE
	$(Q)$(MAKE) $(build)=$(build-dir) $(target-dir)$(notdir $@)
%.lst: %.c prepare scripts FORCE
	$(Q)$(MAKE) $(build)=$(build-dir) $(target-dir)$(notdir $@)
%.s: %.S prepare scripts FORCE
	$(Q)$(MAKE) $(build)=$(build-dir) $(target-dir)$(notdir $@)
%.o: %.S prepare scripts FORCE
	$(Q)$(MAKE) $(build)=$(build-dir) $(target-dir)$(notdir $@)
%.symtypes: %.c prepare scripts FORCE
	$(Q)$(MAKE) $(build)=$(build-dir) $(target-dir)$(notdir $@)
%.ll: %.c prepare scripts FORCE
	$(Q)$(MAKE) $(build)=$(build-dir) $(target-dir)$(notdir $@)

# Modules
/: prepare scripts FORCE
	$(cmd_crmodverdir)
	$(Q)$(MAKE) KBUILD_MODULES=$(if $(CONFIG_MODULES),1) \
	$(build)=$(build-dir)
# Make sure the latest headers are built for Documentation
Documentation/ samples/: headers_install
%/: prepare scripts FORCE
	$(cmd_crmodverdir)
	$(Q)$(MAKE) KBUILD_MODULES=$(if $(CONFIG_MODULES),1) \
	$(build)=$(build-dir)
%.ko: prepare scripts FORCE
	$(cmd_crmodverdir)
	$(Q)$(MAKE) KBUILD_MODULES=$(if $(CONFIG_MODULES),1)   \
	$(build)=$(build-dir) $(@:.ko=.o)
	$(Q)$(MAKE) -f $(srctree)/scripts/Makefile.modpost

# FIXME Should go into a make.lib or something
# ===========================================================================

quiet_cmd_rmdirs = $(if $(wildcard $(rm-dirs)),CLEAN   $(wildcard $(rm-dirs)))
      cmd_rmdirs = rm -rf $(rm-dirs)

quiet_cmd_rmfiles = $(if $(wildcard $(rm-files)),CLEAN   $(wildcard $(rm-files)))
      cmd_rmfiles = rm -f $(rm-files)

# Run depmod only if we have System.map and depmod is executable
quiet_cmd_depmod = DEPMOD  $(KERNELRELEASE)
      cmd_depmod = $(CONFIG_SHELL) $(srctree)/scripts/depmod.sh $(DEPMOD) \
                   $(KERNELRELEASE) "$(patsubst y,_,$(CONFIG_HAVE_UNDERSCORE_SYMBOL_PREFIX))"

# Create temporary dir for module support files
# clean it up only when building all modules
cmd_crmodverdir = $(Q)mkdir -p $(MODVERDIR) \
                  $(if $(KBUILD_MODULES),; rm -f $(MODVERDIR)/*)

# read all saved command lines

cmd_files := $(wildcard .*.cmd $(foreach f,$(sort $(targets)),$(dir $(f)).$(notdir $(f)).cmd))

ifneq ($(cmd_files),)
  $(cmd_files): ;	# Do not try to update included dependency files
  include $(cmd_files)
endif

endif	# skip-makefile

PHONY += FORCE
FORCE:

# Declare the contents of the .PHONY variable as phony.  We keep that
# information in a variable so we can use it in if_changed and friends.
.PHONY: $(PHONY)<|MERGE_RESOLUTION|>--- conflicted
+++ resolved
@@ -1,12 +1,7 @@
 # SPDX-License-Identifier: GPL-2.0
 VERSION = 4
-<<<<<<< HEAD
-PATCHLEVEL = 16
-SUBLEVEL = 13
-=======
 PATCHLEVEL = 17
 SUBLEVEL = 0
->>>>>>> 144482d4
 EXTRAVERSION =
 NAME = Merciless Moray
 
