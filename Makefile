--- conflicted
+++ resolved
@@ -1,11 +1,7 @@
 VERSION = 3
 PATCHLEVEL = 17
 SUBLEVEL = 0
-<<<<<<< HEAD
-EXTRAVERSION = -rc3-2-g7505cea
-=======
-EXTRAVERSION = -rc4
->>>>>>> d030671f
+EXTRAVERSION = -rc4-131-gd030671
 NAME = Shuffling Zombie Juror
 
 # *DOCUMENTATION*
