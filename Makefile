VERSION = 3
<<<<<<< HEAD
PATCHLEVEL = 7
SUBLEVEL = 9
=======
PATCHLEVEL = 8
SUBLEVEL = 0
>>>>>>> 81881a45
EXTRAVERSION =
NAME = Unicycling Gorilla

# *DOCUMENTATION*
# To see a list of typical targets execute "make help"
# More info can be located in ./README
# Comments in this file are targeted only to the developer, do not
# expect to learn how to build the kernel reading this file.

# Do not:
# o  use make's built-in rules and variables
#    (this increases performance and avoids hard-to-debug behaviour);
# o  print "Entering directory ...";
MAKEFLAGS += -rR --no-print-directory

# Avoid funny character set dependencies
unexport LC_ALL
LC_COLLATE=C
LC_NUMERIC=C
export LC_COLLATE LC_NUMERIC

# We are using a recursive build, so we need to do a little thinking
# to get the ordering right.
#
# Most importantly: sub-Makefiles should only ever modify files in
# their own directory. If in some directory we have a dependency on
# a file in another dir (which doesn't happen often, but it's often
# unavoidable when linking the built-in.o targets which finally
# turn into vmlinux), we will call a sub make in that other dir, and
# after that we are sure that everything which is in that other dir
# is now up to date.
#
# The only cases where we need to modify files which have global
# effects are thus separated out and done before the recursive
# descending is started. They are now explicitly listed as the
# prepare rule.

# To put more focus on warnings, be less verbose as default
# Use 'make V=1' to see the full commands

ifeq ("$(origin V)", "command line")
  KBUILD_VERBOSE = $(V)
endif
ifndef KBUILD_VERBOSE
  KBUILD_VERBOSE = 0
endif

# Call a source code checker (by default, "sparse") as part of the
# C compilation.
#
# Use 'make C=1' to enable checking of only re-compiled files.
# Use 'make C=2' to enable checking of *all* source files, regardless
# of whether they are re-compiled or not.
#
# See the file "Documentation/sparse.txt" for more details, including
# where to get the "sparse" utility.

ifeq ("$(origin C)", "command line")
  KBUILD_CHECKSRC = $(C)
endif
ifndef KBUILD_CHECKSRC
  KBUILD_CHECKSRC = 0
endif

# Call message checker as part of the C compilation
#
# Use 'make D=1' to enable checking
# Use 'make D=2' to create the message catalog

ifdef D
  ifeq ("$(origin D)", "command line")
    KBUILD_KMSG_CHECK = $(D)
  endif
endif
ifndef KBUILD_KMSG_CHECK
  KBUILD_KMSG_CHECK = 0
endif

# Use make M=dir to specify directory of external module to build
# Old syntax make ... SUBDIRS=$PWD is still supported
# Setting the environment variable KBUILD_EXTMOD take precedence
ifdef SUBDIRS
  KBUILD_EXTMOD ?= $(SUBDIRS)
endif

ifeq ("$(origin M)", "command line")
  KBUILD_EXTMOD := $(M)
endif

# kbuild supports saving output files in a separate directory.
# To locate output files in a separate directory two syntaxes are supported.
# In both cases the working directory must be the root of the kernel src.
# 1) O=
# Use "make O=dir/to/store/output/files/"
#
# 2) Set KBUILD_OUTPUT
# Set the environment variable KBUILD_OUTPUT to point to the directory
# where the output files shall be placed.
# export KBUILD_OUTPUT=dir/to/store/output/files/
# make
#
# The O= assignment takes precedence over the KBUILD_OUTPUT environment
# variable.


# KBUILD_SRC is set on invocation of make in OBJ directory
# KBUILD_SRC is not intended to be used by the regular user (for now)
ifeq ($(KBUILD_SRC),)

# OK, Make called in directory where kernel src resides
# Do we want to locate output files in a separate directory?
ifeq ("$(origin O)", "command line")
  KBUILD_OUTPUT := $(O)
endif

ifeq ("$(origin W)", "command line")
  export KBUILD_ENABLE_EXTRA_GCC_CHECKS := $(W)
endif

# That's our default target when none is given on the command line
PHONY := _all
_all:

# Cancel implicit rules on top Makefile
$(CURDIR)/Makefile Makefile: ;

ifneq ($(KBUILD_OUTPUT),)
# Invoke a second make in the output directory, passing relevant variables
# check that the output directory actually exists
saved-output := $(KBUILD_OUTPUT)
KBUILD_OUTPUT := $(shell cd $(KBUILD_OUTPUT) && /bin/pwd)
$(if $(KBUILD_OUTPUT),, \
     $(error output directory "$(saved-output)" does not exist))

PHONY += $(MAKECMDGOALS) sub-make

$(filter-out _all sub-make $(CURDIR)/Makefile, $(MAKECMDGOALS)) _all: sub-make
	@:

sub-make: FORCE
	$(if $(KBUILD_VERBOSE:1=),@)$(MAKE) -C $(KBUILD_OUTPUT) \
	KBUILD_SRC=$(CURDIR) \
	KBUILD_EXTMOD="$(KBUILD_EXTMOD)" -f $(CURDIR)/Makefile \
	$(filter-out _all sub-make,$(MAKECMDGOALS))

# Leave processing to above invocation of make
skip-makefile := 1
endif # ifneq ($(KBUILD_OUTPUT),)
endif # ifeq ($(KBUILD_SRC),)

# We process the rest of the Makefile if this is the final invocation of make
ifeq ($(skip-makefile),)

# If building an external module we do not care about the all: rule
# but instead _all depend on modules
PHONY += all
ifeq ($(KBUILD_EXTMOD),)
_all: all
else
_all: modules
endif

srctree		:= $(if $(KBUILD_SRC),$(KBUILD_SRC),$(CURDIR))
objtree		:= $(CURDIR)
src		:= $(srctree)
obj		:= $(objtree)

VPATH		:= $(srctree)$(if $(KBUILD_EXTMOD),:$(KBUILD_EXTMOD))

export srctree objtree VPATH


# SUBARCH tells the usermode build what the underlying arch is.  That is set
# first, and if a usermode build is happening, the "ARCH=um" on the command
# line overrides the setting of ARCH below.  If a native build is happening,
# then ARCH is assigned, getting whatever value it gets normally, and 
# SUBARCH is subsequently ignored.

SUBARCH := $(shell uname -m | sed -e s/i.86/i386/ -e s/sun4u/sparc64/ \
				  -e s/arm.*/arm/ -e s/sa110/arm/ \
				  -e s/s390x/s390/ -e s/parisc64/parisc/ \
				  -e s/ppc.*/powerpc/ -e s/mips.*/mips/ \
				  -e s/sh[234].*/sh/ -e s/aarch64.*/arm64/ )

# Cross compiling and selecting different set of gcc/bin-utils
# ---------------------------------------------------------------------------
#
# When performing cross compilation for other architectures ARCH shall be set
# to the target architecture. (See arch/* for the possibilities).
# ARCH can be set during invocation of make:
# make ARCH=ia64
# Another way is to have ARCH set in the environment.
# The default ARCH is the host where make is executed.

# CROSS_COMPILE specify the prefix used for all executables used
# during compilation. Only gcc and related bin-utils executables
# are prefixed with $(CROSS_COMPILE).
# CROSS_COMPILE can be set on the command line
# make CROSS_COMPILE=ia64-linux-
# Alternatively CROSS_COMPILE can be set in the environment.
# A third alternative is to store a setting in .config so that plain
# "make" in the configured kernel build directory always uses that.
# Default value for CROSS_COMPILE is not to prefix executables
# Note: Some architectures assign CROSS_COMPILE in their arch/*/Makefile
export KBUILD_BUILDHOST := $(SUBARCH)
ARCH		?= $(SUBARCH)
CROSS_COMPILE	?= $(CONFIG_CROSS_COMPILE:"%"=%)

# Architecture as present in compile.h
UTS_MACHINE 	:= $(ARCH)
SRCARCH 	:= $(ARCH)

# Additional ARCH settings for x86
ifeq ($(ARCH),i386)
        SRCARCH := x86
endif
ifeq ($(ARCH),x86_64)
        SRCARCH := x86
endif

# Additional ARCH settings for sparc
ifeq ($(ARCH),sparc32)
       SRCARCH := sparc
endif
ifeq ($(ARCH),sparc64)
       SRCARCH := sparc
endif

# Additional ARCH settings for sh
ifeq ($(ARCH),sh64)
       SRCARCH := sh
endif

# Additional ARCH settings for tile
ifeq ($(ARCH),tilepro)
       SRCARCH := tile
endif
ifeq ($(ARCH),tilegx)
       SRCARCH := tile
endif

# Where to locate arch specific headers
hdr-arch  := $(SRCARCH)

KCONFIG_CONFIG	?= .config
export KCONFIG_CONFIG

# SHELL used by kbuild
CONFIG_SHELL := $(shell if [ -x "$$BASH" ]; then echo $$BASH; \
	  else if [ -x /bin/bash ]; then echo /bin/bash; \
	  else echo sh; fi ; fi)

HOSTCC       = gcc
HOSTCXX      = g++
HOSTCFLAGS   = -Wall -Wmissing-prototypes -Wstrict-prototypes -O2 -fomit-frame-pointer
HOSTCXXFLAGS = -O2

# Decide whether to build built-in, modular, or both.
# Normally, just do built-in.

KBUILD_MODULES :=
KBUILD_BUILTIN := 1

#	If we have only "make modules", don't compile built-in objects.
#	When we're building modules with modversions, we need to consider
#	the built-in objects during the descend as well, in order to
#	make sure the checksums are up to date before we record them.

ifeq ($(MAKECMDGOALS),modules)
  KBUILD_BUILTIN := $(if $(CONFIG_MODVERSIONS),1)
endif

#	If we have "make <whatever> modules", compile modules
#	in addition to whatever we do anyway.
#	Just "make" or "make all" shall build modules as well

ifneq ($(filter all _all modules,$(MAKECMDGOALS)),)
  KBUILD_MODULES := 1
endif

ifeq ($(MAKECMDGOALS),)
  KBUILD_MODULES := 1
endif

export KBUILD_MODULES KBUILD_BUILTIN
export KBUILD_CHECKSRC KBUILD_SRC KBUILD_EXTMOD

# Beautify output
# ---------------------------------------------------------------------------
#
# Normally, we echo the whole command before executing it. By making
# that echo $($(quiet)$(cmd)), we now have the possibility to set
# $(quiet) to choose other forms of output instead, e.g.
#
#         quiet_cmd_cc_o_c = Compiling $(RELDIR)/$@
#         cmd_cc_o_c       = $(CC) $(c_flags) -c -o $@ $<
#
# If $(quiet) is empty, the whole command will be printed.
# If it is set to "quiet_", only the short version will be printed. 
# If it is set to "silent_", nothing will be printed at all, since
# the variable $(silent_cmd_cc_o_c) doesn't exist.
#
# A simple variant is to prefix commands with $(Q) - that's useful
# for commands that shall be hidden in non-verbose mode.
#
#	$(Q)ln $@ :<
#
# If KBUILD_VERBOSE equals 0 then the above command will be hidden.
# If KBUILD_VERBOSE equals 1 then the above command is displayed.

ifeq ($(KBUILD_VERBOSE),1)
  quiet =
  Q =
else
  quiet=quiet_
  Q = @
endif

# If the user is running make -s (silent mode), suppress echoing of
# commands

ifneq ($(filter s% -s%,$(MAKEFLAGS)),)
  quiet=silent_
endif

export quiet Q KBUILD_VERBOSE


# Look for make include files relative to root of kernel src
MAKEFLAGS += --include-dir=$(srctree)

# We need some generic definitions (do not try to remake the file).
$(srctree)/scripts/Kbuild.include: ;
include $(srctree)/scripts/Kbuild.include

# Make variables (CC, etc...)

AS		= $(CROSS_COMPILE)as
LD		= $(CROSS_COMPILE)ld
CC		= $(CROSS_COMPILE)gcc
CPP		= $(CC) -E
AR		= $(CROSS_COMPILE)ar
NM		= $(CROSS_COMPILE)nm
STRIP		= $(CROSS_COMPILE)strip
OBJCOPY		= $(CROSS_COMPILE)objcopy
OBJDUMP		= $(CROSS_COMPILE)objdump
AWK		= awk
GENKSYMS	= scripts/genksyms/genksyms
INSTALLKERNEL  := installkernel
DEPMOD		= /sbin/depmod
PERL		= perl
CHECK		= sparse

CHECKFLAGS     := -D__linux__ -Dlinux -D__STDC__ -Dunix -D__unix__ \
		  -Wbitwise -Wno-return-void $(CF)
KMSG_CHECK	= $(srctree)/scripts/kmsg-doc
CFLAGS_MODULE   =
AFLAGS_MODULE   =
LDFLAGS_MODULE  =
CFLAGS_KERNEL	=
AFLAGS_KERNEL	=
CFLAGS_GCOV	= -fprofile-arcs -ftest-coverage


# Use USERINCLUDE when you must reference the UAPI directories only.
USERINCLUDE    := \
		-I$(srctree)/arch/$(hdr-arch)/include/uapi \
		-Iarch/$(hdr-arch)/include/generated/uapi \
		-I$(srctree)/include/uapi \
		-Iinclude/generated/uapi \
                -include $(srctree)/include/linux/kconfig.h

# Use LINUXINCLUDE when you must reference the include/ directory.
# Needed to be compatible with the O= option
LINUXINCLUDE    := \
		-I$(srctree)/arch/$(hdr-arch)/include \
		-Iarch/$(hdr-arch)/include/generated \
		$(if $(KBUILD_SRC), -I$(srctree)/include) \
		-Iinclude \
		$(USERINCLUDE)

KBUILD_CPPFLAGS := -D__KERNEL__

KBUILD_CFLAGS   := -Wall -Wundef -Wstrict-prototypes -Wno-trigraphs \
		   -fno-strict-aliasing -fno-common \
		   -Werror-implicit-function-declaration \
		   -Wno-format-security \
		   -fno-delete-null-pointer-checks
KBUILD_AFLAGS_KERNEL :=
KBUILD_CFLAGS_KERNEL :=
KBUILD_AFLAGS   := -D__ASSEMBLY__
KBUILD_AFLAGS_MODULE  := -DMODULE
KBUILD_CFLAGS_MODULE  := -DMODULE
KBUILD_LDFLAGS_MODULE := -T $(srctree)/scripts/module-common.lds

# Warn about unsupported modules in kernels built inside Autobuild
ifneq ($(wildcard /.buildenv),)
CFLAGS		+= -DUNSUPPORTED_MODULES=2
endif

# Read KERNELRELEASE from include/config/kernel.release (if it exists)
KERNELRELEASE = $(shell cat include/config/kernel.release 2> /dev/null)
KERNELVERSION = $(VERSION)$(if $(PATCHLEVEL),.$(PATCHLEVEL)$(if $(SUBLEVEL),.$(SUBLEVEL)))$(EXTRAVERSION)

export VERSION PATCHLEVEL SUBLEVEL KERNELRELEASE KERNELVERSION
export ARCH SRCARCH CONFIG_SHELL HOSTCC HOSTCFLAGS CROSS_COMPILE AS LD CC
export CPP AR NM STRIP OBJCOPY OBJDUMP
export MAKE AWK GENKSYMS INSTALLKERNEL PERL UTS_MACHINE
export HOSTCXX HOSTCXXFLAGS LDFLAGS_MODULE CHECK CHECKFLAGS

export KBUILD_CPPFLAGS NOSTDINC_FLAGS LINUXINCLUDE OBJCOPYFLAGS LDFLAGS
export KBUILD_CFLAGS CFLAGS_KERNEL CFLAGS_MODULE CFLAGS_GCOV
export KBUILD_AFLAGS AFLAGS_KERNEL AFLAGS_MODULE
export KBUILD_AFLAGS_MODULE KBUILD_CFLAGS_MODULE KBUILD_LDFLAGS_MODULE
export KBUILD_AFLAGS_KERNEL KBUILD_CFLAGS_KERNEL
export KBUILD_ARFLAGS
export KBUILD_KMSG_CHECK KMSG_CHECK

# When compiling out-of-tree modules, put MODVERDIR in the module
# tree rather than in the kernel tree. The kernel tree might
# even be read-only.
export MODVERDIR := $(if $(KBUILD_EXTMOD),$(firstword $(KBUILD_EXTMOD))/).tmp_versions

# Files to ignore in find ... statements

RCS_FIND_IGNORE := \( -name SCCS -o -name BitKeeper -o -name .svn -o -name CVS \
		   -o -name .pc -o -name .hg -o -name .git \) -prune -o
export RCS_TAR_IGNORE := --exclude SCCS --exclude BitKeeper --exclude .svn \
			 --exclude CVS --exclude .pc --exclude .hg --exclude .git

# ===========================================================================
# Rules shared between *config targets and build targets

# Basic helpers built in scripts/
PHONY += scripts_basic
scripts_basic:
	$(Q)$(MAKE) $(build)=scripts/basic
	$(Q)rm -f .tmp_quiet_recordmcount

# To avoid any implicit rule to kick in, define an empty command.
scripts/basic/%: scripts_basic ;

PHONY += outputmakefile
# outputmakefile generates a Makefile in the output directory, if using a
# separate output directory. This allows convenient use of make in the
# output directory.
outputmakefile:
ifneq ($(KBUILD_SRC),)
	$(Q)ln -fsn $(srctree) source
	$(Q)$(CONFIG_SHELL) $(srctree)/scripts/mkmakefile \
	    $(srctree) $(objtree) $(VERSION) $(PATCHLEVEL)
endif

# Support for using generic headers in asm-generic
PHONY += asm-generic
asm-generic:
	$(Q)$(MAKE) -f $(srctree)/scripts/Makefile.asm-generic \
	            src=asm obj=arch/$(SRCARCH)/include/generated/asm
	$(Q)$(MAKE) -f $(srctree)/scripts/Makefile.asm-generic \
	            src=uapi/asm obj=arch/$(SRCARCH)/include/generated/uapi/asm

# To make sure we do not include .config for any of the *config targets
# catch them early, and hand them over to scripts/kconfig/Makefile
# It is allowed to specify more targets when calling make, including
# mixing *config targets and build targets.
# For example 'make oldconfig all'.
# Detect when mixed targets is specified, and make a second invocation
# of make so .config is not included in this case either (for *config).

version_h := include/generated/uapi/linux/version.h

no-dot-config-targets := clean mrproper distclean \
			 cscope gtags TAGS tags help %docs check% coccicheck \
			 $(version_h) headers_% archheaders archscripts \
			 kernelversion %src-pkg

config-targets := 0
mixed-targets  := 0
dot-config     := 1

ifneq ($(filter $(no-dot-config-targets), $(MAKECMDGOALS)),)
	ifeq ($(filter-out $(no-dot-config-targets), $(MAKECMDGOALS)),)
		dot-config := 0
	endif
endif

ifeq ($(KBUILD_EXTMOD),)
        ifneq ($(filter config %config,$(MAKECMDGOALS)),)
                config-targets := 1
                ifneq ($(filter-out config %config,$(MAKECMDGOALS)),)
                        mixed-targets := 1
                endif
        endif
endif

ifeq ($(mixed-targets),1)
# ===========================================================================
# We're called with mixed targets (*config and build targets).
# Handle them one by one.

%:: FORCE
	$(Q)$(MAKE) -C $(srctree) KBUILD_SRC= $@

else
ifeq ($(config-targets),1)
# ===========================================================================
# *config targets only - make sure prerequisites are updated, and descend
# in scripts/kconfig to make the *config target

# Read arch specific Makefile to set KBUILD_DEFCONFIG as needed.
# KBUILD_DEFCONFIG may point out an alternative default configuration
# used for 'make defconfig'
include $(srctree)/arch/$(SRCARCH)/Makefile
export KBUILD_DEFCONFIG KBUILD_KCONFIG

config: scripts_basic outputmakefile FORCE
	$(Q)mkdir -p include/linux include/config
	$(Q)$(MAKE) $(build)=scripts/kconfig $@

%config: scripts_basic outputmakefile FORCE
	$(Q)mkdir -p include/linux include/config
	$(Q)$(MAKE) $(build)=scripts/kconfig $@

else
# ===========================================================================
# Build targets only - this includes vmlinux, arch specific targets, clean
# targets and others. In general all targets except *config targets.

ifeq ($(KBUILD_EXTMOD),)
# Additional helpers built in scripts/
# Carefully list dependencies so we do not try to build scripts twice
# in parallel
PHONY += scripts
scripts: scripts_basic include/config/auto.conf include/config/tristate.conf
	$(Q)$(MAKE) $(build)=$(@)

# Objects we will link into vmlinux / subdirs we need to visit
init-y		:= init/
drivers-y	:= drivers/ sound/ firmware/
net-y		:= net/
libs-y		:= lib/
core-y		:= usr/
endif # KBUILD_EXTMOD

ifeq ($(dot-config),1)
# Read in config
-include include/config/auto.conf

ifeq ($(KBUILD_EXTMOD),)
# Read in dependencies to all Kconfig* files, make sure to run
# oldconfig if changes are detected.
-include include/config/auto.conf.cmd

# To avoid any implicit rule to kick in, define an empty command
$(KCONFIG_CONFIG) include/config/auto.conf.cmd: ;

# If .config is newer than include/config/auto.conf, someone tinkered
# with it and forgot to run make oldconfig.
# if auto.conf.cmd is missing then we are probably in a cleaned tree so
# we execute the config step to be sure to catch updated Kconfig files
include/config/%.conf: $(KCONFIG_CONFIG) include/config/auto.conf.cmd
	$(Q)$(MAKE) -f $(srctree)/Makefile silentoldconfig
else
# external modules needs include/generated/autoconf.h and include/config/auto.conf
# but do not care if they are up-to-date. Use auto.conf to trigger the test
PHONY += include/config/auto.conf

include/config/auto.conf:
	$(Q)test -e include/generated/autoconf.h -a -e $@ || (		\
	echo >&2;							\
	echo >&2 "  ERROR: Kernel configuration is invalid.";		\
	echo >&2 "         include/generated/autoconf.h or $@ are missing.";\
	echo >&2 "         Run 'make oldconfig && make prepare' on kernel src to fix it.";	\
	echo >&2 ;							\
	/bin/false)

endif # KBUILD_EXTMOD

else
# Dummy target needed, because used as prerequisite
include/config/auto.conf: ;
endif # $(dot-config)

# The all: target is the default when no target is given on the
# command line.
# This allow a user to issue only 'make' to build a kernel including modules
# Defaults to vmlinux, but the arch makefile usually adds further targets
all: vmlinux

ifdef CONFIG_CC_OPTIMIZE_FOR_SIZE
KBUILD_CFLAGS	+= -Os
else
KBUILD_CFLAGS	+= -O2
endif

include $(srctree)/arch/$(SRCARCH)/Makefile

ifdef CONFIG_READABLE_ASM
# Disable optimizations that make assembler listings hard to read.
# reorder blocks reorders the control in the function
# ipa clone creates specialized cloned functions
# partial inlining inlines only parts of functions
KBUILD_CFLAGS += $(call cc-option,-fno-reorder-blocks,) \
                 $(call cc-option,-fno-ipa-cp-clone,) \
                 $(call cc-option,-fno-partial-inlining)
endif

ifneq ($(CONFIG_FRAME_WARN),0)
KBUILD_CFLAGS += $(call cc-option,-Wframe-larger-than=${CONFIG_FRAME_WARN})
endif

# Force gcc to behave correct even for buggy distributions
ifndef CONFIG_CC_STACKPROTECTOR
KBUILD_CFLAGS += $(call cc-option, -fno-stack-protector)
endif

# This warning generated too much noise in a regular build.
# Use make W=1 to enable this warning (see scripts/Makefile.build)
KBUILD_CFLAGS += $(call cc-disable-warning, unused-but-set-variable)

ifdef CONFIG_FRAME_POINTER
KBUILD_CFLAGS	+= -fno-omit-frame-pointer -fno-optimize-sibling-calls
else
# Some targets (ARM with Thumb2, for example), can't be built with frame
# pointers.  For those, we don't have FUNCTION_TRACER automatically
# select FRAME_POINTER.  However, FUNCTION_TRACER adds -pg, and this is
# incompatible with -fomit-frame-pointer with current GCC, so we don't use
# -fomit-frame-pointer with FUNCTION_TRACER.
ifndef CONFIG_FUNCTION_TRACER
KBUILD_CFLAGS	+= -fomit-frame-pointer
endif
endif

ifdef CONFIG_UNWIND_INFO
KBUILD_CFLAGS	+= -fasynchronous-unwind-tables
LDFLAGS_vmlinux	+= --eh-frame-hdr
endif

ifdef CONFIG_DEBUG_INFO
KBUILD_CFLAGS	+= -g
KBUILD_AFLAGS	+= -gdwarf-2
endif

ifdef CONFIG_DEBUG_INFO_REDUCED
KBUILD_CFLAGS 	+= $(call cc-option, -femit-struct-debug-baseonly)
endif

ifdef CONFIG_FUNCTION_TRACER
ifdef CONFIG_HAVE_FENTRY
CC_USING_FENTRY	:= $(call cc-option, -mfentry -DCC_USING_FENTRY)
endif
KBUILD_CFLAGS	+= -pg $(CC_USING_FENTRY)
KBUILD_AFLAGS	+= $(CC_USING_FENTRY)
ifdef CONFIG_DYNAMIC_FTRACE
	ifdef CONFIG_HAVE_C_RECORDMCOUNT
		BUILD_C_RECORDMCOUNT := y
		export BUILD_C_RECORDMCOUNT
	endif
endif
endif

# We trigger additional mismatches with less inlining
ifdef CONFIG_DEBUG_SECTION_MISMATCH
KBUILD_CFLAGS += $(call cc-option, -fno-inline-functions-called-once)
endif

# arch Makefile may override CC so keep this after arch Makefile is included
NOSTDINC_FLAGS += -nostdinc -isystem $(shell $(CC) -print-file-name=include)
CHECKFLAGS     += $(NOSTDINC_FLAGS)

# warn about C99 declaration after statement
KBUILD_CFLAGS += $(call cc-option,-Wdeclaration-after-statement,)

# disable pointer signed / unsigned warnings in gcc 4.0
KBUILD_CFLAGS += $(call cc-disable-warning, pointer-sign)

# disable invalid "can't wrap" optimizations for signed / pointers
KBUILD_CFLAGS	+= $(call cc-option,-fno-strict-overflow)

# conserve stack if available
KBUILD_CFLAGS   += $(call cc-option,-fconserve-stack)

# use the deterministic mode of AR if available
KBUILD_ARFLAGS := $(call ar-option,D)

# check for 'asm goto'
ifeq ($(shell $(CONFIG_SHELL) $(srctree)/scripts/gcc-goto.sh $(CC)), y)
	KBUILD_CFLAGS += -DCC_HAVE_ASM_GOTO
endif

# Add user supplied CPPFLAGS, AFLAGS and CFLAGS as the last assignments
KBUILD_CPPFLAGS += $(KCPPFLAGS)
KBUILD_AFLAGS += $(KAFLAGS)
KBUILD_CFLAGS += $(KCFLAGS)

# Use --build-id when available.
LDFLAGS_BUILD_ID = $(patsubst -Wl$(comma)%,%,\
			      $(call cc-ldoption, -Wl$(comma)--build-id,))
KBUILD_LDFLAGS_MODULE += $(LDFLAGS_BUILD_ID)
LDFLAGS_vmlinux += $(LDFLAGS_BUILD_ID)

ifeq ($(CONFIG_STRIP_ASM_SYMS),y)
LDFLAGS_vmlinux	+= $(call ld-option, -X,)
endif

# Default kernel image to build when no specific target is given.
# KBUILD_IMAGE may be overruled on the command line or
# set in the environment
# Also any assignments in arch/$(ARCH)/Makefile take precedence over
# this default value
export KBUILD_IMAGE ?= vmlinux

#
# INSTALL_PATH specifies where to place the updated kernel and system map
# images. Default is /boot, but you can set it to other values
export	INSTALL_PATH ?= /boot

#
# INSTALL_MOD_PATH specifies a prefix to MODLIB for module directory
# relocations required by build roots.  This is not defined in the
# makefile but the argument can be passed to make if needed.
#

MODLIB	= $(INSTALL_MOD_PATH)/lib/modules/$(KERNELRELEASE)
export MODLIB

#
#  INSTALL_MOD_STRIP, if defined, will cause modules to be
#  stripped after they are installed.  If INSTALL_MOD_STRIP is '1', then
#  the default option --strip-debug will be used.  Otherwise,
#  INSTALL_MOD_STRIP value will be used as the options to the strip command.

ifdef INSTALL_MOD_STRIP
ifeq ($(INSTALL_MOD_STRIP),1)
mod_strip_cmd = $(STRIP) --strip-debug
else
mod_strip_cmd = $(STRIP) $(INSTALL_MOD_STRIP)
endif # INSTALL_MOD_STRIP=1
else
mod_strip_cmd = true
endif # INSTALL_MOD_STRIP
export mod_strip_cmd


ifeq ($(CONFIG_MODULE_SIG),y)
MODSECKEY = ./signing_key.priv
MODPUBKEY = ./signing_key.x509
export MODPUBKEY
mod_sign_cmd = perl $(srctree)/scripts/sign-file $(MODSECKEY) $(MODPUBKEY)
else
mod_sign_cmd = true
endif
export mod_sign_cmd


ifeq ($(KBUILD_EXTMOD),)
core-y		+= kernel/ mm/ fs/ ipc/ security/ crypto/ block/

vmlinux-dirs	:= $(patsubst %/,%,$(filter %/, $(init-y) $(init-m) \
		     $(core-y) $(core-m) $(drivers-y) $(drivers-m) \
		     $(net-y) $(net-m) $(libs-y) $(libs-m)))

vmlinux-alldirs	:= $(sort $(vmlinux-dirs) $(patsubst %/,%,$(filter %/, \
		     $(init-n) $(init-) \
		     $(core-n) $(core-) $(drivers-n) $(drivers-) \
		     $(net-n)  $(net-)  $(libs-n)    $(libs-))))

init-y		:= $(patsubst %/, %/built-in.o, $(init-y))
core-y		:= $(patsubst %/, %/built-in.o, $(core-y))
drivers-y	:= $(patsubst %/, %/built-in.o, $(drivers-y))
net-y		:= $(patsubst %/, %/built-in.o, $(net-y))
libs-y1		:= $(patsubst %/, %/lib.a, $(libs-y))
libs-y2		:= $(patsubst %/, %/built-in.o, $(libs-y))
libs-y		:= $(libs-y1) $(libs-y2)

# Externally visible symbols (used by link-vmlinux.sh)
export KBUILD_VMLINUX_INIT := $(head-y) $(init-y)
export KBUILD_VMLINUX_MAIN := $(core-y) $(libs-y) $(drivers-y) $(net-y)
export KBUILD_LDS          := arch/$(SRCARCH)/kernel/vmlinux.lds
export LDFLAGS_vmlinux

vmlinux-deps := $(KBUILD_LDS) $(KBUILD_VMLINUX_INIT) $(KBUILD_VMLINUX_MAIN)

# Final link of vmlinux
      cmd_link-vmlinux = $(CONFIG_SHELL) $< $(LD) $(LDFLAGS) $(LDFLAGS_vmlinux)
quiet_cmd_link-vmlinux = LINK    $@

# Include targets which we want to
# execute if the rest of the kernel build went well.
vmlinux: scripts/link-vmlinux.sh $(vmlinux-deps) FORCE
ifdef CONFIG_HEADERS_CHECK
	$(Q)$(MAKE) -f $(srctree)/Makefile headers_check
endif
ifdef CONFIG_SAMPLES
	$(Q)$(MAKE) $(build)=samples
endif
ifdef CONFIG_BUILD_DOCSRC
	$(Q)$(MAKE) $(build)=Documentation
endif
	+$(call if_changed,link-vmlinux)

# The actual objects are generated when descending, 
# make sure no implicit rule kicks in
$(sort $(vmlinux-deps)): $(vmlinux-dirs) ;

# Handle descending into subdirectories listed in $(vmlinux-dirs)
# Preset locale variables to speed up the build process. Limit locale
# tweaks to this spot to avoid wrong language settings when running
# make menuconfig etc.
# Error messages still appears in the original language

PHONY += $(vmlinux-dirs)
$(vmlinux-dirs): prepare scripts
	$(Q)$(MAKE) $(build)=$@

# Store (new) KERNELRELASE string in include/config/kernel.release
include/config/kernel.release: include/config/auto.conf FORCE
	$(Q)rm -f $@
	$(Q)echo "$(KERNELVERSION)$$($(CONFIG_SHELL) $(srctree)/scripts/setlocalversion $(srctree))" > $@


# Things we need to do before we recursively start building the kernel
# or the modules are listed in "prepare".
# A multi level approach is used. prepareN is processed before prepareN-1.
# archprepare is used in arch Makefiles and when processed asm symlink,
# version.h and scripts_basic is processed / created.

# Listed in dependency order
PHONY += prepare archprepare prepare0 prepare1 prepare2 prepare3

# prepare3 is used to check if we are building in a separate output directory,
# and if so do:
# 1) Check that make has not been executed in the kernel src $(srctree)
prepare3: include/config/kernel.release
ifneq ($(KBUILD_SRC),)
	@$(kecho) '  Using $(srctree) as source for kernel'
	$(Q)if [ -f $(srctree)/.config -o -d $(srctree)/include/config ]; then \
		echo >&2 "  $(srctree) is not clean, please run 'make mrproper'"; \
		echo >&2 "  in the '$(srctree)' directory.";\
		/bin/false; \
	fi;
endif

# prepare2 creates a makefile if using a separate output directory
prepare2: prepare3 outputmakefile asm-generic

prepare1: prepare2 $(version_h) include/generated/utsrelease.h \
                   include/config/auto.conf
	$(cmd_crmodverdir)

archprepare: archheaders archscripts prepare1 scripts_basic

prepare0: archprepare FORCE
	$(Q)$(MAKE) $(build)=.

# All the preparing..
prepare: prepare0

# Generate some files
# ---------------------------------------------------------------------------

# KERNELRELEASE can change from a few different places, meaning version.h
# needs to be updated, so this check is forced on all builds

uts_len := 64
define filechk_utsrelease.h
	if [ `echo -n "$(KERNELRELEASE)" | wc -c ` -gt $(uts_len) ]; then \
	  echo '"$(KERNELRELEASE)" exceeds $(uts_len) characters' >&2;    \
	  exit 1;                                                         \
	fi;                                                               \
	(echo \#define UTS_RELEASE \"$(KERNELRELEASE)\";)
endef

define filechk_version.h
	(echo \#define LINUX_VERSION_CODE $(shell                         \
	expr $(VERSION) \* 65536 + 0$(PATCHLEVEL) \* 256 + 0$(SUBLEVEL)); \
	echo '#define KERNEL_VERSION(a,b,c) (((a) << 16) + ((b) << 8) + (c))';)
endef

$(version_h): $(srctree)/Makefile FORCE
	$(call filechk,version.h)

include/generated/utsrelease.h: include/config/kernel.release FORCE
	$(call filechk,utsrelease.h)

PHONY += headerdep
headerdep:
	$(Q)find $(srctree)/include/ -name '*.h' | xargs --max-args 1 \
	$(srctree)/scripts/headerdep.pl -I$(srctree)/include

# ---------------------------------------------------------------------------

PHONY += depend dep
depend dep:
	@echo '*** Warning: make $@ is unnecessary now.'

# ---------------------------------------------------------------------------
# Firmware install
INSTALL_FW_PATH=$(INSTALL_MOD_PATH)/lib/firmware/$(KERNELRELEASE)
export INSTALL_FW_PATH

PHONY += firmware_install
firmware_install: FORCE
	@mkdir -p $(objtree)/firmware
	$(Q)$(MAKE) -f $(srctree)/scripts/Makefile.fwinst obj=firmware __fw_install

# ---------------------------------------------------------------------------
# Kernel headers

#Default location for installed headers
export INSTALL_HDR_PATH = $(objtree)/usr

hdr-inst := -rR -f $(srctree)/scripts/Makefile.headersinst obj

# If we do an all arch process set dst to asm-$(hdr-arch)
hdr-dst = $(if $(KBUILD_HEADERS), dst=include/asm-$(hdr-arch), dst=include/asm)

PHONY += archheaders
archheaders:

PHONY += archscripts
archscripts:

PHONY += __headers
__headers: $(version_h) scripts_basic asm-generic archheaders archscripts FORCE
	$(Q)$(MAKE) $(build)=scripts build_unifdef

PHONY += headers_install_all
headers_install_all:
	$(Q)$(CONFIG_SHELL) $(srctree)/scripts/headers.sh install

PHONY += headers_install
headers_install: __headers
	$(if $(wildcard $(srctree)/arch/$(hdr-arch)/include/uapi/asm/Kbuild),, \
	  $(error Headers not exportable for the $(SRCARCH) architecture))
	$(Q)$(MAKE) $(hdr-inst)=include/uapi
	$(Q)$(MAKE) $(hdr-inst)=arch/$(hdr-arch)/include/uapi/asm $(hdr-dst)

PHONY += headers_check_all
headers_check_all: headers_install_all
	$(Q)$(CONFIG_SHELL) $(srctree)/scripts/headers.sh check

PHONY += headers_check
headers_check: headers_install
	$(Q)$(MAKE) $(hdr-inst)=include/uapi HDRCHECK=1
	$(Q)$(MAKE) $(hdr-inst)=arch/$(hdr-arch)/include/uapi/asm $(hdr-dst) HDRCHECK=1

# ---------------------------------------------------------------------------
# Modules

ifdef CONFIG_MODULES

# By default, build modules as well

all: modules

#	Build modules
#
#	A module can be listed more than once in obj-m resulting in
#	duplicate lines in modules.order files.  Those are removed
#	using awk while concatenating to the final file.

PHONY += modules
modules: $(vmlinux-dirs) $(if $(KBUILD_BUILTIN),vmlinux) modules.builtin
	$(Q)$(AWK) '!x[$$0]++' $(vmlinux-dirs:%=$(objtree)/%/modules.order) > $(objtree)/modules.order
	@$(kecho) '  Building modules, stage 2.';
	$(Q)$(MAKE) -f $(srctree)/scripts/Makefile.modpost
	$(Q)$(MAKE) -f $(srctree)/scripts/Makefile.fwinst obj=firmware __fw_modbuild

modules.builtin: $(vmlinux-dirs:%=%/modules.builtin)
	$(Q)$(AWK) '!x[$$0]++' $^ > $(objtree)/modules.builtin

%/modules.builtin: include/config/auto.conf
	$(Q)$(MAKE) $(modbuiltin)=$*


# Target to prepare building external modules
PHONY += modules_prepare
modules_prepare: prepare scripts

# Target to install modules
PHONY += modules_install
modules_install: _modinst_ _modinst_post

PHONY += _modinst_
_modinst_:
	@rm -rf $(MODLIB)/kernel
	@rm -f $(MODLIB)/source
	@mkdir -p $(MODLIB)/kernel
	@ln -s $(srctree) $(MODLIB)/source
	@if [ ! $(objtree) -ef  $(MODLIB)/build ]; then \
		rm -f $(MODLIB)/build ; \
		ln -s $(objtree) $(MODLIB)/build ; \
	fi
	@cp -f $(objtree)/modules.order $(MODLIB)/
	@cp -f $(objtree)/modules.builtin $(MODLIB)/
	$(Q)$(MAKE) -f $(srctree)/scripts/Makefile.modinst

# This depmod is only for convenience to give the initial
# boot a modules.dep even before / is mounted read-write.  However the
# boot script depmod is the master version.
PHONY += _modinst_post
_modinst_post: _modinst_
	$(Q)$(MAKE) -f $(srctree)/scripts/Makefile.fwinst obj=firmware __fw_modinst
	$(call cmd,depmod)

ifeq ($(CONFIG_MODULE_SIG), y)
PHONY += modules_sign
modules_sign:
	$(Q)$(MAKE) -f $(srctree)/scripts/Makefile.modsign
endif

else # CONFIG_MODULES

# Modules not configured
# ---------------------------------------------------------------------------

modules modules_install: FORCE
	@echo >&2
	@echo >&2 "The present kernel configuration has modules disabled."
	@echo >&2 "Type 'make config' and enable loadable module support."
	@echo >&2 "Then build a kernel with module support enabled."
	@echo >&2
	@exit 1

endif # CONFIG_MODULES

###
# Cleaning is done on three levels.
# make clean     Delete most generated files
#                Leave enough to build external modules
# make mrproper  Delete the current configuration, and all generated files
# make distclean Remove editor backup files, patch leftover files and the like

# Directories & files removed with 'make clean'
CLEAN_DIRS  += $(MODVERDIR)

# Directories & files removed with 'make mrproper'
MRPROPER_DIRS  += include/config usr/include include/generated          \
                  arch/*/include/generated
MRPROPER_FILES += .config .config.old .version .old_version $(version_h) \
		  Module.symvers tags TAGS cscope* GPATH GTAGS GRTAGS GSYMS \
		  signing_key.priv signing_key.x509 x509.genkey		\
		  extra_certificates signing_key.x509.keyid		\
		  signing_key.x509.signer

# clean - Delete most, but leave enough to build external modules
#
clean: rm-dirs  := $(CLEAN_DIRS)
clean: rm-files := $(CLEAN_FILES)
clean-dirs      := $(addprefix _clean_, . $(vmlinux-alldirs) Documentation samples)

PHONY += $(clean-dirs) clean archclean vmlinuxclean
$(clean-dirs):
	$(Q)$(MAKE) $(clean)=$(patsubst _clean_%,%,$@)

vmlinuxclean:
	$(Q)$(CONFIG_SHELL) $(srctree)/scripts/link-vmlinux.sh clean

clean: archclean vmlinuxclean

# mrproper - Delete all generated files, including .config
#
mrproper: rm-dirs  := $(wildcard $(MRPROPER_DIRS))
mrproper: rm-files := $(wildcard $(MRPROPER_FILES))
mrproper-dirs      := $(addprefix _mrproper_,Documentation/DocBook scripts)

PHONY += $(mrproper-dirs) mrproper archmrproper
$(mrproper-dirs):
	$(Q)$(MAKE) $(clean)=$(patsubst _mrproper_%,%,$@)

mrproper: clean archmrproper $(mrproper-dirs)
	$(call cmd,rmdirs)
	$(call cmd,rmfiles)

# distclean
#
PHONY += distclean

distclean: mrproper
	@find $(srctree) $(RCS_FIND_IGNORE) \
		\( -name '*.orig' -o -name '*.rej' -o -name '*~' \
		-o -name '*.bak' -o -name '#*#' -o -name '.*.orig' \
		-o -name '.*.rej' \
		-o -name '*%' -o -name '.*.cmd' -o -name 'core' \) \
		-type f -print | xargs rm -f


# Packaging of the kernel to various formats
# ---------------------------------------------------------------------------
# rpm target kept for backward compatibility
package-dir	:= $(srctree)/scripts/package

%src-pkg: FORCE
	$(Q)$(MAKE) $(build)=$(package-dir) $@
%pkg: include/config/kernel.release FORCE
	$(Q)$(MAKE) $(build)=$(package-dir) $@
rpm: include/config/kernel.release FORCE
	$(Q)$(MAKE) $(build)=$(package-dir) $@


# Brief documentation of the typical targets used
# ---------------------------------------------------------------------------

boards := $(wildcard $(srctree)/arch/$(SRCARCH)/configs/*_defconfig)
boards := $(notdir $(boards))
board-dirs := $(dir $(wildcard $(srctree)/arch/$(SRCARCH)/configs/*/*_defconfig))
board-dirs := $(sort $(notdir $(board-dirs:/=)))

help:
	@echo  'Cleaning targets:'
	@echo  '  clean		  - Remove most generated files but keep the config and'
	@echo  '                    enough build support to build external modules'
	@echo  '  mrproper	  - Remove all generated files + config + various backup files'
	@echo  '  distclean	  - mrproper + remove editor backup and patch files'
	@echo  ''
	@echo  'Configuration targets:'
	@$(MAKE) -f $(srctree)/scripts/kconfig/Makefile help
	@echo  ''
	@echo  'Other generic targets:'
	@echo  '  all		  - Build all targets marked with [*]'
	@echo  '* vmlinux	  - Build the bare kernel'
	@echo  '* modules	  - Build all modules'
	@echo  '  modules_install - Install all modules to INSTALL_MOD_PATH (default: /)'
	@echo  '  firmware_install- Install all firmware to INSTALL_FW_PATH'
	@echo  '                    (default: $$(INSTALL_MOD_PATH)/lib/firmware)'
	@echo  '  dir/            - Build all files in dir and below'
	@echo  '  dir/file.[oisS] - Build specified target only'
	@echo  '  dir/file.lst    - Build specified mixed source/assembly target only'
	@echo  '                    (requires a recent binutils and recent build (System.map))'
	@echo  '  dir/file.ko     - Build module including final link'
	@echo  '  modules_prepare - Set up for building external modules'
	@echo  '  tags/TAGS	  - Generate tags file for editors'
	@echo  '  cscope	  - Generate cscope index'
	@echo  '  gtags           - Generate GNU GLOBAL index'
	@echo  '  kernelrelease	  - Output the release version string'
	@echo  '  kernelversion	  - Output the version stored in Makefile'
	@echo  '  headers_install - Install sanitised kernel headers to INSTALL_HDR_PATH'; \
	 echo  '                    (default: $(INSTALL_HDR_PATH))'; \
	 echo  ''
	@echo  'Static analysers'
	@echo  '  checkstack      - Generate a list of stack hogs'
	@echo  '  namespacecheck  - Name space analysis on compiled kernel'
	@echo  '  versioncheck    - Sanity check on version.h usage'
	@echo  '  includecheck    - Check for duplicate included header files'
	@echo  '  export_report   - List the usages of all exported symbols'
	@echo  '  headers_check   - Sanity check on exported headers'
	@echo  '  headerdep       - Detect inclusion cycles in headers'
	@$(MAKE) -f $(srctree)/scripts/Makefile.help checker-help
	@echo  ''
	@echo  'Kernel packaging:'
	@$(MAKE) $(build)=$(package-dir) help
	@echo  ''
	@echo  'Documentation targets:'
	@$(MAKE) -f $(srctree)/Documentation/DocBook/Makefile dochelp
	@echo  ''
	@echo  'Architecture specific targets ($(SRCARCH)):'
	@$(if $(archhelp),$(archhelp),\
		echo '  No architecture specific help defined for $(SRCARCH)')
	@echo  ''
	@$(if $(boards), \
		$(foreach b, $(boards), \
		printf "  %-24s - Build for %s\\n" $(b) $(subst _defconfig,,$(b));) \
		echo '')
	@$(if $(board-dirs), \
		$(foreach b, $(board-dirs), \
		printf "  %-16s - Show %s-specific targets\\n" help-$(b) $(b);) \
		printf "  %-16s - Show all of the above\\n" help-boards; \
		echo '')

	@echo  '  make V=0|1 [targets] 0 => quiet build (default), 1 => verbose build'
	@echo  '  make V=2   [targets] 2 => give reason for rebuild of target'
	@echo  '  make O=dir [targets] Locate all output files in "dir", including .config'
	@echo  '  make C=1   [targets] Check all c source with $$CHECK (sparse by default)'
	@echo  '  make C=2   [targets] Force check of all c source with $$CHECK'
	@echo  '  make RECORDMCOUNT_WARN=1 [targets] Warn about ignored mcount sections'
	@echo  '  make W=n   [targets] Enable extra gcc checks, n=1,2,3 where'
	@echo  '		1: warnings which may be relevant and do not occur too often'
	@echo  '		2: warnings which occur quite often but may still be relevant'
	@echo  '		3: more obscure warnings, can most likely be ignored'
	@echo  '		Multiple levels can be combined with W=12 or W=123'
	@echo  ''
	@echo  'Execute "make" or "make all" to build all targets marked with [*] '
	@echo  'For further info see the ./README file'


help-board-dirs := $(addprefix help-,$(board-dirs))

help-boards: $(help-board-dirs)

boards-per-dir = $(notdir $(wildcard $(srctree)/arch/$(SRCARCH)/configs/$*/*_defconfig))

$(help-board-dirs): help-%:
	@echo  'Architecture specific targets ($(SRCARCH) $*):'
	@$(if $(boards-per-dir), \
		$(foreach b, $(boards-per-dir), \
		printf "  %-24s - Build for %s\\n" $*/$(b) $(subst _defconfig,,$(b));) \
		echo '')


# Documentation targets
# ---------------------------------------------------------------------------
%docs: scripts_basic FORCE
	$(Q)$(MAKE) $(build)=scripts build_docproc
	$(Q)$(MAKE) $(build)=Documentation/DocBook $@

else # KBUILD_EXTMOD

###
# External module support.
# When building external modules the kernel used as basis is considered
# read-only, and no consistency checks are made and the make
# system is not used on the basis kernel. If updates are required
# in the basis kernel ordinary make commands (without M=...) must
# be used.
#
# The following are the only valid targets when building external
# modules.
# make M=dir clean     Delete all automatically generated files
# make M=dir modules   Make all modules in specified dir
# make M=dir	       Same as 'make M=dir modules'
# make M=dir modules_install
#                      Install the modules built in the module directory
#                      Assumes install directory is already created

# We are always building modules
KBUILD_MODULES := 1
PHONY += crmodverdir
crmodverdir:
	$(cmd_crmodverdir)

PHONY += $(objtree)/Module.symvers
$(objtree)/Module.symvers:
	@test -e $(objtree)/Module.symvers || ( \
	echo; \
	echo "  WARNING: Symbol version dump $(objtree)/Module.symvers"; \
	echo "           is missing; modules will have no dependencies and modversions."; \
	echo )

module-dirs := $(addprefix _module_,$(KBUILD_EXTMOD))
PHONY += $(module-dirs) modules
$(module-dirs): crmodverdir $(objtree)/Module.symvers
	$(Q)$(MAKE) $(build)=$(patsubst _module_%,%,$@)

modules: $(module-dirs)
	@$(kecho) '  Building modules, stage 2.';
	$(Q)$(MAKE) -f $(srctree)/scripts/Makefile.modpost

PHONY += modules_install
modules_install: _emodinst_ _emodinst_post

install-dir := $(if $(INSTALL_MOD_DIR),$(INSTALL_MOD_DIR),extra)
PHONY += _emodinst_
_emodinst_:
	$(Q)mkdir -p $(MODLIB)/$(install-dir)
	$(Q)$(MAKE) -f $(srctree)/scripts/Makefile.modinst

PHONY += _emodinst_post
_emodinst_post: _emodinst_
	$(call cmd,depmod)

clean-dirs := $(addprefix _clean_,$(KBUILD_EXTMOD))

PHONY += $(clean-dirs) clean
$(clean-dirs):
	$(Q)$(MAKE) $(clean)=$(patsubst _clean_%,%,$@)

clean:	rm-dirs := $(MODVERDIR)
clean: rm-files := $(KBUILD_EXTMOD)/Module.symvers

help:
	@echo  '  Building external modules.'
	@echo  '  Syntax: make -C path/to/kernel/src M=$$PWD target'
	@echo  ''
	@echo  '  modules         - default target, build the module(s)'
	@echo  '  modules_install - install the module'
	@echo  '  clean           - remove generated files in module directory only'
	@echo  ''

# Dummies...
PHONY += prepare scripts
prepare: ;
scripts: ;
endif # KBUILD_EXTMOD

clean: $(clean-dirs)
	$(call cmd,rmdirs)
	$(call cmd,rmfiles)
	@find $(if $(KBUILD_EXTMOD), $(KBUILD_EXTMOD), .) $(RCS_FIND_IGNORE) \
		\( -name '*.[oas]' -o -name '*.ko' -o -name '.*.cmd' \
		-o -name '*.ko.*' \
		-o -name '.*.d' -o -name '.*.tmp' -o -name '*.mod.c' \
		-o -name '*.symtypes' -o -name 'modules.order' \
		-o -name modules.builtin -o -name '.tmp_*.o.*' \
		-o -name '*.gcno' \) -type f -print | xargs rm -f

# Generate tags for editors
# ---------------------------------------------------------------------------
quiet_cmd_tags = GEN     $@
      cmd_tags = $(CONFIG_SHELL) $(srctree)/scripts/tags.sh $@

tags TAGS cscope gtags: FORCE
	$(call cmd,tags)

# Scripts to check various things for consistency
# ---------------------------------------------------------------------------

PHONY += includecheck versioncheck coccicheck namespacecheck export_report

includecheck:
	find $(srctree)/* $(RCS_FIND_IGNORE) \
		-name '*.[hcS]' -type f -print | sort \
		| xargs $(PERL) -w $(srctree)/scripts/checkincludes.pl

versioncheck:
	find $(srctree)/* $(RCS_FIND_IGNORE) \
		-name '*.[hcS]' -type f -print | sort \
		| xargs $(PERL) -w $(srctree)/scripts/checkversion.pl

coccicheck:
	$(Q)$(CONFIG_SHELL) $(srctree)/scripts/$@

namespacecheck:
	$(PERL) $(srctree)/scripts/namespace.pl

export_report:
	$(PERL) $(srctree)/scripts/export_report.pl

endif #ifeq ($(config-targets),1)
endif #ifeq ($(mixed-targets),1)

PHONY += checkstack kernelrelease kernelversion

# UML needs a little special treatment here.  It wants to use the host
# toolchain, so needs $(SUBARCH) passed to checkstack.pl.  Everyone
# else wants $(ARCH), including people doing cross-builds, which means
# that $(SUBARCH) doesn't work here.
ifeq ($(ARCH), um)
CHECKSTACK_ARCH := $(SUBARCH)
else
CHECKSTACK_ARCH := $(ARCH)
endif
checkstack:
	$(OBJDUMP) -d vmlinux $$(find . -name '*.ko') | \
	$(PERL) $(src)/scripts/checkstack.pl $(CHECKSTACK_ARCH)

kernelrelease:
	@echo "$(KERNELVERSION)$$($(CONFIG_SHELL) $(srctree)/scripts/setlocalversion $(srctree))"

kernelversion:
	@echo $(KERNELVERSION)

# Clear a bunch of variables before executing the submake
tools/: FORCE
	$(Q)mkdir -p $(objtree)/tools
	$(Q)$(MAKE) LDFLAGS= MAKEFLAGS= O=$(objtree) subdir=tools -C $(src)/tools/

tools/%: FORCE
	$(Q)mkdir -p $(objtree)/tools
	$(Q)$(MAKE) LDFLAGS= MAKEFLAGS= O=$(objtree) subdir=tools -C $(src)/tools/ $*

# Single targets
# ---------------------------------------------------------------------------
# Single targets are compatible with:
# - build with mixed source and output
# - build with separate output dir 'make O=...'
# - external modules
#
#  target-dir => where to store outputfile
#  build-dir  => directory in kernel source tree to use

ifeq ($(KBUILD_EXTMOD),)
        build-dir  = $(patsubst %/,%,$(dir $@))
        target-dir = $(dir $@)
else
        zap-slash=$(filter-out .,$(patsubst %/,%,$(dir $@)))
        build-dir  = $(KBUILD_EXTMOD)$(if $(zap-slash),/$(zap-slash))
        target-dir = $(if $(KBUILD_EXTMOD),$(dir $<),$(dir $@))
endif

%.s: %.c prepare scripts FORCE
	$(Q)$(MAKE) $(build)=$(build-dir) $(target-dir)$(notdir $@)
%.i: %.c prepare scripts FORCE
	$(Q)$(MAKE) $(build)=$(build-dir) $(target-dir)$(notdir $@)
%.o: %.c prepare scripts FORCE
	$(Q)$(MAKE) $(build)=$(build-dir) $(target-dir)$(notdir $@)
%.lst: %.c prepare scripts FORCE
	$(Q)$(MAKE) $(build)=$(build-dir) $(target-dir)$(notdir $@)
%.s: %.S prepare scripts FORCE
	$(Q)$(MAKE) $(build)=$(build-dir) $(target-dir)$(notdir $@)
%.o: %.S prepare scripts FORCE
	$(Q)$(MAKE) $(build)=$(build-dir) $(target-dir)$(notdir $@)
%.symtypes: %.c prepare scripts FORCE
	$(Q)$(MAKE) $(build)=$(build-dir) $(target-dir)$(notdir $@)

# Modules
/: prepare scripts FORCE
	$(cmd_crmodverdir)
	$(Q)$(MAKE) KBUILD_MODULES=$(if $(CONFIG_MODULES),1) \
	$(build)=$(build-dir)
%/: prepare scripts FORCE
	$(cmd_crmodverdir)
	$(Q)$(MAKE) KBUILD_MODULES=$(if $(CONFIG_MODULES),1) \
	$(build)=$(build-dir)
%.ko: prepare scripts FORCE
	$(cmd_crmodverdir)
	$(Q)$(MAKE) KBUILD_MODULES=$(if $(CONFIG_MODULES),1)   \
	$(build)=$(build-dir) $(@:.ko=.o)
	$(Q)$(MAKE) -f $(srctree)/scripts/Makefile.modpost

# FIXME Should go into a make.lib or something 
# ===========================================================================

quiet_cmd_rmdirs = $(if $(wildcard $(rm-dirs)),CLEAN   $(wildcard $(rm-dirs)))
      cmd_rmdirs = rm -rf $(rm-dirs)

quiet_cmd_rmfiles = $(if $(wildcard $(rm-files)),CLEAN   $(wildcard $(rm-files)))
      cmd_rmfiles = rm -f $(rm-files)

# Run depmod only if we have System.map and depmod is executable
quiet_cmd_depmod = DEPMOD  $(KERNELRELEASE)
      cmd_depmod = $(CONFIG_SHELL) $(srctree)/scripts/depmod.sh $(DEPMOD) \
                   $(KERNELRELEASE)

# Create temporary dir for module support files
# clean it up only when building all modules
cmd_crmodverdir = $(Q)mkdir -p $(MODVERDIR) \
                  $(if $(KBUILD_MODULES),; rm -f $(MODVERDIR)/*)

# read all saved command lines

targets := $(wildcard $(sort $(targets)))
cmd_files := $(wildcard .*.cmd $(foreach f,$(targets),$(dir $(f)).$(notdir $(f)).cmd))

ifneq ($(cmd_files),)
  $(cmd_files): ;	# Do not try to update included dependency files
  include $(cmd_files)
endif

# Shorthand for $(Q)$(MAKE) -f scripts/Makefile.clean obj=dir
# Usage:
# $(Q)$(MAKE) $(clean)=dir
clean := -f $(if $(KBUILD_SRC),$(srctree)/)scripts/Makefile.clean obj

endif	# skip-makefile

PHONY += FORCE
FORCE:

# Declare the contents of the .PHONY variable as phony.  We keep that
# information in a variable so we can use it in if_changed and friends.
.PHONY: $(PHONY)<|MERGE_RESOLUTION|>--- conflicted
+++ resolved
@@ -1,11 +1,6 @@
 VERSION = 3
-<<<<<<< HEAD
-PATCHLEVEL = 7
-SUBLEVEL = 9
-=======
 PATCHLEVEL = 8
 SUBLEVEL = 0
->>>>>>> 81881a45
 EXTRAVERSION =
 NAME = Unicycling Gorilla
 
