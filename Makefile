VERSION = 2
PATCHLEVEL = 6
SUBLEVEL = 39
<<<<<<< HEAD
EXTRAVERSION = -rc6-41-g5895198
=======
EXTRAVERSION = -rc7
>>>>>>> 693d92a1
NAME = Flesh-Eating Bats with Fangs

# *DOCUMENTATION*
# To see a list of typical targets execute "make help"
# More info can be located in ./README
# Comments in this file are targeted only to the developer, do not
# expect to learn how to build the kernel reading this file.

# Do not:
# o  use make's built-in rules and variables
#    (this increases performance and avoids hard-to-debug behaviour);
# o  print "Entering directory ...";
MAKEFLAGS += -rR --no-print-directory

# Avoid funny character set dependencies
unexport LC_ALL
LC_COLLATE=C
LC_NUMERIC=C
export LC_COLLATE LC_NUMERIC

# We are using a recursive build, so we need to do a little thinking
# to get the ordering right.
#
# Most importantly: sub-Makefiles should only ever modify files in
# their own directory. If in some directory we have a dependency on
# a file in another dir (which doesn't happen often, but it's often
# unavoidable when linking the built-in.o targets which finally
# turn into vmlinux), we will call a sub make in that other dir, and
# after that we are sure that everything which is in that other dir
# is now up to date.
#
# The only cases where we need to modify files which have global
# effects are thus separated out and done before the recursive
# descending is started. They are now explicitly listed as the
# prepare rule.

# To put more focus on warnings, be less verbose as default
# Use 'make V=1' to see the full commands

ifeq ("$(origin V)", "command line")
  KBUILD_VERBOSE = $(V)
endif
ifndef KBUILD_VERBOSE
  KBUILD_VERBOSE = 0
endif

# Call a source code checker (by default, "sparse") as part of the
# C compilation.
#
# Use 'make C=1' to enable checking of only re-compiled files.
# Use 'make C=2' to enable checking of *all* source files, regardless
# of whether they are re-compiled or not.
#
# See the file "Documentation/sparse.txt" for more details, including
# where to get the "sparse" utility.

ifeq ("$(origin C)", "command line")
  KBUILD_CHECKSRC = $(C)
endif
ifndef KBUILD_CHECKSRC
  KBUILD_CHECKSRC = 0
endif

# Use make M=dir to specify directory of external module to build
# Old syntax make ... SUBDIRS=$PWD is still supported
# Setting the environment variable KBUILD_EXTMOD take precedence
ifdef SUBDIRS
  KBUILD_EXTMOD ?= $(SUBDIRS)
endif

ifeq ("$(origin M)", "command line")
  KBUILD_EXTMOD := $(M)
endif

# kbuild supports saving output files in a separate directory.
# To locate output files in a separate directory two syntaxes are supported.
# In both cases the working directory must be the root of the kernel src.
# 1) O=
# Use "make O=dir/to/store/output/files/"
#
# 2) Set KBUILD_OUTPUT
# Set the environment variable KBUILD_OUTPUT to point to the directory
# where the output files shall be placed.
# export KBUILD_OUTPUT=dir/to/store/output/files/
# make
#
# The O= assignment takes precedence over the KBUILD_OUTPUT environment
# variable.


# KBUILD_SRC is set on invocation of make in OBJ directory
# KBUILD_SRC is not intended to be used by the regular user (for now)
ifeq ($(KBUILD_SRC),)

# OK, Make called in directory where kernel src resides
# Do we want to locate output files in a separate directory?
ifeq ("$(origin O)", "command line")
  KBUILD_OUTPUT := $(O)
endif

ifeq ("$(origin W)", "command line")
  export KBUILD_ENABLE_EXTRA_GCC_CHECKS := 1
endif

# That's our default target when none is given on the command line
PHONY := _all
_all:

# Cancel implicit rules on top Makefile
$(CURDIR)/Makefile Makefile: ;

ifneq ($(KBUILD_OUTPUT),)
# Invoke a second make in the output directory, passing relevant variables
# check that the output directory actually exists
saved-output := $(KBUILD_OUTPUT)
KBUILD_OUTPUT := $(shell cd $(KBUILD_OUTPUT) && /bin/pwd)
$(if $(KBUILD_OUTPUT),, \
     $(error output directory "$(saved-output)" does not exist))

PHONY += $(MAKECMDGOALS) sub-make

$(filter-out _all sub-make $(CURDIR)/Makefile, $(MAKECMDGOALS)) _all: sub-make
	$(Q)@:

sub-make: FORCE
	$(if $(KBUILD_VERBOSE:1=),@)$(MAKE) -C $(KBUILD_OUTPUT) \
	KBUILD_SRC=$(CURDIR) \
	KBUILD_EXTMOD="$(KBUILD_EXTMOD)" -f $(CURDIR)/Makefile \
	$(filter-out _all sub-make,$(MAKECMDGOALS))

# Leave processing to above invocation of make
skip-makefile := 1
endif # ifneq ($(KBUILD_OUTPUT),)
endif # ifeq ($(KBUILD_SRC),)

# We process the rest of the Makefile if this is the final invocation of make
ifeq ($(skip-makefile),)

# If building an external module we do not care about the all: rule
# but instead _all depend on modules
PHONY += all
ifeq ($(KBUILD_EXTMOD),)
_all: all
else
_all: modules
endif

srctree		:= $(if $(KBUILD_SRC),$(KBUILD_SRC),$(CURDIR))
objtree		:= $(CURDIR)
src		:= $(srctree)
obj		:= $(objtree)

VPATH		:= $(srctree)$(if $(KBUILD_EXTMOD),:$(KBUILD_EXTMOD))

export srctree objtree VPATH


# SUBARCH tells the usermode build what the underlying arch is.  That is set
# first, and if a usermode build is happening, the "ARCH=um" on the command
# line overrides the setting of ARCH below.  If a native build is happening,
# then ARCH is assigned, getting whatever value it gets normally, and 
# SUBARCH is subsequently ignored.

SUBARCH := $(shell uname -m | sed -e s/i.86/i386/ -e s/sun4u/sparc64/ \
				  -e s/arm.*/arm/ -e s/sa110/arm/ \
				  -e s/s390x/s390/ -e s/parisc64/parisc/ \
				  -e s/ppc.*/powerpc/ -e s/mips.*/mips/ \
				  -e s/sh[234].*/sh/ )

# Cross compiling and selecting different set of gcc/bin-utils
# ---------------------------------------------------------------------------
#
# When performing cross compilation for other architectures ARCH shall be set
# to the target architecture. (See arch/* for the possibilities).
# ARCH can be set during invocation of make:
# make ARCH=ia64
# Another way is to have ARCH set in the environment.
# The default ARCH is the host where make is executed.

# CROSS_COMPILE specify the prefix used for all executables used
# during compilation. Only gcc and related bin-utils executables
# are prefixed with $(CROSS_COMPILE).
# CROSS_COMPILE can be set on the command line
# make CROSS_COMPILE=ia64-linux-
# Alternatively CROSS_COMPILE can be set in the environment.
# A third alternative is to store a setting in .config so that plain
# "make" in the configured kernel build directory always uses that.
# Default value for CROSS_COMPILE is not to prefix executables
# Note: Some architectures assign CROSS_COMPILE in their arch/*/Makefile
export KBUILD_BUILDHOST := $(SUBARCH)
ARCH		?= $(SUBARCH)
CROSS_COMPILE	?= $(CONFIG_CROSS_COMPILE:"%"=%)

# Architecture as present in compile.h
UTS_MACHINE 	:= $(ARCH)
SRCARCH 	:= $(ARCH)

# Additional ARCH settings for x86
ifeq ($(ARCH),i386)
        SRCARCH := x86
endif
ifeq ($(ARCH),x86_64)
        SRCARCH := x86
endif

# Additional ARCH settings for sparc
ifeq ($(ARCH),sparc32)
       SRCARCH := sparc
endif
ifeq ($(ARCH),sparc64)
       SRCARCH := sparc
endif

# Additional ARCH settings for sh
ifeq ($(ARCH),sh64)
       SRCARCH := sh
endif

# Where to locate arch specific headers
hdr-arch  := $(SRCARCH)

ifeq ($(ARCH),m68knommu)
       hdr-arch  := m68k
endif

KCONFIG_CONFIG	?= .config
export KCONFIG_CONFIG

# SHELL used by kbuild
CONFIG_SHELL := $(shell if [ -x "$$BASH" ]; then echo $$BASH; \
	  else if [ -x /bin/bash ]; then echo /bin/bash; \
	  else echo sh; fi ; fi)

HOSTCC       = gcc
HOSTCXX      = g++
HOSTCFLAGS   = -Wall -Wmissing-prototypes -Wstrict-prototypes -O2 -fomit-frame-pointer
HOSTCXXFLAGS = -O2

# Decide whether to build built-in, modular, or both.
# Normally, just do built-in.

KBUILD_MODULES :=
KBUILD_BUILTIN := 1

#	If we have only "make modules", don't compile built-in objects.
#	When we're building modules with modversions, we need to consider
#	the built-in objects during the descend as well, in order to
#	make sure the checksums are up to date before we record them.

ifeq ($(MAKECMDGOALS),modules)
  KBUILD_BUILTIN := $(if $(CONFIG_MODVERSIONS),1)
endif

#	If we have "make <whatever> modules", compile modules
#	in addition to whatever we do anyway.
#	Just "make" or "make all" shall build modules as well

ifneq ($(filter all _all modules,$(MAKECMDGOALS)),)
  KBUILD_MODULES := 1
endif

ifeq ($(MAKECMDGOALS),)
  KBUILD_MODULES := 1
endif

export KBUILD_MODULES KBUILD_BUILTIN
export KBUILD_CHECKSRC KBUILD_SRC KBUILD_EXTMOD

# Beautify output
# ---------------------------------------------------------------------------
#
# Normally, we echo the whole command before executing it. By making
# that echo $($(quiet)$(cmd)), we now have the possibility to set
# $(quiet) to choose other forms of output instead, e.g.
#
#         quiet_cmd_cc_o_c = Compiling $(RELDIR)/$@
#         cmd_cc_o_c       = $(CC) $(c_flags) -c -o $@ $<
#
# If $(quiet) is empty, the whole command will be printed.
# If it is set to "quiet_", only the short version will be printed. 
# If it is set to "silent_", nothing will be printed at all, since
# the variable $(silent_cmd_cc_o_c) doesn't exist.
#
# A simple variant is to prefix commands with $(Q) - that's useful
# for commands that shall be hidden in non-verbose mode.
#
#	$(Q)ln $@ :<
#
# If KBUILD_VERBOSE equals 0 then the above command will be hidden.
# If KBUILD_VERBOSE equals 1 then the above command is displayed.

ifeq ($(KBUILD_VERBOSE),1)
  quiet =
  Q =
else
  quiet=quiet_
  Q = @
endif

# If the user is running make -s (silent mode), suppress echoing of
# commands

ifneq ($(findstring s,$(MAKEFLAGS)),)
  quiet=silent_
endif

export quiet Q KBUILD_VERBOSE


# Look for make include files relative to root of kernel src
MAKEFLAGS += --include-dir=$(srctree)

# We need some generic definitions (do not try to remake the file).
$(srctree)/scripts/Kbuild.include: ;
include $(srctree)/scripts/Kbuild.include

# Make variables (CC, etc...)

AS		= $(CROSS_COMPILE)as
LD		= $(CROSS_COMPILE)ld
CC		= $(CROSS_COMPILE)gcc
CPP		= $(CC) -E
AR		= $(CROSS_COMPILE)ar
NM		= $(CROSS_COMPILE)nm
STRIP		= $(CROSS_COMPILE)strip
OBJCOPY		= $(CROSS_COMPILE)objcopy
OBJDUMP		= $(CROSS_COMPILE)objdump
AWK		= awk
GENKSYMS	= scripts/genksyms/genksyms
INSTALLKERNEL  := installkernel
DEPMOD		= /sbin/depmod
KALLSYMS	= scripts/kallsyms
PERL		= perl
CHECK		= sparse

CHECKFLAGS     := -D__linux__ -Dlinux -D__STDC__ -Dunix -D__unix__ \
		  -Wbitwise -Wno-return-void $(CF)
CFLAGS_MODULE   =
AFLAGS_MODULE   =
LDFLAGS_MODULE  =
CFLAGS_KERNEL	=
AFLAGS_KERNEL	=
CFLAGS_GCOV	= -fprofile-arcs -ftest-coverage


# Use LINUXINCLUDE when you must reference the include/ directory.
# Needed to be compatible with the O= option
LINUXINCLUDE    := -I$(srctree)/arch/$(hdr-arch)/include -Iinclude \
                   $(if $(KBUILD_SRC), -I$(srctree)/include) \
                   -include include/generated/autoconf.h

KBUILD_CPPFLAGS := -D__KERNEL__

KBUILD_CFLAGS   := -Wall -Wundef -Wstrict-prototypes -Wno-trigraphs \
		   -fno-strict-aliasing -fno-common \
		   -Werror-implicit-function-declaration \
		   -Wno-format-security \
		   -fno-delete-null-pointer-checks
KBUILD_AFLAGS_KERNEL :=
KBUILD_CFLAGS_KERNEL :=
KBUILD_AFLAGS   := -D__ASSEMBLY__
KBUILD_AFLAGS_MODULE  := -DMODULE
KBUILD_CFLAGS_MODULE  := -DMODULE
KBUILD_LDFLAGS_MODULE := -T $(srctree)/scripts/module-common.lds

# Read KERNELRELEASE from include/config/kernel.release (if it exists)
KERNELRELEASE = $(shell cat include/config/kernel.release 2> /dev/null)
KERNELVERSION = $(VERSION).$(PATCHLEVEL).$(SUBLEVEL)$(EXTRAVERSION)

export VERSION PATCHLEVEL SUBLEVEL KERNELRELEASE KERNELVERSION
export ARCH SRCARCH CONFIG_SHELL HOSTCC HOSTCFLAGS CROSS_COMPILE AS LD CC
export CPP AR NM STRIP OBJCOPY OBJDUMP
export MAKE AWK GENKSYMS INSTALLKERNEL PERL UTS_MACHINE
export HOSTCXX HOSTCXXFLAGS LDFLAGS_MODULE CHECK CHECKFLAGS

export KBUILD_CPPFLAGS NOSTDINC_FLAGS LINUXINCLUDE OBJCOPYFLAGS LDFLAGS
export KBUILD_CFLAGS CFLAGS_KERNEL CFLAGS_MODULE CFLAGS_GCOV
export KBUILD_AFLAGS AFLAGS_KERNEL AFLAGS_MODULE
export KBUILD_AFLAGS_MODULE KBUILD_CFLAGS_MODULE KBUILD_LDFLAGS_MODULE
export KBUILD_AFLAGS_KERNEL KBUILD_CFLAGS_KERNEL

# When compiling out-of-tree modules, put MODVERDIR in the module
# tree rather than in the kernel tree. The kernel tree might
# even be read-only.
export MODVERDIR := $(if $(KBUILD_EXTMOD),$(firstword $(KBUILD_EXTMOD))/).tmp_versions

# Files to ignore in find ... statements

RCS_FIND_IGNORE := \( -name SCCS -o -name BitKeeper -o -name .svn -o -name CVS -o -name .pc -o -name .hg -o -name .git \) -prune -o
export RCS_TAR_IGNORE := --exclude SCCS --exclude BitKeeper --exclude .svn --exclude CVS --exclude .pc --exclude .hg --exclude .git

# ===========================================================================
# Rules shared between *config targets and build targets

# Basic helpers built in scripts/
PHONY += scripts_basic
scripts_basic:
	$(Q)$(MAKE) $(build)=scripts/basic
	$(Q)rm -f .tmp_quiet_recordmcount

# To avoid any implicit rule to kick in, define an empty command.
scripts/basic/%: scripts_basic ;

PHONY += outputmakefile
# outputmakefile generates a Makefile in the output directory, if using a
# separate output directory. This allows convenient use of make in the
# output directory.
outputmakefile:
ifneq ($(KBUILD_SRC),)
	$(Q)ln -fsn $(srctree) source
	$(Q)$(CONFIG_SHELL) $(srctree)/scripts/mkmakefile \
	    $(srctree) $(objtree) $(VERSION) $(PATCHLEVEL)
endif

# To make sure we do not include .config for any of the *config targets
# catch them early, and hand them over to scripts/kconfig/Makefile
# It is allowed to specify more targets when calling make, including
# mixing *config targets and build targets.
# For example 'make oldconfig all'.
# Detect when mixed targets is specified, and make a second invocation
# of make so .config is not included in this case either (for *config).

no-dot-config-targets := clean mrproper distclean \
			 cscope gtags TAGS tags help %docs check% coccicheck \
			 include/linux/version.h headers_% \
			 kernelversion %src-pkg

config-targets := 0
mixed-targets  := 0
dot-config     := 1

ifneq ($(filter $(no-dot-config-targets), $(MAKECMDGOALS)),)
	ifeq ($(filter-out $(no-dot-config-targets), $(MAKECMDGOALS)),)
		dot-config := 0
	endif
endif

ifeq ($(KBUILD_EXTMOD),)
        ifneq ($(filter config %config,$(MAKECMDGOALS)),)
                config-targets := 1
                ifneq ($(filter-out config %config,$(MAKECMDGOALS)),)
                        mixed-targets := 1
                endif
        endif
endif

ifeq ($(mixed-targets),1)
# ===========================================================================
# We're called with mixed targets (*config and build targets).
# Handle them one by one.

%:: FORCE
	$(Q)$(MAKE) -C $(srctree) KBUILD_SRC= $@

else
ifeq ($(config-targets),1)
# ===========================================================================
# *config targets only - make sure prerequisites are updated, and descend
# in scripts/kconfig to make the *config target

# Read arch specific Makefile to set KBUILD_DEFCONFIG as needed.
# KBUILD_DEFCONFIG may point out an alternative default configuration
# used for 'make defconfig'
include $(srctree)/arch/$(SRCARCH)/Makefile
export KBUILD_DEFCONFIG KBUILD_KCONFIG

config: scripts_basic outputmakefile FORCE
	$(Q)mkdir -p include/linux include/config
	$(Q)$(MAKE) $(build)=scripts/kconfig $@

%config: scripts_basic outputmakefile FORCE
	$(Q)mkdir -p include/linux include/config
	$(Q)$(MAKE) $(build)=scripts/kconfig $@

else
# ===========================================================================
# Build targets only - this includes vmlinux, arch specific targets, clean
# targets and others. In general all targets except *config targets.

ifeq ($(KBUILD_EXTMOD),)
# Additional helpers built in scripts/
# Carefully list dependencies so we do not try to build scripts twice
# in parallel
PHONY += scripts
scripts: scripts_basic include/config/auto.conf include/config/tristate.conf
	$(Q)$(MAKE) $(build)=$(@)

# Objects we will link into vmlinux / subdirs we need to visit
init-y		:= init/
drivers-y	:= drivers/ sound/ firmware/
net-y		:= net/
libs-y		:= lib/
core-y		:= usr/
endif # KBUILD_EXTMOD

ifeq ($(dot-config),1)
# Read in config
-include include/config/auto.conf

ifeq ($(KBUILD_EXTMOD),)
# Read in dependencies to all Kconfig* files, make sure to run
# oldconfig if changes are detected.
-include include/config/auto.conf.cmd

# To avoid any implicit rule to kick in, define an empty command
$(KCONFIG_CONFIG) include/config/auto.conf.cmd: ;

# If .config is newer than include/config/auto.conf, someone tinkered
# with it and forgot to run make oldconfig.
# if auto.conf.cmd is missing then we are probably in a cleaned tree so
# we execute the config step to be sure to catch updated Kconfig files
include/config/%.conf: $(KCONFIG_CONFIG) include/config/auto.conf.cmd
	$(Q)$(MAKE) -f $(srctree)/Makefile silentoldconfig
else
# external modules needs include/generated/autoconf.h and include/config/auto.conf
# but do not care if they are up-to-date. Use auto.conf to trigger the test
PHONY += include/config/auto.conf

include/config/auto.conf:
	$(Q)test -e include/generated/autoconf.h -a -e $@ || (		\
	echo;								\
	echo "  ERROR: Kernel configuration is invalid.";		\
	echo "         include/generated/autoconf.h or $@ are missing.";\
	echo "         Run 'make oldconfig && make prepare' on kernel src to fix it.";	\
	echo;								\
	/bin/false)

endif # KBUILD_EXTMOD

else
# Dummy target needed, because used as prerequisite
include/config/auto.conf: ;
endif # $(dot-config)

# The all: target is the default when no target is given on the
# command line.
# This allow a user to issue only 'make' to build a kernel including modules
# Defaults to vmlinux, but the arch makefile usually adds further targets
all: vmlinux

ifdef CONFIG_CC_OPTIMIZE_FOR_SIZE
KBUILD_CFLAGS	+= -Os
else
KBUILD_CFLAGS	+= -O2
endif

include $(srctree)/arch/$(SRCARCH)/Makefile

ifneq ($(CONFIG_FRAME_WARN),0)
KBUILD_CFLAGS += $(call cc-option,-Wframe-larger-than=${CONFIG_FRAME_WARN})
endif

# Force gcc to behave correct even for buggy distributions
ifndef CONFIG_CC_STACKPROTECTOR
KBUILD_CFLAGS += $(call cc-option, -fno-stack-protector)
endif

ifdef CONFIG_FRAME_POINTER
KBUILD_CFLAGS	+= -fno-omit-frame-pointer -fno-optimize-sibling-calls
else
# Some targets (ARM with Thumb2, for example), can't be built with frame
# pointers.  For those, we don't have FUNCTION_TRACER automatically
# select FRAME_POINTER.  However, FUNCTION_TRACER adds -pg, and this is
# incompatible with -fomit-frame-pointer with current GCC, so we don't use
# -fomit-frame-pointer with FUNCTION_TRACER.
ifndef CONFIG_FUNCTION_TRACER
KBUILD_CFLAGS	+= -fomit-frame-pointer
endif
endif

ifdef CONFIG_DEBUG_INFO
KBUILD_CFLAGS	+= -g
KBUILD_AFLAGS	+= -gdwarf-2
endif

ifdef CONFIG_DEBUG_INFO_REDUCED
KBUILD_CFLAGS 	+= $(call cc-option, -femit-struct-debug-baseonly)
endif

ifdef CONFIG_FUNCTION_TRACER
KBUILD_CFLAGS	+= -pg
ifdef CONFIG_DYNAMIC_FTRACE
	ifdef CONFIG_HAVE_C_RECORDMCOUNT
		BUILD_C_RECORDMCOUNT := y
		export BUILD_C_RECORDMCOUNT
	endif
endif
endif

# We trigger additional mismatches with less inlining
ifdef CONFIG_DEBUG_SECTION_MISMATCH
KBUILD_CFLAGS += $(call cc-option, -fno-inline-functions-called-once)
endif

# arch Makefile may override CC so keep this after arch Makefile is included
NOSTDINC_FLAGS += -nostdinc -isystem $(shell $(CC) -print-file-name=include)
CHECKFLAGS     += $(NOSTDINC_FLAGS)

# warn about C99 declaration after statement
KBUILD_CFLAGS += $(call cc-option,-Wdeclaration-after-statement,)

# disable pointer signed / unsigned warnings in gcc 4.0
KBUILD_CFLAGS += $(call cc-option,-Wno-pointer-sign,)

# disable invalid "can't wrap" optimizations for signed / pointers
KBUILD_CFLAGS	+= $(call cc-option,-fno-strict-overflow)

# conserve stack if available
KBUILD_CFLAGS   += $(call cc-option,-fconserve-stack)

# check for 'asm goto'
ifeq ($(shell $(CONFIG_SHELL) $(srctree)/scripts/gcc-goto.sh $(CC)), y)
	KBUILD_CFLAGS += -DCC_HAVE_ASM_GOTO
endif

# Add user supplied CPPFLAGS, AFLAGS and CFLAGS as the last assignments
# But warn user when we do so
warn-assign = \
$(warning "WARNING: Appending $$K$(1) ($(K$(1))) from $(origin K$(1)) to kernel $$$(1)")

ifneq ($(KCPPFLAGS),)
        $(call warn-assign,CPPFLAGS)
        KBUILD_CPPFLAGS += $(KCPPFLAGS)
endif
ifneq ($(KAFLAGS),)
        $(call warn-assign,AFLAGS)
        KBUILD_AFLAGS += $(KAFLAGS)
endif
ifneq ($(KCFLAGS),)
        $(call warn-assign,CFLAGS)
        KBUILD_CFLAGS += $(KCFLAGS)
endif

# Use --build-id when available.
LDFLAGS_BUILD_ID = $(patsubst -Wl$(comma)%,%,\
			      $(call cc-ldoption, -Wl$(comma)--build-id,))
KBUILD_LDFLAGS_MODULE += $(LDFLAGS_BUILD_ID)
LDFLAGS_vmlinux += $(LDFLAGS_BUILD_ID)

ifeq ($(CONFIG_STRIP_ASM_SYMS),y)
LDFLAGS_vmlinux	+= $(call ld-option, -X,)
endif

# Default kernel image to build when no specific target is given.
# KBUILD_IMAGE may be overruled on the command line or
# set in the environment
# Also any assignments in arch/$(ARCH)/Makefile take precedence over
# this default value
export KBUILD_IMAGE ?= vmlinux

#
# INSTALL_PATH specifies where to place the updated kernel and system map
# images. Default is /boot, but you can set it to other values
export	INSTALL_PATH ?= /boot

#
# INSTALL_MOD_PATH specifies a prefix to MODLIB for module directory
# relocations required by build roots.  This is not defined in the
# makefile but the argument can be passed to make if needed.
#

MODLIB	= $(INSTALL_MOD_PATH)/lib/modules/$(KERNELRELEASE)
export MODLIB

#
#  INSTALL_MOD_STRIP, if defined, will cause modules to be
#  stripped after they are installed.  If INSTALL_MOD_STRIP is '1', then
#  the default option --strip-debug will be used.  Otherwise,
#  INSTALL_MOD_STRIP value will be used as the options to the strip command.

ifdef INSTALL_MOD_STRIP
ifeq ($(INSTALL_MOD_STRIP),1)
mod_strip_cmd = $(STRIP) --strip-debug
else
mod_strip_cmd = $(STRIP) $(INSTALL_MOD_STRIP)
endif # INSTALL_MOD_STRIP=1
else
mod_strip_cmd = true
endif # INSTALL_MOD_STRIP
export mod_strip_cmd


ifeq ($(KBUILD_EXTMOD),)
core-y		+= kernel/ mm/ fs/ ipc/ security/ crypto/ block/

vmlinux-dirs	:= $(patsubst %/,%,$(filter %/, $(init-y) $(init-m) \
		     $(core-y) $(core-m) $(drivers-y) $(drivers-m) \
		     $(net-y) $(net-m) $(libs-y) $(libs-m)))

vmlinux-alldirs	:= $(sort $(vmlinux-dirs) $(patsubst %/,%,$(filter %/, \
		     $(init-n) $(init-) \
		     $(core-n) $(core-) $(drivers-n) $(drivers-) \
		     $(net-n)  $(net-)  $(libs-n)    $(libs-))))

init-y		:= $(patsubst %/, %/built-in.o, $(init-y))
core-y		:= $(patsubst %/, %/built-in.o, $(core-y))
drivers-y	:= $(patsubst %/, %/built-in.o, $(drivers-y))
net-y		:= $(patsubst %/, %/built-in.o, $(net-y))
libs-y1		:= $(patsubst %/, %/lib.a, $(libs-y))
libs-y2		:= $(patsubst %/, %/built-in.o, $(libs-y))
libs-y		:= $(libs-y1) $(libs-y2)

# Build vmlinux
# ---------------------------------------------------------------------------
# vmlinux is built from the objects selected by $(vmlinux-init) and
# $(vmlinux-main). Most are built-in.o files from top-level directories
# in the kernel tree, others are specified in arch/$(ARCH)/Makefile.
# Ordering when linking is important, and $(vmlinux-init) must be first.
#
# vmlinux
#   ^
#   |
#   +-< $(vmlinux-init)
#   |   +--< init/version.o + more
#   |
#   +--< $(vmlinux-main)
#   |    +--< driver/built-in.o mm/built-in.o + more
#   |
#   +-< kallsyms.o (see description in CONFIG_KALLSYMS section)
#
# vmlinux version (uname -v) cannot be updated during normal
# descending-into-subdirs phase since we do not yet know if we need to
# update vmlinux.
# Therefore this step is delayed until just before final link of vmlinux -
# except in the kallsyms case where it is done just before adding the
# symbols to the kernel.
#
# System.map is generated to document addresses of all kernel symbols

vmlinux-init := $(head-y) $(init-y)
vmlinux-main := $(core-y) $(libs-y) $(drivers-y) $(net-y)
vmlinux-all  := $(vmlinux-init) $(vmlinux-main)
vmlinux-lds  := arch/$(SRCARCH)/kernel/vmlinux.lds
export KBUILD_VMLINUX_OBJS := $(vmlinux-all)

# Rule to link vmlinux - also used during CONFIG_KALLSYMS
# May be overridden by arch/$(ARCH)/Makefile
quiet_cmd_vmlinux__ ?= LD      $@
      cmd_vmlinux__ ?= $(LD) $(LDFLAGS) $(LDFLAGS_vmlinux) -o $@ \
      -T $(vmlinux-lds) $(vmlinux-init)                          \
      --start-group $(vmlinux-main) --end-group                  \
      $(filter-out $(vmlinux-lds) $(vmlinux-init) $(vmlinux-main) vmlinux.o FORCE ,$^)

# Generate new vmlinux version
quiet_cmd_vmlinux_version = GEN     .version
      cmd_vmlinux_version = set -e;                     \
	if [ ! -r .version ]; then			\
	  rm -f .version;				\
	  echo 1 >.version;				\
	else						\
	  mv .version .old_version;			\
	  expr 0$$(cat .old_version) + 1 >.version;	\
	fi;						\
	$(MAKE) $(build)=init

# Generate System.map
quiet_cmd_sysmap = SYSMAP
      cmd_sysmap = $(CONFIG_SHELL) $(srctree)/scripts/mksysmap

# Link of vmlinux
# If CONFIG_KALLSYMS is set .version is already updated
# Generate System.map and verify that the content is consistent
# Use + in front of the vmlinux_version rule to silent warning with make -j2
# First command is ':' to allow us to use + in front of the rule
define rule_vmlinux__
	:
	$(if $(CONFIG_KALLSYMS),,+$(call cmd,vmlinux_version))

	$(call cmd,vmlinux__)
	$(Q)echo 'cmd_$@ := $(cmd_vmlinux__)' > $(@D)/.$(@F).cmd

	$(Q)$(if $($(quiet)cmd_sysmap),                                      \
	  echo '  $($(quiet)cmd_sysmap)  System.map' &&)                     \
	$(cmd_sysmap) $@ System.map;                                         \
	if [ $$? -ne 0 ]; then                                               \
		rm -f $@;                                                    \
		/bin/false;                                                  \
	fi;
	$(verify_kallsyms)
endef


ifdef CONFIG_KALLSYMS
# Generate section listing all symbols and add it into vmlinux $(kallsyms.o)
# It's a three stage process:
# o .tmp_vmlinux1 has all symbols and sections, but __kallsyms is
#   empty
#   Running kallsyms on that gives us .tmp_kallsyms1.o with
#   the right size - vmlinux version (uname -v) is updated during this step
# o .tmp_vmlinux2 now has a __kallsyms section of the right size,
#   but due to the added section, some addresses have shifted.
#   From here, we generate a correct .tmp_kallsyms2.o
# o The correct .tmp_kallsyms2.o is linked into the final vmlinux.
# o Verify that the System.map from vmlinux matches the map from
#   .tmp_vmlinux2, just in case we did not generate kallsyms correctly.
# o If CONFIG_KALLSYMS_EXTRA_PASS is set, do an extra pass using
#   .tmp_vmlinux3 and .tmp_kallsyms3.o.  This is only meant as a
#   temporary bypass to allow the kernel to be built while the
#   maintainers work out what went wrong with kallsyms.

ifdef CONFIG_KALLSYMS_EXTRA_PASS
last_kallsyms := 3
else
last_kallsyms := 2
endif

kallsyms.o := .tmp_kallsyms$(last_kallsyms).o

define verify_kallsyms
	$(Q)$(if $($(quiet)cmd_sysmap),                                      \
	  echo '  $($(quiet)cmd_sysmap)  .tmp_System.map' &&)                \
	  $(cmd_sysmap) .tmp_vmlinux$(last_kallsyms) .tmp_System.map
	$(Q)cmp -s System.map .tmp_System.map ||                             \
		(echo Inconsistent kallsyms data;                            \
		 echo Try setting CONFIG_KALLSYMS_EXTRA_PASS;                \
		 rm .tmp_kallsyms* ; /bin/false )
endef

# Update vmlinux version before link
# Use + in front of this rule to silent warning about make -j1
# First command is ':' to allow us to use + in front of this rule
cmd_ksym_ld = $(cmd_vmlinux__)
define rule_ksym_ld
	: 
	+$(call cmd,vmlinux_version)
	$(call cmd,vmlinux__)
	$(Q)echo 'cmd_$@ := $(cmd_vmlinux__)' > $(@D)/.$(@F).cmd
endef

# Generate .S file with all kernel symbols
quiet_cmd_kallsyms = KSYM    $@
      cmd_kallsyms = $(NM) -n $< | $(KALLSYMS) \
                     $(if $(CONFIG_KALLSYMS_ALL),--all-symbols) > $@

.tmp_kallsyms1.o .tmp_kallsyms2.o .tmp_kallsyms3.o: %.o: %.S scripts FORCE
	$(call if_changed_dep,as_o_S)

.tmp_kallsyms%.S: .tmp_vmlinux% $(KALLSYMS)
	$(call cmd,kallsyms)

# .tmp_vmlinux1 must be complete except kallsyms, so update vmlinux version
.tmp_vmlinux1: $(vmlinux-lds) $(vmlinux-all) FORCE
	$(call if_changed_rule,ksym_ld)

.tmp_vmlinux2: $(vmlinux-lds) $(vmlinux-all) .tmp_kallsyms1.o FORCE
	$(call if_changed,vmlinux__)

.tmp_vmlinux3: $(vmlinux-lds) $(vmlinux-all) .tmp_kallsyms2.o FORCE
	$(call if_changed,vmlinux__)

# Needs to visit scripts/ before $(KALLSYMS) can be used.
$(KALLSYMS): scripts ;

# Generate some data for debugging strange kallsyms problems
debug_kallsyms: .tmp_map$(last_kallsyms)

.tmp_map%: .tmp_vmlinux% FORCE
	($(OBJDUMP) -h $< | $(AWK) '/^ +[0-9]/{print $$4 " 0 " $$2}'; $(NM) $<) | sort > $@

.tmp_map3: .tmp_map2

.tmp_map2: .tmp_map1

endif # ifdef CONFIG_KALLSYMS

# Do modpost on a prelinked vmlinux. The finally linked vmlinux has
# relevant sections renamed as per the linker script.
quiet_cmd_vmlinux-modpost = LD      $@
      cmd_vmlinux-modpost = $(LD) $(LDFLAGS) -r -o $@                          \
	 $(vmlinux-init) --start-group $(vmlinux-main) --end-group             \
	 $(filter-out $(vmlinux-init) $(vmlinux-main) FORCE ,$^)
define rule_vmlinux-modpost
	:
	+$(call cmd,vmlinux-modpost)
	$(Q)$(MAKE) -f $(srctree)/scripts/Makefile.modpost $@
	$(Q)echo 'cmd_$@ := $(cmd_vmlinux-modpost)' > $(dot-target).cmd
endef

# vmlinux image - including updated kernel symbols
vmlinux: $(vmlinux-lds) $(vmlinux-init) $(vmlinux-main) vmlinux.o $(kallsyms.o) FORCE
ifdef CONFIG_HEADERS_CHECK
	$(Q)$(MAKE) -f $(srctree)/Makefile headers_check
endif
ifdef CONFIG_SAMPLES
	$(Q)$(MAKE) $(build)=samples
endif
ifdef CONFIG_BUILD_DOCSRC
	$(Q)$(MAKE) $(build)=Documentation
endif
	$(call vmlinux-modpost)
	$(call if_changed_rule,vmlinux__)
	$(Q)rm -f .old_version

# build vmlinux.o first to catch section mismatch errors early
ifdef CONFIG_KALLSYMS
.tmp_vmlinux1: vmlinux.o
endif

modpost-init := $(filter-out init/built-in.o, $(vmlinux-init))
vmlinux.o: $(modpost-init) $(vmlinux-main) FORCE
	$(call if_changed_rule,vmlinux-modpost)

# The actual objects are generated when descending, 
# make sure no implicit rule kicks in
$(sort $(vmlinux-init) $(vmlinux-main)) $(vmlinux-lds): $(vmlinux-dirs) ;

# Handle descending into subdirectories listed in $(vmlinux-dirs)
# Preset locale variables to speed up the build process. Limit locale
# tweaks to this spot to avoid wrong language settings when running
# make menuconfig etc.
# Error messages still appears in the original language

PHONY += $(vmlinux-dirs)
$(vmlinux-dirs): prepare scripts
	$(Q)$(MAKE) $(build)=$@

# Store (new) KERNELRELASE string in include/config/kernel.release
include/config/kernel.release: include/config/auto.conf FORCE
	$(Q)rm -f $@
	$(Q)echo "$(KERNELVERSION)$$($(CONFIG_SHELL) $(srctree)/scripts/setlocalversion $(srctree))" > $@


# Things we need to do before we recursively start building the kernel
# or the modules are listed in "prepare".
# A multi level approach is used. prepareN is processed before prepareN-1.
# archprepare is used in arch Makefiles and when processed asm symlink,
# version.h and scripts_basic is processed / created.

# Listed in dependency order
PHONY += prepare archprepare prepare0 prepare1 prepare2 prepare3

# prepare3 is used to check if we are building in a separate output directory,
# and if so do:
# 1) Check that make has not been executed in the kernel src $(srctree)
prepare3: include/config/kernel.release
ifneq ($(KBUILD_SRC),)
	@$(kecho) '  Using $(srctree) as source for kernel'
	$(Q)if [ -f $(srctree)/.config -o -d $(srctree)/include/config ]; then \
		echo "  $(srctree) is not clean, please run 'make mrproper'";\
		echo "  in the '$(srctree)' directory.";\
		/bin/false; \
	fi;
endif

# prepare2 creates a makefile if using a separate output directory
prepare2: prepare3 outputmakefile

prepare1: prepare2 include/linux/version.h include/generated/utsrelease.h \
                   include/config/auto.conf
	$(cmd_crmodverdir)

archprepare: prepare1 scripts_basic

prepare0: archprepare FORCE
	$(Q)$(MAKE) $(build)=.
	$(Q)$(MAKE) $(build)=. missing-syscalls

# All the preparing..
prepare: prepare0

# Generate some files
# ---------------------------------------------------------------------------

# KERNELRELEASE can change from a few different places, meaning version.h
# needs to be updated, so this check is forced on all builds

uts_len := 64
define filechk_utsrelease.h
	if [ `echo -n "$(KERNELRELEASE)" | wc -c ` -gt $(uts_len) ]; then \
	  echo '"$(KERNELRELEASE)" exceeds $(uts_len) characters' >&2;    \
	  exit 1;                                                         \
	fi;                                                               \
	(echo \#define UTS_RELEASE \"$(KERNELRELEASE)\";)
endef

define filechk_version.h
	(echo \#define LINUX_VERSION_CODE $(shell                             \
	expr $(VERSION) \* 65536 + $(PATCHLEVEL) \* 256 + $(SUBLEVEL));     \
	echo '#define KERNEL_VERSION(a,b,c) (((a) << 16) + ((b) << 8) + (c))';)
endef

include/linux/version.h: $(srctree)/Makefile FORCE
	$(call filechk,version.h)

include/generated/utsrelease.h: include/config/kernel.release FORCE
	$(call filechk,utsrelease.h)

PHONY += headerdep
headerdep:
	$(Q)find include/ -name '*.h' | xargs --max-args 1 scripts/headerdep.pl

# ---------------------------------------------------------------------------

PHONY += depend dep
depend dep:
	@echo '*** Warning: make $@ is unnecessary now.'

# ---------------------------------------------------------------------------
# Firmware install
INSTALL_FW_PATH=$(INSTALL_MOD_PATH)/lib/firmware/$(KERNELRELEASE)
export INSTALL_FW_PATH

PHONY += firmware_install
firmware_install: FORCE
	@mkdir -p $(objtree)/firmware
	$(Q)$(MAKE) -f $(srctree)/scripts/Makefile.fwinst obj=firmware __fw_install

# ---------------------------------------------------------------------------
# Kernel headers

#Default location for installed headers
export INSTALL_HDR_PATH = $(objtree)/usr

hdr-inst := -rR -f $(srctree)/scripts/Makefile.headersinst obj

# If we do an all arch process set dst to asm-$(hdr-arch)
hdr-dst = $(if $(KBUILD_HEADERS), dst=include/asm-$(hdr-arch), dst=include/asm)

PHONY += __headers
__headers: include/linux/version.h scripts_basic FORCE
	$(Q)$(MAKE) $(build)=scripts build_unifdef

PHONY += headers_install_all
headers_install_all:
	$(Q)$(CONFIG_SHELL) $(srctree)/scripts/headers.sh install

PHONY += headers_install
headers_install: __headers
	$(if $(wildcard $(srctree)/arch/$(hdr-arch)/include/asm/Kbuild),, \
	$(error Headers not exportable for the $(SRCARCH) architecture))
	$(Q)$(MAKE) $(hdr-inst)=include
	$(Q)$(MAKE) $(hdr-inst)=arch/$(hdr-arch)/include/asm $(hdr-dst)

PHONY += headers_check_all
headers_check_all: headers_install_all
	$(Q)$(CONFIG_SHELL) $(srctree)/scripts/headers.sh check

PHONY += headers_check
headers_check: headers_install
	$(Q)$(MAKE) $(hdr-inst)=include HDRCHECK=1
	$(Q)$(MAKE) $(hdr-inst)=arch/$(hdr-arch)/include/asm $(hdr-dst) HDRCHECK=1

# ---------------------------------------------------------------------------
# Modules

ifdef CONFIG_MODULES

# By default, build modules as well

all: modules

#	Build modules
#
#	A module can be listed more than once in obj-m resulting in
#	duplicate lines in modules.order files.  Those are removed
#	using awk while concatenating to the final file.

PHONY += modules
modules: $(vmlinux-dirs) $(if $(KBUILD_BUILTIN),vmlinux) modules.builtin
	$(Q)$(AWK) '!x[$$0]++' $(vmlinux-dirs:%=$(objtree)/%/modules.order) > $(objtree)/modules.order
	@$(kecho) '  Building modules, stage 2.';
	$(Q)$(MAKE) -f $(srctree)/scripts/Makefile.modpost
	$(Q)$(MAKE) -f $(srctree)/scripts/Makefile.fwinst obj=firmware __fw_modbuild

modules.builtin: $(vmlinux-dirs:%=%/modules.builtin)
	$(Q)$(AWK) '!x[$$0]++' $^ > $(objtree)/modules.builtin

%/modules.builtin: include/config/auto.conf
	$(Q)$(MAKE) $(modbuiltin)=$*


# Target to prepare building external modules
PHONY += modules_prepare
modules_prepare: prepare scripts

# Target to install modules
PHONY += modules_install
modules_install: _modinst_ _modinst_post

PHONY += _modinst_
_modinst_:
	@if [ -z "`$(DEPMOD) -V 2>/dev/null | grep module-init-tools`" ]; then \
		echo "Warning: you may need to install module-init-tools"; \
		echo "See http://www.codemonkey.org.uk/docs/post-halloween-2.6.txt";\
		sleep 1; \
	fi
	@rm -rf $(MODLIB)/kernel
	@rm -f $(MODLIB)/source
	@mkdir -p $(MODLIB)/kernel
	@ln -s $(srctree) $(MODLIB)/source
	@if [ ! $(objtree) -ef  $(MODLIB)/build ]; then \
		rm -f $(MODLIB)/build ; \
		ln -s $(objtree) $(MODLIB)/build ; \
	fi
	@cp -f $(objtree)/modules.order $(MODLIB)/
	@cp -f $(objtree)/modules.builtin $(MODLIB)/
	$(Q)$(MAKE) -f $(srctree)/scripts/Makefile.modinst

# This depmod is only for convenience to give the initial
# boot a modules.dep even before / is mounted read-write.  However the
# boot script depmod is the master version.
PHONY += _modinst_post
_modinst_post: _modinst_
	$(Q)$(MAKE) -f $(srctree)/scripts/Makefile.fwinst obj=firmware __fw_modinst
	$(call cmd,depmod)

else # CONFIG_MODULES

# Modules not configured
# ---------------------------------------------------------------------------

modules modules_install: FORCE
	@echo
	@echo "The present kernel configuration has modules disabled."
	@echo "Type 'make config' and enable loadable module support."
	@echo "Then build a kernel with module support enabled."
	@echo
	@exit 1

endif # CONFIG_MODULES

###
# Cleaning is done on three levels.
# make clean     Delete most generated files
#                Leave enough to build external modules
# make mrproper  Delete the current configuration, and all generated files
# make distclean Remove editor backup files, patch leftover files and the like

# Directories & files removed with 'make clean'
CLEAN_DIRS  += $(MODVERDIR)
CLEAN_FILES +=	vmlinux System.map \
                .tmp_kallsyms* .tmp_version .tmp_vmlinux* .tmp_System.map

# Directories & files removed with 'make mrproper'
MRPROPER_DIRS  += include/config usr/include include/generated
MRPROPER_FILES += .config .config.old .version .old_version             \
                  include/linux/version.h                               \
		  Module.symvers tags TAGS cscope* GPATH GTAGS GRTAGS GSYMS

# clean - Delete most, but leave enough to build external modules
#
clean: rm-dirs  := $(CLEAN_DIRS)
clean: rm-files := $(CLEAN_FILES)
clean-dirs      := $(addprefix _clean_, . $(vmlinux-alldirs) Documentation)

PHONY += $(clean-dirs) clean archclean
$(clean-dirs):
	$(Q)$(MAKE) $(clean)=$(patsubst _clean_%,%,$@)

clean: archclean

# mrproper - Delete all generated files, including .config
#
mrproper: rm-dirs  := $(wildcard $(MRPROPER_DIRS))
mrproper: rm-files := $(wildcard $(MRPROPER_FILES))
mrproper-dirs      := $(addprefix _mrproper_,Documentation/DocBook scripts)

PHONY += $(mrproper-dirs) mrproper archmrproper
$(mrproper-dirs):
	$(Q)$(MAKE) $(clean)=$(patsubst _mrproper_%,%,$@)

mrproper: clean archmrproper $(mrproper-dirs)
	$(call cmd,rmdirs)
	$(call cmd,rmfiles)

# distclean
#
PHONY += distclean

distclean: mrproper
	@find $(srctree) $(RCS_FIND_IGNORE) \
		\( -name '*.orig' -o -name '*.rej' -o -name '*~' \
		-o -name '*.bak' -o -name '#*#' -o -name '.*.orig' \
		-o -name '.*.rej' -o -size 0 \
		-o -name '*%' -o -name '.*.cmd' -o -name 'core' \) \
		-type f -print | xargs rm -f


# Packaging of the kernel to various formats
# ---------------------------------------------------------------------------
# rpm target kept for backward compatibility
package-dir	:= $(srctree)/scripts/package

%src-pkg: FORCE
	$(Q)$(MAKE) $(build)=$(package-dir) $@
%pkg: include/config/kernel.release FORCE
	$(Q)$(MAKE) $(build)=$(package-dir) $@
rpm: include/config/kernel.release FORCE
	$(Q)$(MAKE) $(build)=$(package-dir) $@


# Brief documentation of the typical targets used
# ---------------------------------------------------------------------------

boards := $(wildcard $(srctree)/arch/$(SRCARCH)/configs/*_defconfig)
boards := $(notdir $(boards))
board-dirs := $(dir $(wildcard $(srctree)/arch/$(SRCARCH)/configs/*/*_defconfig))
board-dirs := $(sort $(notdir $(board-dirs:/=)))

help:
	@echo  'Cleaning targets:'
	@echo  '  clean		  - Remove most generated files but keep the config and'
	@echo  '                    enough build support to build external modules'
	@echo  '  mrproper	  - Remove all generated files + config + various backup files'
	@echo  '  distclean	  - mrproper + remove editor backup and patch files'
	@echo  ''
	@echo  'Configuration targets:'
	@$(MAKE) -f $(srctree)/scripts/kconfig/Makefile help
	@echo  ''
	@echo  'Other generic targets:'
	@echo  '  all		  - Build all targets marked with [*]'
	@echo  '* vmlinux	  - Build the bare kernel'
	@echo  '* modules	  - Build all modules'
	@echo  '  modules_install - Install all modules to INSTALL_MOD_PATH (default: /)'
	@echo  '  firmware_install- Install all firmware to INSTALL_FW_PATH'
	@echo  '                    (default: $$(INSTALL_MOD_PATH)/lib/firmware)'
	@echo  '  dir/            - Build all files in dir and below'
	@echo  '  dir/file.[oisS] - Build specified target only'
	@echo  '  dir/file.lst    - Build specified mixed source/assembly target only'
	@echo  '                    (requires a recent binutils and recent build (System.map))'
	@echo  '  dir/file.ko     - Build module including final link'
	@echo  '  modules_prepare - Set up for building external modules'
	@echo  '  tags/TAGS	  - Generate tags file for editors'
	@echo  '  cscope	  - Generate cscope index'
	@echo  '  gtags           - Generate GNU GLOBAL index'
	@echo  '  kernelrelease	  - Output the release version string'
	@echo  '  kernelversion	  - Output the version stored in Makefile'
	@echo  '  headers_install - Install sanitised kernel headers to INSTALL_HDR_PATH'; \
	 echo  '                    (default: $(INSTALL_HDR_PATH))'; \
	 echo  ''
	@echo  'Static analysers'
	@echo  '  checkstack      - Generate a list of stack hogs'
	@echo  '  namespacecheck  - Name space analysis on compiled kernel'
	@echo  '  versioncheck    - Sanity check on version.h usage'
	@echo  '  includecheck    - Check for duplicate included header files'
	@echo  '  export_report   - List the usages of all exported symbols'
	@echo  '  headers_check   - Sanity check on exported headers'
	@echo  '  headerdep       - Detect inclusion cycles in headers'
	@$(MAKE) -f $(srctree)/scripts/Makefile.help checker-help
	@echo  ''
	@echo  'Kernel packaging:'
	@$(MAKE) $(build)=$(package-dir) help
	@echo  ''
	@echo  'Documentation targets:'
	@$(MAKE) -f $(srctree)/Documentation/DocBook/Makefile dochelp
	@echo  ''
	@echo  'Architecture specific targets ($(SRCARCH)):'
	@$(if $(archhelp),$(archhelp),\
		echo '  No architecture specific help defined for $(SRCARCH)')
	@echo  ''
	@$(if $(boards), \
		$(foreach b, $(boards), \
		printf "  %-24s - Build for %s\\n" $(b) $(subst _defconfig,,$(b));) \
		echo '')
	@$(if $(board-dirs), \
		$(foreach b, $(board-dirs), \
		printf "  %-16s - Show %s-specific targets\\n" help-$(b) $(b);) \
		printf "  %-16s - Show all of the above\\n" help-boards; \
		echo '')

	@echo  '  make V=0|1 [targets] 0 => quiet build (default), 1 => verbose build'
	@echo  '  make V=2   [targets] 2 => give reason for rebuild of target'
	@echo  '  make O=dir [targets] Locate all output files in "dir", including .config'
	@echo  '  make C=1   [targets] Check all c source with $$CHECK (sparse by default)'
	@echo  '  make C=2   [targets] Force check of all c source with $$CHECK'
	@echo  '  make W=1   [targets] Enable extra gcc checks'
	@echo  ''
	@echo  'Execute "make" or "make all" to build all targets marked with [*] '
	@echo  'For further info see the ./README file'


help-board-dirs := $(addprefix help-,$(board-dirs))

help-boards: $(help-board-dirs)

boards-per-dir = $(notdir $(wildcard $(srctree)/arch/$(SRCARCH)/configs/$*/*_defconfig))

$(help-board-dirs): help-%:
	@echo  'Architecture specific targets ($(SRCARCH) $*):'
	@$(if $(boards-per-dir), \
		$(foreach b, $(boards-per-dir), \
		printf "  %-24s - Build for %s\\n" $*/$(b) $(subst _defconfig,,$(b));) \
		echo '')


# Documentation targets
# ---------------------------------------------------------------------------
%docs: scripts_basic FORCE
	$(Q)$(MAKE) $(build)=Documentation/DocBook $@

else # KBUILD_EXTMOD

###
# External module support.
# When building external modules the kernel used as basis is considered
# read-only, and no consistency checks are made and the make
# system is not used on the basis kernel. If updates are required
# in the basis kernel ordinary make commands (without M=...) must
# be used.
#
# The following are the only valid targets when building external
# modules.
# make M=dir clean     Delete all automatically generated files
# make M=dir modules   Make all modules in specified dir
# make M=dir	       Same as 'make M=dir modules'
# make M=dir modules_install
#                      Install the modules built in the module directory
#                      Assumes install directory is already created

# We are always building modules
KBUILD_MODULES := 1
PHONY += crmodverdir
crmodverdir:
	$(cmd_crmodverdir)

PHONY += $(objtree)/Module.symvers
$(objtree)/Module.symvers:
	@test -e $(objtree)/Module.symvers || ( \
	echo; \
	echo "  WARNING: Symbol version dump $(objtree)/Module.symvers"; \
	echo "           is missing; modules will have no dependencies and modversions."; \
	echo )

module-dirs := $(addprefix _module_,$(KBUILD_EXTMOD))
PHONY += $(module-dirs) modules
$(module-dirs): crmodverdir $(objtree)/Module.symvers
	$(Q)$(MAKE) $(build)=$(patsubst _module_%,%,$@)

modules: $(module-dirs)
	@$(kecho) '  Building modules, stage 2.';
	$(Q)$(MAKE) -f $(srctree)/scripts/Makefile.modpost

PHONY += modules_install
modules_install: _emodinst_ _emodinst_post

install-dir := $(if $(INSTALL_MOD_DIR),$(INSTALL_MOD_DIR),extra)
PHONY += _emodinst_
_emodinst_:
	$(Q)mkdir -p $(MODLIB)/$(install-dir)
	$(Q)$(MAKE) -f $(srctree)/scripts/Makefile.modinst

PHONY += _emodinst_post
_emodinst_post: _emodinst_
	$(call cmd,depmod)

clean-dirs := $(addprefix _clean_,$(KBUILD_EXTMOD))

PHONY += $(clean-dirs) clean
$(clean-dirs):
	$(Q)$(MAKE) $(clean)=$(patsubst _clean_%,%,$@)

clean:	rm-dirs := $(MODVERDIR)
clean: rm-files := $(KBUILD_EXTMOD)/Module.symvers

help:
	@echo  '  Building external modules.'
	@echo  '  Syntax: make -C path/to/kernel/src M=$$PWD target'
	@echo  ''
	@echo  '  modules         - default target, build the module(s)'
	@echo  '  modules_install - install the module'
	@echo  '  clean           - remove generated files in module directory only'
	@echo  ''

# Dummies...
PHONY += prepare scripts
prepare: ;
scripts: ;
endif # KBUILD_EXTMOD

clean: $(clean-dirs)
	$(call cmd,rmdirs)
	$(call cmd,rmfiles)
	@find $(or $(KBUILD_EXTMOD), .) $(RCS_FIND_IGNORE) \
		\( -name '*.[oas]' -o -name '*.ko' -o -name '.*.cmd' \
		-o -name '.*.d' -o -name '.*.tmp' -o -name '*.mod.c' \
		-o -name '*.symtypes' -o -name 'modules.order' \
		-o -name modules.builtin -o -name '.tmp_*.o.*' \
		-o -name '*.gcno' \) -type f -print | xargs rm -f

# Generate tags for editors
# ---------------------------------------------------------------------------
quiet_cmd_tags = GEN     $@
      cmd_tags = $(CONFIG_SHELL) $(srctree)/scripts/tags.sh $@

tags TAGS cscope gtags: FORCE
	$(call cmd,tags)

# Scripts to check various things for consistency
# ---------------------------------------------------------------------------

includecheck:
	find * $(RCS_FIND_IGNORE) \
		-name '*.[hcS]' -type f -print | sort \
		| xargs $(PERL) -w $(srctree)/scripts/checkincludes.pl

versioncheck:
	find * $(RCS_FIND_IGNORE) \
		-name '*.[hcS]' -type f -print | sort \
		| xargs $(PERL) -w $(srctree)/scripts/checkversion.pl

coccicheck:
	$(Q)$(CONFIG_SHELL) $(srctree)/scripts/$@

namespacecheck:
	$(PERL) $(srctree)/scripts/namespace.pl

export_report:
	$(PERL) $(srctree)/scripts/export_report.pl

endif #ifeq ($(config-targets),1)
endif #ifeq ($(mixed-targets),1)

PHONY += checkstack kernelrelease kernelversion

# UML needs a little special treatment here.  It wants to use the host
# toolchain, so needs $(SUBARCH) passed to checkstack.pl.  Everyone
# else wants $(ARCH), including people doing cross-builds, which means
# that $(SUBARCH) doesn't work here.
ifeq ($(ARCH), um)
CHECKSTACK_ARCH := $(SUBARCH)
else
CHECKSTACK_ARCH := $(ARCH)
endif
checkstack:
	$(OBJDUMP) -d vmlinux $$(find . -name '*.ko') | \
	$(PERL) $(src)/scripts/checkstack.pl $(CHECKSTACK_ARCH)

kernelrelease:
	@echo "$(KERNELVERSION)$$($(CONFIG_SHELL) $(srctree)/scripts/setlocalversion $(srctree))"

kernelversion:
	@echo $(KERNELVERSION)

# Single targets
# ---------------------------------------------------------------------------
# Single targets are compatible with:
# - build with mixed source and output
# - build with separate output dir 'make O=...'
# - external modules
#
#  target-dir => where to store outputfile
#  build-dir  => directory in kernel source tree to use

ifeq ($(KBUILD_EXTMOD),)
        build-dir  = $(patsubst %/,%,$(dir $@))
        target-dir = $(dir $@)
else
        zap-slash=$(filter-out .,$(patsubst %/,%,$(dir $@)))
        build-dir  = $(KBUILD_EXTMOD)$(if $(zap-slash),/$(zap-slash))
        target-dir = $(if $(KBUILD_EXTMOD),$(dir $<),$(dir $@))
endif

%.s: %.c prepare scripts FORCE
	$(Q)$(MAKE) $(build)=$(build-dir) $(target-dir)$(notdir $@)
%.i: %.c prepare scripts FORCE
	$(Q)$(MAKE) $(build)=$(build-dir) $(target-dir)$(notdir $@)
%.o: %.c prepare scripts FORCE
	$(Q)$(MAKE) $(build)=$(build-dir) $(target-dir)$(notdir $@)
%.lst: %.c prepare scripts FORCE
	$(Q)$(MAKE) $(build)=$(build-dir) $(target-dir)$(notdir $@)
%.s: %.S prepare scripts FORCE
	$(Q)$(MAKE) $(build)=$(build-dir) $(target-dir)$(notdir $@)
%.o: %.S prepare scripts FORCE
	$(Q)$(MAKE) $(build)=$(build-dir) $(target-dir)$(notdir $@)
%.symtypes: %.c prepare scripts FORCE
	$(Q)$(MAKE) $(build)=$(build-dir) $(target-dir)$(notdir $@)

# Modules
/: prepare scripts FORCE
	$(cmd_crmodverdir)
	$(Q)$(MAKE) KBUILD_MODULES=$(if $(CONFIG_MODULES),1) \
	$(build)=$(build-dir)
%/: prepare scripts FORCE
	$(cmd_crmodverdir)
	$(Q)$(MAKE) KBUILD_MODULES=$(if $(CONFIG_MODULES),1) \
	$(build)=$(build-dir)
%.ko: prepare scripts FORCE
	$(cmd_crmodverdir)
	$(Q)$(MAKE) KBUILD_MODULES=$(if $(CONFIG_MODULES),1)   \
	$(build)=$(build-dir) $(@:.ko=.o)
	$(Q)$(MAKE) -f $(srctree)/scripts/Makefile.modpost

# FIXME Should go into a make.lib or something 
# ===========================================================================

quiet_cmd_rmdirs = $(if $(wildcard $(rm-dirs)),CLEAN   $(wildcard $(rm-dirs)))
      cmd_rmdirs = rm -rf $(rm-dirs)

quiet_cmd_rmfiles = $(if $(wildcard $(rm-files)),CLEAN   $(wildcard $(rm-files)))
      cmd_rmfiles = rm -f $(rm-files)

# Run depmod only if we have System.map and depmod is executable
quiet_cmd_depmod = DEPMOD  $(KERNELRELEASE)
      cmd_depmod = \
	if [ -r System.map -a -x $(DEPMOD) ]; then                              \
		$(DEPMOD) -ae -F System.map                                     \
		$(if $(strip $(INSTALL_MOD_PATH)), -b $(INSTALL_MOD_PATH) )     \
		$(KERNELRELEASE);                                               \
	fi

# Create temporary dir for module support files
# clean it up only when building all modules
cmd_crmodverdir = $(Q)mkdir -p $(MODVERDIR) \
                  $(if $(KBUILD_MODULES),; rm -f $(MODVERDIR)/*)

a_flags = -Wp,-MD,$(depfile) $(KBUILD_AFLAGS) $(AFLAGS_KERNEL) \
	  $(KBUILD_AFLAGS_KERNEL)                              \
	  $(NOSTDINC_FLAGS) $(LINUXINCLUDE) $(KBUILD_CPPFLAGS) \
	  $(modkern_aflags) $(EXTRA_AFLAGS) $(AFLAGS_$(basetarget).o)

quiet_cmd_as_o_S = AS      $@
cmd_as_o_S       = $(CC) $(a_flags) -c -o $@ $<

# read all saved command lines

targets := $(wildcard $(sort $(targets)))
cmd_files := $(wildcard .*.cmd $(foreach f,$(targets),$(dir $(f)).$(notdir $(f)).cmd))

ifneq ($(cmd_files),)
  $(cmd_files): ;	# Do not try to update included dependency files
  include $(cmd_files)
endif

# Shorthand for $(Q)$(MAKE) -f scripts/Makefile.clean obj=dir
# Usage:
# $(Q)$(MAKE) $(clean)=dir
clean := -f $(if $(KBUILD_SRC),$(srctree)/)scripts/Makefile.clean obj

endif	# skip-makefile

PHONY += FORCE
FORCE:

# Declare the contents of the .PHONY variable as phony.  We keep that
# information in a variable so we can use it in if_changed and friends.
.PHONY: $(PHONY)<|MERGE_RESOLUTION|>--- conflicted
+++ resolved
@@ -1,11 +1,7 @@
 VERSION = 2
 PATCHLEVEL = 6
 SUBLEVEL = 39
-<<<<<<< HEAD
-EXTRAVERSION = -rc6-41-g5895198
-=======
 EXTRAVERSION = -rc7
->>>>>>> 693d92a1
 NAME = Flesh-Eating Bats with Fangs
 
 # *DOCUMENTATION*
