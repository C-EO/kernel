--- conflicted
+++ resolved
@@ -1,11 +1,7 @@
 VERSION = 4
 PATCHLEVEL = 3
 SUBLEVEL = 0
-<<<<<<< HEAD
-EXTRAVERSION = -rc3-42-g3225031
-=======
 EXTRAVERSION = -rc4
->>>>>>> 049e6dde
 NAME = Hurr durr I'ma sheep
 
 # *DOCUMENTATION*
