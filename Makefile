--- conflicted
+++ resolved
@@ -1,11 +1,7 @@
 VERSION = 3
 PATCHLEVEL = 15
 SUBLEVEL = 0
-<<<<<<< HEAD
-EXTRAVERSION = -rc3-177-g0384dca
-=======
 EXTRAVERSION = -rc4
->>>>>>> 89ca3b88
 NAME = Shuffling Zombie Juror
 
 # *DOCUMENTATION*
