# SPDX-License-Identifier: GPL-2.0
VERSION = 5
PATCHLEVEL = 2
SUBLEVEL = 0
EXTRAVERSION = -rc1
NAME = Shy Crocodile

# *DOCUMENTATION*
# To see a list of typical targets execute "make help"
# More info can be located in ./README
# Comments in this file are targeted only to the developer, do not
# expect to learn how to build the kernel reading this file.

# That's our default target when none is given on the command line
PHONY := _all
_all:

# We are using a recursive build, so we need to do a little thinking
# to get the ordering right.
#
# Most importantly: sub-Makefiles should only ever modify files in
# their own directory. If in some directory we have a dependency on
# a file in another dir (which doesn't happen often, but it's often
# unavoidable when linking the built-in.a targets which finally
# turn into vmlinux), we will call a sub make in that other dir, and
# after that we are sure that everything which is in that other dir
# is now up to date.
#
# The only cases where we need to modify files which have global
# effects are thus separated out and done before the recursive
# descending is started. They are now explicitly listed as the
# prepare rule.

ifneq ($(sub_make_done),1)

# Do not use make's built-in rules and variables
# (this increases performance and avoids hard-to-debug behaviour)
MAKEFLAGS += -rR

# Avoid funny character set dependencies
unexport LC_ALL
LC_COLLATE=C
LC_NUMERIC=C
export LC_COLLATE LC_NUMERIC

# Avoid interference with shell env settings
unexport GREP_OPTIONS

# Beautify output
# ---------------------------------------------------------------------------
#
# Normally, we echo the whole command before executing it. By making
# that echo $($(quiet)$(cmd)), we now have the possibility to set
# $(quiet) to choose other forms of output instead, e.g.
#
#         quiet_cmd_cc_o_c = Compiling $(RELDIR)/$@
#         cmd_cc_o_c       = $(CC) $(c_flags) -c -o $@ $<
#
# If $(quiet) is empty, the whole command will be printed.
# If it is set to "quiet_", only the short version will be printed.
# If it is set to "silent_", nothing will be printed at all, since
# the variable $(silent_cmd_cc_o_c) doesn't exist.
#
# A simple variant is to prefix commands with $(Q) - that's useful
# for commands that shall be hidden in non-verbose mode.
#
#	$(Q)ln $@ :<
#
# If KBUILD_VERBOSE equals 0 then the above command will be hidden.
# If KBUILD_VERBOSE equals 1 then the above command is displayed.
#
# To put more focus on warnings, be less verbose as default
# Use 'make V=1' to see the full commands

ifeq ("$(origin V)", "command line")
  KBUILD_VERBOSE = $(V)
endif
ifndef KBUILD_VERBOSE
  KBUILD_VERBOSE = 0
endif

ifeq ($(KBUILD_VERBOSE),1)
  quiet =
  Q =
else
  quiet=quiet_
  Q = @
endif

# If the user is running make -s (silent mode), suppress echoing of
# commands

ifneq ($(findstring s,$(filter-out --%,$(MAKEFLAGS))),)
  quiet=silent_
endif

export quiet Q KBUILD_VERBOSE

# Kbuild will save output files in the current working directory.
# This does not need to match to the root of the kernel source tree.
#
# For example, you can do this:
#
#  cd /dir/to/store/output/files; make -f /dir/to/kernel/source/Makefile
#
# If you want to save output files in a different location, there are
# two syntaxes to specify it.
#
# 1) O=
# Use "make O=dir/to/store/output/files/"
#
# 2) Set KBUILD_OUTPUT
# Set the environment variable KBUILD_OUTPUT to point to the output directory.
# export KBUILD_OUTPUT=dir/to/store/output/files/; make
#
# The O= assignment takes precedence over the KBUILD_OUTPUT environment
# variable.

# Do we want to change the working directory?
ifeq ("$(origin O)", "command line")
  KBUILD_OUTPUT := $(O)
endif

ifneq ($(KBUILD_OUTPUT),)
# Make's built-in functions such as $(abspath ...), $(realpath ...) cannot
# expand a shell special character '~'. We use a somewhat tedious way here.
abs_objtree := $(shell mkdir -p $(KBUILD_OUTPUT) && cd $(KBUILD_OUTPUT) && pwd)
$(if $(abs_objtree),, \
     $(error failed to create output directory "$(KBUILD_OUTPUT)"))

# $(realpath ...) resolves symlinks
abs_objtree := $(realpath $(abs_objtree))
else
abs_objtree := $(CURDIR)
endif # ifneq ($(KBUILD_OUTPUT),)

ifeq ($(abs_objtree),$(CURDIR))
# Suppress "Entering directory ..." unless we are changing the work directory.
MAKEFLAGS += --no-print-directory
else
need-sub-make := 1
endif

abs_srctree := $(realpath $(dir $(lastword $(MAKEFILE_LIST))))

ifneq ($(words $(subst :, ,$(abs_srctree))), 1)
$(error source directory cannot contain spaces or colons)
endif

ifneq ($(abs_srctree),$(abs_objtree))
# Look for make include files relative to root of kernel src
#
# This does not become effective immediately because MAKEFLAGS is re-parsed
# once after the Makefile is read. We need to invoke sub-make.
MAKEFLAGS += --include-dir=$(abs_srctree)
need-sub-make := 1
endif

ifneq ($(filter 3.%,$(MAKE_VERSION)),)
# 'MAKEFLAGS += -rR' does not immediately become effective for GNU Make 3.x
# We need to invoke sub-make to avoid implicit rules in the top Makefile.
need-sub-make := 1
# Cancel implicit rules for this Makefile.
$(lastword $(MAKEFILE_LIST)): ;
endif

export abs_srctree abs_objtree
export sub_make_done := 1

ifeq ($(need-sub-make),1)

PHONY += $(MAKECMDGOALS) sub-make

$(filter-out _all sub-make $(lastword $(MAKEFILE_LIST)), $(MAKECMDGOALS)) _all: sub-make
	@:

# Invoke a second make in the output directory, passing relevant variables
sub-make:
	$(Q)$(MAKE) -C $(abs_objtree) -f $(abs_srctree)/Makefile $(MAKECMDGOALS)

endif # need-sub-make
endif # sub_make_done

# We process the rest of the Makefile if this is the final invocation of make
ifeq ($(need-sub-make),)

# Do not print "Entering directory ...",
# but we want to display it when entering to the output directory
# so that IDEs/editors are able to understand relative filenames.
MAKEFLAGS += --no-print-directory

# Call a source code checker (by default, "sparse") as part of the
# C compilation.
#
# Use 'make C=1' to enable checking of only re-compiled files.
# Use 'make C=2' to enable checking of *all* source files, regardless
# of whether they are re-compiled or not.
#
# See the file "Documentation/dev-tools/sparse.rst" for more details,
# including where to get the "sparse" utility.

ifeq ("$(origin C)", "command line")
  KBUILD_CHECKSRC = $(C)
endif
ifndef KBUILD_CHECKSRC
  KBUILD_CHECKSRC = 0
endif

# Use make M=dir to specify directory of external module to build
# Old syntax make ... SUBDIRS=$PWD is still supported
# Setting the environment variable KBUILD_EXTMOD take precedence
ifdef SUBDIRS
  $(warning ================= WARNING ================)
  $(warning 'SUBDIRS' will be removed after Linux 5.3)
  $(warning Please use 'M=' or 'KBUILD_EXTMOD' instead)
  $(warning ==========================================)
  KBUILD_EXTMOD ?= $(SUBDIRS)
endif

ifeq ("$(origin M)", "command line")
  KBUILD_EXTMOD := $(M)
endif

ifeq ($(abs_srctree),$(abs_objtree))
        # building in the source tree
        srctree := .
else
        ifeq ($(abs_srctree)/,$(dir $(abs_objtree)))
                # building in a subdirectory of the source tree
                srctree := ..
        else
                srctree := $(abs_srctree)
        endif

	# TODO:
	# KBUILD_SRC is only used to distinguish in-tree/out-of-tree build.
	# Replace it with $(srctree) or something.
	KBUILD_SRC := $(abs_srctree)
endif

export KBUILD_CHECKSRC KBUILD_EXTMOD KBUILD_SRC

objtree		:= .
src		:= $(srctree)
obj		:= $(objtree)

VPATH		:= $(srctree)

export srctree objtree VPATH

# To make sure we do not include .config for any of the *config targets
# catch them early, and hand them over to scripts/kconfig/Makefile
# It is allowed to specify more targets when calling make, including
# mixing *config targets and build targets.
# For example 'make oldconfig all'.
# Detect when mixed targets is specified, and make a second invocation
# of make so .config is not included in this case either (for *config).

version_h := include/generated/uapi/linux/version.h
old_version_h := include/linux/version.h

clean-targets := %clean mrproper cleandocs
no-dot-config-targets := $(clean-targets) \
			 cscope gtags TAGS tags help% %docs check% coccicheck \
			 $(version_h) headers_% archheaders archscripts \
			 %asm-generic kernelversion %src-pkg
no-sync-config-targets := $(no-dot-config-targets) install %install \
			   kernelrelease

config-targets  := 0
mixed-targets   := 0
dot-config      := 1
may-sync-config := 1

ifneq ($(filter $(no-dot-config-targets), $(MAKECMDGOALS)),)
	ifeq ($(filter-out $(no-dot-config-targets), $(MAKECMDGOALS)),)
		dot-config := 0
	endif
endif

ifneq ($(filter $(no-sync-config-targets), $(MAKECMDGOALS)),)
	ifeq ($(filter-out $(no-sync-config-targets), $(MAKECMDGOALS)),)
		may-sync-config := 0
	endif
endif

ifneq ($(KBUILD_EXTMOD),)
	may-sync-config := 0
endif

ifeq ($(KBUILD_EXTMOD),)
        ifneq ($(filter config %config,$(MAKECMDGOALS)),)
                config-targets := 1
                ifneq ($(words $(MAKECMDGOALS)),1)
                        mixed-targets := 1
                endif
        endif
endif

# For "make -j clean all", "make -j mrproper defconfig all", etc.
ifneq ($(filter $(clean-targets),$(MAKECMDGOALS)),)
        ifneq ($(filter-out $(clean-targets),$(MAKECMDGOALS)),)
                mixed-targets := 1
        endif
endif

# install and modules_install need also be processed one by one
ifneq ($(filter install,$(MAKECMDGOALS)),)
        ifneq ($(filter modules_install,$(MAKECMDGOALS)),)
	        mixed-targets := 1
        endif
endif

ifeq ($(mixed-targets),1)
# ===========================================================================
# We're called with mixed targets (*config and build targets).
# Handle them one by one.

PHONY += $(MAKECMDGOALS) __build_one_by_one

$(filter-out __build_one_by_one, $(MAKECMDGOALS)): __build_one_by_one
	@:

__build_one_by_one:
	$(Q)set -e; \
	for i in $(MAKECMDGOALS); do \
		$(MAKE) -f $(srctree)/Makefile $$i; \
	done

else

include scripts/Kbuild.include

# Read KERNELRELEASE from include/config/kernel.release (if it exists)
KERNELRELEASE = $(shell cat include/config/kernel.release 2> /dev/null)
KERNELVERSION = $(VERSION)$(if $(PATCHLEVEL),.$(PATCHLEVEL)$(if $(SUBLEVEL),.$(SUBLEVEL)))$(EXTRAVERSION)
export VERSION PATCHLEVEL SUBLEVEL KERNELRELEASE KERNELVERSION

include scripts/subarch.include

# Cross compiling and selecting different set of gcc/bin-utils
# ---------------------------------------------------------------------------
#
# When performing cross compilation for other architectures ARCH shall be set
# to the target architecture. (See arch/* for the possibilities).
# ARCH can be set during invocation of make:
# make ARCH=ia64
# Another way is to have ARCH set in the environment.
# The default ARCH is the host where make is executed.

# CROSS_COMPILE specify the prefix used for all executables used
# during compilation. Only gcc and related bin-utils executables
# are prefixed with $(CROSS_COMPILE).
# CROSS_COMPILE can be set on the command line
# make CROSS_COMPILE=ia64-linux-
# Alternatively CROSS_COMPILE can be set in the environment.
# Default value for CROSS_COMPILE is not to prefix executables
# Note: Some architectures assign CROSS_COMPILE in their arch/*/Makefile
ARCH		?= $(SUBARCH)

# Architecture as present in compile.h
UTS_MACHINE 	:= $(ARCH)
SRCARCH 	:= $(ARCH)

# Additional ARCH settings for x86
ifeq ($(ARCH),i386)
        SRCARCH := x86
endif
ifeq ($(ARCH),x86_64)
        SRCARCH := x86
endif

# Additional ARCH settings for sparc
ifeq ($(ARCH),sparc32)
       SRCARCH := sparc
endif
ifeq ($(ARCH),sparc64)
       SRCARCH := sparc
endif

# Additional ARCH settings for sh
ifeq ($(ARCH),sh64)
       SRCARCH := sh
endif

KCONFIG_CONFIG	?= .config
export KCONFIG_CONFIG

# SHELL used by kbuild
CONFIG_SHELL := $(shell if [ -x "$$BASH" ]; then echo $$BASH; \
	  else if [ -x /bin/bash ]; then echo /bin/bash; \
	  else echo sh; fi ; fi)

HOST_LFS_CFLAGS := $(shell getconf LFS_CFLAGS 2>/dev/null)
HOST_LFS_LDFLAGS := $(shell getconf LFS_LDFLAGS 2>/dev/null)
HOST_LFS_LIBS := $(shell getconf LFS_LIBS 2>/dev/null)

HOSTCC       = gcc
HOSTCXX      = g++
KBUILD_HOSTCFLAGS   := -Wall -Wmissing-prototypes -Wstrict-prototypes -O2 \
		-fomit-frame-pointer -std=gnu89 $(HOST_LFS_CFLAGS) \
		$(HOSTCFLAGS)
KBUILD_HOSTCXXFLAGS := -O2 $(HOST_LFS_CFLAGS) $(HOSTCXXFLAGS)
KBUILD_HOSTLDFLAGS  := $(HOST_LFS_LDFLAGS) $(HOSTLDFLAGS)
KBUILD_HOSTLDLIBS   := $(HOST_LFS_LIBS) $(HOSTLDLIBS)

# Make variables (CC, etc...)
AS		= $(CROSS_COMPILE)as
LD		= $(CROSS_COMPILE)ld
CC		= $(CROSS_COMPILE)gcc
CPP		= $(CC) -E
AR		= $(CROSS_COMPILE)ar
NM		= $(CROSS_COMPILE)nm
STRIP		= $(CROSS_COMPILE)strip
OBJCOPY		= $(CROSS_COMPILE)objcopy
OBJDUMP		= $(CROSS_COMPILE)objdump
PAHOLE		= pahole
LEX		= flex
YACC		= bison
AWK		= awk
INSTALLKERNEL  := installkernel
DEPMOD		= /sbin/depmod
PERL		= perl
PYTHON		= python
PYTHON2		= python2
PYTHON3		= python3
CHECK		= sparse

CHECKFLAGS     := -D__linux__ -Dlinux -D__STDC__ -Dunix -D__unix__ \
		  -Wbitwise -Wno-return-void -Wno-unknown-attribute $(CF)
NOSTDINC_FLAGS :=
CFLAGS_MODULE   =
AFLAGS_MODULE   =
LDFLAGS_MODULE  =
CFLAGS_KERNEL	=
AFLAGS_KERNEL	=
LDFLAGS_vmlinux =

# Use USERINCLUDE when you must reference the UAPI directories only.
USERINCLUDE    := \
		-I$(srctree)/arch/$(SRCARCH)/include/uapi \
		-I$(objtree)/arch/$(SRCARCH)/include/generated/uapi \
		-I$(srctree)/include/uapi \
		-I$(objtree)/include/generated/uapi \
                -include $(srctree)/include/linux/kconfig.h

# Use LINUXINCLUDE when you must reference the include/ directory.
# Needed to be compatible with the O= option
LINUXINCLUDE    := \
		-I$(srctree)/arch/$(SRCARCH)/include \
		-I$(objtree)/arch/$(SRCARCH)/include/generated \
		$(if $(filter .,$(srctree)),,-I$(srctree)/include) \
		-I$(objtree)/include \
		$(USERINCLUDE)

KBUILD_AFLAGS   := -D__ASSEMBLY__ -fno-PIE
KBUILD_CFLAGS   := -Wall -Wundef -Werror=strict-prototypes -Wno-trigraphs \
		   -fno-strict-aliasing -fno-common -fshort-wchar -fno-PIE \
		   -Werror=implicit-function-declaration -Werror=implicit-int \
		   -Wno-format-security \
		   -std=gnu89
KBUILD_CPPFLAGS := -D__KERNEL__
KBUILD_AFLAGS_KERNEL :=
KBUILD_CFLAGS_KERNEL :=
KBUILD_AFLAGS_MODULE  := -DMODULE
KBUILD_CFLAGS_MODULE  := -DMODULE
KBUILD_LDFLAGS_MODULE := -T $(srctree)/scripts/module-common.lds
KBUILD_LDFLAGS :=
GCC_PLUGINS_CFLAGS :=

export ARCH SRCARCH CONFIG_SHELL HOSTCC KBUILD_HOSTCFLAGS CROSS_COMPILE AS LD CC
export CPP AR NM STRIP OBJCOPY OBJDUMP PAHOLE KBUILD_HOSTLDFLAGS KBUILD_HOSTLDLIBS
export MAKE LEX YACC AWK INSTALLKERNEL PERL PYTHON PYTHON2 PYTHON3 UTS_MACHINE
export HOSTCXX KBUILD_HOSTCXXFLAGS LDFLAGS_MODULE CHECK CHECKFLAGS

export KBUILD_CPPFLAGS NOSTDINC_FLAGS LINUXINCLUDE OBJCOPYFLAGS KBUILD_LDFLAGS
export KBUILD_CFLAGS CFLAGS_KERNEL CFLAGS_MODULE
export CFLAGS_KASAN CFLAGS_KASAN_NOSANITIZE CFLAGS_UBSAN
export KBUILD_AFLAGS AFLAGS_KERNEL AFLAGS_MODULE
export KBUILD_AFLAGS_MODULE KBUILD_CFLAGS_MODULE KBUILD_LDFLAGS_MODULE
export KBUILD_AFLAGS_KERNEL KBUILD_CFLAGS_KERNEL
export KBUILD_ARFLAGS

# When compiling out-of-tree modules, put MODVERDIR in the module
# tree rather than in the kernel tree. The kernel tree might
# even be read-only.
export MODVERDIR := $(if $(KBUILD_EXTMOD),$(firstword $(KBUILD_EXTMOD))/).tmp_versions

# Files to ignore in find ... statements

export RCS_FIND_IGNORE := \( -name SCCS -o -name BitKeeper -o -name .svn -o    \
			  -name CVS -o -name .pc -o -name .hg -o -name .git \) \
			  -prune -o
export RCS_TAR_IGNORE := --exclude SCCS --exclude BitKeeper --exclude .svn \
			 --exclude CVS --exclude .pc --exclude .hg --exclude .git

# ===========================================================================
# Rules shared between *config targets and build targets

# Basic helpers built in scripts/basic/
PHONY += scripts_basic
scripts_basic:
	$(Q)$(MAKE) $(build)=scripts/basic
	$(Q)rm -f .tmp_quiet_recordmcount

PHONY += outputmakefile
# outputmakefile generates a Makefile in the output directory, if using a
# separate output directory. This allows convenient use of make in the
# output directory.
# At the same time when output Makefile generated, generate .gitignore to
# ignore whole output directory
outputmakefile:
ifneq ($(srctree),.)
	$(Q)ln -fsn $(srctree) source
	$(Q)$(CONFIG_SHELL) $(srctree)/scripts/mkmakefile $(srctree)
	$(Q)test -e .gitignore || \
	{ echo "# this is build directory, ignore it"; echo "*"; } > .gitignore
endif

ifneq ($(shell $(CC) --version 2>&1 | head -n 1 | grep clang),)
ifneq ($(CROSS_COMPILE),)
CLANG_FLAGS	:= --target=$(notdir $(CROSS_COMPILE:%-=%))
GCC_TOOLCHAIN_DIR := $(dir $(shell which $(CROSS_COMPILE)elfedit))
CLANG_FLAGS	+= --prefix=$(GCC_TOOLCHAIN_DIR)
GCC_TOOLCHAIN	:= $(realpath $(GCC_TOOLCHAIN_DIR)/..)
endif
ifneq ($(GCC_TOOLCHAIN),)
CLANG_FLAGS	+= --gcc-toolchain=$(GCC_TOOLCHAIN)
endif
CLANG_FLAGS	+= -no-integrated-as
KBUILD_CFLAGS	+= $(CLANG_FLAGS)
KBUILD_AFLAGS	+= $(CLANG_FLAGS)
export CLANG_FLAGS
endif

# The expansion should be delayed until arch/$(SRCARCH)/Makefile is included.
# Some architectures define CROSS_COMPILE in arch/$(SRCARCH)/Makefile.
# CC_VERSION_TEXT is referenced from Kconfig (so it needs export),
# and from include/config/auto.conf.cmd to detect the compiler upgrade.
CC_VERSION_TEXT = $(shell $(CC) --version 2>/dev/null | head -n 1)

ifeq ($(config-targets),1)
# ===========================================================================
# *config targets only - make sure prerequisites are updated, and descend
# in scripts/kconfig to make the *config target

# Read arch specific Makefile to set KBUILD_DEFCONFIG as needed.
# KBUILD_DEFCONFIG may point out an alternative default configuration
# used for 'make defconfig'
include arch/$(SRCARCH)/Makefile
export KBUILD_DEFCONFIG KBUILD_KCONFIG CC_VERSION_TEXT

config: scripts_basic outputmakefile FORCE
	$(Q)$(MAKE) $(build)=scripts/kconfig $@

%config: scripts_basic outputmakefile FORCE
	$(Q)$(MAKE) $(build)=scripts/kconfig $@

else
# ===========================================================================
# Build targets only - this includes vmlinux, arch specific targets, clean
# targets and others. In general all targets except *config targets.

# If building an external module we do not care about the all: rule
# but instead _all depend on modules
PHONY += all
ifeq ($(KBUILD_EXTMOD),)
_all: all
else
_all: modules
endif

# Decide whether to build built-in, modular, or both.
# Normally, just do built-in.

KBUILD_MODULES :=
KBUILD_BUILTIN := 1

# If we have only "make modules", don't compile built-in objects.
# When we're building modules with modversions, we need to consider
# the built-in objects during the descend as well, in order to
# make sure the checksums are up to date before we record them.

ifeq ($(MAKECMDGOALS),modules)
  KBUILD_BUILTIN := $(if $(CONFIG_MODVERSIONS),1)
endif

# If we have "make <whatever> modules", compile modules
# in addition to whatever we do anyway.
# Just "make" or "make all" shall build modules as well

ifneq ($(filter all _all modules,$(MAKECMDGOALS)),)
  KBUILD_MODULES := 1
endif

ifeq ($(MAKECMDGOALS),)
  KBUILD_MODULES := 1
endif

export KBUILD_MODULES KBUILD_BUILTIN

ifeq ($(dot-config),1)
include include/config/auto.conf
endif

ifeq ($(KBUILD_EXTMOD),)
# Objects we will link into vmlinux / subdirs we need to visit
init-y		:= init/
drivers-y	:= drivers/ sound/
drivers-$(CONFIG_SAMPLES) += samples/
net-y		:= net/
libs-y		:= lib/
core-y		:= usr/
virt-y		:= virt/
endif # KBUILD_EXTMOD

# The all: target is the default when no target is given on the
# command line.
# This allow a user to issue only 'make' to build a kernel including modules
# Defaults to vmlinux, but the arch makefile usually adds further targets
all: vmlinux

CFLAGS_GCOV	:= -fprofile-arcs -ftest-coverage \
	$(call cc-option,-fno-tree-loop-im) \
	$(call cc-disable-warning,maybe-uninitialized,)
export CFLAGS_GCOV

# The arch Makefiles can override CC_FLAGS_FTRACE. We may also append it later.
ifdef CONFIG_FUNCTION_TRACER
  CC_FLAGS_FTRACE := -pg
endif

RETPOLINE_CFLAGS_GCC := -mindirect-branch=thunk-extern -mindirect-branch-register
RETPOLINE_VDSO_CFLAGS_GCC := -mindirect-branch=thunk-inline -mindirect-branch-register
RETPOLINE_CFLAGS_CLANG := -mretpoline-external-thunk
RETPOLINE_VDSO_CFLAGS_CLANG := -mretpoline
RETPOLINE_CFLAGS := $(call cc-option,$(RETPOLINE_CFLAGS_GCC),$(call cc-option,$(RETPOLINE_CFLAGS_CLANG)))
RETPOLINE_VDSO_CFLAGS := $(call cc-option,$(RETPOLINE_VDSO_CFLAGS_GCC),$(call cc-option,$(RETPOLINE_VDSO_CFLAGS_CLANG)))
export RETPOLINE_CFLAGS
export RETPOLINE_VDSO_CFLAGS

# The arch Makefile can set ARCH_{CPP,A,C}FLAGS to override the default
# values of the respective KBUILD_* variables
ARCH_CPPFLAGS :=
ARCH_AFLAGS :=
ARCH_CFLAGS :=
include arch/$(SRCARCH)/Makefile

ifeq ($(dot-config),1)
ifeq ($(may-sync-config),1)
# Read in dependencies to all Kconfig* files, make sure to run syncconfig if
# changes are detected. This should be included after arch/$(SRCARCH)/Makefile
# because some architectures define CROSS_COMPILE there.
include include/config/auto.conf.cmd

$(KCONFIG_CONFIG):
	@echo >&2 '***'
	@echo >&2 '*** Configuration file "$@" not found!'
	@echo >&2 '***'
	@echo >&2 '*** Please run some configurator (e.g. "make oldconfig" or'
	@echo >&2 '*** "make menuconfig" or "make xconfig").'
	@echo >&2 '***'
	@/bin/false

# The actual configuration files used during the build are stored in
# include/generated/ and include/config/. Update them if .config is newer than
# include/config/auto.conf (which mirrors .config).
#
# This exploits the 'multi-target pattern rule' trick.
# The syncconfig should be executed only once to make all the targets.
%/auto.conf %/auto.conf.cmd %/tristate.conf: $(KCONFIG_CONFIG)
	$(Q)$(MAKE) -f $(srctree)/Makefile syncconfig
else
# External modules and some install targets need include/generated/autoconf.h
# and include/config/auto.conf but do not care if they are up-to-date.
# Use auto.conf to trigger the test
PHONY += include/config/auto.conf

include/config/auto.conf:
	$(Q)test -e include/generated/autoconf.h -a -e $@ || (		\
	echo >&2;							\
	echo >&2 "  ERROR: Kernel configuration is invalid.";		\
	echo >&2 "         include/generated/autoconf.h or $@ are missing.";\
	echo >&2 "         Run 'make oldconfig && make prepare' on kernel src to fix it.";	\
	echo >&2 ;							\
	/bin/false)

endif # may-sync-config
endif # $(dot-config)

KBUILD_CFLAGS	+= $(call cc-option,-fno-delete-null-pointer-checks,)
KBUILD_CFLAGS	+= $(call cc-disable-warning,frame-address,)
KBUILD_CFLAGS	+= $(call cc-disable-warning, format-truncation)
KBUILD_CFLAGS	+= $(call cc-disable-warning, format-overflow)
KBUILD_CFLAGS	+= $(call cc-disable-warning, address-of-packed-member)

ifdef CONFIG_CC_OPTIMIZE_FOR_SIZE
KBUILD_CFLAGS	+= -Os
else
KBUILD_CFLAGS   += -O2
endif

ifdef CONFIG_CC_DISABLE_WARN_MAYBE_UNINITIALIZED
KBUILD_CFLAGS   += -Wno-maybe-uninitialized
endif

# Tell gcc to never replace conditional load with a non-conditional one
KBUILD_CFLAGS	+= $(call cc-option,--param=allow-store-data-races=0)

include scripts/Makefile.kcov
include scripts/Makefile.gcc-plugins

ifdef CONFIG_READABLE_ASM
# Disable optimizations that make assembler listings hard to read.
# reorder blocks reorders the control in the function
# ipa clone creates specialized cloned functions
# partial inlining inlines only parts of functions
KBUILD_CFLAGS += $(call cc-option,-fno-reorder-blocks,) \
                 $(call cc-option,-fno-ipa-cp-clone,) \
                 $(call cc-option,-fno-partial-inlining)
endif

ifneq ($(CONFIG_FRAME_WARN),0)
KBUILD_CFLAGS += $(call cc-option,-Wframe-larger-than=${CONFIG_FRAME_WARN})
endif

stackp-flags-$(CONFIG_CC_HAS_STACKPROTECTOR_NONE) := -fno-stack-protector
stackp-flags-$(CONFIG_STACKPROTECTOR)             := -fstack-protector
stackp-flags-$(CONFIG_STACKPROTECTOR_STRONG)      := -fstack-protector-strong

KBUILD_CFLAGS += $(stackp-flags-y)

ifdef CONFIG_CC_IS_CLANG
KBUILD_CPPFLAGS += -Qunused-arguments
KBUILD_CFLAGS += -Wno-format-invalid-specifier
KBUILD_CFLAGS += -Wno-gnu
# Quiet clang warning: comparison of unsigned expression < 0 is always false
KBUILD_CFLAGS += -Wno-tautological-compare
# CLANG uses a _MergedGlobals as optimization, but this breaks modpost, as the
# source of a reference will be _MergedGlobals and not on of the whitelisted names.
# See modpost pattern 2
KBUILD_CFLAGS += -mno-global-merge
else

# These warnings generated too much noise in a regular build.
# Use make W=1 to enable them (see scripts/Makefile.extrawarn)
KBUILD_CFLAGS += -Wno-unused-but-set-variable
endif

KBUILD_CFLAGS += $(call cc-disable-warning, unused-const-variable)
ifdef CONFIG_FRAME_POINTER
KBUILD_CFLAGS	+= -fno-omit-frame-pointer -fno-optimize-sibling-calls
else
# Some targets (ARM with Thumb2, for example), can't be built with frame
# pointers.  For those, we don't have FUNCTION_TRACER automatically
# select FRAME_POINTER.  However, FUNCTION_TRACER adds -pg, and this is
# incompatible with -fomit-frame-pointer with current GCC, so we don't use
# -fomit-frame-pointer with FUNCTION_TRACER.
ifndef CONFIG_FUNCTION_TRACER
KBUILD_CFLAGS	+= -fomit-frame-pointer
endif
endif

# Initialize all stack variables with a pattern, if desired.
ifdef CONFIG_INIT_STACK_ALL
KBUILD_CFLAGS	+= -ftrivial-auto-var-init=pattern
endif

DEBUG_CFLAGS	:= $(call cc-option, -fno-var-tracking-assignments)

ifdef CONFIG_DEBUG_INFO
ifdef CONFIG_DEBUG_INFO_SPLIT
DEBUG_CFLAGS	+= -gsplit-dwarf
else
DEBUG_CFLAGS	+= -g
endif
KBUILD_AFLAGS	+= -Wa,-gdwarf-2
endif
ifdef CONFIG_DEBUG_INFO_DWARF4
DEBUG_CFLAGS	+= -gdwarf-4
endif

ifdef CONFIG_DEBUG_INFO_REDUCED
DEBUG_CFLAGS	+= $(call cc-option, -femit-struct-debug-baseonly) \
		   $(call cc-option,-fno-var-tracking)
endif

KBUILD_CFLAGS += $(DEBUG_CFLAGS)
export DEBUG_CFLAGS

ifdef CONFIG_FUNCTION_TRACER
ifdef CONFIG_FTRACE_MCOUNT_RECORD
  # gcc 5 supports generating the mcount tables directly
  ifeq ($(call cc-option-yn,-mrecord-mcount),y)
    CC_FLAGS_FTRACE	+= -mrecord-mcount
    export CC_USING_RECORD_MCOUNT := 1
  endif
  ifdef CONFIG_HAVE_NOP_MCOUNT
    ifeq ($(call cc-option-yn, -mnop-mcount),y)
      CC_FLAGS_FTRACE	+= -mnop-mcount
      CC_FLAGS_USING	+= -DCC_USING_NOP_MCOUNT
    endif
  endif
endif
ifdef CONFIG_HAVE_FENTRY
  ifeq ($(call cc-option-yn, -mfentry),y)
    CC_FLAGS_FTRACE	+= -mfentry
    CC_FLAGS_USING	+= -DCC_USING_FENTRY
  endif
endif
export CC_FLAGS_FTRACE
KBUILD_CFLAGS	+= $(CC_FLAGS_FTRACE) $(CC_FLAGS_USING)
KBUILD_AFLAGS	+= $(CC_FLAGS_USING)
ifdef CONFIG_DYNAMIC_FTRACE
	ifdef CONFIG_HAVE_C_RECORDMCOUNT
		BUILD_C_RECORDMCOUNT := y
		export BUILD_C_RECORDMCOUNT
	endif
endif
endif

# We trigger additional mismatches with less inlining
ifdef CONFIG_DEBUG_SECTION_MISMATCH
KBUILD_CFLAGS += $(call cc-option, -fno-inline-functions-called-once)
endif

ifdef CONFIG_LD_DEAD_CODE_DATA_ELIMINATION
KBUILD_CFLAGS_KERNEL += -ffunction-sections -fdata-sections
LDFLAGS_vmlinux += --gc-sections
endif

ifdef CONFIG_LIVEPATCH
KBUILD_CFLAGS += $(call cc-option, -flive-patching=inline-clone)
endif

# arch Makefile may override CC so keep this after arch Makefile is included
NOSTDINC_FLAGS += -nostdinc -isystem $(shell $(CC) -print-file-name=include)

# warn about C99 declaration after statement
KBUILD_CFLAGS += -Wdeclaration-after-statement

# Variable Length Arrays (VLAs) should not be used anywhere in the kernel
KBUILD_CFLAGS += -Wvla

# disable pointer signed / unsigned warnings in gcc 4.0
KBUILD_CFLAGS += -Wno-pointer-sign

# disable stringop warnings in gcc 8+
KBUILD_CFLAGS += $(call cc-disable-warning, stringop-truncation)

# disable invalid "can't wrap" optimizations for signed / pointers
KBUILD_CFLAGS	+= $(call cc-option,-fno-strict-overflow)

# clang sets -fmerge-all-constants by default as optimization, but this
# is non-conforming behavior for C and in fact breaks the kernel, so we
# need to disable it here generally.
KBUILD_CFLAGS	+= $(call cc-option,-fno-merge-all-constants)

# for gcc -fno-merge-all-constants disables everything, but it is fine
# to have actual conforming behavior enabled.
KBUILD_CFLAGS	+= $(call cc-option,-fmerge-constants)

# Make sure -fstack-check isn't enabled (like gentoo apparently did)
KBUILD_CFLAGS  += $(call cc-option,-fno-stack-check,)

# conserve stack if available
KBUILD_CFLAGS   += $(call cc-option,-fconserve-stack)

# Prohibit date/time macros, which would make the build non-deterministic
KBUILD_CFLAGS   += $(call cc-option,-Werror=date-time)

# enforce correct pointer usage
KBUILD_CFLAGS   += $(call cc-option,-Werror=incompatible-pointer-types)

# Require designated initializers for all marked structures
KBUILD_CFLAGS   += $(call cc-option,-Werror=designated-init)

# change __FILE__ to the relative path from the srctree
KBUILD_CFLAGS	+= $(call cc-option,-fmacro-prefix-map=$(srctree)/=)

# use the deterministic mode of AR if available
KBUILD_ARFLAGS := $(call ar-option,D)

include scripts/Makefile.kasan
include scripts/Makefile.extrawarn
include scripts/Makefile.ubsan

# Add any arch overrides and user supplied CPPFLAGS, AFLAGS and CFLAGS as the
# last assignments
KBUILD_CPPFLAGS += $(ARCH_CPPFLAGS) $(KCPPFLAGS)
KBUILD_AFLAGS   += $(ARCH_AFLAGS)   $(KAFLAGS)
KBUILD_CFLAGS   += $(ARCH_CFLAGS)   $(KCFLAGS)

# Use --build-id when available.
LDFLAGS_BUILD_ID := $(call ld-option, --build-id)
KBUILD_LDFLAGS_MODULE += $(LDFLAGS_BUILD_ID)
LDFLAGS_vmlinux += $(LDFLAGS_BUILD_ID)

ifeq ($(CONFIG_STRIP_ASM_SYMS),y)
LDFLAGS_vmlinux	+= $(call ld-option, -X,)
endif

# insure the checker run with the right endianness
CHECKFLAGS += $(if $(CONFIG_CPU_BIG_ENDIAN),-mbig-endian,-mlittle-endian)

# the checker needs the correct machine size
CHECKFLAGS += $(if $(CONFIG_64BIT),-m64,-m32)

# Default kernel image to build when no specific target is given.
# KBUILD_IMAGE may be overruled on the command line or
# set in the environment
# Also any assignments in arch/$(ARCH)/Makefile take precedence over
# this default value
export KBUILD_IMAGE ?= vmlinux

#
# INSTALL_PATH specifies where to place the updated kernel and system map
# images. Default is /boot, but you can set it to other values
export	INSTALL_PATH ?= /boot

#
# INSTALL_DTBS_PATH specifies a prefix for relocations required by build roots.
# Like INSTALL_MOD_PATH, it isn't defined in the Makefile, but can be passed as
# an argument if needed. Otherwise it defaults to the kernel install path
#
export INSTALL_DTBS_PATH ?= $(INSTALL_PATH)/dtbs/$(KERNELRELEASE)

#
# INSTALL_MOD_PATH specifies a prefix to MODLIB for module directory
# relocations required by build roots.  This is not defined in the
# makefile but the argument can be passed to make if needed.
#

MODLIB	= $(INSTALL_MOD_PATH)/lib/modules/$(KERNELRELEASE)
export MODLIB

#
# INSTALL_MOD_STRIP, if defined, will cause modules to be
# stripped after they are installed.  If INSTALL_MOD_STRIP is '1', then
# the default option --strip-debug will be used.  Otherwise,
# INSTALL_MOD_STRIP value will be used as the options to the strip command.

ifdef INSTALL_MOD_STRIP
ifeq ($(INSTALL_MOD_STRIP),1)
mod_strip_cmd = $(STRIP) --strip-debug
else
mod_strip_cmd = $(STRIP) $(INSTALL_MOD_STRIP)
endif # INSTALL_MOD_STRIP=1
else
mod_strip_cmd = true
endif # INSTALL_MOD_STRIP
export mod_strip_cmd

# CONFIG_MODULE_COMPRESS, if defined, will cause module to be compressed
# after they are installed in agreement with CONFIG_MODULE_COMPRESS_GZIP
# or CONFIG_MODULE_COMPRESS_XZ.

mod_compress_cmd = true
ifdef CONFIG_MODULE_COMPRESS
  ifdef CONFIG_MODULE_COMPRESS_GZIP
    mod_compress_cmd = gzip -n -f
  endif # CONFIG_MODULE_COMPRESS_GZIP
  ifdef CONFIG_MODULE_COMPRESS_XZ
    mod_compress_cmd = xz -f
  endif # CONFIG_MODULE_COMPRESS_XZ
endif # CONFIG_MODULE_COMPRESS
export mod_compress_cmd

ifdef CONFIG_MODULE_SIG_ALL
$(eval $(call config_filename,MODULE_SIG_KEY))

mod_sign_cmd = scripts/sign-file $(CONFIG_MODULE_SIG_HASH) $(MODULE_SIG_KEY_SRCPREFIX)$(CONFIG_MODULE_SIG_KEY) certs/signing_key.x509
else
mod_sign_cmd = true
endif
export mod_sign_cmd

HOST_LIBELF_LIBS = $(shell pkg-config libelf --libs 2>/dev/null || echo -lelf)

ifdef CONFIG_STACK_VALIDATION
  has_libelf := $(call try-run,\
		echo "int main() {}" | $(HOSTCC) -xc -o /dev/null $(HOST_LIBELF_LIBS) -,1,0)
  ifeq ($(has_libelf),1)
    objtool_target := tools/objtool FORCE
  else
    SKIP_STACK_VALIDATION := 1
    export SKIP_STACK_VALIDATION
  endif
endif

PHONY += prepare0

ifeq ($(KBUILD_EXTMOD),)
core-y		+= kernel/ certs/ mm/ fs/ ipc/ security/ crypto/ block/

vmlinux-dirs	:= $(patsubst %/,%,$(filter %/, $(init-y) $(init-m) \
		     $(core-y) $(core-m) $(drivers-y) $(drivers-m) \
		     $(net-y) $(net-m) $(libs-y) $(libs-m) $(virt-y)))

vmlinux-alldirs	:= $(sort $(vmlinux-dirs) Documentation \
		     $(patsubst %/,%,$(filter %/, $(init-) $(core-) \
			$(drivers-) $(net-) $(libs-) $(virt-))))

init-y		:= $(patsubst %/, %/built-in.a, $(init-y))
core-y		:= $(patsubst %/, %/built-in.a, $(core-y))
drivers-y	:= $(patsubst %/, %/built-in.a, $(drivers-y))
net-y		:= $(patsubst %/, %/built-in.a, $(net-y))
libs-y1		:= $(patsubst %/, %/lib.a, $(libs-y))
libs-y2		:= $(patsubst %/, %/built-in.a, $(filter-out %.a, $(libs-y)))
virt-y		:= $(patsubst %/, %/built-in.a, $(virt-y))

# Externally visible symbols (used by link-vmlinux.sh)
export KBUILD_VMLINUX_OBJS := $(head-y) $(init-y) $(core-y) $(libs-y2) \
			      $(drivers-y) $(net-y) $(virt-y)
export KBUILD_VMLINUX_LIBS := $(libs-y1)
export KBUILD_LDS          := arch/$(SRCARCH)/kernel/vmlinux.lds
export LDFLAGS_vmlinux
# used by scripts/package/Makefile
<<<<<<< HEAD
export KBUILD_ALLDIRS := $(sort $(filter-out arch/%,$(vmlinux-alldirs)) arch include scripts tools)
=======
export KBUILD_ALLDIRS := $(sort $(filter-out arch/%,$(vmlinux-alldirs)) LICENSES arch include scripts tools)
>>>>>>> a188339c

vmlinux-deps := $(KBUILD_LDS) $(KBUILD_VMLINUX_OBJS) $(KBUILD_VMLINUX_LIBS)

# Recurse until adjust_autoksyms.sh is satisfied
PHONY += autoksyms_recursive
autoksyms_recursive: $(vmlinux-deps)
ifdef CONFIG_TRIM_UNUSED_KSYMS
	$(Q)$(CONFIG_SHELL) $(srctree)/scripts/adjust_autoksyms.sh \
	  "$(MAKE) -f $(srctree)/Makefile vmlinux"
endif

# For the kernel to actually contain only the needed exported symbols,
# we have to build modules as well to determine what those symbols are.
# (this can be evaluated only once include/config/auto.conf has been included)
ifdef CONFIG_TRIM_UNUSED_KSYMS
  KBUILD_MODULES := 1
endif

autoksyms_h := $(if $(CONFIG_TRIM_UNUSED_KSYMS), include/generated/autoksyms.h)

$(autoksyms_h):
	$(Q)mkdir -p $(dir $@)
	$(Q)touch $@

ARCH_POSTLINK := $(wildcard $(srctree)/arch/$(SRCARCH)/Makefile.postlink)

# Final link of vmlinux with optional arch pass after final link
cmd_link-vmlinux =                                                 \
	$(CONFIG_SHELL) $< $(LD) $(KBUILD_LDFLAGS) $(LDFLAGS_vmlinux) ;    \
	$(if $(ARCH_POSTLINK), $(MAKE) -f $(ARCH_POSTLINK) $@, true)

vmlinux: scripts/link-vmlinux.sh autoksyms_recursive $(vmlinux-deps) FORCE
	+$(call if_changed,link-vmlinux)

targets := vmlinux

# Some samples need headers_install.
samples: headers_install

# The actual objects are generated when descending,
# make sure no implicit rule kicks in
$(sort $(vmlinux-deps)): $(vmlinux-dirs) ;

# Handle descending into subdirectories listed in $(vmlinux-dirs)
# Preset locale variables to speed up the build process. Limit locale
# tweaks to this spot to avoid wrong language settings when running
# make menuconfig etc.
# Error messages still appears in the original language

PHONY += $(vmlinux-dirs)
$(vmlinux-dirs): prepare
	$(Q)$(MAKE) $(build)=$@ need-builtin=1

filechk_kernel.release = \
	echo "$(KERNELVERSION)$$($(CONFIG_SHELL) $(srctree)/scripts/setlocalversion $(srctree))"

# Store (new) KERNELRELEASE string in include/config/kernel.release
include/config/kernel.release: FORCE
	$(call filechk,kernel.release)

# Additional helpers built in scripts/
# Carefully list dependencies so we do not try to build scripts twice
# in parallel
PHONY += scripts
scripts: scripts_basic scripts_dtc
	$(Q)$(MAKE) $(build)=$(@)

# Things we need to do before we recursively start building the kernel
# or the modules are listed in "prepare".
# A multi level approach is used. prepareN is processed before prepareN-1.
# archprepare is used in arch Makefiles and when processed asm symlink,
# version.h and scripts_basic is processed / created.

PHONY += prepare archprepare prepare1 prepare3

# prepare3 is used to check if we are building in a separate output directory,
# and if so do:
# 1) Check that make has not been executed in the kernel src $(srctree)
prepare3: include/config/kernel.release
ifneq ($(srctree),.)
	@$(kecho) '  Using $(srctree) as source for kernel'
	$(Q)if [ -f $(srctree)/.config -o \
		 -d $(srctree)/include/config -o \
		 -d $(srctree)/arch/$(SRCARCH)/include/generated ]; then \
		echo >&2 "  $(srctree) is not clean, please run 'make mrproper'"; \
		echo >&2 "  in the '$(srctree)' directory.";\
		/bin/false; \
	fi;
endif

prepare1: prepare3 outputmakefile asm-generic $(version_h) $(autoksyms_h) \
						include/generated/utsrelease.h
	$(cmd_crmodverdir)

archprepare: archheaders archscripts prepare1 scripts

prepare0: archprepare
	$(Q)$(MAKE) $(build)=scripts/mod
	$(Q)$(MAKE) $(build)=.

# All the preparing..
prepare: prepare0 prepare-objtool

# Support for using generic headers in asm-generic
asm-generic := -f $(srctree)/scripts/Makefile.asm-generic obj

PHONY += asm-generic uapi-asm-generic
asm-generic: uapi-asm-generic
	$(Q)$(MAKE) $(asm-generic)=arch/$(SRCARCH)/include/generated/asm \
	generic=include/asm-generic
uapi-asm-generic:
	$(Q)$(MAKE) $(asm-generic)=arch/$(SRCARCH)/include/generated/uapi/asm \
	generic=include/uapi/asm-generic

PHONY += prepare-objtool
prepare-objtool: $(objtool_target)
ifeq ($(SKIP_STACK_VALIDATION),1)
ifdef CONFIG_UNWINDER_ORC
	@echo "error: Cannot generate ORC metadata for CONFIG_UNWINDER_ORC=y, please install libelf-dev, libelf-devel or elfutils-libelf-devel" >&2
	@false
else
	@echo "warning: Cannot use CONFIG_STACK_VALIDATION=y, please install libelf-dev, libelf-devel or elfutils-libelf-devel" >&2
endif
endif

# Generate some files
# ---------------------------------------------------------------------------

# KERNELRELEASE can change from a few different places, meaning version.h
# needs to be updated, so this check is forced on all builds

uts_len := 64
define filechk_utsrelease.h
	if [ `echo -n "$(KERNELRELEASE)" | wc -c ` -gt $(uts_len) ]; then \
	  echo '"$(KERNELRELEASE)" exceeds $(uts_len) characters' >&2;    \
	  exit 1;                                                         \
	fi;                                                               \
	echo \#define UTS_RELEASE \"$(KERNELRELEASE)\"
endef

define filechk_version.h
	echo \#define LINUX_VERSION_CODE $(shell                         \
	expr $(VERSION) \* 65536 + 0$(PATCHLEVEL) \* 256 + 0$(SUBLEVEL)); \
	echo '#define KERNEL_VERSION(a,b,c) (((a) << 16) + ((b) << 8) + (c))'
endef

$(version_h): FORCE
	$(call filechk,version.h)
	$(Q)rm -f $(old_version_h)

include/generated/utsrelease.h: include/config/kernel.release FORCE
	$(call filechk,utsrelease.h)

PHONY += headerdep
headerdep:
	$(Q)find $(srctree)/include/ -name '*.h' | xargs --max-args 1 \
	$(srctree)/scripts/headerdep.pl -I$(srctree)/include

# ---------------------------------------------------------------------------
# Kernel headers

#Default location for installed headers
export INSTALL_HDR_PATH = $(objtree)/usr

# If we do an all arch process set dst to include/arch-$(SRCARCH)
hdr-dst = $(if $(KBUILD_HEADERS), dst=include/arch-$(SRCARCH), dst=include)

PHONY += archheaders archscripts

PHONY += __headers
__headers: $(version_h) scripts_basic uapi-asm-generic archheaders archscripts
	$(Q)$(MAKE) $(build)=scripts build_unifdef

PHONY += headers_install_all
headers_install_all:
	$(Q)$(CONFIG_SHELL) $(srctree)/scripts/headers.sh install

PHONY += headers_install
headers_install: __headers
	$(if $(wildcard $(srctree)/arch/$(SRCARCH)/include/uapi/asm/Kbuild),, \
	  $(error Headers not exportable for the $(SRCARCH) architecture))
	$(Q)$(MAKE) $(hdr-inst)=include/uapi dst=include
	$(Q)$(MAKE) $(hdr-inst)=arch/$(SRCARCH)/include/uapi $(hdr-dst)

PHONY += headers_check_all
headers_check_all: headers_install_all
	$(Q)$(CONFIG_SHELL) $(srctree)/scripts/headers.sh check

PHONY += headers_check
headers_check: headers_install
	$(Q)$(MAKE) $(hdr-inst)=include/uapi dst=include HDRCHECK=1
	$(Q)$(MAKE) $(hdr-inst)=arch/$(SRCARCH)/include/uapi $(hdr-dst) HDRCHECK=1

ifdef CONFIG_HEADERS_CHECK
all: headers_check
endif

# ---------------------------------------------------------------------------
# Kernel selftest

PHONY += kselftest
kselftest:
	$(Q)$(MAKE) -C $(srctree)/tools/testing/selftests run_tests

PHONY += kselftest-clean
kselftest-clean:
	$(Q)$(MAKE) -C $(srctree)/tools/testing/selftests clean

PHONY += kselftest-merge
kselftest-merge:
	$(if $(wildcard $(objtree)/.config),, $(error No .config exists, config your kernel first!))
	$(Q)$(CONFIG_SHELL) $(srctree)/scripts/kconfig/merge_config.sh \
		-m $(objtree)/.config \
		$(srctree)/tools/testing/selftests/*/config
	+$(Q)$(MAKE) -f $(srctree)/Makefile olddefconfig

# ---------------------------------------------------------------------------
# Devicetree files

ifneq ($(wildcard $(srctree)/arch/$(SRCARCH)/boot/dts/),)
dtstree := arch/$(SRCARCH)/boot/dts
endif

ifneq ($(dtstree),)

%.dtb: prepare3 scripts_dtc
	$(Q)$(MAKE) $(build)=$(dtstree) $(dtstree)/$@

PHONY += dtbs dtbs_install dt_binding_check
dtbs dtbs_check: prepare3 scripts_dtc
	$(Q)$(MAKE) $(build)=$(dtstree)

dtbs_check: export CHECK_DTBS=1
dtbs_check: dt_binding_check

dtbs_install:
	$(Q)$(MAKE) $(dtbinst)=$(dtstree)

ifdef CONFIG_OF_EARLY_FLATTREE
all: dtbs
endif

endif

PHONY += scripts_dtc
scripts_dtc: scripts_basic
	$(Q)$(MAKE) $(build)=scripts/dtc

dt_binding_check: scripts_dtc
	$(Q)$(MAKE) $(build)=Documentation/devicetree/bindings

# ---------------------------------------------------------------------------
# Modules

ifdef CONFIG_MODULES

# By default, build modules as well

all: modules

# Build modules
#
# A module can be listed more than once in obj-m resulting in
# duplicate lines in modules.order files.  Those are removed
# using awk while concatenating to the final file.

PHONY += modules
modules: $(vmlinux-dirs) $(if $(KBUILD_BUILTIN),vmlinux) modules.builtin
	$(Q)$(AWK) '!x[$$0]++' $(vmlinux-dirs:%=$(objtree)/%/modules.order) > $(objtree)/modules.order
	@$(kecho) '  Building modules, stage 2.';
	$(Q)$(MAKE) -f $(srctree)/scripts/Makefile.modpost
	$(Q)$(CONFIG_SHELL) $(srctree)/scripts/modules-check.sh

modules.builtin: $(vmlinux-dirs:%=%/modules.builtin)
	$(Q)$(AWK) '!x[$$0]++' $^ > $(objtree)/modules.builtin

%/modules.builtin: include/config/auto.conf include/config/tristate.conf
	$(Q)$(MAKE) $(modbuiltin)=$*


# Target to prepare building external modules
PHONY += modules_prepare
modules_prepare: prepare

# Target to install modules
PHONY += modules_install
modules_install: _modinst_ _modinst_post

PHONY += _modinst_
_modinst_:
	@rm -rf $(MODLIB)/kernel
	@rm -f $(MODLIB)/source
	@mkdir -p $(MODLIB)/kernel
	@ln -s $(abspath $(srctree)) $(MODLIB)/source
	@if [ ! $(objtree) -ef  $(MODLIB)/build ]; then \
		rm -f $(MODLIB)/build ; \
		ln -s $(CURDIR) $(MODLIB)/build ; \
	fi
	@cp -f $(objtree)/modules.order $(MODLIB)/
	@cp -f $(objtree)/modules.builtin $(MODLIB)/
	@cp -f $(objtree)/modules.builtin.modinfo $(MODLIB)/
	$(Q)$(MAKE) -f $(srctree)/scripts/Makefile.modinst

# This depmod is only for convenience to give the initial
# boot a modules.dep even before / is mounted read-write.  However the
# boot script depmod is the master version.
PHONY += _modinst_post
_modinst_post: _modinst_
	$(call cmd,depmod)

ifeq ($(CONFIG_MODULE_SIG), y)
PHONY += modules_sign
modules_sign:
	$(Q)$(MAKE) -f $(srctree)/scripts/Makefile.modsign
endif

else # CONFIG_MODULES

# Modules not configured
# ---------------------------------------------------------------------------

PHONY += modules modules_install
modules modules_install:
	@echo >&2
	@echo >&2 "The present kernel configuration has modules disabled."
	@echo >&2 "Type 'make config' and enable loadable module support."
	@echo >&2 "Then build a kernel with module support enabled."
	@echo >&2
	@exit 1

endif # CONFIG_MODULES

###
# Cleaning is done on three levels.
# make clean     Delete most generated files
#                Leave enough to build external modules
# make mrproper  Delete the current configuration, and all generated files
# make distclean Remove editor backup files, patch leftover files and the like

# Directories & files removed with 'make clean'
CLEAN_DIRS  += $(MODVERDIR) include/ksym
CLEAN_FILES += modules.builtin.modinfo

# Directories & files removed with 'make mrproper'
MRPROPER_DIRS  += include/config usr/include include/generated          \
		  arch/$(SRCARCH)/include/generated .tmp_objdiff
MRPROPER_FILES += .config .config.old .version \
		  Module.symvers tags TAGS cscope* GPATH GTAGS GRTAGS GSYMS \
		  signing_key.pem signing_key.priv signing_key.x509	\
		  x509.genkey extra_certificates signing_key.x509.keyid	\
		  signing_key.x509.signer vmlinux-gdb.py

# clean - Delete most, but leave enough to build external modules
#
clean: rm-dirs  := $(CLEAN_DIRS)
clean: rm-files := $(CLEAN_FILES)
clean-dirs      := $(addprefix _clean_, . $(vmlinux-alldirs))

PHONY += $(clean-dirs) clean archclean vmlinuxclean
$(clean-dirs):
	$(Q)$(MAKE) $(clean)=$(patsubst _clean_%,%,$@)

vmlinuxclean:
	$(Q)$(CONFIG_SHELL) $(srctree)/scripts/link-vmlinux.sh clean
	$(Q)$(if $(ARCH_POSTLINK), $(MAKE) -f $(ARCH_POSTLINK) clean)

clean: archclean vmlinuxclean

# mrproper - Delete all generated files, including .config
#
mrproper: rm-dirs  := $(wildcard $(MRPROPER_DIRS))
mrproper: rm-files := $(wildcard $(MRPROPER_FILES))
mrproper-dirs      := $(addprefix _mrproper_,scripts)

PHONY += $(mrproper-dirs) mrproper
$(mrproper-dirs):
	$(Q)$(MAKE) $(clean)=$(patsubst _mrproper_%,%,$@)

mrproper: clean $(mrproper-dirs)
	$(call cmd,rmdirs)
	$(call cmd,rmfiles)

# distclean
#
PHONY += distclean

distclean: mrproper
	@find $(srctree) $(RCS_FIND_IGNORE) \
		\( -name '*.orig' -o -name '*.rej' -o -name '*~' \
		-o -name '*.bak' -o -name '#*#' -o -name '*%' \
		-o -name 'core' \) \
		-type f -print | xargs rm -f


# Packaging of the kernel to various formats
# ---------------------------------------------------------------------------
package-dir	:= scripts/package

%src-pkg: FORCE
	$(Q)$(MAKE) $(build)=$(package-dir) $@
%pkg: include/config/kernel.release FORCE
	$(Q)$(MAKE) $(build)=$(package-dir) $@


# Brief documentation of the typical targets used
# ---------------------------------------------------------------------------

boards := $(wildcard $(srctree)/arch/$(SRCARCH)/configs/*_defconfig)
boards := $(sort $(notdir $(boards)))
board-dirs := $(dir $(wildcard $(srctree)/arch/$(SRCARCH)/configs/*/*_defconfig))
board-dirs := $(sort $(notdir $(board-dirs:/=)))

PHONY += help
help:
	@echo  'Cleaning targets:'
	@echo  '  clean		  - Remove most generated files but keep the config and'
	@echo  '                    enough build support to build external modules'
	@echo  '  mrproper	  - Remove all generated files + config + various backup files'
	@echo  '  distclean	  - mrproper + remove editor backup and patch files'
	@echo  ''
	@echo  'Configuration targets:'
	@$(MAKE) -f $(srctree)/scripts/kconfig/Makefile help
	@echo  ''
	@echo  'Other generic targets:'
	@echo  '  all		  - Build all targets marked with [*]'
	@echo  '* vmlinux	  - Build the bare kernel'
	@echo  '* modules	  - Build all modules'
	@echo  '  modules_install - Install all modules to INSTALL_MOD_PATH (default: /)'
	@echo  '  dir/            - Build all files in dir and below'
	@echo  '  dir/file.[ois]  - Build specified target only'
	@echo  '  dir/file.ll     - Build the LLVM assembly file'
	@echo  '                    (requires compiler support for LLVM assembly generation)'
	@echo  '  dir/file.lst    - Build specified mixed source/assembly target only'
	@echo  '                    (requires a recent binutils and recent build (System.map))'
	@echo  '  dir/file.ko     - Build module including final link'
	@echo  '  modules_prepare - Set up for building external modules'
	@echo  '  tags/TAGS	  - Generate tags file for editors'
	@echo  '  cscope	  - Generate cscope index'
	@echo  '  gtags           - Generate GNU GLOBAL index'
	@echo  '  kernelrelease	  - Output the release version string (use with make -s)'
	@echo  '  kernelversion	  - Output the version stored in Makefile (use with make -s)'
	@echo  '  image_name	  - Output the image name (use with make -s)'
	@echo  '  headers_install - Install sanitised kernel headers to INSTALL_HDR_PATH'; \
	 echo  '                    (default: $(INSTALL_HDR_PATH))'; \
	 echo  ''
	@echo  'Static analysers:'
	@echo  '  checkstack      - Generate a list of stack hogs'
	@echo  '  namespacecheck  - Name space analysis on compiled kernel'
	@echo  '  versioncheck    - Sanity check on version.h usage'
	@echo  '  includecheck    - Check for duplicate included header files'
	@echo  '  export_report   - List the usages of all exported symbols'
	@echo  '  headers_check   - Sanity check on exported headers'
	@echo  '  headerdep       - Detect inclusion cycles in headers'
	@echo  '  coccicheck      - Check with Coccinelle'
	@echo  ''
	@echo  'Kernel selftest:'
	@echo  '  kselftest       - Build and run kernel selftest (run as root)'
	@echo  '                    Build, install, and boot kernel before'
	@echo  '                    running kselftest on it'
	@echo  '  kselftest-clean - Remove all generated kselftest files'
	@echo  '  kselftest-merge - Merge all the config dependencies of kselftest to existing'
	@echo  '                    .config.'
	@echo  ''
	@$(if $(dtstree), \
		echo 'Devicetree:'; \
		echo '* dtbs            - Build device tree blobs for enabled boards'; \
		echo '  dtbs_install    - Install dtbs to $(INSTALL_DTBS_PATH)'; \
		echo '')

	@echo 'Userspace tools targets:'
	@echo '  use "make tools/help"'
	@echo '  or  "cd tools; make help"'
	@echo  ''
	@echo  'Kernel packaging:'
	@$(MAKE) $(build)=$(package-dir) help
	@echo  ''
	@echo  'Documentation targets:'
	@$(MAKE) -f $(srctree)/Documentation/Makefile dochelp
	@echo  ''
	@echo  'Architecture specific targets ($(SRCARCH)):'
	@$(if $(archhelp),$(archhelp),\
		echo '  No architecture specific help defined for $(SRCARCH)')
	@echo  ''
	@$(if $(boards), \
		$(foreach b, $(boards), \
		printf "  %-24s - Build for %s\\n" $(b) $(subst _defconfig,,$(b));) \
		echo '')
	@$(if $(board-dirs), \
		$(foreach b, $(board-dirs), \
		printf "  %-16s - Show %s-specific targets\\n" help-$(b) $(b);) \
		printf "  %-16s - Show all of the above\\n" help-boards; \
		echo '')

	@echo  '  make V=0|1 [targets] 0 => quiet build (default), 1 => verbose build'
	@echo  '  make V=2   [targets] 2 => give reason for rebuild of target'
	@echo  '  make O=dir [targets] Locate all output files in "dir", including .config'
	@echo  '  make C=1   [targets] Check re-compiled c source with $$CHECK (sparse by default)'
	@echo  '  make C=2   [targets] Force check of all c source with $$CHECK'
	@echo  '  make RECORDMCOUNT_WARN=1 [targets] Warn about ignored mcount sections'
	@echo  '  make W=n   [targets] Enable extra gcc checks, n=1,2,3 where'
	@echo  '		1: warnings which may be relevant and do not occur too often'
	@echo  '		2: warnings which occur quite often but may still be relevant'
	@echo  '		3: more obscure warnings, can most likely be ignored'
	@echo  '		Multiple levels can be combined with W=12 or W=123'
	@echo  ''
	@echo  'Execute "make" or "make all" to build all targets marked with [*] '
	@echo  'For further info see the ./README file'


help-board-dirs := $(addprefix help-,$(board-dirs))

help-boards: $(help-board-dirs)

boards-per-dir = $(sort $(notdir $(wildcard $(srctree)/arch/$(SRCARCH)/configs/$*/*_defconfig)))

$(help-board-dirs): help-%:
	@echo  'Architecture specific targets ($(SRCARCH) $*):'
	@$(if $(boards-per-dir), \
		$(foreach b, $(boards-per-dir), \
		printf "  %-24s - Build for %s\\n" $*/$(b) $(subst _defconfig,,$(b));) \
		echo '')


# Documentation targets
# ---------------------------------------------------------------------------
DOC_TARGETS := xmldocs latexdocs pdfdocs htmldocs epubdocs cleandocs \
	       linkcheckdocs dochelp refcheckdocs
PHONY += $(DOC_TARGETS)
$(DOC_TARGETS): scripts_basic FORCE
	$(Q)$(MAKE) $(build)=Documentation $@

# Misc
# ---------------------------------------------------------------------------

PHONY += scripts_gdb
scripts_gdb: prepare
	$(Q)$(MAKE) $(build)=scripts/gdb
	$(Q)ln -fsn $(abspath $(srctree)/scripts/gdb/vmlinux-gdb.py)

ifdef CONFIG_GDB_SCRIPTS
all: scripts_gdb
endif

else # KBUILD_EXTMOD

###
# External module support.
# When building external modules the kernel used as basis is considered
# read-only, and no consistency checks are made and the make
# system is not used on the basis kernel. If updates are required
# in the basis kernel ordinary make commands (without M=...) must
# be used.
#
# The following are the only valid targets when building external
# modules.
# make M=dir clean     Delete all automatically generated files
# make M=dir modules   Make all modules in specified dir
# make M=dir	       Same as 'make M=dir modules'
# make M=dir modules_install
#                      Install the modules built in the module directory
#                      Assumes install directory is already created

# We are always building modules
KBUILD_MODULES := 1

PHONY += $(objtree)/Module.symvers
$(objtree)/Module.symvers:
	@test -e $(objtree)/Module.symvers || ( \
	echo; \
	echo "  WARNING: Symbol version dump $(objtree)/Module.symvers"; \
	echo "           is missing; modules will have no dependencies and modversions."; \
	echo )

module-dirs := $(addprefix _module_,$(KBUILD_EXTMOD))
PHONY += $(module-dirs) modules
$(module-dirs): prepare $(objtree)/Module.symvers
	$(Q)$(MAKE) $(build)=$(patsubst _module_%,%,$@)

modules: $(module-dirs)
	@$(kecho) '  Building modules, stage 2.';
	$(Q)$(MAKE) -f $(srctree)/scripts/Makefile.modpost

PHONY += modules_install
modules_install: _emodinst_ _emodinst_post

install-dir := $(if $(INSTALL_MOD_DIR),$(INSTALL_MOD_DIR),extra)
PHONY += _emodinst_
_emodinst_:
	$(Q)mkdir -p $(MODLIB)/$(install-dir)
	$(Q)$(MAKE) -f $(srctree)/scripts/Makefile.modinst

PHONY += _emodinst_post
_emodinst_post: _emodinst_
	$(call cmd,depmod)

clean-dirs := $(addprefix _clean_,$(KBUILD_EXTMOD))

PHONY += $(clean-dirs) clean
$(clean-dirs):
	$(Q)$(MAKE) $(clean)=$(patsubst _clean_%,%,$@)

clean:	rm-dirs := $(MODVERDIR)
clean: rm-files := $(KBUILD_EXTMOD)/Module.symvers

PHONY += help
help:
	@echo  '  Building external modules.'
	@echo  '  Syntax: make -C path/to/kernel/src M=$$PWD target'
	@echo  ''
	@echo  '  modules         - default target, build the module(s)'
	@echo  '  modules_install - install the module'
	@echo  '  clean           - remove generated files in module directory only'
	@echo  ''

PHONY += prepare
prepare:
	$(cmd_crmodverdir)
endif # KBUILD_EXTMOD

clean: $(clean-dirs)
	$(call cmd,rmdirs)
	$(call cmd,rmfiles)
	@find $(if $(KBUILD_EXTMOD), $(KBUILD_EXTMOD), .) $(RCS_FIND_IGNORE) \
		\( -name '*.[aios]' -o -name '*.ko' -o -name '.*.cmd' \
		-o -name '*.ko.*' \
		-o -name '*.dtb' -o -name '*.dtb.S' -o -name '*.dt.yaml' \
		-o -name '*.dwo' -o -name '*.lst' \
		-o -name '*.su'  \
		-o -name '.*.d' -o -name '.*.tmp' -o -name '*.mod.c' \
		-o -name '*.lex.c' -o -name '*.tab.[ch]' \
		-o -name '*.asn1.[ch]' \
		-o -name '*.symtypes' -o -name 'modules.order' \
		-o -name modules.builtin -o -name '.tmp_*.o.*' \
		-o -name '*.c.[012]*.*' \
		-o -name '*.ll' \
		-o -name '*.gcno' \) -type f -print | xargs rm -f

# Generate tags for editors
# ---------------------------------------------------------------------------
quiet_cmd_tags = GEN     $@
      cmd_tags = $(CONFIG_SHELL) $(srctree)/scripts/tags.sh $@

tags TAGS cscope gtags: FORCE
	$(call cmd,tags)

# Scripts to check various things for consistency
# ---------------------------------------------------------------------------

PHONY += includecheck versioncheck coccicheck namespacecheck export_report

includecheck:
	find $(srctree)/* $(RCS_FIND_IGNORE) \
		-name '*.[hcS]' -type f -print | sort \
		| xargs $(PERL) -w $(srctree)/scripts/checkincludes.pl

versioncheck:
	find $(srctree)/* $(RCS_FIND_IGNORE) \
		-name '*.[hcS]' -type f -print | sort \
		| xargs $(PERL) -w $(srctree)/scripts/checkversion.pl

coccicheck:
	$(Q)$(CONFIG_SHELL) $(srctree)/scripts/$@

namespacecheck:
	$(PERL) $(srctree)/scripts/namespace.pl

export_report:
	$(PERL) $(srctree)/scripts/export_report.pl

PHONY += checkstack kernelrelease kernelversion image_name

# UML needs a little special treatment here.  It wants to use the host
# toolchain, so needs $(SUBARCH) passed to checkstack.pl.  Everyone
# else wants $(ARCH), including people doing cross-builds, which means
# that $(SUBARCH) doesn't work here.
ifeq ($(ARCH), um)
CHECKSTACK_ARCH := $(SUBARCH)
else
CHECKSTACK_ARCH := $(ARCH)
endif
checkstack:
	$(OBJDUMP) -d vmlinux $$(find . -name '*.ko') | \
	$(PERL) $(src)/scripts/checkstack.pl $(CHECKSTACK_ARCH)

kernelrelease:
	@echo "$(KERNELVERSION)$$($(CONFIG_SHELL) $(srctree)/scripts/setlocalversion $(srctree))"

kernelversion:
	@echo $(KERNELVERSION)

image_name:
	@echo $(KBUILD_IMAGE)

# Clear a bunch of variables before executing the submake

ifeq ($(quiet),silent_)
tools_silent=s
endif

tools/: FORCE
	$(Q)mkdir -p $(objtree)/tools
	$(Q)$(MAKE) LDFLAGS= MAKEFLAGS="$(tools_silent) $(filter --j% -j,$(MAKEFLAGS))" O=$(abspath $(objtree)) subdir=tools -C $(src)/tools/

tools/%: FORCE
	$(Q)mkdir -p $(objtree)/tools
	$(Q)$(MAKE) LDFLAGS= MAKEFLAGS="$(tools_silent) $(filter --j% -j,$(MAKEFLAGS))" O=$(abspath $(objtree)) subdir=tools -C $(src)/tools/ $*

# Single targets
# ---------------------------------------------------------------------------
# Single targets are compatible with:
# - build with mixed source and output
# - build with separate output dir 'make O=...'
# - external modules
#
#  target-dir => where to store outputfile
#  build-dir  => directory in kernel source tree to use

build-target = $(if $(KBUILD_EXTMOD), $(KBUILD_EXTMOD)/)$@
build-dir = $(patsubst %/,%,$(dir $(build-target)))

%.i: prepare FORCE
	$(Q)$(MAKE) $(build)=$(build-dir) $(build-target)
%.ll: prepare FORCE
	$(Q)$(MAKE) $(build)=$(build-dir) $(build-target)
%.lst: prepare FORCE
	$(Q)$(MAKE) $(build)=$(build-dir) $(build-target)
%.o: prepare FORCE
	$(Q)$(MAKE) $(build)=$(build-dir) $(build-target)
%.s: prepare FORCE
	$(Q)$(MAKE) $(build)=$(build-dir) $(build-target)
%.symtypes: prepare FORCE
	$(Q)$(MAKE) $(build)=$(build-dir) $(build-target)
%.ko: %.o
	$(Q)$(MAKE) -f $(srctree)/scripts/Makefile.modpost

# Modules
PHONY += /
/: ./

# Make sure the latest headers are built for Documentation
Documentation/ samples/: headers_install
%/: prepare FORCE
	$(Q)$(MAKE) KBUILD_MODULES=1 $(build)=$(build-dir)

# FIXME Should go into a make.lib or something
# ===========================================================================

quiet_cmd_rmdirs = $(if $(wildcard $(rm-dirs)),CLEAN   $(wildcard $(rm-dirs)))
      cmd_rmdirs = rm -rf $(rm-dirs)

quiet_cmd_rmfiles = $(if $(wildcard $(rm-files)),CLEAN   $(wildcard $(rm-files)))
      cmd_rmfiles = rm -f $(rm-files)

# Run depmod only if we have System.map and depmod is executable
quiet_cmd_depmod = DEPMOD  $(KERNELRELEASE)
      cmd_depmod = $(CONFIG_SHELL) $(srctree)/scripts/depmod.sh $(DEPMOD) \
                   $(KERNELRELEASE)

# Create temporary dir for module support files
# clean it up only when building all modules
cmd_crmodverdir = $(Q)mkdir -p $(MODVERDIR) \
                  $(if $(KBUILD_MODULES),; rm -f $(MODVERDIR)/*)

# read saved command lines for existing targets
existing-targets := $(wildcard $(sort $(targets)))

-include $(foreach f,$(existing-targets),$(dir $(f)).$(notdir $(f)).cmd)

endif   # ifeq ($(config-targets),1)
endif   # ifeq ($(mixed-targets),1)
endif   # need-sub-make

PHONY += FORCE
FORCE:

# Declare the contents of the PHONY variable as phony.  We keep that
# information in a variable so we can use it in if_changed and friends.
.PHONY: $(PHONY)<|MERGE_RESOLUTION|>--- conflicted
+++ resolved
@@ -1016,11 +1016,7 @@
 export KBUILD_LDS          := arch/$(SRCARCH)/kernel/vmlinux.lds
 export LDFLAGS_vmlinux
 # used by scripts/package/Makefile
-<<<<<<< HEAD
-export KBUILD_ALLDIRS := $(sort $(filter-out arch/%,$(vmlinux-alldirs)) arch include scripts tools)
-=======
 export KBUILD_ALLDIRS := $(sort $(filter-out arch/%,$(vmlinux-alldirs)) LICENSES arch include scripts tools)
->>>>>>> a188339c
 
 vmlinux-deps := $(KBUILD_LDS) $(KBUILD_VMLINUX_OBJS) $(KBUILD_VMLINUX_LIBS)
 
