--- conflicted
+++ resolved
@@ -1,11 +1,7 @@
 VERSION = 2
 PATCHLEVEL = 6
 SUBLEVEL = 30
-<<<<<<< HEAD
-EXTRAVERSION = -rc5-git1
-=======
-EXTRAVERSION = -rc6
->>>>>>> 22ef37ee
+EXTRAVERSION = -rc6-git3
 NAME = Vindictive Armadillo
 
 # *DOCUMENTATION*
