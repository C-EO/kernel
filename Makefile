VERSION = 3
PATCHLEVEL = 18
SUBLEVEL = 0
<<<<<<< HEAD
EXTRAVERSION = -rc7-73-g19b0225
=======
EXTRAVERSION =
>>>>>>> b2776bf7
NAME = Diseased Newt

# *DOCUMENTATION*
# To see a list of typical targets execute "make help"
# More info can be located in ./README
# Comments in this file are targeted only to the developer, do not
# expect to learn how to build the kernel reading this file.

# Do not use make's built-in rules and variables
# (this increases performance and avoids hard-to-debug behaviour);
MAKEFLAGS += -rR

# Avoid funny character set dependencies
unexport LC_ALL
LC_COLLATE=C
LC_NUMERIC=C
export LC_COLLATE LC_NUMERIC

# Avoid interference with shell env settings
unexport GREP_OPTIONS

# We are using a recursive build, so we need to do a little thinking
# to get the ordering right.
#
# Most importantly: sub-Makefiles should only ever modify files in
# their own directory. If in some directory we have a dependency on
# a file in another dir (which doesn't happen often, but it's often
# unavoidable when linking the built-in.o targets which finally
# turn into vmlinux), we will call a sub make in that other dir, and
# after that we are sure that everything which is in that other dir
# is now up to date.
#
# The only cases where we need to modify files which have global
# effects are thus separated out and done before the recursive
# descending is started. They are now explicitly listed as the
# prepare rule.

# Beautify output
# ---------------------------------------------------------------------------
#
# Normally, we echo the whole command before executing it. By making
# that echo $($(quiet)$(cmd)), we now have the possibility to set
# $(quiet) to choose other forms of output instead, e.g.
#
#         quiet_cmd_cc_o_c = Compiling $(RELDIR)/$@
#         cmd_cc_o_c       = $(CC) $(c_flags) -c -o $@ $<
#
# If $(quiet) is empty, the whole command will be printed.
# If it is set to "quiet_", only the short version will be printed.
# If it is set to "silent_", nothing will be printed at all, since
# the variable $(silent_cmd_cc_o_c) doesn't exist.
#
# A simple variant is to prefix commands with $(Q) - that's useful
# for commands that shall be hidden in non-verbose mode.
#
#	$(Q)ln $@ :<
#
# If KBUILD_VERBOSE equals 0 then the above command will be hidden.
# If KBUILD_VERBOSE equals 1 then the above command is displayed.
#
# To put more focus on warnings, be less verbose as default
# Use 'make V=1' to see the full commands

ifeq ("$(origin V)", "command line")
  KBUILD_VERBOSE = $(V)
endif
ifndef KBUILD_VERBOSE
  KBUILD_VERBOSE = 0
endif

ifeq ($(KBUILD_VERBOSE),1)
  quiet =
  Q =
else
  quiet=quiet_
  Q = @
endif

# If the user is running make -s (silent mode), suppress echoing of
# commands

ifneq ($(filter 4.%,$(MAKE_VERSION)),)	# make-4
ifneq ($(filter %s ,$(firstword x$(MAKEFLAGS))),)
  quiet=silent_
endif
else					# make-3.8x
ifneq ($(filter s% -s%,$(MAKEFLAGS)),)
  quiet=silent_
endif
endif

export quiet Q KBUILD_VERBOSE

# kbuild supports saving output files in a separate directory.
# To locate output files in a separate directory two syntaxes are supported.
# In both cases the working directory must be the root of the kernel src.
# 1) O=
# Use "make O=dir/to/store/output/files/"
#
# 2) Set KBUILD_OUTPUT
# Set the environment variable KBUILD_OUTPUT to point to the directory
# where the output files shall be placed.
# export KBUILD_OUTPUT=dir/to/store/output/files/
# make
#
# The O= assignment takes precedence over the KBUILD_OUTPUT environment
# variable.

# KBUILD_SRC is set on invocation of make in OBJ directory
# KBUILD_SRC is not intended to be used by the regular user (for now)
ifeq ($(KBUILD_SRC),)

# OK, Make called in directory where kernel src resides
# Do we want to locate output files in a separate directory?
ifeq ("$(origin O)", "command line")
  KBUILD_OUTPUT := $(O)
endif

# That's our default target when none is given on the command line
PHONY := _all
_all:

# Cancel implicit rules on top Makefile
$(CURDIR)/Makefile Makefile: ;

ifneq ($(KBUILD_OUTPUT),)
# Invoke a second make in the output directory, passing relevant variables
# check that the output directory actually exists
saved-output := $(KBUILD_OUTPUT)
KBUILD_OUTPUT := $(shell mkdir -p $(KBUILD_OUTPUT) && cd $(KBUILD_OUTPUT) \
								&& /bin/pwd)
$(if $(KBUILD_OUTPUT),, \
     $(error failed to create output directory "$(saved-output)"))

PHONY += $(MAKECMDGOALS) sub-make

$(filter-out _all sub-make $(CURDIR)/Makefile, $(MAKECMDGOALS)) _all: sub-make
	@:

sub-make: FORCE
	$(Q)$(MAKE) -C $(KBUILD_OUTPUT) KBUILD_SRC=$(CURDIR) \
	-f $(CURDIR)/Makefile $(filter-out _all sub-make,$(MAKECMDGOALS))

# Leave processing to above invocation of make
skip-makefile := 1
endif # ifneq ($(KBUILD_OUTPUT),)
endif # ifeq ($(KBUILD_SRC),)

# We process the rest of the Makefile if this is the final invocation of make
ifeq ($(skip-makefile),)

# Do not print "Entering directory ...",
# but we want to display it when entering to the output directory
# so that IDEs/editors are able to understand relative filenames.
MAKEFLAGS += --no-print-directory

# Call a source code checker (by default, "sparse") as part of the
# C compilation.
#
# Use 'make C=1' to enable checking of only re-compiled files.
# Use 'make C=2' to enable checking of *all* source files, regardless
# of whether they are re-compiled or not.
#
# See the file "Documentation/sparse.txt" for more details, including
# where to get the "sparse" utility.

ifeq ("$(origin C)", "command line")
  KBUILD_CHECKSRC = $(C)
endif
ifndef KBUILD_CHECKSRC
  KBUILD_CHECKSRC = 0
endif

# Use make M=dir to specify directory of external module to build
# Old syntax make ... SUBDIRS=$PWD is still supported
# Setting the environment variable KBUILD_EXTMOD take precedence
ifdef SUBDIRS
  KBUILD_EXTMOD ?= $(SUBDIRS)
endif

ifeq ("$(origin M)", "command line")
  KBUILD_EXTMOD := $(M)
endif

# If building an external module we do not care about the all: rule
# but instead _all depend on modules
PHONY += all
ifeq ($(KBUILD_EXTMOD),)
_all: all
else
_all: modules
endif

ifeq ($(KBUILD_SRC),)
        # building in the source tree
        srctree := .
else
        ifeq ($(KBUILD_SRC)/,$(dir $(CURDIR)))
                # building in a subdirectory of the source tree
                srctree := ..
        else
                srctree := $(KBUILD_SRC)
        endif
endif
objtree		:= .
src		:= $(srctree)
obj		:= $(objtree)

VPATH		:= $(srctree)$(if $(KBUILD_EXTMOD),:$(KBUILD_EXTMOD))

export srctree objtree VPATH


# SUBARCH tells the usermode build what the underlying arch is.  That is set
# first, and if a usermode build is happening, the "ARCH=um" on the command
# line overrides the setting of ARCH below.  If a native build is happening,
# then ARCH is assigned, getting whatever value it gets normally, and
# SUBARCH is subsequently ignored.

SUBARCH := $(shell uname -m | sed -e s/i.86/x86/ -e s/x86_64/x86/ \
				  -e s/sun4u/sparc64/ \
				  -e s/arm.*/arm/ -e s/sa110/arm/ \
				  -e s/s390x/s390/ -e s/parisc64/parisc/ \
				  -e s/ppc.*/powerpc/ -e s/mips.*/mips/ \
				  -e s/sh[234].*/sh/ -e s/aarch64.*/arm64/ )

# Cross compiling and selecting different set of gcc/bin-utils
# ---------------------------------------------------------------------------
#
# When performing cross compilation for other architectures ARCH shall be set
# to the target architecture. (See arch/* for the possibilities).
# ARCH can be set during invocation of make:
# make ARCH=ia64
# Another way is to have ARCH set in the environment.
# The default ARCH is the host where make is executed.

# CROSS_COMPILE specify the prefix used for all executables used
# during compilation. Only gcc and related bin-utils executables
# are prefixed with $(CROSS_COMPILE).
# CROSS_COMPILE can be set on the command line
# make CROSS_COMPILE=ia64-linux-
# Alternatively CROSS_COMPILE can be set in the environment.
# A third alternative is to store a setting in .config so that plain
# "make" in the configured kernel build directory always uses that.
# Default value for CROSS_COMPILE is not to prefix executables
# Note: Some architectures assign CROSS_COMPILE in their arch/*/Makefile
ARCH		?= $(SUBARCH)
CROSS_COMPILE	?= $(CONFIG_CROSS_COMPILE:"%"=%)

# Architecture as present in compile.h
UTS_MACHINE 	:= $(ARCH)
SRCARCH 	:= $(ARCH)

# Additional ARCH settings for x86
ifeq ($(ARCH),i386)
        SRCARCH := x86
endif
ifeq ($(ARCH),x86_64)
        SRCARCH := x86
endif

# Additional ARCH settings for sparc
ifeq ($(ARCH),sparc32)
       SRCARCH := sparc
endif
ifeq ($(ARCH),sparc64)
       SRCARCH := sparc
endif

# Additional ARCH settings for sh
ifeq ($(ARCH),sh64)
       SRCARCH := sh
endif

# Additional ARCH settings for tile
ifeq ($(ARCH),tilepro)
       SRCARCH := tile
endif
ifeq ($(ARCH),tilegx)
       SRCARCH := tile
endif

# Where to locate arch specific headers
hdr-arch  := $(SRCARCH)

KCONFIG_CONFIG	?= .config
export KCONFIG_CONFIG

# SHELL used by kbuild
CONFIG_SHELL := $(shell if [ -x "$$BASH" ]; then echo $$BASH; \
	  else if [ -x /bin/bash ]; then echo /bin/bash; \
	  else echo sh; fi ; fi)

HOSTCC       = gcc
HOSTCXX      = g++
HOSTCFLAGS   = -Wall -Wmissing-prototypes -Wstrict-prototypes -O2 -fomit-frame-pointer -std=gnu89
HOSTCXXFLAGS = -O2

ifeq ($(shell $(HOSTCC) -v 2>&1 | grep -c "clang version"), 1)
HOSTCFLAGS  += -Wno-unused-value -Wno-unused-parameter \
		-Wno-missing-field-initializers -fno-delete-null-pointer-checks
endif

# Decide whether to build built-in, modular, or both.
# Normally, just do built-in.

KBUILD_MODULES :=
KBUILD_BUILTIN := 1

# If we have only "make modules", don't compile built-in objects.
# When we're building modules with modversions, we need to consider
# the built-in objects during the descend as well, in order to
# make sure the checksums are up to date before we record them.

ifeq ($(MAKECMDGOALS),modules)
  KBUILD_BUILTIN := $(if $(CONFIG_MODVERSIONS),1)
endif

# If we have "make <whatever> modules", compile modules
# in addition to whatever we do anyway.
# Just "make" or "make all" shall build modules as well

ifneq ($(filter all _all modules,$(MAKECMDGOALS)),)
  KBUILD_MODULES := 1
endif

ifeq ($(MAKECMDGOALS),)
  KBUILD_MODULES := 1
endif

export KBUILD_MODULES KBUILD_BUILTIN
export KBUILD_CHECKSRC KBUILD_SRC KBUILD_EXTMOD

ifneq ($(CC),)
ifeq ($(shell $(CC) -v 2>&1 | grep -c "clang version"), 1)
COMPILER := clang
else
COMPILER := gcc
endif
export COMPILER
endif

# Look for make include files relative to root of kernel src
MAKEFLAGS += --include-dir=$(srctree)

# We need some generic definitions (do not try to remake the file).
$(srctree)/scripts/Kbuild.include: ;
include $(srctree)/scripts/Kbuild.include

# Make variables (CC, etc...)
AS		= $(CROSS_COMPILE)as
LD		= $(CROSS_COMPILE)ld
CC		= $(CROSS_COMPILE)gcc
CPP		= $(CC) -E
AR		= $(CROSS_COMPILE)ar
NM		= $(CROSS_COMPILE)nm
STRIP		= $(CROSS_COMPILE)strip
OBJCOPY		= $(CROSS_COMPILE)objcopy
OBJDUMP		= $(CROSS_COMPILE)objdump
AWK		= awk
GENKSYMS	= scripts/genksyms/genksyms
INSTALLKERNEL  := installkernel
DEPMOD		= /sbin/depmod
PERL		= perl
PYTHON		= python
CHECK		= sparse

CHECKFLAGS     := -D__linux__ -Dlinux -D__STDC__ -Dunix -D__unix__ \
		  -Wbitwise -Wno-return-void $(CF)
CFLAGS_MODULE   =
AFLAGS_MODULE   =
LDFLAGS_MODULE  =
CFLAGS_KERNEL	=
AFLAGS_KERNEL	=
CFLAGS_GCOV	= -fprofile-arcs -ftest-coverage


# Use USERINCLUDE when you must reference the UAPI directories only.
USERINCLUDE    := \
		-I$(srctree)/arch/$(hdr-arch)/include/uapi \
		-Iarch/$(hdr-arch)/include/generated/uapi \
		-I$(srctree)/include/uapi \
		-Iinclude/generated/uapi \
                -include $(srctree)/include/linux/kconfig.h

# Use LINUXINCLUDE when you must reference the include/ directory.
# Needed to be compatible with the O= option
LINUXINCLUDE    := \
		-I$(srctree)/arch/$(hdr-arch)/include \
		-Iarch/$(hdr-arch)/include/generated \
		$(if $(KBUILD_SRC), -I$(srctree)/include) \
		-Iinclude \
		$(USERINCLUDE)

KBUILD_CPPFLAGS := -D__KERNEL__

KBUILD_CFLAGS   := -Wall -Wundef -Wstrict-prototypes -Wno-trigraphs \
		   -fno-strict-aliasing -fno-common \
		   -Werror-implicit-function-declaration \
		   -Wno-format-security \
		   -std=gnu89

KBUILD_AFLAGS_KERNEL :=
KBUILD_CFLAGS_KERNEL :=
KBUILD_AFLAGS   := -D__ASSEMBLY__
KBUILD_AFLAGS_MODULE  := -DMODULE
KBUILD_CFLAGS_MODULE  := -DMODULE
KBUILD_LDFLAGS_MODULE := -T $(srctree)/scripts/module-common.lds

# Read KERNELRELEASE from include/config/kernel.release (if it exists)
KERNELRELEASE = $(shell cat include/config/kernel.release 2> /dev/null)
KERNELVERSION = $(VERSION)$(if $(PATCHLEVEL),.$(PATCHLEVEL)$(if $(SUBLEVEL),.$(SUBLEVEL)))$(EXTRAVERSION)

export VERSION PATCHLEVEL SUBLEVEL KERNELRELEASE KERNELVERSION
export ARCH SRCARCH CONFIG_SHELL HOSTCC HOSTCFLAGS CROSS_COMPILE AS LD CC
export CPP AR NM STRIP OBJCOPY OBJDUMP
export MAKE AWK GENKSYMS INSTALLKERNEL PERL PYTHON UTS_MACHINE
export HOSTCXX HOSTCXXFLAGS LDFLAGS_MODULE CHECK CHECKFLAGS

export KBUILD_CPPFLAGS NOSTDINC_FLAGS LINUXINCLUDE OBJCOPYFLAGS LDFLAGS
export KBUILD_CFLAGS CFLAGS_KERNEL CFLAGS_MODULE CFLAGS_GCOV
export KBUILD_AFLAGS AFLAGS_KERNEL AFLAGS_MODULE
export KBUILD_AFLAGS_MODULE KBUILD_CFLAGS_MODULE KBUILD_LDFLAGS_MODULE
export KBUILD_AFLAGS_KERNEL KBUILD_CFLAGS_KERNEL
export KBUILD_ARFLAGS

# When compiling out-of-tree modules, put MODVERDIR in the module
# tree rather than in the kernel tree. The kernel tree might
# even be read-only.
export MODVERDIR := $(if $(KBUILD_EXTMOD),$(firstword $(KBUILD_EXTMOD))/).tmp_versions

# Files to ignore in find ... statements

export RCS_FIND_IGNORE := \( -name SCCS -o -name BitKeeper -o -name .svn -o    \
			  -name CVS -o -name .pc -o -name .hg -o -name .git \) \
			  -prune -o
export RCS_TAR_IGNORE := --exclude SCCS --exclude BitKeeper --exclude .svn \
			 --exclude CVS --exclude .pc --exclude .hg --exclude .git

# ===========================================================================
# Rules shared between *config targets and build targets

# Basic helpers built in scripts/
PHONY += scripts_basic
scripts_basic:
	$(Q)$(MAKE) $(build)=scripts/basic
	$(Q)rm -f .tmp_quiet_recordmcount

# To avoid any implicit rule to kick in, define an empty command.
scripts/basic/%: scripts_basic ;

PHONY += outputmakefile
# outputmakefile generates a Makefile in the output directory, if using a
# separate output directory. This allows convenient use of make in the
# output directory.
outputmakefile:
ifneq ($(KBUILD_SRC),)
	$(Q)ln -fsn $(srctree) source
	$(Q)$(CONFIG_SHELL) $(srctree)/scripts/mkmakefile \
	    $(srctree) $(objtree) $(VERSION) $(PATCHLEVEL)
endif

# Support for using generic headers in asm-generic
PHONY += asm-generic
asm-generic:
	$(Q)$(MAKE) -f $(srctree)/scripts/Makefile.asm-generic \
	            src=asm obj=arch/$(SRCARCH)/include/generated/asm
	$(Q)$(MAKE) -f $(srctree)/scripts/Makefile.asm-generic \
	            src=uapi/asm obj=arch/$(SRCARCH)/include/generated/uapi/asm

# To make sure we do not include .config for any of the *config targets
# catch them early, and hand them over to scripts/kconfig/Makefile
# It is allowed to specify more targets when calling make, including
# mixing *config targets and build targets.
# For example 'make oldconfig all'.
# Detect when mixed targets is specified, and make a second invocation
# of make so .config is not included in this case either (for *config).

version_h := include/generated/uapi/linux/version.h

no-dot-config-targets := clean mrproper distclean \
			 cscope gtags TAGS tags help %docs check% coccicheck \
			 $(version_h) headers_% archheaders archscripts \
			 kernelversion %src-pkg

config-targets := 0
mixed-targets  := 0
dot-config     := 1

ifneq ($(filter $(no-dot-config-targets), $(MAKECMDGOALS)),)
	ifeq ($(filter-out $(no-dot-config-targets), $(MAKECMDGOALS)),)
		dot-config := 0
	endif
endif

ifeq ($(KBUILD_EXTMOD),)
        ifneq ($(filter config %config,$(MAKECMDGOALS)),)
                config-targets := 1
                ifneq ($(filter-out config %config,$(MAKECMDGOALS)),)
                        mixed-targets := 1
                endif
        endif
endif

ifeq ($(mixed-targets),1)
# ===========================================================================
# We're called with mixed targets (*config and build targets).
# Handle them one by one.

PHONY += $(MAKECMDGOALS) __build_one_by_one

$(filter-out __build_one_by_one, $(MAKECMDGOALS)): __build_one_by_one
	@:

__build_one_by_one:
	$(Q)set -e; \
	for i in $(MAKECMDGOALS); do \
		$(MAKE) -f $(srctree)/Makefile $$i; \
	done

else
ifeq ($(config-targets),1)
# ===========================================================================
# *config targets only - make sure prerequisites are updated, and descend
# in scripts/kconfig to make the *config target

# Read arch specific Makefile to set KBUILD_DEFCONFIG as needed.
# KBUILD_DEFCONFIG may point out an alternative default configuration
# used for 'make defconfig'
include $(srctree)/arch/$(SRCARCH)/Makefile
export KBUILD_DEFCONFIG KBUILD_KCONFIG

config: scripts_basic outputmakefile FORCE
	$(Q)$(MAKE) $(build)=scripts/kconfig $@

%config: scripts_basic outputmakefile FORCE
	$(Q)$(MAKE) $(build)=scripts/kconfig $@

else
# ===========================================================================
# Build targets only - this includes vmlinux, arch specific targets, clean
# targets and others. In general all targets except *config targets.

ifeq ($(KBUILD_EXTMOD),)
# Additional helpers built in scripts/
# Carefully list dependencies so we do not try to build scripts twice
# in parallel
PHONY += scripts
scripts: scripts_basic include/config/auto.conf include/config/tristate.conf \
	 asm-generic
	$(Q)$(MAKE) $(build)=$(@)

# Objects we will link into vmlinux / subdirs we need to visit
init-y		:= init/
drivers-y	:= drivers/ sound/ firmware/
net-y		:= net/
libs-y		:= lib/
core-y		:= usr/
endif # KBUILD_EXTMOD

ifeq ($(dot-config),1)
# Read in config
-include include/config/auto.conf

ifeq ($(KBUILD_EXTMOD),)
# Read in dependencies to all Kconfig* files, make sure to run
# oldconfig if changes are detected.
-include include/config/auto.conf.cmd

# To avoid any implicit rule to kick in, define an empty command
$(KCONFIG_CONFIG) include/config/auto.conf.cmd: ;

# If .config is newer than include/config/auto.conf, someone tinkered
# with it and forgot to run make oldconfig.
# if auto.conf.cmd is missing then we are probably in a cleaned tree so
# we execute the config step to be sure to catch updated Kconfig files
include/config/%.conf: $(KCONFIG_CONFIG) include/config/auto.conf.cmd
	$(Q)$(MAKE) -f $(srctree)/Makefile silentoldconfig
else
# external modules needs include/generated/autoconf.h and include/config/auto.conf
# but do not care if they are up-to-date. Use auto.conf to trigger the test
PHONY += include/config/auto.conf

include/config/auto.conf:
	$(Q)test -e include/generated/autoconf.h -a -e $@ || (		\
	echo >&2;							\
	echo >&2 "  ERROR: Kernel configuration is invalid.";		\
	echo >&2 "         include/generated/autoconf.h or $@ are missing.";\
	echo >&2 "         Run 'make oldconfig && make prepare' on kernel src to fix it.";	\
	echo >&2 ;							\
	/bin/false)

endif # KBUILD_EXTMOD

else
# Dummy target needed, because used as prerequisite
include/config/auto.conf: ;
endif # $(dot-config)

# The all: target is the default when no target is given on the
# command line.
# This allow a user to issue only 'make' to build a kernel including modules
# Defaults to vmlinux, but the arch makefile usually adds further targets
all: vmlinux

include $(srctree)/arch/$(SRCARCH)/Makefile

KBUILD_CFLAGS	+= $(call cc-option,-fno-delete-null-pointer-checks,)

ifdef CONFIG_CC_OPTIMIZE_FOR_SIZE
KBUILD_CFLAGS	+= -Os $(call cc-disable-warning,maybe-uninitialized,)
else
KBUILD_CFLAGS	+= -O2
endif

# Tell gcc to never replace conditional load with a non-conditional one
KBUILD_CFLAGS	+= $(call cc-option,--param=allow-store-data-races=0)

ifdef CONFIG_READABLE_ASM
# Disable optimizations that make assembler listings hard to read.
# reorder blocks reorders the control in the function
# ipa clone creates specialized cloned functions
# partial inlining inlines only parts of functions
KBUILD_CFLAGS += $(call cc-option,-fno-reorder-blocks,) \
                 $(call cc-option,-fno-ipa-cp-clone,) \
                 $(call cc-option,-fno-partial-inlining)
endif

ifneq ($(CONFIG_FRAME_WARN),0)
KBUILD_CFLAGS += $(call cc-option,-Wframe-larger-than=${CONFIG_FRAME_WARN})
endif

# Handle stack protector mode.
#
# Since kbuild can potentially perform two passes (first with the old
# .config values and then with updated .config values), we cannot error out
# if a desired compiler option is unsupported. If we were to error, kbuild
# could never get to the second pass and actually notice that we changed
# the option to something that was supported.
#
# Additionally, we don't want to fallback and/or silently change which compiler
# flags will be used, since that leads to producing kernels with different
# security feature characteristics depending on the compiler used. ("But I
# selected CC_STACKPROTECTOR_STRONG! Why did it build with _REGULAR?!")
#
# The middle ground is to warn here so that the failed option is obvious, but
# to let the build fail with bad compiler flags so that we can't produce a
# kernel when there is a CONFIG and compiler mismatch.
#
ifdef CONFIG_CC_STACKPROTECTOR_REGULAR
  stackp-flag := -fstack-protector
  ifeq ($(call cc-option, $(stackp-flag)),)
    $(warning Cannot use CONFIG_CC_STACKPROTECTOR_REGULAR: \
             -fstack-protector not supported by compiler)
  endif
else
ifdef CONFIG_CC_STACKPROTECTOR_STRONG
  stackp-flag := -fstack-protector-strong
  ifeq ($(call cc-option, $(stackp-flag)),)
    $(warning Cannot use CONFIG_CC_STACKPROTECTOR_STRONG: \
	      -fstack-protector-strong not supported by compiler)
  endif
else
  # Force off for distro compilers that enable stack protector by default.
  stackp-flag := $(call cc-option, -fno-stack-protector)
endif
endif
KBUILD_CFLAGS += $(stackp-flag)

ifeq ($(COMPILER),clang)
KBUILD_CPPFLAGS += $(call cc-option,-Qunused-arguments,)
KBUILD_CPPFLAGS += $(call cc-option,-Wno-unknown-warning-option,)
KBUILD_CFLAGS += $(call cc-disable-warning, unused-variable)
KBUILD_CFLAGS += $(call cc-disable-warning, format-invalid-specifier)
KBUILD_CFLAGS += $(call cc-disable-warning, gnu)
# Quiet clang warning: comparison of unsigned expression < 0 is always false
KBUILD_CFLAGS += $(call cc-disable-warning, tautological-compare)
# CLANG uses a _MergedGlobals as optimization, but this breaks modpost, as the
# source of a reference will be _MergedGlobals and not on of the whitelisted names.
# See modpost pattern 2
KBUILD_CFLAGS += $(call cc-option, -mno-global-merge,)
KBUILD_CFLAGS += $(call cc-option, -fcatch-undefined-behavior)
else

# This warning generated too much noise in a regular build.
# Use make W=1 to enable this warning (see scripts/Makefile.build)
KBUILD_CFLAGS += $(call cc-disable-warning, unused-but-set-variable)
endif

ifdef CONFIG_FRAME_POINTER
KBUILD_CFLAGS	+= -fno-omit-frame-pointer -fno-optimize-sibling-calls
else
# Some targets (ARM with Thumb2, for example), can't be built with frame
# pointers.  For those, we don't have FUNCTION_TRACER automatically
# select FRAME_POINTER.  However, FUNCTION_TRACER adds -pg, and this is
# incompatible with -fomit-frame-pointer with current GCC, so we don't use
# -fomit-frame-pointer with FUNCTION_TRACER.
ifndef CONFIG_FUNCTION_TRACER
KBUILD_CFLAGS	+= -fomit-frame-pointer
endif
endif

KBUILD_CFLAGS   += $(call cc-option, -fno-var-tracking-assignments)

ifdef CONFIG_DEBUG_INFO
ifdef CONFIG_DEBUG_INFO_SPLIT
KBUILD_CFLAGS   += $(call cc-option, -gsplit-dwarf, -g)
else
KBUILD_CFLAGS	+= -g
endif
KBUILD_AFLAGS	+= -Wa,-gdwarf-2
endif
ifdef CONFIG_DEBUG_INFO_DWARF4
KBUILD_CFLAGS	+= $(call cc-option, -gdwarf-4,)
endif

ifdef CONFIG_DEBUG_INFO_REDUCED
KBUILD_CFLAGS 	+= $(call cc-option, -femit-struct-debug-baseonly) \
		   $(call cc-option,-fno-var-tracking)
endif

ifdef CONFIG_FUNCTION_TRACER
ifdef CONFIG_HAVE_FENTRY
CC_USING_FENTRY	:= $(call cc-option, -mfentry -DCC_USING_FENTRY)
endif
KBUILD_CFLAGS	+= -pg $(CC_USING_FENTRY)
KBUILD_AFLAGS	+= $(CC_USING_FENTRY)
ifdef CONFIG_DYNAMIC_FTRACE
	ifdef CONFIG_HAVE_C_RECORDMCOUNT
		BUILD_C_RECORDMCOUNT := y
		export BUILD_C_RECORDMCOUNT
	endif
endif
endif

# We trigger additional mismatches with less inlining
ifdef CONFIG_DEBUG_SECTION_MISMATCH
KBUILD_CFLAGS += $(call cc-option, -fno-inline-functions-called-once)
endif

# arch Makefile may override CC so keep this after arch Makefile is included
NOSTDINC_FLAGS += -nostdinc -isystem $(shell $(CC) -print-file-name=include)
CHECKFLAGS     += $(NOSTDINC_FLAGS)

# warn about C99 declaration after statement
KBUILD_CFLAGS += $(call cc-option,-Wdeclaration-after-statement,)

# disable pointer signed / unsigned warnings in gcc 4.0
KBUILD_CFLAGS += $(call cc-disable-warning, pointer-sign)

# disable invalid "can't wrap" optimizations for signed / pointers
KBUILD_CFLAGS	+= $(call cc-option,-fno-strict-overflow)

# conserve stack if available
KBUILD_CFLAGS   += $(call cc-option,-fconserve-stack)

# disallow errors like 'EXPORT_GPL(foo);' with missing header
KBUILD_CFLAGS   += $(call cc-option,-Werror=implicit-int)

# require functions to have arguments in prototypes, not empty 'int foo()'
KBUILD_CFLAGS   += $(call cc-option,-Werror=strict-prototypes)

# Prohibit date/time macros, which would make the build non-deterministic
KBUILD_CFLAGS   += $(call cc-option,-Werror=date-time)

# use the deterministic mode of AR if available
KBUILD_ARFLAGS := $(call ar-option,D)

# check for 'asm goto'
ifeq ($(shell $(CONFIG_SHELL) $(srctree)/scripts/gcc-goto.sh $(CC)), y)
	KBUILD_CFLAGS += -DCC_HAVE_ASM_GOTO
endif

include $(srctree)/scripts/Makefile.extrawarn

# Add user supplied CPPFLAGS, AFLAGS and CFLAGS as the last assignments
KBUILD_CPPFLAGS += $(KCPPFLAGS)
KBUILD_AFLAGS += $(KAFLAGS)
KBUILD_CFLAGS += $(KCFLAGS)

# Use --build-id when available.
LDFLAGS_BUILD_ID = $(patsubst -Wl$(comma)%,%,\
			      $(call cc-ldoption, -Wl$(comma)--build-id,))
KBUILD_LDFLAGS_MODULE += $(LDFLAGS_BUILD_ID)
LDFLAGS_vmlinux += $(LDFLAGS_BUILD_ID)

ifeq ($(CONFIG_STRIP_ASM_SYMS),y)
LDFLAGS_vmlinux	+= $(call ld-option, -X,)
endif

# Default kernel image to build when no specific target is given.
# KBUILD_IMAGE may be overruled on the command line or
# set in the environment
# Also any assignments in arch/$(ARCH)/Makefile take precedence over
# this default value
export KBUILD_IMAGE ?= vmlinux

#
# INSTALL_PATH specifies where to place the updated kernel and system map
# images. Default is /boot, but you can set it to other values
export	INSTALL_PATH ?= /boot

#
# INSTALL_DTBS_PATH specifies a prefix for relocations required by build roots.
# Like INSTALL_MOD_PATH, it isn't defined in the Makefile, but can be passed as
# an argument if needed. Otherwise it defaults to the kernel install path
#
export INSTALL_DTBS_PATH ?= $(INSTALL_PATH)/dtbs/$(KERNELRELEASE)

#
# INSTALL_MOD_PATH specifies a prefix to MODLIB for module directory
# relocations required by build roots.  This is not defined in the
# makefile but the argument can be passed to make if needed.
#

MODLIB	= $(INSTALL_MOD_PATH)/lib/modules/$(KERNELRELEASE)
export MODLIB

#
# INSTALL_MOD_STRIP, if defined, will cause modules to be
# stripped after they are installed.  If INSTALL_MOD_STRIP is '1', then
# the default option --strip-debug will be used.  Otherwise,
# INSTALL_MOD_STRIP value will be used as the options to the strip command.

ifdef INSTALL_MOD_STRIP
ifeq ($(INSTALL_MOD_STRIP),1)
mod_strip_cmd = $(STRIP) --strip-debug
else
mod_strip_cmd = $(STRIP) $(INSTALL_MOD_STRIP)
endif # INSTALL_MOD_STRIP=1
else
mod_strip_cmd = true
endif # INSTALL_MOD_STRIP
export mod_strip_cmd

# CONFIG_MODULE_COMPRESS, if defined, will cause module to be compressed
# after they are installed in agreement with CONFIG_MODULE_COMPRESS_GZIP
# or CONFIG_MODULE_COMPRESS_XZ.

mod_compress_cmd = true
ifdef CONFIG_MODULE_COMPRESS
  ifdef CONFIG_MODULE_COMPRESS_GZIP
    mod_compress_cmd = gzip -n
  endif # CONFIG_MODULE_COMPRESS_GZIP
  ifdef CONFIG_MODULE_COMPRESS_XZ
    mod_compress_cmd = xz
  endif # CONFIG_MODULE_COMPRESS_XZ
endif # CONFIG_MODULE_COMPRESS
export mod_compress_cmd

# Select initial ramdisk compression format, default is gzip(1).
# This shall be used by the dracut(8) tool while creating an initramfs image.
#
INITRD_COMPRESS-y                  := gzip
INITRD_COMPRESS-$(CONFIG_RD_BZIP2) := bzip2
INITRD_COMPRESS-$(CONFIG_RD_LZMA)  := lzma
INITRD_COMPRESS-$(CONFIG_RD_XZ)    := xz
INITRD_COMPRESS-$(CONFIG_RD_LZO)   := lzo
INITRD_COMPRESS-$(CONFIG_RD_LZ4)   := lz4
# do not export INITRD_COMPRESS, since we didn't actually
# choose a sane default compression above.
# export INITRD_COMPRESS := $(INITRD_COMPRESS-y)

ifdef CONFIG_MODULE_SIG_ALL
MODSECKEY = ./signing_key.priv
MODPUBKEY = ./signing_key.x509
export MODPUBKEY
mod_sign_cmd = perl $(srctree)/scripts/sign-file $(CONFIG_MODULE_SIG_HASH) $(MODSECKEY) $(MODPUBKEY)
else
mod_sign_cmd = true
endif
export mod_sign_cmd


ifeq ($(KBUILD_EXTMOD),)
core-y		+= kernel/ mm/ fs/ ipc/ security/ crypto/ block/

vmlinux-dirs	:= $(patsubst %/,%,$(filter %/, $(init-y) $(init-m) \
		     $(core-y) $(core-m) $(drivers-y) $(drivers-m) \
		     $(net-y) $(net-m) $(libs-y) $(libs-m)))

vmlinux-alldirs	:= $(sort $(vmlinux-dirs) $(patsubst %/,%,$(filter %/, \
		     $(init-) $(core-) $(drivers-) $(net-) $(libs-))))

init-y		:= $(patsubst %/, %/built-in.o, $(init-y))
core-y		:= $(patsubst %/, %/built-in.o, $(core-y))
drivers-y	:= $(patsubst %/, %/built-in.o, $(drivers-y))
net-y		:= $(patsubst %/, %/built-in.o, $(net-y))
libs-y1		:= $(patsubst %/, %/lib.a, $(libs-y))
libs-y2		:= $(patsubst %/, %/built-in.o, $(libs-y))
libs-y		:= $(libs-y1) $(libs-y2)

# Externally visible symbols (used by link-vmlinux.sh)
export KBUILD_VMLINUX_INIT := $(head-y) $(init-y)
export KBUILD_VMLINUX_MAIN := $(core-y) $(libs-y) $(drivers-y) $(net-y)
export KBUILD_LDS          := arch/$(SRCARCH)/kernel/vmlinux.lds
export LDFLAGS_vmlinux
# used by scripts/pacmage/Makefile
export KBUILD_ALLDIRS := $(sort $(filter-out arch/%,$(vmlinux-alldirs)) arch Documentation include samples scripts tools virt)

vmlinux-deps := $(KBUILD_LDS) $(KBUILD_VMLINUX_INIT) $(KBUILD_VMLINUX_MAIN)

# Final link of vmlinux
      cmd_link-vmlinux = $(CONFIG_SHELL) $< $(LD) $(LDFLAGS) $(LDFLAGS_vmlinux)
quiet_cmd_link-vmlinux = LINK    $@

# Include targets which we want to
# execute if the rest of the kernel build went well.
vmlinux: scripts/link-vmlinux.sh $(vmlinux-deps) FORCE
ifdef CONFIG_HEADERS_CHECK
	$(Q)$(MAKE) -f $(srctree)/Makefile headers_check
endif
ifdef CONFIG_SAMPLES
	$(Q)$(MAKE) $(build)=samples
endif
ifdef CONFIG_BUILD_DOCSRC
	$(Q)$(MAKE) $(build)=Documentation
endif
	+$(call if_changed,link-vmlinux)

# The actual objects are generated when descending,
# make sure no implicit rule kicks in
$(sort $(vmlinux-deps)): $(vmlinux-dirs) ;

# Handle descending into subdirectories listed in $(vmlinux-dirs)
# Preset locale variables to speed up the build process. Limit locale
# tweaks to this spot to avoid wrong language settings when running
# make menuconfig etc.
# Error messages still appears in the original language

PHONY += $(vmlinux-dirs)
$(vmlinux-dirs): prepare scripts
	$(Q)$(MAKE) $(build)=$@

define filechk_kernel.release
	echo "$(KERNELVERSION)$$($(CONFIG_SHELL) $(srctree)/scripts/setlocalversion $(srctree))"
endef

# Store (new) KERNELRELEASE string in include/config/kernel.release
include/config/kernel.release: include/config/auto.conf FORCE
	$(call filechk,kernel.release)


# Things we need to do before we recursively start building the kernel
# or the modules are listed in "prepare".
# A multi level approach is used. prepareN is processed before prepareN-1.
# archprepare is used in arch Makefiles and when processed asm symlink,
# version.h and scripts_basic is processed / created.

# Listed in dependency order
PHONY += prepare archprepare prepare0 prepare1 prepare2 prepare3

# prepare3 is used to check if we are building in a separate output directory,
# and if so do:
# 1) Check that make has not been executed in the kernel src $(srctree)
prepare3: include/config/kernel.release
ifneq ($(KBUILD_SRC),)
	@$(kecho) '  Using $(srctree) as source for kernel'
	$(Q)if [ -f $(srctree)/.config -o -d $(srctree)/include/config ]; then \
		echo >&2 "  $(srctree) is not clean, please run 'make mrproper'"; \
		echo >&2 "  in the '$(srctree)' directory.";\
		/bin/false; \
	fi;
endif

# prepare2 creates a makefile if using a separate output directory
prepare2: prepare3 outputmakefile asm-generic

prepare1: prepare2 $(version_h) include/generated/utsrelease.h \
                   include/config/auto.conf
	$(cmd_crmodverdir)

archprepare: archheaders archscripts prepare1 scripts_basic

prepare0: archprepare FORCE
	$(Q)$(MAKE) $(build)=.

# All the preparing..
prepare: prepare0

# Generate some files
# ---------------------------------------------------------------------------

# KERNELRELEASE can change from a few different places, meaning version.h
# needs to be updated, so this check is forced on all builds

uts_len := 64
define filechk_utsrelease.h
	if [ `echo -n "$(KERNELRELEASE)" | wc -c ` -gt $(uts_len) ]; then \
	  echo '"$(KERNELRELEASE)" exceeds $(uts_len) characters' >&2;    \
	  exit 1;                                                         \
	fi;                                                               \
	(echo \#define UTS_RELEASE \"$(KERNELRELEASE)\";)
endef

define filechk_version.h
	(echo \#define LINUX_VERSION_CODE $(shell                         \
	expr $(VERSION) \* 65536 + 0$(PATCHLEVEL) \* 256 + 0$(SUBLEVEL)); \
	echo '#define KERNEL_VERSION(a,b,c) (((a) << 16) + ((b) << 8) + (c))';)
endef

$(version_h): $(srctree)/Makefile FORCE
	$(call filechk,version.h)

include/generated/utsrelease.h: include/config/kernel.release FORCE
	$(call filechk,utsrelease.h)

PHONY += headerdep
headerdep:
	$(Q)find $(srctree)/include/ -name '*.h' | xargs --max-args 1 \
	$(srctree)/scripts/headerdep.pl -I$(srctree)/include

# ---------------------------------------------------------------------------

PHONY += depend dep
depend dep:
	@echo '*** Warning: make $@ is unnecessary now.'

# ---------------------------------------------------------------------------
# Firmware install
INSTALL_FW_PATH=$(INSTALL_MOD_PATH)/lib/firmware/$(KERNELRELEASE)
export INSTALL_FW_PATH

PHONY += firmware_install
firmware_install: FORCE
	@mkdir -p $(objtree)/firmware
	$(Q)$(MAKE) -f $(srctree)/scripts/Makefile.fwinst obj=firmware __fw_install

# ---------------------------------------------------------------------------
# Kernel headers

#Default location for installed headers
export INSTALL_HDR_PATH = $(objtree)/usr

hdr-inst := -rR -f $(srctree)/scripts/Makefile.headersinst obj

# If we do an all arch process set dst to asm-$(hdr-arch)
hdr-dst = $(if $(KBUILD_HEADERS), dst=include/asm-$(hdr-arch), dst=include/asm)

PHONY += archheaders
archheaders:

PHONY += archscripts
archscripts:

PHONY += __headers
__headers: $(version_h) scripts_basic asm-generic archheaders archscripts FORCE
	$(Q)$(MAKE) $(build)=scripts build_unifdef

PHONY += headers_install_all
headers_install_all:
	$(Q)$(CONFIG_SHELL) $(srctree)/scripts/headers.sh install

PHONY += headers_install
headers_install: __headers
	$(if $(wildcard $(srctree)/arch/$(hdr-arch)/include/uapi/asm/Kbuild),, \
	  $(error Headers not exportable for the $(SRCARCH) architecture))
	$(Q)$(MAKE) $(hdr-inst)=include/uapi
	$(Q)$(MAKE) $(hdr-inst)=arch/$(hdr-arch)/include/uapi/asm $(hdr-dst)

PHONY += headers_check_all
headers_check_all: headers_install_all
	$(Q)$(CONFIG_SHELL) $(srctree)/scripts/headers.sh check

PHONY += headers_check
headers_check: headers_install
	$(Q)$(MAKE) $(hdr-inst)=include/uapi HDRCHECK=1
	$(Q)$(MAKE) $(hdr-inst)=arch/$(hdr-arch)/include/uapi/asm $(hdr-dst) HDRCHECK=1

# ---------------------------------------------------------------------------
# Kernel selftest

PHONY += kselftest
kselftest:
	$(Q)$(MAKE) -C tools/testing/selftests run_tests

# ---------------------------------------------------------------------------
# Modules

ifdef CONFIG_MODULES

# By default, build modules as well

all: modules

# Build modules
#
# A module can be listed more than once in obj-m resulting in
# duplicate lines in modules.order files.  Those are removed
# using awk while concatenating to the final file.

PHONY += modules
modules: $(vmlinux-dirs) $(if $(KBUILD_BUILTIN),vmlinux) modules.builtin
	$(Q)$(AWK) '!x[$$0]++' $(vmlinux-dirs:%=$(objtree)/%/modules.order) > $(objtree)/modules.order
	@$(kecho) '  Building modules, stage 2.';
	$(Q)$(MAKE) -f $(srctree)/scripts/Makefile.modpost
	$(Q)$(MAKE) -f $(srctree)/scripts/Makefile.fwinst obj=firmware __fw_modbuild

modules.builtin: $(vmlinux-dirs:%=%/modules.builtin)
	$(Q)$(AWK) '!x[$$0]++' $^ > $(objtree)/modules.builtin

%/modules.builtin: include/config/auto.conf
	$(Q)$(MAKE) $(modbuiltin)=$*


# Target to prepare building external modules
PHONY += modules_prepare
modules_prepare: prepare scripts

# Target to install modules
PHONY += modules_install
modules_install: _modinst_ _modinst_post

PHONY += _modinst_
_modinst_:
	@rm -rf $(MODLIB)/kernel
	@rm -f $(MODLIB)/source
	@mkdir -p $(MODLIB)/kernel
	@ln -s `cd $(srctree) && /bin/pwd` $(MODLIB)/source
	@if [ ! $(objtree) -ef  $(MODLIB)/build ]; then \
		rm -f $(MODLIB)/build ; \
		ln -s $(CURDIR) $(MODLIB)/build ; \
	fi
	@cp -f $(objtree)/modules.order $(MODLIB)/
	@cp -f $(objtree)/modules.builtin $(MODLIB)/
	$(Q)$(MAKE) -f $(srctree)/scripts/Makefile.modinst

# This depmod is only for convenience to give the initial
# boot a modules.dep even before / is mounted read-write.  However the
# boot script depmod is the master version.
PHONY += _modinst_post
_modinst_post: _modinst_
	$(Q)$(MAKE) -f $(srctree)/scripts/Makefile.fwinst obj=firmware __fw_modinst
	$(call cmd,depmod)

ifeq ($(CONFIG_MODULE_SIG), y)
PHONY += modules_sign
modules_sign:
	$(Q)$(MAKE) -f $(srctree)/scripts/Makefile.modsign
endif

else # CONFIG_MODULES

# Modules not configured
# ---------------------------------------------------------------------------

modules modules_install: FORCE
	@echo >&2
	@echo >&2 "The present kernel configuration has modules disabled."
	@echo >&2 "Type 'make config' and enable loadable module support."
	@echo >&2 "Then build a kernel with module support enabled."
	@echo >&2
	@exit 1

endif # CONFIG_MODULES

###
# Cleaning is done on three levels.
# make clean     Delete most generated files
#                Leave enough to build external modules
# make mrproper  Delete the current configuration, and all generated files
# make distclean Remove editor backup files, patch leftover files and the like

# Directories & files removed with 'make clean'
CLEAN_DIRS  += $(MODVERDIR)

# Directories & files removed with 'make mrproper'
MRPROPER_DIRS  += include/config usr/include include/generated          \
		  arch/*/include/generated .tmp_objdiff
MRPROPER_FILES += .config .config.old .version .old_version $(version_h) \
		  Module.symvers tags TAGS cscope* GPATH GTAGS GRTAGS GSYMS \
		  signing_key.priv signing_key.x509 x509.genkey		\
		  extra_certificates signing_key.x509.keyid		\
		  signing_key.x509.signer include/linux/version.h

# clean - Delete most, but leave enough to build external modules
#
clean: rm-dirs  := $(CLEAN_DIRS)
clean: rm-files := $(CLEAN_FILES)
clean-dirs      := $(addprefix _clean_, . $(vmlinux-alldirs) Documentation samples)

PHONY += $(clean-dirs) clean archclean vmlinuxclean
$(clean-dirs):
	$(Q)$(MAKE) $(clean)=$(patsubst _clean_%,%,$@)

vmlinuxclean:
	$(Q)$(CONFIG_SHELL) $(srctree)/scripts/link-vmlinux.sh clean

clean: archclean vmlinuxclean

# mrproper - Delete all generated files, including .config
#
mrproper: rm-dirs  := $(wildcard $(MRPROPER_DIRS))
mrproper: rm-files := $(wildcard $(MRPROPER_FILES))
mrproper-dirs      := $(addprefix _mrproper_,Documentation/DocBook scripts)

PHONY += $(mrproper-dirs) mrproper archmrproper
$(mrproper-dirs):
	$(Q)$(MAKE) $(clean)=$(patsubst _mrproper_%,%,$@)

mrproper: clean archmrproper $(mrproper-dirs)
	$(call cmd,rmdirs)
	$(call cmd,rmfiles)

# distclean
#
PHONY += distclean

distclean: mrproper
	@find $(srctree) $(RCS_FIND_IGNORE) \
		\( -name '*.orig' -o -name '*.rej' -o -name '*~' \
		-o -name '*.bak' -o -name '#*#' -o -name '.*.orig' \
		-o -name '.*.rej' -o -name '*%'  -o -name 'core' \) \
		-type f -print | xargs rm -f


# Packaging of the kernel to various formats
# ---------------------------------------------------------------------------
# rpm target kept for backward compatibility
package-dir	:= scripts/package

%src-pkg: FORCE
	$(Q)$(MAKE) $(build)=$(package-dir) $@
%pkg: include/config/kernel.release FORCE
	$(Q)$(MAKE) $(build)=$(package-dir) $@
rpm: include/config/kernel.release FORCE
	$(Q)$(MAKE) $(build)=$(package-dir) $@


# Brief documentation of the typical targets used
# ---------------------------------------------------------------------------

boards := $(wildcard $(srctree)/arch/$(SRCARCH)/configs/*_defconfig)
boards := $(notdir $(boards))
board-dirs := $(dir $(wildcard $(srctree)/arch/$(SRCARCH)/configs/*/*_defconfig))
board-dirs := $(sort $(notdir $(board-dirs:/=)))

help:
	@echo  'Cleaning targets:'
	@echo  '  clean		  - Remove most generated files but keep the config and'
	@echo  '                    enough build support to build external modules'
	@echo  '  mrproper	  - Remove all generated files + config + various backup files'
	@echo  '  distclean	  - mrproper + remove editor backup and patch files'
	@echo  ''
	@echo  'Configuration targets:'
	@$(MAKE) -f $(srctree)/scripts/kconfig/Makefile help
	@echo  ''
	@echo  'Other generic targets:'
	@echo  '  all		  - Build all targets marked with [*]'
	@echo  '* vmlinux	  - Build the bare kernel'
	@echo  '* modules	  - Build all modules'
	@echo  '  modules_install - Install all modules to INSTALL_MOD_PATH (default: /)'
	@echo  '  firmware_install- Install all firmware to INSTALL_FW_PATH'
	@echo  '                    (default: $$(INSTALL_MOD_PATH)/lib/firmware)'
	@echo  '  dir/            - Build all files in dir and below'
	@echo  '  dir/file.[oisS] - Build specified target only'
	@echo  '  dir/file.lst    - Build specified mixed source/assembly target only'
	@echo  '                    (requires a recent binutils and recent build (System.map))'
	@echo  '  dir/file.ko     - Build module including final link'
	@echo  '  modules_prepare - Set up for building external modules'
	@echo  '  tags/TAGS	  - Generate tags file for editors'
	@echo  '  cscope	  - Generate cscope index'
	@echo  '  gtags           - Generate GNU GLOBAL index'
	@echo  '  kernelrelease	  - Output the release version string (use with make -s)'
	@echo  '  kernelversion	  - Output the version stored in Makefile (use with make -s)'
	@echo  '  image_name	  - Output the image name (use with make -s)'
	@echo  '  headers_install - Install sanitised kernel headers to INSTALL_HDR_PATH'; \
	 echo  '                    (default: $(INSTALL_HDR_PATH))'; \
	 echo  ''
	@echo  'Static analysers'
	@echo  '  checkstack      - Generate a list of stack hogs'
	@echo  '  namespacecheck  - Name space analysis on compiled kernel'
	@echo  '  versioncheck    - Sanity check on version.h usage'
	@echo  '  includecheck    - Check for duplicate included header files'
	@echo  '  export_report   - List the usages of all exported symbols'
	@echo  '  headers_check   - Sanity check on exported headers'
	@echo  '  headerdep       - Detect inclusion cycles in headers'
	@$(MAKE) -f $(srctree)/scripts/Makefile.help checker-help
	@echo  ''
	@echo  'Kernel selftest'
	@echo  '  kselftest       - Build and run kernel selftest (run as root)'
	@echo  '                    Build, install, and boot kernel before'
	@echo  '                    running kselftest on it'
	@echo  ''
	@echo  'Kernel packaging:'
	@$(MAKE) $(build)=$(package-dir) help
	@echo  ''
	@echo  'Documentation targets:'
	@$(MAKE) -f $(srctree)/Documentation/DocBook/Makefile dochelp
	@echo  ''
	@echo  'Architecture specific targets ($(SRCARCH)):'
	@$(if $(archhelp),$(archhelp),\
		echo '  No architecture specific help defined for $(SRCARCH)')
	@echo  ''
	@$(if $(boards), \
		$(foreach b, $(boards), \
		printf "  %-24s - Build for %s\\n" $(b) $(subst _defconfig,,$(b));) \
		echo '')
	@$(if $(board-dirs), \
		$(foreach b, $(board-dirs), \
		printf "  %-16s - Show %s-specific targets\\n" help-$(b) $(b);) \
		printf "  %-16s - Show all of the above\\n" help-boards; \
		echo '')

	@echo  '  make V=0|1 [targets] 0 => quiet build (default), 1 => verbose build'
	@echo  '  make V=2   [targets] 2 => give reason for rebuild of target'
	@echo  '  make O=dir [targets] Locate all output files in "dir", including .config'
	@echo  '  make C=1   [targets] Check all c source with $$CHECK (sparse by default)'
	@echo  '  make C=2   [targets] Force check of all c source with $$CHECK'
	@echo  '  make RECORDMCOUNT_WARN=1 [targets] Warn about ignored mcount sections'
	@echo  '  make W=n   [targets] Enable extra gcc checks, n=1,2,3 where'
	@echo  '		1: warnings which may be relevant and do not occur too often'
	@echo  '		2: warnings which occur quite often but may still be relevant'
	@echo  '		3: more obscure warnings, can most likely be ignored'
	@echo  '		Multiple levels can be combined with W=12 or W=123'
	@echo  ''
	@echo  'Execute "make" or "make all" to build all targets marked with [*] '
	@echo  'For further info see the ./README file'


help-board-dirs := $(addprefix help-,$(board-dirs))

help-boards: $(help-board-dirs)

boards-per-dir = $(notdir $(wildcard $(srctree)/arch/$(SRCARCH)/configs/$*/*_defconfig))

$(help-board-dirs): help-%:
	@echo  'Architecture specific targets ($(SRCARCH) $*):'
	@$(if $(boards-per-dir), \
		$(foreach b, $(boards-per-dir), \
		printf "  %-24s - Build for %s\\n" $*/$(b) $(subst _defconfig,,$(b));) \
		echo '')


# Documentation targets
# ---------------------------------------------------------------------------
%docs: scripts_basic FORCE
	$(Q)$(MAKE) $(build)=scripts build_docproc
	$(Q)$(MAKE) $(build)=Documentation/DocBook $@

else # KBUILD_EXTMOD

###
# External module support.
# When building external modules the kernel used as basis is considered
# read-only, and no consistency checks are made and the make
# system is not used on the basis kernel. If updates are required
# in the basis kernel ordinary make commands (without M=...) must
# be used.
#
# The following are the only valid targets when building external
# modules.
# make M=dir clean     Delete all automatically generated files
# make M=dir modules   Make all modules in specified dir
# make M=dir	       Same as 'make M=dir modules'
# make M=dir modules_install
#                      Install the modules built in the module directory
#                      Assumes install directory is already created

# We are always building modules
KBUILD_MODULES := 1
PHONY += crmodverdir
crmodverdir:
	$(cmd_crmodverdir)

PHONY += $(objtree)/Module.symvers
$(objtree)/Module.symvers:
	@test -e $(objtree)/Module.symvers || ( \
	echo; \
	echo "  WARNING: Symbol version dump $(objtree)/Module.symvers"; \
	echo "           is missing; modules will have no dependencies and modversions."; \
	echo )

module-dirs := $(addprefix _module_,$(KBUILD_EXTMOD))
PHONY += $(module-dirs) modules
$(module-dirs): crmodverdir $(objtree)/Module.symvers
	$(Q)$(MAKE) $(build)=$(patsubst _module_%,%,$@)

modules: $(module-dirs)
	@$(kecho) '  Building modules, stage 2.';
	$(Q)$(MAKE) -f $(srctree)/scripts/Makefile.modpost

PHONY += modules_install
modules_install: _emodinst_ _emodinst_post

install-dir := $(if $(INSTALL_MOD_DIR),$(INSTALL_MOD_DIR),extra)
PHONY += _emodinst_
_emodinst_:
	$(Q)mkdir -p $(MODLIB)/$(install-dir)
	$(Q)$(MAKE) -f $(srctree)/scripts/Makefile.modinst

PHONY += _emodinst_post
_emodinst_post: _emodinst_
	$(call cmd,depmod)

clean-dirs := $(addprefix _clean_,$(KBUILD_EXTMOD))

PHONY += $(clean-dirs) clean
$(clean-dirs):
	$(Q)$(MAKE) $(clean)=$(patsubst _clean_%,%,$@)

clean:	rm-dirs := $(MODVERDIR)
clean: rm-files := $(KBUILD_EXTMOD)/Module.symvers

help:
	@echo  '  Building external modules.'
	@echo  '  Syntax: make -C path/to/kernel/src M=$$PWD target'
	@echo  ''
	@echo  '  modules         - default target, build the module(s)'
	@echo  '  modules_install - install the module'
	@echo  '  clean           - remove generated files in module directory only'
	@echo  ''

# Dummies...
PHONY += prepare scripts
prepare: ;
scripts: ;
endif # KBUILD_EXTMOD

clean: $(clean-dirs)
	$(call cmd,rmdirs)
	$(call cmd,rmfiles)
	@find $(if $(KBUILD_EXTMOD), $(KBUILD_EXTMOD), .) $(RCS_FIND_IGNORE) \
		\( -name '*.[oas]' -o -name '*.ko' -o -name '.*.cmd' \
		-o -name '*.ko.*' \
		-o -name '*.dwo'  \
		-o -name '.*.d' -o -name '.*.tmp' -o -name '*.mod.c' \
		-o -name '*.symtypes' -o -name 'modules.order' \
		-o -name modules.builtin -o -name '.tmp_*.o.*' \
		-o -name '*.gcno' \) -type f -print | xargs rm -f

# Generate tags for editors
# ---------------------------------------------------------------------------
quiet_cmd_tags = GEN     $@
      cmd_tags = $(CONFIG_SHELL) $(srctree)/scripts/tags.sh $@

tags TAGS cscope gtags: FORCE
	$(call cmd,tags)

# Scripts to check various things for consistency
# ---------------------------------------------------------------------------

PHONY += includecheck versioncheck coccicheck namespacecheck export_report

includecheck:
	find $(srctree)/* $(RCS_FIND_IGNORE) \
		-name '*.[hcS]' -type f -print | sort \
		| xargs $(PERL) -w $(srctree)/scripts/checkincludes.pl

versioncheck:
	find $(srctree)/* $(RCS_FIND_IGNORE) \
		-name '*.[hcS]' -type f -print | sort \
		| xargs $(PERL) -w $(srctree)/scripts/checkversion.pl

coccicheck:
	$(Q)$(CONFIG_SHELL) $(srctree)/scripts/$@

namespacecheck:
	$(PERL) $(srctree)/scripts/namespace.pl

export_report:
	$(PERL) $(srctree)/scripts/export_report.pl

endif #ifeq ($(config-targets),1)
endif #ifeq ($(mixed-targets),1)

PHONY += checkstack kernelrelease kernelversion image_name

# UML needs a little special treatment here.  It wants to use the host
# toolchain, so needs $(SUBARCH) passed to checkstack.pl.  Everyone
# else wants $(ARCH), including people doing cross-builds, which means
# that $(SUBARCH) doesn't work here.
ifeq ($(ARCH), um)
CHECKSTACK_ARCH := $(SUBARCH)
else
CHECKSTACK_ARCH := $(ARCH)
endif
checkstack:
	$(OBJDUMP) -d vmlinux $$(find . -name '*.ko') | \
	$(PERL) $(src)/scripts/checkstack.pl $(CHECKSTACK_ARCH)

kernelrelease:
	@echo "$(KERNELVERSION)$$($(CONFIG_SHELL) $(srctree)/scripts/setlocalversion $(srctree))"

kernelversion:
	@echo $(KERNELVERSION)

image_name:
	@echo $(KBUILD_IMAGE)

# Clear a bunch of variables before executing the submake
tools/: FORCE
	$(Q)mkdir -p $(objtree)/tools
	$(Q)$(MAKE) LDFLAGS= MAKEFLAGS="$(filter --j% -j,$(MAKEFLAGS))" O=$(objtree) subdir=tools -C $(src)/tools/

tools/%: FORCE
	$(Q)mkdir -p $(objtree)/tools
	$(Q)$(MAKE) LDFLAGS= MAKEFLAGS="$(filter --j% -j,$(MAKEFLAGS))" O=$(objtree) subdir=tools -C $(src)/tools/ $*

# Single targets
# ---------------------------------------------------------------------------
# Single targets are compatible with:
# - build with mixed source and output
# - build with separate output dir 'make O=...'
# - external modules
#
#  target-dir => where to store outputfile
#  build-dir  => directory in kernel source tree to use

ifeq ($(KBUILD_EXTMOD),)
        build-dir  = $(patsubst %/,%,$(dir $@))
        target-dir = $(dir $@)
else
        zap-slash=$(filter-out .,$(patsubst %/,%,$(dir $@)))
        build-dir  = $(KBUILD_EXTMOD)$(if $(zap-slash),/$(zap-slash))
        target-dir = $(if $(KBUILD_EXTMOD),$(dir $<),$(dir $@))
endif

%.s: %.c prepare scripts FORCE
	$(Q)$(MAKE) $(build)=$(build-dir) $(target-dir)$(notdir $@)
%.i: %.c prepare scripts FORCE
	$(Q)$(MAKE) $(build)=$(build-dir) $(target-dir)$(notdir $@)
%.o: %.c prepare scripts FORCE
	$(Q)$(MAKE) $(build)=$(build-dir) $(target-dir)$(notdir $@)
%.lst: %.c prepare scripts FORCE
	$(Q)$(MAKE) $(build)=$(build-dir) $(target-dir)$(notdir $@)
%.s: %.S prepare scripts FORCE
	$(Q)$(MAKE) $(build)=$(build-dir) $(target-dir)$(notdir $@)
%.o: %.S prepare scripts FORCE
	$(Q)$(MAKE) $(build)=$(build-dir) $(target-dir)$(notdir $@)
%.symtypes: %.c prepare scripts FORCE
	$(Q)$(MAKE) $(build)=$(build-dir) $(target-dir)$(notdir $@)

# Modules
/: prepare scripts FORCE
	$(cmd_crmodverdir)
	$(Q)$(MAKE) KBUILD_MODULES=$(if $(CONFIG_MODULES),1) \
	$(build)=$(build-dir)
# Make sure the latest headers are built for Documentation
Documentation/: headers_install
%/: prepare scripts FORCE
	$(cmd_crmodverdir)
	$(Q)$(MAKE) KBUILD_MODULES=$(if $(CONFIG_MODULES),1) \
	$(build)=$(build-dir)
%.ko: prepare scripts FORCE
	$(cmd_crmodverdir)
	$(Q)$(MAKE) KBUILD_MODULES=$(if $(CONFIG_MODULES),1)   \
	$(build)=$(build-dir) $(@:.ko=.o)
	$(Q)$(MAKE) -f $(srctree)/scripts/Makefile.modpost

# FIXME Should go into a make.lib or something
# ===========================================================================

quiet_cmd_rmdirs = $(if $(wildcard $(rm-dirs)),CLEAN   $(wildcard $(rm-dirs)))
      cmd_rmdirs = rm -rf $(rm-dirs)

quiet_cmd_rmfiles = $(if $(wildcard $(rm-files)),CLEAN   $(wildcard $(rm-files)))
      cmd_rmfiles = rm -f $(rm-files)

# Run depmod only if we have System.map and depmod is executable
quiet_cmd_depmod = DEPMOD  $(KERNELRELEASE)
      cmd_depmod = $(CONFIG_SHELL) $(srctree)/scripts/depmod.sh $(DEPMOD) \
                   $(KERNELRELEASE) "$(patsubst y,_,$(CONFIG_HAVE_UNDERSCORE_SYMBOL_PREFIX))"

# Create temporary dir for module support files
# clean it up only when building all modules
cmd_crmodverdir = $(Q)mkdir -p $(MODVERDIR) \
                  $(if $(KBUILD_MODULES),; rm -f $(MODVERDIR)/*)

# read all saved command lines

targets := $(wildcard $(sort $(targets)))
cmd_files := $(wildcard .*.cmd $(foreach f,$(targets),$(dir $(f)).$(notdir $(f)).cmd))

ifneq ($(cmd_files),)
  $(cmd_files): ;	# Do not try to update included dependency files
  include $(cmd_files)
endif

# Shorthand for $(Q)$(MAKE) -f scripts/Makefile.clean obj=dir
# Usage:
# $(Q)$(MAKE) $(clean)=dir
clean := -f $(srctree)/scripts/Makefile.clean obj

endif	# skip-makefile

PHONY += FORCE
FORCE:

# Declare the contents of the .PHONY variable as phony.  We keep that
# information in a variable so we can use it in if_changed and friends.
.PHONY: $(PHONY)<|MERGE_RESOLUTION|>--- conflicted
+++ resolved
@@ -1,11 +1,7 @@
 VERSION = 3
 PATCHLEVEL = 18
 SUBLEVEL = 0
-<<<<<<< HEAD
-EXTRAVERSION = -rc7-73-g19b0225
-=======
 EXTRAVERSION =
->>>>>>> b2776bf7
 NAME = Diseased Newt
 
 # *DOCUMENTATION*
