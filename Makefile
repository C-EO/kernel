# SPDX-License-Identifier: GPL-2.0
VERSION = 6
<<<<<<< HEAD
PATCHLEVEL = 12
SUBLEVEL = 1
EXTRAVERSION =
=======
PATCHLEVEL = 13
SUBLEVEL = 0
EXTRAVERSION = -rc1
>>>>>>> 40384c84
NAME = Baby Opossum Posse

# *DOCUMENTATION*
# To see a list of typical targets execute "make help"
# More info can be located in ./README
# Comments in this file are targeted only to the developer, do not
# expect to learn how to build the kernel reading this file.

ifeq ($(filter output-sync,$(.FEATURES)),)
$(error GNU Make >= 4.0 is required. Your Make version is $(MAKE_VERSION))
endif

$(if $(filter __%, $(MAKECMDGOALS)), \
	$(error targets prefixed with '__' are only for internal use))

# That's our default target when none is given on the command line
PHONY := __all
__all:

# We are using a recursive build, so we need to do a little thinking
# to get the ordering right.
#
# Most importantly: sub-Makefiles should only ever modify files in
# their own directory. If in some directory we have a dependency on
# a file in another dir (which doesn't happen often, but it's often
# unavoidable when linking the built-in.a targets which finally
# turn into vmlinux), we will call a sub make in that other dir, and
# after that we are sure that everything which is in that other dir
# is now up to date.
#
# The only cases where we need to modify files which have global
# effects are thus separated out and done before the recursive
# descending is started. They are now explicitly listed as the
# prepare rule.

this-makefile := $(lastword $(MAKEFILE_LIST))
abs_srctree := $(realpath $(dir $(this-makefile)))
abs_output := $(CURDIR)

ifneq ($(sub_make_done),1)

# Do not use make's built-in rules and variables
# (this increases performance and avoids hard-to-debug behaviour)
MAKEFLAGS += -rR

# Avoid funny character set dependencies
unexport LC_ALL
LC_COLLATE=C
LC_NUMERIC=C
export LC_COLLATE LC_NUMERIC

# Avoid interference with shell env settings
unexport GREP_OPTIONS

# Beautify output
# ---------------------------------------------------------------------------
#
# Most of build commands in Kbuild start with "cmd_". You can optionally define
# "quiet_cmd_*". If defined, the short log is printed. Otherwise, no log from
# that command is printed by default.
#
# e.g.)
#    quiet_cmd_depmod = DEPMOD  $(MODLIB)
#          cmd_depmod = $(srctree)/scripts/depmod.sh $(DEPMOD) $(KERNELRELEASE)
#
# A simple variant is to prefix commands with $(Q) - that's useful
# for commands that shall be hidden in non-verbose mode.
#
#    $(Q)$(MAKE) $(build)=scripts/basic
#
# If KBUILD_VERBOSE contains 1, the whole command is echoed.
# If KBUILD_VERBOSE contains 2, the reason for rebuilding is printed.
#
# To put more focus on warnings, be less verbose as default
# Use 'make V=1' to see the full commands

ifeq ("$(origin V)", "command line")
  KBUILD_VERBOSE = $(V)
endif

quiet = quiet_
Q = @

ifneq ($(findstring 1, $(KBUILD_VERBOSE)),)
  quiet =
  Q =
endif

# If the user is running make -s (silent mode), suppress echoing of
# commands
ifneq ($(findstring s,$(firstword -$(MAKEFLAGS))),)
quiet=silent_
override KBUILD_VERBOSE :=
endif

export quiet Q KBUILD_VERBOSE

# Call a source code checker (by default, "sparse") as part of the
# C compilation.
#
# Use 'make C=1' to enable checking of only re-compiled files.
# Use 'make C=2' to enable checking of *all* source files, regardless
# of whether they are re-compiled or not.
#
# See the file "Documentation/dev-tools/sparse.rst" for more details,
# including where to get the "sparse" utility.

ifeq ("$(origin C)", "command line")
  KBUILD_CHECKSRC = $(C)
endif
ifndef KBUILD_CHECKSRC
  KBUILD_CHECKSRC = 0
endif

export KBUILD_CHECKSRC

# Enable "clippy" (a linter) as part of the Rust compilation.
#
# Use 'make CLIPPY=1' to enable it.
ifeq ("$(origin CLIPPY)", "command line")
  KBUILD_CLIPPY := $(CLIPPY)
endif

export KBUILD_CLIPPY

# Use make M=dir or set the environment variable KBUILD_EXTMOD to specify the
# directory of external module to build. Setting M= takes precedence.
ifeq ("$(origin M)", "command line")
  KBUILD_EXTMOD := $(M)
endif

ifeq ("$(origin MO)", "command line")
  KBUILD_EXTMOD_OUTPUT := $(MO)
endif

$(if $(word 2, $(KBUILD_EXTMOD)), \
	$(error building multiple external modules is not supported))

$(foreach x, % :, $(if $(findstring $x, $(KBUILD_EXTMOD)), \
	$(error module directory path cannot contain '$x')))

# Remove trailing slashes
ifneq ($(filter %/, $(KBUILD_EXTMOD)),)
KBUILD_EXTMOD := $(shell dirname $(KBUILD_EXTMOD).)
endif

export KBUILD_EXTMOD

# backward compatibility
KBUILD_EXTRA_WARN ?= $(KBUILD_ENABLE_EXTRA_GCC_CHECKS)

ifeq ("$(origin W)", "command line")
  KBUILD_EXTRA_WARN := $(W)
endif

export KBUILD_EXTRA_WARN

# Kbuild will save output files in the current working directory.
# This does not need to match to the root of the kernel source tree.
#
# For example, you can do this:
#
#  cd /dir/to/store/output/files; make -f /dir/to/kernel/source/Makefile
#
# If you want to save output files in a different location, there are
# two syntaxes to specify it.
#
# 1) O=
# Use "make O=dir/to/store/output/files/"
#
# 2) Set KBUILD_OUTPUT
# Set the environment variable KBUILD_OUTPUT to point to the output directory.
# export KBUILD_OUTPUT=dir/to/store/output/files/; make
#
# The O= assignment takes precedence over the KBUILD_OUTPUT environment
# variable.

ifeq ("$(origin O)", "command line")
  KBUILD_OUTPUT := $(O)
endif

ifdef KBUILD_EXTMOD
    ifdef KBUILD_OUTPUT
        objtree := $(realpath $(KBUILD_OUTPUT))
        $(if $(objtree),,$(error specified kernel directory "$(KBUILD_OUTPUT)" does not exist))
    else
        objtree := $(abs_srctree)
    endif
    # If Make is invoked from the kernel directory (either kernel
    # source directory or kernel build directory), external modules
    # are built in $(KBUILD_EXTMOD) for backward compatibility,
    # otherwise, built in the current directory.
    output := $(or $(KBUILD_EXTMOD_OUTPUT),$(if $(filter $(CURDIR),$(objtree) $(abs_srctree)),$(KBUILD_EXTMOD)))
    # KBUILD_EXTMOD might be a relative path. Remember its absolute path before
    # Make changes the working directory.
    srcroot := $(realpath $(KBUILD_EXTMOD))
    $(if $(srcroot),,$(error specified external module directory "$(KBUILD_EXTMOD)" does not exist))
else
    objtree := .
    output := $(KBUILD_OUTPUT)
endif

export objtree srcroot

# Do we want to change the working directory?
ifneq ($(output),)
# $(realpath ...) gets empty if the path does not exist. Run 'mkdir -p' first.
$(shell mkdir -p "$(output)")
# $(realpath ...) resolves symlinks
abs_output := $(realpath $(output))
$(if $(abs_output),,$(error failed to create output directory "$(output)"))
endif

ifneq ($(words $(subst :, ,$(abs_srctree))), 1)
$(error source directory cannot contain spaces or colons)
endif

export sub_make_done := 1

endif # sub_make_done

ifeq ($(abs_output),$(CURDIR))
# Suppress "Entering directory ..." if we are at the final work directory.
no-print-directory := --no-print-directory
else
# Recursion to show "Entering directory ..."
need-sub-make := 1
endif

ifeq ($(filter --no-print-directory, $(MAKEFLAGS)),)
# If --no-print-directory is unset, recurse once again to set it.
# You may end up recursing into __sub-make twice. This is needed due to the
# behavior change in GNU Make 4.4.1.
need-sub-make := 1
endif

ifeq ($(need-sub-make),1)

PHONY += $(MAKECMDGOALS) __sub-make

$(filter-out $(this-makefile), $(MAKECMDGOALS)) __all: __sub-make
	@:

# Invoke a second make in the output directory, passing relevant variables
__sub-make:
	$(Q)$(MAKE) $(no-print-directory) -C $(abs_output) \
	-f $(abs_srctree)/Makefile $(MAKECMDGOALS)

else # need-sub-make

# We process the rest of the Makefile if this is the final invocation of make

ifndef KBUILD_EXTMOD
srcroot := $(abs_srctree)
endif

ifeq ($(srcroot),$(CURDIR))
building_out_of_srctree :=
else
export building_out_of_srctree := 1
endif

ifdef KBUILD_ABS_SRCTREE
    # Do nothing. Use the absolute path.
else ifeq ($(srcroot),$(CURDIR))
    # Building in the source.
    srcroot := .
else ifeq ($(srcroot)/,$(dir $(CURDIR)))
    # Building in a subdirectory of the source.
    srcroot := ..
endif

export srctree := $(if $(KBUILD_EXTMOD),$(abs_srctree),$(srcroot))

ifdef building_out_of_srctree
export VPATH := $(srcroot)
else
VPATH :=
endif

# To make sure we do not include .config for any of the *config targets
# catch them early, and hand them over to scripts/kconfig/Makefile
# It is allowed to specify more targets when calling make, including
# mixing *config targets and build targets.
# For example 'make oldconfig all'.
# Detect when mixed targets is specified, and make a second invocation
# of make so .config is not included in this case either (for *config).

version_h := include/generated/uapi/linux/version.h

clean-targets := %clean mrproper cleandocs
no-dot-config-targets := $(clean-targets) \
			 cscope gtags TAGS tags help% %docs check% coccicheck \
			 $(version_h) headers headers_% archheaders archscripts \
			 %asm-generic kernelversion %src-pkg dt_binding_check \
			 outputmakefile rustavailable rustfmt rustfmtcheck
no-sync-config-targets := $(no-dot-config-targets) %install modules_sign kernelrelease \
			  image_name
single-targets := %.a %.i %.ko %.lds %.ll %.lst %.mod %.o %.rsi %.s %/

config-build	:=
mixed-build	:=
need-config	:= 1
may-sync-config	:= 1
single-build	:=

ifneq ($(filter $(no-dot-config-targets), $(MAKECMDGOALS)),)
    ifeq ($(filter-out $(no-dot-config-targets), $(MAKECMDGOALS)),)
        need-config :=
    endif
endif

ifneq ($(filter $(no-sync-config-targets), $(MAKECMDGOALS)),)
    ifeq ($(filter-out $(no-sync-config-targets), $(MAKECMDGOALS)),)
        may-sync-config :=
    endif
endif

need-compiler := $(may-sync-config)

ifneq ($(KBUILD_EXTMOD),)
    may-sync-config :=
endif

ifeq ($(KBUILD_EXTMOD),)
    ifneq ($(filter %config,$(MAKECMDGOALS)),)
        config-build := 1
        ifneq ($(words $(MAKECMDGOALS)),1)
            mixed-build := 1
        endif
    endif
endif

# We cannot build single targets and the others at the same time
ifneq ($(filter $(single-targets), $(MAKECMDGOALS)),)
    single-build := 1
    ifneq ($(filter-out $(single-targets), $(MAKECMDGOALS)),)
        mixed-build := 1
    endif
endif

# For "make -j clean all", "make -j mrproper defconfig all", etc.
ifneq ($(filter $(clean-targets),$(MAKECMDGOALS)),)
    ifneq ($(filter-out $(clean-targets),$(MAKECMDGOALS)),)
        mixed-build := 1
    endif
endif

# install and modules_install need also be processed one by one
ifneq ($(filter install,$(MAKECMDGOALS)),)
    ifneq ($(filter modules_install,$(MAKECMDGOALS)),)
        mixed-build := 1
    endif
endif

ifdef mixed-build
# ===========================================================================
# We're called with mixed targets (*config and build targets).
# Handle them one by one.

PHONY += $(MAKECMDGOALS) __build_one_by_one

$(MAKECMDGOALS): __build_one_by_one
	@:

__build_one_by_one:
	$(Q)set -e; \
	for i in $(MAKECMDGOALS); do \
		$(MAKE) -f $(srctree)/Makefile $$i; \
	done

else # !mixed-build

include $(srctree)/scripts/Kbuild.include

# Warn about unsupported modules in kernels built inside Autobuild
ifneq ($(wildcard /.buildenv),)
CFLAGS		+= -DUNSUPPORTED_MODULES=2
endif

# Read KERNELRELEASE from include/config/kernel.release (if it exists)
KERNELRELEASE = $(call read-file, $(objtree)/include/config/kernel.release)
KERNELVERSION = $(VERSION)$(if $(PATCHLEVEL),.$(PATCHLEVEL)$(if $(SUBLEVEL),.$(SUBLEVEL)))$(EXTRAVERSION)
export VERSION PATCHLEVEL SUBLEVEL KERNELRELEASE KERNELVERSION

include $(srctree)/scripts/subarch.include

# Cross compiling and selecting different set of gcc/bin-utils
# ---------------------------------------------------------------------------
#
# When performing cross compilation for other architectures ARCH shall be set
# to the target architecture. (See arch/* for the possibilities).
# ARCH can be set during invocation of make:
# make ARCH=arm64
# Another way is to have ARCH set in the environment.
# The default ARCH is the host where make is executed.

# CROSS_COMPILE specify the prefix used for all executables used
# during compilation. Only gcc and related bin-utils executables
# are prefixed with $(CROSS_COMPILE).
# CROSS_COMPILE can be set on the command line
# make CROSS_COMPILE=aarch64-linux-gnu-
# Alternatively CROSS_COMPILE can be set in the environment.
# Default value for CROSS_COMPILE is not to prefix executables
# Note: Some architectures assign CROSS_COMPILE in their arch/*/Makefile
ARCH		?= $(SUBARCH)

# Architecture as present in compile.h
UTS_MACHINE 	:= $(ARCH)
SRCARCH 	:= $(ARCH)

# Additional ARCH settings for x86
ifeq ($(ARCH),i386)
        SRCARCH := x86
endif
ifeq ($(ARCH),x86_64)
        SRCARCH := x86
endif

# Additional ARCH settings for sparc
ifeq ($(ARCH),sparc32)
       SRCARCH := sparc
endif
ifeq ($(ARCH),sparc64)
       SRCARCH := sparc
endif

# Additional ARCH settings for parisc
ifeq ($(ARCH),parisc64)
       SRCARCH := parisc
endif

export cross_compiling :=
ifneq ($(SRCARCH),$(SUBARCH))
cross_compiling := 1
endif

KCONFIG_CONFIG	?= .config
export KCONFIG_CONFIG

# SHELL used by kbuild
CONFIG_SHELL := sh

HOST_LFS_CFLAGS := $(shell getconf LFS_CFLAGS 2>/dev/null)
HOST_LFS_LDFLAGS := $(shell getconf LFS_LDFLAGS 2>/dev/null)
HOST_LFS_LIBS := $(shell getconf LFS_LIBS 2>/dev/null)

ifneq ($(LLVM),)
ifneq ($(filter %/,$(LLVM)),)
LLVM_PREFIX := $(LLVM)
else ifneq ($(filter -%,$(LLVM)),)
LLVM_SUFFIX := $(LLVM)
endif

HOSTCC	= $(LLVM_PREFIX)clang$(LLVM_SUFFIX)
HOSTCXX	= $(LLVM_PREFIX)clang++$(LLVM_SUFFIX)
else
HOSTCC	= gcc
HOSTCXX	= g++
endif
HOSTRUSTC = rustc
HOSTPKG_CONFIG	= pkg-config

KBUILD_USERHOSTCFLAGS := -Wall -Wmissing-prototypes -Wstrict-prototypes \
			 -O2 -fomit-frame-pointer -std=gnu11
KBUILD_USERCFLAGS  := $(KBUILD_USERHOSTCFLAGS) $(USERCFLAGS)
KBUILD_USERLDFLAGS := $(USERLDFLAGS)

# These flags apply to all Rust code in the tree, including the kernel and
# host programs.
export rust_common_flags := --edition=2021 \
			    -Zbinary_dep_depinfo=y \
			    -Astable_features \
			    -Dnon_ascii_idents \
			    -Dunsafe_op_in_unsafe_fn \
			    -Wmissing_docs \
			    -Wrust_2018_idioms \
			    -Wunreachable_pub \
			    -Wclippy::all \
			    -Wclippy::ignored_unit_patterns \
			    -Wclippy::mut_mut \
			    -Wclippy::needless_bitwise_bool \
			    -Wclippy::needless_continue \
			    -Aclippy::needless_lifetimes \
			    -Wclippy::no_mangle_with_rust_abi \
			    -Wclippy::undocumented_unsafe_blocks \
			    -Wclippy::unnecessary_safety_comment \
			    -Wclippy::unnecessary_safety_doc \
			    -Wrustdoc::missing_crate_level_docs \
			    -Wrustdoc::unescaped_backticks

KBUILD_HOSTCFLAGS   := $(KBUILD_USERHOSTCFLAGS) $(HOST_LFS_CFLAGS) \
		       $(HOSTCFLAGS) -I $(srctree)/scripts/include
KBUILD_HOSTCXXFLAGS := -Wall -O2 $(HOST_LFS_CFLAGS) $(HOSTCXXFLAGS) \
		       -I $(srctree)/scripts/include
KBUILD_HOSTRUSTFLAGS := $(rust_common_flags) -O -Cstrip=debuginfo \
			-Zallow-features= $(HOSTRUSTFLAGS)
KBUILD_HOSTLDFLAGS  := $(HOST_LFS_LDFLAGS) $(HOSTLDFLAGS)
KBUILD_HOSTLDLIBS   := $(HOST_LFS_LIBS) $(HOSTLDLIBS)

# Make variables (CC, etc...)
CPP		= $(CC) -E
ifneq ($(LLVM),)
CC		= $(LLVM_PREFIX)clang$(LLVM_SUFFIX)
LD		= $(LLVM_PREFIX)ld.lld$(LLVM_SUFFIX)
AR		= $(LLVM_PREFIX)llvm-ar$(LLVM_SUFFIX)
NM		= $(LLVM_PREFIX)llvm-nm$(LLVM_SUFFIX)
OBJCOPY		= $(LLVM_PREFIX)llvm-objcopy$(LLVM_SUFFIX)
OBJDUMP		= $(LLVM_PREFIX)llvm-objdump$(LLVM_SUFFIX)
READELF		= $(LLVM_PREFIX)llvm-readelf$(LLVM_SUFFIX)
STRIP		= $(LLVM_PREFIX)llvm-strip$(LLVM_SUFFIX)
else
CC		= $(CROSS_COMPILE)gcc
LD		= $(CROSS_COMPILE)ld
AR		= $(CROSS_COMPILE)ar
NM		= $(CROSS_COMPILE)nm
OBJCOPY		= $(CROSS_COMPILE)objcopy
OBJDUMP		= $(CROSS_COMPILE)objdump
READELF		= $(CROSS_COMPILE)readelf
STRIP		= $(CROSS_COMPILE)strip
endif
RUSTC		= rustc
RUSTDOC		= rustdoc
RUSTFMT		= rustfmt
CLIPPY_DRIVER	= clippy-driver
BINDGEN		= bindgen
PAHOLE		= pahole
RESOLVE_BTFIDS	= $(objtree)/tools/bpf/resolve_btfids/resolve_btfids
LEX		= flex
YACC		= bison
AWK		= awk
INSTALLKERNEL  := installkernel
PERL		= perl
PYTHON3		= python3
CHECK		= sparse
BASH		= bash
KGZIP		= gzip
KBZIP2		= bzip2
KLZOP		= lzop
LZMA		= lzma
LZ4		= lz4
XZ		= xz
ZSTD		= zstd

CHECKFLAGS     := -D__linux__ -Dlinux -D__STDC__ -Dunix -D__unix__ \
		  -Wbitwise -Wno-return-void -Wno-unknown-attribute $(CF)
NOSTDINC_FLAGS :=
CFLAGS_MODULE   =
RUSTFLAGS_MODULE =
AFLAGS_MODULE   =
LDFLAGS_MODULE  =
CFLAGS_KERNEL	=
RUSTFLAGS_KERNEL =
AFLAGS_KERNEL	=
LDFLAGS_vmlinux =

# Use USERINCLUDE when you must reference the UAPI directories only.
USERINCLUDE    := \
		-I$(srctree)/arch/$(SRCARCH)/include/uapi \
		-I$(objtree)/arch/$(SRCARCH)/include/generated/uapi \
		-I$(srctree)/include/uapi \
		-I$(objtree)/include/generated/uapi \
                -include $(srctree)/include/linux/compiler-version.h \
                -include $(srctree)/include/linux/kconfig.h

# Use LINUXINCLUDE when you must reference the include/ directory.
# Needed to be compatible with the O= option
LINUXINCLUDE    := \
		-I$(srctree)/arch/$(SRCARCH)/include \
		-I$(objtree)/arch/$(SRCARCH)/include/generated \
		-I$(srctree)/include \
		-I$(objtree)/include \
		$(USERINCLUDE)

KBUILD_AFLAGS   := -D__ASSEMBLY__ -fno-PIE

KBUILD_CFLAGS :=
KBUILD_CFLAGS += -std=gnu11
KBUILD_CFLAGS += -fshort-wchar
KBUILD_CFLAGS += -funsigned-char
KBUILD_CFLAGS += -fno-common
KBUILD_CFLAGS += -fno-PIE
KBUILD_CFLAGS += -fno-strict-aliasing

KBUILD_CPPFLAGS := -D__KERNEL__
KBUILD_RUSTFLAGS := $(rust_common_flags) \
		    -Cpanic=abort -Cembed-bitcode=n -Clto=n \
		    -Cforce-unwind-tables=n -Ccodegen-units=1 \
		    -Csymbol-mangling-version=v0 \
		    -Crelocation-model=static \
		    -Zfunction-sections=n \
		    -Wclippy::float_arithmetic

KBUILD_AFLAGS_KERNEL :=
KBUILD_CFLAGS_KERNEL :=
KBUILD_RUSTFLAGS_KERNEL :=
KBUILD_AFLAGS_MODULE  := -DMODULE
KBUILD_CFLAGS_MODULE  := -DMODULE
KBUILD_RUSTFLAGS_MODULE := --cfg MODULE
KBUILD_LDFLAGS_MODULE :=
KBUILD_LDFLAGS :=
CLANG_FLAGS :=

ifeq ($(KBUILD_CLIPPY),1)
	RUSTC_OR_CLIPPY_QUIET := CLIPPY
	RUSTC_OR_CLIPPY = $(CLIPPY_DRIVER)
else
	RUSTC_OR_CLIPPY_QUIET := RUSTC
	RUSTC_OR_CLIPPY = $(RUSTC)
endif

# Allows the usage of unstable features in stable compilers.
export RUSTC_BOOTSTRAP := 1

# Allows finding `.clippy.toml` in out-of-srctree builds.
export CLIPPY_CONF_DIR := $(srctree)

export ARCH SRCARCH CONFIG_SHELL BASH HOSTCC KBUILD_HOSTCFLAGS CROSS_COMPILE LD CC HOSTPKG_CONFIG
export RUSTC RUSTDOC RUSTFMT RUSTC_OR_CLIPPY_QUIET RUSTC_OR_CLIPPY BINDGEN
export HOSTRUSTC KBUILD_HOSTRUSTFLAGS
export CPP AR NM STRIP OBJCOPY OBJDUMP READELF PAHOLE RESOLVE_BTFIDS LEX YACC AWK INSTALLKERNEL
export PERL PYTHON3 CHECK CHECKFLAGS MAKE UTS_MACHINE HOSTCXX
export KGZIP KBZIP2 KLZOP LZMA LZ4 XZ ZSTD
export KBUILD_HOSTCXXFLAGS KBUILD_HOSTLDFLAGS KBUILD_HOSTLDLIBS LDFLAGS_MODULE
export KBUILD_USERCFLAGS KBUILD_USERLDFLAGS

export KBUILD_CPPFLAGS NOSTDINC_FLAGS LINUXINCLUDE OBJCOPYFLAGS KBUILD_LDFLAGS
export KBUILD_CFLAGS CFLAGS_KERNEL CFLAGS_MODULE
export KBUILD_RUSTFLAGS RUSTFLAGS_KERNEL RUSTFLAGS_MODULE
export KBUILD_AFLAGS AFLAGS_KERNEL AFLAGS_MODULE
export KBUILD_AFLAGS_MODULE KBUILD_CFLAGS_MODULE KBUILD_RUSTFLAGS_MODULE KBUILD_LDFLAGS_MODULE
export KBUILD_AFLAGS_KERNEL KBUILD_CFLAGS_KERNEL KBUILD_RUSTFLAGS_KERNEL

# Files to ignore in find ... statements

export RCS_FIND_IGNORE := \( -name SCCS -o -name BitKeeper -o -name .svn -o    \
			  -name CVS -o -name .pc -o -name .hg -o -name .git \) \
			  -prune -o

# ===========================================================================
# Rules shared between *config targets and build targets

# Basic helpers built in scripts/basic/
PHONY += scripts_basic
scripts_basic:
	$(Q)$(MAKE) $(build)=scripts/basic

PHONY += outputmakefile
ifdef building_out_of_srctree
# Before starting out-of-tree build, make sure the source tree is clean.
# outputmakefile generates a Makefile in the output directory, if using a
# separate output directory. This allows convenient use of make in the
# output directory.
# At the same time when output Makefile generated, generate .gitignore to
# ignore whole output directory

ifdef KBUILD_EXTMOD
print_env_for_makefile = \
	echo "export KBUILD_OUTPUT = $(objtree)"; \
	echo "export KBUILD_EXTMOD = $(realpath $(srcroot))" ; \
	echo "export KBUILD_EXTMOD_OUTPUT = $(CURDIR)"
else
print_env_for_makefile = \
	echo "export KBUILD_OUTPUT = $(CURDIR)"
endif

quiet_cmd_makefile = GEN     Makefile
      cmd_makefile = { \
	echo "\# Automatically generated by $(abs_srctree)/Makefile: don't edit"; \
	$(print_env_for_makefile); \
	echo "include $(abs_srctree)/Makefile"; \
	} > Makefile

outputmakefile:
ifeq ($(KBUILD_EXTMOD),)
	@if [ -f $(srctree)/.config -o \
		 -d $(srctree)/include/config -o \
		 -d $(srctree)/arch/$(SRCARCH)/include/generated ]; then \
		echo >&2 "***"; \
		echo >&2 "*** The source tree is not clean, please run 'make$(if $(findstring command line, $(origin ARCH)), ARCH=$(ARCH)) mrproper'"; \
		echo >&2 "*** in $(abs_srctree)";\
		echo >&2 "***"; \
		false; \
	fi
else
	@if [ -f $(srcroot)/modules.order ]; then \
		echo >&2 "***"; \
		echo >&2 "*** The external module source tree is not clean."; \
		echo >&2 "*** Please run 'make -C $(abs_srctree) M=$(realpath $(srcroot)) clean'"; \
		echo >&2 "***"; \
		false; \
	fi
endif
	$(Q)ln -fsn $(srcroot) source
	$(call cmd,makefile)
	$(Q)test -e .gitignore || \
	{ echo "# this is build directory, ignore it"; echo "*"; } > .gitignore
endif

# The expansion should be delayed until arch/$(SRCARCH)/Makefile is included.
# Some architectures define CROSS_COMPILE in arch/$(SRCARCH)/Makefile.
# CC_VERSION_TEXT and RUSTC_VERSION_TEXT are referenced from Kconfig (so they
# need export), and from include/config/auto.conf.cmd to detect the compiler
# upgrade.
CC_VERSION_TEXT = $(subst $(pound),,$(shell LC_ALL=C $(CC) --version 2>/dev/null | head -n 1))
RUSTC_VERSION_TEXT = $(subst $(pound),,$(shell $(RUSTC) --version 2>/dev/null))

ifneq ($(findstring clang,$(CC_VERSION_TEXT)),)
include $(srctree)/scripts/Makefile.clang
endif

# Include this also for config targets because some architectures need
# cc-cross-prefix to determine CROSS_COMPILE.
ifdef need-compiler
include $(srctree)/scripts/Makefile.compiler
endif

ifdef config-build
# ===========================================================================
# *config targets only - make sure prerequisites are updated, and descend
# in scripts/kconfig to make the *config target

# Read arch-specific Makefile to set KBUILD_DEFCONFIG as needed.
# KBUILD_DEFCONFIG may point out an alternative default configuration
# used for 'make defconfig'
include $(srctree)/arch/$(SRCARCH)/Makefile
export KBUILD_DEFCONFIG KBUILD_KCONFIG CC_VERSION_TEXT RUSTC_VERSION_TEXT

config: outputmakefile scripts_basic FORCE
	$(Q)$(MAKE) $(build)=scripts/kconfig $@

%config: outputmakefile scripts_basic FORCE
	$(Q)$(MAKE) $(build)=scripts/kconfig $@

else #!config-build
# ===========================================================================
# Build targets only - this includes vmlinux, arch-specific targets, clean
# targets and others. In general all targets except *config targets.

# If building an external module we do not care about the all: rule
# but instead __all depend on modules
PHONY += all
ifeq ($(KBUILD_EXTMOD),)
__all: all
else
__all: modules
endif

targets :=

# Decide whether to build built-in, modular, or both.
# Normally, just do built-in.

KBUILD_MODULES :=
KBUILD_BUILTIN := 1

# If we have only "make modules", don't compile built-in objects.
ifeq ($(MAKECMDGOALS),modules)
  KBUILD_BUILTIN :=
endif

# If we have "make <whatever> modules", compile modules
# in addition to whatever we do anyway.
# Just "make" or "make all" shall build modules as well

ifneq ($(filter all modules nsdeps compile_commands.json clang-%,$(MAKECMDGOALS)),)
  KBUILD_MODULES := 1
endif

ifeq ($(MAKECMDGOALS),)
  KBUILD_MODULES := 1
endif

export KBUILD_MODULES KBUILD_BUILTIN

ifdef need-config
include $(objtree)/include/config/auto.conf
endif

ifeq ($(KBUILD_EXTMOD),)
# Objects we will link into vmlinux / subdirs we need to visit
core-y		:=
drivers-y	:=
libs-y		:= lib/
endif # KBUILD_EXTMOD

# The all: target is the default when no target is given on the
# command line.
# This allow a user to issue only 'make' to build a kernel including modules
# Defaults to vmlinux, but the arch makefile usually adds further targets
all: vmlinux

CFLAGS_GCOV	:= -fprofile-arcs -ftest-coverage
ifdef CONFIG_CC_IS_GCC
CFLAGS_GCOV	+= -fno-tree-loop-im
endif
export CFLAGS_GCOV

# The arch Makefiles can override CC_FLAGS_FTRACE. We may also append it later.
ifdef CONFIG_FUNCTION_TRACER
  CC_FLAGS_FTRACE := -pg
endif

include $(srctree)/arch/$(SRCARCH)/Makefile

ifdef need-config
ifdef may-sync-config
# Read in dependencies to all Kconfig* files, make sure to run syncconfig if
# changes are detected. This should be included after arch/$(SRCARCH)/Makefile
# because some architectures define CROSS_COMPILE there.
include include/config/auto.conf.cmd

$(KCONFIG_CONFIG):
	@echo >&2 '***'
	@echo >&2 '*** Configuration file "$@" not found!'
	@echo >&2 '***'
	@echo >&2 '*** Please run some configurator (e.g. "make oldconfig" or'
	@echo >&2 '*** "make menuconfig" or "make xconfig").'
	@echo >&2 '***'
	@/bin/false

# The actual configuration files used during the build are stored in
# include/generated/ and include/config/. Update them if .config is newer than
# include/config/auto.conf (which mirrors .config).
#
# This exploits the 'multi-target pattern rule' trick.
# The syncconfig should be executed only once to make all the targets.
# (Note: use the grouped target '&:' when we bump to GNU Make 4.3)
#
# Do not use $(call cmd,...) here. That would suppress prompts from syncconfig,
# so you cannot notice that Kconfig is waiting for the user input.
%/config/auto.conf %/config/auto.conf.cmd %/generated/autoconf.h %/generated/rustc_cfg: $(KCONFIG_CONFIG)
	$(Q)$(kecho) "  SYNC    $@"
	$(Q)$(MAKE) -f $(srctree)/Makefile syncconfig
else # !may-sync-config
# External modules and some install targets need include/generated/autoconf.h
# and include/config/auto.conf but do not care if they are up-to-date.
# Use auto.conf to show the error message

checked-configs := $(addprefix $(objtree)/, include/generated/autoconf.h include/generated/rustc_cfg include/config/auto.conf)
missing-configs := $(filter-out $(wildcard $(checked-configs)), $(checked-configs))

ifdef missing-configs
PHONY += $(objtree)/include/config/auto.conf

$(objtree)/include/config/auto.conf:
	@echo   >&2 '***'
	@echo   >&2 '***  ERROR: Kernel configuration is invalid. The following files are missing:'
	@printf >&2 '***    - %s\n' $(missing-configs)
	@echo   >&2 '***  Run "make oldconfig && make prepare" on kernel source to fix it.'
	@echo   >&2 '***'
	@/bin/false
endif

endif # may-sync-config
endif # need-config

KBUILD_CFLAGS	+= -fno-delete-null-pointer-checks

ifdef CONFIG_CC_OPTIMIZE_FOR_PERFORMANCE
KBUILD_CFLAGS += -O2
KBUILD_RUSTFLAGS += -Copt-level=2
else ifdef CONFIG_CC_OPTIMIZE_FOR_SIZE
KBUILD_CFLAGS += -Os
KBUILD_RUSTFLAGS += -Copt-level=s
endif

# Always set `debug-assertions` and `overflow-checks` because their default
# depends on `opt-level` and `debug-assertions`, respectively.
KBUILD_RUSTFLAGS += -Cdebug-assertions=$(if $(CONFIG_RUST_DEBUG_ASSERTIONS),y,n)
KBUILD_RUSTFLAGS += -Coverflow-checks=$(if $(CONFIG_RUST_OVERFLOW_CHECKS),y,n)

# Tell gcc to never replace conditional load with a non-conditional one
ifdef CONFIG_CC_IS_GCC
# gcc-10 renamed --param=allow-store-data-races=0 to
# -fno-allow-store-data-races.
KBUILD_CFLAGS	+= $(call cc-option,--param=allow-store-data-races=0)
KBUILD_CFLAGS	+= $(call cc-option,-fno-allow-store-data-races)
endif

ifdef CONFIG_READABLE_ASM
# Disable optimizations that make assembler listings hard to read.
# reorder blocks reorders the control in the function
# ipa clone creates specialized cloned functions
# partial inlining inlines only parts of functions
KBUILD_CFLAGS += -fno-reorder-blocks -fno-ipa-cp-clone -fno-partial-inlining
endif

stackp-flags-y                                    := -fno-stack-protector
stackp-flags-$(CONFIG_STACKPROTECTOR)             := -fstack-protector
stackp-flags-$(CONFIG_STACKPROTECTOR_STRONG)      := -fstack-protector-strong

KBUILD_CFLAGS += $(stackp-flags-y)

KBUILD_RUSTFLAGS-$(CONFIG_WERROR) += -Dwarnings
KBUILD_RUSTFLAGS += $(KBUILD_RUSTFLAGS-y)

ifdef CONFIG_FRAME_POINTER
KBUILD_CFLAGS	+= -fno-omit-frame-pointer -fno-optimize-sibling-calls
KBUILD_RUSTFLAGS += -Cforce-frame-pointers=y
else
# Some targets (ARM with Thumb2, for example), can't be built with frame
# pointers.  For those, we don't have FUNCTION_TRACER automatically
# select FRAME_POINTER.  However, FUNCTION_TRACER adds -pg, and this is
# incompatible with -fomit-frame-pointer with current GCC, so we don't use
# -fomit-frame-pointer with FUNCTION_TRACER.
# In the Rust target specification, "frame-pointer" is set explicitly
# to "may-omit".
ifndef CONFIG_FUNCTION_TRACER
KBUILD_CFLAGS	+= -fomit-frame-pointer
endif
endif

# Initialize all stack variables with a 0xAA pattern.
ifdef CONFIG_INIT_STACK_ALL_PATTERN
KBUILD_CFLAGS	+= -ftrivial-auto-var-init=pattern
endif

# Initialize all stack variables with a zero value.
ifdef CONFIG_INIT_STACK_ALL_ZERO
KBUILD_CFLAGS	+= -ftrivial-auto-var-init=zero
ifdef CONFIG_CC_HAS_AUTO_VAR_INIT_ZERO_ENABLER
# https://github.com/llvm/llvm-project/issues/44842
CC_AUTO_VAR_INIT_ZERO_ENABLER := -enable-trivial-auto-var-init-zero-knowing-it-will-be-removed-from-clang
export CC_AUTO_VAR_INIT_ZERO_ENABLER
KBUILD_CFLAGS	+= $(CC_AUTO_VAR_INIT_ZERO_ENABLER)
endif
endif

# While VLAs have been removed, GCC produces unreachable stack probes
# for the randomize_kstack_offset feature. Disable it for all compilers.
KBUILD_CFLAGS	+= $(call cc-option, -fno-stack-clash-protection)

# Clear used registers at func exit (to reduce data lifetime and ROP gadgets).
ifdef CONFIG_ZERO_CALL_USED_REGS
KBUILD_CFLAGS	+= -fzero-call-used-regs=used-gpr
endif

ifdef CONFIG_FUNCTION_TRACER
ifdef CONFIG_FTRACE_MCOUNT_USE_CC
  CC_FLAGS_FTRACE	+= -mrecord-mcount
  ifdef CONFIG_HAVE_NOP_MCOUNT
    ifeq ($(call cc-option-yn, -mnop-mcount),y)
      CC_FLAGS_FTRACE	+= -mnop-mcount
      CC_FLAGS_USING	+= -DCC_USING_NOP_MCOUNT
    endif
  endif
endif
ifdef CONFIG_FTRACE_MCOUNT_USE_OBJTOOL
  ifdef CONFIG_HAVE_OBJTOOL_NOP_MCOUNT
    CC_FLAGS_USING	+= -DCC_USING_NOP_MCOUNT
  endif
endif
ifdef CONFIG_FTRACE_MCOUNT_USE_RECORDMCOUNT
  ifdef CONFIG_HAVE_C_RECORDMCOUNT
    BUILD_C_RECORDMCOUNT := y
    export BUILD_C_RECORDMCOUNT
  endif
endif
ifdef CONFIG_HAVE_FENTRY
  # s390-linux-gnu-gcc did not support -mfentry until gcc-9.
  ifeq ($(call cc-option-yn, -mfentry),y)
    CC_FLAGS_FTRACE	+= -mfentry
    CC_FLAGS_USING	+= -DCC_USING_FENTRY
  endif
endif
export CC_FLAGS_FTRACE
KBUILD_CFLAGS	+= $(CC_FLAGS_FTRACE) $(CC_FLAGS_USING)
KBUILD_AFLAGS	+= $(CC_FLAGS_USING)
endif

# We trigger additional mismatches with less inlining
ifdef CONFIG_DEBUG_SECTION_MISMATCH
KBUILD_CFLAGS += -fno-inline-functions-called-once
endif

# `rustc`'s `-Zfunction-sections` applies to data too (as of 1.59.0).
ifdef CONFIG_LD_DEAD_CODE_DATA_ELIMINATION
KBUILD_CFLAGS_KERNEL += -ffunction-sections -fdata-sections
KBUILD_RUSTFLAGS_KERNEL += -Zfunction-sections=y
LDFLAGS_vmlinux += --gc-sections
endif

ifdef CONFIG_SHADOW_CALL_STACK
ifndef CONFIG_DYNAMIC_SCS
CC_FLAGS_SCS	:= -fsanitize=shadow-call-stack
KBUILD_CFLAGS	+= $(CC_FLAGS_SCS)
KBUILD_RUSTFLAGS += -Zsanitizer=shadow-call-stack
endif
export CC_FLAGS_SCS
endif

ifdef CONFIG_LTO_CLANG
ifdef CONFIG_LTO_CLANG_THIN
CC_FLAGS_LTO	:= -flto=thin -fsplit-lto-unit
else
CC_FLAGS_LTO	:= -flto
endif
CC_FLAGS_LTO	+= -fvisibility=hidden

# Limit inlining across translation units to reduce binary size
KBUILD_LDFLAGS += -mllvm -import-instr-limit=5
endif

ifdef CONFIG_LTO
KBUILD_CFLAGS	+= -fno-lto $(CC_FLAGS_LTO)
KBUILD_AFLAGS	+= -fno-lto
export CC_FLAGS_LTO
endif

ifdef CONFIG_CFI_CLANG
CC_FLAGS_CFI	:= -fsanitize=kcfi
ifdef CONFIG_CFI_ICALL_NORMALIZE_INTEGERS
	CC_FLAGS_CFI	+= -fsanitize-cfi-icall-experimental-normalize-integers
endif
ifdef CONFIG_RUST
	# Always pass -Zsanitizer-cfi-normalize-integers as CONFIG_RUST selects
	# CONFIG_CFI_ICALL_NORMALIZE_INTEGERS.
	RUSTC_FLAGS_CFI   := -Zsanitizer=kcfi -Zsanitizer-cfi-normalize-integers
	KBUILD_RUSTFLAGS += $(RUSTC_FLAGS_CFI)
	export RUSTC_FLAGS_CFI
endif
KBUILD_CFLAGS	+= $(CC_FLAGS_CFI)
export CC_FLAGS_CFI
endif

# Architectures can define flags to add/remove for floating-point support
CC_FLAGS_FPU	+= -D_LINUX_FPU_COMPILATION_UNIT
export CC_FLAGS_FPU
export CC_FLAGS_NO_FPU

ifneq ($(CONFIG_FUNCTION_ALIGNMENT),0)
# Set the minimal function alignment. Use the newer GCC option
# -fmin-function-alignment if it is available, or fall back to -falign-funtions.
# See also CONFIG_CC_HAS_SANE_FUNCTION_ALIGNMENT.
ifdef CONFIG_CC_HAS_MIN_FUNCTION_ALIGNMENT
KBUILD_CFLAGS += -fmin-function-alignment=$(CONFIG_FUNCTION_ALIGNMENT)
else
KBUILD_CFLAGS += -falign-functions=$(CONFIG_FUNCTION_ALIGNMENT)
endif
endif

ifdef CONFIG_LIVEPATCH_IPA_CLONES
ifeq ($(KBUILD_EXTMOD),)
KBUILD_CFLAGS += -fdump-ipa-clones
endif
endif

# arch Makefile may override CC so keep this after arch Makefile is included
NOSTDINC_FLAGS += -nostdinc

# To gain proper coverage for CONFIG_UBSAN_BOUNDS and CONFIG_FORTIFY_SOURCE,
# the kernel uses only C99 flexible arrays for dynamically sized trailing
# arrays. Enforce this for everything that may examine structure sizes and
# perform bounds checking.
KBUILD_CFLAGS += $(call cc-option, -fstrict-flex-arrays=3)

#Currently, disable -Wstringop-overflow for GCC 11, globally.
KBUILD_CFLAGS-$(CONFIG_CC_NO_STRINGOP_OVERFLOW) += $(call cc-option, -Wno-stringop-overflow)
KBUILD_CFLAGS-$(CONFIG_CC_STRINGOP_OVERFLOW) += $(call cc-option, -Wstringop-overflow)

# disable invalid "can't wrap" optimizations for signed / pointers
KBUILD_CFLAGS	+= -fno-strict-overflow

# Make sure -fstack-check isn't enabled (like gentoo apparently did)
KBUILD_CFLAGS  += -fno-stack-check

# conserve stack if available
ifdef CONFIG_CC_IS_GCC
KBUILD_CFLAGS   += -fconserve-stack
endif

# change __FILE__ to the relative path to the source directory
ifdef building_out_of_srctree
KBUILD_CPPFLAGS += $(call cc-option,-fmacro-prefix-map=$(srcroot)/=)
endif

# include additional Makefiles when needed
include-y			:= scripts/Makefile.extrawarn
include-$(CONFIG_DEBUG_INFO)	+= scripts/Makefile.debug
include-$(CONFIG_DEBUG_INFO_BTF)+= scripts/Makefile.btf
include-$(CONFIG_KASAN)		+= scripts/Makefile.kasan
include-$(CONFIG_KCSAN)		+= scripts/Makefile.kcsan
include-$(CONFIG_KMSAN)		+= scripts/Makefile.kmsan
include-$(CONFIG_UBSAN)		+= scripts/Makefile.ubsan
include-$(CONFIG_KCOV)		+= scripts/Makefile.kcov
include-$(CONFIG_RANDSTRUCT)	+= scripts/Makefile.randstruct
include-$(CONFIG_AUTOFDO_CLANG)	+= scripts/Makefile.autofdo
include-$(CONFIG_PROPELLER_CLANG)	+= scripts/Makefile.propeller
include-$(CONFIG_GCC_PLUGINS)	+= scripts/Makefile.gcc-plugins

include $(addprefix $(srctree)/, $(include-y))

# scripts/Makefile.gcc-plugins is intentionally included last.
# Do not add $(call cc-option,...) below this line. When you build the kernel
# from the clean source tree, the GCC plugins do not exist at this point.

# Add user supplied CPPFLAGS, AFLAGS, CFLAGS and RUSTFLAGS as the last assignments
KBUILD_CPPFLAGS += $(KCPPFLAGS)
KBUILD_AFLAGS   += $(KAFLAGS)
KBUILD_CFLAGS   += $(KCFLAGS)
KBUILD_RUSTFLAGS += $(KRUSTFLAGS)

KBUILD_LDFLAGS_MODULE += --build-id=sha1
LDFLAGS_vmlinux += --build-id=sha1

KBUILD_LDFLAGS	+= -z noexecstack
ifeq ($(CONFIG_LD_IS_BFD),y)
KBUILD_LDFLAGS	+= $(call ld-option,--no-warn-rwx-segments)
endif

ifeq ($(CONFIG_STRIP_ASM_SYMS),y)
LDFLAGS_vmlinux	+= -X
endif

ifeq ($(CONFIG_RELR),y)
# ld.lld before 15 did not support -z pack-relative-relocs.
LDFLAGS_vmlinux	+= $(call ld-option,--pack-dyn-relocs=relr,-z pack-relative-relocs)
endif

# We never want expected sections to be placed heuristically by the
# linker. All sections should be explicitly named in the linker script.
ifdef CONFIG_LD_ORPHAN_WARN
LDFLAGS_vmlinux += --orphan-handling=$(CONFIG_LD_ORPHAN_WARN_LEVEL)
endif

# Align the bit size of userspace programs with the kernel
KBUILD_USERCFLAGS  += $(filter -m32 -m64 --target=%, $(KBUILD_CFLAGS))
KBUILD_USERLDFLAGS += $(filter -m32 -m64 --target=%, $(KBUILD_CFLAGS))

# make the checker run with the right architecture
CHECKFLAGS += --arch=$(ARCH)

# insure the checker run with the right endianness
CHECKFLAGS += $(if $(CONFIG_CPU_BIG_ENDIAN),-mbig-endian,-mlittle-endian)

# the checker needs the correct machine size
CHECKFLAGS += $(if $(CONFIG_64BIT),-m64,-m32)

# Default kernel image to build when no specific target is given.
# KBUILD_IMAGE may be overruled on the command line or
# set in the environment
# Also any assignments in arch/$(ARCH)/Makefile take precedence over
# this default value
export KBUILD_IMAGE ?= vmlinux

#
# INSTALL_PATH specifies where to place the updated kernel and system map
# images. Default is /boot, but you can set it to other values
export	INSTALL_PATH ?= /boot

#
# INSTALL_DTBS_PATH specifies a prefix for relocations required by build roots.
# Like INSTALL_MOD_PATH, it isn't defined in the Makefile, but can be passed as
# an argument if needed. Otherwise it defaults to the kernel install path
#
export INSTALL_DTBS_PATH ?= $(INSTALL_PATH)/dtbs/$(KERNELRELEASE)

#
# INSTALL_MOD_PATH specifies a prefix to MODLIB for module directory
# relocations required by build roots.  This is not defined in the
# makefile but the argument can be passed to make if needed.
#

export KERNEL_MODULE_DIRECTORY := $(shell pkg-config --print-variables kmod 2>/dev/null | grep '^module_directory$$' >/dev/null && pkg-config --variable=module_directory kmod || echo /lib/modules)

MODLIB	= $(INSTALL_MOD_PATH)$(KERNEL_MODULE_DIRECTORY)/$(KERNELRELEASE)
export MODLIB

PHONY += prepare0

<<<<<<< HEAD
export extmod_prefix = $(if $(KBUILD_EXTMOD),$(KBUILD_EXTMOD)/)
export MODORDER := $(extmod_prefix)modules.order
export MODULES_NSDEPS := $(extmod_prefix)modules.nsdeps

suse_version_h := include/generated/uapi/linux/suse_version.h

define filechk_suse_version
	$(CONFIG_SHELL) $(srctree)/scripts/gen-suse_version_h.sh
endef

$(suse_version_h): include/config/auto.conf FORCE
	$(call filechk,suse_version)

=======
>>>>>>> 40384c84
ifeq ($(KBUILD_EXTMOD),)

build-dir	:= .
clean-dirs	:= $(sort . Documentation \
		     $(patsubst %/,%,$(filter %/, $(core-) \
			$(drivers-) $(libs-))))

export ARCH_CORE	:= $(core-y)
export ARCH_LIB		:= $(filter %/, $(libs-y))
export ARCH_DRIVERS	:= $(drivers-y) $(drivers-m)
# Externally visible symbols (used by link-vmlinux.sh)

KBUILD_VMLINUX_OBJS := ./built-in.a
ifdef CONFIG_MODULES
KBUILD_VMLINUX_OBJS += $(patsubst %/, %/lib.a, $(filter %/, $(libs-y)))
KBUILD_VMLINUX_LIBS := $(filter-out %/, $(libs-y))
else
KBUILD_VMLINUX_LIBS := $(patsubst %/,%/lib.a, $(libs-y))
endif

export KBUILD_VMLINUX_LIBS
export KBUILD_LDS          := arch/$(SRCARCH)/kernel/vmlinux.lds

ifdef CONFIG_TRIM_UNUSED_KSYMS
# For the kernel to actually contain only the needed exported symbols,
# we have to build modules as well to determine what those symbols are.
KBUILD_MODULES := 1
endif

# '$(AR) mPi' needs 'T' to workaround the bug of llvm-ar <= 14
quiet_cmd_ar_vmlinux.a = AR      $@
      cmd_ar_vmlinux.a = \
	rm -f $@; \
	$(AR) cDPrST $@ $(KBUILD_VMLINUX_OBJS); \
	$(AR) mPiT $$($(AR) t $@ | sed -n 1p) $@ $$($(AR) t $@ | grep -F -f $(srctree)/scripts/head-object-list.txt)

targets += vmlinux.a
vmlinux.a: $(KBUILD_VMLINUX_OBJS) scripts/head-object-list.txt FORCE
	$(call if_changed,ar_vmlinux.a)

PHONY += vmlinux_o
vmlinux_o: vmlinux.a $(KBUILD_VMLINUX_LIBS)
	$(Q)$(MAKE) -f $(srctree)/scripts/Makefile.vmlinux_o

vmlinux.o modules.builtin.modinfo modules.builtin: vmlinux_o
	@:

PHONY += vmlinux
# LDFLAGS_vmlinux in the top Makefile defines linker flags for the top vmlinux,
# not for decompressors. LDFLAGS_vmlinux in arch/*/boot/compressed/Makefile is
# unrelated; the decompressors just happen to have the same base name,
# arch/*/boot/compressed/vmlinux.
# Export LDFLAGS_vmlinux only to scripts/Makefile.vmlinux.
#
# _LDFLAGS_vmlinux is a workaround for the 'private export' bug:
#   https://savannah.gnu.org/bugs/?61463
# For Make > 4.4, the following simple code will work:
#  vmlinux: private export LDFLAGS_vmlinux := $(LDFLAGS_vmlinux)
vmlinux: private _LDFLAGS_vmlinux := $(LDFLAGS_vmlinux)
vmlinux: export LDFLAGS_vmlinux = $(_LDFLAGS_vmlinux)
vmlinux: vmlinux.o $(KBUILD_LDS) modpost
	$(Q)$(MAKE) -f $(srctree)/scripts/Makefile.vmlinux

# The actual objects are generated when descending,
# make sure no implicit rule kicks in
$(sort $(KBUILD_LDS) $(KBUILD_VMLINUX_OBJS) $(KBUILD_VMLINUX_LIBS)): . ;

ifeq ($(origin KERNELRELEASE),file)
filechk_kernel.release = $(srctree)/scripts/setlocalversion $(srctree)
else
filechk_kernel.release = echo $(KERNELRELEASE)
endif

# Store (new) KERNELRELEASE string in include/config/kernel.release
include/config/kernel.release: FORCE
	$(call filechk,kernel.release)

# Additional helpers built in scripts/
# Carefully list dependencies so we do not try to build scripts twice
# in parallel
PHONY += scripts
scripts: scripts_basic scripts_dtc
	$(Q)$(MAKE) $(build)=$(@)

# Things we need to do before we recursively start building the kernel
# or the modules are listed in "prepare".
# A multi level approach is used. prepareN is processed before prepareN-1.
# archprepare is used in arch Makefiles and when processed asm symlink,
# version.h and scripts_basic is processed / created.

PHONY += prepare archprepare

archprepare: outputmakefile archheaders archscripts scripts include/config/kernel.release \
	asm-generic $(version_h) include/generated/utsrelease.h \
<<<<<<< HEAD
	include/generated/compile.h include/generated/autoconf.h remove-stale-files \
	$(suse_version_h)
=======
	include/generated/compile.h include/generated/autoconf.h \
	include/generated/rustc_cfg remove-stale-files
>>>>>>> 40384c84

prepare0: archprepare
	$(Q)$(MAKE) $(build)=scripts/mod
	$(Q)$(MAKE) $(build)=. prepare

# All the preparing..
prepare: prepare0
ifdef CONFIG_RUST
	+$(Q)$(CONFIG_SHELL) $(srctree)/scripts/rust_is_available.sh
	$(Q)$(MAKE) $(build)=rust
endif

PHONY += remove-stale-files
remove-stale-files:
	$(Q)$(srctree)/scripts/remove-stale-files

# Support for using generic headers in asm-generic
asm-generic := -f $(srctree)/scripts/Makefile.asm-headers obj

PHONY += asm-generic uapi-asm-generic
asm-generic: uapi-asm-generic
	$(Q)$(MAKE) $(asm-generic)=arch/$(SRCARCH)/include/generated/asm \
	generic=include/asm-generic
uapi-asm-generic:
	$(Q)$(MAKE) $(asm-generic)=arch/$(SRCARCH)/include/generated/uapi/asm \
	generic=include/uapi/asm-generic

# Generate some files
# ---------------------------------------------------------------------------

# KERNELRELEASE can change from a few different places, meaning version.h
# needs to be updated, so this check is forced on all builds

uts_len := 64
define filechk_utsrelease.h
	if [ `echo -n "$(KERNELRELEASE)" | wc -c ` -gt $(uts_len) ]; then \
	  echo '"$(KERNELRELEASE)" exceeds $(uts_len) characters' >&2;    \
	  exit 1;                                                         \
	fi;                                                               \
	echo \#define UTS_RELEASE \"$(KERNELRELEASE)\"
endef

define filechk_version.h
	if [ $(SUBLEVEL) -gt 255 ]; then                                 \
		echo \#define LINUX_VERSION_CODE $(shell                 \
		expr $(VERSION) \* 65536 + $(PATCHLEVEL) \* 256 + 255); \
	else                                                             \
		echo \#define LINUX_VERSION_CODE $(shell                 \
		expr $(VERSION) \* 65536 + $(PATCHLEVEL) \* 256 + $(SUBLEVEL)); \
	fi;                                                              \
	echo '#define KERNEL_VERSION(a,b,c) (((a) << 16) + ((b) << 8) +  \
	((c) > 255 ? 255 : (c)))';                                       \
	echo \#define LINUX_VERSION_MAJOR $(VERSION);                    \
	echo \#define LINUX_VERSION_PATCHLEVEL $(PATCHLEVEL);            \
	echo \#define LINUX_VERSION_SUBLEVEL $(SUBLEVEL)
endef

$(version_h): private PATCHLEVEL := $(or $(PATCHLEVEL), 0)
$(version_h): private SUBLEVEL := $(or $(SUBLEVEL), 0)
$(version_h): FORCE
	$(call filechk,version.h)

include/generated/utsrelease.h: include/config/kernel.release FORCE
	$(call filechk,utsrelease.h)

filechk_compile.h = $(srctree)/scripts/mkcompile_h \
	"$(UTS_MACHINE)" "$(CONFIG_CC_VERSION_TEXT)" "$(LD)"

include/generated/compile.h: FORCE
	$(call filechk,compile.h)

PHONY += headerdep
headerdep:
	$(Q)find $(srctree)/include/ -name '*.h' | xargs --max-args 1 \
	$(srctree)/scripts/headerdep.pl -I$(srctree)/include

# ---------------------------------------------------------------------------
# Kernel headers

#Default location for installed headers
export INSTALL_HDR_PATH = $(objtree)/usr

quiet_cmd_headers_install = INSTALL $(INSTALL_HDR_PATH)/include
      cmd_headers_install = \
	mkdir -p $(INSTALL_HDR_PATH); \
	rsync -mrl --include='*/' --include='*\.h' --exclude='*' \
	usr/include $(INSTALL_HDR_PATH)

PHONY += headers_install
headers_install: headers
	$(call cmd,headers_install)

PHONY += archheaders archscripts

hdr-inst := -f $(srctree)/scripts/Makefile.headersinst obj

PHONY += headers
headers: $(version_h) scripts_unifdef uapi-asm-generic archheaders archscripts
	$(if $(filter um, $(SRCARCH)), $(error Headers not exportable for UML))
	$(Q)$(MAKE) $(hdr-inst)=include/uapi
	$(Q)$(MAKE) $(hdr-inst)=arch/$(SRCARCH)/include/uapi

ifdef CONFIG_HEADERS_INSTALL
prepare: headers
endif

PHONY += scripts_unifdef
scripts_unifdef: scripts_basic
	$(Q)$(MAKE) $(build)=scripts scripts/unifdef

# ---------------------------------------------------------------------------
# Install

# Many distributions have the custom install script, /sbin/installkernel.
# If DKMS is installed, 'make install' will eventually recurse back
# to this Makefile to build and install external modules.
# Cancel sub_make_done so that options such as M=, V=, etc. are parsed.

quiet_cmd_install = INSTALL $(INSTALL_PATH)
      cmd_install = unset sub_make_done; $(srctree)/scripts/install.sh

# ---------------------------------------------------------------------------
# vDSO install

PHONY += vdso_install
vdso_install: export INSTALL_FILES = $(vdso-install-y)
vdso_install:
	$(Q)$(MAKE) -f $(srctree)/scripts/Makefile.vdsoinst

# ---------------------------------------------------------------------------
# Tools

ifdef CONFIG_OBJTOOL
prepare: tools/objtool
endif

ifdef CONFIG_BPF
ifdef CONFIG_DEBUG_INFO_BTF
prepare: tools/bpf/resolve_btfids
endif
endif

# The tools build system is not a part of Kbuild and tends to introduce
# its own unique issues. If you need to integrate a new tool into Kbuild,
# please consider locating that tool outside the tools/ tree and using the
# standard Kbuild "hostprogs" syntax instead of adding a new tools/* entry
# here. See Documentation/kbuild/makefiles.rst for details.

PHONY += resolve_btfids_clean

resolve_btfids_O = $(abspath $(objtree))/tools/bpf/resolve_btfids

# tools/bpf/resolve_btfids directory might not exist
# in output directory, skip its clean in that case
resolve_btfids_clean:
ifneq ($(wildcard $(resolve_btfids_O)),)
	$(Q)$(MAKE) -sC $(srctree)/tools/bpf/resolve_btfids O=$(resolve_btfids_O) clean
endif

# Clear a bunch of variables before executing the submake
ifeq ($(quiet),silent_)
tools_silent=s
endif

tools/: FORCE
	$(Q)mkdir -p $(objtree)/tools
	$(Q)$(MAKE) LDFLAGS= MAKEFLAGS="$(tools_silent) $(filter --j% -j,$(MAKEFLAGS))" O=$(abspath $(objtree)) subdir=tools -C $(srctree)/tools/

tools/%: FORCE
	$(Q)mkdir -p $(objtree)/tools
	$(Q)$(MAKE) LDFLAGS= MAKEFLAGS="$(tools_silent) $(filter --j% -j,$(MAKEFLAGS))" O=$(abspath $(objtree)) subdir=tools -C $(srctree)/tools/ $*

# ---------------------------------------------------------------------------
# Kernel selftest

PHONY += kselftest
kselftest: headers
	$(Q)$(MAKE) -C $(srctree)/tools/testing/selftests run_tests

kselftest-%: headers FORCE
	$(Q)$(MAKE) -C $(srctree)/tools/testing/selftests $*

PHONY += kselftest-merge
kselftest-merge:
	$(if $(wildcard $(objtree)/.config),, $(error No .config exists, config your kernel first!))
	$(Q)find $(srctree)/tools/testing/selftests -name config -o -name config.$(UTS_MACHINE) | \
		xargs $(srctree)/scripts/kconfig/merge_config.sh -y -m $(objtree)/.config
	$(Q)$(MAKE) -f $(srctree)/Makefile olddefconfig

# ---------------------------------------------------------------------------
# Devicetree files

ifneq ($(wildcard $(srctree)/arch/$(SRCARCH)/boot/dts/),)
dtstree := arch/$(SRCARCH)/boot/dts
endif

ifneq ($(dtstree),)

%.dtb: dtbs_prepare
	$(Q)$(MAKE) $(build)=$(dtstree) $(dtstree)/$@

%.dtbo: dtbs_prepare
	$(Q)$(MAKE) $(build)=$(dtstree) $(dtstree)/$@

PHONY += dtbs dtbs_prepare dtbs_install dtbs_check
dtbs: dtbs_prepare
	$(Q)$(MAKE) $(build)=$(dtstree) need-dtbslist=1

# include/config/kernel.release is actually needed when installing DTBs because
# INSTALL_DTBS_PATH contains $(KERNELRELEASE). However, we do not want to make
# dtbs_install depend on it as dtbs_install may run as root.
dtbs_prepare: include/config/kernel.release scripts_dtc

ifneq ($(filter dtbs_check, $(MAKECMDGOALS)),)
export CHECK_DTBS=y
endif

ifneq ($(CHECK_DTBS),)
dtbs_prepare: dt_binding_schemas
endif

dtbs_check: dtbs

dtbs_install:
	$(Q)$(MAKE) -f $(srctree)/scripts/Makefile.dtbinst obj=$(dtstree)

ifdef CONFIG_OF_EARLY_FLATTREE
all: dtbs
endif

ifdef CONFIG_GENERIC_BUILTIN_DTB
vmlinux: dtbs
endif

endif

PHONY += scripts_dtc
scripts_dtc: scripts_basic
	$(Q)$(MAKE) $(build)=scripts/dtc

ifneq ($(filter dt_binding_check, $(MAKECMDGOALS)),)
export CHECK_DTBS=y
endif

PHONY += dt_binding_check dt_binding_schemas
dt_binding_check: dt_binding_schemas scripts_dtc
	$(Q)$(MAKE) $(build)=Documentation/devicetree/bindings $@

dt_binding_schemas:
	$(Q)$(MAKE) $(build)=Documentation/devicetree/bindings

PHONY += dt_compatible_check
dt_compatible_check: dt_binding_schemas
	$(Q)$(MAKE) $(build)=Documentation/devicetree/bindings $@

# ---------------------------------------------------------------------------
# Modules

ifdef CONFIG_MODULES

# By default, build modules as well

all: modules

# When we're building modules with modversions, we need to consider
# the built-in objects during the descend as well, in order to
# make sure the checksums are up to date before we record them.
ifdef CONFIG_MODVERSIONS
  KBUILD_BUILTIN := 1
endif

# Build modules
#

# *.ko are usually independent of vmlinux, but CONFIG_DEBUG_INFO_BTF_MODULES
# is an exception.
ifdef CONFIG_DEBUG_INFO_BTF_MODULES
KBUILD_BUILTIN := 1
modules: vmlinux
endif

modules: modules_prepare

# Target to prepare building external modules
modules_prepare: prepare
	$(Q)$(MAKE) $(build)=scripts scripts/module.lds

endif # CONFIG_MODULES

###
# Cleaning is done on three levels.
# make clean     Delete most generated files
#                Leave enough to build external modules
# make mrproper  Delete the current configuration, and all generated files
# make distclean Remove editor backup files, patch leftover files and the like

# Directories & files removed with 'make clean'
CLEAN_FILES += vmlinux.symvers modules-only.symvers \
	       modules.builtin modules.builtin.modinfo modules.nsdeps \
	       modules.builtin.ranges vmlinux.o.map \
	       compile_commands.json rust/test \
	       rust-project.json .vmlinux.objs .vmlinux.export.c \
               .builtin-dtbs-list .builtin-dtb.S

# Directories & files removed with 'make mrproper'
MRPROPER_FILES += include/config include/generated          \
		  arch/$(SRCARCH)/include/generated .objdiff \
		  debian snap tar-install PKGBUILD pacman \
		  .config .config.old .version \
		  Module.symvers \
		  certs/signing_key.pem \
		  certs/x509.genkey \
		  vmlinux-gdb.py \
		  rpmbuild \
		  rust/libmacros.so

# clean - Delete most, but leave enough to build external modules
#
clean: private rm-files := $(CLEAN_FILES)

PHONY += archclean vmlinuxclean

vmlinuxclean:
	$(Q)$(CONFIG_SHELL) $(srctree)/scripts/link-vmlinux.sh clean
	$(Q)$(if $(ARCH_POSTLINK), $(MAKE) -f $(ARCH_POSTLINK) clean)

clean: archclean vmlinuxclean resolve_btfids_clean

# mrproper - Delete all generated files, including .config
#
mrproper: private rm-files := $(MRPROPER_FILES)
mrproper-dirs      := $(addprefix _mrproper_,scripts)

PHONY += $(mrproper-dirs) mrproper
$(mrproper-dirs):
	$(Q)$(MAKE) $(clean)=$(patsubst _mrproper_%,%,$@)

mrproper: clean $(mrproper-dirs)
	$(call cmd,rmfiles)
	@find . $(RCS_FIND_IGNORE) \
		\( -name '*.rmeta' \) \
		-type f -print | xargs rm -f

# distclean
#
PHONY += distclean

distclean: mrproper
	@find . $(RCS_FIND_IGNORE) \
		\( -name '*.orig' -o -name '*.rej' -o -name '*~' \
		-o -name '*.bak' -o -name '#*#' -o -name '*%' \
		-o -name 'core' -o -name tags -o -name TAGS -o -name 'cscope*' \
		-o -name GPATH -o -name GRTAGS -o -name GSYMS -o -name GTAGS \) \
		-type f -print | xargs rm -f


# Packaging of the kernel to various formats
# ---------------------------------------------------------------------------

%src-pkg: FORCE
	$(Q)$(MAKE) -f $(srctree)/scripts/Makefile.package $@
%pkg: include/config/kernel.release FORCE
	$(Q)$(MAKE) -f $(srctree)/scripts/Makefile.package $@

# Brief documentation of the typical targets used
# ---------------------------------------------------------------------------

boards := $(wildcard $(srctree)/arch/$(SRCARCH)/configs/*_defconfig)
boards := $(sort $(notdir $(boards)))
board-dirs := $(dir $(wildcard $(srctree)/arch/$(SRCARCH)/configs/*/*_defconfig))
board-dirs := $(sort $(notdir $(board-dirs:/=)))

PHONY += help
help:
	@echo  'Cleaning targets:'
	@echo  '  clean		  - Remove most generated files but keep the config and'
	@echo  '                    enough build support to build external modules'
	@echo  '  mrproper	  - Remove all generated files + config + various backup files'
	@echo  '  distclean	  - mrproper + remove editor backup and patch files'
	@echo  ''
	@$(MAKE) -f $(srctree)/scripts/kconfig/Makefile help
	@echo  ''
	@echo  'Other generic targets:'
	@echo  '  all		  - Build all targets marked with [*]'
	@echo  '* vmlinux	  - Build the bare kernel'
	@echo  '* modules	  - Build all modules'
	@echo  '  modules_install - Install all modules to INSTALL_MOD_PATH (default: /)'
	@echo  '  vdso_install    - Install unstripped vdso to INSTALL_MOD_PATH (default: /)'
	@echo  '  dir/            - Build all files in dir and below'
	@echo  '  dir/file.[ois]  - Build specified target only'
	@echo  '  dir/file.ll     - Build the LLVM assembly file'
	@echo  '                    (requires compiler support for LLVM assembly generation)'
	@echo  '  dir/file.lst    - Build specified mixed source/assembly target only'
	@echo  '                    (requires a recent binutils and recent build (System.map))'
	@echo  '  dir/file.ko     - Build module including final link'
	@echo  '  modules_prepare - Set up for building external modules'
	@echo  '  tags/TAGS	  - Generate tags file for editors'
	@echo  '  cscope	  - Generate cscope index'
	@echo  '  gtags           - Generate GNU GLOBAL index'
	@echo  '  kernelrelease	  - Output the release version string (use with make -s)'
	@echo  '  kernelversion	  - Output the version stored in Makefile (use with make -s)'
	@echo  '  image_name	  - Output the image name (use with make -s)'
	@echo  '  headers_install - Install sanitised kernel headers to INSTALL_HDR_PATH'; \
	 echo  '                    (default: $(INSTALL_HDR_PATH))'; \
	 echo  ''
	@echo  'Static analysers:'
	@echo  '  checkstack      - Generate a list of stack hogs and consider all functions'
	@echo  '                    with a stack size larger than MINSTACKSIZE (default: 100)'
	@echo  '  versioncheck    - Sanity check on version.h usage'
	@echo  '  includecheck    - Check for duplicate included header files'
	@echo  '  headerdep       - Detect inclusion cycles in headers'
	@echo  '  coccicheck      - Check with Coccinelle'
	@echo  '  clang-analyzer  - Check with clang static analyzer'
	@echo  '  clang-tidy      - Check with clang-tidy'
	@echo  ''
	@echo  'Tools:'
	@echo  '  nsdeps          - Generate missing symbol namespace dependencies'
	@echo  ''
	@echo  'Kernel selftest:'
	@echo  '  kselftest         - Build and run kernel selftest'
	@echo  '                      Build, install, and boot kernel before'
	@echo  '                      running kselftest on it'
	@echo  '                      Run as root for full coverage'
	@echo  '  kselftest-all     - Build kernel selftest'
	@echo  '  kselftest-install - Build and install kernel selftest'
	@echo  '  kselftest-clean   - Remove all generated kselftest files'
	@echo  '  kselftest-merge   - Merge all the config dependencies of'
	@echo  '		      kselftest to existing .config.'
	@echo  ''
	@echo  'Rust targets:'
	@echo  '  rustavailable   - Checks whether the Rust toolchain is'
	@echo  '		    available and, if not, explains why.'
	@echo  '  rustfmt	  - Reformat all the Rust code in the kernel'
	@echo  '  rustfmtcheck	  - Checks if all the Rust code in the kernel'
	@echo  '		    is formatted, printing a diff otherwise.'
	@echo  '  rustdoc	  - Generate Rust documentation'
	@echo  '		    (requires kernel .config)'
	@echo  '  rusttest        - Runs the Rust tests'
	@echo  '                    (requires kernel .config; downloads external repos)'
	@echo  '  rust-analyzer	  - Generate rust-project.json rust-analyzer support file'
	@echo  '		    (requires kernel .config)'
	@echo  '  dir/file.[os]   - Build specified target only'
	@echo  '  dir/file.rsi    - Build macro expanded source, similar to C preprocessing.'
	@echo  '                    Run with RUSTFMT=n to skip reformatting if needed.'
	@echo  '                    The output is not intended to be compilable.'
	@echo  '  dir/file.ll     - Build the LLVM assembly file'
	@echo  ''
	@$(if $(dtstree), \
		echo 'Devicetree:'; \
		echo '* dtbs               - Build device tree blobs for enabled boards'; \
		echo '  dtbs_install       - Install dtbs to $(INSTALL_DTBS_PATH)'; \
		echo '  dt_binding_check   - Validate device tree binding documents and examples'; \
		echo '  dt_binding_schemas - Build processed device tree binding schemas'; \
		echo '  dtbs_check         - Validate device tree source files';\
		echo '')

	@echo 'Userspace tools targets:'
	@echo '  use "make tools/help"'
	@echo '  or  "cd tools; make help"'
	@echo  ''
	@echo  'Kernel packaging:'
	@$(MAKE) -f $(srctree)/scripts/Makefile.package help
	@echo  ''
	@echo  'Documentation targets:'
	@$(MAKE) -f $(srctree)/Documentation/Makefile dochelp
	@echo  ''
	@echo  'Architecture-specific targets ($(SRCARCH)):'
	@$(or $(archhelp),\
		echo '  No architecture-specific help defined for $(SRCARCH)')
	@echo  ''
	@$(if $(boards), \
		$(foreach b, $(boards), \
		printf "  %-27s - Build for %s\\n" $(b) $(subst _defconfig,,$(b));) \
		echo '')
	@$(if $(board-dirs), \
		$(foreach b, $(board-dirs), \
		printf "  %-16s - Show %s-specific targets\\n" help-$(b) $(b);) \
		printf "  %-16s - Show all of the above\\n" help-boards; \
		echo '')

	@echo  '  make V=n   [targets] 1: verbose build'
	@echo  '                       2: give reason for rebuild of target'
	@echo  '                       V=1 and V=2 can be combined with V=12'
	@echo  '  make O=dir [targets] Locate all output files in "dir", including .config'
	@echo  '  make C=1   [targets] Check re-compiled c source with $$CHECK'
	@echo  '                       (sparse by default)'
	@echo  '  make C=2   [targets] Force check of all c source with $$CHECK'
	@echo  '  make RECORDMCOUNT_WARN=1 [targets] Warn about ignored mcount sections'
	@echo  '  make W=n   [targets] Enable extra build checks, n=1,2,3,c,e where'
	@echo  '		1: warnings which may be relevant and do not occur too often'
	@echo  '		2: warnings which occur quite often but may still be relevant'
	@echo  '		3: more obscure warnings, can most likely be ignored'
	@echo  '		c: extra checks in the configuration stage (Kconfig)'
	@echo  '		e: warnings are being treated as errors'
	@echo  '		Multiple levels can be combined with W=12 or W=123'
	@$(if $(dtstree), \
		echo '  make CHECK_DTBS=1 [targets] Check all generated dtb files against schema'; \
		echo '         This can be applied both to "dtbs" and to individual "foo.dtb" targets' ; \
		)
	@echo  ''
	@echo  'Execute "make" or "make all" to build all targets marked with [*] '
	@echo  'For further info see the ./README file'


help-board-dirs := $(addprefix help-,$(board-dirs))

help-boards: $(help-board-dirs)

boards-per-dir = $(sort $(notdir $(wildcard $(srctree)/arch/$(SRCARCH)/configs/$*/*_defconfig)))

$(help-board-dirs): help-%:
	@echo  'Architecture-specific targets ($(SRCARCH) $*):'
	@$(if $(boards-per-dir), \
		$(foreach b, $(boards-per-dir), \
		printf "  %-24s - Build for %s\\n" $*/$(b) $(subst _defconfig,,$(b));) \
		echo '')


# Documentation targets
# ---------------------------------------------------------------------------
DOC_TARGETS := xmldocs latexdocs pdfdocs htmldocs epubdocs cleandocs \
	       linkcheckdocs dochelp refcheckdocs texinfodocs infodocs
PHONY += $(DOC_TARGETS)
$(DOC_TARGETS):
	$(Q)$(MAKE) $(build)=Documentation $@


# Rust targets
# ---------------------------------------------------------------------------

# "Is Rust available?" target
PHONY += rustavailable
rustavailable:
	+$(Q)$(CONFIG_SHELL) $(srctree)/scripts/rust_is_available.sh && echo "Rust is available!"

# Documentation target
#
# Using the singular to avoid running afoul of `no-dot-config-targets`.
PHONY += rustdoc
rustdoc: prepare
	$(Q)$(MAKE) $(build)=rust $@

# Testing target
PHONY += rusttest
rusttest: prepare
	$(Q)$(MAKE) $(build)=rust $@

# Formatting targets
PHONY += rustfmt rustfmtcheck

rustfmt:
	$(Q)find $(srctree) $(RCS_FIND_IGNORE) \
		-type f -a -name '*.rs' -a ! -name '*generated*' -print \
		| xargs $(RUSTFMT) $(rustfmt_flags)

rustfmtcheck: rustfmt_flags = --check
rustfmtcheck: rustfmt

# Misc
# ---------------------------------------------------------------------------

PHONY += misc-check
misc-check:
	$(Q)$(srctree)/scripts/misc-check

all: misc-check

PHONY += scripts_gdb
scripts_gdb: prepare0
	$(Q)$(MAKE) $(build)=scripts/gdb
	$(Q)ln -fsn $(abspath $(srctree)/scripts/gdb/vmlinux-gdb.py)

ifdef CONFIG_GDB_SCRIPTS
all: scripts_gdb
endif

else # KBUILD_EXTMOD

filechk_kernel.release = echo $(KERNELRELEASE)

###
# External module support.
# When building external modules the kernel used as basis is considered
# read-only, and no consistency checks are made and the make
# system is not used on the basis kernel. If updates are required
# in the basis kernel ordinary make commands (without M=...) must be used.

# We are always building only modules.
KBUILD_BUILTIN :=
KBUILD_MODULES := 1

build-dir := .

clean-dirs := .
clean: private rm-files := Module.symvers modules.nsdeps compile_commands.json

PHONY += prepare
# now expand this into a simple variable to reduce the cost of shell evaluations
prepare: CC_VERSION_TEXT := $(CC_VERSION_TEXT)
prepare:
	@if [ "$(CC_VERSION_TEXT)" != "$(CONFIG_CC_VERSION_TEXT)" ]; then \
		echo >&2 "warning: the compiler differs from the one used to build the kernel"; \
		echo >&2 "  The kernel was built by: $(CONFIG_CC_VERSION_TEXT)"; \
		echo >&2 "  You are using:           $(CC_VERSION_TEXT)"; \
	fi

PHONY += help
help:
	@echo  '  Building external modules.'
	@echo  '  Syntax: make -C path/to/kernel/src M=$$PWD target'
	@echo  ''
	@echo  '  modules         - default target, build the module(s)'
	@echo  '  modules_install - install the module'
	@echo  '  clean           - remove generated files in module directory only'
	@echo  '  rust-analyzer	  - generate rust-project.json rust-analyzer support file'
	@echo  ''

ifndef CONFIG_MODULES
modules modules_install: __external_modules_error
__external_modules_error:
	@echo >&2 '***'
	@echo >&2 '*** The present kernel disabled CONFIG_MODULES.'
	@echo >&2 '*** You cannot build or install external modules.'
	@echo >&2 '***'
	@false
endif

endif # KBUILD_EXTMOD

# ---------------------------------------------------------------------------
# Modules

PHONY += modules modules_install modules_sign modules_prepare

modules_install:
	$(Q)$(MAKE) -f $(srctree)/scripts/Makefile.modinst \
	sign-only=$(if $(filter modules_install,$(MAKECMDGOALS)),,y)

ifeq ($(CONFIG_MODULE_SIG),y)
# modules_sign is a subset of modules_install.
# 'make modules_install modules_sign' is equivalent to 'make modules_install'.
modules_sign: modules_install
	@:
else
modules_sign:
	@echo >&2 '***'
	@echo >&2 '*** CONFIG_MODULE_SIG is disabled. You cannot sign modules.'
	@echo >&2 '***'
	@false
endif

ifdef CONFIG_MODULES

modules.order: $(build-dir)
	@:

# KBUILD_MODPOST_NOFINAL can be set to skip the final link of modules.
# This is solely useful to speed up test compiles.
modules: modpost
ifneq ($(KBUILD_MODPOST_NOFINAL),1)
	$(Q)$(MAKE) -f $(srctree)/scripts/Makefile.modfinal
endif

PHONY += modules_check
modules_check: modules.order
	$(Q)$(CONFIG_SHELL) $(srctree)/scripts/modules-check.sh $<

else # CONFIG_MODULES

modules:
	@:

KBUILD_MODULES :=

endif # CONFIG_MODULES

PHONY += modpost
modpost: $(if $(single-build),, $(if $(KBUILD_BUILTIN), vmlinux.o)) \
	 $(if $(KBUILD_MODULES), modules_check)
	$(Q)$(MAKE) -f $(srctree)/scripts/Makefile.modpost

# Single targets
# ---------------------------------------------------------------------------
# To build individual files in subdirectories, you can do like this:
#
#   make foo/bar/baz.s
#
# The supported suffixes for single-target are listed in 'single-targets'
#
# To build only under specific subdirectories, you can do like this:
#
#   make foo/bar/baz/

ifdef single-build

# .ko is special because modpost is needed
single-ko := $(sort $(filter %.ko, $(MAKECMDGOALS)))
single-no-ko := $(filter-out $(single-ko), $(MAKECMDGOALS)) \
		$(foreach x, o mod, $(patsubst %.ko, %.$x, $(single-ko)))

$(single-ko): single_modules
	@:
$(single-no-ko): $(build-dir)
	@:

# Remove modules.order when done because it is not the real one.
PHONY += single_modules
single_modules: $(single-no-ko) modules_prepare
	$(Q){ $(foreach m, $(single-ko), echo $(m:%.ko=%.o);) } > modules.order
	$(Q)$(MAKE) -f $(srctree)/scripts/Makefile.modpost
ifneq ($(KBUILD_MODPOST_NOFINAL),1)
	$(Q)$(MAKE) -f $(srctree)/scripts/Makefile.modfinal
endif
	$(Q)rm -f modules.order

single-goals := $(addprefix $(build-dir)/, $(single-no-ko))

KBUILD_MODULES := 1

endif

prepare: outputmakefile

# Preset locale variables to speed up the build process. Limit locale
# tweaks to this spot to avoid wrong language settings when running
# make menuconfig etc.
# Error messages still appears in the original language
PHONY += $(build-dir)
$(build-dir): prepare
	$(Q)$(MAKE) $(build)=$@ need-builtin=1 need-modorder=1 $(single-goals)

clean-dirs := $(addprefix _clean_, $(clean-dirs))
PHONY += $(clean-dirs) clean
$(clean-dirs):
	$(Q)$(MAKE) $(clean)=$(patsubst _clean_%,%,$@)

clean: $(clean-dirs)
	$(call cmd,rmfiles)
	@find . $(RCS_FIND_IGNORE) \
		\( -name '*.[aios]' -o -name '*.rsi' -o -name '*.ko' -o -name '.*.cmd' \
		-o -name '*.ko.*' \
		-o -name '*.dtb' -o -name '*.dtbo' \
		-o -name '*.dtb.S' -o -name '*.dtbo.S' \
		-o -name '*.dt.yaml' -o -name 'dtbs-list' \
		-o -name '*.dwo' -o -name '*.lst' \
		-o -name '*.su' -o -name '*.mod' \
		-o -name '.*.d' -o -name '.*.tmp' -o -name '*.mod.c' \
		-o -name '*.lex.c' -o -name '*.tab.[ch]' \
		-o -name '*.asn1.[ch]' \
		-o -name '*.symtypes' -o -name 'modules.order' \
		-o -name '*.c.[012]*.*' \
		-o -name '*.ll' \
		-o -name '*.gcno' \
		\) -type f -print \
		-o -name '.tmp_*' -print \
		| xargs rm -rf

# Generate tags for editors
# ---------------------------------------------------------------------------
quiet_cmd_tags = GEN     $@
      cmd_tags = $(BASH) $(srctree)/scripts/tags.sh $@

tags TAGS cscope gtags: FORCE
	$(call cmd,tags)

# Generate rust-project.json (a file that describes the structure of non-Cargo
# Rust projects) for rust-analyzer (an implementation of the Language Server
# Protocol).
PHONY += rust-analyzer
rust-analyzer:
	+$(Q)$(CONFIG_SHELL) $(srctree)/scripts/rust_is_available.sh
ifdef KBUILD_EXTMOD
# FIXME: external modules must not descend into a sub-directory of the kernel
	$(Q)$(MAKE) $(build)=$(objtree)/rust src=$(srctree)/rust $@
else
	$(Q)$(MAKE) $(build)=rust $@
endif

# Script to generate missing namespace dependencies
# ---------------------------------------------------------------------------

PHONY += nsdeps
nsdeps: export KBUILD_NSDEPS=1
nsdeps: modules
	$(Q)$(CONFIG_SHELL) $(srctree)/scripts/nsdeps

# Clang Tooling
# ---------------------------------------------------------------------------

quiet_cmd_gen_compile_commands = GEN     $@
      cmd_gen_compile_commands = $(PYTHON3) $< -a $(AR) -o $@ $(filter-out $<, $(real-prereqs))

compile_commands.json: $(srctree)/scripts/clang-tools/gen_compile_commands.py \
	$(if $(KBUILD_EXTMOD),, vmlinux.a $(KBUILD_VMLINUX_LIBS)) \
	$(if $(CONFIG_MODULES), modules.order) FORCE
	$(call if_changed,gen_compile_commands)

targets += compile_commands.json

PHONY += clang-tidy clang-analyzer

ifdef CONFIG_CC_IS_CLANG
quiet_cmd_clang_tools = CHECK   $<
      cmd_clang_tools = $(PYTHON3) $(srctree)/scripts/clang-tools/run-clang-tools.py $@ $<

clang-tidy clang-analyzer: compile_commands.json
	$(call cmd,clang_tools)
else
clang-tidy clang-analyzer:
	@echo "$@ requires CC=clang" >&2
	@false
endif

# Scripts to check various things for consistency
# ---------------------------------------------------------------------------

PHONY += includecheck versioncheck coccicheck

includecheck:
	find $(srctree)/* $(RCS_FIND_IGNORE) \
		-name '*.[hcS]' -type f -print | sort \
		| xargs $(PERL) -w $(srctree)/scripts/checkincludes.pl

versioncheck:
	find $(srctree)/* $(RCS_FIND_IGNORE) \
		-name '*.[hcS]' -type f -print | sort \
		| xargs $(PERL) -w $(srctree)/scripts/checkversion.pl

coccicheck:
	$(Q)$(BASH) $(srctree)/scripts/$@

PHONY += checkstack kernelrelease kernelversion image_name

# UML needs a little special treatment here.  It wants to use the host
# toolchain, so needs $(SUBARCH) passed to checkstack.pl.  Everyone
# else wants $(ARCH), including people doing cross-builds, which means
# that $(SUBARCH) doesn't work here.
ifeq ($(ARCH), um)
CHECKSTACK_ARCH := $(SUBARCH)
else
CHECKSTACK_ARCH := $(ARCH)
endif
MINSTACKSIZE	?= 100
checkstack:
	$(OBJDUMP) -d vmlinux $$(find . -name '*.ko') | \
	$(PERL) $(srctree)/scripts/checkstack.pl $(CHECKSTACK_ARCH) $(MINSTACKSIZE)

kernelrelease:
	@$(filechk_kernel.release)

kernelversion:
	@echo $(KERNELVERSION)

image_name:
	@echo $(KBUILD_IMAGE)

PHONY += run-command
run-command:
	$(Q)$(KBUILD_RUN_COMMAND)

quiet_cmd_rmfiles = $(if $(wildcard $(rm-files)),CLEAN   $(wildcard $(rm-files)))
      cmd_rmfiles = rm -rf $(rm-files)

# read saved command lines for existing targets
existing-targets := $(wildcard $(sort $(targets)))

-include $(foreach f,$(existing-targets),$(dir $(f)).$(notdir $(f)).cmd)

endif # config-build
endif # mixed-build
endif # need-sub-make

PHONY += FORCE
FORCE:

# Declare the contents of the PHONY variable as phony.  We keep that
# information in a variable so we can use it in if_changed and friends.
.PHONY: $(PHONY)<|MERGE_RESOLUTION|>--- conflicted
+++ resolved
@@ -1,14 +1,8 @@
 # SPDX-License-Identifier: GPL-2.0
 VERSION = 6
-<<<<<<< HEAD
-PATCHLEVEL = 12
-SUBLEVEL = 1
-EXTRAVERSION =
-=======
 PATCHLEVEL = 13
 SUBLEVEL = 0
 EXTRAVERSION = -rc1
->>>>>>> 40384c84
 NAME = Baby Opossum Posse
 
 # *DOCUMENTATION*
@@ -1180,11 +1174,6 @@
 
 PHONY += prepare0
 
-<<<<<<< HEAD
-export extmod_prefix = $(if $(KBUILD_EXTMOD),$(KBUILD_EXTMOD)/)
-export MODORDER := $(extmod_prefix)modules.order
-export MODULES_NSDEPS := $(extmod_prefix)modules.nsdeps
-
 suse_version_h := include/generated/uapi/linux/suse_version.h
 
 define filechk_suse_version
@@ -1194,8 +1183,6 @@
 $(suse_version_h): include/config/auto.conf FORCE
 	$(call filechk,suse_version)
 
-=======
->>>>>>> 40384c84
 ifeq ($(KBUILD_EXTMOD),)
 
 build-dir	:= .
@@ -1290,13 +1277,9 @@
 
 archprepare: outputmakefile archheaders archscripts scripts include/config/kernel.release \
 	asm-generic $(version_h) include/generated/utsrelease.h \
-<<<<<<< HEAD
-	include/generated/compile.h include/generated/autoconf.h remove-stale-files \
+	include/generated/compile.h include/generated/autoconf.h \
+	include/generated/rustc_cfg remove-stale-files \
 	$(suse_version_h)
-=======
-	include/generated/compile.h include/generated/autoconf.h \
-	include/generated/rustc_cfg remove-stale-files
->>>>>>> 40384c84
 
 prepare0: archprepare
 	$(Q)$(MAKE) $(build)=scripts/mod
