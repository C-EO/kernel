--- conflicted
+++ resolved
@@ -1,12 +1,7 @@
 VERSION = 2
 PATCHLEVEL = 6
-<<<<<<< HEAD
-SUBLEVEL = 25
-EXTRAVERSION = .6
-=======
 SUBLEVEL = 26
-EXTRAVERSION = -rc5
->>>>>>> 28ffb5d3
+EXTRAVERSION = -rc5-git5
 NAME = Funky Weasel is Jiggy wit it
 
 # *DOCUMENTATION*
@@ -1130,11 +1125,7 @@
 MRPROPER_FILES += .config .config.old include/asm .version .old_version \
                   include/linux/autoconf.h include/linux/version.h      \
                   include/linux/utsrelease.h                            \
-<<<<<<< HEAD
-                  include/asm*/asm-offsets.h                            \
-=======
                   include/linux/bounds.h include/asm*/asm-offsets.h     \
->>>>>>> 28ffb5d3
 		  Module.symvers tags TAGS cscope*
 
 # clean - Delete most, but leave enough to build external modules
