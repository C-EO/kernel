--- conflicted
+++ resolved
@@ -1,11 +1,7 @@
 VERSION = 3
 PATCHLEVEL = 7
 SUBLEVEL = 0
-<<<<<<< HEAD
-EXTRAVERSION = -rc2-492-ge657e07
-=======
 EXTRAVERSION = -rc3
->>>>>>> 8f0d8163
 NAME = Terrified Chipmunk
 
 # *DOCUMENTATION*
