--- conflicted
+++ resolved
@@ -1,14 +1,8 @@
 # SPDX-License-Identifier: GPL-2.0
 VERSION = 6
-<<<<<<< HEAD
-PATCHLEVEL = 10
-SUBLEVEL = 1
-EXTRAVERSION =
-=======
 PATCHLEVEL = 11
 SUBLEVEL = 0
 EXTRAVERSION = -rc1
->>>>>>> 8400291e
 NAME = Baby Opossum Posse
 
 # *DOCUMENTATION*
