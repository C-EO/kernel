--- conflicted
+++ resolved
@@ -1,13 +1,8 @@
 VERSION = 2
 PATCHLEVEL = 6
-<<<<<<< HEAD
-SUBLEVEL = 1
+SUBLEVEL = 2
 EXTRAVERSION = -$(CONFIG_RELEASE)-$(CONFIG_CFGNAME)
-=======
-SUBLEVEL = 2
-EXTRAVERSION =
 NAME=Feisty Dunnart
->>>>>>> 7508df7c
 
 # *DOCUMENTATION*
 # To see a list of typical targets execute "make help"
