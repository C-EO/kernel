--- conflicted
+++ resolved
@@ -1,11 +1,7 @@
 VERSION = 3
 PATCHLEVEL = 19
 SUBLEVEL = 0
-<<<<<<< HEAD
-EXTRAVERSION = -rc7-193-g0b1ce1a
-=======
 EXTRAVERSION =
->>>>>>> bfa76d49
 NAME = Diseased Newt
 
 # *DOCUMENTATION*
