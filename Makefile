--- conflicted
+++ resolved
@@ -1,11 +1,7 @@
 VERSION = 2
 PATCHLEVEL = 6
 SUBLEVEL = 33
-<<<<<<< HEAD
-EXTRAVERSION = .2-rt13
-=======
-EXTRAVERSION = .3
->>>>>>> 3e7ad8ed
+EXTRAVERSION = .3-rt13
 NAME = Man-Eating Seals of Antiquity
 
 # *DOCUMENTATION*
