--- conflicted
+++ resolved
@@ -1,11 +1,7 @@
 VERSION = 3
 PATCHLEVEL = 8
 SUBLEVEL = 0
-<<<<<<< HEAD
-EXTRAVERSION = -rc4-183-gff7532c
-=======
 EXTRAVERSION = -rc5
->>>>>>> 949db153
 NAME = Terrified Chipmunk
 
 # *DOCUMENTATION*
