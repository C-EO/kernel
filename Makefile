VERSION = 4
PATCHLEVEL = 4
SUBLEVEL = 0
<<<<<<< HEAD
EXTRAVERSION = -rc5-305-g69c37a9
=======
EXTRAVERSION = -rc6
>>>>>>> 4ef76753
NAME = Blurry Fish Butt

# *DOCUMENTATION*
# To see a list of typical targets execute "make help"
# More info can be located in ./README
# Comments in this file are targeted only to the developer, do not
# expect to learn how to build the kernel reading this file.

# o Do not use make's built-in rules and variables
#   (this increases performance and avoids hard-to-debug behaviour);
# o Look for make include files relative to root of kernel src
MAKEFLAGS += -rR --include-dir=$(CURDIR)

# Avoid funny character set dependencies
unexport LC_ALL
LC_COLLATE=C
LC_NUMERIC=C
export LC_COLLATE LC_NUMERIC

# Avoid interference with shell env settings
unexport GREP_OPTIONS

# We are using a recursive build, so we need to do a little thinking
# to get the ordering right.
#
# Most importantly: sub-Makefiles should only ever modify files in
# their own directory. If in some directory we have a dependency on
# a file in another dir (which doesn't happen often, but it's often
# unavoidable when linking the built-in.o targets which finally
# turn into vmlinux), we will call a sub make in that other dir, and
# after that we are sure that everything which is in that other dir
# is now up to date.
#
# The only cases where we need to modify files which have global
# effects are thus separated out and done before the recursive
# descending is started. They are now explicitly listed as the
# prepare rule.

# Beautify output
# ---------------------------------------------------------------------------
#
# Normally, we echo the whole command before executing it. By making
# that echo $($(quiet)$(cmd)), we now have the possibility to set
# $(quiet) to choose other forms of output instead, e.g.
#
#         quiet_cmd_cc_o_c = Compiling $(RELDIR)/$@
#         cmd_cc_o_c       = $(CC) $(c_flags) -c -o $@ $<
#
# If $(quiet) is empty, the whole command will be printed.
# If it is set to "quiet_", only the short version will be printed.
# If it is set to "silent_", nothing will be printed at all, since
# the variable $(silent_cmd_cc_o_c) doesn't exist.
#
# A simple variant is to prefix commands with $(Q) - that's useful
# for commands that shall be hidden in non-verbose mode.
#
#	$(Q)ln $@ :<
#
# If KBUILD_VERBOSE equals 0 then the above command will be hidden.
# If KBUILD_VERBOSE equals 1 then the above command is displayed.
#
# To put more focus on warnings, be less verbose as default
# Use 'make V=1' to see the full commands

ifeq ("$(origin V)", "command line")
  KBUILD_VERBOSE = $(V)
endif
ifndef KBUILD_VERBOSE
  KBUILD_VERBOSE = 0
endif

ifeq ($(KBUILD_VERBOSE),1)
  quiet =
  Q =
else
  quiet=quiet_
  Q = @
endif

# If the user is running make -s (silent mode), suppress echoing of
# commands

ifneq ($(filter 4.%,$(MAKE_VERSION)),)	# make-4
ifneq ($(filter %s ,$(firstword x$(MAKEFLAGS))),)
  quiet=silent_
endif
else					# make-3.8x
ifneq ($(filter s% -s%,$(MAKEFLAGS)),)
  quiet=silent_
endif
endif

export quiet Q KBUILD_VERBOSE

# kbuild supports saving output files in a separate directory.
# To locate output files in a separate directory two syntaxes are supported.
# In both cases the working directory must be the root of the kernel src.
# 1) O=
# Use "make O=dir/to/store/output/files/"
#
# 2) Set KBUILD_OUTPUT
# Set the environment variable KBUILD_OUTPUT to point to the directory
# where the output files shall be placed.
# export KBUILD_OUTPUT=dir/to/store/output/files/
# make
#
# The O= assignment takes precedence over the KBUILD_OUTPUT environment
# variable.

# KBUILD_SRC is set on invocation of make in OBJ directory
# KBUILD_SRC is not intended to be used by the regular user (for now)
ifeq ($(KBUILD_SRC),)

# OK, Make called in directory where kernel src resides
# Do we want to locate output files in a separate directory?
ifeq ("$(origin O)", "command line")
  KBUILD_OUTPUT := $(O)
endif

# That's our default target when none is given on the command line
PHONY := _all
_all:

# Cancel implicit rules on top Makefile
$(CURDIR)/Makefile Makefile: ;

ifneq ($(KBUILD_OUTPUT),)
# Invoke a second make in the output directory, passing relevant variables
# check that the output directory actually exists
saved-output := $(KBUILD_OUTPUT)
KBUILD_OUTPUT := $(shell mkdir -p $(KBUILD_OUTPUT) && cd $(KBUILD_OUTPUT) \
								&& /bin/pwd)
$(if $(KBUILD_OUTPUT),, \
     $(error failed to create output directory "$(saved-output)"))

PHONY += $(MAKECMDGOALS) sub-make

$(filter-out _all sub-make $(CURDIR)/Makefile, $(MAKECMDGOALS)) _all: sub-make
	@:

sub-make: FORCE
	$(Q)$(MAKE) -C $(KBUILD_OUTPUT) KBUILD_SRC=$(CURDIR) \
	-f $(CURDIR)/Makefile $(filter-out _all sub-make,$(MAKECMDGOALS))

# Leave processing to above invocation of make
skip-makefile := 1
endif # ifneq ($(KBUILD_OUTPUT),)
endif # ifeq ($(KBUILD_SRC),)

# We process the rest of the Makefile if this is the final invocation of make
ifeq ($(skip-makefile),)

# Do not print "Entering directory ...",
# but we want to display it when entering to the output directory
# so that IDEs/editors are able to understand relative filenames.
MAKEFLAGS += --no-print-directory

# Call a source code checker (by default, "sparse") as part of the
# C compilation.
#
# Use 'make C=1' to enable checking of only re-compiled files.
# Use 'make C=2' to enable checking of *all* source files, regardless
# of whether they are re-compiled or not.
#
# See the file "Documentation/sparse.txt" for more details, including
# where to get the "sparse" utility.

ifeq ("$(origin C)", "command line")
  KBUILD_CHECKSRC = $(C)
endif
ifndef KBUILD_CHECKSRC
  KBUILD_CHECKSRC = 0
endif

# Use make M=dir to specify directory of external module to build
# Old syntax make ... SUBDIRS=$PWD is still supported
# Setting the environment variable KBUILD_EXTMOD take precedence
ifdef SUBDIRS
  KBUILD_EXTMOD ?= $(SUBDIRS)
endif

ifeq ("$(origin M)", "command line")
  KBUILD_EXTMOD := $(M)
endif

# If building an external module we do not care about the all: rule
# but instead _all depend on modules
PHONY += all
ifeq ($(KBUILD_EXTMOD),)
_all: all
else
_all: modules
endif

ifeq ($(KBUILD_SRC),)
        # building in the source tree
        srctree := .
else
        ifeq ($(KBUILD_SRC)/,$(dir $(CURDIR)))
                # building in a subdirectory of the source tree
                srctree := ..
        else
                srctree := $(KBUILD_SRC)
        endif
endif
objtree		:= .
src		:= $(srctree)
obj		:= $(objtree)

VPATH		:= $(srctree)$(if $(KBUILD_EXTMOD),:$(KBUILD_EXTMOD))

export srctree objtree VPATH

# SUBARCH tells the usermode build what the underlying arch is.  That is set
# first, and if a usermode build is happening, the "ARCH=um" on the command
# line overrides the setting of ARCH below.  If a native build is happening,
# then ARCH is assigned, getting whatever value it gets normally, and
# SUBARCH is subsequently ignored.

SUBARCH := $(shell uname -m | sed -e s/i.86/x86/ -e s/x86_64/x86/ \
				  -e s/sun4u/sparc64/ \
				  -e s/arm.*/arm/ -e s/sa110/arm/ \
				  -e s/s390x/s390/ -e s/parisc64/parisc/ \
				  -e s/ppc.*/powerpc/ -e s/mips.*/mips/ \
				  -e s/sh[234].*/sh/ -e s/aarch64.*/arm64/ )

# Cross compiling and selecting different set of gcc/bin-utils
# ---------------------------------------------------------------------------
#
# When performing cross compilation for other architectures ARCH shall be set
# to the target architecture. (See arch/* for the possibilities).
# ARCH can be set during invocation of make:
# make ARCH=ia64
# Another way is to have ARCH set in the environment.
# The default ARCH is the host where make is executed.

# CROSS_COMPILE specify the prefix used for all executables used
# during compilation. Only gcc and related bin-utils executables
# are prefixed with $(CROSS_COMPILE).
# CROSS_COMPILE can be set on the command line
# make CROSS_COMPILE=ia64-linux-
# Alternatively CROSS_COMPILE can be set in the environment.
# A third alternative is to store a setting in .config so that plain
# "make" in the configured kernel build directory always uses that.
# Default value for CROSS_COMPILE is not to prefix executables
# Note: Some architectures assign CROSS_COMPILE in their arch/*/Makefile
ARCH		?= $(SUBARCH)
CROSS_COMPILE	?= $(CONFIG_CROSS_COMPILE:"%"=%)

# Architecture as present in compile.h
UTS_MACHINE 	:= $(ARCH)
SRCARCH 	:= $(ARCH)

# Additional ARCH settings for x86
ifeq ($(ARCH),i386)
        SRCARCH := x86
endif
ifeq ($(ARCH),x86_64)
        SRCARCH := x86
endif

# Additional ARCH settings for sparc
ifeq ($(ARCH),sparc32)
       SRCARCH := sparc
endif
ifeq ($(ARCH),sparc64)
       SRCARCH := sparc
endif

# Additional ARCH settings for sh
ifeq ($(ARCH),sh64)
       SRCARCH := sh
endif

# Additional ARCH settings for tile
ifeq ($(ARCH),tilepro)
       SRCARCH := tile
endif
ifeq ($(ARCH),tilegx)
       SRCARCH := tile
endif

# Where to locate arch specific headers
hdr-arch  := $(SRCARCH)

KCONFIG_CONFIG	?= .config
export KCONFIG_CONFIG

# SHELL used by kbuild
CONFIG_SHELL := $(shell if [ -x "$$BASH" ]; then echo $$BASH; \
	  else if [ -x /bin/bash ]; then echo /bin/bash; \
	  else echo sh; fi ; fi)

HOSTCC       = gcc
HOSTCXX      = g++
HOSTCFLAGS   = -Wall -Wmissing-prototypes -Wstrict-prototypes -O2 -fomit-frame-pointer -std=gnu89
HOSTCXXFLAGS = -O2

ifeq ($(shell $(HOSTCC) -v 2>&1 | grep -c "clang version"), 1)
HOSTCFLAGS  += -Wno-unused-value -Wno-unused-parameter \
		-Wno-missing-field-initializers -fno-delete-null-pointer-checks
endif

# Decide whether to build built-in, modular, or both.
# Normally, just do built-in.

KBUILD_MODULES :=
KBUILD_BUILTIN := 1

# If we have only "make modules", don't compile built-in objects.
# When we're building modules with modversions, we need to consider
# the built-in objects during the descend as well, in order to
# make sure the checksums are up to date before we record them.

ifeq ($(MAKECMDGOALS),modules)
  KBUILD_BUILTIN := $(if $(CONFIG_MODVERSIONS),1)
endif

# If we have "make <whatever> modules", compile modules
# in addition to whatever we do anyway.
# Just "make" or "make all" shall build modules as well

ifneq ($(filter all _all modules,$(MAKECMDGOALS)),)
  KBUILD_MODULES := 1
endif

ifeq ($(MAKECMDGOALS),)
  KBUILD_MODULES := 1
endif

export KBUILD_MODULES KBUILD_BUILTIN
export KBUILD_CHECKSRC KBUILD_SRC KBUILD_EXTMOD

# We need some generic definitions (do not try to remake the file).
scripts/Kbuild.include: ;
include scripts/Kbuild.include

# Make variables (CC, etc...)
AS		= $(CROSS_COMPILE)as
LD		= $(CROSS_COMPILE)ld
CC		= $(CROSS_COMPILE)gcc
CPP		= $(CC) -E
AR		= $(CROSS_COMPILE)ar
NM		= $(CROSS_COMPILE)nm
STRIP		= $(CROSS_COMPILE)strip
OBJCOPY		= $(CROSS_COMPILE)objcopy
OBJDUMP		= $(CROSS_COMPILE)objdump
AWK		= awk
GENKSYMS	= scripts/genksyms/genksyms
INSTALLKERNEL  := installkernel
DEPMOD		= /sbin/depmod
PERL		= perl
PYTHON		= python
CHECK		= sparse

CHECKFLAGS     := -D__linux__ -Dlinux -D__STDC__ -Dunix -D__unix__ \
		  -Wbitwise -Wno-return-void $(CF)
CFLAGS_MODULE   =
AFLAGS_MODULE   =
LDFLAGS_MODULE  =
CFLAGS_KERNEL	=
AFLAGS_KERNEL	=
CFLAGS_GCOV	= -fprofile-arcs -ftest-coverage


# Use USERINCLUDE when you must reference the UAPI directories only.
USERINCLUDE    := \
		-I$(srctree)/arch/$(hdr-arch)/include/uapi \
		-Iarch/$(hdr-arch)/include/generated/uapi \
		-I$(srctree)/include/uapi \
		-Iinclude/generated/uapi \
                -include $(srctree)/include/linux/kconfig.h

# Use LINUXINCLUDE when you must reference the include/ directory.
# Needed to be compatible with the O= option
LINUXINCLUDE    := \
		-I$(srctree)/arch/$(hdr-arch)/include \
		-Iarch/$(hdr-arch)/include/generated/uapi \
		-Iarch/$(hdr-arch)/include/generated \
		$(if $(KBUILD_SRC), -I$(srctree)/include) \
		-Iinclude \
		$(USERINCLUDE)

KBUILD_CPPFLAGS := -D__KERNEL__

KBUILD_CFLAGS   := -Wall -Wundef -Wstrict-prototypes -Wno-trigraphs \
		   -fno-strict-aliasing -fno-common \
		   -Werror-implicit-function-declaration \
		   -Wno-format-security \
		   -std=gnu89

KBUILD_AFLAGS_KERNEL :=
KBUILD_CFLAGS_KERNEL :=
KBUILD_AFLAGS   := -D__ASSEMBLY__
KBUILD_AFLAGS_MODULE  := -DMODULE
KBUILD_CFLAGS_MODULE  := -DMODULE
KBUILD_LDFLAGS_MODULE := -T $(srctree)/scripts/module-common.lds

# Read KERNELRELEASE from include/config/kernel.release (if it exists)
KERNELRELEASE = $(shell cat include/config/kernel.release 2> /dev/null)
KERNELVERSION = $(VERSION)$(if $(PATCHLEVEL),.$(PATCHLEVEL)$(if $(SUBLEVEL),.$(SUBLEVEL)))$(EXTRAVERSION)

export VERSION PATCHLEVEL SUBLEVEL KERNELRELEASE KERNELVERSION
export ARCH SRCARCH CONFIG_SHELL HOSTCC HOSTCFLAGS CROSS_COMPILE AS LD CC
export CPP AR NM STRIP OBJCOPY OBJDUMP
export MAKE AWK GENKSYMS INSTALLKERNEL PERL PYTHON UTS_MACHINE
export HOSTCXX HOSTCXXFLAGS LDFLAGS_MODULE CHECK CHECKFLAGS

export KBUILD_CPPFLAGS NOSTDINC_FLAGS LINUXINCLUDE OBJCOPYFLAGS LDFLAGS
export KBUILD_CFLAGS CFLAGS_KERNEL CFLAGS_MODULE CFLAGS_GCOV CFLAGS_KASAN
export KBUILD_AFLAGS AFLAGS_KERNEL AFLAGS_MODULE
export KBUILD_AFLAGS_MODULE KBUILD_CFLAGS_MODULE KBUILD_LDFLAGS_MODULE
export KBUILD_AFLAGS_KERNEL KBUILD_CFLAGS_KERNEL
export KBUILD_ARFLAGS

# When compiling out-of-tree modules, put MODVERDIR in the module
# tree rather than in the kernel tree. The kernel tree might
# even be read-only.
export MODVERDIR := $(if $(KBUILD_EXTMOD),$(firstword $(KBUILD_EXTMOD))/).tmp_versions

# Files to ignore in find ... statements

export RCS_FIND_IGNORE := \( -name SCCS -o -name BitKeeper -o -name .svn -o    \
			  -name CVS -o -name .pc -o -name .hg -o -name .git \) \
			  -prune -o
export RCS_TAR_IGNORE := --exclude SCCS --exclude BitKeeper --exclude .svn \
			 --exclude CVS --exclude .pc --exclude .hg --exclude .git

# ===========================================================================
# Rules shared between *config targets and build targets

# Basic helpers built in scripts/
PHONY += scripts_basic
scripts_basic:
	$(Q)$(MAKE) $(build)=scripts/basic
	$(Q)rm -f .tmp_quiet_recordmcount

# To avoid any implicit rule to kick in, define an empty command.
scripts/basic/%: scripts_basic ;

PHONY += outputmakefile
# outputmakefile generates a Makefile in the output directory, if using a
# separate output directory. This allows convenient use of make in the
# output directory.
outputmakefile:
ifneq ($(KBUILD_SRC),)
	$(Q)ln -fsn $(srctree) source
	$(Q)$(CONFIG_SHELL) $(srctree)/scripts/mkmakefile \
	    $(srctree) $(objtree) $(VERSION) $(PATCHLEVEL)
endif

# Support for using generic headers in asm-generic
PHONY += asm-generic
asm-generic:
	$(Q)$(MAKE) -f $(srctree)/scripts/Makefile.asm-generic \
	            src=asm obj=arch/$(SRCARCH)/include/generated/asm
	$(Q)$(MAKE) -f $(srctree)/scripts/Makefile.asm-generic \
	            src=uapi/asm obj=arch/$(SRCARCH)/include/generated/uapi/asm

# To make sure we do not include .config for any of the *config targets
# catch them early, and hand them over to scripts/kconfig/Makefile
# It is allowed to specify more targets when calling make, including
# mixing *config targets and build targets.
# For example 'make oldconfig all'.
# Detect when mixed targets is specified, and make a second invocation
# of make so .config is not included in this case either (for *config).

version_h := include/generated/uapi/linux/version.h
old_version_h := include/linux/version.h

no-dot-config-targets := clean mrproper distclean \
			 cscope gtags TAGS tags help% %docs check% coccicheck \
			 $(version_h) headers_% archheaders archscripts \
			 kernelversion %src-pkg

config-targets := 0
mixed-targets  := 0
dot-config     := 1

ifneq ($(filter $(no-dot-config-targets), $(MAKECMDGOALS)),)
	ifeq ($(filter-out $(no-dot-config-targets), $(MAKECMDGOALS)),)
		dot-config := 0
	endif
endif

ifeq ($(KBUILD_EXTMOD),)
        ifneq ($(filter config %config,$(MAKECMDGOALS)),)
                config-targets := 1
                ifneq ($(words $(MAKECMDGOALS)),1)
                        mixed-targets := 1
                endif
        endif
endif

ifeq ($(mixed-targets),1)
# ===========================================================================
# We're called with mixed targets (*config and build targets).
# Handle them one by one.

PHONY += $(MAKECMDGOALS) __build_one_by_one

$(filter-out __build_one_by_one, $(MAKECMDGOALS)): __build_one_by_one
	@:

__build_one_by_one:
	$(Q)set -e; \
	for i in $(MAKECMDGOALS); do \
		$(MAKE) -f $(srctree)/Makefile $$i; \
	done

else
ifeq ($(config-targets),1)
# ===========================================================================
# *config targets only - make sure prerequisites are updated, and descend
# in scripts/kconfig to make the *config target

# Read arch specific Makefile to set KBUILD_DEFCONFIG as needed.
# KBUILD_DEFCONFIG may point out an alternative default configuration
# used for 'make defconfig'
include arch/$(SRCARCH)/Makefile
export KBUILD_DEFCONFIG KBUILD_KCONFIG

config: scripts_basic outputmakefile FORCE
	$(Q)$(MAKE) $(build)=scripts/kconfig $@

%config: scripts_basic outputmakefile FORCE
	$(Q)$(MAKE) $(build)=scripts/kconfig $@

else
# ===========================================================================
# Build targets only - this includes vmlinux, arch specific targets, clean
# targets and others. In general all targets except *config targets.

ifeq ($(KBUILD_EXTMOD),)
# Additional helpers built in scripts/
# Carefully list dependencies so we do not try to build scripts twice
# in parallel
PHONY += scripts
scripts: scripts_basic include/config/auto.conf include/config/tristate.conf \
	 asm-generic
	$(Q)$(MAKE) $(build)=$(@)

# Objects we will link into vmlinux / subdirs we need to visit
init-y		:= init/
drivers-y	:= drivers/ sound/ firmware/
net-y		:= net/
libs-y		:= lib/
core-y		:= usr/
virt-y		:= virt/
endif # KBUILD_EXTMOD

ifeq ($(dot-config),1)
# Read in config
-include include/config/auto.conf

ifeq ($(KBUILD_EXTMOD),)
# Read in dependencies to all Kconfig* files, make sure to run
# oldconfig if changes are detected.
-include include/config/auto.conf.cmd

# To avoid any implicit rule to kick in, define an empty command
$(KCONFIG_CONFIG) include/config/auto.conf.cmd: ;

# If .config is newer than include/config/auto.conf, someone tinkered
# with it and forgot to run make oldconfig.
# if auto.conf.cmd is missing then we are probably in a cleaned tree so
# we execute the config step to be sure to catch updated Kconfig files
include/config/%.conf: $(KCONFIG_CONFIG) include/config/auto.conf.cmd
	$(Q)$(MAKE) -f $(srctree)/Makefile silentoldconfig
else
# external modules needs include/generated/autoconf.h and include/config/auto.conf
# but do not care if they are up-to-date. Use auto.conf to trigger the test
PHONY += include/config/auto.conf

include/config/auto.conf:
	$(Q)test -e include/generated/autoconf.h -a -e $@ || (		\
	echo >&2;							\
	echo >&2 "  ERROR: Kernel configuration is invalid.";		\
	echo >&2 "         include/generated/autoconf.h or $@ are missing.";\
	echo >&2 "         Run 'make oldconfig && make prepare' on kernel src to fix it.";	\
	echo >&2 ;							\
	/bin/false)

endif # KBUILD_EXTMOD

else
# Dummy target needed, because used as prerequisite
include/config/auto.conf: ;
endif # $(dot-config)

# The all: target is the default when no target is given on the
# command line.
# This allow a user to issue only 'make' to build a kernel including modules
# Defaults to vmlinux, but the arch makefile usually adds further targets
all: vmlinux

# The arch Makefile can set ARCH_{CPP,A,C}FLAGS to override the default
# values of the respective KBUILD_* variables
ARCH_CPPFLAGS :=
ARCH_AFLAGS :=
ARCH_CFLAGS :=
include arch/$(SRCARCH)/Makefile

KBUILD_CFLAGS	+= $(call cc-option,-fno-delete-null-pointer-checks,)

ifdef CONFIG_CC_OPTIMIZE_FOR_SIZE
KBUILD_CFLAGS	+= -Os $(call cc-disable-warning,maybe-uninitialized,)
else
KBUILD_CFLAGS	+= -O2
endif

# Tell gcc to never replace conditional load with a non-conditional one
KBUILD_CFLAGS	+= $(call cc-option,--param=allow-store-data-races=0)

ifdef CONFIG_READABLE_ASM
# Disable optimizations that make assembler listings hard to read.
# reorder blocks reorders the control in the function
# ipa clone creates specialized cloned functions
# partial inlining inlines only parts of functions
KBUILD_CFLAGS += $(call cc-option,-fno-reorder-blocks,) \
                 $(call cc-option,-fno-ipa-cp-clone,) \
                 $(call cc-option,-fno-partial-inlining)
endif

ifneq ($(CONFIG_FRAME_WARN),0)
KBUILD_CFLAGS += $(call cc-option,-Wframe-larger-than=${CONFIG_FRAME_WARN})
endif

# Handle stack protector mode.
#
# Since kbuild can potentially perform two passes (first with the old
# .config values and then with updated .config values), we cannot error out
# if a desired compiler option is unsupported. If we were to error, kbuild
# could never get to the second pass and actually notice that we changed
# the option to something that was supported.
#
# Additionally, we don't want to fallback and/or silently change which compiler
# flags will be used, since that leads to producing kernels with different
# security feature characteristics depending on the compiler used. ("But I
# selected CC_STACKPROTECTOR_STRONG! Why did it build with _REGULAR?!")
#
# The middle ground is to warn here so that the failed option is obvious, but
# to let the build fail with bad compiler flags so that we can't produce a
# kernel when there is a CONFIG and compiler mismatch.
#
ifdef CONFIG_CC_STACKPROTECTOR_REGULAR
  stackp-flag := -fstack-protector
  ifeq ($(call cc-option, $(stackp-flag)),)
    $(warning Cannot use CONFIG_CC_STACKPROTECTOR_REGULAR: \
             -fstack-protector not supported by compiler)
  endif
else
ifdef CONFIG_CC_STACKPROTECTOR_STRONG
  stackp-flag := -fstack-protector-strong
  ifeq ($(call cc-option, $(stackp-flag)),)
    $(warning Cannot use CONFIG_CC_STACKPROTECTOR_STRONG: \
	      -fstack-protector-strong not supported by compiler)
  endif
else
  # Force off for distro compilers that enable stack protector by default.
  stackp-flag := $(call cc-option, -fno-stack-protector)
endif
endif
KBUILD_CFLAGS += $(stackp-flag)

ifeq ($(cc-name),clang)
KBUILD_CPPFLAGS += $(call cc-option,-Qunused-arguments,)
KBUILD_CPPFLAGS += $(call cc-option,-Wno-unknown-warning-option,)
KBUILD_CFLAGS += $(call cc-disable-warning, unused-variable)
KBUILD_CFLAGS += $(call cc-disable-warning, format-invalid-specifier)
KBUILD_CFLAGS += $(call cc-disable-warning, gnu)
# Quiet clang warning: comparison of unsigned expression < 0 is always false
KBUILD_CFLAGS += $(call cc-disable-warning, tautological-compare)
# CLANG uses a _MergedGlobals as optimization, but this breaks modpost, as the
# source of a reference will be _MergedGlobals and not on of the whitelisted names.
# See modpost pattern 2
KBUILD_CFLAGS += $(call cc-option, -mno-global-merge,)
KBUILD_CFLAGS += $(call cc-option, -fcatch-undefined-behavior)
else

# This warning generated too much noise in a regular build.
# Use make W=1 to enable this warning (see scripts/Makefile.build)
KBUILD_CFLAGS += $(call cc-disable-warning, unused-but-set-variable)
endif

ifdef CONFIG_FRAME_POINTER
KBUILD_CFLAGS	+= -fno-omit-frame-pointer -fno-optimize-sibling-calls
else
# Some targets (ARM with Thumb2, for example), can't be built with frame
# pointers.  For those, we don't have FUNCTION_TRACER automatically
# select FRAME_POINTER.  However, FUNCTION_TRACER adds -pg, and this is
# incompatible with -fomit-frame-pointer with current GCC, so we don't use
# -fomit-frame-pointer with FUNCTION_TRACER.
ifndef CONFIG_FUNCTION_TRACER
KBUILD_CFLAGS	+= -fomit-frame-pointer
endif
endif

KBUILD_CFLAGS   += $(call cc-option, -fno-var-tracking-assignments)

ifdef CONFIG_DEBUG_INFO
ifdef CONFIG_DEBUG_INFO_SPLIT
KBUILD_CFLAGS   += $(call cc-option, -gsplit-dwarf, -g)
else
KBUILD_CFLAGS	+= -g
endif
KBUILD_AFLAGS	+= -Wa,-gdwarf-2
endif
ifdef CONFIG_DEBUG_INFO_DWARF4
KBUILD_CFLAGS	+= $(call cc-option, -gdwarf-4,)
endif

ifdef CONFIG_DEBUG_INFO_REDUCED
KBUILD_CFLAGS 	+= $(call cc-option, -femit-struct-debug-baseonly) \
		   $(call cc-option,-fno-var-tracking)
endif

ifdef CONFIG_FUNCTION_TRACER
ifndef CC_FLAGS_FTRACE
CC_FLAGS_FTRACE := -pg
endif
export CC_FLAGS_FTRACE
ifdef CONFIG_HAVE_FENTRY
CC_USING_FENTRY	:= $(call cc-option, -mfentry -DCC_USING_FENTRY)
endif
KBUILD_CFLAGS	+= $(CC_FLAGS_FTRACE) $(CC_USING_FENTRY)
KBUILD_AFLAGS	+= $(CC_USING_FENTRY)
ifdef CONFIG_DYNAMIC_FTRACE
	ifdef CONFIG_HAVE_C_RECORDMCOUNT
		BUILD_C_RECORDMCOUNT := y
		export BUILD_C_RECORDMCOUNT
	endif
endif
endif

# We trigger additional mismatches with less inlining
ifdef CONFIG_DEBUG_SECTION_MISMATCH
KBUILD_CFLAGS += $(call cc-option, -fno-inline-functions-called-once)
endif

# arch Makefile may override CC so keep this after arch Makefile is included
NOSTDINC_FLAGS += -nostdinc -isystem $(shell $(CC) -print-file-name=include)
CHECKFLAGS     += $(NOSTDINC_FLAGS)

# warn about C99 declaration after statement
KBUILD_CFLAGS += $(call cc-option,-Wdeclaration-after-statement,)

# disable pointer signed / unsigned warnings in gcc 4.0
KBUILD_CFLAGS += $(call cc-disable-warning, pointer-sign)

# disable invalid "can't wrap" optimizations for signed / pointers
KBUILD_CFLAGS	+= $(call cc-option,-fno-strict-overflow)

# conserve stack if available
KBUILD_CFLAGS   += $(call cc-option,-fconserve-stack)

# disallow errors like 'EXPORT_GPL(foo);' with missing header
KBUILD_CFLAGS   += $(call cc-option,-Werror=implicit-int)

# require functions to have arguments in prototypes, not empty 'int foo()'
KBUILD_CFLAGS   += $(call cc-option,-Werror=strict-prototypes)

# Prohibit date/time macros, which would make the build non-deterministic
KBUILD_CFLAGS   += $(call cc-option,-Werror=date-time)

# use the deterministic mode of AR if available
KBUILD_ARFLAGS := $(call ar-option,D)

# check for 'asm goto'
ifeq ($(shell $(CONFIG_SHELL) $(srctree)/scripts/gcc-goto.sh $(CC)), y)
	KBUILD_CFLAGS += -DCC_HAVE_ASM_GOTO
	KBUILD_AFLAGS += -DCC_HAVE_ASM_GOTO
endif

include scripts/Makefile.kasan
include scripts/Makefile.extrawarn

# Add any arch overrides and user supplied CPPFLAGS, AFLAGS and CFLAGS as the
# last assignments
KBUILD_CPPFLAGS += $(ARCH_CPPFLAGS) $(KCPPFLAGS)
KBUILD_AFLAGS   += $(ARCH_AFLAGS)   $(KAFLAGS)
KBUILD_CFLAGS   += $(ARCH_CFLAGS)   $(KCFLAGS)

# Use --build-id when available.
LDFLAGS_BUILD_ID = $(patsubst -Wl$(comma)%,%,\
			      $(call cc-ldoption, -Wl$(comma)--build-id,))
KBUILD_LDFLAGS_MODULE += $(LDFLAGS_BUILD_ID)
LDFLAGS_vmlinux += $(LDFLAGS_BUILD_ID)

ifeq ($(CONFIG_STRIP_ASM_SYMS),y)
LDFLAGS_vmlinux	+= $(call ld-option, -X,)
endif

# Default kernel image to build when no specific target is given.
# KBUILD_IMAGE may be overruled on the command line or
# set in the environment
# Also any assignments in arch/$(ARCH)/Makefile take precedence over
# this default value
export KBUILD_IMAGE ?= vmlinux

#
# INSTALL_PATH specifies where to place the updated kernel and system map
# images. Default is /boot, but you can set it to other values
export	INSTALL_PATH ?= /boot

#
# INSTALL_DTBS_PATH specifies a prefix for relocations required by build roots.
# Like INSTALL_MOD_PATH, it isn't defined in the Makefile, but can be passed as
# an argument if needed. Otherwise it defaults to the kernel install path
#
export INSTALL_DTBS_PATH ?= $(INSTALL_PATH)/dtbs/$(KERNELRELEASE)

#
# INSTALL_MOD_PATH specifies a prefix to MODLIB for module directory
# relocations required by build roots.  This is not defined in the
# makefile but the argument can be passed to make if needed.
#

MODLIB	= $(INSTALL_MOD_PATH)/lib/modules/$(KERNELRELEASE)
export MODLIB

#
# INSTALL_MOD_STRIP, if defined, will cause modules to be
# stripped after they are installed.  If INSTALL_MOD_STRIP is '1', then
# the default option --strip-debug will be used.  Otherwise,
# INSTALL_MOD_STRIP value will be used as the options to the strip command.

ifdef INSTALL_MOD_STRIP
ifeq ($(INSTALL_MOD_STRIP),1)
mod_strip_cmd = $(STRIP) --strip-debug
else
mod_strip_cmd = $(STRIP) $(INSTALL_MOD_STRIP)
endif # INSTALL_MOD_STRIP=1
else
mod_strip_cmd = true
endif # INSTALL_MOD_STRIP
export mod_strip_cmd

# CONFIG_MODULE_COMPRESS, if defined, will cause module to be compressed
# after they are installed in agreement with CONFIG_MODULE_COMPRESS_GZIP
# or CONFIG_MODULE_COMPRESS_XZ.

mod_compress_cmd = true
ifdef CONFIG_MODULE_COMPRESS
  ifdef CONFIG_MODULE_COMPRESS_GZIP
    mod_compress_cmd = gzip -n -f
  endif # CONFIG_MODULE_COMPRESS_GZIP
  ifdef CONFIG_MODULE_COMPRESS_XZ
    mod_compress_cmd = xz -f
  endif # CONFIG_MODULE_COMPRESS_XZ
endif # CONFIG_MODULE_COMPRESS
export mod_compress_cmd

# Select initial ramdisk compression format, default is gzip(1).
# This shall be used by the dracut(8) tool while creating an initramfs image.
#
INITRD_COMPRESS-y                  := gzip
INITRD_COMPRESS-$(CONFIG_RD_BZIP2) := bzip2
INITRD_COMPRESS-$(CONFIG_RD_LZMA)  := lzma
INITRD_COMPRESS-$(CONFIG_RD_XZ)    := xz
INITRD_COMPRESS-$(CONFIG_RD_LZO)   := lzo
INITRD_COMPRESS-$(CONFIG_RD_LZ4)   := lz4
# do not export INITRD_COMPRESS, since we didn't actually
# choose a sane default compression above.
# export INITRD_COMPRESS := $(INITRD_COMPRESS-y)

ifdef CONFIG_MODULE_SIG_ALL
$(eval $(call config_filename,MODULE_SIG_KEY))

mod_sign_cmd = scripts/sign-file $(CONFIG_MODULE_SIG_HASH) $(MODULE_SIG_KEY_SRCPREFIX)$(CONFIG_MODULE_SIG_KEY) certs/signing_key.x509
else
mod_sign_cmd = true
endif
export mod_sign_cmd


ifeq ($(KBUILD_EXTMOD),)
core-y		+= kernel/ certs/ mm/ fs/ ipc/ security/ crypto/ block/

vmlinux-dirs	:= $(patsubst %/,%,$(filter %/, $(init-y) $(init-m) \
		     $(core-y) $(core-m) $(drivers-y) $(drivers-m) \
		     $(net-y) $(net-m) $(libs-y) $(libs-m) $(virt-y)))

vmlinux-alldirs	:= $(sort $(vmlinux-dirs) $(patsubst %/,%,$(filter %/, \
		     $(init-) $(core-) $(drivers-) $(net-) $(libs-) $(virt-))))

init-y		:= $(patsubst %/, %/built-in.o, $(init-y))
core-y		:= $(patsubst %/, %/built-in.o, $(core-y))
drivers-y	:= $(patsubst %/, %/built-in.o, $(drivers-y))
net-y		:= $(patsubst %/, %/built-in.o, $(net-y))
libs-y1		:= $(patsubst %/, %/lib.a, $(libs-y))
libs-y2		:= $(patsubst %/, %/built-in.o, $(libs-y))
libs-y		:= $(libs-y1) $(libs-y2)
virt-y		:= $(patsubst %/, %/built-in.o, $(virt-y))

# Externally visible symbols (used by link-vmlinux.sh)
export KBUILD_VMLINUX_INIT := $(head-y) $(init-y)
export KBUILD_VMLINUX_MAIN := $(core-y) $(libs-y) $(drivers-y) $(net-y) $(virt-y)
export KBUILD_LDS          := arch/$(SRCARCH)/kernel/vmlinux.lds
export LDFLAGS_vmlinux
# used by scripts/pacmage/Makefile
export KBUILD_ALLDIRS := $(sort $(filter-out arch/%,$(vmlinux-alldirs)) arch Documentation include samples scripts tools)

vmlinux-deps := $(KBUILD_LDS) $(KBUILD_VMLINUX_INIT) $(KBUILD_VMLINUX_MAIN)

# Final link of vmlinux
      cmd_link-vmlinux = $(CONFIG_SHELL) $< $(LD) $(LDFLAGS) $(LDFLAGS_vmlinux)
quiet_cmd_link-vmlinux = LINK    $@

# Include targets which we want to
# execute if the rest of the kernel build went well.
vmlinux: scripts/link-vmlinux.sh $(vmlinux-deps) FORCE
ifdef CONFIG_HEADERS_CHECK
	$(Q)$(MAKE) -f $(srctree)/Makefile headers_check
endif
ifdef CONFIG_SAMPLES
	$(Q)$(MAKE) $(build)=samples
endif
ifdef CONFIG_BUILD_DOCSRC
	$(Q)$(MAKE) $(build)=Documentation
endif
ifdef CONFIG_GDB_SCRIPTS
	$(Q)ln -fsn `cd $(srctree) && /bin/pwd`/scripts/gdb/vmlinux-gdb.py
endif
	+$(call if_changed,link-vmlinux)

# The actual objects are generated when descending,
# make sure no implicit rule kicks in
$(sort $(vmlinux-deps)): $(vmlinux-dirs) ;

# Handle descending into subdirectories listed in $(vmlinux-dirs)
# Preset locale variables to speed up the build process. Limit locale
# tweaks to this spot to avoid wrong language settings when running
# make menuconfig etc.
# Error messages still appears in the original language

PHONY += $(vmlinux-dirs)
$(vmlinux-dirs): prepare scripts
	$(Q)$(MAKE) $(build)=$@

define filechk_kernel.release
	echo "$(KERNELVERSION)$$($(CONFIG_SHELL) $(srctree)/scripts/setlocalversion $(srctree))"
endef

# Store (new) KERNELRELEASE string in include/config/kernel.release
include/config/kernel.release: include/config/auto.conf FORCE
	$(call filechk,kernel.release)


# Things we need to do before we recursively start building the kernel
# or the modules are listed in "prepare".
# A multi level approach is used. prepareN is processed before prepareN-1.
# archprepare is used in arch Makefiles and when processed asm symlink,
# version.h and scripts_basic is processed / created.

# Listed in dependency order
PHONY += prepare archprepare prepare0 prepare1 prepare2 prepare3

# prepare3 is used to check if we are building in a separate output directory,
# and if so do:
# 1) Check that make has not been executed in the kernel src $(srctree)
prepare3: include/config/kernel.release
ifneq ($(KBUILD_SRC),)
	@$(kecho) '  Using $(srctree) as source for kernel'
	$(Q)if [ -f $(srctree)/.config -o -d $(srctree)/include/config ]; then \
		echo >&2 "  $(srctree) is not clean, please run 'make mrproper'"; \
		echo >&2 "  in the '$(srctree)' directory.";\
		/bin/false; \
	fi;
endif

# prepare2 creates a makefile if using a separate output directory
prepare2: prepare3 outputmakefile asm-generic

prepare1: prepare2 $(version_h) include/generated/utsrelease.h \
                   include/config/auto.conf
	$(cmd_crmodverdir)

archprepare: archheaders archscripts prepare1 scripts_basic

prepare0: archprepare FORCE
	$(Q)$(MAKE) $(build)=.

# All the preparing..
prepare: prepare0

# Generate some files
# ---------------------------------------------------------------------------

# KERNELRELEASE can change from a few different places, meaning version.h
# needs to be updated, so this check is forced on all builds

uts_len := 64
define filechk_utsrelease.h
	if [ `echo -n "$(KERNELRELEASE)" | wc -c ` -gt $(uts_len) ]; then \
	  echo '"$(KERNELRELEASE)" exceeds $(uts_len) characters' >&2;    \
	  exit 1;                                                         \
	fi;                                                               \
	(echo \#define UTS_RELEASE \"$(KERNELRELEASE)\";)
endef

define filechk_version.h
	(echo \#define LINUX_VERSION_CODE $(shell                         \
	expr $(VERSION) \* 65536 + 0$(PATCHLEVEL) \* 256 + 0$(SUBLEVEL)); \
	echo '#define KERNEL_VERSION(a,b,c) (((a) << 16) + ((b) << 8) + (c))';)
endef

$(version_h): $(srctree)/Makefile FORCE
	$(call filechk,version.h)
	$(Q)rm -f $(old_version_h)

include/generated/utsrelease.h: include/config/kernel.release FORCE
	$(call filechk,utsrelease.h)

PHONY += headerdep
headerdep:
	$(Q)find $(srctree)/include/ -name '*.h' | xargs --max-args 1 \
	$(srctree)/scripts/headerdep.pl -I$(srctree)/include

# ---------------------------------------------------------------------------
# Firmware install
INSTALL_FW_PATH=$(INSTALL_MOD_PATH)/lib/firmware/$(KERNELRELEASE)
export INSTALL_FW_PATH

PHONY += firmware_install
firmware_install: FORCE
	@mkdir -p $(objtree)/firmware
	$(Q)$(MAKE) -f $(srctree)/scripts/Makefile.fwinst obj=firmware __fw_install

# ---------------------------------------------------------------------------
# Kernel headers

#Default location for installed headers
export INSTALL_HDR_PATH = $(objtree)/usr

# If we do an all arch process set dst to asm-$(hdr-arch)
hdr-dst = $(if $(KBUILD_HEADERS), dst=include/asm-$(hdr-arch), dst=include/asm)

PHONY += archheaders
archheaders:

PHONY += archscripts
archscripts:

PHONY += __headers
__headers: $(version_h) scripts_basic asm-generic archheaders archscripts FORCE
	$(Q)$(MAKE) $(build)=scripts build_unifdef

PHONY += headers_install_all
headers_install_all:
	$(Q)$(CONFIG_SHELL) $(srctree)/scripts/headers.sh install

PHONY += headers_install
headers_install: __headers
	$(if $(wildcard $(srctree)/arch/$(hdr-arch)/include/uapi/asm/Kbuild),, \
	  $(error Headers not exportable for the $(SRCARCH) architecture))
	$(Q)$(MAKE) $(hdr-inst)=include/uapi
	$(Q)$(MAKE) $(hdr-inst)=arch/$(hdr-arch)/include/uapi/asm $(hdr-dst)

PHONY += headers_check_all
headers_check_all: headers_install_all
	$(Q)$(CONFIG_SHELL) $(srctree)/scripts/headers.sh check

PHONY += headers_check
headers_check: headers_install
	$(Q)$(MAKE) $(hdr-inst)=include/uapi HDRCHECK=1
	$(Q)$(MAKE) $(hdr-inst)=arch/$(hdr-arch)/include/uapi/asm $(hdr-dst) HDRCHECK=1

# ---------------------------------------------------------------------------
# Kernel selftest

PHONY += kselftest
kselftest:
	$(Q)$(MAKE) -C tools/testing/selftests run_tests

kselftest-clean:
	$(Q)$(MAKE) -C tools/testing/selftests clean

# ---------------------------------------------------------------------------
# Modules

ifdef CONFIG_MODULES

# By default, build modules as well

all: modules

# Build modules
#
# A module can be listed more than once in obj-m resulting in
# duplicate lines in modules.order files.  Those are removed
# using awk while concatenating to the final file.

PHONY += modules
modules: $(vmlinux-dirs) $(if $(KBUILD_BUILTIN),vmlinux) modules.builtin
	$(Q)$(AWK) '!x[$$0]++' $(vmlinux-dirs:%=$(objtree)/%/modules.order) > $(objtree)/modules.order
	@$(kecho) '  Building modules, stage 2.';
	$(Q)$(MAKE) -f $(srctree)/scripts/Makefile.modpost
	$(Q)$(MAKE) -f $(srctree)/scripts/Makefile.fwinst obj=firmware __fw_modbuild

modules.builtin: $(vmlinux-dirs:%=%/modules.builtin)
	$(Q)$(AWK) '!x[$$0]++' $^ > $(objtree)/modules.builtin

%/modules.builtin: include/config/auto.conf
	$(Q)$(MAKE) $(modbuiltin)=$*


# Target to prepare building external modules
PHONY += modules_prepare
modules_prepare: prepare scripts

# Target to install modules
PHONY += modules_install
modules_install: _modinst_ _modinst_post

PHONY += _modinst_
_modinst_:
	@rm -rf $(MODLIB)/kernel
	@rm -f $(MODLIB)/source
	@mkdir -p $(MODLIB)/kernel
	@ln -s `cd $(srctree) && /bin/pwd` $(MODLIB)/source
	@if [ ! $(objtree) -ef  $(MODLIB)/build ]; then \
		rm -f $(MODLIB)/build ; \
		ln -s $(CURDIR) $(MODLIB)/build ; \
	fi
	@cp -f $(objtree)/modules.order $(MODLIB)/
	@cp -f $(objtree)/modules.builtin $(MODLIB)/
	$(Q)$(MAKE) -f $(srctree)/scripts/Makefile.modinst

# This depmod is only for convenience to give the initial
# boot a modules.dep even before / is mounted read-write.  However the
# boot script depmod is the master version.
PHONY += _modinst_post
_modinst_post: _modinst_
	$(Q)$(MAKE) -f $(srctree)/scripts/Makefile.fwinst obj=firmware __fw_modinst
	$(call cmd,depmod)

ifeq ($(CONFIG_MODULE_SIG), y)
PHONY += modules_sign
modules_sign:
	$(Q)$(MAKE) -f $(srctree)/scripts/Makefile.modsign
endif

else # CONFIG_MODULES

# Modules not configured
# ---------------------------------------------------------------------------

modules modules_install: FORCE
	@echo >&2
	@echo >&2 "The present kernel configuration has modules disabled."
	@echo >&2 "Type 'make config' and enable loadable module support."
	@echo >&2 "Then build a kernel with module support enabled."
	@echo >&2
	@exit 1

endif # CONFIG_MODULES

###
# Cleaning is done on three levels.
# make clean     Delete most generated files
#                Leave enough to build external modules
# make mrproper  Delete the current configuration, and all generated files
# make distclean Remove editor backup files, patch leftover files and the like

# Directories & files removed with 'make clean'
CLEAN_DIRS  += $(MODVERDIR)

# Directories & files removed with 'make mrproper'
MRPROPER_DIRS  += include/config usr/include include/generated          \
		  arch/*/include/generated .tmp_objdiff
MRPROPER_FILES += .config .config.old .version .old_version \
		  Module.symvers tags TAGS cscope* GPATH GTAGS GRTAGS GSYMS \
		  signing_key.pem signing_key.priv signing_key.x509	\
		  x509.genkey extra_certificates signing_key.x509.keyid	\
		  signing_key.x509.signer vmlinux-gdb.py

# clean - Delete most, but leave enough to build external modules
#
clean: rm-dirs  := $(CLEAN_DIRS)
clean: rm-files := $(CLEAN_FILES)
clean-dirs      := $(addprefix _clean_, . $(vmlinux-alldirs) Documentation samples)

PHONY += $(clean-dirs) clean archclean vmlinuxclean
$(clean-dirs):
	$(Q)$(MAKE) $(clean)=$(patsubst _clean_%,%,$@)

vmlinuxclean:
	$(Q)$(CONFIG_SHELL) $(srctree)/scripts/link-vmlinux.sh clean

clean: archclean vmlinuxclean

# mrproper - Delete all generated files, including .config
#
mrproper: rm-dirs  := $(wildcard $(MRPROPER_DIRS))
mrproper: rm-files := $(wildcard $(MRPROPER_FILES))
mrproper-dirs      := $(addprefix _mrproper_,Documentation/DocBook scripts)

PHONY += $(mrproper-dirs) mrproper archmrproper
$(mrproper-dirs):
	$(Q)$(MAKE) $(clean)=$(patsubst _mrproper_%,%,$@)

mrproper: clean archmrproper $(mrproper-dirs)
	$(call cmd,rmdirs)
	$(call cmd,rmfiles)

# distclean
#
PHONY += distclean

distclean: mrproper
	@find $(srctree) $(RCS_FIND_IGNORE) \
		\( -name '*.orig' -o -name '*.rej' -o -name '*~' \
		-o -name '*.bak' -o -name '#*#' -o -name '.*.orig' \
		-o -name '.*.rej' -o -name '*%'  -o -name 'core' \) \
		-type f -print | xargs rm -f


# Packaging of the kernel to various formats
# ---------------------------------------------------------------------------
# rpm target kept for backward compatibility
package-dir	:= scripts/package

%src-pkg: FORCE
	$(Q)$(MAKE) $(build)=$(package-dir) $@
%pkg: include/config/kernel.release FORCE
	$(Q)$(MAKE) $(build)=$(package-dir) $@
rpm: include/config/kernel.release FORCE
	$(Q)$(MAKE) $(build)=$(package-dir) $@


# Brief documentation of the typical targets used
# ---------------------------------------------------------------------------

boards := $(wildcard $(srctree)/arch/$(SRCARCH)/configs/*_defconfig)
boards := $(sort $(notdir $(boards)))
board-dirs := $(dir $(wildcard $(srctree)/arch/$(SRCARCH)/configs/*/*_defconfig))
board-dirs := $(sort $(notdir $(board-dirs:/=)))

help:
	@echo  'Cleaning targets:'
	@echo  '  clean		  - Remove most generated files but keep the config and'
	@echo  '                    enough build support to build external modules'
	@echo  '  mrproper	  - Remove all generated files + config + various backup files'
	@echo  '  distclean	  - mrproper + remove editor backup and patch files'
	@echo  ''
	@echo  'Configuration targets:'
	@$(MAKE) -f $(srctree)/scripts/kconfig/Makefile help
	@echo  ''
	@echo  'Other generic targets:'
	@echo  '  all		  - Build all targets marked with [*]'
	@echo  '* vmlinux	  - Build the bare kernel'
	@echo  '* modules	  - Build all modules'
	@echo  '  modules_install - Install all modules to INSTALL_MOD_PATH (default: /)'
	@echo  '  firmware_install- Install all firmware to INSTALL_FW_PATH'
	@echo  '                    (default: $$(INSTALL_MOD_PATH)/lib/firmware)'
	@echo  '  dir/            - Build all files in dir and below'
	@echo  '  dir/file.[oisS] - Build specified target only'
	@echo  '  dir/file.lst    - Build specified mixed source/assembly target only'
	@echo  '                    (requires a recent binutils and recent build (System.map))'
	@echo  '  dir/file.ko     - Build module including final link'
	@echo  '  modules_prepare - Set up for building external modules'
	@echo  '  tags/TAGS	  - Generate tags file for editors'
	@echo  '  cscope	  - Generate cscope index'
	@echo  '  gtags           - Generate GNU GLOBAL index'
	@echo  '  kernelrelease	  - Output the release version string (use with make -s)'
	@echo  '  kernelversion	  - Output the version stored in Makefile (use with make -s)'
	@echo  '  image_name	  - Output the image name (use with make -s)'
	@echo  '  headers_install - Install sanitised kernel headers to INSTALL_HDR_PATH'; \
	 echo  '                    (default: $(INSTALL_HDR_PATH))'; \
	 echo  ''
	@echo  'Static analysers'
	@echo  '  checkstack      - Generate a list of stack hogs'
	@echo  '  namespacecheck  - Name space analysis on compiled kernel'
	@echo  '  versioncheck    - Sanity check on version.h usage'
	@echo  '  includecheck    - Check for duplicate included header files'
	@echo  '  export_report   - List the usages of all exported symbols'
	@echo  '  headers_check   - Sanity check on exported headers'
	@echo  '  headerdep       - Detect inclusion cycles in headers'
	@$(MAKE) -f $(srctree)/scripts/Makefile.help checker-help
	@echo  ''
	@echo  'Kernel selftest'
	@echo  '  kselftest       - Build and run kernel selftest (run as root)'
	@echo  '                    Build, install, and boot kernel before'
	@echo  '                    running kselftest on it'
	@echo  '  kselftest-clean - Remove all generated kselftest files'
	@echo  ''
	@echo  'Kernel packaging:'
	@$(MAKE) $(build)=$(package-dir) help
	@echo  ''
	@echo  'Documentation targets:'
	@$(MAKE) -f $(srctree)/Documentation/DocBook/Makefile dochelp
	@echo  ''
	@echo  'Architecture specific targets ($(SRCARCH)):'
	@$(if $(archhelp),$(archhelp),\
		echo '  No architecture specific help defined for $(SRCARCH)')
	@echo  ''
	@$(if $(boards), \
		$(foreach b, $(boards), \
		printf "  %-24s - Build for %s\\n" $(b) $(subst _defconfig,,$(b));) \
		echo '')
	@$(if $(board-dirs), \
		$(foreach b, $(board-dirs), \
		printf "  %-16s - Show %s-specific targets\\n" help-$(b) $(b);) \
		printf "  %-16s - Show all of the above\\n" help-boards; \
		echo '')

	@echo  '  make V=0|1 [targets] 0 => quiet build (default), 1 => verbose build'
	@echo  '  make V=2   [targets] 2 => give reason for rebuild of target'
	@echo  '  make O=dir [targets] Locate all output files in "dir", including .config'
	@echo  '  make C=1   [targets] Check all c source with $$CHECK (sparse by default)'
	@echo  '  make C=2   [targets] Force check of all c source with $$CHECK'
	@echo  '  make RECORDMCOUNT_WARN=1 [targets] Warn about ignored mcount sections'
	@echo  '  make W=n   [targets] Enable extra gcc checks, n=1,2,3 where'
	@echo  '		1: warnings which may be relevant and do not occur too often'
	@echo  '		2: warnings which occur quite often but may still be relevant'
	@echo  '		3: more obscure warnings, can most likely be ignored'
	@echo  '		Multiple levels can be combined with W=12 or W=123'
	@echo  ''
	@echo  'Execute "make" or "make all" to build all targets marked with [*] '
	@echo  'For further info see the ./README file'


help-board-dirs := $(addprefix help-,$(board-dirs))

help-boards: $(help-board-dirs)

boards-per-dir = $(sort $(notdir $(wildcard $(srctree)/arch/$(SRCARCH)/configs/$*/*_defconfig)))

$(help-board-dirs): help-%:
	@echo  'Architecture specific targets ($(SRCARCH) $*):'
	@$(if $(boards-per-dir), \
		$(foreach b, $(boards-per-dir), \
		printf "  %-24s - Build for %s\\n" $*/$(b) $(subst _defconfig,,$(b));) \
		echo '')


# Documentation targets
# ---------------------------------------------------------------------------
%docs: scripts_basic FORCE
	$(Q)$(MAKE) $(build)=scripts build_docproc build_check-lc_ctype
	$(Q)$(MAKE) $(build)=Documentation/DocBook $@

else # KBUILD_EXTMOD

###
# External module support.
# When building external modules the kernel used as basis is considered
# read-only, and no consistency checks are made and the make
# system is not used on the basis kernel. If updates are required
# in the basis kernel ordinary make commands (without M=...) must
# be used.
#
# The following are the only valid targets when building external
# modules.
# make M=dir clean     Delete all automatically generated files
# make M=dir modules   Make all modules in specified dir
# make M=dir	       Same as 'make M=dir modules'
# make M=dir modules_install
#                      Install the modules built in the module directory
#                      Assumes install directory is already created

# We are always building modules
KBUILD_MODULES := 1
PHONY += crmodverdir
crmodverdir:
	$(cmd_crmodverdir)

PHONY += $(objtree)/Module.symvers
$(objtree)/Module.symvers:
	@test -e $(objtree)/Module.symvers || ( \
	echo; \
	echo "  WARNING: Symbol version dump $(objtree)/Module.symvers"; \
	echo "           is missing; modules will have no dependencies and modversions."; \
	echo )

module-dirs := $(addprefix _module_,$(KBUILD_EXTMOD))
PHONY += $(module-dirs) modules
$(module-dirs): crmodverdir $(objtree)/Module.symvers
	$(Q)$(MAKE) $(build)=$(patsubst _module_%,%,$@)

modules: $(module-dirs)
	@$(kecho) '  Building modules, stage 2.';
	$(Q)$(MAKE) -f $(srctree)/scripts/Makefile.modpost

PHONY += modules_install
modules_install: _emodinst_ _emodinst_post

install-dir := $(if $(INSTALL_MOD_DIR),$(INSTALL_MOD_DIR),extra)
PHONY += _emodinst_
_emodinst_:
	$(Q)mkdir -p $(MODLIB)/$(install-dir)
	$(Q)$(MAKE) -f $(srctree)/scripts/Makefile.modinst

PHONY += _emodinst_post
_emodinst_post: _emodinst_
	$(call cmd,depmod)

clean-dirs := $(addprefix _clean_,$(KBUILD_EXTMOD))

PHONY += $(clean-dirs) clean
$(clean-dirs):
	$(Q)$(MAKE) $(clean)=$(patsubst _clean_%,%,$@)

clean:	rm-dirs := $(MODVERDIR)
clean: rm-files := $(KBUILD_EXTMOD)/Module.symvers

help:
	@echo  '  Building external modules.'
	@echo  '  Syntax: make -C path/to/kernel/src M=$$PWD target'
	@echo  ''
	@echo  '  modules         - default target, build the module(s)'
	@echo  '  modules_install - install the module'
	@echo  '  clean           - remove generated files in module directory only'
	@echo  ''

# Dummies...
PHONY += prepare scripts
prepare: ;
scripts: ;
endif # KBUILD_EXTMOD

clean: $(clean-dirs)
	$(call cmd,rmdirs)
	$(call cmd,rmfiles)
	@find $(if $(KBUILD_EXTMOD), $(KBUILD_EXTMOD), .) $(RCS_FIND_IGNORE) \
		\( -name '*.[oas]' -o -name '*.ko' -o -name '.*.cmd' \
		-o -name '*.ko.*' \
		-o -name '*.dwo'  \
		-o -name '*.su'  \
		-o -name '.*.d' -o -name '.*.tmp' -o -name '*.mod.c' \
		-o -name '*.symtypes' -o -name 'modules.order' \
		-o -name modules.builtin -o -name '.tmp_*.o.*' \
		-o -name '*.gcno' \) -type f -print | xargs rm -f

# Generate tags for editors
# ---------------------------------------------------------------------------
quiet_cmd_tags = GEN     $@
      cmd_tags = $(CONFIG_SHELL) $(srctree)/scripts/tags.sh $@

tags TAGS cscope gtags: FORCE
	$(call cmd,tags)

# Scripts to check various things for consistency
# ---------------------------------------------------------------------------

PHONY += includecheck versioncheck coccicheck namespacecheck export_report

includecheck:
	find $(srctree)/* $(RCS_FIND_IGNORE) \
		-name '*.[hcS]' -type f -print | sort \
		| xargs $(PERL) -w $(srctree)/scripts/checkincludes.pl

versioncheck:
	find $(srctree)/* $(RCS_FIND_IGNORE) \
		-name '*.[hcS]' -type f -print | sort \
		| xargs $(PERL) -w $(srctree)/scripts/checkversion.pl

coccicheck:
	$(Q)$(CONFIG_SHELL) $(srctree)/scripts/$@

namespacecheck:
	$(PERL) $(srctree)/scripts/namespace.pl

export_report:
	$(PERL) $(srctree)/scripts/export_report.pl

endif #ifeq ($(config-targets),1)
endif #ifeq ($(mixed-targets),1)

PHONY += checkstack kernelrelease kernelversion image_name

# UML needs a little special treatment here.  It wants to use the host
# toolchain, so needs $(SUBARCH) passed to checkstack.pl.  Everyone
# else wants $(ARCH), including people doing cross-builds, which means
# that $(SUBARCH) doesn't work here.
ifeq ($(ARCH), um)
CHECKSTACK_ARCH := $(SUBARCH)
else
CHECKSTACK_ARCH := $(ARCH)
endif
checkstack:
	$(OBJDUMP) -d vmlinux $$(find . -name '*.ko') | \
	$(PERL) $(src)/scripts/checkstack.pl $(CHECKSTACK_ARCH)

kernelrelease:
	@echo "$(KERNELVERSION)$$($(CONFIG_SHELL) $(srctree)/scripts/setlocalversion $(srctree))"

kernelversion:
	@echo $(KERNELVERSION)

image_name:
	@echo $(KBUILD_IMAGE)

# Clear a bunch of variables before executing the submake
tools/: FORCE
	$(Q)mkdir -p $(objtree)/tools
	$(Q)$(MAKE) LDFLAGS= MAKEFLAGS="$(filter --j% -j,$(MAKEFLAGS))" O=$(O) subdir=tools -C $(src)/tools/

tools/%: FORCE
	$(Q)mkdir -p $(objtree)/tools
	$(Q)$(MAKE) LDFLAGS= MAKEFLAGS="$(filter --j% -j,$(MAKEFLAGS))" O=$(O) subdir=tools -C $(src)/tools/ $*

# Single targets
# ---------------------------------------------------------------------------
# Single targets are compatible with:
# - build with mixed source and output
# - build with separate output dir 'make O=...'
# - external modules
#
#  target-dir => where to store outputfile
#  build-dir  => directory in kernel source tree to use

ifeq ($(KBUILD_EXTMOD),)
        build-dir  = $(patsubst %/,%,$(dir $@))
        target-dir = $(dir $@)
else
        zap-slash=$(filter-out .,$(patsubst %/,%,$(dir $@)))
        build-dir  = $(KBUILD_EXTMOD)$(if $(zap-slash),/$(zap-slash))
        target-dir = $(if $(KBUILD_EXTMOD),$(dir $<),$(dir $@))
endif

%.s: %.c prepare scripts FORCE
	$(Q)$(MAKE) $(build)=$(build-dir) $(target-dir)$(notdir $@)
%.i: %.c prepare scripts FORCE
	$(Q)$(MAKE) $(build)=$(build-dir) $(target-dir)$(notdir $@)
%.o: %.c prepare scripts FORCE
	$(Q)$(MAKE) $(build)=$(build-dir) $(target-dir)$(notdir $@)
%.lst: %.c prepare scripts FORCE
	$(Q)$(MAKE) $(build)=$(build-dir) $(target-dir)$(notdir $@)
%.s: %.S prepare scripts FORCE
	$(Q)$(MAKE) $(build)=$(build-dir) $(target-dir)$(notdir $@)
%.o: %.S prepare scripts FORCE
	$(Q)$(MAKE) $(build)=$(build-dir) $(target-dir)$(notdir $@)
%.symtypes: %.c prepare scripts FORCE
	$(Q)$(MAKE) $(build)=$(build-dir) $(target-dir)$(notdir $@)

# Modules
/: prepare scripts FORCE
	$(cmd_crmodverdir)
	$(Q)$(MAKE) KBUILD_MODULES=$(if $(CONFIG_MODULES),1) \
	$(build)=$(build-dir)
# Make sure the latest headers are built for Documentation
Documentation/: headers_install
%/: prepare scripts FORCE
	$(cmd_crmodverdir)
	$(Q)$(MAKE) KBUILD_MODULES=$(if $(CONFIG_MODULES),1) \
	$(build)=$(build-dir)
%.ko: prepare scripts FORCE
	$(cmd_crmodverdir)
	$(Q)$(MAKE) KBUILD_MODULES=$(if $(CONFIG_MODULES),1)   \
	$(build)=$(build-dir) $(@:.ko=.o)
	$(Q)$(MAKE) -f $(srctree)/scripts/Makefile.modpost

# FIXME Should go into a make.lib or something
# ===========================================================================

quiet_cmd_rmdirs = $(if $(wildcard $(rm-dirs)),CLEAN   $(wildcard $(rm-dirs)))
      cmd_rmdirs = rm -rf $(rm-dirs)

quiet_cmd_rmfiles = $(if $(wildcard $(rm-files)),CLEAN   $(wildcard $(rm-files)))
      cmd_rmfiles = rm -f $(rm-files)

# Run depmod only if we have System.map and depmod is executable
quiet_cmd_depmod = DEPMOD  $(KERNELRELEASE)
      cmd_depmod = $(CONFIG_SHELL) $(srctree)/scripts/depmod.sh $(DEPMOD) \
                   $(KERNELRELEASE) "$(patsubst y,_,$(CONFIG_HAVE_UNDERSCORE_SYMBOL_PREFIX))"

# Create temporary dir for module support files
# clean it up only when building all modules
cmd_crmodverdir = $(Q)mkdir -p $(MODVERDIR) \
                  $(if $(KBUILD_MODULES),; rm -f $(MODVERDIR)/*)

# read all saved command lines

targets := $(wildcard $(sort $(targets)))
cmd_files := $(wildcard .*.cmd $(foreach f,$(targets),$(dir $(f)).$(notdir $(f)).cmd))

ifneq ($(cmd_files),)
  $(cmd_files): ;	# Do not try to update included dependency files
  include $(cmd_files)
endif

endif	# skip-makefile

PHONY += FORCE
FORCE:

# Declare the contents of the .PHONY variable as phony.  We keep that
# information in a variable so we can use it in if_changed and friends.
.PHONY: $(PHONY)<|MERGE_RESOLUTION|>--- conflicted
+++ resolved
@@ -1,11 +1,7 @@
 VERSION = 4
 PATCHLEVEL = 4
 SUBLEVEL = 0
-<<<<<<< HEAD
-EXTRAVERSION = -rc5-305-g69c37a9
-=======
 EXTRAVERSION = -rc6
->>>>>>> 4ef76753
 NAME = Blurry Fish Butt
 
 # *DOCUMENTATION*
