VERSION = 3
PATCHLEVEL = 1
SUBLEVEL = 0
<<<<<<< HEAD
EXTRAVERSION = -rc2-190-g3210d19
NAME = Wet Seal
=======
EXTRAVERSION = -rc3
NAME = "Divemaster Edition"
>>>>>>> fcb8ce5c

# *DOCUMENTATION*
# To see a list of typical targets execute "make help"
# More info can be located in ./README
# Comments in this file are targeted only to the developer, do not
# expect to learn how to build the kernel reading this file.

# Do not:
# o  use make's built-in rules and variables
#    (this increases performance and avoids hard-to-debug behaviour);
# o  print "Entering directory ...";
MAKEFLAGS += -rR --no-print-directory

# Avoid funny character set dependencies
unexport LC_ALL
LC_COLLATE=C
LC_NUMERIC=C
export LC_COLLATE LC_NUMERIC

# We are using a recursive build, so we need to do a little thinking
# to get the ordering right.
#
# Most importantly: sub-Makefiles should only ever modify files in
# their own directory. If in some directory we have a dependency on
# a file in another dir (which doesn't happen often, but it's often
# unavoidable when linking the built-in.o targets which finally
# turn into vmlinux), we will call a sub make in that other dir, and
# after that we are sure that everything which is in that other dir
# is now up to date.
#
# The only cases where we need to modify files which have global
# effects are thus separated out and done before the recursive
# descending is started. They are now explicitly listed as the
# prepare rule.

# To put more focus on warnings, be less verbose as default
# Use 'make V=1' to see the full commands

ifeq ("$(origin V)", "command line")
  KBUILD_VERBOSE = $(V)
endif
ifndef KBUILD_VERBOSE
  KBUILD_VERBOSE = 0
endif

# Call a source code checker (by default, "sparse") as part of the
# C compilation.
#
# Use 'make C=1' to enable checking of only re-compiled files.
# Use 'make C=2' to enable checking of *all* source files, regardless
# of whether they are re-compiled or not.
#
# See the file "Documentation/sparse.txt" for more details, including
# where to get the "sparse" utility.

ifeq ("$(origin C)", "command line")
  KBUILD_CHECKSRC = $(C)
endif
ifndef KBUILD_CHECKSRC
  KBUILD_CHECKSRC = 0
endif

# Use make M=dir to specify directory of external module to build
# Old syntax make ... SUBDIRS=$PWD is still supported
# Setting the environment variable KBUILD_EXTMOD take precedence
ifdef SUBDIRS
  KBUILD_EXTMOD ?= $(SUBDIRS)
endif

ifeq ("$(origin M)", "command line")
  KBUILD_EXTMOD := $(M)
endif

# kbuild supports saving output files in a separate directory.
# To locate output files in a separate directory two syntaxes are supported.
# In both cases the working directory must be the root of the kernel src.
# 1) O=
# Use "make O=dir/to/store/output/files/"
#
# 2) Set KBUILD_OUTPUT
# Set the environment variable KBUILD_OUTPUT to point to the directory
# where the output files shall be placed.
# export KBUILD_OUTPUT=dir/to/store/output/files/
# make
#
# The O= assignment takes precedence over the KBUILD_OUTPUT environment
# variable.


# KBUILD_SRC is set on invocation of make in OBJ directory
# KBUILD_SRC is not intended to be used by the regular user (for now)
ifeq ($(KBUILD_SRC),)

# OK, Make called in directory where kernel src resides
# Do we want to locate output files in a separate directory?
ifeq ("$(origin O)", "command line")
  KBUILD_OUTPUT := $(O)
endif

ifeq ("$(origin W)", "command line")
  export KBUILD_ENABLE_EXTRA_GCC_CHECKS := $(W)
endif

# That's our default target when none is given on the command line
PHONY := _all
_all:

# Cancel implicit rules on top Makefile
$(CURDIR)/Makefile Makefile: ;

ifneq ($(KBUILD_OUTPUT),)
# Invoke a second make in the output directory, passing relevant variables
# check that the output directory actually exists
saved-output := $(KBUILD_OUTPUT)
KBUILD_OUTPUT := $(shell cd $(KBUILD_OUTPUT) && /bin/pwd)
$(if $(KBUILD_OUTPUT),, \
     $(error output directory "$(saved-output)" does not exist))

PHONY += $(MAKECMDGOALS) sub-make

$(filter-out _all sub-make $(CURDIR)/Makefile, $(MAKECMDGOALS)) _all: sub-make
	$(Q)@:

sub-make: FORCE
	$(if $(KBUILD_VERBOSE:1=),@)$(MAKE) -C $(KBUILD_OUTPUT) \
	KBUILD_SRC=$(CURDIR) \
	KBUILD_EXTMOD="$(KBUILD_EXTMOD)" -f $(CURDIR)/Makefile \
	$(filter-out _all sub-make,$(MAKECMDGOALS))

# Leave processing to above invocation of make
skip-makefile := 1
endif # ifneq ($(KBUILD_OUTPUT),)
endif # ifeq ($(KBUILD_SRC),)

# We process the rest of the Makefile if this is the final invocation of make
ifeq ($(skip-makefile),)

# If building an external module we do not care about the all: rule
# but instead _all depend on modules
PHONY += all
ifeq ($(KBUILD_EXTMOD),)
_all: all
else
_all: modules
endif

srctree		:= $(if $(KBUILD_SRC),$(KBUILD_SRC),$(CURDIR))
objtree		:= $(CURDIR)
src		:= $(srctree)
obj		:= $(objtree)

VPATH		:= $(srctree)$(if $(KBUILD_EXTMOD),:$(KBUILD_EXTMOD))

export srctree objtree VPATH


# SUBARCH tells the usermode build what the underlying arch is.  That is set
# first, and if a usermode build is happening, the "ARCH=um" on the command
# line overrides the setting of ARCH below.  If a native build is happening,
# then ARCH is assigned, getting whatever value it gets normally, and 
# SUBARCH is subsequently ignored.

SUBARCH := $(shell uname -m | sed -e s/i.86/i386/ -e s/sun4u/sparc64/ \
				  -e s/arm.*/arm/ -e s/sa110/arm/ \
				  -e s/s390x/s390/ -e s/parisc64/parisc/ \
				  -e s/ppc.*/powerpc/ -e s/mips.*/mips/ \
				  -e s/sh[234].*/sh/ )

# Cross compiling and selecting different set of gcc/bin-utils
# ---------------------------------------------------------------------------
#
# When performing cross compilation for other architectures ARCH shall be set
# to the target architecture. (See arch/* for the possibilities).
# ARCH can be set during invocation of make:
# make ARCH=ia64
# Another way is to have ARCH set in the environment.
# The default ARCH is the host where make is executed.

# CROSS_COMPILE specify the prefix used for all executables used
# during compilation. Only gcc and related bin-utils executables
# are prefixed with $(CROSS_COMPILE).
# CROSS_COMPILE can be set on the command line
# make CROSS_COMPILE=ia64-linux-
# Alternatively CROSS_COMPILE can be set in the environment.
# A third alternative is to store a setting in .config so that plain
# "make" in the configured kernel build directory always uses that.
# Default value for CROSS_COMPILE is not to prefix executables
# Note: Some architectures assign CROSS_COMPILE in their arch/*/Makefile
export KBUILD_BUILDHOST := $(SUBARCH)
ARCH		?= $(SUBARCH)
CROSS_COMPILE	?= $(CONFIG_CROSS_COMPILE:"%"=%)

# Architecture as present in compile.h
UTS_MACHINE 	:= $(ARCH)
SRCARCH 	:= $(ARCH)

# Additional ARCH settings for x86
ifeq ($(ARCH),i386)
        SRCARCH := x86
endif
ifeq ($(ARCH),x86_64)
        SRCARCH := x86
endif

# Additional ARCH settings for sparc
ifeq ($(ARCH),sparc32)
       SRCARCH := sparc
endif
ifeq ($(ARCH),sparc64)
       SRCARCH := sparc
endif

# Additional ARCH settings for sh
ifeq ($(ARCH),sh64)
       SRCARCH := sh
endif

# Additional ARCH settings for tile
ifeq ($(ARCH),tilepro)
       SRCARCH := tile
endif
ifeq ($(ARCH),tilegx)
       SRCARCH := tile
endif

# Where to locate arch specific headers
hdr-arch  := $(SRCARCH)

ifeq ($(ARCH),m68knommu)
       hdr-arch  := m68k
endif

KCONFIG_CONFIG	?= .config
export KCONFIG_CONFIG

# SHELL used by kbuild
CONFIG_SHELL := $(shell if [ -x "$$BASH" ]; then echo $$BASH; \
	  else if [ -x /bin/bash ]; then echo /bin/bash; \
	  else echo sh; fi ; fi)

HOSTCC       = gcc
HOSTCXX      = g++
HOSTCFLAGS   = -Wall -Wmissing-prototypes -Wstrict-prototypes -O2 -fomit-frame-pointer
HOSTCXXFLAGS = -O2

# Decide whether to build built-in, modular, or both.
# Normally, just do built-in.

KBUILD_MODULES :=
KBUILD_BUILTIN := 1

#	If we have only "make modules", don't compile built-in objects.
#	When we're building modules with modversions, we need to consider
#	the built-in objects during the descend as well, in order to
#	make sure the checksums are up to date before we record them.

ifeq ($(MAKECMDGOALS),modules)
  KBUILD_BUILTIN := $(if $(CONFIG_MODVERSIONS),1)
endif

#	If we have "make <whatever> modules", compile modules
#	in addition to whatever we do anyway.
#	Just "make" or "make all" shall build modules as well

ifneq ($(filter all _all modules,$(MAKECMDGOALS)),)
  KBUILD_MODULES := 1
endif

ifeq ($(MAKECMDGOALS),)
  KBUILD_MODULES := 1
endif

export KBUILD_MODULES KBUILD_BUILTIN
export KBUILD_CHECKSRC KBUILD_SRC KBUILD_EXTMOD

# Beautify output
# ---------------------------------------------------------------------------
#
# Normally, we echo the whole command before executing it. By making
# that echo $($(quiet)$(cmd)), we now have the possibility to set
# $(quiet) to choose other forms of output instead, e.g.
#
#         quiet_cmd_cc_o_c = Compiling $(RELDIR)/$@
#         cmd_cc_o_c       = $(CC) $(c_flags) -c -o $@ $<
#
# If $(quiet) is empty, the whole command will be printed.
# If it is set to "quiet_", only the short version will be printed. 
# If it is set to "silent_", nothing will be printed at all, since
# the variable $(silent_cmd_cc_o_c) doesn't exist.
#
# A simple variant is to prefix commands with $(Q) - that's useful
# for commands that shall be hidden in non-verbose mode.
#
#	$(Q)ln $@ :<
#
# If KBUILD_VERBOSE equals 0 then the above command will be hidden.
# If KBUILD_VERBOSE equals 1 then the above command is displayed.

ifeq ($(KBUILD_VERBOSE),1)
  quiet =
  Q =
else
  quiet=quiet_
  Q = @
endif

# If the user is running make -s (silent mode), suppress echoing of
# commands

ifneq ($(findstring s,$(MAKEFLAGS)),)
  quiet=silent_
endif

export quiet Q KBUILD_VERBOSE


# Look for make include files relative to root of kernel src
MAKEFLAGS += --include-dir=$(srctree)

# We need some generic definitions (do not try to remake the file).
$(srctree)/scripts/Kbuild.include: ;
include $(srctree)/scripts/Kbuild.include

# Make variables (CC, etc...)

AS		= $(CROSS_COMPILE)as
LD		= $(CROSS_COMPILE)ld
CC		= $(CROSS_COMPILE)gcc
CPP		= $(CC) -E
AR		= $(CROSS_COMPILE)ar
NM		= $(CROSS_COMPILE)nm
STRIP		= $(CROSS_COMPILE)strip
OBJCOPY		= $(CROSS_COMPILE)objcopy
OBJDUMP		= $(CROSS_COMPILE)objdump
AWK		= awk
GENKSYMS	= scripts/genksyms/genksyms
INSTALLKERNEL  := installkernel
DEPMOD		= /sbin/depmod
KALLSYMS	= scripts/kallsyms
PERL		= perl
CHECK		= sparse

CHECKFLAGS     := -D__linux__ -Dlinux -D__STDC__ -Dunix -D__unix__ \
		  -Wbitwise -Wno-return-void $(CF)
CFLAGS_MODULE   =
AFLAGS_MODULE   =
LDFLAGS_MODULE  =
CFLAGS_KERNEL	=
AFLAGS_KERNEL	=
CFLAGS_GCOV	= -fprofile-arcs -ftest-coverage


# Use LINUXINCLUDE when you must reference the include/ directory.
# Needed to be compatible with the O= option
LINUXINCLUDE    := -I$(srctree)/arch/$(hdr-arch)/include \
                   -Iarch/$(hdr-arch)/include/generated -Iinclude \
                   $(if $(KBUILD_SRC), -I$(srctree)/include) \
                   -include $(srctree)/include/linux/kconfig.h

KBUILD_CPPFLAGS := -D__KERNEL__

KBUILD_CFLAGS   := -Wall -Wundef -Wstrict-prototypes -Wno-trigraphs \
		   -fno-strict-aliasing -fno-common \
		   -Werror-implicit-function-declaration \
		   -Wno-format-security \
		   -fno-delete-null-pointer-checks
KBUILD_AFLAGS_KERNEL :=
KBUILD_CFLAGS_KERNEL :=
KBUILD_AFLAGS   := -D__ASSEMBLY__
KBUILD_AFLAGS_MODULE  := -DMODULE
KBUILD_CFLAGS_MODULE  := -DMODULE
KBUILD_LDFLAGS_MODULE := -T $(srctree)/scripts/module-common.lds

# Read KERNELRELEASE from include/config/kernel.release (if it exists)
KERNELRELEASE = $(shell cat include/config/kernel.release 2> /dev/null)
KERNELVERSION = $(VERSION)$(if $(PATCHLEVEL),.$(PATCHLEVEL)$(if $(SUBLEVEL),.$(SUBLEVEL)))$(EXTRAVERSION)

export VERSION PATCHLEVEL SUBLEVEL KERNELRELEASE KERNELVERSION
export ARCH SRCARCH CONFIG_SHELL HOSTCC HOSTCFLAGS CROSS_COMPILE AS LD CC
export CPP AR NM STRIP OBJCOPY OBJDUMP
export MAKE AWK GENKSYMS INSTALLKERNEL PERL UTS_MACHINE
export HOSTCXX HOSTCXXFLAGS LDFLAGS_MODULE CHECK CHECKFLAGS

export KBUILD_CPPFLAGS NOSTDINC_FLAGS LINUXINCLUDE OBJCOPYFLAGS LDFLAGS
export KBUILD_CFLAGS CFLAGS_KERNEL CFLAGS_MODULE CFLAGS_GCOV
export KBUILD_AFLAGS AFLAGS_KERNEL AFLAGS_MODULE
export KBUILD_AFLAGS_MODULE KBUILD_CFLAGS_MODULE KBUILD_LDFLAGS_MODULE
export KBUILD_AFLAGS_KERNEL KBUILD_CFLAGS_KERNEL
export KBUILD_ARFLAGS

# When compiling out-of-tree modules, put MODVERDIR in the module
# tree rather than in the kernel tree. The kernel tree might
# even be read-only.
export MODVERDIR := $(if $(KBUILD_EXTMOD),$(firstword $(KBUILD_EXTMOD))/).tmp_versions

# Files to ignore in find ... statements

RCS_FIND_IGNORE := \( -name SCCS -o -name BitKeeper -o -name .svn -o -name CVS -o -name .pc -o -name .hg -o -name .git \) -prune -o
export RCS_TAR_IGNORE := --exclude SCCS --exclude BitKeeper --exclude .svn --exclude CVS --exclude .pc --exclude .hg --exclude .git

# ===========================================================================
# Rules shared between *config targets and build targets

# Basic helpers built in scripts/
PHONY += scripts_basic
scripts_basic:
	$(Q)$(MAKE) $(build)=scripts/basic
	$(Q)rm -f .tmp_quiet_recordmcount

# To avoid any implicit rule to kick in, define an empty command.
scripts/basic/%: scripts_basic ;

PHONY += outputmakefile
# outputmakefile generates a Makefile in the output directory, if using a
# separate output directory. This allows convenient use of make in the
# output directory.
outputmakefile:
ifneq ($(KBUILD_SRC),)
	$(Q)ln -fsn $(srctree) source
	$(Q)$(CONFIG_SHELL) $(srctree)/scripts/mkmakefile \
	    $(srctree) $(objtree) $(VERSION) $(PATCHLEVEL)
endif

# Support for using generic headers in asm-generic
PHONY += asm-generic
asm-generic:
	$(Q)$(MAKE) -f $(srctree)/scripts/Makefile.asm-generic \
	            obj=arch/$(SRCARCH)/include/generated/asm

# To make sure we do not include .config for any of the *config targets
# catch them early, and hand them over to scripts/kconfig/Makefile
# It is allowed to specify more targets when calling make, including
# mixing *config targets and build targets.
# For example 'make oldconfig all'.
# Detect when mixed targets is specified, and make a second invocation
# of make so .config is not included in this case either (for *config).

no-dot-config-targets := clean mrproper distclean \
			 cscope gtags TAGS tags help %docs check% coccicheck \
			 include/linux/version.h headers_% \
			 kernelversion %src-pkg

config-targets := 0
mixed-targets  := 0
dot-config     := 1

ifneq ($(filter $(no-dot-config-targets), $(MAKECMDGOALS)),)
	ifeq ($(filter-out $(no-dot-config-targets), $(MAKECMDGOALS)),)
		dot-config := 0
	endif
endif

ifeq ($(KBUILD_EXTMOD),)
        ifneq ($(filter config %config,$(MAKECMDGOALS)),)
                config-targets := 1
                ifneq ($(filter-out config %config,$(MAKECMDGOALS)),)
                        mixed-targets := 1
                endif
        endif
endif

ifeq ($(mixed-targets),1)
# ===========================================================================
# We're called with mixed targets (*config and build targets).
# Handle them one by one.

%:: FORCE
	$(Q)$(MAKE) -C $(srctree) KBUILD_SRC= $@

else
ifeq ($(config-targets),1)
# ===========================================================================
# *config targets only - make sure prerequisites are updated, and descend
# in scripts/kconfig to make the *config target

# Read arch specific Makefile to set KBUILD_DEFCONFIG as needed.
# KBUILD_DEFCONFIG may point out an alternative default configuration
# used for 'make defconfig'
include $(srctree)/arch/$(SRCARCH)/Makefile
export KBUILD_DEFCONFIG KBUILD_KCONFIG

config: scripts_basic outputmakefile FORCE
	$(Q)mkdir -p include/linux include/config
	$(Q)$(MAKE) $(build)=scripts/kconfig $@

%config: scripts_basic outputmakefile FORCE
	$(Q)mkdir -p include/linux include/config
	$(Q)$(MAKE) $(build)=scripts/kconfig $@

else
# ===========================================================================
# Build targets only - this includes vmlinux, arch specific targets, clean
# targets and others. In general all targets except *config targets.

ifeq ($(KBUILD_EXTMOD),)
# Additional helpers built in scripts/
# Carefully list dependencies so we do not try to build scripts twice
# in parallel
PHONY += scripts
scripts: scripts_basic include/config/auto.conf include/config/tristate.conf
	$(Q)$(MAKE) $(build)=$(@)

# Objects we will link into vmlinux / subdirs we need to visit
init-y		:= init/
drivers-y	:= drivers/ sound/ firmware/
net-y		:= net/
libs-y		:= lib/
core-y		:= usr/
endif # KBUILD_EXTMOD

ifeq ($(dot-config),1)
# Read in config
-include include/config/auto.conf

ifeq ($(KBUILD_EXTMOD),)
# Read in dependencies to all Kconfig* files, make sure to run
# oldconfig if changes are detected.
-include include/config/auto.conf.cmd

# To avoid any implicit rule to kick in, define an empty command
$(KCONFIG_CONFIG) include/config/auto.conf.cmd: ;

# If .config is newer than include/config/auto.conf, someone tinkered
# with it and forgot to run make oldconfig.
# if auto.conf.cmd is missing then we are probably in a cleaned tree so
# we execute the config step to be sure to catch updated Kconfig files
include/config/%.conf: $(KCONFIG_CONFIG) include/config/auto.conf.cmd
	$(Q)$(MAKE) -f $(srctree)/Makefile silentoldconfig
else
# external modules needs include/generated/autoconf.h and include/config/auto.conf
# but do not care if they are up-to-date. Use auto.conf to trigger the test
PHONY += include/config/auto.conf

include/config/auto.conf:
	$(Q)test -e include/generated/autoconf.h -a -e $@ || (		\
	echo;								\
	echo "  ERROR: Kernel configuration is invalid.";		\
	echo "         include/generated/autoconf.h or $@ are missing.";\
	echo "         Run 'make oldconfig && make prepare' on kernel src to fix it.";	\
	echo;								\
	/bin/false)

endif # KBUILD_EXTMOD

else
# Dummy target needed, because used as prerequisite
include/config/auto.conf: ;
endif # $(dot-config)

# The all: target is the default when no target is given on the
# command line.
# This allow a user to issue only 'make' to build a kernel including modules
# Defaults to vmlinux, but the arch makefile usually adds further targets
all: vmlinux

ifdef CONFIG_CC_OPTIMIZE_FOR_SIZE
KBUILD_CFLAGS	+= -Os
else
KBUILD_CFLAGS	+= -O2
endif

include $(srctree)/arch/$(SRCARCH)/Makefile

ifneq ($(CONFIG_FRAME_WARN),0)
KBUILD_CFLAGS += $(call cc-option,-Wframe-larger-than=${CONFIG_FRAME_WARN})
endif

# Force gcc to behave correct even for buggy distributions
ifndef CONFIG_CC_STACKPROTECTOR
KBUILD_CFLAGS += $(call cc-option, -fno-stack-protector)
endif

# This warning generated too much noise in a regular build.
# Use make W=1 to enable this warning (see scripts/Makefile.build)
KBUILD_CFLAGS += $(call cc-disable-warning, unused-but-set-variable)

ifdef CONFIG_FRAME_POINTER
KBUILD_CFLAGS	+= -fno-omit-frame-pointer -fno-optimize-sibling-calls
else
# Some targets (ARM with Thumb2, for example), can't be built with frame
# pointers.  For those, we don't have FUNCTION_TRACER automatically
# select FRAME_POINTER.  However, FUNCTION_TRACER adds -pg, and this is
# incompatible with -fomit-frame-pointer with current GCC, so we don't use
# -fomit-frame-pointer with FUNCTION_TRACER.
ifndef CONFIG_FUNCTION_TRACER
KBUILD_CFLAGS	+= -fomit-frame-pointer
endif
endif

ifdef CONFIG_DEBUG_INFO
KBUILD_CFLAGS	+= -g
KBUILD_AFLAGS	+= -gdwarf-2
endif

ifdef CONFIG_DEBUG_INFO_REDUCED
KBUILD_CFLAGS 	+= $(call cc-option, -femit-struct-debug-baseonly)
endif

ifdef CONFIG_FUNCTION_TRACER
KBUILD_CFLAGS	+= -pg
ifdef CONFIG_DYNAMIC_FTRACE
	ifdef CONFIG_HAVE_C_RECORDMCOUNT
		BUILD_C_RECORDMCOUNT := y
		export BUILD_C_RECORDMCOUNT
	endif
endif
endif

# We trigger additional mismatches with less inlining
ifdef CONFIG_DEBUG_SECTION_MISMATCH
KBUILD_CFLAGS += $(call cc-option, -fno-inline-functions-called-once)
endif

# arch Makefile may override CC so keep this after arch Makefile is included
NOSTDINC_FLAGS += -nostdinc -isystem $(shell $(CC) -print-file-name=include)
CHECKFLAGS     += $(NOSTDINC_FLAGS)

# warn about C99 declaration after statement
KBUILD_CFLAGS += $(call cc-option,-Wdeclaration-after-statement,)

# disable pointer signed / unsigned warnings in gcc 4.0
KBUILD_CFLAGS += $(call cc-disable-warning, pointer-sign)

# disable invalid "can't wrap" optimizations for signed / pointers
KBUILD_CFLAGS	+= $(call cc-option,-fno-strict-overflow)

# conserve stack if available
KBUILD_CFLAGS   += $(call cc-option,-fconserve-stack)

# use the deterministic mode of AR if available
KBUILD_ARFLAGS := $(call ar-option,D)

# check for 'asm goto'
ifeq ($(shell $(CONFIG_SHELL) $(srctree)/scripts/gcc-goto.sh $(CC)), y)
	KBUILD_CFLAGS += -DCC_HAVE_ASM_GOTO
endif

# Add user supplied CPPFLAGS, AFLAGS and CFLAGS as the last assignments
# But warn user when we do so
warn-assign = \
$(warning "WARNING: Appending $$K$(1) ($(K$(1))) from $(origin K$(1)) to kernel $$$(1)")

ifneq ($(KCPPFLAGS),)
        $(call warn-assign,CPPFLAGS)
        KBUILD_CPPFLAGS += $(KCPPFLAGS)
endif
ifneq ($(KAFLAGS),)
        $(call warn-assign,AFLAGS)
        KBUILD_AFLAGS += $(KAFLAGS)
endif
ifneq ($(KCFLAGS),)
        $(call warn-assign,CFLAGS)
        KBUILD_CFLAGS += $(KCFLAGS)
endif

# Use --build-id when available.
LDFLAGS_BUILD_ID = $(patsubst -Wl$(comma)%,%,\
			      $(call cc-ldoption, -Wl$(comma)--build-id,))
KBUILD_LDFLAGS_MODULE += $(LDFLAGS_BUILD_ID)
LDFLAGS_vmlinux += $(LDFLAGS_BUILD_ID)

ifeq ($(CONFIG_STRIP_ASM_SYMS),y)
LDFLAGS_vmlinux	+= $(call ld-option, -X,)
endif

# Default kernel image to build when no specific target is given.
# KBUILD_IMAGE may be overruled on the command line or
# set in the environment
# Also any assignments in arch/$(ARCH)/Makefile take precedence over
# this default value
export KBUILD_IMAGE ?= vmlinux

#
# INSTALL_PATH specifies where to place the updated kernel and system map
# images. Default is /boot, but you can set it to other values
export	INSTALL_PATH ?= /boot

#
# INSTALL_MOD_PATH specifies a prefix to MODLIB for module directory
# relocations required by build roots.  This is not defined in the
# makefile but the argument can be passed to make if needed.
#

MODLIB	= $(INSTALL_MOD_PATH)/lib/modules/$(KERNELRELEASE)
export MODLIB

#
#  INSTALL_MOD_STRIP, if defined, will cause modules to be
#  stripped after they are installed.  If INSTALL_MOD_STRIP is '1', then
#  the default option --strip-debug will be used.  Otherwise,
#  INSTALL_MOD_STRIP value will be used as the options to the strip command.

ifdef INSTALL_MOD_STRIP
ifeq ($(INSTALL_MOD_STRIP),1)
mod_strip_cmd = $(STRIP) --strip-debug
else
mod_strip_cmd = $(STRIP) $(INSTALL_MOD_STRIP)
endif # INSTALL_MOD_STRIP=1
else
mod_strip_cmd = true
endif # INSTALL_MOD_STRIP
export mod_strip_cmd


ifeq ($(KBUILD_EXTMOD),)
core-y		+= kernel/ mm/ fs/ ipc/ security/ crypto/ block/

vmlinux-dirs	:= $(patsubst %/,%,$(filter %/, $(init-y) $(init-m) \
		     $(core-y) $(core-m) $(drivers-y) $(drivers-m) \
		     $(net-y) $(net-m) $(libs-y) $(libs-m)))

vmlinux-alldirs	:= $(sort $(vmlinux-dirs) $(patsubst %/,%,$(filter %/, \
		     $(init-n) $(init-) \
		     $(core-n) $(core-) $(drivers-n) $(drivers-) \
		     $(net-n)  $(net-)  $(libs-n)    $(libs-))))

init-y		:= $(patsubst %/, %/built-in.o, $(init-y))
core-y		:= $(patsubst %/, %/built-in.o, $(core-y))
drivers-y	:= $(patsubst %/, %/built-in.o, $(drivers-y))
net-y		:= $(patsubst %/, %/built-in.o, $(net-y))
libs-y1		:= $(patsubst %/, %/lib.a, $(libs-y))
libs-y2		:= $(patsubst %/, %/built-in.o, $(libs-y))
libs-y		:= $(libs-y1) $(libs-y2)

# Build vmlinux
# ---------------------------------------------------------------------------
# vmlinux is built from the objects selected by $(vmlinux-init) and
# $(vmlinux-main). Most are built-in.o files from top-level directories
# in the kernel tree, others are specified in arch/$(ARCH)/Makefile.
# Ordering when linking is important, and $(vmlinux-init) must be first.
#
# vmlinux
#   ^
#   |
#   +-< $(vmlinux-init)
#   |   +--< init/version.o + more
#   |
#   +--< $(vmlinux-main)
#   |    +--< driver/built-in.o mm/built-in.o + more
#   |
#   +-< kallsyms.o (see description in CONFIG_KALLSYMS section)
#
# vmlinux version (uname -v) cannot be updated during normal
# descending-into-subdirs phase since we do not yet know if we need to
# update vmlinux.
# Therefore this step is delayed until just before final link of vmlinux -
# except in the kallsyms case where it is done just before adding the
# symbols to the kernel.
#
# System.map is generated to document addresses of all kernel symbols

vmlinux-init := $(head-y) $(init-y)
vmlinux-main := $(core-y) $(libs-y) $(drivers-y) $(net-y)
vmlinux-all  := $(vmlinux-init) $(vmlinux-main)
vmlinux-lds  := arch/$(SRCARCH)/kernel/vmlinux.lds
export KBUILD_VMLINUX_OBJS := $(vmlinux-all)

# Rule to link vmlinux - also used during CONFIG_KALLSYMS
# May be overridden by arch/$(ARCH)/Makefile
quiet_cmd_vmlinux__ ?= LD      $@
      cmd_vmlinux__ ?= $(LD) $(LDFLAGS) $(LDFLAGS_vmlinux) -o $@ \
      -T $(vmlinux-lds) $(vmlinux-init)                          \
      --start-group $(vmlinux-main) --end-group                  \
      $(filter-out $(vmlinux-lds) $(vmlinux-init) $(vmlinux-main) vmlinux.o FORCE ,$^)

# Generate new vmlinux version
quiet_cmd_vmlinux_version = GEN     .version
      cmd_vmlinux_version = set -e;                     \
	if [ ! -r .version ]; then			\
	  rm -f .version;				\
	  echo 1 >.version;				\
	else						\
	  mv .version .old_version;			\
	  expr 0$$(cat .old_version) + 1 >.version;	\
	fi;						\
	$(MAKE) $(build)=init

# Generate System.map
quiet_cmd_sysmap = SYSMAP
      cmd_sysmap = $(CONFIG_SHELL) $(srctree)/scripts/mksysmap

# Link of vmlinux
# If CONFIG_KALLSYMS is set .version is already updated
# Generate System.map and verify that the content is consistent
# Use + in front of the vmlinux_version rule to silent warning with make -j2
# First command is ':' to allow us to use + in front of the rule
define rule_vmlinux__
	:
	$(if $(CONFIG_KALLSYMS),,+$(call cmd,vmlinux_version))

	$(call cmd,vmlinux__)
	$(Q)echo 'cmd_$@ := $(cmd_vmlinux__)' > $(@D)/.$(@F).cmd

	$(Q)$(if $($(quiet)cmd_sysmap),                                      \
	  echo '  $($(quiet)cmd_sysmap)  System.map' &&)                     \
	$(cmd_sysmap) $@ System.map;                                         \
	if [ $$? -ne 0 ]; then                                               \
		rm -f $@;                                                    \
		/bin/false;                                                  \
	fi;
	$(verify_kallsyms)
endef


ifdef CONFIG_KALLSYMS
# Generate section listing all symbols and add it into vmlinux $(kallsyms.o)
# It's a three stage process:
# o .tmp_vmlinux1 has all symbols and sections, but __kallsyms is
#   empty
#   Running kallsyms on that gives us .tmp_kallsyms1.o with
#   the right size - vmlinux version (uname -v) is updated during this step
# o .tmp_vmlinux2 now has a __kallsyms section of the right size,
#   but due to the added section, some addresses have shifted.
#   From here, we generate a correct .tmp_kallsyms2.o
# o The correct .tmp_kallsyms2.o is linked into the final vmlinux.
# o Verify that the System.map from vmlinux matches the map from
#   .tmp_vmlinux2, just in case we did not generate kallsyms correctly.
# o If 'make KALLSYMS_EXTRA_PASS=1" was used, do an extra pass using
#   .tmp_vmlinux3 and .tmp_kallsyms3.o.  This is only meant as a
#   temporary bypass to allow the kernel to be built while the
#   maintainers work out what went wrong with kallsyms.

last_kallsyms := 2

ifdef KALLSYMS_EXTRA_PASS
ifneq ($(KALLSYMS_EXTRA_PASS),0)
last_kallsyms := 3
endif
endif

kallsyms.o := .tmp_kallsyms$(last_kallsyms).o

define verify_kallsyms
	$(Q)$(if $($(quiet)cmd_sysmap),                                      \
	  echo '  $($(quiet)cmd_sysmap)  .tmp_System.map' &&)                \
	  $(cmd_sysmap) .tmp_vmlinux$(last_kallsyms) .tmp_System.map
	$(Q)cmp -s System.map .tmp_System.map ||                             \
		(echo Inconsistent kallsyms data;                            \
		 echo This is a bug - please report about it;                \
		 echo Try "make KALLSYMS_EXTRA_PASS=1" as a workaround;      \
		 rm .tmp_kallsyms* ; /bin/false )
endef

# Update vmlinux version before link
# Use + in front of this rule to silent warning about make -j1
# First command is ':' to allow us to use + in front of this rule
cmd_ksym_ld = $(cmd_vmlinux__)
define rule_ksym_ld
	: 
	+$(call cmd,vmlinux_version)
	$(call cmd,vmlinux__)
	$(Q)echo 'cmd_$@ := $(cmd_vmlinux__)' > $(@D)/.$(@F).cmd
endef

# Generate .S file with all kernel symbols
quiet_cmd_kallsyms = KSYM    $@
      cmd_kallsyms = $(NM) -n $< | $(KALLSYMS) \
                     $(if $(CONFIG_KALLSYMS_ALL),--all-symbols) > $@

.tmp_kallsyms1.o .tmp_kallsyms2.o .tmp_kallsyms3.o: %.o: %.S scripts FORCE
	$(call if_changed_dep,as_o_S)

.tmp_kallsyms%.S: .tmp_vmlinux% $(KALLSYMS)
	$(call cmd,kallsyms)

# .tmp_vmlinux1 must be complete except kallsyms, so update vmlinux version
.tmp_vmlinux1: $(vmlinux-lds) $(vmlinux-all) FORCE
	$(call if_changed_rule,ksym_ld)

.tmp_vmlinux2: $(vmlinux-lds) $(vmlinux-all) .tmp_kallsyms1.o FORCE
	$(call if_changed,vmlinux__)

.tmp_vmlinux3: $(vmlinux-lds) $(vmlinux-all) .tmp_kallsyms2.o FORCE
	$(call if_changed,vmlinux__)

# Needs to visit scripts/ before $(KALLSYMS) can be used.
$(KALLSYMS): scripts ;

# Generate some data for debugging strange kallsyms problems
debug_kallsyms: .tmp_map$(last_kallsyms)

.tmp_map%: .tmp_vmlinux% FORCE
	($(OBJDUMP) -h $< | $(AWK) '/^ +[0-9]/{print $$4 " 0 " $$2}'; $(NM) $<) | sort > $@

.tmp_map3: .tmp_map2

.tmp_map2: .tmp_map1

endif # ifdef CONFIG_KALLSYMS

# Do modpost on a prelinked vmlinux. The finally linked vmlinux has
# relevant sections renamed as per the linker script.
quiet_cmd_vmlinux-modpost = LD      $@
      cmd_vmlinux-modpost = $(LD) $(LDFLAGS) -r -o $@                          \
	 $(vmlinux-init) --start-group $(vmlinux-main) --end-group             \
	 $(filter-out $(vmlinux-init) $(vmlinux-main) FORCE ,$^)
define rule_vmlinux-modpost
	:
	+$(call cmd,vmlinux-modpost)
	$(Q)$(MAKE) -f $(srctree)/scripts/Makefile.modpost $@
	$(Q)echo 'cmd_$@ := $(cmd_vmlinux-modpost)' > $(dot-target).cmd
endef

# vmlinux image - including updated kernel symbols
vmlinux: $(vmlinux-lds) $(vmlinux-init) $(vmlinux-main) vmlinux.o $(kallsyms.o) FORCE
ifdef CONFIG_HEADERS_CHECK
	$(Q)$(MAKE) -f $(srctree)/Makefile headers_check
endif
ifdef CONFIG_SAMPLES
	$(Q)$(MAKE) $(build)=samples
endif
ifdef CONFIG_BUILD_DOCSRC
	$(Q)$(MAKE) $(build)=Documentation
endif
	$(call vmlinux-modpost)
	$(call if_changed_rule,vmlinux__)
	$(Q)rm -f .old_version

# build vmlinux.o first to catch section mismatch errors early
ifdef CONFIG_KALLSYMS
.tmp_vmlinux1: vmlinux.o
endif

modpost-init := $(filter-out init/built-in.o, $(vmlinux-init))
vmlinux.o: $(modpost-init) $(vmlinux-main) FORCE
	$(call if_changed_rule,vmlinux-modpost)

# The actual objects are generated when descending, 
# make sure no implicit rule kicks in
$(sort $(vmlinux-init) $(vmlinux-main)) $(vmlinux-lds): $(vmlinux-dirs) ;

# Handle descending into subdirectories listed in $(vmlinux-dirs)
# Preset locale variables to speed up the build process. Limit locale
# tweaks to this spot to avoid wrong language settings when running
# make menuconfig etc.
# Error messages still appears in the original language

PHONY += $(vmlinux-dirs)
$(vmlinux-dirs): prepare scripts
	$(Q)$(MAKE) $(build)=$@

# Store (new) KERNELRELASE string in include/config/kernel.release
include/config/kernel.release: include/config/auto.conf FORCE
	$(Q)rm -f $@
	$(Q)echo "$(KERNELVERSION)$$($(CONFIG_SHELL) $(srctree)/scripts/setlocalversion $(srctree))" > $@


# Things we need to do before we recursively start building the kernel
# or the modules are listed in "prepare".
# A multi level approach is used. prepareN is processed before prepareN-1.
# archprepare is used in arch Makefiles and when processed asm symlink,
# version.h and scripts_basic is processed / created.

# Listed in dependency order
PHONY += prepare archprepare prepare0 prepare1 prepare2 prepare3

# prepare3 is used to check if we are building in a separate output directory,
# and if so do:
# 1) Check that make has not been executed in the kernel src $(srctree)
prepare3: include/config/kernel.release
ifneq ($(KBUILD_SRC),)
	@$(kecho) '  Using $(srctree) as source for kernel'
	$(Q)if [ -f $(srctree)/.config -o -d $(srctree)/include/config ]; then \
		echo "  $(srctree) is not clean, please run 'make mrproper'";\
		echo "  in the '$(srctree)' directory.";\
		/bin/false; \
	fi;
endif

# prepare2 creates a makefile if using a separate output directory
prepare2: prepare3 outputmakefile asm-generic

prepare1: prepare2 include/linux/version.h include/generated/utsrelease.h \
                   include/config/auto.conf
	$(cmd_crmodverdir)

archprepare: prepare1 scripts_basic

prepare0: archprepare FORCE
	$(Q)$(MAKE) $(build)=.
	$(Q)$(MAKE) $(build)=. missing-syscalls

# All the preparing..
prepare: prepare0

# Generate some files
# ---------------------------------------------------------------------------

# KERNELRELEASE can change from a few different places, meaning version.h
# needs to be updated, so this check is forced on all builds

uts_len := 64
define filechk_utsrelease.h
	if [ `echo -n "$(KERNELRELEASE)" | wc -c ` -gt $(uts_len) ]; then \
	  echo '"$(KERNELRELEASE)" exceeds $(uts_len) characters' >&2;    \
	  exit 1;                                                         \
	fi;                                                               \
	(echo \#define UTS_RELEASE \"$(KERNELRELEASE)\";)
endef

define filechk_version.h
	(echo \#define LINUX_VERSION_CODE $(shell                             \
	expr $(VERSION) \* 65536 + 0$(PATCHLEVEL) \* 256 + 0$(SUBLEVEL));    \
	echo '#define KERNEL_VERSION(a,b,c) (((a) << 16) + ((b) << 8) + (c))';)
endef

include/linux/version.h: $(srctree)/Makefile FORCE
	$(call filechk,version.h)

include/generated/utsrelease.h: include/config/kernel.release FORCE
	$(call filechk,utsrelease.h)

PHONY += headerdep
headerdep:
	$(Q)find $(srctree)/include/ -name '*.h' | xargs --max-args 1 \
	$(srctree)/scripts/headerdep.pl -I$(srctree)/include

# ---------------------------------------------------------------------------

PHONY += depend dep
depend dep:
	@echo '*** Warning: make $@ is unnecessary now.'

# ---------------------------------------------------------------------------
# Firmware install
INSTALL_FW_PATH=$(INSTALL_MOD_PATH)/lib/firmware/$(KERNELRELEASE)
export INSTALL_FW_PATH

PHONY += firmware_install
firmware_install: FORCE
	@mkdir -p $(objtree)/firmware
	$(Q)$(MAKE) -f $(srctree)/scripts/Makefile.fwinst obj=firmware __fw_install

# ---------------------------------------------------------------------------
# Kernel headers

#Default location for installed headers
export INSTALL_HDR_PATH = $(objtree)/usr

hdr-inst := -rR -f $(srctree)/scripts/Makefile.headersinst obj

# If we do an all arch process set dst to asm-$(hdr-arch)
hdr-dst = $(if $(KBUILD_HEADERS), dst=include/asm-$(hdr-arch), dst=include/asm)

PHONY += __headers
__headers: include/linux/version.h scripts_basic asm-generic FORCE
	$(Q)$(MAKE) $(build)=scripts build_unifdef

PHONY += headers_install_all
headers_install_all:
	$(Q)$(CONFIG_SHELL) $(srctree)/scripts/headers.sh install

PHONY += headers_install
headers_install: __headers
	$(if $(wildcard $(srctree)/arch/$(hdr-arch)/include/asm/Kbuild),, \
	$(error Headers not exportable for the $(SRCARCH) architecture))
	$(Q)$(MAKE) $(hdr-inst)=include
	$(Q)$(MAKE) $(hdr-inst)=arch/$(hdr-arch)/include/asm $(hdr-dst)

PHONY += headers_check_all
headers_check_all: headers_install_all
	$(Q)$(CONFIG_SHELL) $(srctree)/scripts/headers.sh check

PHONY += headers_check
headers_check: headers_install
	$(Q)$(MAKE) $(hdr-inst)=include HDRCHECK=1
	$(Q)$(MAKE) $(hdr-inst)=arch/$(hdr-arch)/include/asm $(hdr-dst) HDRCHECK=1

# ---------------------------------------------------------------------------
# Modules

ifdef CONFIG_MODULES

# By default, build modules as well

all: modules

#	Build modules
#
#	A module can be listed more than once in obj-m resulting in
#	duplicate lines in modules.order files.  Those are removed
#	using awk while concatenating to the final file.

PHONY += modules
modules: $(vmlinux-dirs) $(if $(KBUILD_BUILTIN),vmlinux) modules.builtin
	$(Q)$(AWK) '!x[$$0]++' $(vmlinux-dirs:%=$(objtree)/%/modules.order) > $(objtree)/modules.order
	@$(kecho) '  Building modules, stage 2.';
	$(Q)$(MAKE) -f $(srctree)/scripts/Makefile.modpost
	$(Q)$(MAKE) -f $(srctree)/scripts/Makefile.fwinst obj=firmware __fw_modbuild

modules.builtin: $(vmlinux-dirs:%=%/modules.builtin)
	$(Q)$(AWK) '!x[$$0]++' $^ > $(objtree)/modules.builtin

%/modules.builtin: include/config/auto.conf
	$(Q)$(MAKE) $(modbuiltin)=$*


# Target to prepare building external modules
PHONY += modules_prepare
modules_prepare: prepare scripts

# Target to install modules
PHONY += modules_install
modules_install: _modinst_ _modinst_post

PHONY += _modinst_
_modinst_:
	@rm -rf $(MODLIB)/kernel
	@rm -f $(MODLIB)/source
	@mkdir -p $(MODLIB)/kernel
	@ln -s $(srctree) $(MODLIB)/source
	@if [ ! $(objtree) -ef  $(MODLIB)/build ]; then \
		rm -f $(MODLIB)/build ; \
		ln -s $(objtree) $(MODLIB)/build ; \
	fi
	@cp -f $(objtree)/modules.order $(MODLIB)/
	@cp -f $(objtree)/modules.builtin $(MODLIB)/
	$(Q)$(MAKE) -f $(srctree)/scripts/Makefile.modinst

# This depmod is only for convenience to give the initial
# boot a modules.dep even before / is mounted read-write.  However the
# boot script depmod is the master version.
PHONY += _modinst_post
_modinst_post: _modinst_
	$(Q)$(MAKE) -f $(srctree)/scripts/Makefile.fwinst obj=firmware __fw_modinst
	$(call cmd,depmod)

else # CONFIG_MODULES

# Modules not configured
# ---------------------------------------------------------------------------

modules modules_install: FORCE
	@echo
	@echo "The present kernel configuration has modules disabled."
	@echo "Type 'make config' and enable loadable module support."
	@echo "Then build a kernel with module support enabled."
	@echo
	@exit 1

endif # CONFIG_MODULES

###
# Cleaning is done on three levels.
# make clean     Delete most generated files
#                Leave enough to build external modules
# make mrproper  Delete the current configuration, and all generated files
# make distclean Remove editor backup files, patch leftover files and the like

# Directories & files removed with 'make clean'
CLEAN_DIRS  += $(MODVERDIR)
CLEAN_FILES +=	vmlinux System.map \
                .tmp_kallsyms* .tmp_version .tmp_vmlinux* .tmp_System.map

# Directories & files removed with 'make mrproper'
MRPROPER_DIRS  += include/config usr/include include/generated          \
                  arch/*/include/generated
MRPROPER_FILES += .config .config.old .version .old_version             \
                  include/linux/version.h                               \
		  Module.symvers tags TAGS cscope* GPATH GTAGS GRTAGS GSYMS

# clean - Delete most, but leave enough to build external modules
#
clean: rm-dirs  := $(CLEAN_DIRS)
clean: rm-files := $(CLEAN_FILES)
clean-dirs      := $(addprefix _clean_, . $(vmlinux-alldirs) Documentation)

PHONY += $(clean-dirs) clean archclean
$(clean-dirs):
	$(Q)$(MAKE) $(clean)=$(patsubst _clean_%,%,$@)

clean: archclean

# mrproper - Delete all generated files, including .config
#
mrproper: rm-dirs  := $(wildcard $(MRPROPER_DIRS))
mrproper: rm-files := $(wildcard $(MRPROPER_FILES))
mrproper-dirs      := $(addprefix _mrproper_,Documentation/DocBook scripts)

PHONY += $(mrproper-dirs) mrproper archmrproper
$(mrproper-dirs):
	$(Q)$(MAKE) $(clean)=$(patsubst _mrproper_%,%,$@)

mrproper: clean archmrproper $(mrproper-dirs)
	$(call cmd,rmdirs)
	$(call cmd,rmfiles)

# distclean
#
PHONY += distclean

distclean: mrproper
	@find $(srctree) $(RCS_FIND_IGNORE) \
		\( -name '*.orig' -o -name '*.rej' -o -name '*~' \
		-o -name '*.bak' -o -name '#*#' -o -name '.*.orig' \
		-o -name '.*.rej' -o -size 0 \
		-o -name '*%' -o -name '.*.cmd' -o -name 'core' \) \
		-type f -print | xargs rm -f


# Packaging of the kernel to various formats
# ---------------------------------------------------------------------------
# rpm target kept for backward compatibility
package-dir	:= $(srctree)/scripts/package

%src-pkg: FORCE
	$(Q)$(MAKE) $(build)=$(package-dir) $@
%pkg: include/config/kernel.release FORCE
	$(Q)$(MAKE) $(build)=$(package-dir) $@
rpm: include/config/kernel.release FORCE
	$(Q)$(MAKE) $(build)=$(package-dir) $@


# Brief documentation of the typical targets used
# ---------------------------------------------------------------------------

boards := $(wildcard $(srctree)/arch/$(SRCARCH)/configs/*_defconfig)
boards := $(notdir $(boards))
board-dirs := $(dir $(wildcard $(srctree)/arch/$(SRCARCH)/configs/*/*_defconfig))
board-dirs := $(sort $(notdir $(board-dirs:/=)))

help:
	@echo  'Cleaning targets:'
	@echo  '  clean		  - Remove most generated files but keep the config and'
	@echo  '                    enough build support to build external modules'
	@echo  '  mrproper	  - Remove all generated files + config + various backup files'
	@echo  '  distclean	  - mrproper + remove editor backup and patch files'
	@echo  ''
	@echo  'Configuration targets:'
	@$(MAKE) -f $(srctree)/scripts/kconfig/Makefile help
	@echo  ''
	@echo  'Other generic targets:'
	@echo  '  all		  - Build all targets marked with [*]'
	@echo  '* vmlinux	  - Build the bare kernel'
	@echo  '* modules	  - Build all modules'
	@echo  '  modules_install - Install all modules to INSTALL_MOD_PATH (default: /)'
	@echo  '  firmware_install- Install all firmware to INSTALL_FW_PATH'
	@echo  '                    (default: $$(INSTALL_MOD_PATH)/lib/firmware)'
	@echo  '  dir/            - Build all files in dir and below'
	@echo  '  dir/file.[oisS] - Build specified target only'
	@echo  '  dir/file.lst    - Build specified mixed source/assembly target only'
	@echo  '                    (requires a recent binutils and recent build (System.map))'
	@echo  '  dir/file.ko     - Build module including final link'
	@echo  '  modules_prepare - Set up for building external modules'
	@echo  '  tags/TAGS	  - Generate tags file for editors'
	@echo  '  cscope	  - Generate cscope index'
	@echo  '  gtags           - Generate GNU GLOBAL index'
	@echo  '  kernelrelease	  - Output the release version string'
	@echo  '  kernelversion	  - Output the version stored in Makefile'
	@echo  '  headers_install - Install sanitised kernel headers to INSTALL_HDR_PATH'; \
	 echo  '                    (default: $(INSTALL_HDR_PATH))'; \
	 echo  ''
	@echo  'Static analysers'
	@echo  '  checkstack      - Generate a list of stack hogs'
	@echo  '  namespacecheck  - Name space analysis on compiled kernel'
	@echo  '  versioncheck    - Sanity check on version.h usage'
	@echo  '  includecheck    - Check for duplicate included header files'
	@echo  '  export_report   - List the usages of all exported symbols'
	@echo  '  headers_check   - Sanity check on exported headers'
	@echo  '  headerdep       - Detect inclusion cycles in headers'
	@$(MAKE) -f $(srctree)/scripts/Makefile.help checker-help
	@echo  ''
	@echo  'Kernel packaging:'
	@$(MAKE) $(build)=$(package-dir) help
	@echo  ''
	@echo  'Documentation targets:'
	@$(MAKE) -f $(srctree)/Documentation/DocBook/Makefile dochelp
	@echo  ''
	@echo  'Architecture specific targets ($(SRCARCH)):'
	@$(if $(archhelp),$(archhelp),\
		echo '  No architecture specific help defined for $(SRCARCH)')
	@echo  ''
	@$(if $(boards), \
		$(foreach b, $(boards), \
		printf "  %-24s - Build for %s\\n" $(b) $(subst _defconfig,,$(b));) \
		echo '')
	@$(if $(board-dirs), \
		$(foreach b, $(board-dirs), \
		printf "  %-16s - Show %s-specific targets\\n" help-$(b) $(b);) \
		printf "  %-16s - Show all of the above\\n" help-boards; \
		echo '')

	@echo  '  make V=0|1 [targets] 0 => quiet build (default), 1 => verbose build'
	@echo  '  make V=2   [targets] 2 => give reason for rebuild of target'
	@echo  '  make O=dir [targets] Locate all output files in "dir", including .config'
	@echo  '  make C=1   [targets] Check all c source with $$CHECK (sparse by default)'
	@echo  '  make C=2   [targets] Force check of all c source with $$CHECK'
	@echo  '  make RECORDMCOUNT_WARN=1 [targets] Warn about ignored mcount sections'
	@echo  '  make W=n   [targets] Enable extra gcc checks, n=1,2,3 where'
	@echo  '		1: warnings which may be relevant and do not occur too often'
	@echo  '		2: warnings which occur quite often but may still be relevant'
	@echo  '		3: more obscure warnings, can most likely be ignored'
	@echo  '		Multiple levels can be combined with W=12 or W=123'
	@echo  '  make RECORDMCOUNT_WARN=1 [targets] Warn about ignored mcount sections'
	@echo  ''
	@echo  'Execute "make" or "make all" to build all targets marked with [*] '
	@echo  'For further info see the ./README file'


help-board-dirs := $(addprefix help-,$(board-dirs))

help-boards: $(help-board-dirs)

boards-per-dir = $(notdir $(wildcard $(srctree)/arch/$(SRCARCH)/configs/$*/*_defconfig))

$(help-board-dirs): help-%:
	@echo  'Architecture specific targets ($(SRCARCH) $*):'
	@$(if $(boards-per-dir), \
		$(foreach b, $(boards-per-dir), \
		printf "  %-24s - Build for %s\\n" $*/$(b) $(subst _defconfig,,$(b));) \
		echo '')


# Documentation targets
# ---------------------------------------------------------------------------
%docs: scripts_basic FORCE
	$(Q)$(MAKE) $(build)=scripts build_docproc
	$(Q)$(MAKE) $(build)=Documentation/DocBook $@

else # KBUILD_EXTMOD

###
# External module support.
# When building external modules the kernel used as basis is considered
# read-only, and no consistency checks are made and the make
# system is not used on the basis kernel. If updates are required
# in the basis kernel ordinary make commands (without M=...) must
# be used.
#
# The following are the only valid targets when building external
# modules.
# make M=dir clean     Delete all automatically generated files
# make M=dir modules   Make all modules in specified dir
# make M=dir	       Same as 'make M=dir modules'
# make M=dir modules_install
#                      Install the modules built in the module directory
#                      Assumes install directory is already created

# We are always building modules
KBUILD_MODULES := 1
PHONY += crmodverdir
crmodverdir:
	$(cmd_crmodverdir)

PHONY += $(objtree)/Module.symvers
$(objtree)/Module.symvers:
	@test -e $(objtree)/Module.symvers || ( \
	echo; \
	echo "  WARNING: Symbol version dump $(objtree)/Module.symvers"; \
	echo "           is missing; modules will have no dependencies and modversions."; \
	echo )

module-dirs := $(addprefix _module_,$(KBUILD_EXTMOD))
PHONY += $(module-dirs) modules
$(module-dirs): crmodverdir $(objtree)/Module.symvers
	$(Q)$(MAKE) $(build)=$(patsubst _module_%,%,$@)

modules: $(module-dirs)
	@$(kecho) '  Building modules, stage 2.';
	$(Q)$(MAKE) -f $(srctree)/scripts/Makefile.modpost

PHONY += modules_install
modules_install: _emodinst_ _emodinst_post

install-dir := $(if $(INSTALL_MOD_DIR),$(INSTALL_MOD_DIR),extra)
PHONY += _emodinst_
_emodinst_:
	$(Q)mkdir -p $(MODLIB)/$(install-dir)
	$(Q)$(MAKE) -f $(srctree)/scripts/Makefile.modinst

PHONY += _emodinst_post
_emodinst_post: _emodinst_
	$(call cmd,depmod)

clean-dirs := $(addprefix _clean_,$(KBUILD_EXTMOD))

PHONY += $(clean-dirs) clean
$(clean-dirs):
	$(Q)$(MAKE) $(clean)=$(patsubst _clean_%,%,$@)

clean:	rm-dirs := $(MODVERDIR)
clean: rm-files := $(KBUILD_EXTMOD)/Module.symvers

help:
	@echo  '  Building external modules.'
	@echo  '  Syntax: make -C path/to/kernel/src M=$$PWD target'
	@echo  ''
	@echo  '  modules         - default target, build the module(s)'
	@echo  '  modules_install - install the module'
	@echo  '  clean           - remove generated files in module directory only'
	@echo  ''

# Dummies...
PHONY += prepare scripts
prepare: ;
scripts: ;
endif # KBUILD_EXTMOD

clean: $(clean-dirs)
	$(call cmd,rmdirs)
	$(call cmd,rmfiles)
	@find $(if $(KBUILD_EXTMOD), $(KBUILD_EXTMOD), .) $(RCS_FIND_IGNORE) \
		\( -name '*.[oas]' -o -name '*.ko' -o -name '.*.cmd' \
		-o -name '.*.d' -o -name '.*.tmp' -o -name '*.mod.c' \
		-o -name '*.symtypes' -o -name 'modules.order' \
		-o -name modules.builtin -o -name '.tmp_*.o.*' \
		-o -name '*.gcno' \) -type f -print | xargs rm -f

# Generate tags for editors
# ---------------------------------------------------------------------------
quiet_cmd_tags = GEN     $@
      cmd_tags = $(CONFIG_SHELL) $(srctree)/scripts/tags.sh $@

tags TAGS cscope gtags: FORCE
	$(call cmd,tags)

# Scripts to check various things for consistency
# ---------------------------------------------------------------------------

PHONY += includecheck versioncheck coccicheck namespacecheck export_report

includecheck:
	find $(srctree)/* $(RCS_FIND_IGNORE) \
		-name '*.[hcS]' -type f -print | sort \
		| xargs $(PERL) -w $(srctree)/scripts/checkincludes.pl

versioncheck:
	find $(srctree)/* $(RCS_FIND_IGNORE) \
		-name '*.[hcS]' -type f -print | sort \
		| xargs $(PERL) -w $(srctree)/scripts/checkversion.pl

coccicheck:
	$(Q)$(CONFIG_SHELL) $(srctree)/scripts/$@

namespacecheck:
	$(PERL) $(srctree)/scripts/namespace.pl

export_report:
	$(PERL) $(srctree)/scripts/export_report.pl

endif #ifeq ($(config-targets),1)
endif #ifeq ($(mixed-targets),1)

PHONY += checkstack kernelrelease kernelversion

# UML needs a little special treatment here.  It wants to use the host
# toolchain, so needs $(SUBARCH) passed to checkstack.pl.  Everyone
# else wants $(ARCH), including people doing cross-builds, which means
# that $(SUBARCH) doesn't work here.
ifeq ($(ARCH), um)
CHECKSTACK_ARCH := $(SUBARCH)
else
CHECKSTACK_ARCH := $(ARCH)
endif
checkstack:
	$(OBJDUMP) -d vmlinux $$(find . -name '*.ko') | \
	$(PERL) $(src)/scripts/checkstack.pl $(CHECKSTACK_ARCH)

kernelrelease:
	@echo "$(KERNELVERSION)$$($(CONFIG_SHELL) $(srctree)/scripts/setlocalversion $(srctree))"

kernelversion:
	@echo $(KERNELVERSION)

# Single targets
# ---------------------------------------------------------------------------
# Single targets are compatible with:
# - build with mixed source and output
# - build with separate output dir 'make O=...'
# - external modules
#
#  target-dir => where to store outputfile
#  build-dir  => directory in kernel source tree to use

ifeq ($(KBUILD_EXTMOD),)
        build-dir  = $(patsubst %/,%,$(dir $@))
        target-dir = $(dir $@)
else
        zap-slash=$(filter-out .,$(patsubst %/,%,$(dir $@)))
        build-dir  = $(KBUILD_EXTMOD)$(if $(zap-slash),/$(zap-slash))
        target-dir = $(if $(KBUILD_EXTMOD),$(dir $<),$(dir $@))
endif

%.s: %.c prepare scripts FORCE
	$(Q)$(MAKE) $(build)=$(build-dir) $(target-dir)$(notdir $@)
%.i: %.c prepare scripts FORCE
	$(Q)$(MAKE) $(build)=$(build-dir) $(target-dir)$(notdir $@)
%.o: %.c prepare scripts FORCE
	$(Q)$(MAKE) $(build)=$(build-dir) $(target-dir)$(notdir $@)
%.lst: %.c prepare scripts FORCE
	$(Q)$(MAKE) $(build)=$(build-dir) $(target-dir)$(notdir $@)
%.s: %.S prepare scripts FORCE
	$(Q)$(MAKE) $(build)=$(build-dir) $(target-dir)$(notdir $@)
%.o: %.S prepare scripts FORCE
	$(Q)$(MAKE) $(build)=$(build-dir) $(target-dir)$(notdir $@)
%.symtypes: %.c prepare scripts FORCE
	$(Q)$(MAKE) $(build)=$(build-dir) $(target-dir)$(notdir $@)

# Modules
/: prepare scripts FORCE
	$(cmd_crmodverdir)
	$(Q)$(MAKE) KBUILD_MODULES=$(if $(CONFIG_MODULES),1) \
	$(build)=$(build-dir)
%/: prepare scripts FORCE
	$(cmd_crmodverdir)
	$(Q)$(MAKE) KBUILD_MODULES=$(if $(CONFIG_MODULES),1) \
	$(build)=$(build-dir)
%.ko: prepare scripts FORCE
	$(cmd_crmodverdir)
	$(Q)$(MAKE) KBUILD_MODULES=$(if $(CONFIG_MODULES),1)   \
	$(build)=$(build-dir) $(@:.ko=.o)
	$(Q)$(MAKE) -f $(srctree)/scripts/Makefile.modpost

# FIXME Should go into a make.lib or something 
# ===========================================================================

quiet_cmd_rmdirs = $(if $(wildcard $(rm-dirs)),CLEAN   $(wildcard $(rm-dirs)))
      cmd_rmdirs = rm -rf $(rm-dirs)

quiet_cmd_rmfiles = $(if $(wildcard $(rm-files)),CLEAN   $(wildcard $(rm-files)))
      cmd_rmfiles = rm -f $(rm-files)

# Run depmod only if we have System.map and depmod is executable
quiet_cmd_depmod = DEPMOD  $(KERNELRELEASE)
      cmd_depmod = $(CONFIG_SHELL) $(srctree)/scripts/depmod.sh $(DEPMOD) \
                   $(KERNELRELEASE)

# Create temporary dir for module support files
# clean it up only when building all modules
cmd_crmodverdir = $(Q)mkdir -p $(MODVERDIR) \
                  $(if $(KBUILD_MODULES),; rm -f $(MODVERDIR)/*)

a_flags = -Wp,-MD,$(depfile) $(KBUILD_AFLAGS) $(AFLAGS_KERNEL) \
	  $(KBUILD_AFLAGS_KERNEL)                              \
	  $(NOSTDINC_FLAGS) $(LINUXINCLUDE) $(KBUILD_CPPFLAGS) \
	  $(modkern_aflags) $(EXTRA_AFLAGS) $(AFLAGS_$(basetarget).o)

quiet_cmd_as_o_S = AS      $@
cmd_as_o_S       = $(CC) $(a_flags) -c -o $@ $<

# read all saved command lines

targets := $(wildcard $(sort $(targets)))
cmd_files := $(wildcard .*.cmd $(foreach f,$(targets),$(dir $(f)).$(notdir $(f)).cmd))

ifneq ($(cmd_files),)
  $(cmd_files): ;	# Do not try to update included dependency files
  include $(cmd_files)
endif

# Shorthand for $(Q)$(MAKE) -f scripts/Makefile.clean obj=dir
# Usage:
# $(Q)$(MAKE) $(clean)=dir
clean := -f $(if $(KBUILD_SRC),$(srctree)/)scripts/Makefile.clean obj

endif	# skip-makefile

PHONY += FORCE
FORCE:

# Declare the contents of the .PHONY variable as phony.  We keep that
# information in a variable so we can use it in if_changed and friends.
.PHONY: $(PHONY)<|MERGE_RESOLUTION|>--- conflicted
+++ resolved
@@ -1,13 +1,8 @@
 VERSION = 3
 PATCHLEVEL = 1
 SUBLEVEL = 0
-<<<<<<< HEAD
-EXTRAVERSION = -rc2-190-g3210d19
-NAME = Wet Seal
-=======
 EXTRAVERSION = -rc3
 NAME = "Divemaster Edition"
->>>>>>> fcb8ce5c
 
 # *DOCUMENTATION*
 # To see a list of typical targets execute "make help"
