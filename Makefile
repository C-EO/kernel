VERSION = 3
PATCHLEVEL = 7
SUBLEVEL = 0
<<<<<<< HEAD
EXTRAVERSION = -rc8-39-ged23ec4
=======
EXTRAVERSION =
>>>>>>> 29594404
NAME = Terrified Chipmunk

# *DOCUMENTATION*
# To see a list of typical targets execute "make help"
# More info can be located in ./README
# Comments in this file are targeted only to the developer, do not
# expect to learn how to build the kernel reading this file.

# Do not:
# o  use make's built-in rules and variables
#    (this increases performance and avoids hard-to-debug behaviour);
# o  print "Entering directory ...";
MAKEFLAGS += -rR --no-print-directory

# Avoid funny character set dependencies
unexport LC_ALL
LC_COLLATE=C
LC_NUMERIC=C
export LC_COLLATE LC_NUMERIC

# We are using a recursive build, so we need to do a little thinking
# to get the ordering right.
#
# Most importantly: sub-Makefiles should only ever modify files in
# their own directory. If in some directory we have a dependency on
# a file in another dir (which doesn't happen often, but it's often
# unavoidable when linking the built-in.o targets which finally
# turn into vmlinux), we will call a sub make in that other dir, and
# after that we are sure that everything which is in that other dir
# is now up to date.
#
# The only cases where we need to modify files which have global
# effects are thus separated out and done before the recursive
# descending is started. They are now explicitly listed as the
# prepare rule.

# To put more focus on warnings, be less verbose as default
# Use 'make V=1' to see the full commands

ifeq ("$(origin V)", "command line")
  KBUILD_VERBOSE = $(V)
endif
ifndef KBUILD_VERBOSE
  KBUILD_VERBOSE = 0
endif

# Call a source code checker (by default, "sparse") as part of the
# C compilation.
#
# Use 'make C=1' to enable checking of only re-compiled files.
# Use 'make C=2' to enable checking of *all* source files, regardless
# of whether they are re-compiled or not.
#
# See the file "Documentation/sparse.txt" for more details, including
# where to get the "sparse" utility.

ifeq ("$(origin C)", "command line")
  KBUILD_CHECKSRC = $(C)
endif
ifndef KBUILD_CHECKSRC
  KBUILD_CHECKSRC = 0
endif

# Use make M=dir to specify directory of external module to build
# Old syntax make ... SUBDIRS=$PWD is still supported
# Setting the environment variable KBUILD_EXTMOD take precedence
ifdef SUBDIRS
  KBUILD_EXTMOD ?= $(SUBDIRS)
endif

ifeq ("$(origin M)", "command line")
  KBUILD_EXTMOD := $(M)
endif

# kbuild supports saving output files in a separate directory.
# To locate output files in a separate directory two syntaxes are supported.
# In both cases the working directory must be the root of the kernel src.
# 1) O=
# Use "make O=dir/to/store/output/files/"
#
# 2) Set KBUILD_OUTPUT
# Set the environment variable KBUILD_OUTPUT to point to the directory
# where the output files shall be placed.
# export KBUILD_OUTPUT=dir/to/store/output/files/
# make
#
# The O= assignment takes precedence over the KBUILD_OUTPUT environment
# variable.


# KBUILD_SRC is set on invocation of make in OBJ directory
# KBUILD_SRC is not intended to be used by the regular user (for now)
ifeq ($(KBUILD_SRC),)

# OK, Make called in directory where kernel src resides
# Do we want to locate output files in a separate directory?
ifeq ("$(origin O)", "command line")
  KBUILD_OUTPUT := $(O)
endif

ifeq ("$(origin W)", "command line")
  export KBUILD_ENABLE_EXTRA_GCC_CHECKS := $(W)
endif

# That's our default target when none is given on the command line
PHONY := _all
_all:

# Cancel implicit rules on top Makefile
$(CURDIR)/Makefile Makefile: ;

ifneq ($(KBUILD_OUTPUT),)
# Invoke a second make in the output directory, passing relevant variables
# check that the output directory actually exists
saved-output := $(KBUILD_OUTPUT)
KBUILD_OUTPUT := $(shell cd $(KBUILD_OUTPUT) && /bin/pwd)
$(if $(KBUILD_OUTPUT),, \
     $(error output directory "$(saved-output)" does not exist))

PHONY += $(MAKECMDGOALS) sub-make

$(filter-out _all sub-make $(CURDIR)/Makefile, $(MAKECMDGOALS)) _all: sub-make
	$(Q)@:

sub-make: FORCE
	$(if $(KBUILD_VERBOSE:1=),@)$(MAKE) -C $(KBUILD_OUTPUT) \
	KBUILD_SRC=$(CURDIR) \
	KBUILD_EXTMOD="$(KBUILD_EXTMOD)" -f $(CURDIR)/Makefile \
	$(filter-out _all sub-make,$(MAKECMDGOALS))

# Leave processing to above invocation of make
skip-makefile := 1
endif # ifneq ($(KBUILD_OUTPUT),)
endif # ifeq ($(KBUILD_SRC),)

# We process the rest of the Makefile if this is the final invocation of make
ifeq ($(skip-makefile),)

# If building an external module we do not care about the all: rule
# but instead _all depend on modules
PHONY += all
ifeq ($(KBUILD_EXTMOD),)
_all: all
else
_all: modules
endif

srctree		:= $(if $(KBUILD_SRC),$(KBUILD_SRC),$(CURDIR))
objtree		:= $(CURDIR)
src		:= $(srctree)
obj		:= $(objtree)

VPATH		:= $(srctree)$(if $(KBUILD_EXTMOD),:$(KBUILD_EXTMOD))

export srctree objtree VPATH


# SUBARCH tells the usermode build what the underlying arch is.  That is set
# first, and if a usermode build is happening, the "ARCH=um" on the command
# line overrides the setting of ARCH below.  If a native build is happening,
# then ARCH is assigned, getting whatever value it gets normally, and 
# SUBARCH is subsequently ignored.

SUBARCH := $(shell uname -m | sed -e s/i.86/i386/ -e s/sun4u/sparc64/ \
				  -e s/arm.*/arm/ -e s/sa110/arm/ \
				  -e s/s390x/s390/ -e s/parisc64/parisc/ \
				  -e s/ppc.*/powerpc/ -e s/mips.*/mips/ \
				  -e s/sh[234].*/sh/ )

# Cross compiling and selecting different set of gcc/bin-utils
# ---------------------------------------------------------------------------
#
# When performing cross compilation for other architectures ARCH shall be set
# to the target architecture. (See arch/* for the possibilities).
# ARCH can be set during invocation of make:
# make ARCH=ia64
# Another way is to have ARCH set in the environment.
# The default ARCH is the host where make is executed.

# CROSS_COMPILE specify the prefix used for all executables used
# during compilation. Only gcc and related bin-utils executables
# are prefixed with $(CROSS_COMPILE).
# CROSS_COMPILE can be set on the command line
# make CROSS_COMPILE=ia64-linux-
# Alternatively CROSS_COMPILE can be set in the environment.
# A third alternative is to store a setting in .config so that plain
# "make" in the configured kernel build directory always uses that.
# Default value for CROSS_COMPILE is not to prefix executables
# Note: Some architectures assign CROSS_COMPILE in their arch/*/Makefile
export KBUILD_BUILDHOST := $(SUBARCH)
ARCH		?= $(SUBARCH)
CROSS_COMPILE	?= $(CONFIG_CROSS_COMPILE:"%"=%)

# Architecture as present in compile.h
UTS_MACHINE 	:= $(ARCH)
SRCARCH 	:= $(ARCH)

# Additional ARCH settings for x86
ifeq ($(ARCH),i386)
        SRCARCH := x86
endif
ifeq ($(ARCH),x86_64)
        SRCARCH := x86
endif

# Additional ARCH settings for sparc
ifeq ($(ARCH),sparc32)
       SRCARCH := sparc
endif
ifeq ($(ARCH),sparc64)
       SRCARCH := sparc
endif

# Additional ARCH settings for sh
ifeq ($(ARCH),sh64)
       SRCARCH := sh
endif

# Additional ARCH settings for tile
ifeq ($(ARCH),tilepro)
       SRCARCH := tile
endif
ifeq ($(ARCH),tilegx)
       SRCARCH := tile
endif

# Where to locate arch specific headers
hdr-arch  := $(SRCARCH)

KCONFIG_CONFIG	?= .config
export KCONFIG_CONFIG

# SHELL used by kbuild
CONFIG_SHELL := $(shell if [ -x "$$BASH" ]; then echo $$BASH; \
	  else if [ -x /bin/bash ]; then echo /bin/bash; \
	  else echo sh; fi ; fi)

HOSTCC       = gcc
HOSTCXX      = g++
HOSTCFLAGS   = -Wall -Wmissing-prototypes -Wstrict-prototypes -O2 -fomit-frame-pointer
HOSTCXXFLAGS = -O2

# Decide whether to build built-in, modular, or both.
# Normally, just do built-in.

KBUILD_MODULES :=
KBUILD_BUILTIN := 1

#	If we have only "make modules", don't compile built-in objects.
#	When we're building modules with modversions, we need to consider
#	the built-in objects during the descend as well, in order to
#	make sure the checksums are up to date before we record them.

ifeq ($(MAKECMDGOALS),modules)
  KBUILD_BUILTIN := $(if $(CONFIG_MODVERSIONS),1)
endif

#	If we have "make <whatever> modules", compile modules
#	in addition to whatever we do anyway.
#	Just "make" or "make all" shall build modules as well

ifneq ($(filter all _all modules,$(MAKECMDGOALS)),)
  KBUILD_MODULES := 1
endif

ifeq ($(MAKECMDGOALS),)
  KBUILD_MODULES := 1
endif

export KBUILD_MODULES KBUILD_BUILTIN
export KBUILD_CHECKSRC KBUILD_SRC KBUILD_EXTMOD

# Beautify output
# ---------------------------------------------------------------------------
#
# Normally, we echo the whole command before executing it. By making
# that echo $($(quiet)$(cmd)), we now have the possibility to set
# $(quiet) to choose other forms of output instead, e.g.
#
#         quiet_cmd_cc_o_c = Compiling $(RELDIR)/$@
#         cmd_cc_o_c       = $(CC) $(c_flags) -c -o $@ $<
#
# If $(quiet) is empty, the whole command will be printed.
# If it is set to "quiet_", only the short version will be printed. 
# If it is set to "silent_", nothing will be printed at all, since
# the variable $(silent_cmd_cc_o_c) doesn't exist.
#
# A simple variant is to prefix commands with $(Q) - that's useful
# for commands that shall be hidden in non-verbose mode.
#
#	$(Q)ln $@ :<
#
# If KBUILD_VERBOSE equals 0 then the above command will be hidden.
# If KBUILD_VERBOSE equals 1 then the above command is displayed.

ifeq ($(KBUILD_VERBOSE),1)
  quiet =
  Q =
else
  quiet=quiet_
  Q = @
endif

# If the user is running make -s (silent mode), suppress echoing of
# commands

ifneq ($(filter s% -s%,$(MAKEFLAGS)),)
  quiet=silent_
endif

export quiet Q KBUILD_VERBOSE


# Look for make include files relative to root of kernel src
MAKEFLAGS += --include-dir=$(srctree)

# We need some generic definitions (do not try to remake the file).
$(srctree)/scripts/Kbuild.include: ;
include $(srctree)/scripts/Kbuild.include

# Make variables (CC, etc...)

AS		= $(CROSS_COMPILE)as
LD		= $(CROSS_COMPILE)ld
CC		= $(CROSS_COMPILE)gcc
CPP		= $(CC) -E
AR		= $(CROSS_COMPILE)ar
NM		= $(CROSS_COMPILE)nm
STRIP		= $(CROSS_COMPILE)strip
OBJCOPY		= $(CROSS_COMPILE)objcopy
OBJDUMP		= $(CROSS_COMPILE)objdump
AWK		= awk
GENKSYMS	= scripts/genksyms/genksyms
INSTALLKERNEL  := installkernel
DEPMOD		= /sbin/depmod
PERL		= perl
CHECK		= sparse

CHECKFLAGS     := -D__linux__ -Dlinux -D__STDC__ -Dunix -D__unix__ \
		  -Wbitwise -Wno-return-void $(CF)
CFLAGS_MODULE   =
AFLAGS_MODULE   =
LDFLAGS_MODULE  =
CFLAGS_KERNEL	=
AFLAGS_KERNEL	=
CFLAGS_GCOV	= -fprofile-arcs -ftest-coverage


# Use USERINCLUDE when you must reference the UAPI directories only.
USERINCLUDE    := \
		-I$(srctree)/arch/$(hdr-arch)/include/uapi \
		-Iarch/$(hdr-arch)/include/generated/uapi \
		-I$(srctree)/include/uapi \
		-Iinclude/generated/uapi \
                -include $(srctree)/include/linux/kconfig.h

# Use LINUXINCLUDE when you must reference the include/ directory.
# Needed to be compatible with the O= option
LINUXINCLUDE    := \
		-I$(srctree)/arch/$(hdr-arch)/include \
		-Iarch/$(hdr-arch)/include/generated \
		$(if $(KBUILD_SRC), -I$(srctree)/include) \
		-Iinclude \
		$(USERINCLUDE)

KBUILD_CPPFLAGS := -D__KERNEL__

KBUILD_CFLAGS   := -Wall -Wundef -Wstrict-prototypes -Wno-trigraphs \
		   -fno-strict-aliasing -fno-common \
		   -Werror-implicit-function-declaration \
		   -Wno-format-security \
		   -fno-delete-null-pointer-checks
KBUILD_AFLAGS_KERNEL :=
KBUILD_CFLAGS_KERNEL :=
KBUILD_AFLAGS   := -D__ASSEMBLY__
KBUILD_AFLAGS_MODULE  := -DMODULE
KBUILD_CFLAGS_MODULE  := -DMODULE
KBUILD_LDFLAGS_MODULE := -T $(srctree)/scripts/module-common.lds

# Read KERNELRELEASE from include/config/kernel.release (if it exists)
KERNELRELEASE = $(shell cat include/config/kernel.release 2> /dev/null)
KERNELVERSION = $(VERSION)$(if $(PATCHLEVEL),.$(PATCHLEVEL)$(if $(SUBLEVEL),.$(SUBLEVEL)))$(EXTRAVERSION)

export VERSION PATCHLEVEL SUBLEVEL KERNELRELEASE KERNELVERSION
export ARCH SRCARCH CONFIG_SHELL HOSTCC HOSTCFLAGS CROSS_COMPILE AS LD CC
export CPP AR NM STRIP OBJCOPY OBJDUMP
export MAKE AWK GENKSYMS INSTALLKERNEL PERL UTS_MACHINE
export HOSTCXX HOSTCXXFLAGS LDFLAGS_MODULE CHECK CHECKFLAGS

export KBUILD_CPPFLAGS NOSTDINC_FLAGS LINUXINCLUDE OBJCOPYFLAGS LDFLAGS
export KBUILD_CFLAGS CFLAGS_KERNEL CFLAGS_MODULE CFLAGS_GCOV
export KBUILD_AFLAGS AFLAGS_KERNEL AFLAGS_MODULE
export KBUILD_AFLAGS_MODULE KBUILD_CFLAGS_MODULE KBUILD_LDFLAGS_MODULE
export KBUILD_AFLAGS_KERNEL KBUILD_CFLAGS_KERNEL
export KBUILD_ARFLAGS

# When compiling out-of-tree modules, put MODVERDIR in the module
# tree rather than in the kernel tree. The kernel tree might
# even be read-only.
export MODVERDIR := $(if $(KBUILD_EXTMOD),$(firstword $(KBUILD_EXTMOD))/).tmp_versions

# Files to ignore in find ... statements

RCS_FIND_IGNORE := \( -name SCCS -o -name BitKeeper -o -name .svn -o -name CVS \
		   -o -name .pc -o -name .hg -o -name .git \) -prune -o
export RCS_TAR_IGNORE := --exclude SCCS --exclude BitKeeper --exclude .svn \
			 --exclude CVS --exclude .pc --exclude .hg --exclude .git

# ===========================================================================
# Rules shared between *config targets and build targets

# Basic helpers built in scripts/
PHONY += scripts_basic
scripts_basic:
	$(Q)$(MAKE) $(build)=scripts/basic
	$(Q)rm -f .tmp_quiet_recordmcount

# To avoid any implicit rule to kick in, define an empty command.
scripts/basic/%: scripts_basic ;

PHONY += outputmakefile
# outputmakefile generates a Makefile in the output directory, if using a
# separate output directory. This allows convenient use of make in the
# output directory.
outputmakefile:
ifneq ($(KBUILD_SRC),)
	$(Q)ln -fsn $(srctree) source
	$(Q)$(CONFIG_SHELL) $(srctree)/scripts/mkmakefile \
	    $(srctree) $(objtree) $(VERSION) $(PATCHLEVEL)
endif

# Support for using generic headers in asm-generic
PHONY += asm-generic
asm-generic:
	$(Q)$(MAKE) -f $(srctree)/scripts/Makefile.asm-generic \
	            src=asm obj=arch/$(SRCARCH)/include/generated/asm
	$(Q)$(MAKE) -f $(srctree)/scripts/Makefile.asm-generic \
	            src=uapi/asm obj=arch/$(SRCARCH)/include/generated/uapi/asm

# To make sure we do not include .config for any of the *config targets
# catch them early, and hand them over to scripts/kconfig/Makefile
# It is allowed to specify more targets when calling make, including
# mixing *config targets and build targets.
# For example 'make oldconfig all'.
# Detect when mixed targets is specified, and make a second invocation
# of make so .config is not included in this case either (for *config).

version_h := include/generated/uapi/linux/version.h

no-dot-config-targets := clean mrproper distclean \
			 cscope gtags TAGS tags help %docs check% coccicheck \
			 $(version_h) headers_% archheaders archscripts \
			 kernelversion %src-pkg

config-targets := 0
mixed-targets  := 0
dot-config     := 1

ifneq ($(filter $(no-dot-config-targets), $(MAKECMDGOALS)),)
	ifeq ($(filter-out $(no-dot-config-targets), $(MAKECMDGOALS)),)
		dot-config := 0
	endif
endif

ifeq ($(KBUILD_EXTMOD),)
        ifneq ($(filter config %config,$(MAKECMDGOALS)),)
                config-targets := 1
                ifneq ($(filter-out config %config,$(MAKECMDGOALS)),)
                        mixed-targets := 1
                endif
        endif
endif

ifeq ($(mixed-targets),1)
# ===========================================================================
# We're called with mixed targets (*config and build targets).
# Handle them one by one.

%:: FORCE
	$(Q)$(MAKE) -C $(srctree) KBUILD_SRC= $@

else
ifeq ($(config-targets),1)
# ===========================================================================
# *config targets only - make sure prerequisites are updated, and descend
# in scripts/kconfig to make the *config target

# Read arch specific Makefile to set KBUILD_DEFCONFIG as needed.
# KBUILD_DEFCONFIG may point out an alternative default configuration
# used for 'make defconfig'
include $(srctree)/arch/$(SRCARCH)/Makefile
export KBUILD_DEFCONFIG KBUILD_KCONFIG

config: scripts_basic outputmakefile FORCE
	$(Q)mkdir -p include/linux include/config
	$(Q)$(MAKE) $(build)=scripts/kconfig $@

%config: scripts_basic outputmakefile FORCE
	$(Q)mkdir -p include/linux include/config
	$(Q)$(MAKE) $(build)=scripts/kconfig $@

else
# ===========================================================================
# Build targets only - this includes vmlinux, arch specific targets, clean
# targets and others. In general all targets except *config targets.

ifeq ($(KBUILD_EXTMOD),)
# Additional helpers built in scripts/
# Carefully list dependencies so we do not try to build scripts twice
# in parallel
PHONY += scripts
scripts: scripts_basic include/config/auto.conf include/config/tristate.conf
	$(Q)$(MAKE) $(build)=$(@)

# Objects we will link into vmlinux / subdirs we need to visit
init-y		:= init/
drivers-y	:= drivers/ sound/ firmware/
net-y		:= net/
libs-y		:= lib/
core-y		:= usr/
endif # KBUILD_EXTMOD

ifeq ($(dot-config),1)
# Read in config
-include include/config/auto.conf

ifeq ($(KBUILD_EXTMOD),)
# Read in dependencies to all Kconfig* files, make sure to run
# oldconfig if changes are detected.
-include include/config/auto.conf.cmd

# To avoid any implicit rule to kick in, define an empty command
$(KCONFIG_CONFIG) include/config/auto.conf.cmd: ;

# If .config is newer than include/config/auto.conf, someone tinkered
# with it and forgot to run make oldconfig.
# if auto.conf.cmd is missing then we are probably in a cleaned tree so
# we execute the config step to be sure to catch updated Kconfig files
include/config/%.conf: $(KCONFIG_CONFIG) include/config/auto.conf.cmd
	$(Q)$(MAKE) -f $(srctree)/Makefile silentoldconfig
else
# external modules needs include/generated/autoconf.h and include/config/auto.conf
# but do not care if they are up-to-date. Use auto.conf to trigger the test
PHONY += include/config/auto.conf

include/config/auto.conf:
	$(Q)test -e include/generated/autoconf.h -a -e $@ || (		\
	echo >&2;							\
	echo >&2 "  ERROR: Kernel configuration is invalid.";		\
	echo >&2 "         include/generated/autoconf.h or $@ are missing.";\
	echo >&2 "         Run 'make oldconfig && make prepare' on kernel src to fix it.";	\
	echo >&2 ;							\
	/bin/false)

endif # KBUILD_EXTMOD

else
# Dummy target needed, because used as prerequisite
include/config/auto.conf: ;
endif # $(dot-config)

# The all: target is the default when no target is given on the
# command line.
# This allow a user to issue only 'make' to build a kernel including modules
# Defaults to vmlinux, but the arch makefile usually adds further targets
all: vmlinux

ifdef CONFIG_CC_OPTIMIZE_FOR_SIZE
KBUILD_CFLAGS	+= -Os
else
KBUILD_CFLAGS	+= -O2
endif

include $(srctree)/arch/$(SRCARCH)/Makefile

ifdef CONFIG_READABLE_ASM
# Disable optimizations that make assembler listings hard to read.
# reorder blocks reorders the control in the function
# ipa clone creates specialized cloned functions
# partial inlining inlines only parts of functions
KBUILD_CFLAGS += $(call cc-option,-fno-reorder-blocks,) \
                 $(call cc-option,-fno-ipa-cp-clone,) \
                 $(call cc-option,-fno-partial-inlining)
endif

ifneq ($(CONFIG_FRAME_WARN),0)
KBUILD_CFLAGS += $(call cc-option,-Wframe-larger-than=${CONFIG_FRAME_WARN})
endif

# Force gcc to behave correct even for buggy distributions
ifndef CONFIG_CC_STACKPROTECTOR
KBUILD_CFLAGS += $(call cc-option, -fno-stack-protector)
endif

# This warning generated too much noise in a regular build.
# Use make W=1 to enable this warning (see scripts/Makefile.build)
KBUILD_CFLAGS += $(call cc-disable-warning, unused-but-set-variable)

ifdef CONFIG_FRAME_POINTER
KBUILD_CFLAGS	+= -fno-omit-frame-pointer -fno-optimize-sibling-calls
else
# Some targets (ARM with Thumb2, for example), can't be built with frame
# pointers.  For those, we don't have FUNCTION_TRACER automatically
# select FRAME_POINTER.  However, FUNCTION_TRACER adds -pg, and this is
# incompatible with -fomit-frame-pointer with current GCC, so we don't use
# -fomit-frame-pointer with FUNCTION_TRACER.
ifndef CONFIG_FUNCTION_TRACER
KBUILD_CFLAGS	+= -fomit-frame-pointer
endif
endif

ifdef CONFIG_DEBUG_INFO
KBUILD_CFLAGS	+= -g
KBUILD_AFLAGS	+= -gdwarf-2
endif

ifdef CONFIG_DEBUG_INFO_REDUCED
KBUILD_CFLAGS 	+= $(call cc-option, -femit-struct-debug-baseonly)
endif

ifdef CONFIG_FUNCTION_TRACER
ifdef CONFIG_HAVE_FENTRY
CC_USING_FENTRY	:= $(call cc-option, -mfentry -DCC_USING_FENTRY)
endif
KBUILD_CFLAGS	+= -pg $(CC_USING_FENTRY)
KBUILD_AFLAGS	+= $(CC_USING_FENTRY)
ifdef CONFIG_DYNAMIC_FTRACE
	ifdef CONFIG_HAVE_C_RECORDMCOUNT
		BUILD_C_RECORDMCOUNT := y
		export BUILD_C_RECORDMCOUNT
	endif
endif
endif

# We trigger additional mismatches with less inlining
ifdef CONFIG_DEBUG_SECTION_MISMATCH
KBUILD_CFLAGS += $(call cc-option, -fno-inline-functions-called-once)
endif

# arch Makefile may override CC so keep this after arch Makefile is included
NOSTDINC_FLAGS += -nostdinc -isystem $(shell $(CC) -print-file-name=include)
CHECKFLAGS     += $(NOSTDINC_FLAGS)

# warn about C99 declaration after statement
KBUILD_CFLAGS += $(call cc-option,-Wdeclaration-after-statement,)

# disable pointer signed / unsigned warnings in gcc 4.0
KBUILD_CFLAGS += $(call cc-disable-warning, pointer-sign)

# disable invalid "can't wrap" optimizations for signed / pointers
KBUILD_CFLAGS	+= $(call cc-option,-fno-strict-overflow)

# conserve stack if available
KBUILD_CFLAGS   += $(call cc-option,-fconserve-stack)

# use the deterministic mode of AR if available
KBUILD_ARFLAGS := $(call ar-option,D)

# check for 'asm goto'
ifeq ($(shell $(CONFIG_SHELL) $(srctree)/scripts/gcc-goto.sh $(CC)), y)
	KBUILD_CFLAGS += -DCC_HAVE_ASM_GOTO
endif

# Add user supplied CPPFLAGS, AFLAGS and CFLAGS as the last assignments
KBUILD_CPPFLAGS += $(KCPPFLAGS)
KBUILD_AFLAGS += $(KAFLAGS)
KBUILD_CFLAGS += $(KCFLAGS)

# Use --build-id when available.
LDFLAGS_BUILD_ID = $(patsubst -Wl$(comma)%,%,\
			      $(call cc-ldoption, -Wl$(comma)--build-id,))
KBUILD_LDFLAGS_MODULE += $(LDFLAGS_BUILD_ID)
LDFLAGS_vmlinux += $(LDFLAGS_BUILD_ID)

ifeq ($(CONFIG_STRIP_ASM_SYMS),y)
LDFLAGS_vmlinux	+= $(call ld-option, -X,)
endif

# Default kernel image to build when no specific target is given.
# KBUILD_IMAGE may be overruled on the command line or
# set in the environment
# Also any assignments in arch/$(ARCH)/Makefile take precedence over
# this default value
export KBUILD_IMAGE ?= vmlinux

#
# INSTALL_PATH specifies where to place the updated kernel and system map
# images. Default is /boot, but you can set it to other values
export	INSTALL_PATH ?= /boot

#
# INSTALL_MOD_PATH specifies a prefix to MODLIB for module directory
# relocations required by build roots.  This is not defined in the
# makefile but the argument can be passed to make if needed.
#

MODLIB	= $(INSTALL_MOD_PATH)/lib/modules/$(KERNELRELEASE)
export MODLIB

#
#  INSTALL_MOD_STRIP, if defined, will cause modules to be
#  stripped after they are installed.  If INSTALL_MOD_STRIP is '1', then
#  the default option --strip-debug will be used.  Otherwise,
#  INSTALL_MOD_STRIP value will be used as the options to the strip command.

ifdef INSTALL_MOD_STRIP
ifeq ($(INSTALL_MOD_STRIP),1)
mod_strip_cmd = $(STRIP) --strip-debug
else
mod_strip_cmd = $(STRIP) $(INSTALL_MOD_STRIP)
endif # INSTALL_MOD_STRIP=1
else
mod_strip_cmd = true
endif # INSTALL_MOD_STRIP
export mod_strip_cmd


ifeq ($(CONFIG_MODULE_SIG),y)
MODSECKEY = ./signing_key.priv
MODPUBKEY = ./signing_key.x509
export MODPUBKEY
mod_sign_cmd = perl $(srctree)/scripts/sign-file $(MODSECKEY) $(MODPUBKEY)
else
mod_sign_cmd = true
endif
export mod_sign_cmd


ifeq ($(KBUILD_EXTMOD),)
core-y		+= kernel/ mm/ fs/ ipc/ security/ crypto/ block/

vmlinux-dirs	:= $(patsubst %/,%,$(filter %/, $(init-y) $(init-m) \
		     $(core-y) $(core-m) $(drivers-y) $(drivers-m) \
		     $(net-y) $(net-m) $(libs-y) $(libs-m)))

vmlinux-alldirs	:= $(sort $(vmlinux-dirs) $(patsubst %/,%,$(filter %/, \
		     $(init-n) $(init-) \
		     $(core-n) $(core-) $(drivers-n) $(drivers-) \
		     $(net-n)  $(net-)  $(libs-n)    $(libs-))))

init-y		:= $(patsubst %/, %/built-in.o, $(init-y))
core-y		:= $(patsubst %/, %/built-in.o, $(core-y))
drivers-y	:= $(patsubst %/, %/built-in.o, $(drivers-y))
net-y		:= $(patsubst %/, %/built-in.o, $(net-y))
libs-y1		:= $(patsubst %/, %/lib.a, $(libs-y))
libs-y2		:= $(patsubst %/, %/built-in.o, $(libs-y))
libs-y		:= $(libs-y1) $(libs-y2)

# Externally visible symbols (used by link-vmlinux.sh)
export KBUILD_VMLINUX_INIT := $(head-y) $(init-y)
export KBUILD_VMLINUX_MAIN := $(core-y) $(libs-y) $(drivers-y) $(net-y)
export KBUILD_LDS          := arch/$(SRCARCH)/kernel/vmlinux.lds
export LDFLAGS_vmlinux

vmlinux-deps := $(KBUILD_LDS) $(KBUILD_VMLINUX_INIT) $(KBUILD_VMLINUX_MAIN)

# Final link of vmlinux
      cmd_link-vmlinux = $(CONFIG_SHELL) $< $(LD) $(LDFLAGS) $(LDFLAGS_vmlinux)
quiet_cmd_link-vmlinux = LINK    $@

# Include targets which we want to
# execute if the rest of the kernel build went well.
vmlinux: scripts/link-vmlinux.sh $(vmlinux-deps) FORCE
ifdef CONFIG_HEADERS_CHECK
	$(Q)$(MAKE) -f $(srctree)/Makefile headers_check
endif
ifdef CONFIG_SAMPLES
	$(Q)$(MAKE) $(build)=samples
endif
ifdef CONFIG_BUILD_DOCSRC
	$(Q)$(MAKE) $(build)=Documentation
endif
	+$(call if_changed,link-vmlinux)

# The actual objects are generated when descending, 
# make sure no implicit rule kicks in
$(sort $(vmlinux-deps)): $(vmlinux-dirs) ;

# Handle descending into subdirectories listed in $(vmlinux-dirs)
# Preset locale variables to speed up the build process. Limit locale
# tweaks to this spot to avoid wrong language settings when running
# make menuconfig etc.
# Error messages still appears in the original language

PHONY += $(vmlinux-dirs)
$(vmlinux-dirs): prepare scripts
	$(Q)$(MAKE) $(build)=$@

# Store (new) KERNELRELASE string in include/config/kernel.release
include/config/kernel.release: include/config/auto.conf FORCE
	$(Q)rm -f $@
	$(Q)echo "$(KERNELVERSION)$$($(CONFIG_SHELL) $(srctree)/scripts/setlocalversion $(srctree))" > $@


# Things we need to do before we recursively start building the kernel
# or the modules are listed in "prepare".
# A multi level approach is used. prepareN is processed before prepareN-1.
# archprepare is used in arch Makefiles and when processed asm symlink,
# version.h and scripts_basic is processed / created.

# Listed in dependency order
PHONY += prepare archprepare prepare0 prepare1 prepare2 prepare3

# prepare3 is used to check if we are building in a separate output directory,
# and if so do:
# 1) Check that make has not been executed in the kernel src $(srctree)
prepare3: include/config/kernel.release
ifneq ($(KBUILD_SRC),)
	@$(kecho) '  Using $(srctree) as source for kernel'
	$(Q)if [ -f $(srctree)/.config -o -d $(srctree)/include/config ]; then \
		echo >&2 "  $(srctree) is not clean, please run 'make mrproper'"; \
		echo >&2 "  in the '$(srctree)' directory.";\
		/bin/false; \
	fi;
endif

# prepare2 creates a makefile if using a separate output directory
prepare2: prepare3 outputmakefile asm-generic

prepare1: prepare2 $(version_h) include/generated/utsrelease.h \
                   include/config/auto.conf
	$(cmd_crmodverdir)

archprepare: archheaders archscripts prepare1 scripts_basic

prepare0: archprepare FORCE
	$(Q)$(MAKE) $(build)=.

# All the preparing..
prepare: prepare0

# Generate some files
# ---------------------------------------------------------------------------

# KERNELRELEASE can change from a few different places, meaning version.h
# needs to be updated, so this check is forced on all builds

uts_len := 64
define filechk_utsrelease.h
	if [ `echo -n "$(KERNELRELEASE)" | wc -c ` -gt $(uts_len) ]; then \
	  echo '"$(KERNELRELEASE)" exceeds $(uts_len) characters' >&2;    \
	  exit 1;                                                         \
	fi;                                                               \
	(echo \#define UTS_RELEASE \"$(KERNELRELEASE)\";)
endef

define filechk_version.h
	(echo \#define LINUX_VERSION_CODE $(shell                         \
	expr $(VERSION) \* 65536 + 0$(PATCHLEVEL) \* 256 + 0$(SUBLEVEL)); \
	echo '#define KERNEL_VERSION(a,b,c) (((a) << 16) + ((b) << 8) + (c))';)
endef

$(version_h): $(srctree)/Makefile FORCE
	$(call filechk,version.h)

include/generated/utsrelease.h: include/config/kernel.release FORCE
	$(call filechk,utsrelease.h)

PHONY += headerdep
headerdep:
	$(Q)find $(srctree)/include/ -name '*.h' | xargs --max-args 1 \
	$(srctree)/scripts/headerdep.pl -I$(srctree)/include

# ---------------------------------------------------------------------------

PHONY += depend dep
depend dep:
	@echo '*** Warning: make $@ is unnecessary now.'

# ---------------------------------------------------------------------------
# Firmware install
INSTALL_FW_PATH=$(INSTALL_MOD_PATH)/lib/firmware/$(KERNELRELEASE)
export INSTALL_FW_PATH

PHONY += firmware_install
firmware_install: FORCE
	@mkdir -p $(objtree)/firmware
	$(Q)$(MAKE) -f $(srctree)/scripts/Makefile.fwinst obj=firmware __fw_install

# ---------------------------------------------------------------------------
# Kernel headers

#Default location for installed headers
export INSTALL_HDR_PATH = $(objtree)/usr

hdr-inst := -rR -f $(srctree)/scripts/Makefile.headersinst obj

# If we do an all arch process set dst to asm-$(hdr-arch)
hdr-dst = $(if $(KBUILD_HEADERS), dst=include/asm-$(hdr-arch), dst=include/asm)

PHONY += archheaders
archheaders:

PHONY += archscripts
archscripts:

PHONY += __headers
__headers: $(version_h) scripts_basic asm-generic archheaders archscripts FORCE
	$(Q)$(MAKE) $(build)=scripts build_unifdef

PHONY += headers_install_all
headers_install_all:
	$(Q)$(CONFIG_SHELL) $(srctree)/scripts/headers.sh install

PHONY += headers_install
headers_install: __headers
	$(if $(wildcard $(srctree)/arch/$(hdr-arch)/include/uapi/asm/Kbuild),, \
	  $(error Headers not exportable for the $(SRCARCH) architecture))
	$(Q)$(MAKE) $(hdr-inst)=include/uapi
	$(Q)$(MAKE) $(hdr-inst)=arch/$(hdr-arch)/include/uapi/asm $(hdr-dst)

PHONY += headers_check_all
headers_check_all: headers_install_all
	$(Q)$(CONFIG_SHELL) $(srctree)/scripts/headers.sh check

PHONY += headers_check
headers_check: headers_install
	$(Q)$(MAKE) $(hdr-inst)=include/uapi HDRCHECK=1
	$(Q)$(MAKE) $(hdr-inst)=arch/$(hdr-arch)/include/uapi/asm $(hdr-dst) HDRCHECK=1

# ---------------------------------------------------------------------------
# Modules

ifdef CONFIG_MODULES

# By default, build modules as well

all: modules

#	Build modules
#
#	A module can be listed more than once in obj-m resulting in
#	duplicate lines in modules.order files.  Those are removed
#	using awk while concatenating to the final file.

PHONY += modules
modules: $(vmlinux-dirs) $(if $(KBUILD_BUILTIN),vmlinux) modules.builtin
	$(Q)$(AWK) '!x[$$0]++' $(vmlinux-dirs:%=$(objtree)/%/modules.order) > $(objtree)/modules.order
	@$(kecho) '  Building modules, stage 2.';
	$(Q)$(MAKE) -f $(srctree)/scripts/Makefile.modpost
	$(Q)$(MAKE) -f $(srctree)/scripts/Makefile.fwinst obj=firmware __fw_modbuild

modules.builtin: $(vmlinux-dirs:%=%/modules.builtin)
	$(Q)$(AWK) '!x[$$0]++' $^ > $(objtree)/modules.builtin

%/modules.builtin: include/config/auto.conf
	$(Q)$(MAKE) $(modbuiltin)=$*


# Target to prepare building external modules
PHONY += modules_prepare
modules_prepare: prepare scripts

# Target to install modules
PHONY += modules_install
modules_install: _modinst_ _modinst_post

PHONY += _modinst_
_modinst_:
	@rm -rf $(MODLIB)/kernel
	@rm -f $(MODLIB)/source
	@mkdir -p $(MODLIB)/kernel
	@ln -s $(srctree) $(MODLIB)/source
	@if [ ! $(objtree) -ef  $(MODLIB)/build ]; then \
		rm -f $(MODLIB)/build ; \
		ln -s $(objtree) $(MODLIB)/build ; \
	fi
	@cp -f $(objtree)/modules.order $(MODLIB)/
	@cp -f $(objtree)/modules.builtin $(MODLIB)/
	$(Q)$(MAKE) -f $(srctree)/scripts/Makefile.modinst

# This depmod is only for convenience to give the initial
# boot a modules.dep even before / is mounted read-write.  However the
# boot script depmod is the master version.
PHONY += _modinst_post
_modinst_post: _modinst_
	$(Q)$(MAKE) -f $(srctree)/scripts/Makefile.fwinst obj=firmware __fw_modinst
	$(call cmd,depmod)

else # CONFIG_MODULES

# Modules not configured
# ---------------------------------------------------------------------------

modules modules_install: FORCE
	@echo >&2
	@echo >&2 "The present kernel configuration has modules disabled."
	@echo >&2 "Type 'make config' and enable loadable module support."
	@echo >&2 "Then build a kernel with module support enabled."
	@echo >&2
	@exit 1

endif # CONFIG_MODULES

###
# Cleaning is done on three levels.
# make clean     Delete most generated files
#                Leave enough to build external modules
# make mrproper  Delete the current configuration, and all generated files
# make distclean Remove editor backup files, patch leftover files and the like

# Directories & files removed with 'make clean'
CLEAN_DIRS  += $(MODVERDIR)

# Directories & files removed with 'make mrproper'
MRPROPER_DIRS  += include/config usr/include include/generated          \
                  arch/*/include/generated
MRPROPER_FILES += .config .config.old .version .old_version $(version_h) \
		  Module.symvers tags TAGS cscope* GPATH GTAGS GRTAGS GSYMS \
		  signing_key.priv signing_key.x509 x509.genkey		\
		  extra_certificates signing_key.x509.keyid		\
		  signing_key.x509.signer

# clean - Delete most, but leave enough to build external modules
#
clean: rm-dirs  := $(CLEAN_DIRS)
clean: rm-files := $(CLEAN_FILES)
clean-dirs      := $(addprefix _clean_, . $(vmlinux-alldirs) Documentation samples)

PHONY += $(clean-dirs) clean archclean
$(clean-dirs):
	$(Q)$(MAKE) $(clean)=$(patsubst _clean_%,%,$@)

clean: archclean

# mrproper - Delete all generated files, including .config
#
mrproper: rm-dirs  := $(wildcard $(MRPROPER_DIRS))
mrproper: rm-files := $(wildcard $(MRPROPER_FILES))
mrproper-dirs      := $(addprefix _mrproper_,Documentation/DocBook scripts)

PHONY += $(mrproper-dirs) mrproper archmrproper
$(mrproper-dirs):
	$(Q)$(MAKE) $(clean)=$(patsubst _mrproper_%,%,$@)

mrproper: clean archmrproper $(mrproper-dirs)
	$(call cmd,rmdirs)
	$(call cmd,rmfiles)

# distclean
#
PHONY += distclean

distclean: mrproper
	@find $(srctree) $(RCS_FIND_IGNORE) \
		\( -name '*.orig' -o -name '*.rej' -o -name '*~' \
		-o -name '*.bak' -o -name '#*#' -o -name '.*.orig' \
		-o -name '.*.rej' \
		-o -name '*%' -o -name '.*.cmd' -o -name 'core' \) \
		-type f -print | xargs rm -f


# Packaging of the kernel to various formats
# ---------------------------------------------------------------------------
# rpm target kept for backward compatibility
package-dir	:= $(srctree)/scripts/package

%src-pkg: FORCE
	$(Q)$(MAKE) $(build)=$(package-dir) $@
%pkg: include/config/kernel.release FORCE
	$(Q)$(MAKE) $(build)=$(package-dir) $@
rpm: include/config/kernel.release FORCE
	$(Q)$(MAKE) $(build)=$(package-dir) $@


# Brief documentation of the typical targets used
# ---------------------------------------------------------------------------

boards := $(wildcard $(srctree)/arch/$(SRCARCH)/configs/*_defconfig)
boards := $(notdir $(boards))
board-dirs := $(dir $(wildcard $(srctree)/arch/$(SRCARCH)/configs/*/*_defconfig))
board-dirs := $(sort $(notdir $(board-dirs:/=)))

help:
	@echo  'Cleaning targets:'
	@echo  '  clean		  - Remove most generated files but keep the config and'
	@echo  '                    enough build support to build external modules'
	@echo  '  mrproper	  - Remove all generated files + config + various backup files'
	@echo  '  distclean	  - mrproper + remove editor backup and patch files'
	@echo  ''
	@echo  'Configuration targets:'
	@$(MAKE) -f $(srctree)/scripts/kconfig/Makefile help
	@echo  ''
	@echo  'Other generic targets:'
	@echo  '  all		  - Build all targets marked with [*]'
	@echo  '* vmlinux	  - Build the bare kernel'
	@echo  '* modules	  - Build all modules'
	@echo  '  modules_install - Install all modules to INSTALL_MOD_PATH (default: /)'
	@echo  '  firmware_install- Install all firmware to INSTALL_FW_PATH'
	@echo  '                    (default: $$(INSTALL_MOD_PATH)/lib/firmware)'
	@echo  '  dir/            - Build all files in dir and below'
	@echo  '  dir/file.[oisS] - Build specified target only'
	@echo  '  dir/file.lst    - Build specified mixed source/assembly target only'
	@echo  '                    (requires a recent binutils and recent build (System.map))'
	@echo  '  dir/file.ko     - Build module including final link'
	@echo  '  modules_prepare - Set up for building external modules'
	@echo  '  tags/TAGS	  - Generate tags file for editors'
	@echo  '  cscope	  - Generate cscope index'
	@echo  '  gtags           - Generate GNU GLOBAL index'
	@echo  '  kernelrelease	  - Output the release version string'
	@echo  '  kernelversion	  - Output the version stored in Makefile'
	@echo  '  headers_install - Install sanitised kernel headers to INSTALL_HDR_PATH'; \
	 echo  '                    (default: $(INSTALL_HDR_PATH))'; \
	 echo  ''
	@echo  'Static analysers'
	@echo  '  checkstack      - Generate a list of stack hogs'
	@echo  '  namespacecheck  - Name space analysis on compiled kernel'
	@echo  '  versioncheck    - Sanity check on version.h usage'
	@echo  '  includecheck    - Check for duplicate included header files'
	@echo  '  export_report   - List the usages of all exported symbols'
	@echo  '  headers_check   - Sanity check on exported headers'
	@echo  '  headerdep       - Detect inclusion cycles in headers'
	@$(MAKE) -f $(srctree)/scripts/Makefile.help checker-help
	@echo  ''
	@echo  'Kernel packaging:'
	@$(MAKE) $(build)=$(package-dir) help
	@echo  ''
	@echo  'Documentation targets:'
	@$(MAKE) -f $(srctree)/Documentation/DocBook/Makefile dochelp
	@echo  ''
	@echo  'Architecture specific targets ($(SRCARCH)):'
	@$(if $(archhelp),$(archhelp),\
		echo '  No architecture specific help defined for $(SRCARCH)')
	@echo  ''
	@$(if $(boards), \
		$(foreach b, $(boards), \
		printf "  %-24s - Build for %s\\n" $(b) $(subst _defconfig,,$(b));) \
		echo '')
	@$(if $(board-dirs), \
		$(foreach b, $(board-dirs), \
		printf "  %-16s - Show %s-specific targets\\n" help-$(b) $(b);) \
		printf "  %-16s - Show all of the above\\n" help-boards; \
		echo '')

	@echo  '  make V=0|1 [targets] 0 => quiet build (default), 1 => verbose build'
	@echo  '  make V=2   [targets] 2 => give reason for rebuild of target'
	@echo  '  make O=dir [targets] Locate all output files in "dir", including .config'
	@echo  '  make C=1   [targets] Check all c source with $$CHECK (sparse by default)'
	@echo  '  make C=2   [targets] Force check of all c source with $$CHECK'
	@echo  '  make RECORDMCOUNT_WARN=1 [targets] Warn about ignored mcount sections'
	@echo  '  make W=n   [targets] Enable extra gcc checks, n=1,2,3 where'
	@echo  '		1: warnings which may be relevant and do not occur too often'
	@echo  '		2: warnings which occur quite often but may still be relevant'
	@echo  '		3: more obscure warnings, can most likely be ignored'
	@echo  '		Multiple levels can be combined with W=12 or W=123'
	@echo  ''
	@echo  'Execute "make" or "make all" to build all targets marked with [*] '
	@echo  'For further info see the ./README file'


help-board-dirs := $(addprefix help-,$(board-dirs))

help-boards: $(help-board-dirs)

boards-per-dir = $(notdir $(wildcard $(srctree)/arch/$(SRCARCH)/configs/$*/*_defconfig))

$(help-board-dirs): help-%:
	@echo  'Architecture specific targets ($(SRCARCH) $*):'
	@$(if $(boards-per-dir), \
		$(foreach b, $(boards-per-dir), \
		printf "  %-24s - Build for %s\\n" $*/$(b) $(subst _defconfig,,$(b));) \
		echo '')


# Documentation targets
# ---------------------------------------------------------------------------
%docs: scripts_basic FORCE
	$(Q)$(MAKE) $(build)=scripts build_docproc
	$(Q)$(MAKE) $(build)=Documentation/DocBook $@

else # KBUILD_EXTMOD

###
# External module support.
# When building external modules the kernel used as basis is considered
# read-only, and no consistency checks are made and the make
# system is not used on the basis kernel. If updates are required
# in the basis kernel ordinary make commands (without M=...) must
# be used.
#
# The following are the only valid targets when building external
# modules.
# make M=dir clean     Delete all automatically generated files
# make M=dir modules   Make all modules in specified dir
# make M=dir	       Same as 'make M=dir modules'
# make M=dir modules_install
#                      Install the modules built in the module directory
#                      Assumes install directory is already created

# We are always building modules
KBUILD_MODULES := 1
PHONY += crmodverdir
crmodverdir:
	$(cmd_crmodverdir)

PHONY += $(objtree)/Module.symvers
$(objtree)/Module.symvers:
	@test -e $(objtree)/Module.symvers || ( \
	echo; \
	echo "  WARNING: Symbol version dump $(objtree)/Module.symvers"; \
	echo "           is missing; modules will have no dependencies and modversions."; \
	echo )

module-dirs := $(addprefix _module_,$(KBUILD_EXTMOD))
PHONY += $(module-dirs) modules
$(module-dirs): crmodverdir $(objtree)/Module.symvers
	$(Q)$(MAKE) $(build)=$(patsubst _module_%,%,$@)

modules: $(module-dirs)
	@$(kecho) '  Building modules, stage 2.';
	$(Q)$(MAKE) -f $(srctree)/scripts/Makefile.modpost

PHONY += modules_install
modules_install: _emodinst_ _emodinst_post

install-dir := $(if $(INSTALL_MOD_DIR),$(INSTALL_MOD_DIR),extra)
PHONY += _emodinst_
_emodinst_:
	$(Q)mkdir -p $(MODLIB)/$(install-dir)
	$(Q)$(MAKE) -f $(srctree)/scripts/Makefile.modinst

PHONY += _emodinst_post
_emodinst_post: _emodinst_
	$(call cmd,depmod)

clean-dirs := $(addprefix _clean_,$(KBUILD_EXTMOD))

PHONY += $(clean-dirs) clean
$(clean-dirs):
	$(Q)$(MAKE) $(clean)=$(patsubst _clean_%,%,$@)

clean:	rm-dirs := $(MODVERDIR)
clean: rm-files := $(KBUILD_EXTMOD)/Module.symvers

help:
	@echo  '  Building external modules.'
	@echo  '  Syntax: make -C path/to/kernel/src M=$$PWD target'
	@echo  ''
	@echo  '  modules         - default target, build the module(s)'
	@echo  '  modules_install - install the module'
	@echo  '  clean           - remove generated files in module directory only'
	@echo  ''

# Dummies...
PHONY += prepare scripts
prepare: ;
scripts: ;
endif # KBUILD_EXTMOD

clean: $(clean-dirs)
	$(Q)$(CONFIG_SHELL) $(srctree)/scripts/link-vmlinux.sh clean
	$(call cmd,rmdirs)
	$(call cmd,rmfiles)
	@find $(if $(KBUILD_EXTMOD), $(KBUILD_EXTMOD), .) $(RCS_FIND_IGNORE) \
		\( -name '*.[oas]' -o -name '*.ko' -o -name '.*.cmd' \
		-o -name '*.ko.*' \
		-o -name '.*.d' -o -name '.*.tmp' -o -name '*.mod.c' \
		-o -name '*.symtypes' -o -name 'modules.order' \
		-o -name modules.builtin -o -name '.tmp_*.o.*' \
		-o -name '*.gcno' \) -type f -print | xargs rm -f

# Generate tags for editors
# ---------------------------------------------------------------------------
quiet_cmd_tags = GEN     $@
      cmd_tags = $(CONFIG_SHELL) $(srctree)/scripts/tags.sh $@

tags TAGS cscope gtags: FORCE
	$(call cmd,tags)

# Scripts to check various things for consistency
# ---------------------------------------------------------------------------

PHONY += includecheck versioncheck coccicheck namespacecheck export_report

includecheck:
	find $(srctree)/* $(RCS_FIND_IGNORE) \
		-name '*.[hcS]' -type f -print | sort \
		| xargs $(PERL) -w $(srctree)/scripts/checkincludes.pl

versioncheck:
	find $(srctree)/* $(RCS_FIND_IGNORE) \
		-name '*.[hcS]' -type f -print | sort \
		| xargs $(PERL) -w $(srctree)/scripts/checkversion.pl

coccicheck:
	$(Q)$(CONFIG_SHELL) $(srctree)/scripts/$@

namespacecheck:
	$(PERL) $(srctree)/scripts/namespace.pl

export_report:
	$(PERL) $(srctree)/scripts/export_report.pl

endif #ifeq ($(config-targets),1)
endif #ifeq ($(mixed-targets),1)

PHONY += checkstack kernelrelease kernelversion

# UML needs a little special treatment here.  It wants to use the host
# toolchain, so needs $(SUBARCH) passed to checkstack.pl.  Everyone
# else wants $(ARCH), including people doing cross-builds, which means
# that $(SUBARCH) doesn't work here.
ifeq ($(ARCH), um)
CHECKSTACK_ARCH := $(SUBARCH)
else
CHECKSTACK_ARCH := $(ARCH)
endif
checkstack:
	$(OBJDUMP) -d vmlinux $$(find . -name '*.ko') | \
	$(PERL) $(src)/scripts/checkstack.pl $(CHECKSTACK_ARCH)

kernelrelease:
	@echo "$(KERNELVERSION)$$($(CONFIG_SHELL) $(srctree)/scripts/setlocalversion $(srctree))"

kernelversion:
	@echo $(KERNELVERSION)

# Clear a bunch of variables before executing the submake
tools/: FORCE
	$(Q)mkdir -p $(objtree)/tools
	$(Q)$(MAKE) LDFLAGS= MAKEFLAGS= O=$(objtree) subdir=tools -C $(src)/tools/

tools/%: FORCE
	$(Q)mkdir -p $(objtree)/tools
	$(Q)$(MAKE) LDFLAGS= MAKEFLAGS= O=$(objtree) subdir=tools -C $(src)/tools/ $*

# Single targets
# ---------------------------------------------------------------------------
# Single targets are compatible with:
# - build with mixed source and output
# - build with separate output dir 'make O=...'
# - external modules
#
#  target-dir => where to store outputfile
#  build-dir  => directory in kernel source tree to use

ifeq ($(KBUILD_EXTMOD),)
        build-dir  = $(patsubst %/,%,$(dir $@))
        target-dir = $(dir $@)
else
        zap-slash=$(filter-out .,$(patsubst %/,%,$(dir $@)))
        build-dir  = $(KBUILD_EXTMOD)$(if $(zap-slash),/$(zap-slash))
        target-dir = $(if $(KBUILD_EXTMOD),$(dir $<),$(dir $@))
endif

%.s: %.c prepare scripts FORCE
	$(Q)$(MAKE) $(build)=$(build-dir) $(target-dir)$(notdir $@)
%.i: %.c prepare scripts FORCE
	$(Q)$(MAKE) $(build)=$(build-dir) $(target-dir)$(notdir $@)
%.o: %.c prepare scripts FORCE
	$(Q)$(MAKE) $(build)=$(build-dir) $(target-dir)$(notdir $@)
%.lst: %.c prepare scripts FORCE
	$(Q)$(MAKE) $(build)=$(build-dir) $(target-dir)$(notdir $@)
%.s: %.S prepare scripts FORCE
	$(Q)$(MAKE) $(build)=$(build-dir) $(target-dir)$(notdir $@)
%.o: %.S prepare scripts FORCE
	$(Q)$(MAKE) $(build)=$(build-dir) $(target-dir)$(notdir $@)
%.symtypes: %.c prepare scripts FORCE
	$(Q)$(MAKE) $(build)=$(build-dir) $(target-dir)$(notdir $@)

# Modules
/: prepare scripts FORCE
	$(cmd_crmodverdir)
	$(Q)$(MAKE) KBUILD_MODULES=$(if $(CONFIG_MODULES),1) \
	$(build)=$(build-dir)
%/: prepare scripts FORCE
	$(cmd_crmodverdir)
	$(Q)$(MAKE) KBUILD_MODULES=$(if $(CONFIG_MODULES),1) \
	$(build)=$(build-dir)
%.ko: prepare scripts FORCE
	$(cmd_crmodverdir)
	$(Q)$(MAKE) KBUILD_MODULES=$(if $(CONFIG_MODULES),1)   \
	$(build)=$(build-dir) $(@:.ko=.o)
	$(Q)$(MAKE) -f $(srctree)/scripts/Makefile.modpost

# FIXME Should go into a make.lib or something 
# ===========================================================================

quiet_cmd_rmdirs = $(if $(wildcard $(rm-dirs)),CLEAN   $(wildcard $(rm-dirs)))
      cmd_rmdirs = rm -rf $(rm-dirs)

quiet_cmd_rmfiles = $(if $(wildcard $(rm-files)),CLEAN   $(wildcard $(rm-files)))
      cmd_rmfiles = rm -f $(rm-files)

# Run depmod only if we have System.map and depmod is executable
quiet_cmd_depmod = DEPMOD  $(KERNELRELEASE)
      cmd_depmod = $(CONFIG_SHELL) $(srctree)/scripts/depmod.sh $(DEPMOD) \
                   $(KERNELRELEASE)

# Create temporary dir for module support files
# clean it up only when building all modules
cmd_crmodverdir = $(Q)mkdir -p $(MODVERDIR) \
                  $(if $(KBUILD_MODULES),; rm -f $(MODVERDIR)/*)

# read all saved command lines

targets := $(wildcard $(sort $(targets)))
cmd_files := $(wildcard .*.cmd $(foreach f,$(targets),$(dir $(f)).$(notdir $(f)).cmd))

ifneq ($(cmd_files),)
  $(cmd_files): ;	# Do not try to update included dependency files
  include $(cmd_files)
endif

# Shorthand for $(Q)$(MAKE) -f scripts/Makefile.clean obj=dir
# Usage:
# $(Q)$(MAKE) $(clean)=dir
clean := -f $(if $(KBUILD_SRC),$(srctree)/)scripts/Makefile.clean obj

endif	# skip-makefile

PHONY += FORCE
FORCE:

# Declare the contents of the .PHONY variable as phony.  We keep that
# information in a variable so we can use it in if_changed and friends.
.PHONY: $(PHONY)<|MERGE_RESOLUTION|>--- conflicted
+++ resolved
@@ -1,11 +1,7 @@
 VERSION = 3
 PATCHLEVEL = 7
 SUBLEVEL = 0
-<<<<<<< HEAD
-EXTRAVERSION = -rc8-39-ged23ec4
-=======
 EXTRAVERSION =
->>>>>>> 29594404
 NAME = Terrified Chipmunk
 
 # *DOCUMENTATION*
