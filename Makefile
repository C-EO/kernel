--- conflicted
+++ resolved
@@ -1,11 +1,7 @@
 VERSION = 2
 PATCHLEVEL = 6
 SUBLEVEL = 38
-<<<<<<< HEAD
-EXTRAVERSION = -rc8-122-gc44ed96
-=======
 EXTRAVERSION =
->>>>>>> 521cb40b
 NAME = Flesh-Eating Bats with Fangs
 
 # *DOCUMENTATION*
