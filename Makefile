VERSION = 3
PATCHLEVEL = 16
SUBLEVEL = 0
<<<<<<< HEAD
EXTRAVERSION = -rc3-219-g110e430
=======
EXTRAVERSION = -rc4
>>>>>>> cd3de83f
NAME = Shuffling Zombie Juror

# *DOCUMENTATION*
# To see a list of typical targets execute "make help"
# More info can be located in ./README
# Comments in this file are targeted only to the developer, do not
# expect to learn how to build the kernel reading this file.

# Do not:
# o  use make's built-in rules and variables
#    (this increases performance and avoids hard-to-debug behaviour);
# o  print "Entering directory ...";
MAKEFLAGS += -rR --no-print-directory

# Avoid funny character set dependencies
unexport LC_ALL
LC_COLLATE=C
LC_NUMERIC=C
export LC_COLLATE LC_NUMERIC

# Avoid interference with shell env settings
unexport GREP_OPTIONS

# We are using a recursive build, so we need to do a little thinking
# to get the ordering right.
#
# Most importantly: sub-Makefiles should only ever modify files in
# their own directory. If in some directory we have a dependency on
# a file in another dir (which doesn't happen often, but it's often
# unavoidable when linking the built-in.o targets which finally
# turn into vmlinux), we will call a sub make in that other dir, and
# after that we are sure that everything which is in that other dir
# is now up to date.
#
# The only cases where we need to modify files which have global
# effects are thus separated out and done before the recursive
# descending is started. They are now explicitly listed as the
# prepare rule.

# Beautify output
# ---------------------------------------------------------------------------
#
# Normally, we echo the whole command before executing it. By making
# that echo $($(quiet)$(cmd)), we now have the possibility to set
# $(quiet) to choose other forms of output instead, e.g.
#
#         quiet_cmd_cc_o_c = Compiling $(RELDIR)/$@
#         cmd_cc_o_c       = $(CC) $(c_flags) -c -o $@ $<
#
# If $(quiet) is empty, the whole command will be printed.
# If it is set to "quiet_", only the short version will be printed.
# If it is set to "silent_", nothing will be printed at all, since
# the variable $(silent_cmd_cc_o_c) doesn't exist.
#
# A simple variant is to prefix commands with $(Q) - that's useful
# for commands that shall be hidden in non-verbose mode.
#
#	$(Q)ln $@ :<
#
# If KBUILD_VERBOSE equals 0 then the above command will be hidden.
# If KBUILD_VERBOSE equals 1 then the above command is displayed.
#
# To put more focus on warnings, be less verbose as default
# Use 'make V=1' to see the full commands

ifeq ("$(origin V)", "command line")
  KBUILD_VERBOSE = $(V)
endif
ifndef KBUILD_VERBOSE
  KBUILD_VERBOSE = 0
endif

ifeq ($(KBUILD_VERBOSE),1)
  quiet =
  Q =
else
  quiet=quiet_
  Q = @
endif

# If the user is running make -s (silent mode), suppress echoing of
# commands

ifneq ($(filter 4.%,$(MAKE_VERSION)),)	# make-4
ifneq ($(filter %s ,$(firstword x$(MAKEFLAGS))),)
  quiet=silent_
endif
else					# make-3.8x
ifneq ($(filter s% -s%,$(MAKEFLAGS)),)
  quiet=silent_
endif
endif

export quiet Q KBUILD_VERBOSE

# Call a source code checker (by default, "sparse") as part of the
# C compilation.
#
# Use 'make C=1' to enable checking of only re-compiled files.
# Use 'make C=2' to enable checking of *all* source files, regardless
# of whether they are re-compiled or not.
#
# See the file "Documentation/sparse.txt" for more details, including
# where to get the "sparse" utility.

ifeq ("$(origin C)", "command line")
  KBUILD_CHECKSRC = $(C)
endif
ifndef KBUILD_CHECKSRC
  KBUILD_CHECKSRC = 0
endif

# Use make M=dir to specify directory of external module to build
# Old syntax make ... SUBDIRS=$PWD is still supported
# Setting the environment variable KBUILD_EXTMOD take precedence
ifdef SUBDIRS
  KBUILD_EXTMOD ?= $(SUBDIRS)
endif

ifeq ("$(origin M)", "command line")
  KBUILD_EXTMOD := $(M)
endif

# kbuild supports saving output files in a separate directory.
# To locate output files in a separate directory two syntaxes are supported.
# In both cases the working directory must be the root of the kernel src.
# 1) O=
# Use "make O=dir/to/store/output/files/"
#
# 2) Set KBUILD_OUTPUT
# Set the environment variable KBUILD_OUTPUT to point to the directory
# where the output files shall be placed.
# export KBUILD_OUTPUT=dir/to/store/output/files/
# make
#
# The O= assignment takes precedence over the KBUILD_OUTPUT environment
# variable.


# KBUILD_SRC is set on invocation of make in OBJ directory
# KBUILD_SRC is not intended to be used by the regular user (for now)
ifeq ($(KBUILD_SRC),)

# OK, Make called in directory where kernel src resides
# Do we want to locate output files in a separate directory?
ifeq ("$(origin O)", "command line")
  KBUILD_OUTPUT := $(O)
endif

# That's our default target when none is given on the command line
PHONY := _all
_all:

# Cancel implicit rules on top Makefile
$(CURDIR)/Makefile Makefile: ;

ifneq ($(KBUILD_OUTPUT),)
# Invoke a second make in the output directory, passing relevant variables
# check that the output directory actually exists
saved-output := $(KBUILD_OUTPUT)
KBUILD_OUTPUT := $(shell mkdir -p $(KBUILD_OUTPUT) && cd $(KBUILD_OUTPUT) \
								&& /bin/pwd)
$(if $(KBUILD_OUTPUT),, \
     $(error failed to create output directory "$(saved-output)"))

PHONY += $(MAKECMDGOALS) sub-make

$(filter-out _all sub-make $(CURDIR)/Makefile, $(MAKECMDGOALS)) _all: sub-make
	@:

# Fake the "Entering directory" message once, so that IDEs/editors are
# able to understand relative filenames.
       echodir := @echo
 quiet_echodir := @echo
silent_echodir := @:
sub-make: FORCE
	$($(quiet)echodir) "make[1]: Entering directory \`$(KBUILD_OUTPUT)'"
	$(if $(KBUILD_VERBOSE:1=),@)$(MAKE) -C $(KBUILD_OUTPUT) \
	KBUILD_SRC=$(CURDIR) \
	KBUILD_EXTMOD="$(KBUILD_EXTMOD)" -f $(CURDIR)/Makefile \
	$(filter-out _all sub-make,$(MAKECMDGOALS))

# Leave processing to above invocation of make
skip-makefile := 1
endif # ifneq ($(KBUILD_OUTPUT),)
endif # ifeq ($(KBUILD_SRC),)

# We process the rest of the Makefile if this is the final invocation of make
ifeq ($(skip-makefile),)

# If building an external module we do not care about the all: rule
# but instead _all depend on modules
PHONY += all
ifeq ($(KBUILD_EXTMOD),)
_all: all
else
_all: modules
endif

ifeq ($(KBUILD_SRC),)
        # building in the source tree
        srctree := .
else
        ifeq ($(KBUILD_SRC)/,$(dir $(CURDIR)))
                # building in a subdirectory of the source tree
                srctree := ..
        else
                srctree := $(KBUILD_SRC)
        endif
endif
objtree		:= .
src		:= $(srctree)
obj		:= $(objtree)

VPATH		:= $(srctree)$(if $(KBUILD_EXTMOD),:$(KBUILD_EXTMOD))

export srctree objtree VPATH


# SUBARCH tells the usermode build what the underlying arch is.  That is set
# first, and if a usermode build is happening, the "ARCH=um" on the command
# line overrides the setting of ARCH below.  If a native build is happening,
# then ARCH is assigned, getting whatever value it gets normally, and
# SUBARCH is subsequently ignored.

SUBARCH := $(shell uname -m | sed -e s/i.86/x86/ -e s/x86_64/x86/ \
				  -e s/sun4u/sparc64/ \
				  -e s/arm.*/arm/ -e s/sa110/arm/ \
				  -e s/s390x/s390/ -e s/parisc64/parisc/ \
				  -e s/ppc.*/powerpc/ -e s/mips.*/mips/ \
				  -e s/sh[234].*/sh/ -e s/aarch64.*/arm64/ )

# Cross compiling and selecting different set of gcc/bin-utils
# ---------------------------------------------------------------------------
#
# When performing cross compilation for other architectures ARCH shall be set
# to the target architecture. (See arch/* for the possibilities).
# ARCH can be set during invocation of make:
# make ARCH=ia64
# Another way is to have ARCH set in the environment.
# The default ARCH is the host where make is executed.

# CROSS_COMPILE specify the prefix used for all executables used
# during compilation. Only gcc and related bin-utils executables
# are prefixed with $(CROSS_COMPILE).
# CROSS_COMPILE can be set on the command line
# make CROSS_COMPILE=ia64-linux-
# Alternatively CROSS_COMPILE can be set in the environment.
# A third alternative is to store a setting in .config so that plain
# "make" in the configured kernel build directory always uses that.
# Default value for CROSS_COMPILE is not to prefix executables
# Note: Some architectures assign CROSS_COMPILE in their arch/*/Makefile
ARCH		?= $(SUBARCH)
CROSS_COMPILE	?= $(CONFIG_CROSS_COMPILE:"%"=%)

# Architecture as present in compile.h
UTS_MACHINE 	:= $(ARCH)
SRCARCH 	:= $(ARCH)

# Additional ARCH settings for x86
ifeq ($(ARCH),i386)
        SRCARCH := x86
endif
ifeq ($(ARCH),x86_64)
        SRCARCH := x86
endif

# Additional ARCH settings for sparc
ifeq ($(ARCH),sparc32)
       SRCARCH := sparc
endif
ifeq ($(ARCH),sparc64)
       SRCARCH := sparc
endif

# Additional ARCH settings for sh
ifeq ($(ARCH),sh64)
       SRCARCH := sh
endif

# Additional ARCH settings for tile
ifeq ($(ARCH),tilepro)
       SRCARCH := tile
endif
ifeq ($(ARCH),tilegx)
       SRCARCH := tile
endif

# Where to locate arch specific headers
hdr-arch  := $(SRCARCH)

KCONFIG_CONFIG	?= .config
export KCONFIG_CONFIG

# SHELL used by kbuild
CONFIG_SHELL := $(shell if [ -x "$$BASH" ]; then echo $$BASH; \
	  else if [ -x /bin/bash ]; then echo /bin/bash; \
	  else echo sh; fi ; fi)

HOSTCC       = gcc
HOSTCXX      = g++
HOSTCFLAGS   = -Wall -Wmissing-prototypes -Wstrict-prototypes -O2 -fomit-frame-pointer
HOSTCXXFLAGS = -O2

ifeq ($(shell $(HOSTCC) -v 2>&1 | grep -c "clang version"), 1)
HOSTCFLAGS  += -Wno-unused-value -Wno-unused-parameter \
		-Wno-missing-field-initializers -fno-delete-null-pointer-checks
endif

# Decide whether to build built-in, modular, or both.
# Normally, just do built-in.

KBUILD_MODULES :=
KBUILD_BUILTIN := 1

# If we have only "make modules", don't compile built-in objects.
# When we're building modules with modversions, we need to consider
# the built-in objects during the descend as well, in order to
# make sure the checksums are up to date before we record them.

ifeq ($(MAKECMDGOALS),modules)
  KBUILD_BUILTIN := $(if $(CONFIG_MODVERSIONS),1)
endif

# If we have "make <whatever> modules", compile modules
# in addition to whatever we do anyway.
# Just "make" or "make all" shall build modules as well

ifneq ($(filter all _all modules,$(MAKECMDGOALS)),)
  KBUILD_MODULES := 1
endif

ifeq ($(MAKECMDGOALS),)
  KBUILD_MODULES := 1
endif

export KBUILD_MODULES KBUILD_BUILTIN
export KBUILD_CHECKSRC KBUILD_SRC KBUILD_EXTMOD

ifneq ($(CC),)
ifeq ($(shell $(CC) -v 2>&1 | grep -c "clang version"), 1)
COMPILER := clang
else
COMPILER := gcc
endif
export COMPILER
endif

# Look for make include files relative to root of kernel src
MAKEFLAGS += --include-dir=$(srctree)

# We need some generic definitions (do not try to remake the file).
$(srctree)/scripts/Kbuild.include: ;
include $(srctree)/scripts/Kbuild.include

# Make variables (CC, etc...)
AS		= $(CROSS_COMPILE)as
LD		= $(CROSS_COMPILE)ld
CC		= $(CROSS_COMPILE)gcc
CPP		= $(CC) -E
AR		= $(CROSS_COMPILE)ar
NM		= $(CROSS_COMPILE)nm
STRIP		= $(CROSS_COMPILE)strip
OBJCOPY		= $(CROSS_COMPILE)objcopy
OBJDUMP		= $(CROSS_COMPILE)objdump
AWK		= awk
GENKSYMS	= scripts/genksyms/genksyms
INSTALLKERNEL  := installkernel
DEPMOD		= /sbin/depmod
PERL		= perl
CHECK		= sparse

CHECKFLAGS     := -D__linux__ -Dlinux -D__STDC__ -Dunix -D__unix__ \
		  -Wbitwise -Wno-return-void $(CF)
CFLAGS_MODULE   =
AFLAGS_MODULE   =
LDFLAGS_MODULE  =
CFLAGS_KERNEL	=
AFLAGS_KERNEL	=
CFLAGS_GCOV	= -fprofile-arcs -ftest-coverage


# Use USERINCLUDE when you must reference the UAPI directories only.
USERINCLUDE    := \
		-I$(srctree)/arch/$(hdr-arch)/include/uapi \
		-Iarch/$(hdr-arch)/include/generated/uapi \
		-I$(srctree)/include/uapi \
		-Iinclude/generated/uapi \
                -include $(srctree)/include/linux/kconfig.h

# Use LINUXINCLUDE when you must reference the include/ directory.
# Needed to be compatible with the O= option
LINUXINCLUDE    := \
		-I$(srctree)/arch/$(hdr-arch)/include \
		-Iarch/$(hdr-arch)/include/generated \
		$(if $(KBUILD_SRC), -I$(srctree)/include) \
		-Iinclude \
		$(USERINCLUDE)

KBUILD_CPPFLAGS := -D__KERNEL__

KBUILD_CFLAGS   := -Wall -Wundef -Wstrict-prototypes -Wno-trigraphs \
		   -fno-strict-aliasing -fno-common \
		   -Werror-implicit-function-declaration \
		   -Wno-format-security

KBUILD_AFLAGS_KERNEL :=
KBUILD_CFLAGS_KERNEL :=
KBUILD_AFLAGS   := -D__ASSEMBLY__
KBUILD_AFLAGS_MODULE  := -DMODULE
KBUILD_CFLAGS_MODULE  := -DMODULE
KBUILD_LDFLAGS_MODULE := -T $(srctree)/scripts/module-common.lds

# Read KERNELRELEASE from include/config/kernel.release (if it exists)
KERNELRELEASE = $(shell cat include/config/kernel.release 2> /dev/null)
KERNELVERSION = $(VERSION)$(if $(PATCHLEVEL),.$(PATCHLEVEL)$(if $(SUBLEVEL),.$(SUBLEVEL)))$(EXTRAVERSION)

export VERSION PATCHLEVEL SUBLEVEL KERNELRELEASE KERNELVERSION
export ARCH SRCARCH CONFIG_SHELL HOSTCC HOSTCFLAGS CROSS_COMPILE AS LD CC
export CPP AR NM STRIP OBJCOPY OBJDUMP
export MAKE AWK GENKSYMS INSTALLKERNEL PERL UTS_MACHINE
export HOSTCXX HOSTCXXFLAGS LDFLAGS_MODULE CHECK CHECKFLAGS

export KBUILD_CPPFLAGS NOSTDINC_FLAGS LINUXINCLUDE OBJCOPYFLAGS LDFLAGS
export KBUILD_CFLAGS CFLAGS_KERNEL CFLAGS_MODULE CFLAGS_GCOV
export KBUILD_AFLAGS AFLAGS_KERNEL AFLAGS_MODULE
export KBUILD_AFLAGS_MODULE KBUILD_CFLAGS_MODULE KBUILD_LDFLAGS_MODULE
export KBUILD_AFLAGS_KERNEL KBUILD_CFLAGS_KERNEL
export KBUILD_ARFLAGS

# When compiling out-of-tree modules, put MODVERDIR in the module
# tree rather than in the kernel tree. The kernel tree might
# even be read-only.
export MODVERDIR := $(if $(KBUILD_EXTMOD),$(firstword $(KBUILD_EXTMOD))/).tmp_versions

# Files to ignore in find ... statements

export RCS_FIND_IGNORE := \( -name SCCS -o -name BitKeeper -o -name .svn -o    \
			  -name CVS -o -name .pc -o -name .hg -o -name .git \) \
			  -prune -o
export RCS_TAR_IGNORE := --exclude SCCS --exclude BitKeeper --exclude .svn \
			 --exclude CVS --exclude .pc --exclude .hg --exclude .git

# ===========================================================================
# Rules shared between *config targets and build targets

# Basic helpers built in scripts/
PHONY += scripts_basic
scripts_basic:
	$(Q)$(MAKE) $(build)=scripts/basic
	$(Q)rm -f .tmp_quiet_recordmcount

# To avoid any implicit rule to kick in, define an empty command.
scripts/basic/%: scripts_basic ;

PHONY += outputmakefile
# outputmakefile generates a Makefile in the output directory, if using a
# separate output directory. This allows convenient use of make in the
# output directory.
outputmakefile:
ifneq ($(KBUILD_SRC),)
	$(Q)ln -fsn $(srctree) source
	$(Q)$(CONFIG_SHELL) $(srctree)/scripts/mkmakefile \
	    $(srctree) $(objtree) $(VERSION) $(PATCHLEVEL)
endif

# Support for using generic headers in asm-generic
PHONY += asm-generic
asm-generic:
	$(Q)$(MAKE) -f $(srctree)/scripts/Makefile.asm-generic \
	            src=asm obj=arch/$(SRCARCH)/include/generated/asm
	$(Q)$(MAKE) -f $(srctree)/scripts/Makefile.asm-generic \
	            src=uapi/asm obj=arch/$(SRCARCH)/include/generated/uapi/asm

# To make sure we do not include .config for any of the *config targets
# catch them early, and hand them over to scripts/kconfig/Makefile
# It is allowed to specify more targets when calling make, including
# mixing *config targets and build targets.
# For example 'make oldconfig all'.
# Detect when mixed targets is specified, and make a second invocation
# of make so .config is not included in this case either (for *config).

version_h := include/generated/uapi/linux/version.h

no-dot-config-targets := clean mrproper distclean \
			 cscope gtags TAGS tags help %docs check% coccicheck \
			 $(version_h) headers_% archheaders archscripts \
			 kernelversion %src-pkg

config-targets := 0
mixed-targets  := 0
dot-config     := 1

ifneq ($(filter $(no-dot-config-targets), $(MAKECMDGOALS)),)
	ifeq ($(filter-out $(no-dot-config-targets), $(MAKECMDGOALS)),)
		dot-config := 0
	endif
endif

ifeq ($(KBUILD_EXTMOD),)
        ifneq ($(filter config %config,$(MAKECMDGOALS)),)
                config-targets := 1
                ifneq ($(filter-out config %config,$(MAKECMDGOALS)),)
                        mixed-targets := 1
                endif
        endif
endif

ifeq ($(mixed-targets),1)
# ===========================================================================
# We're called with mixed targets (*config and build targets).
# Handle them one by one.

PHONY += $(MAKECMDGOALS) __build_one_by_one

$(filter-out __build_one_by_one, $(MAKECMDGOALS)): __build_one_by_one
	@:

__build_one_by_one:
	$(Q)set -e; \
	for i in $(MAKECMDGOALS); do \
		$(MAKE) -f $(srctree)/Makefile $$i; \
	done

else
ifeq ($(config-targets),1)
# ===========================================================================
# *config targets only - make sure prerequisites are updated, and descend
# in scripts/kconfig to make the *config target

# Read arch specific Makefile to set KBUILD_DEFCONFIG as needed.
# KBUILD_DEFCONFIG may point out an alternative default configuration
# used for 'make defconfig'
include $(srctree)/arch/$(SRCARCH)/Makefile
export KBUILD_DEFCONFIG KBUILD_KCONFIG

config: scripts_basic outputmakefile FORCE
	$(Q)$(MAKE) $(build)=scripts/kconfig $@

%config: scripts_basic outputmakefile FORCE
	$(Q)$(MAKE) $(build)=scripts/kconfig $@

else
# ===========================================================================
# Build targets only - this includes vmlinux, arch specific targets, clean
# targets and others. In general all targets except *config targets.

ifeq ($(KBUILD_EXTMOD),)
# Additional helpers built in scripts/
# Carefully list dependencies so we do not try to build scripts twice
# in parallel
PHONY += scripts
scripts: scripts_basic include/config/auto.conf include/config/tristate.conf \
	 asm-generic
	$(Q)$(MAKE) $(build)=$(@)

# Objects we will link into vmlinux / subdirs we need to visit
init-y		:= init/
drivers-y	:= drivers/ sound/ firmware/
net-y		:= net/
libs-y		:= lib/
core-y		:= usr/
endif # KBUILD_EXTMOD

ifeq ($(dot-config),1)
# Read in config
-include include/config/auto.conf

ifeq ($(KBUILD_EXTMOD),)
# Read in dependencies to all Kconfig* files, make sure to run
# oldconfig if changes are detected.
-include include/config/auto.conf.cmd

# To avoid any implicit rule to kick in, define an empty command
$(KCONFIG_CONFIG) include/config/auto.conf.cmd: ;

# If .config is newer than include/config/auto.conf, someone tinkered
# with it and forgot to run make oldconfig.
# if auto.conf.cmd is missing then we are probably in a cleaned tree so
# we execute the config step to be sure to catch updated Kconfig files
include/config/%.conf: $(KCONFIG_CONFIG) include/config/auto.conf.cmd
	$(Q)$(MAKE) -f $(srctree)/Makefile silentoldconfig
else
# external modules needs include/generated/autoconf.h and include/config/auto.conf
# but do not care if they are up-to-date. Use auto.conf to trigger the test
PHONY += include/config/auto.conf

include/config/auto.conf:
	$(Q)test -e include/generated/autoconf.h -a -e $@ || (		\
	echo >&2;							\
	echo >&2 "  ERROR: Kernel configuration is invalid.";		\
	echo >&2 "         include/generated/autoconf.h or $@ are missing.";\
	echo >&2 "         Run 'make oldconfig && make prepare' on kernel src to fix it.";	\
	echo >&2 ;							\
	/bin/false)

endif # KBUILD_EXTMOD

else
# Dummy target needed, because used as prerequisite
include/config/auto.conf: ;
endif # $(dot-config)

# The all: target is the default when no target is given on the
# command line.
# This allow a user to issue only 'make' to build a kernel including modules
# Defaults to vmlinux, but the arch makefile usually adds further targets
all: vmlinux

include $(srctree)/arch/$(SRCARCH)/Makefile

KBUILD_CFLAGS	+= $(call cc-option,-fno-delete-null-pointer-checks,)

ifdef CONFIG_CC_OPTIMIZE_FOR_SIZE
KBUILD_CFLAGS	+= -Os $(call cc-disable-warning,maybe-uninitialized,)
else
KBUILD_CFLAGS	+= -O2
endif

ifdef CONFIG_READABLE_ASM
# Disable optimizations that make assembler listings hard to read.
# reorder blocks reorders the control in the function
# ipa clone creates specialized cloned functions
# partial inlining inlines only parts of functions
KBUILD_CFLAGS += $(call cc-option,-fno-reorder-blocks,) \
                 $(call cc-option,-fno-ipa-cp-clone,) \
                 $(call cc-option,-fno-partial-inlining)
endif

ifneq ($(CONFIG_FRAME_WARN),0)
KBUILD_CFLAGS += $(call cc-option,-Wframe-larger-than=${CONFIG_FRAME_WARN})
endif

# Handle stack protector mode.
ifdef CONFIG_CC_STACKPROTECTOR_REGULAR
  stackp-flag := -fstack-protector
  ifeq ($(call cc-option, $(stackp-flag)),)
    $(warning Cannot use CONFIG_CC_STACKPROTECTOR_REGULAR: \
             -fstack-protector not supported by compiler)
  endif
else
ifdef CONFIG_CC_STACKPROTECTOR_STRONG
  stackp-flag := -fstack-protector-strong
  ifeq ($(call cc-option, $(stackp-flag)),)
    $(warning Cannot use CONFIG_CC_STACKPROTECTOR_STRONG: \
	      -fstack-protector-strong not supported by compiler)
  endif
else
  # Force off for distro compilers that enable stack protector by default.
  stackp-flag := $(call cc-option, -fno-stack-protector)
endif
endif
KBUILD_CFLAGS += $(stackp-flag)

ifeq ($(COMPILER),clang)
KBUILD_CPPFLAGS += $(call cc-option,-Qunused-arguments,)
KBUILD_CPPFLAGS += $(call cc-option,-Wno-unknown-warning-option,)
KBUILD_CFLAGS += $(call cc-disable-warning, unused-variable)
KBUILD_CFLAGS += $(call cc-disable-warning, format-invalid-specifier)
KBUILD_CFLAGS += $(call cc-disable-warning, gnu)
# Quiet clang warning: comparison of unsigned expression < 0 is always false
KBUILD_CFLAGS += $(call cc-disable-warning, tautological-compare)
# CLANG uses a _MergedGlobals as optimization, but this breaks modpost, as the
# source of a reference will be _MergedGlobals and not on of the whitelisted names.
# See modpost pattern 2
KBUILD_CFLAGS += $(call cc-option, -mno-global-merge,)
else

# This warning generated too much noise in a regular build.
# Use make W=1 to enable this warning (see scripts/Makefile.build)
KBUILD_CFLAGS += $(call cc-disable-warning, unused-but-set-variable)
endif

ifdef CONFIG_FRAME_POINTER
KBUILD_CFLAGS	+= -fno-omit-frame-pointer -fno-optimize-sibling-calls
else
# Some targets (ARM with Thumb2, for example), can't be built with frame
# pointers.  For those, we don't have FUNCTION_TRACER automatically
# select FRAME_POINTER.  However, FUNCTION_TRACER adds -pg, and this is
# incompatible with -fomit-frame-pointer with current GCC, so we don't use
# -fomit-frame-pointer with FUNCTION_TRACER.
ifndef CONFIG_FUNCTION_TRACER
KBUILD_CFLAGS	+= -fomit-frame-pointer
endif
endif

ifdef CONFIG_DEBUG_INFO
KBUILD_CFLAGS	+= -g
KBUILD_AFLAGS	+= -Wa,-gdwarf-2
endif

ifdef CONFIG_DEBUG_INFO_REDUCED
KBUILD_CFLAGS 	+= $(call cc-option, -femit-struct-debug-baseonly) \
		   $(call cc-option,-fno-var-tracking)
endif

ifdef CONFIG_FUNCTION_TRACER
ifdef CONFIG_HAVE_FENTRY
CC_USING_FENTRY	:= $(call cc-option, -mfentry -DCC_USING_FENTRY)
endif
KBUILD_CFLAGS	+= -pg $(CC_USING_FENTRY)
KBUILD_AFLAGS	+= $(CC_USING_FENTRY)
ifdef CONFIG_DYNAMIC_FTRACE
	ifdef CONFIG_HAVE_C_RECORDMCOUNT
		BUILD_C_RECORDMCOUNT := y
		export BUILD_C_RECORDMCOUNT
	endif
endif
endif

# We trigger additional mismatches with less inlining
ifdef CONFIG_DEBUG_SECTION_MISMATCH
KBUILD_CFLAGS += $(call cc-option, -fno-inline-functions-called-once)
endif

# arch Makefile may override CC so keep this after arch Makefile is included
NOSTDINC_FLAGS += -nostdinc -isystem $(shell $(CC) -print-file-name=include)
CHECKFLAGS     += $(NOSTDINC_FLAGS)

# warn about C99 declaration after statement
KBUILD_CFLAGS += $(call cc-option,-Wdeclaration-after-statement,)

# disable pointer signed / unsigned warnings in gcc 4.0
KBUILD_CFLAGS += $(call cc-disable-warning, pointer-sign)

# disable invalid "can't wrap" optimizations for signed / pointers
KBUILD_CFLAGS	+= $(call cc-option,-fno-strict-overflow)

# conserve stack if available
KBUILD_CFLAGS   += $(call cc-option,-fconserve-stack)

# disallow errors like 'EXPORT_GPL(foo);' with missing header
KBUILD_CFLAGS   += $(call cc-option,-Werror=implicit-int)

# require functions to have arguments in prototypes, not empty 'int foo()'
KBUILD_CFLAGS   += $(call cc-option,-Werror=strict-prototypes)

# Prohibit date/time macros, which would make the build non-deterministic
KBUILD_CFLAGS   += $(call cc-option,-Werror=date-time)

# use the deterministic mode of AR if available
KBUILD_ARFLAGS := $(call ar-option,D)

# check for 'asm goto'
ifeq ($(shell $(CONFIG_SHELL) $(srctree)/scripts/gcc-goto.sh $(CC)), y)
	KBUILD_CFLAGS += -DCC_HAVE_ASM_GOTO
endif

include $(srctree)/scripts/Makefile.extrawarn

# Add user supplied CPPFLAGS, AFLAGS and CFLAGS as the last assignments
KBUILD_CPPFLAGS += $(KCPPFLAGS)
KBUILD_AFLAGS += $(KAFLAGS)
KBUILD_CFLAGS += $(KCFLAGS)

# Use --build-id when available.
LDFLAGS_BUILD_ID = $(patsubst -Wl$(comma)%,%,\
			      $(call cc-ldoption, -Wl$(comma)--build-id,))
KBUILD_LDFLAGS_MODULE += $(LDFLAGS_BUILD_ID)
LDFLAGS_vmlinux += $(LDFLAGS_BUILD_ID)

ifeq ($(CONFIG_STRIP_ASM_SYMS),y)
LDFLAGS_vmlinux	+= $(call ld-option, -X,)
endif

# Default kernel image to build when no specific target is given.
# KBUILD_IMAGE may be overruled on the command line or
# set in the environment
# Also any assignments in arch/$(ARCH)/Makefile take precedence over
# this default value
export KBUILD_IMAGE ?= vmlinux

#
# INSTALL_PATH specifies where to place the updated kernel and system map
# images. Default is /boot, but you can set it to other values
export	INSTALL_PATH ?= /boot

#
# INSTALL_DTBS_PATH specifies a prefix for relocations required by build roots.
# Like INSTALL_MOD_PATH, it isn't defined in the Makefile, but can be passed as
# an argument if needed. Otherwise it defaults to the kernel install path
#
export INSTALL_DTBS_PATH ?= $(INSTALL_PATH)/dtbs/$(KERNELRELEASE)

#
# INSTALL_MOD_PATH specifies a prefix to MODLIB for module directory
# relocations required by build roots.  This is not defined in the
# makefile but the argument can be passed to make if needed.
#

MODLIB	= $(INSTALL_MOD_PATH)/lib/modules/$(KERNELRELEASE)
export MODLIB

#
# INSTALL_MOD_STRIP, if defined, will cause modules to be
# stripped after they are installed.  If INSTALL_MOD_STRIP is '1', then
# the default option --strip-debug will be used.  Otherwise,
# INSTALL_MOD_STRIP value will be used as the options to the strip command.

ifdef INSTALL_MOD_STRIP
ifeq ($(INSTALL_MOD_STRIP),1)
mod_strip_cmd = $(STRIP) --strip-debug
else
mod_strip_cmd = $(STRIP) $(INSTALL_MOD_STRIP)
endif # INSTALL_MOD_STRIP=1
else
mod_strip_cmd = true
endif # INSTALL_MOD_STRIP
export mod_strip_cmd

# Select initial ramdisk compression format, default is gzip(1).
# This shall be used by the dracut(8) tool while creating an initramfs image.
#
INITRD_COMPRESS-y                  := gzip
INITRD_COMPRESS-$(CONFIG_RD_BZIP2) := bzip2
INITRD_COMPRESS-$(CONFIG_RD_LZMA)  := lzma
INITRD_COMPRESS-$(CONFIG_RD_XZ)    := xz
INITRD_COMPRESS-$(CONFIG_RD_LZO)   := lzo
INITRD_COMPRESS-$(CONFIG_RD_LZ4)   := lz4
# do not export INITRD_COMPRESS, since we didn't actually
# choose a sane default compression above.
# export INITRD_COMPRESS := $(INITRD_COMPRESS-y)

ifdef CONFIG_MODULE_SIG_ALL
MODSECKEY = ./signing_key.priv
MODPUBKEY = ./signing_key.x509
export MODPUBKEY
mod_sign_cmd = perl $(srctree)/scripts/sign-file $(CONFIG_MODULE_SIG_HASH) $(MODSECKEY) $(MODPUBKEY)
else
mod_sign_cmd = true
endif
export mod_sign_cmd


ifeq ($(KBUILD_EXTMOD),)
core-y		+= kernel/ mm/ fs/ ipc/ security/ crypto/ block/

vmlinux-dirs	:= $(patsubst %/,%,$(filter %/, $(init-y) $(init-m) \
		     $(core-y) $(core-m) $(drivers-y) $(drivers-m) \
		     $(net-y) $(net-m) $(libs-y) $(libs-m)))

vmlinux-alldirs	:= $(sort $(vmlinux-dirs) $(patsubst %/,%,$(filter %/, \
		     $(init-n) $(init-) \
		     $(core-n) $(core-) $(drivers-n) $(drivers-) \
		     $(net-n)  $(net-)  $(libs-n)    $(libs-))))

init-y		:= $(patsubst %/, %/built-in.o, $(init-y))
core-y		:= $(patsubst %/, %/built-in.o, $(core-y))
drivers-y	:= $(patsubst %/, %/built-in.o, $(drivers-y))
net-y		:= $(patsubst %/, %/built-in.o, $(net-y))
libs-y1		:= $(patsubst %/, %/lib.a, $(libs-y))
libs-y2		:= $(patsubst %/, %/built-in.o, $(libs-y))
libs-y		:= $(libs-y1) $(libs-y2)

# Externally visible symbols (used by link-vmlinux.sh)
export KBUILD_VMLINUX_INIT := $(head-y) $(init-y)
export KBUILD_VMLINUX_MAIN := $(core-y) $(libs-y) $(drivers-y) $(net-y)
export KBUILD_LDS          := arch/$(SRCARCH)/kernel/vmlinux.lds
export LDFLAGS_vmlinux
# used by scripts/pacmage/Makefile
export KBUILD_ALLDIRS := $(sort $(filter-out arch/%,$(vmlinux-alldirs)) arch Documentation include samples scripts tools virt)

vmlinux-deps := $(KBUILD_LDS) $(KBUILD_VMLINUX_INIT) $(KBUILD_VMLINUX_MAIN)

# Final link of vmlinux
      cmd_link-vmlinux = $(CONFIG_SHELL) $< $(LD) $(LDFLAGS) $(LDFLAGS_vmlinux)
quiet_cmd_link-vmlinux = LINK    $@

# Include targets which we want to
# execute if the rest of the kernel build went well.
vmlinux: scripts/link-vmlinux.sh $(vmlinux-deps) FORCE
ifdef CONFIG_HEADERS_CHECK
	$(Q)$(MAKE) -f $(srctree)/Makefile headers_check
endif
ifdef CONFIG_SAMPLES
	$(Q)$(MAKE) $(build)=samples
endif
ifdef CONFIG_BUILD_DOCSRC
	$(Q)$(MAKE) $(build)=Documentation
endif
	+$(call if_changed,link-vmlinux)

# The actual objects are generated when descending,
# make sure no implicit rule kicks in
$(sort $(vmlinux-deps)): $(vmlinux-dirs) ;

# Handle descending into subdirectories listed in $(vmlinux-dirs)
# Preset locale variables to speed up the build process. Limit locale
# tweaks to this spot to avoid wrong language settings when running
# make menuconfig etc.
# Error messages still appears in the original language

PHONY += $(vmlinux-dirs)
$(vmlinux-dirs): prepare scripts
	$(Q)$(MAKE) $(build)=$@

define filechk_kernel.release
	echo "$(KERNELVERSION)$$($(CONFIG_SHELL) $(srctree)/scripts/setlocalversion $(srctree))"
endef

# Store (new) KERNELRELEASE string in include/config/kernel.release
include/config/kernel.release: include/config/auto.conf FORCE
	$(call filechk,kernel.release)


# Things we need to do before we recursively start building the kernel
# or the modules are listed in "prepare".
# A multi level approach is used. prepareN is processed before prepareN-1.
# archprepare is used in arch Makefiles and when processed asm symlink,
# version.h and scripts_basic is processed / created.

# Listed in dependency order
PHONY += prepare archprepare prepare0 prepare1 prepare2 prepare3

# prepare3 is used to check if we are building in a separate output directory,
# and if so do:
# 1) Check that make has not been executed in the kernel src $(srctree)
prepare3: include/config/kernel.release
ifneq ($(KBUILD_SRC),)
	@$(kecho) '  Using $(srctree) as source for kernel'
	$(Q)if [ -f $(srctree)/.config -o -d $(srctree)/include/config ]; then \
		echo >&2 "  $(srctree) is not clean, please run 'make mrproper'"; \
		echo >&2 "  in the '$(srctree)' directory.";\
		/bin/false; \
	fi;
endif

# prepare2 creates a makefile if using a separate output directory
prepare2: prepare3 outputmakefile asm-generic

prepare1: prepare2 $(version_h) include/generated/utsrelease.h \
                   include/config/auto.conf
	$(cmd_crmodverdir)

archprepare: archheaders archscripts prepare1 scripts_basic

prepare0: archprepare FORCE
	$(Q)$(MAKE) $(build)=.

# All the preparing..
prepare: prepare0

# Generate some files
# ---------------------------------------------------------------------------

# KERNELRELEASE can change from a few different places, meaning version.h
# needs to be updated, so this check is forced on all builds

uts_len := 64
define filechk_utsrelease.h
	if [ `echo -n "$(KERNELRELEASE)" | wc -c ` -gt $(uts_len) ]; then \
	  echo '"$(KERNELRELEASE)" exceeds $(uts_len) characters' >&2;    \
	  exit 1;                                                         \
	fi;                                                               \
	(echo \#define UTS_RELEASE \"$(KERNELRELEASE)\";)
endef

define filechk_version.h
	(echo \#define LINUX_VERSION_CODE $(shell                         \
	expr $(VERSION) \* 65536 + 0$(PATCHLEVEL) \* 256 + 0$(SUBLEVEL)); \
	echo '#define KERNEL_VERSION(a,b,c) (((a) << 16) + ((b) << 8) + (c))';)
endef

$(version_h): $(srctree)/Makefile FORCE
	$(call filechk,version.h)

include/generated/utsrelease.h: include/config/kernel.release FORCE
	$(call filechk,utsrelease.h)

PHONY += headerdep
headerdep:
	$(Q)find $(srctree)/include/ -name '*.h' | xargs --max-args 1 \
	$(srctree)/scripts/headerdep.pl -I$(srctree)/include

# ---------------------------------------------------------------------------

PHONY += depend dep
depend dep:
	@echo '*** Warning: make $@ is unnecessary now.'

# ---------------------------------------------------------------------------
# Firmware install
INSTALL_FW_PATH=$(INSTALL_MOD_PATH)/lib/firmware/$(KERNELRELEASE)
export INSTALL_FW_PATH

PHONY += firmware_install
firmware_install: FORCE
	@mkdir -p $(objtree)/firmware
	$(Q)$(MAKE) -f $(srctree)/scripts/Makefile.fwinst obj=firmware __fw_install

# ---------------------------------------------------------------------------
# Kernel headers

#Default location for installed headers
export INSTALL_HDR_PATH = $(objtree)/usr

hdr-inst := -rR -f $(srctree)/scripts/Makefile.headersinst obj

# If we do an all arch process set dst to asm-$(hdr-arch)
hdr-dst = $(if $(KBUILD_HEADERS), dst=include/asm-$(hdr-arch), dst=include/asm)

PHONY += archheaders
archheaders:

PHONY += archscripts
archscripts:

PHONY += __headers
__headers: $(version_h) scripts_basic asm-generic archheaders archscripts FORCE
	$(Q)$(MAKE) $(build)=scripts build_unifdef

PHONY += headers_install_all
headers_install_all:
	$(Q)$(CONFIG_SHELL) $(srctree)/scripts/headers.sh install

PHONY += headers_install
headers_install: __headers
	$(if $(wildcard $(srctree)/arch/$(hdr-arch)/include/uapi/asm/Kbuild),, \
	  $(error Headers not exportable for the $(SRCARCH) architecture))
	$(Q)$(MAKE) $(hdr-inst)=include/uapi
	$(Q)$(MAKE) $(hdr-inst)=arch/$(hdr-arch)/include/uapi/asm $(hdr-dst)

PHONY += headers_check_all
headers_check_all: headers_install_all
	$(Q)$(CONFIG_SHELL) $(srctree)/scripts/headers.sh check

PHONY += headers_check
headers_check: headers_install
	$(Q)$(MAKE) $(hdr-inst)=include/uapi HDRCHECK=1
	$(Q)$(MAKE) $(hdr-inst)=arch/$(hdr-arch)/include/uapi/asm $(hdr-dst) HDRCHECK=1

# ---------------------------------------------------------------------------
# Modules

ifdef CONFIG_MODULES

# By default, build modules as well

all: modules

# Build modules
#
# A module can be listed more than once in obj-m resulting in
# duplicate lines in modules.order files.  Those are removed
# using awk while concatenating to the final file.

PHONY += modules
modules: $(vmlinux-dirs) $(if $(KBUILD_BUILTIN),vmlinux) modules.builtin
	$(Q)$(AWK) '!x[$$0]++' $(vmlinux-dirs:%=$(objtree)/%/modules.order) > $(objtree)/modules.order
	@$(kecho) '  Building modules, stage 2.';
	$(Q)$(MAKE) -f $(srctree)/scripts/Makefile.modpost
	$(Q)$(MAKE) -f $(srctree)/scripts/Makefile.fwinst obj=firmware __fw_modbuild

modules.builtin: $(vmlinux-dirs:%=%/modules.builtin)
	$(Q)$(AWK) '!x[$$0]++' $^ > $(objtree)/modules.builtin

%/modules.builtin: include/config/auto.conf
	$(Q)$(MAKE) $(modbuiltin)=$*


# Target to prepare building external modules
PHONY += modules_prepare
modules_prepare: prepare scripts

# Target to install modules
PHONY += modules_install
modules_install: _modinst_ _modinst_post

PHONY += _modinst_
_modinst_:
	@rm -rf $(MODLIB)/kernel
	@rm -f $(MODLIB)/source
	@mkdir -p $(MODLIB)/kernel
	@ln -s `cd $(srctree) && /bin/pwd` $(MODLIB)/source
	@if [ ! $(objtree) -ef  $(MODLIB)/build ]; then \
		rm -f $(MODLIB)/build ; \
		ln -s $(CURDIR) $(MODLIB)/build ; \
	fi
	@cp -f $(objtree)/modules.order $(MODLIB)/
	@cp -f $(objtree)/modules.builtin $(MODLIB)/
	$(Q)$(MAKE) -f $(srctree)/scripts/Makefile.modinst

# This depmod is only for convenience to give the initial
# boot a modules.dep even before / is mounted read-write.  However the
# boot script depmod is the master version.
PHONY += _modinst_post
_modinst_post: _modinst_
	$(Q)$(MAKE) -f $(srctree)/scripts/Makefile.fwinst obj=firmware __fw_modinst
	$(call cmd,depmod)

ifeq ($(CONFIG_MODULE_SIG), y)
PHONY += modules_sign
modules_sign:
	$(Q)$(MAKE) -f $(srctree)/scripts/Makefile.modsign
endif

else # CONFIG_MODULES

# Modules not configured
# ---------------------------------------------------------------------------

modules modules_install: FORCE
	@echo >&2
	@echo >&2 "The present kernel configuration has modules disabled."
	@echo >&2 "Type 'make config' and enable loadable module support."
	@echo >&2 "Then build a kernel with module support enabled."
	@echo >&2
	@exit 1

endif # CONFIG_MODULES

###
# Cleaning is done on three levels.
# make clean     Delete most generated files
#                Leave enough to build external modules
# make mrproper  Delete the current configuration, and all generated files
# make distclean Remove editor backup files, patch leftover files and the like

# Directories & files removed with 'make clean'
CLEAN_DIRS  += $(MODVERDIR)

# Directories & files removed with 'make mrproper'
MRPROPER_DIRS  += include/config usr/include include/generated          \
		  arch/*/include/generated .tmp_objdiff
MRPROPER_FILES += .config .config.old .version .old_version $(version_h) \
		  Module.symvers tags TAGS cscope* GPATH GTAGS GRTAGS GSYMS \
		  signing_key.priv signing_key.x509 x509.genkey		\
		  extra_certificates signing_key.x509.keyid		\
		  signing_key.x509.signer include/linux/version.h

# clean - Delete most, but leave enough to build external modules
#
clean: rm-dirs  := $(CLEAN_DIRS)
clean: rm-files := $(CLEAN_FILES)
clean-dirs      := $(addprefix _clean_, . $(vmlinux-alldirs) Documentation samples)

PHONY += $(clean-dirs) clean archclean vmlinuxclean
$(clean-dirs):
	$(Q)$(MAKE) $(clean)=$(patsubst _clean_%,%,$@)

vmlinuxclean:
	$(Q)$(CONFIG_SHELL) $(srctree)/scripts/link-vmlinux.sh clean

clean: archclean vmlinuxclean

# mrproper - Delete all generated files, including .config
#
mrproper: rm-dirs  := $(wildcard $(MRPROPER_DIRS))
mrproper: rm-files := $(wildcard $(MRPROPER_FILES))
mrproper-dirs      := $(addprefix _mrproper_,Documentation/DocBook scripts)

PHONY += $(mrproper-dirs) mrproper archmrproper
$(mrproper-dirs):
	$(Q)$(MAKE) $(clean)=$(patsubst _mrproper_%,%,$@)

mrproper: clean archmrproper $(mrproper-dirs)
	$(call cmd,rmdirs)
	$(call cmd,rmfiles)

# distclean
#
PHONY += distclean

distclean: mrproper
	@find $(srctree) $(RCS_FIND_IGNORE) \
		\( -name '*.orig' -o -name '*.rej' -o -name '*~' \
		-o -name '*.bak' -o -name '#*#' -o -name '.*.orig' \
		-o -name '.*.rej' -o -name '*%'  -o -name 'core' \) \
		-type f -print | xargs rm -f


# Packaging of the kernel to various formats
# ---------------------------------------------------------------------------
# rpm target kept for backward compatibility
package-dir	:= $(srctree)/scripts/package

%src-pkg: FORCE
	$(Q)$(MAKE) $(build)=$(package-dir) $@
%pkg: include/config/kernel.release FORCE
	$(Q)$(MAKE) $(build)=$(package-dir) $@
rpm: include/config/kernel.release FORCE
	$(Q)$(MAKE) $(build)=$(package-dir) $@


# Brief documentation of the typical targets used
# ---------------------------------------------------------------------------

boards := $(wildcard $(srctree)/arch/$(SRCARCH)/configs/*_defconfig)
boards := $(notdir $(boards))
board-dirs := $(dir $(wildcard $(srctree)/arch/$(SRCARCH)/configs/*/*_defconfig))
board-dirs := $(sort $(notdir $(board-dirs:/=)))

help:
	@echo  'Cleaning targets:'
	@echo  '  clean		  - Remove most generated files but keep the config and'
	@echo  '                    enough build support to build external modules'
	@echo  '  mrproper	  - Remove all generated files + config + various backup files'
	@echo  '  distclean	  - mrproper + remove editor backup and patch files'
	@echo  ''
	@echo  'Configuration targets:'
	@$(MAKE) -f $(srctree)/scripts/kconfig/Makefile help
	@echo  ''
	@echo  'Other generic targets:'
	@echo  '  all		  - Build all targets marked with [*]'
	@echo  '* vmlinux	  - Build the bare kernel'
	@echo  '* modules	  - Build all modules'
	@echo  '  modules_install - Install all modules to INSTALL_MOD_PATH (default: /)'
	@echo  '  firmware_install- Install all firmware to INSTALL_FW_PATH'
	@echo  '                    (default: $$(INSTALL_MOD_PATH)/lib/firmware)'
	@echo  '  dir/            - Build all files in dir and below'
	@echo  '  dir/file.[oisS] - Build specified target only'
	@echo  '  dir/file.lst    - Build specified mixed source/assembly target only'
	@echo  '                    (requires a recent binutils and recent build (System.map))'
	@echo  '  dir/file.ko     - Build module including final link'
	@echo  '  modules_prepare - Set up for building external modules'
	@echo  '  tags/TAGS	  - Generate tags file for editors'
	@echo  '  cscope	  - Generate cscope index'
	@echo  '  gtags           - Generate GNU GLOBAL index'
	@echo  '  kernelrelease	  - Output the release version string'
	@echo  '  kernelversion	  - Output the version stored in Makefile'
	@echo  '  image_name	  - Output the image name'
	@echo  '  headers_install - Install sanitised kernel headers to INSTALL_HDR_PATH'; \
	 echo  '                    (default: $(INSTALL_HDR_PATH))'; \
	 echo  ''
	@echo  'Static analysers'
	@echo  '  checkstack      - Generate a list of stack hogs'
	@echo  '  namespacecheck  - Name space analysis on compiled kernel'
	@echo  '  versioncheck    - Sanity check on version.h usage'
	@echo  '  includecheck    - Check for duplicate included header files'
	@echo  '  export_report   - List the usages of all exported symbols'
	@echo  '  headers_check   - Sanity check on exported headers'
	@echo  '  headerdep       - Detect inclusion cycles in headers'
	@$(MAKE) -f $(srctree)/scripts/Makefile.help checker-help
	@echo  ''
	@echo  'Kernel packaging:'
	@$(MAKE) $(build)=$(package-dir) help
	@echo  ''
	@echo  'Documentation targets:'
	@$(MAKE) -f $(srctree)/Documentation/DocBook/Makefile dochelp
	@echo  ''
	@echo  'Architecture specific targets ($(SRCARCH)):'
	@$(if $(archhelp),$(archhelp),\
		echo '  No architecture specific help defined for $(SRCARCH)')
	@echo  ''
	@$(if $(boards), \
		$(foreach b, $(boards), \
		printf "  %-24s - Build for %s\\n" $(b) $(subst _defconfig,,$(b));) \
		echo '')
	@$(if $(board-dirs), \
		$(foreach b, $(board-dirs), \
		printf "  %-16s - Show %s-specific targets\\n" help-$(b) $(b);) \
		printf "  %-16s - Show all of the above\\n" help-boards; \
		echo '')

	@echo  '  make V=0|1 [targets] 0 => quiet build (default), 1 => verbose build'
	@echo  '  make V=2   [targets] 2 => give reason for rebuild of target'
	@echo  '  make O=dir [targets] Locate all output files in "dir", including .config'
	@echo  '  make C=1   [targets] Check all c source with $$CHECK (sparse by default)'
	@echo  '  make C=2   [targets] Force check of all c source with $$CHECK'
	@echo  '  make RECORDMCOUNT_WARN=1 [targets] Warn about ignored mcount sections'
	@echo  '  make W=n   [targets] Enable extra gcc checks, n=1,2,3 where'
	@echo  '		1: warnings which may be relevant and do not occur too often'
	@echo  '		2: warnings which occur quite often but may still be relevant'
	@echo  '		3: more obscure warnings, can most likely be ignored'
	@echo  '		Multiple levels can be combined with W=12 or W=123'
	@echo  ''
	@echo  'Execute "make" or "make all" to build all targets marked with [*] '
	@echo  'For further info see the ./README file'


help-board-dirs := $(addprefix help-,$(board-dirs))

help-boards: $(help-board-dirs)

boards-per-dir = $(notdir $(wildcard $(srctree)/arch/$(SRCARCH)/configs/$*/*_defconfig))

$(help-board-dirs): help-%:
	@echo  'Architecture specific targets ($(SRCARCH) $*):'
	@$(if $(boards-per-dir), \
		$(foreach b, $(boards-per-dir), \
		printf "  %-24s - Build for %s\\n" $*/$(b) $(subst _defconfig,,$(b));) \
		echo '')


# Documentation targets
# ---------------------------------------------------------------------------
%docs: scripts_basic FORCE
	$(Q)$(MAKE) $(build)=scripts build_docproc
	$(Q)$(MAKE) $(build)=Documentation/DocBook $@

else # KBUILD_EXTMOD

###
# External module support.
# When building external modules the kernel used as basis is considered
# read-only, and no consistency checks are made and the make
# system is not used on the basis kernel. If updates are required
# in the basis kernel ordinary make commands (without M=...) must
# be used.
#
# The following are the only valid targets when building external
# modules.
# make M=dir clean     Delete all automatically generated files
# make M=dir modules   Make all modules in specified dir
# make M=dir	       Same as 'make M=dir modules'
# make M=dir modules_install
#                      Install the modules built in the module directory
#                      Assumes install directory is already created

# We are always building modules
KBUILD_MODULES := 1
PHONY += crmodverdir
crmodverdir:
	$(cmd_crmodverdir)

PHONY += $(objtree)/Module.symvers
$(objtree)/Module.symvers:
	@test -e $(objtree)/Module.symvers || ( \
	echo; \
	echo "  WARNING: Symbol version dump $(objtree)/Module.symvers"; \
	echo "           is missing; modules will have no dependencies and modversions."; \
	echo )

module-dirs := $(addprefix _module_,$(KBUILD_EXTMOD))
PHONY += $(module-dirs) modules
$(module-dirs): crmodverdir $(objtree)/Module.symvers
	$(Q)$(MAKE) $(build)=$(patsubst _module_%,%,$@)

modules: $(module-dirs)
	@$(kecho) '  Building modules, stage 2.';
	$(Q)$(MAKE) -f $(srctree)/scripts/Makefile.modpost

PHONY += modules_install
modules_install: _emodinst_ _emodinst_post

install-dir := $(if $(INSTALL_MOD_DIR),$(INSTALL_MOD_DIR),extra)
PHONY += _emodinst_
_emodinst_:
	$(Q)mkdir -p $(MODLIB)/$(install-dir)
	$(Q)$(MAKE) -f $(srctree)/scripts/Makefile.modinst

PHONY += _emodinst_post
_emodinst_post: _emodinst_
	$(call cmd,depmod)

clean-dirs := $(addprefix _clean_,$(KBUILD_EXTMOD))

PHONY += $(clean-dirs) clean
$(clean-dirs):
	$(Q)$(MAKE) $(clean)=$(patsubst _clean_%,%,$@)

clean:	rm-dirs := $(MODVERDIR)
clean: rm-files := $(KBUILD_EXTMOD)/Module.symvers

help:
	@echo  '  Building external modules.'
	@echo  '  Syntax: make -C path/to/kernel/src M=$$PWD target'
	@echo  ''
	@echo  '  modules         - default target, build the module(s)'
	@echo  '  modules_install - install the module'
	@echo  '  clean           - remove generated files in module directory only'
	@echo  ''

# Dummies...
PHONY += prepare scripts
prepare: ;
scripts: ;
endif # KBUILD_EXTMOD

clean: $(clean-dirs)
	$(call cmd,rmdirs)
	$(call cmd,rmfiles)
	@find $(if $(KBUILD_EXTMOD), $(KBUILD_EXTMOD), .) $(RCS_FIND_IGNORE) \
		\( -name '*.[oas]' -o -name '*.ko' -o -name '.*.cmd' \
		-o -name '*.ko.*' \
		-o -name '.*.d' -o -name '.*.tmp' -o -name '*.mod.c' \
		-o -name '*.symtypes' -o -name 'modules.order' \
		-o -name modules.builtin -o -name '.tmp_*.o.*' \
		-o -name '*.gcno' \) -type f -print | xargs rm -f

# Generate tags for editors
# ---------------------------------------------------------------------------
quiet_cmd_tags = GEN     $@
      cmd_tags = $(CONFIG_SHELL) $(srctree)/scripts/tags.sh $@

tags TAGS cscope gtags: FORCE
	$(call cmd,tags)

# Scripts to check various things for consistency
# ---------------------------------------------------------------------------

PHONY += includecheck versioncheck coccicheck namespacecheck export_report

includecheck:
	find $(srctree)/* $(RCS_FIND_IGNORE) \
		-name '*.[hcS]' -type f -print | sort \
		| xargs $(PERL) -w $(srctree)/scripts/checkincludes.pl

versioncheck:
	find $(srctree)/* $(RCS_FIND_IGNORE) \
		-name '*.[hcS]' -type f -print | sort \
		| xargs $(PERL) -w $(srctree)/scripts/checkversion.pl

coccicheck:
	$(Q)$(CONFIG_SHELL) $(srctree)/scripts/$@

namespacecheck:
	$(PERL) $(srctree)/scripts/namespace.pl

export_report:
	$(PERL) $(srctree)/scripts/export_report.pl

endif #ifeq ($(config-targets),1)
endif #ifeq ($(mixed-targets),1)

PHONY += checkstack kernelrelease kernelversion image_name

# UML needs a little special treatment here.  It wants to use the host
# toolchain, so needs $(SUBARCH) passed to checkstack.pl.  Everyone
# else wants $(ARCH), including people doing cross-builds, which means
# that $(SUBARCH) doesn't work here.
ifeq ($(ARCH), um)
CHECKSTACK_ARCH := $(SUBARCH)
else
CHECKSTACK_ARCH := $(ARCH)
endif
checkstack:
	$(OBJDUMP) -d vmlinux $$(find . -name '*.ko') | \
	$(PERL) $(src)/scripts/checkstack.pl $(CHECKSTACK_ARCH)

kernelrelease:
	@echo "$(KERNELVERSION)$$($(CONFIG_SHELL) $(srctree)/scripts/setlocalversion $(srctree))"

kernelversion:
	@echo $(KERNELVERSION)

image_name:
	@echo $(KBUILD_IMAGE)

# Clear a bunch of variables before executing the submake
tools/: FORCE
	$(Q)mkdir -p $(objtree)/tools
	$(Q)$(MAKE) LDFLAGS= MAKEFLAGS="$(filter --j% -j,$(MAKEFLAGS))" O=$(objtree) subdir=tools -C $(src)/tools/

tools/%: FORCE
	$(Q)mkdir -p $(objtree)/tools
	$(Q)$(MAKE) LDFLAGS= MAKEFLAGS="$(filter --j% -j,$(MAKEFLAGS))" O=$(objtree) subdir=tools -C $(src)/tools/ $*

# Single targets
# ---------------------------------------------------------------------------
# Single targets are compatible with:
# - build with mixed source and output
# - build with separate output dir 'make O=...'
# - external modules
#
#  target-dir => where to store outputfile
#  build-dir  => directory in kernel source tree to use

ifeq ($(KBUILD_EXTMOD),)
        build-dir  = $(patsubst %/,%,$(dir $@))
        target-dir = $(dir $@)
else
        zap-slash=$(filter-out .,$(patsubst %/,%,$(dir $@)))
        build-dir  = $(KBUILD_EXTMOD)$(if $(zap-slash),/$(zap-slash))
        target-dir = $(if $(KBUILD_EXTMOD),$(dir $<),$(dir $@))
endif

%.s: %.c prepare scripts FORCE
	$(Q)$(MAKE) $(build)=$(build-dir) $(target-dir)$(notdir $@)
%.i: %.c prepare scripts FORCE
	$(Q)$(MAKE) $(build)=$(build-dir) $(target-dir)$(notdir $@)
%.o: %.c prepare scripts FORCE
	$(Q)$(MAKE) $(build)=$(build-dir) $(target-dir)$(notdir $@)
%.lst: %.c prepare scripts FORCE
	$(Q)$(MAKE) $(build)=$(build-dir) $(target-dir)$(notdir $@)
%.s: %.S prepare scripts FORCE
	$(Q)$(MAKE) $(build)=$(build-dir) $(target-dir)$(notdir $@)
%.o: %.S prepare scripts FORCE
	$(Q)$(MAKE) $(build)=$(build-dir) $(target-dir)$(notdir $@)
%.symtypes: %.c prepare scripts FORCE
	$(Q)$(MAKE) $(build)=$(build-dir) $(target-dir)$(notdir $@)

# Modules
/: prepare scripts FORCE
	$(cmd_crmodverdir)
	$(Q)$(MAKE) KBUILD_MODULES=$(if $(CONFIG_MODULES),1) \
	$(build)=$(build-dir)
%/: prepare scripts FORCE
	$(cmd_crmodverdir)
	$(Q)$(MAKE) KBUILD_MODULES=$(if $(CONFIG_MODULES),1) \
	$(build)=$(build-dir)
%.ko: prepare scripts FORCE
	$(cmd_crmodverdir)
	$(Q)$(MAKE) KBUILD_MODULES=$(if $(CONFIG_MODULES),1)   \
	$(build)=$(build-dir) $(@:.ko=.o)
	$(Q)$(MAKE) -f $(srctree)/scripts/Makefile.modpost

# FIXME Should go into a make.lib or something
# ===========================================================================

quiet_cmd_rmdirs = $(if $(wildcard $(rm-dirs)),CLEAN   $(wildcard $(rm-dirs)))
      cmd_rmdirs = rm -rf $(rm-dirs)

quiet_cmd_rmfiles = $(if $(wildcard $(rm-files)),CLEAN   $(wildcard $(rm-files)))
      cmd_rmfiles = rm -f $(rm-files)

# Run depmod only if we have System.map and depmod is executable
quiet_cmd_depmod = DEPMOD  $(KERNELRELEASE)
      cmd_depmod = $(CONFIG_SHELL) $(srctree)/scripts/depmod.sh $(DEPMOD) \
                   $(KERNELRELEASE) "$(patsubst y,_,$(CONFIG_HAVE_UNDERSCORE_SYMBOL_PREFIX))"

# Create temporary dir for module support files
# clean it up only when building all modules
cmd_crmodverdir = $(Q)mkdir -p $(MODVERDIR) \
                  $(if $(KBUILD_MODULES),; rm -f $(MODVERDIR)/*)

# read all saved command lines

targets := $(wildcard $(sort $(targets)))
cmd_files := $(wildcard .*.cmd $(foreach f,$(targets),$(dir $(f)).$(notdir $(f)).cmd))

ifneq ($(cmd_files),)
  $(cmd_files): ;	# Do not try to update included dependency files
  include $(cmd_files)
endif

# Shorthand for $(Q)$(MAKE) -f scripts/Makefile.clean obj=dir
# Usage:
# $(Q)$(MAKE) $(clean)=dir
clean := -f $(if $(KBUILD_SRC),$(srctree)/)scripts/Makefile.clean obj

endif	# skip-makefile

PHONY += FORCE
FORCE:

# Declare the contents of the .PHONY variable as phony.  We keep that
# information in a variable so we can use it in if_changed and friends.
.PHONY: $(PHONY)<|MERGE_RESOLUTION|>--- conflicted
+++ resolved
@@ -1,11 +1,7 @@
 VERSION = 3
 PATCHLEVEL = 16
 SUBLEVEL = 0
-<<<<<<< HEAD
-EXTRAVERSION = -rc3-219-g110e430
-=======
 EXTRAVERSION = -rc4
->>>>>>> cd3de83f
 NAME = Shuffling Zombie Juror
 
 # *DOCUMENTATION*
