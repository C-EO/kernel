--- conflicted
+++ resolved
@@ -1,11 +1,7 @@
 VERSION = 3
 PATCHLEVEL = 17
 SUBLEVEL = 0
-<<<<<<< HEAD
-EXTRAVERSION = -rc4-355-g1536340
-=======
 EXTRAVERSION = -rc5
->>>>>>> 9e82bf01
 NAME = Shuffling Zombie Juror
 
 # *DOCUMENTATION*
