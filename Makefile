# SPDX-License-Identifier: GPL-2.0
VERSION = 4
<<<<<<< HEAD
PATCHLEVEL = 15
SUBLEVEL = 15
=======
PATCHLEVEL = 16
SUBLEVEL = 0
>>>>>>> 022a1d6c
EXTRAVERSION =
NAME = Fearless Coyote

# *DOCUMENTATION*
# To see a list of typical targets execute "make help"
# More info can be located in ./README
# Comments in this file are targeted only to the developer, do not
# expect to learn how to build the kernel reading this file.

# That's our default target when none is given on the command line
PHONY := _all
_all:

# o Do not use make's built-in rules and variables
#   (this increases performance and avoids hard-to-debug behaviour);
# o Look for make include files relative to root of kernel src
MAKEFLAGS += -rR --include-dir=$(CURDIR)

# Avoid funny character set dependencies
unexport LC_ALL
LC_COLLATE=C
LC_NUMERIC=C
export LC_COLLATE LC_NUMERIC

# Avoid interference with shell env settings
unexport GREP_OPTIONS

# We are using a recursive build, so we need to do a little thinking
# to get the ordering right.
#
# Most importantly: sub-Makefiles should only ever modify files in
# their own directory. If in some directory we have a dependency on
# a file in another dir (which doesn't happen often, but it's often
# unavoidable when linking the built-in.o targets which finally
# turn into vmlinux), we will call a sub make in that other dir, and
# after that we are sure that everything which is in that other dir
# is now up to date.
#
# The only cases where we need to modify files which have global
# effects are thus separated out and done before the recursive
# descending is started. They are now explicitly listed as the
# prepare rule.

# Beautify output
# ---------------------------------------------------------------------------
#
# Normally, we echo the whole command before executing it. By making
# that echo $($(quiet)$(cmd)), we now have the possibility to set
# $(quiet) to choose other forms of output instead, e.g.
#
#         quiet_cmd_cc_o_c = Compiling $(RELDIR)/$@
#         cmd_cc_o_c       = $(CC) $(c_flags) -c -o $@ $<
#
# If $(quiet) is empty, the whole command will be printed.
# If it is set to "quiet_", only the short version will be printed.
# If it is set to "silent_", nothing will be printed at all, since
# the variable $(silent_cmd_cc_o_c) doesn't exist.
#
# A simple variant is to prefix commands with $(Q) - that's useful
# for commands that shall be hidden in non-verbose mode.
#
#	$(Q)ln $@ :<
#
# If KBUILD_VERBOSE equals 0 then the above command will be hidden.
# If KBUILD_VERBOSE equals 1 then the above command is displayed.
#
# To put more focus on warnings, be less verbose as default
# Use 'make V=1' to see the full commands

ifeq ("$(origin V)", "command line")
  KBUILD_VERBOSE = $(V)
endif
ifndef KBUILD_VERBOSE
  KBUILD_VERBOSE = 0
endif

ifeq ($(KBUILD_VERBOSE),1)
  quiet =
  Q =
else
  quiet=quiet_
  Q = @
endif

# If the user is running make -s (silent mode), suppress echoing of
# commands

ifneq ($(findstring s,$(filter-out --%,$(MAKEFLAGS))),)
  quiet=silent_
  tools_silent=s
endif

export quiet Q KBUILD_VERBOSE

# kbuild supports saving output files in a separate directory.
# To locate output files in a separate directory two syntaxes are supported.
# In both cases the working directory must be the root of the kernel src.
# 1) O=
# Use "make O=dir/to/store/output/files/"
#
# 2) Set KBUILD_OUTPUT
# Set the environment variable KBUILD_OUTPUT to point to the directory
# where the output files shall be placed.
# export KBUILD_OUTPUT=dir/to/store/output/files/
# make
#
# The O= assignment takes precedence over the KBUILD_OUTPUT environment
# variable.

# KBUILD_SRC is not intended to be used by the regular user (for now),
# it is set on invocation of make with KBUILD_OUTPUT or O= specified.
ifeq ($(KBUILD_SRC),)

# OK, Make called in directory where kernel src resides
# Do we want to locate output files in a separate directory?
ifeq ("$(origin O)", "command line")
  KBUILD_OUTPUT := $(O)
endif

# Cancel implicit rules on top Makefile
$(CURDIR)/Makefile Makefile: ;

ifneq ($(words $(subst :, ,$(CURDIR))), 1)
  $(error main directory cannot contain spaces nor colons)
endif

ifneq ($(KBUILD_OUTPUT),)
# check that the output directory actually exists
saved-output := $(KBUILD_OUTPUT)
KBUILD_OUTPUT := $(shell mkdir -p $(KBUILD_OUTPUT) && cd $(KBUILD_OUTPUT) \
								&& pwd)
$(if $(KBUILD_OUTPUT),, \
     $(error failed to create output directory "$(saved-output)"))

PHONY += $(MAKECMDGOALS) sub-make

$(filter-out _all sub-make $(CURDIR)/Makefile, $(MAKECMDGOALS)) _all: sub-make
	@:

# Invoke a second make in the output directory, passing relevant variables
sub-make:
	$(Q)$(MAKE) -C $(KBUILD_OUTPUT) KBUILD_SRC=$(CURDIR) \
	-f $(CURDIR)/Makefile $(filter-out _all sub-make,$(MAKECMDGOALS))

# Leave processing to above invocation of make
skip-makefile := 1
endif # ifneq ($(KBUILD_OUTPUT),)
endif # ifeq ($(KBUILD_SRC),)

# We process the rest of the Makefile if this is the final invocation of make
ifeq ($(skip-makefile),)

# Do not print "Entering directory ...",
# but we want to display it when entering to the output directory
# so that IDEs/editors are able to understand relative filenames.
MAKEFLAGS += --no-print-directory

# Call a source code checker (by default, "sparse") as part of the
# C compilation.
#
# Use 'make C=1' to enable checking of only re-compiled files.
# Use 'make C=2' to enable checking of *all* source files, regardless
# of whether they are re-compiled or not.
#
# See the file "Documentation/dev-tools/sparse.rst" for more details,
# including where to get the "sparse" utility.

ifeq ("$(origin C)", "command line")
  KBUILD_CHECKSRC = $(C)
endif
ifndef KBUILD_CHECKSRC
  KBUILD_CHECKSRC = 0
endif

# Use make M=dir to specify directory of external module to build
# Old syntax make ... SUBDIRS=$PWD is still supported
# Setting the environment variable KBUILD_EXTMOD take precedence
ifdef SUBDIRS
  KBUILD_EXTMOD ?= $(SUBDIRS)
endif

ifeq ("$(origin M)", "command line")
  KBUILD_EXTMOD := $(M)
endif

ifeq ($(KBUILD_SRC),)
        # building in the source tree
        srctree := .
else
        ifeq ($(KBUILD_SRC)/,$(dir $(CURDIR)))
                # building in a subdirectory of the source tree
                srctree := ..
        else
                srctree := $(KBUILD_SRC)
        endif
endif

export KBUILD_CHECKSRC KBUILD_EXTMOD KBUILD_SRC

objtree		:= .
src		:= $(srctree)
obj		:= $(objtree)

VPATH		:= $(srctree)$(if $(KBUILD_EXTMOD),:$(KBUILD_EXTMOD))

export srctree objtree VPATH

# To make sure we do not include .config for any of the *config targets
# catch them early, and hand them over to scripts/kconfig/Makefile
# It is allowed to specify more targets when calling make, including
# mixing *config targets and build targets.
# For example 'make oldconfig all'.
# Detect when mixed targets is specified, and make a second invocation
# of make so .config is not included in this case either (for *config).

version_h := include/generated/uapi/linux/version.h
old_version_h := include/linux/version.h

no-dot-config-targets := clean mrproper distclean \
			 cscope gtags TAGS tags help% %docs check% coccicheck \
			 $(version_h) headers_% archheaders archscripts \
			 kernelversion %src-pkg

config-targets := 0
mixed-targets  := 0
dot-config     := 1

ifneq ($(filter $(no-dot-config-targets), $(MAKECMDGOALS)),)
	ifeq ($(filter-out $(no-dot-config-targets), $(MAKECMDGOALS)),)
		dot-config := 0
	endif
endif

ifeq ($(KBUILD_EXTMOD),)
        ifneq ($(filter config %config,$(MAKECMDGOALS)),)
                config-targets := 1
                ifneq ($(words $(MAKECMDGOALS)),1)
                        mixed-targets := 1
                endif
        endif
endif
# install and modules_install need also be processed one by one
ifneq ($(filter install,$(MAKECMDGOALS)),)
        ifneq ($(filter modules_install,$(MAKECMDGOALS)),)
	        mixed-targets := 1
        endif
endif

ifeq ($(mixed-targets),1)
# ===========================================================================
# We're called with mixed targets (*config and build targets).
# Handle them one by one.

PHONY += $(MAKECMDGOALS) __build_one_by_one

$(filter-out __build_one_by_one, $(MAKECMDGOALS)): __build_one_by_one
	@:

__build_one_by_one:
	$(Q)set -e; \
	for i in $(MAKECMDGOALS); do \
		$(MAKE) -f $(srctree)/Makefile $$i; \
	done

else

# We need some generic definitions (do not try to remake the file).
scripts/Kbuild.include: ;
include scripts/Kbuild.include

# Read KERNELRELEASE from include/config/kernel.release (if it exists)
KERNELRELEASE = $(shell cat include/config/kernel.release 2> /dev/null)
KERNELVERSION = $(VERSION)$(if $(PATCHLEVEL),.$(PATCHLEVEL)$(if $(SUBLEVEL),.$(SUBLEVEL)))$(EXTRAVERSION)
export VERSION PATCHLEVEL SUBLEVEL KERNELRELEASE KERNELVERSION

# SUBARCH tells the usermode build what the underlying arch is.  That is set
# first, and if a usermode build is happening, the "ARCH=um" on the command
# line overrides the setting of ARCH below.  If a native build is happening,
# then ARCH is assigned, getting whatever value it gets normally, and
# SUBARCH is subsequently ignored.

SUBARCH := $(shell uname -m | sed -e s/i.86/x86/ -e s/x86_64/x86/ \
				  -e s/sun4u/sparc64/ \
				  -e s/arm.*/arm/ -e s/sa110/arm/ \
				  -e s/s390x/s390/ -e s/parisc64/parisc/ \
				  -e s/ppc.*/powerpc/ -e s/mips.*/mips/ \
				  -e s/sh[234].*/sh/ -e s/aarch64.*/arm64/ \
				  -e s/riscv.*/riscv/)

# Cross compiling and selecting different set of gcc/bin-utils
# ---------------------------------------------------------------------------
#
# When performing cross compilation for other architectures ARCH shall be set
# to the target architecture. (See arch/* for the possibilities).
# ARCH can be set during invocation of make:
# make ARCH=ia64
# Another way is to have ARCH set in the environment.
# The default ARCH is the host where make is executed.

# CROSS_COMPILE specify the prefix used for all executables used
# during compilation. Only gcc and related bin-utils executables
# are prefixed with $(CROSS_COMPILE).
# CROSS_COMPILE can be set on the command line
# make CROSS_COMPILE=ia64-linux-
# Alternatively CROSS_COMPILE can be set in the environment.
# A third alternative is to store a setting in .config so that plain
# "make" in the configured kernel build directory always uses that.
# Default value for CROSS_COMPILE is not to prefix executables
# Note: Some architectures assign CROSS_COMPILE in their arch/*/Makefile
ARCH		?= $(SUBARCH)
CROSS_COMPILE	?= $(CONFIG_CROSS_COMPILE:"%"=%)

# Architecture as present in compile.h
UTS_MACHINE 	:= $(ARCH)
SRCARCH 	:= $(ARCH)

# Additional ARCH settings for x86
ifeq ($(ARCH),i386)
        SRCARCH := x86
endif
ifeq ($(ARCH),x86_64)
        SRCARCH := x86
endif

# Additional ARCH settings for sparc
ifeq ($(ARCH),sparc32)
       SRCARCH := sparc
endif
ifeq ($(ARCH),sparc64)
       SRCARCH := sparc
endif

# Additional ARCH settings for sh
ifeq ($(ARCH),sh64)
       SRCARCH := sh
endif

# Additional ARCH settings for tile
ifeq ($(ARCH),tilepro)
       SRCARCH := tile
endif
ifeq ($(ARCH),tilegx)
       SRCARCH := tile
endif

KCONFIG_CONFIG	?= .config
export KCONFIG_CONFIG

# SHELL used by kbuild
CONFIG_SHELL := $(shell if [ -x "$$BASH" ]; then echo $$BASH; \
	  else if [ -x /bin/bash ]; then echo /bin/bash; \
	  else echo sh; fi ; fi)

HOST_LFS_CFLAGS := $(shell getconf LFS_CFLAGS)
HOST_LFS_LDFLAGS := $(shell getconf LFS_LDFLAGS)
HOST_LFS_LIBS := $(shell getconf LFS_LIBS)

HOSTCC       = gcc
HOSTCXX      = g++
HOSTCFLAGS   := -Wall -Wmissing-prototypes -Wstrict-prototypes -O2 \
		-fomit-frame-pointer -std=gnu89 $(HOST_LFS_CFLAGS)
HOSTCXXFLAGS := -O2 $(HOST_LFS_CFLAGS)
HOSTLDFLAGS  := $(HOST_LFS_LDFLAGS)
HOST_LOADLIBES := $(HOST_LFS_LIBS)

# Make variables (CC, etc...)
AS		= $(CROSS_COMPILE)as
LD		= $(CROSS_COMPILE)ld
CC		= $(CROSS_COMPILE)gcc
CPP		= $(CC) -E
AR		= $(CROSS_COMPILE)ar
NM		= $(CROSS_COMPILE)nm
STRIP		= $(CROSS_COMPILE)strip
OBJCOPY		= $(CROSS_COMPILE)objcopy
OBJDUMP		= $(CROSS_COMPILE)objdump
LEX		= flex
YACC		= bison
AWK		= awk
GENKSYMS	= scripts/genksyms/genksyms
INSTALLKERNEL  := installkernel
DEPMOD		= /sbin/depmod
PERL		= perl
PYTHON		= python
CHECK		= sparse

CHECKFLAGS     := -D__linux__ -Dlinux -D__STDC__ -Dunix -D__unix__ \
		  -Wbitwise -Wno-return-void -Wno-unknown-attribute $(CF)
NOSTDINC_FLAGS  =
CFLAGS_MODULE   =
AFLAGS_MODULE   =
LDFLAGS_MODULE  =
CFLAGS_KERNEL	=
AFLAGS_KERNEL	=
LDFLAGS_vmlinux =

# Use USERINCLUDE when you must reference the UAPI directories only.
USERINCLUDE    := \
		-I$(srctree)/arch/$(SRCARCH)/include/uapi \
		-I$(objtree)/arch/$(SRCARCH)/include/generated/uapi \
		-I$(srctree)/include/uapi \
		-I$(objtree)/include/generated/uapi \
                -include $(srctree)/include/linux/kconfig.h

# Use LINUXINCLUDE when you must reference the include/ directory.
# Needed to be compatible with the O= option
LINUXINCLUDE    := \
		-I$(srctree)/arch/$(SRCARCH)/include \
		-I$(objtree)/arch/$(SRCARCH)/include/generated \
		$(if $(KBUILD_SRC), -I$(srctree)/include) \
		-I$(objtree)/include \
		$(USERINCLUDE)

KBUILD_AFLAGS   := -D__ASSEMBLY__
KBUILD_CFLAGS   := -Wall -Wundef -Wstrict-prototypes -Wno-trigraphs \
		   -fno-strict-aliasing -fno-common -fshort-wchar \
		   -Werror-implicit-function-declaration \
		   -Wno-format-security \
		   -std=gnu89
KBUILD_CPPFLAGS := -D__KERNEL__
KBUILD_AFLAGS_KERNEL :=
KBUILD_CFLAGS_KERNEL :=
KBUILD_AFLAGS_MODULE  := -DMODULE
KBUILD_CFLAGS_MODULE  := -DMODULE
KBUILD_LDFLAGS_MODULE := -T $(srctree)/scripts/module-common.lds
GCC_PLUGINS_CFLAGS :=

# Warn about unsupported modules in kernels built inside Autobuild
ifneq ($(wildcard /.buildenv),)
CFLAGS		+= -DUNSUPPORTED_MODULES=2
endif

export ARCH SRCARCH CONFIG_SHELL HOSTCC HOSTCFLAGS CROSS_COMPILE AS LD CC
export CPP AR NM STRIP OBJCOPY OBJDUMP HOSTLDFLAGS HOST_LOADLIBES
export MAKE LEX YACC AWK GENKSYMS INSTALLKERNEL PERL PYTHON UTS_MACHINE
export HOSTCXX HOSTCXXFLAGS LDFLAGS_MODULE CHECK CHECKFLAGS

export KBUILD_CPPFLAGS NOSTDINC_FLAGS LINUXINCLUDE OBJCOPYFLAGS LDFLAGS
export KBUILD_CFLAGS CFLAGS_KERNEL CFLAGS_MODULE
export CFLAGS_KASAN CFLAGS_KASAN_NOSANITIZE CFLAGS_UBSAN
export KBUILD_AFLAGS AFLAGS_KERNEL AFLAGS_MODULE
export KBUILD_AFLAGS_MODULE KBUILD_CFLAGS_MODULE KBUILD_LDFLAGS_MODULE
export KBUILD_AFLAGS_KERNEL KBUILD_CFLAGS_KERNEL
export KBUILD_ARFLAGS

# When compiling out-of-tree modules, put MODVERDIR in the module
# tree rather than in the kernel tree. The kernel tree might
# even be read-only.
export MODVERDIR := $(if $(KBUILD_EXTMOD),$(firstword $(KBUILD_EXTMOD))/).tmp_versions

# Files to ignore in find ... statements

export RCS_FIND_IGNORE := \( -name SCCS -o -name BitKeeper -o -name .svn -o    \
			  -name CVS -o -name .pc -o -name .hg -o -name .git \) \
			  -prune -o
export RCS_TAR_IGNORE := --exclude SCCS --exclude BitKeeper --exclude .svn \
			 --exclude CVS --exclude .pc --exclude .hg --exclude .git

# ===========================================================================
# Rules shared between *config targets and build targets

# Basic helpers built in scripts/basic/
PHONY += scripts_basic
scripts_basic:
	$(Q)$(MAKE) $(build)=scripts/basic
	$(Q)rm -f .tmp_quiet_recordmcount

# To avoid any implicit rule to kick in, define an empty command.
scripts/basic/%: scripts_basic ;

PHONY += outputmakefile
# outputmakefile generates a Makefile in the output directory, if using a
# separate output directory. This allows convenient use of make in the
# output directory.
outputmakefile:
ifneq ($(KBUILD_SRC),)
	$(Q)ln -fsn $(srctree) source
	$(Q)$(CONFIG_SHELL) $(srctree)/scripts/mkmakefile \
	    $(srctree) $(objtree) $(VERSION) $(PATCHLEVEL)
endif

ifeq ($(cc-name),clang)
ifneq ($(CROSS_COMPILE),)
CLANG_TARGET	:= --target=$(notdir $(CROSS_COMPILE:%-=%))
GCC_TOOLCHAIN	:= $(realpath $(dir $(shell which $(LD)))/..)
endif
ifneq ($(GCC_TOOLCHAIN),)
CLANG_GCC_TC	:= --gcc-toolchain=$(GCC_TOOLCHAIN)
endif
KBUILD_CFLAGS += $(CLANG_TARGET) $(CLANG_GCC_TC)
KBUILD_AFLAGS += $(CLANG_TARGET) $(CLANG_GCC_TC)
KBUILD_CFLAGS += $(call cc-option, -no-integrated-as)
KBUILD_AFLAGS += $(call cc-option, -no-integrated-as)
endif

RETPOLINE_CFLAGS_GCC := -mindirect-branch=thunk-extern -mindirect-branch-register
RETPOLINE_CFLAGS_CLANG := -mretpoline-external-thunk
RETPOLINE_CFLAGS := $(call cc-option,$(RETPOLINE_CFLAGS_GCC),$(call cc-option,$(RETPOLINE_CFLAGS_CLANG)))
export RETPOLINE_CFLAGS

ifeq ($(config-targets),1)
# ===========================================================================
# *config targets only - make sure prerequisites are updated, and descend
# in scripts/kconfig to make the *config target

# Read arch specific Makefile to set KBUILD_DEFCONFIG as needed.
# KBUILD_DEFCONFIG may point out an alternative default configuration
# used for 'make defconfig'
include arch/$(SRCARCH)/Makefile
export KBUILD_DEFCONFIG KBUILD_KCONFIG

config: scripts_basic outputmakefile FORCE
	$(Q)$(MAKE) $(build)=scripts/kconfig $@

%config: scripts_basic outputmakefile FORCE
	$(Q)$(MAKE) $(build)=scripts/kconfig $@

else
# ===========================================================================
# Build targets only - this includes vmlinux, arch specific targets, clean
# targets and others. In general all targets except *config targets.

# If building an external module we do not care about the all: rule
# but instead _all depend on modules
PHONY += all
ifeq ($(KBUILD_EXTMOD),)
_all: all
else
_all: modules
endif

# Decide whether to build built-in, modular, or both.
# Normally, just do built-in.

KBUILD_MODULES :=
KBUILD_BUILTIN := 1

# If we have only "make modules", don't compile built-in objects.
# When we're building modules with modversions, we need to consider
# the built-in objects during the descend as well, in order to
# make sure the checksums are up to date before we record them.

ifeq ($(MAKECMDGOALS),modules)
  KBUILD_BUILTIN := $(if $(CONFIG_MODVERSIONS),1)
endif

# If we have "make <whatever> modules", compile modules
# in addition to whatever we do anyway.
# Just "make" or "make all" shall build modules as well

ifneq ($(filter all _all modules,$(MAKECMDGOALS)),)
  KBUILD_MODULES := 1
endif

ifeq ($(MAKECMDGOALS),)
  KBUILD_MODULES := 1
endif

export KBUILD_MODULES KBUILD_BUILTIN

ifeq ($(KBUILD_EXTMOD),)
# Additional helpers built in scripts/
# Carefully list dependencies so we do not try to build scripts twice
# in parallel
PHONY += scripts
scripts: scripts_basic include/config/auto.conf include/config/tristate.conf \
	 asm-generic gcc-plugins
	$(Q)$(MAKE) $(build)=$(@)

# Objects we will link into vmlinux / subdirs we need to visit
init-y		:= init/
drivers-y	:= drivers/ sound/ firmware/
net-y		:= net/
libs-y		:= lib/
core-y		:= usr/
virt-y		:= virt/
endif # KBUILD_EXTMOD

ifeq ($(dot-config),1)
# Read in config
-include include/config/auto.conf

ifeq ($(KBUILD_EXTMOD),)
# Read in dependencies to all Kconfig* files, make sure to run
# oldconfig if changes are detected.
-include include/config/auto.conf.cmd

# To avoid any implicit rule to kick in, define an empty command
$(KCONFIG_CONFIG) include/config/auto.conf.cmd: ;

# The actual configuration files used during the build are stored in
# include/generated/ and include/config/. Update them if .config is newer than
# include/config/auto.conf (which mirrors .config).
include/config/%.conf: $(KCONFIG_CONFIG) include/config/auto.conf.cmd
	$(Q)$(MAKE) -f $(srctree)/Makefile silentoldconfig
else
# external modules needs include/generated/autoconf.h and include/config/auto.conf
# but do not care if they are up-to-date. Use auto.conf to trigger the test
PHONY += include/config/auto.conf

include/config/auto.conf:
	$(Q)test -e include/generated/autoconf.h -a -e $@ || (		\
	echo >&2;							\
	echo >&2 "  ERROR: Kernel configuration is invalid.";		\
	echo >&2 "         include/generated/autoconf.h or $@ are missing.";\
	echo >&2 "         Run 'make oldconfig && make prepare' on kernel src to fix it.";	\
	echo >&2 ;							\
	/bin/false)

endif # KBUILD_EXTMOD

else
# Dummy target needed, because used as prerequisite
include/config/auto.conf: ;
endif # $(dot-config)

# For the kernel to actually contain only the needed exported symbols,
# we have to build modules as well to determine what those symbols are.
# (this can be evaluated only once include/config/auto.conf has been included)
ifdef CONFIG_TRIM_UNUSED_KSYMS
  KBUILD_MODULES := 1
endif

# The all: target is the default when no target is given on the
# command line.
# This allow a user to issue only 'make' to build a kernel including modules
# Defaults to vmlinux, but the arch makefile usually adds further targets
all: vmlinux

KBUILD_CFLAGS	+= $(call cc-option,-fno-PIE)
KBUILD_AFLAGS	+= $(call cc-option,-fno-PIE)
CFLAGS_GCOV	:= -fprofile-arcs -ftest-coverage -fno-tree-loop-im $(call cc-disable-warning,maybe-uninitialized,)
export CFLAGS_GCOV CFLAGS_KCOV

# The arch Makefile can set ARCH_{CPP,A,C}FLAGS to override the default
# values of the respective KBUILD_* variables
ARCH_CPPFLAGS :=
ARCH_AFLAGS :=
ARCH_CFLAGS :=
include arch/$(SRCARCH)/Makefile

KBUILD_CFLAGS	+= $(call cc-option,-fno-delete-null-pointer-checks,)
KBUILD_CFLAGS	+= $(call cc-disable-warning,frame-address,)
KBUILD_CFLAGS	+= $(call cc-disable-warning, format-truncation)
KBUILD_CFLAGS	+= $(call cc-disable-warning, format-overflow)
KBUILD_CFLAGS	+= $(call cc-disable-warning, int-in-bool-context)

ifdef CONFIG_CC_OPTIMIZE_FOR_SIZE
KBUILD_CFLAGS	+= $(call cc-option,-Oz,-Os)
KBUILD_CFLAGS	+= $(call cc-disable-warning,maybe-uninitialized,)
else
ifdef CONFIG_PROFILE_ALL_BRANCHES
KBUILD_CFLAGS	+= -O2 $(call cc-disable-warning,maybe-uninitialized,)
else
KBUILD_CFLAGS   += -O2
endif
endif

KBUILD_CFLAGS += $(call cc-ifversion, -lt, 0409, \
			$(call cc-disable-warning,maybe-uninitialized,))

# Tell gcc to never replace conditional load with a non-conditional one
KBUILD_CFLAGS	+= $(call cc-option,--param=allow-store-data-races=0)

# check for 'asm goto'
ifeq ($(call shell-cached,$(CONFIG_SHELL) $(srctree)/scripts/gcc-goto.sh $(CC) $(KBUILD_CFLAGS)), y)
	KBUILD_CFLAGS += -DCC_HAVE_ASM_GOTO
	KBUILD_AFLAGS += -DCC_HAVE_ASM_GOTO
endif

include scripts/Makefile.kcov
include scripts/Makefile.gcc-plugins

ifdef CONFIG_READABLE_ASM
# Disable optimizations that make assembler listings hard to read.
# reorder blocks reorders the control in the function
# ipa clone creates specialized cloned functions
# partial inlining inlines only parts of functions
KBUILD_CFLAGS += $(call cc-option,-fno-reorder-blocks,) \
                 $(call cc-option,-fno-ipa-cp-clone,) \
                 $(call cc-option,-fno-partial-inlining)
endif

ifneq ($(CONFIG_FRAME_WARN),0)
KBUILD_CFLAGS += $(call cc-option,-Wframe-larger-than=${CONFIG_FRAME_WARN})
endif

# This selects the stack protector compiler flag. Testing it is delayed
# until after .config has been reprocessed, in the prepare-compiler-check
# target.
ifdef CONFIG_CC_STACKPROTECTOR_AUTO
  stackp-flag := $(call cc-option,-fstack-protector-strong,$(call cc-option,-fstack-protector))
  stackp-name := AUTO
else
ifdef CONFIG_CC_STACKPROTECTOR_REGULAR
  stackp-flag := -fstack-protector
  stackp-name := REGULAR
else
ifdef CONFIG_CC_STACKPROTECTOR_STRONG
  stackp-flag := -fstack-protector-strong
  stackp-name := STRONG
else
  # If either there is no stack protector for this architecture or
  # CONFIG_CC_STACKPROTECTOR_NONE is selected, we're done, and $(stackp-name)
  # is empty, skipping all remaining stack protector tests.
  #
  # Force off for distro compilers that enable stack protector by default.
  KBUILD_CFLAGS += $(call cc-option, -fno-stack-protector)
endif
endif
endif
# Find arch-specific stack protector compiler sanity-checking script.
ifdef stackp-name
ifneq ($(stackp-flag),)
  stackp-path := $(srctree)/scripts/gcc-$(SRCARCH)_$(BITS)-has-stack-protector.sh
  stackp-check := $(wildcard $(stackp-path))
  # If the wildcard test matches a test script, run it to check functionality.
  ifdef stackp-check
    ifneq ($(shell $(CONFIG_SHELL) $(stackp-check) $(CC) $(KBUILD_CPPFLAGS) $(biarch)),y)
      stackp-broken := y
    endif
  endif
  ifndef stackp-broken
    # If the stack protector is functional, enable code that depends on it.
    KBUILD_CPPFLAGS += -DCONFIG_CC_STACKPROTECTOR
    # Either we've already detected the flag (for AUTO) or we'll fail the
    # build in the prepare-compiler-check rule (for specific flag).
    KBUILD_CFLAGS += $(stackp-flag)
  else
    # We have to make sure stack protector is unconditionally disabled if
    # the compiler is broken (in case we're going to continue the build in
    # AUTO mode).
    KBUILD_CFLAGS += $(call cc-option, -fno-stack-protector)
  endif
endif
endif

ifeq ($(cc-name),clang)
KBUILD_CPPFLAGS += $(call cc-option,-Qunused-arguments,)
KBUILD_CFLAGS += $(call cc-disable-warning, format-invalid-specifier)
KBUILD_CFLAGS += $(call cc-disable-warning, gnu)
KBUILD_CFLAGS += $(call cc-disable-warning, address-of-packed-member)
# Quiet clang warning: comparison of unsigned expression < 0 is always false
KBUILD_CFLAGS += $(call cc-disable-warning, tautological-compare)
# CLANG uses a _MergedGlobals as optimization, but this breaks modpost, as the
# source of a reference will be _MergedGlobals and not on of the whitelisted names.
# See modpost pattern 2
KBUILD_CFLAGS += $(call cc-option, -mno-global-merge,)
KBUILD_CFLAGS += $(call cc-option, -fcatch-undefined-behavior)
else

# These warnings generated too much noise in a regular build.
# Use make W=1 to enable them (see scripts/Makefile.extrawarn)
KBUILD_CFLAGS += $(call cc-disable-warning, unused-but-set-variable)
endif

KBUILD_CFLAGS += $(call cc-disable-warning, unused-const-variable)
ifdef CONFIG_FRAME_POINTER
KBUILD_CFLAGS	+= -fno-omit-frame-pointer -fno-optimize-sibling-calls
else
# Some targets (ARM with Thumb2, for example), can't be built with frame
# pointers.  For those, we don't have FUNCTION_TRACER automatically
# select FRAME_POINTER.  However, FUNCTION_TRACER adds -pg, and this is
# incompatible with -fomit-frame-pointer with current GCC, so we don't use
# -fomit-frame-pointer with FUNCTION_TRACER.
ifndef CONFIG_FUNCTION_TRACER
KBUILD_CFLAGS	+= -fomit-frame-pointer
endif
endif

KBUILD_CFLAGS   += $(call cc-option, -fno-var-tracking-assignments)

ifdef CONFIG_DEBUG_INFO
ifdef CONFIG_DEBUG_INFO_SPLIT
KBUILD_CFLAGS   += $(call cc-option, -gsplit-dwarf, -g)
else
KBUILD_CFLAGS	+= -g
endif
KBUILD_AFLAGS	+= -Wa,-gdwarf-2
endif
ifdef CONFIG_DEBUG_INFO_DWARF4
KBUILD_CFLAGS	+= $(call cc-option, -gdwarf-4,)
endif

ifdef CONFIG_DEBUG_INFO_REDUCED
KBUILD_CFLAGS 	+= $(call cc-option, -femit-struct-debug-baseonly) \
		   $(call cc-option,-fno-var-tracking)
endif

ifdef CONFIG_FUNCTION_TRACER
ifndef CC_FLAGS_FTRACE
CC_FLAGS_FTRACE := -pg
endif
export CC_FLAGS_FTRACE
ifdef CONFIG_HAVE_FENTRY
CC_USING_FENTRY	:= $(call cc-option, -mfentry -DCC_USING_FENTRY)
endif
KBUILD_CFLAGS	+= $(CC_FLAGS_FTRACE) $(CC_USING_FENTRY)
KBUILD_AFLAGS	+= $(CC_USING_FENTRY)
ifdef CONFIG_DYNAMIC_FTRACE
	ifdef CONFIG_HAVE_C_RECORDMCOUNT
		BUILD_C_RECORDMCOUNT := y
		export BUILD_C_RECORDMCOUNT
	endif
endif
endif

# We trigger additional mismatches with less inlining
ifdef CONFIG_DEBUG_SECTION_MISMATCH
KBUILD_CFLAGS += $(call cc-option, -fno-inline-functions-called-once)
endif

ifdef CONFIG_LD_DEAD_CODE_DATA_ELIMINATION
KBUILD_CFLAGS	+= $(call cc-option,-ffunction-sections,)
KBUILD_CFLAGS	+= $(call cc-option,-fdata-sections,)
endif

# arch Makefile may override CC so keep this after arch Makefile is included
NOSTDINC_FLAGS += -nostdinc -isystem $(call shell-cached,$(CC) -print-file-name=include)
CHECKFLAGS     += $(NOSTDINC_FLAGS)

# warn about C99 declaration after statement
KBUILD_CFLAGS += $(call cc-option,-Wdeclaration-after-statement,)

# disable pointer signed / unsigned warnings in gcc 4.0
KBUILD_CFLAGS += $(call cc-disable-warning, pointer-sign)

# disable invalid "can't wrap" optimizations for signed / pointers
KBUILD_CFLAGS	+= $(call cc-option,-fno-strict-overflow)

# clang sets -fmerge-all-constants by default as optimization, but this
# is non-conforming behavior for C and in fact breaks the kernel, so we
# need to disable it here generally.
KBUILD_CFLAGS	+= $(call cc-option,-fno-merge-all-constants)

# for gcc -fno-merge-all-constants disables everything, but it is fine
# to have actual conforming behavior enabled.
KBUILD_CFLAGS	+= $(call cc-option,-fmerge-constants)

# Make sure -fstack-check isn't enabled (like gentoo apparently did)
KBUILD_CFLAGS  += $(call cc-option,-fno-stack-check,)

# conserve stack if available
KBUILD_CFLAGS   += $(call cc-option,-fconserve-stack)

# disallow errors like 'EXPORT_GPL(foo);' with missing header
KBUILD_CFLAGS   += $(call cc-option,-Werror=implicit-int)

# require functions to have arguments in prototypes, not empty 'int foo()'
KBUILD_CFLAGS   += $(call cc-option,-Werror=strict-prototypes)

# Prohibit date/time macros, which would make the build non-deterministic
KBUILD_CFLAGS   += $(call cc-option,-Werror=date-time)

# enforce correct pointer usage
KBUILD_CFLAGS   += $(call cc-option,-Werror=incompatible-pointer-types)

# Require designated initializers for all marked structures
KBUILD_CFLAGS   += $(call cc-option,-Werror=designated-init)

# use the deterministic mode of AR if available
KBUILD_ARFLAGS := $(call ar-option,D)

include scripts/Makefile.kasan
include scripts/Makefile.extrawarn
include scripts/Makefile.ubsan

# Add any arch overrides and user supplied CPPFLAGS, AFLAGS and CFLAGS as the
# last assignments
KBUILD_CPPFLAGS += $(ARCH_CPPFLAGS) $(KCPPFLAGS)
KBUILD_AFLAGS   += $(ARCH_AFLAGS)   $(KAFLAGS)
KBUILD_CFLAGS   += $(ARCH_CFLAGS)   $(KCFLAGS)

# Use --build-id when available.
LDFLAGS_BUILD_ID := $(call ld-option, --build-id)
KBUILD_LDFLAGS_MODULE += $(LDFLAGS_BUILD_ID)
LDFLAGS_vmlinux += $(LDFLAGS_BUILD_ID)

ifdef CONFIG_LD_DEAD_CODE_DATA_ELIMINATION
LDFLAGS_vmlinux	+= $(call ld-option, --gc-sections,)
endif

ifeq ($(CONFIG_STRIP_ASM_SYMS),y)
LDFLAGS_vmlinux	+= $(call ld-option, -X,)
endif

# Default kernel image to build when no specific target is given.
# KBUILD_IMAGE may be overruled on the command line or
# set in the environment
# Also any assignments in arch/$(ARCH)/Makefile take precedence over
# this default value
export KBUILD_IMAGE ?= vmlinux

#
# INSTALL_PATH specifies where to place the updated kernel and system map
# images. Default is /boot, but you can set it to other values
export	INSTALL_PATH ?= /boot

#
# INSTALL_DTBS_PATH specifies a prefix for relocations required by build roots.
# Like INSTALL_MOD_PATH, it isn't defined in the Makefile, but can be passed as
# an argument if needed. Otherwise it defaults to the kernel install path
#
export INSTALL_DTBS_PATH ?= $(INSTALL_PATH)/dtbs/$(KERNELRELEASE)

#
# INSTALL_MOD_PATH specifies a prefix to MODLIB for module directory
# relocations required by build roots.  This is not defined in the
# makefile but the argument can be passed to make if needed.
#

MODLIB	= $(INSTALL_MOD_PATH)/lib/modules/$(KERNELRELEASE)
export MODLIB

#
# INSTALL_MOD_STRIP, if defined, will cause modules to be
# stripped after they are installed.  If INSTALL_MOD_STRIP is '1', then
# the default option --strip-debug will be used.  Otherwise,
# INSTALL_MOD_STRIP value will be used as the options to the strip command.

ifdef INSTALL_MOD_STRIP
ifeq ($(INSTALL_MOD_STRIP),1)
mod_strip_cmd = $(STRIP) --strip-debug
else
mod_strip_cmd = $(STRIP) $(INSTALL_MOD_STRIP)
endif # INSTALL_MOD_STRIP=1
else
mod_strip_cmd = true
endif # INSTALL_MOD_STRIP
export mod_strip_cmd

# CONFIG_MODULE_COMPRESS, if defined, will cause module to be compressed
# after they are installed in agreement with CONFIG_MODULE_COMPRESS_GZIP
# or CONFIG_MODULE_COMPRESS_XZ.

mod_compress_cmd = true
ifdef CONFIG_MODULE_COMPRESS
  ifdef CONFIG_MODULE_COMPRESS_GZIP
    mod_compress_cmd = gzip -n -f
  endif # CONFIG_MODULE_COMPRESS_GZIP
  ifdef CONFIG_MODULE_COMPRESS_XZ
    mod_compress_cmd = xz -f
  endif # CONFIG_MODULE_COMPRESS_XZ
endif # CONFIG_MODULE_COMPRESS
export mod_compress_cmd

# Select initial ramdisk compression format, default is gzip(1).
# This shall be used by the dracut(8) tool while creating an initramfs image.
#
INITRD_COMPRESS-y                  := gzip
INITRD_COMPRESS-$(CONFIG_RD_BZIP2) := bzip2
INITRD_COMPRESS-$(CONFIG_RD_LZMA)  := lzma
INITRD_COMPRESS-$(CONFIG_RD_XZ)    := xz
INITRD_COMPRESS-$(CONFIG_RD_LZO)   := lzo
INITRD_COMPRESS-$(CONFIG_RD_LZ4)   := lz4
# do not export INITRD_COMPRESS, since we didn't actually
# choose a sane default compression above.
# export INITRD_COMPRESS := $(INITRD_COMPRESS-y)

ifdef CONFIG_MODULE_SIG_ALL
$(eval $(call config_filename,MODULE_SIG_KEY))

mod_sign_cmd = scripts/sign-file $(CONFIG_MODULE_SIG_HASH) $(MODULE_SIG_KEY_SRCPREFIX)$(CONFIG_MODULE_SIG_KEY) certs/signing_key.x509
else
mod_sign_cmd = true
endif
export mod_sign_cmd

ifdef CONFIG_STACK_VALIDATION
  has_libelf := $(call try-run,\
		echo "int main() {}" | $(HOSTCC) -xc -o /dev/null -lelf -,1,0)
  ifeq ($(has_libelf),1)
    objtool_target := tools/objtool FORCE
  else
    ifdef CONFIG_UNWINDER_ORC
      $(error "Cannot generate ORC metadata for CONFIG_UNWINDER_ORC=y, please install libelf-dev, libelf-devel or elfutils-libelf-devel")
    else
      $(warning "Cannot use CONFIG_STACK_VALIDATION=y, please install libelf-dev, libelf-devel or elfutils-libelf-devel")
    endif
    SKIP_STACK_VALIDATION := 1
    export SKIP_STACK_VALIDATION
  endif
endif


ifeq ($(KBUILD_EXTMOD),)
core-y		+= kernel/ certs/ mm/ fs/ ipc/ security/ crypto/ block/

vmlinux-dirs	:= $(patsubst %/,%,$(filter %/, $(init-y) $(init-m) \
		     $(core-y) $(core-m) $(drivers-y) $(drivers-m) \
		     $(net-y) $(net-m) $(libs-y) $(libs-m) $(virt-y)))

vmlinux-alldirs	:= $(sort $(vmlinux-dirs) $(patsubst %/,%,$(filter %/, \
		     $(init-) $(core-) $(drivers-) $(net-) $(libs-) $(virt-))))

init-y		:= $(patsubst %/, %/built-in.o, $(init-y))
core-y		:= $(patsubst %/, %/built-in.o, $(core-y))
drivers-y	:= $(patsubst %/, %/built-in.o, $(drivers-y))
net-y		:= $(patsubst %/, %/built-in.o, $(net-y))
libs-y1		:= $(patsubst %/, %/lib.a, $(libs-y))
libs-y2		:= $(filter-out %.a, $(patsubst %/, %/built-in.o, $(libs-y)))
virt-y		:= $(patsubst %/, %/built-in.o, $(virt-y))

# Externally visible symbols (used by link-vmlinux.sh)
export KBUILD_VMLINUX_INIT := $(head-y) $(init-y)
export KBUILD_VMLINUX_MAIN := $(core-y) $(libs-y2) $(drivers-y) $(net-y) $(virt-y)
export KBUILD_VMLINUX_LIBS := $(libs-y1)
export KBUILD_LDS          := arch/$(SRCARCH)/kernel/vmlinux.lds
export LDFLAGS_vmlinux
# used by scripts/package/Makefile
export KBUILD_ALLDIRS := $(sort $(filter-out arch/%,$(vmlinux-alldirs)) arch Documentation include samples scripts tools)

vmlinux-deps := $(KBUILD_LDS) $(KBUILD_VMLINUX_INIT) $(KBUILD_VMLINUX_MAIN) $(KBUILD_VMLINUX_LIBS)

# Include targets which we want to execute sequentially if the rest of the
# kernel build went well. If CONFIG_TRIM_UNUSED_KSYMS is set, this might be
# evaluated more than once.
PHONY += vmlinux_prereq
vmlinux_prereq: $(vmlinux-deps) FORCE
ifdef CONFIG_HEADERS_CHECK
	$(Q)$(MAKE) -f $(srctree)/Makefile headers_check
endif
ifdef CONFIG_GDB_SCRIPTS
	$(Q)ln -fsn $(abspath $(srctree)/scripts/gdb/vmlinux-gdb.py)
endif
ifdef CONFIG_TRIM_UNUSED_KSYMS
	$(Q)$(CONFIG_SHELL) $(srctree)/scripts/adjust_autoksyms.sh \
	  "$(MAKE) -f $(srctree)/Makefile vmlinux"
endif

# standalone target for easier testing
include/generated/autoksyms.h: FORCE
	$(Q)$(CONFIG_SHELL) $(srctree)/scripts/adjust_autoksyms.sh true

ARCH_POSTLINK := $(wildcard $(srctree)/arch/$(SRCARCH)/Makefile.postlink)

# Final link of vmlinux with optional arch pass after final link
cmd_link-vmlinux =                                                 \
	$(CONFIG_SHELL) $< $(LD) $(LDFLAGS) $(LDFLAGS_vmlinux) ;    \
	$(if $(ARCH_POSTLINK), $(MAKE) -f $(ARCH_POSTLINK) $@, true)

vmlinux: scripts/link-vmlinux.sh vmlinux_prereq $(vmlinux-deps) FORCE
	+$(call if_changed,link-vmlinux)

# Build samples along the rest of the kernel
ifdef CONFIG_SAMPLES
vmlinux-dirs += samples
endif

# The actual objects are generated when descending,
# make sure no implicit rule kicks in
$(sort $(vmlinux-deps)): $(vmlinux-dirs) ;

# Handle descending into subdirectories listed in $(vmlinux-dirs)
# Preset locale variables to speed up the build process. Limit locale
# tweaks to this spot to avoid wrong language settings when running
# make menuconfig etc.
# Error messages still appears in the original language

PHONY += $(vmlinux-dirs)
$(vmlinux-dirs): prepare scripts
	$(Q)$(MAKE) $(build)=$@ need-builtin=1

define filechk_kernel.release
	echo "$(KERNELVERSION)$$($(CONFIG_SHELL) $(srctree)/scripts/setlocalversion $(srctree))"
endef

# Store (new) KERNELRELEASE string in include/config/kernel.release
include/config/kernel.release: include/config/auto.conf FORCE
	$(call filechk,kernel.release)

suse_version_h := include/generated/uapi/linux/suse_version.h

define filechk_suse_version
	$(CONFIG_SHELL) $(srctree)/scripts/gen-suse_version_h.sh
endef

$(suse_version_h): include/config/auto.conf FORCE
	$(call filechk,suse_version)


# Things we need to do before we recursively start building the kernel
# or the modules are listed in "prepare".
# A multi level approach is used. prepareN is processed before prepareN-1.
# archprepare is used in arch Makefiles and when processed asm symlink,
# version.h and scripts_basic is processed / created.

# Listed in dependency order
PHONY += prepare archprepare prepare0 prepare1 prepare2 prepare3

# prepare3 is used to check if we are building in a separate output directory,
# and if so do:
# 1) Check that make has not been executed in the kernel src $(srctree)
prepare3: include/config/kernel.release
ifneq ($(KBUILD_SRC),)
	@$(kecho) '  Using $(srctree) as source for kernel'
	$(Q)if [ -f $(srctree)/.config -o -d $(srctree)/include/config ]; then \
		echo >&2 "  $(srctree) is not clean, please run 'make mrproper'"; \
		echo >&2 "  in the '$(srctree)' directory.";\
		/bin/false; \
	fi;
endif

# prepare2 creates a makefile if using a separate output directory.
# From this point forward, .config has been reprocessed, so any rules
# that need to depend on updated CONFIG_* values can be checked here.
prepare2: prepare3 prepare-compiler-check outputmakefile asm-generic

prepare1: prepare2 $(version_h) include/generated/utsrelease.h \
                   include/config/auto.conf $(suse_version_h)
	$(cmd_crmodverdir)

archprepare: archheaders archscripts prepare1 scripts_basic

prepare0: archprepare gcc-plugins
	$(Q)$(MAKE) $(build)=.

# All the preparing..
prepare: prepare0 prepare-objtool

# Support for using generic headers in asm-generic
PHONY += asm-generic uapi-asm-generic
asm-generic: uapi-asm-generic
	$(Q)$(MAKE) -f $(srctree)/scripts/Makefile.asm-generic \
	            src=asm obj=arch/$(SRCARCH)/include/generated/asm
uapi-asm-generic:
	$(Q)$(MAKE) -f $(srctree)/scripts/Makefile.asm-generic \
	            src=uapi/asm obj=arch/$(SRCARCH)/include/generated/uapi/asm

PHONY += prepare-objtool
prepare-objtool: $(objtool_target)

# Check for CONFIG flags that require compiler support. Abort the build
# after .config has been processed, but before the kernel build starts.
#
# For security-sensitive CONFIG options, we don't want to fallback and/or
# silently change which compiler flags will be used, since that leads to
# producing kernels with different security feature characteristics
# depending on the compiler used. (For example, "But I selected
# CC_STACKPROTECTOR_STRONG! Why did it build with _REGULAR?!")
PHONY += prepare-compiler-check
prepare-compiler-check: FORCE
# Make sure compiler supports requested stack protector flag.
ifdef stackp-name
  # Warn about CONFIG_CC_STACKPROTECTOR_AUTO having found no option.
  ifeq ($(stackp-flag),)
	@echo CONFIG_CC_STACKPROTECTOR_$(stackp-name): \
		  Compiler does not support any known stack-protector >&2
  else
  # Fail if specifically requested stack protector is missing.
  ifeq ($(call cc-option, $(stackp-flag)),)
	@echo Cannot use CONFIG_CC_STACKPROTECTOR_$(stackp-name): \
		  $(stackp-flag) not supported by compiler >&2 && exit 1
  endif
  endif
endif
# Make sure compiler does not have buggy stack-protector support. If a
# specific stack-protector was requested, fail the build, otherwise warn.
ifdef stackp-broken
  ifeq ($(stackp-name),AUTO)
	@echo CONFIG_CC_STACKPROTECTOR_$(stackp-name): \
                  $(stackp-flag) available but compiler is broken: disabling >&2
  else
	@echo Cannot use CONFIG_CC_STACKPROTECTOR_$(stackp-name): \
                  $(stackp-flag) available but compiler is broken >&2 && exit 1
  endif
endif
	@:

# Generate some files
# ---------------------------------------------------------------------------

# KERNELRELEASE can change from a few different places, meaning version.h
# needs to be updated, so this check is forced on all builds

uts_len := 64
define filechk_utsrelease.h
	if [ `echo -n "$(KERNELRELEASE)" | wc -c ` -gt $(uts_len) ]; then \
	  echo '"$(KERNELRELEASE)" exceeds $(uts_len) characters' >&2;    \
	  exit 1;                                                         \
	fi;                                                               \
	(echo \#define UTS_RELEASE \"$(KERNELRELEASE)\";)
endef

define filechk_version.h
	(echo \#define LINUX_VERSION_CODE $(shell                         \
	expr $(VERSION) \* 65536 + 0$(PATCHLEVEL) \* 256 + 0$(SUBLEVEL)); \
	echo '#define KERNEL_VERSION(a,b,c) (((a) << 16) + ((b) << 8) + (c))';)
endef

$(version_h): $(srctree)/Makefile FORCE
	$(call filechk,version.h)
	$(Q)rm -f $(old_version_h)

include/generated/utsrelease.h: include/config/kernel.release FORCE
	$(call filechk,utsrelease.h)

PHONY += headerdep
headerdep:
	$(Q)find $(srctree)/include/ -name '*.h' | xargs --max-args 1 \
	$(srctree)/scripts/headerdep.pl -I$(srctree)/include

# ---------------------------------------------------------------------------
# Kernel headers

#Default location for installed headers
export INSTALL_HDR_PATH = $(objtree)/usr

# If we do an all arch process set dst to include/arch-$(SRCARCH)
hdr-dst = $(if $(KBUILD_HEADERS), dst=include/arch-$(SRCARCH), dst=include)

PHONY += archheaders
archheaders:

PHONY += archscripts
archscripts:

PHONY += __headers
__headers: $(version_h) scripts_basic uapi-asm-generic archheaders archscripts
	$(Q)$(MAKE) $(build)=scripts build_unifdef

PHONY += headers_install_all
headers_install_all:
	$(Q)$(CONFIG_SHELL) $(srctree)/scripts/headers.sh install

PHONY += headers_install
headers_install: __headers
	$(if $(wildcard $(srctree)/arch/$(SRCARCH)/include/uapi/asm/Kbuild),, \
	  $(error Headers not exportable for the $(SRCARCH) architecture))
	$(Q)$(MAKE) $(hdr-inst)=include/uapi dst=include
	$(Q)$(MAKE) $(hdr-inst)=arch/$(SRCARCH)/include/uapi $(hdr-dst)

PHONY += headers_check_all
headers_check_all: headers_install_all
	$(Q)$(CONFIG_SHELL) $(srctree)/scripts/headers.sh check

PHONY += headers_check
headers_check: headers_install
	$(Q)$(MAKE) $(hdr-inst)=include/uapi dst=include HDRCHECK=1
	$(Q)$(MAKE) $(hdr-inst)=arch/$(SRCARCH)/include/uapi $(hdr-dst) HDRCHECK=1

# ---------------------------------------------------------------------------
# Kernel selftest

PHONY += kselftest
kselftest:
	$(Q)$(MAKE) -C $(srctree)/tools/testing/selftests run_tests

PHONY += kselftest-clean
kselftest-clean:
	$(Q)$(MAKE) -C $(srctree)/tools/testing/selftests clean

PHONY += kselftest-merge
kselftest-merge:
	$(if $(wildcard $(objtree)/.config),, $(error No .config exists, config your kernel first!))
	$(Q)$(CONFIG_SHELL) $(srctree)/scripts/kconfig/merge_config.sh \
		-m $(objtree)/.config \
		$(srctree)/tools/testing/selftests/*/config
	+$(Q)$(MAKE) -f $(srctree)/Makefile olddefconfig

# ---------------------------------------------------------------------------
# Modules

ifdef CONFIG_MODULES

# By default, build modules as well

all: modules

# Build modules
#
# A module can be listed more than once in obj-m resulting in
# duplicate lines in modules.order files.  Those are removed
# using awk while concatenating to the final file.

PHONY += modules
modules: $(vmlinux-dirs) $(if $(KBUILD_BUILTIN),vmlinux) modules.builtin
	$(Q)$(AWK) '!x[$$0]++' $(vmlinux-dirs:%=$(objtree)/%/modules.order) > $(objtree)/modules.order
	@$(kecho) '  Building modules, stage 2.';
	$(Q)$(MAKE) -f $(srctree)/scripts/Makefile.modpost

modules.builtin: $(vmlinux-dirs:%=%/modules.builtin)
	$(Q)$(AWK) '!x[$$0]++' $^ > $(objtree)/modules.builtin

%/modules.builtin: include/config/auto.conf
	$(Q)$(MAKE) $(modbuiltin)=$*


# Target to prepare building external modules
PHONY += modules_prepare
modules_prepare: prepare scripts

# Target to install modules
PHONY += modules_install
modules_install: _modinst_ _modinst_post

PHONY += _modinst_
_modinst_:
	@rm -rf $(MODLIB)/kernel
	@rm -f $(MODLIB)/source
	@mkdir -p $(MODLIB)/kernel
	@ln -s $(abspath $(srctree)) $(MODLIB)/source
	@if [ ! $(objtree) -ef  $(MODLIB)/build ]; then \
		rm -f $(MODLIB)/build ; \
		ln -s $(CURDIR) $(MODLIB)/build ; \
	fi
	@cp -f $(objtree)/modules.order $(MODLIB)/
	@cp -f $(objtree)/modules.builtin $(MODLIB)/
	$(Q)$(MAKE) -f $(srctree)/scripts/Makefile.modinst

# This depmod is only for convenience to give the initial
# boot a modules.dep even before / is mounted read-write.  However the
# boot script depmod is the master version.
PHONY += _modinst_post
_modinst_post: _modinst_
	$(call cmd,depmod)

ifeq ($(CONFIG_MODULE_SIG), y)
PHONY += modules_sign
modules_sign:
	$(Q)$(MAKE) -f $(srctree)/scripts/Makefile.modsign
endif

else # CONFIG_MODULES

# Modules not configured
# ---------------------------------------------------------------------------

PHONY += modules modules_install
modules modules_install:
	@echo >&2
	@echo >&2 "The present kernel configuration has modules disabled."
	@echo >&2 "Type 'make config' and enable loadable module support."
	@echo >&2 "Then build a kernel with module support enabled."
	@echo >&2
	@exit 1

endif # CONFIG_MODULES

###
# Cleaning is done on three levels.
# make clean     Delete most generated files
#                Leave enough to build external modules
# make mrproper  Delete the current configuration, and all generated files
# make distclean Remove editor backup files, patch leftover files and the like

# Directories & files removed with 'make clean'
CLEAN_DIRS  += $(MODVERDIR)

# Directories & files removed with 'make mrproper'
MRPROPER_DIRS  += include/config usr/include include/generated          \
		  arch/*/include/generated .tmp_objdiff
MRPROPER_FILES += .config .config.old .version \
		  Module.symvers tags TAGS cscope* GPATH GTAGS GRTAGS GSYMS \
		  signing_key.pem signing_key.priv signing_key.x509	\
		  x509.genkey extra_certificates signing_key.x509.keyid	\
		  signing_key.x509.signer vmlinux-gdb.py

# clean - Delete most, but leave enough to build external modules
#
clean: rm-dirs  := $(CLEAN_DIRS)
clean: rm-files := $(CLEAN_FILES)
clean-dirs      := $(addprefix _clean_, . $(vmlinux-alldirs) Documentation samples)

PHONY += $(clean-dirs) clean archclean vmlinuxclean
$(clean-dirs):
	$(Q)$(MAKE) $(clean)=$(patsubst _clean_%,%,$@)

vmlinuxclean:
	$(Q)$(CONFIG_SHELL) $(srctree)/scripts/link-vmlinux.sh clean
	$(Q)$(if $(ARCH_POSTLINK), $(MAKE) -f $(ARCH_POSTLINK) clean)

clean: archclean vmlinuxclean

# mrproper - Delete all generated files, including .config
#
mrproper: rm-dirs  := $(wildcard $(MRPROPER_DIRS))
mrproper: rm-files := $(wildcard $(MRPROPER_FILES))
mrproper-dirs      := $(addprefix _mrproper_,scripts)

PHONY += $(mrproper-dirs) mrproper archmrproper
$(mrproper-dirs):
	$(Q)$(MAKE) $(clean)=$(patsubst _mrproper_%,%,$@)

mrproper: clean archmrproper $(mrproper-dirs)
	$(call cmd,rmdirs)
	$(call cmd,rmfiles)

# distclean
#
PHONY += distclean

distclean: mrproper
	@find $(srctree) $(RCS_FIND_IGNORE) \
		\( -name '*.orig' -o -name '*.rej' -o -name '*~' \
		-o -name '*.bak' -o -name '#*#' -o -name '*%' \
		-o -name 'core' \) \
		-type f -print | xargs rm -f


# Packaging of the kernel to various formats
# ---------------------------------------------------------------------------
# rpm target kept for backward compatibility
package-dir	:= scripts/package

%src-pkg: FORCE
	$(Q)$(MAKE) $(build)=$(package-dir) $@
%pkg: include/config/kernel.release FORCE
	$(Q)$(MAKE) $(build)=$(package-dir) $@
rpm: rpm-pkg
	@echo "  WARNING: \"rpm\" target will be removed after Linux 4.18"
	@echo "           Please use \"rpm-pkg\" instead."


# Brief documentation of the typical targets used
# ---------------------------------------------------------------------------

boards := $(wildcard $(srctree)/arch/$(SRCARCH)/configs/*_defconfig)
boards := $(sort $(notdir $(boards)))
board-dirs := $(dir $(wildcard $(srctree)/arch/$(SRCARCH)/configs/*/*_defconfig))
board-dirs := $(sort $(notdir $(board-dirs:/=)))

PHONY += help
help:
	@echo  'Cleaning targets:'
	@echo  '  clean		  - Remove most generated files but keep the config and'
	@echo  '                    enough build support to build external modules'
	@echo  '  mrproper	  - Remove all generated files + config + various backup files'
	@echo  '  distclean	  - mrproper + remove editor backup and patch files'
	@echo  ''
	@echo  'Configuration targets:'
	@$(MAKE) -f $(srctree)/scripts/kconfig/Makefile help
	@echo  ''
	@echo  'Other generic targets:'
	@echo  '  all		  - Build all targets marked with [*]'
	@echo  '* vmlinux	  - Build the bare kernel'
	@echo  '* modules	  - Build all modules'
	@echo  '  modules_install - Install all modules to INSTALL_MOD_PATH (default: /)'
	@echo  '  dir/            - Build all files in dir and below'
	@echo  '  dir/file.[ois]  - Build specified target only'
	@echo  '  dir/file.ll     - Build the LLVM assembly file'
	@echo  '                    (requires compiler support for LLVM assembly generation)'
	@echo  '  dir/file.lst    - Build specified mixed source/assembly target only'
	@echo  '                    (requires a recent binutils and recent build (System.map))'
	@echo  '  dir/file.ko     - Build module including final link'
	@echo  '  modules_prepare - Set up for building external modules'
	@echo  '  tags/TAGS	  - Generate tags file for editors'
	@echo  '  cscope	  - Generate cscope index'
	@echo  '  gtags           - Generate GNU GLOBAL index'
	@echo  '  kernelrelease	  - Output the release version string (use with make -s)'
	@echo  '  kernelversion	  - Output the version stored in Makefile (use with make -s)'
	@echo  '  image_name	  - Output the image name (use with make -s)'
	@echo  '  headers_install - Install sanitised kernel headers to INSTALL_HDR_PATH'; \
	 echo  '                    (default: $(INSTALL_HDR_PATH))'; \
	 echo  ''
	@echo  'Static analysers:'
	@echo  '  checkstack      - Generate a list of stack hogs'
	@echo  '  namespacecheck  - Name space analysis on compiled kernel'
	@echo  '  versioncheck    - Sanity check on version.h usage'
	@echo  '  includecheck    - Check for duplicate included header files'
	@echo  '  export_report   - List the usages of all exported symbols'
	@echo  '  headers_check   - Sanity check on exported headers'
	@echo  '  headerdep       - Detect inclusion cycles in headers'
	@echo  '  coccicheck      - Check with Coccinelle'
	@echo  ''
	@echo  'Kernel selftest:'
	@echo  '  kselftest       - Build and run kernel selftest (run as root)'
	@echo  '                    Build, install, and boot kernel before'
	@echo  '                    running kselftest on it'
	@echo  '  kselftest-clean - Remove all generated kselftest files'
	@echo  '  kselftest-merge - Merge all the config dependencies of kselftest to existing'
	@echo  '                    .config.'
	@echo  ''
	@echo 'Userspace tools targets:'
	@echo '  use "make tools/help"'
	@echo '  or  "cd tools; make help"'
	@echo  ''
	@echo  'Kernel packaging:'
	@$(MAKE) $(build)=$(package-dir) help
	@echo  ''
	@echo  'Documentation targets:'
	@$(MAKE) -f $(srctree)/Documentation/Makefile dochelp
	@echo  ''
	@echo  'Architecture specific targets ($(SRCARCH)):'
	@$(if $(archhelp),$(archhelp),\
		echo '  No architecture specific help defined for $(SRCARCH)')
	@echo  ''
	@$(if $(boards), \
		$(foreach b, $(boards), \
		printf "  %-24s - Build for %s\\n" $(b) $(subst _defconfig,,$(b));) \
		echo '')
	@$(if $(board-dirs), \
		$(foreach b, $(board-dirs), \
		printf "  %-16s - Show %s-specific targets\\n" help-$(b) $(b);) \
		printf "  %-16s - Show all of the above\\n" help-boards; \
		echo '')

	@echo  '  make V=0|1 [targets] 0 => quiet build (default), 1 => verbose build'
	@echo  '  make V=2   [targets] 2 => give reason for rebuild of target'
	@echo  '  make O=dir [targets] Locate all output files in "dir", including .config'
	@echo  '  make C=1   [targets] Check re-compiled c source with $$CHECK (sparse by default)'
	@echo  '  make C=2   [targets] Force check of all c source with $$CHECK'
	@echo  '  make RECORDMCOUNT_WARN=1 [targets] Warn about ignored mcount sections'
	@echo  '  make W=n   [targets] Enable extra gcc checks, n=1,2,3 where'
	@echo  '		1: warnings which may be relevant and do not occur too often'
	@echo  '		2: warnings which occur quite often but may still be relevant'
	@echo  '		3: more obscure warnings, can most likely be ignored'
	@echo  '		Multiple levels can be combined with W=12 or W=123'
	@echo  ''
	@echo  'Execute "make" or "make all" to build all targets marked with [*] '
	@echo  'For further info see the ./README file'


help-board-dirs := $(addprefix help-,$(board-dirs))

help-boards: $(help-board-dirs)

boards-per-dir = $(sort $(notdir $(wildcard $(srctree)/arch/$(SRCARCH)/configs/$*/*_defconfig)))

$(help-board-dirs): help-%:
	@echo  'Architecture specific targets ($(SRCARCH) $*):'
	@$(if $(boards-per-dir), \
		$(foreach b, $(boards-per-dir), \
		printf "  %-24s - Build for %s\\n" $*/$(b) $(subst _defconfig,,$(b));) \
		echo '')


# Documentation targets
# ---------------------------------------------------------------------------
DOC_TARGETS := xmldocs latexdocs pdfdocs htmldocs epubdocs cleandocs \
	       linkcheckdocs dochelp refcheckdocs
PHONY += $(DOC_TARGETS)
$(DOC_TARGETS): scripts_basic FORCE
	$(Q)$(MAKE) $(build)=Documentation $@

else # KBUILD_EXTMOD

###
# External module support.
# When building external modules the kernel used as basis is considered
# read-only, and no consistency checks are made and the make
# system is not used on the basis kernel. If updates are required
# in the basis kernel ordinary make commands (without M=...) must
# be used.
#
# The following are the only valid targets when building external
# modules.
# make M=dir clean     Delete all automatically generated files
# make M=dir modules   Make all modules in specified dir
# make M=dir	       Same as 'make M=dir modules'
# make M=dir modules_install
#                      Install the modules built in the module directory
#                      Assumes install directory is already created

# We are always building modules
KBUILD_MODULES := 1
PHONY += crmodverdir
crmodverdir:
	$(cmd_crmodverdir)

PHONY += $(objtree)/Module.symvers
$(objtree)/Module.symvers:
	@test -e $(objtree)/Module.symvers || ( \
	echo; \
	echo "  WARNING: Symbol version dump $(objtree)/Module.symvers"; \
	echo "           is missing; modules will have no dependencies and modversions."; \
	echo )

module-dirs := $(addprefix _module_,$(KBUILD_EXTMOD))
PHONY += $(module-dirs) modules
$(module-dirs): crmodverdir $(objtree)/Module.symvers
	$(Q)$(MAKE) $(build)=$(patsubst _module_%,%,$@)

modules: $(module-dirs)
	@$(kecho) '  Building modules, stage 2.';
	$(Q)$(MAKE) -f $(srctree)/scripts/Makefile.modpost

PHONY += modules_install
modules_install: _emodinst_ _emodinst_post

install-dir := $(if $(INSTALL_MOD_DIR),$(INSTALL_MOD_DIR),extra)
PHONY += _emodinst_
_emodinst_:
	$(Q)mkdir -p $(MODLIB)/$(install-dir)
	$(Q)$(MAKE) -f $(srctree)/scripts/Makefile.modinst

PHONY += _emodinst_post
_emodinst_post: _emodinst_
	$(call cmd,depmod)

clean-dirs := $(addprefix _clean_,$(KBUILD_EXTMOD))

PHONY += $(clean-dirs) clean
$(clean-dirs):
	$(Q)$(MAKE) $(clean)=$(patsubst _clean_%,%,$@)

clean:	rm-dirs := $(MODVERDIR)
clean: rm-files := $(KBUILD_EXTMOD)/Module.symvers

PHONY += help
help:
	@echo  '  Building external modules.'
	@echo  '  Syntax: make -C path/to/kernel/src M=$$PWD target'
	@echo  ''
	@echo  '  modules         - default target, build the module(s)'
	@echo  '  modules_install - install the module'
	@echo  '  clean           - remove generated files in module directory only'
	@echo  ''

# Dummies...
PHONY += prepare scripts
prepare: ;
scripts: ;
endif # KBUILD_EXTMOD

clean: $(clean-dirs)
	$(call cmd,rmdirs)
	$(call cmd,rmfiles)
	@find $(if $(KBUILD_EXTMOD), $(KBUILD_EXTMOD), .) $(RCS_FIND_IGNORE) \
		\( -name '*.[aios]' -o -name '*.ko' -o -name '.*.cmd' \
		-o -name '*.ko.*' -o -name '*.dtb' -o -name '*.dtb.S' \
		-o -name '*.dwo' -o -name '*.lst' \
		-o -name '*.su'  \
		-o -name '.*.d' -o -name '.*.tmp' -o -name '*.mod.c' \
		-o -name '*.symtypes' -o -name 'modules.order' \
		-o -name modules.builtin -o -name '.tmp_*.o.*' \
		-o -name .cache.mk \
		-o -name '*.c.[012]*.*' \
		-o -name '*.ll' \
		-o -name '*.gcno' \) -type f -print | xargs rm -f

# Generate tags for editors
# ---------------------------------------------------------------------------
quiet_cmd_tags = GEN     $@
      cmd_tags = $(CONFIG_SHELL) $(srctree)/scripts/tags.sh $@

tags TAGS cscope gtags: FORCE
	$(call cmd,tags)

# Scripts to check various things for consistency
# ---------------------------------------------------------------------------

PHONY += includecheck versioncheck coccicheck namespacecheck export_report

includecheck:
	find $(srctree)/* $(RCS_FIND_IGNORE) \
		-name '*.[hcS]' -type f -print | sort \
		| xargs $(PERL) -w $(srctree)/scripts/checkincludes.pl

versioncheck:
	find $(srctree)/* $(RCS_FIND_IGNORE) \
		-name '*.[hcS]' -type f -print | sort \
		| xargs $(PERL) -w $(srctree)/scripts/checkversion.pl

coccicheck:
	$(Q)$(CONFIG_SHELL) $(srctree)/scripts/$@

namespacecheck:
	$(PERL) $(srctree)/scripts/namespace.pl

export_report:
	$(PERL) $(srctree)/scripts/export_report.pl

endif #ifeq ($(config-targets),1)
endif #ifeq ($(mixed-targets),1)

PHONY += checkstack kernelrelease kernelversion image_name

# UML needs a little special treatment here.  It wants to use the host
# toolchain, so needs $(SUBARCH) passed to checkstack.pl.  Everyone
# else wants $(ARCH), including people doing cross-builds, which means
# that $(SUBARCH) doesn't work here.
ifeq ($(ARCH), um)
CHECKSTACK_ARCH := $(SUBARCH)
else
CHECKSTACK_ARCH := $(ARCH)
endif
checkstack:
	$(OBJDUMP) -d vmlinux $$(find . -name '*.ko') | \
	$(PERL) $(src)/scripts/checkstack.pl $(CHECKSTACK_ARCH)

kernelrelease:
	@echo "$(KERNELVERSION)$$($(CONFIG_SHELL) $(srctree)/scripts/setlocalversion $(srctree))"

kernelversion:
	@echo $(KERNELVERSION)

image_name:
	@echo $(KBUILD_IMAGE)

# Clear a bunch of variables before executing the submake
tools/: FORCE
	$(Q)mkdir -p $(objtree)/tools
	$(Q)$(MAKE) LDFLAGS= MAKEFLAGS="$(tools_silent) $(filter --j% -j,$(MAKEFLAGS))" O=$(abspath $(objtree)) subdir=tools -C $(src)/tools/

tools/%: FORCE
	$(Q)mkdir -p $(objtree)/tools
	$(Q)$(MAKE) LDFLAGS= MAKEFLAGS="$(tools_silent) $(filter --j% -j,$(MAKEFLAGS))" O=$(abspath $(objtree)) subdir=tools -C $(src)/tools/ $*

# Single targets
# ---------------------------------------------------------------------------
# Single targets are compatible with:
# - build with mixed source and output
# - build with separate output dir 'make O=...'
# - external modules
#
#  target-dir => where to store outputfile
#  build-dir  => directory in kernel source tree to use

ifeq ($(KBUILD_EXTMOD),)
        build-dir  = $(patsubst %/,%,$(dir $@))
        target-dir = $(dir $@)
else
        zap-slash=$(filter-out .,$(patsubst %/,%,$(dir $@)))
        build-dir  = $(KBUILD_EXTMOD)$(if $(zap-slash),/$(zap-slash))
        target-dir = $(if $(KBUILD_EXTMOD),$(dir $<),$(dir $@))
endif

%.s: %.c prepare scripts FORCE
	$(Q)$(MAKE) $(build)=$(build-dir) $(target-dir)$(notdir $@)
%.i: %.c prepare scripts FORCE
	$(Q)$(MAKE) $(build)=$(build-dir) $(target-dir)$(notdir $@)
%.o: %.c prepare scripts FORCE
	$(Q)$(MAKE) $(build)=$(build-dir) $(target-dir)$(notdir $@)
%.lst: %.c prepare scripts FORCE
	$(Q)$(MAKE) $(build)=$(build-dir) $(target-dir)$(notdir $@)
%.s: %.S prepare scripts FORCE
	$(Q)$(MAKE) $(build)=$(build-dir) $(target-dir)$(notdir $@)
%.o: %.S prepare scripts FORCE
	$(Q)$(MAKE) $(build)=$(build-dir) $(target-dir)$(notdir $@)
%.symtypes: %.c prepare scripts FORCE
	$(Q)$(MAKE) $(build)=$(build-dir) $(target-dir)$(notdir $@)
%.ll: %.c prepare scripts FORCE
	$(Q)$(MAKE) $(build)=$(build-dir) $(target-dir)$(notdir $@)

# Modules
/: prepare scripts FORCE
	$(cmd_crmodverdir)
	$(Q)$(MAKE) KBUILD_MODULES=$(if $(CONFIG_MODULES),1) \
	$(build)=$(build-dir)
# Make sure the latest headers are built for Documentation
Documentation/ samples/: headers_install
%/: prepare scripts FORCE
	$(cmd_crmodverdir)
	$(Q)$(MAKE) KBUILD_MODULES=$(if $(CONFIG_MODULES),1) \
	$(build)=$(build-dir)
%.ko: prepare scripts FORCE
	$(cmd_crmodverdir)
	$(Q)$(MAKE) KBUILD_MODULES=$(if $(CONFIG_MODULES),1)   \
	$(build)=$(build-dir) $(@:.ko=.o)
	$(Q)$(MAKE) -f $(srctree)/scripts/Makefile.modpost

# FIXME Should go into a make.lib or something
# ===========================================================================

quiet_cmd_rmdirs = $(if $(wildcard $(rm-dirs)),CLEAN   $(wildcard $(rm-dirs)))
      cmd_rmdirs = rm -rf $(rm-dirs)

quiet_cmd_rmfiles = $(if $(wildcard $(rm-files)),CLEAN   $(wildcard $(rm-files)))
      cmd_rmfiles = rm -f $(rm-files)

# Run depmod only if we have System.map and depmod is executable
quiet_cmd_depmod = DEPMOD  $(KERNELRELEASE)
      cmd_depmod = $(CONFIG_SHELL) $(srctree)/scripts/depmod.sh $(DEPMOD) \
                   $(KERNELRELEASE) "$(patsubst y,_,$(CONFIG_HAVE_UNDERSCORE_SYMBOL_PREFIX))"

# Create temporary dir for module support files
# clean it up only when building all modules
cmd_crmodverdir = $(Q)mkdir -p $(MODVERDIR) \
                  $(if $(KBUILD_MODULES),; rm -f $(MODVERDIR)/*)

# read all saved command lines

cmd_files := $(wildcard .*.cmd $(foreach f,$(sort $(targets)),$(dir $(f)).$(notdir $(f)).cmd))

ifneq ($(cmd_files),)
  $(cmd_files): ;	# Do not try to update included dependency files
  include $(cmd_files)
endif

endif	# skip-makefile

PHONY += FORCE
FORCE:

# Declare the contents of the .PHONY variable as phony.  We keep that
# information in a variable so we can use it in if_changed and friends.
.PHONY: $(PHONY)<|MERGE_RESOLUTION|>--- conflicted
+++ resolved
@@ -1,12 +1,7 @@
 # SPDX-License-Identifier: GPL-2.0
 VERSION = 4
-<<<<<<< HEAD
-PATCHLEVEL = 15
-SUBLEVEL = 15
-=======
 PATCHLEVEL = 16
 SUBLEVEL = 0
->>>>>>> 022a1d6c
 EXTRAVERSION =
 NAME = Fearless Coyote
 
