--- conflicted
+++ resolved
@@ -1,11 +1,7 @@
 VERSION = 3
 PATCHLEVEL = 6
 SUBLEVEL = 0
-<<<<<<< HEAD
-EXTRAVERSION = -rc4-128-geeea3ac
-=======
 EXTRAVERSION = -rc5
->>>>>>> 55d512e2
 NAME = Saber-toothed Squirrel
 
 # *DOCUMENTATION*
