--- conflicted
+++ resolved
@@ -39,11 +39,7 @@
 #include <linux/nsproxy.h>
 #include <linux/mount.h>
 #include <linux/ipc_namespace.h>
-<<<<<<< HEAD
-#include <trace/ipc.h>
-=======
 #include <linux/ima.h>
->>>>>>> 0882e8dd
 
 #include <asm/uaccess.h>
 
@@ -453,7 +449,6 @@
 	struct ipc_namespace *ns;
 	struct ipc_ops shm_ops;
 	struct ipc_params shm_params;
-	long err;
 
 	ns = current->nsproxy->ipc_ns;
 
@@ -465,9 +460,7 @@
 	shm_params.flg = shmflg;
 	shm_params.u.size = size;
 
-	err = ipcget(ns, &shm_ids(ns), &shm_ops, &shm_params);
-	trace_ipc_shm_create(err, shmflg);
-	return err;
+	return ipcget(ns, &shm_ids(ns), &shm_ops, &shm_params);
 }
 
 static inline unsigned long copy_shmid_to_user(void __user *buf, struct shmid64_ds *in, int version)
@@ -1097,5 +1090,4 @@
 			  shp->shm_dtim,
 			  shp->shm_ctim);
 }
-#endif
-DEFINE_TRACE(ipc_shm_create);+#endif