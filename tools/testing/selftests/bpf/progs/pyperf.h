// SPDX-License-Identifier: GPL-2.0
// Copyright (c) 2019 Facebook
#include <linux/sched.h>
#include <linux/ptrace.h>
#include <stdint.h>
#include <stddef.h>
#include <stdbool.h>
#include <linux/bpf.h>
#include <bpf/bpf_helpers.h>

#define FUNCTION_NAME_LEN 64
#define FILE_NAME_LEN 128
#define TASK_COMM_LEN 16

typedef struct {
	int PyThreadState_frame;
	int PyThreadState_thread;
	int PyFrameObject_back;
	int PyFrameObject_code;
	int PyFrameObject_lineno;
	int PyCodeObject_filename;
	int PyCodeObject_name;
	int String_data;
	int String_size;
} OffsetConfig;

typedef struct {
	uintptr_t current_state_addr;
	uintptr_t tls_key_addr;
	OffsetConfig offsets;
	bool use_tls;
} PidData;

typedef struct {
	uint32_t success;
} Stats;

typedef struct {
	char name[FUNCTION_NAME_LEN];
	char file[FILE_NAME_LEN];
} Symbol;

typedef struct {
	uint32_t pid;
	uint32_t tid;
	char comm[TASK_COMM_LEN];
	int32_t kernel_stack_id;
	int32_t user_stack_id;
	bool thread_current;
	bool pthread_match;
	bool stack_complete;
	int16_t stack_len;
	int32_t stack[STACK_MAX_LEN];

	int has_meta;
	int metadata;
	char dummy_safeguard;
} Event;


typedef int pid_t;

typedef struct {
	void* f_back; // PyFrameObject.f_back, previous frame
	void* f_code; // PyFrameObject.f_code, pointer to PyCodeObject
	void* co_filename; // PyCodeObject.co_filename
	void* co_name; // PyCodeObject.co_name
} FrameData;

#ifdef SUBPROGS
__noinline
#else
__always_inline
#endif
static void *get_thread_state(void *tls_base, PidData *pidData)
{
	void* thread_state;
	int key;

	bpf_probe_read_user(&key, sizeof(key), (void*)(long)pidData->tls_key_addr);
	bpf_probe_read_user(&thread_state, sizeof(thread_state),
			    tls_base + 0x310 + key * 0x10 + 0x08);
	return thread_state;
}

static __always_inline bool get_frame_data(void *frame_ptr, PidData *pidData,
					   FrameData *frame, Symbol *symbol)
{
	// read data from PyFrameObject
	bpf_probe_read_user(&frame->f_back,
			    sizeof(frame->f_back),
			    frame_ptr + pidData->offsets.PyFrameObject_back);
	bpf_probe_read_user(&frame->f_code,
			    sizeof(frame->f_code),
			    frame_ptr + pidData->offsets.PyFrameObject_code);

	// read data from PyCodeObject
	if (!frame->f_code)
		return false;
	bpf_probe_read_user(&frame->co_filename,
			    sizeof(frame->co_filename),
			    frame->f_code + pidData->offsets.PyCodeObject_filename);
	bpf_probe_read_user(&frame->co_name,
			    sizeof(frame->co_name),
			    frame->f_code + pidData->offsets.PyCodeObject_name);
	// read actual names into symbol
	if (frame->co_filename)
		bpf_probe_read_user_str(&symbol->file,
					sizeof(symbol->file),
					frame->co_filename +
					pidData->offsets.String_data);
	if (frame->co_name)
		bpf_probe_read_user_str(&symbol->name,
					sizeof(symbol->name),
					frame->co_name +
					pidData->offsets.String_data);
	return true;
}

struct {
	__uint(type, BPF_MAP_TYPE_HASH);
	__uint(max_entries, 1);
	__type(key, int);
	__type(value, PidData);
} pidmap SEC(".maps");

struct {
	__uint(type, BPF_MAP_TYPE_HASH);
	__uint(max_entries, 1);
	__type(key, int);
	__type(value, Event);
} eventmap SEC(".maps");

struct {
	__uint(type, BPF_MAP_TYPE_HASH);
	__uint(max_entries, 1);
	__type(key, Symbol);
	__type(value, int);
} symbolmap SEC(".maps");

struct {
	__uint(type, BPF_MAP_TYPE_ARRAY);
	__uint(max_entries, 1);
	__type(key, int);
	__type(value, Stats);
} statsmap SEC(".maps");

struct {
	__uint(type, BPF_MAP_TYPE_PERF_EVENT_ARRAY);
	__uint(max_entries, 32);
	__uint(key_size, sizeof(int));
	__uint(value_size, sizeof(int));
} perfmap SEC(".maps");

struct {
	__uint(type, BPF_MAP_TYPE_STACK_TRACE);
	__uint(max_entries, 1000);
	__uint(key_size, sizeof(int));
	__uint(value_size, sizeof(long long) * 127);
} stackmap SEC(".maps");

#ifdef GLOBAL_FUNC
<<<<<<< HEAD
__attribute__((noinline))
=======
__noinline
#elif defined(SUBPROGS)
static __noinline
>>>>>>> 7d2a07b7
#else
static __always_inline
#endif
int __on_event(struct bpf_raw_tracepoint_args *ctx)
{
	uint64_t pid_tgid = bpf_get_current_pid_tgid();
	pid_t pid = (pid_t)(pid_tgid >> 32);
	PidData* pidData = bpf_map_lookup_elem(&pidmap, &pid);
	if (!pidData)
		return 0;

	int zero = 0;
	Event* event = bpf_map_lookup_elem(&eventmap, &zero);
	if (!event)
		return 0;

	event->pid = pid;

	event->tid = (pid_t)pid_tgid;
	bpf_get_current_comm(&event->comm, sizeof(event->comm));

	event->user_stack_id = bpf_get_stackid(ctx, &stackmap, BPF_F_USER_STACK);
	event->kernel_stack_id = bpf_get_stackid(ctx, &stackmap, 0);

	void* thread_state_current = (void*)0;
	bpf_probe_read_user(&thread_state_current,
			    sizeof(thread_state_current),
			    (void*)(long)pidData->current_state_addr);

	struct task_struct* task = (struct task_struct*)bpf_get_current_task();
	void* tls_base = (void*)task;

	void* thread_state = pidData->use_tls ? get_thread_state(tls_base, pidData)
		: thread_state_current;
	event->thread_current = thread_state == thread_state_current;

	if (pidData->use_tls) {
		uint64_t pthread_created;
		uint64_t pthread_self;
		bpf_probe_read_user(&pthread_self, sizeof(pthread_self),
				    tls_base + 0x10);

		bpf_probe_read_user(&pthread_created,
				    sizeof(pthread_created),
				    thread_state +
				    pidData->offsets.PyThreadState_thread);
		event->pthread_match = pthread_created == pthread_self;
	} else {
		event->pthread_match = 1;
	}

	if (event->pthread_match || !pidData->use_tls) {
		void* frame_ptr;
		FrameData frame;
		Symbol sym = {};
		int cur_cpu = bpf_get_smp_processor_id();

		bpf_probe_read_user(&frame_ptr,
				    sizeof(frame_ptr),
				    thread_state +
				    pidData->offsets.PyThreadState_frame);

		int32_t* symbol_counter = bpf_map_lookup_elem(&symbolmap, &sym);
		if (symbol_counter == NULL)
			return 0;
#ifdef NO_UNROLL
#pragma clang loop unroll(disable)
#else
#pragma clang loop unroll(full)
#endif
		/* Unwind python stack */
		for (int i = 0; i < STACK_MAX_LEN; ++i) {
			if (frame_ptr && get_frame_data(frame_ptr, pidData, &frame, &sym)) {
				int32_t new_symbol_id = *symbol_counter * 64 + cur_cpu;
				int32_t *symbol_id = bpf_map_lookup_elem(&symbolmap, &sym);
				if (!symbol_id) {
					bpf_map_update_elem(&symbolmap, &sym, &zero, 0);
					symbol_id = bpf_map_lookup_elem(&symbolmap, &sym);
					if (!symbol_id)
						return 0;
				}
				if (*symbol_id == new_symbol_id)
					(*symbol_counter)++;
				event->stack[i] = *symbol_id;
				event->stack_len = i + 1;
				frame_ptr = frame.f_back;
			}
		}
		event->stack_complete = frame_ptr == NULL;
	} else {
		event->stack_complete = 1;
	}

	Stats* stats = bpf_map_lookup_elem(&statsmap, &zero);
	if (stats)
		stats->success++;

	event->has_meta = 0;
	bpf_perf_event_output(ctx, &perfmap, 0, event, offsetof(Event, metadata));
	return 0;
}

SEC("raw_tracepoint/kfree_skb")
int on_event(struct bpf_raw_tracepoint_args* ctx)
{
	int i, ret = 0;
	ret |= __on_event(ctx);
	ret |= __on_event(ctx);
	ret |= __on_event(ctx);
	ret |= __on_event(ctx);
	ret |= __on_event(ctx);
	return ret;
}

char _license[] SEC("license") = "GPL";<|MERGE_RESOLUTION|>--- conflicted
+++ resolved
@@ -160,13 +160,9 @@
 } stackmap SEC(".maps");
 
 #ifdef GLOBAL_FUNC
-<<<<<<< HEAD
-__attribute__((noinline))
-=======
 __noinline
 #elif defined(SUBPROGS)
 static __noinline
->>>>>>> 7d2a07b7
 #else
 static __always_inline
 #endif
