# SPDX-License-Identifier: GPL-2.0
include ../../../../scripts/Kbuild.include
<<<<<<< HEAD
=======
include ../../../scripts/Makefile.arch
>>>>>>> f95f0722

LIBDIR := ../../../lib
BPFDIR := $(LIBDIR)/bpf
APIDIR := ../../../include/uapi
GENDIR := ../../../../include/generated
GENHDR := $(GENDIR)/autoconf.h

ifneq ($(wildcard $(GENHDR)),)
  GENFLAGS := -DHAVE_GENHDR
endif

CLANG		?= clang
LLC		?= llc
LLVM_OBJCOPY	?= llvm-objcopy
LLVM_READELF	?= llvm-readelf
BTF_PAHOLE	?= pahole
CFLAGS += -g -Wall -O2 -I$(APIDIR) -I$(LIBDIR) -I$(BPFDIR) -I$(GENDIR) $(GENFLAGS) -I../../../include \
	  -Dbpf_prog_load=bpf_prog_test_load \
	  -Dbpf_load_program=bpf_test_load_program
LDLIBS += -lcap -lelf -lrt -lpthread

# Order correspond to 'make run_tests' order
TEST_GEN_PROGS = test_verifier test_tag test_maps test_lru_map test_lpm_map test_progs \
	test_align test_verifier_log test_dev_cgroup test_tcpbpf_user \
	test_sock test_btf test_sockmap get_cgroup_id_user test_socket_cookie \
	test_cgroup_storage test_select_reuseport test_section_names \
	test_netcnt test_tcpnotify_user test_sock_fields test_sysctl test_hashmap \
	test_btf_dump test_cgroup_attach xdping test_sockopt test_sockopt_sk \
	test_sockopt_multi test_tcp_rtt

BPF_OBJ_FILES = $(patsubst %.c,%.o, $(notdir $(wildcard progs/*.c)))
TEST_GEN_FILES = $(BPF_OBJ_FILES)

BTF_C_FILES = $(wildcard progs/btf_dump_test_case_*.c)
TEST_FILES = $(BTF_C_FILES)

# Also test sub-register code-gen if LLVM has eBPF v3 processor support which
# contains both ALU32 and JMP32 instructions.
SUBREG_CODEGEN := $(shell echo "int cal(int a) { return a > 0; }" | \
			$(CLANG) -target bpf -O2 -emit-llvm -S -x c - -o - | \
			$(LLC) -mattr=+alu32 -mcpu=v3 2>&1 | \
			grep 'if w')
ifneq ($(SUBREG_CODEGEN),)
TEST_GEN_FILES += $(patsubst %.o,alu32/%.o, $(BPF_OBJ_FILES))
endif

# Order correspond to 'make run_tests' order
TEST_PROGS := test_kmod.sh \
	test_libbpf.sh \
	test_xdp_redirect.sh \
	test_xdp_meta.sh \
	test_xdp_veth.sh \
	test_offload.py \
	test_sock_addr.sh \
	test_tunnel.sh \
	test_lwt_seg6local.sh \
	test_lirc_mode2.sh \
	test_skb_cgroup_id.sh \
	test_flow_dissector.sh \
	test_xdp_vlan_mode_generic.sh \
	test_xdp_vlan_mode_native.sh \
	test_lwt_ip_encap.sh \
	test_tcp_check_syncookie.sh \
	test_tc_tunnel.sh \
	test_tc_edt.sh \
	test_xdping.sh

TEST_PROGS_EXTENDED := with_addr.sh \
	with_tunnels.sh \
	tcp_client.py \
	tcp_server.py \
	test_xdp_vlan.sh

# Compile but not part of 'make run_tests'
TEST_GEN_PROGS_EXTENDED = test_libbpf_open test_sock_addr test_skb_cgroup_id_user \
	flow_dissector_load test_flow_dissector test_tcp_check_syncookie_user \
	test_lirc_mode2_user

include ../lib.mk

# NOTE: $(OUTPUT) won't get default value if used before lib.mk
TEST_CUSTOM_PROGS = $(OUTPUT)/urandom_read
all: $(TEST_CUSTOM_PROGS)

$(OUTPUT)/urandom_read: $(OUTPUT)/%: %.c
	$(CC) -o $@ $< -Wl,--build-id

$(OUTPUT)/test_stub.o: test_stub.c
	$(CC) $(TEST_PROGS_CFLAGS) $(CFLAGS) -c -o $@ $<

BPFOBJ := $(OUTPUT)/libbpf.a

$(TEST_GEN_PROGS): $(OUTPUT)/test_stub.o $(BPFOBJ)

$(TEST_GEN_PROGS_EXTENDED): $(OUTPUT)/test_stub.o $(OUTPUT)/libbpf.a

$(OUTPUT)/test_dev_cgroup: cgroup_helpers.c
$(OUTPUT)/test_skb_cgroup_id_user: cgroup_helpers.c
$(OUTPUT)/test_sock: cgroup_helpers.c
$(OUTPUT)/test_sock_addr: cgroup_helpers.c
$(OUTPUT)/test_socket_cookie: cgroup_helpers.c
$(OUTPUT)/test_sockmap: cgroup_helpers.c
$(OUTPUT)/test_tcpbpf_user: cgroup_helpers.c
$(OUTPUT)/test_tcpnotify_user: cgroup_helpers.c trace_helpers.c
$(OUTPUT)/test_progs: trace_helpers.c
$(OUTPUT)/get_cgroup_id_user: cgroup_helpers.c
$(OUTPUT)/test_cgroup_storage: cgroup_helpers.c
$(OUTPUT)/test_netcnt: cgroup_helpers.c
$(OUTPUT)/test_sock_fields: cgroup_helpers.c
$(OUTPUT)/test_sysctl: cgroup_helpers.c
$(OUTPUT)/test_cgroup_attach: cgroup_helpers.c
$(OUTPUT)/test_sockopt: cgroup_helpers.c
$(OUTPUT)/test_sockopt_sk: cgroup_helpers.c
$(OUTPUT)/test_sockopt_multi: cgroup_helpers.c
$(OUTPUT)/test_tcp_rtt: cgroup_helpers.c

.PHONY: force

# force a rebuild of BPFOBJ when its dependencies are updated
force:

$(BPFOBJ): force
	$(MAKE) -C $(BPFDIR) OUTPUT=$(OUTPUT)/

PROBE := $(shell $(LLC) -march=bpf -mcpu=probe -filetype=null /dev/null 2>&1)

# Let newer LLVM versions transparently probe the kernel for availability
# of full BPF instruction set.
ifeq ($(PROBE),)
  CPU ?= probe
else
  CPU ?= generic
endif

# Get Clang's default includes on this system, as opposed to those seen by
# '-target bpf'. This fixes "missing" files on some architectures/distros,
# such as asm/byteorder.h, asm/socket.h, asm/sockios.h, sys/cdefs.h etc.
#
# Use '-idirafter': Don't interfere with include mechanics except where the
# build would have failed anyways.
CLANG_SYS_INCLUDES := $(shell $(CLANG) -v -E - </dev/null 2>&1 \
	| sed -n '/<...> search starts here:/,/End of search list./{ s| \(/.*\)|-idirafter \1|p }')

CLANG_FLAGS = -I. -I./include/uapi -I../../../include/uapi \
	      $(CLANG_SYS_INCLUDES) \
	      -Wno-compare-distinct-pointer-types \
	      -D__TARGET_ARCH_$(SRCARCH)

$(OUTPUT)/test_l4lb_noinline.o: CLANG_FLAGS += -fno-inline
$(OUTPUT)/test_xdp_noinline.o: CLANG_FLAGS += -fno-inline

$(OUTPUT)/test_queue_map.o: test_queue_stack_map.h
$(OUTPUT)/test_stack_map.o: test_queue_stack_map.h

$(OUTPUT)/flow_dissector_load.o: flow_dissector_load.h
$(OUTPUT)/test_progs.o: flow_dissector_load.h

BTF_LLC_PROBE := $(shell $(LLC) -march=bpf -mattr=help 2>&1 | grep dwarfris)
BTF_PAHOLE_PROBE := $(shell $(BTF_PAHOLE) --help 2>&1 | grep BTF)
BTF_OBJCOPY_PROBE := $(shell $(LLVM_OBJCOPY) --help 2>&1 | grep -i 'usage.*llvm')
BTF_LLVM_PROBE := $(shell echo "int main() { return 0; }" | \
			  $(CLANG) -target bpf -O2 -g -c -x c - -o ./llvm_btf_verify.o; \
			  $(LLVM_READELF) -S ./llvm_btf_verify.o | grep BTF; \
			  /bin/rm -f ./llvm_btf_verify.o)

ifneq ($(BTF_LLVM_PROBE),)
	CLANG_FLAGS += -g
else
ifneq ($(BTF_LLC_PROBE),)
ifneq ($(BTF_PAHOLE_PROBE),)
ifneq ($(BTF_OBJCOPY_PROBE),)
	CLANG_FLAGS += -g
	LLC_FLAGS += -mattr=dwarfris
	DWARF2BTF = y
endif
endif
endif
endif

TEST_PROGS_CFLAGS := -I. -I$(OUTPUT)
TEST_MAPS_CFLAGS := -I. -I$(OUTPUT)
TEST_VERIFIER_CFLAGS := -I. -I$(OUTPUT) -Iverifier

ifneq ($(SUBREG_CODEGEN),)
ALU32_BUILD_DIR = $(OUTPUT)/alu32
TEST_CUSTOM_PROGS += $(ALU32_BUILD_DIR)/test_progs_32
$(ALU32_BUILD_DIR):
	mkdir -p $@

$(ALU32_BUILD_DIR)/urandom_read: $(OUTPUT)/urandom_read | $(ALU32_BUILD_DIR)
	cp $< $@

$(ALU32_BUILD_DIR)/test_progs_32: test_progs.c $(OUTPUT)/libbpf.a\
						$(ALU32_BUILD_DIR)/urandom_read \
						| $(ALU32_BUILD_DIR)
	$(CC) $(TEST_PROGS_CFLAGS) $(CFLAGS) \
		-o $(ALU32_BUILD_DIR)/test_progs_32 \
		test_progs.c test_stub.c trace_helpers.c prog_tests/*.c \
		$(OUTPUT)/libbpf.a $(LDLIBS)

$(ALU32_BUILD_DIR)/test_progs_32: $(PROG_TESTS_H)
$(ALU32_BUILD_DIR)/test_progs_32: prog_tests/*.c

<<<<<<< HEAD
$(ALU32_BUILD_DIR)/%.o: progs/%.c $(ALU32_BUILD_DIR) \
					$(ALU32_BUILD_DIR)/test_progs_32
=======
$(ALU32_BUILD_DIR)/%.o: progs/%.c $(ALU32_BUILD_DIR)/test_progs_32 \
					| $(ALU32_BUILD_DIR)
>>>>>>> f95f0722
	($(CLANG) $(CLANG_FLAGS) -O2 -target bpf -emit-llvm -c $< -o - || \
		echo "clang failed") | \
	$(LLC) -march=bpf -mattr=+alu32 -mcpu=$(CPU) $(LLC_FLAGS) \
		-filetype=obj -o $@
ifeq ($(DWARF2BTF),y)
	$(BTF_PAHOLE) -J $@
endif
endif

# Have one program compiled without "-target bpf" to test whether libbpf loads
# it successfully
$(OUTPUT)/test_xdp.o: progs/test_xdp.c
	($(CLANG) $(CLANG_FLAGS) -O2 -emit-llvm -c $< -o - || \
		echo "clang failed") | \
	$(LLC) -march=bpf -mcpu=$(CPU) $(LLC_FLAGS) -filetype=obj -o $@
ifeq ($(DWARF2BTF),y)
	$(BTF_PAHOLE) -J $@
endif

$(OUTPUT)/%.o: progs/%.c
	($(CLANG) $(CLANG_FLAGS) -O2 -target bpf -emit-llvm -c $< -o - || \
		echo "clang failed") | \
	$(LLC) -march=bpf -mcpu=$(CPU) $(LLC_FLAGS) -filetype=obj -o $@
ifeq ($(DWARF2BTF),y)
	$(BTF_PAHOLE) -J $@
endif

PROG_TESTS_DIR = $(OUTPUT)/prog_tests
$(PROG_TESTS_DIR):
	mkdir -p $@
PROG_TESTS_H := $(PROG_TESTS_DIR)/tests.h
PROG_TESTS_FILES := $(wildcard prog_tests/*.c)
test_progs.c: $(PROG_TESTS_H)
$(OUTPUT)/test_progs: CFLAGS += $(TEST_PROGS_CFLAGS)
$(OUTPUT)/test_progs: test_progs.c $(PROG_TESTS_H) $(PROG_TESTS_FILES)
$(PROG_TESTS_H): $(PROG_TESTS_FILES) | $(PROG_TESTS_DIR)
	$(shell ( cd prog_tests/; \
		  echo '/* Generated header, do not edit */'; \
		  echo '#ifdef DECLARE'; \
		  ls *.c 2> /dev/null | \
			sed -e 's@\([^\.]*\)\.c@extern void test_\1(void);@'; \
		  echo '#endif'; \
		  echo '#ifdef CALL'; \
		  ls *.c 2> /dev/null | \
			sed -e 's@\([^\.]*\)\.c@test_\1();@'; \
		  echo '#endif' \
		 ) > $(PROG_TESTS_H))

MAP_TESTS_DIR = $(OUTPUT)/map_tests
$(MAP_TESTS_DIR):
	mkdir -p $@
MAP_TESTS_H := $(MAP_TESTS_DIR)/tests.h
MAP_TESTS_FILES := $(wildcard map_tests/*.c)
test_maps.c: $(MAP_TESTS_H)
$(OUTPUT)/test_maps: CFLAGS += $(TEST_MAPS_CFLAGS)
$(OUTPUT)/test_maps: test_maps.c $(MAP_TESTS_H) $(MAP_TESTS_FILES)
$(MAP_TESTS_H): $(MAP_TESTS_FILES) | $(MAP_TESTS_DIR)
	$(shell ( cd map_tests/; \
		  echo '/* Generated header, do not edit */'; \
		  echo '#ifdef DECLARE'; \
		  ls *.c 2> /dev/null | \
			sed -e 's@\([^\.]*\)\.c@extern void test_\1(void);@'; \
		  echo '#endif'; \
		  echo '#ifdef CALL'; \
		  ls *.c 2> /dev/null | \
			sed -e 's@\([^\.]*\)\.c@test_\1();@'; \
		  echo '#endif' \
		 ) > $(MAP_TESTS_H))

VERIFIER_TESTS_DIR = $(OUTPUT)/verifier
$(VERIFIER_TESTS_DIR):
	mkdir -p $@
VERIFIER_TESTS_H := $(VERIFIER_TESTS_DIR)/tests.h
VERIFIER_TEST_FILES := $(wildcard verifier/*.c)
test_verifier.c: $(VERIFIER_TESTS_H)
$(OUTPUT)/test_verifier: CFLAGS += $(TEST_VERIFIER_CFLAGS)
$(OUTPUT)/test_verifier: test_verifier.c $(VERIFIER_TESTS_H)
$(VERIFIER_TESTS_H): $(VERIFIER_TEST_FILES) | $(VERIFIER_TESTS_DIR)
	$(shell ( cd verifier/; \
		  echo '/* Generated header, do not edit */'; \
		  echo '#ifdef FILL_ARRAY'; \
		  ls *.c 2> /dev/null | \
			sed -e 's@\(.*\)@#include \"\1\"@'; \
		  echo '#endif' \
		 ) > $(VERIFIER_TESTS_H))

EXTRA_CLEAN := $(TEST_CUSTOM_PROGS) $(ALU32_BUILD_DIR) \
	$(VERIFIER_TESTS_H) $(PROG_TESTS_H) $(MAP_TESTS_H) \
	feature<|MERGE_RESOLUTION|>--- conflicted
+++ resolved
@@ -1,9 +1,6 @@
 # SPDX-License-Identifier: GPL-2.0
 include ../../../../scripts/Kbuild.include
-<<<<<<< HEAD
-=======
 include ../../../scripts/Makefile.arch
->>>>>>> f95f0722
 
 LIBDIR := ../../../lib
 BPFDIR := $(LIBDIR)/bpf
@@ -207,13 +204,8 @@
 $(ALU32_BUILD_DIR)/test_progs_32: $(PROG_TESTS_H)
 $(ALU32_BUILD_DIR)/test_progs_32: prog_tests/*.c
 
-<<<<<<< HEAD
-$(ALU32_BUILD_DIR)/%.o: progs/%.c $(ALU32_BUILD_DIR) \
-					$(ALU32_BUILD_DIR)/test_progs_32
-=======
 $(ALU32_BUILD_DIR)/%.o: progs/%.c $(ALU32_BUILD_DIR)/test_progs_32 \
 					| $(ALU32_BUILD_DIR)
->>>>>>> f95f0722
 	($(CLANG) $(CLANG_FLAGS) -O2 -target bpf -emit-llvm -c $< -o - || \
 		echo "clang failed") | \
 	$(LLC) -march=bpf -mattr=+alu32 -mcpu=$(CPU) $(LLC_FLAGS) \
