#!/bin/bash
# SPDX-License-Identifier: GPL-2.0+
#
# Given the results directories for previous KVM-based torture runs,
# check the build and console output for errors.  Given a directory
# containing results directories, this recursively checks them all.
#
# Usage: kvm-recheck.sh resdir ...
#
# Returns status reflecting the success or not of the last run specified.
#
# Copyright (C) IBM Corporation, 2011
#
# Authors: Paul E. McKenney <paulmck@linux.ibm.com>

T=/tmp/kvm-recheck.sh.$$
trap 'rm -f $T' 0 2

PATH=`pwd`/tools/testing/selftests/rcutorture/bin:$PATH; export PATH
. functions.sh
for rd in "$@"
do
	firsttime=1
	dirs=`find $rd -name Make.defconfig.out -print | sort | sed -e 's,/[^/]*$,,' | sort -u`
	for i in $dirs
	do
		if test -n "$firsttime"
		then
			firsttime=""
			resdir=`echo $i | sed -e 's,/$,,' -e 's,/[^/]*$,,'`
			head -1 $resdir/log
		fi
		TORTURE_SUITE="`cat $i/../torture_suite`"
		configfile=`echo $i | sed -e 's,^.*/,,'`
		rm -f $i/console.log.*.diags
		kvm-recheck-${TORTURE_SUITE}.sh $i
		if test -f "$i/qemu-retval" && test "`cat $i/qemu-retval`" -ne 0 && test "`cat $i/qemu-retval`" -ne 137
		then
			echo QEMU error, output:
			cat $i/qemu-output
		elif test -f "$i/console.log"
		then
			if test -f "$i/qemu-retval" && test "`cat $i/qemu-retval`" -eq 137
			then
				echo QEMU killed
			fi
			configcheck.sh $i/.config $i/ConfigFragment > $T 2>&1
			cat $T
			if test -r $i/Make.oldconfig.err
			then
				cat $i/Make.oldconfig.err
			fi
			parse-build.sh $i/Make.out $configfile
			parse-console.sh $i/console.log $configfile
			if test -r $i/Warnings
			then
				cat $i/Warnings
			fi
		else
			if test -f "$i/buildonly"
			then
				echo Build-only run, no boot/test
				configcheck.sh $i/.config $i/ConfigFragment
				parse-build.sh $i/Make.out $configfile
			elif test -f "$i/qemu-cmd"
			then
				print_bug qemu failed
				echo "   $i"
			else
				print_bug Build failed
				echo "   $i"
			fi
		fi
	done
	if test -f "$rd/kcsan.sum"
	then
		if grep -q CONFIG_KCSAN=y $T
		then
			echo "Compiler or architecture does not support KCSAN!"
			echo Did you forget to switch your compiler with '--kmake-arg CC=<cc-that-supports-kcsan>'?
		elif test -s "$rd/kcsan.sum"
		then
			echo KCSAN summary in $rd/kcsan.sum
		else
			echo Clean KCSAN run in $rd
		fi
	fi
done
EDITOR=echo kvm-find-errors.sh "${@: -1}" > $T 2>&1
<<<<<<< HEAD
ret=$?
=======
>>>>>>> 7d2a07b7
builderrors="`tr ' ' '\012' < $T | grep -c '/Make.out.diags'`"
if test "$builderrors" -gt 0
then
	echo $builderrors runs with build errors.
<<<<<<< HEAD
=======
	ret=1
>>>>>>> 7d2a07b7
fi
runerrors="`tr ' ' '\012' < $T | grep -c '/console.log.diags'`"
if test "$runerrors" -gt 0
then
	echo $runerrors runs with runtime errors.
<<<<<<< HEAD
=======
	ret=2
>>>>>>> 7d2a07b7
fi
exit $ret<|MERGE_RESOLUTION|>--- conflicted
+++ resolved
@@ -87,26 +87,16 @@
 	fi
 done
 EDITOR=echo kvm-find-errors.sh "${@: -1}" > $T 2>&1
-<<<<<<< HEAD
-ret=$?
-=======
->>>>>>> 7d2a07b7
 builderrors="`tr ' ' '\012' < $T | grep -c '/Make.out.diags'`"
 if test "$builderrors" -gt 0
 then
 	echo $builderrors runs with build errors.
-<<<<<<< HEAD
-=======
 	ret=1
->>>>>>> 7d2a07b7
 fi
 runerrors="`tr ' ' '\012' < $T | grep -c '/console.log.diags'`"
 if test "$runerrors" -gt 0
 then
 	echo $runerrors runs with runtime errors.
-<<<<<<< HEAD
-=======
 	ret=2
->>>>>>> 7d2a07b7
 fi
 exit $ret