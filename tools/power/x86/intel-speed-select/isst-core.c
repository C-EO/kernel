--- conflicted
+++ resolved
@@ -657,8 +657,6 @@
 
 		pkg_dev->processed = 1;
 		ctdp_level->processed = 1;
-<<<<<<< HEAD
-=======
 
 		if (ctdp_level->pbf_support) {
 			ret = isst_get_pbf_info(cpu, i, &ctdp_level->pbf_info);
@@ -686,7 +684,6 @@
 			isst_get_trl_bucket_info(cpu, &ctdp_level->buckets_info);
 			continue;
 		}
->>>>>>> 0d3821eb
 
 		ret = isst_get_tdp_info(cpu, i, ctdp_level);
 		if (ret)
