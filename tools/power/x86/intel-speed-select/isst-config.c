--- conflicted
+++ resolved
@@ -2933,13 +2933,6 @@
 	store_cpu_topology();
 	set_cpu_present_cpu_mask();
 	set_cpu_target_cpu_mask();
-<<<<<<< HEAD
-	ret = isst_fill_platform_info();
-	if (ret)
-		goto out;
-
-	process_command(argc, argv);
-=======
 
 	if (!is_clx_n_platform()) {
 		ret = isst_fill_platform_info();
@@ -2949,7 +2942,6 @@
 	} else {
 		process_command(argc, argv, clx_n_help_cmds, clx_n_cmds);
 	}
->>>>>>> 7d2a07b7
 out:
 	free_cpu_set(present_cpumask);
 	free_cpu_set(target_cpumask);
