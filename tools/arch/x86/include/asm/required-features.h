--- conflicted
+++ resolved
@@ -101,11 +101,7 @@
 #define REQUIRED_MASK16	0
 #define REQUIRED_MASK17	0
 #define REQUIRED_MASK18	0
-<<<<<<< HEAD
-#define REQUIRED_MASK_CHECK BUILD_BUG_ON_ZERO(NCAPINTS != 21)
-=======
 #define REQUIRED_MASK19	0
 #define REQUIRED_MASK_CHECK BUILD_BUG_ON_ZERO(NCAPINTS != 20)
->>>>>>> 7d2a07b7
 
 #endif /* _ASM_X86_REQUIRED_FEATURES_H */