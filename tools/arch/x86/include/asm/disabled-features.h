#ifndef _ASM_X86_DISABLED_FEATURES_H
#define _ASM_X86_DISABLED_FEATURES_H

/* These features, although they might be available in a CPU
 * will not be used because the compile options to support
 * them are not present.
 *
 * This code allows them to be checked and disabled at
 * compile time without an explicit #ifdef.  Use
 * cpu_feature_enabled().
 */

#ifdef CONFIG_X86_SMAP
# define DISABLE_SMAP	0
#else
# define DISABLE_SMAP	(1<<(X86_FEATURE_SMAP & 31))
#endif

#ifdef CONFIG_X86_UMIP
# define DISABLE_UMIP	0
#else
# define DISABLE_UMIP	(1<<(X86_FEATURE_UMIP & 31))
#endif

#ifdef CONFIG_X86_64
# define DISABLE_VME		(1<<(X86_FEATURE_VME & 31))
# define DISABLE_K6_MTRR	(1<<(X86_FEATURE_K6_MTRR & 31))
# define DISABLE_CYRIX_ARR	(1<<(X86_FEATURE_CYRIX_ARR & 31))
# define DISABLE_CENTAUR_MCR	(1<<(X86_FEATURE_CENTAUR_MCR & 31))
# define DISABLE_PCID		0
#else
# define DISABLE_VME		0
# define DISABLE_K6_MTRR	0
# define DISABLE_CYRIX_ARR	0
# define DISABLE_CENTAUR_MCR	0
# define DISABLE_PCID		(1<<(X86_FEATURE_PCID & 31))
#endif /* CONFIG_X86_64 */

#ifdef CONFIG_X86_INTEL_MEMORY_PROTECTION_KEYS
# define DISABLE_PKU		0
# define DISABLE_OSPKE		0
#else
# define DISABLE_PKU		(1<<(X86_FEATURE_PKU & 31))
# define DISABLE_OSPKE		(1<<(X86_FEATURE_OSPKE & 31))
#endif /* CONFIG_X86_INTEL_MEMORY_PROTECTION_KEYS */

#ifdef CONFIG_X86_5LEVEL
# define DISABLE_LA57	0
#else
# define DISABLE_LA57	(1<<(X86_FEATURE_LA57 & 31))
#endif

#ifdef CONFIG_PAGE_TABLE_ISOLATION
# define DISABLE_PTI		0
#else
# define DISABLE_PTI		(1 << (X86_FEATURE_PTI & 31))
#endif

/* Force disable because it's broken beyond repair */
#define DISABLE_ENQCMD		(1 << (X86_FEATURE_ENQCMD & 31))

#ifdef CONFIG_X86_SGX
# define DISABLE_SGX	0
#else
# define DISABLE_SGX	(1 << (X86_FEATURE_SGX & 31))
#endif

/*
 * Make sure to add features to the correct mask
 */
#define DISABLED_MASK0	(DISABLE_VME)
#define DISABLED_MASK1	0
#define DISABLED_MASK2	0
#define DISABLED_MASK3	(DISABLE_CYRIX_ARR|DISABLE_CENTAUR_MCR|DISABLE_K6_MTRR)
#define DISABLED_MASK4	(DISABLE_PCID)
#define DISABLED_MASK5	0
#define DISABLED_MASK6	0
#define DISABLED_MASK7	(DISABLE_PTI)
#define DISABLED_MASK8	0
#define DISABLED_MASK9	(DISABLE_SMAP|DISABLE_SGX)
#define DISABLED_MASK10	0
#define DISABLED_MASK11	0
#define DISABLED_MASK12	0
#define DISABLED_MASK13	0
#define DISABLED_MASK14	0
#define DISABLED_MASK15	0
#define DISABLED_MASK16	(DISABLE_PKU|DISABLE_OSPKE|DISABLE_LA57|DISABLE_UMIP| \
			 DISABLE_ENQCMD)
#define DISABLED_MASK17	0
#define DISABLED_MASK18	0
<<<<<<< HEAD
#define DISABLED_MASK_CHECK BUILD_BUG_ON_ZERO(NCAPINTS != 21)
=======
#define DISABLED_MASK19	0
#define DISABLED_MASK_CHECK BUILD_BUG_ON_ZERO(NCAPINTS != 20)
>>>>>>> 7d2a07b7

#endif /* _ASM_X86_DISABLED_FEATURES_H */<|MERGE_RESOLUTION|>--- conflicted
+++ resolved
@@ -88,11 +88,7 @@
 			 DISABLE_ENQCMD)
 #define DISABLED_MASK17	0
 #define DISABLED_MASK18	0
-<<<<<<< HEAD
-#define DISABLED_MASK_CHECK BUILD_BUG_ON_ZERO(NCAPINTS != 21)
-=======
 #define DISABLED_MASK19	0
 #define DISABLED_MASK_CHECK BUILD_BUG_ON_ZERO(NCAPINTS != 20)
->>>>>>> 7d2a07b7
 
 #endif /* _ASM_X86_DISABLED_FEATURES_H */