/*
 * Copyright (C) 2011-2017, Red Hat Inc, Arnaldo Carvalho de Melo <acme@redhat.com>
 *
 * Parts came from evlist.c builtin-{top,stat,record}.c, see those files for further
 * copyright notes.
 *
 * Released under the GPL v2. (and only v2, not any later version)
 */

#include <sys/mman.h>
#include <inttypes.h>
#include <asm/bug.h>
#ifdef HAVE_LIBNUMA_SUPPORT
#include <numaif.h>
#endif
#include "debug.h"
#include "event.h"
#include "mmap.h"
#include "util.h" /* page_size */

size_t perf_mmap__mmap_len(struct perf_mmap *map)
{
	return map->mask + 1 + page_size;
}

/* When check_messup is true, 'end' must points to a good entry */
static union perf_event *perf_mmap__read(struct perf_mmap *map,
					 u64 *startp, u64 end)
{
	unsigned char *data = map->base + page_size;
	union perf_event *event = NULL;
	int diff = end - *startp;

	if (diff >= (int)sizeof(event->header)) {
		size_t size;

		event = (union perf_event *)&data[*startp & map->mask];
		size = event->header.size;

		if (size < sizeof(event->header) || diff < (int)size)
			return NULL;

		/*
		 * Event straddles the mmap boundary -- header should always
		 * be inside due to u64 alignment of output.
		 */
		if ((*startp & map->mask) + size != ((*startp + size) & map->mask)) {
			unsigned int offset = *startp;
			unsigned int len = min(sizeof(*event), size), cpy;
			void *dst = map->event_copy;

			do {
				cpy = min(map->mask + 1 - (offset & map->mask), len);
				memcpy(dst, &data[offset & map->mask], cpy);
				offset += cpy;
				dst += cpy;
				len -= cpy;
			} while (len);

			event = (union perf_event *)map->event_copy;
		}

		*startp += size;
	}

	return event;
}

/*
 * Read event from ring buffer one by one.
 * Return one event for each call.
 *
 * Usage:
 * perf_mmap__read_init()
 * while(event = perf_mmap__read_event()) {
 *	//process the event
 *	perf_mmap__consume()
 * }
 * perf_mmap__read_done()
 */
union perf_event *perf_mmap__read_event(struct perf_mmap *map)
{
	union perf_event *event;

	/*
	 * Check if event was unmapped due to a POLLHUP/POLLERR.
	 */
	if (!refcount_read(&map->refcnt))
		return NULL;

	/* non-overwirte doesn't pause the ringbuffer */
	if (!map->overwrite)
		map->end = perf_mmap__read_head(map);

	event = perf_mmap__read(map, &map->start, map->end);

	if (!map->overwrite)
		map->prev = map->start;

	return event;
}

static bool perf_mmap__empty(struct perf_mmap *map)
{
	return perf_mmap__read_head(map) == map->prev && !map->auxtrace_mmap.base;
}

void perf_mmap__get(struct perf_mmap *map)
{
	refcount_inc(&map->refcnt);
}

void perf_mmap__put(struct perf_mmap *map)
{
	BUG_ON(map->base && refcount_read(&map->refcnt) == 0);

	if (refcount_dec_and_test(&map->refcnt))
		perf_mmap__munmap(map);
}

void perf_mmap__consume(struct perf_mmap *map)
{
	if (!map->overwrite) {
		u64 old = map->prev;

		perf_mmap__write_tail(map, old);
	}

	if (refcount_read(&map->refcnt) == 1 && perf_mmap__empty(map))
		perf_mmap__put(map);
}

int __weak auxtrace_mmap__mmap(struct auxtrace_mmap *mm __maybe_unused,
			       struct auxtrace_mmap_params *mp __maybe_unused,
			       void *userpg __maybe_unused,
			       int fd __maybe_unused)
{
	return 0;
}

void __weak auxtrace_mmap__munmap(struct auxtrace_mmap *mm __maybe_unused)
{
}

void __weak auxtrace_mmap_params__init(struct auxtrace_mmap_params *mp __maybe_unused,
				       off_t auxtrace_offset __maybe_unused,
				       unsigned int auxtrace_pages __maybe_unused,
				       bool auxtrace_overwrite __maybe_unused)
{
}

void __weak auxtrace_mmap_params__set_idx(struct auxtrace_mmap_params *mp __maybe_unused,
					  struct perf_evlist *evlist __maybe_unused,
					  int idx __maybe_unused,
					  bool per_cpu __maybe_unused)
{
}

#ifdef HAVE_AIO_SUPPORT
static int perf_mmap__aio_enabled(struct perf_mmap *map)
{
	return map->aio.nr_cblocks > 0;
}

#ifdef HAVE_LIBNUMA_SUPPORT
static int perf_mmap__aio_alloc(struct perf_mmap *map, int idx)
{
	map->aio.data[idx] = mmap(NULL, perf_mmap__mmap_len(map), PROT_READ|PROT_WRITE,
				  MAP_PRIVATE|MAP_ANONYMOUS, 0, 0);
	if (map->aio.data[idx] == MAP_FAILED) {
		map->aio.data[idx] = NULL;
		return -1;
	}

	return 0;
}

static void perf_mmap__aio_free(struct perf_mmap *map, int idx)
{
	if (map->aio.data[idx]) {
		munmap(map->aio.data[idx], perf_mmap__mmap_len(map));
		map->aio.data[idx] = NULL;
	}
}

static int perf_mmap__aio_bind(struct perf_mmap *map, int idx, int cpu, int affinity)
{
	void *data;
	size_t mmap_len;
	unsigned long node_mask;

	if (affinity != PERF_AFFINITY_SYS && cpu__max_node() > 1) {
		data = map->aio.data[idx];
		mmap_len = perf_mmap__mmap_len(map);
		node_mask = 1UL << cpu__get_node(cpu);
		if (mbind(data, mmap_len, MPOL_BIND, &node_mask, 1, 0)) {
			pr_err("Failed to bind [%p-%p] AIO buffer to node %d: error %m\n",
				data, data + mmap_len, cpu__get_node(cpu));
			return -1;
		}
	}

	return 0;
}
#else /* !HAVE_LIBNUMA_SUPPORT */
static int perf_mmap__aio_alloc(struct perf_mmap *map, int idx)
{
	map->aio.data[idx] = malloc(perf_mmap__mmap_len(map));
	if (map->aio.data[idx] == NULL)
		return -1;

	return 0;
}

static void perf_mmap__aio_free(struct perf_mmap *map, int idx)
{
	zfree(&(map->aio.data[idx]));
}

static int perf_mmap__aio_bind(struct perf_mmap *map __maybe_unused, int idx __maybe_unused,
		int cpu __maybe_unused, int affinity __maybe_unused)
{
	return 0;
}
#endif

static int perf_mmap__aio_mmap(struct perf_mmap *map, struct mmap_params *mp)
{
	int delta_max, i, prio, ret;

	map->aio.nr_cblocks = mp->nr_cblocks;
	if (map->aio.nr_cblocks) {
		map->aio.aiocb = calloc(map->aio.nr_cblocks, sizeof(struct aiocb *));
		if (!map->aio.aiocb) {
			pr_debug2("failed to allocate aiocb for data buffer, error %m\n");
			return -1;
		}
		map->aio.cblocks = calloc(map->aio.nr_cblocks, sizeof(struct aiocb));
		if (!map->aio.cblocks) {
			pr_debug2("failed to allocate cblocks for data buffer, error %m\n");
			return -1;
		}
		map->aio.data = calloc(map->aio.nr_cblocks, sizeof(void *));
		if (!map->aio.data) {
			pr_debug2("failed to allocate data buffer, error %m\n");
			return -1;
		}
		delta_max = sysconf(_SC_AIO_PRIO_DELTA_MAX);
		for (i = 0; i < map->aio.nr_cblocks; ++i) {
			ret = perf_mmap__aio_alloc(map, i);
			if (ret == -1) {
				pr_debug2("failed to allocate data buffer area, error %m");
				return -1;
			}
			ret = perf_mmap__aio_bind(map, i, map->cpu, mp->affinity);
			if (ret == -1)
				return -1;
			/*
			 * Use cblock.aio_fildes value different from -1
			 * to denote started aio write operation on the
			 * cblock so it requires explicit record__aio_sync()
			 * call prior the cblock may be reused again.
			 */
			map->aio.cblocks[i].aio_fildes = -1;
			/*
			 * Allocate cblocks with priority delta to have
			 * faster aio write system calls because queued requests
			 * are kept in separate per-prio queues and adding
			 * a new request will iterate thru shorter per-prio
			 * list. Blocks with numbers higher than
			 *  _SC_AIO_PRIO_DELTA_MAX go with priority 0.
			 */
			prio = delta_max - i;
			map->aio.cblocks[i].aio_reqprio = prio >= 0 ? prio : 0;
		}
	}

	return 0;
}

static void perf_mmap__aio_munmap(struct perf_mmap *map)
{
	int i;

	for (i = 0; i < map->aio.nr_cblocks; ++i)
		perf_mmap__aio_free(map, i);
	if (map->aio.data)
		zfree(&map->aio.data);
	zfree(&map->aio.cblocks);
	zfree(&map->aio.aiocb);
}
#else /* !HAVE_AIO_SUPPORT */
static int perf_mmap__aio_enabled(struct perf_mmap *map __maybe_unused)
{
	return 0;
}

static int perf_mmap__aio_mmap(struct perf_mmap *map __maybe_unused,
			       struct mmap_params *mp __maybe_unused)
{
	return 0;
}

static void perf_mmap__aio_munmap(struct perf_mmap *map __maybe_unused)
{
}
#endif

void perf_mmap__munmap(struct perf_mmap *map)
{
	perf_mmap__aio_munmap(map);
	if (map->data != NULL) {
		munmap(map->data, perf_mmap__mmap_len(map));
		map->data = NULL;
	}
	if (map->base != NULL) {
		munmap(map->base, perf_mmap__mmap_len(map));
		map->base = NULL;
		map->fd = -1;
		refcount_set(&map->refcnt, 0);
	}
	auxtrace_mmap__munmap(&map->auxtrace_mmap);
}

static void build_node_mask(int node, cpu_set_t *mask)
{
	int c, cpu, nr_cpus;
	const struct cpu_map *cpu_map = NULL;

	cpu_map = cpu_map__online();
	if (!cpu_map)
		return;

	nr_cpus = cpu_map__nr(cpu_map);
	for (c = 0; c < nr_cpus; c++) {
		cpu = cpu_map->map[c]; /* map c index to online cpu index */
		if (cpu__get_node(cpu) == node)
			CPU_SET(cpu, mask);
	}
}

static void perf_mmap__setup_affinity_mask(struct perf_mmap *map, struct mmap_params *mp)
{
	CPU_ZERO(&map->affinity_mask);
	if (mp->affinity == PERF_AFFINITY_NODE && cpu__max_node() > 1)
		build_node_mask(cpu__get_node(map->cpu), &map->affinity_mask);
	else if (mp->affinity == PERF_AFFINITY_CPU)
		CPU_SET(map->cpu, &map->affinity_mask);
}

int perf_mmap__mmap(struct perf_mmap *map, struct mmap_params *mp, int fd, int cpu)
{
	/*
	 * The last one will be done at perf_mmap__consume(), so that we
	 * make sure we don't prevent tools from consuming every last event in
	 * the ring buffer.
	 *
	 * I.e. we can get the POLLHUP meaning that the fd doesn't exist
	 * anymore, but the last events for it are still in the ring buffer,
	 * waiting to be consumed.
	 *
	 * Tools can chose to ignore this at their own discretion, but the
	 * evlist layer can't just drop it when filtering events in
	 * perf_evlist__filter_pollfd().
	 */
	refcount_set(&map->refcnt, 2);
	map->prev = 0;
	map->mask = mp->mask;
	map->base = mmap(NULL, perf_mmap__mmap_len(map), mp->prot,
			 MAP_SHARED, fd, 0);
	if (map->base == MAP_FAILED) {
		pr_debug2("failed to mmap perf event ring buffer, error %d\n",
			  errno);
		map->base = NULL;
		return -1;
	}
	map->fd = fd;
	map->cpu = cpu;

	perf_mmap__setup_affinity_mask(map, mp);

	map->flush = mp->flush;

<<<<<<< HEAD
=======
	map->comp_level = mp->comp_level;

	if (map->comp_level && !perf_mmap__aio_enabled(map)) {
		map->data = mmap(NULL, perf_mmap__mmap_len(map), PROT_READ|PROT_WRITE,
				 MAP_PRIVATE|MAP_ANONYMOUS, 0, 0);
		if (map->data == MAP_FAILED) {
			pr_debug2("failed to mmap data buffer, error %d\n",
					errno);
			map->data = NULL;
			return -1;
		}
	}

>>>>>>> a188339c
	if (auxtrace_mmap__mmap(&map->auxtrace_mmap,
				&mp->auxtrace_mp, map->base, fd))
		return -1;

	return perf_mmap__aio_mmap(map, mp);
}

static int overwrite_rb_find_range(void *buf, int mask, u64 *start, u64 *end)
{
	struct perf_event_header *pheader;
	u64 evt_head = *start;
	int size = mask + 1;

	pr_debug2("%s: buf=%p, start=%"PRIx64"\n", __func__, buf, *start);
	pheader = (struct perf_event_header *)(buf + (*start & mask));
	while (true) {
		if (evt_head - *start >= (unsigned int)size) {
			pr_debug("Finished reading overwrite ring buffer: rewind\n");
			if (evt_head - *start > (unsigned int)size)
				evt_head -= pheader->size;
			*end = evt_head;
			return 0;
		}

		pheader = (struct perf_event_header *)(buf + (evt_head & mask));

		if (pheader->size == 0) {
			pr_debug("Finished reading overwrite ring buffer: get start\n");
			*end = evt_head;
			return 0;
		}

		evt_head += pheader->size;
		pr_debug3("move evt_head: %"PRIx64"\n", evt_head);
	}
	WARN_ONCE(1, "Shouldn't get here\n");
	return -1;
}

/*
 * Report the start and end of the available data in ringbuffer
 */
static int __perf_mmap__read_init(struct perf_mmap *md)
{
	u64 head = perf_mmap__read_head(md);
	u64 old = md->prev;
	unsigned char *data = md->base + page_size;
	unsigned long size;

	md->start = md->overwrite ? head : old;
	md->end = md->overwrite ? old : head;

	if ((md->end - md->start) < md->flush)
		return -EAGAIN;

	size = md->end - md->start;
	if (size > (unsigned long)(md->mask) + 1) {
		if (!md->overwrite) {
			WARN_ONCE(1, "failed to keep up with mmap data. (warn only once)\n");

			md->prev = head;
			perf_mmap__consume(md);
			return -EAGAIN;
		}

		/*
		 * Backward ring buffer is full. We still have a chance to read
		 * most of data from it.
		 */
		if (overwrite_rb_find_range(data, md->mask, &md->start, &md->end))
			return -EINVAL;
	}

	return 0;
}

int perf_mmap__read_init(struct perf_mmap *map)
{
	/*
	 * Check if event was unmapped due to a POLLHUP/POLLERR.
	 */
	if (!refcount_read(&map->refcnt))
		return -ENOENT;

	return __perf_mmap__read_init(map);
}

int perf_mmap__push(struct perf_mmap *md, void *to,
		    int push(struct perf_mmap *map, void *to, void *buf, size_t size))
{
	u64 head = perf_mmap__read_head(md);
	unsigned char *data = md->base + page_size;
	unsigned long size;
	void *buf;
	int rc = 0;

	rc = perf_mmap__read_init(md);
	if (rc < 0)
		return (rc == -EAGAIN) ? 1 : -1;

	size = md->end - md->start;

	if ((md->start & md->mask) + size != (md->end & md->mask)) {
		buf = &data[md->start & md->mask];
		size = md->mask + 1 - (md->start & md->mask);
		md->start += size;

		if (push(md, to, buf, size) < 0) {
			rc = -1;
			goto out;
		}
	}

	buf = &data[md->start & md->mask];
	size = md->end - md->start;
	md->start += size;

	if (push(md, to, buf, size) < 0) {
		rc = -1;
		goto out;
	}

	md->prev = head;
	perf_mmap__consume(md);
out:
	return rc;
}

/*
 * Mandatory for overwrite mode
 * The direction of overwrite mode is backward.
 * The last perf_mmap__read() will set tail to map->prev.
 * Need to correct the map->prev to head which is the end of next read.
 */
void perf_mmap__read_done(struct perf_mmap *map)
{
	/*
	 * Check if event was unmapped due to a POLLHUP/POLLERR.
	 */
	if (!refcount_read(&map->refcnt))
		return;

	map->prev = perf_mmap__read_head(map);
}<|MERGE_RESOLUTION|>--- conflicted
+++ resolved
@@ -381,8 +381,6 @@
 
 	map->flush = mp->flush;
 
-<<<<<<< HEAD
-=======
 	map->comp_level = mp->comp_level;
 
 	if (map->comp_level && !perf_mmap__aio_enabled(map)) {
@@ -396,7 +394,6 @@
 		}
 	}
 
->>>>>>> a188339c
 	if (auxtrace_mmap__mmap(&map->auxtrace_mmap,
 				&mp->auxtrace_mp, map->base, fd))
 		return -1;
