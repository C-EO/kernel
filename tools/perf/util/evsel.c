--- conflicted
+++ resolved
@@ -108,11 +108,7 @@
 	if (opts->call_graph)
 		attr->sample_type	|= PERF_SAMPLE_CALLCHAIN;
 
-<<<<<<< HEAD
-	if (opts->target.system_wide)
-=======
 	if (perf_target__has_cpu(&opts->target))
->>>>>>> f9369910
 		attr->sample_type	|= PERF_SAMPLE_CPU;
 
 	if (opts->period)
