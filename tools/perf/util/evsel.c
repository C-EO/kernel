// SPDX-License-Identifier: GPL-2.0-only
/*
 * Copyright (C) 2011, Red Hat Inc, Arnaldo Carvalho de Melo <acme@redhat.com>
 *
 * Parts came from builtin-{top,stat,record}.c, see those files for further
 * copyright notes.
 */

#include <byteswap.h>
#include <errno.h>
#include <inttypes.h>
#include <linux/bitops.h>
#include <api/fs/fs.h>
#include <api/fs/tracing_path.h>
#include <traceevent/event-parse.h>
#include <linux/hw_breakpoint.h>
#include <linux/perf_event.h>
#include <linux/compiler.h>
#include <linux/err.h>
#include <linux/zalloc.h>
#include <sys/ioctl.h>
#include <sys/resource.h>
#include <sys/types.h>
#include <dirent.h>
#include <stdlib.h>
#include <perf/evsel.h>
#include "asm/bug.h"
#include "bpf_counter.h"
#include "callchain.h"
#include "cgroup.h"
#include "counts.h"
#include "event.h"
#include "evsel.h"
#include "util/env.h"
#include "util/evsel_config.h"
#include "util/evsel_fprintf.h"
#include "evlist.h"
#include <perf/cpumap.h>
#include "thread_map.h"
#include "target.h"
#include "perf_regs.h"
#include "record.h"
#include "debug.h"
#include "trace-event.h"
#include "stat.h"
#include "string2.h"
#include "memswap.h"
#include "util.h"
#include "hashmap.h"
#include "pmu-hybrid.h"
#include "../perf-sys.h"
#include "util/parse-branch-options.h"
#include <internal/xyarray.h>
#include <internal/lib.h>

#include <linux/ctype.h>

struct perf_missing_features perf_missing_features;

static clockid_t clockid;

static int evsel__no_extra_init(struct evsel *evsel __maybe_unused)
{
	return 0;
}

void __weak test_attr__ready(void) { }

static void evsel__no_extra_fini(struct evsel *evsel __maybe_unused)
{
}

static struct {
	size_t	size;
	int	(*init)(struct evsel *evsel);
	void	(*fini)(struct evsel *evsel);
} perf_evsel__object = {
	.size = sizeof(struct evsel),
	.init = evsel__no_extra_init,
	.fini = evsel__no_extra_fini,
};

int evsel__object_config(size_t object_size, int (*init)(struct evsel *evsel),
			 void (*fini)(struct evsel *evsel))
{

	if (object_size == 0)
		goto set_methods;

	if (perf_evsel__object.size > object_size)
		return -EINVAL;

	perf_evsel__object.size = object_size;

set_methods:
	if (init != NULL)
		perf_evsel__object.init = init;

	if (fini != NULL)
		perf_evsel__object.fini = fini;

	return 0;
}

#define FD(e, x, y) (*(int *)xyarray__entry(e->core.fd, x, y))

int __evsel__sample_size(u64 sample_type)
{
	u64 mask = sample_type & PERF_SAMPLE_MASK;
	int size = 0;
	int i;

	for (i = 0; i < 64; i++) {
		if (mask & (1ULL << i))
			size++;
	}

	size *= sizeof(u64);

	return size;
}

/**
 * __perf_evsel__calc_id_pos - calculate id_pos.
 * @sample_type: sample type
 *
 * This function returns the position of the event id (PERF_SAMPLE_ID or
 * PERF_SAMPLE_IDENTIFIER) in a sample event i.e. in the array of struct
 * perf_record_sample.
 */
static int __perf_evsel__calc_id_pos(u64 sample_type)
{
	int idx = 0;

	if (sample_type & PERF_SAMPLE_IDENTIFIER)
		return 0;

	if (!(sample_type & PERF_SAMPLE_ID))
		return -1;

	if (sample_type & PERF_SAMPLE_IP)
		idx += 1;

	if (sample_type & PERF_SAMPLE_TID)
		idx += 1;

	if (sample_type & PERF_SAMPLE_TIME)
		idx += 1;

	if (sample_type & PERF_SAMPLE_ADDR)
		idx += 1;

	return idx;
}

/**
 * __perf_evsel__calc_is_pos - calculate is_pos.
 * @sample_type: sample type
 *
 * This function returns the position (counting backwards) of the event id
 * (PERF_SAMPLE_ID or PERF_SAMPLE_IDENTIFIER) in a non-sample event i.e. if
 * sample_id_all is used there is an id sample appended to non-sample events.
 */
static int __perf_evsel__calc_is_pos(u64 sample_type)
{
	int idx = 1;

	if (sample_type & PERF_SAMPLE_IDENTIFIER)
		return 1;

	if (!(sample_type & PERF_SAMPLE_ID))
		return -1;

	if (sample_type & PERF_SAMPLE_CPU)
		idx += 1;

	if (sample_type & PERF_SAMPLE_STREAM_ID)
		idx += 1;

	return idx;
}

void evsel__calc_id_pos(struct evsel *evsel)
{
	evsel->id_pos = __perf_evsel__calc_id_pos(evsel->core.attr.sample_type);
	evsel->is_pos = __perf_evsel__calc_is_pos(evsel->core.attr.sample_type);
}

void __evsel__set_sample_bit(struct evsel *evsel,
				  enum perf_event_sample_format bit)
{
	if (!(evsel->core.attr.sample_type & bit)) {
		evsel->core.attr.sample_type |= bit;
		evsel->sample_size += sizeof(u64);
		evsel__calc_id_pos(evsel);
	}
}

void __evsel__reset_sample_bit(struct evsel *evsel,
				    enum perf_event_sample_format bit)
{
	if (evsel->core.attr.sample_type & bit) {
		evsel->core.attr.sample_type &= ~bit;
		evsel->sample_size -= sizeof(u64);
		evsel__calc_id_pos(evsel);
	}
}

void evsel__set_sample_id(struct evsel *evsel,
			       bool can_sample_identifier)
{
	if (can_sample_identifier) {
		evsel__reset_sample_bit(evsel, ID);
		evsel__set_sample_bit(evsel, IDENTIFIER);
	} else {
		evsel__set_sample_bit(evsel, ID);
	}
	evsel->core.attr.read_format |= PERF_FORMAT_ID;
}

/**
 * evsel__is_function_event - Return whether given evsel is a function
 * trace event
 *
 * @evsel - evsel selector to be tested
 *
 * Return %true if event is function trace event
 */
bool evsel__is_function_event(struct evsel *evsel)
{
#define FUNCTION_EVENT "ftrace:function"

	return evsel->name &&
	       !strncmp(FUNCTION_EVENT, evsel->name, sizeof(FUNCTION_EVENT));

#undef FUNCTION_EVENT
}

void evsel__init(struct evsel *evsel,
		 struct perf_event_attr *attr, int idx)
{
	perf_evsel__init(&evsel->core, attr, idx);
	evsel->tracking	   = !idx;
	evsel->unit	   = "";
	evsel->scale	   = 1.0;
	evsel->max_events  = ULONG_MAX;
	evsel->evlist	   = NULL;
	evsel->bpf_obj	   = NULL;
	evsel->bpf_fd	   = -1;
	INIT_LIST_HEAD(&evsel->config_terms);
	INIT_LIST_HEAD(&evsel->bpf_counter_list);
	perf_evsel__object.init(evsel);
	evsel->sample_size = __evsel__sample_size(attr->sample_type);
	evsel__calc_id_pos(evsel);
	evsel->cmdline_group_boundary = false;
	evsel->metric_expr   = NULL;
	evsel->metric_name   = NULL;
	evsel->metric_events = NULL;
	evsel->per_pkg_mask  = NULL;
	evsel->collect_stat  = false;
	evsel->pmu_name      = NULL;
}

struct evsel *evsel__new_idx(struct perf_event_attr *attr, int idx)
{
	struct evsel *evsel = zalloc(perf_evsel__object.size);

	if (!evsel)
		return NULL;
	evsel__init(evsel, attr, idx);

	if (evsel__is_bpf_output(evsel)) {
		evsel->core.attr.sample_type |= (PERF_SAMPLE_RAW | PERF_SAMPLE_TIME |
					    PERF_SAMPLE_CPU | PERF_SAMPLE_PERIOD),
		evsel->core.attr.sample_period = 1;
	}

	if (evsel__is_clock(evsel)) {
		/*
		 * The evsel->unit points to static alias->unit
		 * so it's ok to use static string in here.
		 */
		static const char *unit = "msec";

		evsel->unit = unit;
		evsel->scale = 1e-6;
	}

	return evsel;
}

static bool perf_event_can_profile_kernel(void)
{
	return perf_event_paranoid_check(1);
}

struct evsel *evsel__new_cycles(bool precise, __u32 type, __u64 config)
{
	struct perf_event_attr attr = {
		.type	= type,
		.config	= config,
		.exclude_kernel	= !perf_event_can_profile_kernel(),
	};
	struct evsel *evsel;

	event_attr_init(&attr);

	if (!precise)
		goto new_event;

	/*
	 * Now let the usual logic to set up the perf_event_attr defaults
	 * to kick in when we return and before perf_evsel__open() is called.
	 */
new_event:
	evsel = evsel__new(&attr);
	if (evsel == NULL)
		goto out;

	evsel->precise_max = true;

	/* use asprintf() because free(evsel) assumes name is allocated */
	if (asprintf(&evsel->name, "cycles%s%s%.*s",
		     (attr.precise_ip || attr.exclude_kernel) ? ":" : "",
		     attr.exclude_kernel ? "u" : "",
		     attr.precise_ip ? attr.precise_ip + 1 : 0, "ppp") < 0)
		goto error_free;
out:
	return evsel;
error_free:
	evsel__delete(evsel);
	evsel = NULL;
	goto out;
}

int copy_config_terms(struct list_head *dst, struct list_head *src)
{
	struct evsel_config_term *pos, *tmp;

	list_for_each_entry(pos, src, list) {
		tmp = malloc(sizeof(*tmp));
		if (tmp == NULL)
			return -ENOMEM;

		*tmp = *pos;
		if (tmp->free_str) {
			tmp->val.str = strdup(pos->val.str);
			if (tmp->val.str == NULL) {
				free(tmp);
				return -ENOMEM;
			}
		}
		list_add_tail(&tmp->list, dst);
	}
	return 0;
}

static int evsel__copy_config_terms(struct evsel *dst, struct evsel *src)
{
	return copy_config_terms(&dst->config_terms, &src->config_terms);
}

/**
 * evsel__clone - create a new evsel copied from @orig
 * @orig: original evsel
 *
 * The assumption is that @orig is not configured nor opened yet.
 * So we only care about the attributes that can be set while it's parsed.
 */
struct evsel *evsel__clone(struct evsel *orig)
{
	struct evsel *evsel;

	BUG_ON(orig->core.fd);
	BUG_ON(orig->counts);
	BUG_ON(orig->priv);
	BUG_ON(orig->per_pkg_mask);

	/* cannot handle BPF objects for now */
	if (orig->bpf_obj)
		return NULL;

	evsel = evsel__new(&orig->core.attr);
	if (evsel == NULL)
		return NULL;

	evsel->core.cpus = perf_cpu_map__get(orig->core.cpus);
	evsel->core.own_cpus = perf_cpu_map__get(orig->core.own_cpus);
	evsel->core.threads = perf_thread_map__get(orig->core.threads);
	evsel->core.nr_members = orig->core.nr_members;
	evsel->core.system_wide = orig->core.system_wide;

	if (orig->name) {
		evsel->name = strdup(orig->name);
		if (evsel->name == NULL)
			goto out_err;
	}
	if (orig->group_name) {
		evsel->group_name = strdup(orig->group_name);
		if (evsel->group_name == NULL)
			goto out_err;
	}
	if (orig->pmu_name) {
		evsel->pmu_name = strdup(orig->pmu_name);
		if (evsel->pmu_name == NULL)
			goto out_err;
	}
	if (orig->filter) {
		evsel->filter = strdup(orig->filter);
		if (evsel->filter == NULL)
			goto out_err;
	}
	evsel->cgrp = cgroup__get(orig->cgrp);
	evsel->tp_format = orig->tp_format;
	evsel->handler = orig->handler;
	evsel->core.leader = orig->core.leader;

	evsel->max_events = orig->max_events;
	evsel->tool_event = orig->tool_event;
	evsel->unit = orig->unit;
	evsel->scale = orig->scale;
	evsel->snapshot = orig->snapshot;
	evsel->per_pkg = orig->per_pkg;
	evsel->percore = orig->percore;
	evsel->precise_max = orig->precise_max;
	evsel->use_uncore_alias = orig->use_uncore_alias;
	evsel->is_libpfm_event = orig->is_libpfm_event;

	evsel->exclude_GH = orig->exclude_GH;
	evsel->sample_read = orig->sample_read;
	evsel->auto_merge_stats = orig->auto_merge_stats;
	evsel->collect_stat = orig->collect_stat;
	evsel->weak_group = orig->weak_group;
	evsel->use_config_name = orig->use_config_name;

	if (evsel__copy_config_terms(evsel, orig) < 0)
		goto out_err;

	return evsel;

out_err:
	evsel__delete(evsel);
	return NULL;
}

/*
 * Returns pointer with encoded error via <linux/err.h> interface.
 */
struct evsel *evsel__newtp_idx(const char *sys, const char *name, int idx)
{
	struct evsel *evsel = zalloc(perf_evsel__object.size);
	int err = -ENOMEM;

	if (evsel == NULL) {
		goto out_err;
	} else {
		struct perf_event_attr attr = {
			.type	       = PERF_TYPE_TRACEPOINT,
			.sample_type   = (PERF_SAMPLE_RAW | PERF_SAMPLE_TIME |
					  PERF_SAMPLE_CPU | PERF_SAMPLE_PERIOD),
		};

		if (asprintf(&evsel->name, "%s:%s", sys, name) < 0)
			goto out_free;

		evsel->tp_format = trace_event__tp_format(sys, name);
		if (IS_ERR(evsel->tp_format)) {
			err = PTR_ERR(evsel->tp_format);
			goto out_free;
		}

		event_attr_init(&attr);
		attr.config = evsel->tp_format->id;
		attr.sample_period = 1;
		evsel__init(evsel, &attr, idx);
	}

	return evsel;

out_free:
	zfree(&evsel->name);
	free(evsel);
out_err:
	return ERR_PTR(err);
}

const char *evsel__hw_names[PERF_COUNT_HW_MAX] = {
	"cycles",
	"instructions",
	"cache-references",
	"cache-misses",
	"branches",
	"branch-misses",
	"bus-cycles",
	"stalled-cycles-frontend",
	"stalled-cycles-backend",
	"ref-cycles",
};

char *evsel__bpf_counter_events;

bool evsel__match_bpf_counter_events(const char *name)
{
	int name_len;
	bool match;
	char *ptr;

	if (!evsel__bpf_counter_events)
		return false;

	ptr = strstr(evsel__bpf_counter_events, name);
	name_len = strlen(name);

	/* check name matches a full token in evsel__bpf_counter_events */
	match = (ptr != NULL) &&
		((ptr == evsel__bpf_counter_events) || (*(ptr - 1) == ',')) &&
		((*(ptr + name_len) == ',') || (*(ptr + name_len) == '\0'));

	return match;
}

static const char *__evsel__hw_name(u64 config)
{
	if (config < PERF_COUNT_HW_MAX && evsel__hw_names[config])
		return evsel__hw_names[config];

	return "unknown-hardware";
}

static int evsel__add_modifiers(struct evsel *evsel, char *bf, size_t size)
{
	int colon = 0, r = 0;
	struct perf_event_attr *attr = &evsel->core.attr;
	bool exclude_guest_default = false;

#define MOD_PRINT(context, mod)	do {					\
		if (!attr->exclude_##context) {				\
			if (!colon) colon = ++r;			\
			r += scnprintf(bf + r, size - r, "%c", mod);	\
		} } while(0)

	if (attr->exclude_kernel || attr->exclude_user || attr->exclude_hv) {
		MOD_PRINT(kernel, 'k');
		MOD_PRINT(user, 'u');
		MOD_PRINT(hv, 'h');
		exclude_guest_default = true;
	}

	if (attr->precise_ip) {
		if (!colon)
			colon = ++r;
		r += scnprintf(bf + r, size - r, "%.*s", attr->precise_ip, "ppp");
		exclude_guest_default = true;
	}

	if (attr->exclude_host || attr->exclude_guest == exclude_guest_default) {
		MOD_PRINT(host, 'H');
		MOD_PRINT(guest, 'G');
	}
#undef MOD_PRINT
	if (colon)
		bf[colon - 1] = ':';
	return r;
}

static int evsel__hw_name(struct evsel *evsel, char *bf, size_t size)
{
	int r = scnprintf(bf, size, "%s", __evsel__hw_name(evsel->core.attr.config));
	return r + evsel__add_modifiers(evsel, bf + r, size - r);
}

const char *evsel__sw_names[PERF_COUNT_SW_MAX] = {
	"cpu-clock",
	"task-clock",
	"page-faults",
	"context-switches",
	"cpu-migrations",
	"minor-faults",
	"major-faults",
	"alignment-faults",
	"emulation-faults",
	"dummy",
};

static const char *__evsel__sw_name(u64 config)
{
	if (config < PERF_COUNT_SW_MAX && evsel__sw_names[config])
		return evsel__sw_names[config];
	return "unknown-software";
}

static int evsel__sw_name(struct evsel *evsel, char *bf, size_t size)
{
	int r = scnprintf(bf, size, "%s", __evsel__sw_name(evsel->core.attr.config));
	return r + evsel__add_modifiers(evsel, bf + r, size - r);
}

static int __evsel__bp_name(char *bf, size_t size, u64 addr, u64 type)
{
	int r;

	r = scnprintf(bf, size, "mem:0x%" PRIx64 ":", addr);

	if (type & HW_BREAKPOINT_R)
		r += scnprintf(bf + r, size - r, "r");

	if (type & HW_BREAKPOINT_W)
		r += scnprintf(bf + r, size - r, "w");

	if (type & HW_BREAKPOINT_X)
		r += scnprintf(bf + r, size - r, "x");

	return r;
}

static int evsel__bp_name(struct evsel *evsel, char *bf, size_t size)
{
	struct perf_event_attr *attr = &evsel->core.attr;
	int r = __evsel__bp_name(bf, size, attr->bp_addr, attr->bp_type);
	return r + evsel__add_modifiers(evsel, bf + r, size - r);
}

const char *evsel__hw_cache[PERF_COUNT_HW_CACHE_MAX][EVSEL__MAX_ALIASES] = {
 { "L1-dcache",	"l1-d",		"l1d",		"L1-data",		},
 { "L1-icache",	"l1-i",		"l1i",		"L1-instruction",	},
 { "LLC",	"L2",							},
 { "dTLB",	"d-tlb",	"Data-TLB",				},
 { "iTLB",	"i-tlb",	"Instruction-TLB",			},
 { "branch",	"branches",	"bpu",		"btb",		"bpc",	},
 { "node",								},
};

const char *evsel__hw_cache_op[PERF_COUNT_HW_CACHE_OP_MAX][EVSEL__MAX_ALIASES] = {
 { "load",	"loads",	"read",					},
 { "store",	"stores",	"write",				},
 { "prefetch",	"prefetches",	"speculative-read", "speculative-load",	},
};

const char *evsel__hw_cache_result[PERF_COUNT_HW_CACHE_RESULT_MAX][EVSEL__MAX_ALIASES] = {
 { "refs",	"Reference",	"ops",		"access",		},
 { "misses",	"miss",							},
};

#define C(x)		PERF_COUNT_HW_CACHE_##x
#define CACHE_READ	(1 << C(OP_READ))
#define CACHE_WRITE	(1 << C(OP_WRITE))
#define CACHE_PREFETCH	(1 << C(OP_PREFETCH))
#define COP(x)		(1 << x)

/*
 * cache operation stat
 * L1I : Read and prefetch only
 * ITLB and BPU : Read-only
 */
static unsigned long evsel__hw_cache_stat[C(MAX)] = {
 [C(L1D)]	= (CACHE_READ | CACHE_WRITE | CACHE_PREFETCH),
 [C(L1I)]	= (CACHE_READ | CACHE_PREFETCH),
 [C(LL)]	= (CACHE_READ | CACHE_WRITE | CACHE_PREFETCH),
 [C(DTLB)]	= (CACHE_READ | CACHE_WRITE | CACHE_PREFETCH),
 [C(ITLB)]	= (CACHE_READ),
 [C(BPU)]	= (CACHE_READ),
 [C(NODE)]	= (CACHE_READ | CACHE_WRITE | CACHE_PREFETCH),
};

bool evsel__is_cache_op_valid(u8 type, u8 op)
{
	if (evsel__hw_cache_stat[type] & COP(op))
		return true;	/* valid */
	else
		return false;	/* invalid */
}

int __evsel__hw_cache_type_op_res_name(u8 type, u8 op, u8 result, char *bf, size_t size)
{
	if (result) {
		return scnprintf(bf, size, "%s-%s-%s", evsel__hw_cache[type][0],
				 evsel__hw_cache_op[op][0],
				 evsel__hw_cache_result[result][0]);
	}

	return scnprintf(bf, size, "%s-%s", evsel__hw_cache[type][0],
			 evsel__hw_cache_op[op][1]);
}

static int __evsel__hw_cache_name(u64 config, char *bf, size_t size)
{
	u8 op, result, type = (config >>  0) & 0xff;
	const char *err = "unknown-ext-hardware-cache-type";

	if (type >= PERF_COUNT_HW_CACHE_MAX)
		goto out_err;

	op = (config >>  8) & 0xff;
	err = "unknown-ext-hardware-cache-op";
	if (op >= PERF_COUNT_HW_CACHE_OP_MAX)
		goto out_err;

	result = (config >> 16) & 0xff;
	err = "unknown-ext-hardware-cache-result";
	if (result >= PERF_COUNT_HW_CACHE_RESULT_MAX)
		goto out_err;

	err = "invalid-cache";
	if (!evsel__is_cache_op_valid(type, op))
		goto out_err;

	return __evsel__hw_cache_type_op_res_name(type, op, result, bf, size);
out_err:
	return scnprintf(bf, size, "%s", err);
}

static int evsel__hw_cache_name(struct evsel *evsel, char *bf, size_t size)
{
	int ret = __evsel__hw_cache_name(evsel->core.attr.config, bf, size);
	return ret + evsel__add_modifiers(evsel, bf + ret, size - ret);
}

static int evsel__raw_name(struct evsel *evsel, char *bf, size_t size)
{
	int ret = scnprintf(bf, size, "raw 0x%" PRIx64, evsel->core.attr.config);
	return ret + evsel__add_modifiers(evsel, bf + ret, size - ret);
}

static int evsel__tool_name(char *bf, size_t size)
{
	int ret = scnprintf(bf, size, "duration_time");
	return ret;
}

const char *evsel__name(struct evsel *evsel)
{
	char bf[128];

	if (!evsel)
		goto out_unknown;

	if (evsel->name)
		return evsel->name;

	switch (evsel->core.attr.type) {
	case PERF_TYPE_RAW:
		evsel__raw_name(evsel, bf, sizeof(bf));
		break;

	case PERF_TYPE_HARDWARE:
		evsel__hw_name(evsel, bf, sizeof(bf));
		break;

	case PERF_TYPE_HW_CACHE:
		evsel__hw_cache_name(evsel, bf, sizeof(bf));
		break;

	case PERF_TYPE_SOFTWARE:
		if (evsel->tool_event)
			evsel__tool_name(bf, sizeof(bf));
		else
			evsel__sw_name(evsel, bf, sizeof(bf));
		break;

	case PERF_TYPE_TRACEPOINT:
		scnprintf(bf, sizeof(bf), "%s", "unknown tracepoint");
		break;

	case PERF_TYPE_BREAKPOINT:
		evsel__bp_name(evsel, bf, sizeof(bf));
		break;

	default:
		scnprintf(bf, sizeof(bf), "unknown attr type: %d",
			  evsel->core.attr.type);
		break;
	}

	evsel->name = strdup(bf);

	if (evsel->name)
		return evsel->name;
out_unknown:
	return "unknown";
}

const char *evsel__group_name(struct evsel *evsel)
{
	return evsel->group_name ?: "anon group";
}

/*
 * Returns the group details for the specified leader,
 * with following rules.
 *
 *  For record -e '{cycles,instructions}'
 *    'anon group { cycles:u, instructions:u }'
 *
 *  For record -e 'cycles,instructions' and report --group
 *    'cycles:u, instructions:u'
 */
int evsel__group_desc(struct evsel *evsel, char *buf, size_t size)
{
	int ret = 0;
	struct evsel *pos;
	const char *group_name = evsel__group_name(evsel);

	if (!evsel->forced_leader)
		ret = scnprintf(buf, size, "%s { ", group_name);

	ret += scnprintf(buf + ret, size - ret, "%s", evsel__name(evsel));

	for_each_group_member(pos, evsel)
		ret += scnprintf(buf + ret, size - ret, ", %s", evsel__name(pos));

	if (!evsel->forced_leader)
		ret += scnprintf(buf + ret, size - ret, " }");

	return ret;
}

static void __evsel__config_callchain(struct evsel *evsel, struct record_opts *opts,
				      struct callchain_param *param)
{
	bool function = evsel__is_function_event(evsel);
	struct perf_event_attr *attr = &evsel->core.attr;

	evsel__set_sample_bit(evsel, CALLCHAIN);

	attr->sample_max_stack = param->max_stack;

	if (opts->kernel_callchains)
		attr->exclude_callchain_user = 1;
	if (opts->user_callchains)
		attr->exclude_callchain_kernel = 1;
	if (param->record_mode == CALLCHAIN_LBR) {
		if (!opts->branch_stack) {
			if (attr->exclude_user) {
				pr_warning("LBR callstack option is only available "
					   "to get user callchain information. "
					   "Falling back to framepointers.\n");
			} else {
				evsel__set_sample_bit(evsel, BRANCH_STACK);
				attr->branch_sample_type = PERF_SAMPLE_BRANCH_USER |
							PERF_SAMPLE_BRANCH_CALL_STACK |
							PERF_SAMPLE_BRANCH_NO_CYCLES |
							PERF_SAMPLE_BRANCH_NO_FLAGS |
							PERF_SAMPLE_BRANCH_HW_INDEX;
			}
		} else
			 pr_warning("Cannot use LBR callstack with branch stack. "
				    "Falling back to framepointers.\n");
	}

	if (param->record_mode == CALLCHAIN_DWARF) {
		if (!function) {
			evsel__set_sample_bit(evsel, REGS_USER);
			evsel__set_sample_bit(evsel, STACK_USER);
			if (opts->sample_user_regs && DWARF_MINIMAL_REGS != PERF_REGS_MASK) {
				attr->sample_regs_user |= DWARF_MINIMAL_REGS;
				pr_warning("WARNING: The use of --call-graph=dwarf may require all the user registers, "
					   "specifying a subset with --user-regs may render DWARF unwinding unreliable, "
					   "so the minimal registers set (IP, SP) is explicitly forced.\n");
			} else {
				attr->sample_regs_user |= PERF_REGS_MASK;
			}
			attr->sample_stack_user = param->dump_size;
			attr->exclude_callchain_user = 1;
		} else {
			pr_info("Cannot use DWARF unwind for function trace event,"
				" falling back to framepointers.\n");
		}
	}

	if (function) {
		pr_info("Disabling user space callchains for function trace event.\n");
		attr->exclude_callchain_user = 1;
	}
}

void evsel__config_callchain(struct evsel *evsel, struct record_opts *opts,
			     struct callchain_param *param)
{
	if (param->enabled)
		return __evsel__config_callchain(evsel, opts, param);
}

static void evsel__reset_callgraph(struct evsel *evsel, struct callchain_param *param)
{
	struct perf_event_attr *attr = &evsel->core.attr;

	evsel__reset_sample_bit(evsel, CALLCHAIN);
	if (param->record_mode == CALLCHAIN_LBR) {
		evsel__reset_sample_bit(evsel, BRANCH_STACK);
		attr->branch_sample_type &= ~(PERF_SAMPLE_BRANCH_USER |
					      PERF_SAMPLE_BRANCH_CALL_STACK |
					      PERF_SAMPLE_BRANCH_HW_INDEX);
	}
	if (param->record_mode == CALLCHAIN_DWARF) {
		evsel__reset_sample_bit(evsel, REGS_USER);
		evsel__reset_sample_bit(evsel, STACK_USER);
	}
}

static void evsel__apply_config_terms(struct evsel *evsel,
				      struct record_opts *opts, bool track)
{
	struct evsel_config_term *term;
	struct list_head *config_terms = &evsel->config_terms;
	struct perf_event_attr *attr = &evsel->core.attr;
	/* callgraph default */
	struct callchain_param param = {
		.record_mode = callchain_param.record_mode,
	};
	u32 dump_size = 0;
	int max_stack = 0;
	const char *callgraph_buf = NULL;

	list_for_each_entry(term, config_terms, list) {
		switch (term->type) {
		case EVSEL__CONFIG_TERM_PERIOD:
			if (!(term->weak && opts->user_interval != ULLONG_MAX)) {
				attr->sample_period = term->val.period;
				attr->freq = 0;
				evsel__reset_sample_bit(evsel, PERIOD);
			}
			break;
		case EVSEL__CONFIG_TERM_FREQ:
			if (!(term->weak && opts->user_freq != UINT_MAX)) {
				attr->sample_freq = term->val.freq;
				attr->freq = 1;
				evsel__set_sample_bit(evsel, PERIOD);
			}
			break;
		case EVSEL__CONFIG_TERM_TIME:
			if (term->val.time)
				evsel__set_sample_bit(evsel, TIME);
			else
				evsel__reset_sample_bit(evsel, TIME);
			break;
		case EVSEL__CONFIG_TERM_CALLGRAPH:
			callgraph_buf = term->val.str;
			break;
		case EVSEL__CONFIG_TERM_BRANCH:
			if (term->val.str && strcmp(term->val.str, "no")) {
				evsel__set_sample_bit(evsel, BRANCH_STACK);
				parse_branch_str(term->val.str,
						 &attr->branch_sample_type);
			} else
				evsel__reset_sample_bit(evsel, BRANCH_STACK);
			break;
		case EVSEL__CONFIG_TERM_STACK_USER:
			dump_size = term->val.stack_user;
			break;
		case EVSEL__CONFIG_TERM_MAX_STACK:
			max_stack = term->val.max_stack;
			break;
		case EVSEL__CONFIG_TERM_MAX_EVENTS:
			evsel->max_events = term->val.max_events;
			break;
		case EVSEL__CONFIG_TERM_INHERIT:
			/*
			 * attr->inherit should has already been set by
			 * evsel__config. If user explicitly set
			 * inherit using config terms, override global
			 * opt->no_inherit setting.
			 */
			attr->inherit = term->val.inherit ? 1 : 0;
			break;
		case EVSEL__CONFIG_TERM_OVERWRITE:
			attr->write_backward = term->val.overwrite ? 1 : 0;
			break;
		case EVSEL__CONFIG_TERM_DRV_CFG:
			break;
		case EVSEL__CONFIG_TERM_PERCORE:
			break;
		case EVSEL__CONFIG_TERM_AUX_OUTPUT:
			attr->aux_output = term->val.aux_output ? 1 : 0;
			break;
		case EVSEL__CONFIG_TERM_AUX_SAMPLE_SIZE:
			/* Already applied by auxtrace */
			break;
		case EVSEL__CONFIG_TERM_CFG_CHG:
			break;
		default:
			break;
		}
	}

	/* User explicitly set per-event callgraph, clear the old setting and reset. */
	if ((callgraph_buf != NULL) || (dump_size > 0) || max_stack) {
		bool sample_address = false;

		if (max_stack) {
			param.max_stack = max_stack;
			if (callgraph_buf == NULL)
				callgraph_buf = "fp";
		}

		/* parse callgraph parameters */
		if (callgraph_buf != NULL) {
			if (!strcmp(callgraph_buf, "no")) {
				param.enabled = false;
				param.record_mode = CALLCHAIN_NONE;
			} else {
				param.enabled = true;
				if (parse_callchain_record(callgraph_buf, &param)) {
					pr_err("per-event callgraph setting for %s failed. "
					       "Apply callgraph global setting for it\n",
					       evsel->name);
					return;
				}
				if (param.record_mode == CALLCHAIN_DWARF)
					sample_address = true;
			}
		}
		if (dump_size > 0) {
			dump_size = round_up(dump_size, sizeof(u64));
			param.dump_size = dump_size;
		}

		/* If global callgraph set, clear it */
		if (callchain_param.enabled)
			evsel__reset_callgraph(evsel, &callchain_param);

		/* set perf-event callgraph */
		if (param.enabled) {
			if (sample_address) {
				evsel__set_sample_bit(evsel, ADDR);
				evsel__set_sample_bit(evsel, DATA_SRC);
				evsel->core.attr.mmap_data = track;
			}
			evsel__config_callchain(evsel, opts, &param);
		}
	}
}

struct evsel_config_term *__evsel__get_config_term(struct evsel *evsel, enum evsel_term_type type)
{
	struct evsel_config_term *term, *found_term = NULL;

	list_for_each_entry(term, &evsel->config_terms, list) {
		if (term->type == type)
			found_term = term;
	}

	return found_term;
}

void __weak arch_evsel__set_sample_weight(struct evsel *evsel)
{
	evsel__set_sample_bit(evsel, WEIGHT);
}

/*
 * The enable_on_exec/disabled value strategy:
 *
 *  1) For any type of traced program:
 *    - all independent events and group leaders are disabled
 *    - all group members are enabled
 *
 *     Group members are ruled by group leaders. They need to
 *     be enabled, because the group scheduling relies on that.
 *
 *  2) For traced programs executed by perf:
 *     - all independent events and group leaders have
 *       enable_on_exec set
 *     - we don't specifically enable or disable any event during
 *       the record command
 *
 *     Independent events and group leaders are initially disabled
 *     and get enabled by exec. Group members are ruled by group
 *     leaders as stated in 1).
 *
 *  3) For traced programs attached by perf (pid/tid):
 *     - we specifically enable or disable all events during
 *       the record command
 *
 *     When attaching events to already running traced we
 *     enable/disable events specifically, as there's no
 *     initial traced exec call.
 */
void evsel__config(struct evsel *evsel, struct record_opts *opts,
		   struct callchain_param *callchain)
{
	struct evsel *leader = evsel__leader(evsel);
	struct perf_event_attr *attr = &evsel->core.attr;
	int track = evsel->tracking;
	bool per_cpu = opts->target.default_per_cpu && !opts->target.per_thread;

	attr->sample_id_all = perf_missing_features.sample_id_all ? 0 : 1;
	attr->inherit	    = !opts->no_inherit;
	attr->write_backward = opts->overwrite ? 1 : 0;

	evsel__set_sample_bit(evsel, IP);
	evsel__set_sample_bit(evsel, TID);

	if (evsel->sample_read) {
		evsel__set_sample_bit(evsel, READ);

		/*
		 * We need ID even in case of single event, because
		 * PERF_SAMPLE_READ process ID specific data.
		 */
		evsel__set_sample_id(evsel, false);

		/*
		 * Apply group format only if we belong to group
		 * with more than one members.
		 */
		if (leader->core.nr_members > 1) {
			attr->read_format |= PERF_FORMAT_GROUP;
			attr->inherit = 0;
		}
	}

	/*
	 * We default some events to have a default interval. But keep
	 * it a weak assumption overridable by the user.
	 */
	if (!attr->sample_period) {
		if (opts->freq) {
			attr->freq		= 1;
			attr->sample_freq	= opts->freq;
		} else {
			attr->sample_period = opts->default_interval;
		}
	}
	/*
	 * If attr->freq was set (here or earlier), ask for period
	 * to be sampled.
	 */
	if (attr->freq)
		evsel__set_sample_bit(evsel, PERIOD);

	if (opts->no_samples)
		attr->sample_freq = 0;

	if (opts->inherit_stat) {
		evsel->core.attr.read_format |=
			PERF_FORMAT_TOTAL_TIME_ENABLED |
			PERF_FORMAT_TOTAL_TIME_RUNNING |
			PERF_FORMAT_ID;
		attr->inherit_stat = 1;
	}

	if (opts->sample_address) {
		evsel__set_sample_bit(evsel, ADDR);
		attr->mmap_data = track;
	}

	/*
	 * We don't allow user space callchains for  function trace
	 * event, due to issues with page faults while tracing page
	 * fault handler and its overall trickiness nature.
	 */
	if (evsel__is_function_event(evsel))
		evsel->core.attr.exclude_callchain_user = 1;

	if (callchain && callchain->enabled && !evsel->no_aux_samples)
		evsel__config_callchain(evsel, opts, callchain);

	if (opts->sample_intr_regs && !evsel->no_aux_samples &&
	    !evsel__is_dummy_event(evsel)) {
		attr->sample_regs_intr = opts->sample_intr_regs;
		evsel__set_sample_bit(evsel, REGS_INTR);
	}

	if (opts->sample_user_regs && !evsel->no_aux_samples &&
	    !evsel__is_dummy_event(evsel)) {
		attr->sample_regs_user |= opts->sample_user_regs;
		evsel__set_sample_bit(evsel, REGS_USER);
	}

	if (target__has_cpu(&opts->target) || opts->sample_cpu)
		evsel__set_sample_bit(evsel, CPU);

	/*
	 * When the user explicitly disabled time don't force it here.
	 */
	if (opts->sample_time &&
	    (!perf_missing_features.sample_id_all &&
	    (!opts->no_inherit || target__has_cpu(&opts->target) || per_cpu ||
	     opts->sample_time_set)))
		evsel__set_sample_bit(evsel, TIME);

	if (opts->raw_samples && !evsel->no_aux_samples) {
		evsel__set_sample_bit(evsel, TIME);
		evsel__set_sample_bit(evsel, RAW);
		evsel__set_sample_bit(evsel, CPU);
	}

	if (opts->sample_address)
		evsel__set_sample_bit(evsel, DATA_SRC);

	if (opts->sample_phys_addr)
		evsel__set_sample_bit(evsel, PHYS_ADDR);

	if (opts->no_buffering) {
		attr->watermark = 0;
		attr->wakeup_events = 1;
	}
	if (opts->branch_stack && !evsel->no_aux_samples) {
		evsel__set_sample_bit(evsel, BRANCH_STACK);
		attr->branch_sample_type = opts->branch_stack;
	}

	if (opts->sample_weight)
		arch_evsel__set_sample_weight(evsel);

	attr->task     = track;
	attr->mmap     = track;
	attr->mmap2    = track && !perf_missing_features.mmap2;
	attr->comm     = track;
	attr->build_id = track && opts->build_id;

	/*
	 * ksymbol is tracked separately with text poke because it needs to be
	 * system wide and enabled immediately.
	 */
	if (!opts->text_poke)
		attr->ksymbol = track && !perf_missing_features.ksymbol;
	attr->bpf_event = track && !opts->no_bpf_event && !perf_missing_features.bpf;

	if (opts->record_namespaces)
		attr->namespaces  = track;

	if (opts->record_cgroup) {
		attr->cgroup = track && !perf_missing_features.cgroup;
		evsel__set_sample_bit(evsel, CGROUP);
	}

	if (opts->sample_data_page_size)
		evsel__set_sample_bit(evsel, DATA_PAGE_SIZE);

	if (opts->sample_code_page_size)
		evsel__set_sample_bit(evsel, CODE_PAGE_SIZE);

	if (opts->record_switch_events)
		attr->context_switch = track;

	if (opts->sample_transaction)
		evsel__set_sample_bit(evsel, TRANSACTION);

	if (opts->running_time) {
		evsel->core.attr.read_format |=
			PERF_FORMAT_TOTAL_TIME_ENABLED |
			PERF_FORMAT_TOTAL_TIME_RUNNING;
	}

	/*
	 * XXX see the function comment above
	 *
	 * Disabling only independent events or group leaders,
	 * keeping group members enabled.
	 */
	if (evsel__is_group_leader(evsel))
		attr->disabled = 1;

	/*
	 * Setting enable_on_exec for independent events and
	 * group leaders for traced executed by perf.
	 */
	if (target__none(&opts->target) && evsel__is_group_leader(evsel) &&
	    !opts->initial_delay)
		attr->enable_on_exec = 1;

	if (evsel->immediate) {
		attr->disabled = 0;
		attr->enable_on_exec = 0;
	}

	clockid = opts->clockid;
	if (opts->use_clockid) {
		attr->use_clockid = 1;
		attr->clockid = opts->clockid;
	}

	if (evsel->precise_max)
		attr->precise_ip = 3;

	if (opts->all_user) {
		attr->exclude_kernel = 1;
		attr->exclude_user   = 0;
	}

	if (opts->all_kernel) {
		attr->exclude_kernel = 0;
		attr->exclude_user   = 1;
	}

	if (evsel->core.own_cpus || evsel->unit)
		evsel->core.attr.read_format |= PERF_FORMAT_ID;

	/*
	 * Apply event specific term settings,
	 * it overloads any global configuration.
	 */
	evsel__apply_config_terms(evsel, opts, track);

	evsel->ignore_missing_thread = opts->ignore_missing_thread;

	/* The --period option takes the precedence. */
	if (opts->period_set) {
		if (opts->period)
			evsel__set_sample_bit(evsel, PERIOD);
		else
			evsel__reset_sample_bit(evsel, PERIOD);
	}

	/*
	 * A dummy event never triggers any actual counter and therefore
	 * cannot be used with branch_stack.
	 *
	 * For initial_delay, a dummy event is added implicitly.
	 * The software event will trigger -EOPNOTSUPP error out,
	 * if BRANCH_STACK bit is set.
	 */
	if (evsel__is_dummy_event(evsel))
		evsel__reset_sample_bit(evsel, BRANCH_STACK);
}

int evsel__set_filter(struct evsel *evsel, const char *filter)
{
	char *new_filter = strdup(filter);

	if (new_filter != NULL) {
		free(evsel->filter);
		evsel->filter = new_filter;
		return 0;
	}

	return -1;
}

static int evsel__append_filter(struct evsel *evsel, const char *fmt, const char *filter)
{
	char *new_filter;

	if (evsel->filter == NULL)
		return evsel__set_filter(evsel, filter);

	if (asprintf(&new_filter, fmt, evsel->filter, filter) > 0) {
		free(evsel->filter);
		evsel->filter = new_filter;
		return 0;
	}

	return -1;
}

int evsel__append_tp_filter(struct evsel *evsel, const char *filter)
{
	return evsel__append_filter(evsel, "(%s) && (%s)", filter);
}

int evsel__append_addr_filter(struct evsel *evsel, const char *filter)
{
	return evsel__append_filter(evsel, "%s,%s", filter);
}

/* Caller has to clear disabled after going through all CPUs. */
int evsel__enable_cpu(struct evsel *evsel, int cpu)
{
	return perf_evsel__enable_cpu(&evsel->core, cpu);
}

int evsel__enable(struct evsel *evsel)
{
	int err = perf_evsel__enable(&evsel->core);

	if (!err)
		evsel->disabled = false;
	return err;
}

/* Caller has to set disabled after going through all CPUs. */
int evsel__disable_cpu(struct evsel *evsel, int cpu)
{
	return perf_evsel__disable_cpu(&evsel->core, cpu);
}

int evsel__disable(struct evsel *evsel)
{
	int err = perf_evsel__disable(&evsel->core);
	/*
	 * We mark it disabled here so that tools that disable a event can
	 * ignore events after they disable it. I.e. the ring buffer may have
	 * already a few more events queued up before the kernel got the stop
	 * request.
	 */
	if (!err)
		evsel->disabled = true;

	return err;
}

void free_config_terms(struct list_head *config_terms)
{
	struct evsel_config_term *term, *h;

	list_for_each_entry_safe(term, h, config_terms, list) {
		list_del_init(&term->list);
		if (term->free_str)
			zfree(&term->val.str);
		free(term);
	}
}

static void evsel__free_config_terms(struct evsel *evsel)
{
	free_config_terms(&evsel->config_terms);
}

void evsel__exit(struct evsel *evsel)
{
	assert(list_empty(&evsel->core.node));
	assert(evsel->evlist == NULL);
	bpf_counter__destroy(evsel);
	evsel__free_counts(evsel);
	perf_evsel__free_fd(&evsel->core);
	perf_evsel__free_id(&evsel->core);
	evsel__free_config_terms(evsel);
	cgroup__put(evsel->cgrp);
	perf_cpu_map__put(evsel->core.cpus);
	perf_cpu_map__put(evsel->core.own_cpus);
	perf_thread_map__put(evsel->core.threads);
	zfree(&evsel->group_name);
	zfree(&evsel->name);
	zfree(&evsel->pmu_name);
	evsel__zero_per_pkg(evsel);
	hashmap__free(evsel->per_pkg_mask);
	evsel->per_pkg_mask = NULL;
	zfree(&evsel->metric_events);
	perf_evsel__object.fini(evsel);
}

void evsel__delete(struct evsel *evsel)
{
	evsel__exit(evsel);
	free(evsel);
}

void evsel__compute_deltas(struct evsel *evsel, int cpu, int thread,
			   struct perf_counts_values *count)
{
	struct perf_counts_values tmp;

	if (!evsel->prev_raw_counts)
		return;

	if (cpu == -1) {
		tmp = evsel->prev_raw_counts->aggr;
		evsel->prev_raw_counts->aggr = *count;
	} else {
		tmp = *perf_counts(evsel->prev_raw_counts, cpu, thread);
		*perf_counts(evsel->prev_raw_counts, cpu, thread) = *count;
	}

	count->val = count->val - tmp.val;
	count->ena = count->ena - tmp.ena;
	count->run = count->run - tmp.run;
}

void perf_counts_values__scale(struct perf_counts_values *count,
			       bool scale, s8 *pscaled)
{
	s8 scaled = 0;

	if (scale) {
		if (count->run == 0) {
			scaled = -1;
			count->val = 0;
		} else if (count->run < count->ena) {
			scaled = 1;
			count->val = (u64)((double) count->val * count->ena / count->run);
		}
	}

	if (pscaled)
		*pscaled = scaled;
}

static int evsel__read_one(struct evsel *evsel, int cpu, int thread)
{
	struct perf_counts_values *count = perf_counts(evsel->counts, cpu, thread);

	return perf_evsel__read(&evsel->core, cpu, thread, count);
}

static void evsel__set_count(struct evsel *counter, int cpu, int thread, u64 val, u64 ena, u64 run)
{
	struct perf_counts_values *count;

	count = perf_counts(counter->counts, cpu, thread);

	count->val    = val;
	count->ena    = ena;
	count->run    = run;

	perf_counts__set_loaded(counter->counts, cpu, thread, true);
}

static int evsel__process_group_data(struct evsel *leader, int cpu, int thread, u64 *data)
{
	u64 read_format = leader->core.attr.read_format;
	struct sample_read_value *v;
	u64 nr, ena = 0, run = 0, i;

	nr = *data++;

	if (nr != (u64) leader->core.nr_members)
		return -EINVAL;

	if (read_format & PERF_FORMAT_TOTAL_TIME_ENABLED)
		ena = *data++;

	if (read_format & PERF_FORMAT_TOTAL_TIME_RUNNING)
		run = *data++;

	v = (struct sample_read_value *) data;

	evsel__set_count(leader, cpu, thread, v[0].value, ena, run);

	for (i = 1; i < nr; i++) {
		struct evsel *counter;

		counter = evlist__id2evsel(leader->evlist, v[i].id);
		if (!counter)
			return -EINVAL;

		evsel__set_count(counter, cpu, thread, v[i].value, ena, run);
	}

	return 0;
}

static int evsel__read_group(struct evsel *leader, int cpu, int thread)
{
	struct perf_stat_evsel *ps = leader->stats;
	u64 read_format = leader->core.attr.read_format;
	int size = perf_evsel__read_size(&leader->core);
	u64 *data = ps->group_data;

	if (!(read_format & PERF_FORMAT_ID))
		return -EINVAL;

	if (!evsel__is_group_leader(leader))
		return -EINVAL;

	if (!data) {
		data = zalloc(size);
		if (!data)
			return -ENOMEM;

		ps->group_data = data;
	}

	if (FD(leader, cpu, thread) < 0)
		return -EINVAL;

	if (readn(FD(leader, cpu, thread), data, size) <= 0)
		return -errno;

	return evsel__process_group_data(leader, cpu, thread, data);
}

int evsel__read_counter(struct evsel *evsel, int cpu, int thread)
{
	u64 read_format = evsel->core.attr.read_format;

	if (read_format & PERF_FORMAT_GROUP)
		return evsel__read_group(evsel, cpu, thread);

	return evsel__read_one(evsel, cpu, thread);
}

int __evsel__read_on_cpu(struct evsel *evsel, int cpu, int thread, bool scale)
{
	struct perf_counts_values count;
	size_t nv = scale ? 3 : 1;

	if (FD(evsel, cpu, thread) < 0)
		return -EINVAL;

	if (evsel->counts == NULL && evsel__alloc_counts(evsel, cpu + 1, thread + 1) < 0)
		return -ENOMEM;

	if (readn(FD(evsel, cpu, thread), &count, nv * sizeof(u64)) <= 0)
		return -errno;

	evsel__compute_deltas(evsel, cpu, thread, &count);
	perf_counts_values__scale(&count, scale, NULL);
	*perf_counts(evsel->counts, cpu, thread) = count;
	return 0;
}

static int evsel__match_other_cpu(struct evsel *evsel, struct evsel *other,
				  int cpu)
{
	int cpuid;

	cpuid = perf_cpu_map__cpu(evsel->core.cpus, cpu);
	return perf_cpu_map__idx(other->core.cpus, cpuid);
}

static int evsel__hybrid_group_cpu(struct evsel *evsel, int cpu)
{
	struct evsel *leader = evsel__leader(evsel);

	if ((evsel__is_hybrid(evsel) && !evsel__is_hybrid(leader)) ||
	    (!evsel__is_hybrid(evsel) && evsel__is_hybrid(leader))) {
		return evsel__match_other_cpu(evsel, leader, cpu);
	}

	return cpu;
}

static int get_group_fd(struct evsel *evsel, int cpu, int thread)
{
	struct evsel *leader = evsel__leader(evsel);
	int fd;

	if (evsel__is_group_leader(evsel))
		return -1;

	/*
	 * Leader must be already processed/open,
	 * if not it's a bug.
	 */
	BUG_ON(!leader->core.fd);

	cpu = evsel__hybrid_group_cpu(evsel, cpu);
	if (cpu == -1)
		return -1;

	fd = FD(leader, cpu, thread);
	BUG_ON(fd == -1);

	return fd;
}

static void evsel__remove_fd(struct evsel *pos, int nr_cpus, int nr_threads, int thread_idx)
{
	for (int cpu = 0; cpu < nr_cpus; cpu++)
		for (int thread = thread_idx; thread < nr_threads - 1; thread++)
			FD(pos, cpu, thread) = FD(pos, cpu, thread + 1);
}

static int update_fds(struct evsel *evsel,
		      int nr_cpus, int cpu_idx,
		      int nr_threads, int thread_idx)
{
	struct evsel *pos;

	if (cpu_idx >= nr_cpus || thread_idx >= nr_threads)
		return -EINVAL;

	evlist__for_each_entry(evsel->evlist, pos) {
		nr_cpus = pos != evsel ? nr_cpus : cpu_idx;

		evsel__remove_fd(pos, nr_cpus, nr_threads, thread_idx);

		/*
		 * Since fds for next evsel has not been created,
		 * there is no need to iterate whole event list.
		 */
		if (pos == evsel)
			break;
	}
	return 0;
}

bool evsel__ignore_missing_thread(struct evsel *evsel,
				  int nr_cpus, int cpu,
				  struct perf_thread_map *threads,
				  int thread, int err)
{
	pid_t ignore_pid = perf_thread_map__pid(threads, thread);

	if (!evsel->ignore_missing_thread)
		return false;

	/* The system wide setup does not work with threads. */
	if (evsel->core.system_wide)
		return false;

	/* The -ESRCH is perf event syscall errno for pid's not found. */
	if (err != -ESRCH)
		return false;

	/* If there's only one thread, let it fail. */
	if (threads->nr == 1)
		return false;

	/*
	 * We should remove fd for missing_thread first
	 * because thread_map__remove() will decrease threads->nr.
	 */
	if (update_fds(evsel, nr_cpus, cpu, threads->nr, thread))
		return false;

	if (thread_map__remove(threads, thread))
		return false;

	pr_warning("WARNING: Ignored open failure for pid %d\n",
		   ignore_pid);
	return true;
}

static int __open_attr__fprintf(FILE *fp, const char *name, const char *val,
				void *priv __maybe_unused)
{
	return fprintf(fp, "  %-32s %s\n", name, val);
}

static void display_attr(struct perf_event_attr *attr)
{
	if (verbose >= 2 || debug_peo_args) {
		fprintf(stderr, "%.60s\n", graph_dotted_line);
		fprintf(stderr, "perf_event_attr:\n");
		perf_event_attr__fprintf(stderr, attr, __open_attr__fprintf, NULL);
		fprintf(stderr, "%.60s\n", graph_dotted_line);
	}
}

bool evsel__precise_ip_fallback(struct evsel *evsel)
{
	/* Do not try less precise if not requested. */
	if (!evsel->precise_max)
		return false;

	/*
	 * We tried all the precise_ip values, and it's
	 * still failing, so leave it to standard fallback.
	 */
	if (!evsel->core.attr.precise_ip) {
		evsel->core.attr.precise_ip = evsel->precise_ip_original;
		return false;
	}

	if (!evsel->precise_ip_original)
		evsel->precise_ip_original = evsel->core.attr.precise_ip;

	evsel->core.attr.precise_ip--;
	pr_debug2_peo("decreasing precise_ip by one (%d)\n", evsel->core.attr.precise_ip);
	display_attr(&evsel->core.attr);
	return true;
}

static struct perf_cpu_map *empty_cpu_map;
static struct perf_thread_map *empty_thread_map;

static int __evsel__prepare_open(struct evsel *evsel, struct perf_cpu_map *cpus,
		struct perf_thread_map *threads)
{
	int nthreads;

	if ((perf_missing_features.write_backward && evsel->core.attr.write_backward) ||
	    (perf_missing_features.aux_output     && evsel->core.attr.aux_output))
		return -EINVAL;

	if (cpus == NULL) {
		if (empty_cpu_map == NULL) {
			empty_cpu_map = perf_cpu_map__dummy_new();
			if (empty_cpu_map == NULL)
				return -ENOMEM;
		}

		cpus = empty_cpu_map;
	}

	if (threads == NULL) {
		if (empty_thread_map == NULL) {
			empty_thread_map = thread_map__new_by_tid(-1);
			if (empty_thread_map == NULL)
				return -ENOMEM;
		}

		threads = empty_thread_map;
	}

	if (evsel->core.system_wide)
		nthreads = 1;
	else
		nthreads = threads->nr;

	if (evsel->core.fd == NULL &&
	    perf_evsel__alloc_fd(&evsel->core, cpus->nr, nthreads) < 0)
		return -ENOMEM;

	evsel->open_flags = PERF_FLAG_FD_CLOEXEC;
	if (evsel->cgrp)
		evsel->open_flags |= PERF_FLAG_PID_CGROUP;

	return 0;
}

static void evsel__disable_missing_features(struct evsel *evsel)
{
	if (perf_missing_features.weight_struct) {
		evsel__set_sample_bit(evsel, WEIGHT);
		evsel__reset_sample_bit(evsel, WEIGHT_STRUCT);
	}
	if (perf_missing_features.clockid_wrong)
		evsel->core.attr.clockid = CLOCK_MONOTONIC; /* should always work */
	if (perf_missing_features.clockid) {
		evsel->core.attr.use_clockid = 0;
		evsel->core.attr.clockid = 0;
	}
	if (perf_missing_features.cloexec)
		evsel->open_flags &= ~(unsigned long)PERF_FLAG_FD_CLOEXEC;
	if (perf_missing_features.mmap2)
		evsel->core.attr.mmap2 = 0;
	if (perf_missing_features.exclude_guest)
		evsel->core.attr.exclude_guest = evsel->core.attr.exclude_host = 0;
	if (perf_missing_features.lbr_flags)
		evsel->core.attr.branch_sample_type &= ~(PERF_SAMPLE_BRANCH_NO_FLAGS |
				     PERF_SAMPLE_BRANCH_NO_CYCLES);
	if (perf_missing_features.group_read && evsel->core.attr.inherit)
		evsel->core.attr.read_format &= ~(PERF_FORMAT_GROUP|PERF_FORMAT_ID);
	if (perf_missing_features.ksymbol)
		evsel->core.attr.ksymbol = 0;
	if (perf_missing_features.bpf)
		evsel->core.attr.bpf_event = 0;
	if (perf_missing_features.branch_hw_idx)
		evsel->core.attr.branch_sample_type &= ~PERF_SAMPLE_BRANCH_HW_INDEX;
	if (perf_missing_features.sample_id_all)
		evsel->core.attr.sample_id_all = 0;
}

int evsel__prepare_open(struct evsel *evsel, struct perf_cpu_map *cpus,
			struct perf_thread_map *threads)
{
	int err;

	err = __evsel__prepare_open(evsel, cpus, threads);
	if (err)
		return err;

	evsel__disable_missing_features(evsel);

	return err;
}

bool evsel__detect_missing_features(struct evsel *evsel)
{
	/*
	 * Must probe features in the order they were added to the
	 * perf_event_attr interface.
	 */
	if (!perf_missing_features.weight_struct &&
	    (evsel->core.attr.sample_type & PERF_SAMPLE_WEIGHT_STRUCT)) {
		perf_missing_features.weight_struct = true;
		pr_debug2("switching off weight struct support\n");
		return true;
	} else if (!perf_missing_features.code_page_size &&
	    (evsel->core.attr.sample_type & PERF_SAMPLE_CODE_PAGE_SIZE)) {
		perf_missing_features.code_page_size = true;
		pr_debug2_peo("Kernel has no PERF_SAMPLE_CODE_PAGE_SIZE support, bailing out\n");
		return false;
	} else if (!perf_missing_features.data_page_size &&
	    (evsel->core.attr.sample_type & PERF_SAMPLE_DATA_PAGE_SIZE)) {
		perf_missing_features.data_page_size = true;
		pr_debug2_peo("Kernel has no PERF_SAMPLE_DATA_PAGE_SIZE support, bailing out\n");
		return false;
	} else if (!perf_missing_features.cgroup && evsel->core.attr.cgroup) {
		perf_missing_features.cgroup = true;
		pr_debug2_peo("Kernel has no cgroup sampling support, bailing out\n");
		return false;
	} else if (!perf_missing_features.branch_hw_idx &&
	    (evsel->core.attr.branch_sample_type & PERF_SAMPLE_BRANCH_HW_INDEX)) {
		perf_missing_features.branch_hw_idx = true;
		pr_debug2("switching off branch HW index support\n");
		return true;
	} else if (!perf_missing_features.aux_output && evsel->core.attr.aux_output) {
		perf_missing_features.aux_output = true;
		pr_debug2_peo("Kernel has no attr.aux_output support, bailing out\n");
		return false;
	} else if (!perf_missing_features.bpf && evsel->core.attr.bpf_event) {
		perf_missing_features.bpf = true;
		pr_debug2_peo("switching off bpf_event\n");
		return true;
	} else if (!perf_missing_features.ksymbol && evsel->core.attr.ksymbol) {
		perf_missing_features.ksymbol = true;
		pr_debug2_peo("switching off ksymbol\n");
		return true;
	} else if (!perf_missing_features.write_backward && evsel->core.attr.write_backward) {
		perf_missing_features.write_backward = true;
		pr_debug2_peo("switching off write_backward\n");
		return false;
	} else if (!perf_missing_features.clockid_wrong && evsel->core.attr.use_clockid) {
		perf_missing_features.clockid_wrong = true;
		pr_debug2_peo("switching off clockid\n");
		return true;
	} else if (!perf_missing_features.clockid && evsel->core.attr.use_clockid) {
		perf_missing_features.clockid = true;
		pr_debug2_peo("switching off use_clockid\n");
		return true;
	} else if (!perf_missing_features.cloexec && (evsel->open_flags & PERF_FLAG_FD_CLOEXEC)) {
		perf_missing_features.cloexec = true;
		pr_debug2_peo("switching off cloexec flag\n");
		return true;
	} else if (!perf_missing_features.mmap2 && evsel->core.attr.mmap2) {
		perf_missing_features.mmap2 = true;
		pr_debug2_peo("switching off mmap2\n");
		return true;
	} else if (!perf_missing_features.exclude_guest &&
		   (evsel->core.attr.exclude_guest || evsel->core.attr.exclude_host)) {
		perf_missing_features.exclude_guest = true;
		pr_debug2_peo("switching off exclude_guest, exclude_host\n");
		return true;
	} else if (!perf_missing_features.sample_id_all) {
		perf_missing_features.sample_id_all = true;
		pr_debug2_peo("switching off sample_id_all\n");
		return true;
	} else if (!perf_missing_features.lbr_flags &&
			(evsel->core.attr.branch_sample_type &
			 (PERF_SAMPLE_BRANCH_NO_CYCLES |
			  PERF_SAMPLE_BRANCH_NO_FLAGS))) {
		perf_missing_features.lbr_flags = true;
		pr_debug2_peo("switching off branch sample type no (cycles/flags)\n");
		return true;
	} else if (!perf_missing_features.group_read &&
		    evsel->core.attr.inherit &&
		   (evsel->core.attr.read_format & PERF_FORMAT_GROUP) &&
		   evsel__is_group_leader(evsel)) {
		perf_missing_features.group_read = true;
		pr_debug2_peo("switching off group read\n");
		return true;
	} else {
		return false;
	}
}

bool evsel__increase_rlimit(enum rlimit_action *set_rlimit)
{
	int old_errno;
	struct rlimit l;

	if (*set_rlimit < INCREASED_MAX) {
		old_errno = errno;

		if (getrlimit(RLIMIT_NOFILE, &l) == 0) {
			if (*set_rlimit == NO_CHANGE) {
				l.rlim_cur = l.rlim_max;
			} else {
				l.rlim_cur = l.rlim_max + 1000;
				l.rlim_max = l.rlim_cur;
			}
			if (setrlimit(RLIMIT_NOFILE, &l) == 0) {
				(*set_rlimit) += 1;
				errno = old_errno;
				return true;
			}
		}
		errno = old_errno;
<<<<<<< HEAD
	}

	return false;
}

static int evsel__open_cpu(struct evsel *evsel, struct perf_cpu_map *cpus,
		struct perf_thread_map *threads,
		int start_cpu, int end_cpu)
{
	int cpu, thread, nthreads;
	int pid = -1, err, old_errno;
	enum rlimit_action set_rlimit = NO_CHANGE;

	err = __evsel__prepare_open(evsel, cpus, threads);
	if (err)
		return err;

	if (cpus == NULL)
		cpus = empty_cpu_map;

	if (threads == NULL)
		threads = empty_thread_map;

	if (evsel->core.system_wide)
		nthreads = 1;
	else
		nthreads = threads->nr;

	if (evsel->cgrp)
		pid = evsel->cgrp->fd;

fallback_missing_features:
	evsel__disable_missing_features(evsel);

	display_attr(&evsel->core.attr);

	for (cpu = start_cpu; cpu < end_cpu; cpu++) {

		for (thread = 0; thread < nthreads; thread++) {
			int fd, group_fd;
retry_open:
			if (thread >= nthreads)
				break;

			if (!evsel->cgrp && !evsel->core.system_wide)
				pid = perf_thread_map__pid(threads, thread);

			group_fd = get_group_fd(evsel, cpu, thread);

			test_attr__ready();

			pr_debug2_peo("sys_perf_event_open: pid %d  cpu %d  group_fd %d  flags %#lx",
				pid, cpus->map[cpu], group_fd, evsel->open_flags);

			fd = sys_perf_event_open(&evsel->core.attr, pid, cpus->map[cpu],
						group_fd, evsel->open_flags);

			FD(evsel, cpu, thread) = fd;

			if (fd < 0) {
				err = -errno;

				pr_debug2_peo("\nsys_perf_event_open failed, error %d\n",
					  err);
				goto try_fallback;
			}

			bpf_counter__install_pe(evsel, cpu, fd);

			if (unlikely(test_attr__enabled)) {
				test_attr__open(&evsel->core.attr, pid, cpus->map[cpu],
						fd, group_fd, evsel->open_flags);
			}

			pr_debug2_peo(" = %d\n", fd);

			if (evsel->bpf_fd >= 0) {
				int evt_fd = fd;
				int bpf_fd = evsel->bpf_fd;

				err = ioctl(evt_fd,
					    PERF_EVENT_IOC_SET_BPF,
					    bpf_fd);
				if (err && errno != EEXIST) {
					pr_err("failed to attach bpf fd %d: %s\n",
					       bpf_fd, strerror(errno));
					err = -EINVAL;
					goto out_close;
				}
			}

			set_rlimit = NO_CHANGE;

			/*
			 * If we succeeded but had to kill clockid, fail and
			 * have evsel__open_strerror() print us a nice error.
			 */
			if (perf_missing_features.clockid ||
			    perf_missing_features.clockid_wrong) {
				err = -EINVAL;
				goto out_close;
			}
		}
	}

	return 0;

try_fallback:
	if (evsel__precise_ip_fallback(evsel))
		goto retry_open;

	if (evsel__ignore_missing_thread(evsel, cpus->nr, cpu, threads, thread, err)) {
		/* We just removed 1 thread, so lower the upper nthreads limit. */
		nthreads--;

		/* ... and pretend like nothing have happened. */
		err = 0;
		goto retry_open;
	}
=======
	}

	return false;
}

static int evsel__open_cpu(struct evsel *evsel, struct perf_cpu_map *cpus,
		struct perf_thread_map *threads,
		int start_cpu, int end_cpu)
{
	int cpu, thread, nthreads;
	int pid = -1, err, old_errno;
	enum rlimit_action set_rlimit = NO_CHANGE;

	err = __evsel__prepare_open(evsel, cpus, threads);
	if (err)
		return err;

	if (cpus == NULL)
		cpus = empty_cpu_map;

	if (threads == NULL)
		threads = empty_thread_map;

	if (evsel->core.system_wide)
		nthreads = 1;
	else
		nthreads = threads->nr;

	if (evsel->cgrp)
		pid = evsel->cgrp->fd;

fallback_missing_features:
	evsel__disable_missing_features(evsel);

	display_attr(&evsel->core.attr);

	for (cpu = start_cpu; cpu < end_cpu; cpu++) {

		for (thread = 0; thread < nthreads; thread++) {
			int fd, group_fd;
retry_open:
			if (thread >= nthreads)
				break;

			if (!evsel->cgrp && !evsel->core.system_wide)
				pid = perf_thread_map__pid(threads, thread);

			group_fd = get_group_fd(evsel, cpu, thread);

			test_attr__ready();

			pr_debug2_peo("sys_perf_event_open: pid %d  cpu %d  group_fd %d  flags %#lx",
				pid, cpus->map[cpu], group_fd, evsel->open_flags);

			fd = sys_perf_event_open(&evsel->core.attr, pid, cpus->map[cpu],
						group_fd, evsel->open_flags);

			FD(evsel, cpu, thread) = fd;

			if (fd < 0) {
				err = -errno;

				pr_debug2_peo("\nsys_perf_event_open failed, error %d\n",
					  err);
				goto try_fallback;
			}

			bpf_counter__install_pe(evsel, cpu, fd);

			if (unlikely(test_attr__enabled)) {
				test_attr__open(&evsel->core.attr, pid, cpus->map[cpu],
						fd, group_fd, evsel->open_flags);
			}

			pr_debug2_peo(" = %d\n", fd);

			if (evsel->bpf_fd >= 0) {
				int evt_fd = fd;
				int bpf_fd = evsel->bpf_fd;

				err = ioctl(evt_fd,
					    PERF_EVENT_IOC_SET_BPF,
					    bpf_fd);
				if (err && errno != EEXIST) {
					pr_err("failed to attach bpf fd %d: %s\n",
					       bpf_fd, strerror(errno));
					err = -EINVAL;
					goto out_close;
				}
			}

			set_rlimit = NO_CHANGE;

			/*
			 * If we succeeded but had to kill clockid, fail and
			 * have evsel__open_strerror() print us a nice error.
			 */
			if (perf_missing_features.clockid ||
			    perf_missing_features.clockid_wrong) {
				err = -EINVAL;
				goto out_close;
			}
		}
	}

	return 0;

try_fallback:
	if (evsel__precise_ip_fallback(evsel))
		goto retry_open;

	if (evsel__ignore_missing_thread(evsel, cpus->nr, cpu, threads, thread, err)) {
		/* We just removed 1 thread, so lower the upper nthreads limit. */
		nthreads--;

		/* ... and pretend like nothing have happened. */
		err = 0;
		goto retry_open;
	}
>>>>>>> 6880fa6c
	/*
	 * perf stat needs between 5 and 22 fds per CPU. When we run out
	 * of them try to increase the limits.
	 */
	if (err == -EMFILE && evsel__increase_rlimit(&set_rlimit))
		goto retry_open;

	if (err != -EINVAL || cpu > 0 || thread > 0)
		goto out_close;

	if (evsel__detect_missing_features(evsel))
		goto fallback_missing_features;
out_close:
	if (err)
		threads->err_thread = thread;

	old_errno = errno;
	do {
		while (--thread >= 0) {
			if (FD(evsel, cpu, thread) >= 0)
				close(FD(evsel, cpu, thread));
			FD(evsel, cpu, thread) = -1;
		}
		thread = nthreads;
	} while (--cpu >= 0);
	errno = old_errno;
	return err;
}

int evsel__open(struct evsel *evsel, struct perf_cpu_map *cpus,
		struct perf_thread_map *threads)
{
	return evsel__open_cpu(evsel, cpus, threads, 0, cpus ? cpus->nr : 1);
}

void evsel__close(struct evsel *evsel)
{
	perf_evsel__close(&evsel->core);
	perf_evsel__free_id(&evsel->core);
}

int evsel__open_per_cpu(struct evsel *evsel, struct perf_cpu_map *cpus, int cpu)
{
	if (cpu == -1)
		return evsel__open_cpu(evsel, cpus, NULL, 0,
					cpus ? cpus->nr : 1);

	return evsel__open_cpu(evsel, cpus, NULL, cpu, cpu + 1);
}

int evsel__open_per_thread(struct evsel *evsel, struct perf_thread_map *threads)
{
	return evsel__open(evsel, NULL, threads);
}

static int perf_evsel__parse_id_sample(const struct evsel *evsel,
				       const union perf_event *event,
				       struct perf_sample *sample)
{
	u64 type = evsel->core.attr.sample_type;
	const __u64 *array = event->sample.array;
	bool swapped = evsel->needs_swap;
	union u64_swap u;

	array += ((event->header.size -
		   sizeof(event->header)) / sizeof(u64)) - 1;

	if (type & PERF_SAMPLE_IDENTIFIER) {
		sample->id = *array;
		array--;
	}

	if (type & PERF_SAMPLE_CPU) {
		u.val64 = *array;
		if (swapped) {
			/* undo swap of u64, then swap on individual u32s */
			u.val64 = bswap_64(u.val64);
			u.val32[0] = bswap_32(u.val32[0]);
		}

		sample->cpu = u.val32[0];
		array--;
	}

	if (type & PERF_SAMPLE_STREAM_ID) {
		sample->stream_id = *array;
		array--;
	}

	if (type & PERF_SAMPLE_ID) {
		sample->id = *array;
		array--;
	}

	if (type & PERF_SAMPLE_TIME) {
		sample->time = *array;
		array--;
	}

	if (type & PERF_SAMPLE_TID) {
		u.val64 = *array;
		if (swapped) {
			/* undo swap of u64, then swap on individual u32s */
			u.val64 = bswap_64(u.val64);
			u.val32[0] = bswap_32(u.val32[0]);
			u.val32[1] = bswap_32(u.val32[1]);
		}

		sample->pid = u.val32[0];
		sample->tid = u.val32[1];
		array--;
	}

	return 0;
}

static inline bool overflow(const void *endp, u16 max_size, const void *offset,
			    u64 size)
{
	return size > max_size || offset + size > endp;
}

#define OVERFLOW_CHECK(offset, size, max_size)				\
	do {								\
		if (overflow(endp, (max_size), (offset), (size)))	\
			return -EFAULT;					\
	} while (0)

#define OVERFLOW_CHECK_u64(offset) \
	OVERFLOW_CHECK(offset, sizeof(u64), sizeof(u64))

static int
perf_event__check_size(union perf_event *event, unsigned int sample_size)
{
	/*
	 * The evsel's sample_size is based on PERF_SAMPLE_MASK which includes
	 * up to PERF_SAMPLE_PERIOD.  After that overflow() must be used to
	 * check the format does not go past the end of the event.
	 */
	if (sample_size + sizeof(event->header) > event->header.size)
		return -EFAULT;

	return 0;
}

void __weak arch_perf_parse_sample_weight(struct perf_sample *data,
					  const __u64 *array,
					  u64 type __maybe_unused)
{
	data->weight = *array;
}

int evsel__parse_sample(struct evsel *evsel, union perf_event *event,
			struct perf_sample *data)
{
	u64 type = evsel->core.attr.sample_type;
	bool swapped = evsel->needs_swap;
	const __u64 *array;
	u16 max_size = event->header.size;
	const void *endp = (void *)event + max_size;
	u64 sz;

	/*
	 * used for cross-endian analysis. See git commit 65014ab3
	 * for why this goofiness is needed.
	 */
	union u64_swap u;

	memset(data, 0, sizeof(*data));
	data->cpu = data->pid = data->tid = -1;
	data->stream_id = data->id = data->time = -1ULL;
	data->period = evsel->core.attr.sample_period;
	data->cpumode = event->header.misc & PERF_RECORD_MISC_CPUMODE_MASK;
	data->misc    = event->header.misc;
	data->id = -1ULL;
	data->data_src = PERF_MEM_DATA_SRC_NONE;

	if (event->header.type != PERF_RECORD_SAMPLE) {
		if (!evsel->core.attr.sample_id_all)
			return 0;
		return perf_evsel__parse_id_sample(evsel, event, data);
	}

	array = event->sample.array;

	if (perf_event__check_size(event, evsel->sample_size))
		return -EFAULT;

	if (type & PERF_SAMPLE_IDENTIFIER) {
		data->id = *array;
		array++;
	}

	if (type & PERF_SAMPLE_IP) {
		data->ip = *array;
		array++;
	}

	if (type & PERF_SAMPLE_TID) {
		u.val64 = *array;
		if (swapped) {
			/* undo swap of u64, then swap on individual u32s */
			u.val64 = bswap_64(u.val64);
			u.val32[0] = bswap_32(u.val32[0]);
			u.val32[1] = bswap_32(u.val32[1]);
		}

		data->pid = u.val32[0];
		data->tid = u.val32[1];
		array++;
	}

	if (type & PERF_SAMPLE_TIME) {
		data->time = *array;
		array++;
	}

	if (type & PERF_SAMPLE_ADDR) {
		data->addr = *array;
		array++;
	}

	if (type & PERF_SAMPLE_ID) {
		data->id = *array;
		array++;
	}

	if (type & PERF_SAMPLE_STREAM_ID) {
		data->stream_id = *array;
		array++;
	}

	if (type & PERF_SAMPLE_CPU) {

		u.val64 = *array;
		if (swapped) {
			/* undo swap of u64, then swap on individual u32s */
			u.val64 = bswap_64(u.val64);
			u.val32[0] = bswap_32(u.val32[0]);
		}

		data->cpu = u.val32[0];
		array++;
	}

	if (type & PERF_SAMPLE_PERIOD) {
		data->period = *array;
		array++;
	}

	if (type & PERF_SAMPLE_READ) {
		u64 read_format = evsel->core.attr.read_format;

		OVERFLOW_CHECK_u64(array);
		if (read_format & PERF_FORMAT_GROUP)
			data->read.group.nr = *array;
		else
			data->read.one.value = *array;

		array++;

		if (read_format & PERF_FORMAT_TOTAL_TIME_ENABLED) {
			OVERFLOW_CHECK_u64(array);
			data->read.time_enabled = *array;
			array++;
		}

		if (read_format & PERF_FORMAT_TOTAL_TIME_RUNNING) {
			OVERFLOW_CHECK_u64(array);
			data->read.time_running = *array;
			array++;
		}

		/* PERF_FORMAT_ID is forced for PERF_SAMPLE_READ */
		if (read_format & PERF_FORMAT_GROUP) {
			const u64 max_group_nr = UINT64_MAX /
					sizeof(struct sample_read_value);

			if (data->read.group.nr > max_group_nr)
				return -EFAULT;
			sz = data->read.group.nr *
			     sizeof(struct sample_read_value);
			OVERFLOW_CHECK(array, sz, max_size);
			data->read.group.values =
					(struct sample_read_value *)array;
			array = (void *)array + sz;
		} else {
			OVERFLOW_CHECK_u64(array);
			data->read.one.id = *array;
			array++;
		}
	}

	if (type & PERF_SAMPLE_CALLCHAIN) {
		const u64 max_callchain_nr = UINT64_MAX / sizeof(u64);

		OVERFLOW_CHECK_u64(array);
		data->callchain = (struct ip_callchain *)array++;
		if (data->callchain->nr > max_callchain_nr)
			return -EFAULT;
		sz = data->callchain->nr * sizeof(u64);
		OVERFLOW_CHECK(array, sz, max_size);
		array = (void *)array + sz;
	}

	if (type & PERF_SAMPLE_RAW) {
		OVERFLOW_CHECK_u64(array);
		u.val64 = *array;

		/*
		 * Undo swap of u64, then swap on individual u32s,
		 * get the size of the raw area and undo all of the
		 * swap. The pevent interface handles endianness by
		 * itself.
		 */
		if (swapped) {
			u.val64 = bswap_64(u.val64);
			u.val32[0] = bswap_32(u.val32[0]);
			u.val32[1] = bswap_32(u.val32[1]);
		}
		data->raw_size = u.val32[0];

		/*
		 * The raw data is aligned on 64bits including the
		 * u32 size, so it's safe to use mem_bswap_64.
		 */
		if (swapped)
			mem_bswap_64((void *) array, data->raw_size);

		array = (void *)array + sizeof(u32);

		OVERFLOW_CHECK(array, data->raw_size, max_size);
		data->raw_data = (void *)array;
		array = (void *)array + data->raw_size;
	}

	if (type & PERF_SAMPLE_BRANCH_STACK) {
		const u64 max_branch_nr = UINT64_MAX /
					  sizeof(struct branch_entry);

		OVERFLOW_CHECK_u64(array);
		data->branch_stack = (struct branch_stack *)array++;

		if (data->branch_stack->nr > max_branch_nr)
			return -EFAULT;

		sz = data->branch_stack->nr * sizeof(struct branch_entry);
		if (evsel__has_branch_hw_idx(evsel))
			sz += sizeof(u64);
		else
			data->no_hw_idx = true;
		OVERFLOW_CHECK(array, sz, max_size);
		array = (void *)array + sz;
	}

	if (type & PERF_SAMPLE_REGS_USER) {
		OVERFLOW_CHECK_u64(array);
		data->user_regs.abi = *array;
		array++;

		if (data->user_regs.abi) {
			u64 mask = evsel->core.attr.sample_regs_user;

			sz = hweight64(mask) * sizeof(u64);
			OVERFLOW_CHECK(array, sz, max_size);
			data->user_regs.mask = mask;
			data->user_regs.regs = (u64 *)array;
			array = (void *)array + sz;
		}
	}

	if (type & PERF_SAMPLE_STACK_USER) {
		OVERFLOW_CHECK_u64(array);
		sz = *array++;

		data->user_stack.offset = ((char *)(array - 1)
					  - (char *) event);

		if (!sz) {
			data->user_stack.size = 0;
		} else {
			OVERFLOW_CHECK(array, sz, max_size);
			data->user_stack.data = (char *)array;
			array = (void *)array + sz;
			OVERFLOW_CHECK_u64(array);
			data->user_stack.size = *array++;
			if (WARN_ONCE(data->user_stack.size > sz,
				      "user stack dump failure\n"))
				return -EFAULT;
		}
	}

	if (type & PERF_SAMPLE_WEIGHT_TYPE) {
		OVERFLOW_CHECK_u64(array);
		arch_perf_parse_sample_weight(data, array, type);
		array++;
	}

	if (type & PERF_SAMPLE_DATA_SRC) {
		OVERFLOW_CHECK_u64(array);
		data->data_src = *array;
		array++;
	}

	if (type & PERF_SAMPLE_TRANSACTION) {
		OVERFLOW_CHECK_u64(array);
		data->transaction = *array;
		array++;
	}

	data->intr_regs.abi = PERF_SAMPLE_REGS_ABI_NONE;
	if (type & PERF_SAMPLE_REGS_INTR) {
		OVERFLOW_CHECK_u64(array);
		data->intr_regs.abi = *array;
		array++;

		if (data->intr_regs.abi != PERF_SAMPLE_REGS_ABI_NONE) {
			u64 mask = evsel->core.attr.sample_regs_intr;

			sz = hweight64(mask) * sizeof(u64);
			OVERFLOW_CHECK(array, sz, max_size);
			data->intr_regs.mask = mask;
			data->intr_regs.regs = (u64 *)array;
			array = (void *)array + sz;
		}
	}

	data->phys_addr = 0;
	if (type & PERF_SAMPLE_PHYS_ADDR) {
		data->phys_addr = *array;
		array++;
	}

	data->cgroup = 0;
	if (type & PERF_SAMPLE_CGROUP) {
		data->cgroup = *array;
		array++;
	}

	data->data_page_size = 0;
	if (type & PERF_SAMPLE_DATA_PAGE_SIZE) {
		data->data_page_size = *array;
		array++;
	}

	data->code_page_size = 0;
	if (type & PERF_SAMPLE_CODE_PAGE_SIZE) {
		data->code_page_size = *array;
		array++;
	}

	if (type & PERF_SAMPLE_AUX) {
		OVERFLOW_CHECK_u64(array);
		sz = *array++;

		OVERFLOW_CHECK(array, sz, max_size);
		/* Undo swap of data */
		if (swapped)
			mem_bswap_64((char *)array, sz);
		data->aux_sample.size = sz;
		data->aux_sample.data = (char *)array;
		array = (void *)array + sz;
	}

	return 0;
}

int evsel__parse_sample_timestamp(struct evsel *evsel, union perf_event *event,
				  u64 *timestamp)
{
	u64 type = evsel->core.attr.sample_type;
	const __u64 *array;

	if (!(type & PERF_SAMPLE_TIME))
		return -1;

	if (event->header.type != PERF_RECORD_SAMPLE) {
		struct perf_sample data = {
			.time = -1ULL,
		};

		if (!evsel->core.attr.sample_id_all)
			return -1;
		if (perf_evsel__parse_id_sample(evsel, event, &data))
			return -1;

		*timestamp = data.time;
		return 0;
	}

	array = event->sample.array;

	if (perf_event__check_size(event, evsel->sample_size))
		return -EFAULT;

	if (type & PERF_SAMPLE_IDENTIFIER)
		array++;

	if (type & PERF_SAMPLE_IP)
		array++;

	if (type & PERF_SAMPLE_TID)
		array++;

	if (type & PERF_SAMPLE_TIME)
		*timestamp = *array;

	return 0;
}

struct tep_format_field *evsel__field(struct evsel *evsel, const char *name)
{
	return tep_find_field(evsel->tp_format, name);
}

void *evsel__rawptr(struct evsel *evsel, struct perf_sample *sample, const char *name)
{
	struct tep_format_field *field = evsel__field(evsel, name);
	int offset;

	if (!field)
		return NULL;

	offset = field->offset;

	if (field->flags & TEP_FIELD_IS_DYNAMIC) {
		offset = *(int *)(sample->raw_data + field->offset);
		offset &= 0xffff;
	}

	return sample->raw_data + offset;
}

u64 format_field__intval(struct tep_format_field *field, struct perf_sample *sample,
			 bool needs_swap)
{
	u64 value;
	void *ptr = sample->raw_data + field->offset;

	switch (field->size) {
	case 1:
		return *(u8 *)ptr;
	case 2:
		value = *(u16 *)ptr;
		break;
	case 4:
		value = *(u32 *)ptr;
		break;
	case 8:
		memcpy(&value, ptr, sizeof(u64));
		break;
	default:
		return 0;
	}

	if (!needs_swap)
		return value;

	switch (field->size) {
	case 2:
		return bswap_16(value);
	case 4:
		return bswap_32(value);
	case 8:
		return bswap_64(value);
	default:
		return 0;
	}

	return 0;
}

u64 evsel__intval(struct evsel *evsel, struct perf_sample *sample, const char *name)
{
	struct tep_format_field *field = evsel__field(evsel, name);

	if (!field)
		return 0;

	return field ? format_field__intval(field, sample, evsel->needs_swap) : 0;
}

bool evsel__fallback(struct evsel *evsel, int err, char *msg, size_t msgsize)
{
	int paranoid;

	if ((err == ENOENT || err == ENXIO || err == ENODEV) &&
	    evsel->core.attr.type   == PERF_TYPE_HARDWARE &&
	    evsel->core.attr.config == PERF_COUNT_HW_CPU_CYCLES) {
		/*
		 * If it's cycles then fall back to hrtimer based
		 * cpu-clock-tick sw counter, which is always available even if
		 * no PMU support.
		 *
		 * PPC returns ENXIO until 2.6.37 (behavior changed with commit
		 * b0a873e).
		 */
		scnprintf(msg, msgsize, "%s",
"The cycles event is not supported, trying to fall back to cpu-clock-ticks");

		evsel->core.attr.type   = PERF_TYPE_SOFTWARE;
		evsel->core.attr.config = PERF_COUNT_SW_CPU_CLOCK;

		zfree(&evsel->name);
		return true;
	} else if (err == EACCES && !evsel->core.attr.exclude_kernel &&
		   (paranoid = perf_event_paranoid()) > 1) {
		const char *name = evsel__name(evsel);
		char *new_name;
		const char *sep = ":";

		/* If event has exclude user then don't exclude kernel. */
		if (evsel->core.attr.exclude_user)
			return false;

		/* Is there already the separator in the name. */
		if (strchr(name, '/') ||
		    (strchr(name, ':') && !evsel->is_libpfm_event))
			sep = "";

		if (asprintf(&new_name, "%s%su", name, sep) < 0)
			return false;

		if (evsel->name)
			free(evsel->name);
		evsel->name = new_name;
		scnprintf(msg, msgsize, "kernel.perf_event_paranoid=%d, trying "
			  "to fall back to excluding kernel and hypervisor "
			  " samples", paranoid);
		evsel->core.attr.exclude_kernel = 1;
		evsel->core.attr.exclude_hv     = 1;

		return true;
	}

	return false;
}

static bool find_process(const char *name)
{
	size_t len = strlen(name);
	DIR *dir;
	struct dirent *d;
	int ret = -1;

	dir = opendir(procfs__mountpoint());
	if (!dir)
		return false;

	/* Walk through the directory. */
	while (ret && (d = readdir(dir)) != NULL) {
		char path[PATH_MAX];
		char *data;
		size_t size;

		if ((d->d_type != DT_DIR) ||
		     !strcmp(".", d->d_name) ||
		     !strcmp("..", d->d_name))
			continue;

		scnprintf(path, sizeof(path), "%s/%s/comm",
			  procfs__mountpoint(), d->d_name);

		if (filename__read_str(path, &data, &size))
			continue;

		ret = strncmp(name, data, len);
		free(data);
	}

	closedir(dir);
	return ret ? false : true;
}

int evsel__open_strerror(struct evsel *evsel, struct target *target,
			 int err, char *msg, size_t size)
{
	char sbuf[STRERR_BUFSIZE];
	int printed = 0, enforced = 0;

	switch (err) {
	case EPERM:
	case EACCES:
		printed += scnprintf(msg + printed, size - printed,
			"Access to performance monitoring and observability operations is limited.\n");

		if (!sysfs__read_int("fs/selinux/enforce", &enforced)) {
			if (enforced) {
				printed += scnprintf(msg + printed, size - printed,
					"Enforced MAC policy settings (SELinux) can limit access to performance\n"
					"monitoring and observability operations. Inspect system audit records for\n"
					"more perf_event access control information and adjusting the policy.\n");
			}
		}

		if (err == EPERM)
			printed += scnprintf(msg, size,
				"No permission to enable %s event.\n\n", evsel__name(evsel));

		return scnprintf(msg + printed, size - printed,
		 "Consider adjusting /proc/sys/kernel/perf_event_paranoid setting to open\n"
		 "access to performance monitoring and observability operations for processes\n"
		 "without CAP_PERFMON, CAP_SYS_PTRACE or CAP_SYS_ADMIN Linux capability.\n"
		 "More information can be found at 'Perf events and tool security' document:\n"
		 "https://www.kernel.org/doc/html/latest/admin-guide/perf-security.html\n"
		 "perf_event_paranoid setting is %d:\n"
		 "  -1: Allow use of (almost) all events by all users\n"
		 "      Ignore mlock limit after perf_event_mlock_kb without CAP_IPC_LOCK\n"
		 ">= 0: Disallow raw and ftrace function tracepoint access\n"
		 ">= 1: Disallow CPU event access\n"
		 ">= 2: Disallow kernel profiling\n"
		 "To make the adjusted perf_event_paranoid setting permanent preserve it\n"
		 "in /etc/sysctl.conf (e.g. kernel.perf_event_paranoid = <setting>)",
		 perf_event_paranoid());
	case ENOENT:
		return scnprintf(msg, size, "The %s event is not supported.", evsel__name(evsel));
	case EMFILE:
		return scnprintf(msg, size, "%s",
			 "Too many events are opened.\n"
			 "Probably the maximum number of open file descriptors has been reached.\n"
			 "Hint: Try again after reducing the number of events.\n"
			 "Hint: Try increasing the limit with 'ulimit -n <limit>'");
	case ENOMEM:
		if (evsel__has_callchain(evsel) &&
		    access("/proc/sys/kernel/perf_event_max_stack", F_OK) == 0)
			return scnprintf(msg, size,
					 "Not enough memory to setup event with callchain.\n"
					 "Hint: Try tweaking /proc/sys/kernel/perf_event_max_stack\n"
					 "Hint: Current value: %d", sysctl__max_stack());
		break;
	case ENODEV:
		if (target->cpu_list)
			return scnprintf(msg, size, "%s",
	 "No such device - did you specify an out-of-range profile CPU?");
		break;
	case EOPNOTSUPP:
		if (evsel->core.attr.aux_output)
			return scnprintf(msg, size,
	"%s: PMU Hardware doesn't support 'aux_output' feature",
					 evsel__name(evsel));
		if (evsel->core.attr.sample_period != 0)
			return scnprintf(msg, size,
	"%s: PMU Hardware doesn't support sampling/overflow-interrupts. Try 'perf stat'",
					 evsel__name(evsel));
		if (evsel->core.attr.precise_ip)
			return scnprintf(msg, size, "%s",
	"\'precise\' request may not be supported. Try removing 'p' modifier.");
#if defined(__i386__) || defined(__x86_64__)
		if (evsel->core.attr.type == PERF_TYPE_HARDWARE)
			return scnprintf(msg, size, "%s",
	"No hardware sampling interrupt available.\n");
#endif
		break;
	case EBUSY:
		if (find_process("oprofiled"))
			return scnprintf(msg, size,
	"The PMU counters are busy/taken by another profiler.\n"
	"We found oprofile daemon running, please stop it and try again.");
		break;
	case EINVAL:
		if (evsel->core.attr.sample_type & PERF_SAMPLE_CODE_PAGE_SIZE && perf_missing_features.code_page_size)
			return scnprintf(msg, size, "Asking for the code page size isn't supported by this kernel.");
		if (evsel->core.attr.sample_type & PERF_SAMPLE_DATA_PAGE_SIZE && perf_missing_features.data_page_size)
			return scnprintf(msg, size, "Asking for the data page size isn't supported by this kernel.");
		if (evsel->core.attr.write_backward && perf_missing_features.write_backward)
			return scnprintf(msg, size, "Reading from overwrite event is not supported by this kernel.");
		if (perf_missing_features.clockid)
			return scnprintf(msg, size, "clockid feature not supported.");
		if (perf_missing_features.clockid_wrong)
			return scnprintf(msg, size, "wrong clockid (%d).", clockid);
		if (perf_missing_features.aux_output)
			return scnprintf(msg, size, "The 'aux_output' feature is not supported, update the kernel.");
		break;
	case ENODATA:
		return scnprintf(msg, size, "Cannot collect data source with the load latency event alone. "
				 "Please add an auxiliary event in front of the load latency event.");
	default:
		break;
	}

	return scnprintf(msg, size,
	"The sys_perf_event_open() syscall returned with %d (%s) for event (%s).\n"
	"/bin/dmesg | grep -i perf may provide additional information.\n",
			 err, str_error_r(err, sbuf, sizeof(sbuf)), evsel__name(evsel));
}

struct perf_env *evsel__env(struct evsel *evsel)
{
	if (evsel && evsel->evlist)
		return evsel->evlist->env;
	return &perf_env;
}

static int store_evsel_ids(struct evsel *evsel, struct evlist *evlist)
{
	int cpu, thread;

	for (cpu = 0; cpu < xyarray__max_x(evsel->core.fd); cpu++) {
		for (thread = 0; thread < xyarray__max_y(evsel->core.fd);
		     thread++) {
			int fd = FD(evsel, cpu, thread);

			if (perf_evlist__id_add_fd(&evlist->core, &evsel->core,
						   cpu, thread, fd) < 0)
				return -1;
		}
	}

	return 0;
}

int evsel__store_ids(struct evsel *evsel, struct evlist *evlist)
{
	struct perf_cpu_map *cpus = evsel->core.cpus;
	struct perf_thread_map *threads = evsel->core.threads;

	if (perf_evsel__alloc_id(&evsel->core, cpus->nr, threads->nr))
		return -ENOMEM;

	return store_evsel_ids(evsel, evlist);
}

void evsel__zero_per_pkg(struct evsel *evsel)
{
	struct hashmap_entry *cur;
	size_t bkt;

	if (evsel->per_pkg_mask) {
		hashmap__for_each_entry(evsel->per_pkg_mask, cur, bkt)
			free((char *)cur->key);

		hashmap__clear(evsel->per_pkg_mask);
	}
}

bool evsel__is_hybrid(struct evsel *evsel)
{
	return evsel->pmu_name && perf_pmu__is_hybrid(evsel->pmu_name);
}

struct evsel *evsel__leader(struct evsel *evsel)
{
	return container_of(evsel->core.leader, struct evsel, core);
}

bool evsel__has_leader(struct evsel *evsel, struct evsel *leader)
{
	return evsel->core.leader == &leader->core;
}

bool evsel__is_leader(struct evsel *evsel)
{
	return evsel__has_leader(evsel, evsel);
}

void evsel__set_leader(struct evsel *evsel, struct evsel *leader)
{
	evsel->core.leader = &leader->core;
}<|MERGE_RESOLUTION|>--- conflicted
+++ resolved
@@ -1950,7 +1950,6 @@
 			}
 		}
 		errno = old_errno;
-<<<<<<< HEAD
 	}
 
 	return false;
@@ -2070,127 +2069,6 @@
 		err = 0;
 		goto retry_open;
 	}
-=======
-	}
-
-	return false;
-}
-
-static int evsel__open_cpu(struct evsel *evsel, struct perf_cpu_map *cpus,
-		struct perf_thread_map *threads,
-		int start_cpu, int end_cpu)
-{
-	int cpu, thread, nthreads;
-	int pid = -1, err, old_errno;
-	enum rlimit_action set_rlimit = NO_CHANGE;
-
-	err = __evsel__prepare_open(evsel, cpus, threads);
-	if (err)
-		return err;
-
-	if (cpus == NULL)
-		cpus = empty_cpu_map;
-
-	if (threads == NULL)
-		threads = empty_thread_map;
-
-	if (evsel->core.system_wide)
-		nthreads = 1;
-	else
-		nthreads = threads->nr;
-
-	if (evsel->cgrp)
-		pid = evsel->cgrp->fd;
-
-fallback_missing_features:
-	evsel__disable_missing_features(evsel);
-
-	display_attr(&evsel->core.attr);
-
-	for (cpu = start_cpu; cpu < end_cpu; cpu++) {
-
-		for (thread = 0; thread < nthreads; thread++) {
-			int fd, group_fd;
-retry_open:
-			if (thread >= nthreads)
-				break;
-
-			if (!evsel->cgrp && !evsel->core.system_wide)
-				pid = perf_thread_map__pid(threads, thread);
-
-			group_fd = get_group_fd(evsel, cpu, thread);
-
-			test_attr__ready();
-
-			pr_debug2_peo("sys_perf_event_open: pid %d  cpu %d  group_fd %d  flags %#lx",
-				pid, cpus->map[cpu], group_fd, evsel->open_flags);
-
-			fd = sys_perf_event_open(&evsel->core.attr, pid, cpus->map[cpu],
-						group_fd, evsel->open_flags);
-
-			FD(evsel, cpu, thread) = fd;
-
-			if (fd < 0) {
-				err = -errno;
-
-				pr_debug2_peo("\nsys_perf_event_open failed, error %d\n",
-					  err);
-				goto try_fallback;
-			}
-
-			bpf_counter__install_pe(evsel, cpu, fd);
-
-			if (unlikely(test_attr__enabled)) {
-				test_attr__open(&evsel->core.attr, pid, cpus->map[cpu],
-						fd, group_fd, evsel->open_flags);
-			}
-
-			pr_debug2_peo(" = %d\n", fd);
-
-			if (evsel->bpf_fd >= 0) {
-				int evt_fd = fd;
-				int bpf_fd = evsel->bpf_fd;
-
-				err = ioctl(evt_fd,
-					    PERF_EVENT_IOC_SET_BPF,
-					    bpf_fd);
-				if (err && errno != EEXIST) {
-					pr_err("failed to attach bpf fd %d: %s\n",
-					       bpf_fd, strerror(errno));
-					err = -EINVAL;
-					goto out_close;
-				}
-			}
-
-			set_rlimit = NO_CHANGE;
-
-			/*
-			 * If we succeeded but had to kill clockid, fail and
-			 * have evsel__open_strerror() print us a nice error.
-			 */
-			if (perf_missing_features.clockid ||
-			    perf_missing_features.clockid_wrong) {
-				err = -EINVAL;
-				goto out_close;
-			}
-		}
-	}
-
-	return 0;
-
-try_fallback:
-	if (evsel__precise_ip_fallback(evsel))
-		goto retry_open;
-
-	if (evsel__ignore_missing_thread(evsel, cpus->nr, cpu, threads, thread, err)) {
-		/* We just removed 1 thread, so lower the upper nthreads limit. */
-		nthreads--;
-
-		/* ... and pretend like nothing have happened. */
-		err = 0;
-		goto retry_open;
-	}
->>>>>>> 6880fa6c
 	/*
 	 * perf stat needs between 5 and 22 fds per CPU. When we run out
 	 * of them try to increase the limits.
