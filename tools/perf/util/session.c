--- conflicted
+++ resolved
@@ -2017,7 +2017,6 @@
 
 	pr_debug("%s: head=%#" PRIx64 " event->header_size=%#x, mmap_size=%#zx:"
 		 " fuzzed or compressed perf.data?\n",__func__, head, event->header.size, mmap_size);
-<<<<<<< HEAD
 
 	return error;
 }
@@ -2028,18 +2027,6 @@
 	return prefetch_event(buf, head, mmap_size, needs_swap, ERR_PTR(-EINVAL));
 }
 
-=======
-
-	return error;
-}
-
-static union perf_event *
-fetch_mmaped_event(u64 head, size_t mmap_size, char *buf, bool needs_swap)
-{
-	return prefetch_event(buf, head, mmap_size, needs_swap, ERR_PTR(-EINVAL));
-}
-
->>>>>>> 0d3821eb
 static union perf_event *
 fetch_decomp_event(u64 head, size_t mmap_size, char *buf, bool needs_swap)
 {
