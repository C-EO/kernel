--- conflicted
+++ resolved
@@ -1453,8 +1453,6 @@
 	if (get_config_terms(head_config, &config_terms))
 		return -ENOMEM;
 
-<<<<<<< HEAD
-=======
 	/*
 	 * When using default config, record which bits of attr->config were
 	 * changed by the user.
@@ -1462,7 +1460,6 @@
 	if (pmu->default_config && get_config_chgs(pmu, head_config, &config_terms))
 		return -ENOMEM;
 
->>>>>>> 0d3821eb
 	if (perf_pmu__config(pmu, &attr, head_config, parse_state->error)) {
 		struct perf_evsel_config_term *pos, *tmp;
 
