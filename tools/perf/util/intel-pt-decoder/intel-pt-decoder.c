--- conflicted
+++ resolved
@@ -2153,8 +2153,6 @@
 	int err;
 
 	decoder->set_fup_tx_flags = false;
-<<<<<<< HEAD
-=======
 	decoder->set_fup_ptw = false;
 	decoder->set_fup_mwait = false;
 	decoder->set_fup_pwre = false;
@@ -2166,7 +2164,6 @@
 		decoder->state.type = 0; /* Do not have a sample */
 		return 0;
 	}
->>>>>>> f4a53352
 
 	intel_pt_log("Scanning for full IP\n");
 	err = intel_pt_walk_to_ip(decoder);
@@ -2331,11 +2328,7 @@
 			decoder->have_last_ip = false;
 			decoder->last_ip = 0;
 			decoder->ip = 0;
-<<<<<<< HEAD
-			/* Fall through */
-=======
 			__fallthrough;
->>>>>>> f4a53352
 		case INTEL_PT_STATE_ERR_RESYNC:
 			err = intel_pt_sync_ip(decoder);
 			break;
@@ -2378,14 +2371,11 @@
 		decoder->sample_insn_cnt = decoder->timestamp_insn_cnt;
 	} else {
 		decoder->state.err = 0;
-<<<<<<< HEAD
-=======
 		if (decoder->cbr != decoder->cbr_seen && decoder->state.type) {
 			decoder->cbr_seen = decoder->cbr;
 			decoder->state.type |= INTEL_PT_CBR_CHG;
 			decoder->state.cbr_payload = decoder->cbr_payload;
 		}
->>>>>>> f4a53352
 		if (intel_pt_sample_time(decoder->pkt_state)) {
 			decoder->sample_timestamp = decoder->timestamp;
 			decoder->sample_insn_cnt = decoder->timestamp_insn_cnt;
