--- conflicted
+++ resolved
@@ -421,8 +421,6 @@
 			goto out;
 		}
 
-<<<<<<< HEAD
-=======
 		if (stat(user_config, &st) < 0)
 			goto out_free;
 
@@ -441,7 +439,6 @@
 		free(user_config);
 	}
 out:
->>>>>>> 9c61904c
 	if (found == 0)
 		return -1;
 	return ret;
