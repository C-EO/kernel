--- conflicted
+++ resolved
@@ -1104,8 +1104,6 @@
 				   dump_insn(&x, start + off, buffer + off, len - off, &ilen));
 		if (ilen == 0)
 			break;
-<<<<<<< HEAD
-=======
 		if (arch_is_branch(buffer + off, len - off, x.is64bit) && start + off != sample->ip) {
 			/*
 			 * Hit a missing branch. Just stop.
@@ -1113,7 +1111,6 @@
 			printed += fprintf(fp, "\t... not reaching sample ...\n");
 			break;
 		}
->>>>>>> bfeffd15
 		if (PRINT_FIELD(SRCCODE))
 			print_srccode(thread, x.cpumode, start + off);
 	}
