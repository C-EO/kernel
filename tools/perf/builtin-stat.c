--- conflicted
+++ resolved
@@ -2529,11 +2529,7 @@
 				run_idx + 1);
 
 		if (run_idx != 0)
-<<<<<<< HEAD
-			perf_evlist__reset_prev_raw_counts(evsel_list);
-=======
 			evlist__reset_prev_raw_counts(evsel_list);
->>>>>>> 7d2a07b7
 
 		status = run_perf_stat(argc, argv, run_idx);
 		if (forever && status != -1 && !interval) {
