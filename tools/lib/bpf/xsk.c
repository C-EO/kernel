// SPDX-License-Identifier: (LGPL-2.1 OR BSD-2-Clause)

/*
 * AF_XDP user-space access library.
 *
 * Copyright(c) 2018 - 2019 Intel Corporation.
 *
 * Author(s): Magnus Karlsson <magnus.karlsson@intel.com>
 */

#include <errno.h>
#include <stdlib.h>
#include <string.h>
#include <unistd.h>
#include <arpa/inet.h>
#include <asm/barrier.h>
#include <linux/compiler.h>
#include <linux/ethtool.h>
#include <linux/filter.h>
#include <linux/if_ether.h>
#include <linux/if_packet.h>
#include <linux/if_xdp.h>
#include <linux/kernel.h>
#include <linux/list.h>
#include <linux/sockios.h>
#include <net/if.h>
#include <sys/ioctl.h>
#include <sys/mman.h>
#include <sys/socket.h>
#include <sys/types.h>
#include <linux/if_link.h>

#include "bpf.h"
#include "libbpf.h"
#include "libbpf_internal.h"
#include "xsk.h"

#ifndef SOL_XDP
 #define SOL_XDP 283
#endif

#ifndef AF_XDP
 #define AF_XDP 44
#endif

#ifndef PF_XDP
 #define PF_XDP AF_XDP
#endif

enum xsk_prog {
	XSK_PROG_FALLBACK,
	XSK_PROG_REDIRECT_FLAGS,
};

struct xsk_umem {
	struct xsk_ring_prod *fill_save;
	struct xsk_ring_cons *comp_save;
	char *umem_area;
	struct xsk_umem_config config;
	int fd;
	int refcount;
<<<<<<< HEAD
	bool rx_ring_setup_done;
	bool tx_ring_setup_done;
=======
	struct list_head ctx_list;
	bool rx_ring_setup_done;
	bool tx_ring_setup_done;
};

struct xsk_ctx {
	struct xsk_ring_prod *fill;
	struct xsk_ring_cons *comp;
	__u32 queue_id;
	struct xsk_umem *umem;
	int refcount;
	int ifindex;
	struct list_head list;
	int prog_fd;
	int link_fd;
	int xsks_map_fd;
	char ifname[IFNAMSIZ];
	bool has_bpf_link;
>>>>>>> 7d2a07b7
};

struct xsk_socket {
	struct xsk_ring_cons *rx;
	struct xsk_ring_prod *tx;
	__u64 outstanding_tx;
	struct xsk_ctx *ctx;
	struct xsk_socket_config config;
	int fd;
<<<<<<< HEAD
	int ifindex;
	int prog_fd;
	int xsks_map_fd;
	__u32 queue_id;
	char ifname[IFNAMSIZ];
=======
>>>>>>> 7d2a07b7
};

struct xsk_nl_info {
	bool xdp_prog_attached;
	int ifindex;
	int fd;
};

/* Up until and including Linux 5.3 */
struct xdp_ring_offset_v1 {
	__u64 producer;
	__u64 consumer;
	__u64 desc;
};

/* Up until and including Linux 5.3 */
struct xdp_mmap_offsets_v1 {
	struct xdp_ring_offset_v1 rx;
	struct xdp_ring_offset_v1 tx;
	struct xdp_ring_offset_v1 fr;
	struct xdp_ring_offset_v1 cr;
};

int xsk_umem__fd(const struct xsk_umem *umem)
{
	return umem ? umem->fd : -EINVAL;
}

int xsk_socket__fd(const struct xsk_socket *xsk)
{
	return xsk ? xsk->fd : -EINVAL;
}

static bool xsk_page_aligned(void *buffer)
{
	unsigned long addr = (unsigned long)buffer;

	return !(addr & (getpagesize() - 1));
}

static void xsk_set_umem_config(struct xsk_umem_config *cfg,
				const struct xsk_umem_config *usr_cfg)
{
	if (!usr_cfg) {
		cfg->fill_size = XSK_RING_PROD__DEFAULT_NUM_DESCS;
		cfg->comp_size = XSK_RING_CONS__DEFAULT_NUM_DESCS;
		cfg->frame_size = XSK_UMEM__DEFAULT_FRAME_SIZE;
		cfg->frame_headroom = XSK_UMEM__DEFAULT_FRAME_HEADROOM;
		cfg->flags = XSK_UMEM__DEFAULT_FLAGS;
		return;
	}

	cfg->fill_size = usr_cfg->fill_size;
	cfg->comp_size = usr_cfg->comp_size;
	cfg->frame_size = usr_cfg->frame_size;
	cfg->frame_headroom = usr_cfg->frame_headroom;
	cfg->flags = usr_cfg->flags;
}

static int xsk_set_xdp_socket_config(struct xsk_socket_config *cfg,
				     const struct xsk_socket_config *usr_cfg)
{
	if (!usr_cfg) {
		cfg->rx_size = XSK_RING_CONS__DEFAULT_NUM_DESCS;
		cfg->tx_size = XSK_RING_PROD__DEFAULT_NUM_DESCS;
		cfg->libbpf_flags = 0;
		cfg->xdp_flags = 0;
		cfg->bind_flags = 0;
		return 0;
	}

	if (usr_cfg->libbpf_flags & ~XSK_LIBBPF_FLAGS__INHIBIT_PROG_LOAD)
		return -EINVAL;

	cfg->rx_size = usr_cfg->rx_size;
	cfg->tx_size = usr_cfg->tx_size;
	cfg->libbpf_flags = usr_cfg->libbpf_flags;
	cfg->xdp_flags = usr_cfg->xdp_flags;
	cfg->bind_flags = usr_cfg->bind_flags;

	return 0;
}

static void xsk_mmap_offsets_v1(struct xdp_mmap_offsets *off)
{
	struct xdp_mmap_offsets_v1 off_v1;

	/* getsockopt on a kernel <= 5.3 has no flags fields.
	 * Copy over the offsets to the correct places in the >=5.4 format
	 * and put the flags where they would have been on that kernel.
	 */
	memcpy(&off_v1, off, sizeof(off_v1));

	off->rx.producer = off_v1.rx.producer;
	off->rx.consumer = off_v1.rx.consumer;
	off->rx.desc = off_v1.rx.desc;
	off->rx.flags = off_v1.rx.consumer + sizeof(__u32);

	off->tx.producer = off_v1.tx.producer;
	off->tx.consumer = off_v1.tx.consumer;
	off->tx.desc = off_v1.tx.desc;
	off->tx.flags = off_v1.tx.consumer + sizeof(__u32);

	off->fr.producer = off_v1.fr.producer;
	off->fr.consumer = off_v1.fr.consumer;
	off->fr.desc = off_v1.fr.desc;
	off->fr.flags = off_v1.fr.consumer + sizeof(__u32);

	off->cr.producer = off_v1.cr.producer;
	off->cr.consumer = off_v1.cr.consumer;
	off->cr.desc = off_v1.cr.desc;
	off->cr.flags = off_v1.cr.consumer + sizeof(__u32);
}

static int xsk_get_mmap_offsets(int fd, struct xdp_mmap_offsets *off)
{
	socklen_t optlen;
	int err;

	optlen = sizeof(*off);
	err = getsockopt(fd, SOL_XDP, XDP_MMAP_OFFSETS, off, &optlen);
	if (err)
		return err;

	if (optlen == sizeof(*off))
		return 0;

	if (optlen == sizeof(struct xdp_mmap_offsets_v1)) {
		xsk_mmap_offsets_v1(off);
		return 0;
	}

	return -EINVAL;
}

<<<<<<< HEAD
int xsk_umem__create_v0_0_4(struct xsk_umem **umem_ptr, void *umem_area,
			    __u64 size, struct xsk_ring_prod *fill,
			    struct xsk_ring_cons *comp,
			    const struct xsk_umem_config *usr_config)
=======
static int xsk_create_umem_rings(struct xsk_umem *umem, int fd,
				 struct xsk_ring_prod *fill,
				 struct xsk_ring_cons *comp)
>>>>>>> 7d2a07b7
{
	struct xdp_mmap_offsets off;
	void *map;
	int err;

	err = setsockopt(fd, SOL_XDP, XDP_UMEM_FILL_RING,
			 &umem->config.fill_size,
			 sizeof(umem->config.fill_size));
	if (err)
		return -errno;

	err = setsockopt(fd, SOL_XDP, XDP_UMEM_COMPLETION_RING,
			 &umem->config.comp_size,
			 sizeof(umem->config.comp_size));
	if (err)
		return -errno;

	err = xsk_get_mmap_offsets(fd, &off);
	if (err)
		return -errno;

	map = mmap(NULL, off.fr.desc + umem->config.fill_size * sizeof(__u64),
		   PROT_READ | PROT_WRITE, MAP_SHARED | MAP_POPULATE, fd,
		   XDP_UMEM_PGOFF_FILL_RING);
	if (map == MAP_FAILED)
		return -errno;

	fill->mask = umem->config.fill_size - 1;
	fill->size = umem->config.fill_size;
	fill->producer = map + off.fr.producer;
	fill->consumer = map + off.fr.consumer;
	fill->flags = map + off.fr.flags;
	fill->ring = map + off.fr.desc;
	fill->cached_cons = umem->config.fill_size;

	map = mmap(NULL, off.cr.desc + umem->config.comp_size * sizeof(__u64),
		   PROT_READ | PROT_WRITE, MAP_SHARED | MAP_POPULATE, fd,
		   XDP_UMEM_PGOFF_COMPLETION_RING);
	if (map == MAP_FAILED) {
		err = -errno;
		goto out_mmap;
	}

	comp->mask = umem->config.comp_size - 1;
	comp->size = umem->config.comp_size;
	comp->producer = map + off.cr.producer;
	comp->consumer = map + off.cr.consumer;
	comp->flags = map + off.cr.flags;
	comp->ring = map + off.cr.desc;

	return 0;

out_mmap:
	munmap(map, off.fr.desc + umem->config.fill_size * sizeof(__u64));
	return err;
}

int xsk_umem__create_v0_0_4(struct xsk_umem **umem_ptr, void *umem_area,
			    __u64 size, struct xsk_ring_prod *fill,
			    struct xsk_ring_cons *comp,
			    const struct xsk_umem_config *usr_config)
{
	struct xdp_umem_reg mr;
	struct xsk_umem *umem;
<<<<<<< HEAD
	void *map;
=======
>>>>>>> 7d2a07b7
	int err;

	if (!umem_area || !umem_ptr || !fill || !comp)
		return -EFAULT;
	if (!size && !xsk_page_aligned(umem_area))
		return -EINVAL;

	umem = calloc(1, sizeof(*umem));
	if (!umem)
		return -ENOMEM;

	umem->fd = socket(AF_XDP, SOCK_RAW, 0);
	if (umem->fd < 0) {
		err = -errno;
		goto out_umem_alloc;
	}

	umem->umem_area = umem_area;
	INIT_LIST_HEAD(&umem->ctx_list);
	xsk_set_umem_config(&umem->config, usr_config);

	memset(&mr, 0, sizeof(mr));
	mr.addr = (uintptr_t)umem_area;
	mr.len = size;
	mr.chunk_size = umem->config.frame_size;
	mr.headroom = umem->config.frame_headroom;
	mr.flags = umem->config.flags;

	err = setsockopt(umem->fd, SOL_XDP, XDP_UMEM_REG, &mr, sizeof(mr));
	if (err) {
		err = -errno;
		goto out_socket;
	}

<<<<<<< HEAD
	err = xsk_get_mmap_offsets(umem->fd, &off);
	if (err) {
		err = -errno;
		goto out_socket;
	}

	map = mmap(NULL, off.fr.desc + umem->config.fill_size * sizeof(__u64),
		   PROT_READ | PROT_WRITE, MAP_SHARED | MAP_POPULATE, umem->fd,
		   XDP_UMEM_PGOFF_FILL_RING);
	if (map == MAP_FAILED) {
		err = -errno;
		goto out_socket;
	}

	umem->fill = fill;
	fill->mask = umem->config.fill_size - 1;
	fill->size = umem->config.fill_size;
	fill->producer = map + off.fr.producer;
	fill->consumer = map + off.fr.consumer;
	fill->flags = map + off.fr.flags;
	fill->ring = map + off.fr.desc;
	fill->cached_prod = *fill->producer;
	/* cached_cons is "size" bigger than the real consumer pointer
	 * See xsk_prod_nb_free
	 */
	fill->cached_cons = *fill->consumer + umem->config.fill_size;

	map = mmap(NULL, off.cr.desc + umem->config.comp_size * sizeof(__u64),
		   PROT_READ | PROT_WRITE, MAP_SHARED | MAP_POPULATE, umem->fd,
		   XDP_UMEM_PGOFF_COMPLETION_RING);
	if (map == MAP_FAILED) {
		err = -errno;
		goto out_mmap;
	}

	umem->comp = comp;
	comp->mask = umem->config.comp_size - 1;
	comp->size = umem->config.comp_size;
	comp->producer = map + off.cr.producer;
	comp->consumer = map + off.cr.consumer;
	comp->flags = map + off.cr.flags;
	comp->ring = map + off.cr.desc;
	comp->cached_prod = *comp->producer;
	comp->cached_cons = *comp->consumer;
=======
	err = xsk_create_umem_rings(umem, umem->fd, fill, comp);
	if (err)
		goto out_socket;
>>>>>>> 7d2a07b7

	umem->fill_save = fill;
	umem->comp_save = comp;
	*umem_ptr = umem;
	return 0;

out_socket:
	close(umem->fd);
out_umem_alloc:
	free(umem);
	return err;
}

struct xsk_umem_config_v1 {
	__u32 fill_size;
	__u32 comp_size;
	__u32 frame_size;
	__u32 frame_headroom;
};

int xsk_umem__create_v0_0_2(struct xsk_umem **umem_ptr, void *umem_area,
			    __u64 size, struct xsk_ring_prod *fill,
			    struct xsk_ring_cons *comp,
			    const struct xsk_umem_config *usr_config)
{
	struct xsk_umem_config config;

	memcpy(&config, usr_config, sizeof(struct xsk_umem_config_v1));
	config.flags = 0;

	return xsk_umem__create_v0_0_4(umem_ptr, umem_area, size, fill, comp,
					&config);
}
COMPAT_VERSION(xsk_umem__create_v0_0_2, xsk_umem__create, LIBBPF_0.0.2)
DEFAULT_VERSION(xsk_umem__create_v0_0_4, xsk_umem__create, LIBBPF_0.0.4)

<<<<<<< HEAD
=======
static enum xsk_prog get_xsk_prog(void)
{
	enum xsk_prog detected = XSK_PROG_FALLBACK;
	struct bpf_load_program_attr prog_attr;
	struct bpf_create_map_attr map_attr;
	__u32 size_out, retval, duration;
	char data_in = 0, data_out;
	struct bpf_insn insns[] = {
		BPF_LD_MAP_FD(BPF_REG_1, 0),
		BPF_MOV64_IMM(BPF_REG_2, 0),
		BPF_MOV64_IMM(BPF_REG_3, XDP_PASS),
		BPF_EMIT_CALL(BPF_FUNC_redirect_map),
		BPF_EXIT_INSN(),
	};
	int prog_fd, map_fd, ret;

	memset(&map_attr, 0, sizeof(map_attr));
	map_attr.map_type = BPF_MAP_TYPE_XSKMAP;
	map_attr.key_size = sizeof(int);
	map_attr.value_size = sizeof(int);
	map_attr.max_entries = 1;

	map_fd = bpf_create_map_xattr(&map_attr);
	if (map_fd < 0)
		return detected;

	insns[0].imm = map_fd;

	memset(&prog_attr, 0, sizeof(prog_attr));
	prog_attr.prog_type = BPF_PROG_TYPE_XDP;
	prog_attr.insns = insns;
	prog_attr.insns_cnt = ARRAY_SIZE(insns);
	prog_attr.license = "GPL";

	prog_fd = bpf_load_program_xattr(&prog_attr, NULL, 0);
	if (prog_fd < 0) {
		close(map_fd);
		return detected;
	}

	ret = bpf_prog_test_run(prog_fd, 0, &data_in, 1, &data_out, &size_out, &retval, &duration);
	if (!ret && retval == XDP_PASS)
		detected = XSK_PROG_REDIRECT_FLAGS;
	close(prog_fd);
	close(map_fd);
	return detected;
}

>>>>>>> 7d2a07b7
static int xsk_load_xdp_prog(struct xsk_socket *xsk)
{
	static const int log_buf_size = 16 * 1024;
	struct xsk_ctx *ctx = xsk->ctx;
	char log_buf[log_buf_size];
	int prog_fd;

	/* This is the fallback C-program:
	 * SEC("xdp_sock") int xdp_sock_prog(struct xdp_md *ctx)
	 * {
	 *     int ret, index = ctx->rx_queue_index;
	 *
	 *     // A set entry here means that the correspnding queue_id
	 *     // has an active AF_XDP socket bound to it.
	 *     ret = bpf_redirect_map(&xsks_map, index, XDP_PASS);
	 *     if (ret > 0)
	 *         return ret;
	 *
	 *     // Fallback for pre-5.3 kernels, not supporting default
	 *     // action in the flags parameter.
	 *     if (bpf_map_lookup_elem(&xsks_map, &index))
	 *         return bpf_redirect_map(&xsks_map, index, 0);
	 *     return XDP_PASS;
	 * }
	 */
	struct bpf_insn prog[] = {
		/* r2 = *(u32 *)(r1 + 16) */
		BPF_LDX_MEM(BPF_W, BPF_REG_2, BPF_REG_1, 16),
		/* *(u32 *)(r10 - 4) = r2 */
		BPF_STX_MEM(BPF_W, BPF_REG_10, BPF_REG_2, -4),
		/* r1 = xskmap[] */
<<<<<<< HEAD
		BPF_LD_MAP_FD(BPF_REG_1, xsk->xsks_map_fd),
=======
		BPF_LD_MAP_FD(BPF_REG_1, ctx->xsks_map_fd),
>>>>>>> 7d2a07b7
		/* r3 = XDP_PASS */
		BPF_MOV64_IMM(BPF_REG_3, 2),
		/* call bpf_redirect_map */
		BPF_EMIT_CALL(BPF_FUNC_redirect_map),
		/* if w0 != 0 goto pc+13 */
		BPF_JMP32_IMM(BPF_JSGT, BPF_REG_0, 0, 13),
		/* r2 = r10 */
		BPF_MOV64_REG(BPF_REG_2, BPF_REG_10),
		/* r2 += -4 */
		BPF_ALU64_IMM(BPF_ADD, BPF_REG_2, -4),
		/* r1 = xskmap[] */
<<<<<<< HEAD
		BPF_LD_MAP_FD(BPF_REG_1, xsk->xsks_map_fd),
=======
		BPF_LD_MAP_FD(BPF_REG_1, ctx->xsks_map_fd),
>>>>>>> 7d2a07b7
		/* call bpf_map_lookup_elem */
		BPF_EMIT_CALL(BPF_FUNC_map_lookup_elem),
		/* r1 = r0 */
		BPF_MOV64_REG(BPF_REG_1, BPF_REG_0),
		/* r0 = XDP_PASS */
		BPF_MOV64_IMM(BPF_REG_0, 2),
		/* if r1 == 0 goto pc+5 */
		BPF_JMP_IMM(BPF_JEQ, BPF_REG_1, 0, 5),
		/* r2 = *(u32 *)(r10 - 4) */
		BPF_LDX_MEM(BPF_W, BPF_REG_2, BPF_REG_10, -4),
		/* r1 = xskmap[] */
<<<<<<< HEAD
		BPF_LD_MAP_FD(BPF_REG_1, xsk->xsks_map_fd),
=======
		BPF_LD_MAP_FD(BPF_REG_1, ctx->xsks_map_fd),
>>>>>>> 7d2a07b7
		/* r3 = 0 */
		BPF_MOV64_IMM(BPF_REG_3, 0),
		/* call bpf_redirect_map */
		BPF_EMIT_CALL(BPF_FUNC_redirect_map),
		/* The jumps are to this instruction */
		BPF_EXIT_INSN(),
	};

	/* This is the post-5.3 kernel C-program:
	 * SEC("xdp_sock") int xdp_sock_prog(struct xdp_md *ctx)
	 * {
	 *     return bpf_redirect_map(&xsks_map, ctx->rx_queue_index, XDP_PASS);
	 * }
	 */
	struct bpf_insn prog_redirect_flags[] = {
		/* r2 = *(u32 *)(r1 + 16) */
		BPF_LDX_MEM(BPF_W, BPF_REG_2, BPF_REG_1, 16),
		/* r1 = xskmap[] */
		BPF_LD_MAP_FD(BPF_REG_1, ctx->xsks_map_fd),
		/* r3 = XDP_PASS */
		BPF_MOV64_IMM(BPF_REG_3, 2),
		/* call bpf_redirect_map */
		BPF_EMIT_CALL(BPF_FUNC_redirect_map),
		BPF_EXIT_INSN(),
	};
	size_t insns_cnt[] = {sizeof(prog) / sizeof(struct bpf_insn),
			      sizeof(prog_redirect_flags) / sizeof(struct bpf_insn),
	};
	struct bpf_insn *progs[] = {prog, prog_redirect_flags};
	enum xsk_prog option = get_xsk_prog();

	prog_fd = bpf_load_program(BPF_PROG_TYPE_XDP, progs[option], insns_cnt[option],
				   "LGPL-2.1 or BSD-2-Clause", 0, log_buf,
				   log_buf_size);
	if (prog_fd < 0) {
		pr_warn("BPF log buffer:\n%s", log_buf);
		return prog_fd;
	}

	ctx->prog_fd = prog_fd;
	return 0;
}

static int xsk_create_bpf_link(struct xsk_socket *xsk)
{
	DECLARE_LIBBPF_OPTS(bpf_link_create_opts, opts);
	struct xsk_ctx *ctx = xsk->ctx;
	__u32 prog_id = 0;
	int link_fd;
	int err;

	err = bpf_get_link_xdp_id(ctx->ifindex, &prog_id, xsk->config.xdp_flags);
	if (err) {
		pr_warn("getting XDP prog id failed\n");
		return err;
	}

	/* if there's a netlink-based XDP prog loaded on interface, bail out
	 * and ask user to do the removal by himself
	 */
	if (prog_id) {
		pr_warn("Netlink-based XDP prog detected, please unload it in order to launch AF_XDP prog\n");
		return -EINVAL;
	}

	opts.flags = xsk->config.xdp_flags & ~(XDP_FLAGS_UPDATE_IF_NOEXIST | XDP_FLAGS_REPLACE);

	link_fd = bpf_link_create(ctx->prog_fd, ctx->ifindex, BPF_XDP, &opts);
	if (link_fd < 0) {
		pr_warn("bpf_link_create failed: %s\n", strerror(errno));
		return link_fd;
	}

	ctx->link_fd = link_fd;
	return 0;
}

static int xsk_get_max_queues(struct xsk_socket *xsk)
{
	struct ethtool_channels channels = { .cmd = ETHTOOL_GCHANNELS };
	struct xsk_ctx *ctx = xsk->ctx;
	struct ifreq ifr = {};
	int fd, err, ret;

	fd = socket(AF_LOCAL, SOCK_DGRAM, 0);
	if (fd < 0)
		return -errno;

	ifr.ifr_data = (void *)&channels;
	memcpy(ifr.ifr_name, ctx->ifname, IFNAMSIZ - 1);
	ifr.ifr_name[IFNAMSIZ - 1] = '\0';
	err = ioctl(fd, SIOCETHTOOL, &ifr);
	if (err && errno != EOPNOTSUPP) {
		ret = -errno;
		goto out;
	}

	if (err) {
		/* If the device says it has no channels, then all traffic
		 * is sent to a single stream, so max queues = 1.
		 */
		ret = 1;
	} else {
		/* Take the max of rx, tx, combined. Drivers return
		 * the number of channels in different ways.
		 */
		ret = max(channels.max_rx, channels.max_tx);
		ret = max(ret, (int)channels.max_combined);
	}

out:
	close(fd);
	return ret;
}

static int xsk_create_bpf_maps(struct xsk_socket *xsk)
{
	struct xsk_ctx *ctx = xsk->ctx;
	int max_queues;
	int fd;

	max_queues = xsk_get_max_queues(xsk);
	if (max_queues < 0)
		return max_queues;

	fd = bpf_create_map_name(BPF_MAP_TYPE_XSKMAP, "xsks_map",
				 sizeof(int), sizeof(int), max_queues, 0);
	if (fd < 0)
		return fd;

	ctx->xsks_map_fd = fd;

	return 0;
}

static void xsk_delete_bpf_maps(struct xsk_socket *xsk)
{
	struct xsk_ctx *ctx = xsk->ctx;

	bpf_map_delete_elem(ctx->xsks_map_fd, &ctx->queue_id);
	close(ctx->xsks_map_fd);
}

static int xsk_lookup_bpf_maps(struct xsk_socket *xsk)
{
	__u32 i, *map_ids, num_maps, prog_len = sizeof(struct bpf_prog_info);
	__u32 map_len = sizeof(struct bpf_map_info);
	struct bpf_prog_info prog_info = {};
	struct xsk_ctx *ctx = xsk->ctx;
	struct bpf_map_info map_info;
	int fd, err;

	err = bpf_obj_get_info_by_fd(ctx->prog_fd, &prog_info, &prog_len);
	if (err)
		return err;

	num_maps = prog_info.nr_map_ids;

	map_ids = calloc(prog_info.nr_map_ids, sizeof(*map_ids));
	if (!map_ids)
		return -ENOMEM;

	memset(&prog_info, 0, prog_len);
	prog_info.nr_map_ids = num_maps;
	prog_info.map_ids = (__u64)(unsigned long)map_ids;

	err = bpf_obj_get_info_by_fd(ctx->prog_fd, &prog_info, &prog_len);
	if (err)
		goto out_map_ids;

	ctx->xsks_map_fd = -1;

	for (i = 0; i < prog_info.nr_map_ids; i++) {
		fd = bpf_map_get_fd_by_id(map_ids[i]);
		if (fd < 0)
			continue;

		memset(&map_info, 0, map_len);
		err = bpf_obj_get_info_by_fd(fd, &map_info, &map_len);
		if (err) {
			close(fd);
			continue;
		}

		if (!strncmp(map_info.name, "xsks_map", sizeof(map_info.name))) {
<<<<<<< HEAD
			xsk->xsks_map_fd = fd;
=======
			ctx->xsks_map_fd = fd;
>>>>>>> 7d2a07b7
			break;
		}

		close(fd);
	}

	if (ctx->xsks_map_fd == -1)
		err = -ENOENT;

out_map_ids:
	free(map_ids);
	return err;
}

static int xsk_set_bpf_maps(struct xsk_socket *xsk)
{
	struct xsk_ctx *ctx = xsk->ctx;

	return bpf_map_update_elem(ctx->xsks_map_fd, &ctx->queue_id,
				   &xsk->fd, 0);
}

static int xsk_link_lookup(int ifindex, __u32 *prog_id, int *link_fd)
{
	struct bpf_link_info link_info;
	__u32 link_len;
	__u32 id = 0;
	int err;
	int fd;

	while (true) {
		err = bpf_link_get_next_id(id, &id);
		if (err) {
			if (errno == ENOENT) {
				err = 0;
				break;
			}
			pr_warn("can't get next link: %s\n", strerror(errno));
			break;
		}

		fd = bpf_link_get_fd_by_id(id);
		if (fd < 0) {
			if (errno == ENOENT)
				continue;
			pr_warn("can't get link by id (%u): %s\n", id, strerror(errno));
			err = -errno;
			break;
		}

		link_len = sizeof(struct bpf_link_info);
		memset(&link_info, 0, link_len);
		err = bpf_obj_get_info_by_fd(fd, &link_info, &link_len);
		if (err) {
			pr_warn("can't get link info: %s\n", strerror(errno));
			close(fd);
			break;
		}
		if (link_info.type == BPF_LINK_TYPE_XDP) {
			if (link_info.xdp.ifindex == ifindex) {
				*link_fd = fd;
				if (prog_id)
					*prog_id = link_info.prog_id;
				break;
			}
		}
		close(fd);
	}

	return err;
}

static bool xsk_probe_bpf_link(void)
{
	DECLARE_LIBBPF_OPTS(bpf_link_create_opts, opts,
			    .flags = XDP_FLAGS_SKB_MODE);
	struct bpf_load_program_attr prog_attr;
	struct bpf_insn insns[2] = {
		BPF_MOV64_IMM(BPF_REG_0, XDP_PASS),
		BPF_EXIT_INSN()
	};
	int prog_fd, link_fd = -1;
	int ifindex_lo = 1;
	bool ret = false;
	int err;

	err = xsk_link_lookup(ifindex_lo, NULL, &link_fd);
	if (err)
		return ret;

	if (link_fd >= 0)
		return true;

	memset(&prog_attr, 0, sizeof(prog_attr));
	prog_attr.prog_type = BPF_PROG_TYPE_XDP;
	prog_attr.insns = insns;
	prog_attr.insns_cnt = ARRAY_SIZE(insns);
	prog_attr.license = "GPL";

	prog_fd = bpf_load_program_xattr(&prog_attr, NULL, 0);
	if (prog_fd < 0)
		return ret;

	link_fd = bpf_link_create(prog_fd, ifindex_lo, BPF_XDP, &opts);
	close(prog_fd);

	if (link_fd >= 0) {
		ret = true;
		close(link_fd);
	}

	return ret;
}

static int xsk_create_xsk_struct(int ifindex, struct xsk_socket *xsk)
{
	char ifname[IFNAMSIZ];
	struct xsk_ctx *ctx;
	char *interface;

	ctx = calloc(1, sizeof(*ctx));
	if (!ctx)
		return -ENOMEM;

	interface = if_indextoname(ifindex, &ifname[0]);
	if (!interface) {
		free(ctx);
		return -errno;
	}

	ctx->ifindex = ifindex;
	memcpy(ctx->ifname, ifname, IFNAMSIZ -1);
	ctx->ifname[IFNAMSIZ - 1] = 0;

	xsk->ctx = ctx;
	xsk->ctx->has_bpf_link = xsk_probe_bpf_link();

	return 0;
}

static int xsk_init_xdp_res(struct xsk_socket *xsk,
			    int *xsks_map_fd)
{
	struct xsk_ctx *ctx = xsk->ctx;
	int err;

	err = xsk_create_bpf_maps(xsk);
	if (err)
		return err;

	err = xsk_load_xdp_prog(xsk);
	if (err)
		goto err_load_xdp_prog;

	if (ctx->has_bpf_link)
		err = xsk_create_bpf_link(xsk);
	else
		err = bpf_set_link_xdp_fd(xsk->ctx->ifindex, ctx->prog_fd,
					  xsk->config.xdp_flags);

	if (err)
		goto err_attach_xdp_prog;

	if (!xsk->rx)
		return err;

	err = xsk_set_bpf_maps(xsk);
	if (err)
		goto err_set_bpf_maps;

	return err;

err_set_bpf_maps:
	if (ctx->has_bpf_link)
		close(ctx->link_fd);
	else
		bpf_set_link_xdp_fd(ctx->ifindex, -1, 0);
err_attach_xdp_prog:
	close(ctx->prog_fd);
err_load_xdp_prog:
	xsk_delete_bpf_maps(xsk);
	return err;
}

static int xsk_lookup_xdp_res(struct xsk_socket *xsk, int *xsks_map_fd, int prog_id)
{
	struct xsk_ctx *ctx = xsk->ctx;
	int err;

	ctx->prog_fd = bpf_prog_get_fd_by_id(prog_id);
	if (ctx->prog_fd < 0) {
		err = -errno;
		goto err_prog_fd;
	}
	err = xsk_lookup_bpf_maps(xsk);
	if (err)
		goto err_lookup_maps;

	if (!xsk->rx)
		return err;

	err = xsk_set_bpf_maps(xsk);
	if (err)
		goto err_set_maps;

	return err;

err_set_maps:
	close(ctx->xsks_map_fd);
err_lookup_maps:
	close(ctx->prog_fd);
err_prog_fd:
	if (ctx->has_bpf_link)
		close(ctx->link_fd);
	return err;
}

static int __xsk_setup_xdp_prog(struct xsk_socket *_xdp, int *xsks_map_fd)
{
	struct xsk_socket *xsk = _xdp;
	struct xsk_ctx *ctx = xsk->ctx;
	__u32 prog_id = 0;
	int err;

	if (ctx->has_bpf_link)
		err = xsk_link_lookup(ctx->ifindex, &prog_id, &ctx->link_fd);
	else
		err = bpf_get_link_xdp_id(ctx->ifindex, &prog_id, xsk->config.xdp_flags);

	if (err)
		return err;

	err = !prog_id ? xsk_init_xdp_res(xsk, xsks_map_fd) :
			 xsk_lookup_xdp_res(xsk, xsks_map_fd, prog_id);

	if (!err && xsks_map_fd)
		*xsks_map_fd = ctx->xsks_map_fd;

	return err;
}

static struct xsk_ctx *xsk_get_ctx(struct xsk_umem *umem, int ifindex,
				   __u32 queue_id)
{
	struct xsk_ctx *ctx;

	if (list_empty(&umem->ctx_list))
		return NULL;

	list_for_each_entry(ctx, &umem->ctx_list, list) {
		if (ctx->ifindex == ifindex && ctx->queue_id == queue_id) {
			ctx->refcount++;
			return ctx;
		}
<<<<<<< HEAD
	} else {
		xsk->prog_fd = bpf_prog_get_fd_by_id(prog_id);
		if (xsk->prog_fd < 0)
			return -errno;
		err = xsk_lookup_bpf_maps(xsk);
=======
	}

	return NULL;
}

static void xsk_put_ctx(struct xsk_ctx *ctx, bool unmap)
{
	struct xsk_umem *umem = ctx->umem;
	struct xdp_mmap_offsets off;
	int err;

	if (--ctx->refcount)
		return;

	if (!unmap)
		goto out_free;

	err = xsk_get_mmap_offsets(umem->fd, &off);
	if (err)
		goto out_free;

	munmap(ctx->fill->ring - off.fr.desc, off.fr.desc + umem->config.fill_size *
	       sizeof(__u64));
	munmap(ctx->comp->ring - off.cr.desc, off.cr.desc + umem->config.comp_size *
	       sizeof(__u64));

out_free:
	list_del(&ctx->list);
	free(ctx);
}

static struct xsk_ctx *xsk_create_ctx(struct xsk_socket *xsk,
				      struct xsk_umem *umem, int ifindex,
				      const char *ifname, __u32 queue_id,
				      struct xsk_ring_prod *fill,
				      struct xsk_ring_cons *comp)
{
	struct xsk_ctx *ctx;
	int err;

	ctx = calloc(1, sizeof(*ctx));
	if (!ctx)
		return NULL;

	if (!umem->fill_save) {
		err = xsk_create_umem_rings(umem, xsk->fd, fill, comp);
>>>>>>> 7d2a07b7
		if (err) {
			free(ctx);
			return NULL;
		}
	} else if (umem->fill_save != fill || umem->comp_save != comp) {
		/* Copy over rings to new structs. */
		memcpy(fill, umem->fill_save, sizeof(*fill));
		memcpy(comp, umem->comp_save, sizeof(*comp));
	}

<<<<<<< HEAD
	if (xsk->rx)
		err = xsk_set_bpf_maps(xsk);
	if (err) {
		xsk_delete_bpf_maps(xsk);
		close(xsk->prog_fd);
		return err;
=======
	ctx->ifindex = ifindex;
	ctx->refcount = 1;
	ctx->umem = umem;
	ctx->queue_id = queue_id;
	memcpy(ctx->ifname, ifname, IFNAMSIZ - 1);
	ctx->ifname[IFNAMSIZ - 1] = '\0';

	ctx->fill = fill;
	ctx->comp = comp;
	list_add(&ctx->list, &umem->ctx_list);
	return ctx;
}

static void xsk_destroy_xsk_struct(struct xsk_socket *xsk)
{
	free(xsk->ctx);
	free(xsk);
}

int xsk_socket__update_xskmap(struct xsk_socket *xsk, int fd)
{
	xsk->ctx->xsks_map_fd = fd;
	return xsk_set_bpf_maps(xsk);
}

int xsk_setup_xdp_prog(int ifindex, int *xsks_map_fd)
{
	struct xsk_socket *xsk;
	int res;

	xsk = calloc(1, sizeof(*xsk));
	if (!xsk)
		return -ENOMEM;

	res = xsk_create_xsk_struct(ifindex, xsk);
	if (res) {
		free(xsk);
		return -EINVAL;
>>>>>>> 7d2a07b7
	}

	res = __xsk_setup_xdp_prog(xsk, xsks_map_fd);

	xsk_destroy_xsk_struct(xsk);

	return res;
}

int xsk_socket__create_shared(struct xsk_socket **xsk_ptr,
			      const char *ifname,
			      __u32 queue_id, struct xsk_umem *umem,
			      struct xsk_ring_cons *rx,
			      struct xsk_ring_prod *tx,
			      struct xsk_ring_prod *fill,
			      struct xsk_ring_cons *comp,
			      const struct xsk_socket_config *usr_config)
{
	bool unmap, rx_setup_done = false, tx_setup_done = false;
	void *rx_map = NULL, *tx_map = NULL;
	struct sockaddr_xdp sxdp = {};
	struct xdp_mmap_offsets off;
	struct xsk_socket *xsk;
<<<<<<< HEAD
	int err;
	bool rx_setup_done = false, tx_setup_done = false;
=======
	struct xsk_ctx *ctx;
	int err, ifindex;
>>>>>>> 7d2a07b7

	if (!umem || !xsk_ptr || !(rx || tx))
		return -EFAULT;

<<<<<<< HEAD
=======
	unmap = umem->fill_save != fill;

>>>>>>> 7d2a07b7
	xsk = calloc(1, sizeof(*xsk));
	if (!xsk)
		return -ENOMEM;

	err = xsk_set_xdp_socket_config(&xsk->config, usr_config);
	if (err)
		goto out_xsk_alloc;

<<<<<<< HEAD
	if (umem->refcount &&
	    !(xsk->config.libbpf_flags & XSK_LIBBPF_FLAGS__INHIBIT_PROG_LOAD)) {
		pr_warning("Error: shared umems not supported by libbpf supplied XDP program.\n");
		err = -EBUSY;
=======
	xsk->outstanding_tx = 0;
	ifindex = if_nametoindex(ifname);
	if (!ifindex) {
		err = -errno;
>>>>>>> 7d2a07b7
		goto out_xsk_alloc;
	}

	if (umem->refcount++ > 0) {
		xsk->fd = socket(AF_XDP, SOCK_RAW, 0);
		if (xsk->fd < 0) {
			err = -errno;
			goto out_xsk_alloc;
		}
	} else {
		xsk->fd = umem->fd;
		rx_setup_done = umem->rx_ring_setup_done;
		tx_setup_done = umem->tx_ring_setup_done;
	}

	ctx = xsk_get_ctx(umem, ifindex, queue_id);
	if (!ctx) {
		if (!fill || !comp) {
			err = -EFAULT;
			goto out_socket;
		}

<<<<<<< HEAD
=======
		ctx = xsk_create_ctx(xsk, umem, ifindex, ifname, queue_id,
				     fill, comp);
		if (!ctx) {
			err = -ENOMEM;
			goto out_socket;
		}
	}
	xsk->ctx = ctx;
	xsk->ctx->has_bpf_link = xsk_probe_bpf_link();

>>>>>>> 7d2a07b7
	if (rx && !rx_setup_done) {
		err = setsockopt(xsk->fd, SOL_XDP, XDP_RX_RING,
				 &xsk->config.rx_size,
				 sizeof(xsk->config.rx_size));
		if (err) {
			err = -errno;
			goto out_put_ctx;
		}
		if (xsk->fd == umem->fd)
			umem->rx_ring_setup_done = true;
	}
	if (tx && !tx_setup_done) {
		err = setsockopt(xsk->fd, SOL_XDP, XDP_TX_RING,
				 &xsk->config.tx_size,
				 sizeof(xsk->config.tx_size));
		if (err) {
			err = -errno;
			goto out_put_ctx;
		}
		if (xsk->fd == umem->fd)
			umem->tx_ring_setup_done = true;
	}

	err = xsk_get_mmap_offsets(xsk->fd, &off);
	if (err) {
		err = -errno;
		goto out_put_ctx;
	}

	if (rx) {
		rx_map = mmap(NULL, off.rx.desc +
			      xsk->config.rx_size * sizeof(struct xdp_desc),
			      PROT_READ | PROT_WRITE, MAP_SHARED | MAP_POPULATE,
			      xsk->fd, XDP_PGOFF_RX_RING);
		if (rx_map == MAP_FAILED) {
			err = -errno;
			goto out_put_ctx;
		}

		rx->mask = xsk->config.rx_size - 1;
		rx->size = xsk->config.rx_size;
		rx->producer = rx_map + off.rx.producer;
		rx->consumer = rx_map + off.rx.consumer;
		rx->flags = rx_map + off.rx.flags;
		rx->ring = rx_map + off.rx.desc;
		rx->cached_prod = *rx->producer;
		rx->cached_cons = *rx->consumer;
	}
	xsk->rx = rx;

	if (tx) {
		tx_map = mmap(NULL, off.tx.desc +
			      xsk->config.tx_size * sizeof(struct xdp_desc),
			      PROT_READ | PROT_WRITE, MAP_SHARED | MAP_POPULATE,
			      xsk->fd, XDP_PGOFF_TX_RING);
		if (tx_map == MAP_FAILED) {
			err = -errno;
			goto out_mmap_rx;
		}

		tx->mask = xsk->config.tx_size - 1;
		tx->size = xsk->config.tx_size;
		tx->producer = tx_map + off.tx.producer;
		tx->consumer = tx_map + off.tx.consumer;
		tx->flags = tx_map + off.tx.flags;
		tx->ring = tx_map + off.tx.desc;
		tx->cached_prod = *tx->producer;
		/* cached_cons is r->size bigger than the real consumer pointer
		 * See xsk_prod_nb_free
		 */
		tx->cached_cons = *tx->consumer + xsk->config.tx_size;
	}
	xsk->tx = tx;

	sxdp.sxdp_family = PF_XDP;
<<<<<<< HEAD
	sxdp.sxdp_ifindex = xsk->ifindex;
	sxdp.sxdp_queue_id = xsk->queue_id;
	if (umem->refcount > 1) {
		sxdp.sxdp_flags = XDP_SHARED_UMEM;
		sxdp.sxdp_shared_umem_fd = umem->fd;
	} else {
		sxdp.sxdp_flags = xsk->config.bind_flags;
	}

	err = bind(xsk->fd, (struct sockaddr *)&sxdp, sizeof(sxdp));
	if (err) {
		err = -errno;
		goto out_mmap_tx;
	}

	xsk->prog_fd = -1;
=======
	sxdp.sxdp_ifindex = ctx->ifindex;
	sxdp.sxdp_queue_id = ctx->queue_id;
	if (umem->refcount > 1) {
		sxdp.sxdp_flags |= XDP_SHARED_UMEM;
		sxdp.sxdp_shared_umem_fd = umem->fd;
	} else {
		sxdp.sxdp_flags = xsk->config.bind_flags;
	}

	err = bind(xsk->fd, (struct sockaddr *)&sxdp, sizeof(sxdp));
	if (err) {
		err = -errno;
		goto out_mmap_tx;
	}

	ctx->prog_fd = -1;
>>>>>>> 7d2a07b7

	if (!(xsk->config.libbpf_flags & XSK_LIBBPF_FLAGS__INHIBIT_PROG_LOAD)) {
		err = __xsk_setup_xdp_prog(xsk, NULL);
		if (err)
			goto out_mmap_tx;
	}

	*xsk_ptr = xsk;
	umem->fill_save = NULL;
	umem->comp_save = NULL;
	return 0;

out_mmap_tx:
	if (tx)
		munmap(tx_map, off.tx.desc +
		       xsk->config.tx_size * sizeof(struct xdp_desc));
out_mmap_rx:
	if (rx)
		munmap(rx_map, off.rx.desc +
		       xsk->config.rx_size * sizeof(struct xdp_desc));
out_put_ctx:
	xsk_put_ctx(ctx, unmap);
out_socket:
	if (--umem->refcount)
		close(xsk->fd);
out_xsk_alloc:
	free(xsk);
	return err;
}

int xsk_socket__create(struct xsk_socket **xsk_ptr, const char *ifname,
		       __u32 queue_id, struct xsk_umem *umem,
		       struct xsk_ring_cons *rx, struct xsk_ring_prod *tx,
		       const struct xsk_socket_config *usr_config)
{
<<<<<<< HEAD
	struct xdp_mmap_offsets off;
	int err;
=======
	if (!umem)
		return -EFAULT;

	return xsk_socket__create_shared(xsk_ptr, ifname, queue_id, umem,
					 rx, tx, umem->fill_save,
					 umem->comp_save, usr_config);
}
>>>>>>> 7d2a07b7

int xsk_umem__delete(struct xsk_umem *umem)
{
	if (!umem)
		return 0;

	if (umem->refcount)
		return -EBUSY;

<<<<<<< HEAD
	err = xsk_get_mmap_offsets(umem->fd, &off);
	if (!err) {
		munmap(umem->fill->ring - off.fr.desc,
		       off.fr.desc + umem->config.fill_size * sizeof(__u64));
		munmap(umem->comp->ring - off.cr.desc,
		       off.cr.desc + umem->config.comp_size * sizeof(__u64));
	}

=======
>>>>>>> 7d2a07b7
	close(umem->fd);
	free(umem);

	return 0;
}

void xsk_socket__delete(struct xsk_socket *xsk)
{
	size_t desc_sz = sizeof(struct xdp_desc);
	struct xdp_mmap_offsets off;
<<<<<<< HEAD
=======
	struct xsk_umem *umem;
	struct xsk_ctx *ctx;
>>>>>>> 7d2a07b7
	int err;

	if (!xsk)
		return;

	ctx = xsk->ctx;
	umem = ctx->umem;
	if (ctx->prog_fd != -1) {
		xsk_delete_bpf_maps(xsk);
		close(ctx->prog_fd);
		if (ctx->has_bpf_link)
			close(ctx->link_fd);
	}

	err = xsk_get_mmap_offsets(xsk->fd, &off);
	if (!err) {
		if (xsk->rx) {
			munmap(xsk->rx->ring - off.rx.desc,
			       off.rx.desc + xsk->config.rx_size * desc_sz);
		}
		if (xsk->tx) {
			munmap(xsk->tx->ring - off.tx.desc,
			       off.tx.desc + xsk->config.tx_size * desc_sz);
		}
	}

	xsk_put_ctx(ctx, true);

	umem->refcount--;
	/* Do not close an fd that also has an associated umem connected
	 * to it.
	 */
	if (xsk->fd != umem->fd)
		close(xsk->fd);
	free(xsk);
}<|MERGE_RESOLUTION|>--- conflicted
+++ resolved
@@ -59,10 +59,6 @@
 	struct xsk_umem_config config;
 	int fd;
 	int refcount;
-<<<<<<< HEAD
-	bool rx_ring_setup_done;
-	bool tx_ring_setup_done;
-=======
 	struct list_head ctx_list;
 	bool rx_ring_setup_done;
 	bool tx_ring_setup_done;
@@ -81,7 +77,6 @@
 	int xsks_map_fd;
 	char ifname[IFNAMSIZ];
 	bool has_bpf_link;
->>>>>>> 7d2a07b7
 };
 
 struct xsk_socket {
@@ -91,14 +86,6 @@
 	struct xsk_ctx *ctx;
 	struct xsk_socket_config config;
 	int fd;
-<<<<<<< HEAD
-	int ifindex;
-	int prog_fd;
-	int xsks_map_fd;
-	__u32 queue_id;
-	char ifname[IFNAMSIZ];
-=======
->>>>>>> 7d2a07b7
 };
 
 struct xsk_nl_info {
@@ -234,16 +221,9 @@
 	return -EINVAL;
 }
 
-<<<<<<< HEAD
-int xsk_umem__create_v0_0_4(struct xsk_umem **umem_ptr, void *umem_area,
-			    __u64 size, struct xsk_ring_prod *fill,
-			    struct xsk_ring_cons *comp,
-			    const struct xsk_umem_config *usr_config)
-=======
 static int xsk_create_umem_rings(struct xsk_umem *umem, int fd,
 				 struct xsk_ring_prod *fill,
 				 struct xsk_ring_cons *comp)
->>>>>>> 7d2a07b7
 {
 	struct xdp_mmap_offsets off;
 	void *map;
@@ -308,10 +288,6 @@
 {
 	struct xdp_umem_reg mr;
 	struct xsk_umem *umem;
-<<<<<<< HEAD
-	void *map;
-=======
->>>>>>> 7d2a07b7
 	int err;
 
 	if (!umem_area || !umem_ptr || !fill || !comp)
@@ -346,56 +322,9 @@
 		goto out_socket;
 	}
 
-<<<<<<< HEAD
-	err = xsk_get_mmap_offsets(umem->fd, &off);
-	if (err) {
-		err = -errno;
+	err = xsk_create_umem_rings(umem, umem->fd, fill, comp);
+	if (err)
 		goto out_socket;
-	}
-
-	map = mmap(NULL, off.fr.desc + umem->config.fill_size * sizeof(__u64),
-		   PROT_READ | PROT_WRITE, MAP_SHARED | MAP_POPULATE, umem->fd,
-		   XDP_UMEM_PGOFF_FILL_RING);
-	if (map == MAP_FAILED) {
-		err = -errno;
-		goto out_socket;
-	}
-
-	umem->fill = fill;
-	fill->mask = umem->config.fill_size - 1;
-	fill->size = umem->config.fill_size;
-	fill->producer = map + off.fr.producer;
-	fill->consumer = map + off.fr.consumer;
-	fill->flags = map + off.fr.flags;
-	fill->ring = map + off.fr.desc;
-	fill->cached_prod = *fill->producer;
-	/* cached_cons is "size" bigger than the real consumer pointer
-	 * See xsk_prod_nb_free
-	 */
-	fill->cached_cons = *fill->consumer + umem->config.fill_size;
-
-	map = mmap(NULL, off.cr.desc + umem->config.comp_size * sizeof(__u64),
-		   PROT_READ | PROT_WRITE, MAP_SHARED | MAP_POPULATE, umem->fd,
-		   XDP_UMEM_PGOFF_COMPLETION_RING);
-	if (map == MAP_FAILED) {
-		err = -errno;
-		goto out_mmap;
-	}
-
-	umem->comp = comp;
-	comp->mask = umem->config.comp_size - 1;
-	comp->size = umem->config.comp_size;
-	comp->producer = map + off.cr.producer;
-	comp->consumer = map + off.cr.consumer;
-	comp->flags = map + off.cr.flags;
-	comp->ring = map + off.cr.desc;
-	comp->cached_prod = *comp->producer;
-	comp->cached_cons = *comp->consumer;
-=======
-	err = xsk_create_umem_rings(umem, umem->fd, fill, comp);
-	if (err)
-		goto out_socket;
->>>>>>> 7d2a07b7
 
 	umem->fill_save = fill;
 	umem->comp_save = comp;
@@ -432,8 +361,6 @@
 COMPAT_VERSION(xsk_umem__create_v0_0_2, xsk_umem__create, LIBBPF_0.0.2)
 DEFAULT_VERSION(xsk_umem__create_v0_0_4, xsk_umem__create, LIBBPF_0.0.4)
 
-<<<<<<< HEAD
-=======
 static enum xsk_prog get_xsk_prog(void)
 {
 	enum xsk_prog detected = XSK_PROG_FALLBACK;
@@ -482,7 +409,6 @@
 	return detected;
 }
 
->>>>>>> 7d2a07b7
 static int xsk_load_xdp_prog(struct xsk_socket *xsk)
 {
 	static const int log_buf_size = 16 * 1024;
@@ -514,11 +440,7 @@
 		/* *(u32 *)(r10 - 4) = r2 */
 		BPF_STX_MEM(BPF_W, BPF_REG_10, BPF_REG_2, -4),
 		/* r1 = xskmap[] */
-<<<<<<< HEAD
-		BPF_LD_MAP_FD(BPF_REG_1, xsk->xsks_map_fd),
-=======
 		BPF_LD_MAP_FD(BPF_REG_1, ctx->xsks_map_fd),
->>>>>>> 7d2a07b7
 		/* r3 = XDP_PASS */
 		BPF_MOV64_IMM(BPF_REG_3, 2),
 		/* call bpf_redirect_map */
@@ -530,11 +452,7 @@
 		/* r2 += -4 */
 		BPF_ALU64_IMM(BPF_ADD, BPF_REG_2, -4),
 		/* r1 = xskmap[] */
-<<<<<<< HEAD
-		BPF_LD_MAP_FD(BPF_REG_1, xsk->xsks_map_fd),
-=======
 		BPF_LD_MAP_FD(BPF_REG_1, ctx->xsks_map_fd),
->>>>>>> 7d2a07b7
 		/* call bpf_map_lookup_elem */
 		BPF_EMIT_CALL(BPF_FUNC_map_lookup_elem),
 		/* r1 = r0 */
@@ -546,11 +464,7 @@
 		/* r2 = *(u32 *)(r10 - 4) */
 		BPF_LDX_MEM(BPF_W, BPF_REG_2, BPF_REG_10, -4),
 		/* r1 = xskmap[] */
-<<<<<<< HEAD
-		BPF_LD_MAP_FD(BPF_REG_1, xsk->xsks_map_fd),
-=======
 		BPF_LD_MAP_FD(BPF_REG_1, ctx->xsks_map_fd),
->>>>>>> 7d2a07b7
 		/* r3 = 0 */
 		BPF_MOV64_IMM(BPF_REG_3, 0),
 		/* call bpf_redirect_map */
@@ -736,11 +650,7 @@
 		}
 
 		if (!strncmp(map_info.name, "xsks_map", sizeof(map_info.name))) {
-<<<<<<< HEAD
-			xsk->xsks_map_fd = fd;
-=======
 			ctx->xsks_map_fd = fd;
->>>>>>> 7d2a07b7
 			break;
 		}
 
@@ -995,13 +905,6 @@
 			ctx->refcount++;
 			return ctx;
 		}
-<<<<<<< HEAD
-	} else {
-		xsk->prog_fd = bpf_prog_get_fd_by_id(prog_id);
-		if (xsk->prog_fd < 0)
-			return -errno;
-		err = xsk_lookup_bpf_maps(xsk);
-=======
 	}
 
 	return NULL;
@@ -1048,7 +951,6 @@
 
 	if (!umem->fill_save) {
 		err = xsk_create_umem_rings(umem, xsk->fd, fill, comp);
->>>>>>> 7d2a07b7
 		if (err) {
 			free(ctx);
 			return NULL;
@@ -1059,14 +961,6 @@
 		memcpy(comp, umem->comp_save, sizeof(*comp));
 	}
 
-<<<<<<< HEAD
-	if (xsk->rx)
-		err = xsk_set_bpf_maps(xsk);
-	if (err) {
-		xsk_delete_bpf_maps(xsk);
-		close(xsk->prog_fd);
-		return err;
-=======
 	ctx->ifindex = ifindex;
 	ctx->refcount = 1;
 	ctx->umem = umem;
@@ -1105,7 +999,6 @@
 	if (res) {
 		free(xsk);
 		return -EINVAL;
->>>>>>> 7d2a07b7
 	}
 
 	res = __xsk_setup_xdp_prog(xsk, xsks_map_fd);
@@ -1129,22 +1022,14 @@
 	struct sockaddr_xdp sxdp = {};
 	struct xdp_mmap_offsets off;
 	struct xsk_socket *xsk;
-<<<<<<< HEAD
-	int err;
-	bool rx_setup_done = false, tx_setup_done = false;
-=======
 	struct xsk_ctx *ctx;
 	int err, ifindex;
->>>>>>> 7d2a07b7
 
 	if (!umem || !xsk_ptr || !(rx || tx))
 		return -EFAULT;
 
-<<<<<<< HEAD
-=======
 	unmap = umem->fill_save != fill;
 
->>>>>>> 7d2a07b7
 	xsk = calloc(1, sizeof(*xsk));
 	if (!xsk)
 		return -ENOMEM;
@@ -1153,17 +1038,10 @@
 	if (err)
 		goto out_xsk_alloc;
 
-<<<<<<< HEAD
-	if (umem->refcount &&
-	    !(xsk->config.libbpf_flags & XSK_LIBBPF_FLAGS__INHIBIT_PROG_LOAD)) {
-		pr_warning("Error: shared umems not supported by libbpf supplied XDP program.\n");
-		err = -EBUSY;
-=======
 	xsk->outstanding_tx = 0;
 	ifindex = if_nametoindex(ifname);
 	if (!ifindex) {
 		err = -errno;
->>>>>>> 7d2a07b7
 		goto out_xsk_alloc;
 	}
 
@@ -1186,8 +1064,6 @@
 			goto out_socket;
 		}
 
-<<<<<<< HEAD
-=======
 		ctx = xsk_create_ctx(xsk, umem, ifindex, ifname, queue_id,
 				     fill, comp);
 		if (!ctx) {
@@ -1198,7 +1074,6 @@
 	xsk->ctx = ctx;
 	xsk->ctx->has_bpf_link = xsk_probe_bpf_link();
 
->>>>>>> 7d2a07b7
 	if (rx && !rx_setup_done) {
 		err = setsockopt(xsk->fd, SOL_XDP, XDP_RX_RING,
 				 &xsk->config.rx_size,
@@ -1274,24 +1149,6 @@
 	xsk->tx = tx;
 
 	sxdp.sxdp_family = PF_XDP;
-<<<<<<< HEAD
-	sxdp.sxdp_ifindex = xsk->ifindex;
-	sxdp.sxdp_queue_id = xsk->queue_id;
-	if (umem->refcount > 1) {
-		sxdp.sxdp_flags = XDP_SHARED_UMEM;
-		sxdp.sxdp_shared_umem_fd = umem->fd;
-	} else {
-		sxdp.sxdp_flags = xsk->config.bind_flags;
-	}
-
-	err = bind(xsk->fd, (struct sockaddr *)&sxdp, sizeof(sxdp));
-	if (err) {
-		err = -errno;
-		goto out_mmap_tx;
-	}
-
-	xsk->prog_fd = -1;
-=======
 	sxdp.sxdp_ifindex = ctx->ifindex;
 	sxdp.sxdp_queue_id = ctx->queue_id;
 	if (umem->refcount > 1) {
@@ -1308,7 +1165,6 @@
 	}
 
 	ctx->prog_fd = -1;
->>>>>>> 7d2a07b7
 
 	if (!(xsk->config.libbpf_flags & XSK_LIBBPF_FLAGS__INHIBIT_PROG_LOAD)) {
 		err = __xsk_setup_xdp_prog(xsk, NULL);
@@ -1344,10 +1200,6 @@
 		       struct xsk_ring_cons *rx, struct xsk_ring_prod *tx,
 		       const struct xsk_socket_config *usr_config)
 {
-<<<<<<< HEAD
-	struct xdp_mmap_offsets off;
-	int err;
-=======
 	if (!umem)
 		return -EFAULT;
 
@@ -1355,7 +1207,6 @@
 					 rx, tx, umem->fill_save,
 					 umem->comp_save, usr_config);
 }
->>>>>>> 7d2a07b7
 
 int xsk_umem__delete(struct xsk_umem *umem)
 {
@@ -1365,17 +1216,6 @@
 	if (umem->refcount)
 		return -EBUSY;
 
-<<<<<<< HEAD
-	err = xsk_get_mmap_offsets(umem->fd, &off);
-	if (!err) {
-		munmap(umem->fill->ring - off.fr.desc,
-		       off.fr.desc + umem->config.fill_size * sizeof(__u64));
-		munmap(umem->comp->ring - off.cr.desc,
-		       off.cr.desc + umem->config.comp_size * sizeof(__u64));
-	}
-
-=======
->>>>>>> 7d2a07b7
 	close(umem->fd);
 	free(umem);
 
@@ -1386,11 +1226,8 @@
 {
 	size_t desc_sz = sizeof(struct xdp_desc);
 	struct xdp_mmap_offsets off;
-<<<<<<< HEAD
-=======
 	struct xsk_umem *umem;
 	struct xsk_ctx *ctx;
->>>>>>> 7d2a07b7
 	int err;
 
 	if (!xsk)
