--- conflicted
+++ resolved
@@ -122,13 +122,8 @@
 		}
 
 		if (tb[type])
-<<<<<<< HEAD
-			pr_warning("Attribute of type %#x found multiple times in message, "
-				   "previous attribute is being ignored.\n", type);
-=======
 			pr_warn("Attribute of type %#x found multiple times in message, "
 				"previous attribute is being ignored.\n", type);
->>>>>>> 7d2a07b7
 
 		tb[type] = nla;
 	}
@@ -187,22 +182,14 @@
 
 	if (libbpf_nla_parse(tb, NLMSGERR_ATTR_MAX, attr, alen,
 			     extack_policy) != 0) {
-<<<<<<< HEAD
-		pr_warning("Failed to parse extended error attributes\n");
-=======
 		pr_warn("Failed to parse extended error attributes\n");
->>>>>>> 7d2a07b7
 		return 0;
 	}
 
 	if (tb[NLMSGERR_ATTR_MSG])
 		errmsg = (char *) libbpf_nla_data(tb[NLMSGERR_ATTR_MSG]);
 
-<<<<<<< HEAD
-	pr_warning("Kernel error message: %s\n", errmsg);
-=======
 	pr_warn("Kernel error message: %s\n", errmsg);
->>>>>>> 7d2a07b7
 
 	return 0;
 }