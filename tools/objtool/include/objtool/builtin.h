--- conflicted
+++ resolved
@@ -8,11 +8,6 @@
 #include <subcmd/parse-options.h>
 
 extern const struct option check_options[];
-<<<<<<< HEAD
-extern bool no_fp, no_unreachable, retpoline, module, backtrace, uaccess, stats,
-	    lto, vmlinux, mcount, noinstr, backup, sls, dryrun,
-	    ibt;
-=======
 
 struct opts {
 	/* actions: */
@@ -41,7 +36,6 @@
 };
 
 extern struct opts opts;
->>>>>>> 88084a3d
 
 extern int cmd_parse_options(int argc, const char **argv, const char * const usage[]);
 
