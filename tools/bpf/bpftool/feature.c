// SPDX-License-Identifier: (GPL-2.0-only OR BSD-2-Clause)
/* Copyright (c) 2019 Netronome Systems, Inc. */

#include <ctype.h>
#include <errno.h>
#include <string.h>
#include <unistd.h>
#include <net/if.h>
#ifdef USE_LIBCAP
#include <sys/capability.h>
#endif
#include <sys/utsname.h>
#include <sys/vfs.h>

#include <linux/filter.h>
#include <linux/limits.h>

#include <bpf/bpf.h>
#include <bpf/libbpf.h>
#include <zlib.h>

#include "main.h"

#ifndef PROC_SUPER_MAGIC
# define PROC_SUPER_MAGIC	0x9fa0
#endif

enum probe_component {
	COMPONENT_UNSPEC,
	COMPONENT_KERNEL,
	COMPONENT_DEVICE,
};

#define BPF_HELPER_MAKE_ENTRY(name)	[BPF_FUNC_ ## name] = "bpf_" # name
static const char * const helper_name[] = {
	__BPF_FUNC_MAPPER(BPF_HELPER_MAKE_ENTRY)
};

#undef BPF_HELPER_MAKE_ENTRY

static bool full_mode;
#ifdef USE_LIBCAP
static bool run_as_unprivileged;
#endif

/* Miscellaneous utility functions */

static bool check_procfs(void)
{
	struct statfs st_fs;

	if (statfs("/proc", &st_fs) < 0)
		return false;
	if ((unsigned long)st_fs.f_type != PROC_SUPER_MAGIC)
		return false;

	return true;
}

static void uppercase(char *str, size_t len)
{
	size_t i;

	for (i = 0; i < len && str[i] != '\0'; i++)
		str[i] = toupper(str[i]);
}

/* Printing utility functions */

static void
print_bool_feature(const char *feat_name, const char *plain_name,
		   const char *define_name, bool res, const char *define_prefix)
{
	if (json_output)
		jsonw_bool_field(json_wtr, feat_name, res);
	else if (define_prefix)
		printf("#define %s%sHAVE_%s\n", define_prefix,
		       res ? "" : "NO_", define_name);
	else
		printf("%s is %savailable\n", plain_name, res ? "" : "NOT ");
}

static void print_kernel_option(const char *name, const char *value,
				const char *define_prefix)
{
	char *endptr;
	int res;

	if (json_output) {
		if (!value) {
			jsonw_null_field(json_wtr, name);
			return;
		}
		errno = 0;
		res = strtol(value, &endptr, 0);
		if (!errno && *endptr == '\n')
			jsonw_int_field(json_wtr, name, res);
		else
			jsonw_string_field(json_wtr, name, value);
	} else if (define_prefix) {
		if (value)
			printf("#define %s%s %s\n", define_prefix,
			       name, value);
		else
			printf("/* %s%s is not set */\n", define_prefix, name);
	} else {
		if (value)
			printf("%s is set to %s\n", name, value);
		else
			printf("%s is not set\n", name);
	}
}

static void
print_start_section(const char *json_title, const char *plain_title,
		    const char *define_comment, const char *define_prefix)
{
	if (json_output) {
		jsonw_name(json_wtr, json_title);
		jsonw_start_object(json_wtr);
	} else if (define_prefix) {
		printf("%s\n", define_comment);
	} else {
		printf("%s\n", plain_title);
	}
}

static void print_end_section(void)
{
	if (json_output)
		jsonw_end_object(json_wtr);
	else
		printf("\n");
}

/* Probing functions */

static int read_procfs(const char *path)
{
	char *endptr, *line = NULL;
	size_t len = 0;
	FILE *fd;
	int res;

	fd = fopen(path, "r");
	if (!fd)
		return -1;

	res = getline(&line, &len, fd);
	fclose(fd);
	if (res < 0)
		return -1;

	errno = 0;
	res = strtol(line, &endptr, 10);
	if (errno || *line == '\0' || *endptr != '\n')
		res = -1;
	free(line);

	return res;
}

static void probe_unprivileged_disabled(void)
{
	int res;

	/* No support for C-style ouptut */

	res = read_procfs("/proc/sys/kernel/unprivileged_bpf_disabled");
	if (json_output) {
		jsonw_int_field(json_wtr, "unprivileged_bpf_disabled", res);
	} else {
		switch (res) {
		case 0:
			printf("bpf() syscall for unprivileged users is enabled\n");
			break;
		case 1:
			printf("bpf() syscall restricted to privileged users\n");
			break;
		case -1:
			printf("Unable to retrieve required privileges for bpf() syscall\n");
			break;
		default:
			printf("bpf() syscall restriction has unknown value %d\n", res);
		}
	}
}

static void probe_jit_enable(void)
{
	int res;

	/* No support for C-style ouptut */

	res = read_procfs("/proc/sys/net/core/bpf_jit_enable");
	if (json_output) {
		jsonw_int_field(json_wtr, "bpf_jit_enable", res);
	} else {
		switch (res) {
		case 0:
			printf("JIT compiler is disabled\n");
			break;
		case 1:
			printf("JIT compiler is enabled\n");
			break;
		case 2:
			printf("JIT compiler is enabled with debugging traces in kernel logs\n");
			break;
		case -1:
			printf("Unable to retrieve JIT-compiler status\n");
			break;
		default:
			printf("JIT-compiler status has unknown value %d\n",
			       res);
		}
	}
}

static void probe_jit_harden(void)
{
	int res;

	/* No support for C-style ouptut */

	res = read_procfs("/proc/sys/net/core/bpf_jit_harden");
	if (json_output) {
		jsonw_int_field(json_wtr, "bpf_jit_harden", res);
	} else {
		switch (res) {
		case 0:
			printf("JIT compiler hardening is disabled\n");
			break;
		case 1:
			printf("JIT compiler hardening is enabled for unprivileged users\n");
			break;
		case 2:
			printf("JIT compiler hardening is enabled for all users\n");
			break;
		case -1:
			printf("Unable to retrieve JIT hardening status\n");
			break;
		default:
			printf("JIT hardening status has unknown value %d\n",
			       res);
		}
	}
}

static void probe_jit_kallsyms(void)
{
	int res;

	/* No support for C-style ouptut */

	res = read_procfs("/proc/sys/net/core/bpf_jit_kallsyms");
	if (json_output) {
		jsonw_int_field(json_wtr, "bpf_jit_kallsyms", res);
	} else {
		switch (res) {
		case 0:
			printf("JIT compiler kallsyms exports are disabled\n");
			break;
		case 1:
			printf("JIT compiler kallsyms exports are enabled for root\n");
			break;
		case -1:
			printf("Unable to retrieve JIT kallsyms export status\n");
			break;
		default:
			printf("JIT kallsyms exports status has unknown value %d\n", res);
		}
	}
}

static void probe_jit_limit(void)
{
	int res;

	/* No support for C-style ouptut */

	res = read_procfs("/proc/sys/net/core/bpf_jit_limit");
	if (json_output) {
		jsonw_int_field(json_wtr, "bpf_jit_limit", res);
	} else {
		switch (res) {
		case -1:
			printf("Unable to retrieve global memory limit for JIT compiler for unprivileged users\n");
			break;
		default:
			printf("Global memory limit for JIT compiler for unprivileged users is %d bytes\n", res);
		}
	}
}

static bool read_next_kernel_config_option(gzFile file, char *buf, size_t n,
					   char **value)
{
	char *sep;

	while (gzgets(file, buf, n)) {
		if (strncmp(buf, "CONFIG_", 7))
			continue;

		sep = strchr(buf, '=');
		if (!sep)
			continue;

		/* Trim ending '\n' */
		buf[strlen(buf) - 1] = '\0';

		/* Split on '=' and ensure that a value is present. */
		*sep = '\0';
		if (!sep[1])
			continue;

		*value = sep + 1;
		return true;
	}

	return false;
}

static void probe_kernel_image_config(const char *define_prefix)
{
	static const struct {
		const char * const name;
		bool macro_dump;
	} options[] = {
		/* Enable BPF */
		{ "CONFIG_BPF", },
		/* Enable bpf() syscall */
		{ "CONFIG_BPF_SYSCALL", },
		/* Does selected architecture support eBPF JIT compiler */
		{ "CONFIG_HAVE_EBPF_JIT", },
		/* Compile eBPF JIT compiler */
		{ "CONFIG_BPF_JIT", },
		/* Avoid compiling eBPF interpreter (use JIT only) */
		{ "CONFIG_BPF_JIT_ALWAYS_ON", },
<<<<<<< HEAD
=======
		/* Kernel BTF debug information available */
		{ "CONFIG_DEBUG_INFO_BTF", },
		/* Kernel module BTF debug information available */
		{ "CONFIG_DEBUG_INFO_BTF_MODULES", },
>>>>>>> 7d2a07b7

		/* cgroups */
		{ "CONFIG_CGROUPS", },
		/* BPF programs attached to cgroups */
		{ "CONFIG_CGROUP_BPF", },
		/* bpf_get_cgroup_classid() helper */
		{ "CONFIG_CGROUP_NET_CLASSID", },
		/* bpf_skb_{,ancestor_}cgroup_id() helpers */
		{ "CONFIG_SOCK_CGROUP_DATA", },

		/* Tracing: attach BPF to kprobes, tracepoints, etc. */
		{ "CONFIG_BPF_EVENTS", },
		/* Kprobes */
		{ "CONFIG_KPROBE_EVENTS", },
		/* Uprobes */
		{ "CONFIG_UPROBE_EVENTS", },
		/* Tracepoints */
		{ "CONFIG_TRACING", },
		/* Syscall tracepoints */
		{ "CONFIG_FTRACE_SYSCALLS", },
		/* bpf_override_return() helper support for selected arch */
		{ "CONFIG_FUNCTION_ERROR_INJECTION", },
		/* bpf_override_return() helper */
		{ "CONFIG_BPF_KPROBE_OVERRIDE", },

		/* Network */
		{ "CONFIG_NET", },
		/* AF_XDP sockets */
		{ "CONFIG_XDP_SOCKETS", },
		/* BPF_PROG_TYPE_LWT_* and related helpers */
		{ "CONFIG_LWTUNNEL_BPF", },
		/* BPF_PROG_TYPE_SCHED_ACT, TC (traffic control) actions */
		{ "CONFIG_NET_ACT_BPF", },
		/* BPF_PROG_TYPE_SCHED_CLS, TC filters */
		{ "CONFIG_NET_CLS_BPF", },
		/* TC clsact qdisc */
		{ "CONFIG_NET_CLS_ACT", },
		/* Ingress filtering with TC */
		{ "CONFIG_NET_SCH_INGRESS", },
		/* bpf_skb_get_xfrm_state() helper */
		{ "CONFIG_XFRM", },
		/* bpf_get_route_realm() helper */
		{ "CONFIG_IP_ROUTE_CLASSID", },
		/* BPF_PROG_TYPE_LWT_SEG6_LOCAL and related helpers */
		{ "CONFIG_IPV6_SEG6_BPF", },
		/* BPF_PROG_TYPE_LIRC_MODE2 and related helpers */
		{ "CONFIG_BPF_LIRC_MODE2", },
		/* BPF stream parser and BPF socket maps */
		{ "CONFIG_BPF_STREAM_PARSER", },
		/* xt_bpf module for passing BPF programs to netfilter  */
		{ "CONFIG_NETFILTER_XT_MATCH_BPF", },
		/* bpfilter back-end for iptables */
		{ "CONFIG_BPFILTER", },
		/* bpftilter module with "user mode helper" */
		{ "CONFIG_BPFILTER_UMH", },

		/* test_bpf module for BPF tests */
		{ "CONFIG_TEST_BPF", },

		/* Misc configs useful in BPF C programs */
		/* jiffies <-> sec conversion for bpf_jiffies64() helper */
		{ "CONFIG_HZ", true, }
	};
	char *values[ARRAY_SIZE(options)] = { };
	struct utsname utsn;
	char path[PATH_MAX];
	gzFile file = NULL;
	char buf[4096];
	char *value;
	size_t i;

	if (!uname(&utsn)) {
		snprintf(path, sizeof(path), "/boot/config-%s", utsn.release);

		/* gzopen also accepts uncompressed files. */
		file = gzopen(path, "r");
	}

	if (!file) {
		/* Some distributions build with CONFIG_IKCONFIG=y and put the
		 * config file at /proc/config.gz.
		 */
		file = gzopen("/proc/config.gz", "r");
	}
	if (!file) {
		p_info("skipping kernel config, can't open file: %s",
		       strerror(errno));
		goto end_parse;
	}
	/* Sanity checks */
	if (!gzgets(file, buf, sizeof(buf)) ||
	    !gzgets(file, buf, sizeof(buf))) {
		p_info("skipping kernel config, can't read from file: %s",
		       strerror(errno));
		goto end_parse;
	}
	if (strcmp(buf, "# Automatically generated file; DO NOT EDIT.\n")) {
		p_info("skipping kernel config, can't find correct file");
		goto end_parse;
	}

	while (read_next_kernel_config_option(file, buf, sizeof(buf), &value)) {
		for (i = 0; i < ARRAY_SIZE(options); i++) {
			if ((define_prefix && !options[i].macro_dump) ||
			    values[i] || strcmp(buf, options[i].name))
				continue;

			values[i] = strdup(value);
		}
	}

end_parse:
	if (file)
		gzclose(file);

	for (i = 0; i < ARRAY_SIZE(options); i++) {
		if (define_prefix && !options[i].macro_dump)
			continue;
		print_kernel_option(options[i].name, values[i], define_prefix);
		free(values[i]);
	}
}

static bool probe_bpf_syscall(const char *define_prefix)
{
	bool res;

	bpf_load_program(BPF_PROG_TYPE_UNSPEC, NULL, 0, NULL, 0, NULL, 0);
	res = (errno != ENOSYS);

	print_bool_feature("have_bpf_syscall",
			   "bpf() syscall",
			   "BPF_SYSCALL",
			   res, define_prefix);

	return res;
}

static void
probe_prog_type(enum bpf_prog_type prog_type, bool *supported_types,
		const char *define_prefix, __u32 ifindex)
{
	char feat_name[128], plain_desc[128], define_name[128];
	const char *plain_comment = "eBPF program_type ";
	size_t maxlen;
	bool res;

	if (ifindex)
		/* Only test offload-able program types */
		switch (prog_type) {
		case BPF_PROG_TYPE_SCHED_CLS:
		case BPF_PROG_TYPE_XDP:
			break;
		default:
			return;
		}

	res = bpf_probe_prog_type(prog_type, ifindex);
#ifdef USE_LIBCAP
	/* Probe may succeed even if program load fails, for unprivileged users
	 * check that we did not fail because of insufficient permissions
	 */
	if (run_as_unprivileged && errno == EPERM)
		res = false;
#endif

	supported_types[prog_type] |= res;

	if (!prog_type_name[prog_type]) {
		p_info("program type name not found (type %d)", prog_type);
		return;
	}
	maxlen = sizeof(plain_desc) - strlen(plain_comment) - 1;
	if (strlen(prog_type_name[prog_type]) > maxlen) {
		p_info("program type name too long");
		return;
	}

	sprintf(feat_name, "have_%s_prog_type", prog_type_name[prog_type]);
	sprintf(define_name, "%s_prog_type", prog_type_name[prog_type]);
	uppercase(define_name, sizeof(define_name));
	sprintf(plain_desc, "%s%s", plain_comment, prog_type_name[prog_type]);
	print_bool_feature(feat_name, plain_desc, define_name, res,
			   define_prefix);
}

static void
probe_map_type(enum bpf_map_type map_type, const char *define_prefix,
	       __u32 ifindex)
{
	char feat_name[128], plain_desc[128], define_name[128];
	const char *plain_comment = "eBPF map_type ";
	size_t maxlen;
	bool res;

	res = bpf_probe_map_type(map_type, ifindex);

	/* Probe result depends on the success of map creation, no additional
	 * check required for unprivileged users
	 */

	if (!map_type_name[map_type]) {
		p_info("map type name not found (type %d)", map_type);
		return;
	}
	maxlen = sizeof(plain_desc) - strlen(plain_comment) - 1;
	if (strlen(map_type_name[map_type]) > maxlen) {
		p_info("map type name too long");
		return;
	}

	sprintf(feat_name, "have_%s_map_type", map_type_name[map_type]);
	sprintf(define_name, "%s_map_type", map_type_name[map_type]);
	uppercase(define_name, sizeof(define_name));
	sprintf(plain_desc, "%s%s", plain_comment, map_type_name[map_type]);
	print_bool_feature(feat_name, plain_desc, define_name, res,
			   define_prefix);
}

static void
probe_helper_for_progtype(enum bpf_prog_type prog_type, bool supported_type,
			  const char *define_prefix, unsigned int id,
			  const char *ptype_name, __u32 ifindex)
{
	bool res = false;

	if (supported_type) {
		res = bpf_probe_helper(id, prog_type, ifindex);
#ifdef USE_LIBCAP
		/* Probe may succeed even if program load fails, for
		 * unprivileged users check that we did not fail because of
		 * insufficient permissions
		 */
		if (run_as_unprivileged && errno == EPERM)
			res = false;
#endif
	}

	if (json_output) {
		if (res)
			jsonw_string(json_wtr, helper_name[id]);
	} else if (define_prefix) {
		printf("#define %sBPF__PROG_TYPE_%s__HELPER_%s %s\n",
		       define_prefix, ptype_name, helper_name[id],
		       res ? "1" : "0");
	} else {
		if (res)
			printf("\n\t- %s", helper_name[id]);
	}
}

static void
probe_helpers_for_progtype(enum bpf_prog_type prog_type, bool supported_type,
			   const char *define_prefix, __u32 ifindex)
{
	const char *ptype_name = prog_type_name[prog_type];
	char feat_name[128];
	unsigned int id;

	if (ifindex)
		/* Only test helpers for offload-able program types */
		switch (prog_type) {
		case BPF_PROG_TYPE_SCHED_CLS:
		case BPF_PROG_TYPE_XDP:
			break;
		default:
			return;
		}

	if (json_output) {
		sprintf(feat_name, "%s_available_helpers", ptype_name);
		jsonw_name(json_wtr, feat_name);
		jsonw_start_array(json_wtr);
	} else if (!define_prefix) {
		printf("eBPF helpers supported for program type %s:",
		       ptype_name);
	}

	for (id = 1; id < ARRAY_SIZE(helper_name); id++) {
		/* Skip helper functions which emit dmesg messages when not in
		 * the full mode.
		 */
		switch (id) {
		case BPF_FUNC_trace_printk:
		case BPF_FUNC_probe_write_user:
			if (!full_mode)
				continue;
			/* fallthrough */
		default:
			probe_helper_for_progtype(prog_type, supported_type,
						  define_prefix, id, ptype_name,
						  ifindex);
		}
	}

	if (json_output)
		jsonw_end_array(json_wtr);
	else if (!define_prefix)
		printf("\n");
}

static void
probe_large_insn_limit(const char *define_prefix, __u32 ifindex)
{
	bool res;

	res = bpf_probe_large_insn_limit(ifindex);
	print_bool_feature("have_large_insn_limit",
			   "Large program size limit",
			   "LARGE_INSN_LIMIT",
			   res, define_prefix);
}

static void
section_system_config(enum probe_component target, const char *define_prefix)
{
	switch (target) {
	case COMPONENT_KERNEL:
	case COMPONENT_UNSPEC:
		print_start_section("system_config",
				    "Scanning system configuration...",
				    "/*** Misc kernel config items ***/",
				    define_prefix);
		if (!define_prefix) {
			if (check_procfs()) {
				probe_unprivileged_disabled();
				probe_jit_enable();
				probe_jit_harden();
				probe_jit_kallsyms();
				probe_jit_limit();
			} else {
				p_info("/* procfs not mounted, skipping related probes */");
			}
		}
		probe_kernel_image_config(define_prefix);
		print_end_section();
		break;
	default:
		break;
	}
}

static bool section_syscall_config(const char *define_prefix)
{
	bool res;

	print_start_section("syscall_config",
			    "Scanning system call availability...",
			    "/*** System call availability ***/",
			    define_prefix);
	res = probe_bpf_syscall(define_prefix);
	print_end_section();

	return res;
}

static void
section_program_types(bool *supported_types, const char *define_prefix,
		      __u32 ifindex)
{
	unsigned int i;

	print_start_section("program_types",
			    "Scanning eBPF program types...",
			    "/*** eBPF program types ***/",
			    define_prefix);

	for (i = BPF_PROG_TYPE_UNSPEC + 1; i < prog_type_name_size; i++)
		probe_prog_type(i, supported_types, define_prefix, ifindex);

	print_end_section();
}

static void section_map_types(const char *define_prefix, __u32 ifindex)
{
	unsigned int i;

	print_start_section("map_types",
			    "Scanning eBPF map types...",
			    "/*** eBPF map types ***/",
			    define_prefix);

	for (i = BPF_MAP_TYPE_UNSPEC + 1; i < map_type_name_size; i++)
		probe_map_type(i, define_prefix, ifindex);

	print_end_section();
}

static void
section_helpers(bool *supported_types, const char *define_prefix, __u32 ifindex)
{
	unsigned int i;

	print_start_section("helpers",
			    "Scanning eBPF helper functions...",
			    "/*** eBPF helper functions ***/",
			    define_prefix);

	if (define_prefix)
		printf("/*\n"
		       " * Use %sHAVE_PROG_TYPE_HELPER(prog_type_name, helper_name)\n"
		       " * to determine if <helper_name> is available for <prog_type_name>,\n"
		       " * e.g.\n"
		       " *	#if %sHAVE_PROG_TYPE_HELPER(xdp, bpf_redirect)\n"
		       " *		// do stuff with this helper\n"
		       " *	#elif\n"
		       " *		// use a workaround\n"
		       " *	#endif\n"
		       " */\n"
		       "#define %sHAVE_PROG_TYPE_HELPER(prog_type, helper)	\\\n"
		       "	%sBPF__PROG_TYPE_ ## prog_type ## __HELPER_ ## helper\n",
		       define_prefix, define_prefix, define_prefix,
		       define_prefix);
	for (i = BPF_PROG_TYPE_UNSPEC + 1; i < prog_type_name_size; i++)
		probe_helpers_for_progtype(i, supported_types[i], define_prefix,
					   ifindex);

	print_end_section();
}

static void section_misc(const char *define_prefix, __u32 ifindex)
{
	print_start_section("misc",
			    "Scanning miscellaneous eBPF features...",
			    "/*** eBPF misc features ***/",
			    define_prefix);
	probe_large_insn_limit(define_prefix, ifindex);
	print_end_section();
}

#ifdef USE_LIBCAP
#define capability(c) { c, false, #c }
#define capability_msg(a, i) a[i].set ? "" : a[i].name, a[i].set ? "" : ", "
#endif

static int handle_perms(void)
{
#ifdef USE_LIBCAP
	struct {
		cap_value_t cap;
		bool set;
		char name[14];	/* strlen("CAP_SYS_ADMIN") */
	} bpf_caps[] = {
		capability(CAP_SYS_ADMIN),
#ifdef CAP_BPF
		capability(CAP_BPF),
		capability(CAP_NET_ADMIN),
		capability(CAP_PERFMON),
#endif
	};
	cap_value_t cap_list[ARRAY_SIZE(bpf_caps)];
	unsigned int i, nb_bpf_caps = 0;
	bool cap_sys_admin_only = true;
	cap_flag_value_t val;
	int res = -1;
	cap_t caps;

	caps = cap_get_proc();
	if (!caps) {
		p_err("failed to get capabilities for process: %s",
		      strerror(errno));
		return -1;
	}

#ifdef CAP_BPF
	if (CAP_IS_SUPPORTED(CAP_BPF))
		cap_sys_admin_only = false;
#endif

	for (i = 0; i < ARRAY_SIZE(bpf_caps); i++) {
		const char *cap_name = bpf_caps[i].name;
		cap_value_t cap = bpf_caps[i].cap;

		if (cap_get_flag(caps, cap, CAP_EFFECTIVE, &val)) {
			p_err("bug: failed to retrieve %s status: %s", cap_name,
			      strerror(errno));
			goto exit_free;
		}

		if (val == CAP_SET) {
			bpf_caps[i].set = true;
			cap_list[nb_bpf_caps++] = cap;
		}

		if (cap_sys_admin_only)
			/* System does not know about CAP_BPF, meaning that
			 * CAP_SYS_ADMIN is the only capability required. We
			 * just checked it, break.
			 */
			break;
	}

	if ((run_as_unprivileged && !nb_bpf_caps) ||
	    (!run_as_unprivileged && nb_bpf_caps == ARRAY_SIZE(bpf_caps)) ||
	    (!run_as_unprivileged && cap_sys_admin_only && nb_bpf_caps)) {
		/* We are all good, exit now */
		res = 0;
		goto exit_free;
	}

	if (!run_as_unprivileged) {
		if (cap_sys_admin_only)
			p_err("missing %s, required for full feature probing; run as root or use 'unprivileged'",
			      bpf_caps[0].name);
		else
			p_err("missing %s%s%s%s%s%s%s%srequired for full feature probing; run as root or use 'unprivileged'",
			      capability_msg(bpf_caps, 0),
<<<<<<< HEAD
			      capability_msg(bpf_caps, 1),
			      capability_msg(bpf_caps, 2),
			      capability_msg(bpf_caps, 3));
=======
#ifdef CAP_BPF
			      capability_msg(bpf_caps, 1),
			      capability_msg(bpf_caps, 2),
			      capability_msg(bpf_caps, 3)
#else
				"", "", "", "", "", ""
#endif /* CAP_BPF */
				);
>>>>>>> 7d2a07b7
		goto exit_free;
	}

	/* if (run_as_unprivileged && nb_bpf_caps > 0), drop capabilities. */
	if (cap_set_flag(caps, CAP_EFFECTIVE, nb_bpf_caps, cap_list,
			 CAP_CLEAR)) {
		p_err("bug: failed to clear capabilities: %s", strerror(errno));
		goto exit_free;
	}

	if (cap_set_proc(caps)) {
		p_err("failed to drop capabilities: %s", strerror(errno));
		goto exit_free;
	}

	res = 0;

exit_free:
	if (cap_free(caps) && !res) {
		p_err("failed to clear storage object for capabilities: %s",
		      strerror(errno));
		res = -1;
	}

	return res;
#else
	/* Detection assumes user has specific privileges.
	 * We do not use libpcap so let's approximate, and restrict usage to
	 * root user only.
	 */
	if (geteuid()) {
		p_err("full feature probing requires root privileges");
		return -1;
	}

	return 0;
#endif /* USE_LIBCAP */
}

static int do_probe(int argc, char **argv)
{
	enum probe_component target = COMPONENT_UNSPEC;
	const char *define_prefix = NULL;
	bool supported_types[128] = {};
	__u32 ifindex = 0;
	char *ifname;

	set_max_rlimit();

	while (argc) {
		if (is_prefix(*argv, "kernel")) {
			if (target != COMPONENT_UNSPEC) {
				p_err("component to probe already specified");
				return -1;
			}
			target = COMPONENT_KERNEL;
			NEXT_ARG();
		} else if (is_prefix(*argv, "dev")) {
			NEXT_ARG();

			if (target != COMPONENT_UNSPEC || ifindex) {
				p_err("component to probe already specified");
				return -1;
			}
			if (!REQ_ARGS(1))
				return -1;

			target = COMPONENT_DEVICE;
			ifname = GET_ARG();
			ifindex = if_nametoindex(ifname);
			if (!ifindex) {
				p_err("unrecognized netdevice '%s': %s", ifname,
				      strerror(errno));
				return -1;
			}
		} else if (is_prefix(*argv, "full")) {
			full_mode = true;
			NEXT_ARG();
		} else if (is_prefix(*argv, "macros") && !define_prefix) {
			define_prefix = "";
			NEXT_ARG();
		} else if (is_prefix(*argv, "prefix")) {
			if (!define_prefix) {
				p_err("'prefix' argument can only be use after 'macros'");
				return -1;
			}
			if (strcmp(define_prefix, "")) {
				p_err("'prefix' already defined");
				return -1;
			}
			NEXT_ARG();

			if (!REQ_ARGS(1))
				return -1;
			define_prefix = GET_ARG();
		} else if (is_prefix(*argv, "unprivileged")) {
#ifdef USE_LIBCAP
			run_as_unprivileged = true;
			NEXT_ARG();
#else
			p_err("unprivileged run not supported, recompile bpftool with libcap");
			return -1;
#endif
		} else {
			p_err("expected no more arguments, 'kernel', 'dev', 'macros' or 'prefix', got: '%s'?",
			      *argv);
			return -1;
		}
	}

	/* Full feature detection requires specific privileges.
	 * Let's approximate, and warn if user is not root.
	 */
	if (handle_perms())
		return -1;

	if (json_output) {
		define_prefix = NULL;
		jsonw_start_object(json_wtr);
	}

	section_system_config(target, define_prefix);
	if (!section_syscall_config(define_prefix))
		/* bpf() syscall unavailable, don't probe other BPF features */
		goto exit_close_json;
	section_program_types(supported_types, define_prefix, ifindex);
	section_map_types(define_prefix, ifindex);
	section_helpers(supported_types, define_prefix, ifindex);
	section_misc(define_prefix, ifindex);

exit_close_json:
	if (json_output)
		/* End root object */
		jsonw_end_object(json_wtr);

	return 0;
}

static int do_help(int argc, char **argv)
{
	if (json_output) {
		jsonw_null(json_wtr);
		return 0;
	}

	fprintf(stderr,
		"Usage: %1$s %2$s probe [COMPONENT] [full] [unprivileged] [macros [prefix PREFIX]]\n"
		"       %1$s %2$s help\n"
		"\n"
		"       COMPONENT := { kernel | dev NAME }\n"
		"",
		bin_name, argv[-2]);

	return 0;
}

static const struct cmd cmds[] = {
	{ "probe",	do_probe },
	{ "help",	do_help },
	{ 0 }
};

int do_feature(int argc, char **argv)
{
	return cmd_select(cmds, argc, argv, do_help);
}<|MERGE_RESOLUTION|>--- conflicted
+++ resolved
@@ -336,13 +336,10 @@
 		{ "CONFIG_BPF_JIT", },
 		/* Avoid compiling eBPF interpreter (use JIT only) */
 		{ "CONFIG_BPF_JIT_ALWAYS_ON", },
-<<<<<<< HEAD
-=======
 		/* Kernel BTF debug information available */
 		{ "CONFIG_DEBUG_INFO_BTF", },
 		/* Kernel module BTF debug information available */
 		{ "CONFIG_DEBUG_INFO_BTF_MODULES", },
->>>>>>> 7d2a07b7
 
 		/* cgroups */
 		{ "CONFIG_CGROUPS", },
@@ -850,11 +847,6 @@
 		else
 			p_err("missing %s%s%s%s%s%s%s%srequired for full feature probing; run as root or use 'unprivileged'",
 			      capability_msg(bpf_caps, 0),
-<<<<<<< HEAD
-			      capability_msg(bpf_caps, 1),
-			      capability_msg(bpf_caps, 2),
-			      capability_msg(bpf_caps, 3));
-=======
 #ifdef CAP_BPF
 			      capability_msg(bpf_caps, 1),
 			      capability_msg(bpf_caps, 2),
@@ -863,7 +855,6 @@
 				"", "", "", "", "", ""
 #endif /* CAP_BPF */
 				);
->>>>>>> 7d2a07b7
 		goto exit_free;
 	}
 
