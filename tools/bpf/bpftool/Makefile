--- conflicted
+++ resolved
@@ -19,13 +19,6 @@
 ifneq ($(OUTPUT),)
   LIBBPF_OUTPUT = $(OUTPUT)/libbpf/
   LIBBPF_PATH = $(LIBBPF_OUTPUT)
-<<<<<<< HEAD
-else
-  LIBBPF_PATH = $(BPF_DIR)
-endif
-
-LIBBPF = $(LIBBPF_PATH)libbpf.a
-=======
   BOOTSTRAP_OUTPUT = $(OUTPUT)/bootstrap/
 else
   LIBBPF_OUTPUT =
@@ -36,22 +29,15 @@
 LIBBPF = $(LIBBPF_PATH)libbpf.a
 LIBBPF_BOOTSTRAP_OUTPUT = $(BOOTSTRAP_OUTPUT)libbpf/
 LIBBPF_BOOTSTRAP = $(LIBBPF_BOOTSTRAP_OUTPUT)libbpf.a
->>>>>>> 7d2a07b7
 
 ifeq ($(BPFTOOL_VERSION),)
 BPFTOOL_VERSION := $(shell make -rR --no-print-directory -sC ../../.. kernelversion)
 endif
-<<<<<<< HEAD
-
-$(LIBBPF): FORCE
-	$(if $(LIBBPF_OUTPUT),@mkdir -p $(LIBBPF_OUTPUT))
-=======
 
 $(LIBBPF_OUTPUT) $(BOOTSTRAP_OUTPUT) $(LIBBPF_BOOTSTRAP_OUTPUT):
 	$(QUIET_MKDIR)mkdir -p $@
 
 $(LIBBPF): FORCE | $(LIBBPF_OUTPUT)
->>>>>>> 7d2a07b7
 	$(Q)$(MAKE) -C $(BPF_DIR) OUTPUT=$(LIBBPF_OUTPUT) $(LIBBPF_OUTPUT)libbpf.a
 
 $(LIBBPF_BOOTSTRAP): FORCE | $(LIBBPF_BOOTSTRAP_OUTPUT)
@@ -61,13 +47,10 @@
 $(LIBBPF)-clean: FORCE | $(LIBBPF_OUTPUT)
 	$(call QUIET_CLEAN, libbpf)
 	$(Q)$(MAKE) -C $(BPF_DIR) OUTPUT=$(LIBBPF_OUTPUT) clean >/dev/null
-<<<<<<< HEAD
-=======
 
 $(LIBBPF_BOOTSTRAP)-clean: FORCE | $(LIBBPF_BOOTSTRAP_OUTPUT)
 	$(call QUIET_CLEAN, libbpf-bootstrap)
 	$(Q)$(MAKE) -C $(BPF_DIR) OUTPUT=$(LIBBPF_BOOTSTRAP_OUTPUT) clean >/dev/null
->>>>>>> 7d2a07b7
 
 prefix ?= /usr/local
 bash_compdir ?= /usr/share/bash-completion/completions
@@ -92,8 +75,6 @@
 
 INSTALL ?= install
 RM ?= rm -f
-CLANG ?= clang
-LLVM_STRIP ?= llvm-strip
 
 FEATURE_USER = .bpftool
 FEATURE_TESTS = libbfd disassembler-four-args reallocarray zlib libcap \
@@ -126,10 +107,7 @@
 endif
 
 LIBS = $(LIBBPF) -lelf -lz
-<<<<<<< HEAD
-=======
 LIBS_BOOTSTRAP = $(LIBBPF_BOOTSTRAP) -lelf -lz
->>>>>>> 7d2a07b7
 ifeq ($(feature-libcap), 1)
 CFLAGS += -DUSE_LIBCAP
 LIBS += -lcap
@@ -156,15 +134,9 @@
 SRCS += $(BFD_SRCS)
 endif
 
-<<<<<<< HEAD
-BPFTOOL_BOOTSTRAP := $(if $(OUTPUT),$(OUTPUT)bpftool-bootstrap,./bpftool-bootstrap)
-
-BOOTSTRAP_OBJS = $(addprefix $(OUTPUT),main.o common.o json_writer.o gen.o btf.o)
-=======
 BPFTOOL_BOOTSTRAP := $(BOOTSTRAP_OUTPUT)bpftool
 
 BOOTSTRAP_OBJS = $(addprefix $(BOOTSTRAP_OUTPUT),main.o common.o json_writer.o gen.o btf.o xlated_dumper.o btf_dumper.o disasm.o)
->>>>>>> 7d2a07b7
 OBJS = $(patsubst %.c,$(OUTPUT)%.o,$(SRCS)) $(OUTPUT)disasm.o
 
 VMLINUX_BTF_PATHS ?= $(if $(O),$(O)/vmlinux)				\
@@ -174,11 +146,8 @@
 		     /boot/vmlinux-$(shell uname -r)
 VMLINUX_BTF ?= $(abspath $(firstword $(wildcard $(VMLINUX_BTF_PATHS))))
 
-<<<<<<< HEAD
-=======
 bootstrap: $(BPFTOOL_BOOTSTRAP)
 
->>>>>>> 7d2a07b7
 ifneq ($(VMLINUX_BTF)$(VMLINUX_H),)
 ifeq ($(feature-clang-bpf-co-re),1)
 
@@ -197,11 +166,7 @@
 		-I$(srctree)/tools/include/uapi/ \
 		-I$(LIBBPF_PATH) \
 		-I$(srctree)/tools/lib \
-<<<<<<< HEAD
-		-g -O2 -target bpf -c $< -o $@ && $(LLVM_STRIP) -g $@
-=======
 		-g -O2 -Wall -target bpf -c $< -o $@ && $(LLVM_STRIP) -g $@
->>>>>>> 7d2a07b7
 
 $(OUTPUT)%.skel.h: $(OUTPUT)%.bpf.o $(BPFTOOL_BOOTSTRAP)
 	$(QUIET_GEN)$(BPFTOOL_BOOTSTRAP) gen skeleton $< > $@
@@ -215,27 +180,14 @@
 
 CFLAGS += $(if $(BUILD_BPF_SKELS),,-DBPFTOOL_WITHOUT_SKELETONS)
 
-<<<<<<< HEAD
-=======
 $(BOOTSTRAP_OUTPUT)disasm.o: $(srctree)/kernel/bpf/disasm.c
 	$(QUIET_CC)$(HOSTCC) $(CFLAGS) -c -MMD -o $@ $<
 
->>>>>>> 7d2a07b7
 $(OUTPUT)disasm.o: $(srctree)/kernel/bpf/disasm.c
 	$(QUIET_CC)$(CC) $(CFLAGS) -c -MMD -o $@ $<
 
 $(OUTPUT)feature.o: | zdep
 
-<<<<<<< HEAD
-$(BPFTOOL_BOOTSTRAP): $(BOOTSTRAP_OBJS) $(LIBBPF)
-	$(QUIET_LINK)$(CC) $(CFLAGS) $(LDFLAGS) -o $@ $(BOOTSTRAP_OBJS) $(LIBS)
-
-$(OUTPUT)bpftool: $(OBJS) $(LIBBPF)
-	$(QUIET_LINK)$(CC) $(CFLAGS) $(LDFLAGS) -o $@ $(OBJS) $(LIBS)
-
-$(OUTPUT)%.o: %.c
-	$(QUIET_CC)$(CC) $(CFLAGS) -c -MMD -o $@ $<
-=======
 $(BPFTOOL_BOOTSTRAP): $(BOOTSTRAP_OBJS) $(LIBBPF_BOOTSTRAP)
 	$(QUIET_LINK)$(HOSTCC) $(CFLAGS) $(LDFLAGS) -o $@ $(BOOTSTRAP_OBJS) \
 		$(LIBS_BOOTSTRAP)
@@ -252,18 +204,12 @@
 feature-detect-clean:
 	$(call QUIET_CLEAN, feature-detect)
 	$(Q)$(MAKE) -C $(srctree)/tools/build/feature/ clean >/dev/null
->>>>>>> 7d2a07b7
 
 clean: $(LIBBPF)-clean $(LIBBPF_BOOTSTRAP)-clean feature-detect-clean
 	$(call QUIET_CLEAN, bpftool)
 	$(Q)$(RM) -- $(OUTPUT)bpftool $(OUTPUT)*.o $(OUTPUT)*.d
-<<<<<<< HEAD
-	$(Q)$(RM) -- $(BPFTOOL_BOOTSTRAP) $(OUTPUT)*.skel.h $(OUTPUT)vmlinux.h
-	$(Q)$(RM) -r -- $(OUTPUT)libbpf/
-=======
 	$(Q)$(RM) -- $(OUTPUT)*.skel.h $(OUTPUT)vmlinux.h
 	$(Q)$(RM) -r -- $(LIBBPF_OUTPUT) $(BOOTSTRAP_OUTPUT)
->>>>>>> 7d2a07b7
 	$(call QUIET_CLEAN, core-gen)
 	$(Q)$(RM) -- $(OUTPUT)FEATURE-DUMP.bpftool
 	$(Q)$(RM) -r -- $(OUTPUT)feature/
