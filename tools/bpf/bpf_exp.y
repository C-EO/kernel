/*
 * BPF asm code parser
 *
 * This program is free software; you can distribute it and/or modify
 * it under the terms of the GNU General Public License as published
 * by the Free Software Foundation; either version 2 of the License,
 * or (at your option) any later version.
 *
 * Syntax kept close to:
 *
 * Steven McCanne and Van Jacobson. 1993. The BSD packet filter: a new
 * architecture for user-level packet capture. In Proceedings of the
 * USENIX Winter 1993 Conference Proceedings on USENIX Winter 1993
 * Conference Proceedings (USENIX'93). USENIX Association, Berkeley,
 * CA, USA, 2-2.
 *
 * Copyright 2013 Daniel Borkmann <borkmann@redhat.com>
 * Licensed under the GNU General Public License, version 2.0 (GPLv2)
 */

%{

#include <stdio.h>
#include <string.h>
#include <stdint.h>
#include <stdlib.h>
#include <stdbool.h>
#include <unistd.h>
#include <errno.h>
#include <assert.h>
#include <linux/filter.h>

#include "bpf_exp.yacc.h"

enum jmp_type { JTL, JFL, JKL };

extern FILE *yyin;
extern int yylineno;
extern int yylex(void);
extern void yyerror(const char *str);

extern void bpf_asm_compile(FILE *fp, bool cstyle);
static void bpf_set_curr_instr(uint16_t op, uint8_t jt, uint8_t jf, uint32_t k);
static void bpf_set_curr_label(char *label);
static void bpf_set_jmp_label(char *label, enum jmp_type type);

%}

%union {
	char *label;
	uint32_t number;
}

%token OP_LDB OP_LDH OP_LD OP_LDX OP_ST OP_STX OP_JMP OP_JEQ OP_JGT OP_JGE
%token OP_JSET OP_ADD OP_SUB OP_MUL OP_DIV OP_AND OP_OR OP_XOR OP_LSH OP_RSH
%token OP_RET OP_TAX OP_TXA OP_LDXB OP_MOD OP_NEG OP_JNEQ OP_JLT OP_JLE OP_LDI
%token OP_LDXI

%token K_PKT_LEN

%token ':' ',' '[' ']' '(' ')' 'x' 'a' '+' 'M' '*' '&' '#' '%'

%token extension number label

%type <label> label
%type <number> extension
%type <number> number

%%

prog
	: line
	| prog line
	;

line
	: instr
	| labelled_instr
	;

labelled_instr
	: labelled instr
	;

instr
	: ldb
	| ldh
	| ld
	| ldi
	| ldx
	| ldxi
	| st
	| stx
	| jmp
	| jeq
	| jneq
	| jlt
	| jle
	| jgt
	| jge
	| jset
	| add
	| sub
	| mul
	| div
	| mod
	| neg
	| and
	| or
	| xor
	| lsh
	| rsh
	| ret
	| tax
	| txa
	;

labelled
	: label ':' { bpf_set_curr_label($1); }
	;

ldb
	: OP_LDB '[' 'x' '+' number ']' {
		bpf_set_curr_instr(BPF_LD | BPF_B | BPF_IND, 0, 0, $5); }
	| OP_LDB '[' '%' 'x' '+' number ']' {
		bpf_set_curr_instr(BPF_LD | BPF_B | BPF_IND, 0, 0, $6); }
	| OP_LDB '[' number ']' {
		bpf_set_curr_instr(BPF_LD | BPF_B | BPF_ABS, 0, 0, $3); }
	| OP_LDB extension {
		bpf_set_curr_instr(BPF_LD | BPF_B | BPF_ABS, 0, 0,
				   SKF_AD_OFF + $2); }
	;

ldh
	: OP_LDH '[' 'x' '+' number ']' {
		bpf_set_curr_instr(BPF_LD | BPF_H | BPF_IND, 0, 0, $5); }
	| OP_LDH '[' '%' 'x' '+' number ']' {
		bpf_set_curr_instr(BPF_LD | BPF_H | BPF_IND, 0, 0, $6); }
	| OP_LDH '[' number ']' {
		bpf_set_curr_instr(BPF_LD | BPF_H | BPF_ABS, 0, 0, $3); }
	| OP_LDH extension {
		bpf_set_curr_instr(BPF_LD | BPF_H | BPF_ABS, 0, 0,
				   SKF_AD_OFF + $2); }
	;

ldi
	: OP_LDI '#' number {
		bpf_set_curr_instr(BPF_LD | BPF_IMM, 0, 0, $3); }
	| OP_LDI number {
		bpf_set_curr_instr(BPF_LD | BPF_IMM, 0, 0, $2); }
	;

ld
	: OP_LD '#' number {
		bpf_set_curr_instr(BPF_LD | BPF_IMM, 0, 0, $3); }
	| OP_LD K_PKT_LEN {
		bpf_set_curr_instr(BPF_LD | BPF_W | BPF_LEN, 0, 0, 0); }
	| OP_LD extension {
		bpf_set_curr_instr(BPF_LD | BPF_W | BPF_ABS, 0, 0,
				   SKF_AD_OFF + $2); }
	| OP_LD 'M' '[' number ']' {
		bpf_set_curr_instr(BPF_LD | BPF_MEM, 0, 0, $4); }
	| OP_LD '[' 'x' '+' number ']' {
		bpf_set_curr_instr(BPF_LD | BPF_W | BPF_IND, 0, 0, $5); }
	| OP_LD '[' '%' 'x' '+' number ']' {
		bpf_set_curr_instr(BPF_LD | BPF_W | BPF_IND, 0, 0, $6); }
	| OP_LD '[' number ']' {
		bpf_set_curr_instr(BPF_LD | BPF_W | BPF_ABS, 0, 0, $3); }
	;

ldxi
	: OP_LDXI '#' number {
		bpf_set_curr_instr(BPF_LDX | BPF_IMM, 0, 0, $3); }
	| OP_LDXI number {
		bpf_set_curr_instr(BPF_LDX | BPF_IMM, 0, 0, $2); }
	;

ldx
	: OP_LDX '#' number {
		bpf_set_curr_instr(BPF_LDX | BPF_IMM, 0, 0, $3); }
	| OP_LDX K_PKT_LEN {
		bpf_set_curr_instr(BPF_LDX | BPF_W | BPF_LEN, 0, 0, 0); }
	| OP_LDX 'M' '[' number ']' {
		bpf_set_curr_instr(BPF_LDX | BPF_MEM, 0, 0, $4); }
	| OP_LDXB number '*' '(' '[' number ']' '&' number ')' {
		if ($2 != 4 || $9 != 0xf) {
			fprintf(stderr, "ldxb offset not supported!\n");
			exit(1);
		} else {
			bpf_set_curr_instr(BPF_LDX | BPF_MSH | BPF_B, 0, 0, $6); } }
	| OP_LDX number '*' '(' '[' number ']' '&' number ')' {
		if ($2 != 4 || $9 != 0xf) {
			fprintf(stderr, "ldxb offset not supported!\n");
			exit(1);
		} else {
			bpf_set_curr_instr(BPF_LDX | BPF_MSH | BPF_B, 0, 0, $6); } }
	;

st
	: OP_ST 'M' '[' number ']' {
		bpf_set_curr_instr(BPF_ST, 0, 0, $4); }
	;

stx
	: OP_STX 'M' '[' number ']' {
		bpf_set_curr_instr(BPF_STX, 0, 0, $4); }
	;

jmp
	: OP_JMP label {
		bpf_set_jmp_label($2, JKL);
		bpf_set_curr_instr(BPF_JMP | BPF_JA, 0, 0, 0); }
	;

jeq
	: OP_JEQ '#' number ',' label ',' label {
		bpf_set_jmp_label($5, JTL);
		bpf_set_jmp_label($7, JFL);
		bpf_set_curr_instr(BPF_JMP | BPF_JEQ | BPF_K, 0, 0, $3); }
	| OP_JEQ 'x' ',' label ',' label {
		bpf_set_jmp_label($4, JTL);
		bpf_set_jmp_label($6, JFL);
		bpf_set_curr_instr(BPF_JMP | BPF_JEQ | BPF_X, 0, 0, 0); }
	| OP_JEQ '%' 'x' ',' label ',' label {
		bpf_set_jmp_label($5, JTL);
		bpf_set_jmp_label($7, JFL);
		bpf_set_curr_instr(BPF_JMP | BPF_JEQ | BPF_X, 0, 0, 0); }
	| OP_JEQ '#' number ',' label {
		bpf_set_jmp_label($5, JTL);
		bpf_set_curr_instr(BPF_JMP | BPF_JEQ | BPF_K, 0, 0, $3); }
	| OP_JEQ 'x' ',' label {
		bpf_set_jmp_label($4, JTL);
		bpf_set_curr_instr(BPF_JMP | BPF_JEQ | BPF_X, 0, 0, 0); }
	| OP_JEQ '%' 'x' ',' label {
		bpf_set_jmp_label($5, JTL);
		bpf_set_curr_instr(BPF_JMP | BPF_JEQ | BPF_X, 0, 0, 0); }
	;

jneq
	: OP_JNEQ '#' number ',' label {
		bpf_set_jmp_label($5, JFL);
		bpf_set_curr_instr(BPF_JMP | BPF_JEQ | BPF_K, 0, 0, $3); }
	| OP_JNEQ 'x' ',' label {
		bpf_set_jmp_label($4, JFL);
		bpf_set_curr_instr(BPF_JMP | BPF_JEQ | BPF_X, 0, 0, 0); }
	| OP_JNEQ '%' 'x' ',' label {
		bpf_set_jmp_label($5, JFL);
		bpf_set_curr_instr(BPF_JMP | BPF_JEQ | BPF_X, 0, 0, 0); }
	;

jlt
	: OP_JLT '#' number ',' label {
		bpf_set_jmp_label($5, JFL);
		bpf_set_curr_instr(BPF_JMP | BPF_JGE | BPF_K, 0, 0, $3); }
	| OP_JLT 'x' ',' label {
		bpf_set_jmp_label($4, JFL);
		bpf_set_curr_instr(BPF_JMP | BPF_JGE | BPF_X, 0, 0, 0); }
	| OP_JLT '%' 'x' ',' label {
		bpf_set_jmp_label($5, JFL);
		bpf_set_curr_instr(BPF_JMP | BPF_JGE | BPF_X, 0, 0, 0); }
	;

jle
	: OP_JLE '#' number ',' label {
		bpf_set_jmp_label($5, JFL);
		bpf_set_curr_instr(BPF_JMP | BPF_JGT | BPF_K, 0, 0, $3); }
	| OP_JLE 'x' ',' label {
		bpf_set_jmp_label($4, JFL);
		bpf_set_curr_instr(BPF_JMP | BPF_JGT | BPF_X, 0, 0, 0); }
	| OP_JLE '%' 'x' ',' label {
		bpf_set_jmp_label($5, JFL);
		bpf_set_curr_instr(BPF_JMP | BPF_JGT | BPF_X, 0, 0, 0); }
	;

jgt
	: OP_JGT '#' number ',' label ',' label {
		bpf_set_jmp_label($5, JTL);
		bpf_set_jmp_label($7, JFL);
		bpf_set_curr_instr(BPF_JMP | BPF_JGT | BPF_K, 0, 0, $3); }
	| OP_JGT 'x' ',' label ',' label {
		bpf_set_jmp_label($4, JTL);
		bpf_set_jmp_label($6, JFL);
		bpf_set_curr_instr(BPF_JMP | BPF_JGT | BPF_X, 0, 0, 0); }
	| OP_JGT '%' 'x' ',' label ',' label {
		bpf_set_jmp_label($5, JTL);
		bpf_set_jmp_label($7, JFL);
		bpf_set_curr_instr(BPF_JMP | BPF_JGT | BPF_X, 0, 0, 0); }
	| OP_JGT '#' number ',' label {
		bpf_set_jmp_label($5, JTL);
		bpf_set_curr_instr(BPF_JMP | BPF_JGT | BPF_K, 0, 0, $3); }
	| OP_JGT 'x' ',' label {
		bpf_set_jmp_label($4, JTL);
		bpf_set_curr_instr(BPF_JMP | BPF_JGT | BPF_X, 0, 0, 0); }
	| OP_JGT '%' 'x' ',' label {
		bpf_set_jmp_label($5, JTL);
		bpf_set_curr_instr(BPF_JMP | BPF_JGT | BPF_X, 0, 0, 0); }
	;

jge
	: OP_JGE '#' number ',' label ',' label {
		bpf_set_jmp_label($5, JTL);
		bpf_set_jmp_label($7, JFL);
		bpf_set_curr_instr(BPF_JMP | BPF_JGE | BPF_K, 0, 0, $3); }
	| OP_JGE 'x' ',' label ',' label {
		bpf_set_jmp_label($4, JTL);
		bpf_set_jmp_label($6, JFL);
		bpf_set_curr_instr(BPF_JMP | BPF_JGE | BPF_X, 0, 0, 0); }
	| OP_JGE '%' 'x' ',' label ',' label {
		bpf_set_jmp_label($5, JTL);
		bpf_set_jmp_label($7, JFL);
		bpf_set_curr_instr(BPF_JMP | BPF_JGE | BPF_X, 0, 0, 0); }
	| OP_JGE '#' number ',' label {
		bpf_set_jmp_label($5, JTL);
		bpf_set_curr_instr(BPF_JMP | BPF_JGE | BPF_K, 0, 0, $3); }
	| OP_JGE 'x' ',' label {
		bpf_set_jmp_label($4, JTL);
		bpf_set_curr_instr(BPF_JMP | BPF_JGE | BPF_X, 0, 0, 0); }
	| OP_JGE '%' 'x' ',' label {
		bpf_set_jmp_label($5, JTL);
		bpf_set_curr_instr(BPF_JMP | BPF_JGE | BPF_X, 0, 0, 0); }
	;

jset
	: OP_JSET '#' number ',' label ',' label {
		bpf_set_jmp_label($5, JTL);
		bpf_set_jmp_label($7, JFL);
		bpf_set_curr_instr(BPF_JMP | BPF_JSET | BPF_K, 0, 0, $3); }
	| OP_JSET 'x' ',' label ',' label {
		bpf_set_jmp_label($4, JTL);
		bpf_set_jmp_label($6, JFL);
		bpf_set_curr_instr(BPF_JMP | BPF_JSET | BPF_X, 0, 0, 0); }
	| OP_JSET '%' 'x' ',' label ',' label {
		bpf_set_jmp_label($5, JTL);
		bpf_set_jmp_label($7, JFL);
		bpf_set_curr_instr(BPF_JMP | BPF_JSET | BPF_X, 0, 0, 0); }
	| OP_JSET '#' number ',' label {
		bpf_set_jmp_label($5, JTL);
		bpf_set_curr_instr(BPF_JMP | BPF_JSET | BPF_K, 0, 0, $3); }
	| OP_JSET 'x' ',' label {
		bpf_set_jmp_label($4, JTL);
		bpf_set_curr_instr(BPF_JMP | BPF_JSET | BPF_X, 0, 0, 0); }
	| OP_JSET '%' 'x' ',' label {
		bpf_set_jmp_label($5, JTL);
		bpf_set_curr_instr(BPF_JMP | BPF_JSET | BPF_X, 0, 0, 0); }
	;

add
	: OP_ADD '#' number {
		bpf_set_curr_instr(BPF_ALU | BPF_ADD | BPF_K, 0, 0, $3); }
	| OP_ADD 'x' {
		bpf_set_curr_instr(BPF_ALU | BPF_ADD | BPF_X, 0, 0, 0); }
	| OP_ADD '%' 'x' {
		bpf_set_curr_instr(BPF_ALU | BPF_ADD | BPF_X, 0, 0, 0); }
	;

sub
	: OP_SUB '#' number {
		bpf_set_curr_instr(BPF_ALU | BPF_SUB | BPF_K, 0, 0, $3); }
	| OP_SUB 'x' {
		bpf_set_curr_instr(BPF_ALU | BPF_SUB | BPF_X, 0, 0, 0); }
	| OP_SUB '%' 'x' {
		bpf_set_curr_instr(BPF_ALU | BPF_SUB | BPF_X, 0, 0, 0); }
	;

mul
	: OP_MUL '#' number {
		bpf_set_curr_instr(BPF_ALU | BPF_MUL | BPF_K, 0, 0, $3); }
	| OP_MUL 'x' {
		bpf_set_curr_instr(BPF_ALU | BPF_MUL | BPF_X, 0, 0, 0); }
	| OP_MUL '%' 'x' {
		bpf_set_curr_instr(BPF_ALU | BPF_MUL | BPF_X, 0, 0, 0); }
	;

div
	: OP_DIV '#' number {
		bpf_set_curr_instr(BPF_ALU | BPF_DIV | BPF_K, 0, 0, $3); }
	| OP_DIV 'x' {
		bpf_set_curr_instr(BPF_ALU | BPF_DIV | BPF_X, 0, 0, 0); }
	| OP_DIV '%' 'x' {
		bpf_set_curr_instr(BPF_ALU | BPF_DIV | BPF_X, 0, 0, 0); }
	;

mod
	: OP_MOD '#' number {
		bpf_set_curr_instr(BPF_ALU | BPF_MOD | BPF_K, 0, 0, $3); }
	| OP_MOD 'x' {
		bpf_set_curr_instr(BPF_ALU | BPF_MOD | BPF_X, 0, 0, 0); }
	| OP_MOD '%' 'x' {
		bpf_set_curr_instr(BPF_ALU | BPF_MOD | BPF_X, 0, 0, 0); }
	;

neg
	: OP_NEG {
		bpf_set_curr_instr(BPF_ALU | BPF_NEG, 0, 0, 0); }
	;

and
	: OP_AND '#' number {
		bpf_set_curr_instr(BPF_ALU | BPF_AND | BPF_K, 0, 0, $3); }
	| OP_AND 'x' {
		bpf_set_curr_instr(BPF_ALU | BPF_AND | BPF_X, 0, 0, 0); }
	| OP_AND '%' 'x' {
		bpf_set_curr_instr(BPF_ALU | BPF_AND | BPF_X, 0, 0, 0); }
	;

or
	: OP_OR '#' number {
		bpf_set_curr_instr(BPF_ALU | BPF_OR | BPF_K, 0, 0, $3); }
	| OP_OR 'x' {
		bpf_set_curr_instr(BPF_ALU | BPF_OR | BPF_X, 0, 0, 0); }
	| OP_OR '%' 'x' {
		bpf_set_curr_instr(BPF_ALU | BPF_OR | BPF_X, 0, 0, 0); }
	;

xor
	: OP_XOR '#' number {
		bpf_set_curr_instr(BPF_ALU | BPF_XOR | BPF_K, 0, 0, $3); }
	| OP_XOR 'x' {
		bpf_set_curr_instr(BPF_ALU | BPF_XOR | BPF_X, 0, 0, 0); }
	| OP_XOR '%' 'x' {
		bpf_set_curr_instr(BPF_ALU | BPF_XOR | BPF_X, 0, 0, 0); }
	;

lsh
	: OP_LSH '#' number {
		bpf_set_curr_instr(BPF_ALU | BPF_LSH | BPF_K, 0, 0, $3); }
	| OP_LSH 'x' {
		bpf_set_curr_instr(BPF_ALU | BPF_LSH | BPF_X, 0, 0, 0); }
	| OP_LSH '%' 'x' {
		bpf_set_curr_instr(BPF_ALU | BPF_LSH | BPF_X, 0, 0, 0); }
	;

rsh
	: OP_RSH '#' number {
		bpf_set_curr_instr(BPF_ALU | BPF_RSH | BPF_K, 0, 0, $3); }
	| OP_RSH 'x' {
		bpf_set_curr_instr(BPF_ALU | BPF_RSH | BPF_X, 0, 0, 0); }
	| OP_RSH '%' 'x' {
		bpf_set_curr_instr(BPF_ALU | BPF_RSH | BPF_X, 0, 0, 0); }
	;

ret
	: OP_RET 'a' {
		bpf_set_curr_instr(BPF_RET | BPF_A, 0, 0, 0); }
	| OP_RET '%' 'a' {
		bpf_set_curr_instr(BPF_RET | BPF_A, 0, 0, 0); }
	| OP_RET 'x' {
		bpf_set_curr_instr(BPF_RET | BPF_X, 0, 0, 0); }
	| OP_RET '%' 'x' {
		bpf_set_curr_instr(BPF_RET | BPF_X, 0, 0, 0); }
	| OP_RET '#' number {
		bpf_set_curr_instr(BPF_RET | BPF_K, 0, 0, $3); }
	;

tax
	: OP_TAX {
		bpf_set_curr_instr(BPF_MISC | BPF_TAX, 0, 0, 0); }
	;

txa
	: OP_TXA {
		bpf_set_curr_instr(BPF_MISC | BPF_TXA, 0, 0, 0); }
	;

%%

static int curr_instr = 0;
static struct sock_filter out[BPF_MAXINSNS];
static char **labels, **labels_jt, **labels_jf, **labels_k;

static void bpf_assert_max(void)
{
	if (curr_instr >= BPF_MAXINSNS) {
		fprintf(stderr, "only max %u insns allowed!\n", BPF_MAXINSNS);
		exit(1);
	}
}

static void bpf_set_curr_instr(uint16_t code, uint8_t jt, uint8_t jf,
			       uint32_t k)
{
	bpf_assert_max();
	out[curr_instr].code = code;
	out[curr_instr].jt = jt;
	out[curr_instr].jf = jf;
	out[curr_instr].k = k;
	curr_instr++;
}

static void bpf_set_curr_label(char *label)
{
	bpf_assert_max();
	labels[curr_instr] = label;
}

static void bpf_set_jmp_label(char *label, enum jmp_type type)
{
	bpf_assert_max();
	switch (type) {
	case JTL:
		labels_jt[curr_instr] = label;
		break;
	case JFL:
		labels_jf[curr_instr] = label;
		break;
	case JKL:
		labels_k[curr_instr] = label;
		break;
	}
}

static int bpf_find_insns_offset(const char *label)
{
	int i, max = curr_instr, ret = -ENOENT;

	for (i = 0; i < max; i++) {
		if (labels[i] && !strcmp(label, labels[i])) {
			ret = i;
			break;
		}
	}

	if (ret == -ENOENT) {
		fprintf(stderr, "no such label \'%s\'!\n", label);
		exit(1);
	}

	return ret;
}

static void bpf_stage_1_insert_insns(void)
{
	yyparse();
}

static void bpf_reduce_k_jumps(void)
{
	int i;

	for (i = 0; i < curr_instr; i++) {
		if (labels_k[i]) {
			int off = bpf_find_insns_offset(labels_k[i]);
			out[i].k = (uint32_t) (off - i - 1);
		}
	}
}

static uint8_t bpf_encode_jt_jf_offset(int off, int i)
{
	int delta = off - i - 1;

<<<<<<< HEAD
	if (delta < 0 || delta > 255)
		fprintf(stderr, "warning: insn #%d jumps to insn #%d, "
				"which is out of range\n", i, off);
=======
	if (delta < 0 || delta > 255) {
		fprintf(stderr, "error: insn #%d jumps to insn #%d, "
				"which is out of range\n", i, off);
		exit(1);
	}
>>>>>>> 7d2a07b7
	return (uint8_t) delta;
}

static void bpf_reduce_jt_jumps(void)
{
	int i;

	for (i = 0; i < curr_instr; i++) {
		if (labels_jt[i]) {
			int off = bpf_find_insns_offset(labels_jt[i]);
			out[i].jt = bpf_encode_jt_jf_offset(off, i);
		}
	}
}

static void bpf_reduce_jf_jumps(void)
{
	int i;

	for (i = 0; i < curr_instr; i++) {
		if (labels_jf[i]) {
			int off = bpf_find_insns_offset(labels_jf[i]);
			out[i].jf = bpf_encode_jt_jf_offset(off, i);
		}
	}
}

static void bpf_stage_2_reduce_labels(void)
{
	bpf_reduce_k_jumps();
	bpf_reduce_jt_jumps();
	bpf_reduce_jf_jumps();
}

static void bpf_pretty_print_c(void)
{
	int i;

	for (i = 0; i < curr_instr; i++)
		printf("{ %#04x, %2u, %2u, %#010x },\n", out[i].code,
		       out[i].jt, out[i].jf, out[i].k);
}

static void bpf_pretty_print(void)
{
	int i;

	printf("%u,", curr_instr);
	for (i = 0; i < curr_instr; i++)
		printf("%u %u %u %u,", out[i].code,
		       out[i].jt, out[i].jf, out[i].k);
	printf("\n");
}

static void bpf_init(void)
{
	memset(out, 0, sizeof(out));

	labels = calloc(BPF_MAXINSNS, sizeof(*labels));
	assert(labels);
	labels_jt = calloc(BPF_MAXINSNS, sizeof(*labels_jt));
	assert(labels_jt);
	labels_jf = calloc(BPF_MAXINSNS, sizeof(*labels_jf));
	assert(labels_jf);
	labels_k = calloc(BPF_MAXINSNS, sizeof(*labels_k));
	assert(labels_k);
}

static void bpf_destroy_labels(void)
{
	int i;

	for (i = 0; i < curr_instr; i++) {
		free(labels_jf[i]);
		free(labels_jt[i]);
		free(labels_k[i]);
		free(labels[i]);
	}
}

static void bpf_destroy(void)
{
	bpf_destroy_labels();
	free(labels_jt);
	free(labels_jf);
	free(labels_k);
	free(labels);
}

void bpf_asm_compile(FILE *fp, bool cstyle)
{
	yyin = fp;

	bpf_init();
	bpf_stage_1_insert_insns();
	bpf_stage_2_reduce_labels();
	bpf_destroy();

	if (cstyle)
		bpf_pretty_print_c();
	else
		bpf_pretty_print();

	if (fp != stdin)
		fclose(yyin);
}

void yyerror(const char *str)
{
	fprintf(stderr, "error: %s at line %d\n", str, yylineno);
	exit(1);
}<|MERGE_RESOLUTION|>--- conflicted
+++ resolved
@@ -549,17 +549,11 @@
 {
 	int delta = off - i - 1;
 
-<<<<<<< HEAD
-	if (delta < 0 || delta > 255)
-		fprintf(stderr, "warning: insn #%d jumps to insn #%d, "
-				"which is out of range\n", i, off);
-=======
 	if (delta < 0 || delta > 255) {
 		fprintf(stderr, "error: insn #%d jumps to insn #%d, "
 				"which is out of range\n", i, off);
 		exit(1);
 	}
->>>>>>> 7d2a07b7
 	return (uint8_t) delta;
 }
 
