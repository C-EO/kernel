--- conflicted
+++ resolved
@@ -586,22 +586,6 @@
 	__acquires(lock)
 {
 	struct rq_wait *rqw = get_rq_wait(rwb, wb_acct);
-<<<<<<< HEAD
-	DECLARE_WAITQUEUE(wait, current);
-
-	/*
-	 * inc it here even if disabled, since we'll dec it at completion.
-	 * this only happens if the task was sleeping in __wbt_wait(),
-	 * and someone turned it off at the same time.
-	 */
-	if (!rwb_enabled(rwb)) {
-		atomic_inc(&rqw->inflight);
-		return;
-	}
-
-	if (!waitqueue_active(&rqw->wait)
-			&& atomic_inc_below(&rqw->inflight, get_limit(rwb, rw)))
-=======
 	struct wbt_wait_data data = {
 		.wq = {
 			.func	= wbt_wake_function,
@@ -616,8 +600,7 @@
 
 	has_sleeper = wq_has_sleeper(&rqw->wait);
 	if (!has_sleeper &&
-	    atomic_inc_below(&rqw->inflight, get_limit(rwb, rw)))
->>>>>>> 8eba0303
+			atomic_inc_below(&rqw->inflight, get_limit(rwb, rw)))
 		return;
 
 	prepare_to_wait_exclusive(&rqw->wait, &data.wq, TASK_UNINTERRUPTIBLE);
@@ -626,14 +609,6 @@
 		if (data.got_token)
 			break;
 
-<<<<<<< HEAD
-		if (!rwb_enabled(rwb)) {
-			atomic_inc(&rqw->inflight);
-			break;
-		}
-
-		if (atomic_inc_below(&rqw->inflight, get_limit(rwb, rw)))
-=======
 		if (!has_sleeper &&
 		    atomic_inc_below(&rqw->inflight, get_limit(rwb, rw))) {
 			finish_wait(&rqw->wait, &data.wq);
@@ -645,7 +620,6 @@
 			 */
 			if (data.got_token)
 				wbt_rqw_done(rwb, rqw, wb_acct);
->>>>>>> 8eba0303
 			break;
 		}
 
