--- conflicted
+++ resolved
@@ -316,13 +316,7 @@
 {
 	struct request_queue *q = (struct request_queue *)data;
 
-<<<<<<< HEAD
-	blk_add_trace_pdu_int(q, BLK_TA_UNPLUG_TIMER, NULL,
-				q->rq.count[READ] + q->rq.count[WRITE]);
-
-=======
 	trace_block_unplug_timer(q);
->>>>>>> 18e352e4
 	kblockd_schedule_work(q, &q->unplug_work);
 }
 
@@ -413,11 +407,7 @@
 {
 	del_timer_sync(&q->unplug_timer);
 	del_timer_sync(&q->timeout);
-<<<<<<< HEAD
-	kblockd_flush_work(&q->unplug_work);
-=======
 	cancel_work_sync(&q->unplug_work);
->>>>>>> 18e352e4
 }
 EXPORT_SYMBOL(blk_sync_queue);
 
@@ -949,11 +939,7 @@
 {
 	blk_delete_timer(rq);
 	blk_clear_rq_complete(rq);
-<<<<<<< HEAD
-	blk_add_trace_rq(q, rq, BLK_TA_REQUEUE);
-=======
 	trace_block_rq_requeue(q, rq);
->>>>>>> 18e352e4
 
 	if (blk_rq_tagged(rq))
 		blk_queue_end_tag(q, rq);
@@ -1152,11 +1138,7 @@
 static int __make_request(struct request_queue *q, struct bio *bio)
 {
 	struct request *req;
-<<<<<<< HEAD
-	int el_ret, nr_sectors, barrier, discard, err;
-=======
 	int el_ret, nr_sectors;
->>>>>>> 18e352e4
 	const unsigned short prio = bio_prio(bio);
 	const int sync = bio_sync(bio);
 	int rw_flags;
@@ -1170,22 +1152,6 @@
 	 */
 	blk_queue_bounce(q, &bio);
 
-<<<<<<< HEAD
-	barrier = bio_barrier(bio);
-	if (unlikely(barrier) && bio_has_data(bio) &&
-	    (q->next_ordered == QUEUE_ORDERED_NONE)) {
-		err = -EOPNOTSUPP;
-		goto end_io;
-	}
-
-	discard = bio_discard(bio);
-	if (unlikely(discard) && !q->prepare_discard_fn) {
-		err = -EOPNOTSUPP;
-		goto end_io;
-	}
-
-=======
->>>>>>> 18e352e4
 	spin_lock_irq(q->queue_lock);
 
 	if (unlikely(bio_barrier(bio)) || elv_queue_empty(q))
@@ -1274,11 +1240,7 @@
 	if (test_bit(QUEUE_FLAG_SAME_COMP, &q->queue_flags) ||
 	    bio_flagged(bio, BIO_CPU_AFFINE))
 		req->cpu = blk_cpu_to_group(smp_processor_id());
-<<<<<<< HEAD
-	if (elv_queue_empty(q))
-=======
 	if (!blk_queue_nonrot(q) && elv_queue_empty(q))
->>>>>>> 18e352e4
 		blk_plug_device(q);
 	add_request(q, req);
 out:
@@ -1481,13 +1443,8 @@
 
 		if (bio_check_eod(bio, nr_sectors))
 			goto end_io;
-<<<<<<< HEAD
-		if ((bio_empty_barrier(bio) && !q->prepare_flush_fn) ||
-		    (bio_discard(bio) && !q->prepare_discard_fn)) {
-=======
 
 		if (bio_discard(bio) && !q->prepare_discard_fn) {
->>>>>>> 18e352e4
 			err = -EOPNOTSUPP;
 			goto end_io;
 		}
@@ -1596,31 +1553,6 @@
 EXPORT_SYMBOL(submit_bio);
 
 /**
-<<<<<<< HEAD
- * blkdev_dequeue_request - dequeue request and start timeout timer
- * @req: request to dequeue
- *
- * Dequeue @req and start timeout timer on it.  This hands off the
- * request to the driver.
- *
- * Block internal functions which don't want to start timer should
- * call elv_dequeue_request().
- */
-void blkdev_dequeue_request(struct request *req)
-{
-	elv_dequeue_request(req->q, req);
-
-	/*
-	 * We are now handing the request to the hardware, add the
-	 * timeout handler.
-	 */
-	blk_add_timer(req);
-}
-EXPORT_SYMBOL(blkdev_dequeue_request);
-
-/**
-=======
->>>>>>> 18e352e4
  * blk_rq_check_limits - Helper function to check a request for the queue limit
  * @q:  the queue
  * @rq: the request being checked
@@ -1702,8 +1634,6 @@
 EXPORT_SYMBOL_GPL(blk_insert_cloned_request);
 
 /**
-<<<<<<< HEAD
-=======
  * blkdev_dequeue_request - dequeue request and start timeout timer
  * @req: request to dequeue
  *
@@ -1726,7 +1656,6 @@
 EXPORT_SYMBOL(blkdev_dequeue_request);
 
 /**
->>>>>>> 18e352e4
  * __end_that_request_first - end I/O on a request
  * @req:      the request being processed
  * @error:    %0 for success, < %0 for error
@@ -1925,44 +1854,6 @@
 EXPORT_SYMBOL_GPL(blk_rq_cur_bytes);
 
 /**
-<<<<<<< HEAD
- * end_queued_request - end all I/O on a queued request
- * @rq:		the request being processed
- * @uptodate:	error value or %0/%1 uptodate flag
- *
- * Description:
- *     Ends all I/O on a request, and removes it from the block layer queues.
- *     Not suitable for normal I/O completion, unless the driver still has
- *     the request attached to the block layer.
- *
- **/
-void end_queued_request(struct request *rq, int uptodate)
-{
-	__end_request(rq, uptodate, blk_rq_bytes(rq));
-}
-EXPORT_SYMBOL(end_queued_request);
-
-/**
- * end_dequeued_request - end all I/O on a dequeued request
- * @rq:		the request being processed
- * @uptodate:	error value or %0/%1 uptodate flag
- *
- * Description:
- *     Ends all I/O on a request. The request must already have been
- *     dequeued using blkdev_dequeue_request(), as is normally the case
- *     for most drivers.
- *
- **/
-void end_dequeued_request(struct request *rq, int uptodate)
-{
-	__end_request(rq, uptodate, blk_rq_bytes(rq));
-}
-EXPORT_SYMBOL(end_dequeued_request);
-
-
-/**
-=======
->>>>>>> 18e352e4
  * end_request - end I/O on the current segment of the request
  * @req:	the request being processed
  * @uptodate:	error value or %0/%1 uptodate flag
@@ -2219,18 +2110,6 @@
  *    1 - Busy (The request stacking driver should stop dispatching request)
  */
 int blk_lld_busy(struct request_queue *q)
-<<<<<<< HEAD
-{
-	if (q->lld_busy_fn)
-		return q->lld_busy_fn(q);
-
-	return 0;
-}
-EXPORT_SYMBOL_GPL(blk_lld_busy);
-
-int kblockd_schedule_work(struct request_queue *q, struct work_struct *work)
-=======
->>>>>>> 18e352e4
 {
 	if (q->lld_busy_fn)
 		return q->lld_busy_fn(q);
