// SPDX-License-Identifier: GPL-2.0
/*
 * Functions related to io context handling
 */
#include <linux/kernel.h>
#include <linux/module.h>
#include <linux/init.h>
#include <linux/bio.h>
#include <linux/blkdev.h>
#include <linux/slab.h>
#include <linux/sched/task.h>
#include <linux/delay.h>

#include "blk.h"

/*
 * For io context allocations
 */
static struct kmem_cache *iocontext_cachep;

/**
 * get_io_context - increment reference count to io_context
 * @ioc: io_context to get
 *
 * Increment reference count to @ioc.
 */
void get_io_context(struct io_context *ioc)
{
	BUG_ON(atomic_long_read(&ioc->refcount) <= 0);
	atomic_long_inc(&ioc->refcount);
}

static void icq_free_icq_rcu(struct rcu_head *head)
{
	struct io_cq *icq = container_of(head, struct io_cq, __rcu_head);

	kmem_cache_free(icq->__rcu_icq_cache, icq);
}

/*
 * Exit an icq. Called with ioc locked for blk-mq, and with both ioc
 * and queue locked for legacy.
 */
static void ioc_exit_icq(struct io_cq *icq)
{
	struct elevator_type *et = icq->q->elevator->type;

	if (icq->flags & ICQ_EXITED)
		return;

	if (et->ops.exit_icq)
		et->ops.exit_icq(icq);

	icq->flags |= ICQ_EXITED;
}

/*
 * Release an icq. Called with ioc locked for blk-mq, and with both ioc
 * and queue locked for legacy.
 */
static void ioc_destroy_icq(struct io_cq *icq)
{
	struct io_context *ioc = icq->ioc;
	struct request_queue *q = icq->q;
	struct elevator_type *et = q->elevator->type;

	lockdep_assert_held(&ioc->lock);

	radix_tree_delete(&ioc->icq_tree, icq->q->id);
	hlist_del_init(&icq->ioc_node);
	list_del_init(&icq->q_node);

	/*
	 * Both setting lookup hint to and clearing it from @icq are done
	 * under queue_lock.  If it's not pointing to @icq now, it never
	 * will.  Hint assignment itself can race safely.
	 */
	if (rcu_access_pointer(ioc->icq_hint) == icq)
		rcu_assign_pointer(ioc->icq_hint, NULL);

	ioc_exit_icq(icq);

	/*
	 * @icq->q might have gone away by the time RCU callback runs
	 * making it impossible to determine icq_cache.  Record it in @icq.
	 */
	icq->__rcu_icq_cache = et->icq_cache;
	icq->flags |= ICQ_DESTROYED;
	call_rcu(&icq->__rcu_head, icq_free_icq_rcu);
}

/*
 * Slow path for ioc release in put_io_context().  Performs double-lock
 * dancing to unlink all icq's and then frees ioc.
 */
static void ioc_release_fn(struct work_struct *work)
{
	struct io_context *ioc = container_of(work, struct io_context,
					      release_work);
	spin_lock_irq(&ioc->lock);

	while (!hlist_empty(&ioc->icq_list)) {
		struct io_cq *icq = hlist_entry(ioc->icq_list.first,
						struct io_cq, ioc_node);
		struct request_queue *q = icq->q;

		if (spin_trylock(&q->queue_lock)) {
			ioc_destroy_icq(icq);
			spin_unlock(&q->queue_lock);
		} else {
<<<<<<< HEAD
			spin_unlock_irqrestore(&ioc->lock, flags);
			cpu_chill();
			spin_lock_irqsave_nested(&ioc->lock, flags, 1);
=======
			/* Make sure q and icq cannot be freed. */
			rcu_read_lock();

			/* Re-acquire the locks in the correct order. */
			spin_unlock(&ioc->lock);
			spin_lock(&q->queue_lock);
			spin_lock(&ioc->lock);

			/*
			 * The icq may have been destroyed when the ioc lock
			 * was released.
			 */
			if (!(icq->flags & ICQ_DESTROYED))
				ioc_destroy_icq(icq);

			spin_unlock(&q->queue_lock);
			rcu_read_unlock();
>>>>>>> 41de90a6
		}
	}

	spin_unlock_irq(&ioc->lock);

	kmem_cache_free(iocontext_cachep, ioc);
}

/**
 * put_io_context - put a reference of io_context
 * @ioc: io_context to put
 *
 * Decrement reference count of @ioc and release it if the count reaches
 * zero.
 */
void put_io_context(struct io_context *ioc)
{
	unsigned long flags;
	bool free_ioc = false;

	if (ioc == NULL)
		return;

	BUG_ON(atomic_long_read(&ioc->refcount) <= 0);

	/*
	 * Releasing ioc requires reverse order double locking and we may
	 * already be holding a queue_lock.  Do it asynchronously from wq.
	 */
	if (atomic_long_dec_and_test(&ioc->refcount)) {
		spin_lock_irqsave(&ioc->lock, flags);
		if (!hlist_empty(&ioc->icq_list))
			queue_work(system_power_efficient_wq,
					&ioc->release_work);
		else
			free_ioc = true;
		spin_unlock_irqrestore(&ioc->lock, flags);
	}

	if (free_ioc)
		kmem_cache_free(iocontext_cachep, ioc);
}

/**
 * put_io_context_active - put active reference on ioc
 * @ioc: ioc of interest
 *
 * Undo get_io_context_active().  If active reference reaches zero after
 * put, @ioc can never issue further IOs and ioscheds are notified.
 */
void put_io_context_active(struct io_context *ioc)
{
	struct io_cq *icq;

	if (!atomic_dec_and_test(&ioc->active_ref)) {
		put_io_context(ioc);
		return;
	}

	spin_lock_irq(&ioc->lock);
	hlist_for_each_entry(icq, &ioc->icq_list, ioc_node) {
		if (icq->flags & ICQ_EXITED)
			continue;

		ioc_exit_icq(icq);
	}
	spin_unlock_irq(&ioc->lock);

	put_io_context(ioc);
}

/* Called by the exiting task */
void exit_io_context(struct task_struct *task)
{
	struct io_context *ioc;

	task_lock(task);
	ioc = task->io_context;
	task->io_context = NULL;
	task_unlock(task);

	atomic_dec(&ioc->nr_tasks);
	put_io_context_active(ioc);
}

static void __ioc_clear_queue(struct list_head *icq_list)
{
	unsigned long flags;

	rcu_read_lock();
	while (!list_empty(icq_list)) {
		struct io_cq *icq = list_entry(icq_list->next,
						struct io_cq, q_node);
		struct io_context *ioc = icq->ioc;

		spin_lock_irqsave(&ioc->lock, flags);
		if (icq->flags & ICQ_DESTROYED) {
			spin_unlock_irqrestore(&ioc->lock, flags);
			continue;
		}
		ioc_destroy_icq(icq);
		spin_unlock_irqrestore(&ioc->lock, flags);
	}
	rcu_read_unlock();
}

/**
 * ioc_clear_queue - break any ioc association with the specified queue
 * @q: request_queue being cleared
 *
 * Walk @q->icq_list and exit all io_cq's.
 */
void ioc_clear_queue(struct request_queue *q)
{
	LIST_HEAD(icq_list);

	spin_lock_irq(&q->queue_lock);
	list_splice_init(&q->icq_list, &icq_list);
	spin_unlock_irq(&q->queue_lock);

	__ioc_clear_queue(&icq_list);
}

int create_task_io_context(struct task_struct *task, gfp_t gfp_flags, int node)
{
	struct io_context *ioc;
	int ret;

	ioc = kmem_cache_alloc_node(iocontext_cachep, gfp_flags | __GFP_ZERO,
				    node);
	if (unlikely(!ioc))
		return -ENOMEM;

	/* initialize */
	atomic_long_set(&ioc->refcount, 1);
	atomic_set(&ioc->nr_tasks, 1);
	atomic_set(&ioc->active_ref, 1);
	spin_lock_init(&ioc->lock);
	INIT_RADIX_TREE(&ioc->icq_tree, GFP_ATOMIC);
	INIT_HLIST_HEAD(&ioc->icq_list);
	INIT_WORK(&ioc->release_work, ioc_release_fn);

	/*
	 * Try to install.  ioc shouldn't be installed if someone else
	 * already did or @task, which isn't %current, is exiting.  Note
	 * that we need to allow ioc creation on exiting %current as exit
	 * path may issue IOs from e.g. exit_files().  The exit path is
	 * responsible for not issuing IO after exit_io_context().
	 */
	task_lock(task);
	if (!task->io_context &&
	    (task == current || !(task->flags & PF_EXITING)))
		task->io_context = ioc;
	else
		kmem_cache_free(iocontext_cachep, ioc);

	ret = task->io_context ? 0 : -EBUSY;

	task_unlock(task);

	return ret;
}

/**
 * get_task_io_context - get io_context of a task
 * @task: task of interest
 * @gfp_flags: allocation flags, used if allocation is necessary
 * @node: allocation node, used if allocation is necessary
 *
 * Return io_context of @task.  If it doesn't exist, it is created with
 * @gfp_flags and @node.  The returned io_context has its reference count
 * incremented.
 *
 * This function always goes through task_lock() and it's better to use
 * %current->io_context + get_io_context() for %current.
 */
struct io_context *get_task_io_context(struct task_struct *task,
				       gfp_t gfp_flags, int node)
{
	struct io_context *ioc;

	might_sleep_if(gfpflags_allow_blocking(gfp_flags));

	do {
		task_lock(task);
		ioc = task->io_context;
		if (likely(ioc)) {
			get_io_context(ioc);
			task_unlock(task);
			return ioc;
		}
		task_unlock(task);
	} while (!create_task_io_context(task, gfp_flags, node));

	return NULL;
}

/**
 * ioc_lookup_icq - lookup io_cq from ioc
 * @ioc: the associated io_context
 * @q: the associated request_queue
 *
 * Look up io_cq associated with @ioc - @q pair from @ioc.  Must be called
 * with @q->queue_lock held.
 */
struct io_cq *ioc_lookup_icq(struct io_context *ioc, struct request_queue *q)
{
	struct io_cq *icq;

	lockdep_assert_held(&q->queue_lock);

	/*
	 * icq's are indexed from @ioc using radix tree and hint pointer,
	 * both of which are protected with RCU.  All removals are done
	 * holding both q and ioc locks, and we're holding q lock - if we
	 * find a icq which points to us, it's guaranteed to be valid.
	 */
	rcu_read_lock();
	icq = rcu_dereference(ioc->icq_hint);
	if (icq && icq->q == q)
		goto out;

	icq = radix_tree_lookup(&ioc->icq_tree, q->id);
	if (icq && icq->q == q)
		rcu_assign_pointer(ioc->icq_hint, icq);	/* allowed to race */
	else
		icq = NULL;
out:
	rcu_read_unlock();
	return icq;
}
EXPORT_SYMBOL(ioc_lookup_icq);

/**
 * ioc_create_icq - create and link io_cq
 * @ioc: io_context of interest
 * @q: request_queue of interest
 * @gfp_mask: allocation mask
 *
 * Make sure io_cq linking @ioc and @q exists.  If icq doesn't exist, they
 * will be created using @gfp_mask.
 *
 * The caller is responsible for ensuring @ioc won't go away and @q is
 * alive and will stay alive until this function returns.
 */
struct io_cq *ioc_create_icq(struct io_context *ioc, struct request_queue *q,
			     gfp_t gfp_mask)
{
	struct elevator_type *et = q->elevator->type;
	struct io_cq *icq;

	/* allocate stuff */
	icq = kmem_cache_alloc_node(et->icq_cache, gfp_mask | __GFP_ZERO,
				    q->node);
	if (!icq)
		return NULL;

	if (radix_tree_maybe_preload(gfp_mask) < 0) {
		kmem_cache_free(et->icq_cache, icq);
		return NULL;
	}

	icq->ioc = ioc;
	icq->q = q;
	INIT_LIST_HEAD(&icq->q_node);
	INIT_HLIST_NODE(&icq->ioc_node);

	/* lock both q and ioc and try to link @icq */
	spin_lock_irq(&q->queue_lock);
	spin_lock(&ioc->lock);

	if (likely(!radix_tree_insert(&ioc->icq_tree, q->id, icq))) {
		hlist_add_head(&icq->ioc_node, &ioc->icq_list);
		list_add(&icq->q_node, &q->icq_list);
		if (et->ops.init_icq)
			et->ops.init_icq(icq);
	} else {
		kmem_cache_free(et->icq_cache, icq);
		icq = ioc_lookup_icq(ioc, q);
		if (!icq)
			printk(KERN_ERR "cfq: icq link failed!\n");
	}

	spin_unlock(&ioc->lock);
	spin_unlock_irq(&q->queue_lock);
	radix_tree_preload_end();
	return icq;
}

static int __init blk_ioc_init(void)
{
	iocontext_cachep = kmem_cache_create("blkdev_ioc",
			sizeof(struct io_context), 0, SLAB_PANIC, NULL);
	return 0;
}
subsys_initcall(blk_ioc_init);<|MERGE_RESOLUTION|>--- conflicted
+++ resolved
@@ -9,7 +9,6 @@
 #include <linux/blkdev.h>
 #include <linux/slab.h>
 #include <linux/sched/task.h>
-#include <linux/delay.h>
 
 #include "blk.h"
 
@@ -108,11 +107,6 @@
 			ioc_destroy_icq(icq);
 			spin_unlock(&q->queue_lock);
 		} else {
-<<<<<<< HEAD
-			spin_unlock_irqrestore(&ioc->lock, flags);
-			cpu_chill();
-			spin_lock_irqsave_nested(&ioc->lock, flags, 1);
-=======
 			/* Make sure q and icq cannot be freed. */
 			rcu_read_lock();
 
@@ -130,7 +124,6 @@
 
 			spin_unlock(&q->queue_lock);
 			rcu_read_unlock();
->>>>>>> 41de90a6
 		}
 	}
 
