/*
 * Functions related to segment and merge handling
 */
#include <linux/kernel.h>
#include <linux/module.h>
#include <linux/bio.h>
#include <linux/blkdev.h>
#include <linux/scatterlist.h>

#include "blk.h"

static unsigned int __blk_recalc_rq_segments(struct request_queue *q,
					     struct bio *bio)
{
	struct bio_vec *bv, *bvprv = NULL;
	int cluster, i, high, highprv = 1;
	unsigned int seg_size, nr_phys_segs;
	struct bio *fbio, *bbio;

	if (!bio)
		return 0;

	fbio = bio;
	cluster = blk_queue_cluster(q);
	seg_size = 0;
	nr_phys_segs = 0;
	for_each_bio(bio) {
		bio_for_each_segment(bv, bio, i) {
			/*
			 * the trick here is making sure that a high page is
			 * never considered part of another segment, since that
			 * might change with the bounce page.
			 */
			high = page_to_pfn(bv->bv_page) > queue_bounce_pfn(q);
			if (high || highprv)
				goto new_segment;
			if (cluster) {
				if (seg_size + bv->bv_len
				    > queue_max_segment_size(q))
					goto new_segment;
				if (!BIOVEC_PHYS_MERGEABLE(bvprv, bv))
					goto new_segment;
				if (!BIOVEC_SEG_BOUNDARY(q, bvprv, bv))
					goto new_segment;

				seg_size += bv->bv_len;
				bvprv = bv;
				continue;
			}
new_segment:
			if (nr_phys_segs == 1 && seg_size >
			    fbio->bi_seg_front_size)
				fbio->bi_seg_front_size = seg_size;

			nr_phys_segs++;
			bvprv = bv;
			seg_size = bv->bv_len;
			highprv = high;
		}
		bbio = bio;
	}

	if (nr_phys_segs == 1 && seg_size > fbio->bi_seg_front_size)
		fbio->bi_seg_front_size = seg_size;
	if (seg_size > bbio->bi_seg_back_size)
		bbio->bi_seg_back_size = seg_size;

	return nr_phys_segs;
}

void blk_recalc_rq_segments(struct request *rq)
{
	rq->nr_phys_segments = __blk_recalc_rq_segments(rq->q, rq->bio);
}

void blk_recount_segments(struct request_queue *q, struct bio *bio)
{
	struct bio *nxt = bio->bi_next;

	bio->bi_next = NULL;
	bio->bi_phys_segments = __blk_recalc_rq_segments(q, bio);
	bio->bi_next = nxt;
	bio->bi_flags |= (1 << BIO_SEG_VALID);
}
EXPORT_SYMBOL(blk_recount_segments);

static int blk_phys_contig_segment(struct request_queue *q, struct bio *bio,
				   struct bio *nxt)
{
	if (!blk_queue_cluster(q))
		return 0;

	if (bio->bi_seg_back_size + nxt->bi_seg_front_size >
	    queue_max_segment_size(q))
		return 0;

	if (!bio_has_data(bio))
		return 1;

	if (!BIOVEC_PHYS_MERGEABLE(__BVEC_END(bio), __BVEC_START(nxt)))
		return 0;

	/*
	 * bio and nxt are contiguous in memory; check if the queue allows
	 * these two to be merged into one
	 */
	if (BIO_SEG_BOUNDARY(q, bio, nxt))
		return 1;

	return 0;
}

/*
 * map a request to scatterlist, return number of sg entries setup. Caller
 * must make sure sg can hold rq->nr_phys_segments entries
 */
int blk_rq_map_sg(struct request_queue *q, struct request *rq,
		  struct scatterlist *sglist)
{
	struct bio_vec *bvec, *bvprv;
	struct req_iterator iter;
	struct scatterlist *sg;
	int nsegs, cluster;

	nsegs = 0;
	cluster = blk_queue_cluster(q);

	/*
	 * for each bio in rq
	 */
	bvprv = NULL;
	sg = NULL;
	rq_for_each_segment(bvec, rq, iter) {
		int nbytes = bvec->bv_len;

		if (bvprv && cluster) {
			if (sg->length + nbytes > queue_max_segment_size(q))
				goto new_segment;

			if (!BIOVEC_PHYS_MERGEABLE(bvprv, bvec))
				goto new_segment;
			if (!BIOVEC_SEG_BOUNDARY(q, bvprv, bvec))
				goto new_segment;

			sg->length += nbytes;
		} else {
new_segment:
			if (!sg)
				sg = sglist;
			else {
				/*
				 * If the driver previously mapped a shorter
				 * list, we could see a termination bit
				 * prematurely unless it fully inits the sg
				 * table on each mapping. We KNOW that there
				 * must be more entries here or the driver
				 * would be buggy, so force clear the
				 * termination bit to avoid doing a full
				 * sg_init_table() in drivers for each command.
				 */
				sg->page_link &= ~0x02;
				sg = sg_next(sg);
			}

			sg_set_page(sg, bvec->bv_page, nbytes, bvec->bv_offset);
			nsegs++;
		}
		bvprv = bvec;
	} /* segments in rq */


	if (unlikely(rq->cmd_flags & REQ_COPY_USER) &&
	    (blk_rq_bytes(rq) & q->dma_pad_mask)) {
		unsigned int pad_len =
			(q->dma_pad_mask & ~blk_rq_bytes(rq)) + 1;

		sg->length += pad_len;
		rq->extra_len += pad_len;
	}

	if (q->dma_drain_size && q->dma_drain_needed(rq)) {
		if (rq->cmd_flags & REQ_WRITE)
			memset(q->dma_drain_buffer, 0, q->dma_drain_size);

		sg->page_link &= ~0x02;
		sg = sg_next(sg);
		sg_set_page(sg, virt_to_page(q->dma_drain_buffer),
			    q->dma_drain_size,
			    ((unsigned long)q->dma_drain_buffer) &
			    (PAGE_SIZE - 1));
		nsegs++;
		rq->extra_len += q->dma_drain_size;
	}

	if (sg)
		sg_mark_end(sg);

	return nsegs;
}
EXPORT_SYMBOL(blk_rq_map_sg);

static inline int ll_new_hw_segment(struct request_queue *q,
				    struct request *req,
				    struct bio *bio)
{
	int nr_phys_segs = bio_phys_segments(q, bio);

	if (req->nr_phys_segments + nr_phys_segs > queue_max_segments(q))
		goto no_merge;

	if (bio_integrity(bio) && blk_integrity_merge_bio(q, req, bio))
		goto no_merge;

	/*
	 * This will form the start of a new hw segment.  Bump both
	 * counters.
	 */
	req->nr_phys_segments += nr_phys_segs;
	return 1;

no_merge:
	req->cmd_flags |= REQ_NOMERGE;
	if (req == q->last_merge)
		q->last_merge = NULL;
	return 0;
}

int ll_back_merge_fn(struct request_queue *q, struct request *req,
		     struct bio *bio)
{
	unsigned short max_sectors;

	if (unlikely(req->cmd_type == REQ_TYPE_BLOCK_PC))
		max_sectors = queue_max_hw_sectors(q);
	else
		max_sectors = queue_max_sectors(q);

	if (blk_rq_sectors(req) + bio_sectors(bio) > max_sectors) {
		req->cmd_flags |= REQ_NOMERGE;
		if (req == q->last_merge)
			q->last_merge = NULL;
		return 0;
	}
	if (!bio_flagged(req->biotail, BIO_SEG_VALID))
		blk_recount_segments(q, req->biotail);
	if (!bio_flagged(bio, BIO_SEG_VALID))
		blk_recount_segments(q, bio);

	return ll_new_hw_segment(q, req, bio);
}

int ll_front_merge_fn(struct request_queue *q, struct request *req,
		      struct bio *bio)
{
	unsigned short max_sectors;

	if (unlikely(req->cmd_type == REQ_TYPE_BLOCK_PC))
		max_sectors = queue_max_hw_sectors(q);
	else
		max_sectors = queue_max_sectors(q);


	if (blk_rq_sectors(req) + bio_sectors(bio) > max_sectors) {
		req->cmd_flags |= REQ_NOMERGE;
		if (req == q->last_merge)
			q->last_merge = NULL;
		return 0;
	}
	if (!bio_flagged(bio, BIO_SEG_VALID))
		blk_recount_segments(q, bio);
	if (!bio_flagged(req->bio, BIO_SEG_VALID))
		blk_recount_segments(q, req->bio);

	return ll_new_hw_segment(q, req, bio);
}

static int ll_merge_requests_fn(struct request_queue *q, struct request *req,
				struct request *next)
{
	int total_phys_segments;
	unsigned int seg_size =
		req->biotail->bi_seg_back_size + next->bio->bi_seg_front_size;

	/*
	 * First check if the either of the requests are re-queued
	 * requests.  Can't merge them if they are.
	 */
	if (req->special || next->special)
		return 0;

	/*
	 * Will it become too large?
	 */
	if ((blk_rq_sectors(req) + blk_rq_sectors(next)) > queue_max_sectors(q))
		return 0;

	total_phys_segments = req->nr_phys_segments + next->nr_phys_segments;
	if (blk_phys_contig_segment(q, req->biotail, next->bio)) {
		if (req->nr_phys_segments == 1)
			req->bio->bi_seg_front_size = seg_size;
		if (next->nr_phys_segments == 1)
			next->biotail->bi_seg_back_size = seg_size;
		total_phys_segments--;
	}

	if (total_phys_segments > queue_max_segments(q))
		return 0;

	if (blk_integrity_rq(req) && blk_integrity_merge_rq(q, req, next))
		return 0;

	/* Merge is OK... */
	req->nr_phys_segments = total_phys_segments;
	return 1;
}

/**
 * blk_rq_set_mixed_merge - mark a request as mixed merge
 * @rq: request to mark as mixed merge
 *
 * Description:
 *     @rq is about to be mixed merged.  Make sure the attributes
 *     which can be mixed are set in each bio and mark @rq as mixed
 *     merged.
 */
void blk_rq_set_mixed_merge(struct request *rq)
{
	unsigned int ff = rq->cmd_flags & REQ_FAILFAST_MASK;
	struct bio *bio;

	if (rq->cmd_flags & REQ_MIXED_MERGE)
		return;

	/*
	 * @rq will no longer represent mixable attributes for all the
	 * contained bios.  It will just track those of the first one.
	 * Distributes the attributs to each bio.
	 */
	for (bio = rq->bio; bio; bio = bio->bi_next) {
		WARN_ON_ONCE((bio->bi_rw & REQ_FAILFAST_MASK) &&
			     (bio->bi_rw & REQ_FAILFAST_MASK) != ff);
		bio->bi_rw |= ff;
	}
	rq->cmd_flags |= REQ_MIXED_MERGE;
}

static void blk_account_io_merge(struct request *req)
{
	if (blk_do_io_stat(req)) {
		struct hd_struct *part;
		int cpu;

		cpu = part_stat_lock();
		part = req->part;

		part_round_stats(cpu, part);
		part_dec_in_flight(part, rq_data_dir(req));

<<<<<<< HEAD
		kref_put(&part->ref, __delete_partition);
=======
		hd_struct_put(part);
>>>>>>> b79f924c
		part_stat_unlock();
	}
}

/*
 * Has to be called with the request spinlock acquired
 */
static int attempt_merge(struct request_queue *q, struct request *req,
			  struct request *next)
{
	if (!rq_mergeable(req) || !rq_mergeable(next))
		return 0;

	/*
	 * Don't merge file system requests and discard requests
	 */
	if ((req->cmd_flags & REQ_DISCARD) != (next->cmd_flags & REQ_DISCARD))
		return 0;

	/*
	 * Don't merge discard requests and secure discard requests
	 */
	if ((req->cmd_flags & REQ_SECURE) != (next->cmd_flags & REQ_SECURE))
		return 0;

	/*
	 * not contiguous
	 */
	if (blk_rq_pos(req) + blk_rq_sectors(req) != blk_rq_pos(next))
		return 0;

	if (rq_data_dir(req) != rq_data_dir(next)
	    || req->rq_disk != next->rq_disk
	    || next->special)
		return 0;

	/*
	 * If we are allowed to merge, then append bio list
	 * from next to rq and release next. merge_requests_fn
	 * will have updated segment counts, update sector
	 * counts here.
	 */
	if (!ll_merge_requests_fn(q, req, next))
		return 0;

	/*
	 * If failfast settings disagree or any of the two is already
	 * a mixed merge, mark both as mixed before proceeding.  This
	 * makes sure that all involved bios have mixable attributes
	 * set properly.
	 */
	if ((req->cmd_flags | next->cmd_flags) & REQ_MIXED_MERGE ||
	    (req->cmd_flags & REQ_FAILFAST_MASK) !=
	    (next->cmd_flags & REQ_FAILFAST_MASK)) {
		blk_rq_set_mixed_merge(req);
		blk_rq_set_mixed_merge(next);
	}

	/*
	 * At this point we have either done a back merge
	 * or front merge. We need the smaller start_time of
	 * the merged requests to be the current request
	 * for accounting purposes.
	 */
	if (time_after(req->start_time, next->start_time))
		req->start_time = next->start_time;

	req->biotail->bi_next = next->bio;
	req->biotail = next->biotail;

	req->__data_len += blk_rq_bytes(next);

	elv_merge_requests(q, req, next);

	/*
	 * 'next' is going away, so update stats accordingly
	 */
	blk_account_io_merge(next);

	req->ioprio = ioprio_best(req->ioprio, next->ioprio);
	if (blk_rq_cpu_valid(next))
		req->cpu = next->cpu;

	/* owner-ship of bio passed from next to req */
	next->bio = NULL;
	__blk_put_request(q, next);
	return 1;
}

int attempt_back_merge(struct request_queue *q, struct request *rq)
{
	struct request *next = elv_latter_request(q, rq);

	if (next)
		return attempt_merge(q, rq, next);

	return 0;
}

int attempt_front_merge(struct request_queue *q, struct request *rq)
{
	struct request *prev = elv_former_request(q, rq);

	if (prev)
		return attempt_merge(q, prev, rq);

	return 0;
}<|MERGE_RESOLUTION|>--- conflicted
+++ resolved
@@ -356,11 +356,7 @@
 		part_round_stats(cpu, part);
 		part_dec_in_flight(part, rq_data_dir(req));
 
-<<<<<<< HEAD
-		kref_put(&part->ref, __delete_partition);
-=======
 		hd_struct_put(part);
->>>>>>> b79f924c
 		part_stat_unlock();
 	}
 }
