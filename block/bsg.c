--- conflicted
+++ resolved
@@ -81,27 +81,9 @@
 			return -ENOMEM;
 	}
 
-<<<<<<< HEAD
-	if (hdr->response) {
-		sreq->sense = kzalloc(hdr->max_response_len, GFP_KERNEL);
-		if (!sreq->sense)
-			return -ENOMEM;
-	} else
-		sreq->sense = NULL;
-
 	if (copy_from_user(sreq->cmd, uptr64(hdr->request), sreq->cmd_len))
 		return -EFAULT;
 	if (blk_verify_command(sreq->cmd, mode))
-=======
-	if (copy_from_user(req->cmd, (void __user *)(unsigned long)hdr->request,
-			   hdr->request_len))
-		return -EFAULT;
-
-	if (hdr->subprotocol == BSG_SUB_PROTOCOL_SCSI_CMD) {
-		if (blk_verify_command(req->cmd, has_write_perm))
-			return -EPERM;
-	} else if (!capable(CAP_SYS_RAWIO))
->>>>>>> a59fca0e
 		return -EPERM;
 	return 0;
 }
@@ -146,10 +128,7 @@
 
 static void bsg_scsi_free_rq(struct request *rq)
 {
-	struct scsi_request *sreq = scsi_req(rq);
-
-	kfree(sreq->sense);
-	scsi_req_free_cmd(sreq);
+	scsi_req_free_cmd(scsi_req(rq));
 }
 
 static const struct bsg_ops bsg_scsi_ops = {
@@ -238,37 +217,9 @@
 static int blk_complete_sgv4_hdr_rq(struct request *rq, struct sg_io_v4 *hdr,
 				    struct bio *bio, struct bio *bidi_bio)
 {
-<<<<<<< HEAD
 	int ret;
 
 	ret = rq->q->bsg_dev.ops->complete_rq(rq, hdr);
-=======
-	struct scsi_request *req = scsi_req(rq);
-	int ret = 0;
-
-	dprintk("rq %p bio %p 0x%x\n", rq, bio, req->result);
-	/*
-	 * fill in all the output members
-	 */
-	hdr->device_status = req->result & 0xff;
-	hdr->transport_status = host_byte(req->result);
-	hdr->driver_status = driver_byte(req->result);
-	hdr->info = 0;
-	if (hdr->device_status || hdr->transport_status || hdr->driver_status)
-		hdr->info |= SG_INFO_CHECK;
-	hdr->response_len = 0;
-	if (req->sense && hdr->response) {
-		int len = min_t(unsigned int, hdr->max_response_len,
-					req->sense_len);
-		if (len > 0)
-			ret = copy_to_user((void __user *)(unsigned long)hdr->response,
-					   req->sense, len);
-		if (!ret)
-			hdr->response_len = len;
-		else
-			ret = -EFAULT;
-	}
->>>>>>> a59fca0e
 
 	if (rq->next_rq) {
 		blk_rq_unmap_user(bidi_bio);
@@ -276,11 +227,7 @@
 	}
 
 	blk_rq_unmap_user(bio);
-<<<<<<< HEAD
 	rq->q->bsg_dev.ops->free_rq(rq);
-=======
-	scsi_req_free_cmd(req);
->>>>>>> a59fca0e
 	blk_put_request(rq);
 	return ret;
 }
