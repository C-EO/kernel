// SPDX-License-Identifier: GPL-2.0
/*
 * Functions to sequence PREFLUSH and FUA writes.
 *
 * Copyright (C) 2011		Max Planck Institute for Gravitational Physics
 * Copyright (C) 2011		Tejun Heo <tj@kernel.org>
 *
 * REQ_{PREFLUSH|FUA} requests are decomposed to sequences consisted of three
 * optional steps - PREFLUSH, DATA and POSTFLUSH - according to the request
 * properties and hardware capability.
 *
 * If a request doesn't have data, only REQ_PREFLUSH makes sense, which
 * indicates a simple flush request.  If there is data, REQ_PREFLUSH indicates
 * that the device cache should be flushed before the data is executed, and
 * REQ_FUA means that the data must be on non-volatile media on request
 * completion.
 *
 * If the device doesn't have writeback cache, PREFLUSH and FUA don't make any
 * difference.  The requests are either completed immediately if there's no data
 * or executed as normal requests otherwise.
 *
 * If the device has writeback cache and supports FUA, REQ_PREFLUSH is
 * translated to PREFLUSH but REQ_FUA is passed down directly with DATA.
 *
 * If the device has writeback cache and doesn't support FUA, REQ_PREFLUSH
 * is translated to PREFLUSH and REQ_FUA to POSTFLUSH.
 *
 * The actual execution of flush is double buffered.  Whenever a request
 * needs to execute PRE or POSTFLUSH, it queues at
 * fq->flush_queue[fq->flush_pending_idx].  Once certain criteria are met, a
 * REQ_OP_FLUSH is issued and the pending_idx is toggled.  When the flush
 * completes, all the requests which were pending are proceeded to the next
 * step.  This allows arbitrary merging of different types of PREFLUSH/FUA
 * requests.
 *
 * Currently, the following conditions are used to determine when to issue
 * flush.
 *
 * C1. At any given time, only one flush shall be in progress.  This makes
 *     double buffering sufficient.
 *
 * C2. Flush is deferred if any request is executing DATA of its sequence.
 *     This avoids issuing separate POSTFLUSHes for requests which shared
 *     PREFLUSH.
 *
 * C3. The second condition is ignored if there is a request which has
 *     waited longer than FLUSH_PENDING_TIMEOUT.  This is to avoid
 *     starvation in the unlikely case where there are continuous stream of
 *     FUA (without PREFLUSH) requests.
 *
 * For devices which support FUA, it isn't clear whether C2 (and thus C3)
 * is beneficial.
 *
 * Note that a sequenced PREFLUSH/FUA request with DATA is completed twice.
 * Once while executing DATA and again after the whole sequence is
 * complete.  The first completion updates the contained bio but doesn't
 * finish it so that the bio submitter is notified only after the whole
 * sequence is complete.  This is implemented by testing RQF_FLUSH_SEQ in
 * req_bio_endio().
 *
 * The above peculiarity requires that each PREFLUSH/FUA request has only one
 * bio attached to it, which is guaranteed as they aren't allowed to be
 * merged in the usual way.
 */

#include <linux/kernel.h>
#include <linux/module.h>
#include <linux/bio.h>
#include <linux/blkdev.h>
#include <linux/gfp.h>
#include <linux/blk-mq.h>
#include <linux/lockdep.h>

#include "blk.h"
#include "blk-mq.h"
#include "blk-mq-tag.h"
#include "blk-mq-sched.h"

/* PREFLUSH/FUA sequences */
enum {
	REQ_FSEQ_PREFLUSH	= (1 << 0), /* pre-flushing in progress */
	REQ_FSEQ_DATA		= (1 << 1), /* data write in progress */
	REQ_FSEQ_POSTFLUSH	= (1 << 2), /* post-flushing in progress */
	REQ_FSEQ_DONE		= (1 << 3),

	REQ_FSEQ_ACTIONS	= REQ_FSEQ_PREFLUSH | REQ_FSEQ_DATA |
				  REQ_FSEQ_POSTFLUSH,

	/*
	 * If flush has been pending longer than the following timeout,
	 * it's issued even if flush_data requests are still in flight.
	 */
	FLUSH_PENDING_TIMEOUT	= 5 * HZ,
};

static void blk_kick_flush(struct request_queue *q,
			   struct blk_flush_queue *fq, unsigned int flags);

static unsigned int blk_flush_policy(unsigned long fflags, struct request *rq)
{
	unsigned int policy = 0;

	if (blk_rq_sectors(rq))
		policy |= REQ_FSEQ_DATA;

	if (fflags & (1UL << QUEUE_FLAG_WC)) {
		if (rq->cmd_flags & REQ_PREFLUSH)
			policy |= REQ_FSEQ_PREFLUSH;
		if (!(fflags & (1UL << QUEUE_FLAG_FUA)) &&
		    (rq->cmd_flags & REQ_FUA))
			policy |= REQ_FSEQ_POSTFLUSH;
	}
	return policy;
}

static unsigned int blk_flush_cur_seq(struct request *rq)
{
	return 1 << ffz(rq->flush.seq);
}

static void blk_flush_restore_request(struct request *rq)
{
	/*
	 * After flush data completion, @rq->bio is %NULL but we need to
	 * complete the bio again.  @rq->biotail is guaranteed to equal the
	 * original @rq->bio.  Restore it.
	 */
	rq->bio = rq->biotail;

	/* make @rq a normal request */
	rq->rq_flags &= ~RQF_FLUSH_SEQ;
	rq->end_io = rq->flush.saved_end_io;
}

static void blk_flush_queue_rq(struct request *rq, bool add_front)
{
	blk_mq_add_to_requeue_list(rq, add_front, true);
}

static void blk_account_io_flush(struct request *rq)
{
<<<<<<< HEAD
	struct hd_struct *part = &rq->rq_disk->part0;
=======
	struct block_device *part = rq->rq_disk->part0;
>>>>>>> 7d2a07b7

	part_stat_lock();
	part_stat_inc(part, ios[STAT_FLUSH]);
	part_stat_add(part, nsecs[STAT_FLUSH],
		      ktime_get_ns() - rq->start_time_ns);
	part_stat_unlock();
}

/**
 * blk_flush_complete_seq - complete flush sequence
 * @rq: PREFLUSH/FUA request being sequenced
 * @fq: flush queue
 * @seq: sequences to complete (mask of %REQ_FSEQ_*, can be zero)
 * @error: whether an error occurred
 *
 * @rq just completed @seq part of its flush sequence, record the
 * completion and trigger the next step.
 *
 * CONTEXT:
 * spin_lock_irq(fq->mq_flush_lock)
 */
static void blk_flush_complete_seq(struct request *rq,
				   struct blk_flush_queue *fq,
				   unsigned int seq, blk_status_t error)
{
	struct request_queue *q = rq->q;
	struct list_head *pending = &fq->flush_queue[fq->flush_pending_idx];
	unsigned int cmd_flags;

	BUG_ON(rq->flush.seq & seq);
	rq->flush.seq |= seq;
	cmd_flags = rq->cmd_flags;

	if (likely(!error))
		seq = blk_flush_cur_seq(rq);
	else
		seq = REQ_FSEQ_DONE;

	switch (seq) {
	case REQ_FSEQ_PREFLUSH:
	case REQ_FSEQ_POSTFLUSH:
		/* queue for flush */
		if (list_empty(pending))
			fq->flush_pending_since = jiffies;
		list_move_tail(&rq->flush.list, pending);
		break;

	case REQ_FSEQ_DATA:
		list_move_tail(&rq->flush.list, &fq->flush_data_in_flight);
		blk_flush_queue_rq(rq, true);
		break;

	case REQ_FSEQ_DONE:
		/*
		 * @rq was previously adjusted by blk_insert_flush() for
		 * flush sequencing and may already have gone through the
		 * flush data request completion path.  Restore @rq for
		 * normal completion and end it.
		 */
		BUG_ON(!list_empty(&rq->queuelist));
		list_del_init(&rq->flush.list);
		blk_flush_restore_request(rq);
		blk_mq_end_request(rq, error);
		break;

	default:
		BUG();
	}

	blk_kick_flush(q, fq, cmd_flags);
}

static void flush_end_io(struct request *flush_rq, blk_status_t error)
{
	struct request_queue *q = flush_rq->q;
	struct list_head *running;
	struct request *rq, *n;
	unsigned long flags = 0;
	struct blk_flush_queue *fq = blk_get_flush_queue(q, flush_rq->mq_ctx);
<<<<<<< HEAD

	blk_account_io_flush(flush_rq);
=======
>>>>>>> 7d2a07b7

	/* release the tag's ownership to the req cloned from */
	spin_lock_irqsave(&fq->mq_flush_lock, flags);

	if (!refcount_dec_and_test(&flush_rq->ref)) {
		fq->rq_status = error;
		spin_unlock_irqrestore(&fq->mq_flush_lock, flags);
		return;
	}

<<<<<<< HEAD
=======
	blk_account_io_flush(flush_rq);
	/*
	 * Flush request has to be marked as IDLE when it is really ended
	 * because its .end_io() is called from timeout code path too for
	 * avoiding use-after-free.
	 */
	WRITE_ONCE(flush_rq->state, MQ_RQ_IDLE);
>>>>>>> 7d2a07b7
	if (fq->rq_status != BLK_STS_OK)
		error = fq->rq_status;

	if (!q->elevator) {
		flush_rq->tag = BLK_MQ_NO_TAG;
	} else {
		blk_mq_put_driver_tag(flush_rq);
		flush_rq->internal_tag = BLK_MQ_NO_TAG;
	}

	running = &fq->flush_queue[fq->flush_running_idx];
	BUG_ON(fq->flush_pending_idx == fq->flush_running_idx);

	/* account completion of the flush request */
	fq->flush_running_idx ^= 1;

	/* and push the waiting requests to the next stage */
	list_for_each_entry_safe(rq, n, running, flush.list) {
		unsigned int seq = blk_flush_cur_seq(rq);

		BUG_ON(seq != REQ_FSEQ_PREFLUSH && seq != REQ_FSEQ_POSTFLUSH);
		blk_flush_complete_seq(rq, fq, seq, error);
	}

	spin_unlock_irqrestore(&fq->mq_flush_lock, flags);
}

bool is_flush_rq(struct request *rq)
{
	return rq->end_io == flush_end_io;
}

/**
 * blk_kick_flush - consider issuing flush request
 * @q: request_queue being kicked
 * @fq: flush queue
 * @flags: cmd_flags of the original request
 *
 * Flush related states of @q have changed, consider issuing flush request.
 * Please read the comment at the top of this file for more info.
 *
 * CONTEXT:
 * spin_lock_irq(fq->mq_flush_lock)
 *
 */
static void blk_kick_flush(struct request_queue *q, struct blk_flush_queue *fq,
			   unsigned int flags)
{
	struct list_head *pending = &fq->flush_queue[fq->flush_pending_idx];
	struct request *first_rq =
		list_first_entry(pending, struct request, flush.list);
	struct request *flush_rq = fq->flush_rq;

	/* C1 described at the top of this file */
	if (fq->flush_pending_idx != fq->flush_running_idx || list_empty(pending))
		return;

	/* C2 and C3 */
	if (!list_empty(&fq->flush_data_in_flight) &&
	    time_before(jiffies,
			fq->flush_pending_since + FLUSH_PENDING_TIMEOUT))
		return;

	/*
	 * Issue flush and toggle pending_idx.  This makes pending_idx
	 * different from running_idx, which means flush is in flight.
	 */
	fq->flush_pending_idx ^= 1;

	blk_rq_init(q, flush_rq);

	/*
	 * In case of none scheduler, borrow tag from the first request
	 * since they can't be in flight at the same time. And acquire
	 * the tag's ownership for flush req.
	 *
	 * In case of IO scheduler, flush rq need to borrow scheduler tag
	 * just for cheating put/get driver tag.
	 */
	flush_rq->mq_ctx = first_rq->mq_ctx;
	flush_rq->mq_hctx = first_rq->mq_hctx;

	if (!q->elevator) {
		flush_rq->tag = first_rq->tag;

		/*
		 * We borrow data request's driver tag, so have to mark
		 * this flush request as INFLIGHT for avoiding double
		 * account of this driver tag
		 */
		flush_rq->rq_flags |= RQF_MQ_INFLIGHT;
	} else
		flush_rq->internal_tag = first_rq->internal_tag;

	flush_rq->cmd_flags = REQ_OP_FLUSH | REQ_PREFLUSH;
	flush_rq->cmd_flags |= (flags & REQ_DRV) | (flags & REQ_FAILFAST_MASK);
	flush_rq->rq_flags |= RQF_FLUSH_SEQ;
	flush_rq->rq_disk = first_rq->rq_disk;
	flush_rq->end_io = flush_end_io;
	/*
	 * Order WRITE ->end_io and WRITE rq->ref, and its pair is the one
	 * implied in refcount_inc_not_zero() called from
	 * blk_mq_find_and_get_req(), which orders WRITE/READ flush_rq->ref
	 * and READ flush_rq->end_io
	 */
	smp_wmb();
	refcount_set(&flush_rq->ref, 1);

	blk_flush_queue_rq(flush_rq, false);
}

static void mq_flush_data_end_io(struct request *rq, blk_status_t error)
{
	struct request_queue *q = rq->q;
	struct blk_mq_hw_ctx *hctx = rq->mq_hctx;
	struct blk_mq_ctx *ctx = rq->mq_ctx;
	unsigned long flags;
	struct blk_flush_queue *fq = blk_get_flush_queue(q, ctx);

	if (q->elevator) {
		WARN_ON(rq->tag < 0);
		blk_mq_put_driver_tag(rq);
	}

	/*
	 * After populating an empty queue, kick it to avoid stall.  Read
	 * the comment in flush_end_io().
	 */
	spin_lock_irqsave(&fq->mq_flush_lock, flags);
	blk_flush_complete_seq(rq, fq, REQ_FSEQ_DATA, error);
	spin_unlock_irqrestore(&fq->mq_flush_lock, flags);

	blk_mq_sched_restart(hctx);
}

/**
 * blk_insert_flush - insert a new PREFLUSH/FUA request
 * @rq: request to insert
 *
 * To be called from __elv_add_request() for %ELEVATOR_INSERT_FLUSH insertions.
 * or __blk_mq_run_hw_queue() to dispatch request.
 * @rq is being submitted.  Analyze what needs to be done and put it on the
 * right queue.
 */
void blk_insert_flush(struct request *rq)
{
	struct request_queue *q = rq->q;
	unsigned long fflags = q->queue_flags;	/* may change, cache */
	unsigned int policy = blk_flush_policy(fflags, rq);
	struct blk_flush_queue *fq = blk_get_flush_queue(q, rq->mq_ctx);

	/*
	 * @policy now records what operations need to be done.  Adjust
	 * REQ_PREFLUSH and FUA for the driver.
	 */
	rq->cmd_flags &= ~REQ_PREFLUSH;
	if (!(fflags & (1UL << QUEUE_FLAG_FUA)))
		rq->cmd_flags &= ~REQ_FUA;

	/*
	 * REQ_PREFLUSH|REQ_FUA implies REQ_SYNC, so if we clear any
	 * of those flags, we have to set REQ_SYNC to avoid skewing
	 * the request accounting.
	 */
	rq->cmd_flags |= REQ_SYNC;

	/*
	 * An empty flush handed down from a stacking driver may
	 * translate into nothing if the underlying device does not
	 * advertise a write-back cache.  In this case, simply
	 * complete the request.
	 */
	if (!policy) {
		blk_mq_end_request(rq, 0);
		return;
	}

	BUG_ON(rq->bio != rq->biotail); /*assumes zero or single bio rq */

	/*
	 * If there's data but flush is not necessary, the request can be
	 * processed directly without going through flush machinery.  Queue
	 * for normal execution.
	 */
	if ((policy & REQ_FSEQ_DATA) &&
	    !(policy & (REQ_FSEQ_PREFLUSH | REQ_FSEQ_POSTFLUSH))) {
		blk_mq_request_bypass_insert(rq, false, false);
		return;
	}

	/*
	 * @rq should go through flush machinery.  Mark it part of flush
	 * sequence and submit for further processing.
	 */
	memset(&rq->flush, 0, sizeof(rq->flush));
	INIT_LIST_HEAD(&rq->flush.list);
	rq->rq_flags |= RQF_FLUSH_SEQ;
	rq->flush.saved_end_io = rq->end_io; /* Usually NULL */

	rq->end_io = mq_flush_data_end_io;

	spin_lock_irq(&fq->mq_flush_lock);
	blk_flush_complete_seq(rq, fq, REQ_FSEQ_ACTIONS & ~policy, 0);
	spin_unlock_irq(&fq->mq_flush_lock);
}

/**
 * blkdev_issue_flush - queue a flush
 * @bdev:	blockdev to issue flush for
<<<<<<< HEAD
 * @gfp_mask:	memory allocation flags (for bio_alloc)
=======
>>>>>>> 7d2a07b7
 *
 * Description:
 *    Issue a flush for the block device in question.
 */
<<<<<<< HEAD
int blkdev_issue_flush(struct block_device *bdev, gfp_t gfp_mask)
{
	struct bio *bio;
	int ret = 0;

	bio = bio_alloc(gfp_mask, 0);
	bio_set_dev(bio, bdev);
	bio->bi_opf = REQ_OP_WRITE | REQ_PREFLUSH;

	ret = submit_bio_wait(bio);
	bio_put(bio);
	return ret;
=======
int blkdev_issue_flush(struct block_device *bdev)
{
	struct bio bio;

	bio_init(&bio, NULL, 0);
	bio_set_dev(&bio, bdev);
	bio.bi_opf = REQ_OP_WRITE | REQ_PREFLUSH;
	return submit_bio_wait(&bio);
>>>>>>> 7d2a07b7
}
EXPORT_SYMBOL(blkdev_issue_flush);

struct blk_flush_queue *blk_alloc_flush_queue(int node, int cmd_size,
					      gfp_t flags)
{
	struct blk_flush_queue *fq;
	int rq_sz = sizeof(struct request);

	fq = kzalloc_node(sizeof(*fq), flags, node);
	if (!fq)
		goto fail;

	spin_lock_init(&fq->mq_flush_lock);

	rq_sz = round_up(rq_sz + cmd_size, cache_line_size());
	fq->flush_rq = kzalloc_node(rq_sz, flags, node);
	if (!fq->flush_rq)
		goto fail_rq;

	INIT_LIST_HEAD(&fq->flush_queue[0]);
	INIT_LIST_HEAD(&fq->flush_queue[1]);
	INIT_LIST_HEAD(&fq->flush_data_in_flight);

	lockdep_register_key(&fq->key);
	lockdep_set_class(&fq->mq_flush_lock, &fq->key);

	return fq;

 fail_rq:
	kfree(fq);
 fail:
	return NULL;
}

void blk_free_flush_queue(struct blk_flush_queue *fq)
{
	/* bio based request queue hasn't flush queue */
	if (!fq)
		return;

	lockdep_unregister_key(&fq->key);
	kfree(fq->flush_rq);
	kfree(fq);
}

/*
 * Allow driver to set its own lock class to fq->mq_flush_lock for
 * avoiding lockdep complaint.
 *
 * flush_end_io() may be called recursively from some driver, such as
 * nvme-loop, so lockdep may complain 'possible recursive locking' because
 * all 'struct blk_flush_queue' instance share same mq_flush_lock lock class
 * key. We need to assign different lock class for these driver's
 * fq->mq_flush_lock for avoiding the lockdep warning.
 *
 * Use dynamically allocated lock class key for each 'blk_flush_queue'
 * instance is over-kill, and more worse it introduces horrible boot delay
 * issue because synchronize_rcu() is implied in lockdep_unregister_key which
 * is called for each hctx release. SCSI probing may synchronously create and
 * destroy lots of MQ request_queues for non-existent devices, and some robot
 * test kernel always enable lockdep option. It is observed that more than half
 * an hour is taken during SCSI MQ probe with per-fq lock class.
 */
void blk_mq_hctx_set_fq_lock_class(struct blk_mq_hw_ctx *hctx,
		struct lock_class_key *key)
{
	lockdep_set_class(&hctx->fq->mq_flush_lock, key);
}
EXPORT_SYMBOL_GPL(blk_mq_hctx_set_fq_lock_class);<|MERGE_RESOLUTION|>--- conflicted
+++ resolved
@@ -69,7 +69,6 @@
 #include <linux/blkdev.h>
 #include <linux/gfp.h>
 #include <linux/blk-mq.h>
-#include <linux/lockdep.h>
 
 #include "blk.h"
 #include "blk-mq.h"
@@ -139,11 +138,7 @@
 
 static void blk_account_io_flush(struct request *rq)
 {
-<<<<<<< HEAD
-	struct hd_struct *part = &rq->rq_disk->part0;
-=======
 	struct block_device *part = rq->rq_disk->part0;
->>>>>>> 7d2a07b7
 
 	part_stat_lock();
 	part_stat_inc(part, ios[STAT_FLUSH]);
@@ -223,11 +218,6 @@
 	struct request *rq, *n;
 	unsigned long flags = 0;
 	struct blk_flush_queue *fq = blk_get_flush_queue(q, flush_rq->mq_ctx);
-<<<<<<< HEAD
-
-	blk_account_io_flush(flush_rq);
-=======
->>>>>>> 7d2a07b7
 
 	/* release the tag's ownership to the req cloned from */
 	spin_lock_irqsave(&fq->mq_flush_lock, flags);
@@ -238,8 +228,6 @@
 		return;
 	}
 
-<<<<<<< HEAD
-=======
 	blk_account_io_flush(flush_rq);
 	/*
 	 * Flush request has to be marked as IDLE when it is really ended
@@ -247,7 +235,6 @@
 	 * avoiding use-after-free.
 	 */
 	WRITE_ONCE(flush_rq->state, MQ_RQ_IDLE);
->>>>>>> 7d2a07b7
 	if (fq->rq_status != BLK_STS_OK)
 		error = fq->rq_status;
 
@@ -457,28 +444,10 @@
 /**
  * blkdev_issue_flush - queue a flush
  * @bdev:	blockdev to issue flush for
-<<<<<<< HEAD
- * @gfp_mask:	memory allocation flags (for bio_alloc)
-=======
->>>>>>> 7d2a07b7
  *
  * Description:
  *    Issue a flush for the block device in question.
  */
-<<<<<<< HEAD
-int blkdev_issue_flush(struct block_device *bdev, gfp_t gfp_mask)
-{
-	struct bio *bio;
-	int ret = 0;
-
-	bio = bio_alloc(gfp_mask, 0);
-	bio_set_dev(bio, bdev);
-	bio->bi_opf = REQ_OP_WRITE | REQ_PREFLUSH;
-
-	ret = submit_bio_wait(bio);
-	bio_put(bio);
-	return ret;
-=======
 int blkdev_issue_flush(struct block_device *bdev)
 {
 	struct bio bio;
@@ -487,7 +456,6 @@
 	bio_set_dev(&bio, bdev);
 	bio.bi_opf = REQ_OP_WRITE | REQ_PREFLUSH;
 	return submit_bio_wait(&bio);
->>>>>>> 7d2a07b7
 }
 EXPORT_SYMBOL(blkdev_issue_flush);
 
@@ -512,9 +480,6 @@
 	INIT_LIST_HEAD(&fq->flush_queue[1]);
 	INIT_LIST_HEAD(&fq->flush_data_in_flight);
 
-	lockdep_register_key(&fq->key);
-	lockdep_set_class(&fq->mq_flush_lock, &fq->key);
-
 	return fq;
 
  fail_rq:
@@ -529,7 +494,6 @@
 	if (!fq)
 		return;
 
-	lockdep_unregister_key(&fq->key);
 	kfree(fq->flush_rq);
 	kfree(fq);
 }
