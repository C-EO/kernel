--- conflicted
+++ resolved
@@ -21,17 +21,6 @@
 	struct request **static_rqs;
 	struct list_head page_list;
 
-<<<<<<< HEAD
-extern struct blk_mq_tags *blk_mq_init_tags(unsigned int nr_tags,
-					unsigned int reserved_tags,
-					int node, unsigned int flags);
-extern void blk_mq_free_tags(struct blk_mq_tags *tags, unsigned int flags);
-
-extern int blk_mq_init_shared_sbitmap(struct blk_mq_tag_set *set,
-				      unsigned int flags);
-extern void blk_mq_exit_shared_sbitmap(struct blk_mq_tag_set *set);
-
-=======
 	/*
 	 * used to clear request reference in rqs[] before freeing one
 	 * request pool
@@ -51,7 +40,6 @@
 
 extern int blk_mq_init_shared_sbitmap(struct blk_mq_tag_set *set);
 extern void blk_mq_exit_shared_sbitmap(struct blk_mq_tag_set *set);
->>>>>>> 7d2a07b7
 extern unsigned int blk_mq_get_tag(struct blk_mq_alloc_data *data);
 extern void blk_mq_put_tag(struct blk_mq_tags *tags, struct blk_mq_ctx *ctx,
 			   unsigned int tag);
@@ -100,40 +88,6 @@
 	__blk_mq_tag_idle(hctx);
 }
 
-<<<<<<< HEAD
-/*
- * For shared tag users, we track the number of currently active users
- * and attempt to provide a fair share of the tag depth for each of them.
- */
-static inline bool hctx_may_queue(struct blk_mq_hw_ctx *hctx,
-				  struct sbitmap_queue *bt)
-{
-	unsigned int depth, users;
-
-	if (!hctx || !(hctx->flags & BLK_MQ_F_TAG_SHARED))
-		return true;
-	if (!test_bit(BLK_MQ_S_TAG_ACTIVE, &hctx->state))
-		return true;
-
-	/*
-	 * Don't try dividing an ant
-	 */
-	if (bt->sb.depth == 1)
-		return true;
-
-	users = atomic_read(&hctx->tags->active_queues);
-	if (!users)
-		return true;
-
-	/*
-	 * Allow at least some tags
-	 */
-	depth = max((bt->sb.depth + users - 1) / users, 4U);
-	return atomic_read(&hctx->nr_active) < depth;
-}
-
-=======
->>>>>>> 7d2a07b7
 static inline bool blk_mq_tag_is_reserved(struct blk_mq_tags *tags,
 					  unsigned int tag)
 {
