--- conflicted
+++ resolved
@@ -2740,13 +2740,9 @@
 		if (bfq_bfqq_sync(bfqq) && bic->stable_merge_bfqq &&
 		    !bfq_bfqq_just_created(bfqq) &&
 		    time_is_before_jiffies(bfqq->split_time +
-<<<<<<< HEAD
-					  msecs_to_jiffies(200))) {
-=======
 					  msecs_to_jiffies(bfq_late_stable_merging)) &&
 		    time_is_before_jiffies(bfqq->creation_time +
 					   msecs_to_jiffies(bfq_late_stable_merging))) {
->>>>>>> f20ef843
 			struct bfq_queue *stable_merge_bfqq =
 				bic->stable_merge_bfqq;
 			int proc_ref = min(bfqq_process_refs(bfqq),
