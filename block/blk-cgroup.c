// SPDX-License-Identifier: GPL-2.0
/*
 * Common Block IO controller cgroup interface
 *
 * Based on ideas and code from CFQ, CFS and BFQ:
 * Copyright (C) 2003 Jens Axboe <axboe@kernel.dk>
 *
 * Copyright (C) 2008 Fabio Checconi <fabio@gandalf.sssup.it>
 *		      Paolo Valente <paolo.valente@unimore.it>
 *
 * Copyright (C) 2009 Vivek Goyal <vgoyal@redhat.com>
 * 	              Nauman Rafique <nauman@google.com>
 *
 * For policy-specific per-blkcg data:
 * Copyright (C) 2015 Paolo Valente <paolo.valente@unimore.it>
 *                    Arianna Avanzini <avanzini.arianna@gmail.com>
 */
#include <linux/ioprio.h>
#include <linux/kdev_t.h>
#include <linux/module.h>
#include <linux/sched/signal.h>
#include <linux/err.h>
#include <linux/blkdev.h>
#include <linux/backing-dev.h>
#include <linux/slab.h>
#include <linux/genhd.h>
#include <linux/delay.h>
#include <linux/atomic.h>
#include <linux/ctype.h>
#include <linux/blk-cgroup.h>
#include <linux/tracehook.h>
#include <linux/psi.h>
#include "blk.h"
#include "blk-ioprio.h"

/*
 * blkcg_pol_mutex protects blkcg_policy[] and policy [de]activation.
 * blkcg_pol_register_mutex nests outside of it and synchronizes entire
 * policy [un]register operations including cgroup file additions /
 * removals.  Putting cgroup file registration outside blkcg_pol_mutex
 * allows grabbing it from cgroup callbacks.
 */
static DEFINE_MUTEX(blkcg_pol_register_mutex);
static DEFINE_MUTEX(blkcg_pol_mutex);

struct blkcg blkcg_root;
EXPORT_SYMBOL_GPL(blkcg_root);

struct cgroup_subsys_state * const blkcg_root_css = &blkcg_root.css;
EXPORT_SYMBOL_GPL(blkcg_root_css);

static struct blkcg_policy *blkcg_policy[BLKCG_MAX_POLS];

static LIST_HEAD(all_blkcgs);		/* protected by blkcg_pol_mutex */

bool blkcg_debug_stats = false;
static struct workqueue_struct *blkcg_punt_bio_wq;

#define BLKG_DESTROY_BATCH_SIZE  64

static bool blkcg_policy_enabled(struct request_queue *q,
				 const struct blkcg_policy *pol)
{
	return pol && test_bit(pol->plid, q->blkcg_pols);
}

/**
 * blkg_free - free a blkg
 * @blkg: blkg to free
 *
 * Free @blkg which may be partially allocated.
 */
static void blkg_free(struct blkcg_gq *blkg)
{
	int i;

	if (!blkg)
		return;

	for (i = 0; i < BLKCG_MAX_POLS; i++)
		if (blkg->pd[i])
			blkcg_policy[i]->pd_free_fn(blkg->pd[i]);

	free_percpu(blkg->iostat_cpu);
	percpu_ref_exit(&blkg->refcnt);
	kfree(blkg);
}

static void __blkg_release(struct rcu_head *rcu)
{
	struct blkcg_gq *blkg = container_of(rcu, struct blkcg_gq, rcu_head);

	WARN_ON(!bio_list_empty(&blkg->async_bios));

	/* release the blkcg and parent blkg refs this blkg has been holding */
	css_put(&blkg->blkcg->css);
	if (blkg->parent)
		blkg_put(blkg->parent);
	blkg_free(blkg);
}

/*
 * A group is RCU protected, but having an rcu lock does not mean that one
 * can access all the fields of blkg and assume these are valid.  For
 * example, don't try to follow throtl_data and request queue links.
 *
 * Having a reference to blkg under an rcu allows accesses to only values
 * local to groups like group stats and group rate limits.
 */
static void blkg_release(struct percpu_ref *ref)
{
	struct blkcg_gq *blkg = container_of(ref, struct blkcg_gq, refcnt);

	call_rcu(&blkg->rcu_head, __blkg_release);
}

static void blkg_async_bio_workfn(struct work_struct *work)
{
	struct blkcg_gq *blkg = container_of(work, struct blkcg_gq,
					     async_bio_work);
	struct bio_list bios = BIO_EMPTY_LIST;
	struct bio *bio;
	struct blk_plug plug;
	bool need_plug = false;

	/* as long as there are pending bios, @blkg can't go away */
	spin_lock_bh(&blkg->async_bio_lock);
	bio_list_merge(&bios, &blkg->async_bios);
	bio_list_init(&blkg->async_bios);
	spin_unlock_bh(&blkg->async_bio_lock);

	/* start plug only when bio_list contains at least 2 bios */
	if (bios.head && bios.head->bi_next) {
		need_plug = true;
		blk_start_plug(&plug);
	}
	while ((bio = bio_list_pop(&bios)))
		submit_bio(bio);
	if (need_plug)
		blk_finish_plug(&plug);
}

/**
 * blkg_alloc - allocate a blkg
 * @blkcg: block cgroup the new blkg is associated with
 * @q: request_queue the new blkg is associated with
 * @gfp_mask: allocation mask to use
 *
 * Allocate a new blkg assocating @blkcg and @q.
 */
static struct blkcg_gq *blkg_alloc(struct blkcg *blkcg, struct request_queue *q,
				   gfp_t gfp_mask)
{
	struct blkcg_gq *blkg;
	int i, cpu;

	/* alloc and init base part */
	blkg = kzalloc_node(sizeof(*blkg), gfp_mask, q->node);
	if (!blkg)
		return NULL;

	if (percpu_ref_init(&blkg->refcnt, blkg_release, 0, gfp_mask))
		goto err_free;

	blkg->iostat_cpu = alloc_percpu_gfp(struct blkg_iostat_set, gfp_mask);
	if (!blkg->iostat_cpu)
		goto err_free;

	blkg->q = q;
	INIT_LIST_HEAD(&blkg->q_node);
	spin_lock_init(&blkg->async_bio_lock);
	bio_list_init(&blkg->async_bios);
	INIT_WORK(&blkg->async_bio_work, blkg_async_bio_workfn);
	blkg->blkcg = blkcg;

	u64_stats_init(&blkg->iostat.sync);
	for_each_possible_cpu(cpu)
		u64_stats_init(&per_cpu_ptr(blkg->iostat_cpu, cpu)->sync);

	for (i = 0; i < BLKCG_MAX_POLS; i++) {
		struct blkcg_policy *pol = blkcg_policy[i];
		struct blkg_policy_data *pd;

		if (!blkcg_policy_enabled(q, pol))
			continue;

		/* alloc per-policy data and attach it to blkg */
		pd = pol->pd_alloc_fn(gfp_mask, q, blkcg);
		if (!pd)
			goto err_free;

		blkg->pd[i] = pd;
		pd->blkg = blkg;
		pd->plid = i;
	}

	return blkg;

err_free:
	blkg_free(blkg);
	return NULL;
}

struct blkcg_gq *blkg_lookup_slowpath(struct blkcg *blkcg,
				      struct request_queue *q, bool update_hint)
{
	struct blkcg_gq *blkg;

	/*
	 * Hint didn't match.  Look up from the radix tree.  Note that the
	 * hint can only be updated under queue_lock as otherwise @blkg
	 * could have already been removed from blkg_tree.  The caller is
	 * responsible for grabbing queue_lock if @update_hint.
	 */
	blkg = radix_tree_lookup(&blkcg->blkg_tree, q->id);
	if (blkg && blkg->q == q) {
		if (update_hint) {
			lockdep_assert_held(&q->queue_lock);
			rcu_assign_pointer(blkcg->blkg_hint, blkg);
		}
		return blkg;
	}

	return NULL;
}
EXPORT_SYMBOL_GPL(blkg_lookup_slowpath);

/*
 * If @new_blkg is %NULL, this function tries to allocate a new one as
 * necessary using %GFP_NOWAIT.  @new_blkg is always consumed on return.
 */
static struct blkcg_gq *blkg_create(struct blkcg *blkcg,
				    struct request_queue *q,
				    struct blkcg_gq *new_blkg)
{
	struct blkcg_gq *blkg;
	int i, ret;

	WARN_ON_ONCE(!rcu_read_lock_held());
	lockdep_assert_held(&q->queue_lock);

	/* request_queue is dying, do not create/recreate a blkg */
	if (blk_queue_dying(q)) {
		ret = -ENODEV;
		goto err_free_blkg;
	}

	/* blkg holds a reference to blkcg */
	if (!css_tryget_online(&blkcg->css)) {
		ret = -ENODEV;
		goto err_free_blkg;
	}

	/* allocate */
	if (!new_blkg) {
		new_blkg = blkg_alloc(blkcg, q, GFP_NOWAIT | __GFP_NOWARN);
		if (unlikely(!new_blkg)) {
			ret = -ENOMEM;
			goto err_put_css;
		}
	}
	blkg = new_blkg;

	/* link parent */
	if (blkcg_parent(blkcg)) {
		blkg->parent = __blkg_lookup(blkcg_parent(blkcg), q, false);
		if (WARN_ON_ONCE(!blkg->parent)) {
			ret = -ENODEV;
			goto err_put_css;
		}
		blkg_get(blkg->parent);
	}

	/* invoke per-policy init */
	for (i = 0; i < BLKCG_MAX_POLS; i++) {
		struct blkcg_policy *pol = blkcg_policy[i];

		if (blkg->pd[i] && pol->pd_init_fn)
			pol->pd_init_fn(blkg->pd[i]);
	}

	/* insert */
	spin_lock(&blkcg->lock);
	ret = radix_tree_insert(&blkcg->blkg_tree, q->id, blkg);
	if (likely(!ret)) {
		hlist_add_head_rcu(&blkg->blkcg_node, &blkcg->blkg_list);
		list_add(&blkg->q_node, &q->blkg_list);

		for (i = 0; i < BLKCG_MAX_POLS; i++) {
			struct blkcg_policy *pol = blkcg_policy[i];

			if (blkg->pd[i] && pol->pd_online_fn)
				pol->pd_online_fn(blkg->pd[i]);
		}
	}
	blkg->online = true;
	spin_unlock(&blkcg->lock);

	if (!ret)
		return blkg;

	/* @blkg failed fully initialized, use the usual release path */
	blkg_put(blkg);
	return ERR_PTR(ret);

err_put_css:
	css_put(&blkcg->css);
err_free_blkg:
	blkg_free(new_blkg);
	return ERR_PTR(ret);
}

/**
 * blkg_lookup_create - lookup blkg, try to create one if not there
 * @blkcg: blkcg of interest
 * @q: request_queue of interest
 *
 * Lookup blkg for the @blkcg - @q pair.  If it doesn't exist, try to
 * create one.  blkg creation is performed recursively from blkcg_root such
 * that all non-root blkg's have access to the parent blkg.  This function
 * should be called under RCU read lock and takes @q->queue_lock.
 *
 * Returns the blkg or the closest blkg if blkg_create() fails as it walks
 * down from root.
 */
static struct blkcg_gq *blkg_lookup_create(struct blkcg *blkcg,
		struct request_queue *q)
{
	struct blkcg_gq *blkg;
	unsigned long flags;

	WARN_ON_ONCE(!rcu_read_lock_held());

	blkg = blkg_lookup(blkcg, q);
	if (blkg)
		return blkg;

	spin_lock_irqsave(&q->queue_lock, flags);
	blkg = __blkg_lookup(blkcg, q, true);
	if (blkg)
		goto found;

	/*
	 * Create blkgs walking down from blkcg_root to @blkcg, so that all
	 * non-root blkgs have access to their parents.  Returns the closest
	 * blkg to the intended blkg should blkg_create() fail.
	 */
	while (true) {
		struct blkcg *pos = blkcg;
		struct blkcg *parent = blkcg_parent(blkcg);
		struct blkcg_gq *ret_blkg = q->root_blkg;

		while (parent) {
			blkg = __blkg_lookup(parent, q, false);
			if (blkg) {
				/* remember closest blkg */
				ret_blkg = blkg;
				break;
			}
			pos = parent;
			parent = blkcg_parent(parent);
		}

		blkg = blkg_create(pos, q, NULL);
		if (IS_ERR(blkg)) {
			blkg = ret_blkg;
			break;
		}
		if (pos == blkcg)
			break;
	}

found:
	spin_unlock_irqrestore(&q->queue_lock, flags);
	return blkg;
}

static void blkg_destroy(struct blkcg_gq *blkg)
{
	struct blkcg *blkcg = blkg->blkcg;
	int i;

	lockdep_assert_held(&blkg->q->queue_lock);
	lockdep_assert_held(&blkcg->lock);

	/* Something wrong if we are trying to remove same group twice */
	WARN_ON_ONCE(list_empty(&blkg->q_node));
	WARN_ON_ONCE(hlist_unhashed(&blkg->blkcg_node));

	for (i = 0; i < BLKCG_MAX_POLS; i++) {
		struct blkcg_policy *pol = blkcg_policy[i];

		if (blkg->pd[i] && pol->pd_offline_fn)
			pol->pd_offline_fn(blkg->pd[i]);
	}

	blkg->online = false;

	radix_tree_delete(&blkcg->blkg_tree, blkg->q->id);
	list_del_init(&blkg->q_node);
	hlist_del_init_rcu(&blkg->blkcg_node);

	/*
	 * Both setting lookup hint to and clearing it from @blkg are done
	 * under queue_lock.  If it's not pointing to @blkg now, it never
	 * will.  Hint assignment itself can race safely.
	 */
	if (rcu_access_pointer(blkcg->blkg_hint) == blkg)
		rcu_assign_pointer(blkcg->blkg_hint, NULL);

	/*
	 * Put the reference taken at the time of creation so that when all
	 * queues are gone, group can be destroyed.
	 */
	percpu_ref_kill(&blkg->refcnt);
}

/**
 * blkg_destroy_all - destroy all blkgs associated with a request_queue
 * @q: request_queue of interest
 *
 * Destroy all blkgs associated with @q.
 */
static void blkg_destroy_all(struct request_queue *q)
{
	struct blkcg_gq *blkg, *n;
	int count = BLKG_DESTROY_BATCH_SIZE;

restart:
	spin_lock_irq(&q->queue_lock);
	list_for_each_entry_safe(blkg, n, &q->blkg_list, q_node) {
		struct blkcg *blkcg = blkg->blkcg;

		spin_lock(&blkcg->lock);
		blkg_destroy(blkg);
		spin_unlock(&blkcg->lock);

		/*
		 * in order to avoid holding the spin lock for too long, release
		 * it when a batch of blkgs are destroyed.
		 */
		if (!(--count)) {
			count = BLKG_DESTROY_BATCH_SIZE;
			spin_unlock_irq(&q->queue_lock);
			cond_resched();
			goto restart;
		}
	}

	q->root_blkg = NULL;
	spin_unlock_irq(&q->queue_lock);
}

static int blkcg_reset_stats(struct cgroup_subsys_state *css,
			     struct cftype *cftype, u64 val)
{
	struct blkcg *blkcg = css_to_blkcg(css);
	struct blkcg_gq *blkg;
	int i, cpu;

	mutex_lock(&blkcg_pol_mutex);
	spin_lock_irq(&blkcg->lock);

	/*
	 * Note that stat reset is racy - it doesn't synchronize against
	 * stat updates.  This is a debug feature which shouldn't exist
	 * anyway.  If you get hit by a race, retry.
	 */
	hlist_for_each_entry(blkg, &blkcg->blkg_list, blkcg_node) {
		for_each_possible_cpu(cpu) {
			struct blkg_iostat_set *bis =
				per_cpu_ptr(blkg->iostat_cpu, cpu);
			memset(bis, 0, sizeof(*bis));
		}
		memset(&blkg->iostat, 0, sizeof(blkg->iostat));

		for (i = 0; i < BLKCG_MAX_POLS; i++) {
			struct blkcg_policy *pol = blkcg_policy[i];

			if (blkg->pd[i] && pol->pd_reset_stats_fn)
				pol->pd_reset_stats_fn(blkg->pd[i]);
		}
	}

	spin_unlock_irq(&blkcg->lock);
	mutex_unlock(&blkcg_pol_mutex);
	return 0;
}

const char *blkg_dev_name(struct blkcg_gq *blkg)
{
	/* some drivers (floppy) instantiate a queue w/o disk registered */
	if (blkg->q->backing_dev_info->dev)
		return bdi_dev_name(blkg->q->backing_dev_info);
	return NULL;
}

/**
 * blkcg_print_blkgs - helper for printing per-blkg data
 * @sf: seq_file to print to
 * @blkcg: blkcg of interest
 * @prfill: fill function to print out a blkg
 * @pol: policy in question
 * @data: data to be passed to @prfill
 * @show_total: to print out sum of prfill return values or not
 *
 * This function invokes @prfill on each blkg of @blkcg if pd for the
 * policy specified by @pol exists.  @prfill is invoked with @sf, the
 * policy data and @data and the matching queue lock held.  If @show_total
 * is %true, the sum of the return values from @prfill is printed with
 * "Total" label at the end.
 *
 * This is to be used to construct print functions for
 * cftype->read_seq_string method.
 */
void blkcg_print_blkgs(struct seq_file *sf, struct blkcg *blkcg,
		       u64 (*prfill)(struct seq_file *,
				     struct blkg_policy_data *, int),
		       const struct blkcg_policy *pol, int data,
		       bool show_total)
{
	struct blkcg_gq *blkg;
	u64 total = 0;

	rcu_read_lock();
	hlist_for_each_entry_rcu(blkg, &blkcg->blkg_list, blkcg_node) {
		spin_lock_irq(&blkg->q->queue_lock);
		if (blkcg_policy_enabled(blkg->q, pol))
			total += prfill(sf, blkg->pd[pol->plid], data);
		spin_unlock_irq(&blkg->q->queue_lock);
	}
	rcu_read_unlock();

	if (show_total)
		seq_printf(sf, "Total %llu\n", (unsigned long long)total);
}
EXPORT_SYMBOL_GPL(blkcg_print_blkgs);

/**
 * __blkg_prfill_u64 - prfill helper for a single u64 value
 * @sf: seq_file to print to
 * @pd: policy private data of interest
 * @v: value to print
 *
 * Print @v to @sf for the device assocaited with @pd.
 */
u64 __blkg_prfill_u64(struct seq_file *sf, struct blkg_policy_data *pd, u64 v)
{
	const char *dname = blkg_dev_name(pd->blkg);

	if (!dname)
		return 0;

	seq_printf(sf, "%s %llu\n", dname, (unsigned long long)v);
	return v;
}
EXPORT_SYMBOL_GPL(__blkg_prfill_u64);

/* Performs queue bypass and policy enabled checks then looks up blkg. */
static struct blkcg_gq *blkg_lookup_check(struct blkcg *blkcg,
					  const struct blkcg_policy *pol,
					  struct request_queue *q)
{
	WARN_ON_ONCE(!rcu_read_lock_held());
	lockdep_assert_held(&q->queue_lock);

	if (!blkcg_policy_enabled(q, pol))
		return ERR_PTR(-EOPNOTSUPP);
	return __blkg_lookup(blkcg, q, true /* update_hint */);
}

/**
<<<<<<< HEAD
 * blkg_conf_prep - parse and prepare for per-blkg config update
 * @inputp: input string pointer
 *
 * Parse the device node prefix part, MAJ:MIN, of per-blkg config update
 * from @input and get and return the matching gendisk.  *@inputp is
=======
 * blkcg_conf_open_bdev - parse and open bdev for per-blkg config update
 * @inputp: input string pointer
 *
 * Parse the device node prefix part, MAJ:MIN, of per-blkg config update
 * from @input and get and return the matching bdev.  *@inputp is
>>>>>>> 7d2a07b7
 * updated to point past the device node prefix.  Returns an ERR_PTR()
 * value on error.
 *
 * Use this function iff blkg_conf_prep() can't be used for some reason.
 */
<<<<<<< HEAD
struct gendisk *blkcg_conf_get_disk(char **inputp)
{
	char *input = *inputp;
	unsigned int major, minor;
	struct gendisk *disk;
	int key_len, part;

	if (sscanf(input, "%u:%u%n", &major, &minor, &key_len) != 2)
		return ERR_PTR(-EINVAL);

	input += key_len;
	if (!isspace(*input))
		return ERR_PTR(-EINVAL);
	input = skip_spaces(input);

	disk = get_gendisk(MKDEV(major, minor), &part);
	if (!disk)
		return ERR_PTR(-ENODEV);
	if (part) {
		put_disk_and_module(disk);
=======
struct block_device *blkcg_conf_open_bdev(char **inputp)
{
	char *input = *inputp;
	unsigned int major, minor;
	struct block_device *bdev;
	int key_len;

	if (sscanf(input, "%u:%u%n", &major, &minor, &key_len) != 2)
		return ERR_PTR(-EINVAL);

	input += key_len;
	if (!isspace(*input))
		return ERR_PTR(-EINVAL);
	input = skip_spaces(input);

	bdev = blkdev_get_no_open(MKDEV(major, minor));
	if (!bdev)
		return ERR_PTR(-ENODEV);
	if (bdev_is_partition(bdev)) {
		blkdev_put_no_open(bdev);
>>>>>>> 7d2a07b7
		return ERR_PTR(-ENODEV);
	}

	*inputp = input;
<<<<<<< HEAD
	return disk;
=======
	return bdev;
>>>>>>> 7d2a07b7
}

/**
 * blkg_conf_prep - parse and prepare for per-blkg config update
 * @blkcg: target block cgroup
 * @pol: target policy
 * @input: input string
 * @ctx: blkg_conf_ctx to be filled
 *
 * Parse per-blkg config update from @input and initialize @ctx with the
 * result.  @ctx->blkg points to the blkg to be updated and @ctx->body the
 * part of @input following MAJ:MIN.  This function returns with RCU read
 * lock and queue lock held and must be paired with blkg_conf_finish().
 */
int blkg_conf_prep(struct blkcg *blkcg, const struct blkcg_policy *pol,
		   char *input, struct blkg_conf_ctx *ctx)
	__acquires(rcu) __acquires(&bdev->bd_disk->queue->queue_lock)
{
	struct block_device *bdev;
	struct request_queue *q;
	struct blkcg_gq *blkg;
	int ret;

<<<<<<< HEAD
	disk = blkcg_conf_get_disk(&input);
	if (IS_ERR(disk))
		return PTR_ERR(disk);
=======
	bdev = blkcg_conf_open_bdev(&input);
	if (IS_ERR(bdev))
		return PTR_ERR(bdev);
>>>>>>> 7d2a07b7

	q = bdev->bd_disk->queue;

	rcu_read_lock();
	spin_lock_irq(&q->queue_lock);

	blkg = blkg_lookup_check(blkcg, pol, q);
	if (IS_ERR(blkg)) {
		ret = PTR_ERR(blkg);
		goto fail_unlock;
	}

	if (blkg)
		goto success;

	/*
	 * Create blkgs walking down from blkcg_root to @blkcg, so that all
	 * non-root blkgs have access to their parents.
	 */
	while (true) {
		struct blkcg *pos = blkcg;
		struct blkcg *parent;
		struct blkcg_gq *new_blkg;

		parent = blkcg_parent(blkcg);
		while (parent && !__blkg_lookup(parent, q, false)) {
			pos = parent;
			parent = blkcg_parent(parent);
		}

		/* Drop locks to do new blkg allocation with GFP_KERNEL. */
		spin_unlock_irq(&q->queue_lock);
		rcu_read_unlock();

		new_blkg = blkg_alloc(pos, q, GFP_KERNEL);
		if (unlikely(!new_blkg)) {
			ret = -ENOMEM;
			goto fail;
		}

		if (radix_tree_preload(GFP_KERNEL)) {
			blkg_free(new_blkg);
			ret = -ENOMEM;
			goto fail;
		}

		rcu_read_lock();
		spin_lock_irq(&q->queue_lock);

		blkg = blkg_lookup_check(pos, pol, q);
		if (IS_ERR(blkg)) {
			ret = PTR_ERR(blkg);
			blkg_free(new_blkg);
			goto fail_preloaded;
		}

		if (blkg) {
			blkg_free(new_blkg);
		} else {
			blkg = blkg_create(pos, q, new_blkg);
			if (IS_ERR(blkg)) {
				ret = PTR_ERR(blkg);
				goto fail_preloaded;
			}
		}

		radix_tree_preload_end();

		if (pos == blkcg)
			goto success;
	}
success:
	ctx->bdev = bdev;
	ctx->blkg = blkg;
	ctx->body = input;
	return 0;

fail_preloaded:
	radix_tree_preload_end();
fail_unlock:
	spin_unlock_irq(&q->queue_lock);
	rcu_read_unlock();
fail:
	blkdev_put_no_open(bdev);
	/*
	 * If queue was bypassing, we should retry.  Do so after a
	 * short msleep().  It isn't strictly necessary but queue
	 * can be bypassing for some time and it's always nice to
	 * avoid busy looping.
	 */
	if (ret == -EBUSY) {
		msleep(10);
		ret = restart_syscall();
	}
	return ret;
}
EXPORT_SYMBOL_GPL(blkg_conf_prep);

/**
 * blkg_conf_finish - finish up per-blkg config update
 * @ctx: blkg_conf_ctx intiailized by blkg_conf_prep()
 *
 * Finish up after per-blkg config update.  This function must be paired
 * with blkg_conf_prep().
 */
void blkg_conf_finish(struct blkg_conf_ctx *ctx)
	__releases(&ctx->bdev->bd_disk->queue->queue_lock) __releases(rcu)
{
	spin_unlock_irq(&ctx->bdev->bd_disk->queue->queue_lock);
	rcu_read_unlock();
	blkdev_put_no_open(ctx->bdev);
}
EXPORT_SYMBOL_GPL(blkg_conf_finish);

static void blkg_iostat_set(struct blkg_iostat *dst, struct blkg_iostat *src)
{
	int i;

	for (i = 0; i < BLKG_IOSTAT_NR; i++) {
		dst->bytes[i] = src->bytes[i];
		dst->ios[i] = src->ios[i];
	}
}

static void blkg_iostat_add(struct blkg_iostat *dst, struct blkg_iostat *src)
{
	int i;

	for (i = 0; i < BLKG_IOSTAT_NR; i++) {
		dst->bytes[i] += src->bytes[i];
		dst->ios[i] += src->ios[i];
	}
}

static void blkg_iostat_sub(struct blkg_iostat *dst, struct blkg_iostat *src)
{
	int i;

	for (i = 0; i < BLKG_IOSTAT_NR; i++) {
		dst->bytes[i] -= src->bytes[i];
		dst->ios[i] -= src->ios[i];
	}
}

static void blkcg_rstat_flush(struct cgroup_subsys_state *css, int cpu)
{
	struct blkcg *blkcg = css_to_blkcg(css);
	struct blkcg_gq *blkg;

	/* Root-level stats are sourced from system-wide IO stats */
	if (!cgroup_parent(css->cgroup))
		return;

	rcu_read_lock();

	hlist_for_each_entry_rcu(blkg, &blkcg->blkg_list, blkcg_node) {
		struct blkcg_gq *parent = blkg->parent;
		struct blkg_iostat_set *bisc = per_cpu_ptr(blkg->iostat_cpu, cpu);
		struct blkg_iostat cur, delta;
		unsigned long flags;
		unsigned int seq;

		/* fetch the current per-cpu values */
		do {
			seq = u64_stats_fetch_begin(&bisc->sync);
			blkg_iostat_set(&cur, &bisc->cur);
		} while (u64_stats_fetch_retry(&bisc->sync, seq));

		/* propagate percpu delta to global */
		flags = u64_stats_update_begin_irqsave(&blkg->iostat.sync);
		blkg_iostat_set(&delta, &cur);
		blkg_iostat_sub(&delta, &bisc->last);
		blkg_iostat_add(&blkg->iostat.cur, &delta);
		blkg_iostat_add(&bisc->last, &delta);
		u64_stats_update_end_irqrestore(&blkg->iostat.sync, flags);

		/* propagate global delta to parent (unless that's root) */
		if (parent && parent->parent) {
			flags = u64_stats_update_begin_irqsave(&parent->iostat.sync);
			blkg_iostat_set(&delta, &blkg->iostat.cur);
			blkg_iostat_sub(&delta, &blkg->iostat.last);
			blkg_iostat_add(&parent->iostat.cur, &delta);
			blkg_iostat_add(&blkg->iostat.last, &delta);
			u64_stats_update_end_irqrestore(&parent->iostat.sync, flags);
		}
	}

	rcu_read_unlock();
}

/*
 * We source root cgroup stats from the system-wide stats to avoid
 * tracking the same information twice and incurring overhead when no
 * cgroups are defined. For that reason, cgroup_rstat_flush in
 * blkcg_print_stat does not actually fill out the iostat in the root
 * cgroup's blkcg_gq.
 *
 * However, we would like to re-use the printing code between the root and
 * non-root cgroups to the extent possible. For that reason, we simulate
 * flushing the root cgroup's stats by explicitly filling in the iostat
 * with disk level statistics.
 */
static void blkcg_fill_root_iostats(void)
{
	struct class_dev_iter iter;
	struct device *dev;

	class_dev_iter_init(&iter, &block_class, NULL, &disk_type);
	while ((dev = class_dev_iter_next(&iter))) {
		struct block_device *bdev = dev_to_bdev(dev);
		struct blkcg_gq *blkg =
			blk_queue_root_blkg(bdev->bd_disk->queue);
		struct blkg_iostat tmp;
		int cpu;

		memset(&tmp, 0, sizeof(tmp));
		for_each_possible_cpu(cpu) {
			struct disk_stats *cpu_dkstats;
			unsigned long flags;

			cpu_dkstats = per_cpu_ptr(bdev->bd_stats, cpu);
			tmp.ios[BLKG_IOSTAT_READ] +=
				cpu_dkstats->ios[STAT_READ];
			tmp.ios[BLKG_IOSTAT_WRITE] +=
				cpu_dkstats->ios[STAT_WRITE];
			tmp.ios[BLKG_IOSTAT_DISCARD] +=
				cpu_dkstats->ios[STAT_DISCARD];
			// convert sectors to bytes
			tmp.bytes[BLKG_IOSTAT_READ] +=
				cpu_dkstats->sectors[STAT_READ] << 9;
			tmp.bytes[BLKG_IOSTAT_WRITE] +=
				cpu_dkstats->sectors[STAT_WRITE] << 9;
			tmp.bytes[BLKG_IOSTAT_DISCARD] +=
				cpu_dkstats->sectors[STAT_DISCARD] << 9;

			flags = u64_stats_update_begin_irqsave(&blkg->iostat.sync);
			blkg_iostat_set(&blkg->iostat.cur, &tmp);
			u64_stats_update_end_irqrestore(&blkg->iostat.sync, flags);
		}
	}
}
EXPORT_SYMBOL_GPL(blkg_conf_finish);

static void blkg_iostat_set(struct blkg_iostat *dst, struct blkg_iostat *src)
{
	int i;

	for (i = 0; i < BLKG_IOSTAT_NR; i++) {
		dst->bytes[i] = src->bytes[i];
		dst->ios[i] = src->ios[i];
	}
}

static void blkg_iostat_add(struct blkg_iostat *dst, struct blkg_iostat *src)
{
	int i;

	for (i = 0; i < BLKG_IOSTAT_NR; i++) {
		dst->bytes[i] += src->bytes[i];
		dst->ios[i] += src->ios[i];
	}
}

static void blkg_iostat_sub(struct blkg_iostat *dst, struct blkg_iostat *src)
{
	int i;

	for (i = 0; i < BLKG_IOSTAT_NR; i++) {
		dst->bytes[i] -= src->bytes[i];
		dst->ios[i] -= src->ios[i];
	}
}

static void blkcg_rstat_flush(struct cgroup_subsys_state *css, int cpu)
{
	struct blkcg *blkcg = css_to_blkcg(css);
	struct blkcg_gq *blkg;

	rcu_read_lock();

	hlist_for_each_entry_rcu(blkg, &blkcg->blkg_list, blkcg_node) {
		struct blkcg_gq *parent = blkg->parent;
		struct blkg_iostat_set *bisc = per_cpu_ptr(blkg->iostat_cpu, cpu);
		struct blkg_iostat cur, delta;
		unsigned int seq;

		/* fetch the current per-cpu values */
		do {
			seq = u64_stats_fetch_begin(&bisc->sync);
			blkg_iostat_set(&cur, &bisc->cur);
		} while (u64_stats_fetch_retry(&bisc->sync, seq));

		/* propagate percpu delta to global */
		u64_stats_update_begin(&blkg->iostat.sync);
		blkg_iostat_set(&delta, &cur);
		blkg_iostat_sub(&delta, &bisc->last);
		blkg_iostat_add(&blkg->iostat.cur, &delta);
		blkg_iostat_add(&bisc->last, &delta);
		u64_stats_update_end(&blkg->iostat.sync);

		/* propagate global delta to parent */
		if (parent) {
			u64_stats_update_begin(&parent->iostat.sync);
			blkg_iostat_set(&delta, &blkg->iostat.cur);
			blkg_iostat_sub(&delta, &blkg->iostat.last);
			blkg_iostat_add(&parent->iostat.cur, &delta);
			blkg_iostat_add(&blkg->iostat.last, &delta);
			u64_stats_update_end(&parent->iostat.sync);
		}
	}

	rcu_read_unlock();
}

/*
 * The rstat algorithms intentionally don't handle the root cgroup to avoid
 * incurring overhead when no cgroups are defined. For that reason,
 * cgroup_rstat_flush in blkcg_print_stat does not actually fill out the
 * iostat in the root cgroup's blkcg_gq.
 *
 * However, we would like to re-use the printing code between the root and
 * non-root cgroups to the extent possible. For that reason, we simulate
 * flushing the root cgroup's stats by explicitly filling in the iostat
 * with disk level statistics.
 */
static void blkcg_fill_root_iostats(void)
{
	struct class_dev_iter iter;
	struct device *dev;

	class_dev_iter_init(&iter, &block_class, NULL, &disk_type);
	while ((dev = class_dev_iter_next(&iter))) {
		struct gendisk *disk = dev_to_disk(dev);
		struct hd_struct *part = disk_get_part(disk, 0);
		struct blkcg_gq *blkg = blk_queue_root_blkg(disk->queue);
		struct blkg_iostat tmp;
		int cpu;

		memset(&tmp, 0, sizeof(tmp));
		for_each_possible_cpu(cpu) {
			struct disk_stats *cpu_dkstats;

			cpu_dkstats = per_cpu_ptr(part->dkstats, cpu);
			tmp.ios[BLKG_IOSTAT_READ] +=
				cpu_dkstats->ios[STAT_READ];
			tmp.ios[BLKG_IOSTAT_WRITE] +=
				cpu_dkstats->ios[STAT_WRITE];
			tmp.ios[BLKG_IOSTAT_DISCARD] +=
				cpu_dkstats->ios[STAT_DISCARD];
			// convert sectors to bytes
			tmp.bytes[BLKG_IOSTAT_READ] +=
				cpu_dkstats->sectors[STAT_READ] << 9;
			tmp.bytes[BLKG_IOSTAT_WRITE] +=
				cpu_dkstats->sectors[STAT_WRITE] << 9;
			tmp.bytes[BLKG_IOSTAT_DISCARD] +=
				cpu_dkstats->sectors[STAT_DISCARD] << 9;

			u64_stats_update_begin(&blkg->iostat.sync);
			blkg_iostat_set(&blkg->iostat.cur, &tmp);
			u64_stats_update_end(&blkg->iostat.sync);
		}
	}
}

static int blkcg_print_stat(struct seq_file *sf, void *v)
{
	struct blkcg *blkcg = css_to_blkcg(seq_css(sf));
	struct blkcg_gq *blkg;

	if (!seq_css(sf)->parent)
		blkcg_fill_root_iostats();
	else
		cgroup_rstat_flush(blkcg->css.cgroup);

	rcu_read_lock();

	hlist_for_each_entry_rcu(blkg, &blkcg->blkg_list, blkcg_node) {
		struct blkg_iostat_set *bis = &blkg->iostat;
		const char *dname;
		char *buf;
		u64 rbytes, wbytes, rios, wios, dbytes, dios;
		size_t size = seq_get_buf(sf, &buf), off = 0;
		int i;
		bool has_stats = false;
		unsigned seq;

		spin_lock_irq(&blkg->q->queue_lock);

		if (!blkg->online)
			goto skip;

		dname = blkg_dev_name(blkg);
		if (!dname)
			goto skip;

		/*
		 * Hooray string manipulation, count is the size written NOT
		 * INCLUDING THE \0, so size is now count+1 less than what we
		 * had before, but we want to start writing the next bit from
		 * the \0 so we only add count to buf.
		 */
		off += scnprintf(buf+off, size-off, "%s ", dname);

		do {
			seq = u64_stats_fetch_begin(&bis->sync);

			rbytes = bis->cur.bytes[BLKG_IOSTAT_READ];
			wbytes = bis->cur.bytes[BLKG_IOSTAT_WRITE];
			dbytes = bis->cur.bytes[BLKG_IOSTAT_DISCARD];
			rios = bis->cur.ios[BLKG_IOSTAT_READ];
			wios = bis->cur.ios[BLKG_IOSTAT_WRITE];
			dios = bis->cur.ios[BLKG_IOSTAT_DISCARD];
		} while (u64_stats_fetch_retry(&bis->sync, seq));

		if (rbytes || wbytes || rios || wios) {
			has_stats = true;
			off += scnprintf(buf+off, size-off,
					 "rbytes=%llu wbytes=%llu rios=%llu wios=%llu dbytes=%llu dios=%llu",
					 rbytes, wbytes, rios, wios,
					 dbytes, dios);
		}

		if (blkcg_debug_stats && atomic_read(&blkg->use_delay)) {
			has_stats = true;
			off += scnprintf(buf+off, size-off,
					 " use_delay=%d delay_nsec=%llu",
					 atomic_read(&blkg->use_delay),
					(unsigned long long)atomic64_read(&blkg->delay_nsec));
		}

		for (i = 0; i < BLKCG_MAX_POLS; i++) {
			struct blkcg_policy *pol = blkcg_policy[i];
			size_t written;

			if (!blkg->pd[i] || !pol->pd_stat_fn)
				continue;

			written = pol->pd_stat_fn(blkg->pd[i], buf+off, size-off);
			if (written)
				has_stats = true;
			off += written;
		}

		if (has_stats) {
			if (off < size - 1) {
				off += scnprintf(buf+off, size-off, "\n");
				seq_commit(sf, off);
			} else {
				seq_commit(sf, -1);
			}
		}
	skip:
		spin_unlock_irq(&blkg->q->queue_lock);
	}

	rcu_read_unlock();
	return 0;
}

static struct cftype blkcg_files[] = {
	{
		.name = "stat",
		.seq_show = blkcg_print_stat,
	},
	{ }	/* terminate */
};

static struct cftype blkcg_legacy_files[] = {
	{
		.name = "reset_stats",
		.write_u64 = blkcg_reset_stats,
	},
	{ }	/* terminate */
};

/*
 * blkcg destruction is a three-stage process.
 *
 * 1. Destruction starts.  The blkcg_css_offline() callback is invoked
 *    which offlines writeback.  Here we tie the next stage of blkg destruction
 *    to the completion of writeback associated with the blkcg.  This lets us
 *    avoid punting potentially large amounts of outstanding writeback to root
 *    while maintaining any ongoing policies.  The next stage is triggered when
 *    the nr_cgwbs count goes to zero.
 *
 * 2. When the nr_cgwbs count goes to zero, blkcg_destroy_blkgs() is called
 *    and handles the destruction of blkgs.  Here the css reference held by
 *    the blkg is put back eventually allowing blkcg_css_free() to be called.
 *    This work may occur in cgwb_release_workfn() on the cgwb_release
 *    workqueue.  Any submitted ios that fail to get the blkg ref will be
 *    punted to the root_blkg.
 *
 * 3. Once the blkcg ref count goes to zero, blkcg_css_free() is called.
 *    This finally frees the blkcg.
 */

/**
 * blkcg_css_offline - cgroup css_offline callback
 * @css: css of interest
 *
 * This function is called when @css is about to go away.  Here the cgwbs are
 * offlined first and only once writeback associated with the blkcg has
 * finished do we start step 2 (see above).
 */
static void blkcg_css_offline(struct cgroup_subsys_state *css)
{
	struct blkcg *blkcg = css_to_blkcg(css);

	/* this prevents anyone from attaching or migrating to this blkcg */
	wb_blkcg_offline(blkcg);

	/* put the base online pin allowing step 2 to be triggered */
	blkcg_unpin_online(blkcg);
}

/**
 * blkcg_destroy_blkgs - responsible for shooting down blkgs
 * @blkcg: blkcg of interest
 *
 * blkgs should be removed while holding both q and blkcg locks.  As blkcg lock
 * is nested inside q lock, this function performs reverse double lock dancing.
 * Destroying the blkgs releases the reference held on the blkcg's css allowing
 * blkcg_css_free to eventually be called.
 *
 * This is the blkcg counterpart of ioc_release_fn().
 */
void blkcg_destroy_blkgs(struct blkcg *blkcg)
{
	might_sleep();

	spin_lock_irq(&blkcg->lock);

	while (!hlist_empty(&blkcg->blkg_list)) {
		struct blkcg_gq *blkg = hlist_entry(blkcg->blkg_list.first,
						struct blkcg_gq, blkcg_node);
		struct request_queue *q = blkg->q;

		if (need_resched() || !spin_trylock(&q->queue_lock)) {
			/*
			 * Given that the system can accumulate a huge number
			 * of blkgs in pathological cases, check to see if we
			 * need to rescheduling to avoid softlockup.
			 */
			spin_unlock_irq(&blkcg->lock);
			cond_resched();
			spin_lock_irq(&blkcg->lock);
			continue;
		}

		blkg_destroy(blkg);
		spin_unlock(&q->queue_lock);
	}

	spin_unlock_irq(&blkcg->lock);
}

static void blkcg_css_free(struct cgroup_subsys_state *css)
{
	struct blkcg *blkcg = css_to_blkcg(css);
	int i;

	mutex_lock(&blkcg_pol_mutex);

	list_del(&blkcg->all_blkcgs_node);

	for (i = 0; i < BLKCG_MAX_POLS; i++)
		if (blkcg->cpd[i])
			blkcg_policy[i]->cpd_free_fn(blkcg->cpd[i]);

	mutex_unlock(&blkcg_pol_mutex);

	kfree(blkcg);
}

static struct cgroup_subsys_state *
blkcg_css_alloc(struct cgroup_subsys_state *parent_css)
{
	struct blkcg *blkcg;
	struct cgroup_subsys_state *ret;
	int i;

	mutex_lock(&blkcg_pol_mutex);

	if (!parent_css) {
		blkcg = &blkcg_root;
	} else {
		blkcg = kzalloc(sizeof(*blkcg), GFP_KERNEL);
		if (!blkcg) {
			ret = ERR_PTR(-ENOMEM);
			goto unlock;
		}
	}

	for (i = 0; i < BLKCG_MAX_POLS ; i++) {
		struct blkcg_policy *pol = blkcg_policy[i];
		struct blkcg_policy_data *cpd;

		/*
		 * If the policy hasn't been attached yet, wait for it
		 * to be attached before doing anything else. Otherwise,
		 * check if the policy requires any specific per-cgroup
		 * data: if it does, allocate and initialize it.
		 */
		if (!pol || !pol->cpd_alloc_fn)
			continue;

		cpd = pol->cpd_alloc_fn(GFP_KERNEL);
		if (!cpd) {
			ret = ERR_PTR(-ENOMEM);
			goto free_pd_blkcg;
		}
		blkcg->cpd[i] = cpd;
		cpd->blkcg = blkcg;
		cpd->plid = i;
		if (pol->cpd_init_fn)
			pol->cpd_init_fn(cpd);
	}

	spin_lock_init(&blkcg->lock);
	refcount_set(&blkcg->online_pin, 1);
	INIT_RADIX_TREE(&blkcg->blkg_tree, GFP_NOWAIT | __GFP_NOWARN);
	INIT_HLIST_HEAD(&blkcg->blkg_list);
#ifdef CONFIG_CGROUP_WRITEBACK
	INIT_LIST_HEAD(&blkcg->cgwb_list);
#endif
	list_add_tail(&blkcg->all_blkcgs_node, &all_blkcgs);

	mutex_unlock(&blkcg_pol_mutex);
	return &blkcg->css;

free_pd_blkcg:
	for (i--; i >= 0; i--)
		if (blkcg->cpd[i])
			blkcg_policy[i]->cpd_free_fn(blkcg->cpd[i]);

	if (blkcg != &blkcg_root)
		kfree(blkcg);
unlock:
	mutex_unlock(&blkcg_pol_mutex);
	return ret;
}

static int blkcg_css_online(struct cgroup_subsys_state *css)
{
	struct blkcg *blkcg = css_to_blkcg(css);
	struct blkcg *parent = blkcg_parent(blkcg);

	/*
	 * blkcg_pin_online() is used to delay blkcg offline so that blkgs
	 * don't go offline while cgwbs are still active on them.  Pin the
	 * parent so that offline always happens towards the root.
	 */
	if (parent)
		blkcg_pin_online(parent);
	return 0;
}

/**
 * blkcg_init_queue - initialize blkcg part of request queue
 * @q: request_queue to initialize
 *
 * Called from blk_alloc_queue(). Responsible for initializing blkcg
 * part of new request_queue @q.
 *
 * RETURNS:
 * 0 on success, -errno on failure.
 */
int blkcg_init_queue(struct request_queue *q)
{
	struct blkcg_gq *new_blkg, *blkg;
	bool preloaded;
	int ret;

	new_blkg = blkg_alloc(&blkcg_root, q, GFP_KERNEL);
	if (!new_blkg)
		return -ENOMEM;

	preloaded = !radix_tree_preload(GFP_KERNEL);

	/* Make sure the root blkg exists. */
	rcu_read_lock();
	spin_lock_irq(&q->queue_lock);
	blkg = blkg_create(&blkcg_root, q, new_blkg);
	if (IS_ERR(blkg))
		goto err_unlock;
	q->root_blkg = blkg;
	spin_unlock_irq(&q->queue_lock);
	rcu_read_unlock();

	if (preloaded)
		radix_tree_preload_end();

	ret = blk_throtl_init(q);
	if (ret)
		goto err_destroy_all;

<<<<<<< HEAD
	ret = blk_iolatency_init(q);
	if (ret) {
		blk_throtl_exit(q);
		goto err_destroy_all;
	}
=======
	ret = blk_ioprio_init(q);
	if (ret)
		goto err_destroy_all;

	ret = blk_throtl_init(q);
	if (ret)
		goto err_destroy_all;

>>>>>>> 7d2a07b7
	return 0;

err_destroy_all:
	blkg_destroy_all(q);
	return ret;
err_unlock:
	spin_unlock_irq(&q->queue_lock);
	rcu_read_unlock();
	if (preloaded)
		radix_tree_preload_end();
	return PTR_ERR(blkg);
}

/**
 * blkcg_exit_queue - exit and release blkcg part of request_queue
 * @q: request_queue being released
 *
 * Called from blk_exit_queue().  Responsible for exiting blkcg part.
 */
void blkcg_exit_queue(struct request_queue *q)
{
	blkg_destroy_all(q);
	blk_throtl_exit(q);
}

static void blkcg_bind(struct cgroup_subsys_state *root_css)
{
	int i;

	mutex_lock(&blkcg_pol_mutex);

	for (i = 0; i < BLKCG_MAX_POLS; i++) {
		struct blkcg_policy *pol = blkcg_policy[i];
		struct blkcg *blkcg;

		if (!pol || !pol->cpd_bind_fn)
			continue;

		list_for_each_entry(blkcg, &all_blkcgs, all_blkcgs_node)
			if (blkcg->cpd[pol->plid])
				pol->cpd_bind_fn(blkcg->cpd[pol->plid]);
	}
	mutex_unlock(&blkcg_pol_mutex);
}

static void blkcg_exit(struct task_struct *tsk)
{
	if (tsk->throttle_queue)
		blk_put_queue(tsk->throttle_queue);
	tsk->throttle_queue = NULL;
}

struct cgroup_subsys io_cgrp_subsys = {
	.css_alloc = blkcg_css_alloc,
	.css_online = blkcg_css_online,
	.css_offline = blkcg_css_offline,
	.css_free = blkcg_css_free,
<<<<<<< HEAD
	.can_attach = blkcg_can_attach,
=======
>>>>>>> 7d2a07b7
	.css_rstat_flush = blkcg_rstat_flush,
	.bind = blkcg_bind,
	.dfl_cftypes = blkcg_files,
	.legacy_cftypes = blkcg_legacy_files,
	.legacy_name = "blkio",
	.exit = blkcg_exit,
#ifdef CONFIG_MEMCG
	/*
	 * This ensures that, if available, memcg is automatically enabled
	 * together on the default hierarchy so that the owner cgroup can
	 * be retrieved from writeback pages.
	 */
	.depends_on = 1 << memory_cgrp_id,
#endif
};
EXPORT_SYMBOL_GPL(io_cgrp_subsys);

/**
 * blkcg_activate_policy - activate a blkcg policy on a request_queue
 * @q: request_queue of interest
 * @pol: blkcg policy to activate
 *
 * Activate @pol on @q.  Requires %GFP_KERNEL context.  @q goes through
 * bypass mode to populate its blkgs with policy_data for @pol.
 *
 * Activation happens with @q bypassed, so nobody would be accessing blkgs
 * from IO path.  Update of each blkg is protected by both queue and blkcg
 * locks so that holding either lock and testing blkcg_policy_enabled() is
 * always enough for dereferencing policy data.
 *
 * The caller is responsible for synchronizing [de]activations and policy
 * [un]registerations.  Returns 0 on success, -errno on failure.
 */
int blkcg_activate_policy(struct request_queue *q,
			  const struct blkcg_policy *pol)
{
	struct blkg_policy_data *pd_prealloc = NULL;
	struct blkcg_gq *blkg, *pinned_blkg = NULL;
	int ret;

	if (blkcg_policy_enabled(q, pol))
		return 0;

	if (queue_is_mq(q))
		blk_mq_freeze_queue(q);
retry:
	spin_lock_irq(&q->queue_lock);

	/* blkg_list is pushed at the head, reverse walk to allocate parents first */
	list_for_each_entry_reverse(blkg, &q->blkg_list, q_node) {
		struct blkg_policy_data *pd;

		if (blkg->pd[pol->plid])
			continue;

		/* If prealloc matches, use it; otherwise try GFP_NOWAIT */
		if (blkg == pinned_blkg) {
			pd = pd_prealloc;
			pd_prealloc = NULL;
		} else {
			pd = pol->pd_alloc_fn(GFP_NOWAIT | __GFP_NOWARN, q,
					      blkg->blkcg);
		}

		if (!pd) {
			/*
			 * GFP_NOWAIT failed.  Free the existing one and
			 * prealloc for @blkg w/ GFP_KERNEL.
			 */
			if (pinned_blkg)
				blkg_put(pinned_blkg);
			blkg_get(blkg);
			pinned_blkg = blkg;

			spin_unlock_irq(&q->queue_lock);

			if (pd_prealloc)
				pol->pd_free_fn(pd_prealloc);
			pd_prealloc = pol->pd_alloc_fn(GFP_KERNEL, q,
						       blkg->blkcg);
			if (pd_prealloc)
				goto retry;
			else
				goto enomem;
		}

		blkg->pd[pol->plid] = pd;
		pd->blkg = blkg;
		pd->plid = pol->plid;
	}

	/* all allocated, init in the same order */
	if (pol->pd_init_fn)
		list_for_each_entry_reverse(blkg, &q->blkg_list, q_node)
			pol->pd_init_fn(blkg->pd[pol->plid]);

	__set_bit(pol->plid, q->blkcg_pols);
	ret = 0;

	spin_unlock_irq(&q->queue_lock);
out:
	if (queue_is_mq(q))
		blk_mq_unfreeze_queue(q);
	if (pinned_blkg)
		blkg_put(pinned_blkg);
	if (pd_prealloc)
		pol->pd_free_fn(pd_prealloc);
	return ret;

enomem:
	/* alloc failed, nothing's initialized yet, free everything */
	spin_lock_irq(&q->queue_lock);
	list_for_each_entry(blkg, &q->blkg_list, q_node) {
		if (blkg->pd[pol->plid]) {
			pol->pd_free_fn(blkg->pd[pol->plid]);
			blkg->pd[pol->plid] = NULL;
		}
	}
	spin_unlock_irq(&q->queue_lock);
	ret = -ENOMEM;
	goto out;
}
EXPORT_SYMBOL_GPL(blkcg_activate_policy);

/**
 * blkcg_deactivate_policy - deactivate a blkcg policy on a request_queue
 * @q: request_queue of interest
 * @pol: blkcg policy to deactivate
 *
 * Deactivate @pol on @q.  Follows the same synchronization rules as
 * blkcg_activate_policy().
 */
void blkcg_deactivate_policy(struct request_queue *q,
			     const struct blkcg_policy *pol)
{
	struct blkcg_gq *blkg;

	if (!blkcg_policy_enabled(q, pol))
		return;

	if (queue_is_mq(q))
		blk_mq_freeze_queue(q);

	spin_lock_irq(&q->queue_lock);

	__clear_bit(pol->plid, q->blkcg_pols);

	list_for_each_entry(blkg, &q->blkg_list, q_node) {
		if (blkg->pd[pol->plid]) {
			if (pol->pd_offline_fn)
				pol->pd_offline_fn(blkg->pd[pol->plid]);
			pol->pd_free_fn(blkg->pd[pol->plid]);
			blkg->pd[pol->plid] = NULL;
		}
	}

	spin_unlock_irq(&q->queue_lock);

	if (queue_is_mq(q))
		blk_mq_unfreeze_queue(q);
}
EXPORT_SYMBOL_GPL(blkcg_deactivate_policy);

/**
 * blkcg_policy_register - register a blkcg policy
 * @pol: blkcg policy to register
 *
 * Register @pol with blkcg core.  Might sleep and @pol may be modified on
 * successful registration.  Returns 0 on success and -errno on failure.
 */
int blkcg_policy_register(struct blkcg_policy *pol)
{
	struct blkcg *blkcg;
	int i, ret;

	mutex_lock(&blkcg_pol_register_mutex);
	mutex_lock(&blkcg_pol_mutex);

	/* find an empty slot */
	ret = -ENOSPC;
	for (i = 0; i < BLKCG_MAX_POLS; i++)
		if (!blkcg_policy[i])
			break;
	if (i >= BLKCG_MAX_POLS) {
		pr_warn("blkcg_policy_register: BLKCG_MAX_POLS too small\n");
		goto err_unlock;
	}

	/* Make sure cpd/pd_alloc_fn and cpd/pd_free_fn in pairs */
	if ((!pol->cpd_alloc_fn ^ !pol->cpd_free_fn) ||
		(!pol->pd_alloc_fn ^ !pol->pd_free_fn))
		goto err_unlock;

	/* register @pol */
	pol->plid = i;
	blkcg_policy[pol->plid] = pol;

	/* allocate and install cpd's */
	if (pol->cpd_alloc_fn) {
		list_for_each_entry(blkcg, &all_blkcgs, all_blkcgs_node) {
			struct blkcg_policy_data *cpd;

			cpd = pol->cpd_alloc_fn(GFP_KERNEL);
			if (!cpd)
				goto err_free_cpds;

			blkcg->cpd[pol->plid] = cpd;
			cpd->blkcg = blkcg;
			cpd->plid = pol->plid;
			if (pol->cpd_init_fn)
				pol->cpd_init_fn(cpd);
		}
	}

	mutex_unlock(&blkcg_pol_mutex);

	/* everything is in place, add intf files for the new policy */
	if (pol->dfl_cftypes)
		WARN_ON(cgroup_add_dfl_cftypes(&io_cgrp_subsys,
					       pol->dfl_cftypes));
	if (pol->legacy_cftypes)
		WARN_ON(cgroup_add_legacy_cftypes(&io_cgrp_subsys,
						  pol->legacy_cftypes));
	mutex_unlock(&blkcg_pol_register_mutex);
	return 0;

err_free_cpds:
	if (pol->cpd_free_fn) {
		list_for_each_entry(blkcg, &all_blkcgs, all_blkcgs_node) {
			if (blkcg->cpd[pol->plid]) {
				pol->cpd_free_fn(blkcg->cpd[pol->plid]);
				blkcg->cpd[pol->plid] = NULL;
			}
		}
	}
	blkcg_policy[pol->plid] = NULL;
err_unlock:
	mutex_unlock(&blkcg_pol_mutex);
	mutex_unlock(&blkcg_pol_register_mutex);
	return ret;
}
EXPORT_SYMBOL_GPL(blkcg_policy_register);

/**
 * blkcg_policy_unregister - unregister a blkcg policy
 * @pol: blkcg policy to unregister
 *
 * Undo blkcg_policy_register(@pol).  Might sleep.
 */
void blkcg_policy_unregister(struct blkcg_policy *pol)
{
	struct blkcg *blkcg;

	mutex_lock(&blkcg_pol_register_mutex);

	if (WARN_ON(blkcg_policy[pol->plid] != pol))
		goto out_unlock;

	/* kill the intf files first */
	if (pol->dfl_cftypes)
		cgroup_rm_cftypes(pol->dfl_cftypes);
	if (pol->legacy_cftypes)
		cgroup_rm_cftypes(pol->legacy_cftypes);

	/* remove cpds and unregister */
	mutex_lock(&blkcg_pol_mutex);

	if (pol->cpd_free_fn) {
		list_for_each_entry(blkcg, &all_blkcgs, all_blkcgs_node) {
			if (blkcg->cpd[pol->plid]) {
				pol->cpd_free_fn(blkcg->cpd[pol->plid]);
				blkcg->cpd[pol->plid] = NULL;
			}
		}
	}
	blkcg_policy[pol->plid] = NULL;

	mutex_unlock(&blkcg_pol_mutex);
out_unlock:
	mutex_unlock(&blkcg_pol_register_mutex);
}
EXPORT_SYMBOL_GPL(blkcg_policy_unregister);

bool __blkcg_punt_bio_submit(struct bio *bio)
{
	struct blkcg_gq *blkg = bio->bi_blkg;

	/* consume the flag first */
	bio->bi_opf &= ~REQ_CGROUP_PUNT;

	/* never bounce for the root cgroup */
	if (!blkg->parent)
		return false;

	spin_lock_bh(&blkg->async_bio_lock);
	bio_list_add(&blkg->async_bios, bio);
	spin_unlock_bh(&blkg->async_bio_lock);

	queue_work(blkcg_punt_bio_wq, &blkg->async_bio_work);
	return true;
}

/*
 * Scale the accumulated delay based on how long it has been since we updated
 * the delay.  We only call this when we are adding delay, in case it's been a
 * while since we added delay, and when we are checking to see if we need to
 * delay a task, to account for any delays that may have occurred.
 */
static void blkcg_scale_delay(struct blkcg_gq *blkg, u64 now)
{
	u64 old = atomic64_read(&blkg->delay_start);

	/* negative use_delay means no scaling, see blkcg_set_delay() */
	if (atomic_read(&blkg->use_delay) < 0)
		return;

	/*
	 * We only want to scale down every second.  The idea here is that we
	 * want to delay people for min(delay_nsec, NSEC_PER_SEC) in a certain
	 * time window.  We only want to throttle tasks for recent delay that
	 * has occurred, in 1 second time windows since that's the maximum
	 * things can be throttled.  We save the current delay window in
	 * blkg->last_delay so we know what amount is still left to be charged
	 * to the blkg from this point onward.  blkg->last_use keeps track of
	 * the use_delay counter.  The idea is if we're unthrottling the blkg we
	 * are ok with whatever is happening now, and we can take away more of
	 * the accumulated delay as we've already throttled enough that
	 * everybody is happy with their IO latencies.
	 */
	if (time_before64(old + NSEC_PER_SEC, now) &&
	    atomic64_cmpxchg(&blkg->delay_start, old, now) == old) {
		u64 cur = atomic64_read(&blkg->delay_nsec);
		u64 sub = min_t(u64, blkg->last_delay, now - old);
		int cur_use = atomic_read(&blkg->use_delay);

		/*
		 * We've been unthrottled, subtract a larger chunk of our
		 * accumulated delay.
		 */
		if (cur_use < blkg->last_use)
			sub = max_t(u64, sub, blkg->last_delay >> 1);

		/*
		 * This shouldn't happen, but handle it anyway.  Our delay_nsec
		 * should only ever be growing except here where we subtract out
		 * min(last_delay, 1 second), but lord knows bugs happen and I'd
		 * rather not end up with negative numbers.
		 */
		if (unlikely(cur < sub)) {
			atomic64_set(&blkg->delay_nsec, 0);
			blkg->last_delay = 0;
		} else {
			atomic64_sub(sub, &blkg->delay_nsec);
			blkg->last_delay = cur - sub;
		}
		blkg->last_use = cur_use;
	}
}

/*
 * This is called when we want to actually walk up the hierarchy and check to
 * see if we need to throttle, and then actually throttle if there is some
 * accumulated delay.  This should only be called upon return to user space so
 * we're not holding some lock that would induce a priority inversion.
 */
static void blkcg_maybe_throttle_blkg(struct blkcg_gq *blkg, bool use_memdelay)
{
	unsigned long pflags;
	bool clamp;
	u64 now = ktime_to_ns(ktime_get());
	u64 exp;
	u64 delay_nsec = 0;
	int tok;

	while (blkg->parent) {
		int use_delay = atomic_read(&blkg->use_delay);

		if (use_delay) {
			u64 this_delay;

			blkcg_scale_delay(blkg, now);
			this_delay = atomic64_read(&blkg->delay_nsec);
			if (this_delay > delay_nsec) {
				delay_nsec = this_delay;
				clamp = use_delay > 0;
			}
		}
		blkg = blkg->parent;
	}

	if (!delay_nsec)
		return;

	/*
	 * Let's not sleep for all eternity if we've amassed a huge delay.
	 * Swapping or metadata IO can accumulate 10's of seconds worth of
	 * delay, and we want userspace to be able to do _something_ so cap the
	 * delays at 0.25s. If there's 10's of seconds worth of delay then the
	 * tasks will be delayed for 0.25 second for every syscall. If
	 * blkcg_set_delay() was used as indicated by negative use_delay, the
	 * caller is responsible for regulating the range.
	 */
	if (clamp)
		delay_nsec = min_t(u64, delay_nsec, 250 * NSEC_PER_MSEC);

	if (use_memdelay)
		psi_memstall_enter(&pflags);

	exp = ktime_add_ns(now, delay_nsec);
	tok = io_schedule_prepare();
	do {
		__set_current_state(TASK_KILLABLE);
		if (!schedule_hrtimeout(&exp, HRTIMER_MODE_ABS))
			break;
	} while (!fatal_signal_pending(current));
	io_schedule_finish(tok);

	if (use_memdelay)
		psi_memstall_leave(&pflags);
}

/**
 * blkcg_maybe_throttle_current - throttle the current task if it has been marked
 *
 * This is only called if we've been marked with set_notify_resume().  Obviously
 * we can be set_notify_resume() for reasons other than blkcg throttling, so we
 * check to see if current->throttle_queue is set and if not this doesn't do
 * anything.  This should only ever be called by the resume code, it's not meant
 * to be called by people willy-nilly as it will actually do the work to
 * throttle the task if it is setup for throttling.
 */
void blkcg_maybe_throttle_current(void)
{
	struct request_queue *q = current->throttle_queue;
	struct cgroup_subsys_state *css;
	struct blkcg *blkcg;
	struct blkcg_gq *blkg;
	bool use_memdelay = current->use_memdelay;

	if (!q)
		return;

	current->throttle_queue = NULL;
	current->use_memdelay = false;

	rcu_read_lock();
	css = kthread_blkcg();
	if (css)
		blkcg = css_to_blkcg(css);
	else
		blkcg = css_to_blkcg(task_css(current, io_cgrp_id));

	if (!blkcg)
		goto out;
	blkg = blkg_lookup(blkcg, q);
	if (!blkg)
		goto out;
	if (!blkg_tryget(blkg))
		goto out;
	rcu_read_unlock();

	blkcg_maybe_throttle_blkg(blkg, use_memdelay);
	blkg_put(blkg);
	blk_put_queue(q);
	return;
out:
	rcu_read_unlock();
	blk_put_queue(q);
}

/**
 * blkcg_schedule_throttle - this task needs to check for throttling
 * @q: the request queue IO was submitted on
 * @use_memdelay: do we charge this to memory delay for PSI
 *
 * This is called by the IO controller when we know there's delay accumulated
 * for the blkg for this task.  We do not pass the blkg because there are places
 * we call this that may not have that information, the swapping code for
 * instance will only have a request_queue at that point.  This set's the
 * notify_resume for the task to check and see if it requires throttling before
 * returning to user space.
 *
 * We will only schedule once per syscall.  You can call this over and over
 * again and it will only do the check once upon return to user space, and only
 * throttle once.  If the task needs to be throttled again it'll need to be
 * re-set at the next time we see the task.
 */
void blkcg_schedule_throttle(struct request_queue *q, bool use_memdelay)
{
	if (unlikely(current->flags & PF_KTHREAD))
		return;

	if (current->throttle_queue != q) {
		if (!blk_get_queue(q))
			return;

		if (current->throttle_queue)
			blk_put_queue(current->throttle_queue);
		current->throttle_queue = q;
	}

	if (use_memdelay)
		current->use_memdelay = use_memdelay;
	set_notify_resume(current);
}

/**
 * blkcg_add_delay - add delay to this blkg
 * @blkg: blkg of interest
 * @now: the current time in nanoseconds
 * @delta: how many nanoseconds of delay to add
 *
 * Charge @delta to the blkg's current delay accumulation.  This is used to
 * throttle tasks if an IO controller thinks we need more throttling.
 */
void blkcg_add_delay(struct blkcg_gq *blkg, u64 now, u64 delta)
{
	if (WARN_ON_ONCE(atomic_read(&blkg->use_delay) < 0))
		return;
	blkcg_scale_delay(blkg, now);
	atomic64_add(delta, &blkg->delay_nsec);
}

/**
 * blkg_tryget_closest - try and get a blkg ref on the closet blkg
 * @bio: target bio
 * @css: target css
 *
 * As the failure mode here is to walk up the blkg tree, this ensure that the
 * blkg->parent pointers are always valid.  This returns the blkg that it ended
 * up taking a reference on or %NULL if no reference was taken.
 */
static inline struct blkcg_gq *blkg_tryget_closest(struct bio *bio,
		struct cgroup_subsys_state *css)
{
	struct blkcg_gq *blkg, *ret_blkg = NULL;

	rcu_read_lock();
<<<<<<< HEAD
	blkg = blkg_lookup_create(css_to_blkcg(css), bio->bi_disk->queue);
=======
	blkg = blkg_lookup_create(css_to_blkcg(css),
				  bio->bi_bdev->bd_disk->queue);
>>>>>>> 7d2a07b7
	while (blkg) {
		if (blkg_tryget(blkg)) {
			ret_blkg = blkg;
			break;
		}
		blkg = blkg->parent;
	}
	rcu_read_unlock();

	return ret_blkg;
}

/**
 * bio_associate_blkg_from_css - associate a bio with a specified css
 * @bio: target bio
 * @css: target css
 *
 * Associate @bio with the blkg found by combining the css's blkg and the
 * request_queue of the @bio.  An association failure is handled by walking up
 * the blkg tree.  Therefore, the blkg associated can be anything between @blkg
 * and q->root_blkg.  This situation only happens when a cgroup is dying and
 * then the remaining bios will spill to the closest alive blkg.
 *
 * A reference will be taken on the blkg and will be released when @bio is
 * freed.
 */
void bio_associate_blkg_from_css(struct bio *bio,
				 struct cgroup_subsys_state *css)
{
	if (bio->bi_blkg)
		blkg_put(bio->bi_blkg);

	if (css && css->parent) {
		bio->bi_blkg = blkg_tryget_closest(bio, css);
	} else {
<<<<<<< HEAD
		blkg_get(bio->bi_disk->queue->root_blkg);
		bio->bi_blkg = bio->bi_disk->queue->root_blkg;
=======
		blkg_get(bio->bi_bdev->bd_disk->queue->root_blkg);
		bio->bi_blkg = bio->bi_bdev->bd_disk->queue->root_blkg;
>>>>>>> 7d2a07b7
	}
}
EXPORT_SYMBOL_GPL(bio_associate_blkg_from_css);

/**
 * bio_associate_blkg - associate a bio with a blkg
 * @bio: target bio
 *
 * Associate @bio with the blkg found from the bio's css and request_queue.
 * If one is not found, bio_lookup_blkg() creates the blkg.  If a blkg is
 * already associated, the css is reused and association redone as the
 * request_queue may have changed.
 */
void bio_associate_blkg(struct bio *bio)
{
	struct cgroup_subsys_state *css;

	rcu_read_lock();

	if (bio->bi_blkg)
		css = &bio_blkcg(bio)->css;
	else
		css = blkcg_css();

	bio_associate_blkg_from_css(bio, css);

	rcu_read_unlock();
}
EXPORT_SYMBOL_GPL(bio_associate_blkg);

/**
 * bio_clone_blkg_association - clone blkg association from src to dst bio
 * @dst: destination bio
 * @src: source bio
 */
void bio_clone_blkg_association(struct bio *dst, struct bio *src)
{
	if (src->bi_blkg) {
		if (dst->bi_blkg)
			blkg_put(dst->bi_blkg);
		blkg_get(src->bi_blkg);
		dst->bi_blkg = src->bi_blkg;
	}
}
EXPORT_SYMBOL_GPL(bio_clone_blkg_association);

static int blk_cgroup_io_type(struct bio *bio)
{
	if (op_is_discard(bio->bi_opf))
		return BLKG_IOSTAT_DISCARD;
	if (op_is_write(bio->bi_opf))
		return BLKG_IOSTAT_WRITE;
	return BLKG_IOSTAT_READ;
}

void blk_cgroup_bio_start(struct bio *bio)
{
	int rwd = blk_cgroup_io_type(bio), cpu;
	struct blkg_iostat_set *bis;

	cpu = get_cpu();
	bis = per_cpu_ptr(bio->bi_blkg->iostat_cpu, cpu);
	u64_stats_update_begin(&bis->sync);

	/*
	 * If the bio is flagged with BIO_CGROUP_ACCT it means this is a split
	 * bio and we would have already accounted for the size of the bio.
	 */
	if (!bio_flagged(bio, BIO_CGROUP_ACCT)) {
		bio_set_flag(bio, BIO_CGROUP_ACCT);
<<<<<<< HEAD
			bis->cur.bytes[rwd] += bio->bi_iter.bi_size;
=======
		bis->cur.bytes[rwd] += bio->bi_iter.bi_size;
>>>>>>> 7d2a07b7
	}
	bis->cur.ios[rwd]++;

	u64_stats_update_end(&bis->sync);
	if (cgroup_subsys_on_dfl(io_cgrp_subsys))
		cgroup_rstat_updated(bio->bi_blkg->blkcg->css.cgroup, cpu);
	put_cpu();
}

static int __init blkcg_init(void)
{
	blkcg_punt_bio_wq = alloc_workqueue("blkcg_punt_bio",
					    WQ_MEM_RECLAIM | WQ_FREEZABLE |
					    WQ_UNBOUND | WQ_SYSFS, 0);
	if (!blkcg_punt_bio_wq)
		return -ENOMEM;
	return 0;
}
subsys_initcall(blkcg_init);

module_param(blkcg_debug_stats, bool, 0644);
MODULE_PARM_DESC(blkcg_debug_stats, "True if you want debug stats, false if not");<|MERGE_RESOLUTION|>--- conflicted
+++ resolved
@@ -570,46 +570,16 @@
 }
 
 /**
-<<<<<<< HEAD
- * blkg_conf_prep - parse and prepare for per-blkg config update
- * @inputp: input string pointer
- *
- * Parse the device node prefix part, MAJ:MIN, of per-blkg config update
- * from @input and get and return the matching gendisk.  *@inputp is
-=======
  * blkcg_conf_open_bdev - parse and open bdev for per-blkg config update
  * @inputp: input string pointer
  *
  * Parse the device node prefix part, MAJ:MIN, of per-blkg config update
  * from @input and get and return the matching bdev.  *@inputp is
->>>>>>> 7d2a07b7
  * updated to point past the device node prefix.  Returns an ERR_PTR()
  * value on error.
  *
  * Use this function iff blkg_conf_prep() can't be used for some reason.
  */
-<<<<<<< HEAD
-struct gendisk *blkcg_conf_get_disk(char **inputp)
-{
-	char *input = *inputp;
-	unsigned int major, minor;
-	struct gendisk *disk;
-	int key_len, part;
-
-	if (sscanf(input, "%u:%u%n", &major, &minor, &key_len) != 2)
-		return ERR_PTR(-EINVAL);
-
-	input += key_len;
-	if (!isspace(*input))
-		return ERR_PTR(-EINVAL);
-	input = skip_spaces(input);
-
-	disk = get_gendisk(MKDEV(major, minor), &part);
-	if (!disk)
-		return ERR_PTR(-ENODEV);
-	if (part) {
-		put_disk_and_module(disk);
-=======
 struct block_device *blkcg_conf_open_bdev(char **inputp)
 {
 	char *input = *inputp;
@@ -630,16 +600,11 @@
 		return ERR_PTR(-ENODEV);
 	if (bdev_is_partition(bdev)) {
 		blkdev_put_no_open(bdev);
->>>>>>> 7d2a07b7
 		return ERR_PTR(-ENODEV);
 	}
 
 	*inputp = input;
-<<<<<<< HEAD
-	return disk;
-=======
 	return bdev;
->>>>>>> 7d2a07b7
 }
 
 /**
@@ -663,15 +628,9 @@
 	struct blkcg_gq *blkg;
 	int ret;
 
-<<<<<<< HEAD
-	disk = blkcg_conf_get_disk(&input);
-	if (IS_ERR(disk))
-		return PTR_ERR(disk);
-=======
 	bdev = blkcg_conf_open_bdev(&input);
 	if (IS_ERR(bdev))
 		return PTR_ERR(bdev);
->>>>>>> 7d2a07b7
 
 	q = bdev->bd_disk->queue;
 
@@ -913,128 +872,6 @@
 		}
 	}
 }
-EXPORT_SYMBOL_GPL(blkg_conf_finish);
-
-static void blkg_iostat_set(struct blkg_iostat *dst, struct blkg_iostat *src)
-{
-	int i;
-
-	for (i = 0; i < BLKG_IOSTAT_NR; i++) {
-		dst->bytes[i] = src->bytes[i];
-		dst->ios[i] = src->ios[i];
-	}
-}
-
-static void blkg_iostat_add(struct blkg_iostat *dst, struct blkg_iostat *src)
-{
-	int i;
-
-	for (i = 0; i < BLKG_IOSTAT_NR; i++) {
-		dst->bytes[i] += src->bytes[i];
-		dst->ios[i] += src->ios[i];
-	}
-}
-
-static void blkg_iostat_sub(struct blkg_iostat *dst, struct blkg_iostat *src)
-{
-	int i;
-
-	for (i = 0; i < BLKG_IOSTAT_NR; i++) {
-		dst->bytes[i] -= src->bytes[i];
-		dst->ios[i] -= src->ios[i];
-	}
-}
-
-static void blkcg_rstat_flush(struct cgroup_subsys_state *css, int cpu)
-{
-	struct blkcg *blkcg = css_to_blkcg(css);
-	struct blkcg_gq *blkg;
-
-	rcu_read_lock();
-
-	hlist_for_each_entry_rcu(blkg, &blkcg->blkg_list, blkcg_node) {
-		struct blkcg_gq *parent = blkg->parent;
-		struct blkg_iostat_set *bisc = per_cpu_ptr(blkg->iostat_cpu, cpu);
-		struct blkg_iostat cur, delta;
-		unsigned int seq;
-
-		/* fetch the current per-cpu values */
-		do {
-			seq = u64_stats_fetch_begin(&bisc->sync);
-			blkg_iostat_set(&cur, &bisc->cur);
-		} while (u64_stats_fetch_retry(&bisc->sync, seq));
-
-		/* propagate percpu delta to global */
-		u64_stats_update_begin(&blkg->iostat.sync);
-		blkg_iostat_set(&delta, &cur);
-		blkg_iostat_sub(&delta, &bisc->last);
-		blkg_iostat_add(&blkg->iostat.cur, &delta);
-		blkg_iostat_add(&bisc->last, &delta);
-		u64_stats_update_end(&blkg->iostat.sync);
-
-		/* propagate global delta to parent */
-		if (parent) {
-			u64_stats_update_begin(&parent->iostat.sync);
-			blkg_iostat_set(&delta, &blkg->iostat.cur);
-			blkg_iostat_sub(&delta, &blkg->iostat.last);
-			blkg_iostat_add(&parent->iostat.cur, &delta);
-			blkg_iostat_add(&blkg->iostat.last, &delta);
-			u64_stats_update_end(&parent->iostat.sync);
-		}
-	}
-
-	rcu_read_unlock();
-}
-
-/*
- * The rstat algorithms intentionally don't handle the root cgroup to avoid
- * incurring overhead when no cgroups are defined. For that reason,
- * cgroup_rstat_flush in blkcg_print_stat does not actually fill out the
- * iostat in the root cgroup's blkcg_gq.
- *
- * However, we would like to re-use the printing code between the root and
- * non-root cgroups to the extent possible. For that reason, we simulate
- * flushing the root cgroup's stats by explicitly filling in the iostat
- * with disk level statistics.
- */
-static void blkcg_fill_root_iostats(void)
-{
-	struct class_dev_iter iter;
-	struct device *dev;
-
-	class_dev_iter_init(&iter, &block_class, NULL, &disk_type);
-	while ((dev = class_dev_iter_next(&iter))) {
-		struct gendisk *disk = dev_to_disk(dev);
-		struct hd_struct *part = disk_get_part(disk, 0);
-		struct blkcg_gq *blkg = blk_queue_root_blkg(disk->queue);
-		struct blkg_iostat tmp;
-		int cpu;
-
-		memset(&tmp, 0, sizeof(tmp));
-		for_each_possible_cpu(cpu) {
-			struct disk_stats *cpu_dkstats;
-
-			cpu_dkstats = per_cpu_ptr(part->dkstats, cpu);
-			tmp.ios[BLKG_IOSTAT_READ] +=
-				cpu_dkstats->ios[STAT_READ];
-			tmp.ios[BLKG_IOSTAT_WRITE] +=
-				cpu_dkstats->ios[STAT_WRITE];
-			tmp.ios[BLKG_IOSTAT_DISCARD] +=
-				cpu_dkstats->ios[STAT_DISCARD];
-			// convert sectors to bytes
-			tmp.bytes[BLKG_IOSTAT_READ] +=
-				cpu_dkstats->sectors[STAT_READ] << 9;
-			tmp.bytes[BLKG_IOSTAT_WRITE] +=
-				cpu_dkstats->sectors[STAT_WRITE] << 9;
-			tmp.bytes[BLKG_IOSTAT_DISCARD] +=
-				cpu_dkstats->sectors[STAT_DISCARD] << 9;
-
-			u64_stats_update_begin(&blkg->iostat.sync);
-			blkg_iostat_set(&blkg->iostat.cur, &tmp);
-			u64_stats_update_end(&blkg->iostat.sync);
-		}
-	}
-}
 
 static int blkcg_print_stat(struct seq_file *sf, void *v)
 {
@@ -1364,26 +1201,18 @@
 	if (preloaded)
 		radix_tree_preload_end();
 
+	ret = blk_iolatency_init(q);
+	if (ret)
+		goto err_destroy_all;
+
+	ret = blk_ioprio_init(q);
+	if (ret)
+		goto err_destroy_all;
+
 	ret = blk_throtl_init(q);
 	if (ret)
 		goto err_destroy_all;
 
-<<<<<<< HEAD
-	ret = blk_iolatency_init(q);
-	if (ret) {
-		blk_throtl_exit(q);
-		goto err_destroy_all;
-	}
-=======
-	ret = blk_ioprio_init(q);
-	if (ret)
-		goto err_destroy_all;
-
-	ret = blk_throtl_init(q);
-	if (ret)
-		goto err_destroy_all;
-
->>>>>>> 7d2a07b7
 	return 0;
 
 err_destroy_all:
@@ -1441,10 +1270,6 @@
 	.css_online = blkcg_css_online,
 	.css_offline = blkcg_css_offline,
 	.css_free = blkcg_css_free,
-<<<<<<< HEAD
-	.can_attach = blkcg_can_attach,
-=======
->>>>>>> 7d2a07b7
 	.css_rstat_flush = blkcg_rstat_flush,
 	.bind = blkcg_bind,
 	.dfl_cftypes = blkcg_files,
@@ -1983,12 +1808,8 @@
 	struct blkcg_gq *blkg, *ret_blkg = NULL;
 
 	rcu_read_lock();
-<<<<<<< HEAD
-	blkg = blkg_lookup_create(css_to_blkcg(css), bio->bi_disk->queue);
-=======
 	blkg = blkg_lookup_create(css_to_blkcg(css),
 				  bio->bi_bdev->bd_disk->queue);
->>>>>>> 7d2a07b7
 	while (blkg) {
 		if (blkg_tryget(blkg)) {
 			ret_blkg = blkg;
@@ -2024,13 +1845,8 @@
 	if (css && css->parent) {
 		bio->bi_blkg = blkg_tryget_closest(bio, css);
 	} else {
-<<<<<<< HEAD
-		blkg_get(bio->bi_disk->queue->root_blkg);
-		bio->bi_blkg = bio->bi_disk->queue->root_blkg;
-=======
 		blkg_get(bio->bi_bdev->bd_disk->queue->root_blkg);
 		bio->bi_blkg = bio->bi_bdev->bd_disk->queue->root_blkg;
->>>>>>> 7d2a07b7
 	}
 }
 EXPORT_SYMBOL_GPL(bio_associate_blkg_from_css);
@@ -2101,11 +1917,7 @@
 	 */
 	if (!bio_flagged(bio, BIO_CGROUP_ACCT)) {
 		bio_set_flag(bio, BIO_CGROUP_ACCT);
-<<<<<<< HEAD
-			bis->cur.bytes[rwd] += bio->bi_iter.bi_size;
-=======
 		bis->cur.bytes[rwd] += bio->bi_iter.bi_size;
->>>>>>> 7d2a07b7
 	}
 	bis->cur.ios[rwd]++;
 
