--- conflicted
+++ resolved
@@ -28,11 +28,7 @@
 	if (bs && mempool_initialized(&bs->bio_integrity_pool)) {
 		if (bip->bip_vec)
 			bvec_free(&bs->bvec_integrity_pool, bip->bip_vec,
-<<<<<<< HEAD
-				  bip->bip_slab);
-=======
 				  bip->bip_max_vcnt);
->>>>>>> 7d2a07b7
 		mempool_free(bip, &bs->bio_integrity_pool);
 	} else {
 		kfree(bip);
