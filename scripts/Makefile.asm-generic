--- conflicted
+++ resolved
@@ -14,11 +14,6 @@
 
 include scripts/Kbuild.include
 
-<<<<<<< HEAD
-generic-y   := $(addprefix $(obj)/, $(generic-y))
-generated-y := $(addprefix $(obj)/, $(generated-y))
-
-=======
 # If arch does not implement mandatory headers, fallback to asm-generic ones.
 mandatory-y := $(filter-out $(generated-y), $(mandatory-y))
 generic-y   += $(foreach f, $(mandatory-y), $(if $(wildcard $(srctree)/$(src)/$(f)),,$(f)))
@@ -26,7 +21,6 @@
 generic-y   := $(addprefix $(obj)/, $(generic-y))
 generated-y := $(addprefix $(obj)/, $(generated-y))
 
->>>>>>> bfeffd15
 # Remove stale wrappers when the corresponding files are removed from generic-y
 old-headers := $(wildcard $(obj)/*.h)
 unwanted    := $(filter-out $(generic-y) $(generated-y),$(old-headers))
