--- conflicted
+++ resolved
@@ -45,11 +45,6 @@
 
 include $(srctree)/scripts/Makefile.lib
 
-<<<<<<< HEAD
-# Do not include host rules unless needed
-ifneq ($(hostprogs-y)$(hostprogs-m)$(hostcxxlibs-y)$(hostcxxlibs-m),)
-include scripts/Makefile.host
-=======
 # Do not include hostprogs rules unless needed.
 # $(sort ...) is used here to remove duplicated words and excessive spaces.
 hostprogs := $(sort $(hostprogs))
@@ -62,13 +57,6 @@
 userprogs := $(sort $(userprogs))
 ifneq ($(userprogs),)
 include $(srctree)/scripts/Makefile.userprogs
->>>>>>> 7d2a07b7
-endif
-
-# Do not include userprogs rules unless needed.
-userprogs := $(sort $(userprogs))
-ifneq ($(userprogs),)
-include scripts/Makefile.userprogs
 endif
 
 ifndef obj
