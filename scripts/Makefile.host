--- conflicted
+++ resolved
@@ -70,13 +70,8 @@
 # $(objtree)/$(obj) for including generated headers from checkin source files
 ifeq ($(KBUILD_EXTMOD),)
 ifneq ($(srctree),.)
-<<<<<<< HEAD
-__hostc_flags	= -I$(obj) $(call flags,_hostc_flags)
-__hostcxx_flags	= -I$(obj) $(call flags,_hostcxx_flags)
-=======
 _hostc_flags   += -I $(objtree)/$(obj)
 _hostcxx_flags += -I $(objtree)/$(obj)
->>>>>>> a188339c
 endif
 endif
 
