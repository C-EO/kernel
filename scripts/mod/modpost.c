--- conflicted
+++ resolved
@@ -23,14 +23,11 @@
 static int all_versions = 0;
 /* If we are modposting external module set to 1 */
 static int external_module = 0;
-<<<<<<< HEAD
-=======
 /* How a symbol is exported */
 enum export {
 	export_plain,      export_unused,     export_gpl,
 	export_unused_gpl, export_gpl_future, export_unknown
 };
->>>>>>> 120bda20
 
 void fatal(const char *fmt, ...)
 {
@@ -128,10 +125,7 @@
 	unsigned int kernel:1;     /* 1 if symbol is from kernel
 				    *  (only for external modules) **/
 	unsigned int preloaded:1;  /* 1 if symbol from Module.symvers */
-<<<<<<< HEAD
-=======
 	enum export  export;       /* Type of export */
->>>>>>> 120bda20
 	char name[0];
 };
 
@@ -167,12 +161,8 @@
 }
 
 /* For the hash of exported symbols */
-<<<<<<< HEAD
-static struct symbol *new_symbol(const char *name, struct module *module)
-=======
 static struct symbol *new_symbol(const char *name, struct module *module,
 				 enum export export)
->>>>>>> 120bda20
 {
 	unsigned int hash;
 	struct symbol *new;
@@ -180,10 +170,7 @@
 	hash = tdb_hash(name) % SYMBOL_HASH_SIZE;
 	new = symbolhash[hash] = alloc_symbol(name, 0, symbolhash[hash]);
 	new->module = module;
-<<<<<<< HEAD
-=======
 	new->export = export;
->>>>>>> 120bda20
 	return new;
 }
 
@@ -202,8 +189,6 @@
 	return NULL;
 }
 
-<<<<<<< HEAD
-=======
 static struct {
 	const char *str;
 	enum export export;
@@ -250,26 +235,17 @@
 		return export_unknown;
 }
 
->>>>>>> 120bda20
 /**
  * Add an exported symbol - it may have already been added without a
  * CRC, in this case just update the CRC
  **/
-<<<<<<< HEAD
-static struct symbol *sym_add_exported(const char *name, struct module *mod)
-=======
 static struct symbol *sym_add_exported(const char *name, struct module *mod,
 				       enum export export)
->>>>>>> 120bda20
 {
 	struct symbol *s = find_symbol(name);
 
 	if (!s) {
-<<<<<<< HEAD
-		s = new_symbol(name, mod);
-=======
 		s = new_symbol(name, mod, export);
->>>>>>> 120bda20
 	} else {
 		if (!s->preloaded) {
 			warn("%s: '%s' exported twice. Previous export "
@@ -281,28 +257,17 @@
 	s->preloaded = 0;
 	s->vmlinux   = is_vmlinux(mod->name);
 	s->kernel    = 0;
-<<<<<<< HEAD
-=======
 	s->export    = export;
->>>>>>> 120bda20
 	return s;
 }
 
 static void sym_update_crc(const char *name, struct module *mod,
-<<<<<<< HEAD
-			   unsigned int crc)
-=======
 			   unsigned int crc, enum export export)
->>>>>>> 120bda20
 {
 	struct symbol *s = find_symbol(name);
 
 	if (!s)
-<<<<<<< HEAD
-		s = new_symbol(name, mod);
-=======
 		s = new_symbol(name, mod, export);
->>>>>>> 120bda20
 	s->crc = crc;
 	s->crc_valid = 1;
 }
@@ -468,12 +433,8 @@
 		/* CRC'd symbol */
 		if (memcmp(symname, CRC_PFX, strlen(CRC_PFX)) == 0) {
 			crc = (unsigned int) sym->st_value;
-<<<<<<< HEAD
-			sym_update_crc(symname + strlen(CRC_PFX), mod, crc);
-=======
 			sym_update_crc(symname + strlen(CRC_PFX), mod, crc,
 					export);
->>>>>>> 120bda20
 		}
 		break;
 	case SHN_UNDEF:
@@ -517,12 +478,8 @@
 	default:
 		/* All exported symbols */
 		if (memcmp(symname, KSYMTAB_PFX, strlen(KSYMTAB_PFX)) == 0) {
-<<<<<<< HEAD
-			sym_add_exported(symname + strlen(KSYMTAB_PFX), mod);
-=======
 			sym_add_exported(symname + strlen(KSYMTAB_PFX), mod,
 					export);
->>>>>>> 120bda20
 		}
 		if (strcmp(symname, MODULE_SYMBOL_PREFIX "init_module") == 0)
 			mod->has_init = 1;
@@ -572,8 +529,6 @@
 	return NULL;
 }
 
-<<<<<<< HEAD
-=======
 static char *get_modinfo(void *modinfo, unsigned long modinfo_len,
 			 const char *tag)
 
@@ -581,7 +536,6 @@
 	return get_next_modinfo(modinfo, modinfo_len, tag, NULL);
 }
 
->>>>>>> 120bda20
 /**
  * Test if string s ends in string sub
  * return 0 if match
@@ -952,13 +906,10 @@
 		".pci_fixup_final",
 		".pdr",
 		"__param",
-<<<<<<< HEAD
-=======
 		"__ex_table",
 		".fixup",
 		".smp_locks",
 		".plt",  /* seen on ARCH=um build on x86_64. Harmless */
->>>>>>> 120bda20
 		NULL
 	};
 	/* Start of section names */
@@ -984,11 +935,8 @@
 	for (s = namelist3; *s; s++)
 		if (strstr(name, *s) != NULL)
 			return 1;
-<<<<<<< HEAD
-=======
 	if (strrcmp(name, ".init") == 0)
 		return 1;
->>>>>>> 120bda20
 	return 0;
 }
 
@@ -1035,13 +983,10 @@
 		".exitcall.exit",
 		".eh_frame",
 		".stab",
-<<<<<<< HEAD
-=======
 		"__ex_table",
 		".fixup",
 		".smp_locks",
 		".plt",  /* seen on ARCH=um build on x86_64. Harmless */
->>>>>>> 120bda20
 		NULL
 	};
 	/* Start of section names */
@@ -1067,7 +1012,6 @@
 	return 0;
 }
 
-<<<<<<< HEAD
 void *supported_file;
 unsigned long supported_size;
 
@@ -1110,8 +1054,6 @@
 	return NULL;
 }
 
-=======
->>>>>>> 120bda20
 static void read_symbols(char *modname)
 {
 	const char *symname;
@@ -1200,8 +1142,6 @@
 	buf->pos += len;
 }
 
-<<<<<<< HEAD
-=======
 static void check_for_gpl_usage(enum export exp, const char *m, const char *s)
 {
 	const char *e = is_vmlinux(m) ?"":".ko";
@@ -1263,7 +1203,6 @@
         }
 }
 
->>>>>>> 120bda20
 /**
  * Header for the generated file
  **/
@@ -1287,7 +1226,6 @@
 	buf_printf(b, "};\n");
 }
 
-<<<<<<< HEAD
 void add_supported_flag(struct buffer *b, struct module *mod)
 {
 	const char *how = supported(mod);
@@ -1295,8 +1233,6 @@
 		buf_printf(b, "\nMODULE_INFO(supported, \"%s\");\n", how);
 }
 
-=======
->>>>>>> 120bda20
 /**
  * Record CRCs for unresolved symbols
  **/
@@ -1428,7 +1364,6 @@
 	fclose(file);
 }
 
-<<<<<<< HEAD
 void read_supported(const char *fname)
 {
 	supported_file = grab_file(fname, &supported_size);
@@ -1436,11 +1371,9 @@
 		; /* ignore error */
 }
 
-=======
 /* parse Module.symvers file. line format:
  * 0x12345678<tab>symbol<tab>module[[<tab>export]<tab>something]
  **/
->>>>>>> 120bda20
 static void read_dump(const char *fname, unsigned int kernel)
 {
 	unsigned long size, pos = 0;
@@ -1478,17 +1411,10 @@
 			mod = new_module(NOFAIL(strdup(modname)));
 			mod->skip = 1;
 		}
-<<<<<<< HEAD
-		s = sym_add_exported(symname, mod);
-		s->kernel    = kernel;
-		s->preloaded = 1;
-		sym_update_crc(symname, mod, crc);
-=======
 		s = sym_add_exported(symname, mod, export_no(export));
 		s->kernel    = kernel;
 		s->preloaded = 1;
 		sym_update_crc(symname, mod, crc, export_no(export));
->>>>>>> 120bda20
 	}
 	return;
 fail:
@@ -1518,16 +1444,10 @@
 		symbol = symbolhash[n];
 		while (symbol) {
 			if (dump_sym(symbol))
-<<<<<<< HEAD
-				buf_printf(&buf, "0x%08x\t%s\t%s\n",
-					symbol->crc, symbol->name,
-					symbol->module->name);
-=======
 				buf_printf(&buf, "0x%08x\t%s\t%s\t%s\n",
 					symbol->crc, symbol->name,
 					symbol->module->name,
 					export_str(symbol->export));
->>>>>>> 120bda20
 			symbol = symbol->next;
 		}
 	}
@@ -1541,16 +1461,10 @@
 	char fname[SZ];
 	char *kernel_read = NULL, *module_read = NULL;
 	char *dump_write = NULL;
-<<<<<<< HEAD
 	const char *supported = NULL;
 	int opt;
 
 	while ((opt = getopt(argc, argv, "i:I:mo:as:")) != -1) {
-=======
-	int opt;
-
-	while ((opt = getopt(argc, argv, "i:I:mo:a")) != -1) {
->>>>>>> 120bda20
 		switch(opt) {
 			case 'i':
 				kernel_read = optarg;
@@ -1576,11 +1490,8 @@
 		}
 	}
 
-<<<<<<< HEAD
 	if (supported)
 		read_supported(supported);
-=======
->>>>>>> 120bda20
 	if (kernel_read)
 		read_dump(kernel_read, 1);
 	if (module_read)
