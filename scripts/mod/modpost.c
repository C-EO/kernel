/* Postprocess module symbol versions
 *
 * Copyright 2003       Kai Germaschewski
 * Copyright 2002-2004  Rusty Russell, IBM Corporation
 * Copyright 2006-2008  Sam Ravnborg
 * Based in part on module-init-tools/depmod.c,file2alias
 *
 * This software may be used and distributed according to the terms
 * of the GNU General Public License, incorporated herein by reference.
 *
 * Usage: modpost vmlinux module1.o module2.o ...
 */

#define _GNU_SOURCE
#include <stdio.h>
#include <ctype.h>
#include <string.h>
#include <fnmatch.h>
#include <limits.h>
#include <stdbool.h>
#include <errno.h>
#include "modpost.h"
#include "../../include/generated/autoconf.h"
#include "../../include/linux/license.h"
#include "../../include/generated/uapi/linux/suse_version.h"

/* Are we using CONFIG_MODVERSIONS? */
static int modversions = 0;
/* Warn about undefined symbols? (do so if we have vmlinux) */
static int have_vmlinux = 0;
/* Is CONFIG_MODULE_SRCVERSION_ALL set? */
static int all_versions = 0;
/* If we are modposting external module set to 1 */
static int external_module = 0;
/* Warn about section mismatch in vmlinux if set to 1 */
static int vmlinux_section_warnings = 1;
/* Only warn about unresolved symbols */
static int warn_unresolved = 0;
/* How a symbol is exported */
static int sec_mismatch_count = 0;
static int sec_mismatch_verbose = 1;
static int sec_mismatch_fatal = 0;
/* ignore missing files */
static int ignore_missing_files;

enum export {
	export_plain,      export_unused,     export_gpl,
	export_unused_gpl, export_gpl_future, export_unknown
};

/* In kernel, this size is defined in linux/module.h;
 * here we use Elf_Addr instead of long for covering cross-compile
 */

#define MODULE_NAME_LEN (64 - sizeof(Elf_Addr))

#define PRINTF __attribute__ ((format (printf, 1, 2)))

PRINTF void fatal(const char *fmt, ...)
{
	va_list arglist;

	fprintf(stderr, "FATAL: ");

	va_start(arglist, fmt);
	vfprintf(stderr, fmt, arglist);
	va_end(arglist);

	exit(1);
}

PRINTF void warn(const char *fmt, ...)
{
	va_list arglist;

	fprintf(stderr, "WARNING: ");

	va_start(arglist, fmt);
	vfprintf(stderr, fmt, arglist);
	va_end(arglist);
}

PRINTF void merror(const char *fmt, ...)
{
	va_list arglist;

	fprintf(stderr, "ERROR: ");

	va_start(arglist, fmt);
	vfprintf(stderr, fmt, arglist);
	va_end(arglist);
}

static inline bool strends(const char *str, const char *postfix)
{
	if (strlen(str) < strlen(postfix))
		return false;

	return strcmp(str + strlen(str) - strlen(postfix), postfix) == 0;
}

static int is_vmlinux(const char *modname)
{
	const char *myname;

	myname = strrchr(modname, '/');
	if (myname)
		myname++;
	else
		myname = modname;

	return (strcmp(myname, "vmlinux") == 0) ||
	       (strcmp(myname, "vmlinux.o") == 0);
}

void *do_nofail(void *ptr, const char *expr)
{
	if (!ptr)
		fatal("modpost: Memory allocation failure: %s.\n", expr);

	return ptr;
}

/* A list of all modules we processed */
static struct module *modules;

static struct module *find_module(const char *modname)
{
	struct module *mod;

	for (mod = modules; mod; mod = mod->next)
		if (strcmp(mod->name, modname) == 0)
			break;
	return mod;
}

static struct module *new_module(const char *modname)
{
	struct module *mod;
	char *p;

	mod = NOFAIL(malloc(sizeof(*mod)));
	memset(mod, 0, sizeof(*mod));
	p = NOFAIL(strdup(modname));

	/* strip trailing .o */
	if (strends(p, ".o")) {
		p[strlen(p) - 2] = '\0';
		mod->is_dot_o = 1;
	}

	/* add to list */
	mod->name = p;
	mod->gpl_compatible = -1;
	mod->next = modules;
	modules = mod;

	return mod;
}

/* A hash of all exported symbols,
 * struct symbol is also used for lists of unresolved symbols */

#define SYMBOL_HASH_SIZE 1024

struct symbol {
	struct symbol *next;
	struct module *module;
	unsigned int crc;
	int crc_valid;
	unsigned int weak:1;
	unsigned int vmlinux:1;    /* 1 if symbol is defined in vmlinux */
	unsigned int kernel:1;     /* 1 if symbol is from kernel
				    *  (only for external modules) **/
	unsigned int preloaded:1;  /* 1 if symbol from Module.symvers, or crc */
	enum export  export;       /* Type of export */
	char name[0];
};

static struct symbol *symbolhash[SYMBOL_HASH_SIZE];

/* This is based on the hash agorithm from gdbm, via tdb */
static inline unsigned int tdb_hash(const char *name)
{
	unsigned value;	/* Used to compute the hash value.  */
	unsigned   i;	/* Used to cycle through random values. */

	/* Set the initial value from the key size. */
	for (value = 0x238F13AF * strlen(name), i = 0; name[i]; i++)
		value = (value + (((unsigned char *)name)[i] << (i*5 % 24)));

	return (1103515243 * value + 12345);
}

/**
 * Allocate a new symbols for use in the hash of exported symbols or
 * the list of unresolved symbols per module
 **/
static struct symbol *alloc_symbol(const char *name, unsigned int weak,
				   struct symbol *next)
{
	struct symbol *s = NOFAIL(malloc(sizeof(*s) + strlen(name) + 1));

	memset(s, 0, sizeof(*s));
	strcpy(s->name, name);
	s->weak = weak;
	s->next = next;
	return s;
}

/* For the hash of exported symbols */
static struct symbol *new_symbol(const char *name, struct module *module,
				 enum export export)
{
	unsigned int hash;
	struct symbol *new;

	hash = tdb_hash(name) % SYMBOL_HASH_SIZE;
	new = symbolhash[hash] = alloc_symbol(name, 0, symbolhash[hash]);
	new->module = module;
	new->export = export;
	return new;
}

static struct symbol *find_symbol(const char *name)
{
	struct symbol *s;

	/* For our purposes, .foo matches foo.  PPC64 needs this. */
	if (name[0] == '.')
		name++;

	for (s = symbolhash[tdb_hash(name) % SYMBOL_HASH_SIZE]; s; s = s->next) {
		if (strcmp(s->name, name) == 0)
			return s;
	}
	return NULL;
}

static const struct {
	const char *str;
	enum export export;
} export_list[] = {
	{ .str = "EXPORT_SYMBOL",            .export = export_plain },
	{ .str = "EXPORT_UNUSED_SYMBOL",     .export = export_unused },
	{ .str = "EXPORT_SYMBOL_GPL",        .export = export_gpl },
	{ .str = "EXPORT_UNUSED_SYMBOL_GPL", .export = export_unused_gpl },
	{ .str = "EXPORT_SYMBOL_GPL_FUTURE", .export = export_gpl_future },
	{ .str = "(unknown)",                .export = export_unknown },
};


static const char *export_str(enum export ex)
{
	return export_list[ex].str;
}

static enum export export_no(const char *s)
{
	int i;

	if (!s)
		return export_unknown;
	for (i = 0; export_list[i].export != export_unknown; i++) {
		if (strcmp(export_list[i].str, s) == 0)
			return export_list[i].export;
	}
	return export_unknown;
}

static const char *sech_name(struct elf_info *elf, Elf_Shdr *sechdr)
{
	return (void *)elf->hdr +
		elf->sechdrs[elf->secindex_strings].sh_offset +
		sechdr->sh_name;
}

static const char *sec_name(struct elf_info *elf, int secindex)
{
	return sech_name(elf, &elf->sechdrs[secindex]);
}

#define strstarts(str, prefix) (strncmp(str, prefix, strlen(prefix)) == 0)

static enum export export_from_secname(struct elf_info *elf, unsigned int sec)
{
	const char *secname = sec_name(elf, sec);

	if (strstarts(secname, "___ksymtab+"))
		return export_plain;
	else if (strstarts(secname, "___ksymtab_unused+"))
		return export_unused;
	else if (strstarts(secname, "___ksymtab_gpl+"))
		return export_gpl;
	else if (strstarts(secname, "___ksymtab_unused_gpl+"))
		return export_unused_gpl;
	else if (strstarts(secname, "___ksymtab_gpl_future+"))
		return export_gpl_future;
	else
		return export_unknown;
}

static enum export export_from_sec(struct elf_info *elf, unsigned int sec)
{
	if (sec == elf->export_sec)
		return export_plain;
	else if (sec == elf->export_unused_sec)
		return export_unused;
	else if (sec == elf->export_gpl_sec)
		return export_gpl;
	else if (sec == elf->export_unused_gpl_sec)
		return export_unused_gpl;
	else if (sec == elf->export_gpl_future_sec)
		return export_gpl_future;
	else
		return export_unknown;
}

/**
 * Add an exported symbol - it may have already been added without a
 * CRC, in this case just update the CRC
 **/
static struct symbol *sym_add_exported(const char *name, struct module *mod,
				       enum export export)
{
	struct symbol *s = find_symbol(name);

	if (!s) {
		s = new_symbol(name, mod, export);
	} else {
		if (!s->preloaded) {
			warn("%s: '%s' exported twice. Previous export "
			     "was in %s%s\n", mod->name, name,
			     s->module->name,
			     is_vmlinux(s->module->name) ?"":".ko");
		} else {
			/* In case Module.symvers was out of date */
			s->module = mod;
		}
	}
	s->preloaded = 0;
	s->vmlinux   = is_vmlinux(mod->name);
	s->kernel    = 0;
	s->export    = export;
	return s;
}

static void sym_update_crc(const char *name, struct module *mod,
			   unsigned int crc, enum export export)
{
	struct symbol *s = find_symbol(name);

	if (!s) {
		s = new_symbol(name, mod, export);
		/* Don't complain when we find it later. */
		s->preloaded = 1;
	}
	s->crc = crc;
	s->crc_valid = 1;
}

void *grab_file(const char *filename, unsigned long *size)
{
	struct stat st;
	void *map = MAP_FAILED;
	int fd;

	fd = open(filename, O_RDONLY);
	if (fd < 0)
		return NULL;
	if (fstat(fd, &st))
		goto failed;

	*size = st.st_size;
	map = mmap(NULL, *size, PROT_READ|PROT_WRITE, MAP_PRIVATE, fd, 0);

failed:
	close(fd);
	if (map == MAP_FAILED)
		return NULL;
	return map;
}

/**
  * Return a copy of the next line in a mmap'ed file.
  * spaces in the beginning of the line is trimmed away.
  * Return a pointer to a static buffer.
  **/
char *get_next_line(unsigned long *pos, void *file, unsigned long size)
{
	static char line[4096];
	int skip = 1;
	size_t len = 0;
	signed char *p = (signed char *)file + *pos;
	char *s = line;

	for (; *pos < size ; (*pos)++) {
		if (skip && isspace(*p)) {
			p++;
			continue;
		}
		skip = 0;
		if (*p != '\n' && (*pos < size)) {
			len++;
			*s++ = *p++;
			if (len > 4095)
				break; /* Too long, stop */
		} else {
			/* End of string */
			*s = '\0';
			return line;
		}
	}
	/* End of buffer */
	return NULL;
}

void release_file(void *file, unsigned long size)
{
	munmap(file, size);
}

static int parse_elf(struct elf_info *info, const char *filename)
{
	unsigned int i;
	Elf_Ehdr *hdr;
	Elf_Shdr *sechdrs;
	Elf_Sym  *sym;
	const char *secstrings;
	unsigned int symtab_idx = ~0U, symtab_shndx_idx = ~0U;

	hdr = grab_file(filename, &info->size);
	if (!hdr) {
		if (ignore_missing_files) {
			fprintf(stderr, "%s: %s (ignored)\n", filename,
				strerror(errno));
			return 0;
		}
		perror(filename);
		exit(1);
	}
	info->hdr = hdr;
	if (info->size < sizeof(*hdr)) {
		/* file too small, assume this is an empty .o file */
		return 0;
	}
	/* Is this a valid ELF file? */
	if ((hdr->e_ident[EI_MAG0] != ELFMAG0) ||
	    (hdr->e_ident[EI_MAG1] != ELFMAG1) ||
	    (hdr->e_ident[EI_MAG2] != ELFMAG2) ||
	    (hdr->e_ident[EI_MAG3] != ELFMAG3)) {
		/* Not an ELF file - silently ignore it */
		return 0;
	}
	/* Fix endianness in ELF header */
	hdr->e_type      = TO_NATIVE(hdr->e_type);
	hdr->e_machine   = TO_NATIVE(hdr->e_machine);
	hdr->e_version   = TO_NATIVE(hdr->e_version);
	hdr->e_entry     = TO_NATIVE(hdr->e_entry);
	hdr->e_phoff     = TO_NATIVE(hdr->e_phoff);
	hdr->e_shoff     = TO_NATIVE(hdr->e_shoff);
	hdr->e_flags     = TO_NATIVE(hdr->e_flags);
	hdr->e_ehsize    = TO_NATIVE(hdr->e_ehsize);
	hdr->e_phentsize = TO_NATIVE(hdr->e_phentsize);
	hdr->e_phnum     = TO_NATIVE(hdr->e_phnum);
	hdr->e_shentsize = TO_NATIVE(hdr->e_shentsize);
	hdr->e_shnum     = TO_NATIVE(hdr->e_shnum);
	hdr->e_shstrndx  = TO_NATIVE(hdr->e_shstrndx);
	sechdrs = (void *)hdr + hdr->e_shoff;
	info->sechdrs = sechdrs;

	/* Check if file offset is correct */
	if (hdr->e_shoff > info->size) {
		fatal("section header offset=%lu in file '%s' is bigger than "
		      "filesize=%lu\n", (unsigned long)hdr->e_shoff,
		      filename, info->size);
		return 0;
	}

	if (hdr->e_shnum == SHN_UNDEF) {
		/*
		 * There are more than 64k sections,
		 * read count from .sh_size.
		 */
		info->num_sections = TO_NATIVE(sechdrs[0].sh_size);
	}
	else {
		info->num_sections = hdr->e_shnum;
	}
	if (hdr->e_shstrndx == SHN_XINDEX) {
		info->secindex_strings = TO_NATIVE(sechdrs[0].sh_link);
	}
	else {
		info->secindex_strings = hdr->e_shstrndx;
	}

	/* Fix endianness in section headers */
	for (i = 0; i < info->num_sections; i++) {
		sechdrs[i].sh_name      = TO_NATIVE(sechdrs[i].sh_name);
		sechdrs[i].sh_type      = TO_NATIVE(sechdrs[i].sh_type);
		sechdrs[i].sh_flags     = TO_NATIVE(sechdrs[i].sh_flags);
		sechdrs[i].sh_addr      = TO_NATIVE(sechdrs[i].sh_addr);
		sechdrs[i].sh_offset    = TO_NATIVE(sechdrs[i].sh_offset);
		sechdrs[i].sh_size      = TO_NATIVE(sechdrs[i].sh_size);
		sechdrs[i].sh_link      = TO_NATIVE(sechdrs[i].sh_link);
		sechdrs[i].sh_info      = TO_NATIVE(sechdrs[i].sh_info);
		sechdrs[i].sh_addralign = TO_NATIVE(sechdrs[i].sh_addralign);
		sechdrs[i].sh_entsize   = TO_NATIVE(sechdrs[i].sh_entsize);
	}
	/* Find symbol table. */
	secstrings = (void *)hdr + sechdrs[info->secindex_strings].sh_offset;
	for (i = 1; i < info->num_sections; i++) {
		const char *secname;
		int nobits = sechdrs[i].sh_type == SHT_NOBITS;

		if (!nobits && sechdrs[i].sh_offset > info->size) {
			fatal("%s is truncated. sechdrs[i].sh_offset=%lu > "
			      "sizeof(*hrd)=%zu\n", filename,
			      (unsigned long)sechdrs[i].sh_offset,
			      sizeof(*hdr));
			return 0;
		}
		secname = secstrings + sechdrs[i].sh_name;
		if (strcmp(secname, ".modinfo") == 0) {
			if (nobits)
				fatal("%s has NOBITS .modinfo\n", filename);
			info->modinfo = (void *)hdr + sechdrs[i].sh_offset;
			info->modinfo_len = sechdrs[i].sh_size;
		} else if (strcmp(secname, "__ksymtab") == 0)
			info->export_sec = i;
		else if (strcmp(secname, "__ksymtab_unused") == 0)
			info->export_unused_sec = i;
		else if (strcmp(secname, "__ksymtab_gpl") == 0)
			info->export_gpl_sec = i;
		else if (strcmp(secname, "__ksymtab_unused_gpl") == 0)
			info->export_unused_gpl_sec = i;
		else if (strcmp(secname, "__ksymtab_gpl_future") == 0)
			info->export_gpl_future_sec = i;

		if (sechdrs[i].sh_type == SHT_SYMTAB) {
			unsigned int sh_link_idx;
			symtab_idx = i;
			info->symtab_start = (void *)hdr +
			    sechdrs[i].sh_offset;
			info->symtab_stop  = (void *)hdr +
			    sechdrs[i].sh_offset + sechdrs[i].sh_size;
			sh_link_idx = sechdrs[i].sh_link;
			info->strtab       = (void *)hdr +
			    sechdrs[sh_link_idx].sh_offset;
		}

		/* 32bit section no. table? ("more than 64k sections") */
		if (sechdrs[i].sh_type == SHT_SYMTAB_SHNDX) {
			symtab_shndx_idx = i;
			info->symtab_shndx_start = (void *)hdr +
			    sechdrs[i].sh_offset;
			info->symtab_shndx_stop  = (void *)hdr +
			    sechdrs[i].sh_offset + sechdrs[i].sh_size;
		}
	}
	if (!info->symtab_start)
		fatal("%s has no symtab?\n", filename);

	/* Fix endianness in symbols */
	for (sym = info->symtab_start; sym < info->symtab_stop; sym++) {
		sym->st_shndx = TO_NATIVE(sym->st_shndx);
		sym->st_name  = TO_NATIVE(sym->st_name);
		sym->st_value = TO_NATIVE(sym->st_value);
		sym->st_size  = TO_NATIVE(sym->st_size);
	}

	if (symtab_shndx_idx != ~0U) {
		Elf32_Word *p;
		if (symtab_idx != sechdrs[symtab_shndx_idx].sh_link)
			fatal("%s: SYMTAB_SHNDX has bad sh_link: %u!=%u\n",
			      filename, sechdrs[symtab_shndx_idx].sh_link,
			      symtab_idx);
		/* Fix endianness */
		for (p = info->symtab_shndx_start; p < info->symtab_shndx_stop;
		     p++)
			*p = TO_NATIVE(*p);
	}

	return 1;
}

static void parse_elf_finish(struct elf_info *info)
{
	release_file(info->hdr, info->size);
}

static int ignore_undef_symbol(struct elf_info *info, const char *symname)
{
	/* ignore __this_module, it will be resolved shortly */
	if (strcmp(symname, "__this_module") == 0)
		return 1;
	/* ignore global offset table */
	if (strcmp(symname, "_GLOBAL_OFFSET_TABLE_") == 0)
		return 1;
	if (info->hdr->e_machine == EM_PPC)
		/* Special register function linked on all modules during final link of .ko */
		if (strstarts(symname, "_restgpr_") ||
		    strstarts(symname, "_savegpr_") ||
		    strstarts(symname, "_rest32gpr_") ||
		    strstarts(symname, "_save32gpr_") ||
		    strstarts(symname, "_restvr_") ||
		    strstarts(symname, "_savevr_"))
			return 1;
	if (info->hdr->e_machine == EM_PPC64)
		/* Special register function linked on all modules during final link of .ko */
		if (strstarts(symname, "_restgpr0_") ||
		    strstarts(symname, "_savegpr0_") ||
		    strstarts(symname, "_restvr_") ||
		    strstarts(symname, "_savevr_") ||
		    strcmp(symname, ".TOC.") == 0)
			return 1;
	/* Do not ignore this symbol */
	return 0;
}

static void handle_modversions(struct module *mod, struct elf_info *info,
			       Elf_Sym *sym, const char *symname)
{
	unsigned int crc;
	enum export export;
	bool is_crc = false;

	if ((!is_vmlinux(mod->name) || mod->is_dot_o) &&
	    strstarts(symname, "__ksymtab"))
		export = export_from_secname(info, get_secindex(info, sym));
	else
		export = export_from_sec(info, get_secindex(info, sym));

	/* CRC'd symbol */
	if (strstarts(symname, "__crc_")) {
		is_crc = true;
		crc = (unsigned int) sym->st_value;
		if (sym->st_shndx != SHN_UNDEF && sym->st_shndx != SHN_ABS) {
			unsigned int *crcp;

			/* symbol points to the CRC in the ELF object */
			crcp = (void *)info->hdr + sym->st_value +
			       info->sechdrs[sym->st_shndx].sh_offset -
			       (info->hdr->e_type != ET_REL ?
				info->sechdrs[sym->st_shndx].sh_addr : 0);
			crc = *crcp;
		}
		sym_update_crc(symname + strlen("__crc_"), mod, crc,
				export);
	}

	switch (sym->st_shndx) {
	case SHN_COMMON:
		if (strstarts(symname, "__gnu_lto_")) {
			/* Should warn here, but modpost runs before the linker */
		} else
			warn("\"%s\" [%s] is COMMON symbol\n", symname, mod->name);
		break;
	case SHN_UNDEF:
		/* undefined symbol */
		if (ELF_ST_BIND(sym->st_info) != STB_GLOBAL &&
		    ELF_ST_BIND(sym->st_info) != STB_WEAK)
			break;
		if (ignore_undef_symbol(info, symname))
			break;
/* cope with newer glibc (2.3.4 or higher) STT_ definition in elf.h */
#if defined(STT_REGISTER) || defined(STT_SPARC_REGISTER)
/* add compatibility with older glibc */
#ifndef STT_SPARC_REGISTER
#define STT_SPARC_REGISTER STT_REGISTER
#endif
		if (info->hdr->e_machine == EM_SPARC ||
		    info->hdr->e_machine == EM_SPARCV9) {
			/* Ignore register directives. */
			if (ELF_ST_TYPE(sym->st_info) == STT_SPARC_REGISTER)
				break;
			if (symname[0] == '.') {
				char *munged = NOFAIL(strdup(symname));
				munged[0] = '_';
				munged[1] = toupper(munged[1]);
				symname = munged;
			}
		}
#endif

		if (is_crc) {
			const char *e = is_vmlinux(mod->name) ?"":".ko";
			warn("EXPORT symbol \"%s\" [%s%s] version generation failed, symbol will not be versioned.\n",
			     symname + strlen("__crc_"), mod->name, e);
		}
		mod->unres = alloc_symbol(symname,
					  ELF_ST_BIND(sym->st_info) == STB_WEAK,
					  mod->unres);
		break;
	default:
		/* All exported symbols */
		if (strstarts(symname, "__ksymtab_")) {
			sym_add_exported(symname + strlen("__ksymtab_"), mod,
					export);
		}
		if (strcmp(symname, "init_module") == 0)
			mod->has_init = 1;
		if (strcmp(symname, "cleanup_module") == 0)
			mod->has_cleanup = 1;
		break;
	}
}

/**
 * Parse tag=value strings from .modinfo section
 **/
static char *next_string(char *string, unsigned long *secsize)
{
	/* Skip non-zero chars */
	while (string[0]) {
		string++;
		if ((*secsize)-- <= 1)
			return NULL;
	}

	/* Skip any zero padding. */
	while (!string[0]) {
		string++;
		if ((*secsize)-- <= 1)
			return NULL;
	}
	return string;
}

static char *get_next_modinfo(struct elf_info *info, const char *tag,
			      char *prev)
{
	char *p;
	unsigned int taglen = strlen(tag);
	char *modinfo = info->modinfo;
	unsigned long size = info->modinfo_len;

	if (prev) {
		size -= prev - modinfo;
		modinfo = next_string(prev, &size);
	}

	for (p = modinfo; p; p = next_string(p, &size)) {
		if (strncmp(p, tag, taglen) == 0 && p[taglen] == '=')
			return p + taglen + 1;
	}
	return NULL;
}

static char *get_modinfo(struct elf_info *info, const char *tag)

{
	return get_next_modinfo(info, tag, NULL);
}

/**
 * Test if string s ends in string sub
 * return 0 if match
 **/
static int strrcmp(const char *s, const char *sub)
{
	int slen, sublen;

	if (!s || !sub)
		return 1;

	slen = strlen(s);
	sublen = strlen(sub);

	if ((slen == 0) || (sublen == 0))
		return 1;

	if (sublen > slen)
		return 1;

	return memcmp(s + slen - sublen, sub, sublen);
}

static const char *sym_name(struct elf_info *elf, Elf_Sym *sym)
{
	if (sym)
		return elf->strtab + sym->st_name;
	else
		return "(unknown)";
}

/* The pattern is an array of simple patterns.
 * "foo" will match an exact string equal to "foo"
 * "*foo" will match a string that ends with "foo"
 * "foo*" will match a string that begins with "foo"
 * "*foo*" will match a string that contains "foo"
 */
static int match(const char *sym, const char * const pat[])
{
	const char *p;
	while (*pat) {
		p = *pat++;
		const char *endp = p + strlen(p) - 1;

		/* "*foo*" */
		if (*p == '*' && *endp == '*') {
			char *here, *bare = strndup(p + 1, strlen(p) - 2);

			here = strstr(sym, bare);
			free(bare);
			if (here != NULL)
				return 1;
		}
		/* "*foo" */
		else if (*p == '*') {
			if (strrcmp(sym, p + 1) == 0)
				return 1;
		}
		/* "foo*" */
		else if (*endp == '*') {
			if (strncmp(sym, p, strlen(p) - 1) == 0)
				return 1;
		}
		/* no wildcards */
		else {
			if (strcmp(p, sym) == 0)
				return 1;
		}
	}
	/* no match */
	return 0;
}

/* sections that we do not want to do full section mismatch check on */
static const char *const section_white_list[] =
{
	".comment*",
	".debug*",
	".cranges",		/* sh64 */
	".zdebug*",		/* Compressed debug sections. */
	".GCC.command.line",	/* record-gcc-switches */
	".mdebug*",        /* alpha, score, mips etc. */
	".pdr",            /* alpha, score, mips etc. */
	".stab*",
	".note*",
	".got*",
	".toc*",
	".xt.prop",				 /* xtensa */
	".xt.lit",         /* xtensa */
	".arcextmap*",			/* arc */
	".gnu.linkonce.arcext*",	/* arc : modules */
	".cmem*",			/* EZchip */
	".fmt_slot*",			/* EZchip */
	".gnu.lto*",
	".discard.*",
	NULL
};

/*
 * This is used to find sections missing the SHF_ALLOC flag.
 * The cause of this is often a section specified in assembler
 * without "ax" / "aw".
 */
static void check_section(const char *modname, struct elf_info *elf,
			  Elf_Shdr *sechdr)
{
	const char *sec = sech_name(elf, sechdr);

	if (sechdr->sh_type == SHT_PROGBITS &&
	    !(sechdr->sh_flags & SHF_ALLOC) &&
	    !match(sec, section_white_list)) {
		warn("%s (%s): unexpected non-allocatable section.\n"
		     "Did you forget to use \"ax\"/\"aw\" in a .S file?\n"
		     "Note that for example <linux/init.h> contains\n"
		     "section definitions for use in .S files.\n\n",
		     modname, sec);
	}
}



#define ALL_INIT_DATA_SECTIONS \
	".init.setup", ".init.rodata", ".meminit.rodata", \
	".init.data", ".meminit.data"
#define ALL_EXIT_DATA_SECTIONS \
	".exit.data", ".memexit.data"

#define ALL_INIT_TEXT_SECTIONS \
	".init.text", ".meminit.text"
#define ALL_EXIT_TEXT_SECTIONS \
	".exit.text", ".memexit.text"

#define ALL_PCI_INIT_SECTIONS	\
	".pci_fixup_early", ".pci_fixup_header", ".pci_fixup_final", \
	".pci_fixup_enable", ".pci_fixup_resume", \
	".pci_fixup_resume_early", ".pci_fixup_suspend"

#define ALL_XXXINIT_SECTIONS MEM_INIT_SECTIONS
#define ALL_XXXEXIT_SECTIONS MEM_EXIT_SECTIONS

#define ALL_INIT_SECTIONS INIT_SECTIONS, ALL_XXXINIT_SECTIONS
#define ALL_EXIT_SECTIONS EXIT_SECTIONS, ALL_XXXEXIT_SECTIONS

#define DATA_SECTIONS ".data", ".data.rel"
#define TEXT_SECTIONS ".text", ".text.unlikely", ".sched.text", \
		".kprobes.text", ".cpuidle.text"
#define OTHER_TEXT_SECTIONS ".ref.text", ".head.text", ".spinlock.text", \
		".fixup", ".entry.text", ".exception.text", ".text.*", \
		".coldtext"

#define INIT_SECTIONS      ".init.*"
#define MEM_INIT_SECTIONS  ".meminit.*"

#define EXIT_SECTIONS      ".exit.*"
#define MEM_EXIT_SECTIONS  ".memexit.*"

#define ALL_TEXT_SECTIONS  ALL_INIT_TEXT_SECTIONS, ALL_EXIT_TEXT_SECTIONS, \
		TEXT_SECTIONS, OTHER_TEXT_SECTIONS

/* init data sections */
static const char *const init_data_sections[] =
	{ ALL_INIT_DATA_SECTIONS, NULL };

/* all init sections */
static const char *const init_sections[] = { ALL_INIT_SECTIONS, NULL };

/* All init and exit sections (code + data) */
static const char *const init_exit_sections[] =
	{ALL_INIT_SECTIONS, ALL_EXIT_SECTIONS, NULL };

/* all text sections */
static const char *const text_sections[] = { ALL_TEXT_SECTIONS, NULL };

/* data section */
static const char *const data_sections[] = { DATA_SECTIONS, NULL };


/* symbols in .data that may refer to init/exit sections */
#define DEFAULT_SYMBOL_WHITE_LIST					\
	"*driver",							\
	"*_template", /* scsi uses *_template a lot */			\
	"*_timer",    /* arm uses ops structures named _timer a lot */	\
	"*_sht",      /* scsi also used *_sht to some extent */		\
	"*_ops",							\
	"*_probe",							\
	"*_probe_one",							\
	"*_console"

static const char *const head_sections[] = { ".head.text*", NULL };
static const char *const linker_symbols[] =
	{ "__init_begin", "_sinittext", "_einittext", NULL };
static const char *const optim_symbols[] = { "*.constprop.*", NULL };

enum mismatch {
	TEXT_TO_ANY_INIT,
	DATA_TO_ANY_INIT,
	TEXT_TO_ANY_EXIT,
	DATA_TO_ANY_EXIT,
	XXXINIT_TO_SOME_INIT,
	XXXEXIT_TO_SOME_EXIT,
	ANY_INIT_TO_ANY_EXIT,
	ANY_EXIT_TO_ANY_INIT,
	EXPORT_TO_INIT_EXIT,
	EXTABLE_TO_NON_TEXT,
};

/**
 * Describe how to match sections on different criterias:
 *
 * @fromsec: Array of sections to be matched.
 *
 * @bad_tosec: Relocations applied to a section in @fromsec to a section in
 * this array is forbidden (black-list).  Can be empty.
 *
 * @good_tosec: Relocations applied to a section in @fromsec must be
 * targetting sections in this array (white-list).  Can be empty.
 *
 * @mismatch: Type of mismatch.
 *
 * @symbol_white_list: Do not match a relocation to a symbol in this list
 * even if it is targetting a section in @bad_to_sec.
 *
 * @handler: Specific handler to call when a match is found.  If NULL,
 * default_mismatch_handler() will be called.
 *
 */
struct sectioncheck {
	const char *fromsec[20];
	const char *bad_tosec[20];
	const char *good_tosec[20];
	enum mismatch mismatch;
	const char *symbol_white_list[20];
	void (*handler)(const char *modname, struct elf_info *elf,
			const struct sectioncheck* const mismatch,
			Elf_Rela *r, Elf_Sym *sym, const char *fromsec);

};

static void extable_mismatch_handler(const char *modname, struct elf_info *elf,
				     const struct sectioncheck* const mismatch,
				     Elf_Rela *r, Elf_Sym *sym,
				     const char *fromsec);

static const struct sectioncheck sectioncheck[] = {
/* Do not reference init/exit code/data from
 * normal code and data
 */
{
	.fromsec = { TEXT_SECTIONS, NULL },
	.bad_tosec = { ALL_INIT_SECTIONS, NULL },
	.mismatch = TEXT_TO_ANY_INIT,
	.symbol_white_list = { DEFAULT_SYMBOL_WHITE_LIST, NULL },
},
{
	.fromsec = { DATA_SECTIONS, NULL },
	.bad_tosec = { ALL_XXXINIT_SECTIONS, NULL },
	.mismatch = DATA_TO_ANY_INIT,
	.symbol_white_list = { DEFAULT_SYMBOL_WHITE_LIST, NULL },
},
{
	.fromsec = { DATA_SECTIONS, NULL },
	.bad_tosec = { INIT_SECTIONS, NULL },
	.mismatch = DATA_TO_ANY_INIT,
	.symbol_white_list = {
		"*_template", "*_timer", "*_sht", "*_ops",
		"*_probe", "*_probe_one", "*_console", NULL
	},
},
{
	.fromsec = { TEXT_SECTIONS, NULL },
	.bad_tosec = { ALL_EXIT_SECTIONS, NULL },
	.mismatch = TEXT_TO_ANY_EXIT,
	.symbol_white_list = { DEFAULT_SYMBOL_WHITE_LIST, NULL },
},
{
	.fromsec = { DATA_SECTIONS, NULL },
	.bad_tosec = { ALL_EXIT_SECTIONS, NULL },
	.mismatch = DATA_TO_ANY_EXIT,
	.symbol_white_list = { DEFAULT_SYMBOL_WHITE_LIST, NULL },
},
/* Do not reference init code/data from meminit code/data */
{
	.fromsec = { ALL_XXXINIT_SECTIONS, NULL },
	.bad_tosec = { INIT_SECTIONS, NULL },
	.mismatch = XXXINIT_TO_SOME_INIT,
	.symbol_white_list = { DEFAULT_SYMBOL_WHITE_LIST, NULL },
},
/* Do not reference exit code/data from memexit code/data */
{
	.fromsec = { ALL_XXXEXIT_SECTIONS, NULL },
	.bad_tosec = { EXIT_SECTIONS, NULL },
	.mismatch = XXXEXIT_TO_SOME_EXIT,
	.symbol_white_list = { DEFAULT_SYMBOL_WHITE_LIST, NULL },
},
/* Do not use exit code/data from init code */
{
	.fromsec = { ALL_INIT_SECTIONS, NULL },
	.bad_tosec = { ALL_EXIT_SECTIONS, NULL },
	.mismatch = ANY_INIT_TO_ANY_EXIT,
	.symbol_white_list = { DEFAULT_SYMBOL_WHITE_LIST, NULL },
},
/* Do not use init code/data from exit code */
{
	.fromsec = { ALL_EXIT_SECTIONS, NULL },
	.bad_tosec = { ALL_INIT_SECTIONS, NULL },
	.mismatch = ANY_EXIT_TO_ANY_INIT,
	.symbol_white_list = { DEFAULT_SYMBOL_WHITE_LIST, NULL },
},
{
	.fromsec = { ALL_PCI_INIT_SECTIONS, NULL },
	.bad_tosec = { INIT_SECTIONS, NULL },
	.mismatch = ANY_INIT_TO_ANY_EXIT,
	.symbol_white_list = { NULL },
},
/* Do not export init/exit functions or data */
{
	.fromsec = { "__ksymtab*", NULL },
	.bad_tosec = { INIT_SECTIONS, EXIT_SECTIONS, NULL },
	.mismatch = EXPORT_TO_INIT_EXIT,
	.symbol_white_list = { DEFAULT_SYMBOL_WHITE_LIST, NULL },
},
{
	.fromsec = { "__ex_table", NULL },
	/* If you're adding any new black-listed sections in here, consider
	 * adding a special 'printer' for them in scripts/check_extable.
	 */
	.bad_tosec = { ".altinstr_replacement", NULL },
	.good_tosec = {ALL_TEXT_SECTIONS , NULL},
	.mismatch = EXTABLE_TO_NON_TEXT,
	.handler = extable_mismatch_handler,
}
};

static const struct sectioncheck *section_mismatch(
		const char *fromsec, const char *tosec)
{
	int i;
	int elems = sizeof(sectioncheck) / sizeof(struct sectioncheck);
	const struct sectioncheck *check = &sectioncheck[0];

	/*
	 * The target section could be the SHT_NUL section when we're
	 * handling relocations to un-resolved symbols, trying to match it
	 * doesn't make much sense and causes build failures on parisc
	 * architectures.
	 */
	if (*tosec == '\0')
		return NULL;

	for (i = 0; i < elems; i++) {
		if (match(fromsec, check->fromsec)) {
			if (check->bad_tosec[0] && match(tosec, check->bad_tosec))
				return check;
			if (check->good_tosec[0] && !match(tosec, check->good_tosec))
				return check;
		}
		check++;
	}
	return NULL;
}

/**
 * Whitelist to allow certain references to pass with no warning.
 *
 * Pattern 1:
 *   If a module parameter is declared __initdata and permissions=0
 *   then this is legal despite the warning generated.
 *   We cannot see value of permissions here, so just ignore
 *   this pattern.
 *   The pattern is identified by:
 *   tosec   = .init.data
 *   fromsec = .data*
 *   atsym   =__param*
 *
 * Pattern 1a:
 *   module_param_call() ops can refer to __init set function if permissions=0
 *   The pattern is identified by:
 *   tosec   = .init.text
 *   fromsec = .data*
 *   atsym   = __param_ops_*
 *
 * Pattern 2:
 *   Many drivers utilise a *driver container with references to
 *   add, remove, probe functions etc.
 *   the pattern is identified by:
 *   tosec   = init or exit section
 *   fromsec = data section
 *   atsym = *driver, *_template, *_sht, *_ops, *_probe,
 *           *probe_one, *_console, *_timer
 *
 * Pattern 3:
 *   Whitelist all references from .head.text to any init section
 *
 * Pattern 4:
 *   Some symbols belong to init section but still it is ok to reference
 *   these from non-init sections as these symbols don't have any memory
 *   allocated for them and symbol address and value are same. So even
 *   if init section is freed, its ok to reference those symbols.
 *   For ex. symbols marking the init section boundaries.
 *   This pattern is identified by
 *   refsymname = __init_begin, _sinittext, _einittext
 *
 * Pattern 5:
 *   GCC may optimize static inlines when fed constant arg(s) resulting
 *   in functions like cpumask_empty() -- generating an associated symbol
 *   cpumask_empty.constprop.3 that appears in the audit.  If the const that
 *   is passed in comes from __init, like say nmi_ipi_mask, we get a
 *   meaningless section warning.  May need to add isra symbols too...
 *   This pattern is identified by
 *   tosec   = init section
 *   fromsec = text section
 *   refsymname = *.constprop.*
 *
 * Pattern 6:
 *   Hide section mismatch warnings for ELF local symbols.  The goal
 *   is to eliminate false positive modpost warnings caused by
 *   compiler-generated ELF local symbol names such as ".LANCHOR1".
 *   Autogenerated symbol names bypass modpost's "Pattern 2"
 *   whitelisting, which relies on pattern-matching against symbol
 *   names to work.  (One situation where gcc can autogenerate ELF
 *   local symbols is when "-fsection-anchors" is used.)
 **/
static int secref_whitelist(const struct sectioncheck *mismatch,
			    const char *fromsec, const char *fromsym,
			    const char *tosec, const char *tosym)
{
	/* Check for pattern 1 */
	if (match(tosec, init_data_sections) &&
	    match(fromsec, data_sections) &&
	    strstarts(fromsym, "__param"))
		return 0;

	/* Check for pattern 1a */
	if (strcmp(tosec, ".init.text") == 0 &&
	    match(fromsec, data_sections) &&
	    strstarts(fromsym, "__param_ops_"))
		return 0;

	/* Check for pattern 2 */
	if (match(tosec, init_exit_sections) &&
	    match(fromsec, data_sections) &&
	    match(fromsym, mismatch->symbol_white_list))
		return 0;

	/* Check for pattern 3 */
	if (match(fromsec, head_sections) &&
	    match(tosec, init_sections))
		return 0;

	/* Check for pattern 4 */
	if (match(tosym, linker_symbols))
		return 0;

	/* Check for pattern 5 */
	if (match(fromsec, text_sections) &&
	    match(tosec, init_sections) &&
	    match(fromsym, optim_symbols))
		return 0;

	/* Check for pattern 6 */
	if (strstarts(fromsym, ".L"))
		return 0;

	return 1;
}

static inline int is_arm_mapping_symbol(const char *str)
{
	return str[0] == '$' && strchr("axtd", str[1])
	       && (str[2] == '\0' || str[2] == '.');
}

/*
 * If there's no name there, ignore it; likewise, ignore it if it's
 * one of the magic symbols emitted used by current ARM tools.
 *
 * Otherwise if find_symbols_between() returns those symbols, they'll
 * fail the whitelist tests and cause lots of false alarms ... fixable
 * only by merging __exit and __init sections into __text, bloating
 * the kernel (which is especially evil on embedded platforms).
 */
static inline int is_valid_name(struct elf_info *elf, Elf_Sym *sym)
{
	const char *name = elf->strtab + sym->st_name;

	if (!name || !strlen(name))
		return 0;
	return !is_arm_mapping_symbol(name);
}

/**
 * Find symbol based on relocation record info.
 * In some cases the symbol supplied is a valid symbol so
 * return refsym. If st_name != 0 we assume this is a valid symbol.
 * In other cases the symbol needs to be looked up in the symbol table
 * based on section and address.
 *  **/
static Elf_Sym *find_elf_symbol(struct elf_info *elf, Elf64_Sword addr,
				Elf_Sym *relsym)
{
	Elf_Sym *sym;
	Elf_Sym *near = NULL;
	Elf64_Sword distance = 20;
	Elf64_Sword d;
	unsigned int relsym_secindex;

	if (relsym->st_name != 0)
		return relsym;

	relsym_secindex = get_secindex(elf, relsym);
	for (sym = elf->symtab_start; sym < elf->symtab_stop; sym++) {
		if (get_secindex(elf, sym) != relsym_secindex)
			continue;
		if (ELF_ST_TYPE(sym->st_info) == STT_SECTION)
			continue;
		if (!is_valid_name(elf, sym))
			continue;
		if (sym->st_value == addr)
			return sym;
		/* Find a symbol nearby - addr are maybe negative */
		d = sym->st_value - addr;
		if (d < 0)
			d = addr - sym->st_value;
		if (d < distance) {
			distance = d;
			near = sym;
		}
	}
	/* We need a close match */
	if (distance < 20)
		return near;
	else
		return NULL;
}

/*
 * Find symbols before or equal addr and after addr - in the section sec.
 * If we find two symbols with equal offset prefer one with a valid name.
 * The ELF format may have a better way to detect what type of symbol
 * it is, but this works for now.
 **/
static Elf_Sym *find_elf_symbol2(struct elf_info *elf, Elf_Addr addr,
				 const char *sec)
{
	Elf_Sym *sym;
	Elf_Sym *near = NULL;
	Elf_Addr distance = ~0;

	for (sym = elf->symtab_start; sym < elf->symtab_stop; sym++) {
		const char *symsec;

		if (is_shndx_special(sym->st_shndx))
			continue;
		symsec = sec_name(elf, get_secindex(elf, sym));
		if (strcmp(symsec, sec) != 0)
			continue;
		if (!is_valid_name(elf, sym))
			continue;
		if (sym->st_value <= addr) {
			if ((addr - sym->st_value) < distance) {
				distance = addr - sym->st_value;
				near = sym;
			} else if ((addr - sym->st_value) == distance) {
				near = sym;
			}
		}
	}
	return near;
}

/*
 * Convert a section name to the function/data attribute
 * .init.text => __init
 * .memexitconst => __memconst
 * etc.
 *
 * The memory of returned value has been allocated on a heap. The user of this
 * method should free it after usage.
*/
static char *sec2annotation(const char *s)
{
	if (match(s, init_exit_sections)) {
		char *p = NOFAIL(malloc(20));
		char *r = p;

		*p++ = '_';
		*p++ = '_';
		if (*s == '.')
			s++;
		while (*s && *s != '.')
			*p++ = *s++;
		*p = '\0';
		if (*s == '.')
			s++;
		if (strstr(s, "rodata") != NULL)
			strcat(p, "const ");
		else if (strstr(s, "data") != NULL)
			strcat(p, "data ");
		else
			strcat(p, " ");
		return r;
	} else {
		return NOFAIL(strdup(""));
	}
}

static int is_function(Elf_Sym *sym)
{
	if (sym)
		return ELF_ST_TYPE(sym->st_info) == STT_FUNC;
	else
		return -1;
}

static void print_section_list(const char * const list[20])
{
	const char *const *s = list;

	while (*s) {
		fprintf(stderr, "%s", *s);
		s++;
		if (*s)
			fprintf(stderr, ", ");
	}
	fprintf(stderr, "\n");
}

static inline void get_pretty_name(int is_func, const char** name, const char** name_p)
{
	switch (is_func) {
	case 0:	*name = "variable"; *name_p = ""; break;
	case 1:	*name = "function"; *name_p = "()"; break;
	default: *name = "(unknown reference)"; *name_p = ""; break;
	}
}

/*
 * Print a warning about a section mismatch.
 * Try to find symbols near it so user can find it.
 * Check whitelist before warning - it may be a false positive.
 */
static void report_sec_mismatch(const char *modname,
				const struct sectioncheck *mismatch,
				const char *fromsec,
				unsigned long long fromaddr,
				const char *fromsym,
				int from_is_func,
				const char *tosec, const char *tosym,
				int to_is_func)
{
	const char *from, *from_p;
	const char *to, *to_p;
	char *prl_from;
	char *prl_to;

	sec_mismatch_count++;
	if (!sec_mismatch_verbose)
		return;

	get_pretty_name(from_is_func, &from, &from_p);
	get_pretty_name(to_is_func, &to, &to_p);

	warn("%s(%s+0x%llx): Section mismatch in reference from the %s %s%s "
	     "to the %s %s:%s%s\n",
	     modname, fromsec, fromaddr, from, fromsym, from_p, to, tosec,
	     tosym, to_p);

	switch (mismatch->mismatch) {
	case TEXT_TO_ANY_INIT:
		prl_from = sec2annotation(fromsec);
		prl_to = sec2annotation(tosec);
		fprintf(stderr,
		"The function %s%s() references\n"
		"the %s %s%s%s.\n"
		"This is often because %s lacks a %s\n"
		"annotation or the annotation of %s is wrong.\n",
		prl_from, fromsym,
		to, prl_to, tosym, to_p,
		fromsym, prl_to, tosym);
		free(prl_from);
		free(prl_to);
		break;
	case DATA_TO_ANY_INIT: {
		prl_to = sec2annotation(tosec);
		fprintf(stderr,
		"The variable %s references\n"
		"the %s %s%s%s\n"
		"If the reference is valid then annotate the\n"
		"variable with __init* or __refdata (see linux/init.h) "
		"or name the variable:\n",
		fromsym, to, prl_to, tosym, to_p);
		print_section_list(mismatch->symbol_white_list);
		free(prl_to);
		break;
	}
	case TEXT_TO_ANY_EXIT:
		prl_to = sec2annotation(tosec);
		fprintf(stderr,
		"The function %s() references a %s in an exit section.\n"
		"Often the %s %s%s has valid usage outside the exit section\n"
		"and the fix is to remove the %sannotation of %s.\n",
		fromsym, to, to, tosym, to_p, prl_to, tosym);
		free(prl_to);
		break;
	case DATA_TO_ANY_EXIT: {
		prl_to = sec2annotation(tosec);
		fprintf(stderr,
		"The variable %s references\n"
		"the %s %s%s%s\n"
		"If the reference is valid then annotate the\n"
		"variable with __exit* (see linux/init.h) or "
		"name the variable:\n",
		fromsym, to, prl_to, tosym, to_p);
		print_section_list(mismatch->symbol_white_list);
		free(prl_to);
		break;
	}
	case XXXINIT_TO_SOME_INIT:
	case XXXEXIT_TO_SOME_EXIT:
		prl_from = sec2annotation(fromsec);
		prl_to = sec2annotation(tosec);
		fprintf(stderr,
		"The %s %s%s%s references\n"
		"a %s %s%s%s.\n"
		"If %s is only used by %s then\n"
		"annotate %s with a matching annotation.\n",
		from, prl_from, fromsym, from_p,
		to, prl_to, tosym, to_p,
		tosym, fromsym, tosym);
		free(prl_from);
		free(prl_to);
		break;
	case ANY_INIT_TO_ANY_EXIT:
		prl_from = sec2annotation(fromsec);
		prl_to = sec2annotation(tosec);
		fprintf(stderr,
		"The %s %s%s%s references\n"
		"a %s %s%s%s.\n"
		"This is often seen when error handling "
		"in the init function\n"
		"uses functionality in the exit path.\n"
		"The fix is often to remove the %sannotation of\n"
		"%s%s so it may be used outside an exit section.\n",
		from, prl_from, fromsym, from_p,
		to, prl_to, tosym, to_p,
		prl_to, tosym, to_p);
		free(prl_from);
		free(prl_to);
		break;
	case ANY_EXIT_TO_ANY_INIT:
		prl_from = sec2annotation(fromsec);
		prl_to = sec2annotation(tosec);
		fprintf(stderr,
		"The %s %s%s%s references\n"
		"a %s %s%s%s.\n"
		"This is often seen when error handling "
		"in the exit function\n"
		"uses functionality in the init path.\n"
		"The fix is often to remove the %sannotation of\n"
		"%s%s so it may be used outside an init section.\n",
		from, prl_from, fromsym, from_p,
		to, prl_to, tosym, to_p,
		prl_to, tosym, to_p);
		free(prl_from);
		free(prl_to);
		break;
	case EXPORT_TO_INIT_EXIT:
		prl_to = sec2annotation(tosec);
		fprintf(stderr,
		"The symbol %s is exported and annotated %s\n"
		"Fix this by removing the %sannotation of %s "
		"or drop the export.\n",
		tosym, prl_to, prl_to, tosym);
		free(prl_to);
		break;
	case EXTABLE_TO_NON_TEXT:
		fatal("There's a special handler for this mismatch type, "
		      "we should never get here.");
		break;
	}
	fprintf(stderr, "\n");
}

static void default_mismatch_handler(const char *modname, struct elf_info *elf,
				     const struct sectioncheck* const mismatch,
				     Elf_Rela *r, Elf_Sym *sym, const char *fromsec)
{
	const char *tosec;
	Elf_Sym *to;
	Elf_Sym *from;
	const char *tosym;
	const char *fromsym;

	from = find_elf_symbol2(elf, r->r_offset, fromsec);
	fromsym = sym_name(elf, from);

	if (strstarts(fromsym, "reference___initcall"))
		return;

	tosec = sec_name(elf, get_secindex(elf, sym));
	to = find_elf_symbol(elf, r->r_addend, sym);
	tosym = sym_name(elf, to);

	/* check whitelist - we may ignore it */
	if (secref_whitelist(mismatch,
			     fromsec, fromsym, tosec, tosym)) {
		report_sec_mismatch(modname, mismatch,
				    fromsec, r->r_offset, fromsym,
				    is_function(from), tosec, tosym,
				    is_function(to));
	}
}

static int is_executable_section(struct elf_info* elf, unsigned int section_index)
{
	if (section_index > elf->num_sections)
		fatal("section_index is outside elf->num_sections!\n");

	return ((elf->sechdrs[section_index].sh_flags & SHF_EXECINSTR) == SHF_EXECINSTR);
}

/*
 * We rely on a gross hack in section_rel[a]() calling find_extable_entry_size()
 * to know the sizeof(struct exception_table_entry) for the target architecture.
 */
static unsigned int extable_entry_size = 0;
static void find_extable_entry_size(const char* const sec, const Elf_Rela* r)
{
	/*
	 * If we're currently checking the second relocation within __ex_table,
	 * that relocation offset tells us the offsetof(struct
	 * exception_table_entry, fixup) which is equal to sizeof(struct
	 * exception_table_entry) divided by two.  We use that to our advantage
	 * since there's no portable way to get that size as every architecture
	 * seems to go with different sized types.  Not pretty but better than
	 * hard-coding the size for every architecture..
	 */
	if (!extable_entry_size)
		extable_entry_size = r->r_offset * 2;
}

static inline bool is_extable_fault_address(Elf_Rela *r)
{
	/*
	 * extable_entry_size is only discovered after we've handled the
	 * _second_ relocation in __ex_table, so only abort when we're not
	 * handling the first reloc and extable_entry_size is zero.
	 */
	if (r->r_offset && extable_entry_size == 0)
		fatal("extable_entry size hasn't been discovered!\n");

	return ((r->r_offset == 0) ||
		(r->r_offset % extable_entry_size == 0));
}

#define is_second_extable_reloc(Start, Cur, Sec)			\
	(((Cur) == (Start) + 1) && (strcmp("__ex_table", (Sec)) == 0))

static void report_extable_warnings(const char* modname, struct elf_info* elf,
				    const struct sectioncheck* const mismatch,
				    Elf_Rela* r, Elf_Sym* sym,
				    const char* fromsec, const char* tosec)
{
	Elf_Sym* fromsym = find_elf_symbol2(elf, r->r_offset, fromsec);
	const char* fromsym_name = sym_name(elf, fromsym);
	Elf_Sym* tosym = find_elf_symbol(elf, r->r_addend, sym);
	const char* tosym_name = sym_name(elf, tosym);
	const char* from_pretty_name;
	const char* from_pretty_name_p;
	const char* to_pretty_name;
	const char* to_pretty_name_p;

	get_pretty_name(is_function(fromsym),
			&from_pretty_name, &from_pretty_name_p);
	get_pretty_name(is_function(tosym),
			&to_pretty_name, &to_pretty_name_p);

	warn("%s(%s+0x%lx): Section mismatch in reference"
	     " from the %s %s%s to the %s %s:%s%s\n",
	     modname, fromsec, (long)r->r_offset, from_pretty_name,
	     fromsym_name, from_pretty_name_p,
	     to_pretty_name, tosec, tosym_name, to_pretty_name_p);

	if (!match(tosec, mismatch->bad_tosec) &&
	    is_executable_section(elf, get_secindex(elf, sym)))
		fprintf(stderr,
			"The relocation at %s+0x%lx references\n"
			"section \"%s\" which is not in the list of\n"
			"authorized sections.  If you're adding a new section\n"
			"and/or if this reference is valid, add \"%s\" to the\n"
			"list of authorized sections to jump to on fault.\n"
			"This can be achieved by adding \"%s\" to \n"
			"OTHER_TEXT_SECTIONS in scripts/mod/modpost.c.\n",
			fromsec, (long)r->r_offset, tosec, tosec, tosec);
}

static void extable_mismatch_handler(const char* modname, struct elf_info *elf,
				     const struct sectioncheck* const mismatch,
				     Elf_Rela* r, Elf_Sym* sym,
				     const char *fromsec)
{
	const char* tosec = sec_name(elf, get_secindex(elf, sym));

	sec_mismatch_count++;

	if (sec_mismatch_verbose)
		report_extable_warnings(modname, elf, mismatch, r, sym,
					fromsec, tosec);

	if (match(tosec, mismatch->bad_tosec))
		fatal("The relocation at %s+0x%lx references\n"
		      "section \"%s\" which is black-listed.\n"
		      "Something is seriously wrong and should be fixed.\n"
		      "You might get more information about where this is\n"
		      "coming from by using scripts/check_extable.sh %s\n",
		      fromsec, (long)r->r_offset, tosec, modname);
	else if (!is_executable_section(elf, get_secindex(elf, sym))) {
		if (is_extable_fault_address(r))
			fatal("The relocation at %s+0x%lx references\n"
			      "section \"%s\" which is not executable, IOW\n"
			      "it is not possible for the kernel to fault\n"
			      "at that address.  Something is seriously wrong\n"
			      "and should be fixed.\n",
			      fromsec, (long)r->r_offset, tosec);
		else
			fatal("The relocation at %s+0x%lx references\n"
			      "section \"%s\" which is not executable, IOW\n"
			      "the kernel will fault if it ever tries to\n"
			      "jump to it.  Something is seriously wrong\n"
			      "and should be fixed.\n",
			      fromsec, (long)r->r_offset, tosec);
	}
}

static void check_section_mismatch(const char *modname, struct elf_info *elf,
				   Elf_Rela *r, Elf_Sym *sym, const char *fromsec)
{
	const char *tosec = sec_name(elf, get_secindex(elf, sym));
	const struct sectioncheck *mismatch = section_mismatch(fromsec, tosec);

	if (mismatch) {
		if (mismatch->handler)
			mismatch->handler(modname, elf,  mismatch,
					  r, sym, fromsec);
		else
			default_mismatch_handler(modname, elf, mismatch,
						 r, sym, fromsec);
	}
}

static unsigned int *reloc_location(struct elf_info *elf,
				    Elf_Shdr *sechdr, Elf_Rela *r)
{
	Elf_Shdr *sechdrs = elf->sechdrs;
	int section = sechdr->sh_info;

	return (void *)elf->hdr + sechdrs[section].sh_offset +
		r->r_offset;
}

static int addend_386_rel(struct elf_info *elf, Elf_Shdr *sechdr, Elf_Rela *r)
{
	unsigned int r_typ = ELF_R_TYPE(r->r_info);
	unsigned int *location = reloc_location(elf, sechdr, r);

	switch (r_typ) {
	case R_386_32:
		r->r_addend = TO_NATIVE(*location);
		break;
	case R_386_PC32:
		r->r_addend = TO_NATIVE(*location) + 4;
		/* For CONFIG_RELOCATABLE=y */
		if (elf->hdr->e_type == ET_EXEC)
			r->r_addend += r->r_offset;
		break;
	}
	return 0;
}

#ifndef R_ARM_CALL
#define R_ARM_CALL	28
#endif
#ifndef R_ARM_JUMP24
#define R_ARM_JUMP24	29
#endif

#ifndef	R_ARM_THM_CALL
#define	R_ARM_THM_CALL		10
#endif
#ifndef	R_ARM_THM_JUMP24
#define	R_ARM_THM_JUMP24	30
#endif
#ifndef	R_ARM_THM_JUMP19
#define	R_ARM_THM_JUMP19	51
#endif

static int addend_arm_rel(struct elf_info *elf, Elf_Shdr *sechdr, Elf_Rela *r)
{
	unsigned int r_typ = ELF_R_TYPE(r->r_info);

	switch (r_typ) {
	case R_ARM_ABS32:
		/* From ARM ABI: (S + A) | T */
		r->r_addend = (int)(long)
			      (elf->symtab_start + ELF_R_SYM(r->r_info));
		break;
	case R_ARM_PC24:
	case R_ARM_CALL:
	case R_ARM_JUMP24:
	case R_ARM_THM_CALL:
	case R_ARM_THM_JUMP24:
	case R_ARM_THM_JUMP19:
		/* From ARM ABI: ((S + A) | T) - P */
		r->r_addend = (int)(long)(elf->hdr +
			      sechdr->sh_offset +
			      (r->r_offset - sechdr->sh_addr));
		break;
	default:
		return 1;
	}
	return 0;
}

static int addend_mips_rel(struct elf_info *elf, Elf_Shdr *sechdr, Elf_Rela *r)
{
	unsigned int r_typ = ELF_R_TYPE(r->r_info);
	unsigned int *location = reloc_location(elf, sechdr, r);
	unsigned int inst;

	if (r_typ == R_MIPS_HI16)
		return 1;	/* skip this */
	inst = TO_NATIVE(*location);
	switch (r_typ) {
	case R_MIPS_LO16:
		r->r_addend = inst & 0xffff;
		break;
	case R_MIPS_26:
		r->r_addend = (inst & 0x03ffffff) << 2;
		break;
	case R_MIPS_32:
		r->r_addend = inst;
		break;
	}
	return 0;
}

static void section_rela(const char *modname, struct elf_info *elf,
			 Elf_Shdr *sechdr)
{
	Elf_Sym  *sym;
	Elf_Rela *rela;
	Elf_Rela r;
	unsigned int r_sym;
	const char *fromsec;

	Elf_Rela *start = (void *)elf->hdr + sechdr->sh_offset;
	Elf_Rela *stop  = (void *)start + sechdr->sh_size;

	fromsec = sech_name(elf, sechdr);
	fromsec += strlen(".rela");
	/* if from section (name) is know good then skip it */
	if (match(fromsec, section_white_list))
		return;

	for (rela = start; rela < stop; rela++) {
		r.r_offset = TO_NATIVE(rela->r_offset);
#if KERNEL_ELFCLASS == ELFCLASS64
		if (elf->hdr->e_machine == EM_MIPS) {
			unsigned int r_typ;
			r_sym = ELF64_MIPS_R_SYM(rela->r_info);
			r_sym = TO_NATIVE(r_sym);
			r_typ = ELF64_MIPS_R_TYPE(rela->r_info);
			r.r_info = ELF64_R_INFO(r_sym, r_typ);
		} else {
			r.r_info = TO_NATIVE(rela->r_info);
			r_sym = ELF_R_SYM(r.r_info);
		}
#else
		r.r_info = TO_NATIVE(rela->r_info);
		r_sym = ELF_R_SYM(r.r_info);
#endif
		r.r_addend = TO_NATIVE(rela->r_addend);
		sym = elf->symtab_start + r_sym;
		/* Skip special sections */
		if (is_shndx_special(sym->st_shndx))
			continue;
		if (is_second_extable_reloc(start, rela, fromsec))
			find_extable_entry_size(fromsec, &r);
		check_section_mismatch(modname, elf, &r, sym, fromsec);
	}
}

static void section_rel(const char *modname, struct elf_info *elf,
			Elf_Shdr *sechdr)
{
	Elf_Sym *sym;
	Elf_Rel *rel;
	Elf_Rela r;
	unsigned int r_sym;
	const char *fromsec;

	Elf_Rel *start = (void *)elf->hdr + sechdr->sh_offset;
	Elf_Rel *stop  = (void *)start + sechdr->sh_size;

	fromsec = sech_name(elf, sechdr);
	fromsec += strlen(".rel");
	/* if from section (name) is know good then skip it */
	if (match(fromsec, section_white_list))
		return;

	for (rel = start; rel < stop; rel++) {
		r.r_offset = TO_NATIVE(rel->r_offset);
#if KERNEL_ELFCLASS == ELFCLASS64
		if (elf->hdr->e_machine == EM_MIPS) {
			unsigned int r_typ;
			r_sym = ELF64_MIPS_R_SYM(rel->r_info);
			r_sym = TO_NATIVE(r_sym);
			r_typ = ELF64_MIPS_R_TYPE(rel->r_info);
			r.r_info = ELF64_R_INFO(r_sym, r_typ);
		} else {
			r.r_info = TO_NATIVE(rel->r_info);
			r_sym = ELF_R_SYM(r.r_info);
		}
#else
		r.r_info = TO_NATIVE(rel->r_info);
		r_sym = ELF_R_SYM(r.r_info);
#endif
		r.r_addend = 0;
		switch (elf->hdr->e_machine) {
		case EM_386:
			if (addend_386_rel(elf, sechdr, &r))
				continue;
			break;
		case EM_ARM:
			if (addend_arm_rel(elf, sechdr, &r))
				continue;
			break;
		case EM_MIPS:
			if (addend_mips_rel(elf, sechdr, &r))
				continue;
			break;
		}
		sym = elf->symtab_start + r_sym;
		/* Skip special sections */
		if (is_shndx_special(sym->st_shndx))
			continue;
		if (is_second_extable_reloc(start, rel, fromsec))
			find_extable_entry_size(fromsec, &r);
		check_section_mismatch(modname, elf, &r, sym, fromsec);
	}
}

/**
 * A module includes a number of sections that are discarded
 * either when loaded or when used as built-in.
 * For loaded modules all functions marked __init and all data
 * marked __initdata will be discarded when the module has been initialized.
 * Likewise for modules used built-in the sections marked __exit
 * are discarded because __exit marked function are supposed to be called
 * only when a module is unloaded which never happens for built-in modules.
 * The check_sec_ref() function traverses all relocation records
 * to find all references to a section that reference a section that will
 * be discarded and warns about it.
 **/
static void check_sec_ref(struct module *mod, const char *modname,
			  struct elf_info *elf)
{
	int i;
	Elf_Shdr *sechdrs = elf->sechdrs;

	/* Walk through all sections */
	for (i = 0; i < elf->num_sections; i++) {
		check_section(modname, elf, &elf->sechdrs[i]);
		/* We want to process only relocation sections and not .init */
		if (sechdrs[i].sh_type == SHT_RELA)
			section_rela(modname, elf, &elf->sechdrs[i]);
		else if (sechdrs[i].sh_type == SHT_REL)
			section_rel(modname, elf, &elf->sechdrs[i]);
	}
}

static char *remove_dot(char *s)
{
	size_t n = strcspn(s, ".");

	if (n && s[n]) {
		size_t m = strspn(s + n + 1, "0123456789");
		if (m && (s[n + m] == '.' || s[n + m] == 0))
			s[n] = 0;
	}
	return s;
}

#ifdef CONFIG_SUSE_KERNEL_SUPPORTED
/*
 * Replace dashes with underscores.
 * Dashes inside character range patterns (e.g. [0-9]) are left unchanged.
 * (copied from module-init-tools/util.c)
 */
static char *underscores(char *string)
{
	unsigned int i;

	if (!string)
		return NULL;

	for (i = 0; string[i]; i++) {
		switch (string[i]) {
		case '-':
			string[i] = '_';
			break;

		case ']':
			warn("Unmatched bracket in %s\n", string);
			break;

		case '[':
			i += strcspn(&string[i], "]");
			if (!string[i])
				warn("Unmatched bracket in %s\n", string);
			break;
		}
	}
	return string;
}

void *supported_file;
unsigned long supported_size;

static const char *supported(const char *modname)
{
	unsigned long pos = 0;
	char *line;

	/* In a first shot, do a simple linear scan. */
	while ((line = get_next_line(&pos, supported_file,
				     supported_size))) {
		const char *how = "yes";
		char *l = line;
		char *pat_basename, *mod, *orig_mod, *mod_basename;

		/* optional type-of-support flag */
		for (l = line; *l != '\0'; l++) {
			if (*l == ' ' || *l == '\t') {
				*l = '\0';
				how = l + 1;
				break;
			}
		}
		/* strip .ko extension */
		l = line + strlen(line);
		if (l - line > 3 && !strcmp(l-3, ".ko"))
			*(l-3) = '\0';

		/*
		 * convert dashes to underscores in the last path component
		 * of line and mod
		 */
		if ((pat_basename = strrchr(line, '/')))
			pat_basename++;
		else
			pat_basename = line;
		underscores(pat_basename);

		orig_mod = mod = strdup(modname);
		if ((mod_basename = strrchr(mod, '/')))
			mod_basename++;
		else
			mod_basename = mod;
		underscores(mod_basename);

		/* only compare the last component if no wildcards are used */
		if (strcspn(line, "[]*?") == strlen(line)) {
			line = pat_basename;
			mod = mod_basename;
		}
		if (!fnmatch(line, mod, 0)) {
			free(orig_mod);
			return how;
		}
		free(orig_mod);
	}
	return NULL;
}
#endif

static void read_symbols(const char *modname)
{
	const char *symname;
	char *version;
	char *license;
	struct module *mod;
	struct elf_info info = { };
	Elf_Sym *sym;

	if (!parse_elf(&info, modname))
		return;

	mod = new_module(modname);

	/* When there's no vmlinux, don't print warnings about
	 * unresolved symbols (since there'll be too many ;) */
	if (is_vmlinux(modname)) {
		have_vmlinux = 1;
		mod->skip = 1;
	}

	license = get_modinfo(&info, "license");
	if (!license && !is_vmlinux(modname))
		warn("modpost: missing MODULE_LICENSE() in %s\n"
		     "see include/linux/module.h for "
		     "more information\n", modname);
	while (license) {
		if (license_is_gpl_compatible(license))
			mod->gpl_compatible = 1;
		else {
			mod->gpl_compatible = 0;
			break;
		}
		license = get_next_modinfo(&info, "license", license);
	}

	for (sym = info.symtab_start; sym < info.symtab_stop; sym++) {
		symname = remove_dot(info.strtab + sym->st_name);

		handle_modversions(mod, &info, sym, symname);
		handle_moddevtable(mod, &info, sym, symname);
	}
	if (!is_vmlinux(modname) || vmlinux_section_warnings)
		check_sec_ref(mod, modname, &info);

	version = get_modinfo(&info, "version");
	if (version)
		maybe_frob_rcs_version(modname, version, info.modinfo,
				       version - (char *)info.hdr);
	if (version || (all_versions && !is_vmlinux(modname)))
		get_src_version(modname, mod->srcversion,
				sizeof(mod->srcversion)-1);

	parse_elf_finish(&info);

	/* Our trick to get versioning for module struct etc. - it's
	 * never passed as an argument to an exported function, so
	 * the automatic versioning doesn't pick it up, but it's really
	 * important anyhow */
	if (modversions)
		mod->unres = alloc_symbol("module_layout", 0, mod->unres);
}

static void read_symbols_from_files(const char *filename)
{
	FILE *in = stdin;
	char fname[PATH_MAX];

	if (strcmp(filename, "-") != 0) {
		in = fopen(filename, "r");
		if (!in)
			fatal("Can't open filenames file %s: %m", filename);
	}

	while (fgets(fname, PATH_MAX, in) != NULL) {
		if (strends(fname, "\n"))
			fname[strlen(fname)-1] = '\0';
		read_symbols(fname);
	}

	if (in != stdin)
		fclose(in);
}

#define SZ 500

/* We first write the generated file into memory using the
 * following helper, then compare to the file on disk and
 * only update the later if anything changed */

void __attribute__((format(printf, 2, 3))) buf_printf(struct buffer *buf,
						      const char *fmt, ...)
{
	char tmp[SZ];
	int len;
	va_list ap;

	va_start(ap, fmt);
	len = vsnprintf(tmp, SZ, fmt, ap);
	buf_write(buf, tmp, len);
	va_end(ap);
}

void buf_write(struct buffer *buf, const char *s, int len)
{
	if (buf->size - buf->pos < len) {
		buf->size += len + SZ;
		buf->p = NOFAIL(realloc(buf->p, buf->size));
	}
	strncpy(buf->p + buf->pos, s, len);
	buf->pos += len;
}

static void check_for_gpl_usage(enum export exp, const char *m, const char *s)
{
	const char *e = is_vmlinux(m) ?"":".ko";

	switch (exp) {
	case export_gpl:
		fatal("modpost: GPL-incompatible module %s%s "
		      "uses GPL-only symbol '%s'\n", m, e, s);
		break;
	case export_unused_gpl:
		fatal("modpost: GPL-incompatible module %s%s "
		      "uses GPL-only symbol marked UNUSED '%s'\n", m, e, s);
		break;
	case export_gpl_future:
		warn("modpost: GPL-incompatible module %s%s "
		      "uses future GPL-only symbol '%s'\n", m, e, s);
		break;
	case export_plain:
	case export_unused:
	case export_unknown:
		/* ignore */
		break;
	}
}

static void check_for_unused(enum export exp, const char *m, const char *s)
{
	const char *e = is_vmlinux(m) ?"":".ko";

	switch (exp) {
	case export_unused:
	case export_unused_gpl:
		warn("modpost: module %s%s "
		      "uses symbol '%s' marked UNUSED\n", m, e, s);
		break;
	default:
		/* ignore */
		break;
	}
}

static int check_exports(struct module *mod)
{
	struct symbol *s, *exp;
	int err = 0;

	for (s = mod->unres; s; s = s->next) {
		const char *basename;
		exp = find_symbol(s->name);
		if (!exp || exp->module == mod) {
			if (have_vmlinux && !s->weak) {
				if (warn_unresolved) {
					warn("\"%s\" [%s.ko] undefined!\n",
					     s->name, mod->name);
				} else {
					merror("\"%s\" [%s.ko] undefined!\n",
					       s->name, mod->name);
					err = 1;
				}
			}
			continue;
		}
		basename = strrchr(mod->name, '/');
		if (basename)
			basename++;
		else
			basename = mod->name;
		if (!mod->gpl_compatible)
			check_for_gpl_usage(exp->export, basename, exp->name);
		check_for_unused(exp->export, basename, exp->name);
	}

	return err;
}

static int check_modname_len(struct module *mod)
{
	const char *mod_name;

	mod_name = strrchr(mod->name, '/');
	if (mod_name == NULL)
		mod_name = mod->name;
	else
		mod_name++;
	if (strlen(mod_name) >= MODULE_NAME_LEN) {
		merror("module name is too long [%s.ko]\n", mod->name);
		return 1;
	}

	return 0;
}

/**
 * Header for the generated file
 **/
static void add_header(struct buffer *b, struct module *mod)
{
	buf_printf(b, "#include <linux/build-salt.h>\n");
	buf_printf(b, "#include <linux/module.h>\n");
	buf_printf(b, "#include <linux/vermagic.h>\n");
	buf_printf(b, "#include <linux/compiler.h>\n");
	buf_printf(b, "\n");
	buf_printf(b, "BUILD_SALT;\n");
	buf_printf(b, "\n");
	buf_printf(b, "MODULE_INFO(vermagic, VERMAGIC_STRING);\n");
	buf_printf(b, "MODULE_INFO(name, KBUILD_MODNAME);\n");
	buf_printf(b, "\n");
	buf_printf(b, "__visible struct module __this_module\n");
	buf_printf(b, "__attribute__((section(\".gnu.linkonce.this_module\"))) = {\n");
	buf_printf(b, "\t.name = KBUILD_MODNAME,\n");
	if (mod->has_init)
		buf_printf(b, "\t.init = init_module,\n");
	if (mod->has_cleanup)
		buf_printf(b, "#ifdef CONFIG_MODULE_UNLOAD\n"
			      "\t.exit = cleanup_module,\n"
			      "#endif\n");
	buf_printf(b, "\t.arch = MODULE_ARCH_INIT,\n");
	buf_printf(b, "};\n");
}

static void add_intree_flag(struct buffer *b, int is_intree)
{
	if (is_intree)
		buf_printf(b, "\nMODULE_INFO(intree, \"Y\");\n");
}

/* Cannot check for assembler */
static void add_retpoline(struct buffer *b)
{
	buf_printf(b, "\n#ifdef RETPOLINE\n");
	buf_printf(b, "MODULE_INFO(retpoline, \"Y\");\n");
	buf_printf(b, "#endif\n");
}

static void add_staging_flag(struct buffer *b, const char *name)
{
	if (strstarts(name, "drivers/staging"))
		buf_printf(b, "\nMODULE_INFO(staging, \"Y\");\n");
}

#ifdef CONFIG_SUSE_KERNEL_SUPPORTED
static void add_supported_flag(struct buffer *b, struct module *mod)
{
	const char *how = supported(mod->name);
	if (how)
		buf_printf(b, "\nMODULE_INFO(supported, \"%s\");\n", how);
}
#endif

/**
 * Record CRCs for unresolved symbols
 **/
static int add_versions(struct buffer *b, struct module *mod)
{
	struct symbol *s, *exp;
	int err = 0;

	for (s = mod->unres; s; s = s->next) {
		exp = find_symbol(s->name);
		if (!exp || exp->module == mod)
			continue;
		s->module = exp->module;
		s->crc_valid = exp->crc_valid;
		s->crc = exp->crc;
	}

	if (!modversions)
		return err;

	buf_printf(b, "\n");
	buf_printf(b, "static const struct modversion_info ____versions[]\n");
	buf_printf(b, "__used\n");
	buf_printf(b, "__attribute__((section(\"__versions\"))) = {\n");

	for (s = mod->unres; s; s = s->next) {
		if (!s->module)
			continue;
		if (!s->crc_valid) {
			warn("\"%s\" [%s.ko] has no CRC!\n",
				s->name, mod->name);
			continue;
		}
		if (strlen(s->name) >= MODULE_NAME_LEN) {
			merror("too long symbol \"%s\" [%s.ko]\n",
			       s->name, mod->name);
			err = 1;
			break;
		}
		buf_printf(b, "\t{ %#8x, \"%s\" },\n",
			   s->crc, s->name);
	}

	buf_printf(b, "};\n");

	return err;
}

static void add_depends(struct buffer *b, struct module *mod)
{
	struct symbol *s;
	int first = 1;

	/* Clear ->seen flag of modules that own symbols needed by this. */
	for (s = mod->unres; s; s = s->next)
		if (s->module)
			s->module->seen = is_vmlinux(s->module->name);

	buf_printf(b, "\n");
	buf_printf(b, "static const char __module_depends[]\n");
	buf_printf(b, "__used\n");
	buf_printf(b, "__attribute__((section(\".modinfo\"))) =\n");
	buf_printf(b, "\"depends=");
	for (s = mod->unres; s; s = s->next) {
		const char *p;
		if (!s->module)
			continue;

		if (s->module->seen)
			continue;

		s->module->seen = 1;
		p = strrchr(s->module->name, '/');
		if (p)
			p++;
		else
			p = s->module->name;
		buf_printf(b, "%s%s", first ? "" : ",", p);
		first = 0;
	}
	buf_printf(b, "\";\n");
}

static void add_srcversion(struct buffer *b, struct module *mod)
{
	if (mod->srcversion[0]) {
		buf_printf(b, "\n");
		buf_printf(b, "MODULE_INFO(srcversion, \"%s\");\n",
			   mod->srcversion);
	}
}

static void add_suserelease(struct buffer *b, struct module *mod)
{
#ifdef SUSE_PRODUCT_SHORTNAME
	buf_printf(b, "\n");
	buf_printf(b, "MODULE_INFO(suserelease, \"%s\");\n",
		   SUSE_PRODUCT_SHORTNAME);
#endif
}
static void write_if_changed(struct buffer *b, const char *fname)
{
	char *tmp;
	FILE *file;
	struct stat st;

	file = fopen(fname, "r");
	if (!file)
		goto write;

	if (fstat(fileno(file), &st) < 0)
		goto close_write;

	if (st.st_size != b->pos)
		goto close_write;

	tmp = NOFAIL(malloc(b->pos));
	if (fread(tmp, 1, b->pos, file) != b->pos)
		goto free_write;

	if (memcmp(tmp, b->p, b->pos) != 0)
		goto free_write;

	free(tmp);
	fclose(file);
	return;

 free_write:
	free(tmp);
 close_write:
	fclose(file);
 write:
	file = fopen(fname, "w");
	if (!file) {
		perror(fname);
		exit(1);
	}
	if (fwrite(b->p, 1, b->pos, file) != b->pos) {
		perror(fname);
		exit(1);
	}
	fclose(file);
}

#ifdef CONFIG_SUSE_KERNEL_SUPPORTED
static void read_supported(const char *fname)
{
	supported_file = grab_file(fname, &supported_size);
	if (!supported_file)
		; /* ignore error */
}
#endif

/* parse Module.symvers file. line format:
 * 0x12345678<tab>symbol<tab>module[[<tab>export]<tab>something]
 **/
static void read_dump(const char *fname, unsigned int kernel)
{
	unsigned long size, pos = 0;
	void *file = grab_file(fname, &size);
	char *line;

	if (!file)
		/* No symbol versions, silently ignore */
		return;

	while ((line = get_next_line(&pos, file, size))) {
		char *symname, *modname, *d, *export, *end;
		unsigned int crc;
		struct module *mod;
		struct symbol *s;

		if (!(symname = strchr(line, '\t')))
			goto fail;
		*symname++ = '\0';
		if (!(modname = strchr(symname, '\t')))
			goto fail;
		*modname++ = '\0';
		if ((export = strchr(modname, '\t')) != NULL)
			*export++ = '\0';
		if (export && ((end = strchr(export, '\t')) != NULL))
			*end = '\0';
		crc = strtoul(line, &d, 16);
		if (*symname == '\0' || *modname == '\0' || *d != '\0')
			goto fail;
		mod = find_module(modname);
		if (!mod) {
			if (is_vmlinux(modname))
				have_vmlinux = 1;
			mod = new_module(modname);
			mod->skip = 1;
		}
		s = sym_add_exported(symname, mod, export_no(export));
		s->kernel    = kernel;
		s->preloaded = 1;
		sym_update_crc(symname, mod, crc, export_no(export));
	}
	release_file(file, size);
	return;
fail:
	release_file(file, size);
	fatal("parse error in symbol dump file\n");
}

/* For normal builds always dump all symbols.
 * For external modules only dump symbols
 * that are not read from kernel Module.symvers.
 **/
static int dump_sym(struct symbol *sym)
{
	if (!external_module)
		return 1;
	if (sym->vmlinux || sym->kernel)
		return 0;
	return 1;
}

static void write_dump(const char *fname)
{
	struct buffer buf = { };
	struct symbol *symbol;
	int n;

	for (n = 0; n < SYMBOL_HASH_SIZE ; n++) {
		symbol = symbolhash[n];
		while (symbol) {
			if (dump_sym(symbol))
				buf_printf(&buf, "0x%08x\t%s\t%s\t%s\n",
					symbol->crc, symbol->name,
					symbol->module->name,
					export_str(symbol->export));
			symbol = symbol->next;
		}
	}
	write_if_changed(&buf, fname);
	free(buf.p);
}

struct ext_sym_list {
	struct ext_sym_list *next;
	const char *file;
};

int main(int argc, char **argv)
{
	struct module *mod;
	struct buffer buf = { };
	char *kernel_read = NULL, *module_read = NULL;
	char *dump_write = NULL, *files_source = NULL;
#ifdef CONFIG_SUSE_KERNEL_SUPPORTED
	const char *supported = NULL;
#endif
	int opt;
	int err;
	struct ext_sym_list *extsym_iter;
	struct ext_sym_list *extsym_start = NULL;

<<<<<<< HEAD
	while ((opt = getopt(argc, argv, "i:I:e:mnsST:o:awM:K:EN:")) != -1) {
=======
	while ((opt = getopt(argc, argv, "i:I:e:mnsST:o:awE")) != -1) {
>>>>>>> bfeffd15
		switch (opt) {
		case 'i':
			kernel_read = optarg;
			break;
		case 'I':
			module_read = optarg;
			external_module = 1;
			break;
		case 'e':
			external_module = 1;
			extsym_iter =
			   NOFAIL(malloc(sizeof(*extsym_iter)));
			extsym_iter->next = extsym_start;
			extsym_iter->file = optarg;
			extsym_start = extsym_iter;
			break;
		case 'm':
			modversions = 1;
			break;
		case 'n':
			ignore_missing_files = 1;
			break;
		case 'o':
			dump_write = optarg;
			break;
		case 'a':
			all_versions = 1;
			break;
		case 's':
			vmlinux_section_warnings = 0;
			break;
		case 'S':
			sec_mismatch_verbose = 0;
			break;
		case 'T':
			files_source = optarg;
			break;
		case 'w':
			warn_unresolved = 1;
			break;
		case 'E':
			sec_mismatch_fatal = 1;
			break;
		case 'N':
#ifdef CONFIG_SUSE_KERNEL_SUPPORTED
			supported = optarg;
#endif
			break;
		default:
			exit(1);
		}
	}

#ifdef CONFIG_SUSE_KERNEL_SUPPORTED
	if (supported)
		read_supported(supported);
#endif
	if (kernel_read)
		read_dump(kernel_read, 1);
	if (module_read)
		read_dump(module_read, 0);
	while (extsym_start) {
		read_dump(extsym_start->file, 0);
		extsym_iter = extsym_start->next;
		free(extsym_start);
		extsym_start = extsym_iter;
	}

	while (optind < argc)
		read_symbols(argv[optind++]);

	if (files_source)
		read_symbols_from_files(files_source);

	err = 0;

	for (mod = modules; mod; mod = mod->next) {
		char fname[PATH_MAX];

		if (mod->skip)
			continue;

		buf.pos = 0;

		err |= check_modname_len(mod);
		err |= check_exports(mod);
		add_header(&buf, mod);
		add_intree_flag(&buf, !external_module);
		add_retpoline(&buf);
		add_staging_flag(&buf, mod->name);
#ifdef CONFIG_SUSE_KERNEL_SUPPORTED
		add_supported_flag(&buf, mod);
#endif
		err |= add_versions(&buf, mod);
		add_depends(&buf, mod);
		add_moddevtable(&buf, mod);
		add_srcversion(&buf, mod);
		add_suserelease(&buf, mod);

		sprintf(fname, "%s.mod.c", mod->name);
		write_if_changed(&buf, fname);
	}
	if (dump_write)
		write_dump(dump_write);
	if (sec_mismatch_count) {
		if (!sec_mismatch_verbose) {
			warn("modpost: Found %d section mismatch(es).\n"
			     "To see full details build your kernel with:\n"
			     "'make CONFIG_DEBUG_SECTION_MISMATCH=y'\n",
			     sec_mismatch_count);
		}
		if (sec_mismatch_fatal) {
			fatal("modpost: Section mismatches detected.\n"
			      "Set CONFIG_SECTION_MISMATCH_WARN_ONLY=y to allow them.\n");
		}
	}
	free(buf.p);

	return err;
}<|MERGE_RESOLUTION|>--- conflicted
+++ resolved
@@ -2558,11 +2558,7 @@
 	struct ext_sym_list *extsym_iter;
 	struct ext_sym_list *extsym_start = NULL;
 
-<<<<<<< HEAD
-	while ((opt = getopt(argc, argv, "i:I:e:mnsST:o:awM:K:EN:")) != -1) {
-=======
-	while ((opt = getopt(argc, argv, "i:I:e:mnsST:o:awE")) != -1) {
->>>>>>> bfeffd15
+	while ((opt = getopt(argc, argv, "i:I:e:mnsST:o:awEN:")) != -1) {
 		switch (opt) {
 		case 'i':
 			kernel_read = optarg;
