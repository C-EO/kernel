--- conflicted
+++ resolved
@@ -1,17 +1,8 @@
 # SPDX-License-Identifier: GPL-2.0
 OBJECT_FILES_NON_STANDARD := y
 
-<<<<<<< HEAD
-hostprogs-y	:= modpost mk_elfconfig ksym-provides
-always		:= $(hostprogs-y) empty.o
-=======
 hostprogs	:= modpost mk_elfconfig
 always-y	:= $(hostprogs) empty.o
->>>>>>> bb6d3fb3
-
-ksym-provides-objs	:= ksym-provides.o
-
-HOSTLDLIBS_ksym-provides := -lelf
 
 modpost-objs	:= modpost.o file2alias.o sumversion.o
 
