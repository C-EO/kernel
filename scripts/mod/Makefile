--- conflicted
+++ resolved
@@ -1,13 +1,8 @@
 # SPDX-License-Identifier: GPL-2.0
 OBJECT_FILES_NON_STANDARD := y
 
-<<<<<<< HEAD
-hostprogs	:= modpost mk_elfconfig ksym-provides
-always-y	:= $(hostprogs) empty.o
-=======
-hostprogs-always-y	+= modpost mk_elfconfig
+hostprogs-always-y	+= modpost mk_elfconfig ksym-provides
 always-y		+= empty.o
->>>>>>> 9123e3a7
 
 modpost-objs	:= modpost.o file2alias.o sumversion.o
 
