--- conflicted
+++ resolved
@@ -21,11 +21,7 @@
 );
 
 if ($help != 0) {
-<<<<<<< HEAD
-    print "$scriptname [--help] [--fix-rst]\n";
-=======
     print "$scriptname [--help] [--fix]\n";
->>>>>>> ce397d21
     exit -1;
 }
 
@@ -42,18 +38,6 @@
 	my $f = $1;
 	my $ln = $2;
 
-<<<<<<< HEAD
-	# Makefiles contain nasty expressions to parse docs
-	next if ($f =~ m/Makefile/);
-	# Skip this script
-	next if ($f eq $scriptname);
-
-	if ($ln =~ m,\b(\S*)(Documentation/[A-Za-z0-9\_\.\,\~/\*+-]*),) {
-		my $prefix = $1;
-		my $ref = $2;
-		my $base = $2;
-
-=======
 	# Makefiles and scripts contain nasty expressions to parse docs
 	next if ($f =~ m/Makefile/ || $f =~ m/\.sh$/);
 
@@ -79,7 +63,6 @@
 		$ref =~ s/\].*// if (!($ref =~ m/\[/));
 
 		# Remove puntuation marks at the end
->>>>>>> ce397d21
 		$ref =~ s/[\,\.]+$//;
 
 		my $fulref = "$prefix$ref";
@@ -95,10 +78,6 @@
 		# Check if exists, evaluating wildcards
 		next if (grep -e, glob("$ref $fulref"));
 
-<<<<<<< HEAD
-		if ($fix) {
-			if (!($ref =~ m/(devicetree|scripts|Kconfig|Kbuild)/)) {
-=======
 		# Accept relative Documentation patches for tools/
 		if ($f =~ m/tools/) {
 			my $path = $f;
@@ -108,7 +87,6 @@
 
 		if ($fix) {
 			if (!($ref =~ m/(scripts|Kconfig|Kbuild)/)) {
->>>>>>> ce397d21
 				$broken_ref{$ref}++;
 			}
 		} else {
@@ -128,12 +106,6 @@
 	# get just the basename
 	$new =~ s,.*/,,;
 
-<<<<<<< HEAD
-	# Seek for the same name on another place, as it may have been moved
-	my $f="";
-
-	$f = qx(find . -iname $new) if ($new);
-=======
 	my $f="";
 
 	# usual reason for breakage: DT file moved around
@@ -147,7 +119,6 @@
 			$f = qx(find Documentation/devicetree/ -iname "*$search*") if ($search);
 		}
 	}
->>>>>>> ce397d21
 
 	# usual reason for breakage: file renamed to .rst
 	if (!$f) {
@@ -155,8 +126,6 @@
 		$f=qx(find . -iname $new) if ($new);
 	}
 
-<<<<<<< HEAD
-=======
 	# usual reason for breakage: use dash or underline
 	if (!$f) {
 		$new =~ s/[-_]/[-_]/g;
@@ -168,7 +137,6 @@
 		$f = qx(find . -iname $new) if ($new);
 	}
 
->>>>>>> ce397d21
 	my @find = split /\s+/, $f;
 
 	if (!$f) {
