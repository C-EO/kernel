# SPDX-License-Identifier: GPL-2.0
# Backward compatibility
asflags-y  += $(EXTRA_AFLAGS)
ccflags-y  += $(EXTRA_CFLAGS)
cppflags-y += $(EXTRA_CPPFLAGS)
ldflags-y  += $(EXTRA_LDFLAGS)

# flags that take effect in current and sub directories
KBUILD_AFLAGS += $(subdir-asflags-y)
KBUILD_CFLAGS += $(subdir-ccflags-y)

# Figure out what we need to build from the various variables
# ===========================================================================

# When an object is listed to be built compiled-in and modular,
# only build the compiled-in version
obj-m := $(filter-out $(obj-y),$(obj-m))

# Libraries are always collected in one lib file.
# Filter out objects already built-in
lib-y := $(filter-out $(obj-y), $(sort $(lib-y) $(lib-m)))

# Determine modorder.
# Unfortunately, we don't have information about ordering between -y
# and -m subdirs.  Just put -y's first.
modorder	:= $(patsubst %/,%/modules.order, $(filter %/, $(obj-y)) $(obj-m:.o=.ko))

# Handle objects in subdirs
# ---------------------------------------------------------------------------
# o if we encounter foo/ in $(obj-y), replace it by foo/built-in.a
#   and add the directory to the list of dirs to descend into: $(subdir-y)
# o if we encounter foo/ in $(obj-m), remove it from $(obj-m)
#   and add the directory to the list of dirs to descend into: $(subdir-m)
__subdir-y	:= $(patsubst %/,%,$(filter %/, $(obj-y)))
subdir-y	+= $(__subdir-y)
__subdir-m	:= $(patsubst %/,%,$(filter %/, $(obj-m)))
subdir-m	+= $(__subdir-m)
obj-y		:= $(patsubst %/, %/built-in.a, $(obj-y))
obj-m		:= $(filter-out %/, $(obj-m))

# Subdirectories we need to descend into
subdir-ym	:= $(sort $(subdir-y) $(subdir-m))

# if $(foo-objs), $(foo-y), or $(foo-m) exists, foo.o is a composite object
multi-used-y := $(sort $(foreach m,$(obj-y), $(if $(strip $($(m:.o=-objs)) $($(m:.o=-y))), $(m))))
multi-used-m := $(sort $(foreach m,$(obj-m), $(if $(strip $($(m:.o=-objs)) $($(m:.o=-y)) $($(m:.o=-m))), $(m))))
multi-used   := $(multi-used-y) $(multi-used-m)
single-used-m := $(sort $(filter-out $(multi-used-m),$(obj-m)))

# $(subdir-obj-y) is the list of objects in $(obj-y) which uses dir/ to
# tell kbuild to descend
subdir-obj-y := $(filter %/built-in.a, $(obj-y))

# Replace multi-part objects by their individual parts,
# including built-in.a from subdirectories
real-obj-y := $(foreach m, $(obj-y), $(if $(strip $($(m:.o=-objs)) $($(m:.o=-y))),$($(m:.o=-objs)) $($(m:.o=-y)),$(m)))
real-obj-m := $(foreach m, $(obj-m), $(if $(strip $($(m:.o=-objs)) $($(m:.o=-y)) $($(m:.o=-m))),$($(m:.o=-objs)) $($(m:.o=-y)) $($(m:.o=-m)),$(m)))

# DTB
# If CONFIG_OF_ALL_DTBS is enabled, all DT blobs are built
extra-y				+= $(dtb-y)
extra-$(CONFIG_OF_ALL_DTBS)	+= $(dtb-)

# Add subdir path

extra-y		:= $(addprefix $(obj)/,$(extra-y))
always		:= $(addprefix $(obj)/,$(always))
targets		:= $(addprefix $(obj)/,$(targets))
modorder	:= $(addprefix $(obj)/,$(modorder))
obj-m		:= $(addprefix $(obj)/,$(obj-m))
lib-y		:= $(addprefix $(obj)/,$(lib-y))
subdir-obj-y	:= $(addprefix $(obj)/,$(subdir-obj-y))
real-obj-y	:= $(addprefix $(obj)/,$(real-obj-y))
real-obj-m	:= $(addprefix $(obj)/,$(real-obj-m))
single-used-m	:= $(addprefix $(obj)/,$(single-used-m))
multi-used-m	:= $(addprefix $(obj)/,$(multi-used-m))
subdir-ym	:= $(addprefix $(obj)/,$(subdir-ym))

# Finds the multi-part object the current object will be linked into.
# If the object belongs to two or more multi-part objects, all of them are
# concatenated with a colon separator.
modname-multi = $(subst $(space),:,$(sort $(foreach m,$(multi-used),\
		$(if $(filter $*.o, $($(m:.o=-objs)) $($(m:.o=-y)) $($(m:.o=-m))),$(m:.o=)))))

modname = $(if $(modname-multi),$(modname-multi),$(basetarget))

# These flags are needed for modversions and compiling, so we define them here
# $(modname_flags) defines KBUILD_MODNAME as the name of the module it will
# end up in (or would, if it gets compiled in)
name-fix = $(squote)$(quote)$(subst $(comma),_,$(subst -,_,$1))$(quote)$(squote)
basename_flags = -DKBUILD_BASENAME=$(call name-fix,$(basetarget))
modname_flags  = -DKBUILD_MODNAME=$(call name-fix,$(modname))

orig_c_flags   = $(KBUILD_CPPFLAGS) $(KBUILD_CFLAGS) \
                 $(ccflags-y) $(CFLAGS_$(basetarget).o)
_c_flags       = $(filter-out $(CFLAGS_REMOVE_$(basetarget).o), $(orig_c_flags))
orig_a_flags   = $(KBUILD_CPPFLAGS) $(KBUILD_AFLAGS) \
                 $(asflags-y) $(AFLAGS_$(basetarget).o)
_a_flags       = $(filter-out $(AFLAGS_REMOVE_$(basetarget).o), $(orig_a_flags))
_cpp_flags     = $(KBUILD_CPPFLAGS) $(cppflags-y) $(CPPFLAGS_$(@F))

#
# Enable gcov profiling flags for a file, directory or for all files depending
# on variables GCOV_PROFILE_obj.o, GCOV_PROFILE and CONFIG_GCOV_PROFILE_ALL
# (in this order)
#
ifeq ($(CONFIG_GCOV_KERNEL),y)
_c_flags += $(if $(patsubst n%,, \
		$(GCOV_PROFILE_$(basetarget).o)$(GCOV_PROFILE)$(CONFIG_GCOV_PROFILE_ALL)), \
		$(CFLAGS_GCOV))
endif

#
# Enable address sanitizer flags for kernel except some files or directories
# we don't want to check (depends on variables KASAN_SANITIZE_obj.o, KASAN_SANITIZE)
#
ifeq ($(CONFIG_KASAN),y)
_c_flags += $(if $(patsubst n%,, \
		$(KASAN_SANITIZE_$(basetarget).o)$(KASAN_SANITIZE)y), \
		$(CFLAGS_KASAN), $(CFLAGS_KASAN_NOSANITIZE))
endif

ifeq ($(CONFIG_UBSAN),y)
_c_flags += $(if $(patsubst n%,, \
		$(UBSAN_SANITIZE_$(basetarget).o)$(UBSAN_SANITIZE)$(CONFIG_UBSAN_SANITIZE_ALL)), \
		$(CFLAGS_UBSAN))
endif

ifeq ($(CONFIG_KCOV),y)
_c_flags += $(if $(patsubst n%,, \
	$(KCOV_INSTRUMENT_$(basetarget).o)$(KCOV_INSTRUMENT)$(CONFIG_KCOV_INSTRUMENT_ALL)), \
	$(CFLAGS_KCOV))
endif

# If building the kernel in a separate objtree expand all occurrences
# of -Idir to -I$(srctree)/dir except for absolute paths (starting with '/').

ifeq ($(KBUILD_SRC),)
__c_flags	= $(_c_flags)
__a_flags	= $(_a_flags)
__cpp_flags     = $(_cpp_flags)
else

# -I$(obj) locates generated .h files
# $(call addtree,-I$(obj)) locates .h files in srctree, from generated .c files
#   and locates generated .h files
# FIXME: Replace both with specific CFLAGS* statements in the makefiles
__c_flags	= $(if $(obj),$(call addtree,-I$(src)) -I$(obj)) \
		  $(call flags,_c_flags)
__a_flags	= $(call flags,_a_flags)
__cpp_flags     = $(call flags,_cpp_flags)
endif

c_flags        = -Wp,-MD,$(depfile) $(NOSTDINC_FLAGS) $(LINUXINCLUDE)     \
		 -include $(srctree)/include/linux/compiler_types.h       \
		 $(__c_flags) $(modkern_cflags)                           \
		 $(basename_flags) $(modname_flags)

a_flags        = -Wp,-MD,$(depfile) $(NOSTDINC_FLAGS) $(LINUXINCLUDE)     \
		 $(__a_flags) $(modkern_aflags)

cpp_flags      = -Wp,-MD,$(depfile) $(NOSTDINC_FLAGS) $(LINUXINCLUDE)     \
		 $(__cpp_flags)

ld_flags       = $(LDFLAGS) $(ldflags-y)

DTC_INCLUDE    := $(srctree)/scripts/dtc/include-prefixes

dtc_cpp_flags  = -Wp,-MD,$(depfile).pre.tmp -nostdinc                    \
		 $(addprefix -I,$(DTC_INCLUDE))                          \
		 -undef -D__DTS__

# Useful for describing the dependency of composite objects
# Usage:
#   $(call multi_depend, multi_used_targets, suffix_to_remove, suffix_to_add)
define multi_depend
$(foreach m, $(notdir $1), \
	$(eval $(obj)/$m: \
	$(addprefix $(obj)/, $(foreach s, $3, $($(m:%$(strip $2)=%$(s)))))))
endef

# LEX
# ---------------------------------------------------------------------------
quiet_cmd_flex = LEX     $@
      cmd_flex = $(LEX) -o$@ -L $<

$(obj)/%.lex.c: $(src)/%.l FORCE
	$(call if_changed,flex)

# YACC
# ---------------------------------------------------------------------------
quiet_cmd_bison = YACC    $@
      cmd_bison = $(YACC) -o$@ -t -l $<

$(obj)/%.tab.c: $(src)/%.y FORCE
	$(call if_changed,bison)

quiet_cmd_bison_h = YACC    $@
      cmd_bison_h = bison -o/dev/null --defines=$@ -t -l $<
<<<<<<< HEAD

ifdef REGENERATE_PARSERS
.PRECIOUS: $(src)/%.tab.h_shipped
$(src)/%.tab.h_shipped: $(src)/%.y
	$(call cmd,bison_h)
endif
=======
>>>>>>> 60cc43fc

$(obj)/%.tab.h: $(src)/%.y FORCE
	$(call if_changed,bison_h)

# Shipped files
# ===========================================================================

quiet_cmd_shipped = SHIPPED $@
cmd_shipped = cat $< > $@

$(obj)/%: $(src)/%_shipped
	$(call cmd,shipped)

# Commands useful for building a boot image
# ===========================================================================
#
#	Use as following:
#
#	target: source(s) FORCE
#		$(if_changed,ld/objcopy/gzip)
#
#	and add target to extra-y so that we know we have to
#	read in the saved command line

# Linking
# ---------------------------------------------------------------------------

quiet_cmd_ld = LD      $@
cmd_ld = $(LD) $(LDFLAGS) $(ldflags-y) $(LDFLAGS_$(@F)) \
	       $(filter-out FORCE,$^) -o $@

# Objcopy
# ---------------------------------------------------------------------------

quiet_cmd_objcopy = OBJCOPY $@
cmd_objcopy = $(OBJCOPY) $(OBJCOPYFLAGS) $(OBJCOPYFLAGS_$(@F)) $< $@

# Gzip
# ---------------------------------------------------------------------------

quiet_cmd_gzip = GZIP    $@
cmd_gzip = (cat $(filter-out FORCE,$^) | gzip -n -f -9 > $@) || \
	(rm -f $@ ; false)

# DTC
# ---------------------------------------------------------------------------
DTC ?= $(objtree)/scripts/dtc/dtc

# Disable noisy checks by default
ifeq ($(findstring 1,$(KBUILD_ENABLE_EXTRA_GCC_CHECKS)),)
DTC_FLAGS += -Wno-unit_address_vs_reg \
	-Wno-unit_address_format \
	-Wno-avoid_unnecessary_addr_size \
	-Wno-alias_paths \
	-Wno-pci_device_reg
endif

ifneq ($(findstring 2,$(KBUILD_ENABLE_EXTRA_GCC_CHECKS)),)
DTC_FLAGS += -Wnode_name_chars_strict \
	-Wproperty_name_chars_strict
endif

DTC_FLAGS += $(DTC_FLAGS_$(basetarget))

# Generate an assembly file to wrap the output of the device tree compiler
quiet_cmd_dt_S_dtb= DTB     $@
cmd_dt_S_dtb=						\
(							\
	echo '\#include <asm-generic/vmlinux.lds.h>'; 	\
	echo '.section .dtb.init.rodata,"a"';		\
	echo '.balign STRUCT_ALIGNMENT';		\
	echo '.global __dtb_$(subst -,_,$(*F))_begin';	\
	echo '__dtb_$(subst -,_,$(*F))_begin:';		\
	echo '.incbin "$<" ';				\
	echo '__dtb_$(subst -,_,$(*F))_end:';		\
	echo '.global __dtb_$(subst -,_,$(*F))_end';	\
	echo '.balign STRUCT_ALIGNMENT'; 		\
) > $@

$(obj)/%.dtb.S: $(obj)/%.dtb FORCE
	$(call if_changed,dt_S_dtb)

quiet_cmd_dtc = DTC     $@
cmd_dtc = mkdir -p $(dir ${dtc-tmp}) ; \
	$(CPP) $(dtc_cpp_flags) -x assembler-with-cpp -o $(dtc-tmp) $< ; \
	$(DTC) -O dtb -o $@ -b 0 \
		$(addprefix -i,$(dir $<) $(DTC_INCLUDE)) $(DTC_FLAGS) \
		-d $(depfile).dtc.tmp $(dtc-tmp) ; \
	cat $(depfile).pre.tmp $(depfile).dtc.tmp > $(depfile)

$(obj)/%.dtb: $(src)/%.dts $(DTC) FORCE
	$(call if_changed_dep,dtc)

dtc-tmp = $(subst $(comma),_,$(dot-target).dts.tmp)

# Bzip2
# ---------------------------------------------------------------------------

# Bzip2 and LZMA do not include size in file... so we have to fake that;
# append the size as a 32-bit littleendian number as gzip does.
size_append = printf $(shell						\
dec_size=0;								\
for F in $1; do								\
	fsize=$$($(CONFIG_SHELL) $(srctree)/scripts/file-size.sh $$F);	\
	dec_size=$$(expr $$dec_size + $$fsize);				\
done;									\
printf "%08x\n" $$dec_size |						\
	sed 's/\(..\)/\1 /g' | {					\
		read ch0 ch1 ch2 ch3;					\
		for ch in $$ch3 $$ch2 $$ch1 $$ch0; do			\
			printf '%s%03o' '\\' $$((0x$$ch)); 		\
		done;							\
	}								\
)

quiet_cmd_bzip2 = BZIP2   $@
cmd_bzip2 = (cat $(filter-out FORCE,$^) | \
	bzip2 -9 && $(call size_append, $(filter-out FORCE,$^))) > $@ || \
	(rm -f $@ ; false)

# Lzma
# ---------------------------------------------------------------------------

quiet_cmd_lzma = LZMA    $@
cmd_lzma = (cat $(filter-out FORCE,$^) | \
	lzma -9 && $(call size_append, $(filter-out FORCE,$^))) > $@ || \
	(rm -f $@ ; false)

quiet_cmd_lzo = LZO     $@
cmd_lzo = (cat $(filter-out FORCE,$^) | \
	lzop -9 && $(call size_append, $(filter-out FORCE,$^))) > $@ || \
	(rm -f $@ ; false)

quiet_cmd_lz4 = LZ4     $@
cmd_lz4 = (cat $(filter-out FORCE,$^) | \
	lz4c -l -c1 stdin stdout && $(call size_append, $(filter-out FORCE,$^))) > $@ || \
	(rm -f $@ ; false)

# U-Boot mkimage
# ---------------------------------------------------------------------------

MKIMAGE := $(srctree)/scripts/mkuboot.sh

# SRCARCH just happens to match slightly more than ARCH (on sparc), so reduces
# the number of overrides in arch makefiles
UIMAGE_ARCH ?= $(SRCARCH)
UIMAGE_COMPRESSION ?= $(if $(2),$(2),none)
UIMAGE_OPTS-y ?=
UIMAGE_TYPE ?= kernel
UIMAGE_LOADADDR ?= arch_must_set_this
UIMAGE_ENTRYADDR ?= $(UIMAGE_LOADADDR)
UIMAGE_NAME ?= 'Linux-$(KERNELRELEASE)'
UIMAGE_IN ?= $<
UIMAGE_OUT ?= $@

quiet_cmd_uimage = UIMAGE  $(UIMAGE_OUT)
      cmd_uimage = $(CONFIG_SHELL) $(MKIMAGE) -A $(UIMAGE_ARCH) -O linux \
			-C $(UIMAGE_COMPRESSION) $(UIMAGE_OPTS-y) \
			-T $(UIMAGE_TYPE) \
			-a $(UIMAGE_LOADADDR) -e $(UIMAGE_ENTRYADDR) \
			-n $(UIMAGE_NAME) -d $(UIMAGE_IN) $(UIMAGE_OUT)

# XZ
# ---------------------------------------------------------------------------
# Use xzkern to compress the kernel image and xzmisc to compress other things.
#
# xzkern uses a big LZMA2 dictionary since it doesn't increase memory usage
# of the kernel decompressor. A BCJ filter is used if it is available for
# the target architecture. xzkern also appends uncompressed size of the data
# using size_append. The .xz format has the size information available at
# the end of the file too, but it's in more complex format and it's good to
# avoid changing the part of the boot code that reads the uncompressed size.
# Note that the bytes added by size_append will make the xz tool think that
# the file is corrupt. This is expected.
#
# xzmisc doesn't use size_append, so it can be used to create normal .xz
# files. xzmisc uses smaller LZMA2 dictionary than xzkern, because a very
# big dictionary would increase the memory usage too much in the multi-call
# decompression mode. A BCJ filter isn't used either.
quiet_cmd_xzkern = XZKERN  $@
cmd_xzkern = (cat $(filter-out FORCE,$^) | \
	sh $(srctree)/scripts/xz_wrap.sh && \
	$(call size_append, $(filter-out FORCE,$^))) > $@ || \
	(rm -f $@ ; false)

quiet_cmd_xzmisc = XZMISC  $@
cmd_xzmisc = (cat $(filter-out FORCE,$^) | \
	xz --check=crc32 --lzma2=dict=1MiB) > $@ || \
	(rm -f $@ ; false)

# ASM offsets
# ---------------------------------------------------------------------------

# Default sed regexp - multiline due to syntax constraints
#
# Use [:space:] because LLVM's integrated assembler inserts <tab> around
# the .ascii directive whereas GCC keeps the <space> as-is.
define sed-offsets
	's:^[[:space:]]*\.ascii[[:space:]]*"\(.*\)".*:\1:; \
	/^->/{s:->#\(.*\):/* \1 */:; \
	s:^->\([^ ]*\) [\$$#]*\([^ ]*\) \(.*\):#define \1 \2 /* \3 */:; \
	s:->::; p;}'
endef

# Use filechk to avoid rebuilds when a header changes, but the resulting file
# does not
define filechk_offsets
	(set -e; \
	 echo "#ifndef $2"; \
	 echo "#define $2"; \
	 echo "/*"; \
	 echo " * DO NOT MODIFY."; \
	 echo " *"; \
	 echo " * This file was generated by Kbuild"; \
	 echo " */"; \
	 echo ""; \
	 sed -ne $(sed-offsets); \
	 echo ""; \
	 echo "#endif" )
endef<|MERGE_RESOLUTION|>--- conflicted
+++ resolved
@@ -197,15 +197,6 @@
 
 quiet_cmd_bison_h = YACC    $@
       cmd_bison_h = bison -o/dev/null --defines=$@ -t -l $<
-<<<<<<< HEAD
-
-ifdef REGENERATE_PARSERS
-.PRECIOUS: $(src)/%.tab.h_shipped
-$(src)/%.tab.h_shipped: $(src)/%.y
-	$(call cmd,bison_h)
-endif
-=======
->>>>>>> 60cc43fc
 
 $(obj)/%.tab.h: $(src)/%.y FORCE
 	$(call if_changed,bison_h)
