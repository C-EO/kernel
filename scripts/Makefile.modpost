--- conflicted
+++ resolved
@@ -46,21 +46,8 @@
 kernelsymfile := $(objtree)/Module.symvers
 modulesymfile := $(firstword $(KBUILD_EXTMOD))/Module.symvers
 
-<<<<<<< HEAD
 MODVERDIR := $(if $(KBUILD_EXTMOD),$(firstword $(KBUILD_EXTMOD))/).tmp_versions
 
-MODPOST = scripts/mod/modpost						\
-	$(if $(CONFIG_MODVERSIONS),-m)					\
-	$(if $(CONFIG_MODULE_SRCVERSION_ALL),-a)			\
-	$(if $(KBUILD_EXTMOD),-i,-o) $(kernelsymfile)			\
-	$(if $(KBUILD_EXTMOD),$(addprefix -e ,$(KBUILD_EXTRA_SYMBOLS)))	\
-	$(if $(KBUILD_EXTMOD),-o $(modulesymfile))			\
-	$(if $(CONFIG_SECTION_MISMATCH_WARN_ONLY),,-E)			\
-	$(if $(KBUILD_MODPOST_WARN),-w)					\
-	$(if $(CONFIG_SUSE_KERNEL_SUPPORTED),				\
-		-N $(firstword $(wildcard $(dir $(MODVERDIR))/Module.supported \
-		$(if $(KBUILD_EXTMOD),,$(srctree)/Module.supported) /dev/null)))
-=======
 MODPOST = scripts/mod/modpost								\
 	$(if $(CONFIG_MODVERSIONS),-m)							\
 	$(if $(CONFIG_MODULE_SRCVERSION_ALL),-a)					\
@@ -69,8 +56,10 @@
 	$(if $(KBUILD_EXTMOD),-o $(modulesymfile))					\
 	$(if $(CONFIG_SECTION_MISMATCH_WARN_ONLY),,-E)					\
 	$(if $(CONFIG_MODULE_ALLOW_MISSING_NAMESPACE_IMPORTS)$(KBUILD_NSDEPS),-N) 	\
-	$(if $(KBUILD_MODPOST_WARN),-w)
->>>>>>> 8f3d9f35
+	$(if $(KBUILD_MODPOST_WARN),-w)							\
+	$(if $(CONFIG_SUSE_KERNEL_SUPPORTED),						\
+		-S $(firstword $(wildcard $(dir $(MODVERDIR))/Module.supported		\
+		$(if $(KBUILD_EXTMOD),,$(srctree)/Module.supported) /dev/null)))
 
 ifdef MODPOST_VMLINUX
 
