--- conflicted
+++ resolved
@@ -43,28 +43,14 @@
 include include/config/auto.conf
 include scripts/Kbuild.include
 
-<<<<<<< HEAD
-kernelsymfile := $(objtree)/Module.symvers
-modulesymfile := $(firstword $(KBUILD_EXTMOD))/Module.symvers
-
 MODVERDIR := $(if $(KBUILD_EXTMOD),$(firstword $(KBUILD_EXTMOD))/).tmp_versions
 
-=======
->>>>>>> b3a9e3b9
 MODPOST = scripts/mod/modpost								\
 	$(if $(CONFIG_MODVERSIONS),-m)							\
 	$(if $(CONFIG_MODULE_SRCVERSION_ALL),-a)					\
 	$(if $(CONFIG_SECTION_MISMATCH_WARN_ONLY),,-E)					\
-<<<<<<< HEAD
-	$(if $(CONFIG_MODULE_ALLOW_MISSING_NAMESPACE_IMPORTS)$(KBUILD_NSDEPS),-N) 	\
-	$(if $(KBUILD_MODPOST_WARN),-w)							\
-	$(if $(CONFIG_SUSE_KERNEL_SUPPORTED),						\
-		-S $(firstword $(wildcard $(dir $(MODVERDIR))/Module.supported		\
-		$(if $(KBUILD_EXTMOD),,$(srctree)/Module.supported) /dev/null)))
-=======
 	$(if $(KBUILD_MODPOST_WARN),-w) \
 	-o $@
->>>>>>> b3a9e3b9
 
 ifdef MODPOST_VMLINUX
 
@@ -105,7 +91,10 @@
 MODPOST += \
 	$(addprefix -i ,$(wildcard $(input-symdump))) \
 	$(if $(KBUILD_NSDEPS),-d $(MODULES_NSDEPS)) \
-	$(if $(CONFIG_MODULE_ALLOW_MISSING_NAMESPACE_IMPORTS)$(KBUILD_NSDEPS),-N)
+	$(if $(CONFIG_MODULE_ALLOW_MISSING_NAMESPACE_IMPORTS)$(KBUILD_NSDEPS),-N) \
+	$(if $(CONFIG_SUSE_KERNEL_SUPPORTED),						\
+		-S $(firstword $(wildcard $(dir $(MODVERDIR))/Module.supported		\
+		$(if $(KBUILD_EXTMOD),,$(srctree)/Module.supported) /dev/null)))
 
 # 'make -i -k' ignores compile errors, and builds as many modules as possible.
 ifneq ($(findstring i,$(filter-out --%,$(MAKEFLAGS))),)
