--- conflicted
+++ resolved
@@ -94,29 +94,8 @@
 modules := $(sort $(shell cat $(MODORDER)))
 
 # Stop after building .o files if NOFINAL is set. Makes compile tests quicker
-<<<<<<< HEAD
-_modpost: $(if $(KBUILD_MODPOST_NOFINAL), $(modules:.ko:.o),$(modules))
-
-# Step 2), invoke modpost
-#  Includes step 3,4
-modpost = scripts/mod/modpost                    \
- $(if $(CONFIG_MODVERSIONS),-m)                  \
- $(if $(CONFIG_MODULE_SRCVERSION_ALL),-a,)       \
- $(if $(KBUILD_EXTMOD),-i,-o) $(kernelsymfile)   \
- $(if $(KBUILD_EXTMOD),-I $(modulesymfile))      \
- $(if $(KBUILD_EXTMOD),$(addprefix -e ,$(KBUILD_EXTRA_SYMBOLS))) \
- $(if $(KBUILD_EXTMOD),-o $(modulesymfile))      \
- $(if $(CONFIG_SECTION_MISMATCH_WARN_ONLY),,-E)  \
- $(if $(KBUILD_MODPOST_WARN),-w)                 \
- $(if $(CONFIG_SUSE_KERNEL_SUPPORTED),              \
-      -N $(firstword $(wildcard $(dir $(MODVERDIR))/Module.supported \
-             $(if $(KBUILD_EXTMOD),,$(srctree)/Module.supported) /dev/null)))
-
-MODPOST_OPT=$(subst -i,-n,$(filter -i,$(MAKEFLAGS)))
-=======
 __modpost: $(if $(KBUILD_MODPOST_NOFINAL), $(modules:.ko:.o),$(modules))
 	@:
->>>>>>> f95f0722
 
 MODPOST += $(subst -i,-n,$(filter -i,$(MAKEFLAGS))) -s -T - $(wildcard vmlinux)
 
@@ -174,14 +153,9 @@
 # exist, we will rebuild anyway in that case.
 
 existing-targets := $(wildcard $(sort $(targets)))
-<<<<<<< HEAD
-
--include $(foreach f,$(existing-targets),$(dir $(f)).$(notdir $(f)).cmd)
-=======
 
 -include $(foreach f,$(existing-targets),$(dir $(f)).$(notdir $(f)).cmd)
 
 endif
->>>>>>> f95f0722
 
 .PHONY: $(PHONY)