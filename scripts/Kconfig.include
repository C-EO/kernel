# SPDX-License-Identifier: GPL-2.0-only
# Kconfig helper macros

# Convenient variables
comma       := ,
quote       := "
squote      := '
empty       :=
space       := $(empty) $(empty)
dollar      := $
right_paren := )
left_paren  := (

# $(if-success,<command>,<then>,<else>)
# Return <then> if <command> exits with 0, <else> otherwise.
if-success = $(shell,{ $(1); } >/dev/null 2>&1 && echo "$(2)" || echo "$(3)")

# $(success,<command>)
# Return y if <command> exits with 0, n otherwise
success = $(if-success,$(1),y,n)

# $(failure,<command>)
# Return n if <command> exits with 0, y otherwise
failure = $(if-success,$(1),n,y)

# $(cc-option,<flag>)
# Return y if the compiler supports <flag>, n otherwise
<<<<<<< HEAD
cc-option = $(success,$(CC) -Werror $(CLANG_FLAGS) $(1) -S -x c /dev/null -o /dev/null)
=======
cc-option = $(success,mkdir .tmp_$$$$; trap "rm -rf .tmp_$$$$" EXIT; $(CC) -Werror $(CLANG_FLAGS) $(1) -c -x c /dev/null -o .tmp_$$$$/tmp.o)
>>>>>>> 7d2a07b7

# $(ld-option,<flag>)
# Return y if the linker supports <flag>, n otherwise
ld-option = $(success,$(LD) -v $(1))

# $(as-instr,<instr>)
# Return y if the assembler supports <instr>, n otherwise
as-instr = $(success,printf "%b\n" "$(1)" | $(CC) $(CLANG_FLAGS) -c -x assembler -o /dev/null -)

# check if $(CC) and $(LD) exist
$(error-if,$(failure,command -v $(CC)),compiler '$(CC)' not found)
$(error-if,$(failure,command -v $(LD)),linker '$(LD)' not found)

<<<<<<< HEAD
# Fail if the linker is gold as it's not capable of linking the kernel proper
$(error-if,$(success, $(LD) -v | grep -q gold), gold linker '$(LD)' not supported)
=======
# Get the compiler name, version, and error out if it is not supported.
cc-info := $(shell,$(srctree)/scripts/cc-version.sh $(CC))
$(error-if,$(success,test -z "$(cc-info)"),Sorry$(comma) this compiler is not supported.)
cc-name := $(shell,set -- $(cc-info) && echo $1)
cc-version := $(shell,set -- $(cc-info) && echo $2)

# Get the assembler name, version, and error out if it is not supported.
as-info := $(shell,$(srctree)/scripts/as-version.sh $(CC) $(CLANG_FLAGS))
$(error-if,$(success,test -z "$(as-info)"),Sorry$(comma) this assembler is not supported.)
as-name := $(shell,set -- $(as-info) && echo $1)
as-version := $(shell,set -- $(as-info) && echo $2)

# Get the linker name, version, and error out if it is not supported.
ld-info := $(shell,$(srctree)/scripts/ld-version.sh $(LD))
$(error-if,$(success,test -z "$(ld-info)"),Sorry$(comma) this linker is not supported.)
ld-name := $(shell,set -- $(ld-info) && echo $1)
ld-version := $(shell,set -- $(ld-info) && echo $2)
>>>>>>> 7d2a07b7

# machine bit flags
#  $(m32-flag): -m32 if the compiler supports it, or an empty string otherwise.
#  $(m64-flag): -m64 if the compiler supports it, or an empty string otherwise.
cc-option-bit = $(if-success,$(CC) -Werror $(1) -E -x c /dev/null -o /dev/null,$(1))
m32-flag := $(cc-option-bit,-m32)
m64-flag := $(cc-option-bit,-m64)<|MERGE_RESOLUTION|>--- conflicted
+++ resolved
@@ -25,11 +25,7 @@
 
 # $(cc-option,<flag>)
 # Return y if the compiler supports <flag>, n otherwise
-<<<<<<< HEAD
-cc-option = $(success,$(CC) -Werror $(CLANG_FLAGS) $(1) -S -x c /dev/null -o /dev/null)
-=======
 cc-option = $(success,mkdir .tmp_$$$$; trap "rm -rf .tmp_$$$$" EXIT; $(CC) -Werror $(CLANG_FLAGS) $(1) -c -x c /dev/null -o .tmp_$$$$/tmp.o)
->>>>>>> 7d2a07b7
 
 # $(ld-option,<flag>)
 # Return y if the linker supports <flag>, n otherwise
@@ -43,10 +39,6 @@
 $(error-if,$(failure,command -v $(CC)),compiler '$(CC)' not found)
 $(error-if,$(failure,command -v $(LD)),linker '$(LD)' not found)
 
-<<<<<<< HEAD
-# Fail if the linker is gold as it's not capable of linking the kernel proper
-$(error-if,$(success, $(LD) -v | grep -q gold), gold linker '$(LD)' not supported)
-=======
 # Get the compiler name, version, and error out if it is not supported.
 cc-info := $(shell,$(srctree)/scripts/cc-version.sh $(CC))
 $(error-if,$(success,test -z "$(cc-info)"),Sorry$(comma) this compiler is not supported.)
@@ -64,7 +56,6 @@
 $(error-if,$(success,test -z "$(ld-info)"),Sorry$(comma) this linker is not supported.)
 ld-name := $(shell,set -- $(ld-info) && echo $1)
 ld-version := $(shell,set -- $(ld-info) && echo $2)
->>>>>>> 7d2a07b7
 
 # machine bit flags
 #  $(m32-flag): -m32 if the compiler supports it, or an empty string otherwise.
