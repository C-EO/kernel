// SPDX-License-Identifier: GPL-2.0
/*
 * Copyright (C) 2002 Roman Zippel <zippel@linux-m68k.org>
 */

#include <sys/mman.h>
#include <sys/stat.h>
#include <ctype.h>
#include <errno.h>
#include <fcntl.h>
#include <limits.h>
#include <stdarg.h>
#include <stdio.h>
#include <stdlib.h>
#include <string.h>
#include <time.h>
#include <unistd.h>

#include "lkc.h"

/* return true if 'path' exists, false otherwise */
static bool is_present(const char *path)
{
	struct stat st;

	return !stat(path, &st);
}

/* return true if 'path' exists and it is a directory, false otherwise */
static bool is_dir(const char *path)
{
	struct stat st;

	if (stat(path, &st))
		return 0;

	return S_ISDIR(st.st_mode);
}

/* return true if the given two files are the same, false otherwise */
static bool is_same(const char *file1, const char *file2)
{
	int fd1, fd2;
	struct stat st1, st2;
	void *map1, *map2;
	bool ret = false;

	fd1 = open(file1, O_RDONLY);
	if (fd1 < 0)
		return ret;

	fd2 = open(file2, O_RDONLY);
	if (fd2 < 0)
		goto close1;

	ret = fstat(fd1, &st1);
	if (ret)
		goto close2;
	ret = fstat(fd2, &st2);
	if (ret)
		goto close2;

	if (st1.st_size != st2.st_size)
		goto close2;

	map1 = mmap(NULL, st1.st_size, PROT_READ, MAP_PRIVATE, fd1, 0);
	if (map1 == MAP_FAILED)
		goto close2;

	map2 = mmap(NULL, st2.st_size, PROT_READ, MAP_PRIVATE, fd2, 0);
	if (map2 == MAP_FAILED)
		goto close2;

	if (bcmp(map1, map2, st1.st_size))
		goto close2;

	ret = true;
close2:
	close(fd2);
close1:
	close(fd1);

	return ret;
}

/*
 * Create the parent directory of the given path.
 *
 * For example, if 'include/config/auto.conf' is given, create 'include/config'.
 */
static int make_parent_dir(const char *path)
{
	char tmp[PATH_MAX + 1];
	char *p;

	strncpy(tmp, path, sizeof(tmp));
	tmp[sizeof(tmp) - 1] = 0;

	/* Remove the base name. Just return if nothing is left */
	p = strrchr(tmp, '/');
	if (!p)
		return 0;
	*(p + 1) = 0;

	/* Just in case it is an absolute path */
	p = tmp;
	while (*p == '/')
		p++;

	while ((p = strchr(p, '/'))) {
		*p = 0;

		/* skip if the directory exists */
		if (!is_dir(tmp) && mkdir(tmp, 0755))
			return -1;

		*p = '/';
		while (*p == '/')
			p++;
	}

	return 0;
}

static char depfile_path[PATH_MAX];
static size_t depfile_prefix_len;

/* touch depfile for symbol 'name' */
static int conf_touch_dep(const char *name)
{
	int fd, ret;
	const char *s;
	char *d, c;

	/* check overflow: prefix + name + ".h" + '\0' must fit in buffer. */
	if (depfile_prefix_len + strlen(name) + 3 > sizeof(depfile_path))
		return -1;

	d = depfile_path + depfile_prefix_len;
	s = name;

	while ((c = *s++))
		*d++ = (c == '_') ? '/' : tolower(c);
	strcpy(d, ".h");

	/* Assume directory path already exists. */
	fd = open(depfile_path, O_WRONLY | O_CREAT | O_TRUNC, 0644);
	if (fd == -1) {
		if (errno != ENOENT)
			return -1;

		ret = make_parent_dir(depfile_path);
		if (ret)
			return ret;

		/* Try it again. */
		fd = open(depfile_path, O_WRONLY | O_CREAT | O_TRUNC, 0644);
		if (fd == -1)
			return -1;
	}
	close(fd);

	return 0;
}

struct conf_printer {
	void (*print_symbol)(FILE *, struct symbol *, const char *, void *);
	void (*print_comment)(FILE *, const char *, void *);
};

static void conf_warning(const char *fmt, ...)
	__attribute__ ((format (printf, 1, 2)));

static void conf_message(const char *fmt, ...)
	__attribute__ ((format (printf, 1, 2)));

static const char *conf_filename;
static int conf_lineno, conf_warnings;

const char conf_defname[] = "arch/$(ARCH)/defconfig";

static void conf_warning(const char *fmt, ...)
{
	va_list ap;
	va_start(ap, fmt);
	fprintf(stderr, "%s:%d:warning: ", conf_filename, conf_lineno);
	vfprintf(stderr, fmt, ap);
	fprintf(stderr, "\n");
	va_end(ap);
	conf_warnings++;
}

static void conf_default_message_callback(const char *s)
{
	printf("#\n# ");
	printf("%s", s);
	printf("\n#\n");
}

static void (*conf_message_callback)(const char *s) =
	conf_default_message_callback;
void conf_set_message_callback(void (*fn)(const char *s))
{
	conf_message_callback = fn;
}

static void conf_message(const char *fmt, ...)
{
	va_list ap;
	char buf[4096];

	if (!conf_message_callback)
		return;

	va_start(ap, fmt);

	vsnprintf(buf, sizeof(buf), fmt, ap);
	conf_message_callback(buf);
	va_end(ap);
}

const char *conf_get_configname(void)
{
	char *name = getenv("KCONFIG_CONFIG");

	return name ? name : ".config";
}

static const char *conf_get_autoconfig_name(void)
{
	char *name = getenv("KCONFIG_AUTOCONFIG");

	return name ? name : "include/config/auto.conf";
}

char *conf_get_default_confname(void)
{
	static char fullname[PATH_MAX+1];
	char *env, *name;

	name = expand_string(conf_defname);
	env = getenv(SRCTREE);
	if (env) {
		snprintf(fullname, sizeof(fullname), "%s/%s", env, name);
		if (is_present(fullname))
			return fullname;
	}
	return name;
}

static int conf_set_sym_val(struct symbol *sym, int def, int def_flags, char *p)
{
	char *p2;

	switch (sym->type) {
	case S_TRISTATE:
		if (p[0] == 'm') {
			sym->def[def].tri = mod;
			sym->flags |= def_flags;
			break;
		}
		/* fall through */
	case S_BOOLEAN:
		if (p[0] == 'y') {
			sym->def[def].tri = yes;
			sym->flags |= def_flags;
			break;
		}
		if (p[0] == 'n') {
			sym->def[def].tri = no;
			sym->flags |= def_flags;
			break;
		}
		if (def != S_DEF_AUTO)
			conf_warning("symbol value '%s' invalid for %s",
				     p, sym->name);
		return 1;
	case S_STRING:
		if (*p++ != '"')
			break;
		for (p2 = p; (p2 = strpbrk(p2, "\"\\")); p2++) {
			if (*p2 == '"') {
				*p2 = 0;
				break;
			}
			memmove(p2, p2 + 1, strlen(p2));
		}
		if (!p2) {
			if (def != S_DEF_AUTO)
				conf_warning("invalid string found");
			return 1;
		}
		/* fall through */
	case S_INT:
	case S_HEX:
		if (sym_string_valid(sym, p)) {
			sym->def[def].val = xstrdup(p);
			sym->flags |= def_flags;
		} else {
			if (def != S_DEF_AUTO)
				conf_warning("symbol value '%s' invalid for %s",
					     p, sym->name);
			return 1;
		}
		break;
	default:
		;
	}
	return 0;
}

#define LINE_GROWTH 16
static int add_byte(int c, char **lineptr, size_t slen, size_t *n)
{
	char *nline;
	size_t new_size = slen + 1;
	if (new_size > *n) {
		new_size += LINE_GROWTH - 1;
		new_size *= 2;
		nline = xrealloc(*lineptr, new_size);
		if (!nline)
			return -1;

		*lineptr = nline;
		*n = new_size;
	}

	(*lineptr)[slen] = c;

	return 0;
}

static ssize_t compat_getline(char **lineptr, size_t *n, FILE *stream)
{
	char *line = *lineptr;
	size_t slen = 0;

	for (;;) {
		int c = getc(stream);

		switch (c) {
		case '\n':
			if (add_byte(c, &line, slen, n) < 0)
				goto e_out;
			slen++;
			/* fall through */
		case EOF:
			if (add_byte('\0', &line, slen, n) < 0)
				goto e_out;
			*lineptr = line;
			if (slen == 0)
				return -1;
			return slen;
		default:
			if (add_byte(c, &line, slen, n) < 0)
				goto e_out;
			slen++;
		}
	}

e_out:
	line[slen-1] = '\0';
	*lineptr = line;
	return -1;
}

int conf_read_simple(const char *name, int def)
{
	FILE *in = NULL;
	char   *line = NULL;
	size_t  line_asize = 0;
	char *p, *p2;
	struct symbol *sym;
	int i, def_flags;

	if (name) {
		in = zconf_fopen(name);
	} else {
		struct property *prop;

		name = conf_get_configname();
		in = zconf_fopen(name);
		if (in)
			goto load;
		sym_add_change_count(1);
		if (!sym_defconfig_list)
			return 1;

		for_all_defaults(sym_defconfig_list, prop) {
			if (expr_calc_value(prop->visible.expr) == no ||
			    prop->expr->type != E_SYMBOL)
				continue;
			sym_calc_value(prop->expr->left.sym);
			name = sym_get_string_value(prop->expr->left.sym);
			in = zconf_fopen(name);
			if (in) {
				conf_message("using defaults found in %s",
					 name);
				goto load;
			}
		}
	}
	if (!in)
		return 1;

load:
	conf_filename = name;
	conf_lineno = 0;
	conf_warnings = 0;

	def_flags = SYMBOL_DEF << def;
	for_all_symbols(i, sym) {
		sym->flags |= SYMBOL_CHANGED;
		sym->flags &= ~(def_flags|SYMBOL_VALID);
		if (sym_is_choice(sym))
			sym->flags |= def_flags;
		switch (sym->type) {
		case S_INT:
		case S_HEX:
		case S_STRING:
			if (sym->def[def].val)
				free(sym->def[def].val);
			/* fall through */
		default:
			sym->def[def].val = NULL;
			sym->def[def].tri = no;
		}
	}

	while (compat_getline(&line, &line_asize, in) != -1) {
		conf_lineno++;
		sym = NULL;
		if (line[0] == '#') {
			if (memcmp(line + 2, CONFIG_, strlen(CONFIG_)))
				continue;
			p = strchr(line + 2 + strlen(CONFIG_), ' ');
			if (!p)
				continue;
			*p++ = 0;
			if (strncmp(p, "is not set", 10))
				continue;
			if (def == S_DEF_USER) {
				sym = sym_find(line + 2 + strlen(CONFIG_));
				if (!sym) {
					sym_add_change_count(1);
					continue;
				}
			} else {
				sym = sym_lookup(line + 2 + strlen(CONFIG_), 0);
				if (sym->type == S_UNKNOWN)
					sym->type = S_BOOLEAN;
			}
			if (sym->flags & def_flags) {
				conf_warning("override: reassigning to symbol %s", sym->name);
			}
			switch (sym->type) {
			case S_BOOLEAN:
			case S_TRISTATE:
				sym->def[def].tri = no;
				sym->flags |= def_flags;
				break;
			default:
				;
			}
		} else if (memcmp(line, CONFIG_, strlen(CONFIG_)) == 0) {
			p = strchr(line + strlen(CONFIG_), '=');
			if (!p)
				continue;
			*p++ = 0;
			p2 = strchr(p, '\n');
			if (p2) {
				*p2-- = 0;
				if (*p2 == '\r')
					*p2 = 0;
			}

			sym = sym_find(line + strlen(CONFIG_));
			if (!sym) {
				if (def == S_DEF_AUTO)
					/*
					 * Reading from include/config/auto.conf
					 * If CONFIG_FOO previously existed in
					 * auto.conf but it is missing now,
					 * include/config/foo.h must be touched.
					 */
					conf_touch_dep(line + strlen(CONFIG_));
				else
					sym_add_change_count(1);
				continue;
			}

			if (sym->flags & def_flags) {
				conf_warning("override: reassigning to symbol %s", sym->name);
			}
			if (conf_set_sym_val(sym, def, def_flags, p))
				continue;
		} else {
			if (line[0] != '\r' && line[0] != '\n')
				conf_warning("unexpected data: %.*s",
					     (int)strcspn(line, "\r\n"), line);

			continue;
		}

		if (sym && sym_is_choice_value(sym)) {
			struct symbol *cs = prop_get_symbol(sym_get_choice_prop(sym));
			switch (sym->def[def].tri) {
			case no:
				break;
			case mod:
				if (cs->def[def].tri == yes) {
					conf_warning("%s creates inconsistent choice state", sym->name);
					cs->flags &= ~def_flags;
				}
				break;
			case yes:
				if (cs->def[def].tri != no)
					conf_warning("override: %s changes choice state", sym->name);
				cs->def[def].val = sym;
				break;
			}
			cs->def[def].tri = EXPR_OR(cs->def[def].tri, sym->def[def].tri);
		}
	}
	free(line);
	fclose(in);
	return 0;
}

int conf_read(const char *name)
{
	struct symbol *sym;
	int conf_unsaved = 0;
	int i;

	sym_set_change_count(0);

	if (conf_read_simple(name, S_DEF_USER)) {
		sym_calc_value(modules_sym);
		return 1;
	}

	sym_calc_value(modules_sym);

	for_all_symbols(i, sym) {
		sym_calc_value(sym);
		if (sym_is_choice(sym) || (sym->flags & SYMBOL_NO_WRITE))
			continue;
		if (sym_has_value(sym) && (sym->flags & SYMBOL_WRITE)) {
			/* check that calculated value agrees with saved value */
			switch (sym->type) {
			case S_BOOLEAN:
			case S_TRISTATE:
				if (sym->def[S_DEF_USER].tri != sym_get_tristate_value(sym))
					break;
				if (!sym_is_choice(sym))
					continue;
				/* fall through */
			default:
				if (!strcmp(sym->curr.val, sym->def[S_DEF_USER].val))
					continue;
				break;
			}
		} else if (!sym_has_value(sym) && !(sym->flags & SYMBOL_WRITE))
			/* no previous value and not saved */
			continue;
		conf_unsaved++;
		/* maybe print value in verbose mode... */
	}

	for_all_symbols(i, sym) {
		if (sym_has_value(sym) && !sym_is_choice_value(sym)) {
			/* Reset values of generates values, so they'll appear
			 * as new, if they should become visible, but that
			 * doesn't quite work if the Kconfig and the saved
			 * configuration disagree.
			 */
			if (sym->visible == no && !conf_unsaved)
				sym->flags &= ~SYMBOL_DEF_USER;
			switch (sym->type) {
			case S_STRING:
			case S_INT:
			case S_HEX:
				/* Reset a string value if it's out of range */
				if (sym_string_within_range(sym, sym->def[S_DEF_USER].val))
					break;
				sym->flags &= ~(SYMBOL_VALID|SYMBOL_DEF_USER);
				conf_unsaved++;
				break;
			default:
				break;
			}
		}
	}

	sym_add_change_count(conf_warnings || conf_unsaved);

	return 0;
}

/*
 * Kconfig configuration printer
 *
 * This printer is used when generating the resulting configuration after
 * kconfig invocation and `defconfig' files. Unset symbol might be omitted by
 * passing a non-NULL argument to the printer.
 *
 */
static void
kconfig_print_symbol(FILE *fp, struct symbol *sym, const char *value, void *arg)
{

	switch (sym->type) {
	case S_BOOLEAN:
	case S_TRISTATE:
		if (*value == 'n') {
			bool skip_unset = (arg != NULL);

			if (!skip_unset)
				fprintf(fp, "# %s%s is not set\n",
				    CONFIG_, sym->name);
			return;
		}
		break;
	default:
		break;
	}

	fprintf(fp, "%s%s=%s\n", CONFIG_, sym->name, value);
}

static void
kconfig_print_comment(FILE *fp, const char *value, void *arg)
{
	const char *p = value;
	size_t l;

	for (;;) {
		l = strcspn(p, "\n");
		fprintf(fp, "#");
		if (l) {
			fprintf(fp, " ");
			xfwrite(p, l, 1, fp);
			p += l;
		}
		fprintf(fp, "\n");
		if (*p++ == '\0')
			break;
	}
}

static struct conf_printer kconfig_printer_cb =
{
	.print_symbol = kconfig_print_symbol,
	.print_comment = kconfig_print_comment,
};

/*
 * Header printer
 *
 * This printer is used when generating the `include/generated/autoconf.h' file.
 */
static void
header_print_symbol(FILE *fp, struct symbol *sym, const char *value, void *arg)
{

	switch (sym->type) {
	case S_BOOLEAN:
	case S_TRISTATE: {
		const char *suffix = "";

		switch (*value) {
		case 'n':
			break;
		case 'm':
			suffix = "_MODULE";
			/* fall through */
		default:
			fprintf(fp, "#define %s%s%s 1\n",
			    CONFIG_, sym->name, suffix);
		}
		break;
	}
	case S_HEX: {
		const char *prefix = "";

		if (value[0] != '0' || (value[1] != 'x' && value[1] != 'X'))
			prefix = "0x";
		fprintf(fp, "#define %s%s %s%s\n",
		    CONFIG_, sym->name, prefix, value);
		break;
	}
	case S_STRING:
	case S_INT:
		fprintf(fp, "#define %s%s %s\n",
		    CONFIG_, sym->name, value);
		break;
	default:
		break;
	}

}

static void
header_print_comment(FILE *fp, const char *value, void *arg)
{
	const char *p = value;
	size_t l;

	fprintf(fp, "/*\n");
	for (;;) {
		l = strcspn(p, "\n");
		fprintf(fp, " *");
		if (l) {
			fprintf(fp, " ");
			xfwrite(p, l, 1, fp);
			p += l;
		}
		fprintf(fp, "\n");
		if (*p++ == '\0')
			break;
	}
	fprintf(fp, " */\n");
}

static struct conf_printer header_printer_cb =
{
	.print_symbol = header_print_symbol,
	.print_comment = header_print_comment,
};

/*
 * Tristate printer
 *
 * This printer is used when generating the `include/config/tristate.conf' file.
 */
static void
tristate_print_symbol(FILE *fp, struct symbol *sym, const char *value, void *arg)
{

	if (sym->type == S_TRISTATE && *value != 'n')
		fprintf(fp, "%s%s=%c\n", CONFIG_, sym->name, (char)toupper(*value));
}

static struct conf_printer tristate_printer_cb =
{
	.print_symbol = tristate_print_symbol,
	.print_comment = kconfig_print_comment,
};

static void conf_write_symbol(FILE *fp, struct symbol *sym,
			      struct conf_printer *printer, void *printer_arg)
{
	const char *str;

	switch (sym->type) {
	case S_UNKNOWN:
		break;
	case S_STRING:
		str = sym_get_string_value(sym);
		str = sym_escape_string_value(str);
		printer->print_symbol(fp, sym, str, printer_arg);
		free((void *)str);
		break;
	default:
		str = sym_get_string_value(sym);
		printer->print_symbol(fp, sym, str, printer_arg);
	}
}

static void
conf_write_heading(FILE *fp, struct conf_printer *printer, void *printer_arg)
{
	char buf[256];

	snprintf(buf, sizeof(buf),
	    "\n"
	    "Automatically generated file; DO NOT EDIT.\n"
	    "%s\n",
	    rootmenu.prompt->text);

	printer->print_comment(fp, buf, printer_arg);
}

/*
 * Write out a minimal config.
 * All values that has default values are skipped as this is redundant.
 */
int conf_write_defconfig(const char *filename)
{
	struct symbol *sym;
	struct menu *menu;
	FILE *out;

	out = fopen(filename, "w");
	if (!out)
		return 1;

	sym_clear_all_valid();

	/* Traverse all menus to find all relevant symbols */
	menu = rootmenu.list;

	while (menu != NULL)
	{
		sym = menu->sym;
		if (sym == NULL) {
			if (!menu_is_visible(menu))
				goto next_menu;
		} else if (!sym_is_choice(sym)) {
			sym_calc_value(sym);
			if (!(sym->flags & SYMBOL_WRITE))
				goto next_menu;
			sym->flags &= ~SYMBOL_WRITE;
			/* If we cannot change the symbol - skip */
			if (!sym_is_changable(sym))
				goto next_menu;
			/* If symbol equals to default value - skip */
			if (strcmp(sym_get_string_value(sym), sym_get_string_default(sym)) == 0)
				goto next_menu;

			/*
			 * If symbol is a choice value and equals to the
			 * default for a choice - skip.
			 * But only if value is bool and equal to "y" and
			 * choice is not "optional".
			 * (If choice is "optional" then all values can be "n")
			 */
			if (sym_is_choice_value(sym)) {
				struct symbol *cs;
				struct symbol *ds;

				cs = prop_get_symbol(sym_get_choice_prop(sym));
				ds = sym_choice_default(cs);
				if (!sym_is_optional(cs) && sym == ds) {
					if ((sym->type == S_BOOLEAN) &&
					    sym_get_tristate_value(sym) == yes)
						goto next_menu;
				}
			}
			conf_write_symbol(out, sym, &kconfig_printer_cb, NULL);
		}
next_menu:
		if (menu->list != NULL) {
			menu = menu->list;
		}
		else if (menu->next != NULL) {
			menu = menu->next;
		} else {
			while ((menu = menu->parent)) {
				if (menu->next != NULL) {
					menu = menu->next;
					break;
				}
			}
		}
	}
	fclose(out);
	return 0;
}

int conf_write(const char *name)
{
	FILE *out;
	struct symbol *sym;
	struct menu *menu;
	const char *str;
	char tmpname[PATH_MAX + 1], oldname[PATH_MAX + 1];
	char *env;
	bool need_newline = false;

	if (!name)
		name = conf_get_configname();

	if (!*name) {
		fprintf(stderr, "config name is empty\n");
		return -1;
	}

	if (is_dir(name)) {
		fprintf(stderr, "%s: Is a directory\n", name);
		return -1;
	}

	if (make_parent_dir(name))
		return -1;

<<<<<<< HEAD
	if (!name)
		name = conf_get_configname();

	if (!*name) {
		fprintf(stderr, "config name is empty\n");
		return -1;
	}

	if (is_dir(name)) {
		fprintf(stderr, "%s: Is a directory\n", name);
		return -1;
	}

	if (make_parent_dir(name))
		return -1;

=======
>>>>>>> a188339c
	env = getenv("KCONFIG_OVERWRITECONFIG");
	if (env && *env) {
		*tmpname = 0;
		out = fopen(name, "w");
	} else {
		snprintf(tmpname, sizeof(tmpname), "%s.%d.tmp",
			 name, (int)getpid());
		out = fopen(tmpname, "w");
	}
	if (!out)
		return 1;

	conf_write_heading(out, &kconfig_printer_cb, NULL);

	if (!conf_get_changed())
		sym_clear_all_valid();

	menu = rootmenu.list;
	while (menu) {
		sym = menu->sym;
		if (!sym) {
			if (!menu_is_visible(menu))
				goto next;
			str = menu_get_prompt(menu);
			fprintf(out, "\n"
				     "#\n"
				     "# %s\n"
				     "#\n", str);
			need_newline = false;
		} else if (!(sym->flags & SYMBOL_CHOICE)) {
			sym_calc_value(sym);
			if (!(sym->flags & SYMBOL_WRITE))
				goto next;
			if (need_newline) {
				fprintf(out, "\n");
				need_newline = false;
			}
			sym->flags &= ~SYMBOL_WRITE;
			conf_write_symbol(out, sym, &kconfig_printer_cb, NULL);
		}

next:
		if (menu->list) {
			menu = menu->list;
			continue;
		}
		if (menu->next)
			menu = menu->next;
		else while ((menu = menu->parent)) {
			if (!menu->sym && menu_is_visible(menu) &&
			    menu != &rootmenu) {
				str = menu_get_prompt(menu);
				fprintf(out, "# end of %s\n", str);
				need_newline = true;
			}
			if (menu->next) {
				menu = menu->next;
				break;
			}
		}
	}
	fclose(out);

	if (*tmpname) {
		if (is_same(name, tmpname)) {
			conf_message("No change to %s", name);
			unlink(tmpname);
			sym_set_change_count(0);
			return 0;
		}

		snprintf(oldname, sizeof(oldname), "%s.old", name);
		rename(name, oldname);
		if (rename(tmpname, name))
			return 1;
	}

	conf_message("configuration written to %s", name);

	sym_set_change_count(0);

	return 0;
}

/* write a dependency file as used by kbuild to track dependencies */
static int conf_write_dep(const char *name)
{
	struct file *file;
	FILE *out;

	out = fopen("..config.tmp", "w");
	if (!out)
		return 1;
	fprintf(out, "deps_config := \\\n");
	for (file = file_list; file; file = file->next) {
		if (file->next)
			fprintf(out, "\t%s \\\n", file->name);
		else
			fprintf(out, "\t%s\n", file->name);
	}
	fprintf(out, "\n%s: \\\n"
		     "\t$(deps_config)\n\n", conf_get_autoconfig_name());

	env_write_dep(out, conf_get_autoconfig_name());

	fprintf(out, "\n$(deps_config): ;\n");
	fclose(out);

	if (make_parent_dir(name))
		return 1;
	rename("..config.tmp", name);
	return 0;
}

static int conf_touch_deps(void)
{
	const char *name;
	struct symbol *sym;
	int res, i;

	strcpy(depfile_path, "include/config/");
	depfile_prefix_len = strlen(depfile_path);

	name = conf_get_autoconfig_name();
	conf_read_simple(name, S_DEF_AUTO);
	sym_calc_value(modules_sym);

	for_all_symbols(i, sym) {
		sym_calc_value(sym);
		if ((sym->flags & SYMBOL_NO_WRITE) || !sym->name)
			continue;
		if (sym->flags & SYMBOL_WRITE) {
			if (sym->flags & SYMBOL_DEF_AUTO) {
				/*
				 * symbol has old and new value,
				 * so compare them...
				 */
				switch (sym->type) {
				case S_BOOLEAN:
				case S_TRISTATE:
					if (sym_get_tristate_value(sym) ==
					    sym->def[S_DEF_AUTO].tri)
						continue;
					break;
				case S_STRING:
				case S_HEX:
				case S_INT:
					if (!strcmp(sym_get_string_value(sym),
						    sym->def[S_DEF_AUTO].val))
						continue;
					break;
				default:
					break;
				}
			} else {
				/*
				 * If there is no old value, only 'no' (unset)
				 * is allowed as new value.
				 */
				switch (sym->type) {
				case S_BOOLEAN:
				case S_TRISTATE:
					if (sym_get_tristate_value(sym) == no)
						continue;
					break;
				default:
					break;
				}
			}
		} else if (!(sym->flags & SYMBOL_DEF_AUTO))
			/* There is neither an old nor a new value. */
			continue;
		/* else
		 *	There is an old value, but no new value ('no' (unset)
		 *	isn't saved in auto.conf, so the old value is always
		 *	different from 'no').
		 */

		res = conf_touch_dep(sym->name);
		if (res)
			return res;
	}

	return 0;
}

int conf_write_autoconf(int overwrite)
{
	struct symbol *sym;
	const char *name;
	const char *autoconf_name = conf_get_autoconfig_name();
	FILE *out, *tristate, *out_h;
	int i;

	if (!overwrite && is_present(autoconf_name))
		return 0;

	sym_clear_all_valid();

	conf_write_dep("include/config/auto.conf.cmd");

	if (conf_touch_deps())
		return 1;

	out = fopen(".tmpconfig", "w");
	if (!out)
		return 1;

	tristate = fopen(".tmpconfig_tristate", "w");
	if (!tristate) {
		fclose(out);
		return 1;
	}

	out_h = fopen(".tmpconfig.h", "w");
	if (!out_h) {
		fclose(out);
		fclose(tristate);
		return 1;
	}

	conf_write_heading(out, &kconfig_printer_cb, NULL);

	conf_write_heading(tristate, &tristate_printer_cb, NULL);

	conf_write_heading(out_h, &header_printer_cb, NULL);

	for_all_symbols(i, sym) {
		sym_calc_value(sym);
		if (!(sym->flags & SYMBOL_WRITE) || !sym->name)
			continue;

		/* write symbol to auto.conf, tristate and header files */
		conf_write_symbol(out, sym, &kconfig_printer_cb, (void *)1);

		conf_write_symbol(tristate, sym, &tristate_printer_cb, (void *)1);

		conf_write_symbol(out_h, sym, &header_printer_cb, NULL);
	}
	fclose(out);
	fclose(tristate);
	fclose(out_h);

	name = getenv("KCONFIG_AUTOHEADER");
	if (!name)
		name = "include/generated/autoconf.h";
	if (make_parent_dir(name))
		return 1;
	if (rename(".tmpconfig.h", name))
		return 1;

	name = getenv("KCONFIG_TRISTATE");
	if (!name)
		name = "include/config/tristate.conf";
	if (make_parent_dir(name))
		return 1;
	if (rename(".tmpconfig_tristate", name))
		return 1;

	if (make_parent_dir(autoconf_name))
		return 1;
	/*
	 * This must be the last step, kbuild has a dependency on auto.conf
	 * and this marks the successful completion of the previous steps.
	 */
	if (rename(".tmpconfig", autoconf_name))
		return 1;

	return 0;
}

static int sym_change_count;
static void (*conf_changed_callback)(void);

void sym_set_change_count(int count)
{
	int _sym_change_count = sym_change_count;
	sym_change_count = count;
	if (conf_changed_callback &&
	    (bool)_sym_change_count != (bool)count)
		conf_changed_callback();
}

void sym_add_change_count(int count)
{
	sym_set_change_count(count + sym_change_count);
}

bool conf_get_changed(void)
{
	return sym_change_count;
}

void conf_set_changed_callback(void (*fn)(void))
{
	conf_changed_callback = fn;
}

static bool randomize_choice_values(struct symbol *csym)
{
	struct property *prop;
	struct symbol *sym;
	struct expr *e;
	int cnt, def;

	/*
	 * If choice is mod then we may have more items selected
	 * and if no then no-one.
	 * In both cases stop.
	 */
	if (csym->curr.tri != yes)
		return false;

	prop = sym_get_choice_prop(csym);

	/* count entries in choice block */
	cnt = 0;
	expr_list_for_each_sym(prop->expr, e, sym)
		cnt++;

	/*
	 * find a random value and set it to yes,
	 * set the rest to no so we have only one set
	 */
	def = (rand() % cnt);

	cnt = 0;
	expr_list_for_each_sym(prop->expr, e, sym) {
		if (def == cnt++) {
			sym->def[S_DEF_USER].tri = yes;
			csym->def[S_DEF_USER].val = sym;
		}
		else {
			sym->def[S_DEF_USER].tri = no;
		}
		sym->flags |= SYMBOL_DEF_USER;
		/* clear VALID to get value calculated */
		sym->flags &= ~SYMBOL_VALID;
	}
	csym->flags |= SYMBOL_DEF_USER;
	/* clear VALID to get value calculated */
	csym->flags &= ~(SYMBOL_VALID);

	return true;
}

void set_all_choice_values(struct symbol *csym)
{
	struct property *prop;
	struct symbol *sym;
	struct expr *e;

	prop = sym_get_choice_prop(csym);

	/*
	 * Set all non-assinged choice values to no
	 */
	expr_list_for_each_sym(prop->expr, e, sym) {
		if (!sym_has_value(sym))
			sym->def[S_DEF_USER].tri = no;
	}
	csym->flags |= SYMBOL_DEF_USER;
	/* clear VALID to get value calculated */
	csym->flags &= ~(SYMBOL_VALID | SYMBOL_NEED_SET_CHOICE_VALUES);
}

bool conf_set_all_new_symbols(enum conf_def_mode mode)
{
	struct symbol *sym, *csym;
	int i, cnt, pby, pty, ptm;	/* pby: probability of bool     = y
					 * pty: probability of tristate = y
					 * ptm: probability of tristate = m
					 */

	pby = 50; pty = ptm = 33; /* can't go as the default in switch-case
				   * below, otherwise gcc whines about
				   * -Wmaybe-uninitialized */
	if (mode == def_random) {
		int n, p[3];
		char *env = getenv("KCONFIG_PROBABILITY");
		n = 0;
		while( env && *env ) {
			char *endp;
			int tmp = strtol( env, &endp, 10 );
			if( tmp >= 0 && tmp <= 100 ) {
				p[n++] = tmp;
			} else {
				errno = ERANGE;
				perror( "KCONFIG_PROBABILITY" );
				exit( 1 );
			}
			env = (*endp == ':') ? endp+1 : endp;
			if( n >=3 ) {
				break;
			}
		}
		switch( n ) {
		case 1:
			pby = p[0]; ptm = pby/2; pty = pby-ptm;
			break;
		case 2:
			pty = p[0]; ptm = p[1]; pby = pty + ptm;
			break;
		case 3:
			pby = p[0]; pty = p[1]; ptm = p[2];
			break;
		}

		if( pty+ptm > 100 ) {
			errno = ERANGE;
			perror( "KCONFIG_PROBABILITY" );
			exit( 1 );
		}
	}
	bool has_changed = false;

	for_all_symbols(i, sym) {
		if (sym_has_value(sym) || (sym->flags & SYMBOL_VALID))
			continue;
		switch (sym_get_type(sym)) {
		case S_BOOLEAN:
		case S_TRISTATE:
			has_changed = true;
			switch (mode) {
			case def_yes:
				sym->def[S_DEF_USER].tri = yes;
				break;
			case def_mod:
				sym->def[S_DEF_USER].tri = mod;
				break;
			case def_no:
				if (sym->flags & SYMBOL_ALLNOCONFIG_Y)
					sym->def[S_DEF_USER].tri = yes;
				else
					sym->def[S_DEF_USER].tri = no;
				break;
			case def_random:
				sym->def[S_DEF_USER].tri = no;
				cnt = rand() % 100;
				if (sym->type == S_TRISTATE) {
					if (cnt < pty)
						sym->def[S_DEF_USER].tri = yes;
					else if (cnt < (pty+ptm))
						sym->def[S_DEF_USER].tri = mod;
				} else if (cnt < pby)
					sym->def[S_DEF_USER].tri = yes;
				break;
			default:
				continue;
			}
			if (!(sym_is_choice(sym) && mode == def_random))
				sym->flags |= SYMBOL_DEF_USER;
			break;
		default:
			break;
		}

	}

	sym_clear_all_valid();

	/*
	 * We have different type of choice blocks.
	 * If curr.tri equals to mod then we can select several
	 * choice symbols in one block.
	 * In this case we do nothing.
	 * If curr.tri equals yes then only one symbol can be
	 * selected in a choice block and we set it to yes,
	 * and the rest to no.
	 */
	if (mode != def_random) {
		for_all_symbols(i, csym) {
			if ((sym_is_choice(csym) && !sym_has_value(csym)) ||
			    sym_is_choice_value(csym))
				csym->flags |= SYMBOL_NEED_SET_CHOICE_VALUES;
		}
	}

	for_all_symbols(i, csym) {
		if (sym_has_value(csym) || !sym_is_choice(csym))
			continue;

		sym_calc_value(csym);
		if (mode == def_random)
			has_changed = randomize_choice_values(csym);
		else {
			set_all_choice_values(csym);
			has_changed = true;
		}
	}

	return has_changed;
}<|MERGE_RESOLUTION|>--- conflicted
+++ resolved
@@ -885,25 +885,6 @@
 	if (make_parent_dir(name))
 		return -1;
 
-<<<<<<< HEAD
-	if (!name)
-		name = conf_get_configname();
-
-	if (!*name) {
-		fprintf(stderr, "config name is empty\n");
-		return -1;
-	}
-
-	if (is_dir(name)) {
-		fprintf(stderr, "%s: Is a directory\n", name);
-		return -1;
-	}
-
-	if (make_parent_dir(name))
-		return -1;
-
-=======
->>>>>>> a188339c
 	env = getenv("KCONFIG_OVERWRITECONFIG");
 	if (env && *env) {
 		*tmpname = 0;
