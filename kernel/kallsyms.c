// SPDX-License-Identifier: GPL-2.0-only
/*
 * kallsyms.c: in-kernel printing of symbolic oopses and stack traces.
 *
 * Rewritten and vastly simplified by Rusty Russell for in-kernel
 * module loader:
 *   Copyright 2002 Rusty Russell <rusty@rustcorp.com.au> IBM Corporation
 *
 * ChangeLog:
 *
 * (25/Aug/2004) Paulo Marques <pmarques@grupopie.com>
 *      Changed the compression method from stem compression to "table lookup"
 *      compression (see scripts/kallsyms.c for a more complete description)
 */
#include <linux/kallsyms.h>
#include <linux/init.h>
#include <linux/seq_file.h>
#include <linux/fs.h>
#include <linux/kdb.h>
#include <linux/err.h>
#include <linux/proc_fs.h>
#include <linux/sched.h>	/* for cond_resched */
#include <linux/ctype.h>
#include <linux/slab.h>
#include <linux/filter.h>
#include <linux/ftrace.h>
#include <linux/kprobes.h>
#include <linux/build_bug.h>
#include <linux/compiler.h>
#include <linux/module.h>
#include <linux/kernel.h>

/*
 * These will be re-linked against their real values
 * during the second link stage.
 */
extern const unsigned long kallsyms_addresses[] __weak;
extern const int kallsyms_offsets[] __weak;
extern const u8 kallsyms_names[] __weak;

/*
 * Tell the compiler that the count isn't in the small data section if the arch
 * has one (eg: FRV).
 */
extern const unsigned int kallsyms_num_syms
__section(".rodata") __attribute__((weak));

extern const unsigned long kallsyms_relative_base
__section(".rodata") __attribute__((weak));

extern const char kallsyms_token_table[] __weak;
extern const u16 kallsyms_token_index[] __weak;

extern const unsigned int kallsyms_markers[] __weak;

/*
 * Expand a compressed symbol data into the resulting uncompressed string,
 * if uncompressed string is too long (>= maxlen), it will be truncated,
 * given the offset to where the symbol is in the compressed stream.
 */
static unsigned int kallsyms_expand_symbol(unsigned int off,
					   char *result, size_t maxlen)
{
	int len, skipped_first = 0;
	const char *tptr;
	const u8 *data;

	/* Get the compressed symbol length from the first symbol byte. */
	data = &kallsyms_names[off];
	len = *data;
	data++;

	/*
	 * Update the offset to return the offset for the next symbol on
	 * the compressed stream.
	 */
	off += len + 1;

	/*
	 * For every byte on the compressed symbol data, copy the table
	 * entry for that byte.
	 */
	while (len) {
		tptr = &kallsyms_token_table[kallsyms_token_index[*data]];
		data++;
		len--;

		while (*tptr) {
			if (skipped_first) {
				if (maxlen <= 1)
					goto tail;
				*result = *tptr;
				result++;
				maxlen--;
			} else
				skipped_first = 1;
			tptr++;
		}
	}

tail:
	if (maxlen)
		*result = '\0';

	/* Return to offset to the next symbol. */
	return off;
}

/*
 * Get symbol type information. This is encoded as a single char at the
 * beginning of the symbol name.
 */
static char kallsyms_get_symbol_type(unsigned int off)
{
	/*
	 * Get just the first code, look it up in the token table,
	 * and return the first char from this token.
	 */
	return kallsyms_token_table[kallsyms_token_index[kallsyms_names[off + 1]]];
}


/*
 * Find the offset on the compressed stream given and index in the
 * kallsyms array.
 */
static unsigned int get_symbol_offset(unsigned long pos)
{
	const u8 *name;
	int i;

	/*
	 * Use the closest marker we have. We have markers every 256 positions,
	 * so that should be close enough.
	 */
	name = &kallsyms_names[kallsyms_markers[pos >> 8]];

	/*
	 * Sequentially scan all the symbols up to the point we're searching
	 * for. Every symbol is stored in a [<len>][<len> bytes of data] format,
	 * so we just need to add the len to the current pointer for every
	 * symbol we wish to skip.
	 */
	for (i = 0; i < (pos & 0xFF); i++)
		name = name + (*name) + 1;

	return name - kallsyms_names;
}

static unsigned long kallsyms_sym_address(int idx)
{
	if (!IS_ENABLED(CONFIG_KALLSYMS_BASE_RELATIVE))
		return kallsyms_addresses[idx];

	/* values are unsigned offsets if --absolute-percpu is not in effect */
	if (!IS_ENABLED(CONFIG_KALLSYMS_ABSOLUTE_PERCPU))
		return kallsyms_relative_base + (u32)kallsyms_offsets[idx];

	/* ...otherwise, positive offsets are absolute values */
	if (kallsyms_offsets[idx] >= 0)
		return kallsyms_offsets[idx];

	/* ...and negative offsets are relative to kallsyms_relative_base - 1 */
	return kallsyms_relative_base - 1 - kallsyms_offsets[idx];
}

#if defined(CONFIG_CFI_CLANG) && defined(CONFIG_LTO_CLANG_THIN)
/*
 * LLVM appends a hash to static function names when ThinLTO and CFI are
 * both enabled, i.e. foo() becomes foo$707af9a22804d33c81801f27dcfe489b.
 * This causes confusion and potentially breaks user space tools, so we
 * strip the suffix from expanded symbol names.
 */
static inline bool cleanup_symbol_name(char *s)
{
	char *res;

	res = strrchr(s, '$');
	if (res)
		*res = '\0';

	return res != NULL;
}
#else
static inline bool cleanup_symbol_name(char *s) { return false; }
#endif

/* Lookup the address for this symbol. Returns 0 if not found. */
unsigned long kallsyms_lookup_name(const char *name)
{
	char namebuf[KSYM_NAME_LEN];
	unsigned long i;
	unsigned int off;

	for (i = 0, off = 0; i < kallsyms_num_syms; i++) {
		off = kallsyms_expand_symbol(off, namebuf, ARRAY_SIZE(namebuf));

		if (strcmp(namebuf, name) == 0)
			return kallsyms_sym_address(i);

		if (cleanup_symbol_name(namebuf) && strcmp(namebuf, name) == 0)
			return kallsyms_sym_address(i);
	}
	return module_kallsyms_lookup_name(name);
}

#ifdef CONFIG_LIVEPATCH
/*
 * Iterate over all symbols in vmlinux.  For symbols from modules use
 * module_kallsyms_on_each_symbol instead.
 */
int kallsyms_on_each_symbol(int (*fn)(void *, const char *, struct module *,
				      unsigned long),
			    void *data)
{
	char namebuf[KSYM_NAME_LEN];
	unsigned long i;
	unsigned int off;
	int ret;

	for (i = 0, off = 0; i < kallsyms_num_syms; i++) {
		off = kallsyms_expand_symbol(off, namebuf, ARRAY_SIZE(namebuf));
		ret = fn(data, namebuf, NULL, kallsyms_sym_address(i));
		if (ret != 0)
			return ret;
	}
	return 0;
}
#endif /* CONFIG_LIVEPATCH */

static unsigned long get_symbol_pos(unsigned long addr,
				    unsigned long *symbolsize,
				    unsigned long *offset)
{
	unsigned long symbol_start = 0, symbol_end = 0;
	unsigned long i, low, high, mid;

	/* This kernel should never had been booted. */
	if (!IS_ENABLED(CONFIG_KALLSYMS_BASE_RELATIVE))
		BUG_ON(!kallsyms_addresses);
	else
		BUG_ON(!kallsyms_offsets);

	/* Do a binary search on the sorted kallsyms_addresses array. */
	low = 0;
	high = kallsyms_num_syms;

	while (high - low > 1) {
		mid = low + (high - low) / 2;
		if (kallsyms_sym_address(mid) <= addr)
			low = mid;
		else
			high = mid;
	}

	/*
	 * Search for the first aliased symbol. Aliased
	 * symbols are symbols with the same address.
	 */
	while (low && kallsyms_sym_address(low-1) == kallsyms_sym_address(low))
		--low;

	symbol_start = kallsyms_sym_address(low);

	/* Search for next non-aliased symbol. */
	for (i = low + 1; i < kallsyms_num_syms; i++) {
		if (kallsyms_sym_address(i) > symbol_start) {
			symbol_end = kallsyms_sym_address(i);
			break;
		}
	}

	/* If we found no next symbol, we use the end of the section. */
	if (!symbol_end) {
		if (is_kernel_inittext(addr))
			symbol_end = (unsigned long)_einittext;
		else if (IS_ENABLED(CONFIG_KALLSYMS_ALL))
			symbol_end = (unsigned long)_end;
		else
			symbol_end = (unsigned long)_etext;
	}

	if (symbolsize)
		*symbolsize = symbol_end - symbol_start;
	if (offset)
		*offset = addr - symbol_start;

	return low;
}

/*
 * Lookup an address but don't bother to find any names.
 */
int kallsyms_lookup_size_offset(unsigned long addr, unsigned long *symbolsize,
				unsigned long *offset)
{
	char namebuf[KSYM_NAME_LEN];

	if (is_ksym_addr(addr)) {
		get_symbol_pos(addr, symbolsize, offset);
		return 1;
	}
	return !!module_address_lookup(addr, symbolsize, offset, NULL, NULL, namebuf) ||
	       !!__bpf_address_lookup(addr, symbolsize, offset, namebuf);
}

static const char *kallsyms_lookup_buildid(unsigned long addr,
			unsigned long *symbolsize,
			unsigned long *offset, char **modname,
			const unsigned char **modbuildid, char *namebuf)
{
	const char *ret;

	namebuf[KSYM_NAME_LEN - 1] = 0;
	namebuf[0] = 0;

	if (is_ksym_addr(addr)) {
		unsigned long pos;

		pos = get_symbol_pos(addr, symbolsize, offset);
		/* Grab name */
		kallsyms_expand_symbol(get_symbol_offset(pos),
				       namebuf, KSYM_NAME_LEN);
		if (modname)
			*modname = NULL;
		if (modbuildid)
			*modbuildid = NULL;

		ret = namebuf;
		goto found;
	}

	/* See if it's in a module or a BPF JITed image. */
	ret = module_address_lookup(addr, symbolsize, offset,
				    modname, modbuildid, namebuf);
	if (!ret)
		ret = bpf_address_lookup(addr, symbolsize,
					 offset, modname, namebuf);

	if (!ret)
		ret = ftrace_mod_address_lookup(addr, symbolsize,
						offset, modname, namebuf);

found:
	cleanup_symbol_name(namebuf);
	return ret;
}

/*
 * Lookup an address
 * - modname is set to NULL if it's in the kernel.
 * - We guarantee that the returned name is valid until we reschedule even if.
 *   It resides in a module.
 * - We also guarantee that modname will be valid until rescheduled.
 */
const char *kallsyms_lookup(unsigned long addr,
			    unsigned long *symbolsize,
			    unsigned long *offset,
			    char **modname, char *namebuf)
{
	return kallsyms_lookup_buildid(addr, symbolsize, offset, modname,
				       NULL, namebuf);
}

int lookup_symbol_name(unsigned long addr, char *symname)
{
	int res;

	symname[0] = '\0';
	symname[KSYM_NAME_LEN - 1] = '\0';

	if (is_ksym_addr(addr)) {
		unsigned long pos;

		pos = get_symbol_pos(addr, NULL, NULL);
		/* Grab name */
		kallsyms_expand_symbol(get_symbol_offset(pos),
				       symname, KSYM_NAME_LEN);
		goto found;
	}
	/* See if it's in a module. */
	res = lookup_module_symbol_name(addr, symname);
	if (res)
		return res;

found:
	cleanup_symbol_name(symname);
	return 0;
}

int lookup_symbol_attrs(unsigned long addr, unsigned long *size,
			unsigned long *offset, char *modname, char *name)
{
	int res;

	name[0] = '\0';
	name[KSYM_NAME_LEN - 1] = '\0';

	if (is_ksym_addr(addr)) {
		unsigned long pos;

		pos = get_symbol_pos(addr, size, offset);
		/* Grab name */
		kallsyms_expand_symbol(get_symbol_offset(pos),
				       name, KSYM_NAME_LEN);
		modname[0] = '\0';
		goto found;
	}
	/* See if it's in a module. */
	res = lookup_module_symbol_attrs(addr, size, offset, modname, name);
	if (res)
		return res;

found:
	cleanup_symbol_name(name);
	return 0;
}

/* Look up a kernel symbol and return it in a text buffer. */
static int __sprint_symbol(char *buffer, unsigned long address,
			   int symbol_offset, int add_offset, int add_buildid)
{
	char *modname;
	const unsigned char *buildid;
	const char *name;
	unsigned long offset, size;
	int len;

	address += symbol_offset;
	name = kallsyms_lookup_buildid(address, &size, &offset, &modname, &buildid,
				       buffer);
	if (!name)
		return sprintf(buffer, "0x%lx", address - symbol_offset);

	if (name != buffer)
		strcpy(buffer, name);
	len = strlen(buffer);
	offset -= symbol_offset;

	if (add_offset)
		len += sprintf(buffer + len, "+%#lx/%#lx", offset, size);

	if (modname) {
		len += sprintf(buffer + len, " [%s", modname);
#if IS_ENABLED(CONFIG_STACKTRACE_BUILD_ID)
		if (add_buildid && buildid) {
			/* build ID should match length of sprintf */
#if IS_ENABLED(CONFIG_MODULES)
			static_assert(sizeof(typeof_member(struct module, build_id)) == 20);
#endif
			len += sprintf(buffer + len, " %20phN", buildid);
		}
#endif
		len += sprintf(buffer + len, "]");
	}

	return len;
}

/**
 * sprint_symbol - Look up a kernel symbol and return it in a text buffer
 * @buffer: buffer to be stored
 * @address: address to lookup
 *
 * This function looks up a kernel symbol with @address and stores its name,
 * offset, size and module name to @buffer if possible. If no symbol was found,
 * just saves its @address as is.
 *
 * This function returns the number of bytes stored in @buffer.
 */
int sprint_symbol(char *buffer, unsigned long address)
{
	return __sprint_symbol(buffer, address, 0, 1, 0);
}
EXPORT_SYMBOL_GPL(sprint_symbol);

/**
 * sprint_symbol_build_id - Look up a kernel symbol and return it in a text buffer
 * @buffer: buffer to be stored
 * @address: address to lookup
 *
 * This function looks up a kernel symbol with @address and stores its name,
 * offset, size, module name and module build ID to @buffer if possible. If no
 * symbol was found, just saves its @address as is.
 *
 * This function returns the number of bytes stored in @buffer.
 */
int sprint_symbol_build_id(char *buffer, unsigned long address)
{
	return __sprint_symbol(buffer, address, 0, 1, 1);
}
EXPORT_SYMBOL_GPL(sprint_symbol_build_id);

/**
 * sprint_symbol_no_offset - Look up a kernel symbol and return it in a text buffer
 * @buffer: buffer to be stored
 * @address: address to lookup
 *
 * This function looks up a kernel symbol with @address and stores its name
 * and module name to @buffer if possible. If no symbol was found, just saves
 * its @address as is.
 *
 * This function returns the number of bytes stored in @buffer.
 */
int sprint_symbol_no_offset(char *buffer, unsigned long address)
{
	return __sprint_symbol(buffer, address, 0, 0, 0);
}
EXPORT_SYMBOL_GPL(sprint_symbol_no_offset);

/**
 * sprint_backtrace - Look up a backtrace symbol and return it in a text buffer
 * @buffer: buffer to be stored
 * @address: address to lookup
 *
 * This function is for stack backtrace and does the same thing as
 * sprint_symbol() but with modified/decreased @address. If there is a
 * tail-call to the function marked "noreturn", gcc optimized out code after
 * the call so that the stack-saved return address could point outside of the
 * caller. This function ensures that kallsyms will find the original caller
 * by decreasing @address.
 *
 * This function returns the number of bytes stored in @buffer.
 */
int sprint_backtrace(char *buffer, unsigned long address)
{
	return __sprint_symbol(buffer, address, -1, 1, 0);
}

/**
 * sprint_backtrace_build_id - Look up a backtrace symbol and return it in a text buffer
 * @buffer: buffer to be stored
 * @address: address to lookup
 *
 * This function is for stack backtrace and does the same thing as
 * sprint_symbol() but with modified/decreased @address. If there is a
 * tail-call to the function marked "noreturn", gcc optimized out code after
 * the call so that the stack-saved return address could point outside of the
 * caller. This function ensures that kallsyms will find the original caller
 * by decreasing @address. This function also appends the module build ID to
 * the @buffer if @address is within a kernel module.
 *
 * This function returns the number of bytes stored in @buffer.
 */
int sprint_backtrace_build_id(char *buffer, unsigned long address)
{
	return __sprint_symbol(buffer, address, -1, 1, 1);
}

/* To avoid using get_symbol_offset for every symbol, we carry prefix along. */
struct kallsym_iter {
	loff_t pos;
	loff_t pos_arch_end;
	loff_t pos_mod_end;
	loff_t pos_ftrace_mod_end;
	loff_t pos_bpf_end;
	unsigned long value;
	unsigned int nameoff; /* If iterating in core kernel symbols. */
	char type;
	char name[KSYM_NAME_LEN];
	char module_name[MODULE_NAME_LEN];
	int exported;
	int show_value;
};

int __weak arch_get_kallsym(unsigned int symnum, unsigned long *value,
			    char *type, char *name)
{
	return -EINVAL;
}

static int get_ksymbol_arch(struct kallsym_iter *iter)
{
	int ret = arch_get_kallsym(iter->pos - kallsyms_num_syms,
				   &iter->value, &iter->type,
				   iter->name);

	if (ret < 0) {
		iter->pos_arch_end = iter->pos;
		return 0;
	}

	return 1;
}

static int get_ksymbol_mod(struct kallsym_iter *iter)
{
	int ret = module_get_kallsym(iter->pos - iter->pos_arch_end,
				     &iter->value, &iter->type,
				     iter->name, iter->module_name,
				     &iter->exported);
	if (ret < 0) {
		iter->pos_mod_end = iter->pos;
		return 0;
	}

	return 1;
}

/*
 * ftrace_mod_get_kallsym() may also get symbols for pages allocated for ftrace
 * purposes. In that case "__builtin__ftrace" is used as a module name, even
 * though "__builtin__ftrace" is not a module.
 */
static int get_ksymbol_ftrace_mod(struct kallsym_iter *iter)
{
	int ret = ftrace_mod_get_kallsym(iter->pos - iter->pos_mod_end,
					 &iter->value, &iter->type,
					 iter->name, iter->module_name,
					 &iter->exported);
	if (ret < 0) {
		iter->pos_ftrace_mod_end = iter->pos;
		return 0;
	}

	return 1;
}

static int get_ksymbol_bpf(struct kallsym_iter *iter)
{
	int ret;

	strlcpy(iter->module_name, "bpf", MODULE_NAME_LEN);
	iter->exported = 0;
	ret = bpf_get_kallsym(iter->pos - iter->pos_ftrace_mod_end,
			      &iter->value, &iter->type,
			      iter->name);
	if (ret < 0) {
		iter->pos_bpf_end = iter->pos;
		return 0;
	}

	return 1;
}

/*
 * This uses "__builtin__kprobes" as a module name for symbols for pages
 * allocated for kprobes' purposes, even though "__builtin__kprobes" is not a
 * module.
 */
static int get_ksymbol_kprobe(struct kallsym_iter *iter)
{
	strlcpy(iter->module_name, "__builtin__kprobes", MODULE_NAME_LEN);
	iter->exported = 0;
	return kprobe_get_kallsym(iter->pos - iter->pos_bpf_end,
				  &iter->value, &iter->type,
				  iter->name) < 0 ? 0 : 1;
}

/* Returns space to next name. */
static unsigned long get_ksymbol_core(struct kallsym_iter *iter)
{
	unsigned off = iter->nameoff;

	iter->module_name[0] = '\0';
	iter->value = kallsyms_sym_address(iter->pos);

	iter->type = kallsyms_get_symbol_type(off);

	off = kallsyms_expand_symbol(off, iter->name, ARRAY_SIZE(iter->name));

	return off - iter->nameoff;
}

static void reset_iter(struct kallsym_iter *iter, loff_t new_pos)
{
	iter->name[0] = '\0';
	iter->nameoff = get_symbol_offset(new_pos);
	iter->pos = new_pos;
	if (new_pos == 0) {
		iter->pos_arch_end = 0;
		iter->pos_mod_end = 0;
		iter->pos_ftrace_mod_end = 0;
		iter->pos_bpf_end = 0;
	}
}

/*
 * The end position (last + 1) of each additional kallsyms section is recorded
 * in iter->pos_..._end as each section is added, and so can be used to
 * determine which get_ksymbol_...() function to call next.
 */
static int update_iter_mod(struct kallsym_iter *iter, loff_t pos)
{
	iter->pos = pos;

	if ((!iter->pos_arch_end || iter->pos_arch_end > pos) &&
	    get_ksymbol_arch(iter))
		return 1;

	if ((!iter->pos_mod_end || iter->pos_mod_end > pos) &&
	    get_ksymbol_mod(iter))
		return 1;

	if ((!iter->pos_ftrace_mod_end || iter->pos_ftrace_mod_end > pos) &&
	    get_ksymbol_ftrace_mod(iter))
		return 1;

	if ((!iter->pos_bpf_end || iter->pos_bpf_end > pos) &&
	    get_ksymbol_bpf(iter))
		return 1;

	return get_ksymbol_kprobe(iter);
}

/* Returns false if pos at or past end of file. */
static int update_iter(struct kallsym_iter *iter, loff_t pos)
{
	/* Module symbols can be accessed randomly. */
	if (pos >= kallsyms_num_syms)
		return update_iter_mod(iter, pos);

	/* If we're not on the desired position, reset to new position. */
	if (pos != iter->pos)
		reset_iter(iter, pos);

	iter->nameoff += get_ksymbol_core(iter);
	iter->pos++;

	return 1;
}

static void *s_next(struct seq_file *m, void *p, loff_t *pos)
{
	(*pos)++;

	if (!update_iter(m->private, *pos))
		return NULL;
	return p;
}

static void *s_start(struct seq_file *m, loff_t *pos)
{
	if (!update_iter(m->private, *pos))
		return NULL;
	return m->private;
}

static void s_stop(struct seq_file *m, void *p)
{
}

static int s_show(struct seq_file *m, void *p)
{
	void *value;
	struct kallsym_iter *iter = m->private;

	/* Some debugging symbols have no name.  Ignore them. */
	if (!iter->name[0])
		return 0;

	value = iter->show_value ? (void *)iter->value : NULL;

	if (iter->module_name[0]) {
		char type;

		/*
		 * Label it "global" if it is exported,
		 * "local" if not exported.
		 */
		type = iter->exported ? toupper(iter->type) :
					tolower(iter->type);
		seq_printf(m, "%px %c %s\t[%s]\n", value,
			   type, iter->name, iter->module_name);
	} else
		seq_printf(m, "%px %c %s\n", value,
			   iter->type, iter->name);
	return 0;
}

static const struct seq_operations kallsyms_op = {
	.start = s_start,
	.next = s_next,
	.stop = s_stop,
	.show = s_show
};

static inline int kallsyms_for_perf(void)
{
#ifdef CONFIG_PERF_EVENTS
	extern int sysctl_perf_event_paranoid;
	if (sysctl_perf_event_paranoid <= 1)
		return 1;
#endif
	return 0;
}

/*
 * We show kallsyms information even to normal users if we've enabled
 * kernel profiling and are explicitly not paranoid (so kptr_restrict
 * is clear, and sysctl_perf_event_paranoid isn't set).
 *
 * Otherwise, require CAP_SYSLOG (assuming kptr_restrict isn't set to
 * block even that).
 */
bool kallsyms_show_value(const struct cred *cred)
{
	switch (kptr_restrict) {
	case 0:
		if (kallsyms_for_perf())
			return true;
<<<<<<< HEAD
	/* fallthrough */
=======
		fallthrough;
>>>>>>> 7d2a07b7
	case 1:
		if (security_capable(cred, &init_user_ns, CAP_SYSLOG,
				     CAP_OPT_NOAUDIT) == 0)
			return true;
<<<<<<< HEAD
	/* fallthrough */
=======
		fallthrough;
>>>>>>> 7d2a07b7
	default:
		return false;
	}
}

static int kallsyms_open(struct inode *inode, struct file *file)
{
	/*
	 * We keep iterator in m->private, since normal case is to
	 * s_start from where we left off, so we avoid doing
	 * using get_symbol_offset for every symbol.
	 */
	struct kallsym_iter *iter;
	iter = __seq_open_private(file, &kallsyms_op, sizeof(*iter));
	if (!iter)
		return -ENOMEM;
	reset_iter(iter, 0);

	/*
	 * Instead of checking this on every s_show() call, cache
	 * the result here at open time.
	 */
	iter->show_value = kallsyms_show_value(file->f_cred);
	return 0;
}

#ifdef	CONFIG_KGDB_KDB
const char *kdb_walk_kallsyms(loff_t *pos)
{
	static struct kallsym_iter kdb_walk_kallsyms_iter;
	if (*pos == 0) {
		memset(&kdb_walk_kallsyms_iter, 0,
		       sizeof(kdb_walk_kallsyms_iter));
		reset_iter(&kdb_walk_kallsyms_iter, 0);
	}
	while (1) {
		if (!update_iter(&kdb_walk_kallsyms_iter, *pos))
			return NULL;
		++*pos;
		/* Some debugging symbols have no name.  Ignore them. */
		if (kdb_walk_kallsyms_iter.name[0])
			return kdb_walk_kallsyms_iter.name;
	}
}
#endif	/* CONFIG_KGDB_KDB */

static const struct proc_ops kallsyms_proc_ops = {
	.proc_open	= kallsyms_open,
	.proc_read	= seq_read,
	.proc_lseek	= seq_lseek,
	.proc_release	= seq_release_private,
};

static int __init kallsyms_init(void)
{
	proc_create("kallsyms", 0444, NULL, &kallsyms_proc_ops);
	return 0;
}
device_initcall(kallsyms_init);<|MERGE_RESOLUTION|>--- conflicted
+++ resolved
@@ -799,20 +799,12 @@
 	case 0:
 		if (kallsyms_for_perf())
 			return true;
-<<<<<<< HEAD
-	/* fallthrough */
-=======
 		fallthrough;
->>>>>>> 7d2a07b7
 	case 1:
 		if (security_capable(cred, &init_user_ns, CAP_SYSLOG,
 				     CAP_OPT_NOAUDIT) == 0)
 			return true;
-<<<<<<< HEAD
-	/* fallthrough */
-=======
 		fallthrough;
->>>>>>> 7d2a07b7
 	default:
 		return false;
 	}
