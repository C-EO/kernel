/* audit.c -- Auditing support
 * Gateway between the kernel (e.g., selinux) and the user-space audit daemon.
 * System-call specific features have moved to auditsc.c
 *
 * Copyright 2003-2004 Red Hat Inc., Durham, North Carolina.
 * All Rights Reserved.
 *
 * This program is free software; you can redistribute it and/or modify
 * it under the terms of the GNU General Public License as published by
 * the Free Software Foundation; either version 2 of the License, or
 * (at your option) any later version.
 *
 * This program is distributed in the hope that it will be useful,
 * but WITHOUT ANY WARRANTY; without even the implied warranty of
 * MERCHANTABILITY or FITNESS FOR A PARTICULAR PURPOSE.  See the
 * GNU General Public License for more details.
 *
 * You should have received a copy of the GNU General Public License
 * along with this program; if not, write to the Free Software
 * Foundation, Inc., 59 Temple Place, Suite 330, Boston, MA  02111-1307  USA
 *
 * Written by Rickard E. (Rik) Faith <faith@redhat.com>
 *
 * Goals: 1) Integrate fully with SELinux.
 *	  2) Minimal run-time overhead:
 *	     a) Minimal when syscall auditing is disabled (audit_enable=0).
 *	     b) Small when syscall auditing is enabled and no audit record
 *		is generated (defer as much work as possible to record
 *		generation time):
 *		i) context is allocated,
 *		ii) names from getname are stored without a copy, and
 *		iii) inode information stored from path_lookup.
 *	  3) Ability to disable syscall auditing at boot time (audit=0).
 *	  4) Usable by other parts of the kernel (if audit_log* is called,
 *	     then a syscall record will be generated automatically for the
 *	     current syscall).
 *	  5) Netlink interface to user-space.
 *	  6) Support low-overhead kernel-based filtering to minimize the
 *	     information that must be passed to user-space.
 *
 * Example user-space utilities: http://people.redhat.com/sgrubb/audit/
 */

#include <linux/init.h>
#include <asm/types.h>
#include <asm/atomic.h>
#include <linux/mm.h>
#include <linux/module.h>
#include <linux/err.h>
#include <linux/kthread.h>

#include <linux/audit.h>

#include <net/sock.h>
#include <net/netlink.h>
#include <linux/skbuff.h>
#include <linux/netlink.h>
#include <linux/selinux.h>
<<<<<<< HEAD
=======
#include <linux/inotify.h>
>>>>>>> 120bda20

#include "audit.h"

/* No auditing will take place until audit_initialized != 0.
 * (Initialization happens after skb_init is called.) */
static int	audit_initialized;

/* No syscall auditing will take place unless audit_enabled != 0. */
int		audit_enabled;

/* Default state when kernel boots without any parameters. */
static int	audit_default;

/* If auditing cannot proceed, audit_failure selects what happens. */
static int	audit_failure = AUDIT_FAIL_PRINTK;

/* If audit records are to be written to the netlink socket, audit_pid
 * contains the (non-zero) pid. */
int		audit_pid;

/* If audit_rate_limit is non-zero, limit the rate of sending audit records
 * to that number per second.  This prevents DoS attacks, but results in
 * audit records being dropped. */
static int	audit_rate_limit;

/* Number of outstanding audit_buffers allowed. */
static int	audit_backlog_limit = 64;
static int	audit_backlog_wait_time = 60 * HZ;
static int	audit_backlog_wait_overflow = 0;

/* The identity of the user shutting down the audit system. */
uid_t		audit_sig_uid = -1;
pid_t		audit_sig_pid = -1;
u32		audit_sig_sid = 0;

/* Records can be lost in several ways:
   0) [suppressed in audit_alloc]
   1) out of memory in audit_log_start [kmalloc of struct audit_buffer]
   2) out of memory in audit_log_move [alloc_skb]
   3) suppressed due to audit_rate_limit
   4) suppressed due to audit_backlog_limit
*/
static atomic_t    audit_lost = ATOMIC_INIT(0);

/* The netlink socket. */
static struct sock *audit_sock;

/* Inotify handle. */
struct inotify_handle *audit_ih;

/* Hash for inode-based rules */
struct list_head audit_inode_hash[AUDIT_INODE_BUCKETS];

/* The audit_freelist is a list of pre-allocated audit buffers (if more
 * than AUDIT_MAXFREE are in use, the audit buffer is freed instead of
 * being placed on the freelist). */
static DEFINE_SPINLOCK(audit_freelist_lock);
static int	   audit_freelist_count;
static LIST_HEAD(audit_freelist);

static struct sk_buff_head audit_skb_queue;
static struct task_struct *kauditd_task;
static DECLARE_WAIT_QUEUE_HEAD(kauditd_wait);
static DECLARE_WAIT_QUEUE_HEAD(audit_backlog_wait);

<<<<<<< HEAD
/* The netlink socket is only to be read by 1 CPU, which lets us assume
 * that list additions and deletions never happen simultaneously in
 * auditsc.c */
DEFINE_MUTEX(audit_netlink_mutex);
=======
/* Serialize requests from userspace. */
static DEFINE_MUTEX(audit_cmd_mutex);
>>>>>>> 120bda20

/* AUDIT_BUFSIZ is the size of the temporary buffer used for formatting
 * audit records.  Since printk uses a 1024 byte buffer, this buffer
 * should be at least that large. */
#define AUDIT_BUFSIZ 1024

/* AUDIT_MAXFREE is the number of empty audit_buffers we keep on the
 * audit_freelist.  Doing so eliminates many kmalloc/kfree calls. */
#define AUDIT_MAXFREE  (2*NR_CPUS)

/* The audit_buffer is used when formatting an audit record.  The caller
 * locks briefly to get the record off the freelist or to allocate the
 * buffer, and locks briefly to send the buffer to the netlink layer or
 * to place it on a transmit queue.  Multiple audit_buffers can be in
 * use simultaneously. */
struct audit_buffer {
	struct list_head     list;
	struct sk_buff       *skb;	/* formatted skb ready to send */
	struct audit_context *ctx;	/* NULL or associated context */
	gfp_t		     gfp_mask;
};

static void audit_set_pid(struct audit_buffer *ab, pid_t pid)
{
	struct nlmsghdr *nlh = (struct nlmsghdr *)ab->skb->data;
	nlh->nlmsg_pid = pid;
}

void audit_panic(const char *message)
{
	switch (audit_failure)
	{
	case AUDIT_FAIL_SILENT:
		break;
	case AUDIT_FAIL_PRINTK:
		printk(KERN_ERR "audit: %s\n", message);
		break;
	case AUDIT_FAIL_PANIC:
		panic("audit: %s\n", message);
		break;
	}
}

static inline int audit_rate_check(void)
{
	static unsigned long	last_check = 0;
	static int		messages   = 0;
	static DEFINE_SPINLOCK(lock);
	unsigned long		flags;
	unsigned long		now;
	unsigned long		elapsed;
	int			retval	   = 0;

	if (!audit_rate_limit) return 1;

	spin_lock_irqsave(&lock, flags);
	if (++messages < audit_rate_limit) {
		retval = 1;
	} else {
		now     = jiffies;
		elapsed = now - last_check;
		if (elapsed > HZ) {
			last_check = now;
			messages   = 0;
			retval     = 1;
		}
	}
	spin_unlock_irqrestore(&lock, flags);

	return retval;
}

/**
 * audit_log_lost - conditionally log lost audit message event
 * @message: the message stating reason for lost audit message
 *
 * Emit at least 1 message per second, even if audit_rate_check is
 * throttling.
 * Always increment the lost messages counter.
*/
void audit_log_lost(const char *message)
{
	static unsigned long	last_msg = 0;
	static DEFINE_SPINLOCK(lock);
	unsigned long		flags;
	unsigned long		now;
	int			print;

	atomic_inc(&audit_lost);

	print = (audit_failure == AUDIT_FAIL_PANIC || !audit_rate_limit);

	if (!print) {
		spin_lock_irqsave(&lock, flags);
		now = jiffies;
		if (now - last_msg > HZ) {
			print = 1;
			last_msg = now;
		}
		spin_unlock_irqrestore(&lock, flags);
	}

	if (print) {
		printk(KERN_WARNING
		       "audit: audit_lost=%d audit_rate_limit=%d audit_backlog_limit=%d\n",
		       atomic_read(&audit_lost),
		       audit_rate_limit,
		       audit_backlog_limit);
		audit_panic(message);
	}
}

static int audit_set_rate_limit(int limit, uid_t loginuid, u32 sid)
{
	int old	= audit_rate_limit;

	if (sid) {
		char *ctx = NULL;
		u32 len;
		int rc;
		if ((rc = selinux_ctxid_to_string(sid, &ctx, &len)))
			return rc;
		else
			audit_log(NULL, GFP_KERNEL, AUDIT_CONFIG_CHANGE,
				"audit_rate_limit=%d old=%d by auid=%u subj=%s",
				limit, old, loginuid, ctx);
		kfree(ctx);
	} else
		audit_log(NULL, GFP_KERNEL, AUDIT_CONFIG_CHANGE,
			"audit_rate_limit=%d old=%d by auid=%u",
			limit, old, loginuid);
	audit_rate_limit = limit;
<<<<<<< HEAD
	return old;
=======
	return 0;
>>>>>>> 120bda20
}

static int audit_set_backlog_limit(int limit, uid_t loginuid, u32 sid)
{
	int old	= audit_backlog_limit;

	if (sid) {
		char *ctx = NULL;
		u32 len;
		int rc;
		if ((rc = selinux_ctxid_to_string(sid, &ctx, &len)))
			return rc;
		else
			audit_log(NULL, GFP_KERNEL, AUDIT_CONFIG_CHANGE,
			    "audit_backlog_limit=%d old=%d by auid=%u subj=%s",
				limit, old, loginuid, ctx);
		kfree(ctx);
	} else
		audit_log(NULL, GFP_KERNEL, AUDIT_CONFIG_CHANGE,
			"audit_backlog_limit=%d old=%d by auid=%u",
			limit, old, loginuid);
	audit_backlog_limit = limit;
<<<<<<< HEAD
	return old;
=======
	return 0;
>>>>>>> 120bda20
}

static int audit_set_enabled(int state, uid_t loginuid, u32 sid)
{
	int old = audit_enabled;

	if (state != 0 && state != 1)
		return -EINVAL;

	if (sid) {
		char *ctx = NULL;
		u32 len;
		int rc;
		if ((rc = selinux_ctxid_to_string(sid, &ctx, &len)))
			return rc;
		else
			audit_log(NULL, GFP_KERNEL, AUDIT_CONFIG_CHANGE,
				"audit_enabled=%d old=%d by auid=%u subj=%s",
				state, old, loginuid, ctx);
		kfree(ctx);
	} else
		audit_log(NULL, GFP_KERNEL, AUDIT_CONFIG_CHANGE,
			"audit_enabled=%d old=%d by auid=%u",
			state, old, loginuid);
	audit_enabled = state;
<<<<<<< HEAD
	return old;
=======
	return 0;
>>>>>>> 120bda20
}

static int audit_set_failure(int state, uid_t loginuid, u32 sid)
{
	int old = audit_failure;

	if (state != AUDIT_FAIL_SILENT
	    && state != AUDIT_FAIL_PRINTK
	    && state != AUDIT_FAIL_PANIC)
		return -EINVAL;

	if (sid) {
		char *ctx = NULL;
		u32 len;
		int rc;
		if ((rc = selinux_ctxid_to_string(sid, &ctx, &len)))
			return rc;
		else
			audit_log(NULL, GFP_KERNEL, AUDIT_CONFIG_CHANGE,
				"audit_failure=%d old=%d by auid=%u subj=%s",
				state, old, loginuid, ctx);
		kfree(ctx);
	} else
		audit_log(NULL, GFP_KERNEL, AUDIT_CONFIG_CHANGE,
			"audit_failure=%d old=%d by auid=%u",
			state, old, loginuid);
	audit_failure = state;
<<<<<<< HEAD
	return old;
=======
	return 0;
>>>>>>> 120bda20
}

static int kauditd_thread(void *dummy)
{
	struct sk_buff *skb;

	while (1) {
		skb = skb_dequeue(&audit_skb_queue);
		wake_up(&audit_backlog_wait);
		if (skb) {
			if (audit_pid) {
				int err = netlink_unicast(audit_sock, skb, audit_pid, 0);
				if (err < 0) {
					BUG_ON(err != -ECONNREFUSED); /* Shoudn't happen */
					printk(KERN_ERR "audit: *NO* daemon at audit_pid=%d\n", audit_pid);
					audit_pid = 0;
				}
			} else {
				printk(KERN_NOTICE "%s\n", skb->data + NLMSG_SPACE(0));
				kfree_skb(skb);
			}
		} else {
			DECLARE_WAITQUEUE(wait, current);
			set_current_state(TASK_INTERRUPTIBLE);
			add_wait_queue(&kauditd_wait, &wait);

			if (!skb_queue_len(&audit_skb_queue)) {
				try_to_freeze();
				schedule();
			}

			__set_current_state(TASK_RUNNING);
			remove_wait_queue(&kauditd_wait, &wait);
		}
	}
	return 0;
}

<<<<<<< HEAD
/**
 * audit_send_reply - send an audit reply message via netlink
 * @pid: process id to send reply to
 * @seq: sequence number
 * @type: audit message type
 * @done: done (last) flag
 * @multi: multi-part message flag
 * @payload: payload data
 * @size: payload size
 *
 * Allocates an skb, builds the netlink message, and sends it to the pid.
 * No failure notifications.
 */
void audit_send_reply(int pid, int seq, int type, int done, int multi,
		      void *payload, int size)
=======
int audit_send_list(void *_dest)
{
	struct audit_netlink_list *dest = _dest;
	int pid = dest->pid;
	struct sk_buff *skb;

	/* wait for parent to finish and send an ACK */
	mutex_lock(&audit_cmd_mutex);
	mutex_unlock(&audit_cmd_mutex);

	while ((skb = __skb_dequeue(&dest->q)) != NULL)
		netlink_unicast(audit_sock, skb, pid, 0);

	kfree(dest);

	return 0;
}

struct sk_buff *audit_make_reply(int pid, int seq, int type, int done,
				 int multi, void *payload, int size)
>>>>>>> 120bda20
{
	struct sk_buff	*skb;
	struct nlmsghdr	*nlh;
	int		len = NLMSG_SPACE(size);
	void		*data;
	int		flags = multi ? NLM_F_MULTI : 0;
	int		t     = done  ? NLMSG_DONE  : type;

	skb = alloc_skb(len, GFP_KERNEL);
	if (!skb)
		return NULL;

	nlh		 = NLMSG_PUT(skb, pid, seq, t, size);
	nlh->nlmsg_flags = flags;
	data		 = NLMSG_DATA(nlh);
	memcpy(data, payload, size);
	return skb;

nlmsg_failure:			/* Used by NLMSG_PUT */
	if (skb)
		kfree_skb(skb);
	return NULL;
}

/**
 * audit_send_reply - send an audit reply message via netlink
 * @pid: process id to send reply to
 * @seq: sequence number
 * @type: audit message type
 * @done: done (last) flag
 * @multi: multi-part message flag
 * @payload: payload data
 * @size: payload size
 *
 * Allocates an skb, builds the netlink message, and sends it to the pid.
 * No failure notifications.
 */
void audit_send_reply(int pid, int seq, int type, int done, int multi,
		      void *payload, int size)
{
	struct sk_buff	*skb;
	skb = audit_make_reply(pid, seq, type, done, multi, payload, size);
	if (!skb)
		return;
	/* Ignore failure. It'll only happen if the sender goes away,
	   because our timeout is set to infinite. */
	netlink_unicast(audit_sock, skb, pid, 0);
	return;
}

/*
 * Check for appropriate CAP_AUDIT_ capabilities on incoming audit
 * control messages.
 */
static int audit_netlink_ok(struct sk_buff *skb, u16 msg_type)
{
	int err = 0;

	switch (msg_type) {
	case AUDIT_GET:
	case AUDIT_LIST:
	case AUDIT_LIST_RULES:
	case AUDIT_SET:
	case AUDIT_ADD:
	case AUDIT_ADD_RULE:
	case AUDIT_DEL:
	case AUDIT_DEL_RULE:
	case AUDIT_SIGNAL_INFO:
		if (security_netlink_recv(skb, CAP_AUDIT_CONTROL))
			err = -EPERM;
		break;
	case AUDIT_USER:
	case AUDIT_FIRST_USER_MSG...AUDIT_LAST_USER_MSG:
	case AUDIT_FIRST_USER_MSG2...AUDIT_LAST_USER_MSG2:
<<<<<<< HEAD
		if (!cap_raised(eff_cap, CAP_AUDIT_WRITE))
=======
		if (security_netlink_recv(skb, CAP_AUDIT_WRITE))
>>>>>>> 120bda20
			err = -EPERM;
		break;
	default:  /* bad msg */
		err = -EINVAL;
	}

	return err;
}

static int audit_receive_msg(struct sk_buff *skb, struct nlmsghdr *nlh)
{
	u32			uid, pid, seq, sid;
	void			*data;
	struct audit_status	*status_get, status_set;
	int			err;
	struct audit_buffer	*ab;
	u16			msg_type = nlh->nlmsg_type;
	uid_t			loginuid; /* loginuid of sender */
	struct audit_sig_info   *sig_data;
	char			*ctx;
	u32			len;

	err = audit_netlink_ok(skb, msg_type);
	if (err)
		return err;

	/* As soon as there's any sign of userspace auditd,
	 * start kauditd to talk to it */
	if (!kauditd_task)
		kauditd_task = kthread_run(kauditd_thread, NULL, "kauditd");
	if (IS_ERR(kauditd_task)) {
		err = PTR_ERR(kauditd_task);
		kauditd_task = NULL;
		return err;
	}

	pid  = NETLINK_CREDS(skb)->pid;
	uid  = NETLINK_CREDS(skb)->uid;
	loginuid = NETLINK_CB(skb).loginuid;
	sid  = NETLINK_CB(skb).sid;
	seq  = nlh->nlmsg_seq;
	data = NLMSG_DATA(nlh);

	switch (msg_type) {
	case AUDIT_GET:
		status_set.enabled	 = audit_enabled;
		status_set.failure	 = audit_failure;
		status_set.pid		 = audit_pid;
		status_set.rate_limit	 = audit_rate_limit;
		status_set.backlog_limit = audit_backlog_limit;
		status_set.lost		 = atomic_read(&audit_lost);
		status_set.backlog	 = skb_queue_len(&audit_skb_queue);
		audit_send_reply(NETLINK_CB(skb).pid, seq, AUDIT_GET, 0, 0,
				 &status_set, sizeof(status_set));
		break;
	case AUDIT_SET:
		if (nlh->nlmsg_len < sizeof(struct audit_status))
			return -EINVAL;
		status_get   = (struct audit_status *)data;
		if (status_get->mask & AUDIT_STATUS_ENABLED) {
			err = audit_set_enabled(status_get->enabled,
							loginuid, sid);
			if (err < 0) return err;
		}
		if (status_get->mask & AUDIT_STATUS_FAILURE) {
			err = audit_set_failure(status_get->failure,
							 loginuid, sid);
			if (err < 0) return err;
		}
		if (status_get->mask & AUDIT_STATUS_PID) {
			int old   = audit_pid;
			if (sid) {
<<<<<<< HEAD
				char *ctx = NULL;
				u32 len;
				int rc;
				if ((rc = selinux_ctxid_to_string(
						sid, &ctx, &len)))
					return rc;
=======
				if ((err = selinux_ctxid_to_string(
						sid, &ctx, &len)))
					return err;
>>>>>>> 120bda20
				else
					audit_log(NULL, GFP_KERNEL,
						AUDIT_CONFIG_CHANGE,
						"audit_pid=%d old=%d by auid=%u subj=%s",
						status_get->pid, old,
						loginuid, ctx);
				kfree(ctx);
			} else
				audit_log(NULL, GFP_KERNEL, AUDIT_CONFIG_CHANGE,
					"audit_pid=%d old=%d by auid=%u",
					  status_get->pid, old, loginuid);
			audit_pid = status_get->pid;
		}
		if (status_get->mask & AUDIT_STATUS_RATE_LIMIT)
<<<<<<< HEAD
			audit_set_rate_limit(status_get->rate_limit,
							 loginuid, sid);
		if (status_get->mask & AUDIT_STATUS_BACKLOG_LIMIT)
			audit_set_backlog_limit(status_get->backlog_limit,
=======
			err = audit_set_rate_limit(status_get->rate_limit,
							 loginuid, sid);
		if (status_get->mask & AUDIT_STATUS_BACKLOG_LIMIT)
			err = audit_set_backlog_limit(status_get->backlog_limit,
>>>>>>> 120bda20
							loginuid, sid);
		break;
	case AUDIT_USER:
	case AUDIT_FIRST_USER_MSG...AUDIT_LAST_USER_MSG:
	case AUDIT_FIRST_USER_MSG2...AUDIT_LAST_USER_MSG2:
		if (!audit_enabled && msg_type != AUDIT_USER_AVC)
			return 0;

		err = audit_filter_user(&NETLINK_CB(skb), msg_type);
		if (err == 1) {
			err = 0;
			ab = audit_log_start(NULL, GFP_KERNEL, msg_type);
			if (ab) {
				audit_log_format(ab,
						 "user pid=%d uid=%u auid=%u",
						 pid, uid, loginuid);
				if (sid) {
<<<<<<< HEAD
					char *ctx = NULL;
					u32 len;
=======
>>>>>>> 120bda20
					if (selinux_ctxid_to_string(
							sid, &ctx, &len)) {
						audit_log_format(ab, 
							" ssid=%u", sid);
						/* Maybe call audit_panic? */
					} else
						audit_log_format(ab, 
							" subj=%s", ctx);
					kfree(ctx);
				}
				audit_log_format(ab, " msg='%.1024s'",
					 (char *)data);
				audit_set_pid(ab, pid);
				audit_log_end(ab);
			}
		}
		break;
	case AUDIT_ADD:
	case AUDIT_DEL:
		if (nlmsg_len(nlh) < sizeof(struct audit_rule))
			return -EINVAL;
		/* fallthrough */
	case AUDIT_LIST:
		err = audit_receive_filter(nlh->nlmsg_type, NETLINK_CB(skb).pid,
					   uid, seq, data, nlmsg_len(nlh),
					   loginuid, sid);
		break;
	case AUDIT_ADD_RULE:
	case AUDIT_DEL_RULE:
		if (nlmsg_len(nlh) < sizeof(struct audit_rule_data))
			return -EINVAL;
		/* fallthrough */
	case AUDIT_LIST_RULES:
		err = audit_receive_filter(nlh->nlmsg_type, NETLINK_CB(skb).pid,
					   uid, seq, data, nlmsg_len(nlh),
					   loginuid, sid);
		break;
	case AUDIT_SIGNAL_INFO:
		err = selinux_ctxid_to_string(audit_sig_sid, &ctx, &len);
		if (err)
			return err;
		sig_data = kmalloc(sizeof(*sig_data) + len, GFP_KERNEL);
		if (!sig_data) {
			kfree(ctx);
			return -ENOMEM;
		}
		sig_data->uid = audit_sig_uid;
		sig_data->pid = audit_sig_pid;
		memcpy(sig_data->ctx, ctx, len);
		kfree(ctx);
		audit_send_reply(NETLINK_CB(skb).pid, seq, AUDIT_SIGNAL_INFO, 
				0, 0, sig_data, sizeof(*sig_data) + len);
		kfree(sig_data);
		break;
	default:
		err = -EINVAL;
		break;
	}

	return err < 0 ? err : 0;
}

/*
 * Get message from skb (based on rtnetlink_rcv_skb).  Each message is
 * processed by audit_receive_msg.  Malformed skbs with wrong length are
 * discarded silently.
 */
static void audit_receive_skb(struct sk_buff *skb)
{
	int		err;
	struct nlmsghdr	*nlh;
	u32		rlen;

	while (skb->len >= NLMSG_SPACE(0)) {
		nlh = (struct nlmsghdr *)skb->data;
		if (nlh->nlmsg_len < sizeof(*nlh) || skb->len < nlh->nlmsg_len)
			return;
		rlen = NLMSG_ALIGN(nlh->nlmsg_len);
		if (rlen > skb->len)
			rlen = skb->len;
		if ((err = audit_receive_msg(skb, nlh))) {
			netlink_ack(skb, nlh, err);
		} else if (nlh->nlmsg_flags & NLM_F_ACK)
			netlink_ack(skb, nlh, 0);
		skb_pull(skb, rlen);
	}
}

/* Receive messages from netlink socket. */
static void audit_receive(struct sock *sk, int length)
{
	struct sk_buff  *skb;
	unsigned int qlen;

<<<<<<< HEAD
	mutex_lock(&audit_netlink_mutex);
=======
	mutex_lock(&audit_cmd_mutex);
>>>>>>> 120bda20

	for (qlen = skb_queue_len(&sk->sk_receive_queue); qlen; qlen--) {
		skb = skb_dequeue(&sk->sk_receive_queue);
		audit_receive_skb(skb);
		kfree_skb(skb);
	}
<<<<<<< HEAD
	mutex_unlock(&audit_netlink_mutex);
=======
	mutex_unlock(&audit_cmd_mutex);
>>>>>>> 120bda20
}

#ifdef CONFIG_AUDITSYSCALL
static const struct inotify_operations audit_inotify_ops = {
	.handle_event	= audit_handle_ievent,
	.destroy_watch	= audit_free_parent,
};
#endif

/* Initialize audit support at boot time. */
static int __init audit_init(void)
{
#ifdef CONFIG_AUDITSYSCALL
	int i;
#endif

	printk(KERN_INFO "audit: initializing netlink socket (%s)\n",
	       audit_default ? "enabled" : "disabled");
	audit_sock = netlink_kernel_create(NETLINK_AUDIT, 0, audit_receive,
					   THIS_MODULE);
	if (!audit_sock)
		audit_panic("cannot initialize netlink socket");
	else
		audit_sock->sk_sndtimeo = MAX_SCHEDULE_TIMEOUT;

	skb_queue_head_init(&audit_skb_queue);
	audit_initialized = 1;
	audit_enabled = audit_default;

	/* Register the callback with selinux.  This callback will be invoked
	 * when a new policy is loaded. */
	selinux_audit_set_callback(&selinux_audit_rule_update);

	audit_log(NULL, GFP_KERNEL, AUDIT_KERNEL, "initialized");

#ifdef CONFIG_AUDITSYSCALL
	audit_ih = inotify_init(&audit_inotify_ops);
	if (IS_ERR(audit_ih))
		audit_panic("cannot initialize inotify handle");

	for (i = 0; i < AUDIT_INODE_BUCKETS; i++)
		INIT_LIST_HEAD(&audit_inode_hash[i]);
#endif

	return 0;
}
__initcall(audit_init);

/* Process kernel command-line parameter at boot time.  audit=0 or audit=1. */
static int __init audit_enable(char *str)
{
	audit_default = !!simple_strtol(str, NULL, 0);
	printk(KERN_INFO "audit: %s%s\n",
	       audit_default ? "enabled" : "disabled",
	       audit_initialized ? "" : " (after initialization)");
	if (audit_initialized)
		audit_enabled = audit_default;
	return 1;
}

__setup("audit=", audit_enable);

static void audit_buffer_free(struct audit_buffer *ab)
{
	unsigned long flags;

	if (!ab)
		return;

	if (ab->skb)
		kfree_skb(ab->skb);

	spin_lock_irqsave(&audit_freelist_lock, flags);
	if (audit_freelist_count > AUDIT_MAXFREE)
		kfree(ab);
	else {
		audit_freelist_count++;
		list_add(&ab->list, &audit_freelist);
	}
	spin_unlock_irqrestore(&audit_freelist_lock, flags);
}

static struct audit_buffer * audit_buffer_alloc(struct audit_context *ctx,
						gfp_t gfp_mask, int type)
{
	unsigned long flags;
	struct audit_buffer *ab = NULL;
	struct nlmsghdr *nlh;

	spin_lock_irqsave(&audit_freelist_lock, flags);
	if (!list_empty(&audit_freelist)) {
		ab = list_entry(audit_freelist.next,
				struct audit_buffer, list);
		list_del(&ab->list);
		--audit_freelist_count;
	}
	spin_unlock_irqrestore(&audit_freelist_lock, flags);

	if (!ab) {
		ab = kmalloc(sizeof(*ab), gfp_mask);
		if (!ab)
			goto err;
	}

	ab->skb = alloc_skb(AUDIT_BUFSIZ, gfp_mask);
	if (!ab->skb)
		goto err;

	ab->ctx = ctx;
	ab->gfp_mask = gfp_mask;
	nlh = (struct nlmsghdr *)skb_put(ab->skb, NLMSG_SPACE(0));
	nlh->nlmsg_type = type;
	nlh->nlmsg_flags = 0;
	nlh->nlmsg_pid = 0;
	nlh->nlmsg_seq = 0;
	return ab;
err:
	audit_buffer_free(ab);
	return NULL;
}

/**
 * audit_serial - compute a serial number for the audit record
 *
 * Compute a serial number for the audit record.  Audit records are
 * written to user-space as soon as they are generated, so a complete
 * audit record may be written in several pieces.  The timestamp of the
 * record and this serial number are used by the user-space tools to
 * determine which pieces belong to the same audit record.  The
 * (timestamp,serial) tuple is unique for each syscall and is live from
 * syscall entry to syscall exit.
 *
 * NOTE: Another possibility is to store the formatted records off the
 * audit context (for those records that have a context), and emit them
 * all at syscall exit.  However, this could delay the reporting of
 * significant errors until syscall exit (or never, if the system
 * halts).
 */
unsigned int audit_serial(void)
{
	static DEFINE_SPINLOCK(serial_lock);
	static unsigned int serial = 0;

	unsigned long flags;
	unsigned int ret;

	spin_lock_irqsave(&serial_lock, flags);
	do {
		ret = ++serial;
	} while (unlikely(!ret));
	spin_unlock_irqrestore(&serial_lock, flags);

	return ret;
}

static inline void audit_get_stamp(struct audit_context *ctx, 
				   struct timespec *t, unsigned int *serial)
{
	if (ctx)
		auditsc_get_stamp(ctx, t, serial);
	else {
		*t = CURRENT_TIME;
		*serial = audit_serial();
	}
}

/* Obtain an audit buffer.  This routine does locking to obtain the
 * audit buffer, but then no locking is required for calls to
 * audit_log_*format.  If the tsk is a task that is currently in a
 * syscall, then the syscall is marked as auditable and an audit record
 * will be written at syscall exit.  If there is no associated task, tsk
 * should be NULL. */

/**
 * audit_log_start - obtain an audit buffer
 * @ctx: audit_context (may be NULL)
 * @gfp_mask: type of allocation
 * @type: audit message type
 *
 * Returns audit_buffer pointer on success or NULL on error.
 *
 * Obtain an audit buffer.  This routine does locking to obtain the
 * audit buffer, but then no locking is required for calls to
 * audit_log_*format.  If the task (ctx) is a task that is currently in a
 * syscall, then the syscall is marked as auditable and an audit record
 * will be written at syscall exit.  If there is no associated task, then
 * task context (ctx) should be NULL.
 */
struct audit_buffer *audit_log_start(struct audit_context *ctx, gfp_t gfp_mask,
				     int type)
{
	struct audit_buffer	*ab	= NULL;
	struct timespec		t;
	unsigned int		serial;
	int reserve;
	unsigned long timeout_start = jiffies;

	if (!audit_initialized)
		return NULL;

	if (unlikely(audit_filter_type(type)))
		return NULL;

	if (gfp_mask & __GFP_WAIT)
		reserve = 0;
	else
		reserve = 5; /* Allow atomic callers to go up to five 
				entries over the normal backlog limit */

	while (audit_backlog_limit
	       && skb_queue_len(&audit_skb_queue) > audit_backlog_limit + reserve) {
		if (gfp_mask & __GFP_WAIT && audit_backlog_wait_time
		    && time_before(jiffies, timeout_start + audit_backlog_wait_time)) {

			/* Wait for auditd to drain the queue a little */
			DECLARE_WAITQUEUE(wait, current);
			set_current_state(TASK_INTERRUPTIBLE);
			add_wait_queue(&audit_backlog_wait, &wait);

			if (audit_backlog_limit &&
			    skb_queue_len(&audit_skb_queue) > audit_backlog_limit)
				schedule_timeout(timeout_start + audit_backlog_wait_time - jiffies);

			__set_current_state(TASK_RUNNING);
			remove_wait_queue(&audit_backlog_wait, &wait);
			continue;
		}
		if (audit_rate_check())
			printk(KERN_WARNING
			       "audit: audit_backlog=%d > "
			       "audit_backlog_limit=%d\n",
			       skb_queue_len(&audit_skb_queue),
			       audit_backlog_limit);
		audit_log_lost("backlog limit exceeded");
		audit_backlog_wait_time = audit_backlog_wait_overflow;
		wake_up(&audit_backlog_wait);
		return NULL;
	}

	ab = audit_buffer_alloc(ctx, gfp_mask, type);
	if (!ab) {
		audit_log_lost("out of memory in audit_log_start");
		return NULL;
	}

	audit_get_stamp(ab->ctx, &t, &serial);

	audit_log_format(ab, "audit(%lu.%03lu:%u): ",
			 t.tv_sec, t.tv_nsec/1000000, serial);
	return ab;
}

/**
 * audit_expand - expand skb in the audit buffer
 * @ab: audit_buffer
 * @extra: space to add at tail of the skb
 *
 * Returns 0 (no space) on failed expansion, or available space if
 * successful.
 */
static inline int audit_expand(struct audit_buffer *ab, int extra)
{
	struct sk_buff *skb = ab->skb;
	int ret = pskb_expand_head(skb, skb_headroom(skb), extra,
				   ab->gfp_mask);
	if (ret < 0) {
		audit_log_lost("out of memory in audit_expand");
		return 0;
	}
	return skb_tailroom(skb);
}

/*
 * Format an audit message into the audit buffer.  If there isn't enough
 * room in the audit buffer, more room will be allocated and vsnprint
 * will be called a second time.  Currently, we assume that a printk
 * can't format message larger than 1024 bytes, so we don't either.
 */
<<<<<<< HEAD
void audit_log_vformat(struct audit_buffer *ab, const char *fmt, va_list args)
=======
static void audit_log_vformat(struct audit_buffer *ab, const char *fmt,
			      va_list args)
>>>>>>> 120bda20
{
	int len, avail;
	struct sk_buff *skb;
	va_list args2;

	if (!ab)
		return;

	BUG_ON(!ab->skb);
	skb = ab->skb;
	avail = skb_tailroom(skb);
	if (avail == 0) {
		avail = audit_expand(ab, AUDIT_BUFSIZ);
		if (!avail)
			goto out;
	}
	va_copy(args2, args);
	len = vsnprintf(skb->tail, avail, fmt, args);
	if (len >= avail) {
		/* The printk buffer is 1024 bytes long, so if we get
		 * here and AUDIT_BUFSIZ is at least 1024, then we can
		 * log everything that printk could have logged. */
		avail = audit_expand(ab,
			max_t(unsigned, AUDIT_BUFSIZ, 1+len-avail));
		if (!avail)
			goto out;
		len = vsnprintf(skb->tail, avail, fmt, args2);
	}
	if (len > 0)
		skb_put(skb, len);
out:
	return;
}

/**
 * audit_log_format - format a message into the audit buffer.
 * @ab: audit_buffer
 * @fmt: format string
 * @...: optional parameters matching @fmt string
 *
 * All the work is done in audit_log_vformat.
 */
void audit_log_format(struct audit_buffer *ab, const char *fmt, ...)
{
	va_list args;

	if (!ab)
		return;
	va_start(args, fmt);
	audit_log_vformat(ab, fmt, args);
	va_end(args);
}

/**
 * audit_log_hex - convert a buffer to hex and append it to the audit skb
 * @ab: the audit_buffer
 * @buf: buffer to convert to hex
 * @len: length of @buf to be converted
 *
 * No return value; failure to expand is silently ignored.
 *
 * This function will take the passed buf and convert it into a string of
 * ascii hex digits. The new string is placed onto the skb.
 */
void audit_log_hex(struct audit_buffer *ab, const unsigned char *buf,
		size_t len)
{
	int i, avail, new_len;
	unsigned char *ptr;
	struct sk_buff *skb;
	static const unsigned char *hex = "0123456789ABCDEF";

	BUG_ON(!ab->skb);
	skb = ab->skb;
	avail = skb_tailroom(skb);
	new_len = len<<1;
	if (new_len >= avail) {
		/* Round the buffer request up to the next multiple */
		new_len = AUDIT_BUFSIZ*(((new_len-avail)/AUDIT_BUFSIZ) + 1);
		avail = audit_expand(ab, new_len);
		if (!avail)
			return;
	}

	ptr = skb->tail;
	for (i=0; i<len; i++) {
		*ptr++ = hex[(buf[i] & 0xF0)>>4]; /* Upper nibble */
		*ptr++ = hex[buf[i] & 0x0F];	  /* Lower nibble */
	}
	*ptr = 0;
	skb_put(skb, len << 1); /* new string is twice the old string */
}

<<<<<<< HEAD
/**
 * audit_log_unstrustedstring - log a string that may contain random characters
 * @ab: audit_buffer
=======
/*
 * Format a string of no more than slen characters into the audit buffer,
 * enclosed in quote marks.
 */
static void audit_log_n_string(struct audit_buffer *ab, size_t slen,
			       const char *string)
{
	int avail, new_len;
	unsigned char *ptr;
	struct sk_buff *skb;

	BUG_ON(!ab->skb);
	skb = ab->skb;
	avail = skb_tailroom(skb);
	new_len = slen + 3;	/* enclosing quotes + null terminator */
	if (new_len > avail) {
		avail = audit_expand(ab, new_len);
		if (!avail)
			return;
	}
	ptr = skb->tail;
	*ptr++ = '"';
	memcpy(ptr, string, slen);
	ptr += slen;
	*ptr++ = '"';
	*ptr = 0;
	skb_put(skb, slen + 2);	/* don't include null terminator */
}

/**
 * audit_log_n_unstrustedstring - log a string that may contain random characters
 * @ab: audit_buffer
 * @len: lenth of string (not including trailing null)
>>>>>>> 120bda20
 * @string: string to be logged
 *
 * This code will escape a string that is passed to it if the string
 * contains a control character, unprintable character, double quote mark,
 * or a space. Unescaped strings will start and end with a double quote mark.
 * Strings that are escaped are printed in hex (2 digits per char).
<<<<<<< HEAD
 */
void audit_log_untrustedstring(struct audit_buffer *ab, const char *string)
=======
 *
 * The caller specifies the number of characters in the string to log, which may
 * or may not be the entire string.
 */
const char *audit_log_n_untrustedstring(struct audit_buffer *ab, size_t len,
					const char *string)
>>>>>>> 120bda20
{
	const unsigned char *p = string;

	while (*p) {
		if (*p == '"' || *p < 0x21 || *p > 0x7f) {
			audit_log_hex(ab, string, len);
			return string + len + 1;
		}
		p++;
	}
	audit_log_n_string(ab, len, string);
	return p + 1;
}

/**
 * audit_log_unstrustedstring - log a string that may contain random characters
 * @ab: audit_buffer
 * @string: string to be logged
 *
 * Same as audit_log_n_unstrustedstring(), except that strlen is used to
 * determine string length.
 */
const char *audit_log_untrustedstring(struct audit_buffer *ab, const char *string)
{
	return audit_log_n_untrustedstring(ab, strlen(string), string);
}

/* This is a helper-function to print the escaped d_path */
void audit_log_d_path(struct audit_buffer *ab, const char *prefix,
		      struct dentry *dentry, struct vfsmount *vfsmnt)
{
	char *p, *path;

	if (prefix)
		audit_log_format(ab, " %s", prefix);

	/* We will allow 11 spaces for ' (deleted)' to be appended */
	path = kmalloc(PATH_MAX+11, ab->gfp_mask);
	if (!path) {
		audit_log_format(ab, "<no memory>");
		return;
	}
	p = d_path(dentry, vfsmnt, path, PATH_MAX+11);
	if (IS_ERR(p)) { /* Should never happen since we send PATH_MAX */
		/* FIXME: can we save some information here? */
		audit_log_format(ab, "<too long>");
	} else 
		audit_log_untrustedstring(ab, p);
	kfree(path);
}

/**
 * audit_log_end - end one audit record
 * @ab: the audit_buffer
 *
 * The netlink_* functions cannot be called inside an irq context, so
 * the audit buffer is placed on a queue and a tasklet is scheduled to
 * remove them from the queue outside the irq context.  May be called in
 * any context.
 */
void audit_log_end(struct audit_buffer *ab)
{
	if (!ab)
		return;
	if (!audit_rate_check()) {
		audit_log_lost("rate limit exceeded");
	} else {
		if (audit_pid) {
			struct nlmsghdr *nlh = (struct nlmsghdr *)ab->skb->data;
			nlh->nlmsg_len = ab->skb->len - NLMSG_SPACE(0);
			skb_queue_tail(&audit_skb_queue, ab->skb);
			ab->skb = NULL;
			wake_up_interruptible(&kauditd_wait);
		} else {
			printk(KERN_NOTICE "%s\n", ab->skb->data + NLMSG_SPACE(0));
		}
	}
	audit_buffer_free(ab);
}

/**
 * audit_log - Log an audit record
 * @ctx: audit context
 * @gfp_mask: type of allocation
 * @type: audit message type
 * @fmt: format string to use
 * @...: variable parameters matching the format string
 *
 * This is a convenience function that calls audit_log_start,
 * audit_log_vformat, and audit_log_end.  It may be called
 * in any context.
 */
void audit_log(struct audit_context *ctx, gfp_t gfp_mask, int type, 
	       const char *fmt, ...)
{
	struct audit_buffer *ab;
	va_list args;

	ab = audit_log_start(ctx, gfp_mask, type);
	if (ab) {
		va_start(args, fmt);
		audit_log_vformat(ab, fmt, args);
		va_end(args);
		audit_log_end(ab);
	}
}

EXPORT_SYMBOL(audit_log_start);
EXPORT_SYMBOL(audit_log_end);
EXPORT_SYMBOL(audit_log_format);
<<<<<<< HEAD
EXPORT_SYMBOL(audit_log);
EXPORT_SYMBOL_GPL(audit_log_vformat);
EXPORT_SYMBOL_GPL(audit_log_untrustedstring);
EXPORT_SYMBOL_GPL(audit_log_d_path);
=======
EXPORT_SYMBOL(audit_log);
>>>>>>> 120bda20
<|MERGE_RESOLUTION|>--- conflicted
+++ resolved
@@ -56,10 +56,7 @@
 #include <linux/skbuff.h>
 #include <linux/netlink.h>
 #include <linux/selinux.h>
-<<<<<<< HEAD
-=======
 #include <linux/inotify.h>
->>>>>>> 120bda20
 
 #include "audit.h"
 
@@ -125,15 +122,8 @@
 static DECLARE_WAIT_QUEUE_HEAD(kauditd_wait);
 static DECLARE_WAIT_QUEUE_HEAD(audit_backlog_wait);
 
-<<<<<<< HEAD
-/* The netlink socket is only to be read by 1 CPU, which lets us assume
- * that list additions and deletions never happen simultaneously in
- * auditsc.c */
-DEFINE_MUTEX(audit_netlink_mutex);
-=======
 /* Serialize requests from userspace. */
 static DEFINE_MUTEX(audit_cmd_mutex);
->>>>>>> 120bda20
 
 /* AUDIT_BUFSIZ is the size of the temporary buffer used for formatting
  * audit records.  Since printk uses a 1024 byte buffer, this buffer
@@ -266,11 +256,7 @@
 			"audit_rate_limit=%d old=%d by auid=%u",
 			limit, old, loginuid);
 	audit_rate_limit = limit;
-<<<<<<< HEAD
-	return old;
-=======
 	return 0;
->>>>>>> 120bda20
 }
 
 static int audit_set_backlog_limit(int limit, uid_t loginuid, u32 sid)
@@ -293,11 +279,7 @@
 			"audit_backlog_limit=%d old=%d by auid=%u",
 			limit, old, loginuid);
 	audit_backlog_limit = limit;
-<<<<<<< HEAD
-	return old;
-=======
 	return 0;
->>>>>>> 120bda20
 }
 
 static int audit_set_enabled(int state, uid_t loginuid, u32 sid)
@@ -323,11 +305,7 @@
 			"audit_enabled=%d old=%d by auid=%u",
 			state, old, loginuid);
 	audit_enabled = state;
-<<<<<<< HEAD
-	return old;
-=======
 	return 0;
->>>>>>> 120bda20
 }
 
 static int audit_set_failure(int state, uid_t loginuid, u32 sid)
@@ -355,11 +333,7 @@
 			"audit_failure=%d old=%d by auid=%u",
 			state, old, loginuid);
 	audit_failure = state;
-<<<<<<< HEAD
-	return old;
-=======
 	return 0;
->>>>>>> 120bda20
 }
 
 static int kauditd_thread(void *dummy)
@@ -395,26 +369,8 @@
 			remove_wait_queue(&kauditd_wait, &wait);
 		}
 	}
-	return 0;
-}
-
-<<<<<<< HEAD
-/**
- * audit_send_reply - send an audit reply message via netlink
- * @pid: process id to send reply to
- * @seq: sequence number
- * @type: audit message type
- * @done: done (last) flag
- * @multi: multi-part message flag
- * @payload: payload data
- * @size: payload size
- *
- * Allocates an skb, builds the netlink message, and sends it to the pid.
- * No failure notifications.
- */
-void audit_send_reply(int pid, int seq, int type, int done, int multi,
-		      void *payload, int size)
-=======
+}
+
 int audit_send_list(void *_dest)
 {
 	struct audit_netlink_list *dest = _dest;
@@ -435,7 +391,6 @@
 
 struct sk_buff *audit_make_reply(int pid, int seq, int type, int done,
 				 int multi, void *payload, int size)
->>>>>>> 120bda20
 {
 	struct sk_buff	*skb;
 	struct nlmsghdr	*nlh;
@@ -510,11 +465,7 @@
 	case AUDIT_USER:
 	case AUDIT_FIRST_USER_MSG...AUDIT_LAST_USER_MSG:
 	case AUDIT_FIRST_USER_MSG2...AUDIT_LAST_USER_MSG2:
-<<<<<<< HEAD
-		if (!cap_raised(eff_cap, CAP_AUDIT_WRITE))
-=======
 		if (security_netlink_recv(skb, CAP_AUDIT_WRITE))
->>>>>>> 120bda20
 			err = -EPERM;
 		break;
 	default:  /* bad msg */
@@ -587,18 +538,9 @@
 		if (status_get->mask & AUDIT_STATUS_PID) {
 			int old   = audit_pid;
 			if (sid) {
-<<<<<<< HEAD
-				char *ctx = NULL;
-				u32 len;
-				int rc;
-				if ((rc = selinux_ctxid_to_string(
-						sid, &ctx, &len)))
-					return rc;
-=======
 				if ((err = selinux_ctxid_to_string(
 						sid, &ctx, &len)))
 					return err;
->>>>>>> 120bda20
 				else
 					audit_log(NULL, GFP_KERNEL,
 						AUDIT_CONFIG_CHANGE,
@@ -613,17 +555,10 @@
 			audit_pid = status_get->pid;
 		}
 		if (status_get->mask & AUDIT_STATUS_RATE_LIMIT)
-<<<<<<< HEAD
-			audit_set_rate_limit(status_get->rate_limit,
-							 loginuid, sid);
-		if (status_get->mask & AUDIT_STATUS_BACKLOG_LIMIT)
-			audit_set_backlog_limit(status_get->backlog_limit,
-=======
 			err = audit_set_rate_limit(status_get->rate_limit,
 							 loginuid, sid);
 		if (status_get->mask & AUDIT_STATUS_BACKLOG_LIMIT)
 			err = audit_set_backlog_limit(status_get->backlog_limit,
->>>>>>> 120bda20
 							loginuid, sid);
 		break;
 	case AUDIT_USER:
@@ -641,11 +576,6 @@
 						 "user pid=%d uid=%u auid=%u",
 						 pid, uid, loginuid);
 				if (sid) {
-<<<<<<< HEAD
-					char *ctx = NULL;
-					u32 len;
-=======
->>>>>>> 120bda20
 					if (selinux_ctxid_to_string(
 							sid, &ctx, &len)) {
 						audit_log_format(ab, 
@@ -740,22 +670,14 @@
 	struct sk_buff  *skb;
 	unsigned int qlen;
 
-<<<<<<< HEAD
-	mutex_lock(&audit_netlink_mutex);
-=======
 	mutex_lock(&audit_cmd_mutex);
->>>>>>> 120bda20
 
 	for (qlen = skb_queue_len(&sk->sk_receive_queue); qlen; qlen--) {
 		skb = skb_dequeue(&sk->sk_receive_queue);
 		audit_receive_skb(skb);
 		kfree_skb(skb);
 	}
-<<<<<<< HEAD
-	mutex_unlock(&audit_netlink_mutex);
-=======
 	mutex_unlock(&audit_cmd_mutex);
->>>>>>> 120bda20
 }
 
 #ifdef CONFIG_AUDITSYSCALL
@@ -1034,12 +956,7 @@
  * will be called a second time.  Currently, we assume that a printk
  * can't format message larger than 1024 bytes, so we don't either.
  */
-<<<<<<< HEAD
 void audit_log_vformat(struct audit_buffer *ab, const char *fmt, va_list args)
-=======
-static void audit_log_vformat(struct audit_buffer *ab, const char *fmt,
-			      va_list args)
->>>>>>> 120bda20
 {
 	int len, avail;
 	struct sk_buff *skb;
@@ -1133,11 +1050,6 @@
 	skb_put(skb, len << 1); /* new string is twice the old string */
 }
 
-<<<<<<< HEAD
-/**
- * audit_log_unstrustedstring - log a string that may contain random characters
- * @ab: audit_buffer
-=======
 /*
  * Format a string of no more than slen characters into the audit buffer,
  * enclosed in quote marks.
@@ -1171,24 +1083,18 @@
  * audit_log_n_unstrustedstring - log a string that may contain random characters
  * @ab: audit_buffer
  * @len: lenth of string (not including trailing null)
->>>>>>> 120bda20
  * @string: string to be logged
  *
  * This code will escape a string that is passed to it if the string
  * contains a control character, unprintable character, double quote mark,
  * or a space. Unescaped strings will start and end with a double quote mark.
  * Strings that are escaped are printed in hex (2 digits per char).
-<<<<<<< HEAD
- */
-void audit_log_untrustedstring(struct audit_buffer *ab, const char *string)
-=======
  *
  * The caller specifies the number of characters in the string to log, which may
  * or may not be the entire string.
  */
 const char *audit_log_n_untrustedstring(struct audit_buffer *ab, size_t len,
 					const char *string)
->>>>>>> 120bda20
 {
 	const unsigned char *p = string;
 
@@ -1299,11 +1205,7 @@
 EXPORT_SYMBOL(audit_log_start);
 EXPORT_SYMBOL(audit_log_end);
 EXPORT_SYMBOL(audit_log_format);
-<<<<<<< HEAD
 EXPORT_SYMBOL(audit_log);
 EXPORT_SYMBOL_GPL(audit_log_vformat);
 EXPORT_SYMBOL_GPL(audit_log_untrustedstring);
-EXPORT_SYMBOL_GPL(audit_log_d_path);
-=======
-EXPORT_SYMBOL(audit_log);
->>>>>>> 120bda20
+EXPORT_SYMBOL_GPL(audit_log_d_path);