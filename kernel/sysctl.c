/*
 * sysctl.c: General linux system control interface
 *
 * Begun 24 March 1995, Stephen Tweedie
 * Added /proc support, Dec 1995
 * Added bdflush entry and intvec min/max checking, 2/23/96, Tom Dyas.
 * Added hooks for /proc/sys/net (minor, minor patch), 96/4/1, Mike Shaver.
 * Added kernel/java-{interpreter,appletviewer}, 96/5/10, Mike Shaver.
 * Dynamic registration fixes, Stephen Tweedie.
 * Added kswapd-interval, ctrl-alt-del, printk stuff, 1/8/97, Chris Horn.
 * Made sysctl support optional via CONFIG_SYSCTL, 1/10/97, Chris
 *  Horn.
 * Added proc_doulongvec_ms_jiffies_minmax, 09/08/99, Carlos H. Bauer.
 * Added proc_doulongvec_minmax, 09/08/99, Carlos H. Bauer.
 * Changed linked lists to use list.h instead of lists.h, 02/24/00, Bill
 *  Wendling.
 * The list_for_each() macro wasn't appropriate for the sysctl loop.
 *  Removed it and replaced it with older style, 03/23/00, Bill Wendling
 */

#include <linux/config.h>
#include <linux/module.h>
#include <linux/mm.h>
#include <linux/swap.h>
#include <linux/slab.h>
#include <linux/sysctl.h>
#include <linux/proc_fs.h>
#include <linux/ctype.h>
#include <linux/utsname.h>
#include <linux/capability.h>
#include <linux/smp_lock.h>
#include <linux/init.h>
#include <linux/kernel.h>
#include <linux/sysrq.h>
#include <linux/highuid.h>
#include <linux/writeback.h>
#include <linux/hugetlb.h>
#include <linux/security.h>
#include <linux/initrd.h>
#include <linux/times.h>
#include <linux/limits.h>
#include <asm/uaccess.h>
#ifdef	CONFIG_KDB
#include <linux/kdb.h>
#endif	/* CONFIG_KDB */

#ifdef CONFIG_ROOT_NFS
#include <linux/nfs_fs.h>
#endif

#if defined(CONFIG_SYSCTL)

/* External variables not in a header file. */
extern int panic_timeout;
extern int C_A_D;
extern int sysctl_overcommit_memory;
extern int sysctl_overcommit_ratio;
extern int max_threads;
extern atomic_t nr_queued_signals;
extern int max_queued_signals;
extern int sysrq_enabled;
extern int core_uses_pid;
extern char core_pattern[];
extern int cad_pid;
extern int pid_max;
extern int sysctl_lower_zone_protection;
extern int min_free_kbytes;
extern int printk_ratelimit_jiffies;
extern int printk_ratelimit_burst;

/* this is needed for the proc_dointvec_minmax for [fs_]overflow UID and GID */
static int maxolduid = 65535;
static int minolduid;

int ngroups_max = __NGROUPS_MAX;
EXPORT_SYMBOL(ngroups_max);
static int min_ngroups = 16;
static int max_ngroups = __NGROUPS_MAX;

#ifdef CONFIG_KMOD
extern char modprobe_path[];
#endif
#ifdef CONFIG_HOTPLUG
extern char hotplug_path[];
#endif
#ifdef CONFIG_CHR_DEV_SG
extern int sg_big_buff;
#endif
#ifdef CONFIG_SYSVIPC
extern size_t shm_ctlmax;
extern size_t shm_ctlall;
extern int shm_ctlmni;
extern int msg_ctlmax;
extern int msg_ctlmnb;
extern int msg_ctlmni;
extern int sem_ctls[];
#endif

#ifdef __sparc__
extern char reboot_command [];
extern int stop_a_enabled;
#endif

#ifdef __hppa__
extern int pwrsw_enabled;
extern int unaligned_enabled;
#endif

#ifdef CONFIG_ARCH_S390
#ifdef CONFIG_MATHEMU
extern int sysctl_ieee_emulation_warnings;
#endif
extern int sysctl_userprocess_debug;
#endif

#ifdef CONFIG_NO_IDLE_HZ
extern int sysctl_hz_timer;
#endif

#if defined(CONFIG_PPC32) && defined(CONFIG_6xx)
extern unsigned long powersave_nap;
int proc_dol2crvec(ctl_table *table, int write, struct file *filp,
		  void *buffer, size_t *lenp);
#endif

#ifdef CONFIG_BSD_PROCESS_ACCT
extern int acct_parm[];
#endif

static int parse_table(int __user *, int, void __user *, size_t __user *, void __user *, size_t,
		       ctl_table *, void **);
static int proc_doutsstring(ctl_table *table, int write, struct file *filp,
		  void __user *buffer, size_t *lenp);

static ctl_table root_table[];
static struct ctl_table_header root_table_header =
	{ root_table, LIST_HEAD_INIT(root_table_header.ctl_entry) };

static ctl_table kern_table[];
static ctl_table vm_table[];
#ifdef CONFIG_NET
extern ctl_table net_table[];
#endif
static ctl_table proc_table[];
static ctl_table fs_table[];
static ctl_table debug_table[];
static ctl_table dev_table[];
extern ctl_table random_table[];
#ifdef CONFIG_UNIX98_PTYS
extern ctl_table pty_table[];
#endif

/* /proc declarations: */

#ifdef CONFIG_PROC_FS

static ssize_t proc_readsys(struct file *, char __user *, size_t, loff_t *);
static ssize_t proc_writesys(struct file *, const char __user *, size_t, loff_t *);
static int proc_opensys(struct inode *, struct file *);

struct file_operations proc_sys_file_operations = {
	.open		= proc_opensys,
	.read		= proc_readsys,
	.write		= proc_writesys,
};

extern struct proc_dir_entry *proc_sys_root;

static void register_proc_table(ctl_table *, struct proc_dir_entry *);
static void unregister_proc_table(ctl_table *, struct proc_dir_entry *);
#endif

static unsigned int __HZ = HZ;
/* The default sysctl tables: */

static ctl_table root_table[] = {
	{
		.ctl_name	= CTL_KERN,
		.procname	= "kernel",
		.mode		= 0555,
		.child		= kern_table,
	},
	{
		.ctl_name	= CTL_VM,
		.procname	= "vm",
		.mode		= 0555,
		.child		= vm_table,
	},
#ifdef CONFIG_NET
	{
		.ctl_name	= CTL_NET,
		.procname	= "net",
		.mode		= 0555,
		.child		= net_table,
	},
#endif
	{
		.ctl_name	= CTL_PROC,
		.procname	= "proc",
		.mode		= 0555,
		.child		= proc_table,
	},
	{
		.ctl_name	= CTL_FS,
		.procname	= "fs",
		.mode		= 0555,
		.child		= fs_table,
	},
	{
		.ctl_name	= CTL_DEBUG,
		.procname	= "debug",
		.mode		= 0555,
		.child		= debug_table,
	},
	{
		.ctl_name	= CTL_DEV,
		.procname	= "dev",
		.mode		= 0555,
		.child		= dev_table,
	},
	{ .ctl_name = 0 }
};

static ctl_table kern_table[] = {
	{
		.ctl_name	= KERN_OSTYPE,
		.procname	= "ostype",
		.data		= system_utsname.sysname,
		.maxlen		= 64,
		.mode		= 0444,
		.proc_handler	= &proc_doutsstring,
		.strategy	= &sysctl_string,
	},
	{
		.ctl_name	= KERN_OSRELEASE,
		.procname	= "osrelease",
		.data		= system_utsname.release,
		.maxlen		= 64,
		.mode		= 0444,
		.proc_handler	= &proc_doutsstring,
		.strategy	= &sysctl_string,
	},
	{
		.ctl_name	= KERN_VERSION,
		.procname	= "version",
		.data		= system_utsname.version,
		.maxlen		= 64,
		.mode		= 0444,
		.proc_handler	= &proc_doutsstring,
		.strategy	= &sysctl_string,
	},
	{
		.ctl_name	= KERN_NODENAME,
		.procname	= "hostname",
		.data		= system_utsname.nodename,
		.maxlen		= 64,
		.mode		= 0644,
		.proc_handler	= &proc_doutsstring,
		.strategy	= &sysctl_string,
	},
	{
		.ctl_name	= KERN_DOMAINNAME,
		.procname	= "domainname",
		.data		= system_utsname.domainname,
		.maxlen		= 64,
		.mode		= 0644,
		.proc_handler	= &proc_doutsstring,
		.strategy	= &sysctl_string,
	},
	{
		.ctl_name	= KERN_PANIC,
		.procname	= "panic",
		.data		= &panic_timeout,
		.maxlen		= sizeof(int),
		.mode		= 0644,
		.proc_handler	= &proc_dointvec,
	},
	{
		.ctl_name	= KERN_CORE_USES_PID,
		.procname	= "core_uses_pid",
		.data		= &core_uses_pid,
		.maxlen		= sizeof(int),
		.mode		= 0644,
		.proc_handler	= &proc_dointvec,
	},
	{
		.ctl_name	= KERN_CORE_PATTERN,
		.procname	= "core_pattern",
		.data		= core_pattern,
		.maxlen		= 64,
		.mode		= 0644,
		.proc_handler	= &proc_dostring,
		.strategy	= &sysctl_string,
	},
	{
		.ctl_name	= KERN_TAINTED,
		.procname	= "tainted",
		.data		= &tainted,
		.maxlen		= sizeof(int),
		.mode		= 0644,
		.proc_handler	= &proc_dointvec,
	},
	{
		.ctl_name	= KERN_CAP_BSET,
		.procname	= "cap-bound",
		.data		= &cap_bset,
		.maxlen		= sizeof(kernel_cap_t),
		.mode		= 0600,
		.proc_handler	= &proc_dointvec_bset,
	},
#ifdef CONFIG_BLK_DEV_INITRD
	{
		.ctl_name	= KERN_REALROOTDEV,
		.procname	= "real-root-dev",
		.data		= &real_root_dev,
		.maxlen		= sizeof(int),
		.mode		= 0644,
		.proc_handler	= &proc_dointvec,
	},
#endif
#ifdef __sparc__
	{
		.ctl_name	= KERN_SPARC_REBOOT,
		.procname	= "reboot-cmd",
		.data		= reboot_command,
		.maxlen		= 256,
		.mode		= 0644,
		.proc_handler	= &proc_dostring,
		.strategy	= &sysctl_string,
	},
	{
		.ctl_name	= KERN_SPARC_STOP_A,
		.procname	= "stop-a",
		.data		= &stop_a_enabled,
		.maxlen		= sizeof (int),
		.mode		= 0644,
		.proc_handler	= &proc_dointvec,
	},
#endif
#ifdef __hppa__
	{
		.ctl_name	= KERN_HPPA_PWRSW,
		.procname	= "soft-power",
		.data		= &pwrsw_enabled,
		.maxlen		= sizeof (int),
	 	.mode		= 0644,
		.proc_handler	= &proc_dointvec,
	},
	{
		.ctl_name	= KERN_HPPA_UNALIGNED,
		.procname	= "unaligned-trap",
		.data		= &unaligned_enabled,
		.maxlen		= sizeof (int),
		.mode		= 0644,
		.proc_handler	= &proc_dointvec,
	},
#endif
#if defined(CONFIG_PPC32) && defined(CONFIG_6xx)
	{
		.ctl_name	= KERN_PPC_POWERSAVE_NAP,
		.procname	= "powersave-nap",
		.data		= &powersave_nap,
		.maxlen		= sizeof(int),
		.mode		= 0644,
		.proc_handler	= &proc_dointvec,
	},
	{
		.ctl_name	= KERN_PPC_L2CR,
		.procname	= "l2cr",
		.mode		= 0644,
		.proc_handler	= &proc_dol2crvec,
	},
#endif
	{
		.ctl_name	= KERN_CTLALTDEL,
		.procname	= "ctrl-alt-del",
		.data		= &C_A_D,
		.maxlen		= sizeof(int),
		.mode		= 0644,
		.proc_handler	= &proc_dointvec,
	},
	{
		.ctl_name	= KERN_PRINTK,
		.procname	= "printk",
		.data		= &console_loglevel,
		.maxlen		= 4*sizeof(int),
		.mode		= 0644,
		.proc_handler	= &proc_dointvec,
	},
#ifdef CONFIG_KMOD
	{
		.ctl_name	= KERN_MODPROBE,
		.procname	= "modprobe",
		.data		= &modprobe_path,
		.maxlen		= 256,
		.mode		= 0644,
		.proc_handler	= &proc_dostring,
		.strategy	= &sysctl_string,
	},
#endif
#ifdef CONFIG_HOTPLUG
	{
		.ctl_name	= KERN_HOTPLUG,
		.procname	= "hotplug",
		.data		= &hotplug_path,
		.maxlen		= 256,
		.mode		= 0644,
		.proc_handler	= &proc_dostring,
		.strategy	= &sysctl_string,
	},
#endif
#ifdef CONFIG_CHR_DEV_SG
	{
		.ctl_name	= KERN_SG_BIG_BUFF,
		.procname	= "sg-big-buff",
		.data		= &sg_big_buff,
		.maxlen		= sizeof (int),
		.mode		= 0444,
		.proc_handler	= &proc_dointvec,
	},
#endif
#ifdef CONFIG_BSD_PROCESS_ACCT
	{
		.ctl_name	= KERN_ACCT,
		.procname	= "acct",
		.data		= &acct_parm,
		.maxlen		= 3*sizeof(int),
		.mode		= 0644,
		.proc_handler	= &proc_dointvec,
	},
#endif
	{
		.ctl_name	= KERN_RTSIGNR,
		.procname	= "rtsig-nr",
		.data		= &nr_queued_signals,
		.maxlen		= sizeof(int),
		.mode		= 0444,
		.proc_handler	= &proc_dointvec,
	},
	{
		.ctl_name	= KERN_RTSIGMAX,
		.procname	= "rtsig-max",
		.data		= &max_queued_signals,
		.maxlen		= sizeof(int),
		.mode		= 0644,
		.proc_handler	= &proc_dointvec,
	},
#ifdef CONFIG_SYSVIPC
	{
		.ctl_name	= KERN_SHMMAX,
		.procname	= "shmmax",
		.data		= &shm_ctlmax,
		.maxlen		= sizeof (size_t),
		.mode		= 0644,
		.proc_handler	= &proc_doulongvec_minmax,
	},
	{
		.ctl_name	= KERN_SHMALL,
		.procname	= "shmall",
		.data		= &shm_ctlall,
		.maxlen		= sizeof (size_t),
		.mode		= 0644,
		.proc_handler	= &proc_doulongvec_minmax,
	},
	{
		.ctl_name	= KERN_SHMMNI,
		.procname	= "shmmni",
		.data		= &shm_ctlmni,
		.maxlen		= sizeof (int),
		.mode		= 0644,
		.proc_handler	= &proc_dointvec,
	},
	{
		.ctl_name	= KERN_MSGMAX,
		.procname	= "msgmax",
		.data		= &msg_ctlmax,
		.maxlen		= sizeof (int),
		.mode		= 0644,
		.proc_handler	= &proc_dointvec,
	},
	{
		.ctl_name	= KERN_MSGMNI,
		.procname	= "msgmni",
		.data		= &msg_ctlmni,
		.maxlen		= sizeof (int),
		.mode		= 0644,
		.proc_handler	= &proc_dointvec,
	},
	{
		.ctl_name	= KERN_MSGMNB,
		.procname	=  "msgmnb",
		.data		= &msg_ctlmnb,
		.maxlen		= sizeof (int),
		.mode		= 0644,
		.proc_handler	= &proc_dointvec,
	},
	{
		.ctl_name	= KERN_SEM,
		.procname	= "sem",
		.data		= &sem_ctls,
		.maxlen		= 4*sizeof (int),
		.mode		= 0644,
		.proc_handler	= &proc_dointvec,
	},
#endif
#ifdef CONFIG_MAGIC_SYSRQ
	{
		.ctl_name	= KERN_SYSRQ,
		.procname	= "sysrq",
		.data		= &sysrq_enabled,
		.maxlen		= sizeof (int),
		.mode		= 0644,
		.proc_handler	= &proc_dointvec,
	},
#endif
#ifdef	CONFIG_KDB
	{
		.ctl_name	= KERN_KDB,
		.procname	= "kdb",
		.data		= &kdb_on,
		.maxlen		= sizeof(kdb_on),
		.mode		= 0644,
		.proc_handler	= &proc_dointvec,
	},
#endif	/* CONFIG_KDB */
	{
		.ctl_name	= KERN_CADPID,
		.procname	= "cad_pid",
		.data		= &cad_pid,
		.maxlen		= sizeof (int),
		.mode		= 0600,
		.proc_handler	= &proc_dointvec,
	},
	{
		.ctl_name	= KERN_MAX_THREADS,
		.procname	= "threads-max",
		.data		= &max_threads,
		.maxlen		= sizeof(int),
		.mode		= 0644,
		.proc_handler	= &proc_dointvec,
	},
	{
		.ctl_name	= KERN_RANDOM,
		.procname	= "random",
		.mode		= 0555,
		.child		= random_table,
	},
#ifdef CONFIG_UNIX98_PTYS
	{
		.ctl_name	= KERN_PTY,
		.procname	= "pty",
		.mode		= 0555,
		.child		= pty_table,
	},
#endif
	{
		.ctl_name	= KERN_OVERFLOWUID,
		.procname	= "overflowuid",
		.data		= &overflowuid,
		.maxlen		= sizeof(int),
		.mode		= 0644,
		.proc_handler	= &proc_dointvec_minmax,
		.strategy	= &sysctl_intvec,
		.extra1		= &minolduid,
		.extra2		= &maxolduid,
	},
	{
		.ctl_name	= KERN_OVERFLOWGID,
		.procname	= "overflowgid",
		.data		= &overflowgid,
		.maxlen		= sizeof(int),
		.mode		= 0644,
		.proc_handler	= &proc_dointvec_minmax,
		.strategy	= &sysctl_intvec,
		.extra1		= &minolduid,
		.extra2		= &maxolduid,
	},
#ifdef CONFIG_ARCH_S390
#ifdef CONFIG_MATHEMU
	{
		.ctl_name	= KERN_IEEE_EMULATION_WARNINGS,
		.procname	= "ieee_emulation_warnings",
		.data		= &sysctl_ieee_emulation_warnings,
		.maxlen		= sizeof(int),
		.mode		= 0644,
		.proc_handler	= &proc_dointvec,
	},
#endif 
#ifdef CONFIG_NO_IDLE_HZ
	{
		.ctl_name       = KERN_S390_HZ_TIMER,
		.procname       = "hz_timer",
		.data           = &sysctl_hz_timer,
		.maxlen         = sizeof(int),
		.mode           = 0644,
		.proc_handler   = &proc_dointvec,
	},
#endif
	{
		.ctl_name	= KERN_S390_USER_DEBUG_LOGGING,
		.procname	= "userprocess_debug",
		.data		= &sysctl_userprocess_debug,
		.maxlen		= sizeof(int),
		.mode		= 0644,
		.proc_handler	= &proc_dointvec,
	},
#endif
	{
		.ctl_name	= KERN_PIDMAX,
		.procname	= "pid_max",
		.data		= &pid_max,
		.maxlen		= sizeof (int),
		.mode		= 0644,
		.proc_handler	= &proc_dointvec,
	},
	{
		.ctl_name	= KERN_PANIC_ON_OOPS,
		.procname	= "panic_on_oops",
		.data		= &panic_on_oops,
		.maxlen		= sizeof(int),
		.mode		= 0644,
		.proc_handler	= &proc_dointvec,
	},
	{
		.ctl_name	= KERN_PRINTK_RATELIMIT,
		.procname	= "printk_ratelimit",
		.data		= &printk_ratelimit_jiffies,
		.maxlen		= sizeof(int),
		.mode		= 0644,
		.proc_handler	= &proc_dointvec_jiffies,
		.strategy	= &sysctl_jiffies,
	},
	{
		.ctl_name	= KERN_PRINTK_RATELIMIT_BURST,
		.procname	= "printk_ratelimit_burst",
		.data		= &printk_ratelimit_burst,
		.maxlen		= sizeof(int),
		.mode		= 0644,
		.proc_handler	= &proc_dointvec,
	},
	{
		.ctl_name	= KERN_NGROUPS_MAX,
		.procname	= "ngroups_max",
		.data		= &ngroups_max,
		.maxlen		= sizeof(int),
		.mode		= 0644,
		.proc_handler	= &proc_dointvec_minmax,
		.strategy	= &sysctl_intvec,
		.extra1		= &min_ngroups,
		.extra2		= &max_ngroups,
	},
	{
		.ctl_name	= KERN_MAXTIMESLICE, 
		.procname	= "max-timeslice",
		.data		=  &max_timeslice,
		.maxlen		= sizeof(int),
		.mode		= 0644,
		.proc_handler	= &proc_dointvec,
	},
	{
		.ctl_name	= KERN_MINTIMESLICE, 
		.procname	= "min-timeslice",
		.data		= &min_timeslice,
		.maxlen		= sizeof(int),
		.mode		= 0644,
		.proc_handler	= &proc_dointvec,
	},
	{
		.ctl_name	= KERN_HZ, 
		.procname	= "HZ",
		.data		= &__HZ,
		.maxlen		= sizeof(int),
		.mode		= 0444,
		.proc_handler	= &proc_dointvec,
	},
	{ .ctl_name = 0 }
};

/* Constants for minimum and maximum testing in vm_table.
   We use these as one-element integer vectors. */
static int zero;
static int one_hundred = 100;


static ctl_table vm_table[] = {
	{
		.ctl_name	= VM_OVERCOMMIT_MEMORY,
		.procname	= "overcommit_memory",
		.data		= &sysctl_overcommit_memory,
		.maxlen		= sizeof(sysctl_overcommit_memory),
		.mode		= 0644,
		.proc_handler	= &proc_dointvec,
	},
	{
		.ctl_name	= VM_OVERCOMMIT_RATIO,
		.procname	= "overcommit_ratio",
		.data		= &sysctl_overcommit_ratio,
		.maxlen		= sizeof(sysctl_overcommit_ratio),
		.mode		= 0644,
		.proc_handler	= &proc_dointvec,
	},
	{
		.ctl_name	= VM_PAGE_CLUSTER,
		.procname	= "page-cluster", 
		.data		= &page_cluster,
		.maxlen		= sizeof(int),
		.mode		= 0644,
		.proc_handler	= &proc_dointvec,
	},
	{
		.ctl_name	= VM_DIRTY_BACKGROUND,
		.procname	= "dirty_background_ratio",
		.data		= &dirty_background_ratio,
		.maxlen		= sizeof(dirty_background_ratio),
		.mode		= 0644,
		.proc_handler	= &proc_dointvec_minmax,
		.strategy	= &sysctl_intvec,
		.extra1		= &zero,
		.extra2		= &one_hundred,
	},
	{
		.ctl_name	= VM_DIRTY_RATIO,
		.procname	= "dirty_ratio",
		.data		= &vm_dirty_ratio,
		.maxlen		= sizeof(vm_dirty_ratio),
		.mode		= 0644,
		.proc_handler	= &proc_dointvec_minmax,
		.strategy	= &sysctl_intvec,
		.extra1		= &zero,
		.extra2		= &one_hundred,
	},
	{
		.ctl_name	= VM_DIRTY_WB_CS,
		.procname	= "dirty_writeback_centisecs",
		.data		= &dirty_writeback_centisecs,
		.maxlen		= sizeof(dirty_writeback_centisecs),
		.mode		= 0644,
		.proc_handler	= &dirty_writeback_centisecs_handler,
	},
	{
		.ctl_name	= VM_DIRTY_EXPIRE_CS,
		.procname	= "dirty_expire_centisecs",
		.data		= &dirty_expire_centisecs,
		.maxlen		= sizeof(dirty_expire_centisecs),
		.mode		= 0644,
		.proc_handler	= &proc_dointvec,
	},
	{
		.ctl_name	= VM_NR_PDFLUSH_THREADS,
		.procname	= "nr_pdflush_threads",
		.data		= &nr_pdflush_threads,
		.maxlen		= sizeof nr_pdflush_threads,
		.mode		= 0444 /* read-only*/,
		.proc_handler	= &proc_dointvec,
	},
	{
		.ctl_name	= VM_SWAPPINESS,
		.procname	= "swappiness",
		.data		= &vm_swappiness,
		.maxlen		= sizeof(vm_swappiness),
		.mode		= 0644,
		.proc_handler	= &proc_dointvec_minmax,
		.strategy	= &sysctl_intvec,
		.extra1		= &zero,
		.extra2		= &one_hundred,
	},
#ifdef CONFIG_HUGETLB_PAGE
	 {
		.ctl_name	= VM_HUGETLB_PAGES,
		.procname	= "nr_hugepages",
		.data		= &htlbpage_max,
		.maxlen		= sizeof(int),
		.mode		= 0644,
		.proc_handler	= &hugetlb_sysctl_handler,
	 },
#endif
	{
		.ctl_name	= VM_LOWER_ZONE_PROTECTION,
		.procname	= "lower_zone_protection",
		.data		= &sysctl_lower_zone_protection,
		.maxlen		= sizeof(sysctl_lower_zone_protection),
		.mode		= 0644,
		.proc_handler	= &proc_dointvec_minmax,
		.strategy	= &sysctl_intvec,
		.extra1		= &zero,
	},
	{
		.ctl_name	= VM_MIN_FREE_KBYTES,
		.procname	= "min_free_kbytes",
		.data		= &min_free_kbytes,
		.maxlen		= sizeof(min_free_kbytes),
		.mode		= 0644,
		.proc_handler	= &min_free_kbytes_sysctl_handler,
		.strategy	= &sysctl_intvec,
		.extra1		= &zero,
	},
	{
<<<<<<< HEAD
		.ctl_name	= VM_LAPTOP_MODE,
		.procname	= "laptop_mode",
		.data		= &laptop_mode,
		.maxlen		= sizeof(laptop_mode),
		.mode		= 0644,
		.proc_handler	= &proc_dointvec,
		.strategy	= &sysctl_intvec,
		.extra1		= &zero,
	},
	{
		.ctl_name	= VM_BLOCK_DUMP,
		.procname	= "block_dump",
		.data		= &block_dump,
		.maxlen		= sizeof(block_dump),
		.mode		= 0644,
		.proc_handler	= &proc_dointvec,
		.strategy	= &sysctl_intvec,
		.extra1		= &zero,
	},
	{
		.ctl_name	= VM_DISABLE_CAP_MLOCK,
		.procname	= "disable_cap_mlock",
		.data		= &sysctl_disable_cap_mlock,
		.maxlen		= sizeof(sysctl_disable_cap_mlock),
		.mode		= 0644,
		.proc_handler	= &proc_dointvec,
=======
		.ctl_name	= VM_MAX_MAP_COUNT,
		.procname	= "max_map_count",
		.data		= &sysctl_max_map_count,
		.maxlen		= sizeof(sysctl_max_map_count),
		.mode		= 0644,
		.proc_handler	= &proc_dointvec
>>>>>>> 196c4ebd
	},
	{ .ctl_name = 0 }
};

static ctl_table proc_table[] = {
	{ .ctl_name = 0 }
};

static ctl_table fs_table[] = {
	{
		.ctl_name	= FS_NRINODE,
		.procname	= "inode-nr",
		.data		= &inodes_stat,
		.maxlen		= 2*sizeof(int),
		.mode		= 0444,
		.proc_handler	= &proc_dointvec,
	},
	{
		.ctl_name	= FS_STATINODE,
		.procname	= "inode-state",
		.data		= &inodes_stat,
		.maxlen		= 7*sizeof(int),
		.mode		= 0444,
		.proc_handler	= &proc_dointvec,
	},
	{
		.ctl_name	= FS_NRFILE,
		.procname	= "file-nr",
		.data		= &files_stat,
		.maxlen		= 3*sizeof(int),
		.mode		= 0444,
		.proc_handler	= &proc_dointvec,
	},
	{
		.ctl_name	= FS_MAXFILE,
		.procname	= "file-max",
		.data		= &files_stat.max_files,
		.maxlen		= sizeof(int),
		.mode		= 0644,
		.proc_handler	= &proc_dointvec,
	},
	{
		.ctl_name	= FS_DENTRY,
		.procname	= "dentry-state",
		.data		= &dentry_stat,
		.maxlen		= 6*sizeof(int),
		.mode		= 0444,
		.proc_handler	= &proc_dointvec,
	},
	{
		.ctl_name	= FS_OVERFLOWUID,
		.procname	= "overflowuid",
		.data		= &fs_overflowuid,
		.maxlen		= sizeof(int),
		.mode		= 0644,
		.proc_handler	= &proc_dointvec_minmax,
		.strategy	= &sysctl_intvec,
		.extra1		= &minolduid,
		.extra2		= &maxolduid,
	},
	{
		.ctl_name	= FS_OVERFLOWGID,
		.procname	= "overflowgid",
		.data		= &fs_overflowgid,
		.maxlen		= sizeof(int),
		.mode		= 0644,
		.proc_handler	= &proc_dointvec_minmax,
		.strategy	= &sysctl_intvec,
		.extra1		= &minolduid,
		.extra2		= &maxolduid,
	},
	{
		.ctl_name	= FS_LEASES,
		.procname	= "leases-enable",
		.data		= &leases_enable,
		.maxlen		= sizeof(int),
		.mode		= 0644,
		.proc_handler	= &proc_dointvec,
	},
	{
		.ctl_name	= FS_DIR_NOTIFY,
		.procname	= "dir-notify-enable",
		.data		= &dir_notify_enable,
		.maxlen		= sizeof(int),
		.mode		= 0644,
		.proc_handler	= &proc_dointvec,
	},
	{
		.ctl_name	= FS_LEASE_TIME,
		.procname	= "lease-break-time",
		.data		= &lease_break_time,
		.maxlen		= sizeof(int),
		.mode		= 0644,
		.proc_handler	= &proc_dointvec,
	},
	{
		.ctl_name	= FS_AIO_NR,
		.procname	= "aio-nr",
		.data		= &aio_nr,
		.maxlen		= sizeof(aio_nr),
		.mode		= 0444,
		.proc_handler	= &proc_dointvec,
	},
	{
		.ctl_name	= FS_AIO_MAX_NR,
		.procname	= "aio-max-nr",
		.data		= &aio_max_nr,
		.maxlen		= sizeof(aio_max_nr),
		.mode		= 0644,
		.proc_handler	= &proc_dointvec,
	},
	{ .ctl_name = 0 }
};

static ctl_table debug_table[] = {
	{ .ctl_name = 0 }
};

static ctl_table dev_table[] = {
	{ .ctl_name = 0 }
};  

extern void init_irq_proc (void);

void __init sysctl_init(void)
{
#ifdef CONFIG_PROC_FS
	register_proc_table(root_table, proc_sys_root);
	init_irq_proc();
#endif
}

int do_sysctl(int __user *name, int nlen, void __user *oldval, size_t __user *oldlenp,
	       void __user *newval, size_t newlen)
{
	struct list_head *tmp;

	if (nlen <= 0 || nlen >= CTL_MAXNAME)
		return -ENOTDIR;
	if (oldval) {
		int old_len;
		if (!oldlenp || get_user(old_len, oldlenp))
			return -EFAULT;
	}
	tmp = &root_table_header.ctl_entry;
	do {
		struct ctl_table_header *head =
			list_entry(tmp, struct ctl_table_header, ctl_entry);
		void *context = NULL;
		int error = parse_table(name, nlen, oldval, oldlenp, 
					newval, newlen, head->ctl_table,
					&context);
		if (context)
			kfree(context);
		if (error != -ENOTDIR)
			return error;
		tmp = tmp->next;
	} while (tmp != &root_table_header.ctl_entry);
	return -ENOTDIR;
}

asmlinkage long sys_sysctl(struct __sysctl_args __user *args)
{
	struct __sysctl_args tmp;
	int error;

	if (copy_from_user(&tmp, args, sizeof(tmp)))
		return -EFAULT;

	lock_kernel();
	error = do_sysctl(tmp.name, tmp.nlen, tmp.oldval, tmp.oldlenp,
			  tmp.newval, tmp.newlen);
	unlock_kernel();
	return error;
}

/*
 * ctl_perm does NOT grant the superuser all rights automatically, because
 * some sysctl variables are readonly even to root.
 */

static int test_perm(int mode, int op)
{
	if (!current->euid)
		mode >>= 6;
	else if (in_egroup_p(0))
		mode >>= 3;
	if ((mode & op & 0007) == op)
		return 0;
	return -EACCES;
}

static inline int ctl_perm(ctl_table *table, int op)
{
	int error;
	error = security_sysctl(table, op);
	if (error)
		return error;
	return test_perm(table->mode, op);
}

static int parse_table(int __user *name, int nlen,
		       void __user *oldval, size_t __user *oldlenp,
		       void __user *newval, size_t newlen,
		       ctl_table *table, void **context)
{
	int n;
repeat:
	if (!nlen)
		return -ENOTDIR;
	if (get_user(n, name))
		return -EFAULT;
	for ( ; table->ctl_name; table++) {
		if (n == table->ctl_name || table->ctl_name == CTL_ANY) {
			int error;
			if (table->child) {
				if (ctl_perm(table, 001))
					return -EPERM;
				if (table->strategy) {
					error = table->strategy(
						table, name, nlen,
						oldval, oldlenp,
						newval, newlen, context);
					if (error)
						return error;
				}
				name++;
				nlen--;
				table = table->child;
				goto repeat;
			}
			error = do_sysctl_strategy(table, name, nlen,
						   oldval, oldlenp,
						   newval, newlen, context);
			return error;
		}
	}
	return -ENOTDIR;
}

/* Perform the actual read/write of a sysctl table entry. */
int do_sysctl_strategy (ctl_table *table, 
			int __user *name, int nlen,
			void __user *oldval, size_t __user *oldlenp,
			void __user *newval, size_t newlen, void **context)
{
	int op = 0, rc;
	size_t len;

	if (oldval)
		op |= 004;
	if (newval) 
		op |= 002;
	if (ctl_perm(table, op))
		return -EPERM;

	if (table->strategy) {
		rc = table->strategy(table, name, nlen, oldval, oldlenp,
				     newval, newlen, context);
		if (rc < 0)
			return rc;
		if (rc > 0)
			return 0;
	}

	/* If there is no strategy routine, or if the strategy returns
	 * zero, proceed with automatic r/w */
	if (table->data && table->maxlen) {
		if (oldval && oldlenp) {
			if (get_user(len, oldlenp))
				return -EFAULT;
			if (len) {
				if (len > table->maxlen)
					len = table->maxlen;
				if(copy_to_user(oldval, table->data, len))
					return -EFAULT;
				if(put_user(len, oldlenp))
					return -EFAULT;
			}
		}
		if (newval && newlen) {
			len = newlen;
			if (len > table->maxlen)
				len = table->maxlen;
			if(copy_from_user(table->data, newval, len))
				return -EFAULT;
		}
	}
	return 0;
}

/**
 * register_sysctl_table - register a sysctl hierarchy
 * @table: the top-level table structure
 * @insert_at_head: whether the entry should be inserted in front or at the end
 *
 * Register a sysctl table hierarchy. @table should be a filled in ctl_table
 * array. An entry with a ctl_name of 0 terminates the table. 
 *
 * The members of the &ctl_table structure are used as follows:
 *
 * ctl_name - This is the numeric sysctl value used by sysctl(2). The number
 *            must be unique within that level of sysctl
 *
 * procname - the name of the sysctl file under /proc/sys. Set to %NULL to not
 *            enter a sysctl file
 *
 * data - a pointer to data for use by proc_handler
 *
 * maxlen - the maximum size in bytes of the data
 *
 * mode - the file permissions for the /proc/sys file, and for sysctl(2)
 *
 * child - a pointer to the child sysctl table if this entry is a directory, or
 *         %NULL.
 *
 * proc_handler - the text handler routine (described below)
 *
 * strategy - the strategy routine (described below)
 *
 * de - for internal use by the sysctl routines
 *
 * extra1, extra2 - extra pointers usable by the proc handler routines
 *
 * Leaf nodes in the sysctl tree will be represented by a single file
 * under /proc; non-leaf nodes will be represented by directories.
 *
 * sysctl(2) can automatically manage read and write requests through
 * the sysctl table.  The data and maxlen fields of the ctl_table
 * struct enable minimal validation of the values being written to be
 * performed, and the mode field allows minimal authentication.
 *
 * More sophisticated management can be enabled by the provision of a
 * strategy routine with the table entry.  This will be called before
 * any automatic read or write of the data is performed.
 *
 * The strategy routine may return
 *
 * < 0 - Error occurred (error is passed to user process)
 *
 * 0   - OK - proceed with automatic read or write.
 *
 * > 0 - OK - read or write has been done by the strategy routine, so
 *       return immediately.
 *
 * There must be a proc_handler routine for any terminal nodes
 * mirrored under /proc/sys (non-terminals are handled by a built-in
 * directory handler).  Several default handlers are available to
 * cover common cases -
 *
 * proc_dostring(), proc_dointvec(), proc_dointvec_jiffies(),
 * proc_dointvec_userhz_jiffies(), proc_dointvec_minmax(), 
 * proc_doulongvec_ms_jiffies_minmax(), proc_doulongvec_minmax()
 *
 * It is the handler's job to read the input buffer from user memory
 * and process it. The handler should return 0 on success.
 *
 * This routine returns %NULL on a failure to register, and a pointer
 * to the table header on success.
 */
struct ctl_table_header *register_sysctl_table(ctl_table * table, 
					       int insert_at_head)
{
	struct ctl_table_header *tmp;
	tmp = kmalloc(sizeof(struct ctl_table_header), GFP_KERNEL);
	if (!tmp)
		return NULL;
	tmp->ctl_table = table;
	INIT_LIST_HEAD(&tmp->ctl_entry);
	if (insert_at_head)
		list_add(&tmp->ctl_entry, &root_table_header.ctl_entry);
	else
		list_add_tail(&tmp->ctl_entry, &root_table_header.ctl_entry);
#ifdef CONFIG_PROC_FS
	register_proc_table(table, proc_sys_root);
#endif
	return tmp;
}

/**
 * unregister_sysctl_table - unregister a sysctl table hierarchy
 * @header: the header returned from register_sysctl_table
 *
 * Unregisters the sysctl table and all children. proc entries may not
 * actually be removed until they are no longer used by anyone.
 */
void unregister_sysctl_table(struct ctl_table_header * header)
{
	list_del(&header->ctl_entry);
#ifdef CONFIG_PROC_FS
	unregister_proc_table(header->ctl_table, proc_sys_root);
#endif
	kfree(header);
}

/*
 * /proc/sys support
 */

#ifdef CONFIG_PROC_FS

/* Scan the sysctl entries in table and add them all into /proc */
static void register_proc_table(ctl_table * table, struct proc_dir_entry *root)
{
	struct proc_dir_entry *de;
	int len;
	mode_t mode;
	
	for (; table->ctl_name; table++) {
		/* Can't do anything without a proc name. */
		if (!table->procname)
			continue;
		/* Maybe we can't do anything with it... */
		if (!table->proc_handler && !table->child) {
			printk(KERN_WARNING "SYSCTL: Can't register %s\n",
				table->procname);
			continue;
		}

		len = strlen(table->procname);
		mode = table->mode;

		de = NULL;
		if (table->proc_handler)
			mode |= S_IFREG;
		else {
			mode |= S_IFDIR;
			for (de = root->subdir; de; de = de->next) {
				if (proc_match(len, table->procname, de))
					break;
			}
			/* If the subdir exists already, de is non-NULL */
		}

		if (!de) {
			de = create_proc_entry(table->procname, mode, root);
			if (!de)
				continue;
			de->data = (void *) table;
			if (table->proc_handler)
				de->proc_fops = &proc_sys_file_operations;
		}
		table->de = de;
		if (de->mode & S_IFDIR)
			register_proc_table(table->child, de);
	}
}

/*
 * Unregister a /proc sysctl table and any subdirectories.
 */
static void unregister_proc_table(ctl_table * table, struct proc_dir_entry *root)
{
	struct proc_dir_entry *de;
	for (; table->ctl_name; table++) {
		if (!(de = table->de))
			continue;
		if (de->mode & S_IFDIR) {
			if (!table->child) {
				printk (KERN_ALERT "Help - malformed sysctl tree on free\n");
				continue;
			}
			unregister_proc_table(table->child, de);

			/* Don't unregister directories which still have entries.. */
			if (de->subdir)
				continue;
		}

		/* Don't unregister proc entries that are still being used.. */
		if (atomic_read(&de->count))
			continue;

		table->de = NULL;
		remove_proc_entry(table->procname, root);
	}
}

static ssize_t do_rw_proc(int write, struct file * file, char __user * buf,
			  size_t count, loff_t *ppos)
{
	int op;
	struct proc_dir_entry *de;
	struct ctl_table *table;
	size_t res;
	ssize_t error;
	
	de = PDE(file->f_dentry->d_inode);
	if (!de || !de->data)
		return -ENOTDIR;
	table = (struct ctl_table *) de->data;
	if (!table || !table->proc_handler)
		return -ENOTDIR;
	op = (write ? 002 : 004);
	if (ctl_perm(table, op))
		return -EPERM;
	
	res = count;

	/*
	 * FIXME: we need to pass on ppos to the handler.
	 */

	error = (*table->proc_handler) (table, write, file, buf, &res);
	if (error)
		return error;
	return res;
}

static int proc_opensys(struct inode *inode, struct file *file)
{
	if (file->f_mode & FMODE_WRITE) {
		/*
		 * sysctl entries that are not writable,
		 * are _NOT_ writable, capabilities or not.
		 */
		if (!(inode->i_mode & S_IWUSR))
			return -EPERM;
	}

	return 0;
}

static ssize_t proc_readsys(struct file * file, char __user * buf,
			    size_t count, loff_t *ppos)
{
	return do_rw_proc(0, file, buf, count, ppos);
}

static ssize_t proc_writesys(struct file * file, const char __user * buf,
			     size_t count, loff_t *ppos)
{
	return do_rw_proc(1, file, (char __user *) buf, count, ppos);
}

/**
 * proc_dostring - read a string sysctl
 * @table: the sysctl table
 * @write: %TRUE if this is a write to the sysctl file
 * @filp: the file structure
 * @buffer: the user buffer
 * @lenp: the size of the user buffer
 *
 * Reads/writes a string from/to the user buffer. If the kernel
 * buffer provided is not large enough to hold the string, the
 * string is truncated. The copied string is %NULL-terminated.
 * If the string is being read by the user process, it is copied
 * and a newline '\n' is added. It is truncated if the buffer is
 * not large enough.
 *
 * Returns 0 on success.
 */
int proc_dostring(ctl_table *table, int write, struct file *filp,
		  void __user *buffer, size_t *lenp)
{
	size_t len;
	char __user *p;
	char c;
	
	if (!table->data || !table->maxlen || !*lenp ||
	    (filp->f_pos && !write)) {
		*lenp = 0;
		return 0;
	}
	
	if (write) {
		len = 0;
		p = buffer;
		while (len < *lenp) {
			if (get_user(c, p++))
				return -EFAULT;
			if (c == 0 || c == '\n')
				break;
			len++;
		}
		if (len >= table->maxlen)
			len = table->maxlen-1;
		if(copy_from_user(table->data, buffer, len))
			return -EFAULT;
		((char *) table->data)[len] = 0;
		filp->f_pos += *lenp;
	} else {
		len = strlen(table->data);
		if (len > table->maxlen)
			len = table->maxlen;
		if (len > *lenp)
			len = *lenp;
		if (len)
			if(copy_to_user(buffer, table->data, len))
				return -EFAULT;
		if (len < *lenp) {
			if(put_user('\n', ((char *) buffer) + len))
				return -EFAULT;
			len++;
		}
		*lenp = len;
		filp->f_pos += len;
	}
	return 0;
}

/*
 *	Special case of dostring for the UTS structure. This has locks
 *	to observe. Should this be in kernel/sys.c ????
 */
 
static int proc_doutsstring(ctl_table *table, int write, struct file *filp,
		  void __user *buffer, size_t *lenp)
{
	int r;

	if (!write) {
		down_read(&uts_sem);
		r=proc_dostring(table,0,filp,buffer,lenp);
		up_read(&uts_sem);
	} else {
		down_write(&uts_sem);
		r=proc_dostring(table,1,filp,buffer,lenp);
		up_write(&uts_sem);
	}
	return r;
}

static int do_proc_dointvec_conv(int *negp, unsigned long *lvalp,
				 int *valp,
				 int write, void *data)
{
	if (write) {
		*valp = *negp ? -*lvalp : *lvalp;
	} else {
		int val = *valp;
		if (val < 0) {
			*negp = -1;
			*lvalp = (unsigned long)-val;
		} else {
			*negp = 0;
			*lvalp = (unsigned long)val;
		}
	}
	return 0;
}

static int do_proc_dointvec(ctl_table *table, int write, struct file *filp,
		  void __user *buffer, size_t *lenp, 
		  int (*conv)(int *negp, unsigned long *lvalp, int *valp,
			      int write, void *data),
		  void *data)
{
#define TMPBUFLEN 20
	int *i, vleft, first=1, neg, val;
	unsigned long lval;
	size_t left, len;
	
	char buf[TMPBUFLEN], *p;
	
	if (!table->data || !table->maxlen || !*lenp ||
	    (filp->f_pos && !write)) {
		*lenp = 0;
		return 0;
	}
	
	i = (int *) table->data;
	vleft = table->maxlen / sizeof(*i);
	left = *lenp;

	if (!conv)
		conv = do_proc_dointvec_conv;

	for (; left && vleft--; i++, first=0) {
		if (write) {
			while (left) {
				char c;
				if (get_user(c,(char __user *) buffer))
					return -EFAULT;
				if (!isspace(c))
					break;
				left--;
				buffer++;
			}
			if (!left)
				break;
			neg = 0;
			len = left;
			if (len > sizeof(buf) - 1)
				len = sizeof(buf) - 1;
			if(copy_from_user(buf, buffer, len))
				return -EFAULT;
			buf[len] = 0;
			p = buf;
			if (*p == '-' && left > 1) {
				neg = 1;
				left--, p++;
			}
			if (*p < '0' || *p > '9')
				break;

			lval = simple_strtoul(p, &p, 0);

			len = p-buf;
			if ((len < left) && *p && !isspace(*p))
				break;
			if (neg)
				val = -val;
			buffer += len;
			left -= len;

			if (conv(&neg, &lval, i, 1, data))
				break;
		} else {
			p = buf;
			if (!first)
				*p++ = '\t';
	
			if (conv(&neg, &lval, i, 0, data))
				break;

			sprintf(p, "%s%lu", neg ? "-" : "", lval);
			len = strlen(buf);
			if (len > left)
				len = left;
			if(copy_to_user(buffer, buf, len))
				return -EFAULT;
			left -= len;
			buffer += len;
		}
	}

	if (!write && !first && left) {
		if(put_user('\n', (char *) buffer))
			return -EFAULT;
		left--, buffer++;
	}
	if (write) {
		p = (char *) buffer;
		while (left) {
			char c;
			if (get_user(c, p++))
				return -EFAULT;
			if (!isspace(c))
				break;
			left--;
		}
	}
	if (write && first)
		return -EINVAL;
	*lenp -= left;
	filp->f_pos += *lenp;
	return 0;
#undef TMPBUFLEN
}

/**
 * proc_dointvec - read a vector of integers
 * @table: the sysctl table
 * @write: %TRUE if this is a write to the sysctl file
 * @filp: the file structure
 * @buffer: the user buffer
 * @lenp: the size of the user buffer
 *
 * Reads/writes up to table->maxlen/sizeof(unsigned int) integer
 * values from/to the user buffer, treated as an ASCII string. 
 *
 * Returns 0 on success.
 */
int proc_dointvec(ctl_table *table, int write, struct file *filp,
		     void __user *buffer, size_t *lenp)
{
    return do_proc_dointvec(table,write,filp,buffer,lenp,
		    	    NULL,NULL);
}

#define OP_SET	0
#define OP_AND	1
#define OP_OR	2
#define OP_MAX	3
#define OP_MIN	4

static int do_proc_dointvec_bset_conv(int *negp, unsigned long *lvalp,
				      int *valp,
				      int write, void *data)
{
	int op = *(int *)data;
	if (write) {
		int val = *negp ? -*lvalp : *lvalp;
		switch(op) {
		case OP_SET:	*valp = val; break;
		case OP_AND:	*valp &= val; break;
		case OP_OR:	*valp |= val; break;
		case OP_MAX:	if(*valp < val)
					*valp = val;
				break;
		case OP_MIN:	if(*valp > val)
				*valp = val;
				break;
		}
	} else {
		int val = *valp;
		if (val < 0) {
			*negp = -1;
			*lvalp = (unsigned long)-val;
		} else {
			*negp = 0;
			*lvalp = (unsigned long)val;
		}
	}
	return 0;
}

/*
 *	init may raise the set.
 */
 
int proc_dointvec_bset(ctl_table *table, int write, struct file *filp,
			void __user *buffer, size_t *lenp)
{
	int op;

	if (!capable(CAP_SYS_MODULE)) {
		return -EPERM;
	}

	op = (current->pid == 1) ? OP_SET : OP_AND;
	return do_proc_dointvec(table,write,filp,buffer,lenp,
				do_proc_dointvec_bset_conv,&op);
}

struct do_proc_dointvec_minmax_conv_param {
	int *min;
	int *max;
};

static int do_proc_dointvec_minmax_conv(int *negp, unsigned long *lvalp, 
					int *valp, 
					int write, void *data)
{
	struct do_proc_dointvec_minmax_conv_param *param = data;
	if (write) {
		int val = *negp ? -*lvalp : *lvalp;
		if ((param->min && *param->min > val) ||
		    (param->max && *param->max < val))
			return -EINVAL;
		*valp = val;
	} else {
		int val = *valp;
		if (val < 0) {
			*negp = -1;
			*lvalp = (unsigned long)-val;
		} else {
			*negp = 0;
			*lvalp = (unsigned long)val;
		}
	}
	return 0;
}

/**
 * proc_dointvec_minmax - read a vector of integers with min/max values
 * @table: the sysctl table
 * @write: %TRUE if this is a write to the sysctl file
 * @filp: the file structure
 * @buffer: the user buffer
 * @lenp: the size of the user buffer
 *
 * Reads/writes up to table->maxlen/sizeof(unsigned int) integer
 * values from/to the user buffer, treated as an ASCII string.
 *
 * This routine will ensure the values are within the range specified by
 * table->extra1 (min) and table->extra2 (max).
 *
 * Returns 0 on success.
 */
int proc_dointvec_minmax(ctl_table *table, int write, struct file *filp,
		  void __user *buffer, size_t *lenp)
{
	struct do_proc_dointvec_minmax_conv_param param = {
		.min = (int *) table->extra1,
		.max = (int *) table->extra2,
	};
	return do_proc_dointvec(table, write, filp, buffer, lenp,
				do_proc_dointvec_minmax_conv, &param);
}

static int do_proc_doulongvec_minmax(ctl_table *table, int write,
				     struct file *filp,
				     void __user *buffer, size_t *lenp,
				     unsigned long convmul,
				     unsigned long convdiv)
{
#define TMPBUFLEN 20
	unsigned long *i, *min, *max, val;
	int vleft, first=1, neg;
	size_t len, left;
	char buf[TMPBUFLEN], *p;
	
	if (!table->data || !table->maxlen || !*lenp ||
	    (filp->f_pos && !write)) {
		*lenp = 0;
		return 0;
	}
	
	i = (unsigned long *) table->data;
	min = (unsigned long *) table->extra1;
	max = (unsigned long *) table->extra2;
	vleft = table->maxlen / sizeof(unsigned long);
	left = *lenp;
	
	for (; left && vleft--; i++, min++, max++, first=0) {
		if (write) {
			while (left) {
				char c;
				if (get_user(c, (char __user *) buffer))
					return -EFAULT;
				if (!isspace(c))
					break;
				left--;
				buffer++;
			}
			if (!left)
				break;
			neg = 0;
			len = left;
			if (len > TMPBUFLEN-1)
				len = TMPBUFLEN-1;
			if (copy_from_user(buf, buffer, len))
				return -EFAULT;
			buf[len] = 0;
			p = buf;
			if (*p == '-' && left > 1) {
				neg = 1;
				left--, p++;
			}
			if (*p < '0' || *p > '9')
				break;
			val = simple_strtoul(p, &p, 0) * convmul / convdiv ;
			len = p-buf;
			if ((len < left) && *p && !isspace(*p))
				break;
			if (neg)
				val = -val;
			buffer += len;
			left -= len;

			if(neg)
				continue;
			if ((min && val < *min) || (max && val > *max))
				continue;
			*i = val;
		} else {
			p = buf;
			if (!first)
				*p++ = '\t';
			sprintf(p, "%lu", convdiv * (*i) / convmul);
			len = strlen(buf);
			if (len > left)
				len = left;
			if(copy_to_user(buffer, buf, len))
				return -EFAULT;
			left -= len;
			buffer += len;
		}
	}

	if (!write && !first && left) {
		if(put_user('\n', (char *) buffer))
			return -EFAULT;
		left--, buffer++;
	}
	if (write) {
		p = (char *) buffer;
		while (left) {
			char c;
			if (get_user(c, p++))
				return -EFAULT;
			if (!isspace(c))
				break;
			left--;
		}
	}
	if (write && first)
		return -EINVAL;
	*lenp -= left;
	filp->f_pos += *lenp;
	return 0;
#undef TMPBUFLEN
}

/**
 * proc_doulongvec_minmax - read a vector of long integers with min/max values
 * @table: the sysctl table
 * @write: %TRUE if this is a write to the sysctl file
 * @filp: the file structure
 * @buffer: the user buffer
 * @lenp: the size of the user buffer
 *
 * Reads/writes up to table->maxlen/sizeof(unsigned long) unsigned long
 * values from/to the user buffer, treated as an ASCII string.
 *
 * This routine will ensure the values are within the range specified by
 * table->extra1 (min) and table->extra2 (max).
 *
 * Returns 0 on success.
 */
int proc_doulongvec_minmax(ctl_table *table, int write, struct file *filp,
			   void __user *buffer, size_t *lenp)
{
    return do_proc_doulongvec_minmax(table, write, filp, buffer, lenp, 1l, 1l);
}

/**
 * proc_doulongvec_ms_jiffies_minmax - read a vector of millisecond values with min/max values
 * @table: the sysctl table
 * @write: %TRUE if this is a write to the sysctl file
 * @filp: the file structure
 * @buffer: the user buffer
 * @lenp: the size of the user buffer
 *
 * Reads/writes up to table->maxlen/sizeof(unsigned long) unsigned long
 * values from/to the user buffer, treated as an ASCII string. The values
 * are treated as milliseconds, and converted to jiffies when they are stored.
 *
 * This routine will ensure the values are within the range specified by
 * table->extra1 (min) and table->extra2 (max).
 *
 * Returns 0 on success.
 */
int proc_doulongvec_ms_jiffies_minmax(ctl_table *table, int write,
				      struct file *filp,
				      void __user *buffer, size_t *lenp)
{
    return do_proc_doulongvec_minmax(table, write, filp, buffer,
				     lenp, HZ, 1000l);
}


static int do_proc_dointvec_jiffies_conv(int *negp, unsigned long *lvalp,
					 int *valp,
					 int write, void *data)
{
	if (write) {
		*valp = *negp ? -(*lvalp*HZ) : (*lvalp*HZ);
	} else {
		int val = *valp;
		unsigned long lval;
		if (val < 0) {
			*negp = -1;
			lval = (unsigned long)-val;
		} else {
			*negp = 0;
			lval = (unsigned long)val;
		}
		*lvalp = lval / HZ;
	}
	return 0;
}

static int do_proc_dointvec_userhz_jiffies_conv(int *negp, unsigned long *lvalp,
						int *valp,
						int write, void *data)
{
	if (write) {
		*valp = clock_t_to_jiffies(*negp ? -*lvalp : *lvalp);
	} else {
		int val = *valp;
		unsigned long lval;
		if (val < 0) {
			*negp = -1;
			lval = (unsigned long)-val;
		} else {
			*negp = 0;
			lval = (unsigned long)val;
		}
		*lvalp = jiffies_to_clock_t(lval);
	}
	return 0;
}

/**
 * proc_dointvec_jiffies - read a vector of integers as seconds
 * @table: the sysctl table
 * @write: %TRUE if this is a write to the sysctl file
 * @filp: the file structure
 * @buffer: the user buffer
 * @lenp: the size of the user buffer
 *
 * Reads/writes up to table->maxlen/sizeof(unsigned int) integer
 * values from/to the user buffer, treated as an ASCII string. 
 * The values read are assumed to be in seconds, and are converted into
 * jiffies.
 *
 * Returns 0 on success.
 */
int proc_dointvec_jiffies(ctl_table *table, int write, struct file *filp,
			  void __user *buffer, size_t *lenp)
{
    return do_proc_dointvec(table,write,filp,buffer,lenp,
		    	    do_proc_dointvec_jiffies_conv,NULL);
}

/**
 * proc_dointvec_userhz_jiffies - read a vector of integers as 1/USER_HZ seconds
 * @table: the sysctl table
 * @write: %TRUE if this is a write to the sysctl file
 * @filp: the file structure
 * @buffer: the user buffer
 * @lenp: the size of the user buffer
 *
 * Reads/writes up to table->maxlen/sizeof(unsigned int) integer
 * values from/to the user buffer, treated as an ASCII string. 
 * The values read are assumed to be in 1/USER_HZ seconds, and 
 * are converted into jiffies.
 *
 * Returns 0 on success.
 */
int proc_dointvec_userhz_jiffies(ctl_table *table, int write, struct file *filp,
				 void __user *buffer, size_t *lenp)
{
    return do_proc_dointvec(table,write,filp,buffer,lenp,
		    	    do_proc_dointvec_userhz_jiffies_conv,NULL);
}

#else /* CONFIG_PROC_FS */

int proc_dostring(ctl_table *table, int write, struct file *filp,
		  void *buffer, size_t *lenp)
{
	return -ENOSYS;
}

static int proc_doutsstring(ctl_table *table, int write, struct file *filp,
			    void *buffer, size_t *lenp)
{
	return -ENOSYS;
}

int proc_dointvec(ctl_table *table, int write, struct file *filp,
		  void *buffer, size_t *lenp)
{
	return -ENOSYS;
}

int proc_dointvec_bset(ctl_table *table, int write, struct file *filp,
			void *buffer, size_t *lenp)
{
	return -ENOSYS;
}

int proc_dointvec_minmax(ctl_table *table, int write, struct file *filp,
		    void *buffer, size_t *lenp)
{
	return -ENOSYS;
}

int proc_dointvec_jiffies(ctl_table *table, int write, struct file *filp,
		    void *buffer, size_t *lenp)
{
	return -ENOSYS;
}

int proc_dointvec_userhz_jiffies(ctl_table *table, int write, struct file *filp,
		    void *buffer, size_t *lenp)
{
	return -ENOSYS;
}

int proc_doulongvec_minmax(ctl_table *table, int write, struct file *filp,
		    void *buffer, size_t *lenp)
{
	return -ENOSYS;
}

int proc_doulongvec_ms_jiffies_minmax(ctl_table *table, int write,
				      struct file *filp,
				      void *buffer, size_t *lenp)
{
    return -ENOSYS;
}


#endif /* CONFIG_PROC_FS */


/*
 * General sysctl support routines 
 */

/* The generic string strategy routine: */
int sysctl_string(ctl_table *table, int __user *name, int nlen,
		  void __user *oldval, size_t __user *oldlenp,
		  void __user *newval, size_t newlen, void **context)
{
	size_t l, len;
	
	if (!table->data || !table->maxlen) 
		return -ENOTDIR;
	
	if (oldval && oldlenp) {
		if (get_user(len, oldlenp))
			return -EFAULT;
		if (len) {
			l = strlen(table->data);
			if (len > l) len = l;
			if (len >= table->maxlen)
				len = table->maxlen;
			if(copy_to_user(oldval, table->data, len))
				return -EFAULT;
			if(put_user(0, ((char *) oldval) + len))
				return -EFAULT;
			if(put_user(len, oldlenp))
				return -EFAULT;
		}
	}
	if (newval && newlen) {
		len = newlen;
		if (len > table->maxlen)
			len = table->maxlen;
		if(copy_from_user(table->data, newval, len))
			return -EFAULT;
		if (len == table->maxlen)
			len--;
		((char *) table->data)[len] = 0;
	}
	return 0;
}

/*
 * This function makes sure that all of the integers in the vector
 * are between the minimum and maximum values given in the arrays
 * table->extra1 and table->extra2, respectively.
 */
int sysctl_intvec(ctl_table *table, int __user *name, int nlen,
		void __user *oldval, size_t __user *oldlenp,
		void __user *newval, size_t newlen, void **context)
{
	int i, *vec, *min, *max;
	size_t length;

	if (newval && newlen) {
		if (newlen % sizeof(int) != 0)
			return -EINVAL;

		if (!table->extra1 && !table->extra2)
			return 0;

		if (newlen > table->maxlen)
			newlen = table->maxlen;
		length = newlen / sizeof(int);

		vec = (int *) newval;
		min = (int *) table->extra1;
		max = (int *) table->extra2;

		for (i = 0; i < length; i++) {
			int value;
			if (get_user(value, vec + i))
				return -EFAULT;
			if (min && value < min[i])
				return -EINVAL;
			if (max && value > max[i])
				return -EINVAL;
		}
	}
	return 0;
}

/* Strategy function to convert jiffies to seconds */ 
int sysctl_jiffies(ctl_table *table, int __user *name, int nlen,
		void __user *oldval, size_t __user *oldlenp,
		void __user *newval, size_t newlen, void **context)
{
	if (oldval) {
		size_t olen;
		if (oldlenp) { 
			if (get_user(olen, oldlenp))
				return -EFAULT;
			if (olen!=sizeof(int))
				return -EINVAL; 
		}
		if (put_user(*(int *)(table->data) / HZ, (int *)oldval) || 
		    (oldlenp && put_user(sizeof(int),oldlenp)))
			return -EFAULT;
	}
	if (newval && newlen) { 
		int new;
		if (newlen != sizeof(int))
			return -EINVAL; 
		if (get_user(new, (int *)newval))
			return -EFAULT;
		*(int *)(table->data) = new*HZ; 
	}
	return 1;
}


#else /* CONFIG_SYSCTL */


asmlinkage long sys_sysctl(struct __sysctl_args __user *args)
{
	return -ENOSYS;
}

int sysctl_string(ctl_table *table, int __user *name, int nlen,
		  void __user *oldval, size_t __user *oldlenp,
		  void __user *newval, size_t newlen, void **context)
{
	return -ENOSYS;
}

int sysctl_intvec(ctl_table *table, int __user *name, int nlen,
		void __user *oldval, size_t __user *oldlenp,
		void __user *newval, size_t newlen, void **context)
{
	return -ENOSYS;
}

int sysctl_jiffies(ctl_table *table, int __user *name, int nlen,
		void __user *oldval, size_t __user *oldlenp,
		void __user *newval, size_t newlen, void **context)
{
	return -ENOSYS;
}

int proc_dostring(ctl_table *table, int write, struct file *filp,
		  void __user *buffer, size_t *lenp)
{
	return -ENOSYS;
}

int proc_dointvec(ctl_table *table, int write, struct file *filp,
		  void __user *buffer, size_t *lenp)
{
	return -ENOSYS;
}

int proc_dointvec_bset(ctl_table *table, int write, struct file *filp,
			void __user *buffer, size_t *lenp)
{
	return -ENOSYS;
}

int proc_dointvec_minmax(ctl_table *table, int write, struct file *filp,
		    void __user *buffer, size_t *lenp)
{
	return -ENOSYS;
}

int proc_dointvec_jiffies(ctl_table *table, int write, struct file *filp,
			  void *buffer, size_t *lenp)
{
	return -ENOSYS;
}

int proc_dointvec_userhz_jiffies(ctl_table *table, int write, struct file *filp,
			  void *buffer, size_t *lenp)
{
	return -ENOSYS;
}

int proc_doulongvec_minmax(ctl_table *table, int write, struct file *filp,
		    void __user *buffer, size_t *lenp)
{
	return -ENOSYS;
}

int proc_doulongvec_ms_jiffies_minmax(ctl_table *table, int write,
				      struct file *filp,
				      void __user *buffer, size_t *lenp)
{
    return -ENOSYS;
}

struct ctl_table_header * register_sysctl_table(ctl_table * table, 
						int insert_at_head)
{
	return 0;
}

void unregister_sysctl_table(struct ctl_table_header * table)
{
}

#endif /* CONFIG_SYSCTL */

/*
 * No sense putting this after each symbol definition, twice,
 * exception granted :-)
 */
EXPORT_SYMBOL(proc_dointvec);
EXPORT_SYMBOL(proc_dointvec_jiffies);
EXPORT_SYMBOL(proc_dointvec_minmax);
EXPORT_SYMBOL(proc_dointvec_userhz_jiffies);
EXPORT_SYMBOL(proc_dostring);
EXPORT_SYMBOL(proc_doulongvec_minmax);
EXPORT_SYMBOL(proc_doulongvec_ms_jiffies_minmax);
EXPORT_SYMBOL(register_sysctl_table);
EXPORT_SYMBOL(sysctl_intvec);
EXPORT_SYMBOL(sysctl_jiffies);
EXPORT_SYMBOL(sysctl_string);
EXPORT_SYMBOL(unregister_sysctl_table);<|MERGE_RESOLUTION|>--- conflicted
+++ resolved
@@ -795,7 +795,14 @@
 		.extra1		= &zero,
 	},
 	{
-<<<<<<< HEAD
+		.ctl_name	= VM_MAX_MAP_COUNT,
+		.procname	= "max_map_count",
+		.data		= &sysctl_max_map_count,
+		.maxlen		= sizeof(sysctl_max_map_count),
+		.mode		= 0644,
+		.proc_handler	= &proc_dointvec
+	},
+	{
 		.ctl_name	= VM_LAPTOP_MODE,
 		.procname	= "laptop_mode",
 		.data		= &laptop_mode,
@@ -815,23 +822,15 @@
 		.strategy	= &sysctl_intvec,
 		.extra1		= &zero,
 	},
-	{
-		.ctl_name	= VM_DISABLE_CAP_MLOCK,
-		.procname	= "disable_cap_mlock",
-		.data		= &sysctl_disable_cap_mlock,
-		.maxlen		= sizeof(sysctl_disable_cap_mlock),
-		.mode		= 0644,
-		.proc_handler	= &proc_dointvec,
-=======
-		.ctl_name	= VM_MAX_MAP_COUNT,
-		.procname	= "max_map_count",
-		.data		= &sysctl_max_map_count,
-		.maxlen		= sizeof(sysctl_max_map_count),
-		.mode		= 0644,
-		.proc_handler	= &proc_dointvec
->>>>>>> 196c4ebd
-	},
-	{ .ctl_name = 0 }
+ 	{
+ 		.ctl_name	= VM_DISABLE_CAP_MLOCK,
+ 		.procname	= "disable_cap_mlock",
+ 		.data		= &sysctl_disable_cap_mlock,
+ 		.maxlen		= sizeof(sysctl_disable_cap_mlock),
+ 		.mode		= 0644,
+ 		.proc_handler	= &proc_dointvec,
+ 	},
+  	{ .ctl_name = 0 }
 };
 
 static ctl_table proc_table[] = {
