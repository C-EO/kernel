// SPDX-License-Identifier: GPL-2.0-only
/*
 * sysctl.c: General linux system control interface
 *
 * Begun 24 March 1995, Stephen Tweedie
 * Added /proc support, Dec 1995
 * Added bdflush entry and intvec min/max checking, 2/23/96, Tom Dyas.
 * Added hooks for /proc/sys/net (minor, minor patch), 96/4/1, Mike Shaver.
 * Added kernel/java-{interpreter,appletviewer}, 96/5/10, Mike Shaver.
 * Dynamic registration fixes, Stephen Tweedie.
 * Added kswapd-interval, ctrl-alt-del, printk stuff, 1/8/97, Chris Horn.
 * Made sysctl support optional via CONFIG_SYSCTL, 1/10/97, Chris
 *  Horn.
 * Added proc_doulongvec_ms_jiffies_minmax, 09/08/99, Carlos H. Bauer.
 * Added proc_doulongvec_minmax, 09/08/99, Carlos H. Bauer.
 * Changed linked lists to use list.h instead of lists.h, 02/24/00, Bill
 *  Wendling.
 * The list_for_each() macro wasn't appropriate for the sysctl loop.
 *  Removed it and replaced it with older style, 03/23/00, Bill Wendling
 */

#include <linux/module.h>
#include <linux/mm.h>
#include <linux/swap.h>
#include <linux/slab.h>
#include <linux/sysctl.h>
#include <linux/bitmap.h>
#include <linux/signal.h>
#include <linux/panic.h>
#include <linux/printk.h>
#include <linux/proc_fs.h>
#include <linux/security.h>
#include <linux/ctype.h>
#include <linux/kmemleak.h>
#include <linux/filter.h>
#include <linux/fs.h>
#include <linux/init.h>
#include <linux/kernel.h>
#include <linux/kobject.h>
#include <linux/net.h>
#include <linux/sysrq.h>
#include <linux/highuid.h>
#include <linux/writeback.h>
#include <linux/ratelimit.h>
#include <linux/hugetlb.h>
#include <linux/initrd.h>
#include <linux/key.h>
#include <linux/times.h>
#include <linux/limits.h>
#include <linux/dcache.h>
#include <linux/syscalls.h>
#include <linux/vmstat.h>
#include <linux/nfs_fs.h>
#include <linux/acpi.h>
#include <linux/reboot.h>
#include <linux/ftrace.h>
#include <linux/perf_event.h>
#include <linux/oom.h>
#include <linux/kmod.h>
#include <linux/capability.h>
#include <linux/binfmts.h>
#include <linux/sched/sysctl.h>
#include <linux/mount.h>
#include <linux/userfaultfd_k.h>
#include <linux/pid.h>

#include "../lib/kstrtox.h"

#include <linux/uaccess.h>
#include <asm/processor.h>

#ifdef CONFIG_X86
#include <asm/nmi.h>
#include <asm/stacktrace.h>
#include <asm/io.h>
#endif
#ifdef CONFIG_SPARC
#include <asm/setup.h>
#endif
#ifdef CONFIG_RT_MUTEXES
#include <linux/rtmutex.h>
#endif

/* shared constants to be used in various sysctls */
const int sysctl_vals[] = { 0, 1, 2, 3, 4, 100, 200, 1000, 3000, INT_MAX, 65535, -1 };
EXPORT_SYMBOL(sysctl_vals);

const unsigned long sysctl_long_vals[] = { 0, 1, LONG_MAX };
EXPORT_SYMBOL_GPL(sysctl_long_vals);

#if defined(CONFIG_SYSCTL)

/* Constants used for minimum and maximum */

#ifdef CONFIG_PERF_EVENTS
static const int six_hundred_forty_kb = 640 * 1024;
#endif


static const int ngroups_max = NGROUPS_MAX;
static const int cap_last_cap = CAP_LAST_CAP;

#ifdef CONFIG_PROC_SYSCTL

/**
 * enum sysctl_writes_mode - supported sysctl write modes
 *
 * @SYSCTL_WRITES_LEGACY: each write syscall must fully contain the sysctl value
 *	to be written, and multiple writes on the same sysctl file descriptor
 *	will rewrite the sysctl value, regardless of file position. No warning
 *	is issued when the initial position is not 0.
 * @SYSCTL_WRITES_WARN: same as above but warn when the initial file position is
 *	not 0.
 * @SYSCTL_WRITES_STRICT: writes to numeric sysctl entries must always be at
 *	file position 0 and the value must be fully contained in the buffer
 *	sent to the write syscall. If dealing with strings respect the file
 *	position, but restrict this to the max length of the buffer, anything
 *	passed the max length will be ignored. Multiple writes will append
 *	to the buffer.
 *
 * These write modes control how current file position affects the behavior of
 * updating sysctl values through the proc interface on each write.
 */
enum sysctl_writes_mode {
	SYSCTL_WRITES_LEGACY		= -1,
	SYSCTL_WRITES_WARN		= 0,
	SYSCTL_WRITES_STRICT		= 1,
};

static enum sysctl_writes_mode sysctl_writes_strict = SYSCTL_WRITES_STRICT;
#endif /* CONFIG_PROC_SYSCTL */

#if defined(HAVE_ARCH_PICK_MMAP_LAYOUT) || \
    defined(CONFIG_ARCH_WANT_DEFAULT_TOPDOWN_MMAP_LAYOUT)
int sysctl_legacy_va_layout;
#endif

#endif /* CONFIG_SYSCTL */

/*
 * /proc/sys support
 */

#ifdef CONFIG_PROC_SYSCTL

static int _proc_do_string(char *data, int maxlen, int write,
		char *buffer, size_t *lenp, loff_t *ppos)
{
	size_t len;
	char c, *p;

	if (!data || !maxlen || !*lenp) {
		*lenp = 0;
		return 0;
	}

	if (write) {
		if (sysctl_writes_strict == SYSCTL_WRITES_STRICT) {
			/* Only continue writes not past the end of buffer. */
			len = strlen(data);
			if (len > maxlen - 1)
				len = maxlen - 1;

			if (*ppos > len)
				return 0;
			len = *ppos;
		} else {
			/* Start writing from beginning of buffer. */
			len = 0;
		}

		*ppos += *lenp;
		p = buffer;
		while ((p - buffer) < *lenp && len < maxlen - 1) {
			c = *(p++);
			if (c == 0 || c == '\n')
				break;
			data[len++] = c;
		}
		data[len] = 0;
	} else {
		len = strlen(data);
		if (len > maxlen)
			len = maxlen;

		if (*ppos > len) {
			*lenp = 0;
			return 0;
		}

		data += *ppos;
		len  -= *ppos;

		if (len > *lenp)
			len = *lenp;
		if (len)
			memcpy(buffer, data, len);
		if (len < *lenp) {
			buffer[len] = '\n';
			len++;
		}
		*lenp = len;
		*ppos += len;
	}
	return 0;
}

static void warn_sysctl_write(const struct ctl_table *table)
{
	pr_warn_once("%s wrote to %s when file position was not 0!\n"
		"This will not be supported in the future. To silence this\n"
		"warning, set kernel.sysctl_writes_strict = -1\n",
		current->comm, table->procname);
}

/**
 * proc_first_pos_non_zero_ignore - check if first position is allowed
 * @ppos: file position
 * @table: the sysctl table
 *
 * Returns true if the first position is non-zero and the sysctl_writes_strict
 * mode indicates this is not allowed for numeric input types. String proc
 * handlers can ignore the return value.
 */
static bool proc_first_pos_non_zero_ignore(loff_t *ppos,
					   const struct ctl_table *table)
{
	if (!*ppos)
		return false;

	switch (sysctl_writes_strict) {
	case SYSCTL_WRITES_STRICT:
		return true;
	case SYSCTL_WRITES_WARN:
		warn_sysctl_write(table);
		return false;
	default:
		return false;
	}
}

/**
 * proc_dostring - read a string sysctl
 * @table: the sysctl table
 * @write: %TRUE if this is a write to the sysctl file
 * @buffer: the user buffer
 * @lenp: the size of the user buffer
 * @ppos: file position
 *
 * Reads/writes a string from/to the user buffer. If the kernel
 * buffer provided is not large enough to hold the string, the
 * string is truncated. The copied string is %NULL-terminated.
 * If the string is being read by the user process, it is copied
 * and a newline '\n' is added. It is truncated if the buffer is
 * not large enough.
 *
 * Returns 0 on success.
 */
int proc_dostring(const struct ctl_table *table, int write,
		  void *buffer, size_t *lenp, loff_t *ppos)
{
	if (write)
		proc_first_pos_non_zero_ignore(ppos, table);

	return _proc_do_string(table->data, table->maxlen, write, buffer, lenp,
			ppos);
}

static void proc_skip_spaces(char **buf, size_t *size)
{
	while (*size) {
		if (!isspace(**buf))
			break;
		(*size)--;
		(*buf)++;
	}
}

static void proc_skip_char(char **buf, size_t *size, const char v)
{
	while (*size) {
		if (**buf != v)
			break;
		(*size)--;
		(*buf)++;
	}
}

/**
 * strtoul_lenient - parse an ASCII formatted integer from a buffer and only
 *                   fail on overflow
 *
 * @cp: kernel buffer containing the string to parse
 * @endp: pointer to store the trailing characters
 * @base: the base to use
 * @res: where the parsed integer will be stored
 *
 * In case of success 0 is returned and @res will contain the parsed integer,
 * @endp will hold any trailing characters.
 * This function will fail the parse on overflow. If there wasn't an overflow
 * the function will defer the decision what characters count as invalid to the
 * caller.
 */
static int strtoul_lenient(const char *cp, char **endp, unsigned int base,
			   unsigned long *res)
{
	unsigned long long result;
	unsigned int rv;

	cp = _parse_integer_fixup_radix(cp, &base);
	rv = _parse_integer(cp, base, &result);
	if ((rv & KSTRTOX_OVERFLOW) || (result != (unsigned long)result))
		return -ERANGE;

	cp += rv;

	if (endp)
		*endp = (char *)cp;

	*res = (unsigned long)result;
	return 0;
}

#define TMPBUFLEN 22
/**
 * proc_get_long - reads an ASCII formatted integer from a user buffer
 *
 * @buf: a kernel buffer
 * @size: size of the kernel buffer
 * @val: this is where the number will be stored
 * @neg: set to %TRUE if number is negative
 * @perm_tr: a vector which contains the allowed trailers
 * @perm_tr_len: size of the perm_tr vector
 * @tr: pointer to store the trailer character
 *
 * In case of success %0 is returned and @buf and @size are updated with
 * the amount of bytes read. If @tr is non-NULL and a trailing
 * character exists (size is non-zero after returning from this
 * function), @tr is updated with the trailing character.
 */
static int proc_get_long(char **buf, size_t *size,
			  unsigned long *val, bool *neg,
			  const char *perm_tr, unsigned perm_tr_len, char *tr)
{
	char *p, tmp[TMPBUFLEN];
	ssize_t len = *size;

	if (len <= 0)
		return -EINVAL;

	if (len > TMPBUFLEN - 1)
		len = TMPBUFLEN - 1;

	memcpy(tmp, *buf, len);

	tmp[len] = 0;
	p = tmp;
	if (*p == '-' && *size > 1) {
		*neg = true;
		p++;
	} else
		*neg = false;
	if (!isdigit(*p))
		return -EINVAL;

	if (strtoul_lenient(p, &p, 0, val))
		return -EINVAL;

	len = p - tmp;

	/* We don't know if the next char is whitespace thus we may accept
	 * invalid integers (e.g. 1234...a) or two integers instead of one
	 * (e.g. 123...1). So lets not allow such large numbers. */
	if (len == TMPBUFLEN - 1)
		return -EINVAL;

	if (len < *size && perm_tr_len && !memchr(perm_tr, *p, perm_tr_len))
		return -EINVAL;

	if (tr && (len < *size))
		*tr = *p;

	*buf += len;
	*size -= len;

	return 0;
}

/**
 * proc_put_long - converts an integer to a decimal ASCII formatted string
 *
 * @buf: the user buffer
 * @size: the size of the user buffer
 * @val: the integer to be converted
 * @neg: sign of the number, %TRUE for negative
 *
 * In case of success @buf and @size are updated with the amount of bytes
 * written.
 */
static void proc_put_long(void **buf, size_t *size, unsigned long val, bool neg)
{
	int len;
	char tmp[TMPBUFLEN], *p = tmp;

	sprintf(p, "%s%lu", neg ? "-" : "", val);
	len = strlen(tmp);
	if (len > *size)
		len = *size;
	memcpy(*buf, tmp, len);
	*size -= len;
	*buf += len;
}
#undef TMPBUFLEN

static void proc_put_char(void **buf, size_t *size, char c)
{
	if (*size) {
		char **buffer = (char **)buf;
		**buffer = c;

		(*size)--;
		(*buffer)++;
		*buf = *buffer;
	}
}

static int do_proc_dointvec_conv(bool *negp, unsigned long *lvalp,
				 int *valp,
				 int write, void *data)
{
	if (write) {
		if (*negp) {
			if (*lvalp > (unsigned long) INT_MAX + 1)
				return -EINVAL;
			WRITE_ONCE(*valp, -*lvalp);
		} else {
			if (*lvalp > (unsigned long) INT_MAX)
				return -EINVAL;
			WRITE_ONCE(*valp, *lvalp);
		}
	} else {
		int val = READ_ONCE(*valp);
		if (val < 0) {
			*negp = true;
			*lvalp = -(unsigned long)val;
		} else {
			*negp = false;
			*lvalp = (unsigned long)val;
		}
	}
	return 0;
}

static int do_proc_douintvec_conv(unsigned long *lvalp,
				  unsigned int *valp,
				  int write, void *data)
{
	if (write) {
		if (*lvalp > UINT_MAX)
			return -EINVAL;
		WRITE_ONCE(*valp, *lvalp);
	} else {
		unsigned int val = READ_ONCE(*valp);
		*lvalp = (unsigned long)val;
	}
	return 0;
}

static const char proc_wspace_sep[] = { ' ', '\t', '\n' };

static int __do_proc_dointvec(void *tbl_data, const struct ctl_table *table,
		  int write, void *buffer,
		  size_t *lenp, loff_t *ppos,
		  int (*conv)(bool *negp, unsigned long *lvalp, int *valp,
			      int write, void *data),
		  void *data)
{
	int *i, vleft, first = 1, err = 0;
	size_t left;
	char *p;

	if (!tbl_data || !table->maxlen || !*lenp || (*ppos && !write)) {
		*lenp = 0;
		return 0;
	}

	i = (int *) tbl_data;
	vleft = table->maxlen / sizeof(*i);
	left = *lenp;

	if (!conv)
		conv = do_proc_dointvec_conv;

	if (write) {
		if (proc_first_pos_non_zero_ignore(ppos, table))
			goto out;

		if (left > PAGE_SIZE - 1)
			left = PAGE_SIZE - 1;
		p = buffer;
	}

	for (; left && vleft--; i++, first=0) {
		unsigned long lval;
		bool neg;

		if (write) {
			proc_skip_spaces(&p, &left);

			if (!left)
				break;
			err = proc_get_long(&p, &left, &lval, &neg,
					     proc_wspace_sep,
					     sizeof(proc_wspace_sep), NULL);
			if (err)
				break;
			if (conv(&neg, &lval, i, 1, data)) {
				err = -EINVAL;
				break;
			}
		} else {
			if (conv(&neg, &lval, i, 0, data)) {
				err = -EINVAL;
				break;
			}
			if (!first)
				proc_put_char(&buffer, &left, '\t');
			proc_put_long(&buffer, &left, lval, neg);
		}
	}

	if (!write && !first && left && !err)
		proc_put_char(&buffer, &left, '\n');
	if (write && !err && left)
		proc_skip_spaces(&p, &left);
	if (write && first)
		return err ? : -EINVAL;
	*lenp -= left;
out:
	*ppos += *lenp;
	return err;
}

static int do_proc_dointvec(const struct ctl_table *table, int write,
		  void *buffer, size_t *lenp, loff_t *ppos,
		  int (*conv)(bool *negp, unsigned long *lvalp, int *valp,
			      int write, void *data),
		  void *data)
{
	return __do_proc_dointvec(table->data, table, write,
			buffer, lenp, ppos, conv, data);
}

static int do_proc_douintvec_w(unsigned int *tbl_data,
			       const struct ctl_table *table,
			       void *buffer,
			       size_t *lenp, loff_t *ppos,
			       int (*conv)(unsigned long *lvalp,
					   unsigned int *valp,
					   int write, void *data),
			       void *data)
{
	unsigned long lval;
	int err = 0;
	size_t left;
	bool neg;
	char *p = buffer;

	left = *lenp;

	if (proc_first_pos_non_zero_ignore(ppos, table))
		goto bail_early;

	if (left > PAGE_SIZE - 1)
		left = PAGE_SIZE - 1;

	proc_skip_spaces(&p, &left);
	if (!left) {
		err = -EINVAL;
		goto out_free;
	}

	err = proc_get_long(&p, &left, &lval, &neg,
			     proc_wspace_sep,
			     sizeof(proc_wspace_sep), NULL);
	if (err || neg) {
		err = -EINVAL;
		goto out_free;
	}

	if (conv(&lval, tbl_data, 1, data)) {
		err = -EINVAL;
		goto out_free;
	}

	if (!err && left)
		proc_skip_spaces(&p, &left);

out_free:
	if (err)
		return -EINVAL;

	return 0;

	/* This is in keeping with old __do_proc_dointvec() */
bail_early:
	*ppos += *lenp;
	return err;
}

static int do_proc_douintvec_r(unsigned int *tbl_data, void *buffer,
			       size_t *lenp, loff_t *ppos,
			       int (*conv)(unsigned long *lvalp,
					   unsigned int *valp,
					   int write, void *data),
			       void *data)
{
	unsigned long lval;
	int err = 0;
	size_t left;

	left = *lenp;

	if (conv(&lval, tbl_data, 0, data)) {
		err = -EINVAL;
		goto out;
	}

	proc_put_long(&buffer, &left, lval, false);
	if (!left)
		goto out;

	proc_put_char(&buffer, &left, '\n');

out:
	*lenp -= left;
	*ppos += *lenp;

	return err;
}

static int __do_proc_douintvec(void *tbl_data, const struct ctl_table *table,
			       int write, void *buffer,
			       size_t *lenp, loff_t *ppos,
			       int (*conv)(unsigned long *lvalp,
					   unsigned int *valp,
					   int write, void *data),
			       void *data)
{
	unsigned int *i, vleft;

	if (!tbl_data || !table->maxlen || !*lenp || (*ppos && !write)) {
		*lenp = 0;
		return 0;
	}

	i = (unsigned int *) tbl_data;
	vleft = table->maxlen / sizeof(*i);

	/*
	 * Arrays are not supported, keep this simple. *Do not* add
	 * support for them.
	 */
	if (vleft != 1) {
		*lenp = 0;
		return -EINVAL;
	}

	if (!conv)
		conv = do_proc_douintvec_conv;

	if (write)
		return do_proc_douintvec_w(i, table, buffer, lenp, ppos,
					   conv, data);
	return do_proc_douintvec_r(i, buffer, lenp, ppos, conv, data);
}

int do_proc_douintvec(const struct ctl_table *table, int write,
		      void *buffer, size_t *lenp, loff_t *ppos,
		      int (*conv)(unsigned long *lvalp,
				  unsigned int *valp,
				  int write, void *data),
		      void *data)
{
	return __do_proc_douintvec(table->data, table, write,
				   buffer, lenp, ppos, conv, data);
}

/**
 * proc_dobool - read/write a bool
 * @table: the sysctl table
 * @write: %TRUE if this is a write to the sysctl file
 * @buffer: the user buffer
 * @lenp: the size of the user buffer
 * @ppos: file position
 *
 * Reads/writes one integer value from/to the user buffer,
 * treated as an ASCII string.
 *
 * table->data must point to a bool variable and table->maxlen must
 * be sizeof(bool).
 *
 * Returns 0 on success.
 */
int proc_dobool(const struct ctl_table *table, int write, void *buffer,
		size_t *lenp, loff_t *ppos)
{
	struct ctl_table tmp;
	bool *data = table->data;
	int res, val;

	/* Do not support arrays yet. */
	if (table->maxlen != sizeof(bool))
		return -EINVAL;

	tmp = *table;
	tmp.maxlen = sizeof(val);
	tmp.data = &val;

	val = READ_ONCE(*data);
	res = proc_dointvec(&tmp, write, buffer, lenp, ppos);
	if (res)
		return res;
	if (write)
		WRITE_ONCE(*data, val);
	return 0;
}

/**
 * proc_dointvec - read a vector of integers
 * @table: the sysctl table
 * @write: %TRUE if this is a write to the sysctl file
 * @buffer: the user buffer
 * @lenp: the size of the user buffer
 * @ppos: file position
 *
 * Reads/writes up to table->maxlen/sizeof(unsigned int) integer
 * values from/to the user buffer, treated as an ASCII string.
 *
 * Returns 0 on success.
 */
int proc_dointvec(const struct ctl_table *table, int write, void *buffer,
		  size_t *lenp, loff_t *ppos)
{
	return do_proc_dointvec(table, write, buffer, lenp, ppos, NULL, NULL);
}

/**
 * proc_douintvec - read a vector of unsigned integers
 * @table: the sysctl table
 * @write: %TRUE if this is a write to the sysctl file
 * @buffer: the user buffer
 * @lenp: the size of the user buffer
 * @ppos: file position
 *
 * Reads/writes up to table->maxlen/sizeof(unsigned int) unsigned integer
 * values from/to the user buffer, treated as an ASCII string.
 *
 * Returns 0 on success.
 */
int proc_douintvec(const struct ctl_table *table, int write, void *buffer,
		size_t *lenp, loff_t *ppos)
{
	return do_proc_douintvec(table, write, buffer, lenp, ppos,
				 do_proc_douintvec_conv, NULL);
}

/*
 * Taint values can only be increased
 * This means we can safely use a temporary.
 */
static int proc_taint(const struct ctl_table *table, int write,
			       void *buffer, size_t *lenp, loff_t *ppos)
{
	struct ctl_table t;
	unsigned long tmptaint = get_taint();
	int err;

	if (write && !capable(CAP_SYS_ADMIN))
		return -EPERM;

	t = *table;
	t.data = &tmptaint;
	err = proc_doulongvec_minmax(&t, write, buffer, lenp, ppos);
	if (err < 0)
		return err;

	if (write) {
		int i;

		/*
		 * If we are relying on panic_on_taint not producing
		 * false positives due to userspace input, bail out
		 * before setting the requested taint flags.
		 */
		if (panic_on_taint_nousertaint && (tmptaint & panic_on_taint))
			return -EINVAL;

		/*
		 * Poor man's atomic or. Not worth adding a primitive
		 * to everyone's atomic.h for this
		 */
		for (i = 0; i < TAINT_FLAGS_COUNT; i++)
			if ((1UL << i) & tmptaint)
				add_taint(i, LOCKDEP_STILL_OK);
	}

	return err;
}

/**
 * struct do_proc_dointvec_minmax_conv_param - proc_dointvec_minmax() range checking structure
 * @min: pointer to minimum allowable value
 * @max: pointer to maximum allowable value
 *
 * The do_proc_dointvec_minmax_conv_param structure provides the
 * minimum and maximum values for doing range checking for those sysctl
 * parameters that use the proc_dointvec_minmax() handler.
 */
struct do_proc_dointvec_minmax_conv_param {
	int *min;
	int *max;
};

static int do_proc_dointvec_minmax_conv(bool *negp, unsigned long *lvalp,
					int *valp,
					int write, void *data)
{
	int tmp, ret;
	struct do_proc_dointvec_minmax_conv_param *param = data;
	/*
	 * If writing, first do so via a temporary local int so we can
	 * bounds-check it before touching *valp.
	 */
	int *ip = write ? &tmp : valp;

	ret = do_proc_dointvec_conv(negp, lvalp, ip, write, data);
	if (ret)
		return ret;

	if (write) {
		if ((param->min && *param->min > tmp) ||
		    (param->max && *param->max < tmp))
			return -EINVAL;
		WRITE_ONCE(*valp, tmp);
	}

	return 0;
}

/**
 * proc_dointvec_minmax - read a vector of integers with min/max values
 * @table: the sysctl table
 * @write: %TRUE if this is a write to the sysctl file
 * @buffer: the user buffer
 * @lenp: the size of the user buffer
 * @ppos: file position
 *
 * Reads/writes up to table->maxlen/sizeof(unsigned int) integer
 * values from/to the user buffer, treated as an ASCII string.
 *
 * This routine will ensure the values are within the range specified by
 * table->extra1 (min) and table->extra2 (max).
 *
 * Returns 0 on success or -EINVAL on write when the range check fails.
 */
int proc_dointvec_minmax(const struct ctl_table *table, int write,
		  void *buffer, size_t *lenp, loff_t *ppos)
{
	struct do_proc_dointvec_minmax_conv_param param = {
		.min = (int *) table->extra1,
		.max = (int *) table->extra2,
	};
	return do_proc_dointvec(table, write, buffer, lenp, ppos,
				do_proc_dointvec_minmax_conv, &param);
}

/**
 * struct do_proc_douintvec_minmax_conv_param - proc_douintvec_minmax() range checking structure
 * @min: pointer to minimum allowable value
 * @max: pointer to maximum allowable value
 *
 * The do_proc_douintvec_minmax_conv_param structure provides the
 * minimum and maximum values for doing range checking for those sysctl
 * parameters that use the proc_douintvec_minmax() handler.
 */
struct do_proc_douintvec_minmax_conv_param {
	unsigned int *min;
	unsigned int *max;
};

static int do_proc_douintvec_minmax_conv(unsigned long *lvalp,
					 unsigned int *valp,
					 int write, void *data)
{
	int ret;
	unsigned int tmp;
	struct do_proc_douintvec_minmax_conv_param *param = data;
	/* write via temporary local uint for bounds-checking */
	unsigned int *up = write ? &tmp : valp;

	ret = do_proc_douintvec_conv(lvalp, up, write, data);
	if (ret)
		return ret;

	if (write) {
		if ((param->min && *param->min > tmp) ||
		    (param->max && *param->max < tmp))
			return -ERANGE;

		WRITE_ONCE(*valp, tmp);
	}

	return 0;
}

/**
 * proc_douintvec_minmax - read a vector of unsigned ints with min/max values
 * @table: the sysctl table
 * @write: %TRUE if this is a write to the sysctl file
 * @buffer: the user buffer
 * @lenp: the size of the user buffer
 * @ppos: file position
 *
 * Reads/writes up to table->maxlen/sizeof(unsigned int) unsigned integer
 * values from/to the user buffer, treated as an ASCII string. Negative
 * strings are not allowed.
 *
 * This routine will ensure the values are within the range specified by
 * table->extra1 (min) and table->extra2 (max). There is a final sanity
 * check for UINT_MAX to avoid having to support wrap around uses from
 * userspace.
 *
 * Returns 0 on success or -ERANGE on write when the range check fails.
 */
int proc_douintvec_minmax(const struct ctl_table *table, int write,
			  void *buffer, size_t *lenp, loff_t *ppos)
{
	struct do_proc_douintvec_minmax_conv_param param = {
		.min = (unsigned int *) table->extra1,
		.max = (unsigned int *) table->extra2,
	};
	return do_proc_douintvec(table, write, buffer, lenp, ppos,
				 do_proc_douintvec_minmax_conv, &param);
}

/**
 * proc_dou8vec_minmax - read a vector of unsigned chars with min/max values
 * @table: the sysctl table
 * @write: %TRUE if this is a write to the sysctl file
 * @buffer: the user buffer
 * @lenp: the size of the user buffer
 * @ppos: file position
 *
 * Reads/writes up to table->maxlen/sizeof(u8) unsigned chars
 * values from/to the user buffer, treated as an ASCII string. Negative
 * strings are not allowed.
 *
 * This routine will ensure the values are within the range specified by
 * table->extra1 (min) and table->extra2 (max).
 *
 * Returns 0 on success or an error on write when the range check fails.
 */
int proc_dou8vec_minmax(const struct ctl_table *table, int write,
			void *buffer, size_t *lenp, loff_t *ppos)
{
	struct ctl_table tmp;
	unsigned int min = 0, max = 255U, val;
	u8 *data = table->data;
	struct do_proc_douintvec_minmax_conv_param param = {
		.min = &min,
		.max = &max,
	};
	int res;

	/* Do not support arrays yet. */
	if (table->maxlen != sizeof(u8))
		return -EINVAL;

	if (table->extra1)
		min = *(unsigned int *) table->extra1;
	if (table->extra2)
		max = *(unsigned int *) table->extra2;

	tmp = *table;

	tmp.maxlen = sizeof(val);
	tmp.data = &val;
	val = READ_ONCE(*data);
	res = do_proc_douintvec(&tmp, write, buffer, lenp, ppos,
				do_proc_douintvec_minmax_conv, &param);
	if (res)
		return res;
	if (write)
		WRITE_ONCE(*data, val);
	return 0;
}
EXPORT_SYMBOL_GPL(proc_dou8vec_minmax);

#ifdef CONFIG_MAGIC_SYSRQ
static int sysrq_sysctl_handler(const struct ctl_table *table, int write,
				void *buffer, size_t *lenp, loff_t *ppos)
{
	int tmp, ret;

	tmp = sysrq_mask();

	ret = __do_proc_dointvec(&tmp, table, write, buffer,
			       lenp, ppos, NULL, NULL);
	if (ret || !write)
		return ret;

	if (write)
		sysrq_toggle_support(tmp);

	return 0;
}
#endif

static int __do_proc_doulongvec_minmax(void *data,
		const struct ctl_table *table, int write,
		void *buffer, size_t *lenp, loff_t *ppos,
		unsigned long convmul, unsigned long convdiv)
{
	unsigned long *i, *min, *max;
	int vleft, first = 1, err = 0;
	size_t left;
	char *p;

	if (!data || !table->maxlen || !*lenp || (*ppos && !write)) {
		*lenp = 0;
		return 0;
	}

	i = data;
	min = table->extra1;
	max = table->extra2;
	vleft = table->maxlen / sizeof(unsigned long);
	left = *lenp;

	if (write) {
		if (proc_first_pos_non_zero_ignore(ppos, table))
			goto out;

		if (left > PAGE_SIZE - 1)
			left = PAGE_SIZE - 1;
		p = buffer;
	}

	for (; left && vleft--; i++, first = 0) {
		unsigned long val;

		if (write) {
			bool neg;

			proc_skip_spaces(&p, &left);
			if (!left)
				break;

			err = proc_get_long(&p, &left, &val, &neg,
					     proc_wspace_sep,
					     sizeof(proc_wspace_sep), NULL);
			if (err || neg) {
				err = -EINVAL;
				break;
			}

			val = convmul * val / convdiv;
			if ((min && val < *min) || (max && val > *max)) {
				err = -EINVAL;
				break;
			}
			WRITE_ONCE(*i, val);
		} else {
			val = convdiv * READ_ONCE(*i) / convmul;
			if (!first)
				proc_put_char(&buffer, &left, '\t');
			proc_put_long(&buffer, &left, val, false);
		}
	}

	if (!write && !first && left && !err)
		proc_put_char(&buffer, &left, '\n');
	if (write && !err)
		proc_skip_spaces(&p, &left);
	if (write && first)
		return err ? : -EINVAL;
	*lenp -= left;
out:
	*ppos += *lenp;
	return err;
}

static int do_proc_doulongvec_minmax(const struct ctl_table *table, int write,
		void *buffer, size_t *lenp, loff_t *ppos, unsigned long convmul,
		unsigned long convdiv)
{
	return __do_proc_doulongvec_minmax(table->data, table, write,
			buffer, lenp, ppos, convmul, convdiv);
}

/**
 * proc_doulongvec_minmax - read a vector of long integers with min/max values
 * @table: the sysctl table
 * @write: %TRUE if this is a write to the sysctl file
 * @buffer: the user buffer
 * @lenp: the size of the user buffer
 * @ppos: file position
 *
 * Reads/writes up to table->maxlen/sizeof(unsigned long) unsigned long
 * values from/to the user buffer, treated as an ASCII string.
 *
 * This routine will ensure the values are within the range specified by
 * table->extra1 (min) and table->extra2 (max).
 *
 * Returns 0 on success.
 */
int proc_doulongvec_minmax(const struct ctl_table *table, int write,
			   void *buffer, size_t *lenp, loff_t *ppos)
{
    return do_proc_doulongvec_minmax(table, write, buffer, lenp, ppos, 1l, 1l);
}

/**
 * proc_doulongvec_ms_jiffies_minmax - read a vector of millisecond values with min/max values
 * @table: the sysctl table
 * @write: %TRUE if this is a write to the sysctl file
 * @buffer: the user buffer
 * @lenp: the size of the user buffer
 * @ppos: file position
 *
 * Reads/writes up to table->maxlen/sizeof(unsigned long) unsigned long
 * values from/to the user buffer, treated as an ASCII string. The values
 * are treated as milliseconds, and converted to jiffies when they are stored.
 *
 * This routine will ensure the values are within the range specified by
 * table->extra1 (min) and table->extra2 (max).
 *
 * Returns 0 on success.
 */
int proc_doulongvec_ms_jiffies_minmax(const struct ctl_table *table, int write,
				      void *buffer, size_t *lenp, loff_t *ppos)
{
    return do_proc_doulongvec_minmax(table, write, buffer,
				     lenp, ppos, HZ, 1000l);
}


static int do_proc_dointvec_jiffies_conv(bool *negp, unsigned long *lvalp,
					 int *valp,
					 int write, void *data)
{
	if (write) {
		if (*lvalp > INT_MAX / HZ)
			return 1;
		if (*negp)
			WRITE_ONCE(*valp, -*lvalp * HZ);
		else
			WRITE_ONCE(*valp, *lvalp * HZ);
	} else {
		int val = READ_ONCE(*valp);
		unsigned long lval;
		if (val < 0) {
			*negp = true;
			lval = -(unsigned long)val;
		} else {
			*negp = false;
			lval = (unsigned long)val;
		}
		*lvalp = lval / HZ;
	}
	return 0;
}

static int do_proc_dointvec_userhz_jiffies_conv(bool *negp, unsigned long *lvalp,
						int *valp,
						int write, void *data)
{
	if (write) {
		if (USER_HZ < HZ && *lvalp > (LONG_MAX / HZ) * USER_HZ)
			return 1;
		*valp = clock_t_to_jiffies(*negp ? -*lvalp : *lvalp);
	} else {
		int val = *valp;
		unsigned long lval;
		if (val < 0) {
			*negp = true;
			lval = -(unsigned long)val;
		} else {
			*negp = false;
			lval = (unsigned long)val;
		}
		*lvalp = jiffies_to_clock_t(lval);
	}
	return 0;
}

static int do_proc_dointvec_ms_jiffies_conv(bool *negp, unsigned long *lvalp,
					    int *valp,
					    int write, void *data)
{
	if (write) {
		unsigned long jif = msecs_to_jiffies(*negp ? -*lvalp : *lvalp);

		if (jif > INT_MAX)
			return 1;
		WRITE_ONCE(*valp, (int)jif);
	} else {
		int val = READ_ONCE(*valp);
		unsigned long lval;
		if (val < 0) {
			*negp = true;
			lval = -(unsigned long)val;
		} else {
			*negp = false;
			lval = (unsigned long)val;
		}
		*lvalp = jiffies_to_msecs(lval);
	}
	return 0;
}

static int do_proc_dointvec_ms_jiffies_minmax_conv(bool *negp, unsigned long *lvalp,
						int *valp, int write, void *data)
{
	int tmp, ret;
	struct do_proc_dointvec_minmax_conv_param *param = data;
	/*
	 * If writing, first do so via a temporary local int so we can
	 * bounds-check it before touching *valp.
	 */
	int *ip = write ? &tmp : valp;

	ret = do_proc_dointvec_ms_jiffies_conv(negp, lvalp, ip, write, data);
	if (ret)
		return ret;

	if (write) {
		if ((param->min && *param->min > tmp) ||
				(param->max && *param->max < tmp))
			return -EINVAL;
		*valp = tmp;
	}
	return 0;
}

/**
 * proc_dointvec_jiffies - read a vector of integers as seconds
 * @table: the sysctl table
 * @write: %TRUE if this is a write to the sysctl file
 * @buffer: the user buffer
 * @lenp: the size of the user buffer
 * @ppos: file position
 *
 * Reads/writes up to table->maxlen/sizeof(unsigned int) integer
 * values from/to the user buffer, treated as an ASCII string.
 * The values read are assumed to be in seconds, and are converted into
 * jiffies.
 *
 * Returns 0 on success.
 */
int proc_dointvec_jiffies(const struct ctl_table *table, int write,
			  void *buffer, size_t *lenp, loff_t *ppos)
{
    return do_proc_dointvec(table,write,buffer,lenp,ppos,
		    	    do_proc_dointvec_jiffies_conv,NULL);
}

int proc_dointvec_ms_jiffies_minmax(const struct ctl_table *table, int write,
			  void *buffer, size_t *lenp, loff_t *ppos)
{
	struct do_proc_dointvec_minmax_conv_param param = {
		.min = (int *) table->extra1,
		.max = (int *) table->extra2,
	};
	return do_proc_dointvec(table, write, buffer, lenp, ppos,
			do_proc_dointvec_ms_jiffies_minmax_conv, &param);
}

/**
 * proc_dointvec_userhz_jiffies - read a vector of integers as 1/USER_HZ seconds
 * @table: the sysctl table
 * @write: %TRUE if this is a write to the sysctl file
 * @buffer: the user buffer
 * @lenp: the size of the user buffer
 * @ppos: pointer to the file position
 *
 * Reads/writes up to table->maxlen/sizeof(unsigned int) integer
 * values from/to the user buffer, treated as an ASCII string.
 * The values read are assumed to be in 1/USER_HZ seconds, and
 * are converted into jiffies.
 *
 * Returns 0 on success.
 */
int proc_dointvec_userhz_jiffies(const struct ctl_table *table, int write,
				 void *buffer, size_t *lenp, loff_t *ppos)
{
	return do_proc_dointvec(table, write, buffer, lenp, ppos,
				do_proc_dointvec_userhz_jiffies_conv, NULL);
}

/**
 * proc_dointvec_ms_jiffies - read a vector of integers as 1 milliseconds
 * @table: the sysctl table
 * @write: %TRUE if this is a write to the sysctl file
 * @buffer: the user buffer
 * @lenp: the size of the user buffer
 * @ppos: the current position in the file
 *
 * Reads/writes up to table->maxlen/sizeof(unsigned int) integer
 * values from/to the user buffer, treated as an ASCII string.
 * The values read are assumed to be in 1/1000 seconds, and
 * are converted into jiffies.
 *
 * Returns 0 on success.
 */
int proc_dointvec_ms_jiffies(const struct ctl_table *table, int write, void *buffer,
		size_t *lenp, loff_t *ppos)
{
	return do_proc_dointvec(table, write, buffer, lenp, ppos,
				do_proc_dointvec_ms_jiffies_conv, NULL);
}

static int proc_do_cad_pid(const struct ctl_table *table, int write, void *buffer,
		size_t *lenp, loff_t *ppos)
{
	struct pid *new_pid;
	pid_t tmp;
	int r;

	tmp = pid_vnr(cad_pid);

	r = __do_proc_dointvec(&tmp, table, write, buffer,
			       lenp, ppos, NULL, NULL);
	if (r || !write)
		return r;

	new_pid = find_get_pid(tmp);
	if (!new_pid)
		return -ESRCH;

	put_pid(xchg(&cad_pid, new_pid));
	return 0;
}

/**
 * proc_do_large_bitmap - read/write from/to a large bitmap
 * @table: the sysctl table
 * @write: %TRUE if this is a write to the sysctl file
 * @buffer: the user buffer
 * @lenp: the size of the user buffer
 * @ppos: file position
 *
 * The bitmap is stored at table->data and the bitmap length (in bits)
 * in table->maxlen.
 *
 * We use a range comma separated format (e.g. 1,3-4,10-10) so that
 * large bitmaps may be represented in a compact manner. Writing into
 * the file will clear the bitmap then update it with the given input.
 *
 * Returns 0 on success.
 */
int proc_do_large_bitmap(const struct ctl_table *table, int write,
			 void *buffer, size_t *lenp, loff_t *ppos)
{
	int err = 0;
	size_t left = *lenp;
	unsigned long bitmap_len = table->maxlen;
	unsigned long *bitmap = *(unsigned long **) table->data;
	unsigned long *tmp_bitmap = NULL;
	char tr_a[] = { '-', ',', '\n' }, tr_b[] = { ',', '\n', 0 }, c;

	if (!bitmap || !bitmap_len || !left || (*ppos && !write)) {
		*lenp = 0;
		return 0;
	}

	if (write) {
		char *p = buffer;
		size_t skipped = 0;

		if (left > PAGE_SIZE - 1) {
			left = PAGE_SIZE - 1;
			/* How much of the buffer we'll skip this pass */
			skipped = *lenp - left;
		}

		tmp_bitmap = bitmap_zalloc(bitmap_len, GFP_KERNEL);
		if (!tmp_bitmap)
			return -ENOMEM;
		proc_skip_char(&p, &left, '\n');
		while (!err && left) {
			unsigned long val_a, val_b;
			bool neg;
			size_t saved_left;

			/* In case we stop parsing mid-number, we can reset */
			saved_left = left;
			err = proc_get_long(&p, &left, &val_a, &neg, tr_a,
					     sizeof(tr_a), &c);
			/*
			 * If we consumed the entirety of a truncated buffer or
			 * only one char is left (may be a "-"), then stop here,
			 * reset, & come back for more.
			 */
			if ((left <= 1) && skipped) {
				left = saved_left;
				break;
			}

			if (err)
				break;
			if (val_a >= bitmap_len || neg) {
				err = -EINVAL;
				break;
			}

			val_b = val_a;
			if (left) {
				p++;
				left--;
			}

			if (c == '-') {
				err = proc_get_long(&p, &left, &val_b,
						     &neg, tr_b, sizeof(tr_b),
						     &c);
				/*
				 * If we consumed all of a truncated buffer or
				 * then stop here, reset, & come back for more.
				 */
				if (!left && skipped) {
					left = saved_left;
					break;
				}

				if (err)
					break;
				if (val_b >= bitmap_len || neg ||
				    val_a > val_b) {
					err = -EINVAL;
					break;
				}
				if (left) {
					p++;
					left--;
				}
			}

			bitmap_set(tmp_bitmap, val_a, val_b - val_a + 1);
			proc_skip_char(&p, &left, '\n');
		}
		left += skipped;
	} else {
		unsigned long bit_a, bit_b = 0;
		bool first = 1;

		while (left) {
			bit_a = find_next_bit(bitmap, bitmap_len, bit_b);
			if (bit_a >= bitmap_len)
				break;
			bit_b = find_next_zero_bit(bitmap, bitmap_len,
						   bit_a + 1) - 1;

			if (!first)
				proc_put_char(&buffer, &left, ',');
			proc_put_long(&buffer, &left, bit_a, false);
			if (bit_a != bit_b) {
				proc_put_char(&buffer, &left, '-');
				proc_put_long(&buffer, &left, bit_b, false);
			}

			first = 0; bit_b++;
		}
		proc_put_char(&buffer, &left, '\n');
	}

	if (!err) {
		if (write) {
			if (*ppos)
				bitmap_or(bitmap, bitmap, tmp_bitmap, bitmap_len);
			else
				bitmap_copy(bitmap, tmp_bitmap, bitmap_len);
		}
		*lenp -= left;
		*ppos += *lenp;
	}

	bitmap_free(tmp_bitmap);
	return err;
}

#else /* CONFIG_PROC_SYSCTL */

int proc_dostring(const struct ctl_table *table, int write,
		  void *buffer, size_t *lenp, loff_t *ppos)
{
	return -ENOSYS;
}

int proc_dobool(const struct ctl_table *table, int write,
		void *buffer, size_t *lenp, loff_t *ppos)
{
	return -ENOSYS;
}

int proc_dointvec(const struct ctl_table *table, int write,
		  void *buffer, size_t *lenp, loff_t *ppos)
{
	return -ENOSYS;
}

int proc_douintvec(const struct ctl_table *table, int write,
		  void *buffer, size_t *lenp, loff_t *ppos)
{
	return -ENOSYS;
}

int proc_dointvec_minmax(const struct ctl_table *table, int write,
		    void *buffer, size_t *lenp, loff_t *ppos)
{
	return -ENOSYS;
}

int proc_douintvec_minmax(const struct ctl_table *table, int write,
			  void *buffer, size_t *lenp, loff_t *ppos)
{
	return -ENOSYS;
}

int proc_dou8vec_minmax(const struct ctl_table *table, int write,
			void *buffer, size_t *lenp, loff_t *ppos)
{
	return -ENOSYS;
}

int proc_dointvec_jiffies(const struct ctl_table *table, int write,
		    void *buffer, size_t *lenp, loff_t *ppos)
{
	return -ENOSYS;
}

int proc_dointvec_ms_jiffies_minmax(const struct ctl_table *table, int write,
				    void *buffer, size_t *lenp, loff_t *ppos)
{
	return -ENOSYS;
}

int proc_dointvec_userhz_jiffies(const struct ctl_table *table, int write,
		    void *buffer, size_t *lenp, loff_t *ppos)
{
	return -ENOSYS;
}

int proc_dointvec_ms_jiffies(const struct ctl_table *table, int write,
			     void *buffer, size_t *lenp, loff_t *ppos)
{
	return -ENOSYS;
}

int proc_doulongvec_minmax(const struct ctl_table *table, int write,
		    void *buffer, size_t *lenp, loff_t *ppos)
{
	return -ENOSYS;
}

int proc_doulongvec_ms_jiffies_minmax(const struct ctl_table *table, int write,
				      void *buffer, size_t *lenp, loff_t *ppos)
{
	return -ENOSYS;
}

int proc_do_large_bitmap(const struct ctl_table *table, int write,
			 void *buffer, size_t *lenp, loff_t *ppos)
{
	return -ENOSYS;
}

#endif /* CONFIG_PROC_SYSCTL */

#if defined(CONFIG_SYSCTL)
int proc_do_static_key(const struct ctl_table *table, int write,
		       void *buffer, size_t *lenp, loff_t *ppos)
{
	struct static_key *key = (struct static_key *)table->data;
	static DEFINE_MUTEX(static_key_mutex);
	int val, ret;
	struct ctl_table tmp = {
		.data   = &val,
		.maxlen = sizeof(val),
		.mode   = table->mode,
		.extra1 = SYSCTL_ZERO,
		.extra2 = SYSCTL_ONE,
	};

	if (write && !capable(CAP_SYS_ADMIN))
		return -EPERM;

	mutex_lock(&static_key_mutex);
	val = static_key_enabled(key);
	ret = proc_dointvec_minmax(&tmp, write, buffer, lenp, ppos);
	if (write && !ret) {
		if (val)
			static_key_enable(key);
		else
			static_key_disable(key);
	}
	mutex_unlock(&static_key_mutex);
	return ret;
}

static const struct ctl_table kern_table[] = {
	{
		.procname	= "panic",
		.data		= &panic_timeout,
		.maxlen		= sizeof(int),
		.mode		= 0644,
		.proc_handler	= proc_dointvec,
	},
#ifdef CONFIG_PROC_SYSCTL
	{
		.procname	= "tainted",
		.maxlen 	= sizeof(long),
		.mode		= 0644,
		.proc_handler	= proc_taint,
	},
	{
		.procname	= "sysctl_writes_strict",
		.data		= &sysctl_writes_strict,
		.maxlen		= sizeof(int),
		.mode		= 0644,
		.proc_handler	= proc_dointvec_minmax,
		.extra1		= SYSCTL_NEG_ONE,
		.extra2		= SYSCTL_ONE,
	},
#endif
	{
		.procname	= "print-fatal-signals",
		.data		= &print_fatal_signals,
		.maxlen		= sizeof(int),
		.mode		= 0644,
		.proc_handler	= proc_dointvec,
	},
#ifdef CONFIG_SPARC
	{
		.procname	= "reboot-cmd",
		.data		= reboot_command,
		.maxlen		= 256,
		.mode		= 0644,
		.proc_handler	= proc_dostring,
	},
	{
		.procname	= "stop-a",
		.data		= &stop_a_enabled,
		.maxlen		= sizeof (int),
		.mode		= 0644,
		.proc_handler	= proc_dointvec,
	},
	{
		.procname	= "scons-poweroff",
		.data		= &scons_pwroff,
		.maxlen		= sizeof (int),
		.mode		= 0644,
		.proc_handler	= proc_dointvec,
	},
#endif
#ifdef CONFIG_SPARC64
	{
		.procname	= "tsb-ratio",
		.data		= &sysctl_tsb_ratio,
		.maxlen		= sizeof (int),
		.mode		= 0644,
		.proc_handler	= proc_dointvec,
	},
#endif
#ifdef CONFIG_PARISC
	{
		.procname	= "soft-power",
		.data		= &pwrsw_enabled,
		.maxlen		= sizeof (int),
		.mode		= 0644,
		.proc_handler	= proc_dointvec,
	},
#endif
#ifdef CONFIG_SYSCTL_ARCH_UNALIGN_ALLOW
	{
		.procname	= "unaligned-trap",
		.data		= &unaligned_enabled,
		.maxlen		= sizeof (int),
		.mode		= 0644,
		.proc_handler	= proc_dointvec,
	},
#endif
#ifdef CONFIG_STACK_TRACER
	{
		.procname	= "stack_tracer_enabled",
		.data		= &stack_tracer_enabled,
		.maxlen		= sizeof(int),
		.mode		= 0644,
		.proc_handler	= stack_trace_sysctl,
	},
#endif
#ifdef CONFIG_TRACING
	{
		.procname	= "ftrace_dump_on_oops",
		.data		= &ftrace_dump_on_oops,
		.maxlen		= MAX_TRACER_SIZE,
		.mode		= 0644,
		.proc_handler	= proc_dostring,
	},
	{
		.procname	= "traceoff_on_warning",
		.data		= &__disable_trace_on_warning,
		.maxlen		= sizeof(__disable_trace_on_warning),
		.mode		= 0644,
		.proc_handler	= proc_dointvec,
	},
	{
		.procname	= "tracepoint_printk",
		.data		= &tracepoint_printk,
		.maxlen		= sizeof(tracepoint_printk),
		.mode		= 0644,
		.proc_handler	= tracepoint_printk_sysctl,
	},
#endif
#ifdef CONFIG_MODULES
	{
		.procname	= "modprobe",
		.data		= &modprobe_path,
		.maxlen		= KMOD_PATH_LEN,
		.mode		= 0644,
		.proc_handler	= proc_dostring,
	},
	{
		.procname	= "modules_disabled",
		.data		= &modules_disabled,
		.maxlen		= sizeof(int),
		.mode		= 0644,
		/* only handle a transition from default "0" to "1" */
		.proc_handler	= proc_dointvec_minmax,
		.extra1		= SYSCTL_ONE,
		.extra2		= SYSCTL_ONE,
	},
#endif
#ifdef CONFIG_UEVENT_HELPER
	{
		.procname	= "hotplug",
		.data		= &uevent_helper,
		.maxlen		= UEVENT_HELPER_PATH_LEN,
		.mode		= 0644,
		.proc_handler	= proc_dostring,
	},
#endif
#ifdef CONFIG_MAGIC_SYSRQ
	{
		.procname	= "sysrq",
		.data		= NULL,
		.maxlen		= sizeof (int),
		.mode		= 0644,
		.proc_handler	= sysrq_sysctl_handler,
	},
#endif
#ifdef CONFIG_PROC_SYSCTL
	{
		.procname	= "cad_pid",
		.data		= NULL,
		.maxlen		= sizeof (int),
		.mode		= 0600,
		.proc_handler	= proc_do_cad_pid,
	},
#endif
	{
		.procname	= "threads-max",
		.data		= NULL,
		.maxlen		= sizeof(int),
		.mode		= 0644,
		.proc_handler	= sysctl_max_threads,
	},
	{
		.procname	= "overflowuid",
		.data		= &overflowuid,
		.maxlen		= sizeof(int),
		.mode		= 0644,
		.proc_handler	= proc_dointvec_minmax,
		.extra1		= SYSCTL_ZERO,
		.extra2		= SYSCTL_MAXOLDUID,
	},
	{
		.procname	= "overflowgid",
		.data		= &overflowgid,
		.maxlen		= sizeof(int),
		.mode		= 0644,
		.proc_handler	= proc_dointvec_minmax,
		.extra1		= SYSCTL_ZERO,
		.extra2		= SYSCTL_MAXOLDUID,
	},
#ifdef CONFIG_S390
	{
		.procname	= "userprocess_debug",
		.data		= &show_unhandled_signals,
		.maxlen		= sizeof(int),
		.mode		= 0644,
		.proc_handler	= proc_dointvec,
	},
#endif
	{
<<<<<<< HEAD
		.procname	= "pid_max",
		.data		= &pid_max,
		.maxlen		= sizeof (int),
		.mode		= 0644,
		.proc_handler	= proc_dointvec_minmax,
		.extra1		= &pid_max_min,
		.extra2		= &pid_max_max,
	},
#if defined(CONFIG_MODULES) && defined(CONFIG_SUSE_KERNEL_SUPPORTED)
	{
		.procname	= "unsupported",
		.data		= &suse_unsupported,
		.maxlen		= sizeof(int),
		.mode		= 0644,
		.proc_handler	= &proc_dointvec,
	},
#endif
	{
=======
>>>>>>> 2014c95a
		.procname	= "panic_on_oops",
		.data		= &panic_on_oops,
		.maxlen		= sizeof(int),
		.mode		= 0644,
		.proc_handler	= proc_dointvec,
	},
	{
		.procname	= "panic_print",
		.data		= &panic_print,
		.maxlen		= sizeof(unsigned long),
		.mode		= 0644,
		.proc_handler	= proc_doulongvec_minmax,
	},
	{
		.procname	= "ngroups_max",
		.data		= (void *)&ngroups_max,
		.maxlen		= sizeof (int),
		.mode		= 0444,
		.proc_handler	= proc_dointvec,
	},
	{
		.procname	= "cap_last_cap",
		.data		= (void *)&cap_last_cap,
		.maxlen		= sizeof(int),
		.mode		= 0444,
		.proc_handler	= proc_dointvec,
	},
#if defined(CONFIG_X86_LOCAL_APIC) && defined(CONFIG_X86)
	{
		.procname       = "unknown_nmi_panic",
		.data           = &unknown_nmi_panic,
		.maxlen         = sizeof (int),
		.mode           = 0644,
		.proc_handler   = proc_dointvec,
	},
#endif

#if (defined(CONFIG_X86_32) || defined(CONFIG_PARISC)) && \
	defined(CONFIG_DEBUG_STACKOVERFLOW)
	{
		.procname	= "panic_on_stackoverflow",
		.data		= &sysctl_panic_on_stackoverflow,
		.maxlen		= sizeof(int),
		.mode		= 0644,
		.proc_handler	= proc_dointvec,
	},
#endif
#if defined(CONFIG_X86)
	{
		.procname	= "panic_on_unrecovered_nmi",
		.data		= &panic_on_unrecovered_nmi,
		.maxlen		= sizeof(int),
		.mode		= 0644,
		.proc_handler	= proc_dointvec,
	},
	{
		.procname	= "panic_on_io_nmi",
		.data		= &panic_on_io_nmi,
		.maxlen		= sizeof(int),
		.mode		= 0644,
		.proc_handler	= proc_dointvec,
	},
	{
		.procname	= "bootloader_type",
		.data		= &bootloader_type,
		.maxlen		= sizeof (int),
		.mode		= 0444,
		.proc_handler	= proc_dointvec,
	},
	{
		.procname	= "bootloader_version",
		.data		= &bootloader_version,
		.maxlen		= sizeof (int),
		.mode		= 0444,
		.proc_handler	= proc_dointvec,
	},
	{
		.procname	= "io_delay_type",
		.data		= &io_delay_type,
		.maxlen		= sizeof(int),
		.mode		= 0644,
		.proc_handler	= proc_dointvec,
	},
#endif
#if defined(CONFIG_MMU)
	{
		.procname	= "randomize_va_space",
		.data		= &randomize_va_space,
		.maxlen		= sizeof(int),
		.mode		= 0644,
		.proc_handler	= proc_dointvec,
	},
#endif
#if defined(CONFIG_S390) && defined(CONFIG_SMP)
	{
		.procname	= "spin_retry",
		.data		= &spin_retry,
		.maxlen		= sizeof (int),
		.mode		= 0644,
		.proc_handler	= proc_dointvec,
	},
#endif
#if	defined(CONFIG_ACPI_SLEEP) && defined(CONFIG_X86)
	{
		.procname	= "acpi_video_flags",
		.data		= &acpi_realmode_flags,
		.maxlen		= sizeof (unsigned long),
		.mode		= 0644,
		.proc_handler	= proc_doulongvec_minmax,
	},
#endif
#ifdef CONFIG_SYSCTL_ARCH_UNALIGN_NO_WARN
	{
		.procname	= "ignore-unaligned-usertrap",
		.data		= &no_unaligned_warning,
		.maxlen		= sizeof (int),
		.mode		= 0644,
		.proc_handler	= proc_dointvec,
	},
#endif
#ifdef CONFIG_RT_MUTEXES
	{
		.procname	= "max_lock_depth",
		.data		= &max_lock_depth,
		.maxlen		= sizeof(int),
		.mode		= 0644,
		.proc_handler	= proc_dointvec,
	},
#endif
#ifdef CONFIG_PERF_EVENTS
	/*
	 * User-space scripts rely on the existence of this file
	 * as a feature check for perf_events being enabled.
	 *
	 * So it's an ABI, do not remove!
	 */
	{
		.procname	= "perf_event_paranoid",
		.data		= &sysctl_perf_event_paranoid,
		.maxlen		= sizeof(sysctl_perf_event_paranoid),
		.mode		= 0644,
		.proc_handler	= proc_dointvec,
	},
	{
		.procname	= "perf_event_mlock_kb",
		.data		= &sysctl_perf_event_mlock,
		.maxlen		= sizeof(sysctl_perf_event_mlock),
		.mode		= 0644,
		.proc_handler	= proc_dointvec,
	},
	{
		.procname	= "perf_event_max_sample_rate",
		.data		= &sysctl_perf_event_sample_rate,
		.maxlen		= sizeof(sysctl_perf_event_sample_rate),
		.mode		= 0644,
		.proc_handler	= perf_event_max_sample_rate_handler,
		.extra1		= SYSCTL_ONE,
	},
	{
		.procname	= "perf_cpu_time_max_percent",
		.data		= &sysctl_perf_cpu_time_max_percent,
		.maxlen		= sizeof(sysctl_perf_cpu_time_max_percent),
		.mode		= 0644,
		.proc_handler	= perf_cpu_time_max_percent_handler,
		.extra1		= SYSCTL_ZERO,
		.extra2		= SYSCTL_ONE_HUNDRED,
	},
	{
		.procname	= "perf_event_max_stack",
		.data		= &sysctl_perf_event_max_stack,
		.maxlen		= sizeof(sysctl_perf_event_max_stack),
		.mode		= 0644,
		.proc_handler	= perf_event_max_stack_handler,
		.extra1		= SYSCTL_ZERO,
		.extra2		= (void *)&six_hundred_forty_kb,
	},
	{
		.procname	= "perf_event_max_contexts_per_stack",
		.data		= &sysctl_perf_event_max_contexts_per_stack,
		.maxlen		= sizeof(sysctl_perf_event_max_contexts_per_stack),
		.mode		= 0644,
		.proc_handler	= perf_event_max_stack_handler,
		.extra1		= SYSCTL_ZERO,
		.extra2		= SYSCTL_ONE_THOUSAND,
	},
#endif
	{
		.procname	= "panic_on_warn",
		.data		= &panic_on_warn,
		.maxlen		= sizeof(int),
		.mode		= 0644,
		.proc_handler	= proc_dointvec_minmax,
		.extra1		= SYSCTL_ZERO,
		.extra2		= SYSCTL_ONE,
	},
#ifdef CONFIG_TREE_RCU
	{
		.procname	= "panic_on_rcu_stall",
		.data		= &sysctl_panic_on_rcu_stall,
		.maxlen		= sizeof(sysctl_panic_on_rcu_stall),
		.mode		= 0644,
		.proc_handler	= proc_dointvec_minmax,
		.extra1		= SYSCTL_ZERO,
		.extra2		= SYSCTL_ONE,
	},
	{
		.procname	= "max_rcu_stall_to_panic",
		.data		= &sysctl_max_rcu_stall_to_panic,
		.maxlen		= sizeof(sysctl_max_rcu_stall_to_panic),
		.mode		= 0644,
		.proc_handler	= proc_dointvec_minmax,
		.extra1		= SYSCTL_ONE,
		.extra2		= SYSCTL_INT_MAX,
	},
#endif
};

static const struct ctl_table vm_table[] = {
	{
		.procname	= "overcommit_memory",
		.data		= &sysctl_overcommit_memory,
		.maxlen		= sizeof(sysctl_overcommit_memory),
		.mode		= 0644,
		.proc_handler	= overcommit_policy_handler,
		.extra1		= SYSCTL_ZERO,
		.extra2		= SYSCTL_TWO,
	},
	{
		.procname	= "overcommit_ratio",
		.data		= &sysctl_overcommit_ratio,
		.maxlen		= sizeof(sysctl_overcommit_ratio),
		.mode		= 0644,
		.proc_handler	= overcommit_ratio_handler,
	},
	{
		.procname	= "overcommit_kbytes",
		.data		= &sysctl_overcommit_kbytes,
		.maxlen		= sizeof(sysctl_overcommit_kbytes),
		.mode		= 0644,
		.proc_handler	= overcommit_kbytes_handler,
	},
	{
		.procname	= "page-cluster",
		.data		= &page_cluster,
		.maxlen		= sizeof(int),
		.mode		= 0644,
		.proc_handler	= proc_dointvec_minmax,
		.extra1		= SYSCTL_ZERO,
		.extra2		= (void *)&page_cluster_max,
	},
	{
		.procname	= "dirtytime_expire_seconds",
		.data		= &dirtytime_expire_interval,
		.maxlen		= sizeof(dirtytime_expire_interval),
		.mode		= 0644,
		.proc_handler	= dirtytime_interval_handler,
		.extra1		= SYSCTL_ZERO,
	},
	{
		.procname	= "swappiness",
		.data		= &vm_swappiness,
		.maxlen		= sizeof(vm_swappiness),
		.mode		= 0644,
		.proc_handler	= proc_dointvec_minmax,
		.extra1		= SYSCTL_ZERO,
		.extra2		= SYSCTL_TWO_HUNDRED,
	},
#ifdef CONFIG_NUMA
	{
		.procname	= "numa_stat",
		.data		= &sysctl_vm_numa_stat,
		.maxlen		= sizeof(int),
		.mode		= 0644,
		.proc_handler	= sysctl_vm_numa_stat_handler,
		.extra1		= SYSCTL_ZERO,
		.extra2		= SYSCTL_ONE,
	},
#endif
	{
		.procname	= "drop_caches",
		.data		= &sysctl_drop_caches,
		.maxlen		= sizeof(int),
		.mode		= 0200,
		.proc_handler	= drop_caches_sysctl_handler,
		.extra1		= SYSCTL_ONE,
		.extra2		= SYSCTL_FOUR,
	},
	{
		.procname	= "page_lock_unfairness",
		.data		= &sysctl_page_lock_unfairness,
		.maxlen		= sizeof(sysctl_page_lock_unfairness),
		.mode		= 0644,
		.proc_handler	= proc_dointvec_minmax,
		.extra1		= SYSCTL_ZERO,
	},
#ifdef CONFIG_MMU
	{
		.procname	= "max_map_count",
		.data		= &sysctl_max_map_count,
		.maxlen		= sizeof(sysctl_max_map_count),
		.mode		= 0644,
		.proc_handler	= proc_dointvec_minmax,
		.extra1		= SYSCTL_ZERO,
	},
#else
	{
		.procname	= "nr_trim_pages",
		.data		= &sysctl_nr_trim_pages,
		.maxlen		= sizeof(sysctl_nr_trim_pages),
		.mode		= 0644,
		.proc_handler	= proc_dointvec_minmax,
		.extra1		= SYSCTL_ZERO,
	},
#endif
	{
		.procname	= "vfs_cache_pressure",
		.data		= &sysctl_vfs_cache_pressure,
		.maxlen		= sizeof(sysctl_vfs_cache_pressure),
		.mode		= 0644,
		.proc_handler	= proc_dointvec_minmax,
		.extra1		= SYSCTL_ZERO,
	},
#if defined(HAVE_ARCH_PICK_MMAP_LAYOUT) || \
    defined(CONFIG_ARCH_WANT_DEFAULT_TOPDOWN_MMAP_LAYOUT)
	{
		.procname	= "legacy_va_layout",
		.data		= &sysctl_legacy_va_layout,
		.maxlen		= sizeof(sysctl_legacy_va_layout),
		.mode		= 0644,
		.proc_handler	= proc_dointvec_minmax,
		.extra1		= SYSCTL_ZERO,
	},
#endif
#ifdef CONFIG_NUMA
	{
		.procname	= "zone_reclaim_mode",
		.data		= &node_reclaim_mode,
		.maxlen		= sizeof(node_reclaim_mode),
		.mode		= 0644,
		.proc_handler	= proc_dointvec_minmax,
		.extra1		= SYSCTL_ZERO,
	},
#endif
#ifdef CONFIG_SMP
	{
		.procname	= "stat_interval",
		.data		= &sysctl_stat_interval,
		.maxlen		= sizeof(sysctl_stat_interval),
		.mode		= 0644,
		.proc_handler	= proc_dointvec_jiffies,
	},
	{
		.procname	= "stat_refresh",
		.data		= NULL,
		.maxlen		= 0,
		.mode		= 0600,
		.proc_handler	= vmstat_refresh,
	},
#endif
#ifdef CONFIG_MMU
	{
		.procname	= "mmap_min_addr",
		.data		= &dac_mmap_min_addr,
		.maxlen		= sizeof(unsigned long),
		.mode		= 0644,
		.proc_handler	= mmap_min_addr_handler,
	},
#endif
#if (defined(CONFIG_X86_32) && !defined(CONFIG_UML))|| \
   (defined(CONFIG_SUPERH) && defined(CONFIG_VSYSCALL))
	{
		.procname	= "vdso_enabled",
#ifdef CONFIG_X86_32
		.data		= &vdso32_enabled,
		.maxlen		= sizeof(vdso32_enabled),
#else
		.data		= &vdso_enabled,
		.maxlen		= sizeof(vdso_enabled),
#endif
		.mode		= 0644,
		.proc_handler	= proc_dointvec,
		.extra1		= SYSCTL_ZERO,
	},
#endif
	{
		.procname	= "user_reserve_kbytes",
		.data		= &sysctl_user_reserve_kbytes,
		.maxlen		= sizeof(sysctl_user_reserve_kbytes),
		.mode		= 0644,
		.proc_handler	= proc_doulongvec_minmax,
	},
	{
		.procname	= "admin_reserve_kbytes",
		.data		= &sysctl_admin_reserve_kbytes,
		.maxlen		= sizeof(sysctl_admin_reserve_kbytes),
		.mode		= 0644,
		.proc_handler	= proc_doulongvec_minmax,
	},
#ifdef CONFIG_HAVE_ARCH_MMAP_RND_BITS
	{
		.procname	= "mmap_rnd_bits",
		.data		= &mmap_rnd_bits,
		.maxlen		= sizeof(mmap_rnd_bits),
		.mode		= 0600,
		.proc_handler	= proc_dointvec_minmax,
		.extra1		= (void *)&mmap_rnd_bits_min,
		.extra2		= (void *)&mmap_rnd_bits_max,
	},
#endif
#ifdef CONFIG_HAVE_ARCH_MMAP_RND_COMPAT_BITS
	{
		.procname	= "mmap_rnd_compat_bits",
		.data		= &mmap_rnd_compat_bits,
		.maxlen		= sizeof(mmap_rnd_compat_bits),
		.mode		= 0600,
		.proc_handler	= proc_dointvec_minmax,
		.extra1		= (void *)&mmap_rnd_compat_bits_min,
		.extra2		= (void *)&mmap_rnd_compat_bits_max,
	},
#endif
};

int __init sysctl_init_bases(void)
{
	register_sysctl_init("kernel", kern_table);
	register_sysctl_init("vm", vm_table);

	return 0;
}
#endif /* CONFIG_SYSCTL */
/*
 * No sense putting this after each symbol definition, twice,
 * exception granted :-)
 */
EXPORT_SYMBOL(proc_dobool);
EXPORT_SYMBOL(proc_dointvec);
EXPORT_SYMBOL(proc_douintvec);
EXPORT_SYMBOL(proc_dointvec_jiffies);
EXPORT_SYMBOL(proc_dointvec_minmax);
EXPORT_SYMBOL_GPL(proc_douintvec_minmax);
EXPORT_SYMBOL(proc_dointvec_userhz_jiffies);
EXPORT_SYMBOL(proc_dointvec_ms_jiffies);
EXPORT_SYMBOL(proc_dostring);
EXPORT_SYMBOL(proc_doulongvec_minmax);
EXPORT_SYMBOL(proc_doulongvec_ms_jiffies_minmax);
EXPORT_SYMBOL(proc_do_large_bitmap);<|MERGE_RESOLUTION|>--- conflicted
+++ resolved
@@ -1804,14 +1804,11 @@
 	},
 #endif
 	{
-<<<<<<< HEAD
-		.procname	= "pid_max",
-		.data		= &pid_max,
-		.maxlen		= sizeof (int),
-		.mode		= 0644,
-		.proc_handler	= proc_dointvec_minmax,
-		.extra1		= &pid_max_min,
-		.extra2		= &pid_max_max,
+		.procname	= "panic_on_oops",
+		.data		= &panic_on_oops,
+		.maxlen		= sizeof(int),
+		.mode		= 0644,
+		.proc_handler	= proc_dointvec,
 	},
 #if defined(CONFIG_MODULES) && defined(CONFIG_SUSE_KERNEL_SUPPORTED)
 	{
@@ -1822,15 +1819,6 @@
 		.proc_handler	= &proc_dointvec,
 	},
 #endif
-	{
-=======
->>>>>>> 2014c95a
-		.procname	= "panic_on_oops",
-		.data		= &panic_on_oops,
-		.maxlen		= sizeof(int),
-		.mode		= 0644,
-		.proc_handler	= proc_dointvec,
-	},
 	{
 		.procname	= "panic_print",
 		.data		= &panic_print,
