--- conflicted
+++ resolved
@@ -884,11 +884,7 @@
 	rdtp = this_cpu_ptr(&rcu_dynticks);
 
 	/* Page faults can happen in NMI handlers, so check... */
-<<<<<<< HEAD
-	if (READ_ONCE(rdtp->dynticks_nmi_nesting))
-=======
 	if (rdtp->dynticks_nmi_nesting)
->>>>>>> ef03de22
 		return;
 
 	WARN_ON_ONCE(IS_ENABLED(CONFIG_RCU_EQS_DEBUG) &&
@@ -1026,11 +1022,7 @@
 	rdtp = this_cpu_ptr(&rcu_dynticks);
 
 	/* Page faults can happen in NMI handlers, so check... */
-<<<<<<< HEAD
-	if (READ_ONCE(rdtp->dynticks_nmi_nesting))
-=======
 	if (rdtp->dynticks_nmi_nesting)
->>>>>>> ef03de22
 		return;
 
 	oldval = rdtp->dynticks_nesting;
