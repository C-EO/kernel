
#ifdef CONFIG_SCHEDSTATS
/*
 * bump this up when changing the output format or the meaning of an existing
 * format, so that tools can adapt (or abort)
 */
#define SCHEDSTAT_VERSION 14

static int show_schedstat(struct seq_file *seq, void *v)
{
	int cpu;
<<<<<<< HEAD
	int mask_len = (NR_CPUS/32 + 1) * 9;
=======
	int mask_len = DIV_ROUND_UP(NR_CPUS, 32) * 9;
>>>>>>> 18e352e4
	char *mask_str = kmalloc(mask_len, GFP_KERNEL);

	if (mask_str == NULL)
		return -ENOMEM;

	seq_printf(seq, "version %d\n", SCHEDSTAT_VERSION);
	seq_printf(seq, "timestamp %lu\n", jiffies);
	for_each_online_cpu(cpu) {
		struct rq *rq = cpu_rq(cpu);
#ifdef CONFIG_SMP
		struct sched_domain *sd;
		int dcount = 0;
#endif

		/* runqueue-specific stats */
		seq_printf(seq,
		    "cpu%d %u %u %u %u %u %u %u %u %u %llu %llu %lu",
		    cpu, rq->yld_both_empty,
		    rq->yld_act_empty, rq->yld_exp_empty, rq->yld_count,
		    rq->sched_switch, rq->sched_count, rq->sched_goidle,
		    rq->ttwu_count, rq->ttwu_local,
		    rq->rq_cpu_time,
		    rq->rq_sched_info.run_delay, rq->rq_sched_info.pcount);

		seq_printf(seq, "\n");

#ifdef CONFIG_SMP
		/* domain-specific stats */
		preempt_disable();
		for_each_domain(cpu, sd) {
			enum cpu_idle_type itype;

			cpumask_scnprintf(mask_str, mask_len,
					  sched_domain_span(sd));
			seq_printf(seq, "domain%d %s", dcount++, mask_str);
			for (itype = CPU_IDLE; itype < CPU_MAX_IDLE_TYPES;
					itype++) {
				seq_printf(seq, " %u %u %u %u %u %u %u %u",
				    sd->lb_count[itype],
				    sd->lb_balanced[itype],
				    sd->lb_failed[itype],
				    sd->lb_imbalance[itype],
				    sd->lb_gained[itype],
				    sd->lb_hot_gained[itype],
				    sd->lb_nobusyq[itype],
				    sd->lb_nobusyg[itype]);
			}
			seq_printf(seq,
				   " %u %u %u %u %u %u %u %u %u %u %u %u\n",
			    sd->alb_count, sd->alb_failed, sd->alb_pushed,
			    sd->sbe_count, sd->sbe_balanced, sd->sbe_pushed,
			    sd->sbf_count, sd->sbf_balanced, sd->sbf_pushed,
			    sd->ttwu_wake_remote, sd->ttwu_move_affine,
			    sd->ttwu_move_balance);
		}
		preempt_enable();
#endif
	}
	kfree(mask_str);
	return 0;
}

static int schedstat_open(struct inode *inode, struct file *file)
{
	unsigned int size = PAGE_SIZE * (1 + num_online_cpus() / 32);
	char *buf = kmalloc(size, GFP_KERNEL);
	struct seq_file *m;
	int res;

	if (!buf)
		return -ENOMEM;
	res = single_open(file, show_schedstat, NULL);
	if (!res) {
		m = file->private_data;
		m->buf = buf;
		m->size = size;
	} else
		kfree(buf);
	return res;
}

static const struct file_operations proc_schedstat_operations = {
	.open    = schedstat_open,
	.read    = seq_read,
	.llseek  = seq_lseek,
	.release = single_release,
};

static int __init proc_schedstat_init(void)
{
	proc_create("schedstat", 0, NULL, &proc_schedstat_operations);
	return 0;
}
module_init(proc_schedstat_init);

/*
 * Expects runqueue lock to be held for atomicity of update
 */
static inline void
rq_sched_info_arrive(struct rq *rq, unsigned long long delta)
{
	if (rq) {
		rq->rq_sched_info.run_delay += delta;
		rq->rq_sched_info.pcount++;
	}
}

/*
 * Expects runqueue lock to be held for atomicity of update
 */
static inline void
rq_sched_info_depart(struct rq *rq, unsigned long long delta)
{
	if (rq)
		rq->rq_cpu_time += delta;
}

static inline void
rq_sched_info_dequeued(struct rq *rq, unsigned long long delta)
{
	if (rq)
		rq->rq_sched_info.run_delay += delta;
}
# define schedstat_inc(rq, field)	do { (rq)->field++; } while (0)
# define schedstat_add(rq, field, amt)	do { (rq)->field += (amt); } while (0)
# define schedstat_set(var, val)	do { var = (val); } while (0)
#else /* !CONFIG_SCHEDSTATS */
static inline void
rq_sched_info_arrive(struct rq *rq, unsigned long long delta)
{}
static inline void
rq_sched_info_dequeued(struct rq *rq, unsigned long long delta)
{}
static inline void
rq_sched_info_depart(struct rq *rq, unsigned long long delta)
{}
# define schedstat_inc(rq, field)	do { } while (0)
# define schedstat_add(rq, field, amt)	do { } while (0)
# define schedstat_set(var, val)	do { } while (0)
#endif

#if defined(CONFIG_SCHEDSTATS) || defined(CONFIG_TASK_DELAY_ACCT)
static inline void sched_info_reset_dequeued(struct task_struct *t)
{
	t->sched_info.last_queued = 0;
}

/*
 * Called when a process is dequeued from the active array and given
 * the cpu.  We should note that with the exception of interactive
 * tasks, the expired queue will become the active queue after the active
 * queue is empty, without explicitly dequeuing and requeuing tasks in the
 * expired queue.  (Interactive tasks may be requeued directly to the
 * active queue, thus delaying tasks in the expired queue from running;
 * see scheduler_tick()).
 *
 * Though we are interested in knowing how long it was from the *first* time a
 * task was queued to the time that it finally hit a cpu, we call this routine
 * from dequeue_task() to account for possible rq->clock skew across cpus. The
 * delta taken on each cpu would annul the skew.
 */
static inline void sched_info_dequeued(struct task_struct *t)
{
	unsigned long long now = task_rq(t)->clock, delta = 0;

	if (unlikely(sched_info_on()))
		if (t->sched_info.last_queued)
			delta = now - t->sched_info.last_queued;
	sched_info_reset_dequeued(t);
	t->sched_info.run_delay += delta;

	rq_sched_info_dequeued(task_rq(t), delta);
}

/*
 * Called when a task finally hits the cpu.  We can now calculate how
 * long it was waiting to run.  We also note when it began so that we
 * can keep stats on how long its timeslice is.
 */
static void sched_info_arrive(struct task_struct *t)
{
	unsigned long long now = task_rq(t)->clock, delta = 0;

	if (t->sched_info.last_queued)
		delta = now - t->sched_info.last_queued;
	sched_info_reset_dequeued(t);
	t->sched_info.run_delay += delta;
	t->sched_info.last_arrival = now;
	t->sched_info.pcount++;

	rq_sched_info_arrive(task_rq(t), delta);
}

/*
 * Called when a process is queued into either the active or expired
 * array.  The time is noted and later used to determine how long we
 * had to wait for us to reach the cpu.  Since the expired queue will
 * become the active queue after active queue is empty, without dequeuing
 * and requeuing any tasks, we are interested in queuing to either. It
 * is unusual but not impossible for tasks to be dequeued and immediately
 * requeued in the same or another array: this can happen in sched_yield(),
 * set_user_nice(), and even load_balance() as it moves tasks from runqueue
 * to runqueue.
 *
 * This function is only called from enqueue_task(), but also only updates
 * the timestamp if it is already not set.  It's assumed that
 * sched_info_dequeued() will clear that stamp when appropriate.
 */
static inline void sched_info_queued(struct task_struct *t)
{
	if (unlikely(sched_info_on()))
		if (!t->sched_info.last_queued)
			t->sched_info.last_queued = task_rq(t)->clock;
}

/*
 * Called when a process ceases being the active-running process, either
 * voluntarily or involuntarily.  Now we can calculate how long we ran.
 * Also, if the process is still in the TASK_RUNNING state, call
 * sched_info_queued() to mark that it has now again started waiting on
 * the runqueue.
 */
static inline void sched_info_depart(struct task_struct *t)
{
	unsigned long long delta = task_rq(t)->clock -
					t->sched_info.last_arrival;

	rq_sched_info_depart(task_rq(t), delta);

	if (t->state == TASK_RUNNING)
		sched_info_queued(t);
}

/*
 * Called when tasks are switched involuntarily due, typically, to expiring
 * their time slice.  (This may also be called when switching to or from
 * the idle task.)  We are only called when prev != next.
 */
static inline void
__sched_info_switch(struct task_struct *prev, struct task_struct *next)
{
	struct rq *rq = task_rq(prev);

	/*
	 * prev now departs the cpu.  It's not interesting to record
	 * stats about how efficient we were at scheduling the idle
	 * process, however.
	 */
	if (prev != rq->idle)
		sched_info_depart(prev);

	if (next != rq->idle)
		sched_info_arrive(next);
}
static inline void
sched_info_switch(struct task_struct *prev, struct task_struct *next)
{
	if (unlikely(sched_info_on()))
		__sched_info_switch(prev, next);
}
#else
#define sched_info_queued(t)			do { } while (0)
#define sched_info_reset_dequeued(t)	do { } while (0)
#define sched_info_dequeued(t)			do { } while (0)
#define sched_info_switch(t, next)		do { } while (0)
#endif /* CONFIG_SCHEDSTATS || CONFIG_TASK_DELAY_ACCT */

/*
 * The following are functions that support scheduler-internal time accounting.
 * These functions are generally called at the timer tick.  None of this depends
 * on CONFIG_SCHEDSTATS.
 */

/**
 * account_group_user_time - Maintain utime for a thread group.
 *
 * @tsk:	Pointer to task structure.
 * @cputime:	Time value by which to increment the utime field of the
 *		thread_group_cputime structure.
 *
 * If thread group time is being maintained, get the structure for the
 * running CPU and update the utime field there.
 */
static inline void account_group_user_time(struct task_struct *tsk,
					   cputime_t cputime)
{
	struct task_cputime *times;
	struct signal_struct *sig;

	/* tsk == current, ensure it is safe to use ->signal */
	if (unlikely(tsk->exit_state))
		return;

	sig = tsk->signal;
	times = &sig->cputime.totals;

	spin_lock(&times->lock);
	times->utime = cputime_add(times->utime, cputime);
	spin_unlock(&times->lock);
}

/**
 * account_group_system_time - Maintain stime for a thread group.
 *
 * @tsk:	Pointer to task structure.
 * @cputime:	Time value by which to increment the stime field of the
 *		thread_group_cputime structure.
 *
 * If thread group time is being maintained, get the structure for the
 * running CPU and update the stime field there.
 */
static inline void account_group_system_time(struct task_struct *tsk,
					     cputime_t cputime)
{
	struct task_cputime *times;
	struct signal_struct *sig;

	/* tsk == current, ensure it is safe to use ->signal */
	if (unlikely(tsk->exit_state))
		return;

	sig = tsk->signal;
	times = &sig->cputime.totals;

	spin_lock(&times->lock);
	times->stime = cputime_add(times->stime, cputime);
	spin_unlock(&times->lock);
}

/**
 * account_group_exec_runtime - Maintain exec runtime for a thread group.
 *
 * @tsk:	Pointer to task structure.
 * @ns:		Time value by which to increment the sum_exec_runtime field
 *		of the thread_group_cputime structure.
 *
 * If thread group time is being maintained, get the structure for the
 * running CPU and update the sum_exec_runtime field there.
 */
static inline void account_group_exec_runtime(struct task_struct *tsk,
					      unsigned long long ns)
{
	struct task_cputime *times;
	struct signal_struct *sig;

	sig = tsk->signal;
	/* see __exit_signal()->task_rq_unlock_wait() */
	barrier();
	if (unlikely(!sig))
		return;

	times = &sig->cputime.totals;

	spin_lock(&times->lock);
	times->sum_exec_runtime += ns;
	spin_unlock(&times->lock);
}<|MERGE_RESOLUTION|>--- conflicted
+++ resolved
@@ -9,11 +9,7 @@
 static int show_schedstat(struct seq_file *seq, void *v)
 {
 	int cpu;
-<<<<<<< HEAD
-	int mask_len = (NR_CPUS/32 + 1) * 9;
-=======
 	int mask_len = DIV_ROUND_UP(NR_CPUS, 32) * 9;
->>>>>>> 18e352e4
 	char *mask_str = kmalloc(mask_len, GFP_KERNEL);
 
 	if (mask_str == NULL)
