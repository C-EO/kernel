--- conflicted
+++ resolved
@@ -660,17 +660,12 @@
 	unsigned long flags;
 	bool ret = true;
 
-<<<<<<< HEAD
-=======
-	BUILD_BUG_ON(!(RWSEM_OWNER_UNKNOWN & RWSEM_NONSPINNABLE));
-
 	/*
 	 * Force readers down the slowpath.
 	 */
 	if (nonspinnable == RWSEM_RD_NONSPINNABLE)
 		return false;
 
->>>>>>> c7502a46
 	if (need_resched()) {
 		lockevent_inc(rwsem_opt_fail);
 		return false;
