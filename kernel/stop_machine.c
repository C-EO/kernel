/*
 * kernel/stop_machine.c
 *
 * Copyright (C) 2008, 2005	IBM Corporation.
 * Copyright (C) 2008, 2005	Rusty Russell rusty@rustcorp.com.au
 * Copyright (C) 2010		SUSE Linux Products GmbH
 * Copyright (C) 2010		Tejun Heo <tj@kernel.org>
 *
 * This file is released under the GPLv2 and any later version.
 */
#include <linux/completion.h>
#include <linux/cpu.h>
#include <linux/init.h>
#include <linux/kthread.h>
#include <linux/export.h>
#include <linux/percpu.h>
#include <linux/sched.h>
#include <linux/stop_machine.h>
#include <linux/interrupt.h>
#include <linux/kallsyms.h>
#include <linux/smpboot.h>
#include <linux/atomic.h>
#include <linux/nmi.h>
#include <linux/sched/wake_q.h>

/*
 * Structure to determine completion condition and record errors.  May
 * be shared by works on different cpus.
 */
struct cpu_stop_done {
	atomic_t		nr_todo;	/* nr left to execute */
	int			ret;		/* collected return value */
	struct completion	completion;	/* fired if nr_todo reaches 0 */
};

/* the actual stopper, one per every possible cpu, enabled on online cpus */
struct cpu_stopper {
	struct task_struct	*thread;

	raw_spinlock_t		lock;
	bool			enabled;	/* is this stopper enabled? */
	struct list_head	works;		/* list of pending works */

	struct cpu_stop_work	stop_work;	/* for stop_cpus */
};

static DEFINE_PER_CPU(struct cpu_stopper, cpu_stopper);
static bool stop_machine_initialized = false;

/* static data for stop_cpus */
static DEFINE_MUTEX(stop_cpus_mutex);
static bool stop_cpus_in_progress;

static void cpu_stop_init_done(struct cpu_stop_done *done, unsigned int nr_todo)
{
	memset(done, 0, sizeof(*done));
	atomic_set(&done->nr_todo, nr_todo);
	init_completion(&done->completion);
}

/* signal completion unless @done is NULL */
static void cpu_stop_signal_done(struct cpu_stop_done *done)
{
	if (atomic_dec_and_test(&done->nr_todo))
		complete(&done->completion);
}

static void __cpu_stop_queue_work(struct cpu_stopper *stopper,
					struct cpu_stop_work *work,
					struct wake_q_head *wakeq)
{
	list_add_tail(&work->list, &stopper->works);
	wake_q_add(wakeq, stopper->thread);
}

/* queue @work to @stopper.  if offline, @work is completed immediately */
static bool cpu_stop_queue_work(unsigned int cpu, struct cpu_stop_work *work)
{
	struct cpu_stopper *stopper = &per_cpu(cpu_stopper, cpu);
	DEFINE_WAKE_Q(wakeq);
	unsigned long flags;
	bool enabled;

<<<<<<< HEAD
	raw_spin_lock_irqsave(&stopper->lock, flags);
=======
	preempt_disable();
	spin_lock_irqsave(&stopper->lock, flags);
>>>>>>> 11530844
	enabled = stopper->enabled;
	if (enabled)
		__cpu_stop_queue_work(stopper, work, &wakeq);
	else if (work->done)
		cpu_stop_signal_done(work->done);

<<<<<<< HEAD
	raw_spin_unlock_irqrestore(&stopper->lock, flags);
=======
	wake_up_q(&wakeq);
	preempt_enable();

>>>>>>> 11530844
	return enabled;
}

/**
 * stop_one_cpu - stop a cpu
 * @cpu: cpu to stop
 * @fn: function to execute
 * @arg: argument to @fn
 *
 * Execute @fn(@arg) on @cpu.  @fn is run in a process context with
 * the highest priority preempting any task on the cpu and
 * monopolizing it.  This function returns after the execution is
 * complete.
 *
 * This function doesn't guarantee @cpu stays online till @fn
 * completes.  If @cpu goes down in the middle, execution may happen
 * partially or fully on different cpus.  @fn should either be ready
 * for that or the caller should ensure that @cpu stays online until
 * this function completes.
 *
 * CONTEXT:
 * Might sleep.
 *
 * RETURNS:
 * -ENOENT if @fn(@arg) was not executed because @cpu was offline;
 * otherwise, the return value of @fn.
 */
int stop_one_cpu(unsigned int cpu, cpu_stop_fn_t fn, void *arg)
{
	struct cpu_stop_done done;
	struct cpu_stop_work work = { .fn = fn, .arg = arg, .done = &done };

	cpu_stop_init_done(&done, 1);
	if (!cpu_stop_queue_work(cpu, &work))
		return -ENOENT;
	/*
	 * In case @cpu == smp_proccessor_id() we can avoid a sleep+wakeup
	 * cycle by doing a preemption:
	 */
	cond_resched();
	wait_for_completion(&done.completion);
	return done.ret;
}

/* This controls the threads on each CPU. */
enum multi_stop_state {
	/* Dummy starting state for thread. */
	MULTI_STOP_NONE,
	/* Awaiting everyone to be scheduled. */
	MULTI_STOP_PREPARE,
	/* Disable interrupts. */
	MULTI_STOP_DISABLE_IRQ,
	/* Run the function */
	MULTI_STOP_RUN,
	/* Exit */
	MULTI_STOP_EXIT,
};

struct multi_stop_data {
	cpu_stop_fn_t		fn;
	void			*data;
	/* Like num_online_cpus(), but hotplug cpu uses us, so we need this. */
	unsigned int		num_threads;
	const struct cpumask	*active_cpus;

	enum multi_stop_state	state;
	atomic_t		thread_ack;
};

static void set_state(struct multi_stop_data *msdata,
		      enum multi_stop_state newstate)
{
	/* Reset ack counter. */
	atomic_set(&msdata->thread_ack, msdata->num_threads);
	smp_wmb();
	msdata->state = newstate;
}

/* Last one to ack a state moves to the next state. */
static void ack_state(struct multi_stop_data *msdata)
{
	if (atomic_dec_and_test(&msdata->thread_ack))
		set_state(msdata, msdata->state + 1);
}

/* This is the cpu_stop function which stops the CPU. */
static int multi_cpu_stop(void *data)
{
	struct multi_stop_data *msdata = data;
	enum multi_stop_state curstate = MULTI_STOP_NONE;
	int cpu = smp_processor_id(), err = 0;
	unsigned long flags;
	bool is_active;

	/*
	 * When called from stop_machine_from_inactive_cpu(), irq might
	 * already be disabled.  Save the state and restore it on exit.
	 */
	local_save_flags(flags);

	if (!msdata->active_cpus)
		is_active = cpu == cpumask_first(cpu_online_mask);
	else
		is_active = cpumask_test_cpu(cpu, msdata->active_cpus);

	/* Simple state machine */
	do {
		/* Chill out and ensure we re-read multi_stop_state. */
		cpu_relax_yield();
		if (msdata->state != curstate) {
			curstate = msdata->state;
			switch (curstate) {
			case MULTI_STOP_DISABLE_IRQ:
				local_irq_disable();
				hard_irq_disable();
				break;
			case MULTI_STOP_RUN:
				if (is_active)
					err = msdata->fn(msdata->data);
				break;
			default:
				break;
			}
			ack_state(msdata);
		} else if (curstate > MULTI_STOP_PREPARE) {
			/*
			 * At this stage all other CPUs we depend on must spin
			 * in the same loop. Any reason for hard-lockup should
			 * be detected and reported on their side.
			 */
			touch_nmi_watchdog();
		}
	} while (curstate != MULTI_STOP_EXIT);

	local_irq_restore(flags);
	return err;
}

static int cpu_stop_queue_two_works(int cpu1, struct cpu_stop_work *work1,
				    int cpu2, struct cpu_stop_work *work2)
{
	struct cpu_stopper *stopper1 = per_cpu_ptr(&cpu_stopper, cpu1);
	struct cpu_stopper *stopper2 = per_cpu_ptr(&cpu_stopper, cpu2);
	DEFINE_WAKE_Q(wakeq);
	int err;
retry:
	raw_spin_lock_irq(&stopper1->lock);
	raw_spin_lock_nested(&stopper2->lock, SINGLE_DEPTH_NESTING);

	err = -ENOENT;
	if (!stopper1->enabled || !stopper2->enabled)
		goto unlock;
	/*
	 * Ensure that if we race with __stop_cpus() the stoppers won't get
	 * queued up in reverse order leading to system deadlock.
	 *
	 * We can't miss stop_cpus_in_progress if queue_stop_cpus_work() has
	 * queued a work on cpu1 but not on cpu2, we hold both locks.
	 *
	 * It can be falsely true but it is safe to spin until it is cleared,
	 * queue_stop_cpus_work() does everything under preempt_disable().
	 */
	err = -EDEADLK;
	if (unlikely(stop_cpus_in_progress))
			goto unlock;

	err = 0;
	__cpu_stop_queue_work(stopper1, work1, &wakeq);
	__cpu_stop_queue_work(stopper2, work2, &wakeq);
	/*
	 * The waking up of stopper threads has to happen
	 * in the same scheduling context as the queueing.
	 * Otherwise, there is a possibility of one of the
	 * above stoppers being woken up by another CPU,
	 * and preempting us. This will cause us to n ot
	 * wake up the other stopper forever.
	 */
	preempt_disable();
unlock:
	raw_spin_unlock(&stopper2->lock);
	raw_spin_unlock_irq(&stopper1->lock);

	if (unlikely(err == -EDEADLK)) {
		while (stop_cpus_in_progress)
			cpu_relax();
		goto retry;
	}

	if (!err) {
		wake_up_q(&wakeq);
		preempt_enable();
	}

	return err;
}
/**
 * stop_two_cpus - stops two cpus
 * @cpu1: the cpu to stop
 * @cpu2: the other cpu to stop
 * @fn: function to execute
 * @arg: argument to @fn
 *
 * Stops both the current and specified CPU and runs @fn on one of them.
 *
 * returns when both are completed.
 */
int stop_two_cpus(unsigned int cpu1, unsigned int cpu2, cpu_stop_fn_t fn, void *arg)
{
	struct cpu_stop_done done;
	struct cpu_stop_work work1, work2;
	struct multi_stop_data msdata;

	msdata = (struct multi_stop_data){
		.fn = fn,
		.data = arg,
		.num_threads = 2,
		.active_cpus = cpumask_of(cpu1),
	};

	work1 = work2 = (struct cpu_stop_work){
		.fn = multi_cpu_stop,
		.arg = &msdata,
		.done = &done
	};

	cpu_stop_init_done(&done, 2);
	set_state(&msdata, MULTI_STOP_PREPARE);

	if (cpu1 > cpu2)
		swap(cpu1, cpu2);
	if (cpu_stop_queue_two_works(cpu1, &work1, cpu2, &work2))
		return -ENOENT;

	wait_for_completion(&done.completion);
	return done.ret;
}

/**
 * stop_one_cpu_nowait - stop a cpu but don't wait for completion
 * @cpu: cpu to stop
 * @fn: function to execute
 * @arg: argument to @fn
 * @work_buf: pointer to cpu_stop_work structure
 *
 * Similar to stop_one_cpu() but doesn't wait for completion.  The
 * caller is responsible for ensuring @work_buf is currently unused
 * and will remain untouched until stopper starts executing @fn.
 *
 * CONTEXT:
 * Don't care.
 *
 * RETURNS:
 * true if cpu_stop_work was queued successfully and @fn will be called,
 * false otherwise.
 */
bool stop_one_cpu_nowait(unsigned int cpu, cpu_stop_fn_t fn, void *arg,
			struct cpu_stop_work *work_buf)
{
	*work_buf = (struct cpu_stop_work){ .fn = fn, .arg = arg, };
	return cpu_stop_queue_work(cpu, work_buf);
}

static bool queue_stop_cpus_work(const struct cpumask *cpumask,
				 cpu_stop_fn_t fn, void *arg,
				 struct cpu_stop_done *done)
{
	struct cpu_stop_work *work;
	unsigned int cpu;
	bool queued = false;

	/*
	 * Disable preemption while queueing to avoid getting
	 * preempted by a stopper which might wait for other stoppers
	 * to enter @fn which can lead to deadlock.
	 */
	preempt_disable();
	stop_cpus_in_progress = true;
	for_each_cpu(cpu, cpumask) {
		work = &per_cpu(cpu_stopper.stop_work, cpu);
		work->fn = fn;
		work->arg = arg;
		work->done = done;
		if (cpu_stop_queue_work(cpu, work))
			queued = true;
	}
	stop_cpus_in_progress = false;
	preempt_enable();

	return queued;
}

static int __stop_cpus(const struct cpumask *cpumask,
		       cpu_stop_fn_t fn, void *arg)
{
	struct cpu_stop_done done;

	cpu_stop_init_done(&done, cpumask_weight(cpumask));
	if (!queue_stop_cpus_work(cpumask, fn, arg, &done))
		return -ENOENT;
	wait_for_completion(&done.completion);
	return done.ret;
}

/**
 * stop_cpus - stop multiple cpus
 * @cpumask: cpus to stop
 * @fn: function to execute
 * @arg: argument to @fn
 *
 * Execute @fn(@arg) on online cpus in @cpumask.  On each target cpu,
 * @fn is run in a process context with the highest priority
 * preempting any task on the cpu and monopolizing it.  This function
 * returns after all executions are complete.
 *
 * This function doesn't guarantee the cpus in @cpumask stay online
 * till @fn completes.  If some cpus go down in the middle, execution
 * on the cpu may happen partially or fully on different cpus.  @fn
 * should either be ready for that or the caller should ensure that
 * the cpus stay online until this function completes.
 *
 * All stop_cpus() calls are serialized making it safe for @fn to wait
 * for all cpus to start executing it.
 *
 * CONTEXT:
 * Might sleep.
 *
 * RETURNS:
 * -ENOENT if @fn(@arg) was not executed at all because all cpus in
 * @cpumask were offline; otherwise, 0 if all executions of @fn
 * returned 0, any non zero return value if any returned non zero.
 */
int stop_cpus(const struct cpumask *cpumask, cpu_stop_fn_t fn, void *arg)
{
	int ret;

	/* static works are used, process one request at a time */
	mutex_lock(&stop_cpus_mutex);
	ret = __stop_cpus(cpumask, fn, arg);
	mutex_unlock(&stop_cpus_mutex);
	return ret;
}

/**
 * try_stop_cpus - try to stop multiple cpus
 * @cpumask: cpus to stop
 * @fn: function to execute
 * @arg: argument to @fn
 *
 * Identical to stop_cpus() except that it fails with -EAGAIN if
 * someone else is already using the facility.
 *
 * CONTEXT:
 * Might sleep.
 *
 * RETURNS:
 * -EAGAIN if someone else is already stopping cpus, -ENOENT if
 * @fn(@arg) was not executed at all because all cpus in @cpumask were
 * offline; otherwise, 0 if all executions of @fn returned 0, any non
 * zero return value if any returned non zero.
 */
int try_stop_cpus(const struct cpumask *cpumask, cpu_stop_fn_t fn, void *arg)
{
	int ret;

	/* static works are used, process one request at a time */
	if (!mutex_trylock(&stop_cpus_mutex))
		return -EAGAIN;
	ret = __stop_cpus(cpumask, fn, arg);
	mutex_unlock(&stop_cpus_mutex);
	return ret;
}

static int cpu_stop_should_run(unsigned int cpu)
{
	struct cpu_stopper *stopper = &per_cpu(cpu_stopper, cpu);
	unsigned long flags;
	int run;

	raw_spin_lock_irqsave(&stopper->lock, flags);
	run = !list_empty(&stopper->works);
	raw_spin_unlock_irqrestore(&stopper->lock, flags);
	return run;
}

static void cpu_stopper_thread(unsigned int cpu)
{
	struct cpu_stopper *stopper = &per_cpu(cpu_stopper, cpu);
	struct cpu_stop_work *work;

repeat:
	work = NULL;
	raw_spin_lock_irq(&stopper->lock);
	if (!list_empty(&stopper->works)) {
		work = list_first_entry(&stopper->works,
					struct cpu_stop_work, list);
		list_del_init(&work->list);
	}
	raw_spin_unlock_irq(&stopper->lock);

	if (work) {
		cpu_stop_fn_t fn = work->fn;
		void *arg = work->arg;
		struct cpu_stop_done *done = work->done;
		int ret;

		/* XXX */

		/* cpu stop callbacks must not sleep, make in_atomic() == T */
		preempt_count_inc();
		ret = fn(arg);
		if (done) {
			if (ret)
				done->ret = ret;
			cpu_stop_signal_done(done);
		}
		preempt_count_dec();
		WARN_ONCE(preempt_count(),
			  "cpu_stop: %pf(%p) leaked preempt count\n", fn, arg);
		goto repeat;
	}
}

void stop_machine_park(int cpu)
{
	struct cpu_stopper *stopper = &per_cpu(cpu_stopper, cpu);
	/*
	 * Lockless. cpu_stopper_thread() will take stopper->lock and flush
	 * the pending works before it parks, until then it is fine to queue
	 * the new works.
	 */
	stopper->enabled = false;
	kthread_park(stopper->thread);
}

extern void sched_set_stop_task(int cpu, struct task_struct *stop);

static void cpu_stop_create(unsigned int cpu)
{
	sched_set_stop_task(cpu, per_cpu(cpu_stopper.thread, cpu));
}

static void cpu_stop_park(unsigned int cpu)
{
	struct cpu_stopper *stopper = &per_cpu(cpu_stopper, cpu);

	WARN_ON(!list_empty(&stopper->works));
}

void stop_machine_unpark(int cpu)
{
	struct cpu_stopper *stopper = &per_cpu(cpu_stopper, cpu);

	stopper->enabled = true;
	kthread_unpark(stopper->thread);
}

static struct smp_hotplug_thread cpu_stop_threads = {
	.store			= &cpu_stopper.thread,
	.thread_should_run	= cpu_stop_should_run,
	.thread_fn		= cpu_stopper_thread,
	.thread_comm		= "migration/%u",
	.create			= cpu_stop_create,
	.park			= cpu_stop_park,
	.selfparking		= true,
};

static int __init cpu_stop_init(void)
{
	unsigned int cpu;

	for_each_possible_cpu(cpu) {
		struct cpu_stopper *stopper = &per_cpu(cpu_stopper, cpu);

		raw_spin_lock_init(&stopper->lock);
		INIT_LIST_HEAD(&stopper->works);
	}

	BUG_ON(smpboot_register_percpu_thread(&cpu_stop_threads));
	stop_machine_unpark(raw_smp_processor_id());
	stop_machine_initialized = true;
	return 0;
}
early_initcall(cpu_stop_init);

int stop_machine_cpuslocked(cpu_stop_fn_t fn, void *data,
			    const struct cpumask *cpus)
{
	struct multi_stop_data msdata = {
		.fn = fn,
		.data = data,
		.num_threads = num_online_cpus(),
		.active_cpus = cpus,
	};

	lockdep_assert_cpus_held();

	if (!stop_machine_initialized) {
		/*
		 * Handle the case where stop_machine() is called
		 * early in boot before stop_machine() has been
		 * initialized.
		 */
		unsigned long flags;
		int ret;

		WARN_ON_ONCE(msdata.num_threads != 1);

		local_irq_save(flags);
		hard_irq_disable();
		ret = (*fn)(data);
		local_irq_restore(flags);

		return ret;
	}

	/* Set the initial state and stop all online cpus. */
	set_state(&msdata, MULTI_STOP_PREPARE);
	return stop_cpus(cpu_online_mask, multi_cpu_stop, &msdata);
}

int stop_machine(cpu_stop_fn_t fn, void *data, const struct cpumask *cpus)
{
	int ret;

	/* No CPUs can come up or down during this. */
	cpus_read_lock();
	ret = stop_machine_cpuslocked(fn, data, cpus);
	cpus_read_unlock();
	return ret;
}
EXPORT_SYMBOL_GPL(stop_machine);

/**
 * stop_machine_from_inactive_cpu - stop_machine() from inactive CPU
 * @fn: the function to run
 * @data: the data ptr for the @fn()
 * @cpus: the cpus to run the @fn() on (NULL = any online cpu)
 *
 * This is identical to stop_machine() but can be called from a CPU which
 * is not active.  The local CPU is in the process of hotplug (so no other
 * CPU hotplug can start) and not marked active and doesn't have enough
 * context to sleep.
 *
 * This function provides stop_machine() functionality for such state by
 * using busy-wait for synchronization and executing @fn directly for local
 * CPU.
 *
 * CONTEXT:
 * Local CPU is inactive.  Temporarily stops all active CPUs.
 *
 * RETURNS:
 * 0 if all executions of @fn returned 0, any non zero return value if any
 * returned non zero.
 */
int stop_machine_from_inactive_cpu(cpu_stop_fn_t fn, void *data,
				  const struct cpumask *cpus)
{
	struct multi_stop_data msdata = { .fn = fn, .data = data,
					    .active_cpus = cpus };
	struct cpu_stop_done done;
	int ret;

	/* Local CPU must be inactive and CPU hotplug in progress. */
	BUG_ON(cpu_active(raw_smp_processor_id()));
	msdata.num_threads = num_active_cpus() + 1;	/* +1 for local */

	/* No proper task established and can't sleep - busy wait for lock. */
	while (!mutex_trylock(&stop_cpus_mutex))
		cpu_relax();

	/* Schedule work on other CPUs and execute directly for local CPU */
	set_state(&msdata, MULTI_STOP_PREPARE);
	cpu_stop_init_done(&done, num_active_cpus());
	queue_stop_cpus_work(cpu_active_mask, multi_cpu_stop, &msdata,
			     &done);
	ret = multi_cpu_stop(&msdata);

	/* Busy wait for completion. */
	while (!completion_done(&done.completion))
		cpu_relax();

	mutex_unlock(&stop_cpus_mutex);
	return ret ?: done.ret;
}<|MERGE_RESOLUTION|>--- conflicted
+++ resolved
@@ -81,25 +81,18 @@
 	unsigned long flags;
 	bool enabled;
 
-<<<<<<< HEAD
+	preempt_disable();
 	raw_spin_lock_irqsave(&stopper->lock, flags);
-=======
-	preempt_disable();
-	spin_lock_irqsave(&stopper->lock, flags);
->>>>>>> 11530844
 	enabled = stopper->enabled;
 	if (enabled)
 		__cpu_stop_queue_work(stopper, work, &wakeq);
 	else if (work->done)
 		cpu_stop_signal_done(work->done);
-
-<<<<<<< HEAD
 	raw_spin_unlock_irqrestore(&stopper->lock, flags);
-=======
+
 	wake_up_q(&wakeq);
 	preempt_enable();
 
->>>>>>> 11530844
 	return enabled;
 }
 
