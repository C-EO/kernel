--- conflicted
+++ resolved
@@ -450,15 +450,10 @@
 
 	atomic_spin_lock(&desc->lock);
 	desc->status &= ~IRQ_INPROGRESS;
-<<<<<<< HEAD
-	if (!(desc->status & IRQ_DISABLED) && desc->chip->unmask &&
-	    !desc->forced_threads_active)
-=======
 
 	if (unlikely(desc->status & IRQ_ONESHOT))
 		desc->status |= IRQ_MASKED;
 	else if (!(desc->status & IRQ_DISABLED) && desc->chip->unmask)
->>>>>>> 4eec1a1e
 		desc->chip->unmask(irq);
 out_unlock:
 	atomic_spin_unlock(&desc->lock);
@@ -500,6 +495,9 @@
 			desc->chip->mask(irq);
 		goto out;
 	}
+
+	if ((desc->status & IRQ_ONESHOT) && desc->chip->mask)
+		desc->chip->mask(irq);
 
 	desc->status |= IRQ_INPROGRESS;
 	desc->status &= ~IRQ_PENDING;
