--- conflicted
+++ resolved
@@ -3102,11 +3102,7 @@
 					   sizeof(*mod->bpf_raw_events),
 					   &mod->num_bpf_raw_events);
 #endif
-<<<<<<< HEAD
-#ifdef HAVE_JUMP_LABEL
-=======
 #ifdef CONFIG_JUMP_LABEL
->>>>>>> bfeffd15
 	mod->jump_entries = section_objs(info, "__jump_table",
 					sizeof(*mod->jump_entries),
 					&mod->num_jump_entries);
