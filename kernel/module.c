/*
   Copyright (C) 2002 Richard Henderson
   Copyright (C) 2001 Rusty Russell, 2002 Rusty Russell IBM.

    This program is free software; you can redistribute it and/or modify
    it under the terms of the GNU General Public License as published by
    the Free Software Foundation; either version 2 of the License, or
    (at your option) any later version.

    This program is distributed in the hope that it will be useful,
    but WITHOUT ANY WARRANTY; without even the implied warranty of
    MERCHANTABILITY or FITNESS FOR A PARTICULAR PURPOSE.  See the
    GNU General Public License for more details.

    You should have received a copy of the GNU General Public License
    along with this program; if not, write to the Free Software
    Foundation, Inc., 59 Temple Place, Suite 330, Boston, MA  02111-1307  USA
*/
#include <linux/module.h>
#include <linux/moduleloader.h>
#include <linux/init.h>
#include <linux/kallsyms.h>
#include <linux/kernel.h>
#include <linux/slab.h>
#include <linux/vmalloc.h>
#include <linux/elf.h>
#include <linux/seq_file.h>
#include <linux/syscalls.h>
#include <linux/fcntl.h>
#include <linux/rcupdate.h>
#include <linux/capability.h>
#include <linux/cpu.h>
#include <linux/moduleparam.h>
#include <linux/errno.h>
#include <linux/err.h>
#include <linux/vermagic.h>
#include <linux/notifier.h>
#include <linux/sched.h>
#include <linux/stop_machine.h>
#include <linux/device.h>
#include <linux/string.h>
#include <linux/mutex.h>
#include <linux/unwind.h>
#include <asm/uaccess.h>
#include <asm/semaphore.h>
#include <asm/cacheflush.h>
#include <linux/license.h>

extern int module_sysfs_initialized;

#if 0
#define DEBUGP printk
#else
#define DEBUGP(fmt , a...)
#endif

#ifndef ARCH_SHF_SMALL
#define ARCH_SHF_SMALL 0
#endif

/* If this is set, the section belongs in the init part of the module */
#define INIT_OFFSET_MASK (1UL << (BITS_PER_LONG-1))

<<<<<<< HEAD
/* Allow unsupported modules switch. */
#ifdef UNSUPPORTED_MODULES
int unsupported = UNSUPPORTED_MODULES;
#else
int unsupported = 2;  /* don't warn when loading unsupported modules. */
#endif

static int __init unsupported_setup(char *str)
{
	get_option(&str, &unsupported);
	return 1;
}
__setup("unsupported=", unsupported_setup);

/* Protects module list */
static DEFINE_SPINLOCK(modlist_lock);

/* List of modules, protected by module_mutex AND modlist_lock */
=======
/* List of modules, protected by module_mutex or preempt_disable
 * (add/delete uses stop_machine). */
>>>>>>> 4367388f
static DEFINE_MUTEX(module_mutex);
static LIST_HEAD(modules);

static BLOCKING_NOTIFIER_HEAD(module_notify_list);

int register_module_notifier(struct notifier_block * nb)
{
	return blocking_notifier_chain_register(&module_notify_list, nb);
}
EXPORT_SYMBOL(register_module_notifier);

int unregister_module_notifier(struct notifier_block * nb)
{
	return blocking_notifier_chain_unregister(&module_notify_list, nb);
}
EXPORT_SYMBOL(unregister_module_notifier);

/* We require a truly strong try_module_get() */
static inline int strong_try_module_get(struct module *mod)
{
	if (mod && mod->state == MODULE_STATE_COMING)
		return 0;
	return try_module_get(mod);
}

static inline void add_taint_module(struct module *mod, unsigned flag)
{
	add_taint(flag);
	mod->taints |= flag;
}

/*
 * A thread that wants to hold a reference to a module only while it
 * is running can call this to safely exit.  nfsd and lockd use this.
 */
void __module_put_and_exit(struct module *mod, long code)
{
	module_put(mod);
	do_exit(code);
}
EXPORT_SYMBOL(__module_put_and_exit);
	
/* Find a module section: 0 means not found. */
static unsigned int find_sec(Elf_Ehdr *hdr,
			     Elf_Shdr *sechdrs,
			     const char *secstrings,
			     const char *name)
{
	unsigned int i;

	for (i = 1; i < hdr->e_shnum; i++)
		/* Alloc bit cleared means "ignore it." */
		if ((sechdrs[i].sh_flags & SHF_ALLOC)
		    && strcmp(secstrings+sechdrs[i].sh_name, name) == 0)
			return i;
	return 0;
}

/* Provided by the linker */
extern const struct kernel_symbol __start___ksymtab[];
extern const struct kernel_symbol __stop___ksymtab[];
extern const struct kernel_symbol __start___ksymtab_gpl[];
extern const struct kernel_symbol __stop___ksymtab_gpl[];
extern const struct kernel_symbol __start___ksymtab_gpl_future[];
extern const struct kernel_symbol __stop___ksymtab_gpl_future[];
extern const struct kernel_symbol __start___ksymtab_unused[];
extern const struct kernel_symbol __stop___ksymtab_unused[];
extern const struct kernel_symbol __start___ksymtab_unused_gpl[];
extern const struct kernel_symbol __stop___ksymtab_unused_gpl[];
extern const struct kernel_symbol __start___ksymtab_gpl_future[];
extern const struct kernel_symbol __stop___ksymtab_gpl_future[];
extern const unsigned long __start___kcrctab[];
extern const unsigned long __start___kcrctab_gpl[];
extern const unsigned long __start___kcrctab_gpl_future[];
extern const unsigned long __start___kcrctab_unused[];
extern const unsigned long __start___kcrctab_unused_gpl[];

#ifndef CONFIG_MODVERSIONS
#define symversion(base, idx) NULL
#else
#define symversion(base, idx) ((base != NULL) ? ((base) + (idx)) : NULL)
#endif

/* lookup symbol in given range of kernel_symbols */
static const struct kernel_symbol *lookup_symbol(const char *name,
	const struct kernel_symbol *start,
	const struct kernel_symbol *stop)
{
	const struct kernel_symbol *ks = start;
	for (; ks < stop; ks++)
		if (strcmp(ks->name, name) == 0)
			return ks;
	return NULL;
}

static void printk_unused_warning(const char *name)
{
	printk(KERN_WARNING "Symbol %s is marked as UNUSED, "
		"however this module is using it.\n", name);
	printk(KERN_WARNING "This symbol will go away in the future.\n");
	printk(KERN_WARNING "Please evalute if this is the right api to use, "
		"and if it really is, submit a report the linux kernel "
		"mailinglist together with submitting your code for "
		"inclusion.\n");
}

/* Find a symbol, return value, crc and module which owns it */
static unsigned long __find_symbol(const char *name,
				   struct module **owner,
				   const unsigned long **crc,
				   int gplok)
{
	struct module *mod;
	const struct kernel_symbol *ks;

	/* Core kernel first. */ 
	*owner = NULL;
	ks = lookup_symbol(name, __start___ksymtab, __stop___ksymtab);
	if (ks) {
		*crc = symversion(__start___kcrctab, (ks - __start___ksymtab));
		return ks->value;
	}
	if (gplok) {
		ks = lookup_symbol(name, __start___ksymtab_gpl,
					 __stop___ksymtab_gpl);
		if (ks) {
			*crc = symversion(__start___kcrctab_gpl,
					  (ks - __start___ksymtab_gpl));
			return ks->value;
		}
	}
	ks = lookup_symbol(name, __start___ksymtab_gpl_future,
				 __stop___ksymtab_gpl_future);
	if (ks) {
		if (!gplok) {
			printk(KERN_WARNING "Symbol %s is being used "
			       "by a non-GPL module, which will not "
			       "be allowed in the future\n", name);
			printk(KERN_WARNING "Please see the file "
			       "Documentation/feature-removal-schedule.txt "
			       "in the kernel source tree for more "
			       "details.\n");
		}
		*crc = symversion(__start___kcrctab_gpl_future,
				  (ks - __start___ksymtab_gpl_future));
		return ks->value;
	}

	ks = lookup_symbol(name, __start___ksymtab_unused,
				 __stop___ksymtab_unused);
	if (ks) {
		printk_unused_warning(name);
		*crc = symversion(__start___kcrctab_unused,
				  (ks - __start___ksymtab_unused));
		return ks->value;
	}

	if (gplok)
		ks = lookup_symbol(name, __start___ksymtab_unused_gpl,
				 __stop___ksymtab_unused_gpl);
	if (ks) {
		printk_unused_warning(name);
		*crc = symversion(__start___kcrctab_unused_gpl,
				  (ks - __start___ksymtab_unused_gpl));
		return ks->value;
	}

	/* Now try modules. */ 
	list_for_each_entry(mod, &modules, list) {
		*owner = mod;
		ks = lookup_symbol(name, mod->syms, mod->syms + mod->num_syms);
		if (ks) {
			*crc = symversion(mod->crcs, (ks - mod->syms));
			return ks->value;
		}

		if (gplok) {
			ks = lookup_symbol(name, mod->gpl_syms,
					   mod->gpl_syms + mod->num_gpl_syms);
			if (ks) {
				*crc = symversion(mod->gpl_crcs,
						  (ks - mod->gpl_syms));
				return ks->value;
			}
		}
		ks = lookup_symbol(name, mod->unused_syms, mod->unused_syms + mod->num_unused_syms);
		if (ks) {
			printk_unused_warning(name);
			*crc = symversion(mod->unused_crcs, (ks - mod->unused_syms));
			return ks->value;
		}

		if (gplok) {
			ks = lookup_symbol(name, mod->unused_gpl_syms,
					   mod->unused_gpl_syms + mod->num_unused_gpl_syms);
			if (ks) {
				printk_unused_warning(name);
				*crc = symversion(mod->unused_gpl_crcs,
						  (ks - mod->unused_gpl_syms));
				return ks->value;
			}
		}
		ks = lookup_symbol(name, mod->gpl_future_syms,
				   (mod->gpl_future_syms +
				    mod->num_gpl_future_syms));
		if (ks) {
			if (!gplok) {
				printk(KERN_WARNING "Symbol %s is being used "
				       "by a non-GPL module, which will not "
				       "be allowed in the future\n", name);
				printk(KERN_WARNING "Please see the file "
				       "Documentation/feature-removal-schedule.txt "
				       "in the kernel source tree for more "
				       "details.\n");
			}
			*crc = symversion(mod->gpl_future_crcs,
					  (ks - mod->gpl_future_syms));
			return ks->value;
		}
	}
	DEBUGP("Failed to find symbol %s\n", name);
 	return 0;
}

/* Search for module by name: must hold module_mutex. */
static struct module *find_module(const char *name)
{
	struct module *mod;

	list_for_each_entry(mod, &modules, list) {
		if (strcmp(mod->name, name) == 0)
			return mod;
	}
	return NULL;
}

#ifdef CONFIG_SMP
/* Number of blocks used and allocated. */
static unsigned int pcpu_num_used, pcpu_num_allocated;
/* Size of each block.  -ve means used. */
static int *pcpu_size;

static int split_block(unsigned int i, unsigned short size)
{
	/* Reallocation required? */
	if (pcpu_num_used + 1 > pcpu_num_allocated) {
		int *new;

		new = krealloc(pcpu_size, sizeof(new[0])*pcpu_num_allocated*2,
			       GFP_KERNEL);
		if (!new)
			return 0;

		pcpu_num_allocated *= 2;
		pcpu_size = new;
	}

	/* Insert a new subblock */
	memmove(&pcpu_size[i+1], &pcpu_size[i],
		sizeof(pcpu_size[0]) * (pcpu_num_used - i));
	pcpu_num_used++;

	pcpu_size[i+1] -= size;
	pcpu_size[i] = size;
	return 1;
}

static inline unsigned int block_size(int val)
{
	if (val < 0)
		return -val;
	return val;
}

/* Created by linker magic */
extern char __per_cpu_start[], __per_cpu_end[];

static void *percpu_modalloc(unsigned long size, unsigned long align,
			     const char *name)
{
	unsigned long extra;
	unsigned int i;
	void *ptr;

	if (align > PAGE_SIZE) {
		printk(KERN_WARNING "%s: per-cpu alignment %li > %li\n",
		       name, align, PAGE_SIZE);
		align = PAGE_SIZE;
	}

	ptr = __per_cpu_start;
	for (i = 0; i < pcpu_num_used; ptr += block_size(pcpu_size[i]), i++) {
		/* Extra for alignment requirement. */
		extra = ALIGN((unsigned long)ptr, align) - (unsigned long)ptr;
		BUG_ON(i == 0 && extra != 0);

		if (pcpu_size[i] < 0 || pcpu_size[i] < extra + size)
			continue;

		/* Transfer extra to previous block. */
		if (pcpu_size[i-1] < 0)
			pcpu_size[i-1] -= extra;
		else
			pcpu_size[i-1] += extra;
		pcpu_size[i] -= extra;
		ptr += extra;

		/* Split block if warranted */
		if (pcpu_size[i] - size > sizeof(unsigned long))
			if (!split_block(i, size))
				return NULL;

		/* Mark allocated */
		pcpu_size[i] = -pcpu_size[i];
		return ptr;
	}

	printk(KERN_WARNING "Could not allocate %lu bytes percpu data\n",
	       size);
	return NULL;
}

static void percpu_modfree(void *freeme)
{
	unsigned int i;
	void *ptr = __per_cpu_start + block_size(pcpu_size[0]);

	/* First entry is core kernel percpu data. */
	for (i = 1; i < pcpu_num_used; ptr += block_size(pcpu_size[i]), i++) {
		if (ptr == freeme) {
			pcpu_size[i] = -pcpu_size[i];
			goto free;
		}
	}
	BUG();

 free:
	/* Merge with previous? */
	if (pcpu_size[i-1] >= 0) {
		pcpu_size[i-1] += pcpu_size[i];
		pcpu_num_used--;
		memmove(&pcpu_size[i], &pcpu_size[i+1],
			(pcpu_num_used - i) * sizeof(pcpu_size[0]));
		i--;
	}
	/* Merge with next? */
	if (i+1 < pcpu_num_used && pcpu_size[i+1] >= 0) {
		pcpu_size[i] += pcpu_size[i+1];
		pcpu_num_used--;
		memmove(&pcpu_size[i+1], &pcpu_size[i+2],
			(pcpu_num_used - (i+1)) * sizeof(pcpu_size[0]));
	}
}

static unsigned int find_pcpusec(Elf_Ehdr *hdr,
				 Elf_Shdr *sechdrs,
				 const char *secstrings)
{
	return find_sec(hdr, sechdrs, secstrings, ".data.percpu");
}

static int percpu_modinit(void)
{
	pcpu_num_used = 2;
	pcpu_num_allocated = 2;
	pcpu_size = kmalloc(sizeof(pcpu_size[0]) * pcpu_num_allocated,
			    GFP_KERNEL);
	/* Static in-kernel percpu data (used). */
	pcpu_size[0] = -(__per_cpu_end-__per_cpu_start);
	/* Free room. */
	pcpu_size[1] = PERCPU_ENOUGH_ROOM + pcpu_size[0];
	if (pcpu_size[1] < 0) {
		printk(KERN_ERR "No per-cpu room for modules.\n");
		pcpu_num_used = 1;
	}

	return 0;
}	
__initcall(percpu_modinit);
#else /* ... !CONFIG_SMP */
static inline void *percpu_modalloc(unsigned long size, unsigned long align,
				    const char *name)
{
	return NULL;
}
static inline void percpu_modfree(void *pcpuptr)
{
	BUG();
}
static inline unsigned int find_pcpusec(Elf_Ehdr *hdr,
					Elf_Shdr *sechdrs,
					const char *secstrings)
{
	return 0;
}
static inline void percpu_modcopy(void *pcpudst, const void *src,
				  unsigned long size)
{
	/* pcpusec should be 0, and size of that section should be 0. */
	BUG_ON(size != 0);
}
#endif /* CONFIG_SMP */

#define MODINFO_ATTR(field)	\
static void setup_modinfo_##field(struct module *mod, const char *s)  \
{                                                                     \
	mod->field = kstrdup(s, GFP_KERNEL);                          \
}                                                                     \
static ssize_t show_modinfo_##field(struct module_attribute *mattr,   \
	                struct module *mod, char *buffer)             \
{                                                                     \
	return sprintf(buffer, "%s\n", mod->field);                   \
}                                                                     \
static int modinfo_##field##_exists(struct module *mod)               \
{                                                                     \
	return mod->field != NULL;                                    \
}                                                                     \
static void free_modinfo_##field(struct module *mod)                  \
{                                                                     \
        kfree(mod->field);                                            \
        mod->field = NULL;                                            \
}                                                                     \
static struct module_attribute modinfo_##field = {                    \
	.attr = { .name = __stringify(field), .mode = 0444 },         \
	.show = show_modinfo_##field,                                 \
	.setup = setup_modinfo_##field,                               \
	.test = modinfo_##field##_exists,                             \
	.free = free_modinfo_##field,                                 \
};

MODINFO_ATTR(version);
MODINFO_ATTR(srcversion);

#ifdef CONFIG_MODULE_UNLOAD
/* Init the unload section of the module. */
static void module_unload_init(struct module *mod)
{
	unsigned int i;

	INIT_LIST_HEAD(&mod->modules_which_use_me);
	for (i = 0; i < NR_CPUS; i++)
		local_set(&mod->ref[i].count, 0);
	/* Hold reference count during initialization. */
	local_set(&mod->ref[raw_smp_processor_id()].count, 1);
	/* Backwards compatibility macros put refcount during init. */
	mod->waiter = current;
}

/* modules using other modules */
struct module_use
{
	struct list_head list;
	struct module *module_which_uses;
};

/* Does a already use b? */
static int already_uses(struct module *a, struct module *b)
{
	struct module_use *use;

	list_for_each_entry(use, &b->modules_which_use_me, list) {
		if (use->module_which_uses == a) {
			DEBUGP("%s uses %s!\n", a->name, b->name);
			return 1;
		}
	}
	DEBUGP("%s does not use %s!\n", a->name, b->name);
	return 0;
}

/* Module a uses b */
static int use_module(struct module *a, struct module *b)
{
	struct module_use *use;
	int no_warn;

	if (b == NULL || already_uses(a, b)) return 1;

	if (!strong_try_module_get(b))
		return 0;

	DEBUGP("Allocating new usage for %s.\n", a->name);
	use = kmalloc(sizeof(*use), GFP_ATOMIC);
	if (!use) {
		printk("%s: out of memory loading\n", a->name);
		module_put(b);
		return 0;
	}

	use->module_which_uses = a;
	list_add(&use->list, &b->modules_which_use_me);
	no_warn = sysfs_create_link(b->holders_dir, &a->mkobj.kobj, a->name);
	return 1;
}

/* Clear the unload stuff of the module. */
static void module_unload_free(struct module *mod)
{
	struct module *i;

	list_for_each_entry(i, &modules, list) {
		struct module_use *use;

		list_for_each_entry(use, &i->modules_which_use_me, list) {
			if (use->module_which_uses == mod) {
				DEBUGP("%s unusing %s\n", mod->name, i->name);
				module_put(i);
				list_del(&use->list);
				kfree(use);
				sysfs_remove_link(i->holders_dir, mod->name);
				/* There can be at most one match. */
				break;
			}
		}
	}
}

#ifdef CONFIG_MODULE_FORCE_UNLOAD
static inline int try_force_unload(unsigned int flags)
{
	int ret = (flags & O_TRUNC);
	if (ret)
		add_taint(TAINT_FORCED_RMMOD);
	return ret;
}
#else
static inline int try_force_unload(unsigned int flags)
{
	return 0;
}
#endif /* CONFIG_MODULE_FORCE_UNLOAD */

struct stopref
{
	struct module *mod;
	int flags;
	int *forced;
};

/* Whole machine is stopped with interrupts off when this runs. */
static int __try_stop_module(void *_sref)
{
	struct stopref *sref = _sref;

	/* If it's not unused, quit unless we are told to block. */
	if ((sref->flags & O_NONBLOCK) && module_refcount(sref->mod) != 0) {
		if (!(*sref->forced = try_force_unload(sref->flags)))
			return -EWOULDBLOCK;
	}

	/* Mark it as dying. */
	sref->mod->state = MODULE_STATE_GOING;
	return 0;
}

static int try_stop_module(struct module *mod, int flags, int *forced)
{
	struct stopref sref = { mod, flags, forced };

	return stop_machine_run(__try_stop_module, &sref, NR_CPUS);
}

unsigned int module_refcount(struct module *mod)
{
	unsigned int i, total = 0;

	for (i = 0; i < NR_CPUS; i++)
		total += local_read(&mod->ref[i].count);
	return total;
}
EXPORT_SYMBOL(module_refcount);

/* This exists whether we can unload or not */
static void free_module(struct module *mod);

static void wait_for_zero_refcount(struct module *mod)
{
	/* Since we might sleep for some time, drop the semaphore first */
	mutex_unlock(&module_mutex);
	for (;;) {
		DEBUGP("Looking at refcount...\n");
		set_current_state(TASK_UNINTERRUPTIBLE);
		if (module_refcount(mod) == 0)
			break;
		schedule();
	}
	current->state = TASK_RUNNING;
	mutex_lock(&module_mutex);
}

asmlinkage long
sys_delete_module(const char __user *name_user, unsigned int flags)
{
	struct module *mod;
	char name[MODULE_NAME_LEN];
	int ret, forced = 0;

	if (!capable(CAP_SYS_MODULE))
		return -EPERM;

	if (strncpy_from_user(name, name_user, MODULE_NAME_LEN-1) < 0)
		return -EFAULT;
	name[MODULE_NAME_LEN-1] = '\0';

	if (mutex_lock_interruptible(&module_mutex) != 0)
		return -EINTR;

	mod = find_module(name);
	if (!mod) {
		ret = -ENOENT;
		goto out;
	}

	if (!list_empty(&mod->modules_which_use_me)) {
		/* Other modules depend on us: get rid of them first. */
		ret = -EWOULDBLOCK;
		goto out;
	}

	/* Doing init or already dying? */
	if (mod->state != MODULE_STATE_LIVE) {
		/* FIXME: if (force), slam module count and wake up
                   waiter --RR */
		DEBUGP("%s already dying\n", mod->name);
		ret = -EBUSY;
		goto out;
	}

	/* If it has an init func, it must have an exit func to unload */
	if ((mod->init != NULL && mod->exit == NULL)
	    || mod->unsafe) {
		forced = try_force_unload(flags);
		if (!forced) {
			/* This module can't be removed */
			ret = -EBUSY;
			goto out;
		}
	}

	/* Set this up before setting mod->state */
	mod->waiter = current;

	/* Stop the machine so refcounts can't move and disable module. */
	ret = try_stop_module(mod, flags, &forced);
	if (ret != 0)
		goto out;

	/* Never wait if forced. */
	if (!forced && module_refcount(mod) != 0)
		wait_for_zero_refcount(mod);

	/* Final destruction now noone is using it. */
	if (mod->exit != NULL) {
		mutex_unlock(&module_mutex);
		mod->exit();
		mutex_lock(&module_mutex);
	}
	free_module(mod);

 out:
	mutex_unlock(&module_mutex);
	return ret;
}

static void print_unload_info(struct seq_file *m, struct module *mod)
{
	struct module_use *use;
	int printed_something = 0;

	seq_printf(m, " %u ", module_refcount(mod));

	/* Always include a trailing , so userspace can differentiate
           between this and the old multi-field proc format. */
	list_for_each_entry(use, &mod->modules_which_use_me, list) {
		printed_something = 1;
		seq_printf(m, "%s,", use->module_which_uses->name);
	}

	if (mod->unsafe) {
		printed_something = 1;
		seq_printf(m, "[unsafe],");
	}

	if (mod->init != NULL && mod->exit == NULL) {
		printed_something = 1;
		seq_printf(m, "[permanent],");
	}

	if (!printed_something)
		seq_printf(m, "-");
}

void __symbol_put(const char *symbol)
{
	struct module *owner;
	const unsigned long *crc;

	preempt_disable();
	if (!__find_symbol(symbol, &owner, &crc, 1))
		BUG();
	module_put(owner);
	preempt_enable();
}
EXPORT_SYMBOL(__symbol_put);

void symbol_put_addr(void *addr)
{
	struct module *modaddr;

	if (core_kernel_text((unsigned long)addr))
		return;

	if (!(modaddr = module_text_address((unsigned long)addr)))
		BUG();
	module_put(modaddr);
}
EXPORT_SYMBOL_GPL(symbol_put_addr);

static ssize_t show_refcnt(struct module_attribute *mattr,
			   struct module *mod, char *buffer)
{
	return sprintf(buffer, "%u\n", module_refcount(mod));
}

static struct module_attribute refcnt = {
	.attr = { .name = "refcnt", .mode = 0444 },
	.show = show_refcnt,
};

void module_put(struct module *module)
{
	if (module) {
		unsigned int cpu = get_cpu();
		local_dec(&module->ref[cpu].count);
		/* Maybe they're waiting for us to drop reference? */
		if (unlikely(!module_is_live(module)))
			wake_up_process(module->waiter);
		put_cpu();
	}
}
EXPORT_SYMBOL(module_put);

#else /* !CONFIG_MODULE_UNLOAD */
static void print_unload_info(struct seq_file *m, struct module *mod)
{
	/* We don't know the usage count, or what modules are using. */
	seq_printf(m, " - -");
}

static inline void module_unload_free(struct module *mod)
{
}

static inline int use_module(struct module *a, struct module *b)
{
	return strong_try_module_get(b);
}

static inline void module_unload_init(struct module *mod)
{
}
#endif /* CONFIG_MODULE_UNLOAD */

static ssize_t show_initstate(struct module_attribute *mattr,
			   struct module *mod, char *buffer)
{
	const char *state = "unknown";

	switch (mod->state) {
	case MODULE_STATE_LIVE:
		state = "live";
		break;
	case MODULE_STATE_COMING:
		state = "coming";
		break;
	case MODULE_STATE_GOING:
		state = "going";
		break;
	}
	return sprintf(buffer, "%s\n", state);
}

static struct module_attribute initstate = {
	.attr = { .name = "initstate", .mode = 0444 },
	.show = show_initstate,
};

static struct module_attribute *modinfo_attrs[] = {
	&modinfo_version,
	&modinfo_srcversion,
	&initstate,
#ifdef CONFIG_MODULE_UNLOAD
	&refcnt,
#endif
	NULL,
};

static const char vermagic[] = VERMAGIC_STRING;

#ifdef CONFIG_MODVERSIONS
static int check_version(Elf_Shdr *sechdrs,
			 unsigned int versindex,
			 const char *symname,
			 struct module *mod, 
			 const unsigned long *crc)
{
	unsigned int i, num_versions;
	struct modversion_info *versions;

	/* Exporting module didn't supply crcs?  OK, we're already tainted. */
	if (!crc)
		return 1;

	versions = (void *) sechdrs[versindex].sh_addr;
	num_versions = sechdrs[versindex].sh_size
		/ sizeof(struct modversion_info);

	for (i = 0; i < num_versions; i++) {
		if (strcmp(versions[i].name, symname) != 0)
			continue;

		if (versions[i].crc == *crc)
			return 1;
		printk("%s: disagrees about version of symbol %s\n",
		       mod->name, symname);
		DEBUGP("Found checksum %lX vs module %lX\n",
		       *crc, versions[i].crc);
		return 0;
	}
	/* Not in module's version table.  OK, but that taints the kernel. */
	if (!(tainted & TAINT_FORCED_MODULE))
		printk("%s: no version for \"%s\" found: kernel tainted.\n",
		       mod->name, symname);
	add_taint_module(mod, TAINT_FORCED_MODULE);
	return 1;
}

static inline int check_modstruct_version(Elf_Shdr *sechdrs,
					  unsigned int versindex,
					  struct module *mod)
{
	const unsigned long *crc;
	struct module *owner;

	if (!__find_symbol("struct_module", &owner, &crc, 1))
		BUG();
	return check_version(sechdrs, versindex, "struct_module", mod,
			     crc);
}

/* First part is kernel version, which we ignore. */
static inline int same_magic(const char *amagic, const char *bmagic)
{
	amagic += strcspn(amagic, " ");
	bmagic += strcspn(bmagic, " ");
	return strcmp(amagic, bmagic) == 0;
}
#else
static inline int check_version(Elf_Shdr *sechdrs,
				unsigned int versindex,
				const char *symname,
				struct module *mod, 
				const unsigned long *crc)
{
	return 1;
}

static inline int check_modstruct_version(Elf_Shdr *sechdrs,
					  unsigned int versindex,
					  struct module *mod)
{
	return 1;
}

static inline int same_magic(const char *amagic, const char *bmagic)
{
	return strcmp(amagic, bmagic) == 0;
}
#endif /* CONFIG_MODVERSIONS */

/* Resolve a symbol for this module.  I.e. if we find one, record usage.
   Must be holding module_mutex. */
static unsigned long resolve_symbol(Elf_Shdr *sechdrs,
				    unsigned int versindex,
				    const char *name,
				    struct module *mod)
{
	struct module *owner;
	unsigned long ret;
	const unsigned long *crc;

	ret = __find_symbol(name, &owner, &crc,
			!(mod->taints & TAINT_PROPRIETARY_MODULE));
	if (ret) {
		/* use_module can fail due to OOM, or module unloading */
		if (!check_version(sechdrs, versindex, name, mod, crc) ||
		    !use_module(mod, owner))
			ret = 0;
	}
	return ret;
}


/*
 * /sys/module/foo/sections stuff
 * J. Corbet <corbet@lwn.net>
 */
#ifdef CONFIG_KALLSYMS
static ssize_t module_sect_show(struct module_attribute *mattr,
				struct module *mod, char *buf)
{
	struct module_sect_attr *sattr =
		container_of(mattr, struct module_sect_attr, mattr);
	return sprintf(buf, "0x%lx\n", sattr->address);
}

static void free_sect_attrs(struct module_sect_attrs *sect_attrs)
{
	int section;

	for (section = 0; section < sect_attrs->nsections; section++)
		kfree(sect_attrs->attrs[section].name);
	kfree(sect_attrs);
}

static void add_sect_attrs(struct module *mod, unsigned int nsect,
		char *secstrings, Elf_Shdr *sechdrs)
{
	unsigned int nloaded = 0, i, size[2];
	struct module_sect_attrs *sect_attrs;
	struct module_sect_attr *sattr;
	struct attribute **gattr;
	
	/* Count loaded sections and allocate structures */
	for (i = 0; i < nsect; i++)
		if (sechdrs[i].sh_flags & SHF_ALLOC)
			nloaded++;
	size[0] = ALIGN(sizeof(*sect_attrs)
			+ nloaded * sizeof(sect_attrs->attrs[0]),
			sizeof(sect_attrs->grp.attrs[0]));
	size[1] = (nloaded + 1) * sizeof(sect_attrs->grp.attrs[0]);
	sect_attrs = kzalloc(size[0] + size[1], GFP_KERNEL);
	if (sect_attrs == NULL)
		return;

	/* Setup section attributes. */
	sect_attrs->grp.name = "sections";
	sect_attrs->grp.attrs = (void *)sect_attrs + size[0];

	sect_attrs->nsections = 0;
	sattr = &sect_attrs->attrs[0];
	gattr = &sect_attrs->grp.attrs[0];
	for (i = 0; i < nsect; i++) {
		if (! (sechdrs[i].sh_flags & SHF_ALLOC))
			continue;
		sattr->address = sechdrs[i].sh_addr;
		sattr->name = kstrdup(secstrings + sechdrs[i].sh_name,
					GFP_KERNEL);
		if (sattr->name == NULL)
			goto out;
		sect_attrs->nsections++;
		sattr->mattr.show = module_sect_show;
		sattr->mattr.store = NULL;
		sattr->mattr.attr.name = sattr->name;
		sattr->mattr.attr.mode = S_IRUGO;
		*(gattr++) = &(sattr++)->mattr.attr;
	}
	*gattr = NULL;

	if (sysfs_create_group(&mod->mkobj.kobj, &sect_attrs->grp))
		goto out;

	mod->sect_attrs = sect_attrs;
	return;
  out:
	free_sect_attrs(sect_attrs);
}

static void remove_sect_attrs(struct module *mod)
{
	if (mod->sect_attrs) {
		sysfs_remove_group(&mod->mkobj.kobj,
				   &mod->sect_attrs->grp);
		/* We are positive that no one is using any sect attrs
		 * at this point.  Deallocate immediately. */
		free_sect_attrs(mod->sect_attrs);
		mod->sect_attrs = NULL;
	}
}

#else

static inline void add_sect_attrs(struct module *mod, unsigned int nsect,
		char *sectstrings, Elf_Shdr *sechdrs)
{
}

static inline void remove_sect_attrs(struct module *mod)
{
}
#endif /* CONFIG_KALLSYMS */

#ifdef CONFIG_SYSFS
int module_add_modinfo_attrs(struct module *mod)
{
	struct module_attribute *attr;
	struct module_attribute *temp_attr;
	int error = 0;
	int i;

	mod->modinfo_attrs = kzalloc((sizeof(struct module_attribute) *
					(ARRAY_SIZE(modinfo_attrs) + 1)),
					GFP_KERNEL);
	if (!mod->modinfo_attrs)
		return -ENOMEM;

	temp_attr = mod->modinfo_attrs;
	for (i = 0; (attr = modinfo_attrs[i]) && !error; i++) {
		if (!attr->test ||
		    (attr->test && attr->test(mod))) {
			memcpy(temp_attr, attr, sizeof(*temp_attr));
			error = sysfs_create_file(&mod->mkobj.kobj,&temp_attr->attr);
			++temp_attr;
		}
	}
	return error;
}

void module_remove_modinfo_attrs(struct module *mod)
{
	struct module_attribute *attr;
	int i;

	for (i = 0; (attr = &mod->modinfo_attrs[i]); i++) {
		/* pick a field to test for end of list */
		if (!attr->attr.name)
			break;
		sysfs_remove_file(&mod->mkobj.kobj,&attr->attr);
		if (attr->free)
			attr->free(mod);
	}
	kfree(mod->modinfo_attrs);
}
#endif

#ifdef CONFIG_SYSFS
int mod_sysfs_init(struct module *mod)
{
	int err;

	if (!module_sysfs_initialized) {
		printk(KERN_ERR "%s: module sysfs not initialized\n",
		       mod->name);
		err = -EINVAL;
		goto out;
	}
	memset(&mod->mkobj.kobj, 0, sizeof(mod->mkobj.kobj));
	err = kobject_set_name(&mod->mkobj.kobj, "%s", mod->name);
	if (err)
		goto out;
	kobj_set_kset_s(&mod->mkobj, module_subsys);
	mod->mkobj.mod = mod;

	kobject_init(&mod->mkobj.kobj);

out:
	return err;
}

int mod_sysfs_setup(struct module *mod,
			   struct kernel_param *kparam,
			   unsigned int num_params)
{
	int err;

	/* delay uevent until full sysfs population */
	err = kobject_add(&mod->mkobj.kobj);
	if (err)
		goto out;

	mod->holders_dir = kobject_add_dir(&mod->mkobj.kobj, "holders");
	if (!mod->holders_dir) {
		err = -ENOMEM;
		goto out_unreg;
	}

	err = module_param_sysfs_setup(mod, kparam, num_params);
	if (err)
		goto out_unreg_holders;

	err = module_add_modinfo_attrs(mod);
	if (err)
		goto out_unreg_param;

	kobject_uevent(&mod->mkobj.kobj, KOBJ_ADD);
	return 0;

out_unreg_param:
	module_param_sysfs_remove(mod);
out_unreg_holders:
	kobject_unregister(mod->holders_dir);
out_unreg:
	kobject_del(&mod->mkobj.kobj);
	kobject_put(&mod->mkobj.kobj);
out:
	return err;
}
#endif

static void mod_kobject_remove(struct module *mod)
{
	module_remove_modinfo_attrs(mod);
	module_param_sysfs_remove(mod);
	kobject_unregister(mod->mkobj.drivers_dir);
	kobject_unregister(mod->holders_dir);
	kobject_unregister(&mod->mkobj.kobj);
}

/*
 * unlink the module with the whole machine is stopped with interrupts off
 * - this defends against kallsyms not taking locks
 */
static int __unlink_module(void *_mod)
{
	struct module *mod = _mod;
	list_del(&mod->list);
	return 0;
}

/* Free a module, remove from lists, etc (must hold module_mutex). */
static void free_module(struct module *mod)
{
	/* Delete from various lists */
	stop_machine_run(__unlink_module, mod, NR_CPUS);
	remove_sect_attrs(mod);
	mod_kobject_remove(mod);

	unwind_remove_table(mod->unwind_info, 0);

	/* Arch-specific cleanup. */
	module_arch_cleanup(mod);

	/* Module unload stuff */
	module_unload_free(mod);

	/* This may be NULL, but that's OK */
	module_free(mod, mod->module_init);
	kfree(mod->args);
	if (mod->percpu)
		percpu_modfree(mod->percpu);

	/* Free lock-classes: */
	lockdep_free_key_range(mod->module_core, mod->core_size);

	/* Finally, free the core (containing the module structure) */
	module_free(mod, mod->module_core);
}

void *__symbol_get(const char *symbol)
{
	struct module *owner;
	unsigned long value;
	const unsigned long *crc;

	preempt_disable();
	value = __find_symbol(symbol, &owner, &crc, 1);
	if (value && !strong_try_module_get(owner))
		value = 0;
	preempt_enable();

	return (void *)value;
}
EXPORT_SYMBOL_GPL(__symbol_get);

/*
 * Ensure that an exported symbol [global namespace] does not already exist
 * in the kernel or in some other module's exported symbol table.
 */
static int verify_export_symbols(struct module *mod)
{
	const char *name = NULL;
	unsigned long i, ret = 0;
	struct module *owner;
	const unsigned long *crc;

	for (i = 0; i < mod->num_syms; i++)
	        if (__find_symbol(mod->syms[i].name, &owner, &crc, 1)) {
			name = mod->syms[i].name;
			ret = -ENOEXEC;
			goto dup;
		}

	for (i = 0; i < mod->num_gpl_syms; i++)
	        if (__find_symbol(mod->gpl_syms[i].name, &owner, &crc, 1)) {
			name = mod->gpl_syms[i].name;
			ret = -ENOEXEC;
			goto dup;
		}

dup:
	if (ret)
		printk(KERN_ERR "%s: exports duplicate symbol %s (owned by %s)\n",
			mod->name, name, module_name(owner));

	return ret;
}

/* Change all symbols so that sh_value encodes the pointer directly. */
static int simplify_symbols(Elf_Shdr *sechdrs,
			    unsigned int symindex,
			    const char *strtab,
			    unsigned int versindex,
			    unsigned int pcpuindex,
			    struct module *mod)
{
	Elf_Sym *sym = (void *)sechdrs[symindex].sh_addr;
	unsigned long secbase;
	unsigned int i, n = sechdrs[symindex].sh_size / sizeof(Elf_Sym);
	int ret = 0;

	for (i = 1; i < n; i++) {
		switch (sym[i].st_shndx) {
		case SHN_COMMON:
			/* We compiled with -fno-common.  These are not
			   supposed to happen.  */
			DEBUGP("Common symbol: %s\n", strtab + sym[i].st_name);
			printk("%s: please compile with -fno-common\n",
			       mod->name);
			ret = -ENOEXEC;
			break;

		case SHN_ABS:
			/* Don't need to do anything */
			DEBUGP("Absolute symbol: 0x%08lx\n",
			       (long)sym[i].st_value);
			break;

		case SHN_UNDEF:
			sym[i].st_value
			  = resolve_symbol(sechdrs, versindex,
					   strtab + sym[i].st_name, mod);

			/* Ok if resolved.  */
			if (sym[i].st_value != 0)
				break;
			/* Ok if weak.  */
			if (ELF_ST_BIND(sym[i].st_info) == STB_WEAK)
				break;

			printk(KERN_WARNING "%s: Unknown symbol %s\n",
			       mod->name, strtab + sym[i].st_name);
			ret = -ENOENT;
			break;

		default:
			/* Divert to percpu allocation if a percpu var. */
			if (sym[i].st_shndx == pcpuindex)
				secbase = (unsigned long)mod->percpu;
			else
				secbase = sechdrs[sym[i].st_shndx].sh_addr;
			sym[i].st_value += secbase;
			break;
		}
	}

	return ret;
}

/* Update size with this section: return offset. */
static long get_offset(unsigned long *size, Elf_Shdr *sechdr)
{
	long ret;

	ret = ALIGN(*size, sechdr->sh_addralign ?: 1);
	*size = ret + sechdr->sh_size;
	return ret;
}

/* Lay out the SHF_ALLOC sections in a way not dissimilar to how ld
   might -- code, read-only data, read-write data, small data.  Tally
   sizes, and place the offsets into sh_entsize fields: high bit means it
   belongs in init. */
static void layout_sections(struct module *mod,
			    const Elf_Ehdr *hdr,
			    Elf_Shdr *sechdrs,
			    const char *secstrings)
{
	static unsigned long const masks[][2] = {
		/* NOTE: all executable code must be the first section
		 * in this array; otherwise modify the text_size
		 * finder in the two loops below */
		{ SHF_EXECINSTR | SHF_ALLOC, ARCH_SHF_SMALL },
		{ SHF_ALLOC, SHF_WRITE | ARCH_SHF_SMALL },
		{ SHF_WRITE | SHF_ALLOC, ARCH_SHF_SMALL },
		{ ARCH_SHF_SMALL | SHF_ALLOC, 0 }
	};
	unsigned int m, i;

	for (i = 0; i < hdr->e_shnum; i++)
		sechdrs[i].sh_entsize = ~0UL;

	DEBUGP("Core section allocation order:\n");
	for (m = 0; m < ARRAY_SIZE(masks); ++m) {
		for (i = 0; i < hdr->e_shnum; ++i) {
			Elf_Shdr *s = &sechdrs[i];

			if ((s->sh_flags & masks[m][0]) != masks[m][0]
			    || (s->sh_flags & masks[m][1])
			    || s->sh_entsize != ~0UL
			    || strncmp(secstrings + s->sh_name,
				       ".init", 5) == 0)
				continue;
			s->sh_entsize = get_offset(&mod->core_size, s);
			DEBUGP("\t%s\n", secstrings + s->sh_name);
		}
		if (m == 0)
			mod->core_text_size = mod->core_size;
	}

	DEBUGP("Init section allocation order:\n");
	for (m = 0; m < ARRAY_SIZE(masks); ++m) {
		for (i = 0; i < hdr->e_shnum; ++i) {
			Elf_Shdr *s = &sechdrs[i];

			if ((s->sh_flags & masks[m][0]) != masks[m][0]
			    || (s->sh_flags & masks[m][1])
			    || s->sh_entsize != ~0UL
			    || strncmp(secstrings + s->sh_name,
				       ".init", 5) != 0)
				continue;
			s->sh_entsize = (get_offset(&mod->init_size, s)
					 | INIT_OFFSET_MASK);
			DEBUGP("\t%s\n", secstrings + s->sh_name);
		}
		if (m == 0)
			mod->init_text_size = mod->init_size;
	}
}

static void set_license(struct module *mod, const char *license)
{
	if (!license)
		license = "unspecified";

	if (!license_is_gpl_compatible(license)) {
		if (!(tainted & TAINT_PROPRIETARY_MODULE))
			printk(KERN_WARNING "%s: module license '%s' taints "
				"kernel.\n", mod->name, license);
		add_taint_module(mod, TAINT_PROPRIETARY_MODULE);
	}
}

/* Parse tag=value strings from .modinfo section */
static char *next_string(char *string, unsigned long *secsize)
{
	/* Skip non-zero chars */
	while (string[0]) {
		string++;
		if ((*secsize)-- <= 1)
			return NULL;
	}

	/* Skip any zero padding. */
	while (!string[0]) {
		string++;
		if ((*secsize)-- <= 1)
			return NULL;
	}
	return string;
}

static char *get_modinfo(Elf_Shdr *sechdrs,
			 unsigned int info,
			 const char *tag)
{
	char *p;
	unsigned int taglen = strlen(tag);
	unsigned long size = sechdrs[info].sh_size;

	for (p = (char *)sechdrs[info].sh_addr; p; p = next_string(p, &size)) {
		if (strncmp(p, tag, taglen) == 0 && p[taglen] == '=')
			return p + taglen + 1;
	}
	return NULL;
}

static void setup_modinfo(struct module *mod, Elf_Shdr *sechdrs,
			  unsigned int infoindex)
{
	struct module_attribute *attr;
	int i;

	for (i = 0; (attr = modinfo_attrs[i]); i++) {
		if (attr->setup)
			attr->setup(mod,
				    get_modinfo(sechdrs,
						infoindex,
						attr->attr.name));
	}
}

#ifdef CONFIG_KALLSYMS
static int is_exported(const char *name, const struct module *mod)
{
	if (!mod && lookup_symbol(name, __start___ksymtab, __stop___ksymtab))
		return 1;
	else
		if (mod && lookup_symbol(name, mod->syms, mod->syms + mod->num_syms))
			return 1;
		else
			return 0;
}

/* As per nm */
static char elf_type(const Elf_Sym *sym,
		     Elf_Shdr *sechdrs,
		     const char *secstrings,
		     struct module *mod)
{
	if (ELF_ST_BIND(sym->st_info) == STB_WEAK) {
		if (ELF_ST_TYPE(sym->st_info) == STT_OBJECT)
			return 'v';
		else
			return 'w';
	}
	if (sym->st_shndx == SHN_UNDEF)
		return 'U';
	if (sym->st_shndx == SHN_ABS)
		return 'a';
	if (sym->st_shndx >= SHN_LORESERVE)
		return '?';
	if (sechdrs[sym->st_shndx].sh_flags & SHF_EXECINSTR)
		return 't';
	if (sechdrs[sym->st_shndx].sh_flags & SHF_ALLOC
	    && sechdrs[sym->st_shndx].sh_type != SHT_NOBITS) {
		if (!(sechdrs[sym->st_shndx].sh_flags & SHF_WRITE))
			return 'r';
		else if (sechdrs[sym->st_shndx].sh_flags & ARCH_SHF_SMALL)
			return 'g';
		else
			return 'd';
	}
	if (sechdrs[sym->st_shndx].sh_type == SHT_NOBITS) {
		if (sechdrs[sym->st_shndx].sh_flags & ARCH_SHF_SMALL)
			return 's';
		else
			return 'b';
	}
	if (strncmp(secstrings + sechdrs[sym->st_shndx].sh_name,
		    ".debug", strlen(".debug")) == 0)
		return 'n';
	return '?';
}

static void add_kallsyms(struct module *mod,
			 Elf_Shdr *sechdrs,
			 unsigned int symindex,
			 unsigned int strindex,
			 const char *secstrings)
{
	unsigned int i;

	mod->symtab = (void *)sechdrs[symindex].sh_addr;
	mod->num_symtab = sechdrs[symindex].sh_size / sizeof(Elf_Sym);
	mod->strtab = (void *)sechdrs[strindex].sh_addr;

	/* Set types up while we still have access to sections. */
	for (i = 0; i < mod->num_symtab; i++)
		mod->symtab[i].st_info
			= elf_type(&mod->symtab[i], sechdrs, secstrings, mod);
}
#else
static inline void add_kallsyms(struct module *mod,
				Elf_Shdr *sechdrs,
				unsigned int symindex,
				unsigned int strindex,
				const char *secstrings)
{
}
#endif /* CONFIG_KALLSYMS */

/* Allocate and load the module: note that size of section 0 is always
   zero, and we rely on this for optional sections. */
static struct module *load_module(void __user *umod,
				  unsigned long len,
				  const char __user *uargs)
{
	Elf_Ehdr *hdr;
	Elf_Shdr *sechdrs;
	char *secstrings, *args, *modmagic, *strtab = NULL, *supported;
	unsigned int i;
	unsigned int symindex = 0;
	unsigned int strindex = 0;
	unsigned int setupindex;
	unsigned int exindex;
	unsigned int exportindex;
	unsigned int modindex;
	unsigned int obsparmindex;
	unsigned int infoindex;
	unsigned int gplindex;
	unsigned int crcindex;
	unsigned int gplcrcindex;
	unsigned int versindex;
	unsigned int pcpuindex;
	unsigned int gplfutureindex;
	unsigned int gplfuturecrcindex;
	unsigned int unwindex = 0;
	unsigned int unusedindex;
	unsigned int unusedcrcindex;
	unsigned int unusedgplindex;
	unsigned int unusedgplcrcindex;
	struct module *mod;
	long err = 0;
	void *percpu = NULL, *ptr = NULL; /* Stops spurious gcc warning */
	struct exception_table_entry *extable;
	mm_segment_t old_fs;

	DEBUGP("load_module: umod=%p, len=%lu, uargs=%p\n",
	       umod, len, uargs);
	if (len < sizeof(*hdr))
		return ERR_PTR(-ENOEXEC);

	/* Suck in entire file: we'll want most of it. */
	/* vmalloc barfs on "unusual" numbers.  Check here */
	if (len > 64 * 1024 * 1024 || (hdr = vmalloc(len)) == NULL)
		return ERR_PTR(-ENOMEM);
	if (copy_from_user(hdr, umod, len) != 0) {
		err = -EFAULT;
		goto free_hdr;
	}

	/* Sanity checks against insmoding binaries or wrong arch,
           weird elf version */
	if (memcmp(hdr->e_ident, ELFMAG, 4) != 0
	    || hdr->e_type != ET_REL
	    || !elf_check_arch(hdr)
	    || hdr->e_shentsize != sizeof(*sechdrs)) {
		err = -ENOEXEC;
		goto free_hdr;
	}

	if (len < hdr->e_shoff + hdr->e_shnum * sizeof(Elf_Shdr))
		goto truncated;

	/* Convenience variables */
	sechdrs = (void *)hdr + hdr->e_shoff;
	secstrings = (void *)hdr + sechdrs[hdr->e_shstrndx].sh_offset;
	sechdrs[0].sh_addr = 0;

	for (i = 1; i < hdr->e_shnum; i++) {
		if (sechdrs[i].sh_type != SHT_NOBITS
		    && len < sechdrs[i].sh_offset + sechdrs[i].sh_size)
			goto truncated;

		/* Mark all sections sh_addr with their address in the
		   temporary image. */
		sechdrs[i].sh_addr = (size_t)hdr + sechdrs[i].sh_offset;

		/* Internal symbols and strings. */
		if (sechdrs[i].sh_type == SHT_SYMTAB) {
			symindex = i;
			strindex = sechdrs[i].sh_link;
			strtab = (char *)hdr + sechdrs[strindex].sh_offset;
		}
#ifndef CONFIG_MODULE_UNLOAD
		/* Don't load .exit sections */
		if (strncmp(secstrings+sechdrs[i].sh_name, ".exit", 5) == 0)
			sechdrs[i].sh_flags &= ~(unsigned long)SHF_ALLOC;
#endif
	}

	modindex = find_sec(hdr, sechdrs, secstrings,
			    ".gnu.linkonce.this_module");
	if (!modindex) {
		printk(KERN_WARNING "No module found in object\n");
		err = -ENOEXEC;
		goto free_hdr;
	}
	mod = (void *)sechdrs[modindex].sh_addr;

	if (symindex == 0) {
		printk(KERN_WARNING "%s: module has no symbols (stripped?)\n",
		       mod->name);
		err = -ENOEXEC;
		goto free_hdr;
	}

	/* Optional sections */
	exportindex = find_sec(hdr, sechdrs, secstrings, "__ksymtab");
	gplindex = find_sec(hdr, sechdrs, secstrings, "__ksymtab_gpl");
	gplfutureindex = find_sec(hdr, sechdrs, secstrings, "__ksymtab_gpl_future");
	unusedindex = find_sec(hdr, sechdrs, secstrings, "__ksymtab_unused");
	unusedgplindex = find_sec(hdr, sechdrs, secstrings, "__ksymtab_unused_gpl");
	crcindex = find_sec(hdr, sechdrs, secstrings, "__kcrctab");
	gplcrcindex = find_sec(hdr, sechdrs, secstrings, "__kcrctab_gpl");
	gplfuturecrcindex = find_sec(hdr, sechdrs, secstrings, "__kcrctab_gpl_future");
	unusedcrcindex = find_sec(hdr, sechdrs, secstrings, "__kcrctab_unused");
	unusedgplcrcindex = find_sec(hdr, sechdrs, secstrings, "__kcrctab_unused_gpl");
	setupindex = find_sec(hdr, sechdrs, secstrings, "__param");
	exindex = find_sec(hdr, sechdrs, secstrings, "__ex_table");
	obsparmindex = find_sec(hdr, sechdrs, secstrings, "__obsparm");
	versindex = find_sec(hdr, sechdrs, secstrings, "__versions");
	infoindex = find_sec(hdr, sechdrs, secstrings, ".modinfo");
	pcpuindex = find_pcpusec(hdr, sechdrs, secstrings);
#ifdef ARCH_UNWIND_SECTION_NAME
	unwindex = find_sec(hdr, sechdrs, secstrings, ARCH_UNWIND_SECTION_NAME);
#endif

	/* Don't keep modinfo section */
	sechdrs[infoindex].sh_flags &= ~(unsigned long)SHF_ALLOC;
#ifdef CONFIG_KALLSYMS
	/* Keep symbol and string tables for decoding later. */
	sechdrs[symindex].sh_flags |= SHF_ALLOC;
	sechdrs[strindex].sh_flags |= SHF_ALLOC;
#endif
	if (unwindex)
		sechdrs[unwindex].sh_flags |= SHF_ALLOC;

	/* Check module struct version now, before we try to use module. */
	if (!check_modstruct_version(sechdrs, versindex, mod)) {
		err = -ENOEXEC;
		goto free_hdr;
	}

	modmagic = get_modinfo(sechdrs, infoindex, "vermagic");
	/* This is allowed: modprobe --force will invalidate it. */
	if (!modmagic) {
		add_taint_module(mod, TAINT_FORCED_MODULE);
		printk(KERN_WARNING "%s: no version magic, tainting kernel.\n",
		       mod->name);
	} else if (!same_magic(modmagic, vermagic)) {
		printk(KERN_ERR "%s: version magic '%s' should be '%s'\n",
		       mod->name, modmagic, vermagic);
		err = -ENOEXEC;
		goto free_hdr;
	}

	supported = get_modinfo(sechdrs, infoindex, "supported");
	if (supported) {
		if (!strcmp(supported, "external"))
			tainted |= TAINT_EXTERNAL_SUPPORT;
		else if (strcmp(supported, "yes"))
			supported = NULL;
	}
	if (!supported) {
		if (unsupported == 0) {
			printk(KERN_WARNING "%s: module not supported by "
			       "Novell, refusing to load. To override, echo "
			       "1 > /proc/sys/kernel/unsupported\n", mod->name);
			err = -ENOEXEC;
			goto free_hdr;
		}
		tainted |= TAINT_NO_SUPPORT;
		if (unsupported == 1) {
			printk(KERN_WARNING "%s: module not supported by "
			       "Novell, setting U taint flag.\n", mod->name);
		}
	}

	/* Now copy in args */
	args = strndup_user(uargs, ~0UL >> 1);
	if (IS_ERR(args)) {
		err = PTR_ERR(args);
		goto free_hdr;
	}

	if (find_module(mod->name)) {
		err = -EEXIST;
		goto free_mod;
	}

	mod->state = MODULE_STATE_COMING;

	/* Allow arches to frob section contents and sizes.  */
	err = module_frob_arch_sections(hdr, sechdrs, secstrings, mod);
	if (err < 0)
		goto free_mod;

	if (pcpuindex) {
		/* We have a special allocation for this section. */
		percpu = percpu_modalloc(sechdrs[pcpuindex].sh_size,
					 sechdrs[pcpuindex].sh_addralign,
					 mod->name);
		if (!percpu) {
			err = -ENOMEM;
			goto free_mod;
		}
		sechdrs[pcpuindex].sh_flags &= ~(unsigned long)SHF_ALLOC;
		mod->percpu = percpu;
	}

	/* Determine total sizes, and put offsets in sh_entsize.  For now
	   this is done generically; there doesn't appear to be any
	   special cases for the architectures. */
	layout_sections(mod, hdr, sechdrs, secstrings);

	/* Do the allocs. */
	ptr = module_alloc(mod->core_size);
	if (!ptr) {
		err = -ENOMEM;
		goto free_percpu;
	}
	memset(ptr, 0, mod->core_size);
	mod->module_core = ptr;

	ptr = module_alloc(mod->init_size);
	if (!ptr && mod->init_size) {
		err = -ENOMEM;
		goto free_core;
	}
	memset(ptr, 0, mod->init_size);
	mod->module_init = ptr;

	/* Transfer each section which specifies SHF_ALLOC */
	DEBUGP("final section addresses:\n");
	for (i = 0; i < hdr->e_shnum; i++) {
		void *dest;

		if (!(sechdrs[i].sh_flags & SHF_ALLOC))
			continue;

		if (sechdrs[i].sh_entsize & INIT_OFFSET_MASK)
			dest = mod->module_init
				+ (sechdrs[i].sh_entsize & ~INIT_OFFSET_MASK);
		else
			dest = mod->module_core + sechdrs[i].sh_entsize;

		if (sechdrs[i].sh_type != SHT_NOBITS)
			memcpy(dest, (void *)sechdrs[i].sh_addr,
			       sechdrs[i].sh_size);
		/* Update sh_addr to point to copy in image. */
		sechdrs[i].sh_addr = (unsigned long)dest;
		DEBUGP("\t0x%lx %s\n", sechdrs[i].sh_addr, secstrings + sechdrs[i].sh_name);
	}
	/* Module has been moved. */
	mod = (void *)sechdrs[modindex].sh_addr;

	/* Now we've moved module, initialize linked lists, etc. */
	module_unload_init(mod);

	/* Initialize kobject, so we can reference it. */
	if (mod_sysfs_init(mod) != 0)
		goto cleanup;

	/* Set up license info based on the info section */
	set_license(mod, get_modinfo(sechdrs, infoindex, "license"));

	if (strcmp(mod->name, "ndiswrapper") == 0)
		add_taint(TAINT_PROPRIETARY_MODULE);
	if (strcmp(mod->name, "driverloader") == 0)
		add_taint_module(mod, TAINT_PROPRIETARY_MODULE);

	/* Set up MODINFO_ATTR fields */
	setup_modinfo(mod, sechdrs, infoindex);

	/* Fix up syms, so that st_value is a pointer to location. */
	err = simplify_symbols(sechdrs, symindex, strtab, versindex, pcpuindex,
			       mod);
	if (err < 0)
		goto cleanup;

	/* Set up EXPORTed & EXPORT_GPLed symbols (section 0 is 0 length) */
	mod->num_syms = sechdrs[exportindex].sh_size / sizeof(*mod->syms);
	mod->syms = (void *)sechdrs[exportindex].sh_addr;
	if (crcindex)
		mod->crcs = (void *)sechdrs[crcindex].sh_addr;
	mod->num_gpl_syms = sechdrs[gplindex].sh_size / sizeof(*mod->gpl_syms);
	mod->gpl_syms = (void *)sechdrs[gplindex].sh_addr;
	if (gplcrcindex)
		mod->gpl_crcs = (void *)sechdrs[gplcrcindex].sh_addr;
	mod->num_gpl_future_syms = sechdrs[gplfutureindex].sh_size /
					sizeof(*mod->gpl_future_syms);
	mod->num_unused_syms = sechdrs[unusedindex].sh_size /
					sizeof(*mod->unused_syms);
	mod->num_unused_gpl_syms = sechdrs[unusedgplindex].sh_size /
					sizeof(*mod->unused_gpl_syms);
	mod->gpl_future_syms = (void *)sechdrs[gplfutureindex].sh_addr;
	if (gplfuturecrcindex)
		mod->gpl_future_crcs = (void *)sechdrs[gplfuturecrcindex].sh_addr;

	mod->unused_syms = (void *)sechdrs[unusedindex].sh_addr;
	if (unusedcrcindex)
		mod->unused_crcs = (void *)sechdrs[unusedcrcindex].sh_addr;
	mod->unused_gpl_syms = (void *)sechdrs[unusedgplindex].sh_addr;
	if (unusedgplcrcindex)
		mod->unused_crcs = (void *)sechdrs[unusedgplcrcindex].sh_addr;

#ifdef CONFIG_MODVERSIONS
	if ((mod->num_syms && !crcindex) || 
	    (mod->num_gpl_syms && !gplcrcindex) ||
	    (mod->num_gpl_future_syms && !gplfuturecrcindex) ||
	    (mod->num_unused_syms && !unusedcrcindex) ||
	    (mod->num_unused_gpl_syms && !unusedgplcrcindex)) {
		printk(KERN_WARNING "%s: No versions for exported symbols."
		       " Tainting kernel.\n", mod->name);
		add_taint_module(mod, TAINT_FORCED_MODULE);
	}
#endif

	/* Now do relocations. */
	for (i = 1; i < hdr->e_shnum; i++) {
		const char *strtab = (char *)sechdrs[strindex].sh_addr;
		unsigned int info = sechdrs[i].sh_info;

		/* Not a valid relocation section? */
		if (info >= hdr->e_shnum)
			continue;

		/* Don't bother with non-allocated sections */
		if (!(sechdrs[info].sh_flags & SHF_ALLOC))
			continue;

		if (sechdrs[i].sh_type == SHT_REL)
			err = apply_relocate(sechdrs, strtab, symindex, i,mod);
		else if (sechdrs[i].sh_type == SHT_RELA)
			err = apply_relocate_add(sechdrs, strtab, symindex, i,
						 mod);
		if (err < 0)
			goto cleanup;
	}

        /* Find duplicate symbols */
	err = verify_export_symbols(mod);

	if (err < 0)
		goto cleanup;

  	/* Set up and sort exception table */
	mod->num_exentries = sechdrs[exindex].sh_size / sizeof(*mod->extable);
	mod->extable = extable = (void *)sechdrs[exindex].sh_addr;
	sort_extable(extable, extable + mod->num_exentries);

	/* Finally, copy percpu area over. */
	percpu_modcopy(mod->percpu, (void *)sechdrs[pcpuindex].sh_addr,
		       sechdrs[pcpuindex].sh_size);

	add_kallsyms(mod, sechdrs, symindex, strindex, secstrings);

	err = module_finalize(hdr, sechdrs, mod);
	if (err < 0)
		goto cleanup;

	/* flush the icache in correct context */
	old_fs = get_fs();
	set_fs(KERNEL_DS);

	/*
	 * Flush the instruction cache, since we've played with text.
	 * Do it before processing of module parameters, so the module
	 * can provide parameter accessor functions of its own.
	 */
	if (mod->module_init)
		flush_icache_range((unsigned long)mod->module_init,
				   (unsigned long)mod->module_init
				   + mod->init_size);
	flush_icache_range((unsigned long)mod->module_core,
			   (unsigned long)mod->module_core + mod->core_size);

	set_fs(old_fs);

	mod->args = args;
	if (obsparmindex)
		printk(KERN_WARNING "%s: Ignoring obsolete parameters\n",
		       mod->name);

	/* Size of section 0 is 0, so this works well if no params */
	err = parse_args(mod->name, mod->args,
			 (struct kernel_param *)
			 sechdrs[setupindex].sh_addr,
			 sechdrs[setupindex].sh_size
			 / sizeof(struct kernel_param),
			 NULL);
	if (err < 0)
		goto arch_cleanup;

	err = mod_sysfs_setup(mod, 
			      (struct kernel_param *)
			      sechdrs[setupindex].sh_addr,
			      sechdrs[setupindex].sh_size
			      / sizeof(struct kernel_param));
	if (err < 0)
		goto arch_cleanup;
	add_sect_attrs(mod, hdr->e_shnum, secstrings, sechdrs);

	/* Size of section 0 is 0, so this works well if no unwind info. */
	mod->unwind_info = unwind_add_table(mod,
	                                    (void *)sechdrs[unwindex].sh_addr,
	                                    sechdrs[unwindex].sh_size);

	/* Get rid of temporary copy */
	vfree(hdr);

	/* Done! */
	return mod;

 arch_cleanup:
	module_arch_cleanup(mod);
 cleanup:
	module_unload_free(mod);
	module_free(mod, mod->module_init);
 free_core:
	module_free(mod, mod->module_core);
 free_percpu:
	if (percpu)
		percpu_modfree(percpu);
 free_mod:
	kfree(args);
 free_hdr:
	vfree(hdr);
	return ERR_PTR(err);

 truncated:
	printk(KERN_ERR "Module len %lu truncated\n", len);
	err = -ENOEXEC;
	goto free_hdr;
}

/*
 * link the module with the whole machine is stopped with interrupts off
 * - this defends against kallsyms not taking locks
 */
static int __link_module(void *_mod)
{
	struct module *mod = _mod;
	list_add(&mod->list, &modules);
	return 0;
}

/* This is where the real work happens */
asmlinkage long
sys_init_module(void __user *umod,
		unsigned long len,
		const char __user *uargs)
{
	struct module *mod;
	int ret = 0;

	/* Must have permission */
	if (!capable(CAP_SYS_MODULE))
		return -EPERM;

	/* Only one module load at a time, please */
	if (mutex_lock_interruptible(&module_mutex) != 0)
		return -EINTR;

	/* Do all the hard work */
	mod = load_module(umod, len, uargs);
	if (IS_ERR(mod)) {
		mutex_unlock(&module_mutex);
		return PTR_ERR(mod);
	}

	/* Now sew it into the lists.  They won't access us, since
           strong_try_module_get() will fail. */
	stop_machine_run(__link_module, mod, NR_CPUS);

	/* Drop lock so they can recurse */
	mutex_unlock(&module_mutex);

	blocking_notifier_call_chain(&module_notify_list,
			MODULE_STATE_COMING, mod);

	/* Start the module */
	if (mod->init != NULL)
		ret = mod->init();
	if (ret < 0) {
		/* Init routine failed: abort.  Try to protect us from
                   buggy refcounters. */
		mod->state = MODULE_STATE_GOING;
		synchronize_sched();
		if (mod->unsafe)
			printk(KERN_ERR "%s: module is now stuck!\n",
			       mod->name);
		else {
			module_put(mod);
			mutex_lock(&module_mutex);
			free_module(mod);
			mutex_unlock(&module_mutex);
		}
		return ret;
	}

	/* Now it's a first class citizen! */
	mutex_lock(&module_mutex);
	mod->state = MODULE_STATE_LIVE;
	/* Drop initial reference. */
	module_put(mod);
	unwind_remove_table(mod->unwind_info, 1);
	module_free(mod, mod->module_init);
	mod->module_init = NULL;
	mod->init_size = 0;
	mod->init_text_size = 0;
	mutex_unlock(&module_mutex);

	return 0;
}

static inline int within(unsigned long addr, void *start, unsigned long size)
{
	return ((void *)addr >= start && (void *)addr < start + size);
}

#ifdef CONFIG_KALLSYMS
/*
 * This ignores the intensely annoying "mapping symbols" found
 * in ARM ELF files: $a, $t and $d.
 */
static inline int is_arm_mapping_symbol(const char *str)
{
	return str[0] == '$' && strchr("atd", str[1]) 
	       && (str[2] == '\0' || str[2] == '.');
}

static const char *get_ksymbol(struct module *mod,
			       unsigned long addr,
			       unsigned long *size,
			       unsigned long *offset)
{
	unsigned int i, best = 0;
	unsigned long nextval;

	/* At worse, next value is at end of module */
	if (within(addr, mod->module_init, mod->init_size))
		nextval = (unsigned long)mod->module_init+mod->init_text_size;
	else 
		nextval = (unsigned long)mod->module_core+mod->core_text_size;

	/* Scan for closest preceeding symbol, and next symbol. (ELF
           starts real symbols at 1). */
	for (i = 1; i < mod->num_symtab; i++) {
		if (mod->symtab[i].st_shndx == SHN_UNDEF)
			continue;

		/* We ignore unnamed symbols: they're uninformative
		 * and inserted at a whim. */
		if (mod->symtab[i].st_value <= addr
		    && mod->symtab[i].st_value > mod->symtab[best].st_value
		    && *(mod->strtab + mod->symtab[i].st_name) != '\0'
		    && !is_arm_mapping_symbol(mod->strtab + mod->symtab[i].st_name))
			best = i;
		if (mod->symtab[i].st_value > addr
		    && mod->symtab[i].st_value < nextval
		    && *(mod->strtab + mod->symtab[i].st_name) != '\0'
		    && !is_arm_mapping_symbol(mod->strtab + mod->symtab[i].st_name))
			nextval = mod->symtab[i].st_value;
	}

	if (!best)
		return NULL;

	if (size)
		*size = nextval - mod->symtab[best].st_value;
	if (offset)
		*offset = addr - mod->symtab[best].st_value;
	return mod->strtab + mod->symtab[best].st_name;
}

/* For kallsyms to ask for address resolution.  NULL means not found.
   We don't lock, as this is used for oops resolution and races are a
   lesser concern. */
const char *module_address_lookup(unsigned long addr,
				  unsigned long *size,
				  unsigned long *offset,
				  char **modname)
{
	struct module *mod;

	list_for_each_entry(mod, &modules, list) {
		if (within(addr, mod->module_init, mod->init_size)
		    || within(addr, mod->module_core, mod->core_size)) {
			if (modname)
				*modname = mod->name;
			return get_ksymbol(mod, addr, size, offset);
		}
	}
	return NULL;
}

int lookup_module_symbol_name(unsigned long addr, char *symname)
{
	struct module *mod;

	mutex_lock(&module_mutex);
	list_for_each_entry(mod, &modules, list) {
		if (within(addr, mod->module_init, mod->init_size) ||
		    within(addr, mod->module_core, mod->core_size)) {
			const char *sym;

			sym = get_ksymbol(mod, addr, NULL, NULL);
			if (!sym)
				goto out;
			strlcpy(symname, sym, KSYM_NAME_LEN);
			mutex_unlock(&module_mutex);
			return 0;
		}
	}
out:
	mutex_unlock(&module_mutex);
	return -ERANGE;
}

int lookup_module_symbol_attrs(unsigned long addr, unsigned long *size,
			unsigned long *offset, char *modname, char *name)
{
	struct module *mod;

	mutex_lock(&module_mutex);
	list_for_each_entry(mod, &modules, list) {
		if (within(addr, mod->module_init, mod->init_size) ||
		    within(addr, mod->module_core, mod->core_size)) {
			const char *sym;

			sym = get_ksymbol(mod, addr, size, offset);
			if (!sym)
				goto out;
			if (modname)
				strlcpy(modname, mod->name, MODULE_NAME_LEN);
			if (name)
				strlcpy(name, sym, KSYM_NAME_LEN);
			mutex_unlock(&module_mutex);
			return 0;
		}
	}
out:
	mutex_unlock(&module_mutex);
	return -ERANGE;
}

#ifdef	CONFIG_KDB
#include <linux/kdb.h>
struct list_head *kdb_modules = &modules;	/* kdb needs the list of modules */
#endif	/* CONFIG_KDB */

int module_get_kallsym(unsigned int symnum, unsigned long *value, char *type,
			char *name, char *module_name, int *exported)
{
	struct module *mod;
#ifdef	CONFIG_KDB
	int get_lock = !KDB_IS_RUNNING();
#else
#define	get_lock 1
#endif

	if (get_lock)
		mutex_lock(&module_mutex);
	list_for_each_entry(mod, &modules, list) {
		if (symnum < mod->num_symtab) {
			*value = mod->symtab[symnum].st_value;
			*type = mod->symtab[symnum].st_info;
			strlcpy(name, mod->strtab + mod->symtab[symnum].st_name,
				KSYM_NAME_LEN);
			strlcpy(module_name, mod->name, MODULE_NAME_LEN);
			*exported = is_exported(name, mod);
			if (get_lock)
				mutex_unlock(&module_mutex);
			return 0;
		}
		symnum -= mod->num_symtab;
	}
	if (get_lock)
		mutex_unlock(&module_mutex);
	return -ERANGE;
}

static unsigned long mod_find_symname(struct module *mod, const char *name)
{
	unsigned int i;

	for (i = 0; i < mod->num_symtab; i++)
		if (strcmp(name, mod->strtab+mod->symtab[i].st_name) == 0 &&
		    mod->symtab[i].st_info != 'U')
			return mod->symtab[i].st_value;
	return 0;
}

/* Look for this name: can be of form module:name. */
unsigned long module_kallsyms_lookup_name(const char *name)
{
	struct module *mod;
	char *colon;
	unsigned long ret = 0;

	/* Don't lock: we're in enough trouble already. */
	if ((colon = strchr(name, ':')) != NULL) {
		*colon = '\0';
		if ((mod = find_module(name)) != NULL)
			ret = mod_find_symname(mod, colon+1);
		*colon = ':';
	} else {
		list_for_each_entry(mod, &modules, list)
			if ((ret = mod_find_symname(mod, name)) != 0)
				break;
	}
	return ret;
}
#endif /* CONFIG_KALLSYMS */

/* Called by the /proc file system to return a list of modules. */
static void *m_start(struct seq_file *m, loff_t *pos)
{
	mutex_lock(&module_mutex);
	return seq_list_start(&modules, *pos);
}

static void *m_next(struct seq_file *m, void *p, loff_t *pos)
{
	return seq_list_next(p, &modules, pos);
}

static void m_stop(struct seq_file *m, void *p)
{
	mutex_unlock(&module_mutex);
}

static char *taint_flags(unsigned int taints, char *buf)
{
	int bx = 0;

	if (taints) {
		buf[bx++] = '(';
		if (taints & TAINT_PROPRIETARY_MODULE)
			buf[bx++] = 'P';
		if (taints & TAINT_FORCED_MODULE)
			buf[bx++] = 'F';
		/*
		 * TAINT_FORCED_RMMOD: could be added.
		 * TAINT_UNSAFE_SMP, TAINT_MACHINE_CHECK, TAINT_BAD_PAGE don't
		 * apply to modules.
		 */
		buf[bx++] = ')';
	}
	buf[bx] = '\0';

	return buf;
}

static int m_show(struct seq_file *m, void *p)
{
	struct module *mod = list_entry(p, struct module, list);
	char buf[8];

	seq_printf(m, "%s %lu",
		   mod->name, mod->init_size + mod->core_size);
	print_unload_info(m, mod);

	/* Informative for users. */
	seq_printf(m, " %s",
		   mod->state == MODULE_STATE_GOING ? "Unloading":
		   mod->state == MODULE_STATE_COMING ? "Loading":
		   "Live");
	/* Used by oprofile and other similar tools. */
	seq_printf(m, " 0x%p", mod->module_core);

	/* Taints info */
	if (mod->taints)
		seq_printf(m, " %s", taint_flags(mod->taints, buf));

	seq_printf(m, "\n");
	return 0;
}

/* Format: modulename size refcount deps address

   Where refcount is a number or -, and deps is a comma-separated list
   of depends or -.
*/
const struct seq_operations modules_op = {
	.start	= m_start,
	.next	= m_next,
	.stop	= m_stop,
	.show	= m_show
};

/* Given an address, look for it in the module exception tables. */
const struct exception_table_entry *search_module_extables(unsigned long addr)
{
	const struct exception_table_entry *e = NULL;
	struct module *mod;

	preempt_disable();
	list_for_each_entry(mod, &modules, list) {
		if (mod->num_exentries == 0)
			continue;
				
		e = search_extable(mod->extable,
				   mod->extable + mod->num_exentries - 1,
				   addr);
		if (e)
			break;
	}
	preempt_enable();

	/* Now, if we found one, we are running inside it now, hence
           we cannot unload the module, hence no refcnt needed. */
	return e;
}

/*
 * Is this a valid module address?
 */
int is_module_address(unsigned long addr)
{
	struct module *mod;

	preempt_disable();

	list_for_each_entry(mod, &modules, list) {
		if (within(addr, mod->module_core, mod->core_size)) {
			preempt_enable();
			return 1;
		}
	}

	preempt_enable();

	return 0;
}


/* Is this a valid kernel address? */
struct module *__module_text_address(unsigned long addr)
{
	struct module *mod;

	list_for_each_entry(mod, &modules, list)
		if (within(addr, mod->module_init, mod->init_text_size)
		    || within(addr, mod->module_core, mod->core_text_size))
			return mod;
	return NULL;
}

struct module *module_text_address(unsigned long addr)
{
	struct module *mod;

	preempt_disable();
	mod = __module_text_address(addr);
	preempt_enable();

	return mod;
}

/* Don't grab lock, we're oopsing. */
void print_modules(void)
{
	struct module *mod;
	char buf[8];

	printk("Modules linked in:");
	list_for_each_entry(mod, &modules, list)
		printk(" %s%s", mod->name, taint_flags(mod->taints, buf));
	printk("\n");
}

#ifdef CONFIG_SYSFS
static char *make_driver_name(struct device_driver *drv)
{
	char *driver_name;

	driver_name = kmalloc(strlen(drv->name) + strlen(drv->bus->name) + 2,
			      GFP_KERNEL);
	if (!driver_name)
		return NULL;

	sprintf(driver_name, "%s:%s", drv->bus->name, drv->name);
	return driver_name;
}

static void module_create_drivers_dir(struct module_kobject *mk)
{
	if (!mk || mk->drivers_dir)
		return;

	mk->drivers_dir = kobject_add_dir(&mk->kobj, "drivers");
}

void module_add_driver(struct module *mod, struct device_driver *drv)
{
	char *driver_name;
	int no_warn;
	struct module_kobject *mk = NULL;

	if (!drv)
		return;

	if (mod)
		mk = &mod->mkobj;
	else if (drv->mod_name) {
		struct kobject *mkobj;

		/* Lookup built-in module entry in /sys/modules */
		mkobj = kset_find_obj(&module_subsys, drv->mod_name);
		if (mkobj) {
			mk = container_of(mkobj, struct module_kobject, kobj);
			/* remember our module structure */
			drv->mkobj = mk;
			/* kset_find_obj took a reference */
			kobject_put(mkobj);
		}
	}

	if (!mk)
		return;

	/* Don't check return codes; these calls are idempotent */
	no_warn = sysfs_create_link(&drv->kobj, &mk->kobj, "module");
	driver_name = make_driver_name(drv);
	if (driver_name) {
		module_create_drivers_dir(mk);
		no_warn = sysfs_create_link(mk->drivers_dir, &drv->kobj,
					    driver_name);
		kfree(driver_name);
	}
}
EXPORT_SYMBOL(module_add_driver);

void module_remove_driver(struct device_driver *drv)
{
	struct module_kobject *mk = NULL;
	char *driver_name;

	if (!drv)
		return;

	sysfs_remove_link(&drv->kobj, "module");

	if (drv->owner)
		mk = &drv->owner->mkobj;
	else if (drv->mkobj)
		mk = drv->mkobj;
	if (mk && mk->drivers_dir) {
		driver_name = make_driver_name(drv);
		if (driver_name) {
			sysfs_remove_link(mk->drivers_dir, driver_name);
			kfree(driver_name);
		}
	}
}
EXPORT_SYMBOL(module_remove_driver);
#endif

#ifdef CONFIG_MODVERSIONS
/* Generate the signature for struct module here, too, for modversions. */
void struct_module(struct module *mod) { return; }
EXPORT_SYMBOL(struct_module);
#endif<|MERGE_RESOLUTION|>--- conflicted
+++ resolved
@@ -61,7 +61,6 @@
 /* If this is set, the section belongs in the init part of the module */
 #define INIT_OFFSET_MASK (1UL << (BITS_PER_LONG-1))
 
-<<<<<<< HEAD
 /* Allow unsupported modules switch. */
 #ifdef UNSUPPORTED_MODULES
 int unsupported = UNSUPPORTED_MODULES;
@@ -76,14 +75,8 @@
 }
 __setup("unsupported=", unsupported_setup);
 
-/* Protects module list */
-static DEFINE_SPINLOCK(modlist_lock);
-
-/* List of modules, protected by module_mutex AND modlist_lock */
-=======
 /* List of modules, protected by module_mutex or preempt_disable
  * (add/delete uses stop_machine). */
->>>>>>> 4367388f
 static DEFINE_MUTEX(module_mutex);
 static LIST_HEAD(modules);
 
