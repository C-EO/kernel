/*
   Copyright (C) 2002 Richard Henderson
   Copyright (C) 2001 Rusty Russell, 2002, 2010 Rusty Russell IBM.

    This program is free software; you can redistribute it and/or modify
    it under the terms of the GNU General Public License as published by
    the Free Software Foundation; either version 2 of the License, or
    (at your option) any later version.

    This program is distributed in the hope that it will be useful,
    but WITHOUT ANY WARRANTY; without even the implied warranty of
    MERCHANTABILITY or FITNESS FOR A PARTICULAR PURPOSE.  See the
    GNU General Public License for more details.

    You should have received a copy of the GNU General Public License
    along with this program; if not, write to the Free Software
    Foundation, Inc., 59 Temple Place, Suite 330, Boston, MA  02111-1307  USA
*/
#include <linux/export.h>
#include <linux/moduleloader.h>
#include <linux/ftrace_event.h>
#include <linux/init.h>
#include <linux/kallsyms.h>
#include <linux/file.h>
#include <linux/fs.h>
#include <linux/sysfs.h>
#include <linux/kernel.h>
#include <linux/slab.h>
#include <linux/vmalloc.h>
#include <linux/elf.h>
#include <linux/proc_fs.h>
#include <linux/security.h>
#include <linux/seq_file.h>
#include <linux/syscalls.h>
#include <linux/fcntl.h>
#include <linux/rcupdate.h>
#include <linux/capability.h>
#include <linux/cpu.h>
#include <linux/moduleparam.h>
#include <linux/errno.h>
#include <linux/err.h>
#include <linux/vermagic.h>
#include <linux/notifier.h>
#include <linux/sched.h>
#include <linux/stop_machine.h>
#include <linux/device.h>
#include <linux/string.h>
#include <linux/mutex.h>
#include <linux/unwind.h>
#include <linux/rculist.h>
#include <asm/uaccess.h>
#include <asm/cacheflush.h>
#include <asm/mmu_context.h>
#include <linux/license.h>
#include <asm/sections.h>
#include <linux/tracepoint.h>
#include <linux/ftrace.h>
#include <linux/async.h>
#include <linux/percpu.h>
#include <linux/kmemleak.h>
#include <linux/jump_label.h>
#include <linux/pfn.h>
#include <linux/bsearch.h>
#include <linux/fips.h>
#include <uapi/linux/module.h>
#include "module-internal.h"

#define CREATE_TRACE_POINTS
#include <trace/events/module.h>

#ifndef ARCH_SHF_SMALL
#define ARCH_SHF_SMALL 0
#endif

/*
 * Modules' sections will be aligned on page boundaries
 * to ensure complete separation of code and data, but
 * only when CONFIG_DEBUG_SET_MODULE_RONX=y
 */
#ifdef CONFIG_DEBUG_SET_MODULE_RONX
# define debug_align(X) ALIGN(X, PAGE_SIZE)
#else
# define debug_align(X) (X)
#endif

/*
 * Given BASE and SIZE this macro calculates the number of pages the
 * memory regions occupies
 */
#define MOD_NUMBER_OF_PAGES(BASE, SIZE) (((SIZE) > 0) ?		\
		(PFN_DOWN((unsigned long)(BASE) + (SIZE) - 1) -	\
			 PFN_DOWN((unsigned long)BASE) + 1)	\
		: (0UL))

/* If this is set, the section belongs in the init part of the module */
#define INIT_OFFSET_MASK (1UL << (BITS_PER_LONG-1))

#ifdef CONFIG_SUSE_KERNEL_SUPPORTED
/* Allow unsupported modules switch. */
#ifdef UNSUPPORTED_MODULES
int unsupported = UNSUPPORTED_MODULES;
#else
int unsupported = 2;  /* don't warn when loading unsupported modules. */
#endif

static int __init unsupported_setup(char *str)
{
	get_option(&str, &unsupported);
	return 1;
}
__setup("unsupported=", unsupported_setup);
#endif

/*
 * Mutex protects:
 * 1) List of modules (also safely readable with preempt_disable),
 * 2) module_use links,
 * 3) module_addr_min/module_addr_max.
 * (delete uses stop_machine/add uses RCU list operations). */
DEFINE_MUTEX(module_mutex);
EXPORT_SYMBOL_GPL(module_mutex);
static LIST_HEAD(modules);
#ifdef CONFIG_KGDB_KDB
struct list_head *kdb_modules = &modules; /* kdb needs the list of modules */
#endif /* CONFIG_KGDB_KDB */

#ifdef CONFIG_MODULE_SIG
#ifdef CONFIG_MODULE_SIG_FORCE
static bool sig_enforce = true;
#else
static bool sig_enforce = false;

static int param_set_bool_enable_only(const char *val,
				      const struct kernel_param *kp)
{
	int err;
	bool test;
	struct kernel_param dummy_kp = *kp;

	dummy_kp.arg = &test;

	err = param_set_bool(val, &dummy_kp);
	if (err)
		return err;

	/* Don't let them unset it once it's set! */
	if (!test && sig_enforce)
		return -EROFS;

	if (test)
		sig_enforce = true;
	return 0;
}

static const struct kernel_param_ops param_ops_bool_enable_only = {
	.flags = KERNEL_PARAM_FL_NOARG,
	.set = param_set_bool_enable_only,
	.get = param_get_bool,
};
#define param_check_bool_enable_only param_check_bool

module_param(sig_enforce, bool_enable_only, 0644);
#endif /* !CONFIG_MODULE_SIG_FORCE */
#endif /* CONFIG_MODULE_SIG */

/* Block module loading/unloading? */
int modules_disabled = 0;
core_param(nomodule, modules_disabled, bint, 0);

/* Waiting for a module to finish initializing? */
static DECLARE_WAIT_QUEUE_HEAD(module_wq);

static BLOCKING_NOTIFIER_HEAD(module_notify_list);

/* Bounds of module allocation, for speeding __module_address.
 * Protected by module_mutex. */
static unsigned long module_addr_min = -1UL, module_addr_max = 0;

int register_module_notifier(struct notifier_block * nb)
{
	return blocking_notifier_chain_register(&module_notify_list, nb);
}
EXPORT_SYMBOL(register_module_notifier);

int unregister_module_notifier(struct notifier_block * nb)
{
	return blocking_notifier_chain_unregister(&module_notify_list, nb);
}
EXPORT_SYMBOL(unregister_module_notifier);

struct load_info {
	Elf_Ehdr *hdr;
	unsigned long len;
	Elf_Shdr *sechdrs;
	char *secstrings, *strtab;
	unsigned long symoffs, stroffs;
	struct _ddebug *debug;
	unsigned int num_debug;
	bool sig_ok;
	struct {
		unsigned int sym, str, mod, vers, info, pcpu, unwind;
	} index;
};

/* We require a truly strong try_module_get(): 0 means failure due to
   ongoing or failed initialization etc. */
static inline int strong_try_module_get(struct module *mod)
{
	BUG_ON(mod && mod->state == MODULE_STATE_UNFORMED);
	if (mod && mod->state == MODULE_STATE_COMING)
		return -EBUSY;
	if (try_module_get(mod))
		return 0;
	else
		return -ENOENT;
}

static inline void add_taint_module(struct module *mod, unsigned flag,
				    enum lockdep_ok lockdep_ok)
{
	add_taint(flag, lockdep_ok);
	mod->taints |= (1U << flag);
}

/*
 * A thread that wants to hold a reference to a module only while it
 * is running can call this to safely exit.  nfsd and lockd use this.
 */
void __module_put_and_exit(struct module *mod, long code)
{
	module_put(mod);
	do_exit(code);
}
EXPORT_SYMBOL(__module_put_and_exit);

/* Find a module section: 0 means not found. */
static unsigned int find_sec(const struct load_info *info, const char *name)
{
	unsigned int i;

	for (i = 1; i < info->hdr->e_shnum; i++) {
		Elf_Shdr *shdr = &info->sechdrs[i];
		/* Alloc bit cleared means "ignore it." */
		if ((shdr->sh_flags & SHF_ALLOC)
		    && strcmp(info->secstrings + shdr->sh_name, name) == 0)
			return i;
	}
	return 0;
}

/* Find a module section, or NULL. */
static void *section_addr(const struct load_info *info, const char *name)
{
	/* Section 0 has sh_addr 0. */
	return (void *)info->sechdrs[find_sec(info, name)].sh_addr;
}

/* Find a module section, or NULL.  Fill in number of "objects" in section. */
static void *section_objs(const struct load_info *info,
			  const char *name,
			  size_t object_size,
			  unsigned int *num)
{
	unsigned int sec = find_sec(info, name);

	/* Section 0 has sh_addr 0 and sh_size 0. */
	*num = info->sechdrs[sec].sh_size / object_size;
	return (void *)info->sechdrs[sec].sh_addr;
}

/* Provided by the linker */
extern const struct kernel_symbol __start___ksymtab[];
extern const struct kernel_symbol __stop___ksymtab[];
extern const struct kernel_symbol __start___ksymtab_gpl[];
extern const struct kernel_symbol __stop___ksymtab_gpl[];
extern const struct kernel_symbol __start___ksymtab_gpl_future[];
extern const struct kernel_symbol __stop___ksymtab_gpl_future[];
extern const unsigned long __start___kcrctab[];
extern const unsigned long __start___kcrctab_gpl[];
extern const unsigned long __start___kcrctab_gpl_future[];
#ifdef CONFIG_UNUSED_SYMBOLS
extern const struct kernel_symbol __start___ksymtab_unused[];
extern const struct kernel_symbol __stop___ksymtab_unused[];
extern const struct kernel_symbol __start___ksymtab_unused_gpl[];
extern const struct kernel_symbol __stop___ksymtab_unused_gpl[];
extern const unsigned long __start___kcrctab_unused[];
extern const unsigned long __start___kcrctab_unused_gpl[];
#endif

#ifndef CONFIG_MODVERSIONS
#define symversion(base, idx) NULL
#else
#define symversion(base, idx) ((base != NULL) ? ((base) + (idx)) : NULL)
#endif

static bool each_symbol_in_section(const struct symsearch *arr,
				   unsigned int arrsize,
				   struct module *owner,
				   bool (*fn)(const struct symsearch *syms,
					      struct module *owner,
					      void *data),
				   void *data)
{
	unsigned int j;

	for (j = 0; j < arrsize; j++) {
		if (fn(&arr[j], owner, data))
			return true;
	}

	return false;
}

/* Returns true as soon as fn returns true, otherwise false. */
bool each_symbol_section(bool (*fn)(const struct symsearch *arr,
				    struct module *owner,
				    void *data),
			 void *data)
{
	struct module *mod;
	static const struct symsearch arr[] = {
		{ __start___ksymtab, __stop___ksymtab, __start___kcrctab,
		  NOT_GPL_ONLY, false },
		{ __start___ksymtab_gpl, __stop___ksymtab_gpl,
		  __start___kcrctab_gpl,
		  GPL_ONLY, false },
		{ __start___ksymtab_gpl_future, __stop___ksymtab_gpl_future,
		  __start___kcrctab_gpl_future,
		  WILL_BE_GPL_ONLY, false },
#ifdef CONFIG_UNUSED_SYMBOLS
		{ __start___ksymtab_unused, __stop___ksymtab_unused,
		  __start___kcrctab_unused,
		  NOT_GPL_ONLY, true },
		{ __start___ksymtab_unused_gpl, __stop___ksymtab_unused_gpl,
		  __start___kcrctab_unused_gpl,
		  GPL_ONLY, true },
#endif
	};

	if (each_symbol_in_section(arr, ARRAY_SIZE(arr), NULL, fn, data))
		return true;

	list_for_each_entry_rcu(mod, &modules, list) {
		struct symsearch arr[] = {
			{ mod->syms, mod->syms + mod->num_syms, mod->crcs,
			  NOT_GPL_ONLY, false },
			{ mod->gpl_syms, mod->gpl_syms + mod->num_gpl_syms,
			  mod->gpl_crcs,
			  GPL_ONLY, false },
			{ mod->gpl_future_syms,
			  mod->gpl_future_syms + mod->num_gpl_future_syms,
			  mod->gpl_future_crcs,
			  WILL_BE_GPL_ONLY, false },
#ifdef CONFIG_UNUSED_SYMBOLS
			{ mod->unused_syms,
			  mod->unused_syms + mod->num_unused_syms,
			  mod->unused_crcs,
			  NOT_GPL_ONLY, true },
			{ mod->unused_gpl_syms,
			  mod->unused_gpl_syms + mod->num_unused_gpl_syms,
			  mod->unused_gpl_crcs,
			  GPL_ONLY, true },
#endif
		};

		if (mod->state == MODULE_STATE_UNFORMED)
			continue;

		if (each_symbol_in_section(arr, ARRAY_SIZE(arr), mod, fn, data))
			return true;
	}
	return false;
}
EXPORT_SYMBOL_GPL(each_symbol_section);

struct find_symbol_arg {
	/* Input */
	const char *name;
	bool gplok;
	bool warn;

	/* Output */
	struct module *owner;
	const unsigned long *crc;
	const struct kernel_symbol *sym;
};

static bool check_symbol(const struct symsearch *syms,
				 struct module *owner,
				 unsigned int symnum, void *data)
{
	struct find_symbol_arg *fsa = data;

	if (!fsa->gplok) {
		if (syms->licence == GPL_ONLY)
			return false;
		if (syms->licence == WILL_BE_GPL_ONLY && fsa->warn) {
			pr_warn("Symbol %s is being used by a non-GPL module, "
				"which will not be allowed in the future\n",
				fsa->name);
		}
	}

#ifdef CONFIG_UNUSED_SYMBOLS
	if (syms->unused && fsa->warn) {
		pr_warn("Symbol %s is marked as UNUSED, however this module is "
			"using it.\n", fsa->name);
		pr_warn("This symbol will go away in the future.\n");
		pr_warn("Please evalute if this is the right api to use and if "
			"it really is, submit a report the linux kernel "
			"mailinglist together with submitting your code for "
			"inclusion.\n");
	}
#endif

	fsa->owner = owner;
	fsa->crc = symversion(syms->crcs, symnum);
	fsa->sym = &syms->start[symnum];
	return true;
}

static int cmp_name(const void *va, const void *vb)
{
	const char *a;
	const struct kernel_symbol *b;
	a = va; b = vb;
	return strcmp(a, b->name);
}

static bool find_symbol_in_section(const struct symsearch *syms,
				   struct module *owner,
				   void *data)
{
	struct find_symbol_arg *fsa = data;
	struct kernel_symbol *sym;

	sym = bsearch(fsa->name, syms->start, syms->stop - syms->start,
			sizeof(struct kernel_symbol), cmp_name);

	if (sym != NULL && check_symbol(syms, owner, sym - syms->start, data))
		return true;

	return false;
}

/* Find a symbol and return it, along with, (optional) crc and
 * (optional) module which owns it.  Needs preempt disabled or module_mutex. */
const struct kernel_symbol *find_symbol(const char *name,
					struct module **owner,
					const unsigned long **crc,
					bool gplok,
					bool warn)
{
	struct find_symbol_arg fsa;

	fsa.name = name;
	fsa.gplok = gplok;
	fsa.warn = warn;

	if (each_symbol_section(find_symbol_in_section, &fsa)) {
		if (owner)
			*owner = fsa.owner;
		if (crc)
			*crc = fsa.crc;
		return fsa.sym;
	}

	pr_debug("Failed to find symbol %s\n", name);
	return NULL;
}
EXPORT_SYMBOL_GPL(find_symbol);

/* Search for module by name: must hold module_mutex. */
static struct module *find_module_all(const char *name, size_t len,
				      bool even_unformed)
{
	struct module *mod;

	list_for_each_entry(mod, &modules, list) {
		if (!even_unformed && mod->state == MODULE_STATE_UNFORMED)
			continue;
		if (strlen(mod->name) == len && !memcmp(mod->name, name, len))
			return mod;
	}
	return NULL;
}

struct module *find_module(const char *name)
{
	return find_module_all(name, strlen(name), false);
}
EXPORT_SYMBOL_GPL(find_module);

#ifdef CONFIG_SMP

static inline void __percpu *mod_percpu(struct module *mod)
{
	return mod->percpu;
}

static int percpu_modalloc(struct module *mod, struct load_info *info)
{
	Elf_Shdr *pcpusec = &info->sechdrs[info->index.pcpu];
	unsigned long align = pcpusec->sh_addralign;

	if (!pcpusec->sh_size)
		return 0;

	if (align > PAGE_SIZE) {
		pr_warn("%s: per-cpu alignment %li > %li\n",
			mod->name, align, PAGE_SIZE);
		align = PAGE_SIZE;
	}

	mod->percpu = __alloc_reserved_percpu(pcpusec->sh_size, align);
	if (!mod->percpu) {
		pr_warn("%s: Could not allocate %lu bytes percpu data\n",
			mod->name, (unsigned long)pcpusec->sh_size);
		return -ENOMEM;
	}
	mod->percpu_size = pcpusec->sh_size;
	return 0;
}

static void percpu_modfree(struct module *mod)
{
	free_percpu(mod->percpu);
}

static unsigned int find_pcpusec(struct load_info *info)
{
	return find_sec(info, ".data..percpu");
}

static void percpu_modcopy(struct module *mod,
			   const void *from, unsigned long size)
{
	int cpu;

	for_each_possible_cpu(cpu)
		memcpy(per_cpu_ptr(mod->percpu, cpu), from, size);
}

/**
 * is_module_percpu_address - test whether address is from module static percpu
 * @addr: address to test
 *
 * Test whether @addr belongs to module static percpu area.
 *
 * RETURNS:
 * %true if @addr is from module static percpu area
 */
bool is_module_percpu_address(unsigned long addr)
{
	struct module *mod;
	unsigned int cpu;

	preempt_disable();

	list_for_each_entry_rcu(mod, &modules, list) {
		if (mod->state == MODULE_STATE_UNFORMED)
			continue;
		if (!mod->percpu_size)
			continue;
		for_each_possible_cpu(cpu) {
			void *start = per_cpu_ptr(mod->percpu, cpu);

			if ((void *)addr >= start &&
			    (void *)addr < start + mod->percpu_size) {
				preempt_enable();
				return true;
			}
		}
	}

	preempt_enable();
	return false;
}

#else /* ... !CONFIG_SMP */

static inline void __percpu *mod_percpu(struct module *mod)
{
	return NULL;
}
static int percpu_modalloc(struct module *mod, struct load_info *info)
{
	/* UP modules shouldn't have this section: ENOMEM isn't quite right */
	if (info->sechdrs[info->index.pcpu].sh_size != 0)
		return -ENOMEM;
	return 0;
}
static inline void percpu_modfree(struct module *mod)
{
}
static unsigned int find_pcpusec(struct load_info *info)
{
	return 0;
}
static inline void percpu_modcopy(struct module *mod,
				  const void *from, unsigned long size)
{
	/* pcpusec should be 0, and size of that section should be 0. */
	BUG_ON(size != 0);
}
bool is_module_percpu_address(unsigned long addr)
{
	return false;
}

#endif /* CONFIG_SMP */

static unsigned int find_unwind(struct load_info *info)
{
	int section = 0;
#ifdef ARCH_UNWIND_SECTION_NAME
	section = find_sec(info, ARCH_UNWIND_SECTION_NAME);
	if (section)
		info->sechdrs[section].sh_flags |= SHF_ALLOC;
#endif
	return section;
}

static void add_unwind_table(struct module *mod, struct load_info *info)
{
	int index = info->index.unwind;

	/* Size of section 0 is 0, so this is ok if there is no unwind info. */
	mod->unwind_info = unwind_add_table(mod,
					  (void *)info->sechdrs[index].sh_addr,
					  info->sechdrs[index].sh_size);
}

#define MODINFO_ATTR(field)	\
static void setup_modinfo_##field(struct module *mod, const char *s)  \
{                                                                     \
	mod->field = kstrdup(s, GFP_KERNEL);                          \
}                                                                     \
static ssize_t show_modinfo_##field(struct module_attribute *mattr,   \
			struct module_kobject *mk, char *buffer)      \
{                                                                     \
	return scnprintf(buffer, PAGE_SIZE, "%s\n", mk->mod->field);  \
}                                                                     \
static int modinfo_##field##_exists(struct module *mod)               \
{                                                                     \
	return mod->field != NULL;                                    \
}                                                                     \
static void free_modinfo_##field(struct module *mod)                  \
{                                                                     \
	kfree(mod->field);                                            \
	mod->field = NULL;                                            \
}                                                                     \
static struct module_attribute modinfo_##field = {                    \
	.attr = { .name = __stringify(field), .mode = 0444 },         \
	.show = show_modinfo_##field,                                 \
	.setup = setup_modinfo_##field,                               \
	.test = modinfo_##field##_exists,                             \
	.free = free_modinfo_##field,                                 \
};

MODINFO_ATTR(version);
MODINFO_ATTR(srcversion);

static char last_unloaded_module[MODULE_NAME_LEN+1];

#ifdef CONFIG_MODULE_UNLOAD

EXPORT_TRACEPOINT_SYMBOL(module_get);

/* Init the unload section of the module. */
static int module_unload_init(struct module *mod)
{
	mod->refptr = alloc_percpu(struct module_ref);
	if (!mod->refptr)
		return -ENOMEM;

	INIT_LIST_HEAD(&mod->source_list);
	INIT_LIST_HEAD(&mod->target_list);

	/* Hold reference count during initialization. */
	raw_cpu_write(mod->refptr->incs, 1);

	return 0;
}

/* Does a already use b? */
static int already_uses(struct module *a, struct module *b)
{
	struct module_use *use;

	list_for_each_entry(use, &b->source_list, source_list) {
		if (use->source == a) {
			pr_debug("%s uses %s!\n", a->name, b->name);
			return 1;
		}
	}
	pr_debug("%s does not use %s!\n", a->name, b->name);
	return 0;
}

/*
 * Module a uses b
 *  - we add 'a' as a "source", 'b' as a "target" of module use
 *  - the module_use is added to the list of 'b' sources (so
 *    'b' can walk the list to see who sourced them), and of 'a'
 *    targets (so 'a' can see what modules it targets).
 */
static int add_module_usage(struct module *a, struct module *b)
{
	struct module_use *use;

	pr_debug("Allocating new usage for %s.\n", a->name);
	use = kmalloc(sizeof(*use), GFP_ATOMIC);
	if (!use) {
		pr_warn("%s: out of memory loading\n", a->name);
		return -ENOMEM;
	}

	use->source = a;
	use->target = b;
	list_add(&use->source_list, &b->source_list);
	list_add(&use->target_list, &a->target_list);
	return 0;
}

/* Module a uses b: caller needs module_mutex() */
int ref_module(struct module *a, struct module *b)
{
	int err;

	if (b == NULL || already_uses(a, b))
		return 0;

	/* If module isn't available, we fail. */
	err = strong_try_module_get(b);
	if (err)
		return err;

	err = add_module_usage(a, b);
	if (err) {
		module_put(b);
		return err;
	}
	return 0;
}
EXPORT_SYMBOL_GPL(ref_module);

/* Clear the unload stuff of the module. */
static void module_unload_free(struct module *mod)
{
	struct module_use *use, *tmp;

	mutex_lock(&module_mutex);
	list_for_each_entry_safe(use, tmp, &mod->target_list, target_list) {
		struct module *i = use->target;
		pr_debug("%s unusing %s\n", mod->name, i->name);
		module_put(i);
		list_del(&use->source_list);
		list_del(&use->target_list);
		kfree(use);
	}
	mutex_unlock(&module_mutex);

	free_percpu(mod->refptr);
}

#ifdef CONFIG_MODULE_FORCE_UNLOAD
static inline int try_force_unload(unsigned int flags)
{
	int ret = (flags & O_TRUNC);
	if (ret)
		add_taint(TAINT_FORCED_RMMOD, LOCKDEP_NOW_UNRELIABLE);
	return ret;
}
#else
static inline int try_force_unload(unsigned int flags)
{
	return 0;
}
#endif /* CONFIG_MODULE_FORCE_UNLOAD */

struct stopref
{
	struct module *mod;
	int flags;
	int *forced;
};

/* Whole machine is stopped with interrupts off when this runs. */
static int __try_stop_module(void *_sref)
{
	struct stopref *sref = _sref;

	/* If it's not unused, quit unless we're forcing. */
	if (module_refcount(sref->mod) != 0) {
		if (!(*sref->forced = try_force_unload(sref->flags)))
			return -EWOULDBLOCK;
	}

	/* Mark it as dying. */
	sref->mod->state = MODULE_STATE_GOING;
	return 0;
}

static int try_stop_module(struct module *mod, int flags, int *forced)
{
	struct stopref sref = { mod, flags, forced };

	return stop_machine(__try_stop_module, &sref, NULL);
}

unsigned long module_refcount(struct module *mod)
{
	unsigned long incs = 0, decs = 0;
	int cpu;

	for_each_possible_cpu(cpu)
		decs += per_cpu_ptr(mod->refptr, cpu)->decs;
	/*
	 * ensure the incs are added up after the decs.
	 * module_put ensures incs are visible before decs with smp_wmb.
	 *
	 * This 2-count scheme avoids the situation where the refcount
	 * for CPU0 is read, then CPU0 increments the module refcount,
	 * then CPU1 drops that refcount, then the refcount for CPU1 is
	 * read. We would record a decrement but not its corresponding
	 * increment so we would see a low count (disaster).
	 *
	 * Rare situation? But module_refcount can be preempted, and we
	 * might be tallying up 4096+ CPUs. So it is not impossible.
	 */
	smp_rmb();
	for_each_possible_cpu(cpu)
		incs += per_cpu_ptr(mod->refptr, cpu)->incs;
	return incs - decs;
}
EXPORT_SYMBOL(module_refcount);

/* This exists whether we can unload or not */
static void free_module(struct module *mod);

SYSCALL_DEFINE2(delete_module, const char __user *, name_user,
		unsigned int, flags)
{
	struct module *mod;
	char name[MODULE_NAME_LEN];
	int ret, forced = 0;

	if (!capable(CAP_SYS_MODULE) || modules_disabled)
		return -EPERM;

	if (strncpy_from_user(name, name_user, MODULE_NAME_LEN-1) < 0)
		return -EFAULT;
	name[MODULE_NAME_LEN-1] = '\0';

	if (mutex_lock_interruptible(&module_mutex) != 0)
		return -EINTR;

	mod = find_module(name);
	if (!mod) {
		ret = -ENOENT;
		goto out;
	}

	if (!list_empty(&mod->source_list)) {
		/* Other modules depend on us: get rid of them first. */
		ret = -EWOULDBLOCK;
		goto out;
	}

	/* Doing init or already dying? */
	if (mod->state != MODULE_STATE_LIVE) {
		/* FIXME: if (force), slam module count damn the torpedoes */
		pr_debug("%s already dying\n", mod->name);
		ret = -EBUSY;
		goto out;
	}

	/* If it has an init func, it must have an exit func to unload */
	if (mod->init && !mod->exit) {
		forced = try_force_unload(flags);
		if (!forced) {
			/* This module can't be removed */
			ret = -EBUSY;
			goto out;
		}
	}

	/* Stop the machine so refcounts can't move and disable module. */
	ret = try_stop_module(mod, flags, &forced);
	if (ret != 0)
		goto out;

	mutex_unlock(&module_mutex);
	/* Final destruction now no one is using it. */
	if (mod->exit != NULL)
		mod->exit();
	blocking_notifier_call_chain(&module_notify_list,
				     MODULE_STATE_GOING, mod);
	async_synchronize_full();

	/* Store the name of the last unloaded module for diagnostic purposes */
	strlcpy(last_unloaded_module, mod->name, sizeof(last_unloaded_module));

	free_module(mod);
	return 0;
out:
	mutex_unlock(&module_mutex);
	return ret;
}

static inline void print_unload_info(struct seq_file *m, struct module *mod)
{
	struct module_use *use;
	int printed_something = 0;

	seq_printf(m, " %lu ", module_refcount(mod));

	/* Always include a trailing , so userspace can differentiate
           between this and the old multi-field proc format. */
	list_for_each_entry(use, &mod->source_list, source_list) {
		printed_something = 1;
		seq_printf(m, "%s,", use->source->name);
	}

	if (mod->init != NULL && mod->exit == NULL) {
		printed_something = 1;
		seq_printf(m, "[permanent],");
	}

	if (!printed_something)
		seq_printf(m, "-");
}

void __symbol_put(const char *symbol)
{
	struct module *owner;

	preempt_disable();
	if (!find_symbol(symbol, &owner, NULL, true, false))
		BUG();
	module_put(owner);
	preempt_enable();
}
EXPORT_SYMBOL(__symbol_put);

/* Note this assumes addr is a function, which it currently always is. */
void symbol_put_addr(void *addr)
{
	struct module *modaddr;
	unsigned long a = (unsigned long)dereference_function_descriptor(addr);

	if (core_kernel_text(a))
		return;

	/* module_text_address is safe here: we're supposed to have reference
	 * to module from symbol_get, so it can't go away. */
	modaddr = __module_text_address(a);
	BUG_ON(!modaddr);
	module_put(modaddr);
}
EXPORT_SYMBOL_GPL(symbol_put_addr);

static ssize_t show_refcnt(struct module_attribute *mattr,
			   struct module_kobject *mk, char *buffer)
{
	return sprintf(buffer, "%lu\n", module_refcount(mk->mod));
}

static struct module_attribute modinfo_refcnt =
	__ATTR(refcnt, 0444, show_refcnt, NULL);

void __module_get(struct module *module)
{
	if (module) {
		preempt_disable();
		__this_cpu_inc(module->refptr->incs);
		trace_module_get(module, _RET_IP_);
		preempt_enable();
	}
}
EXPORT_SYMBOL(__module_get);

bool try_module_get(struct module *module)
{
	bool ret = true;

	if (module) {
		preempt_disable();

		if (likely(module_is_live(module))) {
			__this_cpu_inc(module->refptr->incs);
			trace_module_get(module, _RET_IP_);
		} else
			ret = false;

		preempt_enable();
	}
	return ret;
}
EXPORT_SYMBOL(try_module_get);

void module_put(struct module *module)
{
	if (module) {
		preempt_disable();
		smp_wmb(); /* see comment in module_refcount */
		__this_cpu_inc(module->refptr->decs);

		trace_module_put(module, _RET_IP_);
		preempt_enable();
	}
}
EXPORT_SYMBOL(module_put);

#else /* !CONFIG_MODULE_UNLOAD */
static inline void print_unload_info(struct seq_file *m, struct module *mod)
{
	/* We don't know the usage count, or what modules are using. */
	seq_printf(m, " - -");
}

static inline void module_unload_free(struct module *mod)
{
}

int ref_module(struct module *a, struct module *b)
{
	return strong_try_module_get(b);
}
EXPORT_SYMBOL_GPL(ref_module);

static inline int module_unload_init(struct module *mod)
{
	return 0;
}
#endif /* CONFIG_MODULE_UNLOAD */

static size_t module_flags_taint(struct module *mod, char *buf)
{
	size_t l = 0;

	if (mod->taints & (1 << TAINT_PROPRIETARY_MODULE))
		buf[l++] = 'P';
	if (mod->taints & (1 << TAINT_OOT_MODULE))
		buf[l++] = 'O';
	if (mod->taints & (1 << TAINT_FORCED_MODULE))
		buf[l++] = 'F';
	if (mod->taints & (1 << TAINT_CRAP))
		buf[l++] = 'C';
<<<<<<< HEAD
#ifdef CONFIG_SUSE_KERNEL_SUPPORTED
	if (mod->taints & (1 << TAINT_NO_SUPPORT))
		buf[l++] = 'N';
	if (mod->taints & (1 << TAINT_EXTERNAL_SUPPORT))
		buf[l++] = 'X';
#endif
=======
	if (mod->taints & (1 << TAINT_UNSIGNED_MODULE))
		buf[l++] = 'E';
>>>>>>> d6d211db
	/*
	 * TAINT_FORCED_RMMOD: could be added.
	 * TAINT_CPU_OUT_OF_SPEC, TAINT_MACHINE_CHECK, TAINT_BAD_PAGE don't
	 * apply to modules.
	 */
	return l;
}

static ssize_t show_initstate(struct module_attribute *mattr,
			      struct module_kobject *mk, char *buffer)
{
	const char *state = "unknown";

	switch (mk->mod->state) {
	case MODULE_STATE_LIVE:
		state = "live";
		break;
	case MODULE_STATE_COMING:
		state = "coming";
		break;
	case MODULE_STATE_GOING:
		state = "going";
		break;
	default:
		BUG();
	}
	return sprintf(buffer, "%s\n", state);
}

static struct module_attribute modinfo_initstate =
	__ATTR(initstate, 0444, show_initstate, NULL);

static ssize_t store_uevent(struct module_attribute *mattr,
			    struct module_kobject *mk,
			    const char *buffer, size_t count)
{
	enum kobject_action action;

	if (kobject_action_type(buffer, count, &action) == 0)
		kobject_uevent(&mk->kobj, action);
	return count;
}

struct module_attribute module_uevent =
	__ATTR(uevent, 0200, NULL, store_uevent);

static ssize_t show_coresize(struct module_attribute *mattr,
			     struct module_kobject *mk, char *buffer)
{
	return sprintf(buffer, "%u\n", mk->mod->core_size);
}

static struct module_attribute modinfo_coresize =
	__ATTR(coresize, 0444, show_coresize, NULL);

static ssize_t show_initsize(struct module_attribute *mattr,
			     struct module_kobject *mk, char *buffer)
{
	return sprintf(buffer, "%u\n", mk->mod->init_size);
}

static struct module_attribute modinfo_initsize =
	__ATTR(initsize, 0444, show_initsize, NULL);

static ssize_t show_taint(struct module_attribute *mattr,
			  struct module_kobject *mk, char *buffer)
{
	size_t l;

	l = module_flags_taint(mk->mod, buffer);
	buffer[l++] = '\n';
	return l;
}

static struct module_attribute modinfo_taint =
	__ATTR(taint, 0444, show_taint, NULL);

#ifdef CONFIG_SUSE_KERNEL_SUPPORTED
static void setup_modinfo_supported(struct module *mod, const char *s)
{
	if (!s) {
		mod->taints |= (1 << TAINT_NO_SUPPORT);
		return;
	}

	if (strcmp(s, "external") == 0)
		mod->taints |= (1 << TAINT_EXTERNAL_SUPPORT);
	else if (strcmp(s, "yes"))
		mod->taints |= (1 << TAINT_NO_SUPPORT);
}

static ssize_t show_modinfo_supported(struct module_attribute *mattr,
				      struct module_kobject *mk, char *buffer)
{
	return sprintf(buffer, "%s\n", supported_printable(mk->mod->taints));
}

static struct module_attribute modinfo_supported = {
	.attr = { .name = "supported", .mode = 0444 },
	.show = show_modinfo_supported,
	.setup = setup_modinfo_supported,
};
#endif

static struct module_attribute *modinfo_attrs[] = {
	&module_uevent,
	&modinfo_version,
	&modinfo_srcversion,
	&modinfo_initstate,
	&modinfo_coresize,
	&modinfo_initsize,
	&modinfo_taint,
#ifdef CONFIG_SUSE_KERNEL_SUPPORTED
	&modinfo_supported,
#endif
#ifdef CONFIG_MODULE_UNLOAD
	&modinfo_refcnt,
#endif
	NULL,
};

static const char vermagic[] = VERMAGIC_STRING;

static int try_to_force_load(struct module *mod, const char *reason)
{
#ifdef CONFIG_MODULE_FORCE_LOAD
	if (!test_taint(TAINT_FORCED_MODULE))
		pr_warn("%s: %s: kernel tainted.\n", mod->name, reason);
	add_taint_module(mod, TAINT_FORCED_MODULE, LOCKDEP_NOW_UNRELIABLE);
	return 0;
#else
	return -ENOEXEC;
#endif
}

#ifdef CONFIG_MODVERSIONS
/* If the arch applies (non-zero) relocations to kernel kcrctab, unapply it. */
static unsigned long maybe_relocated(unsigned long crc,
				     const struct module *crc_owner)
{
#ifdef ARCH_RELOCATES_KCRCTAB
	if (crc_owner == NULL)
		return crc - (unsigned long)reloc_start;
#endif
	return crc;
}

static int check_version(Elf_Shdr *sechdrs,
			 unsigned int versindex,
			 const char *symname,
			 struct module *mod, 
			 const unsigned long *crc,
			 const struct module *crc_owner)
{
	unsigned int i, num_versions;
	struct modversion_info *versions;

	/* Exporting module didn't supply crcs?  OK, we're already tainted. */
	if (!crc)
		return 1;

	/* No versions at all?  modprobe --force does this. */
	if (versindex == 0)
		return try_to_force_load(mod, symname) == 0;

	versions = (void *) sechdrs[versindex].sh_addr;
	num_versions = sechdrs[versindex].sh_size
		/ sizeof(struct modversion_info);

	for (i = 0; i < num_versions; i++) {
		if (strcmp(versions[i].name, symname) != 0)
			continue;

		if (versions[i].crc == maybe_relocated(*crc, crc_owner))
			return 1;
		pr_debug("Found checksum %lX vs module %lX\n",
		       maybe_relocated(*crc, crc_owner), versions[i].crc);
		goto bad_version;
	}

	pr_warn("%s: no symbol version for %s\n", mod->name, symname);
	return 0;

bad_version:
	printk("%s: disagrees about version of symbol %s\n",
	       mod->name, symname);
	return 0;
}

static inline int check_modstruct_version(Elf_Shdr *sechdrs,
					  unsigned int versindex,
					  struct module *mod)
{
	const unsigned long *crc;

	/* Since this should be found in kernel (which can't be removed),
	 * no locking is necessary. */
	if (!find_symbol(VMLINUX_SYMBOL_STR(module_layout), NULL,
			 &crc, true, false))
		BUG();
	return check_version(sechdrs, versindex,
			     VMLINUX_SYMBOL_STR(module_layout), mod, crc,
			     NULL);
}

/* First part is kernel version, which we ignore if module has crcs. */
static inline int same_magic(const char *amagic, const char *bmagic,
			     bool has_crcs)
{
	if (has_crcs) {
		amagic += strcspn(amagic, " ");
		bmagic += strcspn(bmagic, " ");
	}
	return strcmp(amagic, bmagic) == 0;
}
#else
static inline int check_version(Elf_Shdr *sechdrs,
				unsigned int versindex,
				const char *symname,
				struct module *mod, 
				const unsigned long *crc,
				const struct module *crc_owner)
{
	return 1;
}

static inline int check_modstruct_version(Elf_Shdr *sechdrs,
					  unsigned int versindex,
					  struct module *mod)
{
	return 1;
}

static inline int same_magic(const char *amagic, const char *bmagic,
			     bool has_crcs)
{
	return strcmp(amagic, bmagic) == 0;
}
#endif /* CONFIG_MODVERSIONS */

/* Resolve a symbol for this module.  I.e. if we find one, record usage. */
static const struct kernel_symbol *resolve_symbol(struct module *mod,
						  const struct load_info *info,
						  const char *name,
						  char ownername[])
{
	struct module *owner;
	const struct kernel_symbol *sym;
	const unsigned long *crc;
	int err;

	mutex_lock(&module_mutex);
	sym = find_symbol(name, &owner, &crc,
			  !(mod->taints & (1 << TAINT_PROPRIETARY_MODULE)), true);
	if (!sym)
		goto unlock;

	if (!check_version(info->sechdrs, info->index.vers, name, mod, crc,
			   owner)) {
		sym = ERR_PTR(-EINVAL);
		goto getname;
	}

	err = ref_module(mod, owner);
	if (err) {
		sym = ERR_PTR(err);
		goto getname;
	}

getname:
	/* We must make copy under the lock if we failed to get ref. */
	strncpy(ownername, module_name(owner), MODULE_NAME_LEN);
unlock:
	mutex_unlock(&module_mutex);
	return sym;
}

static const struct kernel_symbol *
resolve_symbol_wait(struct module *mod,
		    const struct load_info *info,
		    const char *name)
{
	const struct kernel_symbol *ksym;
	char owner[MODULE_NAME_LEN];

	if (wait_event_interruptible_timeout(module_wq,
			!IS_ERR(ksym = resolve_symbol(mod, info, name, owner))
			|| PTR_ERR(ksym) != -EBUSY,
					     30 * HZ) <= 0) {
		pr_warn("%s: gave up waiting for init of module %s.\n",
			mod->name, owner);
	}
	return ksym;
}

/*
 * /sys/module/foo/sections stuff
 * J. Corbet <corbet@lwn.net>
 */
#ifdef CONFIG_SYSFS

#ifdef CONFIG_KALLSYMS
static inline bool sect_empty(const Elf_Shdr *sect)
{
	return !(sect->sh_flags & SHF_ALLOC) || sect->sh_size == 0;
}

struct module_sect_attr
{
	struct module_attribute mattr;
	char *name;
	unsigned long address;
};

struct module_sect_attrs
{
	struct attribute_group grp;
	unsigned int nsections;
	struct module_sect_attr attrs[0];
};

static ssize_t module_sect_show(struct module_attribute *mattr,
				struct module_kobject *mk, char *buf)
{
	struct module_sect_attr *sattr =
		container_of(mattr, struct module_sect_attr, mattr);
	return sprintf(buf, "0x%pK\n", (void *)sattr->address);
}

static void free_sect_attrs(struct module_sect_attrs *sect_attrs)
{
	unsigned int section;

	for (section = 0; section < sect_attrs->nsections; section++)
		kfree(sect_attrs->attrs[section].name);
	kfree(sect_attrs);
}

static void add_sect_attrs(struct module *mod, const struct load_info *info)
{
	unsigned int nloaded = 0, i, size[2];
	struct module_sect_attrs *sect_attrs;
	struct module_sect_attr *sattr;
	struct attribute **gattr;

	/* Count loaded sections and allocate structures */
	for (i = 0; i < info->hdr->e_shnum; i++)
		if (!sect_empty(&info->sechdrs[i]))
			nloaded++;
	size[0] = ALIGN(sizeof(*sect_attrs)
			+ nloaded * sizeof(sect_attrs->attrs[0]),
			sizeof(sect_attrs->grp.attrs[0]));
	size[1] = (nloaded + 1) * sizeof(sect_attrs->grp.attrs[0]);
	sect_attrs = kzalloc(size[0] + size[1], GFP_KERNEL);
	if (sect_attrs == NULL)
		return;

	/* Setup section attributes. */
	sect_attrs->grp.name = "sections";
	sect_attrs->grp.attrs = (void *)sect_attrs + size[0];

	sect_attrs->nsections = 0;
	sattr = &sect_attrs->attrs[0];
	gattr = &sect_attrs->grp.attrs[0];
	for (i = 0; i < info->hdr->e_shnum; i++) {
		Elf_Shdr *sec = &info->sechdrs[i];
		if (sect_empty(sec))
			continue;
		sattr->address = sec->sh_addr;
		sattr->name = kstrdup(info->secstrings + sec->sh_name,
					GFP_KERNEL);
		if (sattr->name == NULL)
			goto out;
		sect_attrs->nsections++;
		sysfs_attr_init(&sattr->mattr.attr);
		sattr->mattr.show = module_sect_show;
		sattr->mattr.store = NULL;
		sattr->mattr.attr.name = sattr->name;
		sattr->mattr.attr.mode = S_IRUGO;
		*(gattr++) = &(sattr++)->mattr.attr;
	}
	*gattr = NULL;

	if (sysfs_create_group(&mod->mkobj.kobj, &sect_attrs->grp))
		goto out;

	mod->sect_attrs = sect_attrs;
	return;
  out:
	free_sect_attrs(sect_attrs);
}

static void remove_sect_attrs(struct module *mod)
{
	if (mod->sect_attrs) {
		sysfs_remove_group(&mod->mkobj.kobj,
				   &mod->sect_attrs->grp);
		/* We are positive that no one is using any sect attrs
		 * at this point.  Deallocate immediately. */
		free_sect_attrs(mod->sect_attrs);
		mod->sect_attrs = NULL;
	}
}

/*
 * /sys/module/foo/notes/.section.name gives contents of SHT_NOTE sections.
 */

struct module_notes_attrs {
	struct kobject *dir;
	unsigned int notes;
	struct bin_attribute attrs[0];
};

static ssize_t module_notes_read(struct file *filp, struct kobject *kobj,
				 struct bin_attribute *bin_attr,
				 char *buf, loff_t pos, size_t count)
{
	/*
	 * The caller checked the pos and count against our size.
	 */
	memcpy(buf, bin_attr->private + pos, count);
	return count;
}

static void free_notes_attrs(struct module_notes_attrs *notes_attrs,
			     unsigned int i)
{
	if (notes_attrs->dir) {
		while (i-- > 0)
			sysfs_remove_bin_file(notes_attrs->dir,
					      &notes_attrs->attrs[i]);
		kobject_put(notes_attrs->dir);
	}
	kfree(notes_attrs);
}

static void add_notes_attrs(struct module *mod, const struct load_info *info)
{
	unsigned int notes, loaded, i;
	struct module_notes_attrs *notes_attrs;
	struct bin_attribute *nattr;

	/* failed to create section attributes, so can't create notes */
	if (!mod->sect_attrs)
		return;

	/* Count notes sections and allocate structures.  */
	notes = 0;
	for (i = 0; i < info->hdr->e_shnum; i++)
		if (!sect_empty(&info->sechdrs[i]) &&
		    (info->sechdrs[i].sh_type == SHT_NOTE))
			++notes;

	if (notes == 0)
		return;

	notes_attrs = kzalloc(sizeof(*notes_attrs)
			      + notes * sizeof(notes_attrs->attrs[0]),
			      GFP_KERNEL);
	if (notes_attrs == NULL)
		return;

	notes_attrs->notes = notes;
	nattr = &notes_attrs->attrs[0];
	for (loaded = i = 0; i < info->hdr->e_shnum; ++i) {
		if (sect_empty(&info->sechdrs[i]))
			continue;
		if (info->sechdrs[i].sh_type == SHT_NOTE) {
			sysfs_bin_attr_init(nattr);
			nattr->attr.name = mod->sect_attrs->attrs[loaded].name;
			nattr->attr.mode = S_IRUGO;
			nattr->size = info->sechdrs[i].sh_size;
			nattr->private = (void *) info->sechdrs[i].sh_addr;
			nattr->read = module_notes_read;
			++nattr;
		}
		++loaded;
	}

	notes_attrs->dir = kobject_create_and_add("notes", &mod->mkobj.kobj);
	if (!notes_attrs->dir)
		goto out;

	for (i = 0; i < notes; ++i)
		if (sysfs_create_bin_file(notes_attrs->dir,
					  &notes_attrs->attrs[i]))
			goto out;

	mod->notes_attrs = notes_attrs;
	return;

  out:
	free_notes_attrs(notes_attrs, i);
}

static void remove_notes_attrs(struct module *mod)
{
	if (mod->notes_attrs)
		free_notes_attrs(mod->notes_attrs, mod->notes_attrs->notes);
}

#else

static inline void add_sect_attrs(struct module *mod,
				  const struct load_info *info)
{
}

static inline void remove_sect_attrs(struct module *mod)
{
}

static inline void add_notes_attrs(struct module *mod,
				   const struct load_info *info)
{
}

static inline void remove_notes_attrs(struct module *mod)
{
}
#endif /* CONFIG_KALLSYMS */

static void add_usage_links(struct module *mod)
{
#ifdef CONFIG_MODULE_UNLOAD
	struct module_use *use;
	int nowarn;

	mutex_lock(&module_mutex);
	list_for_each_entry(use, &mod->target_list, target_list) {
		nowarn = sysfs_create_link(use->target->holders_dir,
					   &mod->mkobj.kobj, mod->name);
	}
	mutex_unlock(&module_mutex);
#endif
}

static void del_usage_links(struct module *mod)
{
#ifdef CONFIG_MODULE_UNLOAD
	struct module_use *use;

	mutex_lock(&module_mutex);
	list_for_each_entry(use, &mod->target_list, target_list)
		sysfs_remove_link(use->target->holders_dir, mod->name);
	mutex_unlock(&module_mutex);
#endif
}

static int module_add_modinfo_attrs(struct module *mod)
{
	struct module_attribute *attr;
	struct module_attribute *temp_attr;
	int error = 0;
	int i;

	mod->modinfo_attrs = kzalloc((sizeof(struct module_attribute) *
					(ARRAY_SIZE(modinfo_attrs) + 1)),
					GFP_KERNEL);
	if (!mod->modinfo_attrs)
		return -ENOMEM;

	temp_attr = mod->modinfo_attrs;
	for (i = 0; (attr = modinfo_attrs[i]) && !error; i++) {
		if (!attr->test ||
		    (attr->test && attr->test(mod))) {
			memcpy(temp_attr, attr, sizeof(*temp_attr));
			sysfs_attr_init(&temp_attr->attr);
			error = sysfs_create_file(&mod->mkobj.kobj,&temp_attr->attr);
			++temp_attr;
		}
	}
	return error;
}

static void module_remove_modinfo_attrs(struct module *mod)
{
	struct module_attribute *attr;
	int i;

	for (i = 0; (attr = &mod->modinfo_attrs[i]); i++) {
		/* pick a field to test for end of list */
		if (!attr->attr.name)
			break;
		sysfs_remove_file(&mod->mkobj.kobj,&attr->attr);
		if (attr->free)
			attr->free(mod);
	}
	kfree(mod->modinfo_attrs);
}

static void mod_kobject_put(struct module *mod)
{
	DECLARE_COMPLETION_ONSTACK(c);
	mod->mkobj.kobj_completion = &c;
	kobject_put(&mod->mkobj.kobj);
	wait_for_completion(&c);
}

static int mod_sysfs_init(struct module *mod)
{
	int err;
	struct kobject *kobj;

	if (!module_sysfs_initialized) {
		pr_err("%s: module sysfs not initialized\n", mod->name);
		err = -EINVAL;
		goto out;
	}

	kobj = kset_find_obj(module_kset, mod->name);
	if (kobj) {
		pr_err("%s: module is already loaded\n", mod->name);
		kobject_put(kobj);
		err = -EINVAL;
		goto out;
	}

	mod->mkobj.mod = mod;

	memset(&mod->mkobj.kobj, 0, sizeof(mod->mkobj.kobj));
	mod->mkobj.kobj.kset = module_kset;
	err = kobject_init_and_add(&mod->mkobj.kobj, &module_ktype, NULL,
				   "%s", mod->name);
	if (err)
		mod_kobject_put(mod);

	/* delay uevent until full sysfs population */
out:
	return err;
}

static int mod_sysfs_setup(struct module *mod,
			   const struct load_info *info,
			   struct kernel_param *kparam,
			   unsigned int num_params)
{
	int err;

	err = mod_sysfs_init(mod);
	if (err)
		goto out;

	mod->holders_dir = kobject_create_and_add("holders", &mod->mkobj.kobj);
	if (!mod->holders_dir) {
		err = -ENOMEM;
		goto out_unreg;
	}

	err = module_param_sysfs_setup(mod, kparam, num_params);
	if (err)
		goto out_unreg_holders;

	err = module_add_modinfo_attrs(mod);
	if (err)
		goto out_unreg_param;

	add_usage_links(mod);
	add_sect_attrs(mod, info);
	add_notes_attrs(mod, info);

#ifdef CONFIG_SUSE_KERNEL_SUPPORTED
	if (mod->taints & (1 << TAINT_EXTERNAL_SUPPORT))
		add_taint(TAINT_EXTERNAL_SUPPORT, LOCKDEP_STILL_OK);
	else if (mod->taints == (1 << TAINT_NO_SUPPORT)) {
		if (unsupported == 0) {
			printk(KERN_WARNING "%s: module not supported by "
			       "SUSE, refusing to load. To override, echo "
			       "1 > /proc/sys/kernel/unsupported\n", mod->name);
			err = -ENOEXEC;
			goto out_remove_attrs;
		}
		add_taint(TAINT_NO_SUPPORT, LOCKDEP_STILL_OK);
		if (unsupported == 1) {
			printk(KERN_WARNING "%s: module is not supported by "
			       "SUSE. Our support organization may not be "
			       "able to address your support request if it "
			       "involves a kernel fault.\n", mod->name);
		}
	}
#endif

	kobject_uevent(&mod->mkobj.kobj, KOBJ_ADD);
	return 0;

#ifdef CONFIG_SUSE_KERNEL_SUPPORTED
out_remove_attrs:
	remove_notes_attrs(mod);
	remove_sect_attrs(mod);
	del_usage_links(mod);
	module_remove_modinfo_attrs(mod);
#endif
out_unreg_param:
	module_param_sysfs_remove(mod);
out_unreg_holders:
	kobject_put(mod->holders_dir);
out_unreg:
	mod_kobject_put(mod);
out:
	return err;
}

static void mod_sysfs_fini(struct module *mod)
{
	remove_notes_attrs(mod);
	remove_sect_attrs(mod);
	mod_kobject_put(mod);
}

#else /* !CONFIG_SYSFS */

static int mod_sysfs_setup(struct module *mod,
			   const struct load_info *info,
			   struct kernel_param *kparam,
			   unsigned int num_params)
{
	return 0;
}

static void mod_sysfs_fini(struct module *mod)
{
}

static void module_remove_modinfo_attrs(struct module *mod)
{
}

static void del_usage_links(struct module *mod)
{
}

#endif /* CONFIG_SYSFS */

static void mod_sysfs_teardown(struct module *mod)
{
	del_usage_links(mod);
	module_remove_modinfo_attrs(mod);
	module_param_sysfs_remove(mod);
	kobject_put(mod->mkobj.drivers_dir);
	kobject_put(mod->holders_dir);
	mod_sysfs_fini(mod);
}

/*
 * unlink the module with the whole machine is stopped with interrupts off
 * - this defends against kallsyms not taking locks
 */
static int __unlink_module(void *_mod)
{
	struct module *mod = _mod;
	list_del(&mod->list);
	module_bug_cleanup(mod);
	return 0;
}

#ifdef CONFIG_DEBUG_SET_MODULE_RONX
/*
 * LKM RO/NX protection: protect module's text/ro-data
 * from modification and any data from execution.
 */
void set_page_attributes(void *start, void *end, int (*set)(unsigned long start, int num_pages))
{
	unsigned long begin_pfn = PFN_DOWN((unsigned long)start);
	unsigned long end_pfn = PFN_DOWN((unsigned long)end);

	if (end_pfn > begin_pfn)
		set(begin_pfn << PAGE_SHIFT, end_pfn - begin_pfn);
}

static void set_section_ro_nx(void *base,
			unsigned long text_size,
			unsigned long ro_size,
			unsigned long total_size)
{
	/* begin and end PFNs of the current subsection */
	unsigned long begin_pfn;
	unsigned long end_pfn;

	/*
	 * Set RO for module text and RO-data:
	 * - Always protect first page.
	 * - Do not protect last partial page.
	 */
	if (ro_size > 0)
		set_page_attributes(base, base + ro_size, set_memory_ro);

	/*
	 * Set NX permissions for module data:
	 * - Do not protect first partial page.
	 * - Always protect last page.
	 */
	if (total_size > text_size) {
		begin_pfn = PFN_UP((unsigned long)base + text_size);
		end_pfn = PFN_UP((unsigned long)base + total_size);
		if (end_pfn > begin_pfn)
			set_memory_nx(begin_pfn << PAGE_SHIFT, end_pfn - begin_pfn);
	}
}

static void unset_module_core_ro_nx(struct module *mod)
{
	set_page_attributes(mod->module_core + mod->core_text_size,
		mod->module_core + mod->core_size,
		set_memory_x);
	set_page_attributes(mod->module_core,
		mod->module_core + mod->core_ro_size,
		set_memory_rw);
}

static void unset_module_init_ro_nx(struct module *mod)
{
	set_page_attributes(mod->module_init + mod->init_text_size,
		mod->module_init + mod->init_size,
		set_memory_x);
	set_page_attributes(mod->module_init,
		mod->module_init + mod->init_ro_size,
		set_memory_rw);
}

/* Iterate through all modules and set each module's text as RW */
void set_all_modules_text_rw(void)
{
	struct module *mod;

	mutex_lock(&module_mutex);
	list_for_each_entry_rcu(mod, &modules, list) {
		if (mod->state == MODULE_STATE_UNFORMED)
			continue;
		if ((mod->module_core) && (mod->core_text_size)) {
			set_page_attributes(mod->module_core,
						mod->module_core + mod->core_text_size,
						set_memory_rw);
		}
		if ((mod->module_init) && (mod->init_text_size)) {
			set_page_attributes(mod->module_init,
						mod->module_init + mod->init_text_size,
						set_memory_rw);
		}
	}
	mutex_unlock(&module_mutex);
}

/* Iterate through all modules and set each module's text as RO */
void set_all_modules_text_ro(void)
{
	struct module *mod;

	mutex_lock(&module_mutex);
	list_for_each_entry_rcu(mod, &modules, list) {
		if (mod->state == MODULE_STATE_UNFORMED)
			continue;
		if ((mod->module_core) && (mod->core_text_size)) {
			set_page_attributes(mod->module_core,
						mod->module_core + mod->core_text_size,
						set_memory_ro);
		}
		if ((mod->module_init) && (mod->init_text_size)) {
			set_page_attributes(mod->module_init,
						mod->module_init + mod->init_text_size,
						set_memory_ro);
		}
	}
	mutex_unlock(&module_mutex);
}
#else
static inline void set_section_ro_nx(void *base, unsigned long text_size, unsigned long ro_size, unsigned long total_size) { }
static void unset_module_core_ro_nx(struct module *mod) { }
static void unset_module_init_ro_nx(struct module *mod) { }
#endif

void __weak module_free(struct module *mod, void *module_region)
{
	vfree(module_region);
}

void __weak module_arch_cleanup(struct module *mod)
{
}

/* Free a module, remove from lists, etc. */
static void free_module(struct module *mod)
{
	trace_module_free(mod);

	mod_sysfs_teardown(mod);

	/* We leave it in list to prevent duplicate loads, but make sure
	 * that noone uses it while it's being deconstructed. */
	mod->state = MODULE_STATE_UNFORMED;

	/* Remove dynamic debug info */
	ddebug_remove_module(mod->name);

	unwind_remove_table(mod->unwind_info, 0);

	/* Arch-specific cleanup. */
	module_arch_cleanup(mod);

	/* Module unload stuff */
	module_unload_free(mod);

	/* Free any allocated parameters. */
	destroy_params(mod->kp, mod->num_kp);

	/* Now we can delete it from the lists */
	mutex_lock(&module_mutex);
	stop_machine(__unlink_module, mod, NULL);
	mutex_unlock(&module_mutex);

	/* This may be NULL, but that's OK */
	unset_module_init_ro_nx(mod);
	module_free(mod, mod->module_init);
	kfree(mod->args);
	percpu_modfree(mod);

	/* Free lock-classes: */
	lockdep_free_key_range(mod->module_core, mod->core_size);

	/* Finally, free the core (containing the module structure) */
	unset_module_core_ro_nx(mod);
	module_free(mod, mod->module_core);

#ifdef CONFIG_MPU
	update_protections(current->mm);
#endif
}

void *__symbol_get(const char *symbol)
{
	struct module *owner;
	const struct kernel_symbol *sym;

	preempt_disable();
	sym = find_symbol(symbol, &owner, NULL, true, true);
	if (sym && strong_try_module_get(owner))
		sym = NULL;
	preempt_enable();

	return sym ? (void *)sym->value : NULL;
}
EXPORT_SYMBOL_GPL(__symbol_get);

/*
 * Ensure that an exported symbol [global namespace] does not already exist
 * in the kernel or in some other module's exported symbol table.
 *
 * You must hold the module_mutex.
 */
static int verify_export_symbols(struct module *mod)
{
	unsigned int i;
	struct module *owner;
	const struct kernel_symbol *s;
	struct {
		const struct kernel_symbol *sym;
		unsigned int num;
	} arr[] = {
		{ mod->syms, mod->num_syms },
		{ mod->gpl_syms, mod->num_gpl_syms },
		{ mod->gpl_future_syms, mod->num_gpl_future_syms },
#ifdef CONFIG_UNUSED_SYMBOLS
		{ mod->unused_syms, mod->num_unused_syms },
		{ mod->unused_gpl_syms, mod->num_unused_gpl_syms },
#endif
	};

	for (i = 0; i < ARRAY_SIZE(arr); i++) {
		for (s = arr[i].sym; s < arr[i].sym + arr[i].num; s++) {
			if (find_symbol(s->name, &owner, NULL, true, false)) {
				pr_err("%s: exports duplicate symbol %s"
				       " (owned by %s)\n",
				       mod->name, s->name, module_name(owner));
				return -ENOEXEC;
			}
		}
	}
	return 0;
}

/* Change all symbols so that st_value encodes the pointer directly. */
static int simplify_symbols(struct module *mod, const struct load_info *info)
{
	Elf_Shdr *symsec = &info->sechdrs[info->index.sym];
	Elf_Sym *sym = (void *)symsec->sh_addr;
	unsigned long secbase;
	unsigned int i;
	int ret = 0;
	const struct kernel_symbol *ksym;

	for (i = 1; i < symsec->sh_size / sizeof(Elf_Sym); i++) {
		const char *name = info->strtab + sym[i].st_name;

		switch (sym[i].st_shndx) {
		case SHN_COMMON:
			/* Ignore common symbols */
			if (!strncmp(name, "__gnu_lto", 9))
				break;

			/* We compiled with -fno-common.  These are not
			   supposed to happen.  */
			pr_debug("Common symbol: %s\n", name);
			printk("%s: please compile with -fno-common\n",
			       mod->name);
			ret = -ENOEXEC;
			break;

		case SHN_ABS:
			/* Don't need to do anything */
			pr_debug("Absolute symbol: 0x%08lx\n",
			       (long)sym[i].st_value);
			break;

		case SHN_UNDEF:
			ksym = resolve_symbol_wait(mod, info, name);
			/* Ok if resolved.  */
			if (ksym && !IS_ERR(ksym)) {
				sym[i].st_value = ksym->value;
				break;
			}

			/* Ok if weak.  */
			if (!ksym && ELF_ST_BIND(sym[i].st_info) == STB_WEAK)
				break;

			pr_warn("%s: Unknown symbol %s (err %li)\n",
				mod->name, name, PTR_ERR(ksym));
			ret = PTR_ERR(ksym) ?: -ENOENT;
			break;

		default:
			/* Divert to percpu allocation if a percpu var. */
			if (sym[i].st_shndx == info->index.pcpu)
				secbase = (unsigned long)mod_percpu(mod);
			else
				secbase = info->sechdrs[sym[i].st_shndx].sh_addr;
			sym[i].st_value += secbase;
			break;
		}
	}

	return ret;
}

static int apply_relocations(struct module *mod, const struct load_info *info)
{
	unsigned int i;
	int err = 0;

	/* Now do relocations. */
	for (i = 1; i < info->hdr->e_shnum; i++) {
		unsigned int infosec = info->sechdrs[i].sh_info;

		/* Not a valid relocation section? */
		if (infosec >= info->hdr->e_shnum)
			continue;

		/* Don't bother with non-allocated sections */
		if (!(info->sechdrs[infosec].sh_flags & SHF_ALLOC))
			continue;

		if (info->sechdrs[i].sh_type == SHT_REL)
			err = apply_relocate(info->sechdrs, info->strtab,
					     info->index.sym, i, mod);
		else if (info->sechdrs[i].sh_type == SHT_RELA)
			err = apply_relocate_add(info->sechdrs, info->strtab,
						 info->index.sym, i, mod);
		if (err < 0)
			break;
	}
	return err;
}

/* Additional bytes needed by arch in front of individual sections */
unsigned int __weak arch_mod_section_prepend(struct module *mod,
					     unsigned int section)
{
	/* default implementation just returns zero */
	return 0;
}

/* Update size with this section: return offset. */
static long get_offset(struct module *mod, unsigned int *size,
		       Elf_Shdr *sechdr, unsigned int section)
{
	long ret;

	*size += arch_mod_section_prepend(mod, section);
	ret = ALIGN(*size, sechdr->sh_addralign ?: 1);
	*size = ret + sechdr->sh_size;
	return ret;
}

/* Lay out the SHF_ALLOC sections in a way not dissimilar to how ld
   might -- code, read-only data, read-write data, small data.  Tally
   sizes, and place the offsets into sh_entsize fields: high bit means it
   belongs in init. */
static void layout_sections(struct module *mod, struct load_info *info)
{
	static unsigned long const masks[][2] = {
		/* NOTE: all executable code must be the first section
		 * in this array; otherwise modify the text_size
		 * finder in the two loops below */
		{ SHF_EXECINSTR | SHF_ALLOC, ARCH_SHF_SMALL },
		{ SHF_ALLOC, SHF_WRITE | ARCH_SHF_SMALL },
		{ SHF_WRITE | SHF_ALLOC, ARCH_SHF_SMALL },
		{ ARCH_SHF_SMALL | SHF_ALLOC, 0 }
	};
	unsigned int m, i;

	for (i = 0; i < info->hdr->e_shnum; i++)
		info->sechdrs[i].sh_entsize = ~0UL;

	pr_debug("Core section allocation order:\n");
	for (m = 0; m < ARRAY_SIZE(masks); ++m) {
		for (i = 0; i < info->hdr->e_shnum; ++i) {
			Elf_Shdr *s = &info->sechdrs[i];
			const char *sname = info->secstrings + s->sh_name;

			if ((s->sh_flags & masks[m][0]) != masks[m][0]
			    || (s->sh_flags & masks[m][1])
			    || s->sh_entsize != ~0UL
			    || strstarts(sname, ".init"))
				continue;
			s->sh_entsize = get_offset(mod, &mod->core_size, s, i);
			pr_debug("\t%s\n", sname);
		}
		switch (m) {
		case 0: /* executable */
			mod->core_size = debug_align(mod->core_size);
			mod->core_text_size = mod->core_size;
			break;
		case 1: /* RO: text and ro-data */
			mod->core_size = debug_align(mod->core_size);
			mod->core_ro_size = mod->core_size;
			break;
		case 3: /* whole core */
			mod->core_size = debug_align(mod->core_size);
			break;
		}
	}

	pr_debug("Init section allocation order:\n");
	for (m = 0; m < ARRAY_SIZE(masks); ++m) {
		for (i = 0; i < info->hdr->e_shnum; ++i) {
			Elf_Shdr *s = &info->sechdrs[i];
			const char *sname = info->secstrings + s->sh_name;

			if ((s->sh_flags & masks[m][0]) != masks[m][0]
			    || (s->sh_flags & masks[m][1])
			    || s->sh_entsize != ~0UL
			    || !strstarts(sname, ".init"))
				continue;
			s->sh_entsize = (get_offset(mod, &mod->init_size, s, i)
					 | INIT_OFFSET_MASK);
			pr_debug("\t%s\n", sname);
		}
		switch (m) {
		case 0: /* executable */
			mod->init_size = debug_align(mod->init_size);
			mod->init_text_size = mod->init_size;
			break;
		case 1: /* RO: text and ro-data */
			mod->init_size = debug_align(mod->init_size);
			mod->init_ro_size = mod->init_size;
			break;
		case 3: /* whole init */
			mod->init_size = debug_align(mod->init_size);
			break;
		}
	}
}

static void set_license(struct module *mod, const char *license)
{
	if (!license)
		license = "unspecified";

	if (!license_is_gpl_compatible(license)) {
		if (!test_taint(TAINT_PROPRIETARY_MODULE))
			pr_warn("%s: module license '%s' taints kernel.\n",
				mod->name, license);
		add_taint_module(mod, TAINT_PROPRIETARY_MODULE,
				 LOCKDEP_NOW_UNRELIABLE);
	}
}

/* Parse tag=value strings from .modinfo section */
static char *next_string(char *string, unsigned long *secsize)
{
	/* Skip non-zero chars */
	while (string[0]) {
		string++;
		if ((*secsize)-- <= 1)
			return NULL;
	}

	/* Skip any zero padding. */
	while (!string[0]) {
		string++;
		if ((*secsize)-- <= 1)
			return NULL;
	}
	return string;
}

static char *get_modinfo(struct load_info *info, const char *tag)
{
	char *p;
	unsigned int taglen = strlen(tag);
	Elf_Shdr *infosec = &info->sechdrs[info->index.info];
	unsigned long size = infosec->sh_size;

	for (p = (char *)infosec->sh_addr; p; p = next_string(p, &size)) {
		if (strncmp(p, tag, taglen) == 0 && p[taglen] == '=')
			return p + taglen + 1;
	}
	return NULL;
}

static void setup_modinfo(struct module *mod, struct load_info *info)
{
	struct module_attribute *attr;
	int i;

	for (i = 0; (attr = modinfo_attrs[i]); i++) {
		if (attr->setup)
			attr->setup(mod, get_modinfo(info, attr->attr.name));
	}
}

static void free_modinfo(struct module *mod)
{
	struct module_attribute *attr;
	int i;

	for (i = 0; (attr = modinfo_attrs[i]); i++) {
		if (attr->free)
			attr->free(mod);
	}
}

#ifdef CONFIG_KALLSYMS

/* lookup symbol in given range of kernel_symbols */
static const struct kernel_symbol *lookup_symbol(const char *name,
	const struct kernel_symbol *start,
	const struct kernel_symbol *stop)
{
	return bsearch(name, start, stop - start,
			sizeof(struct kernel_symbol), cmp_name);
}

static int is_exported(const char *name, unsigned long value,
		       const struct module *mod)
{
	const struct kernel_symbol *ks;
	if (!mod)
		ks = lookup_symbol(name, __start___ksymtab, __stop___ksymtab);
	else
		ks = lookup_symbol(name, mod->syms, mod->syms + mod->num_syms);
	return ks != NULL && ks->value == value;
}

/* As per nm */
static char elf_type(const Elf_Sym *sym, const struct load_info *info)
{
	const Elf_Shdr *sechdrs = info->sechdrs;

	if (ELF_ST_BIND(sym->st_info) == STB_WEAK) {
		if (ELF_ST_TYPE(sym->st_info) == STT_OBJECT)
			return 'v';
		else
			return 'w';
	}
	if (sym->st_shndx == SHN_UNDEF)
		return 'U';
	if (sym->st_shndx == SHN_ABS)
		return 'a';
	if (sym->st_shndx >= SHN_LORESERVE)
		return '?';
	if (sechdrs[sym->st_shndx].sh_flags & SHF_EXECINSTR)
		return 't';
	if (sechdrs[sym->st_shndx].sh_flags & SHF_ALLOC
	    && sechdrs[sym->st_shndx].sh_type != SHT_NOBITS) {
		if (!(sechdrs[sym->st_shndx].sh_flags & SHF_WRITE))
			return 'r';
		else if (sechdrs[sym->st_shndx].sh_flags & ARCH_SHF_SMALL)
			return 'g';
		else
			return 'd';
	}
	if (sechdrs[sym->st_shndx].sh_type == SHT_NOBITS) {
		if (sechdrs[sym->st_shndx].sh_flags & ARCH_SHF_SMALL)
			return 's';
		else
			return 'b';
	}
	if (strstarts(info->secstrings + sechdrs[sym->st_shndx].sh_name,
		      ".debug")) {
		return 'n';
	}
	return '?';
}

static bool is_core_symbol(const Elf_Sym *src, const Elf_Shdr *sechdrs,
                           unsigned int shnum)
{
	const Elf_Shdr *sec;

	if (src->st_shndx == SHN_UNDEF
	    || src->st_shndx >= shnum
	    || !src->st_name)
		return false;

	sec = sechdrs + src->st_shndx;
	if (!(sec->sh_flags & SHF_ALLOC)
#ifndef CONFIG_KALLSYMS_ALL
	    || !(sec->sh_flags & SHF_EXECINSTR)
#endif
	    || (sec->sh_entsize & INIT_OFFSET_MASK))
		return false;

	return true;
}

/*
 * We only allocate and copy the strings needed by the parts of symtab
 * we keep.  This is simple, but has the effect of making multiple
 * copies of duplicates.  We could be more sophisticated, see
 * linux-kernel thread starting with
 * <73defb5e4bca04a6431392cc341112b1@localhost>.
 */
static void layout_symtab(struct module *mod, struct load_info *info)
{
	Elf_Shdr *symsect = info->sechdrs + info->index.sym;
	Elf_Shdr *strsect = info->sechdrs + info->index.str;
	const Elf_Sym *src;
	unsigned int i, nsrc, ndst, strtab_size = 0;

	/* Put symbol section at end of init part of module. */
	symsect->sh_flags |= SHF_ALLOC;
	symsect->sh_entsize = get_offset(mod, &mod->init_size, symsect,
					 info->index.sym) | INIT_OFFSET_MASK;
	pr_debug("\t%s\n", info->secstrings + symsect->sh_name);

	src = (void *)info->hdr + symsect->sh_offset;
	nsrc = symsect->sh_size / sizeof(*src);

	/* Compute total space required for the core symbols' strtab. */
	for (ndst = i = 0; i < nsrc; i++) {
		if (i == 0 ||
		    is_core_symbol(src+i, info->sechdrs, info->hdr->e_shnum)) {
			strtab_size += strlen(&info->strtab[src[i].st_name])+1;
			ndst++;
		}
	}

	/* Append room for core symbols at end of core part. */
	info->symoffs = ALIGN(mod->core_size, symsect->sh_addralign ?: 1);
	info->stroffs = mod->core_size = info->symoffs + ndst * sizeof(Elf_Sym);
	mod->core_size += strtab_size;

	/* Put string table section at end of init part of module. */
	strsect->sh_flags |= SHF_ALLOC;
	strsect->sh_entsize = get_offset(mod, &mod->init_size, strsect,
					 info->index.str) | INIT_OFFSET_MASK;
	pr_debug("\t%s\n", info->secstrings + strsect->sh_name);
}

static void add_kallsyms(struct module *mod, const struct load_info *info)
{
	unsigned int i, ndst;
	const Elf_Sym *src;
	Elf_Sym *dst;
	char *s;
	Elf_Shdr *symsec = &info->sechdrs[info->index.sym];

	mod->symtab = (void *)symsec->sh_addr;
	mod->num_symtab = symsec->sh_size / sizeof(Elf_Sym);
	/* Make sure we get permanent strtab: don't use info->strtab. */
	mod->strtab = (void *)info->sechdrs[info->index.str].sh_addr;

	/* Set types up while we still have access to sections. */
	for (i = 0; i < mod->num_symtab; i++)
		mod->symtab[i].st_info = elf_type(&mod->symtab[i], info);

	mod->core_symtab = dst = mod->module_core + info->symoffs;
	mod->core_strtab = s = mod->module_core + info->stroffs;
	src = mod->symtab;
	for (ndst = i = 0; i < mod->num_symtab; i++) {
		if (i == 0 ||
		    is_core_symbol(src+i, info->sechdrs, info->hdr->e_shnum)) {
			dst[ndst] = src[i];
			dst[ndst++].st_name = s - mod->core_strtab;
			s += strlcpy(s, &mod->strtab[src[i].st_name],
				     KSYM_NAME_LEN) + 1;
		}
	}
	mod->core_num_syms = ndst;
}
#else
static inline void layout_symtab(struct module *mod, struct load_info *info)
{
}

static void add_kallsyms(struct module *mod, const struct load_info *info)
{
}
#endif /* CONFIG_KALLSYMS */

static void dynamic_debug_setup(struct _ddebug *debug, unsigned int num)
{
	if (!debug)
		return;
#ifdef CONFIG_DYNAMIC_DEBUG
	if (ddebug_add_module(debug, num, debug->modname))
		pr_err("dynamic debug error adding module: %s\n",
			debug->modname);
#endif
}

static void dynamic_debug_remove(struct _ddebug *debug)
{
	if (debug)
		ddebug_remove_module(debug->modname);
}

void * __weak module_alloc(unsigned long size)
{
	return vmalloc_exec(size);
}

static void *module_alloc_update_bounds(unsigned long size)
{
	void *ret = module_alloc(size);

	if (ret) {
		mutex_lock(&module_mutex);
		/* Update module bounds. */
		if ((unsigned long)ret < module_addr_min)
			module_addr_min = (unsigned long)ret;
		if ((unsigned long)ret + size > module_addr_max)
			module_addr_max = (unsigned long)ret + size;
		mutex_unlock(&module_mutex);
	}
	return ret;
}

#ifdef CONFIG_DEBUG_KMEMLEAK
static void kmemleak_load_module(const struct module *mod,
				 const struct load_info *info)
{
	unsigned int i;

	/* only scan the sections containing data */
	kmemleak_scan_area(mod, sizeof(struct module), GFP_KERNEL);

	for (i = 1; i < info->hdr->e_shnum; i++) {
		/* Scan all writable sections that's not executable */
		if (!(info->sechdrs[i].sh_flags & SHF_ALLOC) ||
		    !(info->sechdrs[i].sh_flags & SHF_WRITE) ||
		    (info->sechdrs[i].sh_flags & SHF_EXECINSTR))
			continue;

		kmemleak_scan_area((void *)info->sechdrs[i].sh_addr,
				   info->sechdrs[i].sh_size, GFP_KERNEL);
	}
}
#else
static inline void kmemleak_load_module(const struct module *mod,
					const struct load_info *info)
{
}
#endif

#ifdef CONFIG_MODULE_SIG
static int module_sig_check(struct load_info *info)
{
	int err = -ENOKEY;
	const unsigned long markerlen = sizeof(MODULE_SIG_STRING) - 1;
	const void *mod = info->hdr;

	if (info->len > markerlen &&
	    memcmp(mod + info->len - markerlen, MODULE_SIG_STRING, markerlen) == 0) {
		/* We truncate the module to discard the signature */
		info->len -= markerlen;
		err = mod_verify_sig(mod, &info->len);
	}

	if (!err) {
		info->sig_ok = true;
		return 0;
	}

	/* Not having a signature is only an error if we're strict. */
	if (err < 0 && fips_enabled)
		panic("Module verification failed with error %d in FIPS mode\n",
		      err);
	if (err == -ENOKEY && !sig_enforce)
		err = 0;

	return err;
}
#else /* !CONFIG_MODULE_SIG */
static int module_sig_check(struct load_info *info)
{
	return 0;
}
#endif /* !CONFIG_MODULE_SIG */

/* Sanity checks against invalid binaries, wrong arch, weird elf version. */
static int elf_header_check(struct load_info *info)
{
	if (info->len < sizeof(*(info->hdr)))
		return -ENOEXEC;

	if (memcmp(info->hdr->e_ident, ELFMAG, SELFMAG) != 0
	    || info->hdr->e_type != ET_REL
	    || !elf_check_arch(info->hdr)
	    || info->hdr->e_shentsize != sizeof(Elf_Shdr))
		return -ENOEXEC;

	if (info->hdr->e_shoff >= info->len
	    || (info->hdr->e_shnum * sizeof(Elf_Shdr) >
		info->len - info->hdr->e_shoff))
		return -ENOEXEC;

	return 0;
}

/* Sets info->hdr and info->len. */
static int copy_module_from_user(const void __user *umod, unsigned long len,
				  struct load_info *info)
{
	int err;

	info->len = len;
	if (info->len < sizeof(*(info->hdr)))
		return -ENOEXEC;

	err = security_kernel_module_from_file(NULL);
	if (err)
		return err;

	/* Suck in entire file: we'll want most of it. */
	info->hdr = vmalloc(info->len);
	if (!info->hdr)
		return -ENOMEM;

	if (copy_from_user(info->hdr, umod, info->len) != 0) {
		vfree(info->hdr);
		return -EFAULT;
	}

	return 0;
}

/* Sets info->hdr and info->len. */
static int copy_module_from_fd(int fd, struct load_info *info)
{
	struct fd f = fdget(fd);
	int err;
	struct kstat stat;
	loff_t pos;
	ssize_t bytes = 0;

	if (!f.file)
		return -ENOEXEC;

	err = security_kernel_module_from_file(f.file);
	if (err)
		goto out;

	err = vfs_getattr(&f.file->f_path, &stat);
	if (err)
		goto out;

	if (stat.size > INT_MAX) {
		err = -EFBIG;
		goto out;
	}

	/* Don't hand 0 to vmalloc, it whines. */
	if (stat.size == 0) {
		err = -EINVAL;
		goto out;
	}

	info->hdr = vmalloc(stat.size);
	if (!info->hdr) {
		err = -ENOMEM;
		goto out;
	}

	pos = 0;
	while (pos < stat.size) {
		bytes = kernel_read(f.file, pos, (char *)(info->hdr) + pos,
				    stat.size - pos);
		if (bytes < 0) {
			vfree(info->hdr);
			err = bytes;
			goto out;
		}
		if (bytes == 0)
			break;
		pos += bytes;
	}
	info->len = pos;

out:
	fdput(f);
	return err;
}

static void free_copy(struct load_info *info)
{
	vfree(info->hdr);
}

static int rewrite_section_headers(struct load_info *info, int flags)
{
	unsigned int i;

	/* This should always be true, but let's be sure. */
	info->sechdrs[0].sh_addr = 0;

	for (i = 1; i < info->hdr->e_shnum; i++) {
		Elf_Shdr *shdr = &info->sechdrs[i];
		if (shdr->sh_type != SHT_NOBITS
		    && info->len < shdr->sh_offset + shdr->sh_size) {
			pr_err("Module len %lu truncated\n", info->len);
			return -ENOEXEC;
		}

		/* Mark all sections sh_addr with their address in the
		   temporary image. */
		shdr->sh_addr = (size_t)info->hdr + shdr->sh_offset;

#ifndef CONFIG_MODULE_UNLOAD
		/* Don't load .exit sections */
		if (strstarts(info->secstrings+shdr->sh_name, ".exit"))
			shdr->sh_flags &= ~(unsigned long)SHF_ALLOC;
#endif
	}

	/* Track but don't keep modinfo and version sections. */
	if (flags & MODULE_INIT_IGNORE_MODVERSIONS)
		info->index.vers = 0; /* Pretend no __versions section! */
	else
		info->index.vers = find_sec(info, "__versions");
	info->index.info = find_sec(info, ".modinfo");
	info->sechdrs[info->index.info].sh_flags &= ~(unsigned long)SHF_ALLOC;
	info->sechdrs[info->index.vers].sh_flags &= ~(unsigned long)SHF_ALLOC;
	return 0;
}

/*
 * Set up our basic convenience variables (pointers to section headers,
 * search for module section index etc), and do some basic section
 * verification.
 *
 * Return the temporary module pointer (we'll replace it with the final
 * one when we move the module sections around).
 */
static struct module *setup_load_info(struct load_info *info, int flags)
{
	unsigned int i;
	int err;
	struct module *mod;

	/* Set up the convenience variables */
	info->sechdrs = (void *)info->hdr + info->hdr->e_shoff;
	info->secstrings = (void *)info->hdr
		+ info->sechdrs[info->hdr->e_shstrndx].sh_offset;

	err = rewrite_section_headers(info, flags);
	if (err)
		return ERR_PTR(err);

	/* Find internal symbols and strings. */
	for (i = 1; i < info->hdr->e_shnum; i++) {
		if (info->sechdrs[i].sh_type == SHT_SYMTAB) {
			info->index.sym = i;
			info->index.str = info->sechdrs[i].sh_link;
			info->strtab = (char *)info->hdr
				+ info->sechdrs[info->index.str].sh_offset;
			break;
		}
	}

	info->index.mod = find_sec(info, ".gnu.linkonce.this_module");
	if (!info->index.mod) {
		pr_warn("No module found in object\n");
		return ERR_PTR(-ENOEXEC);
	}
	/* This is temporary: point mod into copy of data. */
	mod = (void *)info->sechdrs[info->index.mod].sh_addr;

	if (info->index.sym == 0) {
		pr_warn("%s: module has no symbols (stripped?)\n", mod->name);
		return ERR_PTR(-ENOEXEC);
	}

	info->index.pcpu = find_pcpusec(info);

	info->index.unwind = find_unwind(info);

	/* Check module struct version now, before we try to use module. */
	if (!check_modstruct_version(info->sechdrs, info->index.vers, mod))
		return ERR_PTR(-ENOEXEC);

	return mod;
}

static int check_modinfo(struct module *mod, struct load_info *info, int flags)
{
	const char *modmagic = get_modinfo(info, "vermagic");
	int err;

	if (flags & MODULE_INIT_IGNORE_VERMAGIC)
		modmagic = NULL;

	/* This is allowed: modprobe --force will invalidate it. */
	if (!modmagic) {
		err = try_to_force_load(mod, "bad vermagic");
		if (err)
			return err;
	} else if (!same_magic(modmagic, vermagic, info->index.vers)) {
		pr_err("%s: version magic '%s' should be '%s'\n",
		       mod->name, modmagic, vermagic);
		return -ENOEXEC;
	}

	if (!get_modinfo(info, "intree"))
		add_taint_module(mod, TAINT_OOT_MODULE, LOCKDEP_STILL_OK);

	if (get_modinfo(info, "staging")) {
		add_taint_module(mod, TAINT_CRAP, LOCKDEP_STILL_OK);
		pr_warn("%s: module is from the staging directory, the quality "
			"is unknown, you have been warned.\n", mod->name);
	}

	/* Set up license info based on the info section */
	set_license(mod, get_modinfo(info, "license"));

	return 0;
}

static int find_module_sections(struct module *mod, struct load_info *info)
{
	mod->kp = section_objs(info, "__param",
			       sizeof(*mod->kp), &mod->num_kp);
	mod->syms = section_objs(info, "__ksymtab",
				 sizeof(*mod->syms), &mod->num_syms);
	mod->crcs = section_addr(info, "__kcrctab");
	mod->gpl_syms = section_objs(info, "__ksymtab_gpl",
				     sizeof(*mod->gpl_syms),
				     &mod->num_gpl_syms);
	mod->gpl_crcs = section_addr(info, "__kcrctab_gpl");
	mod->gpl_future_syms = section_objs(info,
					    "__ksymtab_gpl_future",
					    sizeof(*mod->gpl_future_syms),
					    &mod->num_gpl_future_syms);
	mod->gpl_future_crcs = section_addr(info, "__kcrctab_gpl_future");

#ifdef CONFIG_UNUSED_SYMBOLS
	mod->unused_syms = section_objs(info, "__ksymtab_unused",
					sizeof(*mod->unused_syms),
					&mod->num_unused_syms);
	mod->unused_crcs = section_addr(info, "__kcrctab_unused");
	mod->unused_gpl_syms = section_objs(info, "__ksymtab_unused_gpl",
					    sizeof(*mod->unused_gpl_syms),
					    &mod->num_unused_gpl_syms);
	mod->unused_gpl_crcs = section_addr(info, "__kcrctab_unused_gpl");
#endif
#ifdef CONFIG_CONSTRUCTORS
	mod->ctors = section_objs(info, ".ctors",
				  sizeof(*mod->ctors), &mod->num_ctors);
	if (!mod->ctors)
		mod->ctors = section_objs(info, ".init_array",
				sizeof(*mod->ctors), &mod->num_ctors);
	else if (find_sec(info, ".init_array")) {
		/*
		 * This shouldn't happen with same compiler and binutils
		 * building all parts of the module.
		 */
		printk(KERN_WARNING "%s: has both .ctors and .init_array.\n",
		       mod->name);
		return -EINVAL;
	}
#endif

#ifdef CONFIG_TRACEPOINTS
	mod->tracepoints_ptrs = section_objs(info, "__tracepoints_ptrs",
					     sizeof(*mod->tracepoints_ptrs),
					     &mod->num_tracepoints);
#endif
#ifdef HAVE_JUMP_LABEL
	mod->jump_entries = section_objs(info, "__jump_table",
					sizeof(*mod->jump_entries),
					&mod->num_jump_entries);
#endif
#ifdef CONFIG_EVENT_TRACING
	mod->trace_events = section_objs(info, "_ftrace_events",
					 sizeof(*mod->trace_events),
					 &mod->num_trace_events);
#endif
#ifdef CONFIG_TRACING
	mod->trace_bprintk_fmt_start = section_objs(info, "__trace_printk_fmt",
					 sizeof(*mod->trace_bprintk_fmt_start),
					 &mod->num_trace_bprintk_fmt);
#endif
#ifdef CONFIG_FTRACE_MCOUNT_RECORD
	/* sechdrs[0].sh_size is always zero */
	mod->ftrace_callsites = section_objs(info, "__mcount_loc",
					     sizeof(*mod->ftrace_callsites),
					     &mod->num_ftrace_callsites);
#endif

	mod->extable = section_objs(info, "__ex_table",
				    sizeof(*mod->extable), &mod->num_exentries);

	if (section_addr(info, "__obsparm"))
		pr_warn("%s: Ignoring obsolete parameters\n", mod->name);

	info->debug = section_objs(info, "__verbose",
				   sizeof(*info->debug), &info->num_debug);

	return 0;
}

static int move_module(struct module *mod, struct load_info *info)
{
	int i;
	void *ptr;

	/* Do the allocs. */
	ptr = module_alloc_update_bounds(mod->core_size);
	/*
	 * The pointer to this block is stored in the module structure
	 * which is inside the block. Just mark it as not being a
	 * leak.
	 */
	kmemleak_not_leak(ptr);
	if (!ptr)
		return -ENOMEM;

	memset(ptr, 0, mod->core_size);
	mod->module_core = ptr;

	if (mod->init_size) {
		ptr = module_alloc_update_bounds(mod->init_size);
		/*
		 * The pointer to this block is stored in the module structure
		 * which is inside the block. This block doesn't need to be
		 * scanned as it contains data and code that will be freed
		 * after the module is initialized.
		 */
		kmemleak_ignore(ptr);
		if (!ptr) {
			module_free(mod, mod->module_core);
			return -ENOMEM;
		}
		memset(ptr, 0, mod->init_size);
		mod->module_init = ptr;
	} else
		mod->module_init = NULL;

	/* Transfer each section which specifies SHF_ALLOC */
	pr_debug("final section addresses:\n");
	for (i = 0; i < info->hdr->e_shnum; i++) {
		void *dest;
		Elf_Shdr *shdr = &info->sechdrs[i];

		if (!(shdr->sh_flags & SHF_ALLOC))
			continue;

		if (shdr->sh_entsize & INIT_OFFSET_MASK)
			dest = mod->module_init
				+ (shdr->sh_entsize & ~INIT_OFFSET_MASK);
		else
			dest = mod->module_core + shdr->sh_entsize;

		if (shdr->sh_type != SHT_NOBITS)
			memcpy(dest, (void *)shdr->sh_addr, shdr->sh_size);
		/* Update sh_addr to point to copy in image. */
		shdr->sh_addr = (unsigned long)dest;
		pr_debug("\t0x%lx %s\n",
			 (long)shdr->sh_addr, info->secstrings + shdr->sh_name);
	}

	return 0;
}

static int check_module_license_and_versions(struct module *mod)
{
	/*
	 * ndiswrapper is under GPL by itself, but loads proprietary modules.
	 * Don't use add_taint_module(), as it would prevent ndiswrapper from
	 * using GPL-only symbols it needs.
	 */
	if (strcmp(mod->name, "ndiswrapper") == 0)
		add_taint(TAINT_PROPRIETARY_MODULE, LOCKDEP_NOW_UNRELIABLE);

	/* driverloader was caught wrongly pretending to be under GPL */
	if (strcmp(mod->name, "driverloader") == 0)
		add_taint_module(mod, TAINT_PROPRIETARY_MODULE,
				 LOCKDEP_NOW_UNRELIABLE);

	/* lve claims to be GPL but upstream won't provide source */
	if (strcmp(mod->name, "lve") == 0)
		add_taint_module(mod, TAINT_PROPRIETARY_MODULE,
				 LOCKDEP_NOW_UNRELIABLE);

#ifdef CONFIG_MODVERSIONS
	if ((mod->num_syms && !mod->crcs)
	    || (mod->num_gpl_syms && !mod->gpl_crcs)
	    || (mod->num_gpl_future_syms && !mod->gpl_future_crcs)
#ifdef CONFIG_UNUSED_SYMBOLS
	    || (mod->num_unused_syms && !mod->unused_crcs)
	    || (mod->num_unused_gpl_syms && !mod->unused_gpl_crcs)
#endif
		) {
		return try_to_force_load(mod,
					 "no versions for exported symbols");
	}
#endif
	return 0;
}

static void flush_module_icache(const struct module *mod)
{
	mm_segment_t old_fs;

	/* flush the icache in correct context */
	old_fs = get_fs();
	set_fs(KERNEL_DS);

	/*
	 * Flush the instruction cache, since we've played with text.
	 * Do it before processing of module parameters, so the module
	 * can provide parameter accessor functions of its own.
	 */
	if (mod->module_init)
		flush_icache_range((unsigned long)mod->module_init,
				   (unsigned long)mod->module_init
				   + mod->init_size);
	flush_icache_range((unsigned long)mod->module_core,
			   (unsigned long)mod->module_core + mod->core_size);

	set_fs(old_fs);
}

int __weak module_frob_arch_sections(Elf_Ehdr *hdr,
				     Elf_Shdr *sechdrs,
				     char *secstrings,
				     struct module *mod)
{
	return 0;
}

static struct module *layout_and_allocate(struct load_info *info, int flags)
{
	/* Module within temporary copy. */
	struct module *mod;
	int err;

	mod = setup_load_info(info, flags);
	if (IS_ERR(mod))
		return mod;

	err = check_modinfo(mod, info, flags);
	if (err)
		return ERR_PTR(err);

	/* Allow arches to frob section contents and sizes.  */
	err = module_frob_arch_sections(info->hdr, info->sechdrs,
					info->secstrings, mod);
	if (err < 0)
		return ERR_PTR(err);

	/* We will do a special allocation for per-cpu sections later. */
	info->sechdrs[info->index.pcpu].sh_flags &= ~(unsigned long)SHF_ALLOC;

	/* Determine total sizes, and put offsets in sh_entsize.  For now
	   this is done generically; there doesn't appear to be any
	   special cases for the architectures. */
	layout_sections(mod, info);
	layout_symtab(mod, info);

	/* Allocate and move to the final place */
	err = move_module(mod, info);
	if (err)
		return ERR_PTR(err);

	/* Module has been copied to its final place now: return it. */
	mod = (void *)info->sechdrs[info->index.mod].sh_addr;
	kmemleak_load_module(mod, info);
	return mod;
}

/* mod is no longer valid after this! */
static void module_deallocate(struct module *mod, struct load_info *info)
{
	percpu_modfree(mod);
	module_free(mod, mod->module_init);
	module_free(mod, mod->module_core);
}

int __weak module_finalize(const Elf_Ehdr *hdr,
			   const Elf_Shdr *sechdrs,
			   struct module *me)
{
	return 0;
}

static int post_relocation(struct module *mod, const struct load_info *info)
{
	/* Sort exception table now relocations are done. */
	sort_extable(mod->extable, mod->extable + mod->num_exentries);

	/* Copy relocated percpu area over. */
	percpu_modcopy(mod, (void *)info->sechdrs[info->index.pcpu].sh_addr,
		       info->sechdrs[info->index.pcpu].sh_size);

	/* Setup kallsyms-specific fields. */
	add_kallsyms(mod, info);

	/* Arch-specific module finalizing. */
	return module_finalize(info->hdr, info->sechdrs, mod);
}

/* Is this module of this name done loading?  No locks held. */
static bool finished_loading(const char *name)
{
	struct module *mod;
	bool ret;

	mutex_lock(&module_mutex);
	mod = find_module_all(name, strlen(name), true);
	ret = !mod || mod->state == MODULE_STATE_LIVE
		|| mod->state == MODULE_STATE_GOING;
	mutex_unlock(&module_mutex);

	return ret;
}

/* Call module constructors. */
static void do_mod_ctors(struct module *mod)
{
#ifdef CONFIG_CONSTRUCTORS
	unsigned long i;

	for (i = 0; i < mod->num_ctors; i++)
		mod->ctors[i]();
#endif
}

/* This is where the real work happens */
static int do_init_module(struct module *mod)
{
	int ret = 0;

	/*
	 * We want to find out whether @mod uses async during init.  Clear
	 * PF_USED_ASYNC.  async_schedule*() will set it.
	 */
	current->flags &= ~PF_USED_ASYNC;

	blocking_notifier_call_chain(&module_notify_list,
			MODULE_STATE_COMING, mod);

	/* Set RO and NX regions for core */
	set_section_ro_nx(mod->module_core,
				mod->core_text_size,
				mod->core_ro_size,
				mod->core_size);

	/* Set RO and NX regions for init */
	set_section_ro_nx(mod->module_init,
				mod->init_text_size,
				mod->init_ro_size,
				mod->init_size);

	do_mod_ctors(mod);
	/* Start the module */
	if (mod->init != NULL)
		ret = do_one_initcall(mod->init);
	if (ret < 0) {
		/* Init routine failed: abort.  Try to protect us from
                   buggy refcounters. */
		mod->state = MODULE_STATE_GOING;
		synchronize_sched();
		module_put(mod);
		blocking_notifier_call_chain(&module_notify_list,
					     MODULE_STATE_GOING, mod);
		free_module(mod);
		wake_up_all(&module_wq);
		return ret;
	}
	if (ret > 0) {
		pr_warn("%s: '%s'->init suspiciously returned %d, it should "
			"follow 0/-E convention\n"
			"%s: loading module anyway...\n",
			__func__, mod->name, ret, __func__);
		dump_stack();
	}

	/* Now it's a first class citizen! */
	mod->state = MODULE_STATE_LIVE;
	blocking_notifier_call_chain(&module_notify_list,
				     MODULE_STATE_LIVE, mod);

	/*
	 * We need to finish all async code before the module init sequence
	 * is done.  This has potential to deadlock.  For example, a newly
	 * detected block device can trigger request_module() of the
	 * default iosched from async probing task.  Once userland helper
	 * reaches here, async_synchronize_full() will wait on the async
	 * task waiting on request_module() and deadlock.
	 *
	 * This deadlock is avoided by perfomring async_synchronize_full()
	 * iff module init queued any async jobs.  This isn't a full
	 * solution as it will deadlock the same if module loading from
	 * async jobs nests more than once; however, due to the various
	 * constraints, this hack seems to be the best option for now.
	 * Please refer to the following thread for details.
	 *
	 * http://thread.gmane.org/gmane.linux.kernel/1420814
	 */
	if (current->flags & PF_USED_ASYNC)
		async_synchronize_full();

	mutex_lock(&module_mutex);
	/* Drop initial reference. */
	module_put(mod);
	trim_init_extable(mod);
	unwind_remove_table(mod->unwind_info, 1);
#ifdef CONFIG_KALLSYMS
	mod->num_symtab = mod->core_num_syms;
	mod->symtab = mod->core_symtab;
	mod->strtab = mod->core_strtab;
#endif
	unset_module_init_ro_nx(mod);
	module_free(mod, mod->module_init);
	mod->module_init = NULL;
	mod->init_size = 0;
	mod->init_ro_size = 0;
	mod->init_text_size = 0;
	mutex_unlock(&module_mutex);
	wake_up_all(&module_wq);

	return 0;
}

static int may_init_module(void)
{
	if (!capable(CAP_SYS_MODULE) || modules_disabled)
		return -EPERM;

	return 0;
}

/*
 * We try to place it in the list now to make sure it's unique before
 * we dedicate too many resources.  In particular, temporary percpu
 * memory exhaustion.
 */
static int add_unformed_module(struct module *mod)
{
	int err;
	struct module *old;

	mod->state = MODULE_STATE_UNFORMED;

again:
	mutex_lock(&module_mutex);
	old = find_module_all(mod->name, strlen(mod->name), true);
	if (old != NULL) {
		if (old->state == MODULE_STATE_COMING
		    || old->state == MODULE_STATE_UNFORMED) {
			/* Wait in case it fails to load. */
			mutex_unlock(&module_mutex);
			err = wait_event_interruptible(module_wq,
					       finished_loading(mod->name));
			if (err)
				goto out_unlocked;
			goto again;
		}
		err = -EEXIST;
		goto out;
	}
	list_add_rcu(&mod->list, &modules);
	err = 0;

out:
	mutex_unlock(&module_mutex);
out_unlocked:
	return err;
}

static int complete_formation(struct module *mod, struct load_info *info)
{
	int err;

	mutex_lock(&module_mutex);

	/* Find duplicate symbols (must be called under lock). */
	err = verify_export_symbols(mod);
	if (err < 0)
		goto out;

	/* This relies on module_mutex for list integrity. */
	module_bug_finalize(info->hdr, info->sechdrs, mod);

	/* Mark state as coming so strong_try_module_get() ignores us,
	 * but kallsyms etc. can see us. */
	mod->state = MODULE_STATE_COMING;

out:
	mutex_unlock(&module_mutex);
	return err;
}

static int unknown_module_param_cb(char *param, char *val, const char *modname)
{
	/* Check for magic 'dyndbg' arg */ 
	int ret = ddebug_dyndbg_module_param_cb(param, val, modname);
	if (ret != 0)
		pr_warn("%s: unknown parameter '%s' ignored\n", modname, param);
	return 0;
}

/* Allocate and load the module: note that size of section 0 is always
   zero, and we rely on this for optional sections. */
static int load_module(struct load_info *info, const char __user *uargs,
		       int flags)
{
	struct module *mod;
	long err;

	err = module_sig_check(info);
	if (err)
		goto free_copy;

	err = elf_header_check(info);
	if (err)
		goto free_copy;

	/* Figure out module layout, and allocate all the memory. */
	mod = layout_and_allocate(info, flags);
	if (IS_ERR(mod)) {
		err = PTR_ERR(mod);
		goto free_copy;
	}

	/* Reserve our place in the list. */
	err = add_unformed_module(mod);
	if (err)
		goto free_module;

#ifdef CONFIG_MODULE_SIG
	mod->sig_ok = info->sig_ok;
	if (!mod->sig_ok) {
		pr_notice_once("%s: module verification failed: signature "
			       "and/or  required key missing - tainting "
			       "kernel\n", mod->name);
		add_taint_module(mod, TAINT_UNSIGNED_MODULE, LOCKDEP_STILL_OK);
	}
#endif

	/* To avoid stressing percpu allocator, do this once we're unique. */
	err = percpu_modalloc(mod, info);
	if (err)
		goto unlink_mod;

	/* Now module is in final location, initialize linked lists, etc. */
	err = module_unload_init(mod);
	if (err)
		goto unlink_mod;

	/* Now we've got everything in the final locations, we can
	 * find optional sections. */
	err = find_module_sections(mod, info);
	if (err)
		goto free_unload;

	err = check_module_license_and_versions(mod);
	if (err)
		goto free_unload;

	/* Set up MODINFO_ATTR fields */
	setup_modinfo(mod, info);

	/* Fix up syms, so that st_value is a pointer to location. */
	err = simplify_symbols(mod, info);
	if (err < 0)
		goto free_modinfo;

	err = apply_relocations(mod, info);
	if (err < 0)
		goto free_modinfo;

	err = post_relocation(mod, info);
	if (err < 0)
		goto free_modinfo;

	flush_module_icache(mod);

	/* Now copy in args */
	mod->args = strndup_user(uargs, ~0UL >> 1);
	if (IS_ERR(mod->args)) {
		err = PTR_ERR(mod->args);
		goto free_arch_cleanup;
	}

	dynamic_debug_setup(info->debug, info->num_debug);

	/* Ftrace init must be called in the MODULE_STATE_UNFORMED state */
	ftrace_module_init(mod);

	/* Finally it's fully formed, ready to start executing. */
	err = complete_formation(mod, info);
	if (err)
		goto ddebug_cleanup;

	/* Module is ready to execute: parsing args may do that. */
	err = parse_args(mod->name, mod->args, mod->kp, mod->num_kp,
			 -32768, 32767, unknown_module_param_cb);
	if (err < 0)
		goto bug_cleanup;

	/* Link in to syfs. */
	err = mod_sysfs_setup(mod, info, mod->kp, mod->num_kp);
	if (err < 0)
		goto bug_cleanup;

	/* Initialize unwind table */
	add_unwind_table(mod, info);

	/* Get rid of temporary copy. */
	free_copy(info);

	/* Done! */
	trace_module_load(mod);

	return do_init_module(mod);

 bug_cleanup:
	/* module_bug_cleanup needs module_mutex protection */
	mutex_lock(&module_mutex);
	module_bug_cleanup(mod);
	mutex_unlock(&module_mutex);
 ddebug_cleanup:
	dynamic_debug_remove(info->debug);
	synchronize_sched();
	kfree(mod->args);
 free_arch_cleanup:
	module_arch_cleanup(mod);
 free_modinfo:
	free_modinfo(mod);
 free_unload:
	module_unload_free(mod);
 unlink_mod:
	mutex_lock(&module_mutex);
	/* Unlink carefully: kallsyms could be walking list. */
	list_del_rcu(&mod->list);
	wake_up_all(&module_wq);
	mutex_unlock(&module_mutex);
 free_module:
	module_deallocate(mod, info);
 free_copy:
	free_copy(info);
	return err;
}

SYSCALL_DEFINE3(init_module, void __user *, umod,
		unsigned long, len, const char __user *, uargs)
{
	int err;
	struct load_info info = { };

	err = may_init_module();
	if (err)
		return err;

	pr_debug("init_module: umod=%p, len=%lu, uargs=%p\n",
	       umod, len, uargs);

	err = copy_module_from_user(umod, len, &info);
	if (err)
		return err;

	return load_module(&info, uargs, 0);
}

SYSCALL_DEFINE3(finit_module, int, fd, const char __user *, uargs, int, flags)
{
	int err;
	struct load_info info = { };

	err = may_init_module();
	if (err)
		return err;

	pr_debug("finit_module: fd=%d, uargs=%p, flags=%i\n", fd, uargs, flags);

	if (flags & ~(MODULE_INIT_IGNORE_MODVERSIONS
		      |MODULE_INIT_IGNORE_VERMAGIC))
		return -EINVAL;

	err = copy_module_from_fd(fd, &info);
	if (err)
		return err;

	return load_module(&info, uargs, flags);
}

static inline int within(unsigned long addr, void *start, unsigned long size)
{
	return ((void *)addr >= start && (void *)addr < start + size);
}

#ifdef CONFIG_KALLSYMS
/*
 * This ignores the intensely annoying "mapping symbols" found
 * in ARM ELF files: $a, $t and $d.
 */
static inline int is_arm_mapping_symbol(const char *str)
{
	return str[0] == '$' && strchr("atd", str[1])
	       && (str[2] == '\0' || str[2] == '.');
}

static const char *get_ksymbol(struct module *mod,
			       unsigned long addr,
			       unsigned long *size,
			       unsigned long *offset)
{
	unsigned int i, best = 0;
	unsigned long nextval;

	/* At worse, next value is at end of module */
	if (within_module_init(addr, mod))
		nextval = (unsigned long)mod->module_init+mod->init_text_size;
	else
		nextval = (unsigned long)mod->module_core+mod->core_text_size;

	/* Scan for closest preceding symbol, and next symbol. (ELF
	   starts real symbols at 1). */
	for (i = 1; i < mod->num_symtab; i++) {
		if (mod->symtab[i].st_shndx == SHN_UNDEF)
			continue;

		/* We ignore unnamed symbols: they're uninformative
		 * and inserted at a whim. */
		if (mod->symtab[i].st_value <= addr
		    && mod->symtab[i].st_value > mod->symtab[best].st_value
		    && *(mod->strtab + mod->symtab[i].st_name) != '\0'
		    && !is_arm_mapping_symbol(mod->strtab + mod->symtab[i].st_name))
			best = i;
		if (mod->symtab[i].st_value > addr
		    && mod->symtab[i].st_value < nextval
		    && *(mod->strtab + mod->symtab[i].st_name) != '\0'
		    && !is_arm_mapping_symbol(mod->strtab + mod->symtab[i].st_name))
			nextval = mod->symtab[i].st_value;
	}

	if (!best)
		return NULL;

	if (size)
		*size = nextval - mod->symtab[best].st_value;
	if (offset)
		*offset = addr - mod->symtab[best].st_value;
	return mod->strtab + mod->symtab[best].st_name;
}

/* For kallsyms to ask for address resolution.  NULL means not found.  Careful
 * not to lock to avoid deadlock on oopses, simply disable preemption. */
const char *module_address_lookup(unsigned long addr,
			    unsigned long *size,
			    unsigned long *offset,
			    char **modname,
			    char *namebuf)
{
	struct module *mod;
	const char *ret = NULL;

	preempt_disable();
	list_for_each_entry_rcu(mod, &modules, list) {
		if (mod->state == MODULE_STATE_UNFORMED)
			continue;
		if (within_module_init(addr, mod) ||
		    within_module_core(addr, mod)) {
			if (modname)
				*modname = mod->name;
			ret = get_ksymbol(mod, addr, size, offset);
			break;
		}
	}
	/* Make a copy in here where it's safe */
	if (ret) {
		strncpy(namebuf, ret, KSYM_NAME_LEN - 1);
		ret = namebuf;
	}
	preempt_enable();
	return ret;
}

int lookup_module_symbol_name(unsigned long addr, char *symname)
{
	struct module *mod;

	preempt_disable();
	list_for_each_entry_rcu(mod, &modules, list) {
		if (mod->state == MODULE_STATE_UNFORMED)
			continue;
		if (within_module_init(addr, mod) ||
		    within_module_core(addr, mod)) {
			const char *sym;

			sym = get_ksymbol(mod, addr, NULL, NULL);
			if (!sym)
				goto out;
			strlcpy(symname, sym, KSYM_NAME_LEN);
			preempt_enable();
			return 0;
		}
	}
out:
	preempt_enable();
	return -ERANGE;
}

int lookup_module_symbol_attrs(unsigned long addr, unsigned long *size,
			unsigned long *offset, char *modname, char *name)
{
	struct module *mod;

	preempt_disable();
	list_for_each_entry_rcu(mod, &modules, list) {
		if (mod->state == MODULE_STATE_UNFORMED)
			continue;
		if (within_module_init(addr, mod) ||
		    within_module_core(addr, mod)) {
			const char *sym;

			sym = get_ksymbol(mod, addr, size, offset);
			if (!sym)
				goto out;
			if (modname)
				strlcpy(modname, mod->name, MODULE_NAME_LEN);
			if (name)
				strlcpy(name, sym, KSYM_NAME_LEN);
			preempt_enable();
			return 0;
		}
	}
out:
	preempt_enable();
	return -ERANGE;
}

int module_get_kallsym(unsigned int symnum, unsigned long *value, char *type,
			char *name, char *module_name, int *exported)
{
	struct module *mod;

	preempt_disable();
	list_for_each_entry_rcu(mod, &modules, list) {
		if (mod->state == MODULE_STATE_UNFORMED)
			continue;
		if (symnum < mod->num_symtab) {
			*value = mod->symtab[symnum].st_value;
			*type = mod->symtab[symnum].st_info;
			strlcpy(name, mod->strtab + mod->symtab[symnum].st_name,
				KSYM_NAME_LEN);
			strlcpy(module_name, mod->name, MODULE_NAME_LEN);
			*exported = is_exported(name, *value, mod);
			preempt_enable();
			return 0;
		}
		symnum -= mod->num_symtab;
	}
	preempt_enable();
	return -ERANGE;
}

static unsigned long mod_find_symname(struct module *mod, const char *name)
{
	unsigned int i;

	for (i = 0; i < mod->num_symtab; i++)
		if (strcmp(name, mod->strtab+mod->symtab[i].st_name) == 0 &&
		    mod->symtab[i].st_info != 'U')
			return mod->symtab[i].st_value;
	return 0;
}

/* Look for this name: can be of form module:name. */
unsigned long module_kallsyms_lookup_name(const char *name)
{
	struct module *mod;
	char *colon;
	unsigned long ret = 0;

	/* Don't lock: we're in enough trouble already. */
	preempt_disable();
	if ((colon = strchr(name, ':')) != NULL) {
		if ((mod = find_module_all(name, colon - name, false)) != NULL)
			ret = mod_find_symname(mod, colon+1);
	} else {
		list_for_each_entry_rcu(mod, &modules, list) {
			if (mod->state == MODULE_STATE_UNFORMED)
				continue;
			if ((ret = mod_find_symname(mod, name)) != 0)
				break;
		}
	}
	preempt_enable();
	return ret;
}

int module_kallsyms_on_each_symbol(int (*fn)(void *, const char *,
					     struct module *, unsigned long),
				   void *data)
{
	struct module *mod;
	unsigned int i;
	int ret;

	list_for_each_entry(mod, &modules, list) {
		if (mod->state == MODULE_STATE_UNFORMED)
			continue;
		for (i = 0; i < mod->num_symtab; i++) {
			ret = fn(data, mod->strtab + mod->symtab[i].st_name,
				 mod, mod->symtab[i].st_value);
			if (ret != 0)
				return ret;
		}
	}
	return 0;
}
#endif /* CONFIG_KALLSYMS */

static char *module_flags(struct module *mod, char *buf)
{
	int bx = 0;

	BUG_ON(mod->state == MODULE_STATE_UNFORMED);
	if (mod->taints ||
	    mod->state == MODULE_STATE_GOING ||
	    mod->state == MODULE_STATE_COMING) {
		buf[bx++] = '(';
		bx += module_flags_taint(mod, buf + bx);
		/* Show a - for module-is-being-unloaded */
		if (mod->state == MODULE_STATE_GOING)
			buf[bx++] = '-';
		/* Show a + for module-is-being-loaded */
		if (mod->state == MODULE_STATE_COMING)
			buf[bx++] = '+';
		buf[bx++] = ')';
	}
	buf[bx] = '\0';

	return buf;
}

#ifdef CONFIG_PROC_FS
/* Called by the /proc file system to return a list of modules. */
static void *m_start(struct seq_file *m, loff_t *pos)
{
	mutex_lock(&module_mutex);
	return seq_list_start(&modules, *pos);
}

static void *m_next(struct seq_file *m, void *p, loff_t *pos)
{
	return seq_list_next(p, &modules, pos);
}

static void m_stop(struct seq_file *m, void *p)
{
	mutex_unlock(&module_mutex);
}

static int m_show(struct seq_file *m, void *p)
{
	struct module *mod = list_entry(p, struct module, list);
	char buf[8];

	/* We always ignore unformed modules. */
	if (mod->state == MODULE_STATE_UNFORMED)
		return 0;

	seq_printf(m, "%s %u",
		   mod->name, mod->init_size + mod->core_size);
	print_unload_info(m, mod);

	/* Informative for users. */
	seq_printf(m, " %s",
		   mod->state == MODULE_STATE_GOING ? "Unloading":
		   mod->state == MODULE_STATE_COMING ? "Loading":
		   "Live");
	/* Used by oprofile and other similar tools. */
	seq_printf(m, " 0x%pK", mod->module_core);

	/* Taints info */
	if (mod->taints)
		seq_printf(m, " %s", module_flags(mod, buf));

	seq_printf(m, "\n");
	return 0;
}

/* Format: modulename size refcount deps address

   Where refcount is a number or -, and deps is a comma-separated list
   of depends or -.
*/
static const struct seq_operations modules_op = {
	.start	= m_start,
	.next	= m_next,
	.stop	= m_stop,
	.show	= m_show
};

static int modules_open(struct inode *inode, struct file *file)
{
	return seq_open(file, &modules_op);
}

static const struct file_operations proc_modules_operations = {
	.open		= modules_open,
	.read		= seq_read,
	.llseek		= seq_lseek,
	.release	= seq_release,
};

static int __init proc_modules_init(void)
{
	proc_create("modules", 0, NULL, &proc_modules_operations);
	return 0;
}
module_init(proc_modules_init);
#endif

/* Given an address, look for it in the module exception tables. */
const struct exception_table_entry *search_module_extables(unsigned long addr)
{
	const struct exception_table_entry *e = NULL;
	struct module *mod;

	preempt_disable();
	list_for_each_entry_rcu(mod, &modules, list) {
		if (mod->state == MODULE_STATE_UNFORMED)
			continue;
		if (mod->num_exentries == 0)
			continue;

		e = search_extable(mod->extable,
				   mod->extable + mod->num_exentries - 1,
				   addr);
		if (e)
			break;
	}
	preempt_enable();

	/* Now, if we found one, we are running inside it now, hence
	   we cannot unload the module, hence no refcnt needed. */
	return e;
}

/*
 * is_module_address - is this address inside a module?
 * @addr: the address to check.
 *
 * See is_module_text_address() if you simply want to see if the address
 * is code (not data).
 */
bool is_module_address(unsigned long addr)
{
	bool ret;

	preempt_disable();
	ret = __module_address(addr) != NULL;
	preempt_enable();

	return ret;
}

/*
 * __module_address - get the module which contains an address.
 * @addr: the address.
 *
 * Must be called with preempt disabled or module mutex held so that
 * module doesn't get freed during this.
 */
struct module *__module_address(unsigned long addr)
{
	struct module *mod;

	if (addr < module_addr_min || addr > module_addr_max)
		return NULL;

	list_for_each_entry_rcu(mod, &modules, list) {
		if (mod->state == MODULE_STATE_UNFORMED)
			continue;
		if (within_module_core(addr, mod)
		    || within_module_init(addr, mod))
			return mod;
	}
	return NULL;
}
EXPORT_SYMBOL_GPL(__module_address);

/*
 * is_module_text_address - is this address inside module code?
 * @addr: the address to check.
 *
 * See is_module_address() if you simply want to see if the address is
 * anywhere in a module.  See kernel_text_address() for testing if an
 * address corresponds to kernel or module code.
 */
bool is_module_text_address(unsigned long addr)
{
	bool ret;

	preempt_disable();
	ret = __module_text_address(addr) != NULL;
	preempt_enable();

	return ret;
}

/*
 * __module_text_address - get the module whose code contains an address.
 * @addr: the address.
 *
 * Must be called with preempt disabled or module mutex held so that
 * module doesn't get freed during this.
 */
struct module *__module_text_address(unsigned long addr)
{
	struct module *mod = __module_address(addr);
	if (mod) {
		/* Make sure it's within the text section. */
		if (!within(addr, mod->module_init, mod->init_text_size)
		    && !within(addr, mod->module_core, mod->core_text_size))
			mod = NULL;
	}
	return mod;
}
EXPORT_SYMBOL_GPL(__module_text_address);

/* Don't grab lock, we're oopsing. */
void print_modules(void)
{
	struct module *mod;
	char buf[8];

	printk(KERN_DEFAULT "Modules linked in:");
	/* Most callers should already have preempt disabled, but make sure */
	preempt_disable();
	list_for_each_entry_rcu(mod, &modules, list) {
		if (mod->state == MODULE_STATE_UNFORMED)
			continue;
		pr_cont(" %s%s", mod->name, module_flags(mod, buf));
	}
	preempt_enable();
	if (last_unloaded_module[0])
<<<<<<< HEAD
		printk(" [last unloaded: %s]", last_unloaded_module);
	printk("\n");
#ifdef CONFIG_SUSE_KERNEL_SUPPORTED
	printk("Supported: %s\n", supported_printable(get_taint()));
#endif
=======
		pr_cont(" [last unloaded: %s]", last_unloaded_module);
	pr_cont("\n");
>>>>>>> d6d211db
}

#ifdef CONFIG_MODVERSIONS
/* Generate the signature for all relevant module structures here.
 * If these change, we don't want to try to parse the module. */
void module_layout(struct module *mod,
		   struct modversion_info *ver,
		   struct kernel_param *kp,
		   struct kernel_symbol *ks,
		   struct tracepoint * const *tp)
{
}
EXPORT_SYMBOL(module_layout);
#endif<|MERGE_RESOLUTION|>--- conflicted
+++ resolved
@@ -1048,17 +1048,14 @@
 		buf[l++] = 'F';
 	if (mod->taints & (1 << TAINT_CRAP))
 		buf[l++] = 'C';
-<<<<<<< HEAD
+	if (mod->taints & (1 << TAINT_UNSIGNED_MODULE))
+		buf[l++] = 'E';
 #ifdef CONFIG_SUSE_KERNEL_SUPPORTED
 	if (mod->taints & (1 << TAINT_NO_SUPPORT))
 		buf[l++] = 'N';
 	if (mod->taints & (1 << TAINT_EXTERNAL_SUPPORT))
 		buf[l++] = 'X';
 #endif
-=======
-	if (mod->taints & (1 << TAINT_UNSIGNED_MODULE))
-		buf[l++] = 'E';
->>>>>>> d6d211db
 	/*
 	 * TAINT_FORCED_RMMOD: could be added.
 	 * TAINT_CPU_OUT_OF_SPEC, TAINT_MACHINE_CHECK, TAINT_BAD_PAGE don't
@@ -3932,16 +3929,11 @@
 	}
 	preempt_enable();
 	if (last_unloaded_module[0])
-<<<<<<< HEAD
-		printk(" [last unloaded: %s]", last_unloaded_module);
-	printk("\n");
+		pr_cont(" [last unloaded: %s]", last_unloaded_module);
+	pr_cont("\n");
 #ifdef CONFIG_SUSE_KERNEL_SUPPORTED
 	printk("Supported: %s\n", supported_printable(get_taint()));
 #endif
-=======
-		pr_cont(" [last unloaded: %s]", last_unloaded_module);
-	pr_cont("\n");
->>>>>>> d6d211db
 }
 
 #ifdef CONFIG_MODVERSIONS
