--- conflicted
+++ resolved
@@ -1983,7 +1983,6 @@
 	add_sect_attrs(mod, info);
 	add_notes_attrs(mod, info);
 
-<<<<<<< HEAD
 #ifdef CONFIG_SUSE_KERNEL_SUPPORTED
 	if (mod->taints & (1 << TAINT_EXTERNAL_SUPPORT)) {
 		pr_notice("%s: externally supported module, "
@@ -2007,9 +2006,6 @@
 	}
 #endif
 
-	kobject_uevent(&mod->mkobj.kobj, KOBJ_ADD);
-=======
->>>>>>> f5247949
 	return 0;
 
 #ifdef CONFIG_SUSE_KERNEL_SUPPORTED
