/*
 *  linux/kernel/printk.c
 *
 *  Copyright (C) 1991, 1992  Linus Torvalds
 *
 * Modified to make sys_syslog() more flexible: added commands to
 * return the last 4k of kernel messages, regardless of whether
 * they've been read or not.  Added option to suppress kernel printk's
 * to the console.  Added hook for sending the console messages
 * elsewhere, in preparation for a serial line console (someday).
 * Ted Ts'o, 2/11/93.
 * Modified for sysctl support, 1/8/97, Chris Horn.
 * Fixed SMP synchronization, 08/08/99, Manfred Spraul
 *     manfred@colorfullife.com
 * Rewrote bits to get rid of console_lock
 *	01Mar01 Andrew Morton
 */

#include <linux/kernel.h>
#include <linux/mm.h>
#include <linux/tty.h>
#include <linux/tty_driver.h>
#include <linux/console.h>
#include <linux/init.h>
#include <linux/jiffies.h>
#include <linux/nmi.h>
#include <linux/module.h>
#include <linux/moduleparam.h>
#include <linux/interrupt.h>			/* For in_interrupt() */
#include <linux/delay.h>
#include <linux/smp.h>
#include <linux/security.h>
#include <linux/bootmem.h>
#include <linux/memblock.h>
#include <linux/syscalls.h>
#include <linux/kexec.h>
#include <linux/kdb.h>
#include <linux/ratelimit.h>
#include <linux/kmsg_dump.h>
#include <linux/syslog.h>
#include <linux/cpu.h>
#include <linux/notifier.h>
#include <linux/rculist.h>
#include <linux/poll.h>
#include <linux/irq_work.h>
#include <linux/utsname.h>
#include <linux/ctype.h>
#include <linux/uio.h>
#include <linux/jhash.h>
#include <linux/device.h>

#include <asm/uaccess.h>

#define CREATE_TRACE_POINTS
#include <trace/events/printk.h>

#include "console_cmdline.h"
#include "braille.h"

int console_printk[4] = {
	CONSOLE_LOGLEVEL_DEFAULT,	/* console_loglevel */
	MESSAGE_LOGLEVEL_DEFAULT,	/* default_message_loglevel */
	CONSOLE_LOGLEVEL_MIN,		/* minimum_console_loglevel */
	CONSOLE_LOGLEVEL_DEFAULT,	/* default_console_loglevel */
};

/*
 * Low level drivers may need that to know if they can schedule in
 * their unblank() callback or not. So let's export it.
 */
int oops_in_progress;
EXPORT_SYMBOL(oops_in_progress);

/*
 * console_sem protects the console_drivers list, and also
 * provides serialisation for access to the entire console
 * driver system.
 */
static DEFINE_SEMAPHORE(console_sem);
struct console *console_drivers;
EXPORT_SYMBOL_GPL(console_drivers);

#ifdef CONFIG_LOCKDEP
static struct lockdep_map console_lock_dep_map = {
	.name = "console_lock"
};
#endif

/*
 * Number of registered extended console drivers.
 *
 * If extended consoles are present, in-kernel cont reassembly is disabled
 * and each fragment is stored as a separate log entry with proper
 * continuation flag so that every emitted message has full metadata.  This
 * doesn't change the result for regular consoles or /proc/kmsg.  For
 * /dev/kmsg, as long as the reader concatenates messages according to
 * consecutive continuation flags, the end result should be the same too.
 */
static int nr_ext_console_drivers;

/*
 * Helper macros to handle lockdep when locking/unlocking console_sem. We use
 * macros instead of functions so that _RET_IP_ contains useful information.
 */
#define down_console_sem() do { \
	down(&console_sem);\
	mutex_acquire(&console_lock_dep_map, 0, 0, _RET_IP_);\
} while (0)

static int __down_trylock_console_sem(unsigned long ip)
{
	if (down_trylock(&console_sem))
		return 1;
	mutex_acquire(&console_lock_dep_map, 0, 1, ip);
	return 0;
}
#define down_trylock_console_sem() __down_trylock_console_sem(_RET_IP_)

#define up_console_sem() do { \
	mutex_release(&console_lock_dep_map, 1, _RET_IP_);\
	up(&console_sem);\
} while (0)

/*
 * This is used for debugging the mess that is the VT code by
 * keeping track if we have the console semaphore held. It's
 * definitely not the perfect debug tool (we don't know if _WE_
 * hold it and are racing, but it helps tracking those weird code
 * paths in the console code where we end up in places I want
 * locked without the console sempahore held).
 */
static int console_locked, console_suspended;

/*
 * If exclusive_console is non-NULL then only this console is to be printed to.
 */
static struct console *exclusive_console;

/*
 *	Array of consoles built from command line options (console=)
 */

#define MAX_CMDLINECONSOLES 8

static struct console_cmdline console_cmdline[MAX_CMDLINECONSOLES];

static int selected_console = -1;
static int preferred_console = -1;
int console_set_on_cmdline;
EXPORT_SYMBOL(console_set_on_cmdline);

/* Flag: console code may call schedule() */
static int console_may_schedule;

/*
 * The printk log buffer consists of a chain of concatenated variable
 * length records. Every record starts with a record header, containing
 * the overall length of the record.
 *
 * The heads to the first and last entry in the buffer, as well as the
 * sequence numbers of these entries are maintained when messages are
 * stored.
 *
 * If the heads indicate available messages, the length in the header
 * tells the start next message. A length == 0 for the next message
 * indicates a wrap-around to the beginning of the buffer.
 *
 * Every record carries the monotonic timestamp in microseconds, as well as
 * the standard userspace syslog level and syslog facility. The usual
 * kernel messages use LOG_KERN; userspace-injected messages always carry
 * a matching syslog facility, by default LOG_USER. The origin of every
 * message can be reliably determined that way.
 *
 * The human readable log message directly follows the message header. The
 * length of the message text is stored in the header, the stored message
 * is not terminated.
 *
 * Optionally, a message can carry a dictionary of properties (key/value pairs),
 * to provide userspace with a machine-readable message context.
 *
 * Examples for well-defined, commonly used property names are:
 *   DEVICE=b12:8               device identifier
 *                                b12:8         block dev_t
 *                                c127:3        char dev_t
 *                                n8            netdev ifindex
 *                                +sound:card0  subsystem:devname
 *   SUBSYSTEM=pci              driver-core subsystem name
 *
 * Valid characters in property names are [a-zA-Z0-9.-_]. The plain text value
 * follows directly after a '=' character. Every property is terminated by
 * a '\0' character. The last property is not terminated.
 *
 * Example of a message structure:
 *   0000  ff 8f 00 00 00 00 00 00      monotonic time in nsec
 *   0008  34 00                        record is 52 bytes long
 *   000a        0b 00                  text is 11 bytes long
 *   000c              1f 00            dictionary is 23 bytes long
 *   000e                    03 00      LOG_KERN (facility) LOG_ERR (level)
 *   0010  69 74 27 73 20 61 20 6c      "it's a l"
 *         69 6e 65                     "ine"
 *   001b           44 45 56 49 43      "DEVIC"
 *         45 3d 62 38 3a 32 00 44      "E=b8:2\0D"
 *         52 49 56 45 52 3d 62 75      "RIVER=bu"
 *         67                           "g"
 *   0032     00 00 00                  padding to next message header
 *
 * The 'struct printk_log' buffer header must never be directly exported to
 * userspace, it is a kernel-private implementation detail that might
 * need to be changed in the future, when the requirements change.
 *
 * /dev/kmsg exports the structured data in the following line format:
 *   "<level>,<sequnum>,<timestamp>,<contflag>[,additional_values, ... ];<message text>\n"
 *
 * Users of the export format should ignore possible additional values
 * separated by ',', and find the message after the ';' character.
 *
 * The optional key/value pairs are attached as continuation lines starting
 * with a space character and terminated by a newline. All possible
 * non-prinatable characters are escaped in the "\xff" notation.
 */

enum log_flags {
	LOG_NOCONS	= 1,	/* already flushed, do not print to console */
	LOG_NEWLINE	= 2,	/* text ended with a newline */
	LOG_PREFIX	= 4,	/* text started with a prefix */
	LOG_CONT	= 8,	/* text is a fragment of a continuation line */
};

struct printk_log {
	u64 ts_nsec;		/* timestamp in nanoseconds */
	u16 len;		/* length of entire record */
	u16 text_len;		/* length of text buffer */
	u16 dict_len;		/* length of dictionary buffer */
	u8 facility;		/* syslog facility */
	u8 flags:5;		/* internal record flags */
	u8 level:3;		/* syslog level */
};

/*
 * The logbuf_lock protects kmsg buffer, indices, counters.  This can be taken
 * within the scheduler's rq lock. It must be released before calling
 * console_unlock() or anything else that might wake up a process.
 */
static DEFINE_RAW_SPINLOCK(logbuf_lock);

#ifdef CONFIG_PRINTK
DECLARE_WAIT_QUEUE_HEAD(log_wait);
/* the next printk record to read by syslog(READ) or /proc/kmsg */
static u64 syslog_seq;
static u32 syslog_idx;
static enum log_flags syslog_prev;
static size_t syslog_partial;

/* index and sequence number of the first record stored in the buffer */
static u64 log_first_seq;
static u32 log_first_idx;

/* index and sequence number of the next record to store in the buffer */
static u64 log_next_seq;
static u32 log_next_idx;

/* the next printk record to write to the console */
static u64 console_seq;
static u32 console_idx;
static enum log_flags console_prev;

/* the next printk record to read after the last 'clear' command */
static u64 clear_seq;
static u32 clear_idx;

#define PREFIX_MAX		32
#define LOG_LINE_MAX		(1024 - PREFIX_MAX)

/* record buffer */
#if defined(CONFIG_HAVE_EFFICIENT_UNALIGNED_ACCESS)
#define LOG_ALIGN 4
#else
#define LOG_ALIGN __alignof__(struct printk_log)
#endif
#define __LOG_BUF_LEN (1 << CONFIG_LOG_BUF_SHIFT)
static char __log_buf[__LOG_BUF_LEN] __aligned(LOG_ALIGN);
static char *log_buf = __log_buf;
static u32 log_buf_len = __LOG_BUF_LEN;

/* Return log buffer address */
char *log_buf_addr_get(void)
{
	return log_buf;
}

/* Return log buffer size */
u32 log_buf_len_get(void)
{
	return log_buf_len;
}

/* human readable text of the record */
static char *log_text(const struct printk_log *msg)
{
	return (char *)msg + sizeof(struct printk_log);
}

/* optional key/value pair dictionary attached to the record */
static char *log_dict(const struct printk_log *msg)
{
	return (char *)msg + sizeof(struct printk_log) + msg->text_len;
}

/* get record by index; idx must point to valid msg */
static struct printk_log *log_from_idx(u32 idx)
{
	struct printk_log *msg = (struct printk_log *)(log_buf + idx);

	/*
	 * A length == 0 record is the end of buffer marker. Wrap around and
	 * read the message at the start of the buffer.
	 */
	if (!msg->len)
		return (struct printk_log *)log_buf;
	return msg;
}

/* get next record; idx must point to valid msg */
static u32 log_next(u32 idx)
{
	struct printk_log *msg = (struct printk_log *)(log_buf + idx);

	/* length == 0 indicates the end of the buffer; wrap */
	/*
	 * A length == 0 record is the end of buffer marker. Wrap around and
	 * read the message at the start of the buffer as *this* one, and
	 * return the one after that.
	 */
	if (!msg->len) {
		msg = (struct printk_log *)log_buf;
		return msg->len;
	}
	return idx + msg->len;
}

/*
 * Check whether there is enough free space for the given message.
 *
 * The same values of first_idx and next_idx mean that the buffer
 * is either empty or full.
 *
 * If the buffer is empty, we must respect the position of the indexes.
 * They cannot be reset to the beginning of the buffer.
 */
static int logbuf_has_space(u32 msg_size, bool empty)
{
	u32 free;

	if (log_next_idx > log_first_idx || empty)
		free = max(log_buf_len - log_next_idx, log_first_idx);
	else
		free = log_first_idx - log_next_idx;

	/*
	 * We need space also for an empty header that signalizes wrapping
	 * of the buffer.
	 */
	return free >= msg_size + sizeof(struct printk_log);
}

static int log_make_free_space(u32 msg_size)
{
	while (log_first_seq < log_next_seq) {
		if (logbuf_has_space(msg_size, false))
			return 0;
		/* drop old messages until we have enough contiguous space */
		log_first_idx = log_next(log_first_idx);
		log_first_seq++;
	}

	/* sequence numbers are equal, so the log buffer is empty */
	if (logbuf_has_space(msg_size, true))
		return 0;

	return -ENOMEM;
}

/* compute the message size including the padding bytes */
static u32 msg_used_size(u16 text_len, u16 dict_len, u32 *pad_len)
{
	u32 size;

	size = sizeof(struct printk_log) + text_len + dict_len;
	*pad_len = (-size) & (LOG_ALIGN - 1);
	size += *pad_len;

	return size;
}

/*
 * Define how much of the log buffer we could take at maximum. The value
 * must be greater than two. Note that only half of the buffer is available
 * when the index points to the middle.
 */
#define MAX_LOG_TAKE_PART 4
static const char trunc_msg[] = "<truncated>";

static u32 truncate_msg(u16 *text_len, u16 *trunc_msg_len,
			u16 *dict_len, u32 *pad_len)
{
	/*
	 * The message should not take the whole buffer. Otherwise, it might
	 * get removed too soon.
	 */
	u32 max_text_len = log_buf_len / MAX_LOG_TAKE_PART;
	if (*text_len > max_text_len)
		*text_len = max_text_len;
	/* enable the warning message */
	*trunc_msg_len = strlen(trunc_msg);
	/* disable the "dict" completely */
	*dict_len = 0;
	/* compute the size again, count also the warning message */
	return msg_used_size(*text_len + *trunc_msg_len, 0, pad_len);
}

/* insert record into the buffer, discard old ones, update heads */
static int log_store(int facility, int level,
		     enum log_flags flags, u64 ts_nsec,
		     const char *dict, u16 dict_len,
		     const char *text, u16 text_len)
{
	struct printk_log *msg;
	u32 size, pad_len;
	u16 trunc_msg_len = 0;

	/* number of '\0' padding bytes to next message */
	size = msg_used_size(text_len, dict_len, &pad_len);

	if (log_make_free_space(size)) {
		/* truncate the message if it is too long for empty buffer */
		size = truncate_msg(&text_len, &trunc_msg_len,
				    &dict_len, &pad_len);
		/* survive when the log buffer is too small for trunc_msg */
		if (log_make_free_space(size))
			return 0;
	}

	if (log_next_idx + size + sizeof(struct printk_log) > log_buf_len) {
		/*
		 * This message + an additional empty header does not fit
		 * at the end of the buffer. Add an empty header with len == 0
		 * to signify a wrap around.
		 */
		memset(log_buf + log_next_idx, 0, sizeof(struct printk_log));
		log_next_idx = 0;
	}

	/* fill message */
	msg = (struct printk_log *)(log_buf + log_next_idx);
	memcpy(log_text(msg), text, text_len);
	msg->text_len = text_len;
	if (trunc_msg_len) {
		memcpy(log_text(msg) + text_len, trunc_msg, trunc_msg_len);
		msg->text_len += trunc_msg_len;
	}
	memcpy(log_dict(msg), dict, dict_len);
	msg->dict_len = dict_len;
	msg->facility = facility;
	msg->level = level & 7;
	msg->flags = flags & 0x1f;
	if (ts_nsec > 0)
		msg->ts_nsec = ts_nsec;
	else
		msg->ts_nsec = local_clock();
	memset(log_dict(msg) + dict_len, 0, pad_len);
	msg->len = size;

	/* insert message */
	log_next_idx += msg->len;
	log_next_seq++;

	return msg->text_len;
}

int dmesg_restrict = IS_ENABLED(CONFIG_SECURITY_DMESG_RESTRICT);

static int syslog_action_restricted(int type)
{
	if (dmesg_restrict)
		return 1;
	/*
	 * Unless restricted, we allow "read all" and "get buffer size"
	 * for everybody.
	 */
	return type != SYSLOG_ACTION_READ_ALL &&
	       type != SYSLOG_ACTION_SIZE_BUFFER;
}

int check_syslog_permissions(int type, int source)
{
	/*
	 * If this is from /proc/kmsg and we've already opened it, then we've
	 * already done the capabilities checks at open time.
	 */
<<<<<<< HEAD
	if (from_file && type != SYSLOG_ACTION_OPEN)
=======
	if (source == SYSLOG_FROM_PROC && type != SYSLOG_ACTION_OPEN)
>>>>>>> 827c24bc
		goto ok;

	if (syslog_action_restricted(type)) {
		if (capable(CAP_SYSLOG))
			goto ok;
		/*
		 * For historical reasons, accept CAP_SYS_ADMIN too, with
		 * a warning.
		 */
		if (capable(CAP_SYS_ADMIN)) {
			pr_warn_once("%s (%d): Attempt to access syslog with "
				     "CAP_SYS_ADMIN but no CAP_SYSLOG "
				     "(deprecated).\n",
				 current->comm, task_pid_nr(current));
			goto ok;
		}
		return -EPERM;
	}
ok:
	return security_syslog(type);
}

static void append_char(char **pp, char *e, char c)
{
	if (*pp < e)
		*(*pp)++ = c;
}

static ssize_t msg_print_ext_header(char *buf, size_t size,
				    struct printk_log *msg, u64 seq,
				    enum log_flags prev_flags)
{
	u64 ts_usec = msg->ts_nsec;
	char cont = '-';

	do_div(ts_usec, 1000);

	/*
	 * If we couldn't merge continuation line fragments during the print,
	 * export the stored flags to allow an optional external merge of the
	 * records. Merging the records isn't always neccessarily correct, like
	 * when we hit a race during printing. In most cases though, it produces
	 * better readable output. 'c' in the record flags mark the first
	 * fragment of a line, '+' the following.
	 */
	if (msg->flags & LOG_CONT && !(prev_flags & LOG_CONT))
		cont = 'c';
	else if ((msg->flags & LOG_CONT) ||
		 ((prev_flags & LOG_CONT) && !(msg->flags & LOG_PREFIX)))
		cont = '+';

	return scnprintf(buf, size, "%u,%llu,%llu,%c;",
		       (msg->facility << 3) | msg->level, seq, ts_usec, cont);
}

static ssize_t msg_print_ext_body(char *buf, size_t size,
				  char *dict, size_t dict_len,
				  char *text, size_t text_len)
{
	char *p = buf, *e = buf + size;
	size_t i;

	/* escape non-printable characters */
	for (i = 0; i < text_len; i++) {
		unsigned char c = text[i];

		if (c < ' ' || c >= 127 || c == '\\')
			p += scnprintf(p, e - p, "\\x%02x", c);
		else
			append_char(&p, e, c);
	}
	append_char(&p, e, '\n');

	if (dict_len) {
		bool line = true;

		for (i = 0; i < dict_len; i++) {
			unsigned char c = dict[i];

			if (line) {
				append_char(&p, e, ' ');
				line = false;
			}

			if (c == '\0') {
				append_char(&p, e, '\n');
				line = true;
				continue;
			}

			if (c < ' ' || c >= 127 || c == '\\') {
				p += scnprintf(p, e - p, "\\x%02x", c);
				continue;
			}

			append_char(&p, e, c);
		}
		append_char(&p, e, '\n');
	}

	return p - buf;
}

/* /dev/kmsg - userspace message inject/listen interface */
struct devkmsg_user {
	u64 seq;
	u32 idx;
	enum log_flags prev;
	struct mutex lock;
	char buf[CONSOLE_EXT_LOG_MAX];
};

static ssize_t devkmsg_write(struct kiocb *iocb, struct iov_iter *from)
{
	char *buf, *line;
	int i;
	int level = default_message_loglevel;
	int facility = 1;	/* LOG_USER */
	size_t len = iov_iter_count(from);
	ssize_t ret = len;

	if (len > LOG_LINE_MAX)
		return -EINVAL;
	buf = kmalloc(len+1, GFP_KERNEL);
	if (buf == NULL)
		return -ENOMEM;

	buf[len] = '\0';
	if (copy_from_iter(buf, len, from) != len) {
		kfree(buf);
		return -EFAULT;
	}

	/*
	 * Extract and skip the syslog prefix <[0-9]*>. Coming from userspace
	 * the decimal value represents 32bit, the lower 3 bit are the log
	 * level, the rest are the log facility.
	 *
	 * If no prefix or no userspace facility is specified, we
	 * enforce LOG_USER, to be able to reliably distinguish
	 * kernel-generated messages from userspace-injected ones.
	 */
	line = buf;
	if (line[0] == '<') {
		char *endp = NULL;

		i = simple_strtoul(line+1, &endp, 10);
		if (endp && endp[0] == '>') {
			level = i & 7;
			if (i >> 3)
				facility = i >> 3;
			endp++;
			len -= endp - line;
			line = endp;
		}
	}

	printk_emit(facility, level, NULL, 0, "%s", line);
	kfree(buf);
	return ret;
}

static ssize_t devkmsg_read(struct file *file, char __user *buf,
			    size_t count, loff_t *ppos)
{
	struct devkmsg_user *user = file->private_data;
	struct printk_log *msg;
	size_t len;
	ssize_t ret;

	if (!user)
		return -EBADF;

	ret = mutex_lock_interruptible(&user->lock);
	if (ret)
		return ret;
	raw_spin_lock_irq(&logbuf_lock);
	while (user->seq == log_next_seq) {
		if (file->f_flags & O_NONBLOCK) {
			ret = -EAGAIN;
			raw_spin_unlock_irq(&logbuf_lock);
			goto out;
		}

		raw_spin_unlock_irq(&logbuf_lock);
		ret = wait_event_interruptible(log_wait,
					       user->seq != log_next_seq);
		if (ret)
			goto out;
		raw_spin_lock_irq(&logbuf_lock);
	}

	if (user->seq < log_first_seq) {
		/* our last seen message is gone, return error and reset */
		user->idx = log_first_idx;
		user->seq = log_first_seq;
		ret = -EPIPE;
		raw_spin_unlock_irq(&logbuf_lock);
		goto out;
	}

	msg = log_from_idx(user->idx);
	len = msg_print_ext_header(user->buf, sizeof(user->buf),
				   msg, user->seq, user->prev);
	len += msg_print_ext_body(user->buf + len, sizeof(user->buf) - len,
				  log_dict(msg), msg->dict_len,
				  log_text(msg), msg->text_len);

	user->prev = msg->flags;
	user->idx = log_next(user->idx);
	user->seq++;
	raw_spin_unlock_irq(&logbuf_lock);

	if (len > count) {
		ret = -EINVAL;
		goto out;
	}

	if (copy_to_user(buf, user->buf, len)) {
		ret = -EFAULT;
		goto out;
	}
	ret = len;
out:
	mutex_unlock(&user->lock);
	return ret;
}

static loff_t devkmsg_llseek(struct file *file, loff_t offset, int whence)
{
	struct devkmsg_user *user = file->private_data;
	loff_t ret = 0;

	if (!user)
		return -EBADF;
	if (offset)
		return -ESPIPE;

	raw_spin_lock_irq(&logbuf_lock);
	switch (whence) {
	case SEEK_SET:
		/* the first record */
		user->idx = log_first_idx;
		user->seq = log_first_seq;
		break;
	case SEEK_DATA:
		/*
		 * The first record after the last SYSLOG_ACTION_CLEAR,
		 * like issued by 'dmesg -c'. Reading /dev/kmsg itself
		 * changes no global state, and does not clear anything.
		 */
		user->idx = clear_idx;
		user->seq = clear_seq;
		break;
	case SEEK_END:
		/* after the last record */
		user->idx = log_next_idx;
		user->seq = log_next_seq;
		break;
	default:
		ret = -EINVAL;
	}
	raw_spin_unlock_irq(&logbuf_lock);
	return ret;
}

static unsigned int devkmsg_poll(struct file *file, poll_table *wait)
{
	struct devkmsg_user *user = file->private_data;
	int ret = 0;

	if (!user)
		return POLLERR|POLLNVAL;

	poll_wait(file, &log_wait, wait);

	raw_spin_lock_irq(&logbuf_lock);
	if (user->seq < log_next_seq) {
		/* return error when data has vanished underneath us */
		if (user->seq < log_first_seq)
			ret = POLLIN|POLLRDNORM|POLLERR|POLLPRI;
		else
			ret = POLLIN|POLLRDNORM;
	}
	raw_spin_unlock_irq(&logbuf_lock);

	return ret;
}

static int devkmsg_open(struct inode *inode, struct file *file)
{
	struct devkmsg_user *user;
	int err;

	/* write-only does not need any file context */
	if ((file->f_flags & O_ACCMODE) == O_WRONLY)
		return 0;

	err = check_syslog_permissions(SYSLOG_ACTION_READ_ALL,
				       SYSLOG_FROM_READER);
	if (err)
		return err;

	user = kmalloc(sizeof(struct devkmsg_user), GFP_KERNEL);
	if (!user)
		return -ENOMEM;

	mutex_init(&user->lock);

	raw_spin_lock_irq(&logbuf_lock);
	user->idx = log_first_idx;
	user->seq = log_first_seq;
	raw_spin_unlock_irq(&logbuf_lock);

	file->private_data = user;
	return 0;
}

static int devkmsg_release(struct inode *inode, struct file *file)
{
	struct devkmsg_user *user = file->private_data;

	if (!user)
		return 0;

	mutex_destroy(&user->lock);
	kfree(user);
	return 0;
}

const struct file_operations kmsg_fops = {
	.open = devkmsg_open,
	.read = devkmsg_read,
	.write_iter = devkmsg_write,
	.llseek = devkmsg_llseek,
	.poll = devkmsg_poll,
	.release = devkmsg_release,
};

#ifdef CONFIG_KEXEC
/*
 * This appends the listed symbols to /proc/vmcore
 *
 * /proc/vmcore is used by various utilities, like crash and makedumpfile to
 * obtain access to symbols that are otherwise very difficult to locate.  These
 * symbols are specifically used so that utilities can access and extract the
 * dmesg log from a vmcore file after a crash.
 */
void log_buf_kexec_setup(void)
{
	VMCOREINFO_SYMBOL(log_buf);
	VMCOREINFO_SYMBOL(log_buf_len);
	VMCOREINFO_SYMBOL(log_first_idx);
	VMCOREINFO_SYMBOL(log_next_idx);
	/*
	 * Export struct printk_log size and field offsets. User space tools can
	 * parse it and detect any changes to structure down the line.
	 */
	VMCOREINFO_STRUCT_SIZE(printk_log);
	VMCOREINFO_OFFSET(printk_log, ts_nsec);
	VMCOREINFO_OFFSET(printk_log, len);
	VMCOREINFO_OFFSET(printk_log, text_len);
	VMCOREINFO_OFFSET(printk_log, dict_len);
}
#endif

/* requested log_buf_len from kernel cmdline */
static unsigned long __initdata new_log_buf_len;

/* we practice scaling the ring buffer by powers of 2 */
static void __init log_buf_len_update(unsigned size)
{
	if (size)
		size = roundup_pow_of_two(size);
	if (size > log_buf_len)
		new_log_buf_len = size;
}

/* save requested log_buf_len since it's too early to process it */
static int __init log_buf_len_setup(char *str)
{
	unsigned size = memparse(str, &str);

	log_buf_len_update(size);

	return 0;
}
early_param("log_buf_len", log_buf_len_setup);

#ifdef CONFIG_SMP
#define __LOG_CPU_MAX_BUF_LEN (1 << CONFIG_LOG_CPU_MAX_BUF_SHIFT)

static void __init log_buf_add_cpu(void)
{
	unsigned int cpu_extra;

	/*
	 * archs should set up cpu_possible_bits properly with
	 * set_cpu_possible() after setup_arch() but just in
	 * case lets ensure this is valid.
	 */
	if (num_possible_cpus() == 1)
		return;

	cpu_extra = (num_possible_cpus() - 1) * __LOG_CPU_MAX_BUF_LEN;

	/* by default this will only continue through for large > 64 CPUs */
	if (cpu_extra <= __LOG_BUF_LEN / 2)
		return;

	pr_info("log_buf_len individual max cpu contribution: %d bytes\n",
		__LOG_CPU_MAX_BUF_LEN);
	pr_info("log_buf_len total cpu_extra contributions: %d bytes\n",
		cpu_extra);
	pr_info("log_buf_len min size: %d bytes\n", __LOG_BUF_LEN);

	log_buf_len_update(cpu_extra + __LOG_BUF_LEN);
}
#else /* !CONFIG_SMP */
static inline void log_buf_add_cpu(void) {}
#endif /* CONFIG_SMP */

void __init setup_log_buf(int early)
{
	unsigned long flags;
	char *new_log_buf;
	int free;

	if (log_buf != __log_buf)
		return;

	if (!early && !new_log_buf_len)
		log_buf_add_cpu();

	if (!new_log_buf_len)
		return;

	if (early) {
		new_log_buf =
			memblock_virt_alloc(new_log_buf_len, LOG_ALIGN);
	} else {
		new_log_buf = memblock_virt_alloc_nopanic(new_log_buf_len,
							  LOG_ALIGN);
	}

	if (unlikely(!new_log_buf)) {
		pr_err("log_buf_len: %ld bytes not available\n",
			new_log_buf_len);
		return;
	}

	raw_spin_lock_irqsave(&logbuf_lock, flags);
	log_buf_len = new_log_buf_len;
	log_buf = new_log_buf;
	new_log_buf_len = 0;
	free = __LOG_BUF_LEN - log_next_idx;
	memcpy(log_buf, __log_buf, __LOG_BUF_LEN);
	raw_spin_unlock_irqrestore(&logbuf_lock, flags);

	pr_info("log_buf_len: %d bytes\n", log_buf_len);
	pr_info("early log buf free: %d(%d%%)\n",
		free, (free * 100) / __LOG_BUF_LEN);
}

static bool __read_mostly ignore_loglevel;

static int __init ignore_loglevel_setup(char *str)
{
	ignore_loglevel = true;
	pr_info("debug: ignoring loglevel setting.\n");

	return 0;
}

early_param("ignore_loglevel", ignore_loglevel_setup);
module_param(ignore_loglevel, bool, S_IRUGO | S_IWUSR);
MODULE_PARM_DESC(ignore_loglevel,
		 "ignore loglevel setting (prints all kernel messages to the console)");

#ifdef CONFIG_BOOT_PRINTK_DELAY

static int boot_delay; /* msecs delay after each printk during bootup */
static unsigned long long loops_per_msec;	/* based on boot_delay */

static int __init boot_delay_setup(char *str)
{
	unsigned long lpj;

	lpj = preset_lpj ? preset_lpj : 1000000;	/* some guess */
	loops_per_msec = (unsigned long long)lpj / 1000 * HZ;

	get_option(&str, &boot_delay);
	if (boot_delay > 10 * 1000)
		boot_delay = 0;

	pr_debug("boot_delay: %u, preset_lpj: %ld, lpj: %lu, "
		"HZ: %d, loops_per_msec: %llu\n",
		boot_delay, preset_lpj, lpj, HZ, loops_per_msec);
	return 0;
}
early_param("boot_delay", boot_delay_setup);

static void boot_delay_msec(int level)
{
	unsigned long long k;
	unsigned long timeout;

	if ((boot_delay == 0 || system_state != SYSTEM_BOOTING)
		|| (level >= console_loglevel && !ignore_loglevel)) {
		return;
	}

	k = (unsigned long long)loops_per_msec * boot_delay;

	timeout = jiffies + msecs_to_jiffies(boot_delay);
	while (k) {
		k--;
		cpu_relax();
		/*
		 * use (volatile) jiffies to prevent
		 * compiler reduction; loop termination via jiffies
		 * is secondary and may or may not happen.
		 */
		if (time_after(jiffies, timeout))
			break;
		touch_nmi_watchdog();
	}
}
#else
static inline void boot_delay_msec(int level)
{
}
#endif

static bool printk_time = IS_ENABLED(CONFIG_PRINTK_TIME);
module_param_named(time, printk_time, bool, S_IRUGO | S_IWUSR);

static size_t print_time(u64 ts, char *buf)
{
	unsigned long rem_nsec;

	if (!printk_time)
		return 0;

	rem_nsec = do_div(ts, 1000000000);

	if (!buf)
		return snprintf(NULL, 0, "[%5lu.000000] ", (unsigned long)ts);

	return sprintf(buf, "[%5lu.%06lu] ",
		       (unsigned long)ts, rem_nsec / 1000);
}

static size_t print_prefix(const struct printk_log *msg, bool syslog, char *buf)
{
	size_t len = 0;
	unsigned int prefix = (msg->facility << 3) | msg->level;

	if (syslog) {
		if (buf) {
			len += sprintf(buf, "<%u>", prefix);
		} else {
			len += 3;
			if (prefix > 999)
				len += 3;
			else if (prefix > 99)
				len += 2;
			else if (prefix > 9)
				len++;
		}
	}

	len += print_time(msg->ts_nsec, buf ? buf + len : NULL);
	return len;
}

static size_t msg_print_text(const struct printk_log *msg, enum log_flags prev,
			     bool syslog, char *buf, size_t size)
{
	const char *text = log_text(msg);
	size_t text_size = msg->text_len;
	bool prefix = true;
	bool newline = true;
	size_t len = 0;

	if ((prev & LOG_CONT) && !(msg->flags & LOG_PREFIX))
		prefix = false;

	if (msg->flags & LOG_CONT) {
		if ((prev & LOG_CONT) && !(prev & LOG_NEWLINE))
			prefix = false;

		if (!(msg->flags & LOG_NEWLINE))
			newline = false;
	}

	do {
		const char *next = memchr(text, '\n', text_size);
		size_t text_len;

		if (next) {
			text_len = next - text;
			next++;
			text_size -= next - text;
		} else {
			text_len = text_size;
		}

		if (buf) {
			if (print_prefix(msg, syslog, NULL) +
			    text_len + 1 >= size - len)
				break;

			if (prefix)
				len += print_prefix(msg, syslog, buf + len);
			memcpy(buf + len, text, text_len);
			len += text_len;
			if (next || newline)
				buf[len++] = '\n';
		} else {
			/* SYSLOG_ACTION_* buffer size only calculation */
			if (prefix)
				len += print_prefix(msg, syslog, NULL);
			len += text_len;
			if (next || newline)
				len++;
		}

		prefix = true;
		text = next;
	} while (text);

	return len;
}

static int syslog_print(char __user *buf, int size)
{
	char *text;
	struct printk_log *msg;
	int len = 0;

	text = kmalloc(LOG_LINE_MAX + PREFIX_MAX, GFP_KERNEL);
	if (!text)
		return -ENOMEM;

	while (size > 0) {
		size_t n;
		size_t skip;

		raw_spin_lock_irq(&logbuf_lock);
		if (syslog_seq < log_first_seq) {
			/* messages are gone, move to first one */
			syslog_seq = log_first_seq;
			syslog_idx = log_first_idx;
			syslog_prev = 0;
			syslog_partial = 0;
		}
		if (syslog_seq == log_next_seq) {
			raw_spin_unlock_irq(&logbuf_lock);
			break;
		}

		skip = syslog_partial;
		msg = log_from_idx(syslog_idx);
		n = msg_print_text(msg, syslog_prev, true, text,
				   LOG_LINE_MAX + PREFIX_MAX);
		if (n - syslog_partial <= size) {
			/* message fits into buffer, move forward */
			syslog_idx = log_next(syslog_idx);
			syslog_seq++;
			syslog_prev = msg->flags;
			n -= syslog_partial;
			syslog_partial = 0;
		} else if (!len){
			/* partial read(), remember position */
			n = size;
			syslog_partial += n;
		} else
			n = 0;
		raw_spin_unlock_irq(&logbuf_lock);

		if (!n)
			break;

		if (copy_to_user(buf, text + skip, n)) {
			if (!len)
				len = -EFAULT;
			break;
		}

		len += n;
		size -= n;
		buf += n;
	}

	kfree(text);
	return len;
}

static int syslog_print_all(char __user *buf, int size, bool clear)
{
	char *text;
	int len = 0;

	text = kmalloc(LOG_LINE_MAX + PREFIX_MAX, GFP_KERNEL);
	if (!text)
		return -ENOMEM;

	raw_spin_lock_irq(&logbuf_lock);
	if (buf) {
		u64 next_seq;
		u64 seq;
		u32 idx;
		enum log_flags prev;

		if (clear_seq < log_first_seq) {
			/* messages are gone, move to first available one */
			clear_seq = log_first_seq;
			clear_idx = log_first_idx;
		}

		/*
		 * Find first record that fits, including all following records,
		 * into the user-provided buffer for this dump.
		 */
		seq = clear_seq;
		idx = clear_idx;
		prev = 0;
		while (seq < log_next_seq) {
			struct printk_log *msg = log_from_idx(idx);

			len += msg_print_text(msg, prev, true, NULL, 0);
			prev = msg->flags;
			idx = log_next(idx);
			seq++;
		}

		/* move first record forward until length fits into the buffer */
		seq = clear_seq;
		idx = clear_idx;
		prev = 0;
		while (len > size && seq < log_next_seq) {
			struct printk_log *msg = log_from_idx(idx);

			len -= msg_print_text(msg, prev, true, NULL, 0);
			prev = msg->flags;
			idx = log_next(idx);
			seq++;
		}

		/* last message fitting into this dump */
		next_seq = log_next_seq;

		len = 0;
		while (len >= 0 && seq < next_seq) {
			struct printk_log *msg = log_from_idx(idx);
			int textlen;

			textlen = msg_print_text(msg, prev, true, text,
						 LOG_LINE_MAX + PREFIX_MAX);
			if (textlen < 0) {
				len = textlen;
				break;
			}
			idx = log_next(idx);
			seq++;
			prev = msg->flags;

			raw_spin_unlock_irq(&logbuf_lock);
			if (copy_to_user(buf + len, text, textlen))
				len = -EFAULT;
			else
				len += textlen;
			raw_spin_lock_irq(&logbuf_lock);

			if (seq < log_first_seq) {
				/* messages are gone, move to next one */
				seq = log_first_seq;
				idx = log_first_idx;
				prev = 0;
			}
		}
	}

	if (clear) {
		clear_seq = log_next_seq;
		clear_idx = log_next_idx;
	}
	raw_spin_unlock_irq(&logbuf_lock);

	kfree(text);
	return len;
}

int do_syslog(int type, char __user *buf, int len, int source)
{
	bool clear = false;
	static int saved_console_loglevel = LOGLEVEL_DEFAULT;
	int error;

	error = check_syslog_permissions(type, source);
	if (error)
		goto out;

	switch (type) {
	case SYSLOG_ACTION_CLOSE:	/* Close log */
		break;
	case SYSLOG_ACTION_OPEN:	/* Open log */
		break;
	case SYSLOG_ACTION_READ:	/* Read from log */
		error = -EINVAL;
		if (!buf || len < 0)
			goto out;
		error = 0;
		if (!len)
			goto out;
		if (!access_ok(VERIFY_WRITE, buf, len)) {
			error = -EFAULT;
			goto out;
		}
		error = wait_event_interruptible(log_wait,
						 syslog_seq != log_next_seq);
		if (error)
			goto out;
		error = syslog_print(buf, len);
		break;
	/* Read/clear last kernel messages */
	case SYSLOG_ACTION_READ_CLEAR:
		clear = true;
		/* FALL THRU */
	/* Read last kernel messages */
	case SYSLOG_ACTION_READ_ALL:
		error = -EINVAL;
		if (!buf || len < 0)
			goto out;
		error = 0;
		if (!len)
			goto out;
		if (!access_ok(VERIFY_WRITE, buf, len)) {
			error = -EFAULT;
			goto out;
		}
		error = syslog_print_all(buf, len, clear);
		break;
	/* Clear ring buffer */
	case SYSLOG_ACTION_CLEAR:
		syslog_print_all(NULL, 0, true);
		break;
	/* Disable logging to console */
	case SYSLOG_ACTION_CONSOLE_OFF:
		if (saved_console_loglevel == LOGLEVEL_DEFAULT)
			saved_console_loglevel = console_loglevel;
		console_loglevel = minimum_console_loglevel;
		break;
	/* Enable logging to console */
	case SYSLOG_ACTION_CONSOLE_ON:
		if (saved_console_loglevel != LOGLEVEL_DEFAULT) {
			console_loglevel = saved_console_loglevel;
			saved_console_loglevel = LOGLEVEL_DEFAULT;
		}
		break;
	/* Set level of messages printed to console */
	case SYSLOG_ACTION_CONSOLE_LEVEL:
		error = -EINVAL;
		if (len < 1 || len > 8)
			goto out;
		if (len < minimum_console_loglevel)
			len = minimum_console_loglevel;
		console_loglevel = len;
		/* Implicitly re-enable logging to console */
		saved_console_loglevel = LOGLEVEL_DEFAULT;
		error = 0;
		break;
	/* Number of chars in the log buffer */
	case SYSLOG_ACTION_SIZE_UNREAD:
		raw_spin_lock_irq(&logbuf_lock);
		if (syslog_seq < log_first_seq) {
			/* messages are gone, move to first one */
			syslog_seq = log_first_seq;
			syslog_idx = log_first_idx;
			syslog_prev = 0;
			syslog_partial = 0;
		}
		if (source == SYSLOG_FROM_PROC) {
			/*
			 * Short-cut for poll(/"proc/kmsg") which simply checks
			 * for pending data, not the size; return the count of
			 * records, not the length.
			 */
			error = log_next_seq - syslog_seq;
		} else {
			u64 seq = syslog_seq;
			u32 idx = syslog_idx;
			enum log_flags prev = syslog_prev;

			error = 0;
			while (seq < log_next_seq) {
				struct printk_log *msg = log_from_idx(idx);

				error += msg_print_text(msg, prev, true, NULL, 0);
				idx = log_next(idx);
				seq++;
				prev = msg->flags;
			}
			error -= syslog_partial;
		}
		raw_spin_unlock_irq(&logbuf_lock);
		break;
	/* Size of the log buffer */
	case SYSLOG_ACTION_SIZE_BUFFER:
		error = log_buf_len;
		break;
	default:
		error = -EINVAL;
		break;
	}
out:
	return error;
}

SYSCALL_DEFINE3(syslog, int, type, char __user *, buf, int, len)
{
	return do_syslog(type, buf, len, SYSLOG_FROM_READER);
}

/*
 * Call the console drivers, asking them to write out
 * log_buf[start] to log_buf[end - 1].
 * The console_lock must be held.
 */
static void call_console_drivers(int level,
				 const char *ext_text, size_t ext_len,
				 const char *text, size_t len)
{
	struct console *con;

	trace_console(text, len);

	if (level >= console_loglevel && !ignore_loglevel)
		return;
	if (!console_drivers)
		return;

	for_each_console(con) {
		if (exclusive_console && con != exclusive_console)
			continue;
		if (!(con->flags & CON_ENABLED))
			continue;
		if (!con->write)
			continue;
		if (!cpu_online(smp_processor_id()) &&
		    !(con->flags & CON_ANYTIME))
			continue;
		if (con->flags & CON_EXTENDED)
			con->write(con, ext_text, ext_len);
		else
			con->write(con, text, len);
	}
}

/*
 * Zap console related locks when oopsing.
 * To leave time for slow consoles to print a full oops,
 * only zap at most once every 30 seconds.
 */
static void zap_locks(void)
{
	static unsigned long oops_timestamp;

	if (time_after_eq(jiffies, oops_timestamp) &&
	    !time_after(jiffies, oops_timestamp + 30 * HZ))
		return;

	oops_timestamp = jiffies;

	debug_locks_off();
	/* If a crash is occurring, make sure we can't deadlock */
	raw_spin_lock_init(&logbuf_lock);
	/* And make sure that we print immediately */
	sema_init(&console_sem, 1);
}

/*
 * Check if we have any console that is capable of printing while cpu is
 * booting or shutting down. Requires console_sem.
 */
static int have_callable_console(void)
{
	struct console *con;

	for_each_console(con)
		if (con->flags & CON_ANYTIME)
			return 1;

	return 0;
}

/*
 * Can we actually use the console at this time on this cpu?
 *
 * Console drivers may assume that per-cpu resources have been allocated. So
 * unless they're explicitly marked as being able to cope (CON_ANYTIME) don't
 * call them until this CPU is officially up.
 */
static inline int can_use_console(unsigned int cpu)
{
	return cpu_online(cpu) || have_callable_console();
}

/*
 * Try to get console ownership to actually show the kernel
 * messages from a 'printk'. Return true (and with the
 * console_lock held, and 'console_locked' set) if it
 * is successful, false otherwise.
 */
static int console_trylock_for_printk(void)
{
	unsigned int cpu = smp_processor_id();

	if (!console_trylock())
		return 0;
	/*
	 * If we can't use the console, we need to release the console
	 * semaphore by hand to avoid flushing the buffer. We need to hold the
	 * console semaphore in order to do this test safely.
	 */
	if (!can_use_console(cpu)) {
		console_locked = 0;
		up_console_sem();
		return 0;
	}
	return 1;
}

int printk_delay_msec __read_mostly;

static inline void printk_delay(void)
{
	if (unlikely(printk_delay_msec)) {
		int m = printk_delay_msec;

		while (m--) {
			mdelay(1);
			touch_nmi_watchdog();
		}
	}
}

/*
 * Continuation lines are buffered, and not committed to the record buffer
 * until the line is complete, or a race forces it. The line fragments
 * though, are printed immediately to the consoles to ensure everything has
 * reached the console in case of a kernel crash.
 */
static struct cont {
	char buf[LOG_LINE_MAX];
	size_t len;			/* length == 0 means unused buffer */
	size_t cons;			/* bytes written to console */
	struct task_struct *owner;	/* task of first print*/
	u64 ts_nsec;			/* time of first print */
	u8 level;			/* log level of first message */
	u8 facility;			/* log facility of first message */
	enum log_flags flags;		/* prefix, newline flags */
	bool flushed:1;			/* buffer sealed and committed */
} cont;

static void cont_flush(enum log_flags flags)
{
	if (cont.flushed)
		return;
	if (cont.len == 0)
		return;

	if (cont.cons) {
		/*
		 * If a fragment of this line was directly flushed to the
		 * console; wait for the console to pick up the rest of the
		 * line. LOG_NOCONS suppresses a duplicated output.
		 */
		log_store(cont.facility, cont.level, flags | LOG_NOCONS,
			  cont.ts_nsec, NULL, 0, cont.buf, cont.len);
		cont.flags = flags;
		cont.flushed = true;
	} else {
		/*
		 * If no fragment of this line ever reached the console,
		 * just submit it to the store and free the buffer.
		 */
		log_store(cont.facility, cont.level, flags, 0,
			  NULL, 0, cont.buf, cont.len);
		cont.len = 0;
	}
}

static bool cont_add(int facility, int level, const char *text, size_t len)
{
	if (cont.len && cont.flushed)
		return false;

	/*
	 * If ext consoles are present, flush and skip in-kernel
	 * continuation.  See nr_ext_console_drivers definition.  Also, if
	 * the line gets too long, split it up in separate records.
	 */
	if (nr_ext_console_drivers || cont.len + len > sizeof(cont.buf)) {
		cont_flush(LOG_CONT);
		return false;
	}

	if (!cont.len) {
		cont.facility = facility;
		cont.level = level;
		cont.owner = current;
		cont.ts_nsec = local_clock();
		cont.flags = 0;
		cont.cons = 0;
		cont.flushed = false;
	}

	memcpy(cont.buf + cont.len, text, len);
	cont.len += len;

	if (cont.len > (sizeof(cont.buf) * 80) / 100)
		cont_flush(LOG_CONT);

	return true;
}

static size_t cont_print_text(char *text, size_t size)
{
	size_t textlen = 0;
	size_t len;

	if (cont.cons == 0 && (console_prev & LOG_NEWLINE)) {
		textlen += print_time(cont.ts_nsec, text);
		size -= textlen;
	}

	len = cont.len - cont.cons;
	if (len > 0) {
		if (len+1 > size)
			len = size-1;
		memcpy(text + textlen, cont.buf + cont.cons, len);
		textlen += len;
		cont.cons = cont.len;
	}

	if (cont.flushed) {
		if (cont.flags & LOG_NEWLINE)
			text[textlen++] = '\n';
		/* got everything, release buffer */
		cont.len = 0;
	}
	return textlen;
}

asmlinkage int vprintk_emit(int facility, int level,
			    const char *dict, size_t dictlen,
			    const char *fmt, va_list args)
{
	static int recursion_bug;
	static char textbuf[LOG_LINE_MAX];
	char *text = textbuf;
	size_t text_len = 0;
	enum log_flags lflags = 0;
	unsigned long flags;
	int this_cpu;
	int printed_len = 0;
	bool in_sched = false;
	/* cpu currently holding logbuf_lock in this function */
	static unsigned int logbuf_cpu = UINT_MAX;

	if (level == LOGLEVEL_SCHED) {
		level = LOGLEVEL_DEFAULT;
		in_sched = true;
	}

	boot_delay_msec(level);
	printk_delay();

	/* This stops the holder of console_sem just where we want him */
	local_irq_save(flags);
	this_cpu = smp_processor_id();

	/*
	 * Ouch, printk recursed into itself!
	 */
	if (unlikely(logbuf_cpu == this_cpu)) {
		/*
		 * If a crash is occurring during printk() on this CPU,
		 * then try to get the crash message out but make sure
		 * we can't deadlock. Otherwise just return to avoid the
		 * recursion and return - but flag the recursion so that
		 * it can be printed at the next appropriate moment:
		 */
		if (!oops_in_progress && !lockdep_recursing(current)) {
			recursion_bug = 1;
			local_irq_restore(flags);
			return 0;
		}
		zap_locks();
	}

	lockdep_off();
	raw_spin_lock(&logbuf_lock);
	logbuf_cpu = this_cpu;

	if (unlikely(recursion_bug)) {
		static const char recursion_msg[] =
			"BUG: recent printk recursion!";

		recursion_bug = 0;
		/* emit KERN_CRIT message */
		printed_len += log_store(0, 2, LOG_PREFIX|LOG_NEWLINE, 0,
					 NULL, 0, recursion_msg,
					 strlen(recursion_msg));
	}

	/*
	 * The printf needs to come first; we need the syslog
	 * prefix which might be passed-in as a parameter.
	 */
	text_len = vscnprintf(text, sizeof(textbuf), fmt, args);

	/* mark and strip a trailing newline */
	if (text_len && text[text_len-1] == '\n') {
		text_len--;
		lflags |= LOG_NEWLINE;
	}

	/* strip kernel syslog prefix and extract log level or control flags */
	if (facility == 0) {
		int kern_level = printk_get_level(text);

		if (kern_level) {
			const char *end_of_header = printk_skip_level(text);
			switch (kern_level) {
			case '0' ... '7':
				if (level == LOGLEVEL_DEFAULT)
					level = kern_level - '0';
				/* fallthrough */
			case 'd':	/* KERN_DEFAULT */
				lflags |= LOG_PREFIX;
			}
			/*
			 * No need to check length here because vscnprintf
			 * put '\0' at the end of the string. Only valid and
			 * newly printed level is detected.
			 */
			text_len -= end_of_header - text;
			text = (char *)end_of_header;
		}
	}

	if (level == LOGLEVEL_DEFAULT)
		level = default_message_loglevel;

	if (dict)
		lflags |= LOG_PREFIX|LOG_NEWLINE;

	if (!(lflags & LOG_NEWLINE)) {
		/*
		 * Flush the conflicting buffer. An earlier newline was missing,
		 * or another task also prints continuation lines.
		 */
		if (cont.len && (lflags & LOG_PREFIX || cont.owner != current))
			cont_flush(LOG_NEWLINE);

		/* buffer line if possible, otherwise store it right away */
		if (cont_add(facility, level, text, text_len))
			printed_len += text_len;
		else
			printed_len += log_store(facility, level,
						 lflags | LOG_CONT, 0,
						 dict, dictlen, text, text_len);
	} else {
		bool stored = false;

		/*
		 * If an earlier newline was missing and it was the same task,
		 * either merge it with the current buffer and flush, or if
		 * there was a race with interrupts (prefix == true) then just
		 * flush it out and store this line separately.
		 * If the preceding printk was from a different task and missed
		 * a newline, flush and append the newline.
		 */
		if (cont.len) {
			if (cont.owner == current && !(lflags & LOG_PREFIX))
				stored = cont_add(facility, level, text,
						  text_len);
			cont_flush(LOG_NEWLINE);
		}

		if (stored)
			printed_len += text_len;
		else
			printed_len += log_store(facility, level, lflags, 0,
						 dict, dictlen, text, text_len);
	}

	logbuf_cpu = UINT_MAX;
	raw_spin_unlock(&logbuf_lock);
	lockdep_on();
	local_irq_restore(flags);

	/* If called from the scheduler, we can not call up(). */
	if (!in_sched) {
		lockdep_off();
		/*
		 * Disable preemption to avoid being preempted while holding
		 * console_sem which would prevent anyone from printing to
		 * console
		 */
		preempt_disable();

		/*
		 * Try to acquire and then immediately release the console
		 * semaphore.  The release will print out buffers and wake up
		 * /dev/kmsg and syslog() users.
		 */
		if (console_trylock_for_printk())
			console_unlock();
		preempt_enable();
		lockdep_on();
	}

	return printed_len;
}
EXPORT_SYMBOL(vprintk_emit);

asmlinkage int vprintk(const char *fmt, va_list args)
{
	return vprintk_emit(0, LOGLEVEL_DEFAULT, NULL, 0, fmt, args);
}
EXPORT_SYMBOL(vprintk);

asmlinkage int printk_emit(int facility, int level,
			   const char *dict, size_t dictlen,
			   const char *fmt, ...)
{
	va_list args;
	int r;

	va_start(args, fmt);
	r = vprintk_emit(facility, level, dict, dictlen, fmt, args);
	va_end(args);

	return r;
}
EXPORT_SYMBOL(printk_emit);

int vprintk_default(const char *fmt, va_list args)
{
	int r;

#ifdef CONFIG_KGDB_KDB
	if (unlikely(kdb_trap_printk)) {
		r = vkdb_printf(KDB_MSGSRC_PRINTK, fmt, args);
		return r;
	}
#endif
	r = vprintk_emit(0, LOGLEVEL_DEFAULT, NULL, 0, fmt, args);

	return r;
}
EXPORT_SYMBOL_GPL(vprintk_default);

/*
 * This allows printk to be diverted to another function per cpu.
 * This is useful for calling printk functions from within NMI
 * without worrying about race conditions that can lock up the
 * box.
 */
DEFINE_PER_CPU(printk_func_t, printk_func) = vprintk_default;

/**
 * printk - print a kernel message
 * @fmt: format string
 *
 * This is printk(). It can be called from any context. We want it to work.
 *
 * We try to grab the console_lock. If we succeed, it's easy - we log the
 * output and call the console drivers.  If we fail to get the semaphore, we
 * place the output into the log buffer and return. The current holder of
 * the console_sem will notice the new output in console_unlock(); and will
 * send it to the consoles before releasing the lock.
 *
 * One effect of this deferred printing is that code which calls printk() and
 * then changes console_loglevel may break. This is because console_loglevel
 * is inspected when the actual printing occurs.
 *
 * See also:
 * printf(3)
 *
 * See the vsnprintf() documentation for format string extensions over C99.
 */
asmlinkage __visible int printk(const char *fmt, ...)
{
	printk_func_t vprintk_func;
	va_list args;
	int r;

	va_start(args, fmt);

	/*
	 * If a caller overrides the per_cpu printk_func, then it needs
	 * to disable preemption when calling printk(). Otherwise
	 * the printk_func should be set to the default. No need to
	 * disable preemption here.
	 */
	vprintk_func = this_cpu_read(printk_func);
	r = vprintk_func(fmt, args);

	va_end(args);

	return r;
}
EXPORT_SYMBOL(printk);

#else /* CONFIG_PRINTK */

#define LOG_LINE_MAX		0
#define PREFIX_MAX		0

static u64 syslog_seq;
static u32 syslog_idx;
static u64 console_seq;
static u32 console_idx;
static enum log_flags syslog_prev;
static u64 log_first_seq;
static u32 log_first_idx;
static u64 log_next_seq;
static enum log_flags console_prev;
static struct cont {
	size_t len;
	size_t cons;
	u8 level;
	bool flushed:1;
} cont;
static char *log_text(const struct printk_log *msg) { return NULL; }
static char *log_dict(const struct printk_log *msg) { return NULL; }
static struct printk_log *log_from_idx(u32 idx) { return NULL; }
static u32 log_next(u32 idx) { return 0; }
static ssize_t msg_print_ext_header(char *buf, size_t size,
				    struct printk_log *msg, u64 seq,
				    enum log_flags prev_flags) { return 0; }
static ssize_t msg_print_ext_body(char *buf, size_t size,
				  char *dict, size_t dict_len,
				  char *text, size_t text_len) { return 0; }
static void call_console_drivers(int level,
				 const char *ext_text, size_t ext_len,
				 const char *text, size_t len) {}
static size_t msg_print_text(const struct printk_log *msg, enum log_flags prev,
			     bool syslog, char *buf, size_t size) { return 0; }
static size_t cont_print_text(char *text, size_t size) { return 0; }

/* Still needs to be defined for users */
DEFINE_PER_CPU(printk_func_t, printk_func);

#endif /* CONFIG_PRINTK */

#ifdef CONFIG_EARLY_PRINTK
struct console *early_console;

asmlinkage __visible void early_printk(const char *fmt, ...)
{
	va_list ap;
	char buf[512];
	int n;

	if (!early_console)
		return;

	va_start(ap, fmt);
	n = vscnprintf(buf, sizeof(buf), fmt, ap);
	va_end(ap);

	early_console->write(early_console, buf, n);
}
#endif

static int __add_preferred_console(char *name, int idx, char *options,
				   char *brl_options)
{
	struct console_cmdline *c;
	int i;

	/*
	 *	See if this tty is not yet registered, and
	 *	if we have a slot free.
	 */
	for (i = 0, c = console_cmdline;
	     i < MAX_CMDLINECONSOLES && c->name[0];
	     i++, c++) {
		if (strcmp(c->name, name) == 0 && c->index == idx) {
			if (!brl_options)
				selected_console = i;
			return 0;
		}
	}
	if (i == MAX_CMDLINECONSOLES)
		return -E2BIG;
	if (!brl_options)
		selected_console = i;
	strlcpy(c->name, name, sizeof(c->name));
	c->options = options;
	braille_set_options(c, brl_options);

	c->index = idx;
	return 0;
}
/*
 * Set up a console.  Called via do_early_param() in init/main.c
 * for each "console=" parameter in the boot command line.
 */
static int __init console_setup(char *str)
{
	char buf[sizeof(console_cmdline[0].name) + 4]; /* 4 for "ttyS" */
	char *s, *options, *brl_options = NULL;
	int idx;

	if (_braille_console_setup(&str, &brl_options))
		return 1;

	/*
	 * Decode str into name, index, options.
	 */
	if (str[0] >= '0' && str[0] <= '9') {
		strcpy(buf, "ttyS");
		strncpy(buf + 4, str, sizeof(buf) - 5);
	} else {
		strncpy(buf, str, sizeof(buf) - 1);
	}
	buf[sizeof(buf) - 1] = 0;
	options = strchr(str, ',');
	if (options)
		*(options++) = 0;
#ifdef __sparc__
	if (!strcmp(str, "ttya"))
		strcpy(buf, "ttyS0");
	if (!strcmp(str, "ttyb"))
		strcpy(buf, "ttyS1");
#endif
	for (s = buf; *s; s++)
		if (isdigit(*s) || *s == ',')
			break;
	idx = simple_strtoul(s, NULL, 10);
	*s = 0;

	__add_preferred_console(buf, idx, options, brl_options);
	console_set_on_cmdline = 1;
	return 1;
}
__setup("console=", console_setup);

/**
 * add_preferred_console - add a device to the list of preferred consoles.
 * @name: device name
 * @idx: device index
 * @options: options for this console
 *
 * The last preferred console added will be used for kernel messages
 * and stdin/out/err for init.  Normally this is used by console_setup
 * above to handle user-supplied console arguments; however it can also
 * be used by arch-specific code either to override the user or more
 * commonly to provide a default console (ie from PROM variables) when
 * the user has not supplied one.
 */
int add_preferred_console(char *name, int idx, char *options)
{
	return __add_preferred_console(name, idx, options, NULL);
}

bool console_suspend_enabled = true;
EXPORT_SYMBOL(console_suspend_enabled);

static int __init console_suspend_disable(char *str)
{
	console_suspend_enabled = false;
	return 1;
}
__setup("no_console_suspend", console_suspend_disable);
module_param_named(console_suspend, console_suspend_enabled,
		bool, S_IRUGO | S_IWUSR);
MODULE_PARM_DESC(console_suspend, "suspend console during suspend"
	" and hibernate operations");

/**
 * suspend_console - suspend the console subsystem
 *
 * This disables printk() while we go into suspend states
 */
void suspend_console(void)
{
	if (!console_suspend_enabled)
		return;
	printk("Suspending console(s) (use no_console_suspend to debug)\n");
	console_lock();
	console_suspended = 1;
	up_console_sem();
}

void resume_console(void)
{
	if (!console_suspend_enabled)
		return;
	down_console_sem();
	console_suspended = 0;
	console_unlock();
}

/**
 * console_cpu_notify - print deferred console messages after CPU hotplug
 * @self: notifier struct
 * @action: CPU hotplug event
 * @hcpu: unused
 *
 * If printk() is called from a CPU that is not online yet, the messages
 * will be spooled but will not show up on the console.  This function is
 * called when a new CPU comes online (or fails to come up), and ensures
 * that any such output gets printed.
 */
static int console_cpu_notify(struct notifier_block *self,
	unsigned long action, void *hcpu)
{
	switch (action) {
	case CPU_ONLINE:
	case CPU_DEAD:
	case CPU_DOWN_FAILED:
	case CPU_UP_CANCELED:
		console_lock();
		console_unlock();
	}
	return NOTIFY_OK;
}

/**
 * console_lock - lock the console system for exclusive use.
 *
 * Acquires a lock which guarantees that the caller has
 * exclusive access to the console system and the console_drivers list.
 *
 * Can sleep, returns nothing.
 */
void console_lock(void)
{
	might_sleep();

	down_console_sem();
	if (console_suspended)
		return;
	console_locked = 1;
	console_may_schedule = 1;
}
EXPORT_SYMBOL(console_lock);

/**
 * console_trylock - try to lock the console system for exclusive use.
 *
 * Try to acquire a lock which guarantees that the caller has exclusive
 * access to the console system and the console_drivers list.
 *
 * returns 1 on success, and 0 on failure to acquire the lock.
 */
int console_trylock(void)
{
	if (down_trylock_console_sem())
		return 0;
	if (console_suspended) {
		up_console_sem();
		return 0;
	}
	console_locked = 1;
	console_may_schedule = 0;
	return 1;
}
EXPORT_SYMBOL(console_trylock);

int is_console_locked(void)
{
	return console_locked;
}

static void console_cont_flush(char *text, size_t size)
{
	unsigned long flags;
	size_t len;

	raw_spin_lock_irqsave(&logbuf_lock, flags);

	if (!cont.len)
		goto out;

	/*
	 * We still queue earlier records, likely because the console was
	 * busy. The earlier ones need to be printed before this one, we
	 * did not flush any fragment so far, so just let it queue up.
	 */
	if (console_seq < log_next_seq && !cont.cons)
		goto out;

	len = cont_print_text(text, size);
	raw_spin_unlock(&logbuf_lock);
	stop_critical_timings();
	call_console_drivers(cont.level, NULL, 0, text, len);
	start_critical_timings();
	local_irq_restore(flags);
	return;
out:
	raw_spin_unlock_irqrestore(&logbuf_lock, flags);
}

/**
 * console_unlock - unlock the console system
 *
 * Releases the console_lock which the caller holds on the console system
 * and the console driver list.
 *
 * While the console_lock was held, console output may have been buffered
 * by printk().  If this is the case, console_unlock(); emits
 * the output prior to releasing the lock.
 *
 * If there is output waiting, we wake /dev/kmsg and syslog() users.
 *
 * console_unlock(); may be called from any context.
 */
void console_unlock(void)
{
	static char ext_text[CONSOLE_EXT_LOG_MAX];
	static char text[LOG_LINE_MAX + PREFIX_MAX];
	static u64 seen_seq;
	unsigned long flags;
	bool wake_klogd = false;
	bool retry;

	if (console_suspended) {
		up_console_sem();
		return;
	}

	console_may_schedule = 0;

	/* flush buffered message fragment immediately to console */
	console_cont_flush(text, sizeof(text));
again:
	for (;;) {
		struct printk_log *msg;
		size_t ext_len = 0;
		size_t len;
		int level;

		raw_spin_lock_irqsave(&logbuf_lock, flags);
		if (seen_seq != log_next_seq) {
			wake_klogd = true;
			seen_seq = log_next_seq;
		}

		if (console_seq < log_first_seq) {
			len = sprintf(text, "** %u printk messages dropped ** ",
				      (unsigned)(log_first_seq - console_seq));

			/* messages are gone, move to first one */
			console_seq = log_first_seq;
			console_idx = log_first_idx;
			console_prev = 0;
		} else {
			len = 0;
		}
skip:
		if (console_seq == log_next_seq)
			break;

		msg = log_from_idx(console_idx);
		if (msg->flags & LOG_NOCONS) {
			/*
			 * Skip record we have buffered and already printed
			 * directly to the console when we received it.
			 */
			console_idx = log_next(console_idx);
			console_seq++;
			/*
			 * We will get here again when we register a new
			 * CON_PRINTBUFFER console. Clear the flag so we
			 * will properly dump everything later.
			 */
			msg->flags &= ~LOG_NOCONS;
			console_prev = msg->flags;
			goto skip;
		}

		level = msg->level;
		len += msg_print_text(msg, console_prev, false,
				      text + len, sizeof(text) - len);
		if (nr_ext_console_drivers) {
			ext_len = msg_print_ext_header(ext_text,
						sizeof(ext_text),
						msg, console_seq, console_prev);
			ext_len += msg_print_ext_body(ext_text + ext_len,
						sizeof(ext_text) - ext_len,
						log_dict(msg), msg->dict_len,
						log_text(msg), msg->text_len);
		}
		console_idx = log_next(console_idx);
		console_seq++;
		console_prev = msg->flags;
		raw_spin_unlock(&logbuf_lock);

		stop_critical_timings();	/* don't trace print latency */
		call_console_drivers(level, ext_text, ext_len, text, len);
		start_critical_timings();
		local_irq_restore(flags);
	}
	console_locked = 0;

	/* Release the exclusive_console once it is used */
	if (unlikely(exclusive_console))
		exclusive_console = NULL;

	raw_spin_unlock(&logbuf_lock);

	up_console_sem();

	/*
	 * Someone could have filled up the buffer again, so re-check if there's
	 * something to flush. In case we cannot trylock the console_sem again,
	 * there's a new owner and the console_unlock() from them will do the
	 * flush, no worries.
	 */
	raw_spin_lock(&logbuf_lock);
	retry = console_seq != log_next_seq;
	raw_spin_unlock_irqrestore(&logbuf_lock, flags);

	if (retry && console_trylock())
		goto again;

	if (wake_klogd)
		wake_up_klogd();
}
EXPORT_SYMBOL(console_unlock);

/**
 * console_conditional_schedule - yield the CPU if required
 *
 * If the console code is currently allowed to sleep, and
 * if this CPU should yield the CPU to another task, do
 * so here.
 *
 * Must be called within console_lock();.
 */
void __sched console_conditional_schedule(void)
{
	if (console_may_schedule)
		cond_resched();
}
EXPORT_SYMBOL(console_conditional_schedule);

void console_unblank(void)
{
	struct console *c;

	/*
	 * console_unblank can no longer be called in interrupt context unless
	 * oops_in_progress is set to 1..
	 */
	if (oops_in_progress) {
		if (down_trylock_console_sem() != 0)
			return;
	} else
		console_lock();

	console_locked = 1;
	console_may_schedule = 0;
	for_each_console(c)
		if ((c->flags & CON_ENABLED) && c->unblank)
			c->unblank();
	console_unlock();
}

/*
 * Return the console tty driver structure and its associated index
 */
struct tty_driver *console_device(int *index)
{
	struct console *c;
	struct tty_driver *driver = NULL;

	console_lock();
	for_each_console(c) {
		if (!c->device)
			continue;
		driver = c->device(c, index);
		if (driver)
			break;
	}
	console_unlock();
	return driver;
}

/*
 * Prevent further output on the passed console device so that (for example)
 * serial drivers can disable console output before suspending a port, and can
 * re-enable output afterwards.
 */
void console_stop(struct console *console)
{
	console_lock();
	console->flags &= ~CON_ENABLED;
	console_unlock();
}
EXPORT_SYMBOL(console_stop);

void console_start(struct console *console)
{
	console_lock();
	console->flags |= CON_ENABLED;
	console_unlock();
}
EXPORT_SYMBOL(console_start);

static int __read_mostly keep_bootcon;

static int __init keep_bootcon_setup(char *str)
{
	keep_bootcon = 1;
	pr_info("debug: skip boot console de-registration.\n");

	return 0;
}

early_param("keep_bootcon", keep_bootcon_setup);

/*
 * The console driver calls this routine during kernel initialization
 * to register the console printing procedure with printk() and to
 * print any messages that were printed by the kernel before the
 * console driver was initialized.
 *
 * This can happen pretty early during the boot process (because of
 * early_printk) - sometimes before setup_arch() completes - be careful
 * of what kernel features are used - they may not be initialised yet.
 *
 * There are two types of consoles - bootconsoles (early_printk) and
 * "real" consoles (everything which is not a bootconsole) which are
 * handled differently.
 *  - Any number of bootconsoles can be registered at any time.
 *  - As soon as a "real" console is registered, all bootconsoles
 *    will be unregistered automatically.
 *  - Once a "real" console is registered, any attempt to register a
 *    bootconsoles will be rejected
 */
void register_console(struct console *newcon)
{
	int i;
	unsigned long flags;
	struct console *bcon = NULL;
	struct console_cmdline *c;

	if (console_drivers)
		for_each_console(bcon)
			if (WARN(bcon == newcon,
					"console '%s%d' already registered\n",
					bcon->name, bcon->index))
				return;

	/*
	 * before we register a new CON_BOOT console, make sure we don't
	 * already have a valid console
	 */
	if (console_drivers && newcon->flags & CON_BOOT) {
		/* find the last or real console */
		for_each_console(bcon) {
			if (!(bcon->flags & CON_BOOT)) {
				pr_info("Too late to register bootconsole %s%d\n",
					newcon->name, newcon->index);
				return;
			}
		}
	}

	if (console_drivers && console_drivers->flags & CON_BOOT)
		bcon = console_drivers;

	if (preferred_console < 0 || bcon || !console_drivers)
		preferred_console = selected_console;

	/*
	 *	See if we want to use this console driver. If we
	 *	didn't select a console we take the first one
	 *	that registers here.
	 */
	if (preferred_console < 0) {
		if (newcon->index < 0)
			newcon->index = 0;
		if (newcon->setup == NULL ||
		    newcon->setup(newcon, NULL) == 0) {
			newcon->flags |= CON_ENABLED;
			if (newcon->device) {
				newcon->flags |= CON_CONSDEV;
				preferred_console = 0;
			}
		}
	}

	/*
	 *	See if this console matches one we selected on
	 *	the command line.
	 */
	for (i = 0, c = console_cmdline;
	     i < MAX_CMDLINECONSOLES && c->name[0];
	     i++, c++) {
		if (!newcon->match ||
		    newcon->match(newcon, c->name, c->index, c->options) != 0) {
			/* default matching */
			BUILD_BUG_ON(sizeof(c->name) != sizeof(newcon->name));
			if (strcmp(c->name, newcon->name) != 0)
				continue;
			if (newcon->index >= 0 &&
			    newcon->index != c->index)
				continue;
			if (newcon->index < 0)
				newcon->index = c->index;

			if (_braille_register_console(newcon, c))
				return;

			if (newcon->setup &&
			    newcon->setup(newcon, c->options) != 0)
				break;
		}

		newcon->flags |= CON_ENABLED;
		if (i == selected_console) {
			newcon->flags |= CON_CONSDEV;
			preferred_console = selected_console;
		}
		break;
	}

	if (!(newcon->flags & CON_ENABLED))
		return;

	/*
	 * If we have a bootconsole, and are switching to a real console,
	 * don't print everything out again, since when the boot console, and
	 * the real console are the same physical device, it's annoying to
	 * see the beginning boot messages twice
	 */
	if (bcon && ((newcon->flags & (CON_CONSDEV | CON_BOOT)) == CON_CONSDEV))
		newcon->flags &= ~CON_PRINTBUFFER;

	/*
	 *	Put this console in the list - keep the
	 *	preferred driver at the head of the list.
	 */
	console_lock();
	if ((newcon->flags & CON_CONSDEV) || console_drivers == NULL) {
		newcon->next = console_drivers;
		console_drivers = newcon;
		if (newcon->next)
			newcon->next->flags &= ~CON_CONSDEV;
	} else {
		newcon->next = console_drivers->next;
		console_drivers->next = newcon;
	}

	if (newcon->flags & CON_EXTENDED)
		if (!nr_ext_console_drivers++)
			pr_info("printk: continuation disabled due to ext consoles, expect more fragments in /dev/kmsg\n");

	if (newcon->flags & CON_PRINTBUFFER) {
		/*
		 * console_unlock(); will print out the buffered messages
		 * for us.
		 */
		raw_spin_lock_irqsave(&logbuf_lock, flags);
		console_seq = syslog_seq;
		console_idx = syslog_idx;
		console_prev = syslog_prev;
		raw_spin_unlock_irqrestore(&logbuf_lock, flags);
		/*
		 * We're about to replay the log buffer.  Only do this to the
		 * just-registered console to avoid excessive message spam to
		 * the already-registered consoles.
		 */
		exclusive_console = newcon;
	}
	console_unlock();
	console_sysfs_notify();

	/*
	 * By unregistering the bootconsoles after we enable the real console
	 * we get the "console xxx enabled" message on all the consoles -
	 * boot consoles, real consoles, etc - this is to ensure that end
	 * users know there might be something in the kernel's log buffer that
	 * went to the bootconsole (that they do not see on the real console)
	 */
	pr_info("%sconsole [%s%d] enabled\n",
		(newcon->flags & CON_BOOT) ? "boot" : "" ,
		newcon->name, newcon->index);
	if (bcon &&
	    ((newcon->flags & (CON_CONSDEV | CON_BOOT)) == CON_CONSDEV) &&
	    !keep_bootcon) {
		/* We need to iterate through all boot consoles, to make
		 * sure we print everything out, before we unregister them.
		 */
		for_each_console(bcon)
			if (bcon->flags & CON_BOOT)
				unregister_console(bcon);
	}
}
EXPORT_SYMBOL(register_console);

int unregister_console(struct console *console)
{
        struct console *a, *b;
	int res;

	pr_info("%sconsole [%s%d] disabled\n",
		(console->flags & CON_BOOT) ? "boot" : "" ,
		console->name, console->index);

	res = _braille_unregister_console(console);
	if (res)
		return res;

	res = 1;
	console_lock();
	if (console_drivers == console) {
		console_drivers=console->next;
		res = 0;
	} else if (console_drivers) {
		for (a=console_drivers->next, b=console_drivers ;
		     a; b=a, a=b->next) {
			if (a == console) {
				b->next = a->next;
				res = 0;
				break;
			}
		}
	}

	if (!res && (console->flags & CON_EXTENDED))
		nr_ext_console_drivers--;

	/*
	 * If this isn't the last console and it has CON_CONSDEV set, we
	 * need to set it on the next preferred console.
	 */
	if (console_drivers != NULL && console->flags & CON_CONSDEV)
		console_drivers->flags |= CON_CONSDEV;

	console->flags &= ~CON_ENABLED;
	console_unlock();
	console_sysfs_notify();
	return res;
}
EXPORT_SYMBOL(unregister_console);

static int __init printk_late_init(void)
{
	struct console *con;

	for_each_console(con) {
		if (!keep_bootcon && con->flags & CON_BOOT) {
			unregister_console(con);
		}
	}
	hotcpu_notifier(console_cpu_notify, 0);
	return 0;
}
late_initcall(printk_late_init);

#if defined CONFIG_PRINTK
/*
 * Delayed printk version, for scheduler-internal messages:
 */
#define PRINTK_PENDING_WAKEUP	0x01
#define PRINTK_PENDING_OUTPUT	0x02

static DEFINE_PER_CPU(int, printk_pending);

static void wake_up_klogd_work_func(struct irq_work *irq_work)
{
	int pending = __this_cpu_xchg(printk_pending, 0);

	if (pending & PRINTK_PENDING_OUTPUT) {
		/* If trylock fails, someone else is doing the printing */
		if (console_trylock())
			console_unlock();
	}

	if (pending & PRINTK_PENDING_WAKEUP)
		wake_up_interruptible(&log_wait);
}

static DEFINE_PER_CPU(struct irq_work, wake_up_klogd_work) = {
	.func = wake_up_klogd_work_func,
	.flags = IRQ_WORK_LAZY,
};

void wake_up_klogd(void)
{
	preempt_disable();
	if (waitqueue_active(&log_wait)) {
		this_cpu_or(printk_pending, PRINTK_PENDING_WAKEUP);
		irq_work_queue(this_cpu_ptr(&wake_up_klogd_work));
	}
	preempt_enable();
}

int printk_deferred(const char *fmt, ...)
{
	va_list args;
	int r;

	preempt_disable();
	va_start(args, fmt);
	r = vprintk_emit(0, LOGLEVEL_SCHED, NULL, 0, fmt, args);
	va_end(args);

	__this_cpu_or(printk_pending, PRINTK_PENDING_OUTPUT);
	irq_work_queue(this_cpu_ptr(&wake_up_klogd_work));
	preempt_enable();

	return r;
}

/*
 * printk rate limiting, lifted from the networking subsystem.
 *
 * This enforces a rate limit: not more than 10 kernel messages
 * every 5s to make a denial-of-service attack impossible.
 */
DEFINE_RATELIMIT_STATE(printk_ratelimit_state, 5 * HZ, 10);

int __printk_ratelimit(const char *func)
{
	return ___ratelimit(&printk_ratelimit_state, func);
}
EXPORT_SYMBOL(__printk_ratelimit);

/**
 * printk_timed_ratelimit - caller-controlled printk ratelimiting
 * @caller_jiffies: pointer to caller's state
 * @interval_msecs: minimum interval between prints
 *
 * printk_timed_ratelimit() returns true if more than @interval_msecs
 * milliseconds have elapsed since the last time printk_timed_ratelimit()
 * returned true.
 */
bool printk_timed_ratelimit(unsigned long *caller_jiffies,
			unsigned int interval_msecs)
{
	unsigned long elapsed = jiffies - *caller_jiffies;

	if (*caller_jiffies && elapsed <= msecs_to_jiffies(interval_msecs))
		return false;

	*caller_jiffies = jiffies;
	return true;
}
EXPORT_SYMBOL(printk_timed_ratelimit);

static DEFINE_SPINLOCK(dump_list_lock);
static LIST_HEAD(dump_list);

/**
 * kmsg_dump_register - register a kernel log dumper.
 * @dumper: pointer to the kmsg_dumper structure
 *
 * Adds a kernel log dumper to the system. The dump callback in the
 * structure will be called when the kernel oopses or panics and must be
 * set. Returns zero on success and %-EINVAL or %-EBUSY otherwise.
 */
int kmsg_dump_register(struct kmsg_dumper *dumper)
{
	unsigned long flags;
	int err = -EBUSY;

	/* The dump callback needs to be set */
	if (!dumper->dump)
		return -EINVAL;

	spin_lock_irqsave(&dump_list_lock, flags);
	/* Don't allow registering multiple times */
	if (!dumper->registered) {
		dumper->registered = 1;
		list_add_tail_rcu(&dumper->list, &dump_list);
		err = 0;
	}
	spin_unlock_irqrestore(&dump_list_lock, flags);

	return err;
}
EXPORT_SYMBOL_GPL(kmsg_dump_register);

/**
 * kmsg_dump_unregister - unregister a kmsg dumper.
 * @dumper: pointer to the kmsg_dumper structure
 *
 * Removes a dump device from the system. Returns zero on success and
 * %-EINVAL otherwise.
 */
int kmsg_dump_unregister(struct kmsg_dumper *dumper)
{
	unsigned long flags;
	int err = -EINVAL;

	spin_lock_irqsave(&dump_list_lock, flags);
	if (dumper->registered) {
		dumper->registered = 0;
		list_del_rcu(&dumper->list);
		err = 0;
	}
	spin_unlock_irqrestore(&dump_list_lock, flags);
	synchronize_rcu();

	return err;
}
EXPORT_SYMBOL_GPL(kmsg_dump_unregister);

static bool always_kmsg_dump;
module_param_named(always_kmsg_dump, always_kmsg_dump, bool, S_IRUGO | S_IWUSR);

/**
 * kmsg_dump - dump kernel log to kernel message dumpers.
 * @reason: the reason (oops, panic etc) for dumping
 *
 * Call each of the registered dumper's dump() callback, which can
 * retrieve the kmsg records with kmsg_dump_get_line() or
 * kmsg_dump_get_buffer().
 */
void kmsg_dump(enum kmsg_dump_reason reason)
{
	struct kmsg_dumper *dumper;
	unsigned long flags;

	if ((reason > KMSG_DUMP_OOPS) && !always_kmsg_dump)
		return;

	rcu_read_lock();
	list_for_each_entry_rcu(dumper, &dump_list, list) {
		if (dumper->max_reason && reason > dumper->max_reason)
			continue;

		/* initialize iterator with data about the stored records */
		dumper->active = true;

		raw_spin_lock_irqsave(&logbuf_lock, flags);
		dumper->cur_seq = clear_seq;
		dumper->cur_idx = clear_idx;
		dumper->next_seq = log_next_seq;
		dumper->next_idx = log_next_idx;
		raw_spin_unlock_irqrestore(&logbuf_lock, flags);

		/* invoke dumper which will iterate over records */
		dumper->dump(dumper, reason);

		/* reset iterator */
		dumper->active = false;
	}
	rcu_read_unlock();
}

/**
 * kmsg_dump_get_line_nolock - retrieve one kmsg log line (unlocked version)
 * @dumper: registered kmsg dumper
 * @syslog: include the "<4>" prefixes
 * @line: buffer to copy the line to
 * @size: maximum size of the buffer
 * @len: length of line placed into buffer
 *
 * Start at the beginning of the kmsg buffer, with the oldest kmsg
 * record, and copy one record into the provided buffer.
 *
 * Consecutive calls will return the next available record moving
 * towards the end of the buffer with the youngest messages.
 *
 * A return value of FALSE indicates that there are no more records to
 * read.
 *
 * The function is similar to kmsg_dump_get_line(), but grabs no locks.
 */
bool kmsg_dump_get_line_nolock(struct kmsg_dumper *dumper, bool syslog,
			       char *line, size_t size, size_t *len)
{
	struct printk_log *msg;
	size_t l = 0;
	bool ret = false;

	if (!dumper->active)
		goto out;

	if (dumper->cur_seq < log_first_seq) {
		/* messages are gone, move to first available one */
		dumper->cur_seq = log_first_seq;
		dumper->cur_idx = log_first_idx;
	}

	/* last entry */
	if (dumper->cur_seq >= log_next_seq)
		goto out;

	msg = log_from_idx(dumper->cur_idx);
	l = msg_print_text(msg, 0, syslog, line, size);

	dumper->cur_idx = log_next(dumper->cur_idx);
	dumper->cur_seq++;
	ret = true;
out:
	if (len)
		*len = l;
	return ret;
}

/**
 * kmsg_dump_get_line - retrieve one kmsg log line
 * @dumper: registered kmsg dumper
 * @syslog: include the "<4>" prefixes
 * @line: buffer to copy the line to
 * @size: maximum size of the buffer
 * @len: length of line placed into buffer
 *
 * Start at the beginning of the kmsg buffer, with the oldest kmsg
 * record, and copy one record into the provided buffer.
 *
 * Consecutive calls will return the next available record moving
 * towards the end of the buffer with the youngest messages.
 *
 * A return value of FALSE indicates that there are no more records to
 * read.
 */
bool kmsg_dump_get_line(struct kmsg_dumper *dumper, bool syslog,
			char *line, size_t size, size_t *len)
{
	unsigned long flags;
	bool ret;

	raw_spin_lock_irqsave(&logbuf_lock, flags);
	ret = kmsg_dump_get_line_nolock(dumper, syslog, line, size, len);
	raw_spin_unlock_irqrestore(&logbuf_lock, flags);

	return ret;
}
EXPORT_SYMBOL_GPL(kmsg_dump_get_line);

/**
 * kmsg_dump_get_buffer - copy kmsg log lines
 * @dumper: registered kmsg dumper
 * @syslog: include the "<4>" prefixes
 * @buf: buffer to copy the line to
 * @size: maximum size of the buffer
 * @len: length of line placed into buffer
 *
 * Start at the end of the kmsg buffer and fill the provided buffer
 * with as many of the the *youngest* kmsg records that fit into it.
 * If the buffer is large enough, all available kmsg records will be
 * copied with a single call.
 *
 * Consecutive calls will fill the buffer with the next block of
 * available older records, not including the earlier retrieved ones.
 *
 * A return value of FALSE indicates that there are no more records to
 * read.
 */
bool kmsg_dump_get_buffer(struct kmsg_dumper *dumper, bool syslog,
			  char *buf, size_t size, size_t *len)
{
	unsigned long flags;
	u64 seq;
	u32 idx;
	u64 next_seq;
	u32 next_idx;
	enum log_flags prev;
	size_t l = 0;
	bool ret = false;

	if (!dumper->active)
		goto out;

	raw_spin_lock_irqsave(&logbuf_lock, flags);
	if (dumper->cur_seq < log_first_seq) {
		/* messages are gone, move to first available one */
		dumper->cur_seq = log_first_seq;
		dumper->cur_idx = log_first_idx;
	}

	/* last entry */
	if (dumper->cur_seq >= dumper->next_seq) {
		raw_spin_unlock_irqrestore(&logbuf_lock, flags);
		goto out;
	}

	/* calculate length of entire buffer */
	seq = dumper->cur_seq;
	idx = dumper->cur_idx;
	prev = 0;
	while (seq < dumper->next_seq) {
		struct printk_log *msg = log_from_idx(idx);

		l += msg_print_text(msg, prev, true, NULL, 0);
		idx = log_next(idx);
		seq++;
		prev = msg->flags;
	}

	/* move first record forward until length fits into the buffer */
	seq = dumper->cur_seq;
	idx = dumper->cur_idx;
	prev = 0;
	while (l > size && seq < dumper->next_seq) {
		struct printk_log *msg = log_from_idx(idx);

		l -= msg_print_text(msg, prev, true, NULL, 0);
		idx = log_next(idx);
		seq++;
		prev = msg->flags;
	}

	/* last message in next interation */
	next_seq = seq;
	next_idx = idx;

	l = 0;
	while (seq < dumper->next_seq) {
		struct printk_log *msg = log_from_idx(idx);

		l += msg_print_text(msg, prev, syslog, buf + l, size - l);
		idx = log_next(idx);
		seq++;
		prev = msg->flags;
	}

	dumper->next_seq = next_seq;
	dumper->next_idx = next_idx;
	ret = true;
	raw_spin_unlock_irqrestore(&logbuf_lock, flags);
out:
	if (len)
		*len = l;
	return ret;
}
EXPORT_SYMBOL_GPL(kmsg_dump_get_buffer);

/**
 * kmsg_dump_rewind_nolock - reset the interator (unlocked version)
 * @dumper: registered kmsg dumper
 *
 * Reset the dumper's iterator so that kmsg_dump_get_line() and
 * kmsg_dump_get_buffer() can be called again and used multiple
 * times within the same dumper.dump() callback.
 *
 * The function is similar to kmsg_dump_rewind(), but grabs no locks.
 */
void kmsg_dump_rewind_nolock(struct kmsg_dumper *dumper)
{
	dumper->cur_seq = clear_seq;
	dumper->cur_idx = clear_idx;
	dumper->next_seq = log_next_seq;
	dumper->next_idx = log_next_idx;
}

/**
 * kmsg_dump_rewind - reset the interator
 * @dumper: registered kmsg dumper
 *
 * Reset the dumper's iterator so that kmsg_dump_get_line() and
 * kmsg_dump_get_buffer() can be called again and used multiple
 * times within the same dumper.dump() callback.
 */
void kmsg_dump_rewind(struct kmsg_dumper *dumper)
{
	unsigned long flags;

	raw_spin_lock_irqsave(&logbuf_lock, flags);
	kmsg_dump_rewind_nolock(dumper);
	raw_spin_unlock_irqrestore(&logbuf_lock, flags);
}
EXPORT_SYMBOL_GPL(kmsg_dump_rewind);

#ifdef CONFIG_KMSG_IDS

/**
 * printk_hash - print a kernel message include a hash over the message
 * @prefix: message prefix including the ".%06x" for the hash
 * @fmt: format string
 */
asmlinkage int printk_hash(const char *prefix, const char *fmt, ...)
{
	va_list args;
	int r;

	r = printk(prefix, jhash(fmt, strlen(fmt), 0) & 0xffffff);
	va_start(args, fmt);
	r += vprintk(fmt, args);
	va_end(args);

	return r;
}
EXPORT_SYMBOL(printk_hash);

/**
 * printk_dev_hash - print a kernel message include a hash over the message
 * @prefix: message prefix including the ".%06x" for the hash
 * @dev: device this printk is all about
 * @fmt: format string
 */
asmlinkage int printk_dev_hash(const char *prefix, const char *driver_name,
			       const char *fmt, ...)
{
	va_list args;
	int r;

	r = printk(prefix, driver_name, jhash(fmt, strlen(fmt), 0) & 0xffffff);
	va_start(args, fmt);
	r += vprintk(fmt, args);
	va_end(args);

	return r;
}
EXPORT_SYMBOL(printk_dev_hash);
#endif

static char dump_stack_arch_desc_str[128];

/**
 * dump_stack_set_arch_desc - set arch-specific str to show with task dumps
 * @fmt: printf-style format string
 * @...: arguments for the format string
 *
 * The configured string will be printed right after utsname during task
 * dumps.  Usually used to add arch-specific system identifiers.  If an
 * arch wants to make use of such an ID string, it should initialize this
 * as soon as possible during boot.
 */
void __init dump_stack_set_arch_desc(const char *fmt, ...)
{
	va_list args;

	va_start(args, fmt);
	vsnprintf(dump_stack_arch_desc_str, sizeof(dump_stack_arch_desc_str),
		  fmt, args);
	va_end(args);
}

/**
 * dump_stack_print_info - print generic debug info for dump_stack()
 * @log_lvl: log level
 *
 * Arch-specific dump_stack() implementations can use this function to
 * print out the same debug information as the generic dump_stack().
 */
void dump_stack_print_info(const char *log_lvl)
{
	printk("%sCPU: %d PID: %d Comm: %.20s %s %s %.*s\n",
	       log_lvl, raw_smp_processor_id(), current->pid, current->comm,
	       print_tainted(), init_utsname()->release,
	       (int)strcspn(init_utsname()->version, " "),
	       init_utsname()->version);

	if (dump_stack_arch_desc_str[0] != '\0')
		printk("%sHardware name: %s\n",
		       log_lvl, dump_stack_arch_desc_str);

	print_worker_info(log_lvl, current);
}

/**
 * show_regs_print_info - print generic debug info for show_regs()
 * @log_lvl: log level
 *
 * show_regs() implementations can use this function to print out generic
 * debug information.
 */
void show_regs_print_info(const char *log_lvl)
{
	dump_stack_print_info(log_lvl);

	printk("%stask: %p ti: %p task.ti: %p\n",
	       log_lvl, current, current_thread_info(),
	       task_thread_info(current));
}

#endif<|MERGE_RESOLUTION|>--- conflicted
+++ resolved
@@ -497,11 +497,7 @@
 	 * If this is from /proc/kmsg and we've already opened it, then we've
 	 * already done the capabilities checks at open time.
 	 */
-<<<<<<< HEAD
-	if (from_file && type != SYSLOG_ACTION_OPEN)
-=======
 	if (source == SYSLOG_FROM_PROC && type != SYSLOG_ACTION_OPEN)
->>>>>>> 827c24bc
 		goto ok;
 
 	if (syslog_action_restricted(type)) {
