#include <linux/export.h>
#include <linux/sched.h>
#include <linux/tsacct_kern.h>
#include <linux/kernel_stat.h>
#include <linux/static_key.h>
#include <linux/context_tracking.h>
#include <linux/sched/cputime.h>
#include "sched.h"

#ifdef CONFIG_IRQ_TIME_ACCOUNTING

/*
 * There are no locks covering percpu hardirq/softirq time.
 * They are only modified in vtime_account, on corresponding CPU
 * with interrupts disabled. So, writes are safe.
 * They are read and saved off onto struct rq in update_rq_clock().
 * This may result in other CPU reading this CPU's irq time and can
 * race with irq/vtime_account on this CPU. We would either get old
 * or new value with a side effect of accounting a slice of irq time to wrong
 * task when irq is in progress while we read rq->clock. That is a worthy
 * compromise in place of having locks on each irq in account_system_time.
 */
DEFINE_PER_CPU(struct irqtime, cpu_irqtime);

static int sched_clock_irqtime;

void enable_sched_clock_irqtime(void)
{
	sched_clock_irqtime = 1;
}

void disable_sched_clock_irqtime(void)
{
	sched_clock_irqtime = 0;
}

static void irqtime_account_delta(struct irqtime *irqtime, u64 delta,
				  enum cpu_usage_stat idx)
{
	u64 *cpustat = kcpustat_this_cpu->cpustat;

	u64_stats_update_begin(&irqtime->sync);
	cpustat[idx] += delta;
	irqtime->total += delta;
	irqtime->tick_delta += delta;
	u64_stats_update_end(&irqtime->sync);
}

/*
 * Called before incrementing preempt_count on {soft,}irq_enter
 * and before decrementing preempt_count on {soft,}irq_exit.
 */
void irqtime_account_irq(struct task_struct *curr)
{
	struct irqtime *irqtime = this_cpu_ptr(&cpu_irqtime);
	s64 delta;
	int cpu;

	if (!sched_clock_irqtime)
		return;

	cpu = smp_processor_id();
	delta = sched_clock_cpu(cpu) - irqtime->irq_start_time;
	irqtime->irq_start_time += delta;

	/*
	 * We do not account for softirq time from ksoftirqd here.
	 * We want to continue accounting softirq time to ksoftirqd thread
	 * in that case, so as not to confuse scheduler with a special task
	 * that do not consume any time, but still wants to run.
	 */
	if (hardirq_count())
		irqtime_account_delta(irqtime, delta, CPUTIME_IRQ);
	else if (in_serving_softirq() && curr != this_cpu_ksoftirqd())
		irqtime_account_delta(irqtime, delta, CPUTIME_SOFTIRQ);
}
EXPORT_SYMBOL_GPL(irqtime_account_irq);

static u64 irqtime_tick_accounted(u64 maxtime)
{
	struct irqtime *irqtime = this_cpu_ptr(&cpu_irqtime);
	u64 delta;

	delta = min(irqtime->tick_delta, maxtime);
	irqtime->tick_delta -= delta;

	return delta;
}

#else /* CONFIG_IRQ_TIME_ACCOUNTING */

#define sched_clock_irqtime	(0)

static u64 irqtime_tick_accounted(u64 dummy)
{
	return 0;
}

#endif /* !CONFIG_IRQ_TIME_ACCOUNTING */

static inline void task_group_account_field(struct task_struct *p, int index,
					    u64 tmp)
{
	/*
	 * Since all updates are sure to touch the root cgroup, we
	 * get ourselves ahead and touch it first. If the root cgroup
	 * is the only cgroup, then nothing else should be necessary.
	 *
	 */
	__this_cpu_add(kernel_cpustat.cpustat[index], tmp);

	cpuacct_account_field(p, index, tmp);
}

/*
 * Account user cpu time to a process.
 * @p: the process that the cpu time gets accounted to
 * @cputime: the cpu time spent in user space since the last update
 */
void account_user_time(struct task_struct *p, u64 cputime)
{
	int index;

	/* Add user time to process. */
	p->utime += cputime;
	account_group_user_time(p, cputime);

	index = (task_nice(p) > 0) ? CPUTIME_NICE : CPUTIME_USER;

	/* Add user time to cpustat. */
	task_group_account_field(p, index, cputime);

	/* Account for user time used */
	acct_account_cputime(p);
}

/*
 * Account guest cpu time to a process.
 * @p: the process that the cpu time gets accounted to
 * @cputime: the cpu time spent in virtual machine since the last update
 */
void account_guest_time(struct task_struct *p, u64 cputime)
{
	u64 *cpustat = kcpustat_this_cpu->cpustat;

	/* Add guest time to process. */
	p->utime += cputime;
	account_group_user_time(p, cputime);
	p->gtime += cputime;

	/* Add guest time to cpustat. */
	if (task_nice(p) > 0) {
		cpustat[CPUTIME_NICE] += cputime;
		cpustat[CPUTIME_GUEST_NICE] += cputime;
	} else {
		cpustat[CPUTIME_USER] += cputime;
		cpustat[CPUTIME_GUEST] += cputime;
	}
}

/*
 * Account system cpu time to a process and desired cpustat field
 * @p: the process that the cpu time gets accounted to
 * @cputime: the cpu time spent in kernel space since the last update
 * @index: pointer to cpustat field that has to be updated
 */
void account_system_index_time(struct task_struct *p,
			       u64 cputime, enum cpu_usage_stat index)
{
	/* Add system time to process. */
	p->stime += cputime;
	account_group_system_time(p, cputime);

	/* Add system time to cpustat. */
	task_group_account_field(p, index, cputime);

	/* Account for system time used */
	acct_account_cputime(p);
}

/*
 * Account system cpu time to a process.
 * @p: the process that the cpu time gets accounted to
 * @hardirq_offset: the offset to subtract from hardirq_count()
 * @cputime: the cpu time spent in kernel space since the last update
 */
void account_system_time(struct task_struct *p, int hardirq_offset, u64 cputime)
{
	int index;

	if ((p->flags & PF_VCPU) && (irq_count() - hardirq_offset == 0)) {
		account_guest_time(p, cputime);
		return;
	}

	if (hardirq_count() - hardirq_offset)
		index = CPUTIME_IRQ;
	else if (in_serving_softirq())
		index = CPUTIME_SOFTIRQ;
	else
		index = CPUTIME_SYSTEM;

	account_system_index_time(p, cputime, index);
}

/*
 * Account for involuntary wait time.
 * @cputime: the cpu time spent in involuntary wait
 */
void account_steal_time(u64 cputime)
{
	u64 *cpustat = kcpustat_this_cpu->cpustat;

	cpustat[CPUTIME_STEAL] += cputime;
}

/*
 * Account for idle time.
 * @cputime: the cpu time spent in idle wait
 */
void account_idle_time(u64 cputime)
{
	u64 *cpustat = kcpustat_this_cpu->cpustat;
	struct rq *rq = this_rq();

	if (atomic_read(&rq->nr_iowait) > 0)
		cpustat[CPUTIME_IOWAIT] += cputime;
	else
		cpustat[CPUTIME_IDLE] += cputime;
}

/*
 * When a guest is interrupted for a longer amount of time, missed clock
 * ticks are not redelivered later. Due to that, this function may on
 * occasion account more time than the calling functions think elapsed.
 */
static __always_inline u64 steal_account_process_time(u64 maxtime)
{
#ifdef CONFIG_PARAVIRT
	if (static_key_false(&paravirt_steal_enabled)) {
		u64 steal;

		steal = paravirt_steal_clock(smp_processor_id());
		steal -= this_rq()->prev_steal_time;
		steal = min(steal, maxtime);
		account_steal_time(steal);
		this_rq()->prev_steal_time += steal;

		return steal;
	}
#endif
	return 0;
}

/*
 * Account how much elapsed time was spent in steal, irq, or softirq time.
 */
static inline u64 account_other_time(u64 max)
{
	u64 accounted;

	/* Shall be converted to a lockdep-enabled lightweight check */
	WARN_ON_ONCE(!irqs_disabled());

	accounted = steal_account_process_time(max);

	if (accounted < max)
		accounted += irqtime_tick_accounted(max - accounted);

	return accounted;
}

#ifdef CONFIG_64BIT
static inline u64 read_sum_exec_runtime(struct task_struct *t)
{
	return t->se.sum_exec_runtime;
}
#else
static u64 read_sum_exec_runtime(struct task_struct *t)
{
	u64 ns;
	struct rq_flags rf;
	struct rq *rq;

	rq = task_rq_lock(t, &rf);
	ns = t->se.sum_exec_runtime;
	task_rq_unlock(rq, t, &rf);

	return ns;
}
#endif

/*
 * Accumulate raw cputime values of dead tasks (sig->[us]time) and live
 * tasks (sum on group iteration) belonging to @tsk's group.
 */
void thread_group_cputime(struct task_struct *tsk, struct task_cputime *times)
{
	struct signal_struct *sig = tsk->signal;
	u64 utime, stime;
	struct task_struct *t;
	unsigned int seq, nextseq;
	unsigned long flags;

	/*
	 * Update current task runtime to account pending time since last
	 * scheduler action or thread_group_cputime() call. This thread group
	 * might have other running tasks on different CPUs, but updating
	 * their runtime can affect syscall performance, so we skip account
	 * those pending times and rely only on values updated on tick or
	 * other scheduler action.
	 */
	if (same_thread_group(current, tsk))
		(void) task_sched_runtime(current);

	rcu_read_lock();
	/* Attempt a lockless read on the first round. */
	nextseq = 0;
	do {
		seq = nextseq;
		flags = read_seqbegin_or_lock_irqsave(&sig->stats_lock, &seq);
		times->utime = sig->utime;
		times->stime = sig->stime;
		times->sum_exec_runtime = sig->sum_sched_runtime;

		for_each_thread(tsk, t) {
			task_cputime(t, &utime, &stime);
			times->utime += utime;
			times->stime += stime;
			times->sum_exec_runtime += read_sum_exec_runtime(t);
		}
		/* If lockless access failed, take the lock. */
		nextseq = 1;
	} while (need_seqretry(&sig->stats_lock, seq));
	done_seqretry_irqrestore(&sig->stats_lock, seq, flags);
	rcu_read_unlock();
}

#ifdef CONFIG_IRQ_TIME_ACCOUNTING
/*
 * Account a tick to a process and cpustat
 * @p: the process that the cpu time gets accounted to
 * @user_tick: is the tick from userspace
 * @rq: the pointer to rq
 *
 * Tick demultiplexing follows the order
 * - pending hardirq update
 * - pending softirq update
 * - user_time
 * - idle_time
 * - system time
 *   - check for guest_time
 *   - else account as system_time
 *
 * Check for hardirq is done both for system and user time as there is
 * no timer going off while we are on hardirq and hence we may never get an
 * opportunity to update it solely in system time.
 * p->stime and friends are only updated on system time and not on irq
 * softirq as those do not count in task exec_runtime any more.
 */
static void irqtime_account_process_tick(struct task_struct *p, int user_tick,
					 struct rq *rq, int ticks)
{
	u64 other, cputime = TICK_NSEC * ticks;

	/*
	 * When returning from idle, many ticks can get accounted at
	 * once, including some ticks of steal, irq, and softirq time.
	 * Subtract those ticks from the amount of time accounted to
	 * idle, or potentially user or system time. Due to rounding,
	 * other time can exceed ticks occasionally.
	 */
	other = account_other_time(ULONG_MAX);
	if (other >= cputime)
		return;

	cputime -= other;

	if (this_cpu_ksoftirqd() == p) {
		/*
		 * ksoftirqd time do not get accounted in cpu_softirq_time.
		 * So, we have to handle it separately here.
		 * Also, p->stime needs to be updated for ksoftirqd.
		 */
		account_system_index_time(p, cputime, CPUTIME_SOFTIRQ);
	} else if (user_tick) {
		account_user_time(p, cputime);
	} else if (p == rq->idle) {
		account_idle_time(cputime);
	} else if (p->flags & PF_VCPU) { /* System time or guest time */
		account_guest_time(p, cputime);
	} else {
		account_system_index_time(p, cputime, CPUTIME_SYSTEM);
	}
}

static void irqtime_account_idle_ticks(int ticks)
{
	struct rq *rq = this_rq();

	irqtime_account_process_tick(current, 0, rq, ticks);
}
#else /* CONFIG_IRQ_TIME_ACCOUNTING */
static inline void irqtime_account_idle_ticks(int ticks) {}
static inline void irqtime_account_process_tick(struct task_struct *p, int user_tick,
						struct rq *rq, int nr_ticks) {}
#endif /* CONFIG_IRQ_TIME_ACCOUNTING */

/*
 * Use precise platform statistics if available:
 */
#ifdef CONFIG_VIRT_CPU_ACCOUNTING

#ifndef __ARCH_HAS_VTIME_TASK_SWITCH
void vtime_common_task_switch(struct task_struct *prev)
{
	if (is_idle_task(prev))
		vtime_account_idle(prev);
	else
		vtime_account_system(prev);

	vtime_flush(prev);
	arch_vtime_task_switch(prev);
}
#endif

#endif /* CONFIG_VIRT_CPU_ACCOUNTING */


#ifdef CONFIG_VIRT_CPU_ACCOUNTING_NATIVE
/*
 * Archs that account the whole time spent in the idle task
 * (outside irq) as idle time can rely on this and just implement
 * vtime_account_system() and vtime_account_idle(). Archs that
 * have other meaning of the idle time (s390 only includes the
 * time spent by the CPU when it's in low power mode) must override
 * vtime_account().
 */
#ifndef __ARCH_HAS_VTIME_ACCOUNT
void vtime_account_irq_enter(struct task_struct *tsk)
{
	if (!in_interrupt() && is_idle_task(tsk))
		vtime_account_idle(tsk);
	else
		vtime_account_system(tsk);
}
EXPORT_SYMBOL_GPL(vtime_account_irq_enter);
#endif /* __ARCH_HAS_VTIME_ACCOUNT */

void task_cputime_adjusted(struct task_struct *p, u64 *ut, u64 *st)
{
	*ut = p->utime;
	*st = p->stime;
}
EXPORT_SYMBOL_GPL(task_cputime_adjusted);

void thread_group_cputime_adjusted(struct task_struct *p, u64 *ut, u64 *st)
{
	struct task_cputime cputime;

	thread_group_cputime(p, &cputime);

	*ut = cputime.utime;
	*st = cputime.stime;
}
#else /* !CONFIG_VIRT_CPU_ACCOUNTING_NATIVE */
/*
 * Account a single tick of cpu time.
 * @p: the process that the cpu time gets accounted to
 * @user_tick: indicates if the tick is a user or a system tick
 */
void account_process_tick(struct task_struct *p, int user_tick)
{
	u64 cputime, steal;
	struct rq *rq = this_rq();

	if (vtime_accounting_cpu_enabled())
		return;

	if (sched_clock_irqtime) {
		irqtime_account_process_tick(p, user_tick, rq, 1);
		return;
	}

	cputime = TICK_NSEC;
	steal = steal_account_process_time(ULONG_MAX);

	if (steal >= cputime)
		return;

	cputime -= steal;

	if (user_tick)
		account_user_time(p, cputime);
	else if ((p != rq->idle) || (irq_count() != HARDIRQ_OFFSET))
		account_system_time(p, HARDIRQ_OFFSET, cputime);
	else
		account_idle_time(cputime);
}

/*
 * Account multiple ticks of idle time.
 * @ticks: number of stolen ticks
 */
void account_idle_ticks(unsigned long ticks)
{
	u64 cputime, steal;

	if (sched_clock_irqtime) {
		irqtime_account_idle_ticks(ticks);
		return;
	}

	cputime = ticks * TICK_NSEC;
	steal = steal_account_process_time(ULONG_MAX);

	if (steal >= cputime)
		return;

	cputime -= steal;
	account_idle_time(cputime);
}

/*
 * Perform (stime * rtime) / total, but avoid multiplication overflow by
 * loosing precision when the numbers are big.
 */
static u64 scale_stime(u64 stime, u64 rtime, u64 total)
{
	u64 scaled;

	for (;;) {
		/* Make sure "rtime" is the bigger of stime/rtime */
		if (stime > rtime)
			swap(rtime, stime);

		/* Make sure 'total' fits in 32 bits */
		if (total >> 32)
			goto drop_precision;

		/* Does rtime (and thus stime) fit in 32 bits? */
		if (!(rtime >> 32))
			break;

		/* Can we just balance rtime/stime rather than dropping bits? */
		if (stime >> 31)
			goto drop_precision;

		/* We can grow stime and shrink rtime and try to make them both fit */
		stime <<= 1;
		rtime >>= 1;
		continue;

drop_precision:
		/* We drop from rtime, it has more bits than stime */
		rtime >>= 1;
		total >>= 1;
	}

	/*
	 * Make sure gcc understands that this is a 32x32->64 multiply,
	 * followed by a 64/32->64 divide.
	 */
	scaled = div_u64((u64) (u32) stime * (u64) (u32) rtime, (u32)total);
	return scaled;
}

/*
 * Adjust tick based cputime random precision against scheduler runtime
 * accounting.
 *
 * Tick based cputime accounting depend on random scheduling timeslices of a
 * task to be interrupted or not by the timer.  Depending on these
 * circumstances, the number of these interrupts may be over or
 * under-optimistic, matching the real user and system cputime with a variable
 * precision.
 *
 * Fix this by scaling these tick based values against the total runtime
 * accounted by the CFS scheduler.
 *
 * This code provides the following guarantees:
 *
 *   stime + utime == rtime
 *   stime_i+1 >= stime_i, utime_i+1 >= utime_i
 *
 * Assuming that rtime_i+1 >= rtime_i.
 */
static void cputime_adjust(struct task_cputime *curr,
			   struct prev_cputime *prev,
			   u64 *ut, u64 *st)
{
	u64 rtime, stime, utime;
	unsigned long flags;

	/* Serialize concurrent callers such that we can honour our guarantees */
	raw_spin_lock_irqsave(&prev->lock, flags);
	rtime = curr->sum_exec_runtime;

	/*
	 * This is possible under two circumstances:
	 *  - rtime isn't monotonic after all (a bug);
	 *  - we got reordered by the lock.
	 *
	 * In both cases this acts as a filter such that the rest of the code
	 * can assume it is monotonic regardless of anything else.
	 */
	if (prev->stime + prev->utime >= rtime)
		goto out;

	stime = curr->stime;
	utime = curr->utime;

	/*
	 * If either stime or both stime and utime are 0, assume all runtime is
	 * userspace. Once a task gets some ticks, the monotonicy code at
	 * 'update' will ensure things converge to the observed ratio.
	 */
	if (stime == 0) {
		utime = rtime;
		goto update;
	}

	if (utime == 0) {
		stime = rtime;
		goto update;
	}

	stime = scale_stime(stime, rtime, stime + utime);

update:
	/*
	 * Make sure stime doesn't go backwards; this preserves monotonicity
	 * for utime because rtime is monotonic.
	 *
	 *  utime_i+1 = rtime_i+1 - stime_i
	 *            = rtime_i+1 - (rtime_i - utime_i)
	 *            = (rtime_i+1 - rtime_i) + utime_i
	 *            >= utime_i
	 */
	if (stime < prev->stime)
		stime = prev->stime;
	utime = rtime - stime;

	/*
	 * Make sure utime doesn't go backwards; this still preserves
	 * monotonicity for stime, analogous argument to above.
	 */
	if (utime < prev->utime) {
		utime = prev->utime;
		stime = rtime - utime;
	}

	prev->stime = stime;
	prev->utime = utime;
out:
	*ut = prev->utime;
	*st = prev->stime;
	raw_spin_unlock_irqrestore(&prev->lock, flags);
}

void task_cputime_adjusted(struct task_struct *p, u64 *ut, u64 *st)
{
	struct task_cputime cputime = {
		.sum_exec_runtime = p->se.sum_exec_runtime,
	};

	task_cputime(p, &cputime.utime, &cputime.stime);
	cputime_adjust(&cputime, &p->prev_cputime, ut, st);
}
EXPORT_SYMBOL_GPL(task_cputime_adjusted);

void thread_group_cputime_adjusted(struct task_struct *p, u64 *ut, u64 *st)
{
	struct task_cputime cputime;

	thread_group_cputime(p, &cputime);
	cputime_adjust(&cputime, &p->signal->prev_cputime, ut, st);
}
#endif /* !CONFIG_VIRT_CPU_ACCOUNTING_NATIVE */

#ifdef CONFIG_VIRT_CPU_ACCOUNTING_GEN
static u64 vtime_delta(struct vtime *vtime)
{
	unsigned long long clock;

<<<<<<< HEAD
	clock = sched_clock_cpu(smp_processor_id());
=======
	clock = sched_clock();
>>>>>>> 9c472565
	if (clock < vtime->starttime)
		return 0;

	return clock - vtime->starttime;
}

static u64 get_vtime_delta(struct vtime *vtime)
{
	u64 delta = vtime_delta(vtime);
	u64 other;

	/*
	 * Unlike tick based timing, vtime based timing never has lost
	 * ticks, and no need for steal time accounting to make up for
	 * lost ticks. Vtime accounts a rounded version of actual
	 * elapsed time. Limit account_other_time to prevent rounding
	 * errors from causing elapsed vtime to go negative.
	 */
	other = account_other_time(delta);
	WARN_ON_ONCE(vtime->state == VTIME_INACTIVE);
	vtime->starttime += delta;

	return delta - other;
}

static void __vtime_account_system(struct task_struct *tsk,
				   struct vtime *vtime)
{
	vtime->stime += get_vtime_delta(vtime);
	if (vtime->stime >= TICK_NSEC) {
		account_system_time(tsk, irq_count(), vtime->stime);
		vtime->stime = 0;
	}
}

static void vtime_account_guest(struct task_struct *tsk,
				struct vtime *vtime)
{
	vtime->gtime += get_vtime_delta(vtime);
	if (vtime->gtime >= TICK_NSEC) {
		account_guest_time(tsk, vtime->gtime);
		vtime->gtime = 0;
	}
}

void vtime_account_system(struct task_struct *tsk)
{
	struct vtime *vtime = &tsk->vtime;

	if (!vtime_delta(vtime))
		return;

	write_seqcount_begin(&vtime->seqcount);
	/* We might have scheduled out from guest path */
	if (current->flags & PF_VCPU)
		vtime_account_guest(tsk, vtime);
	else
		__vtime_account_system(tsk, vtime);
	write_seqcount_end(&vtime->seqcount);
}

void vtime_user_enter(struct task_struct *tsk)
{
	struct vtime *vtime = &tsk->vtime;

	write_seqcount_begin(&vtime->seqcount);
	__vtime_account_system(tsk, vtime);
	vtime->state = VTIME_USER;
	write_seqcount_end(&vtime->seqcount);
}

void vtime_user_exit(struct task_struct *tsk)
{
	struct vtime *vtime = &tsk->vtime;

	write_seqcount_begin(&vtime->seqcount);
	vtime->utime += get_vtime_delta(vtime);
	if (vtime->utime >= TICK_NSEC) {
		account_user_time(tsk, vtime->utime);
		vtime->utime = 0;
	}
	vtime->state = VTIME_SYS;
	write_seqcount_end(&vtime->seqcount);
}

void vtime_guest_enter(struct task_struct *tsk)
{
	struct vtime *vtime = &tsk->vtime;
	/*
	 * The flags must be updated under the lock with
	 * the vtime_starttime flush and update.
	 * That enforces a right ordering and update sequence
	 * synchronization against the reader (task_gtime())
	 * that can thus safely catch up with a tickless delta.
	 */
	write_seqcount_begin(&vtime->seqcount);
	__vtime_account_system(tsk, vtime);
	current->flags |= PF_VCPU;
	write_seqcount_end(&vtime->seqcount);
}
EXPORT_SYMBOL_GPL(vtime_guest_enter);

void vtime_guest_exit(struct task_struct *tsk)
{
	struct vtime *vtime = &tsk->vtime;

	write_seqcount_begin(&vtime->seqcount);
	vtime_account_guest(tsk, vtime);
	current->flags &= ~PF_VCPU;
	write_seqcount_end(&vtime->seqcount);
}
EXPORT_SYMBOL_GPL(vtime_guest_exit);

void vtime_account_idle(struct task_struct *tsk)
{
	account_idle_time(get_vtime_delta(&tsk->vtime));
}

void arch_vtime_task_switch(struct task_struct *prev)
{
	struct vtime *vtime = &prev->vtime;

	write_seqcount_begin(&vtime->seqcount);
	vtime->state = VTIME_INACTIVE;
	write_seqcount_end(&vtime->seqcount);

	vtime = &current->vtime;

	write_seqcount_begin(&vtime->seqcount);
	vtime->state = VTIME_SYS;
<<<<<<< HEAD
	vtime->starttime = sched_clock_cpu(smp_processor_id());
=======
	vtime->starttime = sched_clock();
>>>>>>> 9c472565
	write_seqcount_end(&vtime->seqcount);
}

void vtime_init_idle(struct task_struct *t, int cpu)
{
	struct vtime *vtime = &t->vtime;
	unsigned long flags;

	local_irq_save(flags);
	write_seqcount_begin(&vtime->seqcount);
	vtime->state = VTIME_SYS;
<<<<<<< HEAD
	vtime->starttime = sched_clock_cpu(cpu);
=======
	vtime->starttime = sched_clock();
>>>>>>> 9c472565
	write_seqcount_end(&vtime->seqcount);
	local_irq_restore(flags);
}

u64 task_gtime(struct task_struct *t)
{
	struct vtime *vtime = &t->vtime;
	unsigned int seq;
	u64 gtime;

	if (!vtime_accounting_enabled())
		return t->gtime;

	do {
		seq = read_seqcount_begin(&vtime->seqcount);

		gtime = t->gtime;
		if (vtime->state == VTIME_SYS && t->flags & PF_VCPU)
			gtime += vtime->gtime + vtime_delta(vtime);

	} while (read_seqcount_retry(&vtime->seqcount, seq));

	return gtime;
}

/*
 * Fetch cputime raw values from fields of task_struct and
 * add up the pending nohz execution time since the last
 * cputime snapshot.
 */
void task_cputime(struct task_struct *t, u64 *utime, u64 *stime)
{
	struct vtime *vtime = &t->vtime;
	unsigned int seq;
	u64 delta;

	if (!vtime_accounting_enabled()) {
		*utime = t->utime;
		*stime = t->stime;
		return;
	}

	do {
		seq = read_seqcount_begin(&vtime->seqcount);

		*utime = t->utime;
		*stime = t->stime;

		/* Task is sleeping, nothing to add */
		if (vtime->state == VTIME_INACTIVE || is_idle_task(t))
			continue;

		delta = vtime_delta(vtime);

		/*
		 * Task runs either in user or kernel space, add pending nohz time to
		 * the right place.
		 */
		if (vtime->state == VTIME_USER || t->flags & PF_VCPU)
			*utime += vtime->utime + delta;
		else if (vtime->state == VTIME_SYS)
			*stime += vtime->stime + delta;
	} while (read_seqcount_retry(&vtime->seqcount, seq));
}
#endif /* CONFIG_VIRT_CPU_ACCOUNTING_GEN */<|MERGE_RESOLUTION|>--- conflicted
+++ resolved
@@ -683,11 +683,7 @@
 {
 	unsigned long long clock;
 
-<<<<<<< HEAD
-	clock = sched_clock_cpu(smp_processor_id());
-=======
 	clock = sched_clock();
->>>>>>> 9c472565
 	if (clock < vtime->starttime)
 		return 0;
 
@@ -818,11 +814,7 @@
 
 	write_seqcount_begin(&vtime->seqcount);
 	vtime->state = VTIME_SYS;
-<<<<<<< HEAD
-	vtime->starttime = sched_clock_cpu(smp_processor_id());
-=======
 	vtime->starttime = sched_clock();
->>>>>>> 9c472565
 	write_seqcount_end(&vtime->seqcount);
 }
 
@@ -834,11 +826,7 @@
 	local_irq_save(flags);
 	write_seqcount_begin(&vtime->seqcount);
 	vtime->state = VTIME_SYS;
-<<<<<<< HEAD
-	vtime->starttime = sched_clock_cpu(cpu);
-=======
 	vtime->starttime = sched_clock();
->>>>>>> 9c472565
 	write_seqcount_end(&vtime->seqcount);
 	local_irq_restore(flags);
 }
