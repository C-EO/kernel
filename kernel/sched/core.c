--- conflicted
+++ resolved
@@ -1994,7 +1994,6 @@
 	pending = arg->pending;
 	if (pending && refcount_dec_and_test(&pending->refs))
 		wake_up_var(&pending->refs);
-<<<<<<< HEAD
 
 	return 0;
 }
@@ -2033,46 +2032,6 @@
 
 	double_unlock_balance(rq, lowest_rq);
 
-=======
-
-	return 0;
-}
-
-int push_cpu_stop(void *arg)
-{
-	struct rq *lowest_rq = NULL, *rq = this_rq();
-	struct task_struct *p = arg;
-
-	raw_spin_lock_irq(&p->pi_lock);
-	raw_spin_lock(&rq->lock);
-
-	if (task_rq(p) != rq)
-		goto out_unlock;
-
-	if (is_migration_disabled(p)) {
-		p->migration_flags |= MDF_PUSH;
-		goto out_unlock;
-	}
-
-	p->migration_flags &= ~MDF_PUSH;
-
-	if (p->sched_class->find_lock_rq)
-		lowest_rq = p->sched_class->find_lock_rq(p, rq);
-
-	if (!lowest_rq)
-		goto out_unlock;
-
-	// XXX validate p is still the highest prio task
-	if (task_rq(p) == rq) {
-		deactivate_task(rq, p, 0);
-		set_task_cpu(p, lowest_rq->cpu);
-		activate_task(lowest_rq, p, 0);
-		resched_curr(lowest_rq);
-	}
-
-	double_unlock_balance(rq, lowest_rq);
-
->>>>>>> 5c8fe583
 out_unlock:
 	rq->push_busy = false;
 	raw_spin_unlock(&rq->lock);
@@ -4026,8 +3985,6 @@
 	}
 }
 
-<<<<<<< HEAD
-=======
 static void balance_push(struct rq *rq);
 
 struct callback_head balance_push_callback = {
@@ -4035,17 +3992,13 @@
 	.func = (void (*)(struct callback_head *))balance_push,
 };
 
->>>>>>> 5c8fe583
 static inline struct callback_head *splice_balance_callbacks(struct rq *rq)
 {
 	struct callback_head *head = rq->balance_callback;
 
 	lockdep_assert_held(&rq->lock);
-<<<<<<< HEAD
-	if (head) {
+	if (head)
 		rq->balance_callback = NULL;
-		rq->balance_flags &= ~BALANCE_WORK;
-	}
 
 	return head;
 }
@@ -4066,73 +4019,18 @@
 	}
 }
 
-static void balance_push(struct rq *rq);
-
-static inline void balance_switch(struct rq *rq)
-{
-	if (likely(!rq->balance_flags))
-		return;
-
-	if (rq->balance_flags & BALANCE_PUSH) {
-		balance_push(rq);
-		return;
-	}
-
-	__balance_callbacks(rq);
-}
-
 #else
 
 static inline void __balance_callbacks(struct rq *rq)
-=======
-	if (head)
-		rq->balance_callback = NULL;
-
-	return head;
-}
-
-static void __balance_callbacks(struct rq *rq)
-{
-	do_balance_callbacks(rq, splice_balance_callbacks(rq));
+{
+}
+
+static inline struct callback_head *splice_balance_callbacks(struct rq *rq)
+{
+	return NULL;
 }
 
 static inline void balance_callbacks(struct rq *rq, struct callback_head *head)
->>>>>>> 5c8fe583
-{
-	unsigned long flags;
-
-	if (unlikely(head)) {
-		raw_spin_lock_irqsave(&rq->lock, flags);
-		do_balance_callbacks(rq, head);
-		raw_spin_unlock_irqrestore(&rq->lock, flags);
-	}
-}
-
-<<<<<<< HEAD
-static inline struct callback_head *splice_balance_callbacks(struct rq *rq)
-=======
-#else
-
-static inline void __balance_callbacks(struct rq *rq)
->>>>>>> 5c8fe583
-{
-	return NULL;
-}
-
-<<<<<<< HEAD
-static inline void balance_callbacks(struct rq *rq, struct callback_head *head)
-{
-}
-
-static inline void balance_switch(struct rq *rq)
-=======
-static inline struct callback_head *splice_balance_callbacks(struct rq *rq)
-{
-	return NULL;
-}
-
-static inline void balance_callbacks(struct rq *rq, struct callback_head *head)
->>>>>>> 5c8fe583
 {
 }
 
@@ -4163,11 +4061,7 @@
 	 * prev into current:
 	 */
 	spin_acquire(&rq->lock.dep_map, 0, 0, _THIS_IP_);
-<<<<<<< HEAD
-	balance_switch(rq);
-=======
 	__balance_callbacks(rq);
->>>>>>> 5c8fe583
 	raw_spin_unlock_irq(&rq->lock);
 }
 
@@ -7371,17 +7265,15 @@
 static void balance_push(struct rq *rq)
 {
 	struct task_struct *push_task = rq->curr;
-<<<<<<< HEAD
 
 	lockdep_assert_held(&rq->lock);
 	SCHED_WARN_ON(rq->cpu != smp_processor_id());
-=======
->>>>>>> 5c8fe583
-
-	lockdep_assert_held(&rq->lock);
-	SCHED_WARN_ON(rq->cpu != smp_processor_id());
-	/*
-<<<<<<< HEAD
+	/*
+	 * Ensure the thing is persistent until balance_push_set(.on = false);
+	 */
+	rq->balance_callback = &balance_push_callback;
+
+	/*
 	 * Both the cpu-hotplug and stop task are in this case and are
 	 * required to complete the hotplug process.
 	 */
@@ -7405,49 +7297,12 @@
 		}
 		return;
 	}
-=======
-	 * Ensure the thing is persistent until balance_push_set(.on = false);
-	 */
-	rq->balance_callback = &balance_push_callback;
->>>>>>> 5c8fe583
 
 	get_task_struct(push_task);
 	/*
-<<<<<<< HEAD
 	 * Temporarily drop rq->lock such that we can wake-up the stop task.
 	 * Both preemption and IRQs are still disabled.
 	 */
-=======
-	 * Both the cpu-hotplug and stop task are in this case and are
-	 * required to complete the hotplug process.
-	 */
-	if (is_per_cpu_kthread(push_task) || is_migration_disabled(push_task)) {
-		/*
-		 * If this is the idle task on the outgoing CPU try to wake
-		 * up the hotplug control thread which might wait for the
-		 * last task to vanish. The rcuwait_active() check is
-		 * accurate here because the waiter is pinned on this CPU
-		 * and can't obviously be running in parallel.
-		 *
-		 * On RT kernels this also has to check whether there are
-		 * pinned and scheduled out tasks on the runqueue. They
-		 * need to leave the migrate disabled section first.
-		 */
-		if (!rq->nr_running && !rq_has_pinned_tasks(rq) &&
-		    rcuwait_active(&rq->hotplug_wait)) {
-			raw_spin_unlock(&rq->lock);
-			rcuwait_wake_up(&rq->hotplug_wait);
-			raw_spin_lock(&rq->lock);
-		}
-		return;
-	}
-
-	get_task_struct(push_task);
-	/*
-	 * Temporarily drop rq->lock such that we can wake-up the stop task.
-	 * Both preemption and IRQs are still disabled.
-	 */
->>>>>>> 5c8fe583
 	raw_spin_unlock(&rq->lock);
 	stop_one_cpu_nowait(rq->cpu, __balance_push_cpu_stop, push_task,
 			    this_cpu_ptr(&push_work));
@@ -7458,37 +7313,6 @@
 	 */
 	raw_spin_lock(&rq->lock);
 }
-<<<<<<< HEAD
-
-static void balance_push_set(int cpu, bool on)
-{
-	struct rq *rq = cpu_rq(cpu);
-	struct rq_flags rf;
-
-	rq_lock_irqsave(rq, &rf);
-	if (on)
-		rq->balance_flags |= BALANCE_PUSH;
-	else
-		rq->balance_flags &= ~BALANCE_PUSH;
-	rq_unlock_irqrestore(rq, &rf);
-}
-
-/*
- * Invoked from a CPUs hotplug control thread after the CPU has been marked
- * inactive. All tasks which are not per CPU kernel threads are either
- * pushed off this CPU now via balance_push() or placed on a different CPU
- * during wakeup. Wait until the CPU is quiescent.
- */
-static void balance_hotplug_wait(void)
-{
-	struct rq *rq = this_rq();
-
-	rcuwait_wait_event(&rq->hotplug_wait,
-			   rq->nr_running == 1 && !rq_has_pinned_tasks(rq),
-			   TASK_UNINTERRUPTIBLE);
-}
-
-=======
 
 static void balance_push_set(int cpu, bool on)
 {
@@ -7518,7 +7342,6 @@
 			   TASK_UNINTERRUPTIBLE);
 }
 
->>>>>>> 5c8fe583
 #else
 
 static inline void balance_push(struct rq *rq)
