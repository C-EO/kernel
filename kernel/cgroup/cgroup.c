--- conflicted
+++ resolved
@@ -5208,8 +5208,6 @@
 	if (ret)
 		goto out_psi_free;
 
-<<<<<<< HEAD
-=======
 	/*
 	 * New cgroup inherits effective freeze counter, and
 	 * if the parent has to be frozen, the child has too.
@@ -5218,7 +5216,6 @@
 	if (cgrp->freezer.e_freeze)
 		set_bit(CGRP_FROZEN, &cgrp->flags);
 
->>>>>>> c59c1e66
 	spin_lock_irq(&css_set_lock);
 	for (tcgrp = cgrp; tcgrp; tcgrp = cgroup_parent(tcgrp)) {
 		cgrp->ancestor_ids[tcgrp->level] = tcgrp->id;
