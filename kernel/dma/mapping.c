// SPDX-License-Identifier: GPL-2.0
/*
 * arch-independent dma-mapping routines
 *
 * Copyright (c) 2006  SUSE Linux Products GmbH
 * Copyright (c) 2006  Tejun Heo <teheo@suse.de>
 */
#include <linux/memblock.h> /* for max_pfn */
#include <linux/acpi.h>
#include <linux/dma-direct.h>
#include <linux/dma-noncoherent.h>
#include <linux/export.h>
#include <linux/gfp.h>
#include <linux/of_device.h>
#include <linux/slab.h>
#include <linux/vmalloc.h>

/*
 * Managed DMA API
 */
struct dma_devres {
	size_t		size;
	void		*vaddr;
	dma_addr_t	dma_handle;
	unsigned long	attrs;
};

static void dmam_release(struct device *dev, void *res)
{
	struct dma_devres *this = res;

	dma_free_attrs(dev, this->size, this->vaddr, this->dma_handle,
			this->attrs);
}

static int dmam_match(struct device *dev, void *res, void *match_data)
{
	struct dma_devres *this = res, *match = match_data;

	if (this->vaddr == match->vaddr) {
		WARN_ON(this->size != match->size ||
			this->dma_handle != match->dma_handle);
		return 1;
	}
	return 0;
}

/**
 * dmam_free_coherent - Managed dma_free_coherent()
 * @dev: Device to free coherent memory for
 * @size: Size of allocation
 * @vaddr: Virtual address of the memory to free
 * @dma_handle: DMA handle of the memory to free
 *
 * Managed dma_free_coherent().
 */
void dmam_free_coherent(struct device *dev, size_t size, void *vaddr,
			dma_addr_t dma_handle)
{
	struct dma_devres match_data = { size, vaddr, dma_handle };

	dma_free_coherent(dev, size, vaddr, dma_handle);
	WARN_ON(devres_destroy(dev, dmam_release, dmam_match, &match_data));
}
EXPORT_SYMBOL(dmam_free_coherent);

/**
 * dmam_alloc_attrs - Managed dma_alloc_attrs()
 * @dev: Device to allocate non_coherent memory for
 * @size: Size of allocation
 * @dma_handle: Out argument for allocated DMA handle
 * @gfp: Allocation flags
 * @attrs: Flags in the DMA_ATTR_* namespace.
 *
 * Managed dma_alloc_attrs().  Memory allocated using this function will be
 * automatically released on driver detach.
 *
 * RETURNS:
 * Pointer to allocated memory on success, NULL on failure.
 */
void *dmam_alloc_attrs(struct device *dev, size_t size, dma_addr_t *dma_handle,
		gfp_t gfp, unsigned long attrs)
{
	struct dma_devres *dr;
	void *vaddr;

	dr = devres_alloc(dmam_release, sizeof(*dr), gfp);
	if (!dr)
		return NULL;

	vaddr = dma_alloc_attrs(dev, size, dma_handle, gfp, attrs);
	if (!vaddr) {
		devres_free(dr);
		return NULL;
	}

	dr->vaddr = vaddr;
	dr->dma_handle = *dma_handle;
	dr->size = size;
	dr->attrs = attrs;

	devres_add(dev, dr);

	return vaddr;
}
EXPORT_SYMBOL(dmam_alloc_attrs);

/*
 * Create scatter-list for the already allocated DMA buffer.
 */
int dma_common_get_sgtable(struct device *dev, struct sg_table *sgt,
		 void *cpu_addr, dma_addr_t dma_addr, size_t size,
		 unsigned long attrs)
{
	struct page *page;
	int ret;

	if (!dev_is_dma_coherent(dev)) {
		if (!IS_ENABLED(CONFIG_ARCH_HAS_DMA_COHERENT_TO_PFN))
			return -ENXIO;

		page = pfn_to_page(arch_dma_coherent_to_pfn(dev, cpu_addr,
				dma_addr));
	} else {
		page = virt_to_page(cpu_addr);
	}

	ret = sg_alloc_table(sgt, 1, GFP_KERNEL);
	if (!ret)
		sg_set_page(sgt->sgl, page, PAGE_ALIGN(size), 0);
	return ret;
}

int dma_get_sgtable_attrs(struct device *dev, struct sg_table *sgt,
		void *cpu_addr, dma_addr_t dma_addr, size_t size,
		unsigned long attrs)
{
	const struct dma_map_ops *ops = get_dma_ops(dev);

	if (!dma_is_direct(ops) && ops->get_sgtable)
		return ops->get_sgtable(dev, sgt, cpu_addr, dma_addr, size,
					attrs);
	return dma_common_get_sgtable(dev, sgt, cpu_addr, dma_addr, size,
			attrs);
}
EXPORT_SYMBOL(dma_get_sgtable_attrs);

/*
 * Create userspace mapping for the DMA-coherent memory.
 */
int dma_common_mmap(struct device *dev, struct vm_area_struct *vma,
		void *cpu_addr, dma_addr_t dma_addr, size_t size,
		unsigned long attrs)
{
#ifndef CONFIG_ARCH_NO_COHERENT_DMA_MMAP
	unsigned long user_count = vma_pages(vma);
	unsigned long count = PAGE_ALIGN(size) >> PAGE_SHIFT;
	unsigned long off = vma->vm_pgoff;
	unsigned long pfn;
	int ret = -ENXIO;

	vma->vm_page_prot = arch_dma_mmap_pgprot(dev, vma->vm_page_prot, attrs);

	if (dma_mmap_from_dev_coherent(dev, vma, cpu_addr, size, &ret))
		return ret;

	if (off >= count || user_count > count - off)
		return -ENXIO;

	if (!dev_is_dma_coherent(dev)) {
		if (!IS_ENABLED(CONFIG_ARCH_HAS_DMA_COHERENT_TO_PFN))
			return -ENXIO;
		pfn = arch_dma_coherent_to_pfn(dev, cpu_addr, dma_addr);
	} else {
		pfn = page_to_pfn(virt_to_page(cpu_addr));
	}

	return remap_pfn_range(vma, vma->vm_start, pfn + vma->vm_pgoff,
			user_count << PAGE_SHIFT, vma->vm_page_prot);
#else
	return -ENXIO;
#endif /* !CONFIG_ARCH_NO_COHERENT_DMA_MMAP */
}

/**
 * dma_mmap_attrs - map a coherent DMA allocation into user space
 * @dev: valid struct device pointer, or NULL for ISA and EISA-like devices
 * @vma: vm_area_struct describing requested user mapping
 * @cpu_addr: kernel CPU-view address returned from dma_alloc_attrs
 * @dma_addr: device-view address returned from dma_alloc_attrs
 * @size: size of memory originally requested in dma_alloc_attrs
 * @attrs: attributes of mapping properties requested in dma_alloc_attrs
 *
 * Map a coherent DMA buffer previously allocated by dma_alloc_attrs into user
 * space.  The coherent DMA buffer must not be freed by the driver until the
 * user space mapping has been released.
 */
int dma_mmap_attrs(struct device *dev, struct vm_area_struct *vma,
		void *cpu_addr, dma_addr_t dma_addr, size_t size,
		unsigned long attrs)
{
	const struct dma_map_ops *ops = get_dma_ops(dev);

	if (!dma_is_direct(ops) && ops->mmap)
		return ops->mmap(dev, vma, cpu_addr, dma_addr, size, attrs);
	return dma_common_mmap(dev, vma, cpu_addr, dma_addr, size, attrs);
}
EXPORT_SYMBOL(dma_mmap_attrs);

#ifndef ARCH_HAS_DMA_GET_REQUIRED_MASK
static u64 dma_default_get_required_mask(struct device *dev)
{
	u32 low_totalram = ((max_pfn - 1) << PAGE_SHIFT);
	u32 high_totalram = ((max_pfn - 1) >> (32 - PAGE_SHIFT));
	u64 mask;

	if (!high_totalram) {
		/* convert to mask just covering totalram */
		low_totalram = (1 << (fls(low_totalram) - 1));
		low_totalram += low_totalram - 1;
		mask = low_totalram;
	} else {
		high_totalram = (1 << (fls(high_totalram) - 1));
		high_totalram += high_totalram - 1;
		mask = (((u64)high_totalram) << 32) + 0xffffffff;
	}
	return mask;
}

u64 dma_get_required_mask(struct device *dev)
{
	const struct dma_map_ops *ops = get_dma_ops(dev);

	if (dma_is_direct(ops))
		return dma_direct_get_required_mask(dev);
	if (ops->get_required_mask)
		return ops->get_required_mask(dev);
	return dma_default_get_required_mask(dev);
}
EXPORT_SYMBOL_GPL(dma_get_required_mask);
#endif

#ifndef arch_dma_alloc_attrs
#define arch_dma_alloc_attrs(dev)	(true)
#endif

void *dma_alloc_attrs(struct device *dev, size_t size, dma_addr_t *dma_handle,
		gfp_t flag, unsigned long attrs)
{
	const struct dma_map_ops *ops = get_dma_ops(dev);
	void *cpu_addr;

	WARN_ON_ONCE(dev && !dev->coherent_dma_mask);
<<<<<<< HEAD

	if (dma_alloc_from_dev_coherent(dev, size, dma_handle, &cpu_addr))
		return cpu_addr;

	/* let the implementation decide on the zone to allocate from: */
	flag &= ~(__GFP_DMA | __GFP_DMA32 | __GFP_HIGHMEM);

=======

	if (dma_alloc_from_dev_coherent(dev, size, dma_handle, &cpu_addr))
		return cpu_addr;

	/* let the implementation decide on the zone to allocate from: */
	flag &= ~(__GFP_DMA | __GFP_DMA32 | __GFP_HIGHMEM);

>>>>>>> bfeffd15
	if (!arch_dma_alloc_attrs(&dev))
		return NULL;

	if (dma_is_direct(ops))
		cpu_addr = dma_direct_alloc(dev, size, dma_handle, flag, attrs);
	else if (ops->alloc)
		cpu_addr = ops->alloc(dev, size, dma_handle, flag, attrs);
	else
		return NULL;

	debug_dma_alloc_coherent(dev, size, *dma_handle, cpu_addr);
	return cpu_addr;
}
EXPORT_SYMBOL(dma_alloc_attrs);

void dma_free_attrs(struct device *dev, size_t size, void *cpu_addr,
		dma_addr_t dma_handle, unsigned long attrs)
{
	const struct dma_map_ops *ops = get_dma_ops(dev);

	if (dma_release_from_dev_coherent(dev, get_order(size), cpu_addr))
		return;
	/*
	 * On non-coherent platforms which implement DMA-coherent buffers via
	 * non-cacheable remaps, ops->free() may call vunmap(). Thus getting
	 * this far in IRQ context is a) at risk of a BUG_ON() or trying to
	 * sleep on some machines, and b) an indication that the driver is
	 * probably misusing the coherent API anyway.
	 */
	WARN_ON(irqs_disabled());

	if (!cpu_addr)
		return;
<<<<<<< HEAD

	debug_dma_free_coherent(dev, size, cpu_addr, dma_handle);
	if (dma_is_direct(ops))
		dma_direct_free(dev, size, cpu_addr, dma_handle, attrs);
	else if (ops->free)
		ops->free(dev, size, cpu_addr, dma_handle, attrs);
}
EXPORT_SYMBOL(dma_free_attrs);

=======

	debug_dma_free_coherent(dev, size, cpu_addr, dma_handle);
	if (dma_is_direct(ops))
		dma_direct_free(dev, size, cpu_addr, dma_handle, attrs);
	else if (ops->free)
		ops->free(dev, size, cpu_addr, dma_handle, attrs);
}
EXPORT_SYMBOL(dma_free_attrs);

>>>>>>> bfeffd15
static inline void dma_check_mask(struct device *dev, u64 mask)
{
	if (sme_active() && (mask < (((u64)sme_get_me_mask() << 1) - 1)))
		dev_warn(dev, "SME is active, device will require DMA bounce buffers\n");
}

int dma_supported(struct device *dev, u64 mask)
{
	const struct dma_map_ops *ops = get_dma_ops(dev);
<<<<<<< HEAD

	if (dma_is_direct(ops))
		return dma_direct_supported(dev, mask);
	if (!ops->dma_supported)
		return 1;
	return ops->dma_supported(dev, mask);
}
EXPORT_SYMBOL(dma_supported);

#ifndef HAVE_ARCH_DMA_SET_MASK
int dma_set_mask(struct device *dev, u64 mask)
{
	if (!dev->dma_mask || !dma_supported(dev, mask))
		return -EIO;

	dma_check_mask(dev, mask);
	*dev->dma_mask = mask;
	return 0;
}
EXPORT_SYMBOL(dma_set_mask);
#endif

#ifndef CONFIG_ARCH_HAS_DMA_SET_COHERENT_MASK
int dma_set_coherent_mask(struct device *dev, u64 mask)
{
	if (!dma_supported(dev, mask))
		return -EIO;

=======

	if (dma_is_direct(ops))
		return dma_direct_supported(dev, mask);
	if (!ops->dma_supported)
		return 1;
	return ops->dma_supported(dev, mask);
}
EXPORT_SYMBOL(dma_supported);

#ifndef HAVE_ARCH_DMA_SET_MASK
int dma_set_mask(struct device *dev, u64 mask)
{
	if (!dev->dma_mask || !dma_supported(dev, mask))
		return -EIO;

	dma_check_mask(dev, mask);
	*dev->dma_mask = mask;
	return 0;
}
EXPORT_SYMBOL(dma_set_mask);
#endif

#ifndef CONFIG_ARCH_HAS_DMA_SET_COHERENT_MASK
int dma_set_coherent_mask(struct device *dev, u64 mask)
{
	if (!dma_supported(dev, mask))
		return -EIO;

>>>>>>> bfeffd15
	dma_check_mask(dev, mask);
	dev->coherent_dma_mask = mask;
	return 0;
}
EXPORT_SYMBOL(dma_set_coherent_mask);
#endif

void dma_cache_sync(struct device *dev, void *vaddr, size_t size,
		enum dma_data_direction dir)
{
	const struct dma_map_ops *ops = get_dma_ops(dev);

	BUG_ON(!valid_dma_direction(dir));

	if (dma_is_direct(ops))
		arch_dma_cache_sync(dev, vaddr, size, dir);
	else if (ops->cache_sync)
		ops->cache_sync(dev, vaddr, size, dir);
}
EXPORT_SYMBOL(dma_cache_sync);<|MERGE_RESOLUTION|>--- conflicted
+++ resolved
@@ -251,7 +251,6 @@
 	void *cpu_addr;
 
 	WARN_ON_ONCE(dev && !dev->coherent_dma_mask);
-<<<<<<< HEAD
 
 	if (dma_alloc_from_dev_coherent(dev, size, dma_handle, &cpu_addr))
 		return cpu_addr;
@@ -259,15 +258,6 @@
 	/* let the implementation decide on the zone to allocate from: */
 	flag &= ~(__GFP_DMA | __GFP_DMA32 | __GFP_HIGHMEM);
 
-=======
-
-	if (dma_alloc_from_dev_coherent(dev, size, dma_handle, &cpu_addr))
-		return cpu_addr;
-
-	/* let the implementation decide on the zone to allocate from: */
-	flag &= ~(__GFP_DMA | __GFP_DMA32 | __GFP_HIGHMEM);
-
->>>>>>> bfeffd15
 	if (!arch_dma_alloc_attrs(&dev))
 		return NULL;
 
@@ -301,7 +291,6 @@
 
 	if (!cpu_addr)
 		return;
-<<<<<<< HEAD
 
 	debug_dma_free_coherent(dev, size, cpu_addr, dma_handle);
 	if (dma_is_direct(ops))
@@ -311,17 +300,6 @@
 }
 EXPORT_SYMBOL(dma_free_attrs);
 
-=======
-
-	debug_dma_free_coherent(dev, size, cpu_addr, dma_handle);
-	if (dma_is_direct(ops))
-		dma_direct_free(dev, size, cpu_addr, dma_handle, attrs);
-	else if (ops->free)
-		ops->free(dev, size, cpu_addr, dma_handle, attrs);
-}
-EXPORT_SYMBOL(dma_free_attrs);
-
->>>>>>> bfeffd15
 static inline void dma_check_mask(struct device *dev, u64 mask)
 {
 	if (sme_active() && (mask < (((u64)sme_get_me_mask() << 1) - 1)))
@@ -331,7 +309,6 @@
 int dma_supported(struct device *dev, u64 mask)
 {
 	const struct dma_map_ops *ops = get_dma_ops(dev);
-<<<<<<< HEAD
 
 	if (dma_is_direct(ops))
 		return dma_direct_supported(dev, mask);
@@ -360,36 +337,6 @@
 	if (!dma_supported(dev, mask))
 		return -EIO;
 
-=======
-
-	if (dma_is_direct(ops))
-		return dma_direct_supported(dev, mask);
-	if (!ops->dma_supported)
-		return 1;
-	return ops->dma_supported(dev, mask);
-}
-EXPORT_SYMBOL(dma_supported);
-
-#ifndef HAVE_ARCH_DMA_SET_MASK
-int dma_set_mask(struct device *dev, u64 mask)
-{
-	if (!dev->dma_mask || !dma_supported(dev, mask))
-		return -EIO;
-
-	dma_check_mask(dev, mask);
-	*dev->dma_mask = mask;
-	return 0;
-}
-EXPORT_SYMBOL(dma_set_mask);
-#endif
-
-#ifndef CONFIG_ARCH_HAS_DMA_SET_COHERENT_MASK
-int dma_set_coherent_mask(struct device *dev, u64 mask)
-{
-	if (!dma_supported(dev, mask))
-		return -EIO;
-
->>>>>>> bfeffd15
 	dma_check_mask(dev, mask);
 	dev->coherent_dma_mask = mask;
 	return 0;
