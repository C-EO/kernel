--- conflicted
+++ resolved
@@ -122,7 +122,6 @@
 }
 
 
-<<<<<<< HEAD
 /*
  * Check if the devices uses a direct mapping for streaming DMA operations.
  * This allows IOMMU drivers to set a bypass mode if the DMA mask is large
@@ -131,193 +130,6 @@
 static inline bool dma_alloc_direct(struct device *dev,
 		const struct dma_map_ops *ops)
 {
-	return dma_go_direct(dev, dev->coherent_dma_mask, ops);
-}
-
-static inline bool dma_map_direct(struct device *dev,
-		const struct dma_map_ops *ops)
-{
-	return dma_go_direct(dev, *dev->dma_mask, ops);
-}
-
-dma_addr_t dma_map_page_attrs(struct device *dev, struct page *page,
-		size_t offset, size_t size, enum dma_data_direction dir,
-		unsigned long attrs)
-{
-	const struct dma_map_ops *ops = get_dma_ops(dev);
-	dma_addr_t addr;
-
-	BUG_ON(!valid_dma_direction(dir));
-	if (dma_map_direct(dev, ops))
-		addr = dma_direct_map_page(dev, page, offset, size, dir, attrs);
-	else
-		addr = ops->map_page(dev, page, offset, size, dir, attrs);
-	debug_dma_map_page(dev, page, offset, size, dir, addr);
-
-	return addr;
-}
-EXPORT_SYMBOL(dma_map_page_attrs);
-
-void dma_unmap_page_attrs(struct device *dev, dma_addr_t addr, size_t size,
-		enum dma_data_direction dir, unsigned long attrs)
-{
-	const struct dma_map_ops *ops = get_dma_ops(dev);
-
-	BUG_ON(!valid_dma_direction(dir));
-	if (dma_map_direct(dev, ops))
-		dma_direct_unmap_page(dev, addr, size, dir, attrs);
-	else if (ops->unmap_page)
-		ops->unmap_page(dev, addr, size, dir, attrs);
-	debug_dma_unmap_page(dev, addr, size, dir);
-}
-EXPORT_SYMBOL(dma_unmap_page_attrs);
-
-/*
- * dma_maps_sg_attrs returns 0 on error and > 0 on success.
- * It should never return a value < 0.
- */
-int dma_map_sg_attrs(struct device *dev, struct scatterlist *sg, int nents,
-		enum dma_data_direction dir, unsigned long attrs)
-{
-	const struct dma_map_ops *ops = get_dma_ops(dev);
-	int ents;
-
-	BUG_ON(!valid_dma_direction(dir));
-	if (dma_map_direct(dev, ops))
-		ents = dma_direct_map_sg(dev, sg, nents, dir, attrs);
-	else
-		ents = ops->map_sg(dev, sg, nents, dir, attrs);
-	BUG_ON(ents < 0);
-	debug_dma_map_sg(dev, sg, nents, ents, dir);
-
-	return ents;
-}
-EXPORT_SYMBOL(dma_map_sg_attrs);
-
-void dma_unmap_sg_attrs(struct device *dev, struct scatterlist *sg,
-				      int nents, enum dma_data_direction dir,
-				      unsigned long attrs)
-{
-	const struct dma_map_ops *ops = get_dma_ops(dev);
-
-	BUG_ON(!valid_dma_direction(dir));
-	debug_dma_unmap_sg(dev, sg, nents, dir);
-	if (dma_map_direct(dev, ops))
-		dma_direct_unmap_sg(dev, sg, nents, dir, attrs);
-	else if (ops->unmap_sg)
-		ops->unmap_sg(dev, sg, nents, dir, attrs);
-}
-EXPORT_SYMBOL(dma_unmap_sg_attrs);
-
-dma_addr_t dma_map_resource(struct device *dev, phys_addr_t phys_addr,
-		size_t size, enum dma_data_direction dir, unsigned long attrs)
-{
-	const struct dma_map_ops *ops = get_dma_ops(dev);
-	dma_addr_t addr = DMA_MAPPING_ERROR;
-
-	BUG_ON(!valid_dma_direction(dir));
-
-	/* Don't allow RAM to be mapped */
-	if (WARN_ON_ONCE(pfn_valid(PHYS_PFN(phys_addr))))
-		return DMA_MAPPING_ERROR;
-
-	if (dma_map_direct(dev, ops))
-		addr = dma_direct_map_resource(dev, phys_addr, size, dir, attrs);
-	else if (ops->map_resource)
-		addr = ops->map_resource(dev, phys_addr, size, dir, attrs);
-
-	debug_dma_map_resource(dev, phys_addr, size, dir, addr);
-	return addr;
-}
-EXPORT_SYMBOL(dma_map_resource);
-
-void dma_unmap_resource(struct device *dev, dma_addr_t addr, size_t size,
-		enum dma_data_direction dir, unsigned long attrs)
-{
-	const struct dma_map_ops *ops = get_dma_ops(dev);
-
-	BUG_ON(!valid_dma_direction(dir));
-	if (!dma_map_direct(dev, ops) && ops->unmap_resource)
-		ops->unmap_resource(dev, addr, size, dir, attrs);
-	debug_dma_unmap_resource(dev, addr, size, dir);
-}
-EXPORT_SYMBOL(dma_unmap_resource);
-
-void dma_sync_single_for_cpu(struct device *dev, dma_addr_t addr, size_t size,
-		enum dma_data_direction dir)
-{
-	const struct dma_map_ops *ops = get_dma_ops(dev);
-
-	BUG_ON(!valid_dma_direction(dir));
-	if (dma_map_direct(dev, ops))
-		dma_direct_sync_single_for_cpu(dev, addr, size, dir);
-	else if (ops->sync_single_for_cpu)
-		ops->sync_single_for_cpu(dev, addr, size, dir);
-	debug_dma_sync_single_for_cpu(dev, addr, size, dir);
-}
-EXPORT_SYMBOL(dma_sync_single_for_cpu);
-
-void dma_sync_single_for_device(struct device *dev, dma_addr_t addr,
-		size_t size, enum dma_data_direction dir)
-{
-	const struct dma_map_ops *ops = get_dma_ops(dev);
-
-	BUG_ON(!valid_dma_direction(dir));
-	if (dma_map_direct(dev, ops))
-		dma_direct_sync_single_for_device(dev, addr, size, dir);
-	else if (ops->sync_single_for_device)
-		ops->sync_single_for_device(dev, addr, size, dir);
-	debug_dma_sync_single_for_device(dev, addr, size, dir);
-}
-EXPORT_SYMBOL(dma_sync_single_for_device);
-
-void dma_sync_sg_for_cpu(struct device *dev, struct scatterlist *sg,
-		    int nelems, enum dma_data_direction dir)
-{
-	const struct dma_map_ops *ops = get_dma_ops(dev);
-
-	BUG_ON(!valid_dma_direction(dir));
-	if (dma_map_direct(dev, ops))
-		dma_direct_sync_sg_for_cpu(dev, sg, nelems, dir);
-	else if (ops->sync_sg_for_cpu)
-		ops->sync_sg_for_cpu(dev, sg, nelems, dir);
-	debug_dma_sync_sg_for_cpu(dev, sg, nelems, dir);
-}
-EXPORT_SYMBOL(dma_sync_sg_for_cpu);
-
-void dma_sync_sg_for_device(struct device *dev, struct scatterlist *sg,
-		       int nelems, enum dma_data_direction dir)
-{
-	const struct dma_map_ops *ops = get_dma_ops(dev);
-
-	BUG_ON(!valid_dma_direction(dir));
-	if (dma_map_direct(dev, ops))
-		dma_direct_sync_sg_for_device(dev, sg, nelems, dir);
-	else if (ops->sync_sg_for_device)
-		ops->sync_sg_for_device(dev, sg, nelems, dir);
-	debug_dma_sync_sg_for_device(dev, sg, nelems, dir);
-}
-EXPORT_SYMBOL(dma_sync_sg_for_device);
-
-=======
->>>>>>> 7d2a07b7
-/*
- * Check if the devices uses a direct mapping for streaming DMA operations.
- * This allows IOMMU drivers to set a bypass mode if the DMA mask is large
- * enough.
- */
-static inline bool dma_alloc_direct(struct device *dev,
-		const struct dma_map_ops *ops)
-{
-<<<<<<< HEAD
-	struct page *page = virt_to_page(cpu_addr);
-	int ret;
-
-	ret = sg_alloc_table(sgt, 1, GFP_KERNEL);
-	if (!ret)
-		sg_set_page(sgt->sgl, page, PAGE_ALIGN(size), 0);
-	return ret;
-=======
 	return dma_go_direct(dev, dev->coherent_dma_mask, ops);
 }
 
@@ -362,7 +174,6 @@
 	else if (ops->unmap_page)
 		ops->unmap_page(dev, addr, size, dir, attrs);
 	debug_dma_unmap_page(dev, addr, size, dir);
->>>>>>> 7d2a07b7
 }
 EXPORT_SYMBOL(dma_unmap_page_attrs);
 
@@ -424,8 +235,6 @@
 	if (WARN_ON_ONCE(pfn_valid(PHYS_PFN(phys_addr))))
 		return DMA_MAPPING_ERROR;
 
-<<<<<<< HEAD
-=======
 	if (dma_map_direct(dev, ops))
 		addr = dma_direct_map_resource(dev, phys_addr, size, dir, attrs);
 	else if (ops->map_resource)
@@ -504,7 +313,6 @@
 }
 EXPORT_SYMBOL(dma_sync_sg_for_device);
 
->>>>>>> 7d2a07b7
 /*
  * The whole dma_get_sgtable() idea is fundamentally unsafe - it seems
  * that the intention is to allow exporting memory allocated via the
@@ -540,13 +348,7 @@
 {
 	if (force_dma_unencrypted(dev))
 		prot = pgprot_decrypted(prot);
-<<<<<<< HEAD
-	if (dev_is_dma_coherent(dev) ||
-	    (IS_ENABLED(CONFIG_DMA_NONCOHERENT_CACHE_SYNC) &&
-             (attrs & DMA_ATTR_NON_CONSISTENT)))
-=======
 	if (dev_is_dma_coherent(dev))
->>>>>>> 7d2a07b7
 		return prot;
 #ifdef CONFIG_ARCH_HAS_DMA_WRITE_COMBINE
 	if (attrs & DMA_ATTR_WRITE_COMBINE)
@@ -565,40 +367,6 @@
  */
 bool dma_can_mmap(struct device *dev)
 {
-<<<<<<< HEAD
-#ifdef CONFIG_MMU
-	unsigned long user_count = vma_pages(vma);
-	unsigned long count = PAGE_ALIGN(size) >> PAGE_SHIFT;
-	unsigned long off = vma->vm_pgoff;
-	int ret = -ENXIO;
-
-	vma->vm_page_prot = dma_pgprot(dev, vma->vm_page_prot, attrs);
-
-	if (dma_mmap_from_dev_coherent(dev, vma, cpu_addr, size, &ret))
-		return ret;
-
-	if (off >= count || user_count > count - off)
-		return -ENXIO;
-
-	return remap_pfn_range(vma, vma->vm_start,
-			page_to_pfn(virt_to_page(cpu_addr)) + vma->vm_pgoff,
-			user_count << PAGE_SHIFT, vma->vm_page_prot);
-#else
-	return -ENXIO;
-#endif /* CONFIG_MMU */
-}
-
-/**
- * dma_can_mmap - check if a given device supports dma_mmap_*
- * @dev: device to check
- *
- * Returns %true if @dev supports dma_mmap_coherent() and dma_mmap_attrs() to
- * map DMA allocations to userspace.
- */
-bool dma_can_mmap(struct device *dev)
-{
-=======
->>>>>>> 7d2a07b7
 	const struct dma_map_ops *ops = get_dma_ops(dev);
 
 	if (dma_alloc_direct(dev, ops))
@@ -709,8 +477,6 @@
 }
 EXPORT_SYMBOL(dma_free_attrs);
 
-<<<<<<< HEAD
-=======
 static struct page *__dma_alloc_pages(struct device *dev, size_t size,
 		dma_addr_t *dma_handle, enum dma_data_direction dir, gfp_t gfp)
 {
@@ -879,7 +645,6 @@
 }
 EXPORT_SYMBOL_GPL(dma_mmap_noncontiguous);
 
->>>>>>> 7d2a07b7
 int dma_supported(struct device *dev, u64 mask)
 {
 	const struct dma_map_ops *ops = get_dma_ops(dev);
@@ -937,23 +702,6 @@
 EXPORT_SYMBOL(dma_set_coherent_mask);
 #endif
 
-<<<<<<< HEAD
-void dma_cache_sync(struct device *dev, void *vaddr, size_t size,
-		enum dma_data_direction dir)
-{
-	const struct dma_map_ops *ops = get_dma_ops(dev);
-
-	BUG_ON(!valid_dma_direction(dir));
-
-	if (dma_alloc_direct(dev, ops))
-		arch_dma_cache_sync(dev, vaddr, size, dir);
-	else if (ops->cache_sync)
-		ops->cache_sync(dev, vaddr, size, dir);
-}
-EXPORT_SYMBOL(dma_cache_sync);
-
-=======
->>>>>>> 7d2a07b7
 size_t dma_max_mapping_size(struct device *dev)
 {
 	const struct dma_map_ops *ops = get_dma_ops(dev);
