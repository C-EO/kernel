--- conflicted
+++ resolved
@@ -2931,7 +2931,6 @@
 		err = check_map_access(env, regno, off, size, false);
 		if (!err && t == BPF_READ && value_regno >= 0) {
 			struct bpf_map *map = reg->map_ptr;
-<<<<<<< HEAD
 
 			/* if map is read-only, track its contents as scalars */
 			if (tnum_is_const(reg->var_off) &&
@@ -2945,21 +2944,6 @@
 				if (err)
 					return err;
 
-=======
-
-			/* if map is read-only, track its contents as scalars */
-			if (tnum_is_const(reg->var_off) &&
-			    bpf_map_is_rdonly(map) &&
-			    map->ops->map_direct_value_addr) {
-				int map_off = off + reg->var_off.value;
-				u64 val = 0;
-
-				err = bpf_map_direct_read(map, map_off, size,
-							  &val);
-				if (err)
-					return err;
-
->>>>>>> e42617b8
 				regs[value_regno].type = SCALAR_VALUE;
 				__mark_reg_known(&regs[value_regno], val);
 			} else {
@@ -9652,14 +9636,10 @@
 				ret = -EINVAL;
 				goto out;
 			}
-<<<<<<< HEAD
-			addr = (long) tgt_prog->aux->func[subprog]->bpf_func;
-=======
 			if (subprog == 0)
 				addr = (long) tgt_prog->bpf_func;
 			else
 				addr = (long) tgt_prog->aux->func[subprog]->bpf_func;
->>>>>>> e42617b8
 		} else {
 			addr = kallsyms_lookup_name(tname);
 			if (!addr) {
