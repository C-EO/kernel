--- conflicted
+++ resolved
@@ -729,12 +729,8 @@
 	}
 	__this_cpu_dec(bpf_prog_active);
 	preempt_enable();
-<<<<<<< HEAD
+	maybe_wait_bpf_programs(map);
 out:
-=======
-	maybe_wait_bpf_programs(map);
-
->>>>>>> 21043a8e
 	if (!err)
 		trace_bpf_map_update_elem(map, ufd, key, value);
 free_value:
@@ -788,12 +784,8 @@
 	rcu_read_unlock();
 	__this_cpu_dec(bpf_prog_active);
 	preempt_enable();
-<<<<<<< HEAD
+	maybe_wait_bpf_programs(map);
 out:
-=======
-	maybe_wait_bpf_programs(map);
-
->>>>>>> 21043a8e
 	if (!err)
 		trace_bpf_map_delete_elem(map, ufd, key);
 	kfree(key);
