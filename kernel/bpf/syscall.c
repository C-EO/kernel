/* Copyright (c) 2011-2014 PLUMgrid, http://plumgrid.com
 *
 * This program is free software; you can redistribute it and/or
 * modify it under the terms of version 2 of the GNU General Public
 * License as published by the Free Software Foundation.
 *
 * This program is distributed in the hope that it will be useful, but
 * WITHOUT ANY WARRANTY; without even the implied warranty of
 * MERCHANTABILITY or FITNESS FOR A PARTICULAR PURPOSE. See the GNU
 * General Public License for more details.
 */
#include <linux/bpf.h>
#include <linux/bpf_trace.h>
#include <linux/btf.h>
#include <linux/syscalls.h>
#include <linux/slab.h>
#include <linux/sched/signal.h>
#include <linux/vmalloc.h>
#include <linux/mmzone.h>
#include <linux/anon_inodes.h>
#include <linux/file.h>
#include <linux/license.h>
#include <linux/filter.h>
#include <linux/version.h>
#include <linux/kernel.h>
#include <linux/idr.h>
#include <linux/cred.h>
#include <linux/timekeeping.h>
#include <linux/ctype.h>
#include <linux/nospec.h>
#include <linux/btf.h>
<<<<<<< HEAD
=======

#include "hashtab.h"
>>>>>>> 7ce58816

#define IS_FD_ARRAY(map) ((map)->map_type == BPF_MAP_TYPE_PROG_ARRAY || \
			   (map)->map_type == BPF_MAP_TYPE_PERF_EVENT_ARRAY || \
			   (map)->map_type == BPF_MAP_TYPE_CGROUP_ARRAY || \
			   (map)->map_type == BPF_MAP_TYPE_ARRAY_OF_MAPS)
#define IS_FD_HASH(map) ((map)->map_type == BPF_MAP_TYPE_HASH_OF_MAPS)
#define IS_FD_MAP(map) (IS_FD_ARRAY(map) || IS_FD_HASH(map))

#define BPF_OBJ_FLAG_MASK   (BPF_F_RDONLY | BPF_F_WRONLY)

DEFINE_PER_CPU(int, bpf_prog_active);
static DEFINE_IDR(prog_idr);
static DEFINE_SPINLOCK(prog_idr_lock);
static DEFINE_IDR(map_idr);
static DEFINE_SPINLOCK(map_idr_lock);

int sysctl_unprivileged_bpf_disabled __read_mostly;

static const struct bpf_map_ops * const bpf_map_types[] = {
#define BPF_PROG_TYPE(_id, _ops)
#define BPF_MAP_TYPE(_id, _ops) \
	[_id] = &_ops,
#include <linux/bpf_types.h>
#undef BPF_PROG_TYPE
#undef BPF_MAP_TYPE
};

/*
 * If we're handed a bigger struct than we know of, ensure all the unknown bits
 * are 0 - i.e. new user-space does not rely on any kernel feature extensions
 * we don't know about yet.
 *
 * There is a ToCToU between this function call and the following
 * copy_from_user() call. However, this is not a concern since this function is
 * meant to be a future-proofing of bits.
 */
int bpf_check_uarg_tail_zero(void __user *uaddr,
			     size_t expected_size,
			     size_t actual_size)
{
	unsigned char __user *addr;
	unsigned char __user *end;
	unsigned char val;
	int err;

	if (unlikely(actual_size > PAGE_SIZE))	/* silly large */
		return -E2BIG;

	if (unlikely(!access_ok(VERIFY_READ, uaddr, actual_size)))
		return -EFAULT;

	if (actual_size <= expected_size)
		return 0;

	addr = uaddr + expected_size;
	end  = uaddr + actual_size;

	for (; addr < end; addr++) {
		err = get_user(val, addr);
		if (err)
			return err;
		if (val)
			return -E2BIG;
	}

	return 0;
}

const struct bpf_map_ops bpf_map_offload_ops = {
	.map_alloc = bpf_map_offload_map_alloc,
	.map_free = bpf_map_offload_map_free,
};

static struct bpf_map *find_and_alloc_map(union bpf_attr *attr)
{
	const struct bpf_map_ops *ops;
	u32 type = attr->map_type;
	struct bpf_map *map;
	int err;

	if (type >= ARRAY_SIZE(bpf_map_types))
		return ERR_PTR(-EINVAL);
	type = array_index_nospec(type, ARRAY_SIZE(bpf_map_types));
	ops = bpf_map_types[type];
	if (!ops)
		return ERR_PTR(-EINVAL);

	if (ops->map_alloc_check) {
		err = ops->map_alloc_check(attr);
		if (err)
			return ERR_PTR(err);
	}
	if (attr->map_ifindex)
		ops = &bpf_map_offload_ops;
	map = ops->map_alloc(attr);
	if (IS_ERR(map))
		return map;
	map->ops = ops;
	map->map_type = type;
	return map;
}

void *bpf_map_area_alloc(size_t size, int numa_node)
{
	/* We definitely need __GFP_NORETRY, so OOM killer doesn't
	 * trigger under memory pressure as we really just want to
	 * fail instead.
	 */
	const gfp_t flags = __GFP_NOWARN | __GFP_NORETRY | __GFP_ZERO;
	void *area;

	if (size <= (PAGE_SIZE << PAGE_ALLOC_COSTLY_ORDER)) {
		area = kmalloc_node(size, GFP_USER | flags, numa_node);
		if (area != NULL)
			return area;
	}

	return __vmalloc_node_flags_caller(size, numa_node, GFP_KERNEL | flags,
					   __builtin_return_address(0));
}

void bpf_map_area_free(void *area)
{
	kvfree(area);
}

void bpf_map_init_from_attr(struct bpf_map *map, union bpf_attr *attr)
{
	map->map_type = attr->map_type;
	map->key_size = attr->key_size;
	map->value_size = attr->value_size;
	map->max_entries = attr->max_entries;
	map->map_flags = attr->map_flags;
	map->numa_node = bpf_map_attr_numa_node(attr);
}

int bpf_map_precharge_memlock(u32 pages)
{
	struct user_struct *user = get_current_user();
	unsigned long memlock_limit, cur;

	memlock_limit = rlimit(RLIMIT_MEMLOCK) >> PAGE_SHIFT;
	cur = atomic_long_read(&user->locked_vm);
	free_uid(user);
	if (cur + pages > memlock_limit)
		return -EPERM;
	return 0;
}

static int bpf_charge_memlock(struct user_struct *user, u32 pages)
{
	unsigned long memlock_limit = rlimit(RLIMIT_MEMLOCK) >> PAGE_SHIFT;

	if (atomic_long_add_return(pages, &user->locked_vm) > memlock_limit) {
		atomic_long_sub(pages, &user->locked_vm);
		return -EPERM;
	}
	return 0;
}

static void bpf_uncharge_memlock(struct user_struct *user, u32 pages)
{
	atomic_long_sub(pages, &user->locked_vm);
}

static int bpf_map_init_memlock(struct bpf_map *map)
{
	struct user_struct *user = get_current_user();
	int ret;

	ret = bpf_charge_memlock(user, map->pages);
	if (ret) {
		free_uid(user);
		return ret;
	}
	map->user = user;
	return ret;
}

static void bpf_map_release_memlock(struct bpf_map *map)
{
	struct user_struct *user = map->user;
	bpf_uncharge_memlock(user, map->pages);
	free_uid(user);
}

int bpf_map_charge_memlock(struct bpf_map *map, u32 pages)
{
	int ret;

	ret = bpf_charge_memlock(map->user, pages);
	if (ret)
		return ret;
	map->pages += pages;
	return ret;
}

void bpf_map_uncharge_memlock(struct bpf_map *map, u32 pages)
{
	bpf_uncharge_memlock(map->user, pages);
	map->pages -= pages;
}

static int bpf_map_alloc_id(struct bpf_map *map)
{
	int id;

	idr_preload(GFP_KERNEL);
	spin_lock_bh(&map_idr_lock);
	id = idr_alloc_cyclic(&map_idr, map, 1, INT_MAX, GFP_ATOMIC);
	if (id > 0)
		map->id = id;
	spin_unlock_bh(&map_idr_lock);
	idr_preload_end();

	if (WARN_ON_ONCE(!id))
		return -ENOSPC;

	return id > 0 ? 0 : id;
}

void bpf_map_free_id(struct bpf_map *map, bool do_idr_lock)
{
	unsigned long flags;

	/* Offloaded maps are removed from the IDR store when their device
	 * disappears - even if someone holds an fd to them they are unusable,
	 * the memory is gone, all ops will fail; they are simply waiting for
	 * refcnt to drop to be freed.
	 */
	if (!map->id)
		return;

	if (do_idr_lock)
		spin_lock_irqsave(&map_idr_lock, flags);
	else
		__acquire(&map_idr_lock);

	idr_remove(&map_idr, map->id);
	map->id = 0;

	if (do_idr_lock)
		spin_unlock_irqrestore(&map_idr_lock, flags);
	else
		__release(&map_idr_lock);
}

/* called from workqueue */
static void bpf_map_free_deferred(struct work_struct *work)
{
	struct bpf_map *map = container_of(work, struct bpf_map, work);

	bpf_map_release_memlock(map);
	/* implementation dependent freeing */
	map->ops->map_free(map);
}

static void bpf_map_put_uref(struct bpf_map *map)
{
	if (atomic_dec_and_test(&map->usercnt)) {
		if (map->ops->map_release_uref)
			map->ops->map_release_uref(map);
	}
}

/* decrement map refcnt and schedule it for freeing via workqueue
 * (unrelying map implementation ops->map_free() might sleep)
 */
static void __bpf_map_put(struct bpf_map *map, bool do_idr_lock)
{
	if (atomic_dec_and_test(&map->refcnt)) {
		/* bpf_map_free_id() must be called first */
		bpf_map_free_id(map, do_idr_lock);
		btf_put(map->btf);
		INIT_WORK(&map->work, bpf_map_free_deferred);
		schedule_work(&map->work);
	}
}

void bpf_map_put(struct bpf_map *map)
{
	__bpf_map_put(map, true);
}
EXPORT_SYMBOL_GPL(bpf_map_put);

void bpf_map_put_with_uref(struct bpf_map *map)
{
	bpf_map_put_uref(map);
	bpf_map_put(map);
}

static int bpf_map_release(struct inode *inode, struct file *filp)
{
	struct bpf_map *map = filp->private_data;

	if (map->ops->map_release)
		map->ops->map_release(map, filp);

	bpf_map_put_with_uref(map);
	return 0;
}

#ifdef CONFIG_PROC_FS
static void bpf_map_show_fdinfo(struct seq_file *m, struct file *filp)
{
	const struct bpf_map *map = filp->private_data;
	const struct bpf_array *array;
	u32 owner_prog_type = 0;
	u32 owner_jited = 0;

	if (map->map_type == BPF_MAP_TYPE_PROG_ARRAY) {
		array = container_of(map, struct bpf_array, map);
		owner_prog_type = array->owner_prog_type;
		owner_jited = array->owner_jited;
	}

	seq_printf(m,
		   "map_type:\t%u\n"
		   "key_size:\t%u\n"
		   "value_size:\t%u\n"
		   "max_entries:\t%u\n"
		   "map_flags:\t%#x\n"
		   "memlock:\t%llu\n"
		   "map_id:\t%u\n",
		   map->map_type,
		   map->key_size,
		   map->value_size,
		   map->max_entries,
		   map->map_flags,
		   map->pages * 1ULL << PAGE_SHIFT,
		   map->id);

	if (owner_prog_type) {
		seq_printf(m, "owner_prog_type:\t%u\n",
			   owner_prog_type);
		seq_printf(m, "owner_jited:\t%u\n",
			   owner_jited);
	}
}
#endif

static ssize_t bpf_dummy_read(struct file *filp, char __user *buf, size_t siz,
			      loff_t *ppos)
{
	/* We need this handler such that alloc_file() enables
	 * f_mode with FMODE_CAN_READ.
	 */
	return -EINVAL;
}

static ssize_t bpf_dummy_write(struct file *filp, const char __user *buf,
			       size_t siz, loff_t *ppos)
{
	/* We need this handler such that alloc_file() enables
	 * f_mode with FMODE_CAN_WRITE.
	 */
	return -EINVAL;
}

static const struct file_operations bpf_map_fops = {
#ifdef CONFIG_PROC_FS
	.show_fdinfo	= bpf_map_show_fdinfo,
#endif
	.release	= bpf_map_release,
	.read		= bpf_dummy_read,
	.write		= bpf_dummy_write,
};

int bpf_map_new_fd(struct bpf_map *map, int flags)
{
	return anon_inode_getfd("bpf-map", &bpf_map_fops, map,
				flags | O_CLOEXEC);
}

int bpf_get_file_flag(int flags)
{
	if ((flags & BPF_F_RDONLY) && (flags & BPF_F_WRONLY))
		return -EINVAL;
	if (flags & BPF_F_RDONLY)
		return O_RDONLY;
	if (flags & BPF_F_WRONLY)
		return O_WRONLY;
	return O_RDWR;
}

/* helper macro to check that unused fields 'union bpf_attr' are zero */
#define CHECK_ATTR(CMD) \
	memchr_inv((void *) &attr->CMD##_LAST_FIELD + \
		   sizeof(attr->CMD##_LAST_FIELD), 0, \
		   sizeof(*attr) - \
		   offsetof(union bpf_attr, CMD##_LAST_FIELD) - \
		   sizeof(attr->CMD##_LAST_FIELD)) != NULL

/* dst and src must have at least BPF_OBJ_NAME_LEN number of bytes.
 * Return 0 on success and < 0 on error.
 */
static int bpf_obj_name_cpy(char *dst, const char *src)
{
	const char *end = src + BPF_OBJ_NAME_LEN;

	memset(dst, 0, BPF_OBJ_NAME_LEN);

	/* Copy all isalnum() and '_' char */
	while (src < end && *src) {
		if (!isalnum(*src) && *src != '_')
			return -EINVAL;
		*dst++ = *src++;
	}

	/* No '\0' found in BPF_OBJ_NAME_LEN number of bytes */
	if (src == end)
		return -EINVAL;

	return 0;
}

#define BPF_MAP_CREATE_LAST_FIELD btf_value_type_id
/* called via syscall */
static int map_create(union bpf_attr *attr)
{
	int numa_node = bpf_map_attr_numa_node(attr);
	struct bpf_map *map;
	int f_flags;
	int err;

	err = CHECK_ATTR(BPF_MAP_CREATE);
	if (err)
		return -EINVAL;

	f_flags = bpf_get_file_flag(attr->map_flags);
	if (f_flags < 0)
		return f_flags;

	if (numa_node != NUMA_NO_NODE &&
	    ((unsigned int)numa_node >= nr_node_ids ||
	     !node_online(numa_node)))
		return -EINVAL;

	/* find map type and init map: hashtable vs rbtree vs bloom vs ... */
	map = find_and_alloc_map(attr);
	if (IS_ERR(map))
		return PTR_ERR(map);

	err = bpf_obj_name_cpy(map->name, attr->map_name);
	if (err)
		goto free_map_nouncharge;

	atomic_set(&map->refcnt, 1);
	atomic_set(&map->usercnt, 1);

	if (bpf_map_support_seq_show(map) &&
	    (attr->btf_key_type_id || attr->btf_value_type_id)) {
		struct btf *btf;

		if (!attr->btf_key_type_id || !attr->btf_value_type_id) {
			err = -EINVAL;
			goto free_map_nouncharge;
		}

		btf = btf_get_by_fd(attr->btf_fd);
		if (IS_ERR(btf)) {
			err = PTR_ERR(btf);
			goto free_map_nouncharge;
		}

		err = map->ops->map_check_btf(map, btf, attr->btf_key_type_id,
					      attr->btf_value_type_id);
		if (err) {
			btf_put(btf);
			goto free_map_nouncharge;
		}

		map->btf = btf;
		map->btf_key_type_id = attr->btf_key_type_id;
		map->btf_value_type_id = attr->btf_value_type_id;
	}

	err = bpf_map_init_memlock(map);
	if (err)
		goto free_map_nouncharge;

	err = bpf_map_alloc_id(map);
	if (err)
		goto free_map;

	err = bpf_map_new_fd(map, f_flags);
	if (err < 0) {
		/* failed to allocate fd.
		 * bpf_map_put_with_uref() is needed because the above
		 * bpf_map_alloc_id() has published the map
		 * to the userspace and the userspace may
		 * have refcnt-ed it through BPF_MAP_GET_FD_BY_ID.
		 */
		bpf_map_put_with_uref(map);
		return err;
	}

	return err;

free_map:
	bpf_map_release_memlock(map);
free_map_nouncharge:
	btf_put(map->btf);
	map->ops->map_free(map);
	return err;
}

/* if error is returned, fd is released.
 * On success caller should complete fd access with matching fdput()
 */
struct bpf_map *__bpf_map_get(struct fd f)
{
	if (!f.file)
		return ERR_PTR(-EBADF);
	if (f.file->f_op != &bpf_map_fops) {
		fdput(f);
		return ERR_PTR(-EINVAL);
	}

	return f.file->private_data;
}

/* prog's and map's refcnt limit */
#define BPF_MAX_REFCNT 32768

struct bpf_map *bpf_map_inc(struct bpf_map *map, bool uref)
{
	if (atomic_inc_return(&map->refcnt) > BPF_MAX_REFCNT) {
		atomic_dec(&map->refcnt);
		return ERR_PTR(-EBUSY);
	}
	if (uref)
		atomic_inc(&map->usercnt);
	return map;
}
EXPORT_SYMBOL_GPL(bpf_map_inc);

struct bpf_map *bpf_map_get_with_uref(u32 ufd)
{
	struct fd f = fdget(ufd);
	struct bpf_map *map;

	map = __bpf_map_get(f);
	if (IS_ERR(map))
		return map;

	map = bpf_map_inc(map, true);
	fdput(f);

	return map;
}

/* map_idr_lock should have been held */
static struct bpf_map *bpf_map_inc_not_zero(struct bpf_map *map,
					    bool uref)
{
	int refold;

	refold = __atomic_add_unless(&map->refcnt, 1, 0);

	if (refold >= BPF_MAX_REFCNT) {
		__bpf_map_put(map, false);
		return ERR_PTR(-EBUSY);
	}

	if (!refold)
		return ERR_PTR(-ENOENT);

	if (uref)
		atomic_inc(&map->usercnt);

	return map;
}

int __weak bpf_stackmap_copy(struct bpf_map *map, void *key, void *value)
{
	return -ENOTSUPP;
}

/* last field in 'union bpf_attr' used by this command */
#define BPF_MAP_LOOKUP_ELEM_LAST_FIELD value

static int map_lookup_elem(union bpf_attr *attr)
{
	void __user *ukey = u64_to_user_ptr(attr->key);
	void __user *uvalue = u64_to_user_ptr(attr->value);
	int ufd = attr->map_fd;
	struct bpf_map *map;
	void *key, *value, *ptr;
	u32 value_size;
	struct fd f;
	int err;

	if (CHECK_ATTR(BPF_MAP_LOOKUP_ELEM))
		return -EINVAL;

	f = fdget(ufd);
	map = __bpf_map_get(f);
	if (IS_ERR(map))
		return PTR_ERR(map);

	if (!(f.file->f_mode & FMODE_CAN_READ)) {
		err = -EPERM;
		goto err_put;
	}

	key = memdup_user(ukey, map->key_size);
	if (IS_ERR(key)) {
		err = PTR_ERR(key);
		goto err_put;
	}

	if (map->map_type == BPF_MAP_TYPE_PERCPU_HASH ||
	    map->map_type == BPF_MAP_TYPE_LRU_PERCPU_HASH ||
	    map->map_type == BPF_MAP_TYPE_PERCPU_ARRAY)
		value_size = round_up(map->value_size, 8) * num_possible_cpus();
	else if (IS_FD_MAP(map))
		value_size = sizeof(u32);
	else
		value_size = map->value_size;

	err = -ENOMEM;
	value = kmalloc(value_size, GFP_USER | __GFP_NOWARN);
	if (!value)
		goto free_key;

	if (bpf_map_is_dev_bound(map)) {
		err = bpf_map_offload_lookup_elem(map, key, value);
		goto done;
	}

	preempt_disable();
	this_cpu_inc(bpf_prog_active);
	if (map->map_type == BPF_MAP_TYPE_PERCPU_HASH ||
	    map->map_type == BPF_MAP_TYPE_LRU_PERCPU_HASH) {
		err = bpf_percpu_hash_copy(map, key, value);
	} else if (map->map_type == BPF_MAP_TYPE_PERCPU_ARRAY) {
		err = bpf_percpu_array_copy(map, key, value);
	} else if (map->map_type == BPF_MAP_TYPE_STACK_TRACE) {
		err = bpf_stackmap_copy(map, key, value);
	} else if (IS_FD_ARRAY(map)) {
		err = bpf_fd_array_map_lookup_elem(map, key, value);
	} else if (IS_FD_HASH(map)) {
		err = bpf_fd_htab_map_lookup_elem(map, key, value);
	} else {
		rcu_read_lock();
		if (map->ops->map_lookup_elem_sys_only)
			ptr = map->ops->map_lookup_elem_sys_only(map, key);
		else
			ptr = map->ops->map_lookup_elem(map, key);
		if (IS_ERR(ptr)) {
			err = PTR_ERR(ptr);
		} else if (!ptr) {
			err = -ENOENT;
		} else {
			err = 0;
			memcpy(value, ptr, value_size);
		}
		rcu_read_unlock();
	}
	this_cpu_dec(bpf_prog_active);
	preempt_enable();

done:
	if (err)
		goto free_value;

	err = -EFAULT;
	if (copy_to_user(uvalue, value, value_size) != 0)
		goto free_value;

	err = 0;

free_value:
	kfree(value);
free_key:
	kfree(key);
err_put:
	fdput(f);
	return err;
}

static void maybe_wait_bpf_programs(struct bpf_map *map)
{
	/* Wait for any running BPF programs to complete so that
	 * userspace, when we return to it, knows that all programs
	 * that could be running use the new map value.
	 */
	if (map->map_type == BPF_MAP_TYPE_HASH_OF_MAPS ||
	    map->map_type == BPF_MAP_TYPE_ARRAY_OF_MAPS)
		synchronize_rcu();
}

#define BPF_MAP_UPDATE_ELEM_LAST_FIELD flags

static int map_update_elem(union bpf_attr *attr)
{
	void __user *ukey = u64_to_user_ptr(attr->key);
	void __user *uvalue = u64_to_user_ptr(attr->value);
	int ufd = attr->map_fd;
	struct bpf_map *map;
	void *key, *value;
	u32 value_size;
	struct fd f;
	int err;

	if (CHECK_ATTR(BPF_MAP_UPDATE_ELEM))
		return -EINVAL;

	f = fdget(ufd);
	map = __bpf_map_get(f);
	if (IS_ERR(map))
		return PTR_ERR(map);

	if (!(f.file->f_mode & FMODE_CAN_WRITE)) {
		err = -EPERM;
		goto err_put;
	}

	key = memdup_user(ukey, map->key_size);
	if (IS_ERR(key)) {
		err = PTR_ERR(key);
		goto err_put;
	}

	if (map->map_type == BPF_MAP_TYPE_PERCPU_HASH ||
	    map->map_type == BPF_MAP_TYPE_LRU_PERCPU_HASH ||
	    map->map_type == BPF_MAP_TYPE_PERCPU_ARRAY)
		value_size = round_up(map->value_size, 8) * num_possible_cpus();
	else
		value_size = map->value_size;

	err = -ENOMEM;
	value = kmalloc(value_size, GFP_USER | __GFP_NOWARN);
	if (!value)
		goto free_key;

	err = -EFAULT;
	if (copy_from_user(value, uvalue, value_size) != 0)
		goto free_value;

	/* Need to create a kthread, thus must support schedule */
	if (bpf_map_is_dev_bound(map)) {
		err = bpf_map_offload_update_elem(map, key, value, attr->flags);
		goto out;
	} else if (map->map_type == BPF_MAP_TYPE_CPUMAP ||
		   map->map_type == BPF_MAP_TYPE_SOCKHASH ||
		   map->map_type == BPF_MAP_TYPE_SOCKMAP) {
		err = map->ops->map_update_elem(map, key, value, attr->flags);
		goto out;
	}

	/* must increment bpf_prog_active to avoid kprobe+bpf triggering from
	 * inside bpf map update or delete otherwise deadlocks are possible
	 */
	preempt_disable();
	__this_cpu_inc(bpf_prog_active);
	if (map->map_type == BPF_MAP_TYPE_PERCPU_HASH ||
	    map->map_type == BPF_MAP_TYPE_LRU_PERCPU_HASH) {
		err = bpf_percpu_hash_update(map, key, value, attr->flags);
	} else if (map->map_type == BPF_MAP_TYPE_PERCPU_ARRAY) {
		err = bpf_percpu_array_update(map, key, value, attr->flags);
	} else if (IS_FD_ARRAY(map)) {
		rcu_read_lock();
		err = bpf_fd_array_map_update_elem(map, f.file, key, value,
						   attr->flags);
		rcu_read_unlock();
	} else if (map->map_type == BPF_MAP_TYPE_HASH_OF_MAPS) {
		rcu_read_lock();
		err = bpf_fd_htab_map_update_elem(map, f.file, key, value,
						  attr->flags);
		rcu_read_unlock();
	} else {
		rcu_read_lock();
		err = map->ops->map_update_elem(map, key, value, attr->flags);
		rcu_read_unlock();
	}
	__this_cpu_dec(bpf_prog_active);
	preempt_enable();
	maybe_wait_bpf_programs(map);
out:
free_value:
	kfree(value);
free_key:
	kfree(key);
err_put:
	fdput(f);
	return err;
}

#define BPF_MAP_DELETE_ELEM_LAST_FIELD key

static int map_delete_elem(union bpf_attr *attr)
{
	void __user *ukey = u64_to_user_ptr(attr->key);
	int ufd = attr->map_fd;
	struct bpf_map *map;
	struct fd f;
	void *key;
	int err;

	if (CHECK_ATTR(BPF_MAP_DELETE_ELEM))
		return -EINVAL;

	f = fdget(ufd);
	map = __bpf_map_get(f);
	if (IS_ERR(map))
		return PTR_ERR(map);

	if (!(f.file->f_mode & FMODE_CAN_WRITE)) {
		err = -EPERM;
		goto err_put;
	}

	key = memdup_user(ukey, map->key_size);
	if (IS_ERR(key)) {
		err = PTR_ERR(key);
		goto err_put;
	}

	if (bpf_map_is_dev_bound(map)) {
		err = bpf_map_offload_delete_elem(map, key);
		goto out;
	}

	preempt_disable();
	__this_cpu_inc(bpf_prog_active);
	rcu_read_lock();
	err = map->ops->map_delete_elem(map, key);
	rcu_read_unlock();
	__this_cpu_dec(bpf_prog_active);
	preempt_enable();
	maybe_wait_bpf_programs(map);
out:
	kfree(key);
err_put:
	fdput(f);
	return err;
}

/* last field in 'union bpf_attr' used by this command */
#define BPF_MAP_GET_NEXT_KEY_LAST_FIELD next_key

static int map_get_next_key(union bpf_attr *attr)
{
	void __user *ukey = u64_to_user_ptr(attr->key);
	void __user *unext_key = u64_to_user_ptr(attr->next_key);
	int ufd = attr->map_fd;
	struct bpf_map *map;
	void *key, *next_key;
	struct fd f;
	int err;

	if (CHECK_ATTR(BPF_MAP_GET_NEXT_KEY))
		return -EINVAL;

	f = fdget(ufd);
	map = __bpf_map_get(f);
	if (IS_ERR(map))
		return PTR_ERR(map);

	if (!(f.file->f_mode & FMODE_CAN_READ)) {
		err = -EPERM;
		goto err_put;
	}

	if (ukey) {
		key = memdup_user(ukey, map->key_size);
		if (IS_ERR(key)) {
			err = PTR_ERR(key);
			goto err_put;
		}
	} else {
		key = NULL;
	}

	err = -ENOMEM;
	next_key = kmalloc(map->key_size, GFP_USER);
	if (!next_key)
		goto free_key;

	if (bpf_map_is_dev_bound(map)) {
		err = bpf_map_offload_get_next_key(map, key, next_key);
		goto out;
	}

	rcu_read_lock();
	err = map->ops->map_get_next_key(map, key, next_key);
	rcu_read_unlock();
out:
	if (err)
		goto free_next_key;

	err = -EFAULT;
	if (copy_to_user(unext_key, next_key, map->key_size) != 0)
		goto free_next_key;

	err = 0;

free_next_key:
	kfree(next_key);
free_key:
	kfree(key);
err_put:
	fdput(f);
	return err;
}

static const struct bpf_prog_ops * const bpf_prog_types[] = {
#define BPF_PROG_TYPE(_id, _name) \
	[_id] = & _name ## _prog_ops,
#define BPF_MAP_TYPE(_id, _ops)
#include <linux/bpf_types.h>
#undef BPF_PROG_TYPE
#undef BPF_MAP_TYPE
};

static int find_prog_type(enum bpf_prog_type type, struct bpf_prog *prog)
{
	const struct bpf_prog_ops *ops;

	if (type >= ARRAY_SIZE(bpf_prog_types))
		return -EINVAL;
	type = array_index_nospec(type, ARRAY_SIZE(bpf_prog_types));
	ops = bpf_prog_types[type];
	if (!ops)
		return -EINVAL;

	if (!bpf_prog_is_dev_bound(prog->aux))
		prog->aux->ops = ops;
	else
		prog->aux->ops = &bpf_offload_prog_ops;
	prog->type = type;
	return 0;
}

/* drop refcnt on maps used by eBPF program and free auxilary data */
static void free_used_maps(struct bpf_prog_aux *aux)
{
	int i;

	if (aux->cgroup_storage)
		bpf_cgroup_storage_release(aux->prog, aux->cgroup_storage);

	for (i = 0; i < aux->used_map_cnt; i++)
		bpf_map_put(aux->used_maps[i]);

	kfree(aux->used_maps);
}

int __bpf_prog_charge(struct user_struct *user, u32 pages)
{
	unsigned long memlock_limit = rlimit(RLIMIT_MEMLOCK) >> PAGE_SHIFT;
	unsigned long user_bufs;

	if (user) {
		user_bufs = atomic_long_add_return(pages, &user->locked_vm);
		if (user_bufs > memlock_limit) {
			atomic_long_sub(pages, &user->locked_vm);
			return -EPERM;
		}
	}

	return 0;
}

void __bpf_prog_uncharge(struct user_struct *user, u32 pages)
{
	if (user)
		atomic_long_sub(pages, &user->locked_vm);
}

static int bpf_prog_charge_memlock(struct bpf_prog *prog)
{
	struct user_struct *user = get_current_user();
	int ret;

	ret = __bpf_prog_charge(user, prog->pages);
	if (ret) {
		free_uid(user);
		return ret;
	}

	prog->aux->user = user;
	return 0;
}

static void bpf_prog_uncharge_memlock(struct bpf_prog *prog)
{
	struct user_struct *user = prog->aux->user;

	__bpf_prog_uncharge(user, prog->pages);
	free_uid(user);
}

static int bpf_prog_alloc_id(struct bpf_prog *prog)
{
	int id;

	idr_preload(GFP_KERNEL);
	spin_lock_bh(&prog_idr_lock);
	id = idr_alloc_cyclic(&prog_idr, prog, 1, INT_MAX, GFP_ATOMIC);
	if (id > 0)
		prog->aux->id = id;
	spin_unlock_bh(&prog_idr_lock);
	idr_preload_end();

	/* id is in [1, INT_MAX) */
	if (WARN_ON_ONCE(!id))
		return -ENOSPC;

	return id > 0 ? 0 : id;
}

void bpf_prog_free_id(struct bpf_prog *prog, bool do_idr_lock)
{
	/* cBPF to eBPF migrations are currently not in the idr store.
	 * Offloaded programs are removed from the store when their device
	 * disappears - even if someone grabs an fd to them they are unusable,
	 * simply waiting for refcnt to drop to be freed.
	 */
	if (!prog->aux->id)
		return;

	if (do_idr_lock)
		spin_lock_bh(&prog_idr_lock);
	else
		__acquire(&prog_idr_lock);

	idr_remove(&prog_idr, prog->aux->id);
	prog->aux->id = 0;

	if (do_idr_lock)
		spin_unlock_bh(&prog_idr_lock);
	else
		__release(&prog_idr_lock);
}

static void __bpf_prog_put_rcu(struct rcu_head *rcu)
{
	struct bpf_prog_aux *aux = container_of(rcu, struct bpf_prog_aux, rcu);

	free_used_maps(aux);
	bpf_prog_uncharge_memlock(aux->prog);
	bpf_prog_free(aux->prog);
}

static void __bpf_prog_put(struct bpf_prog *prog, bool do_idr_lock)
{
	if (atomic_dec_and_test(&prog->aux->refcnt)) {
		/* bpf_prog_free_id() must be called first */
		bpf_prog_free_id(prog, do_idr_lock);
		bpf_prog_kallsyms_del_all(prog);

		call_rcu(&prog->aux->rcu, __bpf_prog_put_rcu);
	}
}

void bpf_prog_put(struct bpf_prog *prog)
{
	__bpf_prog_put(prog, true);
}
EXPORT_SYMBOL_GPL(bpf_prog_put);

static int bpf_prog_release(struct inode *inode, struct file *filp)
{
	struct bpf_prog *prog = filp->private_data;

	bpf_prog_put(prog);
	return 0;
}

#ifdef CONFIG_PROC_FS
static void bpf_prog_show_fdinfo(struct seq_file *m, struct file *filp)
{
	const struct bpf_prog *prog = filp->private_data;
	char prog_tag[sizeof(prog->tag) * 2 + 1] = { };

	bin2hex(prog_tag, prog->tag, sizeof(prog->tag));
	seq_printf(m,
		   "prog_type:\t%u\n"
		   "prog_jited:\t%u\n"
		   "prog_tag:\t%s\n"
		   "memlock:\t%llu\n"
		   "prog_id:\t%u\n",
		   prog->type,
		   prog->jited,
		   prog_tag,
		   prog->pages * 1ULL << PAGE_SHIFT,
		   prog->aux->id);
}
#endif

static const struct file_operations bpf_prog_fops = {
#ifdef CONFIG_PROC_FS
	.show_fdinfo	= bpf_prog_show_fdinfo,
#endif
	.release	= bpf_prog_release,
	.read		= bpf_dummy_read,
	.write		= bpf_dummy_write,
};

int bpf_prog_new_fd(struct bpf_prog *prog)
{
	return anon_inode_getfd("bpf-prog", &bpf_prog_fops, prog,
				O_RDWR | O_CLOEXEC);
}

static struct bpf_prog *____bpf_prog_get(struct fd f)
{
	if (!f.file)
		return ERR_PTR(-EBADF);
	if (f.file->f_op != &bpf_prog_fops) {
		fdput(f);
		return ERR_PTR(-EINVAL);
	}

	return f.file->private_data;
}

struct bpf_prog *bpf_prog_add(struct bpf_prog *prog, int i)
{
	if (atomic_add_return(i, &prog->aux->refcnt) > BPF_MAX_REFCNT) {
		atomic_sub(i, &prog->aux->refcnt);
		return ERR_PTR(-EBUSY);
	}
	return prog;
}
EXPORT_SYMBOL_GPL(bpf_prog_add);

void bpf_prog_sub(struct bpf_prog *prog, int i)
{
	/* Only to be used for undoing previous bpf_prog_add() in some
	 * error path. We still know that another entity in our call
	 * path holds a reference to the program, thus atomic_sub() can
	 * be safely used in such cases!
	 */
	WARN_ON(atomic_sub_return(i, &prog->aux->refcnt) == 0);
}
EXPORT_SYMBOL_GPL(bpf_prog_sub);

struct bpf_prog *bpf_prog_inc(struct bpf_prog *prog)
{
	return bpf_prog_add(prog, 1);
}
EXPORT_SYMBOL_GPL(bpf_prog_inc);

/* prog_idr_lock should have been held */
struct bpf_prog *bpf_prog_inc_not_zero(struct bpf_prog *prog)
{
	int refold;

	refold = __atomic_add_unless(&prog->aux->refcnt, 1, 0);

	if (refold >= BPF_MAX_REFCNT) {
		__bpf_prog_put(prog, false);
		return ERR_PTR(-EBUSY);
	}

	if (!refold)
		return ERR_PTR(-ENOENT);

	return prog;
}
EXPORT_SYMBOL_GPL(bpf_prog_inc_not_zero);

bool bpf_prog_get_ok(struct bpf_prog *prog,
			    enum bpf_prog_type *attach_type, bool attach_drv)
{
	/* not an attachment, just a refcount inc, always allow */
	if (!attach_type)
		return true;

	if (prog->type != *attach_type)
		return false;
	if (bpf_prog_is_dev_bound(prog->aux) && !attach_drv)
		return false;

	return true;
}

static struct bpf_prog *__bpf_prog_get(u32 ufd, enum bpf_prog_type *attach_type,
				       bool attach_drv)
{
	struct fd f = fdget(ufd);
	struct bpf_prog *prog;

	prog = ____bpf_prog_get(f);
	if (IS_ERR(prog))
		return prog;
	if (!bpf_prog_get_ok(prog, attach_type, attach_drv)) {
		prog = ERR_PTR(-EINVAL);
		goto out;
	}

	prog = bpf_prog_inc(prog);
out:
	fdput(f);
	return prog;
}

struct bpf_prog *bpf_prog_get(u32 ufd)
{
	return __bpf_prog_get(ufd, NULL, false);
}

struct bpf_prog *bpf_prog_get_type_dev(u32 ufd, enum bpf_prog_type type,
				       bool attach_drv)
{
	return __bpf_prog_get(ufd, &type, attach_drv);
}
EXPORT_SYMBOL_GPL(bpf_prog_get_type_dev);

/* Initially all BPF programs could be loaded w/o specifying
 * expected_attach_type. Later for some of them specifying expected_attach_type
 * at load time became required so that program could be validated properly.
 * Programs of types that are allowed to be loaded both w/ and w/o (for
 * backward compatibility) expected_attach_type, should have the default attach
 * type assigned to expected_attach_type for the latter case, so that it can be
 * validated later at attach time.
 *
 * bpf_prog_load_fixup_attach_type() sets expected_attach_type in @attr if
 * prog type requires it but has some attach types that have to be backward
 * compatible.
 */
static void bpf_prog_load_fixup_attach_type(union bpf_attr *attr)
{
	switch (attr->prog_type) {
	case BPF_PROG_TYPE_CGROUP_SOCK:
		/* Unfortunately BPF_ATTACH_TYPE_UNSPEC enumeration doesn't
		 * exist so checking for non-zero is the way to go here.
		 */
		if (!attr->expected_attach_type)
			attr->expected_attach_type =
				BPF_CGROUP_INET_SOCK_CREATE;
		break;
	}
}

static int
bpf_prog_load_check_attach_type(enum bpf_prog_type prog_type,
				enum bpf_attach_type expected_attach_type)
{
	switch (prog_type) {
	case BPF_PROG_TYPE_CGROUP_SOCK:
		switch (expected_attach_type) {
		case BPF_CGROUP_INET_SOCK_CREATE:
		case BPF_CGROUP_INET4_POST_BIND:
		case BPF_CGROUP_INET6_POST_BIND:
			return 0;
		default:
			return -EINVAL;
		}
	case BPF_PROG_TYPE_CGROUP_SOCK_ADDR:
		switch (expected_attach_type) {
		case BPF_CGROUP_INET4_BIND:
		case BPF_CGROUP_INET6_BIND:
		case BPF_CGROUP_INET4_CONNECT:
		case BPF_CGROUP_INET6_CONNECT:
		case BPF_CGROUP_UDP4_SENDMSG:
		case BPF_CGROUP_UDP6_SENDMSG:
			return 0;
		default:
			return -EINVAL;
		}
	default:
		return 0;
	}
}

/* last field in 'union bpf_attr' used by this command */
#define	BPF_PROG_LOAD_LAST_FIELD expected_attach_type

static int bpf_prog_load(union bpf_attr *attr)
{
	enum bpf_prog_type type = attr->prog_type;
	struct bpf_prog *prog;
	int err;
	char license[128];
	bool is_gpl;

	if (CHECK_ATTR(BPF_PROG_LOAD))
		return -EINVAL;

	if (attr->prog_flags & ~BPF_F_STRICT_ALIGNMENT)
		return -EINVAL;

	/* copy eBPF program license from user space */
	if (strncpy_from_user(license, u64_to_user_ptr(attr->license),
			      sizeof(license) - 1) < 0)
		return -EFAULT;
	license[sizeof(license) - 1] = 0;

	/* eBPF programs must be GPL compatible to use GPL-ed functions */
	is_gpl = license_is_gpl_compatible(license);

	if (attr->insn_cnt == 0 || attr->insn_cnt > BPF_MAXINSNS)
		return -E2BIG;

	if (type == BPF_PROG_TYPE_KPROBE &&
	    attr->kern_version != LINUX_VERSION_CODE)
		return -EINVAL;

	if (type != BPF_PROG_TYPE_SOCKET_FILTER &&
	    type != BPF_PROG_TYPE_CGROUP_SKB &&
	    !capable(CAP_SYS_ADMIN))
		return -EPERM;

	bpf_prog_load_fixup_attach_type(attr);
	if (bpf_prog_load_check_attach_type(type, attr->expected_attach_type))
		return -EINVAL;

	/* plain bpf_prog allocation */
	prog = bpf_prog_alloc(bpf_prog_size(attr->insn_cnt), GFP_USER);
	if (!prog)
		return -ENOMEM;

	prog->expected_attach_type = attr->expected_attach_type;

	prog->aux->offload_requested = !!attr->prog_ifindex;

	err = bpf_prog_charge_memlock(prog);
	if (err)
		goto free_prog_nouncharge;

	prog->len = attr->insn_cnt;

	err = -EFAULT;
	if (copy_from_user(prog->insns, u64_to_user_ptr(attr->insns),
			   bpf_prog_insn_size(prog)) != 0)
		goto free_prog;

	prog->orig_prog = NULL;
	prog->jited = 0;

	atomic_set(&prog->aux->refcnt, 1);
	prog->gpl_compatible = is_gpl ? 1 : 0;

	if (bpf_prog_is_dev_bound(prog->aux)) {
		err = bpf_prog_offload_init(prog, attr);
		if (err)
			goto free_prog;
	}

	/* find program type: socket_filter vs tracing_filter */
	err = find_prog_type(type, prog);
	if (err < 0)
		goto free_prog;

	prog->aux->load_time = ktime_get_boot_ns();
	err = bpf_obj_name_cpy(prog->aux->name, attr->prog_name);
	if (err)
		goto free_prog;

	/* run eBPF verifier */
	err = bpf_check(&prog, attr);
	if (err < 0)
		goto free_used_maps;

	prog = bpf_prog_select_runtime(prog, &err);
	if (err < 0)
		goto free_used_maps;

	err = bpf_prog_alloc_id(prog);
	if (err)
		goto free_used_maps;

	err = bpf_prog_new_fd(prog);
	if (err < 0) {
		/* failed to allocate fd.
		 * bpf_prog_put() is needed because the above
		 * bpf_prog_alloc_id() has published the prog
		 * to the userspace and the userspace may
		 * have refcnt-ed it through BPF_PROG_GET_FD_BY_ID.
		 */
		bpf_prog_put(prog);
		return err;
	}

	bpf_prog_kallsyms_add(prog);
	return err;

free_used_maps:
	bpf_prog_kallsyms_del_subprogs(prog);
	free_used_maps(prog->aux);
free_prog:
	bpf_prog_uncharge_memlock(prog);
free_prog_nouncharge:
	bpf_prog_free(prog);
	return err;
}

#define BPF_OBJ_LAST_FIELD file_flags

static int bpf_obj_pin(const union bpf_attr *attr)
{
	if (CHECK_ATTR(BPF_OBJ) || attr->file_flags != 0)
		return -EINVAL;

	return bpf_obj_pin_user(attr->bpf_fd, u64_to_user_ptr(attr->pathname));
}

static int bpf_obj_get(const union bpf_attr *attr)
{
	if (CHECK_ATTR(BPF_OBJ) || attr->bpf_fd != 0 ||
	    attr->file_flags & ~BPF_OBJ_FLAG_MASK)
		return -EINVAL;

	return bpf_obj_get_user(u64_to_user_ptr(attr->pathname),
				attr->file_flags);
<<<<<<< HEAD
}

struct bpf_raw_tracepoint {
	struct bpf_raw_event_map *btp;
	struct bpf_prog *prog;
};

static int bpf_raw_tracepoint_release(struct inode *inode, struct file *filp)
{
	struct bpf_raw_tracepoint *raw_tp = filp->private_data;

	if (raw_tp->prog) {
		bpf_probe_unregister(raw_tp->btp, raw_tp->prog);
		bpf_prog_put(raw_tp->prog);
	}
	kfree(raw_tp);
	return 0;
}

=======
}

struct bpf_raw_tracepoint {
	struct bpf_raw_event_map *btp;
	struct bpf_prog *prog;
};

static int bpf_raw_tracepoint_release(struct inode *inode, struct file *filp)
{
	struct bpf_raw_tracepoint *raw_tp = filp->private_data;

	if (raw_tp->prog) {
		bpf_probe_unregister(raw_tp->btp, raw_tp->prog);
		bpf_prog_put(raw_tp->prog);
	}
	kfree(raw_tp);
	return 0;
}

>>>>>>> 7ce58816
static const struct file_operations bpf_raw_tp_fops = {
	.release	= bpf_raw_tracepoint_release,
	.read		= bpf_dummy_read,
	.write		= bpf_dummy_write,
};

#define BPF_RAW_TRACEPOINT_OPEN_LAST_FIELD raw_tracepoint.prog_fd

static int bpf_raw_tracepoint_open(const union bpf_attr *attr)
{
	struct bpf_raw_tracepoint *raw_tp;
	struct bpf_raw_event_map *btp;
	struct bpf_prog *prog;
	char tp_name[128];
	int tp_fd, err;

	if (strncpy_from_user(tp_name, u64_to_user_ptr(attr->raw_tracepoint.name),
			      sizeof(tp_name) - 1) < 0)
		return -EFAULT;
	tp_name[sizeof(tp_name) - 1] = 0;

	btp = bpf_find_raw_tracepoint(tp_name);
	if (!btp)
		return -ENOENT;

	raw_tp = kzalloc(sizeof(*raw_tp), GFP_USER);
	if (!raw_tp)
		return -ENOMEM;
	raw_tp->btp = btp;

	prog = bpf_prog_get_type(attr->raw_tracepoint.prog_fd,
				 BPF_PROG_TYPE_RAW_TRACEPOINT);
	if (IS_ERR(prog)) {
		err = PTR_ERR(prog);
		goto out_free_tp;
	}

	err = bpf_probe_register(raw_tp->btp, prog);
	if (err)
		goto out_put_prog;

	raw_tp->prog = prog;
	tp_fd = anon_inode_getfd("bpf-raw-tracepoint", &bpf_raw_tp_fops, raw_tp,
				 O_CLOEXEC);
	if (tp_fd < 0) {
		bpf_probe_unregister(raw_tp->btp, prog);
		err = tp_fd;
		goto out_put_prog;
	}
	return tp_fd;

out_put_prog:
	bpf_prog_put(prog);
out_free_tp:
	kfree(raw_tp);
	return err;
}

static int bpf_prog_attach_check_attach_type(const struct bpf_prog *prog,
					     enum bpf_attach_type attach_type)
{
	switch (prog->type) {
	case BPF_PROG_TYPE_CGROUP_SOCK:
	case BPF_PROG_TYPE_CGROUP_SOCK_ADDR:
		return attach_type == prog->expected_attach_type ? 0 : -EINVAL;
	default:
		return 0;
	}
}

#define BPF_PROG_ATTACH_LAST_FIELD attach_flags

#define BPF_F_ATTACH_MASK \
	(BPF_F_ALLOW_OVERRIDE | BPF_F_ALLOW_MULTI)

static int bpf_prog_attach(const union bpf_attr *attr)
{
	enum bpf_prog_type ptype;
	struct bpf_prog *prog;
	int ret;

	if (!capable(CAP_NET_ADMIN))
		return -EPERM;

	if (CHECK_ATTR(BPF_PROG_ATTACH))
		return -EINVAL;

	if (attr->attach_flags & ~BPF_F_ATTACH_MASK)
		return -EINVAL;

	switch (attr->attach_type) {
	case BPF_CGROUP_INET_INGRESS:
	case BPF_CGROUP_INET_EGRESS:
		ptype = BPF_PROG_TYPE_CGROUP_SKB;
		break;
	case BPF_CGROUP_INET_SOCK_CREATE:
	case BPF_CGROUP_INET4_POST_BIND:
	case BPF_CGROUP_INET6_POST_BIND:
		ptype = BPF_PROG_TYPE_CGROUP_SOCK;
		break;
	case BPF_CGROUP_INET4_BIND:
	case BPF_CGROUP_INET6_BIND:
	case BPF_CGROUP_INET4_CONNECT:
	case BPF_CGROUP_INET6_CONNECT:
	case BPF_CGROUP_UDP4_SENDMSG:
	case BPF_CGROUP_UDP6_SENDMSG:
		ptype = BPF_PROG_TYPE_CGROUP_SOCK_ADDR;
		break;
	case BPF_CGROUP_SOCK_OPS:
		ptype = BPF_PROG_TYPE_SOCK_OPS;
		break;
	case BPF_CGROUP_DEVICE:
		ptype = BPF_PROG_TYPE_CGROUP_DEVICE;
		break;
	case BPF_SK_MSG_VERDICT:
		ptype = BPF_PROG_TYPE_SK_MSG;
		break;
	case BPF_SK_SKB_STREAM_PARSER:
	case BPF_SK_SKB_STREAM_VERDICT:
		ptype = BPF_PROG_TYPE_SK_SKB;
		break;
	default:
		return -EINVAL;
	}

	prog = bpf_prog_get_type(attr->attach_bpf_fd, ptype);
	if (IS_ERR(prog))
		return PTR_ERR(prog);

	if (bpf_prog_attach_check_attach_type(prog, attr->attach_type)) {
		bpf_prog_put(prog);
		return -EINVAL;
	}

	switch (ptype) {
	case BPF_PROG_TYPE_SK_SKB:
	case BPF_PROG_TYPE_SK_MSG:
		ret = sock_map_get_from_fd(attr, prog);
		break;
	default:
		ret = cgroup_bpf_prog_attach(attr, ptype, prog);
	}

	if (ret)
		bpf_prog_put(prog);
	return ret;
}

#define BPF_PROG_DETACH_LAST_FIELD attach_type

static int bpf_prog_detach(const union bpf_attr *attr)
{
	enum bpf_prog_type ptype;

	if (!capable(CAP_NET_ADMIN))
		return -EPERM;

	if (CHECK_ATTR(BPF_PROG_DETACH))
		return -EINVAL;

	switch (attr->attach_type) {
	case BPF_CGROUP_INET_INGRESS:
	case BPF_CGROUP_INET_EGRESS:
		ptype = BPF_PROG_TYPE_CGROUP_SKB;
		break;
	case BPF_CGROUP_INET_SOCK_CREATE:
	case BPF_CGROUP_INET4_POST_BIND:
	case BPF_CGROUP_INET6_POST_BIND:
		ptype = BPF_PROG_TYPE_CGROUP_SOCK;
		break;
	case BPF_CGROUP_INET4_BIND:
	case BPF_CGROUP_INET6_BIND:
	case BPF_CGROUP_INET4_CONNECT:
	case BPF_CGROUP_INET6_CONNECT:
	case BPF_CGROUP_UDP4_SENDMSG:
	case BPF_CGROUP_UDP6_SENDMSG:
		ptype = BPF_PROG_TYPE_CGROUP_SOCK_ADDR;
		break;
	case BPF_CGROUP_SOCK_OPS:
		ptype = BPF_PROG_TYPE_SOCK_OPS;
		break;
	case BPF_CGROUP_DEVICE:
		ptype = BPF_PROG_TYPE_CGROUP_DEVICE;
		break;
	case BPF_SK_MSG_VERDICT:
		return sock_map_get_from_fd(attr, NULL);
	case BPF_SK_SKB_STREAM_PARSER:
	case BPF_SK_SKB_STREAM_VERDICT:
		return sock_map_get_from_fd(attr, NULL);
	default:
		return -EINVAL;
	}

	return cgroup_bpf_prog_detach(attr, ptype);
}

#define BPF_PROG_QUERY_LAST_FIELD query.prog_cnt

static int bpf_prog_query(const union bpf_attr *attr,
			  union bpf_attr __user *uattr)
{
	if (!capable(CAP_NET_ADMIN))
		return -EPERM;
	if (CHECK_ATTR(BPF_PROG_QUERY))
		return -EINVAL;
	if (attr->query.query_flags & ~BPF_F_QUERY_EFFECTIVE)
		return -EINVAL;

	switch (attr->query.attach_type) {
	case BPF_CGROUP_INET_INGRESS:
	case BPF_CGROUP_INET_EGRESS:
	case BPF_CGROUP_INET_SOCK_CREATE:
	case BPF_CGROUP_INET4_BIND:
	case BPF_CGROUP_INET6_BIND:
	case BPF_CGROUP_INET4_POST_BIND:
	case BPF_CGROUP_INET6_POST_BIND:
	case BPF_CGROUP_INET4_CONNECT:
	case BPF_CGROUP_INET6_CONNECT:
	case BPF_CGROUP_UDP4_SENDMSG:
	case BPF_CGROUP_UDP6_SENDMSG:
	case BPF_CGROUP_SOCK_OPS:
	case BPF_CGROUP_DEVICE:
		break;
	default:
		return -EINVAL;
	}

	return cgroup_bpf_prog_query(attr, uattr);
}

#define BPF_PROG_TEST_RUN_LAST_FIELD test.duration

static int bpf_prog_test_run(const union bpf_attr *attr,
			     union bpf_attr __user *uattr)
{
	struct bpf_prog *prog;
	int ret = -ENOTSUPP;

	if (!capable(CAP_SYS_ADMIN))
		return -EPERM;
	if (CHECK_ATTR(BPF_PROG_TEST_RUN))
		return -EINVAL;

	prog = bpf_prog_get(attr->test.prog_fd);
	if (IS_ERR(prog))
		return PTR_ERR(prog);

	if (prog->aux->ops->test_run)
		ret = prog->aux->ops->test_run(prog, attr, uattr);

	bpf_prog_put(prog);
	return ret;
}

#define BPF_OBJ_GET_NEXT_ID_LAST_FIELD next_id

static int bpf_obj_get_next_id(const union bpf_attr *attr,
			       union bpf_attr __user *uattr,
			       struct idr *idr,
			       spinlock_t *lock)
{
	u32 next_id = attr->start_id;
	int err = 0;

	if (CHECK_ATTR(BPF_OBJ_GET_NEXT_ID) || next_id >= INT_MAX)
		return -EINVAL;

	if (!capable(CAP_SYS_ADMIN))
		return -EPERM;

	next_id++;
	spin_lock_bh(lock);
	if (!idr_get_next(idr, &next_id))
		err = -ENOENT;
	spin_unlock_bh(lock);

	if (!err)
		err = put_user(next_id, &uattr->next_id);

	return err;
}

#define BPF_PROG_GET_FD_BY_ID_LAST_FIELD prog_id

static int bpf_prog_get_fd_by_id(const union bpf_attr *attr)
{
	struct bpf_prog *prog;
	u32 id = attr->prog_id;
	int fd;

	if (CHECK_ATTR(BPF_PROG_GET_FD_BY_ID))
		return -EINVAL;

	if (!capable(CAP_SYS_ADMIN))
		return -EPERM;

	spin_lock_bh(&prog_idr_lock);
	prog = idr_find(&prog_idr, id);
	if (prog)
		prog = bpf_prog_inc_not_zero(prog);
	else
		prog = ERR_PTR(-ENOENT);
	spin_unlock_bh(&prog_idr_lock);

	if (IS_ERR(prog))
		return PTR_ERR(prog);

	fd = bpf_prog_new_fd(prog);
	if (fd < 0)
		bpf_prog_put(prog);

	return fd;
}

#define BPF_MAP_GET_FD_BY_ID_LAST_FIELD open_flags

static int bpf_map_get_fd_by_id(const union bpf_attr *attr)
{
	struct bpf_map *map;
	u32 id = attr->map_id;
	int f_flags;
	int fd;

	if (CHECK_ATTR(BPF_MAP_GET_FD_BY_ID) ||
	    attr->open_flags & ~BPF_OBJ_FLAG_MASK)
		return -EINVAL;

	if (!capable(CAP_SYS_ADMIN))
		return -EPERM;

	f_flags = bpf_get_file_flag(attr->open_flags);
	if (f_flags < 0)
		return f_flags;

	spin_lock_bh(&map_idr_lock);
	map = idr_find(&map_idr, id);
	if (map)
		map = bpf_map_inc_not_zero(map, true);
	else
		map = ERR_PTR(-ENOENT);
	spin_unlock_bh(&map_idr_lock);

	if (IS_ERR(map))
		return PTR_ERR(map);

	fd = bpf_map_new_fd(map, f_flags);
	if (fd < 0)
		bpf_map_put_with_uref(map);

	return fd;
}

static const struct bpf_map *bpf_map_from_imm(const struct bpf_prog *prog,
					      unsigned long addr)
{
	int i;

	for (i = 0; i < prog->aux->used_map_cnt; i++)
		if (prog->aux->used_maps[i] == (void *)addr)
			return prog->aux->used_maps[i];
	return NULL;
}

static struct bpf_insn *bpf_insn_prepare_dump(const struct bpf_prog *prog)
{
	const struct bpf_map *map;
	struct bpf_insn *insns;
	u64 imm;
	int i;

	insns = kmemdup(prog->insnsi, bpf_prog_insn_size(prog),
			GFP_USER);
	if (!insns)
		return insns;

	for (i = 0; i < prog->len; i++) {
		if (insns[i].code == (BPF_JMP | BPF_TAIL_CALL)) {
			insns[i].code = BPF_JMP | BPF_CALL;
			insns[i].imm = BPF_FUNC_tail_call;
			/* fall-through */
		}
		if (insns[i].code == (BPF_JMP | BPF_CALL) ||
		    insns[i].code == (BPF_JMP | BPF_CALL_ARGS)) {
			if (insns[i].code == (BPF_JMP | BPF_CALL_ARGS))
				insns[i].code = BPF_JMP | BPF_CALL;
			if (!bpf_dump_raw_ok())
				insns[i].imm = 0;
			continue;
		}

		if (insns[i].code != (BPF_LD | BPF_IMM | BPF_DW))
			continue;

		imm = ((u64)insns[i + 1].imm << 32) | (u32)insns[i].imm;
		map = bpf_map_from_imm(prog, imm);
		if (map) {
			insns[i].src_reg = BPF_PSEUDO_MAP_FD;
			insns[i].imm = map->id;
			insns[i + 1].imm = 0;
			continue;
		}

		if (!bpf_dump_raw_ok() &&
		    imm == (unsigned long)prog->aux) {
			insns[i].imm = 0;
			insns[i + 1].imm = 0;
			continue;
		}
	}

	return insns;
}

static int bpf_prog_get_info_by_fd(struct bpf_prog *prog,
				   const union bpf_attr *attr,
				   union bpf_attr __user *uattr)
{
	struct bpf_prog_info __user *uinfo = u64_to_user_ptr(attr->info.info);
	struct bpf_prog_info info = {};
	u32 info_len = attr->info.info_len;
	char __user *uinsns;
	u32 ulen;
	int err;

	err = bpf_check_uarg_tail_zero(uinfo, sizeof(info), info_len);
	if (err)
		return err;
	info_len = min_t(u32, sizeof(info), info_len);

	if (copy_from_user(&info, uinfo, info_len))
		return -EFAULT;

	info.type = prog->type;
	info.id = prog->aux->id;
	info.load_time = prog->aux->load_time;
	info.created_by_uid = from_kuid_munged(current_user_ns(),
					       prog->aux->user->uid);
	info.gpl_compatible = prog->gpl_compatible;

	memcpy(info.tag, prog->tag, sizeof(prog->tag));
	memcpy(info.name, prog->aux->name, sizeof(prog->aux->name));

	ulen = info.nr_map_ids;
	info.nr_map_ids = prog->aux->used_map_cnt;
	ulen = min_t(u32, info.nr_map_ids, ulen);
	if (ulen) {
		u32 __user *user_map_ids = u64_to_user_ptr(info.map_ids);
		u32 i;

		for (i = 0; i < ulen; i++)
			if (put_user(prog->aux->used_maps[i]->id,
				     &user_map_ids[i]))
				return -EFAULT;
	}

	if (!capable(CAP_SYS_ADMIN)) {
		info.jited_prog_len = 0;
		info.xlated_prog_len = 0;
		info.nr_jited_ksyms = 0;
		info.nr_jited_func_lens = 0;
		goto done;
	}

	ulen = info.xlated_prog_len;
	info.xlated_prog_len = bpf_prog_insn_size(prog);
	if (info.xlated_prog_len && ulen) {
		struct bpf_insn *insns_sanitized;
		bool fault;

		if (prog->blinded && !bpf_dump_raw_ok()) {
			info.xlated_prog_insns = 0;
			goto done;
		}
		insns_sanitized = bpf_insn_prepare_dump(prog);
		if (!insns_sanitized)
			return -ENOMEM;
		uinsns = u64_to_user_ptr(info.xlated_prog_insns);
		ulen = min_t(u32, info.xlated_prog_len, ulen);
		fault = copy_to_user(uinsns, insns_sanitized, ulen);
		kfree(insns_sanitized);
		if (fault)
			return -EFAULT;
	}

	if (bpf_prog_is_dev_bound(prog->aux)) {
		err = bpf_prog_offload_info_fill(&info, prog);
		if (err)
			return err;
		goto done;
	}

	/* NOTE: the following code is supposed to be skipped for offload.
	 * bpf_prog_offload_info_fill() is the place to fill similar fields
	 * for offload.
	 */
	ulen = info.jited_prog_len;
	if (prog->aux->func_cnt) {
		u32 i;

		info.jited_prog_len = 0;
		for (i = 0; i < prog->aux->func_cnt; i++)
			info.jited_prog_len += prog->aux->func[i]->jited_len;
	} else {
		info.jited_prog_len = prog->jited_len;
	}

	if (info.jited_prog_len && ulen) {
		if (bpf_dump_raw_ok()) {
			uinsns = u64_to_user_ptr(info.jited_prog_insns);
			ulen = min_t(u32, info.jited_prog_len, ulen);

			/* for multi-function programs, copy the JITed
			 * instructions for all the functions
			 */
			if (prog->aux->func_cnt) {
				u32 len, free, i;
				u8 *img;

				free = ulen;
				for (i = 0; i < prog->aux->func_cnt; i++) {
					len = prog->aux->func[i]->jited_len;
					len = min_t(u32, len, free);
					img = (u8 *) prog->aux->func[i]->bpf_func;
					if (copy_to_user(uinsns, img, len))
						return -EFAULT;
					uinsns += len;
					free -= len;
					if (!free)
						break;
				}
			} else {
				if (copy_to_user(uinsns, prog->bpf_func, ulen))
					return -EFAULT;
			}
		} else {
			info.jited_prog_insns = 0;
		}
	}

	ulen = info.nr_jited_ksyms;
	info.nr_jited_ksyms = prog->aux->func_cnt ? : 1;
	if (info.nr_jited_ksyms && ulen) {
		if (bpf_dump_raw_ok()) {
			unsigned long ksym_addr;
			u64 __user *user_ksyms;
			u32 i;

			/* copy the address of the kernel symbol
			 * corresponding to each function
			 */
			ulen = min_t(u32, info.nr_jited_ksyms, ulen);
			user_ksyms = u64_to_user_ptr(info.jited_ksyms);
			if (prog->aux->func_cnt) {
				for (i = 0; i < ulen; i++) {
					ksym_addr = (unsigned long)
						prog->aux->func[i]->bpf_func;
					if (put_user((u64) ksym_addr,
						     &user_ksyms[i]))
						return -EFAULT;
				}
			} else {
				ksym_addr = (unsigned long) prog->bpf_func;
				if (put_user((u64) ksym_addr, &user_ksyms[0]))
					return -EFAULT;
			}
		} else {
			info.jited_ksyms = 0;
		}
	}

	ulen = info.nr_jited_func_lens;
	info.nr_jited_func_lens = prog->aux->func_cnt ? : 1;
	if (info.nr_jited_func_lens && ulen) {
		if (bpf_dump_raw_ok()) {
			u32 __user *user_lens;
			u32 func_len, i;

			/* copy the JITed image lengths for each function */
			ulen = min_t(u32, info.nr_jited_func_lens, ulen);
			user_lens = u64_to_user_ptr(info.jited_func_lens);
			if (prog->aux->func_cnt) {
				for (i = 0; i < ulen; i++) {
					func_len =
						prog->aux->func[i]->jited_len;
					if (put_user(func_len, &user_lens[i]))
						return -EFAULT;
				}
			} else {
				func_len = prog->jited_len;
				if (put_user(func_len, &user_lens[0]))
					return -EFAULT;
			}
		} else {
			info.jited_func_lens = 0;
		}
	}

done:
	if (copy_to_user(uinfo, &info, info_len) ||
	    put_user(info_len, &uattr->info.info_len))
		return -EFAULT;

	return 0;
}

static int bpf_map_get_info_by_fd(struct bpf_map *map,
				  const union bpf_attr *attr,
				  union bpf_attr __user *uattr)
{
	struct bpf_map_info __user *uinfo = u64_to_user_ptr(attr->info.info);
	struct bpf_map_info info = {};
	u32 info_len = attr->info.info_len;
	int err;

	err = bpf_check_uarg_tail_zero(uinfo, sizeof(info), info_len);
	if (err)
		return err;
	info_len = min_t(u32, sizeof(info), info_len);

	info.type = map->map_type;
	info.id = map->id;
	info.key_size = map->key_size;
	info.value_size = map->value_size;
	info.max_entries = map->max_entries;
	info.map_flags = map->map_flags;
	memcpy(info.name, map->name, sizeof(map->name));

	if (map->btf) {
		info.btf_id = btf_id(map->btf);
		info.btf_key_type_id = map->btf_key_type_id;
		info.btf_value_type_id = map->btf_value_type_id;
	}

	if (bpf_map_is_dev_bound(map)) {
		err = bpf_map_offload_info_fill(&info, map);
		if (err)
			return err;
	}

	if (copy_to_user(uinfo, &info, info_len) ||
	    put_user(info_len, &uattr->info.info_len))
		return -EFAULT;

	return 0;
}

static int bpf_btf_get_info_by_fd(struct btf *btf,
				  const union bpf_attr *attr,
				  union bpf_attr __user *uattr)
{
	struct bpf_btf_info __user *uinfo = u64_to_user_ptr(attr->info.info);
	u32 info_len = attr->info.info_len;
	int err;

	err = bpf_check_uarg_tail_zero(uinfo, sizeof(*uinfo), info_len);
	if (err)
		return err;

	return btf_get_info_by_fd(btf, attr, uattr);
}

#define BPF_OBJ_GET_INFO_BY_FD_LAST_FIELD info.info

static int bpf_obj_get_info_by_fd(const union bpf_attr *attr,
				  union bpf_attr __user *uattr)
{
	int ufd = attr->info.bpf_fd;
	struct fd f;
	int err;

	if (CHECK_ATTR(BPF_OBJ_GET_INFO_BY_FD))
		return -EINVAL;

	f = fdget(ufd);
	if (!f.file)
		return -EBADFD;

	if (f.file->f_op == &bpf_prog_fops)
		err = bpf_prog_get_info_by_fd(f.file->private_data, attr,
					      uattr);
	else if (f.file->f_op == &bpf_map_fops)
		err = bpf_map_get_info_by_fd(f.file->private_data, attr,
					     uattr);
	else if (f.file->f_op == &btf_fops)
		err = bpf_btf_get_info_by_fd(f.file->private_data, attr, uattr);
	else
		err = -EINVAL;

	fdput(f);
	return err;
}

#define BPF_BTF_LOAD_LAST_FIELD btf_log_level

static int bpf_btf_load(const union bpf_attr *attr)
{
	if (CHECK_ATTR(BPF_BTF_LOAD))
		return -EINVAL;

	if (!capable(CAP_SYS_ADMIN))
		return -EPERM;

	return btf_new_fd(attr);
}

#define BPF_BTF_GET_FD_BY_ID_LAST_FIELD btf_id

static int bpf_btf_get_fd_by_id(const union bpf_attr *attr)
{
	if (CHECK_ATTR(BPF_BTF_GET_FD_BY_ID))
		return -EINVAL;

	if (!capable(CAP_SYS_ADMIN))
		return -EPERM;

	return btf_get_fd_by_id(attr->btf_id);
}

SYSCALL_DEFINE3(bpf, int, cmd, union bpf_attr __user *, uattr, unsigned int, size)
{
	union bpf_attr attr = {};
	int err;

	if (sysctl_unprivileged_bpf_disabled && !capable(CAP_SYS_ADMIN))
		return -EPERM;

	err = bpf_check_uarg_tail_zero(uattr, sizeof(attr), size);
	if (err)
		return err;
	size = min_t(u32, size, sizeof(attr));

	/* copy attributes from user space, may be less than sizeof(bpf_attr) */
	if (copy_from_user(&attr, uattr, size) != 0)
		return -EFAULT;

	switch (cmd) {
	case BPF_MAP_CREATE:
		err = map_create(&attr);
		break;
	case BPF_MAP_LOOKUP_ELEM:
		err = map_lookup_elem(&attr);
		break;
	case BPF_MAP_UPDATE_ELEM:
		err = map_update_elem(&attr);
		break;
	case BPF_MAP_DELETE_ELEM:
		err = map_delete_elem(&attr);
		break;
	case BPF_MAP_GET_NEXT_KEY:
		err = map_get_next_key(&attr);
		break;
	case BPF_PROG_LOAD:
		err = bpf_prog_load(&attr);
		break;
	case BPF_OBJ_PIN:
		err = bpf_obj_pin(&attr);
		break;
	case BPF_OBJ_GET:
		err = bpf_obj_get(&attr);
		break;
	case BPF_PROG_ATTACH:
		err = bpf_prog_attach(&attr);
		break;
	case BPF_PROG_DETACH:
		err = bpf_prog_detach(&attr);
		break;
	case BPF_PROG_QUERY:
		err = bpf_prog_query(&attr, uattr);
		break;
	case BPF_PROG_TEST_RUN:
		err = bpf_prog_test_run(&attr, uattr);
		break;
	case BPF_PROG_GET_NEXT_ID:
		err = bpf_obj_get_next_id(&attr, uattr,
					  &prog_idr, &prog_idr_lock);
		break;
	case BPF_MAP_GET_NEXT_ID:
		err = bpf_obj_get_next_id(&attr, uattr,
					  &map_idr, &map_idr_lock);
		break;
	case BPF_PROG_GET_FD_BY_ID:
		err = bpf_prog_get_fd_by_id(&attr);
		break;
	case BPF_MAP_GET_FD_BY_ID:
		err = bpf_map_get_fd_by_id(&attr);
		break;
	case BPF_OBJ_GET_INFO_BY_FD:
		err = bpf_obj_get_info_by_fd(&attr, uattr);
		break;
	case BPF_RAW_TRACEPOINT_OPEN:
		err = bpf_raw_tracepoint_open(&attr);
		break;
	case BPF_BTF_LOAD:
		err = bpf_btf_load(&attr);
		break;
	case BPF_BTF_GET_FD_BY_ID:
		err = bpf_btf_get_fd_by_id(&attr);
		break;
	default:
		err = -EINVAL;
		break;
	}

	return err;
}<|MERGE_RESOLUTION|>--- conflicted
+++ resolved
@@ -29,11 +29,8 @@
 #include <linux/ctype.h>
 #include <linux/nospec.h>
 #include <linux/btf.h>
-<<<<<<< HEAD
-=======
 
 #include "hashtab.h"
->>>>>>> 7ce58816
 
 #define IS_FD_ARRAY(map) ((map)->map_type == BPF_MAP_TYPE_PROG_ARRAY || \
 			   (map)->map_type == BPF_MAP_TYPE_PERF_EVENT_ARRAY || \
@@ -680,8 +677,8 @@
 		err = bpf_fd_htab_map_lookup_elem(map, key, value);
 	} else {
 		rcu_read_lock();
-		if (map->ops->map_lookup_elem_sys_only)
-			ptr = map->ops->map_lookup_elem_sys_only(map, key);
+		if (map->map_type == BPF_MAP_TYPE_LRU_HASH)
+			ptr = suse_htab_lru_map_lookup_elem_sys(map, key);
 		else
 			ptr = map->ops->map_lookup_elem(map, key);
 		if (IS_ERR(ptr)) {
@@ -1444,7 +1441,6 @@
 
 	return bpf_obj_get_user(u64_to_user_ptr(attr->pathname),
 				attr->file_flags);
-<<<<<<< HEAD
 }
 
 struct bpf_raw_tracepoint {
@@ -1464,27 +1460,6 @@
 	return 0;
 }
 
-=======
-}
-
-struct bpf_raw_tracepoint {
-	struct bpf_raw_event_map *btp;
-	struct bpf_prog *prog;
-};
-
-static int bpf_raw_tracepoint_release(struct inode *inode, struct file *filp)
-{
-	struct bpf_raw_tracepoint *raw_tp = filp->private_data;
-
-	if (raw_tp->prog) {
-		bpf_probe_unregister(raw_tp->btp, raw_tp->prog);
-		bpf_prog_put(raw_tp->prog);
-	}
-	kfree(raw_tp);
-	return 0;
-}
-
->>>>>>> 7ce58816
 static const struct file_operations bpf_raw_tp_fops = {
 	.release	= bpf_raw_tracepoint_release,
 	.read		= bpf_dummy_read,
