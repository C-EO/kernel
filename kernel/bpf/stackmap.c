// SPDX-License-Identifier: GPL-2.0-only
/* Copyright (c) 2016 Facebook
 */
#include <linux/bpf.h>
#include <linux/jhash.h>
#include <linux/filter.h>
#include <linux/kernel.h>
#include <linux/stacktrace.h>
#include <linux/perf_event.h>
#include <linux/irq_work.h>
#include <linux/btf_ids.h>
<<<<<<< HEAD
=======
#include <linux/buildid.h>
>>>>>>> 7d2a07b7
#include "percpu_freelist.h"

#define STACK_CREATE_FLAG_MASK					\
	(BPF_F_NUMA_NODE | BPF_F_RDONLY | BPF_F_WRONLY |	\
	 BPF_F_STACK_BUILD_ID)

struct stack_map_bucket {
	struct pcpu_freelist_node fnode;
	u32 hash;
	u32 nr;
	u64 data[];
};

struct bpf_stack_map {
	struct bpf_map map;
	void *elems;
	struct pcpu_freelist freelist;
	u32 n_buckets;
	struct stack_map_bucket *buckets[];
};

/* irq_work to run up_read() for build_id lookup in nmi context */
struct stack_map_irq_work {
	struct irq_work irq_work;
	struct mm_struct *mm;
};

static void do_up_read(struct irq_work *entry)
{
	struct stack_map_irq_work *work;

	if (WARN_ON_ONCE(IS_ENABLED(CONFIG_PREEMPT_RT)))
		return;

	work = container_of(entry, struct stack_map_irq_work, irq_work);
	mmap_read_unlock_non_owner(work->mm);
}

static DEFINE_PER_CPU(struct stack_map_irq_work, up_read_work);

static inline bool stack_map_use_build_id(struct bpf_map *map)
{
	return (map->map_flags & BPF_F_STACK_BUILD_ID);
}

static inline int stack_map_data_size(struct bpf_map *map)
{
	return stack_map_use_build_id(map) ?
		sizeof(struct bpf_stack_build_id) : sizeof(u64);
}

static int prealloc_elems_and_freelist(struct bpf_stack_map *smap)
{
	u32 elem_size = sizeof(struct stack_map_bucket) + smap->map.value_size;
	int err;

	smap->elems = bpf_map_area_alloc(elem_size * smap->map.max_entries,
					 smap->map.numa_node);
	if (!smap->elems)
		return -ENOMEM;

	err = pcpu_freelist_init(&smap->freelist);
	if (err)
		goto free_elems;

	pcpu_freelist_populate(&smap->freelist, smap->elems, elem_size,
			       smap->map.max_entries);
	return 0;

free_elems:
	bpf_map_area_free(smap->elems);
	return err;
}

/* Called from syscall */
static struct bpf_map *stack_map_alloc(union bpf_attr *attr)
{
	u32 value_size = attr->value_size;
	struct bpf_stack_map *smap;
	u64 cost, n_buckets;
	int err;

	if (!bpf_capable())
		return ERR_PTR(-EPERM);

	if (attr->map_flags & ~STACK_CREATE_FLAG_MASK)
		return ERR_PTR(-EINVAL);

	/* check sanity of attributes */
	if (attr->max_entries == 0 || attr->key_size != 4 ||
	    value_size < 8 || value_size % 8)
		return ERR_PTR(-EINVAL);

	BUILD_BUG_ON(sizeof(struct bpf_stack_build_id) % sizeof(u64));
	if (attr->map_flags & BPF_F_STACK_BUILD_ID) {
		if (value_size % sizeof(struct bpf_stack_build_id) ||
		    value_size / sizeof(struct bpf_stack_build_id)
		    > sysctl_perf_event_max_stack)
			return ERR_PTR(-EINVAL);
	} else if (value_size / 8 > sysctl_perf_event_max_stack)
		return ERR_PTR(-EINVAL);

	/* hash table size must be power of 2 */
	n_buckets = roundup_pow_of_two(attr->max_entries);
	if (!n_buckets)
		return ERR_PTR(-E2BIG);

	cost = n_buckets * sizeof(struct stack_map_bucket *) + sizeof(*smap);
	cost += n_buckets * (value_size + sizeof(struct stack_map_bucket));
	smap = bpf_map_area_alloc(cost, bpf_map_attr_numa_node(attr));
	if (!smap)
		return ERR_PTR(-ENOMEM);

	bpf_map_init_from_attr(&smap->map, attr);
	smap->map.value_size = value_size;
	smap->n_buckets = n_buckets;

	err = get_callchain_buffers(sysctl_perf_event_max_stack);
	if (err)
		goto free_smap;

	err = prealloc_elems_and_freelist(smap);
	if (err)
		goto put_buffers;

	return &smap->map;

put_buffers:
	put_callchain_buffers();
free_smap:
	bpf_map_area_free(smap);
	return ERR_PTR(err);
}

<<<<<<< HEAD
#define BPF_BUILD_ID 3
/*
 * Parse build id from the note segment. This logic can be shared between
 * 32-bit and 64-bit system, because Elf32_Nhdr and Elf64_Nhdr are
 * identical.
 */
static inline int stack_map_parse_build_id(void *page_addr,
					   unsigned char *build_id,
					   void *note_start,
					   Elf32_Word note_size)
{
	Elf32_Word note_offs = 0, new_offs;

	/* check for overflow */
	if (note_start < page_addr || note_start + note_size < note_start)
		return -EINVAL;

	/* only supports note that fits in the first page */
	if (note_start + note_size > page_addr + PAGE_SIZE)
		return -EINVAL;

	while (note_offs + sizeof(Elf32_Nhdr) < note_size) {
		Elf32_Nhdr *nhdr = (Elf32_Nhdr *)(note_start + note_offs);

		if (nhdr->n_type == BPF_BUILD_ID &&
		    nhdr->n_namesz == sizeof("GNU") &&
		    nhdr->n_descsz > 0 &&
		    nhdr->n_descsz <= BPF_BUILD_ID_SIZE) {
			memcpy(build_id,
			       note_start + note_offs +
			       ALIGN(sizeof("GNU"), 4) + sizeof(Elf32_Nhdr),
			       nhdr->n_descsz);
			memset(build_id + nhdr->n_descsz, 0,
			       BPF_BUILD_ID_SIZE - nhdr->n_descsz);
			return 0;
		}
		new_offs = note_offs + sizeof(Elf32_Nhdr) +
			ALIGN(nhdr->n_namesz, 4) + ALIGN(nhdr->n_descsz, 4);
		if (new_offs <= note_offs)  /* overflow */
			break;
		note_offs = new_offs;
	}
	return -EINVAL;
}

/* Parse build ID from 32-bit ELF */
static int stack_map_get_build_id_32(void *page_addr,
				     unsigned char *build_id)
{
	Elf32_Ehdr *ehdr = (Elf32_Ehdr *)page_addr;
	Elf32_Phdr *phdr;
	int i;

	/* only supports phdr that fits in one page */
	if (ehdr->e_phnum >
	    (PAGE_SIZE - sizeof(Elf32_Ehdr)) / sizeof(Elf32_Phdr))
		return -EINVAL;

	phdr = (Elf32_Phdr *)(page_addr + sizeof(Elf32_Ehdr));

	for (i = 0; i < ehdr->e_phnum; ++i) {
		if (phdr[i].p_type == PT_NOTE &&
		    !stack_map_parse_build_id(page_addr, build_id,
					      page_addr + phdr[i].p_offset,
					      phdr[i].p_filesz))
			return 0;
	}
	return -EINVAL;
}

/* Parse build ID from 64-bit ELF */
static int stack_map_get_build_id_64(void *page_addr,
				     unsigned char *build_id)
{
	Elf64_Ehdr *ehdr = (Elf64_Ehdr *)page_addr;
	Elf64_Phdr *phdr;
	int i;

	/* only supports phdr that fits in one page */
	if (ehdr->e_phnum >
	    (PAGE_SIZE - sizeof(Elf64_Ehdr)) / sizeof(Elf64_Phdr))
		return -EINVAL;

	phdr = (Elf64_Phdr *)(page_addr + sizeof(Elf64_Ehdr));

	for (i = 0; i < ehdr->e_phnum; ++i) {
		if (phdr[i].p_type == PT_NOTE &&
		    !stack_map_parse_build_id(page_addr, build_id,
					      page_addr + phdr[i].p_offset,
					      phdr[i].p_filesz))
			return 0;
	}
	return -EINVAL;
}

/* Parse build ID of ELF file mapped to vma */
static int stack_map_get_build_id(struct vm_area_struct *vma,
				  unsigned char *build_id)
{
	Elf32_Ehdr *ehdr;
	struct page *page;
	void *page_addr;
	int ret;

	/* only works for page backed storage  */
	if (!vma->vm_file)
		return -EINVAL;

	page = find_get_page(vma->vm_file->f_mapping, 0);
	if (!page)
		return -EFAULT;	/* page not mapped */

	ret = -EINVAL;
	page_addr = kmap_atomic(page);
	ehdr = (Elf32_Ehdr *)page_addr;

	/* compare magic x7f "ELF" */
	if (memcmp(ehdr->e_ident, ELFMAG, SELFMAG) != 0)
		goto out;

	/* only support executable file and shared object file */
	if (ehdr->e_type != ET_EXEC && ehdr->e_type != ET_DYN)
		goto out;

	if (ehdr->e_ident[EI_CLASS] == ELFCLASS32)
		ret = stack_map_get_build_id_32(page_addr, build_id);
	else if (ehdr->e_ident[EI_CLASS] == ELFCLASS64)
		ret = stack_map_get_build_id_64(page_addr, build_id);
out:
	kunmap_atomic(page_addr);
	put_page(page);
	return ret;
}

=======
>>>>>>> 7d2a07b7
static void stack_map_get_build_id_offset(struct bpf_stack_build_id *id_offs,
					  u64 *ips, u32 trace_nr, bool user)
{
	int i;
	struct vm_area_struct *vma;
	bool irq_work_busy = false;
	struct stack_map_irq_work *work = NULL;

	if (irqs_disabled()) {
		if (!IS_ENABLED(CONFIG_PREEMPT_RT)) {
			work = this_cpu_ptr(&up_read_work);
<<<<<<< HEAD
			if (atomic_read(&work->irq_work.flags) & IRQ_WORK_BUSY) {
=======
			if (irq_work_is_busy(&work->irq_work)) {
>>>>>>> 7d2a07b7
				/* cannot queue more up_read, fallback */
				irq_work_busy = true;
			}
		} else {
			/*
			 * PREEMPT_RT does not allow to trylock mmap sem in
			 * interrupt disabled context. Force the fallback code.
			 */
			irq_work_busy = true;
		}
	}

	/*
	 * We cannot do up_read() when the irq is disabled, because of
	 * risk to deadlock with rq_lock. To do build_id lookup when the
	 * irqs are disabled, we need to run up_read() in irq_work. We use
	 * a percpu variable to do the irq_work. If the irq_work is
	 * already used by another lookup, we fall back to report ips.
	 *
	 * Same fallback is used for kernel stack (!user) on a stackmap
	 * with build_id.
	 */
	if (!user || !current || !current->mm || irq_work_busy ||
	    !mmap_read_trylock_non_owner(current->mm)) {
		/* cannot access current->mm, fall back to ips */
		for (i = 0; i < trace_nr; i++) {
			id_offs[i].status = BPF_STACK_BUILD_ID_IP;
			id_offs[i].ip = ips[i];
			memset(id_offs[i].build_id, 0, BUILD_ID_SIZE_MAX);
		}
		return;
	}

	for (i = 0; i < trace_nr; i++) {
		vma = find_vma(current->mm, ips[i]);
		if (!vma || build_id_parse(vma, id_offs[i].build_id, NULL)) {
			/* per entry fall back to ips */
			id_offs[i].status = BPF_STACK_BUILD_ID_IP;
			id_offs[i].ip = ips[i];
			memset(id_offs[i].build_id, 0, BUILD_ID_SIZE_MAX);
			continue;
		}
		id_offs[i].offset = (vma->vm_pgoff << PAGE_SHIFT) + ips[i]
			- vma->vm_start;
		id_offs[i].status = BPF_STACK_BUILD_ID_VALID;
	}

	if (!work) {
		mmap_read_unlock_non_owner(current->mm);
	} else {
		work->mm = current->mm;
		irq_work_queue(&work->irq_work);
<<<<<<< HEAD
		/*
		 * The irq_work will release the mmap_sem with
		 * up_read_non_owner(). The rwsem_release() is called
		 * here to release the lock from lockdep's perspective.
		 */
		rwsem_release(&current->mm->mmap_sem.dep_map, _RET_IP_);
=======
>>>>>>> 7d2a07b7
	}
}

static struct perf_callchain_entry *
get_callchain_entry_for_task(struct task_struct *task, u32 init_nr)
{
#ifdef CONFIG_STACKTRACE
	struct perf_callchain_entry *entry;
	int rctx;

	entry = get_callchain_entry(&rctx);

	if (!entry)
		return NULL;

	entry->nr = init_nr +
		stack_trace_save_tsk(task, (unsigned long *)(entry->ip + init_nr),
				     sysctl_perf_event_max_stack - init_nr, 0);

	/* stack_trace_save_tsk() works on unsigned long array, while
	 * perf_callchain_entry uses u64 array. For 32-bit systems, it is
	 * necessary to fix this mismatch.
	 */
	if (__BITS_PER_LONG != 64) {
		unsigned long *from = (unsigned long *) entry->ip;
		u64 *to = entry->ip;
		int i;

		/* copy data from the end to avoid using extra buffer */
		for (i = entry->nr - 1; i >= (int)init_nr; i--)
			to[i] = (u64)(from[i]);
	}

	put_callchain_entry(rctx);

	return entry;
#else /* CONFIG_STACKTRACE */
	return NULL;
#endif
}

static long __bpf_get_stackid(struct bpf_map *map,
			      struct perf_callchain_entry *trace, u64 flags)
{
	struct bpf_stack_map *smap = container_of(map, struct bpf_stack_map, map);
	struct stack_map_bucket *bucket, *new_bucket, *old_bucket;
	u32 max_depth = map->value_size / stack_map_data_size(map);
	/* stack_map_alloc() checks that max_depth <= sysctl_perf_event_max_stack */
	u32 init_nr = sysctl_perf_event_max_stack - max_depth;
	u32 skip = flags & BPF_F_SKIP_FIELD_MASK;
	u32 hash, id, trace_nr, trace_len;
	bool user = flags & BPF_F_USER_STACK;
	u64 *ips;
	bool hash_matches;

	/* get_perf_callchain() guarantees that trace->nr >= init_nr
	 * and trace-nr <= sysctl_perf_event_max_stack, so trace_nr <= max_depth
	 */
	trace_nr = trace->nr - init_nr;

	if (trace_nr <= skip)
		/* skipping more than usable stack trace */
		return -EFAULT;

	trace_nr -= skip;
	trace_len = trace_nr * sizeof(u64);
	ips = trace->ip + skip + init_nr;
	hash = jhash2((u32 *)ips, trace_len / sizeof(u32), 0);
	id = hash & (smap->n_buckets - 1);
	bucket = READ_ONCE(smap->buckets[id]);

	hash_matches = bucket && bucket->hash == hash;
	/* fast cmp */
	if (hash_matches && flags & BPF_F_FAST_STACK_CMP)
		return id;

	if (stack_map_use_build_id(map)) {
		/* for build_id+offset, pop a bucket before slow cmp */
		new_bucket = (struct stack_map_bucket *)
			pcpu_freelist_pop(&smap->freelist);
		if (unlikely(!new_bucket))
			return -ENOMEM;
		new_bucket->nr = trace_nr;
		stack_map_get_build_id_offset(
			(struct bpf_stack_build_id *)new_bucket->data,
			ips, trace_nr, user);
		trace_len = trace_nr * sizeof(struct bpf_stack_build_id);
		if (hash_matches && bucket->nr == trace_nr &&
		    memcmp(bucket->data, new_bucket->data, trace_len) == 0) {
			pcpu_freelist_push(&smap->freelist, &new_bucket->fnode);
			return id;
		}
		if (bucket && !(flags & BPF_F_REUSE_STACKID)) {
			pcpu_freelist_push(&smap->freelist, &new_bucket->fnode);
			return -EEXIST;
		}
	} else {
		if (hash_matches && bucket->nr == trace_nr &&
		    memcmp(bucket->data, ips, trace_len) == 0)
			return id;
		if (bucket && !(flags & BPF_F_REUSE_STACKID))
			return -EEXIST;

		new_bucket = (struct stack_map_bucket *)
			pcpu_freelist_pop(&smap->freelist);
		if (unlikely(!new_bucket))
			return -ENOMEM;
		memcpy(new_bucket->data, ips, trace_len);
	}

	new_bucket->hash = hash;
	new_bucket->nr = trace_nr;

	old_bucket = xchg(&smap->buckets[id], new_bucket);
	if (old_bucket)
		pcpu_freelist_push(&smap->freelist, &old_bucket->fnode);
	return id;
}

BPF_CALL_3(bpf_get_stackid, struct pt_regs *, regs, struct bpf_map *, map,
	   u64, flags)
{
	u32 max_depth = map->value_size / stack_map_data_size(map);
	/* stack_map_alloc() checks that max_depth <= sysctl_perf_event_max_stack */
	u32 init_nr = sysctl_perf_event_max_stack - max_depth;
	bool user = flags & BPF_F_USER_STACK;
	struct perf_callchain_entry *trace;
	bool kernel = !user;

	if (unlikely(flags & ~(BPF_F_SKIP_FIELD_MASK | BPF_F_USER_STACK |
			       BPF_F_FAST_STACK_CMP | BPF_F_REUSE_STACKID)))
		return -EINVAL;

	trace = get_perf_callchain(regs, init_nr, kernel, user,
				   sysctl_perf_event_max_stack, false, false);

	if (unlikely(!trace))
		/* couldn't fetch the stack trace */
		return -EFAULT;

	return __bpf_get_stackid(map, trace, flags);
}

const struct bpf_func_proto bpf_get_stackid_proto = {
	.func		= bpf_get_stackid,
	.gpl_only	= true,
	.ret_type	= RET_INTEGER,
	.arg1_type	= ARG_PTR_TO_CTX,
	.arg2_type	= ARG_CONST_MAP_PTR,
	.arg3_type	= ARG_ANYTHING,
};

static __u64 count_kernel_ip(struct perf_callchain_entry *trace)
{
	__u64 nr_kernel = 0;

	while (nr_kernel < trace->nr) {
		if (trace->ip[nr_kernel] == PERF_CONTEXT_USER)
			break;
		nr_kernel++;
	}
	return nr_kernel;
}

BPF_CALL_3(bpf_get_stackid_pe, struct bpf_perf_event_data_kern *, ctx,
	   struct bpf_map *, map, u64, flags)
{
	struct perf_event *event = ctx->event;
	struct perf_callchain_entry *trace;
	bool kernel, user;
	__u64 nr_kernel;
	int ret;

	/* perf_sample_data doesn't have callchain, use bpf_get_stackid */
	if (!(event->attr.sample_type & __PERF_SAMPLE_CALLCHAIN_EARLY))
		return bpf_get_stackid((unsigned long)(ctx->regs),
				       (unsigned long) map, flags, 0, 0);

	if (unlikely(flags & ~(BPF_F_SKIP_FIELD_MASK | BPF_F_USER_STACK |
			       BPF_F_FAST_STACK_CMP | BPF_F_REUSE_STACKID)))
		return -EINVAL;

	user = flags & BPF_F_USER_STACK;
	kernel = !user;

	trace = ctx->data->callchain;
	if (unlikely(!trace))
		return -EFAULT;

	nr_kernel = count_kernel_ip(trace);

	if (kernel) {
		__u64 nr = trace->nr;

		trace->nr = nr_kernel;
		ret = __bpf_get_stackid(map, trace, flags);

		/* restore nr */
		trace->nr = nr;
	} else { /* user */
		u64 skip = flags & BPF_F_SKIP_FIELD_MASK;

		skip += nr_kernel;
		if (skip > BPF_F_SKIP_FIELD_MASK)
			return -EFAULT;

		flags = (flags & ~BPF_F_SKIP_FIELD_MASK) | skip;
		ret = __bpf_get_stackid(map, trace, flags);
	}
	return ret;
}

const struct bpf_func_proto bpf_get_stackid_proto_pe = {
	.func		= bpf_get_stackid_pe,
	.gpl_only	= false,
	.ret_type	= RET_INTEGER,
	.arg1_type	= ARG_PTR_TO_CTX,
	.arg2_type	= ARG_CONST_MAP_PTR,
	.arg3_type	= ARG_ANYTHING,
};

static long __bpf_get_stack(struct pt_regs *regs, struct task_struct *task,
			    struct perf_callchain_entry *trace_in,
			    void *buf, u32 size, u64 flags)
{
	u32 init_nr, trace_nr, copy_len, elem_size, num_elem;
	bool user_build_id = flags & BPF_F_USER_BUILD_ID;
	u32 skip = flags & BPF_F_SKIP_FIELD_MASK;
	bool user = flags & BPF_F_USER_STACK;
	struct perf_callchain_entry *trace;
	bool kernel = !user;
	int err = -EINVAL;
	u64 *ips;

	if (unlikely(flags & ~(BPF_F_SKIP_FIELD_MASK | BPF_F_USER_STACK |
			       BPF_F_USER_BUILD_ID)))
		goto clear;
	if (kernel && user_build_id)
		goto clear;

	elem_size = (user && user_build_id) ? sizeof(struct bpf_stack_build_id)
					    : sizeof(u64);
	if (unlikely(size % elem_size))
		goto clear;

	/* cannot get valid user stack for task without user_mode regs */
	if (task && user && !user_mode(regs))
		goto err_fault;

	num_elem = size / elem_size;
	if (sysctl_perf_event_max_stack < num_elem)
		init_nr = 0;
	else
		init_nr = sysctl_perf_event_max_stack - num_elem;

	if (trace_in)
		trace = trace_in;
	else if (kernel && task)
		trace = get_callchain_entry_for_task(task, init_nr);
	else
		trace = get_perf_callchain(regs, init_nr, kernel, user,
					   sysctl_perf_event_max_stack,
					   false, false);
	if (unlikely(!trace))
		goto err_fault;

	trace_nr = trace->nr - init_nr;
	if (trace_nr < skip)
		goto err_fault;

	trace_nr -= skip;
	trace_nr = (trace_nr <= num_elem) ? trace_nr : num_elem;
	copy_len = trace_nr * elem_size;
	ips = trace->ip + skip + init_nr;
	if (user && user_build_id)
		stack_map_get_build_id_offset(buf, ips, trace_nr, user);
	else
		memcpy(buf, ips, copy_len);

	if (size > copy_len)
		memset(buf + copy_len, 0, size - copy_len);
	return copy_len;

err_fault:
	err = -EFAULT;
clear:
	memset(buf, 0, size);
	return err;
}

BPF_CALL_4(bpf_get_stack, struct pt_regs *, regs, void *, buf, u32, size,
	   u64, flags)
{
	return __bpf_get_stack(regs, NULL, NULL, buf, size, flags);
}

const struct bpf_func_proto bpf_get_stack_proto = {
	.func		= bpf_get_stack,
	.gpl_only	= true,
	.ret_type	= RET_INTEGER,
	.arg1_type	= ARG_PTR_TO_CTX,
	.arg2_type	= ARG_PTR_TO_UNINIT_MEM,
	.arg3_type	= ARG_CONST_SIZE_OR_ZERO,
	.arg4_type	= ARG_ANYTHING,
};

BPF_CALL_4(bpf_get_task_stack, struct task_struct *, task, void *, buf,
	   u32, size, u64, flags)
{
	struct pt_regs *regs;
	long res;

	if (!try_get_task_stack(task))
		return -EFAULT;

	regs = task_pt_regs(task);
	res = __bpf_get_stack(regs, task, NULL, buf, size, flags);
	put_task_stack(task);

	return res;
}

<<<<<<< HEAD
BTF_ID_LIST(bpf_get_task_stack_btf_ids)
BTF_ID(struct, task_struct)
=======
BTF_ID_LIST_SINGLE(bpf_get_task_stack_btf_ids, struct, task_struct)
>>>>>>> 7d2a07b7

const struct bpf_func_proto bpf_get_task_stack_proto = {
	.func		= bpf_get_task_stack,
	.gpl_only	= false,
	.ret_type	= RET_INTEGER,
	.arg1_type	= ARG_PTR_TO_BTF_ID,
<<<<<<< HEAD
	.arg2_type	= ARG_PTR_TO_UNINIT_MEM,
	.arg3_type	= ARG_CONST_SIZE_OR_ZERO,
	.arg4_type	= ARG_ANYTHING,
	.btf_id		= bpf_get_task_stack_btf_ids,
=======
	.arg1_btf_id	= &bpf_get_task_stack_btf_ids[0],
	.arg2_type	= ARG_PTR_TO_UNINIT_MEM,
	.arg3_type	= ARG_CONST_SIZE_OR_ZERO,
	.arg4_type	= ARG_ANYTHING,
>>>>>>> 7d2a07b7
};

BPF_CALL_4(bpf_get_stack_pe, struct bpf_perf_event_data_kern *, ctx,
	   void *, buf, u32, size, u64, flags)
{
	struct pt_regs *regs = (struct pt_regs *)(ctx->regs);
	struct perf_event *event = ctx->event;
	struct perf_callchain_entry *trace;
	bool kernel, user;
	int err = -EINVAL;
	__u64 nr_kernel;

	if (!(event->attr.sample_type & __PERF_SAMPLE_CALLCHAIN_EARLY))
		return __bpf_get_stack(regs, NULL, NULL, buf, size, flags);

	if (unlikely(flags & ~(BPF_F_SKIP_FIELD_MASK | BPF_F_USER_STACK |
			       BPF_F_USER_BUILD_ID)))
		goto clear;

	user = flags & BPF_F_USER_STACK;
	kernel = !user;

	err = -EFAULT;
	trace = ctx->data->callchain;
	if (unlikely(!trace))
		goto clear;

	nr_kernel = count_kernel_ip(trace);

	if (kernel) {
		__u64 nr = trace->nr;

		trace->nr = nr_kernel;
		err = __bpf_get_stack(regs, NULL, trace, buf, size, flags);

		/* restore nr */
		trace->nr = nr;
	} else { /* user */
		u64 skip = flags & BPF_F_SKIP_FIELD_MASK;

		skip += nr_kernel;
		if (skip > BPF_F_SKIP_FIELD_MASK)
			goto clear;

		flags = (flags & ~BPF_F_SKIP_FIELD_MASK) | skip;
		err = __bpf_get_stack(regs, NULL, trace, buf, size, flags);
	}
	return err;

clear:
	memset(buf, 0, size);
	return err;

}

const struct bpf_func_proto bpf_get_stack_proto_pe = {
	.func		= bpf_get_stack_pe,
	.gpl_only	= true,
	.ret_type	= RET_INTEGER,
	.arg1_type	= ARG_PTR_TO_CTX,
	.arg2_type	= ARG_PTR_TO_UNINIT_MEM,
	.arg3_type	= ARG_CONST_SIZE_OR_ZERO,
	.arg4_type	= ARG_ANYTHING,
};

/* Called from eBPF program */
static void *stack_map_lookup_elem(struct bpf_map *map, void *key)
{
	return ERR_PTR(-EOPNOTSUPP);
}

/* Called from syscall */
int bpf_stackmap_copy(struct bpf_map *map, void *key, void *value)
{
	struct bpf_stack_map *smap = container_of(map, struct bpf_stack_map, map);
	struct stack_map_bucket *bucket, *old_bucket;
	u32 id = *(u32 *)key, trace_len;

	if (unlikely(id >= smap->n_buckets))
		return -ENOENT;

	bucket = xchg(&smap->buckets[id], NULL);
	if (!bucket)
		return -ENOENT;

	trace_len = bucket->nr * stack_map_data_size(map);
	memcpy(value, bucket->data, trace_len);
	memset(value + trace_len, 0, map->value_size - trace_len);

	old_bucket = xchg(&smap->buckets[id], bucket);
	if (old_bucket)
		pcpu_freelist_push(&smap->freelist, &old_bucket->fnode);
	return 0;
}

static int stack_map_get_next_key(struct bpf_map *map, void *key,
				  void *next_key)
{
	struct bpf_stack_map *smap = container_of(map,
						  struct bpf_stack_map, map);
	u32 id;

	WARN_ON_ONCE(!rcu_read_lock_held());

	if (!key) {
		id = 0;
	} else {
		id = *(u32 *)key;
		if (id >= smap->n_buckets || !smap->buckets[id])
			id = 0;
		else
			id++;
	}

	while (id < smap->n_buckets && !smap->buckets[id])
		id++;

	if (id >= smap->n_buckets)
		return -ENOENT;

	*(u32 *)next_key = id;
	return 0;
}

static int stack_map_update_elem(struct bpf_map *map, void *key, void *value,
				 u64 map_flags)
{
	return -EINVAL;
}

/* Called from syscall or from eBPF program */
static int stack_map_delete_elem(struct bpf_map *map, void *key)
{
	struct bpf_stack_map *smap = container_of(map, struct bpf_stack_map, map);
	struct stack_map_bucket *old_bucket;
	u32 id = *(u32 *)key;

	if (unlikely(id >= smap->n_buckets))
		return -E2BIG;

	old_bucket = xchg(&smap->buckets[id], NULL);
	if (old_bucket) {
		pcpu_freelist_push(&smap->freelist, &old_bucket->fnode);
		return 0;
	} else {
		return -ENOENT;
	}
}

/* Called when map->refcnt goes to zero, either from workqueue or from syscall */
static void stack_map_free(struct bpf_map *map)
{
	struct bpf_stack_map *smap = container_of(map, struct bpf_stack_map, map);

	bpf_map_area_free(smap->elems);
	pcpu_freelist_destroy(&smap->freelist);
	bpf_map_area_free(smap);
	put_callchain_buffers();
}

static int stack_trace_map_btf_id;
const struct bpf_map_ops stack_trace_map_ops = {
	.map_meta_equal = bpf_map_meta_equal,
	.map_alloc = stack_map_alloc,
	.map_free = stack_map_free,
	.map_get_next_key = stack_map_get_next_key,
	.map_lookup_elem = stack_map_lookup_elem,
	.map_update_elem = stack_map_update_elem,
	.map_delete_elem = stack_map_delete_elem,
	.map_check_btf = map_check_no_btf,
	.map_btf_name = "bpf_stack_map",
	.map_btf_id = &stack_trace_map_btf_id,
};

static int __init stack_map_init(void)
{
	int cpu;
	struct stack_map_irq_work *work;

	for_each_possible_cpu(cpu) {
		work = per_cpu_ptr(&up_read_work, cpu);
		init_irq_work(&work->irq_work, do_up_read);
	}
	return 0;
}
subsys_initcall(stack_map_init);<|MERGE_RESOLUTION|>--- conflicted
+++ resolved
@@ -9,10 +9,7 @@
 #include <linux/perf_event.h>
 #include <linux/irq_work.h>
 #include <linux/btf_ids.h>
-<<<<<<< HEAD
-=======
 #include <linux/buildid.h>
->>>>>>> 7d2a07b7
 #include "percpu_freelist.h"
 
 #define STACK_CREATE_FLAG_MASK					\
@@ -147,143 +144,6 @@
 	return ERR_PTR(err);
 }
 
-<<<<<<< HEAD
-#define BPF_BUILD_ID 3
-/*
- * Parse build id from the note segment. This logic can be shared between
- * 32-bit and 64-bit system, because Elf32_Nhdr and Elf64_Nhdr are
- * identical.
- */
-static inline int stack_map_parse_build_id(void *page_addr,
-					   unsigned char *build_id,
-					   void *note_start,
-					   Elf32_Word note_size)
-{
-	Elf32_Word note_offs = 0, new_offs;
-
-	/* check for overflow */
-	if (note_start < page_addr || note_start + note_size < note_start)
-		return -EINVAL;
-
-	/* only supports note that fits in the first page */
-	if (note_start + note_size > page_addr + PAGE_SIZE)
-		return -EINVAL;
-
-	while (note_offs + sizeof(Elf32_Nhdr) < note_size) {
-		Elf32_Nhdr *nhdr = (Elf32_Nhdr *)(note_start + note_offs);
-
-		if (nhdr->n_type == BPF_BUILD_ID &&
-		    nhdr->n_namesz == sizeof("GNU") &&
-		    nhdr->n_descsz > 0 &&
-		    nhdr->n_descsz <= BPF_BUILD_ID_SIZE) {
-			memcpy(build_id,
-			       note_start + note_offs +
-			       ALIGN(sizeof("GNU"), 4) + sizeof(Elf32_Nhdr),
-			       nhdr->n_descsz);
-			memset(build_id + nhdr->n_descsz, 0,
-			       BPF_BUILD_ID_SIZE - nhdr->n_descsz);
-			return 0;
-		}
-		new_offs = note_offs + sizeof(Elf32_Nhdr) +
-			ALIGN(nhdr->n_namesz, 4) + ALIGN(nhdr->n_descsz, 4);
-		if (new_offs <= note_offs)  /* overflow */
-			break;
-		note_offs = new_offs;
-	}
-	return -EINVAL;
-}
-
-/* Parse build ID from 32-bit ELF */
-static int stack_map_get_build_id_32(void *page_addr,
-				     unsigned char *build_id)
-{
-	Elf32_Ehdr *ehdr = (Elf32_Ehdr *)page_addr;
-	Elf32_Phdr *phdr;
-	int i;
-
-	/* only supports phdr that fits in one page */
-	if (ehdr->e_phnum >
-	    (PAGE_SIZE - sizeof(Elf32_Ehdr)) / sizeof(Elf32_Phdr))
-		return -EINVAL;
-
-	phdr = (Elf32_Phdr *)(page_addr + sizeof(Elf32_Ehdr));
-
-	for (i = 0; i < ehdr->e_phnum; ++i) {
-		if (phdr[i].p_type == PT_NOTE &&
-		    !stack_map_parse_build_id(page_addr, build_id,
-					      page_addr + phdr[i].p_offset,
-					      phdr[i].p_filesz))
-			return 0;
-	}
-	return -EINVAL;
-}
-
-/* Parse build ID from 64-bit ELF */
-static int stack_map_get_build_id_64(void *page_addr,
-				     unsigned char *build_id)
-{
-	Elf64_Ehdr *ehdr = (Elf64_Ehdr *)page_addr;
-	Elf64_Phdr *phdr;
-	int i;
-
-	/* only supports phdr that fits in one page */
-	if (ehdr->e_phnum >
-	    (PAGE_SIZE - sizeof(Elf64_Ehdr)) / sizeof(Elf64_Phdr))
-		return -EINVAL;
-
-	phdr = (Elf64_Phdr *)(page_addr + sizeof(Elf64_Ehdr));
-
-	for (i = 0; i < ehdr->e_phnum; ++i) {
-		if (phdr[i].p_type == PT_NOTE &&
-		    !stack_map_parse_build_id(page_addr, build_id,
-					      page_addr + phdr[i].p_offset,
-					      phdr[i].p_filesz))
-			return 0;
-	}
-	return -EINVAL;
-}
-
-/* Parse build ID of ELF file mapped to vma */
-static int stack_map_get_build_id(struct vm_area_struct *vma,
-				  unsigned char *build_id)
-{
-	Elf32_Ehdr *ehdr;
-	struct page *page;
-	void *page_addr;
-	int ret;
-
-	/* only works for page backed storage  */
-	if (!vma->vm_file)
-		return -EINVAL;
-
-	page = find_get_page(vma->vm_file->f_mapping, 0);
-	if (!page)
-		return -EFAULT;	/* page not mapped */
-
-	ret = -EINVAL;
-	page_addr = kmap_atomic(page);
-	ehdr = (Elf32_Ehdr *)page_addr;
-
-	/* compare magic x7f "ELF" */
-	if (memcmp(ehdr->e_ident, ELFMAG, SELFMAG) != 0)
-		goto out;
-
-	/* only support executable file and shared object file */
-	if (ehdr->e_type != ET_EXEC && ehdr->e_type != ET_DYN)
-		goto out;
-
-	if (ehdr->e_ident[EI_CLASS] == ELFCLASS32)
-		ret = stack_map_get_build_id_32(page_addr, build_id);
-	else if (ehdr->e_ident[EI_CLASS] == ELFCLASS64)
-		ret = stack_map_get_build_id_64(page_addr, build_id);
-out:
-	kunmap_atomic(page_addr);
-	put_page(page);
-	return ret;
-}
-
-=======
->>>>>>> 7d2a07b7
 static void stack_map_get_build_id_offset(struct bpf_stack_build_id *id_offs,
 					  u64 *ips, u32 trace_nr, bool user)
 {
@@ -295,11 +155,7 @@
 	if (irqs_disabled()) {
 		if (!IS_ENABLED(CONFIG_PREEMPT_RT)) {
 			work = this_cpu_ptr(&up_read_work);
-<<<<<<< HEAD
-			if (atomic_read(&work->irq_work.flags) & IRQ_WORK_BUSY) {
-=======
 			if (irq_work_is_busy(&work->irq_work)) {
->>>>>>> 7d2a07b7
 				/* cannot queue more up_read, fallback */
 				irq_work_busy = true;
 			}
@@ -352,15 +208,6 @@
 	} else {
 		work->mm = current->mm;
 		irq_work_queue(&work->irq_work);
-<<<<<<< HEAD
-		/*
-		 * The irq_work will release the mmap_sem with
-		 * up_read_non_owner(). The rwsem_release() is called
-		 * here to release the lock from lockdep's perspective.
-		 */
-		rwsem_release(&current->mm->mmap_sem.dep_map, _RET_IP_);
-=======
->>>>>>> 7d2a07b7
 	}
 }
 
@@ -683,29 +530,17 @@
 	return res;
 }
 
-<<<<<<< HEAD
-BTF_ID_LIST(bpf_get_task_stack_btf_ids)
-BTF_ID(struct, task_struct)
-=======
 BTF_ID_LIST_SINGLE(bpf_get_task_stack_btf_ids, struct, task_struct)
->>>>>>> 7d2a07b7
 
 const struct bpf_func_proto bpf_get_task_stack_proto = {
 	.func		= bpf_get_task_stack,
 	.gpl_only	= false,
 	.ret_type	= RET_INTEGER,
 	.arg1_type	= ARG_PTR_TO_BTF_ID,
-<<<<<<< HEAD
-	.arg2_type	= ARG_PTR_TO_UNINIT_MEM,
-	.arg3_type	= ARG_CONST_SIZE_OR_ZERO,
-	.arg4_type	= ARG_ANYTHING,
-	.btf_id		= bpf_get_task_stack_btf_ids,
-=======
 	.arg1_btf_id	= &bpf_get_task_stack_btf_ids[0],
 	.arg2_type	= ARG_PTR_TO_UNINIT_MEM,
 	.arg3_type	= ARG_CONST_SIZE_OR_ZERO,
 	.arg4_type	= ARG_ANYTHING,
->>>>>>> 7d2a07b7
 };
 
 BPF_CALL_4(bpf_get_stack_pe, struct bpf_perf_event_data_kern *, ctx,
