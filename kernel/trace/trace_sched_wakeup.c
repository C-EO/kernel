// SPDX-License-Identifier: GPL-2.0
/*
 * trace task wakeup timings
 *
 * Copyright (C) 2007-2008 Steven Rostedt <srostedt@redhat.com>
 * Copyright (C) 2008 Ingo Molnar <mingo@redhat.com>
 *
 * Based on code from the latency_tracer, that is:
 *
 *  Copyright (C) 2004-2006 Ingo Molnar
 *  Copyright (C) 2004 Nadia Yvette Chambers
 */
#include <linux/module.h>
#include <linux/kallsyms.h>
#include <linux/uaccess.h>
#include <linux/ftrace.h>
#include <linux/sched/rt.h>
#include <linux/sched/deadline.h>
#include <trace/events/sched.h>
#include "trace.h"

static struct trace_array	*wakeup_trace;
static int __read_mostly	tracer_enabled;

static struct task_struct	*wakeup_task;
static int			wakeup_cpu;
static int			wakeup_current_cpu;
static unsigned			wakeup_prio = -1;
static bool			wakeup_rt;
static bool			wakeup_dl;
static bool			tracing_dl;

static arch_spinlock_t wakeup_lock =
	(arch_spinlock_t)__ARCH_SPIN_LOCK_UNLOCKED;

static void wakeup_reset(struct trace_array *tr);
static void __wakeup_reset(struct trace_array *tr);
static int start_func_tracer(struct trace_array *tr, int graph);
static void stop_func_tracer(struct trace_array *tr, int graph);

static int save_flags;

#ifdef CONFIG_FUNCTION_GRAPH_TRACER
# define is_graph(tr) ((tr)->trace_flags & TRACE_ITER_DISPLAY_GRAPH)
#else
# define is_graph(tr) false
#endif

#ifdef CONFIG_FUNCTION_TRACER

static bool function_enabled;

/*
 * Prologue for the wakeup function tracers.
 *
 * Returns 1 if it is OK to continue, and preemption
 *            is disabled and data->disabled is incremented.
 *         0 if the trace is to be ignored, and preemption
 *            is not disabled and data->disabled is
 *            kept the same.
 *
 * Note, this function is also used outside this ifdef but
 *  inside the #ifdef of the function graph tracer below.
 *  This is OK, since the function graph tracer is
 *  dependent on the function tracer.
 */
static int
func_prolog_preempt_disable(struct trace_array *tr,
			    struct trace_array_cpu **data,
			    unsigned int *trace_ctx)
{
	long disabled;
	int cpu;

	if (likely(!wakeup_task))
		return 0;

	*trace_ctx = tracing_gen_ctx();
	preempt_disable_notrace();

	cpu = raw_smp_processor_id();
	if (cpu != wakeup_current_cpu)
		goto out_enable;

	*data = per_cpu_ptr(tr->array_buffer.data, cpu);
	disabled = atomic_inc_return(&(*data)->disabled);
	if (unlikely(disabled != 1))
		goto out;

	return 1;

out:
	atomic_dec(&(*data)->disabled);

out_enable:
	preempt_enable_notrace();
	return 0;
}

#ifdef CONFIG_FUNCTION_GRAPH_TRACER

static int wakeup_display_graph(struct trace_array *tr, int set)
{
	if (!(is_graph(tr) ^ set))
		return 0;

	stop_func_tracer(tr, !set);

	wakeup_reset(wakeup_trace);
	tr->max_latency = 0;

	return start_func_tracer(tr, set);
}

static int wakeup_graph_entry(struct ftrace_graph_ent *trace)
{
	struct trace_array *tr = wakeup_trace;
	struct trace_array_cpu *data;
	unsigned int trace_ctx;
	int ret = 0;

	if (ftrace_graph_ignore_func(trace))
		return 0;
	/*
	 * Do not trace a function if it's filtered by set_graph_notrace.
	 * Make the index of ret stack negative to indicate that it should
	 * ignore further functions.  But it needs its own ret stack entry
	 * to recover the original index in order to continue tracing after
	 * returning from the function.
	 */
	if (ftrace_graph_notrace_addr(trace->func))
		return 1;

	if (!func_prolog_preempt_disable(tr, &data, &trace_ctx))
		return 0;

	ret = __trace_graph_entry(tr, trace, trace_ctx);
	atomic_dec(&data->disabled);
	preempt_enable_notrace();

	return ret;
}

static void wakeup_graph_return(struct ftrace_graph_ret *trace)
{
	struct trace_array *tr = wakeup_trace;
	struct trace_array_cpu *data;
	unsigned int trace_ctx;

	ftrace_graph_addr_finish(trace);

	if (!func_prolog_preempt_disable(tr, &data, &trace_ctx))
		return;

	__trace_graph_return(tr, trace, trace_ctx);
	atomic_dec(&data->disabled);

	preempt_enable_notrace();
	return;
}

static struct fgraph_ops fgraph_wakeup_ops = {
	.entryfunc = &wakeup_graph_entry,
	.retfunc = &wakeup_graph_return,
};

static void wakeup_trace_open(struct trace_iterator *iter)
{
	if (is_graph(iter->tr))
		graph_trace_open(iter);
}

static void wakeup_trace_close(struct trace_iterator *iter)
{
	if (iter->private)
		graph_trace_close(iter);
}

#define GRAPH_TRACER_FLAGS (TRACE_GRAPH_PRINT_PROC | \
			    TRACE_GRAPH_PRINT_CPU |  \
			    TRACE_GRAPH_PRINT_REL_TIME | \
			    TRACE_GRAPH_PRINT_DURATION | \
			    TRACE_GRAPH_PRINT_OVERHEAD | \
			    TRACE_GRAPH_PRINT_IRQS)

static enum print_line_t wakeup_print_line(struct trace_iterator *iter)
{
	/*
	 * In graph mode call the graph tracer output function,
	 * otherwise go with the TRACE_FN event handler
	 */
	if (is_graph(iter->tr))
		return print_graph_function_flags(iter, GRAPH_TRACER_FLAGS);

	return TRACE_TYPE_UNHANDLED;
}

static void wakeup_print_header(struct seq_file *s)
{
	if (is_graph(wakeup_trace))
		print_graph_headers_flags(s, GRAPH_TRACER_FLAGS);
	else
		trace_default_header(s);
}
#endif /* else CONFIG_FUNCTION_GRAPH_TRACER */

/*
 * wakeup uses its own tracer function to keep the overhead down:
 */
static void
wakeup_tracer_call(unsigned long ip, unsigned long parent_ip,
		   struct ftrace_ops *op, struct ftrace_regs *fregs)
{
	struct trace_array *tr = wakeup_trace;
	struct trace_array_cpu *data;
	unsigned long flags;
	unsigned int trace_ctx;

	if (!func_prolog_preempt_disable(tr, &data, &trace_ctx))
		return;

	local_irq_save(flags);
	trace_function(tr, ip, parent_ip, trace_ctx);
	local_irq_restore(flags);

	atomic_dec(&data->disabled);
	preempt_enable_notrace();
}

static int register_wakeup_function(struct trace_array *tr, int graph, int set)
{
	int ret;

	/* 'set' is set if TRACE_ITER_FUNCTION is about to be set */
	if (function_enabled || (!set && !(tr->trace_flags & TRACE_ITER_FUNCTION)))
		return 0;

	if (graph)
		ret = register_ftrace_graph(&fgraph_wakeup_ops);
	else
		ret = register_ftrace_function(tr->ops);

	if (!ret)
		function_enabled = true;

	return ret;
}

static void unregister_wakeup_function(struct trace_array *tr, int graph)
{
	if (!function_enabled)
		return;

	if (graph)
		unregister_ftrace_graph(&fgraph_wakeup_ops);
	else
		unregister_ftrace_function(tr->ops);

	function_enabled = false;
}

static int wakeup_function_set(struct trace_array *tr, u32 mask, int set)
{
	if (!(mask & TRACE_ITER_FUNCTION))
		return 0;

	if (set)
		register_wakeup_function(tr, is_graph(tr), 1);
	else
		unregister_wakeup_function(tr, is_graph(tr));
	return 1;
}
#else /* CONFIG_FUNCTION_TRACER */
static int register_wakeup_function(struct trace_array *tr, int graph, int set)
{
	return 0;
}
static void unregister_wakeup_function(struct trace_array *tr, int graph) { }
static int wakeup_function_set(struct trace_array *tr, u32 mask, int set)
{
	return 0;
}
#endif /* else CONFIG_FUNCTION_TRACER */

#ifndef CONFIG_FUNCTION_GRAPH_TRACER
static enum print_line_t wakeup_print_line(struct trace_iterator *iter)
{
	return TRACE_TYPE_UNHANDLED;
}

static void wakeup_trace_open(struct trace_iterator *iter) { }
static void wakeup_trace_close(struct trace_iterator *iter) { }

static void wakeup_print_header(struct seq_file *s)
{
	trace_default_header(s);
}
#endif /* !CONFIG_FUNCTION_GRAPH_TRACER */

static void
__trace_function(struct trace_array *tr,
		 unsigned long ip, unsigned long parent_ip,
		 unsigned int trace_ctx)
{
	if (is_graph(tr))
		trace_graph_function(tr, ip, parent_ip, trace_ctx);
	else
		trace_function(tr, ip, parent_ip, trace_ctx);
}

static int wakeup_flag_changed(struct trace_array *tr, u32 mask, int set)
{
	struct tracer *tracer = tr->current_trace;

	if (wakeup_function_set(tr, mask, set))
		return 0;

#ifdef CONFIG_FUNCTION_GRAPH_TRACER
	if (mask & TRACE_ITER_DISPLAY_GRAPH)
		return wakeup_display_graph(tr, set);
#endif

	return trace_keep_overwrite(tracer, mask, set);
}

static int start_func_tracer(struct trace_array *tr, int graph)
{
	int ret;

	ret = register_wakeup_function(tr, graph, 0);

	if (!ret && tracing_is_enabled())
		tracer_enabled = 1;
	else
		tracer_enabled = 0;

	return ret;
}

static void stop_func_tracer(struct trace_array *tr, int graph)
{
	tracer_enabled = 0;

	unregister_wakeup_function(tr, graph);
}

/*
 * Should this new latency be reported/recorded?
 */
static bool report_latency(struct trace_array *tr, u64 delta)
{
	if (tracing_thresh) {
		if (delta < tracing_thresh)
			return false;
	} else {
		if (delta <= tr->max_latency)
			return false;
	}
	return true;
}

static void
probe_wakeup_migrate_task(void *ignore, struct task_struct *task, int cpu)
{
	if (task != wakeup_task)
		return;

	wakeup_current_cpu = cpu;
}

static void
tracing_sched_switch_trace(struct trace_array *tr,
			   struct task_struct *prev,
			   struct task_struct *next,
			   unsigned int trace_ctx)
{
	struct trace_event_call *call = &event_context_switch;
	struct trace_buffer *buffer = tr->array_buffer.buffer;
	struct ring_buffer_event *event;
	struct ctx_switch_entry *entry;

	event = trace_buffer_lock_reserve(buffer, TRACE_CTX,
					  sizeof(*entry), trace_ctx);
	if (!event)
		return;
	entry	= ring_buffer_event_data(event);
	entry->prev_pid			= prev->pid;
	entry->prev_prio		= prev->prio;
	entry->prev_state		= task_state_index(prev);
	entry->next_pid			= next->pid;
	entry->next_prio		= next->prio;
	entry->next_state		= task_state_index(next);
	entry->next_cpu	= task_cpu(next);

	if (!call_filter_check_discard(call, entry, buffer, event))
		trace_buffer_unlock_commit(tr, buffer, event, trace_ctx);
}

static void
tracing_sched_wakeup_trace(struct trace_array *tr,
			   struct task_struct *wakee,
			   struct task_struct *curr,
			   unsigned int trace_ctx)
{
	struct trace_event_call *call = &event_wakeup;
	struct ring_buffer_event *event;
	struct ctx_switch_entry *entry;
	struct trace_buffer *buffer = tr->array_buffer.buffer;

	event = trace_buffer_lock_reserve(buffer, TRACE_WAKE,
					  sizeof(*entry), trace_ctx);
	if (!event)
		return;
	entry	= ring_buffer_event_data(event);
	entry->prev_pid			= curr->pid;
	entry->prev_prio		= curr->prio;
	entry->prev_state		= task_state_index(curr);
	entry->next_pid			= wakee->pid;
	entry->next_prio		= wakee->prio;
	entry->next_state		= task_state_index(wakee);
	entry->next_cpu			= task_cpu(wakee);

	if (!call_filter_check_discard(call, entry, buffer, event))
		trace_buffer_unlock_commit(tr, buffer, event, trace_ctx);
}

static void notrace
probe_wakeup_sched_switch(void *ignore, bool preempt,
			  struct task_struct *prev, struct task_struct *next)
{
	struct trace_array_cpu *data;
	u64 T0, T1, delta;
	unsigned long flags;
	long disabled;
	int cpu;
	unsigned int trace_ctx;

	tracing_record_cmdline(prev);

	if (unlikely(!tracer_enabled))
		return;

	/*
	 * When we start a new trace, we set wakeup_task to NULL
	 * and then set tracer_enabled = 1. We want to make sure
	 * that another CPU does not see the tracer_enabled = 1
	 * and the wakeup_task with an older task, that might
	 * actually be the same as next.
	 */
	smp_rmb();

	if (next != wakeup_task)
		return;

	/* disable local data, not wakeup_cpu data */
	cpu = raw_smp_processor_id();
	disabled = atomic_inc_return(&per_cpu_ptr(wakeup_trace->array_buffer.data, cpu)->disabled);
	if (likely(disabled != 1))
		goto out;

	local_irq_save(flags);
	trace_ctx = tracing_gen_ctx_flags(flags);

	arch_spin_lock(&wakeup_lock);

	/* We could race with grabbing wakeup_lock */
	if (unlikely(!tracer_enabled || next != wakeup_task))
		goto out_unlock;

	/* The task we are waiting for is waking up */
	data = per_cpu_ptr(wakeup_trace->array_buffer.data, wakeup_cpu);

	__trace_function(wakeup_trace, CALLER_ADDR0, CALLER_ADDR1, trace_ctx);
	tracing_sched_switch_trace(wakeup_trace, prev, next, trace_ctx);
	__trace_stack(wakeup_trace, trace_ctx, 0);

	T0 = data->preempt_timestamp;
	T1 = ftrace_now(cpu);
	delta = T1-T0;

	if (!report_latency(wakeup_trace, delta))
		goto out_unlock;

	if (likely(!is_tracing_stopped())) {
		wakeup_trace->max_latency = delta;
		update_max_tr(wakeup_trace, wakeup_task, wakeup_cpu, NULL);
	}

out_unlock:
	__wakeup_reset(wakeup_trace);
	arch_spin_unlock(&wakeup_lock);
	local_irq_restore(flags);
out:
	atomic_dec(&per_cpu_ptr(wakeup_trace->array_buffer.data, cpu)->disabled);
}

static void __wakeup_reset(struct trace_array *tr)
{
	wakeup_cpu = -1;
	wakeup_prio = -1;
	tracing_dl = false;

	if (wakeup_task)
		put_task_struct(wakeup_task);

	wakeup_task = NULL;
}

static void wakeup_reset(struct trace_array *tr)
{
	unsigned long flags;

	tracing_reset_online_cpus(&tr->array_buffer);

	local_irq_save(flags);
	arch_spin_lock(&wakeup_lock);
	__wakeup_reset(tr);
	arch_spin_unlock(&wakeup_lock);
	local_irq_restore(flags);
}

static void
probe_wakeup(void *ignore, struct task_struct *p)
{
	struct trace_array_cpu *data;
	int cpu = smp_processor_id();
	long disabled;
	unsigned int trace_ctx;

	if (likely(!tracer_enabled))
		return;

	tracing_record_cmdline(p);
	tracing_record_cmdline(current);

	/*
	 * Semantic is like this:
	 *  - wakeup tracer handles all tasks in the system, independently
	 *    from their scheduling class;
	 *  - wakeup_rt tracer handles tasks belonging to sched_dl and
	 *    sched_rt class;
	 *  - wakeup_dl handles tasks belonging to sched_dl class only.
	 */
	if (tracing_dl || (wakeup_dl && !dl_task(p)) ||
	    (wakeup_rt && !dl_task(p) && !rt_task(p)) ||
	    (!dl_task(p) && (p->prio >= wakeup_prio || p->prio >= current->prio)))
		return;

	disabled = atomic_inc_return(&per_cpu_ptr(wakeup_trace->array_buffer.data, cpu)->disabled);
	if (unlikely(disabled != 1))
		goto out;

	trace_ctx = tracing_gen_ctx();

	/* interrupts should be off from try_to_wake_up */
	arch_spin_lock(&wakeup_lock);

	/* check for races. */
	if (!tracer_enabled || tracing_dl ||
	    (!dl_task(p) && p->prio >= wakeup_prio))
		goto out_locked;

	/* reset the trace */
	__wakeup_reset(wakeup_trace);

	wakeup_cpu = task_cpu(p);
	wakeup_current_cpu = wakeup_cpu;
	wakeup_prio = p->prio;

	/*
	 * Once you start tracing a -deadline task, don't bother tracing
	 * another task until the first one wakes up.
	 */
	if (dl_task(p))
		tracing_dl = true;
	else
<<<<<<< HEAD
		tracing_dl = 0;

	wakeup_task = get_task_struct(p);
=======
		tracing_dl = false;
>>>>>>> 7d2a07b7

	wakeup_task = get_task_struct(p);

	data = per_cpu_ptr(wakeup_trace->array_buffer.data, wakeup_cpu);
	data->preempt_timestamp = ftrace_now(cpu);
	tracing_sched_wakeup_trace(wakeup_trace, p, current, trace_ctx);
	__trace_stack(wakeup_trace, trace_ctx, 0);

	/*
	 * We must be careful in using CALLER_ADDR2. But since wake_up
	 * is not called by an assembly function  (where as schedule is)
	 * it should be safe to use it here.
	 */
	__trace_function(wakeup_trace, CALLER_ADDR1, CALLER_ADDR2, trace_ctx);

out_locked:
	arch_spin_unlock(&wakeup_lock);
out:
	atomic_dec(&per_cpu_ptr(wakeup_trace->array_buffer.data, cpu)->disabled);
}

static void start_wakeup_tracer(struct trace_array *tr)
{
	int ret;

	ret = register_trace_sched_wakeup(probe_wakeup, NULL);
	if (ret) {
		pr_info("wakeup trace: Couldn't activate tracepoint"
			" probe to kernel_sched_wakeup\n");
		return;
	}

	ret = register_trace_sched_wakeup_new(probe_wakeup, NULL);
	if (ret) {
		pr_info("wakeup trace: Couldn't activate tracepoint"
			" probe to kernel_sched_wakeup_new\n");
		goto fail_deprobe;
	}

	ret = register_trace_sched_switch(probe_wakeup_sched_switch, NULL);
	if (ret) {
		pr_info("sched trace: Couldn't activate tracepoint"
			" probe to kernel_sched_switch\n");
		goto fail_deprobe_wake_new;
	}

	ret = register_trace_sched_migrate_task(probe_wakeup_migrate_task, NULL);
	if (ret) {
		pr_info("wakeup trace: Couldn't activate tracepoint"
			" probe to kernel_sched_migrate_task\n");
		goto fail_deprobe_sched_switch;
	}

	wakeup_reset(tr);

	/*
	 * Don't let the tracer_enabled = 1 show up before
	 * the wakeup_task is reset. This may be overkill since
	 * wakeup_reset does a spin_unlock after setting the
	 * wakeup_task to NULL, but I want to be safe.
	 * This is a slow path anyway.
	 */
	smp_wmb();

	if (start_func_tracer(tr, is_graph(tr)))
		printk(KERN_ERR "failed to start wakeup tracer\n");

	return;
fail_deprobe_sched_switch:
	unregister_trace_sched_switch(probe_wakeup_sched_switch, NULL);
fail_deprobe_wake_new:
	unregister_trace_sched_wakeup_new(probe_wakeup, NULL);
fail_deprobe:
	unregister_trace_sched_wakeup(probe_wakeup, NULL);
}

static void stop_wakeup_tracer(struct trace_array *tr)
{
	tracer_enabled = 0;
	stop_func_tracer(tr, is_graph(tr));
	unregister_trace_sched_switch(probe_wakeup_sched_switch, NULL);
	unregister_trace_sched_wakeup_new(probe_wakeup, NULL);
	unregister_trace_sched_wakeup(probe_wakeup, NULL);
	unregister_trace_sched_migrate_task(probe_wakeup_migrate_task, NULL);
}

static bool wakeup_busy;

static int __wakeup_tracer_init(struct trace_array *tr)
{
	save_flags = tr->trace_flags;

	/* non overwrite screws up the latency tracers */
	set_tracer_flag(tr, TRACE_ITER_OVERWRITE, 1);
	set_tracer_flag(tr, TRACE_ITER_LATENCY_FMT, 1);

	tr->max_latency = 0;
	wakeup_trace = tr;
	ftrace_init_array_ops(tr, wakeup_tracer_call);
	start_wakeup_tracer(tr);

	wakeup_busy = true;
	return 0;
}

static int wakeup_tracer_init(struct trace_array *tr)
{
	if (wakeup_busy)
		return -EBUSY;

	wakeup_dl = false;
	wakeup_rt = false;
	return __wakeup_tracer_init(tr);
}

static int wakeup_rt_tracer_init(struct trace_array *tr)
{
	if (wakeup_busy)
		return -EBUSY;

	wakeup_dl = false;
	wakeup_rt = true;
	return __wakeup_tracer_init(tr);
}

static int wakeup_dl_tracer_init(struct trace_array *tr)
{
	if (wakeup_busy)
		return -EBUSY;

	wakeup_dl = true;
	wakeup_rt = false;
	return __wakeup_tracer_init(tr);
}

static void wakeup_tracer_reset(struct trace_array *tr)
{
	int lat_flag = save_flags & TRACE_ITER_LATENCY_FMT;
	int overwrite_flag = save_flags & TRACE_ITER_OVERWRITE;

	stop_wakeup_tracer(tr);
	/* make sure we put back any tasks we are tracing */
	wakeup_reset(tr);

	set_tracer_flag(tr, TRACE_ITER_LATENCY_FMT, lat_flag);
	set_tracer_flag(tr, TRACE_ITER_OVERWRITE, overwrite_flag);
	ftrace_reset_array_ops(tr);
	wakeup_busy = false;
}

static void wakeup_tracer_start(struct trace_array *tr)
{
	wakeup_reset(tr);
	tracer_enabled = 1;
}

static void wakeup_tracer_stop(struct trace_array *tr)
{
	tracer_enabled = 0;
}

static struct tracer wakeup_tracer __read_mostly =
{
	.name		= "wakeup",
	.init		= wakeup_tracer_init,
	.reset		= wakeup_tracer_reset,
	.start		= wakeup_tracer_start,
	.stop		= wakeup_tracer_stop,
	.print_max	= true,
	.print_header	= wakeup_print_header,
	.print_line	= wakeup_print_line,
	.flag_changed	= wakeup_flag_changed,
#ifdef CONFIG_FTRACE_SELFTEST
	.selftest    = trace_selftest_startup_wakeup,
#endif
	.open		= wakeup_trace_open,
	.close		= wakeup_trace_close,
	.allow_instances = true,
	.use_max_tr	= true,
};

static struct tracer wakeup_rt_tracer __read_mostly =
{
	.name		= "wakeup_rt",
	.init		= wakeup_rt_tracer_init,
	.reset		= wakeup_tracer_reset,
	.start		= wakeup_tracer_start,
	.stop		= wakeup_tracer_stop,
	.print_max	= true,
	.print_header	= wakeup_print_header,
	.print_line	= wakeup_print_line,
	.flag_changed	= wakeup_flag_changed,
#ifdef CONFIG_FTRACE_SELFTEST
	.selftest    = trace_selftest_startup_wakeup,
#endif
	.open		= wakeup_trace_open,
	.close		= wakeup_trace_close,
	.allow_instances = true,
	.use_max_tr	= true,
};

static struct tracer wakeup_dl_tracer __read_mostly =
{
	.name		= "wakeup_dl",
	.init		= wakeup_dl_tracer_init,
	.reset		= wakeup_tracer_reset,
	.start		= wakeup_tracer_start,
	.stop		= wakeup_tracer_stop,
	.print_max	= true,
	.print_header	= wakeup_print_header,
	.print_line	= wakeup_print_line,
	.flag_changed	= wakeup_flag_changed,
#ifdef CONFIG_FTRACE_SELFTEST
	.selftest    = trace_selftest_startup_wakeup,
#endif
	.open		= wakeup_trace_open,
	.close		= wakeup_trace_close,
	.allow_instances = true,
	.use_max_tr	= true,
};

__init static int init_wakeup_tracer(void)
{
	int ret;

	ret = register_tracer(&wakeup_tracer);
	if (ret)
		return ret;

	ret = register_tracer(&wakeup_rt_tracer);
	if (ret)
		return ret;

	ret = register_tracer(&wakeup_dl_tracer);
	if (ret)
		return ret;

	return 0;
}
core_initcall(init_wakeup_tracer);<|MERGE_RESOLUTION|>--- conflicted
+++ resolved
@@ -574,13 +574,7 @@
 	if (dl_task(p))
 		tracing_dl = true;
 	else
-<<<<<<< HEAD
-		tracing_dl = 0;
-
-	wakeup_task = get_task_struct(p);
-=======
 		tracing_dl = false;
->>>>>>> 7d2a07b7
 
 	wakeup_task = get_task_struct(p);
 
