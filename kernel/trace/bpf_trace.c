// SPDX-License-Identifier: GPL-2.0
/* Copyright (c) 2011-2015 PLUMgrid, http://plumgrid.com
 * Copyright (c) 2016 Facebook
 */
#include <linux/kernel.h>
#include <linux/types.h>
#include <linux/slab.h>
#include <linux/bpf.h>
#include <linux/bpf_perf_event.h>
#include <linux/btf.h>
#include <linux/filter.h>
#include <linux/uaccess.h>
#include <linux/ctype.h>
#include <linux/kprobes.h>
#include <linux/spinlock.h>
#include <linux/syscalls.h>
#include <linux/error-injection.h>
#include <linux/btf_ids.h>
<<<<<<< HEAD
=======
#include <linux/bpf_lsm.h>

#include <net/bpf_sk_storage.h>

#include <uapi/linux/bpf.h>
#include <uapi/linux/btf.h>
>>>>>>> 7d2a07b7

#include <asm/tlb.h>

#include "trace_probe.h"
#include "trace.h"

#define CREATE_TRACE_POINTS
#include "bpf_trace.h"

#define bpf_event_rcu_dereference(p)					\
	rcu_dereference_protected(p, lockdep_is_held(&bpf_event_mutex))

#ifdef CONFIG_MODULES
struct bpf_trace_module {
	struct module *module;
	struct list_head list;
};

static LIST_HEAD(bpf_trace_modules);
static DEFINE_MUTEX(bpf_module_mutex);

static struct bpf_raw_event_map *bpf_get_raw_tracepoint_module(const char *name)
{
	struct bpf_raw_event_map *btp, *ret = NULL;
	struct bpf_trace_module *btm;
	unsigned int i;

	mutex_lock(&bpf_module_mutex);
	list_for_each_entry(btm, &bpf_trace_modules, list) {
		for (i = 0; i < btm->module->num_bpf_raw_events; ++i) {
			btp = &btm->module->bpf_raw_events[i];
			if (!strcmp(btp->tp->name, name)) {
				if (try_module_get(btm->module))
					ret = btp;
				goto out;
			}
		}
	}
out:
	mutex_unlock(&bpf_module_mutex);
	return ret;
}
#else
static struct bpf_raw_event_map *bpf_get_raw_tracepoint_module(const char *name)
{
	return NULL;
}
#endif /* CONFIG_MODULES */

u64 bpf_get_stackid(u64 r1, u64 r2, u64 r3, u64 r4, u64 r5);
u64 bpf_get_stack(u64 r1, u64 r2, u64 r3, u64 r4, u64 r5);

static int bpf_btf_printf_prepare(struct btf_ptr *ptr, u32 btf_ptr_size,
				  u64 flags, const struct btf **btf,
				  s32 *btf_id);

/**
 * trace_call_bpf - invoke BPF program
 * @call: tracepoint event
 * @ctx: opaque context pointer
 *
 * kprobe handlers execute BPF programs via this helper.
 * Can be used from static tracepoints in the future.
 *
 * Return: BPF programs always return an integer which is interpreted by
 * kprobe handler as:
 * 0 - return from kprobe (event is filtered out)
 * 1 - store kprobe event into ring buffer
 * Other values are reserved and currently alias to 1
 */
unsigned int trace_call_bpf(struct trace_event_call *call, void *ctx)
{
	unsigned int ret;

<<<<<<< HEAD
	if (in_nmi()) /* not supported yet */
		return 1;

=======
>>>>>>> 7d2a07b7
	cant_sleep();

	if (unlikely(__this_cpu_inc_return(bpf_prog_active) != 1)) {
		/*
		 * since some bpf program is already running on this cpu,
		 * don't call into another bpf program (same or different)
		 * and don't send kprobe event into ring-buffer,
		 * so return zero here
		 */
		ret = 0;
		goto out;
	}

	/*
	 * Instead of moving rcu_read_lock/rcu_dereference/rcu_read_unlock
	 * to all call sites, we did a bpf_prog_array_valid() there to check
	 * whether call->prog_array is empty or not, which is
	 * a heuristic to speed up execution.
	 *
	 * If bpf_prog_array_valid() fetched prog_array was
	 * non-NULL, we go into trace_call_bpf() and do the actual
	 * proper rcu_dereference() under RCU lock.
	 * If it turns out that prog_array is NULL then, we bail out.
	 * For the opposite, if the bpf_prog_array_valid() fetched pointer
	 * was NULL, you'll skip the prog_array with the risk of missing
	 * out of events when it was updated in between this and the
	 * rcu_dereference() which is accepted risk.
	 */
	ret = BPF_PROG_RUN_ARRAY_CHECK(call->prog_array, ctx, BPF_PROG_RUN);

 out:
	__this_cpu_dec(bpf_prog_active);

	return ret;
}

#ifdef CONFIG_BPF_KPROBE_OVERRIDE
BPF_CALL_2(bpf_override_return, struct pt_regs *, regs, unsigned long, rc)
{
	regs_set_return_value(regs, rc);
	override_function_with_return(regs);
	return 0;
}

static const struct bpf_func_proto bpf_override_return_proto = {
	.func		= bpf_override_return,
	.gpl_only	= true,
	.ret_type	= RET_INTEGER,
	.arg1_type	= ARG_PTR_TO_CTX,
	.arg2_type	= ARG_ANYTHING,
};
#endif

<<<<<<< HEAD
BPF_CALL_3(bpf_probe_read_user, void *, dst, u32, size,
	   const void __user *, unsafe_ptr)
=======
static __always_inline int
bpf_probe_read_user_common(void *dst, u32 size, const void __user *unsafe_ptr)
{
	int ret;

	ret = copy_from_user_nofault(dst, unsafe_ptr, size);
	if (unlikely(ret < 0))
		memset(dst, 0, size);
	return ret;
}

BPF_CALL_3(bpf_probe_read_user, void *, dst, u32, size,
	   const void __user *, unsafe_ptr)
{
	return bpf_probe_read_user_common(dst, size, unsafe_ptr);
}

const struct bpf_func_proto bpf_probe_read_user_proto = {
	.func		= bpf_probe_read_user,
	.gpl_only	= true,
	.ret_type	= RET_INTEGER,
	.arg1_type	= ARG_PTR_TO_UNINIT_MEM,
	.arg2_type	= ARG_CONST_SIZE_OR_ZERO,
	.arg3_type	= ARG_ANYTHING,
};

static __always_inline int
bpf_probe_read_user_str_common(void *dst, u32 size,
			       const void __user *unsafe_ptr)
{
	int ret;

	/*
	 * NB: We rely on strncpy_from_user() not copying junk past the NUL
	 * terminator into `dst`.
	 *
	 * strncpy_from_user() does long-sized strides in the fast path. If the
	 * strncpy does not mask out the bytes after the NUL in `unsafe_ptr`,
	 * then there could be junk after the NUL in `dst`. If user takes `dst`
	 * and keys a hash map with it, then semantically identical strings can
	 * occupy multiple entries in the map.
	 */
	ret = strncpy_from_user_nofault(dst, unsafe_ptr, size);
	if (unlikely(ret < 0))
		memset(dst, 0, size);
	return ret;
}

BPF_CALL_3(bpf_probe_read_user_str, void *, dst, u32, size,
	   const void __user *, unsafe_ptr)
{
	return bpf_probe_read_user_str_common(dst, size, unsafe_ptr);
}

const struct bpf_func_proto bpf_probe_read_user_str_proto = {
	.func		= bpf_probe_read_user_str,
	.gpl_only	= true,
	.ret_type	= RET_INTEGER,
	.arg1_type	= ARG_PTR_TO_UNINIT_MEM,
	.arg2_type	= ARG_CONST_SIZE_OR_ZERO,
	.arg3_type	= ARG_ANYTHING,
};

static __always_inline int
bpf_probe_read_kernel_common(void *dst, u32 size, const void *unsafe_ptr)
>>>>>>> 7d2a07b7
{
	int ret = probe_user_read(dst, unsafe_ptr, size);

	if (unlikely(ret < 0))
		memset(dst, 0, size);

	return ret;
}

const struct bpf_func_proto bpf_probe_read_user_proto = {
	.func		= bpf_probe_read_user,
	.gpl_only	= true,
	.ret_type	= RET_INTEGER,
	.arg1_type	= ARG_PTR_TO_UNINIT_MEM,
	.arg2_type	= ARG_CONST_SIZE_OR_ZERO,
	.arg3_type	= ARG_ANYTHING,
};

BPF_CALL_3(bpf_probe_read_user_str, void *, dst, u32, size,
	   const void __user *, unsafe_ptr)
{
	/*
	 * NB: We rely on strncpy_from_user() not copying junk past the NUL
	 * terminator into `dst`.
	 *
	 * strncpy_from_user() does long-sized strides in the fast path. If the
	 * strncpy does not mask out the bytes after the NUL in `unsafe_ptr`,
	 * then there could be junk after the NUL in `dst`. If user takes `dst`
	 * and keys a hash map with it, then semantically identical strings can
	 * occupy multiple entries in the map.
	 */
	int ret = strncpy_from_unsafe_user(dst, unsafe_ptr, size);

<<<<<<< HEAD
=======
	ret = copy_from_kernel_nofault(dst, unsafe_ptr, size);
>>>>>>> 7d2a07b7
	if (unlikely(ret < 0))
		memset(dst, 0, size);
	return ret;
}

BPF_CALL_3(bpf_probe_read_kernel, void *, dst, u32, size,
	   const void *, unsafe_ptr)
{
	return bpf_probe_read_kernel_common(dst, size, unsafe_ptr);
}

const struct bpf_func_proto bpf_probe_read_kernel_proto = {
	.func		= bpf_probe_read_kernel,
	.gpl_only	= true,
	.ret_type	= RET_INTEGER,
	.arg1_type	= ARG_PTR_TO_UNINIT_MEM,
	.arg2_type	= ARG_CONST_SIZE_OR_ZERO,
	.arg3_type	= ARG_ANYTHING,
};

static __always_inline int
bpf_probe_read_kernel_str_common(void *dst, u32 size, const void *unsafe_ptr)
{
	int ret;

	/*
	 * The strncpy_from_kernel_nofault() call will likely not fill the
	 * entire buffer, but that's okay in this circumstance as we're probing
	 * arbitrary memory anyway similar to bpf_probe_read_*() and might
	 * as well probe the stack. Thus, memory is explicitly cleared
	 * only in error case, so that improper users ignoring return
	 * code altogether don't copy garbage; otherwise length of string
	 * is returned that can be used for bpf_perf_event_output() et al.
	 */
	ret = strncpy_from_kernel_nofault(dst, unsafe_ptr, size);
	if (unlikely(ret < 0))
		memset(dst, 0, size);
	return ret;
}

<<<<<<< HEAD
const struct bpf_func_proto bpf_probe_read_user_str_proto = {
	.func		= bpf_probe_read_user_str,
=======
BPF_CALL_3(bpf_probe_read_kernel_str, void *, dst, u32, size,
	   const void *, unsafe_ptr)
{
	return bpf_probe_read_kernel_str_common(dst, size, unsafe_ptr);
}

const struct bpf_func_proto bpf_probe_read_kernel_str_proto = {
	.func		= bpf_probe_read_kernel_str,
>>>>>>> 7d2a07b7
	.gpl_only	= true,
	.ret_type	= RET_INTEGER,
	.arg1_type	= ARG_PTR_TO_UNINIT_MEM,
	.arg2_type	= ARG_CONST_SIZE_OR_ZERO,
	.arg3_type	= ARG_ANYTHING,
};

<<<<<<< HEAD
static __always_inline int
bpf_probe_read_kernel_common(void *dst, u32 size, const void *unsafe_ptr,
			     const bool compat)
{
	int ret = security_locked_down(LOCKDOWN_BPF_READ);

	if (unlikely(ret < 0))
		goto out;
	ret = compat ? probe_kernel_read(dst, unsafe_ptr, size) :
	      probe_kernel_read_strict(dst, unsafe_ptr, size);
	if (unlikely(ret < 0))
out:
		memset(dst, 0, size);
	return ret;
}

BPF_CALL_3(bpf_probe_read_kernel, void *, dst, u32, size,
	   const void *, unsafe_ptr)
{
	return bpf_probe_read_kernel_common(dst, size, unsafe_ptr, false);
}

const struct bpf_func_proto bpf_probe_read_kernel_proto = {
	.func		= bpf_probe_read_kernel,
	.gpl_only	= true,
	.ret_type	= RET_INTEGER,
	.arg1_type	= ARG_PTR_TO_UNINIT_MEM,
	.arg2_type	= ARG_CONST_SIZE_OR_ZERO,
	.arg3_type	= ARG_ANYTHING,
};

BPF_CALL_3(bpf_probe_read_compat, void *, dst, u32, size,
	   const void *, unsafe_ptr)
{
	return bpf_probe_read_kernel_common(dst, size, unsafe_ptr, true);
=======
#ifdef CONFIG_ARCH_HAS_NON_OVERLAPPING_ADDRESS_SPACE
BPF_CALL_3(bpf_probe_read_compat, void *, dst, u32, size,
	   const void *, unsafe_ptr)
{
	if ((unsigned long)unsafe_ptr < TASK_SIZE) {
		return bpf_probe_read_user_common(dst, size,
				(__force void __user *)unsafe_ptr);
	}
	return bpf_probe_read_kernel_common(dst, size, unsafe_ptr);
>>>>>>> 7d2a07b7
}

static const struct bpf_func_proto bpf_probe_read_compat_proto = {
	.func		= bpf_probe_read_compat,
	.gpl_only	= true,
	.ret_type	= RET_INTEGER,
	.arg1_type	= ARG_PTR_TO_UNINIT_MEM,
	.arg2_type	= ARG_CONST_SIZE_OR_ZERO,
	.arg3_type	= ARG_ANYTHING,
};

<<<<<<< HEAD
static __always_inline int
bpf_probe_read_kernel_str_common(void *dst, u32 size, const void *unsafe_ptr,
				 const bool compat)
{
	int ret = security_locked_down(LOCKDOWN_BPF_READ);

	if (unlikely(ret < 0))
		goto out;
	/*
	 * The strncpy_from_unsafe_*() call will likely not fill the entire
	 * buffer, but that's okay in this circumstance as we're probing
	 * arbitrary memory anyway similar to bpf_probe_read_*() and might
	 * as well probe the stack. Thus, memory is explicitly cleared
	 * only in error case, so that improper users ignoring return
	 * code altogether don't copy garbage; otherwise length of string
	 * is returned that can be used for bpf_perf_event_output() et al.
	 */
	ret = compat ? strncpy_from_unsafe(dst, unsafe_ptr, size) :
	      strncpy_from_unsafe_strict(dst, unsafe_ptr, size);
	if (unlikely(ret < 0))
out:
		memset(dst, 0, size);
	return ret;
}

BPF_CALL_3(bpf_probe_read_kernel_str, void *, dst, u32, size,
	   const void *, unsafe_ptr)
{
	return bpf_probe_read_kernel_str_common(dst, size, unsafe_ptr, false);
}

const struct bpf_func_proto bpf_probe_read_kernel_str_proto = {
	.func		= bpf_probe_read_kernel_str,
	.gpl_only	= true,
	.ret_type	= RET_INTEGER,
	.arg1_type	= ARG_PTR_TO_UNINIT_MEM,
	.arg2_type	= ARG_CONST_SIZE_OR_ZERO,
	.arg3_type	= ARG_ANYTHING,
};

BPF_CALL_3(bpf_probe_read_compat_str, void *, dst, u32, size,
	   const void *, unsafe_ptr)
{
	return bpf_probe_read_kernel_str_common(dst, size, unsafe_ptr, true);
=======
BPF_CALL_3(bpf_probe_read_compat_str, void *, dst, u32, size,
	   const void *, unsafe_ptr)
{
	if ((unsigned long)unsafe_ptr < TASK_SIZE) {
		return bpf_probe_read_user_str_common(dst, size,
				(__force void __user *)unsafe_ptr);
	}
	return bpf_probe_read_kernel_str_common(dst, size, unsafe_ptr);
>>>>>>> 7d2a07b7
}

static const struct bpf_func_proto bpf_probe_read_compat_str_proto = {
	.func		= bpf_probe_read_compat_str,
	.gpl_only	= true,
	.ret_type	= RET_INTEGER,
	.arg1_type	= ARG_PTR_TO_UNINIT_MEM,
	.arg2_type	= ARG_CONST_SIZE_OR_ZERO,
	.arg3_type	= ARG_ANYTHING,
};
<<<<<<< HEAD
=======
#endif /* CONFIG_ARCH_HAS_NON_OVERLAPPING_ADDRESS_SPACE */
>>>>>>> 7d2a07b7

BPF_CALL_3(bpf_probe_write_user, void __user *, unsafe_ptr, const void *, src,
	   u32, size)
{
	/*
	 * Ensure we're in user context which is safe for the helper to
	 * run. This helper has no business in a kthread.
	 *
	 * access_ok() should prevent writing to non-user memory, but in
	 * some situations (nommu, temporary switch, etc) access_ok() does
	 * not provide enough validation, hence the check on KERNEL_DS.
	 *
	 * nmi_uaccess_okay() ensures the probe is not run in an interim
	 * state, when the task or mm are switched. This is specifically
	 * required to prevent the use of temporary mm.
	 */

	if (unlikely(in_interrupt() ||
		     current->flags & (PF_KTHREAD | PF_EXITING)))
		return -EPERM;
	if (unlikely(uaccess_kernel()))
		return -EPERM;
	if (unlikely(!nmi_uaccess_okay()))
		return -EPERM;

<<<<<<< HEAD
	return probe_user_write(unsafe_ptr, src, size);
=======
	return copy_to_user_nofault(unsafe_ptr, src, size);
>>>>>>> 7d2a07b7
}

static const struct bpf_func_proto bpf_probe_write_user_proto = {
	.func		= bpf_probe_write_user,
	.gpl_only	= true,
	.ret_type	= RET_INTEGER,
	.arg1_type	= ARG_ANYTHING,
	.arg2_type	= ARG_PTR_TO_MEM,
	.arg3_type	= ARG_CONST_SIZE,
};

static const struct bpf_func_proto *bpf_get_probe_write_proto(void)
{
	if (!capable(CAP_SYS_ADMIN))
		return NULL;

	pr_warn_ratelimited("%s[%d] is installing a program with bpf_probe_write_user helper that may corrupt user memory!",
			    current->comm, task_pid_nr(current));

	return &bpf_probe_write_user_proto;
}

static DEFINE_RAW_SPINLOCK(trace_printk_lock);

<<<<<<< HEAD
#define BPF_TRACE_PRINTK_SIZE   1024

static __printf(1, 0) int bpf_do_trace_printk(const char *fmt, ...)
{
	static char buf[BPF_TRACE_PRINTK_SIZE];
	unsigned long flags;
	va_list ap;
	int ret;

	raw_spin_lock_irqsave(&trace_printk_lock, flags);
	va_start(ap, fmt);
	ret = vsnprintf(buf, sizeof(buf), fmt, ap);
	va_end(ap);
	/* vsnprintf() will not append null for zero-length strings */
	if (ret == 0)
		buf[0] = '\0';
	trace_bpf_trace_printk(buf);
	raw_spin_unlock_irqrestore(&trace_printk_lock, flags);

	return ret;
}

/*
 * Only limited trace_printk() conversion specifiers allowed:
 * %d %i %u %x %ld %li %lu %lx %lld %lli %llu %llx %p %pB %pks %pus %s
 */
BPF_CALL_5(bpf_trace_printk, char *, fmt, u32, fmt_size, u64, arg1,
	   u64, arg2, u64, arg3)
{
	int i, mod[3] = {}, fmt_cnt = 0;
	char buf[64], fmt_ptype;
	void *unsafe_ptr = NULL;
	bool str_seen = false;

	/*
	 * bpf_check()->check_func_arg()->check_stack_boundary()
	 * guarantees that fmt points to bpf program stack,
	 * fmt_size bytes of it were initialized and fmt_size > 0
	 */
	if (fmt[--fmt_size] != 0)
		return -EINVAL;

	/* check format string for allowed specifiers */
	for (i = 0; i < fmt_size; i++) {
		if ((!isprint(fmt[i]) && !isspace(fmt[i])) || !isascii(fmt[i]))
			return -EINVAL;

		if (fmt[i] != '%')
			continue;
=======
#define MAX_TRACE_PRINTK_VARARGS	3
#define BPF_TRACE_PRINTK_SIZE		1024

BPF_CALL_5(bpf_trace_printk, char *, fmt, u32, fmt_size, u64, arg1,
	   u64, arg2, u64, arg3)
{
	u64 args[MAX_TRACE_PRINTK_VARARGS] = { arg1, arg2, arg3 };
	u32 *bin_args;
	static char buf[BPF_TRACE_PRINTK_SIZE];
	unsigned long flags;
	int ret;
>>>>>>> 7d2a07b7

	ret = bpf_bprintf_prepare(fmt, fmt_size, args, &bin_args,
				  MAX_TRACE_PRINTK_VARARGS);
	if (ret < 0)
		return ret;

<<<<<<< HEAD
		/* fmt[i] != 0 && fmt[last] == 0, so we can access fmt[i + 1] */
		i++;
		if (fmt[i] == 'l') {
			mod[fmt_cnt]++;
			i++;
		} else if (fmt[i] == 'p') {
			mod[fmt_cnt]++;
			if ((fmt[i + 1] == 'k' ||
			     fmt[i + 1] == 'u') &&
			    fmt[i + 2] == 's') {
				fmt_ptype = fmt[i + 1];
				i += 2;
				goto fmt_str;
			}

			if (fmt[i + 1] == 'B') {
				i++;
				goto fmt_next;
			}

			/* disallow any further format extensions */
			if (fmt[i + 1] != 0 &&
			    !isspace(fmt[i + 1]) &&
			    !ispunct(fmt[i + 1]))
				return -EINVAL;

			goto fmt_next;
		} else if (fmt[i] == 's') {
			mod[fmt_cnt]++;
			fmt_ptype = fmt[i];
fmt_str:
			if (str_seen)
				/* allow only one '%s' per fmt string */
				return -EINVAL;
			str_seen = true;

			if (fmt[i + 1] != 0 &&
			    !isspace(fmt[i + 1]) &&
			    !ispunct(fmt[i + 1]))
				return -EINVAL;

			switch (fmt_cnt) {
			case 0:
				unsafe_ptr = (void *)(long)arg1;
				arg1 = (long)buf;
				break;
			case 1:
				unsafe_ptr = (void *)(long)arg2;
				arg2 = (long)buf;
				break;
			case 2:
				unsafe_ptr = (void *)(long)arg3;
				arg3 = (long)buf;
				break;
			}

			buf[0] = 0;
			switch (fmt_ptype) {
			case 's':
#ifdef CONFIG_ARCH_HAS_NON_OVERLAPPING_ADDRESS_SPACE
				strncpy_from_unsafe(buf, unsafe_ptr,
						    sizeof(buf));
				break;
#endif
			case 'k':
				strncpy_from_unsafe_strict(buf, unsafe_ptr,
							   sizeof(buf));
				break;
			case 'u':
				strncpy_from_unsafe_user(buf,
					(__force void __user *)unsafe_ptr,
							 sizeof(buf));
				break;
			}
			goto fmt_next;
		}
=======
	raw_spin_lock_irqsave(&trace_printk_lock, flags);
	ret = bstr_printf(buf, sizeof(buf), fmt, bin_args);
>>>>>>> 7d2a07b7

	trace_bpf_trace_printk(buf);
	raw_spin_unlock_irqrestore(&trace_printk_lock, flags);

<<<<<<< HEAD
		if (fmt[i] != 'i' && fmt[i] != 'd' &&
		    fmt[i] != 'u' && fmt[i] != 'x')
			return -EINVAL;
fmt_next:
		fmt_cnt++;
	}

/* Horrid workaround for getting va_list handling working with different
 * argument type combinations generically for 32 and 64 bit archs.
 */
#define __BPF_TP_EMIT()	__BPF_ARG3_TP()
#define __BPF_TP(...)							\
	bpf_do_trace_printk(fmt, ##__VA_ARGS__)

#define __BPF_ARG1_TP(...)						\
	((mod[0] == 2 || (mod[0] == 1 && __BITS_PER_LONG == 64))	\
	  ? __BPF_TP(arg1, ##__VA_ARGS__)				\
	  : ((mod[0] == 1 || (mod[0] == 0 && __BITS_PER_LONG == 32))	\
	      ? __BPF_TP((long)arg1, ##__VA_ARGS__)			\
	      : __BPF_TP((u32)arg1, ##__VA_ARGS__)))

#define __BPF_ARG2_TP(...)						\
	((mod[1] == 2 || (mod[1] == 1 && __BITS_PER_LONG == 64))	\
	  ? __BPF_ARG1_TP(arg2, ##__VA_ARGS__)				\
	  : ((mod[1] == 1 || (mod[1] == 0 && __BITS_PER_LONG == 32))	\
	      ? __BPF_ARG1_TP((long)arg2, ##__VA_ARGS__)		\
	      : __BPF_ARG1_TP((u32)arg2, ##__VA_ARGS__)))

#define __BPF_ARG3_TP(...)						\
	((mod[2] == 2 || (mod[2] == 1 && __BITS_PER_LONG == 64))	\
	  ? __BPF_ARG2_TP(arg3, ##__VA_ARGS__)				\
	  : ((mod[2] == 1 || (mod[2] == 0 && __BITS_PER_LONG == 32))	\
	      ? __BPF_ARG2_TP((long)arg3, ##__VA_ARGS__)		\
	      : __BPF_ARG2_TP((u32)arg3, ##__VA_ARGS__)))

	return __BPF_TP_EMIT();
=======
	bpf_bprintf_cleanup();

	return ret;
>>>>>>> 7d2a07b7
}

static const struct bpf_func_proto bpf_trace_printk_proto = {
	.func		= bpf_trace_printk,
	.gpl_only	= true,
	.ret_type	= RET_INTEGER,
	.arg1_type	= ARG_PTR_TO_MEM,
	.arg2_type	= ARG_CONST_SIZE,
};

const struct bpf_func_proto *bpf_get_trace_printk_proto(void)
{
	/*
	 * This program might be calling bpf_trace_printk,
	 * so enable the associated bpf_trace/bpf_trace_printk event.
	 * Repeat this each time as it is possible a user has
	 * disabled bpf_trace_printk events.  By loading a program
	 * calling bpf_trace_printk() however the user has expressed
	 * the intent to see such events.
	 */
	if (trace_set_clr_event("bpf_trace", "bpf_trace_printk", 1))
		pr_warn_ratelimited("could not enable bpf_trace_printk events");

	return &bpf_trace_printk_proto;
}

#define MAX_SEQ_PRINTF_VARARGS		12
<<<<<<< HEAD
#define MAX_SEQ_PRINTF_MAX_MEMCPY	6
#define MAX_SEQ_PRINTF_STR_LEN		128

struct bpf_seq_printf_buf {
	char buf[MAX_SEQ_PRINTF_MAX_MEMCPY][MAX_SEQ_PRINTF_STR_LEN];
};
static DEFINE_PER_CPU(struct bpf_seq_printf_buf, bpf_seq_printf_buf);
static DEFINE_PER_CPU(int, bpf_seq_printf_buf_used);
=======
>>>>>>> 7d2a07b7

BPF_CALL_5(bpf_seq_printf, struct seq_file *, m, char *, fmt, u32, fmt_size,
	   const void *, data, u32, data_len)
{
<<<<<<< HEAD
	int err = -EINVAL, fmt_cnt = 0, memcpy_cnt = 0;
	int i, buf_used, copy_size, num_args;
	u64 params[MAX_SEQ_PRINTF_VARARGS];
	struct bpf_seq_printf_buf *bufs;
	const u64 *args = data;

	buf_used = this_cpu_inc_return(bpf_seq_printf_buf_used);
	if (WARN_ON_ONCE(buf_used > 1)) {
		err = -EBUSY;
		goto out;
	}

	bufs = this_cpu_ptr(&bpf_seq_printf_buf);

	/*
	 * bpf_check()->check_func_arg()->check_stack_boundary()
	 * guarantees that fmt points to bpf program stack,
	 * fmt_size bytes of it were initialized and fmt_size > 0
	 */
	if (fmt[--fmt_size] != 0)
		goto out;

	if (data_len & 7)
		goto out;

	for (i = 0; i < fmt_size; i++) {
		if (fmt[i] == '%') {
			if (fmt[i + 1] == '%')
				i++;
			else if (!data || !data_len)
				goto out;
		}
	}

	num_args = data_len / 8;

	/* check format string for allowed specifiers */
	for (i = 0; i < fmt_size; i++) {
		/* only printable ascii for now. */
		if ((!isprint(fmt[i]) && !isspace(fmt[i])) || !isascii(fmt[i])) {
			err = -EINVAL;
			goto out;
		}

		if (fmt[i] != '%')
			continue;

		if (fmt[i + 1] == '%') {
			i++;
			continue;
		}

		if (fmt_cnt >= MAX_SEQ_PRINTF_VARARGS) {
			err = -E2BIG;
			goto out;
		}

		if (fmt_cnt >= num_args) {
			err = -EINVAL;
			goto out;
		}

		/* fmt[i] != 0 && fmt[last] == 0, so we can access fmt[i + 1] */
		i++;

		/* skip optional "[0 +-][num]" width formating field */
		while (fmt[i] == '0' || fmt[i] == '+'  || fmt[i] == '-' ||
		       fmt[i] == ' ')
			i++;
		if (fmt[i] >= '1' && fmt[i] <= '9') {
			i++;
			while (fmt[i] >= '0' && fmt[i] <= '9')
				i++;
		}

		if (fmt[i] == 's') {
			/* try our best to copy */
			if (memcpy_cnt >= MAX_SEQ_PRINTF_MAX_MEMCPY) {
				err = -E2BIG;
				goto out;
			}

			err = strncpy_from_unsafe_strict(bufs->buf[memcpy_cnt],
							 (void *) (long) args[fmt_cnt],
							 MAX_SEQ_PRINTF_STR_LEN);
			if (err < 0)
				bufs->buf[memcpy_cnt][0] = '\0';
			params[fmt_cnt] = (u64)(long)bufs->buf[memcpy_cnt];

			fmt_cnt++;
			memcpy_cnt++;
			continue;
		}

		if (fmt[i] == 'p') {
			if (fmt[i + 1] == 0 ||
			    fmt[i + 1] == 'K' ||
			    fmt[i + 1] == 'x' ||
			    fmt[i + 1] == 'B') {
				/* just kernel pointers */
				params[fmt_cnt] = args[fmt_cnt];
				fmt_cnt++;
				continue;
			}

			/* only support "%pI4", "%pi4", "%pI6" and "%pi6". */
			if (fmt[i + 1] != 'i' && fmt[i + 1] != 'I') {
				err = -EINVAL;
				goto out;
			}
			if (fmt[i + 2] != '4' && fmt[i + 2] != '6') {
				err = -EINVAL;
				goto out;
			}

			if (memcpy_cnt >= MAX_SEQ_PRINTF_MAX_MEMCPY) {
				err = -E2BIG;
				goto out;
			}


			copy_size = (fmt[i + 2] == '4') ? 4 : 16;

			err = probe_kernel_read(bufs->buf[memcpy_cnt],
						(void *) (long) args[fmt_cnt],
						copy_size);
			if (err < 0)
				memset(bufs->buf[memcpy_cnt], 0, copy_size);
			params[fmt_cnt] = (u64)(long)bufs->buf[memcpy_cnt];

			i += 2;
			fmt_cnt++;
			memcpy_cnt++;
			continue;
		}

		if (fmt[i] == 'l') {
			i++;
			if (fmt[i] == 'l')
				i++;
		}

		if (fmt[i] != 'i' && fmt[i] != 'd' &&
		    fmt[i] != 'u' && fmt[i] != 'x' &&
		    fmt[i] != 'X') {
			err = -EINVAL;
			goto out;
		}

		params[fmt_cnt] = args[fmt_cnt];
		fmt_cnt++;
	}

	/* Maximumly we can have MAX_SEQ_PRINTF_VARARGS parameter, just give
	 * all of them to seq_printf().
	 */
	seq_printf(m, fmt, params[0], params[1], params[2], params[3],
		   params[4], params[5], params[6], params[7], params[8],
		   params[9], params[10], params[11]);

	err = seq_has_overflowed(m) ? -EOVERFLOW : 0;
out:
	this_cpu_dec(bpf_seq_printf_buf_used);
	return err;
}

BTF_ID_LIST(bpf_seq_printf_btf_ids)
BTF_ID(struct, seq_file)
=======
	int err, num_args;
	u32 *bin_args;

	if (data_len & 7 || data_len > MAX_SEQ_PRINTF_VARARGS * 8 ||
	    (data_len && !data))
		return -EINVAL;
	num_args = data_len / 8;

	err = bpf_bprintf_prepare(fmt, fmt_size, data, &bin_args, num_args);
	if (err < 0)
		return err;

	seq_bprintf(m, fmt, bin_args);

	bpf_bprintf_cleanup();

	return seq_has_overflowed(m) ? -EOVERFLOW : 0;
}

BTF_ID_LIST_SINGLE(btf_seq_file_ids, struct, seq_file)
>>>>>>> 7d2a07b7

static const struct bpf_func_proto bpf_seq_printf_proto = {
	.func		= bpf_seq_printf,
	.gpl_only	= true,
	.ret_type	= RET_INTEGER,
	.arg1_type	= ARG_PTR_TO_BTF_ID,
<<<<<<< HEAD
=======
	.arg1_btf_id	= &btf_seq_file_ids[0],
>>>>>>> 7d2a07b7
	.arg2_type	= ARG_PTR_TO_MEM,
	.arg3_type	= ARG_CONST_SIZE,
	.arg4_type      = ARG_PTR_TO_MEM_OR_NULL,
	.arg5_type      = ARG_CONST_SIZE_OR_ZERO,
<<<<<<< HEAD
	.btf_id		= bpf_seq_printf_btf_ids,
=======
>>>>>>> 7d2a07b7
};

BPF_CALL_3(bpf_seq_write, struct seq_file *, m, const void *, data, u32, len)
{
	return seq_write(m, data, len) ? -EOVERFLOW : 0;
}

<<<<<<< HEAD
BTF_ID_LIST(bpf_seq_write_btf_ids)
BTF_ID(struct, seq_file)

=======
>>>>>>> 7d2a07b7
static const struct bpf_func_proto bpf_seq_write_proto = {
	.func		= bpf_seq_write,
	.gpl_only	= true,
	.ret_type	= RET_INTEGER,
	.arg1_type	= ARG_PTR_TO_BTF_ID,
<<<<<<< HEAD
	.arg2_type	= ARG_PTR_TO_MEM,
	.arg3_type	= ARG_CONST_SIZE_OR_ZERO,
	.btf_id		= bpf_seq_write_btf_ids,
=======
	.arg1_btf_id	= &btf_seq_file_ids[0],
	.arg2_type	= ARG_PTR_TO_MEM,
	.arg3_type	= ARG_CONST_SIZE_OR_ZERO,
};

BPF_CALL_4(bpf_seq_printf_btf, struct seq_file *, m, struct btf_ptr *, ptr,
	   u32, btf_ptr_size, u64, flags)
{
	const struct btf *btf;
	s32 btf_id;
	int ret;

	ret = bpf_btf_printf_prepare(ptr, btf_ptr_size, flags, &btf, &btf_id);
	if (ret)
		return ret;

	return btf_type_seq_show_flags(btf, btf_id, ptr->ptr, m, flags);
}

static const struct bpf_func_proto bpf_seq_printf_btf_proto = {
	.func		= bpf_seq_printf_btf,
	.gpl_only	= true,
	.ret_type	= RET_INTEGER,
	.arg1_type	= ARG_PTR_TO_BTF_ID,
	.arg1_btf_id	= &btf_seq_file_ids[0],
	.arg2_type	= ARG_PTR_TO_MEM,
	.arg3_type	= ARG_CONST_SIZE_OR_ZERO,
	.arg4_type	= ARG_ANYTHING,
>>>>>>> 7d2a07b7
};

static __always_inline int
get_map_perf_counter(struct bpf_map *map, u64 flags,
		     u64 *value, u64 *enabled, u64 *running)
{
	struct bpf_array *array = container_of(map, struct bpf_array, map);
	unsigned int cpu = smp_processor_id();
	u64 index = flags & BPF_F_INDEX_MASK;
	struct bpf_event_entry *ee;

	if (unlikely(flags & ~(BPF_F_INDEX_MASK)))
		return -EINVAL;
	if (index == BPF_F_CURRENT_CPU)
		index = cpu;
	if (unlikely(index >= array->map.max_entries))
		return -E2BIG;

	ee = READ_ONCE(array->ptrs[index]);
	if (!ee)
		return -ENOENT;

	return perf_event_read_local(ee->event, value, enabled, running);
}

BPF_CALL_2(bpf_perf_event_read, struct bpf_map *, map, u64, flags)
{
	u64 value = 0;
	int err;

	err = get_map_perf_counter(map, flags, &value, NULL, NULL);
	/*
	 * this api is ugly since we miss [-22..-2] range of valid
	 * counter values, but that's uapi
	 */
	if (err)
		return err;
	return value;
}

static const struct bpf_func_proto bpf_perf_event_read_proto = {
	.func		= bpf_perf_event_read,
	.gpl_only	= true,
	.ret_type	= RET_INTEGER,
	.arg1_type	= ARG_CONST_MAP_PTR,
	.arg2_type	= ARG_ANYTHING,
};

BPF_CALL_4(bpf_perf_event_read_value, struct bpf_map *, map, u64, flags,
	   struct bpf_perf_event_value *, buf, u32, size)
{
	int err = -EINVAL;

	if (unlikely(size != sizeof(struct bpf_perf_event_value)))
		goto clear;
	err = get_map_perf_counter(map, flags, &buf->counter, &buf->enabled,
				   &buf->running);
	if (unlikely(err))
		goto clear;
	return 0;
clear:
	memset(buf, 0, size);
	return err;
}

static const struct bpf_func_proto bpf_perf_event_read_value_proto = {
	.func		= bpf_perf_event_read_value,
	.gpl_only	= true,
	.ret_type	= RET_INTEGER,
	.arg1_type	= ARG_CONST_MAP_PTR,
	.arg2_type	= ARG_ANYTHING,
	.arg3_type	= ARG_PTR_TO_UNINIT_MEM,
	.arg4_type	= ARG_CONST_SIZE,
};

static __always_inline u64
__bpf_perf_event_output(struct pt_regs *regs, struct bpf_map *map,
			u64 flags, struct perf_sample_data *sd)
{
	struct bpf_array *array = container_of(map, struct bpf_array, map);
	unsigned int cpu = smp_processor_id();
	u64 index = flags & BPF_F_INDEX_MASK;
	struct bpf_event_entry *ee;
	struct perf_event *event;

	if (index == BPF_F_CURRENT_CPU)
		index = cpu;
	if (unlikely(index >= array->map.max_entries))
		return -E2BIG;

	ee = READ_ONCE(array->ptrs[index]);
	if (!ee)
		return -ENOENT;

	event = ee->event;
	if (unlikely(event->attr.type != PERF_TYPE_SOFTWARE ||
		     event->attr.config != PERF_COUNT_SW_BPF_OUTPUT))
		return -EINVAL;

	if (unlikely(event->oncpu != cpu))
		return -EOPNOTSUPP;

	return perf_event_output(event, sd, regs);
}

/*
 * Support executing tracepoints in normal, irq, and nmi context that each call
 * bpf_perf_event_output
 */
struct bpf_trace_sample_data {
	struct perf_sample_data sds[3];
};

static DEFINE_PER_CPU(struct bpf_trace_sample_data, bpf_trace_sds);
static DEFINE_PER_CPU(int, bpf_trace_nest_level);
BPF_CALL_5(bpf_perf_event_output, struct pt_regs *, regs, struct bpf_map *, map,
	   u64, flags, void *, data, u64, size)
{
	struct bpf_trace_sample_data *sds = this_cpu_ptr(&bpf_trace_sds);
	int nest_level = this_cpu_inc_return(bpf_trace_nest_level);
	struct perf_raw_record raw = {
		.frag = {
			.size = size,
			.data = data,
		},
	};
	struct perf_sample_data *sd;
	int err;

	if (WARN_ON_ONCE(nest_level > ARRAY_SIZE(sds->sds))) {
		err = -EBUSY;
		goto out;
	}

	sd = &sds->sds[nest_level - 1];

	if (unlikely(flags & ~(BPF_F_INDEX_MASK))) {
		err = -EINVAL;
		goto out;
	}

	perf_sample_data_init(sd, 0, 0);
	sd->raw = &raw;

	err = __bpf_perf_event_output(regs, map, flags, sd);

out:
	this_cpu_dec(bpf_trace_nest_level);
	return err;
}

static const struct bpf_func_proto bpf_perf_event_output_proto = {
	.func		= bpf_perf_event_output,
	.gpl_only	= true,
	.ret_type	= RET_INTEGER,
	.arg1_type	= ARG_PTR_TO_CTX,
	.arg2_type	= ARG_CONST_MAP_PTR,
	.arg3_type	= ARG_ANYTHING,
	.arg4_type	= ARG_PTR_TO_MEM,
	.arg5_type	= ARG_CONST_SIZE_OR_ZERO,
};

static DEFINE_PER_CPU(int, bpf_event_output_nest_level);
struct bpf_nested_pt_regs {
	struct pt_regs regs[3];
};
static DEFINE_PER_CPU(struct bpf_nested_pt_regs, bpf_pt_regs);
static DEFINE_PER_CPU(struct bpf_trace_sample_data, bpf_misc_sds);

u64 bpf_event_output(struct bpf_map *map, u64 flags, void *meta, u64 meta_size,
		     void *ctx, u64 ctx_size, bpf_ctx_copy_t ctx_copy)
{
	int nest_level = this_cpu_inc_return(bpf_event_output_nest_level);
	struct perf_raw_frag frag = {
		.copy		= ctx_copy,
		.size		= ctx_size,
		.data		= ctx,
	};
	struct perf_raw_record raw = {
		.frag = {
			{
				.next	= ctx_size ? &frag : NULL,
			},
			.size	= meta_size,
			.data	= meta,
		},
	};
	struct perf_sample_data *sd;
	struct pt_regs *regs;
	u64 ret;

	if (WARN_ON_ONCE(nest_level > ARRAY_SIZE(bpf_misc_sds.sds))) {
		ret = -EBUSY;
		goto out;
	}
	sd = this_cpu_ptr(&bpf_misc_sds.sds[nest_level - 1]);
	regs = this_cpu_ptr(&bpf_pt_regs.regs[nest_level - 1]);

	perf_fetch_caller_regs(regs);
	perf_sample_data_init(sd, 0, 0);
	sd->raw = &raw;

	ret = __bpf_perf_event_output(regs, map, flags, sd);
out:
	this_cpu_dec(bpf_event_output_nest_level);
	return ret;
}

BPF_CALL_0(bpf_get_current_task)
{
	return (long) current;
}

const struct bpf_func_proto bpf_get_current_task_proto = {
	.func		= bpf_get_current_task,
	.gpl_only	= true,
	.ret_type	= RET_INTEGER,
};

BPF_CALL_0(bpf_get_current_task_btf)
{
	return (unsigned long) current;
}

BTF_ID_LIST_SINGLE(bpf_get_current_btf_ids, struct, task_struct)

static const struct bpf_func_proto bpf_get_current_task_btf_proto = {
	.func		= bpf_get_current_task_btf,
	.gpl_only	= true,
	.ret_type	= RET_PTR_TO_BTF_ID,
	.ret_btf_id	= &bpf_get_current_btf_ids[0],
};

BPF_CALL_2(bpf_current_task_under_cgroup, struct bpf_map *, map, u32, idx)
{
	struct bpf_array *array = container_of(map, struct bpf_array, map);
	struct cgroup *cgrp;

	if (unlikely(idx >= array->map.max_entries))
		return -E2BIG;

	cgrp = READ_ONCE(array->ptrs[idx]);
	if (unlikely(!cgrp))
		return -EAGAIN;

	return task_under_cgroup_hierarchy(current, cgrp);
}

static const struct bpf_func_proto bpf_current_task_under_cgroup_proto = {
	.func           = bpf_current_task_under_cgroup,
	.gpl_only       = false,
	.ret_type       = RET_INTEGER,
	.arg1_type      = ARG_CONST_MAP_PTR,
	.arg2_type      = ARG_ANYTHING,
};

struct send_signal_irq_work {
	struct irq_work irq_work;
	struct task_struct *task;
	u32 sig;
	enum pid_type type;
};

static DEFINE_PER_CPU(struct send_signal_irq_work, send_signal_work);

static void do_bpf_send_signal(struct irq_work *entry)
{
	struct send_signal_irq_work *work;

	work = container_of(entry, struct send_signal_irq_work, irq_work);
	group_send_sig_info(work->sig, SEND_SIG_PRIV, work->task, work->type);
}

static int bpf_send_signal_common(u32 sig, enum pid_type type)
{
	struct send_signal_irq_work *work = NULL;

	/* Similar to bpf_probe_write_user, task needs to be
	 * in a sound condition and kernel memory access be
	 * permitted in order to send signal to the current
	 * task.
	 */
	if (unlikely(current->flags & (PF_KTHREAD | PF_EXITING)))
		return -EPERM;
	if (unlikely(uaccess_kernel()))
		return -EPERM;
	if (unlikely(!nmi_uaccess_okay()))
		return -EPERM;

	if (irqs_disabled()) {
		/* Do an early check on signal validity. Otherwise,
		 * the error is lost in deferred irq_work.
		 */
		if (unlikely(!valid_signal(sig)))
			return -EINVAL;

		work = this_cpu_ptr(&send_signal_work);
<<<<<<< HEAD
		if (atomic_read(&work->irq_work.flags) & IRQ_WORK_BUSY)
=======
		if (irq_work_is_busy(&work->irq_work))
>>>>>>> 7d2a07b7
			return -EBUSY;

		/* Add the current task, which is the target of sending signal,
		 * to the irq_work. The current task may change when queued
		 * irq works get executed.
		 */
		work->task = current;
		work->sig = sig;
		work->type = type;
		irq_work_queue(&work->irq_work);
		return 0;
	}

	return group_send_sig_info(sig, SEND_SIG_PRIV, current, type);
}

BPF_CALL_1(bpf_send_signal, u32, sig)
{
	return bpf_send_signal_common(sig, PIDTYPE_TGID);
}

static const struct bpf_func_proto bpf_send_signal_proto = {
	.func		= bpf_send_signal,
	.gpl_only	= false,
	.ret_type	= RET_INTEGER,
	.arg1_type	= ARG_ANYTHING,
};

BPF_CALL_1(bpf_send_signal_thread, u32, sig)
{
	return bpf_send_signal_common(sig, PIDTYPE_PID);
}

static const struct bpf_func_proto bpf_send_signal_thread_proto = {
	.func		= bpf_send_signal_thread,
	.gpl_only	= false,
	.ret_type	= RET_INTEGER,
	.arg1_type	= ARG_ANYTHING,
};

<<<<<<< HEAD
=======
BPF_CALL_3(bpf_d_path, struct path *, path, char *, buf, u32, sz)
{
	long len;
	char *p;

	if (!sz)
		return 0;

	p = d_path(path, buf, sz);
	if (IS_ERR(p)) {
		len = PTR_ERR(p);
	} else {
		len = buf + sz - p;
		memmove(buf, p, len);
	}

	return len;
}

BTF_SET_START(btf_allowlist_d_path)
#ifdef CONFIG_SECURITY
BTF_ID(func, security_file_permission)
BTF_ID(func, security_inode_getattr)
BTF_ID(func, security_file_open)
#endif
#ifdef CONFIG_SECURITY_PATH
BTF_ID(func, security_path_truncate)
#endif
BTF_ID(func, vfs_truncate)
BTF_ID(func, vfs_fallocate)
BTF_ID(func, dentry_open)
BTF_ID(func, vfs_getattr)
BTF_ID(func, filp_close)
BTF_SET_END(btf_allowlist_d_path)

static bool bpf_d_path_allowed(const struct bpf_prog *prog)
{
	if (prog->type == BPF_PROG_TYPE_TRACING &&
	    prog->expected_attach_type == BPF_TRACE_ITER)
		return true;

	if (prog->type == BPF_PROG_TYPE_LSM)
		return bpf_lsm_is_sleepable_hook(prog->aux->attach_btf_id);

	return btf_id_set_contains(&btf_allowlist_d_path,
				   prog->aux->attach_btf_id);
}

BTF_ID_LIST_SINGLE(bpf_d_path_btf_ids, struct, path)

static const struct bpf_func_proto bpf_d_path_proto = {
	.func		= bpf_d_path,
	.gpl_only	= false,
	.ret_type	= RET_INTEGER,
	.arg1_type	= ARG_PTR_TO_BTF_ID,
	.arg1_btf_id	= &bpf_d_path_btf_ids[0],
	.arg2_type	= ARG_PTR_TO_MEM,
	.arg3_type	= ARG_CONST_SIZE_OR_ZERO,
	.allowed	= bpf_d_path_allowed,
};

#define BTF_F_ALL	(BTF_F_COMPACT  | BTF_F_NONAME | \
			 BTF_F_PTR_RAW | BTF_F_ZERO)

static int bpf_btf_printf_prepare(struct btf_ptr *ptr, u32 btf_ptr_size,
				  u64 flags, const struct btf **btf,
				  s32 *btf_id)
{
	const struct btf_type *t;

	if (unlikely(flags & ~(BTF_F_ALL)))
		return -EINVAL;

	if (btf_ptr_size != sizeof(struct btf_ptr))
		return -EINVAL;

	*btf = bpf_get_btf_vmlinux();

	if (IS_ERR_OR_NULL(*btf))
		return IS_ERR(*btf) ? PTR_ERR(*btf) : -EINVAL;

	if (ptr->type_id > 0)
		*btf_id = ptr->type_id;
	else
		return -EINVAL;

	if (*btf_id > 0)
		t = btf_type_by_id(*btf, *btf_id);
	if (*btf_id <= 0 || !t)
		return -ENOENT;

	return 0;
}

BPF_CALL_5(bpf_snprintf_btf, char *, str, u32, str_size, struct btf_ptr *, ptr,
	   u32, btf_ptr_size, u64, flags)
{
	const struct btf *btf;
	s32 btf_id;
	int ret;

	ret = bpf_btf_printf_prepare(ptr, btf_ptr_size, flags, &btf, &btf_id);
	if (ret)
		return ret;

	return btf_type_snprintf_show(btf, btf_id, ptr->ptr, str, str_size,
				      flags);
}

const struct bpf_func_proto bpf_snprintf_btf_proto = {
	.func		= bpf_snprintf_btf,
	.gpl_only	= false,
	.ret_type	= RET_INTEGER,
	.arg1_type	= ARG_PTR_TO_MEM,
	.arg2_type	= ARG_CONST_SIZE,
	.arg3_type	= ARG_PTR_TO_MEM,
	.arg4_type	= ARG_CONST_SIZE,
	.arg5_type	= ARG_ANYTHING,
};

>>>>>>> 7d2a07b7
const struct bpf_func_proto *
bpf_tracing_func_proto(enum bpf_func_id func_id, const struct bpf_prog *prog)
{
	switch (func_id) {
	case BPF_FUNC_map_lookup_elem:
		return &bpf_map_lookup_elem_proto;
	case BPF_FUNC_map_update_elem:
		return &bpf_map_update_elem_proto;
	case BPF_FUNC_map_delete_elem:
		return &bpf_map_delete_elem_proto;
	case BPF_FUNC_map_push_elem:
		return &bpf_map_push_elem_proto;
	case BPF_FUNC_map_pop_elem:
		return &bpf_map_pop_elem_proto;
	case BPF_FUNC_map_peek_elem:
		return &bpf_map_peek_elem_proto;
	case BPF_FUNC_ktime_get_ns:
		return &bpf_ktime_get_ns_proto;
	case BPF_FUNC_ktime_get_boot_ns:
		return &bpf_ktime_get_boot_ns_proto;
<<<<<<< HEAD
=======
	case BPF_FUNC_ktime_get_coarse_ns:
		return &bpf_ktime_get_coarse_ns_proto;
>>>>>>> 7d2a07b7
	case BPF_FUNC_tail_call:
		return &bpf_tail_call_proto;
	case BPF_FUNC_get_current_pid_tgid:
		return &bpf_get_current_pid_tgid_proto;
	case BPF_FUNC_get_current_task:
		return &bpf_get_current_task_proto;
	case BPF_FUNC_get_current_task_btf:
		return &bpf_get_current_task_btf_proto;
	case BPF_FUNC_get_current_uid_gid:
		return &bpf_get_current_uid_gid_proto;
	case BPF_FUNC_get_current_comm:
		return &bpf_get_current_comm_proto;
	case BPF_FUNC_trace_printk:
		return bpf_get_trace_printk_proto();
	case BPF_FUNC_get_smp_processor_id:
		return &bpf_get_smp_processor_id_proto;
	case BPF_FUNC_get_numa_node_id:
		return &bpf_get_numa_node_id_proto;
	case BPF_FUNC_perf_event_read:
		return &bpf_perf_event_read_proto;
	case BPF_FUNC_current_task_under_cgroup:
		return &bpf_current_task_under_cgroup_proto;
	case BPF_FUNC_get_prandom_u32:
		return &bpf_get_prandom_u32_proto;
<<<<<<< HEAD
	case BPF_FUNC_probe_read_user:
		return &bpf_probe_read_user_proto;
	case BPF_FUNC_probe_read_kernel:
		return &bpf_probe_read_kernel_proto;
	case BPF_FUNC_probe_read_user_str:
		return &bpf_probe_read_user_str_proto;
	case BPF_FUNC_probe_read_kernel_str:
		return &bpf_probe_read_kernel_str_proto;
#ifdef CONFIG_ARCH_HAS_NON_OVERLAPPING_ADDRESS_SPACE
	case BPF_FUNC_probe_read:
		return &bpf_probe_read_compat_proto;
	case BPF_FUNC_probe_read_str:
		return &bpf_probe_read_compat_str_proto;
=======
	case BPF_FUNC_probe_write_user:
		return security_locked_down(LOCKDOWN_BPF_WRITE_USER) < 0 ?
		       NULL : bpf_get_probe_write_proto();
	case BPF_FUNC_probe_read_user:
		return &bpf_probe_read_user_proto;
	case BPF_FUNC_probe_read_kernel:
		return security_locked_down(LOCKDOWN_BPF_READ_KERNEL) < 0 ?
		       NULL : &bpf_probe_read_kernel_proto;
	case BPF_FUNC_probe_read_user_str:
		return &bpf_probe_read_user_str_proto;
	case BPF_FUNC_probe_read_kernel_str:
		return security_locked_down(LOCKDOWN_BPF_READ_KERNEL) < 0 ?
		       NULL : &bpf_probe_read_kernel_str_proto;
#ifdef CONFIG_ARCH_HAS_NON_OVERLAPPING_ADDRESS_SPACE
	case BPF_FUNC_probe_read:
		return security_locked_down(LOCKDOWN_BPF_READ_KERNEL) < 0 ?
		       NULL : &bpf_probe_read_compat_proto;
	case BPF_FUNC_probe_read_str:
		return security_locked_down(LOCKDOWN_BPF_READ_KERNEL) < 0 ?
		       NULL : &bpf_probe_read_compat_str_proto;
>>>>>>> 7d2a07b7
#endif
#ifdef CONFIG_CGROUPS
	case BPF_FUNC_get_current_cgroup_id:
		return &bpf_get_current_cgroup_id_proto;
	case BPF_FUNC_get_current_ancestor_cgroup_id:
		return &bpf_get_current_ancestor_cgroup_id_proto;
#endif
	case BPF_FUNC_send_signal:
		return &bpf_send_signal_proto;
	case BPF_FUNC_send_signal_thread:
		return &bpf_send_signal_thread_proto;
	case BPF_FUNC_perf_event_read_value:
		return &bpf_perf_event_read_value_proto;
	case BPF_FUNC_get_ns_current_pid_tgid:
		return &bpf_get_ns_current_pid_tgid_proto;
	case BPF_FUNC_ringbuf_output:
		return &bpf_ringbuf_output_proto;
	case BPF_FUNC_ringbuf_reserve:
		return &bpf_ringbuf_reserve_proto;
	case BPF_FUNC_ringbuf_submit:
		return &bpf_ringbuf_submit_proto;
	case BPF_FUNC_ringbuf_discard:
		return &bpf_ringbuf_discard_proto;
	case BPF_FUNC_ringbuf_query:
		return &bpf_ringbuf_query_proto;
	case BPF_FUNC_jiffies64:
		return &bpf_jiffies64_proto;
	case BPF_FUNC_get_task_stack:
		return &bpf_get_task_stack_proto;
<<<<<<< HEAD
=======
	case BPF_FUNC_copy_from_user:
		return prog->aux->sleepable ? &bpf_copy_from_user_proto : NULL;
	case BPF_FUNC_snprintf_btf:
		return &bpf_snprintf_btf_proto;
	case BPF_FUNC_per_cpu_ptr:
		return &bpf_per_cpu_ptr_proto;
	case BPF_FUNC_this_cpu_ptr:
		return &bpf_this_cpu_ptr_proto;
	case BPF_FUNC_task_storage_get:
		return &bpf_task_storage_get_proto;
	case BPF_FUNC_task_storage_delete:
		return &bpf_task_storage_delete_proto;
	case BPF_FUNC_for_each_map_elem:
		return &bpf_for_each_map_elem_proto;
	case BPF_FUNC_snprintf:
		return &bpf_snprintf_proto;
>>>>>>> 7d2a07b7
	default:
		return NULL;
	}
}

static const struct bpf_func_proto *
kprobe_prog_func_proto(enum bpf_func_id func_id, const struct bpf_prog *prog)
{
	switch (func_id) {
	case BPF_FUNC_perf_event_output:
		return &bpf_perf_event_output_proto;
	case BPF_FUNC_get_stackid:
		return &bpf_get_stackid_proto;
	case BPF_FUNC_get_stack:
		return &bpf_get_stack_proto;
#ifdef CONFIG_BPF_KPROBE_OVERRIDE
	case BPF_FUNC_override_return:
		return &bpf_override_return_proto;
#endif
	default:
		return bpf_tracing_func_proto(func_id, prog);
	}
}

/* bpf+kprobe programs can access fields of 'struct pt_regs' */
static bool kprobe_prog_is_valid_access(int off, int size, enum bpf_access_type type,
					const struct bpf_prog *prog,
					struct bpf_insn_access_aux *info)
{
	if (off < 0 || off >= sizeof(struct pt_regs))
		return false;
	if (type != BPF_READ)
		return false;
	if (off % size != 0)
		return false;
	/*
	 * Assertion for 32 bit to make sure last 8 byte access
	 * (BPF_DW) to the last 4 byte member is disallowed.
	 */
	if (off + size > sizeof(struct pt_regs))
		return false;

	return true;
}

const struct bpf_verifier_ops kprobe_verifier_ops = {
	.get_func_proto  = kprobe_prog_func_proto,
	.is_valid_access = kprobe_prog_is_valid_access,
};

const struct bpf_prog_ops kprobe_prog_ops = {
};

BPF_CALL_5(bpf_perf_event_output_tp, void *, tp_buff, struct bpf_map *, map,
	   u64, flags, void *, data, u64, size)
{
	struct pt_regs *regs = *(struct pt_regs **)tp_buff;

	/*
	 * r1 points to perf tracepoint buffer where first 8 bytes are hidden
	 * from bpf program and contain a pointer to 'struct pt_regs'. Fetch it
	 * from there and call the same bpf_perf_event_output() helper inline.
	 */
	return ____bpf_perf_event_output(regs, map, flags, data, size);
}

static const struct bpf_func_proto bpf_perf_event_output_proto_tp = {
	.func		= bpf_perf_event_output_tp,
	.gpl_only	= true,
	.ret_type	= RET_INTEGER,
	.arg1_type	= ARG_PTR_TO_CTX,
	.arg2_type	= ARG_CONST_MAP_PTR,
	.arg3_type	= ARG_ANYTHING,
	.arg4_type	= ARG_PTR_TO_MEM,
	.arg5_type	= ARG_CONST_SIZE_OR_ZERO,
};

BPF_CALL_3(bpf_get_stackid_tp, void *, tp_buff, struct bpf_map *, map,
	   u64, flags)
{
	struct pt_regs *regs = *(struct pt_regs **)tp_buff;

	/*
	 * Same comment as in bpf_perf_event_output_tp(), only that this time
	 * the other helper's function body cannot be inlined due to being
	 * external, thus we need to call raw helper function.
	 */
	return bpf_get_stackid((unsigned long) regs, (unsigned long) map,
			       flags, 0, 0);
}

static const struct bpf_func_proto bpf_get_stackid_proto_tp = {
	.func		= bpf_get_stackid_tp,
	.gpl_only	= true,
	.ret_type	= RET_INTEGER,
	.arg1_type	= ARG_PTR_TO_CTX,
	.arg2_type	= ARG_CONST_MAP_PTR,
	.arg3_type	= ARG_ANYTHING,
};

BPF_CALL_4(bpf_get_stack_tp, void *, tp_buff, void *, buf, u32, size,
	   u64, flags)
{
	struct pt_regs *regs = *(struct pt_regs **)tp_buff;

	return bpf_get_stack((unsigned long) regs, (unsigned long) buf,
			     (unsigned long) size, flags, 0);
}

static const struct bpf_func_proto bpf_get_stack_proto_tp = {
	.func		= bpf_get_stack_tp,
	.gpl_only	= true,
	.ret_type	= RET_INTEGER,
	.arg1_type	= ARG_PTR_TO_CTX,
	.arg2_type	= ARG_PTR_TO_UNINIT_MEM,
	.arg3_type	= ARG_CONST_SIZE_OR_ZERO,
	.arg4_type	= ARG_ANYTHING,
};

static const struct bpf_func_proto *
tp_prog_func_proto(enum bpf_func_id func_id, const struct bpf_prog *prog)
{
	switch (func_id) {
	case BPF_FUNC_perf_event_output:
		return &bpf_perf_event_output_proto_tp;
	case BPF_FUNC_get_stackid:
		return &bpf_get_stackid_proto_tp;
	case BPF_FUNC_get_stack:
		return &bpf_get_stack_proto_tp;
	default:
		return bpf_tracing_func_proto(func_id, prog);
	}
}

static bool tp_prog_is_valid_access(int off, int size, enum bpf_access_type type,
				    const struct bpf_prog *prog,
				    struct bpf_insn_access_aux *info)
{
	if (off < sizeof(void *) || off >= PERF_MAX_TRACE_SIZE)
		return false;
	if (type != BPF_READ)
		return false;
	if (off % size != 0)
		return false;

	BUILD_BUG_ON(PERF_MAX_TRACE_SIZE % sizeof(__u64));
	return true;
}

const struct bpf_verifier_ops tracepoint_verifier_ops = {
	.get_func_proto  = tp_prog_func_proto,
	.is_valid_access = tp_prog_is_valid_access,
};

const struct bpf_prog_ops tracepoint_prog_ops = {
};

BPF_CALL_3(bpf_perf_prog_read_value, struct bpf_perf_event_data_kern *, ctx,
	   struct bpf_perf_event_value *, buf, u32, size)
{
	int err = -EINVAL;

	if (unlikely(size != sizeof(struct bpf_perf_event_value)))
		goto clear;
	err = perf_event_read_local(ctx->event, &buf->counter, &buf->enabled,
				    &buf->running);
	if (unlikely(err))
		goto clear;
	return 0;
clear:
	memset(buf, 0, size);
	return err;
}

static const struct bpf_func_proto bpf_perf_prog_read_value_proto = {
         .func           = bpf_perf_prog_read_value,
         .gpl_only       = true,
         .ret_type       = RET_INTEGER,
         .arg1_type      = ARG_PTR_TO_CTX,
         .arg2_type      = ARG_PTR_TO_UNINIT_MEM,
         .arg3_type      = ARG_CONST_SIZE,
};

BPF_CALL_4(bpf_read_branch_records, struct bpf_perf_event_data_kern *, ctx,
	   void *, buf, u32, size, u64, flags)
{
#ifndef CONFIG_X86
	return -ENOENT;
#else
	static const u32 br_entry_size = sizeof(struct perf_branch_entry);
	struct perf_branch_stack *br_stack = ctx->data->br_stack;
	u32 to_copy;

	if (unlikely(flags & ~BPF_F_GET_BRANCH_RECORDS_SIZE))
		return -EINVAL;

	if (unlikely(!br_stack))
		return -EINVAL;

	if (flags & BPF_F_GET_BRANCH_RECORDS_SIZE)
		return br_stack->nr * br_entry_size;

	if (!buf || (size % br_entry_size != 0))
		return -EINVAL;

	to_copy = min_t(u32, br_stack->nr * br_entry_size, size);
	memcpy(buf, br_stack->entries, to_copy);

	return to_copy;
#endif
}

static const struct bpf_func_proto bpf_read_branch_records_proto = {
	.func           = bpf_read_branch_records,
	.gpl_only       = true,
	.ret_type       = RET_INTEGER,
	.arg1_type      = ARG_PTR_TO_CTX,
	.arg2_type      = ARG_PTR_TO_MEM_OR_NULL,
	.arg3_type      = ARG_CONST_SIZE_OR_ZERO,
	.arg4_type      = ARG_ANYTHING,
};

static const struct bpf_func_proto *
pe_prog_func_proto(enum bpf_func_id func_id, const struct bpf_prog *prog)
{
	switch (func_id) {
	case BPF_FUNC_perf_event_output:
		return &bpf_perf_event_output_proto_tp;
	case BPF_FUNC_get_stackid:
		return &bpf_get_stackid_proto_pe;
	case BPF_FUNC_get_stack:
		return &bpf_get_stack_proto_pe;
	case BPF_FUNC_perf_prog_read_value:
		return &bpf_perf_prog_read_value_proto;
	case BPF_FUNC_read_branch_records:
		return &bpf_read_branch_records_proto;
	default:
		return bpf_tracing_func_proto(func_id, prog);
	}
}

/*
 * bpf_raw_tp_regs are separate from bpf_pt_regs used from skb/xdp
 * to avoid potential recursive reuse issue when/if tracepoints are added
 * inside bpf_*_event_output, bpf_get_stackid and/or bpf_get_stack.
 *
 * Since raw tracepoints run despite bpf_prog_active, support concurrent usage
 * in normal, irq, and nmi context.
 */
struct bpf_raw_tp_regs {
	struct pt_regs regs[3];
};
static DEFINE_PER_CPU(struct bpf_raw_tp_regs, bpf_raw_tp_regs);
static DEFINE_PER_CPU(int, bpf_raw_tp_nest_level);
static struct pt_regs *get_bpf_raw_tp_regs(void)
{
	struct bpf_raw_tp_regs *tp_regs = this_cpu_ptr(&bpf_raw_tp_regs);
	int nest_level = this_cpu_inc_return(bpf_raw_tp_nest_level);

	if (WARN_ON_ONCE(nest_level > ARRAY_SIZE(tp_regs->regs))) {
		this_cpu_dec(bpf_raw_tp_nest_level);
		return ERR_PTR(-EBUSY);
	}

	return &tp_regs->regs[nest_level - 1];
}

static void put_bpf_raw_tp_regs(void)
{
	this_cpu_dec(bpf_raw_tp_nest_level);
}

BPF_CALL_5(bpf_perf_event_output_raw_tp, struct bpf_raw_tracepoint_args *, args,
	   struct bpf_map *, map, u64, flags, void *, data, u64, size)
{
	struct pt_regs *regs = get_bpf_raw_tp_regs();
	int ret;

	if (IS_ERR(regs))
		return PTR_ERR(regs);

	perf_fetch_caller_regs(regs);
	ret = ____bpf_perf_event_output(regs, map, flags, data, size);

	put_bpf_raw_tp_regs();
	return ret;
}

static const struct bpf_func_proto bpf_perf_event_output_proto_raw_tp = {
	.func		= bpf_perf_event_output_raw_tp,
	.gpl_only	= true,
	.ret_type	= RET_INTEGER,
	.arg1_type	= ARG_PTR_TO_CTX,
	.arg2_type	= ARG_CONST_MAP_PTR,
	.arg3_type	= ARG_ANYTHING,
	.arg4_type	= ARG_PTR_TO_MEM,
	.arg5_type	= ARG_CONST_SIZE_OR_ZERO,
};

extern const struct bpf_func_proto bpf_skb_output_proto;
extern const struct bpf_func_proto bpf_xdp_output_proto;

BPF_CALL_3(bpf_get_stackid_raw_tp, struct bpf_raw_tracepoint_args *, args,
	   struct bpf_map *, map, u64, flags)
{
	struct pt_regs *regs = get_bpf_raw_tp_regs();
	int ret;

	if (IS_ERR(regs))
		return PTR_ERR(regs);

	perf_fetch_caller_regs(regs);
	/* similar to bpf_perf_event_output_tp, but pt_regs fetched differently */
	ret = bpf_get_stackid((unsigned long) regs, (unsigned long) map,
			      flags, 0, 0);
	put_bpf_raw_tp_regs();
	return ret;
}

static const struct bpf_func_proto bpf_get_stackid_proto_raw_tp = {
	.func		= bpf_get_stackid_raw_tp,
	.gpl_only	= true,
	.ret_type	= RET_INTEGER,
	.arg1_type	= ARG_PTR_TO_CTX,
	.arg2_type	= ARG_CONST_MAP_PTR,
	.arg3_type	= ARG_ANYTHING,
};

BPF_CALL_4(bpf_get_stack_raw_tp, struct bpf_raw_tracepoint_args *, args,
	   void *, buf, u32, size, u64, flags)
{
	struct pt_regs *regs = get_bpf_raw_tp_regs();
	int ret;

	if (IS_ERR(regs))
		return PTR_ERR(regs);

	perf_fetch_caller_regs(regs);
	ret = bpf_get_stack((unsigned long) regs, (unsigned long) buf,
			    (unsigned long) size, flags, 0);
	put_bpf_raw_tp_regs();
	return ret;
}

static const struct bpf_func_proto bpf_get_stack_proto_raw_tp = {
	.func		= bpf_get_stack_raw_tp,
	.gpl_only	= true,
	.ret_type	= RET_INTEGER,
	.arg1_type	= ARG_PTR_TO_CTX,
	.arg2_type	= ARG_PTR_TO_MEM,
	.arg3_type	= ARG_CONST_SIZE_OR_ZERO,
	.arg4_type	= ARG_ANYTHING,
};

static const struct bpf_func_proto *
raw_tp_prog_func_proto(enum bpf_func_id func_id, const struct bpf_prog *prog)
{
	switch (func_id) {
	case BPF_FUNC_perf_event_output:
		return &bpf_perf_event_output_proto_raw_tp;
	case BPF_FUNC_get_stackid:
		return &bpf_get_stackid_proto_raw_tp;
	case BPF_FUNC_get_stack:
		return &bpf_get_stack_proto_raw_tp;
	default:
		return bpf_tracing_func_proto(func_id, prog);
	}
}

const struct bpf_func_proto *
tracing_prog_func_proto(enum bpf_func_id func_id, const struct bpf_prog *prog)
{
	switch (func_id) {
#ifdef CONFIG_NET
	case BPF_FUNC_skb_output:
		return &bpf_skb_output_proto;
	case BPF_FUNC_xdp_output:
		return &bpf_xdp_output_proto;
	case BPF_FUNC_skc_to_tcp6_sock:
		return &bpf_skc_to_tcp6_sock_proto;
	case BPF_FUNC_skc_to_tcp_sock:
		return &bpf_skc_to_tcp_sock_proto;
	case BPF_FUNC_skc_to_tcp_timewait_sock:
		return &bpf_skc_to_tcp_timewait_sock_proto;
	case BPF_FUNC_skc_to_tcp_request_sock:
		return &bpf_skc_to_tcp_request_sock_proto;
	case BPF_FUNC_skc_to_udp6_sock:
		return &bpf_skc_to_udp6_sock_proto;
<<<<<<< HEAD
=======
	case BPF_FUNC_sk_storage_get:
		return &bpf_sk_storage_get_tracing_proto;
	case BPF_FUNC_sk_storage_delete:
		return &bpf_sk_storage_delete_tracing_proto;
	case BPF_FUNC_sock_from_file:
		return &bpf_sock_from_file_proto;
	case BPF_FUNC_get_socket_cookie:
		return &bpf_get_socket_ptr_cookie_proto;
>>>>>>> 7d2a07b7
#endif
	case BPF_FUNC_seq_printf:
		return prog->expected_attach_type == BPF_TRACE_ITER ?
		       &bpf_seq_printf_proto :
		       NULL;
	case BPF_FUNC_seq_write:
		return prog->expected_attach_type == BPF_TRACE_ITER ?
		       &bpf_seq_write_proto :
		       NULL;
<<<<<<< HEAD
=======
	case BPF_FUNC_seq_printf_btf:
		return prog->expected_attach_type == BPF_TRACE_ITER ?
		       &bpf_seq_printf_btf_proto :
		       NULL;
	case BPF_FUNC_d_path:
		return &bpf_d_path_proto;
>>>>>>> 7d2a07b7
	default:
		return raw_tp_prog_func_proto(func_id, prog);
	}
}

static bool raw_tp_prog_is_valid_access(int off, int size,
					enum bpf_access_type type,
					const struct bpf_prog *prog,
					struct bpf_insn_access_aux *info)
{
	if (off < 0 || off >= sizeof(__u64) * MAX_BPF_FUNC_ARGS)
		return false;
	if (type != BPF_READ)
		return false;
	if (off % size != 0)
		return false;
	return true;
}

static bool tracing_prog_is_valid_access(int off, int size,
					 enum bpf_access_type type,
					 const struct bpf_prog *prog,
					 struct bpf_insn_access_aux *info)
{
	if (off < 0 || off >= sizeof(__u64) * MAX_BPF_FUNC_ARGS)
		return false;
	if (type != BPF_READ)
		return false;
	if (off % size != 0)
		return false;
	return btf_ctx_access(off, size, type, prog, info);
}

int __weak bpf_prog_test_run_tracing(struct bpf_prog *prog,
				     const union bpf_attr *kattr,
				     union bpf_attr __user *uattr)
{
	return -ENOTSUPP;
}

const struct bpf_verifier_ops raw_tracepoint_verifier_ops = {
	.get_func_proto  = raw_tp_prog_func_proto,
	.is_valid_access = raw_tp_prog_is_valid_access,
};

const struct bpf_prog_ops raw_tracepoint_prog_ops = {
#ifdef CONFIG_NET
	.test_run = bpf_prog_test_run_raw_tp,
#endif
};

const struct bpf_verifier_ops tracing_verifier_ops = {
	.get_func_proto  = tracing_prog_func_proto,
	.is_valid_access = tracing_prog_is_valid_access,
};

const struct bpf_prog_ops tracing_prog_ops = {
	.test_run = bpf_prog_test_run_tracing,
};

const struct bpf_verifier_ops tracing_verifier_ops = {
	.get_func_proto  = tracing_prog_func_proto,
	.is_valid_access = tracing_prog_is_valid_access,
};

const struct bpf_prog_ops tracing_prog_ops = {
	.test_run = bpf_prog_test_run_tracing,
};

static bool raw_tp_writable_prog_is_valid_access(int off, int size,
						 enum bpf_access_type type,
						 const struct bpf_prog *prog,
						 struct bpf_insn_access_aux *info)
{
	if (off == 0) {
		if (size != sizeof(u64) || type != BPF_READ)
			return false;
		info->reg_type = PTR_TO_TP_BUFFER;
	}
	return raw_tp_prog_is_valid_access(off, size, type, prog, info);
}

const struct bpf_verifier_ops raw_tracepoint_writable_verifier_ops = {
	.get_func_proto  = raw_tp_prog_func_proto,
	.is_valid_access = raw_tp_writable_prog_is_valid_access,
};

const struct bpf_prog_ops raw_tracepoint_writable_prog_ops = {
};

static bool pe_prog_is_valid_access(int off, int size, enum bpf_access_type type,
				    const struct bpf_prog *prog,
				    struct bpf_insn_access_aux *info)
{
	const int size_u64 = sizeof(u64);

	if (off < 0 || off >= sizeof(struct bpf_perf_event_data))
		return false;
	if (type != BPF_READ)
		return false;
	if (off % size != 0) {
		if (sizeof(unsigned long) != 4)
			return false;
		if (size != 8)
			return false;
		if (off % size != 4)
			return false;
	}

	switch (off) {
	case bpf_ctx_range(struct bpf_perf_event_data, sample_period):
		bpf_ctx_record_field_size(info, size_u64);
		if (!bpf_ctx_narrow_access_ok(off, size, size_u64))
			return false;
		break;
	case bpf_ctx_range(struct bpf_perf_event_data, addr):
		bpf_ctx_record_field_size(info, size_u64);
		if (!bpf_ctx_narrow_access_ok(off, size, size_u64))
			return false;
		break;
	default:
		if (size != sizeof(long))
			return false;
	}

	return true;
}

static u32 pe_prog_convert_ctx_access(enum bpf_access_type type,
				      const struct bpf_insn *si,
				      struct bpf_insn *insn_buf,
				      struct bpf_prog *prog, u32 *target_size)
{
	struct bpf_insn *insn = insn_buf;

	switch (si->off) {
	case offsetof(struct bpf_perf_event_data, sample_period):
		*insn++ = BPF_LDX_MEM(BPF_FIELD_SIZEOF(struct bpf_perf_event_data_kern,
						       data), si->dst_reg, si->src_reg,
				      offsetof(struct bpf_perf_event_data_kern, data));
		*insn++ = BPF_LDX_MEM(BPF_DW, si->dst_reg, si->dst_reg,
				      bpf_target_off(struct perf_sample_data, period, 8,
						     target_size));
		break;
	case offsetof(struct bpf_perf_event_data, addr):
		*insn++ = BPF_LDX_MEM(BPF_FIELD_SIZEOF(struct bpf_perf_event_data_kern,
						       data), si->dst_reg, si->src_reg,
				      offsetof(struct bpf_perf_event_data_kern, data));
		*insn++ = BPF_LDX_MEM(BPF_DW, si->dst_reg, si->dst_reg,
				      bpf_target_off(struct perf_sample_data, addr, 8,
						     target_size));
		break;
	default:
		*insn++ = BPF_LDX_MEM(BPF_FIELD_SIZEOF(struct bpf_perf_event_data_kern,
						       regs), si->dst_reg, si->src_reg,
				      offsetof(struct bpf_perf_event_data_kern, regs));
		*insn++ = BPF_LDX_MEM(BPF_SIZEOF(long), si->dst_reg, si->dst_reg,
				      si->off);
		break;
	}

	return insn - insn_buf;
}

const struct bpf_verifier_ops perf_event_verifier_ops = {
	.get_func_proto		= pe_prog_func_proto,
	.is_valid_access	= pe_prog_is_valid_access,
	.convert_ctx_access	= pe_prog_convert_ctx_access,
};

const struct bpf_prog_ops perf_event_prog_ops = {
};

static DEFINE_MUTEX(bpf_event_mutex);

#define BPF_TRACE_MAX_PROGS 64

int perf_event_attach_bpf_prog(struct perf_event *event,
			       struct bpf_prog *prog)
{
	struct bpf_prog_array *old_array;
	struct bpf_prog_array *new_array;
	int ret = -EEXIST;

	/*
	 * Kprobe override only works if they are on the function entry,
	 * and only if they are on the opt-in list.
	 */
	if (prog->kprobe_override &&
	    (!trace_kprobe_on_func_entry(event->tp_event) ||
	     !trace_kprobe_error_injectable(event->tp_event)))
		return -EINVAL;

	mutex_lock(&bpf_event_mutex);

	if (event->prog)
		goto unlock;

	old_array = bpf_event_rcu_dereference(event->tp_event->prog_array);
	if (old_array &&
	    bpf_prog_array_length(old_array) >= BPF_TRACE_MAX_PROGS) {
		ret = -E2BIG;
		goto unlock;
	}

	ret = bpf_prog_array_copy(old_array, NULL, prog, &new_array);
	if (ret < 0)
		goto unlock;

	/* set the new array to event->tp_event and set event->prog */
	event->prog = prog;
	rcu_assign_pointer(event->tp_event->prog_array, new_array);
	bpf_prog_array_free(old_array);

unlock:
	mutex_unlock(&bpf_event_mutex);
	return ret;
}

void perf_event_detach_bpf_prog(struct perf_event *event)
{
	struct bpf_prog_array *old_array;
	struct bpf_prog_array *new_array;
	int ret;

	mutex_lock(&bpf_event_mutex);

	if (!event->prog)
		goto unlock;

	old_array = bpf_event_rcu_dereference(event->tp_event->prog_array);
	ret = bpf_prog_array_copy(old_array, event->prog, NULL, &new_array);
	if (ret == -ENOENT)
		goto unlock;
	if (ret < 0) {
		bpf_prog_array_delete_safe(old_array, event->prog);
	} else {
		rcu_assign_pointer(event->tp_event->prog_array, new_array);
		bpf_prog_array_free(old_array);
	}

	bpf_prog_put(event->prog);
	event->prog = NULL;

unlock:
	mutex_unlock(&bpf_event_mutex);
}

int perf_event_query_prog_array(struct perf_event *event, void __user *info)
{
	struct perf_event_query_bpf __user *uquery = info;
	struct perf_event_query_bpf query = {};
	struct bpf_prog_array *progs;
	u32 *ids, prog_cnt, ids_len;
	int ret;

	if (!perfmon_capable())
		return -EPERM;
	if (event->attr.type != PERF_TYPE_TRACEPOINT)
		return -EINVAL;
	if (copy_from_user(&query, uquery, sizeof(query)))
		return -EFAULT;

	ids_len = query.ids_len;
	if (ids_len > BPF_TRACE_MAX_PROGS)
		return -E2BIG;
	ids = kcalloc(ids_len, sizeof(u32), GFP_USER | __GFP_NOWARN);
	if (!ids)
		return -ENOMEM;
	/*
	 * The above kcalloc returns ZERO_SIZE_PTR when ids_len = 0, which
	 * is required when user only wants to check for uquery->prog_cnt.
	 * There is no need to check for it since the case is handled
	 * gracefully in bpf_prog_array_copy_info.
	 */

	mutex_lock(&bpf_event_mutex);
	progs = bpf_event_rcu_dereference(event->tp_event->prog_array);
	ret = bpf_prog_array_copy_info(progs, ids, ids_len, &prog_cnt);
	mutex_unlock(&bpf_event_mutex);

	if (copy_to_user(&uquery->prog_cnt, &prog_cnt, sizeof(prog_cnt)) ||
	    copy_to_user(uquery->ids, ids, ids_len * sizeof(u32)))
		ret = -EFAULT;

	kfree(ids);
	return ret;
}

extern struct bpf_raw_event_map __start__bpf_raw_tp[];
extern struct bpf_raw_event_map __stop__bpf_raw_tp[];

struct bpf_raw_event_map *bpf_get_raw_tracepoint(const char *name)
{
	struct bpf_raw_event_map *btp = __start__bpf_raw_tp;

	for (; btp < __stop__bpf_raw_tp; btp++) {
		if (!strcmp(btp->tp->name, name))
			return btp;
	}

	return bpf_get_raw_tracepoint_module(name);
}

void bpf_put_raw_tracepoint(struct bpf_raw_event_map *btp)
{
	struct module *mod;

	preempt_disable();
	mod = __module_address((unsigned long)btp);
	module_put(mod);
	preempt_enable();
}

static __always_inline
void __bpf_trace_run(struct bpf_prog *prog, u64 *args)
{
	cant_sleep();
	rcu_read_lock();
	(void) BPF_PROG_RUN(prog, args);
	rcu_read_unlock();
}

#define UNPACK(...)			__VA_ARGS__
#define REPEAT_1(FN, DL, X, ...)	FN(X)
#define REPEAT_2(FN, DL, X, ...)	FN(X) UNPACK DL REPEAT_1(FN, DL, __VA_ARGS__)
#define REPEAT_3(FN, DL, X, ...)	FN(X) UNPACK DL REPEAT_2(FN, DL, __VA_ARGS__)
#define REPEAT_4(FN, DL, X, ...)	FN(X) UNPACK DL REPEAT_3(FN, DL, __VA_ARGS__)
#define REPEAT_5(FN, DL, X, ...)	FN(X) UNPACK DL REPEAT_4(FN, DL, __VA_ARGS__)
#define REPEAT_6(FN, DL, X, ...)	FN(X) UNPACK DL REPEAT_5(FN, DL, __VA_ARGS__)
#define REPEAT_7(FN, DL, X, ...)	FN(X) UNPACK DL REPEAT_6(FN, DL, __VA_ARGS__)
#define REPEAT_8(FN, DL, X, ...)	FN(X) UNPACK DL REPEAT_7(FN, DL, __VA_ARGS__)
#define REPEAT_9(FN, DL, X, ...)	FN(X) UNPACK DL REPEAT_8(FN, DL, __VA_ARGS__)
#define REPEAT_10(FN, DL, X, ...)	FN(X) UNPACK DL REPEAT_9(FN, DL, __VA_ARGS__)
#define REPEAT_11(FN, DL, X, ...)	FN(X) UNPACK DL REPEAT_10(FN, DL, __VA_ARGS__)
#define REPEAT_12(FN, DL, X, ...)	FN(X) UNPACK DL REPEAT_11(FN, DL, __VA_ARGS__)
#define REPEAT(X, FN, DL, ...)		REPEAT_##X(FN, DL, __VA_ARGS__)

#define SARG(X)		u64 arg##X
#define COPY(X)		args[X] = arg##X

#define __DL_COM	(,)
#define __DL_SEM	(;)

#define __SEQ_0_11	0, 1, 2, 3, 4, 5, 6, 7, 8, 9, 10, 11

#define BPF_TRACE_DEFN_x(x)						\
	void bpf_trace_run##x(struct bpf_prog *prog,			\
			      REPEAT(x, SARG, __DL_COM, __SEQ_0_11))	\
	{								\
		u64 args[x];						\
		REPEAT(x, COPY, __DL_SEM, __SEQ_0_11);			\
		__bpf_trace_run(prog, args);				\
	}								\
	EXPORT_SYMBOL_GPL(bpf_trace_run##x)
BPF_TRACE_DEFN_x(1);
BPF_TRACE_DEFN_x(2);
BPF_TRACE_DEFN_x(3);
BPF_TRACE_DEFN_x(4);
BPF_TRACE_DEFN_x(5);
BPF_TRACE_DEFN_x(6);
BPF_TRACE_DEFN_x(7);
BPF_TRACE_DEFN_x(8);
BPF_TRACE_DEFN_x(9);
BPF_TRACE_DEFN_x(10);
BPF_TRACE_DEFN_x(11);
BPF_TRACE_DEFN_x(12);

static int __bpf_probe_register(struct bpf_raw_event_map *btp, struct bpf_prog *prog)
{
	struct tracepoint *tp = btp->tp;

	/*
	 * check that program doesn't access arguments beyond what's
	 * available in this tracepoint
	 */
	if (prog->aux->max_ctx_offset > btp->num_args * sizeof(u64))
		return -EINVAL;

	if (prog->aux->max_tp_access > btp->writable_size)
		return -EINVAL;

	return tracepoint_probe_register_may_exist(tp, (void *)btp->bpf_func,
						   prog);
}

int bpf_probe_register(struct bpf_raw_event_map *btp, struct bpf_prog *prog)
{
	return __bpf_probe_register(btp, prog);
}

int bpf_probe_unregister(struct bpf_raw_event_map *btp, struct bpf_prog *prog)
{
	return tracepoint_probe_unregister(btp->tp, (void *)btp->bpf_func, prog);
}

int bpf_get_perf_event_info(const struct perf_event *event, u32 *prog_id,
			    u32 *fd_type, const char **buf,
			    u64 *probe_offset, u64 *probe_addr)
{
	bool is_tracepoint, is_syscall_tp;
	struct bpf_prog *prog;
	int flags, err = 0;

	prog = event->prog;
	if (!prog)
		return -ENOENT;

	/* not supporting BPF_PROG_TYPE_PERF_EVENT yet */
	if (prog->type == BPF_PROG_TYPE_PERF_EVENT)
		return -EOPNOTSUPP;

	*prog_id = prog->aux->id;
	flags = event->tp_event->flags;
	is_tracepoint = flags & TRACE_EVENT_FL_TRACEPOINT;
	is_syscall_tp = is_syscall_trace_event(event->tp_event);

	if (is_tracepoint || is_syscall_tp) {
		*buf = is_tracepoint ? event->tp_event->tp->name
				     : event->tp_event->name;
		*fd_type = BPF_FD_TYPE_TRACEPOINT;
		*probe_offset = 0x0;
		*probe_addr = 0x0;
	} else {
		/* kprobe/uprobe */
		err = -EOPNOTSUPP;
#ifdef CONFIG_KPROBE_EVENTS
		if (flags & TRACE_EVENT_FL_KPROBE)
			err = bpf_get_kprobe_info(event, fd_type, buf,
						  probe_offset, probe_addr,
						  event->attr.type == PERF_TYPE_TRACEPOINT);
#endif
#ifdef CONFIG_UPROBE_EVENTS
		if (flags & TRACE_EVENT_FL_UPROBE)
			err = bpf_get_uprobe_info(event, fd_type, buf,
						  probe_offset,
						  event->attr.type == PERF_TYPE_TRACEPOINT);
#endif
	}

	return err;
}

static int __init send_signal_irq_work_init(void)
{
	int cpu;
	struct send_signal_irq_work *work;

	for_each_possible_cpu(cpu) {
		work = per_cpu_ptr(&send_signal_work, cpu);
		init_irq_work(&work->irq_work, do_bpf_send_signal);
	}
	return 0;
}

subsys_initcall(send_signal_irq_work_init);

#ifdef CONFIG_MODULES
static int bpf_event_notify(struct notifier_block *nb, unsigned long op,
			    void *module)
{
	struct bpf_trace_module *btm, *tmp;
	struct module *mod = module;
	int ret = 0;

	if (mod->num_bpf_raw_events == 0 ||
	    (op != MODULE_STATE_COMING && op != MODULE_STATE_GOING))
		goto out;

	mutex_lock(&bpf_module_mutex);

	switch (op) {
	case MODULE_STATE_COMING:
		btm = kzalloc(sizeof(*btm), GFP_KERNEL);
		if (btm) {
			btm->module = module;
			list_add(&btm->list, &bpf_trace_modules);
		} else {
			ret = -ENOMEM;
		}
		break;
	case MODULE_STATE_GOING:
		list_for_each_entry_safe(btm, tmp, &bpf_trace_modules, list) {
			if (btm->module == module) {
				list_del(&btm->list);
				kfree(btm);
				break;
			}
		}
		break;
	}

	mutex_unlock(&bpf_module_mutex);

out:
	return notifier_from_errno(ret);
}

static struct notifier_block bpf_module_nb = {
	.notifier_call = bpf_event_notify,
};

static int __init bpf_event_init(void)
{
	register_module_notifier(&bpf_module_nb);
	return 0;
}

fs_initcall(bpf_event_init);
#endif /* CONFIG_MODULES */<|MERGE_RESOLUTION|>--- conflicted
+++ resolved
@@ -16,15 +16,12 @@
 #include <linux/syscalls.h>
 #include <linux/error-injection.h>
 #include <linux/btf_ids.h>
-<<<<<<< HEAD
-=======
 #include <linux/bpf_lsm.h>
 
 #include <net/bpf_sk_storage.h>
 
 #include <uapi/linux/bpf.h>
 #include <uapi/linux/btf.h>
->>>>>>> 7d2a07b7
 
 #include <asm/tlb.h>
 
@@ -99,12 +96,6 @@
 {
 	unsigned int ret;
 
-<<<<<<< HEAD
-	if (in_nmi()) /* not supported yet */
-		return 1;
-
-=======
->>>>>>> 7d2a07b7
 	cant_sleep();
 
 	if (unlikely(__this_cpu_inc_return(bpf_prog_active) != 1)) {
@@ -158,10 +149,6 @@
 };
 #endif
 
-<<<<<<< HEAD
-BPF_CALL_3(bpf_probe_read_user, void *, dst, u32, size,
-	   const void __user *, unsafe_ptr)
-=======
 static __always_inline int
 bpf_probe_read_user_common(void *dst, u32 size, const void __user *unsafe_ptr)
 {
@@ -227,44 +214,10 @@
 
 static __always_inline int
 bpf_probe_read_kernel_common(void *dst, u32 size, const void *unsafe_ptr)
->>>>>>> 7d2a07b7
-{
-	int ret = probe_user_read(dst, unsafe_ptr, size);
-
-	if (unlikely(ret < 0))
-		memset(dst, 0, size);
-
-	return ret;
-}
-
-const struct bpf_func_proto bpf_probe_read_user_proto = {
-	.func		= bpf_probe_read_user,
-	.gpl_only	= true,
-	.ret_type	= RET_INTEGER,
-	.arg1_type	= ARG_PTR_TO_UNINIT_MEM,
-	.arg2_type	= ARG_CONST_SIZE_OR_ZERO,
-	.arg3_type	= ARG_ANYTHING,
-};
-
-BPF_CALL_3(bpf_probe_read_user_str, void *, dst, u32, size,
-	   const void __user *, unsafe_ptr)
-{
-	/*
-	 * NB: We rely on strncpy_from_user() not copying junk past the NUL
-	 * terminator into `dst`.
-	 *
-	 * strncpy_from_user() does long-sized strides in the fast path. If the
-	 * strncpy does not mask out the bytes after the NUL in `unsafe_ptr`,
-	 * then there could be junk after the NUL in `dst`. If user takes `dst`
-	 * and keys a hash map with it, then semantically identical strings can
-	 * occupy multiple entries in the map.
-	 */
-	int ret = strncpy_from_unsafe_user(dst, unsafe_ptr, size);
-
-<<<<<<< HEAD
-=======
+{
+	int ret;
+
 	ret = copy_from_kernel_nofault(dst, unsafe_ptr, size);
->>>>>>> 7d2a07b7
 	if (unlikely(ret < 0))
 		memset(dst, 0, size);
 	return ret;
@@ -305,10 +258,6 @@
 	return ret;
 }
 
-<<<<<<< HEAD
-const struct bpf_func_proto bpf_probe_read_user_str_proto = {
-	.func		= bpf_probe_read_user_str,
-=======
 BPF_CALL_3(bpf_probe_read_kernel_str, void *, dst, u32, size,
 	   const void *, unsafe_ptr)
 {
@@ -317,7 +266,6 @@
 
 const struct bpf_func_proto bpf_probe_read_kernel_str_proto = {
 	.func		= bpf_probe_read_kernel_str,
->>>>>>> 7d2a07b7
 	.gpl_only	= true,
 	.ret_type	= RET_INTEGER,
 	.arg1_type	= ARG_PTR_TO_UNINIT_MEM,
@@ -325,31 +273,19 @@
 	.arg3_type	= ARG_ANYTHING,
 };
 
-<<<<<<< HEAD
-static __always_inline int
-bpf_probe_read_kernel_common(void *dst, u32 size, const void *unsafe_ptr,
-			     const bool compat)
-{
-	int ret = security_locked_down(LOCKDOWN_BPF_READ);
-
-	if (unlikely(ret < 0))
-		goto out;
-	ret = compat ? probe_kernel_read(dst, unsafe_ptr, size) :
-	      probe_kernel_read_strict(dst, unsafe_ptr, size);
-	if (unlikely(ret < 0))
-out:
-		memset(dst, 0, size);
-	return ret;
-}
-
-BPF_CALL_3(bpf_probe_read_kernel, void *, dst, u32, size,
+#ifdef CONFIG_ARCH_HAS_NON_OVERLAPPING_ADDRESS_SPACE
+BPF_CALL_3(bpf_probe_read_compat, void *, dst, u32, size,
 	   const void *, unsafe_ptr)
 {
-	return bpf_probe_read_kernel_common(dst, size, unsafe_ptr, false);
-}
-
-const struct bpf_func_proto bpf_probe_read_kernel_proto = {
-	.func		= bpf_probe_read_kernel,
+	if ((unsigned long)unsafe_ptr < TASK_SIZE) {
+		return bpf_probe_read_user_common(dst, size,
+				(__force void __user *)unsafe_ptr);
+	}
+	return bpf_probe_read_kernel_common(dst, size, unsafe_ptr);
+}
+
+static const struct bpf_func_proto bpf_probe_read_compat_proto = {
+	.func		= bpf_probe_read_compat,
 	.gpl_only	= true,
 	.ret_type	= RET_INTEGER,
 	.arg1_type	= ARG_PTR_TO_UNINIT_MEM,
@@ -357,101 +293,25 @@
 	.arg3_type	= ARG_ANYTHING,
 };
 
-BPF_CALL_3(bpf_probe_read_compat, void *, dst, u32, size,
+BPF_CALL_3(bpf_probe_read_compat_str, void *, dst, u32, size,
 	   const void *, unsafe_ptr)
 {
-	return bpf_probe_read_kernel_common(dst, size, unsafe_ptr, true);
-=======
-#ifdef CONFIG_ARCH_HAS_NON_OVERLAPPING_ADDRESS_SPACE
-BPF_CALL_3(bpf_probe_read_compat, void *, dst, u32, size,
-	   const void *, unsafe_ptr)
-{
 	if ((unsigned long)unsafe_ptr < TASK_SIZE) {
-		return bpf_probe_read_user_common(dst, size,
+		return bpf_probe_read_user_str_common(dst, size,
 				(__force void __user *)unsafe_ptr);
 	}
-	return bpf_probe_read_kernel_common(dst, size, unsafe_ptr);
->>>>>>> 7d2a07b7
-}
-
-static const struct bpf_func_proto bpf_probe_read_compat_proto = {
-	.func		= bpf_probe_read_compat,
+	return bpf_probe_read_kernel_str_common(dst, size, unsafe_ptr);
+}
+
+static const struct bpf_func_proto bpf_probe_read_compat_str_proto = {
+	.func		= bpf_probe_read_compat_str,
 	.gpl_only	= true,
 	.ret_type	= RET_INTEGER,
 	.arg1_type	= ARG_PTR_TO_UNINIT_MEM,
 	.arg2_type	= ARG_CONST_SIZE_OR_ZERO,
 	.arg3_type	= ARG_ANYTHING,
 };
-
-<<<<<<< HEAD
-static __always_inline int
-bpf_probe_read_kernel_str_common(void *dst, u32 size, const void *unsafe_ptr,
-				 const bool compat)
-{
-	int ret = security_locked_down(LOCKDOWN_BPF_READ);
-
-	if (unlikely(ret < 0))
-		goto out;
-	/*
-	 * The strncpy_from_unsafe_*() call will likely not fill the entire
-	 * buffer, but that's okay in this circumstance as we're probing
-	 * arbitrary memory anyway similar to bpf_probe_read_*() and might
-	 * as well probe the stack. Thus, memory is explicitly cleared
-	 * only in error case, so that improper users ignoring return
-	 * code altogether don't copy garbage; otherwise length of string
-	 * is returned that can be used for bpf_perf_event_output() et al.
-	 */
-	ret = compat ? strncpy_from_unsafe(dst, unsafe_ptr, size) :
-	      strncpy_from_unsafe_strict(dst, unsafe_ptr, size);
-	if (unlikely(ret < 0))
-out:
-		memset(dst, 0, size);
-	return ret;
-}
-
-BPF_CALL_3(bpf_probe_read_kernel_str, void *, dst, u32, size,
-	   const void *, unsafe_ptr)
-{
-	return bpf_probe_read_kernel_str_common(dst, size, unsafe_ptr, false);
-}
-
-const struct bpf_func_proto bpf_probe_read_kernel_str_proto = {
-	.func		= bpf_probe_read_kernel_str,
-	.gpl_only	= true,
-	.ret_type	= RET_INTEGER,
-	.arg1_type	= ARG_PTR_TO_UNINIT_MEM,
-	.arg2_type	= ARG_CONST_SIZE_OR_ZERO,
-	.arg3_type	= ARG_ANYTHING,
-};
-
-BPF_CALL_3(bpf_probe_read_compat_str, void *, dst, u32, size,
-	   const void *, unsafe_ptr)
-{
-	return bpf_probe_read_kernel_str_common(dst, size, unsafe_ptr, true);
-=======
-BPF_CALL_3(bpf_probe_read_compat_str, void *, dst, u32, size,
-	   const void *, unsafe_ptr)
-{
-	if ((unsigned long)unsafe_ptr < TASK_SIZE) {
-		return bpf_probe_read_user_str_common(dst, size,
-				(__force void __user *)unsafe_ptr);
-	}
-	return bpf_probe_read_kernel_str_common(dst, size, unsafe_ptr);
->>>>>>> 7d2a07b7
-}
-
-static const struct bpf_func_proto bpf_probe_read_compat_str_proto = {
-	.func		= bpf_probe_read_compat_str,
-	.gpl_only	= true,
-	.ret_type	= RET_INTEGER,
-	.arg1_type	= ARG_PTR_TO_UNINIT_MEM,
-	.arg2_type	= ARG_CONST_SIZE_OR_ZERO,
-	.arg3_type	= ARG_ANYTHING,
-};
-<<<<<<< HEAD
-=======
 #endif /* CONFIG_ARCH_HAS_NON_OVERLAPPING_ADDRESS_SPACE */
->>>>>>> 7d2a07b7
 
 BPF_CALL_3(bpf_probe_write_user, void __user *, unsafe_ptr, const void *, src,
 	   u32, size)
@@ -477,11 +337,7 @@
 	if (unlikely(!nmi_uaccess_okay()))
 		return -EPERM;
 
-<<<<<<< HEAD
-	return probe_user_write(unsafe_ptr, src, size);
-=======
 	return copy_to_user_nofault(unsafe_ptr, src, size);
->>>>>>> 7d2a07b7
 }
 
 static const struct bpf_func_proto bpf_probe_write_user_proto = {
@@ -506,57 +362,6 @@
 
 static DEFINE_RAW_SPINLOCK(trace_printk_lock);
 
-<<<<<<< HEAD
-#define BPF_TRACE_PRINTK_SIZE   1024
-
-static __printf(1, 0) int bpf_do_trace_printk(const char *fmt, ...)
-{
-	static char buf[BPF_TRACE_PRINTK_SIZE];
-	unsigned long flags;
-	va_list ap;
-	int ret;
-
-	raw_spin_lock_irqsave(&trace_printk_lock, flags);
-	va_start(ap, fmt);
-	ret = vsnprintf(buf, sizeof(buf), fmt, ap);
-	va_end(ap);
-	/* vsnprintf() will not append null for zero-length strings */
-	if (ret == 0)
-		buf[0] = '\0';
-	trace_bpf_trace_printk(buf);
-	raw_spin_unlock_irqrestore(&trace_printk_lock, flags);
-
-	return ret;
-}
-
-/*
- * Only limited trace_printk() conversion specifiers allowed:
- * %d %i %u %x %ld %li %lu %lx %lld %lli %llu %llx %p %pB %pks %pus %s
- */
-BPF_CALL_5(bpf_trace_printk, char *, fmt, u32, fmt_size, u64, arg1,
-	   u64, arg2, u64, arg3)
-{
-	int i, mod[3] = {}, fmt_cnt = 0;
-	char buf[64], fmt_ptype;
-	void *unsafe_ptr = NULL;
-	bool str_seen = false;
-
-	/*
-	 * bpf_check()->check_func_arg()->check_stack_boundary()
-	 * guarantees that fmt points to bpf program stack,
-	 * fmt_size bytes of it were initialized and fmt_size > 0
-	 */
-	if (fmt[--fmt_size] != 0)
-		return -EINVAL;
-
-	/* check format string for allowed specifiers */
-	for (i = 0; i < fmt_size; i++) {
-		if ((!isprint(fmt[i]) && !isspace(fmt[i])) || !isascii(fmt[i]))
-			return -EINVAL;
-
-		if (fmt[i] != '%')
-			continue;
-=======
 #define MAX_TRACE_PRINTK_VARARGS	3
 #define BPF_TRACE_PRINTK_SIZE		1024
 
@@ -568,140 +373,21 @@
 	static char buf[BPF_TRACE_PRINTK_SIZE];
 	unsigned long flags;
 	int ret;
->>>>>>> 7d2a07b7
 
 	ret = bpf_bprintf_prepare(fmt, fmt_size, args, &bin_args,
 				  MAX_TRACE_PRINTK_VARARGS);
 	if (ret < 0)
 		return ret;
 
-<<<<<<< HEAD
-		/* fmt[i] != 0 && fmt[last] == 0, so we can access fmt[i + 1] */
-		i++;
-		if (fmt[i] == 'l') {
-			mod[fmt_cnt]++;
-			i++;
-		} else if (fmt[i] == 'p') {
-			mod[fmt_cnt]++;
-			if ((fmt[i + 1] == 'k' ||
-			     fmt[i + 1] == 'u') &&
-			    fmt[i + 2] == 's') {
-				fmt_ptype = fmt[i + 1];
-				i += 2;
-				goto fmt_str;
-			}
-
-			if (fmt[i + 1] == 'B') {
-				i++;
-				goto fmt_next;
-			}
-
-			/* disallow any further format extensions */
-			if (fmt[i + 1] != 0 &&
-			    !isspace(fmt[i + 1]) &&
-			    !ispunct(fmt[i + 1]))
-				return -EINVAL;
-
-			goto fmt_next;
-		} else if (fmt[i] == 's') {
-			mod[fmt_cnt]++;
-			fmt_ptype = fmt[i];
-fmt_str:
-			if (str_seen)
-				/* allow only one '%s' per fmt string */
-				return -EINVAL;
-			str_seen = true;
-
-			if (fmt[i + 1] != 0 &&
-			    !isspace(fmt[i + 1]) &&
-			    !ispunct(fmt[i + 1]))
-				return -EINVAL;
-
-			switch (fmt_cnt) {
-			case 0:
-				unsafe_ptr = (void *)(long)arg1;
-				arg1 = (long)buf;
-				break;
-			case 1:
-				unsafe_ptr = (void *)(long)arg2;
-				arg2 = (long)buf;
-				break;
-			case 2:
-				unsafe_ptr = (void *)(long)arg3;
-				arg3 = (long)buf;
-				break;
-			}
-
-			buf[0] = 0;
-			switch (fmt_ptype) {
-			case 's':
-#ifdef CONFIG_ARCH_HAS_NON_OVERLAPPING_ADDRESS_SPACE
-				strncpy_from_unsafe(buf, unsafe_ptr,
-						    sizeof(buf));
-				break;
-#endif
-			case 'k':
-				strncpy_from_unsafe_strict(buf, unsafe_ptr,
-							   sizeof(buf));
-				break;
-			case 'u':
-				strncpy_from_unsafe_user(buf,
-					(__force void __user *)unsafe_ptr,
-							 sizeof(buf));
-				break;
-			}
-			goto fmt_next;
-		}
-=======
 	raw_spin_lock_irqsave(&trace_printk_lock, flags);
 	ret = bstr_printf(buf, sizeof(buf), fmt, bin_args);
->>>>>>> 7d2a07b7
 
 	trace_bpf_trace_printk(buf);
 	raw_spin_unlock_irqrestore(&trace_printk_lock, flags);
 
-<<<<<<< HEAD
-		if (fmt[i] != 'i' && fmt[i] != 'd' &&
-		    fmt[i] != 'u' && fmt[i] != 'x')
-			return -EINVAL;
-fmt_next:
-		fmt_cnt++;
-	}
-
-/* Horrid workaround for getting va_list handling working with different
- * argument type combinations generically for 32 and 64 bit archs.
- */
-#define __BPF_TP_EMIT()	__BPF_ARG3_TP()
-#define __BPF_TP(...)							\
-	bpf_do_trace_printk(fmt, ##__VA_ARGS__)
-
-#define __BPF_ARG1_TP(...)						\
-	((mod[0] == 2 || (mod[0] == 1 && __BITS_PER_LONG == 64))	\
-	  ? __BPF_TP(arg1, ##__VA_ARGS__)				\
-	  : ((mod[0] == 1 || (mod[0] == 0 && __BITS_PER_LONG == 32))	\
-	      ? __BPF_TP((long)arg1, ##__VA_ARGS__)			\
-	      : __BPF_TP((u32)arg1, ##__VA_ARGS__)))
-
-#define __BPF_ARG2_TP(...)						\
-	((mod[1] == 2 || (mod[1] == 1 && __BITS_PER_LONG == 64))	\
-	  ? __BPF_ARG1_TP(arg2, ##__VA_ARGS__)				\
-	  : ((mod[1] == 1 || (mod[1] == 0 && __BITS_PER_LONG == 32))	\
-	      ? __BPF_ARG1_TP((long)arg2, ##__VA_ARGS__)		\
-	      : __BPF_ARG1_TP((u32)arg2, ##__VA_ARGS__)))
-
-#define __BPF_ARG3_TP(...)						\
-	((mod[2] == 2 || (mod[2] == 1 && __BITS_PER_LONG == 64))	\
-	  ? __BPF_ARG2_TP(arg3, ##__VA_ARGS__)				\
-	  : ((mod[2] == 1 || (mod[2] == 0 && __BITS_PER_LONG == 32))	\
-	      ? __BPF_ARG2_TP((long)arg3, ##__VA_ARGS__)		\
-	      : __BPF_ARG2_TP((u32)arg3, ##__VA_ARGS__)))
-
-	return __BPF_TP_EMIT();
-=======
 	bpf_bprintf_cleanup();
 
 	return ret;
->>>>>>> 7d2a07b7
 }
 
 static const struct bpf_func_proto bpf_trace_printk_proto = {
@@ -729,191 +415,10 @@
 }
 
 #define MAX_SEQ_PRINTF_VARARGS		12
-<<<<<<< HEAD
-#define MAX_SEQ_PRINTF_MAX_MEMCPY	6
-#define MAX_SEQ_PRINTF_STR_LEN		128
-
-struct bpf_seq_printf_buf {
-	char buf[MAX_SEQ_PRINTF_MAX_MEMCPY][MAX_SEQ_PRINTF_STR_LEN];
-};
-static DEFINE_PER_CPU(struct bpf_seq_printf_buf, bpf_seq_printf_buf);
-static DEFINE_PER_CPU(int, bpf_seq_printf_buf_used);
-=======
->>>>>>> 7d2a07b7
 
 BPF_CALL_5(bpf_seq_printf, struct seq_file *, m, char *, fmt, u32, fmt_size,
 	   const void *, data, u32, data_len)
 {
-<<<<<<< HEAD
-	int err = -EINVAL, fmt_cnt = 0, memcpy_cnt = 0;
-	int i, buf_used, copy_size, num_args;
-	u64 params[MAX_SEQ_PRINTF_VARARGS];
-	struct bpf_seq_printf_buf *bufs;
-	const u64 *args = data;
-
-	buf_used = this_cpu_inc_return(bpf_seq_printf_buf_used);
-	if (WARN_ON_ONCE(buf_used > 1)) {
-		err = -EBUSY;
-		goto out;
-	}
-
-	bufs = this_cpu_ptr(&bpf_seq_printf_buf);
-
-	/*
-	 * bpf_check()->check_func_arg()->check_stack_boundary()
-	 * guarantees that fmt points to bpf program stack,
-	 * fmt_size bytes of it were initialized and fmt_size > 0
-	 */
-	if (fmt[--fmt_size] != 0)
-		goto out;
-
-	if (data_len & 7)
-		goto out;
-
-	for (i = 0; i < fmt_size; i++) {
-		if (fmt[i] == '%') {
-			if (fmt[i + 1] == '%')
-				i++;
-			else if (!data || !data_len)
-				goto out;
-		}
-	}
-
-	num_args = data_len / 8;
-
-	/* check format string for allowed specifiers */
-	for (i = 0; i < fmt_size; i++) {
-		/* only printable ascii for now. */
-		if ((!isprint(fmt[i]) && !isspace(fmt[i])) || !isascii(fmt[i])) {
-			err = -EINVAL;
-			goto out;
-		}
-
-		if (fmt[i] != '%')
-			continue;
-
-		if (fmt[i + 1] == '%') {
-			i++;
-			continue;
-		}
-
-		if (fmt_cnt >= MAX_SEQ_PRINTF_VARARGS) {
-			err = -E2BIG;
-			goto out;
-		}
-
-		if (fmt_cnt >= num_args) {
-			err = -EINVAL;
-			goto out;
-		}
-
-		/* fmt[i] != 0 && fmt[last] == 0, so we can access fmt[i + 1] */
-		i++;
-
-		/* skip optional "[0 +-][num]" width formating field */
-		while (fmt[i] == '0' || fmt[i] == '+'  || fmt[i] == '-' ||
-		       fmt[i] == ' ')
-			i++;
-		if (fmt[i] >= '1' && fmt[i] <= '9') {
-			i++;
-			while (fmt[i] >= '0' && fmt[i] <= '9')
-				i++;
-		}
-
-		if (fmt[i] == 's') {
-			/* try our best to copy */
-			if (memcpy_cnt >= MAX_SEQ_PRINTF_MAX_MEMCPY) {
-				err = -E2BIG;
-				goto out;
-			}
-
-			err = strncpy_from_unsafe_strict(bufs->buf[memcpy_cnt],
-							 (void *) (long) args[fmt_cnt],
-							 MAX_SEQ_PRINTF_STR_LEN);
-			if (err < 0)
-				bufs->buf[memcpy_cnt][0] = '\0';
-			params[fmt_cnt] = (u64)(long)bufs->buf[memcpy_cnt];
-
-			fmt_cnt++;
-			memcpy_cnt++;
-			continue;
-		}
-
-		if (fmt[i] == 'p') {
-			if (fmt[i + 1] == 0 ||
-			    fmt[i + 1] == 'K' ||
-			    fmt[i + 1] == 'x' ||
-			    fmt[i + 1] == 'B') {
-				/* just kernel pointers */
-				params[fmt_cnt] = args[fmt_cnt];
-				fmt_cnt++;
-				continue;
-			}
-
-			/* only support "%pI4", "%pi4", "%pI6" and "%pi6". */
-			if (fmt[i + 1] != 'i' && fmt[i + 1] != 'I') {
-				err = -EINVAL;
-				goto out;
-			}
-			if (fmt[i + 2] != '4' && fmt[i + 2] != '6') {
-				err = -EINVAL;
-				goto out;
-			}
-
-			if (memcpy_cnt >= MAX_SEQ_PRINTF_MAX_MEMCPY) {
-				err = -E2BIG;
-				goto out;
-			}
-
-
-			copy_size = (fmt[i + 2] == '4') ? 4 : 16;
-
-			err = probe_kernel_read(bufs->buf[memcpy_cnt],
-						(void *) (long) args[fmt_cnt],
-						copy_size);
-			if (err < 0)
-				memset(bufs->buf[memcpy_cnt], 0, copy_size);
-			params[fmt_cnt] = (u64)(long)bufs->buf[memcpy_cnt];
-
-			i += 2;
-			fmt_cnt++;
-			memcpy_cnt++;
-			continue;
-		}
-
-		if (fmt[i] == 'l') {
-			i++;
-			if (fmt[i] == 'l')
-				i++;
-		}
-
-		if (fmt[i] != 'i' && fmt[i] != 'd' &&
-		    fmt[i] != 'u' && fmt[i] != 'x' &&
-		    fmt[i] != 'X') {
-			err = -EINVAL;
-			goto out;
-		}
-
-		params[fmt_cnt] = args[fmt_cnt];
-		fmt_cnt++;
-	}
-
-	/* Maximumly we can have MAX_SEQ_PRINTF_VARARGS parameter, just give
-	 * all of them to seq_printf().
-	 */
-	seq_printf(m, fmt, params[0], params[1], params[2], params[3],
-		   params[4], params[5], params[6], params[7], params[8],
-		   params[9], params[10], params[11]);
-
-	err = seq_has_overflowed(m) ? -EOVERFLOW : 0;
-out:
-	this_cpu_dec(bpf_seq_printf_buf_used);
-	return err;
-}
-
-BTF_ID_LIST(bpf_seq_printf_btf_ids)
-BTF_ID(struct, seq_file)
-=======
 	int err, num_args;
 	u32 *bin_args;
 
@@ -934,25 +439,17 @@
 }
 
 BTF_ID_LIST_SINGLE(btf_seq_file_ids, struct, seq_file)
->>>>>>> 7d2a07b7
 
 static const struct bpf_func_proto bpf_seq_printf_proto = {
 	.func		= bpf_seq_printf,
 	.gpl_only	= true,
 	.ret_type	= RET_INTEGER,
 	.arg1_type	= ARG_PTR_TO_BTF_ID,
-<<<<<<< HEAD
-=======
 	.arg1_btf_id	= &btf_seq_file_ids[0],
->>>>>>> 7d2a07b7
 	.arg2_type	= ARG_PTR_TO_MEM,
 	.arg3_type	= ARG_CONST_SIZE,
 	.arg4_type      = ARG_PTR_TO_MEM_OR_NULL,
 	.arg5_type      = ARG_CONST_SIZE_OR_ZERO,
-<<<<<<< HEAD
-	.btf_id		= bpf_seq_printf_btf_ids,
-=======
->>>>>>> 7d2a07b7
 };
 
 BPF_CALL_3(bpf_seq_write, struct seq_file *, m, const void *, data, u32, len)
@@ -960,22 +457,11 @@
 	return seq_write(m, data, len) ? -EOVERFLOW : 0;
 }
 
-<<<<<<< HEAD
-BTF_ID_LIST(bpf_seq_write_btf_ids)
-BTF_ID(struct, seq_file)
-
-=======
->>>>>>> 7d2a07b7
 static const struct bpf_func_proto bpf_seq_write_proto = {
 	.func		= bpf_seq_write,
 	.gpl_only	= true,
 	.ret_type	= RET_INTEGER,
 	.arg1_type	= ARG_PTR_TO_BTF_ID,
-<<<<<<< HEAD
-	.arg2_type	= ARG_PTR_TO_MEM,
-	.arg3_type	= ARG_CONST_SIZE_OR_ZERO,
-	.btf_id		= bpf_seq_write_btf_ids,
-=======
 	.arg1_btf_id	= &btf_seq_file_ids[0],
 	.arg2_type	= ARG_PTR_TO_MEM,
 	.arg3_type	= ARG_CONST_SIZE_OR_ZERO,
@@ -1004,7 +490,6 @@
 	.arg2_type	= ARG_PTR_TO_MEM,
 	.arg3_type	= ARG_CONST_SIZE_OR_ZERO,
 	.arg4_type	= ARG_ANYTHING,
->>>>>>> 7d2a07b7
 };
 
 static __always_inline int
@@ -1302,11 +787,7 @@
 			return -EINVAL;
 
 		work = this_cpu_ptr(&send_signal_work);
-<<<<<<< HEAD
-		if (atomic_read(&work->irq_work.flags) & IRQ_WORK_BUSY)
-=======
 		if (irq_work_is_busy(&work->irq_work))
->>>>>>> 7d2a07b7
 			return -EBUSY;
 
 		/* Add the current task, which is the target of sending signal,
@@ -1347,8 +828,6 @@
 	.arg1_type	= ARG_ANYTHING,
 };
 
-<<<<<<< HEAD
-=======
 BPF_CALL_3(bpf_d_path, struct path *, path, char *, buf, u32, sz)
 {
 	long len;
@@ -1469,7 +948,6 @@
 	.arg5_type	= ARG_ANYTHING,
 };
 
->>>>>>> 7d2a07b7
 const struct bpf_func_proto *
 bpf_tracing_func_proto(enum bpf_func_id func_id, const struct bpf_prog *prog)
 {
@@ -1490,11 +968,8 @@
 		return &bpf_ktime_get_ns_proto;
 	case BPF_FUNC_ktime_get_boot_ns:
 		return &bpf_ktime_get_boot_ns_proto;
-<<<<<<< HEAD
-=======
 	case BPF_FUNC_ktime_get_coarse_ns:
 		return &bpf_ktime_get_coarse_ns_proto;
->>>>>>> 7d2a07b7
 	case BPF_FUNC_tail_call:
 		return &bpf_tail_call_proto;
 	case BPF_FUNC_get_current_pid_tgid:
@@ -1519,21 +994,6 @@
 		return &bpf_current_task_under_cgroup_proto;
 	case BPF_FUNC_get_prandom_u32:
 		return &bpf_get_prandom_u32_proto;
-<<<<<<< HEAD
-	case BPF_FUNC_probe_read_user:
-		return &bpf_probe_read_user_proto;
-	case BPF_FUNC_probe_read_kernel:
-		return &bpf_probe_read_kernel_proto;
-	case BPF_FUNC_probe_read_user_str:
-		return &bpf_probe_read_user_str_proto;
-	case BPF_FUNC_probe_read_kernel_str:
-		return &bpf_probe_read_kernel_str_proto;
-#ifdef CONFIG_ARCH_HAS_NON_OVERLAPPING_ADDRESS_SPACE
-	case BPF_FUNC_probe_read:
-		return &bpf_probe_read_compat_proto;
-	case BPF_FUNC_probe_read_str:
-		return &bpf_probe_read_compat_str_proto;
-=======
 	case BPF_FUNC_probe_write_user:
 		return security_locked_down(LOCKDOWN_BPF_WRITE_USER) < 0 ?
 		       NULL : bpf_get_probe_write_proto();
@@ -1554,7 +1014,6 @@
 	case BPF_FUNC_probe_read_str:
 		return security_locked_down(LOCKDOWN_BPF_READ_KERNEL) < 0 ?
 		       NULL : &bpf_probe_read_compat_str_proto;
->>>>>>> 7d2a07b7
 #endif
 #ifdef CONFIG_CGROUPS
 	case BPF_FUNC_get_current_cgroup_id:
@@ -1584,8 +1043,6 @@
 		return &bpf_jiffies64_proto;
 	case BPF_FUNC_get_task_stack:
 		return &bpf_get_task_stack_proto;
-<<<<<<< HEAD
-=======
 	case BPF_FUNC_copy_from_user:
 		return prog->aux->sleepable ? &bpf_copy_from_user_proto : NULL;
 	case BPF_FUNC_snprintf_btf:
@@ -1602,7 +1059,6 @@
 		return &bpf_for_each_map_elem_proto;
 	case BPF_FUNC_snprintf:
 		return &bpf_snprintf_proto;
->>>>>>> 7d2a07b7
 	default:
 		return NULL;
 	}
@@ -1991,8 +1447,6 @@
 		return &bpf_skc_to_tcp_request_sock_proto;
 	case BPF_FUNC_skc_to_udp6_sock:
 		return &bpf_skc_to_udp6_sock_proto;
-<<<<<<< HEAD
-=======
 	case BPF_FUNC_sk_storage_get:
 		return &bpf_sk_storage_get_tracing_proto;
 	case BPF_FUNC_sk_storage_delete:
@@ -2001,7 +1455,6 @@
 		return &bpf_sock_from_file_proto;
 	case BPF_FUNC_get_socket_cookie:
 		return &bpf_get_socket_ptr_cookie_proto;
->>>>>>> 7d2a07b7
 #endif
 	case BPF_FUNC_seq_printf:
 		return prog->expected_attach_type == BPF_TRACE_ITER ?
@@ -2011,15 +1464,12 @@
 		return prog->expected_attach_type == BPF_TRACE_ITER ?
 		       &bpf_seq_write_proto :
 		       NULL;
-<<<<<<< HEAD
-=======
 	case BPF_FUNC_seq_printf_btf:
 		return prog->expected_attach_type == BPF_TRACE_ITER ?
 		       &bpf_seq_printf_btf_proto :
 		       NULL;
 	case BPF_FUNC_d_path:
 		return &bpf_d_path_proto;
->>>>>>> 7d2a07b7
 	default:
 		return raw_tp_prog_func_proto(func_id, prog);
 	}
@@ -2069,15 +1519,6 @@
 #ifdef CONFIG_NET
 	.test_run = bpf_prog_test_run_raw_tp,
 #endif
-};
-
-const struct bpf_verifier_ops tracing_verifier_ops = {
-	.get_func_proto  = tracing_prog_func_proto,
-	.is_valid_access = tracing_prog_is_valid_access,
-};
-
-const struct bpf_prog_ops tracing_prog_ops = {
-	.test_run = bpf_prog_test_run_tracing,
 };
 
 const struct bpf_verifier_ops tracing_verifier_ops = {
