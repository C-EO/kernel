/*
 * Infrastructure for profiling code inserted by 'gcc -pg'.
 *
 * Copyright (C) 2007-2008 Steven Rostedt <srostedt@redhat.com>
 * Copyright (C) 2004-2008 Ingo Molnar <mingo@redhat.com>
 *
 * Originally ported from the -rt patch by:
 *   Copyright (C) 2007 Arnaldo Carvalho de Melo <acme@redhat.com>
 *
 * Based on code in the latency_tracer, that is:
 *
 *  Copyright (C) 2004-2006 Ingo Molnar
 *  Copyright (C) 2004 William Lee Irwin III
 */

#include <linux/stop_machine.h>
#include <linux/clocksource.h>
#include <linux/kallsyms.h>
#include <linux/seq_file.h>
#include <linux/suspend.h>
#include <linux/debugfs.h>
#include <linux/hardirq.h>
#include <linux/kthread.h>
#include <linux/uaccess.h>
#include <linux/bsearch.h>
#include <linux/module.h>
#include <linux/ftrace.h>
#include <linux/sysctl.h>
#include <linux/slab.h>
#include <linux/ctype.h>
#include <linux/sort.h>
#include <linux/list.h>
#include <linux/hash.h>
#include <linux/rcupdate.h>

#include <trace/events/sched.h>

#include <asm/setup.h>

#include "trace_output.h"
#include "trace_stat.h"

#define FTRACE_WARN_ON(cond)			\
	({					\
		int ___r = cond;		\
		if (WARN_ON(___r))		\
			ftrace_kill();		\
		___r;				\
	})

#define FTRACE_WARN_ON_ONCE(cond)		\
	({					\
		int ___r = cond;		\
		if (WARN_ON_ONCE(___r))		\
			ftrace_kill();		\
		___r;				\
	})

/* hash bits for specific function selection */
#define FTRACE_HASH_BITS 7
#define FTRACE_FUNC_HASHSIZE (1 << FTRACE_HASH_BITS)
#define FTRACE_HASH_DEFAULT_BITS 10
#define FTRACE_HASH_MAX_BITS 12

/* ftrace_enabled is a method to turn ftrace on or off */
int ftrace_enabled __read_mostly;
static int last_ftrace_enabled;

/* Quick disabling of function tracer. */
int function_trace_stop;

/* List for set_ftrace_pid's pids. */
LIST_HEAD(ftrace_pids);
struct ftrace_pid {
	struct list_head list;
	struct pid *pid;
};

/*
 * ftrace_disabled is set when an anomaly is discovered.
 * ftrace_disabled is much stronger than ftrace_enabled.
 */
static int ftrace_disabled __read_mostly;

static DEFINE_MUTEX(ftrace_lock);

static struct ftrace_ops ftrace_list_end __read_mostly = {
	.func		= ftrace_stub,
};

static struct ftrace_ops *ftrace_global_list __read_mostly = &ftrace_list_end;
static struct ftrace_ops *ftrace_ops_list __read_mostly = &ftrace_list_end;
ftrace_func_t ftrace_trace_function __read_mostly = ftrace_stub;
static ftrace_func_t __ftrace_trace_function_delay __read_mostly = ftrace_stub;
ftrace_func_t __ftrace_trace_function __read_mostly = ftrace_stub;
ftrace_func_t ftrace_pid_function __read_mostly = ftrace_stub;
static struct ftrace_ops global_ops;

static void
ftrace_ops_list_func(unsigned long ip, unsigned long parent_ip);

/*
 * Traverse the ftrace_global_list, invoking all entries.  The reason that we
 * can use rcu_dereference_raw() is that elements removed from this list
 * are simply leaked, so there is no need to interact with a grace-period
 * mechanism.  The rcu_dereference_raw() calls are needed to handle
 * concurrent insertions into the ftrace_global_list.
 *
 * Silly Alpha and silly pointer-speculation compiler optimizations!
 */
static void ftrace_global_list_func(unsigned long ip,
				    unsigned long parent_ip)
{
	struct ftrace_ops *op;

	if (unlikely(trace_recursion_test(TRACE_GLOBAL_BIT)))
		return;

	trace_recursion_set(TRACE_GLOBAL_BIT);
	op = rcu_dereference_raw(ftrace_global_list); /*see above*/
	while (op != &ftrace_list_end) {
		op->func(ip, parent_ip);
		op = rcu_dereference_raw(op->next); /*see above*/
	};
	trace_recursion_clear(TRACE_GLOBAL_BIT);
}

static void ftrace_pid_func(unsigned long ip, unsigned long parent_ip)
{
	if (!test_tsk_trace_trace(current))
		return;

	ftrace_pid_function(ip, parent_ip);
}

static void set_ftrace_pid_function(ftrace_func_t func)
{
	/* do not set ftrace_pid_function to itself! */
	if (func != ftrace_pid_func)
		ftrace_pid_function = func;
}

/**
 * clear_ftrace_function - reset the ftrace function
 *
 * This NULLs the ftrace function and in essence stops
 * tracing.  There may be lag
 */
void clear_ftrace_function(void)
{
	ftrace_trace_function = ftrace_stub;
	__ftrace_trace_function = ftrace_stub;
	__ftrace_trace_function_delay = ftrace_stub;
	ftrace_pid_function = ftrace_stub;
}

#ifndef CONFIG_HAVE_FUNCTION_TRACE_MCOUNT_TEST
/*
 * For those archs that do not test ftrace_trace_stop in their
 * mcount call site, we need to do it from C.
 */
static void ftrace_test_stop_func(unsigned long ip, unsigned long parent_ip)
{
	if (function_trace_stop)
		return;

	__ftrace_trace_function(ip, parent_ip);
}
#endif

static void update_global_ops(void)
{
	ftrace_func_t func;

	/*
	 * If there's only one function registered, then call that
	 * function directly. Otherwise, we need to iterate over the
	 * registered callers.
	 */
	if (ftrace_global_list == &ftrace_list_end ||
	    ftrace_global_list->next == &ftrace_list_end)
		func = ftrace_global_list->func;
	else
		func = ftrace_global_list_func;

	/* If we filter on pids, update to use the pid function */
	if (!list_empty(&ftrace_pids)) {
		set_ftrace_pid_function(func);
		func = ftrace_pid_func;
	}

	global_ops.func = func;
}

static void update_ftrace_function(void)
{
	ftrace_func_t func;

	update_global_ops();

	/*
	 * If we are at the end of the list and this ops is
	 * not dynamic, then have the mcount trampoline call
	 * the function directly
	 */
	if (ftrace_ops_list == &ftrace_list_end ||
	    (ftrace_ops_list->next == &ftrace_list_end &&
	     !(ftrace_ops_list->flags & FTRACE_OPS_FL_DYNAMIC)))
		func = ftrace_ops_list->func;
	else
		func = ftrace_ops_list_func;

#ifdef CONFIG_HAVE_FUNCTION_TRACE_MCOUNT_TEST
	ftrace_trace_function = func;
#else
#ifdef CONFIG_DYNAMIC_FTRACE
	/* do not update till all functions have been modified */
	__ftrace_trace_function_delay = func;
#else
	__ftrace_trace_function = func;
#endif
	ftrace_trace_function = ftrace_test_stop_func;
#endif
}

static void add_ftrace_ops(struct ftrace_ops **list, struct ftrace_ops *ops)
{
	ops->next = *list;
	/*
	 * We are entering ops into the list but another
	 * CPU might be walking that list. We need to make sure
	 * the ops->next pointer is valid before another CPU sees
	 * the ops pointer included into the list.
	 */
	rcu_assign_pointer(*list, ops);
}

static int remove_ftrace_ops(struct ftrace_ops **list, struct ftrace_ops *ops)
{
	struct ftrace_ops **p;

	/*
	 * If we are removing the last function, then simply point
	 * to the ftrace_stub.
	 */
	if (*list == ops && ops->next == &ftrace_list_end) {
		*list = &ftrace_list_end;
		return 0;
	}

	for (p = list; *p != &ftrace_list_end; p = &(*p)->next)
		if (*p == ops)
			break;

	if (*p != ops)
		return -1;

	*p = (*p)->next;
	return 0;
}

static int __register_ftrace_function(struct ftrace_ops *ops)
{
	if (ftrace_disabled)
		return -ENODEV;

	if (FTRACE_WARN_ON(ops == &global_ops))
		return -EINVAL;

	if (WARN_ON(ops->flags & FTRACE_OPS_FL_ENABLED))
		return -EBUSY;

	if (!core_kernel_data((unsigned long)ops))
		ops->flags |= FTRACE_OPS_FL_DYNAMIC;

	if (ops->flags & FTRACE_OPS_FL_GLOBAL) {
		int first = ftrace_global_list == &ftrace_list_end;
		add_ftrace_ops(&ftrace_global_list, ops);
		ops->flags |= FTRACE_OPS_FL_ENABLED;
		if (first)
			add_ftrace_ops(&ftrace_ops_list, &global_ops);
	} else
		add_ftrace_ops(&ftrace_ops_list, ops);

	if (ftrace_enabled)
		update_ftrace_function();

	return 0;
}

static int __unregister_ftrace_function(struct ftrace_ops *ops)
{
	int ret;

	if (ftrace_disabled)
		return -ENODEV;

	if (WARN_ON(!(ops->flags & FTRACE_OPS_FL_ENABLED)))
		return -EBUSY;

	if (FTRACE_WARN_ON(ops == &global_ops))
		return -EINVAL;

	if (ops->flags & FTRACE_OPS_FL_GLOBAL) {
		ret = remove_ftrace_ops(&ftrace_global_list, ops);
		if (!ret && ftrace_global_list == &ftrace_list_end)
			ret = remove_ftrace_ops(&ftrace_ops_list, &global_ops);
		if (!ret)
			ops->flags &= ~FTRACE_OPS_FL_ENABLED;
	} else
		ret = remove_ftrace_ops(&ftrace_ops_list, ops);

	if (ret < 0)
		return ret;

	if (ftrace_enabled)
		update_ftrace_function();

	/*
	 * Dynamic ops may be freed, we must make sure that all
	 * callers are done before leaving this function.
	 */
	if (ops->flags & FTRACE_OPS_FL_DYNAMIC)
		synchronize_sched();

	return 0;
}

static void ftrace_update_pid_func(void)
{
	/* Only do something if we are tracing something */
	if (ftrace_trace_function == ftrace_stub)
		return;

	update_ftrace_function();
}

#ifdef CONFIG_FUNCTION_PROFILER
struct ftrace_profile {
	struct hlist_node		node;
	unsigned long			ip;
	unsigned long			counter;
#ifdef CONFIG_FUNCTION_GRAPH_TRACER
	unsigned long long		time;
	unsigned long long		time_squared;
#endif
};

struct ftrace_profile_page {
	struct ftrace_profile_page	*next;
	unsigned long			index;
	struct ftrace_profile		records[];
};

struct ftrace_profile_stat {
	atomic_t			disabled;
	struct hlist_head		*hash;
	struct ftrace_profile_page	*pages;
	struct ftrace_profile_page	*start;
	struct tracer_stat		stat;
};

#define PROFILE_RECORDS_SIZE						\
	(PAGE_SIZE - offsetof(struct ftrace_profile_page, records))

#define PROFILES_PER_PAGE					\
	(PROFILE_RECORDS_SIZE / sizeof(struct ftrace_profile))

static int ftrace_profile_bits __read_mostly;
static int ftrace_profile_enabled __read_mostly;

/* ftrace_profile_lock - synchronize the enable and disable of the profiler */
static DEFINE_MUTEX(ftrace_profile_lock);

static DEFINE_PER_CPU(struct ftrace_profile_stat, ftrace_profile_stats);

#define FTRACE_PROFILE_HASH_SIZE 1024 /* must be power of 2 */

static void *
function_stat_next(void *v, int idx)
{
	struct ftrace_profile *rec = v;
	struct ftrace_profile_page *pg;

	pg = (struct ftrace_profile_page *)((unsigned long)rec & PAGE_MASK);

 again:
	if (idx != 0)
		rec++;

	if ((void *)rec >= (void *)&pg->records[pg->index]) {
		pg = pg->next;
		if (!pg)
			return NULL;
		rec = &pg->records[0];
		if (!rec->counter)
			goto again;
	}

	return rec;
}

static void *function_stat_start(struct tracer_stat *trace)
{
	struct ftrace_profile_stat *stat =
		container_of(trace, struct ftrace_profile_stat, stat);

	if (!stat || !stat->start)
		return NULL;

	return function_stat_next(&stat->start->records[0], 0);
}

#ifdef CONFIG_FUNCTION_GRAPH_TRACER
/* function graph compares on total time */
static int function_stat_cmp(void *p1, void *p2)
{
	struct ftrace_profile *a = p1;
	struct ftrace_profile *b = p2;

	if (a->time < b->time)
		return -1;
	if (a->time > b->time)
		return 1;
	else
		return 0;
}
#else
/* not function graph compares against hits */
static int function_stat_cmp(void *p1, void *p2)
{
	struct ftrace_profile *a = p1;
	struct ftrace_profile *b = p2;

	if (a->counter < b->counter)
		return -1;
	if (a->counter > b->counter)
		return 1;
	else
		return 0;
}
#endif

static int function_stat_headers(struct seq_file *m)
{
#ifdef CONFIG_FUNCTION_GRAPH_TRACER
	seq_printf(m, "  Function                               "
		   "Hit    Time            Avg             s^2\n"
		      "  --------                               "
		   "---    ----            ---             ---\n");
#else
	seq_printf(m, "  Function                               Hit\n"
		      "  --------                               ---\n");
#endif
	return 0;
}

static int function_stat_show(struct seq_file *m, void *v)
{
	struct ftrace_profile *rec = v;
	char str[KSYM_SYMBOL_LEN];
	int ret = 0;
#ifdef CONFIG_FUNCTION_GRAPH_TRACER
	static struct trace_seq s;
	unsigned long long avg;
	unsigned long long stddev;
#endif
	mutex_lock(&ftrace_profile_lock);

	/* we raced with function_profile_reset() */
	if (unlikely(rec->counter == 0)) {
		ret = -EBUSY;
		goto out;
	}

	kallsyms_lookup(rec->ip, NULL, NULL, NULL, str);
	seq_printf(m, "  %-30.30s  %10lu", str, rec->counter);

#ifdef CONFIG_FUNCTION_GRAPH_TRACER
	seq_printf(m, "    ");
	avg = rec->time;
	do_div(avg, rec->counter);

	/* Sample standard deviation (s^2) */
	if (rec->counter <= 1)
		stddev = 0;
	else {
		stddev = rec->time_squared - rec->counter * avg * avg;
		/*
		 * Divide only 1000 for ns^2 -> us^2 conversion.
		 * trace_print_graph_duration will divide 1000 again.
		 */
		do_div(stddev, (rec->counter - 1) * 1000);
	}

	trace_seq_init(&s);
	trace_print_graph_duration(rec->time, &s);
	trace_seq_puts(&s, "    ");
	trace_print_graph_duration(avg, &s);
	trace_seq_puts(&s, "    ");
	trace_print_graph_duration(stddev, &s);
	trace_print_seq(m, &s);
#endif
	seq_putc(m, '\n');
out:
	mutex_unlock(&ftrace_profile_lock);

	return ret;
}

static void ftrace_profile_reset(struct ftrace_profile_stat *stat)
{
	struct ftrace_profile_page *pg;

	pg = stat->pages = stat->start;

	while (pg) {
		memset(pg->records, 0, PROFILE_RECORDS_SIZE);
		pg->index = 0;
		pg = pg->next;
	}

	memset(stat->hash, 0,
	       FTRACE_PROFILE_HASH_SIZE * sizeof(struct hlist_head));
}

int ftrace_profile_pages_init(struct ftrace_profile_stat *stat)
{
	struct ftrace_profile_page *pg;
	int functions;
	int pages;
	int i;

	/* If we already allocated, do nothing */
	if (stat->pages)
		return 0;

	stat->pages = (void *)get_zeroed_page(GFP_KERNEL);
	if (!stat->pages)
		return -ENOMEM;

#ifdef CONFIG_DYNAMIC_FTRACE
	functions = ftrace_update_tot_cnt;
#else
	/*
	 * We do not know the number of functions that exist because
	 * dynamic tracing is what counts them. With past experience
	 * we have around 20K functions. That should be more than enough.
	 * It is highly unlikely we will execute every function in
	 * the kernel.
	 */
	functions = 20000;
#endif

	pg = stat->start = stat->pages;

	pages = DIV_ROUND_UP(functions, PROFILES_PER_PAGE);

	for (i = 0; i < pages; i++) {
		pg->next = (void *)get_zeroed_page(GFP_KERNEL);
		if (!pg->next)
			goto out_free;
		pg = pg->next;
	}

	return 0;

 out_free:
	pg = stat->start;
	while (pg) {
		unsigned long tmp = (unsigned long)pg;

		pg = pg->next;
		free_page(tmp);
	}

	free_page((unsigned long)stat->pages);
	stat->pages = NULL;
	stat->start = NULL;

	return -ENOMEM;
}

static int ftrace_profile_init_cpu(int cpu)
{
	struct ftrace_profile_stat *stat;
	int size;

	stat = &per_cpu(ftrace_profile_stats, cpu);

	if (stat->hash) {
		/* If the profile is already created, simply reset it */
		ftrace_profile_reset(stat);
		return 0;
	}

	/*
	 * We are profiling all functions, but usually only a few thousand
	 * functions are hit. We'll make a hash of 1024 items.
	 */
	size = FTRACE_PROFILE_HASH_SIZE;

	stat->hash = kzalloc(sizeof(struct hlist_head) * size, GFP_KERNEL);

	if (!stat->hash)
		return -ENOMEM;

	if (!ftrace_profile_bits) {
		size--;

		for (; size; size >>= 1)
			ftrace_profile_bits++;
	}

	/* Preallocate the function profiling pages */
	if (ftrace_profile_pages_init(stat) < 0) {
		kfree(stat->hash);
		stat->hash = NULL;
		return -ENOMEM;
	}

	return 0;
}

static int ftrace_profile_init(void)
{
	int cpu;
	int ret = 0;

	for_each_online_cpu(cpu) {
		ret = ftrace_profile_init_cpu(cpu);
		if (ret)
			break;
	}

	return ret;
}

/* interrupts must be disabled */
static struct ftrace_profile *
ftrace_find_profiled_func(struct ftrace_profile_stat *stat, unsigned long ip)
{
	struct ftrace_profile *rec;
	struct hlist_head *hhd;
	struct hlist_node *n;
	unsigned long key;

	key = hash_long(ip, ftrace_profile_bits);
	hhd = &stat->hash[key];

	if (hlist_empty(hhd))
		return NULL;

	hlist_for_each_entry_rcu(rec, n, hhd, node) {
		if (rec->ip == ip)
			return rec;
	}

	return NULL;
}

static void ftrace_add_profile(struct ftrace_profile_stat *stat,
			       struct ftrace_profile *rec)
{
	unsigned long key;

	key = hash_long(rec->ip, ftrace_profile_bits);
	hlist_add_head_rcu(&rec->node, &stat->hash[key]);
}

/*
 * The memory is already allocated, this simply finds a new record to use.
 */
static struct ftrace_profile *
ftrace_profile_alloc(struct ftrace_profile_stat *stat, unsigned long ip)
{
	struct ftrace_profile *rec = NULL;

	/* prevent recursion (from NMIs) */
	if (atomic_inc_return(&stat->disabled) != 1)
		goto out;

	/*
	 * Try to find the function again since an NMI
	 * could have added it
	 */
	rec = ftrace_find_profiled_func(stat, ip);
	if (rec)
		goto out;

	if (stat->pages->index == PROFILES_PER_PAGE) {
		if (!stat->pages->next)
			goto out;
		stat->pages = stat->pages->next;
	}

	rec = &stat->pages->records[stat->pages->index++];
	rec->ip = ip;
	ftrace_add_profile(stat, rec);

 out:
	atomic_dec(&stat->disabled);

	return rec;
}

static void
function_profile_call(unsigned long ip, unsigned long parent_ip)
{
	struct ftrace_profile_stat *stat;
	struct ftrace_profile *rec;
	unsigned long flags;

	if (!ftrace_profile_enabled)
		return;

	local_irq_save(flags);

	stat = &__get_cpu_var(ftrace_profile_stats);
	if (!stat->hash || !ftrace_profile_enabled)
		goto out;

	rec = ftrace_find_profiled_func(stat, ip);
	if (!rec) {
		rec = ftrace_profile_alloc(stat, ip);
		if (!rec)
			goto out;
	}

	rec->counter++;
 out:
	local_irq_restore(flags);
}

#ifdef CONFIG_FUNCTION_GRAPH_TRACER
static int profile_graph_entry(struct ftrace_graph_ent *trace)
{
	function_profile_call(trace->func, 0);
	return 1;
}

static void profile_graph_return(struct ftrace_graph_ret *trace)
{
	struct ftrace_profile_stat *stat;
	unsigned long long calltime;
	struct ftrace_profile *rec;
	unsigned long flags;

	local_irq_save(flags);
	stat = &__get_cpu_var(ftrace_profile_stats);
	if (!stat->hash || !ftrace_profile_enabled)
		goto out;

	/* If the calltime was zero'd ignore it */
	if (!trace->calltime)
		goto out;

	calltime = trace->rettime - trace->calltime;

	if (!(trace_flags & TRACE_ITER_GRAPH_TIME)) {
		int index;

		index = trace->depth;

		/* Append this call time to the parent time to subtract */
		if (index)
			current->ret_stack[index - 1].subtime += calltime;

		if (current->ret_stack[index].subtime < calltime)
			calltime -= current->ret_stack[index].subtime;
		else
			calltime = 0;
	}

	rec = ftrace_find_profiled_func(stat, trace->func);
	if (rec) {
		rec->time += calltime;
		rec->time_squared += calltime * calltime;
	}

 out:
	local_irq_restore(flags);
}

static int register_ftrace_profiler(void)
{
	return register_ftrace_graph(&profile_graph_return,
				     &profile_graph_entry);
}

static void unregister_ftrace_profiler(void)
{
	unregister_ftrace_graph();
}
#else
static struct ftrace_ops ftrace_profile_ops __read_mostly = {
	.func		= function_profile_call,
};

static int register_ftrace_profiler(void)
{
	return register_ftrace_function(&ftrace_profile_ops);
}

static void unregister_ftrace_profiler(void)
{
	unregister_ftrace_function(&ftrace_profile_ops);
}
#endif /* CONFIG_FUNCTION_GRAPH_TRACER */

static ssize_t
ftrace_profile_write(struct file *filp, const char __user *ubuf,
		     size_t cnt, loff_t *ppos)
{
	unsigned long val;
	int ret;

	ret = kstrtoul_from_user(ubuf, cnt, 10, &val);
	if (ret)
		return ret;

	val = !!val;

	mutex_lock(&ftrace_profile_lock);
	if (ftrace_profile_enabled ^ val) {
		if (val) {
			ret = ftrace_profile_init();
			if (ret < 0) {
				cnt = ret;
				goto out;
			}

			ret = register_ftrace_profiler();
			if (ret < 0) {
				cnt = ret;
				goto out;
			}
			ftrace_profile_enabled = 1;
		} else {
			ftrace_profile_enabled = 0;
			/*
			 * unregister_ftrace_profiler calls stop_machine
			 * so this acts like an synchronize_sched.
			 */
			unregister_ftrace_profiler();
		}
	}
 out:
	mutex_unlock(&ftrace_profile_lock);

	*ppos += cnt;

	return cnt;
}

static ssize_t
ftrace_profile_read(struct file *filp, char __user *ubuf,
		     size_t cnt, loff_t *ppos)
{
	char buf[64];		/* big enough to hold a number */
	int r;

	r = sprintf(buf, "%u\n", ftrace_profile_enabled);
	return simple_read_from_buffer(ubuf, cnt, ppos, buf, r);
}

static const struct file_operations ftrace_profile_fops = {
	.open		= tracing_open_generic,
	.read		= ftrace_profile_read,
	.write		= ftrace_profile_write,
	.llseek		= default_llseek,
};

/* used to initialize the real stat files */
static struct tracer_stat function_stats __initdata = {
	.name		= "functions",
	.stat_start	= function_stat_start,
	.stat_next	= function_stat_next,
	.stat_cmp	= function_stat_cmp,
	.stat_headers	= function_stat_headers,
	.stat_show	= function_stat_show
};

static __init void ftrace_profile_debugfs(struct dentry *d_tracer)
{
	struct ftrace_profile_stat *stat;
	struct dentry *entry;
	char *name;
	int ret;
	int cpu;

	for_each_possible_cpu(cpu) {
		stat = &per_cpu(ftrace_profile_stats, cpu);

		/* allocate enough for function name + cpu number */
		name = kmalloc(32, GFP_KERNEL);
		if (!name) {
			/*
			 * The files created are permanent, if something happens
			 * we still do not free memory.
			 */
			WARN(1,
			     "Could not allocate stat file for cpu %d\n",
			     cpu);
			return;
		}
		stat->stat = function_stats;
		snprintf(name, 32, "function%d", cpu);
		stat->stat.name = name;
		ret = register_stat_tracer(&stat->stat);
		if (ret) {
			WARN(1,
			     "Could not register function stat for cpu %d\n",
			     cpu);
			kfree(name);
			return;
		}
	}

	entry = debugfs_create_file("function_profile_enabled", 0644,
				    d_tracer, NULL, &ftrace_profile_fops);
	if (!entry)
		pr_warning("Could not create debugfs "
			   "'function_profile_enabled' entry\n");
}

#else /* CONFIG_FUNCTION_PROFILER */
static __init void ftrace_profile_debugfs(struct dentry *d_tracer)
{
}
#endif /* CONFIG_FUNCTION_PROFILER */

static struct pid * const ftrace_swapper_pid = &init_struct_pid;

#ifdef CONFIG_DYNAMIC_FTRACE

#ifndef CONFIG_FTRACE_MCOUNT_RECORD
# error Dynamic ftrace depends on MCOUNT_RECORD
#endif

static struct hlist_head ftrace_func_hash[FTRACE_FUNC_HASHSIZE] __read_mostly;

struct ftrace_func_probe {
	struct hlist_node	node;
	struct ftrace_probe_ops	*ops;
	unsigned long		flags;
	unsigned long		ip;
	void			*data;
	struct rcu_head		rcu;
};

<<<<<<< HEAD
enum {
	FTRACE_UPDATE_CALLS		= (1 << 0),
	FTRACE_DISABLE_CALLS		= (1 << 1),
	FTRACE_UPDATE_TRACE_FUNC	= (1 << 2),
	FTRACE_START_FUNC_RET		= (1 << 3),
	FTRACE_STOP_FUNC_RET		= (1 << 4),
};
=======
>>>>>>> 6f5c871d
struct ftrace_func_entry {
	struct hlist_node hlist;
	unsigned long ip;
};

struct ftrace_hash {
	unsigned long		size_bits;
	struct hlist_head	*buckets;
	unsigned long		count;
	struct rcu_head		rcu;
};

/*
 * We make these constant because no one should touch them,
 * but they are used as the default "empty hash", to avoid allocating
 * it all the time. These are in a read only section such that if
 * anyone does try to modify it, it will cause an exception.
 */
static const struct hlist_head empty_buckets[1];
static const struct ftrace_hash empty_hash = {
	.buckets = (struct hlist_head *)empty_buckets,
};
#define EMPTY_HASH	((struct ftrace_hash *)&empty_hash)

static struct ftrace_ops global_ops = {
	.func			= ftrace_stub,
	.notrace_hash		= EMPTY_HASH,
	.filter_hash		= EMPTY_HASH,
};

static DEFINE_MUTEX(ftrace_regex_lock);

struct ftrace_page {
	struct ftrace_page	*next;
	struct dyn_ftrace	*records;
	int			index;
	int			size;
};

static struct ftrace_page *ftrace_new_pgs;

#define ENTRY_SIZE sizeof(struct dyn_ftrace)
#define ENTRIES_PER_PAGE (PAGE_SIZE / ENTRY_SIZE)

/* estimate from running different kernels */
#define NR_TO_INIT		10000

static struct ftrace_page	*ftrace_pages_start;
static struct ftrace_page	*ftrace_pages;

static bool ftrace_hash_empty(struct ftrace_hash *hash)
{
	return !hash || !hash->count;
}

static struct ftrace_func_entry *
ftrace_lookup_ip(struct ftrace_hash *hash, unsigned long ip)
{
	unsigned long key;
	struct ftrace_func_entry *entry;
	struct hlist_head *hhd;
	struct hlist_node *n;

	if (ftrace_hash_empty(hash))
		return NULL;

	if (hash->size_bits > 0)
		key = hash_long(ip, hash->size_bits);
	else
		key = 0;

	hhd = &hash->buckets[key];

	hlist_for_each_entry_rcu(entry, n, hhd, hlist) {
		if (entry->ip == ip)
			return entry;
	}
	return NULL;
}

static void __add_hash_entry(struct ftrace_hash *hash,
			     struct ftrace_func_entry *entry)
{
	struct hlist_head *hhd;
	unsigned long key;

	if (hash->size_bits)
		key = hash_long(entry->ip, hash->size_bits);
	else
		key = 0;

	hhd = &hash->buckets[key];
	hlist_add_head(&entry->hlist, hhd);
	hash->count++;
}

static int add_hash_entry(struct ftrace_hash *hash, unsigned long ip)
{
	struct ftrace_func_entry *entry;

	entry = kmalloc(sizeof(*entry), GFP_KERNEL);
	if (!entry)
		return -ENOMEM;

	entry->ip = ip;
	__add_hash_entry(hash, entry);

	return 0;
}

static void
free_hash_entry(struct ftrace_hash *hash,
		  struct ftrace_func_entry *entry)
{
	hlist_del(&entry->hlist);
	kfree(entry);
	hash->count--;
}

static void
remove_hash_entry(struct ftrace_hash *hash,
		  struct ftrace_func_entry *entry)
{
	hlist_del(&entry->hlist);
	hash->count--;
}

static void ftrace_hash_clear(struct ftrace_hash *hash)
{
	struct hlist_head *hhd;
	struct hlist_node *tp, *tn;
	struct ftrace_func_entry *entry;
	int size = 1 << hash->size_bits;
	int i;

	if (!hash->count)
		return;

	for (i = 0; i < size; i++) {
		hhd = &hash->buckets[i];
		hlist_for_each_entry_safe(entry, tp, tn, hhd, hlist)
			free_hash_entry(hash, entry);
	}
	FTRACE_WARN_ON(hash->count);
}

static void free_ftrace_hash(struct ftrace_hash *hash)
{
	if (!hash || hash == EMPTY_HASH)
		return;
	ftrace_hash_clear(hash);
	kfree(hash->buckets);
	kfree(hash);
}

static void __free_ftrace_hash_rcu(struct rcu_head *rcu)
{
	struct ftrace_hash *hash;

	hash = container_of(rcu, struct ftrace_hash, rcu);
	free_ftrace_hash(hash);
}

static void free_ftrace_hash_rcu(struct ftrace_hash *hash)
{
	if (!hash || hash == EMPTY_HASH)
		return;
	call_rcu_sched(&hash->rcu, __free_ftrace_hash_rcu);
}

static struct ftrace_hash *alloc_ftrace_hash(int size_bits)
{
	struct ftrace_hash *hash;
	int size;

	hash = kzalloc(sizeof(*hash), GFP_KERNEL);
	if (!hash)
		return NULL;

	size = 1 << size_bits;
	hash->buckets = kzalloc(sizeof(*hash->buckets) * size, GFP_KERNEL);

	if (!hash->buckets) {
		kfree(hash);
		return NULL;
	}

	hash->size_bits = size_bits;

	return hash;
}

static struct ftrace_hash *
alloc_and_copy_ftrace_hash(int size_bits, struct ftrace_hash *hash)
{
	struct ftrace_func_entry *entry;
	struct ftrace_hash *new_hash;
	struct hlist_node *tp;
	int size;
	int ret;
	int i;

	new_hash = alloc_ftrace_hash(size_bits);
	if (!new_hash)
		return NULL;

	/* Empty hash? */
	if (ftrace_hash_empty(hash))
		return new_hash;

	size = 1 << hash->size_bits;
	for (i = 0; i < size; i++) {
		hlist_for_each_entry(entry, tp, &hash->buckets[i], hlist) {
			ret = add_hash_entry(new_hash, entry->ip);
			if (ret < 0)
				goto free_hash;
		}
	}

	FTRACE_WARN_ON(new_hash->count != hash->count);

	return new_hash;

 free_hash:
	free_ftrace_hash(new_hash);
	return NULL;
}

static void
ftrace_hash_rec_disable(struct ftrace_ops *ops, int filter_hash);
static void
ftrace_hash_rec_enable(struct ftrace_ops *ops, int filter_hash);

static int
ftrace_hash_move(struct ftrace_ops *ops, int enable,
		 struct ftrace_hash **dst, struct ftrace_hash *src)
{
	struct ftrace_func_entry *entry;
	struct hlist_node *tp, *tn;
	struct hlist_head *hhd;
	struct ftrace_hash *old_hash;
	struct ftrace_hash *new_hash;
	unsigned long key;
	int size = src->count;
	int bits = 0;
	int ret;
	int i;

	/*
	 * Remove the current set, update the hash and add
	 * them back.
	 */
	ftrace_hash_rec_disable(ops, enable);

	/*
	 * If the new source is empty, just free dst and assign it
	 * the empty_hash.
	 */
	if (!src->count) {
		free_ftrace_hash_rcu(*dst);
		rcu_assign_pointer(*dst, EMPTY_HASH);
		/* still need to update the function records */
		ret = 0;
		goto out;
	}

	/*
	 * Make the hash size about 1/2 the # found
	 */
	for (size /= 2; size; size >>= 1)
		bits++;

	/* Don't allocate too much */
	if (bits > FTRACE_HASH_MAX_BITS)
		bits = FTRACE_HASH_MAX_BITS;

	ret = -ENOMEM;
	new_hash = alloc_ftrace_hash(bits);
	if (!new_hash)
		goto out;

	size = 1 << src->size_bits;
	for (i = 0; i < size; i++) {
		hhd = &src->buckets[i];
		hlist_for_each_entry_safe(entry, tp, tn, hhd, hlist) {
			if (bits > 0)
				key = hash_long(entry->ip, bits);
			else
				key = 0;
			remove_hash_entry(src, entry);
			__add_hash_entry(new_hash, entry);
		}
	}

	old_hash = *dst;
	rcu_assign_pointer(*dst, new_hash);
	free_ftrace_hash_rcu(old_hash);

	ret = 0;
 out:
	/*
	 * Enable regardless of ret:
	 *  On success, we enable the new hash.
	 *  On failure, we re-enable the original hash.
	 */
	ftrace_hash_rec_enable(ops, enable);

	return ret;
}

/*
 * Test the hashes for this ops to see if we want to call
 * the ops->func or not.
 *
 * It's a match if the ip is in the ops->filter_hash or
 * the filter_hash does not exist or is empty,
 *  AND
 * the ip is not in the ops->notrace_hash.
 *
 * This needs to be called with preemption disabled as
 * the hashes are freed with call_rcu_sched().
 */
static int
ftrace_ops_test(struct ftrace_ops *ops, unsigned long ip)
{
	struct ftrace_hash *filter_hash;
	struct ftrace_hash *notrace_hash;
	int ret;

	filter_hash = rcu_dereference_raw(ops->filter_hash);
	notrace_hash = rcu_dereference_raw(ops->notrace_hash);

	if ((ftrace_hash_empty(filter_hash) ||
	     ftrace_lookup_ip(filter_hash, ip)) &&
	    (ftrace_hash_empty(notrace_hash) ||
	     !ftrace_lookup_ip(notrace_hash, ip)))
		ret = 1;
	else
		ret = 0;

	return ret;
}

/*
 * This is a double for. Do not use 'break' to break out of the loop,
 * you must use a goto.
 */
#define do_for_each_ftrace_rec(pg, rec)					\
	for (pg = ftrace_pages_start; pg; pg = pg->next) {		\
		int _____i;						\
		for (_____i = 0; _____i < pg->index; _____i++) {	\
			rec = &pg->records[_____i];

#define while_for_each_ftrace_rec()		\
		}				\
	}


static int ftrace_cmp_recs(const void *a, const void *b)
{
	const struct dyn_ftrace *reca = a;
	const struct dyn_ftrace *recb = b;

	if (reca->ip > recb->ip)
		return 1;
	if (reca->ip < recb->ip)
		return -1;
	return 0;
}

/**
 * ftrace_location - return true if the ip giving is a traced location
 * @ip: the instruction pointer to check
 *
 * Returns 1 if @ip given is a pointer to a ftrace location.
 * That is, the instruction that is either a NOP or call to
 * the function tracer. It checks the ftrace internal tables to
 * determine if the address belongs or not.
 */
int ftrace_location(unsigned long ip)
{
	struct ftrace_page *pg;
	struct dyn_ftrace *rec;
	struct dyn_ftrace key;

	key.ip = ip;

	for (pg = ftrace_pages_start; pg; pg = pg->next) {
		rec = bsearch(&key, pg->records, pg->index,
			      sizeof(struct dyn_ftrace),
			      ftrace_cmp_recs);
		if (rec)
			return 1;
	}

	return 0;
}

static void __ftrace_hash_rec_update(struct ftrace_ops *ops,
				     int filter_hash,
				     bool inc)
{
	struct ftrace_hash *hash;
	struct ftrace_hash *other_hash;
	struct ftrace_page *pg;
	struct dyn_ftrace *rec;
	int count = 0;
	int all = 0;

	/* Only update if the ops has been registered */
	if (!(ops->flags & FTRACE_OPS_FL_ENABLED))
		return;

	/*
	 * In the filter_hash case:
	 *   If the count is zero, we update all records.
	 *   Otherwise we just update the items in the hash.
	 *
	 * In the notrace_hash case:
	 *   We enable the update in the hash.
	 *   As disabling notrace means enabling the tracing,
	 *   and enabling notrace means disabling, the inc variable
	 *   gets inversed.
	 */
	if (filter_hash) {
		hash = ops->filter_hash;
		other_hash = ops->notrace_hash;
		if (ftrace_hash_empty(hash))
			all = 1;
	} else {
		inc = !inc;
		hash = ops->notrace_hash;
		other_hash = ops->filter_hash;
		/*
		 * If the notrace hash has no items,
		 * then there's nothing to do.
		 */
		if (ftrace_hash_empty(hash))
			return;
	}

	do_for_each_ftrace_rec(pg, rec) {
		int in_other_hash = 0;
		int in_hash = 0;
		int match = 0;

		if (all) {
			/*
			 * Only the filter_hash affects all records.
			 * Update if the record is not in the notrace hash.
			 */
			if (!other_hash || !ftrace_lookup_ip(other_hash, rec->ip))
				match = 1;
		} else {
			in_hash = !!ftrace_lookup_ip(hash, rec->ip);
			in_other_hash = !!ftrace_lookup_ip(other_hash, rec->ip);

			/*
			 *
			 */
			if (filter_hash && in_hash && !in_other_hash)
				match = 1;
			else if (!filter_hash && in_hash &&
				 (in_other_hash || ftrace_hash_empty(other_hash)))
				match = 1;
		}
		if (!match)
			continue;

		if (inc) {
			rec->flags++;
			if (FTRACE_WARN_ON((rec->flags & ~FTRACE_FL_MASK) == FTRACE_REF_MAX))
				return;
		} else {
			if (FTRACE_WARN_ON((rec->flags & ~FTRACE_FL_MASK) == 0))
				return;
			rec->flags--;
		}
		count++;
		/* Shortcut, if we handled all records, we are done. */
		if (!all && count == hash->count)
			return;
	} while_for_each_ftrace_rec();
}

static void ftrace_hash_rec_disable(struct ftrace_ops *ops,
				    int filter_hash)
{
	__ftrace_hash_rec_update(ops, filter_hash, 0);
}

static void ftrace_hash_rec_enable(struct ftrace_ops *ops,
				   int filter_hash)
{
	__ftrace_hash_rec_update(ops, filter_hash, 1);
}

static struct dyn_ftrace *ftrace_alloc_dyn_node(unsigned long ip)
{
	if (ftrace_pages->index == ftrace_pages->size) {
		/* We should have allocated enough */
		if (WARN_ON(!ftrace_pages->next))
			return NULL;
		ftrace_pages = ftrace_pages->next;
	}

	return &ftrace_pages->records[ftrace_pages->index++];
}

static struct dyn_ftrace *
ftrace_record_ip(unsigned long ip)
{
	struct dyn_ftrace *rec;

	if (ftrace_disabled)
		return NULL;

	rec = ftrace_alloc_dyn_node(ip);
	if (!rec)
		return NULL;

	rec->ip = ip;

	return rec;
}

static void print_ip_ins(const char *fmt, unsigned char *p)
{
	int i;

	printk(KERN_CONT "%s", fmt);

	for (i = 0; i < MCOUNT_INSN_SIZE; i++)
		printk(KERN_CONT "%s%02x", i ? ":" : "", p[i]);
}

/**
 * ftrace_bug - report and shutdown function tracer
 * @failed: The failed type (EFAULT, EINVAL, EPERM)
 * @ip: The address that failed
 *
 * The arch code that enables or disables the function tracing
 * can call ftrace_bug() when it has detected a problem in
 * modifying the code. @failed should be one of either:
 * EFAULT - if the problem happens on reading the @ip address
 * EINVAL - if what is read at @ip is not what was expected
 * EPERM - if the problem happens on writting to the @ip address
 */
void ftrace_bug(int failed, unsigned long ip)
{
	switch (failed) {
	case -EFAULT:
		FTRACE_WARN_ON_ONCE(1);
		pr_info("ftrace faulted on modifying ");
		print_ip_sym(ip);
		break;
	case -EINVAL:
		FTRACE_WARN_ON_ONCE(1);
		pr_info("ftrace failed to modify ");
		print_ip_sym(ip);
		print_ip_ins(" actual: ", (unsigned char *)ip);
		printk(KERN_CONT "\n");
		break;
	case -EPERM:
		FTRACE_WARN_ON_ONCE(1);
		pr_info("ftrace faulted on writing ");
		print_ip_sym(ip);
		break;
	default:
		FTRACE_WARN_ON_ONCE(1);
		pr_info("ftrace faulted on unknown error ");
		print_ip_sym(ip);
	}
}


/* Return 1 if the address range is reserved for ftrace */
int ftrace_text_reserved(void *start, void *end)
{
	struct dyn_ftrace *rec;
	struct ftrace_page *pg;

	do_for_each_ftrace_rec(pg, rec) {
		if (rec->ip <= (unsigned long)end &&
		    rec->ip + MCOUNT_INSN_SIZE > (unsigned long)start)
			return 1;
	} while_for_each_ftrace_rec();
	return 0;
}

<<<<<<< HEAD

static int
__ftrace_replace_code(struct dyn_ftrace *rec, int update)
=======
static int ftrace_check_record(struct dyn_ftrace *rec, int enable, int update)
>>>>>>> 6f5c871d
{
	unsigned long flag = 0UL;

	/*
	 * If we are updating calls:
	 *
	 *   If the record has a ref count, then we need to enable it
	 *   because someone is using it.
	 *
	 *   Otherwise we make sure its disabled.
	 *
	 * If we are disabling calls, then disable all records that
	 * are enabled.
	 */
	if (update && (rec->flags & ~FTRACE_FL_MASK))
		flag = FTRACE_FL_ENABLED;

	/* If the state of this record hasn't changed, then do nothing */
	if ((rec->flags & FTRACE_FL_ENABLED) == flag)
		return FTRACE_UPDATE_IGNORE;

	if (flag) {
		if (update)
			rec->flags |= FTRACE_FL_ENABLED;
		return FTRACE_UPDATE_MAKE_CALL;
	}

	if (update)
		rec->flags &= ~FTRACE_FL_ENABLED;

	return FTRACE_UPDATE_MAKE_NOP;
}

/**
 * ftrace_update_record, set a record that now is tracing or not
 * @rec: the record to update
 * @enable: set to 1 if the record is tracing, zero to force disable
 *
 * The records that represent all functions that can be traced need
 * to be updated when tracing has been enabled.
 */
int ftrace_update_record(struct dyn_ftrace *rec, int enable)
{
	return ftrace_check_record(rec, enable, 1);
}

/**
 * ftrace_test_record, check if the record has been enabled or not
 * @rec: the record to test
 * @enable: set to 1 to check if enabled, 0 if it is disabled
 *
 * The arch code may need to test if a record is already set to
 * tracing to determine how to modify the function code that it
 * represents.
 */
int ftrace_test_record(struct dyn_ftrace *rec, int enable)
{
	return ftrace_check_record(rec, enable, 0);
}

static int
__ftrace_replace_code(struct dyn_ftrace *rec, int enable)
{
	unsigned long ftrace_addr;
	int ret;

	ftrace_addr = (unsigned long)FTRACE_ADDR;

	ret = ftrace_update_record(rec, enable);

	switch (ret) {
	case FTRACE_UPDATE_IGNORE:
		return 0;

	case FTRACE_UPDATE_MAKE_CALL:
		return ftrace_make_call(rec, ftrace_addr);

	case FTRACE_UPDATE_MAKE_NOP:
		return ftrace_make_nop(NULL, rec, ftrace_addr);
	}

	return -1; /* unknow ftrace bug */
}

static void ftrace_replace_code(int update)
{
	struct dyn_ftrace *rec;
	struct ftrace_page *pg;
	int failed;

	if (unlikely(ftrace_disabled))
		return;

	do_for_each_ftrace_rec(pg, rec) {
<<<<<<< HEAD
		/* Skip over free records */
		if (rec->flags & FTRACE_FL_FREE)
			continue;

=======
>>>>>>> 6f5c871d
		failed = __ftrace_replace_code(rec, update);
		if (failed) {
			ftrace_bug(failed, rec->ip);
			/* Stop processing */
			return;
		}
	} while_for_each_ftrace_rec();
}

struct ftrace_rec_iter {
	struct ftrace_page	*pg;
	int			index;
};

/**
 * ftrace_rec_iter_start, start up iterating over traced functions
 *
 * Returns an iterator handle that is used to iterate over all
 * the records that represent address locations where functions
 * are traced.
 *
 * May return NULL if no records are available.
 */
struct ftrace_rec_iter *ftrace_rec_iter_start(void)
{
	/*
	 * We only use a single iterator.
	 * Protected by the ftrace_lock mutex.
	 */
	static struct ftrace_rec_iter ftrace_rec_iter;
	struct ftrace_rec_iter *iter = &ftrace_rec_iter;

	iter->pg = ftrace_pages_start;
	iter->index = 0;

	/* Could have empty pages */
	while (iter->pg && !iter->pg->index)
		iter->pg = iter->pg->next;

	if (!iter->pg)
		return NULL;

	return iter;
}

/**
 * ftrace_rec_iter_next, get the next record to process.
 * @iter: The handle to the iterator.
 *
 * Returns the next iterator after the given iterator @iter.
 */
struct ftrace_rec_iter *ftrace_rec_iter_next(struct ftrace_rec_iter *iter)
{
	iter->index++;

	if (iter->index >= iter->pg->index) {
		iter->pg = iter->pg->next;
		iter->index = 0;

		/* Could have empty pages */
		while (iter->pg && !iter->pg->index)
			iter->pg = iter->pg->next;
	}

	if (!iter->pg)
		return NULL;

	return iter;
}

/**
 * ftrace_rec_iter_record, get the record at the iterator location
 * @iter: The current iterator location
 *
 * Returns the record that the current @iter is at.
 */
struct dyn_ftrace *ftrace_rec_iter_record(struct ftrace_rec_iter *iter)
{
	return &iter->pg->records[iter->index];
}

static int
ftrace_code_disable(struct module *mod, struct dyn_ftrace *rec)
{
	unsigned long ip;
	int ret;

	ip = rec->ip;

	if (unlikely(ftrace_disabled))
		return 0;

	ret = ftrace_make_nop(mod, rec, MCOUNT_ADDR);
	if (ret) {
		ftrace_bug(ret, ip);
		return 0;
	}
	return 1;
}

/*
 * archs can override this function if they must do something
 * before the modifying code is performed.
 */
int __weak ftrace_arch_code_modify_prepare(void)
{
	return 0;
}

/*
 * archs can override this function if they must do something
 * after the modifying code is performed.
 */
int __weak ftrace_arch_code_modify_post_process(void)
{
	return 0;
}

static int __ftrace_modify_code(void *data)
{
	int *command = data;

<<<<<<< HEAD
	/*
	 * Do not call function tracer while we update the code.
	 * We are in stop machine, no worrying about races.
	 */
	function_trace_stop++;

=======
>>>>>>> 6f5c871d
	if (*command & FTRACE_UPDATE_CALLS)
		ftrace_replace_code(1);
	else if (*command & FTRACE_DISABLE_CALLS)
		ftrace_replace_code(0);

	if (*command & FTRACE_UPDATE_TRACE_FUNC)
		ftrace_update_ftrace_func(ftrace_trace_function);

	if (*command & FTRACE_START_FUNC_RET)
		ftrace_enable_ftrace_graph_caller();
	else if (*command & FTRACE_STOP_FUNC_RET)
		ftrace_disable_ftrace_graph_caller();

	return 0;
}

/**
 * ftrace_run_stop_machine, go back to the stop machine method
 * @command: The command to tell ftrace what to do
 *
 * If an arch needs to fall back to the stop machine method, the
 * it can call this function.
 */
void ftrace_run_stop_machine(int command)
{
	stop_machine(__ftrace_modify_code, &command, NULL);
}

/**
 * arch_ftrace_update_code, modify the code to trace or not trace
 * @command: The command that needs to be done
 *
 * Archs can override this function if it does not need to
 * run stop_machine() to modify code.
 */
void __weak arch_ftrace_update_code(int command)
{
	ftrace_run_stop_machine(command);
}

static void ftrace_run_update_code(int command)
{
	int ret;

	ret = ftrace_arch_code_modify_prepare();
	FTRACE_WARN_ON(ret);
	if (ret)
		return;
	/*
	 * Do not call function tracer while we update the code.
	 * We are in stop machine.
	 */
	function_trace_stop++;

	/*
	 * By default we use stop_machine() to modify the code.
	 * But archs can do what ever they want as long as it
	 * is safe. The stop_machine() is the safest, but also
	 * produces the most overhead.
	 */
	arch_ftrace_update_code(command);

#ifndef CONFIG_HAVE_FUNCTION_TRACE_MCOUNT_TEST
	/*
	 * For archs that call ftrace_test_stop_func(), we must
	 * wait till after we update all the function callers
	 * before we update the callback. This keeps different
	 * ops that record different functions from corrupting
	 * each other.
	 */
	__ftrace_trace_function = __ftrace_trace_function_delay;
#endif
	function_trace_stop--;

	ret = ftrace_arch_code_modify_post_process();
	FTRACE_WARN_ON(ret);
}

static ftrace_func_t saved_ftrace_func;
static int ftrace_start_up;
static int global_start_up;

static void ftrace_startup_enable(int command)
{
	if (saved_ftrace_func != ftrace_trace_function) {
		saved_ftrace_func = ftrace_trace_function;
		command |= FTRACE_UPDATE_TRACE_FUNC;
	}

	if (!command || !ftrace_enabled)
		return;

	ftrace_run_update_code(command);
}

static int ftrace_startup(struct ftrace_ops *ops, int command)
{
	bool hash_enable = true;

	if (unlikely(ftrace_disabled))
		return -ENODEV;

	ftrace_start_up++;
	command |= FTRACE_UPDATE_CALLS;

	/* ops marked global share the filter hashes */
	if (ops->flags & FTRACE_OPS_FL_GLOBAL) {
		ops = &global_ops;
		/* Don't update hash if global is already set */
		if (global_start_up)
			hash_enable = false;
		global_start_up++;
	}

	ops->flags |= FTRACE_OPS_FL_ENABLED;
	if (hash_enable)
		ftrace_hash_rec_enable(ops, 1);

	ftrace_startup_enable(command);

	return 0;
}

static void ftrace_shutdown(struct ftrace_ops *ops, int command)
{
	bool hash_disable = true;

	if (unlikely(ftrace_disabled))
		return;

	ftrace_start_up--;
	/*
	 * Just warn in case of unbalance, no need to kill ftrace, it's not
	 * critical but the ftrace_call callers may be never nopped again after
	 * further ftrace uses.
	 */
	WARN_ON_ONCE(ftrace_start_up < 0);

	if (ops->flags & FTRACE_OPS_FL_GLOBAL) {
		ops = &global_ops;
		global_start_up--;
		WARN_ON_ONCE(global_start_up < 0);
		/* Don't update hash if global still has users */
		if (global_start_up) {
			WARN_ON_ONCE(!ftrace_start_up);
			hash_disable = false;
		}
	}

	if (hash_disable)
		ftrace_hash_rec_disable(ops, 1);

	if (ops != &global_ops || !global_start_up)
		ops->flags &= ~FTRACE_OPS_FL_ENABLED;

	command |= FTRACE_UPDATE_CALLS;

	if (saved_ftrace_func != ftrace_trace_function) {
		saved_ftrace_func = ftrace_trace_function;
		command |= FTRACE_UPDATE_TRACE_FUNC;
	}

	if (!command || !ftrace_enabled)
		return;

	ftrace_run_update_code(command);
}

static void ftrace_startup_sysctl(void)
{
	if (unlikely(ftrace_disabled))
		return;

	/* Force update next time */
	saved_ftrace_func = NULL;
	/* ftrace_start_up is true if we want ftrace running */
	if (ftrace_start_up)
		ftrace_run_update_code(FTRACE_UPDATE_CALLS);
}

static void ftrace_shutdown_sysctl(void)
{
	if (unlikely(ftrace_disabled))
		return;

	/* ftrace_start_up is true if ftrace is running */
	if (ftrace_start_up)
		ftrace_run_update_code(FTRACE_DISABLE_CALLS);
}

static cycle_t		ftrace_update_time;
static unsigned long	ftrace_update_cnt;
unsigned long		ftrace_update_tot_cnt;

static int ops_traces_mod(struct ftrace_ops *ops)
{
	struct ftrace_hash *hash;

	hash = ops->filter_hash;
	return ftrace_hash_empty(hash);
}

static int ftrace_update_code(struct module *mod)
{
	struct ftrace_page *pg;
	struct dyn_ftrace *p;
	cycle_t start, stop;
	unsigned long ref = 0;
	int i;

	/*
	 * When adding a module, we need to check if tracers are
	 * currently enabled and if they are set to trace all functions.
	 * If they are, we need to enable the module functions as well
	 * as update the reference counts for those function records.
	 */
	if (mod) {
		struct ftrace_ops *ops;

		for (ops = ftrace_ops_list;
		     ops != &ftrace_list_end; ops = ops->next) {
			if (ops->flags & FTRACE_OPS_FL_ENABLED &&
			    ops_traces_mod(ops))
				ref++;
		}
	}

	start = ftrace_now(raw_smp_processor_id());
	ftrace_update_cnt = 0;

	for (pg = ftrace_new_pgs; pg; pg = pg->next) {

		for (i = 0; i < pg->index; i++) {
			/* If something went wrong, bail without enabling anything */
			if (unlikely(ftrace_disabled))
				return -1;

			p = &pg->records[i];
			p->flags = ref;

			/*
			 * Do the initial record conversion from mcount jump
			 * to the NOP instructions.
			 */
			if (!ftrace_code_disable(mod, p))
				break;

			ftrace_update_cnt++;

			/*
			 * If the tracing is enabled, go ahead and enable the record.
			 *
			 * The reason not to enable the record immediatelly is the
			 * inherent check of ftrace_make_nop/ftrace_make_call for
			 * correct previous instructions.  Making first the NOP
			 * conversion puts the module to the correct state, thus
			 * passing the ftrace_make_call check.
			 */
			if (ftrace_start_up && ref) {
				int failed = __ftrace_replace_code(p, 1);
				if (failed)
					ftrace_bug(failed, p->ip);
			}
		}
	}

	ftrace_new_pgs = NULL;

	stop = ftrace_now(raw_smp_processor_id());
	ftrace_update_time = stop - start;
	ftrace_update_tot_cnt += ftrace_update_cnt;

	return 0;
}

static int ftrace_allocate_records(struct ftrace_page *pg, int count)
{
	int order;
	int cnt;

	if (WARN_ON(!count))
		return -EINVAL;

	order = get_count_order(DIV_ROUND_UP(count, ENTRIES_PER_PAGE));

	/*
	 * We want to fill as much as possible. No more than a page
	 * may be empty.
	 */
	while ((PAGE_SIZE << order) / ENTRY_SIZE >= count + ENTRIES_PER_PAGE)
		order--;

 again:
	pg->records = (void *)__get_free_pages(GFP_KERNEL | __GFP_ZERO, order);

	if (!pg->records) {
		/* if we can't allocate this size, try something smaller */
		if (!order)
			return -ENOMEM;
		order >>= 1;
		goto again;
	}

	cnt = (PAGE_SIZE << order) / ENTRY_SIZE;
	pg->size = cnt;

	if (cnt > count)
		cnt = count;

	return cnt;
}

static struct ftrace_page *
ftrace_allocate_pages(unsigned long num_to_init)
{
	struct ftrace_page *start_pg;
	struct ftrace_page *pg;
	int order;
	int cnt;

	if (!num_to_init)
		return 0;

	start_pg = pg = kzalloc(sizeof(*pg), GFP_KERNEL);
	if (!pg)
		return NULL;

	/*
	 * Try to allocate as much as possible in one continues
	 * location that fills in all of the space. We want to
	 * waste as little space as possible.
	 */
	for (;;) {
		cnt = ftrace_allocate_records(pg, num_to_init);
		if (cnt < 0)
			goto free_pages;

		num_to_init -= cnt;
		if (!num_to_init)
			break;

		pg->next = kzalloc(sizeof(*pg), GFP_KERNEL);
		if (!pg->next)
			goto free_pages;

		pg = pg->next;
	}

	return start_pg;

 free_pages:
	while (start_pg) {
		order = get_count_order(pg->size / ENTRIES_PER_PAGE);
		free_pages((unsigned long)pg->records, order);
		start_pg = pg->next;
		kfree(pg);
		pg = start_pg;
	}
	pr_info("ftrace: FAILED to allocate memory for functions\n");
	return NULL;
}

static int __init ftrace_dyn_table_alloc(unsigned long num_to_init)
{
	int cnt;

	if (!num_to_init) {
		pr_info("ftrace: No functions to be traced?\n");
		return -1;
	}

	cnt = num_to_init / ENTRIES_PER_PAGE;
	pr_info("ftrace: allocating %ld entries in %d pages\n",
		num_to_init, cnt + 1);

	return 0;
}

#define FTRACE_BUFF_MAX (KSYM_SYMBOL_LEN+4) /* room for wildcards */

struct ftrace_iterator {
	loff_t				pos;
	loff_t				func_pos;
	struct ftrace_page		*pg;
	struct dyn_ftrace		*func;
	struct ftrace_func_probe	*probe;
	struct trace_parser		parser;
	struct ftrace_hash		*hash;
	struct ftrace_ops		*ops;
	int				hidx;
	int				idx;
	unsigned			flags;
};

static void *
t_hash_next(struct seq_file *m, loff_t *pos)
{
	struct ftrace_iterator *iter = m->private;
	struct hlist_node *hnd = NULL;
	struct hlist_head *hhd;

	(*pos)++;
	iter->pos = *pos;

	if (iter->probe)
		hnd = &iter->probe->node;
 retry:
	if (iter->hidx >= FTRACE_FUNC_HASHSIZE)
		return NULL;

	hhd = &ftrace_func_hash[iter->hidx];

	if (hlist_empty(hhd)) {
		iter->hidx++;
		hnd = NULL;
		goto retry;
	}

	if (!hnd)
		hnd = hhd->first;
	else {
		hnd = hnd->next;
		if (!hnd) {
			iter->hidx++;
			goto retry;
		}
	}

	if (WARN_ON_ONCE(!hnd))
		return NULL;

	iter->probe = hlist_entry(hnd, struct ftrace_func_probe, node);

	return iter;
}

static void *t_hash_start(struct seq_file *m, loff_t *pos)
{
	struct ftrace_iterator *iter = m->private;
	void *p = NULL;
	loff_t l;

	if (!(iter->flags & FTRACE_ITER_DO_HASH))
		return NULL;

	if (iter->func_pos > *pos)
		return NULL;

	iter->hidx = 0;
	for (l = 0; l <= (*pos - iter->func_pos); ) {
		p = t_hash_next(m, &l);
		if (!p)
			break;
	}
	if (!p)
		return NULL;

	/* Only set this if we have an item */
	iter->flags |= FTRACE_ITER_HASH;

	return iter;
}

static int
t_hash_show(struct seq_file *m, struct ftrace_iterator *iter)
{
	struct ftrace_func_probe *rec;

	rec = iter->probe;
	if (WARN_ON_ONCE(!rec))
		return -EIO;

	if (rec->ops->print)
		return rec->ops->print(m, rec->ip, rec->ops, rec->data);

	seq_printf(m, "%ps:%ps", (void *)rec->ip, (void *)rec->ops->func);

	if (rec->data)
		seq_printf(m, ":%p", rec->data);
	seq_putc(m, '\n');

	return 0;
}

static void *
t_next(struct seq_file *m, void *v, loff_t *pos)
{
	struct ftrace_iterator *iter = m->private;
	struct ftrace_ops *ops = iter->ops;
	struct dyn_ftrace *rec = NULL;

	if (unlikely(ftrace_disabled))
		return NULL;

	if (iter->flags & FTRACE_ITER_HASH)
		return t_hash_next(m, pos);

	(*pos)++;
	iter->pos = iter->func_pos = *pos;

	if (iter->flags & FTRACE_ITER_PRINTALL)
		return t_hash_start(m, pos);

 retry:
	if (iter->idx >= iter->pg->index) {
		if (iter->pg->next) {
			iter->pg = iter->pg->next;
			iter->idx = 0;
			goto retry;
		}
	} else {
		rec = &iter->pg->records[iter->idx++];
		if (((iter->flags & FTRACE_ITER_FILTER) &&
		     !(ftrace_lookup_ip(ops->filter_hash, rec->ip))) ||

		    ((iter->flags & FTRACE_ITER_NOTRACE) &&
		     !ftrace_lookup_ip(ops->notrace_hash, rec->ip)) ||

		    ((iter->flags & FTRACE_ITER_ENABLED) &&
		     !(rec->flags & ~FTRACE_FL_MASK))) {

			rec = NULL;
			goto retry;
		}
	}

	if (!rec)
		return t_hash_start(m, pos);

	iter->func = rec;

	return iter;
}

static void reset_iter_read(struct ftrace_iterator *iter)
{
	iter->pos = 0;
	iter->func_pos = 0;
	iter->flags &= ~(FTRACE_ITER_PRINTALL & FTRACE_ITER_HASH);
}

static void *t_start(struct seq_file *m, loff_t *pos)
{
	struct ftrace_iterator *iter = m->private;
	struct ftrace_ops *ops = iter->ops;
	void *p = NULL;
	loff_t l;

	mutex_lock(&ftrace_lock);

	if (unlikely(ftrace_disabled))
		return NULL;

	/*
	 * If an lseek was done, then reset and start from beginning.
	 */
	if (*pos < iter->pos)
		reset_iter_read(iter);

	/*
	 * For set_ftrace_filter reading, if we have the filter
	 * off, we can short cut and just print out that all
	 * functions are enabled.
	 */
	if (iter->flags & FTRACE_ITER_FILTER &&
	    ftrace_hash_empty(ops->filter_hash)) {
		if (*pos > 0)
			return t_hash_start(m, pos);
		iter->flags |= FTRACE_ITER_PRINTALL;
		/* reset in case of seek/pread */
		iter->flags &= ~FTRACE_ITER_HASH;
		return iter;
	}

	if (iter->flags & FTRACE_ITER_HASH)
		return t_hash_start(m, pos);

	/*
	 * Unfortunately, we need to restart at ftrace_pages_start
	 * every time we let go of the ftrace_mutex. This is because
	 * those pointers can change without the lock.
	 */
	iter->pg = ftrace_pages_start;
	iter->idx = 0;
	for (l = 0; l <= *pos; ) {
		p = t_next(m, p, &l);
		if (!p)
			break;
	}

	if (!p)
		return t_hash_start(m, pos);

	return iter;
}

static void t_stop(struct seq_file *m, void *p)
{
	mutex_unlock(&ftrace_lock);
}

static int t_show(struct seq_file *m, void *v)
{
	struct ftrace_iterator *iter = m->private;
	struct dyn_ftrace *rec;

	if (iter->flags & FTRACE_ITER_HASH)
		return t_hash_show(m, iter);

	if (iter->flags & FTRACE_ITER_PRINTALL) {
		seq_printf(m, "#### all functions enabled ####\n");
		return 0;
	}

	rec = iter->func;

	if (!rec)
		return 0;

	seq_printf(m, "%ps", (void *)rec->ip);
	if (iter->flags & FTRACE_ITER_ENABLED)
		seq_printf(m, " (%ld)",
			   rec->flags & ~FTRACE_FL_MASK);
	seq_printf(m, "\n");

	return 0;
}

static const struct seq_operations show_ftrace_seq_ops = {
	.start = t_start,
	.next = t_next,
	.stop = t_stop,
	.show = t_show,
};

static int
ftrace_avail_open(struct inode *inode, struct file *file)
{
	struct ftrace_iterator *iter;
	int ret;

	if (unlikely(ftrace_disabled))
		return -ENODEV;

	iter = kzalloc(sizeof(*iter), GFP_KERNEL);
	if (!iter)
		return -ENOMEM;

	iter->pg = ftrace_pages_start;
	iter->ops = &global_ops;

	ret = seq_open(file, &show_ftrace_seq_ops);
	if (!ret) {
		struct seq_file *m = file->private_data;

		m->private = iter;
	} else {
		kfree(iter);
	}

	return ret;
}

static int
ftrace_enabled_open(struct inode *inode, struct file *file)
{
	struct ftrace_iterator *iter;
	int ret;

	if (unlikely(ftrace_disabled))
		return -ENODEV;

	iter = kzalloc(sizeof(*iter), GFP_KERNEL);
	if (!iter)
		return -ENOMEM;

	iter->pg = ftrace_pages_start;
	iter->flags = FTRACE_ITER_ENABLED;
	iter->ops = &global_ops;

	ret = seq_open(file, &show_ftrace_seq_ops);
	if (!ret) {
		struct seq_file *m = file->private_data;

		m->private = iter;
	} else {
		kfree(iter);
	}

	return ret;
}

static void ftrace_filter_reset(struct ftrace_hash *hash)
{
	mutex_lock(&ftrace_lock);
	ftrace_hash_clear(hash);
	mutex_unlock(&ftrace_lock);
}

/**
 * ftrace_regex_open - initialize function tracer filter files
 * @ops: The ftrace_ops that hold the hash filters
 * @flag: The type of filter to process
 * @inode: The inode, usually passed in to your open routine
 * @file: The file, usually passed in to your open routine
 *
 * ftrace_regex_open() initializes the filter files for the
 * @ops. Depending on @flag it may process the filter hash or
 * the notrace hash of @ops. With this called from the open
 * routine, you can use ftrace_filter_write() for the write
 * routine if @flag has FTRACE_ITER_FILTER set, or
 * ftrace_notrace_write() if @flag has FTRACE_ITER_NOTRACE set.
 * ftrace_regex_lseek() should be used as the lseek routine, and
 * release must call ftrace_regex_release().
 */
int
ftrace_regex_open(struct ftrace_ops *ops, int flag,
		  struct inode *inode, struct file *file)
{
	struct ftrace_iterator *iter;
	struct ftrace_hash *hash;
	int ret = 0;

	if (unlikely(ftrace_disabled))
		return -ENODEV;

	iter = kzalloc(sizeof(*iter), GFP_KERNEL);
	if (!iter)
		return -ENOMEM;

	if (trace_parser_get_init(&iter->parser, FTRACE_BUFF_MAX)) {
		kfree(iter);
		return -ENOMEM;
	}

	if (flag & FTRACE_ITER_NOTRACE)
		hash = ops->notrace_hash;
	else
		hash = ops->filter_hash;

	iter->ops = ops;
	iter->flags = flag;

	if (file->f_mode & FMODE_WRITE) {
		mutex_lock(&ftrace_lock);
		iter->hash = alloc_and_copy_ftrace_hash(FTRACE_HASH_DEFAULT_BITS, hash);
		mutex_unlock(&ftrace_lock);

		if (!iter->hash) {
			trace_parser_put(&iter->parser);
			kfree(iter);
			return -ENOMEM;
		}
	}

	mutex_lock(&ftrace_regex_lock);

	if ((file->f_mode & FMODE_WRITE) &&
	    (file->f_flags & O_TRUNC))
		ftrace_filter_reset(iter->hash);

	if (file->f_mode & FMODE_READ) {
		iter->pg = ftrace_pages_start;

		ret = seq_open(file, &show_ftrace_seq_ops);
		if (!ret) {
			struct seq_file *m = file->private_data;
			m->private = iter;
		} else {
			/* Failed */
			free_ftrace_hash(iter->hash);
			trace_parser_put(&iter->parser);
			kfree(iter);
		}
	} else
		file->private_data = iter;
	mutex_unlock(&ftrace_regex_lock);

	return ret;
}

static int
ftrace_filter_open(struct inode *inode, struct file *file)
{
	return ftrace_regex_open(&global_ops,
			FTRACE_ITER_FILTER | FTRACE_ITER_DO_HASH,
			inode, file);
}

static int
ftrace_notrace_open(struct inode *inode, struct file *file)
{
	return ftrace_regex_open(&global_ops, FTRACE_ITER_NOTRACE,
				 inode, file);
}

loff_t
ftrace_regex_lseek(struct file *file, loff_t offset, int origin)
{
	loff_t ret;

	if (file->f_mode & FMODE_READ)
		ret = seq_lseek(file, offset, origin);
	else
		file->f_pos = ret = 1;

	return ret;
}

static int ftrace_match(char *str, char *regex, int len, int type)
{
	int matched = 0;
	int slen;

	switch (type) {
	case MATCH_FULL:
		if (strcmp(str, regex) == 0)
			matched = 1;
		break;
	case MATCH_FRONT_ONLY:
		if (strncmp(str, regex, len) == 0)
			matched = 1;
		break;
	case MATCH_MIDDLE_ONLY:
		if (strstr(str, regex))
			matched = 1;
		break;
	case MATCH_END_ONLY:
		slen = strlen(str);
		if (slen >= len && memcmp(str + slen - len, regex, len) == 0)
			matched = 1;
		break;
	}

	return matched;
}

static int
enter_record(struct ftrace_hash *hash, struct dyn_ftrace *rec, int not)
{
	struct ftrace_func_entry *entry;
	int ret = 0;

	entry = ftrace_lookup_ip(hash, rec->ip);
	if (not) {
		/* Do nothing if it doesn't exist */
		if (!entry)
			return 0;

		free_hash_entry(hash, entry);
	} else {
		/* Do nothing if it exists */
		if (entry)
			return 0;

		ret = add_hash_entry(hash, rec->ip);
	}
	return ret;
}

static int
ftrace_match_record(struct dyn_ftrace *rec, char *mod,
		    char *regex, int len, int type)
{
	char str[KSYM_SYMBOL_LEN];
	char *modname;

	kallsyms_lookup(rec->ip, NULL, NULL, &modname, str);

	if (mod) {
		/* module lookup requires matching the module */
		if (!modname || strcmp(modname, mod))
			return 0;

		/* blank search means to match all funcs in the mod */
		if (!len)
			return 1;
	}

	return ftrace_match(str, regex, len, type);
}

static int
match_records(struct ftrace_hash *hash, char *buff,
	      int len, char *mod, int not)
{
	unsigned search_len = 0;
	struct ftrace_page *pg;
	struct dyn_ftrace *rec;
	int type = MATCH_FULL;
	char *search = buff;
	int found = 0;
	int ret;

	if (len) {
		type = filter_parse_regex(buff, len, &search, &not);
		search_len = strlen(search);
	}

	mutex_lock(&ftrace_lock);

	if (unlikely(ftrace_disabled))
		goto out_unlock;

	do_for_each_ftrace_rec(pg, rec) {
		if (ftrace_match_record(rec, mod, search, search_len, type)) {
			ret = enter_record(hash, rec, not);
			if (ret < 0) {
				found = ret;
				goto out_unlock;
			}
			found = 1;
		}
	} while_for_each_ftrace_rec();
 out_unlock:
	mutex_unlock(&ftrace_lock);

	return found;
}

static int
ftrace_match_records(struct ftrace_hash *hash, char *buff, int len)
{
	return match_records(hash, buff, len, NULL, 0);
}

static int
ftrace_match_module_records(struct ftrace_hash *hash, char *buff, char *mod)
{
	int not = 0;

	/* blank or '*' mean the same */
	if (strcmp(buff, "*") == 0)
		buff[0] = 0;

	/* handle the case of 'dont filter this module' */
	if (strcmp(buff, "!") == 0 || strcmp(buff, "!*") == 0) {
		buff[0] = 0;
		not = 1;
	}

	return match_records(hash, buff, strlen(buff), mod, not);
}

/*
 * We register the module command as a template to show others how
 * to register the a command as well.
 */

static int
ftrace_mod_callback(struct ftrace_hash *hash,
		    char *func, char *cmd, char *param, int enable)
{
	char *mod;
	int ret = -EINVAL;

	/*
	 * cmd == 'mod' because we only registered this func
	 * for the 'mod' ftrace_func_command.
	 * But if you register one func with multiple commands,
	 * you can tell which command was used by the cmd
	 * parameter.
	 */

	/* we must have a module name */
	if (!param)
		return ret;

	mod = strsep(&param, ":");
	if (!strlen(mod))
		return ret;

	ret = ftrace_match_module_records(hash, func, mod);
	if (!ret)
		ret = -EINVAL;
	if (ret < 0)
		return ret;

	return 0;
}

static struct ftrace_func_command ftrace_mod_cmd = {
	.name			= "mod",
	.func			= ftrace_mod_callback,
};

static int __init ftrace_mod_cmd_init(void)
{
	return register_ftrace_command(&ftrace_mod_cmd);
}
device_initcall(ftrace_mod_cmd_init);

static void
function_trace_probe_call(unsigned long ip, unsigned long parent_ip)
{
	struct ftrace_func_probe *entry;
	struct hlist_head *hhd;
	struct hlist_node *n;
	unsigned long key;

	key = hash_long(ip, FTRACE_HASH_BITS);

	hhd = &ftrace_func_hash[key];

	if (hlist_empty(hhd))
		return;

	/*
	 * Disable preemption for these calls to prevent a RCU grace
	 * period. This syncs the hash iteration and freeing of items
	 * on the hash. rcu_read_lock is too dangerous here.
	 */
	preempt_disable_notrace();
	hlist_for_each_entry_rcu(entry, n, hhd, node) {
		if (entry->ip == ip)
			entry->ops->func(ip, parent_ip, &entry->data);
	}
	preempt_enable_notrace();
}

static struct ftrace_ops trace_probe_ops __read_mostly =
{
	.func		= function_trace_probe_call,
};

static int ftrace_probe_registered;

static void __enable_ftrace_function_probe(void)
{
	int ret;
	int i;

	if (ftrace_probe_registered)
		return;

	for (i = 0; i < FTRACE_FUNC_HASHSIZE; i++) {
		struct hlist_head *hhd = &ftrace_func_hash[i];
		if (hhd->first)
			break;
	}
	/* Nothing registered? */
	if (i == FTRACE_FUNC_HASHSIZE)
		return;

	ret = __register_ftrace_function(&trace_probe_ops);
	if (!ret)
		ret = ftrace_startup(&trace_probe_ops, 0);

	ftrace_probe_registered = 1;
}

static void __disable_ftrace_function_probe(void)
{
	int ret;
	int i;

	if (!ftrace_probe_registered)
		return;

	for (i = 0; i < FTRACE_FUNC_HASHSIZE; i++) {
		struct hlist_head *hhd = &ftrace_func_hash[i];
		if (hhd->first)
			return;
	}

	/* no more funcs left */
	ret = __unregister_ftrace_function(&trace_probe_ops);
	if (!ret)
		ftrace_shutdown(&trace_probe_ops, 0);

	ftrace_probe_registered = 0;
}


static void ftrace_free_entry_rcu(struct rcu_head *rhp)
{
	struct ftrace_func_probe *entry =
		container_of(rhp, struct ftrace_func_probe, rcu);

	if (entry->ops->free)
		entry->ops->free(&entry->data);
	kfree(entry);
}


int
register_ftrace_function_probe(char *glob, struct ftrace_probe_ops *ops,
			      void *data)
{
	struct ftrace_func_probe *entry;
	struct ftrace_page *pg;
	struct dyn_ftrace *rec;
	int type, len, not;
	unsigned long key;
	int count = 0;
	char *search;

	type = filter_parse_regex(glob, strlen(glob), &search, &not);
	len = strlen(search);

	/* we do not support '!' for function probes */
	if (WARN_ON(not))
		return -EINVAL;

	mutex_lock(&ftrace_lock);

	if (unlikely(ftrace_disabled))
		goto out_unlock;

	do_for_each_ftrace_rec(pg, rec) {

		if (!ftrace_match_record(rec, NULL, search, len, type))
			continue;

		entry = kmalloc(sizeof(*entry), GFP_KERNEL);
		if (!entry) {
			/* If we did not process any, then return error */
			if (!count)
				count = -ENOMEM;
			goto out_unlock;
		}

		count++;

		entry->data = data;

		/*
		 * The caller might want to do something special
		 * for each function we find. We call the callback
		 * to give the caller an opportunity to do so.
		 */
		if (ops->callback) {
			if (ops->callback(rec->ip, &entry->data) < 0) {
				/* caller does not like this func */
				kfree(entry);
				continue;
			}
		}

		entry->ops = ops;
		entry->ip = rec->ip;

		key = hash_long(entry->ip, FTRACE_HASH_BITS);
		hlist_add_head_rcu(&entry->node, &ftrace_func_hash[key]);

	} while_for_each_ftrace_rec();
	__enable_ftrace_function_probe();

 out_unlock:
	mutex_unlock(&ftrace_lock);

	return count;
}

enum {
	PROBE_TEST_FUNC		= 1,
	PROBE_TEST_DATA		= 2
};

static void
__unregister_ftrace_function_probe(char *glob, struct ftrace_probe_ops *ops,
				  void *data, int flags)
{
	struct ftrace_func_probe *entry;
	struct hlist_node *n, *tmp;
	char str[KSYM_SYMBOL_LEN];
	int type = MATCH_FULL;
	int i, len = 0;
	char *search;

	if (glob && (strcmp(glob, "*") == 0 || !strlen(glob)))
		glob = NULL;
	else if (glob) {
		int not;

		type = filter_parse_regex(glob, strlen(glob), &search, &not);
		len = strlen(search);

		/* we do not support '!' for function probes */
		if (WARN_ON(not))
			return;
	}

	mutex_lock(&ftrace_lock);
	for (i = 0; i < FTRACE_FUNC_HASHSIZE; i++) {
		struct hlist_head *hhd = &ftrace_func_hash[i];

		hlist_for_each_entry_safe(entry, n, tmp, hhd, node) {

			/* break up if statements for readability */
			if ((flags & PROBE_TEST_FUNC) && entry->ops != ops)
				continue;

			if ((flags & PROBE_TEST_DATA) && entry->data != data)
				continue;

			/* do this last, since it is the most expensive */
			if (glob) {
				kallsyms_lookup(entry->ip, NULL, NULL,
						NULL, str);
				if (!ftrace_match(str, glob, len, type))
					continue;
			}

			hlist_del(&entry->node);
			call_rcu(&entry->rcu, ftrace_free_entry_rcu);
		}
	}
	__disable_ftrace_function_probe();
	mutex_unlock(&ftrace_lock);
}

void
unregister_ftrace_function_probe(char *glob, struct ftrace_probe_ops *ops,
				void *data)
{
	__unregister_ftrace_function_probe(glob, ops, data,
					  PROBE_TEST_FUNC | PROBE_TEST_DATA);
}

void
unregister_ftrace_function_probe_func(char *glob, struct ftrace_probe_ops *ops)
{
	__unregister_ftrace_function_probe(glob, ops, NULL, PROBE_TEST_FUNC);
}

void unregister_ftrace_function_probe_all(char *glob)
{
	__unregister_ftrace_function_probe(glob, NULL, NULL, 0);
}

static LIST_HEAD(ftrace_commands);
static DEFINE_MUTEX(ftrace_cmd_mutex);

int register_ftrace_command(struct ftrace_func_command *cmd)
{
	struct ftrace_func_command *p;
	int ret = 0;

	mutex_lock(&ftrace_cmd_mutex);
	list_for_each_entry(p, &ftrace_commands, list) {
		if (strcmp(cmd->name, p->name) == 0) {
			ret = -EBUSY;
			goto out_unlock;
		}
	}
	list_add(&cmd->list, &ftrace_commands);
 out_unlock:
	mutex_unlock(&ftrace_cmd_mutex);

	return ret;
}

int unregister_ftrace_command(struct ftrace_func_command *cmd)
{
	struct ftrace_func_command *p, *n;
	int ret = -ENODEV;

	mutex_lock(&ftrace_cmd_mutex);
	list_for_each_entry_safe(p, n, &ftrace_commands, list) {
		if (strcmp(cmd->name, p->name) == 0) {
			ret = 0;
			list_del_init(&p->list);
			goto out_unlock;
		}
	}
 out_unlock:
	mutex_unlock(&ftrace_cmd_mutex);

	return ret;
}

static int ftrace_process_regex(struct ftrace_hash *hash,
				char *buff, int len, int enable)
{
	char *func, *command, *next = buff;
	struct ftrace_func_command *p;
	int ret = -EINVAL;

	func = strsep(&next, ":");

	if (!next) {
		ret = ftrace_match_records(hash, func, len);
		if (!ret)
			ret = -EINVAL;
		if (ret < 0)
			return ret;
		return 0;
	}

	/* command found */

	command = strsep(&next, ":");

	mutex_lock(&ftrace_cmd_mutex);
	list_for_each_entry(p, &ftrace_commands, list) {
		if (strcmp(p->name, command) == 0) {
			ret = p->func(hash, func, command, next, enable);
			goto out_unlock;
		}
	}
 out_unlock:
	mutex_unlock(&ftrace_cmd_mutex);

	return ret;
}

static ssize_t
ftrace_regex_write(struct file *file, const char __user *ubuf,
		   size_t cnt, loff_t *ppos, int enable)
{
	struct ftrace_iterator *iter;
	struct trace_parser *parser;
	ssize_t ret, read;

	if (!cnt)
		return 0;

	mutex_lock(&ftrace_regex_lock);

	ret = -ENODEV;
	if (unlikely(ftrace_disabled))
		goto out_unlock;

	if (file->f_mode & FMODE_READ) {
		struct seq_file *m = file->private_data;
		iter = m->private;
	} else
		iter = file->private_data;

	parser = &iter->parser;
	read = trace_get_user(parser, ubuf, cnt, ppos);

	if (read >= 0 && trace_parser_loaded(parser) &&
	    !trace_parser_cont(parser)) {
		ret = ftrace_process_regex(iter->hash, parser->buffer,
					   parser->idx, enable);
		trace_parser_clear(parser);
		if (ret)
			goto out_unlock;
	}

	ret = read;
out_unlock:
	mutex_unlock(&ftrace_regex_lock);

	return ret;
}

ssize_t
ftrace_filter_write(struct file *file, const char __user *ubuf,
		    size_t cnt, loff_t *ppos)
{
	return ftrace_regex_write(file, ubuf, cnt, ppos, 1);
}

ssize_t
ftrace_notrace_write(struct file *file, const char __user *ubuf,
		     size_t cnt, loff_t *ppos)
{
	return ftrace_regex_write(file, ubuf, cnt, ppos, 0);
}

static int
ftrace_set_regex(struct ftrace_ops *ops, unsigned char *buf, int len,
		 int reset, int enable)
{
	struct ftrace_hash **orig_hash;
	struct ftrace_hash *hash;
	int ret;

	/* All global ops uses the global ops filters */
	if (ops->flags & FTRACE_OPS_FL_GLOBAL)
		ops = &global_ops;

	if (unlikely(ftrace_disabled))
		return -ENODEV;

	if (enable)
		orig_hash = &ops->filter_hash;
	else
		orig_hash = &ops->notrace_hash;

	hash = alloc_and_copy_ftrace_hash(FTRACE_HASH_DEFAULT_BITS, *orig_hash);
	if (!hash)
		return -ENOMEM;

	mutex_lock(&ftrace_regex_lock);
	if (reset)
		ftrace_filter_reset(hash);
	if (buf)
		ftrace_match_records(hash, buf, len);

	mutex_lock(&ftrace_lock);
	ret = ftrace_hash_move(ops, enable, orig_hash, hash);
	if (!ret && ops->flags & FTRACE_OPS_FL_ENABLED
	    && ftrace_enabled)
		ftrace_run_update_code(FTRACE_UPDATE_CALLS);

	mutex_unlock(&ftrace_lock);

	mutex_unlock(&ftrace_regex_lock);

	free_ftrace_hash(hash);
	return ret;
}

/**
 * ftrace_set_filter - set a function to filter on in ftrace
 * @ops - the ops to set the filter with
 * @buf - the string that holds the function filter text.
 * @len - the length of the string.
 * @reset - non zero to reset all filters before applying this filter.
 *
 * Filters denote which functions should be enabled when tracing is enabled.
 * If @buf is NULL and reset is set, all functions will be enabled for tracing.
 */
void ftrace_set_filter(struct ftrace_ops *ops, unsigned char *buf,
		       int len, int reset)
{
	ftrace_set_regex(ops, buf, len, reset, 1);
}
EXPORT_SYMBOL_GPL(ftrace_set_filter);

/**
 * ftrace_set_notrace - set a function to not trace in ftrace
 * @ops - the ops to set the notrace filter with
 * @buf - the string that holds the function notrace text.
 * @len - the length of the string.
 * @reset - non zero to reset all filters before applying this filter.
 *
 * Notrace Filters denote which functions should not be enabled when tracing
 * is enabled. If @buf is NULL and reset is set, all functions will be enabled
 * for tracing.
 */
void ftrace_set_notrace(struct ftrace_ops *ops, unsigned char *buf,
			int len, int reset)
{
	ftrace_set_regex(ops, buf, len, reset, 0);
}
EXPORT_SYMBOL_GPL(ftrace_set_notrace);
/**
 * ftrace_set_filter - set a function to filter on in ftrace
 * @ops - the ops to set the filter with
 * @buf - the string that holds the function filter text.
 * @len - the length of the string.
 * @reset - non zero to reset all filters before applying this filter.
 *
 * Filters denote which functions should be enabled when tracing is enabled.
 * If @buf is NULL and reset is set, all functions will be enabled for tracing.
 */
void ftrace_set_global_filter(unsigned char *buf, int len, int reset)
{
	ftrace_set_regex(&global_ops, buf, len, reset, 1);
}
EXPORT_SYMBOL_GPL(ftrace_set_global_filter);

/**
 * ftrace_set_notrace - set a function to not trace in ftrace
 * @ops - the ops to set the notrace filter with
 * @buf - the string that holds the function notrace text.
 * @len - the length of the string.
 * @reset - non zero to reset all filters before applying this filter.
 *
 * Notrace Filters denote which functions should not be enabled when tracing
 * is enabled. If @buf is NULL and reset is set, all functions will be enabled
 * for tracing.
 */
void ftrace_set_global_notrace(unsigned char *buf, int len, int reset)
{
	ftrace_set_regex(&global_ops, buf, len, reset, 0);
}
EXPORT_SYMBOL_GPL(ftrace_set_global_notrace);

/*
 * command line interface to allow users to set filters on boot up.
 */
#define FTRACE_FILTER_SIZE		COMMAND_LINE_SIZE
static char ftrace_notrace_buf[FTRACE_FILTER_SIZE] __initdata;
static char ftrace_filter_buf[FTRACE_FILTER_SIZE] __initdata;

static int __init set_ftrace_notrace(char *str)
{
	strncpy(ftrace_notrace_buf, str, FTRACE_FILTER_SIZE);
	return 1;
}
__setup("ftrace_notrace=", set_ftrace_notrace);

static int __init set_ftrace_filter(char *str)
{
	strncpy(ftrace_filter_buf, str, FTRACE_FILTER_SIZE);
	return 1;
}
__setup("ftrace_filter=", set_ftrace_filter);

#ifdef CONFIG_FUNCTION_GRAPH_TRACER
static char ftrace_graph_buf[FTRACE_FILTER_SIZE] __initdata;
static int ftrace_set_func(unsigned long *array, int *idx, char *buffer);

static int __init set_graph_function(char *str)
{
	strlcpy(ftrace_graph_buf, str, FTRACE_FILTER_SIZE);
	return 1;
}
__setup("ftrace_graph_filter=", set_graph_function);

static void __init set_ftrace_early_graph(char *buf)
{
	int ret;
	char *func;

	while (buf) {
		func = strsep(&buf, ",");
		/* we allow only one expression at a time */
		ret = ftrace_set_func(ftrace_graph_funcs, &ftrace_graph_count,
				      func);
		if (ret)
			printk(KERN_DEBUG "ftrace: function %s not "
					  "traceable\n", func);
	}
}
#endif /* CONFIG_FUNCTION_GRAPH_TRACER */

void __init
ftrace_set_early_filter(struct ftrace_ops *ops, char *buf, int enable)
{
	char *func;

	while (buf) {
		func = strsep(&buf, ",");
		ftrace_set_regex(ops, func, strlen(func), 0, enable);
	}
}

static void __init set_ftrace_early_filters(void)
{
	if (ftrace_filter_buf[0])
		ftrace_set_early_filter(&global_ops, ftrace_filter_buf, 1);
	if (ftrace_notrace_buf[0])
		ftrace_set_early_filter(&global_ops, ftrace_notrace_buf, 0);
#ifdef CONFIG_FUNCTION_GRAPH_TRACER
	if (ftrace_graph_buf[0])
		set_ftrace_early_graph(ftrace_graph_buf);
#endif /* CONFIG_FUNCTION_GRAPH_TRACER */
}

int ftrace_regex_release(struct inode *inode, struct file *file)
{
	struct seq_file *m = (struct seq_file *)file->private_data;
	struct ftrace_iterator *iter;
	struct ftrace_hash **orig_hash;
	struct trace_parser *parser;
	int filter_hash;
	int ret;

	mutex_lock(&ftrace_regex_lock);
	if (file->f_mode & FMODE_READ) {
		iter = m->private;

		seq_release(inode, file);
	} else
		iter = file->private_data;

	parser = &iter->parser;
	if (trace_parser_loaded(parser)) {
		parser->buffer[parser->idx] = 0;
		ftrace_match_records(iter->hash, parser->buffer, parser->idx);
	}

	trace_parser_put(parser);

	if (file->f_mode & FMODE_WRITE) {
		filter_hash = !!(iter->flags & FTRACE_ITER_FILTER);

		if (filter_hash)
			orig_hash = &iter->ops->filter_hash;
		else
			orig_hash = &iter->ops->notrace_hash;

		mutex_lock(&ftrace_lock);
		ret = ftrace_hash_move(iter->ops, filter_hash,
				       orig_hash, iter->hash);
		if (!ret && (iter->ops->flags & FTRACE_OPS_FL_ENABLED)
		    && ftrace_enabled)
			ftrace_run_update_code(FTRACE_UPDATE_CALLS);

		mutex_unlock(&ftrace_lock);
	}
	free_ftrace_hash(iter->hash);
	kfree(iter);

	mutex_unlock(&ftrace_regex_lock);
	return 0;
}

static const struct file_operations ftrace_avail_fops = {
	.open = ftrace_avail_open,
	.read = seq_read,
	.llseek = seq_lseek,
	.release = seq_release_private,
};

static const struct file_operations ftrace_enabled_fops = {
	.open = ftrace_enabled_open,
	.read = seq_read,
	.llseek = seq_lseek,
	.release = seq_release_private,
};

static const struct file_operations ftrace_filter_fops = {
	.open = ftrace_filter_open,
	.read = seq_read,
	.write = ftrace_filter_write,
	.llseek = ftrace_regex_lseek,
	.release = ftrace_regex_release,
};

static const struct file_operations ftrace_notrace_fops = {
	.open = ftrace_notrace_open,
	.read = seq_read,
	.write = ftrace_notrace_write,
	.llseek = ftrace_regex_lseek,
	.release = ftrace_regex_release,
};

#ifdef CONFIG_FUNCTION_GRAPH_TRACER

static DEFINE_MUTEX(graph_lock);

int ftrace_graph_count;
int ftrace_graph_filter_enabled;
unsigned long ftrace_graph_funcs[FTRACE_GRAPH_MAX_FUNCS] __read_mostly;

static void *
__g_next(struct seq_file *m, loff_t *pos)
{
	if (*pos >= ftrace_graph_count)
		return NULL;
	return &ftrace_graph_funcs[*pos];
}

static void *
g_next(struct seq_file *m, void *v, loff_t *pos)
{
	(*pos)++;
	return __g_next(m, pos);
}

static void *g_start(struct seq_file *m, loff_t *pos)
{
	mutex_lock(&graph_lock);

	/* Nothing, tell g_show to print all functions are enabled */
	if (!ftrace_graph_filter_enabled && !*pos)
		return (void *)1;

	return __g_next(m, pos);
}

static void g_stop(struct seq_file *m, void *p)
{
	mutex_unlock(&graph_lock);
}

static int g_show(struct seq_file *m, void *v)
{
	unsigned long *ptr = v;

	if (!ptr)
		return 0;

	if (ptr == (unsigned long *)1) {
		seq_printf(m, "#### all functions enabled ####\n");
		return 0;
	}

	seq_printf(m, "%ps\n", (void *)*ptr);

	return 0;
}

static const struct seq_operations ftrace_graph_seq_ops = {
	.start = g_start,
	.next = g_next,
	.stop = g_stop,
	.show = g_show,
};

static int
ftrace_graph_open(struct inode *inode, struct file *file)
{
	int ret = 0;

	if (unlikely(ftrace_disabled))
		return -ENODEV;

	mutex_lock(&graph_lock);
	if ((file->f_mode & FMODE_WRITE) &&
	    (file->f_flags & O_TRUNC)) {
		ftrace_graph_filter_enabled = 0;
		ftrace_graph_count = 0;
		memset(ftrace_graph_funcs, 0, sizeof(ftrace_graph_funcs));
	}
	mutex_unlock(&graph_lock);

	if (file->f_mode & FMODE_READ)
		ret = seq_open(file, &ftrace_graph_seq_ops);

	return ret;
}

static int
ftrace_graph_release(struct inode *inode, struct file *file)
{
	if (file->f_mode & FMODE_READ)
		seq_release(inode, file);
	return 0;
}

static int
ftrace_set_func(unsigned long *array, int *idx, char *buffer)
{
	struct dyn_ftrace *rec;
	struct ftrace_page *pg;
	int search_len;
	int fail = 1;
	int type, not;
	char *search;
	bool exists;
	int i;

	/* decode regex */
	type = filter_parse_regex(buffer, strlen(buffer), &search, &not);
	if (!not && *idx >= FTRACE_GRAPH_MAX_FUNCS)
		return -EBUSY;

	search_len = strlen(search);

	mutex_lock(&ftrace_lock);

	if (unlikely(ftrace_disabled)) {
		mutex_unlock(&ftrace_lock);
		return -ENODEV;
	}

	do_for_each_ftrace_rec(pg, rec) {

		if (ftrace_match_record(rec, NULL, search, search_len, type)) {
			/* if it is in the array */
			exists = false;
			for (i = 0; i < *idx; i++) {
				if (array[i] == rec->ip) {
					exists = true;
					break;
				}
			}

			if (!not) {
				fail = 0;
				if (!exists) {
					array[(*idx)++] = rec->ip;
					if (*idx >= FTRACE_GRAPH_MAX_FUNCS)
						goto out;
				}
			} else {
				if (exists) {
					array[i] = array[--(*idx)];
					array[*idx] = 0;
					fail = 0;
				}
			}
		}
	} while_for_each_ftrace_rec();
out:
	mutex_unlock(&ftrace_lock);

	if (fail)
		return -EINVAL;

	ftrace_graph_filter_enabled = 1;
	return 0;
}

static ssize_t
ftrace_graph_write(struct file *file, const char __user *ubuf,
		   size_t cnt, loff_t *ppos)
{
	struct trace_parser parser;
	ssize_t read, ret;

	if (!cnt)
		return 0;

	mutex_lock(&graph_lock);

	if (trace_parser_get_init(&parser, FTRACE_BUFF_MAX)) {
		ret = -ENOMEM;
		goto out_unlock;
	}

	read = trace_get_user(&parser, ubuf, cnt, ppos);

	if (read >= 0 && trace_parser_loaded((&parser))) {
		parser.buffer[parser.idx] = 0;

		/* we allow only one expression at a time */
		ret = ftrace_set_func(ftrace_graph_funcs, &ftrace_graph_count,
					parser.buffer);
		if (ret)
			goto out_free;
	}

	ret = read;

out_free:
	trace_parser_put(&parser);
out_unlock:
	mutex_unlock(&graph_lock);

	return ret;
}

static const struct file_operations ftrace_graph_fops = {
	.open		= ftrace_graph_open,
	.read		= seq_read,
	.write		= ftrace_graph_write,
	.release	= ftrace_graph_release,
	.llseek		= seq_lseek,
};
#endif /* CONFIG_FUNCTION_GRAPH_TRACER */

static __init int ftrace_init_dyn_debugfs(struct dentry *d_tracer)
{

	trace_create_file("available_filter_functions", 0444,
			d_tracer, NULL, &ftrace_avail_fops);

	trace_create_file("enabled_functions", 0444,
			d_tracer, NULL, &ftrace_enabled_fops);

	trace_create_file("set_ftrace_filter", 0644, d_tracer,
			NULL, &ftrace_filter_fops);

	trace_create_file("set_ftrace_notrace", 0644, d_tracer,
				    NULL, &ftrace_notrace_fops);

#ifdef CONFIG_FUNCTION_GRAPH_TRACER
	trace_create_file("set_graph_function", 0444, d_tracer,
				    NULL,
				    &ftrace_graph_fops);
#endif /* CONFIG_FUNCTION_GRAPH_TRACER */

	return 0;
}

static void ftrace_swap_recs(void *a, void *b, int size)
{
	struct dyn_ftrace *reca = a;
	struct dyn_ftrace *recb = b;
	struct dyn_ftrace t;

	t = *reca;
	*reca = *recb;
	*recb = t;
}

static int ftrace_process_locs(struct module *mod,
			       unsigned long *start,
			       unsigned long *end)
{
	struct ftrace_page *pg;
	unsigned long count;
	unsigned long *p;
	unsigned long addr;
	unsigned long flags = 0; /* Shut up gcc */
	int ret = -ENOMEM;

	count = end - start;

	if (!count)
		return 0;

	pg = ftrace_allocate_pages(count);
	if (!pg)
		return -ENOMEM;

	mutex_lock(&ftrace_lock);

	/*
	 * Core and each module needs their own pages, as
	 * modules will free them when they are removed.
	 * Force a new page to be allocated for modules.
	 */
	if (!mod) {
		WARN_ON(ftrace_pages || ftrace_pages_start);
		/* First initialization */
		ftrace_pages = ftrace_pages_start = pg;
	} else {
		if (!ftrace_pages)
			goto out;

		if (WARN_ON(ftrace_pages->next)) {
			/* Hmm, we have free pages? */
			while (ftrace_pages->next)
				ftrace_pages = ftrace_pages->next;
		}

		ftrace_pages->next = pg;
		ftrace_pages = pg;
	}

	p = start;
	while (p < end) {
		addr = ftrace_call_adjust(*p++);
		/*
		 * Some architecture linkers will pad between
		 * the different mcount_loc sections of different
		 * object files to satisfy alignments.
		 * Skip any NULL pointers.
		 */
		if (!addr)
			continue;
		if (!ftrace_record_ip(addr))
			break;
	}

	/* These new locations need to be initialized */
	ftrace_new_pgs = pg;

	/* Make each individual set of pages sorted by ips */
	for (; pg; pg = pg->next)
		sort(pg->records, pg->index, sizeof(struct dyn_ftrace),
		     ftrace_cmp_recs, ftrace_swap_recs);

	/*
	 * We only need to disable interrupts on start up
	 * because we are modifying code that an interrupt
	 * may execute, and the modification is not atomic.
	 * But for modules, nothing runs the code we modify
	 * until we are finished with it, and there's no
	 * reason to cause large interrupt latencies while we do it.
	 */
	if (!mod)
		local_irq_save(flags);
	ftrace_update_code(mod);
	if (!mod)
		local_irq_restore(flags);
	ret = 0;
 out:
	mutex_unlock(&ftrace_lock);

	return ret;
}

#ifdef CONFIG_MODULES

#define next_to_ftrace_page(p) container_of(p, struct ftrace_page, next)

void ftrace_release_mod(struct module *mod)
{
	struct dyn_ftrace *rec;
	struct ftrace_page **last_pg;
	struct ftrace_page *pg;
	int order;

	mutex_lock(&ftrace_lock);

	if (ftrace_disabled)
		goto out_unlock;

	/*
	 * Each module has its own ftrace_pages, remove
	 * them from the list.
	 */
	last_pg = &ftrace_pages_start;
	for (pg = ftrace_pages_start; pg; pg = *last_pg) {
		rec = &pg->records[0];
		if (within_module_core(rec->ip, mod)) {
			/*
			 * As core pages are first, the first
			 * page should never be a module page.
			 */
			if (WARN_ON(pg == ftrace_pages_start))
				goto out_unlock;

			/* Check if we are deleting the last page */
			if (pg == ftrace_pages)
				ftrace_pages = next_to_ftrace_page(last_pg);

			*last_pg = pg->next;
			order = get_count_order(pg->size / ENTRIES_PER_PAGE);
			free_pages((unsigned long)pg->records, order);
			kfree(pg);
		} else
			last_pg = &pg->next;
	}
 out_unlock:
	mutex_unlock(&ftrace_lock);
}

static void ftrace_init_module(struct module *mod,
			       unsigned long *start, unsigned long *end)
{
	if (ftrace_disabled || start == end)
		return;
	ftrace_process_locs(mod, start, end);
}

static int ftrace_module_notify(struct notifier_block *self,
				unsigned long val, void *data)
{
	struct module *mod = data;

	switch (val) {
	case MODULE_STATE_COMING:
		ftrace_init_module(mod, mod->ftrace_callsites,
				   mod->ftrace_callsites +
				   mod->num_ftrace_callsites);
		break;
	case MODULE_STATE_GOING:
		ftrace_release_mod(mod);
		break;
	}

	return 0;
}
#else
static int ftrace_module_notify(struct notifier_block *self,
				unsigned long val, void *data)
{
	return 0;
}
#endif /* CONFIG_MODULES */

struct notifier_block ftrace_module_nb = {
	.notifier_call = ftrace_module_notify,
	.priority = 0,
};

extern unsigned long __start_mcount_loc[];
extern unsigned long __stop_mcount_loc[];

void __init ftrace_init(void)
{
	unsigned long count, addr, flags;
	int ret;

	/* Keep the ftrace pointer to the stub */
	addr = (unsigned long)ftrace_stub;

	local_irq_save(flags);
	ftrace_dyn_arch_init(&addr);
	local_irq_restore(flags);

	/* ftrace_dyn_arch_init places the return code in addr */
	if (addr)
		goto failed;

	count = __stop_mcount_loc - __start_mcount_loc;

	ret = ftrace_dyn_table_alloc(count);
	if (ret)
		goto failed;

	last_ftrace_enabled = ftrace_enabled = 1;

	ret = ftrace_process_locs(NULL,
				  __start_mcount_loc,
				  __stop_mcount_loc);

	ret = register_module_notifier(&ftrace_module_nb);
	if (ret)
		pr_warning("Failed to register trace ftrace module notifier\n");

	set_ftrace_early_filters();

	return;
 failed:
	ftrace_disabled = 1;
}

#else

static struct ftrace_ops global_ops = {
	.func			= ftrace_stub,
};

static int __init ftrace_nodyn_init(void)
{
	ftrace_enabled = 1;
	return 0;
}
device_initcall(ftrace_nodyn_init);

static inline int ftrace_init_dyn_debugfs(struct dentry *d_tracer) { return 0; }
static inline void ftrace_startup_enable(int command) { }
/* Keep as macros so we do not need to define the commands */
# define ftrace_startup(ops, command)			\
	({						\
		(ops)->flags |= FTRACE_OPS_FL_ENABLED;	\
		0;					\
	})
# define ftrace_shutdown(ops, command)	do { } while (0)
# define ftrace_startup_sysctl()	do { } while (0)
# define ftrace_shutdown_sysctl()	do { } while (0)

static inline int
ftrace_ops_test(struct ftrace_ops *ops, unsigned long ip)
{
	return 1;
}

#endif /* CONFIG_DYNAMIC_FTRACE */

static void
ftrace_ops_list_func(unsigned long ip, unsigned long parent_ip)
{
	struct ftrace_ops *op;

	if (unlikely(trace_recursion_test(TRACE_INTERNAL_BIT)))
		return;

	trace_recursion_set(TRACE_INTERNAL_BIT);
	/*
	 * Some of the ops may be dynamically allocated,
	 * they must be freed after a synchronize_sched().
	 */
	preempt_disable_notrace();
	op = rcu_dereference_raw(ftrace_ops_list);
	while (op != &ftrace_list_end) {
		if (ftrace_ops_test(op, ip))
			op->func(ip, parent_ip);
		op = rcu_dereference_raw(op->next);
	};
	preempt_enable_notrace();
	trace_recursion_clear(TRACE_INTERNAL_BIT);
}

static void clear_ftrace_swapper(void)
{
	struct task_struct *p;
	int cpu;

	get_online_cpus();
	for_each_online_cpu(cpu) {
		p = idle_task(cpu);
		clear_tsk_trace_trace(p);
	}
	put_online_cpus();
}

static void set_ftrace_swapper(void)
{
	struct task_struct *p;
	int cpu;

	get_online_cpus();
	for_each_online_cpu(cpu) {
		p = idle_task(cpu);
		set_tsk_trace_trace(p);
	}
	put_online_cpus();
}

static void clear_ftrace_pid(struct pid *pid)
{
	struct task_struct *p;

	rcu_read_lock();
	do_each_pid_task(pid, PIDTYPE_PID, p) {
		clear_tsk_trace_trace(p);
	} while_each_pid_task(pid, PIDTYPE_PID, p);
	rcu_read_unlock();

	put_pid(pid);
}

static void set_ftrace_pid(struct pid *pid)
{
	struct task_struct *p;

	rcu_read_lock();
	do_each_pid_task(pid, PIDTYPE_PID, p) {
		set_tsk_trace_trace(p);
	} while_each_pid_task(pid, PIDTYPE_PID, p);
	rcu_read_unlock();
}

static void clear_ftrace_pid_task(struct pid *pid)
{
	if (pid == ftrace_swapper_pid)
		clear_ftrace_swapper();
	else
		clear_ftrace_pid(pid);
}

static void set_ftrace_pid_task(struct pid *pid)
{
	if (pid == ftrace_swapper_pid)
		set_ftrace_swapper();
	else
		set_ftrace_pid(pid);
}

static int ftrace_pid_add(int p)
{
	struct pid *pid;
	struct ftrace_pid *fpid;
	int ret = -EINVAL;

	mutex_lock(&ftrace_lock);

	if (!p)
		pid = ftrace_swapper_pid;
	else
		pid = find_get_pid(p);

	if (!pid)
		goto out;

	ret = 0;

	list_for_each_entry(fpid, &ftrace_pids, list)
		if (fpid->pid == pid)
			goto out_put;

	ret = -ENOMEM;

	fpid = kmalloc(sizeof(*fpid), GFP_KERNEL);
	if (!fpid)
		goto out_put;

	list_add(&fpid->list, &ftrace_pids);
	fpid->pid = pid;

	set_ftrace_pid_task(pid);

	ftrace_update_pid_func();
	ftrace_startup_enable(0);

	mutex_unlock(&ftrace_lock);
	return 0;

out_put:
	if (pid != ftrace_swapper_pid)
		put_pid(pid);

out:
	mutex_unlock(&ftrace_lock);
	return ret;
}

static void ftrace_pid_reset(void)
{
	struct ftrace_pid *fpid, *safe;

	mutex_lock(&ftrace_lock);
	list_for_each_entry_safe(fpid, safe, &ftrace_pids, list) {
		struct pid *pid = fpid->pid;

		clear_ftrace_pid_task(pid);

		list_del(&fpid->list);
		kfree(fpid);
	}

	ftrace_update_pid_func();
	ftrace_startup_enable(0);

	mutex_unlock(&ftrace_lock);
}

static void *fpid_start(struct seq_file *m, loff_t *pos)
{
	mutex_lock(&ftrace_lock);

	if (list_empty(&ftrace_pids) && (!*pos))
		return (void *) 1;

	return seq_list_start(&ftrace_pids, *pos);
}

static void *fpid_next(struct seq_file *m, void *v, loff_t *pos)
{
	if (v == (void *)1)
		return NULL;

	return seq_list_next(v, &ftrace_pids, pos);
}

static void fpid_stop(struct seq_file *m, void *p)
{
	mutex_unlock(&ftrace_lock);
}

static int fpid_show(struct seq_file *m, void *v)
{
	const struct ftrace_pid *fpid = list_entry(v, struct ftrace_pid, list);

	if (v == (void *)1) {
		seq_printf(m, "no pid\n");
		return 0;
	}

	if (fpid->pid == ftrace_swapper_pid)
		seq_printf(m, "swapper tasks\n");
	else
		seq_printf(m, "%u\n", pid_vnr(fpid->pid));

	return 0;
}

static const struct seq_operations ftrace_pid_sops = {
	.start = fpid_start,
	.next = fpid_next,
	.stop = fpid_stop,
	.show = fpid_show,
};

static int
ftrace_pid_open(struct inode *inode, struct file *file)
{
	int ret = 0;

	if ((file->f_mode & FMODE_WRITE) &&
	    (file->f_flags & O_TRUNC))
		ftrace_pid_reset();

	if (file->f_mode & FMODE_READ)
		ret = seq_open(file, &ftrace_pid_sops);

	return ret;
}

static ssize_t
ftrace_pid_write(struct file *filp, const char __user *ubuf,
		   size_t cnt, loff_t *ppos)
{
	char buf[64], *tmp;
	long val;
	int ret;

	if (cnt >= sizeof(buf))
		return -EINVAL;

	if (copy_from_user(&buf, ubuf, cnt))
		return -EFAULT;

	buf[cnt] = 0;

	/*
	 * Allow "echo > set_ftrace_pid" or "echo -n '' > set_ftrace_pid"
	 * to clean the filter quietly.
	 */
	tmp = strstrip(buf);
	if (strlen(tmp) == 0)
		return 1;

	ret = strict_strtol(tmp, 10, &val);
	if (ret < 0)
		return ret;

	ret = ftrace_pid_add(val);

	return ret ? ret : cnt;
}

static int
ftrace_pid_release(struct inode *inode, struct file *file)
{
	if (file->f_mode & FMODE_READ)
		seq_release(inode, file);

	return 0;
}

static const struct file_operations ftrace_pid_fops = {
	.open		= ftrace_pid_open,
	.write		= ftrace_pid_write,
	.read		= seq_read,
	.llseek		= seq_lseek,
	.release	= ftrace_pid_release,
};

static __init int ftrace_init_debugfs(void)
{
	struct dentry *d_tracer;

	d_tracer = tracing_init_dentry();
	if (!d_tracer)
		return 0;

	ftrace_init_dyn_debugfs(d_tracer);

	trace_create_file("set_ftrace_pid", 0644, d_tracer,
			    NULL, &ftrace_pid_fops);

	ftrace_profile_debugfs(d_tracer);

	return 0;
}
fs_initcall(ftrace_init_debugfs);

/**
 * ftrace_kill - kill ftrace
 *
 * This function should be used by panic code. It stops ftrace
 * but in a not so nice way. If you need to simply kill ftrace
 * from a non-atomic section, use ftrace_kill.
 */
void ftrace_kill(void)
{
	ftrace_disabled = 1;
	ftrace_enabled = 0;
	clear_ftrace_function();
}

/**
 * Test if ftrace is dead or not.
 */
int ftrace_is_dead(void)
{
	return ftrace_disabled;
}

/**
 * register_ftrace_function - register a function for profiling
 * @ops - ops structure that holds the function for profiling.
 *
 * Register a function to be called by all functions in the
 * kernel.
 *
 * Note: @ops->func and all the functions it calls must be labeled
 *       with "notrace", otherwise it will go into a
 *       recursive loop.
 */
int register_ftrace_function(struct ftrace_ops *ops)
{
	int ret = -1;

	mutex_lock(&ftrace_lock);

	if (unlikely(ftrace_disabled))
		goto out_unlock;

	ret = __register_ftrace_function(ops);
	if (!ret)
		ret = ftrace_startup(ops, 0);


 out_unlock:
	mutex_unlock(&ftrace_lock);
	return ret;
}
EXPORT_SYMBOL_GPL(register_ftrace_function);

/**
 * unregister_ftrace_function - unregister a function for profiling.
 * @ops - ops structure that holds the function to unregister
 *
 * Unregister a function that was added to be called by ftrace profiling.
 */
int unregister_ftrace_function(struct ftrace_ops *ops)
{
	int ret;

	mutex_lock(&ftrace_lock);
	ret = __unregister_ftrace_function(ops);
	if (!ret)
		ftrace_shutdown(ops, 0);
	mutex_unlock(&ftrace_lock);

	return ret;
}
EXPORT_SYMBOL_GPL(unregister_ftrace_function);

int
ftrace_enable_sysctl(struct ctl_table *table, int write,
		     void __user *buffer, size_t *lenp,
		     loff_t *ppos)
{
	int ret = -ENODEV;

	mutex_lock(&ftrace_lock);

	if (unlikely(ftrace_disabled))
		goto out;

	ret = proc_dointvec(table, write, buffer, lenp, ppos);

	if (ret || !write || (last_ftrace_enabled == !!ftrace_enabled))
		goto out;

	last_ftrace_enabled = !!ftrace_enabled;

	if (ftrace_enabled) {

		ftrace_startup_sysctl();

		/* we are starting ftrace again */
		if (ftrace_ops_list != &ftrace_list_end) {
			if (ftrace_ops_list->next == &ftrace_list_end)
				ftrace_trace_function = ftrace_ops_list->func;
			else
				ftrace_trace_function = ftrace_ops_list_func;
		}

	} else {
		/* stopping ftrace calls (just send to ftrace_stub) */
		ftrace_trace_function = ftrace_stub;

		ftrace_shutdown_sysctl();
	}

 out:
	mutex_unlock(&ftrace_lock);
	return ret;
}

#ifdef CONFIG_FUNCTION_GRAPH_TRACER

static int ftrace_graph_active;
static struct notifier_block ftrace_suspend_notifier;

int ftrace_graph_entry_stub(struct ftrace_graph_ent *trace)
{
	return 0;
}

/* The callbacks that hook a function */
trace_func_graph_ret_t ftrace_graph_return =
			(trace_func_graph_ret_t)ftrace_stub;
trace_func_graph_ent_t ftrace_graph_entry = ftrace_graph_entry_stub;

/* Try to assign a return stack array on FTRACE_RETSTACK_ALLOC_SIZE tasks. */
static int alloc_retstack_tasklist(struct ftrace_ret_stack **ret_stack_list)
{
	int i;
	int ret = 0;
	unsigned long flags;
	int start = 0, end = FTRACE_RETSTACK_ALLOC_SIZE;
	struct task_struct *g, *t;

	for (i = 0; i < FTRACE_RETSTACK_ALLOC_SIZE; i++) {
		ret_stack_list[i] = kmalloc(FTRACE_RETFUNC_DEPTH
					* sizeof(struct ftrace_ret_stack),
					GFP_KERNEL);
		if (!ret_stack_list[i]) {
			start = 0;
			end = i;
			ret = -ENOMEM;
			goto free;
		}
	}

	read_lock_irqsave(&tasklist_lock, flags);
	do_each_thread(g, t) {
		if (start == end) {
			ret = -EAGAIN;
			goto unlock;
		}

		if (t->ret_stack == NULL) {
			atomic_set(&t->tracing_graph_pause, 0);
			atomic_set(&t->trace_overrun, 0);
			t->curr_ret_stack = -1;
			/* Make sure the tasks see the -1 first: */
			smp_wmb();
			t->ret_stack = ret_stack_list[start++];
		}
	} while_each_thread(g, t);

unlock:
	read_unlock_irqrestore(&tasklist_lock, flags);
free:
	for (i = start; i < end; i++)
		kfree(ret_stack_list[i]);
	return ret;
}

static void
ftrace_graph_probe_sched_switch(void *ignore,
			struct task_struct *prev, struct task_struct *next)
{
	unsigned long long timestamp;
	int index;

	/*
	 * Does the user want to count the time a function was asleep.
	 * If so, do not update the time stamps.
	 */
	if (trace_flags & TRACE_ITER_SLEEP_TIME)
		return;

	timestamp = trace_clock_local();

	prev->ftrace_timestamp = timestamp;

	/* only process tasks that we timestamped */
	if (!next->ftrace_timestamp)
		return;

	/*
	 * Update all the counters in next to make up for the
	 * time next was sleeping.
	 */
	timestamp -= next->ftrace_timestamp;

	for (index = next->curr_ret_stack; index >= 0; index--)
		next->ret_stack[index].calltime += timestamp;
}

/* Allocate a return stack for each task */
static int start_graph_tracing(void)
{
	struct ftrace_ret_stack **ret_stack_list;
	int ret, cpu;

	ret_stack_list = kmalloc(FTRACE_RETSTACK_ALLOC_SIZE *
				sizeof(struct ftrace_ret_stack *),
				GFP_KERNEL);

	if (!ret_stack_list)
		return -ENOMEM;

	/* The cpu_boot init_task->ret_stack will never be freed */
	for_each_online_cpu(cpu) {
		if (!idle_task(cpu)->ret_stack)
			ftrace_graph_init_idle_task(idle_task(cpu), cpu);
	}

	do {
		ret = alloc_retstack_tasklist(ret_stack_list);
	} while (ret == -EAGAIN);

	if (!ret) {
		ret = register_trace_sched_switch(ftrace_graph_probe_sched_switch, NULL);
		if (ret)
			pr_info("ftrace_graph: Couldn't activate tracepoint"
				" probe to kernel_sched_switch\n");
	}

	kfree(ret_stack_list);
	return ret;
}

/*
 * Hibernation protection.
 * The state of the current task is too much unstable during
 * suspend/restore to disk. We want to protect against that.
 */
static int
ftrace_suspend_notifier_call(struct notifier_block *bl, unsigned long state,
							void *unused)
{
	switch (state) {
	case PM_HIBERNATION_PREPARE:
		pause_graph_tracing();
		break;

	case PM_POST_HIBERNATION:
		unpause_graph_tracing();
		break;
	}
	return NOTIFY_DONE;
}

int register_ftrace_graph(trace_func_graph_ret_t retfunc,
			trace_func_graph_ent_t entryfunc)
{
	int ret = 0;

	mutex_lock(&ftrace_lock);

	/* we currently allow only one tracer registered at a time */
	if (ftrace_graph_active) {
		ret = -EBUSY;
		goto out;
	}

	ftrace_suspend_notifier.notifier_call = ftrace_suspend_notifier_call;
	register_pm_notifier(&ftrace_suspend_notifier);

	ftrace_graph_active++;
	ret = start_graph_tracing();
	if (ret) {
		ftrace_graph_active--;
		goto out;
	}

	ftrace_graph_return = retfunc;
	ftrace_graph_entry = entryfunc;

	ret = ftrace_startup(&global_ops, FTRACE_START_FUNC_RET);

out:
	mutex_unlock(&ftrace_lock);
	return ret;
}

void unregister_ftrace_graph(void)
{
	mutex_lock(&ftrace_lock);

	if (unlikely(!ftrace_graph_active))
		goto out;

	ftrace_graph_active--;
	ftrace_graph_return = (trace_func_graph_ret_t)ftrace_stub;
	ftrace_graph_entry = ftrace_graph_entry_stub;
	ftrace_shutdown(&global_ops, FTRACE_STOP_FUNC_RET);
	unregister_pm_notifier(&ftrace_suspend_notifier);
	unregister_trace_sched_switch(ftrace_graph_probe_sched_switch, NULL);

 out:
	mutex_unlock(&ftrace_lock);
}

static DEFINE_PER_CPU(struct ftrace_ret_stack *, idle_ret_stack);

static void
graph_init_task(struct task_struct *t, struct ftrace_ret_stack *ret_stack)
{
	atomic_set(&t->tracing_graph_pause, 0);
	atomic_set(&t->trace_overrun, 0);
	t->ftrace_timestamp = 0;
	/* make curr_ret_stack visible before we add the ret_stack */
	smp_wmb();
	t->ret_stack = ret_stack;
}

/*
 * Allocate a return stack for the idle task. May be the first
 * time through, or it may be done by CPU hotplug online.
 */
void ftrace_graph_init_idle_task(struct task_struct *t, int cpu)
{
	t->curr_ret_stack = -1;
	/*
	 * The idle task has no parent, it either has its own
	 * stack or no stack at all.
	 */
	if (t->ret_stack)
		WARN_ON(t->ret_stack != per_cpu(idle_ret_stack, cpu));

	if (ftrace_graph_active) {
		struct ftrace_ret_stack *ret_stack;

		ret_stack = per_cpu(idle_ret_stack, cpu);
		if (!ret_stack) {
			ret_stack = kmalloc(FTRACE_RETFUNC_DEPTH
					    * sizeof(struct ftrace_ret_stack),
					    GFP_KERNEL);
			if (!ret_stack)
				return;
			per_cpu(idle_ret_stack, cpu) = ret_stack;
		}
		graph_init_task(t, ret_stack);
	}
}

/* Allocate a return stack for newly created task */
void ftrace_graph_init_task(struct task_struct *t)
{
	/* Make sure we do not use the parent ret_stack */
	t->ret_stack = NULL;
	t->curr_ret_stack = -1;

	if (ftrace_graph_active) {
		struct ftrace_ret_stack *ret_stack;

		ret_stack = kmalloc(FTRACE_RETFUNC_DEPTH
				* sizeof(struct ftrace_ret_stack),
				GFP_KERNEL);
		if (!ret_stack)
			return;
		graph_init_task(t, ret_stack);
	}
}

void ftrace_graph_exit_task(struct task_struct *t)
{
	struct ftrace_ret_stack	*ret_stack = t->ret_stack;

	t->ret_stack = NULL;
	/* NULL must become visible to IRQs before we free it: */
	barrier();

	kfree(ret_stack);
}

void ftrace_graph_stop(void)
{
	ftrace_stop();
}
#endif<|MERGE_RESOLUTION|>--- conflicted
+++ resolved
@@ -949,16 +949,6 @@
 	struct rcu_head		rcu;
 };
 
-<<<<<<< HEAD
-enum {
-	FTRACE_UPDATE_CALLS		= (1 << 0),
-	FTRACE_DISABLE_CALLS		= (1 << 1),
-	FTRACE_UPDATE_TRACE_FUNC	= (1 << 2),
-	FTRACE_START_FUNC_RET		= (1 << 3),
-	FTRACE_STOP_FUNC_RET		= (1 << 4),
-};
-=======
->>>>>>> 6f5c871d
 struct ftrace_func_entry {
 	struct hlist_node hlist;
 	unsigned long ip;
@@ -1549,13 +1539,7 @@
 	return 0;
 }
 
-<<<<<<< HEAD
-
-static int
-__ftrace_replace_code(struct dyn_ftrace *rec, int update)
-=======
 static int ftrace_check_record(struct dyn_ftrace *rec, int enable, int update)
->>>>>>> 6f5c871d
 {
 	unsigned long flag = 0UL;
 
@@ -1570,7 +1554,7 @@
 	 * If we are disabling calls, then disable all records that
 	 * are enabled.
 	 */
-	if (update && (rec->flags & ~FTRACE_FL_MASK))
+	if (enable && (rec->flags & ~FTRACE_FL_MASK))
 		flag = FTRACE_FL_ENABLED;
 
 	/* If the state of this record hasn't changed, then do nothing */
@@ -1650,13 +1634,6 @@
 		return;
 
 	do_for_each_ftrace_rec(pg, rec) {
-<<<<<<< HEAD
-		/* Skip over free records */
-		if (rec->flags & FTRACE_FL_FREE)
-			continue;
-
-=======
->>>>>>> 6f5c871d
 		failed = __ftrace_replace_code(rec, update);
 		if (failed) {
 			ftrace_bug(failed, rec->ip);
@@ -1779,15 +1756,6 @@
 {
 	int *command = data;
 
-<<<<<<< HEAD
-	/*
-	 * Do not call function tracer while we update the code.
-	 * We are in stop machine, no worrying about races.
-	 */
-	function_trace_stop++;
-
-=======
->>>>>>> 6f5c871d
 	if (*command & FTRACE_UPDATE_CALLS)
 		ftrace_replace_code(1);
 	else if (*command & FTRACE_DISABLE_CALLS)
