--- conflicted
+++ resolved
@@ -78,11 +78,6 @@
 config FUNCTION_TRACER
 	bool "Kernel Function Tracer"
 	depends on HAVE_FUNCTION_TRACER
-<<<<<<< HEAD
-	depends on DEBUG_KERNEL
-=======
-	select FRAME_POINTER
->>>>>>> 0882e8dd
 	select KALLSYMS
 	select TRACING
 	select CONTEXT_SWITCH_TRACER
@@ -155,11 +150,8 @@
 	bool "Sysprof Tracer"
 	depends on X86
 	select TRACING
-<<<<<<< HEAD
 	select FRAME_POINTER
-=======
 	select CONTEXT_SWITCH_TRACER
->>>>>>> 0882e8dd
 	help
 	  This tracer provides the trace needed by the 'Sysprof' userspace
 	  tool.
