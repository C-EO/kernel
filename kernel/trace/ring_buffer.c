--- conflicted
+++ resolved
@@ -2703,14 +2703,7 @@
 
 static __always_inline void trace_recursive_unlock(void)
 {
-<<<<<<< HEAD
-	unsigned int val = __this_cpu_read(current_context);
-
-	val &= val & (val - 1);
-	__this_cpu_write(current_context, val);
-=======
 	__this_cpu_and(current_context, __this_cpu_read(current_context) - 1);
->>>>>>> 53b729de
 }
 
 #else
