/*
 * trace_events_hist - trace event hist triggers
 *
 * This program is free software; you can redistribute it and/or modify
 * it under the terms of the GNU General Public License as published by
 * the Free Software Foundation; either version 2 of the License, or
 * (at your option) any later version.
 *
 * This program is distributed in the hope that it will be useful,
 * but WITHOUT ANY WARRANTY; without even the implied warranty of
 * MERCHANTABILITY or FITNESS FOR A PARTICULAR PURPOSE.  See the
 * GNU General Public License for more details.
 *
 * Copyright (C) 2015 Tom Zanussi <tom.zanussi@linux.intel.com>
 */

#include <linux/module.h>
#include <linux/kallsyms.h>
#include <linux/mutex.h>
#include <linux/slab.h>
#include <linux/stacktrace.h>
#include <linux/rculist.h>
#include <linux/tracefs.h>

#include "tracing_map.h"
#include "trace.h"

#define SYNTH_SYSTEM		"synthetic"
#define SYNTH_FIELDS_MAX	16

#define STR_VAR_LEN_MAX		32 /* must be multiple of sizeof(u64) */

struct hist_field;

typedef u64 (*hist_field_fn_t) (struct hist_field *field,
				struct tracing_map_elt *elt,
				struct ring_buffer_event *rbe,
				void *event);

#define HIST_FIELD_OPERANDS_MAX	2
#define HIST_FIELDS_MAX		(TRACING_MAP_FIELDS_MAX + TRACING_MAP_VARS_MAX)
#define HIST_ACTIONS_MAX	8

enum field_op_id {
	FIELD_OP_NONE,
	FIELD_OP_PLUS,
	FIELD_OP_MINUS,
	FIELD_OP_UNARY_MINUS,
};

struct hist_var {
	char				*name;
	struct hist_trigger_data	*hist_data;
	unsigned int			idx;
};

struct hist_field {
	struct ftrace_event_field	*field;
	unsigned long			flags;
	hist_field_fn_t			fn;
	unsigned int			size;
	unsigned int			offset;
	unsigned int                    is_signed;
	const char			*type;
	struct hist_field		*operands[HIST_FIELD_OPERANDS_MAX];
	struct hist_trigger_data	*hist_data;
	struct hist_var			var;
	enum field_op_id		operator;
	char				*system;
	char				*event_name;
	char				*name;
	unsigned int			var_idx;
	unsigned int			var_ref_idx;
	bool                            read_once;
};

static u64 hist_field_none(struct hist_field *field,
			   struct tracing_map_elt *elt,
			   struct ring_buffer_event *rbe,
			   void *event)
{
	return 0;
}

static u64 hist_field_counter(struct hist_field *field,
			      struct tracing_map_elt *elt,
			      struct ring_buffer_event *rbe,
			      void *event)
{
	return 1;
}

static u64 hist_field_string(struct hist_field *hist_field,
			     struct tracing_map_elt *elt,
			     struct ring_buffer_event *rbe,
			     void *event)
{
	char *addr = (char *)(event + hist_field->field->offset);

	return (u64)(unsigned long)addr;
}

static u64 hist_field_dynstring(struct hist_field *hist_field,
				struct tracing_map_elt *elt,
				struct ring_buffer_event *rbe,
				void *event)
{
	u32 str_item = *(u32 *)(event + hist_field->field->offset);
	int str_loc = str_item & 0xffff;
	char *addr = (char *)(event + str_loc);

	return (u64)(unsigned long)addr;
}

static u64 hist_field_pstring(struct hist_field *hist_field,
			      struct tracing_map_elt *elt,
			      struct ring_buffer_event *rbe,
			      void *event)
{
	char **addr = (char **)(event + hist_field->field->offset);

	return (u64)(unsigned long)*addr;
}

static u64 hist_field_log2(struct hist_field *hist_field,
			   struct tracing_map_elt *elt,
			   struct ring_buffer_event *rbe,
			   void *event)
{
	struct hist_field *operand = hist_field->operands[0];

	u64 val = operand->fn(operand, elt, rbe, event);

	return (u64) ilog2(roundup_pow_of_two(val));
}

static u64 hist_field_plus(struct hist_field *hist_field,
			   struct tracing_map_elt *elt,
			   struct ring_buffer_event *rbe,
			   void *event)
{
	struct hist_field *operand1 = hist_field->operands[0];
	struct hist_field *operand2 = hist_field->operands[1];

	u64 val1 = operand1->fn(operand1, elt, rbe, event);
	u64 val2 = operand2->fn(operand2, elt, rbe, event);

	return val1 + val2;
}

static u64 hist_field_minus(struct hist_field *hist_field,
			    struct tracing_map_elt *elt,
			    struct ring_buffer_event *rbe,
			    void *event)
{
	struct hist_field *operand1 = hist_field->operands[0];
	struct hist_field *operand2 = hist_field->operands[1];

	u64 val1 = operand1->fn(operand1, elt, rbe, event);
	u64 val2 = operand2->fn(operand2, elt, rbe, event);

	return val1 - val2;
}

static u64 hist_field_unary_minus(struct hist_field *hist_field,
				  struct tracing_map_elt *elt,
				  struct ring_buffer_event *rbe,
				  void *event)
{
	struct hist_field *operand = hist_field->operands[0];

	s64 sval = (s64)operand->fn(operand, elt, rbe, event);
	u64 val = (u64)-sval;

	return val;
}

#define DEFINE_HIST_FIELD_FN(type)					\
	static u64 hist_field_##type(struct hist_field *hist_field,	\
				     struct tracing_map_elt *elt,	\
				     struct ring_buffer_event *rbe,	\
				     void *event)			\
{									\
	type *addr = (type *)(event + hist_field->field->offset);	\
									\
	return (u64)(unsigned long)*addr;				\
}

DEFINE_HIST_FIELD_FN(s64);
DEFINE_HIST_FIELD_FN(u64);
DEFINE_HIST_FIELD_FN(s32);
DEFINE_HIST_FIELD_FN(u32);
DEFINE_HIST_FIELD_FN(s16);
DEFINE_HIST_FIELD_FN(u16);
DEFINE_HIST_FIELD_FN(s8);
DEFINE_HIST_FIELD_FN(u8);

#define for_each_hist_field(i, hist_data)	\
	for ((i) = 0; (i) < (hist_data)->n_fields; (i)++)

#define for_each_hist_val_field(i, hist_data)	\
	for ((i) = 0; (i) < (hist_data)->n_vals; (i)++)

#define for_each_hist_key_field(i, hist_data)	\
	for ((i) = (hist_data)->n_vals; (i) < (hist_data)->n_fields; (i)++)

#define HIST_STACKTRACE_DEPTH	16
#define HIST_STACKTRACE_SIZE	(HIST_STACKTRACE_DEPTH * sizeof(unsigned long))
#define HIST_STACKTRACE_SKIP	5

#define HITCOUNT_IDX		0
#define HIST_KEY_SIZE_MAX	(MAX_FILTER_STR_VAL + HIST_STACKTRACE_SIZE)

enum hist_field_flags {
	HIST_FIELD_FL_HITCOUNT		= 1 << 0,
	HIST_FIELD_FL_KEY		= 1 << 1,
	HIST_FIELD_FL_STRING		= 1 << 2,
	HIST_FIELD_FL_HEX		= 1 << 3,
	HIST_FIELD_FL_SYM		= 1 << 4,
	HIST_FIELD_FL_SYM_OFFSET	= 1 << 5,
	HIST_FIELD_FL_EXECNAME		= 1 << 6,
	HIST_FIELD_FL_SYSCALL		= 1 << 7,
	HIST_FIELD_FL_STACKTRACE	= 1 << 8,
	HIST_FIELD_FL_LOG2		= 1 << 9,
	HIST_FIELD_FL_TIMESTAMP		= 1 << 10,
	HIST_FIELD_FL_TIMESTAMP_USECS	= 1 << 11,
	HIST_FIELD_FL_VAR		= 1 << 12,
	HIST_FIELD_FL_EXPR		= 1 << 13,
	HIST_FIELD_FL_VAR_REF		= 1 << 14,
	HIST_FIELD_FL_CPU		= 1 << 15,
	HIST_FIELD_FL_ALIAS		= 1 << 16,
};

struct var_defs {
	unsigned int	n_vars;
	char		*name[TRACING_MAP_VARS_MAX];
	char		*expr[TRACING_MAP_VARS_MAX];
};

struct hist_trigger_attrs {
	char		*keys_str;
	char		*vals_str;
	char		*sort_key_str;
	char		*name;
	char		*clock;
	bool		pause;
	bool		cont;
	bool		clear;
	bool		ts_in_usecs;
	unsigned int	map_bits;

	char		*assignment_str[TRACING_MAP_VARS_MAX];
	unsigned int	n_assignments;

	char		*action_str[HIST_ACTIONS_MAX];
	unsigned int	n_actions;

	struct var_defs	var_defs;
};

struct field_var {
	struct hist_field	*var;
	struct hist_field	*val;
};

struct field_var_hist {
	struct hist_trigger_data	*hist_data;
	char				*cmd;
};

struct hist_trigger_data {
	struct hist_field               *fields[HIST_FIELDS_MAX];
	unsigned int			n_vals;
	unsigned int			n_keys;
	unsigned int			n_fields;
	unsigned int			n_vars;
	unsigned int			key_size;
	struct tracing_map_sort_key	sort_keys[TRACING_MAP_SORT_KEYS_MAX];
	unsigned int			n_sort_keys;
	struct trace_event_file		*event_file;
	struct hist_trigger_attrs	*attrs;
	struct tracing_map		*map;
	bool				enable_timestamps;
	bool				remove;
	struct hist_field               *var_refs[TRACING_MAP_VARS_MAX];
	unsigned int			n_var_refs;

	struct action_data		*actions[HIST_ACTIONS_MAX];
	unsigned int			n_actions;

	struct hist_field               *synth_var_refs[SYNTH_FIELDS_MAX];
	unsigned int                    n_synth_var_refs;
	struct field_var		*field_vars[SYNTH_FIELDS_MAX];
	unsigned int			n_field_vars;
	unsigned int			n_field_var_str;
	struct field_var_hist		*field_var_hists[SYNTH_FIELDS_MAX];
	unsigned int			n_field_var_hists;

	struct field_var		*max_vars[SYNTH_FIELDS_MAX];
	unsigned int			n_max_vars;
	unsigned int			n_max_var_str;
};

struct synth_field {
	char *type;
	char *name;
	size_t size;
	bool is_signed;
	bool is_string;
};

struct synth_event {
	struct list_head			list;
	int					ref;
	char					*name;
	struct synth_field			**fields;
	unsigned int				n_fields;
	unsigned int				n_u64;
	struct trace_event_class		class;
	struct trace_event_call			call;
	struct tracepoint			*tp;
};

struct action_data;

typedef void (*action_fn_t) (struct hist_trigger_data *hist_data,
			     struct tracing_map_elt *elt, void *rec,
			     struct ring_buffer_event *rbe,
			     struct action_data *data, u64 *var_ref_vals);

struct action_data {
	action_fn_t		fn;
	unsigned int		n_params;
	char			*params[SYNTH_FIELDS_MAX];

	union {
		struct {
			unsigned int		var_ref_idx;
			char			*match_event;
			char			*match_event_system;
			char			*synth_event_name;
			struct synth_event	*synth_event;
		} onmatch;

		struct {
			char			*var_str;
			char			*fn_name;
			unsigned int		max_var_ref_idx;
			struct hist_field	*max_var;
			struct hist_field	*var;
		} onmax;
	};
};


static char last_hist_cmd[MAX_FILTER_STR_VAL];
static char hist_err_str[MAX_FILTER_STR_VAL];

static void last_cmd_set(char *str)
{
	if (!str)
		return;

	strncpy(last_hist_cmd, str, MAX_FILTER_STR_VAL - 1);
}

static void hist_err(char *str, char *var)
{
	int maxlen = MAX_FILTER_STR_VAL - 1;

	if (!str)
		return;

	if (strlen(hist_err_str))
		return;

	if (!var)
		var = "";

	if (strlen(hist_err_str) + strlen(str) + strlen(var) > maxlen)
		return;

	strcat(hist_err_str, str);
	strcat(hist_err_str, var);
}

static void hist_err_event(char *str, char *system, char *event, char *var)
{
	char err[MAX_FILTER_STR_VAL];

	if (system && var)
		snprintf(err, MAX_FILTER_STR_VAL, "%s.%s.%s", system, event, var);
	else if (system)
		snprintf(err, MAX_FILTER_STR_VAL, "%s.%s", system, event);
	else
		strncpy(err, var, MAX_FILTER_STR_VAL);

	hist_err(str, err);
}

static void hist_err_clear(void)
{
	hist_err_str[0] = '\0';
}

static bool have_hist_err(void)
{
	if (strlen(hist_err_str))
		return true;

	return false;
}

static LIST_HEAD(synth_event_list);
static DEFINE_MUTEX(synth_event_mutex);

struct synth_trace_event {
	struct trace_entry	ent;
	u64			fields[];
};

static int synth_event_define_fields(struct trace_event_call *call)
{
	struct synth_trace_event trace;
	int offset = offsetof(typeof(trace), fields);
	struct synth_event *event = call->data;
	unsigned int i, size, n_u64;
	char *name, *type;
	bool is_signed;
	int ret = 0;

	for (i = 0, n_u64 = 0; i < event->n_fields; i++) {
		size = event->fields[i]->size;
		is_signed = event->fields[i]->is_signed;
		type = event->fields[i]->type;
		name = event->fields[i]->name;
		ret = trace_define_field(call, type, name, offset, size,
					 is_signed, FILTER_OTHER);
		if (ret)
			break;

		if (event->fields[i]->is_string) {
			offset += STR_VAR_LEN_MAX;
			n_u64 += STR_VAR_LEN_MAX / sizeof(u64);
		} else {
			offset += sizeof(u64);
			n_u64++;
		}
	}

	event->n_u64 = n_u64;

	return ret;
}

static bool synth_field_signed(char *type)
{
	if (strncmp(type, "u", 1) == 0)
		return false;

	return true;
}

static int synth_field_is_string(char *type)
{
	if (strstr(type, "char[") != NULL)
		return true;

	return false;
}

static int synth_field_string_size(char *type)
{
	char buf[4], *end, *start;
	unsigned int len;
	int size, err;

	start = strstr(type, "char[");
	if (start == NULL)
		return -EINVAL;
	start += strlen("char[");

	end = strchr(type, ']');
	if (!end || end < start)
		return -EINVAL;

	len = end - start;
	if (len > 3)
		return -EINVAL;

	strncpy(buf, start, len);
	buf[len] = '\0';

	err = kstrtouint(buf, 0, &size);
	if (err)
		return err;

	if (size > STR_VAR_LEN_MAX)
		return -EINVAL;

	return size;
}

static int synth_field_size(char *type)
{
	int size = 0;

	if (strcmp(type, "s64") == 0)
		size = sizeof(s64);
	else if (strcmp(type, "u64") == 0)
		size = sizeof(u64);
	else if (strcmp(type, "s32") == 0)
		size = sizeof(s32);
	else if (strcmp(type, "u32") == 0)
		size = sizeof(u32);
	else if (strcmp(type, "s16") == 0)
		size = sizeof(s16);
	else if (strcmp(type, "u16") == 0)
		size = sizeof(u16);
	else if (strcmp(type, "s8") == 0)
		size = sizeof(s8);
	else if (strcmp(type, "u8") == 0)
		size = sizeof(u8);
	else if (strcmp(type, "char") == 0)
		size = sizeof(char);
	else if (strcmp(type, "unsigned char") == 0)
		size = sizeof(unsigned char);
	else if (strcmp(type, "int") == 0)
		size = sizeof(int);
	else if (strcmp(type, "unsigned int") == 0)
		size = sizeof(unsigned int);
	else if (strcmp(type, "long") == 0)
		size = sizeof(long);
	else if (strcmp(type, "unsigned long") == 0)
		size = sizeof(unsigned long);
	else if (strcmp(type, "pid_t") == 0)
		size = sizeof(pid_t);
	else if (synth_field_is_string(type))
		size = synth_field_string_size(type);

	return size;
}

static const char *synth_field_fmt(char *type)
{
	const char *fmt = "%llu";

	if (strcmp(type, "s64") == 0)
		fmt = "%lld";
	else if (strcmp(type, "u64") == 0)
		fmt = "%llu";
	else if (strcmp(type, "s32") == 0)
		fmt = "%d";
	else if (strcmp(type, "u32") == 0)
		fmt = "%u";
	else if (strcmp(type, "s16") == 0)
		fmt = "%d";
	else if (strcmp(type, "u16") == 0)
		fmt = "%u";
	else if (strcmp(type, "s8") == 0)
		fmt = "%d";
	else if (strcmp(type, "u8") == 0)
		fmt = "%u";
	else if (strcmp(type, "char") == 0)
		fmt = "%d";
	else if (strcmp(type, "unsigned char") == 0)
		fmt = "%u";
	else if (strcmp(type, "int") == 0)
		fmt = "%d";
	else if (strcmp(type, "unsigned int") == 0)
		fmt = "%u";
	else if (strcmp(type, "long") == 0)
		fmt = "%ld";
	else if (strcmp(type, "unsigned long") == 0)
		fmt = "%lu";
	else if (strcmp(type, "pid_t") == 0)
		fmt = "%d";
	else if (synth_field_is_string(type))
		fmt = "%s";

	return fmt;
}

static enum print_line_t print_synth_event(struct trace_iterator *iter,
					   int flags,
					   struct trace_event *event)
{
	struct trace_array *tr = iter->tr;
	struct trace_seq *s = &iter->seq;
	struct synth_trace_event *entry;
	struct synth_event *se;
	unsigned int i, n_u64;
	char print_fmt[32];
	const char *fmt;

	entry = (struct synth_trace_event *)iter->ent;
	se = container_of(event, struct synth_event, call.event);

	trace_seq_printf(s, "%s: ", se->name);

	for (i = 0, n_u64 = 0; i < se->n_fields; i++) {
		if (trace_seq_has_overflowed(s))
			goto end;

		fmt = synth_field_fmt(se->fields[i]->type);

		/* parameter types */
		if (tr->trace_flags & TRACE_ITER_VERBOSE)
			trace_seq_printf(s, "%s ", fmt);

		snprintf(print_fmt, sizeof(print_fmt), "%%s=%s%%s", fmt);

		/* parameter values */
		if (se->fields[i]->is_string) {
			trace_seq_printf(s, print_fmt, se->fields[i]->name,
					 (char *)&entry->fields[n_u64],
					 i == se->n_fields - 1 ? "" : " ");
			n_u64 += STR_VAR_LEN_MAX / sizeof(u64);
		} else {
			trace_seq_printf(s, print_fmt, se->fields[i]->name,
					 entry->fields[n_u64],
					 i == se->n_fields - 1 ? "" : " ");
			n_u64++;
		}
	}
end:
	trace_seq_putc(s, '\n');

	return trace_handle_return(s);
}

static struct trace_event_functions synth_event_funcs = {
	.trace		= print_synth_event
};

static notrace void trace_event_raw_event_synth(void *__data,
						u64 *var_ref_vals,
						unsigned int var_ref_idx)
{
	struct trace_event_file *trace_file = __data;
	struct synth_trace_event *entry;
	struct trace_event_buffer fbuffer;
	struct synth_event *event;
	unsigned int i, n_u64;
	int fields_size = 0;

	event = trace_file->event_call->data;

	if (trace_trigger_soft_disabled(trace_file))
		return;

	fields_size = event->n_u64 * sizeof(u64);

	entry = trace_event_buffer_reserve(&fbuffer, trace_file,
					   sizeof(*entry) + fields_size);
	if (!entry)
		return;

	for (i = 0, n_u64 = 0; i < event->n_fields; i++) {
		if (event->fields[i]->is_string) {
			char *str_val = (char *)(long)var_ref_vals[var_ref_idx + i];
			char *str_field = (char *)&entry->fields[n_u64];

			strscpy(str_field, str_val, STR_VAR_LEN_MAX);
			n_u64 += STR_VAR_LEN_MAX / sizeof(u64);
		} else {
			entry->fields[n_u64] = var_ref_vals[var_ref_idx + i];
			n_u64++;
		}
	}

	trace_event_buffer_commit(&fbuffer);
}

static void free_synth_event_print_fmt(struct trace_event_call *call)
{
	if (call) {
		kfree(call->print_fmt);
		call->print_fmt = NULL;
	}
}

static int __set_synth_event_print_fmt(struct synth_event *event,
				       char *buf, int len)
{
	const char *fmt;
	int pos = 0;
	int i;

	/* When len=0, we just calculate the needed length */
#define LEN_OR_ZERO (len ? len - pos : 0)

	pos += snprintf(buf + pos, LEN_OR_ZERO, "\"");
	for (i = 0; i < event->n_fields; i++) {
		fmt = synth_field_fmt(event->fields[i]->type);
		pos += snprintf(buf + pos, LEN_OR_ZERO, "%s=%s%s",
				event->fields[i]->name, fmt,
				i == event->n_fields - 1 ? "" : ", ");
	}
	pos += snprintf(buf + pos, LEN_OR_ZERO, "\"");

	for (i = 0; i < event->n_fields; i++) {
		pos += snprintf(buf + pos, LEN_OR_ZERO,
				", REC->%s", event->fields[i]->name);
	}

#undef LEN_OR_ZERO

	/* return the length of print_fmt */
	return pos;
}

static int set_synth_event_print_fmt(struct trace_event_call *call)
{
	struct synth_event *event = call->data;
	char *print_fmt;
	int len;

	/* First: called with 0 length to calculate the needed length */
	len = __set_synth_event_print_fmt(event, NULL, 0);

	print_fmt = kmalloc(len + 1, GFP_KERNEL);
	if (!print_fmt)
		return -ENOMEM;

	/* Second: actually write the @print_fmt */
	__set_synth_event_print_fmt(event, print_fmt, len + 1);
	call->print_fmt = print_fmt;

	return 0;
}

static void free_synth_field(struct synth_field *field)
{
	kfree(field->type);
	kfree(field->name);
	kfree(field);
}

static struct synth_field *parse_synth_field(char *field_type,
					     char *field_name)
{
	struct synth_field *field;
	int len, ret = 0;
	char *array;

	if (field_type[0] == ';')
		field_type++;

	len = strlen(field_name);
	if (field_name[len - 1] == ';')
		field_name[len - 1] = '\0';

	field = kzalloc(sizeof(*field), GFP_KERNEL);
	if (!field)
		return ERR_PTR(-ENOMEM);

	len = strlen(field_type) + 1;
	array = strchr(field_name, '[');
	if (array)
		len += strlen(array);
	field->type = kzalloc(len, GFP_KERNEL);
	if (!field->type) {
		ret = -ENOMEM;
		goto free;
	}
	strcat(field->type, field_type);
	if (array) {
		strcat(field->type, array);
		*array = '\0';
	}

	field->size = synth_field_size(field->type);
	if (!field->size) {
		ret = -EINVAL;
		goto free;
	}

	if (synth_field_is_string(field->type))
		field->is_string = true;

	field->is_signed = synth_field_signed(field->type);

	field->name = kstrdup(field_name, GFP_KERNEL);
	if (!field->name) {
		ret = -ENOMEM;
		goto free;
	}
 out:
	return field;
 free:
	free_synth_field(field);
	field = ERR_PTR(ret);
	goto out;
}

static void free_synth_tracepoint(struct tracepoint *tp)
{
	if (!tp)
		return;

	kfree(tp->name);
	kfree(tp);
}

static struct tracepoint *alloc_synth_tracepoint(char *name)
{
	struct tracepoint *tp;

	tp = kzalloc(sizeof(*tp), GFP_KERNEL);
	if (!tp)
		return ERR_PTR(-ENOMEM);

	tp->name = kstrdup(name, GFP_KERNEL);
	if (!tp->name) {
		kfree(tp);
		return ERR_PTR(-ENOMEM);
	}

	return tp;
}

typedef void (*synth_probe_func_t) (void *__data, u64 *var_ref_vals,
				    unsigned int var_ref_idx);

static inline void trace_synth(struct synth_event *event, u64 *var_ref_vals,
			       unsigned int var_ref_idx)
{
	struct tracepoint *tp = event->tp;

	if (unlikely(atomic_read(&tp->key.enabled) > 0)) {
		struct tracepoint_func *probe_func_ptr;
		synth_probe_func_t probe_func;
		void *__data;

		if (!(cpu_online(raw_smp_processor_id())))
			return;

		probe_func_ptr = rcu_dereference_sched((tp)->funcs);
		if (probe_func_ptr) {
			do {
				probe_func = probe_func_ptr->func;
				__data = probe_func_ptr->data;
				probe_func(__data, var_ref_vals, var_ref_idx);
			} while ((++probe_func_ptr)->func);
		}
	}
}

static struct synth_event *find_synth_event(const char *name)
{
	struct synth_event *event;

	list_for_each_entry(event, &synth_event_list, list) {
		if (strcmp(event->name, name) == 0)
			return event;
	}

	return NULL;
}

static int register_synth_event(struct synth_event *event)
{
	struct trace_event_call *call = &event->call;
	int ret = 0;

	event->call.class = &event->class;
	event->class.system = kstrdup(SYNTH_SYSTEM, GFP_KERNEL);
	if (!event->class.system) {
		ret = -ENOMEM;
		goto out;
	}

	event->tp = alloc_synth_tracepoint(event->name);
	if (IS_ERR(event->tp)) {
		ret = PTR_ERR(event->tp);
		event->tp = NULL;
		goto out;
	}

	INIT_LIST_HEAD(&call->class->fields);
	call->event.funcs = &synth_event_funcs;
	call->class->define_fields = synth_event_define_fields;

	ret = register_trace_event(&call->event);
	if (!ret) {
		ret = -ENODEV;
		goto out;
	}
	call->flags = TRACE_EVENT_FL_TRACEPOINT;
	call->class->reg = trace_event_reg;
	call->class->probe = trace_event_raw_event_synth;
	call->data = event;
	call->tp = event->tp;

	ret = trace_add_event_call(call);
	if (ret) {
		pr_warn("Failed to register synthetic event: %s\n",
			trace_event_name(call));
		goto err;
	}

	ret = set_synth_event_print_fmt(call);
	if (ret < 0) {
		trace_remove_event_call(call);
		goto err;
	}
 out:
	return ret;
 err:
	unregister_trace_event(&call->event);
	goto out;
}

static int unregister_synth_event(struct synth_event *event)
{
	struct trace_event_call *call = &event->call;
	int ret;

	ret = trace_remove_event_call(call);

	return ret;
}

static void free_synth_event(struct synth_event *event)
{
	unsigned int i;

	if (!event)
		return;

	for (i = 0; i < event->n_fields; i++)
		free_synth_field(event->fields[i]);

	kfree(event->fields);
	kfree(event->name);
	kfree(event->class.system);
	free_synth_tracepoint(event->tp);
	free_synth_event_print_fmt(&event->call);
	kfree(event);
}

static struct synth_event *alloc_synth_event(char *event_name, int n_fields,
					     struct synth_field **fields)
{
	struct synth_event *event;
	unsigned int i;

	event = kzalloc(sizeof(*event), GFP_KERNEL);
	if (!event) {
		event = ERR_PTR(-ENOMEM);
		goto out;
	}

	event->name = kstrdup(event_name, GFP_KERNEL);
	if (!event->name) {
		kfree(event);
		event = ERR_PTR(-ENOMEM);
		goto out;
	}

	event->fields = kcalloc(n_fields, sizeof(*event->fields), GFP_KERNEL);
	if (!event->fields) {
		free_synth_event(event);
		event = ERR_PTR(-ENOMEM);
		goto out;
	}

	for (i = 0; i < n_fields; i++)
		event->fields[i] = fields[i];

	event->n_fields = n_fields;
 out:
	return event;
}

static void action_trace(struct hist_trigger_data *hist_data,
			 struct tracing_map_elt *elt, void *rec,
			 struct ring_buffer_event *rbe,
			 struct action_data *data, u64 *var_ref_vals)
{
	struct synth_event *event = data->onmatch.synth_event;

	trace_synth(event, var_ref_vals, data->onmatch.var_ref_idx);
}

struct hist_var_data {
	struct list_head list;
	struct hist_trigger_data *hist_data;
};

static void add_or_delete_synth_event(struct synth_event *event, int delete)
{
	if (delete)
		free_synth_event(event);
	else {
		mutex_lock(&synth_event_mutex);
		if (!find_synth_event(event->name))
			list_add(&event->list, &synth_event_list);
		else
			free_synth_event(event);
		mutex_unlock(&synth_event_mutex);
	}
}

static int create_synth_event(int argc, char **argv)
{
	struct synth_field *field, *fields[SYNTH_FIELDS_MAX];
	struct synth_event *event = NULL;
	bool delete_event = false;
	int i, n_fields = 0, ret = 0;
	char *name;

	mutex_lock(&synth_event_mutex);

	/*
	 * Argument syntax:
	 *  - Add synthetic event: <event_name> field[;field] ...
	 *  - Remove synthetic event: !<event_name> field[;field] ...
	 *      where 'field' = type field_name
	 */
	if (argc < 1) {
		ret = -EINVAL;
		goto out;
	}

	name = argv[0];
	if (name[0] == '!') {
		delete_event = true;
		name++;
	}

	event = find_synth_event(name);
	if (event) {
		if (delete_event) {
			if (event->ref) {
				event = NULL;
				ret = -EBUSY;
				goto out;
			}
			list_del(&event->list);
			goto out;
		}
		event = NULL;
		ret = -EEXIST;
		goto out;
	} else if (delete_event)
		goto out;

	if (argc < 2) {
		ret = -EINVAL;
		goto out;
	}

	for (i = 1; i < argc - 1; i++) {
		if (strcmp(argv[i], ";") == 0)
			continue;
		if (n_fields == SYNTH_FIELDS_MAX) {
			ret = -EINVAL;
			goto err;
		}

		field = parse_synth_field(argv[i], argv[i + 1]);
		if (IS_ERR(field)) {
			ret = PTR_ERR(field);
			goto err;
		}
		fields[n_fields] = field;
		i++; n_fields++;
	}

	if (i < argc) {
		ret = -EINVAL;
		goto err;
	}

	event = alloc_synth_event(name, n_fields, fields);
	if (IS_ERR(event)) {
		ret = PTR_ERR(event);
		event = NULL;
		goto err;
	}
 out:
	mutex_unlock(&synth_event_mutex);

	if (event) {
		if (delete_event) {
			ret = unregister_synth_event(event);
			add_or_delete_synth_event(event, !ret);
		} else {
			ret = register_synth_event(event);
			add_or_delete_synth_event(event, ret);
		}
	}

	return ret;
 err:
	mutex_unlock(&synth_event_mutex);

	for (i = 0; i < n_fields; i++)
		free_synth_field(fields[i]);
	free_synth_event(event);

	return ret;
}

static int release_all_synth_events(void)
{
	struct list_head release_events;
	struct synth_event *event, *e;
	int ret = 0;

	INIT_LIST_HEAD(&release_events);

	mutex_lock(&synth_event_mutex);

	list_for_each_entry(event, &synth_event_list, list) {
		if (event->ref) {
			mutex_unlock(&synth_event_mutex);
			return -EBUSY;
		}
	}

	list_splice_init(&event->list, &release_events);

	mutex_unlock(&synth_event_mutex);

	list_for_each_entry_safe(event, e, &release_events, list) {
		list_del(&event->list);

		ret = unregister_synth_event(event);
		add_or_delete_synth_event(event, !ret);
	}

	return ret;
}


static void *synth_events_seq_start(struct seq_file *m, loff_t *pos)
{
	mutex_lock(&synth_event_mutex);

	return seq_list_start(&synth_event_list, *pos);
}

static void *synth_events_seq_next(struct seq_file *m, void *v, loff_t *pos)
{
	return seq_list_next(v, &synth_event_list, pos);
}

static void synth_events_seq_stop(struct seq_file *m, void *v)
{
	mutex_unlock(&synth_event_mutex);
}

static int synth_events_seq_show(struct seq_file *m, void *v)
{
	struct synth_field *field;
	struct synth_event *event = v;
	unsigned int i;

	seq_printf(m, "%s\t", event->name);

	for (i = 0; i < event->n_fields; i++) {
		field = event->fields[i];

		/* parameter values */
		seq_printf(m, "%s %s%s", field->type, field->name,
			   i == event->n_fields - 1 ? "" : "; ");
	}

	seq_putc(m, '\n');

	return 0;
}

static const struct seq_operations synth_events_seq_op = {
	.start  = synth_events_seq_start,
	.next   = synth_events_seq_next,
	.stop   = synth_events_seq_stop,
	.show   = synth_events_seq_show
};

static int synth_events_open(struct inode *inode, struct file *file)
{
	int ret;

	if ((file->f_mode & FMODE_WRITE) && (file->f_flags & O_TRUNC)) {
		ret = release_all_synth_events();
		if (ret < 0)
			return ret;
	}

	return seq_open(file, &synth_events_seq_op);
}

static ssize_t synth_events_write(struct file *file,
				  const char __user *buffer,
				  size_t count, loff_t *ppos)
{
	return trace_parse_run_command(file, buffer, count, ppos,
				       create_synth_event);
}

static const struct file_operations synth_events_fops = {
	.open           = synth_events_open,
	.write		= synth_events_write,
	.read           = seq_read,
	.llseek         = seq_lseek,
	.release        = seq_release,
};

static u64 hist_field_timestamp(struct hist_field *hist_field,
				struct tracing_map_elt *elt,
				struct ring_buffer_event *rbe,
				void *event)
{
	struct hist_trigger_data *hist_data = hist_field->hist_data;
	struct trace_array *tr = hist_data->event_file->tr;

	u64 ts = ring_buffer_event_time_stamp(rbe);

	if (hist_data->attrs->ts_in_usecs && trace_clock_in_ns(tr))
		ts = ns2usecs(ts);

	return ts;
}

static u64 hist_field_cpu(struct hist_field *hist_field,
			  struct tracing_map_elt *elt,
			  struct ring_buffer_event *rbe,
			  void *event)
{
	int cpu = smp_processor_id();

	return cpu;
}

static struct hist_field *
check_field_for_var_ref(struct hist_field *hist_field,
			struct hist_trigger_data *var_data,
			unsigned int var_idx)
{
	struct hist_field *found = NULL;

	if (hist_field && hist_field->flags & HIST_FIELD_FL_VAR_REF) {
		if (hist_field->var.idx == var_idx &&
		    hist_field->var.hist_data == var_data) {
			found = hist_field;
		}
	}

	return found;
}

static struct hist_field *
check_field_for_var_refs(struct hist_trigger_data *hist_data,
			 struct hist_field *hist_field,
			 struct hist_trigger_data *var_data,
			 unsigned int var_idx,
			 unsigned int level)
{
	struct hist_field *found = NULL;
	unsigned int i;

	if (level > 3)
		return found;

	if (!hist_field)
		return found;

	found = check_field_for_var_ref(hist_field, var_data, var_idx);
	if (found)
		return found;

	for (i = 0; i < HIST_FIELD_OPERANDS_MAX; i++) {
		struct hist_field *operand;

		operand = hist_field->operands[i];
		found = check_field_for_var_refs(hist_data, operand, var_data,
						 var_idx, level + 1);
		if (found)
			return found;
	}

	return found;
}

static struct hist_field *find_var_ref(struct hist_trigger_data *hist_data,
				       struct hist_trigger_data *var_data,
				       unsigned int var_idx)
{
	struct hist_field *hist_field, *found = NULL;
	unsigned int i;

	for_each_hist_field(i, hist_data) {
		hist_field = hist_data->fields[i];
		found = check_field_for_var_refs(hist_data, hist_field,
						 var_data, var_idx, 0);
		if (found)
			return found;
	}

	for (i = 0; i < hist_data->n_synth_var_refs; i++) {
		hist_field = hist_data->synth_var_refs[i];
		found = check_field_for_var_refs(hist_data, hist_field,
						 var_data, var_idx, 0);
		if (found)
			return found;
	}

	return found;
}

static struct hist_field *find_any_var_ref(struct hist_trigger_data *hist_data,
					   unsigned int var_idx)
{
	struct trace_array *tr = hist_data->event_file->tr;
	struct hist_field *found = NULL;
	struct hist_var_data *var_data;

	list_for_each_entry(var_data, &tr->hist_vars, list) {
		if (var_data->hist_data == hist_data)
			continue;
		found = find_var_ref(var_data->hist_data, hist_data, var_idx);
		if (found)
			break;
	}

	return found;
}

static bool check_var_refs(struct hist_trigger_data *hist_data)
{
	struct hist_field *field;
	bool found = false;
	int i;

	for_each_hist_field(i, hist_data) {
		field = hist_data->fields[i];
		if (field && field->flags & HIST_FIELD_FL_VAR) {
			if (find_any_var_ref(hist_data, field->var.idx)) {
				found = true;
				break;
			}
		}
	}

	return found;
}

static struct hist_var_data *find_hist_vars(struct hist_trigger_data *hist_data)
{
	struct trace_array *tr = hist_data->event_file->tr;
	struct hist_var_data *var_data, *found = NULL;

	list_for_each_entry(var_data, &tr->hist_vars, list) {
		if (var_data->hist_data == hist_data) {
			found = var_data;
			break;
		}
	}

	return found;
}

static bool field_has_hist_vars(struct hist_field *hist_field,
				unsigned int level)
{
	int i;

	if (level > 3)
		return false;

	if (!hist_field)
		return false;

	if (hist_field->flags & HIST_FIELD_FL_VAR ||
	    hist_field->flags & HIST_FIELD_FL_VAR_REF)
		return true;

	for (i = 0; i < HIST_FIELD_OPERANDS_MAX; i++) {
		struct hist_field *operand;

		operand = hist_field->operands[i];
		if (field_has_hist_vars(operand, level + 1))
			return true;
	}

	return false;
}

static bool has_hist_vars(struct hist_trigger_data *hist_data)
{
	struct hist_field *hist_field;
	int i;

	for_each_hist_field(i, hist_data) {
		hist_field = hist_data->fields[i];
		if (field_has_hist_vars(hist_field, 0))
			return true;
	}

	return false;
}

static int save_hist_vars(struct hist_trigger_data *hist_data)
{
	struct trace_array *tr = hist_data->event_file->tr;
	struct hist_var_data *var_data;

	var_data = find_hist_vars(hist_data);
	if (var_data)
		return 0;

	if (trace_array_get(tr) < 0)
		return -ENODEV;

	var_data = kzalloc(sizeof(*var_data), GFP_KERNEL);
	if (!var_data) {
		trace_array_put(tr);
		return -ENOMEM;
	}

	var_data->hist_data = hist_data;
	list_add(&var_data->list, &tr->hist_vars);

	return 0;
}

static void remove_hist_vars(struct hist_trigger_data *hist_data)
{
	struct trace_array *tr = hist_data->event_file->tr;
	struct hist_var_data *var_data;

	var_data = find_hist_vars(hist_data);
	if (!var_data)
		return;

	if (WARN_ON(check_var_refs(hist_data)))
		return;

	list_del(&var_data->list);

	kfree(var_data);

	trace_array_put(tr);
}

static struct hist_field *find_var_field(struct hist_trigger_data *hist_data,
					 const char *var_name)
{
	struct hist_field *hist_field, *found = NULL;
	int i;

	for_each_hist_field(i, hist_data) {
		hist_field = hist_data->fields[i];
		if (hist_field && hist_field->flags & HIST_FIELD_FL_VAR &&
		    strcmp(hist_field->var.name, var_name) == 0) {
			found = hist_field;
			break;
		}
	}

	return found;
}

static struct hist_field *find_var(struct hist_trigger_data *hist_data,
				   struct trace_event_file *file,
				   const char *var_name)
{
	struct hist_trigger_data *test_data;
	struct event_trigger_data *test;
	struct hist_field *hist_field;

	hist_field = find_var_field(hist_data, var_name);
	if (hist_field)
		return hist_field;

	list_for_each_entry_rcu(test, &file->triggers, list) {
		if (test->cmd_ops->trigger_type == ETT_EVENT_HIST) {
			test_data = test->private_data;
			hist_field = find_var_field(test_data, var_name);
			if (hist_field)
				return hist_field;
		}
	}

	return NULL;
}

static struct trace_event_file *find_var_file(struct trace_array *tr,
					      char *system,
					      char *event_name,
					      char *var_name)
{
	struct hist_trigger_data *var_hist_data;
	struct hist_var_data *var_data;
	struct trace_event_file *file, *found = NULL;

	if (system)
		return find_event_file(tr, system, event_name);

	list_for_each_entry(var_data, &tr->hist_vars, list) {
		var_hist_data = var_data->hist_data;
		file = var_hist_data->event_file;
		if (file == found)
			continue;

		if (find_var_field(var_hist_data, var_name)) {
			if (found) {
				hist_err_event("Variable name not unique, need to use fully qualified name (subsys.event.var) for variable: ", system, event_name, var_name);
				return NULL;
			}

			found = file;
		}
	}

	return found;
}

static struct hist_field *find_file_var(struct trace_event_file *file,
					const char *var_name)
{
	struct hist_trigger_data *test_data;
	struct event_trigger_data *test;
	struct hist_field *hist_field;

	list_for_each_entry_rcu(test, &file->triggers, list) {
		if (test->cmd_ops->trigger_type == ETT_EVENT_HIST) {
			test_data = test->private_data;
			hist_field = find_var_field(test_data, var_name);
			if (hist_field)
				return hist_field;
		}
	}

	return NULL;
}

static struct hist_field *
find_match_var(struct hist_trigger_data *hist_data, char *var_name)
{
	struct trace_array *tr = hist_data->event_file->tr;
	struct hist_field *hist_field, *found = NULL;
	struct trace_event_file *file;
	unsigned int i;

	for (i = 0; i < hist_data->n_actions; i++) {
		struct action_data *data = hist_data->actions[i];

		if (data->fn == action_trace) {
			char *system = data->onmatch.match_event_system;
			char *event_name = data->onmatch.match_event;

			file = find_var_file(tr, system, event_name, var_name);
			if (!file)
				continue;
			hist_field = find_file_var(file, var_name);
			if (hist_field) {
				if (found) {
					hist_err_event("Variable name not unique, need to use fully qualified name (subsys.event.var) for variable: ", system, event_name, var_name);
					return ERR_PTR(-EINVAL);
				}

				found = hist_field;
			}
		}
	}
	return found;
}

static struct hist_field *find_event_var(struct hist_trigger_data *hist_data,
					 char *system,
					 char *event_name,
					 char *var_name)
{
	struct trace_array *tr = hist_data->event_file->tr;
	struct hist_field *hist_field = NULL;
	struct trace_event_file *file;

	if (!system || !event_name) {
		hist_field = find_match_var(hist_data, var_name);
		if (IS_ERR(hist_field))
			return NULL;
		if (hist_field)
			return hist_field;
	}

	file = find_var_file(tr, system, event_name, var_name);
	if (!file)
		return NULL;

	hist_field = find_file_var(file, var_name);

	return hist_field;
}

struct hist_elt_data {
	char *comm;
	u64 *var_ref_vals;
	char *field_var_str[SYNTH_FIELDS_MAX];
};

static u64 hist_field_var_ref(struct hist_field *hist_field,
			      struct tracing_map_elt *elt,
			      struct ring_buffer_event *rbe,
			      void *event)
{
	struct hist_elt_data *elt_data;
	u64 var_val = 0;

	elt_data = elt->private_data;
	var_val = elt_data->var_ref_vals[hist_field->var_ref_idx];

	return var_val;
}

static bool resolve_var_refs(struct hist_trigger_data *hist_data, void *key,
			     u64 *var_ref_vals, bool self)
{
	struct hist_trigger_data *var_data;
	struct tracing_map_elt *var_elt;
	struct hist_field *hist_field;
	unsigned int i, var_idx;
	bool resolved = true;
	u64 var_val = 0;

	for (i = 0; i < hist_data->n_var_refs; i++) {
		hist_field = hist_data->var_refs[i];
		var_idx = hist_field->var.idx;
		var_data = hist_field->var.hist_data;

		if (var_data == NULL) {
			resolved = false;
			break;
		}

		if ((self && var_data != hist_data) ||
		    (!self && var_data == hist_data))
			continue;

		var_elt = tracing_map_lookup(var_data->map, key);
		if (!var_elt) {
			resolved = false;
			break;
		}

		if (!tracing_map_var_set(var_elt, var_idx)) {
			resolved = false;
			break;
		}

		if (self || !hist_field->read_once)
			var_val = tracing_map_read_var(var_elt, var_idx);
		else
			var_val = tracing_map_read_var_once(var_elt, var_idx);

		var_ref_vals[i] = var_val;
	}

	return resolved;
}

static const char *hist_field_name(struct hist_field *field,
				   unsigned int level)
{
	const char *field_name = "";

	if (level > 1)
		return field_name;

	if (field->field)
		field_name = field->field->name;
	else if (field->flags & HIST_FIELD_FL_LOG2 ||
		 field->flags & HIST_FIELD_FL_ALIAS)
		field_name = hist_field_name(field->operands[0], ++level);
	else if (field->flags & HIST_FIELD_FL_CPU)
		field_name = "cpu";
	else if (field->flags & HIST_FIELD_FL_EXPR ||
		 field->flags & HIST_FIELD_FL_VAR_REF) {
		if (field->system) {
			static char full_name[MAX_FILTER_STR_VAL];

			strcat(full_name, field->system);
			strcat(full_name, ".");
			strcat(full_name, field->event_name);
			strcat(full_name, ".");
			strcat(full_name, field->name);
			field_name = full_name;
		} else
			field_name = field->name;
	} else if (field->flags & HIST_FIELD_FL_TIMESTAMP)
		field_name = "common_timestamp";

	if (field_name == NULL)
		field_name = "";

	return field_name;
}

static hist_field_fn_t select_value_fn(int field_size, int field_is_signed)
{
	hist_field_fn_t fn = NULL;

	switch (field_size) {
	case 8:
		if (field_is_signed)
			fn = hist_field_s64;
		else
			fn = hist_field_u64;
		break;
	case 4:
		if (field_is_signed)
			fn = hist_field_s32;
		else
			fn = hist_field_u32;
		break;
	case 2:
		if (field_is_signed)
			fn = hist_field_s16;
		else
			fn = hist_field_u16;
		break;
	case 1:
		if (field_is_signed)
			fn = hist_field_s8;
		else
			fn = hist_field_u8;
		break;
	}

	return fn;
}

static int parse_map_size(char *str)
{
	unsigned long size, map_bits;
	int ret;

	strsep(&str, "=");
	if (!str) {
		ret = -EINVAL;
		goto out;
	}

	ret = kstrtoul(str, 0, &size);
	if (ret)
		goto out;

	map_bits = ilog2(roundup_pow_of_two(size));
	if (map_bits < TRACING_MAP_BITS_MIN ||
	    map_bits > TRACING_MAP_BITS_MAX)
		ret = -EINVAL;
	else
		ret = map_bits;
 out:
	return ret;
}

static void destroy_hist_trigger_attrs(struct hist_trigger_attrs *attrs)
{
	unsigned int i;

	if (!attrs)
		return;

	for (i = 0; i < attrs->n_assignments; i++)
		kfree(attrs->assignment_str[i]);

	for (i = 0; i < attrs->n_actions; i++)
		kfree(attrs->action_str[i]);

	kfree(attrs->name);
	kfree(attrs->sort_key_str);
	kfree(attrs->keys_str);
	kfree(attrs->vals_str);
	kfree(attrs->clock);
	kfree(attrs);
}

static int parse_action(char *str, struct hist_trigger_attrs *attrs)
{
	int ret = -EINVAL;

	if (attrs->n_actions >= HIST_ACTIONS_MAX)
		return ret;

	if ((strncmp(str, "onmatch(", strlen("onmatch(")) == 0) ||
	    (strncmp(str, "onmax(", strlen("onmax(")) == 0)) {
		attrs->action_str[attrs->n_actions] = kstrdup(str, GFP_KERNEL);
		if (!attrs->action_str[attrs->n_actions]) {
			ret = -ENOMEM;
			return ret;
		}
		attrs->n_actions++;
		ret = 0;
	}

	return ret;
}

static int parse_assignment(char *str, struct hist_trigger_attrs *attrs)
{
	int ret = 0;

	if ((strncmp(str, "key=", strlen("key=")) == 0) ||
	    (strncmp(str, "keys=", strlen("keys=")) == 0)) {
		attrs->keys_str = kstrdup(str, GFP_KERNEL);
		if (!attrs->keys_str) {
			ret = -ENOMEM;
			goto out;
		}
	} else if ((strncmp(str, "val=", strlen("val=")) == 0) ||
		 (strncmp(str, "vals=", strlen("vals=")) == 0) ||
		 (strncmp(str, "values=", strlen("values=")) == 0)) {
		attrs->vals_str = kstrdup(str, GFP_KERNEL);
		if (!attrs->vals_str) {
			ret = -ENOMEM;
			goto out;
		}
	} else if (strncmp(str, "sort=", strlen("sort=")) == 0) {
		attrs->sort_key_str = kstrdup(str, GFP_KERNEL);
		if (!attrs->sort_key_str) {
			ret = -ENOMEM;
			goto out;
		}
	} else if (strncmp(str, "name=", strlen("name=")) == 0) {
		attrs->name = kstrdup(str, GFP_KERNEL);
		if (!attrs->name) {
			ret = -ENOMEM;
			goto out;
		}
	} else if (strncmp(str, "clock=", strlen("clock=")) == 0) {
		strsep(&str, "=");
		if (!str) {
			ret = -EINVAL;
			goto out;
		}

		str = strstrip(str);
		attrs->clock = kstrdup(str, GFP_KERNEL);
		if (!attrs->clock) {
			ret = -ENOMEM;
			goto out;
		}
	} else if (strncmp(str, "size=", strlen("size=")) == 0) {
		int map_bits = parse_map_size(str);

		if (map_bits < 0) {
			ret = map_bits;
			goto out;
		}
		attrs->map_bits = map_bits;
	} else {
		char *assignment;

		if (attrs->n_assignments == TRACING_MAP_VARS_MAX) {
			hist_err("Too many variables defined: ", str);
			ret = -EINVAL;
			goto out;
		}

		assignment = kstrdup(str, GFP_KERNEL);
		if (!assignment) {
			ret = -ENOMEM;
			goto out;
		}

		attrs->assignment_str[attrs->n_assignments++] = assignment;
	}
 out:
	return ret;
}

static struct hist_trigger_attrs *parse_hist_trigger_attrs(char *trigger_str)
{
	struct hist_trigger_attrs *attrs;
	int ret = 0;

	attrs = kzalloc(sizeof(*attrs), GFP_KERNEL);
	if (!attrs)
		return ERR_PTR(-ENOMEM);

	while (trigger_str) {
		char *str = strsep(&trigger_str, ":");

		if (strchr(str, '=')) {
			ret = parse_assignment(str, attrs);
			if (ret)
				goto free;
		} else if (strcmp(str, "pause") == 0)
			attrs->pause = true;
		else if ((strcmp(str, "cont") == 0) ||
			 (strcmp(str, "continue") == 0))
			attrs->cont = true;
		else if (strcmp(str, "clear") == 0)
			attrs->clear = true;
		else {
			ret = parse_action(str, attrs);
			if (ret)
				goto free;
		}
	}

	if (!attrs->keys_str) {
		ret = -EINVAL;
		goto free;
	}

	if (!attrs->clock) {
		attrs->clock = kstrdup("global", GFP_KERNEL);
		if (!attrs->clock) {
			ret = -ENOMEM;
			goto free;
		}
	}

	return attrs;
 free:
	destroy_hist_trigger_attrs(attrs);

	return ERR_PTR(ret);
}

static inline void save_comm(char *comm, struct task_struct *task)
{
	if (!task->pid) {
		strcpy(comm, "<idle>");
		return;
	}

	if (WARN_ON_ONCE(task->pid < 0)) {
		strcpy(comm, "<XXX>");
		return;
	}

	memcpy(comm, task->comm, TASK_COMM_LEN);
}

static void hist_elt_data_free(struct hist_elt_data *elt_data)
{
	unsigned int i;

	for (i = 0; i < SYNTH_FIELDS_MAX; i++)
		kfree(elt_data->field_var_str[i]);

	kfree(elt_data->comm);
	kfree(elt_data);
}

static void hist_trigger_elt_data_free(struct tracing_map_elt *elt)
{
	struct hist_elt_data *elt_data = elt->private_data;

	hist_elt_data_free(elt_data);
}

static int hist_trigger_elt_data_alloc(struct tracing_map_elt *elt)
{
	struct hist_trigger_data *hist_data = elt->map->private_data;
	unsigned int size = TASK_COMM_LEN;
	struct hist_elt_data *elt_data;
	struct hist_field *key_field;
	unsigned int i, n_str;

	elt_data = kzalloc(sizeof(*elt_data), GFP_KERNEL);
	if (!elt_data)
		return -ENOMEM;

	for_each_hist_key_field(i, hist_data) {
		key_field = hist_data->fields[i];

		if (key_field->flags & HIST_FIELD_FL_EXECNAME) {
			elt_data->comm = kzalloc(size, GFP_KERNEL);
			if (!elt_data->comm) {
				kfree(elt_data);
				return -ENOMEM;
			}
			break;
		}
	}

	n_str = hist_data->n_field_var_str + hist_data->n_max_var_str;

	size = STR_VAR_LEN_MAX;

	for (i = 0; i < n_str; i++) {
		elt_data->field_var_str[i] = kzalloc(size, GFP_KERNEL);
		if (!elt_data->field_var_str[i]) {
			hist_elt_data_free(elt_data);
			return -ENOMEM;
		}
	}

	elt->private_data = elt_data;

	return 0;
}

static void hist_trigger_elt_data_init(struct tracing_map_elt *elt)
{
	struct hist_elt_data *elt_data = elt->private_data;

	if (elt_data->comm)
		save_comm(elt_data->comm, current);
}

static const struct tracing_map_ops hist_trigger_elt_data_ops = {
	.elt_alloc	= hist_trigger_elt_data_alloc,
	.elt_free	= hist_trigger_elt_data_free,
	.elt_init	= hist_trigger_elt_data_init,
};

static const char *get_hist_field_flags(struct hist_field *hist_field)
{
	const char *flags_str = NULL;

	if (hist_field->flags & HIST_FIELD_FL_HEX)
		flags_str = "hex";
	else if (hist_field->flags & HIST_FIELD_FL_SYM)
		flags_str = "sym";
	else if (hist_field->flags & HIST_FIELD_FL_SYM_OFFSET)
		flags_str = "sym-offset";
	else if (hist_field->flags & HIST_FIELD_FL_EXECNAME)
		flags_str = "execname";
	else if (hist_field->flags & HIST_FIELD_FL_SYSCALL)
		flags_str = "syscall";
	else if (hist_field->flags & HIST_FIELD_FL_LOG2)
		flags_str = "log2";
	else if (hist_field->flags & HIST_FIELD_FL_TIMESTAMP_USECS)
		flags_str = "usecs";

	return flags_str;
}

static void expr_field_str(struct hist_field *field, char *expr)
{
	if (field->flags & HIST_FIELD_FL_VAR_REF)
		strcat(expr, "$");

	strcat(expr, hist_field_name(field, 0));

	if (field->flags && !(field->flags & HIST_FIELD_FL_VAR_REF)) {
		const char *flags_str = get_hist_field_flags(field);

		if (flags_str) {
			strcat(expr, ".");
			strcat(expr, flags_str);
		}
	}
}

static char *expr_str(struct hist_field *field, unsigned int level)
{
	char *expr;

	if (level > 1)
		return NULL;

	expr = kzalloc(MAX_FILTER_STR_VAL, GFP_KERNEL);
	if (!expr)
		return NULL;

	if (!field->operands[0]) {
		expr_field_str(field, expr);
		return expr;
	}

	if (field->operator == FIELD_OP_UNARY_MINUS) {
		char *subexpr;

		strcat(expr, "-(");
		subexpr = expr_str(field->operands[0], ++level);
		if (!subexpr) {
			kfree(expr);
			return NULL;
		}
		strcat(expr, subexpr);
		strcat(expr, ")");

		kfree(subexpr);

		return expr;
	}

	expr_field_str(field->operands[0], expr);

	switch (field->operator) {
	case FIELD_OP_MINUS:
		strcat(expr, "-");
		break;
	case FIELD_OP_PLUS:
		strcat(expr, "+");
		break;
	default:
		kfree(expr);
		return NULL;
	}

	expr_field_str(field->operands[1], expr);

	return expr;
}

static int contains_operator(char *str)
{
	enum field_op_id field_op = FIELD_OP_NONE;
	char *op;

	op = strpbrk(str, "+-");
	if (!op)
		return FIELD_OP_NONE;

	switch (*op) {
	case '-':
		if (*str == '-')
			field_op = FIELD_OP_UNARY_MINUS;
		else
			field_op = FIELD_OP_MINUS;
		break;
	case '+':
		field_op = FIELD_OP_PLUS;
		break;
	default:
		break;
	}

	return field_op;
}

static void destroy_hist_field(struct hist_field *hist_field,
			       unsigned int level)
{
	unsigned int i;

	if (level > 3)
		return;

	if (!hist_field)
		return;

	for (i = 0; i < HIST_FIELD_OPERANDS_MAX; i++)
		destroy_hist_field(hist_field->operands[i], level + 1);

	kfree(hist_field->var.name);
	kfree(hist_field->name);
	kfree(hist_field->type);

	kfree(hist_field);
}

static struct hist_field *create_hist_field(struct hist_trigger_data *hist_data,
					    struct ftrace_event_field *field,
					    unsigned long flags,
					    char *var_name)
{
	struct hist_field *hist_field;

	if (field && is_function_field(field))
		return NULL;

	hist_field = kzalloc(sizeof(struct hist_field), GFP_KERNEL);
	if (!hist_field)
		return NULL;

	hist_field->hist_data = hist_data;

	if (flags & HIST_FIELD_FL_EXPR || flags & HIST_FIELD_FL_ALIAS)
		goto out; /* caller will populate */

	if (flags & HIST_FIELD_FL_VAR_REF) {
		hist_field->fn = hist_field_var_ref;
		goto out;
	}

	if (flags & HIST_FIELD_FL_HITCOUNT) {
		hist_field->fn = hist_field_counter;
		hist_field->size = sizeof(u64);
		hist_field->type = kstrdup("u64", GFP_KERNEL);
		if (!hist_field->type)
			goto free;
		goto out;
	}

	if (flags & HIST_FIELD_FL_STACKTRACE) {
		hist_field->fn = hist_field_none;
		goto out;
	}

	if (flags & HIST_FIELD_FL_LOG2) {
		unsigned long fl = flags & ~HIST_FIELD_FL_LOG2;
		hist_field->fn = hist_field_log2;
		hist_field->operands[0] = create_hist_field(hist_data, field, fl, NULL);
		hist_field->size = hist_field->operands[0]->size;
		hist_field->type = kstrdup(hist_field->operands[0]->type, GFP_KERNEL);
		if (!hist_field->type)
			goto free;
		goto out;
	}

	if (flags & HIST_FIELD_FL_TIMESTAMP) {
		hist_field->fn = hist_field_timestamp;
		hist_field->size = sizeof(u64);
		hist_field->type = kstrdup("u64", GFP_KERNEL);
		if (!hist_field->type)
			goto free;
		goto out;
	}

	if (flags & HIST_FIELD_FL_CPU) {
		hist_field->fn = hist_field_cpu;
		hist_field->size = sizeof(int);
		hist_field->type = kstrdup("unsigned int", GFP_KERNEL);
		if (!hist_field->type)
			goto free;
		goto out;
	}

	if (WARN_ON_ONCE(!field))
		goto out;

	if (is_string_field(field)) {
		flags |= HIST_FIELD_FL_STRING;

		hist_field->size = MAX_FILTER_STR_VAL;
		hist_field->type = kstrdup(field->type, GFP_KERNEL);
		if (!hist_field->type)
			goto free;

		if (field->filter_type == FILTER_STATIC_STRING)
			hist_field->fn = hist_field_string;
		else if (field->filter_type == FILTER_DYN_STRING)
			hist_field->fn = hist_field_dynstring;
		else
			hist_field->fn = hist_field_pstring;
	} else {
		hist_field->size = field->size;
		hist_field->is_signed = field->is_signed;
		hist_field->type = kstrdup(field->type, GFP_KERNEL);
		if (!hist_field->type)
			goto free;

		hist_field->fn = select_value_fn(field->size,
						 field->is_signed);
		if (!hist_field->fn) {
			destroy_hist_field(hist_field, 0);
			return NULL;
		}
	}
 out:
	hist_field->field = field;
	hist_field->flags = flags;

	if (var_name) {
		hist_field->var.name = kstrdup(var_name, GFP_KERNEL);
		if (!hist_field->var.name)
			goto free;
	}

	return hist_field;
 free:
	destroy_hist_field(hist_field, 0);
	return NULL;
}

static void destroy_hist_fields(struct hist_trigger_data *hist_data)
{
	unsigned int i;

	for (i = 0; i < HIST_FIELDS_MAX; i++) {
		if (hist_data->fields[i]) {
			destroy_hist_field(hist_data->fields[i], 0);
			hist_data->fields[i] = NULL;
		}
	}
}

static int init_var_ref(struct hist_field *ref_field,
			struct hist_field *var_field,
			char *system, char *event_name)
{
	int err = 0;

	ref_field->var.idx = var_field->var.idx;
	ref_field->var.hist_data = var_field->hist_data;
	ref_field->size = var_field->size;
	ref_field->is_signed = var_field->is_signed;
	ref_field->flags |= var_field->flags &
		(HIST_FIELD_FL_TIMESTAMP | HIST_FIELD_FL_TIMESTAMP_USECS);

	if (system) {
		ref_field->system = kstrdup(system, GFP_KERNEL);
		if (!ref_field->system)
			return -ENOMEM;
	}

	if (event_name) {
		ref_field->event_name = kstrdup(event_name, GFP_KERNEL);
		if (!ref_field->event_name) {
			err = -ENOMEM;
			goto free;
		}
	}

	if (var_field->var.name) {
		ref_field->name = kstrdup(var_field->var.name, GFP_KERNEL);
		if (!ref_field->name) {
			err = -ENOMEM;
			goto free;
		}
	} else if (var_field->name) {
		ref_field->name = kstrdup(var_field->name, GFP_KERNEL);
		if (!ref_field->name) {
			err = -ENOMEM;
			goto free;
		}
	}

	ref_field->type = kstrdup(var_field->type, GFP_KERNEL);
	if (!ref_field->type) {
		err = -ENOMEM;
		goto free;
	}
 out:
	return err;
 free:
	kfree(ref_field->system);
	kfree(ref_field->event_name);
	kfree(ref_field->name);

	goto out;
}

static struct hist_field *create_var_ref(struct hist_field *var_field,
					 char *system, char *event_name)
{
	unsigned long flags = HIST_FIELD_FL_VAR_REF;
	struct hist_field *ref_field;

	ref_field = create_hist_field(var_field->hist_data, NULL, flags, NULL);
	if (ref_field) {
		if (init_var_ref(ref_field, var_field, system, event_name)) {
			destroy_hist_field(ref_field, 0);
			return NULL;
		}
	}

	return ref_field;
}

static bool is_var_ref(char *var_name)
{
	if (!var_name || strlen(var_name) < 2 || var_name[0] != '$')
		return false;

	return true;
}

static char *field_name_from_var(struct hist_trigger_data *hist_data,
				 char *var_name)
{
	char *name, *field;
	unsigned int i;

	for (i = 0; i < hist_data->attrs->var_defs.n_vars; i++) {
		name = hist_data->attrs->var_defs.name[i];

		if (strcmp(var_name, name) == 0) {
			field = hist_data->attrs->var_defs.expr[i];
			if (contains_operator(field) || is_var_ref(field))
				continue;
			return field;
		}
	}

	return NULL;
}

static char *local_field_var_ref(struct hist_trigger_data *hist_data,
				 char *system, char *event_name,
				 char *var_name)
{
	struct trace_event_call *call;

	if (system && event_name) {
		call = hist_data->event_file->event_call;

		if (strcmp(system, call->class->system) != 0)
			return NULL;

		if (strcmp(event_name, trace_event_name(call)) != 0)
			return NULL;
	}

	if (!!system != !!event_name)
		return NULL;

	if (!is_var_ref(var_name))
		return NULL;

	var_name++;

	return field_name_from_var(hist_data, var_name);
}

static struct hist_field *parse_var_ref(struct hist_trigger_data *hist_data,
					char *system, char *event_name,
					char *var_name)
{
	struct hist_field *var_field = NULL, *ref_field = NULL;

	if (!is_var_ref(var_name))
		return NULL;

	var_name++;

	var_field = find_event_var(hist_data, system, event_name, var_name);
	if (var_field)
		ref_field = create_var_ref(var_field, system, event_name);

	if (!ref_field)
		hist_err_event("Couldn't find variable: $",
			       system, event_name, var_name);

	return ref_field;
}

static struct ftrace_event_field *
parse_field(struct hist_trigger_data *hist_data, struct trace_event_file *file,
	    char *field_str, unsigned long *flags)
{
	struct ftrace_event_field *field = NULL;
	char *field_name, *modifier, *str;

	modifier = str = kstrdup(field_str, GFP_KERNEL);
	if (!modifier)
		return ERR_PTR(-ENOMEM);

	field_name = strsep(&modifier, ".");
	if (modifier) {
		if (strcmp(modifier, "hex") == 0)
			*flags |= HIST_FIELD_FL_HEX;
		else if (strcmp(modifier, "sym") == 0)
			*flags |= HIST_FIELD_FL_SYM;
		else if (strcmp(modifier, "sym-offset") == 0)
			*flags |= HIST_FIELD_FL_SYM_OFFSET;
		else if ((strcmp(modifier, "execname") == 0) &&
			 (strcmp(field_name, "common_pid") == 0))
			*flags |= HIST_FIELD_FL_EXECNAME;
		else if (strcmp(modifier, "syscall") == 0)
			*flags |= HIST_FIELD_FL_SYSCALL;
		else if (strcmp(modifier, "log2") == 0)
			*flags |= HIST_FIELD_FL_LOG2;
		else if (strcmp(modifier, "usecs") == 0)
			*flags |= HIST_FIELD_FL_TIMESTAMP_USECS;
		else {
			hist_err("Invalid field modifier: ", modifier);
			field = ERR_PTR(-EINVAL);
			goto out;
		}
	}

	if (strcmp(field_name, "common_timestamp") == 0) {
		*flags |= HIST_FIELD_FL_TIMESTAMP;
		hist_data->enable_timestamps = true;
		if (*flags & HIST_FIELD_FL_TIMESTAMP_USECS)
			hist_data->attrs->ts_in_usecs = true;
	} else if (strcmp(field_name, "cpu") == 0)
		*flags |= HIST_FIELD_FL_CPU;
	else {
		field = trace_find_event_field(file->event_call, field_name);
		if (!field || !field->size) {
			hist_err("Couldn't find field: ", field_name);
			field = ERR_PTR(-EINVAL);
			goto out;
		}
	}
 out:
	kfree(str);

	return field;
}

static struct hist_field *create_alias(struct hist_trigger_data *hist_data,
				       struct hist_field *var_ref,
				       char *var_name)
{
	struct hist_field *alias = NULL;
	unsigned long flags = HIST_FIELD_FL_ALIAS | HIST_FIELD_FL_VAR;

	alias = create_hist_field(hist_data, NULL, flags, var_name);
	if (!alias)
		return NULL;

	alias->fn = var_ref->fn;
	alias->operands[0] = var_ref;

	if (init_var_ref(alias, var_ref, var_ref->system, var_ref->event_name)) {
		destroy_hist_field(alias, 0);
		return NULL;
	}

	return alias;
}

static struct hist_field *parse_atom(struct hist_trigger_data *hist_data,
				     struct trace_event_file *file, char *str,
				     unsigned long *flags, char *var_name)
{
	char *s, *ref_system = NULL, *ref_event = NULL, *ref_var = str;
	struct ftrace_event_field *field = NULL;
	struct hist_field *hist_field = NULL;
	int ret = 0;

	s = strchr(str, '.');
	if (s) {
		s = strchr(++s, '.');
		if (s) {
			ref_system = strsep(&str, ".");
			if (!str) {
				ret = -EINVAL;
				goto out;
			}
			ref_event = strsep(&str, ".");
			if (!str) {
				ret = -EINVAL;
				goto out;
			}
			ref_var = str;
		}
	}

	s = local_field_var_ref(hist_data, ref_system, ref_event, ref_var);
	if (!s) {
		hist_field = parse_var_ref(hist_data, ref_system, ref_event, ref_var);
		if (hist_field) {
			hist_data->var_refs[hist_data->n_var_refs] = hist_field;
			hist_field->var_ref_idx = hist_data->n_var_refs++;
			if (var_name) {
				hist_field = create_alias(hist_data, hist_field, var_name);
				if (!hist_field) {
					ret = -ENOMEM;
					goto out;
				}
			}
			return hist_field;
		}
	} else
		str = s;

	field = parse_field(hist_data, file, str, flags);
	if (IS_ERR(field)) {
		ret = PTR_ERR(field);
		goto out;
	}

	hist_field = create_hist_field(hist_data, field, *flags, var_name);
	if (!hist_field) {
		ret = -ENOMEM;
		goto out;
	}

	return hist_field;
 out:
	return ERR_PTR(ret);
}

static struct hist_field *parse_expr(struct hist_trigger_data *hist_data,
				     struct trace_event_file *file,
				     char *str, unsigned long flags,
				     char *var_name, unsigned int level);

static struct hist_field *parse_unary(struct hist_trigger_data *hist_data,
				      struct trace_event_file *file,
				      char *str, unsigned long flags,
				      char *var_name, unsigned int level)
{
	struct hist_field *operand1, *expr = NULL;
	unsigned long operand_flags;
	int ret = 0;
	char *s;

	// we support only -(xxx) i.e. explicit parens required

	if (level > 3) {
		hist_err("Too many subexpressions (3 max): ", str);
		ret = -EINVAL;
		goto free;
	}

	str++; // skip leading '-'

	s = strchr(str, '(');
	if (s)
		str++;
	else {
		ret = -EINVAL;
		goto free;
	}

	s = strrchr(str, ')');
	if (s)
		*s = '\0';
	else {
		ret = -EINVAL; // no closing ')'
		goto free;
	}

	flags |= HIST_FIELD_FL_EXPR;
	expr = create_hist_field(hist_data, NULL, flags, var_name);
	if (!expr) {
		ret = -ENOMEM;
		goto free;
	}

	operand_flags = 0;
	operand1 = parse_expr(hist_data, file, str, operand_flags, NULL, ++level);
	if (IS_ERR(operand1)) {
		ret = PTR_ERR(operand1);
		goto free;
	}

	expr->flags |= operand1->flags &
		(HIST_FIELD_FL_TIMESTAMP | HIST_FIELD_FL_TIMESTAMP_USECS);
	expr->fn = hist_field_unary_minus;
	expr->operands[0] = operand1;
	expr->operator = FIELD_OP_UNARY_MINUS;
	expr->name = expr_str(expr, 0);
	expr->type = kstrdup(operand1->type, GFP_KERNEL);
	if (!expr->type) {
		ret = -ENOMEM;
		goto free;
	}

	return expr;
 free:
	destroy_hist_field(expr, 0);
	return ERR_PTR(ret);
}

static int check_expr_operands(struct hist_field *operand1,
			       struct hist_field *operand2)
{
	unsigned long operand1_flags = operand1->flags;
	unsigned long operand2_flags = operand2->flags;

	if ((operand1_flags & HIST_FIELD_FL_VAR_REF) ||
	    (operand1_flags & HIST_FIELD_FL_ALIAS)) {
		struct hist_field *var;

		var = find_var_field(operand1->var.hist_data, operand1->name);
		if (!var)
			return -EINVAL;
		operand1_flags = var->flags;
	}

	if ((operand2_flags & HIST_FIELD_FL_VAR_REF) ||
	    (operand2_flags & HIST_FIELD_FL_ALIAS)) {
		struct hist_field *var;

		var = find_var_field(operand2->var.hist_data, operand2->name);
		if (!var)
			return -EINVAL;
		operand2_flags = var->flags;
	}

	if ((operand1_flags & HIST_FIELD_FL_TIMESTAMP_USECS) !=
	    (operand2_flags & HIST_FIELD_FL_TIMESTAMP_USECS)) {
		hist_err("Timestamp units in expression don't match", NULL);
		return -EINVAL;
	}

	return 0;
}

static struct hist_field *parse_expr(struct hist_trigger_data *hist_data,
				     struct trace_event_file *file,
				     char *str, unsigned long flags,
				     char *var_name, unsigned int level)
{
	struct hist_field *operand1 = NULL, *operand2 = NULL, *expr = NULL;
	unsigned long operand_flags;
	int field_op, ret = -EINVAL;
	char *sep, *operand1_str;

	if (level > 3) {
		hist_err("Too many subexpressions (3 max): ", str);
		return ERR_PTR(-EINVAL);
	}

	field_op = contains_operator(str);

	if (field_op == FIELD_OP_NONE)
		return parse_atom(hist_data, file, str, &flags, var_name);

	if (field_op == FIELD_OP_UNARY_MINUS)
		return parse_unary(hist_data, file, str, flags, var_name, ++level);

	switch (field_op) {
	case FIELD_OP_MINUS:
		sep = "-";
		break;
	case FIELD_OP_PLUS:
		sep = "+";
		break;
	default:
		goto free;
	}

	operand1_str = strsep(&str, sep);
	if (!operand1_str || !str)
		goto free;

	operand_flags = 0;
	operand1 = parse_atom(hist_data, file, operand1_str,
			      &operand_flags, NULL);
	if (IS_ERR(operand1)) {
		ret = PTR_ERR(operand1);
		operand1 = NULL;
		goto free;
	}

	// rest of string could be another expression e.g. b+c in a+b+c
	operand_flags = 0;
	operand2 = parse_expr(hist_data, file, str, operand_flags, NULL, ++level);
	if (IS_ERR(operand2)) {
		ret = PTR_ERR(operand2);
		operand2 = NULL;
		goto free;
	}

	ret = check_expr_operands(operand1, operand2);
	if (ret)
		goto free;

	flags |= HIST_FIELD_FL_EXPR;

	flags |= operand1->flags &
		(HIST_FIELD_FL_TIMESTAMP | HIST_FIELD_FL_TIMESTAMP_USECS);

	expr = create_hist_field(hist_data, NULL, flags, var_name);
	if (!expr) {
		ret = -ENOMEM;
		goto free;
	}

	operand1->read_once = true;
	operand2->read_once = true;

	expr->operands[0] = operand1;
	expr->operands[1] = operand2;
	expr->operator = field_op;
	expr->name = expr_str(expr, 0);
	expr->type = kstrdup(operand1->type, GFP_KERNEL);
	if (!expr->type) {
		ret = -ENOMEM;
		goto free;
	}

	switch (field_op) {
	case FIELD_OP_MINUS:
		expr->fn = hist_field_minus;
		break;
	case FIELD_OP_PLUS:
		expr->fn = hist_field_plus;
		break;
	default:
		ret = -EINVAL;
		goto free;
	}

	return expr;
 free:
	destroy_hist_field(operand1, 0);
	destroy_hist_field(operand2, 0);
	destroy_hist_field(expr, 0);

	return ERR_PTR(ret);
}

static char *find_trigger_filter(struct hist_trigger_data *hist_data,
				 struct trace_event_file *file)
{
	struct event_trigger_data *test;

	list_for_each_entry_rcu(test, &file->triggers, list) {
		if (test->cmd_ops->trigger_type == ETT_EVENT_HIST) {
			if (test->private_data == hist_data)
				return test->filter_str;
		}
	}

	return NULL;
}

static struct event_command trigger_hist_cmd;
static int event_hist_trigger_func(struct event_command *cmd_ops,
				   struct trace_event_file *file,
				   char *glob, char *cmd, char *param);

static bool compatible_keys(struct hist_trigger_data *target_hist_data,
			    struct hist_trigger_data *hist_data,
			    unsigned int n_keys)
{
	struct hist_field *target_hist_field, *hist_field;
	unsigned int n, i, j;

	if (hist_data->n_fields - hist_data->n_vals != n_keys)
		return false;

	i = hist_data->n_vals;
	j = target_hist_data->n_vals;

	for (n = 0; n < n_keys; n++) {
		hist_field = hist_data->fields[i + n];
		target_hist_field = target_hist_data->fields[j + n];

		if (strcmp(hist_field->type, target_hist_field->type) != 0)
			return false;
		if (hist_field->size != target_hist_field->size)
			return false;
		if (hist_field->is_signed != target_hist_field->is_signed)
			return false;
	}

	return true;
}

static struct hist_trigger_data *
find_compatible_hist(struct hist_trigger_data *target_hist_data,
		     struct trace_event_file *file)
{
	struct hist_trigger_data *hist_data;
	struct event_trigger_data *test;
	unsigned int n_keys;

	n_keys = target_hist_data->n_fields - target_hist_data->n_vals;

	list_for_each_entry_rcu(test, &file->triggers, list) {
		if (test->cmd_ops->trigger_type == ETT_EVENT_HIST) {
			hist_data = test->private_data;

			if (compatible_keys(target_hist_data, hist_data, n_keys))
				return hist_data;
		}
	}

	return NULL;
}

static struct trace_event_file *event_file(struct trace_array *tr,
					   char *system, char *event_name)
{
	struct trace_event_file *file;

	file = find_event_file(tr, system, event_name);
	if (!file)
		return ERR_PTR(-EINVAL);

	return file;
}

static struct hist_field *
find_synthetic_field_var(struct hist_trigger_data *target_hist_data,
			 char *system, char *event_name, char *field_name)
{
	struct hist_field *event_var;
	char *synthetic_name;

	synthetic_name = kzalloc(MAX_FILTER_STR_VAL, GFP_KERNEL);
	if (!synthetic_name)
		return ERR_PTR(-ENOMEM);

	strcpy(synthetic_name, "synthetic_");
	strcat(synthetic_name, field_name);

	event_var = find_event_var(target_hist_data, system, event_name, synthetic_name);

	kfree(synthetic_name);

	return event_var;
}

/**
 * create_field_var_hist - Automatically create a histogram and var for a field
 * @target_hist_data: The target hist trigger
 * @subsys_name: Optional subsystem name
 * @event_name: Optional event name
 * @field_name: The name of the field (and the resulting variable)
 *
 * Hist trigger actions fetch data from variables, not directly from
 * events.  However, for convenience, users are allowed to directly
 * specify an event field in an action, which will be automatically
 * converted into a variable on their behalf.

 * If a user specifies a field on an event that isn't the event the
 * histogram currently being defined (the target event histogram), the
 * only way that can be accomplished is if a new hist trigger is
 * created and the field variable defined on that.
 *
 * This function creates a new histogram compatible with the target
 * event (meaning a histogram with the same key as the target
 * histogram), and creates a variable for the specified field, but
 * with 'synthetic_' prepended to the variable name in order to avoid
 * collision with normal field variables.
 *
 * Return: The variable created for the field.
 */
static struct hist_field *
create_field_var_hist(struct hist_trigger_data *target_hist_data,
		      char *subsys_name, char *event_name, char *field_name)
{
	struct trace_array *tr = target_hist_data->event_file->tr;
	struct hist_field *event_var = ERR_PTR(-EINVAL);
	struct hist_trigger_data *hist_data;
	unsigned int i, n, first = true;
	struct field_var_hist *var_hist;
	struct trace_event_file *file;
	struct hist_field *key_field;
	char *saved_filter;
	char *cmd;
	int ret;

	if (target_hist_data->n_field_var_hists >= SYNTH_FIELDS_MAX) {
		hist_err_event("onmatch: Too many field variables defined: ",
			       subsys_name, event_name, field_name);
		return ERR_PTR(-EINVAL);
	}

	file = event_file(tr, subsys_name, event_name);

	if (IS_ERR(file)) {
		hist_err_event("onmatch: Event file not found: ",
			       subsys_name, event_name, field_name);
		ret = PTR_ERR(file);
		return ERR_PTR(ret);
	}

	/*
	 * Look for a histogram compatible with target.  We'll use the
	 * found histogram specification to create a new matching
	 * histogram with our variable on it.  target_hist_data is not
	 * yet a registered histogram so we can't use that.
	 */
	hist_data = find_compatible_hist(target_hist_data, file);
	if (!hist_data) {
		hist_err_event("onmatch: Matching event histogram not found: ",
			       subsys_name, event_name, field_name);
		return ERR_PTR(-EINVAL);
	}

	/* See if a synthetic field variable has already been created */
	event_var = find_synthetic_field_var(target_hist_data, subsys_name,
					     event_name, field_name);
	if (!IS_ERR_OR_NULL(event_var))
		return event_var;

	var_hist = kzalloc(sizeof(*var_hist), GFP_KERNEL);
	if (!var_hist)
		return ERR_PTR(-ENOMEM);

	cmd = kzalloc(MAX_FILTER_STR_VAL, GFP_KERNEL);
	if (!cmd) {
		kfree(var_hist);
		return ERR_PTR(-ENOMEM);
	}

	/* Use the same keys as the compatible histogram */
	strcat(cmd, "keys=");

	for_each_hist_key_field(i, hist_data) {
		key_field = hist_data->fields[i];
		if (!first)
			strcat(cmd, ",");
		strcat(cmd, key_field->field->name);
		first = false;
	}

	/* Create the synthetic field variable specification */
	strcat(cmd, ":synthetic_");
	strcat(cmd, field_name);
	strcat(cmd, "=");
	strcat(cmd, field_name);

	/* Use the same filter as the compatible histogram */
	saved_filter = find_trigger_filter(hist_data, file);
	if (saved_filter) {
		strcat(cmd, " if ");
		strcat(cmd, saved_filter);
	}

	var_hist->cmd = kstrdup(cmd, GFP_KERNEL);
	if (!var_hist->cmd) {
		kfree(cmd);
		kfree(var_hist);
		return ERR_PTR(-ENOMEM);
	}

	/* Save the compatible histogram information */
	var_hist->hist_data = hist_data;

	/* Create the new histogram with our variable */
	ret = event_hist_trigger_func(&trigger_hist_cmd, file,
				      "", "hist", cmd);
	if (ret) {
		kfree(cmd);
		kfree(var_hist->cmd);
		kfree(var_hist);
		hist_err_event("onmatch: Couldn't create histogram for field: ",
			       subsys_name, event_name, field_name);
		return ERR_PTR(ret);
	}

	kfree(cmd);

	/* If we can't find the variable, something went wrong */
	event_var = find_synthetic_field_var(target_hist_data, subsys_name,
					     event_name, field_name);
	if (IS_ERR_OR_NULL(event_var)) {
		kfree(var_hist->cmd);
		kfree(var_hist);
		hist_err_event("onmatch: Couldn't find synthetic variable: ",
			       subsys_name, event_name, field_name);
		return ERR_PTR(-EINVAL);
	}

	n = target_hist_data->n_field_var_hists;
	target_hist_data->field_var_hists[n] = var_hist;
	target_hist_data->n_field_var_hists++;

	return event_var;
}

static struct hist_field *
find_target_event_var(struct hist_trigger_data *hist_data,
		      char *subsys_name, char *event_name, char *var_name)
{
	struct trace_event_file *file = hist_data->event_file;
	struct hist_field *hist_field = NULL;

	if (subsys_name) {
		struct trace_event_call *call;

		if (!event_name)
			return NULL;

		call = file->event_call;

		if (strcmp(subsys_name, call->class->system) != 0)
			return NULL;

		if (strcmp(event_name, trace_event_name(call)) != 0)
			return NULL;
	}

	hist_field = find_var_field(hist_data, var_name);

	return hist_field;
}

static inline void __update_field_vars(struct tracing_map_elt *elt,
				       struct ring_buffer_event *rbe,
				       void *rec,
				       struct field_var **field_vars,
				       unsigned int n_field_vars,
				       unsigned int field_var_str_start)
{
	struct hist_elt_data *elt_data = elt->private_data;
	unsigned int i, j, var_idx;
	u64 var_val;

	for (i = 0, j = field_var_str_start; i < n_field_vars; i++) {
		struct field_var *field_var = field_vars[i];
		struct hist_field *var = field_var->var;
		struct hist_field *val = field_var->val;

		var_val = val->fn(val, elt, rbe, rec);
		var_idx = var->var.idx;

		if (val->flags & HIST_FIELD_FL_STRING) {
			char *str = elt_data->field_var_str[j++];
			char *val_str = (char *)(uintptr_t)var_val;

			strscpy(str, val_str, STR_VAR_LEN_MAX);
			var_val = (u64)(uintptr_t)str;
		}
		tracing_map_set_var(elt, var_idx, var_val);
	}
}

static void update_field_vars(struct hist_trigger_data *hist_data,
			      struct tracing_map_elt *elt,
			      struct ring_buffer_event *rbe,
			      void *rec)
{
	__update_field_vars(elt, rbe, rec, hist_data->field_vars,
			    hist_data->n_field_vars, 0);
}

static void update_max_vars(struct hist_trigger_data *hist_data,
			    struct tracing_map_elt *elt,
			    struct ring_buffer_event *rbe,
			    void *rec)
{
	__update_field_vars(elt, rbe, rec, hist_data->max_vars,
			    hist_data->n_max_vars, hist_data->n_field_var_str);
}

static struct hist_field *create_var(struct hist_trigger_data *hist_data,
				     struct trace_event_file *file,
				     char *name, int size, const char *type)
{
	struct hist_field *var;
	int idx;

	if (find_var(hist_data, file, name) && !hist_data->remove) {
		var = ERR_PTR(-EINVAL);
		goto out;
	}

	var = kzalloc(sizeof(struct hist_field), GFP_KERNEL);
	if (!var) {
		var = ERR_PTR(-ENOMEM);
		goto out;
	}

	idx = tracing_map_add_var(hist_data->map);
	if (idx < 0) {
		kfree(var);
		var = ERR_PTR(-EINVAL);
		goto out;
	}

	var->flags = HIST_FIELD_FL_VAR;
	var->var.idx = idx;
	var->var.hist_data = var->hist_data = hist_data;
	var->size = size;
	var->var.name = kstrdup(name, GFP_KERNEL);
	var->type = kstrdup(type, GFP_KERNEL);
	if (!var->var.name || !var->type) {
		kfree(var->var.name);
		kfree(var->type);
		kfree(var);
		var = ERR_PTR(-ENOMEM);
	}
 out:
	return var;
}

static struct field_var *create_field_var(struct hist_trigger_data *hist_data,
					  struct trace_event_file *file,
					  char *field_name)
{
	struct hist_field *val = NULL, *var = NULL;
	unsigned long flags = HIST_FIELD_FL_VAR;
	struct field_var *field_var;
	int ret = 0;

	if (hist_data->n_field_vars >= SYNTH_FIELDS_MAX) {
		hist_err("Too many field variables defined: ", field_name);
		ret = -EINVAL;
		goto err;
	}

	val = parse_atom(hist_data, file, field_name, &flags, NULL);
	if (IS_ERR(val)) {
		hist_err("Couldn't parse field variable: ", field_name);
		ret = PTR_ERR(val);
		goto err;
	}

	var = create_var(hist_data, file, field_name, val->size, val->type);
	if (IS_ERR(var)) {
		hist_err("Couldn't create or find variable: ", field_name);
		kfree(val);
		ret = PTR_ERR(var);
		goto err;
	}

	field_var = kzalloc(sizeof(struct field_var), GFP_KERNEL);
	if (!field_var) {
		kfree(val);
		kfree(var);
		ret =  -ENOMEM;
		goto err;
	}

	field_var->var = var;
	field_var->val = val;
 out:
	return field_var;
 err:
	field_var = ERR_PTR(ret);
	goto out;
}

/**
 * create_target_field_var - Automatically create a variable for a field
 * @target_hist_data: The target hist trigger
 * @subsys_name: Optional subsystem name
 * @event_name: Optional event name
 * @var_name: The name of the field (and the resulting variable)
 *
 * Hist trigger actions fetch data from variables, not directly from
 * events.  However, for convenience, users are allowed to directly
 * specify an event field in an action, which will be automatically
 * converted into a variable on their behalf.

 * This function creates a field variable with the name var_name on
 * the hist trigger currently being defined on the target event.  If
 * subsys_name and event_name are specified, this function simply
 * verifies that they do in fact match the target event subsystem and
 * event name.
 *
 * Return: The variable created for the field.
 */
static struct field_var *
create_target_field_var(struct hist_trigger_data *target_hist_data,
			char *subsys_name, char *event_name, char *var_name)
{
	struct trace_event_file *file = target_hist_data->event_file;

	if (subsys_name) {
		struct trace_event_call *call;

		if (!event_name)
			return NULL;

		call = file->event_call;

		if (strcmp(subsys_name, call->class->system) != 0)
			return NULL;

		if (strcmp(event_name, trace_event_name(call)) != 0)
			return NULL;
	}

	return create_field_var(target_hist_data, file, var_name);
}

static void onmax_print(struct seq_file *m,
			struct hist_trigger_data *hist_data,
			struct tracing_map_elt *elt,
			struct action_data *data)
{
	unsigned int i, save_var_idx, max_idx = data->onmax.max_var->var.idx;

	seq_printf(m, "\n\tmax: %10llu", tracing_map_read_var(elt, max_idx));

	for (i = 0; i < hist_data->n_max_vars; i++) {
		struct hist_field *save_val = hist_data->max_vars[i]->val;
		struct hist_field *save_var = hist_data->max_vars[i]->var;
		u64 val;

		save_var_idx = save_var->var.idx;

		val = tracing_map_read_var(elt, save_var_idx);

		if (save_val->flags & HIST_FIELD_FL_STRING) {
			seq_printf(m, "  %s: %-32s", save_var->var.name,
				   (char *)(uintptr_t)(val));
		} else
			seq_printf(m, "  %s: %10llu", save_var->var.name, val);
	}
}

static void onmax_save(struct hist_trigger_data *hist_data,
		       struct tracing_map_elt *elt, void *rec,
		       struct ring_buffer_event *rbe,
		       struct action_data *data, u64 *var_ref_vals)
{
	unsigned int max_idx = data->onmax.max_var->var.idx;
	unsigned int max_var_ref_idx = data->onmax.max_var_ref_idx;

	u64 var_val, max_val;

	var_val = var_ref_vals[max_var_ref_idx];
	max_val = tracing_map_read_var(elt, max_idx);

	if (var_val <= max_val)
		return;

	tracing_map_set_var(elt, max_idx, var_val);

	update_max_vars(hist_data, elt, rbe, rec);
}

static void onmax_destroy(struct action_data *data)
{
	unsigned int i;

	destroy_hist_field(data->onmax.max_var, 0);
	destroy_hist_field(data->onmax.var, 0);

	kfree(data->onmax.var_str);
	kfree(data->onmax.fn_name);

	for (i = 0; i < data->n_params; i++)
		kfree(data->params[i]);

	kfree(data);
}

static int onmax_create(struct hist_trigger_data *hist_data,
			struct action_data *data)
{
	struct trace_event_file *file = hist_data->event_file;
	struct hist_field *var_field, *ref_field, *max_var;
	unsigned int var_ref_idx = hist_data->n_var_refs;
	struct field_var *field_var;
	char *onmax_var_str, *param;
	unsigned long flags;
	unsigned int i;
	int ret = 0;

	onmax_var_str = data->onmax.var_str;
	if (onmax_var_str[0] != '$') {
		hist_err("onmax: For onmax(x), x must be a variable: ", onmax_var_str);
		return -EINVAL;
	}
	onmax_var_str++;

	var_field = find_target_event_var(hist_data, NULL, NULL, onmax_var_str);
	if (!var_field) {
		hist_err("onmax: Couldn't find onmax variable: ", onmax_var_str);
		return -EINVAL;
	}

	flags = HIST_FIELD_FL_VAR_REF;
	ref_field = create_hist_field(hist_data, NULL, flags, NULL);
	if (!ref_field)
		return -ENOMEM;

	if (init_var_ref(ref_field, var_field, NULL, NULL)) {
		destroy_hist_field(ref_field, 0);
		ret = -ENOMEM;
		goto out;
	}
	hist_data->var_refs[hist_data->n_var_refs] = ref_field;
	ref_field->var_ref_idx = hist_data->n_var_refs++;
	data->onmax.var = ref_field;

	data->fn = onmax_save;
	data->onmax.max_var_ref_idx = var_ref_idx;
	max_var = create_var(hist_data, file, "max", sizeof(u64), "u64");
	if (IS_ERR(max_var)) {
		hist_err("onmax: Couldn't create onmax variable: ", "max");
		ret = PTR_ERR(max_var);
		goto out;
	}
	data->onmax.max_var = max_var;

	for (i = 0; i < data->n_params; i++) {
		param = kstrdup(data->params[i], GFP_KERNEL);
		if (!param) {
			ret = -ENOMEM;
			goto out;
		}

		field_var = create_target_field_var(hist_data, NULL, NULL, param);
		if (IS_ERR(field_var)) {
			hist_err("onmax: Couldn't create field variable: ", param);
			ret = PTR_ERR(field_var);
			kfree(param);
			goto out;
		}

		hist_data->max_vars[hist_data->n_max_vars++] = field_var;
		if (field_var->val->flags & HIST_FIELD_FL_STRING)
			hist_data->n_max_var_str++;

		kfree(param);
	}
 out:
	return ret;
}

static int parse_action_params(char *params, struct action_data *data)
{
	char *param, *saved_param;
	int ret = 0;

	while (params) {
		if (data->n_params >= SYNTH_FIELDS_MAX)
			goto out;

		param = strsep(&params, ",");
		if (!param) {
			ret = -EINVAL;
			goto out;
		}

		param = strstrip(param);
		if (strlen(param) < 2) {
			hist_err("Invalid action param: ", param);
			ret = -EINVAL;
			goto out;
		}

		saved_param = kstrdup(param, GFP_KERNEL);
		if (!saved_param) {
			ret = -ENOMEM;
			goto out;
		}

		data->params[data->n_params++] = saved_param;
	}
 out:
	return ret;
}

static struct action_data *onmax_parse(char *str)
{
	char *onmax_fn_name, *onmax_var_str;
	struct action_data *data;
	int ret = -EINVAL;

	data = kzalloc(sizeof(*data), GFP_KERNEL);
	if (!data)
		return ERR_PTR(-ENOMEM);

	onmax_var_str = strsep(&str, ")");
	if (!onmax_var_str || !str) {
		ret = -EINVAL;
		goto free;
	}

	data->onmax.var_str = kstrdup(onmax_var_str, GFP_KERNEL);
	if (!data->onmax.var_str) {
		ret = -ENOMEM;
		goto free;
	}

	strsep(&str, ".");
	if (!str)
		goto free;

	onmax_fn_name = strsep(&str, "(");
	if (!onmax_fn_name || !str)
		goto free;

	if (strncmp(onmax_fn_name, "save", strlen("save")) == 0) {
		char *params = strsep(&str, ")");

		if (!params) {
			ret = -EINVAL;
			goto free;
		}

		ret = parse_action_params(params, data);
		if (ret)
			goto free;
	} else
		goto free;

	data->onmax.fn_name = kstrdup(onmax_fn_name, GFP_KERNEL);
	if (!data->onmax.fn_name) {
		ret = -ENOMEM;
		goto free;
	}
 out:
	return data;
 free:
	onmax_destroy(data);
	data = ERR_PTR(ret);
	goto out;
}

static void onmatch_destroy(struct action_data *data)
{
	unsigned int i;

	mutex_lock(&synth_event_mutex);

	kfree(data->onmatch.match_event);
	kfree(data->onmatch.match_event_system);
	kfree(data->onmatch.synth_event_name);

	for (i = 0; i < data->n_params; i++)
		kfree(data->params[i]);

	if (data->onmatch.synth_event)
		data->onmatch.synth_event->ref--;

	kfree(data);

	mutex_unlock(&synth_event_mutex);
}

static void destroy_field_var(struct field_var *field_var)
{
	if (!field_var)
		return;

	destroy_hist_field(field_var->var, 0);
	destroy_hist_field(field_var->val, 0);

	kfree(field_var);
}

static void destroy_field_vars(struct hist_trigger_data *hist_data)
{
	unsigned int i;

	for (i = 0; i < hist_data->n_field_vars; i++)
		destroy_field_var(hist_data->field_vars[i]);
}

static void save_field_var(struct hist_trigger_data *hist_data,
			   struct field_var *field_var)
{
	hist_data->field_vars[hist_data->n_field_vars++] = field_var;

	if (field_var->val->flags & HIST_FIELD_FL_STRING)
		hist_data->n_field_var_str++;
}


static void destroy_synth_var_refs(struct hist_trigger_data *hist_data)
{
	unsigned int i;

	for (i = 0; i < hist_data->n_synth_var_refs; i++)
		destroy_hist_field(hist_data->synth_var_refs[i], 0);
}

static void save_synth_var_ref(struct hist_trigger_data *hist_data,
			 struct hist_field *var_ref)
{
	hist_data->synth_var_refs[hist_data->n_synth_var_refs++] = var_ref;

	hist_data->var_refs[hist_data->n_var_refs] = var_ref;
	var_ref->var_ref_idx = hist_data->n_var_refs++;
}

static int check_synth_field(struct synth_event *event,
			     struct hist_field *hist_field,
			     unsigned int field_pos)
{
	struct synth_field *field;

	if (field_pos >= event->n_fields)
		return -EINVAL;

	field = event->fields[field_pos];

	if (strcmp(field->type, hist_field->type) != 0)
		return -EINVAL;

	return 0;
}

static struct hist_field *
onmatch_find_var(struct hist_trigger_data *hist_data, struct action_data *data,
		 char *system, char *event, char *var)
{
	struct hist_field *hist_field;

	var++; /* skip '$' */

	hist_field = find_target_event_var(hist_data, system, event, var);
	if (!hist_field) {
		if (!system) {
			system = data->onmatch.match_event_system;
			event = data->onmatch.match_event;
		}

		hist_field = find_event_var(hist_data, system, event, var);
	}

	if (!hist_field)
		hist_err_event("onmatch: Couldn't find onmatch param: $", system, event, var);

	return hist_field;
}

static struct hist_field *
onmatch_create_field_var(struct hist_trigger_data *hist_data,
			 struct action_data *data, char *system,
			 char *event, char *var)
{
	struct hist_field *hist_field = NULL;
	struct field_var *field_var;

	/*
	 * First try to create a field var on the target event (the
	 * currently being defined).  This will create a variable for
	 * unqualified fields on the target event, or if qualified,
	 * target fields that have qualified names matching the target.
	 */
	field_var = create_target_field_var(hist_data, system, event, var);

	if (field_var && !IS_ERR(field_var)) {
		save_field_var(hist_data, field_var);
		hist_field = field_var->var;
	} else {
		field_var = NULL;
		/*
		 * If no explicit system.event is specfied, default to
		 * looking for fields on the onmatch(system.event.xxx)
		 * event.
		 */
		if (!system) {
			system = data->onmatch.match_event_system;
			event = data->onmatch.match_event;
		}

		/*
		 * At this point, we're looking at a field on another
		 * event.  Because we can't modify a hist trigger on
		 * another event to add a variable for a field, we need
		 * to create a new trigger on that event and create the
		 * variable at the same time.
		 */
		hist_field = create_field_var_hist(hist_data, system, event, var);
		if (IS_ERR(hist_field))
			goto free;
	}
 out:
	return hist_field;
 free:
	destroy_field_var(field_var);
	hist_field = NULL;
	goto out;
}

static int onmatch_create(struct hist_trigger_data *hist_data,
			  struct trace_event_file *file,
			  struct action_data *data)
{
	char *event_name, *param, *system = NULL;
	struct hist_field *hist_field, *var_ref;
	unsigned int i, var_ref_idx;
	unsigned int field_pos = 0;
	struct synth_event *event;
	int ret = 0;

	mutex_lock(&synth_event_mutex);
	event = find_synth_event(data->onmatch.synth_event_name);
	if (!event) {
		hist_err("onmatch: Couldn't find synthetic event: ", data->onmatch.synth_event_name);
		mutex_unlock(&synth_event_mutex);
		return -EINVAL;
	}
	event->ref++;
	mutex_unlock(&synth_event_mutex);

	var_ref_idx = hist_data->n_var_refs;

	for (i = 0; i < data->n_params; i++) {
		char *p;

		p = param = kstrdup(data->params[i], GFP_KERNEL);
		if (!param) {
			ret = -ENOMEM;
			goto err;
		}

		system = strsep(&param, ".");
		if (!param) {
			param = (char *)system;
			system = event_name = NULL;
		} else {
			event_name = strsep(&param, ".");
			if (!param) {
				kfree(p);
				ret = -EINVAL;
				goto err;
			}
		}

		if (param[0] == '$')
			hist_field = onmatch_find_var(hist_data, data, system,
						      event_name, param);
		else
			hist_field = onmatch_create_field_var(hist_data, data,
							      system,
							      event_name,
							      param);

		if (!hist_field) {
			kfree(p);
			ret = -EINVAL;
			goto err;
		}

		if (check_synth_field(event, hist_field, field_pos) == 0) {
			var_ref = create_var_ref(hist_field, system, event_name);
			if (!var_ref) {
				kfree(p);
				ret = -ENOMEM;
				goto err;
			}

			save_synth_var_ref(hist_data, var_ref);
			field_pos++;
			kfree(p);
			continue;
		}

		hist_err_event("onmatch: Param type doesn't match synthetic event field type: ",
			       system, event_name, param);
		kfree(p);
		ret = -EINVAL;
		goto err;
	}

	if (field_pos != event->n_fields) {
		hist_err("onmatch: Param count doesn't match synthetic event field count: ", event->name);
		ret = -EINVAL;
		goto err;
	}

	data->fn = action_trace;
	data->onmatch.synth_event = event;
	data->onmatch.var_ref_idx = var_ref_idx;
 out:
	return ret;
 err:
	mutex_lock(&synth_event_mutex);
	event->ref--;
	mutex_unlock(&synth_event_mutex);

	goto out;
}

static struct action_data *onmatch_parse(struct trace_array *tr, char *str)
{
	char *match_event, *match_event_system;
	char *synth_event_name, *params;
	struct action_data *data;
	int ret = -EINVAL;

	data = kzalloc(sizeof(*data), GFP_KERNEL);
	if (!data)
		return ERR_PTR(-ENOMEM);

	match_event = strsep(&str, ")");
	if (!match_event || !str) {
		hist_err("onmatch: Missing closing paren: ", match_event);
		goto free;
	}

	match_event_system = strsep(&match_event, ".");
	if (!match_event) {
		hist_err("onmatch: Missing subsystem for match event: ", match_event_system);
		goto free;
	}

	if (IS_ERR(event_file(tr, match_event_system, match_event))) {
		hist_err_event("onmatch: Invalid subsystem or event name: ",
			       match_event_system, match_event, NULL);
		goto free;
	}

	data->onmatch.match_event = kstrdup(match_event, GFP_KERNEL);
	if (!data->onmatch.match_event) {
		ret = -ENOMEM;
		goto free;
	}

<<<<<<< HEAD
	data->onmatch.match_event_system = kstrdup(match_event_system, GFP_KERNEL);
	if (!data->onmatch.match_event_system) {
		ret = -ENOMEM;
		goto free;
	}
=======
	/* Pointers to strings are just pointers and dangerous to dereference */
	if (is_string_field(field) &&
	    (field->filter_type != FILTER_PTR_STRING)) {
		flags |= HIST_FIELD_FL_STRING;
>>>>>>> be5497e8

	strsep(&str, ".");
	if (!str) {
		hist_err("onmatch: Missing . after onmatch(): ", str);
		goto free;
	}

	synth_event_name = strsep(&str, "(");
	if (!synth_event_name || !str) {
		hist_err("onmatch: Missing opening paramlist paren: ", synth_event_name);
		goto free;
	}

	data->onmatch.synth_event_name = kstrdup(synth_event_name, GFP_KERNEL);
	if (!data->onmatch.synth_event_name) {
		ret = -ENOMEM;
		goto free;
	}

	params = strsep(&str, ")");
	if (!params || !str || (str && strlen(str))) {
		hist_err("onmatch: Missing closing paramlist paren: ", params);
		goto free;
	}

	ret = parse_action_params(params, data);
	if (ret)
		goto free;
 out:
	return data;
 free:
	onmatch_destroy(data);
	data = ERR_PTR(ret);
	goto out;
}

static int create_hitcount_val(struct hist_trigger_data *hist_data)
{
	hist_data->fields[HITCOUNT_IDX] =
		create_hist_field(hist_data, NULL, HIST_FIELD_FL_HITCOUNT, NULL);
	if (!hist_data->fields[HITCOUNT_IDX])
		return -ENOMEM;

	hist_data->n_vals++;
	hist_data->n_fields++;

	if (WARN_ON(hist_data->n_vals > TRACING_MAP_VALS_MAX))
		return -EINVAL;

	return 0;
}

static int __create_val_field(struct hist_trigger_data *hist_data,
			      unsigned int val_idx,
			      struct trace_event_file *file,
			      char *var_name, char *field_str,
			      unsigned long flags)
{
	struct hist_field *hist_field;
	int ret = 0;

	hist_field = parse_expr(hist_data, file, field_str, flags, var_name, 0);
	if (IS_ERR(hist_field)) {
		ret = PTR_ERR(hist_field);
		goto out;
	}

	hist_data->fields[val_idx] = hist_field;

	++hist_data->n_vals;
	++hist_data->n_fields;

	if (WARN_ON(hist_data->n_vals > TRACING_MAP_VALS_MAX + TRACING_MAP_VARS_MAX))
		ret = -EINVAL;
 out:
	return ret;
}

static int create_val_field(struct hist_trigger_data *hist_data,
			    unsigned int val_idx,
			    struct trace_event_file *file,
			    char *field_str)
{
	if (WARN_ON(val_idx >= TRACING_MAP_VALS_MAX))
		return -EINVAL;

	return __create_val_field(hist_data, val_idx, file, NULL, field_str, 0);
}

static int create_var_field(struct hist_trigger_data *hist_data,
			    unsigned int val_idx,
			    struct trace_event_file *file,
			    char *var_name, char *expr_str)
{
	unsigned long flags = 0;

	if (WARN_ON(val_idx >= TRACING_MAP_VALS_MAX + TRACING_MAP_VARS_MAX))
		return -EINVAL;

	if (find_var(hist_data, file, var_name) && !hist_data->remove) {
		hist_err("Variable already defined: ", var_name);
		return -EINVAL;
	}

	flags |= HIST_FIELD_FL_VAR;
	hist_data->n_vars++;
	if (WARN_ON(hist_data->n_vars > TRACING_MAP_VARS_MAX))
		return -EINVAL;

	return __create_val_field(hist_data, val_idx, file, var_name, expr_str, flags);
}

static int create_val_fields(struct hist_trigger_data *hist_data,
			     struct trace_event_file *file)
{
	char *fields_str, *field_str;
	unsigned int i, j = 1;
	int ret;

	ret = create_hitcount_val(hist_data);
	if (ret)
		goto out;

	fields_str = hist_data->attrs->vals_str;
	if (!fields_str)
		goto out;

	strsep(&fields_str, "=");
	if (!fields_str)
		goto out;

	for (i = 0, j = 1; i < TRACING_MAP_VALS_MAX &&
		     j < TRACING_MAP_VALS_MAX; i++) {
		field_str = strsep(&fields_str, ",");
		if (!field_str)
			break;

		if (strcmp(field_str, "hitcount") == 0)
			continue;

		ret = create_val_field(hist_data, j++, file, field_str);
		if (ret)
			goto out;
	}

	if (fields_str && (strcmp(fields_str, "hitcount") != 0))
		ret = -EINVAL;
 out:
	return ret;
}

static int create_key_field(struct hist_trigger_data *hist_data,
			    unsigned int key_idx,
			    unsigned int key_offset,
			    struct trace_event_file *file,
			    char *field_str)
{
	struct hist_field *hist_field = NULL;

	unsigned long flags = 0;
	unsigned int key_size;
	int ret = 0;

	if (WARN_ON(key_idx >= HIST_FIELDS_MAX))
		return -EINVAL;

	flags |= HIST_FIELD_FL_KEY;

	if (strcmp(field_str, "stacktrace") == 0) {
		flags |= HIST_FIELD_FL_STACKTRACE;
		key_size = sizeof(unsigned long) * HIST_STACKTRACE_DEPTH;
		hist_field = create_hist_field(hist_data, NULL, flags, NULL);
	} else {
		hist_field = parse_expr(hist_data, file, field_str, flags,
					NULL, 0);
		if (IS_ERR(hist_field)) {
			ret = PTR_ERR(hist_field);
			goto out;
		}

		if (hist_field->flags & HIST_FIELD_FL_VAR_REF) {
			hist_err("Using variable references as keys not supported: ", field_str);
			destroy_hist_field(hist_field, 0);
			ret = -EINVAL;
			goto out;
		}

		key_size = hist_field->size;
	}

	hist_data->fields[key_idx] = hist_field;

	key_size = ALIGN(key_size, sizeof(u64));
	hist_data->fields[key_idx]->size = key_size;
	hist_data->fields[key_idx]->offset = key_offset;

	hist_data->key_size += key_size;

	if (hist_data->key_size > HIST_KEY_SIZE_MAX) {
		ret = -EINVAL;
		goto out;
	}

	hist_data->n_keys++;
	hist_data->n_fields++;

	if (WARN_ON(hist_data->n_keys > TRACING_MAP_KEYS_MAX))
		return -EINVAL;

	ret = key_size;
 out:
	return ret;
}

static int create_key_fields(struct hist_trigger_data *hist_data,
			     struct trace_event_file *file)
{
	unsigned int i, key_offset = 0, n_vals = hist_data->n_vals;
	char *fields_str, *field_str;
	int ret = -EINVAL;

	fields_str = hist_data->attrs->keys_str;
	if (!fields_str)
		goto out;

	strsep(&fields_str, "=");
	if (!fields_str)
		goto out;

	for (i = n_vals; i < n_vals + TRACING_MAP_KEYS_MAX; i++) {
		field_str = strsep(&fields_str, ",");
		if (!field_str)
			break;
		ret = create_key_field(hist_data, i, key_offset,
				       file, field_str);
		if (ret < 0)
			goto out;
		key_offset += ret;
	}
	if (fields_str) {
		ret = -EINVAL;
		goto out;
	}
	ret = 0;
 out:
	return ret;
}

static int create_var_fields(struct hist_trigger_data *hist_data,
			     struct trace_event_file *file)
{
	unsigned int i, j = hist_data->n_vals;
	int ret = 0;

	unsigned int n_vars = hist_data->attrs->var_defs.n_vars;

	for (i = 0; i < n_vars; i++) {
		char *var_name = hist_data->attrs->var_defs.name[i];
		char *expr = hist_data->attrs->var_defs.expr[i];

		ret = create_var_field(hist_data, j++, file, var_name, expr);
		if (ret)
			goto out;
	}
 out:
	return ret;
}

static void free_var_defs(struct hist_trigger_data *hist_data)
{
	unsigned int i;

	for (i = 0; i < hist_data->attrs->var_defs.n_vars; i++) {
		kfree(hist_data->attrs->var_defs.name[i]);
		kfree(hist_data->attrs->var_defs.expr[i]);
	}

	hist_data->attrs->var_defs.n_vars = 0;
}

static int parse_var_defs(struct hist_trigger_data *hist_data)
{
	char *s, *str, *var_name, *field_str;
	unsigned int i, j, n_vars = 0;
	int ret = 0;

	for (i = 0; i < hist_data->attrs->n_assignments; i++) {
		str = hist_data->attrs->assignment_str[i];
		for (j = 0; j < TRACING_MAP_VARS_MAX; j++) {
			field_str = strsep(&str, ",");
			if (!field_str)
				break;

			var_name = strsep(&field_str, "=");
			if (!var_name || !field_str) {
				hist_err("Malformed assignment: ", var_name);
				ret = -EINVAL;
				goto free;
			}

			if (n_vars == TRACING_MAP_VARS_MAX) {
				hist_err("Too many variables defined: ", var_name);
				ret = -EINVAL;
				goto free;
			}

			s = kstrdup(var_name, GFP_KERNEL);
			if (!s) {
				ret = -ENOMEM;
				goto free;
			}
			hist_data->attrs->var_defs.name[n_vars] = s;

			s = kstrdup(field_str, GFP_KERNEL);
			if (!s) {
				kfree(hist_data->attrs->var_defs.name[n_vars]);
				ret = -ENOMEM;
				goto free;
			}
			hist_data->attrs->var_defs.expr[n_vars++] = s;

			hist_data->attrs->var_defs.n_vars = n_vars;
		}
	}

	return ret;
 free:
	free_var_defs(hist_data);

	return ret;
}

static int create_hist_fields(struct hist_trigger_data *hist_data,
			      struct trace_event_file *file)
{
	int ret;

	ret = parse_var_defs(hist_data);
	if (ret)
		goto out;

	ret = create_val_fields(hist_data, file);
	if (ret)
		goto out;

	ret = create_var_fields(hist_data, file);
	if (ret)
		goto out;

	ret = create_key_fields(hist_data, file);
	if (ret)
		goto out;
 out:
	free_var_defs(hist_data);

	return ret;
}

static int is_descending(const char *str)
{
	if (!str)
		return 0;

	if (strcmp(str, "descending") == 0)
		return 1;

	if (strcmp(str, "ascending") == 0)
		return 0;

	return -EINVAL;
}

static int create_sort_keys(struct hist_trigger_data *hist_data)
{
	char *fields_str = hist_data->attrs->sort_key_str;
	struct tracing_map_sort_key *sort_key;
	int descending, ret = 0;
	unsigned int i, j, k;

	hist_data->n_sort_keys = 1; /* we always have at least one, hitcount */

	if (!fields_str)
		goto out;

	strsep(&fields_str, "=");
	if (!fields_str) {
		ret = -EINVAL;
		goto out;
	}

	for (i = 0; i < TRACING_MAP_SORT_KEYS_MAX; i++) {
		struct hist_field *hist_field;
		char *field_str, *field_name;
		const char *test_name;

		sort_key = &hist_data->sort_keys[i];

		field_str = strsep(&fields_str, ",");
		if (!field_str) {
			if (i == 0)
				ret = -EINVAL;
			break;
		}

		if ((i == TRACING_MAP_SORT_KEYS_MAX - 1) && fields_str) {
			ret = -EINVAL;
			break;
		}

		field_name = strsep(&field_str, ".");
		if (!field_name) {
			ret = -EINVAL;
			break;
		}

		if (strcmp(field_name, "hitcount") == 0) {
			descending = is_descending(field_str);
			if (descending < 0) {
				ret = descending;
				break;
			}
			sort_key->descending = descending;
			continue;
		}

		for (j = 1, k = 1; j < hist_data->n_fields; j++) {
			unsigned int idx;

			hist_field = hist_data->fields[j];
			if (hist_field->flags & HIST_FIELD_FL_VAR)
				continue;

			idx = k++;

			test_name = hist_field_name(hist_field, 0);

			if (strcmp(field_name, test_name) == 0) {
				sort_key->field_idx = idx;
				descending = is_descending(field_str);
				if (descending < 0) {
					ret = descending;
					goto out;
				}
				sort_key->descending = descending;
				break;
			}
		}
		if (j == hist_data->n_fields) {
			ret = -EINVAL;
			break;
		}
	}

	hist_data->n_sort_keys = i;
 out:
	return ret;
}

static void destroy_actions(struct hist_trigger_data *hist_data)
{
	unsigned int i;

	for (i = 0; i < hist_data->n_actions; i++) {
		struct action_data *data = hist_data->actions[i];

		if (data->fn == action_trace)
			onmatch_destroy(data);
		else if (data->fn == onmax_save)
			onmax_destroy(data);
		else
			kfree(data);
	}
}

static int parse_actions(struct hist_trigger_data *hist_data)
{
	struct trace_array *tr = hist_data->event_file->tr;
	struct action_data *data;
	unsigned int i;
	int ret = 0;
	char *str;

	for (i = 0; i < hist_data->attrs->n_actions; i++) {
		str = hist_data->attrs->action_str[i];

		if (strncmp(str, "onmatch(", strlen("onmatch(")) == 0) {
			char *action_str = str + strlen("onmatch(");

			data = onmatch_parse(tr, action_str);
			if (IS_ERR(data)) {
				ret = PTR_ERR(data);
				break;
			}
			data->fn = action_trace;
		} else if (strncmp(str, "onmax(", strlen("onmax(")) == 0) {
			char *action_str = str + strlen("onmax(");

			data = onmax_parse(action_str);
			if (IS_ERR(data)) {
				ret = PTR_ERR(data);
				break;
			}
			data->fn = onmax_save;
		} else {
			ret = -EINVAL;
			break;
		}

		hist_data->actions[hist_data->n_actions++] = data;
	}

	return ret;
}

static int create_actions(struct hist_trigger_data *hist_data,
			  struct trace_event_file *file)
{
	struct action_data *data;
	unsigned int i;
	int ret = 0;

	for (i = 0; i < hist_data->attrs->n_actions; i++) {
		data = hist_data->actions[i];

		if (data->fn == action_trace) {
			ret = onmatch_create(hist_data, file, data);
			if (ret)
				return ret;
		} else if (data->fn == onmax_save) {
			ret = onmax_create(hist_data, data);
			if (ret)
				return ret;
		}
	}

	return ret;
}

static void print_actions(struct seq_file *m,
			  struct hist_trigger_data *hist_data,
			  struct tracing_map_elt *elt)
{
	unsigned int i;

	for (i = 0; i < hist_data->n_actions; i++) {
		struct action_data *data = hist_data->actions[i];

		if (data->fn == onmax_save)
			onmax_print(m, hist_data, elt, data);
	}
}

static void print_onmax_spec(struct seq_file *m,
			     struct hist_trigger_data *hist_data,
			     struct action_data *data)
{
	unsigned int i;

	seq_puts(m, ":onmax(");
	seq_printf(m, "%s", data->onmax.var_str);
	seq_printf(m, ").%s(", data->onmax.fn_name);

	for (i = 0; i < hist_data->n_max_vars; i++) {
		seq_printf(m, "%s", hist_data->max_vars[i]->var->var.name);
		if (i < hist_data->n_max_vars - 1)
			seq_puts(m, ",");
	}
	seq_puts(m, ")");
}

static void print_onmatch_spec(struct seq_file *m,
			       struct hist_trigger_data *hist_data,
			       struct action_data *data)
{
	unsigned int i;

	seq_printf(m, ":onmatch(%s.%s).", data->onmatch.match_event_system,
		   data->onmatch.match_event);

	seq_printf(m, "%s(", data->onmatch.synth_event->name);

	for (i = 0; i < data->n_params; i++) {
		if (i)
			seq_puts(m, ",");
		seq_printf(m, "%s", data->params[i]);
	}

	seq_puts(m, ")");
}

static bool actions_match(struct hist_trigger_data *hist_data,
			  struct hist_trigger_data *hist_data_test)
{
	unsigned int i, j;

	if (hist_data->n_actions != hist_data_test->n_actions)
		return false;

	for (i = 0; i < hist_data->n_actions; i++) {
		struct action_data *data = hist_data->actions[i];
		struct action_data *data_test = hist_data_test->actions[i];

		if (data->fn != data_test->fn)
			return false;

		if (data->n_params != data_test->n_params)
			return false;

		for (j = 0; j < data->n_params; j++) {
			if (strcmp(data->params[j], data_test->params[j]) != 0)
				return false;
		}

		if (data->fn == action_trace) {
			if (strcmp(data->onmatch.synth_event_name,
				   data_test->onmatch.synth_event_name) != 0)
				return false;
			if (strcmp(data->onmatch.match_event_system,
				   data_test->onmatch.match_event_system) != 0)
				return false;
			if (strcmp(data->onmatch.match_event,
				   data_test->onmatch.match_event) != 0)
				return false;
		} else if (data->fn == onmax_save) {
			if (strcmp(data->onmax.var_str,
				   data_test->onmax.var_str) != 0)
				return false;
			if (strcmp(data->onmax.fn_name,
				   data_test->onmax.fn_name) != 0)
				return false;
		}
	}

	return true;
}


static void print_actions_spec(struct seq_file *m,
			       struct hist_trigger_data *hist_data)
{
	unsigned int i;

	for (i = 0; i < hist_data->n_actions; i++) {
		struct action_data *data = hist_data->actions[i];

		if (data->fn == action_trace)
			print_onmatch_spec(m, hist_data, data);
		else if (data->fn == onmax_save)
			print_onmax_spec(m, hist_data, data);
	}
}

static void destroy_field_var_hists(struct hist_trigger_data *hist_data)
{
	unsigned int i;

	for (i = 0; i < hist_data->n_field_var_hists; i++) {
		kfree(hist_data->field_var_hists[i]->cmd);
		kfree(hist_data->field_var_hists[i]);
	}
}

static void destroy_hist_data(struct hist_trigger_data *hist_data)
{
	if (!hist_data)
		return;

	destroy_hist_trigger_attrs(hist_data->attrs);
	destroy_hist_fields(hist_data);
	tracing_map_destroy(hist_data->map);

	destroy_actions(hist_data);
	destroy_field_vars(hist_data);
	destroy_field_var_hists(hist_data);
	destroy_synth_var_refs(hist_data);

	kfree(hist_data);
}

static int create_tracing_map_fields(struct hist_trigger_data *hist_data)
{
	struct tracing_map *map = hist_data->map;
	struct ftrace_event_field *field;
	struct hist_field *hist_field;
	int i, idx = 0;

	for_each_hist_field(i, hist_data) {
		hist_field = hist_data->fields[i];
		if (hist_field->flags & HIST_FIELD_FL_KEY) {
			tracing_map_cmp_fn_t cmp_fn;

			field = hist_field->field;

			if (hist_field->flags & HIST_FIELD_FL_STACKTRACE)
				cmp_fn = tracing_map_cmp_none;
			else if (!field)
				cmp_fn = tracing_map_cmp_num(hist_field->size,
							     hist_field->is_signed);
			else if (is_string_field(field))
				cmp_fn = tracing_map_cmp_string;
			else
				cmp_fn = tracing_map_cmp_num(field->size,
							     field->is_signed);
			idx = tracing_map_add_key_field(map,
							hist_field->offset,
							cmp_fn);
		} else if (!(hist_field->flags & HIST_FIELD_FL_VAR))
			idx = tracing_map_add_sum_field(map);

		if (idx < 0)
			return idx;

		if (hist_field->flags & HIST_FIELD_FL_VAR) {
			idx = tracing_map_add_var(map);
			if (idx < 0)
				return idx;
			hist_field->var.idx = idx;
			hist_field->var.hist_data = hist_data;
		}
	}

	return 0;
}

static struct hist_trigger_data *
create_hist_data(unsigned int map_bits,
		 struct hist_trigger_attrs *attrs,
		 struct trace_event_file *file,
		 bool remove)
{
	const struct tracing_map_ops *map_ops = NULL;
	struct hist_trigger_data *hist_data;
	int ret = 0;

	hist_data = kzalloc(sizeof(*hist_data), GFP_KERNEL);
	if (!hist_data)
		return ERR_PTR(-ENOMEM);

	hist_data->attrs = attrs;
	hist_data->remove = remove;
	hist_data->event_file = file;

	ret = parse_actions(hist_data);
	if (ret)
		goto free;

	ret = create_hist_fields(hist_data, file);
	if (ret)
		goto free;

	ret = create_sort_keys(hist_data);
	if (ret)
		goto free;

	map_ops = &hist_trigger_elt_data_ops;

	hist_data->map = tracing_map_create(map_bits, hist_data->key_size,
					    map_ops, hist_data);
	if (IS_ERR(hist_data->map)) {
		ret = PTR_ERR(hist_data->map);
		hist_data->map = NULL;
		goto free;
	}

	ret = create_tracing_map_fields(hist_data);
	if (ret)
		goto free;
 out:
	return hist_data;
 free:
	hist_data->attrs = NULL;

	destroy_hist_data(hist_data);

	hist_data = ERR_PTR(ret);

	goto out;
}

static void hist_trigger_elt_update(struct hist_trigger_data *hist_data,
				    struct tracing_map_elt *elt, void *rec,
				    struct ring_buffer_event *rbe,
				    u64 *var_ref_vals)
{
	struct hist_elt_data *elt_data;
	struct hist_field *hist_field;
	unsigned int i, var_idx;
	u64 hist_val;

	elt_data = elt->private_data;
	elt_data->var_ref_vals = var_ref_vals;

	for_each_hist_val_field(i, hist_data) {
		hist_field = hist_data->fields[i];
		hist_val = hist_field->fn(hist_field, elt, rbe, rec);
		if (hist_field->flags & HIST_FIELD_FL_VAR) {
			var_idx = hist_field->var.idx;
			tracing_map_set_var(elt, var_idx, hist_val);
			continue;
		}
		tracing_map_update_sum(elt, i, hist_val);
	}

	for_each_hist_key_field(i, hist_data) {
		hist_field = hist_data->fields[i];
		if (hist_field->flags & HIST_FIELD_FL_VAR) {
			hist_val = hist_field->fn(hist_field, elt, rbe, rec);
			var_idx = hist_field->var.idx;
			tracing_map_set_var(elt, var_idx, hist_val);
		}
	}

	update_field_vars(hist_data, elt, rbe, rec);
}

static inline void add_to_key(char *compound_key, void *key,
			      struct hist_field *key_field, void *rec)
{
	size_t size = key_field->size;

	if (key_field->flags & HIST_FIELD_FL_STRING) {
		struct ftrace_event_field *field;

		field = key_field->field;
		if (field->filter_type == FILTER_DYN_STRING)
			size = *(u32 *)(rec + field->offset) >> 16;
		else if (field->filter_type == FILTER_STATIC_STRING)
			size = field->size;

		/* ensure NULL-termination */
		if (size > key_field->size - 1)
			size = key_field->size - 1;

		strncpy(compound_key + key_field->offset, (char *)key, size);
	} else
		memcpy(compound_key + key_field->offset, key, size);
}

static void
hist_trigger_actions(struct hist_trigger_data *hist_data,
		     struct tracing_map_elt *elt, void *rec,
		     struct ring_buffer_event *rbe, u64 *var_ref_vals)
{
	struct action_data *data;
	unsigned int i;

	for (i = 0; i < hist_data->n_actions; i++) {
		data = hist_data->actions[i];
		data->fn(hist_data, elt, rec, rbe, data, var_ref_vals);
	}
}

static void event_hist_trigger(struct event_trigger_data *data, void *rec,
			       struct ring_buffer_event *rbe)
{
	struct hist_trigger_data *hist_data = data->private_data;
	bool use_compound_key = (hist_data->n_keys > 1);
	unsigned long entries[HIST_STACKTRACE_DEPTH];
	u64 var_ref_vals[TRACING_MAP_VARS_MAX];
	char compound_key[HIST_KEY_SIZE_MAX];
	struct tracing_map_elt *elt = NULL;
	struct stack_trace stacktrace;
	struct hist_field *key_field;
	u64 field_contents;
	void *key = NULL;
	unsigned int i;

	memset(compound_key, 0, hist_data->key_size);

	for_each_hist_key_field(i, hist_data) {
		key_field = hist_data->fields[i];

		if (key_field->flags & HIST_FIELD_FL_STACKTRACE) {
			stacktrace.max_entries = HIST_STACKTRACE_DEPTH;
			stacktrace.entries = entries;
			stacktrace.nr_entries = 0;
			stacktrace.skip = HIST_STACKTRACE_SKIP;

			memset(stacktrace.entries, 0, HIST_STACKTRACE_SIZE);
			save_stack_trace(&stacktrace);

			key = entries;
		} else {
			field_contents = key_field->fn(key_field, elt, rbe, rec);
			if (key_field->flags & HIST_FIELD_FL_STRING) {
				key = (void *)(unsigned long)field_contents;
				use_compound_key = true;
			} else
				key = (void *)&field_contents;
		}

		if (use_compound_key)
			add_to_key(compound_key, key, key_field, rec);
	}

	if (use_compound_key)
		key = compound_key;

	if (hist_data->n_var_refs &&
	    !resolve_var_refs(hist_data, key, var_ref_vals, false))
		return;

	elt = tracing_map_insert(hist_data->map, key);
	if (!elt)
		return;

	hist_trigger_elt_update(hist_data, elt, rec, rbe, var_ref_vals);

	if (resolve_var_refs(hist_data, key, var_ref_vals, true))
		hist_trigger_actions(hist_data, elt, rec, rbe, var_ref_vals);
}

static void hist_trigger_stacktrace_print(struct seq_file *m,
					  unsigned long *stacktrace_entries,
					  unsigned int max_entries)
{
	char str[KSYM_SYMBOL_LEN];
	unsigned int spaces = 8;
	unsigned int i;

	for (i = 0; i < max_entries; i++) {
		if (stacktrace_entries[i] == ULONG_MAX)
			return;

		seq_printf(m, "%*c", 1 + spaces, ' ');
		sprint_symbol(str, stacktrace_entries[i]);
		seq_printf(m, "%s\n", str);
	}
}

static void
hist_trigger_entry_print(struct seq_file *m,
			 struct hist_trigger_data *hist_data, void *key,
			 struct tracing_map_elt *elt)
{
	struct hist_field *key_field;
	char str[KSYM_SYMBOL_LEN];
	bool multiline = false;
	const char *field_name;
	unsigned int i;
	u64 uval;

	seq_puts(m, "{ ");

	for_each_hist_key_field(i, hist_data) {
		key_field = hist_data->fields[i];

		if (i > hist_data->n_vals)
			seq_puts(m, ", ");

		field_name = hist_field_name(key_field, 0);

		if (key_field->flags & HIST_FIELD_FL_HEX) {
			uval = *(u64 *)(key + key_field->offset);
			seq_printf(m, "%s: %llx", field_name, uval);
		} else if (key_field->flags & HIST_FIELD_FL_SYM) {
			uval = *(u64 *)(key + key_field->offset);
			sprint_symbol_no_offset(str, uval);
			seq_printf(m, "%s: [%llx] %-45s", field_name,
				   uval, str);
		} else if (key_field->flags & HIST_FIELD_FL_SYM_OFFSET) {
			uval = *(u64 *)(key + key_field->offset);
			sprint_symbol(str, uval);
			seq_printf(m, "%s: [%llx] %-55s", field_name,
				   uval, str);
		} else if (key_field->flags & HIST_FIELD_FL_EXECNAME) {
			struct hist_elt_data *elt_data = elt->private_data;
			char *comm;

			if (WARN_ON_ONCE(!elt_data))
				return;

			comm = elt_data->comm;

			uval = *(u64 *)(key + key_field->offset);
			seq_printf(m, "%s: %-16s[%10llu]", field_name,
				   comm, uval);
		} else if (key_field->flags & HIST_FIELD_FL_SYSCALL) {
			const char *syscall_name;

			uval = *(u64 *)(key + key_field->offset);
			syscall_name = get_syscall_name(uval);
			if (!syscall_name)
				syscall_name = "unknown_syscall";

			seq_printf(m, "%s: %-30s[%3llu]", field_name,
				   syscall_name, uval);
		} else if (key_field->flags & HIST_FIELD_FL_STACKTRACE) {
			seq_puts(m, "stacktrace:\n");
			hist_trigger_stacktrace_print(m,
						      key + key_field->offset,
						      HIST_STACKTRACE_DEPTH);
			multiline = true;
		} else if (key_field->flags & HIST_FIELD_FL_LOG2) {
			seq_printf(m, "%s: ~ 2^%-2llu", field_name,
				   *(u64 *)(key + key_field->offset));
		} else if (key_field->flags & HIST_FIELD_FL_STRING) {
			seq_printf(m, "%s: %-50s", field_name,
				   (char *)(key + key_field->offset));
		} else {
			uval = *(u64 *)(key + key_field->offset);
			seq_printf(m, "%s: %10llu", field_name, uval);
		}
	}

	if (!multiline)
		seq_puts(m, " ");

	seq_puts(m, "}");

	seq_printf(m, " hitcount: %10llu",
		   tracing_map_read_sum(elt, HITCOUNT_IDX));

	for (i = 1; i < hist_data->n_vals; i++) {
		field_name = hist_field_name(hist_data->fields[i], 0);

		if (hist_data->fields[i]->flags & HIST_FIELD_FL_VAR ||
		    hist_data->fields[i]->flags & HIST_FIELD_FL_EXPR)
			continue;

		if (hist_data->fields[i]->flags & HIST_FIELD_FL_HEX) {
			seq_printf(m, "  %s: %10llx", field_name,
				   tracing_map_read_sum(elt, i));
		} else {
			seq_printf(m, "  %s: %10llu", field_name,
				   tracing_map_read_sum(elt, i));
		}
	}

	print_actions(m, hist_data, elt);

	seq_puts(m, "\n");
}

static int print_entries(struct seq_file *m,
			 struct hist_trigger_data *hist_data)
{
	struct tracing_map_sort_entry **sort_entries = NULL;
	struct tracing_map *map = hist_data->map;
	int i, n_entries;

	n_entries = tracing_map_sort_entries(map, hist_data->sort_keys,
					     hist_data->n_sort_keys,
					     &sort_entries);
	if (n_entries < 0)
		return n_entries;

	for (i = 0; i < n_entries; i++)
		hist_trigger_entry_print(m, hist_data,
					 sort_entries[i]->key,
					 sort_entries[i]->elt);

	tracing_map_destroy_sort_entries(sort_entries, n_entries);

	return n_entries;
}

static void hist_trigger_show(struct seq_file *m,
			      struct event_trigger_data *data, int n)
{
	struct hist_trigger_data *hist_data;
	int n_entries, ret = 0;

	if (n > 0)
		seq_puts(m, "\n\n");

	seq_puts(m, "# event histogram\n#\n# trigger info: ");
	data->ops->print(m, data->ops, data);
	seq_puts(m, "#\n\n");

	hist_data = data->private_data;
	n_entries = print_entries(m, hist_data);
	if (n_entries < 0) {
		ret = n_entries;
		n_entries = 0;
	}

	seq_printf(m, "\nTotals:\n    Hits: %llu\n    Entries: %u\n    Dropped: %llu\n",
		   (u64)atomic64_read(&hist_data->map->hits),
		   n_entries, (u64)atomic64_read(&hist_data->map->drops));
}

static int hist_show(struct seq_file *m, void *v)
{
	struct event_trigger_data *data;
	struct trace_event_file *event_file;
	int n = 0, ret = 0;

	mutex_lock(&event_mutex);

	event_file = event_file_data(m->private);
	if (unlikely(!event_file)) {
		ret = -ENODEV;
		goto out_unlock;
	}

	list_for_each_entry_rcu(data, &event_file->triggers, list) {
		if (data->cmd_ops->trigger_type == ETT_EVENT_HIST)
			hist_trigger_show(m, data, n++);
	}

	if (have_hist_err()) {
		seq_printf(m, "\nERROR: %s\n", hist_err_str);
		seq_printf(m, "  Last command: %s\n", last_hist_cmd);
	}

 out_unlock:
	mutex_unlock(&event_mutex);

	return ret;
}

static int event_hist_open(struct inode *inode, struct file *file)
{
	return single_open(file, hist_show, file);
}

const struct file_operations event_hist_fops = {
	.open = event_hist_open,
	.read = seq_read,
	.llseek = seq_lseek,
	.release = single_release,
};

static void hist_field_print(struct seq_file *m, struct hist_field *hist_field)
{
	const char *field_name = hist_field_name(hist_field, 0);

	if (hist_field->var.name)
		seq_printf(m, "%s=", hist_field->var.name);

	if (hist_field->flags & HIST_FIELD_FL_CPU)
		seq_puts(m, "cpu");
	else if (field_name) {
		if (hist_field->flags & HIST_FIELD_FL_VAR_REF ||
		    hist_field->flags & HIST_FIELD_FL_ALIAS)
			seq_putc(m, '$');
		seq_printf(m, "%s", field_name);
	} else if (hist_field->flags & HIST_FIELD_FL_TIMESTAMP)
		seq_puts(m, "common_timestamp");

	if (hist_field->flags) {
		if (!(hist_field->flags & HIST_FIELD_FL_VAR_REF) &&
		    !(hist_field->flags & HIST_FIELD_FL_EXPR)) {
			const char *flags = get_hist_field_flags(hist_field);

			if (flags)
				seq_printf(m, ".%s", flags);
		}
	}
}

static int event_hist_trigger_print(struct seq_file *m,
				    struct event_trigger_ops *ops,
				    struct event_trigger_data *data)
{
	struct hist_trigger_data *hist_data = data->private_data;
	struct hist_field *field;
	bool have_var = false;
	unsigned int i;

	seq_puts(m, "hist:");

	if (data->name)
		seq_printf(m, "%s:", data->name);

	seq_puts(m, "keys=");

	for_each_hist_key_field(i, hist_data) {
		field = hist_data->fields[i];

		if (i > hist_data->n_vals)
			seq_puts(m, ",");

		if (field->flags & HIST_FIELD_FL_STACKTRACE)
			seq_puts(m, "stacktrace");
		else
			hist_field_print(m, field);
	}

	seq_puts(m, ":vals=");

	for_each_hist_val_field(i, hist_data) {
		field = hist_data->fields[i];
		if (field->flags & HIST_FIELD_FL_VAR) {
			have_var = true;
			continue;
		}

		if (i == HITCOUNT_IDX)
			seq_puts(m, "hitcount");
		else {
			seq_puts(m, ",");
			hist_field_print(m, field);
		}
	}

	if (have_var) {
		unsigned int n = 0;

		seq_puts(m, ":");

		for_each_hist_val_field(i, hist_data) {
			field = hist_data->fields[i];

			if (field->flags & HIST_FIELD_FL_VAR) {
				if (n++)
					seq_puts(m, ",");
				hist_field_print(m, field);
			}
		}
	}

	seq_puts(m, ":sort=");

	for (i = 0; i < hist_data->n_sort_keys; i++) {
		struct tracing_map_sort_key *sort_key;
		unsigned int idx, first_key_idx;

		/* skip VAR vals */
		first_key_idx = hist_data->n_vals - hist_data->n_vars;

		sort_key = &hist_data->sort_keys[i];
		idx = sort_key->field_idx;

		if (WARN_ON(idx >= HIST_FIELDS_MAX))
			return -EINVAL;

		if (i > 0)
			seq_puts(m, ",");

		if (idx == HITCOUNT_IDX)
			seq_puts(m, "hitcount");
		else {
			if (idx >= first_key_idx)
				idx += hist_data->n_vars;
			hist_field_print(m, hist_data->fields[idx]);
		}

		if (sort_key->descending)
			seq_puts(m, ".descending");
	}
	seq_printf(m, ":size=%u", (1 << hist_data->map->map_bits));
	if (hist_data->enable_timestamps)
		seq_printf(m, ":clock=%s", hist_data->attrs->clock);

	print_actions_spec(m, hist_data);

	if (data->filter_str)
		seq_printf(m, " if %s", data->filter_str);

	if (data->paused)
		seq_puts(m, " [paused]");
	else
		seq_puts(m, " [active]");

	seq_putc(m, '\n');

	return 0;
}

static int event_hist_trigger_init(struct event_trigger_ops *ops,
				   struct event_trigger_data *data)
{
	struct hist_trigger_data *hist_data = data->private_data;

	if (!data->ref && hist_data->attrs->name)
		save_named_trigger(hist_data->attrs->name, data);

	data->ref++;

	return 0;
}

static void unregister_field_var_hists(struct hist_trigger_data *hist_data)
{
	struct trace_event_file *file;
	unsigned int i;
	char *cmd;
	int ret;

	for (i = 0; i < hist_data->n_field_var_hists; i++) {
		file = hist_data->field_var_hists[i]->hist_data->event_file;
		cmd = hist_data->field_var_hists[i]->cmd;
		ret = event_hist_trigger_func(&trigger_hist_cmd, file,
					      "!hist", "hist", cmd);
	}
}

static void event_hist_trigger_free(struct event_trigger_ops *ops,
				    struct event_trigger_data *data)
{
	struct hist_trigger_data *hist_data = data->private_data;

	if (WARN_ON_ONCE(data->ref <= 0))
		return;

	data->ref--;
	if (!data->ref) {
		if (data->name)
			del_named_trigger(data);

		trigger_data_free(data);

		remove_hist_vars(hist_data);

		unregister_field_var_hists(hist_data);

		destroy_hist_data(hist_data);
	}
}

static struct event_trigger_ops event_hist_trigger_ops = {
	.func			= event_hist_trigger,
	.print			= event_hist_trigger_print,
	.init			= event_hist_trigger_init,
	.free			= event_hist_trigger_free,
};

static int event_hist_trigger_named_init(struct event_trigger_ops *ops,
					 struct event_trigger_data *data)
{
	data->ref++;

	save_named_trigger(data->named_data->name, data);

	event_hist_trigger_init(ops, data->named_data);

	return 0;
}

static void event_hist_trigger_named_free(struct event_trigger_ops *ops,
					  struct event_trigger_data *data)
{
	if (WARN_ON_ONCE(data->ref <= 0))
		return;

	event_hist_trigger_free(ops, data->named_data);

	data->ref--;
	if (!data->ref) {
		del_named_trigger(data);
		trigger_data_free(data);
	}
}

static struct event_trigger_ops event_hist_trigger_named_ops = {
	.func			= event_hist_trigger,
	.print			= event_hist_trigger_print,
	.init			= event_hist_trigger_named_init,
	.free			= event_hist_trigger_named_free,
};

static struct event_trigger_ops *event_hist_get_trigger_ops(char *cmd,
							    char *param)
{
	return &event_hist_trigger_ops;
}

static void hist_clear(struct event_trigger_data *data)
{
	struct hist_trigger_data *hist_data = data->private_data;

	if (data->name)
		pause_named_trigger(data);

	synchronize_sched();

	tracing_map_clear(hist_data->map);

	if (data->name)
		unpause_named_trigger(data);
}

static bool compatible_field(struct ftrace_event_field *field,
			     struct ftrace_event_field *test_field)
{
	if (field == test_field)
		return true;
	if (field == NULL || test_field == NULL)
		return false;
	if (strcmp(field->name, test_field->name) != 0)
		return false;
	if (strcmp(field->type, test_field->type) != 0)
		return false;
	if (field->size != test_field->size)
		return false;
	if (field->is_signed != test_field->is_signed)
		return false;

	return true;
}

static bool hist_trigger_match(struct event_trigger_data *data,
			       struct event_trigger_data *data_test,
			       struct event_trigger_data *named_data,
			       bool ignore_filter)
{
	struct tracing_map_sort_key *sort_key, *sort_key_test;
	struct hist_trigger_data *hist_data, *hist_data_test;
	struct hist_field *key_field, *key_field_test;
	unsigned int i;

	if (named_data && (named_data != data_test) &&
	    (named_data != data_test->named_data))
		return false;

	if (!named_data && is_named_trigger(data_test))
		return false;

	hist_data = data->private_data;
	hist_data_test = data_test->private_data;

	if (hist_data->n_vals != hist_data_test->n_vals ||
	    hist_data->n_fields != hist_data_test->n_fields ||
	    hist_data->n_sort_keys != hist_data_test->n_sort_keys)
		return false;

	if (!ignore_filter) {
		if ((data->filter_str && !data_test->filter_str) ||
		   (!data->filter_str && data_test->filter_str))
			return false;
	}

	for_each_hist_field(i, hist_data) {
		key_field = hist_data->fields[i];
		key_field_test = hist_data_test->fields[i];

		if (key_field->flags != key_field_test->flags)
			return false;
		if (!compatible_field(key_field->field, key_field_test->field))
			return false;
		if (key_field->offset != key_field_test->offset)
			return false;
		if (key_field->size != key_field_test->size)
			return false;
		if (key_field->is_signed != key_field_test->is_signed)
			return false;
		if (!!key_field->var.name != !!key_field_test->var.name)
			return false;
		if (key_field->var.name &&
		    strcmp(key_field->var.name, key_field_test->var.name) != 0)
			return false;
	}

	for (i = 0; i < hist_data->n_sort_keys; i++) {
		sort_key = &hist_data->sort_keys[i];
		sort_key_test = &hist_data_test->sort_keys[i];

		if (sort_key->field_idx != sort_key_test->field_idx ||
		    sort_key->descending != sort_key_test->descending)
			return false;
	}

	if (!ignore_filter && data->filter_str &&
	    (strcmp(data->filter_str, data_test->filter_str) != 0))
		return false;

	if (!actions_match(hist_data, hist_data_test))
		return false;

	return true;
}

static int hist_register_trigger(char *glob, struct event_trigger_ops *ops,
				 struct event_trigger_data *data,
				 struct trace_event_file *file)
{
	struct hist_trigger_data *hist_data = data->private_data;
	struct event_trigger_data *test, *named_data = NULL;
	int ret = 0;

	if (hist_data->attrs->name) {
		named_data = find_named_trigger(hist_data->attrs->name);
		if (named_data) {
			if (!hist_trigger_match(data, named_data, named_data,
						true)) {
				hist_err("Named hist trigger doesn't match existing named trigger (includes variables): ", hist_data->attrs->name);
				ret = -EINVAL;
				goto out;
			}
		}
	}

	if (hist_data->attrs->name && !named_data)
		goto new;

	list_for_each_entry_rcu(test, &file->triggers, list) {
		if (test->cmd_ops->trigger_type == ETT_EVENT_HIST) {
			if (!hist_trigger_match(data, test, named_data, false))
				continue;
			if (hist_data->attrs->pause)
				test->paused = true;
			else if (hist_data->attrs->cont)
				test->paused = false;
			else if (hist_data->attrs->clear)
				hist_clear(test);
			else {
				hist_err("Hist trigger already exists", NULL);
				ret = -EEXIST;
			}
			goto out;
		}
	}
 new:
	if (hist_data->attrs->cont || hist_data->attrs->clear) {
		hist_err("Can't clear or continue a nonexistent hist trigger", NULL);
		ret = -ENOENT;
		goto out;
	}

	if (hist_data->attrs->pause)
		data->paused = true;

	if (named_data) {
		data->private_data = named_data->private_data;
		set_named_trigger_data(data, named_data);
		data->ops = &event_hist_trigger_named_ops;
	}

	if (data->ops->init) {
		ret = data->ops->init(data->ops, data);
		if (ret < 0)
			goto out;
	}

	if (hist_data->enable_timestamps) {
		char *clock = hist_data->attrs->clock;

		ret = tracing_set_clock(file->tr, hist_data->attrs->clock);
		if (ret) {
			hist_err("Couldn't set trace_clock: ", clock);
			goto out;
		}

		tracing_set_time_stamp_abs(file->tr, true);
	}

	if (named_data)
		destroy_hist_data(hist_data);

	ret++;
 out:
	return ret;
}

static int hist_trigger_enable(struct event_trigger_data *data,
			       struct trace_event_file *file)
{
	int ret = 0;

	list_add_tail_rcu(&data->list, &file->triggers);

	update_cond_flag(file);

	if (trace_event_trigger_enable_disable(file, 1) < 0) {
		list_del_rcu(&data->list);
		update_cond_flag(file);
		ret--;
	}

	return ret;
}

static bool have_hist_trigger_match(struct event_trigger_data *data,
				    struct trace_event_file *file)
{
	struct hist_trigger_data *hist_data = data->private_data;
	struct event_trigger_data *test, *named_data = NULL;
	bool match = false;

	if (hist_data->attrs->name)
		named_data = find_named_trigger(hist_data->attrs->name);

	list_for_each_entry_rcu(test, &file->triggers, list) {
		if (test->cmd_ops->trigger_type == ETT_EVENT_HIST) {
			if (hist_trigger_match(data, test, named_data, false)) {
				match = true;
				break;
			}
		}
	}

	return match;
}

static bool hist_trigger_check_refs(struct event_trigger_data *data,
				    struct trace_event_file *file)
{
	struct hist_trigger_data *hist_data = data->private_data;
	struct event_trigger_data *test, *named_data = NULL;

	if (hist_data->attrs->name)
		named_data = find_named_trigger(hist_data->attrs->name);

	list_for_each_entry_rcu(test, &file->triggers, list) {
		if (test->cmd_ops->trigger_type == ETT_EVENT_HIST) {
			if (!hist_trigger_match(data, test, named_data, false))
				continue;
			hist_data = test->private_data;
			if (check_var_refs(hist_data))
				return true;
			break;
		}
	}

	return false;
}

static void hist_unregister_trigger(char *glob, struct event_trigger_ops *ops,
				    struct event_trigger_data *data,
				    struct trace_event_file *file)
{
	struct hist_trigger_data *hist_data = data->private_data;
	struct event_trigger_data *test, *named_data = NULL;
	bool unregistered = false;

	if (hist_data->attrs->name)
		named_data = find_named_trigger(hist_data->attrs->name);

	list_for_each_entry_rcu(test, &file->triggers, list) {
		if (test->cmd_ops->trigger_type == ETT_EVENT_HIST) {
			if (!hist_trigger_match(data, test, named_data, false))
				continue;
			unregistered = true;
			list_del_rcu(&test->list);
			trace_event_trigger_enable_disable(file, 0);
			update_cond_flag(file);
			break;
		}
	}

	if (unregistered && test->ops->free)
		test->ops->free(test->ops, test);

	if (hist_data->enable_timestamps) {
		if (!hist_data->remove || unregistered)
			tracing_set_time_stamp_abs(file->tr, false);
	}
}

static bool hist_file_check_refs(struct trace_event_file *file)
{
	struct hist_trigger_data *hist_data;
	struct event_trigger_data *test;

	list_for_each_entry_rcu(test, &file->triggers, list) {
		if (test->cmd_ops->trigger_type == ETT_EVENT_HIST) {
			hist_data = test->private_data;
			if (check_var_refs(hist_data))
				return true;
		}
	}

	return false;
}

static void hist_unreg_all(struct trace_event_file *file)
{
	struct event_trigger_data *test, *n;
	struct hist_trigger_data *hist_data;
	struct synth_event *se;
	const char *se_name;

	if (hist_file_check_refs(file))
		return;

	list_for_each_entry_safe(test, n, &file->triggers, list) {
		if (test->cmd_ops->trigger_type == ETT_EVENT_HIST) {
			hist_data = test->private_data;
			list_del_rcu(&test->list);
			trace_event_trigger_enable_disable(file, 0);

			mutex_lock(&synth_event_mutex);
			se_name = trace_event_name(file->event_call);
			se = find_synth_event(se_name);
			if (se)
				se->ref--;
			mutex_unlock(&synth_event_mutex);

			update_cond_flag(file);
			if (hist_data->enable_timestamps)
				tracing_set_time_stamp_abs(file->tr, false);
			if (test->ops->free)
				test->ops->free(test->ops, test);
		}
	}
}

static int event_hist_trigger_func(struct event_command *cmd_ops,
				   struct trace_event_file *file,
				   char *glob, char *cmd, char *param)
{
	unsigned int hist_trigger_bits = TRACING_MAP_BITS_DEFAULT;
	struct event_trigger_data *trigger_data;
	struct hist_trigger_attrs *attrs;
	struct event_trigger_ops *trigger_ops;
	struct hist_trigger_data *hist_data;
	struct synth_event *se;
	const char *se_name;
	bool remove = false;
	char *trigger, *p;
	int ret = 0;

	if (glob && strlen(glob)) {
		last_cmd_set(param);
		hist_err_clear();
	}

	if (!param)
		return -EINVAL;

	if (glob[0] == '!')
		remove = true;

	/*
	 * separate the trigger from the filter (k:v [if filter])
	 * allowing for whitespace in the trigger
	 */
	p = trigger = param;
	do {
		p = strstr(p, "if");
		if (!p)
			break;
		if (p == param)
			return -EINVAL;
		if (*(p - 1) != ' ' && *(p - 1) != '\t') {
			p++;
			continue;
		}
		if (p >= param + strlen(param) - strlen("if") - 1)
			return -EINVAL;
		if (*(p + strlen("if")) != ' ' && *(p + strlen("if")) != '\t') {
			p++;
			continue;
		}
		break;
	} while (p);

	if (!p)
		param = NULL;
	else {
		*(p - 1) = '\0';
		param = strstrip(p);
		trigger = strstrip(trigger);
	}

	attrs = parse_hist_trigger_attrs(trigger);
	if (IS_ERR(attrs))
		return PTR_ERR(attrs);

	if (attrs->map_bits)
		hist_trigger_bits = attrs->map_bits;

	hist_data = create_hist_data(hist_trigger_bits, attrs, file, remove);
	if (IS_ERR(hist_data)) {
		destroy_hist_trigger_attrs(attrs);
		return PTR_ERR(hist_data);
	}

	trigger_ops = cmd_ops->get_trigger_ops(cmd, trigger);

	trigger_data = kzalloc(sizeof(*trigger_data), GFP_KERNEL);
	if (!trigger_data) {
		ret = -ENOMEM;
		goto out_free;
	}

	trigger_data->count = -1;
	trigger_data->ops = trigger_ops;
	trigger_data->cmd_ops = cmd_ops;

	INIT_LIST_HEAD(&trigger_data->list);
	RCU_INIT_POINTER(trigger_data->filter, NULL);

	trigger_data->private_data = hist_data;

	/* if param is non-empty, it's supposed to be a filter */
	if (param && cmd_ops->set_filter) {
		ret = cmd_ops->set_filter(param, trigger_data, file);
		if (ret < 0)
			goto out_free;
	}

	if (remove) {
		if (!have_hist_trigger_match(trigger_data, file))
			goto out_free;

		if (hist_trigger_check_refs(trigger_data, file)) {
			ret = -EBUSY;
			goto out_free;
		}

		cmd_ops->unreg(glob+1, trigger_ops, trigger_data, file);

		mutex_lock(&synth_event_mutex);
		se_name = trace_event_name(file->event_call);
		se = find_synth_event(se_name);
		if (se)
			se->ref--;
		mutex_unlock(&synth_event_mutex);

		ret = 0;
		goto out_free;
	}

	ret = cmd_ops->reg(glob, trigger_ops, trigger_data, file);
	/*
	 * The above returns on success the # of triggers registered,
	 * but if it didn't register any it returns zero.  Consider no
	 * triggers registered a failure too.
	 */
	if (!ret) {
		if (!(attrs->pause || attrs->cont || attrs->clear))
			ret = -ENOENT;
		goto out_free;
	} else if (ret < 0)
		goto out_free;

	if (get_named_trigger_data(trigger_data))
		goto enable;

	if (has_hist_vars(hist_data))
		save_hist_vars(hist_data);

	ret = create_actions(hist_data, file);
	if (ret)
		goto out_unreg;

	ret = tracing_map_init(hist_data->map);
	if (ret)
		goto out_unreg;
enable:
	ret = hist_trigger_enable(trigger_data, file);
	if (ret)
		goto out_unreg;

	mutex_lock(&synth_event_mutex);
	se_name = trace_event_name(file->event_call);
	se = find_synth_event(se_name);
	if (se)
		se->ref++;
	mutex_unlock(&synth_event_mutex);

	/* Just return zero, not the number of registered triggers */
	ret = 0;
 out:
	if (ret == 0)
		hist_err_clear();

	return ret;
 out_unreg:
	cmd_ops->unreg(glob+1, trigger_ops, trigger_data, file);
 out_free:
	if (cmd_ops->set_filter)
		cmd_ops->set_filter(NULL, trigger_data, NULL);

	remove_hist_vars(hist_data);

	kfree(trigger_data);

	destroy_hist_data(hist_data);
	goto out;
}

static struct event_command trigger_hist_cmd = {
	.name			= "hist",
	.trigger_type		= ETT_EVENT_HIST,
	.flags			= EVENT_CMD_FL_NEEDS_REC,
	.func			= event_hist_trigger_func,
	.reg			= hist_register_trigger,
	.unreg			= hist_unregister_trigger,
	.unreg_all		= hist_unreg_all,
	.get_trigger_ops	= event_hist_get_trigger_ops,
	.set_filter		= set_trigger_filter,
};

__init int register_trigger_hist_cmd(void)
{
	int ret;

	ret = register_event_command(&trigger_hist_cmd);
	WARN_ON(ret < 0);

	return ret;
}

static void
hist_enable_trigger(struct event_trigger_data *data, void *rec,
		    struct ring_buffer_event *event)
{
	struct enable_trigger_data *enable_data = data->private_data;
	struct event_trigger_data *test;

	list_for_each_entry_rcu(test, &enable_data->file->triggers, list) {
		if (test->cmd_ops->trigger_type == ETT_EVENT_HIST) {
			if (enable_data->enable)
				test->paused = false;
			else
				test->paused = true;
		}
	}
}

static void
hist_enable_count_trigger(struct event_trigger_data *data, void *rec,
			  struct ring_buffer_event *event)
{
	if (!data->count)
		return;

	if (data->count != -1)
		(data->count)--;

	hist_enable_trigger(data, rec, event);
}

static struct event_trigger_ops hist_enable_trigger_ops = {
	.func			= hist_enable_trigger,
	.print			= event_enable_trigger_print,
	.init			= event_trigger_init,
	.free			= event_enable_trigger_free,
};

static struct event_trigger_ops hist_enable_count_trigger_ops = {
	.func			= hist_enable_count_trigger,
	.print			= event_enable_trigger_print,
	.init			= event_trigger_init,
	.free			= event_enable_trigger_free,
};

static struct event_trigger_ops hist_disable_trigger_ops = {
	.func			= hist_enable_trigger,
	.print			= event_enable_trigger_print,
	.init			= event_trigger_init,
	.free			= event_enable_trigger_free,
};

static struct event_trigger_ops hist_disable_count_trigger_ops = {
	.func			= hist_enable_count_trigger,
	.print			= event_enable_trigger_print,
	.init			= event_trigger_init,
	.free			= event_enable_trigger_free,
};

static struct event_trigger_ops *
hist_enable_get_trigger_ops(char *cmd, char *param)
{
	struct event_trigger_ops *ops;
	bool enable;

	enable = (strcmp(cmd, ENABLE_HIST_STR) == 0);

	if (enable)
		ops = param ? &hist_enable_count_trigger_ops :
			&hist_enable_trigger_ops;
	else
		ops = param ? &hist_disable_count_trigger_ops :
			&hist_disable_trigger_ops;

	return ops;
}

static void hist_enable_unreg_all(struct trace_event_file *file)
{
	struct event_trigger_data *test, *n;

	list_for_each_entry_safe(test, n, &file->triggers, list) {
		if (test->cmd_ops->trigger_type == ETT_HIST_ENABLE) {
			list_del_rcu(&test->list);
			update_cond_flag(file);
			trace_event_trigger_enable_disable(file, 0);
			if (test->ops->free)
				test->ops->free(test->ops, test);
		}
	}
}

static struct event_command trigger_hist_enable_cmd = {
	.name			= ENABLE_HIST_STR,
	.trigger_type		= ETT_HIST_ENABLE,
	.func			= event_enable_trigger_func,
	.reg			= event_enable_register_trigger,
	.unreg			= event_enable_unregister_trigger,
	.unreg_all		= hist_enable_unreg_all,
	.get_trigger_ops	= hist_enable_get_trigger_ops,
	.set_filter		= set_trigger_filter,
};

static struct event_command trigger_hist_disable_cmd = {
	.name			= DISABLE_HIST_STR,
	.trigger_type		= ETT_HIST_ENABLE,
	.func			= event_enable_trigger_func,
	.reg			= event_enable_register_trigger,
	.unreg			= event_enable_unregister_trigger,
	.unreg_all		= hist_enable_unreg_all,
	.get_trigger_ops	= hist_enable_get_trigger_ops,
	.set_filter		= set_trigger_filter,
};

static __init void unregister_trigger_hist_enable_disable_cmds(void)
{
	unregister_event_command(&trigger_hist_enable_cmd);
	unregister_event_command(&trigger_hist_disable_cmd);
}

__init int register_trigger_hist_enable_disable_cmds(void)
{
	int ret;

	ret = register_event_command(&trigger_hist_enable_cmd);
	if (WARN_ON(ret < 0))
		return ret;
	ret = register_event_command(&trigger_hist_disable_cmd);
	if (WARN_ON(ret < 0))
		unregister_trigger_hist_enable_disable_cmds();

	return ret;
}

static __init int trace_events_hist_init(void)
{
	struct dentry *entry = NULL;
	struct dentry *d_tracer;
	int err = 0;

	d_tracer = tracing_init_dentry();
	if (IS_ERR(d_tracer)) {
		err = PTR_ERR(d_tracer);
		goto err;
	}

	entry = tracefs_create_file("synthetic_events", 0644, d_tracer,
				    NULL, &synth_events_fops);
	if (!entry) {
		err = -ENODEV;
		goto err;
	}

	return err;
 err:
	pr_warn("Could not create tracefs 'synthetic_events' entry\n");

	return err;
}

fs_initcall(trace_events_hist_init);<|MERGE_RESOLUTION|>--- conflicted
+++ resolved
@@ -2221,9 +2221,10 @@
 	if (WARN_ON_ONCE(!field))
 		goto out;
 
-	if (is_string_field(field)) {
+	/* Pointers to strings are just pointers and dangerous to dereference */
+	if (is_string_field(field) &&
+	    (field->filter_type != FILTER_PTR_STRING)) {
 		flags |= HIST_FIELD_FL_STRING;
-
 		hist_field->size = MAX_FILTER_STR_VAL;
 		hist_field->type = kstrdup(field->type, GFP_KERNEL);
 		if (!hist_field->type)
@@ -3761,18 +3762,11 @@
 		goto free;
 	}
 
-<<<<<<< HEAD
 	data->onmatch.match_event_system = kstrdup(match_event_system, GFP_KERNEL);
 	if (!data->onmatch.match_event_system) {
 		ret = -ENOMEM;
 		goto free;
 	}
-=======
-	/* Pointers to strings are just pointers and dangerous to dereference */
-	if (is_string_field(field) &&
-	    (field->filter_type != FILTER_PTR_STRING)) {
-		flags |= HIST_FIELD_FL_STRING;
->>>>>>> be5497e8
 
 	strsep(&str, ".");
 	if (!str) {
