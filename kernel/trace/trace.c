--- conflicted
+++ resolved
@@ -1099,11 +1099,7 @@
 }
 #endif /* CONFIG_TRACER_MAX_TRACE */
 
-<<<<<<< HEAD
-static int default_wait_pipe(struct trace_iterator *iter)
-=======
 static int wait_on_pipe(struct trace_iterator *iter)
->>>>>>> 1ebcafff
 {
 	/* Iterators are static, they should be filled or empty */
 	if (trace_buffer_iter(iter, iter->cpu_file))
@@ -4390,29 +4386,6 @@
 	return trace_poll(iter, filp, poll_table);
 }
 
-<<<<<<< HEAD
-/*
- * This is a make-shift waitqueue.
- * A tracer might use this callback on some rare cases:
- *
- *  1) the current tracer might hold the runqueue lock when it wakes up
- *     a reader, hence a deadlock (sched, function, and function graph tracers)
- *  2) the function tracers, trace all functions, we don't want
- *     the overhead of calling wake_up and friends
- *     (and tracing them too)
- *
- *     Anyway, this is really very primitive wakeup.
- */
-int poll_wait_pipe(struct trace_iterator *iter)
-{
-	set_current_state(TASK_INTERRUPTIBLE);
-	/* sleep for 100 msecs, and try again. */
-	schedule_timeout(HZ / 10);
-	return 0;
-}
-
-=======
->>>>>>> 1ebcafff
 /* Must be called with trace_types_lock mutex held. */
 static int tracing_wait_pipe(struct file *filp)
 {
@@ -4425,21 +4398,6 @@
 			return -EAGAIN;
 		}
 
-<<<<<<< HEAD
-		mutex_unlock(&iter->mutex);
-
-		ret = iter->trace->wait_pipe(iter);
-
-		mutex_lock(&iter->mutex);
-
-		if (ret)
-			return ret;
-
-		if (signal_pending(current))
-			return -EINTR;
-
-=======
->>>>>>> 1ebcafff
 		/*
 		 * We block until we read something and tracing is disabled.
 		 * We still block if tracing is disabled, but we have never
@@ -5385,11 +5343,7 @@
 				goto out_unlock;
 			}
 			mutex_unlock(&trace_types_lock);
-<<<<<<< HEAD
-			ret = iter->trace->wait_pipe(iter);
-=======
 			ret = wait_on_pipe(iter);
->>>>>>> 1ebcafff
 			mutex_lock(&trace_types_lock);
 			if (ret) {
 				size = ret;
@@ -5604,11 +5558,7 @@
 			goto out;
 		}
 		mutex_unlock(&trace_types_lock);
-<<<<<<< HEAD
-		ret = iter->trace->wait_pipe(iter);
-=======
 		ret = wait_on_pipe(iter);
->>>>>>> 1ebcafff
 		mutex_lock(&trace_types_lock);
 		if (ret)
 			goto out;
