--- conflicted
+++ resolved
@@ -49,14 +49,8 @@
 static LIST_HEAD(cpufreq_governor_list);
 static DECLARE_MUTEX		(cpufreq_governor_sem);
 
-<<<<<<< HEAD
-static struct class_interface cpufreq_interface;
-
 static int cpufreq_cpu_get(unsigned int cpu)
 {
-=======
-static int cpufreq_cpu_get(unsigned int cpu) {
->>>>>>> 3d983e57
 	if (cpu >= NR_CPUS)
 		return 0;
 
