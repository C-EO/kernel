/*
 *  linux/kernel/time/tick-sched.c
 *
 *  Copyright(C) 2005-2006, Thomas Gleixner <tglx@linutronix.de>
 *  Copyright(C) 2005-2007, Red Hat, Inc., Ingo Molnar
 *  Copyright(C) 2006-2007  Timesys Corp., Thomas Gleixner
 *
 *  No idle tick implementation for low and high resolution timers
 *
 *  Started by: Thomas Gleixner and Ingo Molnar
 *
 *  Distribute under GPLv2.
 */
#include <linux/cpu.h>
#include <linux/err.h>
#include <linux/hrtimer.h>
#include <linux/interrupt.h>
#include <linux/kernel_stat.h>
#include <linux/percpu.h>
#include <linux/nmi.h>
#include <linux/profile.h>
#include <linux/sched/signal.h>
#include <linux/sched/clock.h>
#include <linux/sched/stat.h>
#include <linux/sched/nohz.h>
#include <linux/module.h>
#include <linux/irq_work.h>
#include <linux/posix-timers.h>
#include <linux/context_tracking.h>
#include <linux/mm.h>

#include <asm/irq_regs.h>

#include "tick-internal.h"

#include <trace/events/timer.h>

/*
 * Per-CPU nohz control structure
 */
static DEFINE_PER_CPU(struct tick_sched, tick_cpu_sched);

struct tick_sched *tick_get_tick_sched(int cpu)
{
	return &per_cpu(tick_cpu_sched, cpu);
}

#if defined(CONFIG_NO_HZ_COMMON) || defined(CONFIG_HIGH_RES_TIMERS)
/*
 * The time, when the last jiffy update happened. Protected by jiffies_lock.
 */
static ktime_t last_jiffies_update;

/*
 * Must be called with interrupts disabled !
 */
static void tick_do_update_jiffies64(ktime_t now)
{
	unsigned long ticks = 0;
	ktime_t delta;

	/*
	 * Do a quick check without holding jiffies_lock:
	 */
	delta = ktime_sub(now, last_jiffies_update);
	if (delta < tick_period)
		return;

	/* Reevaluate with jiffies_lock held */
	write_seqlock(&jiffies_lock);

	delta = ktime_sub(now, last_jiffies_update);
	if (delta >= tick_period) {

		delta = ktime_sub(delta, tick_period);
		last_jiffies_update = ktime_add(last_jiffies_update,
						tick_period);

		/* Slow path for long timeouts */
		if (unlikely(delta >= tick_period)) {
			s64 incr = ktime_to_ns(tick_period);

			ticks = ktime_divns(delta, incr);

			last_jiffies_update = ktime_add_ns(last_jiffies_update,
							   incr * ticks);
		}
		do_timer(++ticks);

		/* Keep the tick_next_period variable up to date */
		tick_next_period = ktime_add(last_jiffies_update, tick_period);
	} else {
		write_sequnlock(&jiffies_lock);
		return;
	}
	write_sequnlock(&jiffies_lock);
	update_wall_time();
}

/*
 * Initialize and return retrieve the jiffies update.
 */
static ktime_t tick_init_jiffy_update(void)
{
	ktime_t period;

	write_seqlock(&jiffies_lock);
	/* Did we start the jiffies update yet ? */
	if (last_jiffies_update == 0)
		last_jiffies_update = tick_next_period;
	period = last_jiffies_update;
	write_sequnlock(&jiffies_lock);
	return period;
}

static void tick_sched_do_timer(struct tick_sched *ts, ktime_t now)
{
	int cpu = smp_processor_id();

#ifdef CONFIG_NO_HZ_COMMON
	/*
	 * Check if the do_timer duty was dropped. We don't care about
	 * concurrency: This happens only when the CPU in charge went
	 * into a long sleep. If two CPUs happen to assign themselves to
	 * this duty, then the jiffies update is still serialized by
	 * jiffies_lock.
	 */
	if (unlikely(tick_do_timer_cpu == TICK_DO_TIMER_NONE)
	    && !tick_nohz_full_cpu(cpu))
		tick_do_timer_cpu = cpu;
#endif

	/* Check, if the jiffies need an update */
	if (tick_do_timer_cpu == cpu)
		tick_do_update_jiffies64(now);

	if (ts->inidle)
		ts->got_idle_tick = 1;
}

static void tick_sched_handle(struct tick_sched *ts, struct pt_regs *regs)
{
#ifdef CONFIG_NO_HZ_COMMON
	/*
	 * When we are idle and the tick is stopped, we have to touch
	 * the watchdog as we might not schedule for a really long
	 * time. This happens on complete idle SMP systems while
	 * waiting on the login prompt. We also increment the "start of
	 * idle" jiffy stamp so the idle accounting adjustment we do
	 * when we go busy again does not account too much ticks.
	 */
	if (ts->tick_stopped) {
		touch_softlockup_watchdog_sched();
		if (is_idle_task(current))
			ts->idle_jiffies++;
		/*
		 * In case the current tick fired too early past its expected
		 * expiration, make sure we don't bypass the next clock reprogramming
		 * to the same deadline.
		 */
		ts->next_tick = 0;
	}
#endif
	update_process_times(user_mode(regs));
	profile_tick(CPU_PROFILING);
}
#endif

#ifdef CONFIG_NO_HZ_FULL
cpumask_var_t tick_nohz_full_mask;
bool tick_nohz_full_running;
static atomic_t tick_dep_mask;

static bool check_tick_dependency(atomic_t *dep)
{
	int val = atomic_read(dep);

	if (val & TICK_DEP_MASK_POSIX_TIMER) {
		trace_tick_stop(0, TICK_DEP_MASK_POSIX_TIMER);
		return true;
	}

	if (val & TICK_DEP_MASK_PERF_EVENTS) {
		trace_tick_stop(0, TICK_DEP_MASK_PERF_EVENTS);
		return true;
	}

	if (val & TICK_DEP_MASK_SCHED) {
		trace_tick_stop(0, TICK_DEP_MASK_SCHED);
		return true;
	}

	if (val & TICK_DEP_MASK_CLOCK_UNSTABLE) {
		trace_tick_stop(0, TICK_DEP_MASK_CLOCK_UNSTABLE);
		return true;
	}

	return false;
}

static bool can_stop_full_tick(int cpu, struct tick_sched *ts)
{
	lockdep_assert_irqs_disabled();

	if (unlikely(!cpu_online(cpu)))
		return false;

	if (check_tick_dependency(&tick_dep_mask))
		return false;

	if (check_tick_dependency(&ts->tick_dep_mask))
		return false;

	if (check_tick_dependency(&current->tick_dep_mask))
		return false;

	if (check_tick_dependency(&current->signal->tick_dep_mask))
		return false;

	return true;
}

static void nohz_full_kick_func(struct irq_work *work)
{
	/* Empty, the tick restart happens on tick_nohz_irq_exit() */
}

static DEFINE_PER_CPU(struct irq_work, nohz_full_kick_work) = {
	.func = nohz_full_kick_func,
};

/*
 * Kick this CPU if it's full dynticks in order to force it to
 * re-evaluate its dependency on the tick and restart it if necessary.
 * This kick, unlike tick_nohz_full_kick_cpu() and tick_nohz_full_kick_all(),
 * is NMI safe.
 */
static void tick_nohz_full_kick(void)
{
	if (!tick_nohz_full_cpu(smp_processor_id()))
		return;

	irq_work_queue(this_cpu_ptr(&nohz_full_kick_work));
}

/*
 * Kick the CPU if it's full dynticks in order to force it to
 * re-evaluate its dependency on the tick and restart it if necessary.
 */
void tick_nohz_full_kick_cpu(int cpu)
{
	if (!tick_nohz_full_cpu(cpu))
		return;

	irq_work_queue_on(&per_cpu(nohz_full_kick_work, cpu), cpu);
}

/*
 * Kick all full dynticks CPUs in order to force these to re-evaluate
 * their dependency on the tick and restart it if necessary.
 */
static void tick_nohz_full_kick_all(void)
{
	int cpu;

	if (!tick_nohz_full_running)
		return;

	preempt_disable();
	for_each_cpu_and(cpu, tick_nohz_full_mask, cpu_online_mask)
		tick_nohz_full_kick_cpu(cpu);
	preempt_enable();
}

static void tick_nohz_dep_set_all(atomic_t *dep,
				  enum tick_dep_bits bit)
{
	int prev;

	prev = atomic_fetch_or(BIT(bit), dep);
	if (!prev)
		tick_nohz_full_kick_all();
}

/*
 * Set a global tick dependency. Used by perf events that rely on freq and
 * by unstable clock.
 */
void tick_nohz_dep_set(enum tick_dep_bits bit)
{
	tick_nohz_dep_set_all(&tick_dep_mask, bit);
}

void tick_nohz_dep_clear(enum tick_dep_bits bit)
{
	atomic_andnot(BIT(bit), &tick_dep_mask);
}

/*
 * Set per-CPU tick dependency. Used by scheduler and perf events in order to
 * manage events throttling.
 */
void tick_nohz_dep_set_cpu(int cpu, enum tick_dep_bits bit)
{
	int prev;
	struct tick_sched *ts;

	ts = per_cpu_ptr(&tick_cpu_sched, cpu);

	prev = atomic_fetch_or(BIT(bit), &ts->tick_dep_mask);
	if (!prev) {
		preempt_disable();
		/* Perf needs local kick that is NMI safe */
		if (cpu == smp_processor_id()) {
			tick_nohz_full_kick();
		} else {
			/* Remote irq work not NMI-safe */
			if (!WARN_ON_ONCE(in_nmi()))
				tick_nohz_full_kick_cpu(cpu);
		}
		preempt_enable();
	}
}

void tick_nohz_dep_clear_cpu(int cpu, enum tick_dep_bits bit)
{
	struct tick_sched *ts = per_cpu_ptr(&tick_cpu_sched, cpu);

	atomic_andnot(BIT(bit), &ts->tick_dep_mask);
}

/*
 * Set a per-task tick dependency. Posix CPU timers need this in order to elapse
 * per task timers.
 */
void tick_nohz_dep_set_task(struct task_struct *tsk, enum tick_dep_bits bit)
{
	/*
	 * We could optimize this with just kicking the target running the task
	 * if that noise matters for nohz full users.
	 */
	tick_nohz_dep_set_all(&tsk->tick_dep_mask, bit);
}

void tick_nohz_dep_clear_task(struct task_struct *tsk, enum tick_dep_bits bit)
{
	atomic_andnot(BIT(bit), &tsk->tick_dep_mask);
}

/*
 * Set a per-taskgroup tick dependency. Posix CPU timers need this in order to elapse
 * per process timers.
 */
void tick_nohz_dep_set_signal(struct signal_struct *sig, enum tick_dep_bits bit)
{
	tick_nohz_dep_set_all(&sig->tick_dep_mask, bit);
}

void tick_nohz_dep_clear_signal(struct signal_struct *sig, enum tick_dep_bits bit)
{
	atomic_andnot(BIT(bit), &sig->tick_dep_mask);
}

/*
 * Re-evaluate the need for the tick as we switch the current task.
 * It might need the tick due to per task/process properties:
 * perf events, posix CPU timers, ...
 */
void __tick_nohz_task_switch(void)
{
	unsigned long flags;
	struct tick_sched *ts;

	local_irq_save(flags);

	if (!tick_nohz_full_cpu(smp_processor_id()))
		goto out;

	ts = this_cpu_ptr(&tick_cpu_sched);

	if (ts->tick_stopped) {
		if (atomic_read(&current->tick_dep_mask) ||
		    atomic_read(&current->signal->tick_dep_mask))
			tick_nohz_full_kick();
	}
out:
	local_irq_restore(flags);
}

/* Get the boot-time nohz CPU list from the kernel parameters. */
void __init tick_nohz_full_setup(cpumask_var_t cpumask)
{
	alloc_bootmem_cpumask_var(&tick_nohz_full_mask);
	cpumask_copy(tick_nohz_full_mask, cpumask);
	tick_nohz_full_running = true;
}

static int tick_nohz_cpu_down(unsigned int cpu)
{
	/*
	 * The boot CPU handles housekeeping duty (unbound timers,
	 * workqueues, timekeeping, ...) on behalf of full dynticks
	 * CPUs. It must remain online when nohz full is enabled.
	 */
	if (tick_nohz_full_running && tick_do_timer_cpu == cpu)
		return -EBUSY;
	return 0;
}

void __init tick_nohz_init(void)
{
	int cpu, ret;

	if (!tick_nohz_full_running)
		return;

	/*
	 * Full dynticks uses irq work to drive the tick rescheduling on safe
	 * locking contexts. But then we need irq work to raise its own
	 * interrupts to avoid circular dependency on the tick
	 */
	if (!arch_irq_work_has_interrupt()) {
		pr_warn("NO_HZ: Can't run full dynticks because arch doesn't support irq work self-IPIs\n");
		cpumask_clear(tick_nohz_full_mask);
		tick_nohz_full_running = false;
		return;
	}

	cpu = smp_processor_id();

	if (cpumask_test_cpu(cpu, tick_nohz_full_mask)) {
		pr_warn("NO_HZ: Clearing %d from nohz_full range for timekeeping\n",
			cpu);
		cpumask_clear_cpu(cpu, tick_nohz_full_mask);
	}

	for_each_cpu(cpu, tick_nohz_full_mask)
		context_tracking_cpu_set(cpu);

	ret = cpuhp_setup_state_nocalls(CPUHP_AP_ONLINE_DYN,
					"kernel/nohz:predown", NULL,
					tick_nohz_cpu_down);
	WARN_ON(ret < 0);
	pr_info("NO_HZ: Full dynticks CPUs: %*pbl.\n",
		cpumask_pr_args(tick_nohz_full_mask));
}
#endif

/*
 * NOHZ - aka dynamic tick functionality
 */
#ifdef CONFIG_NO_HZ_COMMON
/*
 * NO HZ enabled ?
 */
bool tick_nohz_enabled __read_mostly  = true;
unsigned long tick_nohz_active  __read_mostly;
/*
 * Enable / Disable tickless mode
 */
static int __init setup_tick_nohz(char *str)
{
	return (kstrtobool(str, &tick_nohz_enabled) == 0);
}

__setup("nohz=", setup_tick_nohz);

bool tick_nohz_tick_stopped(void)
{
	struct tick_sched *ts = this_cpu_ptr(&tick_cpu_sched);

	return ts->tick_stopped;
}

bool tick_nohz_tick_stopped_cpu(int cpu)
{
	struct tick_sched *ts = per_cpu_ptr(&tick_cpu_sched, cpu);

	return ts->tick_stopped;
}

/**
 * tick_nohz_update_jiffies - update jiffies when idle was interrupted
 *
 * Called from interrupt entry when the CPU was idle
 *
 * In case the sched_tick was stopped on this CPU, we have to check if jiffies
 * must be updated. Otherwise an interrupt handler could use a stale jiffy
 * value. We do this unconditionally on any CPU, as we don't know whether the
 * CPU, which has the update task assigned is in a long sleep.
 */
static void tick_nohz_update_jiffies(ktime_t now)
{
	unsigned long flags;

	__this_cpu_write(tick_cpu_sched.idle_waketime, now);

	local_irq_save(flags);
	tick_do_update_jiffies64(now);
	local_irq_restore(flags);

	touch_softlockup_watchdog_sched();
}

/*
 * Updates the per-CPU time idle statistics counters
 */
static void
update_ts_time_stats(int cpu, struct tick_sched *ts, ktime_t now, u64 *last_update_time)
{
	ktime_t delta;

	if (ts->idle_active) {
		delta = ktime_sub(now, ts->idle_entrytime);
		if (nr_iowait_cpu(cpu) > 0)
			ts->iowait_sleeptime = ktime_add(ts->iowait_sleeptime, delta);
		else
			ts->idle_sleeptime = ktime_add(ts->idle_sleeptime, delta);
		ts->idle_entrytime = now;
	}

	if (last_update_time)
		*last_update_time = ktime_to_us(now);

}

static void tick_nohz_stop_idle(struct tick_sched *ts, ktime_t now)
{
	update_ts_time_stats(smp_processor_id(), ts, now, NULL);
	ts->idle_active = 0;

	sched_clock_idle_wakeup_event();
}

static void tick_nohz_start_idle(struct tick_sched *ts)
{
	ts->idle_entrytime = ktime_get();
	ts->idle_active = 1;
	sched_clock_idle_sleep_event();
}

/**
 * get_cpu_idle_time_us - get the total idle time of a CPU
 * @cpu: CPU number to query
 * @last_update_time: variable to store update time in. Do not update
 * counters if NULL.
 *
 * Return the cumulative idle time (since boot) for a given
 * CPU, in microseconds.
 *
 * This time is measured via accounting rather than sampling,
 * and is as accurate as ktime_get() is.
 *
 * This function returns -1 if NOHZ is not enabled.
 */
u64 get_cpu_idle_time_us(int cpu, u64 *last_update_time)
{
	struct tick_sched *ts = &per_cpu(tick_cpu_sched, cpu);
	ktime_t now, idle;

	if (!tick_nohz_active)
		return -1;

	now = ktime_get();
	if (last_update_time) {
		update_ts_time_stats(cpu, ts, now, last_update_time);
		idle = ts->idle_sleeptime;
	} else {
		if (ts->idle_active && !nr_iowait_cpu(cpu)) {
			ktime_t delta = ktime_sub(now, ts->idle_entrytime);

			idle = ktime_add(ts->idle_sleeptime, delta);
		} else {
			idle = ts->idle_sleeptime;
		}
	}

	return ktime_to_us(idle);

}
EXPORT_SYMBOL_GPL(get_cpu_idle_time_us);

/**
 * get_cpu_iowait_time_us - get the total iowait time of a CPU
 * @cpu: CPU number to query
 * @last_update_time: variable to store update time in. Do not update
 * counters if NULL.
 *
 * Return the cumulative iowait time (since boot) for a given
 * CPU, in microseconds.
 *
 * This time is measured via accounting rather than sampling,
 * and is as accurate as ktime_get() is.
 *
 * This function returns -1 if NOHZ is not enabled.
 */
u64 get_cpu_iowait_time_us(int cpu, u64 *last_update_time)
{
	struct tick_sched *ts = &per_cpu(tick_cpu_sched, cpu);
	ktime_t now, iowait;

	if (!tick_nohz_active)
		return -1;

	now = ktime_get();
	if (last_update_time) {
		update_ts_time_stats(cpu, ts, now, last_update_time);
		iowait = ts->iowait_sleeptime;
	} else {
		if (ts->idle_active && nr_iowait_cpu(cpu) > 0) {
			ktime_t delta = ktime_sub(now, ts->idle_entrytime);

			iowait = ktime_add(ts->iowait_sleeptime, delta);
		} else {
			iowait = ts->iowait_sleeptime;
		}
	}

	return ktime_to_us(iowait);
}
EXPORT_SYMBOL_GPL(get_cpu_iowait_time_us);

static void tick_nohz_restart(struct tick_sched *ts, ktime_t now)
{
	hrtimer_cancel(&ts->sched_timer);
	hrtimer_set_expires(&ts->sched_timer, ts->last_tick);

	/* Forward the time to expire in the future */
	hrtimer_forward(&ts->sched_timer, now, tick_period);

	if (ts->nohz_mode == NOHZ_MODE_HIGHRES)
		hrtimer_start_expires(&ts->sched_timer, HRTIMER_MODE_ABS_PINNED);
	else
		tick_program_event(hrtimer_get_expires(&ts->sched_timer), 1);

	/*
	 * Reset to make sure next tick stop doesn't get fooled by past
	 * cached clock deadline.
	 */
	ts->next_tick = 0;
}

static inline bool local_timer_softirq_pending(void)
{
	return local_softirq_pending() & TIMER_SOFTIRQ;
}

static ktime_t tick_nohz_next_event(struct tick_sched *ts, int cpu)
{
	u64 basemono, next_tick, next_tmr, next_rcu, delta, expires;
	unsigned long seq, basejiff;

	/* Read jiffies and the time when jiffies were updated last */
	do {
		seq = read_seqbegin(&jiffies_lock);
		basemono = last_jiffies_update;
		basejiff = jiffies;
	} while (read_seqretry(&jiffies_lock, seq));
	ts->last_jiffies = basejiff;
	ts->timer_expires_base = basemono;

	/*
	 * Keep the periodic tick, when RCU, architecture or irq_work
	 * requests it.
	 * Aside of that check whether the local timer softirq is
	 * pending. If so its a bad idea to call get_next_timer_interrupt()
	 * because there is an already expired timer, so it will request
	 * immeditate expiry, which rearms the hardware timer with a
	 * minimal delta which brings us back to this place
	 * immediately. Lather, rinse and repeat...
	 */
	if (rcu_needs_cpu(basemono, &next_rcu) || arch_needs_cpu() ||
	    irq_work_needs_cpu() || local_timer_softirq_pending()) {
		next_tick = basemono + TICK_NSEC;
	} else {
		/*
		 * Get the next pending timer. If high resolution
		 * timers are enabled this only takes the timer wheel
		 * timers into account. If high resolution timers are
		 * disabled this also looks at the next expiring
		 * hrtimer.
		 */
		next_tmr = get_next_timer_interrupt(basejiff, basemono);
		ts->next_timer = next_tmr;
		/* Take the next rcu event into account */
		next_tick = next_rcu < next_tmr ? next_rcu : next_tmr;
	}

	/*
	 * If the tick is due in the next period, keep it ticking or
	 * force prod the timer.
	 */
	delta = next_tick - basemono;
	if (delta <= (u64)TICK_NSEC) {
		/*
		 * Tell the timer code that the base is not idle, i.e. undo
		 * the effect of get_next_timer_interrupt():
		 */
		timer_clear_idle();
		/*
		 * We've not stopped the tick yet, and there's a timer in the
		 * next period, so no point in stopping it either, bail.
		 */
		if (!ts->tick_stopped) {
			ts->timer_expires = 0;
			goto out;
		}
	}

	/*
	 * If this CPU is the one which had the do_timer() duty last, we limit
	 * the sleep time to the timekeeping max_deferment value.
	 * Otherwise we can sleep as long as we want.
	 */
	delta = timekeeping_max_deferment();
	if (cpu != tick_do_timer_cpu &&
	    (tick_do_timer_cpu != TICK_DO_TIMER_NONE || !ts->do_timer_last))
		delta = KTIME_MAX;

	/* Calculate the next expiry time */
	if (delta < (KTIME_MAX - basemono))
		expires = basemono + delta;
	else
		expires = KTIME_MAX;

	ts->timer_expires = min_t(u64, expires, next_tick);

out:
	return ts->timer_expires;
}

static void tick_nohz_stop_tick(struct tick_sched *ts, int cpu)
{
	struct clock_event_device *dev = __this_cpu_read(tick_cpu_device.evtdev);
	u64 basemono = ts->timer_expires_base;
	u64 expires = ts->timer_expires;
	ktime_t tick = expires;

	/* Make sure we won't be trying to stop it twice in a row. */
	ts->timer_expires_base = 0;

	/*
	 * If this CPU is the one which updates jiffies, then give up
	 * the assignment and let it be taken by the CPU which runs
	 * the tick timer next, which might be this CPU as well. If we
	 * don't drop this here the jiffies might be stale and
	 * do_timer() never invoked. Keep track of the fact that it
	 * was the one which had the do_timer() duty last.
	 */
	if (cpu == tick_do_timer_cpu) {
		tick_do_timer_cpu = TICK_DO_TIMER_NONE;
		ts->do_timer_last = 1;
	} else if (tick_do_timer_cpu != TICK_DO_TIMER_NONE) {
		ts->do_timer_last = 0;
	}

	/* Skip reprogram of event if its not changed */
	if (ts->tick_stopped && (expires == ts->next_tick)) {
		/* Sanity check: make sure clockevent is actually programmed */
		if (tick == KTIME_MAX || ts->next_tick == hrtimer_get_expires(&ts->sched_timer))
			return;

		WARN_ON_ONCE(1);
		printk_once("basemono: %llu ts->next_tick: %llu dev->next_event: %llu timer->active: %d timer->expires: %llu\n",
			    basemono, ts->next_tick, dev->next_event,
			    hrtimer_active(&ts->sched_timer), hrtimer_get_expires(&ts->sched_timer));
	}

	/*
	 * nohz_stop_sched_tick can be called several times before
	 * the nohz_restart_sched_tick is called. This happens when
	 * interrupts arrive which do not cause a reschedule. In the
	 * first call we save the current tick time, so we can restart
	 * the scheduler tick in nohz_restart_sched_tick.
	 */
	if (!ts->tick_stopped) {
		calc_load_nohz_start();
		cpu_load_update_nohz_start();
		quiet_vmstat();

		ts->last_tick = hrtimer_get_expires(&ts->sched_timer);
		ts->tick_stopped = 1;
		trace_tick_stop(1, TICK_DEP_MASK_NONE);
	}

	ts->next_tick = tick;

	/*
	 * If the expiration time == KTIME_MAX, then we simply stop
	 * the tick timer.
	 */
	if (unlikely(expires == KTIME_MAX)) {
		if (ts->nohz_mode == NOHZ_MODE_HIGHRES)
			hrtimer_cancel(&ts->sched_timer);
		return;
	}

	if (ts->nohz_mode == NOHZ_MODE_HIGHRES) {
		hrtimer_start(&ts->sched_timer, tick, HRTIMER_MODE_ABS_PINNED);
	} else {
		hrtimer_set_expires(&ts->sched_timer, tick);
		tick_program_event(tick, 1);
	}
<<<<<<< HEAD

out:
	/*
	 * Update the estimated sleep length until the next timer
	 * (not only the tick).
	 */
	ts->sleep_length = ktime_sub(dev->next_event, now);
	return tick;
=======
}

static void tick_nohz_retain_tick(struct tick_sched *ts)
{
	ts->timer_expires_base = 0;
}

#ifdef CONFIG_NO_HZ_FULL
static void tick_nohz_stop_sched_tick(struct tick_sched *ts, int cpu)
{
	if (tick_nohz_next_event(ts, cpu))
		tick_nohz_stop_tick(ts, cpu);
	else
		tick_nohz_retain_tick(ts);
>>>>>>> 144482d4
}
#endif /* CONFIG_NO_HZ_FULL */

static void tick_nohz_restart_sched_tick(struct tick_sched *ts, ktime_t now)
{
	/* Update jiffies first */
	tick_do_update_jiffies64(now);
	cpu_load_update_nohz_stop();

	/*
	 * Clear the timer idle flag, so we avoid IPIs on remote queueing and
	 * the clock forward checks in the enqueue path:
	 */
	timer_clear_idle();

	calc_load_nohz_stop();
	touch_softlockup_watchdog_sched();
	/*
	 * Cancel the scheduled timer and restore the tick
	 */
	ts->tick_stopped  = 0;
	ts->idle_exittime = now;

	tick_nohz_restart(ts, now);
}

static void tick_nohz_full_update_tick(struct tick_sched *ts)
{
#ifdef CONFIG_NO_HZ_FULL
	int cpu = smp_processor_id();

	if (!tick_nohz_full_cpu(cpu))
		return;

	if (!ts->tick_stopped && ts->nohz_mode == NOHZ_MODE_INACTIVE)
		return;

	if (can_stop_full_tick(cpu, ts))
		tick_nohz_stop_sched_tick(ts, cpu);
	else if (ts->tick_stopped)
		tick_nohz_restart_sched_tick(ts, ktime_get());
#endif
}

static bool can_stop_idle_tick(int cpu, struct tick_sched *ts)
{
	/*
	 * If this CPU is offline and it is the one which updates
	 * jiffies, then give up the assignment and let it be taken by
	 * the CPU which runs the tick timer next. If we don't drop
	 * this here the jiffies might be stale and do_timer() never
	 * invoked.
	 */
	if (unlikely(!cpu_online(cpu))) {
		if (cpu == tick_do_timer_cpu)
			tick_do_timer_cpu = TICK_DO_TIMER_NONE;
		/*
		 * Make sure the CPU doesn't get fooled by obsolete tick
		 * deadline if it comes back online later.
		 */
		ts->next_tick = 0;
		return false;
	}

	if (unlikely(ts->nohz_mode == NOHZ_MODE_INACTIVE))
		return false;

	if (need_resched())
		return false;

	if (unlikely(local_softirq_pending() && cpu_online(cpu))) {
		static int ratelimit;

		if (ratelimit < 10 &&
		    (local_softirq_pending() & SOFTIRQ_STOP_IDLE_MASK)) {
			pr_warn("NOHZ: local_softirq_pending %02x\n",
				(unsigned int) local_softirq_pending());
			ratelimit++;
		}
		return false;
	}

	if (tick_nohz_full_enabled()) {
		/*
		 * Keep the tick alive to guarantee timekeeping progression
		 * if there are full dynticks CPUs around
		 */
		if (tick_do_timer_cpu == cpu)
			return false;
		/*
		 * Boot safety: make sure the timekeeping duty has been
		 * assigned before entering dyntick-idle mode,
		 */
		if (tick_do_timer_cpu == TICK_DO_TIMER_NONE)
			return false;
	}

	return true;
}

static void __tick_nohz_idle_stop_tick(struct tick_sched *ts)
{
	ktime_t expires;
	int cpu = smp_processor_id();

	/*
	 * If tick_nohz_get_sleep_length() ran tick_nohz_next_event(), the
	 * tick timer expiration time is known already.
	 */
	if (ts->timer_expires_base)
		expires = ts->timer_expires;
	else if (can_stop_idle_tick(cpu, ts))
		expires = tick_nohz_next_event(ts, cpu);
	else
		return;

	ts->idle_calls++;

	if (expires > 0LL) {
		int was_stopped = ts->tick_stopped;

		tick_nohz_stop_tick(ts, cpu);

		ts->idle_sleeps++;
		ts->idle_expires = expires;

		if (!was_stopped && ts->tick_stopped) {
			ts->idle_jiffies = ts->last_jiffies;
			nohz_balance_enter_idle(cpu);
		}
	} else {
		tick_nohz_retain_tick(ts);
	}
}

/**
 * tick_nohz_idle_stop_tick - stop the idle tick from the idle task
 *
 * When the next event is more than a tick into the future, stop the idle tick
 */
void tick_nohz_idle_stop_tick(void)
{
	__tick_nohz_idle_stop_tick(this_cpu_ptr(&tick_cpu_sched));
}

void tick_nohz_idle_retain_tick(void)
{
	tick_nohz_retain_tick(this_cpu_ptr(&tick_cpu_sched));
	/*
	 * Undo the effect of get_next_timer_interrupt() called from
	 * tick_nohz_next_event().
	 */
	timer_clear_idle();
}

/**
 * tick_nohz_idle_enter - prepare for entering idle on the current CPU
 *
 * Called when we start the idle loop.
 */
void tick_nohz_idle_enter(void)
{
	struct tick_sched *ts;

	lockdep_assert_irqs_enabled();

	local_irq_disable();

	ts = this_cpu_ptr(&tick_cpu_sched);

	WARN_ON_ONCE(ts->timer_expires_base);

	ts->inidle = 1;
	tick_nohz_start_idle(ts);

	local_irq_enable();
}

/**
 * tick_nohz_irq_exit - update next tick event from interrupt exit
 *
 * When an interrupt fires while we are idle and it doesn't cause
 * a reschedule, it may still add, modify or delete a timer, enqueue
 * an RCU callback, etc...
 * So we need to re-calculate and reprogram the next tick event.
 */
void tick_nohz_irq_exit(void)
{
	struct tick_sched *ts = this_cpu_ptr(&tick_cpu_sched);

	if (ts->inidle)
		tick_nohz_start_idle(ts);
	else
		tick_nohz_full_update_tick(ts);
}

/**
 * tick_nohz_idle_got_tick - Check whether or not the tick handler has run
 */
bool tick_nohz_idle_got_tick(void)
{
	struct tick_sched *ts = this_cpu_ptr(&tick_cpu_sched);

	if (ts->got_idle_tick) {
		ts->got_idle_tick = 0;
		return true;
	}
	return false;
}

/**
 * tick_nohz_get_sleep_length - return the expected length of the current sleep
 * @delta_next: duration until the next event if the tick cannot be stopped
 *
 * Called from power state control code with interrupts disabled
 */
ktime_t tick_nohz_get_sleep_length(ktime_t *delta_next)
{
	struct clock_event_device *dev = __this_cpu_read(tick_cpu_device.evtdev);
	struct tick_sched *ts = this_cpu_ptr(&tick_cpu_sched);
	int cpu = smp_processor_id();
	/*
	 * The idle entry time is expected to be a sufficient approximation of
	 * the current time at this point.
	 */
	ktime_t now = ts->idle_entrytime;
	ktime_t next_event;

	WARN_ON_ONCE(!ts->inidle);

	*delta_next = ktime_sub(dev->next_event, now);

	if (!can_stop_idle_tick(cpu, ts))
		return *delta_next;

	next_event = tick_nohz_next_event(ts, cpu);
	if (!next_event)
		return *delta_next;

	/*
	 * If the next highres timer to expire is earlier than next_event, the
	 * idle governor needs to know that.
	 */
	next_event = min_t(u64, next_event,
			   hrtimer_next_event_without(&ts->sched_timer));

	return ktime_sub(next_event, now);
}

/**
 * tick_nohz_get_idle_calls_cpu - return the current idle calls counter value
 * for a particular CPU.
 *
 * Called from the schedutil frequency scaling governor in scheduler context.
 */
unsigned long tick_nohz_get_idle_calls_cpu(int cpu)
{
	struct tick_sched *ts = tick_get_tick_sched(cpu);

	return ts->idle_calls;
}

/**
 * tick_nohz_get_idle_calls - return the current idle calls counter value
 *
 * Called from the schedutil frequency scaling governor in scheduler context.
 */
unsigned long tick_nohz_get_idle_calls(void)
{
	struct tick_sched *ts = this_cpu_ptr(&tick_cpu_sched);

	return ts->idle_calls;
}

static void tick_nohz_account_idle_ticks(struct tick_sched *ts)
{
#ifndef CONFIG_VIRT_CPU_ACCOUNTING_NATIVE
	unsigned long ticks;

	if (vtime_accounting_cpu_enabled())
		return;
	/*
	 * We stopped the tick in idle. Update process times would miss the
	 * time we slept as update_process_times does only a 1 tick
	 * accounting. Enforce that this is accounted to idle !
	 */
	ticks = jiffies - ts->idle_jiffies;
	/*
	 * We might be one off. Do not randomly account a huge number of ticks!
	 */
	if (ticks && ticks < LONG_MAX)
		account_idle_ticks(ticks);
#endif
}

static void __tick_nohz_idle_restart_tick(struct tick_sched *ts, ktime_t now)
{
	tick_nohz_restart_sched_tick(ts, now);
	tick_nohz_account_idle_ticks(ts);
}

void tick_nohz_idle_restart_tick(void)
{
	struct tick_sched *ts = this_cpu_ptr(&tick_cpu_sched);

	if (ts->tick_stopped)
		__tick_nohz_idle_restart_tick(ts, ktime_get());
}

/**
 * tick_nohz_idle_exit - restart the idle tick from the idle task
 *
 * Restart the idle tick when the CPU is woken up from idle
 * This also exit the RCU extended quiescent state. The CPU
 * can use RCU again after this function is called.
 */
void tick_nohz_idle_exit(void)
{
	struct tick_sched *ts = this_cpu_ptr(&tick_cpu_sched);
	bool idle_active, tick_stopped;
	ktime_t now;

	local_irq_disable();

	WARN_ON_ONCE(!ts->inidle);
	WARN_ON_ONCE(ts->timer_expires_base);

	ts->inidle = 0;
	idle_active = ts->idle_active;
	tick_stopped = ts->tick_stopped;

	if (idle_active || tick_stopped)
		now = ktime_get();

	if (idle_active)
		tick_nohz_stop_idle(ts, now);

	if (tick_stopped)
		__tick_nohz_idle_restart_tick(ts, now);

	local_irq_enable();
}

/*
 * The nohz low res interrupt handler
 */
static void tick_nohz_handler(struct clock_event_device *dev)
{
	struct tick_sched *ts = this_cpu_ptr(&tick_cpu_sched);
	struct pt_regs *regs = get_irq_regs();
	ktime_t now = ktime_get();

	dev->next_event = KTIME_MAX;

	tick_sched_do_timer(ts, now);
	tick_sched_handle(ts, regs);

	/* No need to reprogram if we are running tickless  */
	if (unlikely(ts->tick_stopped))
		return;

	hrtimer_forward(&ts->sched_timer, now, tick_period);
	tick_program_event(hrtimer_get_expires(&ts->sched_timer), 1);
}

static inline void tick_nohz_activate(struct tick_sched *ts, int mode)
{
	if (!tick_nohz_enabled)
		return;
	ts->nohz_mode = mode;
	/* One update is enough */
	if (!test_and_set_bit(0, &tick_nohz_active))
		timers_update_nohz();
}

/**
 * tick_nohz_switch_to_nohz - switch to nohz mode
 */
static void tick_nohz_switch_to_nohz(void)
{
	struct tick_sched *ts = this_cpu_ptr(&tick_cpu_sched);
	ktime_t next;

	if (!tick_nohz_enabled)
		return;

	if (tick_switch_to_oneshot(tick_nohz_handler))
		return;

	/*
	 * Recycle the hrtimer in ts, so we can share the
	 * hrtimer_forward with the highres code.
	 */
	hrtimer_init(&ts->sched_timer, CLOCK_MONOTONIC, HRTIMER_MODE_ABS);
	/* Get the next period */
	next = tick_init_jiffy_update();

	hrtimer_set_expires(&ts->sched_timer, next);
	hrtimer_forward_now(&ts->sched_timer, tick_period);
	tick_program_event(hrtimer_get_expires(&ts->sched_timer), 1);
	tick_nohz_activate(ts, NOHZ_MODE_LOWRES);
}

static inline void tick_nohz_irq_enter(void)
{
	struct tick_sched *ts = this_cpu_ptr(&tick_cpu_sched);
	ktime_t now;

	if (!ts->idle_active && !ts->tick_stopped)
		return;
	now = ktime_get();
	if (ts->idle_active)
		tick_nohz_stop_idle(ts, now);
	if (ts->tick_stopped)
		tick_nohz_update_jiffies(now);
}

#else

static inline void tick_nohz_switch_to_nohz(void) { }
static inline void tick_nohz_irq_enter(void) { }
static inline void tick_nohz_activate(struct tick_sched *ts, int mode) { }

#endif /* CONFIG_NO_HZ_COMMON */

/*
 * Called from irq_enter to notify about the possible interruption of idle()
 */
void tick_irq_enter(void)
{
	tick_check_oneshot_broadcast_this_cpu();
	tick_nohz_irq_enter();
}

/*
 * High resolution timer specific code
 */
#ifdef CONFIG_HIGH_RES_TIMERS
/*
 * We rearm the timer until we get disabled by the idle code.
 * Called with interrupts disabled.
 */
static enum hrtimer_restart tick_sched_timer(struct hrtimer *timer)
{
	struct tick_sched *ts =
		container_of(timer, struct tick_sched, sched_timer);
	struct pt_regs *regs = get_irq_regs();
	ktime_t now = ktime_get();

	tick_sched_do_timer(ts, now);

	/*
	 * Do not call, when we are not in irq context and have
	 * no valid regs pointer
	 */
	if (regs)
		tick_sched_handle(ts, regs);
	else
		ts->next_tick = 0;

	/* No need to reprogram if we are in idle or full dynticks mode */
	if (unlikely(ts->tick_stopped))
		return HRTIMER_NORESTART;

	hrtimer_forward(timer, now, tick_period);

	return HRTIMER_RESTART;
}

static int sched_skew_tick;

static int __init skew_tick(char *str)
{
	get_option(&str, &sched_skew_tick);

	return 0;
}
early_param("skew_tick", skew_tick);

/**
 * tick_setup_sched_timer - setup the tick emulation timer
 */
void tick_setup_sched_timer(void)
{
	struct tick_sched *ts = this_cpu_ptr(&tick_cpu_sched);
	ktime_t now = ktime_get();

	/*
	 * Emulate tick processing via per-CPU hrtimers:
	 */
	hrtimer_init(&ts->sched_timer, CLOCK_MONOTONIC, HRTIMER_MODE_ABS);
	ts->sched_timer.function = tick_sched_timer;

	/* Get the next period (per-CPU) */
	hrtimer_set_expires(&ts->sched_timer, tick_init_jiffy_update());

	/* Offset the tick to avert jiffies_lock contention. */
	if (sched_skew_tick) {
		u64 offset = ktime_to_ns(tick_period) >> 1;
		do_div(offset, num_possible_cpus());
		offset *= smp_processor_id();
		hrtimer_add_expires_ns(&ts->sched_timer, offset);
	}

	hrtimer_forward(&ts->sched_timer, now, tick_period);
	hrtimer_start_expires(&ts->sched_timer, HRTIMER_MODE_ABS_PINNED);
	tick_nohz_activate(ts, NOHZ_MODE_HIGHRES);
}
#endif /* HIGH_RES_TIMERS */

#if defined CONFIG_NO_HZ_COMMON || defined CONFIG_HIGH_RES_TIMERS
void tick_cancel_sched_timer(int cpu)
{
	struct tick_sched *ts = &per_cpu(tick_cpu_sched, cpu);

# ifdef CONFIG_HIGH_RES_TIMERS
	if (ts->sched_timer.base)
		hrtimer_cancel(&ts->sched_timer);
# endif

	memset(ts, 0, sizeof(*ts));
}
#endif

/**
 * Async notification about clocksource changes
 */
void tick_clock_notify(void)
{
	int cpu;

	for_each_possible_cpu(cpu)
		set_bit(0, &per_cpu(tick_cpu_sched, cpu).check_clocks);
}

/*
 * Async notification about clock event changes
 */
void tick_oneshot_notify(void)
{
	struct tick_sched *ts = this_cpu_ptr(&tick_cpu_sched);

	set_bit(0, &ts->check_clocks);
}

/**
 * Check, if a change happened, which makes oneshot possible.
 *
 * Called cyclic from the hrtimer softirq (driven by the timer
 * softirq) allow_nohz signals, that we can switch into low-res nohz
 * mode, because high resolution timers are disabled (either compile
 * or runtime). Called with interrupts disabled.
 */
int tick_check_oneshot_change(int allow_nohz)
{
	struct tick_sched *ts = this_cpu_ptr(&tick_cpu_sched);

	if (!test_and_clear_bit(0, &ts->check_clocks))
		return 0;

	if (ts->nohz_mode != NOHZ_MODE_INACTIVE)
		return 0;

	if (!timekeeping_valid_for_hres() || !tick_is_oneshot_available())
		return 0;

	if (!allow_nohz)
		return 1;

	tick_nohz_switch_to_nohz();
	return 0;
}<|MERGE_RESOLUTION|>--- conflicted
+++ resolved
@@ -801,16 +801,6 @@
 		hrtimer_set_expires(&ts->sched_timer, tick);
 		tick_program_event(tick, 1);
 	}
-<<<<<<< HEAD
-
-out:
-	/*
-	 * Update the estimated sleep length until the next timer
-	 * (not only the tick).
-	 */
-	ts->sleep_length = ktime_sub(dev->next_event, now);
-	return tick;
-=======
 }
 
 static void tick_nohz_retain_tick(struct tick_sched *ts)
@@ -825,7 +815,6 @@
 		tick_nohz_stop_tick(ts, cpu);
 	else
 		tick_nohz_retain_tick(ts);
->>>>>>> 144482d4
 }
 #endif /* CONFIG_NO_HZ_FULL */
 
