/*
 *  linux/kernel/time/tick-sched.c
 *
 *  Copyright(C) 2005-2006, Thomas Gleixner <tglx@linutronix.de>
 *  Copyright(C) 2005-2007, Red Hat, Inc., Ingo Molnar
 *  Copyright(C) 2006-2007  Timesys Corp., Thomas Gleixner
 *
 *  No idle tick implementation for low and high resolution timers
 *
 *  Started by: Thomas Gleixner and Ingo Molnar
 *
 *  Distribute under GPLv2.
 */
#include <linux/cpu.h>
#include <linux/err.h>
#include <linux/hrtimer.h>
#include <linux/interrupt.h>
#include <linux/kernel_stat.h>
#include <linux/percpu.h>
#include <linux/profile.h>
#include <linux/sched.h>
#include <linux/module.h>
#include <linux/irq_work.h>
#include <linux/posix-timers.h>
#include <linux/perf_event.h>
#include <linux/context_tracking.h>

#include <asm/irq_regs.h>

#include "tick-internal.h"

#include <trace/events/timer.h>

/*
 * Per cpu nohz control structure
 */
DEFINE_PER_CPU(struct tick_sched, tick_cpu_sched);

/*
 * The time, when the last jiffy update happened. Protected by jiffies_lock.
 */
static ktime_t last_jiffies_update;

struct tick_sched *tick_get_tick_sched(int cpu)
{
	return &per_cpu(tick_cpu_sched, cpu);
}

/*
 * Must be called with interrupts disabled !
 */
static void tick_do_update_jiffies64(ktime_t now)
{
	unsigned long ticks = 0;
	ktime_t delta;

	/*
	 * Do a quick check without holding jiffies_lock:
	 */
	delta = ktime_sub(now, last_jiffies_update);
	if (delta.tv64 < tick_period.tv64)
		return;

	/* Reevalute with jiffies_lock held */
	write_seqlock(&jiffies_lock);

	delta = ktime_sub(now, last_jiffies_update);
	if (delta.tv64 >= tick_period.tv64) {

		delta = ktime_sub(delta, tick_period);
		last_jiffies_update = ktime_add(last_jiffies_update,
						tick_period);

		/* Slow path for long timeouts */
		if (unlikely(delta.tv64 >= tick_period.tv64)) {
			s64 incr = ktime_to_ns(tick_period);

			ticks = ktime_divns(delta, incr);

			last_jiffies_update = ktime_add_ns(last_jiffies_update,
							   incr * ticks);
		}
		do_timer(++ticks);

		/* Keep the tick_next_period variable up to date */
		tick_next_period = ktime_add(last_jiffies_update, tick_period);
	} else {
		write_sequnlock(&jiffies_lock);
		return;
	}
	write_sequnlock(&jiffies_lock);
	update_wall_time();
}

/*
 * Initialize and return retrieve the jiffies update.
 */
static ktime_t tick_init_jiffy_update(void)
{
	ktime_t period;

	write_seqlock(&jiffies_lock);
	/* Did we start the jiffies update yet ? */
	if (last_jiffies_update.tv64 == 0)
		last_jiffies_update = tick_next_period;
	period = last_jiffies_update;
	write_sequnlock(&jiffies_lock);
	return period;
}


static void tick_sched_do_timer(ktime_t now)
{
	int cpu = smp_processor_id();

#ifdef CONFIG_NO_HZ_COMMON
	/*
	 * Check if the do_timer duty was dropped. We don't care about
	 * concurrency: This happens only when the cpu in charge went
	 * into a long sleep. If two cpus happen to assign themself to
	 * this duty, then the jiffies update is still serialized by
	 * jiffies_lock.
	 */
	if (unlikely(tick_do_timer_cpu == TICK_DO_TIMER_NONE)
	    && !tick_nohz_full_cpu(cpu))
		tick_do_timer_cpu = cpu;
#endif

	/* Check, if the jiffies need an update */
	if (tick_do_timer_cpu == cpu)
		tick_do_update_jiffies64(now);
}

static void tick_sched_handle(struct tick_sched *ts, struct pt_regs *regs)
{
#ifdef CONFIG_NO_HZ_COMMON
	/*
	 * When we are idle and the tick is stopped, we have to touch
	 * the watchdog as we might not schedule for a really long
	 * time. This happens on complete idle SMP systems while
	 * waiting on the login prompt. We also increment the "start of
	 * idle" jiffy stamp so the idle accounting adjustment we do
	 * when we go busy again does not account too much ticks.
	 */
	if (ts->tick_stopped) {
		touch_softlockup_watchdog();
		if (is_idle_task(current))
			ts->idle_jiffies++;
	}
#endif
	update_process_times(user_mode(regs));
	profile_tick(CPU_PROFILING);
}

#ifdef CONFIG_NO_HZ_FULL
cpumask_var_t tick_nohz_full_mask;
cpumask_var_t housekeeping_mask;
bool tick_nohz_full_running;

static bool can_stop_full_tick(void)
{
	WARN_ON_ONCE(!irqs_disabled());

	if (!sched_can_stop_tick()) {
		trace_tick_stop(0, "more than 1 task in runqueue\n");
		return false;
	}

	if (!posix_cpu_timers_can_stop_tick(current)) {
		trace_tick_stop(0, "posix timers running\n");
		return false;
	}

	if (!perf_event_can_stop_tick()) {
		trace_tick_stop(0, "perf events running\n");
		return false;
	}

	/* sched_clock_tick() needs us? */
#ifdef CONFIG_HAVE_UNSTABLE_SCHED_CLOCK
	/*
	 * TODO: kick full dynticks CPUs when
	 * sched_clock_stable is set.
	 */
	if (!sched_clock_stable()) {
		trace_tick_stop(0, "unstable sched clock\n");
		/*
		 * Don't allow the user to think they can get
		 * full NO_HZ with this machine.
		 */
		WARN_ONCE(tick_nohz_full_running,
			  "NO_HZ FULL will not work with unstable sched clock");
		return false;
	}
#endif

	return true;
}

static void tick_nohz_restart_sched_tick(struct tick_sched *ts, ktime_t now);

/*
 * Re-evaluate the need for the tick on the current CPU
 * and restart it if necessary.
 */
void __tick_nohz_full_check(void)
{
	struct tick_sched *ts = &__get_cpu_var(tick_cpu_sched);

	if (tick_nohz_full_cpu(smp_processor_id())) {
		if (ts->tick_stopped && !is_idle_task(current)) {
			if (!can_stop_full_tick())
				tick_nohz_restart_sched_tick(ts, ktime_get());
		}
	}
}

static void nohz_full_kick_work_func(struct irq_work *work)
{
	__tick_nohz_full_check();
}

static DEFINE_PER_CPU(struct irq_work, nohz_full_kick_work) = {
	.func = nohz_full_kick_work_func,
};

/*
<<<<<<< HEAD
 * Kick the CPU if it's full dynticks in order to force it to
=======
 * Kick this CPU if it's full dynticks in order to force it to
>>>>>>> 9e82bf01
 * re-evaluate its dependency on the tick and restart it if necessary.
 * This kick, unlike tick_nohz_full_kick_cpu() and tick_nohz_full_kick_all(),
 * is NMI safe.
 */
void tick_nohz_full_kick_cpu(int cpu)
{
<<<<<<< HEAD
=======
	if (!tick_nohz_full_cpu(smp_processor_id()))
		return;

	irq_work_queue(&__get_cpu_var(nohz_full_kick_work));
}

/*
 * Kick the CPU if it's full dynticks in order to force it to
 * re-evaluate its dependency on the tick and restart it if necessary.
 */
void tick_nohz_full_kick_cpu(int cpu)
{
>>>>>>> 9e82bf01
	if (!tick_nohz_full_cpu(cpu))
		return;

	irq_work_queue_on(&per_cpu(nohz_full_kick_work, cpu), cpu);
}

static void nohz_full_kick_ipi(void *info)
{
	__tick_nohz_full_check();
}

/*
 * Kick all full dynticks CPUs in order to force these to re-evaluate
 * their dependency on the tick and restart it if necessary.
 */
void tick_nohz_full_kick_all(void)
{
	if (!tick_nohz_full_running)
		return;

	preempt_disable();
	smp_call_function_many(tick_nohz_full_mask,
			       nohz_full_kick_ipi, NULL, false);
	tick_nohz_full_kick();
	preempt_enable();
}

/*
 * Re-evaluate the need for the tick as we switch the current task.
 * It might need the tick due to per task/process properties:
 * perf events, posix cpu timers, ...
 */
void __tick_nohz_task_switch(struct task_struct *tsk)
{
	unsigned long flags;

	local_irq_save(flags);

	if (!tick_nohz_full_cpu(smp_processor_id()))
		goto out;

	if (tick_nohz_tick_stopped() && !can_stop_full_tick())
		tick_nohz_full_kick();

out:
	local_irq_restore(flags);
}

/* Parse the boot-time nohz CPU list from the kernel parameters. */
static int __init tick_nohz_full_setup(char *str)
{
	int cpu;

	alloc_bootmem_cpumask_var(&tick_nohz_full_mask);
	alloc_bootmem_cpumask_var(&housekeeping_mask);
	if (cpulist_parse(str, tick_nohz_full_mask) < 0) {
		pr_warning("NOHZ: Incorrect nohz_full cpumask\n");
		return 1;
	}

	cpu = smp_processor_id();
	if (cpumask_test_cpu(cpu, tick_nohz_full_mask)) {
		pr_warning("NO_HZ: Clearing %d from nohz_full range for timekeeping\n", cpu);
		cpumask_clear_cpu(cpu, tick_nohz_full_mask);
	}
	cpumask_andnot(housekeeping_mask,
		       cpu_possible_mask, tick_nohz_full_mask);
	tick_nohz_full_running = true;

	return 1;
}
__setup("nohz_full=", tick_nohz_full_setup);

static int tick_nohz_cpu_down_callback(struct notifier_block *nfb,
						 unsigned long action,
						 void *hcpu)
{
	unsigned int cpu = (unsigned long)hcpu;

	switch (action & ~CPU_TASKS_FROZEN) {
	case CPU_DOWN_PREPARE:
		/*
		 * If we handle the timekeeping duty for full dynticks CPUs,
		 * we can't safely shutdown that CPU.
		 */
		if (tick_nohz_full_running && tick_do_timer_cpu == cpu)
			return NOTIFY_BAD;
		break;
	}
	return NOTIFY_OK;
}

/*
 * Worst case string length in chunks of CPU range seems 2 steps
 * separations: 0,2,4,6,...
 * This is NR_CPUS + sizeof('\0')
 */
static char __initdata nohz_full_buf[NR_CPUS + 1];

static int tick_nohz_init_all(void)
{
	int err = -1;

#ifdef CONFIG_NO_HZ_FULL_ALL
	if (!alloc_cpumask_var(&tick_nohz_full_mask, GFP_KERNEL)) {
		pr_err("NO_HZ: Can't allocate full dynticks cpumask\n");
		return err;
	}
	if (!alloc_cpumask_var(&housekeeping_mask, GFP_KERNEL)) {
		pr_err("NO_HZ: Can't allocate not-full dynticks cpumask\n");
		return err;
	}
	err = 0;
	cpumask_setall(tick_nohz_full_mask);
	cpumask_clear_cpu(smp_processor_id(), tick_nohz_full_mask);
	cpumask_clear(housekeeping_mask);
	cpumask_set_cpu(smp_processor_id(), housekeeping_mask);
	tick_nohz_full_running = true;
#endif
	return err;
}

void __init tick_nohz_init(void)
{
	int cpu;

	if (!tick_nohz_full_running) {
		if (tick_nohz_init_all() < 0)
			return;
	}

	for_each_cpu(cpu, tick_nohz_full_mask)
		context_tracking_cpu_set(cpu);

	cpu_notifier(tick_nohz_cpu_down_callback, 0);
	cpulist_scnprintf(nohz_full_buf, sizeof(nohz_full_buf), tick_nohz_full_mask);
	pr_info("NO_HZ: Full dynticks CPUs: %s.\n", nohz_full_buf);
}
#endif

/*
 * NOHZ - aka dynamic tick functionality
 */
#ifdef CONFIG_NO_HZ_COMMON
/*
 * NO HZ enabled ?
 */
static int tick_nohz_enabled __read_mostly  = 1;
int tick_nohz_active  __read_mostly;
/*
 * Enable / Disable tickless mode
 */
static int __init setup_tick_nohz(char *str)
{
	if (!strcmp(str, "off"))
		tick_nohz_enabled = 0;
	else if (!strcmp(str, "on"))
		tick_nohz_enabled = 1;
	else
		return 0;
	return 1;
}

__setup("nohz=", setup_tick_nohz);

/**
 * tick_nohz_update_jiffies - update jiffies when idle was interrupted
 *
 * Called from interrupt entry when the CPU was idle
 *
 * In case the sched_tick was stopped on this CPU, we have to check if jiffies
 * must be updated. Otherwise an interrupt handler could use a stale jiffy
 * value. We do this unconditionally on any cpu, as we don't know whether the
 * cpu, which has the update task assigned is in a long sleep.
 */
static void tick_nohz_update_jiffies(ktime_t now)
{
	unsigned long flags;

	__this_cpu_write(tick_cpu_sched.idle_waketime, now);

	local_irq_save(flags);
	tick_do_update_jiffies64(now);
	local_irq_restore(flags);

	touch_softlockup_watchdog();
}

/*
 * Updates the per cpu time idle statistics counters
 */
static void
update_ts_time_stats(int cpu, struct tick_sched *ts, ktime_t now, u64 *last_update_time)
{
	ktime_t delta;

	if (ts->idle_active) {
		delta = ktime_sub(now, ts->idle_entrytime);
		if (nr_iowait_cpu(cpu) > 0)
			ts->iowait_sleeptime = ktime_add(ts->iowait_sleeptime, delta);
		else
			ts->idle_sleeptime = ktime_add(ts->idle_sleeptime, delta);
		ts->idle_entrytime = now;
	}

	if (last_update_time)
		*last_update_time = ktime_to_us(now);

}

static void tick_nohz_stop_idle(struct tick_sched *ts, ktime_t now)
{
	update_ts_time_stats(smp_processor_id(), ts, now, NULL);
	ts->idle_active = 0;

	sched_clock_idle_wakeup_event(0);
}

static ktime_t tick_nohz_start_idle(struct tick_sched *ts)
{
	ktime_t now = ktime_get();

	ts->idle_entrytime = now;
	ts->idle_active = 1;
	sched_clock_idle_sleep_event();
	return now;
}

/**
 * get_cpu_idle_time_us - get the total idle time of a cpu
 * @cpu: CPU number to query
 * @last_update_time: variable to store update time in. Do not update
 * counters if NULL.
 *
 * Return the cummulative idle time (since boot) for a given
 * CPU, in microseconds.
 *
 * This time is measured via accounting rather than sampling,
 * and is as accurate as ktime_get() is.
 *
 * This function returns -1 if NOHZ is not enabled.
 */
u64 get_cpu_idle_time_us(int cpu, u64 *last_update_time)
{
	struct tick_sched *ts = &per_cpu(tick_cpu_sched, cpu);
	ktime_t now, idle;

	if (!tick_nohz_active)
		return -1;

	now = ktime_get();
	if (last_update_time) {
		update_ts_time_stats(cpu, ts, now, last_update_time);
		idle = ts->idle_sleeptime;
	} else {
		if (ts->idle_active && !nr_iowait_cpu(cpu)) {
			ktime_t delta = ktime_sub(now, ts->idle_entrytime);

			idle = ktime_add(ts->idle_sleeptime, delta);
		} else {
			idle = ts->idle_sleeptime;
		}
	}

	return ktime_to_us(idle);

}
EXPORT_SYMBOL_GPL(get_cpu_idle_time_us);

/**
 * get_cpu_iowait_time_us - get the total iowait time of a cpu
 * @cpu: CPU number to query
 * @last_update_time: variable to store update time in. Do not update
 * counters if NULL.
 *
 * Return the cummulative iowait time (since boot) for a given
 * CPU, in microseconds.
 *
 * This time is measured via accounting rather than sampling,
 * and is as accurate as ktime_get() is.
 *
 * This function returns -1 if NOHZ is not enabled.
 */
u64 get_cpu_iowait_time_us(int cpu, u64 *last_update_time)
{
	struct tick_sched *ts = &per_cpu(tick_cpu_sched, cpu);
	ktime_t now, iowait;

	if (!tick_nohz_active)
		return -1;

	now = ktime_get();
	if (last_update_time) {
		update_ts_time_stats(cpu, ts, now, last_update_time);
		iowait = ts->iowait_sleeptime;
	} else {
		if (ts->idle_active && nr_iowait_cpu(cpu) > 0) {
			ktime_t delta = ktime_sub(now, ts->idle_entrytime);

			iowait = ktime_add(ts->iowait_sleeptime, delta);
		} else {
			iowait = ts->iowait_sleeptime;
		}
	}

	return ktime_to_us(iowait);
}
EXPORT_SYMBOL_GPL(get_cpu_iowait_time_us);

static ktime_t tick_nohz_stop_sched_tick(struct tick_sched *ts,
					 ktime_t now, int cpu)
{
	unsigned long seq, last_jiffies, next_jiffies, delta_jiffies;
	ktime_t last_update, expires, ret = { .tv64 = 0 };
	unsigned long rcu_delta_jiffies;
	struct clock_event_device *dev = __get_cpu_var(tick_cpu_device).evtdev;
	u64 time_delta;

	time_delta = timekeeping_max_deferment();

	/* Read jiffies and the time when jiffies were updated last */
	do {
		seq = read_seqbegin(&jiffies_lock);
		last_update = last_jiffies_update;
		last_jiffies = jiffies;
	} while (read_seqretry(&jiffies_lock, seq));

	if (rcu_needs_cpu(cpu, &rcu_delta_jiffies) ||
	    arch_needs_cpu(cpu) || irq_work_needs_cpu()) {
		next_jiffies = last_jiffies + 1;
		delta_jiffies = 1;
	} else {
		/* Get the next timer wheel timer */
		next_jiffies = get_next_timer_interrupt(last_jiffies);
		delta_jiffies = next_jiffies - last_jiffies;
		if (rcu_delta_jiffies < delta_jiffies) {
			next_jiffies = last_jiffies + rcu_delta_jiffies;
			delta_jiffies = rcu_delta_jiffies;
		}
	}

	/*
	 * Do not stop the tick, if we are only one off (or less)
	 * or if the cpu is required for RCU:
	 */
	if (!ts->tick_stopped && delta_jiffies <= 1)
		goto out;

	/* Schedule the tick, if we are at least one jiffie off */
	if ((long)delta_jiffies >= 1) {

		/*
		 * If this cpu is the one which updates jiffies, then
		 * give up the assignment and let it be taken by the
		 * cpu which runs the tick timer next, which might be
		 * this cpu as well. If we don't drop this here the
		 * jiffies might be stale and do_timer() never
		 * invoked. Keep track of the fact that it was the one
		 * which had the do_timer() duty last. If this cpu is
		 * the one which had the do_timer() duty last, we
		 * limit the sleep time to the timekeeping
		 * max_deferement value which we retrieved
		 * above. Otherwise we can sleep as long as we want.
		 */
		if (cpu == tick_do_timer_cpu) {
			tick_do_timer_cpu = TICK_DO_TIMER_NONE;
			ts->do_timer_last = 1;
		} else if (tick_do_timer_cpu != TICK_DO_TIMER_NONE) {
			time_delta = KTIME_MAX;
			ts->do_timer_last = 0;
		} else if (!ts->do_timer_last) {
			time_delta = KTIME_MAX;
		}

#ifdef CONFIG_NO_HZ_FULL
		if (!ts->inidle) {
			time_delta = min(time_delta,
					 scheduler_tick_max_deferment());
		}
#endif

		/*
		 * calculate the expiry time for the next timer wheel
		 * timer. delta_jiffies >= NEXT_TIMER_MAX_DELTA signals
		 * that there is no timer pending or at least extremely
		 * far into the future (12 days for HZ=1000). In this
		 * case we set the expiry to the end of time.
		 */
		if (likely(delta_jiffies < NEXT_TIMER_MAX_DELTA)) {
			/*
			 * Calculate the time delta for the next timer event.
			 * If the time delta exceeds the maximum time delta
			 * permitted by the current clocksource then adjust
			 * the time delta accordingly to ensure the
			 * clocksource does not wrap.
			 */
			time_delta = min_t(u64, time_delta,
					   tick_period.tv64 * delta_jiffies);
		}

		if (time_delta < KTIME_MAX)
			expires = ktime_add_ns(last_update, time_delta);
		else
			expires.tv64 = KTIME_MAX;

		/* Skip reprogram of event if its not changed */
		if (ts->tick_stopped && ktime_equal(expires, dev->next_event))
			goto out;

		ret = expires;

		/*
		 * nohz_stop_sched_tick can be called several times before
		 * the nohz_restart_sched_tick is called. This happens when
		 * interrupts arrive which do not cause a reschedule. In the
		 * first call we save the current tick time, so we can restart
		 * the scheduler tick in nohz_restart_sched_tick.
		 */
		if (!ts->tick_stopped) {
			nohz_balance_enter_idle(cpu);
			calc_load_enter_idle();

			ts->last_tick = hrtimer_get_expires(&ts->sched_timer);
			ts->tick_stopped = 1;
			trace_tick_stop(1, " ");
		}

		/*
		 * If the expiration time == KTIME_MAX, then
		 * in this case we simply stop the tick timer.
		 */
		 if (unlikely(expires.tv64 == KTIME_MAX)) {
			if (ts->nohz_mode == NOHZ_MODE_HIGHRES)
				hrtimer_cancel(&ts->sched_timer);
			goto out;
		}

		if (ts->nohz_mode == NOHZ_MODE_HIGHRES) {
			hrtimer_start(&ts->sched_timer, expires,
				      HRTIMER_MODE_ABS_PINNED);
			/* Check, if the timer was already in the past */
			if (hrtimer_active(&ts->sched_timer))
				goto out;
		} else if (!tick_program_event(expires, 0))
				goto out;
		/*
		 * We are past the event already. So we crossed a
		 * jiffie boundary. Update jiffies and raise the
		 * softirq.
		 */
		tick_do_update_jiffies64(ktime_get());
	}
	raise_softirq_irqoff(TIMER_SOFTIRQ);
out:
	ts->next_jiffies = next_jiffies;
	ts->last_jiffies = last_jiffies;
	ts->sleep_length = ktime_sub(dev->next_event, now);

	return ret;
}

static void tick_nohz_full_stop_tick(struct tick_sched *ts)
{
#ifdef CONFIG_NO_HZ_FULL
	int cpu = smp_processor_id();

	if (!tick_nohz_full_cpu(cpu) || is_idle_task(current))
		return;

	if (!ts->tick_stopped && ts->nohz_mode == NOHZ_MODE_INACTIVE)
		return;

	if (!can_stop_full_tick())
		return;

	tick_nohz_stop_sched_tick(ts, ktime_get(), cpu);
#endif
}

static bool can_stop_idle_tick(int cpu, struct tick_sched *ts)
{
	/*
	 * If this cpu is offline and it is the one which updates
	 * jiffies, then give up the assignment and let it be taken by
	 * the cpu which runs the tick timer next. If we don't drop
	 * this here the jiffies might be stale and do_timer() never
	 * invoked.
	 */
	if (unlikely(!cpu_online(cpu))) {
		if (cpu == tick_do_timer_cpu)
			tick_do_timer_cpu = TICK_DO_TIMER_NONE;
		return false;
	}

	if (unlikely(ts->nohz_mode == NOHZ_MODE_INACTIVE)) {
		ts->sleep_length = (ktime_t) { .tv64 = NSEC_PER_SEC/HZ };
		return false;
	}

	if (need_resched())
		return false;

	if (unlikely(local_softirq_pending() && cpu_online(cpu))) {
		static int ratelimit;

		if (ratelimit < 10 &&
		    (local_softirq_pending() & SOFTIRQ_STOP_IDLE_MASK)) {
			pr_warn("NOHZ: local_softirq_pending %02x\n",
				(unsigned int) local_softirq_pending());
			ratelimit++;
		}
		return false;
	}

	if (tick_nohz_full_enabled()) {
		/*
		 * Keep the tick alive to guarantee timekeeping progression
		 * if there are full dynticks CPUs around
		 */
		if (tick_do_timer_cpu == cpu)
			return false;
		/*
		 * Boot safety: make sure the timekeeping duty has been
		 * assigned before entering dyntick-idle mode,
		 */
		if (tick_do_timer_cpu == TICK_DO_TIMER_NONE)
			return false;
	}

	return true;
}

static void __tick_nohz_idle_enter(struct tick_sched *ts)
{
	ktime_t now, expires;
	int cpu = smp_processor_id();

	now = tick_nohz_start_idle(ts);

	if (can_stop_idle_tick(cpu, ts)) {
		int was_stopped = ts->tick_stopped;

		ts->idle_calls++;

		expires = tick_nohz_stop_sched_tick(ts, now, cpu);
		if (expires.tv64 > 0LL) {
			ts->idle_sleeps++;
			ts->idle_expires = expires;
		}

		if (!was_stopped && ts->tick_stopped)
			ts->idle_jiffies = ts->last_jiffies;
	}
}

/**
 * tick_nohz_idle_enter - stop the idle tick from the idle task
 *
 * When the next event is more than a tick into the future, stop the idle tick
 * Called when we start the idle loop.
 *
 * The arch is responsible of calling:
 *
 * - rcu_idle_enter() after its last use of RCU before the CPU is put
 *  to sleep.
 * - rcu_idle_exit() before the first use of RCU after the CPU is woken up.
 */
void tick_nohz_idle_enter(void)
{
	struct tick_sched *ts;

	WARN_ON_ONCE(irqs_disabled());

	/*
 	 * Update the idle state in the scheduler domain hierarchy
 	 * when tick_nohz_stop_sched_tick() is called from the idle loop.
 	 * State will be updated to busy during the first busy tick after
 	 * exiting idle.
 	 */
	set_cpu_sd_state_idle();

	local_irq_disable();

	ts = &__get_cpu_var(tick_cpu_sched);
	ts->inidle = 1;
	__tick_nohz_idle_enter(ts);

	local_irq_enable();
}
EXPORT_SYMBOL_GPL(tick_nohz_idle_enter);

/**
 * tick_nohz_irq_exit - update next tick event from interrupt exit
 *
 * When an interrupt fires while we are idle and it doesn't cause
 * a reschedule, it may still add, modify or delete a timer, enqueue
 * an RCU callback, etc...
 * So we need to re-calculate and reprogram the next tick event.
 */
void tick_nohz_irq_exit(void)
{
	struct tick_sched *ts = &__get_cpu_var(tick_cpu_sched);

	if (ts->inidle)
		__tick_nohz_idle_enter(ts);
	else
		tick_nohz_full_stop_tick(ts);
}

/**
 * tick_nohz_get_sleep_length - return the length of the current sleep
 *
 * Called from power state control code with interrupts disabled
 */
ktime_t tick_nohz_get_sleep_length(void)
{
	struct tick_sched *ts = &__get_cpu_var(tick_cpu_sched);

	return ts->sleep_length;
}

static void tick_nohz_restart(struct tick_sched *ts, ktime_t now)
{
	hrtimer_cancel(&ts->sched_timer);
	hrtimer_set_expires(&ts->sched_timer, ts->last_tick);

	while (1) {
		/* Forward the time to expire in the future */
		hrtimer_forward(&ts->sched_timer, now, tick_period);

		if (ts->nohz_mode == NOHZ_MODE_HIGHRES) {
			hrtimer_start_expires(&ts->sched_timer,
					      HRTIMER_MODE_ABS_PINNED);
			/* Check, if the timer was already in the past */
			if (hrtimer_active(&ts->sched_timer))
				break;
		} else {
			if (!tick_program_event(
				hrtimer_get_expires(&ts->sched_timer), 0))
				break;
		}
		/* Reread time and update jiffies */
		now = ktime_get();
		tick_do_update_jiffies64(now);
	}
}

static void tick_nohz_restart_sched_tick(struct tick_sched *ts, ktime_t now)
{
	/* Update jiffies first */
	tick_do_update_jiffies64(now);
	update_cpu_load_nohz();

	calc_load_exit_idle();
	touch_softlockup_watchdog();
	/*
	 * Cancel the scheduled timer and restore the tick
	 */
	ts->tick_stopped  = 0;
	ts->idle_exittime = now;

	tick_nohz_restart(ts, now);
}

static void tick_nohz_account_idle_ticks(struct tick_sched *ts)
{
#ifndef CONFIG_VIRT_CPU_ACCOUNTING_NATIVE
	unsigned long ticks;

	if (vtime_accounting_enabled())
		return;
	/*
	 * We stopped the tick in idle. Update process times would miss the
	 * time we slept as update_process_times does only a 1 tick
	 * accounting. Enforce that this is accounted to idle !
	 */
	ticks = jiffies - ts->idle_jiffies;
	/*
	 * We might be one off. Do not randomly account a huge number of ticks!
	 */
	if (ticks && ticks < LONG_MAX)
		account_idle_ticks(ticks);
#endif
}

/**
 * tick_nohz_idle_exit - restart the idle tick from the idle task
 *
 * Restart the idle tick when the CPU is woken up from idle
 * This also exit the RCU extended quiescent state. The CPU
 * can use RCU again after this function is called.
 */
void tick_nohz_idle_exit(void)
{
	struct tick_sched *ts = &__get_cpu_var(tick_cpu_sched);
	ktime_t now;

	local_irq_disable();

	WARN_ON_ONCE(!ts->inidle);

	ts->inidle = 0;

	if (ts->idle_active || ts->tick_stopped)
		now = ktime_get();

	if (ts->idle_active)
		tick_nohz_stop_idle(ts, now);

	if (ts->tick_stopped) {
		tick_nohz_restart_sched_tick(ts, now);
		tick_nohz_account_idle_ticks(ts);
	}

	local_irq_enable();
}
EXPORT_SYMBOL_GPL(tick_nohz_idle_exit);

static int tick_nohz_reprogram(struct tick_sched *ts, ktime_t now)
{
	hrtimer_forward(&ts->sched_timer, now, tick_period);
	return tick_program_event(hrtimer_get_expires(&ts->sched_timer), 0);
}

/*
 * The nohz low res interrupt handler
 */
static void tick_nohz_handler(struct clock_event_device *dev)
{
	struct tick_sched *ts = &__get_cpu_var(tick_cpu_sched);
	struct pt_regs *regs = get_irq_regs();
	ktime_t now = ktime_get();

	dev->next_event.tv64 = KTIME_MAX;

	tick_sched_do_timer(now);
	tick_sched_handle(ts, regs);

	while (tick_nohz_reprogram(ts, now)) {
		now = ktime_get();
		tick_do_update_jiffies64(now);
	}
}

/**
 * tick_nohz_switch_to_nohz - switch to nohz mode
 */
static void tick_nohz_switch_to_nohz(void)
{
	struct tick_sched *ts = &__get_cpu_var(tick_cpu_sched);
	ktime_t next;

	if (!tick_nohz_enabled)
		return;

	local_irq_disable();
	if (tick_switch_to_oneshot(tick_nohz_handler)) {
		local_irq_enable();
		return;
	}
	tick_nohz_active = 1;
	ts->nohz_mode = NOHZ_MODE_LOWRES;

	/*
	 * Recycle the hrtimer in ts, so we can share the
	 * hrtimer_forward with the highres code.
	 */
	hrtimer_init(&ts->sched_timer, CLOCK_MONOTONIC, HRTIMER_MODE_ABS);
	/* Get the next period */
	next = tick_init_jiffy_update();

	for (;;) {
		hrtimer_set_expires(&ts->sched_timer, next);
		if (!tick_program_event(next, 0))
			break;
		next = ktime_add(next, tick_period);
	}
	local_irq_enable();
}

/*
 * When NOHZ is enabled and the tick is stopped, we need to kick the
 * tick timer from irq_enter() so that the jiffies update is kept
 * alive during long running softirqs. That's ugly as hell, but
 * correctness is key even if we need to fix the offending softirq in
 * the first place.
 *
 * Note, this is different to tick_nohz_restart. We just kick the
 * timer and do not touch the other magic bits which need to be done
 * when idle is left.
 */
static void tick_nohz_kick_tick(struct tick_sched *ts, ktime_t now)
{
#if 0
	/* Switch back to 2.6.27 behaviour */
	ktime_t delta;

	/*
	 * Do not touch the tick device, when the next expiry is either
	 * already reached or less/equal than the tick period.
	 */
	delta =	ktime_sub(hrtimer_get_expires(&ts->sched_timer), now);
	if (delta.tv64 <= tick_period.tv64)
		return;

	tick_nohz_restart(ts, now);
#endif
}

static inline void tick_nohz_irq_enter(void)
{
	struct tick_sched *ts = &__get_cpu_var(tick_cpu_sched);
	ktime_t now;

	if (!ts->idle_active && !ts->tick_stopped)
		return;
	now = ktime_get();
	if (ts->idle_active)
		tick_nohz_stop_idle(ts, now);
	if (ts->tick_stopped) {
		tick_nohz_update_jiffies(now);
		tick_nohz_kick_tick(ts, now);
	}
}

#else

static inline void tick_nohz_switch_to_nohz(void) { }
static inline void tick_nohz_irq_enter(void) { }

#endif /* CONFIG_NO_HZ_COMMON */

/*
 * Called from irq_enter to notify about the possible interruption of idle()
 */
void tick_irq_enter(void)
{
	tick_check_oneshot_broadcast_this_cpu();
	tick_nohz_irq_enter();
}

/*
 * High resolution timer specific code
 */
#ifdef CONFIG_HIGH_RES_TIMERS
/*
 * We rearm the timer until we get disabled by the idle code.
 * Called with interrupts disabled.
 */
static enum hrtimer_restart tick_sched_timer(struct hrtimer *timer)
{
	struct tick_sched *ts =
		container_of(timer, struct tick_sched, sched_timer);
	struct pt_regs *regs = get_irq_regs();
	ktime_t now = ktime_get();

	tick_sched_do_timer(now);

	/*
	 * Do not call, when we are not in irq context and have
	 * no valid regs pointer
	 */
	if (regs)
		tick_sched_handle(ts, regs);

	hrtimer_forward(timer, now, tick_period);

	return HRTIMER_RESTART;
}

static int sched_skew_tick;

static int __init skew_tick(char *str)
{
	get_option(&str, &sched_skew_tick);

	return 0;
}
early_param("skew_tick", skew_tick);

/**
 * tick_setup_sched_timer - setup the tick emulation timer
 */
void tick_setup_sched_timer(void)
{
	struct tick_sched *ts = &__get_cpu_var(tick_cpu_sched);
	ktime_t now = ktime_get();

	/*
	 * Emulate tick processing via per-CPU hrtimers:
	 */
	hrtimer_init(&ts->sched_timer, CLOCK_MONOTONIC, HRTIMER_MODE_ABS);
	ts->sched_timer.function = tick_sched_timer;

	/* Get the next period (per cpu) */
	hrtimer_set_expires(&ts->sched_timer, tick_init_jiffy_update());

	/* Offset the tick to avert jiffies_lock contention. */
	if (sched_skew_tick) {
		u64 offset = ktime_to_ns(tick_period) >> 1;
		do_div(offset, num_possible_cpus());
		offset *= smp_processor_id();
		hrtimer_add_expires_ns(&ts->sched_timer, offset);
	}

	for (;;) {
		hrtimer_forward(&ts->sched_timer, now, tick_period);
		hrtimer_start_expires(&ts->sched_timer,
				      HRTIMER_MODE_ABS_PINNED);
		/* Check, if the timer was already in the past */
		if (hrtimer_active(&ts->sched_timer))
			break;
		now = ktime_get();
	}

#ifdef CONFIG_NO_HZ_COMMON
	if (tick_nohz_enabled) {
		ts->nohz_mode = NOHZ_MODE_HIGHRES;
		tick_nohz_active = 1;
	}
#endif
}
#endif /* HIGH_RES_TIMERS */

#if defined CONFIG_NO_HZ_COMMON || defined CONFIG_HIGH_RES_TIMERS
void tick_cancel_sched_timer(int cpu)
{
	struct tick_sched *ts = &per_cpu(tick_cpu_sched, cpu);

# ifdef CONFIG_HIGH_RES_TIMERS
	if (ts->sched_timer.base)
		hrtimer_cancel(&ts->sched_timer);
# endif

	memset(ts, 0, sizeof(*ts));
}
#endif

/**
 * Async notification about clocksource changes
 */
void tick_clock_notify(void)
{
	int cpu;

	for_each_possible_cpu(cpu)
		set_bit(0, &per_cpu(tick_cpu_sched, cpu).check_clocks);
}

/*
 * Async notification about clock event changes
 */
void tick_oneshot_notify(void)
{
	struct tick_sched *ts = &__get_cpu_var(tick_cpu_sched);

	set_bit(0, &ts->check_clocks);
}

/**
 * Check, if a change happened, which makes oneshot possible.
 *
 * Called cyclic from the hrtimer softirq (driven by the timer
 * softirq) allow_nohz signals, that we can switch into low-res nohz
 * mode, because high resolution timers are disabled (either compile
 * or runtime).
 */
int tick_check_oneshot_change(int allow_nohz)
{
	struct tick_sched *ts = &__get_cpu_var(tick_cpu_sched);

	if (!test_and_clear_bit(0, &ts->check_clocks))
		return 0;

	if (ts->nohz_mode != NOHZ_MODE_INACTIVE)
		return 0;

	if (!timekeeping_valid_for_hres() || !tick_is_oneshot_available())
		return 0;

	if (!allow_nohz)
		return 1;

	tick_nohz_switch_to_nohz();
	return 0;
}<|MERGE_RESOLUTION|>--- conflicted
+++ resolved
@@ -225,19 +225,13 @@
 };
 
 /*
-<<<<<<< HEAD
- * Kick the CPU if it's full dynticks in order to force it to
-=======
  * Kick this CPU if it's full dynticks in order to force it to
->>>>>>> 9e82bf01
  * re-evaluate its dependency on the tick and restart it if necessary.
  * This kick, unlike tick_nohz_full_kick_cpu() and tick_nohz_full_kick_all(),
  * is NMI safe.
  */
-void tick_nohz_full_kick_cpu(int cpu)
-{
-<<<<<<< HEAD
-=======
+void tick_nohz_full_kick(void)
+{
 	if (!tick_nohz_full_cpu(smp_processor_id()))
 		return;
 
@@ -250,7 +244,6 @@
  */
 void tick_nohz_full_kick_cpu(int cpu)
 {
->>>>>>> 9e82bf01
 	if (!tick_nohz_full_cpu(cpu))
 		return;
 
