--- conflicted
+++ resolved
@@ -3309,13 +3309,10 @@
 		pr_cont(" [last unloaded: %s%s]", last_unloaded_module.name,
 			last_unloaded_module.taints);
 	pr_cont("\n");
-<<<<<<< HEAD
 #ifdef CONFIG_SUSE_KERNEL_SUPPORTED
 	printk("Supported: %s\n", supported_printable(get_taint()));
 #endif
 }
-=======
-}
 
 #ifdef CONFIG_MODULE_DEBUGFS
 struct dentry *mod_debugfs_root;
@@ -3326,5 +3323,4 @@
 	return 0;
 }
 module_init(module_debugfs_init);
-#endif
->>>>>>> ac9a7868
+#endif