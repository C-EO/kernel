--- conflicted
+++ resolved
@@ -137,11 +137,8 @@
 	{ CTL_INT,	KERN_COMPAT_LOG,		"compat-log" },
 	{ CTL_INT,	KERN_MAX_LOCK_DEPTH,		"max_lock_depth" },
 	{ CTL_INT,	KERN_PANIC_ON_NMI,		"panic_on_unrecovered_nmi" },
-<<<<<<< HEAD
+	{ CTL_INT,	KERN_PANIC_ON_WARN,		"panic_on_warn" },
 	{ CTL_INT,	KERN_SETUID_DUMPABLE,		"suid_dumpable" },
-=======
-	{ CTL_INT,	KERN_PANIC_ON_WARN,		"panic_on_warn" },
->>>>>>> ec6f34e5
 	{}
 };
 
