# SPDX-License-Identifier: GPL-2.0-only
config SUSPEND
	bool "Suspend to RAM and standby"
	depends on ARCH_SUSPEND_POSSIBLE
	default y
	help
	  Allow the system to enter sleep states in which main memory is
	  powered and thus its contents are preserved, such as the
	  suspend-to-RAM state (e.g. the ACPI S3 state).

config SUSPEND_FREEZER
	bool "Enable freezer for suspend to RAM/standby" \
		if ARCH_WANTS_FREEZER_CONTROL || BROKEN
	depends on SUSPEND
	default y
	help
	  This allows you to turn off the freezer for suspend. If this is
	  done, no tasks are frozen for suspend to RAM/standby.

	  Turning OFF this setting is NOT recommended! If in doubt, say Y.

config SUSPEND_SKIP_SYNC
	bool "Skip kernel's sys_sync() on suspend to RAM/standby"
	depends on SUSPEND
	depends on EXPERT
	help
	  Skip the kernel sys_sync() before freezing user processes.
	  Some systems prefer not to pay this cost on every invocation
	  of suspend, or they are content with invoking sync() from
	  user-space before invoking suspend.  There's a run-time switch
	  at '/sys/power/sync_on_suspend' to configure this behaviour.
	  This setting changes the default for the run-tim switch. Say Y
	  to change the default to disable the kernel sys_sync().

config HIBERNATE_CALLBACKS
	bool

config HIBERNATION
	bool "Hibernation (aka 'suspend to disk')"
	depends on SWAP && ARCH_HIBERNATION_POSSIBLE
	select HIBERNATE_CALLBACKS
	select LZO_COMPRESS
	select LZO_DECOMPRESS
	select CRC32
	help
	  Enable the suspend to disk (STD) functionality, which is usually
	  called "hibernation" in user interfaces.  STD checkpoints the
	  system and powers it off; and restores that checkpoint on reboot.

	  You can suspend your machine with 'echo disk > /sys/power/state'
	  after placing resume=/dev/swappartition on the kernel command line
	  in your bootloader's configuration file.

	  Alternatively, you can use the additional userland tools available
	  from <http://suspend.sf.net>.

	  In principle it does not require ACPI or APM, although for example
	  ACPI will be used for the final steps when it is available.  One
	  of the reasons to use software suspend is that the firmware hooks
	  for suspend states like suspend-to-RAM (STR) often don't work very
	  well with Linux.

	  It creates an image which is saved in your active swap. Upon the next
	  boot, pass the 'resume=/dev/swappartition' argument to the kernel to
	  have it detect the saved image, restore memory state from it, and
	  continue to run as before. If you do not want the previous state to
	  be reloaded, then use the 'noresume' kernel command line argument.
	  Note, however, that fsck will be run on your filesystems and you will
	  need to run mkswap against the swap partition used for the suspend.

	  It also works with swap files to a limited extent (for details see
	  <file:Documentation/power/swsusp-and-swap-files.rst>).

	  Right now you may boot without resuming and resume later but in the
	  meantime you cannot use the swap partition(s)/file(s) involved in
	  suspending.  Also in this case you must not use the filesystems
	  that were mounted before the suspend.  In particular, you MUST NOT
	  MOUNT any journaled filesystems mounted before the suspend or they
	  will get corrupted in a nasty way.

	  For more information take a look at <file:Documentation/power/swsusp.rst>.

<<<<<<< HEAD
config HIBERNATE_VERIFICATION
	bool "Hibernate verification"
	depends on HIBERNATION
	depends on EFI_SECRET_KEY
	select CRYPTO_HMAC
	select CRYPTO_SHA512
	help
	  This option provides support for generating and verifying the
	  signature of memory snapshot image by HMAC-SHA512. Current mechanism
	  relies on UEFI secure boot environment, EFI stub generates HMAC
	  key for hibernate verification. This function will be bypassed on
	  legacy BIOS.

config HIBERNATE_VERIFICATION_FORCE
	bool "Require hibernate snapshot image to be validly signed"
	depends on HIBERNATE_VERIFICATION
	help
	  Refuse the system to be resumed from a snapshot image which is
	  unsigned or signed by a wrong key. If this option is not enabled,
	  the system can be resumed by unsigned snapshot image and kernel
	  will be tainted.

config ARCH_SAVE_PAGE_KEYS
	bool
=======
config HIBERNATION_SNAPSHOT_DEV
	bool "Userspace snapshot device"
	depends on HIBERNATION
	default y
	help
	  Device used by the uswsusp tools.

	  Say N if no snapshotting from userspace is needed, this also
	  reduces the attack surface of the kernel.

	  If in doubt, say Y.
>>>>>>> 7d2a07b7

config HIBERNATION_SNAPSHOT_DEV
	bool "Userspace snapshot device"
	depends on HIBERNATION
	default y
	---help---
	  Device used by the uswsusp tools.

	  Say N if no snapshotting from userspace is needed, this also
	  reduces the attack surface of the kernel.

	  If in doubt, say Y.

config PM_STD_PARTITION
	string "Default resume partition"
	depends on HIBERNATION
	default ""
	help
	  The default resume partition is the partition that the suspend-
	  to-disk implementation will look for a suspended disk image.

	  The partition specified here will be different for almost every user.
	  It should be a valid swap partition (at least for now) that is turned
	  on before suspending.

	  The partition specified can be overridden by specifying:

		resume=/dev/<other device>

	  which will set the resume partition to the device specified.

	  Note there is currently not a way to specify which device to save the
	  suspended image to. It will simply pick the first available swap
	  device.

config PM_SLEEP
	def_bool y
	depends on SUSPEND || HIBERNATE_CALLBACKS
	select PM
	select SRCU

config PM_SLEEP_SMP
	def_bool y
	depends on SMP
	depends on ARCH_SUSPEND_POSSIBLE || ARCH_HIBERNATION_POSSIBLE
	depends on PM_SLEEP
	select HOTPLUG_CPU

config PM_SLEEP_SMP_NONZERO_CPU
	def_bool y
	depends on PM_SLEEP_SMP
	depends on ARCH_SUSPEND_NONZERO_CPU
	help
	If an arch can suspend (for suspend, hibernate, kexec, etc) on a
	non-zero numbered CPU, it may define ARCH_SUSPEND_NONZERO_CPU. This
	will allow nohz_full mask to include CPU0.

config PM_AUTOSLEEP
	bool "Opportunistic sleep"
	depends on PM_SLEEP
	help
	Allow the kernel to trigger a system transition into a global sleep
	state automatically whenever there are no active wakeup sources.

config PM_WAKELOCKS
	bool "User space wakeup sources interface"
	depends on PM_SLEEP
	help
	Allow user space to create, activate and deactivate wakeup source
	objects with the help of a sysfs-based interface.

config PM_WAKELOCKS_LIMIT
	int "Maximum number of user space wakeup sources (0 = no limit)"
	range 0 100000
	default 100
	depends on PM_WAKELOCKS

config PM_WAKELOCKS_GC
	bool "Garbage collector for user space wakeup sources"
	depends on PM_WAKELOCKS
	default y

config PM
	bool "Device power management core functionality"
	help
	  Enable functionality allowing I/O devices to be put into energy-saving
	  (low power) states, for example after a specified period of inactivity
	  (autosuspended), and woken up in response to a hardware-generated
	  wake-up event or a driver's request.

	  Hardware support is generally required for this functionality to work
	  and the bus type drivers of the buses the devices are on are
	  responsible for the actual handling of device suspend requests and
	  wake-up events.

config PM_DEBUG
	bool "Power Management Debug Support"
	depends on PM
	help
	This option enables various debugging support in the Power Management
	code. This is helpful when debugging and reporting PM bugs, like
	suspend support.

config PM_ADVANCED_DEBUG
	bool "Extra PM attributes in sysfs for low-level debugging/testing"
	depends on PM_DEBUG
	help
	Add extra sysfs attributes allowing one to access some Power Management
	fields of device objects from user space.  If you are not a kernel
	developer interested in debugging/testing Power Management, say "no".

config PM_TEST_SUSPEND
	bool "Test suspend/resume and wakealarm during bootup"
	depends on SUSPEND && PM_DEBUG && RTC_CLASS=y
	help
	This option will let you suspend your machine during bootup, and
	make it wake up a few seconds later using an RTC wakeup alarm.
	Enable this with a kernel parameter like "test_suspend=mem".

	You probably want to have your system's RTC driver statically
	linked, ensuring that it's available when this test runs.

config PM_SLEEP_DEBUG
	def_bool y
	depends on PM_DEBUG && PM_SLEEP

config DPM_WATCHDOG
	bool "Device suspend/resume watchdog"
	depends on PM_DEBUG && PSTORE && EXPERT
	help
	  Sets up a watchdog timer to capture drivers that are
	  locked up attempting to suspend/resume a device.
	  A detected lockup causes system panic with message
	  captured in pstore device for inspection in subsequent
	  boot session.

config DPM_WATCHDOG_TIMEOUT
	int "Watchdog timeout in seconds"
	range 1 120
	default 120
	depends on DPM_WATCHDOG

config PM_TRACE
	bool
	help
	  This enables code to save the last PM event point across
	  reboot. The architecture needs to support this, x86 for
	  example does by saving things in the RTC, see below.

	  The architecture specific code must provide the extern
	  functions from <linux/resume-trace.h> as well as the
	  <asm/resume-trace.h> header with a TRACE_RESUME() macro.

	  The way the information is presented is architecture-
	  dependent, x86 will print the information during a
	  late_initcall.

config PM_TRACE_RTC
	bool "Suspend/resume event tracing"
	depends on PM_SLEEP_DEBUG
	depends on X86
	select PM_TRACE
	help
	This enables some cheesy code to save the last PM event point in the
	RTC across reboots, so that you can debug a machine that just hangs
	during suspend (or more commonly, during resume).

	To use this debugging feature you should attempt to suspend the
	machine, reboot it and then run

		dmesg -s 1000000 | grep 'hash matches'

	CAUTION: this option will cause your machine's real-time clock to be
	set to an invalid time after a resume.

config APM_EMULATION
	tristate "Advanced Power Management Emulation"
	depends on SYS_SUPPORTS_APM_EMULATION
	help
	  APM is a BIOS specification for saving power using several different
	  techniques. This is mostly useful for battery powered laptops with
	  APM compliant BIOSes. If you say Y here, the system time will be
	  reset after a RESUME operation, the /proc/apm device will provide
	  battery status information, and user-space programs will receive
	  notification of APM "events" (e.g. battery status change).

	  In order to use APM, you will need supporting software. For location
	  and more information, read <file:Documentation/power/apm-acpi.rst>
	  and the Battery Powered Linux mini-HOWTO, available from
	  <http://www.tldp.org/docs.html#howto>.

	  This driver does not spin down disk drives (see the hdparm(8)
	  manpage ("man 8 hdparm") for that), and it doesn't turn off
	  VESA-compliant "green" monitors.

	  Generally, if you don't have a battery in your machine, there isn't
	  much point in using this driver and you should say N. If you get
	  random kernel OOPSes or reboots that don't seem to be related to
	  anything, try disabling/enabling this option (or disabling/enabling
	  APM in your BIOS).

config PM_CLK
	def_bool y
	depends on PM && HAVE_CLK

config PM_GENERIC_DOMAINS
	bool
	depends on PM

config WQ_POWER_EFFICIENT_DEFAULT
	bool "Enable workqueue power-efficient mode by default"
	depends on PM
	help
	  Per-cpu workqueues are generally preferred because they show
	  better performance thanks to cache locality; unfortunately,
	  per-cpu workqueues tend to be more power hungry than unbound
	  workqueues.

	  Enabling workqueue.power_efficient kernel parameter makes the
	  per-cpu workqueues which were observed to contribute
	  significantly to power consumption unbound, leading to measurably
	  lower power usage at the cost of small performance overhead.

	  This config option determines whether workqueue.power_efficient
	  is enabled by default.

	  If in doubt, say N.

config PM_GENERIC_DOMAINS_SLEEP
	def_bool y
	depends on PM_SLEEP && PM_GENERIC_DOMAINS

config PM_GENERIC_DOMAINS_OF
	def_bool y
	depends on PM_GENERIC_DOMAINS && OF

config CPU_PM
	bool

config ENERGY_MODEL
	bool "Energy Model for devices with DVFS (CPUs, GPUs, etc)"
	depends on SMP
	depends on CPU_FREQ
	help
	  Several subsystems (thermal and/or the task scheduler for example)
	  can leverage information about the energy consumed by devices to
	  make smarter decisions. This config option enables the framework
	  from which subsystems can access the energy models.

	  The exact usage of the energy model is subsystem-dependent.

	  If in doubt, say N.<|MERGE_RESOLUTION|>--- conflicted
+++ resolved
@@ -80,50 +80,11 @@
 
 	  For more information take a look at <file:Documentation/power/swsusp.rst>.
 
-<<<<<<< HEAD
-config HIBERNATE_VERIFICATION
-	bool "Hibernate verification"
-	depends on HIBERNATION
-	depends on EFI_SECRET_KEY
-	select CRYPTO_HMAC
-	select CRYPTO_SHA512
-	help
-	  This option provides support for generating and verifying the
-	  signature of memory snapshot image by HMAC-SHA512. Current mechanism
-	  relies on UEFI secure boot environment, EFI stub generates HMAC
-	  key for hibernate verification. This function will be bypassed on
-	  legacy BIOS.
-
-config HIBERNATE_VERIFICATION_FORCE
-	bool "Require hibernate snapshot image to be validly signed"
-	depends on HIBERNATE_VERIFICATION
-	help
-	  Refuse the system to be resumed from a snapshot image which is
-	  unsigned or signed by a wrong key. If this option is not enabled,
-	  the system can be resumed by unsigned snapshot image and kernel
-	  will be tainted.
-
-config ARCH_SAVE_PAGE_KEYS
-	bool
-=======
 config HIBERNATION_SNAPSHOT_DEV
 	bool "Userspace snapshot device"
 	depends on HIBERNATION
 	default y
 	help
-	  Device used by the uswsusp tools.
-
-	  Say N if no snapshotting from userspace is needed, this also
-	  reduces the attack surface of the kernel.
-
-	  If in doubt, say Y.
->>>>>>> 7d2a07b7
-
-config HIBERNATION_SNAPSHOT_DEV
-	bool "Userspace snapshot device"
-	depends on HIBERNATION
-	default y
-	---help---
 	  Device used by the uswsusp tools.
 
 	  Say N if no snapshotting from userspace is needed, this also
