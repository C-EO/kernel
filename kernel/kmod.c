--- conflicted
+++ resolved
@@ -346,11 +346,6 @@
 #define RUNNING_HELPERS_TIMEOUT	(5 * HZ)
 
 int usermodehelper_read_trylock(void)
-<<<<<<< HEAD
-{
-	DEFINE_WAIT(wait);
-	int ret = 0;
-=======
 {
 	DEFINE_WAIT(wait);
 	int ret = 0;
@@ -386,46 +381,10 @@
 
 	if (timeout < 0)
 		return -EINVAL;
->>>>>>> b0b9e5c5
 
 	down_read(&umhelper_sem);
 	for (;;) {
 		prepare_to_wait(&usermodehelper_disabled_waitq, &wait,
-<<<<<<< HEAD
-				TASK_INTERRUPTIBLE);
-		if (!usermodehelper_disabled)
-			break;
-
-		if (usermodehelper_disabled == UMH_DISABLED)
-			ret = -EAGAIN;
-
-		up_read(&umhelper_sem);
-
-		if (ret)
-			break;
-
-		schedule();
-		try_to_freeze();
-
-		down_read(&umhelper_sem);
-	}
-	finish_wait(&usermodehelper_disabled_waitq, &wait);
-	return ret;
-}
-EXPORT_SYMBOL_GPL(usermodehelper_read_trylock);
-
-long usermodehelper_read_lock_wait(long timeout)
-{
-	DEFINE_WAIT(wait);
-
-	if (timeout < 0)
-		return -EINVAL;
-
-	down_read(&umhelper_sem);
-	for (;;) {
-		prepare_to_wait(&usermodehelper_disabled_waitq, &wait,
-=======
->>>>>>> b0b9e5c5
 				TASK_UNINTERRUPTIBLE);
 		if (!usermodehelper_disabled)
 			break;
