--- conflicted
+++ resolved
@@ -1022,29 +1022,7 @@
 				retval = wait_task_zombie(p, stat_addr, ru);
 				if (retval != 0) /* He released the lock.  */
 					goto end_wait4;
-<<<<<<< HEAD
 				break;
-=======
-				}
-				retval = p->pid;
-				if (p->real_parent != p->parent) {
-					write_lock_irq(&tasklist_lock);
-					/* Double-check with lock held.  */
-					if (p->real_parent != p->parent) {
-						__ptrace_unlink(p);
-						do_notify_parent(
-							p, p->exit_signal);
-						p->state = TASK_ZOMBIE;
-						p = NULL;
-					}
-					write_unlock_irq(&tasklist_lock);
-				}
-				if (p != NULL)
-					release_task(p);
-				goto end_wait4;
-			default:
-				continue;
->>>>>>> b8fc4428
 			}
 		}
 		if (!flag) {
