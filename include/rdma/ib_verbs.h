--- conflicted
+++ resolved
@@ -2160,13 +2160,6 @@
 	enum ib_port_state     port_state;
 };
 
-<<<<<<< HEAD
-struct ib_cache {
-	rwlock_t                lock;
-};
-
-=======
->>>>>>> 7117be3f
 struct ib_port_immutable {
 	int                           pkey_tbl_len;
 	int                           gid_tbl_len;
@@ -2646,11 +2639,7 @@
 	struct rw_semaphore event_handler_rwsem;
 
 	/* Protects QP's event_handler calls and open_qp list */
-<<<<<<< HEAD
-	spinlock_t event_handler_lock;
-=======
 	spinlock_t qp_open_list_lock;
->>>>>>> 7117be3f
 
 	struct rw_semaphore	      client_data_rwsem;
 	struct xarray                 client_data;
