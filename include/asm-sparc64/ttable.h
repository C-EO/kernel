#ifndef _SPARC64_TTABLE_H
#define _SPARC64_TTABLE_H

#include <asm/utrap.h>

#ifdef __ASSEMBLY__
#include <asm/thread_info.h>
#endif

#define BOOT_KERNEL b sparc64_boot; nop; nop; nop; nop; nop; nop; nop;

/* We need a "cleaned" instruction... */
#define CLEAN_WINDOW							\
	rdpr	%cleanwin, %l0;		add	%l0, 1, %l0;		\
	wrpr	%l0, 0x0, %cleanwin;					\
	clr	%o0;	clr	%o1;	clr	%o2;	clr	%o3;	\
	clr	%o4;	clr	%o5;	clr	%o6;	clr	%o7;	\
	clr	%l0;	clr	%l1;	clr	%l2;	clr	%l3;	\
	clr	%l4;	clr	%l5;	clr	%l6;	clr	%l7;	\
	retry;								\
	nop;nop;nop;nop;nop;nop;nop;nop;nop;nop;nop;nop;

#define TRAP(routine)					\
	sethi	%hi(109f), %g7;				\
	ba,pt	%xcc, etrap;				\
109:	 or	%g7, %lo(109b), %g7;			\
	call	routine;				\
	 add	%sp, PTREGS_OFF, %o0;			\
	ba,pt	%xcc, rtrap;				\
	 nop;						\
	nop;

#define TRAP_7INSNS(routine)				\
	sethi	%hi(109f), %g7;				\
	ba,pt	%xcc, etrap;				\
109:	 or	%g7, %lo(109b), %g7;			\
	call	routine;				\
	 add	%sp, PTREGS_OFF, %o0;			\
	ba,pt	%xcc, rtrap;				\
	 nop;

#define TRAP_SAVEFPU(routine)				\
	sethi	%hi(109f), %g7;				\
	ba,pt	%xcc, do_fptrap;			\
109:	 or	%g7, %lo(109b), %g7;			\
	call	routine;				\
	 add	%sp, PTREGS_OFF, %o0;			\
	ba,pt	%xcc, rtrap;				\
	 nop;						\
	nop;

#define TRAP_NOSAVE(routine)				\
	ba,pt	%xcc, routine;				\
	 nop;						\
	nop; nop; nop; nop; nop; nop;
	
#define TRAP_NOSAVE_7INSNS(routine)			\
	ba,pt	%xcc, routine;				\
	 nop;						\
	nop; nop; nop; nop; nop;
	
#define TRAPTL1(routine)				\
	sethi	%hi(109f), %g7;				\
	ba,pt	%xcc, etraptl1;				\
109:	 or	%g7, %lo(109b), %g7;			\
	call	routine;				\
	 add	%sp, PTREGS_OFF, %o0;			\
	ba,pt	%xcc, rtrap;				\
	 nop;						\
	nop;
	
#define TRAP_ARG(routine, arg)				\
	sethi	%hi(109f), %g7;				\
	ba,pt	%xcc, etrap;				\
109:	 or	%g7, %lo(109b), %g7;			\
	add	%sp, PTREGS_OFF, %o0;			\
	call	routine;				\
	 mov	arg, %o1;				\
	ba,pt	%xcc, rtrap;				\
	 nop;
	
#define TRAPTL1_ARG(routine, arg)			\
	sethi	%hi(109f), %g7;				\
	ba,pt	%xcc, etraptl1;				\
109:	 or	%g7, %lo(109b), %g7;			\
	add	%sp, PTREGS_OFF, %o0;			\
	call	routine;				\
	 mov	arg, %o1;				\
	ba,pt	%xcc, rtrap;				\
	 nop;
	
#define SYSCALL_TRAP(routine, systbl)			\
	rdpr	%pil, %g2;				\
	mov	TSTATE_SYSCALL, %g3;			\
	sethi	%hi(109f), %g7;				\
	ba,pt	%xcc, etrap_syscall;			\
109:	 or	%g7, %lo(109b), %g7;			\
	sethi	%hi(systbl), %l7;			\
	ba,pt	%xcc, routine;				\
	 or	%l7, %lo(systbl), %l7;
<<<<<<< HEAD
	
#define INDIRECT_SOLARIS_SYSCALL(num)			\
	sethi	%hi(109f), %g7;				\
	ba,pt	%xcc, etrap;				\
109:	 or	%g7, %lo(109b), %g7;			\
	ba,pt	%xcc, tl0_solaris + 0xc;		\
	 mov	num, %g1;				\
	nop;nop;nop;
=======
>>>>>>> 28ffb5d3
	
#define TRAP_UTRAP(handler,lvl)				\
	mov	handler, %g3;				\
	ba,pt	%xcc, utrap_trap;			\
	 mov	lvl, %g4;				\
	nop;						\
	nop;						\
	nop;						\
	nop;						\
	nop;

#ifdef CONFIG_COMPAT
#define	LINUX_32BIT_SYSCALL_TRAP SYSCALL_TRAP(linux_sparc_syscall32, sys_call_table32)
#else
#define	LINUX_32BIT_SYSCALL_TRAP BTRAP(0x110)
#endif
#define LINUX_64BIT_SYSCALL_TRAP SYSCALL_TRAP(linux_sparc_syscall, sys_call_table64)
#define GETCC_TRAP TRAP(getcc)
#define SETCC_TRAP TRAP(setcc)
#define BREAKPOINT_TRAP TRAP(breakpoint_trap)

#ifdef CONFIG_TRACE_IRQFLAGS

#define TRAP_IRQ(routine, level)			\
	rdpr	%pil, %g2;				\
	wrpr	%g0, 15, %pil;				\
	sethi	%hi(1f-4), %g7;				\
	ba,pt	%xcc, etrap_irq;			\
	 or	%g7, %lo(1f-4), %g7;			\
	nop;						\
	nop;						\
	nop;						\
	.subsection	2;				\
1:	call	trace_hardirqs_off;			\
	 nop;						\
	mov	level, %o0;				\
	call	routine;				\
	 add	%sp, PTREGS_OFF, %o1;			\
	ba,a,pt	%xcc, rtrap_irq;			\
	.previous;

#else

#define TRAP_IRQ(routine, level)			\
	rdpr	%pil, %g2;				\
	wrpr	%g0, 15, %pil;				\
	ba,pt	%xcc, etrap_irq;			\
	 rd	%pc, %g7;				\
	mov	level, %o0;				\
	call	routine;				\
	 add	%sp, PTREGS_OFF, %o1;			\
	ba,a,pt	%xcc, rtrap_irq;
	
#endif

#define TRAP_IVEC TRAP_NOSAVE(do_ivec)

#define BTRAP(lvl) TRAP_ARG(bad_trap, lvl)

#define BTRAPTL1(lvl) TRAPTL1_ARG(bad_trap_tl1, lvl)

#define FLUSH_WINDOW_TRAP						\
	ba,pt	%xcc, etrap;						\
	 rd	%pc, %g7;						\
	flushw;								\
	ldx	[%sp + PTREGS_OFF + PT_V9_TNPC], %l1;			\
	add	%l1, 4, %l2;						\
	stx	%l1, [%sp + PTREGS_OFF + PT_V9_TPC];			\
	ba,pt	%xcc, rtrap;						\
	 stx	%l2, [%sp + PTREGS_OFF + PT_V9_TNPC];
	        
#ifdef CONFIG_KPROBES
#define KPROBES_TRAP(lvl) TRAP_IRQ(kprobe_trap, lvl)
#else
#define KPROBES_TRAP(lvl) TRAP_ARG(bad_trap, lvl)
#endif

#ifdef CONFIG_KGDB
#define KGDB_TRAP(lvl) TRAP_IRQ(kgdb_trap, lvl)
#else
#define KGDB_TRAP(lvl) TRAP_ARG(bad_trap, lvl)
#endif

#define SUN4V_ITSB_MISS					\
	ldxa	[%g0] ASI_SCRATCHPAD, %g2;		\
	ldx	[%g2 + HV_FAULT_I_ADDR_OFFSET], %g4;	\
	ldx	[%g2 + HV_FAULT_I_CTX_OFFSET], %g5;	\
	srlx	%g4, 22, %g6;				\
	ba,pt	%xcc, sun4v_itsb_miss;			\
	 nop;						\
	nop;						\
	nop;

#define SUN4V_DTSB_MISS					\
	ldxa	[%g0] ASI_SCRATCHPAD, %g2;		\
	ldx	[%g2 + HV_FAULT_D_ADDR_OFFSET], %g4;	\
	ldx	[%g2 + HV_FAULT_D_CTX_OFFSET], %g5;	\
	srlx	%g4, 22, %g6;				\
	ba,pt	%xcc, sun4v_dtsb_miss;			\
	 nop;						\
	nop;						\
	nop;

/* Before touching these macros, you owe it to yourself to go and
 * see how arch/sparc64/kernel/winfixup.S works... -DaveM
 *
 * For the user cases we used to use the %asi register, but
 * it turns out that the "wr xxx, %asi" costs ~5 cycles, so
 * now we use immediate ASI loads and stores instead.  Kudos
 * to Greg Onufer for pointing out this performance anomaly.
 *
 * Further note that we cannot use the g2, g4, g5, and g7 alternate
 * globals in the spill routines, check out the save instruction in
 * arch/sparc64/kernel/etrap.S to see what I mean about g2, and
 * g4/g5 are the globals which are preserved by etrap processing
 * for the caller of it.  The g7 register is the return pc for
 * etrap.  Finally, g6 is the current thread register so we cannot
 * us it in the spill handlers either.  Most of these rules do not
 * apply to fill processing, only g6 is not usable.
 */

/* Normal kernel spill */
#define SPILL_0_NORMAL					\
	stx	%l0, [%sp + STACK_BIAS + 0x00];		\
	stx	%l1, [%sp + STACK_BIAS + 0x08];		\
	stx	%l2, [%sp + STACK_BIAS + 0x10];		\
	stx	%l3, [%sp + STACK_BIAS + 0x18];		\
	stx	%l4, [%sp + STACK_BIAS + 0x20];		\
	stx	%l5, [%sp + STACK_BIAS + 0x28];		\
	stx	%l6, [%sp + STACK_BIAS + 0x30];		\
	stx	%l7, [%sp + STACK_BIAS + 0x38];		\
	stx	%i0, [%sp + STACK_BIAS + 0x40];		\
	stx	%i1, [%sp + STACK_BIAS + 0x48];		\
	stx	%i2, [%sp + STACK_BIAS + 0x50];		\
	stx	%i3, [%sp + STACK_BIAS + 0x58];		\
	stx	%i4, [%sp + STACK_BIAS + 0x60];		\
	stx	%i5, [%sp + STACK_BIAS + 0x68];		\
	stx	%i6, [%sp + STACK_BIAS + 0x70];		\
	stx	%i7, [%sp + STACK_BIAS + 0x78];		\
	saved; retry; nop; nop; nop; nop; nop; nop;	\
	nop; nop; nop; nop; nop; nop; nop; nop;

#define SPILL_0_NORMAL_ETRAP				\
etrap_kernel_spill:					\
	stx	%l0, [%sp + STACK_BIAS + 0x00];		\
	stx	%l1, [%sp + STACK_BIAS + 0x08];		\
	stx	%l2, [%sp + STACK_BIAS + 0x10];		\
	stx	%l3, [%sp + STACK_BIAS + 0x18];		\
	stx	%l4, [%sp + STACK_BIAS + 0x20];		\
	stx	%l5, [%sp + STACK_BIAS + 0x28];		\
	stx	%l6, [%sp + STACK_BIAS + 0x30];		\
	stx	%l7, [%sp + STACK_BIAS + 0x38];		\
	stx	%i0, [%sp + STACK_BIAS + 0x40];		\
	stx	%i1, [%sp + STACK_BIAS + 0x48];		\
	stx	%i2, [%sp + STACK_BIAS + 0x50];		\
	stx	%i3, [%sp + STACK_BIAS + 0x58];		\
	stx	%i4, [%sp + STACK_BIAS + 0x60];		\
	stx	%i5, [%sp + STACK_BIAS + 0x68];		\
	stx	%i6, [%sp + STACK_BIAS + 0x70];		\
	stx	%i7, [%sp + STACK_BIAS + 0x78];		\
	saved;						\
	sub	%g1, 2, %g1;				\
	ba,pt	%xcc, etrap_save;			\
	wrpr	%g1, %cwp;				\
	nop; nop; nop; nop; nop; nop; nop; nop;		\
	nop; nop; nop; nop;

/* Normal 64bit spill */
#define SPILL_1_GENERIC(ASI)				\
	add	%sp, STACK_BIAS + 0x00, %g1;		\
	stxa	%l0, [%g1 + %g0] ASI;			\
	mov	0x08, %g3;				\
	stxa	%l1, [%g1 + %g3] ASI;			\
	add	%g1, 0x10, %g1;				\
	stxa	%l2, [%g1 + %g0] ASI;			\
	stxa	%l3, [%g1 + %g3] ASI;			\
	add	%g1, 0x10, %g1;				\
	stxa	%l4, [%g1 + %g0] ASI;			\
	stxa	%l5, [%g1 + %g3] ASI;			\
	add	%g1, 0x10, %g1;				\
	stxa	%l6, [%g1 + %g0] ASI;			\
	stxa	%l7, [%g1 + %g3] ASI;			\
	add	%g1, 0x10, %g1;				\
	stxa	%i0, [%g1 + %g0] ASI;			\
	stxa	%i1, [%g1 + %g3] ASI;			\
	add	%g1, 0x10, %g1;				\
	stxa	%i2, [%g1 + %g0] ASI;			\
	stxa	%i3, [%g1 + %g3] ASI;			\
	add	%g1, 0x10, %g1;				\
	stxa	%i4, [%g1 + %g0] ASI;			\
	stxa	%i5, [%g1 + %g3] ASI;			\
	add	%g1, 0x10, %g1;				\
	stxa	%i6, [%g1 + %g0] ASI;			\
	stxa	%i7, [%g1 + %g3] ASI;			\
	saved;						\
	retry; nop; nop;				\
	b,a,pt	%xcc, spill_fixup_dax;			\
	b,a,pt	%xcc, spill_fixup_mna;			\
	b,a,pt	%xcc, spill_fixup;

#define SPILL_1_GENERIC_ETRAP				\
etrap_user_spill_64bit:					\
	stxa	%l0, [%sp + STACK_BIAS + 0x00] %asi;	\
	stxa	%l1, [%sp + STACK_BIAS + 0x08] %asi;	\
	stxa	%l2, [%sp + STACK_BIAS + 0x10] %asi;	\
	stxa	%l3, [%sp + STACK_BIAS + 0x18] %asi;	\
	stxa	%l4, [%sp + STACK_BIAS + 0x20] %asi;	\
	stxa	%l5, [%sp + STACK_BIAS + 0x28] %asi;	\
	stxa	%l6, [%sp + STACK_BIAS + 0x30] %asi;	\
	stxa	%l7, [%sp + STACK_BIAS + 0x38] %asi;	\
	stxa	%i0, [%sp + STACK_BIAS + 0x40] %asi;	\
	stxa	%i1, [%sp + STACK_BIAS + 0x48] %asi;	\
	stxa	%i2, [%sp + STACK_BIAS + 0x50] %asi;	\
	stxa	%i3, [%sp + STACK_BIAS + 0x58] %asi;	\
	stxa	%i4, [%sp + STACK_BIAS + 0x60] %asi;	\
	stxa	%i5, [%sp + STACK_BIAS + 0x68] %asi;	\
	stxa	%i6, [%sp + STACK_BIAS + 0x70] %asi;	\
	stxa	%i7, [%sp + STACK_BIAS + 0x78] %asi;	\
	saved;						\
	sub	%g1, 2, %g1;				\
	ba,pt	%xcc, etrap_save;			\
	 wrpr	%g1, %cwp;				\
	nop; nop; nop; nop; nop;			\
	nop; nop; nop; nop;				\
	ba,a,pt	%xcc, etrap_spill_fixup_64bit;		\
	ba,a,pt	%xcc, etrap_spill_fixup_64bit;		\
	ba,a,pt	%xcc, etrap_spill_fixup_64bit;

#define SPILL_1_GENERIC_ETRAP_FIXUP			\
etrap_spill_fixup_64bit:				\
	ldub	[%g6 + TI_WSAVED], %g1;			\
	sll	%g1, 3, %g3;				\
	add	%g6, %g3, %g3;				\
	stx	%sp, [%g3 + TI_RWIN_SPTRS];		\
	sll	%g1, 7, %g3;				\
	add	%g6, %g3, %g3;				\
	stx	%l0, [%g3 + TI_REG_WINDOW + 0x00];	\
	stx	%l1, [%g3 + TI_REG_WINDOW + 0x08];	\
	stx	%l2, [%g3 + TI_REG_WINDOW + 0x10];	\
	stx	%l3, [%g3 + TI_REG_WINDOW + 0x18];	\
	stx	%l4, [%g3 + TI_REG_WINDOW + 0x20];	\
	stx	%l5, [%g3 + TI_REG_WINDOW + 0x28];	\
	stx	%l6, [%g3 + TI_REG_WINDOW + 0x30];	\
	stx	%l7, [%g3 + TI_REG_WINDOW + 0x38];	\
	stx	%i0, [%g3 + TI_REG_WINDOW + 0x40];	\
	stx	%i1, [%g3 + TI_REG_WINDOW + 0x48];	\
	stx	%i2, [%g3 + TI_REG_WINDOW + 0x50];	\
	stx	%i3, [%g3 + TI_REG_WINDOW + 0x58];	\
	stx	%i4, [%g3 + TI_REG_WINDOW + 0x60];	\
	stx	%i5, [%g3 + TI_REG_WINDOW + 0x68];	\
	stx	%i6, [%g3 + TI_REG_WINDOW + 0x70];	\
	stx	%i7, [%g3 + TI_REG_WINDOW + 0x78];	\
	add	%g1, 1, %g1;				\
	stb	%g1, [%g6 + TI_WSAVED];			\
	saved;						\
	rdpr	%cwp, %g1;				\
	sub	%g1, 2, %g1;				\
	ba,pt	%xcc, etrap_save;			\
	 wrpr	%g1, %cwp;				\
	nop; nop; nop

/* Normal 32bit spill */
#define SPILL_2_GENERIC(ASI)				\
	srl	%sp, 0, %sp;				\
	stwa	%l0, [%sp + %g0] ASI;			\
	mov	0x04, %g3;				\
	stwa	%l1, [%sp + %g3] ASI;			\
	add	%sp, 0x08, %g1;				\
	stwa	%l2, [%g1 + %g0] ASI;			\
	stwa	%l3, [%g1 + %g3] ASI;			\
	add	%g1, 0x08, %g1;				\
	stwa	%l4, [%g1 + %g0] ASI;			\
	stwa	%l5, [%g1 + %g3] ASI;			\
	add	%g1, 0x08, %g1;				\
	stwa	%l6, [%g1 + %g0] ASI;			\
	stwa	%l7, [%g1 + %g3] ASI;			\
	add	%g1, 0x08, %g1;				\
	stwa	%i0, [%g1 + %g0] ASI;			\
	stwa	%i1, [%g1 + %g3] ASI;			\
	add	%g1, 0x08, %g1;				\
	stwa	%i2, [%g1 + %g0] ASI;			\
	stwa	%i3, [%g1 + %g3] ASI;			\
	add	%g1, 0x08, %g1;				\
	stwa	%i4, [%g1 + %g0] ASI;			\
	stwa	%i5, [%g1 + %g3] ASI;			\
	add	%g1, 0x08, %g1;				\
	stwa	%i6, [%g1 + %g0] ASI;			\
	stwa	%i7, [%g1 + %g3] ASI;			\
	saved;						\
        retry; nop; nop;				\
	b,a,pt	%xcc, spill_fixup_dax;			\
	b,a,pt	%xcc, spill_fixup_mna;			\
	b,a,pt	%xcc, spill_fixup;

#define SPILL_2_GENERIC_ETRAP		\
etrap_user_spill_32bit:			\
	srl	%sp, 0, %sp;		\
	stwa	%l0, [%sp + 0x00] %asi;	\
	stwa	%l1, [%sp + 0x04] %asi;	\
	stwa	%l2, [%sp + 0x08] %asi;	\
	stwa	%l3, [%sp + 0x0c] %asi;	\
	stwa	%l4, [%sp + 0x10] %asi;	\
	stwa	%l5, [%sp + 0x14] %asi;	\
	stwa	%l6, [%sp + 0x18] %asi;	\
	stwa	%l7, [%sp + 0x1c] %asi;	\
	stwa	%i0, [%sp + 0x20] %asi;	\
	stwa	%i1, [%sp + 0x24] %asi;	\
	stwa	%i2, [%sp + 0x28] %asi;	\
	stwa	%i3, [%sp + 0x2c] %asi;	\
	stwa	%i4, [%sp + 0x30] %asi;	\
	stwa	%i5, [%sp + 0x34] %asi;	\
	stwa	%i6, [%sp + 0x38] %asi;	\
	stwa	%i7, [%sp + 0x3c] %asi;	\
	saved;				\
	sub	%g1, 2, %g1;		\
	ba,pt	%xcc, etrap_save;	\
	 wrpr	%g1, %cwp;		\
	nop; nop; nop; nop;		\
	nop; nop; nop; nop;		\
	ba,a,pt	%xcc, etrap_spill_fixup_32bit; \
	ba,a,pt	%xcc, etrap_spill_fixup_32bit; \
	ba,a,pt	%xcc, etrap_spill_fixup_32bit;

#define SPILL_2_GENERIC_ETRAP_FIXUP			\
etrap_spill_fixup_32bit:				\
	ldub	[%g6 + TI_WSAVED], %g1;			\
	sll	%g1, 3, %g3;				\
	add	%g6, %g3, %g3;				\
	stx	%sp, [%g3 + TI_RWIN_SPTRS];		\
	sll	%g1, 7, %g3;				\
	add	%g6, %g3, %g3;				\
	stw	%l0, [%g3 + TI_REG_WINDOW + 0x00];	\
	stw	%l1, [%g3 + TI_REG_WINDOW + 0x04];	\
	stw	%l2, [%g3 + TI_REG_WINDOW + 0x08];	\
	stw	%l3, [%g3 + TI_REG_WINDOW + 0x0c];	\
	stw	%l4, [%g3 + TI_REG_WINDOW + 0x10];	\
	stw	%l5, [%g3 + TI_REG_WINDOW + 0x14];	\
	stw	%l6, [%g3 + TI_REG_WINDOW + 0x18];	\
	stw	%l7, [%g3 + TI_REG_WINDOW + 0x1c];	\
	stw	%i0, [%g3 + TI_REG_WINDOW + 0x20];	\
	stw	%i1, [%g3 + TI_REG_WINDOW + 0x24];	\
	stw	%i2, [%g3 + TI_REG_WINDOW + 0x28];	\
	stw	%i3, [%g3 + TI_REG_WINDOW + 0x2c];	\
	stw	%i4, [%g3 + TI_REG_WINDOW + 0x30];	\
	stw	%i5, [%g3 + TI_REG_WINDOW + 0x34];	\
	stw	%i6, [%g3 + TI_REG_WINDOW + 0x38];	\
	stw	%i7, [%g3 + TI_REG_WINDOW + 0x3c];	\
	add	%g1, 1, %g1;				\
	stb	%g1, [%g6 + TI_WSAVED];			\
	saved;						\
	rdpr	%cwp, %g1;				\
	sub	%g1, 2, %g1;				\
	ba,pt	%xcc, etrap_save;			\
	 wrpr	%g1, %cwp;				\
	nop; nop; nop

#define SPILL_1_NORMAL SPILL_1_GENERIC(ASI_AIUP)
#define SPILL_2_NORMAL SPILL_2_GENERIC(ASI_AIUP)
#define SPILL_3_NORMAL SPILL_0_NORMAL
#define SPILL_4_NORMAL SPILL_0_NORMAL
#define SPILL_5_NORMAL SPILL_0_NORMAL
#define SPILL_6_NORMAL SPILL_0_NORMAL
#define SPILL_7_NORMAL SPILL_0_NORMAL

#define SPILL_0_OTHER SPILL_0_NORMAL
#define SPILL_1_OTHER SPILL_1_GENERIC(ASI_AIUS)
#define SPILL_2_OTHER SPILL_2_GENERIC(ASI_AIUS)
#define SPILL_3_OTHER SPILL_3_NORMAL
#define SPILL_4_OTHER SPILL_4_NORMAL
#define SPILL_5_OTHER SPILL_5_NORMAL
#define SPILL_6_OTHER SPILL_6_NORMAL
#define SPILL_7_OTHER SPILL_7_NORMAL

/* Normal kernel fill */
#define FILL_0_NORMAL					\
	ldx	[%sp + STACK_BIAS + 0x00], %l0;		\
	ldx	[%sp + STACK_BIAS + 0x08], %l1;		\
	ldx	[%sp + STACK_BIAS + 0x10], %l2;		\
	ldx	[%sp + STACK_BIAS + 0x18], %l3;		\
	ldx	[%sp + STACK_BIAS + 0x20], %l4;		\
	ldx	[%sp + STACK_BIAS + 0x28], %l5;		\
	ldx	[%sp + STACK_BIAS + 0x30], %l6;		\
	ldx	[%sp + STACK_BIAS + 0x38], %l7;		\
	ldx	[%sp + STACK_BIAS + 0x40], %i0;		\
	ldx	[%sp + STACK_BIAS + 0x48], %i1;		\
	ldx	[%sp + STACK_BIAS + 0x50], %i2;		\
	ldx	[%sp + STACK_BIAS + 0x58], %i3;		\
	ldx	[%sp + STACK_BIAS + 0x60], %i4;		\
	ldx	[%sp + STACK_BIAS + 0x68], %i5;		\
	ldx	[%sp + STACK_BIAS + 0x70], %i6;		\
	ldx	[%sp + STACK_BIAS + 0x78], %i7;		\
	restored; retry; nop; nop; nop; nop; nop; nop;	\
	nop; nop; nop; nop; nop; nop; nop; nop;

#define FILL_0_NORMAL_RTRAP				\
kern_rtt_fill:						\
	rdpr	%cwp, %g1;				\
	sub	%g1, 1, %g1;				\
	wrpr	%g1, %cwp;				\
	ldx	[%sp + STACK_BIAS + 0x00], %l0;		\
	ldx	[%sp + STACK_BIAS + 0x08], %l1;		\
	ldx	[%sp + STACK_BIAS + 0x10], %l2;		\
	ldx	[%sp + STACK_BIAS + 0x18], %l3;		\
	ldx	[%sp + STACK_BIAS + 0x20], %l4;		\
	ldx	[%sp + STACK_BIAS + 0x28], %l5;		\
	ldx	[%sp + STACK_BIAS + 0x30], %l6;		\
	ldx	[%sp + STACK_BIAS + 0x38], %l7;		\
	ldx	[%sp + STACK_BIAS + 0x40], %i0;		\
	ldx	[%sp + STACK_BIAS + 0x48], %i1;		\
	ldx	[%sp + STACK_BIAS + 0x50], %i2;		\
	ldx	[%sp + STACK_BIAS + 0x58], %i3;		\
	ldx	[%sp + STACK_BIAS + 0x60], %i4;		\
	ldx	[%sp + STACK_BIAS + 0x68], %i5;		\
	ldx	[%sp + STACK_BIAS + 0x70], %i6;		\
	ldx	[%sp + STACK_BIAS + 0x78], %i7;		\
	restored;					\
	add	%g1, 1, %g1;				\
	ba,pt	%xcc, kern_rtt_restore;			\
	 wrpr	%g1, %cwp;				\
	nop; nop; nop; nop; nop;			\
	nop; nop; nop; nop;


/* Normal 64bit fill */
#define FILL_1_GENERIC(ASI)				\
	add	%sp, STACK_BIAS + 0x00, %g1;		\
	ldxa	[%g1 + %g0] ASI, %l0;			\
	mov	0x08, %g2;				\
	mov	0x10, %g3;				\
	ldxa	[%g1 + %g2] ASI, %l1;			\
	mov	0x18, %g5;				\
	ldxa	[%g1 + %g3] ASI, %l2;			\
	ldxa	[%g1 + %g5] ASI, %l3;			\
	add	%g1, 0x20, %g1;				\
	ldxa	[%g1 + %g0] ASI, %l4;			\
	ldxa	[%g1 + %g2] ASI, %l5;			\
	ldxa	[%g1 + %g3] ASI, %l6;			\
	ldxa	[%g1 + %g5] ASI, %l7;			\
	add	%g1, 0x20, %g1;				\
	ldxa	[%g1 + %g0] ASI, %i0;			\
	ldxa	[%g1 + %g2] ASI, %i1;			\
	ldxa	[%g1 + %g3] ASI, %i2;			\
	ldxa	[%g1 + %g5] ASI, %i3;			\
	add	%g1, 0x20, %g1;				\
	ldxa	[%g1 + %g0] ASI, %i4;			\
	ldxa	[%g1 + %g2] ASI, %i5;			\
	ldxa	[%g1 + %g3] ASI, %i6;			\
	ldxa	[%g1 + %g5] ASI, %i7;			\
	restored;					\
	retry; nop; nop; nop; nop;			\
	b,a,pt	%xcc, fill_fixup_dax;			\
	b,a,pt	%xcc, fill_fixup_mna;			\
	b,a,pt	%xcc, fill_fixup;

#define FILL_1_GENERIC_RTRAP				\
user_rtt_fill_64bit:					\
	ldxa	[%sp + STACK_BIAS + 0x00] %asi, %l0;	\
	ldxa	[%sp + STACK_BIAS + 0x08] %asi, %l1;	\
	ldxa	[%sp + STACK_BIAS + 0x10] %asi, %l2;	\
	ldxa	[%sp + STACK_BIAS + 0x18] %asi, %l3;	\
	ldxa	[%sp + STACK_BIAS + 0x20] %asi, %l4;	\
	ldxa	[%sp + STACK_BIAS + 0x28] %asi, %l5;	\
	ldxa	[%sp + STACK_BIAS + 0x30] %asi, %l6;	\
	ldxa	[%sp + STACK_BIAS + 0x38] %asi, %l7;	\
	ldxa	[%sp + STACK_BIAS + 0x40] %asi, %i0;	\
	ldxa	[%sp + STACK_BIAS + 0x48] %asi, %i1;	\
	ldxa	[%sp + STACK_BIAS + 0x50] %asi, %i2;	\
	ldxa	[%sp + STACK_BIAS + 0x58] %asi, %i3;	\
	ldxa	[%sp + STACK_BIAS + 0x60] %asi, %i4;	\
	ldxa	[%sp + STACK_BIAS + 0x68] %asi, %i5;	\
	ldxa	[%sp + STACK_BIAS + 0x70] %asi, %i6;	\
	ldxa	[%sp + STACK_BIAS + 0x78] %asi, %i7;	\
	ba,pt	%xcc, user_rtt_pre_restore;		\
	 restored;					\
	nop; nop; nop; nop; nop; nop;			\
	nop; nop; nop; nop; nop;			\
	ba,a,pt	%xcc, user_rtt_fill_fixup;		\
	ba,a,pt	%xcc, user_rtt_fill_fixup;		\
	ba,a,pt	%xcc, user_rtt_fill_fixup;


/* Normal 32bit fill */
#define FILL_2_GENERIC(ASI)				\
	srl	%sp, 0, %sp;				\
	lduwa	[%sp + %g0] ASI, %l0;			\
	mov	0x04, %g2;				\
	mov	0x08, %g3;				\
	lduwa	[%sp + %g2] ASI, %l1;			\
	mov	0x0c, %g5;				\
	lduwa	[%sp + %g3] ASI, %l2;			\
	lduwa	[%sp + %g5] ASI, %l3;			\
	add	%sp, 0x10, %g1;				\
	lduwa	[%g1 + %g0] ASI, %l4;			\
	lduwa	[%g1 + %g2] ASI, %l5;			\
	lduwa	[%g1 + %g3] ASI, %l6;			\
	lduwa	[%g1 + %g5] ASI, %l7;			\
	add	%g1, 0x10, %g1;				\
	lduwa	[%g1 + %g0] ASI, %i0;			\
	lduwa	[%g1 + %g2] ASI, %i1;			\
	lduwa	[%g1 + %g3] ASI, %i2;			\
	lduwa	[%g1 + %g5] ASI, %i3;			\
	add	%g1, 0x10, %g1;				\
	lduwa	[%g1 + %g0] ASI, %i4;			\
	lduwa	[%g1 + %g2] ASI, %i5;			\
	lduwa	[%g1 + %g3] ASI, %i6;			\
	lduwa	[%g1 + %g5] ASI, %i7;			\
	restored;					\
	retry; nop; nop; nop; nop;			\
	b,a,pt	%xcc, fill_fixup_dax;			\
	b,a,pt	%xcc, fill_fixup_mna;			\
	b,a,pt	%xcc, fill_fixup;

#define FILL_2_GENERIC_RTRAP				\
user_rtt_fill_32bit:					\
	srl	%sp, 0, %sp;				\
	lduwa	[%sp + 0x00] %asi, %l0;			\
	lduwa	[%sp + 0x04] %asi, %l1;			\
	lduwa	[%sp + 0x08] %asi, %l2;			\
	lduwa	[%sp + 0x0c] %asi, %l3;			\
	lduwa	[%sp + 0x10] %asi, %l4;			\
	lduwa	[%sp + 0x14] %asi, %l5;			\
	lduwa	[%sp + 0x18] %asi, %l6;			\
	lduwa	[%sp + 0x1c] %asi, %l7;			\
	lduwa	[%sp + 0x20] %asi, %i0;			\
	lduwa	[%sp + 0x24] %asi, %i1;			\
	lduwa	[%sp + 0x28] %asi, %i2;			\
	lduwa	[%sp + 0x2c] %asi, %i3;			\
	lduwa	[%sp + 0x30] %asi, %i4;			\
	lduwa	[%sp + 0x34] %asi, %i5;			\
	lduwa	[%sp + 0x38] %asi, %i6;			\
	lduwa	[%sp + 0x3c] %asi, %i7;			\
	ba,pt	%xcc, user_rtt_pre_restore;		\
	 restored;					\
	nop; nop; nop; nop; nop;			\
	nop; nop; nop; nop; nop;			\
	ba,a,pt	%xcc, user_rtt_fill_fixup;		\
	ba,a,pt	%xcc, user_rtt_fill_fixup;		\
	ba,a,pt	%xcc, user_rtt_fill_fixup;
		

#define FILL_1_NORMAL FILL_1_GENERIC(ASI_AIUP)
#define FILL_2_NORMAL FILL_2_GENERIC(ASI_AIUP)
#define FILL_3_NORMAL FILL_0_NORMAL
#define FILL_4_NORMAL FILL_0_NORMAL
#define FILL_5_NORMAL FILL_0_NORMAL
#define FILL_6_NORMAL FILL_0_NORMAL
#define FILL_7_NORMAL FILL_0_NORMAL

#define FILL_0_OTHER FILL_0_NORMAL
#define FILL_1_OTHER FILL_1_GENERIC(ASI_AIUS)
#define FILL_2_OTHER FILL_2_GENERIC(ASI_AIUS)
#define FILL_3_OTHER FILL_3_NORMAL
#define FILL_4_OTHER FILL_4_NORMAL
#define FILL_5_OTHER FILL_5_NORMAL
#define FILL_6_OTHER FILL_6_NORMAL
#define FILL_7_OTHER FILL_7_NORMAL

#endif /* !(_SPARC64_TTABLE_H) */<|MERGE_RESOLUTION|>--- conflicted
+++ resolved
@@ -98,17 +98,6 @@
 	sethi	%hi(systbl), %l7;			\
 	ba,pt	%xcc, routine;				\
 	 or	%l7, %lo(systbl), %l7;
-<<<<<<< HEAD
-	
-#define INDIRECT_SOLARIS_SYSCALL(num)			\
-	sethi	%hi(109f), %g7;				\
-	ba,pt	%xcc, etrap;				\
-109:	 or	%g7, %lo(109b), %g7;			\
-	ba,pt	%xcc, tl0_solaris + 0xc;		\
-	 mov	num, %g1;				\
-	nop;nop;nop;
-=======
->>>>>>> 28ffb5d3
 	
 #define TRAP_UTRAP(handler,lvl)				\
 	mov	handler, %g3;				\
