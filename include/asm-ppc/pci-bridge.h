--- conflicted
+++ resolved
@@ -138,19 +138,11 @@
 extern int pciauto_bus_scan(struct pci_controller *, int);
 
 #ifdef CONFIG_PCI
-<<<<<<< HEAD
-extern unsigned int pci_address_to_pio(phys_addr_t address);
-#else
-static inline unsigned int pci_address_to_pio(phys_addr_t address)
-{
-	return (unsigned int)-1;
-=======
 extern unsigned long pci_address_to_pio(phys_addr_t address);
 #else
 static inline unsigned long pci_address_to_pio(phys_addr_t address)
 {
 	return (unsigned long)-1;
->>>>>>> 593195f9
 }
 #endif
 
