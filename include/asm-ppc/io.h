--- conflicted
+++ resolved
@@ -516,11 +516,6 @@
 	_outsl_ns((u32 __force *) addr, src, count);
 }
 
-<<<<<<< HEAD
-#define NO_PC_LEGACY_SERIAL_8250_CONSOLE 1
-extern int do_not_try_pc_legacy_8250_console;
-
-=======
 /* Create a virtual mapping cookie for an IO port range */
 extern void __iomem *ioport_map(unsigned long port, unsigned int nr);
 extern void ioport_unmap(void __iomem *);
@@ -529,7 +524,6 @@
 struct pci_dev;
 extern void __iomem *pci_iomap(struct pci_dev *dev, int bar, unsigned long max);
 extern void pci_iounmap(struct pci_dev *dev, void __iomem *);
->>>>>>> 9d53e4dd
 
 #endif /* _PPC_IO_H */
 
