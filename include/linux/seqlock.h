/* SPDX-License-Identifier: GPL-2.0 */
#ifndef __LINUX_SEQLOCK_H
#define __LINUX_SEQLOCK_H

/*
 * seqcount_t / seqlock_t - a reader-writer consistency mechanism with
 * lockless readers (read-only retry loops), and no writer starvation.
 *
 * See Documentation/locking/seqlock.rst
 *
 * Copyrights:
 * - Based on x86_64 vsyscall gettimeofday: Keith Owens, Andrea Arcangeli
 * - Sequence counters with associated locks, (C) 2020 Linutronix GmbH
 */

#include <linux/compiler.h>
#include <linux/kcsan-checks.h>
#include <linux/lockdep.h>
#include <linux/mutex.h>
#include <linux/ww_mutex.h>
#include <linux/preempt.h>
#include <linux/spinlock.h>

#include <asm/processor.h>

/*
 * The seqlock seqcount_t interface does not prescribe a precise sequence of
 * read begin/retry/end. For readers, typically there is a call to
 * read_seqcount_begin() and read_seqcount_retry(), however, there are more
 * esoteric cases which do not follow this pattern.
 *
 * As a consequence, we take the following best-effort approach for raw usage
 * via seqcount_t under KCSAN: upon beginning a seq-reader critical section,
 * pessimistically mark the next KCSAN_SEQLOCK_REGION_MAX memory accesses as
 * atomics; if there is a matching read_seqcount_retry() call, no following
 * memory operations are considered atomic. Usage of the seqlock_t interface
 * is not affected.
 */
#define KCSAN_SEQLOCK_REGION_MAX 1000

/*
 * Sequence counters (seqcount_t)
 *
 * This is the raw counting mechanism, without any writer protection.
 *
 * Write side critical sections must be serialized and non-preemptible.
 *
 * If readers can be invoked from hardirq or softirq contexts,
 * interrupts or bottom halves must also be respectively disabled before
 * entering the write section.
 *
 * This mechanism can't be used if the protected data contains pointers,
 * as the writer can invalidate a pointer that a reader is following.
 *
 * If the write serialization mechanism is one of the common kernel
 * locking primitives, use a sequence counter with associated lock
 * (seqcount_LOCKNAME_t) instead.
 *
 * If it's desired to automatically handle the sequence counter writer
 * serialization and non-preemptibility requirements, use a sequential
 * lock (seqlock_t) instead.
 *
 * See Documentation/locking/seqlock.rst
 */
typedef struct seqcount {
	unsigned sequence;
#ifdef CONFIG_DEBUG_LOCK_ALLOC
	struct lockdep_map dep_map;
#endif
} seqcount_t;

static inline void __seqcount_init(seqcount_t *s, const char *name,
					  struct lock_class_key *key)
{
	/*
	 * Make sure we are not reinitializing a held lock:
	 */
	lockdep_init_map(&s->dep_map, name, key, 0);
	s->sequence = 0;
}

#ifdef CONFIG_DEBUG_LOCK_ALLOC

# define SEQCOUNT_DEP_MAP_INIT(lockname)				\
		.dep_map = { .name = #lockname }

/**
 * seqcount_init() - runtime initializer for seqcount_t
 * @s: Pointer to the seqcount_t instance
 */
# define seqcount_init(s)						\
	do {								\
		static struct lock_class_key __key;			\
		__seqcount_init((s), #s, &__key);			\
	} while (0)

static inline void seqcount_lockdep_reader_access(const seqcount_t *s)
{
	seqcount_t *l = (seqcount_t *)s;
	unsigned long flags;

	local_irq_save(flags);
	seqcount_acquire_read(&l->dep_map, 0, 0, _RET_IP_);
	seqcount_release(&l->dep_map, _RET_IP_);
	local_irq_restore(flags);
}

#else
# define SEQCOUNT_DEP_MAP_INIT(lockname)
# define seqcount_init(s) __seqcount_init(s, NULL, NULL)
# define seqcount_lockdep_reader_access(x)
#endif

/**
 * SEQCNT_ZERO() - static initializer for seqcount_t
 * @name: Name of the seqcount_t instance
 */
#define SEQCNT_ZERO(name) { .sequence = 0, SEQCOUNT_DEP_MAP_INIT(name) }

/*
 * Sequence counters with associated locks (seqcount_LOCKNAME_t)
 *
 * A sequence counter which associates the lock used for writer
 * serialization at initialization time. This enables lockdep to validate
 * that the write side critical section is properly serialized.
 *
 * For associated locks which do not implicitly disable preemption,
 * preemption protection is enforced in the write side function.
 *
 * Lockdep is never used in any for the raw write variants.
 *
 * See Documentation/locking/seqlock.rst
 */

/*
 * For PREEMPT_RT, seqcount_LOCKNAME_t write side critical sections cannot
 * disable preemption. It can lead to higher latencies, and the write side
 * sections will not be able to acquire locks which become sleeping locks
 * (e.g. spinlock_t).
 *
 * To remain preemptible while avoiding a possible livelock caused by the
 * reader preempting the writer, use a different technique: let the reader
 * detect if a seqcount_LOCKNAME_t writer is in progress. If that is the
 * case, acquire then release the associated LOCKNAME writer serialization
 * lock. This will allow any possibly-preempted writer to make progress
 * until the end of its writer serialization lock critical section.
 *
 * This lock-unlock technique must be implemented for all of PREEMPT_RT
 * sleeping locks.  See Documentation/locking/locktypes.rst
 */
#if defined(CONFIG_LOCKDEP) || defined(CONFIG_PREEMPT_RT)
#define __SEQ_LOCK(expr)	expr
#else
#define __SEQ_LOCK(expr)
#endif

/*
 * typedef seqcount_LOCKNAME_t - sequence counter with LOCKNAME associated
 * @seqcount:	The real sequence counter
 * @lock:	Pointer to the associated lock
 *
 * A plain sequence counter with external writer synchronization by
 * LOCKNAME @lock. The lock is associated to the sequence counter in the
 * static initializer or init function. This enables lockdep to validate
 * that the write side critical section is properly serialized.
 *
 * LOCKNAME:	raw_spinlock, spinlock, rwlock, mutex, or ww_mutex.
 */

/*
 * seqcount_LOCKNAME_init() - runtime initializer for seqcount_LOCKNAME_t
 * @s:		Pointer to the seqcount_LOCKNAME_t instance
 * @lock:	Pointer to the associated lock
 */

#define seqcount_LOCKNAME_init(s, _lock, lockname)			\
	do {								\
		seqcount_##lockname##_t *____s = (s);			\
		seqcount_init(&____s->seqcount);			\
		__SEQ_LOCK(____s->lock = (_lock));			\
	} while (0)

#define seqcount_raw_spinlock_init(s, lock)	seqcount_LOCKNAME_init(s, lock, raw_spinlock)
#define seqcount_spinlock_init(s, lock)		seqcount_LOCKNAME_init(s, lock, spinlock)
#define seqcount_rwlock_init(s, lock)		seqcount_LOCKNAME_init(s, lock, rwlock)
#define seqcount_mutex_init(s, lock)		seqcount_LOCKNAME_init(s, lock, mutex)
#define seqcount_ww_mutex_init(s, lock)		seqcount_LOCKNAME_init(s, lock, ww_mutex)

/*
 * SEQCOUNT_LOCKNAME()	- Instantiate seqcount_LOCKNAME_t and helpers
 * seqprop_LOCKNAME_*()	- Property accessors for seqcount_LOCKNAME_t
 *
 * @lockname:		"LOCKNAME" part of seqcount_LOCKNAME_t
 * @locktype:		LOCKNAME canonical C data type
 * @preemptible:	preemptibility of above locktype
 * @lockmember:		argument for lockdep_assert_held()
 * @lockbase:		associated lock release function (prefix only)
 * @lock_acquire:	associated lock acquisition function (full call)
 */
#define SEQCOUNT_LOCKNAME(lockname, locktype, preemptible, lockmember, lockbase, lock_acquire) \
typedef struct seqcount_##lockname {					\
	seqcount_t		seqcount;				\
	__SEQ_LOCK(locktype	*lock);					\
} seqcount_##lockname##_t;						\
									\
static __always_inline seqcount_t *					\
__seqprop_##lockname##_ptr(seqcount_##lockname##_t *s)			\
{									\
	return &s->seqcount;						\
}									\
									\
static __always_inline unsigned						\
__seqprop_##lockname##_sequence(const seqcount_##lockname##_t *s)	\
{									\
	unsigned seq = READ_ONCE(s->seqcount.sequence);			\
									\
	if (!IS_ENABLED(CONFIG_PREEMPT_RT))				\
		return seq;						\
									\
	if (preemptible && unlikely(seq & 1)) {				\
		__SEQ_LOCK(lock_acquire);				\
		__SEQ_LOCK(lockbase##_unlock(s->lock));			\
									\
		/*							\
		 * Re-read the sequence counter since the (possibly	\
		 * preempted) writer made progress.			\
		 */							\
		seq = READ_ONCE(s->seqcount.sequence);			\
	}								\
									\
	return seq;							\
}									\
									\
static __always_inline bool						\
__seqprop_##lockname##_preemptible(const seqcount_##lockname##_t *s)	\
{									\
	if (!IS_ENABLED(CONFIG_PREEMPT_RT))				\
		return preemptible;					\
									\
	/* PREEMPT_RT relies on the above LOCK+UNLOCK */		\
	return false;							\
}									\
									\
static __always_inline void						\
__seqprop_##lockname##_assert(const seqcount_##lockname##_t *s)		\
{									\
	__SEQ_LOCK(lockdep_assert_held(lockmember));			\
}

/*
 * __seqprop() for seqcount_t
 */

static inline seqcount_t *__seqprop_ptr(seqcount_t *s)
{
	return s;
}

static inline unsigned __seqprop_sequence(const seqcount_t *s)
{
	return READ_ONCE(s->sequence);
}

static inline bool __seqprop_preemptible(const seqcount_t *s)
{
	return false;
}

static inline void __seqprop_assert(const seqcount_t *s)
{
	lockdep_assert_preemption_disabled();
}

#define __SEQ_RT	IS_ENABLED(CONFIG_PREEMPT_RT)

SEQCOUNT_LOCKNAME(raw_spinlock, raw_spinlock_t,  false,    s->lock,        raw_spin, raw_spin_lock(s->lock))
SEQCOUNT_LOCKNAME(spinlock,     spinlock_t,      __SEQ_RT, s->lock,        spin,     spin_lock(s->lock))
SEQCOUNT_LOCKNAME(rwlock,       rwlock_t,        __SEQ_RT, s->lock,        read,     read_lock(s->lock))
SEQCOUNT_LOCKNAME(mutex,        struct mutex,    true,     s->lock,        mutex,    mutex_lock(s->lock))
SEQCOUNT_LOCKNAME(ww_mutex,     struct ww_mutex, true,     &s->lock->base, ww_mutex, ww_mutex_lock(s->lock, NULL))

/*
 * SEQCNT_LOCKNAME_ZERO - static initializer for seqcount_LOCKNAME_t
 * @name:	Name of the seqcount_LOCKNAME_t instance
 * @lock:	Pointer to the associated LOCKNAME
 */

#define SEQCOUNT_LOCKNAME_ZERO(seq_name, assoc_lock) {			\
	.seqcount		= SEQCNT_ZERO(seq_name.seqcount),	\
	__SEQ_LOCK(.lock	= (assoc_lock))				\
}

#define SEQCNT_RAW_SPINLOCK_ZERO(name, lock)	SEQCOUNT_LOCKNAME_ZERO(name, lock)
#define SEQCNT_SPINLOCK_ZERO(name, lock)	SEQCOUNT_LOCKNAME_ZERO(name, lock)
#define SEQCNT_RWLOCK_ZERO(name, lock)		SEQCOUNT_LOCKNAME_ZERO(name, lock)
#define SEQCNT_MUTEX_ZERO(name, lock)		SEQCOUNT_LOCKNAME_ZERO(name, lock)
#define SEQCNT_WW_MUTEX_ZERO(name, lock) 	SEQCOUNT_LOCKNAME_ZERO(name, lock)

#define __seqprop_case(s, lockname, prop)				\
	seqcount_##lockname##_t: __seqprop_##lockname##_##prop((void *)(s))

#define __seqprop(s, prop) _Generic(*(s),				\
	seqcount_t:		__seqprop_##prop((void *)(s)),		\
	__seqprop_case((s),	raw_spinlock,	prop),			\
	__seqprop_case((s),	spinlock,	prop),			\
	__seqprop_case((s),	rwlock,		prop),			\
	__seqprop_case((s),	mutex,		prop),			\
	__seqprop_case((s),	ww_mutex,	prop))

#define seqprop_ptr(s)			__seqprop(s, ptr)
#define seqprop_sequence(s)		__seqprop(s, sequence)
#define seqprop_preemptible(s)		__seqprop(s, preemptible)
#define seqprop_assert(s)		__seqprop(s, assert)

/**
 * __read_seqcount_begin() - begin a seqcount_t read section w/o barrier
 * @s: Pointer to seqcount_t or any of the seqcount_LOCKNAME_t variants
 *
 * __read_seqcount_begin is like read_seqcount_begin, but has no smp_rmb()
 * barrier. Callers should ensure that smp_rmb() or equivalent ordering is
 * provided before actually loading any of the variables that are to be
 * protected in this critical section.
 *
 * Use carefully, only in critical code, and comment how the barrier is
 * provided.
 *
 * Return: count to be passed to read_seqcount_retry()
 */
#define __read_seqcount_begin(s)					\
({									\
	unsigned __seq;							\
									\
	while ((__seq = seqprop_sequence(s)) & 1)			\
		cpu_relax();						\
									\
	kcsan_atomic_next(KCSAN_SEQLOCK_REGION_MAX);			\
	__seq;								\
})

/**
 * raw_read_seqcount_begin() - begin a seqcount_t read section w/o lockdep
 * @s: Pointer to seqcount_t or any of the seqcount_LOCKNAME_t variants
 *
 * Return: count to be passed to read_seqcount_retry()
 */
#define raw_read_seqcount_begin(s)					\
({									\
	unsigned _seq = __read_seqcount_begin(s);			\
									\
	smp_rmb();							\
	_seq;								\
})

/**
 * read_seqcount_begin() - begin a seqcount_t read critical section
 * @s: Pointer to seqcount_t or any of the seqcount_LOCKNAME_t variants
 *
 * Return: count to be passed to read_seqcount_retry()
 */
#define read_seqcount_begin(s)						\
({									\
	seqcount_lockdep_reader_access(seqprop_ptr(s));			\
	raw_read_seqcount_begin(s);					\
})

/**
 * raw_read_seqcount() - read the raw seqcount_t counter value
 * @s: Pointer to seqcount_t or any of the seqcount_LOCKNAME_t variants
 *
 * raw_read_seqcount opens a read critical section of the given
 * seqcount_t, without any lockdep checking, and without checking or
 * masking the sequence counter LSB. Calling code is responsible for
 * handling that.
 *
 * Return: count to be passed to read_seqcount_retry()
 */
#define raw_read_seqcount(s)						\
({									\
	unsigned __seq = seqprop_sequence(s);				\
									\
	smp_rmb();							\
	kcsan_atomic_next(KCSAN_SEQLOCK_REGION_MAX);			\
	__seq;								\
})

/**
 * raw_seqcount_begin() - begin a seqcount_t read critical section w/o
 *                        lockdep and w/o counter stabilization
 * @s: Pointer to seqcount_t or any of the seqcount_LOCKNAME_t variants
 *
 * raw_seqcount_begin opens a read critical section of the given
 * seqcount_t. Unlike read_seqcount_begin(), this function will not wait
 * for the count to stabilize. If a writer is active when it begins, it
 * will fail the read_seqcount_retry() at the end of the read critical
 * section instead of stabilizing at the beginning of it.
 *
 * Use this only in special kernel hot paths where the read section is
 * small and has a high probability of success through other external
 * means. It will save a single branching instruction.
 *
 * Return: count to be passed to read_seqcount_retry()
 */
#define raw_seqcount_begin(s)						\
({									\
	/*								\
	 * If the counter is odd, let read_seqcount_retry() fail	\
	 * by decrementing the counter.					\
	 */								\
	raw_read_seqcount(s) & ~1;					\
})

/**
 * __read_seqcount_retry() - end a seqcount_t read section w/o barrier
 * @s: Pointer to seqcount_t or any of the seqcount_LOCKNAME_t variants
 * @start: count, from read_seqcount_begin()
 *
 * __read_seqcount_retry is like read_seqcount_retry, but has no smp_rmb()
 * barrier. Callers should ensure that smp_rmb() or equivalent ordering is
 * provided before actually loading any of the variables that are to be
 * protected in this critical section.
 *
 * Use carefully, only in critical code, and comment how the barrier is
 * provided.
 *
 * Return: true if a read section retry is required, else false
 */
#define __read_seqcount_retry(s, start)					\
	do___read_seqcount_retry(seqprop_ptr(s), start)

static inline int do___read_seqcount_retry(const seqcount_t *s, unsigned start)
{
	kcsan_atomic_next(0);
	return unlikely(READ_ONCE(s->sequence) != start);
}

/**
 * read_seqcount_retry() - end a seqcount_t read critical section
 * @s: Pointer to seqcount_t or any of the seqcount_LOCKNAME_t variants
 * @start: count, from read_seqcount_begin()
 *
 * read_seqcount_retry closes the read critical section of given
 * seqcount_t.  If the critical section was invalid, it must be ignored
 * (and typically retried).
 *
 * Return: true if a read section retry is required, else false
 */
#define read_seqcount_retry(s, start)					\
	do_read_seqcount_retry(seqprop_ptr(s), start)

static inline int do_read_seqcount_retry(const seqcount_t *s, unsigned start)
{
	smp_rmb();
	return do___read_seqcount_retry(s, start);
}

/**
 * raw_write_seqcount_begin() - start a seqcount_t write section w/o lockdep
 * @s: Pointer to seqcount_t or any of the seqcount_LOCKNAME_t variants
 *
 * Context: check write_seqcount_begin()
 */
#define raw_write_seqcount_begin(s)					\
do {									\
	if (seqprop_preemptible(s))					\
		preempt_disable();					\
									\
	do_raw_write_seqcount_begin(seqprop_ptr(s));			\
} while (0)

static inline void do_raw_write_seqcount_begin(seqcount_t *s)
{
	kcsan_nestable_atomic_begin();
	s->sequence++;
	smp_wmb();
}

/**
 * raw_write_seqcount_end() - end a seqcount_t write section w/o lockdep
 * @s: Pointer to seqcount_t or any of the seqcount_LOCKNAME_t variants
 *
 * Context: check write_seqcount_end()
 */
#define raw_write_seqcount_end(s)					\
do {									\
	do_raw_write_seqcount_end(seqprop_ptr(s));			\
									\
	if (seqprop_preemptible(s))					\
		preempt_enable();					\
} while (0)

static inline void do_raw_write_seqcount_end(seqcount_t *s)
{
	smp_wmb();
	s->sequence++;
	kcsan_nestable_atomic_end();
}

/**
 * write_seqcount_begin_nested() - start a seqcount_t write section with
 *                                 custom lockdep nesting level
 * @s: Pointer to seqcount_t or any of the seqcount_LOCKNAME_t variants
 * @subclass: lockdep nesting level
 *
 * See Documentation/locking/lockdep-design.rst
 * Context: check write_seqcount_begin()
 */
#define write_seqcount_begin_nested(s, subclass)			\
do {									\
	seqprop_assert(s);						\
									\
	if (seqprop_preemptible(s))					\
		preempt_disable();					\
									\
	do_write_seqcount_begin_nested(seqprop_ptr(s), subclass);	\
} while (0)

static inline void do_write_seqcount_begin_nested(seqcount_t *s, int subclass)
{
	do_raw_write_seqcount_begin(s);
	seqcount_acquire(&s->dep_map, subclass, 0, _RET_IP_);
}

/**
 * write_seqcount_begin() - start a seqcount_t write side critical section
 * @s: Pointer to seqcount_t or any of the seqcount_LOCKNAME_t variants
 *
 * Context: sequence counter write side sections must be serialized and
 * non-preemptible. Preemption will be automatically disabled if and
 * only if the seqcount write serialization lock is associated, and
 * preemptible.  If readers can be invoked from hardirq or softirq
 * context, interrupts or bottom halves must be respectively disabled.
 */
#define write_seqcount_begin(s)						\
do {									\
	seqprop_assert(s);						\
									\
	if (seqprop_preemptible(s))					\
		preempt_disable();					\
									\
	do_write_seqcount_begin(seqprop_ptr(s));			\
} while (0)

static inline void do_write_seqcount_begin(seqcount_t *s)
{
	do_write_seqcount_begin_nested(s, 0);
}

/**
 * write_seqcount_end() - end a seqcount_t write side critical section
 * @s: Pointer to seqcount_t or any of the seqcount_LOCKNAME_t variants
 *
 * Context: Preemption will be automatically re-enabled if and only if
 * the seqcount write serialization lock is associated, and preemptible.
 */
#define write_seqcount_end(s)						\
do {									\
	do_write_seqcount_end(seqprop_ptr(s));				\
									\
	if (seqprop_preemptible(s))					\
		preempt_enable();					\
} while (0)

static inline void do_write_seqcount_end(seqcount_t *s)
{
	seqcount_release(&s->dep_map, _RET_IP_);
	do_raw_write_seqcount_end(s);
}

/**
 * raw_write_seqcount_barrier() - do a seqcount_t write barrier
 * @s: Pointer to seqcount_t or any of the seqcount_LOCKNAME_t variants
 *
 * This can be used to provide an ordering guarantee instead of the usual
 * consistency guarantee. It is one wmb cheaper, because it can collapse
 * the two back-to-back wmb()s.
 *
 * Note that writes surrounding the barrier should be declared atomic (e.g.
 * via WRITE_ONCE): a) to ensure the writes become visible to other threads
 * atomically, avoiding compiler optimizations; b) to document which writes are
 * meant to propagate to the reader critical section. This is necessary because
 * neither writes before and after the barrier are enclosed in a seq-writer
 * critical section that would ensure readers are aware of ongoing writes::
 *
 *	seqcount_t seq;
 *	bool X = true, Y = false;
 *
 *	void read(void)
 *	{
 *		bool x, y;
 *
 *		do {
 *			int s = read_seqcount_begin(&seq);
 *
 *			x = X; y = Y;
 *
 *		} while (read_seqcount_retry(&seq, s));
 *
 *		BUG_ON(!x && !y);
 *      }
 *
 *      void write(void)
 *      {
 *		WRITE_ONCE(Y, true);
 *
 *		raw_write_seqcount_barrier(seq);
 *
 *		WRITE_ONCE(X, false);
 *      }
 */
#define raw_write_seqcount_barrier(s)					\
	do_raw_write_seqcount_barrier(seqprop_ptr(s))

static inline void do_raw_write_seqcount_barrier(seqcount_t *s)
{
	kcsan_nestable_atomic_begin();
	s->sequence++;
	smp_wmb();
	s->sequence++;
	kcsan_nestable_atomic_end();
}

/**
 * write_seqcount_invalidate() - invalidate in-progress seqcount_t read
 *                               side operations
 * @s: Pointer to seqcount_t or any of the seqcount_LOCKNAME_t variants
 *
 * After write_seqcount_invalidate, no seqcount_t read side operations
 * will complete successfully and see data older than this.
 */
#define write_seqcount_invalidate(s)					\
	do_write_seqcount_invalidate(seqprop_ptr(s))

static inline void do_write_seqcount_invalidate(seqcount_t *s)
{
	smp_wmb();
	kcsan_nestable_atomic_begin();
	s->sequence+=2;
	kcsan_nestable_atomic_end();
}

/*
 * Latch sequence counters (seqcount_latch_t)
 *
 * A sequence counter variant where the counter even/odd value is used to
 * switch between two copies of protected data. This allows the read path,
 * typically NMIs, to safely interrupt the write side critical section.
 *
 * As the write sections are fully preemptible, no special handling for
 * PREEMPT_RT is needed.
 */
typedef struct {
	seqcount_t seqcount;
} seqcount_latch_t;

/**
 * SEQCNT_LATCH_ZERO() - static initializer for seqcount_latch_t
 * @seq_name: Name of the seqcount_latch_t instance
 */
#define SEQCNT_LATCH_ZERO(seq_name) {					\
	.seqcount		= SEQCNT_ZERO(seq_name.seqcount),	\
}

/**
 * seqcount_latch_init() - runtime initializer for seqcount_latch_t
 * @s: Pointer to the seqcount_latch_t instance
 */
#define seqcount_latch_init(s) seqcount_init(&(s)->seqcount)

/**
 * raw_read_seqcount_latch() - pick even/odd latch data copy
 * @s: Pointer to seqcount_latch_t
 *
 * See raw_write_seqcount_latch() for details and a full reader/writer
 * usage example.
 *
 * Return: sequence counter raw value. Use the lowest bit as an index for
 * picking which data copy to read. The full counter must then be checked
 * with read_seqcount_latch_retry().
 */
static inline unsigned raw_read_seqcount_latch(const seqcount_latch_t *s)
{
	/*
	 * Pairs with the first smp_wmb() in raw_write_seqcount_latch().
	 * Due to the dependent load, a full smp_rmb() is not needed.
	 */
	return READ_ONCE(s->seqcount.sequence);
}

/**
 * read_seqcount_latch_retry() - end a seqcount_latch_t read section
 * @s:		Pointer to seqcount_latch_t
 * @start:	count, from raw_read_seqcount_latch()
 *
 * Return: true if a read section retry is required, else false
 */
static inline int
read_seqcount_latch_retry(const seqcount_latch_t *s, unsigned start)
{
	return read_seqcount_retry(&s->seqcount, start);
}

/**
 * raw_write_seqcount_latch() - redirect latch readers to even/odd copy
 * @s: Pointer to seqcount_latch_t
 *
 * The latch technique is a multiversion concurrency control method that allows
 * queries during non-atomic modifications. If you can guarantee queries never
 * interrupt the modification -- e.g. the concurrency is strictly between CPUs
 * -- you most likely do not need this.
 *
 * Where the traditional RCU/lockless data structures rely on atomic
 * modifications to ensure queries observe either the old or the new state the
 * latch allows the same for non-atomic updates. The trade-off is doubling the
 * cost of storage; we have to maintain two copies of the entire data
 * structure.
 *
 * Very simply put: we first modify one copy and then the other. This ensures
 * there is always one copy in a stable state, ready to give us an answer.
 *
 * The basic form is a data structure like::
 *
 *	struct latch_struct {
 *		seqcount_latch_t	seq;
 *		struct data_struct	data[2];
 *	};
 *
 * Where a modification, which is assumed to be externally serialized, does the
 * following::
 *
 *	void latch_modify(struct latch_struct *latch, ...)
 *	{
 *		smp_wmb();	// Ensure that the last data[1] update is visible
 *		latch->seq.sequence++;
 *		smp_wmb();	// Ensure that the seqcount update is visible
 *
 *		modify(latch->data[0], ...);
 *
 *		smp_wmb();	// Ensure that the data[0] update is visible
 *		latch->seq.sequence++;
 *		smp_wmb();	// Ensure that the seqcount update is visible
 *
 *		modify(latch->data[1], ...);
 *	}
 *
 * The query will have a form like::
 *
 *	struct entry *latch_query(struct latch_struct *latch, ...)
 *	{
 *		struct entry *entry;
 *		unsigned seq, idx;
 *
 *		do {
 *			seq = raw_read_seqcount_latch(&latch->seq);
 *
 *			idx = seq & 0x01;
 *			entry = data_query(latch->data[idx], ...);
 *
 *		// This includes needed smp_rmb()
 *		} while (read_seqcount_latch_retry(&latch->seq, seq));
 *
 *		return entry;
 *	}
 *
 * So during the modification, queries are first redirected to data[1]. Then we
 * modify data[0]. When that is complete, we redirect queries back to data[0]
 * and we can modify data[1].
 *
 * NOTE:
 *
 *	The non-requirement for atomic modifications does _NOT_ include
 *	the publishing of new entries in the case where data is a dynamic
 *	data structure.
 *
 *	An iteration might start in data[0] and get suspended long enough
 *	to miss an entire modification sequence, once it resumes it might
 *	observe the new entry.
 *
 * NOTE2:
 *
 *	When data is a dynamic data structure; one should use regular RCU
 *	patterns to manage the lifetimes of the objects within.
 */
static inline void raw_write_seqcount_latch(seqcount_latch_t *s)
{
	smp_wmb();	/* prior stores before incrementing "sequence" */
	s->seqcount.sequence++;
	smp_wmb();      /* increment "sequence" before following stores */
}

/*
<<<<<<< HEAD
 * Sequence counter only version assumes that callers are using their
 * own mutexing.
 */
static inline void write_seqcount_begin_nested(seqcount_t *s, int subclass)
{
	raw_write_seqcount_begin(s);
	seqcount_acquire(&s->dep_map, subclass, 0, _RET_IP_);
}

static inline void write_seqcount_begin(seqcount_t *s)
{
	write_seqcount_begin_nested(s, 0);
}

static inline void write_seqcount_end(seqcount_t *s)
{
	seqcount_release(&s->dep_map, _RET_IP_);
	raw_write_seqcount_end(s);
}

/**
 * write_seqcount_invalidate - invalidate in-progress read-side seq operations
 * @s: pointer to seqcount_t
=======
 * Sequential locks (seqlock_t)
 *
 * Sequence counters with an embedded spinlock for writer serialization
 * and non-preemptibility.
>>>>>>> 7d2a07b7
 *
 * For more info, see:
 *    - Comments on top of seqcount_t
 *    - Documentation/locking/seqlock.rst
 */
typedef struct {
	/*
	 * Make sure that readers don't starve writers on PREEMPT_RT: use
	 * seqcount_spinlock_t instead of seqcount_t. Check __SEQ_LOCK().
	 */
	seqcount_spinlock_t seqcount;
	spinlock_t lock;
} seqlock_t;

#define __SEQLOCK_UNLOCKED(lockname)					\
	{								\
		.seqcount = SEQCNT_SPINLOCK_ZERO(lockname, &(lockname).lock), \
		.lock =	__SPIN_LOCK_UNLOCKED(lockname)			\
	}

/**
 * seqlock_init() - dynamic initializer for seqlock_t
 * @sl: Pointer to the seqlock_t instance
 */
#define seqlock_init(sl)						\
	do {								\
		spin_lock_init(&(sl)->lock);				\
		seqcount_spinlock_init(&(sl)->seqcount, &(sl)->lock);	\
	} while (0)

/**
 * DEFINE_SEQLOCK(sl) - Define a statically allocated seqlock_t
 * @sl: Name of the seqlock_t instance
 */
#define DEFINE_SEQLOCK(sl) \
		seqlock_t sl = __SEQLOCK_UNLOCKED(sl)

/**
 * read_seqbegin() - start a seqlock_t read side critical section
 * @sl: Pointer to seqlock_t
 *
 * Return: count, to be passed to read_seqretry()
 */
static inline unsigned read_seqbegin(const seqlock_t *sl)
{
	unsigned ret = read_seqcount_begin(&sl->seqcount);

	kcsan_atomic_next(0);  /* non-raw usage, assume closing read_seqretry() */
	kcsan_flat_atomic_begin();
	return ret;
}

/**
 * read_seqretry() - end a seqlock_t read side section
 * @sl: Pointer to seqlock_t
 * @start: count, from read_seqbegin()
 *
 * read_seqretry closes the read side critical section of given seqlock_t.
 * If the critical section was invalid, it must be ignored (and typically
 * retried).
 *
 * Return: true if a read section retry is required, else false
 */
static inline unsigned read_seqretry(const seqlock_t *sl, unsigned start)
{
	/*
	 * Assume not nested: read_seqretry() may be called multiple times when
	 * completing read critical section.
	 */
	kcsan_flat_atomic_end();

	return read_seqcount_retry(&sl->seqcount, start);
}

/*
 * For all seqlock_t write side functions, use the the internal
 * do_write_seqcount_begin() instead of generic write_seqcount_begin().
 * This way, no redundant lockdep_assert_held() checks are added.
 */

/**
 * write_seqlock() - start a seqlock_t write side critical section
 * @sl: Pointer to seqlock_t
 *
 * write_seqlock opens a write side critical section for the given
 * seqlock_t.  It also implicitly acquires the spinlock_t embedded inside
 * that sequential lock. All seqlock_t write side sections are thus
 * automatically serialized and non-preemptible.
 *
 * Context: if the seqlock_t read section, or other write side critical
 * sections, can be invoked from hardirq or softirq contexts, use the
 * _irqsave or _bh variants of this function instead.
 */
static inline void write_seqlock(seqlock_t *sl)
{
	spin_lock(&sl->lock);
	do_write_seqcount_begin(&sl->seqcount.seqcount);
}

/**
 * write_sequnlock() - end a seqlock_t write side critical section
 * @sl: Pointer to seqlock_t
 *
 * write_sequnlock closes the (serialized and non-preemptible) write side
 * critical section of given seqlock_t.
 */
static inline void write_sequnlock(seqlock_t *sl)
{
	do_write_seqcount_end(&sl->seqcount.seqcount);
	spin_unlock(&sl->lock);
}

/**
 * write_seqlock_bh() - start a softirqs-disabled seqlock_t write section
 * @sl: Pointer to seqlock_t
 *
 * _bh variant of write_seqlock(). Use only if the read side section, or
 * other write side sections, can be invoked from softirq contexts.
 */
static inline void write_seqlock_bh(seqlock_t *sl)
{
	spin_lock_bh(&sl->lock);
	do_write_seqcount_begin(&sl->seqcount.seqcount);
}

/**
 * write_sequnlock_bh() - end a softirqs-disabled seqlock_t write section
 * @sl: Pointer to seqlock_t
 *
 * write_sequnlock_bh closes the serialized, non-preemptible, and
 * softirqs-disabled, seqlock_t write side critical section opened with
 * write_seqlock_bh().
 */
static inline void write_sequnlock_bh(seqlock_t *sl)
{
	do_write_seqcount_end(&sl->seqcount.seqcount);
	spin_unlock_bh(&sl->lock);
}

/**
 * write_seqlock_irq() - start a non-interruptible seqlock_t write section
 * @sl: Pointer to seqlock_t
 *
 * _irq variant of write_seqlock(). Use only if the read side section, or
 * other write sections, can be invoked from hardirq contexts.
 */
static inline void write_seqlock_irq(seqlock_t *sl)
{
	spin_lock_irq(&sl->lock);
	do_write_seqcount_begin(&sl->seqcount.seqcount);
}

/**
 * write_sequnlock_irq() - end a non-interruptible seqlock_t write section
 * @sl: Pointer to seqlock_t
 *
 * write_sequnlock_irq closes the serialized and non-interruptible
 * seqlock_t write side section opened with write_seqlock_irq().
 */
static inline void write_sequnlock_irq(seqlock_t *sl)
{
	do_write_seqcount_end(&sl->seqcount.seqcount);
	spin_unlock_irq(&sl->lock);
}

static inline unsigned long __write_seqlock_irqsave(seqlock_t *sl)
{
	unsigned long flags;

	spin_lock_irqsave(&sl->lock, flags);
	do_write_seqcount_begin(&sl->seqcount.seqcount);
	return flags;
}

/**
 * write_seqlock_irqsave() - start a non-interruptible seqlock_t write
 *                           section
 * @lock:  Pointer to seqlock_t
 * @flags: Stack-allocated storage for saving caller's local interrupt
 *         state, to be passed to write_sequnlock_irqrestore().
 *
 * _irqsave variant of write_seqlock(). Use it only if the read side
 * section, or other write sections, can be invoked from hardirq context.
 */
#define write_seqlock_irqsave(lock, flags)				\
	do { flags = __write_seqlock_irqsave(lock); } while (0)

/**
 * write_sequnlock_irqrestore() - end non-interruptible seqlock_t write
 *                                section
 * @sl:    Pointer to seqlock_t
 * @flags: Caller's saved interrupt state, from write_seqlock_irqsave()
 *
 * write_sequnlock_irqrestore closes the serialized and non-interruptible
 * seqlock_t write section previously opened with write_seqlock_irqsave().
 */
static inline void
write_sequnlock_irqrestore(seqlock_t *sl, unsigned long flags)
{
	do_write_seqcount_end(&sl->seqcount.seqcount);
	spin_unlock_irqrestore(&sl->lock, flags);
}

/**
 * read_seqlock_excl() - begin a seqlock_t locking reader section
 * @sl:	Pointer to seqlock_t
 *
 * read_seqlock_excl opens a seqlock_t locking reader critical section.  A
 * locking reader exclusively locks out *both* other writers *and* other
 * locking readers, but it does not update the embedded sequence number.
 *
 * Locking readers act like a normal spin_lock()/spin_unlock().
 *
 * Context: if the seqlock_t write section, *or other read sections*, can
 * be invoked from hardirq or softirq contexts, use the _irqsave or _bh
 * variant of this function instead.
 *
 * The opened read section must be closed with read_sequnlock_excl().
 */
static inline void read_seqlock_excl(seqlock_t *sl)
{
	spin_lock(&sl->lock);
}

/**
 * read_sequnlock_excl() - end a seqlock_t locking reader critical section
 * @sl: Pointer to seqlock_t
 */
static inline void read_sequnlock_excl(seqlock_t *sl)
{
	spin_unlock(&sl->lock);
}

/**
 * read_seqlock_excl_bh() - start a seqlock_t locking reader section with
 *			    softirqs disabled
 * @sl: Pointer to seqlock_t
 *
 * _bh variant of read_seqlock_excl(). Use this variant only if the
 * seqlock_t write side section, *or other read sections*, can be invoked
 * from softirq contexts.
 */
static inline void read_seqlock_excl_bh(seqlock_t *sl)
{
	spin_lock_bh(&sl->lock);
}

/**
 * read_sequnlock_excl_bh() - stop a seqlock_t softirq-disabled locking
 *			      reader section
 * @sl: Pointer to seqlock_t
 */
static inline void read_sequnlock_excl_bh(seqlock_t *sl)
{
	spin_unlock_bh(&sl->lock);
}

/**
 * read_seqlock_excl_irq() - start a non-interruptible seqlock_t locking
 *			     reader section
 * @sl: Pointer to seqlock_t
 *
 * _irq variant of read_seqlock_excl(). Use this only if the seqlock_t
 * write side section, *or other read sections*, can be invoked from a
 * hardirq context.
 */
static inline void read_seqlock_excl_irq(seqlock_t *sl)
{
	spin_lock_irq(&sl->lock);
}

/**
 * read_sequnlock_excl_irq() - end an interrupts-disabled seqlock_t
 *                             locking reader section
 * @sl: Pointer to seqlock_t
 */
static inline void read_sequnlock_excl_irq(seqlock_t *sl)
{
	spin_unlock_irq(&sl->lock);
}

static inline unsigned long __read_seqlock_excl_irqsave(seqlock_t *sl)
{
	unsigned long flags;

	spin_lock_irqsave(&sl->lock, flags);
	return flags;
}

/**
 * read_seqlock_excl_irqsave() - start a non-interruptible seqlock_t
 *				 locking reader section
 * @lock:  Pointer to seqlock_t
 * @flags: Stack-allocated storage for saving caller's local interrupt
 *         state, to be passed to read_sequnlock_excl_irqrestore().
 *
 * _irqsave variant of read_seqlock_excl(). Use this only if the seqlock_t
 * write side section, *or other read sections*, can be invoked from a
 * hardirq context.
 */
#define read_seqlock_excl_irqsave(lock, flags)				\
	do { flags = __read_seqlock_excl_irqsave(lock); } while (0)

/**
 * read_sequnlock_excl_irqrestore() - end non-interruptible seqlock_t
 *				      locking reader section
 * @sl:    Pointer to seqlock_t
 * @flags: Caller saved interrupt state, from read_seqlock_excl_irqsave()
 */
static inline void
read_sequnlock_excl_irqrestore(seqlock_t *sl, unsigned long flags)
{
	spin_unlock_irqrestore(&sl->lock, flags);
}

/**
 * read_seqbegin_or_lock() - begin a seqlock_t lockless or locking reader
 * @lock: Pointer to seqlock_t
 * @seq : Marker and return parameter. If the passed value is even, the
 * reader will become a *lockless* seqlock_t reader as in read_seqbegin().
 * If the passed value is odd, the reader will become a *locking* reader
 * as in read_seqlock_excl().  In the first call to this function, the
 * caller *must* initialize and pass an even value to @seq; this way, a
 * lockless read can be optimistically tried first.
 *
 * read_seqbegin_or_lock is an API designed to optimistically try a normal
 * lockless seqlock_t read section first.  If an odd counter is found, the
 * lockless read trial has failed, and the next read iteration transforms
 * itself into a full seqlock_t locking reader.
 *
 * This is typically used to avoid seqlock_t lockless readers starvation
 * (too much retry loops) in the case of a sharp spike in write side
 * activity.
 *
 * Context: if the seqlock_t write section, *or other read sections*, can
 * be invoked from hardirq or softirq contexts, use the _irqsave or _bh
 * variant of this function instead.
 *
 * Check Documentation/locking/seqlock.rst for template example code.
 *
 * Return: the encountered sequence counter value, through the @seq
 * parameter, which is overloaded as a return parameter. This returned
 * value must be checked with need_seqretry(). If the read section need to
 * be retried, this returned value must also be passed as the @seq
 * parameter of the next read_seqbegin_or_lock() iteration.
 */
static inline void read_seqbegin_or_lock(seqlock_t *lock, int *seq)
{
	if (!(*seq & 1))	/* Even */
		*seq = read_seqbegin(lock);
	else			/* Odd */
		read_seqlock_excl(lock);
}

/**
 * need_seqretry() - validate seqlock_t "locking or lockless" read section
 * @lock: Pointer to seqlock_t
 * @seq: sequence count, from read_seqbegin_or_lock()
 *
 * Return: true if a read section retry is required, false otherwise
 */
static inline int need_seqretry(seqlock_t *lock, int seq)
{
	return !(seq & 1) && read_seqretry(lock, seq);
}

/**
 * done_seqretry() - end seqlock_t "locking or lockless" reader section
 * @lock: Pointer to seqlock_t
 * @seq: count, from read_seqbegin_or_lock()
 *
 * done_seqretry finishes the seqlock_t read side critical section started
 * with read_seqbegin_or_lock() and validated by need_seqretry().
 */
static inline void done_seqretry(seqlock_t *lock, int seq)
{
	if (seq & 1)
		read_sequnlock_excl(lock);
}

/**
 * read_seqbegin_or_lock_irqsave() - begin a seqlock_t lockless reader, or
 *                                   a non-interruptible locking reader
 * @lock: Pointer to seqlock_t
 * @seq:  Marker and return parameter. Check read_seqbegin_or_lock().
 *
 * This is the _irqsave variant of read_seqbegin_or_lock(). Use it only if
 * the seqlock_t write section, *or other read sections*, can be invoked
 * from hardirq context.
 *
 * Note: Interrupts will be disabled only for "locking reader" mode.
 *
 * Return:
 *
 *   1. The saved local interrupts state in case of a locking reader, to
 *      be passed to done_seqretry_irqrestore().
 *
 *   2. The encountered sequence counter value, returned through @seq
 *      overloaded as a return parameter. Check read_seqbegin_or_lock().
 */
static inline unsigned long
read_seqbegin_or_lock_irqsave(seqlock_t *lock, int *seq)
{
	unsigned long flags = 0;

	if (!(*seq & 1))	/* Even */
		*seq = read_seqbegin(lock);
	else			/* Odd */
		read_seqlock_excl_irqsave(lock, flags);

	return flags;
}

/**
 * done_seqretry_irqrestore() - end a seqlock_t lockless reader, or a
 *				non-interruptible locking reader section
 * @lock:  Pointer to seqlock_t
 * @seq:   Count, from read_seqbegin_or_lock_irqsave()
 * @flags: Caller's saved local interrupt state in case of a locking
 *	   reader, also from read_seqbegin_or_lock_irqsave()
 *
 * This is the _irqrestore variant of done_seqretry(). The read section
 * must've been opened with read_seqbegin_or_lock_irqsave(), and validated
 * by need_seqretry().
 */
static inline void
done_seqretry_irqrestore(seqlock_t *lock, int seq, unsigned long flags)
{
	if (seq & 1)
		read_sequnlock_excl_irqrestore(lock, flags);
}
#endif /* __LINUX_SEQLOCK_H */<|MERGE_RESOLUTION|>--- conflicted
+++ resolved
@@ -788,36 +788,10 @@
 }
 
 /*
-<<<<<<< HEAD
- * Sequence counter only version assumes that callers are using their
- * own mutexing.
- */
-static inline void write_seqcount_begin_nested(seqcount_t *s, int subclass)
-{
-	raw_write_seqcount_begin(s);
-	seqcount_acquire(&s->dep_map, subclass, 0, _RET_IP_);
-}
-
-static inline void write_seqcount_begin(seqcount_t *s)
-{
-	write_seqcount_begin_nested(s, 0);
-}
-
-static inline void write_seqcount_end(seqcount_t *s)
-{
-	seqcount_release(&s->dep_map, _RET_IP_);
-	raw_write_seqcount_end(s);
-}
-
-/**
- * write_seqcount_invalidate - invalidate in-progress read-side seq operations
- * @s: pointer to seqcount_t
-=======
  * Sequential locks (seqlock_t)
  *
  * Sequence counters with an embedded spinlock for writer serialization
  * and non-preemptibility.
->>>>>>> 7d2a07b7
  *
  * For more info, see:
  *    - Comments on top of seqcount_t
