--- conflicted
+++ resolved
@@ -37,13 +37,10 @@
  * @MEMBLOCK_NOMAP: don't add to kernel direct mapping and treat as
  * reserved in the memory map; refer to memblock_mark_nomap() description
  * for further details
-<<<<<<< HEAD
-=======
  * @MEMBLOCK_DRIVER_MANAGED: memory region that is always detected and added
  * via a driver, and never indicated in the firmware-provided memory map as
  * system RAM. This corresponds to IORESOURCE_SYSRAM_DRIVER_MANAGED in the
  * kernel resource tree.
->>>>>>> df0cc57e
  */
 enum memblock_flags {
 	MEMBLOCK_NONE		= 0x0,	/* No special request */
@@ -131,11 +128,7 @@
 int memblock_clear_nomap(phys_addr_t base, phys_addr_t size);
 
 void memblock_free_all(void);
-<<<<<<< HEAD
-void memblock_free_ptr(void *ptr, size_t size);
-=======
 void memblock_free(void *ptr, size_t size);
->>>>>>> df0cc57e
 void reset_node_managed_pages(pg_data_t *pgdat);
 void reset_all_zones_managed_pages(void);
 
@@ -225,12 +218,8 @@
  */
 #define for_each_mem_range(i, p_start, p_end) \
 	__for_each_mem_range(i, &memblock.memory, NULL, NUMA_NO_NODE,	\
-<<<<<<< HEAD
-			     MEMBLOCK_HOTPLUG, p_start, p_end, NULL)
-=======
 			     MEMBLOCK_HOTPLUG | MEMBLOCK_DRIVER_MANAGED, \
 			     p_start, p_end, NULL)
->>>>>>> df0cc57e
 
 /**
  * for_each_mem_range_rev - reverse iterate through memblock areas from
@@ -241,12 +230,8 @@
  */
 #define for_each_mem_range_rev(i, p_start, p_end)			\
 	__for_each_mem_range_rev(i, &memblock.memory, NULL, NUMA_NO_NODE, \
-<<<<<<< HEAD
-				 MEMBLOCK_HOTPLUG, p_start, p_end, NULL)
-=======
 				 MEMBLOCK_HOTPLUG | MEMBLOCK_DRIVER_MANAGED,\
 				 p_start, p_end, NULL)
->>>>>>> df0cc57e
 
 /**
  * for_each_reserved_mem_range - iterate over all reserved memblock areas
