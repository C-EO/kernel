--- conflicted
+++ resolved
@@ -16,10 +16,7 @@
 #include <linux/list.h>
 #include <linux/rbtree.h>
 #include <linux/err.h>
-<<<<<<< HEAD
-=======
 #include <linux/bug.h>
->>>>>>> 69a2d10c
 
 struct module;
 struct device;
