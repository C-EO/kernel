/*
 * linux/include/linux/cpufreq.h
 *
 * Copyright (C) 2001 Russell King
 *           (C) 2002 - 2003 Dominik Brodowski <linux@brodo.de>
 *
 * This program is free software; you can redistribute it and/or modify
 * it under the terms of the GNU General Public License version 2 as
 * published by the Free Software Foundation.
 */
#ifndef _LINUX_CPUFREQ_H
#define _LINUX_CPUFREQ_H

#include <linux/cpumask.h>
#include <linux/completion.h>
#include <linux/kobject.h>
#include <linux/notifier.h>
#include <linux/sysfs.h>

/*********************************************************************
 *                        CPUFREQ INTERFACE                          *
 *********************************************************************/
/*
 * Frequency values here are CPU kHz
 *
 * Maximum transition latency is in nanoseconds - if it's unknown,
 * CPUFREQ_ETERNAL shall be used.
 */

#define CPUFREQ_ETERNAL			(-1)
#define CPUFREQ_NAME_LEN		16
/* Print length for names. Extra 1 space for accomodating '\n' in prints */
#define CPUFREQ_NAME_PLEN		(CPUFREQ_NAME_LEN + 1)

struct cpufreq_governor;

struct cpufreq_freqs {
	unsigned int cpu;	/* cpu nr */
	unsigned int old;
	unsigned int new;
	u8 flags;		/* flags of cpufreq_driver, see below. */
};

struct cpufreq_cpuinfo {
	unsigned int		max_freq;
	unsigned int		min_freq;

	/* in 10^(-9) s = nanoseconds */
	unsigned int		transition_latency;
};

struct cpufreq_real_policy {
	unsigned int		min;    /* in kHz */
	unsigned int		max;    /* in kHz */
	unsigned int		policy; /* see above */
	struct cpufreq_governor	*governor; /* see below */
};

struct cpufreq_policy {
	/* CPUs sharing clock, require sw coordination */
	cpumask_var_t		cpus;	/* Online CPUs only */
	cpumask_var_t		related_cpus; /* Online + Offline CPUs */

	unsigned int		shared_type; /* ACPI: ANY or ALL affected CPUs
						should set cpufreq */
	unsigned int		cpu;    /* cpu nr of CPU managing this policy */
	unsigned int		last_cpu; /* cpu nr of previous CPU that managed
					   * this policy */
	struct cpufreq_cpuinfo	cpuinfo;/* see above */

	unsigned int		min;    /* in kHz */
	unsigned int		max;    /* in kHz */
	unsigned int		cur;    /* in kHz, only needed if cpufreq
					 * governors are used */
	unsigned int		policy; /* see above */
	struct cpufreq_governor	*governor; /* see below */
	void			*governor_data;
	bool			governor_enabled; /* governor start/stop flag */

	struct work_struct	update; /* if update_policy() needs to be
					 * called, but you're in IRQ context */

	struct cpufreq_real_policy	user_policy;

	struct list_head        policy_list;
	struct kobject		kobj;
	struct completion	kobj_unregister;
};

/* Only for ACPI */
#define CPUFREQ_SHARED_TYPE_NONE (0) /* None */
#define CPUFREQ_SHARED_TYPE_HW	 (1) /* HW does needed coordination */
#define CPUFREQ_SHARED_TYPE_ALL	 (2) /* All dependent CPUs should set freq */
#define CPUFREQ_SHARED_TYPE_ANY	 (3) /* Freq can be set from any dependent CPU*/

struct cpufreq_policy *cpufreq_cpu_get(unsigned int cpu);
void cpufreq_cpu_put(struct cpufreq_policy *policy);

static inline bool policy_is_shared(struct cpufreq_policy *policy)
{
	return cpumask_weight(policy->cpus) > 1;
}

/* /sys/devices/system/cpu/cpufreq: entry point for global variables */
extern struct kobject *cpufreq_global_kobject;
int cpufreq_get_global_kobject(void);
void cpufreq_put_global_kobject(void);
int cpufreq_sysfs_create_file(const struct attribute *attr);
void cpufreq_sysfs_remove_file(const struct attribute *attr);

#ifdef CONFIG_CPU_FREQ
unsigned int cpufreq_get(unsigned int cpu);
unsigned int cpufreq_quick_get(unsigned int cpu);
unsigned int cpufreq_quick_get_max(unsigned int cpu);
void disable_cpufreq(void);

u64 get_cpu_idle_time(unsigned int cpu, u64 *wall, int io_busy);
int cpufreq_get_policy(struct cpufreq_policy *policy, unsigned int cpu);
int cpufreq_update_policy(unsigned int cpu);
bool have_governor_per_policy(void);
struct kobject *get_governor_parent_kobj(struct cpufreq_policy *policy);
#else
static inline unsigned int cpufreq_get(unsigned int cpu)
{
	return 0;
}
static inline unsigned int cpufreq_quick_get(unsigned int cpu)
{
	return 0;
}
static inline unsigned int cpufreq_quick_get_max(unsigned int cpu)
{
	return 0;
}
static inline void disable_cpufreq(void) { }
#endif

/*********************************************************************
 *                      CPUFREQ DRIVER INTERFACE                     *
 *********************************************************************/

#define CPUFREQ_RELATION_L 0  /* lowest frequency at or above target */
#define CPUFREQ_RELATION_H 1  /* highest frequency below or at target */

struct freq_attr {
	struct attribute attr;
	ssize_t (*show)(struct cpufreq_policy *, char *);
	ssize_t (*store)(struct cpufreq_policy *, const char *, size_t count);
};

#define cpufreq_freq_attr_ro(_name)		\
static struct freq_attr _name =			\
__ATTR(_name, 0444, show_##_name, NULL)

#define cpufreq_freq_attr_ro_perm(_name, _perm)	\
static struct freq_attr _name =			\
__ATTR(_name, _perm, show_##_name, NULL)

#define cpufreq_freq_attr_rw(_name)		\
static struct freq_attr _name =			\
__ATTR(_name, 0644, show_##_name, store_##_name)

struct global_attr {
	struct attribute attr;
	ssize_t (*show)(struct kobject *kobj,
			struct attribute *attr, char *buf);
	ssize_t (*store)(struct kobject *a, struct attribute *b,
			 const char *c, size_t count);
};

#define define_one_global_ro(_name)		\
static struct global_attr _name =		\
__ATTR(_name, 0444, show_##_name, NULL)

#define define_one_global_rw(_name)		\
static struct global_attr _name =		\
__ATTR(_name, 0644, show_##_name, store_##_name)


struct cpufreq_driver {
	char			name[CPUFREQ_NAME_LEN];
	u8			flags;
	/*
	 * This should be set by platforms having multiple clock-domains, i.e.
	 * supporting multiple policies. With this sysfs directories of governor
	 * would be created in cpu/cpu<num>/cpufreq/ directory and so they can
	 * use the same governor with different tunables for different clusters.
	 */
	bool			have_governor_per_policy;

	/* needed by all drivers */
	int	(*init)		(struct cpufreq_policy *policy);
	int	(*verify)	(struct cpufreq_policy *policy);

	/* define one out of two */
	int	(*setpolicy)	(struct cpufreq_policy *policy);
	int	(*target)	(struct cpufreq_policy *policy,
				 unsigned int target_freq,
				 unsigned int relation);

	/* should be defined, if possible */
	unsigned int	(*get)	(unsigned int cpu);

	/* optional */
	int	(*bios_limit)	(int cpu, unsigned int *limit);

	int	(*exit)		(struct cpufreq_policy *policy);
	int	(*suspend)	(struct cpufreq_policy *policy);
	int	(*resume)	(struct cpufreq_policy *policy);
	struct freq_attr	**attr;
};

/* flags */
#define CPUFREQ_STICKY		0x01	/* the driver isn't removed even if
					 * all ->init() calls failed */
#define CPUFREQ_CONST_LOOPS	0x02	/* loops_per_jiffy or other kernel
					 * "constants" aren't affected by
					 * frequency transitions */
#define CPUFREQ_PM_NO_WARN	0x04	/* don't warn on suspend/resume speed
					 * mismatches */

int cpufreq_register_driver(struct cpufreq_driver *driver_data);
int cpufreq_unregister_driver(struct cpufreq_driver *driver_data);

const char *cpufreq_get_current_driver(void);

static inline void cpufreq_verify_within_limits(struct cpufreq_policy *policy,
		unsigned int min, unsigned int max)
{
	if (policy->min < min)
		policy->min = min;
	if (policy->max < min)
		policy->max = min;
	if (policy->min > max)
		policy->min = max;
	if (policy->max > max)
		policy->max = max;
	if (policy->min > policy->max)
		policy->min = policy->max;
	return;
}

/*********************************************************************
 *                     CPUFREQ NOTIFIER INTERFACE                    *
 *********************************************************************/

#define CPUFREQ_TRANSITION_NOTIFIER	(0)
#define CPUFREQ_POLICY_NOTIFIER		(1)

/* Transition notifiers */
#define CPUFREQ_PRECHANGE		(0)
#define CPUFREQ_POSTCHANGE		(1)
#define CPUFREQ_RESUMECHANGE		(8)
#define CPUFREQ_SUSPENDCHANGE		(9)

/* Policy Notifiers  */
#define CPUFREQ_ADJUST			(0)
#define CPUFREQ_INCOMPATIBLE		(1)
#define CPUFREQ_NOTIFY			(2)
#define CPUFREQ_START			(3)
#define CPUFREQ_UPDATE_POLICY_CPU	(4)

#ifdef CONFIG_CPU_FREQ
int cpufreq_register_notifier(struct notifier_block *nb, unsigned int list);
int cpufreq_unregister_notifier(struct notifier_block *nb, unsigned int list);

void cpufreq_notify_transition(struct cpufreq_policy *policy,
		struct cpufreq_freqs *freqs, unsigned int state);

#else /* CONFIG_CPU_FREQ */
static inline int cpufreq_register_notifier(struct notifier_block *nb,
						unsigned int list)
{
	return 0;
}
<<<<<<< HEAD
#endif

/*
 * query the last known CPU freq (in kHz). If zero, cpufreq couldn't detect it
 */
#if defined(CONFIG_CPU_FREQ) || defined(CONFIG_PROCESSOR_EXTERNAL_CONTROL)
unsigned int cpufreq_quick_get(unsigned int cpu);
unsigned int cpufreq_quick_get_max(unsigned int cpu);
#else
static inline unsigned int cpufreq_quick_get(unsigned int cpu)
=======
static inline int cpufreq_unregister_notifier(struct notifier_block *nb,
						unsigned int list)
>>>>>>> 61e6cfa8
{
	return 0;
}
#endif /* !CONFIG_CPU_FREQ */

/**
 * cpufreq_scale - "old * mult / div" calculation for large values (32-bit-arch
 * safe)
 * @old:   old value
 * @div:   divisor
 * @mult:  multiplier
 *
 *
 * new = old * mult / div
 */
static inline unsigned long cpufreq_scale(unsigned long old, u_int div,
		u_int mult)
{
#if BITS_PER_LONG == 32
	u64 result = ((u64) old) * ((u64) mult);
	do_div(result, div);
	return (unsigned long) result;

#elif BITS_PER_LONG == 64
	unsigned long result = old * ((u64) mult);
	result /= div;
	return result;
#endif
}

/*********************************************************************
 *                          CPUFREQ GOVERNORS                        *
 *********************************************************************/

/*
 * If (cpufreq_driver->target) exists, the ->governor decides what frequency
 * within the limits is used. If (cpufreq_driver->setpolicy> exists, these
 * two generic policies are available:
 */
#define CPUFREQ_POLICY_POWERSAVE	(1)
#define CPUFREQ_POLICY_PERFORMANCE	(2)

/* Governor Events */
#define CPUFREQ_GOV_START	1
#define CPUFREQ_GOV_STOP	2
#define CPUFREQ_GOV_LIMITS	3
#define CPUFREQ_GOV_POLICY_INIT	4
#define CPUFREQ_GOV_POLICY_EXIT	5

struct cpufreq_governor {
	char	name[CPUFREQ_NAME_LEN];
	int	initialized;
	int	(*governor)	(struct cpufreq_policy *policy,
				 unsigned int event);
	ssize_t	(*show_setspeed)	(struct cpufreq_policy *policy,
					 char *buf);
	int	(*store_setspeed)	(struct cpufreq_policy *policy,
					 unsigned int freq);
	unsigned int max_transition_latency; /* HW must be able to switch to
			next freq faster than this value in nano secs or we
			will fallback to performance governor */
	struct list_head	governor_list;
	struct module		*owner;
};

/* Pass a target to the cpufreq driver */
int cpufreq_driver_target(struct cpufreq_policy *policy,
				 unsigned int target_freq,
				 unsigned int relation);
int __cpufreq_driver_target(struct cpufreq_policy *policy,
				   unsigned int target_freq,
				   unsigned int relation);
int cpufreq_register_governor(struct cpufreq_governor *governor);
void cpufreq_unregister_governor(struct cpufreq_governor *governor);

/* CPUFREQ DEFAULT GOVERNOR */
/*
 * Performance governor is fallback governor if any other gov failed to auto
 * load due latency restrictions
 */
#ifdef CONFIG_CPU_FREQ_GOV_PERFORMANCE
extern struct cpufreq_governor cpufreq_gov_performance;
#endif
#ifdef CONFIG_CPU_FREQ_DEFAULT_GOV_PERFORMANCE
#define CPUFREQ_DEFAULT_GOVERNOR	(&cpufreq_gov_performance)
#elif defined(CONFIG_CPU_FREQ_DEFAULT_GOV_POWERSAVE)
extern struct cpufreq_governor cpufreq_gov_powersave;
#define CPUFREQ_DEFAULT_GOVERNOR	(&cpufreq_gov_powersave)
#elif defined(CONFIG_CPU_FREQ_DEFAULT_GOV_USERSPACE)
extern struct cpufreq_governor cpufreq_gov_userspace;
#define CPUFREQ_DEFAULT_GOVERNOR	(&cpufreq_gov_userspace)
#elif defined(CONFIG_CPU_FREQ_DEFAULT_GOV_ONDEMAND)
extern struct cpufreq_governor cpufreq_gov_ondemand;
#define CPUFREQ_DEFAULT_GOVERNOR	(&cpufreq_gov_ondemand)
#elif defined(CONFIG_CPU_FREQ_DEFAULT_GOV_CONSERVATIVE)
extern struct cpufreq_governor cpufreq_gov_conservative;
#define CPUFREQ_DEFAULT_GOVERNOR	(&cpufreq_gov_conservative)
#endif

/*********************************************************************
 *                     FREQUENCY TABLE HELPERS                       *
 *********************************************************************/

#define CPUFREQ_ENTRY_INVALID ~0
#define CPUFREQ_TABLE_END     ~1

struct cpufreq_frequency_table {
	unsigned int	driver_data; /* driver specific data, not used by core */
	unsigned int	frequency; /* kHz - doesn't need to be in ascending
				    * order */
};

int cpufreq_frequency_table_cpuinfo(struct cpufreq_policy *policy,
				    struct cpufreq_frequency_table *table);

int cpufreq_frequency_table_verify(struct cpufreq_policy *policy,
				   struct cpufreq_frequency_table *table);

int cpufreq_frequency_table_target(struct cpufreq_policy *policy,
				   struct cpufreq_frequency_table *table,
				   unsigned int target_freq,
				   unsigned int relation,
				   unsigned int *index);

void cpufreq_frequency_table_update_policy_cpu(struct cpufreq_policy *policy);
ssize_t cpufreq_show_cpus(const struct cpumask *mask, char *buf);

/* the following funtion is for cpufreq core use only */
struct cpufreq_frequency_table *cpufreq_frequency_get_table(unsigned int cpu);

/* the following are really really optional */
extern struct freq_attr cpufreq_freq_attr_scaling_available_freqs;
void cpufreq_frequency_table_get_attr(struct cpufreq_frequency_table *table,
				      unsigned int cpu);
void cpufreq_frequency_table_put_attr(unsigned int cpu);

#endif /* _LINUX_CPUFREQ_H */<|MERGE_RESOLUTION|>--- conflicted
+++ resolved
@@ -108,7 +108,7 @@
 int cpufreq_sysfs_create_file(const struct attribute *attr);
 void cpufreq_sysfs_remove_file(const struct attribute *attr);
 
-#ifdef CONFIG_CPU_FREQ
+#if defined(CONFIG_CPU_FREQ) || defined(CONFIG_PROCESSOR_EXTERNAL_CONTROL)
 unsigned int cpufreq_get(unsigned int cpu);
 unsigned int cpufreq_quick_get(unsigned int cpu);
 unsigned int cpufreq_quick_get_max(unsigned int cpu);
@@ -273,21 +273,8 @@
 {
 	return 0;
 }
-<<<<<<< HEAD
-#endif
-
-/*
- * query the last known CPU freq (in kHz). If zero, cpufreq couldn't detect it
- */
-#if defined(CONFIG_CPU_FREQ) || defined(CONFIG_PROCESSOR_EXTERNAL_CONTROL)
-unsigned int cpufreq_quick_get(unsigned int cpu);
-unsigned int cpufreq_quick_get_max(unsigned int cpu);
-#else
-static inline unsigned int cpufreq_quick_get(unsigned int cpu)
-=======
 static inline int cpufreq_unregister_notifier(struct notifier_block *nb,
 						unsigned int list)
->>>>>>> 61e6cfa8
 {
 	return 0;
 }
