/* SPDX-License-Identifier: GPL-2.0-or-later */
/* Filesystem superblock creation and reconfiguration context.
 *
 * Copyright (C) 2018 Red Hat, Inc. All Rights Reserved.
 * Written by David Howells (dhowells@redhat.com)
 */

#ifndef _LINUX_FS_CONTEXT_H
#define _LINUX_FS_CONTEXT_H

#include <linux/kernel.h>
#include <linux/refcount.h>
#include <linux/errno.h>
#include <linux/security.h>
#include <linux/mutex.h>

struct cred;
struct dentry;
struct file_operations;
struct file_system_type;
struct mnt_namespace;
struct net;
struct pid_namespace;
struct super_block;
struct user_namespace;
struct vfsmount;
struct path;

enum fs_context_purpose {
	FS_CONTEXT_FOR_MOUNT,		/* New superblock for explicit mount */
	FS_CONTEXT_FOR_SUBMOUNT,	/* New superblock for automatic submount */
	FS_CONTEXT_FOR_RECONFIGURE,	/* Superblock reconfiguration (remount) */
};

/*
 * Userspace usage phase for fsopen/fspick.
 */
enum fs_context_phase {
	FS_CONTEXT_CREATE_PARAMS,	/* Loading params for sb creation */
	FS_CONTEXT_CREATING,		/* A superblock is being created */
	FS_CONTEXT_AWAITING_MOUNT,	/* Superblock created, awaiting fsmount() */
	FS_CONTEXT_AWAITING_RECONF,	/* Awaiting initialisation for reconfiguration */
	FS_CONTEXT_RECONF_PARAMS,	/* Loading params for reconfiguration */
	FS_CONTEXT_RECONFIGURING,	/* Reconfiguring the superblock */
	FS_CONTEXT_FAILED,		/* Failed to correctly transition a context */
};

/*
 * Type of parameter value.
 */
enum fs_value_type {
	fs_value_is_undefined,
	fs_value_is_flag,		/* Value not given a value */
	fs_value_is_string,		/* Value is a string */
	fs_value_is_blob,		/* Value is a binary blob */
	fs_value_is_filename,		/* Value is a filename* + dirfd */
	fs_value_is_file,		/* Value is a file* */
};

/*
 * Configuration parameter.
 */
struct fs_parameter {
	const char		*key;		/* Parameter name */
	enum fs_value_type	type:8;		/* The type of value here */
	union {
		char		*string;
		void		*blob;
		struct filename	*name;
		struct file	*file;
	};
	size_t	size;
	int	dirfd;
};

struct p_log {
	const char *prefix;
	struct fc_log *log;
};

/*
 * Filesystem context for holding the parameters used in the creation or
 * reconfiguration of a superblock.
 *
 * Superblock creation fills in ->root whereas reconfiguration begins with this
 * already set.
 *
 * See Documentation/filesystems/mount_api.rst
 */
struct fs_context {
	const struct fs_context_operations *ops;
	struct mutex		uapi_mutex;	/* Userspace access mutex */
	struct file_system_type	*fs_type;
	void			*fs_private;	/* The filesystem's context */
	void			*sget_key;
	struct dentry		*root;		/* The root and superblock */
	struct user_namespace	*user_ns;	/* The user namespace for this mount */
	struct net		*net_ns;	/* The network namespace for this mount */
	const struct cred	*cred;		/* The mounter's credentials */
	struct p_log		log;		/* Logging buffer */
	const char		*source;	/* The source name (eg. dev path) */
	void			*security;	/* Linux S&M options */
	void			*s_fs_info;	/* Proposed s_fs_info */
	unsigned int		sb_flags;	/* Proposed superblock flags (SB_*) */
	unsigned int		sb_flags_mask;	/* Superblock flags that were changed */
	unsigned int		s_iflags;	/* OR'd with sb->s_iflags */
	unsigned int		lsm_flags;	/* Information flags from the fs to the LSM */
	enum fs_context_purpose	purpose:8;
	enum fs_context_phase	phase:8;	/* The phase the context is in */
	bool			need_free:1;	/* Need to call ops->free() */
	bool			global:1;	/* Goes into &init_user_ns */
	bool			oldapi:1;	/* Coming from mount(2) */
};

struct fs_context_operations {
	void (*free)(struct fs_context *fc);
	int (*dup)(struct fs_context *fc, struct fs_context *src_fc);
	int (*parse_param)(struct fs_context *fc, struct fs_parameter *param);
	int (*parse_monolithic)(struct fs_context *fc, void *data);
	int (*get_tree)(struct fs_context *fc);
	int (*reconfigure)(struct fs_context *fc);
};

/*
 * fs_context manipulation functions.
 */
extern struct fs_context *fs_context_for_mount(struct file_system_type *fs_type,
						unsigned int sb_flags);
extern struct fs_context *fs_context_for_reconfigure(struct dentry *dentry,
						unsigned int sb_flags,
						unsigned int sb_flags_mask);
extern struct fs_context *fs_context_for_submount(struct file_system_type *fs_type,
						struct dentry *reference);

extern struct fs_context *vfs_dup_fs_context(struct fs_context *fc);
extern int vfs_parse_fs_param(struct fs_context *fc, struct fs_parameter *param);
extern int vfs_parse_fs_string(struct fs_context *fc, const char *key,
			       const char *value, size_t v_size);
extern int generic_parse_monolithic(struct fs_context *fc, void *data);
extern int vfs_get_tree(struct fs_context *fc);
extern void put_fs_context(struct fs_context *fc);
<<<<<<< HEAD
=======
extern int vfs_parse_fs_param_source(struct fs_context *fc,
				     struct fs_parameter *param);
>>>>>>> f20ef843
extern void fc_drop_locked(struct fs_context *fc);

/*
 * sget() wrappers to be called from the ->get_tree() op.
 */
enum vfs_get_super_keying {
	vfs_get_single_super,	/* Only one such superblock may exist */
	vfs_get_single_reconf_super, /* As above, but reconfigure if it exists */
	vfs_get_keyed_super,	/* Superblocks with different s_fs_info keys may exist */
	vfs_get_independent_super, /* Multiple independent superblocks may exist */
};
extern int vfs_get_super(struct fs_context *fc,
			 enum vfs_get_super_keying keying,
			 int (*fill_super)(struct super_block *sb,
					   struct fs_context *fc));

extern int get_tree_nodev(struct fs_context *fc,
			 int (*fill_super)(struct super_block *sb,
					   struct fs_context *fc));
extern int get_tree_single(struct fs_context *fc,
			 int (*fill_super)(struct super_block *sb,
					   struct fs_context *fc));
extern int get_tree_single_reconf(struct fs_context *fc,
			 int (*fill_super)(struct super_block *sb,
					   struct fs_context *fc));
extern int get_tree_keyed(struct fs_context *fc,
			 int (*fill_super)(struct super_block *sb,
					   struct fs_context *fc),
			 void *key);

extern int get_tree_bdev(struct fs_context *fc,
			       int (*fill_super)(struct super_block *sb,
						 struct fs_context *fc));

extern const struct file_operations fscontext_fops;

/*
 * Mount error, warning and informational message logging.  This structure is
 * shareable between a mount and a subordinate mount.
 */
struct fc_log {
	refcount_t	usage;
	u8		head;		/* Insertion index in buffer[] */
	u8		tail;		/* Removal index in buffer[] */
	u8		need_free;	/* Mask of kfree'able items in buffer[] */
	struct module	*owner;		/* Owner module for strings that don't then need freeing */
	char		*buffer[8];
};

extern __attribute__((format(printf, 4, 5)))
void logfc(struct fc_log *log, const char *prefix, char level, const char *fmt, ...);

#define __logfc(fc, l, fmt, ...) logfc((fc)->log.log, NULL, \
					l, fmt, ## __VA_ARGS__)
#define __plog(p, l, fmt, ...) logfc((p)->log, (p)->prefix, \
					l, fmt, ## __VA_ARGS__)
/**
 * infof - Store supplementary informational message
 * @fc: The context in which to log the informational message
 * @fmt: The format string
 *
 * Store the supplementary informational message for the process if the process
 * has enabled the facility.
 */
#define infof(fc, fmt, ...) __logfc(fc, 'i', fmt, ## __VA_ARGS__)
#define info_plog(p, fmt, ...) __plog(p, 'i', fmt, ## __VA_ARGS__)
#define infofc(p, fmt, ...) __plog((&(fc)->log), 'i', fmt, ## __VA_ARGS__)

/**
 * warnf - Store supplementary warning message
 * @fc: The context in which to log the error message
 * @fmt: The format string
 *
 * Store the supplementary warning message for the process if the process has
 * enabled the facility.
 */
#define warnf(fc, fmt, ...) __logfc(fc, 'w', fmt, ## __VA_ARGS__)
#define warn_plog(p, fmt, ...) __plog(p, 'w', fmt, ## __VA_ARGS__)
#define warnfc(fc, fmt, ...) __plog((&(fc)->log), 'w', fmt, ## __VA_ARGS__)

/**
 * errorf - Store supplementary error message
 * @fc: The context in which to log the error message
 * @fmt: The format string
 *
 * Store the supplementary error message for the process if the process has
 * enabled the facility.
 */
#define errorf(fc, fmt, ...) __logfc(fc, 'e', fmt, ## __VA_ARGS__)
#define error_plog(p, fmt, ...) __plog(p, 'e', fmt, ## __VA_ARGS__)
#define errorfc(fc, fmt, ...) __plog((&(fc)->log), 'e', fmt, ## __VA_ARGS__)

/**
 * invalf - Store supplementary invalid argument error message
 * @fc: The context in which to log the error message
 * @fmt: The format string
 *
 * Store the supplementary error message for the process if the process has
 * enabled the facility and return -EINVAL.
 */
#define invalf(fc, fmt, ...) (errorf(fc, fmt, ## __VA_ARGS__), -EINVAL)
#define inval_plog(p, fmt, ...) (error_plog(p, fmt, ## __VA_ARGS__), -EINVAL)
#define invalfc(fc, fmt, ...) (errorfc(fc, fmt, ## __VA_ARGS__), -EINVAL)

#endif /* _LINUX_FS_CONTEXT_H */<|MERGE_RESOLUTION|>--- conflicted
+++ resolved
@@ -139,11 +139,8 @@
 extern int generic_parse_monolithic(struct fs_context *fc, void *data);
 extern int vfs_get_tree(struct fs_context *fc);
 extern void put_fs_context(struct fs_context *fc);
-<<<<<<< HEAD
-=======
 extern int vfs_parse_fs_param_source(struct fs_context *fc,
 				     struct fs_parameter *param);
->>>>>>> f20ef843
 extern void fc_drop_locked(struct fs_context *fc);
 
 /*
