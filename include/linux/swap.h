/* SPDX-License-Identifier: GPL-2.0 */
#ifndef _LINUX_SWAP_H
#define _LINUX_SWAP_H

#include <linux/spinlock.h>
#include <linux/linkage.h>
#include <linux/mmzone.h>
#include <linux/list.h>
#include <linux/memcontrol.h>
#include <linux/sched.h>
#include <linux/node.h>
#include <linux/fs.h>
#include <linux/pagemap.h>
#include <linux/atomic.h>
#include <linux/page-flags.h>
#include <uapi/linux/mempolicy.h>
#include <asm/page.h>

struct notifier_block;

struct bio;

struct pagevec;

#define SWAP_FLAG_PREFER	0x8000	/* set if swap priority specified */
#define SWAP_FLAG_PRIO_MASK	0x7fff
#define SWAP_FLAG_PRIO_SHIFT	0
#define SWAP_FLAG_DISCARD	0x10000 /* enable discard for swap */
#define SWAP_FLAG_DISCARD_ONCE	0x20000 /* discard swap area at swapon-time */
#define SWAP_FLAG_DISCARD_PAGES 0x40000 /* discard page-clusters after use */

#define SWAP_FLAGS_VALID	(SWAP_FLAG_PRIO_MASK | SWAP_FLAG_PREFER | \
				 SWAP_FLAG_DISCARD | SWAP_FLAG_DISCARD_ONCE | \
				 SWAP_FLAG_DISCARD_PAGES)
#define SWAP_BATCH 64

static inline int current_is_kswapd(void)
{
	return current->flags & PF_KSWAPD;
}

/*
 * MAX_SWAPFILES defines the maximum number of swaptypes: things which can
 * be swapped to.  The swap type and the offset into that swap type are
 * encoded into pte's and into pgoff_t's in the swapcache.  Using five bits
 * for the type means that the maximum number of swapcache pages is 27 bits
 * on 32-bit-pgoff_t architectures.  And that assumes that the architecture packs
 * the type/offset into the pte as 5/27 as well.
 */
#define MAX_SWAPFILES_SHIFT	5

/*
 * Use some of the swap files numbers for other purposes. This
 * is a convenient way to hook into the VM to trigger special
 * actions on faults.
 */

/*
 * Unaddressable device memory support. See include/linux/hmm.h and
 * Documentation/vm/hmm.rst. Short description is we need struct pages for
 * device memory that is unaddressable (inaccessible) by CPU, so that we can
 * migrate part of a process memory to device memory.
 *
 * When a page is migrated from CPU to device, we set the CPU page table entry
 * to a special SWP_DEVICE_{READ|WRITE} entry.
 *
 * When a page is mapped by the device for exclusive access we set the CPU page
 * table entries to special SWP_DEVICE_EXCLUSIVE_* entries.
 */
#ifdef CONFIG_DEVICE_PRIVATE
#define SWP_DEVICE_NUM 4
#define SWP_DEVICE_WRITE (MAX_SWAPFILES+SWP_HWPOISON_NUM+SWP_MIGRATION_NUM)
#define SWP_DEVICE_READ (MAX_SWAPFILES+SWP_HWPOISON_NUM+SWP_MIGRATION_NUM+1)
#define SWP_DEVICE_EXCLUSIVE_WRITE (MAX_SWAPFILES+SWP_HWPOISON_NUM+SWP_MIGRATION_NUM+2)
#define SWP_DEVICE_EXCLUSIVE_READ (MAX_SWAPFILES+SWP_HWPOISON_NUM+SWP_MIGRATION_NUM+3)
#else
#define SWP_DEVICE_NUM 0
#endif

/*
 * NUMA node memory migration support
 */
#ifdef CONFIG_MIGRATION
#define SWP_MIGRATION_NUM 2
#define SWP_MIGRATION_READ	(MAX_SWAPFILES + SWP_HWPOISON_NUM)
#define SWP_MIGRATION_WRITE	(MAX_SWAPFILES + SWP_HWPOISON_NUM + 1)
#else
#define SWP_MIGRATION_NUM 0
#endif

/*
 * Handling of hardware poisoned pages with memory corruption.
 */
#ifdef CONFIG_MEMORY_FAILURE
#define SWP_HWPOISON_NUM 1
#define SWP_HWPOISON		MAX_SWAPFILES
#else
#define SWP_HWPOISON_NUM 0
#endif

#define MAX_SWAPFILES \
	((1 << MAX_SWAPFILES_SHIFT) - SWP_DEVICE_NUM - \
	SWP_MIGRATION_NUM - SWP_HWPOISON_NUM)

/*
 * Magic header for a swap area. The first part of the union is
 * what the swap magic looks like for the old (limited to 128MB)
 * swap area format, the second part of the union adds - in the
 * old reserved area - some extra information. Note that the first
 * kilobyte is reserved for boot loader or disk label stuff...
 *
 * Having the magic at the end of the PAGE_SIZE makes detecting swap
 * areas somewhat tricky on machines that support multiple page sizes.
 * For 2.5 we'll probably want to move the magic to just beyond the
 * bootbits...
 */
union swap_header {
	struct {
		char reserved[PAGE_SIZE - 10];
		char magic[10];			/* SWAP-SPACE or SWAPSPACE2 */
	} magic;
	struct {
		char		bootbits[1024];	/* Space for disklabel etc. */
		__u32		version;
		__u32		last_page;
		__u32		nr_badpages;
		unsigned char	sws_uuid[16];
		unsigned char	sws_volume[16];
		__u32		padding[117];
		__u32		badpages[1];
	} info;
};

/*
 * current->reclaim_state points to one of these when a task is running
 * memory reclaim
 */
struct reclaim_state {
	unsigned long reclaimed_slab;
};

#ifdef __KERNEL__

struct address_space;
struct sysinfo;
struct writeback_control;
struct zone;

/*
 * A swap extent maps a range of a swapfile's PAGE_SIZE pages onto a range of
 * disk blocks.  A list of swap extents maps the entire swapfile.  (Where the
 * term `swapfile' refers to either a blockdevice or an IS_REG file.  Apart
 * from setup, they're handled identically.
 *
 * We always assume that blocks are of size PAGE_SIZE.
 */
struct swap_extent {
	struct rb_node rb_node;
	pgoff_t start_page;
	pgoff_t nr_pages;
	sector_t start_block;
};

/*
 * Max bad pages in the new format..
 */
#define MAX_SWAP_BADPAGES \
	((offsetof(union swap_header, magic.magic) - \
	  offsetof(union swap_header, info.badpages)) / sizeof(int))

enum {
	SWP_USED	= (1 << 0),	/* is slot in swap_info[] used? */
	SWP_WRITEOK	= (1 << 1),	/* ok to write to this swap?	*/
	SWP_DISCARDABLE = (1 << 2),	/* blkdev support discard */
	SWP_DISCARDING	= (1 << 3),	/* now discarding a free cluster */
	SWP_SOLIDSTATE	= (1 << 4),	/* blkdev seeks are cheap */
	SWP_CONTINUED	= (1 << 5),	/* swap_map has count continuation */
	SWP_BLKDEV	= (1 << 6),	/* its a block device */
	SWP_ACTIVATED	= (1 << 7),	/* set after swap_activate success */
	SWP_FS_OPS	= (1 << 8),	/* swapfile operations go through fs */
	SWP_AREA_DISCARD = (1 << 9),	/* single-time swap area discards */
	SWP_PAGE_DISCARD = (1 << 10),	/* freed swap page-cluster discards */
	SWP_STABLE_WRITES = (1 << 11),	/* no overwrite PG_writeback pages */
	SWP_SYNCHRONOUS_IO = (1 << 12),	/* synchronous IO is efficient */
					/* add others here before... */
	SWP_SCANNING	= (1 << 14),	/* refcount in scan_swap_map */
};

#define SWAP_CLUSTER_MAX 32UL
#define COMPACT_CLUSTER_MAX SWAP_CLUSTER_MAX

/* Bit flag in swap_map */
#define SWAP_HAS_CACHE	0x40	/* Flag page is cached, in first swap_map */
#define COUNT_CONTINUED	0x80	/* Flag swap_map continuation for full count */

/* Special value in first swap_map */
#define SWAP_MAP_MAX	0x3e	/* Max count */
#define SWAP_MAP_BAD	0x3f	/* Note page is bad */
#define SWAP_MAP_SHMEM	0xbf	/* Owned by shmem/tmpfs */

/* Special value in each swap_map continuation */
#define SWAP_CONT_MAX	0x7f	/* Max count */

/*
 * We use this to track usage of a cluster. A cluster is a block of swap disk
 * space with SWAPFILE_CLUSTER pages long and naturally aligns in disk. All
 * free clusters are organized into a list. We fetch an entry from the list to
 * get a free cluster.
 *
 * The data field stores next cluster if the cluster is free or cluster usage
 * counter otherwise. The flags field determines if a cluster is free. This is
 * protected by swap_info_struct.lock.
 */
struct swap_cluster_info {
	spinlock_t lock;	/*
				 * Protect swap_cluster_info fields
				 * and swap_info_struct->swap_map
				 * elements correspond to the swap
				 * cluster
				 */
	unsigned int data:24;
	unsigned int flags:8;
};
#define CLUSTER_FLAG_FREE 1 /* This cluster is free */
#define CLUSTER_FLAG_NEXT_NULL 2 /* This cluster has no next cluster */
#define CLUSTER_FLAG_HUGE 4 /* This cluster is backing a transparent huge page */

/*
 * We assign a cluster to each CPU, so each CPU can allocate swap entry from
 * its own cluster and swapout sequentially. The purpose is to optimize swapout
 * throughput.
 */
struct percpu_cluster {
	struct swap_cluster_info index; /* Current cluster index */
	unsigned int next; /* Likely next allocation offset */
};

struct swap_cluster_list {
	struct swap_cluster_info head;
	struct swap_cluster_info tail;
};

/*
 * The in-memory structure used to track swap areas.
 */
struct swap_info_struct {
	struct percpu_ref users;	/* indicate and keep swap device valid. */
	unsigned long	flags;		/* SWP_USED etc: see above */
	signed short	prio;		/* swap priority of this type */
	struct plist_node list;		/* entry in swap_active_head */
	signed char	type;		/* strange name for an index */
	unsigned int	max;		/* extent of the swap_map */
	unsigned char *swap_map;	/* vmalloc'ed array of usage counts */
	struct swap_cluster_info *cluster_info; /* cluster info. Only for SSD */
	struct swap_cluster_list free_clusters; /* free clusters list */
	unsigned int lowest_bit;	/* index of first free in swap_map */
	unsigned int highest_bit;	/* index of last free in swap_map */
	unsigned int pages;		/* total of usable pages of swap */
	unsigned int inuse_pages;	/* number of those currently in use */
	unsigned int cluster_next;	/* likely index for next allocation */
	unsigned int cluster_nr;	/* countdown to next cluster search */
	unsigned int __percpu *cluster_next_cpu; /*percpu index for next allocation */
	struct percpu_cluster __percpu *percpu_cluster; /* per cpu's swap location */
	struct rb_root swap_extent_root;/* root of the swap extent rbtree */
	struct block_device *bdev;	/* swap device or bdev of swap file */
	struct file *swap_file;		/* seldom referenced */
	unsigned int old_block_size;	/* seldom referenced */
	struct completion comp;		/* seldom referenced */
#ifdef CONFIG_FRONTSWAP
	unsigned long *frontswap_map;	/* frontswap in-use, one bit per page */
	atomic_t frontswap_pages;	/* frontswap pages in-use counter */
#endif
	spinlock_t lock;		/*
					 * protect map scan related fields like
					 * swap_map, lowest_bit, highest_bit,
					 * inuse_pages, cluster_next,
					 * cluster_nr, lowest_alloc,
					 * highest_alloc, free/discard cluster
					 * list. other fields are only changed
					 * at swapon/swapoff, so are protected
					 * by swap_lock. changing flags need
					 * hold this lock and swap_lock. If
					 * both locks need hold, hold swap_lock
					 * first.
					 */
	spinlock_t cont_lock;		/*
					 * protect swap count continuation page
					 * list.
					 */
	struct work_struct discard_work; /* discard worker */
	struct swap_cluster_list discard_clusters; /* discard clusters list */
	struct plist_node avail_lists[]; /*
					   * entries in swap_avail_heads, one
					   * entry per node.
					   * Must be last as the number of the
					   * array is nr_node_ids, which is not
					   * a fixed value so have to allocate
					   * dynamically.
					   * And it has to be an array so that
					   * plist_for_each_* can work.
					   */
};

#ifdef CONFIG_64BIT
#define SWAP_RA_ORDER_CEILING	5
#else
/* Avoid stack overflow, because we need to save part of page table */
#define SWAP_RA_ORDER_CEILING	3
#define SWAP_RA_PTE_CACHE_SIZE	(1 << SWAP_RA_ORDER_CEILING)
#endif

struct vma_swap_readahead {
	unsigned short win;
	unsigned short offset;
	unsigned short nr_pte;
#ifdef CONFIG_64BIT
	pte_t *ptes;
#else
	pte_t ptes[SWAP_RA_PTE_CACHE_SIZE];
#endif
};

/* linux/mm/workingset.c */
<<<<<<< HEAD
=======
void workingset_age_nonresident(struct lruvec *lruvec, unsigned long nr_pages);
>>>>>>> 7d2a07b7
void *workingset_eviction(struct page *page, struct mem_cgroup *target_memcg);
void workingset_refault(struct page *page, void *shadow);
void workingset_activation(struct page *page);

/* Only track the nodes of mappings with shadow entries */
void workingset_update_node(struct xa_node *node);
#define mapping_set_update(xas, mapping) do {				\
	if (!dax_mapping(mapping) && !shmem_mapping(mapping))		\
		xas_set_update(xas, workingset_update_node);		\
} while (0)

/* linux/mm/page_alloc.c */
extern unsigned long totalreserve_pages;
extern unsigned long nr_free_buffer_pages(void);

/* Definition of global_zone_page_state not available yet */
#define nr_free_pages() global_zone_page_state(NR_FREE_PAGES)


/* linux/mm/swap.c */
extern void lru_note_cost(struct lruvec *lruvec, bool file,
			  unsigned int nr_pages);
extern void lru_note_cost_page(struct page *);
extern void lru_cache_add(struct page *);
extern void mark_page_accessed(struct page *);

extern atomic_t lru_disable_count;

static inline bool lru_cache_disabled(void)
{
	return atomic_read(&lru_disable_count);
}

static inline void lru_cache_enable(void)
{
	atomic_dec(&lru_disable_count);
}

extern void lru_cache_disable(void);
extern void lru_add_drain(void);
extern void lru_add_drain_cpu(int cpu);
extern void lru_add_drain_cpu_zone(struct zone *zone);
extern void lru_add_drain_all(void);
extern void rotate_reclaimable_page(struct page *page);
extern void deactivate_file_page(struct page *page);
extern void deactivate_page(struct page *page);
extern void mark_page_lazyfree(struct page *page);
extern void swap_setup(void);

extern void lru_cache_add_inactive_or_unevictable(struct page *page,
						struct vm_area_struct *vma);

/* linux/mm/vmscan.c */
extern unsigned long zone_reclaimable_pages(struct zone *zone);
extern unsigned long try_to_free_pages(struct zonelist *zonelist, int order,
					gfp_t gfp_mask, nodemask_t *mask);
extern bool __isolate_lru_page_prepare(struct page *page, isolate_mode_t mode);
extern unsigned long try_to_free_mem_cgroup_pages(struct mem_cgroup *memcg,
						  unsigned long nr_pages,
						  gfp_t gfp_mask,
						  bool may_swap);
extern unsigned long mem_cgroup_shrink_node(struct mem_cgroup *mem,
						gfp_t gfp_mask, bool noswap,
						pg_data_t *pgdat,
						unsigned long *nr_scanned);
extern unsigned long shrink_all_memory(unsigned long nr_pages);
extern int vm_swappiness;
extern int remove_mapping(struct address_space *mapping, struct page *page);

extern unsigned long reclaim_pages(struct list_head *page_list);
#ifdef CONFIG_NUMA
extern int node_reclaim_mode;
extern int sysctl_min_unmapped_ratio;
extern int sysctl_min_slab_ratio;
#else
#define node_reclaim_mode 0
#endif

<<<<<<< HEAD
=======
static inline bool node_reclaim_enabled(void)
{
	/* Is any node_reclaim_mode bit set? */
	return node_reclaim_mode & (RECLAIM_ZONE|RECLAIM_WRITE|RECLAIM_UNMAP);
}

>>>>>>> 7d2a07b7
extern void check_move_unevictable_pages(struct pagevec *pvec);

extern int kswapd_run(int nid);
extern void kswapd_stop(int nid);

#ifdef CONFIG_SWAP

#include <linux/blk_types.h> /* for bio_end_io_t */

/* linux/mm/page_io.c */
extern int swap_readpage(struct page *page, bool do_poll);
extern int swap_writepage(struct page *page, struct writeback_control *wbc);
extern void end_swap_bio_write(struct bio *bio);
extern int __swap_writepage(struct page *page, struct writeback_control *wbc,
	bio_end_io_t end_write_func);
extern int swap_set_page_dirty(struct page *page);

int add_swap_extent(struct swap_info_struct *sis, unsigned long start_page,
		unsigned long nr_pages, sector_t start_block);
int generic_swapfile_activate(struct swap_info_struct *, struct file *,
		sector_t *);

/* linux/mm/swap_state.c */
/* One swap address space for each 64M swap space */
#define SWAP_ADDRESS_SPACE_SHIFT	14
#define SWAP_ADDRESS_SPACE_PAGES	(1 << SWAP_ADDRESS_SPACE_SHIFT)
extern struct address_space *swapper_spaces[];
#define swap_address_space(entry)			    \
	(&swapper_spaces[swp_type(entry)][swp_offset(entry) \
		>> SWAP_ADDRESS_SPACE_SHIFT])
static inline unsigned long total_swapcache_pages(void)
{
	return global_node_page_state(NR_SWAPCACHE);
}

extern void show_swap_cache_info(void);
extern int add_to_swap(struct page *page);
extern void *get_shadow_from_swap_cache(swp_entry_t entry);
extern int add_to_swap_cache(struct page *page, swp_entry_t entry,
			gfp_t gfp, void **shadowp);
extern void __delete_from_swap_cache(struct page *page,
			swp_entry_t entry, void *shadow);
extern void delete_from_swap_cache(struct page *);
extern void clear_shadow_from_swap_cache(int type, unsigned long begin,
				unsigned long end);
extern void free_swap_cache(struct page *);
extern void free_page_and_swap_cache(struct page *);
extern void free_pages_and_swap_cache(struct page **, int);
extern struct page *lookup_swap_cache(swp_entry_t entry,
				      struct vm_area_struct *vma,
				      unsigned long addr);
struct page *find_get_incore_page(struct address_space *mapping, pgoff_t index);
extern struct page *read_swap_cache_async(swp_entry_t, gfp_t,
			struct vm_area_struct *vma, unsigned long addr,
			bool do_poll);
extern struct page *__read_swap_cache_async(swp_entry_t, gfp_t,
			struct vm_area_struct *vma, unsigned long addr,
			bool *new_page_allocated);
extern struct page *swap_cluster_readahead(swp_entry_t entry, gfp_t flag,
				struct vm_fault *vmf);
extern struct page *swapin_readahead(swp_entry_t entry, gfp_t flag,
				struct vm_fault *vmf);

/* linux/mm/swapfile.c */
extern atomic_long_t nr_swap_pages;
extern long total_swap_pages;
extern atomic_t nr_rotate_swap;
extern bool has_usable_swap(void);

/* Swap 50% full? Release swapcache more aggressively.. */
static inline bool vm_swap_full(void)
{
	return atomic_long_read(&nr_swap_pages) * 2 < total_swap_pages;
}

static inline long get_nr_swap_pages(void)
{
	return atomic_long_read(&nr_swap_pages);
}

extern void si_swapinfo(struct sysinfo *);
extern swp_entry_t get_swap_page(struct page *page);
extern void put_swap_page(struct page *page, swp_entry_t entry);
extern swp_entry_t get_swap_page_of_type(int);
extern int get_swap_pages(int n, swp_entry_t swp_entries[], int entry_size);
extern int add_swap_count_continuation(swp_entry_t, gfp_t);
extern void swap_shmem_alloc(swp_entry_t);
extern int swap_duplicate(swp_entry_t);
extern int swapcache_prepare(swp_entry_t);
extern void swap_free(swp_entry_t);
extern void swapcache_free_entries(swp_entry_t *entries, int n);
extern int free_swap_and_cache(swp_entry_t);
int swap_type_of(dev_t device, sector_t offset);
int find_first_swap(dev_t *device);
extern unsigned int count_swap_pages(int, int);
extern sector_t swapdev_block(int, pgoff_t);
extern int page_swapcount(struct page *);
extern int __swap_count(swp_entry_t entry);
extern int __swp_swapcount(swp_entry_t entry);
extern int swp_swapcount(swp_entry_t entry);
extern struct swap_info_struct *page_swap_info(struct page *);
extern struct swap_info_struct *swp_swap_info(swp_entry_t entry);
extern bool reuse_swap_page(struct page *, int *);
extern int try_to_free_swap(struct page *);
struct backing_dev_info;
extern int init_swap_address_space(unsigned int type, unsigned long nr_pages);
extern void exit_swap_address_space(unsigned int type);
extern struct swap_info_struct *get_swap_device(swp_entry_t entry);
sector_t swap_page_sector(struct page *page);

static inline void put_swap_device(struct swap_info_struct *si)
{
	percpu_ref_put(&si->users);
}

#else /* CONFIG_SWAP */

static inline int swap_readpage(struct page *page, bool do_poll)
{
	return 0;
}

static inline struct swap_info_struct *swp_swap_info(swp_entry_t entry)
{
	return NULL;
}

static inline struct swap_info_struct *get_swap_device(swp_entry_t entry)
{
	return NULL;
}

static inline void put_swap_device(struct swap_info_struct *si)
{
}

static inline struct address_space *swap_address_space(swp_entry_t entry)
{
	return NULL;
}

#define get_nr_swap_pages()			0L
#define total_swap_pages			0L
#define total_swapcache_pages()			0UL
#define vm_swap_full()				0

#define si_swapinfo(val) \
	do { (val)->freeswap = (val)->totalswap = 0; } while (0)
/* only sparc can not include linux/pagemap.h in this file
 * so leave put_page and release_pages undeclared... */
#define free_page_and_swap_cache(page) \
	put_page(page)
#define free_pages_and_swap_cache(pages, nr) \
	release_pages((pages), (nr));

static inline void free_swap_cache(struct page *page)
{
}

static inline void show_swap_cache_info(void)
{
}

/* used to sanity check ptes in zap_pte_range when CONFIG_SWAP=0 */
#define free_swap_and_cache(e) is_pfn_swap_entry(e)

static inline int add_swap_count_continuation(swp_entry_t swp, gfp_t gfp_mask)
{
	return 0;
}

static inline void swap_shmem_alloc(swp_entry_t swp)
{
}

static inline int swap_duplicate(swp_entry_t swp)
{
	return 0;
}

static inline void swap_free(swp_entry_t swp)
{
}

static inline void put_swap_page(struct page *page, swp_entry_t swp)
{
}

static inline struct page *swap_cluster_readahead(swp_entry_t entry,
				gfp_t gfp_mask, struct vm_fault *vmf)
{
	return NULL;
}

static inline struct page *swapin_readahead(swp_entry_t swp, gfp_t gfp_mask,
			struct vm_fault *vmf)
{
	return NULL;
}

static inline int swap_writepage(struct page *p, struct writeback_control *wbc)
{
	return 0;
}

static inline struct page *lookup_swap_cache(swp_entry_t swp,
					     struct vm_area_struct *vma,
					     unsigned long addr)
{
	return NULL;
}

static inline
struct page *find_get_incore_page(struct address_space *mapping, pgoff_t index)
{
	return find_get_page(mapping, index);
}

static inline int add_to_swap(struct page *page)
{
	return 0;
}

static inline void *get_shadow_from_swap_cache(swp_entry_t entry)
{
	return NULL;
}

static inline int add_to_swap_cache(struct page *page, swp_entry_t entry,
					gfp_t gfp_mask, void **shadowp)
{
	return -1;
}

static inline void __delete_from_swap_cache(struct page *page,
					swp_entry_t entry, void *shadow)
{
}

static inline void delete_from_swap_cache(struct page *page)
{
}

static inline void clear_shadow_from_swap_cache(int type, unsigned long begin,
				unsigned long end)
{
}

static inline int page_swapcount(struct page *page)
{
	return 0;
}

static inline int __swap_count(swp_entry_t entry)
{
	return 0;
}

static inline int __swp_swapcount(swp_entry_t entry)
{
	return 0;
}

static inline int swp_swapcount(swp_entry_t entry)
{
	return 0;
}

#define reuse_swap_page(page, total_map_swapcount) \
	(page_trans_huge_mapcount(page, total_map_swapcount) == 1)

static inline int try_to_free_swap(struct page *page)
{
	return 0;
}

static inline swp_entry_t get_swap_page(struct page *page)
{
	swp_entry_t entry;
	entry.val = 0;
	return entry;
}

#endif /* CONFIG_SWAP */

#ifdef CONFIG_THP_SWAP
extern int split_swap_cluster(swp_entry_t entry);
#else
static inline int split_swap_cluster(swp_entry_t entry)
{
	return 0;
}
#endif

#ifdef CONFIG_MEMCG
static inline int mem_cgroup_swappiness(struct mem_cgroup *memcg)
{
	/* Cgroup2 doesn't have per-cgroup swappiness */
	if (cgroup_subsys_on_dfl(memory_cgrp_subsys))
		return vm_swappiness;

	/* root ? */
	if (mem_cgroup_disabled() || mem_cgroup_is_root(memcg))
		return vm_swappiness;

	return memcg->swappiness;
}
#else
static inline int mem_cgroup_swappiness(struct mem_cgroup *mem)
{
	return vm_swappiness;
}
#endif

#if defined(CONFIG_SWAP) && defined(CONFIG_MEMCG) && defined(CONFIG_BLK_CGROUP)
extern void cgroup_throttle_swaprate(struct page *page, gfp_t gfp_mask);
#else
static inline void cgroup_throttle_swaprate(struct page *page, gfp_t gfp_mask)
{
}
#endif

#ifdef CONFIG_MEMCG_SWAP
extern void mem_cgroup_swapout(struct page *page, swp_entry_t entry);
extern int mem_cgroup_try_charge_swap(struct page *page, swp_entry_t entry);
extern void mem_cgroup_uncharge_swap(swp_entry_t entry, unsigned int nr_pages);
extern long mem_cgroup_get_nr_swap_pages(struct mem_cgroup *memcg);
extern bool mem_cgroup_swap_full(struct page *page);
#else
static inline void mem_cgroup_swapout(struct page *page, swp_entry_t entry)
{
}

static inline int mem_cgroup_try_charge_swap(struct page *page,
					     swp_entry_t entry)
{
	return 0;
}

static inline void mem_cgroup_uncharge_swap(swp_entry_t entry,
					    unsigned int nr_pages)
{
}

static inline long mem_cgroup_get_nr_swap_pages(struct mem_cgroup *memcg)
{
	return get_nr_swap_pages();
}

static inline bool mem_cgroup_swap_full(struct page *page)
{
	return vm_swap_full();
}
#endif

#endif /* __KERNEL__*/
#endif /* _LINUX_SWAP_H */<|MERGE_RESOLUTION|>--- conflicted
+++ resolved
@@ -321,10 +321,7 @@
 };
 
 /* linux/mm/workingset.c */
-<<<<<<< HEAD
-=======
 void workingset_age_nonresident(struct lruvec *lruvec, unsigned long nr_pages);
->>>>>>> 7d2a07b7
 void *workingset_eviction(struct page *page, struct mem_cgroup *target_memcg);
 void workingset_refault(struct page *page, void *shadow);
 void workingset_activation(struct page *page);
@@ -403,15 +400,12 @@
 #define node_reclaim_mode 0
 #endif
 
-<<<<<<< HEAD
-=======
 static inline bool node_reclaim_enabled(void)
 {
 	/* Is any node_reclaim_mode bit set? */
 	return node_reclaim_mode & (RECLAIM_ZONE|RECLAIM_WRITE|RECLAIM_UNMAP);
 }
 
->>>>>>> 7d2a07b7
 extern void check_move_unevictable_pages(struct pagevec *pvec);
 
 extern int kswapd_run(int nid);
