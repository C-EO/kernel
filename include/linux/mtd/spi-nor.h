/* SPDX-License-Identifier: GPL-2.0+ */
/*
 * Copyright (C) 2014 Freescale Semiconductor, Inc.
 */

#ifndef __LINUX_MTD_SPI_NOR_H
#define __LINUX_MTD_SPI_NOR_H

#include <linux/bitops.h>
#include <linux/mtd/cfi.h>
#include <linux/mtd/mtd.h>
#include <linux/spi/spi-mem.h>

/*
 * Note on opcode nomenclature: some opcodes have a format like
 * SPINOR_OP_FUNCTION{4,}_x_y_z. The numbers x, y, and z stand for the number
 * of I/O lines used for the opcode, address, and data (respectively). The
 * FUNCTION has an optional suffix of '4', to represent an opcode which
 * requires a 4-byte (32-bit) address.
 */

/* Flash opcodes. */
#define SPINOR_OP_WRDI		0x04	/* Write disable */
#define SPINOR_OP_WREN		0x06	/* Write enable */
#define SPINOR_OP_RDSR		0x05	/* Read status register */
#define SPINOR_OP_WRSR		0x01	/* Write status register 1 byte */
#define SPINOR_OP_RDSR2		0x3f	/* Read status register 2 */
#define SPINOR_OP_WRSR2		0x3e	/* Write status register 2 */
#define SPINOR_OP_READ		0x03	/* Read data bytes (low frequency) */
#define SPINOR_OP_READ_FAST	0x0b	/* Read data bytes (high frequency) */
#define SPINOR_OP_READ_1_1_2	0x3b	/* Read data bytes (Dual Output SPI) */
#define SPINOR_OP_READ_1_2_2	0xbb	/* Read data bytes (Dual I/O SPI) */
#define SPINOR_OP_READ_1_1_4	0x6b	/* Read data bytes (Quad Output SPI) */
#define SPINOR_OP_READ_1_4_4	0xeb	/* Read data bytes (Quad I/O SPI) */
#define SPINOR_OP_READ_1_1_8	0x8b	/* Read data bytes (Octal Output SPI) */
#define SPINOR_OP_READ_1_8_8	0xcb	/* Read data bytes (Octal I/O SPI) */
#define SPINOR_OP_PP		0x02	/* Page program (up to 256 bytes) */
#define SPINOR_OP_PP_1_1_4	0x32	/* Quad page program */
#define SPINOR_OP_PP_1_4_4	0x38	/* Quad page program */
#define SPINOR_OP_PP_1_1_8	0x82	/* Octal page program */
#define SPINOR_OP_PP_1_8_8	0xc2	/* Octal page program */
#define SPINOR_OP_BE_4K		0x20	/* Erase 4KiB block */
#define SPINOR_OP_BE_4K_PMC	0xd7	/* Erase 4KiB block on PMC chips */
#define SPINOR_OP_BE_32K	0x52	/* Erase 32KiB block */
#define SPINOR_OP_CHIP_ERASE	0xc7	/* Erase whole flash chip */
#define SPINOR_OP_SE		0xd8	/* Sector erase (usually 64KiB) */
#define SPINOR_OP_RDID		0x9f	/* Read JEDEC ID */
#define SPINOR_OP_RDSFDP	0x5a	/* Read SFDP */
#define SPINOR_OP_RDCR		0x35	/* Read configuration register */
#define SPINOR_OP_RDFSR		0x70	/* Read flag status register */
#define SPINOR_OP_CLFSR		0x50	/* Clear flag status register */
#define SPINOR_OP_RDEAR		0xc8	/* Read Extended Address Register */
#define SPINOR_OP_WREAR		0xc5	/* Write Extended Address Register */
#define SPINOR_OP_SRSTEN	0x66	/* Software Reset Enable */
#define SPINOR_OP_SRST		0x99	/* Software Reset */
#define SPINOR_OP_GBULK		0x98    /* Global Block Unlock */

/* 4-byte address opcodes - used on Spansion and some Macronix flashes. */
#define SPINOR_OP_READ_4B	0x13	/* Read data bytes (low frequency) */
#define SPINOR_OP_READ_FAST_4B	0x0c	/* Read data bytes (high frequency) */
#define SPINOR_OP_READ_1_1_2_4B	0x3c	/* Read data bytes (Dual Output SPI) */
#define SPINOR_OP_READ_1_2_2_4B	0xbc	/* Read data bytes (Dual I/O SPI) */
#define SPINOR_OP_READ_1_1_4_4B	0x6c	/* Read data bytes (Quad Output SPI) */
#define SPINOR_OP_READ_1_4_4_4B	0xec	/* Read data bytes (Quad I/O SPI) */
#define SPINOR_OP_READ_1_1_8_4B	0x7c	/* Read data bytes (Octal Output SPI) */
#define SPINOR_OP_READ_1_8_8_4B	0xcc	/* Read data bytes (Octal I/O SPI) */
#define SPINOR_OP_PP_4B		0x12	/* Page program (up to 256 bytes) */
#define SPINOR_OP_PP_1_1_4_4B	0x34	/* Quad page program */
#define SPINOR_OP_PP_1_4_4_4B	0x3e	/* Quad page program */
#define SPINOR_OP_PP_1_1_8_4B	0x84	/* Octal page program */
#define SPINOR_OP_PP_1_8_8_4B	0x8e	/* Octal page program */
#define SPINOR_OP_BE_4K_4B	0x21	/* Erase 4KiB block */
#define SPINOR_OP_BE_32K_4B	0x5c	/* Erase 32KiB block */
#define SPINOR_OP_SE_4B		0xdc	/* Sector erase (usually 64KiB) */

/* Double Transfer Rate opcodes - defined in JEDEC JESD216B. */
#define SPINOR_OP_READ_1_1_1_DTR	0x0d
#define SPINOR_OP_READ_1_2_2_DTR	0xbd
#define SPINOR_OP_READ_1_4_4_DTR	0xed

#define SPINOR_OP_READ_1_1_1_DTR_4B	0x0e
#define SPINOR_OP_READ_1_2_2_DTR_4B	0xbe
#define SPINOR_OP_READ_1_4_4_DTR_4B	0xee

/* Used for SST flashes only. */
#define SPINOR_OP_BP		0x02	/* Byte program */
#define SPINOR_OP_AAI_WP	0xad	/* Auto address increment word program */

/* Used for S3AN flashes only */
#define SPINOR_OP_XSE		0x50	/* Sector erase */
#define SPINOR_OP_XPP		0x82	/* Page program */
#define SPINOR_OP_XRDSR		0xd7	/* Read status register */

#define XSR_PAGESIZE		BIT(0)	/* Page size in Po2 or Linear */
#define XSR_RDY			BIT(7)	/* Ready */


/* Used for Macronix and Winbond flashes. */
#define SPINOR_OP_EN4B		0xb7	/* Enter 4-byte mode */
#define SPINOR_OP_EX4B		0xe9	/* Exit 4-byte mode */

/* Used for Spansion flashes only. */
#define SPINOR_OP_BRWR		0x17	/* Bank register write */
#define SPINOR_OP_CLSR		0x30	/* Clear status register 1 */

/* Used for Micron flashes only. */
#define SPINOR_OP_RD_EVCR      0x65    /* Read EVCR register */
#define SPINOR_OP_WD_EVCR      0x61    /* Write EVCR register */

/* Used for GigaDevices and Winbond flashes. */
#define SPINOR_OP_ESECR		0x44	/* Erase Security registers */
#define SPINOR_OP_PSECR		0x42	/* Program Security registers */
#define SPINOR_OP_RSECR		0x48	/* Read Security registers */

/* Status Register bits. */
#define SR_WIP			BIT(0)	/* Write in progress */
#define SR_WEL			BIT(1)	/* Write enable latch */
/* meaning of other SR_* bits may differ between vendors */
#define SR_BP0			BIT(2)	/* Block protect 0 */
#define SR_BP1			BIT(3)	/* Block protect 1 */
#define SR_BP2			BIT(4)	/* Block protect 2 */
#define SR_BP3			BIT(5)	/* Block protect 3 */
#define SR_TB_BIT5		BIT(5)	/* Top/Bottom protect */
#define SR_BP3_BIT6		BIT(6)	/* Block protect 3 */
#define SR_TB_BIT6		BIT(6)	/* Top/Bottom protect */
#define SR_SRWD			BIT(7)	/* SR write protect */
/* Spansion/Cypress specific status bits */
#define SR_E_ERR		BIT(5)
#define SR_P_ERR		BIT(6)

#define SR1_QUAD_EN_BIT6	BIT(6)

#define SR_BP_SHIFT		2

/* Enhanced Volatile Configuration Register bits */
#define EVCR_QUAD_EN_MICRON	BIT(7)	/* Micron Quad I/O */

/* Flag Status Register bits */
#define FSR_READY		BIT(7)	/* Device status, 0 = Busy, 1 = Ready */
#define FSR_E_ERR		BIT(5)	/* Erase operation status */
#define FSR_P_ERR		BIT(4)	/* Program operation status */
#define FSR_PT_ERR		BIT(1)	/* Protection error bit */

/* Status Register 2 bits. */
#define SR2_QUAD_EN_BIT1	BIT(1)
<<<<<<< HEAD
=======
#define SR2_LB1			BIT(3)	/* Security Register Lock Bit 1 */
#define SR2_LB2			BIT(4)	/* Security Register Lock Bit 2 */
#define SR2_LB3			BIT(5)	/* Security Register Lock Bit 3 */
>>>>>>> 7d2a07b7
#define SR2_QUAD_EN_BIT7	BIT(7)

/* Supported SPI protocols */
#define SNOR_PROTO_INST_MASK	GENMASK(23, 16)
#define SNOR_PROTO_INST_SHIFT	16
#define SNOR_PROTO_INST(_nbits)	\
	((((unsigned long)(_nbits)) << SNOR_PROTO_INST_SHIFT) & \
	 SNOR_PROTO_INST_MASK)

#define SNOR_PROTO_ADDR_MASK	GENMASK(15, 8)
#define SNOR_PROTO_ADDR_SHIFT	8
#define SNOR_PROTO_ADDR(_nbits)	\
	((((unsigned long)(_nbits)) << SNOR_PROTO_ADDR_SHIFT) & \
	 SNOR_PROTO_ADDR_MASK)

#define SNOR_PROTO_DATA_MASK	GENMASK(7, 0)
#define SNOR_PROTO_DATA_SHIFT	0
#define SNOR_PROTO_DATA(_nbits)	\
	((((unsigned long)(_nbits)) << SNOR_PROTO_DATA_SHIFT) & \
	 SNOR_PROTO_DATA_MASK)

#define SNOR_PROTO_IS_DTR	BIT(24)	/* Double Transfer Rate */

#define SNOR_PROTO_STR(_inst_nbits, _addr_nbits, _data_nbits)	\
	(SNOR_PROTO_INST(_inst_nbits) |				\
	 SNOR_PROTO_ADDR(_addr_nbits) |				\
	 SNOR_PROTO_DATA(_data_nbits))
#define SNOR_PROTO_DTR(_inst_nbits, _addr_nbits, _data_nbits)	\
	(SNOR_PROTO_IS_DTR |					\
	 SNOR_PROTO_STR(_inst_nbits, _addr_nbits, _data_nbits))

enum spi_nor_protocol {
	SNOR_PROTO_1_1_1 = SNOR_PROTO_STR(1, 1, 1),
	SNOR_PROTO_1_1_2 = SNOR_PROTO_STR(1, 1, 2),
	SNOR_PROTO_1_1_4 = SNOR_PROTO_STR(1, 1, 4),
	SNOR_PROTO_1_1_8 = SNOR_PROTO_STR(1, 1, 8),
	SNOR_PROTO_1_2_2 = SNOR_PROTO_STR(1, 2, 2),
	SNOR_PROTO_1_4_4 = SNOR_PROTO_STR(1, 4, 4),
	SNOR_PROTO_1_8_8 = SNOR_PROTO_STR(1, 8, 8),
	SNOR_PROTO_2_2_2 = SNOR_PROTO_STR(2, 2, 2),
	SNOR_PROTO_4_4_4 = SNOR_PROTO_STR(4, 4, 4),
	SNOR_PROTO_8_8_8 = SNOR_PROTO_STR(8, 8, 8),

	SNOR_PROTO_1_1_1_DTR = SNOR_PROTO_DTR(1, 1, 1),
	SNOR_PROTO_1_2_2_DTR = SNOR_PROTO_DTR(1, 2, 2),
	SNOR_PROTO_1_4_4_DTR = SNOR_PROTO_DTR(1, 4, 4),
	SNOR_PROTO_1_8_8_DTR = SNOR_PROTO_DTR(1, 8, 8),
	SNOR_PROTO_8_8_8_DTR = SNOR_PROTO_DTR(8, 8, 8),
};

static inline bool spi_nor_protocol_is_dtr(enum spi_nor_protocol proto)
{
	return !!(proto & SNOR_PROTO_IS_DTR);
}

static inline u8 spi_nor_get_protocol_inst_nbits(enum spi_nor_protocol proto)
{
	return ((unsigned long)(proto & SNOR_PROTO_INST_MASK)) >>
		SNOR_PROTO_INST_SHIFT;
}

static inline u8 spi_nor_get_protocol_addr_nbits(enum spi_nor_protocol proto)
{
	return ((unsigned long)(proto & SNOR_PROTO_ADDR_MASK)) >>
		SNOR_PROTO_ADDR_SHIFT;
}

static inline u8 spi_nor_get_protocol_data_nbits(enum spi_nor_protocol proto)
{
	return ((unsigned long)(proto & SNOR_PROTO_DATA_MASK)) >>
		SNOR_PROTO_DATA_SHIFT;
}

static inline u8 spi_nor_get_protocol_width(enum spi_nor_protocol proto)
{
	return spi_nor_get_protocol_data_nbits(proto);
}

/**
 * struct spi_nor_hwcaps - Structure for describing the hardware capabilies
 * supported by the SPI controller (bus master).
 * @mask:		the bitmask listing all the supported hw capabilies
 */
struct spi_nor_hwcaps {
	u32	mask;
};

/*
 *(Fast) Read capabilities.
 * MUST be ordered by priority: the higher bit position, the higher priority.
 * As a matter of performances, it is relevant to use Octal SPI protocols first,
 * then Quad SPI protocols before Dual SPI protocols, Fast Read and lastly
 * (Slow) Read.
 */
<<<<<<< HEAD
#define SNOR_HWCAPS_READ_MASK		GENMASK(14, 0)
=======
#define SNOR_HWCAPS_READ_MASK		GENMASK(15, 0)
>>>>>>> 7d2a07b7
#define SNOR_HWCAPS_READ		BIT(0)
#define SNOR_HWCAPS_READ_FAST		BIT(1)
#define SNOR_HWCAPS_READ_1_1_1_DTR	BIT(2)

#define SNOR_HWCAPS_READ_DUAL		GENMASK(6, 3)
#define SNOR_HWCAPS_READ_1_1_2		BIT(3)
#define SNOR_HWCAPS_READ_1_2_2		BIT(4)
#define SNOR_HWCAPS_READ_2_2_2		BIT(5)
#define SNOR_HWCAPS_READ_1_2_2_DTR	BIT(6)

#define SNOR_HWCAPS_READ_QUAD		GENMASK(10, 7)
#define SNOR_HWCAPS_READ_1_1_4		BIT(7)
#define SNOR_HWCAPS_READ_1_4_4		BIT(8)
#define SNOR_HWCAPS_READ_4_4_4		BIT(9)
#define SNOR_HWCAPS_READ_1_4_4_DTR	BIT(10)

<<<<<<< HEAD
#define SNOR_HWCAPS_READ_OCTAL		GENMASK(14, 11)
=======
#define SNOR_HWCAPS_READ_OCTAL		GENMASK(15, 11)
>>>>>>> 7d2a07b7
#define SNOR_HWCAPS_READ_1_1_8		BIT(11)
#define SNOR_HWCAPS_READ_1_8_8		BIT(12)
#define SNOR_HWCAPS_READ_8_8_8		BIT(13)
#define SNOR_HWCAPS_READ_1_8_8_DTR	BIT(14)
<<<<<<< HEAD
=======
#define SNOR_HWCAPS_READ_8_8_8_DTR	BIT(15)
>>>>>>> 7d2a07b7

/*
 * Page Program capabilities.
 * MUST be ordered by priority: the higher bit position, the higher priority.
 * Like (Fast) Read capabilities, Octal/Quad SPI protocols are preferred to the
 * legacy SPI 1-1-1 protocol.
 * Note that Dual Page Programs are not supported because there is no existing
 * JEDEC/SFDP standard to define them. Also at this moment no SPI flash memory
 * implements such commands.
 */
<<<<<<< HEAD
#define SNOR_HWCAPS_PP_MASK	GENMASK(22, 16)
#define SNOR_HWCAPS_PP		BIT(16)

#define SNOR_HWCAPS_PP_QUAD	GENMASK(19, 17)
#define SNOR_HWCAPS_PP_1_1_4	BIT(17)
#define SNOR_HWCAPS_PP_1_4_4	BIT(18)
#define SNOR_HWCAPS_PP_4_4_4	BIT(19)

#define SNOR_HWCAPS_PP_OCTAL	GENMASK(22, 20)
#define SNOR_HWCAPS_PP_1_1_8	BIT(20)
#define SNOR_HWCAPS_PP_1_8_8	BIT(21)
#define SNOR_HWCAPS_PP_8_8_8	BIT(22)

#define SNOR_HWCAPS_X_X_X	(SNOR_HWCAPS_READ_2_2_2 |	\
				 SNOR_HWCAPS_READ_4_4_4 |	\
				 SNOR_HWCAPS_READ_8_8_8 |	\
				 SNOR_HWCAPS_PP_4_4_4 |		\
				 SNOR_HWCAPS_PP_8_8_8)

#define SNOR_HWCAPS_DTR		(SNOR_HWCAPS_READ_1_1_1_DTR |	\
				 SNOR_HWCAPS_READ_1_2_2_DTR |	\
				 SNOR_HWCAPS_READ_1_4_4_DTR |	\
				 SNOR_HWCAPS_READ_1_8_8_DTR)

#define SNOR_HWCAPS_ALL		(SNOR_HWCAPS_READ_MASK |	\
				 SNOR_HWCAPS_PP_MASK)

=======
#define SNOR_HWCAPS_PP_MASK		GENMASK(23, 16)
#define SNOR_HWCAPS_PP			BIT(16)

#define SNOR_HWCAPS_PP_QUAD		GENMASK(19, 17)
#define SNOR_HWCAPS_PP_1_1_4		BIT(17)
#define SNOR_HWCAPS_PP_1_4_4		BIT(18)
#define SNOR_HWCAPS_PP_4_4_4		BIT(19)

#define SNOR_HWCAPS_PP_OCTAL		GENMASK(23, 20)
#define SNOR_HWCAPS_PP_1_1_8		BIT(20)
#define SNOR_HWCAPS_PP_1_8_8		BIT(21)
#define SNOR_HWCAPS_PP_8_8_8		BIT(22)
#define SNOR_HWCAPS_PP_8_8_8_DTR	BIT(23)

#define SNOR_HWCAPS_X_X_X	(SNOR_HWCAPS_READ_2_2_2 |	\
				 SNOR_HWCAPS_READ_4_4_4 |	\
				 SNOR_HWCAPS_READ_8_8_8 |	\
				 SNOR_HWCAPS_PP_4_4_4 |		\
				 SNOR_HWCAPS_PP_8_8_8)

#define SNOR_HWCAPS_X_X_X_DTR	(SNOR_HWCAPS_READ_8_8_8_DTR |	\
				 SNOR_HWCAPS_PP_8_8_8_DTR)

#define SNOR_HWCAPS_DTR		(SNOR_HWCAPS_READ_1_1_1_DTR |	\
				 SNOR_HWCAPS_READ_1_2_2_DTR |	\
				 SNOR_HWCAPS_READ_1_4_4_DTR |	\
				 SNOR_HWCAPS_READ_1_8_8_DTR |	\
				 SNOR_HWCAPS_READ_8_8_8_DTR)

#define SNOR_HWCAPS_ALL		(SNOR_HWCAPS_READ_MASK |	\
				 SNOR_HWCAPS_PP_MASK)

>>>>>>> 7d2a07b7
/* Forward declaration that is used in 'struct spi_nor_controller_ops' */
struct spi_nor;

/**
 * struct spi_nor_controller_ops - SPI NOR controller driver specific
 *                                 operations.
 * @prepare:		[OPTIONAL] do some preparations for the
 *			read/write/erase/lock/unlock operations.
 * @unprepare:		[OPTIONAL] do some post work after the
 *			read/write/erase/lock/unlock operations.
 * @read_reg:		read out the register.
 * @write_reg:		write data to the register.
 * @read:		read data from the SPI NOR.
 * @write:		write data to the SPI NOR.
 * @erase:		erase a sector of the SPI NOR at the offset @offs; if
 *			not provided by the driver, SPI NOR will send the erase
 *			opcode via write_reg().
 */
struct spi_nor_controller_ops {
	int (*prepare)(struct spi_nor *nor);
	void (*unprepare)(struct spi_nor *nor);
	int (*read_reg)(struct spi_nor *nor, u8 opcode, u8 *buf, size_t len);
	int (*write_reg)(struct spi_nor *nor, u8 opcode, const u8 *buf,
			 size_t len);

	ssize_t (*read)(struct spi_nor *nor, loff_t from, size_t len, u8 *buf);
	ssize_t (*write)(struct spi_nor *nor, loff_t to, size_t len,
			 const u8 *buf);
	int (*erase)(struct spi_nor *nor, loff_t offs);
};

<<<<<<< HEAD
=======
/**
 * enum spi_nor_cmd_ext - describes the command opcode extension in DTR mode
 * @SPI_NOR_EXT_NONE: no extension. This is the default, and is used in Legacy
 *		      SPI mode
 * @SPI_NOR_EXT_REPEAT: the extension is same as the opcode
 * @SPI_NOR_EXT_INVERT: the extension is the bitwise inverse of the opcode
 * @SPI_NOR_EXT_HEX: the extension is any hex value. The command and opcode
 *		     combine to form a 16-bit opcode.
 */
enum spi_nor_cmd_ext {
	SPI_NOR_EXT_NONE = 0,
	SPI_NOR_EXT_REPEAT,
	SPI_NOR_EXT_INVERT,
	SPI_NOR_EXT_HEX,
};

>>>>>>> 7d2a07b7
/*
 * Forward declarations that are used internally by the core and manufacturer
 * drivers.
 */
struct flash_info;
struct spi_nor_manufacturer;
struct spi_nor_flash_parameter;

/**
 * struct spi_nor - Structure for defining the SPI NOR layer
 * @mtd:		an mtd_info structure
 * @lock:		the lock for the read/write/erase/lock/unlock operations
<<<<<<< HEAD
 * @dev:		point to a spi device, or a spi nor controller device.
 * @spimem:		point to the spi mem device
 * @bouncebuf:		bounce buffer used when the buffer passed by the MTD
 *                      layer is not DMA-able
 * @bouncebuf_size:	size of the bounce buffer
 * @info:		spi-nor part JDEC MFR id and other info
=======
 * @dev:		pointer to an SPI device or an SPI NOR controller device
 * @spimem:		pointer to the SPI memory device
 * @bouncebuf:		bounce buffer used when the buffer passed by the MTD
 *                      layer is not DMA-able
 * @bouncebuf_size:	size of the bounce buffer
 * @info:		SPI NOR part JEDEC MFR ID and other info
>>>>>>> 7d2a07b7
 * @manufacturer:	SPI NOR manufacturer
 * @page_size:		the page size of the SPI NOR
 * @addr_width:		number of address bytes
 * @erase_opcode:	the opcode for erasing a sector
 * @read_opcode:	the read opcode
 * @read_dummy:		the dummy needed by the read operation
 * @program_opcode:	the program opcode
 * @sst_write_second:	used by the SST write operation
<<<<<<< HEAD
 * @read_proto:		the SPI protocol for read operations
 * @write_proto:	the SPI protocol for write operations
 * @reg_proto		the SPI protocol for read_reg/write_reg/erase operations
=======
 * @flags:		flag options for the current SPI NOR (SNOR_F_*)
 * @cmd_ext_type:	the command opcode extension type for DTR mode.
 * @read_proto:		the SPI protocol for read operations
 * @write_proto:	the SPI protocol for write operations
 * @reg_proto:		the SPI protocol for read_reg/write_reg/erase operations
 * @sfdp:		the SFDP data of the flash
>>>>>>> 7d2a07b7
 * @controller_ops:	SPI NOR controller driver specific operations.
 * @params:		[FLASH-SPECIFIC] SPI NOR flash parameters and settings.
 *                      The structure includes legacy flash parameters and
 *                      settings that can be overwritten by the spi_nor_fixups
 *                      hooks, or dynamically when parsing the SFDP tables.
 * @dirmap:		pointers to struct spi_mem_dirmap_desc for reads/writes.
<<<<<<< HEAD
 * @priv:		the private data
=======
 * @priv:		pointer to the private data
>>>>>>> 7d2a07b7
 */
struct spi_nor {
	struct mtd_info		mtd;
	struct mutex		lock;
	struct device		*dev;
	struct spi_mem		*spimem;
	u8			*bouncebuf;
	size_t			bouncebuf_size;
	const struct flash_info	*info;
	const struct spi_nor_manufacturer *manufacturer;
	u32			page_size;
	u8			addr_width;
	u8			erase_opcode;
	u8			read_opcode;
	u8			read_dummy;
	u8			program_opcode;
	enum spi_nor_protocol	read_proto;
	enum spi_nor_protocol	write_proto;
	enum spi_nor_protocol	reg_proto;
	bool			sst_write_second;
	u32			flags;
<<<<<<< HEAD
=======
	enum spi_nor_cmd_ext	cmd_ext_type;
	struct sfdp		*sfdp;
>>>>>>> 7d2a07b7

	const struct spi_nor_controller_ops *controller_ops;

	struct spi_nor_flash_parameter *params;

	struct {
		struct spi_mem_dirmap_desc *rdesc;
		struct spi_mem_dirmap_desc *wdesc;
	} dirmap;

	void *priv;
};

static inline void spi_nor_set_flash_node(struct spi_nor *nor,
					  struct device_node *np)
{
	mtd_set_of_node(&nor->mtd, np);
}

static inline struct device_node *spi_nor_get_flash_node(struct spi_nor *nor)
{
	return mtd_get_of_node(&nor->mtd);
}

/**
 * spi_nor_scan() - scan the SPI NOR
 * @nor:	the spi_nor structure
 * @name:	the chip type name
 * @hwcaps:	the hardware capabilities supported by the controller driver
 *
 * The drivers can use this function to scan the SPI NOR.
 * In the scanning, it will try to get all the necessary information to
 * fill the mtd_info{} and the spi_nor{}.
 *
 * The chip type name can be provided through the @name parameter.
 *
 * Return: 0 for success, others for failure.
 */
int spi_nor_scan(struct spi_nor *nor, const char *name,
		 const struct spi_nor_hwcaps *hwcaps);

/**
 * spi_nor_restore_addr_mode() - restore the status of SPI NOR
 * @nor:	the spi_nor structure
 */
void spi_nor_restore(struct spi_nor *nor);

#endif<|MERGE_RESOLUTION|>--- conflicted
+++ resolved
@@ -143,12 +143,9 @@
 
 /* Status Register 2 bits. */
 #define SR2_QUAD_EN_BIT1	BIT(1)
-<<<<<<< HEAD
-=======
 #define SR2_LB1			BIT(3)	/* Security Register Lock Bit 1 */
 #define SR2_LB2			BIT(4)	/* Security Register Lock Bit 2 */
 #define SR2_LB3			BIT(5)	/* Security Register Lock Bit 3 */
->>>>>>> 7d2a07b7
 #define SR2_QUAD_EN_BIT7	BIT(7)
 
 /* Supported SPI protocols */
@@ -243,11 +240,7 @@
  * then Quad SPI protocols before Dual SPI protocols, Fast Read and lastly
  * (Slow) Read.
  */
-<<<<<<< HEAD
-#define SNOR_HWCAPS_READ_MASK		GENMASK(14, 0)
-=======
 #define SNOR_HWCAPS_READ_MASK		GENMASK(15, 0)
->>>>>>> 7d2a07b7
 #define SNOR_HWCAPS_READ		BIT(0)
 #define SNOR_HWCAPS_READ_FAST		BIT(1)
 #define SNOR_HWCAPS_READ_1_1_1_DTR	BIT(2)
@@ -264,19 +257,12 @@
 #define SNOR_HWCAPS_READ_4_4_4		BIT(9)
 #define SNOR_HWCAPS_READ_1_4_4_DTR	BIT(10)
 
-<<<<<<< HEAD
-#define SNOR_HWCAPS_READ_OCTAL		GENMASK(14, 11)
-=======
 #define SNOR_HWCAPS_READ_OCTAL		GENMASK(15, 11)
->>>>>>> 7d2a07b7
 #define SNOR_HWCAPS_READ_1_1_8		BIT(11)
 #define SNOR_HWCAPS_READ_1_8_8		BIT(12)
 #define SNOR_HWCAPS_READ_8_8_8		BIT(13)
 #define SNOR_HWCAPS_READ_1_8_8_DTR	BIT(14)
-<<<<<<< HEAD
-=======
 #define SNOR_HWCAPS_READ_8_8_8_DTR	BIT(15)
->>>>>>> 7d2a07b7
 
 /*
  * Page Program capabilities.
@@ -287,19 +273,19 @@
  * JEDEC/SFDP standard to define them. Also at this moment no SPI flash memory
  * implements such commands.
  */
-<<<<<<< HEAD
-#define SNOR_HWCAPS_PP_MASK	GENMASK(22, 16)
-#define SNOR_HWCAPS_PP		BIT(16)
-
-#define SNOR_HWCAPS_PP_QUAD	GENMASK(19, 17)
-#define SNOR_HWCAPS_PP_1_1_4	BIT(17)
-#define SNOR_HWCAPS_PP_1_4_4	BIT(18)
-#define SNOR_HWCAPS_PP_4_4_4	BIT(19)
-
-#define SNOR_HWCAPS_PP_OCTAL	GENMASK(22, 20)
-#define SNOR_HWCAPS_PP_1_1_8	BIT(20)
-#define SNOR_HWCAPS_PP_1_8_8	BIT(21)
-#define SNOR_HWCAPS_PP_8_8_8	BIT(22)
+#define SNOR_HWCAPS_PP_MASK		GENMASK(23, 16)
+#define SNOR_HWCAPS_PP			BIT(16)
+
+#define SNOR_HWCAPS_PP_QUAD		GENMASK(19, 17)
+#define SNOR_HWCAPS_PP_1_1_4		BIT(17)
+#define SNOR_HWCAPS_PP_1_4_4		BIT(18)
+#define SNOR_HWCAPS_PP_4_4_4		BIT(19)
+
+#define SNOR_HWCAPS_PP_OCTAL		GENMASK(23, 20)
+#define SNOR_HWCAPS_PP_1_1_8		BIT(20)
+#define SNOR_HWCAPS_PP_1_8_8		BIT(21)
+#define SNOR_HWCAPS_PP_8_8_8		BIT(22)
+#define SNOR_HWCAPS_PP_8_8_8_DTR	BIT(23)
 
 #define SNOR_HWCAPS_X_X_X	(SNOR_HWCAPS_READ_2_2_2 |	\
 				 SNOR_HWCAPS_READ_4_4_4 |	\
@@ -307,35 +293,6 @@
 				 SNOR_HWCAPS_PP_4_4_4 |		\
 				 SNOR_HWCAPS_PP_8_8_8)
 
-#define SNOR_HWCAPS_DTR		(SNOR_HWCAPS_READ_1_1_1_DTR |	\
-				 SNOR_HWCAPS_READ_1_2_2_DTR |	\
-				 SNOR_HWCAPS_READ_1_4_4_DTR |	\
-				 SNOR_HWCAPS_READ_1_8_8_DTR)
-
-#define SNOR_HWCAPS_ALL		(SNOR_HWCAPS_READ_MASK |	\
-				 SNOR_HWCAPS_PP_MASK)
-
-=======
-#define SNOR_HWCAPS_PP_MASK		GENMASK(23, 16)
-#define SNOR_HWCAPS_PP			BIT(16)
-
-#define SNOR_HWCAPS_PP_QUAD		GENMASK(19, 17)
-#define SNOR_HWCAPS_PP_1_1_4		BIT(17)
-#define SNOR_HWCAPS_PP_1_4_4		BIT(18)
-#define SNOR_HWCAPS_PP_4_4_4		BIT(19)
-
-#define SNOR_HWCAPS_PP_OCTAL		GENMASK(23, 20)
-#define SNOR_HWCAPS_PP_1_1_8		BIT(20)
-#define SNOR_HWCAPS_PP_1_8_8		BIT(21)
-#define SNOR_HWCAPS_PP_8_8_8		BIT(22)
-#define SNOR_HWCAPS_PP_8_8_8_DTR	BIT(23)
-
-#define SNOR_HWCAPS_X_X_X	(SNOR_HWCAPS_READ_2_2_2 |	\
-				 SNOR_HWCAPS_READ_4_4_4 |	\
-				 SNOR_HWCAPS_READ_8_8_8 |	\
-				 SNOR_HWCAPS_PP_4_4_4 |		\
-				 SNOR_HWCAPS_PP_8_8_8)
-
 #define SNOR_HWCAPS_X_X_X_DTR	(SNOR_HWCAPS_READ_8_8_8_DTR |	\
 				 SNOR_HWCAPS_PP_8_8_8_DTR)
 
@@ -348,7 +305,6 @@
 #define SNOR_HWCAPS_ALL		(SNOR_HWCAPS_READ_MASK |	\
 				 SNOR_HWCAPS_PP_MASK)
 
->>>>>>> 7d2a07b7
 /* Forward declaration that is used in 'struct spi_nor_controller_ops' */
 struct spi_nor;
 
@@ -380,8 +336,6 @@
 	int (*erase)(struct spi_nor *nor, loff_t offs);
 };
 
-<<<<<<< HEAD
-=======
 /**
  * enum spi_nor_cmd_ext - describes the command opcode extension in DTR mode
  * @SPI_NOR_EXT_NONE: no extension. This is the default, and is used in Legacy
@@ -398,7 +352,6 @@
 	SPI_NOR_EXT_HEX,
 };
 
->>>>>>> 7d2a07b7
 /*
  * Forward declarations that are used internally by the core and manufacturer
  * drivers.
@@ -411,21 +364,12 @@
  * struct spi_nor - Structure for defining the SPI NOR layer
  * @mtd:		an mtd_info structure
  * @lock:		the lock for the read/write/erase/lock/unlock operations
-<<<<<<< HEAD
- * @dev:		point to a spi device, or a spi nor controller device.
- * @spimem:		point to the spi mem device
- * @bouncebuf:		bounce buffer used when the buffer passed by the MTD
- *                      layer is not DMA-able
- * @bouncebuf_size:	size of the bounce buffer
- * @info:		spi-nor part JDEC MFR id and other info
-=======
  * @dev:		pointer to an SPI device or an SPI NOR controller device
  * @spimem:		pointer to the SPI memory device
  * @bouncebuf:		bounce buffer used when the buffer passed by the MTD
  *                      layer is not DMA-able
  * @bouncebuf_size:	size of the bounce buffer
  * @info:		SPI NOR part JEDEC MFR ID and other info
->>>>>>> 7d2a07b7
  * @manufacturer:	SPI NOR manufacturer
  * @page_size:		the page size of the SPI NOR
  * @addr_width:		number of address bytes
@@ -434,29 +378,19 @@
  * @read_dummy:		the dummy needed by the read operation
  * @program_opcode:	the program opcode
  * @sst_write_second:	used by the SST write operation
-<<<<<<< HEAD
- * @read_proto:		the SPI protocol for read operations
- * @write_proto:	the SPI protocol for write operations
- * @reg_proto		the SPI protocol for read_reg/write_reg/erase operations
-=======
  * @flags:		flag options for the current SPI NOR (SNOR_F_*)
  * @cmd_ext_type:	the command opcode extension type for DTR mode.
  * @read_proto:		the SPI protocol for read operations
  * @write_proto:	the SPI protocol for write operations
  * @reg_proto:		the SPI protocol for read_reg/write_reg/erase operations
  * @sfdp:		the SFDP data of the flash
->>>>>>> 7d2a07b7
  * @controller_ops:	SPI NOR controller driver specific operations.
  * @params:		[FLASH-SPECIFIC] SPI NOR flash parameters and settings.
  *                      The structure includes legacy flash parameters and
  *                      settings that can be overwritten by the spi_nor_fixups
  *                      hooks, or dynamically when parsing the SFDP tables.
  * @dirmap:		pointers to struct spi_mem_dirmap_desc for reads/writes.
-<<<<<<< HEAD
- * @priv:		the private data
-=======
  * @priv:		pointer to the private data
->>>>>>> 7d2a07b7
  */
 struct spi_nor {
 	struct mtd_info		mtd;
@@ -478,11 +412,8 @@
 	enum spi_nor_protocol	reg_proto;
 	bool			sst_write_second;
 	u32			flags;
-<<<<<<< HEAD
-=======
 	enum spi_nor_cmd_ext	cmd_ext_type;
 	struct sfdp		*sfdp;
->>>>>>> 7d2a07b7
 
 	const struct spi_nor_controller_ops *controller_ops;
 
