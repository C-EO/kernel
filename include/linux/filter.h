--- conflicted
+++ resolved
@@ -648,8 +648,6 @@
 	if (size > size_machine && size % size_machine == 0)
 		size = size_machine;
 
-<<<<<<< HEAD
-=======
 	return size;
 }
 
@@ -675,7 +673,6 @@
 
 #define bpf_classic_proglen(fprog) (fprog->len * sizeof(fprog->filter[0]))
 
->>>>>>> 22cb595e
 static inline void bpf_prog_lock_ro(struct bpf_prog *fp)
 {
 	fp->undo_set_mem = 1;
