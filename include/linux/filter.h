--- conflicted
+++ resolved
@@ -59,15 +59,13 @@
 /* unused opcode to mark special call to bpf_tail_call() helper */
 #define BPF_TAIL_CALL	0xf0
 
-<<<<<<< HEAD
 /* unused opcode to mark call to interpreter with arguments */
 #define BPF_CALL_ARGS	0xe0
-=======
+
 /* unused opcode to mark speculation barrier for mitigating
  * Speculative Store Bypass
  */
 #define BPF_NOSPEC	0xc0
->>>>>>> 6bbd0e05
 
 /* As per nm, we expose JITed images as text (code) section for
  * kallsyms. That way, tools like perf can find it to match
