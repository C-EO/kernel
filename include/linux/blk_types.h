/* SPDX-License-Identifier: GPL-2.0 */
/*
 * Block data types and constants.  Directly include this file only to
 * break include dependency loop.
 */
#ifndef __LINUX_BLK_TYPES_H
#define __LINUX_BLK_TYPES_H

#include <linux/types.h>
#include <linux/bvec.h>
#include <linux/device.h>
#include <linux/ktime.h>

struct bio_set;
struct bio;
struct bio_integrity_payload;
struct page;
struct io_context;
struct cgroup_subsys_state;
typedef void (bio_end_io_t) (struct bio *);
struct bio_crypt_ctx;

struct block_device {
<<<<<<< HEAD
	dev_t			bd_dev;  /* not a kdev_t - it's a search key */
	int			bd_openers;
	struct inode *		bd_inode;	/* will die */
	struct super_block *	bd_super;
	struct mutex		bd_mutex;	/* open/close mutex */
	void *			bd_claiming;
=======
	sector_t		bd_start_sect;
	struct disk_stats __percpu *bd_stats;
	unsigned long		bd_stamp;
	bool			bd_read_only;	/* read-only policy */
	dev_t			bd_dev;
	int			bd_openers;
	struct inode *		bd_inode;	/* will die */
	struct super_block *	bd_super;
	void *			bd_claiming;
	struct device		bd_device;
>>>>>>> 7d2a07b7
	void *			bd_holder;
	int			bd_holders;
	bool			bd_write_holder;
#ifdef CONFIG_SYSFS
	struct list_head	bd_holder_disks;
#endif
<<<<<<< HEAD
	struct block_device *	bd_contains;
	u8			bd_partno;
	struct hd_struct *	bd_part;
	/* number of times partitions within this device have been opened. */
	unsigned		bd_part_count;
	int			bd_invalidated;
=======
	struct kobject		*bd_holder_dir;
	u8			bd_partno;
>>>>>>> 7d2a07b7
	spinlock_t		bd_size_lock; /* for bd_inode->i_size updates */
	struct gendisk *	bd_disk;
	struct backing_dev_info *bd_bdi;

	/* The counter of freeze processes */
	int			bd_fsfreeze_count;
	/* Mutex for freeze */
	struct mutex		bd_fsfreeze_mutex;
<<<<<<< HEAD
} __randomize_layout;
=======
	struct super_block	*bd_fsfreeze_sb;

	struct partition_meta_info *bd_meta_info;
#ifdef CONFIG_FAIL_MAKE_REQUEST
	bool			bd_make_it_fail;
#endif
} __randomize_layout;

#define bdev_whole(_bdev) \
	((_bdev)->bd_disk->part0)

#define dev_to_bdev(device) \
	container_of((device), struct block_device, bd_device)

#define bdev_kobj(_bdev) \
	(&((_bdev)->bd_device.kobj))
>>>>>>> 7d2a07b7

/*
 * Block error status values.  See block/blk-core:blk_errors for the details.
 * Alpha cannot write a byte atomically, so we need to use 32-bit value.
 */
#if defined(CONFIG_ALPHA) && !defined(__alpha_bwx__)
typedef u32 __bitwise blk_status_t;
#else
typedef u8 __bitwise blk_status_t;
#endif
#define	BLK_STS_OK 0
#define BLK_STS_NOTSUPP		((__force blk_status_t)1)
#define BLK_STS_TIMEOUT		((__force blk_status_t)2)
#define BLK_STS_NOSPC		((__force blk_status_t)3)
#define BLK_STS_TRANSPORT	((__force blk_status_t)4)
#define BLK_STS_TARGET		((__force blk_status_t)5)
#define BLK_STS_NEXUS		((__force blk_status_t)6)
#define BLK_STS_MEDIUM		((__force blk_status_t)7)
#define BLK_STS_PROTECTION	((__force blk_status_t)8)
#define BLK_STS_RESOURCE	((__force blk_status_t)9)
#define BLK_STS_IOERR		((__force blk_status_t)10)

/* hack for device mapper, don't use elsewhere: */
#define BLK_STS_DM_REQUEUE    ((__force blk_status_t)11)

#define BLK_STS_AGAIN		((__force blk_status_t)12)

/*
 * BLK_STS_DEV_RESOURCE is returned from the driver to the block layer if
 * device related resources are unavailable, but the driver can guarantee
 * that the queue will be rerun in the future once resources become
 * available again. This is typically the case for device specific
 * resources that are consumed for IO. If the driver fails allocating these
 * resources, we know that inflight (or pending) IO will free these
 * resource upon completion.
 *
 * This is different from BLK_STS_RESOURCE in that it explicitly references
 * a device specific resource. For resources of wider scope, allocation
 * failure can happen without having pending IO. This means that we can't
 * rely on request completions freeing these resources, as IO may not be in
 * flight. Examples of that are kernel memory allocations, DMA mappings, or
 * any other system wide resources.
 */
#define BLK_STS_DEV_RESOURCE	((__force blk_status_t)13)

/*
 * BLK_STS_ZONE_RESOURCE is returned from the driver to the block layer if zone
 * related resources are unavailable, but the driver can guarantee the queue
 * will be rerun in the future once the resources become available again.
 *
 * This is different from BLK_STS_DEV_RESOURCE in that it explicitly references
 * a zone specific resource and IO to a different zone on the same device could
 * still be served. Examples of that are zones that are write-locked, but a read
 * to the same zone could be served.
 */
#define BLK_STS_ZONE_RESOURCE	((__force blk_status_t)14)

<<<<<<< HEAD
=======
/*
 * BLK_STS_ZONE_OPEN_RESOURCE is returned from the driver in the completion
 * path if the device returns a status indicating that too many zone resources
 * are currently open. The same command should be successful if resubmitted
 * after the number of open zones decreases below the device's limits, which is
 * reported in the request_queue's max_open_zones.
 */
#define BLK_STS_ZONE_OPEN_RESOURCE	((__force blk_status_t)15)

/*
 * BLK_STS_ZONE_ACTIVE_RESOURCE is returned from the driver in the completion
 * path if the device returns a status indicating that too many zone resources
 * are currently active. The same command should be successful if resubmitted
 * after the number of active zones decreases below the device's limits, which
 * is reported in the request_queue's max_active_zones.
 */
#define BLK_STS_ZONE_ACTIVE_RESOURCE	((__force blk_status_t)16)

>>>>>>> 7d2a07b7
/**
 * blk_path_error - returns true if error may be path related
 * @error: status the request was completed with
 *
 * Description:
 *     This classifies block error status into non-retryable errors and ones
 *     that may be successful if retried on a failover path.
 *
 * Return:
 *     %false - retrying failover path will not help
 *     %true  - may succeed if retried
 */
static inline bool blk_path_error(blk_status_t error)
{
	switch (error) {
	case BLK_STS_NOTSUPP:
	case BLK_STS_NOSPC:
	case BLK_STS_TARGET:
	case BLK_STS_NEXUS:
	case BLK_STS_MEDIUM:
	case BLK_STS_PROTECTION:
		return false;
	}

	/* Anything else could be a path failure, so should be retried */
	return true;
}

/*
 * From most significant bit:
 * 1 bit: reserved for other usage, see below
 * 12 bits: original size of bio
 * 51 bits: issue time of bio
 */
#define BIO_ISSUE_RES_BITS      1
#define BIO_ISSUE_SIZE_BITS     12
#define BIO_ISSUE_RES_SHIFT     (64 - BIO_ISSUE_RES_BITS)
#define BIO_ISSUE_SIZE_SHIFT    (BIO_ISSUE_RES_SHIFT - BIO_ISSUE_SIZE_BITS)
#define BIO_ISSUE_TIME_MASK     ((1ULL << BIO_ISSUE_SIZE_SHIFT) - 1)
#define BIO_ISSUE_SIZE_MASK     \
	(((1ULL << BIO_ISSUE_SIZE_BITS) - 1) << BIO_ISSUE_SIZE_SHIFT)
#define BIO_ISSUE_RES_MASK      (~((1ULL << BIO_ISSUE_RES_SHIFT) - 1))

/* Reserved bit for blk-throtl */
#define BIO_ISSUE_THROTL_SKIP_LATENCY (1ULL << 63)

struct bio_issue {
	u64 value;
};

static inline u64 __bio_issue_time(u64 time)
{
	return time & BIO_ISSUE_TIME_MASK;
}

static inline u64 bio_issue_time(struct bio_issue *issue)
{
	return __bio_issue_time(issue->value);
}

static inline sector_t bio_issue_size(struct bio_issue *issue)
{
	return ((issue->value & BIO_ISSUE_SIZE_MASK) >> BIO_ISSUE_SIZE_SHIFT);
}

static inline void bio_issue_init(struct bio_issue *issue,
				       sector_t size)
{
	size &= (1ULL << BIO_ISSUE_SIZE_BITS) - 1;
	issue->value = ((issue->value & BIO_ISSUE_RES_MASK) |
			(ktime_get_ns() & BIO_ISSUE_TIME_MASK) |
			((u64)size << BIO_ISSUE_SIZE_SHIFT));
}

/*
 * main unit of I/O for the block layer and lower layers (ie drivers and
 * stacking drivers)
 */
struct bio {
	struct bio		*bi_next;	/* request queue link */
	struct block_device	*bi_bdev;
	unsigned int		bi_opf;		/* bottom bits req flags,
						 * top bits REQ_OP. Use
						 * accessors.
						 */
	unsigned short		bi_flags;	/* BIO_* below */
	unsigned short		bi_ioprio;
	unsigned short		bi_write_hint;
	blk_status_t		bi_status;
<<<<<<< HEAD
	u8			bi_partno;
=======
>>>>>>> 7d2a07b7
	atomic_t		__bi_remaining;

	struct bvec_iter	bi_iter;

	bio_end_io_t		*bi_end_io;

	void			*bi_private;
#ifdef CONFIG_BLK_CGROUP
	/*
	 * Represents the association of the css and request_queue for the bio.
	 * If a bio goes direct to device, it will not have a blkg as it will
	 * not have a request_queue associated with it.  The reference is put
	 * on release of the bio.
	 */
	struct blkcg_gq		*bi_blkg;
	struct bio_issue	bi_issue;
#ifdef CONFIG_BLK_CGROUP_IOCOST
	u64			bi_iocost_cost;
#endif
<<<<<<< HEAD
#endif

#ifdef CONFIG_BLK_INLINE_ENCRYPTION
	struct bio_crypt_ctx	*bi_crypt_context;
#endif

=======
#endif

#ifdef CONFIG_BLK_INLINE_ENCRYPTION
	struct bio_crypt_ctx	*bi_crypt_context;
#endif

>>>>>>> 7d2a07b7
	union {
#if defined(CONFIG_BLK_DEV_INTEGRITY)
		struct bio_integrity_payload *bi_integrity; /* data integrity */
#endif
	};

	unsigned short		bi_vcnt;	/* how many bio_vec's */

	/*
	 * Everything starting with bi_max_vecs will be preserved by bio_reset()
	 */

	unsigned short		bi_max_vecs;	/* max bvl_vecs we can hold */

	atomic_t		__bi_cnt;	/* pin count */

	struct bio_vec		*bi_io_vec;	/* the actual vec list */

	struct bio_set		*bi_pool;

	/*
	 * We can inline a number of vecs at the end of the bio, to avoid
	 * double allocations for a small number of bio_vecs. This member
	 * MUST obviously be kept at the very end of the bio.
	 */
	struct bio_vec		bi_inline_vecs[];
};

#define BIO_RESET_BYTES		offsetof(struct bio, bi_max_vecs)

/*
 * bio flags
 */
enum {
	BIO_NO_PAGE_REF,	/* don't put release vec pages */
	BIO_CLONED,		/* doesn't own data */
	BIO_BOUNCED,		/* bio is a bounce bio */
<<<<<<< HEAD
	BIO_USER_MAPPED,	/* contains user pages */
	BIO_NULL_MAPPED,	/* contains invalid user pages */
=======
>>>>>>> 7d2a07b7
	BIO_WORKINGSET,		/* contains userspace workingset pages */
	BIO_QUIET,		/* Make BIO Quiet */
	BIO_CHAIN,		/* chained bio, ->bi_remaining in effect */
	BIO_REFFED,		/* bio has elevated ->bi_cnt */
	BIO_THROTTLED,		/* This bio has already been subjected to
				 * throttling rules. Don't do it again. */
	BIO_TRACE_COMPLETION,	/* bio_endio() should trace the final completion
				 * of this bio. */
	BIO_CGROUP_ACCT,	/* has been accounted to a cgroup */
	BIO_TRACKED,		/* set if bio goes through the rq_qos path */
	BIO_REMAPPED,
	BIO_ZONE_WRITE_LOCKED,	/* Owns a zoned device zone write lock */
	BIO_FLAG_LAST
};

typedef __u32 __bitwise blk_mq_req_flags_t;

/*
 * Operations and flags common to the bio and request structures.
 * We use 8 bits for encoding the operation, and the remaining 24 for flags.
 *
 * The least significant bit of the operation number indicates the data
 * transfer direction:
 *
 *   - if the least significant bit is set transfers are TO the device
 *   - if the least significant bit is not set transfers are FROM the device
 *
 * If a operation does not transfer data the least significant bit has no
 * meaning.
 */
#define REQ_OP_BITS	8
#define REQ_OP_MASK	((1 << REQ_OP_BITS) - 1)
#define REQ_FLAG_BITS	24

enum req_opf {
	/* read sectors from the device */
	REQ_OP_READ		= 0,
	/* write sectors to the device */
	REQ_OP_WRITE		= 1,
	/* flush the volatile write cache */
	REQ_OP_FLUSH		= 2,
	/* discard sectors */
	REQ_OP_DISCARD		= 3,
	/* securely erase sectors */
	REQ_OP_SECURE_ERASE	= 5,
	/* write the same sector many times */
	REQ_OP_WRITE_SAME	= 7,
	/* write the zero filled sector many times */
	REQ_OP_WRITE_ZEROES	= 9,
	/* Open a zone */
	REQ_OP_ZONE_OPEN	= 10,
	/* Close a zone */
	REQ_OP_ZONE_CLOSE	= 11,
	/* Transition a zone to full */
	REQ_OP_ZONE_FINISH	= 12,
	/* write data at the current zone write pointer */
	REQ_OP_ZONE_APPEND	= 13,
	/* reset a zone write pointer */
	REQ_OP_ZONE_RESET	= 15,
	/* reset all the zone present on the device */
	REQ_OP_ZONE_RESET_ALL	= 17,

	/* Driver private requests */
	REQ_OP_DRV_IN		= 34,
	REQ_OP_DRV_OUT		= 35,

	REQ_OP_LAST,
};

enum req_flag_bits {
	__REQ_FAILFAST_DEV =	/* no driver retries of device errors */
		REQ_OP_BITS,
	__REQ_FAILFAST_TRANSPORT, /* no driver retries of transport errors */
	__REQ_FAILFAST_DRIVER,	/* no driver retries of driver errors */
	__REQ_SYNC,		/* request is sync (sync write or read) */
	__REQ_META,		/* metadata io request */
	__REQ_PRIO,		/* boost priority in cfq */
	__REQ_NOMERGE,		/* don't touch this for merging */
	__REQ_IDLE,		/* anticipate more IO after this one */
	__REQ_INTEGRITY,	/* I/O includes block integrity payload */
	__REQ_FUA,		/* forced unit access */
	__REQ_PREFLUSH,		/* request for cache flush */
	__REQ_RAHEAD,		/* read ahead, can fail anytime */
	__REQ_BACKGROUND,	/* background IO */
	__REQ_NOWAIT,           /* Don't wait if request will block */
	/*
	 * When a shared kthread needs to issue a bio for a cgroup, doing
	 * so synchronously can lead to priority inversions as the kthread
	 * can be trapped waiting for that cgroup.  CGROUP_PUNT flag makes
	 * submit_bio() punt the actual issuing to a dedicated per-blkcg
	 * work item to avoid such priority inversions.
	 */
	__REQ_CGROUP_PUNT,

	/* command specific flags for REQ_OP_WRITE_ZEROES: */
	__REQ_NOUNMAP,		/* do not free blocks when zeroing */

	__REQ_HIPRI,

	/* for driver use */
	__REQ_DRV,
	__REQ_SWAP,		/* swapping request. */
	__REQ_NR_BITS,		/* stops here */
};

#define REQ_FAILFAST_DEV	(1ULL << __REQ_FAILFAST_DEV)
#define REQ_FAILFAST_TRANSPORT	(1ULL << __REQ_FAILFAST_TRANSPORT)
#define REQ_FAILFAST_DRIVER	(1ULL << __REQ_FAILFAST_DRIVER)
#define REQ_SYNC		(1ULL << __REQ_SYNC)
#define REQ_META		(1ULL << __REQ_META)
#define REQ_PRIO		(1ULL << __REQ_PRIO)
#define REQ_NOMERGE		(1ULL << __REQ_NOMERGE)
#define REQ_IDLE		(1ULL << __REQ_IDLE)
#define REQ_INTEGRITY		(1ULL << __REQ_INTEGRITY)
#define REQ_FUA			(1ULL << __REQ_FUA)
#define REQ_PREFLUSH		(1ULL << __REQ_PREFLUSH)
#define REQ_RAHEAD		(1ULL << __REQ_RAHEAD)
#define REQ_BACKGROUND		(1ULL << __REQ_BACKGROUND)
#define REQ_NOWAIT		(1ULL << __REQ_NOWAIT)
#define REQ_CGROUP_PUNT		(1ULL << __REQ_CGROUP_PUNT)

#define REQ_NOUNMAP		(1ULL << __REQ_NOUNMAP)
#define REQ_HIPRI		(1ULL << __REQ_HIPRI)

#define REQ_DRV			(1ULL << __REQ_DRV)
#define REQ_SWAP		(1ULL << __REQ_SWAP)

#define REQ_FAILFAST_MASK \
	(REQ_FAILFAST_DEV | REQ_FAILFAST_TRANSPORT | REQ_FAILFAST_DRIVER)

#define REQ_NOMERGE_FLAGS \
	(REQ_NOMERGE | REQ_PREFLUSH | REQ_FUA)

enum stat_group {
	STAT_READ,
	STAT_WRITE,
	STAT_DISCARD,
	STAT_FLUSH,

	NR_STAT_GROUPS
};

#define bio_op(bio) \
	((bio)->bi_opf & REQ_OP_MASK)
#define req_op(req) \
	((req)->cmd_flags & REQ_OP_MASK)

/* obsolete, don't use in new code */
static inline void bio_set_op_attrs(struct bio *bio, unsigned op,
		unsigned op_flags)
{
	bio->bi_opf = op | op_flags;
}

static inline bool op_is_write(unsigned int op)
{
	return (op & 1);
}

/*
 * Check if the bio or request is one that needs special treatment in the
 * flush state machine.
 */
static inline bool op_is_flush(unsigned int op)
{
	return op & (REQ_FUA | REQ_PREFLUSH);
}

/*
 * Reads are always treated as synchronous, as are requests with the FUA or
 * PREFLUSH flag.  Other operations may be marked as synchronous using the
 * REQ_SYNC flag.
 */
static inline bool op_is_sync(unsigned int op)
{
	return (op & REQ_OP_MASK) == REQ_OP_READ ||
		(op & (REQ_SYNC | REQ_FUA | REQ_PREFLUSH));
}

static inline bool op_is_discard(unsigned int op)
{
	return (op & REQ_OP_MASK) == REQ_OP_DISCARD;
}

/*
 * Check if a bio or request operation is a zone management operation, with
 * the exception of REQ_OP_ZONE_RESET_ALL which is treated as a special case
 * due to its different handling in the block layer and device response in
 * case of command failure.
 */
static inline bool op_is_zone_mgmt(enum req_opf op)
{
	switch (op & REQ_OP_MASK) {
	case REQ_OP_ZONE_RESET:
	case REQ_OP_ZONE_OPEN:
	case REQ_OP_ZONE_CLOSE:
	case REQ_OP_ZONE_FINISH:
		return true;
	default:
		return false;
	}
}

static inline int op_stat_group(unsigned int op)
{
	if (op_is_discard(op))
		return STAT_DISCARD;
	return op_is_write(op);
}

typedef unsigned int blk_qc_t;
#define BLK_QC_T_NONE		-1U
#define BLK_QC_T_SHIFT		16
#define BLK_QC_T_INTERNAL	(1U << 31)

static inline bool blk_qc_t_valid(blk_qc_t cookie)
{
	return cookie != BLK_QC_T_NONE;
}

static inline unsigned int blk_qc_t_to_queue_num(blk_qc_t cookie)
{
	return (cookie & ~BLK_QC_T_INTERNAL) >> BLK_QC_T_SHIFT;
}

static inline unsigned int blk_qc_t_to_tag(blk_qc_t cookie)
{
	return cookie & ((1u << BLK_QC_T_SHIFT) - 1);
}

static inline bool blk_qc_t_is_internal(blk_qc_t cookie)
{
	return (cookie & BLK_QC_T_INTERNAL) != 0;
}

struct blk_rq_stat {
	u64 mean;
	u64 min;
	u64 max;
	u32 nr_samples;
	u64 batch;
};

#endif /* __LINUX_BLK_TYPES_H */<|MERGE_RESOLUTION|>--- conflicted
+++ resolved
@@ -21,14 +21,6 @@
 struct bio_crypt_ctx;
 
 struct block_device {
-<<<<<<< HEAD
-	dev_t			bd_dev;  /* not a kdev_t - it's a search key */
-	int			bd_openers;
-	struct inode *		bd_inode;	/* will die */
-	struct super_block *	bd_super;
-	struct mutex		bd_mutex;	/* open/close mutex */
-	void *			bd_claiming;
-=======
 	sector_t		bd_start_sect;
 	struct disk_stats __percpu *bd_stats;
 	unsigned long		bd_stamp;
@@ -39,24 +31,14 @@
 	struct super_block *	bd_super;
 	void *			bd_claiming;
 	struct device		bd_device;
->>>>>>> 7d2a07b7
 	void *			bd_holder;
 	int			bd_holders;
 	bool			bd_write_holder;
 #ifdef CONFIG_SYSFS
 	struct list_head	bd_holder_disks;
 #endif
-<<<<<<< HEAD
-	struct block_device *	bd_contains;
-	u8			bd_partno;
-	struct hd_struct *	bd_part;
-	/* number of times partitions within this device have been opened. */
-	unsigned		bd_part_count;
-	int			bd_invalidated;
-=======
 	struct kobject		*bd_holder_dir;
 	u8			bd_partno;
->>>>>>> 7d2a07b7
 	spinlock_t		bd_size_lock; /* for bd_inode->i_size updates */
 	struct gendisk *	bd_disk;
 	struct backing_dev_info *bd_bdi;
@@ -65,9 +47,6 @@
 	int			bd_fsfreeze_count;
 	/* Mutex for freeze */
 	struct mutex		bd_fsfreeze_mutex;
-<<<<<<< HEAD
-} __randomize_layout;
-=======
 	struct super_block	*bd_fsfreeze_sb;
 
 	struct partition_meta_info *bd_meta_info;
@@ -84,7 +63,6 @@
 
 #define bdev_kobj(_bdev) \
 	(&((_bdev)->bd_device.kobj))
->>>>>>> 7d2a07b7
 
 /*
  * Block error status values.  See block/blk-core:blk_errors for the details.
@@ -142,8 +120,6 @@
  */
 #define BLK_STS_ZONE_RESOURCE	((__force blk_status_t)14)
 
-<<<<<<< HEAD
-=======
 /*
  * BLK_STS_ZONE_OPEN_RESOURCE is returned from the driver in the completion
  * path if the device returns a status indicating that too many zone resources
@@ -162,7 +138,6 @@
  */
 #define BLK_STS_ZONE_ACTIVE_RESOURCE	((__force blk_status_t)16)
 
->>>>>>> 7d2a07b7
 /**
  * blk_path_error - returns true if error may be path related
  * @error: status the request was completed with
@@ -252,10 +227,6 @@
 	unsigned short		bi_ioprio;
 	unsigned short		bi_write_hint;
 	blk_status_t		bi_status;
-<<<<<<< HEAD
-	u8			bi_partno;
-=======
->>>>>>> 7d2a07b7
 	atomic_t		__bi_remaining;
 
 	struct bvec_iter	bi_iter;
@@ -275,21 +246,12 @@
 #ifdef CONFIG_BLK_CGROUP_IOCOST
 	u64			bi_iocost_cost;
 #endif
-<<<<<<< HEAD
 #endif
 
 #ifdef CONFIG_BLK_INLINE_ENCRYPTION
 	struct bio_crypt_ctx	*bi_crypt_context;
 #endif
 
-=======
-#endif
-
-#ifdef CONFIG_BLK_INLINE_ENCRYPTION
-	struct bio_crypt_ctx	*bi_crypt_context;
-#endif
-
->>>>>>> 7d2a07b7
 	union {
 #if defined(CONFIG_BLK_DEV_INTEGRITY)
 		struct bio_integrity_payload *bi_integrity; /* data integrity */
@@ -327,11 +289,6 @@
 	BIO_NO_PAGE_REF,	/* don't put release vec pages */
 	BIO_CLONED,		/* doesn't own data */
 	BIO_BOUNCED,		/* bio is a bounce bio */
-<<<<<<< HEAD
-	BIO_USER_MAPPED,	/* contains user pages */
-	BIO_NULL_MAPPED,	/* contains invalid user pages */
-=======
->>>>>>> 7d2a07b7
 	BIO_WORKINGSET,		/* contains userspace workingset pages */
 	BIO_QUIET,		/* Make BIO Quiet */
 	BIO_CHAIN,		/* chained bio, ->bi_remaining in effect */
