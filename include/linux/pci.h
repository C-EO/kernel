/*
 *	pci.h
 *
 *	PCI defines and function prototypes
 *	Copyright 1994, Drew Eckhardt
 *	Copyright 1997--1999 Martin Mares <mj@ucw.cz>
 *
 *	For more information, please consult the following manuals (look at
 *	http://www.pcisig.com/ for how to get them):
 *
 *	PCI BIOS Specification
 *	PCI Local Bus Specification
 *	PCI to PCI Bridge Specification
 *	PCI System Design Guide
 */
#ifndef LINUX_PCI_H
#define LINUX_PCI_H


#include <linux/mod_devicetable.h>

#include <linux/types.h>
#include <linux/init.h>
#include <linux/ioport.h>
#include <linux/list.h>
#include <linux/compiler.h>
#include <linux/errno.h>
#include <linux/kobject.h>
#include <linux/atomic.h>
#include <linux/device.h>
#include <linux/io.h>
#include <uapi/linux/pci.h>

#include <linux/pci_ids.h>

/*
 * The PCI interface treats multi-function devices as independent
 * devices.  The slot/function address of each device is encoded
 * in a single byte as follows:
 *
 *	7:3 = slot
 *	2:0 = function
 *
 * PCI_DEVFN(), PCI_SLOT(), and PCI_FUNC() are defined in uapi/linux/pci.h.
 * In the interest of not exposing interfaces to user-space unnecessarily,
 * the following kernel-only defines are being added here.
 */
#define PCI_DEVID(bus, devfn)  ((((u16)(bus)) << 8) | (devfn))
/* return bus from PCI devid = ((u16)bus_number) << 8) | devfn */
#define PCI_BUS_NUM(x) (((x) >> 8) & 0xff)

/* pci_slot represents a physical slot */
struct pci_slot {
	struct pci_bus *bus;		/* The bus this slot is on */
	struct list_head list;		/* node in list of slots on this bus */
	struct hotplug_slot *hotplug;	/* Hotplug info (migrate over time) */
	unsigned char number;		/* PCI_SLOT(pci_dev->devfn) */
	struct kobject kobj;
};

static inline const char *pci_slot_name(const struct pci_slot *slot)
{
	return kobject_name(&slot->kobj);
}

/* File state for mmap()s on /proc/bus/pci/X/Y */
enum pci_mmap_state {
	pci_mmap_io,
	pci_mmap_mem
};

/* This defines the direction arg to the DMA mapping routines. */
#define PCI_DMA_BIDIRECTIONAL	0
#define PCI_DMA_TODEVICE	1
#define PCI_DMA_FROMDEVICE	2
#define PCI_DMA_NONE		3

/*
 *  For PCI devices, the region numbers are assigned this way:
 */
enum {
	/* #0-5: standard PCI resources */
	PCI_STD_RESOURCES,
	PCI_STD_RESOURCE_END = 5,

	/* #6: expansion ROM resource */
	PCI_ROM_RESOURCE,

	/* device specific resources */
#ifdef CONFIG_PCI_IOV
	PCI_IOV_RESOURCES,
	PCI_IOV_RESOURCE_END = PCI_IOV_RESOURCES + PCI_SRIOV_NUM_BARS - 1,
#endif

	/* resources assigned to buses behind the bridge */
#define PCI_BRIDGE_RESOURCE_NUM 4

	PCI_BRIDGE_RESOURCES,
	PCI_BRIDGE_RESOURCE_END = PCI_BRIDGE_RESOURCES +
				  PCI_BRIDGE_RESOURCE_NUM - 1,

	/* total resources associated with a PCI device */
	PCI_NUM_RESOURCES,

	/* preserve this for compatibility */
	DEVICE_COUNT_RESOURCE = PCI_NUM_RESOURCES,
};

typedef int __bitwise pci_power_t;

#define PCI_D0		((pci_power_t __force) 0)
#define PCI_D1		((pci_power_t __force) 1)
#define PCI_D2		((pci_power_t __force) 2)
#define PCI_D3hot	((pci_power_t __force) 3)
#define PCI_D3cold	((pci_power_t __force) 4)
#define PCI_UNKNOWN	((pci_power_t __force) 5)
#define PCI_POWER_ERROR	((pci_power_t __force) -1)

/* Remember to update this when the list above changes! */
extern const char *pci_power_names[];

static inline const char *pci_power_name(pci_power_t state)
{
	return pci_power_names[1 + (int) state];
}

#define PCI_PM_D2_DELAY		200
#define PCI_PM_D3_WAIT		10
#define PCI_PM_D3COLD_WAIT	100
#define PCI_PM_BUS_WAIT		50

/** The pci_channel state describes connectivity between the CPU and
 *  the pci device.  If some PCI bus between here and the pci device
 *  has crashed or locked up, this info is reflected here.
 */
typedef unsigned int __bitwise pci_channel_state_t;

enum pci_channel_state {
	/* I/O channel is in normal state */
	pci_channel_io_normal = (__force pci_channel_state_t) 1,

	/* I/O to channel is blocked */
	pci_channel_io_frozen = (__force pci_channel_state_t) 2,

	/* PCI card is dead */
	pci_channel_io_perm_failure = (__force pci_channel_state_t) 3,
};

typedef unsigned int __bitwise pcie_reset_state_t;

enum pcie_reset_state {
	/* Reset is NOT asserted (Use to deassert reset) */
	pcie_deassert_reset = (__force pcie_reset_state_t) 1,

	/* Use #PERST to reset PCIe device */
	pcie_warm_reset = (__force pcie_reset_state_t) 2,

	/* Use PCIe Hot Reset to reset device */
	pcie_hot_reset = (__force pcie_reset_state_t) 3
};

typedef unsigned short __bitwise pci_dev_flags_t;
enum pci_dev_flags {
	/* INTX_DISABLE in PCI_COMMAND register disables MSI
	 * generation too.
	 */
	PCI_DEV_FLAGS_MSI_INTX_DISABLE_BUG = (__force pci_dev_flags_t) (1 << 0),
	/* Device configuration is irrevocably lost if disabled into D3 */
	PCI_DEV_FLAGS_NO_D3 = (__force pci_dev_flags_t) (1 << 1),
	/* Provide indication device is assigned by a Virtual Machine Manager */
	PCI_DEV_FLAGS_ASSIGNED = (__force pci_dev_flags_t) (1 << 2),
	/* Flag for quirk use to store if quirk-specific ACS is enabled */
	PCI_DEV_FLAGS_ACS_ENABLED_QUIRK = (__force pci_dev_flags_t) (1 << 3),
	/* Flag to indicate the device uses dma_alias_devfn */
	PCI_DEV_FLAGS_DMA_ALIAS_DEVFN = (__force pci_dev_flags_t) (1 << 4),
	/* Use a PCIe-to-PCI bridge alias even if !pci_is_pcie */
	PCI_DEV_FLAG_PCIE_BRIDGE_ALIAS = (__force pci_dev_flags_t) (1 << 5),
};

enum pci_irq_reroute_variant {
	INTEL_IRQ_REROUTE_VARIANT = 1,
	MAX_IRQ_REROUTE_VARIANTS = 3
};

typedef unsigned short __bitwise pci_bus_flags_t;
enum pci_bus_flags {
	PCI_BUS_FLAGS_NO_MSI   = (__force pci_bus_flags_t) 1,
	PCI_BUS_FLAGS_NO_MMRBC = (__force pci_bus_flags_t) 2,
};

/* These values come from the PCI Express Spec */
enum pcie_link_width {
	PCIE_LNK_WIDTH_RESRV	= 0x00,
	PCIE_LNK_X1		= 0x01,
	PCIE_LNK_X2		= 0x02,
	PCIE_LNK_X4		= 0x04,
	PCIE_LNK_X8		= 0x08,
	PCIE_LNK_X12		= 0x0C,
	PCIE_LNK_X16		= 0x10,
	PCIE_LNK_X32		= 0x20,
	PCIE_LNK_WIDTH_UNKNOWN  = 0xFF,
};

/* Based on the PCI Hotplug Spec, but some values are made up by us */
enum pci_bus_speed {
	PCI_SPEED_33MHz			= 0x00,
	PCI_SPEED_66MHz			= 0x01,
	PCI_SPEED_66MHz_PCIX		= 0x02,
	PCI_SPEED_100MHz_PCIX		= 0x03,
	PCI_SPEED_133MHz_PCIX		= 0x04,
	PCI_SPEED_66MHz_PCIX_ECC	= 0x05,
	PCI_SPEED_100MHz_PCIX_ECC	= 0x06,
	PCI_SPEED_133MHz_PCIX_ECC	= 0x07,
	PCI_SPEED_66MHz_PCIX_266	= 0x09,
	PCI_SPEED_100MHz_PCIX_266	= 0x0a,
	PCI_SPEED_133MHz_PCIX_266	= 0x0b,
	AGP_UNKNOWN			= 0x0c,
	AGP_1X				= 0x0d,
	AGP_2X				= 0x0e,
	AGP_4X				= 0x0f,
	AGP_8X				= 0x10,
	PCI_SPEED_66MHz_PCIX_533	= 0x11,
	PCI_SPEED_100MHz_PCIX_533	= 0x12,
	PCI_SPEED_133MHz_PCIX_533	= 0x13,
	PCIE_SPEED_2_5GT		= 0x14,
	PCIE_SPEED_5_0GT		= 0x15,
	PCIE_SPEED_8_0GT		= 0x16,
	PCI_SPEED_UNKNOWN		= 0xff,
};

struct pci_cap_saved_data {
	u16 cap_nr;
	bool cap_extended;
	unsigned int size;
	u32 data[0];
};

struct pci_cap_saved_state {
	struct hlist_node next;
	struct pci_cap_saved_data cap;
};

struct pcie_link_state;
struct pci_vpd;
struct pci_sriov;
struct pci_ats;

/*
 * The pci_dev structure is used to describe PCI devices.
 */
struct pci_dev {
	struct list_head bus_list;	/* node in per-bus list */
	struct pci_bus	*bus;		/* bus this device is on */
	struct pci_bus	*subordinate;	/* bus this device bridges to */

	void		*sysdata;	/* hook for sys-specific extension */
	struct proc_dir_entry *procent;	/* device entry in /proc/bus/pci */
	struct pci_slot	*slot;		/* Physical slot this device is in */

	unsigned int	devfn;		/* encoded device & function index */
	unsigned short	vendor;
	unsigned short	device;
	unsigned short	subsystem_vendor;
	unsigned short	subsystem_device;
	unsigned int	class;		/* 3 bytes: (base,sub,prog-if) */
	u8		revision;	/* PCI revision, low byte of class word */
	u8		hdr_type;	/* PCI header type (`multi' flag masked out) */
	u8		pcie_cap;	/* PCIe capability offset */
	u8		msi_cap;	/* MSI capability offset */
	u8		msix_cap;	/* MSI-X capability offset */
	u8		pcie_mpss:3;	/* PCIe Max Payload Size Supported */
	u8		rom_base_reg;	/* which config register controls the ROM */
	u8		pin;		/* which interrupt pin this device uses */
	u16		pcie_flags_reg;	/* cached PCIe Capabilities Register */
	u8		dma_alias_devfn;/* devfn of DMA alias, if any */

	struct pci_driver *driver;	/* which driver has allocated this device */
	u64		dma_mask;	/* Mask of the bits of bus address this
					   device implements.  Normally this is
					   0xffffffff.  You only need to change
					   this if your device has broken DMA
					   or supports 64-bit transfers.  */

	struct device_dma_parameters dma_parms;

	pci_power_t     current_state;  /* Current operating state. In ACPI-speak,
					   this is D0-D3, D0 being fully functional,
					   and D3 being off. */
	u8		pm_cap;		/* PM capability offset */
	unsigned int	pme_support:5;	/* Bitmask of states from which PME#
					   can be generated */
	unsigned int	pme_interrupt:1;
	unsigned int	pme_poll:1;	/* Poll device's PME status bit */
	unsigned int	d1_support:1;	/* Low power state D1 is supported */
	unsigned int	d2_support:1;	/* Low power state D2 is supported */
	unsigned int	no_d1d2:1;	/* D1 and D2 are forbidden */
	unsigned int	no_d3cold:1;	/* D3cold is forbidden */
	unsigned int	d3cold_allowed:1;	/* D3cold is allowed by user */
	unsigned int	mmio_always_on:1;	/* disallow turning off io/mem
						   decoding during bar sizing */
	unsigned int	wakeup_prepared:1;
	unsigned int	runtime_d3cold:1;	/* whether go through runtime
						   D3cold, not set for devices
						   powered on/off by the
						   corresponding bridge */
	unsigned int	ignore_hotplug:1;	/* Ignore hotplug events */
	unsigned int	d3_delay;	/* D3->D0 transition time in ms */
	unsigned int	d3cold_delay;	/* D3cold->D0 transition time in ms */

#ifdef CONFIG_PCIEASPM
	struct pcie_link_state	*link_state;	/* ASPM link state */
#endif

	pci_channel_state_t error_state;	/* current connectivity state */
	struct	device	dev;		/* Generic device interface */

	int		cfg_size;	/* Size of configuration space */

	/*
	 * Instead of touching interrupt line and base address registers
	 * directly, use the values stored here. They might be different!
	 */
	unsigned int	irq;
	struct resource resource[DEVICE_COUNT_RESOURCE]; /* I/O and memory regions + expansion ROMs */

	bool match_driver;		/* Skip attaching driver */
	/* These fields are used by common fixups */
	unsigned int	transparent:1;	/* Subtractive decode PCI bridge */
	unsigned int	multifunction:1;/* Part of multi-function device */
	/* keep track of device state */
	unsigned int	is_added:1;
	unsigned int	is_busmaster:1; /* device is busmaster */
	unsigned int	no_msi:1;	/* device may not use msi */
	unsigned int	block_cfg_access:1;	/* config space access is blocked */
	unsigned int	broken_parity_status:1;	/* Device generates false positive parity */
	unsigned int	irq_reroute_variant:2;	/* device needs IRQ rerouting variant */
	unsigned int	msi_enabled:1;
	unsigned int	msix_enabled:1;
	unsigned int	ari_enabled:1;	/* ARI forwarding */
	unsigned int	is_managed:1;
	unsigned int    needs_freset:1; /* Dev requires fundamental reset */
	unsigned int	state_saved:1;
	unsigned int	is_physfn:1;
	unsigned int	is_virtfn:1;
	unsigned int	reset_fn:1;
	unsigned int    is_hotplug_bridge:1;
	unsigned int    __aer_firmware_first_valid:1;
	unsigned int	__aer_firmware_first:1;
	unsigned int	broken_intx_masking:1;
	unsigned int	io_window_1k:1;	/* Intel P2P bridge 1K I/O windows */
	pci_dev_flags_t dev_flags;
	atomic_t	enable_cnt;	/* pci_enable_device has been called */

	u32		saved_config_space[16]; /* config space saved at suspend time */
	struct hlist_head saved_cap_space;
	struct bin_attribute *rom_attr; /* attribute descriptor for sysfs ROM entry */
	int rom_attr_enabled;		/* has display of the rom attribute been enabled? */
	struct bin_attribute *res_attr[DEVICE_COUNT_RESOURCE]; /* sysfs file for resources */
	struct bin_attribute *res_attr_wc[DEVICE_COUNT_RESOURCE]; /* sysfs file for WC mapping of resources */
#ifdef CONFIG_PCI_MSI
	struct list_head msi_list;
	const struct attribute_group **msi_irq_groups;
#endif
	struct pci_vpd *vpd;
#ifdef CONFIG_PCI_IOV /* doesn't imply CONFIG_PCI_ATS when CONFIG_XEN */
	union {
		struct pci_sriov *sriov;	/* SR-IOV capability related */
		struct pci_dev *physfn;	/* the PF this VF is associated with */
	};
#endif
#ifdef CONFIG_PCI_ATS
	struct pci_ats	*ats;	/* Address Translation Service */
#endif
	phys_addr_t rom; /* Physical address of ROM if it's not from the BAR */
	size_t romlen; /* Length of ROM if it's not from the BAR */
	char *driver_override; /* Driver name to force a match */
};

static inline struct pci_dev *pci_physfn(struct pci_dev *dev)
{
#ifdef CONFIG_PCI_IOV
	if (dev->is_virtfn)
		dev = dev->physfn;
#endif
	return dev;
}

struct pci_dev *pci_alloc_dev(struct pci_bus *bus);

#define	to_pci_dev(n) container_of(n, struct pci_dev, dev)
#define for_each_pci_dev(d) while ((d = pci_get_device(PCI_ANY_ID, PCI_ANY_ID, d)) != NULL)

static inline int pci_channel_offline(struct pci_dev *pdev)
{
	return (pdev->error_state != pci_channel_io_normal);
}

struct pci_host_bridge_window {
	struct list_head list;
	struct resource *res;		/* host bridge aperture (CPU address) */
	resource_size_t offset;		/* bus address + offset = CPU address */
};

struct pci_host_bridge {
	struct device dev;
	struct pci_bus *bus;		/* root bus */
	struct list_head windows;	/* pci_host_bridge_windows */
	void (*release_fn)(struct pci_host_bridge *);
	void *release_data;
};

#define	to_pci_host_bridge(n) container_of(n, struct pci_host_bridge, dev)
void pci_set_host_bridge_release(struct pci_host_bridge *bridge,
		     void (*release_fn)(struct pci_host_bridge *),
		     void *release_data);

int pcibios_root_bridge_prepare(struct pci_host_bridge *bridge);

/*
 * The first PCI_BRIDGE_RESOURCE_NUM PCI bus resources (those that correspond
 * to P2P or CardBus bridge windows) go in a table.  Additional ones (for
 * buses below host bridges or subtractive decode bridges) go in the list.
 * Use pci_bus_for_each_resource() to iterate through all the resources.
 */

/*
 * PCI_SUBTRACTIVE_DECODE means the bridge forwards the window implicitly
 * and there's no way to program the bridge with the details of the window.
 * This does not apply to ACPI _CRS windows, even with the _DEC subtractive-
 * decode bit set, because they are explicit and can be programmed with _SRS.
 */
#define PCI_SUBTRACTIVE_DECODE	0x1

struct pci_bus_resource {
	struct list_head list;
	struct resource *res;
	unsigned int flags;
};

#define PCI_REGION_FLAG_MASK	0x0fU	/* These bits of resource flags tell us the PCI region flags */

struct pci_bus {
	struct list_head node;		/* node in list of buses */
	struct pci_bus	*parent;	/* parent bus this bridge is on */
	struct list_head children;	/* list of child buses */
	struct list_head devices;	/* list of devices on this bus */
	struct pci_dev	*self;		/* bridge device as seen by parent */
	struct list_head slots;		/* list of slots on this bus */
	struct resource *resource[PCI_BRIDGE_RESOURCE_NUM];
	struct list_head resources;	/* address space routed to this bus */
	struct resource busn_res;	/* bus numbers routed to this bus */

	struct pci_ops	*ops;		/* configuration access functions */
	struct msi_chip	*msi;		/* MSI controller */
	void		*sysdata;	/* hook for sys-specific extension */
	struct proc_dir_entry *procdir;	/* directory entry in /proc/bus/pci */

	unsigned char	number;		/* bus number */
	unsigned char	primary;	/* number of primary bridge */
	unsigned char	max_bus_speed;	/* enum pci_bus_speed */
	unsigned char	cur_bus_speed;	/* enum pci_bus_speed */
#ifdef CONFIG_PCI_DOMAINS_GENERIC
	int		domain_nr;
#endif

	char		name[48];

	unsigned short  bridge_ctl;	/* manage NO_ISA/FBB/et al behaviors */
	pci_bus_flags_t bus_flags;	/* inherited by child buses */
	struct device		*bridge;
	struct device		dev;
	struct bin_attribute	*legacy_io; /* legacy I/O for this bus */
	struct bin_attribute	*legacy_mem; /* legacy mem */
	unsigned int		is_added:1;
};

#define to_pci_bus(n)	container_of(n, struct pci_bus, dev)

/*
 * Returns true if the PCI bus is root (behind host-PCI bridge),
 * false otherwise
 *
 * Some code assumes that "bus->self == NULL" means that bus is a root bus.
 * This is incorrect because "virtual" buses added for SR-IOV (via
 * virtfn_add_bus()) have "bus->self == NULL" but are not root buses.
 */
static inline bool pci_is_root_bus(struct pci_bus *pbus)
{
	return !(pbus->parent);
}

/**
 * pci_is_bridge - check if the PCI device is a bridge
 * @dev: PCI device
 *
 * Return true if the PCI device is bridge whether it has subordinate
 * or not.
 */
static inline bool pci_is_bridge(struct pci_dev *dev)
{
	return dev->hdr_type == PCI_HEADER_TYPE_BRIDGE ||
		dev->hdr_type == PCI_HEADER_TYPE_CARDBUS;
}

static inline struct pci_dev *pci_upstream_bridge(struct pci_dev *dev)
{
	dev = pci_physfn(dev);
	if (pci_is_root_bus(dev->bus))
		return NULL;

	return dev->bus->self;
}

#ifdef CONFIG_PCI_MSI
static inline bool pci_dev_msi_enabled(struct pci_dev *pci_dev)
{
	return pci_dev->msi_enabled || pci_dev->msix_enabled;
}
#else
static inline bool pci_dev_msi_enabled(struct pci_dev *pci_dev) { return false; }
#endif

/*
 * Error values that may be returned by PCI functions.
 */
#define PCIBIOS_SUCCESSFUL		0x00
#define PCIBIOS_FUNC_NOT_SUPPORTED	0x81
#define PCIBIOS_BAD_VENDOR_ID		0x83
#define PCIBIOS_DEVICE_NOT_FOUND	0x86
#define PCIBIOS_BAD_REGISTER_NUMBER	0x87
#define PCIBIOS_SET_FAILED		0x88
#define PCIBIOS_BUFFER_TOO_SMALL	0x89

/*
 * Translate above to generic errno for passing back through non-PCI code.
 */
static inline int pcibios_err_to_errno(int err)
{
	if (err <= PCIBIOS_SUCCESSFUL)
		return err; /* Assume already errno */

	switch (err) {
	case PCIBIOS_FUNC_NOT_SUPPORTED:
		return -ENOENT;
	case PCIBIOS_BAD_VENDOR_ID:
		return -ENOTTY;
	case PCIBIOS_DEVICE_NOT_FOUND:
		return -ENODEV;
	case PCIBIOS_BAD_REGISTER_NUMBER:
		return -EFAULT;
	case PCIBIOS_SET_FAILED:
		return -EIO;
	case PCIBIOS_BUFFER_TOO_SMALL:
		return -ENOSPC;
	}

	return -ERANGE;
}

/* Low-level architecture-dependent routines */

struct pci_ops {
	int (*read)(struct pci_bus *bus, unsigned int devfn, int where, int size, u32 *val);
	int (*write)(struct pci_bus *bus, unsigned int devfn, int where, int size, u32 val);
};

/*
 * ACPI needs to be able to access PCI config space before we've done a
 * PCI bus scan and created pci_bus structures.
 */
int raw_pci_read(unsigned int domain, unsigned int bus, unsigned int devfn,
		 int reg, int len, u32 *val);
int raw_pci_write(unsigned int domain, unsigned int bus, unsigned int devfn,
		  int reg, int len, u32 val);

struct pci_bus_region {
	dma_addr_t start;
	dma_addr_t end;
};

struct pci_dynids {
	spinlock_t lock;            /* protects list, index */
	struct list_head list;      /* for IDs added at runtime */
};


/*
 * PCI Error Recovery System (PCI-ERS).  If a PCI device driver provides
 * a set of callbacks in struct pci_error_handlers, that device driver
 * will be notified of PCI bus errors, and will be driven to recovery
 * when an error occurs.
 */

typedef unsigned int __bitwise pci_ers_result_t;

enum pci_ers_result {
	/* no result/none/not supported in device driver */
	PCI_ERS_RESULT_NONE = (__force pci_ers_result_t) 1,

	/* Device driver can recover without slot reset */
	PCI_ERS_RESULT_CAN_RECOVER = (__force pci_ers_result_t) 2,

	/* Device driver wants slot to be reset. */
	PCI_ERS_RESULT_NEED_RESET = (__force pci_ers_result_t) 3,

	/* Device has completely failed, is unrecoverable */
	PCI_ERS_RESULT_DISCONNECT = (__force pci_ers_result_t) 4,

	/* Device driver is fully recovered and operational */
	PCI_ERS_RESULT_RECOVERED = (__force pci_ers_result_t) 5,

	/* No AER capabilities registered for the driver */
	PCI_ERS_RESULT_NO_AER_DRIVER = (__force pci_ers_result_t) 6,
};

/* PCI bus error event callbacks */
struct pci_error_handlers {
	/* PCI bus error detected on this device */
	pci_ers_result_t (*error_detected)(struct pci_dev *dev,
					   enum pci_channel_state error);

	/* MMIO has been re-enabled, but not DMA */
	pci_ers_result_t (*mmio_enabled)(struct pci_dev *dev);

	/* PCI Express link has been reset */
	pci_ers_result_t (*link_reset)(struct pci_dev *dev);

	/* PCI slot has been reset */
	pci_ers_result_t (*slot_reset)(struct pci_dev *dev);

	/* PCI function reset prepare or completed */
	void (*reset_notify)(struct pci_dev *dev, bool prepare);

	/* Device driver may resume normal operations */
	void (*resume)(struct pci_dev *dev);
};


struct module;
struct pci_driver {
	struct list_head node;
	const char *name;
	const struct pci_device_id *id_table;	/* must be non-NULL for probe to be called */
	int  (*probe)  (struct pci_dev *dev, const struct pci_device_id *id);	/* New device inserted */
	void (*remove) (struct pci_dev *dev);	/* Device removed (NULL if not a hot-plug capable driver) */
	int  (*suspend) (struct pci_dev *dev, pm_message_t state);	/* Device suspended */
	int  (*suspend_late) (struct pci_dev *dev, pm_message_t state);
	int  (*resume_early) (struct pci_dev *dev);
	int  (*resume) (struct pci_dev *dev);	                /* Device woken up */
	void (*shutdown) (struct pci_dev *dev);
	int (*sriov_configure) (struct pci_dev *dev, int num_vfs); /* PF pdev */
	const struct pci_error_handlers *err_handler;
	struct device_driver	driver;
	struct pci_dynids dynids;
};

#define	to_pci_driver(drv) container_of(drv, struct pci_driver, driver)

/**
 * DEFINE_PCI_DEVICE_TABLE - macro used to describe a pci device table
 * @_table: device table name
 *
 * This macro is deprecated and should not be used in new code.
 */
#define DEFINE_PCI_DEVICE_TABLE(_table) \
	const struct pci_device_id _table[]

/**
 * PCI_DEVICE - macro used to describe a specific pci device
 * @vend: the 16 bit PCI Vendor ID
 * @dev: the 16 bit PCI Device ID
 *
 * This macro is used to create a struct pci_device_id that matches a
 * specific device.  The subvendor and subdevice fields will be set to
 * PCI_ANY_ID.
 */
#define PCI_DEVICE(vend,dev) \
	.vendor = (vend), .device = (dev), \
	.subvendor = PCI_ANY_ID, .subdevice = PCI_ANY_ID

/**
 * PCI_DEVICE_SUB - macro used to describe a specific pci device with subsystem
 * @vend: the 16 bit PCI Vendor ID
 * @dev: the 16 bit PCI Device ID
 * @subvend: the 16 bit PCI Subvendor ID
 * @subdev: the 16 bit PCI Subdevice ID
 *
 * This macro is used to create a struct pci_device_id that matches a
 * specific device with subsystem information.
 */
#define PCI_DEVICE_SUB(vend, dev, subvend, subdev) \
	.vendor = (vend), .device = (dev), \
	.subvendor = (subvend), .subdevice = (subdev)

/**
 * PCI_DEVICE_CLASS - macro used to describe a specific pci device class
 * @dev_class: the class, subclass, prog-if triple for this device
 * @dev_class_mask: the class mask for this device
 *
 * This macro is used to create a struct pci_device_id that matches a
 * specific PCI class.  The vendor, device, subvendor, and subdevice
 * fields will be set to PCI_ANY_ID.
 */
#define PCI_DEVICE_CLASS(dev_class,dev_class_mask) \
	.class = (dev_class), .class_mask = (dev_class_mask), \
	.vendor = PCI_ANY_ID, .device = PCI_ANY_ID, \
	.subvendor = PCI_ANY_ID, .subdevice = PCI_ANY_ID

/**
 * PCI_VDEVICE - macro used to describe a specific pci device in short form
 * @vend: the vendor name
 * @dev: the 16 bit PCI Device ID
 *
 * This macro is used to create a struct pci_device_id that matches a
 * specific PCI device.  The subvendor, and subdevice fields will be set
 * to PCI_ANY_ID. The macro allows the next field to follow as the device
 * private data.
 */

#define PCI_VDEVICE(vend, dev) \
	.vendor = PCI_VENDOR_ID_##vend, .device = (dev), \
	.subvendor = PCI_ANY_ID, .subdevice = PCI_ANY_ID, 0, 0

/* these external functions are only available when PCI support is enabled */
#ifdef CONFIG_PCI

void pcie_bus_configure_settings(struct pci_bus *bus);

enum pcie_bus_config_types {
	PCIE_BUS_TUNE_OFF,
	PCIE_BUS_SAFE,
	PCIE_BUS_PERFORMANCE,
	PCIE_BUS_PEER2PEER,
};

extern enum pcie_bus_config_types pcie_bus_config;

extern struct bus_type pci_bus_type;

/* Do NOT directly access these two variables, unless you are arch-specific PCI
 * code, or PCI core code. */
extern struct list_head pci_root_buses;	/* list of all known PCI buses */
/* Some device drivers need know if PCI is initiated */
int no_pci_devices(void);

void pcibios_resource_survey_bus(struct pci_bus *bus);
void pcibios_add_bus(struct pci_bus *bus);
void pcibios_remove_bus(struct pci_bus *bus);
void pcibios_fixup_bus(struct pci_bus *);
int __must_check pcibios_enable_device(struct pci_dev *, int mask);
/* Architecture-specific versions may override this (weak) */
char *pcibios_setup(char *str);

/* Used only when drivers/pci/setup.c is used */
resource_size_t pcibios_align_resource(void *, const struct resource *,
				resource_size_t,
				resource_size_t);
void pcibios_update_irq(struct pci_dev *, int irq);

/* Weak but can be overriden by arch */
void pci_fixup_cardbus(struct pci_bus *);

/* Generic PCI functions used internally */

void pcibios_resource_to_bus(struct pci_bus *bus, struct pci_bus_region *region,
			     struct resource *res);
void pcibios_bus_to_resource(struct pci_bus *bus, struct resource *res,
			     struct pci_bus_region *region);
void pcibios_scan_specific_bus(int busn);
struct pci_bus *pci_find_bus(int domain, int busnr);
void pci_bus_add_devices(const struct pci_bus *bus);
struct pci_bus *pci_scan_bus_parented(struct device *parent, int bus,
				      struct pci_ops *ops, void *sysdata);
struct pci_bus *pci_scan_bus(int bus, struct pci_ops *ops, void *sysdata);
struct pci_bus *pci_create_root_bus(struct device *parent, int bus,
				    struct pci_ops *ops, void *sysdata,
				    struct list_head *resources);
int pci_bus_insert_busn_res(struct pci_bus *b, int bus, int busmax);
int pci_bus_update_busn_res_end(struct pci_bus *b, int busmax);
void pci_bus_release_busn_res(struct pci_bus *b);
struct pci_bus *pci_scan_root_bus(struct device *parent, int bus,
					     struct pci_ops *ops, void *sysdata,
					     struct list_head *resources);
struct pci_bus *pci_add_new_bus(struct pci_bus *parent, struct pci_dev *dev,
				int busnr);
void pcie_update_link_speed(struct pci_bus *bus, u16 link_status);
struct pci_slot *pci_create_slot(struct pci_bus *parent, int slot_nr,
				 const char *name,
				 struct hotplug_slot *hotplug);
void pci_destroy_slot(struct pci_slot *slot);
int pci_scan_slot(struct pci_bus *bus, int devfn);
struct pci_dev *pci_scan_single_device(struct pci_bus *bus, int devfn);
void pci_device_add(struct pci_dev *dev, struct pci_bus *bus);
unsigned int pci_scan_child_bus(struct pci_bus *bus);
void pci_bus_add_device(struct pci_dev *dev);
void pci_read_bridge_bases(struct pci_bus *child);
struct resource *pci_find_parent_resource(const struct pci_dev *dev,
					  struct resource *res);
u8 pci_swizzle_interrupt_pin(const struct pci_dev *dev, u8 pin);
int pci_get_interrupt_pin(struct pci_dev *dev, struct pci_dev **bridge);
u8 pci_common_swizzle(struct pci_dev *dev, u8 *pinp);
struct pci_dev *pci_dev_get(struct pci_dev *dev);
void pci_dev_put(struct pci_dev *dev);
void pci_remove_bus(struct pci_bus *b);
void pci_stop_and_remove_bus_device(struct pci_dev *dev);
void pci_stop_and_remove_bus_device_locked(struct pci_dev *dev);
void pci_stop_root_bus(struct pci_bus *bus);
void pci_remove_root_bus(struct pci_bus *bus);
void pci_setup_cardbus(struct pci_bus *bus);
void pci_sort_breadthfirst(void);
#define dev_is_pci(d) ((d)->bus == &pci_bus_type)
#define dev_is_pf(d) ((dev_is_pci(d) ? to_pci_dev(d)->is_physfn : false))
#define dev_num_vf(d) ((dev_is_pci(d) ? pci_num_vf(to_pci_dev(d)) : 0))

/* Generic PCI functions exported to card drivers */

enum pci_lost_interrupt_reason {
	PCI_LOST_IRQ_NO_INFORMATION = 0,
	PCI_LOST_IRQ_DISABLE_MSI,
	PCI_LOST_IRQ_DISABLE_MSIX,
	PCI_LOST_IRQ_DISABLE_ACPI,
};
enum pci_lost_interrupt_reason pci_lost_interrupt(struct pci_dev *dev);
int pci_find_capability(struct pci_dev *dev, int cap);
int pci_find_next_capability(struct pci_dev *dev, u8 pos, int cap);
int pci_find_ext_capability(struct pci_dev *dev, int cap);
int pci_find_next_ext_capability(struct pci_dev *dev, int pos, int cap);
int pci_find_ht_capability(struct pci_dev *dev, int ht_cap);
int pci_find_next_ht_capability(struct pci_dev *dev, int pos, int ht_cap);
struct pci_bus *pci_find_next_bus(const struct pci_bus *from);

struct pci_dev *pci_get_device(unsigned int vendor, unsigned int device,
				struct pci_dev *from);
struct pci_dev *pci_get_subsys(unsigned int vendor, unsigned int device,
				unsigned int ss_vendor, unsigned int ss_device,
				struct pci_dev *from);
struct pci_dev *pci_get_slot(struct pci_bus *bus, unsigned int devfn);
struct pci_dev *pci_get_domain_bus_and_slot(int domain, unsigned int bus,
					    unsigned int devfn);
static inline struct pci_dev *pci_get_bus_and_slot(unsigned int bus,
						   unsigned int devfn)
{
	return pci_get_domain_bus_and_slot(0, bus, devfn);
}
struct pci_dev *pci_get_class(unsigned int class, struct pci_dev *from);
int pci_dev_present(const struct pci_device_id *ids);

int pci_bus_read_config_byte(struct pci_bus *bus, unsigned int devfn,
			     int where, u8 *val);
int pci_bus_read_config_word(struct pci_bus *bus, unsigned int devfn,
			     int where, u16 *val);
int pci_bus_read_config_dword(struct pci_bus *bus, unsigned int devfn,
			      int where, u32 *val);
int pci_bus_write_config_byte(struct pci_bus *bus, unsigned int devfn,
			      int where, u8 val);
int pci_bus_write_config_word(struct pci_bus *bus, unsigned int devfn,
			      int where, u16 val);
int pci_bus_write_config_dword(struct pci_bus *bus, unsigned int devfn,
			       int where, u32 val);
struct pci_ops *pci_bus_set_ops(struct pci_bus *bus, struct pci_ops *ops);

static inline int pci_read_config_byte(const struct pci_dev *dev, int where, u8 *val)
{
	return pci_bus_read_config_byte(dev->bus, dev->devfn, where, val);
}
static inline int pci_read_config_word(const struct pci_dev *dev, int where, u16 *val)
{
	return pci_bus_read_config_word(dev->bus, dev->devfn, where, val);
}
static inline int pci_read_config_dword(const struct pci_dev *dev, int where,
					u32 *val)
{
	return pci_bus_read_config_dword(dev->bus, dev->devfn, where, val);
}
static inline int pci_write_config_byte(const struct pci_dev *dev, int where, u8 val)
{
	return pci_bus_write_config_byte(dev->bus, dev->devfn, where, val);
}
static inline int pci_write_config_word(const struct pci_dev *dev, int where, u16 val)
{
	return pci_bus_write_config_word(dev->bus, dev->devfn, where, val);
}
static inline int pci_write_config_dword(const struct pci_dev *dev, int where,
					 u32 val)
{
	return pci_bus_write_config_dword(dev->bus, dev->devfn, where, val);
}

int pcie_capability_read_word(struct pci_dev *dev, int pos, u16 *val);
int pcie_capability_read_dword(struct pci_dev *dev, int pos, u32 *val);
int pcie_capability_write_word(struct pci_dev *dev, int pos, u16 val);
int pcie_capability_write_dword(struct pci_dev *dev, int pos, u32 val);
int pcie_capability_clear_and_set_word(struct pci_dev *dev, int pos,
				       u16 clear, u16 set);
int pcie_capability_clear_and_set_dword(struct pci_dev *dev, int pos,
					u32 clear, u32 set);

static inline int pcie_capability_set_word(struct pci_dev *dev, int pos,
					   u16 set)
{
	return pcie_capability_clear_and_set_word(dev, pos, 0, set);
}

static inline int pcie_capability_set_dword(struct pci_dev *dev, int pos,
					    u32 set)
{
	return pcie_capability_clear_and_set_dword(dev, pos, 0, set);
}

static inline int pcie_capability_clear_word(struct pci_dev *dev, int pos,
					     u16 clear)
{
	return pcie_capability_clear_and_set_word(dev, pos, clear, 0);
}

static inline int pcie_capability_clear_dword(struct pci_dev *dev, int pos,
					      u32 clear)
{
	return pcie_capability_clear_and_set_dword(dev, pos, clear, 0);
}

/* user-space driven config access */
int pci_user_read_config_byte(struct pci_dev *dev, int where, u8 *val);
int pci_user_read_config_word(struct pci_dev *dev, int where, u16 *val);
int pci_user_read_config_dword(struct pci_dev *dev, int where, u32 *val);
int pci_user_write_config_byte(struct pci_dev *dev, int where, u8 val);
int pci_user_write_config_word(struct pci_dev *dev, int where, u16 val);
int pci_user_write_config_dword(struct pci_dev *dev, int where, u32 val);

int __must_check pci_enable_device(struct pci_dev *dev);
int __must_check pci_enable_device_io(struct pci_dev *dev);
int __must_check pci_enable_device_mem(struct pci_dev *dev);
int __must_check pci_reenable_device(struct pci_dev *);
int __must_check pcim_enable_device(struct pci_dev *pdev);
void pcim_pin_device(struct pci_dev *pdev);

static inline int pci_is_enabled(struct pci_dev *pdev)
{
	return (atomic_read(&pdev->enable_cnt) > 0);
}

static inline int pci_is_managed(struct pci_dev *pdev)
{
	return pdev->is_managed;
}

void pci_disable_device(struct pci_dev *dev);

extern unsigned int pcibios_max_latency;
void pci_set_master(struct pci_dev *dev);
void pci_clear_master(struct pci_dev *dev);

int pci_set_pcie_reset_state(struct pci_dev *dev, enum pcie_reset_state state);
int pci_set_cacheline_size(struct pci_dev *dev);
#define HAVE_PCI_SET_MWI
int __must_check pci_set_mwi(struct pci_dev *dev);
int pci_try_set_mwi(struct pci_dev *dev);
void pci_clear_mwi(struct pci_dev *dev);
void pci_intx(struct pci_dev *dev, int enable);
bool pci_intx_mask_supported(struct pci_dev *dev);
bool pci_check_and_mask_intx(struct pci_dev *dev);
bool pci_check_and_unmask_intx(struct pci_dev *dev);
void pci_msi_off(struct pci_dev *dev);
int pci_set_dma_max_seg_size(struct pci_dev *dev, unsigned int size);
int pci_set_dma_seg_boundary(struct pci_dev *dev, unsigned long mask);
int pci_wait_for_pending(struct pci_dev *dev, int pos, u16 mask);
int pci_wait_for_pending_transaction(struct pci_dev *dev);
int pcix_get_max_mmrbc(struct pci_dev *dev);
int pcix_get_mmrbc(struct pci_dev *dev);
int pcix_set_mmrbc(struct pci_dev *dev, int mmrbc);
int pcie_get_readrq(struct pci_dev *dev);
int pcie_set_readrq(struct pci_dev *dev, int rq);
int pcie_get_mps(struct pci_dev *dev);
int pcie_set_mps(struct pci_dev *dev, int mps);
int pcie_get_minimum_link(struct pci_dev *dev, enum pci_bus_speed *speed,
			  enum pcie_link_width *width);
int __pci_reset_function(struct pci_dev *dev);
int __pci_reset_function_locked(struct pci_dev *dev);
int pci_reset_function(struct pci_dev *dev);
int pci_try_reset_function(struct pci_dev *dev);
int pci_probe_reset_slot(struct pci_slot *slot);
int pci_reset_slot(struct pci_slot *slot);
int pci_try_reset_slot(struct pci_slot *slot);
int pci_probe_reset_bus(struct pci_bus *bus);
int pci_reset_bus(struct pci_bus *bus);
int pci_try_reset_bus(struct pci_bus *bus);
void pci_reset_secondary_bus(struct pci_dev *dev);
void pcibios_reset_secondary_bus(struct pci_dev *dev);
void pci_reset_bridge_secondary_bus(struct pci_dev *dev);
void pci_update_resource(struct pci_dev *dev, int resno);
int __must_check pci_assign_resource(struct pci_dev *dev, int i);
int __must_check pci_reassign_resource(struct pci_dev *dev, int i, resource_size_t add_size, resource_size_t align);
int pci_select_bars(struct pci_dev *dev, unsigned long flags);
#ifdef CONFIG_XEN
void pci_restore_bars(struct pci_dev *);
#endif
bool pci_device_is_present(struct pci_dev *pdev);

/* ROM control related routines */
int pci_enable_rom(struct pci_dev *pdev);
void pci_disable_rom(struct pci_dev *pdev);
void __iomem __must_check *pci_map_rom(struct pci_dev *pdev, size_t *size);
void pci_unmap_rom(struct pci_dev *pdev, void __iomem *rom);
size_t pci_get_rom_size(struct pci_dev *pdev, void __iomem *rom, size_t size);
void __iomem __must_check *pci_platform_rom(struct pci_dev *pdev, size_t *size);

/* Power management related routines */
int pci_save_state(struct pci_dev *dev);
void pci_restore_state(struct pci_dev *dev);
struct pci_saved_state *pci_store_saved_state(struct pci_dev *dev);
int pci_load_and_free_saved_state(struct pci_dev *dev,
				  struct pci_saved_state **state);
struct pci_cap_saved_state *pci_find_saved_cap(struct pci_dev *dev, char cap);
struct pci_cap_saved_state *pci_find_saved_ext_cap(struct pci_dev *dev,
						   u16 cap);
int pci_add_cap_save_buffer(struct pci_dev *dev, char cap, unsigned int size);
int pci_add_ext_cap_save_buffer(struct pci_dev *dev,
				u16 cap, unsigned int size);
int __pci_complete_power_transition(struct pci_dev *dev, pci_power_t state);
int pci_set_power_state(struct pci_dev *dev, pci_power_t state);
pci_power_t pci_choose_state(struct pci_dev *dev, pm_message_t state);
bool pci_pme_capable(struct pci_dev *dev, pci_power_t state);
void pci_pme_active(struct pci_dev *dev, bool enable);
int __pci_enable_wake(struct pci_dev *dev, pci_power_t state,
		      bool runtime, bool enable);
int pci_wake_from_d3(struct pci_dev *dev, bool enable);
int pci_prepare_to_sleep(struct pci_dev *dev);
int pci_back_from_sleep(struct pci_dev *dev);
bool pci_dev_run_wake(struct pci_dev *dev);
bool pci_check_pme_status(struct pci_dev *dev);
void pci_pme_wakeup_bus(struct pci_bus *bus);

static inline void pci_ignore_hotplug(struct pci_dev *dev)
{
	dev->ignore_hotplug = 1;
}

static inline int pci_enable_wake(struct pci_dev *dev, pci_power_t state,
				  bool enable)
{
	return __pci_enable_wake(dev, state, false, enable);
}

/* PCI Virtual Channel */
int pci_save_vc_state(struct pci_dev *dev);
void pci_restore_vc_state(struct pci_dev *dev);
void pci_allocate_vc_save_buffers(struct pci_dev *dev);

/* For use by arch with custom probe code */
void set_pcie_port_type(struct pci_dev *pdev);
void set_pcie_hotplug_bridge(struct pci_dev *pdev);

/* Functions for PCI Hotplug drivers to use */
int pci_bus_find_capability(struct pci_bus *bus, unsigned int devfn, int cap);
unsigned int pci_rescan_bus_bridge_resize(struct pci_dev *bridge);
unsigned int pci_rescan_bus(struct pci_bus *bus);
void pci_lock_rescan_remove(void);
void pci_unlock_rescan_remove(void);

/* Vital product data routines */
ssize_t pci_read_vpd(struct pci_dev *dev, loff_t pos, size_t count, void *buf);
ssize_t pci_write_vpd(struct pci_dev *dev, loff_t pos, size_t count, const void *buf);

/* Helper functions for low-level code (drivers/pci/setup-[bus,res].c) */
resource_size_t pcibios_retrieve_fw_addr(struct pci_dev *dev, int idx);
void pci_bus_assign_resources(const struct pci_bus *bus);
void pci_bus_size_bridges(struct pci_bus *bus);
int pci_claim_resource(struct pci_dev *, int);
void pci_assign_unassigned_resources(void);
void pci_assign_unassigned_bridge_resources(struct pci_dev *bridge);
void pci_assign_unassigned_bus_resources(struct pci_bus *bus);
void pci_assign_unassigned_root_bus_resources(struct pci_bus *bus);
void pdev_enable_device(struct pci_dev *);
int pci_enable_resources(struct pci_dev *, int mask);
void pci_fixup_irqs(u8 (*)(struct pci_dev *, u8 *),
		    int (*)(const struct pci_dev *, u8, u8));
#define HAVE_PCI_REQ_REGIONS	2
int __must_check pci_request_regions(struct pci_dev *, const char *);
int __must_check pci_request_regions_exclusive(struct pci_dev *, const char *);
void pci_release_regions(struct pci_dev *);
int __must_check pci_request_region(struct pci_dev *, int, const char *);
int __must_check pci_request_region_exclusive(struct pci_dev *, int, const char *);
void pci_release_region(struct pci_dev *, int);
int pci_request_selected_regions(struct pci_dev *, int, const char *);
int pci_request_selected_regions_exclusive(struct pci_dev *, int, const char *);
void pci_release_selected_regions(struct pci_dev *, int);

/* drivers/pci/bus.c */
struct pci_bus *pci_bus_get(struct pci_bus *bus);
void pci_bus_put(struct pci_bus *bus);
void pci_add_resource(struct list_head *resources, struct resource *res);
void pci_add_resource_offset(struct list_head *resources, struct resource *res,
			     resource_size_t offset);
void pci_free_resource_list(struct list_head *resources);
void pci_bus_add_resource(struct pci_bus *bus, struct resource *res, unsigned int flags);
struct resource *pci_bus_resource_n(const struct pci_bus *bus, int n);
void pci_bus_remove_resources(struct pci_bus *bus);

#define pci_bus_for_each_resource(bus, res, i)				\
	for (i = 0;							\
	    (res = pci_bus_resource_n(bus, i)) || i < PCI_BRIDGE_RESOURCE_NUM; \
	     i++)

int __must_check pci_bus_alloc_resource(struct pci_bus *bus,
			struct resource *res, resource_size_t size,
			resource_size_t align, resource_size_t min,
			unsigned long type_mask,
			resource_size_t (*alignf)(void *,
						  const struct resource *,
						  resource_size_t,
						  resource_size_t),
			void *alignf_data);


int pci_remap_iospace(const struct resource *res, phys_addr_t phys_addr);

static inline dma_addr_t pci_bus_address(struct pci_dev *pdev, int bar)
{
	struct pci_bus_region region;

	pcibios_resource_to_bus(pdev->bus, &region, &pdev->resource[bar]);
	return region.start;
}

/* Proper probing supporting hot-pluggable devices */
int __must_check __pci_register_driver(struct pci_driver *, struct module *,
				       const char *mod_name);

/*
 * pci_register_driver must be a macro so that KBUILD_MODNAME can be expanded
 */
#define pci_register_driver(driver)		\
	__pci_register_driver(driver, THIS_MODULE, KBUILD_MODNAME)

void pci_unregister_driver(struct pci_driver *dev);

/**
 * module_pci_driver() - Helper macro for registering a PCI driver
 * @__pci_driver: pci_driver struct
 *
 * Helper macro for PCI drivers which do not do anything special in module
 * init/exit. This eliminates a lot of boilerplate. Each module may only
 * use this macro once, and calling it replaces module_init() and module_exit()
 */
#define module_pci_driver(__pci_driver) \
	module_driver(__pci_driver, pci_register_driver, \
		       pci_unregister_driver)

struct pci_driver *pci_dev_driver(const struct pci_dev *dev);
int pci_add_dynid(struct pci_driver *drv,
		  unsigned int vendor, unsigned int device,
		  unsigned int subvendor, unsigned int subdevice,
		  unsigned int class, unsigned int class_mask,
		  unsigned long driver_data);
const struct pci_device_id *pci_match_id(const struct pci_device_id *ids,
					 struct pci_dev *dev);
int pci_scan_bridge(struct pci_bus *bus, struct pci_dev *dev, int max,
		    int pass);

void pci_walk_bus(struct pci_bus *top, int (*cb)(struct pci_dev *, void *),
		  void *userdata);
int pci_cfg_space_size(struct pci_dev *dev);
unsigned char pci_bus_max_busnr(struct pci_bus *bus);
void pci_setup_bridge(struct pci_bus *bus);
resource_size_t pcibios_window_alignment(struct pci_bus *bus,
					 unsigned long type);

#define PCI_VGA_STATE_CHANGE_BRIDGE (1 << 0)
#define PCI_VGA_STATE_CHANGE_DECODES (1 << 1)

int pci_set_vga_state(struct pci_dev *pdev, bool decode,
		      unsigned int command_bits, u32 flags);
/* kmem_cache style wrapper around pci_alloc_consistent() */

#include <linux/pci-dma.h>
#include <linux/dmapool.h>

#define	pci_pool dma_pool
#define pci_pool_create(name, pdev, size, align, allocation) \
		dma_pool_create(name, &pdev->dev, size, align, allocation)
#define	pci_pool_destroy(pool) dma_pool_destroy(pool)
#define	pci_pool_alloc(pool, flags, handle) dma_pool_alloc(pool, flags, handle)
#define	pci_pool_free(pool, vaddr, addr) dma_pool_free(pool, vaddr, addr)

enum pci_dma_burst_strategy {
	PCI_DMA_BURST_INFINITY,	/* make bursts as large as possible,
				   strategy_parameter is N/A */
	PCI_DMA_BURST_BOUNDARY, /* disconnect at every strategy_parameter
				   byte boundaries */
	PCI_DMA_BURST_MULTIPLE, /* disconnect at some multiple of
				   strategy_parameter byte boundaries */
};

struct msix_entry {
	u32	vector;	/* kernel uses to write allocated vector */
	u16	entry;	/* driver uses to specify entry, OS writes */
};


#ifdef CONFIG_PCI_MSI
int pci_msi_vec_count(struct pci_dev *dev);
void pci_msi_shutdown(struct pci_dev *dev);
void pci_disable_msi(struct pci_dev *dev);
int pci_msix_vec_count(struct pci_dev *dev);
int pci_enable_msix(struct pci_dev *dev, struct msix_entry *entries, int nvec);
void pci_msix_shutdown(struct pci_dev *dev);
void pci_disable_msix(struct pci_dev *dev);
void pci_restore_msi_state(struct pci_dev *dev);
int pci_msi_enabled(void);
int pci_enable_msi_range(struct pci_dev *dev, int minvec, int maxvec);
static inline int pci_enable_msi_exact(struct pci_dev *dev, int nvec)
{
	int rc = pci_enable_msi_range(dev, nvec, nvec);
	if (rc < 0)
		return rc;
	return 0;
}
int pci_enable_msix_range(struct pci_dev *dev, struct msix_entry *entries,
			  int minvec, int maxvec);
static inline int pci_enable_msix_exact(struct pci_dev *dev,
					struct msix_entry *entries, int nvec)
{
	int rc = pci_enable_msix_range(dev, entries, nvec, nvec);
	if (rc < 0)
		return rc;
	return 0;
}
#ifdef CONFIG_XEN
int register_msi_get_owner(int (*func)(struct pci_dev *dev));
int unregister_msi_get_owner(int (*func)(struct pci_dev *dev));
#endif
#else
static inline int pci_msi_vec_count(struct pci_dev *dev) { return -ENOSYS; }
static inline void pci_msi_shutdown(struct pci_dev *dev) { }
static inline void pci_disable_msi(struct pci_dev *dev) { }
static inline int pci_msix_vec_count(struct pci_dev *dev) { return -ENOSYS; }
static inline int pci_enable_msix(struct pci_dev *dev,
				  struct msix_entry *entries, int nvec)
{ return -ENOSYS; }
static inline void pci_msix_shutdown(struct pci_dev *dev) { }
static inline void pci_disable_msix(struct pci_dev *dev) { }
static inline void pci_restore_msi_state(struct pci_dev *dev) { }
static inline int pci_msi_enabled(void) { return 0; }
static inline int pci_enable_msi_range(struct pci_dev *dev, int minvec,
				       int maxvec)
{ return -ENOSYS; }
static inline int pci_enable_msi_exact(struct pci_dev *dev, int nvec)
{ return -ENOSYS; }
static inline int pci_enable_msix_range(struct pci_dev *dev,
		      struct msix_entry *entries, int minvec, int maxvec)
{ return -ENOSYS; }
static inline int pci_enable_msix_exact(struct pci_dev *dev,
		      struct msix_entry *entries, int nvec)
{ return -ENOSYS; }
#endif

#ifdef CONFIG_PCIEPORTBUS
extern bool pcie_ports_disabled;
extern bool pcie_ports_auto;
#else
#define pcie_ports_disabled	true
#define pcie_ports_auto		false
#endif

#ifdef CONFIG_PCIEASPM
bool pcie_aspm_support_enabled(void);
#else
static inline bool pcie_aspm_support_enabled(void) { return false; }
#endif

#ifdef CONFIG_PCIEAER
void pci_no_aer(void);
bool pci_aer_available(void);
#else
static inline void pci_no_aer(void) { }
static inline bool pci_aer_available(void) { return false; }
#endif

#ifdef CONFIG_PCIE_ECRC
void pcie_set_ecrc_checking(struct pci_dev *dev);
void pcie_ecrc_get_policy(char *str);
#else
static inline void pcie_set_ecrc_checking(struct pci_dev *dev) { }
static inline void pcie_ecrc_get_policy(char *str) { }
#endif

#define pci_enable_msi(pdev)	pci_enable_msi_exact(pdev, 1)

#ifdef CONFIG_HT_IRQ
/* The functions a driver should call */
int  ht_create_irq(struct pci_dev *dev, int idx);
void ht_destroy_irq(unsigned int irq);
#endif /* CONFIG_HT_IRQ */

void pci_cfg_access_lock(struct pci_dev *dev);
bool pci_cfg_access_trylock(struct pci_dev *dev);
void pci_cfg_access_unlock(struct pci_dev *dev);

/*
 * PCI domain support.  Sometimes called PCI segment (eg by ACPI),
 * a PCI domain is defined to be a set of PCI buses which share
 * configuration space.
 */
#ifdef CONFIG_PCI_DOMAINS
extern int pci_domains_supported;
int pci_get_new_domain_nr(void);
#else
enum { pci_domains_supported = 0 };
static inline int pci_domain_nr(struct pci_bus *bus) { return 0; }
static inline int pci_proc_domain(struct pci_bus *bus) { return 0; }
static inline int pci_get_new_domain_nr(void) { return -ENOSYS; }
#endif /* CONFIG_PCI_DOMAINS */

/*
 * Generic implementation for PCI domain support. If your
 * architecture does not need custom management of PCI
 * domains then this implementation will be used
 */
#ifdef CONFIG_PCI_DOMAINS_GENERIC
static inline int pci_domain_nr(struct pci_bus *bus)
{
	return bus->domain_nr;
}
void pci_bus_assign_domain_nr(struct pci_bus *bus, struct device *parent);
#else
static inline void pci_bus_assign_domain_nr(struct pci_bus *bus,
					struct device *parent)
{
}
#endif

/* some architectures require additional setup to direct VGA traffic */
typedef int (*arch_set_vga_state_t)(struct pci_dev *pdev, bool decode,
		      unsigned int command_bits, u32 flags);
void pci_register_set_vga_state(arch_set_vga_state_t func);

#else /* CONFIG_PCI is not enabled */

/*
 *  If the system does not have PCI, clearly these return errors.  Define
 *  these as simple inline functions to avoid hair in drivers.
 */

#define _PCI_NOP(o, s, t) \
	static inline int pci_##o##_config_##s(struct pci_dev *dev, \
						int where, t val) \
		{ return PCIBIOS_FUNC_NOT_SUPPORTED; }

#define _PCI_NOP_ALL(o, x)	_PCI_NOP(o, byte, u8 x) \
				_PCI_NOP(o, word, u16 x) \
				_PCI_NOP(o, dword, u32 x)
_PCI_NOP_ALL(read, *)
_PCI_NOP_ALL(write,)

static inline struct pci_dev *pci_get_device(unsigned int vendor,
					     unsigned int device,
					     struct pci_dev *from)
{ return NULL; }

static inline struct pci_dev *pci_get_subsys(unsigned int vendor,
					     unsigned int device,
					     unsigned int ss_vendor,
					     unsigned int ss_device,
					     struct pci_dev *from)
{ return NULL; }

static inline struct pci_dev *pci_get_class(unsigned int class,
					    struct pci_dev *from)
{ return NULL; }

#define pci_dev_present(ids)	(0)
#define no_pci_devices()	(1)
#define pci_dev_put(dev)	do { } while (0)

static inline void pci_set_master(struct pci_dev *dev) { }
static inline int pci_enable_device(struct pci_dev *dev) { return -EIO; }
static inline void pci_disable_device(struct pci_dev *dev) { }
static inline int pci_set_dma_mask(struct pci_dev *dev, u64 mask)
{ return -EIO; }
static inline int pci_set_consistent_dma_mask(struct pci_dev *dev, u64 mask)
{ return -EIO; }
static inline int pci_set_dma_max_seg_size(struct pci_dev *dev,
					unsigned int size)
{ return -EIO; }
static inline int pci_set_dma_seg_boundary(struct pci_dev *dev,
					unsigned long mask)
{ return -EIO; }
static inline int pci_assign_resource(struct pci_dev *dev, int i)
{ return -EBUSY; }
static inline int __pci_register_driver(struct pci_driver *drv,
					struct module *owner)
{ return 0; }
static inline int pci_register_driver(struct pci_driver *drv)
{ return 0; }
static inline void pci_unregister_driver(struct pci_driver *drv) { }
static inline int pci_find_capability(struct pci_dev *dev, int cap)
{ return 0; }
static inline int pci_find_next_capability(struct pci_dev *dev, u8 post,
					   int cap)
{ return 0; }
static inline int pci_find_ext_capability(struct pci_dev *dev, int cap)
{ return 0; }

/* Power management related routines */
static inline int pci_save_state(struct pci_dev *dev) { return 0; }
static inline void pci_restore_state(struct pci_dev *dev) { }
static inline int pci_set_power_state(struct pci_dev *dev, pci_power_t state)
{ return 0; }
static inline int pci_wake_from_d3(struct pci_dev *dev, bool enable)
{ return 0; }
static inline pci_power_t pci_choose_state(struct pci_dev *dev,
					   pm_message_t state)
{ return PCI_D0; }
static inline int pci_enable_wake(struct pci_dev *dev, pci_power_t state,
				  int enable)
{ return 0; }

static inline int pci_request_regions(struct pci_dev *dev, const char *res_name)
{ return -EIO; }
static inline void pci_release_regions(struct pci_dev *dev) { }

#define pci_dma_burst_advice(pdev, strat, strategy_parameter) do { } while (0)

static inline void pci_block_cfg_access(struct pci_dev *dev) { }
static inline int pci_block_cfg_access_in_atomic(struct pci_dev *dev)
{ return 0; }
static inline void pci_unblock_cfg_access(struct pci_dev *dev) { }

static inline struct pci_bus *pci_find_next_bus(const struct pci_bus *from)
{ return NULL; }
static inline struct pci_dev *pci_get_slot(struct pci_bus *bus,
						unsigned int devfn)
{ return NULL; }
static inline struct pci_dev *pci_get_bus_and_slot(unsigned int bus,
						unsigned int devfn)
{ return NULL; }

static inline int pci_domain_nr(struct pci_bus *bus) { return 0; }
static inline struct pci_dev *pci_dev_get(struct pci_dev *dev) { return NULL; }
static inline int pci_get_new_domain_nr(void) { return -ENOSYS; }

#define dev_is_pci(d) (false)
#define dev_is_pf(d) (false)
#define dev_num_vf(d) (0)
#endif /* CONFIG_PCI */

/* Include architecture-dependent settings and functions */

#include <asm/pci.h>

/* these helpers provide future and backwards compatibility
 * for accessing popular PCI BAR info */
#define pci_resource_start(dev, bar)	((dev)->resource[(bar)].start)
#define pci_resource_end(dev, bar)	((dev)->resource[(bar)].end)
#define pci_resource_flags(dev, bar)	((dev)->resource[(bar)].flags)
#define pci_resource_len(dev,bar) \
	((pci_resource_start((dev), (bar)) == 0 &&	\
	  pci_resource_end((dev), (bar)) ==		\
	  pci_resource_start((dev), (bar))) ? 0 :	\
							\
	 (pci_resource_end((dev), (bar)) -		\
	  pci_resource_start((dev), (bar)) + 1))

/* Similar to the helpers above, these manipulate per-pci_dev
 * driver-specific data.  They are really just a wrapper around
 * the generic device structure functions of these calls.
 */
static inline void *pci_get_drvdata(struct pci_dev *pdev)
{
	return dev_get_drvdata(&pdev->dev);
}

static inline void pci_set_drvdata(struct pci_dev *pdev, void *data)
{
	dev_set_drvdata(&pdev->dev, data);
}

/* If you want to know what to call your pci_dev, ask this function.
 * Again, it's a wrapper around the generic device.
 */
static inline const char *pci_name(const struct pci_dev *pdev)
{
	return dev_name(&pdev->dev);
}


/* Some archs don't want to expose struct resource to userland as-is
 * in sysfs and /proc
 */
#ifndef HAVE_ARCH_PCI_RESOURCE_TO_USER
static inline void pci_resource_to_user(const struct pci_dev *dev, int bar,
		const struct resource *rsrc, resource_size_t *start,
		resource_size_t *end)
{
	*start = rsrc->start;
	*end = rsrc->end;
}
#endif /* HAVE_ARCH_PCI_RESOURCE_TO_USER */


/*
 *  The world is not perfect and supplies us with broken PCI devices.
 *  For at least a part of these bugs we need a work-around, so both
 *  generic (drivers/pci/quirks.c) and per-architecture code can define
 *  fixup hooks to be called for particular buggy devices.
 */

struct pci_fixup {
	u16 vendor;		/* You can use PCI_ANY_ID here of course */
	u16 device;		/* You can use PCI_ANY_ID here of course */
	u32 class;		/* You can use PCI_ANY_ID here too */
	unsigned int class_shift;	/* should be 0, 8, 16 */
	void (*hook)(struct pci_dev *dev);
};

enum pci_fixup_pass {
	pci_fixup_early,	/* Before probing BARs */
	pci_fixup_header,	/* After reading configuration header */
	pci_fixup_final,	/* Final phase of device fixups */
	pci_fixup_enable,	/* pci_enable_device() time */
	pci_fixup_resume,	/* pci_device_resume() */
	pci_fixup_suspend,	/* pci_device_suspend() */
	pci_fixup_resume_early, /* pci_device_resume_early() */
	pci_fixup_suspend_late,	/* pci_device_suspend_late() */
};

/* Anonymous variables would be nice... */
#define DECLARE_PCI_FIXUP_SECTION(section, name, vendor, device, class,	\
				  class_shift, hook)			\
	static const struct pci_fixup __PASTE(__pci_fixup_##name,__LINE__) __used	\
	__attribute__((__section__(#section), aligned((sizeof(void *)))))    \
		= { vendor, device, class, class_shift, hook };

#define DECLARE_PCI_FIXUP_CLASS_EARLY(vendor, device, class,		\
					 class_shift, hook)		\
	DECLARE_PCI_FIXUP_SECTION(.pci_fixup_early,			\
		hook, vendor, device, class, class_shift, hook)
#define DECLARE_PCI_FIXUP_CLASS_HEADER(vendor, device, class,		\
					 class_shift, hook)		\
	DECLARE_PCI_FIXUP_SECTION(.pci_fixup_header,			\
		hook, vendor, device, class, class_shift, hook)
#define DECLARE_PCI_FIXUP_CLASS_FINAL(vendor, device, class,		\
					 class_shift, hook)		\
	DECLARE_PCI_FIXUP_SECTION(.pci_fixup_final,			\
		hook, vendor, device, class, class_shift, hook)
#define DECLARE_PCI_FIXUP_CLASS_ENABLE(vendor, device, class,		\
					 class_shift, hook)		\
	DECLARE_PCI_FIXUP_SECTION(.pci_fixup_enable,			\
		hook, vendor, device, class, class_shift, hook)
#define DECLARE_PCI_FIXUP_CLASS_RESUME(vendor, device, class,		\
					 class_shift, hook)		\
	DECLARE_PCI_FIXUP_SECTION(.pci_fixup_resume,			\
		resume##hook, vendor, device, class,	\
		class_shift, hook)
#define DECLARE_PCI_FIXUP_CLASS_RESUME_EARLY(vendor, device, class,	\
					 class_shift, hook)		\
	DECLARE_PCI_FIXUP_SECTION(.pci_fixup_resume_early,		\
		resume_early##hook, vendor, device,	\
		class, class_shift, hook)
#define DECLARE_PCI_FIXUP_CLASS_SUSPEND(vendor, device, class,		\
					 class_shift, hook)		\
	DECLARE_PCI_FIXUP_SECTION(.pci_fixup_suspend,			\
		suspend##hook, vendor, device, class,	\
		class_shift, hook)
#define DECLARE_PCI_FIXUP_CLASS_SUSPEND_LATE(vendor, device, class,	\
					 class_shift, hook)		\
	DECLARE_PCI_FIXUP_SECTION(.pci_fixup_suspend_late,		\
		suspend_late##hook, vendor, device,	\
		class, class_shift, hook)

#define DECLARE_PCI_FIXUP_EARLY(vendor, device, hook)			\
	DECLARE_PCI_FIXUP_SECTION(.pci_fixup_early,			\
		hook, vendor, device, PCI_ANY_ID, 0, hook)
#define DECLARE_PCI_FIXUP_HEADER(vendor, device, hook)			\
	DECLARE_PCI_FIXUP_SECTION(.pci_fixup_header,			\
		hook, vendor, device, PCI_ANY_ID, 0, hook)
#define DECLARE_PCI_FIXUP_FINAL(vendor, device, hook)			\
	DECLARE_PCI_FIXUP_SECTION(.pci_fixup_final,			\
		hook, vendor, device, PCI_ANY_ID, 0, hook)
#define DECLARE_PCI_FIXUP_ENABLE(vendor, device, hook)			\
	DECLARE_PCI_FIXUP_SECTION(.pci_fixup_enable,			\
		hook, vendor, device, PCI_ANY_ID, 0, hook)
#define DECLARE_PCI_FIXUP_RESUME(vendor, device, hook)			\
	DECLARE_PCI_FIXUP_SECTION(.pci_fixup_resume,			\
		resume##hook, vendor, device,		\
		PCI_ANY_ID, 0, hook)
#define DECLARE_PCI_FIXUP_RESUME_EARLY(vendor, device, hook)		\
	DECLARE_PCI_FIXUP_SECTION(.pci_fixup_resume_early,		\
		resume_early##hook, vendor, device,	\
		PCI_ANY_ID, 0, hook)
#define DECLARE_PCI_FIXUP_SUSPEND(vendor, device, hook)			\
	DECLARE_PCI_FIXUP_SECTION(.pci_fixup_suspend,			\
		suspend##hook, vendor, device,		\
		PCI_ANY_ID, 0, hook)
#define DECLARE_PCI_FIXUP_SUSPEND_LATE(vendor, device, hook)		\
	DECLARE_PCI_FIXUP_SECTION(.pci_fixup_suspend_late,		\
		suspend_late##hook, vendor, device,	\
		PCI_ANY_ID, 0, hook)

#ifdef CONFIG_PCI_QUIRKS
void pci_fixup_device(enum pci_fixup_pass pass, struct pci_dev *dev);
int pci_dev_specific_acs_enabled(struct pci_dev *dev, u16 acs_flags);
void pci_dev_specific_enable_acs(struct pci_dev *dev);
#else
static inline void pci_fixup_device(enum pci_fixup_pass pass,
				    struct pci_dev *dev) { }
static inline int pci_dev_specific_acs_enabled(struct pci_dev *dev,
					       u16 acs_flags)
{
	return -ENOTTY;
}
static inline void pci_dev_specific_enable_acs(struct pci_dev *dev) { }
#endif

void __iomem *pcim_iomap(struct pci_dev *pdev, int bar, unsigned long maxlen);
void pcim_iounmap(struct pci_dev *pdev, void __iomem *addr);
void __iomem * const *pcim_iomap_table(struct pci_dev *pdev);
int pcim_iomap_regions(struct pci_dev *pdev, int mask, const char *name);
int pcim_iomap_regions_request_all(struct pci_dev *pdev, int mask,
				   const char *name);
void pcim_iounmap_regions(struct pci_dev *pdev, int mask);

extern int pci_pci_problems;
#define PCIPCI_FAIL		1	/* No PCI PCI DMA */
#define PCIPCI_TRITON		2
#define PCIPCI_NATOMA		4
#define PCIPCI_VIAETBF		8
#define PCIPCI_VSFX		16
#define PCIPCI_ALIMAGIK		32	/* Need low latency setting */
#define PCIAGP_FAIL		64	/* No PCI to AGP DMA */

extern unsigned long pci_cardbus_io_size;
extern unsigned long pci_cardbus_mem_size;
extern u8 pci_dfl_cache_line_size;
extern u8 pci_cache_line_size;

extern unsigned long pci_hotplug_io_size;
extern unsigned long pci_hotplug_mem_size;

/* Architecture-specific versions may override these (weak) */
void pcibios_disable_device(struct pci_dev *dev);
void pcibios_set_master(struct pci_dev *dev);
int pcibios_set_pcie_reset_state(struct pci_dev *dev,
				 enum pcie_reset_state state);
int pcibios_add_device(struct pci_dev *dev);
void pcibios_release_device(struct pci_dev *dev);
void pcibios_penalize_isa_irq(int irq, int active);

#ifdef CONFIG_HIBERNATE_CALLBACKS
extern struct dev_pm_ops pcibios_pm_ops;
#endif

#ifdef CONFIG_PCI_MMCONFIG
void __init pci_mmcfg_early_init(void);
void __init pci_mmcfg_late_init(void);
#else
static inline void pci_mmcfg_early_init(void) { }
static inline void pci_mmcfg_late_init(void) { }
#endif

int pci_ext_cfg_avail(void);

void __iomem *pci_ioremap_bar(struct pci_dev *pdev, int bar);

#ifdef CONFIG_PCI_IOV
int pci_enable_sriov(struct pci_dev *dev, int nr_virtfn);
void pci_disable_sriov(struct pci_dev *dev);
int pci_num_vf(struct pci_dev *dev);
int pci_vfs_assigned(struct pci_dev *dev);
int pci_sriov_set_totalvfs(struct pci_dev *dev, u16 numvfs);
int pci_sriov_get_totalvfs(struct pci_dev *dev);
#else
static inline int pci_enable_sriov(struct pci_dev *dev, int nr_virtfn)
{ return -ENODEV; }
static inline void pci_disable_sriov(struct pci_dev *dev) { }
static inline int pci_num_vf(struct pci_dev *dev) { return 0; }
static inline int pci_vfs_assigned(struct pci_dev *dev)
{ return 0; }
static inline int pci_sriov_set_totalvfs(struct pci_dev *dev, u16 numvfs)
{ return 0; }
static inline int pci_sriov_get_totalvfs(struct pci_dev *dev)
{ return 0; }
#endif

#if defined(CONFIG_HOTPLUG_PCI) || defined(CONFIG_HOTPLUG_PCI_MODULE)
void pci_hp_create_module_link(struct pci_slot *pci_slot);
void pci_hp_remove_module_link(struct pci_slot *pci_slot);
#endif

/**
 * pci_pcie_cap - get the saved PCIe capability offset
 * @dev: PCI device
 *
 * PCIe capability offset is calculated at PCI device initialization
 * time and saved in the data structure. This function returns saved
 * PCIe capability offset. Using this instead of pci_find_capability()
 * reduces unnecessary search in the PCI configuration space. If you
 * need to calculate PCIe capability offset from raw device for some
 * reasons, please use pci_find_capability() instead.
 */
static inline int pci_pcie_cap(struct pci_dev *dev)
{
	return dev->pcie_cap;
}

/**
 * pci_is_pcie - check if the PCI device is PCI Express capable
 * @dev: PCI device
 *
 * Returns: true if the PCI device is PCI Express capable, false otherwise.
 */
static inline bool pci_is_pcie(struct pci_dev *dev)
{
	return pci_pcie_cap(dev);
}

/**
 * pcie_caps_reg - get the PCIe Capabilities Register
 * @dev: PCI device
 */
static inline u16 pcie_caps_reg(const struct pci_dev *dev)
{
	return dev->pcie_flags_reg;
}

/**
 * pci_pcie_type - get the PCIe device/port type
 * @dev: PCI device
 */
static inline int pci_pcie_type(const struct pci_dev *dev)
{
	return (pcie_caps_reg(dev) & PCI_EXP_FLAGS_TYPE) >> 4;
}

void pci_request_acs(void);
bool pci_acs_enabled(struct pci_dev *pdev, u16 acs_flags);
bool pci_acs_path_enabled(struct pci_dev *start,
			  struct pci_dev *end, u16 acs_flags);

#define PCI_VPD_LRDT			0x80	/* Large Resource Data Type */
#define PCI_VPD_LRDT_ID(x)		((x) | PCI_VPD_LRDT)

/* Large Resource Data Type Tag Item Names */
#define PCI_VPD_LTIN_ID_STRING		0x02	/* Identifier String */
#define PCI_VPD_LTIN_RO_DATA		0x10	/* Read-Only Data */
#define PCI_VPD_LTIN_RW_DATA		0x11	/* Read-Write Data */

#define PCI_VPD_LRDT_ID_STRING		PCI_VPD_LRDT_ID(PCI_VPD_LTIN_ID_STRING)
#define PCI_VPD_LRDT_RO_DATA		PCI_VPD_LRDT_ID(PCI_VPD_LTIN_RO_DATA)
#define PCI_VPD_LRDT_RW_DATA		PCI_VPD_LRDT_ID(PCI_VPD_LTIN_RW_DATA)

/* Small Resource Data Type Tag Item Names */
#define PCI_VPD_STIN_END		0x78	/* End */

#define PCI_VPD_SRDT_END		PCI_VPD_STIN_END

#define PCI_VPD_SRDT_TIN_MASK		0x78
#define PCI_VPD_SRDT_LEN_MASK		0x07

#define PCI_VPD_LRDT_TAG_SIZE		3
#define PCI_VPD_SRDT_TAG_SIZE		1

#define PCI_VPD_INFO_FLD_HDR_SIZE	3

#define PCI_VPD_RO_KEYWORD_PARTNO	"PN"
#define PCI_VPD_RO_KEYWORD_MFR_ID	"MN"
#define PCI_VPD_RO_KEYWORD_VENDOR0	"V0"
#define PCI_VPD_RO_KEYWORD_CHKSUM	"RV"

/**
 * pci_vpd_lrdt_size - Extracts the Large Resource Data Type length
 * @lrdt: Pointer to the beginning of the Large Resource Data Type tag
 *
 * Returns the extracted Large Resource Data Type length.
 */
static inline u16 pci_vpd_lrdt_size(const u8 *lrdt)
{
	return (u16)lrdt[1] + ((u16)lrdt[2] << 8);
}

/**
 * pci_vpd_srdt_size - Extracts the Small Resource Data Type length
 * @lrdt: Pointer to the beginning of the Small Resource Data Type tag
 *
 * Returns the extracted Small Resource Data Type length.
 */
static inline u8 pci_vpd_srdt_size(const u8 *srdt)
{
	return (*srdt) & PCI_VPD_SRDT_LEN_MASK;
}

/**
 * pci_vpd_info_field_size - Extracts the information field length
 * @lrdt: Pointer to the beginning of an information field header
 *
 * Returns the extracted information field length.
 */
static inline u8 pci_vpd_info_field_size(const u8 *info_field)
{
	return info_field[2];
}

/**
 * pci_vpd_find_tag - Locates the Resource Data Type tag provided
 * @buf: Pointer to buffered vpd data
 * @off: The offset into the buffer at which to begin the search
 * @len: The length of the vpd buffer
 * @rdt: The Resource Data Type to search for
 *
 * Returns the index where the Resource Data Type was found or
 * -ENOENT otherwise.
 */
int pci_vpd_find_tag(const u8 *buf, unsigned int off, unsigned int len, u8 rdt);

/**
 * pci_vpd_find_info_keyword - Locates an information field keyword in the VPD
 * @buf: Pointer to buffered vpd data
 * @off: The offset into the buffer at which to begin the search
 * @len: The length of the buffer area, relative to off, in which to search
 * @kw: The keyword to search for
 *
 * Returns the index where the information field keyword was found or
 * -ENOENT otherwise.
 */
int pci_vpd_find_info_keyword(const u8 *buf, unsigned int off,
			      unsigned int len, const char *kw);

/* PCI <-> OF binding helpers */
#ifdef CONFIG_OF
struct device_node;
void pci_set_of_node(struct pci_dev *dev);
void pci_release_of_node(struct pci_dev *dev);
void pci_set_bus_of_node(struct pci_bus *bus);
void pci_release_bus_of_node(struct pci_bus *bus);

/* Arch may override this (weak) */
struct device_node *pcibios_get_phb_of_node(struct pci_bus *bus);

static inline struct device_node *
pci_device_to_OF_node(const struct pci_dev *pdev)
{
	return pdev ? pdev->dev.of_node : NULL;
}

static inline struct device_node *pci_bus_to_OF_node(struct pci_bus *bus)
{
	return bus ? bus->dev.of_node : NULL;
}

#else /* CONFIG_OF */
static inline void pci_set_of_node(struct pci_dev *dev) { }
static inline void pci_release_of_node(struct pci_dev *dev) { }
static inline void pci_set_bus_of_node(struct pci_bus *bus) { }
static inline void pci_release_bus_of_node(struct pci_bus *bus) { }
#endif  /* CONFIG_OF */

#ifdef CONFIG_EEH
static inline struct eeh_dev *pci_dev_to_eeh_dev(struct pci_dev *pdev)
{
	return pdev->dev.archdata.edev;
}
#endif

int pci_for_each_dma_alias(struct pci_dev *pdev,
			   int (*fn)(struct pci_dev *pdev,
				     u16 alias, void *data), void *data);

<<<<<<< HEAD
/**
 * pci_find_upstream_pcie_bridge - find upstream PCIe-to-PCI bridge of a device
 * @pdev: the PCI device
 *
 * if the device is PCIE, return NULL
 * if the device isn't connected to a PCIe bridge (that is its parent is a
 * legacy PCI bridge and the bridge is directly connected to bus 0), return its
 * parent
 */
struct pci_dev *pci_find_upstream_pcie_bridge(struct pci_dev *pdev);

#ifdef CONFIG_PCI_GUESTDEV
int pci_is_guestdev(struct pci_dev *dev);
#else
#define pci_is_guestdev(dev)	0
#endif

=======
/* helper functions for operation of device flag */
static inline void pci_set_dev_assigned(struct pci_dev *pdev)
{
	pdev->dev_flags |= PCI_DEV_FLAGS_ASSIGNED;
}
static inline void pci_clear_dev_assigned(struct pci_dev *pdev)
{
	pdev->dev_flags &= ~PCI_DEV_FLAGS_ASSIGNED;
}
static inline bool pci_is_dev_assigned(struct pci_dev *pdev)
{
	return (pdev->dev_flags & PCI_DEV_FLAGS_ASSIGNED) == PCI_DEV_FLAGS_ASSIGNED;
}
>>>>>>> 0df1f248
#endif /* LINUX_PCI_H */<|MERGE_RESOLUTION|>--- conflicted
+++ resolved
@@ -1865,17 +1865,19 @@
 			   int (*fn)(struct pci_dev *pdev,
 				     u16 alias, void *data), void *data);
 
-<<<<<<< HEAD
-/**
- * pci_find_upstream_pcie_bridge - find upstream PCIe-to-PCI bridge of a device
- * @pdev: the PCI device
- *
- * if the device is PCIE, return NULL
- * if the device isn't connected to a PCIe bridge (that is its parent is a
- * legacy PCI bridge and the bridge is directly connected to bus 0), return its
- * parent
- */
-struct pci_dev *pci_find_upstream_pcie_bridge(struct pci_dev *pdev);
+/* helper functions for operation of device flag */
+static inline void pci_set_dev_assigned(struct pci_dev *pdev)
+{
+	pdev->dev_flags |= PCI_DEV_FLAGS_ASSIGNED;
+}
+static inline void pci_clear_dev_assigned(struct pci_dev *pdev)
+{
+	pdev->dev_flags &= ~PCI_DEV_FLAGS_ASSIGNED;
+}
+static inline bool pci_is_dev_assigned(struct pci_dev *pdev)
+{
+	return (pdev->dev_flags & PCI_DEV_FLAGS_ASSIGNED) == PCI_DEV_FLAGS_ASSIGNED;
+}
 
 #ifdef CONFIG_PCI_GUESTDEV
 int pci_is_guestdev(struct pci_dev *dev);
@@ -1883,19 +1885,4 @@
 #define pci_is_guestdev(dev)	0
 #endif
 
-=======
-/* helper functions for operation of device flag */
-static inline void pci_set_dev_assigned(struct pci_dev *pdev)
-{
-	pdev->dev_flags |= PCI_DEV_FLAGS_ASSIGNED;
-}
-static inline void pci_clear_dev_assigned(struct pci_dev *pdev)
-{
-	pdev->dev_flags &= ~PCI_DEV_FLAGS_ASSIGNED;
-}
-static inline bool pci_is_dev_assigned(struct pci_dev *pdev)
-{
-	return (pdev->dev_flags & PCI_DEV_FLAGS_ASSIGNED) == PCI_DEV_FLAGS_ASSIGNED;
-}
->>>>>>> 0df1f248
 #endif /* LINUX_PCI_H */