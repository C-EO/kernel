--- conflicted
+++ resolved
@@ -276,7 +276,7 @@
 	int rom_attr_enabled;		/* has display of the rom attribute been enabled? */
 	struct bin_attribute *res_attr[DEVICE_COUNT_RESOURCE]; /* sysfs file for resources */
 	struct bin_attribute *res_attr_wc[DEVICE_COUNT_RESOURCE]; /* sysfs file for WC mapping of resources */
-#if defined(CONFIG_PCI_MSI) && !defined(CONFIG_XEN)
+#ifdef CONFIG_PCI_MSI
 	struct list_head msi_list;
 #endif
 	struct pci_vpd *vpd;
@@ -708,9 +708,6 @@
 void pci_update_resource(struct pci_dev *dev, int resno);
 int __must_check pci_assign_resource(struct pci_dev *dev, int i);
 int pci_select_bars(struct pci_dev *dev, unsigned long flags);
-#ifdef CONFIG_XEN
-void pci_restore_bars(struct pci_dev *);
-#endif
 
 /* ROM control related routines */
 int pci_enable_rom(struct pci_dev *pdev);
@@ -860,11 +857,6 @@
 {
 	return 0;
 }
-
-#ifdef CONFIG_XEN
-#define register_msi_get_owner(func) 0
-#define unregister_msi_get_owner(func) 0
-#endif
 #else
 extern int pci_enable_msi_block(struct pci_dev *dev, unsigned int nvec);
 extern void pci_msi_shutdown(struct pci_dev *dev);
@@ -877,10 +869,6 @@
 extern void msi_remove_pci_irq_vectors(struct pci_dev *dev);
 extern void pci_restore_msi_state(struct pci_dev *dev);
 extern int pci_msi_enabled(void);
-#ifdef CONFIG_XEN
-extern int register_msi_get_owner(int (*func)(struct pci_dev *dev));
-extern int unregister_msi_get_owner(int (*func)(struct pci_dev *dev));
-#endif
 #endif
 
 #ifndef CONFIG_PCIEASPM
@@ -1247,11 +1235,6 @@
 
 void __iomem *pci_ioremap_bar(struct pci_dev *pdev, int bar);
 
-<<<<<<< HEAD
-#ifdef CONFIG_PCI_GUESTDEV
-int pci_is_guestdev(struct pci_dev *dev);
-#endif /* CONFIG_PCI_GUESTDEV */
-=======
 #ifdef CONFIG_PCI_IOV
 extern int pci_enable_sriov(struct pci_dev *dev, int nr_virtfn);
 extern void pci_disable_sriov(struct pci_dev *dev);
@@ -1269,7 +1252,6 @@
 	return IRQ_NONE;
 }
 #endif
->>>>>>> 0882e8dd
 
 #endif /* __KERNEL__ */
 #endif /* LINUX_PCI_H */