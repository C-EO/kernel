--- conflicted
+++ resolved
@@ -229,16 +229,10 @@
  *
  * This structure is used either directly or via the XA_LIMIT() macro
  * to communicate the range of IDs that are valid for allocation.
-<<<<<<< HEAD
- * Two common ranges are predefined for you:
- * * xa_limit_32b	- [0 - UINT_MAX]
- * * xa_limit_31b	- [0 - INT_MAX]
-=======
  * Three common ranges are predefined for you:
  * * xa_limit_32b	- [0 - UINT_MAX]
  * * xa_limit_31b	- [0 - INT_MAX]
  * * xa_limit_16b	- [0 - USHRT_MAX]
->>>>>>> 7d2a07b7
  */
 struct xa_limit {
 	u32 max;
