--- conflicted
+++ resolved
@@ -13,7 +13,6 @@
 #include <linux/ftrace.h>
 #include <linux/completion.h>
 #include <linux/list.h>
-#include <uapi/linux/livepatch.h>
 
 #if IS_ENABLED(CONFIG_LIVEPATCH)
 
@@ -239,20 +238,6 @@
 			     unsigned int symindex, unsigned int secindex,
 			     const char *objname);
 
-<<<<<<< HEAD
-/* Used to annotate symbol relocations in live patches */
-#define KLP_MODULE_RELOC(obj)						\
-	struct klp_module_reloc						\
-	__attribute__((__section__(".klp.module_relocs." #obj)))
-
-#define KLP_SYMPOS(symbol, pos)						\
-	{								\
-		.sym = &symbol,						\
-		.sympos = pos,						\
-	},
-
-=======
->>>>>>> 7d2a07b7
 #else /* !CONFIG_LIVEPATCH */
 
 static inline int klp_module_coming(struct module *mod) { return 0; }
