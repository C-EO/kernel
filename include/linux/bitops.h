/* SPDX-License-Identifier: GPL-2.0 */
#ifndef _LINUX_BITOPS_H
#define _LINUX_BITOPS_H

#include <asm/types.h>
#include <linux/bits.h>

<<<<<<< HEAD
=======
#include <uapi/linux/kernel.h>

>>>>>>> 7d2a07b7
/* Set bits in the first 'n' bytes when loaded from memory */
#ifdef __LITTLE_ENDIAN
#  define aligned_byte_mask(n) ((1UL << 8*(n))-1)
#else
#  define aligned_byte_mask(n) (~0xffUL << (BITS_PER_LONG - 8 - 8*(n)))
#endif

<<<<<<< HEAD
#define BITS_PER_TYPE(type) (sizeof(type) * BITS_PER_BYTE)
#define BITS_TO_LONGS(nr)	DIV_ROUND_UP(nr, BITS_PER_TYPE(long))
#define BITS_TO_BYTES(nr)	DIV_ROUND_UP(nr, BITS_PER_TYPE(char))
=======
#define BITS_PER_TYPE(type)	(sizeof(type) * BITS_PER_BYTE)
#define BITS_TO_LONGS(nr)	__KERNEL_DIV_ROUND_UP(nr, BITS_PER_TYPE(long))
#define BITS_TO_U64(nr)		__KERNEL_DIV_ROUND_UP(nr, BITS_PER_TYPE(u64))
#define BITS_TO_U32(nr)		__KERNEL_DIV_ROUND_UP(nr, BITS_PER_TYPE(u32))
#define BITS_TO_BYTES(nr)	__KERNEL_DIV_ROUND_UP(nr, BITS_PER_TYPE(char))
>>>>>>> 7d2a07b7

extern unsigned int __sw_hweight8(unsigned int w);
extern unsigned int __sw_hweight16(unsigned int w);
extern unsigned int __sw_hweight32(unsigned int w);
extern unsigned long __sw_hweight64(__u64 w);

/*
 * Include this here because some architectures need generic_ffs/fls in
 * scope
 */
#include <asm/bitops.h>

#define for_each_set_bit(bit, addr, size) \
	for ((bit) = find_first_bit((addr), (size));		\
	     (bit) < (size);					\
	     (bit) = find_next_bit((addr), (size), (bit) + 1))

/* same as for_each_set_bit() but use bit as value to start with */
#define for_each_set_bit_from(bit, addr, size) \
	for ((bit) = find_next_bit((addr), (size), (bit));	\
	     (bit) < (size);					\
	     (bit) = find_next_bit((addr), (size), (bit) + 1))

#define for_each_clear_bit(bit, addr, size) \
	for ((bit) = find_first_zero_bit((addr), (size));	\
	     (bit) < (size);					\
	     (bit) = find_next_zero_bit((addr), (size), (bit) + 1))

/* same as for_each_clear_bit() but use bit as value to start with */
#define for_each_clear_bit_from(bit, addr, size) \
	for ((bit) = find_next_zero_bit((addr), (size), (bit));	\
	     (bit) < (size);					\
	     (bit) = find_next_zero_bit((addr), (size), (bit) + 1))

/**
 * for_each_set_clump8 - iterate over bitmap for each 8-bit clump with set bits
 * @start: bit offset to start search and to store the current iteration offset
 * @clump: location to store copy of current 8-bit clump
 * @bits: bitmap address to base the search on
 * @size: bitmap size in number of bits
 */
#define for_each_set_clump8(start, clump, bits, size) \
	for ((start) = find_first_clump8(&(clump), (bits), (size)); \
	     (start) < (size); \
	     (start) = find_next_clump8(&(clump), (bits), (size), (start) + 8))

static inline int get_bitmask_order(unsigned int count)
{
	int order;

	order = fls(count);
	return order;	/* We could be slightly more clever with -1 here... */
}

static __always_inline unsigned long hweight_long(unsigned long w)
{
	return sizeof(w) == 4 ? hweight32(w) : hweight64((__u64)w);
}

/**
 * rol64 - rotate a 64-bit value left
 * @word: value to rotate
 * @shift: bits to roll
 */
static inline __u64 rol64(__u64 word, unsigned int shift)
{
	return (word << (shift & 63)) | (word >> ((-shift) & 63));
}

/**
 * ror64 - rotate a 64-bit value right
 * @word: value to rotate
 * @shift: bits to roll
 */
static inline __u64 ror64(__u64 word, unsigned int shift)
{
	return (word >> (shift & 63)) | (word << ((-shift) & 63));
}

/**
 * rol32 - rotate a 32-bit value left
 * @word: value to rotate
 * @shift: bits to roll
 */
static inline __u32 rol32(__u32 word, unsigned int shift)
{
	return (word << (shift & 31)) | (word >> ((-shift) & 31));
}

/**
 * ror32 - rotate a 32-bit value right
 * @word: value to rotate
 * @shift: bits to roll
 */
static inline __u32 ror32(__u32 word, unsigned int shift)
{
	return (word >> (shift & 31)) | (word << ((-shift) & 31));
}

/**
 * rol16 - rotate a 16-bit value left
 * @word: value to rotate
 * @shift: bits to roll
 */
static inline __u16 rol16(__u16 word, unsigned int shift)
{
	return (word << (shift & 15)) | (word >> ((-shift) & 15));
}

/**
 * ror16 - rotate a 16-bit value right
 * @word: value to rotate
 * @shift: bits to roll
 */
static inline __u16 ror16(__u16 word, unsigned int shift)
{
	return (word >> (shift & 15)) | (word << ((-shift) & 15));
}

/**
 * rol8 - rotate an 8-bit value left
 * @word: value to rotate
 * @shift: bits to roll
 */
static inline __u8 rol8(__u8 word, unsigned int shift)
{
	return (word << (shift & 7)) | (word >> ((-shift) & 7));
}

/**
 * ror8 - rotate an 8-bit value right
 * @word: value to rotate
 * @shift: bits to roll
 */
static inline __u8 ror8(__u8 word, unsigned int shift)
{
	return (word >> (shift & 7)) | (word << ((-shift) & 7));
}

/**
 * sign_extend32 - sign extend a 32-bit value using specified bit as sign-bit
 * @value: value to sign extend
 * @index: 0 based bit index (0<=index<32) to sign bit
 *
 * This is safe to use for 16- and 8-bit types as well.
 */
static __always_inline __s32 sign_extend32(__u32 value, int index)
{
	__u8 shift = 31 - index;
	return (__s32)(value << shift) >> shift;
}

/**
 * sign_extend64 - sign extend a 64-bit value using specified bit as sign-bit
 * @value: value to sign extend
 * @index: 0 based bit index (0<=index<64) to sign bit
 */
static __always_inline __s64 sign_extend64(__u64 value, int index)
{
	__u8 shift = 63 - index;
	return (__s64)(value << shift) >> shift;
}

static inline unsigned fls_long(unsigned long l)
{
	if (sizeof(l) == 4)
		return fls(l);
	return fls64(l);
}

static inline int get_count_order(unsigned int count)
{
	if (count == 0)
		return -1;

	return fls(--count);
}

/**
 * get_count_order_long - get order after rounding @l up to power of 2
 * @l: parameter
 *
 * it is same as get_count_order() but with long type parameter
 */
static inline int get_count_order_long(unsigned long l)
{
	if (l == 0UL)
		return -1;
	return (int)fls_long(--l);
}

/**
 * __ffs64 - find first set bit in a 64 bit word
 * @word: The 64 bit word
 *
 * On 64 bit arches this is a synonym for __ffs
 * The result is not defined if no bits are set, so check that @word
 * is non-zero before calling this.
 */
static inline unsigned long __ffs64(u64 word)
{
#if BITS_PER_LONG == 32
	if (((u32)word) == 0UL)
		return __ffs((u32)(word >> 32)) + 32;
#elif BITS_PER_LONG != 64
#error BITS_PER_LONG not 32 or 64
#endif
	return __ffs((unsigned long)word);
}

/**
 * assign_bit - Assign value to a bit in memory
 * @nr: the bit to set
 * @addr: the address to start counting from
 * @value: the value to assign
 */
static __always_inline void assign_bit(long nr, volatile unsigned long *addr,
				       bool value)
{
	if (value)
		set_bit(nr, addr);
	else
		clear_bit(nr, addr);
}

static __always_inline void __assign_bit(long nr, volatile unsigned long *addr,
					 bool value)
{
	if (value)
		__set_bit(nr, addr);
	else
		__clear_bit(nr, addr);
}

#ifdef __KERNEL__

#ifndef set_mask_bits
#define set_mask_bits(ptr, mask, bits)	\
({								\
	const typeof(*(ptr)) mask__ = (mask), bits__ = (bits);	\
	typeof(*(ptr)) old__, new__;				\
								\
	do {							\
		old__ = READ_ONCE(*(ptr));			\
		new__ = (old__ & ~mask__) | bits__;		\
	} while (cmpxchg(ptr, old__, new__) != old__);		\
								\
	old__;							\
})
#endif

#ifndef bit_clear_unless
#define bit_clear_unless(ptr, clear, test)	\
({								\
	const typeof(*(ptr)) clear__ = (clear), test__ = (test);\
	typeof(*(ptr)) old__, new__;				\
								\
	do {							\
		old__ = READ_ONCE(*(ptr));			\
		new__ = old__ & ~clear__;			\
	} while (!(old__ & test__) &&				\
		 cmpxchg(ptr, old__, new__) != old__);		\
								\
	!(old__ & test__);					\
})
#endif

#endif /* __KERNEL__ */
#endif<|MERGE_RESOLUTION|>--- conflicted
+++ resolved
@@ -5,11 +5,8 @@
 #include <asm/types.h>
 #include <linux/bits.h>
 
-<<<<<<< HEAD
-=======
 #include <uapi/linux/kernel.h>
 
->>>>>>> 7d2a07b7
 /* Set bits in the first 'n' bytes when loaded from memory */
 #ifdef __LITTLE_ENDIAN
 #  define aligned_byte_mask(n) ((1UL << 8*(n))-1)
@@ -17,17 +14,11 @@
 #  define aligned_byte_mask(n) (~0xffUL << (BITS_PER_LONG - 8 - 8*(n)))
 #endif
 
-<<<<<<< HEAD
-#define BITS_PER_TYPE(type) (sizeof(type) * BITS_PER_BYTE)
-#define BITS_TO_LONGS(nr)	DIV_ROUND_UP(nr, BITS_PER_TYPE(long))
-#define BITS_TO_BYTES(nr)	DIV_ROUND_UP(nr, BITS_PER_TYPE(char))
-=======
 #define BITS_PER_TYPE(type)	(sizeof(type) * BITS_PER_BYTE)
 #define BITS_TO_LONGS(nr)	__KERNEL_DIV_ROUND_UP(nr, BITS_PER_TYPE(long))
 #define BITS_TO_U64(nr)		__KERNEL_DIV_ROUND_UP(nr, BITS_PER_TYPE(u64))
 #define BITS_TO_U32(nr)		__KERNEL_DIV_ROUND_UP(nr, BITS_PER_TYPE(u32))
 #define BITS_TO_BYTES(nr)	__KERNEL_DIV_ROUND_UP(nr, BITS_PER_TYPE(char))
->>>>>>> 7d2a07b7
 
 extern unsigned int __sw_hweight8(unsigned int w);
 extern unsigned int __sw_hweight16(unsigned int w);
