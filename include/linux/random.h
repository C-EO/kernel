--- conflicted
+++ resolved
@@ -55,16 +55,10 @@
 {
 	u32 i = (seed >> 32) ^ (seed << 10) ^ seed;
 
-<<<<<<< HEAD
-	state->s1 = __seed(i, 2);
-	state->s2 = __seed(i, 8);
-	state->s3 = __seed(i, 16);
-=======
 	state->s1 = __seed(i,   2U);
 	state->s2 = __seed(i,   8U);
 	state->s3 = __seed(i,  16U);
 	state->s4 = __seed(i, 128U);
->>>>>>> 5da42cf7
 }
 
 #ifdef CONFIG_ARCH_RANDOM
