--- conflicted
+++ resolved
@@ -428,21 +428,13 @@
 
 int acpi_blacklisted(void);
 
-<<<<<<< HEAD
-#else
-=======
 #else /*!CONFIG_ACPI_INTERPRETER*/
->>>>>>> d9c54c1d
 
 static inline int acpi_blacklisted(void)
 {
 	return 0;
 }
 
-<<<<<<< HEAD
-#endif /*CONFIG_ACPI*/
-=======
 #endif /*!CONFIG_ACPI_INTERPRETER*/
->>>>>>> d9c54c1d
 
 #endif /*_LINUX_ACPI_H*/