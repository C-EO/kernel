--- conflicted
+++ resolved
@@ -176,11 +176,7 @@
 	 * blocking (BLK_MQ_F_BLOCKING). Must be the last member - see also
 	 * blk_mq_hw_ctx_size().
 	 */
-<<<<<<< HEAD
-	struct srcu_struct	srcu[0];
-=======
 	struct srcu_struct	srcu[];
->>>>>>> 7d2a07b7
 };
 
 /**
@@ -236,11 +232,8 @@
  * @flags:	   Zero or more BLK_MQ_F_* flags.
  * @driver_data:   Pointer to data owned by the block driver that created this
  *		   tag set.
-<<<<<<< HEAD
-=======
  * @active_queues_shared_sbitmap:
  * 		   number of active request queues per tag set.
->>>>>>> 7d2a07b7
  * @__bitmap_tags: A shared tags sbitmap, used over all hctx's
  * @__breserved_tags:
  *		   A shared reserved tags sbitmap, used over all hctx's
@@ -283,33 +276,9 @@
 	bool last;
 };
 
-<<<<<<< HEAD
-typedef blk_status_t (queue_rq_fn)(struct blk_mq_hw_ctx *,
-		const struct blk_mq_queue_data *);
-typedef void (commit_rqs_fn)(struct blk_mq_hw_ctx *);
-typedef bool (get_budget_fn)(struct request_queue *);
-typedef void (put_budget_fn)(struct request_queue *);
-typedef enum blk_eh_timer_return (timeout_fn)(struct request *, bool);
-typedef int (init_hctx_fn)(struct blk_mq_hw_ctx *, void *, unsigned int);
-typedef void (exit_hctx_fn)(struct blk_mq_hw_ctx *, unsigned int);
-typedef int (init_request_fn)(struct blk_mq_tag_set *set, struct request *,
-		unsigned int, unsigned int);
-typedef void (exit_request_fn)(struct blk_mq_tag_set *set, struct request *,
-		unsigned int);
-
 typedef bool (busy_iter_fn)(struct blk_mq_hw_ctx *, struct request *, void *,
 		bool);
 typedef bool (busy_tag_iter_fn)(struct request *, void *, bool);
-typedef int (poll_fn)(struct blk_mq_hw_ctx *);
-typedef int (map_queues_fn)(struct blk_mq_tag_set *set);
-typedef bool (busy_fn)(struct request_queue *);
-typedef void (complete_fn)(struct request *);
-typedef void (cleanup_rq_fn)(struct request *);
-=======
-typedef bool (busy_iter_fn)(struct blk_mq_hw_ctx *, struct request *, void *,
-		bool);
-typedef bool (busy_tag_iter_fn)(struct request *, void *, bool);
->>>>>>> 7d2a07b7
 
 /**
  * struct blk_mq_ops - Callback functions that implements block driver
@@ -337,96 +306,55 @@
 	 * reserved budget. Also we have to handle failure case
 	 * of .get_budget for avoiding I/O deadlock.
 	 */
-<<<<<<< HEAD
-	get_budget_fn		*get_budget;
+	int (*get_budget)(struct request_queue *);
+
 	/**
 	 * @put_budget: Release the reserved budget.
 	 */
-	put_budget_fn		*put_budget;
+	void (*put_budget)(struct request_queue *, int);
+
+	/**
+	 * @set_rq_budget_token: store rq's budget token
+	 */
+	void (*set_rq_budget_token)(struct request *, int);
+	/**
+	 * @get_rq_budget_token: retrieve rq's budget token
+	 */
+	int (*get_rq_budget_token)(struct request *);
 
 	/**
 	 * @timeout: Called on request timeout.
-=======
-	int (*get_budget)(struct request_queue *);
-
-	/**
-	 * @put_budget: Release the reserved budget.
->>>>>>> 7d2a07b7
-	 */
-	void (*put_budget)(struct request_queue *, int);
-
-	/**
-<<<<<<< HEAD
+	 */
+	enum blk_eh_timer_return (*timeout)(struct request *, bool);
+
+	/**
 	 * @poll: Called to poll for completion of a specific tag.
-=======
-	 * @set_rq_budget_token: store rq's budget token
->>>>>>> 7d2a07b7
-	 */
-	void (*set_rq_budget_token)(struct request *, int);
-	/**
-	 * @get_rq_budget_token: retrieve rq's budget token
-	 */
-	int (*get_rq_budget_token)(struct request *);
-
-	/**
-<<<<<<< HEAD
+	 */
+	int (*poll)(struct blk_mq_hw_ctx *);
+
+	/**
 	 * @complete: Mark the request as complete.
 	 */
-	complete_fn		*complete;
+	void (*complete)(struct request *);
 
 	/**
 	 * @init_hctx: Called when the block layer side of a hardware queue has
 	 * been set up, allowing the driver to allocate/init matching
 	 * structures.
 	 */
-	init_hctx_fn		*init_hctx;
+	int (*init_hctx)(struct blk_mq_hw_ctx *, void *, unsigned int);
 	/**
 	 * @exit_hctx: Ditto for exit/teardown.
 	 */
-	exit_hctx_fn		*exit_hctx;
-
-	/**
-=======
-	 * @timeout: Called on request timeout.
-	 */
-	enum blk_eh_timer_return (*timeout)(struct request *, bool);
-
-	/**
-	 * @poll: Called to poll for completion of a specific tag.
-	 */
-	int (*poll)(struct blk_mq_hw_ctx *);
-
-	/**
-	 * @complete: Mark the request as complete.
-	 */
-	void (*complete)(struct request *);
-
-	/**
-	 * @init_hctx: Called when the block layer side of a hardware queue has
-	 * been set up, allowing the driver to allocate/init matching
-	 * structures.
-	 */
-	int (*init_hctx)(struct blk_mq_hw_ctx *, void *, unsigned int);
-	/**
-	 * @exit_hctx: Ditto for exit/teardown.
-	 */
 	void (*exit_hctx)(struct blk_mq_hw_ctx *, unsigned int);
 
 	/**
->>>>>>> 7d2a07b7
 	 * @init_request: Called for every command allocated by the block layer
 	 * to allow the driver to set up driver specific data.
 	 *
 	 * Tag greater than or equal to queue_depth is for setting up
 	 * flush request.
 	 */
-<<<<<<< HEAD
-	init_request_fn		*init_request;
-	/**
-	 * @exit_request: Ditto for exit/teardown.
-	 */
-	exit_request_fn		*exit_request;
-=======
 	int (*init_request)(struct blk_mq_tag_set *set, struct request *,
 			    unsigned int, unsigned int);
 	/**
@@ -434,7 +362,6 @@
 	 */
 	void (*exit_request)(struct blk_mq_tag_set *set, struct request *,
 			     unsigned int);
->>>>>>> 7d2a07b7
 
 	/**
 	 * @initialize_rq_fn: Called from inside blk_get_request().
@@ -444,34 +371,19 @@
 	/**
 	 * @cleanup_rq: Called before freeing one request which isn't completed
 	 * yet, and usually for freeing the driver private data.
-<<<<<<< HEAD
-	 */
-	cleanup_rq_fn		*cleanup_rq;
+	 */
+	void (*cleanup_rq)(struct request *);
 
 	/**
 	 * @busy: If set, returns whether or not this queue currently is busy.
-=======
->>>>>>> 7d2a07b7
-	 */
-	void (*cleanup_rq)(struct request *);
-
-	/**
-<<<<<<< HEAD
+	 */
+	bool (*busy)(struct request_queue *);
+
+	/**
 	 * @map_queues: This allows drivers specify their own queue mapping by
 	 * overriding the setup-time function that builds the mq_map.
 	 */
-	map_queues_fn		*map_queues;
-=======
-	 * @busy: If set, returns whether or not this queue currently is busy.
-	 */
-	bool (*busy)(struct request_queue *);
-
-	/**
-	 * @map_queues: This allows drivers specify their own queue mapping by
-	 * overriding the setup-time function that builds the mq_map.
-	 */
 	int (*map_queues)(struct blk_mq_tag_set *set);
->>>>>>> 7d2a07b7
 
 #ifdef CONFIG_BLK_DEBUG_FS
 	/**
@@ -484,11 +396,7 @@
 
 enum {
 	BLK_MQ_F_SHOULD_MERGE	= 1 << 0,
-<<<<<<< HEAD
-	BLK_MQ_F_TAG_SHARED	= 1 << 1,
-=======
 	BLK_MQ_F_TAG_QUEUE_SHARED = 1 << 1,
->>>>>>> 7d2a07b7
 	/*
 	 * Set when this device requires underlying blk-mq device for
 	 * completing IO:
@@ -531,20 +439,8 @@
 struct gendisk *__blk_mq_alloc_disk(struct blk_mq_tag_set *set,
 		void *queuedata);
 struct request_queue *blk_mq_init_queue(struct blk_mq_tag_set *);
-<<<<<<< HEAD
-struct request_queue *blk_mq_init_queue_data(struct blk_mq_tag_set *set,
-		void *queuedata);
-struct request_queue *blk_mq_init_allocated_queue(struct blk_mq_tag_set *set,
-						  struct request_queue *q,
-						  bool elevator_init);
-struct request_queue *blk_mq_init_sq_queue(struct blk_mq_tag_set *set,
-						const struct blk_mq_ops *ops,
-						unsigned int queue_depth,
-						unsigned int set_flags);
-=======
 int blk_mq_init_allocated_queue(struct blk_mq_tag_set *set,
 		struct request_queue *q);
->>>>>>> 7d2a07b7
 void blk_mq_unregister_dev(struct device *, struct request_queue *);
 
 int blk_mq_alloc_tag_set(struct blk_mq_tag_set *set);
@@ -564,13 +460,8 @@
 	BLK_MQ_REQ_NOWAIT	= (__force blk_mq_req_flags_t)(1 << 0),
 	/* allocate from reserved pool */
 	BLK_MQ_REQ_RESERVED	= (__force blk_mq_req_flags_t)(1 << 1),
-<<<<<<< HEAD
-	/* set RQF_PREEMPT */
-	BLK_MQ_REQ_PREEMPT	= (__force blk_mq_req_flags_t)(1 << 3),
-=======
 	/* set RQF_PM */
 	BLK_MQ_REQ_PM		= (__force blk_mq_req_flags_t)(1 << 2),
->>>>>>> 7d2a07b7
 };
 
 struct request *blk_mq_alloc_request(struct request_queue *q, unsigned int op,
@@ -615,8 +506,6 @@
 {
 	return blk_mq_rq_state(rq) == MQ_RQ_COMPLETE;
 }
-<<<<<<< HEAD
-=======
 
 /*
  * 
@@ -629,7 +518,6 @@
 {
 	WRITE_ONCE(rq->state, MQ_RQ_COMPLETE);
 }
->>>>>>> 7d2a07b7
 
 void blk_mq_start_request(struct request *rq);
 void blk_mq_end_request(struct request *rq, blk_status_t error);
@@ -640,11 +528,6 @@
 void blk_mq_delay_kick_requeue_list(struct request_queue *q, unsigned long msecs);
 void blk_mq_complete_request(struct request *rq);
 bool blk_mq_complete_request_remote(struct request *rq);
-<<<<<<< HEAD
-bool blk_mq_bio_list_merge(struct request_queue *q, struct list_head *list,
-			   struct bio *bio, unsigned int nr_segs);
-=======
->>>>>>> 7d2a07b7
 bool blk_mq_queue_stopped(struct request_queue *q);
 void blk_mq_stop_hw_queue(struct blk_mq_hw_ctx *hctx);
 void blk_mq_start_hw_queue(struct blk_mq_hw_ctx *hctx);
@@ -736,9 +619,6 @@
 		rq->q->mq_ops->cleanup_rq(rq);
 }
 
-<<<<<<< HEAD
-blk_qc_t blk_mq_submit_bio(struct bio *bio);
-=======
 static inline void blk_rq_bio_prep(struct request *rq, struct bio *bio,
 		unsigned int nr_segs)
 {
@@ -754,6 +634,5 @@
 blk_qc_t blk_mq_submit_bio(struct bio *bio);
 void blk_mq_hctx_set_fq_lock_class(struct blk_mq_hw_ctx *hctx,
 		struct lock_class_key *key);
->>>>>>> 7d2a07b7
 
 #endif