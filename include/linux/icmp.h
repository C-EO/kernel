/* SPDX-License-Identifier: GPL-2.0-or-later */
/*
 * INET		An implementation of the TCP/IP protocol suite for the LINUX
 *		operating system.  INET is implemented using the  BSD Socket
 *		interface as the means of communication with the user level.
 *
 *		Definitions for the ICMP protocol.
 *
 * Version:	@(#)icmp.h	1.0.3	04/28/93
 *
 * Author:	Fred N. van Kempen, <waltje@uWalt.NL.Mugnet.ORG>
 */
#ifndef _LINUX_ICMP_H
#define	_LINUX_ICMP_H

#include <linux/skbuff.h>
#include <uapi/linux/icmp.h>
#include <uapi/linux/errqueue.h>

static inline struct icmphdr *icmp_hdr(const struct sk_buff *skb)
{
	return (struct icmphdr *)skb_transport_header(skb);
}

static inline bool icmp_is_err(int type)
{
	switch (type) {
	case ICMP_DEST_UNREACH:
	case ICMP_SOURCE_QUENCH:
	case ICMP_REDIRECT:
	case ICMP_TIME_EXCEEDED:
	case ICMP_PARAMETERPROB:
		return true;
	}

	return false;
}

<<<<<<< HEAD
=======
void ip_icmp_error_rfc4884(const struct sk_buff *skb,
			   struct sock_ee_data_rfc4884 *out,
			   int thlen, int off);

>>>>>>> 7d2a07b7
#endif	/* _LINUX_ICMP_H */<|MERGE_RESOLUTION|>--- conflicted
+++ resolved
@@ -36,11 +36,8 @@
 	return false;
 }
 
-<<<<<<< HEAD
-=======
 void ip_icmp_error_rfc4884(const struct sk_buff *skb,
 			   struct sock_ee_data_rfc4884 *out,
 			   int thlen, int off);
 
->>>>>>> 7d2a07b7
 #endif	/* _LINUX_ICMP_H */