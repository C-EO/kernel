#ifndef _LINUX_KERNEL_H
#define _LINUX_KERNEL_H


#include <stdarg.h>
#include <linux/linkage.h>
#include <linux/stddef.h>
#include <linux/types.h>
#include <linux/compiler.h>
#include <linux/bitops.h>
#include <linux/log2.h>
#include <linux/typecheck.h>
#include <linux/printk.h>
#include <linux/dynamic_debug.h>
#include <asm/byteorder.h>
#include <uapi/linux/kernel.h>

#define USHRT_MAX	((u16)(~0U))
#define SHRT_MAX	((s16)(USHRT_MAX>>1))
#define SHRT_MIN	((s16)(-SHRT_MAX - 1))
#define INT_MAX		((int)(~0U>>1))
#define INT_MIN		(-INT_MAX - 1)
#define UINT_MAX	(~0U)
#define LONG_MAX	((long)(~0UL>>1))
#define LONG_MIN	(-LONG_MAX - 1)
#define ULONG_MAX	(~0UL)
#define LLONG_MAX	((long long)(~0ULL>>1))
#define LLONG_MIN	(-LLONG_MAX - 1)
#define ULLONG_MAX	(~0ULL)
#define SIZE_MAX	(~(size_t)0)

#define STACK_MAGIC	0xdeadbeef

#define REPEAT_BYTE(x)	((~0ul / 0xff) * (x))

#define ALIGN(x, a)		__ALIGN_KERNEL((x), (a))
#define __ALIGN_MASK(x, mask)	__ALIGN_KERNEL_MASK((x), (mask))
#define PTR_ALIGN(p, a)		((typeof(p))ALIGN((unsigned long)(p), (a)))
#define IS_ALIGNED(x, a)		(((x) & ((typeof(x))(a) - 1)) == 0)

#define ARRAY_SIZE(arr) (sizeof(arr) / sizeof((arr)[0]) + __must_be_array(arr))

/*
 * This looks more complex than it should be. But we need to
 * get the type for the ~ right in round_down (it needs to be
 * as wide as the result!), and we want to evaluate the macro
 * arguments just once each.
 */
#define __round_mask(x, y) ((__typeof__(x))((y)-1))
#define round_up(x, y) ((((x)-1) | __round_mask(x, y))+1)
#define round_down(x, y) ((x) & ~__round_mask(x, y))

#define FIELD_SIZEOF(t, f) (sizeof(((t*)0)->f))
#define DIV_ROUND_UP(n,d) (((n) + (d) - 1) / (d))
#define DIV_ROUND_UP_ULL(ll,d) \
	({ unsigned long long _tmp = (ll)+(d)-1; do_div(_tmp, d); _tmp; })

#if BITS_PER_LONG == 32
# define DIV_ROUND_UP_SECTOR_T(ll,d) DIV_ROUND_UP_ULL(ll, d)
#else
# define DIV_ROUND_UP_SECTOR_T(ll,d) DIV_ROUND_UP(ll,d)
#endif

/* The `const' in roundup() prevents gcc-3.3 from calling __divdi3 */
#define roundup(x, y) (					\
{							\
	const typeof(y) __y = y;			\
	(((x) + (__y - 1)) / __y) * __y;		\
}							\
)
#define rounddown(x, y) (				\
{							\
	typeof(x) __x = (x);				\
	__x - (__x % (y));				\
}							\
)

/*
 * Divide positive or negative dividend by positive divisor and round
 * to closest integer. Result is undefined for negative divisors and
 * for negative dividends if the divisor variable type is unsigned.
 */
#define DIV_ROUND_CLOSEST(x, divisor)(			\
{							\
	typeof(x) __x = x;				\
	typeof(divisor) __d = divisor;			\
	(((typeof(x))-1) > 0 ||				\
	 ((typeof(divisor))-1) > 0 || (__x) > 0) ?	\
		(((__x) + ((__d) / 2)) / (__d)) :	\
		(((__x) - ((__d) / 2)) / (__d));	\
}							\
)

/*
 * Multiplies an integer by a fraction, while avoiding unnecessary
 * overflow or loss of precision.
 */
#define mult_frac(x, numer, denom)(			\
{							\
	typeof(x) quot = (x) / (denom);			\
	typeof(x) rem  = (x) % (denom);			\
	(quot * (numer)) + ((rem * (numer)) / (denom));	\
}							\
)


#define _RET_IP_		(unsigned long)__builtin_return_address(0)
#define _THIS_IP_  ({ __label__ __here; __here: (unsigned long)&&__here; })

#ifdef CONFIG_LBDAF
# include <asm/div64.h>
# define sector_div(a, b) do_div(a, b)
#else
# define sector_div(n, b)( \
{ \
	int _res; \
	_res = (n) % (b); \
	(n) /= (b); \
	_res; \
} \
)
#endif

/**
 * upper_32_bits - return bits 32-63 of a number
 * @n: the number we're accessing
 *
 * A basic shift-right of a 64- or 32-bit quantity.  Use this to suppress
 * the "right shift count >= width of type" warning when that quantity is
 * 32-bits.
 */
#define upper_32_bits(n) ((u32)(((n) >> 16) >> 16))

/**
 * lower_32_bits - return bits 0-31 of a number
 * @n: the number we're accessing
 */
#define lower_32_bits(n) ((u32)(n))

struct completion;
struct pt_regs;
struct user;

#ifdef CONFIG_PREEMPT_VOLUNTARY
extern int _cond_resched(void);
# define might_resched() _cond_resched()
#else
# define might_resched() do { } while (0)
#endif

#ifdef CONFIG_DEBUG_ATOMIC_SLEEP
  void __might_sleep(const char *file, int line, int preempt_offset);
/**
 * might_sleep - annotation for functions that can sleep
 *
 * this macro will print a stack trace if it is executed in an atomic
 * context (spinlock, irq-handler, ...).
 *
 * This is a useful debugging help to be able to catch problems early and not
 * be bitten later when the calling function happens to sleep when it is not
 * supposed to.
 */
# define might_sleep() \
	do { __might_sleep(__FILE__, __LINE__, 0); might_resched(); } while (0)
#else
  static inline void __might_sleep(const char *file, int line,
				   int preempt_offset) { }
# define might_sleep() do { might_resched(); } while (0)
#endif

#define might_sleep_if(cond) do { if (cond) might_sleep(); } while (0)

/*
 * abs() handles unsigned and signed longs, ints, shorts and chars.  For all
 * input types abs() returns a signed long.
 * abs() should not be used for 64-bit types (s64, u64, long long) - use abs64()
 * for those.
 */
#define abs(x) ({						\
		long ret;					\
		if (sizeof(x) == sizeof(long)) {		\
			long __x = (x);				\
			ret = (__x < 0) ? -__x : __x;		\
		} else {					\
			int __x = (x);				\
			ret = (__x < 0) ? -__x : __x;		\
		}						\
		ret;						\
	})

#define abs64(x) ({				\
		s64 __x = (x);			\
		(__x < 0) ? -__x : __x;		\
	})

#ifdef CONFIG_PROVE_LOCKING
void might_fault(void);
#else
static inline void might_fault(void)
{
	might_sleep();
}
#endif

extern struct atomic_notifier_head panic_notifier_list;
extern long (*panic_blink)(int state);
__printf(1, 2)
void panic(const char *fmt, ...)
	__noreturn __cold;
extern void oops_enter(void);
extern void oops_exit(void);
void print_oops_end_marker(void);
extern int oops_may_print(void);
void do_exit(long error_code)
	__noreturn;
void complete_and_exit(struct completion *, long)
	__noreturn;

/* Internal, do not use. */
int __must_check _kstrtoul(const char *s, unsigned int base, unsigned long *res);
int __must_check _kstrtol(const char *s, unsigned int base, long *res);

int __must_check kstrtoull(const char *s, unsigned int base, unsigned long long *res);
int __must_check kstrtoll(const char *s, unsigned int base, long long *res);

/**
 * kstrtoul - convert a string to an unsigned long
 * @s: The start of the string. The string must be null-terminated, and may also
 *  include a single newline before its terminating null. The first character
 *  may also be a plus sign, but not a minus sign.
 * @base: The number base to use. The maximum supported base is 16. If base is
 *  given as 0, then the base of the string is automatically detected with the
 *  conventional semantics - If it begins with 0x the number will be parsed as a
 *  hexadecimal (case insensitive), if it otherwise begins with 0, it will be
 *  parsed as an octal number. Otherwise it will be parsed as a decimal.
 * @res: Where to write the result of the conversion on success.
 *
 * Returns 0 on success, -ERANGE on overflow and -EINVAL on parsing error.
 * Used as a replacement for the obsolete simple_strtoull. Return code must
 * be checked.
*/
static inline int __must_check kstrtoul(const char *s, unsigned int base, unsigned long *res)
{
	/*
	 * We want to shortcut function call, but
	 * __builtin_types_compatible_p(unsigned long, unsigned long long) = 0.
	 */
	if (sizeof(unsigned long) == sizeof(unsigned long long) &&
	    __alignof__(unsigned long) == __alignof__(unsigned long long))
		return kstrtoull(s, base, (unsigned long long *)res);
	else
		return _kstrtoul(s, base, res);
}

/**
 * kstrtol - convert a string to a long
 * @s: The start of the string. The string must be null-terminated, and may also
 *  include a single newline before its terminating null. The first character
 *  may also be a plus sign or a minus sign.
 * @base: The number base to use. The maximum supported base is 16. If base is
 *  given as 0, then the base of the string is automatically detected with the
 *  conventional semantics - If it begins with 0x the number will be parsed as a
 *  hexadecimal (case insensitive), if it otherwise begins with 0, it will be
 *  parsed as an octal number. Otherwise it will be parsed as a decimal.
 * @res: Where to write the result of the conversion on success.
 *
 * Returns 0 on success, -ERANGE on overflow and -EINVAL on parsing error.
 * Used as a replacement for the obsolete simple_strtoull. Return code must
 * be checked.
 */
static inline int __must_check kstrtol(const char *s, unsigned int base, long *res)
{
	/*
	 * We want to shortcut function call, but
	 * __builtin_types_compatible_p(long, long long) = 0.
	 */
	if (sizeof(long) == sizeof(long long) &&
	    __alignof__(long) == __alignof__(long long))
		return kstrtoll(s, base, (long long *)res);
	else
		return _kstrtol(s, base, res);
}

int __must_check kstrtouint(const char *s, unsigned int base, unsigned int *res);
int __must_check kstrtoint(const char *s, unsigned int base, int *res);

static inline int __must_check kstrtou64(const char *s, unsigned int base, u64 *res)
{
	return kstrtoull(s, base, res);
}

static inline int __must_check kstrtos64(const char *s, unsigned int base, s64 *res)
{
	return kstrtoll(s, base, res);
}

static inline int __must_check kstrtou32(const char *s, unsigned int base, u32 *res)
{
	return kstrtouint(s, base, res);
}

static inline int __must_check kstrtos32(const char *s, unsigned int base, s32 *res)
{
	return kstrtoint(s, base, res);
}

int __must_check kstrtou16(const char *s, unsigned int base, u16 *res);
int __must_check kstrtos16(const char *s, unsigned int base, s16 *res);
int __must_check kstrtou8(const char *s, unsigned int base, u8 *res);
int __must_check kstrtos8(const char *s, unsigned int base, s8 *res);

int __must_check kstrtoull_from_user(const char __user *s, size_t count, unsigned int base, unsigned long long *res);
int __must_check kstrtoll_from_user(const char __user *s, size_t count, unsigned int base, long long *res);
int __must_check kstrtoul_from_user(const char __user *s, size_t count, unsigned int base, unsigned long *res);
int __must_check kstrtol_from_user(const char __user *s, size_t count, unsigned int base, long *res);
int __must_check kstrtouint_from_user(const char __user *s, size_t count, unsigned int base, unsigned int *res);
int __must_check kstrtoint_from_user(const char __user *s, size_t count, unsigned int base, int *res);
int __must_check kstrtou16_from_user(const char __user *s, size_t count, unsigned int base, u16 *res);
int __must_check kstrtos16_from_user(const char __user *s, size_t count, unsigned int base, s16 *res);
int __must_check kstrtou8_from_user(const char __user *s, size_t count, unsigned int base, u8 *res);
int __must_check kstrtos8_from_user(const char __user *s, size_t count, unsigned int base, s8 *res);

static inline int __must_check kstrtou64_from_user(const char __user *s, size_t count, unsigned int base, u64 *res)
{
	return kstrtoull_from_user(s, count, base, res);
}

static inline int __must_check kstrtos64_from_user(const char __user *s, size_t count, unsigned int base, s64 *res)
{
	return kstrtoll_from_user(s, count, base, res);
}

static inline int __must_check kstrtou32_from_user(const char __user *s, size_t count, unsigned int base, u32 *res)
{
	return kstrtouint_from_user(s, count, base, res);
}

static inline int __must_check kstrtos32_from_user(const char __user *s, size_t count, unsigned int base, s32 *res)
{
	return kstrtoint_from_user(s, count, base, res);
}

/* Obsolete, do not use.  Use kstrto<foo> instead */

extern unsigned long simple_strtoul(const char *,char **,unsigned int);
extern long simple_strtol(const char *,char **,unsigned int);
extern unsigned long long simple_strtoull(const char *,char **,unsigned int);
extern long long simple_strtoll(const char *,char **,unsigned int);
#define strict_strtoul	kstrtoul
#define strict_strtol	kstrtol
#define strict_strtoull	kstrtoull
#define strict_strtoll	kstrtoll

extern int num_to_str(char *buf, int size, unsigned long long num);

/* lib/printf utilities */

extern __printf(2, 3) int sprintf(char *buf, const char * fmt, ...);
extern __printf(2, 0) int vsprintf(char *buf, const char *, va_list);
extern __printf(3, 4)
int snprintf(char *buf, size_t size, const char *fmt, ...);
extern __printf(3, 0)
int vsnprintf(char *buf, size_t size, const char *fmt, va_list args);
extern __printf(3, 4)
int scnprintf(char *buf, size_t size, const char *fmt, ...);
extern __printf(3, 0)
int vscnprintf(char *buf, size_t size, const char *fmt, va_list args);
extern __printf(2, 3)
char *kasprintf(gfp_t gfp, const char *fmt, ...);
extern char *kvasprintf(gfp_t gfp, const char *fmt, va_list args);

extern __scanf(2, 3)
int sscanf(const char *, const char *, ...);
extern __scanf(2, 0)
int vsscanf(const char *, const char *, va_list);

extern int get_option(char **str, int *pint);
extern char *get_options(const char *str, int nints, int *ints);
extern unsigned long long memparse(const char *ptr, char **retptr);

extern int core_kernel_text(unsigned long addr);
extern int core_kernel_data(unsigned long addr);
extern int __kernel_text_address(unsigned long addr);
extern int kernel_text_address(unsigned long addr);
extern int func_ptr_is_kernel_text(void *ptr);

struct pid;
extern struct pid *session_of_pgrp(struct pid *pgrp);

unsigned long int_sqrt(unsigned long);

extern void bust_spinlocks(int yes);
extern void wake_up_klogd(void);
extern int oops_in_progress;		/* If set, an oops, panic(), BUG() or die() is in progress */
extern int panic_timeout;
extern int panic_on_oops;
extern int panic_on_unrecovered_nmi;
extern int panic_on_io_nmi;
#ifdef CONFIG_SUSE_KERNEL_SUPPORTED
extern int unsupported;
#endif
extern int sysctl_panic_on_stackoverflow;
extern const char *print_tainted(void);
<<<<<<< HEAD
extern void add_taint(unsigned flag);
#ifdef CONFIG_SUSE_KERNEL_SUPPORTED
extern void add_nonfatal_taint(unsigned flag);
#endif
=======
enum lockdep_ok {
	LOCKDEP_STILL_OK,
	LOCKDEP_NOW_UNRELIABLE
};
extern void add_taint(unsigned flag, enum lockdep_ok);
>>>>>>> f6161aa1
extern int test_taint(unsigned flag);
extern unsigned long get_taint(void);
extern int root_mountflags;

extern bool early_boot_irqs_disabled;

/* Values used for system_state */
extern enum system_states {
	SYSTEM_BOOTING,
	SYSTEM_RUNNING,
	SYSTEM_HALT,
	SYSTEM_POWER_OFF,
	SYSTEM_RESTART,
} system_state;

#define TAINT_PROPRIETARY_MODULE	0
#define TAINT_FORCED_MODULE		1
#define TAINT_UNSAFE_SMP		2
#define TAINT_FORCED_RMMOD		3
#define TAINT_MACHINE_CHECK		4
#define TAINT_BAD_PAGE			5
#define TAINT_USER			6
#define TAINT_DIE			7
#define TAINT_OVERRIDDEN_ACPI_TABLE	8
#define TAINT_WARN			9
#define TAINT_CRAP			10
#define TAINT_FIRMWARE_WORKAROUND	11
#define TAINT_OOT_MODULE		12

#ifdef CONFIG_SUSE_KERNEL_SUPPORTED
/*
 * Take the upper bits to hopefully allow them
 * to stay the same for more than one release.
 */
#define TAINT_NO_SUPPORT		30
#define TAINT_EXTERNAL_SUPPORT		31
#endif

extern const char hex_asc[];
#define hex_asc_lo(x)	hex_asc[((x) & 0x0f)]
#define hex_asc_hi(x)	hex_asc[((x) & 0xf0) >> 4]

static inline char *hex_byte_pack(char *buf, u8 byte)
{
	*buf++ = hex_asc_hi(byte);
	*buf++ = hex_asc_lo(byte);
	return buf;
}

static inline char * __deprecated pack_hex_byte(char *buf, u8 byte)
{
	return hex_byte_pack(buf, byte);
}

extern int hex_to_bin(char ch);
extern int __must_check hex2bin(u8 *dst, const char *src, size_t count);

/*
 * General tracing related utility functions - trace_printk(),
 * tracing_on/tracing_off and tracing_start()/tracing_stop
 *
 * Use tracing_on/tracing_off when you want to quickly turn on or off
 * tracing. It simply enables or disables the recording of the trace events.
 * This also corresponds to the user space /sys/kernel/debug/tracing/tracing_on
 * file, which gives a means for the kernel and userspace to interact.
 * Place a tracing_off() in the kernel where you want tracing to end.
 * From user space, examine the trace, and then echo 1 > tracing_on
 * to continue tracing.
 *
 * tracing_stop/tracing_start has slightly more overhead. It is used
 * by things like suspend to ram where disabling the recording of the
 * trace is not enough, but tracing must actually stop because things
 * like calling smp_processor_id() may crash the system.
 *
 * Most likely, you want to use tracing_on/tracing_off.
 */
#ifdef CONFIG_RING_BUFFER
/* trace_off_permanent stops recording with no way to bring it back */
void tracing_off_permanent(void);
#else
static inline void tracing_off_permanent(void) { }
#endif

enum ftrace_dump_mode {
	DUMP_NONE,
	DUMP_ALL,
	DUMP_ORIG,
};

#ifdef CONFIG_TRACING
void tracing_on(void);
void tracing_off(void);
int tracing_is_on(void);

extern void tracing_start(void);
extern void tracing_stop(void);
extern void ftrace_off_permanent(void);

static inline __printf(1, 2)
void ____trace_printk_check_format(const char *fmt, ...)
{
}
#define __trace_printk_check_format(fmt, args...)			\
do {									\
	if (0)								\
		____trace_printk_check_format(fmt, ##args);		\
} while (0)

/**
 * trace_printk - printf formatting in the ftrace buffer
 * @fmt: the printf format for printing
 *
 * Note: __trace_printk is an internal function for trace_printk and
 *       the @ip is passed in via the trace_printk macro.
 *
 * This function allows a kernel developer to debug fast path sections
 * that printk is not appropriate for. By scattering in various
 * printk like tracing in the code, a developer can quickly see
 * where problems are occurring.
 *
 * This is intended as a debugging tool for the developer only.
 * Please refrain from leaving trace_printks scattered around in
 * your code.
 */

#define trace_printk(fmt, args...)					\
do {									\
	static const char *trace_printk_fmt				\
		__attribute__((section("__trace_printk_fmt"))) =	\
		__builtin_constant_p(fmt) ? fmt : NULL;			\
									\
	__trace_printk_check_format(fmt, ##args);			\
									\
	if (__builtin_constant_p(fmt))					\
		__trace_bprintk(_THIS_IP_, trace_printk_fmt, ##args);	\
	else								\
		__trace_printk(_THIS_IP_, fmt, ##args);			\
} while (0)

extern __printf(2, 3)
int __trace_bprintk(unsigned long ip, const char *fmt, ...);

extern __printf(2, 3)
int __trace_printk(unsigned long ip, const char *fmt, ...);

extern void trace_dump_stack(void);

/*
 * The double __builtin_constant_p is because gcc will give us an error
 * if we try to allocate the static variable to fmt if it is not a
 * constant. Even with the outer if statement.
 */
#define ftrace_vprintk(fmt, vargs)					\
do {									\
	if (__builtin_constant_p(fmt)) {				\
		static const char *trace_printk_fmt			\
		  __attribute__((section("__trace_printk_fmt"))) =	\
			__builtin_constant_p(fmt) ? fmt : NULL;		\
									\
		__ftrace_vbprintk(_THIS_IP_, trace_printk_fmt, vargs);	\
	} else								\
		__ftrace_vprintk(_THIS_IP_, fmt, vargs);		\
} while (0)

extern int
__ftrace_vbprintk(unsigned long ip, const char *fmt, va_list ap);

extern int
__ftrace_vprintk(unsigned long ip, const char *fmt, va_list ap);

extern void ftrace_dump(enum ftrace_dump_mode oops_dump_mode);
#else
static inline void tracing_start(void) { }
static inline void tracing_stop(void) { }
static inline void ftrace_off_permanent(void) { }
static inline void trace_dump_stack(void) { }

static inline void tracing_on(void) { }
static inline void tracing_off(void) { }
static inline int tracing_is_on(void) { return 0; }

static inline __printf(1, 2)
int trace_printk(const char *fmt, ...)
{
	return 0;
}
static inline int
ftrace_vprintk(const char *fmt, va_list ap)
{
	return 0;
}
static inline void ftrace_dump(enum ftrace_dump_mode oops_dump_mode) { }
#endif /* CONFIG_TRACING */

/*
 * min()/max()/clamp() macros that also do
 * strict type-checking.. See the
 * "unnecessary" pointer comparison.
 */
#define min(x, y) ({				\
	typeof(x) _min1 = (x);			\
	typeof(y) _min2 = (y);			\
	(void) (&_min1 == &_min2);		\
	_min1 < _min2 ? _min1 : _min2; })

#define max(x, y) ({				\
	typeof(x) _max1 = (x);			\
	typeof(y) _max2 = (y);			\
	(void) (&_max1 == &_max2);		\
	_max1 > _max2 ? _max1 : _max2; })

#define min3(x, y, z) ({			\
	typeof(x) _min1 = (x);			\
	typeof(y) _min2 = (y);			\
	typeof(z) _min3 = (z);			\
	(void) (&_min1 == &_min2);		\
	(void) (&_min1 == &_min3);		\
	_min1 < _min2 ? (_min1 < _min3 ? _min1 : _min3) : \
		(_min2 < _min3 ? _min2 : _min3); })

#define max3(x, y, z) ({			\
	typeof(x) _max1 = (x);			\
	typeof(y) _max2 = (y);			\
	typeof(z) _max3 = (z);			\
	(void) (&_max1 == &_max2);		\
	(void) (&_max1 == &_max3);		\
	_max1 > _max2 ? (_max1 > _max3 ? _max1 : _max3) : \
		(_max2 > _max3 ? _max2 : _max3); })

/**
 * min_not_zero - return the minimum that is _not_ zero, unless both are zero
 * @x: value1
 * @y: value2
 */
#define min_not_zero(x, y) ({			\
	typeof(x) __x = (x);			\
	typeof(y) __y = (y);			\
	__x == 0 ? __y : ((__y == 0) ? __x : min(__x, __y)); })

/**
 * clamp - return a value clamped to a given range with strict typechecking
 * @val: current value
 * @min: minimum allowable value
 * @max: maximum allowable value
 *
 * This macro does strict typechecking of min/max to make sure they are of the
 * same type as val.  See the unnecessary pointer comparisons.
 */
#define clamp(val, min, max) ({			\
	typeof(val) __val = (val);		\
	typeof(min) __min = (min);		\
	typeof(max) __max = (max);		\
	(void) (&__val == &__min);		\
	(void) (&__val == &__max);		\
	__val = __val < __min ? __min: __val;	\
	__val > __max ? __max: __val; })

/*
 * ..and if you can't take the strict
 * types, you can specify one yourself.
 *
 * Or not use min/max/clamp at all, of course.
 */
#define min_t(type, x, y) ({			\
	type __min1 = (x);			\
	type __min2 = (y);			\
	__min1 < __min2 ? __min1: __min2; })

#define max_t(type, x, y) ({			\
	type __max1 = (x);			\
	type __max2 = (y);			\
	__max1 > __max2 ? __max1: __max2; })

/**
 * clamp_t - return a value clamped to a given range using a given type
 * @type: the type of variable to use
 * @val: current value
 * @min: minimum allowable value
 * @max: maximum allowable value
 *
 * This macro does no typechecking and uses temporary variables of type
 * 'type' to make all the comparisons.
 */
#define clamp_t(type, val, min, max) ({		\
	type __val = (val);			\
	type __min = (min);			\
	type __max = (max);			\
	__val = __val < __min ? __min: __val;	\
	__val > __max ? __max: __val; })

/**
 * clamp_val - return a value clamped to a given range using val's type
 * @val: current value
 * @min: minimum allowable value
 * @max: maximum allowable value
 *
 * This macro does no typechecking and uses temporary variables of whatever
 * type the input argument 'val' is.  This is useful when val is an unsigned
 * type and min and max are literals that will otherwise be assigned a signed
 * integer type.
 */
#define clamp_val(val, min, max) ({		\
	typeof(val) __val = (val);		\
	typeof(val) __min = (min);		\
	typeof(val) __max = (max);		\
	__val = __val < __min ? __min: __val;	\
	__val > __max ? __max: __val; })


/*
 * swap - swap value of @a and @b
 */
#define swap(a, b) \
	do { typeof(a) __tmp = (a); (a) = (b); (b) = __tmp; } while (0)

/**
 * container_of - cast a member of a structure out to the containing structure
 * @ptr:	the pointer to the member.
 * @type:	the type of the container struct this is embedded in.
 * @member:	the name of the member within the struct.
 *
 */
#define container_of(ptr, type, member) ({			\
	const typeof( ((type *)0)->member ) *__mptr = (ptr);	\
	(type *)( (char *)__mptr - offsetof(type,member) );})

/* Trap pasters of __FUNCTION__ at compile-time */
#define __FUNCTION__ (__func__)

/* This helps us to avoid #ifdef CONFIG_SYMBOL_PREFIX */
#ifdef CONFIG_SYMBOL_PREFIX
#define SYMBOL_PREFIX CONFIG_SYMBOL_PREFIX
#else
#define SYMBOL_PREFIX ""
#endif

/* Rebuild everything on CONFIG_FTRACE_MCOUNT_RECORD */
#ifdef CONFIG_FTRACE_MCOUNT_RECORD
# define REBUILD_DUE_TO_FTRACE_MCOUNT_RECORD
#endif

extern int do_sysinfo(struct sysinfo *info);

#endif<|MERGE_RESOLUTION|>--- conflicted
+++ resolved
@@ -401,18 +401,11 @@
 #endif
 extern int sysctl_panic_on_stackoverflow;
 extern const char *print_tainted(void);
-<<<<<<< HEAD
-extern void add_taint(unsigned flag);
-#ifdef CONFIG_SUSE_KERNEL_SUPPORTED
-extern void add_nonfatal_taint(unsigned flag);
-#endif
-=======
 enum lockdep_ok {
 	LOCKDEP_STILL_OK,
 	LOCKDEP_NOW_UNRELIABLE
 };
 extern void add_taint(unsigned flag, enum lockdep_ok);
->>>>>>> f6161aa1
 extern int test_taint(unsigned flag);
 extern unsigned long get_taint(void);
 extern int root_mountflags;
