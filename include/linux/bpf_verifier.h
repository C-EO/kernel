/* Copyright (c) 2011-2014 PLUMgrid, http://plumgrid.com
 *
 * This program is free software; you can redistribute it and/or
 * modify it under the terms of version 2 of the GNU General Public
 * License as published by the Free Software Foundation.
 */
#ifndef _LINUX_BPF_VERIFIER_H
#define _LINUX_BPF_VERIFIER_H 1

#include <linux/bpf.h> /* for enum bpf_reg_type */
#include <linux/filter.h> /* for MAX_BPF_STACK */
#include <linux/tnum.h>

/* Maximum variable offset umax_value permitted when resolving memory accesses.
 * In practice this is far bigger than any realistic pointer offset; this limit
 * ensures that umax_value + (int)off + (int)size cannot overflow a u64.
 */
#define BPF_MAX_VAR_OFF	(1 << 29)
/* Maximum variable size permitted for ARG_CONST_SIZE[_OR_ZERO].  This ensures
 * that converting umax_value to int cannot overflow.
 */
#define BPF_MAX_VAR_SIZ	(1 << 29)

/* Liveness marks, used for registers and spilled-regs (in stack slots).
 * Read marks propagate upwards until they find a write mark; they record that
 * "one of this state's descendants read this reg" (and therefore the reg is
 * relevant for states_equal() checks).
 * Write marks collect downwards and do not propagate; they record that "the
 * straight-line code that reached this state (from its parent) wrote this reg"
 * (and therefore that reads propagated from this state or its descendants
 * should not propagate to its parent).
 * A state with a write mark can receive read marks; it just won't propagate
 * them to its parent, since the write mark is a property, not of the state,
 * but of the link between it and its parent.  See mark_reg_read() and
 * mark_stack_slot_read() in kernel/bpf/verifier.c.
 */
enum bpf_reg_liveness {
	REG_LIVE_NONE = 0, /* reg hasn't been read or written this branch */
	REG_LIVE_READ, /* reg was read, so we're sensitive to initial value */
	REG_LIVE_WRITTEN, /* reg was written first, screening off later reads */
#ifndef __GENKSYMS__
	REG_LIVE_DONE = 4, /* liveness won't be updating this register anymore */
#endif
};

struct bpf_reg_state {
	/* Ordering of fields matters.  See states_equal() */
	enum bpf_reg_type type;
	union {
		/* valid when type == PTR_TO_PACKET */
		u16 range;

		/* valid when type == CONST_PTR_TO_MAP | PTR_TO_MAP_VALUE |
		 *   PTR_TO_MAP_VALUE_OR_NULL
		 */
		struct bpf_map *map_ptr;

		/* Max size from any of the above. */
		unsigned long raw;
	};
	/* Fixed part of pointer offset, pointer types only */
	s32 off;
	/* For PTR_TO_PACKET, used to find other pointers with the same variable
	 * offset, so they can share range knowledge.
	 * For PTR_TO_MAP_VALUE_OR_NULL this is used to share which map value we
	 * came from, when one is tested for != NULL.
	 */
	u32 id;
	/* For scalar types (SCALAR_VALUE), this represents our knowledge of
	 * the actual value.
	 * For pointer types, this represents the variable part of the offset
	 * from the pointed-to object, and is shared with all bpf_reg_states
	 * with the same id as us.
	 */
	struct tnum var_off;
	/* Used to determine if any memory access using this register will
	 * result in a bad access.
	 * These refer to the same value as var_off, not necessarily the actual
	 * contents of the register.
	 */
	s64 smin_value; /* minimum possible (s64)value */
	s64 smax_value; /* maximum possible (s64)value */
	u64 umin_value; /* minimum possible (u64)value */
	u64 umax_value; /* maximum possible (u64)value */
	/* parentage chain for liveness checking */
	struct bpf_reg_state *parent;
	/* Inside the callee two registers can be both PTR_TO_STACK like
	 * R1=fp-8 and R2=fp-8, but one of them points to this function stack
	 * while another to the caller's stack. To differentiate them 'frameno'
	 * is used which is an index in bpf_verifier_state->frame[] array
	 * pointing to bpf_func_state.
	 */
	u32 frameno;
	enum bpf_reg_liveness live;
};

enum bpf_stack_slot_type {
	STACK_INVALID,    /* nothing was stored in this stack slot */
	STACK_SPILL,      /* register spilled into stack */
	STACK_MISC,	  /* BPF program wrote some data into this slot */
	STACK_ZERO,	  /* BPF program wrote constant zero */
};

#define BPF_REG_SIZE 8	/* size of eBPF register in bytes */

struct bpf_stack_state {
	struct bpf_reg_state spilled_ptr;
	u8 slot_type[BPF_REG_SIZE];
};

/* state of the program:
 * type of all registers and stack info
 */
struct bpf_func_state {
	struct bpf_reg_state regs[MAX_BPF_REG];
	/* index of call instruction that called into this func */
	int callsite;
	/* stack frame number of this function state from pov of
	 * enclosing bpf_verifier_state.
	 * 0 = main function, 1 = first callee.
	 */
	u32 frameno;
	/* subprog number == index within subprog_stack_depth
	 * zero == main subprog
	 */
	u32 subprogno;

	/* should be second to last. See copy_func_state() */
	int allocated_stack;
	struct bpf_stack_state *stack;
};

#define MAX_CALL_FRAMES 8
struct bpf_verifier_state {
	/* call stack tracking */
	struct bpf_func_state *frame[MAX_CALL_FRAMES];
	u32 curframe;
	bool speculative;
};

#define bpf_get_spilled_reg(slot, frame)				\
	(((slot < frame->allocated_stack / BPF_REG_SIZE) &&		\
	  (frame->stack[slot].slot_type[0] == STACK_SPILL))		\
	 ? &frame->stack[slot].spilled_ptr : NULL)

/* Iterate over 'frame', setting 'reg' to either NULL or a spilled register. */
#define bpf_for_each_spilled_reg(iter, frame, reg)			\
	for (iter = 0, reg = bpf_get_spilled_reg(iter, frame);		\
	     iter < frame->allocated_stack / BPF_REG_SIZE;		\
	     iter++, reg = bpf_get_spilled_reg(iter, frame))

/* linked list of verifier states used to prune search */
struct bpf_verifier_state_list {
	struct bpf_verifier_state state;
	struct bpf_verifier_state_list *next;
#ifndef __GENKSYMS__
	int miss_cnt, hit_cnt;
#endif
};

/* Possible states for alu_state member. */
#define BPF_ALU_SANITIZE_SRC		(1U << 0)
#define BPF_ALU_SANITIZE_DST		(1U << 1)
#define BPF_ALU_NEG_VALUE		(1U << 2)
#define BPF_ALU_NON_POINTER		(1U << 3)
#define BPF_ALU_IMMEDIATE		(1U << 4)
#define BPF_ALU_SANITIZE		(BPF_ALU_SANITIZE_SRC | \
					 BPF_ALU_SANITIZE_DST)

struct bpf_insn_aux_data {
	union {
		enum bpf_reg_type ptr_type;	/* pointer type for load/store insns */
		unsigned long map_state;	/* pointer/poison value for maps */
		s32 call_imm;			/* saved imm field of call insn */
		u32 alu_limit;			/* limit for add/sub register with pointer */
	};
	int ctx_field_size; /* the ctx field size for load insn, maybe 0 */
<<<<<<< HEAD
	int sanitize_stack_off; /* stack slot to be cleared */
	bool seen; /* this insn was processed by the verifier */
=======
	bool seen; /* this insn was processed by the verifier */
#ifndef __GENKSYMS__
	bool sanitize_stack_spill; /* subject to Spectre v4 sanitation */
>>>>>>> 6bbd0e05
	u8 alu_state; /* used in combination with alu_limit */
};

#define MAX_USED_MAPS 64 /* max number of maps accessed by one eBPF program */

#define BPF_VERIFIER_TMP_LOG_SIZE	1024

struct bpf_verifier_log {
	u32 level;
	char kbuf[BPF_VERIFIER_TMP_LOG_SIZE];
	char __user *ubuf;
	u32 len_used;
	u32 len_total;
};

static inline bool bpf_verifier_log_full(const struct bpf_verifier_log *log)
{
	return log->len_used >= log->len_total - 1;
}

#define BPF_LOG_LEVEL1	1
#define BPF_LOG_LEVEL2	2
#define BPF_LOG_STATS	4
#define BPF_LOG_LEVEL	(BPF_LOG_LEVEL1 | BPF_LOG_LEVEL2)
#define BPF_LOG_MASK	(BPF_LOG_LEVEL | BPF_LOG_STATS)

static inline bool bpf_verifier_log_needed(const struct bpf_verifier_log *log)
{
	return log->level && log->ubuf && !bpf_verifier_log_full(log);
}

#define BPF_MAX_SUBPROGS 256

struct bpf_subprog_info {
	u32 start; /* insn idx of function entry point */
	u16 stack_depth; /* max. stack depth used by this function */
};

/* single container for all structs
 * one verifier_env per bpf_check() call
 */
struct bpf_verifier_env {
	u32 insn_idx;
	u32 prev_insn_idx;
	struct bpf_prog *prog;		/* eBPF program being verified */
	const struct bpf_verifier_ops *ops;
	struct bpf_verifier_stack_elem *head; /* stack of verifier states to be processed */
	int stack_size;			/* number of states to be processed */
	bool strict_alignment;		/* perform strict pointer alignment checks */
	struct bpf_verifier_state *cur_state; /* current verifier state */
	struct bpf_verifier_state_list **explored_states; /* search pruning optimization */
	struct bpf_map *used_maps[MAX_USED_MAPS]; /* array of map's used by eBPF program */
	u32 used_map_cnt;		/* number of used maps */
	u32 id_gen;			/* used to generate unique reg IDs */
	bool allow_ptr_leaks;
	bool seen_direct_write;
	struct bpf_insn_aux_data *insn_aux_data; /* array of per-insn state */
	struct bpf_verifier_log log;
	struct bpf_subprog_info subprog_info[BPF_MAX_SUBPROGS + 1];
	u32 subprog_cnt;
#ifndef __GENKSYMS__
	struct bpf_verifier_state_list *free_list;
	/* number of instructions analyzed by the verifier */
	u32 insn_processed;
	/* total verification time */
	u64 verification_time;
	/* maximum number of verifier states kept in 'branching' instructions */
	u32 max_states_per_insn;
	/* total number of allocated verifier states */
	u32 total_states;
	/* some states are freed during program analysis.
	 * this is peak number of states. this number dominates kernel
	 * memory consumption during verification
	 */
	u32 peak_states;
	/* longest register parentage chain walked for liveness marking */
	u32 longest_mark_read_walk;
#endif
};

void bpf_verifier_vlog(struct bpf_verifier_log *log, const char *fmt,
		       va_list args);
__printf(2, 3) void bpf_verifier_log_write(struct bpf_verifier_env *env,
					   const char *fmt, ...);

static inline struct bpf_reg_state *cur_regs(struct bpf_verifier_env *env)
{
	struct bpf_verifier_state *cur = env->cur_state;

	return cur->frame[cur->curframe]->regs;
}

int bpf_prog_offload_verifier_prep(struct bpf_verifier_env *env);
int bpf_prog_offload_verify_insn(struct bpf_verifier_env *env,
				 int insn_idx, int prev_insn_idx);
int bpf_prog_offload_finalize(struct bpf_verifier_env *env);

#endif /* _LINUX_BPF_VERIFIER_H */<|MERGE_RESOLUTION|>--- conflicted
+++ resolved
@@ -175,14 +175,8 @@
 		u32 alu_limit;			/* limit for add/sub register with pointer */
 	};
 	int ctx_field_size; /* the ctx field size for load insn, maybe 0 */
-<<<<<<< HEAD
-	int sanitize_stack_off; /* stack slot to be cleared */
 	bool seen; /* this insn was processed by the verifier */
-=======
-	bool seen; /* this insn was processed by the verifier */
-#ifndef __GENKSYMS__
 	bool sanitize_stack_spill; /* subject to Spectre v4 sanitation */
->>>>>>> 6bbd0e05
 	u8 alu_state; /* used in combination with alu_limit */
 };
 
