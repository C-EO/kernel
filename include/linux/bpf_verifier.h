/* SPDX-License-Identifier: GPL-2.0-only */
/* Copyright (c) 2011-2014 PLUMgrid, http://plumgrid.com
 */
#ifndef _LINUX_BPF_VERIFIER_H
#define _LINUX_BPF_VERIFIER_H 1

#include <linux/bpf.h> /* for enum bpf_reg_type */
#include <linux/filter.h> /* for MAX_BPF_STACK */
#include <linux/tnum.h>

/* Maximum variable offset umax_value permitted when resolving memory accesses.
 * In practice this is far bigger than any realistic pointer offset; this limit
 * ensures that umax_value + (int)off + (int)size cannot overflow a u64.
 */
#define BPF_MAX_VAR_OFF	(1 << 29)
/* Maximum variable size permitted for ARG_CONST_SIZE[_OR_ZERO].  This ensures
 * that converting umax_value to int cannot overflow.
 */
#define BPF_MAX_VAR_SIZ	(1 << 29)

/* Liveness marks, used for registers and spilled-regs (in stack slots).
 * Read marks propagate upwards until they find a write mark; they record that
 * "one of this state's descendants read this reg" (and therefore the reg is
 * relevant for states_equal() checks).
 * Write marks collect downwards and do not propagate; they record that "the
 * straight-line code that reached this state (from its parent) wrote this reg"
 * (and therefore that reads propagated from this state or its descendants
 * should not propagate to its parent).
 * A state with a write mark can receive read marks; it just won't propagate
 * them to its parent, since the write mark is a property, not of the state,
 * but of the link between it and its parent.  See mark_reg_read() and
 * mark_stack_slot_read() in kernel/bpf/verifier.c.
 */
enum bpf_reg_liveness {
	REG_LIVE_NONE = 0, /* reg hasn't been read or written this branch */
	REG_LIVE_READ32 = 0x1, /* reg was read, so we're sensitive to initial value */
	REG_LIVE_READ64 = 0x2, /* likewise, but full 64-bit content matters */
	REG_LIVE_READ = REG_LIVE_READ32 | REG_LIVE_READ64,
	REG_LIVE_WRITTEN = 0x4, /* reg was written first, screening off later reads */
	REG_LIVE_DONE = 0x8, /* liveness won't be updating this register anymore */
};

struct bpf_reg_state {
	/* Ordering of fields matters.  See states_equal() */
	enum bpf_reg_type type;
	union {
		/* valid when type == PTR_TO_PACKET */
		u16 range;

		/* valid when type == CONST_PTR_TO_MAP | PTR_TO_MAP_VALUE |
		 *   PTR_TO_MAP_VALUE_OR_NULL
		 */
		struct bpf_map *map_ptr;

		u32 btf_id; /* for PTR_TO_BTF_ID */

		u32 mem_size; /* for PTR_TO_MEM | PTR_TO_MEM_OR_NULL */

		/* Max size from any of the above. */
		unsigned long raw;
	};
	/* Fixed part of pointer offset, pointer types only */
	s32 off;
	/* For PTR_TO_PACKET, used to find other pointers with the same variable
	 * offset, so they can share range knowledge.
	 * For PTR_TO_MAP_VALUE_OR_NULL this is used to share which map value we
	 * came from, when one is tested for != NULL.
	 * For PTR_TO_MEM_OR_NULL this is used to identify memory allocation
	 * for the purpose of tracking that it's freed.
	 * For PTR_TO_SOCKET this is used to share which pointers retain the
	 * same reference to the socket, to determine proper reference freeing.
	 */
	u32 id;
	/* PTR_TO_SOCKET and PTR_TO_TCP_SOCK could be a ptr returned
	 * from a pointer-cast helper, bpf_sk_fullsock() and
	 * bpf_tcp_sock().
	 *
	 * Consider the following where "sk" is a reference counted
	 * pointer returned from "sk = bpf_sk_lookup_tcp();":
	 *
	 * 1: sk = bpf_sk_lookup_tcp();
	 * 2: if (!sk) { return 0; }
	 * 3: fullsock = bpf_sk_fullsock(sk);
	 * 4: if (!fullsock) { bpf_sk_release(sk); return 0; }
	 * 5: tp = bpf_tcp_sock(fullsock);
	 * 6: if (!tp) { bpf_sk_release(sk); return 0; }
	 * 7: bpf_sk_release(sk);
	 * 8: snd_cwnd = tp->snd_cwnd;  // verifier will complain
	 *
	 * After bpf_sk_release(sk) at line 7, both "fullsock" ptr and
	 * "tp" ptr should be invalidated also.  In order to do that,
	 * the reg holding "fullsock" and "sk" need to remember
	 * the original refcounted ptr id (i.e. sk_reg->id) in ref_obj_id
	 * such that the verifier can reset all regs which have
	 * ref_obj_id matching the sk_reg->id.
	 *
	 * sk_reg->ref_obj_id is set to sk_reg->id at line 1.
	 * sk_reg->id will stay as NULL-marking purpose only.
	 * After NULL-marking is done, sk_reg->id can be reset to 0.
	 *
	 * After "fullsock = bpf_sk_fullsock(sk);" at line 3,
	 * fullsock_reg->ref_obj_id is set to sk_reg->ref_obj_id.
	 *
	 * After "tp = bpf_tcp_sock(fullsock);" at line 5,
	 * tp_reg->ref_obj_id is set to fullsock_reg->ref_obj_id
	 * which is the same as sk_reg->ref_obj_id.
	 *
	 * From the verifier perspective, if sk, fullsock and tp
	 * are not NULL, they are the same ptr with different
	 * reg->type.  In particular, bpf_sk_release(tp) is also
	 * allowed and has the same effect as bpf_sk_release(sk).
	 */
	u32 ref_obj_id;
	/* For scalar types (SCALAR_VALUE), this represents our knowledge of
	 * the actual value.
	 * For pointer types, this represents the variable part of the offset
	 * from the pointed-to object, and is shared with all bpf_reg_states
	 * with the same id as us.
	 */
	struct tnum var_off;
	/* Used to determine if any memory access using this register will
	 * result in a bad access.
	 * These refer to the same value as var_off, not necessarily the actual
	 * contents of the register.
	 */
	s64 smin_value; /* minimum possible (s64)value */
	s64 smax_value; /* maximum possible (s64)value */
	u64 umin_value; /* minimum possible (u64)value */
	u64 umax_value; /* maximum possible (u64)value */
	s32 s32_min_value; /* minimum possible (s32)value */
	s32 s32_max_value; /* maximum possible (s32)value */
	u32 u32_min_value; /* minimum possible (u32)value */
	u32 u32_max_value; /* maximum possible (u32)value */
	/* parentage chain for liveness checking */
	struct bpf_reg_state *parent;
	/* Inside the callee two registers can be both PTR_TO_STACK like
	 * R1=fp-8 and R2=fp-8, but one of them points to this function stack
	 * while another to the caller's stack. To differentiate them 'frameno'
	 * is used which is an index in bpf_verifier_state->frame[] array
	 * pointing to bpf_func_state.
	 */
	u32 frameno;
	/* Tracks subreg definition. The stored value is the insn_idx of the
	 * writing insn. This is safe because subreg_def is used before any insn
	 * patching which only happens after main verification finished.
	 */
	s32 subreg_def;
	enum bpf_reg_liveness live;
	/* if (!precise && SCALAR_VALUE) min/max/tnum don't affect safety */
	bool precise;
};

enum bpf_stack_slot_type {
	STACK_INVALID,    /* nothing was stored in this stack slot */
	STACK_SPILL,      /* register spilled into stack */
	STACK_MISC,	  /* BPF program wrote some data into this slot */
	STACK_ZERO,	  /* BPF program wrote constant zero */
};

#define BPF_REG_SIZE 8	/* size of eBPF register in bytes */

struct bpf_stack_state {
	struct bpf_reg_state spilled_ptr;
	u8 slot_type[BPF_REG_SIZE];
};

struct bpf_reference_state {
	/* Track each reference created with a unique id, even if the same
	 * instruction creates the reference multiple times (eg, via CALL).
	 */
	int id;
	/* Instruction where the allocation of this reference occurred. This
	 * is used purely to inform the user of a reference leak.
	 */
	int insn_idx;
};

/* state of the program:
 * type of all registers and stack info
 */
struct bpf_func_state {
	struct bpf_reg_state regs[MAX_BPF_REG];
	/* index of call instruction that called into this func */
	int callsite;
	/* stack frame number of this function state from pov of
	 * enclosing bpf_verifier_state.
	 * 0 = main function, 1 = first callee.
	 */
	u32 frameno;
	/* subprog number == index within subprog_stack_depth
	 * zero == main subprog
	 */
	u32 subprogno;

	/* The following fields should be last. See copy_func_state() */
	int acquired_refs;
	struct bpf_reference_state *refs;
	int allocated_stack;
	struct bpf_stack_state *stack;
};

struct bpf_idx_pair {
	u32 prev_idx;
	u32 idx;
};

#define MAX_CALL_FRAMES 8
struct bpf_verifier_state {
	/* call stack tracking */
	struct bpf_func_state *frame[MAX_CALL_FRAMES];
	struct bpf_verifier_state *parent;
	/*
	 * 'branches' field is the number of branches left to explore:
	 * 0 - all possible paths from this state reached bpf_exit or
	 * were safely pruned
	 * 1 - at least one path is being explored.
	 * This state hasn't reached bpf_exit
	 * 2 - at least two paths are being explored.
	 * This state is an immediate parent of two children.
	 * One is fallthrough branch with branches==1 and another
	 * state is pushed into stack (to be explored later) also with
	 * branches==1. The parent of this state has branches==1.
	 * The verifier state tree connected via 'parent' pointer looks like:
	 * 1
	 * 1
	 * 2 -> 1 (first 'if' pushed into stack)
	 * 1
	 * 2 -> 1 (second 'if' pushed into stack)
	 * 1
	 * 1
	 * 1 bpf_exit.
	 *
	 * Once do_check() reaches bpf_exit, it calls update_branch_counts()
	 * and the verifier state tree will look:
	 * 1
	 * 1
	 * 2 -> 1 (first 'if' pushed into stack)
	 * 1
	 * 1 -> 1 (second 'if' pushed into stack)
	 * 0
	 * 0
	 * 0 bpf_exit.
	 * After pop_stack() the do_check() will resume at second 'if'.
	 *
	 * If is_state_visited() sees a state with branches > 0 it means
	 * there is a loop. If such state is exactly equal to the current state
	 * it's an infinite loop. Note states_equal() checks for states
	 * equvalency, so two states being 'states_equal' does not mean
	 * infinite loop. The exact comparison is provided by
	 * states_maybe_looping() function. It's a stronger pre-check and
	 * much faster than states_equal().
	 *
	 * This algorithm may not find all possible infinite loops or
	 * loop iteration count may be too high.
	 * In such cases BPF_COMPLEXITY_LIMIT_INSNS limit kicks in.
	 */
	u32 branches;
	u32 insn_idx;
	u32 curframe;
	u32 active_spin_lock;
	bool speculative;

	/* first and last insn idx of this verifier state */
	u32 first_insn_idx;
	u32 last_insn_idx;
	/* jmp history recorded from first to last.
	 * backtracking is using it to go from last to first.
	 * For most states jmp_history_cnt is [0-3].
	 * For loops can go up to ~40.
	 */
	struct bpf_idx_pair *jmp_history;
	u32 jmp_history_cnt;
};

#define bpf_get_spilled_reg(slot, frame)				\
	(((slot < frame->allocated_stack / BPF_REG_SIZE) &&		\
	  (frame->stack[slot].slot_type[0] == STACK_SPILL))		\
	 ? &frame->stack[slot].spilled_ptr : NULL)

/* Iterate over 'frame', setting 'reg' to either NULL or a spilled register. */
#define bpf_for_each_spilled_reg(iter, frame, reg)			\
	for (iter = 0, reg = bpf_get_spilled_reg(iter, frame);		\
	     iter < frame->allocated_stack / BPF_REG_SIZE;		\
	     iter++, reg = bpf_get_spilled_reg(iter, frame))

/* linked list of verifier states used to prune search */
struct bpf_verifier_state_list {
	struct bpf_verifier_state state;
	struct bpf_verifier_state_list *next;
	int miss_cnt, hit_cnt;
};

/* Possible states for alu_state member. */
#define BPF_ALU_SANITIZE_SRC		(1U << 0)
#define BPF_ALU_SANITIZE_DST		(1U << 1)
#define BPF_ALU_NEG_VALUE		(1U << 2)
#define BPF_ALU_NON_POINTER		(1U << 3)
#define BPF_ALU_IMMEDIATE		(1U << 4)
#define BPF_ALU_SANITIZE		(BPF_ALU_SANITIZE_SRC | \
					 BPF_ALU_SANITIZE_DST)

struct bpf_insn_aux_data {
	union {
		enum bpf_reg_type ptr_type;	/* pointer type for load/store insns */
		unsigned long map_ptr_state;	/* pointer/poison value for maps */
		s32 call_imm;			/* saved imm field of call insn */
		u32 alu_limit;			/* limit for add/sub register with pointer */
		struct {
			u32 map_index;		/* index into used_maps[] */
			u32 map_off;		/* offset from value base address */
		};
	};
	u64 map_key_state; /* constant (32 bit) key tracking for maps */
	int ctx_field_size; /* the ctx field size for load insn, maybe 0 */
<<<<<<< HEAD
	int sanitize_stack_off; /* stack slot to be cleared */
	u32 seen; /* this insn was processed by the verifier at env->pass_cnt */
=======
	int sanitize_stack_off; /* subject to Spectre v4 sanitation */
	bool seen; /* this insn was processed by the verifier */
>>>>>>> fc4bd952
	bool zext_dst; /* this insn zero extends dst reg */
	u8 alu_state; /* used in combination with alu_limit */

	/* below fields are initialized once */
	unsigned int orig_idx; /* original instruction index */
	bool prune_point;
};

#define MAX_USED_MAPS 64 /* max number of maps accessed by one eBPF program */

#define BPF_VERIFIER_TMP_LOG_SIZE	1024

struct bpf_verifier_log {
	u32 level;
	char kbuf[BPF_VERIFIER_TMP_LOG_SIZE];
	char __user *ubuf;
	u32 len_used;
	u32 len_total;
};

static inline bool bpf_verifier_log_full(const struct bpf_verifier_log *log)
{
	return log->len_used >= log->len_total - 1;
}

#define BPF_LOG_LEVEL1	1
#define BPF_LOG_LEVEL2	2
#define BPF_LOG_STATS	4
#define BPF_LOG_LEVEL	(BPF_LOG_LEVEL1 | BPF_LOG_LEVEL2)
#define BPF_LOG_MASK	(BPF_LOG_LEVEL | BPF_LOG_STATS)
#define BPF_LOG_KERNEL	(BPF_LOG_MASK + 1) /* kernel internal flag */

static inline bool bpf_verifier_log_needed(const struct bpf_verifier_log *log)
{
	return (log->level && log->ubuf && !bpf_verifier_log_full(log)) ||
		log->level == BPF_LOG_KERNEL;
}

#define BPF_MAX_SUBPROGS 256

struct bpf_subprog_info {
	/* 'start' has to be the first field otherwise find_subprog() won't work */
	u32 start; /* insn idx of function entry point */
	u32 linfo_idx; /* The idx to the main_prog->aux->linfo */
	u16 stack_depth; /* max. stack depth used by this function */
};

/* single container for all structs
 * one verifier_env per bpf_check() call
 */
struct bpf_verifier_env {
	u32 insn_idx;
	u32 prev_insn_idx;
	struct bpf_prog *prog;		/* eBPF program being verified */
	const struct bpf_verifier_ops *ops;
	struct bpf_verifier_stack_elem *head; /* stack of verifier states to be processed */
	int stack_size;			/* number of states to be processed */
	bool strict_alignment;		/* perform strict pointer alignment checks */
	bool test_state_freq;		/* test verifier with different pruning frequency */
	struct bpf_verifier_state *cur_state; /* current verifier state */
	struct bpf_verifier_state_list **explored_states; /* search pruning optimization */
	struct bpf_verifier_state_list *free_list;
	struct bpf_map *used_maps[MAX_USED_MAPS]; /* array of map's used by eBPF program */
	u32 used_map_cnt;		/* number of used maps */
	u32 id_gen;			/* used to generate unique reg IDs */
	bool allow_ptr_leaks;
	bool allow_ptr_to_map_access;
	bool bpf_capable;
	bool bypass_spec_v1;
	bool bypass_spec_v4;
	bool seen_direct_write;
	struct bpf_insn_aux_data *insn_aux_data; /* array of per-insn state */
	const struct bpf_line_info *prev_linfo;
	struct bpf_verifier_log log;
	struct bpf_subprog_info subprog_info[BPF_MAX_SUBPROGS + 1];
	struct {
		int *insn_state;
		int *insn_stack;
		int cur_stack;
	} cfg;
	u32 pass_cnt; /* number of times do_check() was called */
	u32 subprog_cnt;
	/* number of instructions analyzed by the verifier */
	u32 prev_insn_processed, insn_processed;
	/* number of jmps, calls, exits analyzed so far */
	u32 prev_jmps_processed, jmps_processed;
	/* total verification time */
	u64 verification_time;
	/* maximum number of verifier states kept in 'branching' instructions */
	u32 max_states_per_insn;
	/* total number of allocated verifier states */
	u32 total_states;
	/* some states are freed during program analysis.
	 * this is peak number of states. this number dominates kernel
	 * memory consumption during verification
	 */
	u32 peak_states;
	/* longest register parentage chain walked for liveness marking */
	u32 longest_mark_read_walk;
};

__printf(2, 0) void bpf_verifier_vlog(struct bpf_verifier_log *log,
				      const char *fmt, va_list args);
__printf(2, 3) void bpf_verifier_log_write(struct bpf_verifier_env *env,
					   const char *fmt, ...);
__printf(2, 3) void bpf_log(struct bpf_verifier_log *log,
			    const char *fmt, ...);

static inline struct bpf_func_state *cur_func(struct bpf_verifier_env *env)
{
	struct bpf_verifier_state *cur = env->cur_state;

	return cur->frame[cur->curframe];
}

static inline struct bpf_reg_state *cur_regs(struct bpf_verifier_env *env)
{
	return cur_func(env)->regs;
}

int bpf_prog_offload_verifier_prep(struct bpf_prog *prog);
int bpf_prog_offload_verify_insn(struct bpf_verifier_env *env,
				 int insn_idx, int prev_insn_idx);
int bpf_prog_offload_finalize(struct bpf_verifier_env *env);
void
bpf_prog_offload_replace_insn(struct bpf_verifier_env *env, u32 off,
			      struct bpf_insn *insn);
void
bpf_prog_offload_remove_insns(struct bpf_verifier_env *env, u32 off, u32 cnt);

int check_ctx_reg(struct bpf_verifier_env *env,
		  const struct bpf_reg_state *reg, int regno);

#endif /* _LINUX_BPF_VERIFIER_H */<|MERGE_RESOLUTION|>--- conflicted
+++ resolved
@@ -312,13 +312,8 @@
 	};
 	u64 map_key_state; /* constant (32 bit) key tracking for maps */
 	int ctx_field_size; /* the ctx field size for load insn, maybe 0 */
-<<<<<<< HEAD
-	int sanitize_stack_off; /* stack slot to be cleared */
+	int sanitize_stack_off; /* subject to Spectre v4 sanitation */
 	u32 seen; /* this insn was processed by the verifier at env->pass_cnt */
-=======
-	int sanitize_stack_off; /* subject to Spectre v4 sanitation */
-	bool seen; /* this insn was processed by the verifier */
->>>>>>> fc4bd952
 	bool zext_dst; /* this insn zero extends dst reg */
 	u8 alu_state; /* used in combination with alu_limit */
 
