/* SPDX-License-Identifier: GPL-2.0 */
#ifndef _LINUX_PAGEMAP_H
#define _LINUX_PAGEMAP_H

/*
 * Copyright 1995 Linus Torvalds
 */
#include <linux/mm.h>
#include <linux/fs.h>
#include <linux/list.h>
#include <linux/highmem.h>
#include <linux/compiler.h>
#include <linux/uaccess.h>
#include <linux/gfp.h>
#include <linux/bitops.h>
#include <linux/hardirq.h> /* for in_interrupt() */
#include <linux/hugetlb_inline.h>

struct pagevec;

/*
 * Bits in mapping->flags.
 */
enum mapping_flags {
	AS_EIO		= 0,	/* IO error on async write */
	AS_ENOSPC	= 1,	/* ENOSPC on async write */
	AS_MM_ALL_LOCKS	= 2,	/* under mm_take_all_locks() */
	AS_UNEVICTABLE	= 3,	/* e.g., ramdisk, SHM_LOCK */
	AS_EXITING	= 4, 	/* final truncate in progress */
	/* writeback related tags are not used */
	AS_NO_WRITEBACK_TAGS = 5,
	AS_THP_SUPPORT = 6,	/* THPs supported */
};

/**
 * mapping_set_error - record a writeback error in the address_space
 * @mapping: the mapping in which an error should be set
 * @error: the error to set in the mapping
 *
 * When writeback fails in some way, we must record that error so that
 * userspace can be informed when fsync and the like are called.  We endeavor
 * to report errors on any file that was open at the time of the error.  Some
 * internal callers also need to know when writeback errors have occurred.
 *
 * When a writeback error occurs, most filesystems will want to call
 * mapping_set_error to record the error in the mapping so that it can be
 * reported when the application calls fsync(2).
 */
static inline void mapping_set_error(struct address_space *mapping, int error)
{
	if (likely(!error))
		return;

	/* Record in wb_err for checkers using errseq_t based tracking */
	__filemap_set_wb_err(mapping, error);

	/* Record it in superblock */
	if (mapping->host)
		errseq_set(&mapping->host->i_sb->s_wb_err, error);

	/* Record it in flags for now, for legacy callers */
	if (error == -ENOSPC)
		set_bit(AS_ENOSPC, &mapping->flags);
	else
		set_bit(AS_EIO, &mapping->flags);
}

static inline void mapping_set_unevictable(struct address_space *mapping)
{
	set_bit(AS_UNEVICTABLE, &mapping->flags);
}

static inline void mapping_clear_unevictable(struct address_space *mapping)
{
	clear_bit(AS_UNEVICTABLE, &mapping->flags);
}

static inline bool mapping_unevictable(struct address_space *mapping)
{
	return mapping && test_bit(AS_UNEVICTABLE, &mapping->flags);
}

static inline void mapping_set_exiting(struct address_space *mapping)
{
	set_bit(AS_EXITING, &mapping->flags);
}

static inline int mapping_exiting(struct address_space *mapping)
{
	return test_bit(AS_EXITING, &mapping->flags);
}

static inline void mapping_set_no_writeback_tags(struct address_space *mapping)
{
	set_bit(AS_NO_WRITEBACK_TAGS, &mapping->flags);
}

static inline int mapping_use_writeback_tags(struct address_space *mapping)
{
	return !test_bit(AS_NO_WRITEBACK_TAGS, &mapping->flags);
}

static inline gfp_t mapping_gfp_mask(struct address_space * mapping)
{
	return mapping->gfp_mask;
}

/* Restricts the given gfp_mask to what the mapping allows. */
static inline gfp_t mapping_gfp_constraint(struct address_space *mapping,
		gfp_t gfp_mask)
{
	return mapping_gfp_mask(mapping) & gfp_mask;
}

/*
 * This is non-atomic.  Only to be used before the mapping is activated.
 * Probably needs a barrier...
 */
static inline void mapping_set_gfp_mask(struct address_space *m, gfp_t mask)
{
	m->gfp_mask = mask;
}

static inline bool mapping_thp_support(struct address_space *mapping)
{
	return test_bit(AS_THP_SUPPORT, &mapping->flags);
}

static inline int filemap_nr_thps(struct address_space *mapping)
{
#ifdef CONFIG_READ_ONLY_THP_FOR_FS
	return atomic_read(&mapping->nr_thps);
#else
	return 0;
#endif
}

static inline void filemap_nr_thps_inc(struct address_space *mapping)
{
#ifdef CONFIG_READ_ONLY_THP_FOR_FS
	if (!mapping_thp_support(mapping))
		atomic_inc(&mapping->nr_thps);
#else
	WARN_ON_ONCE(1);
#endif
}

static inline void filemap_nr_thps_dec(struct address_space *mapping)
{
#ifdef CONFIG_READ_ONLY_THP_FOR_FS
	if (!mapping_thp_support(mapping))
		atomic_dec(&mapping->nr_thps);
#else
	WARN_ON_ONCE(1);
#endif
}

void release_pages(struct page **pages, int nr);

/*
 * speculatively take a reference to a page.
 * If the page is free (_refcount == 0), then _refcount is untouched, and 0
 * is returned. Otherwise, _refcount is incremented by 1 and 1 is returned.
 *
 * This function must be called inside the same rcu_read_lock() section as has
 * been used to lookup the page in the pagecache radix-tree (or page table):
 * this allows allocators to use a synchronize_rcu() to stabilize _refcount.
 *
 * Unless an RCU grace period has passed, the count of all pages coming out
 * of the allocator must be considered unstable. page_count may return higher
 * than expected, and put_page must be able to do the right thing when the
 * page has been finished with, no matter what it is subsequently allocated
 * for (because put_page is what is used here to drop an invalid speculative
 * reference).
 *
 * This is the interesting part of the lockless pagecache (and lockless
 * get_user_pages) locking protocol, where the lookup-side (eg. find_get_page)
 * has the following pattern:
 * 1. find page in radix tree
 * 2. conditionally increment refcount
 * 3. check the page is still in pagecache (if no, goto 1)
 *
 * Remove-side that cares about stability of _refcount (eg. reclaim) has the
 * following (with the i_pages lock held):
 * A. atomically check refcount is correct and set it to 0 (atomic_cmpxchg)
 * B. remove page from pagecache
 * C. free the page
 *
 * There are 2 critical interleavings that matter:
 * - 2 runs before A: in this case, A sees elevated refcount and bails out
 * - A runs before 2: in this case, 2 sees zero refcount and retries;
 *   subsequently, B will complete and 1 will find no page, causing the
 *   lookup to return NULL.
 *
 * It is possible that between 1 and 2, the page is removed then the exact same
 * page is inserted into the same position in pagecache. That's OK: the
 * old find_get_page using a lock could equally have run before or after
 * such a re-insertion, depending on order that locks are granted.
 *
 * Lookups racing against pagecache insertion isn't a big problem: either 1
 * will find the page or it will not. Likewise, the old find_get_page could run
 * either before the insertion or afterwards, depending on timing.
 */
static inline int __page_cache_add_speculative(struct page *page, int count)
{
#ifdef CONFIG_TINY_RCU
# ifdef CONFIG_PREEMPT_COUNT
	VM_BUG_ON(!in_atomic() && !irqs_disabled());
# endif
	/*
	 * Preempt must be disabled here - we rely on rcu_read_lock doing
	 * this for us.
	 *
	 * Pagecache won't be truncated from interrupt context, so if we have
	 * found a page in the radix tree here, we have pinned its refcount by
	 * disabling preempt, and hence no need for the "speculative get" that
	 * SMP requires.
	 */
	VM_BUG_ON_PAGE(page_count(page) == 0, page);
	page_ref_add(page, count);

#else
	if (unlikely(!page_ref_add_unless(page, count, 0))) {
		/*
		 * Either the page has been freed, or will be freed.
		 * In either case, retry here and the caller should
		 * do the right thing (see comments above).
		 */
		return 0;
	}
#endif
	VM_BUG_ON_PAGE(PageTail(page), page);

	return 1;
}

static inline int page_cache_get_speculative(struct page *page)
{
	return __page_cache_add_speculative(page, 1);
}

static inline int page_cache_add_speculative(struct page *page, int count)
{
	return __page_cache_add_speculative(page, count);
}

/**
 * attach_page_private - Attach private data to a page.
 * @page: Page to attach data to.
 * @data: Data to attach to page.
 *
 * Attaching private data to a page increments the page's reference count.
 * The data must be detached before the page will be freed.
 */
static inline void attach_page_private(struct page *page, void *data)
{
	get_page(page);
	set_page_private(page, (unsigned long)data);
	SetPagePrivate(page);
}

/**
 * detach_page_private - Detach private data from a page.
 * @page: Page to detach data from.
 *
 * Removes the data that was previously attached to the page and decrements
 * the refcount on the page.
 *
 * Return: Data that was attached to the page.
 */
static inline void *detach_page_private(struct page *page)
{
	void *data = (void *)page_private(page);

	if (!PagePrivate(page))
		return NULL;
	ClearPagePrivate(page);
	set_page_private(page, 0);
	put_page(page);

	return data;
}

#ifdef CONFIG_NUMA
extern struct page *__page_cache_alloc(gfp_t gfp);
#else
static inline struct page *__page_cache_alloc(gfp_t gfp)
{
	return alloc_pages(gfp, 0);
}
#endif

static inline struct page *page_cache_alloc(struct address_space *x)
{
	return __page_cache_alloc(mapping_gfp_mask(x));
}

static inline gfp_t readahead_gfp_mask(struct address_space *x)
{
	return mapping_gfp_mask(x) | __GFP_NORETRY | __GFP_NOWARN;
}

typedef int filler_t(void *, struct page *);

pgoff_t page_cache_next_miss(struct address_space *mapping,
			     pgoff_t index, unsigned long max_scan);
pgoff_t page_cache_prev_miss(struct address_space *mapping,
			     pgoff_t index, unsigned long max_scan);

#define FGP_ACCESSED		0x00000001
#define FGP_LOCK		0x00000002
#define FGP_CREAT		0x00000004
#define FGP_WRITE		0x00000008
#define FGP_NOFS		0x00000010
#define FGP_NOWAIT		0x00000020
#define FGP_FOR_MMAP		0x00000040
#define FGP_HEAD		0x00000080

struct page *pagecache_get_page(struct address_space *mapping, pgoff_t offset,
		int fgp_flags, gfp_t cache_gfp_mask);

/**
 * find_get_page - find and get a page reference
 * @mapping: the address_space to search
 * @offset: the page index
 *
 * Looks up the page cache slot at @mapping & @offset.  If there is a
 * page cache page, it is returned with an increased refcount.
 *
 * Otherwise, %NULL is returned.
 */
static inline struct page *find_get_page(struct address_space *mapping,
					pgoff_t offset)
{
	return pagecache_get_page(mapping, offset, 0, 0);
}

static inline struct page *find_get_page_flags(struct address_space *mapping,
					pgoff_t offset, int fgp_flags)
{
	return pagecache_get_page(mapping, offset, fgp_flags, 0);
}

/**
 * find_lock_page - locate, pin and lock a pagecache page
 * @mapping: the address_space to search
 * @offset: the page index
 *
 * Looks up the page cache entry at @mapping & @offset.  If there is a
 * page cache page, it is returned locked and with an increased
 * refcount.
 *
 * Context: May sleep.
 * Return: A struct page or %NULL if there is no page in the cache for this
 * index.
 */
static inline struct page *find_lock_page(struct address_space *mapping,
					pgoff_t index)
{
	return pagecache_get_page(mapping, index, FGP_LOCK, 0);
}

/**
 * find_lock_head - Locate, pin and lock a pagecache page.
 * @mapping: The address_space to search.
 * @offset: The page index.
 *
 * Looks up the page cache entry at @mapping & @offset.  If there is a
 * page cache page, its head page is returned locked and with an increased
 * refcount.
 *
 * Context: May sleep.
 * Return: A struct page which is !PageTail, or %NULL if there is no page
 * in the cache for this index.
 */
static inline struct page *find_lock_head(struct address_space *mapping,
					pgoff_t index)
{
	return pagecache_get_page(mapping, index, FGP_LOCK | FGP_HEAD, 0);
}

/**
 * find_or_create_page - locate or add a pagecache page
 * @mapping: the page's address_space
 * @index: the page's index into the mapping
 * @gfp_mask: page allocation mode
 *
 * Looks up the page cache slot at @mapping & @offset.  If there is a
 * page cache page, it is returned locked and with an increased
 * refcount.
 *
 * If the page is not present, a new page is allocated using @gfp_mask
 * and added to the page cache and the VM's LRU list.  The page is
 * returned locked and with an increased refcount.
 *
 * On memory exhaustion, %NULL is returned.
 *
 * find_or_create_page() may sleep, even if @gfp_flags specifies an
 * atomic allocation!
 */
static inline struct page *find_or_create_page(struct address_space *mapping,
					pgoff_t index, gfp_t gfp_mask)
{
	return pagecache_get_page(mapping, index,
					FGP_LOCK|FGP_ACCESSED|FGP_CREAT,
					gfp_mask);
}

/**
 * grab_cache_page_nowait - returns locked page at given index in given cache
 * @mapping: target address_space
 * @index: the page index
 *
 * Same as grab_cache_page(), but do not wait if the page is unavailable.
 * This is intended for speculative data generators, where the data can
 * be regenerated if the page couldn't be grabbed.  This routine should
 * be safe to call while holding the lock for another page.
 *
 * Clear __GFP_FS when allocating the page to avoid recursion into the fs
 * and deadlock against the caller's locked page.
 */
static inline struct page *grab_cache_page_nowait(struct address_space *mapping,
				pgoff_t index)
{
	return pagecache_get_page(mapping, index,
			FGP_LOCK|FGP_CREAT|FGP_NOFS|FGP_NOWAIT,
			mapping_gfp_mask(mapping));
}

/* Does this page contain this index? */
static inline bool thp_contains(struct page *head, pgoff_t index)
{
	/* HugeTLBfs indexes the page cache in units of hpage_size */
	if (PageHuge(head))
		return head->index == index;
	return page_index(head) == (index & ~(thp_nr_pages(head) - 1UL));
}

/*
 * Given the page we found in the page cache, return the page corresponding
 * to this index in the file
 */
static inline struct page *find_subpage(struct page *head, pgoff_t index)
{
	/* HugeTLBfs wants the head page regardless */
	if (PageHuge(head))
		return head;

	return head + (index & (thp_nr_pages(head) - 1));
}

unsigned find_get_entries(struct address_space *mapping, pgoff_t start,
			  unsigned int nr_entries, struct page **entries,
			  pgoff_t *indices);
unsigned find_get_pages_range(struct address_space *mapping, pgoff_t *start,
			pgoff_t end, unsigned int nr_pages,
			struct page **pages);
static inline unsigned find_get_pages(struct address_space *mapping,
			pgoff_t *start, unsigned int nr_pages,
			struct page **pages)
{
	return find_get_pages_range(mapping, start, (pgoff_t)-1, nr_pages,
				    pages);
}
unsigned find_get_pages_contig(struct address_space *mapping, pgoff_t start,
			       unsigned int nr_pages, struct page **pages);
unsigned find_get_pages_range_tag(struct address_space *mapping, pgoff_t *index,
			pgoff_t end, xa_mark_t tag, unsigned int nr_pages,
			struct page **pages);
static inline unsigned find_get_pages_tag(struct address_space *mapping,
			pgoff_t *index, xa_mark_t tag, unsigned int nr_pages,
			struct page **pages)
{
	return find_get_pages_range_tag(mapping, index, (pgoff_t)-1, tag,
					nr_pages, pages);
}

struct page *grab_cache_page_write_begin(struct address_space *mapping,
			pgoff_t index, unsigned flags);

/*
 * Returns locked page at given index in given cache, creating it if needed.
 */
static inline struct page *grab_cache_page(struct address_space *mapping,
								pgoff_t index)
{
	return find_or_create_page(mapping, index, mapping_gfp_mask(mapping));
}

extern struct page * read_cache_page(struct address_space *mapping,
				pgoff_t index, filler_t *filler, void *data);
extern struct page * read_cache_page_gfp(struct address_space *mapping,
				pgoff_t index, gfp_t gfp_mask);
extern int read_cache_pages(struct address_space *mapping,
		struct list_head *pages, filler_t *filler, void *data);

static inline struct page *read_mapping_page(struct address_space *mapping,
				pgoff_t index, void *data)
{
	return read_cache_page(mapping, index, NULL, data);
}

/*
 * Get index of the page with in radix-tree
 * (TODO: remove once hugetlb pages will have ->index in PAGE_SIZE)
 */
static inline pgoff_t page_to_index(struct page *page)
{
	pgoff_t pgoff;

	if (likely(!PageTransTail(page)))
		return page->index;

	/*
	 *  We don't initialize ->index for tail pages: calculate based on
	 *  head page
	 */
	pgoff = compound_head(page)->index;
	pgoff += page - compound_head(page);
	return pgoff;
}

/*
 * Get the offset in PAGE_SIZE.
 * (TODO: hugepage should have ->index in PAGE_SIZE)
 */
static inline pgoff_t page_to_pgoff(struct page *page)
{
	if (unlikely(PageHeadHuge(page)))
		return page->index << compound_order(page);

	return page_to_index(page);
}

/*
 * Return byte-offset into filesystem object for page.
 */
static inline loff_t page_offset(struct page *page)
{
	return ((loff_t)page->index) << PAGE_SHIFT;
}

static inline loff_t page_file_offset(struct page *page)
{
	return ((loff_t)page_index(page)) << PAGE_SHIFT;
}

extern pgoff_t linear_hugepage_index(struct vm_area_struct *vma,
				     unsigned long address);

static inline pgoff_t linear_page_index(struct vm_area_struct *vma,
					unsigned long address)
{
	pgoff_t pgoff;
	if (unlikely(is_vm_hugetlb_page(vma)))
		return linear_hugepage_index(vma, address);
	pgoff = (address - vma->vm_start) >> PAGE_SHIFT;
	pgoff += vma->vm_pgoff;
	return pgoff;
}

/* This has the same layout as wait_bit_key - see fs/cachefiles/rdwr.c */
struct wait_page_key {
	struct page *page;
	int bit_nr;
	int page_match;
};

struct wait_page_queue {
	struct page *page;
	int bit_nr;
	wait_queue_entry_t wait;
};

static inline bool wake_page_match(struct wait_page_queue *wait_page,
				  struct wait_page_key *key)
{
	if (wait_page->page != key->page)
	       return false;
	key->page_match = 1;

	if (wait_page->bit_nr != key->bit_nr)
		return false;

	return true;
}

extern void __lock_page(struct page *page);
extern int __lock_page_killable(struct page *page);
extern int __lock_page_async(struct page *page, struct wait_page_queue *wait);
extern int __lock_page_or_retry(struct page *page, struct mm_struct *mm,
				unsigned int flags);
extern void unlock_page(struct page *page);

/*
 * Return true if the page was successfully locked
 */
static inline int trylock_page(struct page *page)
{
	page = compound_head(page);
	return (likely(!test_and_set_bit_lock(PG_locked, &page->flags)));
}

/*
 * lock_page may only be called if we have the page's inode pinned.
 */
static inline void lock_page(struct page *page)
{
	might_sleep();
	if (!trylock_page(page))
		__lock_page(page);
}

/*
 * lock_page_killable is like lock_page but can be interrupted by fatal
 * signals.  It returns 0 if it locked the page and -EINTR if it was
 * killed while waiting.
 */
static inline int lock_page_killable(struct page *page)
{
	might_sleep();
	if (!trylock_page(page))
		return __lock_page_killable(page);
	return 0;
}

/*
 * lock_page_async - Lock the page, unless this would block. If the page
 * is already locked, then queue a callback when the page becomes unlocked.
 * This callback can then retry the operation.
 *
 * Returns 0 if the page is locked successfully, or -EIOCBQUEUED if the page
 * was already locked and the callback defined in 'wait' was queued.
 */
static inline int lock_page_async(struct page *page,
				  struct wait_page_queue *wait)
{
	if (!trylock_page(page))
		return __lock_page_async(page, wait);
	return 0;
}

/*
 * lock_page_or_retry - Lock the page, unless this would block and the
 * caller indicated that it can handle a retry.
 *
 * Return value and mmap_lock implications depend on flags; see
 * __lock_page_or_retry().
 */
static inline int lock_page_or_retry(struct page *page, struct mm_struct *mm,
				     unsigned int flags)
{
	might_sleep();
	return trylock_page(page) || __lock_page_or_retry(page, mm, flags);
}

/*
 * This is exported only for wait_on_page_locked/wait_on_page_writeback, etc.,
 * and should not be used directly.
 */
extern void wait_on_page_bit(struct page *page, int bit_nr);
extern int wait_on_page_bit_killable(struct page *page, int bit_nr);

/* 
 * Wait for a page to be unlocked.
 *
 * This must be called with the caller "holding" the page,
 * ie with increased "page->count" so that the page won't
 * go away during the wait..
 */
static inline void wait_on_page_locked(struct page *page)
{
	if (PageLocked(page))
		wait_on_page_bit(compound_head(page), PG_locked);
}

static inline int wait_on_page_locked_killable(struct page *page)
{
	if (!PageLocked(page))
		return 0;
	return wait_on_page_bit_killable(compound_head(page), PG_locked);
}

extern void put_and_wait_on_page_locked(struct page *page);

void wait_on_page_writeback(struct page *page);
extern void end_page_writeback(struct page *page);
void wait_for_stable_page(struct page *page);

void page_endio(struct page *page, bool is_write, int err);

/*
 * Add an arbitrary waiter to a page's wait queue
 */
extern void add_page_wait_queue(struct page *page, wait_queue_entry_t *waiter);

/*
 * Fault everything in given userspace address range in.
 */
static inline int fault_in_pages_writeable(char __user *uaddr, int size)
{
	char __user *end = uaddr + size - 1;

	if (unlikely(size == 0))
		return 0;

	if (unlikely(uaddr > end))
		return -EFAULT;
	/*
	 * Writing zeroes into userspace here is OK, because we know that if
	 * the zero gets there, we'll be overwriting it.
	 */
	do {
		if (unlikely(__put_user(0, uaddr) != 0))
			return -EFAULT;
		uaddr += PAGE_SIZE;
	} while (uaddr <= end);

	/* Check whether the range spilled into the next page. */
	if (((unsigned long)uaddr & PAGE_MASK) ==
			((unsigned long)end & PAGE_MASK))
		return __put_user(0, end);

	return 0;
}

static inline int fault_in_pages_readable(const char __user *uaddr, int size)
{
	volatile char c;
	const char __user *end = uaddr + size - 1;

	if (unlikely(size == 0))
		return 0;

	if (unlikely(uaddr > end))
		return -EFAULT;

	do {
		if (unlikely(__get_user(c, uaddr) != 0))
			return -EFAULT;
		uaddr += PAGE_SIZE;
	} while (uaddr <= end);

	/* Check whether the range spilled into the next page. */
	if (((unsigned long)uaddr & PAGE_MASK) ==
			((unsigned long)end & PAGE_MASK)) {
		return __get_user(c, end);
	}

	(void)c;
	return 0;
}

int add_to_page_cache_locked(struct page *page, struct address_space *mapping,
				pgoff_t index, gfp_t gfp_mask);
int add_to_page_cache_lru(struct page *page, struct address_space *mapping,
				pgoff_t index, gfp_t gfp_mask);
extern void delete_from_page_cache(struct page *page);
extern void __delete_from_page_cache(struct page *page, void *shadow);
int replace_page_cache_page(struct page *old, struct page *new, gfp_t gfp_mask);
void delete_from_page_cache_batch(struct address_space *mapping,
				  struct pagevec *pvec);

<<<<<<< HEAD
#define VM_READAHEAD_PAGES	(SZ_512K / PAGE_SIZE)

void page_cache_sync_readahead(struct address_space *, struct file_ra_state *,
		struct file *, pgoff_t index, unsigned long req_count);
void page_cache_async_readahead(struct address_space *, struct file_ra_state *,
		struct file *, struct page *, pgoff_t index,
		unsigned long req_count);
void page_cache_readahead_unbounded(struct address_space *, struct file *,
		pgoff_t index, unsigned long nr_to_read,
		unsigned long lookahead_count);

=======
>>>>>>> 3650b228
/*
 * Like add_to_page_cache_locked, but used to add newly allocated pages:
 * the page is new, so we can just run __SetPageLocked() against it.
 */
static inline int add_to_page_cache(struct page *page,
		struct address_space *mapping, pgoff_t offset, gfp_t gfp_mask)
{
	int error;

	__SetPageLocked(page);
	error = add_to_page_cache_locked(page, mapping, offset, gfp_mask);
	if (unlikely(error))
		__ClearPageLocked(page);
	return error;
}

/**
 * struct readahead_control - Describes a readahead request.
 *
 * A readahead request is for consecutive pages.  Filesystems which
 * implement the ->readahead method should call readahead_page() or
 * readahead_page_batch() in a loop and attempt to start I/O against
 * each page in the request.
 *
 * Most of the fields in this struct are private and should be accessed
 * by the functions below.
 *
 * @file: The file, used primarily by network filesystems for authentication.
 *	  May be NULL if invoked internally by the filesystem.
 * @mapping: Readahead this filesystem object.
 */
struct readahead_control {
	struct file *file;
	struct address_space *mapping;
/* private: use the readahead_* accessors instead */
	pgoff_t _index;
	unsigned int _nr_pages;
	unsigned int _batch_count;
};

#define DEFINE_READAHEAD(rac, f, m, i)					\
	struct readahead_control rac = {				\
		.file = f,						\
		.mapping = m,						\
		._index = i,						\
	}

#define VM_READAHEAD_PAGES	(SZ_128K / PAGE_SIZE)

void page_cache_ra_unbounded(struct readahead_control *,
		unsigned long nr_to_read, unsigned long lookahead_count);
void page_cache_sync_ra(struct readahead_control *, struct file_ra_state *,
		unsigned long req_count);
void page_cache_async_ra(struct readahead_control *, struct file_ra_state *,
		struct page *, unsigned long req_count);

/**
 * page_cache_sync_readahead - generic file readahead
 * @mapping: address_space which holds the pagecache and I/O vectors
 * @ra: file_ra_state which holds the readahead state
 * @file: Used by the filesystem for authentication.
 * @index: Index of first page to be read.
 * @req_count: Total number of pages being read by the caller.
 *
 * page_cache_sync_readahead() should be called when a cache miss happened:
 * it will submit the read.  The readahead logic may decide to piggyback more
 * pages onto the read request if access patterns suggest it will improve
 * performance.
 */
static inline
void page_cache_sync_readahead(struct address_space *mapping,
		struct file_ra_state *ra, struct file *file, pgoff_t index,
		unsigned long req_count)
{
	DEFINE_READAHEAD(ractl, file, mapping, index);
	page_cache_sync_ra(&ractl, ra, req_count);
}

/**
 * page_cache_async_readahead - file readahead for marked pages
 * @mapping: address_space which holds the pagecache and I/O vectors
 * @ra: file_ra_state which holds the readahead state
 * @file: Used by the filesystem for authentication.
 * @page: The page at @index which triggered the readahead call.
 * @index: Index of first page to be read.
 * @req_count: Total number of pages being read by the caller.
 *
 * page_cache_async_readahead() should be called when a page is used which
 * is marked as PageReadahead; this is a marker to suggest that the application
 * has used up enough of the readahead window that we should start pulling in
 * more pages.
 */
static inline
void page_cache_async_readahead(struct address_space *mapping,
		struct file_ra_state *ra, struct file *file,
		struct page *page, pgoff_t index, unsigned long req_count)
{
	DEFINE_READAHEAD(ractl, file, mapping, index);
	page_cache_async_ra(&ractl, ra, page, req_count);
}

/**
 * readahead_page - Get the next page to read.
 * @rac: The current readahead request.
 *
 * Context: The page is locked and has an elevated refcount.  The caller
 * should decreases the refcount once the page has been submitted for I/O
 * and unlock the page once all I/O to that page has completed.
 * Return: A pointer to the next page, or %NULL if we are done.
 */
static inline struct page *readahead_page(struct readahead_control *rac)
{
	struct page *page;

	BUG_ON(rac->_batch_count > rac->_nr_pages);
	rac->_nr_pages -= rac->_batch_count;
	rac->_index += rac->_batch_count;

	if (!rac->_nr_pages) {
		rac->_batch_count = 0;
		return NULL;
	}

	page = xa_load(&rac->mapping->i_pages, rac->_index);
	VM_BUG_ON_PAGE(!PageLocked(page), page);
	rac->_batch_count = thp_nr_pages(page);

	return page;
}

static inline unsigned int __readahead_batch(struct readahead_control *rac,
		struct page **array, unsigned int array_sz)
{
	unsigned int i = 0;
	XA_STATE(xas, &rac->mapping->i_pages, 0);
	struct page *page;

	BUG_ON(rac->_batch_count > rac->_nr_pages);
	rac->_nr_pages -= rac->_batch_count;
	rac->_index += rac->_batch_count;
	rac->_batch_count = 0;

	xas_set(&xas, rac->_index);
	rcu_read_lock();
	xas_for_each(&xas, page, rac->_index + rac->_nr_pages - 1) {
		VM_BUG_ON_PAGE(!PageLocked(page), page);
		VM_BUG_ON_PAGE(PageTail(page), page);
		array[i++] = page;
		rac->_batch_count += thp_nr_pages(page);

		/*
		 * The page cache isn't using multi-index entries yet,
		 * so the xas cursor needs to be manually moved to the
		 * next index.  This can be removed once the page cache
		 * is converted.
		 */
		if (PageHead(page))
			xas_set(&xas, rac->_index + rac->_batch_count);

		if (i == array_sz)
			break;
	}
	rcu_read_unlock();

	return i;
}

/**
 * readahead_page_batch - Get a batch of pages to read.
 * @rac: The current readahead request.
 * @array: An array of pointers to struct page.
 *
 * Context: The pages are locked and have an elevated refcount.  The caller
 * should decreases the refcount once the page has been submitted for I/O
 * and unlock the page once all I/O to that page has completed.
 * Return: The number of pages placed in the array.  0 indicates the request
 * is complete.
 */
#define readahead_page_batch(rac, array)				\
	__readahead_batch(rac, array, ARRAY_SIZE(array))

/**
 * readahead_pos - The byte offset into the file of this readahead request.
 * @rac: The readahead request.
 */
static inline loff_t readahead_pos(struct readahead_control *rac)
{
	return (loff_t)rac->_index * PAGE_SIZE;
}

/**
 * readahead_length - The number of bytes in this readahead request.
 * @rac: The readahead request.
 */
static inline loff_t readahead_length(struct readahead_control *rac)
{
	return (loff_t)rac->_nr_pages * PAGE_SIZE;
}

/**
 * readahead_index - The index of the first page in this readahead request.
 * @rac: The readahead request.
 */
static inline pgoff_t readahead_index(struct readahead_control *rac)
{
	return rac->_index;
}

/**
 * readahead_count - The number of pages in this readahead request.
 * @rac: The readahead request.
 */
static inline unsigned int readahead_count(struct readahead_control *rac)
{
	return rac->_nr_pages;
}

static inline unsigned long dir_pages(struct inode *inode)
{
	return (unsigned long)(inode->i_size + PAGE_SIZE - 1) >>
			       PAGE_SHIFT;
}

/**
 * page_mkwrite_check_truncate - check if page was truncated
 * @page: the page to check
 * @inode: the inode to check the page against
 *
 * Returns the number of bytes in the page up to EOF,
 * or -EFAULT if the page was truncated.
 */
static inline int page_mkwrite_check_truncate(struct page *page,
					      struct inode *inode)
{
	loff_t size = i_size_read(inode);
	pgoff_t index = size >> PAGE_SHIFT;
	int offset = offset_in_page(size);

	if (page->mapping != inode->i_mapping)
		return -EFAULT;

	/* page is wholly inside EOF */
	if (page->index < index)
		return PAGE_SIZE;
	/* page is wholly past EOF */
	if (page->index > index || !offset)
		return -EFAULT;
	/* page is partially inside EOF */
	return offset;
}

/**
 * i_blocks_per_page - How many blocks fit in this page.
 * @inode: The inode which contains the blocks.
 * @page: The page (head page if the page is a THP).
 *
 * If the block size is larger than the size of this page, return zero.
 *
 * Context: The caller should hold a refcount on the page to prevent it
 * from being split.
 * Return: The number of filesystem blocks covered by this page.
 */
static inline
unsigned int i_blocks_per_page(struct inode *inode, struct page *page)
{
	return thp_size(page) >> inode->i_blkbits;
}
#endif /* _LINUX_PAGEMAP_H */<|MERGE_RESOLUTION|>--- conflicted
+++ resolved
@@ -761,20 +761,6 @@
 void delete_from_page_cache_batch(struct address_space *mapping,
 				  struct pagevec *pvec);
 
-<<<<<<< HEAD
-#define VM_READAHEAD_PAGES	(SZ_512K / PAGE_SIZE)
-
-void page_cache_sync_readahead(struct address_space *, struct file_ra_state *,
-		struct file *, pgoff_t index, unsigned long req_count);
-void page_cache_async_readahead(struct address_space *, struct file_ra_state *,
-		struct file *, struct page *, pgoff_t index,
-		unsigned long req_count);
-void page_cache_readahead_unbounded(struct address_space *, struct file *,
-		pgoff_t index, unsigned long nr_to_read,
-		unsigned long lookahead_count);
-
-=======
->>>>>>> 3650b228
 /*
  * Like add_to_page_cache_locked, but used to add newly allocated pages:
  * the page is new, so we can just run __SetPageLocked() against it.
@@ -822,7 +808,7 @@
 		._index = i,						\
 	}
 
-#define VM_READAHEAD_PAGES	(SZ_128K / PAGE_SIZE)
+#define VM_READAHEAD_PAGES	(SZ_512K / PAGE_SIZE)
 
 void page_cache_ra_unbounded(struct readahead_control *,
 		unsigned long nr_to_read, unsigned long lookahead_count);
