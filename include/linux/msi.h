#ifndef LINUX_MSI_H
#define LINUX_MSI_H

#include <linux/kobject.h>
#include <linux/list.h>

#ifndef CONFIG_XEN

struct msi_msg {
	u32	address_lo;	/* low 32 bits of msi message address */
	u32	address_hi;	/* high 32 bits of msi message address */
	u32	data;		/* 16 bits of msi message data */
};

extern int pci_msi_ignore_mask;
/* Helper functions */
struct irq_data;
struct msi_desc;
void __get_cached_msi_msg(struct msi_desc *entry, struct msi_msg *msg);
void get_cached_msi_msg(unsigned int irq, struct msi_msg *msg);

struct msi_desc {
	struct {
		__u8	is_msix	: 1;
		__u8	multiple: 3;	/* log2 num of messages allocated */
		__u8	multi_cap : 3;	/* log2 num of messages supported */
		__u8	maskbit	: 1;	/* mask-pending bit supported ? */
		__u8	is_64	: 1;	/* Address size: 0=32bit 1=64bit */
		__u16	entry_nr;	/* specific enabled entry */
		unsigned default_irq;	/* default pre-assigned irq */
	} msi_attrib;

	u32 masked;			/* mask bits */
	unsigned int irq;
	unsigned int nvec_used;		/* number of messages */
	struct list_head list;

	union {
		void __iomem *mask_base;
		u8 mask_pos;
	};
	struct pci_dev *dev;

	/* Last set MSI message */
	struct msi_msg msg;
};

<<<<<<< HEAD
#else /* CONFIG_XEN */
struct pci_dev;
struct msi_desc;
#endif /* CONFIG_XEN */
=======
/* Helpers to hide struct msi_desc implementation details */
#define msi_desc_to_dev(desc)		(&(desc)->dev.dev)
#define dev_to_msi_list(dev)		(&to_pci_dev((dev))->msi_list)
#define first_msi_entry(dev)		\
	list_first_entry(dev_to_msi_list((dev)), struct msi_desc, list)
#define for_each_msi_entry(desc, dev)	\
	list_for_each_entry((desc), dev_to_msi_list((dev)), list)

#ifdef CONFIG_PCI_MSI
#define first_pci_msi_entry(pdev)	first_msi_entry(&(pdev)->dev)
#define for_each_pci_msi_entry(desc, pdev)	\
	for_each_msi_entry((desc), &(pdev)->dev)

static inline struct pci_dev *msi_desc_to_pci_dev(struct msi_desc *desc)
{
	return desc->dev;
}
#endif /* CONFIG_PCI_MSI */

void __pci_read_msi_msg(struct msi_desc *entry, struct msi_msg *msg);
void __pci_write_msi_msg(struct msi_desc *entry, struct msi_msg *msg);
void pci_write_msi_msg(unsigned int irq, struct msi_msg *msg);

u32 __pci_msix_desc_mask_irq(struct msi_desc *desc, u32 flag);
u32 __pci_msi_desc_mask_irq(struct msi_desc *desc, u32 mask, u32 flag);
void pci_msi_mask_irq(struct irq_data *data);
void pci_msi_unmask_irq(struct irq_data *data);

/* Conversion helpers. Should be removed after merging */
static inline void __write_msi_msg(struct msi_desc *entry, struct msi_msg *msg)
{
	__pci_write_msi_msg(entry, msg);
}
static inline void write_msi_msg(int irq, struct msi_msg *msg)
{
	pci_write_msi_msg(irq, msg);
}
static inline void mask_msi_irq(struct irq_data *data)
{
	pci_msi_mask_irq(data);
}
static inline void unmask_msi_irq(struct irq_data *data)
{
	pci_msi_unmask_irq(data);
}
>>>>>>> ec6f34e5

/*
 * The arch hooks to setup up msi irqs. Those functions are
 * implemented as weak symbols so that they /can/ be overriden by
 * architecture specific code if needed.
 */
int arch_setup_msi_irq(struct pci_dev *dev, struct msi_desc *desc);
void arch_teardown_msi_irq(unsigned int irq);
int arch_setup_msi_irqs(struct pci_dev *dev, int nvec, int type);
void arch_teardown_msi_irqs(struct pci_dev *dev);
void arch_restore_msi_irqs(struct pci_dev *dev);

void default_teardown_msi_irqs(struct pci_dev *dev);
void default_restore_msi_irqs(struct pci_dev *dev);

<<<<<<< HEAD
#ifndef CONFIG_XEN
struct msi_chip {
=======
struct msi_controller {
>>>>>>> ec6f34e5
	struct module *owner;
	struct device *dev;
	struct device_node *of_node;
	struct list_head list;
#ifdef CONFIG_GENERIC_MSI_IRQ_DOMAIN
	struct irq_domain *domain;
#endif

	int (*setup_irq)(struct msi_controller *chip, struct pci_dev *dev,
			 struct msi_desc *desc);
	void (*teardown_irq)(struct msi_controller *chip, unsigned int irq);
};

#ifdef CONFIG_GENERIC_MSI_IRQ_DOMAIN

#include <linux/irqhandler.h>
#include <asm/msi.h>

struct irq_domain;
struct irq_chip;
struct device_node;
struct msi_domain_info;

/**
 * struct msi_domain_ops - MSI interrupt domain callbacks
 * @get_hwirq:		Retrieve the resulting hw irq number
 * @msi_init:		Domain specific init function for MSI interrupts
 * @msi_free:		Domain specific function to free a MSI interrupts
 * @msi_check:		Callback for verification of the domain/info/dev data
 * @msi_prepare:	Prepare the allocation of the interrupts in the domain
 * @msi_finish:		Optional callbacl to finalize the allocation
 * @set_desc:		Set the msi descriptor for an interrupt
 * @handle_error:	Optional error handler if the allocation fails
 *
 * @get_hwirq, @msi_init and @msi_free are callbacks used by
 * msi_create_irq_domain() and related interfaces
 *
 * @msi_check, @msi_prepare, @msi_finish, @set_desc and @handle_error
 * are callbacks used by msi_irq_domain_alloc_irqs() and related
 * interfaces which are based on msi_desc.
 */
struct msi_domain_ops {
	irq_hw_number_t	(*get_hwirq)(struct msi_domain_info *info,
				     msi_alloc_info_t *arg);
	int		(*msi_init)(struct irq_domain *domain,
				    struct msi_domain_info *info,
				    unsigned int virq, irq_hw_number_t hwirq,
				    msi_alloc_info_t *arg);
	void		(*msi_free)(struct irq_domain *domain,
				    struct msi_domain_info *info,
				    unsigned int virq);
	int		(*msi_check)(struct irq_domain *domain,
				     struct msi_domain_info *info,
				     struct device *dev);
	int		(*msi_prepare)(struct irq_domain *domain,
				       struct device *dev, int nvec,
				       msi_alloc_info_t *arg);
	void		(*msi_finish)(msi_alloc_info_t *arg, int retval);
	void		(*set_desc)(msi_alloc_info_t *arg,
				    struct msi_desc *desc);
	int		(*handle_error)(struct irq_domain *domain,
					struct msi_desc *desc, int error);
};

/**
 * struct msi_domain_info - MSI interrupt domain data
 * @flags:		Flags to decribe features and capabilities
 * @ops:		The callback data structure
 * @chip:		Optional: associated interrupt chip
 * @chip_data:		Optional: associated interrupt chip data
 * @handler:		Optional: associated interrupt flow handler
 * @handler_data:	Optional: associated interrupt flow handler data
 * @handler_name:	Optional: associated interrupt flow handler name
 * @data:		Optional: domain specific data
 */
struct msi_domain_info {
	u32			flags;
	struct msi_domain_ops	*ops;
	struct irq_chip		*chip;
	void			*chip_data;
	irq_flow_handler_t	handler;
	void			*handler_data;
	const char		*handler_name;
	void			*data;
};

/* Flags for msi_domain_info */
enum {
	/*
	 * Init non implemented ops callbacks with default MSI domain
	 * callbacks.
	 */
	MSI_FLAG_USE_DEF_DOM_OPS	= (1 << 0),
	/*
	 * Init non implemented chip callbacks with default MSI chip
	 * callbacks.
	 */
	MSI_FLAG_USE_DEF_CHIP_OPS	= (1 << 1),
	/* Build identity map between hwirq and irq */
	MSI_FLAG_IDENTITY_MAP		= (1 << 2),
	/* Support multiple PCI MSI interrupts */
	MSI_FLAG_MULTI_PCI_MSI		= (1 << 3),
	/* Support PCI MSIX interrupts */
	MSI_FLAG_PCI_MSIX		= (1 << 4),
};
#endif

int msi_domain_set_affinity(struct irq_data *data, const struct cpumask *mask,
			    bool force);

struct irq_domain *msi_create_irq_domain(struct device_node *of_node,
					 struct msi_domain_info *info,
					 struct irq_domain *parent);
int msi_domain_alloc_irqs(struct irq_domain *domain, struct device *dev,
			  int nvec);
void msi_domain_free_irqs(struct irq_domain *domain, struct device *dev);
struct msi_domain_info *msi_get_domain_info(struct irq_domain *domain);

#endif /* CONFIG_GENERIC_MSI_IRQ_DOMAIN */

#ifdef CONFIG_PCI_MSI_IRQ_DOMAIN
void pci_msi_domain_write_msg(struct irq_data *irq_data, struct msi_msg *msg);
struct irq_domain *pci_msi_create_irq_domain(struct device_node *node,
					     struct msi_domain_info *info,
					     struct irq_domain *parent);
int pci_msi_domain_alloc_irqs(struct irq_domain *domain, struct pci_dev *dev,
			      int nvec, int type);
void pci_msi_domain_free_irqs(struct irq_domain *domain, struct pci_dev *dev);
struct irq_domain *pci_msi_create_default_irq_domain(struct device_node *node,
		 struct msi_domain_info *info, struct irq_domain *parent);

irq_hw_number_t pci_msi_domain_calc_hwirq(struct pci_dev *dev,
					  struct msi_desc *desc);
int pci_msi_domain_check_cap(struct irq_domain *domain,
			     struct msi_domain_info *info, struct device *dev);
#endif /* CONFIG_PCI_MSI_IRQ_DOMAIN */

#endif /* LINUX_MSI_H */<|MERGE_RESOLUTION|>--- conflicted
+++ resolved
@@ -45,12 +45,6 @@
 	struct msi_msg msg;
 };
 
-<<<<<<< HEAD
-#else /* CONFIG_XEN */
-struct pci_dev;
-struct msi_desc;
-#endif /* CONFIG_XEN */
-=======
 /* Helpers to hide struct msi_desc implementation details */
 #define msi_desc_to_dev(desc)		(&(desc)->dev.dev)
 #define dev_to_msi_list(dev)		(&to_pci_dev((dev))->msi_list)
@@ -96,7 +90,6 @@
 {
 	pci_msi_unmask_irq(data);
 }
->>>>>>> ec6f34e5
 
 /*
  * The arch hooks to setup up msi irqs. Those functions are
@@ -112,12 +105,7 @@
 void default_teardown_msi_irqs(struct pci_dev *dev);
 void default_restore_msi_irqs(struct pci_dev *dev);
 
-<<<<<<< HEAD
-#ifndef CONFIG_XEN
-struct msi_chip {
-=======
 struct msi_controller {
->>>>>>> ec6f34e5
 	struct module *owner;
 	struct device *dev;
 	struct device_node *of_node;
@@ -130,6 +118,7 @@
 			 struct msi_desc *desc);
 	void (*teardown_irq)(struct msi_controller *chip, unsigned int irq);
 };
+#endif /* CONFIG_XEN */
 
 #ifdef CONFIG_GENERIC_MSI_IRQ_DOMAIN
 
@@ -223,7 +212,6 @@
 	/* Support PCI MSIX interrupts */
 	MSI_FLAG_PCI_MSIX		= (1 << 4),
 };
-#endif
 
 int msi_domain_set_affinity(struct irq_data *data, const struct cpumask *mask,
 			    bool force);
