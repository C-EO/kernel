--- conflicted
+++ resolved
@@ -1234,21 +1234,11 @@
 
 /* global variables */
 extern struct security_operations *security_ops;
-extern int security_enabled;
-
-/* Condition for selinux security_ops invocation */
-#define COND_SECURITY(seop, def)		\
-	(unlikely(security_enabled))? security_ops->seop: def
-
-/* SELinux noop */
-static inline void __selinux_nop(void) {}
-#define SE_NOP __selinux_nop() 
 
 /* inline stuff */
 static inline int security_ptrace (struct task_struct * parent, struct task_struct * child)
 {
-	return COND_SECURITY(ptrace (parent, child), 
-			 cap_ptrace (parent, child));
+	return security_ops->ptrace (parent, child);
 }
 
 static inline int security_capget (struct task_struct *target,
@@ -1256,8 +1246,7 @@
 				   kernel_cap_t *inheritable,
 				   kernel_cap_t *permitted)
 {
-	return COND_SECURITY(capget (target, effective, inheritable, permitted),
-			 cap_capget (target, effective, inheritable, permitted));
+	return security_ops->capget (target, effective, inheritable, permitted);
 }
 
 static inline int security_capset_check (struct task_struct *target,
@@ -1265,8 +1254,7 @@
 					 kernel_cap_t *inheritable,
 					 kernel_cap_t *permitted)
 {
-	return COND_SECURITY(capset_check (target, effective, inheritable, permitted), 
-			 cap_capset_check (target, effective, inheritable, permitted));
+	return security_ops->capset_check (target, effective, inheritable, permitted);
 }
 
 static inline void security_capset_set (struct task_struct *target,
@@ -1274,39 +1262,33 @@
 					kernel_cap_t *inheritable,
 					kernel_cap_t *permitted)
 {
-	COND_SECURITY(capset_set (target, effective, inheritable, permitted), 
-		  cap_capset_set (target, effective, inheritable, permitted));
+	security_ops->capset_set (target, effective, inheritable, permitted);
 }
 
 static inline int security_acct (struct file *file)
 {
-	return COND_SECURITY(acct (file), 
-			 0);
+	return security_ops->acct (file);
 }
 
 static inline int security_sysctl(struct ctl_table *table, int op)
 {
-	return COND_SECURITY(sysctl(table, op), 
-			 0);
+	return security_ops->sysctl(table, op);
 }
 
 static inline int security_quotactl (int cmds, int type, int id,
 				     struct super_block *sb)
 {
-	return COND_SECURITY(quotactl (cmds, type, id, sb), 
-			 0);
+	return security_ops->quotactl (cmds, type, id, sb);
 }
 
 static inline int security_quota_on (struct file * file)
 {
-	return COND_SECURITY(quota_on (file), 
-			 0);
+	return security_ops->quota_on (file);
 }
 
 static inline int security_syslog(int type)
 {
-	return COND_SECURITY(syslog(type), 
-			 cap_syslog(type));
+	return security_ops->syslog(type);
 }
 
 static inline int security_settime(struct timespec *ts, struct timezone *tz)
@@ -1317,245 +1299,209 @@
 
 static inline int security_vm_enough_memory(long pages)
 {
-	return COND_SECURITY(vm_enough_memory(pages),
-			 cap_vm_enough_memory(pages));
+	return security_ops->vm_enough_memory(pages);
 }
 
 static inline int security_bprm_alloc (struct linux_binprm *bprm)
 {
-	return COND_SECURITY(bprm_alloc_security (bprm), 
-			 0);
+	return security_ops->bprm_alloc_security (bprm);
 }
 static inline void security_bprm_free (struct linux_binprm *bprm)
 {
-	COND_SECURITY(bprm_free_security (bprm), 
-		  SE_NOP);
+	security_ops->bprm_free_security (bprm);
 }
 static inline void security_bprm_apply_creds (struct linux_binprm *bprm, int unsafe)
 {
-	COND_SECURITY(bprm_apply_creds (bprm, unsafe), 
-		  cap_bprm_apply_creds (bprm, unsafe));
+	security_ops->bprm_apply_creds (bprm, unsafe);
 }
 static inline int security_bprm_set (struct linux_binprm *bprm)
 {
-	return COND_SECURITY(bprm_set_security (bprm),
-			 cap_bprm_set_security (bprm));
+	return security_ops->bprm_set_security (bprm);
 }
 
 static inline int security_bprm_check (struct linux_binprm *bprm)
 {
-	return COND_SECURITY(bprm_check_security (bprm), 
-			 0);
+	return security_ops->bprm_check_security (bprm);
 }
 
 static inline int security_bprm_secureexec (struct linux_binprm *bprm)
 {
-	return COND_SECURITY(bprm_secureexec (bprm),
-			 cap_bprm_secureexec (bprm));
+	return security_ops->bprm_secureexec (bprm);
 }
 
 static inline int security_sb_alloc (struct super_block *sb)
 {
-	return COND_SECURITY(sb_alloc_security (sb), 
-			 0);
+	return security_ops->sb_alloc_security (sb);
 }
 
 static inline void security_sb_free (struct super_block *sb)
 {
-	COND_SECURITY(sb_free_security (sb), 
-		  SE_NOP);
+	security_ops->sb_free_security (sb);
 }
 
 static inline int security_sb_copy_data (struct file_system_type *type,
 					 void *orig, void *copy)
 {
-	return COND_SECURITY(sb_copy_data (type, orig, copy), 
-			 0);
+	return security_ops->sb_copy_data (type, orig, copy);
 }
 
 static inline int security_sb_kern_mount (struct super_block *sb, void *data)
 {
-	return COND_SECURITY(sb_kern_mount (sb, data), 
-			 0);
+	return security_ops->sb_kern_mount (sb, data);
 }
 
 static inline int security_sb_statfs (struct super_block *sb)
 {
-	return COND_SECURITY(sb_statfs (sb), 
-			 0);
+	return security_ops->sb_statfs (sb);
 }
 
 static inline int security_sb_mount (char *dev_name, struct nameidata *nd,
 				    char *type, unsigned long flags,
 				    void *data)
 {
-	return COND_SECURITY(sb_mount (dev_name, nd, type, flags, data), 
-			 0);
+	return security_ops->sb_mount (dev_name, nd, type, flags, data);
 }
 
 static inline int security_sb_check_sb (struct vfsmount *mnt,
 					struct nameidata *nd)
 {
-	return COND_SECURITY(sb_check_sb (mnt, nd), 
-			 0);
+	return security_ops->sb_check_sb (mnt, nd);
 }
 
 static inline int security_sb_umount (struct vfsmount *mnt, int flags)
 {
-	return COND_SECURITY(sb_umount (mnt, flags), 
-			 0);
+	return security_ops->sb_umount (mnt, flags);
 }
 
 static inline void security_sb_umount_close (struct vfsmount *mnt)
 {
-	COND_SECURITY(sb_umount_close (mnt), 
-		  SE_NOP);
+	security_ops->sb_umount_close (mnt);
 }
 
 static inline void security_sb_umount_busy (struct vfsmount *mnt)
 {
-	COND_SECURITY(sb_umount_busy (mnt), 
-		  SE_NOP);
+	security_ops->sb_umount_busy (mnt);
 }
 
 static inline void security_sb_post_remount (struct vfsmount *mnt,
 					     unsigned long flags, void *data)
 {
-	COND_SECURITY(sb_post_remount (mnt, flags, data), 
-		  SE_NOP);
+	security_ops->sb_post_remount (mnt, flags, data);
 }
 
 static inline void security_sb_post_mountroot (void)
 {
-	COND_SECURITY(sb_post_mountroot (), 
-		  SE_NOP);
+	security_ops->sb_post_mountroot ();
 }
 
 static inline void security_sb_post_addmount (struct vfsmount *mnt,
 					      struct nameidata *mountpoint_nd)
 {
-	COND_SECURITY(sb_post_addmount (mnt, mountpoint_nd), 
-		  SE_NOP);
+	security_ops->sb_post_addmount (mnt, mountpoint_nd);
 }
 
 static inline int security_sb_pivotroot (struct nameidata *old_nd,
 					 struct nameidata *new_nd)
 {
-	return COND_SECURITY(sb_pivotroot (old_nd, new_nd), 
-			 0);
+	return security_ops->sb_pivotroot (old_nd, new_nd);
 }
 
 static inline void security_sb_post_pivotroot (struct nameidata *old_nd,
 					       struct nameidata *new_nd)
 {
-	COND_SECURITY(sb_post_pivotroot (old_nd, new_nd),
-		  SE_NOP);
+	security_ops->sb_post_pivotroot (old_nd, new_nd);
 }
 
 static inline int security_inode_alloc (struct inode *inode)
 {
-	return COND_SECURITY(inode_alloc_security (inode), 
-			 0);
+	return security_ops->inode_alloc_security (inode);
 }
 
 static inline void security_inode_free (struct inode *inode)
 {
-	COND_SECURITY(inode_free_security (inode),
-		  SE_NOP);
+	security_ops->inode_free_security (inode);
 }
 	
 static inline int security_inode_create (struct inode *dir,
 					 struct dentry *dentry,
 					 int mode)
 {
-	return COND_SECURITY(inode_create (dir, dentry, mode), 
- 			 0);
+	return security_ops->inode_create (dir, dentry, mode);
 }
 
 static inline void security_inode_post_create (struct inode *dir,
 					       struct dentry *dentry,
 					       int mode)
 {
-	COND_SECURITY(inode_post_create (dir, dentry, mode),
- 		  SE_NOP);
+	security_ops->inode_post_create (dir, dentry, mode);
 }
 
 static inline int security_inode_link (struct dentry *old_dentry,
 				       struct inode *dir,
 				       struct dentry *new_dentry)
 {
-	return COND_SECURITY(inode_link (old_dentry, dir, new_dentry), 
- 			 0);
+	return security_ops->inode_link (old_dentry, dir, new_dentry);
 }
 
 static inline void security_inode_post_link (struct dentry *old_dentry,
 					     struct inode *dir,
 					     struct dentry *new_dentry)
 {
-	COND_SECURITY(inode_post_link (old_dentry, dir, new_dentry),
- 		  SE_NOP);
+	security_ops->inode_post_link (old_dentry, dir, new_dentry);
 }
 
 static inline int security_inode_unlink (struct inode *dir,
 					 struct dentry *dentry)
 {
-	return COND_SECURITY(inode_unlink (dir, dentry), 
- 			 0);
+	return security_ops->inode_unlink (dir, dentry);
 }
 
 static inline int security_inode_symlink (struct inode *dir,
 					  struct dentry *dentry,
 					  const char *old_name)
 {
-	return COND_SECURITY(inode_symlink (dir, dentry, old_name), 
- 			 0);
+	return security_ops->inode_symlink (dir, dentry, old_name);
 }
 
 static inline void security_inode_post_symlink (struct inode *dir,
 						struct dentry *dentry,
 						const char *old_name)
 {
-	COND_SECURITY(inode_post_symlink (dir, dentry, old_name),
- 		  SE_NOP);
+	security_ops->inode_post_symlink (dir, dentry, old_name);
 }
 
 static inline int security_inode_mkdir (struct inode *dir,
 					struct dentry *dentry,
 					int mode)
 {
-	return COND_SECURITY(inode_mkdir (dir, dentry, mode), 
- 			 0);
+	return security_ops->inode_mkdir (dir, dentry, mode);
 }
 
 static inline void security_inode_post_mkdir (struct inode *dir,
 					      struct dentry *dentry,
 					      int mode)
 {
-	COND_SECURITY(inode_post_mkdir (dir, dentry, mode),
- 		  SE_NOP);
+	security_ops->inode_post_mkdir (dir, dentry, mode);
 }
 
 static inline int security_inode_rmdir (struct inode *dir,
 					struct dentry *dentry)
 {
-	return COND_SECURITY(inode_rmdir (dir, dentry), 
- 			 0);
+	return security_ops->inode_rmdir (dir, dentry);
 }
 
 static inline int security_inode_mknod (struct inode *dir,
 					struct dentry *dentry,
 					int mode, dev_t dev)
 {
-	return COND_SECURITY(inode_mknod (dir, dentry, mode, dev), 
- 			 0);
+	return security_ops->inode_mknod (dir, dentry, mode, dev);
 }
 
 static inline void security_inode_post_mknod (struct inode *dir,
 					      struct dentry *dentry,
 					      int mode, dev_t dev)
 {
-	COND_SECURITY(inode_post_mknod (dir, dentry, mode, dev),
- 		  SE_NOP);
+	security_ops->inode_post_mknod (dir, dentry, mode, dev);
 }
 
 static inline int security_inode_rename (struct inode *old_dir,
@@ -1563,9 +1509,8 @@
 					 struct inode *new_dir,
 					 struct dentry *new_dentry)
 {
-	return COND_SECURITY(inode_rename (old_dir, old_dentry,
-					   new_dir, new_dentry), 
-			 0);
+	return security_ops->inode_rename (old_dir, old_dentry,
+					   new_dir, new_dentry);
 }
 
 static inline void security_inode_post_rename (struct inode *old_dir,
@@ -1573,290 +1518,232 @@
 					       struct inode *new_dir,
 					       struct dentry *new_dentry)
 {
-	COND_SECURITY(inode_post_rename (old_dir, old_dentry,
-						new_dir, new_dentry),
-		  SE_NOP);
+	security_ops->inode_post_rename (old_dir, old_dentry,
+						new_dir, new_dentry);
 }
 
 static inline int security_inode_readlink (struct dentry *dentry)
 {
-	return COND_SECURITY(inode_readlink (dentry), 
-			 0);
+	return security_ops->inode_readlink (dentry);
 }
 
 static inline int security_inode_follow_link (struct dentry *dentry,
 					      struct nameidata *nd)
 {
-	return COND_SECURITY(inode_follow_link (dentry, nd), 
-			 0);
+	return security_ops->inode_follow_link (dentry, nd);
 }
 
 static inline int security_inode_permission (struct inode *inode, int mask,
 					     struct nameidata *nd)
 {
-	return COND_SECURITY(inode_permission (inode, mask, nd), 
-			 0);
+	return security_ops->inode_permission (inode, mask, nd);
 }
 
 static inline int security_inode_setattr (struct dentry *dentry,
 					  struct iattr *attr)
 {
-	return COND_SECURITY(inode_setattr (dentry, attr), 
-			 0);
+	return security_ops->inode_setattr (dentry, attr);
 }
 
 static inline int security_inode_getattr (struct vfsmount *mnt,
 					  struct dentry *dentry)
 {
-	return COND_SECURITY(inode_getattr (mnt, dentry), 
-			 0);
+	return security_ops->inode_getattr (mnt, dentry);
 }
 
 static inline void security_inode_delete (struct inode *inode)
 {
-	COND_SECURITY(inode_delete (inode),
-		  SE_NOP);
+	security_ops->inode_delete (inode);
 }
 
 static inline int security_inode_setxattr (struct dentry *dentry, char *name,
 					   void *value, size_t size, int flags)
 {
-	return COND_SECURITY(inode_setxattr (dentry, name, value, size, flags),
-			 cap_inode_setxattr (dentry, name, value, size, flags));
+	return security_ops->inode_setxattr (dentry, name, value, size, flags);
 }
 
 static inline void security_inode_post_setxattr (struct dentry *dentry, char *name,
 						void *value, size_t size, int flags)
 {
-	COND_SECURITY(inode_post_setxattr (dentry, name, value, size, flags),
-		  SE_NOP);
+	security_ops->inode_post_setxattr (dentry, name, value, size, flags);
 }
 
 static inline int security_inode_getxattr (struct dentry *dentry, char *name)
 {
-	return COND_SECURITY(inode_getxattr (dentry, name), 
-			 0);
+	return security_ops->inode_getxattr (dentry, name);
 }
 
 static inline int security_inode_listxattr (struct dentry *dentry)
 {
-	return COND_SECURITY(inode_listxattr (dentry), 
-			 0);
+	return security_ops->inode_listxattr (dentry);
 }
 
 static inline int security_inode_removexattr (struct dentry *dentry, char *name)
 {
-	return COND_SECURITY(inode_removexattr (dentry, name),
-			 cap_inode_removexattr (dentry, name));
+	return security_ops->inode_removexattr (dentry, name);
 }
 
 static inline int security_inode_getsecurity(struct inode *inode, const char *name, void *buffer, size_t size)
 {
-<<<<<<< HEAD
-	return COND_SECURITY(inode_getsecurity(dentry, name, buffer, size), 
-			 -EOPNOTSUPP);
-=======
 	return security_ops->inode_getsecurity(inode, name, buffer, size);
->>>>>>> 9d53e4dd
 }
 
 static inline int security_inode_setsecurity(struct inode *inode, const char *name, const void *value, size_t size, int flags)
 {
-<<<<<<< HEAD
-	return COND_SECURITY(inode_setsecurity(dentry, name, value, size, flags), 
-			 -EOPNOTSUPP);
-=======
 	return security_ops->inode_setsecurity(inode, name, value, size, flags);
->>>>>>> 9d53e4dd
 }
 
 static inline int security_inode_listsecurity(struct inode *inode, char *buffer, size_t buffer_size)
 {
-<<<<<<< HEAD
-	return COND_SECURITY(inode_listsecurity(dentry, buffer), 
-			 0);
-=======
 	return security_ops->inode_listsecurity(inode, buffer, buffer_size);
->>>>>>> 9d53e4dd
 }
 
 static inline int security_file_permission (struct file *file, int mask)
 {
-	return COND_SECURITY(file_permission (file, mask), 
-			 0);
+	return security_ops->file_permission (file, mask);
 }
 
 static inline int security_file_alloc (struct file *file)
 {
-	return COND_SECURITY(file_alloc_security (file), 
-			 0);
+	return security_ops->file_alloc_security (file);
 }
 
 static inline void security_file_free (struct file *file)
 {
-	COND_SECURITY(file_free_security (file),
-		  SE_NOP);
+	security_ops->file_free_security (file);
 }
 
 static inline int security_file_ioctl (struct file *file, unsigned int cmd,
 				       unsigned long arg)
 {
-	return COND_SECURITY(file_ioctl (file, cmd, arg), 
-			 0);
+	return security_ops->file_ioctl (file, cmd, arg);
 }
 
 static inline int security_file_mmap (struct file *file, unsigned long prot,
 				      unsigned long flags)
 {
-	return COND_SECURITY(file_mmap (file, prot, flags), 
-			 0);
+	return security_ops->file_mmap (file, prot, flags);
 }
 
 static inline int security_file_mprotect (struct vm_area_struct *vma,
 					  unsigned long prot)
 {
-	return COND_SECURITY(file_mprotect (vma, prot), 
-			 0);
+	return security_ops->file_mprotect (vma, prot);
 }
 
 static inline int security_file_lock (struct file *file, unsigned int cmd)
 {
-	return COND_SECURITY(file_lock (file, cmd), 
-			 0);
+	return security_ops->file_lock (file, cmd);
 }
 
 static inline int security_file_fcntl (struct file *file, unsigned int cmd,
 				       unsigned long arg)
 {
-	return COND_SECURITY(file_fcntl (file, cmd, arg), 
-			 0);
+	return security_ops->file_fcntl (file, cmd, arg);
 }
 
 static inline int security_file_set_fowner (struct file *file)
 {
-	return COND_SECURITY(file_set_fowner (file), 
-			 0);
+	return security_ops->file_set_fowner (file);
 }
 
 static inline int security_file_send_sigiotask (struct task_struct *tsk,
 						struct fown_struct *fown,
 						int sig)
 {
-<<<<<<< HEAD
-	return COND_SECURITY(file_send_sigiotask (tsk, fown, fd, reason), 
-			 0);
-=======
 	return security_ops->file_send_sigiotask (tsk, fown, sig);
->>>>>>> 9d53e4dd
 }
 
 static inline int security_file_receive (struct file *file)
 {
-	return COND_SECURITY(file_receive (file), 
-			 0);
+	return security_ops->file_receive (file);
 }
 
 static inline int security_task_create (unsigned long clone_flags)
 {
-	return COND_SECURITY(task_create (clone_flags), 
-			 0);
+	return security_ops->task_create (clone_flags);
 }
 
 static inline int security_task_alloc (struct task_struct *p)
 {
-	return COND_SECURITY(task_alloc_security (p), 
-			 0);
+	return security_ops->task_alloc_security (p);
 }
 
 static inline void security_task_free (struct task_struct *p)
 {
-	COND_SECURITY(task_free_security (p),
-		  SE_NOP);
+	security_ops->task_free_security (p);
 }
 
 static inline int security_task_setuid (uid_t id0, uid_t id1, uid_t id2,
 					int flags)
 {
-	return COND_SECURITY(task_setuid (id0, id1, id2, flags), 
-			 0);
+	return security_ops->task_setuid (id0, id1, id2, flags);
 }
 
 static inline int security_task_post_setuid (uid_t old_ruid, uid_t old_euid,
 					     uid_t old_suid, int flags)
 {
-	return COND_SECURITY(task_post_setuid (old_ruid, old_euid, old_suid, flags),
-			 cap_task_post_setuid (old_ruid, old_euid, old_suid, flags));
+	return security_ops->task_post_setuid (old_ruid, old_euid, old_suid, flags);
 }
 
 static inline int security_task_setgid (gid_t id0, gid_t id1, gid_t id2,
 					int flags)
 {
-	return COND_SECURITY(task_setgid (id0, id1, id2, flags), 
-			 0);
+	return security_ops->task_setgid (id0, id1, id2, flags);
 }
 
 static inline int security_task_setpgid (struct task_struct *p, pid_t pgid)
 {
-	return COND_SECURITY(task_setpgid (p, pgid), 
-			 0);
+	return security_ops->task_setpgid (p, pgid);
 }
 
 static inline int security_task_getpgid (struct task_struct *p)
 {
-	return COND_SECURITY(task_getpgid (p), 
-			 0);
+	return security_ops->task_getpgid (p);
 }
 
 static inline int security_task_getsid (struct task_struct *p)
 {
-	return COND_SECURITY(task_getsid (p), 
-			 0);
+	return security_ops->task_getsid (p);
 }
 
 static inline int security_task_setgroups (struct group_info *group_info)
 {
-	return COND_SECURITY(task_setgroups (group_info), 
-			 0);
+	return security_ops->task_setgroups (group_info);
 }
 
 static inline int security_task_setnice (struct task_struct *p, int nice)
 {
-	return COND_SECURITY(task_setnice (p, nice), 
-			 0);
+	return security_ops->task_setnice (p, nice);
 }
 
 static inline int security_task_setrlimit (unsigned int resource,
 					   struct rlimit *new_rlim)
 {
-	return COND_SECURITY(task_setrlimit (resource, new_rlim), 
-			 0);
+	return security_ops->task_setrlimit (resource, new_rlim);
 }
 
 static inline int security_task_setscheduler (struct task_struct *p,
 					      int policy,
 					      struct sched_param *lp)
 {
-	return COND_SECURITY(task_setscheduler (p, policy, lp), 
-			 0);
+	return security_ops->task_setscheduler (p, policy, lp);
 }
 
 static inline int security_task_getscheduler (struct task_struct *p)
 {
-	return COND_SECURITY(task_getscheduler (p), 
-			 0);
+	return security_ops->task_getscheduler (p);
 }
 
 static inline int security_task_kill (struct task_struct *p,
 				      struct siginfo *info, int sig)
 {
-	return COND_SECURITY(task_kill (p, info, sig), 
-			 0);
+	return security_ops->task_kill (p, info, sig);
 }
 
 static inline int security_task_wait (struct task_struct *p)
 {
-	return COND_SECURITY(task_wait (p), 
-			 0);
+	return security_ops->task_wait (p);
 }
 
 static inline int security_task_prctl (int option, unsigned long arg2,
@@ -1864,71 +1751,60 @@
 				       unsigned long arg4,
 				       unsigned long arg5)
 {
-	return COND_SECURITY(task_prctl (option, arg2, arg3, arg4, arg5), 
-			 0);
+	return security_ops->task_prctl (option, arg2, arg3, arg4, arg5);
 }
 
 static inline void security_task_reparent_to_init (struct task_struct *p)
 {
-	COND_SECURITY(task_reparent_to_init (p), 
-		  cap_task_reparent_to_init (p));
+	security_ops->task_reparent_to_init (p);
 }
 
 static inline void security_task_to_inode(struct task_struct *p, struct inode *inode)
 {
-	COND_SECURITY(task_to_inode(p, inode),
-		  SE_NOP);
+	security_ops->task_to_inode(p, inode);
 }
 
 static inline int security_ipc_permission (struct kern_ipc_perm *ipcp,
 					   short flag)
 {
-	return COND_SECURITY(ipc_permission (ipcp, flag), 
-			 0);
+	return security_ops->ipc_permission (ipcp, flag);
 }
 
 static inline int security_msg_msg_alloc (struct msg_msg * msg)
 {
-	return COND_SECURITY(msg_msg_alloc_security (msg), 
-			 0);
+	return security_ops->msg_msg_alloc_security (msg);
 }
 
 static inline void security_msg_msg_free (struct msg_msg * msg)
 {
-	COND_SECURITY(msg_msg_free_security(msg),
-		  SE_NOP);
+	security_ops->msg_msg_free_security(msg);
 }
 
 static inline int security_msg_queue_alloc (struct msg_queue *msq)
 {
-	return COND_SECURITY(msg_queue_alloc_security (msq), 
-			 0);
+	return security_ops->msg_queue_alloc_security (msq);
 }
 
 static inline void security_msg_queue_free (struct msg_queue *msq)
 {
-	COND_SECURITY(msg_queue_free_security (msq),
-		  SE_NOP);
+	security_ops->msg_queue_free_security (msq);
 }
 
 static inline int security_msg_queue_associate (struct msg_queue * msq, 
 						int msqflg)
 {
-	return COND_SECURITY(msg_queue_associate (msq, msqflg), 
-			 0);
+	return security_ops->msg_queue_associate (msq, msqflg);
 }
 
 static inline int security_msg_queue_msgctl (struct msg_queue * msq, int cmd)
 {
-	return COND_SECURITY(msg_queue_msgctl (msq, cmd), 
-			 0);
+	return security_ops->msg_queue_msgctl (msq, cmd);
 }
 
 static inline int security_msg_queue_msgsnd (struct msg_queue * msq,
 					     struct msg_msg * msg, int msqflg)
 {
-	return COND_SECURITY(msg_queue_msgsnd (msq, msg, msqflg), 
-			 0);
+	return security_ops->msg_queue_msgsnd (msq, msg, msqflg);
 }
 
 static inline int security_msg_queue_msgrcv (struct msg_queue * msq,
@@ -1936,102 +1812,86 @@
 					     struct task_struct * target,
 					     long type, int mode)
 {
-	return COND_SECURITY(msg_queue_msgrcv (msq, msg, target, type, mode), 
- 			 0);
+	return security_ops->msg_queue_msgrcv (msq, msg, target, type, mode);
 }
 
 static inline int security_shm_alloc (struct shmid_kernel *shp)
 {
-	return COND_SECURITY(shm_alloc_security (shp), 
- 			 0);
+	return security_ops->shm_alloc_security (shp);
 }
 
 static inline void security_shm_free (struct shmid_kernel *shp)
 {
-	COND_SECURITY(shm_free_security (shp),
- 		  SE_NOP);
+	security_ops->shm_free_security (shp);
 }
 
 static inline int security_shm_associate (struct shmid_kernel * shp, 
 					  int shmflg)
 {
-	return COND_SECURITY(shm_associate(shp, shmflg), 
- 			 0);
+	return security_ops->shm_associate(shp, shmflg);
 }
 
 static inline int security_shm_shmctl (struct shmid_kernel * shp, int cmd)
 {
-	return COND_SECURITY(shm_shmctl (shp, cmd), 
- 			 0);
+	return security_ops->shm_shmctl (shp, cmd);
 }
 
 static inline int security_shm_shmat (struct shmid_kernel * shp, 
 				      char __user *shmaddr, int shmflg)
 {
-	return COND_SECURITY(shm_shmat(shp, shmaddr, shmflg), 
- 			 0);
+	return security_ops->shm_shmat(shp, shmaddr, shmflg);
 }
 
 static inline int security_sem_alloc (struct sem_array *sma)
 {
-	return COND_SECURITY(sem_alloc_security (sma), 
- 			 0);
+	return security_ops->sem_alloc_security (sma);
 }
 
 static inline void security_sem_free (struct sem_array *sma)
 {
-	COND_SECURITY(sem_free_security (sma),
- 		  SE_NOP);
+	security_ops->sem_free_security (sma);
 }
 
 static inline int security_sem_associate (struct sem_array * sma, int semflg)
 {
-	return COND_SECURITY(sem_associate (sma, semflg), 
- 			 0);
+	return security_ops->sem_associate (sma, semflg);
 }
 
 static inline int security_sem_semctl (struct sem_array * sma, int cmd)
 {
-	return COND_SECURITY(sem_semctl(sma, cmd), 
- 			 0);
+	return security_ops->sem_semctl(sma, cmd);
 }
 
 static inline int security_sem_semop (struct sem_array * sma, 
 				      struct sembuf * sops, unsigned nsops, 
 				      int alter)
 {
-	return COND_SECURITY(sem_semop(sma, sops, nsops, alter), 
- 			 0);
+	return security_ops->sem_semop(sma, sops, nsops, alter);
 }
 
 static inline void security_d_instantiate (struct dentry *dentry, struct inode *inode)
 {
-	COND_SECURITY(d_instantiate (dentry, inode),
- 		  SE_NOP);
+	security_ops->d_instantiate (dentry, inode);
 }
 
 static inline int security_getprocattr(struct task_struct *p, char *name, void *value, size_t size)
 {
-	return COND_SECURITY(getprocattr(p, name, value, size), 
- 			 -EINVAL);
+	return security_ops->getprocattr(p, name, value, size);
 }
 
 static inline int security_setprocattr(struct task_struct *p, char *name, void *value, size_t size)
 {
-	return COND_SECURITY(setprocattr(p, name, value, size), 
- 			 -EINVAL);
+	return security_ops->setprocattr(p, name, value, size);
 }
 
 static inline int security_netlink_send(struct sock *sk, struct sk_buff * skb)
 {
-	return COND_SECURITY(netlink_send(sk, skb),
- 			 cap_netlink_send (sk, skb));
+	return security_ops->netlink_send(sk, skb);
 }
 
 static inline int security_netlink_recv(struct sk_buff * skb)
 {
-	return COND_SECURITY(netlink_recv(skb),
- 			 cap_netlink_recv (skb));
+	return security_ops->netlink_recv(skb);
 }
 
 /* prototypes */
@@ -2669,23 +2529,20 @@
 					       struct socket * other, 
 					       struct sock * newsk)
 {
-	return COND_SECURITY(unix_stream_connect(sock, other, newsk), 
- 			 0);
+	return security_ops->unix_stream_connect(sock, other, newsk);
 }
 
 
 static inline int security_unix_may_send(struct socket * sock, 
 					 struct socket * other)
 {
-	return COND_SECURITY(unix_may_send(sock, other), 
- 			 0);
+	return security_ops->unix_may_send(sock, other);
 }
 
 static inline int security_socket_create (int family, int type,
 					  int protocol, int kern)
 {
-	return COND_SECURITY(socket_create(family, type, protocol, kern), 
- 			 0);
+	return security_ops->socket_create(family, type, protocol, kern);
 }
 
 static inline void security_socket_post_create(struct socket * sock, 
@@ -2693,117 +2550,101 @@
 					       int type, 
 					       int protocol, int kern)
 {
-	COND_SECURITY(socket_post_create(sock, family, type, protocol, kern), 
- 		  SE_NOP);
+	security_ops->socket_post_create(sock, family, type,
+					 protocol, kern);
 }
 
 static inline int security_socket_bind(struct socket * sock, 
 				       struct sockaddr * address, 
 				       int addrlen)
 {
-	return COND_SECURITY(socket_bind(sock, address, addrlen), 
- 			 0);
+	return security_ops->socket_bind(sock, address, addrlen);
 }
 
 static inline int security_socket_connect(struct socket * sock, 
 					  struct sockaddr * address, 
 					  int addrlen)
 {
-	return COND_SECURITY(socket_connect(sock, address, addrlen), 
- 			 0);
+	return security_ops->socket_connect(sock, address, addrlen);
 }
 
 static inline int security_socket_listen(struct socket * sock, int backlog)
 {
-	return COND_SECURITY(socket_listen(sock, backlog), 
- 			 0);
+	return security_ops->socket_listen(sock, backlog);
 }
 
 static inline int security_socket_accept(struct socket * sock, 
 					 struct socket * newsock)
 {
-	return COND_SECURITY(socket_accept(sock, newsock), 
- 			 0);
+	return security_ops->socket_accept(sock, newsock);
 }
 
 static inline void security_socket_post_accept(struct socket * sock, 
 					       struct socket * newsock)
 {
-	COND_SECURITY(socket_post_accept(sock, newsock), 
- 		  SE_NOP);
+	security_ops->socket_post_accept(sock, newsock);
 }
 
 static inline int security_socket_sendmsg(struct socket * sock, 
 					  struct msghdr * msg, int size)
 {
-	return COND_SECURITY(socket_sendmsg(sock, msg, size), 
- 			 0);
+	return security_ops->socket_sendmsg(sock, msg, size);
 }
 
 static inline int security_socket_recvmsg(struct socket * sock, 
 					  struct msghdr * msg, int size, 
 					  int flags)
 {
-	return COND_SECURITY(socket_recvmsg(sock, msg, size, flags), 
- 			 0);
+	return security_ops->socket_recvmsg(sock, msg, size, flags);
 }
 
 static inline int security_socket_getsockname(struct socket * sock)
 {
-	return COND_SECURITY(socket_getsockname(sock), 
- 			 0);
+	return security_ops->socket_getsockname(sock);
 }
 
 static inline int security_socket_getpeername(struct socket * sock)
 {
-	return COND_SECURITY(socket_getpeername(sock), 
- 			 0);
+	return security_ops->socket_getpeername(sock);
 }
 
 static inline int security_socket_getsockopt(struct socket * sock, 
 					     int level, int optname)
 {
-	return COND_SECURITY(socket_getsockopt(sock, level, optname), 
- 			 0);
+	return security_ops->socket_getsockopt(sock, level, optname);
 }
 
 static inline int security_socket_setsockopt(struct socket * sock, 
 					     int level, int optname)
 {
-	return COND_SECURITY(socket_setsockopt(sock, level, optname), 
- 			 0);
+	return security_ops->socket_setsockopt(sock, level, optname);
 }
 
 static inline int security_socket_shutdown(struct socket * sock, int how)
 {
-	return COND_SECURITY(socket_shutdown(sock, how), 
- 			 0);
+	return security_ops->socket_shutdown(sock, how);
 }
 
 static inline int security_sock_rcv_skb (struct sock * sk, 
 					 struct sk_buff * skb)
 {
-	return COND_SECURITY(socket_sock_rcv_skb (sk, skb), 
- 			 0);
+	return security_ops->socket_sock_rcv_skb (sk, skb);
 }
 
 static inline int security_socket_getpeersec(struct socket *sock, char __user *optval,
 					     int __user *optlen, unsigned len)
 {
-	return COND_SECURITY(socket_getpeersec(sock, optval, optlen, len), 
- 			 -ENOPROTOOPT);
+	return security_ops->socket_getpeersec(sock, optval, optlen, len);
 }
 
 static inline int security_sk_alloc(struct sock *sk, int family, int priority)
 {
-	return COND_SECURITY(sk_alloc_security(sk, family, priority), 
- 			 0);
+	return security_ops->sk_alloc_security(sk, family, priority);
 }
 
 static inline void security_sk_free(struct sock *sk)
 {
-	return COND_SECURITY(sk_free_security(sk), 
- 		  	0);
+	return security_ops->sk_free_security(sk);
 }
 #else	/* CONFIG_SECURITY_NETWORK */
 static inline int security_unix_stream_connect(struct socket * sock,
