/*
 * Linux Security plug
 *
 * Copyright (C) 2001 WireX Communications, Inc <chris@wirex.com>
 * Copyright (C) 2001 Greg Kroah-Hartman <greg@kroah.com>
 * Copyright (C) 2001 Networks Associates Technology, Inc <ssmalley@nai.com>
 * Copyright (C) 2001 James Morris <jmorris@intercode.com.au>
 * Copyright (C) 2001 Silicon Graphics, Inc. (Trust Technology Group)
 * Copyright (C) 2016 Mellanox Techonologies
 *
 *	This program is free software; you can redistribute it and/or modify
 *	it under the terms of the GNU General Public License as published by
 *	the Free Software Foundation; either version 2 of the License, or
 *	(at your option) any later version.
 *
 *	Due to this file being licensed under the GPL there is controversy over
 *	whether this permits you to write a module that #includes this file
 *	without placing your module under the GPL.  Please consult a lawyer for
 *	advice before doing this.
 *
 */

#ifndef __LINUX_SECURITY_H
#define __LINUX_SECURITY_H

#include <linux/kernel_read_file.h>
#include <linux/key.h>
#include <linux/capability.h>
#include <linux/fs.h>
#include <linux/slab.h>
#include <linux/err.h>
#include <linux/string.h>
#include <linux/mm.h>

struct linux_binprm;
struct cred;
struct rlimit;
struct kernel_siginfo;
struct sembuf;
struct kern_ipc_perm;
struct audit_context;
struct super_block;
struct inode;
struct dentry;
struct file;
struct vfsmount;
struct path;
struct qstr;
struct iattr;
struct fown_struct;
struct file_operations;
struct msg_msg;
struct xattr;
struct kernfs_node;
struct xfrm_sec_ctx;
struct mm_struct;
struct fs_context;
struct fs_parameter;
enum fs_value_type;
struct watch;
struct watch_notification;

/* Default (no) options for the capable function */
#define CAP_OPT_NONE 0x0
/* If capable should audit the security request */
#define CAP_OPT_NOAUDIT BIT(1)
/* If capable is being called by a setid function */
#define CAP_OPT_INSETID BIT(2)

/* LSM Agnostic defines for fs_context::lsm_flags */
#define SECURITY_LSM_NATIVE_LABELS	1

struct ctl_table;
struct audit_krule;
struct user_namespace;
struct timezone;

enum lsm_event {
	LSM_POLICY_CHANGE,
};

/*
 * These are reasons that can be passed to the security_locked_down()
 * LSM hook. Lockdown reasons that protect kernel integrity (ie, the
 * ability for userland to modify kernel code) are placed before
 * LOCKDOWN_INTEGRITY_MAX.  Lockdown reasons that protect kernel
 * confidentiality (ie, the ability for userland to extract
 * information from the running kernel that would otherwise be
 * restricted) are placed before LOCKDOWN_CONFIDENTIALITY_MAX.
 *
 * LSM authors should note that the semantics of any given lockdown
 * reason are not guaranteed to be stable - the same reason may block
 * one set of features in one kernel release, and a slightly different
 * set of features in a later kernel release. LSMs that seek to expose
 * lockdown policy at any level of granularity other than "none",
 * "integrity" or "confidentiality" are responsible for either
 * ensuring that they expose a consistent level of functionality to
 * userland, or ensuring that userland is aware that this is
 * potentially a moving target. It is easy to misuse this information
 * in a way that could break userspace. Please be careful not to do
 * so.
 *
 * If you add to this, remember to extend lockdown_reasons in
 * security/lockdown/lockdown.c.
 */
enum lockdown_reason {
	LOCKDOWN_NONE,
	LOCKDOWN_MODULE_SIGNATURE,
	LOCKDOWN_DEV_MEM,
	LOCKDOWN_EFI_TEST,
	LOCKDOWN_KEXEC,
	LOCKDOWN_HIBERNATION,
	LOCKDOWN_PCI_ACCESS,
	LOCKDOWN_IOPORT,
	LOCKDOWN_MSR,
	LOCKDOWN_ACPI_TABLES,
	LOCKDOWN_PCMCIA_CIS,
	LOCKDOWN_TIOCSSERIAL,
	LOCKDOWN_MODULE_PARAMETERS,
	LOCKDOWN_MMIOTRACE,
	LOCKDOWN_DEBUGFS,
	LOCKDOWN_XMON_WR,
<<<<<<< HEAD
	LOCKDOWN_INTEGRITY_MAX,
	LOCKDOWN_KCORE,
	LOCKDOWN_KPROBES,
	LOCKDOWN_BPF_READ,
	LOCKDOWN_PERF,
	LOCKDOWN_TRACEFS,
	LOCKDOWN_XMON_RW,
	LOCKDOWN_CONFIDENTIALITY_MAX,
};

=======
	LOCKDOWN_BPF_WRITE_USER,
	LOCKDOWN_INTEGRITY_MAX,
	LOCKDOWN_KCORE,
	LOCKDOWN_KPROBES,
	LOCKDOWN_BPF_READ_KERNEL,
	LOCKDOWN_PERF,
	LOCKDOWN_TRACEFS,
	LOCKDOWN_XMON_RW,
	LOCKDOWN_XFRM_SECRET,
	LOCKDOWN_CONFIDENTIALITY_MAX,
};

extern const char *const lockdown_reasons[LOCKDOWN_CONFIDENTIALITY_MAX+1];

>>>>>>> 7d2a07b7
/* These functions are in security/commoncap.c */
extern int cap_capable(const struct cred *cred, struct user_namespace *ns,
		       int cap, unsigned int opts);
extern int cap_settime(const struct timespec64 *ts, const struct timezone *tz);
extern int cap_ptrace_access_check(struct task_struct *child, unsigned int mode);
extern int cap_ptrace_traceme(struct task_struct *parent);
extern int cap_capget(struct task_struct *target, kernel_cap_t *effective, kernel_cap_t *inheritable, kernel_cap_t *permitted);
extern int cap_capset(struct cred *new, const struct cred *old,
		      const kernel_cap_t *effective,
		      const kernel_cap_t *inheritable,
		      const kernel_cap_t *permitted);
extern int cap_bprm_creds_from_file(struct linux_binprm *bprm, struct file *file);
int cap_inode_setxattr(struct dentry *dentry, const char *name,
		       const void *value, size_t size, int flags);
int cap_inode_removexattr(struct user_namespace *mnt_userns,
			  struct dentry *dentry, const char *name);
int cap_inode_need_killpriv(struct dentry *dentry);
int cap_inode_killpriv(struct user_namespace *mnt_userns,
		       struct dentry *dentry);
int cap_inode_getsecurity(struct user_namespace *mnt_userns,
			  struct inode *inode, const char *name, void **buffer,
			  bool alloc);
extern int cap_mmap_addr(unsigned long addr);
extern int cap_mmap_file(struct file *file, unsigned long reqprot,
			 unsigned long prot, unsigned long flags);
extern int cap_task_fix_setuid(struct cred *new, const struct cred *old, int flags);
extern int cap_task_prctl(int option, unsigned long arg2, unsigned long arg3,
			  unsigned long arg4, unsigned long arg5);
extern int cap_task_setscheduler(struct task_struct *p);
extern int cap_task_setioprio(struct task_struct *p, int ioprio);
extern int cap_task_setnice(struct task_struct *p, int nice);
extern int cap_vm_enough_memory(struct mm_struct *mm, long pages);

struct msghdr;
struct sk_buff;
struct sock;
struct sockaddr;
struct socket;
struct flowi_common;
struct dst_entry;
struct xfrm_selector;
struct xfrm_policy;
struct xfrm_state;
struct xfrm_user_sec_ctx;
struct seq_file;
struct sctp_endpoint;

#ifdef CONFIG_MMU
extern unsigned long mmap_min_addr;
extern unsigned long dac_mmap_min_addr;
#else
#define mmap_min_addr		0UL
#define dac_mmap_min_addr	0UL
#endif

/*
 * Values used in the task_security_ops calls
 */
/* setuid or setgid, id0 == uid or gid */
#define LSM_SETID_ID	1

/* setreuid or setregid, id0 == real, id1 == eff */
#define LSM_SETID_RE	2

/* setresuid or setresgid, id0 == real, id1 == eff, uid2 == saved */
#define LSM_SETID_RES	4

/* setfsuid or setfsgid, id0 == fsuid or fsgid */
#define LSM_SETID_FS	8

/* Flags for security_task_prlimit(). */
#define LSM_PRLIMIT_READ  1
#define LSM_PRLIMIT_WRITE 2

/* forward declares to avoid warnings */
struct sched_param;
struct request_sock;

/* bprm->unsafe reasons */
#define LSM_UNSAFE_SHARE	1
#define LSM_UNSAFE_PTRACE	2
#define LSM_UNSAFE_NO_NEW_PRIVS	4

#ifdef CONFIG_MMU
extern int mmap_min_addr_handler(struct ctl_table *table, int write,
				 void *buffer, size_t *lenp, loff_t *ppos);
#endif

/* security_inode_init_security callback function to write xattrs */
typedef int (*initxattrs) (struct inode *inode,
			   const struct xattr *xattr_array, void *fs_data);


/* Keep the kernel_load_data_id enum in sync with kernel_read_file_id */
#define __data_id_enumify(ENUM, dummy) LOADING_ ## ENUM,
#define __data_id_stringify(dummy, str) #str,

enum kernel_load_data_id {
	__kernel_read_file_id(__data_id_enumify)
};

static const char * const kernel_load_data_str[] = {
	__kernel_read_file_id(__data_id_stringify)
};

static inline const char *kernel_load_data_id_str(enum kernel_load_data_id id)
{
	if ((unsigned)id >= LOADING_MAX_ID)
		return kernel_load_data_str[LOADING_UNKNOWN];

	return kernel_load_data_str[id];
}

#ifdef CONFIG_SECURITY

int call_blocking_lsm_notifier(enum lsm_event event, void *data);
int register_blocking_lsm_notifier(struct notifier_block *nb);
int unregister_blocking_lsm_notifier(struct notifier_block *nb);

/* prototypes */
extern int security_init(void);
extern int early_security_init(void);

/* Security operations */
int security_binder_set_context_mgr(struct task_struct *mgr);
int security_binder_transaction(struct task_struct *from,
				struct task_struct *to);
int security_binder_transfer_binder(struct task_struct *from,
				    struct task_struct *to);
int security_binder_transfer_file(struct task_struct *from,
				  struct task_struct *to, struct file *file);
int security_ptrace_access_check(struct task_struct *child, unsigned int mode);
int security_ptrace_traceme(struct task_struct *parent);
int security_capget(struct task_struct *target,
		    kernel_cap_t *effective,
		    kernel_cap_t *inheritable,
		    kernel_cap_t *permitted);
int security_capset(struct cred *new, const struct cred *old,
		    const kernel_cap_t *effective,
		    const kernel_cap_t *inheritable,
		    const kernel_cap_t *permitted);
int security_capable(const struct cred *cred,
		       struct user_namespace *ns,
		       int cap,
		       unsigned int opts);
int security_quotactl(int cmds, int type, int id, struct super_block *sb);
int security_quota_on(struct dentry *dentry);
int security_syslog(int type);
int security_settime64(const struct timespec64 *ts, const struct timezone *tz);
int security_vm_enough_memory_mm(struct mm_struct *mm, long pages);
int security_bprm_creds_for_exec(struct linux_binprm *bprm);
int security_bprm_creds_from_file(struct linux_binprm *bprm, struct file *file);
int security_bprm_check(struct linux_binprm *bprm);
void security_bprm_committing_creds(struct linux_binprm *bprm);
void security_bprm_committed_creds(struct linux_binprm *bprm);
int security_fs_context_dup(struct fs_context *fc, struct fs_context *src_fc);
int security_fs_context_parse_param(struct fs_context *fc, struct fs_parameter *param);
int security_sb_alloc(struct super_block *sb);
void security_sb_delete(struct super_block *sb);
void security_sb_free(struct super_block *sb);
void security_free_mnt_opts(void **mnt_opts);
int security_sb_eat_lsm_opts(char *options, void **mnt_opts);
int security_sb_mnt_opts_compat(struct super_block *sb, void *mnt_opts);
int security_sb_remount(struct super_block *sb, void *mnt_opts);
int security_sb_kern_mount(struct super_block *sb);
int security_sb_show_options(struct seq_file *m, struct super_block *sb);
int security_sb_statfs(struct dentry *dentry);
int security_sb_mount(const char *dev_name, const struct path *path,
		      const char *type, unsigned long flags, void *data);
int security_sb_umount(struct vfsmount *mnt, int flags);
int security_sb_pivotroot(const struct path *old_path, const struct path *new_path);
int security_sb_set_mnt_opts(struct super_block *sb,
				void *mnt_opts,
				unsigned long kern_flags,
				unsigned long *set_kern_flags);
int security_sb_clone_mnt_opts(const struct super_block *oldsb,
				struct super_block *newsb,
				unsigned long kern_flags,
				unsigned long *set_kern_flags);
int security_add_mnt_opt(const char *option, const char *val,
				int len, void **mnt_opts);
int security_move_mount(const struct path *from_path, const struct path *to_path);
int security_dentry_init_security(struct dentry *dentry, int mode,
					const struct qstr *name, void **ctx,
					u32 *ctxlen);
int security_dentry_create_files_as(struct dentry *dentry, int mode,
					struct qstr *name,
					const struct cred *old,
					struct cred *new);
int security_path_notify(const struct path *path, u64 mask,
					unsigned int obj_type);
int security_inode_alloc(struct inode *inode);
void security_inode_free(struct inode *inode);
int security_inode_init_security(struct inode *inode, struct inode *dir,
				 const struct qstr *qstr,
				 initxattrs initxattrs, void *fs_data);
int security_inode_init_security_anon(struct inode *inode,
				      const struct qstr *name,
				      const struct inode *context_inode);
int security_old_inode_init_security(struct inode *inode, struct inode *dir,
				     const struct qstr *qstr, const char **name,
				     void **value, size_t *len);
int security_inode_create(struct inode *dir, struct dentry *dentry, umode_t mode);
int security_inode_link(struct dentry *old_dentry, struct inode *dir,
			 struct dentry *new_dentry);
int security_inode_unlink(struct inode *dir, struct dentry *dentry);
int security_inode_symlink(struct inode *dir, struct dentry *dentry,
			   const char *old_name);
int security_inode_mkdir(struct inode *dir, struct dentry *dentry, umode_t mode);
int security_inode_rmdir(struct inode *dir, struct dentry *dentry);
int security_inode_mknod(struct inode *dir, struct dentry *dentry, umode_t mode, dev_t dev);
int security_inode_rename(struct inode *old_dir, struct dentry *old_dentry,
			  struct inode *new_dir, struct dentry *new_dentry,
			  unsigned int flags);
int security_inode_readlink(struct dentry *dentry);
int security_inode_follow_link(struct dentry *dentry, struct inode *inode,
			       bool rcu);
int security_inode_permission(struct inode *inode, int mask);
int security_inode_setattr(struct dentry *dentry, struct iattr *attr);
int security_inode_getattr(const struct path *path);
int security_inode_setxattr(struct user_namespace *mnt_userns,
			    struct dentry *dentry, const char *name,
			    const void *value, size_t size, int flags);
void security_inode_post_setxattr(struct dentry *dentry, const char *name,
				  const void *value, size_t size, int flags);
int security_inode_getxattr(struct dentry *dentry, const char *name);
int security_inode_listxattr(struct dentry *dentry);
int security_inode_removexattr(struct user_namespace *mnt_userns,
			       struct dentry *dentry, const char *name);
int security_inode_need_killpriv(struct dentry *dentry);
int security_inode_killpriv(struct user_namespace *mnt_userns,
			    struct dentry *dentry);
int security_inode_getsecurity(struct user_namespace *mnt_userns,
			       struct inode *inode, const char *name,
			       void **buffer, bool alloc);
int security_inode_setsecurity(struct inode *inode, const char *name, const void *value, size_t size, int flags);
int security_inode_listsecurity(struct inode *inode, char *buffer, size_t buffer_size);
void security_inode_getsecid(struct inode *inode, u32 *secid);
int security_inode_copy_up(struct dentry *src, struct cred **new);
int security_inode_copy_up_xattr(const char *name);
int security_kernfs_init_security(struct kernfs_node *kn_dir,
				  struct kernfs_node *kn);
int security_file_permission(struct file *file, int mask);
int security_file_alloc(struct file *file);
void security_file_free(struct file *file);
int security_file_ioctl(struct file *file, unsigned int cmd, unsigned long arg);
int security_mmap_file(struct file *file, unsigned long prot,
			unsigned long flags);
int security_mmap_addr(unsigned long addr);
int security_file_mprotect(struct vm_area_struct *vma, unsigned long reqprot,
			   unsigned long prot);
int security_file_lock(struct file *file, unsigned int cmd);
int security_file_fcntl(struct file *file, unsigned int cmd, unsigned long arg);
void security_file_set_fowner(struct file *file);
int security_file_send_sigiotask(struct task_struct *tsk,
				 struct fown_struct *fown, int sig);
int security_file_receive(struct file *file);
int security_file_open(struct file *file);
int security_task_alloc(struct task_struct *task, unsigned long clone_flags);
void security_task_free(struct task_struct *task);
int security_cred_alloc_blank(struct cred *cred, gfp_t gfp);
void security_cred_free(struct cred *cred);
int security_prepare_creds(struct cred *new, const struct cred *old, gfp_t gfp);
void security_transfer_creds(struct cred *new, const struct cred *old);
void security_cred_getsecid(const struct cred *c, u32 *secid);
int security_kernel_act_as(struct cred *new, u32 secid);
int security_kernel_create_files_as(struct cred *new, struct inode *inode);
int security_kernel_module_request(char *kmod_name);
int security_kernel_load_data(enum kernel_load_data_id id, bool contents);
int security_kernel_post_load_data(char *buf, loff_t size,
				   enum kernel_load_data_id id,
				   char *description);
int security_kernel_read_file(struct file *file, enum kernel_read_file_id id,
			      bool contents);
int security_kernel_post_read_file(struct file *file, char *buf, loff_t size,
				   enum kernel_read_file_id id);
int security_task_fix_setuid(struct cred *new, const struct cred *old,
			     int flags);
int security_task_fix_setgid(struct cred *new, const struct cred *old,
			     int flags);
int security_task_setpgid(struct task_struct *p, pid_t pgid);
int security_task_getpgid(struct task_struct *p);
int security_task_getsid(struct task_struct *p);
void security_task_getsecid_subj(struct task_struct *p, u32 *secid);
void security_task_getsecid_obj(struct task_struct *p, u32 *secid);
int security_task_setnice(struct task_struct *p, int nice);
int security_task_setioprio(struct task_struct *p, int ioprio);
int security_task_getioprio(struct task_struct *p);
int security_task_prlimit(const struct cred *cred, const struct cred *tcred,
			  unsigned int flags);
int security_task_setrlimit(struct task_struct *p, unsigned int resource,
		struct rlimit *new_rlim);
int security_task_setscheduler(struct task_struct *p);
int security_task_getscheduler(struct task_struct *p);
int security_task_movememory(struct task_struct *p);
int security_task_kill(struct task_struct *p, struct kernel_siginfo *info,
			int sig, const struct cred *cred);
int security_task_prctl(int option, unsigned long arg2, unsigned long arg3,
			unsigned long arg4, unsigned long arg5);
void security_task_to_inode(struct task_struct *p, struct inode *inode);
int security_ipc_permission(struct kern_ipc_perm *ipcp, short flag);
void security_ipc_getsecid(struct kern_ipc_perm *ipcp, u32 *secid);
int security_msg_msg_alloc(struct msg_msg *msg);
void security_msg_msg_free(struct msg_msg *msg);
int security_msg_queue_alloc(struct kern_ipc_perm *msq);
void security_msg_queue_free(struct kern_ipc_perm *msq);
int security_msg_queue_associate(struct kern_ipc_perm *msq, int msqflg);
int security_msg_queue_msgctl(struct kern_ipc_perm *msq, int cmd);
int security_msg_queue_msgsnd(struct kern_ipc_perm *msq,
			      struct msg_msg *msg, int msqflg);
int security_msg_queue_msgrcv(struct kern_ipc_perm *msq, struct msg_msg *msg,
			      struct task_struct *target, long type, int mode);
int security_shm_alloc(struct kern_ipc_perm *shp);
void security_shm_free(struct kern_ipc_perm *shp);
int security_shm_associate(struct kern_ipc_perm *shp, int shmflg);
int security_shm_shmctl(struct kern_ipc_perm *shp, int cmd);
int security_shm_shmat(struct kern_ipc_perm *shp, char __user *shmaddr, int shmflg);
int security_sem_alloc(struct kern_ipc_perm *sma);
void security_sem_free(struct kern_ipc_perm *sma);
int security_sem_associate(struct kern_ipc_perm *sma, int semflg);
int security_sem_semctl(struct kern_ipc_perm *sma, int cmd);
int security_sem_semop(struct kern_ipc_perm *sma, struct sembuf *sops,
			unsigned nsops, int alter);
void security_d_instantiate(struct dentry *dentry, struct inode *inode);
int security_getprocattr(struct task_struct *p, const char *lsm, char *name,
			 char **value);
int security_setprocattr(const char *lsm, const char *name, void *value,
			 size_t size);
int security_netlink_send(struct sock *sk, struct sk_buff *skb);
int security_ismaclabel(const char *name);
int security_secid_to_secctx(u32 secid, char **secdata, u32 *seclen);
int security_secctx_to_secid(const char *secdata, u32 seclen, u32 *secid);
void security_release_secctx(char *secdata, u32 seclen);
void security_inode_invalidate_secctx(struct inode *inode);
int security_inode_notifysecctx(struct inode *inode, void *ctx, u32 ctxlen);
int security_inode_setsecctx(struct dentry *dentry, void *ctx, u32 ctxlen);
int security_inode_getsecctx(struct inode *inode, void **ctx, u32 *ctxlen);
int security_locked_down(enum lockdown_reason what);
<<<<<<< HEAD
int security_lock_kernel_down(const char *where, enum lockdown_reason level);
=======
>>>>>>> 7d2a07b7
#else /* CONFIG_SECURITY */

static inline int call_blocking_lsm_notifier(enum lsm_event event, void *data)
{
	return 0;
}

static inline int register_blocking_lsm_notifier(struct notifier_block *nb)
{
	return 0;
}

static inline  int unregister_blocking_lsm_notifier(struct notifier_block *nb)
{
	return 0;
}

static inline void security_free_mnt_opts(void **mnt_opts)
{
}

/*
 * This is the default capabilities functionality.  Most of these functions
 * are just stubbed out, but a few must call the proper capable code.
 */

static inline int security_init(void)
{
	return 0;
}

static inline int early_security_init(void)
{
	return 0;
}

static inline int security_binder_set_context_mgr(struct task_struct *mgr)
{
	return 0;
}

static inline int security_binder_transaction(struct task_struct *from,
					      struct task_struct *to)
{
	return 0;
}

static inline int security_binder_transfer_binder(struct task_struct *from,
						  struct task_struct *to)
{
	return 0;
}

static inline int security_binder_transfer_file(struct task_struct *from,
						struct task_struct *to,
						struct file *file)
{
	return 0;
}

static inline int security_ptrace_access_check(struct task_struct *child,
					     unsigned int mode)
{
	return cap_ptrace_access_check(child, mode);
}

static inline int security_ptrace_traceme(struct task_struct *parent)
{
	return cap_ptrace_traceme(parent);
}

static inline int security_capget(struct task_struct *target,
				   kernel_cap_t *effective,
				   kernel_cap_t *inheritable,
				   kernel_cap_t *permitted)
{
	return cap_capget(target, effective, inheritable, permitted);
}

static inline int security_capset(struct cred *new,
				   const struct cred *old,
				   const kernel_cap_t *effective,
				   const kernel_cap_t *inheritable,
				   const kernel_cap_t *permitted)
{
	return cap_capset(new, old, effective, inheritable, permitted);
}

static inline int security_capable(const struct cred *cred,
				   struct user_namespace *ns,
				   int cap,
				   unsigned int opts)
{
	return cap_capable(cred, ns, cap, opts);
}

static inline int security_quotactl(int cmds, int type, int id,
				     struct super_block *sb)
{
	return 0;
}

static inline int security_quota_on(struct dentry *dentry)
{
	return 0;
}

static inline int security_syslog(int type)
{
	return 0;
}

static inline int security_settime64(const struct timespec64 *ts,
				     const struct timezone *tz)
{
	return cap_settime(ts, tz);
}

static inline int security_vm_enough_memory_mm(struct mm_struct *mm, long pages)
{
	return __vm_enough_memory(mm, pages, cap_vm_enough_memory(mm, pages));
}

static inline int security_bprm_creds_for_exec(struct linux_binprm *bprm)
{
	return 0;
}

static inline int security_bprm_creds_from_file(struct linux_binprm *bprm,
						struct file *file)
{
	return cap_bprm_creds_from_file(bprm, file);
}

static inline int security_bprm_check(struct linux_binprm *bprm)
{
	return 0;
}

static inline void security_bprm_committing_creds(struct linux_binprm *bprm)
{
}

static inline void security_bprm_committed_creds(struct linux_binprm *bprm)
{
}

static inline int security_fs_context_dup(struct fs_context *fc,
					  struct fs_context *src_fc)
{
	return 0;
}
static inline int security_fs_context_parse_param(struct fs_context *fc,
						  struct fs_parameter *param)
{
	return -ENOPARAM;
}

static inline int security_sb_alloc(struct super_block *sb)
{
	return 0;
}

static inline void security_sb_delete(struct super_block *sb)
{ }

static inline void security_sb_free(struct super_block *sb)
{ }

static inline int security_sb_eat_lsm_opts(char *options,
					   void **mnt_opts)
{
	return 0;
}

static inline int security_sb_remount(struct super_block *sb,
				      void *mnt_opts)
{
	return 0;
}

static inline int security_sb_mnt_opts_compat(struct super_block *sb,
					      void *mnt_opts)
{
	return 0;
}


static inline int security_sb_kern_mount(struct super_block *sb)
{
	return 0;
}

static inline int security_sb_show_options(struct seq_file *m,
					   struct super_block *sb)
{
	return 0;
}

static inline int security_sb_statfs(struct dentry *dentry)
{
	return 0;
}

static inline int security_sb_mount(const char *dev_name, const struct path *path,
				    const char *type, unsigned long flags,
				    void *data)
{
	return 0;
}

static inline int security_sb_umount(struct vfsmount *mnt, int flags)
{
	return 0;
}

static inline int security_sb_pivotroot(const struct path *old_path,
					const struct path *new_path)
{
	return 0;
}

static inline int security_sb_set_mnt_opts(struct super_block *sb,
					   void *mnt_opts,
					   unsigned long kern_flags,
					   unsigned long *set_kern_flags)
{
	return 0;
}

static inline int security_sb_clone_mnt_opts(const struct super_block *oldsb,
					      struct super_block *newsb,
					      unsigned long kern_flags,
					      unsigned long *set_kern_flags)
{
	return 0;
}

static inline int security_add_mnt_opt(const char *option, const char *val,
					int len, void **mnt_opts)
{
	return 0;
}

static inline int security_move_mount(const struct path *from_path,
				      const struct path *to_path)
{
	return 0;
}

static inline int security_path_notify(const struct path *path, u64 mask,
				unsigned int obj_type)
{
	return 0;
}

static inline int security_inode_alloc(struct inode *inode)
{
	return 0;
}

static inline void security_inode_free(struct inode *inode)
{ }

static inline int security_dentry_init_security(struct dentry *dentry,
						 int mode,
						 const struct qstr *name,
						 void **ctx,
						 u32 *ctxlen)
{
	return -EOPNOTSUPP;
}

static inline int security_dentry_create_files_as(struct dentry *dentry,
						  int mode, struct qstr *name,
						  const struct cred *old,
						  struct cred *new)
{
	return 0;
}


static inline int security_inode_init_security(struct inode *inode,
						struct inode *dir,
						const struct qstr *qstr,
						const initxattrs xattrs,
						void *fs_data)
{
	return 0;
}

static inline int security_inode_init_security_anon(struct inode *inode,
						    const struct qstr *name,
						    const struct inode *context_inode)
{
	return 0;
}

static inline int security_old_inode_init_security(struct inode *inode,
						   struct inode *dir,
						   const struct qstr *qstr,
						   const char **name,
						   void **value, size_t *len)
{
	return -EOPNOTSUPP;
}

static inline int security_inode_create(struct inode *dir,
					 struct dentry *dentry,
					 umode_t mode)
{
	return 0;
}

static inline int security_inode_link(struct dentry *old_dentry,
				       struct inode *dir,
				       struct dentry *new_dentry)
{
	return 0;
}

static inline int security_inode_unlink(struct inode *dir,
					 struct dentry *dentry)
{
	return 0;
}

static inline int security_inode_symlink(struct inode *dir,
					  struct dentry *dentry,
					  const char *old_name)
{
	return 0;
}

static inline int security_inode_mkdir(struct inode *dir,
					struct dentry *dentry,
					int mode)
{
	return 0;
}

static inline int security_inode_rmdir(struct inode *dir,
					struct dentry *dentry)
{
	return 0;
}

static inline int security_inode_mknod(struct inode *dir,
					struct dentry *dentry,
					int mode, dev_t dev)
{
	return 0;
}

static inline int security_inode_rename(struct inode *old_dir,
					 struct dentry *old_dentry,
					 struct inode *new_dir,
					 struct dentry *new_dentry,
					 unsigned int flags)
{
	return 0;
}

static inline int security_inode_readlink(struct dentry *dentry)
{
	return 0;
}

static inline int security_inode_follow_link(struct dentry *dentry,
					     struct inode *inode,
					     bool rcu)
{
	return 0;
}

static inline int security_inode_permission(struct inode *inode, int mask)
{
	return 0;
}

static inline int security_inode_setattr(struct dentry *dentry,
					  struct iattr *attr)
{
	return 0;
}

static inline int security_inode_getattr(const struct path *path)
{
	return 0;
}

static inline int security_inode_setxattr(struct user_namespace *mnt_userns,
		struct dentry *dentry, const char *name, const void *value,
		size_t size, int flags)
{
	return cap_inode_setxattr(dentry, name, value, size, flags);
}

static inline void security_inode_post_setxattr(struct dentry *dentry,
		const char *name, const void *value, size_t size, int flags)
{ }

static inline int security_inode_getxattr(struct dentry *dentry,
			const char *name)
{
	return 0;
}

static inline int security_inode_listxattr(struct dentry *dentry)
{
	return 0;
}

static inline int security_inode_removexattr(struct user_namespace *mnt_userns,
					     struct dentry *dentry,
					     const char *name)
{
	return cap_inode_removexattr(mnt_userns, dentry, name);
}

static inline int security_inode_need_killpriv(struct dentry *dentry)
{
	return cap_inode_need_killpriv(dentry);
}

static inline int security_inode_killpriv(struct user_namespace *mnt_userns,
					  struct dentry *dentry)
{
	return cap_inode_killpriv(mnt_userns, dentry);
}

static inline int security_inode_getsecurity(struct user_namespace *mnt_userns,
					     struct inode *inode,
					     const char *name, void **buffer,
					     bool alloc)
{
	return cap_inode_getsecurity(mnt_userns, inode, name, buffer, alloc);
}

static inline int security_inode_setsecurity(struct inode *inode, const char *name, const void *value, size_t size, int flags)
{
	return -EOPNOTSUPP;
}

static inline int security_inode_listsecurity(struct inode *inode, char *buffer, size_t buffer_size)
{
	return 0;
}

static inline void security_inode_getsecid(struct inode *inode, u32 *secid)
{
	*secid = 0;
}

static inline int security_inode_copy_up(struct dentry *src, struct cred **new)
{
	return 0;
}

static inline int security_kernfs_init_security(struct kernfs_node *kn_dir,
						struct kernfs_node *kn)
{
	return 0;
}

static inline int security_inode_copy_up_xattr(const char *name)
{
	return -EOPNOTSUPP;
}

static inline int security_file_permission(struct file *file, int mask)
{
	return 0;
}

static inline int security_file_alloc(struct file *file)
{
	return 0;
}

static inline void security_file_free(struct file *file)
{ }

static inline int security_file_ioctl(struct file *file, unsigned int cmd,
				      unsigned long arg)
{
	return 0;
}

static inline int security_mmap_file(struct file *file, unsigned long prot,
				     unsigned long flags)
{
	return 0;
}

static inline int security_mmap_addr(unsigned long addr)
{
	return cap_mmap_addr(addr);
}

static inline int security_file_mprotect(struct vm_area_struct *vma,
					 unsigned long reqprot,
					 unsigned long prot)
{
	return 0;
}

static inline int security_file_lock(struct file *file, unsigned int cmd)
{
	return 0;
}

static inline int security_file_fcntl(struct file *file, unsigned int cmd,
				      unsigned long arg)
{
	return 0;
}

static inline void security_file_set_fowner(struct file *file)
{
	return;
}

static inline int security_file_send_sigiotask(struct task_struct *tsk,
					       struct fown_struct *fown,
					       int sig)
{
	return 0;
}

static inline int security_file_receive(struct file *file)
{
	return 0;
}

static inline int security_file_open(struct file *file)
{
	return 0;
}

static inline int security_task_alloc(struct task_struct *task,
				      unsigned long clone_flags)
{
	return 0;
}

static inline void security_task_free(struct task_struct *task)
{ }

static inline int security_cred_alloc_blank(struct cred *cred, gfp_t gfp)
{
	return 0;
}

static inline void security_cred_free(struct cred *cred)
{ }

static inline int security_prepare_creds(struct cred *new,
					 const struct cred *old,
					 gfp_t gfp)
{
	return 0;
}

static inline void security_transfer_creds(struct cred *new,
					   const struct cred *old)
{
}

static inline int security_kernel_act_as(struct cred *cred, u32 secid)
{
	return 0;
}

static inline int security_kernel_create_files_as(struct cred *cred,
						  struct inode *inode)
{
	return 0;
}

static inline int security_kernel_module_request(char *kmod_name)
{
	return 0;
}

static inline int security_kernel_load_data(enum kernel_load_data_id id, bool contents)
{
	return 0;
}

static inline int security_kernel_post_load_data(char *buf, loff_t size,
						 enum kernel_load_data_id id,
						 char *description)
{
	return 0;
}

static inline int security_kernel_read_file(struct file *file,
					    enum kernel_read_file_id id,
					    bool contents)
{
	return 0;
}

static inline int security_kernel_post_read_file(struct file *file,
						 char *buf, loff_t size,
						 enum kernel_read_file_id id)
{
	return 0;
}

static inline int security_task_fix_setuid(struct cred *new,
					   const struct cred *old,
					   int flags)
{
	return cap_task_fix_setuid(new, old, flags);
}

static inline int security_task_fix_setgid(struct cred *new,
					   const struct cred *old,
					   int flags)
{
	return 0;
}

static inline int security_task_setpgid(struct task_struct *p, pid_t pgid)
{
	return 0;
}

static inline int security_task_getpgid(struct task_struct *p)
{
	return 0;
}

static inline int security_task_getsid(struct task_struct *p)
{
	return 0;
}

static inline void security_task_getsecid_subj(struct task_struct *p, u32 *secid)
{
	*secid = 0;
}

static inline void security_task_getsecid_obj(struct task_struct *p, u32 *secid)
{
	*secid = 0;
}

static inline int security_task_setnice(struct task_struct *p, int nice)
{
	return cap_task_setnice(p, nice);
}

static inline int security_task_setioprio(struct task_struct *p, int ioprio)
{
	return cap_task_setioprio(p, ioprio);
}

static inline int security_task_getioprio(struct task_struct *p)
{
	return 0;
}

static inline int security_task_prlimit(const struct cred *cred,
					const struct cred *tcred,
					unsigned int flags)
{
	return 0;
}

static inline int security_task_setrlimit(struct task_struct *p,
					  unsigned int resource,
					  struct rlimit *new_rlim)
{
	return 0;
}

static inline int security_task_setscheduler(struct task_struct *p)
{
	return cap_task_setscheduler(p);
}

static inline int security_task_getscheduler(struct task_struct *p)
{
	return 0;
}

static inline int security_task_movememory(struct task_struct *p)
{
	return 0;
}

static inline int security_task_kill(struct task_struct *p,
				     struct kernel_siginfo *info, int sig,
				     const struct cred *cred)
{
	return 0;
}

static inline int security_task_prctl(int option, unsigned long arg2,
				      unsigned long arg3,
				      unsigned long arg4,
				      unsigned long arg5)
{
	return cap_task_prctl(option, arg2, arg3, arg4, arg5);
}

static inline void security_task_to_inode(struct task_struct *p, struct inode *inode)
{ }

static inline int security_ipc_permission(struct kern_ipc_perm *ipcp,
					  short flag)
{
	return 0;
}

static inline void security_ipc_getsecid(struct kern_ipc_perm *ipcp, u32 *secid)
{
	*secid = 0;
}

static inline int security_msg_msg_alloc(struct msg_msg *msg)
{
	return 0;
}

static inline void security_msg_msg_free(struct msg_msg *msg)
{ }

static inline int security_msg_queue_alloc(struct kern_ipc_perm *msq)
{
	return 0;
}

static inline void security_msg_queue_free(struct kern_ipc_perm *msq)
{ }

static inline int security_msg_queue_associate(struct kern_ipc_perm *msq,
					       int msqflg)
{
	return 0;
}

static inline int security_msg_queue_msgctl(struct kern_ipc_perm *msq, int cmd)
{
	return 0;
}

static inline int security_msg_queue_msgsnd(struct kern_ipc_perm *msq,
					    struct msg_msg *msg, int msqflg)
{
	return 0;
}

static inline int security_msg_queue_msgrcv(struct kern_ipc_perm *msq,
					    struct msg_msg *msg,
					    struct task_struct *target,
					    long type, int mode)
{
	return 0;
}

static inline int security_shm_alloc(struct kern_ipc_perm *shp)
{
	return 0;
}

static inline void security_shm_free(struct kern_ipc_perm *shp)
{ }

static inline int security_shm_associate(struct kern_ipc_perm *shp,
					 int shmflg)
{
	return 0;
}

static inline int security_shm_shmctl(struct kern_ipc_perm *shp, int cmd)
{
	return 0;
}

static inline int security_shm_shmat(struct kern_ipc_perm *shp,
				     char __user *shmaddr, int shmflg)
{
	return 0;
}

static inline int security_sem_alloc(struct kern_ipc_perm *sma)
{
	return 0;
}

static inline void security_sem_free(struct kern_ipc_perm *sma)
{ }

static inline int security_sem_associate(struct kern_ipc_perm *sma, int semflg)
{
	return 0;
}

static inline int security_sem_semctl(struct kern_ipc_perm *sma, int cmd)
{
	return 0;
}

static inline int security_sem_semop(struct kern_ipc_perm *sma,
				     struct sembuf *sops, unsigned nsops,
				     int alter)
{
	return 0;
}

static inline void security_d_instantiate(struct dentry *dentry,
					  struct inode *inode)
{ }

static inline int security_getprocattr(struct task_struct *p, const char *lsm,
				       char *name, char **value)
{
	return -EINVAL;
}

static inline int security_setprocattr(const char *lsm, char *name,
				       void *value, size_t size)
{
	return -EINVAL;
}

static inline int security_netlink_send(struct sock *sk, struct sk_buff *skb)
{
	return 0;
}

static inline int security_ismaclabel(const char *name)
{
	return 0;
}

static inline int security_secid_to_secctx(u32 secid, char **secdata, u32 *seclen)
{
	return -EOPNOTSUPP;
}

static inline int security_secctx_to_secid(const char *secdata,
					   u32 seclen,
					   u32 *secid)
{
	return -EOPNOTSUPP;
}

static inline void security_release_secctx(char *secdata, u32 seclen)
{
}

static inline void security_inode_invalidate_secctx(struct inode *inode)
{
}

static inline int security_inode_notifysecctx(struct inode *inode, void *ctx, u32 ctxlen)
{
	return -EOPNOTSUPP;
}
static inline int security_inode_setsecctx(struct dentry *dentry, void *ctx, u32 ctxlen)
{
	return -EOPNOTSUPP;
}
static inline int security_inode_getsecctx(struct inode *inode, void **ctx, u32 *ctxlen)
{
	return -EOPNOTSUPP;
}
static inline int security_locked_down(enum lockdown_reason what)
{
	return 0;
}
<<<<<<< HEAD
static inline int security_lock_kernel_down(const char *where, enum lockdown_reason level)
{
	return 0;
}
=======
>>>>>>> 7d2a07b7
#endif	/* CONFIG_SECURITY */

#if defined(CONFIG_SECURITY) && defined(CONFIG_WATCH_QUEUE)
int security_post_notification(const struct cred *w_cred,
			       const struct cred *cred,
			       struct watch_notification *n);
#else
static inline int security_post_notification(const struct cred *w_cred,
					     const struct cred *cred,
					     struct watch_notification *n)
{
	return 0;
}
#endif

#if defined(CONFIG_SECURITY) && defined(CONFIG_KEY_NOTIFICATIONS)
int security_watch_key(struct key *key);
#else
static inline int security_watch_key(struct key *key)
{
	return 0;
}
#endif

#ifdef CONFIG_SECURITY_NETWORK

int security_unix_stream_connect(struct sock *sock, struct sock *other, struct sock *newsk);
int security_unix_may_send(struct socket *sock,  struct socket *other);
int security_socket_create(int family, int type, int protocol, int kern);
int security_socket_post_create(struct socket *sock, int family,
				int type, int protocol, int kern);
int security_socket_socketpair(struct socket *socka, struct socket *sockb);
int security_socket_bind(struct socket *sock, struct sockaddr *address, int addrlen);
int security_socket_connect(struct socket *sock, struct sockaddr *address, int addrlen);
int security_socket_listen(struct socket *sock, int backlog);
int security_socket_accept(struct socket *sock, struct socket *newsock);
int security_socket_sendmsg(struct socket *sock, struct msghdr *msg, int size);
int security_socket_recvmsg(struct socket *sock, struct msghdr *msg,
			    int size, int flags);
int security_socket_getsockname(struct socket *sock);
int security_socket_getpeername(struct socket *sock);
int security_socket_getsockopt(struct socket *sock, int level, int optname);
int security_socket_setsockopt(struct socket *sock, int level, int optname);
int security_socket_shutdown(struct socket *sock, int how);
int security_sock_rcv_skb(struct sock *sk, struct sk_buff *skb);
int security_socket_getpeersec_stream(struct socket *sock, char __user *optval,
				      int __user *optlen, unsigned len);
int security_socket_getpeersec_dgram(struct socket *sock, struct sk_buff *skb, u32 *secid);
int security_sk_alloc(struct sock *sk, int family, gfp_t priority);
void security_sk_free(struct sock *sk);
void security_sk_clone(const struct sock *sk, struct sock *newsk);
void security_sk_classify_flow(struct sock *sk, struct flowi_common *flic);
void security_req_classify_flow(const struct request_sock *req,
				struct flowi_common *flic);
void security_sock_graft(struct sock*sk, struct socket *parent);
int security_inet_conn_request(const struct sock *sk,
			struct sk_buff *skb, struct request_sock *req);
void security_inet_csk_clone(struct sock *newsk,
			const struct request_sock *req);
void security_inet_conn_established(struct sock *sk,
			struct sk_buff *skb);
int security_secmark_relabel_packet(u32 secid);
void security_secmark_refcount_inc(void);
void security_secmark_refcount_dec(void);
int security_tun_dev_alloc_security(void **security);
void security_tun_dev_free_security(void *security);
int security_tun_dev_create(void);
int security_tun_dev_attach_queue(void *security);
int security_tun_dev_attach(struct sock *sk, void *security);
int security_tun_dev_open(void *security);
int security_sctp_assoc_request(struct sctp_endpoint *ep, struct sk_buff *skb);
int security_sctp_bind_connect(struct sock *sk, int optname,
			       struct sockaddr *address, int addrlen);
void security_sctp_sk_clone(struct sctp_endpoint *ep, struct sock *sk,
			    struct sock *newsk);

#else	/* CONFIG_SECURITY_NETWORK */
static inline int security_unix_stream_connect(struct sock *sock,
					       struct sock *other,
					       struct sock *newsk)
{
	return 0;
}

static inline int security_unix_may_send(struct socket *sock,
					 struct socket *other)
{
	return 0;
}

static inline int security_socket_create(int family, int type,
					 int protocol, int kern)
{
	return 0;
}

static inline int security_socket_post_create(struct socket *sock,
					      int family,
					      int type,
					      int protocol, int kern)
{
	return 0;
}

static inline int security_socket_socketpair(struct socket *socka,
					     struct socket *sockb)
{
	return 0;
}

static inline int security_socket_bind(struct socket *sock,
				       struct sockaddr *address,
				       int addrlen)
{
	return 0;
}

static inline int security_socket_connect(struct socket *sock,
					  struct sockaddr *address,
					  int addrlen)
{
	return 0;
}

static inline int security_socket_listen(struct socket *sock, int backlog)
{
	return 0;
}

static inline int security_socket_accept(struct socket *sock,
					 struct socket *newsock)
{
	return 0;
}

static inline int security_socket_sendmsg(struct socket *sock,
					  struct msghdr *msg, int size)
{
	return 0;
}

static inline int security_socket_recvmsg(struct socket *sock,
					  struct msghdr *msg, int size,
					  int flags)
{
	return 0;
}

static inline int security_socket_getsockname(struct socket *sock)
{
	return 0;
}

static inline int security_socket_getpeername(struct socket *sock)
{
	return 0;
}

static inline int security_socket_getsockopt(struct socket *sock,
					     int level, int optname)
{
	return 0;
}

static inline int security_socket_setsockopt(struct socket *sock,
					     int level, int optname)
{
	return 0;
}

static inline int security_socket_shutdown(struct socket *sock, int how)
{
	return 0;
}
static inline int security_sock_rcv_skb(struct sock *sk,
					struct sk_buff *skb)
{
	return 0;
}

static inline int security_socket_getpeersec_stream(struct socket *sock, char __user *optval,
						    int __user *optlen, unsigned len)
{
	return -ENOPROTOOPT;
}

static inline int security_socket_getpeersec_dgram(struct socket *sock, struct sk_buff *skb, u32 *secid)
{
	return -ENOPROTOOPT;
}

static inline int security_sk_alloc(struct sock *sk, int family, gfp_t priority)
{
	return 0;
}

static inline void security_sk_free(struct sock *sk)
{
}

static inline void security_sk_clone(const struct sock *sk, struct sock *newsk)
{
}

static inline void security_sk_classify_flow(struct sock *sk,
					     struct flowi_common *flic)
{
}

static inline void security_req_classify_flow(const struct request_sock *req,
					      struct flowi_common *flic)
{
}

static inline void security_sock_graft(struct sock *sk, struct socket *parent)
{
}

static inline int security_inet_conn_request(const struct sock *sk,
			struct sk_buff *skb, struct request_sock *req)
{
	return 0;
}

static inline void security_inet_csk_clone(struct sock *newsk,
			const struct request_sock *req)
{
}

static inline void security_inet_conn_established(struct sock *sk,
			struct sk_buff *skb)
{
}

static inline int security_secmark_relabel_packet(u32 secid)
{
	return 0;
}

static inline void security_secmark_refcount_inc(void)
{
}

static inline void security_secmark_refcount_dec(void)
{
}

static inline int security_tun_dev_alloc_security(void **security)
{
	return 0;
}

static inline void security_tun_dev_free_security(void *security)
{
}

static inline int security_tun_dev_create(void)
{
	return 0;
}

static inline int security_tun_dev_attach_queue(void *security)
{
	return 0;
}

static inline int security_tun_dev_attach(struct sock *sk, void *security)
{
	return 0;
}

static inline int security_tun_dev_open(void *security)
{
	return 0;
}

static inline int security_sctp_assoc_request(struct sctp_endpoint *ep,
					      struct sk_buff *skb)
{
	return 0;
}

static inline int security_sctp_bind_connect(struct sock *sk, int optname,
					     struct sockaddr *address,
					     int addrlen)
{
	return 0;
}

static inline void security_sctp_sk_clone(struct sctp_endpoint *ep,
					  struct sock *sk,
					  struct sock *newsk)
{
}
#endif	/* CONFIG_SECURITY_NETWORK */

#ifdef CONFIG_SECURITY_INFINIBAND
int security_ib_pkey_access(void *sec, u64 subnet_prefix, u16 pkey);
int security_ib_endport_manage_subnet(void *sec, const char *name, u8 port_num);
int security_ib_alloc_security(void **sec);
void security_ib_free_security(void *sec);
#else	/* CONFIG_SECURITY_INFINIBAND */
static inline int security_ib_pkey_access(void *sec, u64 subnet_prefix, u16 pkey)
{
	return 0;
}

static inline int security_ib_endport_manage_subnet(void *sec, const char *dev_name, u8 port_num)
{
	return 0;
}

static inline int security_ib_alloc_security(void **sec)
{
	return 0;
}

static inline void security_ib_free_security(void *sec)
{
}
#endif	/* CONFIG_SECURITY_INFINIBAND */

#ifdef CONFIG_SECURITY_NETWORK_XFRM

int security_xfrm_policy_alloc(struct xfrm_sec_ctx **ctxp,
			       struct xfrm_user_sec_ctx *sec_ctx, gfp_t gfp);
int security_xfrm_policy_clone(struct xfrm_sec_ctx *old_ctx, struct xfrm_sec_ctx **new_ctxp);
void security_xfrm_policy_free(struct xfrm_sec_ctx *ctx);
int security_xfrm_policy_delete(struct xfrm_sec_ctx *ctx);
int security_xfrm_state_alloc(struct xfrm_state *x, struct xfrm_user_sec_ctx *sec_ctx);
int security_xfrm_state_alloc_acquire(struct xfrm_state *x,
				      struct xfrm_sec_ctx *polsec, u32 secid);
int security_xfrm_state_delete(struct xfrm_state *x);
void security_xfrm_state_free(struct xfrm_state *x);
int security_xfrm_policy_lookup(struct xfrm_sec_ctx *ctx, u32 fl_secid);
int security_xfrm_state_pol_flow_match(struct xfrm_state *x,
				       struct xfrm_policy *xp,
				       const struct flowi_common *flic);
int security_xfrm_decode_session(struct sk_buff *skb, u32 *secid);
void security_skb_classify_flow(struct sk_buff *skb, struct flowi_common *flic);

#else	/* CONFIG_SECURITY_NETWORK_XFRM */

static inline int security_xfrm_policy_alloc(struct xfrm_sec_ctx **ctxp,
					     struct xfrm_user_sec_ctx *sec_ctx,
					     gfp_t gfp)
{
	return 0;
}

static inline int security_xfrm_policy_clone(struct xfrm_sec_ctx *old, struct xfrm_sec_ctx **new_ctxp)
{
	return 0;
}

static inline void security_xfrm_policy_free(struct xfrm_sec_ctx *ctx)
{
}

static inline int security_xfrm_policy_delete(struct xfrm_sec_ctx *ctx)
{
	return 0;
}

static inline int security_xfrm_state_alloc(struct xfrm_state *x,
					struct xfrm_user_sec_ctx *sec_ctx)
{
	return 0;
}

static inline int security_xfrm_state_alloc_acquire(struct xfrm_state *x,
					struct xfrm_sec_ctx *polsec, u32 secid)
{
	return 0;
}

static inline void security_xfrm_state_free(struct xfrm_state *x)
{
}

static inline int security_xfrm_state_delete(struct xfrm_state *x)
{
	return 0;
}

static inline int security_xfrm_policy_lookup(struct xfrm_sec_ctx *ctx, u32 fl_secid)
{
	return 0;
}

static inline int security_xfrm_state_pol_flow_match(struct xfrm_state *x,
						     struct xfrm_policy *xp,
						     const struct flowi_common *flic)
{
	return 1;
}

static inline int security_xfrm_decode_session(struct sk_buff *skb, u32 *secid)
{
	return 0;
}

static inline void security_skb_classify_flow(struct sk_buff *skb,
					      struct flowi_common *flic)
{
}

#endif	/* CONFIG_SECURITY_NETWORK_XFRM */

#ifdef CONFIG_SECURITY_PATH
int security_path_unlink(const struct path *dir, struct dentry *dentry);
int security_path_mkdir(const struct path *dir, struct dentry *dentry, umode_t mode);
int security_path_rmdir(const struct path *dir, struct dentry *dentry);
int security_path_mknod(const struct path *dir, struct dentry *dentry, umode_t mode,
			unsigned int dev);
int security_path_truncate(const struct path *path);
int security_path_symlink(const struct path *dir, struct dentry *dentry,
			  const char *old_name);
int security_path_link(struct dentry *old_dentry, const struct path *new_dir,
		       struct dentry *new_dentry);
int security_path_rename(const struct path *old_dir, struct dentry *old_dentry,
			 const struct path *new_dir, struct dentry *new_dentry,
			 unsigned int flags);
int security_path_chmod(const struct path *path, umode_t mode);
int security_path_chown(const struct path *path, kuid_t uid, kgid_t gid);
int security_path_chroot(const struct path *path);
#else	/* CONFIG_SECURITY_PATH */
static inline int security_path_unlink(const struct path *dir, struct dentry *dentry)
{
	return 0;
}

static inline int security_path_mkdir(const struct path *dir, struct dentry *dentry,
				      umode_t mode)
{
	return 0;
}

static inline int security_path_rmdir(const struct path *dir, struct dentry *dentry)
{
	return 0;
}

static inline int security_path_mknod(const struct path *dir, struct dentry *dentry,
				      umode_t mode, unsigned int dev)
{
	return 0;
}

static inline int security_path_truncate(const struct path *path)
{
	return 0;
}

static inline int security_path_symlink(const struct path *dir, struct dentry *dentry,
					const char *old_name)
{
	return 0;
}

static inline int security_path_link(struct dentry *old_dentry,
				     const struct path *new_dir,
				     struct dentry *new_dentry)
{
	return 0;
}

static inline int security_path_rename(const struct path *old_dir,
				       struct dentry *old_dentry,
				       const struct path *new_dir,
				       struct dentry *new_dentry,
				       unsigned int flags)
{
	return 0;
}

static inline int security_path_chmod(const struct path *path, umode_t mode)
{
	return 0;
}

static inline int security_path_chown(const struct path *path, kuid_t uid, kgid_t gid)
{
	return 0;
}

static inline int security_path_chroot(const struct path *path)
{
	return 0;
}
#endif	/* CONFIG_SECURITY_PATH */

#ifdef CONFIG_KEYS
#ifdef CONFIG_SECURITY

int security_key_alloc(struct key *key, const struct cred *cred, unsigned long flags);
void security_key_free(struct key *key);
int security_key_permission(key_ref_t key_ref, const struct cred *cred,
			    enum key_need_perm need_perm);
int security_key_getsecurity(struct key *key, char **_buffer);

#else

static inline int security_key_alloc(struct key *key,
				     const struct cred *cred,
				     unsigned long flags)
{
	return 0;
}

static inline void security_key_free(struct key *key)
{
}

static inline int security_key_permission(key_ref_t key_ref,
					  const struct cred *cred,
					  enum key_need_perm need_perm)
{
	return 0;
}

static inline int security_key_getsecurity(struct key *key, char **_buffer)
{
	*_buffer = NULL;
	return 0;
}

#endif
#endif /* CONFIG_KEYS */

#ifdef CONFIG_AUDIT
#ifdef CONFIG_SECURITY
int security_audit_rule_init(u32 field, u32 op, char *rulestr, void **lsmrule);
int security_audit_rule_known(struct audit_krule *krule);
int security_audit_rule_match(u32 secid, u32 field, u32 op, void *lsmrule);
void security_audit_rule_free(void *lsmrule);

#else

static inline int security_audit_rule_init(u32 field, u32 op, char *rulestr,
					   void **lsmrule)
{
	return 0;
}

static inline int security_audit_rule_known(struct audit_krule *krule)
{
	return 0;
}

static inline int security_audit_rule_match(u32 secid, u32 field, u32 op,
					    void *lsmrule)
{
	return 0;
}

static inline void security_audit_rule_free(void *lsmrule)
{ }

#endif /* CONFIG_SECURITY */
#endif /* CONFIG_AUDIT */

#ifdef CONFIG_SECURITYFS

extern struct dentry *securityfs_create_file(const char *name, umode_t mode,
					     struct dentry *parent, void *data,
					     const struct file_operations *fops);
extern struct dentry *securityfs_create_dir(const char *name, struct dentry *parent);
struct dentry *securityfs_create_symlink(const char *name,
					 struct dentry *parent,
					 const char *target,
					 const struct inode_operations *iops);
extern void securityfs_remove(struct dentry *dentry);

#else /* CONFIG_SECURITYFS */

static inline struct dentry *securityfs_create_dir(const char *name,
						   struct dentry *parent)
{
	return ERR_PTR(-ENODEV);
}

static inline struct dentry *securityfs_create_file(const char *name,
						    umode_t mode,
						    struct dentry *parent,
						    void *data,
						    const struct file_operations *fops)
{
	return ERR_PTR(-ENODEV);
}

static inline struct dentry *securityfs_create_symlink(const char *name,
					struct dentry *parent,
					const char *target,
					const struct inode_operations *iops)
{
	return ERR_PTR(-ENODEV);
}

static inline void securityfs_remove(struct dentry *dentry)
{}

#endif

#ifdef CONFIG_BPF_SYSCALL
union bpf_attr;
struct bpf_map;
struct bpf_prog;
struct bpf_prog_aux;
#ifdef CONFIG_SECURITY
extern int security_bpf(int cmd, union bpf_attr *attr, unsigned int size);
extern int security_bpf_map(struct bpf_map *map, fmode_t fmode);
extern int security_bpf_prog(struct bpf_prog *prog);
extern int security_bpf_map_alloc(struct bpf_map *map);
extern void security_bpf_map_free(struct bpf_map *map);
extern int security_bpf_prog_alloc(struct bpf_prog_aux *aux);
extern void security_bpf_prog_free(struct bpf_prog_aux *aux);
#else
static inline int security_bpf(int cmd, union bpf_attr *attr,
					     unsigned int size)
{
	return 0;
}

static inline int security_bpf_map(struct bpf_map *map, fmode_t fmode)
{
	return 0;
}

static inline int security_bpf_prog(struct bpf_prog *prog)
{
	return 0;
}

static inline int security_bpf_map_alloc(struct bpf_map *map)
{
	return 0;
}

static inline void security_bpf_map_free(struct bpf_map *map)
{ }

static inline int security_bpf_prog_alloc(struct bpf_prog_aux *aux)
{
	return 0;
}

static inline void security_bpf_prog_free(struct bpf_prog_aux *aux)
{ }
#endif /* CONFIG_SECURITY */
#endif /* CONFIG_BPF_SYSCALL */

#ifdef CONFIG_PERF_EVENTS
struct perf_event_attr;
struct perf_event;

#ifdef CONFIG_SECURITY
extern int security_perf_event_open(struct perf_event_attr *attr, int type);
extern int security_perf_event_alloc(struct perf_event *event);
extern void security_perf_event_free(struct perf_event *event);
extern int security_perf_event_read(struct perf_event *event);
extern int security_perf_event_write(struct perf_event *event);
#else
static inline int security_perf_event_open(struct perf_event_attr *attr,
					   int type)
{
	return 0;
}

static inline int security_perf_event_alloc(struct perf_event *event)
{
	return 0;
}

static inline void security_perf_event_free(struct perf_event *event)
{
}

static inline int security_perf_event_read(struct perf_event *event)
{
	return 0;
}

static inline int security_perf_event_write(struct perf_event *event)
{
	return 0;
}
#endif /* CONFIG_SECURITY */
#endif /* CONFIG_PERF_EVENTS */

<<<<<<< HEAD
#ifdef CONFIG_HIDDEN_AREA
extern void __init hidden_area_init(void);
extern void * memcpy_to_hidden_area(const void *source, unsigned long size);
extern bool page_is_hidden(struct page *page);
extern void clean_hidden_area(void);
extern int encrypt_backup_hidden_area(void *key, unsigned long key_len);
extern int decrypt_restore_hidden_area(void *key, unsigned long key_len);
#else
static inline void __init hidden_area_init(void) {}
static inline void * memcpy_to_hidden_area(const void *source, unsigned long size)
{
	return NULL;
}
static inline bool page_is_hidden(struct page *page)
{
	return false;
}
static inline void clean_hidden_area(void) {}
static inline int encrypt_backup_hidden_area(void *key, unsigned long key_len)
{
	return 0;
}
static inline int decrypt_restore_hidden_area(void *key, unsigned long key_len)
{
	return 0;
}
#endif

=======
>>>>>>> 7d2a07b7
#endif /* ! __LINUX_SECURITY_H */<|MERGE_RESOLUTION|>--- conflicted
+++ resolved
@@ -120,18 +120,6 @@
 	LOCKDOWN_MMIOTRACE,
 	LOCKDOWN_DEBUGFS,
 	LOCKDOWN_XMON_WR,
-<<<<<<< HEAD
-	LOCKDOWN_INTEGRITY_MAX,
-	LOCKDOWN_KCORE,
-	LOCKDOWN_KPROBES,
-	LOCKDOWN_BPF_READ,
-	LOCKDOWN_PERF,
-	LOCKDOWN_TRACEFS,
-	LOCKDOWN_XMON_RW,
-	LOCKDOWN_CONFIDENTIALITY_MAX,
-};
-
-=======
 	LOCKDOWN_BPF_WRITE_USER,
 	LOCKDOWN_INTEGRITY_MAX,
 	LOCKDOWN_KCORE,
@@ -146,7 +134,6 @@
 
 extern const char *const lockdown_reasons[LOCKDOWN_CONFIDENTIALITY_MAX+1];
 
->>>>>>> 7d2a07b7
 /* These functions are in security/commoncap.c */
 extern int cap_capable(const struct cred *cred, struct user_namespace *ns,
 		       int cap, unsigned int opts);
@@ -485,10 +472,6 @@
 int security_inode_setsecctx(struct dentry *dentry, void *ctx, u32 ctxlen);
 int security_inode_getsecctx(struct inode *inode, void **ctx, u32 *ctxlen);
 int security_locked_down(enum lockdown_reason what);
-<<<<<<< HEAD
-int security_lock_kernel_down(const char *where, enum lockdown_reason level);
-=======
->>>>>>> 7d2a07b7
 #else /* CONFIG_SECURITY */
 
 static inline int call_blocking_lsm_notifier(enum lsm_event event, void *data)
@@ -1365,13 +1348,6 @@
 {
 	return 0;
 }
-<<<<<<< HEAD
-static inline int security_lock_kernel_down(const char *where, enum lockdown_reason level)
-{
-	return 0;
-}
-=======
->>>>>>> 7d2a07b7
 #endif	/* CONFIG_SECURITY */
 
 #if defined(CONFIG_SECURITY) && defined(CONFIG_WATCH_QUEUE)
@@ -2062,35 +2038,4 @@
 #endif /* CONFIG_SECURITY */
 #endif /* CONFIG_PERF_EVENTS */
 
-<<<<<<< HEAD
-#ifdef CONFIG_HIDDEN_AREA
-extern void __init hidden_area_init(void);
-extern void * memcpy_to_hidden_area(const void *source, unsigned long size);
-extern bool page_is_hidden(struct page *page);
-extern void clean_hidden_area(void);
-extern int encrypt_backup_hidden_area(void *key, unsigned long key_len);
-extern int decrypt_restore_hidden_area(void *key, unsigned long key_len);
-#else
-static inline void __init hidden_area_init(void) {}
-static inline void * memcpy_to_hidden_area(const void *source, unsigned long size)
-{
-	return NULL;
-}
-static inline bool page_is_hidden(struct page *page)
-{
-	return false;
-}
-static inline void clean_hidden_area(void) {}
-static inline int encrypt_backup_hidden_area(void *key, unsigned long key_len)
-{
-	return 0;
-}
-static inline int decrypt_restore_hidden_area(void *key, unsigned long key_len)
-{
-	return 0;
-}
-#endif
-
-=======
->>>>>>> 7d2a07b7
 #endif /* ! __LINUX_SECURITY_H */