/*
 * Linux Security plug
 *
 * Copyright (C) 2001 WireX Communications, Inc <chris@wirex.com>
 * Copyright (C) 2001 Greg Kroah-Hartman <greg@kroah.com>
 * Copyright (C) 2001 Networks Associates Technology, Inc <ssmalley@nai.com>
 * Copyright (C) 2001 James Morris <jmorris@intercode.com.au>
 * Copyright (C) 2001 Silicon Graphics, Inc. (Trust Technology Group)
 * Copyright (C) 2016 Mellanox Techonologies
 *
 *	This program is free software; you can redistribute it and/or modify
 *	it under the terms of the GNU General Public License as published by
 *	the Free Software Foundation; either version 2 of the License, or
 *	(at your option) any later version.
 *
 *	Due to this file being licensed under the GPL there is controversy over
 *	whether this permits you to write a module that #includes this file
 *	without placing your module under the GPL.  Please consult a lawyer for
 *	advice before doing this.
 *
 */

#ifndef __LINUX_SECURITY_H
#define __LINUX_SECURITY_H

#include <linux/kernel_read_file.h>
#include <linux/key.h>
#include <linux/capability.h>
#include <linux/fs.h>
#include <linux/slab.h>
#include <linux/err.h>
#include <linux/string.h>
#include <linux/mm.h>
#include <linux/sockptr.h>
#include <uapi/linux/lsm.h>

struct linux_binprm;
struct cred;
struct rlimit;
struct kernel_siginfo;
struct sembuf;
struct kern_ipc_perm;
struct audit_context;
struct super_block;
struct inode;
struct dentry;
struct file;
struct vfsmount;
struct path;
struct qstr;
struct iattr;
struct fown_struct;
struct file_operations;
struct msg_msg;
struct xattr;
struct kernfs_node;
struct xfrm_sec_ctx;
struct mm_struct;
struct fs_context;
struct fs_parameter;
enum fs_value_type;
struct watch;
struct watch_notification;
struct lsm_ctx;

/* Default (no) options for the capable function */
#define CAP_OPT_NONE 0x0
/* If capable should audit the security request */
#define CAP_OPT_NOAUDIT BIT(1)
/* If capable is being called by a setid function */
#define CAP_OPT_INSETID BIT(2)

/* LSM Agnostic defines for security_sb_set_mnt_opts() flags */
#define SECURITY_LSM_NATIVE_LABELS	1

struct ctl_table;
struct audit_krule;
struct user_namespace;
struct timezone;

enum lsm_event {
	LSM_POLICY_CHANGE,
};

/*
 * These are reasons that can be passed to the security_locked_down()
 * LSM hook. Lockdown reasons that protect kernel integrity (ie, the
 * ability for userland to modify kernel code) are placed before
 * LOCKDOWN_INTEGRITY_MAX.  Lockdown reasons that protect kernel
 * confidentiality (ie, the ability for userland to extract
 * information from the running kernel that would otherwise be
 * restricted) are placed before LOCKDOWN_CONFIDENTIALITY_MAX.
 *
 * LSM authors should note that the semantics of any given lockdown
 * reason are not guaranteed to be stable - the same reason may block
 * one set of features in one kernel release, and a slightly different
 * set of features in a later kernel release. LSMs that seek to expose
 * lockdown policy at any level of granularity other than "none",
 * "integrity" or "confidentiality" are responsible for either
 * ensuring that they expose a consistent level of functionality to
 * userland, or ensuring that userland is aware that this is
 * potentially a moving target. It is easy to misuse this information
 * in a way that could break userspace. Please be careful not to do
 * so.
 *
 * If you add to this, remember to extend lockdown_reasons in
 * security/lockdown/lockdown.c.
 */
enum lockdown_reason {
	LOCKDOWN_NONE,
	LOCKDOWN_MODULE_SIGNATURE,
	LOCKDOWN_DEV_MEM,
	LOCKDOWN_EFI_TEST,
	LOCKDOWN_KEXEC,
	LOCKDOWN_HIBERNATION,
	LOCKDOWN_PCI_ACCESS,
	LOCKDOWN_IOPORT,
	LOCKDOWN_MSR,
	LOCKDOWN_ACPI_TABLES,
	LOCKDOWN_DEVICE_TREE,
	LOCKDOWN_PCMCIA_CIS,
	LOCKDOWN_TIOCSSERIAL,
	LOCKDOWN_MODULE_PARAMETERS,
	LOCKDOWN_MMIOTRACE,
	LOCKDOWN_DEBUGFS,
	LOCKDOWN_XMON_WR,
	LOCKDOWN_BPF_WRITE_USER,
	LOCKDOWN_DBG_WRITE_KERNEL,
	LOCKDOWN_RTAS_ERROR_INJECTION,
	LOCKDOWN_INTEGRITY_MAX,
	LOCKDOWN_KCORE,
	LOCKDOWN_KPROBES,
	LOCKDOWN_BPF_READ_KERNEL,
	LOCKDOWN_DBG_READ_KERNEL,
	LOCKDOWN_PERF,
	LOCKDOWN_TRACEFS,
	LOCKDOWN_XMON_RW,
	LOCKDOWN_XFRM_SECRET,
	LOCKDOWN_CONFIDENTIALITY_MAX,
};

extern const char *const lockdown_reasons[LOCKDOWN_CONFIDENTIALITY_MAX+1];
extern u32 lsm_active_cnt;
extern const struct lsm_id *lsm_idlist[];

/* These functions are in security/commoncap.c */
extern int cap_capable(const struct cred *cred, struct user_namespace *ns,
		       int cap, unsigned int opts);
extern int cap_settime(const struct timespec64 *ts, const struct timezone *tz);
extern int cap_ptrace_access_check(struct task_struct *child, unsigned int mode);
extern int cap_ptrace_traceme(struct task_struct *parent);
extern int cap_capget(const struct task_struct *target, kernel_cap_t *effective,
		      kernel_cap_t *inheritable, kernel_cap_t *permitted);
extern int cap_capset(struct cred *new, const struct cred *old,
		      const kernel_cap_t *effective,
		      const kernel_cap_t *inheritable,
		      const kernel_cap_t *permitted);
extern int cap_bprm_creds_from_file(struct linux_binprm *bprm, const struct file *file);
int cap_inode_setxattr(struct dentry *dentry, const char *name,
		       const void *value, size_t size, int flags);
int cap_inode_removexattr(struct mnt_idmap *idmap,
			  struct dentry *dentry, const char *name);
int cap_inode_need_killpriv(struct dentry *dentry);
int cap_inode_killpriv(struct mnt_idmap *idmap, struct dentry *dentry);
int cap_inode_getsecurity(struct mnt_idmap *idmap,
			  struct inode *inode, const char *name, void **buffer,
			  bool alloc);
extern int cap_mmap_addr(unsigned long addr);
extern int cap_mmap_file(struct file *file, unsigned long reqprot,
			 unsigned long prot, unsigned long flags);
extern int cap_task_fix_setuid(struct cred *new, const struct cred *old, int flags);
extern int cap_task_prctl(int option, unsigned long arg2, unsigned long arg3,
			  unsigned long arg4, unsigned long arg5);
extern int cap_task_setscheduler(struct task_struct *p);
extern int cap_task_setioprio(struct task_struct *p, int ioprio);
extern int cap_task_setnice(struct task_struct *p, int nice);
extern int cap_vm_enough_memory(struct mm_struct *mm, long pages);

struct msghdr;
struct sk_buff;
struct sock;
struct sockaddr;
struct socket;
struct flowi_common;
struct dst_entry;
struct xfrm_selector;
struct xfrm_policy;
struct xfrm_state;
struct xfrm_user_sec_ctx;
struct seq_file;
struct sctp_association;

#ifdef CONFIG_MMU
extern unsigned long mmap_min_addr;
extern unsigned long dac_mmap_min_addr;
#else
#define mmap_min_addr		0UL
#define dac_mmap_min_addr	0UL
#endif

/*
 * Values used in the task_security_ops calls
 */
/* setuid or setgid, id0 == uid or gid */
#define LSM_SETID_ID	1

/* setreuid or setregid, id0 == real, id1 == eff */
#define LSM_SETID_RE	2

/* setresuid or setresgid, id0 == real, id1 == eff, uid2 == saved */
#define LSM_SETID_RES	4

/* setfsuid or setfsgid, id0 == fsuid or fsgid */
#define LSM_SETID_FS	8

/* Flags for security_task_prlimit(). */
#define LSM_PRLIMIT_READ  1
#define LSM_PRLIMIT_WRITE 2

/* forward declares to avoid warnings */
struct sched_param;
struct request_sock;

/* bprm->unsafe reasons */
#define LSM_UNSAFE_SHARE	1
#define LSM_UNSAFE_PTRACE	2
#define LSM_UNSAFE_NO_NEW_PRIVS	4

#ifdef CONFIG_MMU
extern int mmap_min_addr_handler(struct ctl_table *table, int write,
				 void *buffer, size_t *lenp, loff_t *ppos);
#endif

/* security_inode_init_security callback function to write xattrs */
typedef int (*initxattrs) (struct inode *inode,
			   const struct xattr *xattr_array, void *fs_data);


/* Keep the kernel_load_data_id enum in sync with kernel_read_file_id */
#define __data_id_enumify(ENUM, dummy) LOADING_ ## ENUM,
#define __data_id_stringify(dummy, str) #str,

enum kernel_load_data_id {
	__kernel_read_file_id(__data_id_enumify)
};

static const char * const kernel_load_data_str[] = {
	__kernel_read_file_id(__data_id_stringify)
};

static inline const char *kernel_load_data_id_str(enum kernel_load_data_id id)
{
	if ((unsigned)id >= LOADING_MAX_ID)
		return kernel_load_data_str[LOADING_UNKNOWN];

	return kernel_load_data_str[id];
}

#ifdef CONFIG_SECURITY

int call_blocking_lsm_notifier(enum lsm_event event, void *data);
int register_blocking_lsm_notifier(struct notifier_block *nb);
int unregister_blocking_lsm_notifier(struct notifier_block *nb);

/* prototypes */
extern int security_init(void);
extern int early_security_init(void);
extern u64 lsm_name_to_attr(const char *name);

/* Security operations */
int security_binder_set_context_mgr(const struct cred *mgr);
int security_binder_transaction(const struct cred *from,
				const struct cred *to);
int security_binder_transfer_binder(const struct cred *from,
				    const struct cred *to);
int security_binder_transfer_file(const struct cred *from,
				  const struct cred *to, const struct file *file);
int security_ptrace_access_check(struct task_struct *child, unsigned int mode);
int security_ptrace_traceme(struct task_struct *parent);
int security_capget(const struct task_struct *target,
		    kernel_cap_t *effective,
		    kernel_cap_t *inheritable,
		    kernel_cap_t *permitted);
int security_capset(struct cred *new, const struct cred *old,
		    const kernel_cap_t *effective,
		    const kernel_cap_t *inheritable,
		    const kernel_cap_t *permitted);
int security_capable(const struct cred *cred,
		       struct user_namespace *ns,
		       int cap,
		       unsigned int opts);
int security_quotactl(int cmds, int type, int id, const struct super_block *sb);
int security_quota_on(struct dentry *dentry);
int security_syslog(int type);
int security_settime64(const struct timespec64 *ts, const struct timezone *tz);
int security_vm_enough_memory_mm(struct mm_struct *mm, long pages);
int security_bprm_creds_for_exec(struct linux_binprm *bprm);
int security_bprm_creds_from_file(struct linux_binprm *bprm, const struct file *file);
int security_bprm_check(struct linux_binprm *bprm);
void security_bprm_committing_creds(const struct linux_binprm *bprm);
void security_bprm_committed_creds(const struct linux_binprm *bprm);
int security_fs_context_submount(struct fs_context *fc, struct super_block *reference);
int security_fs_context_dup(struct fs_context *fc, struct fs_context *src_fc);
int security_fs_context_parse_param(struct fs_context *fc, struct fs_parameter *param);
int security_sb_alloc(struct super_block *sb);
void security_sb_delete(struct super_block *sb);
void security_sb_free(struct super_block *sb);
void security_free_mnt_opts(void **mnt_opts);
int security_sb_eat_lsm_opts(char *options, void **mnt_opts);
int security_sb_mnt_opts_compat(struct super_block *sb, void *mnt_opts);
int security_sb_remount(struct super_block *sb, void *mnt_opts);
int security_sb_kern_mount(const struct super_block *sb);
int security_sb_show_options(struct seq_file *m, struct super_block *sb);
int security_sb_statfs(struct dentry *dentry);
int security_sb_mount(const char *dev_name, const struct path *path,
		      const char *type, unsigned long flags, void *data);
int security_sb_umount(struct vfsmount *mnt, int flags);
int security_sb_pivotroot(const struct path *old_path, const struct path *new_path);
int security_sb_set_mnt_opts(struct super_block *sb,
				void *mnt_opts,
				unsigned long kern_flags,
				unsigned long *set_kern_flags);
int security_sb_clone_mnt_opts(const struct super_block *oldsb,
				struct super_block *newsb,
				unsigned long kern_flags,
				unsigned long *set_kern_flags);
int security_move_mount(const struct path *from_path, const struct path *to_path);
int security_dentry_init_security(struct dentry *dentry, int mode,
				  const struct qstr *name,
				  const char **xattr_name, void **ctx,
				  u32 *ctxlen);
int security_dentry_create_files_as(struct dentry *dentry, int mode,
					struct qstr *name,
					const struct cred *old,
					struct cred *new);
int security_path_notify(const struct path *path, u64 mask,
					unsigned int obj_type);
int security_inode_alloc(struct inode *inode);
void security_inode_free(struct inode *inode);
int security_inode_init_security(struct inode *inode, struct inode *dir,
				 const struct qstr *qstr,
				 initxattrs initxattrs, void *fs_data);
int security_inode_init_security_anon(struct inode *inode,
				      const struct qstr *name,
				      const struct inode *context_inode);
int security_inode_create(struct inode *dir, struct dentry *dentry, umode_t mode);
int security_inode_link(struct dentry *old_dentry, struct inode *dir,
			 struct dentry *new_dentry);
int security_inode_unlink(struct inode *dir, struct dentry *dentry);
int security_inode_symlink(struct inode *dir, struct dentry *dentry,
			   const char *old_name);
int security_inode_mkdir(struct inode *dir, struct dentry *dentry, umode_t mode);
int security_inode_rmdir(struct inode *dir, struct dentry *dentry);
int security_inode_mknod(struct inode *dir, struct dentry *dentry, umode_t mode, dev_t dev);
int security_inode_rename(struct inode *old_dir, struct dentry *old_dentry,
			  struct inode *new_dir, struct dentry *new_dentry,
			  unsigned int flags);
int security_inode_readlink(struct dentry *dentry);
int security_inode_follow_link(struct dentry *dentry, struct inode *inode,
			       bool rcu);
int security_inode_permission(struct inode *inode, int mask);
int security_inode_setattr(struct mnt_idmap *idmap,
			   struct dentry *dentry, struct iattr *attr);
int security_inode_getattr(const struct path *path);
int security_inode_setxattr(struct mnt_idmap *idmap,
			    struct dentry *dentry, const char *name,
			    const void *value, size_t size, int flags);
int security_inode_set_acl(struct mnt_idmap *idmap,
			   struct dentry *dentry, const char *acl_name,
			   struct posix_acl *kacl);
int security_inode_get_acl(struct mnt_idmap *idmap,
			   struct dentry *dentry, const char *acl_name);
int security_inode_remove_acl(struct mnt_idmap *idmap,
			      struct dentry *dentry, const char *acl_name);
void security_inode_post_setxattr(struct dentry *dentry, const char *name,
				  const void *value, size_t size, int flags);
int security_inode_getxattr(struct dentry *dentry, const char *name);
int security_inode_listxattr(struct dentry *dentry);
int security_inode_removexattr(struct mnt_idmap *idmap,
			       struct dentry *dentry, const char *name);
int security_inode_need_killpriv(struct dentry *dentry);
int security_inode_killpriv(struct mnt_idmap *idmap, struct dentry *dentry);
int security_inode_getsecurity(struct mnt_idmap *idmap,
			       struct inode *inode, const char *name,
			       void **buffer, bool alloc);
int security_inode_setsecurity(struct inode *inode, const char *name, const void *value, size_t size, int flags);
int security_inode_listsecurity(struct inode *inode, char *buffer, size_t buffer_size);
void security_inode_getsecid(struct inode *inode, u32 *secid);
int security_inode_copy_up(struct dentry *src, struct cred **new);
int security_inode_copy_up_xattr(const char *name);
int security_kernfs_init_security(struct kernfs_node *kn_dir,
				  struct kernfs_node *kn);
int security_file_permission(struct file *file, int mask);
int security_file_alloc(struct file *file);
void security_file_free(struct file *file);
int security_file_ioctl(struct file *file, unsigned int cmd, unsigned long arg);
int security_file_ioctl_compat(struct file *file, unsigned int cmd,
			       unsigned long arg);
int security_mmap_file(struct file *file, unsigned long prot,
			unsigned long flags);
int security_mmap_addr(unsigned long addr);
int security_file_mprotect(struct vm_area_struct *vma, unsigned long reqprot,
			   unsigned long prot);
int security_file_lock(struct file *file, unsigned int cmd);
int security_file_fcntl(struct file *file, unsigned int cmd, unsigned long arg);
void security_file_set_fowner(struct file *file);
int security_file_send_sigiotask(struct task_struct *tsk,
				 struct fown_struct *fown, int sig);
int security_file_receive(struct file *file);
int security_file_open(struct file *file);
int security_file_truncate(struct file *file);
int security_task_alloc(struct task_struct *task, unsigned long clone_flags);
void security_task_free(struct task_struct *task);
int security_cred_alloc_blank(struct cred *cred, gfp_t gfp);
void security_cred_free(struct cred *cred);
int security_prepare_creds(struct cred *new, const struct cred *old, gfp_t gfp);
void security_transfer_creds(struct cred *new, const struct cred *old);
void security_cred_getsecid(const struct cred *c, u32 *secid);
int security_kernel_act_as(struct cred *new, u32 secid);
int security_kernel_create_files_as(struct cred *new, struct inode *inode);
int security_kernel_module_request(char *kmod_name);
int security_kernel_load_data(enum kernel_load_data_id id, bool contents);
int security_kernel_post_load_data(char *buf, loff_t size,
				   enum kernel_load_data_id id,
				   char *description);
int security_kernel_read_file(struct file *file, enum kernel_read_file_id id,
			      bool contents);
int security_kernel_post_read_file(struct file *file, char *buf, loff_t size,
				   enum kernel_read_file_id id);
int security_task_fix_setuid(struct cred *new, const struct cred *old,
			     int flags);
int security_task_fix_setgid(struct cred *new, const struct cred *old,
			     int flags);
int security_task_fix_setgroups(struct cred *new, const struct cred *old);
int security_task_setpgid(struct task_struct *p, pid_t pgid);
int security_task_getpgid(struct task_struct *p);
int security_task_getsid(struct task_struct *p);
void security_current_getsecid_subj(u32 *secid);
void security_task_getsecid_obj(struct task_struct *p, u32 *secid);
int security_task_setnice(struct task_struct *p, int nice);
int security_task_setioprio(struct task_struct *p, int ioprio);
int security_task_getioprio(struct task_struct *p);
int security_task_prlimit(const struct cred *cred, const struct cred *tcred,
			  unsigned int flags);
int security_task_setrlimit(struct task_struct *p, unsigned int resource,
		struct rlimit *new_rlim);
int security_task_setscheduler(struct task_struct *p);
int security_task_getscheduler(struct task_struct *p);
int security_task_movememory(struct task_struct *p);
int security_task_kill(struct task_struct *p, struct kernel_siginfo *info,
			int sig, const struct cred *cred);
int security_task_prctl(int option, unsigned long arg2, unsigned long arg3,
			unsigned long arg4, unsigned long arg5);
void security_task_to_inode(struct task_struct *p, struct inode *inode);
int security_create_user_ns(const struct cred *cred);
int security_ipc_permission(struct kern_ipc_perm *ipcp, short flag);
void security_ipc_getsecid(struct kern_ipc_perm *ipcp, u32 *secid);
int security_msg_msg_alloc(struct msg_msg *msg);
void security_msg_msg_free(struct msg_msg *msg);
int security_msg_queue_alloc(struct kern_ipc_perm *msq);
void security_msg_queue_free(struct kern_ipc_perm *msq);
int security_msg_queue_associate(struct kern_ipc_perm *msq, int msqflg);
int security_msg_queue_msgctl(struct kern_ipc_perm *msq, int cmd);
int security_msg_queue_msgsnd(struct kern_ipc_perm *msq,
			      struct msg_msg *msg, int msqflg);
int security_msg_queue_msgrcv(struct kern_ipc_perm *msq, struct msg_msg *msg,
			      struct task_struct *target, long type, int mode);
int security_shm_alloc(struct kern_ipc_perm *shp);
void security_shm_free(struct kern_ipc_perm *shp);
int security_shm_associate(struct kern_ipc_perm *shp, int shmflg);
int security_shm_shmctl(struct kern_ipc_perm *shp, int cmd);
int security_shm_shmat(struct kern_ipc_perm *shp, char __user *shmaddr, int shmflg);
int security_sem_alloc(struct kern_ipc_perm *sma);
void security_sem_free(struct kern_ipc_perm *sma);
int security_sem_associate(struct kern_ipc_perm *sma, int semflg);
int security_sem_semctl(struct kern_ipc_perm *sma, int cmd);
int security_sem_semop(struct kern_ipc_perm *sma, struct sembuf *sops,
			unsigned nsops, int alter);
void security_d_instantiate(struct dentry *dentry, struct inode *inode);
int security_getselfattr(unsigned int attr, struct lsm_ctx __user *ctx,
			 size_t __user *size, u32 flags);
int security_setselfattr(unsigned int attr, struct lsm_ctx __user *ctx,
			 size_t size, u32 flags);
int security_getprocattr(struct task_struct *p, int lsmid, const char *name,
			 char **value);
int security_setprocattr(int lsmid, const char *name, void *value, size_t size);
int security_netlink_send(struct sock *sk, struct sk_buff *skb);
int security_ismaclabel(const char *name);
int security_secid_to_secctx(u32 secid, char **secdata, u32 *seclen);
int security_secctx_to_secid(const char *secdata, u32 seclen, u32 *secid);
void security_release_secctx(char *secdata, u32 seclen);
void security_inode_invalidate_secctx(struct inode *inode);
int security_inode_notifysecctx(struct inode *inode, void *ctx, u32 ctxlen);
int security_inode_setsecctx(struct dentry *dentry, void *ctx, u32 ctxlen);
int security_inode_getsecctx(struct inode *inode, void **ctx, u32 *ctxlen);
int security_locked_down(enum lockdown_reason what);
<<<<<<< HEAD
int security_lock_kernel_down(const char *where, enum lockdown_reason level);
=======
int lsm_fill_user_ctx(struct lsm_ctx __user *uctx, size_t *uctx_len,
		      void *val, size_t val_len, u64 id, u64 flags);
>>>>>>> 6613476e
#else /* CONFIG_SECURITY */

static inline int call_blocking_lsm_notifier(enum lsm_event event, void *data)
{
	return 0;
}

static inline int register_blocking_lsm_notifier(struct notifier_block *nb)
{
	return 0;
}

static inline  int unregister_blocking_lsm_notifier(struct notifier_block *nb)
{
	return 0;
}

static inline u64 lsm_name_to_attr(const char *name)
{
	return LSM_ATTR_UNDEF;
}

static inline void security_free_mnt_opts(void **mnt_opts)
{
}

/*
 * This is the default capabilities functionality.  Most of these functions
 * are just stubbed out, but a few must call the proper capable code.
 */

static inline int security_init(void)
{
	return 0;
}

static inline int early_security_init(void)
{
	return 0;
}

static inline int security_binder_set_context_mgr(const struct cred *mgr)
{
	return 0;
}

static inline int security_binder_transaction(const struct cred *from,
					      const struct cred *to)
{
	return 0;
}

static inline int security_binder_transfer_binder(const struct cred *from,
						  const struct cred *to)
{
	return 0;
}

static inline int security_binder_transfer_file(const struct cred *from,
						const struct cred *to,
						const struct file *file)
{
	return 0;
}

static inline int security_ptrace_access_check(struct task_struct *child,
					     unsigned int mode)
{
	return cap_ptrace_access_check(child, mode);
}

static inline int security_ptrace_traceme(struct task_struct *parent)
{
	return cap_ptrace_traceme(parent);
}

static inline int security_capget(const struct task_struct *target,
				   kernel_cap_t *effective,
				   kernel_cap_t *inheritable,
				   kernel_cap_t *permitted)
{
	return cap_capget(target, effective, inheritable, permitted);
}

static inline int security_capset(struct cred *new,
				   const struct cred *old,
				   const kernel_cap_t *effective,
				   const kernel_cap_t *inheritable,
				   const kernel_cap_t *permitted)
{
	return cap_capset(new, old, effective, inheritable, permitted);
}

static inline int security_capable(const struct cred *cred,
				   struct user_namespace *ns,
				   int cap,
				   unsigned int opts)
{
	return cap_capable(cred, ns, cap, opts);
}

static inline int security_quotactl(int cmds, int type, int id,
				     const struct super_block *sb)
{
	return 0;
}

static inline int security_quota_on(struct dentry *dentry)
{
	return 0;
}

static inline int security_syslog(int type)
{
	return 0;
}

static inline int security_settime64(const struct timespec64 *ts,
				     const struct timezone *tz)
{
	return cap_settime(ts, tz);
}

static inline int security_vm_enough_memory_mm(struct mm_struct *mm, long pages)
{
	return __vm_enough_memory(mm, pages, cap_vm_enough_memory(mm, pages));
}

static inline int security_bprm_creds_for_exec(struct linux_binprm *bprm)
{
	return 0;
}

static inline int security_bprm_creds_from_file(struct linux_binprm *bprm,
						const struct file *file)
{
	return cap_bprm_creds_from_file(bprm, file);
}

static inline int security_bprm_check(struct linux_binprm *bprm)
{
	return 0;
}

static inline void security_bprm_committing_creds(const struct linux_binprm *bprm)
{
}

static inline void security_bprm_committed_creds(const struct linux_binprm *bprm)
{
}

static inline int security_fs_context_submount(struct fs_context *fc,
					   struct super_block *reference)
{
	return 0;
}
static inline int security_fs_context_dup(struct fs_context *fc,
					  struct fs_context *src_fc)
{
	return 0;
}
static inline int security_fs_context_parse_param(struct fs_context *fc,
						  struct fs_parameter *param)
{
	return -ENOPARAM;
}

static inline int security_sb_alloc(struct super_block *sb)
{
	return 0;
}

static inline void security_sb_delete(struct super_block *sb)
{ }

static inline void security_sb_free(struct super_block *sb)
{ }

static inline int security_sb_eat_lsm_opts(char *options,
					   void **mnt_opts)
{
	return 0;
}

static inline int security_sb_remount(struct super_block *sb,
				      void *mnt_opts)
{
	return 0;
}

static inline int security_sb_mnt_opts_compat(struct super_block *sb,
					      void *mnt_opts)
{
	return 0;
}


static inline int security_sb_kern_mount(struct super_block *sb)
{
	return 0;
}

static inline int security_sb_show_options(struct seq_file *m,
					   struct super_block *sb)
{
	return 0;
}

static inline int security_sb_statfs(struct dentry *dentry)
{
	return 0;
}

static inline int security_sb_mount(const char *dev_name, const struct path *path,
				    const char *type, unsigned long flags,
				    void *data)
{
	return 0;
}

static inline int security_sb_umount(struct vfsmount *mnt, int flags)
{
	return 0;
}

static inline int security_sb_pivotroot(const struct path *old_path,
					const struct path *new_path)
{
	return 0;
}

static inline int security_sb_set_mnt_opts(struct super_block *sb,
					   void *mnt_opts,
					   unsigned long kern_flags,
					   unsigned long *set_kern_flags)
{
	return 0;
}

static inline int security_sb_clone_mnt_opts(const struct super_block *oldsb,
					      struct super_block *newsb,
					      unsigned long kern_flags,
					      unsigned long *set_kern_flags)
{
	return 0;
}

static inline int security_move_mount(const struct path *from_path,
				      const struct path *to_path)
{
	return 0;
}

static inline int security_path_notify(const struct path *path, u64 mask,
				unsigned int obj_type)
{
	return 0;
}

static inline int security_inode_alloc(struct inode *inode)
{
	return 0;
}

static inline void security_inode_free(struct inode *inode)
{ }

static inline int security_dentry_init_security(struct dentry *dentry,
						 int mode,
						 const struct qstr *name,
						 const char **xattr_name,
						 void **ctx,
						 u32 *ctxlen)
{
	return -EOPNOTSUPP;
}

static inline int security_dentry_create_files_as(struct dentry *dentry,
						  int mode, struct qstr *name,
						  const struct cred *old,
						  struct cred *new)
{
	return 0;
}


static inline int security_inode_init_security(struct inode *inode,
						struct inode *dir,
						const struct qstr *qstr,
						const initxattrs xattrs,
						void *fs_data)
{
	return 0;
}

static inline int security_inode_init_security_anon(struct inode *inode,
						    const struct qstr *name,
						    const struct inode *context_inode)
{
	return 0;
}

static inline int security_inode_create(struct inode *dir,
					 struct dentry *dentry,
					 umode_t mode)
{
	return 0;
}

static inline int security_inode_link(struct dentry *old_dentry,
				       struct inode *dir,
				       struct dentry *new_dentry)
{
	return 0;
}

static inline int security_inode_unlink(struct inode *dir,
					 struct dentry *dentry)
{
	return 0;
}

static inline int security_inode_symlink(struct inode *dir,
					  struct dentry *dentry,
					  const char *old_name)
{
	return 0;
}

static inline int security_inode_mkdir(struct inode *dir,
					struct dentry *dentry,
					int mode)
{
	return 0;
}

static inline int security_inode_rmdir(struct inode *dir,
					struct dentry *dentry)
{
	return 0;
}

static inline int security_inode_mknod(struct inode *dir,
					struct dentry *dentry,
					int mode, dev_t dev)
{
	return 0;
}

static inline int security_inode_rename(struct inode *old_dir,
					 struct dentry *old_dentry,
					 struct inode *new_dir,
					 struct dentry *new_dentry,
					 unsigned int flags)
{
	return 0;
}

static inline int security_inode_readlink(struct dentry *dentry)
{
	return 0;
}

static inline int security_inode_follow_link(struct dentry *dentry,
					     struct inode *inode,
					     bool rcu)
{
	return 0;
}

static inline int security_inode_permission(struct inode *inode, int mask)
{
	return 0;
}

static inline int security_inode_setattr(struct mnt_idmap *idmap,
					 struct dentry *dentry,
					 struct iattr *attr)
{
	return 0;
}

static inline int security_inode_getattr(const struct path *path)
{
	return 0;
}

static inline int security_inode_setxattr(struct mnt_idmap *idmap,
		struct dentry *dentry, const char *name, const void *value,
		size_t size, int flags)
{
	return cap_inode_setxattr(dentry, name, value, size, flags);
}

static inline int security_inode_set_acl(struct mnt_idmap *idmap,
					 struct dentry *dentry,
					 const char *acl_name,
					 struct posix_acl *kacl)
{
	return 0;
}

static inline int security_inode_get_acl(struct mnt_idmap *idmap,
					 struct dentry *dentry,
					 const char *acl_name)
{
	return 0;
}

static inline int security_inode_remove_acl(struct mnt_idmap *idmap,
					    struct dentry *dentry,
					    const char *acl_name)
{
	return 0;
}

static inline void security_inode_post_setxattr(struct dentry *dentry,
		const char *name, const void *value, size_t size, int flags)
{ }

static inline int security_inode_getxattr(struct dentry *dentry,
			const char *name)
{
	return 0;
}

static inline int security_inode_listxattr(struct dentry *dentry)
{
	return 0;
}

static inline int security_inode_removexattr(struct mnt_idmap *idmap,
					     struct dentry *dentry,
					     const char *name)
{
	return cap_inode_removexattr(idmap, dentry, name);
}

static inline int security_inode_need_killpriv(struct dentry *dentry)
{
	return cap_inode_need_killpriv(dentry);
}

static inline int security_inode_killpriv(struct mnt_idmap *idmap,
					  struct dentry *dentry)
{
	return cap_inode_killpriv(idmap, dentry);
}

static inline int security_inode_getsecurity(struct mnt_idmap *idmap,
					     struct inode *inode,
					     const char *name, void **buffer,
					     bool alloc)
{
	return cap_inode_getsecurity(idmap, inode, name, buffer, alloc);
}

static inline int security_inode_setsecurity(struct inode *inode, const char *name, const void *value, size_t size, int flags)
{
	return -EOPNOTSUPP;
}

static inline int security_inode_listsecurity(struct inode *inode, char *buffer, size_t buffer_size)
{
	return 0;
}

static inline void security_inode_getsecid(struct inode *inode, u32 *secid)
{
	*secid = 0;
}

static inline int security_inode_copy_up(struct dentry *src, struct cred **new)
{
	return 0;
}

static inline int security_kernfs_init_security(struct kernfs_node *kn_dir,
						struct kernfs_node *kn)
{
	return 0;
}

static inline int security_inode_copy_up_xattr(const char *name)
{
	return -EOPNOTSUPP;
}

static inline int security_file_permission(struct file *file, int mask)
{
	return 0;
}

static inline int security_file_alloc(struct file *file)
{
	return 0;
}

static inline void security_file_free(struct file *file)
{ }

static inline int security_file_ioctl(struct file *file, unsigned int cmd,
				      unsigned long arg)
{
	return 0;
}

static inline int security_file_ioctl_compat(struct file *file,
					     unsigned int cmd,
					     unsigned long arg)
{
	return 0;
}

static inline int security_mmap_file(struct file *file, unsigned long prot,
				     unsigned long flags)
{
	return 0;
}

static inline int security_mmap_addr(unsigned long addr)
{
	return cap_mmap_addr(addr);
}

static inline int security_file_mprotect(struct vm_area_struct *vma,
					 unsigned long reqprot,
					 unsigned long prot)
{
	return 0;
}

static inline int security_file_lock(struct file *file, unsigned int cmd)
{
	return 0;
}

static inline int security_file_fcntl(struct file *file, unsigned int cmd,
				      unsigned long arg)
{
	return 0;
}

static inline void security_file_set_fowner(struct file *file)
{
	return;
}

static inline int security_file_send_sigiotask(struct task_struct *tsk,
					       struct fown_struct *fown,
					       int sig)
{
	return 0;
}

static inline int security_file_receive(struct file *file)
{
	return 0;
}

static inline int security_file_open(struct file *file)
{
	return 0;
}

static inline int security_file_truncate(struct file *file)
{
	return 0;
}

static inline int security_task_alloc(struct task_struct *task,
				      unsigned long clone_flags)
{
	return 0;
}

static inline void security_task_free(struct task_struct *task)
{ }

static inline int security_cred_alloc_blank(struct cred *cred, gfp_t gfp)
{
	return 0;
}

static inline void security_cred_free(struct cred *cred)
{ }

static inline int security_prepare_creds(struct cred *new,
					 const struct cred *old,
					 gfp_t gfp)
{
	return 0;
}

static inline void security_transfer_creds(struct cred *new,
					   const struct cred *old)
{
}

static inline void security_cred_getsecid(const struct cred *c, u32 *secid)
{
	*secid = 0;
}

static inline int security_kernel_act_as(struct cred *cred, u32 secid)
{
	return 0;
}

static inline int security_kernel_create_files_as(struct cred *cred,
						  struct inode *inode)
{
	return 0;
}

static inline int security_kernel_module_request(char *kmod_name)
{
	return 0;
}

static inline int security_kernel_load_data(enum kernel_load_data_id id, bool contents)
{
	return 0;
}

static inline int security_kernel_post_load_data(char *buf, loff_t size,
						 enum kernel_load_data_id id,
						 char *description)
{
	return 0;
}

static inline int security_kernel_read_file(struct file *file,
					    enum kernel_read_file_id id,
					    bool contents)
{
	return 0;
}

static inline int security_kernel_post_read_file(struct file *file,
						 char *buf, loff_t size,
						 enum kernel_read_file_id id)
{
	return 0;
}

static inline int security_task_fix_setuid(struct cred *new,
					   const struct cred *old,
					   int flags)
{
	return cap_task_fix_setuid(new, old, flags);
}

static inline int security_task_fix_setgid(struct cred *new,
					   const struct cred *old,
					   int flags)
{
	return 0;
}

static inline int security_task_fix_setgroups(struct cred *new,
					   const struct cred *old)
{
	return 0;
}

static inline int security_task_setpgid(struct task_struct *p, pid_t pgid)
{
	return 0;
}

static inline int security_task_getpgid(struct task_struct *p)
{
	return 0;
}

static inline int security_task_getsid(struct task_struct *p)
{
	return 0;
}

static inline void security_current_getsecid_subj(u32 *secid)
{
	*secid = 0;
}

static inline void security_task_getsecid_obj(struct task_struct *p, u32 *secid)
{
	*secid = 0;
}

static inline int security_task_setnice(struct task_struct *p, int nice)
{
	return cap_task_setnice(p, nice);
}

static inline int security_task_setioprio(struct task_struct *p, int ioprio)
{
	return cap_task_setioprio(p, ioprio);
}

static inline int security_task_getioprio(struct task_struct *p)
{
	return 0;
}

static inline int security_task_prlimit(const struct cred *cred,
					const struct cred *tcred,
					unsigned int flags)
{
	return 0;
}

static inline int security_task_setrlimit(struct task_struct *p,
					  unsigned int resource,
					  struct rlimit *new_rlim)
{
	return 0;
}

static inline int security_task_setscheduler(struct task_struct *p)
{
	return cap_task_setscheduler(p);
}

static inline int security_task_getscheduler(struct task_struct *p)
{
	return 0;
}

static inline int security_task_movememory(struct task_struct *p)
{
	return 0;
}

static inline int security_task_kill(struct task_struct *p,
				     struct kernel_siginfo *info, int sig,
				     const struct cred *cred)
{
	return 0;
}

static inline int security_task_prctl(int option, unsigned long arg2,
				      unsigned long arg3,
				      unsigned long arg4,
				      unsigned long arg5)
{
	return cap_task_prctl(option, arg2, arg3, arg4, arg5);
}

static inline void security_task_to_inode(struct task_struct *p, struct inode *inode)
{ }

static inline int security_create_user_ns(const struct cred *cred)
{
	return 0;
}

static inline int security_ipc_permission(struct kern_ipc_perm *ipcp,
					  short flag)
{
	return 0;
}

static inline void security_ipc_getsecid(struct kern_ipc_perm *ipcp, u32 *secid)
{
	*secid = 0;
}

static inline int security_msg_msg_alloc(struct msg_msg *msg)
{
	return 0;
}

static inline void security_msg_msg_free(struct msg_msg *msg)
{ }

static inline int security_msg_queue_alloc(struct kern_ipc_perm *msq)
{
	return 0;
}

static inline void security_msg_queue_free(struct kern_ipc_perm *msq)
{ }

static inline int security_msg_queue_associate(struct kern_ipc_perm *msq,
					       int msqflg)
{
	return 0;
}

static inline int security_msg_queue_msgctl(struct kern_ipc_perm *msq, int cmd)
{
	return 0;
}

static inline int security_msg_queue_msgsnd(struct kern_ipc_perm *msq,
					    struct msg_msg *msg, int msqflg)
{
	return 0;
}

static inline int security_msg_queue_msgrcv(struct kern_ipc_perm *msq,
					    struct msg_msg *msg,
					    struct task_struct *target,
					    long type, int mode)
{
	return 0;
}

static inline int security_shm_alloc(struct kern_ipc_perm *shp)
{
	return 0;
}

static inline void security_shm_free(struct kern_ipc_perm *shp)
{ }

static inline int security_shm_associate(struct kern_ipc_perm *shp,
					 int shmflg)
{
	return 0;
}

static inline int security_shm_shmctl(struct kern_ipc_perm *shp, int cmd)
{
	return 0;
}

static inline int security_shm_shmat(struct kern_ipc_perm *shp,
				     char __user *shmaddr, int shmflg)
{
	return 0;
}

static inline int security_sem_alloc(struct kern_ipc_perm *sma)
{
	return 0;
}

static inline void security_sem_free(struct kern_ipc_perm *sma)
{ }

static inline int security_sem_associate(struct kern_ipc_perm *sma, int semflg)
{
	return 0;
}

static inline int security_sem_semctl(struct kern_ipc_perm *sma, int cmd)
{
	return 0;
}

static inline int security_sem_semop(struct kern_ipc_perm *sma,
				     struct sembuf *sops, unsigned nsops,
				     int alter)
{
	return 0;
}

static inline void security_d_instantiate(struct dentry *dentry,
					  struct inode *inode)
{ }

static inline int security_getselfattr(unsigned int attr,
				       struct lsm_ctx __user *ctx,
				       size_t __user *size, u32 flags)
{
	return -EOPNOTSUPP;
}

static inline int security_setselfattr(unsigned int attr,
				       struct lsm_ctx __user *ctx,
				       size_t size, u32 flags)
{
	return -EOPNOTSUPP;
}

static inline int security_getprocattr(struct task_struct *p, int lsmid,
				       const char *name, char **value)
{
	return -EINVAL;
}

static inline int security_setprocattr(int lsmid, char *name, void *value,
				       size_t size)
{
	return -EINVAL;
}

static inline int security_netlink_send(struct sock *sk, struct sk_buff *skb)
{
	return 0;
}

static inline int security_ismaclabel(const char *name)
{
	return 0;
}

static inline int security_secid_to_secctx(u32 secid, char **secdata, u32 *seclen)
{
	return -EOPNOTSUPP;
}

static inline int security_secctx_to_secid(const char *secdata,
					   u32 seclen,
					   u32 *secid)
{
	return -EOPNOTSUPP;
}

static inline void security_release_secctx(char *secdata, u32 seclen)
{
}

static inline void security_inode_invalidate_secctx(struct inode *inode)
{
}

static inline int security_inode_notifysecctx(struct inode *inode, void *ctx, u32 ctxlen)
{
	return -EOPNOTSUPP;
}
static inline int security_inode_setsecctx(struct dentry *dentry, void *ctx, u32 ctxlen)
{
	return -EOPNOTSUPP;
}
static inline int security_inode_getsecctx(struct inode *inode, void **ctx, u32 *ctxlen)
{
	return -EOPNOTSUPP;
}
static inline int security_locked_down(enum lockdown_reason what)
{
	return 0;
}
<<<<<<< HEAD
static inline int security_lock_kernel_down(const char *where, enum lockdown_reason level)
{
	return 0;
=======
static inline int lsm_fill_user_ctx(struct lsm_ctx __user *uctx,
				    size_t *uctx_len, void *val, size_t val_len,
				    u64 id, u64 flags)
{
	return -EOPNOTSUPP;
>>>>>>> 6613476e
}
#endif	/* CONFIG_SECURITY */

#if defined(CONFIG_SECURITY) && defined(CONFIG_WATCH_QUEUE)
int security_post_notification(const struct cred *w_cred,
			       const struct cred *cred,
			       struct watch_notification *n);
#else
static inline int security_post_notification(const struct cred *w_cred,
					     const struct cred *cred,
					     struct watch_notification *n)
{
	return 0;
}
#endif

#if defined(CONFIG_SECURITY) && defined(CONFIG_KEY_NOTIFICATIONS)
int security_watch_key(struct key *key);
#else
static inline int security_watch_key(struct key *key)
{
	return 0;
}
#endif

#ifdef CONFIG_SECURITY_NETWORK

int security_unix_stream_connect(struct sock *sock, struct sock *other, struct sock *newsk);
int security_unix_may_send(struct socket *sock,  struct socket *other);
int security_socket_create(int family, int type, int protocol, int kern);
int security_socket_post_create(struct socket *sock, int family,
				int type, int protocol, int kern);
int security_socket_socketpair(struct socket *socka, struct socket *sockb);
int security_socket_bind(struct socket *sock, struct sockaddr *address, int addrlen);
int security_socket_connect(struct socket *sock, struct sockaddr *address, int addrlen);
int security_socket_listen(struct socket *sock, int backlog);
int security_socket_accept(struct socket *sock, struct socket *newsock);
int security_socket_sendmsg(struct socket *sock, struct msghdr *msg, int size);
int security_socket_recvmsg(struct socket *sock, struct msghdr *msg,
			    int size, int flags);
int security_socket_getsockname(struct socket *sock);
int security_socket_getpeername(struct socket *sock);
int security_socket_getsockopt(struct socket *sock, int level, int optname);
int security_socket_setsockopt(struct socket *sock, int level, int optname);
int security_socket_shutdown(struct socket *sock, int how);
int security_sock_rcv_skb(struct sock *sk, struct sk_buff *skb);
int security_socket_getpeersec_stream(struct socket *sock, sockptr_t optval,
				      sockptr_t optlen, unsigned int len);
int security_socket_getpeersec_dgram(struct socket *sock, struct sk_buff *skb, u32 *secid);
int security_sk_alloc(struct sock *sk, int family, gfp_t priority);
void security_sk_free(struct sock *sk);
void security_sk_clone(const struct sock *sk, struct sock *newsk);
void security_sk_classify_flow(const struct sock *sk,
			       struct flowi_common *flic);
void security_req_classify_flow(const struct request_sock *req,
				struct flowi_common *flic);
void security_sock_graft(struct sock*sk, struct socket *parent);
int security_inet_conn_request(const struct sock *sk,
			struct sk_buff *skb, struct request_sock *req);
void security_inet_csk_clone(struct sock *newsk,
			const struct request_sock *req);
void security_inet_conn_established(struct sock *sk,
			struct sk_buff *skb);
int security_secmark_relabel_packet(u32 secid);
void security_secmark_refcount_inc(void);
void security_secmark_refcount_dec(void);
int security_tun_dev_alloc_security(void **security);
void security_tun_dev_free_security(void *security);
int security_tun_dev_create(void);
int security_tun_dev_attach_queue(void *security);
int security_tun_dev_attach(struct sock *sk, void *security);
int security_tun_dev_open(void *security);
int security_sctp_assoc_request(struct sctp_association *asoc, struct sk_buff *skb);
int security_sctp_bind_connect(struct sock *sk, int optname,
			       struct sockaddr *address, int addrlen);
void security_sctp_sk_clone(struct sctp_association *asoc, struct sock *sk,
			    struct sock *newsk);
int security_sctp_assoc_established(struct sctp_association *asoc,
				    struct sk_buff *skb);
int security_mptcp_add_subflow(struct sock *sk, struct sock *ssk);

#else	/* CONFIG_SECURITY_NETWORK */
static inline int security_unix_stream_connect(struct sock *sock,
					       struct sock *other,
					       struct sock *newsk)
{
	return 0;
}

static inline int security_unix_may_send(struct socket *sock,
					 struct socket *other)
{
	return 0;
}

static inline int security_socket_create(int family, int type,
					 int protocol, int kern)
{
	return 0;
}

static inline int security_socket_post_create(struct socket *sock,
					      int family,
					      int type,
					      int protocol, int kern)
{
	return 0;
}

static inline int security_socket_socketpair(struct socket *socka,
					     struct socket *sockb)
{
	return 0;
}

static inline int security_socket_bind(struct socket *sock,
				       struct sockaddr *address,
				       int addrlen)
{
	return 0;
}

static inline int security_socket_connect(struct socket *sock,
					  struct sockaddr *address,
					  int addrlen)
{
	return 0;
}

static inline int security_socket_listen(struct socket *sock, int backlog)
{
	return 0;
}

static inline int security_socket_accept(struct socket *sock,
					 struct socket *newsock)
{
	return 0;
}

static inline int security_socket_sendmsg(struct socket *sock,
					  struct msghdr *msg, int size)
{
	return 0;
}

static inline int security_socket_recvmsg(struct socket *sock,
					  struct msghdr *msg, int size,
					  int flags)
{
	return 0;
}

static inline int security_socket_getsockname(struct socket *sock)
{
	return 0;
}

static inline int security_socket_getpeername(struct socket *sock)
{
	return 0;
}

static inline int security_socket_getsockopt(struct socket *sock,
					     int level, int optname)
{
	return 0;
}

static inline int security_socket_setsockopt(struct socket *sock,
					     int level, int optname)
{
	return 0;
}

static inline int security_socket_shutdown(struct socket *sock, int how)
{
	return 0;
}
static inline int security_sock_rcv_skb(struct sock *sk,
					struct sk_buff *skb)
{
	return 0;
}

static inline int security_socket_getpeersec_stream(struct socket *sock,
						    sockptr_t optval,
						    sockptr_t optlen,
						    unsigned int len)
{
	return -ENOPROTOOPT;
}

static inline int security_socket_getpeersec_dgram(struct socket *sock, struct sk_buff *skb, u32 *secid)
{
	return -ENOPROTOOPT;
}

static inline int security_sk_alloc(struct sock *sk, int family, gfp_t priority)
{
	return 0;
}

static inline void security_sk_free(struct sock *sk)
{
}

static inline void security_sk_clone(const struct sock *sk, struct sock *newsk)
{
}

static inline void security_sk_classify_flow(const struct sock *sk,
					     struct flowi_common *flic)
{
}

static inline void security_req_classify_flow(const struct request_sock *req,
					      struct flowi_common *flic)
{
}

static inline void security_sock_graft(struct sock *sk, struct socket *parent)
{
}

static inline int security_inet_conn_request(const struct sock *sk,
			struct sk_buff *skb, struct request_sock *req)
{
	return 0;
}

static inline void security_inet_csk_clone(struct sock *newsk,
			const struct request_sock *req)
{
}

static inline void security_inet_conn_established(struct sock *sk,
			struct sk_buff *skb)
{
}

static inline int security_secmark_relabel_packet(u32 secid)
{
	return 0;
}

static inline void security_secmark_refcount_inc(void)
{
}

static inline void security_secmark_refcount_dec(void)
{
}

static inline int security_tun_dev_alloc_security(void **security)
{
	return 0;
}

static inline void security_tun_dev_free_security(void *security)
{
}

static inline int security_tun_dev_create(void)
{
	return 0;
}

static inline int security_tun_dev_attach_queue(void *security)
{
	return 0;
}

static inline int security_tun_dev_attach(struct sock *sk, void *security)
{
	return 0;
}

static inline int security_tun_dev_open(void *security)
{
	return 0;
}

static inline int security_sctp_assoc_request(struct sctp_association *asoc,
					      struct sk_buff *skb)
{
	return 0;
}

static inline int security_sctp_bind_connect(struct sock *sk, int optname,
					     struct sockaddr *address,
					     int addrlen)
{
	return 0;
}

static inline void security_sctp_sk_clone(struct sctp_association *asoc,
					  struct sock *sk,
					  struct sock *newsk)
{
}

static inline int security_sctp_assoc_established(struct sctp_association *asoc,
						  struct sk_buff *skb)
{
	return 0;
}

static inline int security_mptcp_add_subflow(struct sock *sk, struct sock *ssk)
{
	return 0;
}
#endif	/* CONFIG_SECURITY_NETWORK */

#ifdef CONFIG_SECURITY_INFINIBAND
int security_ib_pkey_access(void *sec, u64 subnet_prefix, u16 pkey);
int security_ib_endport_manage_subnet(void *sec, const char *name, u8 port_num);
int security_ib_alloc_security(void **sec);
void security_ib_free_security(void *sec);
#else	/* CONFIG_SECURITY_INFINIBAND */
static inline int security_ib_pkey_access(void *sec, u64 subnet_prefix, u16 pkey)
{
	return 0;
}

static inline int security_ib_endport_manage_subnet(void *sec, const char *dev_name, u8 port_num)
{
	return 0;
}

static inline int security_ib_alloc_security(void **sec)
{
	return 0;
}

static inline void security_ib_free_security(void *sec)
{
}
#endif	/* CONFIG_SECURITY_INFINIBAND */

#ifdef CONFIG_SECURITY_NETWORK_XFRM

int security_xfrm_policy_alloc(struct xfrm_sec_ctx **ctxp,
			       struct xfrm_user_sec_ctx *sec_ctx, gfp_t gfp);
int security_xfrm_policy_clone(struct xfrm_sec_ctx *old_ctx, struct xfrm_sec_ctx **new_ctxp);
void security_xfrm_policy_free(struct xfrm_sec_ctx *ctx);
int security_xfrm_policy_delete(struct xfrm_sec_ctx *ctx);
int security_xfrm_state_alloc(struct xfrm_state *x, struct xfrm_user_sec_ctx *sec_ctx);
int security_xfrm_state_alloc_acquire(struct xfrm_state *x,
				      struct xfrm_sec_ctx *polsec, u32 secid);
int security_xfrm_state_delete(struct xfrm_state *x);
void security_xfrm_state_free(struct xfrm_state *x);
int security_xfrm_policy_lookup(struct xfrm_sec_ctx *ctx, u32 fl_secid);
int security_xfrm_state_pol_flow_match(struct xfrm_state *x,
				       struct xfrm_policy *xp,
				       const struct flowi_common *flic);
int security_xfrm_decode_session(struct sk_buff *skb, u32 *secid);
void security_skb_classify_flow(struct sk_buff *skb, struct flowi_common *flic);

#else	/* CONFIG_SECURITY_NETWORK_XFRM */

static inline int security_xfrm_policy_alloc(struct xfrm_sec_ctx **ctxp,
					     struct xfrm_user_sec_ctx *sec_ctx,
					     gfp_t gfp)
{
	return 0;
}

static inline int security_xfrm_policy_clone(struct xfrm_sec_ctx *old, struct xfrm_sec_ctx **new_ctxp)
{
	return 0;
}

static inline void security_xfrm_policy_free(struct xfrm_sec_ctx *ctx)
{
}

static inline int security_xfrm_policy_delete(struct xfrm_sec_ctx *ctx)
{
	return 0;
}

static inline int security_xfrm_state_alloc(struct xfrm_state *x,
					struct xfrm_user_sec_ctx *sec_ctx)
{
	return 0;
}

static inline int security_xfrm_state_alloc_acquire(struct xfrm_state *x,
					struct xfrm_sec_ctx *polsec, u32 secid)
{
	return 0;
}

static inline void security_xfrm_state_free(struct xfrm_state *x)
{
}

static inline int security_xfrm_state_delete(struct xfrm_state *x)
{
	return 0;
}

static inline int security_xfrm_policy_lookup(struct xfrm_sec_ctx *ctx, u32 fl_secid)
{
	return 0;
}

static inline int security_xfrm_state_pol_flow_match(struct xfrm_state *x,
						     struct xfrm_policy *xp,
						     const struct flowi_common *flic)
{
	return 1;
}

static inline int security_xfrm_decode_session(struct sk_buff *skb, u32 *secid)
{
	return 0;
}

static inline void security_skb_classify_flow(struct sk_buff *skb,
					      struct flowi_common *flic)
{
}

#endif	/* CONFIG_SECURITY_NETWORK_XFRM */

#ifdef CONFIG_SECURITY_PATH
int security_path_unlink(const struct path *dir, struct dentry *dentry);
int security_path_mkdir(const struct path *dir, struct dentry *dentry, umode_t mode);
int security_path_rmdir(const struct path *dir, struct dentry *dentry);
int security_path_mknod(const struct path *dir, struct dentry *dentry, umode_t mode,
			unsigned int dev);
int security_path_truncate(const struct path *path);
int security_path_symlink(const struct path *dir, struct dentry *dentry,
			  const char *old_name);
int security_path_link(struct dentry *old_dentry, const struct path *new_dir,
		       struct dentry *new_dentry);
int security_path_rename(const struct path *old_dir, struct dentry *old_dentry,
			 const struct path *new_dir, struct dentry *new_dentry,
			 unsigned int flags);
int security_path_chmod(const struct path *path, umode_t mode);
int security_path_chown(const struct path *path, kuid_t uid, kgid_t gid);
int security_path_chroot(const struct path *path);
#else	/* CONFIG_SECURITY_PATH */
static inline int security_path_unlink(const struct path *dir, struct dentry *dentry)
{
	return 0;
}

static inline int security_path_mkdir(const struct path *dir, struct dentry *dentry,
				      umode_t mode)
{
	return 0;
}

static inline int security_path_rmdir(const struct path *dir, struct dentry *dentry)
{
	return 0;
}

static inline int security_path_mknod(const struct path *dir, struct dentry *dentry,
				      umode_t mode, unsigned int dev)
{
	return 0;
}

static inline int security_path_truncate(const struct path *path)
{
	return 0;
}

static inline int security_path_symlink(const struct path *dir, struct dentry *dentry,
					const char *old_name)
{
	return 0;
}

static inline int security_path_link(struct dentry *old_dentry,
				     const struct path *new_dir,
				     struct dentry *new_dentry)
{
	return 0;
}

static inline int security_path_rename(const struct path *old_dir,
				       struct dentry *old_dentry,
				       const struct path *new_dir,
				       struct dentry *new_dentry,
				       unsigned int flags)
{
	return 0;
}

static inline int security_path_chmod(const struct path *path, umode_t mode)
{
	return 0;
}

static inline int security_path_chown(const struct path *path, kuid_t uid, kgid_t gid)
{
	return 0;
}

static inline int security_path_chroot(const struct path *path)
{
	return 0;
}
#endif	/* CONFIG_SECURITY_PATH */

#ifdef CONFIG_KEYS
#ifdef CONFIG_SECURITY

int security_key_alloc(struct key *key, const struct cred *cred, unsigned long flags);
void security_key_free(struct key *key);
int security_key_permission(key_ref_t key_ref, const struct cred *cred,
			    enum key_need_perm need_perm);
int security_key_getsecurity(struct key *key, char **_buffer);

#else

static inline int security_key_alloc(struct key *key,
				     const struct cred *cred,
				     unsigned long flags)
{
	return 0;
}

static inline void security_key_free(struct key *key)
{
}

static inline int security_key_permission(key_ref_t key_ref,
					  const struct cred *cred,
					  enum key_need_perm need_perm)
{
	return 0;
}

static inline int security_key_getsecurity(struct key *key, char **_buffer)
{
	*_buffer = NULL;
	return 0;
}

#endif
#endif /* CONFIG_KEYS */

#ifdef CONFIG_AUDIT
#ifdef CONFIG_SECURITY
int security_audit_rule_init(u32 field, u32 op, char *rulestr, void **lsmrule);
int security_audit_rule_known(struct audit_krule *krule);
int security_audit_rule_match(u32 secid, u32 field, u32 op, void *lsmrule);
void security_audit_rule_free(void *lsmrule);

#else

static inline int security_audit_rule_init(u32 field, u32 op, char *rulestr,
					   void **lsmrule)
{
	return 0;
}

static inline int security_audit_rule_known(struct audit_krule *krule)
{
	return 0;
}

static inline int security_audit_rule_match(u32 secid, u32 field, u32 op,
					    void *lsmrule)
{
	return 0;
}

static inline void security_audit_rule_free(void *lsmrule)
{ }

#endif /* CONFIG_SECURITY */
#endif /* CONFIG_AUDIT */

#ifdef CONFIG_SECURITYFS

extern struct dentry *securityfs_create_file(const char *name, umode_t mode,
					     struct dentry *parent, void *data,
					     const struct file_operations *fops);
extern struct dentry *securityfs_create_dir(const char *name, struct dentry *parent);
struct dentry *securityfs_create_symlink(const char *name,
					 struct dentry *parent,
					 const char *target,
					 const struct inode_operations *iops);
extern void securityfs_remove(struct dentry *dentry);

#else /* CONFIG_SECURITYFS */

static inline struct dentry *securityfs_create_dir(const char *name,
						   struct dentry *parent)
{
	return ERR_PTR(-ENODEV);
}

static inline struct dentry *securityfs_create_file(const char *name,
						    umode_t mode,
						    struct dentry *parent,
						    void *data,
						    const struct file_operations *fops)
{
	return ERR_PTR(-ENODEV);
}

static inline struct dentry *securityfs_create_symlink(const char *name,
					struct dentry *parent,
					const char *target,
					const struct inode_operations *iops)
{
	return ERR_PTR(-ENODEV);
}

static inline void securityfs_remove(struct dentry *dentry)
{}

#endif

#ifdef CONFIG_BPF_SYSCALL
union bpf_attr;
struct bpf_map;
struct bpf_prog;
struct bpf_prog_aux;
#ifdef CONFIG_SECURITY
extern int security_bpf(int cmd, union bpf_attr *attr, unsigned int size);
extern int security_bpf_map(struct bpf_map *map, fmode_t fmode);
extern int security_bpf_prog(struct bpf_prog *prog);
extern int security_bpf_map_alloc(struct bpf_map *map);
extern void security_bpf_map_free(struct bpf_map *map);
extern int security_bpf_prog_alloc(struct bpf_prog_aux *aux);
extern void security_bpf_prog_free(struct bpf_prog_aux *aux);
#else
static inline int security_bpf(int cmd, union bpf_attr *attr,
					     unsigned int size)
{
	return 0;
}

static inline int security_bpf_map(struct bpf_map *map, fmode_t fmode)
{
	return 0;
}

static inline int security_bpf_prog(struct bpf_prog *prog)
{
	return 0;
}

static inline int security_bpf_map_alloc(struct bpf_map *map)
{
	return 0;
}

static inline void security_bpf_map_free(struct bpf_map *map)
{ }

static inline int security_bpf_prog_alloc(struct bpf_prog_aux *aux)
{
	return 0;
}

static inline void security_bpf_prog_free(struct bpf_prog_aux *aux)
{ }
#endif /* CONFIG_SECURITY */
#endif /* CONFIG_BPF_SYSCALL */

#ifdef CONFIG_PERF_EVENTS
struct perf_event_attr;
struct perf_event;

#ifdef CONFIG_SECURITY
extern int security_perf_event_open(struct perf_event_attr *attr, int type);
extern int security_perf_event_alloc(struct perf_event *event);
extern void security_perf_event_free(struct perf_event *event);
extern int security_perf_event_read(struct perf_event *event);
extern int security_perf_event_write(struct perf_event *event);
#else
static inline int security_perf_event_open(struct perf_event_attr *attr,
					   int type)
{
	return 0;
}

static inline int security_perf_event_alloc(struct perf_event *event)
{
	return 0;
}

static inline void security_perf_event_free(struct perf_event *event)
{
}

static inline int security_perf_event_read(struct perf_event *event)
{
	return 0;
}

static inline int security_perf_event_write(struct perf_event *event)
{
	return 0;
}
#endif /* CONFIG_SECURITY */
#endif /* CONFIG_PERF_EVENTS */

#ifdef CONFIG_IO_URING
#ifdef CONFIG_SECURITY
extern int security_uring_override_creds(const struct cred *new);
extern int security_uring_sqpoll(void);
extern int security_uring_cmd(struct io_uring_cmd *ioucmd);
#else
static inline int security_uring_override_creds(const struct cred *new)
{
	return 0;
}
static inline int security_uring_sqpoll(void)
{
	return 0;
}
static inline int security_uring_cmd(struct io_uring_cmd *ioucmd)
{
	return 0;
}
#endif /* CONFIG_SECURITY */
#endif /* CONFIG_IO_URING */

#endif /* ! __LINUX_SECURITY_H */<|MERGE_RESOLUTION|>--- conflicted
+++ resolved
@@ -494,12 +494,9 @@
 int security_inode_setsecctx(struct dentry *dentry, void *ctx, u32 ctxlen);
 int security_inode_getsecctx(struct inode *inode, void **ctx, u32 *ctxlen);
 int security_locked_down(enum lockdown_reason what);
-<<<<<<< HEAD
 int security_lock_kernel_down(const char *where, enum lockdown_reason level);
-=======
 int lsm_fill_user_ctx(struct lsm_ctx __user *uctx, size_t *uctx_len,
 		      void *val, size_t val_len, u64 id, u64 flags);
->>>>>>> 6613476e
 #else /* CONFIG_SECURITY */
 
 static inline int call_blocking_lsm_notifier(enum lsm_event event, void *data)
@@ -1437,17 +1434,15 @@
 {
 	return 0;
 }
-<<<<<<< HEAD
-static inline int security_lock_kernel_down(const char *where, enum lockdown_reason level)
-{
-	return 0;
-=======
 static inline int lsm_fill_user_ctx(struct lsm_ctx __user *uctx,
 				    size_t *uctx_len, void *val, size_t val_len,
 				    u64 id, u64 flags)
 {
 	return -EOPNOTSUPP;
->>>>>>> 6613476e
+}
+static inline int security_lock_kernel_down(const char *where, enum lockdown_reason level)
+{
+	return 0;
 }
 #endif	/* CONFIG_SECURITY */
 
