--- conflicted
+++ resolved
@@ -297,16 +297,13 @@
 /*
  * helper function for dentry_operations.d_dname() members
  */
+#define D_PATH_FAIL_DELETED 1
+#define D_PATH_DISCONNECT   2
 extern char *dynamic_dname(struct dentry *, char *, int, const char *, ...);
 
-<<<<<<< HEAD
-extern char *__d_path(const struct path *path, struct path *root, char *,
-		      int, int, int);
-extern char *d_path(struct path *, char *, int);
-=======
-extern char *__d_path(const struct path *path, struct path *root, char *, int);
+extern char *__d_path(const struct path *path, struct path *root, char *, int,
+		      int);
 extern char *d_path(const struct path *, char *, int);
->>>>>>> f57e9168
 extern char *dentry_path(struct dentry *, char *, int);
 
 /* Allocation counts.. */
