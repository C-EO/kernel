/* interrupt.h */
#ifndef _LINUX_INTERRUPT_H
#define _LINUX_INTERRUPT_H

#include <linux/kernel.h>
#include <linux/linkage.h>
#include <linux/bitops.h>
#include <linux/preempt.h>
#include <linux/cpumask.h>
#include <linux/irqreturn.h>
#include <linux/irqnr.h>
#include <linux/hardirq.h>
#include <linux/sched.h>
#include <linux/irqflags.h>
#include <linux/smp.h>
#include <linux/percpu.h>
#include <linux/hrtimer.h>

#include <asm/atomic.h>
#include <asm/ptrace.h>
#include <asm/system.h>

/*
 * These correspond to the IORESOURCE_IRQ_* defines in
 * linux/ioport.h to select the interrupt line behaviour.  When
 * requesting an interrupt without specifying a IRQF_TRIGGER, the
 * setting should be assumed to be "as already configured", which
 * may be as per machine or firmware initialisation.
 */
#define IRQF_TRIGGER_NONE	0x00000000
#define IRQF_TRIGGER_RISING	0x00000001
#define IRQF_TRIGGER_FALLING	0x00000002
#define IRQF_TRIGGER_HIGH	0x00000004
#define IRQF_TRIGGER_LOW	0x00000008
#define IRQF_TRIGGER_MASK	(IRQF_TRIGGER_HIGH | IRQF_TRIGGER_LOW | \
				 IRQF_TRIGGER_RISING | IRQF_TRIGGER_FALLING)
#define IRQF_TRIGGER_PROBE	0x00000010

/*
 * These flags used only by the kernel as part of the
 * irq handling routines.
 *
 * IRQF_DISABLED - keep irqs disabled when calling the action handler
 * IRQF_SAMPLE_RANDOM - irq is used to feed the random generator
 * IRQF_SHARED - allow sharing the irq among several devices
 * IRQF_PROBE_SHARED - set by callers when they expect sharing mismatches to occur
 * IRQF_TIMER - Flag to mark this interrupt as timer interrupt
 * IRQF_PERCPU - Interrupt is per cpu
 * IRQF_NOBALANCING - Flag to exclude this interrupt from irq balancing
 * IRQF_IRQPOLL - Interrupt is used for polling (only the interrupt that is
 *                registered first in an shared interrupt is considered for
 *                performance reasons)
<<<<<<< HEAD
=======
 * IRQF_ONESHOT - Interrupt is not reenabled after the hardirq handler finished.
 *                Used by threaded interrupts which need to keep the
 *                irq line disabled until the threaded handler has been run.
>>>>>>> 5a53f07b
 * IRQF_NODELAY - Interrupt is not force threaded
 */
#define IRQF_DISABLED		0x00000020
#define IRQF_SAMPLE_RANDOM	0x00000040
#define IRQF_SHARED		0x00000080
#define IRQF_PROBE_SHARED	0x00000100
#define __IRQF_TIMER		0x00000200
#define IRQF_PERCPU		0x00000400
#define IRQF_NOBALANCING	0x00000800
#define IRQF_IRQPOLL		0x00001000
<<<<<<< HEAD
#define IRQF_NODELAY		0x00002000
=======
#define IRQF_ONESHOT		0x00002000
#define IRQF_NODELAY		0x00004000
>>>>>>> 5a53f07b

#define IRQF_TIMER		(__IRQF_TIMER | IRQF_NODELAY)

/*
 * Bits used by threaded handlers:
 * IRQTF_RUNTHREAD - signals that the interrupt handler thread should run
 * IRQTF_DIED      - handler thread died
 * IRQTF_WARNED    - warning "IRQ_WAKE_THREAD w/o thread_fn" has been printed
 * IRQTF_AFFINITY  - irq thread is requested to adjust affinity
 */
enum {
	IRQTF_RUNTHREAD,
	IRQTF_DIED,
	IRQTF_WARNED,
	IRQTF_AFFINITY,
};

typedef irqreturn_t (*irq_handler_t)(int, void *);

/**
 * struct irqaction - per interrupt action descriptor
 * @handler:	interrupt handler function
 * @flags:	flags (see IRQF_* above)
 * @mask:	no comment as it is useless and about to be removed
 * @name:	name of the device
 * @dev_id:	cookie to identify the device
 * @next:	pointer to the next irqaction for shared interrupts
 * @irq:	interrupt number
 * @dir:	pointer to the proc/irq/NN/name entry
 * @thread_fn:	interupt handler function for threaded interrupts
 * @thread:	thread pointer for threaded interrupts
 * @thread_flags:	flags related to @thread
 */
struct irqaction {
	irq_handler_t handler;
	unsigned long flags;
	cpumask_t mask;
	const char *name;
	void *dev_id;
	struct irqaction *next;
	int irq;
	struct proc_dir_entry *dir;
	irq_handler_t thread_fn;
	struct task_struct *thread;
	unsigned long thread_flags;
};

extern irqreturn_t no_action(int cpl, void *dev_id);

#ifdef CONFIG_GENERIC_HARDIRQS
extern int __must_check
request_threaded_irq(unsigned int irq, irq_handler_t handler,
		     irq_handler_t thread_fn,
		     unsigned long flags, const char *name, void *dev);

static inline int __must_check
request_irq(unsigned int irq, irq_handler_t handler, unsigned long flags,
	    const char *name, void *dev)
{
	return request_threaded_irq(irq, handler, NULL, flags, name, dev);
}

extern void exit_irq_thread(void);
#else

extern int __must_check
request_irq(unsigned int irq, irq_handler_t handler, unsigned long flags,
	    const char *name, void *dev);

/*
 * Special function to avoid ifdeffery in kernel/irq/devres.c which
 * gets magically built by GENERIC_HARDIRQS=n architectures (sparc,
 * m68k). I really love these $@%#!* obvious Makefile references:
 * ../../../kernel/irq/devres.o
 */
static inline int __must_check
request_threaded_irq(unsigned int irq, irq_handler_t handler,
		     irq_handler_t thread_fn,
		     unsigned long flags, const char *name, void *dev)
{
	return request_irq(irq, handler, flags, name, dev);
}

static inline void exit_irq_thread(void) { }
#endif

extern void free_irq(unsigned int, void *);

struct device;

extern int __must_check
devm_request_threaded_irq(struct device *dev, unsigned int irq,
			  irq_handler_t handler, irq_handler_t thread_fn,
			  unsigned long irqflags, const char *devname,
			  void *dev_id);

static inline int __must_check
devm_request_irq(struct device *dev, unsigned int irq, irq_handler_t handler,
		 unsigned long irqflags, const char *devname, void *dev_id)
{
	return devm_request_threaded_irq(dev, irq, handler, NULL, irqflags,
					 devname, dev_id);
}

extern void devm_free_irq(struct device *dev, unsigned int irq, void *dev_id);

/*
 * On lockdep we dont want to enable hardirqs in hardirq
 * context. Use local_irq_enable_in_hardirq() to annotate
 * kernel code that has to do this nevertheless (pretty much
 * the only valid case is for old/broken hardware that is
 * insanely slow).
 *
 * NOTE: in theory this might break fragile code that relies
 * on hardirq delivery - in practice we dont seem to have such
 * places left. So the only effect should be slightly increased
 * irqs-off latencies.
 */
#ifdef CONFIG_LOCKDEP
# define local_irq_enable_in_hardirq()	do { } while (0)
#else
# define local_irq_enable_in_hardirq()	local_irq_enable_nort()
#endif

extern void disable_irq_nosync(unsigned int irq);
extern void disable_irq(unsigned int irq);
extern void enable_irq(unsigned int irq);

/* The following three functions are for the core kernel use only. */
#ifdef CONFIG_GENERIC_HARDIRQS
extern void suspend_device_irqs(void);
extern void resume_device_irqs(void);
#ifdef CONFIG_PM_SLEEP
extern int check_wakeup_irqs(void);
#else
static inline int check_wakeup_irqs(void) { return 0; }
#endif
#else
static inline void suspend_device_irqs(void) { };
static inline void resume_device_irqs(void) { };
static inline int check_wakeup_irqs(void) { return 0; }
#endif

#if defined(CONFIG_SMP) && defined(CONFIG_GENERIC_HARDIRQS)

extern cpumask_var_t irq_default_affinity;

extern int irq_set_affinity(unsigned int irq, const struct cpumask *cpumask);
extern int irq_can_set_affinity(unsigned int irq);
extern int irq_select_affinity(unsigned int irq);

#else /* CONFIG_SMP */

static inline int irq_set_affinity(unsigned int irq, const struct cpumask *m)
{
	return -EINVAL;
}

static inline int irq_can_set_affinity(unsigned int irq)
{
	return 0;
}

static inline int irq_select_affinity(unsigned int irq)  { return 0; }

#endif /* CONFIG_SMP && CONFIG_GENERIC_HARDIRQS */

#ifdef CONFIG_GENERIC_HARDIRQS
/*
 * Special lockdep variants of irq disabling/enabling.
 * These should be used for locking constructs that
 * know that a particular irq context which is disabled,
 * and which is the only irq-context user of a lock,
 * that it's safe to take the lock in the irq-disabled
 * section without disabling hardirqs.
 *
 * On !CONFIG_LOCKDEP they are equivalent to the normal
 * irq disable/enable methods.
 */
static inline void disable_irq_nosync_lockdep(unsigned int irq)
{
	disable_irq_nosync(irq);
#ifdef CONFIG_LOCKDEP
	local_irq_disable();
#endif
}

static inline void disable_irq_nosync_lockdep_irqsave(unsigned int irq, unsigned long *flags)
{
	disable_irq_nosync(irq);
#ifdef CONFIG_LOCKDEP
	local_irq_save(*flags);
#endif
}

static inline void disable_irq_lockdep(unsigned int irq)
{
	disable_irq(irq);
#ifdef CONFIG_LOCKDEP
	local_irq_disable();
#endif
}

static inline void enable_irq_lockdep(unsigned int irq)
{
#ifdef CONFIG_LOCKDEP
	local_irq_enable();
#endif
	enable_irq(irq);
}

static inline void enable_irq_lockdep_irqrestore(unsigned int irq, unsigned long *flags)
{
#ifdef CONFIG_LOCKDEP
	local_irq_restore(*flags);
#endif
	enable_irq(irq);
}

/* IRQ wakeup (PM) control: */
extern int set_irq_wake(unsigned int irq, unsigned int on);

static inline int enable_irq_wake(unsigned int irq)
{
	return set_irq_wake(irq, 1);
}

static inline int disable_irq_wake(unsigned int irq)
{
	return set_irq_wake(irq, 0);
}

#else /* !CONFIG_GENERIC_HARDIRQS */
/*
 * NOTE: non-genirq architectures, if they want to support the lock
 * validator need to define the methods below in their asm/irq.h
 * files, under an #ifdef CONFIG_LOCKDEP section.
 */
#ifndef CONFIG_LOCKDEP
#  define disable_irq_nosync_lockdep(irq)	disable_irq_nosync(irq)
#  define disable_irq_nosync_lockdep_irqsave(irq, flags) \
						disable_irq_nosync(irq)
#  define disable_irq_lockdep(irq)		disable_irq(irq)
#  define enable_irq_lockdep(irq)		enable_irq(irq)
#  define enable_irq_lockdep_irqrestore(irq, flags) \
						enable_irq(irq)
# endif

static inline int enable_irq_wake(unsigned int irq)
{
	return 0;
}

static inline int disable_irq_wake(unsigned int irq)
{
	return 0;
}
#endif /* CONFIG_GENERIC_HARDIRQS */

#ifndef __ARCH_SET_SOFTIRQ_PENDING
#define set_softirq_pending(x) (local_softirq_pending() = (x))
#define or_softirq_pending(x)  (local_softirq_pending() |= (x))
#endif

/* Some architectures might implement lazy enabling/disabling of
 * interrupts. In some cases, such as stop_machine, we might want
 * to ensure that after a local_irq_disable(), interrupts have
 * really been disabled in hardware. Such architectures need to
 * implement the following hook.
 */
#ifndef hard_irq_disable
#define hard_irq_disable()	do { } while(0)
#endif

/* PLEASE, avoid to allocate new softirqs, if you need not _really_ high
   frequency threaded job scheduling. For almost all the purposes
   tasklets are more than enough. F.e. all serial device BHs et
   al. should be converted to tasklets, not to softirqs.
 */

enum
{
	HI_SOFTIRQ=0,
	TIMER_SOFTIRQ,
	NET_TX_SOFTIRQ,
	NET_RX_SOFTIRQ,
	BLOCK_SOFTIRQ,
	TASKLET_SOFTIRQ,
	SCHED_SOFTIRQ,
	HRTIMER_SOFTIRQ,
	RCU_SOFTIRQ,	/* Preferable RCU should always be the last softirq */

	NR_SOFTIRQS
};

/* map softirq index to softirq name. update 'softirq_to_name' in
 * kernel/softirq.c when adding a new softirq.
 */
extern char *softirq_to_name[NR_SOFTIRQS];

/* softirq mask and active fields moved to irq_cpustat_t in
 * asm/hardirq.h to get better cache usage.  KAO
 */

struct softirq_action
{
	void	(*action)(struct softirq_action *);
};

asmlinkage void do_softirq(void);
asmlinkage void __do_softirq(void);
extern void open_softirq(int nr, void (*action)(struct softirq_action *));
extern void softirq_init(void);
#define __raise_softirq_irqoff(nr) do { or_softirq_pending(1UL << (nr)); } while (0)
extern void raise_softirq_irqoff(unsigned int nr);
extern void raise_softirq(unsigned int nr);

/* This is the worklist that queues up per-cpu softirq work.
 *
 * send_remote_sendirq() adds work to these lists, and
 * the softirq handler itself dequeues from them.  The queues
 * are protected by disabling local cpu interrupts and they must
 * only be accessed by the local cpu that they are for.
 */
DECLARE_PER_CPU(struct list_head [NR_SOFTIRQS], softirq_work_list);

/* Try to send a softirq to a remote cpu.  If this cannot be done, the
 * work will be queued to the local cpu.
 */
extern void send_remote_softirq(struct call_single_data *cp, int cpu, int softirq);

/* Like send_remote_softirq(), but the caller must disable local cpu interrupts
 * and compute the current cpu, passed in as 'this_cpu'.
 */
extern void __send_remote_softirq(struct call_single_data *cp, int cpu,
				  int this_cpu, int softirq);

/* Tasklets --- multithreaded analogue of BHs.

   Main feature differing them of generic softirqs: tasklet
   is running only on one CPU simultaneously.

   Main feature differing them of BHs: different tasklets
   may be run simultaneously on different CPUs.

   Properties:
   * If tasklet_schedule() is called, then tasklet is guaranteed
     to be executed on some cpu at least once after this.
   * If the tasklet is already scheduled, but its excecution is still not
     started, it will be executed only once.
   * If this tasklet is already running on another CPU (or schedule is called
     from tasklet itself), it is rescheduled for later.
   * Tasklet is strictly serialized wrt itself, but not
     wrt another tasklets. If client needs some intertask synchronization,
     he makes it with spinlocks.
 */

struct tasklet_struct
{
	struct tasklet_struct *next;
	unsigned long state;
	atomic_t count;
	void (*func)(unsigned long);
	unsigned long data;
};

#define DECLARE_TASKLET(name, func, data) \
struct tasklet_struct name = { NULL, 0, ATOMIC_INIT(0), func, data }

#define DECLARE_TASKLET_DISABLED(name, func, data) \
struct tasklet_struct name = { NULL, 0, ATOMIC_INIT(1), func, data }


enum
{
	TASKLET_STATE_SCHED,	/* Tasklet is scheduled for execution */
	TASKLET_STATE_RUN	/* Tasklet is running (SMP only) */
};

#ifdef CONFIG_SMP
static inline int tasklet_trylock(struct tasklet_struct *t)
{
	return !test_and_set_bit(TASKLET_STATE_RUN, &(t)->state);
}

static inline void tasklet_unlock(struct tasklet_struct *t)
{
	smp_mb__before_clear_bit(); 
	clear_bit(TASKLET_STATE_RUN, &(t)->state);
}

static inline void tasklet_unlock_wait(struct tasklet_struct *t)
{
	while (test_bit(TASKLET_STATE_RUN, &(t)->state)) { barrier(); }
}
#else
#define tasklet_trylock(t) 1
#define tasklet_unlock_wait(t) do { } while (0)
#define tasklet_unlock(t) do { } while (0)
#endif

extern void __tasklet_schedule(struct tasklet_struct *t);

static inline void tasklet_schedule(struct tasklet_struct *t)
{
	if (!test_and_set_bit(TASKLET_STATE_SCHED, &t->state))
		__tasklet_schedule(t);
}

extern void __tasklet_hi_schedule(struct tasklet_struct *t);

static inline void tasklet_hi_schedule(struct tasklet_struct *t)
{
	if (!test_and_set_bit(TASKLET_STATE_SCHED, &t->state))
		__tasklet_hi_schedule(t);
}

extern void __tasklet_hi_schedule_first(struct tasklet_struct *t);

/*
 * This version avoids touching any other tasklets. Needed for kmemcheck
 * in order not to take any page faults while enqueueing this tasklet;
 * consider VERY carefully whether you really need this or
 * tasklet_hi_schedule()...
 */
static inline void tasklet_hi_schedule_first(struct tasklet_struct *t)
{
	if (!test_and_set_bit(TASKLET_STATE_SCHED, &t->state))
		__tasklet_hi_schedule_first(t);
}


static inline void tasklet_disable_nosync(struct tasklet_struct *t)
{
	atomic_inc(&t->count);
	smp_mb__after_atomic_inc();
}

static inline void tasklet_disable(struct tasklet_struct *t)
{
	tasklet_disable_nosync(t);
	tasklet_unlock_wait(t);
	smp_mb();
}

static inline void tasklet_enable(struct tasklet_struct *t)
{
	smp_mb__before_atomic_dec();
	atomic_dec(&t->count);
}

static inline void tasklet_hi_enable(struct tasklet_struct *t)
{
	smp_mb__before_atomic_dec();
	atomic_dec(&t->count);
}

extern void tasklet_kill(struct tasklet_struct *t);
extern void tasklet_kill_immediate(struct tasklet_struct *t, unsigned int cpu);
extern void tasklet_init(struct tasklet_struct *t,
			 void (*func)(unsigned long), unsigned long data);

struct tasklet_hrtimer {
	struct hrtimer		timer;
	struct tasklet_struct	tasklet;
	enum hrtimer_restart	(*function)(struct hrtimer *);
};

extern void
tasklet_hrtimer_init(struct tasklet_hrtimer *ttimer,
		     enum hrtimer_restart (*function)(struct hrtimer *),
		     clockid_t which_clock, enum hrtimer_mode mode);

static inline
int tasklet_hrtimer_start(struct tasklet_hrtimer *ttimer, ktime_t time,
			  const enum hrtimer_mode mode)
{
	return hrtimer_start(&ttimer->timer, time, mode);
}

static inline
void tasklet_hrtimer_cancel(struct tasklet_hrtimer *ttimer)
{
	hrtimer_cancel(&ttimer->timer);
	tasklet_kill(&ttimer->tasklet);
}

/*
 * Autoprobing for irqs:
 *
 * probe_irq_on() and probe_irq_off() provide robust primitives
 * for accurate IRQ probing during kernel initialization.  They are
 * reasonably simple to use, are not "fooled" by spurious interrupts,
 * and, unlike other attempts at IRQ probing, they do not get hung on
 * stuck interrupts (such as unused PS2 mouse interfaces on ASUS boards).
 *
 * For reasonably foolproof probing, use them as follows:
 *
 * 1. clear and/or mask the device's internal interrupt.
 * 2. sti();
 * 3. irqs = probe_irq_on();      // "take over" all unassigned idle IRQs
 * 4. enable the device and cause it to trigger an interrupt.
 * 5. wait for the device to interrupt, using non-intrusive polling or a delay.
 * 6. irq = probe_irq_off(irqs);  // get IRQ number, 0=none, negative=multiple
 * 7. service the device to clear its pending interrupt.
 * 8. loop again if paranoia is required.
 *
 * probe_irq_on() returns a mask of allocated irq's.
 *
 * probe_irq_off() takes the mask as a parameter,
 * and returns the irq number which occurred,
 * or zero if none occurred, or a negative irq number
 * if more than one irq occurred.
 */

#if defined(CONFIG_GENERIC_HARDIRQS) && !defined(CONFIG_GENERIC_IRQ_PROBE) 
static inline unsigned long probe_irq_on(void)
{
	return 0;
}
static inline int probe_irq_off(unsigned long val)
{
	return 0;
}
static inline unsigned int probe_irq_mask(unsigned long val)
{
	return 0;
}
#else
extern unsigned long probe_irq_on(void);	/* returns 0 on failure */
extern int probe_irq_off(unsigned long);	/* returns 0 or negative on failure */
extern unsigned int probe_irq_mask(unsigned long);	/* returns mask of ISA interrupts */
#endif

#ifdef CONFIG_PROC_FS
/* Initialize /proc/irq/ */
extern void init_irq_proc(void);
#else
static inline void init_irq_proc(void)
{
}
#endif

#if defined(CONFIG_GENERIC_HARDIRQS) && defined(CONFIG_DEBUG_SHIRQ)
extern void debug_poll_all_shared_irqs(void);
#else
static inline void debug_poll_all_shared_irqs(void) { }
#endif

int show_interrupts(struct seq_file *p, void *v);

struct irq_desc;

extern int early_irq_init(void);
extern int arch_probe_nr_irqs(void);
extern int arch_early_irq_init(void);
extern int arch_init_chip_data(struct irq_desc *desc, int node);

/*
 * local_irq* variants depending on RT/!RT
 */
#ifdef CONFIG_PREEMPT_RT
# define local_irq_disable_nort()	do { } while (0)
# define local_irq_enable_nort()	do { } while (0)
# define local_irq_save_nort(flags)	do { local_save_flags(flags); } while (0)
# define local_irq_restore_nort(flags)	do { (void)(flags); } while (0)
#else
# define local_irq_disable_nort()	local_irq_disable()
# define local_irq_enable_nort()	local_irq_enable()
# define local_irq_save_nort(flags)	local_irq_save(flags)
# define local_irq_restore_nort(flags)	local_irq_restore(flags)
#endif

#endif<|MERGE_RESOLUTION|>--- conflicted
+++ resolved
@@ -50,12 +50,9 @@
  * IRQF_IRQPOLL - Interrupt is used for polling (only the interrupt that is
  *                registered first in an shared interrupt is considered for
  *                performance reasons)
-<<<<<<< HEAD
-=======
  * IRQF_ONESHOT - Interrupt is not reenabled after the hardirq handler finished.
  *                Used by threaded interrupts which need to keep the
  *                irq line disabled until the threaded handler has been run.
->>>>>>> 5a53f07b
  * IRQF_NODELAY - Interrupt is not force threaded
  */
 #define IRQF_DISABLED		0x00000020
@@ -66,12 +63,8 @@
 #define IRQF_PERCPU		0x00000400
 #define IRQF_NOBALANCING	0x00000800
 #define IRQF_IRQPOLL		0x00001000
-<<<<<<< HEAD
-#define IRQF_NODELAY		0x00002000
-=======
 #define IRQF_ONESHOT		0x00002000
 #define IRQF_NODELAY		0x00004000
->>>>>>> 5a53f07b
 
 #define IRQF_TIMER		(__IRQF_TIMER | IRQF_NODELAY)
 
