--- conflicted
+++ resolved
@@ -104,16 +104,7 @@
 #define VM_MIXEDMAP	0x10000000	/* Can contain "struct page" and pure PFN pages */
 #define VM_SAO		0x20000000	/* Strong Access Ordering (powerpc) */
 #define VM_PFN_AT_MMAP	0x40000000	/* PFNMAP vma that is fully mapped at mmap time */
-<<<<<<< HEAD
-#ifdef CONFIG_XEN
-#define VM_FOREIGN	0x80000000	/* Has pages belonging to another VM */
-struct vm_foreign_map {
-	struct page **map;
-};
-#endif
-=======
 #define VM_MERGEABLE	0x80000000	/* KSM may merge identical pages */
->>>>>>> 17d857be
 
 #ifndef VM_STACK_DEFAULT_FLAGS		/* arch can override this */
 #define VM_STACK_DEFAULT_FLAGS VM_DATA_DEFAULT_FLAGS
@@ -207,17 +198,6 @@
 	 */
 	int (*access)(struct vm_area_struct *vma, unsigned long addr,
 		      void *buf, int len, int write);
-
-#ifdef CONFIG_XEN
-	/* Area-specific function for clearing the PTE at @ptep. Returns the
-	 * original value of @ptep. */
-	pte_t (*zap_pte)(struct vm_area_struct *vma,
-			 unsigned long addr, pte_t *ptep, int is_fullmm);
-
-	/* called before close() to indicate no more pages should be mapped */
-	void (*unmap)(struct vm_area_struct *area);
-#endif
-
 #ifdef CONFIG_NUMA
 	/*
 	 * set_policy() op must add a reference to any non-NULL @new mempolicy
