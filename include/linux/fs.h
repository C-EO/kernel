--- conflicted
+++ resolved
@@ -2163,10 +2163,6 @@
 #define I_DIO_WAKEUP		(1 << __I_DIO_WAKEUP)
 #define I_LINKABLE		(1 << 10)
 #define I_DIRTY_TIME		(1 << 11)
-<<<<<<< HEAD
-#define I_DIRTY_TIME_EXPIRED	(1 << 12)
-=======
->>>>>>> 019683d8
 #define I_WB_SWITCH		(1 << 13)
 #define I_OVL_INUSE		(1 << 14)
 #define I_CREATING		(1 << 15)
