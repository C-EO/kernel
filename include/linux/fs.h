/* SPDX-License-Identifier: GPL-2.0 */
#ifndef _LINUX_FS_H
#define _LINUX_FS_H

#include <linux/linkage.h>
#include <linux/wait_bit.h>
#include <linux/kdev_t.h>
#include <linux/dcache.h>
#include <linux/path.h>
#include <linux/stat.h>
#include <linux/cache.h>
#include <linux/list.h>
#include <linux/list_lru.h>
#include <linux/llist.h>
#include <linux/radix-tree.h>
#include <linux/xarray.h>
#include <linux/rbtree.h>
#include <linux/init.h>
#include <linux/pid.h>
#include <linux/bug.h>
#include <linux/mutex.h>
#include <linux/rwsem.h>
#include <linux/mm_types.h>
#include <linux/capability.h>
#include <linux/semaphore.h>
#include <linux/fcntl.h>
#include <linux/rculist_bl.h>
#include <linux/atomic.h>
#include <linux/shrinker.h>
#include <linux/migrate_mode.h>
#include <linux/uidgid.h>
#include <linux/lockdep.h>
#include <linux/percpu-rwsem.h>
#include <linux/workqueue.h>
#include <linux/delayed_call.h>
#include <linux/uuid.h>
#include <linux/errseq.h>
#include <linux/ioprio.h>
#include <linux/fs_types.h>
#include <linux/build_bug.h>
#include <linux/stddef.h>
#include <linux/mount.h>
#include <linux/cred.h>
#include <linux/mnt_idmapping.h>
#include <linux/slab.h>
#include <linux/maple_tree.h>
#include <linux/rw_hint.h>

#include <asm/byteorder.h>
#include <uapi/linux/fs.h>

struct backing_dev_info;
struct bdi_writeback;
struct bio;
struct io_comp_batch;
struct export_operations;
struct fiemap_extent_info;
struct hd_geometry;
struct iovec;
struct kiocb;
struct kobject;
struct pipe_inode_info;
struct poll_table_struct;
struct kstatfs;
struct vm_area_struct;
struct vfsmount;
struct cred;
struct swap_info_struct;
struct seq_file;
struct workqueue_struct;
struct iov_iter;
struct fscrypt_inode_info;
struct fscrypt_operations;
struct fsverity_info;
struct fsverity_operations;
struct fsnotify_mark_connector;
struct fsnotify_sb_info;
struct fs_context;
struct fs_parameter_spec;
struct fileattr;
struct iomap_ops;

extern void __init inode_init(void);
extern void __init inode_init_early(void);
extern void __init files_init(void);
extern void __init files_maxfiles_init(void);

extern unsigned long get_max_files(void);
extern unsigned int sysctl_nr_open;

typedef __kernel_rwf_t rwf_t;

struct buffer_head;
typedef int (get_block_t)(struct inode *inode, sector_t iblock,
			struct buffer_head *bh_result, int create);
typedef int (dio_iodone_t)(struct kiocb *iocb, loff_t offset,
			ssize_t bytes, void *private);

#define MAY_EXEC		0x00000001
#define MAY_WRITE		0x00000002
#define MAY_READ		0x00000004
#define MAY_APPEND		0x00000008
#define MAY_ACCESS		0x00000010
#define MAY_OPEN		0x00000020
#define MAY_CHDIR		0x00000040
/* called from RCU mode, don't block */
#define MAY_NOT_BLOCK		0x00000080

/*
 * flags in file.f_mode.  Note that FMODE_READ and FMODE_WRITE must correspond
 * to O_WRONLY and O_RDWR via the strange trick in do_dentry_open()
 */

/* file is open for reading */
#define FMODE_READ		((__force fmode_t)(1 << 0))
/* file is open for writing */
#define FMODE_WRITE		((__force fmode_t)(1 << 1))
/* file is seekable */
#define FMODE_LSEEK		((__force fmode_t)(1 << 2))
/* file can be accessed using pread */
#define FMODE_PREAD		((__force fmode_t)(1 << 3))
/* file can be accessed using pwrite */
#define FMODE_PWRITE		((__force fmode_t)(1 << 4))
/* File is opened for execution with sys_execve / sys_uselib */
#define FMODE_EXEC		((__force fmode_t)(1 << 5))
/* File writes are restricted (block device specific) */
#define FMODE_WRITE_RESTRICTED	((__force fmode_t)(1 << 6))
/* File supports atomic writes */
#define FMODE_CAN_ATOMIC_WRITE	((__force fmode_t)(1 << 7))

/* FMODE_* bit 8 */

/* 32bit hashes as llseek() offset (for directories) */
#define FMODE_32BITHASH         ((__force fmode_t)(1 << 9))
/* 64bit hashes as llseek() offset (for directories) */
#define FMODE_64BITHASH         ((__force fmode_t)(1 << 10))

/*
 * Don't update ctime and mtime.
 *
 * Currently a special hack for the XFS open_by_handle ioctl, but we'll
 * hopefully graduate it to a proper O_CMTIME flag supported by open(2) soon.
 */
#define FMODE_NOCMTIME		((__force fmode_t)(1 << 11))

/* Expect random access pattern */
#define FMODE_RANDOM		((__force fmode_t)(1 << 12))

/* File is huge (eg. /dev/mem): treat loff_t as unsigned */
#define FMODE_UNSIGNED_OFFSET	((__force fmode_t)(1 << 13))

/* File is opened with O_PATH; almost nothing can be done with it */
#define FMODE_PATH		((__force fmode_t)(1 << 14))

/* File needs atomic accesses to f_pos */
#define FMODE_ATOMIC_POS	((__force fmode_t)(1 << 15))
/* Write access to underlying fs */
#define FMODE_WRITER		((__force fmode_t)(1 << 16))
/* Has read method(s) */
#define FMODE_CAN_READ          ((__force fmode_t)(1 << 17))
/* Has write method(s) */
#define FMODE_CAN_WRITE         ((__force fmode_t)(1 << 18))

#define FMODE_OPENED		((__force fmode_t)(1 << 19))
#define FMODE_CREATED		((__force fmode_t)(1 << 20))

/* File is stream-like */
#define FMODE_STREAM		((__force fmode_t)(1 << 21))

/* File supports DIRECT IO */
#define	FMODE_CAN_ODIRECT	((__force fmode_t)(1 << 22))

#define	FMODE_NOREUSE		((__force fmode_t)(1 << 23))

/* FMODE_* bit 24 */

/* File is embedded in backing_file object */
#define FMODE_BACKING		((__force fmode_t)(1 << 25))

/* File was opened by fanotify and shouldn't generate fanotify events */
#define FMODE_NONOTIFY		((__force fmode_t)(1 << 26))

/* File is capable of returning -EAGAIN if I/O will block */
#define FMODE_NOWAIT		((__force fmode_t)(1 << 27))

/* File represents mount that needs unmounting */
#define FMODE_NEED_UNMOUNT	((__force fmode_t)(1 << 28))

/* File does not contribute to nr_files count */
#define FMODE_NOACCOUNT		((__force fmode_t)(1 << 29))

/*
 * Attribute flags.  These should be or-ed together to figure out what
 * has been changed!
 */
#define ATTR_MODE	(1 << 0)
#define ATTR_UID	(1 << 1)
#define ATTR_GID	(1 << 2)
#define ATTR_SIZE	(1 << 3)
#define ATTR_ATIME	(1 << 4)
#define ATTR_MTIME	(1 << 5)
#define ATTR_CTIME	(1 << 6)
#define ATTR_ATIME_SET	(1 << 7)
#define ATTR_MTIME_SET	(1 << 8)
#define ATTR_FORCE	(1 << 9) /* Not a change, but a change it */
#define ATTR_KILL_SUID	(1 << 11)
#define ATTR_KILL_SGID	(1 << 12)
#define ATTR_FILE	(1 << 13)
#define ATTR_KILL_PRIV	(1 << 14)
#define ATTR_OPEN	(1 << 15) /* Truncating from open(O_TRUNC) */
#define ATTR_TIMES_SET	(1 << 16)
#define ATTR_TOUCH	(1 << 17)

/*
 * Whiteout is represented by a char device.  The following constants define the
 * mode and device number to use.
 */
#define WHITEOUT_MODE 0
#define WHITEOUT_DEV 0

/*
 * This is the Inode Attributes structure, used for notify_change().  It
 * uses the above definitions as flags, to know which values have changed.
 * Also, in this manner, a Filesystem can look at only the values it cares
 * about.  Basically, these are the attributes that the VFS layer can
 * request to change from the FS layer.
 *
 * Derek Atkins <warlord@MIT.EDU> 94-10-20
 */
struct iattr {
	unsigned int	ia_valid;
	umode_t		ia_mode;
	/*
	 * The two anonymous unions wrap structures with the same member.
	 *
	 * Filesystems raising FS_ALLOW_IDMAP need to use ia_vfs{g,u}id which
	 * are a dedicated type requiring the filesystem to use the dedicated
	 * helpers. Other filesystem can continue to use ia_{g,u}id until they
	 * have been ported.
	 *
	 * They always contain the same value. In other words FS_ALLOW_IDMAP
	 * pass down the same value on idmapped mounts as they would on regular
	 * mounts.
	 */
	union {
		kuid_t		ia_uid;
		vfsuid_t	ia_vfsuid;
	};
	union {
		kgid_t		ia_gid;
		vfsgid_t	ia_vfsgid;
	};
	loff_t		ia_size;
	struct timespec64 ia_atime;
	struct timespec64 ia_mtime;
	struct timespec64 ia_ctime;

	/*
	 * Not an attribute, but an auxiliary info for filesystems wanting to
	 * implement an ftruncate() like method.  NOTE: filesystem should
	 * check for (ia_valid & ATTR_FILE), and not for (ia_file != NULL).
	 */
	struct file	*ia_file;
};

/*
 * Includes for diskquotas.
 */
#include <linux/quota.h>

/*
 * Maximum number of layers of fs stack.  Needs to be limited to
 * prevent kernel stack overflow
 */
#define FILESYSTEM_MAX_STACK_DEPTH 2

/** 
 * enum positive_aop_returns - aop return codes with specific semantics
 *
 * @AOP_WRITEPAGE_ACTIVATE: Informs the caller that page writeback has
 * 			    completed, that the page is still locked, and
 * 			    should be considered active.  The VM uses this hint
 * 			    to return the page to the active list -- it won't
 * 			    be a candidate for writeback again in the near
 * 			    future.  Other callers must be careful to unlock
 * 			    the page if they get this return.  Returned by
 * 			    writepage(); 
 *
 * @AOP_TRUNCATED_PAGE: The AOP method that was handed a locked page has
 *  			unlocked it and the page might have been truncated.
 *  			The caller should back up to acquiring a new page and
 *  			trying again.  The aop will be taking reasonable
 *  			precautions not to livelock.  If the caller held a page
 *  			reference, it should drop it before retrying.  Returned
 *  			by read_folio().
 *
 * address_space_operation functions return these large constants to indicate
 * special semantics to the caller.  These are much larger than the bytes in a
 * page to allow for functions that return the number of bytes operated on in a
 * given page.
 */

enum positive_aop_returns {
	AOP_WRITEPAGE_ACTIVATE	= 0x80000,
	AOP_TRUNCATED_PAGE	= 0x80001,
};

/*
 * oh the beauties of C type declarations.
 */
struct page;
struct address_space;
struct writeback_control;
struct readahead_control;

/* Match RWF_* bits to IOCB bits */
#define IOCB_HIPRI		(__force int) RWF_HIPRI
#define IOCB_DSYNC		(__force int) RWF_DSYNC
#define IOCB_SYNC		(__force int) RWF_SYNC
#define IOCB_NOWAIT		(__force int) RWF_NOWAIT
#define IOCB_APPEND		(__force int) RWF_APPEND
#define IOCB_ATOMIC		(__force int) RWF_ATOMIC

/* non-RWF related bits - start at 16 */
#define IOCB_EVENTFD		(1 << 16)
#define IOCB_DIRECT		(1 << 17)
#define IOCB_WRITE		(1 << 18)
/* iocb->ki_waitq is valid */
#define IOCB_WAITQ		(1 << 19)
#define IOCB_NOIO		(1 << 20)
/* can use bio alloc cache */
#define IOCB_ALLOC_CACHE	(1 << 21)
/*
 * IOCB_DIO_CALLER_COMP can be set by the iocb owner, to indicate that the
 * iocb completion can be passed back to the owner for execution from a safe
 * context rather than needing to be punted through a workqueue. If this
 * flag is set, the bio completion handling may set iocb->dio_complete to a
 * handler function and iocb->private to context information for that handler.
 * The issuer should call the handler with that context information from task
 * context to complete the processing of the iocb. Note that while this
 * provides a task context for the dio_complete() callback, it should only be
 * used on the completion side for non-IO generating completions. It's fine to
 * call blocking functions from this callback, but they should not wait for
 * unrelated IO (like cache flushing, new IO generation, etc).
 */
#define IOCB_DIO_CALLER_COMP	(1 << 22)
/* kiocb is a read or write operation submitted by fs/aio.c. */
#define IOCB_AIO_RW		(1 << 23)

/* for use in trace events */
#define TRACE_IOCB_STRINGS \
	{ IOCB_HIPRI,		"HIPRI" }, \
	{ IOCB_DSYNC,		"DSYNC" }, \
	{ IOCB_SYNC,		"SYNC" }, \
	{ IOCB_NOWAIT,		"NOWAIT" }, \
	{ IOCB_APPEND,		"APPEND" }, \
	{ IOCB_ATOMIC,		"ATOMIC"}, \
	{ IOCB_EVENTFD,		"EVENTFD"}, \
	{ IOCB_DIRECT,		"DIRECT" }, \
	{ IOCB_WRITE,		"WRITE" }, \
	{ IOCB_WAITQ,		"WAITQ" }, \
	{ IOCB_NOIO,		"NOIO" }, \
	{ IOCB_ALLOC_CACHE,	"ALLOC_CACHE" }, \
	{ IOCB_DIO_CALLER_COMP,	"CALLER_COMP" }

struct kiocb {
	struct file		*ki_filp;
	loff_t			ki_pos;
	void (*ki_complete)(struct kiocb *iocb, long ret);
	void			*private;
	int			ki_flags;
	u16			ki_ioprio; /* See linux/ioprio.h */
	union {
		/*
		 * Only used for async buffered reads, where it denotes the
		 * page waitqueue associated with completing the read. Valid
		 * IFF IOCB_WAITQ is set.
		 */
		struct wait_page_queue	*ki_waitq;
		/*
		 * Can be used for O_DIRECT IO, where the completion handling
		 * is punted back to the issuer of the IO. May only be set
		 * if IOCB_DIO_CALLER_COMP is set by the issuer, and the issuer
		 * must then check for presence of this handler when ki_complete
		 * is invoked. The data passed in to this handler must be
		 * assigned to ->private when dio_complete is assigned.
		 */
		ssize_t (*dio_complete)(void *data);
	};
};

static inline bool is_sync_kiocb(struct kiocb *kiocb)
{
	return kiocb->ki_complete == NULL;
}

struct address_space_operations {
	int (*writepage)(struct page *page, struct writeback_control *wbc);
	int (*read_folio)(struct file *, struct folio *);

	/* Write back some dirty pages from this mapping. */
	int (*writepages)(struct address_space *, struct writeback_control *);

	/* Mark a folio dirty.  Return true if this dirtied it */
	bool (*dirty_folio)(struct address_space *, struct folio *);

	void (*readahead)(struct readahead_control *);

	int (*write_begin)(struct file *, struct address_space *mapping,
				loff_t pos, unsigned len,
				struct page **pagep, void **fsdata);
	int (*write_end)(struct file *, struct address_space *mapping,
				loff_t pos, unsigned len, unsigned copied,
				struct page *page, void *fsdata);

	/* Unfortunately this kludge is needed for FIBMAP. Don't use it */
	sector_t (*bmap)(struct address_space *, sector_t);
	void (*invalidate_folio) (struct folio *, size_t offset, size_t len);
	bool (*release_folio)(struct folio *, gfp_t);
	void (*free_folio)(struct folio *folio);
	ssize_t (*direct_IO)(struct kiocb *, struct iov_iter *iter);
	/*
	 * migrate the contents of a folio to the specified target. If
	 * migrate_mode is MIGRATE_ASYNC, it must not block.
	 */
	int (*migrate_folio)(struct address_space *, struct folio *dst,
			struct folio *src, enum migrate_mode);
	int (*launder_folio)(struct folio *);
	bool (*is_partially_uptodate) (struct folio *, size_t from,
			size_t count);
	void (*is_dirty_writeback) (struct folio *, bool *dirty, bool *wb);
	int (*error_remove_folio)(struct address_space *, struct folio *);

	/* swapfile support */
	int (*swap_activate)(struct swap_info_struct *sis, struct file *file,
				sector_t *span);
	void (*swap_deactivate)(struct file *file);
	int (*swap_rw)(struct kiocb *iocb, struct iov_iter *iter);
};

extern const struct address_space_operations empty_aops;

/**
 * struct address_space - Contents of a cacheable, mappable object.
 * @host: Owner, either the inode or the block_device.
 * @i_pages: Cached pages.
 * @invalidate_lock: Guards coherency between page cache contents and
 *   file offset->disk block mappings in the filesystem during invalidates.
 *   It is also used to block modification of page cache contents through
 *   memory mappings.
 * @gfp_mask: Memory allocation flags to use for allocating pages.
 * @i_mmap_writable: Number of VM_SHARED, VM_MAYWRITE mappings.
 * @nr_thps: Number of THPs in the pagecache (non-shmem only).
 * @i_mmap: Tree of private and shared mappings.
 * @i_mmap_rwsem: Protects @i_mmap and @i_mmap_writable.
 * @nrpages: Number of page entries, protected by the i_pages lock.
 * @writeback_index: Writeback starts here.
 * @a_ops: Methods.
 * @flags: Error bits and flags (AS_*).
 * @wb_err: The most recent error which has occurred.
 * @i_private_lock: For use by the owner of the address_space.
 * @i_private_list: For use by the owner of the address_space.
 * @i_private_data: For use by the owner of the address_space.
 */
struct address_space {
	struct inode		*host;
	struct xarray		i_pages;
	struct rw_semaphore	invalidate_lock;
	gfp_t			gfp_mask;
	atomic_t		i_mmap_writable;
#ifdef CONFIG_READ_ONLY_THP_FOR_FS
	/* number of thp, only for non-shmem files */
	atomic_t		nr_thps;
#endif
	struct rb_root_cached	i_mmap;
	unsigned long		nrpages;
	pgoff_t			writeback_index;
	const struct address_space_operations *a_ops;
	unsigned long		flags;
	errseq_t		wb_err;
	spinlock_t		i_private_lock;
	struct list_head	i_private_list;
	struct rw_semaphore	i_mmap_rwsem;
	void *			i_private_data;
} __attribute__((aligned(sizeof(long)))) __randomize_layout;
	/*
	 * On most architectures that alignment is already the case; but
	 * must be enforced here for CRIS, to let the least significant bit
	 * of struct page's "mapping" pointer be used for PAGE_MAPPING_ANON.
	 */

/* XArray tags, for tagging dirty and writeback pages in the pagecache. */
#define PAGECACHE_TAG_DIRTY	XA_MARK_0
#define PAGECACHE_TAG_WRITEBACK	XA_MARK_1
#define PAGECACHE_TAG_TOWRITE	XA_MARK_2

/*
 * Returns true if any of the pages in the mapping are marked with the tag.
 */
static inline bool mapping_tagged(struct address_space *mapping, xa_mark_t tag)
{
	return xa_marked(&mapping->i_pages, tag);
}

static inline void i_mmap_lock_write(struct address_space *mapping)
{
	down_write(&mapping->i_mmap_rwsem);
}

static inline int i_mmap_trylock_write(struct address_space *mapping)
{
	return down_write_trylock(&mapping->i_mmap_rwsem);
}

static inline void i_mmap_unlock_write(struct address_space *mapping)
{
	up_write(&mapping->i_mmap_rwsem);
}

static inline int i_mmap_trylock_read(struct address_space *mapping)
{
	return down_read_trylock(&mapping->i_mmap_rwsem);
}

static inline void i_mmap_lock_read(struct address_space *mapping)
{
	down_read(&mapping->i_mmap_rwsem);
}

static inline void i_mmap_unlock_read(struct address_space *mapping)
{
	up_read(&mapping->i_mmap_rwsem);
}

static inline void i_mmap_assert_locked(struct address_space *mapping)
{
	lockdep_assert_held(&mapping->i_mmap_rwsem);
}

static inline void i_mmap_assert_write_locked(struct address_space *mapping)
{
	lockdep_assert_held_write(&mapping->i_mmap_rwsem);
}

/*
 * Might pages of this file be mapped into userspace?
 */
static inline int mapping_mapped(struct address_space *mapping)
{
	return	!RB_EMPTY_ROOT(&mapping->i_mmap.rb_root);
}

/*
 * Might pages of this file have been modified in userspace?
 * Note that i_mmap_writable counts all VM_SHARED, VM_MAYWRITE vmas: do_mmap
 * marks vma as VM_SHARED if it is shared, and the file was opened for
 * writing i.e. vma may be mprotected writable even if now readonly.
 *
 * If i_mmap_writable is negative, no new writable mappings are allowed. You
 * can only deny writable mappings, if none exists right now.
 */
static inline int mapping_writably_mapped(struct address_space *mapping)
{
	return atomic_read(&mapping->i_mmap_writable) > 0;
}

static inline int mapping_map_writable(struct address_space *mapping)
{
	return atomic_inc_unless_negative(&mapping->i_mmap_writable) ?
		0 : -EPERM;
}

static inline void mapping_unmap_writable(struct address_space *mapping)
{
	atomic_dec(&mapping->i_mmap_writable);
}

static inline int mapping_deny_writable(struct address_space *mapping)
{
	return atomic_dec_unless_positive(&mapping->i_mmap_writable) ?
		0 : -EBUSY;
}

static inline void mapping_allow_writable(struct address_space *mapping)
{
	atomic_inc(&mapping->i_mmap_writable);
}

/*
 * Use sequence counter to get consistent i_size on 32-bit processors.
 */
#if BITS_PER_LONG==32 && defined(CONFIG_SMP)
#include <linux/seqlock.h>
#define __NEED_I_SIZE_ORDERED
#define i_size_ordered_init(inode) seqcount_init(&inode->i_size_seqcount)
#else
#define i_size_ordered_init(inode) do { } while (0)
#endif

struct posix_acl;
#define ACL_NOT_CACHED ((void *)(-1))
/*
 * ACL_DONT_CACHE is for stacked filesystems, that rely on underlying fs to
 * cache the ACL.  This also means that ->get_inode_acl() can be called in RCU
 * mode with the LOOKUP_RCU flag.
 */
#define ACL_DONT_CACHE ((void *)(-3))

static inline struct posix_acl *
uncached_acl_sentinel(struct task_struct *task)
{
	return (void *)task + 1;
}

static inline bool
is_uncached_acl(struct posix_acl *acl)
{
	return (long)acl & 1;
}

#define IOP_FASTPERM	0x0001
#define IOP_LOOKUP	0x0002
#define IOP_NOFOLLOW	0x0004
#define IOP_XATTR	0x0008
#define IOP_DEFAULT_READLINK	0x0010

/*
 * Keep mostly read-only and often accessed (especially for
 * the RCU path lookup and 'stat' data) fields at the beginning
 * of the 'struct inode'
 */
struct inode {
	umode_t			i_mode;
	unsigned short		i_opflags;
	kuid_t			i_uid;
	kgid_t			i_gid;
	unsigned int		i_flags;

#ifdef CONFIG_FS_POSIX_ACL
	struct posix_acl	*i_acl;
	struct posix_acl	*i_default_acl;
#endif

	const struct inode_operations	*i_op;
	struct super_block	*i_sb;
	struct address_space	*i_mapping;

#ifdef CONFIG_SECURITY
	void			*i_security;
#endif

	/* Stat data, not accessed from path walking */
	unsigned long		i_ino;
	/*
	 * Filesystems may only read i_nlink directly.  They shall use the
	 * following functions for modification:
	 *
	 *    (set|clear|inc|drop)_nlink
	 *    inode_(inc|dec)_link_count
	 */
	union {
		const unsigned int i_nlink;
		unsigned int __i_nlink;
	};
	dev_t			i_rdev;
	loff_t			i_size;
	time64_t		i_atime_sec;
	time64_t		i_mtime_sec;
	time64_t		i_ctime_sec;
	u32			i_atime_nsec;
	u32			i_mtime_nsec;
	u32			i_ctime_nsec;
	u32			i_generation;
	spinlock_t		i_lock;	/* i_blocks, i_bytes, maybe i_size */
	unsigned short          i_bytes;
	u8			i_blkbits;
	enum rw_hint		i_write_hint;
	blkcnt_t		i_blocks;

#ifdef __NEED_I_SIZE_ORDERED
	seqcount_t		i_size_seqcount;
#endif

	/* Misc */
	unsigned long		i_state;
	struct rw_semaphore	i_rwsem;

	unsigned long		dirtied_when;	/* jiffies of first dirtying */
	unsigned long		dirtied_time_when;

	struct hlist_node	i_hash;
	struct list_head	i_io_list;	/* backing dev IO list */
#ifdef CONFIG_CGROUP_WRITEBACK
	struct bdi_writeback	*i_wb;		/* the associated cgroup wb */

	/* foreign inode detection, see wbc_detach_inode() */
	int			i_wb_frn_winner;
	u16			i_wb_frn_avg_time;
	u16			i_wb_frn_history;
#endif
	struct list_head	i_lru;		/* inode LRU list */
	struct list_head	i_sb_list;
	struct list_head	i_wb_list;	/* backing dev writeback list */
	union {
		struct hlist_head	i_dentry;
		struct rcu_head		i_rcu;
	};
	atomic64_t		i_version;
	atomic64_t		i_sequence; /* see futex */
	atomic_t		i_count;
	atomic_t		i_dio_count;
	atomic_t		i_writecount;
#if defined(CONFIG_IMA) || defined(CONFIG_FILE_LOCKING)
	atomic_t		i_readcount; /* struct files open RO */
#endif
	union {
		const struct file_operations	*i_fop;	/* former ->i_op->default_file_ops */
		void (*free_inode)(struct inode *);
	};
	struct file_lock_context	*i_flctx;
	struct address_space	i_data;
	struct list_head	i_devices;
	union {
		struct pipe_inode_info	*i_pipe;
		struct cdev		*i_cdev;
		char			*i_link;
		unsigned		i_dir_seq;
	};


#ifdef CONFIG_FSNOTIFY
	__u32			i_fsnotify_mask; /* all events this inode cares about */
	/* 32-bit hole reserved for expanding i_fsnotify_mask */
	struct fsnotify_mark_connector __rcu	*i_fsnotify_marks;
#endif

#ifdef CONFIG_FS_ENCRYPTION
	struct fscrypt_inode_info	*i_crypt_info;
#endif

#ifdef CONFIG_FS_VERITY
	struct fsverity_info	*i_verity_info;
#endif

	void			*i_private; /* fs or device private pointer */
} __randomize_layout;

struct timespec64 timestamp_truncate(struct timespec64 t, struct inode *inode);

static inline unsigned int i_blocksize(const struct inode *node)
{
	return (1 << node->i_blkbits);
}

static inline int inode_unhashed(struct inode *inode)
{
	return hlist_unhashed(&inode->i_hash);
}

/*
 * __mark_inode_dirty expects inodes to be hashed.  Since we don't
 * want special inodes in the fileset inode space, we make them
 * appear hashed, but do not put on any lists.  hlist_del()
 * will work fine and require no locking.
 */
static inline void inode_fake_hash(struct inode *inode)
{
	hlist_add_fake(&inode->i_hash);
}

/*
 * inode->i_mutex nesting subclasses for the lock validator:
 *
 * 0: the object of the current VFS operation
 * 1: parent
 * 2: child/target
 * 3: xattr
 * 4: second non-directory
 * 5: second parent (when locking independent directories in rename)
 *
 * I_MUTEX_NONDIR2 is for certain operations (such as rename) which lock two
 * non-directories at once.
 *
 * The locking order between these classes is
 * parent[2] -> child -> grandchild -> normal -> xattr -> second non-directory
 */
enum inode_i_mutex_lock_class
{
	I_MUTEX_NORMAL,
	I_MUTEX_PARENT,
	I_MUTEX_CHILD,
	I_MUTEX_XATTR,
	I_MUTEX_NONDIR2,
	I_MUTEX_PARENT2,
};

static inline void inode_lock(struct inode *inode)
{
	down_write(&inode->i_rwsem);
}

static inline void inode_unlock(struct inode *inode)
{
	up_write(&inode->i_rwsem);
}

static inline void inode_lock_shared(struct inode *inode)
{
	down_read(&inode->i_rwsem);
}

static inline void inode_unlock_shared(struct inode *inode)
{
	up_read(&inode->i_rwsem);
}

static inline int inode_trylock(struct inode *inode)
{
	return down_write_trylock(&inode->i_rwsem);
}

static inline int inode_trylock_shared(struct inode *inode)
{
	return down_read_trylock(&inode->i_rwsem);
}

static inline int inode_is_locked(struct inode *inode)
{
	return rwsem_is_locked(&inode->i_rwsem);
}

static inline void inode_lock_nested(struct inode *inode, unsigned subclass)
{
	down_write_nested(&inode->i_rwsem, subclass);
}

static inline void inode_lock_shared_nested(struct inode *inode, unsigned subclass)
{
	down_read_nested(&inode->i_rwsem, subclass);
}

static inline void filemap_invalidate_lock(struct address_space *mapping)
{
	down_write(&mapping->invalidate_lock);
}

static inline void filemap_invalidate_unlock(struct address_space *mapping)
{
	up_write(&mapping->invalidate_lock);
}

static inline void filemap_invalidate_lock_shared(struct address_space *mapping)
{
	down_read(&mapping->invalidate_lock);
}

static inline int filemap_invalidate_trylock_shared(
					struct address_space *mapping)
{
	return down_read_trylock(&mapping->invalidate_lock);
}

static inline void filemap_invalidate_unlock_shared(
					struct address_space *mapping)
{
	up_read(&mapping->invalidate_lock);
}

void lock_two_nondirectories(struct inode *, struct inode*);
void unlock_two_nondirectories(struct inode *, struct inode*);

void filemap_invalidate_lock_two(struct address_space *mapping1,
				 struct address_space *mapping2);
void filemap_invalidate_unlock_two(struct address_space *mapping1,
				   struct address_space *mapping2);


/*
 * NOTE: in a 32bit arch with a preemptable kernel and
 * an UP compile the i_size_read/write must be atomic
 * with respect to the local cpu (unlike with preempt disabled),
 * but they don't need to be atomic with respect to other cpus like in
 * true SMP (so they need either to either locally disable irq around
 * the read or for example on x86 they can be still implemented as a
 * cmpxchg8b without the need of the lock prefix). For SMP compiles
 * and 64bit archs it makes no difference if preempt is enabled or not.
 */
static inline loff_t i_size_read(const struct inode *inode)
{
#if BITS_PER_LONG==32 && defined(CONFIG_SMP)
	loff_t i_size;
	unsigned int seq;

	do {
		seq = read_seqcount_begin(&inode->i_size_seqcount);
		i_size = inode->i_size;
	} while (read_seqcount_retry(&inode->i_size_seqcount, seq));
	return i_size;
#elif BITS_PER_LONG==32 && defined(CONFIG_PREEMPTION)
	loff_t i_size;

	preempt_disable();
	i_size = inode->i_size;
	preempt_enable();
	return i_size;
#else
	/* Pairs with smp_store_release() in i_size_write() */
	return smp_load_acquire(&inode->i_size);
#endif
}

/*
 * NOTE: unlike i_size_read(), i_size_write() does need locking around it
 * (normally i_mutex), otherwise on 32bit/SMP an update of i_size_seqcount
 * can be lost, resulting in subsequent i_size_read() calls spinning forever.
 */
static inline void i_size_write(struct inode *inode, loff_t i_size)
{
#if BITS_PER_LONG==32 && defined(CONFIG_SMP)
	preempt_disable();
	write_seqcount_begin(&inode->i_size_seqcount);
	inode->i_size = i_size;
	write_seqcount_end(&inode->i_size_seqcount);
	preempt_enable();
#elif BITS_PER_LONG==32 && defined(CONFIG_PREEMPTION)
	preempt_disable();
	inode->i_size = i_size;
	preempt_enable();
#else
	/*
	 * Pairs with smp_load_acquire() in i_size_read() to ensure
	 * changes related to inode size (such as page contents) are
	 * visible before we see the changed inode size.
	 */
	smp_store_release(&inode->i_size, i_size);
#endif
}

static inline unsigned iminor(const struct inode *inode)
{
	return MINOR(inode->i_rdev);
}

static inline unsigned imajor(const struct inode *inode)
{
	return MAJOR(inode->i_rdev);
}

struct fown_struct {
	rwlock_t lock;          /* protects pid, uid, euid fields */
	struct pid *pid;	/* pid or -pgrp where SIGIO should be sent */
	enum pid_type pid_type;	/* Kind of process group SIGIO should be sent to */
	kuid_t uid, euid;	/* uid/euid of process setting the owner */
	int signum;		/* posix.1b rt signal to be delivered on IO */
};

/**
 * struct file_ra_state - Track a file's readahead state.
 * @start: Where the most recent readahead started.
 * @size: Number of pages read in the most recent readahead.
 * @async_size: Numer of pages that were/are not needed immediately
 *      and so were/are genuinely "ahead".  Start next readahead when
 *      the first of these pages is accessed.
 * @ra_pages: Maximum size of a readahead request, copied from the bdi.
 * @mmap_miss: How many mmap accesses missed in the page cache.
 * @prev_pos: The last byte in the most recent read request.
 *
 * When this structure is passed to ->readahead(), the "most recent"
 * readahead means the current readahead.
 */
struct file_ra_state {
	pgoff_t start;
	unsigned int size;
	unsigned int async_size;
	unsigned int ra_pages;
	unsigned int mmap_miss;
	loff_t prev_pos;
};

/*
 * Check if @index falls in the readahead windows.
 */
static inline int ra_has_index(struct file_ra_state *ra, pgoff_t index)
{
	return (index >= ra->start &&
		index <  ra->start + ra->size);
}

/*
 * f_{lock,count,pos_lock} members can be highly contended and share
 * the same cacheline. f_{lock,mode} are very frequently used together
 * and so share the same cacheline as well. The read-mostly
 * f_{path,inode,op} are kept on a separate cacheline.
 */
struct file {
	union {
		/* fput() uses task work when closing and freeing file (default). */
		struct callback_head 	f_task_work;
		/* fput() must use workqueue (most kernel threads). */
		struct llist_node	f_llist;
		unsigned int 		f_iocb_flags;
	};

	/*
	 * Protects f_ep, f_flags.
	 * Must not be taken from IRQ context.
	 */
	spinlock_t		f_lock;
	fmode_t			f_mode;
	atomic_long_t		f_count;
	struct mutex		f_pos_lock;
	loff_t			f_pos;
	unsigned int		f_flags;
	struct fown_struct	f_owner;
	const struct cred	*f_cred;
	struct file_ra_state	f_ra;
	struct path		f_path;
	struct inode		*f_inode;	/* cached value */
	const struct file_operations	*f_op;

	u64			f_version;
#ifdef CONFIG_SECURITY
	void			*f_security;
#endif
	/* needed for tty driver, and maybe others */
	void			*private_data;

#ifdef CONFIG_EPOLL
	/* Used by fs/eventpoll.c to link all the hooks to this file */
	struct hlist_head	*f_ep;
#endif /* #ifdef CONFIG_EPOLL */
	struct address_space	*f_mapping;
	errseq_t		f_wb_err;
	errseq_t		f_sb_err; /* for syncfs */
} __randomize_layout
  __attribute__((aligned(4)));	/* lest something weird decides that 2 is OK */

struct file_handle {
	__u32 handle_bytes;
	int handle_type;
	/* file identifier */
	unsigned char f_handle[] __counted_by(handle_bytes);
};

static inline struct file *get_file(struct file *f)
{
	long prior = atomic_long_fetch_inc_relaxed(&f->f_count);
	WARN_ONCE(!prior, "struct file::f_count incremented from zero; use-after-free condition present!\n");
	return f;
}

struct file *get_file_rcu(struct file __rcu **f);
struct file *get_file_active(struct file **f);

#define file_count(x)	atomic_long_read(&(x)->f_count)

#define	MAX_NON_LFS	((1UL<<31) - 1)

/* Page cache limit. The filesystems should put that into their s_maxbytes 
   limits, otherwise bad things can happen in VM. */ 
#if BITS_PER_LONG==32
#define MAX_LFS_FILESIZE	((loff_t)ULONG_MAX << PAGE_SHIFT)
#elif BITS_PER_LONG==64
#define MAX_LFS_FILESIZE 	((loff_t)LLONG_MAX)
#endif

/* legacy typedef, should eventually be removed */
typedef void *fl_owner_t;

struct file_lock;
struct file_lease;

/* The following constant reflects the upper bound of the file/locking space */
#ifndef OFFSET_MAX
#define OFFSET_MAX	type_max(loff_t)
#define OFFT_OFFSET_MAX	type_max(off_t)
#endif

extern void send_sigio(struct fown_struct *fown, int fd, int band);

static inline struct inode *file_inode(const struct file *f)
{
	return f->f_inode;
}

/*
 * file_dentry() is a relic from the days that overlayfs was using files with a
 * "fake" path, meaning, f_path on overlayfs and f_inode on underlying fs.
 * In those days, file_dentry() was needed to get the underlying fs dentry that
 * matches f_inode.
 * Files with "fake" path should not exist nowadays, so use an assertion to make
 * sure that file_dentry() was not papering over filesystem bugs.
 */
static inline struct dentry *file_dentry(const struct file *file)
{
	struct dentry *dentry = file->f_path.dentry;

	WARN_ON_ONCE(d_inode(dentry) != file_inode(file));
	return dentry;
}

struct fasync_struct {
	rwlock_t		fa_lock;
	int			magic;
	int			fa_fd;
	struct fasync_struct	*fa_next; /* singly linked list */
	struct file		*fa_file;
	struct rcu_head		fa_rcu;
};

#define FASYNC_MAGIC 0x4601

/* SMP safe fasync helpers: */
extern int fasync_helper(int, struct file *, int, struct fasync_struct **);
extern struct fasync_struct *fasync_insert_entry(int, struct file *, struct fasync_struct **, struct fasync_struct *);
extern int fasync_remove_entry(struct file *, struct fasync_struct **);
extern struct fasync_struct *fasync_alloc(void);
extern void fasync_free(struct fasync_struct *);

/* can be called from interrupts */
extern void kill_fasync(struct fasync_struct **, int, int);

extern void __f_setown(struct file *filp, struct pid *, enum pid_type, int force);
extern int f_setown(struct file *filp, int who, int force);
extern void f_delown(struct file *filp);
extern pid_t f_getown(struct file *filp);
extern int send_sigurg(struct fown_struct *fown);

/*
 * sb->s_flags.  Note that these mirror the equivalent MS_* flags where
 * represented in both.
 */
#define SB_RDONLY       BIT(0)	/* Mount read-only */
#define SB_NOSUID       BIT(1)	/* Ignore suid and sgid bits */
#define SB_NODEV        BIT(2)	/* Disallow access to device special files */
#define SB_NOEXEC       BIT(3)	/* Disallow program execution */
#define SB_SYNCHRONOUS  BIT(4)	/* Writes are synced at once */
#define SB_MANDLOCK     BIT(6)	/* Allow mandatory locks on an FS */
#define SB_DIRSYNC      BIT(7)	/* Directory modifications are synchronous */
#define SB_NOATIME      BIT(10)	/* Do not update access times. */
#define SB_NODIRATIME   BIT(11)	/* Do not update directory access times */
#define SB_SILENT       BIT(15)
#define SB_POSIXACL     BIT(16)	/* Supports POSIX ACLs */
#define SB_INLINECRYPT  BIT(17)	/* Use blk-crypto for encrypted files */
#define SB_KERNMOUNT    BIT(22)	/* this is a kern_mount call */
#define SB_I_VERSION    BIT(23)	/* Update inode I_version field */
#define SB_LAZYTIME     BIT(25)	/* Update the on-disk [acm]times lazily */

/* These sb flags are internal to the kernel */
#define SB_DEAD         BIT(21)
#define SB_DYING        BIT(24)
#define SB_SUBMOUNT     BIT(26)
#define SB_FORCE        BIT(27)
#define SB_NOSEC        BIT(28)
#define SB_BORN         BIT(29)
#define SB_ACTIVE       BIT(30)
#define SB_NOUSER       BIT(31)

/* These flags relate to encoding and casefolding */
#define SB_ENC_STRICT_MODE_FL	(1 << 0)

#define sb_has_strict_encoding(sb) \
	(sb->s_encoding_flags & SB_ENC_STRICT_MODE_FL)

/*
 *	Umount options
 */

#define MNT_FORCE	0x00000001	/* Attempt to forcibily umount */
#define MNT_DETACH	0x00000002	/* Just detach from the tree */
#define MNT_EXPIRE	0x00000004	/* Mark for expiry */
#define UMOUNT_NOFOLLOW	0x00000008	/* Don't follow symlink on umount */
#define UMOUNT_UNUSED	0x80000000	/* Flag guaranteed to be unused */

/* sb->s_iflags */
#define SB_I_CGROUPWB	0x00000001	/* cgroup-aware writeback enabled */
#define SB_I_NOEXEC	0x00000002	/* Ignore executables on this fs */
#define SB_I_NODEV	0x00000004	/* Ignore devices on this fs */
#define SB_I_STABLE_WRITES 0x00000008	/* don't modify blks until WB is done */

/* sb->s_iflags to limit user namespace mounts */
#define SB_I_USERNS_VISIBLE		0x00000010 /* fstype already mounted */
#define SB_I_IMA_UNVERIFIABLE_SIGNATURE	0x00000020
#define SB_I_UNTRUSTED_MOUNTER		0x00000040
#define SB_I_EVM_HMAC_UNSUPPORTED	0x00000080

#define SB_I_SKIP_SYNC	0x00000100	/* Skip superblock at global sync */
#define SB_I_PERSB_BDI	0x00000200	/* has a per-sb bdi */
#define SB_I_TS_EXPIRY_WARNED 0x00000400 /* warned about timestamp range expiry */
#define SB_I_RETIRED	0x00000800	/* superblock shouldn't be reused */
#define SB_I_NOUMASK	0x00001000	/* VFS does not apply umask */

/* Possible states of 'frozen' field */
enum {
	SB_UNFROZEN = 0,		/* FS is unfrozen */
	SB_FREEZE_WRITE	= 1,		/* Writes, dir ops, ioctls frozen */
	SB_FREEZE_PAGEFAULT = 2,	/* Page faults stopped as well */
	SB_FREEZE_FS = 3,		/* For internal FS use (e.g. to stop
					 * internal threads if needed) */
	SB_FREEZE_COMPLETE = 4,		/* ->freeze_fs finished successfully */
};

#define SB_FREEZE_LEVELS (SB_FREEZE_COMPLETE - 1)

struct sb_writers {
	unsigned short			frozen;		/* Is sb frozen? */
	int				freeze_kcount;	/* How many kernel freeze requests? */
	int				freeze_ucount;	/* How many userspace freeze requests? */
	struct percpu_rw_semaphore	rw_sem[SB_FREEZE_LEVELS];
};

struct super_block {
	struct list_head	s_list;		/* Keep this first */
	dev_t			s_dev;		/* search index; _not_ kdev_t */
	unsigned char		s_blocksize_bits;
	unsigned long		s_blocksize;
	loff_t			s_maxbytes;	/* Max file size */
	struct file_system_type	*s_type;
	const struct super_operations	*s_op;
	const struct dquot_operations	*dq_op;
	const struct quotactl_ops	*s_qcop;
	const struct export_operations *s_export_op;
	unsigned long		s_flags;
	unsigned long		s_iflags;	/* internal SB_I_* flags */
	unsigned long		s_magic;
	struct dentry		*s_root;
	struct rw_semaphore	s_umount;
	int			s_count;
	atomic_t		s_active;
#ifdef CONFIG_SECURITY
	void                    *s_security;
#endif
	const struct xattr_handler * const *s_xattr;
#ifdef CONFIG_FS_ENCRYPTION
	const struct fscrypt_operations	*s_cop;
	struct fscrypt_keyring	*s_master_keys; /* master crypto keys in use */
#endif
#ifdef CONFIG_FS_VERITY
	const struct fsverity_operations *s_vop;
#endif
#if IS_ENABLED(CONFIG_UNICODE)
	struct unicode_map *s_encoding;
	__u16 s_encoding_flags;
#endif
	struct hlist_bl_head	s_roots;	/* alternate root dentries for NFS */
	struct list_head	s_mounts;	/* list of mounts; _not_ for fs use */
	struct block_device	*s_bdev;	/* can go away once we use an accessor for @s_bdev_file */
	struct file		*s_bdev_file;
	struct backing_dev_info *s_bdi;
	struct mtd_info		*s_mtd;
	struct hlist_node	s_instances;
	unsigned int		s_quota_types;	/* Bitmask of supported quota types */
	struct quota_info	s_dquot;	/* Diskquota specific options */

	struct sb_writers	s_writers;

	/*
	 * Keep s_fs_info, s_time_gran, s_fsnotify_mask, and
	 * s_fsnotify_info together for cache efficiency. They are frequently
	 * accessed and rarely modified.
	 */
	void			*s_fs_info;	/* Filesystem private info */

	/* Granularity of c/m/atime in ns (cannot be worse than a second) */
	u32			s_time_gran;
	/* Time limits for c/m/atime in seconds */
	time64_t		   s_time_min;
	time64_t		   s_time_max;
#ifdef CONFIG_FSNOTIFY
	__u32			s_fsnotify_mask;
	struct fsnotify_sb_info	*s_fsnotify_info;
#endif

	/*
	 * q: why are s_id and s_sysfs_name not the same? both are human
	 * readable strings that identify the filesystem
	 * a: s_id is allowed to change at runtime; it's used in log messages,
	 * and we want to when a device starts out as single device (s_id is dev
	 * name) but then a device is hot added and we have to switch to
	 * identifying it by UUID
	 * but s_sysfs_name is a handle for programmatic access, and can't
	 * change at runtime
	 */
	char			s_id[32];	/* Informational name */
	uuid_t			s_uuid;		/* UUID */
	u8			s_uuid_len;	/* Default 16, possibly smaller for weird filesystems */

	/* if set, fs shows up under sysfs at /sys/fs/$FSTYP/s_sysfs_name */
	char			s_sysfs_name[UUID_STRING_LEN + 1];

	unsigned int		s_max_links;

	/*
	 * The next field is for VFS *only*. No filesystems have any business
	 * even looking at it. You had been warned.
	 */
	struct mutex s_vfs_rename_mutex;	/* Kludge */

	/*
	 * Filesystem subtype.  If non-empty the filesystem type field
	 * in /proc/mounts will be "type.subtype"
	 */
	const char *s_subtype;

	const struct dentry_operations *s_d_op; /* default d_op for dentries */

	struct shrinker *s_shrink;	/* per-sb shrinker handle */

	/* Number of inodes with nlink == 0 but still referenced */
	atomic_long_t s_remove_count;

	/* Read-only state of the superblock is being changed */
	int s_readonly_remount;

	/* per-sb errseq_t for reporting writeback errors via syncfs */
	errseq_t s_wb_err;

	/* AIO completions deferred from interrupt context */
	struct workqueue_struct *s_dio_done_wq;
	struct hlist_head s_pins;

	/*
	 * Owning user namespace and default context in which to
	 * interpret filesystem uids, gids, quotas, device nodes,
	 * xattrs and security labels.
	 */
	struct user_namespace *s_user_ns;

	/*
	 * The list_lru structure is essentially just a pointer to a table
	 * of per-node lru lists, each of which has its own spinlock.
	 * There is no need to put them into separate cachelines.
	 */
	struct list_lru		s_dentry_lru;
	struct list_lru		s_inode_lru;
	struct rcu_head		rcu;
	struct work_struct	destroy_work;

	struct mutex		s_sync_lock;	/* sync serialisation lock */

	/*
	 * Indicates how deep in a filesystem stack this SB is
	 */
	int s_stack_depth;

	/* s_inode_list_lock protects s_inodes */
	spinlock_t		s_inode_list_lock ____cacheline_aligned_in_smp;
	struct list_head	s_inodes;	/* all inodes */

	spinlock_t		s_inode_wblist_lock;
	struct list_head	s_inodes_wb;	/* writeback inodes */
} __randomize_layout;

static inline struct user_namespace *i_user_ns(const struct inode *inode)
{
	return inode->i_sb->s_user_ns;
}

/* Helper functions so that in most cases filesystems will
 * not need to deal directly with kuid_t and kgid_t and can
 * instead deal with the raw numeric values that are stored
 * in the filesystem.
 */
static inline uid_t i_uid_read(const struct inode *inode)
{
	return from_kuid(i_user_ns(inode), inode->i_uid);
}

static inline gid_t i_gid_read(const struct inode *inode)
{
	return from_kgid(i_user_ns(inode), inode->i_gid);
}

static inline void i_uid_write(struct inode *inode, uid_t uid)
{
	inode->i_uid = make_kuid(i_user_ns(inode), uid);
}

static inline void i_gid_write(struct inode *inode, gid_t gid)
{
	inode->i_gid = make_kgid(i_user_ns(inode), gid);
}

/**
 * i_uid_into_vfsuid - map an inode's i_uid down according to an idmapping
 * @idmap: idmap of the mount the inode was found from
 * @inode: inode to map
 *
 * Return: whe inode's i_uid mapped down according to @idmap.
 * If the inode's i_uid has no mapping INVALID_VFSUID is returned.
 */
static inline vfsuid_t i_uid_into_vfsuid(struct mnt_idmap *idmap,
					 const struct inode *inode)
{
	return make_vfsuid(idmap, i_user_ns(inode), inode->i_uid);
}

/**
 * i_uid_needs_update - check whether inode's i_uid needs to be updated
 * @idmap: idmap of the mount the inode was found from
 * @attr: the new attributes of @inode
 * @inode: the inode to update
 *
 * Check whether the $inode's i_uid field needs to be updated taking idmapped
 * mounts into account if the filesystem supports it.
 *
 * Return: true if @inode's i_uid field needs to be updated, false if not.
 */
static inline bool i_uid_needs_update(struct mnt_idmap *idmap,
				      const struct iattr *attr,
				      const struct inode *inode)
{
	return ((attr->ia_valid & ATTR_UID) &&
		!vfsuid_eq(attr->ia_vfsuid,
			   i_uid_into_vfsuid(idmap, inode)));
}

/**
 * i_uid_update - update @inode's i_uid field
 * @idmap: idmap of the mount the inode was found from
 * @attr: the new attributes of @inode
 * @inode: the inode to update
 *
 * Safely update @inode's i_uid field translating the vfsuid of any idmapped
 * mount into the filesystem kuid.
 */
static inline void i_uid_update(struct mnt_idmap *idmap,
				const struct iattr *attr,
				struct inode *inode)
{
	if (attr->ia_valid & ATTR_UID)
		inode->i_uid = from_vfsuid(idmap, i_user_ns(inode),
					   attr->ia_vfsuid);
}

/**
 * i_gid_into_vfsgid - map an inode's i_gid down according to an idmapping
 * @idmap: idmap of the mount the inode was found from
 * @inode: inode to map
 *
 * Return: the inode's i_gid mapped down according to @idmap.
 * If the inode's i_gid has no mapping INVALID_VFSGID is returned.
 */
static inline vfsgid_t i_gid_into_vfsgid(struct mnt_idmap *idmap,
					 const struct inode *inode)
{
	return make_vfsgid(idmap, i_user_ns(inode), inode->i_gid);
}

/**
 * i_gid_needs_update - check whether inode's i_gid needs to be updated
 * @idmap: idmap of the mount the inode was found from
 * @attr: the new attributes of @inode
 * @inode: the inode to update
 *
 * Check whether the $inode's i_gid field needs to be updated taking idmapped
 * mounts into account if the filesystem supports it.
 *
 * Return: true if @inode's i_gid field needs to be updated, false if not.
 */
static inline bool i_gid_needs_update(struct mnt_idmap *idmap,
				      const struct iattr *attr,
				      const struct inode *inode)
{
	return ((attr->ia_valid & ATTR_GID) &&
		!vfsgid_eq(attr->ia_vfsgid,
			   i_gid_into_vfsgid(idmap, inode)));
}

/**
 * i_gid_update - update @inode's i_gid field
 * @idmap: idmap of the mount the inode was found from
 * @attr: the new attributes of @inode
 * @inode: the inode to update
 *
 * Safely update @inode's i_gid field translating the vfsgid of any idmapped
 * mount into the filesystem kgid.
 */
static inline void i_gid_update(struct mnt_idmap *idmap,
				const struct iattr *attr,
				struct inode *inode)
{
	if (attr->ia_valid & ATTR_GID)
		inode->i_gid = from_vfsgid(idmap, i_user_ns(inode),
					   attr->ia_vfsgid);
}

/**
 * inode_fsuid_set - initialize inode's i_uid field with callers fsuid
 * @inode: inode to initialize
 * @idmap: idmap of the mount the inode was found from
 *
 * Initialize the i_uid field of @inode. If the inode was found/created via
 * an idmapped mount map the caller's fsuid according to @idmap.
 */
static inline void inode_fsuid_set(struct inode *inode,
				   struct mnt_idmap *idmap)
{
	inode->i_uid = mapped_fsuid(idmap, i_user_ns(inode));
}

/**
 * inode_fsgid_set - initialize inode's i_gid field with callers fsgid
 * @inode: inode to initialize
 * @idmap: idmap of the mount the inode was found from
 *
 * Initialize the i_gid field of @inode. If the inode was found/created via
 * an idmapped mount map the caller's fsgid according to @idmap.
 */
static inline void inode_fsgid_set(struct inode *inode,
				   struct mnt_idmap *idmap)
{
	inode->i_gid = mapped_fsgid(idmap, i_user_ns(inode));
}

/**
 * fsuidgid_has_mapping() - check whether caller's fsuid/fsgid is mapped
 * @sb: the superblock we want a mapping in
 * @idmap: idmap of the relevant mount
 *
 * Check whether the caller's fsuid and fsgid have a valid mapping in the
 * s_user_ns of the superblock @sb. If the caller is on an idmapped mount map
 * the caller's fsuid and fsgid according to the @idmap first.
 *
 * Return: true if fsuid and fsgid is mapped, false if not.
 */
static inline bool fsuidgid_has_mapping(struct super_block *sb,
					struct mnt_idmap *idmap)
{
	struct user_namespace *fs_userns = sb->s_user_ns;
	kuid_t kuid;
	kgid_t kgid;

	kuid = mapped_fsuid(idmap, fs_userns);
	if (!uid_valid(kuid))
		return false;
	kgid = mapped_fsgid(idmap, fs_userns);
	if (!gid_valid(kgid))
		return false;
	return kuid_has_mapping(fs_userns, kuid) &&
	       kgid_has_mapping(fs_userns, kgid);
}

struct timespec64 current_time(struct inode *inode);
struct timespec64 inode_set_ctime_current(struct inode *inode);

static inline time64_t inode_get_atime_sec(const struct inode *inode)
{
	return inode->i_atime_sec;
}

static inline long inode_get_atime_nsec(const struct inode *inode)
{
	return inode->i_atime_nsec;
}

static inline struct timespec64 inode_get_atime(const struct inode *inode)
{
	struct timespec64 ts = { .tv_sec  = inode_get_atime_sec(inode),
				 .tv_nsec = inode_get_atime_nsec(inode) };

	return ts;
}

static inline struct timespec64 inode_set_atime_to_ts(struct inode *inode,
						      struct timespec64 ts)
{
	inode->i_atime_sec = ts.tv_sec;
	inode->i_atime_nsec = ts.tv_nsec;
	return ts;
}

static inline struct timespec64 inode_set_atime(struct inode *inode,
						time64_t sec, long nsec)
{
	struct timespec64 ts = { .tv_sec  = sec,
				 .tv_nsec = nsec };

	return inode_set_atime_to_ts(inode, ts);
}

static inline time64_t inode_get_mtime_sec(const struct inode *inode)
{
	return inode->i_mtime_sec;
}

static inline long inode_get_mtime_nsec(const struct inode *inode)
{
	return inode->i_mtime_nsec;
}

static inline struct timespec64 inode_get_mtime(const struct inode *inode)
{
	struct timespec64 ts = { .tv_sec  = inode_get_mtime_sec(inode),
				 .tv_nsec = inode_get_mtime_nsec(inode) };
	return ts;
}

static inline struct timespec64 inode_set_mtime_to_ts(struct inode *inode,
						      struct timespec64 ts)
{
	inode->i_mtime_sec = ts.tv_sec;
	inode->i_mtime_nsec = ts.tv_nsec;
	return ts;
}

static inline struct timespec64 inode_set_mtime(struct inode *inode,
						time64_t sec, long nsec)
{
	struct timespec64 ts = { .tv_sec  = sec,
				 .tv_nsec = nsec };
	return inode_set_mtime_to_ts(inode, ts);
}

static inline time64_t inode_get_ctime_sec(const struct inode *inode)
{
	return inode->i_ctime_sec;
}

static inline long inode_get_ctime_nsec(const struct inode *inode)
{
	return inode->i_ctime_nsec;
}

static inline struct timespec64 inode_get_ctime(const struct inode *inode)
{
	struct timespec64 ts = { .tv_sec  = inode_get_ctime_sec(inode),
				 .tv_nsec = inode_get_ctime_nsec(inode) };

	return ts;
}

static inline struct timespec64 inode_set_ctime_to_ts(struct inode *inode,
						      struct timespec64 ts)
{
	inode->i_ctime_sec = ts.tv_sec;
	inode->i_ctime_nsec = ts.tv_nsec;
	return ts;
}

/**
 * inode_set_ctime - set the ctime in the inode
 * @inode: inode in which to set the ctime
 * @sec: tv_sec value to set
 * @nsec: tv_nsec value to set
 *
 * Set the ctime in @inode to { @sec, @nsec }
 */
static inline struct timespec64 inode_set_ctime(struct inode *inode,
						time64_t sec, long nsec)
{
	struct timespec64 ts = { .tv_sec  = sec,
				 .tv_nsec = nsec };

	return inode_set_ctime_to_ts(inode, ts);
}

struct timespec64 simple_inode_init_ts(struct inode *inode);

/*
 * Snapshotting support.
 */

/*
 * These are internal functions, please use sb_start_{write,pagefault,intwrite}
 * instead.
 */
static inline void __sb_end_write(struct super_block *sb, int level)
{
	percpu_up_read(sb->s_writers.rw_sem + level-1);
}

static inline void __sb_start_write(struct super_block *sb, int level)
{
	percpu_down_read(sb->s_writers.rw_sem + level - 1);
}

static inline bool __sb_start_write_trylock(struct super_block *sb, int level)
{
	return percpu_down_read_trylock(sb->s_writers.rw_sem + level - 1);
}

#define __sb_writers_acquired(sb, lev)	\
	percpu_rwsem_acquire(&(sb)->s_writers.rw_sem[(lev)-1], 1, _THIS_IP_)
#define __sb_writers_release(sb, lev)	\
	percpu_rwsem_release(&(sb)->s_writers.rw_sem[(lev)-1], 1, _THIS_IP_)

/**
 * __sb_write_started - check if sb freeze level is held
 * @sb: the super we write to
 * @level: the freeze level
 *
 * * > 0 - sb freeze level is held
 * *   0 - sb freeze level is not held
 * * < 0 - !CONFIG_LOCKDEP/LOCK_STATE_UNKNOWN
 */
static inline int __sb_write_started(const struct super_block *sb, int level)
{
	return lockdep_is_held_type(sb->s_writers.rw_sem + level - 1, 1);
}

/**
 * sb_write_started - check if SB_FREEZE_WRITE is held
 * @sb: the super we write to
 *
 * May be false positive with !CONFIG_LOCKDEP/LOCK_STATE_UNKNOWN.
 */
static inline bool sb_write_started(const struct super_block *sb)
{
	return __sb_write_started(sb, SB_FREEZE_WRITE);
}

/**
 * sb_write_not_started - check if SB_FREEZE_WRITE is not held
 * @sb: the super we write to
 *
 * May be false positive with !CONFIG_LOCKDEP/LOCK_STATE_UNKNOWN.
 */
static inline bool sb_write_not_started(const struct super_block *sb)
{
	return __sb_write_started(sb, SB_FREEZE_WRITE) <= 0;
}

/**
 * file_write_started - check if SB_FREEZE_WRITE is held
 * @file: the file we write to
 *
 * May be false positive with !CONFIG_LOCKDEP/LOCK_STATE_UNKNOWN.
 * May be false positive with !S_ISREG, because file_start_write() has
 * no effect on !S_ISREG.
 */
static inline bool file_write_started(const struct file *file)
{
	if (!S_ISREG(file_inode(file)->i_mode))
		return true;
	return sb_write_started(file_inode(file)->i_sb);
}

/**
 * file_write_not_started - check if SB_FREEZE_WRITE is not held
 * @file: the file we write to
 *
 * May be false positive with !CONFIG_LOCKDEP/LOCK_STATE_UNKNOWN.
 * May be false positive with !S_ISREG, because file_start_write() has
 * no effect on !S_ISREG.
 */
static inline bool file_write_not_started(const struct file *file)
{
	if (!S_ISREG(file_inode(file)->i_mode))
		return true;
	return sb_write_not_started(file_inode(file)->i_sb);
}

/**
 * sb_end_write - drop write access to a superblock
 * @sb: the super we wrote to
 *
 * Decrement number of writers to the filesystem. Wake up possible waiters
 * wanting to freeze the filesystem.
 */
static inline void sb_end_write(struct super_block *sb)
{
	__sb_end_write(sb, SB_FREEZE_WRITE);
}

/**
 * sb_end_pagefault - drop write access to a superblock from a page fault
 * @sb: the super we wrote to
 *
 * Decrement number of processes handling write page fault to the filesystem.
 * Wake up possible waiters wanting to freeze the filesystem.
 */
static inline void sb_end_pagefault(struct super_block *sb)
{
	__sb_end_write(sb, SB_FREEZE_PAGEFAULT);
}

/**
 * sb_end_intwrite - drop write access to a superblock for internal fs purposes
 * @sb: the super we wrote to
 *
 * Decrement fs-internal number of writers to the filesystem.  Wake up possible
 * waiters wanting to freeze the filesystem.
 */
static inline void sb_end_intwrite(struct super_block *sb)
{
	__sb_end_write(sb, SB_FREEZE_FS);
}

/**
 * sb_start_write - get write access to a superblock
 * @sb: the super we write to
 *
 * When a process wants to write data or metadata to a file system (i.e. dirty
 * a page or an inode), it should embed the operation in a sb_start_write() -
 * sb_end_write() pair to get exclusion against file system freezing. This
 * function increments number of writers preventing freezing. If the file
 * system is already frozen, the function waits until the file system is
 * thawed.
 *
 * Since freeze protection behaves as a lock, users have to preserve
 * ordering of freeze protection and other filesystem locks. Generally,
 * freeze protection should be the outermost lock. In particular, we have:
 *
 * sb_start_write
 *   -> i_mutex			(write path, truncate, directory ops, ...)
 *   -> s_umount		(freeze_super, thaw_super)
 */
static inline void sb_start_write(struct super_block *sb)
{
	__sb_start_write(sb, SB_FREEZE_WRITE);
}

static inline bool sb_start_write_trylock(struct super_block *sb)
{
	return __sb_start_write_trylock(sb, SB_FREEZE_WRITE);
}

/**
 * sb_start_pagefault - get write access to a superblock from a page fault
 * @sb: the super we write to
 *
 * When a process starts handling write page fault, it should embed the
 * operation into sb_start_pagefault() - sb_end_pagefault() pair to get
 * exclusion against file system freezing. This is needed since the page fault
 * is going to dirty a page. This function increments number of running page
 * faults preventing freezing. If the file system is already frozen, the
 * function waits until the file system is thawed.
 *
 * Since page fault freeze protection behaves as a lock, users have to preserve
 * ordering of freeze protection and other filesystem locks. It is advised to
 * put sb_start_pagefault() close to mmap_lock in lock ordering. Page fault
 * handling code implies lock dependency:
 *
 * mmap_lock
 *   -> sb_start_pagefault
 */
static inline void sb_start_pagefault(struct super_block *sb)
{
	__sb_start_write(sb, SB_FREEZE_PAGEFAULT);
}

/**
 * sb_start_intwrite - get write access to a superblock for internal fs purposes
 * @sb: the super we write to
 *
 * This is the third level of protection against filesystem freezing. It is
 * free for use by a filesystem. The only requirement is that it must rank
 * below sb_start_pagefault.
 *
 * For example filesystem can call sb_start_intwrite() when starting a
 * transaction which somewhat eases handling of freezing for internal sources
 * of filesystem changes (internal fs threads, discarding preallocation on file
 * close, etc.).
 */
static inline void sb_start_intwrite(struct super_block *sb)
{
	__sb_start_write(sb, SB_FREEZE_FS);
}

static inline bool sb_start_intwrite_trylock(struct super_block *sb)
{
	return __sb_start_write_trylock(sb, SB_FREEZE_FS);
}

bool inode_owner_or_capable(struct mnt_idmap *idmap,
			    const struct inode *inode);

/*
 * VFS helper functions..
 */
int vfs_create(struct mnt_idmap *, struct inode *,
	       struct dentry *, umode_t, bool);
int vfs_mkdir(struct mnt_idmap *, struct inode *,
	      struct dentry *, umode_t);
int vfs_mknod(struct mnt_idmap *, struct inode *, struct dentry *,
              umode_t, dev_t);
int vfs_symlink(struct mnt_idmap *, struct inode *,
		struct dentry *, const char *);
int vfs_link(struct dentry *, struct mnt_idmap *, struct inode *,
	     struct dentry *, struct inode **);
int vfs_rmdir(struct mnt_idmap *, struct inode *, struct dentry *);
int vfs_unlink(struct mnt_idmap *, struct inode *, struct dentry *,
	       struct inode **);

/**
 * struct renamedata - contains all information required for renaming
 * @old_mnt_idmap:     idmap of the old mount the inode was found from
 * @old_dir:           parent of source
 * @old_dentry:                source
 * @new_mnt_idmap:     idmap of the new mount the inode was found from
 * @new_dir:           parent of destination
 * @new_dentry:                destination
 * @delegated_inode:   returns an inode needing a delegation break
 * @flags:             rename flags
 */
struct renamedata {
	struct mnt_idmap *old_mnt_idmap;
	struct inode *old_dir;
	struct dentry *old_dentry;
	struct mnt_idmap *new_mnt_idmap;
	struct inode *new_dir;
	struct dentry *new_dentry;
	struct inode **delegated_inode;
	unsigned int flags;
} __randomize_layout;

int vfs_rename(struct renamedata *);

static inline int vfs_whiteout(struct mnt_idmap *idmap,
			       struct inode *dir, struct dentry *dentry)
{
	return vfs_mknod(idmap, dir, dentry, S_IFCHR | WHITEOUT_MODE,
			 WHITEOUT_DEV);
}

struct file *kernel_tmpfile_open(struct mnt_idmap *idmap,
				 const struct path *parentpath,
				 umode_t mode, int open_flag,
				 const struct cred *cred);
struct file *kernel_file_open(const struct path *path, int flags,
			      const struct cred *cred);

int vfs_mkobj(struct dentry *, umode_t,
		int (*f)(struct dentry *, umode_t, void *),
		void *);

int vfs_fchown(struct file *file, uid_t user, gid_t group);
int vfs_fchmod(struct file *file, umode_t mode);
int vfs_utimes(const struct path *path, struct timespec64 *times);

extern long vfs_ioctl(struct file *file, unsigned int cmd, unsigned long arg);

#ifdef CONFIG_COMPAT
extern long compat_ptr_ioctl(struct file *file, unsigned int cmd,
					unsigned long arg);
#else
#define compat_ptr_ioctl NULL
#endif

/*
 * VFS file helper functions.
 */
void inode_init_owner(struct mnt_idmap *idmap, struct inode *inode,
		      const struct inode *dir, umode_t mode);
extern bool may_open_dev(const struct path *path);
umode_t mode_strip_sgid(struct mnt_idmap *idmap,
			const struct inode *dir, umode_t mode);
bool in_group_or_capable(struct mnt_idmap *idmap,
			 const struct inode *inode, vfsgid_t vfsgid);

/*
 * This is the "filldir" function type, used by readdir() to let
 * the kernel specify what kind of dirent layout it wants to have.
 * This allows the kernel to read directories into kernel space or
 * to have different dirent layouts depending on the binary type.
 * Return 'true' to keep going and 'false' if there are no more entries.
 */
struct dir_context;
typedef bool (*filldir_t)(struct dir_context *, const char *, int, loff_t, u64,
			 unsigned);

struct dir_context {
	filldir_t actor;
	loff_t pos;
};

/*
 * These flags let !MMU mmap() govern direct device mapping vs immediate
 * copying more easily for MAP_PRIVATE, especially for ROM filesystems.
 *
 * NOMMU_MAP_COPY:	Copy can be mapped (MAP_PRIVATE)
 * NOMMU_MAP_DIRECT:	Can be mapped directly (MAP_SHARED)
 * NOMMU_MAP_READ:	Can be mapped for reading
 * NOMMU_MAP_WRITE:	Can be mapped for writing
 * NOMMU_MAP_EXEC:	Can be mapped for execution
 */
#define NOMMU_MAP_COPY		0x00000001
#define NOMMU_MAP_DIRECT	0x00000008
#define NOMMU_MAP_READ		VM_MAYREAD
#define NOMMU_MAP_WRITE		VM_MAYWRITE
#define NOMMU_MAP_EXEC		VM_MAYEXEC

#define NOMMU_VMFLAGS \
	(NOMMU_MAP_READ | NOMMU_MAP_WRITE | NOMMU_MAP_EXEC)

/*
 * These flags control the behavior of the remap_file_range function pointer.
 * If it is called with len == 0 that means "remap to end of source file".
 * See Documentation/filesystems/vfs.rst for more details about this call.
 *
 * REMAP_FILE_DEDUP: only remap if contents identical (i.e. deduplicate)
 * REMAP_FILE_CAN_SHORTEN: caller can handle a shortened request
 */
#define REMAP_FILE_DEDUP		(1 << 0)
#define REMAP_FILE_CAN_SHORTEN		(1 << 1)

/*
 * These flags signal that the caller is ok with altering various aspects of
 * the behavior of the remap operation.  The changes must be made by the
 * implementation; the vfs remap helper functions can take advantage of them.
 * Flags in this category exist to preserve the quirky behavior of the hoisted
 * btrfs clone/dedupe ioctls.
 */
#define REMAP_FILE_ADVISORY		(REMAP_FILE_CAN_SHORTEN)

/*
 * These flags control the behavior of vfs_copy_file_range().
 * They are not available to the user via syscall.
 *
 * COPY_FILE_SPLICE: call splice direct instead of fs clone/copy ops
 */
#define COPY_FILE_SPLICE		(1 << 0)

struct iov_iter;
struct io_uring_cmd;
struct offset_ctx;

typedef unsigned int __bitwise fop_flags_t;

struct file_operations {
	struct module *owner;
	fop_flags_t fop_flags;
	loff_t (*llseek) (struct file *, loff_t, int);
	ssize_t (*read) (struct file *, char __user *, size_t, loff_t *);
	ssize_t (*write) (struct file *, const char __user *, size_t, loff_t *);
	ssize_t (*read_iter) (struct kiocb *, struct iov_iter *);
	ssize_t (*write_iter) (struct kiocb *, struct iov_iter *);
	int (*iopoll)(struct kiocb *kiocb, struct io_comp_batch *,
			unsigned int flags);
	int (*iterate_shared) (struct file *, struct dir_context *);
	__poll_t (*poll) (struct file *, struct poll_table_struct *);
	long (*unlocked_ioctl) (struct file *, unsigned int, unsigned long);
	long (*compat_ioctl) (struct file *, unsigned int, unsigned long);
	int (*mmap) (struct file *, struct vm_area_struct *);
	int (*open) (struct inode *, struct file *);
	int (*flush) (struct file *, fl_owner_t id);
	int (*release) (struct inode *, struct file *);
	int (*fsync) (struct file *, loff_t, loff_t, int datasync);
	int (*fasync) (int, struct file *, int);
	int (*lock) (struct file *, int, struct file_lock *);
	unsigned long (*get_unmapped_area)(struct file *, unsigned long, unsigned long, unsigned long, unsigned long);
	int (*check_flags)(int);
	int (*flock) (struct file *, int, struct file_lock *);
	ssize_t (*splice_write)(struct pipe_inode_info *, struct file *, loff_t *, size_t, unsigned int);
	ssize_t (*splice_read)(struct file *, loff_t *, struct pipe_inode_info *, size_t, unsigned int);
	void (*splice_eof)(struct file *file);
	int (*setlease)(struct file *, int, struct file_lease **, void **);
	long (*fallocate)(struct file *file, int mode, loff_t offset,
			  loff_t len);
	void (*show_fdinfo)(struct seq_file *m, struct file *f);
#ifndef CONFIG_MMU
	unsigned (*mmap_capabilities)(struct file *);
#endif
	ssize_t (*copy_file_range)(struct file *, loff_t, struct file *,
			loff_t, size_t, unsigned int);
	loff_t (*remap_file_range)(struct file *file_in, loff_t pos_in,
				   struct file *file_out, loff_t pos_out,
				   loff_t len, unsigned int remap_flags);
	int (*fadvise)(struct file *, loff_t, loff_t, int);
	int (*uring_cmd)(struct io_uring_cmd *ioucmd, unsigned int issue_flags);
	int (*uring_cmd_iopoll)(struct io_uring_cmd *, struct io_comp_batch *,
				unsigned int poll_flags);
} __randomize_layout;

/* Supports async buffered reads */
#define FOP_BUFFER_RASYNC	((__force fop_flags_t)(1 << 0))
/* Supports async buffered writes */
#define FOP_BUFFER_WASYNC	((__force fop_flags_t)(1 << 1))
/* Supports synchronous page faults for mappings */
#define FOP_MMAP_SYNC		((__force fop_flags_t)(1 << 2))
/* Supports non-exclusive O_DIRECT writes from multiple threads */
#define FOP_DIO_PARALLEL_WRITE	((__force fop_flags_t)(1 << 3))
/* Contains huge pages */
#define FOP_HUGE_PAGES		((__force fop_flags_t)(1 << 4))

/* Wrap a directory iterator that needs exclusive inode access */
int wrap_directory_iterator(struct file *, struct dir_context *,
			    int (*) (struct file *, struct dir_context *));
#define WRAP_DIR_ITER(x) \
	static int shared_##x(struct file *file , struct dir_context *ctx) \
	{ return wrap_directory_iterator(file, ctx, x); }

struct inode_operations {
	struct dentry * (*lookup) (struct inode *,struct dentry *, unsigned int);
	const char * (*get_link) (struct dentry *, struct inode *, struct delayed_call *);
	int (*permission) (struct mnt_idmap *, struct inode *, int);
	struct posix_acl * (*get_inode_acl)(struct inode *, int, bool);

	int (*readlink) (struct dentry *, char __user *,int);

	int (*create) (struct mnt_idmap *, struct inode *,struct dentry *,
		       umode_t, bool);
	int (*link) (struct dentry *,struct inode *,struct dentry *);
	int (*unlink) (struct inode *,struct dentry *);
	int (*symlink) (struct mnt_idmap *, struct inode *,struct dentry *,
			const char *);
	int (*mkdir) (struct mnt_idmap *, struct inode *,struct dentry *,
		      umode_t);
	int (*rmdir) (struct inode *,struct dentry *);
	int (*mknod) (struct mnt_idmap *, struct inode *,struct dentry *,
		      umode_t,dev_t);
	int (*rename) (struct mnt_idmap *, struct inode *, struct dentry *,
			struct inode *, struct dentry *, unsigned int);
	int (*setattr) (struct mnt_idmap *, struct dentry *, struct iattr *);
	int (*getattr) (struct mnt_idmap *, const struct path *,
			struct kstat *, u32, unsigned int);
	ssize_t (*listxattr) (struct dentry *, char *, size_t);
	int (*fiemap)(struct inode *, struct fiemap_extent_info *, u64 start,
		      u64 len);
	int (*update_time)(struct inode *, int);
	int (*atomic_open)(struct inode *, struct dentry *,
			   struct file *, unsigned open_flag,
			   umode_t create_mode);
	int (*tmpfile) (struct mnt_idmap *, struct inode *,
			struct file *, umode_t);
	struct posix_acl *(*get_acl)(struct mnt_idmap *, struct dentry *,
				     int);
	int (*set_acl)(struct mnt_idmap *, struct dentry *,
		       struct posix_acl *, int);
	int (*fileattr_set)(struct mnt_idmap *idmap,
			    struct dentry *dentry, struct fileattr *fa);
	int (*fileattr_get)(struct dentry *dentry, struct fileattr *fa);
	struct offset_ctx *(*get_offset_ctx)(struct inode *inode);
} ____cacheline_aligned;

static inline int call_mmap(struct file *file, struct vm_area_struct *vma)
{
	return file->f_op->mmap(file, vma);
}

extern ssize_t vfs_read(struct file *, char __user *, size_t, loff_t *);
extern ssize_t vfs_write(struct file *, const char __user *, size_t, loff_t *);
extern ssize_t vfs_copy_file_range(struct file *, loff_t , struct file *,
				   loff_t, size_t, unsigned int);
int remap_verify_area(struct file *file, loff_t pos, loff_t len, bool write);
int __generic_remap_file_range_prep(struct file *file_in, loff_t pos_in,
				    struct file *file_out, loff_t pos_out,
				    loff_t *len, unsigned int remap_flags,
				    const struct iomap_ops *dax_read_ops);
int generic_remap_file_range_prep(struct file *file_in, loff_t pos_in,
				  struct file *file_out, loff_t pos_out,
				  loff_t *count, unsigned int remap_flags);
extern loff_t vfs_clone_file_range(struct file *file_in, loff_t pos_in,
				   struct file *file_out, loff_t pos_out,
				   loff_t len, unsigned int remap_flags);
extern int vfs_dedupe_file_range(struct file *file,
				 struct file_dedupe_range *same);
extern loff_t vfs_dedupe_file_range_one(struct file *src_file, loff_t src_pos,
					struct file *dst_file, loff_t dst_pos,
					loff_t len, unsigned int remap_flags);

/**
 * enum freeze_holder - holder of the freeze
 * @FREEZE_HOLDER_KERNEL: kernel wants to freeze or thaw filesystem
 * @FREEZE_HOLDER_USERSPACE: userspace wants to freeze or thaw filesystem
 * @FREEZE_MAY_NEST: whether nesting freeze and thaw requests is allowed
 *
 * Indicate who the owner of the freeze or thaw request is and whether
 * the freeze needs to be exclusive or can nest.
 * Without @FREEZE_MAY_NEST, multiple freeze and thaw requests from the
 * same holder aren't allowed. It is however allowed to hold a single
 * @FREEZE_HOLDER_USERSPACE and a single @FREEZE_HOLDER_KERNEL freeze at
 * the same time. This is relied upon by some filesystems during online
 * repair or similar.
 */
enum freeze_holder {
	FREEZE_HOLDER_KERNEL	= (1U << 0),
	FREEZE_HOLDER_USERSPACE	= (1U << 1),
	FREEZE_MAY_NEST		= (1U << 2),
};

struct super_operations {
   	struct inode *(*alloc_inode)(struct super_block *sb);
	void (*destroy_inode)(struct inode *);
	void (*free_inode)(struct inode *);

   	void (*dirty_inode) (struct inode *, int flags);
	int (*write_inode) (struct inode *, struct writeback_control *wbc);
	int (*drop_inode) (struct inode *);
	void (*evict_inode) (struct inode *);
	void (*put_super) (struct super_block *);
	int (*sync_fs)(struct super_block *sb, int wait);
	int (*freeze_super) (struct super_block *, enum freeze_holder who);
	int (*freeze_fs) (struct super_block *);
	int (*thaw_super) (struct super_block *, enum freeze_holder who);
	int (*unfreeze_fs) (struct super_block *);
	int (*statfs) (struct dentry *, struct kstatfs *);
	int (*remount_fs) (struct super_block *, int *, char *);
	void (*umount_begin) (struct super_block *);

	int (*show_options)(struct seq_file *, struct dentry *);
	int (*show_devname)(struct seq_file *, struct dentry *);
	int (*show_path)(struct seq_file *, struct dentry *);
	int (*show_stats)(struct seq_file *, struct dentry *);
#ifdef CONFIG_QUOTA
	ssize_t (*quota_read)(struct super_block *, int, char *, size_t, loff_t);
	ssize_t (*quota_write)(struct super_block *, int, const char *, size_t, loff_t);
	struct dquot __rcu **(*get_dquots)(struct inode *);
#endif
	long (*nr_cached_objects)(struct super_block *,
				  struct shrink_control *);
	long (*free_cached_objects)(struct super_block *,
				    struct shrink_control *);
	void (*shutdown)(struct super_block *sb);
	dev_t (*get_inode_dev)(const struct inode *);
};

/*
 * Inode flags - they have no relation to superblock flags now
 */
#define S_SYNC		(1 << 0)  /* Writes are synced at once */
#define S_NOATIME	(1 << 1)  /* Do not update access times */
#define S_APPEND	(1 << 2)  /* Append-only file */
#define S_IMMUTABLE	(1 << 3)  /* Immutable file */
#define S_DEAD		(1 << 4)  /* removed, but still open directory */
#define S_NOQUOTA	(1 << 5)  /* Inode is not counted to quota */
#define S_DIRSYNC	(1 << 6)  /* Directory modifications are synchronous */
#define S_NOCMTIME	(1 << 7)  /* Do not update file c/mtime */
#define S_SWAPFILE	(1 << 8)  /* Do not truncate: swapon got its bmaps */
#define S_PRIVATE	(1 << 9)  /* Inode is fs-internal */
#define S_IMA		(1 << 10) /* Inode has an associated IMA struct */
#define S_AUTOMOUNT	(1 << 11) /* Automount/referral quasi-directory */
#define S_NOSEC		(1 << 12) /* no suid or xattr security attributes */
#ifdef CONFIG_FS_DAX
#define S_DAX		(1 << 13) /* Direct Access, avoiding the page cache */
#else
#define S_DAX		0	  /* Make all the DAX code disappear */
#endif
#define S_ENCRYPTED	(1 << 14) /* Encrypted file (using fs/crypto/) */
#define S_CASEFOLD	(1 << 15) /* Casefolded file */
#define S_VERITY	(1 << 16) /* Verity file (using fs/verity/) */
#define S_KERNEL_FILE	(1 << 17) /* File is in use by the kernel (eg. fs/cachefiles) */

/*
 * Note that nosuid etc flags are inode-specific: setting some file-system
 * flags just means all the inodes inherit those flags by default. It might be
 * possible to override it selectively if you really wanted to with some
 * ioctl() that is not currently implemented.
 *
 * Exception: SB_RDONLY is always applied to the entire file system.
 *
 * Unfortunately, it is possible to change a filesystems flags with it mounted
 * with files in use.  This means that all of the inodes will not have their
 * i_flags updated.  Hence, i_flags no longer inherit the superblock mount
 * flags, so these have to be checked separately. -- rmk@arm.uk.linux.org
 */
#define __IS_FLG(inode, flg)	((inode)->i_sb->s_flags & (flg))

static inline bool sb_rdonly(const struct super_block *sb) { return sb->s_flags & SB_RDONLY; }
#define IS_RDONLY(inode)	sb_rdonly((inode)->i_sb)
#define IS_SYNC(inode)		(__IS_FLG(inode, SB_SYNCHRONOUS) || \
					((inode)->i_flags & S_SYNC))
#define IS_DIRSYNC(inode)	(__IS_FLG(inode, SB_SYNCHRONOUS|SB_DIRSYNC) || \
					((inode)->i_flags & (S_SYNC|S_DIRSYNC)))
#define IS_MANDLOCK(inode)	__IS_FLG(inode, SB_MANDLOCK)
#define IS_NOATIME(inode)	__IS_FLG(inode, SB_RDONLY|SB_NOATIME)
#define IS_I_VERSION(inode)	__IS_FLG(inode, SB_I_VERSION)

#define IS_NOQUOTA(inode)	((inode)->i_flags & S_NOQUOTA)
#define IS_APPEND(inode)	((inode)->i_flags & S_APPEND)
#define IS_IMMUTABLE(inode)	((inode)->i_flags & S_IMMUTABLE)

#ifdef CONFIG_FS_POSIX_ACL
#define IS_POSIXACL(inode)	__IS_FLG(inode, SB_POSIXACL)
#else
#define IS_POSIXACL(inode)	0
#endif

#define IS_DEADDIR(inode)	((inode)->i_flags & S_DEAD)
#define IS_NOCMTIME(inode)	((inode)->i_flags & S_NOCMTIME)

#ifdef CONFIG_SWAP
#define IS_SWAPFILE(inode)	((inode)->i_flags & S_SWAPFILE)
#else
#define IS_SWAPFILE(inode)	((void)(inode), 0U)
#endif

#define IS_PRIVATE(inode)	((inode)->i_flags & S_PRIVATE)
#define IS_IMA(inode)		((inode)->i_flags & S_IMA)
#define IS_AUTOMOUNT(inode)	((inode)->i_flags & S_AUTOMOUNT)
#define IS_NOSEC(inode)		((inode)->i_flags & S_NOSEC)
#define IS_DAX(inode)		((inode)->i_flags & S_DAX)
#define IS_ENCRYPTED(inode)	((inode)->i_flags & S_ENCRYPTED)
#define IS_CASEFOLDED(inode)	((inode)->i_flags & S_CASEFOLD)
#define IS_VERITY(inode)	((inode)->i_flags & S_VERITY)

#define IS_WHITEOUT(inode)	(S_ISCHR(inode->i_mode) && \
				 (inode)->i_rdev == WHITEOUT_DEV)

static inline bool HAS_UNMAPPED_ID(struct mnt_idmap *idmap,
				   struct inode *inode)
{
	return !vfsuid_valid(i_uid_into_vfsuid(idmap, inode)) ||
	       !vfsgid_valid(i_gid_into_vfsgid(idmap, inode));
}

static inline void init_sync_kiocb(struct kiocb *kiocb, struct file *filp)
{
	*kiocb = (struct kiocb) {
		.ki_filp = filp,
		.ki_flags = filp->f_iocb_flags,
		.ki_ioprio = get_current_ioprio(),
	};
}

static inline void kiocb_clone(struct kiocb *kiocb, struct kiocb *kiocb_src,
			       struct file *filp)
{
	*kiocb = (struct kiocb) {
		.ki_filp = filp,
		.ki_flags = kiocb_src->ki_flags,
		.ki_ioprio = kiocb_src->ki_ioprio,
		.ki_pos = kiocb_src->ki_pos,
	};
}

/*
 * Inode state bits.  Protected by inode->i_lock
 *
 * Four bits determine the dirty state of the inode: I_DIRTY_SYNC,
 * I_DIRTY_DATASYNC, I_DIRTY_PAGES, and I_DIRTY_TIME.
 *
 * Four bits define the lifetime of an inode.  Initially, inodes are I_NEW,
 * until that flag is cleared.  I_WILL_FREE, I_FREEING and I_CLEAR are set at
 * various stages of removing an inode.
 *
 * Two bits are used for locking and completion notification, I_NEW and I_SYNC.
 *
 * I_DIRTY_SYNC		Inode is dirty, but doesn't have to be written on
 *			fdatasync() (unless I_DIRTY_DATASYNC is also set).
 *			Timestamp updates are the usual cause.
 * I_DIRTY_DATASYNC	Data-related inode changes pending.  We keep track of
 *			these changes separately from I_DIRTY_SYNC so that we
 *			don't have to write inode on fdatasync() when only
 *			e.g. the timestamps have changed.
 * I_DIRTY_PAGES	Inode has dirty pages.  Inode itself may be clean.
 * I_DIRTY_TIME		The inode itself has dirty timestamps, and the
 *			lazytime mount option is enabled.  We keep track of this
 *			separately from I_DIRTY_SYNC in order to implement
 *			lazytime.  This gets cleared if I_DIRTY_INODE
 *			(I_DIRTY_SYNC and/or I_DIRTY_DATASYNC) gets set. But
 *			I_DIRTY_TIME can still be set if I_DIRTY_SYNC is already
 *			in place because writeback might already be in progress
 *			and we don't want to lose the time update
 * I_NEW		Serves as both a mutex and completion notification.
 *			New inodes set I_NEW.  If two processes both create
 *			the same inode, one of them will release its inode and
 *			wait for I_NEW to be released before returning.
 *			Inodes in I_WILL_FREE, I_FREEING or I_CLEAR state can
 *			also cause waiting on I_NEW, without I_NEW actually
 *			being set.  find_inode() uses this to prevent returning
 *			nearly-dead inodes.
 * I_WILL_FREE		Must be set when calling write_inode_now() if i_count
 *			is zero.  I_FREEING must be set when I_WILL_FREE is
 *			cleared.
 * I_FREEING		Set when inode is about to be freed but still has dirty
 *			pages or buffers attached or the inode itself is still
 *			dirty.
 * I_CLEAR		Added by clear_inode().  In this state the inode is
 *			clean and can be destroyed.  Inode keeps I_FREEING.
 *
 *			Inodes that are I_WILL_FREE, I_FREEING or I_CLEAR are
 *			prohibited for many purposes.  iget() must wait for
 *			the inode to be completely released, then create it
 *			anew.  Other functions will just ignore such inodes,
 *			if appropriate.  I_NEW is used for waiting.
 *
 * I_SYNC		Writeback of inode is running. The bit is set during
 *			data writeback, and cleared with a wakeup on the bit
 *			address once it is done. The bit is also used to pin
 *			the inode in memory for flusher thread.
 *
 * I_REFERENCED		Marks the inode as recently references on the LRU list.
 *
 * I_DIO_WAKEUP		Never set.  Only used as a key for wait_on_bit().
 *
 * I_WB_SWITCH		Cgroup bdi_writeback switching in progress.  Used to
 *			synchronize competing switching instances and to tell
 *			wb stat updates to grab the i_pages lock.  See
 *			inode_switch_wbs_work_fn() for details.
 *
 * I_OVL_INUSE		Used by overlayfs to get exclusive ownership on upper
 *			and work dirs among overlayfs mounts.
 *
 * I_CREATING		New object's inode in the middle of setting up.
 *
 * I_DONTCACHE		Evict inode as soon as it is not used anymore.
 *
 * I_SYNC_QUEUED	Inode is queued in b_io or b_more_io writeback lists.
 *			Used to detect that mark_inode_dirty() should not move
 * 			inode between dirty lists.
 *
 * I_PINNING_FSCACHE_WB	Inode is pinning an fscache object for writeback.
 *
 * Q: What is the difference between I_WILL_FREE and I_FREEING?
 */
#define I_DIRTY_SYNC		(1 << 0)
#define I_DIRTY_DATASYNC	(1 << 1)
#define I_DIRTY_PAGES		(1 << 2)
#define __I_NEW			3
#define I_NEW			(1 << __I_NEW)
#define I_WILL_FREE		(1 << 4)
#define I_FREEING		(1 << 5)
#define I_CLEAR			(1 << 6)
#define __I_SYNC		7
#define I_SYNC			(1 << __I_SYNC)
#define I_REFERENCED		(1 << 8)
#define __I_DIO_WAKEUP		9
#define I_DIO_WAKEUP		(1 << __I_DIO_WAKEUP)
#define I_LINKABLE		(1 << 10)
#define I_DIRTY_TIME		(1 << 11)
#define I_WB_SWITCH		(1 << 13)
#define I_OVL_INUSE		(1 << 14)
#define I_CREATING		(1 << 15)
#define I_DONTCACHE		(1 << 16)
#define I_SYNC_QUEUED		(1 << 17)
#define I_PINNING_NETFS_WB	(1 << 18)

#define I_DIRTY_INODE (I_DIRTY_SYNC | I_DIRTY_DATASYNC)
#define I_DIRTY (I_DIRTY_INODE | I_DIRTY_PAGES)
#define I_DIRTY_ALL (I_DIRTY | I_DIRTY_TIME)

extern void __mark_inode_dirty(struct inode *, int);
static inline void mark_inode_dirty(struct inode *inode)
{
	__mark_inode_dirty(inode, I_DIRTY);
}

static inline void mark_inode_dirty_sync(struct inode *inode)
{
	__mark_inode_dirty(inode, I_DIRTY_SYNC);
}

/*
 * Returns true if the given inode itself only has dirty timestamps (its pages
 * may still be dirty) and isn't currently being allocated or freed.
 * Filesystems should call this if when writing an inode when lazytime is
 * enabled, they want to opportunistically write the timestamps of other inodes
 * located very nearby on-disk, e.g. in the same inode block.  This returns true
 * if the given inode is in need of such an opportunistic update.  Requires
 * i_lock, or at least later re-checking under i_lock.
 */
static inline bool inode_is_dirtytime_only(struct inode *inode)
{
	return (inode->i_state & (I_DIRTY_TIME | I_NEW |
				  I_FREEING | I_WILL_FREE)) == I_DIRTY_TIME;
}

extern void inc_nlink(struct inode *inode);
extern void drop_nlink(struct inode *inode);
extern void clear_nlink(struct inode *inode);
extern void set_nlink(struct inode *inode, unsigned int nlink);

static inline void inode_inc_link_count(struct inode *inode)
{
	inc_nlink(inode);
	mark_inode_dirty(inode);
}

static inline void inode_dec_link_count(struct inode *inode)
{
	drop_nlink(inode);
	mark_inode_dirty(inode);
}

enum file_time_flags {
	S_ATIME = 1,
	S_MTIME = 2,
	S_CTIME = 4,
	S_VERSION = 8,
};

extern bool atime_needs_update(const struct path *, struct inode *);
extern void touch_atime(const struct path *);
int inode_update_time(struct inode *inode, int flags);

static inline void file_accessed(struct file *file)
{
	if (!(file->f_flags & O_NOATIME))
		touch_atime(&file->f_path);
}

extern int file_modified(struct file *file);
int kiocb_modified(struct kiocb *iocb);

int sync_inode_metadata(struct inode *inode, int wait);

struct file_system_type {
	const char *name;
	int fs_flags;
#define FS_REQUIRES_DEV		1 
#define FS_BINARY_MOUNTDATA	2
#define FS_HAS_SUBTYPE		4
#define FS_USERNS_MOUNT		8	/* Can be mounted by userns root */
#define FS_DISALLOW_NOTIFY_PERM	16	/* Disable fanotify permission events */
#define FS_ALLOW_IDMAP         32      /* FS has been updated to handle vfs idmappings. */
#define FS_RENAME_DOES_D_MOVE	32768	/* FS will handle d_move() during rename() internally. */
	int (*init_fs_context)(struct fs_context *);
	const struct fs_parameter_spec *parameters;
	struct dentry *(*mount) (struct file_system_type *, int,
		       const char *, void *);
	void (*kill_sb) (struct super_block *);
	struct module *owner;
	struct file_system_type * next;
	struct hlist_head fs_supers;

	struct lock_class_key s_lock_key;
	struct lock_class_key s_umount_key;
	struct lock_class_key s_vfs_rename_key;
	struct lock_class_key s_writers_key[SB_FREEZE_LEVELS];

	struct lock_class_key i_lock_key;
	struct lock_class_key i_mutex_key;
	struct lock_class_key invalidate_lock_key;
	struct lock_class_key i_mutex_dir_key;
};

#define MODULE_ALIAS_FS(NAME) MODULE_ALIAS("fs-" NAME)

extern struct dentry *mount_bdev(struct file_system_type *fs_type,
	int flags, const char *dev_name, void *data,
	int (*fill_super)(struct super_block *, void *, int));
extern struct dentry *mount_single(struct file_system_type *fs_type,
	int flags, void *data,
	int (*fill_super)(struct super_block *, void *, int));
extern struct dentry *mount_nodev(struct file_system_type *fs_type,
	int flags, void *data,
	int (*fill_super)(struct super_block *, void *, int));
extern struct dentry *mount_subtree(struct vfsmount *mnt, const char *path);
void retire_super(struct super_block *sb);
void generic_shutdown_super(struct super_block *sb);
void kill_block_super(struct super_block *sb);
void kill_anon_super(struct super_block *sb);
void kill_litter_super(struct super_block *sb);
void deactivate_super(struct super_block *sb);
void deactivate_locked_super(struct super_block *sb);
int set_anon_super(struct super_block *s, void *data);
int set_anon_super_fc(struct super_block *s, struct fs_context *fc);
int get_anon_bdev(dev_t *);
void free_anon_bdev(dev_t);
struct super_block *sget_fc(struct fs_context *fc,
			    int (*test)(struct super_block *, struct fs_context *),
			    int (*set)(struct super_block *, struct fs_context *));
struct super_block *sget(struct file_system_type *type,
			int (*test)(struct super_block *,void *),
			int (*set)(struct super_block *,void *),
			int flags, void *data);
struct super_block *sget_dev(struct fs_context *fc, dev_t dev);

/* Alas, no aliases. Too much hassle with bringing module.h everywhere */
#define fops_get(fops) \
	(((fops) && try_module_get((fops)->owner) ? (fops) : NULL))
#define fops_put(fops) \
	do { if (fops) module_put((fops)->owner); } while(0)
/*
 * This one is to be used *ONLY* from ->open() instances.
 * fops must be non-NULL, pinned down *and* module dependencies
 * should be sufficient to pin the caller down as well.
 */
#define replace_fops(f, fops) \
	do {	\
		struct file *__file = (f); \
		fops_put(__file->f_op); \
		BUG_ON(!(__file->f_op = (fops))); \
	} while(0)

extern int register_filesystem(struct file_system_type *);
extern int unregister_filesystem(struct file_system_type *);
extern int vfs_statfs(const struct path *, struct kstatfs *);
extern int user_statfs(const char __user *, struct kstatfs *);
extern int fd_statfs(int, struct kstatfs *);
int freeze_super(struct super_block *super, enum freeze_holder who);
int thaw_super(struct super_block *super, enum freeze_holder who);
extern __printf(2, 3)
int super_setup_bdi_name(struct super_block *sb, char *fmt, ...);
extern int super_setup_bdi(struct super_block *sb);

static inline void super_set_uuid(struct super_block *sb, const u8 *uuid, unsigned len)
{
	if (WARN_ON(len > sizeof(sb->s_uuid)))
		len = sizeof(sb->s_uuid);
	sb->s_uuid_len = len;
	memcpy(&sb->s_uuid, uuid, len);
}

/* set sb sysfs name based on sb->s_bdev */
static inline void super_set_sysfs_name_bdev(struct super_block *sb)
{
	snprintf(sb->s_sysfs_name, sizeof(sb->s_sysfs_name), "%pg", sb->s_bdev);
}

/* set sb sysfs name based on sb->s_uuid */
static inline void super_set_sysfs_name_uuid(struct super_block *sb)
{
	WARN_ON(sb->s_uuid_len != sizeof(sb->s_uuid));
	snprintf(sb->s_sysfs_name, sizeof(sb->s_sysfs_name), "%pU", sb->s_uuid.b);
}

/* set sb sysfs name based on sb->s_id */
static inline void super_set_sysfs_name_id(struct super_block *sb)
{
	strscpy(sb->s_sysfs_name, sb->s_id, sizeof(sb->s_sysfs_name));
}

/* try to use something standard before you use this */
__printf(2, 3)
static inline void super_set_sysfs_name_generic(struct super_block *sb, const char *fmt, ...)
{
	va_list args;

	va_start(args, fmt);
	vsnprintf(sb->s_sysfs_name, sizeof(sb->s_sysfs_name), fmt, args);
	va_end(args);
}

extern int current_umask(void);

extern void ihold(struct inode * inode);
extern void iput(struct inode *);
int inode_update_timestamps(struct inode *inode, int flags);
int generic_update_time(struct inode *, int);

/* /sys/fs */
extern struct kobject *fs_kobj;

#define MAX_RW_COUNT (INT_MAX & PAGE_MASK)

/* fs/open.c */
struct audit_names;
struct filename {
	const char		*name;	/* pointer to actual string */
	const __user char	*uptr;	/* original userland pointer */
	atomic_t		refcnt;
	struct audit_names	*aname;
	const char		iname[];
};
static_assert(offsetof(struct filename, iname) % sizeof(long) == 0);

static inline struct mnt_idmap *file_mnt_idmap(const struct file *file)
{
	return mnt_idmap(file->f_path.mnt);
}

/**
 * is_idmapped_mnt - check whether a mount is mapped
 * @mnt: the mount to check
 *
 * If @mnt has an non @nop_mnt_idmap attached to it then @mnt is mapped.
 *
 * Return: true if mount is mapped, false if not.
 */
static inline bool is_idmapped_mnt(const struct vfsmount *mnt)
{
	return mnt_idmap(mnt) != &nop_mnt_idmap;
}

extern long vfs_truncate(const struct path *, loff_t);
int do_truncate(struct mnt_idmap *, struct dentry *, loff_t start,
		unsigned int time_attrs, struct file *filp);
extern int vfs_fallocate(struct file *file, int mode, loff_t offset,
			loff_t len);
extern long do_sys_open(int dfd, const char __user *filename, int flags,
			umode_t mode);
extern struct file *file_open_name(struct filename *, int, umode_t);
extern struct file *filp_open(const char *, int, umode_t);
extern struct file *file_open_root(const struct path *,
				   const char *, int, umode_t);
static inline struct file *file_open_root_mnt(struct vfsmount *mnt,
				   const char *name, int flags, umode_t mode)
{
	return file_open_root(&(struct path){.mnt = mnt, .dentry = mnt->mnt_root},
			      name, flags, mode);
}
struct file *dentry_open(const struct path *path, int flags,
			 const struct cred *creds);
struct file *dentry_create(const struct path *path, int flags, umode_t mode,
			   const struct cred *cred);
struct path *backing_file_user_path(struct file *f);

/*
 * When mmapping a file on a stackable filesystem (e.g., overlayfs), the file
 * stored in ->vm_file is a backing file whose f_inode is on the underlying
 * filesystem.  When the mapped file path and inode number are displayed to
 * user (e.g. via /proc/<pid>/maps), these helpers should be used to get the
 * path and inode number to display to the user, which is the path of the fd
 * that user has requested to map and the inode number that would be returned
 * by fstat() on that same fd.
 */
/* Get the path to display in /proc/<pid>/maps */
static inline const struct path *file_user_path(struct file *f)
{
	if (unlikely(f->f_mode & FMODE_BACKING))
		return backing_file_user_path(f);
	return &f->f_path;
}
/* Get the inode whose inode number to display in /proc/<pid>/maps */
static inline const struct inode *file_user_inode(struct file *f)
{
	if (unlikely(f->f_mode & FMODE_BACKING))
		return d_inode(backing_file_user_path(f)->dentry);
	return file_inode(f);
}

static inline struct file *file_clone_open(struct file *file)
{
	return dentry_open(&file->f_path, file->f_flags, file->f_cred);
}
extern int filp_close(struct file *, fl_owner_t id);

extern struct filename *getname_flags(const char __user *, int);
extern struct filename *getname_uflags(const char __user *, int);
extern struct filename *getname(const char __user *);
extern struct filename *getname_kernel(const char *);
extern void putname(struct filename *name);

extern int finish_open(struct file *file, struct dentry *dentry,
			int (*open)(struct inode *, struct file *));
extern int finish_no_open(struct file *file, struct dentry *dentry);

/* Helper for the simple case when original dentry is used */
static inline int finish_open_simple(struct file *file, int error)
{
	if (error)
		return error;

	return finish_open(file, file->f_path.dentry, NULL);
}

/* fs/dcache.c */
extern void __init vfs_caches_init_early(void);
extern void __init vfs_caches_init(void);

extern struct kmem_cache *names_cachep;

#define __getname()		kmem_cache_alloc(names_cachep, GFP_KERNEL)
#define __putname(name)		kmem_cache_free(names_cachep, (void *)(name))

extern struct super_block *blockdev_superblock;
static inline bool sb_is_blkdev_sb(struct super_block *sb)
{
	return IS_ENABLED(CONFIG_BLOCK) && sb == blockdev_superblock;
}

void emergency_thaw_all(void);
extern int sync_filesystem(struct super_block *);
extern const struct file_operations def_blk_fops;
extern const struct file_operations def_chr_fops;

/* fs/char_dev.c */
#define CHRDEV_MAJOR_MAX 512
/* Marks the bottom of the first segment of free char majors */
#define CHRDEV_MAJOR_DYN_END 234
/* Marks the top and bottom of the second segment of free char majors */
#define CHRDEV_MAJOR_DYN_EXT_START 511
#define CHRDEV_MAJOR_DYN_EXT_END 384

extern int alloc_chrdev_region(dev_t *, unsigned, unsigned, const char *);
extern int register_chrdev_region(dev_t, unsigned, const char *);
extern int __register_chrdev(unsigned int major, unsigned int baseminor,
			     unsigned int count, const char *name,
			     const struct file_operations *fops);
extern void __unregister_chrdev(unsigned int major, unsigned int baseminor,
				unsigned int count, const char *name);
extern void unregister_chrdev_region(dev_t, unsigned);
extern void chrdev_show(struct seq_file *,off_t);

static inline int register_chrdev(unsigned int major, const char *name,
				  const struct file_operations *fops)
{
	return __register_chrdev(major, 0, 256, name, fops);
}

static inline void unregister_chrdev(unsigned int major, const char *name)
{
	__unregister_chrdev(major, 0, 256, name);
}

extern void init_special_inode(struct inode *, umode_t, dev_t);

/* Invalid inode operations -- fs/bad_inode.c */
extern void make_bad_inode(struct inode *);
extern bool is_bad_inode(struct inode *);

extern int __must_check file_fdatawait_range(struct file *file, loff_t lstart,
						loff_t lend);
extern int __must_check file_check_and_advance_wb_err(struct file *file);
extern int __must_check file_write_and_wait_range(struct file *file,
						loff_t start, loff_t end);

static inline int file_write_and_wait(struct file *file)
{
	return file_write_and_wait_range(file, 0, LLONG_MAX);
}

extern int vfs_fsync_range(struct file *file, loff_t start, loff_t end,
			   int datasync);
extern int vfs_fsync(struct file *file, int datasync);

extern int sync_file_range(struct file *file, loff_t offset, loff_t nbytes,
				unsigned int flags);

static inline bool iocb_is_dsync(const struct kiocb *iocb)
{
	return (iocb->ki_flags & IOCB_DSYNC) ||
		IS_SYNC(iocb->ki_filp->f_mapping->host);
}

/*
 * Sync the bytes written if this was a synchronous write.  Expect ki_pos
 * to already be updated for the write, and will return either the amount
 * of bytes passed in, or an error if syncing the file failed.
 */
static inline ssize_t generic_write_sync(struct kiocb *iocb, ssize_t count)
{
	if (iocb_is_dsync(iocb)) {
		int ret = vfs_fsync_range(iocb->ki_filp,
				iocb->ki_pos - count, iocb->ki_pos - 1,
				(iocb->ki_flags & IOCB_SYNC) ? 0 : 1);
		if (ret)
			return ret;
	}

	return count;
}

extern void emergency_sync(void);
extern void emergency_remount(void);

#ifdef CONFIG_BLOCK
extern int bmap(struct inode *inode, sector_t *block);
#else
static inline int bmap(struct inode *inode,  sector_t *block)
{
	return -EINVAL;
}
#endif

int notify_change(struct mnt_idmap *, struct dentry *,
		  struct iattr *, struct inode **);
int inode_permission(struct mnt_idmap *, struct inode *, int);
int generic_permission(struct mnt_idmap *, struct inode *, int);
static inline int file_permission(struct file *file, int mask)
{
	return inode_permission(file_mnt_idmap(file),
				file_inode(file), mask);
}
static inline int path_permission(const struct path *path, int mask)
{
	return inode_permission(mnt_idmap(path->mnt),
				d_inode(path->dentry), mask);
}
int __check_sticky(struct mnt_idmap *idmap, struct inode *dir,
		   struct inode *inode);

static inline bool execute_ok(struct inode *inode)
{
	return (inode->i_mode & S_IXUGO) || S_ISDIR(inode->i_mode);
}

static inline bool inode_wrong_type(const struct inode *inode, umode_t mode)
{
	return (inode->i_mode ^ mode) & S_IFMT;
}

/**
 * file_start_write - get write access to a superblock for regular file io
 * @file: the file we want to write to
 *
 * This is a variant of sb_start_write() which is a noop on non-regualr file.
 * Should be matched with a call to file_end_write().
 */
static inline void file_start_write(struct file *file)
{
	if (!S_ISREG(file_inode(file)->i_mode))
		return;
	sb_start_write(file_inode(file)->i_sb);
}

static inline bool file_start_write_trylock(struct file *file)
{
	if (!S_ISREG(file_inode(file)->i_mode))
		return true;
	return sb_start_write_trylock(file_inode(file)->i_sb);
}

/**
 * file_end_write - drop write access to a superblock of a regular file
 * @file: the file we wrote to
 *
 * Should be matched with a call to file_start_write().
 */
static inline void file_end_write(struct file *file)
{
	if (!S_ISREG(file_inode(file)->i_mode))
		return;
	sb_end_write(file_inode(file)->i_sb);
}

/**
 * kiocb_start_write - get write access to a superblock for async file io
 * @iocb: the io context we want to submit the write with
 *
 * This is a variant of sb_start_write() for async io submission.
 * Should be matched with a call to kiocb_end_write().
 */
static inline void kiocb_start_write(struct kiocb *iocb)
{
	struct inode *inode = file_inode(iocb->ki_filp);

	sb_start_write(inode->i_sb);
	/*
	 * Fool lockdep by telling it the lock got released so that it
	 * doesn't complain about the held lock when we return to userspace.
	 */
	__sb_writers_release(inode->i_sb, SB_FREEZE_WRITE);
}

/**
 * kiocb_end_write - drop write access to a superblock after async file io
 * @iocb: the io context we sumbitted the write with
 *
 * Should be matched with a call to kiocb_start_write().
 */
static inline void kiocb_end_write(struct kiocb *iocb)
{
	struct inode *inode = file_inode(iocb->ki_filp);

	/*
	 * Tell lockdep we inherited freeze protection from submission thread.
	 */
	__sb_writers_acquired(inode->i_sb, SB_FREEZE_WRITE);
	sb_end_write(inode->i_sb);
}

/*
 * This is used for regular files where some users -- especially the
 * currently executed binary in a process, previously handled via
 * VM_DENYWRITE -- cannot handle concurrent write (and maybe mmap
 * read-write shared) accesses.
 *
 * get_write_access() gets write permission for a file.
 * put_write_access() releases this write permission.
 * deny_write_access() denies write access to a file.
 * allow_write_access() re-enables write access to a file.
 *
 * The i_writecount field of an inode can have the following values:
 * 0: no write access, no denied write access
 * < 0: (-i_writecount) users that denied write access to the file.
 * > 0: (i_writecount) users that have write access to the file.
 *
 * Normally we operate on that counter with atomic_{inc,dec} and it's safe
 * except for the cases where we don't hold i_writecount yet. Then we need to
 * use {get,deny}_write_access() - these functions check the sign and refuse
 * to do the change if sign is wrong.
 */
static inline int get_write_access(struct inode *inode)
{
	return atomic_inc_unless_negative(&inode->i_writecount) ? 0 : -ETXTBSY;
}
static inline int deny_write_access(struct file *file)
{
	struct inode *inode = file_inode(file);
	return atomic_dec_unless_positive(&inode->i_writecount) ? 0 : -ETXTBSY;
}
static inline void put_write_access(struct inode * inode)
{
	atomic_dec(&inode->i_writecount);
}
static inline void allow_write_access(struct file *file)
{
	if (file)
		atomic_inc(&file_inode(file)->i_writecount);
}
static inline bool inode_is_open_for_write(const struct inode *inode)
{
	return atomic_read(&inode->i_writecount) > 0;
}

#if defined(CONFIG_IMA) || defined(CONFIG_FILE_LOCKING)
static inline void i_readcount_dec(struct inode *inode)
{
	BUG_ON(atomic_dec_return(&inode->i_readcount) < 0);
}
static inline void i_readcount_inc(struct inode *inode)
{
	atomic_inc(&inode->i_readcount);
}
#else
static inline void i_readcount_dec(struct inode *inode)
{
	return;
}
static inline void i_readcount_inc(struct inode *inode)
{
	return;
}
#endif
extern int do_pipe_flags(int *, int);

extern ssize_t kernel_read(struct file *, void *, size_t, loff_t *);
ssize_t __kernel_read(struct file *file, void *buf, size_t count, loff_t *pos);
extern ssize_t kernel_write(struct file *, const void *, size_t, loff_t *);
extern ssize_t __kernel_write(struct file *, const void *, size_t, loff_t *);
extern struct file * open_exec(const char *);
 
/* fs/dcache.c -- generic fs support functions */
extern bool is_subdir(struct dentry *, struct dentry *);
extern bool path_is_under(const struct path *, const struct path *);

extern char *file_path(struct file *, char *, int);

/**
 * is_dot_dotdot - returns true only if @name is "." or ".."
 * @name: file name to check
 * @len: length of file name, in bytes
 */
static inline bool is_dot_dotdot(const char *name, size_t len)
{
	return len && unlikely(name[0] == '.') &&
		(len == 1 || (len == 2 && name[1] == '.'));
}

#include <linux/err.h>

/* needed for stackable file system support */
extern loff_t default_llseek(struct file *file, loff_t offset, int whence);

extern loff_t vfs_llseek(struct file *file, loff_t offset, int whence);

extern int inode_init_always(struct super_block *, struct inode *);
extern void inode_init_once(struct inode *);
extern void address_space_init_once(struct address_space *mapping);
extern struct inode * igrab(struct inode *);
extern ino_t iunique(struct super_block *, ino_t);
extern int inode_needs_sync(struct inode *inode);
extern int generic_delete_inode(struct inode *inode);
static inline int generic_drop_inode(struct inode *inode)
{
	return !inode->i_nlink || inode_unhashed(inode);
}
extern void d_mark_dontcache(struct inode *inode);

extern struct inode *ilookup5_nowait(struct super_block *sb,
		unsigned long hashval, int (*test)(struct inode *, void *),
		void *data);
extern struct inode *ilookup5(struct super_block *sb, unsigned long hashval,
		int (*test)(struct inode *, void *), void *data);
extern struct inode *ilookup(struct super_block *sb, unsigned long ino);

extern struct inode *inode_insert5(struct inode *inode, unsigned long hashval,
		int (*test)(struct inode *, void *),
		int (*set)(struct inode *, void *),
		void *data);
struct inode *iget5_locked(struct super_block *, unsigned long,
			   int (*test)(struct inode *, void *),
			   int (*set)(struct inode *, void *), void *);
struct inode *iget5_locked_rcu(struct super_block *, unsigned long,
			       int (*test)(struct inode *, void *),
			       int (*set)(struct inode *, void *), void *);
extern struct inode * iget_locked(struct super_block *, unsigned long);
extern struct inode *find_inode_nowait(struct super_block *,
				       unsigned long,
				       int (*match)(struct inode *,
						    unsigned long, void *),
				       void *data);
extern struct inode *find_inode_rcu(struct super_block *, unsigned long,
				    int (*)(struct inode *, void *), void *);
extern struct inode *find_inode_by_ino_rcu(struct super_block *, unsigned long);
extern int insert_inode_locked4(struct inode *, unsigned long, int (*test)(struct inode *, void *), void *);
extern int insert_inode_locked(struct inode *);
#ifdef CONFIG_DEBUG_LOCK_ALLOC
extern void lockdep_annotate_inode_mutex_key(struct inode *inode);
#else
static inline void lockdep_annotate_inode_mutex_key(struct inode *inode) { };
#endif
extern void unlock_new_inode(struct inode *);
extern void discard_new_inode(struct inode *);
extern unsigned int get_next_ino(void);
extern void evict_inodes(struct super_block *sb);
void dump_mapping(const struct address_space *);

/*
 * Userspace may rely on the inode number being non-zero. For example, glibc
 * simply ignores files with zero i_ino in unlink() and other places.
 *
 * As an additional complication, if userspace was compiled with
 * _FILE_OFFSET_BITS=32 on a 64-bit kernel we'll only end up reading out the
 * lower 32 bits, so we need to check that those aren't zero explicitly. With
 * _FILE_OFFSET_BITS=64, this may cause some harmless false-negatives, but
 * better safe than sorry.
 */
static inline bool is_zero_ino(ino_t ino)
{
	return (u32)ino == 0;
}

extern void __iget(struct inode * inode);
extern void iget_failed(struct inode *);
extern void clear_inode(struct inode *);
extern void __destroy_inode(struct inode *);
extern struct inode *new_inode_pseudo(struct super_block *sb);
extern struct inode *new_inode(struct super_block *sb);
extern void free_inode_nonrcu(struct inode *inode);
extern int setattr_should_drop_suidgid(struct mnt_idmap *, struct inode *);
extern int file_remove_privs_flags(struct file *file, unsigned int flags);
extern int file_remove_privs(struct file *);
int setattr_should_drop_sgid(struct mnt_idmap *idmap,
			     const struct inode *inode);

/*
 * This must be used for allocating filesystems specific inodes to set
 * up the inode reclaim context correctly.
 */
#define alloc_inode_sb(_sb, _cache, _gfp) kmem_cache_alloc_lru(_cache, &_sb->s_inode_lru, _gfp)

extern void __insert_inode_hash(struct inode *, unsigned long hashval);
static inline void insert_inode_hash(struct inode *inode)
{
	__insert_inode_hash(inode, inode->i_ino);
}

extern void __remove_inode_hash(struct inode *);
static inline void remove_inode_hash(struct inode *inode)
{
	if (!inode_unhashed(inode) && !hlist_fake(&inode->i_hash))
		__remove_inode_hash(inode);
}

extern void inode_sb_list_add(struct inode *inode);
extern void inode_add_lru(struct inode *inode);

extern int sb_set_blocksize(struct super_block *, int);
extern int sb_min_blocksize(struct super_block *, int);

extern int generic_file_mmap(struct file *, struct vm_area_struct *);
extern int generic_file_readonly_mmap(struct file *, struct vm_area_struct *);
extern ssize_t generic_write_checks(struct kiocb *, struct iov_iter *);
int generic_write_checks_count(struct kiocb *iocb, loff_t *count);
extern int generic_write_check_limits(struct file *file, loff_t pos,
		loff_t *count);
extern int generic_file_rw_checks(struct file *file_in, struct file *file_out);
ssize_t filemap_read(struct kiocb *iocb, struct iov_iter *to,
		ssize_t already_read);
extern ssize_t generic_file_read_iter(struct kiocb *, struct iov_iter *);
extern ssize_t __generic_file_write_iter(struct kiocb *, struct iov_iter *);
extern ssize_t generic_file_write_iter(struct kiocb *, struct iov_iter *);
extern ssize_t generic_file_direct_write(struct kiocb *, struct iov_iter *);
ssize_t generic_perform_write(struct kiocb *, struct iov_iter *);
ssize_t direct_write_fallback(struct kiocb *iocb, struct iov_iter *iter,
		ssize_t direct_written, ssize_t buffered_written);

ssize_t vfs_iter_read(struct file *file, struct iov_iter *iter, loff_t *ppos,
		rwf_t flags);
ssize_t vfs_iter_write(struct file *file, struct iov_iter *iter, loff_t *ppos,
		rwf_t flags);
ssize_t vfs_iocb_iter_read(struct file *file, struct kiocb *iocb,
			   struct iov_iter *iter);
ssize_t vfs_iocb_iter_write(struct file *file, struct kiocb *iocb,
			    struct iov_iter *iter);

/* fs/splice.c */
ssize_t filemap_splice_read(struct file *in, loff_t *ppos,
			    struct pipe_inode_info *pipe,
			    size_t len, unsigned int flags);
ssize_t copy_splice_read(struct file *in, loff_t *ppos,
			 struct pipe_inode_info *pipe,
			 size_t len, unsigned int flags);
extern ssize_t iter_file_splice_write(struct pipe_inode_info *,
		struct file *, loff_t *, size_t, unsigned int);


extern void
file_ra_state_init(struct file_ra_state *ra, struct address_space *mapping);
extern loff_t noop_llseek(struct file *file, loff_t offset, int whence);
#define no_llseek NULL
extern loff_t vfs_setpos(struct file *file, loff_t offset, loff_t maxsize);
extern loff_t generic_file_llseek(struct file *file, loff_t offset, int whence);
extern loff_t generic_file_llseek_size(struct file *file, loff_t offset,
		int whence, loff_t maxsize, loff_t eof);
extern loff_t fixed_size_llseek(struct file *file, loff_t offset,
		int whence, loff_t size);
extern loff_t no_seek_end_llseek_size(struct file *, loff_t, int, loff_t);
extern loff_t no_seek_end_llseek(struct file *, loff_t, int);
int rw_verify_area(int, struct file *, const loff_t *, size_t);
extern int generic_file_open(struct inode * inode, struct file * filp);
extern int nonseekable_open(struct inode * inode, struct file * filp);
extern int stream_open(struct inode * inode, struct file * filp);

#ifdef CONFIG_BLOCK
typedef void (dio_submit_t)(struct bio *bio, struct inode *inode,
			    loff_t file_offset);

enum {
	/* need locking between buffered and direct access */
	DIO_LOCKING	= 0x01,

	/* filesystem does not support filling holes */
	DIO_SKIP_HOLES	= 0x02,
};

ssize_t __blockdev_direct_IO(struct kiocb *iocb, struct inode *inode,
			     struct block_device *bdev, struct iov_iter *iter,
			     get_block_t get_block,
			     dio_iodone_t end_io,
			     int flags);

static inline ssize_t blockdev_direct_IO(struct kiocb *iocb,
					 struct inode *inode,
					 struct iov_iter *iter,
					 get_block_t get_block)
{
	return __blockdev_direct_IO(iocb, inode, inode->i_sb->s_bdev, iter,
			get_block, NULL, DIO_LOCKING | DIO_SKIP_HOLES);
}
#endif

void inode_dio_wait(struct inode *inode);

/**
 * inode_dio_begin - signal start of a direct I/O requests
 * @inode: inode the direct I/O happens on
 *
 * This is called once we've finished processing a direct I/O request,
 * and is used to wake up callers waiting for direct I/O to be quiesced.
 */
static inline void inode_dio_begin(struct inode *inode)
{
	atomic_inc(&inode->i_dio_count);
}

/**
 * inode_dio_end - signal finish of a direct I/O requests
 * @inode: inode the direct I/O happens on
 *
 * This is called once we've finished processing a direct I/O request,
 * and is used to wake up callers waiting for direct I/O to be quiesced.
 */
static inline void inode_dio_end(struct inode *inode)
{
	if (atomic_dec_and_test(&inode->i_dio_count))
		wake_up_bit(&inode->i_state, __I_DIO_WAKEUP);
}

extern void inode_set_flags(struct inode *inode, unsigned int flags,
			    unsigned int mask);

extern const struct file_operations generic_ro_fops;

#define special_file(m) (S_ISCHR(m)||S_ISBLK(m)||S_ISFIFO(m)||S_ISSOCK(m))

extern int readlink_copy(char __user *, int, const char *);
extern int page_readlink(struct dentry *, char __user *, int);
extern const char *page_get_link(struct dentry *, struct inode *,
				 struct delayed_call *);
extern void page_put_link(void *);
extern int page_symlink(struct inode *inode, const char *symname, int len);
extern const struct inode_operations page_symlink_inode_operations;
extern void kfree_link(void *);
void generic_fillattr(struct mnt_idmap *, u32, struct inode *, struct kstat *);
void generic_fill_statx_attr(struct inode *inode, struct kstat *stat);
void generic_fill_statx_atomic_writes(struct kstat *stat,
				      unsigned int unit_min,
				      unsigned int unit_max);
extern int vfs_getattr_nosec(const struct path *, struct kstat *, u32, unsigned int);
extern int vfs_getattr(const struct path *, struct kstat *, u32, unsigned int);
void __inode_add_bytes(struct inode *inode, loff_t bytes);
void inode_add_bytes(struct inode *inode, loff_t bytes);
void __inode_sub_bytes(struct inode *inode, loff_t bytes);
void inode_sub_bytes(struct inode *inode, loff_t bytes);
static inline loff_t __inode_get_bytes(struct inode *inode)
{
	return (((loff_t)inode->i_blocks) << 9) + inode->i_bytes;
}
loff_t inode_get_bytes(struct inode *inode);
void inode_set_bytes(struct inode *inode, loff_t bytes);
const char *simple_get_link(struct dentry *, struct inode *,
			    struct delayed_call *);
extern const struct inode_operations simple_symlink_inode_operations;

extern int iterate_dir(struct file *, struct dir_context *);

int vfs_fstatat(int dfd, const char __user *filename, struct kstat *stat,
		int flags);
int vfs_fstat(int fd, struct kstat *stat);

static inline int vfs_stat(const char __user *filename, struct kstat *stat)
{
	return vfs_fstatat(AT_FDCWD, filename, stat, 0);
}
static inline int vfs_lstat(const char __user *name, struct kstat *stat)
{
	return vfs_fstatat(AT_FDCWD, name, stat, AT_SYMLINK_NOFOLLOW);
}

extern const char *vfs_get_link(struct dentry *, struct delayed_call *);
extern int vfs_readlink(struct dentry *, char __user *, int);

extern struct file_system_type *get_filesystem(struct file_system_type *fs);
extern void put_filesystem(struct file_system_type *fs);
extern struct file_system_type *get_fs_type(const char *name);
extern void drop_super(struct super_block *sb);
extern void drop_super_exclusive(struct super_block *sb);
extern void iterate_supers(void (*)(struct super_block *, void *), void *);
extern void iterate_supers_type(struct file_system_type *,
			        void (*)(struct super_block *, void *), void *);

extern int dcache_dir_open(struct inode *, struct file *);
extern int dcache_dir_close(struct inode *, struct file *);
extern loff_t dcache_dir_lseek(struct file *, loff_t, int);
extern int dcache_readdir(struct file *, struct dir_context *);
extern int simple_setattr(struct mnt_idmap *, struct dentry *,
			  struct iattr *);
extern int simple_getattr(struct mnt_idmap *, const struct path *,
			  struct kstat *, u32, unsigned int);
extern int simple_statfs(struct dentry *, struct kstatfs *);
extern int simple_open(struct inode *inode, struct file *file);
extern int simple_link(struct dentry *, struct inode *, struct dentry *);
extern int simple_unlink(struct inode *, struct dentry *);
extern int simple_rmdir(struct inode *, struct dentry *);
void simple_rename_timestamp(struct inode *old_dir, struct dentry *old_dentry,
			     struct inode *new_dir, struct dentry *new_dentry);
extern int simple_rename_exchange(struct inode *old_dir, struct dentry *old_dentry,
				  struct inode *new_dir, struct dentry *new_dentry);
extern int simple_rename(struct mnt_idmap *, struct inode *,
			 struct dentry *, struct inode *, struct dentry *,
			 unsigned int);
extern void simple_recursive_removal(struct dentry *,
                              void (*callback)(struct dentry *));
extern int noop_fsync(struct file *, loff_t, loff_t, int);
extern ssize_t noop_direct_IO(struct kiocb *iocb, struct iov_iter *iter);
extern int simple_empty(struct dentry *);
extern int simple_write_begin(struct file *file, struct address_space *mapping,
			loff_t pos, unsigned len,
			struct page **pagep, void **fsdata);
extern const struct address_space_operations ram_aops;
extern int always_delete_dentry(const struct dentry *);
extern struct inode *alloc_anon_inode(struct super_block *);
extern int simple_nosetlease(struct file *, int, struct file_lease **, void **);
extern const struct dentry_operations simple_dentry_operations;

extern struct dentry *simple_lookup(struct inode *, struct dentry *, unsigned int flags);
extern ssize_t generic_read_dir(struct file *, char __user *, size_t, loff_t *);
extern const struct file_operations simple_dir_operations;
extern const struct inode_operations simple_dir_inode_operations;
extern void make_empty_dir_inode(struct inode *inode);
extern bool is_empty_dir_inode(struct inode *inode);
struct tree_descr { const char *name; const struct file_operations *ops; int mode; };
struct dentry *d_alloc_name(struct dentry *, const char *);
extern int simple_fill_super(struct super_block *, unsigned long,
			     const struct tree_descr *);
extern int simple_pin_fs(struct file_system_type *, struct vfsmount **mount, int *count);
extern void simple_release_fs(struct vfsmount **mount, int *count);

extern ssize_t simple_read_from_buffer(void __user *to, size_t count,
			loff_t *ppos, const void *from, size_t available);
extern ssize_t simple_write_to_buffer(void *to, size_t available, loff_t *ppos,
		const void __user *from, size_t count);

struct offset_ctx {
	struct maple_tree	mt;
	unsigned long		next_offset;
};

void simple_offset_init(struct offset_ctx *octx);
int simple_offset_add(struct offset_ctx *octx, struct dentry *dentry);
void simple_offset_remove(struct offset_ctx *octx, struct dentry *dentry);
int simple_offset_empty(struct dentry *dentry);
int simple_offset_rename(struct inode *old_dir, struct dentry *old_dentry,
			 struct inode *new_dir, struct dentry *new_dentry);
int simple_offset_rename_exchange(struct inode *old_dir,
				  struct dentry *old_dentry,
				  struct inode *new_dir,
				  struct dentry *new_dentry);
void simple_offset_destroy(struct offset_ctx *octx);

extern const struct file_operations simple_offset_dir_operations;

extern int __generic_file_fsync(struct file *, loff_t, loff_t, int);
extern int generic_file_fsync(struct file *, loff_t, loff_t, int);

extern int generic_check_addressable(unsigned, u64);

extern void generic_set_sb_d_ops(struct super_block *sb);
extern int generic_ci_match(const struct inode *parent,
			    const struct qstr *name,
			    const struct qstr *folded_name,
			    const u8 *de_name, u32 de_name_len);

static inline bool sb_has_encoding(const struct super_block *sb)
{
#if IS_ENABLED(CONFIG_UNICODE)
	return !!sb->s_encoding;
#else
	return false;
#endif
}

int may_setattr(struct mnt_idmap *idmap, struct inode *inode,
		unsigned int ia_valid);
int setattr_prepare(struct mnt_idmap *, struct dentry *, struct iattr *);
extern int inode_newsize_ok(const struct inode *, loff_t offset);
void setattr_copy(struct mnt_idmap *, struct inode *inode,
		  const struct iattr *attr);

extern int file_update_time(struct file *file);

static inline bool vma_is_dax(const struct vm_area_struct *vma)
{
	return vma->vm_file && IS_DAX(vma->vm_file->f_mapping->host);
}

static inline bool vma_is_fsdax(struct vm_area_struct *vma)
{
	struct inode *inode;

	if (!IS_ENABLED(CONFIG_FS_DAX) || !vma->vm_file)
		return false;
	if (!vma_is_dax(vma))
		return false;
	inode = file_inode(vma->vm_file);
	if (S_ISCHR(inode->i_mode))
		return false; /* device-dax */
	return true;
}

static inline int iocb_flags(struct file *file)
{
	int res = 0;
	if (file->f_flags & O_APPEND)
		res |= IOCB_APPEND;
	if (file->f_flags & O_DIRECT)
		res |= IOCB_DIRECT;
	if (file->f_flags & O_DSYNC)
		res |= IOCB_DSYNC;
	if (file->f_flags & __O_SYNC)
		res |= IOCB_SYNC;
	return res;
}

static inline int kiocb_set_rw_flags(struct kiocb *ki, rwf_t flags,
				     int rw_type)
{
	int kiocb_flags = 0;

	/* make sure there's no overlap between RWF and private IOCB flags */
	BUILD_BUG_ON((__force int) RWF_SUPPORTED & IOCB_EVENTFD);

	if (!flags)
		return 0;
	if (unlikely(flags & ~RWF_SUPPORTED))
		return -EOPNOTSUPP;
	if (unlikely((flags & RWF_APPEND) && (flags & RWF_NOAPPEND)))
		return -EINVAL;

	if (flags & RWF_NOWAIT) {
		if (!(ki->ki_filp->f_mode & FMODE_NOWAIT))
			return -EOPNOTSUPP;
		kiocb_flags |= IOCB_NOIO;
	}
	if (flags & RWF_ATOMIC) {
		if (rw_type != WRITE)
			return -EOPNOTSUPP;
		if (!(ki->ki_filp->f_mode & FMODE_CAN_ATOMIC_WRITE))
			return -EOPNOTSUPP;
	}
	kiocb_flags |= (__force int) (flags & RWF_SUPPORTED);
	if (flags & RWF_SYNC)
		kiocb_flags |= IOCB_DSYNC;

	if ((flags & RWF_NOAPPEND) && (ki->ki_flags & IOCB_APPEND)) {
		if (IS_APPEND(file_inode(ki->ki_filp)))
			return -EPERM;
		ki->ki_flags &= ~IOCB_APPEND;
	}

	ki->ki_flags |= kiocb_flags;
	return 0;
}

/* Transaction based IO helpers */

/*
 * An argresp is stored in an allocated page and holds the
 * size of the argument or response, along with its content
 */
struct simple_transaction_argresp {
	ssize_t size;
	char data[];
};

#define SIMPLE_TRANSACTION_LIMIT (PAGE_SIZE - sizeof(struct simple_transaction_argresp))

char *simple_transaction_get(struct file *file, const char __user *buf,
				size_t size);
ssize_t simple_transaction_read(struct file *file, char __user *buf,
				size_t size, loff_t *pos);
int simple_transaction_release(struct inode *inode, struct file *file);

void simple_transaction_set(struct file *file, size_t n);

/*
 * simple attribute files
 *
 * These attributes behave similar to those in sysfs:
 *
 * Writing to an attribute immediately sets a value, an open file can be
 * written to multiple times.
 *
 * Reading from an attribute creates a buffer from the value that might get
 * read with multiple read calls. When the attribute has been read
 * completely, no further read calls are possible until the file is opened
 * again.
 *
 * All attributes contain a text representation of a numeric value
 * that are accessed with the get() and set() functions.
 */
#define DEFINE_SIMPLE_ATTRIBUTE_XSIGNED(__fops, __get, __set, __fmt, __is_signed)	\
static int __fops ## _open(struct inode *inode, struct file *file)	\
{									\
	__simple_attr_check_format(__fmt, 0ull);			\
	return simple_attr_open(inode, file, __get, __set, __fmt);	\
}									\
static const struct file_operations __fops = {				\
	.owner	 = THIS_MODULE,						\
	.open	 = __fops ## _open,					\
	.release = simple_attr_release,					\
	.read	 = simple_attr_read,					\
	.write	 = (__is_signed) ? simple_attr_write_signed : simple_attr_write,	\
	.llseek	 = generic_file_llseek,					\
}

#define DEFINE_SIMPLE_ATTRIBUTE(__fops, __get, __set, __fmt)		\
	DEFINE_SIMPLE_ATTRIBUTE_XSIGNED(__fops, __get, __set, __fmt, false)

#define DEFINE_SIMPLE_ATTRIBUTE_SIGNED(__fops, __get, __set, __fmt)	\
	DEFINE_SIMPLE_ATTRIBUTE_XSIGNED(__fops, __get, __set, __fmt, true)

static inline __printf(1, 2)
void __simple_attr_check_format(const char *fmt, ...)
{
	/* don't do anything, just let the compiler check the arguments; */
}

int simple_attr_open(struct inode *inode, struct file *file,
		     int (*get)(void *, u64 *), int (*set)(void *, u64),
		     const char *fmt);
int simple_attr_release(struct inode *inode, struct file *file);
ssize_t simple_attr_read(struct file *file, char __user *buf,
			 size_t len, loff_t *ppos);
ssize_t simple_attr_write(struct file *file, const char __user *buf,
			  size_t len, loff_t *ppos);
ssize_t simple_attr_write_signed(struct file *file, const char __user *buf,
				 size_t len, loff_t *ppos);

struct ctl_table;
int __init list_bdev_fs_names(char *buf, size_t size);

#define __FMODE_EXEC		((__force int) FMODE_EXEC)
#define __FMODE_NONOTIFY	((__force int) FMODE_NONOTIFY)

#define ACC_MODE(x) ("\004\002\006\006"[(x)&O_ACCMODE])
#define OPEN_FMODE(flag) ((__force fmode_t)(((flag + 1) & O_ACCMODE) | \
					    (flag & __FMODE_NONOTIFY)))

static inline bool is_sxid(umode_t mode)
{
	return mode & (S_ISUID | S_ISGID);
}

static inline int check_sticky(struct mnt_idmap *idmap,
			       struct inode *dir, struct inode *inode)
{
	if (!(dir->i_mode & S_ISVTX))
		return 0;

	return __check_sticky(idmap, dir, inode);
}

static inline void inode_has_no_xattr(struct inode *inode)
{
	if (!is_sxid(inode->i_mode) && (inode->i_sb->s_flags & SB_NOSEC))
		inode->i_flags |= S_NOSEC;
}

static inline bool is_root_inode(struct inode *inode)
{
	return inode == inode->i_sb->s_root->d_inode;
}

static inline bool dir_emit(struct dir_context *ctx,
			    const char *name, int namelen,
			    u64 ino, unsigned type)
{
	return ctx->actor(ctx, name, namelen, ctx->pos, ino, type);
}
static inline bool dir_emit_dot(struct file *file, struct dir_context *ctx)
{
	return ctx->actor(ctx, ".", 1, ctx->pos,
			  file->f_path.dentry->d_inode->i_ino, DT_DIR);
}
static inline bool dir_emit_dotdot(struct file *file, struct dir_context *ctx)
{
	return ctx->actor(ctx, "..", 2, ctx->pos,
			  d_parent_ino(file->f_path.dentry), DT_DIR);
}
static inline bool dir_emit_dots(struct file *file, struct dir_context *ctx)
{
	if (ctx->pos == 0) {
		if (!dir_emit_dot(file, ctx))
			return false;
		ctx->pos = 1;
	}
	if (ctx->pos == 1) {
		if (!dir_emit_dotdot(file, ctx))
			return false;
		ctx->pos = 2;
	}
	return true;
}
static inline bool dir_relax(struct inode *inode)
{
	inode_unlock(inode);
	inode_lock(inode);
	return !IS_DEADDIR(inode);
}

static inline bool dir_relax_shared(struct inode *inode)
{
	inode_unlock_shared(inode);
	inode_lock_shared(inode);
	return !IS_DEADDIR(inode);
}

extern bool path_noexec(const struct path *path);
extern void inode_nohighmem(struct inode *inode);

/* mm/fadvise.c */
extern int vfs_fadvise(struct file *file, loff_t offset, loff_t len,
		       int advice);
extern int generic_fadvise(struct file *file, loff_t offset, loff_t len,
			   int advice);

<<<<<<< HEAD
static inline dev_t inode_get_dev(const struct inode *inode)
{
	if (inode->i_sb->s_op->get_inode_dev)
		return inode->i_sb->s_op->get_inode_dev(inode);

	return inode->i_sb->s_dev;
}

=======
static inline bool vfs_empty_path(int dfd, const char __user *path)
{
	char c;

	if (dfd < 0)
		return false;

	/* We now allow NULL to be used for empty path. */
	if (!path)
		return true;

	if (unlikely(get_user(c, path)))
		return false;

	return !c;
}

bool generic_atomic_write_valid(struct iov_iter *iter, loff_t pos);

>>>>>>> 8400291e
#endif /* _LINUX_FS_H */<|MERGE_RESOLUTION|>--- conflicted
+++ resolved
@@ -3641,16 +3641,6 @@
 extern int generic_fadvise(struct file *file, loff_t offset, loff_t len,
 			   int advice);
 
-<<<<<<< HEAD
-static inline dev_t inode_get_dev(const struct inode *inode)
-{
-	if (inode->i_sb->s_op->get_inode_dev)
-		return inode->i_sb->s_op->get_inode_dev(inode);
-
-	return inode->i_sb->s_dev;
-}
-
-=======
 static inline bool vfs_empty_path(int dfd, const char __user *path)
 {
 	char c;
@@ -3670,5 +3660,12 @@
 
 bool generic_atomic_write_valid(struct iov_iter *iter, loff_t pos);
 
->>>>>>> 8400291e
+static inline dev_t inode_get_dev(const struct inode *inode)
+{
+	if (inode->i_sb->s_op->get_inode_dev)
+		return inode->i_sb->s_op->get_inode_dev(inode);
+
+	return inode->i_sb->s_dev;
+}
+
 #endif /* _LINUX_FS_H */