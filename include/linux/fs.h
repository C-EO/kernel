/* SPDX-License-Identifier: GPL-2.0 */
#ifndef _LINUX_FS_H
#define _LINUX_FS_H

#include <linux/linkage.h>
#include <linux/wait_bit.h>
#include <linux/kdev_t.h>
#include <linux/dcache.h>
#include <linux/path.h>
#include <linux/stat.h>
#include <linux/cache.h>
#include <linux/list.h>
#include <linux/list_lru.h>
#include <linux/llist.h>
#include <linux/radix-tree.h>
#include <linux/xarray.h>
#include <linux/rbtree.h>
#include <linux/init.h>
#include <linux/pid.h>
#include <linux/bug.h>
#include <linux/mutex.h>
#include <linux/rwsem.h>
#include <linux/mm_types.h>
#include <linux/capability.h>
#include <linux/semaphore.h>
#include <linux/fcntl.h>
#include <linux/rculist_bl.h>
#include <linux/atomic.h>
#include <linux/shrinker.h>
#include <linux/migrate_mode.h>
#include <linux/uidgid.h>
#include <linux/lockdep.h>
#include <linux/percpu-rwsem.h>
#include <linux/workqueue.h>
#include <linux/delayed_call.h>
#include <linux/uuid.h>
#include <linux/errseq.h>
#include <linux/ioprio.h>
#include <linux/fs_types.h>
#include <linux/build_bug.h>
#include <linux/stddef.h>
#include <linux/mount.h>
#include <linux/cred.h>
#include <linux/mnt_idmapping.h>
#include <linux/slab.h>

#include <asm/byteorder.h>
#include <uapi/linux/fs.h>

struct backing_dev_info;
struct bdi_writeback;
struct bio;
struct io_comp_batch;
struct export_operations;
struct fiemap_extent_info;
struct hd_geometry;
struct iovec;
struct kiocb;
struct kobject;
struct pipe_inode_info;
struct poll_table_struct;
struct kstatfs;
struct vm_area_struct;
struct vfsmount;
struct cred;
struct swap_info_struct;
struct seq_file;
struct workqueue_struct;
struct iov_iter;
struct fscrypt_info;
struct fscrypt_operations;
struct fsverity_info;
struct fsverity_operations;
struct fs_context;
struct fs_parameter_spec;
struct fileattr;
struct iomap_ops;

extern void __init inode_init(void);
extern void __init inode_init_early(void);
extern void __init files_init(void);
extern void __init files_maxfiles_init(void);

extern unsigned long get_max_files(void);
extern unsigned int sysctl_nr_open;

typedef __kernel_rwf_t rwf_t;

struct buffer_head;
typedef int (get_block_t)(struct inode *inode, sector_t iblock,
			struct buffer_head *bh_result, int create);
typedef int (dio_iodone_t)(struct kiocb *iocb, loff_t offset,
			ssize_t bytes, void *private);

#define MAY_EXEC		0x00000001
#define MAY_WRITE		0x00000002
#define MAY_READ		0x00000004
#define MAY_APPEND		0x00000008
#define MAY_ACCESS		0x00000010
#define MAY_OPEN		0x00000020
#define MAY_CHDIR		0x00000040
/* called from RCU mode, don't block */
#define MAY_NOT_BLOCK		0x00000080

/*
 * flags in file.f_mode.  Note that FMODE_READ and FMODE_WRITE must correspond
 * to O_WRONLY and O_RDWR via the strange trick in do_dentry_open()
 */

/* file is open for reading */
#define FMODE_READ		((__force fmode_t)0x1)
/* file is open for writing */
#define FMODE_WRITE		((__force fmode_t)0x2)
/* file is seekable */
#define FMODE_LSEEK		((__force fmode_t)0x4)
/* file can be accessed using pread */
#define FMODE_PREAD		((__force fmode_t)0x8)
/* file can be accessed using pwrite */
#define FMODE_PWRITE		((__force fmode_t)0x10)
/* File is opened for execution with sys_execve / sys_uselib */
#define FMODE_EXEC		((__force fmode_t)0x20)
/* 32bit hashes as llseek() offset (for directories) */
#define FMODE_32BITHASH         ((__force fmode_t)0x200)
/* 64bit hashes as llseek() offset (for directories) */
#define FMODE_64BITHASH         ((__force fmode_t)0x400)

/*
 * Don't update ctime and mtime.
 *
 * Currently a special hack for the XFS open_by_handle ioctl, but we'll
 * hopefully graduate it to a proper O_CMTIME flag supported by open(2) soon.
 */
#define FMODE_NOCMTIME		((__force fmode_t)0x800)

/* Expect random access pattern */
#define FMODE_RANDOM		((__force fmode_t)0x1000)

/* File is huge (eg. /dev/mem): treat loff_t as unsigned */
#define FMODE_UNSIGNED_OFFSET	((__force fmode_t)0x2000)

/* File is opened with O_PATH; almost nothing can be done with it */
#define FMODE_PATH		((__force fmode_t)0x4000)

/* File needs atomic accesses to f_pos */
#define FMODE_ATOMIC_POS	((__force fmode_t)0x8000)
/* Write access to underlying fs */
#define FMODE_WRITER		((__force fmode_t)0x10000)
/* Has read method(s) */
#define FMODE_CAN_READ          ((__force fmode_t)0x20000)
/* Has write method(s) */
#define FMODE_CAN_WRITE         ((__force fmode_t)0x40000)

#define FMODE_OPENED		((__force fmode_t)0x80000)
#define FMODE_CREATED		((__force fmode_t)0x100000)

/* File is stream-like */
#define FMODE_STREAM		((__force fmode_t)0x200000)

/* File supports DIRECT IO */
#define	FMODE_CAN_ODIRECT	((__force fmode_t)0x400000)

#define	FMODE_NOREUSE		((__force fmode_t)0x800000)

/* File supports non-exclusive O_DIRECT writes from multiple threads */
#define FMODE_DIO_PARALLEL_WRITE	((__force fmode_t)0x1000000)

/* File is embedded in backing_file object */
#define FMODE_BACKING		((__force fmode_t)0x2000000)

/* File was opened by fanotify and shouldn't generate fanotify events */
#define FMODE_NONOTIFY		((__force fmode_t)0x4000000)

/* File is capable of returning -EAGAIN if I/O will block */
#define FMODE_NOWAIT		((__force fmode_t)0x8000000)

/* File represents mount that needs unmounting */
#define FMODE_NEED_UNMOUNT	((__force fmode_t)0x10000000)

/* File does not contribute to nr_files count */
#define FMODE_NOACCOUNT		((__force fmode_t)0x20000000)

/* File supports async buffered reads */
#define FMODE_BUF_RASYNC	((__force fmode_t)0x40000000)

/* File supports async nowait buffered writes */
#define FMODE_BUF_WASYNC	((__force fmode_t)0x80000000)

/*
 * Attribute flags.  These should be or-ed together to figure out what
 * has been changed!
 */
#define ATTR_MODE	(1 << 0)
#define ATTR_UID	(1 << 1)
#define ATTR_GID	(1 << 2)
#define ATTR_SIZE	(1 << 3)
#define ATTR_ATIME	(1 << 4)
#define ATTR_MTIME	(1 << 5)
#define ATTR_CTIME	(1 << 6)
#define ATTR_ATIME_SET	(1 << 7)
#define ATTR_MTIME_SET	(1 << 8)
#define ATTR_FORCE	(1 << 9) /* Not a change, but a change it */
#define ATTR_KILL_SUID	(1 << 11)
#define ATTR_KILL_SGID	(1 << 12)
#define ATTR_FILE	(1 << 13)
#define ATTR_KILL_PRIV	(1 << 14)
#define ATTR_OPEN	(1 << 15) /* Truncating from open(O_TRUNC) */
#define ATTR_TIMES_SET	(1 << 16)
#define ATTR_TOUCH	(1 << 17)

/*
 * Whiteout is represented by a char device.  The following constants define the
 * mode and device number to use.
 */
#define WHITEOUT_MODE 0
#define WHITEOUT_DEV 0

/*
 * This is the Inode Attributes structure, used for notify_change().  It
 * uses the above definitions as flags, to know which values have changed.
 * Also, in this manner, a Filesystem can look at only the values it cares
 * about.  Basically, these are the attributes that the VFS layer can
 * request to change from the FS layer.
 *
 * Derek Atkins <warlord@MIT.EDU> 94-10-20
 */
struct iattr {
	unsigned int	ia_valid;
	umode_t		ia_mode;
	/*
	 * The two anonymous unions wrap structures with the same member.
	 *
	 * Filesystems raising FS_ALLOW_IDMAP need to use ia_vfs{g,u}id which
	 * are a dedicated type requiring the filesystem to use the dedicated
	 * helpers. Other filesystem can continue to use ia_{g,u}id until they
	 * have been ported.
	 *
	 * They always contain the same value. In other words FS_ALLOW_IDMAP
	 * pass down the same value on idmapped mounts as they would on regular
	 * mounts.
	 */
	union {
		kuid_t		ia_uid;
		vfsuid_t	ia_vfsuid;
	};
	union {
		kgid_t		ia_gid;
		vfsgid_t	ia_vfsgid;
	};
	loff_t		ia_size;
	struct timespec64 ia_atime;
	struct timespec64 ia_mtime;
	struct timespec64 ia_ctime;

	/*
	 * Not an attribute, but an auxiliary info for filesystems wanting to
	 * implement an ftruncate() like method.  NOTE: filesystem should
	 * check for (ia_valid & ATTR_FILE), and not for (ia_file != NULL).
	 */
	struct file	*ia_file;
};

/*
 * Includes for diskquotas.
 */
#include <linux/quota.h>

/*
 * Maximum number of layers of fs stack.  Needs to be limited to
 * prevent kernel stack overflow
 */
#define FILESYSTEM_MAX_STACK_DEPTH 2

/** 
 * enum positive_aop_returns - aop return codes with specific semantics
 *
 * @AOP_WRITEPAGE_ACTIVATE: Informs the caller that page writeback has
 * 			    completed, that the page is still locked, and
 * 			    should be considered active.  The VM uses this hint
 * 			    to return the page to the active list -- it won't
 * 			    be a candidate for writeback again in the near
 * 			    future.  Other callers must be careful to unlock
 * 			    the page if they get this return.  Returned by
 * 			    writepage(); 
 *
 * @AOP_TRUNCATED_PAGE: The AOP method that was handed a locked page has
 *  			unlocked it and the page might have been truncated.
 *  			The caller should back up to acquiring a new page and
 *  			trying again.  The aop will be taking reasonable
 *  			precautions not to livelock.  If the caller held a page
 *  			reference, it should drop it before retrying.  Returned
 *  			by read_folio().
 *
 * address_space_operation functions return these large constants to indicate
 * special semantics to the caller.  These are much larger than the bytes in a
 * page to allow for functions that return the number of bytes operated on in a
 * given page.
 */

enum positive_aop_returns {
	AOP_WRITEPAGE_ACTIVATE	= 0x80000,
	AOP_TRUNCATED_PAGE	= 0x80001,
};

/*
 * oh the beauties of C type declarations.
 */
struct page;
struct address_space;
struct writeback_control;
struct readahead_control;

/*
 * Write life time hint values.
 * Stored in struct inode as u8.
 */
enum rw_hint {
	WRITE_LIFE_NOT_SET	= 0,
	WRITE_LIFE_NONE		= RWH_WRITE_LIFE_NONE,
	WRITE_LIFE_SHORT	= RWH_WRITE_LIFE_SHORT,
	WRITE_LIFE_MEDIUM	= RWH_WRITE_LIFE_MEDIUM,
	WRITE_LIFE_LONG		= RWH_WRITE_LIFE_LONG,
	WRITE_LIFE_EXTREME	= RWH_WRITE_LIFE_EXTREME,
};

/* Match RWF_* bits to IOCB bits */
#define IOCB_HIPRI		(__force int) RWF_HIPRI
#define IOCB_DSYNC		(__force int) RWF_DSYNC
#define IOCB_SYNC		(__force int) RWF_SYNC
#define IOCB_NOWAIT		(__force int) RWF_NOWAIT
#define IOCB_APPEND		(__force int) RWF_APPEND

/* non-RWF related bits - start at 16 */
#define IOCB_EVENTFD		(1 << 16)
#define IOCB_DIRECT		(1 << 17)
#define IOCB_WRITE		(1 << 18)
/* iocb->ki_waitq is valid */
#define IOCB_WAITQ		(1 << 19)
#define IOCB_NOIO		(1 << 20)
/* can use bio alloc cache */
#define IOCB_ALLOC_CACHE	(1 << 21)

/* for use in trace events */
#define TRACE_IOCB_STRINGS \
	{ IOCB_HIPRI,		"HIPRI" }, \
	{ IOCB_DSYNC,		"DSYNC" }, \
	{ IOCB_SYNC,		"SYNC" }, \
	{ IOCB_NOWAIT,		"NOWAIT" }, \
	{ IOCB_APPEND,		"APPEND" }, \
	{ IOCB_EVENTFD,		"EVENTFD"}, \
	{ IOCB_DIRECT,		"DIRECT" }, \
	{ IOCB_WRITE,		"WRITE" }, \
	{ IOCB_WAITQ,		"WAITQ" }, \
	{ IOCB_NOIO,		"NOIO" }, \
	{ IOCB_ALLOC_CACHE,	"ALLOC_CACHE" }

struct kiocb {
	struct file		*ki_filp;
	loff_t			ki_pos;
	void (*ki_complete)(struct kiocb *iocb, long ret);
	void			*private;
	int			ki_flags;
	u16			ki_ioprio; /* See linux/ioprio.h */
	struct wait_page_queue	*ki_waitq; /* for async buffered IO */
};

static inline bool is_sync_kiocb(struct kiocb *kiocb)
{
	return kiocb->ki_complete == NULL;
}

struct address_space_operations {
	int (*writepage)(struct page *page, struct writeback_control *wbc);
	int (*read_folio)(struct file *, struct folio *);

	/* Write back some dirty pages from this mapping. */
	int (*writepages)(struct address_space *, struct writeback_control *);

	/* Mark a folio dirty.  Return true if this dirtied it */
	bool (*dirty_folio)(struct address_space *, struct folio *);

	void (*readahead)(struct readahead_control *);

	int (*write_begin)(struct file *, struct address_space *mapping,
				loff_t pos, unsigned len,
				struct page **pagep, void **fsdata);
	int (*write_end)(struct file *, struct address_space *mapping,
				loff_t pos, unsigned len, unsigned copied,
				struct page *page, void *fsdata);

	/* Unfortunately this kludge is needed for FIBMAP. Don't use it */
	sector_t (*bmap)(struct address_space *, sector_t);
	void (*invalidate_folio) (struct folio *, size_t offset, size_t len);
	bool (*release_folio)(struct folio *, gfp_t);
	void (*free_folio)(struct folio *folio);
	ssize_t (*direct_IO)(struct kiocb *, struct iov_iter *iter);
	/*
	 * migrate the contents of a folio to the specified target. If
	 * migrate_mode is MIGRATE_ASYNC, it must not block.
	 */
	int (*migrate_folio)(struct address_space *, struct folio *dst,
			struct folio *src, enum migrate_mode);
	int (*launder_folio)(struct folio *);
	bool (*is_partially_uptodate) (struct folio *, size_t from,
			size_t count);
	void (*is_dirty_writeback) (struct folio *, bool *dirty, bool *wb);
	int (*error_remove_page)(struct address_space *, struct page *);

	/* swapfile support */
	int (*swap_activate)(struct swap_info_struct *sis, struct file *file,
				sector_t *span);
	void (*swap_deactivate)(struct file *file);
	int (*swap_rw)(struct kiocb *iocb, struct iov_iter *iter);
};

extern const struct address_space_operations empty_aops;

/**
 * struct address_space - Contents of a cacheable, mappable object.
 * @host: Owner, either the inode or the block_device.
 * @i_pages: Cached pages.
 * @invalidate_lock: Guards coherency between page cache contents and
 *   file offset->disk block mappings in the filesystem during invalidates.
 *   It is also used to block modification of page cache contents through
 *   memory mappings.
 * @gfp_mask: Memory allocation flags to use for allocating pages.
 * @i_mmap_writable: Number of VM_SHARED mappings.
 * @nr_thps: Number of THPs in the pagecache (non-shmem only).
 * @i_mmap: Tree of private and shared mappings.
 * @i_mmap_rwsem: Protects @i_mmap and @i_mmap_writable.
 * @nrpages: Number of page entries, protected by the i_pages lock.
 * @writeback_index: Writeback starts here.
 * @a_ops: Methods.
 * @flags: Error bits and flags (AS_*).
 * @wb_err: The most recent error which has occurred.
 * @private_lock: For use by the owner of the address_space.
 * @private_list: For use by the owner of the address_space.
 * @private_data: For use by the owner of the address_space.
 */
struct address_space {
	struct inode		*host;
	struct xarray		i_pages;
	struct rw_semaphore	invalidate_lock;
	gfp_t			gfp_mask;
	atomic_t		i_mmap_writable;
#ifdef CONFIG_READ_ONLY_THP_FOR_FS
	/* number of thp, only for non-shmem files */
	atomic_t		nr_thps;
#endif
	struct rb_root_cached	i_mmap;
	struct rw_semaphore	i_mmap_rwsem;
	unsigned long		nrpages;
	pgoff_t			writeback_index;
	const struct address_space_operations *a_ops;
	unsigned long		flags;
	errseq_t		wb_err;
	spinlock_t		private_lock;
	struct list_head	private_list;
	void			*private_data;
} __attribute__((aligned(sizeof(long)))) __randomize_layout;
	/*
	 * On most architectures that alignment is already the case; but
	 * must be enforced here for CRIS, to let the least significant bit
	 * of struct page's "mapping" pointer be used for PAGE_MAPPING_ANON.
	 */

/* XArray tags, for tagging dirty and writeback pages in the pagecache. */
#define PAGECACHE_TAG_DIRTY	XA_MARK_0
#define PAGECACHE_TAG_WRITEBACK	XA_MARK_1
#define PAGECACHE_TAG_TOWRITE	XA_MARK_2

/*
 * Returns true if any of the pages in the mapping are marked with the tag.
 */
static inline bool mapping_tagged(struct address_space *mapping, xa_mark_t tag)
{
	return xa_marked(&mapping->i_pages, tag);
}

static inline void i_mmap_lock_write(struct address_space *mapping)
{
	down_write(&mapping->i_mmap_rwsem);
}

static inline int i_mmap_trylock_write(struct address_space *mapping)
{
	return down_write_trylock(&mapping->i_mmap_rwsem);
}

static inline void i_mmap_unlock_write(struct address_space *mapping)
{
	up_write(&mapping->i_mmap_rwsem);
}

static inline int i_mmap_trylock_read(struct address_space *mapping)
{
	return down_read_trylock(&mapping->i_mmap_rwsem);
}

static inline void i_mmap_lock_read(struct address_space *mapping)
{
	down_read(&mapping->i_mmap_rwsem);
}

static inline void i_mmap_unlock_read(struct address_space *mapping)
{
	up_read(&mapping->i_mmap_rwsem);
}

static inline void i_mmap_assert_locked(struct address_space *mapping)
{
	lockdep_assert_held(&mapping->i_mmap_rwsem);
}

static inline void i_mmap_assert_write_locked(struct address_space *mapping)
{
	lockdep_assert_held_write(&mapping->i_mmap_rwsem);
}

/*
 * Might pages of this file be mapped into userspace?
 */
static inline int mapping_mapped(struct address_space *mapping)
{
	return	!RB_EMPTY_ROOT(&mapping->i_mmap.rb_root);
}

/*
 * Might pages of this file have been modified in userspace?
 * Note that i_mmap_writable counts all VM_SHARED vmas: do_mmap
 * marks vma as VM_SHARED if it is shared, and the file was opened for
 * writing i.e. vma may be mprotected writable even if now readonly.
 *
 * If i_mmap_writable is negative, no new writable mappings are allowed. You
 * can only deny writable mappings, if none exists right now.
 */
static inline int mapping_writably_mapped(struct address_space *mapping)
{
	return atomic_read(&mapping->i_mmap_writable) > 0;
}

static inline int mapping_map_writable(struct address_space *mapping)
{
	return atomic_inc_unless_negative(&mapping->i_mmap_writable) ?
		0 : -EPERM;
}

static inline void mapping_unmap_writable(struct address_space *mapping)
{
	atomic_dec(&mapping->i_mmap_writable);
}

static inline int mapping_deny_writable(struct address_space *mapping)
{
	return atomic_dec_unless_positive(&mapping->i_mmap_writable) ?
		0 : -EBUSY;
}

static inline void mapping_allow_writable(struct address_space *mapping)
{
	atomic_inc(&mapping->i_mmap_writable);
}

/*
 * Use sequence counter to get consistent i_size on 32-bit processors.
 */
#if BITS_PER_LONG==32 && defined(CONFIG_SMP)
#include <linux/seqlock.h>
#define __NEED_I_SIZE_ORDERED
#define i_size_ordered_init(inode) seqcount_init(&inode->i_size_seqcount)
#else
#define i_size_ordered_init(inode) do { } while (0)
#endif

struct posix_acl;
#define ACL_NOT_CACHED ((void *)(-1))
/*
 * ACL_DONT_CACHE is for stacked filesystems, that rely on underlying fs to
 * cache the ACL.  This also means that ->get_inode_acl() can be called in RCU
 * mode with the LOOKUP_RCU flag.
 */
#define ACL_DONT_CACHE ((void *)(-3))

static inline struct posix_acl *
uncached_acl_sentinel(struct task_struct *task)
{
	return (void *)task + 1;
}

static inline bool
is_uncached_acl(struct posix_acl *acl)
{
	return (long)acl & 1;
}

#define IOP_FASTPERM	0x0001
#define IOP_LOOKUP	0x0002
#define IOP_NOFOLLOW	0x0004
#define IOP_XATTR	0x0008
#define IOP_DEFAULT_READLINK	0x0010

struct fsnotify_mark_connector;

/*
 * Keep mostly read-only and often accessed (especially for
 * the RCU path lookup and 'stat' data) fields at the beginning
 * of the 'struct inode'
 */
struct inode {
	umode_t			i_mode;
	unsigned short		i_opflags;
	kuid_t			i_uid;
	kgid_t			i_gid;
	unsigned int		i_flags;

#ifdef CONFIG_FS_POSIX_ACL
	struct posix_acl	*i_acl;
	struct posix_acl	*i_default_acl;
#endif

	const struct inode_operations	*i_op;
	struct super_block	*i_sb;
	struct address_space	*i_mapping;

#ifdef CONFIG_SECURITY
	void			*i_security;
#endif

	/* Stat data, not accessed from path walking */
	unsigned long		i_ino;
	/*
	 * Filesystems may only read i_nlink directly.  They shall use the
	 * following functions for modification:
	 *
	 *    (set|clear|inc|drop)_nlink
	 *    inode_(inc|dec)_link_count
	 */
	union {
		const unsigned int i_nlink;
		unsigned int __i_nlink;
	};
	dev_t			i_rdev;
	loff_t			i_size;
	struct timespec64	i_atime;
	struct timespec64	i_mtime;
	struct timespec64	i_ctime;
	spinlock_t		i_lock;	/* i_blocks, i_bytes, maybe i_size */
	unsigned short          i_bytes;
	u8			i_blkbits;
	u8			i_write_hint;
	blkcnt_t		i_blocks;

#ifdef __NEED_I_SIZE_ORDERED
	seqcount_t		i_size_seqcount;
#endif

	/* Misc */
	unsigned long		i_state;
	struct rw_semaphore	i_rwsem;

	unsigned long		dirtied_when;	/* jiffies of first dirtying */
	unsigned long		dirtied_time_when;

	struct hlist_node	i_hash;
	struct list_head	i_io_list;	/* backing dev IO list */
#ifdef CONFIG_CGROUP_WRITEBACK
	struct bdi_writeback	*i_wb;		/* the associated cgroup wb */

	/* foreign inode detection, see wbc_detach_inode() */
	int			i_wb_frn_winner;
	u16			i_wb_frn_avg_time;
	u16			i_wb_frn_history;
#endif
	struct list_head	i_lru;		/* inode LRU list */
	struct list_head	i_sb_list;
	struct list_head	i_wb_list;	/* backing dev writeback list */
	union {
		struct hlist_head	i_dentry;
		struct rcu_head		i_rcu;
	};
	atomic64_t		i_version;
	atomic64_t		i_sequence; /* see futex */
	atomic_t		i_count;
	atomic_t		i_dio_count;
	atomic_t		i_writecount;
#if defined(CONFIG_IMA) || defined(CONFIG_FILE_LOCKING)
	atomic_t		i_readcount; /* struct files open RO */
#endif
	union {
		const struct file_operations	*i_fop;	/* former ->i_op->default_file_ops */
		void (*free_inode)(struct inode *);
	};
	struct file_lock_context	*i_flctx;
	struct address_space	i_data;
	struct list_head	i_devices;
	union {
		struct pipe_inode_info	*i_pipe;
		struct cdev		*i_cdev;
		char			*i_link;
		unsigned		i_dir_seq;
	};

	__u32			i_generation;

#ifdef CONFIG_FSNOTIFY
	__u32			i_fsnotify_mask; /* all events this inode cares about */
	struct fsnotify_mark_connector __rcu	*i_fsnotify_marks;
#endif

#ifdef CONFIG_FS_ENCRYPTION
	struct fscrypt_info	*i_crypt_info;
#endif

#ifdef CONFIG_FS_VERITY
	struct fsverity_info	*i_verity_info;
#endif

	void			*i_private; /* fs or device private pointer */
} __randomize_layout;

struct timespec64 timestamp_truncate(struct timespec64 t, struct inode *inode);

static inline unsigned int i_blocksize(const struct inode *node)
{
	return (1 << node->i_blkbits);
}

static inline int inode_unhashed(struct inode *inode)
{
	return hlist_unhashed(&inode->i_hash);
}

/*
 * __mark_inode_dirty expects inodes to be hashed.  Since we don't
 * want special inodes in the fileset inode space, we make them
 * appear hashed, but do not put on any lists.  hlist_del()
 * will work fine and require no locking.
 */
static inline void inode_fake_hash(struct inode *inode)
{
	hlist_add_fake(&inode->i_hash);
}

/*
 * inode->i_mutex nesting subclasses for the lock validator:
 *
 * 0: the object of the current VFS operation
 * 1: parent
 * 2: child/target
 * 3: xattr
 * 4: second non-directory
 * 5: second parent (when locking independent directories in rename)
 *
 * I_MUTEX_NONDIR2 is for certain operations (such as rename) which lock two
 * non-directories at once.
 *
 * The locking order between these classes is
 * parent[2] -> child -> grandchild -> normal -> xattr -> second non-directory
 */
enum inode_i_mutex_lock_class
{
	I_MUTEX_NORMAL,
	I_MUTEX_PARENT,
	I_MUTEX_CHILD,
	I_MUTEX_XATTR,
	I_MUTEX_NONDIR2,
	I_MUTEX_PARENT2,
};

static inline void inode_lock(struct inode *inode)
{
	down_write(&inode->i_rwsem);
}

static inline void inode_unlock(struct inode *inode)
{
	up_write(&inode->i_rwsem);
}

static inline void inode_lock_shared(struct inode *inode)
{
	down_read(&inode->i_rwsem);
}

static inline void inode_unlock_shared(struct inode *inode)
{
	up_read(&inode->i_rwsem);
}

static inline int inode_trylock(struct inode *inode)
{
	return down_write_trylock(&inode->i_rwsem);
}

static inline int inode_trylock_shared(struct inode *inode)
{
	return down_read_trylock(&inode->i_rwsem);
}

static inline int inode_is_locked(struct inode *inode)
{
	return rwsem_is_locked(&inode->i_rwsem);
}

static inline void inode_lock_nested(struct inode *inode, unsigned subclass)
{
	down_write_nested(&inode->i_rwsem, subclass);
}

static inline void inode_lock_shared_nested(struct inode *inode, unsigned subclass)
{
	down_read_nested(&inode->i_rwsem, subclass);
}

static inline void filemap_invalidate_lock(struct address_space *mapping)
{
	down_write(&mapping->invalidate_lock);
}

static inline void filemap_invalidate_unlock(struct address_space *mapping)
{
	up_write(&mapping->invalidate_lock);
}

static inline void filemap_invalidate_lock_shared(struct address_space *mapping)
{
	down_read(&mapping->invalidate_lock);
}

static inline int filemap_invalidate_trylock_shared(
					struct address_space *mapping)
{
	return down_read_trylock(&mapping->invalidate_lock);
}

static inline void filemap_invalidate_unlock_shared(
					struct address_space *mapping)
{
	up_read(&mapping->invalidate_lock);
}

void lock_two_nondirectories(struct inode *, struct inode*);
void unlock_two_nondirectories(struct inode *, struct inode*);

void filemap_invalidate_lock_two(struct address_space *mapping1,
				 struct address_space *mapping2);
void filemap_invalidate_unlock_two(struct address_space *mapping1,
				   struct address_space *mapping2);


/*
 * NOTE: in a 32bit arch with a preemptable kernel and
 * an UP compile the i_size_read/write must be atomic
 * with respect to the local cpu (unlike with preempt disabled),
 * but they don't need to be atomic with respect to other cpus like in
 * true SMP (so they need either to either locally disable irq around
 * the read or for example on x86 they can be still implemented as a
 * cmpxchg8b without the need of the lock prefix). For SMP compiles
 * and 64bit archs it makes no difference if preempt is enabled or not.
 */
static inline loff_t i_size_read(const struct inode *inode)
{
#if BITS_PER_LONG==32 && defined(CONFIG_SMP)
	loff_t i_size;
	unsigned int seq;

	do {
		seq = read_seqcount_begin(&inode->i_size_seqcount);
		i_size = inode->i_size;
	} while (read_seqcount_retry(&inode->i_size_seqcount, seq));
	return i_size;
#elif BITS_PER_LONG==32 && defined(CONFIG_PREEMPTION)
	loff_t i_size;

	preempt_disable();
	i_size = inode->i_size;
	preempt_enable();
	return i_size;
#else
	return inode->i_size;
#endif
}

/*
 * NOTE: unlike i_size_read(), i_size_write() does need locking around it
 * (normally i_mutex), otherwise on 32bit/SMP an update of i_size_seqcount
 * can be lost, resulting in subsequent i_size_read() calls spinning forever.
 */
static inline void i_size_write(struct inode *inode, loff_t i_size)
{
#if BITS_PER_LONG==32 && defined(CONFIG_SMP)
	preempt_disable();
	write_seqcount_begin(&inode->i_size_seqcount);
	inode->i_size = i_size;
	write_seqcount_end(&inode->i_size_seqcount);
	preempt_enable();
#elif BITS_PER_LONG==32 && defined(CONFIG_PREEMPTION)
	preempt_disable();
	inode->i_size = i_size;
	preempt_enable();
#else
	inode->i_size = i_size;
#endif
}

static inline unsigned iminor(const struct inode *inode)
{
	return MINOR(inode->i_rdev);
}

static inline unsigned imajor(const struct inode *inode)
{
	return MAJOR(inode->i_rdev);
}

struct fown_struct {
	rwlock_t lock;          /* protects pid, uid, euid fields */
	struct pid *pid;	/* pid or -pgrp where SIGIO should be sent */
	enum pid_type pid_type;	/* Kind of process group SIGIO should be sent to */
	kuid_t uid, euid;	/* uid/euid of process setting the owner */
	int signum;		/* posix.1b rt signal to be delivered on IO */
};

/**
 * struct file_ra_state - Track a file's readahead state.
 * @start: Where the most recent readahead started.
 * @size: Number of pages read in the most recent readahead.
 * @async_size: Numer of pages that were/are not needed immediately
 *      and so were/are genuinely "ahead".  Start next readahead when
 *      the first of these pages is accessed.
 * @ra_pages: Maximum size of a readahead request, copied from the bdi.
 * @mmap_miss: How many mmap accesses missed in the page cache.
 * @prev_pos: The last byte in the most recent read request.
 *
 * When this structure is passed to ->readahead(), the "most recent"
 * readahead means the current readahead.
 */
struct file_ra_state {
	pgoff_t start;
	unsigned int size;
	unsigned int async_size;
	unsigned int ra_pages;
	unsigned int mmap_miss;
	loff_t prev_pos;
};

/*
 * Check if @index falls in the readahead windows.
 */
static inline int ra_has_index(struct file_ra_state *ra, pgoff_t index)
{
	return (index >= ra->start &&
		index <  ra->start + ra->size);
}

/*
 * f_{lock,count,pos_lock} members can be highly contended and share
 * the same cacheline. f_{lock,mode} are very frequently used together
 * and so share the same cacheline as well. The read-mostly
 * f_{path,inode,op} are kept on a separate cacheline.
 */
struct file {
	union {
		struct llist_node	f_llist;
		struct rcu_head 	f_rcuhead;
		unsigned int 		f_iocb_flags;
	};

	/*
	 * Protects f_ep, f_flags.
	 * Must not be taken from IRQ context.
	 */
	spinlock_t		f_lock;
	fmode_t			f_mode;
	atomic_long_t		f_count;
	struct mutex		f_pos_lock;
	loff_t			f_pos;
	unsigned int		f_flags;
	struct fown_struct	f_owner;
	const struct cred	*f_cred;
	struct file_ra_state	f_ra;
	struct path		f_path;
	struct inode		*f_inode;	/* cached value */
	const struct file_operations	*f_op;

	u64			f_version;
#ifdef CONFIG_SECURITY
	void			*f_security;
#endif
	/* needed for tty driver, and maybe others */
	void			*private_data;

#ifdef CONFIG_EPOLL
	/* Used by fs/eventpoll.c to link all the hooks to this file */
	struct hlist_head	*f_ep;
#endif /* #ifdef CONFIG_EPOLL */
	struct address_space	*f_mapping;
	errseq_t		f_wb_err;
	errseq_t		f_sb_err; /* for syncfs */
} __randomize_layout
  __attribute__((aligned(4)));	/* lest something weird decides that 2 is OK */

struct file_handle {
	__u32 handle_bytes;
	int handle_type;
	/* file identifier */
	unsigned char f_handle[];
};

static inline struct file *get_file(struct file *f)
{
	atomic_long_inc(&f->f_count);
	return f;
}
#define get_file_rcu(x) atomic_long_inc_not_zero(&(x)->f_count)
#define file_count(x)	atomic_long_read(&(x)->f_count)

#define	MAX_NON_LFS	((1UL<<31) - 1)

/* Page cache limit. The filesystems should put that into their s_maxbytes 
   limits, otherwise bad things can happen in VM. */ 
#if BITS_PER_LONG==32
#define MAX_LFS_FILESIZE	((loff_t)ULONG_MAX << PAGE_SHIFT)
#elif BITS_PER_LONG==64
#define MAX_LFS_FILESIZE 	((loff_t)LLONG_MAX)
#endif

/* legacy typedef, should eventually be removed */
typedef void *fl_owner_t;

struct file_lock;

/* The following constant reflects the upper bound of the file/locking space */
#ifndef OFFSET_MAX
#define OFFSET_MAX	type_max(loff_t)
#define OFFT_OFFSET_MAX	type_max(off_t)
#endif

extern void send_sigio(struct fown_struct *fown, int fd, int band);

static inline struct inode *file_inode(const struct file *f)
{
	return f->f_inode;
}

static inline struct dentry *file_dentry(const struct file *file)
{
	return d_real(file->f_path.dentry, file_inode(file));
}

struct fasync_struct {
	rwlock_t		fa_lock;
	int			magic;
	int			fa_fd;
	struct fasync_struct	*fa_next; /* singly linked list */
	struct file		*fa_file;
	struct rcu_head		fa_rcu;
};

#define FASYNC_MAGIC 0x4601

/* SMP safe fasync helpers: */
extern int fasync_helper(int, struct file *, int, struct fasync_struct **);
extern struct fasync_struct *fasync_insert_entry(int, struct file *, struct fasync_struct **, struct fasync_struct *);
extern int fasync_remove_entry(struct file *, struct fasync_struct **);
extern struct fasync_struct *fasync_alloc(void);
extern void fasync_free(struct fasync_struct *);

/* can be called from interrupts */
extern void kill_fasync(struct fasync_struct **, int, int);

extern void __f_setown(struct file *filp, struct pid *, enum pid_type, int force);
extern int f_setown(struct file *filp, unsigned long arg, int force);
extern void f_delown(struct file *filp);
extern pid_t f_getown(struct file *filp);
extern int send_sigurg(struct fown_struct *fown);

/*
 * sb->s_flags.  Note that these mirror the equivalent MS_* flags where
 * represented in both.
 */
#define SB_RDONLY       BIT(0)	/* Mount read-only */
#define SB_NOSUID       BIT(1)	/* Ignore suid and sgid bits */
#define SB_NODEV        BIT(2)	/* Disallow access to device special files */
#define SB_NOEXEC       BIT(3)	/* Disallow program execution */
#define SB_SYNCHRONOUS  BIT(4)	/* Writes are synced at once */
#define SB_MANDLOCK     BIT(6)	/* Allow mandatory locks on an FS */
#define SB_DIRSYNC      BIT(7)	/* Directory modifications are synchronous */
#define SB_NOATIME      BIT(10)	/* Do not update access times. */
#define SB_NODIRATIME   BIT(11)	/* Do not update directory access times */
#define SB_SILENT       BIT(15)
#define SB_POSIXACL     BIT(16)	/* VFS does not apply the umask */
#define SB_INLINECRYPT  BIT(17)	/* Use blk-crypto for encrypted files */
#define SB_KERNMOUNT    BIT(22)	/* this is a kern_mount call */
#define SB_I_VERSION    BIT(23)	/* Update inode I_version field */
#define SB_LAZYTIME     BIT(25)	/* Update the on-disk [acm]times lazily */

/* These sb flags are internal to the kernel */
#define SB_SUBMOUNT     BIT(26)
#define SB_FORCE        BIT(27)
#define SB_NOSEC        BIT(28)
#define SB_BORN         BIT(29)
#define SB_ACTIVE       BIT(30)
#define SB_NOUSER       BIT(31)

/* These flags relate to encoding and casefolding */
#define SB_ENC_STRICT_MODE_FL	(1 << 0)

#define sb_has_strict_encoding(sb) \
	(sb->s_encoding_flags & SB_ENC_STRICT_MODE_FL)

/*
 *	Umount options
 */

#define MNT_FORCE	0x00000001	/* Attempt to forcibily umount */
#define MNT_DETACH	0x00000002	/* Just detach from the tree */
#define MNT_EXPIRE	0x00000004	/* Mark for expiry */
#define UMOUNT_NOFOLLOW	0x00000008	/* Don't follow symlink on umount */
#define UMOUNT_UNUSED	0x80000000	/* Flag guaranteed to be unused */

/* sb->s_iflags */
#define SB_I_CGROUPWB	0x00000001	/* cgroup-aware writeback enabled */
#define SB_I_NOEXEC	0x00000002	/* Ignore executables on this fs */
#define SB_I_NODEV	0x00000004	/* Ignore devices on this fs */
#define SB_I_STABLE_WRITES 0x00000008	/* don't modify blks until WB is done */

/* sb->s_iflags to limit user namespace mounts */
#define SB_I_USERNS_VISIBLE		0x00000010 /* fstype already mounted */
#define SB_I_IMA_UNVERIFIABLE_SIGNATURE	0x00000020
#define SB_I_UNTRUSTED_MOUNTER		0x00000040

#define SB_I_SKIP_SYNC	0x00000100	/* Skip superblock at global sync */
#define SB_I_PERSB_BDI	0x00000200	/* has a per-sb bdi */
#define SB_I_TS_EXPIRY_WARNED 0x00000400 /* warned about timestamp range expiry */
#define SB_I_RETIRED	0x00000800	/* superblock shouldn't be reused */

/* Possible states of 'frozen' field */
enum {
	SB_UNFROZEN = 0,		/* FS is unfrozen */
	SB_FREEZE_WRITE	= 1,		/* Writes, dir ops, ioctls frozen */
	SB_FREEZE_PAGEFAULT = 2,	/* Page faults stopped as well */
	SB_FREEZE_FS = 3,		/* For internal FS use (e.g. to stop
					 * internal threads if needed) */
	SB_FREEZE_COMPLETE = 4,		/* ->freeze_fs finished successfully */
};

#define SB_FREEZE_LEVELS (SB_FREEZE_COMPLETE - 1)

struct sb_writers {
	int				frozen;		/* Is sb frozen? */
	struct percpu_rw_semaphore	rw_sem[SB_FREEZE_LEVELS];
};

struct super_block {
	struct list_head	s_list;		/* Keep this first */
	dev_t			s_dev;		/* search index; _not_ kdev_t */
	unsigned char		s_blocksize_bits;
	unsigned long		s_blocksize;
	loff_t			s_maxbytes;	/* Max file size */
	struct file_system_type	*s_type;
	const struct super_operations	*s_op;
	const struct dquot_operations	*dq_op;
	const struct quotactl_ops	*s_qcop;
	const struct export_operations *s_export_op;
	unsigned long		s_flags;
	unsigned long		s_iflags;	/* internal SB_I_* flags */
	unsigned long		s_magic;
	struct dentry		*s_root;
	struct rw_semaphore	s_umount;
	int			s_count;
	atomic_t		s_active;
#ifdef CONFIG_SECURITY
	void                    *s_security;
#endif
	const struct xattr_handler **s_xattr;
#ifdef CONFIG_FS_ENCRYPTION
	const struct fscrypt_operations	*s_cop;
	struct fscrypt_keyring	*s_master_keys; /* master crypto keys in use */
#endif
#ifdef CONFIG_FS_VERITY
	const struct fsverity_operations *s_vop;
#endif
#if IS_ENABLED(CONFIG_UNICODE)
	struct unicode_map *s_encoding;
	__u16 s_encoding_flags;
#endif
	struct hlist_bl_head	s_roots;	/* alternate root dentries for NFS */
	struct list_head	s_mounts;	/* list of mounts; _not_ for fs use */
	struct block_device	*s_bdev;
	struct backing_dev_info *s_bdi;
	struct mtd_info		*s_mtd;
	struct hlist_node	s_instances;
	unsigned int		s_quota_types;	/* Bitmask of supported quota types */
	struct quota_info	s_dquot;	/* Diskquota specific options */

	struct sb_writers	s_writers;

	/*
	 * Keep s_fs_info, s_time_gran, s_fsnotify_mask, and
	 * s_fsnotify_marks together for cache efficiency. They are frequently
	 * accessed and rarely modified.
	 */
	void			*s_fs_info;	/* Filesystem private info */

	/* Granularity of c/m/atime in ns (cannot be worse than a second) */
	u32			s_time_gran;
	/* Time limits for c/m/atime in seconds */
	time64_t		   s_time_min;
	time64_t		   s_time_max;
#ifdef CONFIG_FSNOTIFY
	__u32			s_fsnotify_mask;
	struct fsnotify_mark_connector __rcu	*s_fsnotify_marks;
#endif

	char			s_id[32];	/* Informational name */
	uuid_t			s_uuid;		/* UUID */

	unsigned int		s_max_links;

	/*
	 * The next field is for VFS *only*. No filesystems have any business
	 * even looking at it. You had been warned.
	 */
	struct mutex s_vfs_rename_mutex;	/* Kludge */

	/*
	 * Filesystem subtype.  If non-empty the filesystem type field
	 * in /proc/mounts will be "type.subtype"
	 */
	const char *s_subtype;

	const struct dentry_operations *s_d_op; /* default d_op for dentries */

	struct shrinker s_shrink;	/* per-sb shrinker handle */

	/* Number of inodes with nlink == 0 but still referenced */
	atomic_long_t s_remove_count;

	/*
	 * Number of inode/mount/sb objects that are being watched, note that
	 * inodes objects are currently double-accounted.
	 */
	atomic_long_t s_fsnotify_connectors;

	/* Read-only state of the superblock is being changed */
	int s_readonly_remount;

	/* per-sb errseq_t for reporting writeback errors via syncfs */
	errseq_t s_wb_err;

	/* AIO completions deferred from interrupt context */
	struct workqueue_struct *s_dio_done_wq;
	struct hlist_head s_pins;

	/*
	 * Owning user namespace and default context in which to
	 * interpret filesystem uids, gids, quotas, device nodes,
	 * xattrs and security labels.
	 */
	struct user_namespace *s_user_ns;

	/*
	 * The list_lru structure is essentially just a pointer to a table
	 * of per-node lru lists, each of which has its own spinlock.
	 * There is no need to put them into separate cachelines.
	 */
	struct list_lru		s_dentry_lru;
	struct list_lru		s_inode_lru;
	struct rcu_head		rcu;
	struct work_struct	destroy_work;

	struct mutex		s_sync_lock;	/* sync serialisation lock */

	/*
	 * Indicates how deep in a filesystem stack this SB is
	 */
	int s_stack_depth;

	/* s_inode_list_lock protects s_inodes */
	spinlock_t		s_inode_list_lock ____cacheline_aligned_in_smp;
	struct list_head	s_inodes;	/* all inodes */

	spinlock_t		s_inode_wblist_lock;
	struct list_head	s_inodes_wb;	/* writeback inodes */
} __randomize_layout;

static inline struct user_namespace *i_user_ns(const struct inode *inode)
{
	return inode->i_sb->s_user_ns;
}

/* Helper functions so that in most cases filesystems will
 * not need to deal directly with kuid_t and kgid_t and can
 * instead deal with the raw numeric values that are stored
 * in the filesystem.
 */
static inline uid_t i_uid_read(const struct inode *inode)
{
	return from_kuid(i_user_ns(inode), inode->i_uid);
}

static inline gid_t i_gid_read(const struct inode *inode)
{
	return from_kgid(i_user_ns(inode), inode->i_gid);
}

static inline void i_uid_write(struct inode *inode, uid_t uid)
{
	inode->i_uid = make_kuid(i_user_ns(inode), uid);
}

static inline void i_gid_write(struct inode *inode, gid_t gid)
{
	inode->i_gid = make_kgid(i_user_ns(inode), gid);
}

/**
 * i_uid_into_vfsuid - map an inode's i_uid down according to an idmapping
 * @idmap: idmap of the mount the inode was found from
 * @inode: inode to map
 *
 * Return: whe inode's i_uid mapped down according to @idmap.
 * If the inode's i_uid has no mapping INVALID_VFSUID is returned.
 */
static inline vfsuid_t i_uid_into_vfsuid(struct mnt_idmap *idmap,
					 const struct inode *inode)
{
	return make_vfsuid(idmap, i_user_ns(inode), inode->i_uid);
}

/**
 * i_uid_needs_update - check whether inode's i_uid needs to be updated
 * @idmap: idmap of the mount the inode was found from
 * @attr: the new attributes of @inode
 * @inode: the inode to update
 *
 * Check whether the $inode's i_uid field needs to be updated taking idmapped
 * mounts into account if the filesystem supports it.
 *
 * Return: true if @inode's i_uid field needs to be updated, false if not.
 */
static inline bool i_uid_needs_update(struct mnt_idmap *idmap,
				      const struct iattr *attr,
				      const struct inode *inode)
{
	return ((attr->ia_valid & ATTR_UID) &&
		!vfsuid_eq(attr->ia_vfsuid,
			   i_uid_into_vfsuid(idmap, inode)));
}

/**
 * i_uid_update - update @inode's i_uid field
 * @idmap: idmap of the mount the inode was found from
 * @attr: the new attributes of @inode
 * @inode: the inode to update
 *
 * Safely update @inode's i_uid field translating the vfsuid of any idmapped
 * mount into the filesystem kuid.
 */
static inline void i_uid_update(struct mnt_idmap *idmap,
				const struct iattr *attr,
				struct inode *inode)
{
	if (attr->ia_valid & ATTR_UID)
		inode->i_uid = from_vfsuid(idmap, i_user_ns(inode),
					   attr->ia_vfsuid);
}

/**
 * i_gid_into_vfsgid - map an inode's i_gid down according to an idmapping
 * @idmap: idmap of the mount the inode was found from
 * @inode: inode to map
 *
 * Return: the inode's i_gid mapped down according to @idmap.
 * If the inode's i_gid has no mapping INVALID_VFSGID is returned.
 */
static inline vfsgid_t i_gid_into_vfsgid(struct mnt_idmap *idmap,
					 const struct inode *inode)
{
	return make_vfsgid(idmap, i_user_ns(inode), inode->i_gid);
}

/**
 * i_gid_needs_update - check whether inode's i_gid needs to be updated
 * @idmap: idmap of the mount the inode was found from
 * @attr: the new attributes of @inode
 * @inode: the inode to update
 *
 * Check whether the $inode's i_gid field needs to be updated taking idmapped
 * mounts into account if the filesystem supports it.
 *
 * Return: true if @inode's i_gid field needs to be updated, false if not.
 */
static inline bool i_gid_needs_update(struct mnt_idmap *idmap,
				      const struct iattr *attr,
				      const struct inode *inode)
{
	return ((attr->ia_valid & ATTR_GID) &&
		!vfsgid_eq(attr->ia_vfsgid,
			   i_gid_into_vfsgid(idmap, inode)));
}

/**
 * i_gid_update - update @inode's i_gid field
 * @idmap: idmap of the mount the inode was found from
 * @attr: the new attributes of @inode
 * @inode: the inode to update
 *
 * Safely update @inode's i_gid field translating the vfsgid of any idmapped
 * mount into the filesystem kgid.
 */
static inline void i_gid_update(struct mnt_idmap *idmap,
				const struct iattr *attr,
				struct inode *inode)
{
	if (attr->ia_valid & ATTR_GID)
		inode->i_gid = from_vfsgid(idmap, i_user_ns(inode),
					   attr->ia_vfsgid);
}

/**
 * inode_fsuid_set - initialize inode's i_uid field with callers fsuid
 * @inode: inode to initialize
 * @idmap: idmap of the mount the inode was found from
 *
 * Initialize the i_uid field of @inode. If the inode was found/created via
 * an idmapped mount map the caller's fsuid according to @idmap.
 */
static inline void inode_fsuid_set(struct inode *inode,
				   struct mnt_idmap *idmap)
{
	inode->i_uid = mapped_fsuid(idmap, i_user_ns(inode));
}

/**
 * inode_fsgid_set - initialize inode's i_gid field with callers fsgid
 * @inode: inode to initialize
 * @idmap: idmap of the mount the inode was found from
 *
 * Initialize the i_gid field of @inode. If the inode was found/created via
 * an idmapped mount map the caller's fsgid according to @idmap.
 */
static inline void inode_fsgid_set(struct inode *inode,
				   struct mnt_idmap *idmap)
{
	inode->i_gid = mapped_fsgid(idmap, i_user_ns(inode));
}

/**
 * fsuidgid_has_mapping() - check whether caller's fsuid/fsgid is mapped
 * @sb: the superblock we want a mapping in
 * @idmap: idmap of the relevant mount
 *
 * Check whether the caller's fsuid and fsgid have a valid mapping in the
 * s_user_ns of the superblock @sb. If the caller is on an idmapped mount map
 * the caller's fsuid and fsgid according to the @idmap first.
 *
 * Return: true if fsuid and fsgid is mapped, false if not.
 */
static inline bool fsuidgid_has_mapping(struct super_block *sb,
					struct mnt_idmap *idmap)
{
	struct user_namespace *fs_userns = sb->s_user_ns;
	kuid_t kuid;
	kgid_t kgid;

	kuid = mapped_fsuid(idmap, fs_userns);
	if (!uid_valid(kuid))
		return false;
	kgid = mapped_fsgid(idmap, fs_userns);
	if (!gid_valid(kgid))
		return false;
	return kuid_has_mapping(fs_userns, kuid) &&
	       kgid_has_mapping(fs_userns, kgid);
}

extern struct timespec64 current_time(struct inode *inode);

/*
 * Snapshotting support.
 */

/*
 * These are internal functions, please use sb_start_{write,pagefault,intwrite}
 * instead.
 */
static inline void __sb_end_write(struct super_block *sb, int level)
{
	percpu_up_read(sb->s_writers.rw_sem + level-1);
}

static inline void __sb_start_write(struct super_block *sb, int level)
{
	percpu_down_read(sb->s_writers.rw_sem + level - 1);
}

static inline bool __sb_start_write_trylock(struct super_block *sb, int level)
{
	return percpu_down_read_trylock(sb->s_writers.rw_sem + level - 1);
}

#define __sb_writers_acquired(sb, lev)	\
	percpu_rwsem_acquire(&(sb)->s_writers.rw_sem[(lev)-1], 1, _THIS_IP_)
#define __sb_writers_release(sb, lev)	\
	percpu_rwsem_release(&(sb)->s_writers.rw_sem[(lev)-1], 1, _THIS_IP_)

static inline bool sb_write_started(const struct super_block *sb)
{
	return lockdep_is_held_type(sb->s_writers.rw_sem + SB_FREEZE_WRITE - 1, 1);
}

/**
 * sb_end_write - drop write access to a superblock
 * @sb: the super we wrote to
 *
 * Decrement number of writers to the filesystem. Wake up possible waiters
 * wanting to freeze the filesystem.
 */
static inline void sb_end_write(struct super_block *sb)
{
	__sb_end_write(sb, SB_FREEZE_WRITE);
}

/**
 * sb_end_pagefault - drop write access to a superblock from a page fault
 * @sb: the super we wrote to
 *
 * Decrement number of processes handling write page fault to the filesystem.
 * Wake up possible waiters wanting to freeze the filesystem.
 */
static inline void sb_end_pagefault(struct super_block *sb)
{
	__sb_end_write(sb, SB_FREEZE_PAGEFAULT);
}

/**
 * sb_end_intwrite - drop write access to a superblock for internal fs purposes
 * @sb: the super we wrote to
 *
 * Decrement fs-internal number of writers to the filesystem.  Wake up possible
 * waiters wanting to freeze the filesystem.
 */
static inline void sb_end_intwrite(struct super_block *sb)
{
	__sb_end_write(sb, SB_FREEZE_FS);
}

/**
 * sb_start_write - get write access to a superblock
 * @sb: the super we write to
 *
 * When a process wants to write data or metadata to a file system (i.e. dirty
 * a page or an inode), it should embed the operation in a sb_start_write() -
 * sb_end_write() pair to get exclusion against file system freezing. This
 * function increments number of writers preventing freezing. If the file
 * system is already frozen, the function waits until the file system is
 * thawed.
 *
 * Since freeze protection behaves as a lock, users have to preserve
 * ordering of freeze protection and other filesystem locks. Generally,
 * freeze protection should be the outermost lock. In particular, we have:
 *
 * sb_start_write
 *   -> i_mutex			(write path, truncate, directory ops, ...)
 *   -> s_umount		(freeze_super, thaw_super)
 */
static inline void sb_start_write(struct super_block *sb)
{
	__sb_start_write(sb, SB_FREEZE_WRITE);
}

static inline bool sb_start_write_trylock(struct super_block *sb)
{
	return __sb_start_write_trylock(sb, SB_FREEZE_WRITE);
}

/**
 * sb_start_pagefault - get write access to a superblock from a page fault
 * @sb: the super we write to
 *
 * When a process starts handling write page fault, it should embed the
 * operation into sb_start_pagefault() - sb_end_pagefault() pair to get
 * exclusion against file system freezing. This is needed since the page fault
 * is going to dirty a page. This function increments number of running page
 * faults preventing freezing. If the file system is already frozen, the
 * function waits until the file system is thawed.
 *
 * Since page fault freeze protection behaves as a lock, users have to preserve
 * ordering of freeze protection and other filesystem locks. It is advised to
 * put sb_start_pagefault() close to mmap_lock in lock ordering. Page fault
 * handling code implies lock dependency:
 *
 * mmap_lock
 *   -> sb_start_pagefault
 */
static inline void sb_start_pagefault(struct super_block *sb)
{
	__sb_start_write(sb, SB_FREEZE_PAGEFAULT);
}

/**
 * sb_start_intwrite - get write access to a superblock for internal fs purposes
 * @sb: the super we write to
 *
 * This is the third level of protection against filesystem freezing. It is
 * free for use by a filesystem. The only requirement is that it must rank
 * below sb_start_pagefault.
 *
 * For example filesystem can call sb_start_intwrite() when starting a
 * transaction which somewhat eases handling of freezing for internal sources
 * of filesystem changes (internal fs threads, discarding preallocation on file
 * close, etc.).
 */
static inline void sb_start_intwrite(struct super_block *sb)
{
	__sb_start_write(sb, SB_FREEZE_FS);
}

static inline bool sb_start_intwrite_trylock(struct super_block *sb)
{
	return __sb_start_write_trylock(sb, SB_FREEZE_FS);
}

bool inode_owner_or_capable(struct mnt_idmap *idmap,
			    const struct inode *inode);

/*
 * VFS helper functions..
 */
int vfs_create(struct mnt_idmap *, struct inode *,
	       struct dentry *, umode_t, bool);
int vfs_mkdir(struct mnt_idmap *, struct inode *,
	      struct dentry *, umode_t);
int vfs_mknod(struct mnt_idmap *, struct inode *, struct dentry *,
              umode_t, dev_t);
int vfs_symlink(struct mnt_idmap *, struct inode *,
		struct dentry *, const char *);
int vfs_link(struct dentry *, struct mnt_idmap *, struct inode *,
	     struct dentry *, struct inode **);
int vfs_rmdir(struct mnt_idmap *, struct inode *, struct dentry *);
int vfs_unlink(struct mnt_idmap *, struct inode *, struct dentry *,
	       struct inode **);

/**
 * struct renamedata - contains all information required for renaming
 * @old_mnt_idmap:     idmap of the old mount the inode was found from
 * @old_dir:           parent of source
 * @old_dentry:                source
 * @new_mnt_idmap:     idmap of the new mount the inode was found from
 * @new_dir:           parent of destination
 * @new_dentry:                destination
 * @delegated_inode:   returns an inode needing a delegation break
 * @flags:             rename flags
 */
struct renamedata {
	struct mnt_idmap *old_mnt_idmap;
	struct inode *old_dir;
	struct dentry *old_dentry;
	struct mnt_idmap *new_mnt_idmap;
	struct inode *new_dir;
	struct dentry *new_dentry;
	struct inode **delegated_inode;
	unsigned int flags;
} __randomize_layout;

int vfs_rename(struct renamedata *);

static inline int vfs_whiteout(struct mnt_idmap *idmap,
			       struct inode *dir, struct dentry *dentry)
{
	return vfs_mknod(idmap, dir, dentry, S_IFCHR | WHITEOUT_MODE,
			 WHITEOUT_DEV);
}

struct file *kernel_tmpfile_open(struct mnt_idmap *idmap,
				 const struct path *parentpath,
				 umode_t mode, int open_flag,
				 const struct cred *cred);
struct file *kernel_file_open(const struct path *path, int flags,
			      struct inode *inode, const struct cred *cred);

int vfs_mkobj(struct dentry *, umode_t,
		int (*f)(struct dentry *, umode_t, void *),
		void *);

int vfs_fchown(struct file *file, uid_t user, gid_t group);
int vfs_fchmod(struct file *file, umode_t mode);
int vfs_utimes(const struct path *path, struct timespec64 *times);

extern long vfs_ioctl(struct file *file, unsigned int cmd, unsigned long arg);

#ifdef CONFIG_COMPAT
extern long compat_ptr_ioctl(struct file *file, unsigned int cmd,
					unsigned long arg);
#else
#define compat_ptr_ioctl NULL
#endif

/*
 * VFS file helper functions.
 */
void inode_init_owner(struct mnt_idmap *idmap, struct inode *inode,
		      const struct inode *dir, umode_t mode);
extern bool may_open_dev(const struct path *path);
umode_t mode_strip_sgid(struct mnt_idmap *idmap,
			const struct inode *dir, umode_t mode);

/*
 * This is the "filldir" function type, used by readdir() to let
 * the kernel specify what kind of dirent layout it wants to have.
 * This allows the kernel to read directories into kernel space or
 * to have different dirent layouts depending on the binary type.
 * Return 'true' to keep going and 'false' if there are no more entries.
 */
struct dir_context;
typedef bool (*filldir_t)(struct dir_context *, const char *, int, loff_t, u64,
			 unsigned);

struct dir_context {
	filldir_t actor;
	loff_t pos;
};

/*
 * These flags let !MMU mmap() govern direct device mapping vs immediate
 * copying more easily for MAP_PRIVATE, especially for ROM filesystems.
 *
 * NOMMU_MAP_COPY:	Copy can be mapped (MAP_PRIVATE)
 * NOMMU_MAP_DIRECT:	Can be mapped directly (MAP_SHARED)
 * NOMMU_MAP_READ:	Can be mapped for reading
 * NOMMU_MAP_WRITE:	Can be mapped for writing
 * NOMMU_MAP_EXEC:	Can be mapped for execution
 */
#define NOMMU_MAP_COPY		0x00000001
#define NOMMU_MAP_DIRECT	0x00000008
#define NOMMU_MAP_READ		VM_MAYREAD
#define NOMMU_MAP_WRITE		VM_MAYWRITE
#define NOMMU_MAP_EXEC		VM_MAYEXEC

#define NOMMU_VMFLAGS \
	(NOMMU_MAP_READ | NOMMU_MAP_WRITE | NOMMU_MAP_EXEC)

/*
 * These flags control the behavior of the remap_file_range function pointer.
 * If it is called with len == 0 that means "remap to end of source file".
 * See Documentation/filesystems/vfs.rst for more details about this call.
 *
 * REMAP_FILE_DEDUP: only remap if contents identical (i.e. deduplicate)
 * REMAP_FILE_CAN_SHORTEN: caller can handle a shortened request
 */
#define REMAP_FILE_DEDUP		(1 << 0)
#define REMAP_FILE_CAN_SHORTEN		(1 << 1)

/*
 * These flags signal that the caller is ok with altering various aspects of
 * the behavior of the remap operation.  The changes must be made by the
 * implementation; the vfs remap helper functions can take advantage of them.
 * Flags in this category exist to preserve the quirky behavior of the hoisted
 * btrfs clone/dedupe ioctls.
 */
#define REMAP_FILE_ADVISORY		(REMAP_FILE_CAN_SHORTEN)

/*
 * These flags control the behavior of vfs_copy_file_range().
 * They are not available to the user via syscall.
 *
 * COPY_FILE_SPLICE: call splice direct instead of fs clone/copy ops
 */
#define COPY_FILE_SPLICE		(1 << 0)

struct iov_iter;
struct io_uring_cmd;

struct file_operations {
	struct module *owner;
	loff_t (*llseek) (struct file *, loff_t, int);
	ssize_t (*read) (struct file *, char __user *, size_t, loff_t *);
	ssize_t (*write) (struct file *, const char __user *, size_t, loff_t *);
	ssize_t (*read_iter) (struct kiocb *, struct iov_iter *);
	ssize_t (*write_iter) (struct kiocb *, struct iov_iter *);
	int (*iopoll)(struct kiocb *kiocb, struct io_comp_batch *,
			unsigned int flags);
	int (*iterate) (struct file *, struct dir_context *);
	int (*iterate_shared) (struct file *, struct dir_context *);
	__poll_t (*poll) (struct file *, struct poll_table_struct *);
	long (*unlocked_ioctl) (struct file *, unsigned int, unsigned long);
	long (*compat_ioctl) (struct file *, unsigned int, unsigned long);
	int (*mmap) (struct file *, struct vm_area_struct *);
	unsigned long mmap_supported_flags;
	int (*open) (struct inode *, struct file *);
	int (*flush) (struct file *, fl_owner_t id);
	int (*release) (struct inode *, struct file *);
	int (*fsync) (struct file *, loff_t, loff_t, int datasync);
	int (*fasync) (int, struct file *, int);
	int (*lock) (struct file *, int, struct file_lock *);
	unsigned long (*get_unmapped_area)(struct file *, unsigned long, unsigned long, unsigned long, unsigned long);
	int (*check_flags)(int);
	int (*flock) (struct file *, int, struct file_lock *);
	ssize_t (*splice_write)(struct pipe_inode_info *, struct file *, loff_t *, size_t, unsigned int);
	ssize_t (*splice_read)(struct file *, loff_t *, struct pipe_inode_info *, size_t, unsigned int);
	void (*splice_eof)(struct file *file);
	int (*setlease)(struct file *, long, struct file_lock **, void **);
	long (*fallocate)(struct file *file, int mode, loff_t offset,
			  loff_t len);
	void (*show_fdinfo)(struct seq_file *m, struct file *f);
#ifndef CONFIG_MMU
	unsigned (*mmap_capabilities)(struct file *);
#endif
	ssize_t (*copy_file_range)(struct file *, loff_t, struct file *,
			loff_t, size_t, unsigned int);
	loff_t (*remap_file_range)(struct file *file_in, loff_t pos_in,
				   struct file *file_out, loff_t pos_out,
				   loff_t len, unsigned int remap_flags);
	int (*fadvise)(struct file *, loff_t, loff_t, int);
	int (*uring_cmd)(struct io_uring_cmd *ioucmd, unsigned int issue_flags);
	int (*uring_cmd_iopoll)(struct io_uring_cmd *, struct io_comp_batch *,
				unsigned int poll_flags);
} __randomize_layout;

struct inode_operations {
	struct dentry * (*lookup) (struct inode *,struct dentry *, unsigned int);
	const char * (*get_link) (struct dentry *, struct inode *, struct delayed_call *);
	int (*permission) (struct mnt_idmap *, struct inode *, int);
	struct posix_acl * (*get_inode_acl)(struct inode *, int, bool);

	int (*readlink) (struct dentry *, char __user *,int);

	int (*create) (struct mnt_idmap *, struct inode *,struct dentry *,
		       umode_t, bool);
	int (*link) (struct dentry *,struct inode *,struct dentry *);
	int (*unlink) (struct inode *,struct dentry *);
	int (*symlink) (struct mnt_idmap *, struct inode *,struct dentry *,
			const char *);
	int (*mkdir) (struct mnt_idmap *, struct inode *,struct dentry *,
		      umode_t);
	int (*rmdir) (struct inode *,struct dentry *);
	int (*mknod) (struct mnt_idmap *, struct inode *,struct dentry *,
		      umode_t,dev_t);
	int (*rename) (struct mnt_idmap *, struct inode *, struct dentry *,
			struct inode *, struct dentry *, unsigned int);
	int (*setattr) (struct mnt_idmap *, struct dentry *, struct iattr *);
	int (*getattr) (struct mnt_idmap *, const struct path *,
			struct kstat *, u32, unsigned int);
	ssize_t (*listxattr) (struct dentry *, char *, size_t);
	int (*fiemap)(struct inode *, struct fiemap_extent_info *, u64 start,
		      u64 len);
	int (*update_time)(struct inode *, struct timespec64 *, int);
	int (*atomic_open)(struct inode *, struct dentry *,
			   struct file *, unsigned open_flag,
			   umode_t create_mode);
	int (*tmpfile) (struct mnt_idmap *, struct inode *,
			struct file *, umode_t);
	struct posix_acl *(*get_acl)(struct mnt_idmap *, struct dentry *,
				     int);
	int (*set_acl)(struct mnt_idmap *, struct dentry *,
		       struct posix_acl *, int);
	int (*fileattr_set)(struct mnt_idmap *idmap,
			    struct dentry *dentry, struct fileattr *fa);
	int (*fileattr_get)(struct dentry *dentry, struct fileattr *fa);
} ____cacheline_aligned;

static inline ssize_t call_read_iter(struct file *file, struct kiocb *kio,
				     struct iov_iter *iter)
{
	return file->f_op->read_iter(kio, iter);
}

static inline ssize_t call_write_iter(struct file *file, struct kiocb *kio,
				      struct iov_iter *iter)
{
	return file->f_op->write_iter(kio, iter);
}

static inline int call_mmap(struct file *file, struct vm_area_struct *vma)
{
	return file->f_op->mmap(file, vma);
}

extern ssize_t vfs_read(struct file *, char __user *, size_t, loff_t *);
extern ssize_t vfs_write(struct file *, const char __user *, size_t, loff_t *);
extern ssize_t vfs_copy_file_range(struct file *, loff_t , struct file *,
				   loff_t, size_t, unsigned int);
extern ssize_t generic_copy_file_range(struct file *file_in, loff_t pos_in,
				       struct file *file_out, loff_t pos_out,
				       size_t len, unsigned int flags);
int __generic_remap_file_range_prep(struct file *file_in, loff_t pos_in,
				    struct file *file_out, loff_t pos_out,
				    loff_t *len, unsigned int remap_flags,
				    const struct iomap_ops *dax_read_ops);
int generic_remap_file_range_prep(struct file *file_in, loff_t pos_in,
				  struct file *file_out, loff_t pos_out,
				  loff_t *count, unsigned int remap_flags);
extern loff_t do_clone_file_range(struct file *file_in, loff_t pos_in,
				  struct file *file_out, loff_t pos_out,
				  loff_t len, unsigned int remap_flags);
extern loff_t vfs_clone_file_range(struct file *file_in, loff_t pos_in,
				   struct file *file_out, loff_t pos_out,
				   loff_t len, unsigned int remap_flags);
extern int vfs_dedupe_file_range(struct file *file,
				 struct file_dedupe_range *same);
extern loff_t vfs_dedupe_file_range_one(struct file *src_file, loff_t src_pos,
					struct file *dst_file, loff_t dst_pos,
					loff_t len, unsigned int remap_flags);


struct super_operations {
   	struct inode *(*alloc_inode)(struct super_block *sb);
	void (*destroy_inode)(struct inode *);
	void (*free_inode)(struct inode *);

   	void (*dirty_inode) (struct inode *, int flags);
	int (*write_inode) (struct inode *, struct writeback_control *wbc);
	int (*drop_inode) (struct inode *);
	void (*evict_inode) (struct inode *);
	void (*put_super) (struct super_block *);
	int (*sync_fs)(struct super_block *sb, int wait);
	int (*freeze_super) (struct super_block *);
	int (*freeze_fs) (struct super_block *);
	int (*thaw_super) (struct super_block *);
	int (*unfreeze_fs) (struct super_block *);
	int (*statfs) (struct dentry *, struct kstatfs *);
	int (*remount_fs) (struct super_block *, int *, char *);
	void (*umount_begin) (struct super_block *);

	int (*show_options)(struct seq_file *, struct dentry *);
	int (*show_devname)(struct seq_file *, struct dentry *);
	int (*show_path)(struct seq_file *, struct dentry *);
	int (*show_stats)(struct seq_file *, struct dentry *);
#ifdef CONFIG_QUOTA
	ssize_t (*quota_read)(struct super_block *, int, char *, size_t, loff_t);
	ssize_t (*quota_write)(struct super_block *, int, const char *, size_t, loff_t);
	struct dquot **(*get_dquots)(struct inode *);
#endif
	long (*nr_cached_objects)(struct super_block *,
				  struct shrink_control *);
	long (*free_cached_objects)(struct super_block *,
				    struct shrink_control *);
<<<<<<< HEAD
	dev_t (*get_inode_dev)(const struct inode *);
=======
	void (*shutdown)(struct super_block *sb);
>>>>>>> 06c2afb8
};

/*
 * Inode flags - they have no relation to superblock flags now
 */
#define S_SYNC		(1 << 0)  /* Writes are synced at once */
#define S_NOATIME	(1 << 1)  /* Do not update access times */
#define S_APPEND	(1 << 2)  /* Append-only file */
#define S_IMMUTABLE	(1 << 3)  /* Immutable file */
#define S_DEAD		(1 << 4)  /* removed, but still open directory */
#define S_NOQUOTA	(1 << 5)  /* Inode is not counted to quota */
#define S_DIRSYNC	(1 << 6)  /* Directory modifications are synchronous */
#define S_NOCMTIME	(1 << 7)  /* Do not update file c/mtime */
#define S_SWAPFILE	(1 << 8)  /* Do not truncate: swapon got its bmaps */
#define S_PRIVATE	(1 << 9)  /* Inode is fs-internal */
#define S_IMA		(1 << 10) /* Inode has an associated IMA struct */
#define S_AUTOMOUNT	(1 << 11) /* Automount/referral quasi-directory */
#define S_NOSEC		(1 << 12) /* no suid or xattr security attributes */
#ifdef CONFIG_FS_DAX
#define S_DAX		(1 << 13) /* Direct Access, avoiding the page cache */
#else
#define S_DAX		0	  /* Make all the DAX code disappear */
#endif
#define S_ENCRYPTED	(1 << 14) /* Encrypted file (using fs/crypto/) */
#define S_CASEFOLD	(1 << 15) /* Casefolded file */
#define S_VERITY	(1 << 16) /* Verity file (using fs/verity/) */
#define S_KERNEL_FILE	(1 << 17) /* File is in use by the kernel (eg. fs/cachefiles) */

/*
 * Note that nosuid etc flags are inode-specific: setting some file-system
 * flags just means all the inodes inherit those flags by default. It might be
 * possible to override it selectively if you really wanted to with some
 * ioctl() that is not currently implemented.
 *
 * Exception: SB_RDONLY is always applied to the entire file system.
 *
 * Unfortunately, it is possible to change a filesystems flags with it mounted
 * with files in use.  This means that all of the inodes will not have their
 * i_flags updated.  Hence, i_flags no longer inherit the superblock mount
 * flags, so these have to be checked separately. -- rmk@arm.uk.linux.org
 */
#define __IS_FLG(inode, flg)	((inode)->i_sb->s_flags & (flg))

static inline bool sb_rdonly(const struct super_block *sb) { return sb->s_flags & SB_RDONLY; }
#define IS_RDONLY(inode)	sb_rdonly((inode)->i_sb)
#define IS_SYNC(inode)		(__IS_FLG(inode, SB_SYNCHRONOUS) || \
					((inode)->i_flags & S_SYNC))
#define IS_DIRSYNC(inode)	(__IS_FLG(inode, SB_SYNCHRONOUS|SB_DIRSYNC) || \
					((inode)->i_flags & (S_SYNC|S_DIRSYNC)))
#define IS_MANDLOCK(inode)	__IS_FLG(inode, SB_MANDLOCK)
#define IS_NOATIME(inode)	__IS_FLG(inode, SB_RDONLY|SB_NOATIME)
#define IS_I_VERSION(inode)	__IS_FLG(inode, SB_I_VERSION)

#define IS_NOQUOTA(inode)	((inode)->i_flags & S_NOQUOTA)
#define IS_APPEND(inode)	((inode)->i_flags & S_APPEND)
#define IS_IMMUTABLE(inode)	((inode)->i_flags & S_IMMUTABLE)
#define IS_POSIXACL(inode)	__IS_FLG(inode, SB_POSIXACL)

#define IS_DEADDIR(inode)	((inode)->i_flags & S_DEAD)
#define IS_NOCMTIME(inode)	((inode)->i_flags & S_NOCMTIME)
#define IS_SWAPFILE(inode)	((inode)->i_flags & S_SWAPFILE)
#define IS_PRIVATE(inode)	((inode)->i_flags & S_PRIVATE)
#define IS_IMA(inode)		((inode)->i_flags & S_IMA)
#define IS_AUTOMOUNT(inode)	((inode)->i_flags & S_AUTOMOUNT)
#define IS_NOSEC(inode)		((inode)->i_flags & S_NOSEC)
#define IS_DAX(inode)		((inode)->i_flags & S_DAX)
#define IS_ENCRYPTED(inode)	((inode)->i_flags & S_ENCRYPTED)
#define IS_CASEFOLDED(inode)	((inode)->i_flags & S_CASEFOLD)
#define IS_VERITY(inode)	((inode)->i_flags & S_VERITY)

#define IS_WHITEOUT(inode)	(S_ISCHR(inode->i_mode) && \
				 (inode)->i_rdev == WHITEOUT_DEV)

static inline bool HAS_UNMAPPED_ID(struct mnt_idmap *idmap,
				   struct inode *inode)
{
	return !vfsuid_valid(i_uid_into_vfsuid(idmap, inode)) ||
	       !vfsgid_valid(i_gid_into_vfsgid(idmap, inode));
}

static inline void init_sync_kiocb(struct kiocb *kiocb, struct file *filp)
{
	*kiocb = (struct kiocb) {
		.ki_filp = filp,
		.ki_flags = filp->f_iocb_flags,
		.ki_ioprio = get_current_ioprio(),
	};
}

static inline void kiocb_clone(struct kiocb *kiocb, struct kiocb *kiocb_src,
			       struct file *filp)
{
	*kiocb = (struct kiocb) {
		.ki_filp = filp,
		.ki_flags = kiocb_src->ki_flags,
		.ki_ioprio = kiocb_src->ki_ioprio,
		.ki_pos = kiocb_src->ki_pos,
	};
}

/*
 * Inode state bits.  Protected by inode->i_lock
 *
 * Four bits determine the dirty state of the inode: I_DIRTY_SYNC,
 * I_DIRTY_DATASYNC, I_DIRTY_PAGES, and I_DIRTY_TIME.
 *
 * Four bits define the lifetime of an inode.  Initially, inodes are I_NEW,
 * until that flag is cleared.  I_WILL_FREE, I_FREEING and I_CLEAR are set at
 * various stages of removing an inode.
 *
 * Two bits are used for locking and completion notification, I_NEW and I_SYNC.
 *
 * I_DIRTY_SYNC		Inode is dirty, but doesn't have to be written on
 *			fdatasync() (unless I_DIRTY_DATASYNC is also set).
 *			Timestamp updates are the usual cause.
 * I_DIRTY_DATASYNC	Data-related inode changes pending.  We keep track of
 *			these changes separately from I_DIRTY_SYNC so that we
 *			don't have to write inode on fdatasync() when only
 *			e.g. the timestamps have changed.
 * I_DIRTY_PAGES	Inode has dirty pages.  Inode itself may be clean.
 * I_DIRTY_TIME		The inode itself has dirty timestamps, and the
 *			lazytime mount option is enabled.  We keep track of this
 *			separately from I_DIRTY_SYNC in order to implement
 *			lazytime.  This gets cleared if I_DIRTY_INODE
 *			(I_DIRTY_SYNC and/or I_DIRTY_DATASYNC) gets set. But
 *			I_DIRTY_TIME can still be set if I_DIRTY_SYNC is already
 *			in place because writeback might already be in progress
 *			and we don't want to lose the time update
 * I_NEW		Serves as both a mutex and completion notification.
 *			New inodes set I_NEW.  If two processes both create
 *			the same inode, one of them will release its inode and
 *			wait for I_NEW to be released before returning.
 *			Inodes in I_WILL_FREE, I_FREEING or I_CLEAR state can
 *			also cause waiting on I_NEW, without I_NEW actually
 *			being set.  find_inode() uses this to prevent returning
 *			nearly-dead inodes.
 * I_WILL_FREE		Must be set when calling write_inode_now() if i_count
 *			is zero.  I_FREEING must be set when I_WILL_FREE is
 *			cleared.
 * I_FREEING		Set when inode is about to be freed but still has dirty
 *			pages or buffers attached or the inode itself is still
 *			dirty.
 * I_CLEAR		Added by clear_inode().  In this state the inode is
 *			clean and can be destroyed.  Inode keeps I_FREEING.
 *
 *			Inodes that are I_WILL_FREE, I_FREEING or I_CLEAR are
 *			prohibited for many purposes.  iget() must wait for
 *			the inode to be completely released, then create it
 *			anew.  Other functions will just ignore such inodes,
 *			if appropriate.  I_NEW is used for waiting.
 *
 * I_SYNC		Writeback of inode is running. The bit is set during
 *			data writeback, and cleared with a wakeup on the bit
 *			address once it is done. The bit is also used to pin
 *			the inode in memory for flusher thread.
 *
 * I_REFERENCED		Marks the inode as recently references on the LRU list.
 *
 * I_DIO_WAKEUP		Never set.  Only used as a key for wait_on_bit().
 *
 * I_WB_SWITCH		Cgroup bdi_writeback switching in progress.  Used to
 *			synchronize competing switching instances and to tell
 *			wb stat updates to grab the i_pages lock.  See
 *			inode_switch_wbs_work_fn() for details.
 *
 * I_OVL_INUSE		Used by overlayfs to get exclusive ownership on upper
 *			and work dirs among overlayfs mounts.
 *
 * I_CREATING		New object's inode in the middle of setting up.
 *
 * I_DONTCACHE		Evict inode as soon as it is not used anymore.
 *
 * I_SYNC_QUEUED	Inode is queued in b_io or b_more_io writeback lists.
 *			Used to detect that mark_inode_dirty() should not move
 * 			inode between dirty lists.
 *
 * I_PINNING_FSCACHE_WB	Inode is pinning an fscache object for writeback.
 *
 * Q: What is the difference between I_WILL_FREE and I_FREEING?
 */
#define I_DIRTY_SYNC		(1 << 0)
#define I_DIRTY_DATASYNC	(1 << 1)
#define I_DIRTY_PAGES		(1 << 2)
#define __I_NEW			3
#define I_NEW			(1 << __I_NEW)
#define I_WILL_FREE		(1 << 4)
#define I_FREEING		(1 << 5)
#define I_CLEAR			(1 << 6)
#define __I_SYNC		7
#define I_SYNC			(1 << __I_SYNC)
#define I_REFERENCED		(1 << 8)
#define __I_DIO_WAKEUP		9
#define I_DIO_WAKEUP		(1 << __I_DIO_WAKEUP)
#define I_LINKABLE		(1 << 10)
#define I_DIRTY_TIME		(1 << 11)
#define I_WB_SWITCH		(1 << 13)
#define I_OVL_INUSE		(1 << 14)
#define I_CREATING		(1 << 15)
#define I_DONTCACHE		(1 << 16)
#define I_SYNC_QUEUED		(1 << 17)
#define I_PINNING_FSCACHE_WB	(1 << 18)

#define I_DIRTY_INODE (I_DIRTY_SYNC | I_DIRTY_DATASYNC)
#define I_DIRTY (I_DIRTY_INODE | I_DIRTY_PAGES)
#define I_DIRTY_ALL (I_DIRTY | I_DIRTY_TIME)

extern void __mark_inode_dirty(struct inode *, int);
static inline void mark_inode_dirty(struct inode *inode)
{
	__mark_inode_dirty(inode, I_DIRTY);
}

static inline void mark_inode_dirty_sync(struct inode *inode)
{
	__mark_inode_dirty(inode, I_DIRTY_SYNC);
}

/*
 * Returns true if the given inode itself only has dirty timestamps (its pages
 * may still be dirty) and isn't currently being allocated or freed.
 * Filesystems should call this if when writing an inode when lazytime is
 * enabled, they want to opportunistically write the timestamps of other inodes
 * located very nearby on-disk, e.g. in the same inode block.  This returns true
 * if the given inode is in need of such an opportunistic update.  Requires
 * i_lock, or at least later re-checking under i_lock.
 */
static inline bool inode_is_dirtytime_only(struct inode *inode)
{
	return (inode->i_state & (I_DIRTY_TIME | I_NEW |
				  I_FREEING | I_WILL_FREE)) == I_DIRTY_TIME;
}

extern void inc_nlink(struct inode *inode);
extern void drop_nlink(struct inode *inode);
extern void clear_nlink(struct inode *inode);
extern void set_nlink(struct inode *inode, unsigned int nlink);

static inline void inode_inc_link_count(struct inode *inode)
{
	inc_nlink(inode);
	mark_inode_dirty(inode);
}

static inline void inode_dec_link_count(struct inode *inode)
{
	drop_nlink(inode);
	mark_inode_dirty(inode);
}

enum file_time_flags {
	S_ATIME = 1,
	S_MTIME = 2,
	S_CTIME = 4,
	S_VERSION = 8,
};

extern bool atime_needs_update(const struct path *, struct inode *);
extern void touch_atime(const struct path *);
int inode_update_time(struct inode *inode, struct timespec64 *time, int flags);

static inline void file_accessed(struct file *file)
{
	if (!(file->f_flags & O_NOATIME))
		touch_atime(&file->f_path);
}

extern int file_modified(struct file *file);
int kiocb_modified(struct kiocb *iocb);

int sync_inode_metadata(struct inode *inode, int wait);

struct file_system_type {
	const char *name;
	int fs_flags;
#define FS_REQUIRES_DEV		1 
#define FS_BINARY_MOUNTDATA	2
#define FS_HAS_SUBTYPE		4
#define FS_USERNS_MOUNT		8	/* Can be mounted by userns root */
#define FS_DISALLOW_NOTIFY_PERM	16	/* Disable fanotify permission events */
#define FS_ALLOW_IDMAP         32      /* FS has been updated to handle vfs idmappings. */
#define FS_RENAME_DOES_D_MOVE	32768	/* FS will handle d_move() during rename() internally. */
	int (*init_fs_context)(struct fs_context *);
	const struct fs_parameter_spec *parameters;
	struct dentry *(*mount) (struct file_system_type *, int,
		       const char *, void *);
	void (*kill_sb) (struct super_block *);
	struct module *owner;
	struct file_system_type * next;
	struct hlist_head fs_supers;

	struct lock_class_key s_lock_key;
	struct lock_class_key s_umount_key;
	struct lock_class_key s_vfs_rename_key;
	struct lock_class_key s_writers_key[SB_FREEZE_LEVELS];

	struct lock_class_key i_lock_key;
	struct lock_class_key i_mutex_key;
	struct lock_class_key invalidate_lock_key;
	struct lock_class_key i_mutex_dir_key;
};

#define MODULE_ALIAS_FS(NAME) MODULE_ALIAS("fs-" NAME)

extern struct dentry *mount_bdev(struct file_system_type *fs_type,
	int flags, const char *dev_name, void *data,
	int (*fill_super)(struct super_block *, void *, int));
extern struct dentry *mount_single(struct file_system_type *fs_type,
	int flags, void *data,
	int (*fill_super)(struct super_block *, void *, int));
extern struct dentry *mount_nodev(struct file_system_type *fs_type,
	int flags, void *data,
	int (*fill_super)(struct super_block *, void *, int));
extern struct dentry *mount_subtree(struct vfsmount *mnt, const char *path);
void retire_super(struct super_block *sb);
void generic_shutdown_super(struct super_block *sb);
void kill_block_super(struct super_block *sb);
void kill_anon_super(struct super_block *sb);
void kill_litter_super(struct super_block *sb);
void deactivate_super(struct super_block *sb);
void deactivate_locked_super(struct super_block *sb);
int set_anon_super(struct super_block *s, void *data);
int set_anon_super_fc(struct super_block *s, struct fs_context *fc);
int get_anon_bdev(dev_t *);
void free_anon_bdev(dev_t);
struct super_block *sget_fc(struct fs_context *fc,
			    int (*test)(struct super_block *, struct fs_context *),
			    int (*set)(struct super_block *, struct fs_context *));
struct super_block *sget(struct file_system_type *type,
			int (*test)(struct super_block *,void *),
			int (*set)(struct super_block *,void *),
			int flags, void *data);

/* Alas, no aliases. Too much hassle with bringing module.h everywhere */
#define fops_get(fops) \
	(((fops) && try_module_get((fops)->owner) ? (fops) : NULL))
#define fops_put(fops) \
	do { if (fops) module_put((fops)->owner); } while(0)
/*
 * This one is to be used *ONLY* from ->open() instances.
 * fops must be non-NULL, pinned down *and* module dependencies
 * should be sufficient to pin the caller down as well.
 */
#define replace_fops(f, fops) \
	do {	\
		struct file *__file = (f); \
		fops_put(__file->f_op); \
		BUG_ON(!(__file->f_op = (fops))); \
	} while(0)

extern int register_filesystem(struct file_system_type *);
extern int unregister_filesystem(struct file_system_type *);
extern int vfs_statfs(const struct path *, struct kstatfs *);
extern int user_statfs(const char __user *, struct kstatfs *);
extern int fd_statfs(int, struct kstatfs *);
extern int freeze_super(struct super_block *super);
extern int thaw_super(struct super_block *super);
extern __printf(2, 3)
int super_setup_bdi_name(struct super_block *sb, char *fmt, ...);
extern int super_setup_bdi(struct super_block *sb);

extern int current_umask(void);

extern void ihold(struct inode * inode);
extern void iput(struct inode *);
extern int generic_update_time(struct inode *, struct timespec64 *, int);

/* /sys/fs */
extern struct kobject *fs_kobj;

#define MAX_RW_COUNT (INT_MAX & PAGE_MASK)

/* fs/open.c */
struct audit_names;
struct filename {
	const char		*name;	/* pointer to actual string */
	const __user char	*uptr;	/* original userland pointer */
	int			refcnt;
	struct audit_names	*aname;
	const char		iname[];
};
static_assert(offsetof(struct filename, iname) % sizeof(long) == 0);

static inline struct mnt_idmap *file_mnt_idmap(struct file *file)
{
	return mnt_idmap(file->f_path.mnt);
}

/**
 * is_idmapped_mnt - check whether a mount is mapped
 * @mnt: the mount to check
 *
 * If @mnt has an non @nop_mnt_idmap attached to it then @mnt is mapped.
 *
 * Return: true if mount is mapped, false if not.
 */
static inline bool is_idmapped_mnt(const struct vfsmount *mnt)
{
	return mnt_idmap(mnt) != &nop_mnt_idmap;
}

extern long vfs_truncate(const struct path *, loff_t);
int do_truncate(struct mnt_idmap *, struct dentry *, loff_t start,
		unsigned int time_attrs, struct file *filp);
extern int vfs_fallocate(struct file *file, int mode, loff_t offset,
			loff_t len);
extern long do_sys_open(int dfd, const char __user *filename, int flags,
			umode_t mode);
extern struct file *file_open_name(struct filename *, int, umode_t);
extern struct file *filp_open(const char *, int, umode_t);
extern struct file *file_open_root(const struct path *,
				   const char *, int, umode_t);
static inline struct file *file_open_root_mnt(struct vfsmount *mnt,
				   const char *name, int flags, umode_t mode)
{
	return file_open_root(&(struct path){.mnt = mnt, .dentry = mnt->mnt_root},
			      name, flags, mode);
}
struct file *dentry_open(const struct path *path, int flags,
			 const struct cred *creds);
struct file *dentry_create(const struct path *path, int flags, umode_t mode,
			   const struct cred *cred);
struct file *backing_file_open(const struct path *path, int flags,
			       const struct path *real_path,
			       const struct cred *cred);
struct path *backing_file_real_path(struct file *f);

/*
 * file_real_path - get the path corresponding to f_inode
 *
 * When opening a backing file for a stackable filesystem (e.g.,
 * overlayfs) f_path may be on the stackable filesystem and f_inode on
 * the underlying filesystem.  When the path associated with f_inode is
 * needed, this helper should be used instead of accessing f_path
 * directly.
*/
static inline const struct path *file_real_path(struct file *f)
{
	if (unlikely(f->f_mode & FMODE_BACKING))
		return backing_file_real_path(f);
	return &f->f_path;
}

static inline struct file *file_clone_open(struct file *file)
{
	return dentry_open(&file->f_path, file->f_flags, file->f_cred);
}
extern int filp_close(struct file *, fl_owner_t id);

extern struct filename *getname_flags(const char __user *, int, int *);
extern struct filename *getname_uflags(const char __user *, int);
extern struct filename *getname(const char __user *);
extern struct filename *getname_kernel(const char *);
extern void putname(struct filename *name);

extern int finish_open(struct file *file, struct dentry *dentry,
			int (*open)(struct inode *, struct file *));
extern int finish_no_open(struct file *file, struct dentry *dentry);

/* Helper for the simple case when original dentry is used */
static inline int finish_open_simple(struct file *file, int error)
{
	if (error)
		return error;

	return finish_open(file, file->f_path.dentry, NULL);
}

/* fs/dcache.c */
extern void __init vfs_caches_init_early(void);
extern void __init vfs_caches_init(void);

extern struct kmem_cache *names_cachep;

#define __getname()		kmem_cache_alloc(names_cachep, GFP_KERNEL)
#define __putname(name)		kmem_cache_free(names_cachep, (void *)(name))

extern struct super_block *blockdev_superblock;
static inline bool sb_is_blkdev_sb(struct super_block *sb)
{
	return IS_ENABLED(CONFIG_BLOCK) && sb == blockdev_superblock;
}

void emergency_thaw_all(void);
extern int sync_filesystem(struct super_block *);
extern const struct file_operations def_blk_fops;
extern const struct file_operations def_chr_fops;

/* fs/char_dev.c */
#define CHRDEV_MAJOR_MAX 512
/* Marks the bottom of the first segment of free char majors */
#define CHRDEV_MAJOR_DYN_END 234
/* Marks the top and bottom of the second segment of free char majors */
#define CHRDEV_MAJOR_DYN_EXT_START 511
#define CHRDEV_MAJOR_DYN_EXT_END 384

extern int alloc_chrdev_region(dev_t *, unsigned, unsigned, const char *);
extern int register_chrdev_region(dev_t, unsigned, const char *);
extern int __register_chrdev(unsigned int major, unsigned int baseminor,
			     unsigned int count, const char *name,
			     const struct file_operations *fops);
extern void __unregister_chrdev(unsigned int major, unsigned int baseminor,
				unsigned int count, const char *name);
extern void unregister_chrdev_region(dev_t, unsigned);
extern void chrdev_show(struct seq_file *,off_t);

static inline int register_chrdev(unsigned int major, const char *name,
				  const struct file_operations *fops)
{
	return __register_chrdev(major, 0, 256, name, fops);
}

static inline void unregister_chrdev(unsigned int major, const char *name)
{
	__unregister_chrdev(major, 0, 256, name);
}

extern void init_special_inode(struct inode *, umode_t, dev_t);

/* Invalid inode operations -- fs/bad_inode.c */
extern void make_bad_inode(struct inode *);
extern bool is_bad_inode(struct inode *);

extern int __must_check file_fdatawait_range(struct file *file, loff_t lstart,
						loff_t lend);
extern int __must_check file_check_and_advance_wb_err(struct file *file);
extern int __must_check file_write_and_wait_range(struct file *file,
						loff_t start, loff_t end);

static inline int file_write_and_wait(struct file *file)
{
	return file_write_and_wait_range(file, 0, LLONG_MAX);
}

extern int vfs_fsync_range(struct file *file, loff_t start, loff_t end,
			   int datasync);
extern int vfs_fsync(struct file *file, int datasync);

extern int sync_file_range(struct file *file, loff_t offset, loff_t nbytes,
				unsigned int flags);

static inline bool iocb_is_dsync(const struct kiocb *iocb)
{
	return (iocb->ki_flags & IOCB_DSYNC) ||
		IS_SYNC(iocb->ki_filp->f_mapping->host);
}

/*
 * Sync the bytes written if this was a synchronous write.  Expect ki_pos
 * to already be updated for the write, and will return either the amount
 * of bytes passed in, or an error if syncing the file failed.
 */
static inline ssize_t generic_write_sync(struct kiocb *iocb, ssize_t count)
{
	if (iocb_is_dsync(iocb)) {
		int ret = vfs_fsync_range(iocb->ki_filp,
				iocb->ki_pos - count, iocb->ki_pos - 1,
				(iocb->ki_flags & IOCB_SYNC) ? 0 : 1);
		if (ret)
			return ret;
	}

	return count;
}

extern void emergency_sync(void);
extern void emergency_remount(void);

#ifdef CONFIG_BLOCK
extern int bmap(struct inode *inode, sector_t *block);
#else
static inline int bmap(struct inode *inode,  sector_t *block)
{
	return -EINVAL;
}
#endif

int notify_change(struct mnt_idmap *, struct dentry *,
		  struct iattr *, struct inode **);
int inode_permission(struct mnt_idmap *, struct inode *, int);
int generic_permission(struct mnt_idmap *, struct inode *, int);
static inline int file_permission(struct file *file, int mask)
{
	return inode_permission(file_mnt_idmap(file),
				file_inode(file), mask);
}
static inline int path_permission(const struct path *path, int mask)
{
	return inode_permission(mnt_idmap(path->mnt),
				d_inode(path->dentry), mask);
}
int __check_sticky(struct mnt_idmap *idmap, struct inode *dir,
		   struct inode *inode);

static inline bool execute_ok(struct inode *inode)
{
	return (inode->i_mode & S_IXUGO) || S_ISDIR(inode->i_mode);
}

static inline bool inode_wrong_type(const struct inode *inode, umode_t mode)
{
	return (inode->i_mode ^ mode) & S_IFMT;
}

static inline void file_start_write(struct file *file)
{
	if (!S_ISREG(file_inode(file)->i_mode))
		return;
	sb_start_write(file_inode(file)->i_sb);
}

static inline bool file_start_write_trylock(struct file *file)
{
	if (!S_ISREG(file_inode(file)->i_mode))
		return true;
	return sb_start_write_trylock(file_inode(file)->i_sb);
}

static inline void file_end_write(struct file *file)
{
	if (!S_ISREG(file_inode(file)->i_mode))
		return;
	__sb_end_write(file_inode(file)->i_sb, SB_FREEZE_WRITE);
}

/*
 * This is used for regular files where some users -- especially the
 * currently executed binary in a process, previously handled via
 * VM_DENYWRITE -- cannot handle concurrent write (and maybe mmap
 * read-write shared) accesses.
 *
 * get_write_access() gets write permission for a file.
 * put_write_access() releases this write permission.
 * deny_write_access() denies write access to a file.
 * allow_write_access() re-enables write access to a file.
 *
 * The i_writecount field of an inode can have the following values:
 * 0: no write access, no denied write access
 * < 0: (-i_writecount) users that denied write access to the file.
 * > 0: (i_writecount) users that have write access to the file.
 *
 * Normally we operate on that counter with atomic_{inc,dec} and it's safe
 * except for the cases where we don't hold i_writecount yet. Then we need to
 * use {get,deny}_write_access() - these functions check the sign and refuse
 * to do the change if sign is wrong.
 */
static inline int get_write_access(struct inode *inode)
{
	return atomic_inc_unless_negative(&inode->i_writecount) ? 0 : -ETXTBSY;
}
static inline int deny_write_access(struct file *file)
{
	struct inode *inode = file_inode(file);
	return atomic_dec_unless_positive(&inode->i_writecount) ? 0 : -ETXTBSY;
}
static inline void put_write_access(struct inode * inode)
{
	atomic_dec(&inode->i_writecount);
}
static inline void allow_write_access(struct file *file)
{
	if (file)
		atomic_inc(&file_inode(file)->i_writecount);
}
static inline bool inode_is_open_for_write(const struct inode *inode)
{
	return atomic_read(&inode->i_writecount) > 0;
}

#if defined(CONFIG_IMA) || defined(CONFIG_FILE_LOCKING)
static inline void i_readcount_dec(struct inode *inode)
{
	BUG_ON(!atomic_read(&inode->i_readcount));
	atomic_dec(&inode->i_readcount);
}
static inline void i_readcount_inc(struct inode *inode)
{
	atomic_inc(&inode->i_readcount);
}
#else
static inline void i_readcount_dec(struct inode *inode)
{
	return;
}
static inline void i_readcount_inc(struct inode *inode)
{
	return;
}
#endif
extern int do_pipe_flags(int *, int);

extern ssize_t kernel_read(struct file *, void *, size_t, loff_t *);
ssize_t __kernel_read(struct file *file, void *buf, size_t count, loff_t *pos);
extern ssize_t kernel_write(struct file *, const void *, size_t, loff_t *);
extern ssize_t __kernel_write(struct file *, const void *, size_t, loff_t *);
extern struct file * open_exec(const char *);
 
/* fs/dcache.c -- generic fs support functions */
extern bool is_subdir(struct dentry *, struct dentry *);
extern bool path_is_under(const struct path *, const struct path *);

extern char *file_path(struct file *, char *, int);

#include <linux/err.h>

/* needed for stackable file system support */
extern loff_t default_llseek(struct file *file, loff_t offset, int whence);

extern loff_t vfs_llseek(struct file *file, loff_t offset, int whence);

extern int inode_init_always(struct super_block *, struct inode *);
extern void inode_init_once(struct inode *);
extern void address_space_init_once(struct address_space *mapping);
extern struct inode * igrab(struct inode *);
extern ino_t iunique(struct super_block *, ino_t);
extern int inode_needs_sync(struct inode *inode);
extern int generic_delete_inode(struct inode *inode);
static inline int generic_drop_inode(struct inode *inode)
{
	return !inode->i_nlink || inode_unhashed(inode);
}
extern void d_mark_dontcache(struct inode *inode);

extern struct inode *ilookup5_nowait(struct super_block *sb,
		unsigned long hashval, int (*test)(struct inode *, void *),
		void *data);
extern struct inode *ilookup5(struct super_block *sb, unsigned long hashval,
		int (*test)(struct inode *, void *), void *data);
extern struct inode *ilookup(struct super_block *sb, unsigned long ino);

extern struct inode *inode_insert5(struct inode *inode, unsigned long hashval,
		int (*test)(struct inode *, void *),
		int (*set)(struct inode *, void *),
		void *data);
extern struct inode * iget5_locked(struct super_block *, unsigned long, int (*test)(struct inode *, void *), int (*set)(struct inode *, void *), void *);
extern struct inode * iget_locked(struct super_block *, unsigned long);
extern struct inode *find_inode_nowait(struct super_block *,
				       unsigned long,
				       int (*match)(struct inode *,
						    unsigned long, void *),
				       void *data);
extern struct inode *find_inode_rcu(struct super_block *, unsigned long,
				    int (*)(struct inode *, void *), void *);
extern struct inode *find_inode_by_ino_rcu(struct super_block *, unsigned long);
extern int insert_inode_locked4(struct inode *, unsigned long, int (*test)(struct inode *, void *), void *);
extern int insert_inode_locked(struct inode *);
#ifdef CONFIG_DEBUG_LOCK_ALLOC
extern void lockdep_annotate_inode_mutex_key(struct inode *inode);
#else
static inline void lockdep_annotate_inode_mutex_key(struct inode *inode) { };
#endif
extern void unlock_new_inode(struct inode *);
extern void discard_new_inode(struct inode *);
extern unsigned int get_next_ino(void);
extern void evict_inodes(struct super_block *sb);
void dump_mapping(const struct address_space *);

/*
 * Userspace may rely on the inode number being non-zero. For example, glibc
 * simply ignores files with zero i_ino in unlink() and other places.
 *
 * As an additional complication, if userspace was compiled with
 * _FILE_OFFSET_BITS=32 on a 64-bit kernel we'll only end up reading out the
 * lower 32 bits, so we need to check that those aren't zero explicitly. With
 * _FILE_OFFSET_BITS=64, this may cause some harmless false-negatives, but
 * better safe than sorry.
 */
static inline bool is_zero_ino(ino_t ino)
{
	return (u32)ino == 0;
}

extern void __iget(struct inode * inode);
extern void iget_failed(struct inode *);
extern void clear_inode(struct inode *);
extern void __destroy_inode(struct inode *);
extern struct inode *new_inode_pseudo(struct super_block *sb);
extern struct inode *new_inode(struct super_block *sb);
extern void free_inode_nonrcu(struct inode *inode);
extern int setattr_should_drop_suidgid(struct mnt_idmap *, struct inode *);
extern int file_remove_privs(struct file *);
int setattr_should_drop_sgid(struct mnt_idmap *idmap,
			     const struct inode *inode);

/*
 * This must be used for allocating filesystems specific inodes to set
 * up the inode reclaim context correctly.
 */
static inline void *
alloc_inode_sb(struct super_block *sb, struct kmem_cache *cache, gfp_t gfp)
{
	return kmem_cache_alloc_lru(cache, &sb->s_inode_lru, gfp);
}

extern void __insert_inode_hash(struct inode *, unsigned long hashval);
static inline void insert_inode_hash(struct inode *inode)
{
	__insert_inode_hash(inode, inode->i_ino);
}

extern void __remove_inode_hash(struct inode *);
static inline void remove_inode_hash(struct inode *inode)
{
	if (!inode_unhashed(inode) && !hlist_fake(&inode->i_hash))
		__remove_inode_hash(inode);
}

extern void inode_sb_list_add(struct inode *inode);
extern void inode_add_lru(struct inode *inode);

extern int sb_set_blocksize(struct super_block *, int);
extern int sb_min_blocksize(struct super_block *, int);

extern int generic_file_mmap(struct file *, struct vm_area_struct *);
extern int generic_file_readonly_mmap(struct file *, struct vm_area_struct *);
extern ssize_t generic_write_checks(struct kiocb *, struct iov_iter *);
int generic_write_checks_count(struct kiocb *iocb, loff_t *count);
extern int generic_write_check_limits(struct file *file, loff_t pos,
		loff_t *count);
extern int generic_file_rw_checks(struct file *file_in, struct file *file_out);
ssize_t filemap_read(struct kiocb *iocb, struct iov_iter *to,
		ssize_t already_read);
extern ssize_t generic_file_read_iter(struct kiocb *, struct iov_iter *);
extern ssize_t __generic_file_write_iter(struct kiocb *, struct iov_iter *);
extern ssize_t generic_file_write_iter(struct kiocb *, struct iov_iter *);
extern ssize_t generic_file_direct_write(struct kiocb *, struct iov_iter *);
ssize_t generic_perform_write(struct kiocb *, struct iov_iter *);
ssize_t direct_write_fallback(struct kiocb *iocb, struct iov_iter *iter,
		ssize_t direct_written, ssize_t buffered_written);

ssize_t vfs_iter_read(struct file *file, struct iov_iter *iter, loff_t *ppos,
		rwf_t flags);
ssize_t vfs_iter_write(struct file *file, struct iov_iter *iter, loff_t *ppos,
		rwf_t flags);
ssize_t vfs_iocb_iter_read(struct file *file, struct kiocb *iocb,
			   struct iov_iter *iter);
ssize_t vfs_iocb_iter_write(struct file *file, struct kiocb *iocb,
			    struct iov_iter *iter);

/* fs/splice.c */
ssize_t filemap_splice_read(struct file *in, loff_t *ppos,
			    struct pipe_inode_info *pipe,
			    size_t len, unsigned int flags);
ssize_t copy_splice_read(struct file *in, loff_t *ppos,
			 struct pipe_inode_info *pipe,
			 size_t len, unsigned int flags);
extern ssize_t iter_file_splice_write(struct pipe_inode_info *,
		struct file *, loff_t *, size_t, unsigned int);
extern long do_splice_direct(struct file *in, loff_t *ppos, struct file *out,
		loff_t *opos, size_t len, unsigned int flags);


extern void
file_ra_state_init(struct file_ra_state *ra, struct address_space *mapping);
extern loff_t noop_llseek(struct file *file, loff_t offset, int whence);
#define no_llseek NULL
extern loff_t vfs_setpos(struct file *file, loff_t offset, loff_t maxsize);
extern loff_t generic_file_llseek(struct file *file, loff_t offset, int whence);
extern loff_t generic_file_llseek_size(struct file *file, loff_t offset,
		int whence, loff_t maxsize, loff_t eof);
extern loff_t fixed_size_llseek(struct file *file, loff_t offset,
		int whence, loff_t size);
extern loff_t no_seek_end_llseek_size(struct file *, loff_t, int, loff_t);
extern loff_t no_seek_end_llseek(struct file *, loff_t, int);
int rw_verify_area(int, struct file *, const loff_t *, size_t);
extern int generic_file_open(struct inode * inode, struct file * filp);
extern int nonseekable_open(struct inode * inode, struct file * filp);
extern int stream_open(struct inode * inode, struct file * filp);

#ifdef CONFIG_BLOCK
typedef void (dio_submit_t)(struct bio *bio, struct inode *inode,
			    loff_t file_offset);

enum {
	/* need locking between buffered and direct access */
	DIO_LOCKING	= 0x01,

	/* filesystem does not support filling holes */
	DIO_SKIP_HOLES	= 0x02,
};

ssize_t __blockdev_direct_IO(struct kiocb *iocb, struct inode *inode,
			     struct block_device *bdev, struct iov_iter *iter,
			     get_block_t get_block,
			     dio_iodone_t end_io,
			     int flags);

static inline ssize_t blockdev_direct_IO(struct kiocb *iocb,
					 struct inode *inode,
					 struct iov_iter *iter,
					 get_block_t get_block)
{
	return __blockdev_direct_IO(iocb, inode, inode->i_sb->s_bdev, iter,
			get_block, NULL, DIO_LOCKING | DIO_SKIP_HOLES);
}
#endif

void inode_dio_wait(struct inode *inode);

/**
 * inode_dio_begin - signal start of a direct I/O requests
 * @inode: inode the direct I/O happens on
 *
 * This is called once we've finished processing a direct I/O request,
 * and is used to wake up callers waiting for direct I/O to be quiesced.
 */
static inline void inode_dio_begin(struct inode *inode)
{
	atomic_inc(&inode->i_dio_count);
}

/**
 * inode_dio_end - signal finish of a direct I/O requests
 * @inode: inode the direct I/O happens on
 *
 * This is called once we've finished processing a direct I/O request,
 * and is used to wake up callers waiting for direct I/O to be quiesced.
 */
static inline void inode_dio_end(struct inode *inode)
{
	if (atomic_dec_and_test(&inode->i_dio_count))
		wake_up_bit(&inode->i_state, __I_DIO_WAKEUP);
}

extern void inode_set_flags(struct inode *inode, unsigned int flags,
			    unsigned int mask);

extern const struct file_operations generic_ro_fops;

#define special_file(m) (S_ISCHR(m)||S_ISBLK(m)||S_ISFIFO(m)||S_ISSOCK(m))

extern int readlink_copy(char __user *, int, const char *);
extern int page_readlink(struct dentry *, char __user *, int);
extern const char *page_get_link(struct dentry *, struct inode *,
				 struct delayed_call *);
extern void page_put_link(void *);
extern int page_symlink(struct inode *inode, const char *symname, int len);
extern const struct inode_operations page_symlink_inode_operations;
extern void kfree_link(void *);
void generic_fillattr(struct mnt_idmap *, struct inode *, struct kstat *);
void generic_fill_statx_attr(struct inode *inode, struct kstat *stat);
extern int vfs_getattr_nosec(const struct path *, struct kstat *, u32, unsigned int);
extern int vfs_getattr(const struct path *, struct kstat *, u32, unsigned int);
void __inode_add_bytes(struct inode *inode, loff_t bytes);
void inode_add_bytes(struct inode *inode, loff_t bytes);
void __inode_sub_bytes(struct inode *inode, loff_t bytes);
void inode_sub_bytes(struct inode *inode, loff_t bytes);
static inline loff_t __inode_get_bytes(struct inode *inode)
{
	return (((loff_t)inode->i_blocks) << 9) + inode->i_bytes;
}
loff_t inode_get_bytes(struct inode *inode);
void inode_set_bytes(struct inode *inode, loff_t bytes);
const char *simple_get_link(struct dentry *, struct inode *,
			    struct delayed_call *);
extern const struct inode_operations simple_symlink_inode_operations;

extern int iterate_dir(struct file *, struct dir_context *);

int vfs_fstatat(int dfd, const char __user *filename, struct kstat *stat,
		int flags);
int vfs_fstat(int fd, struct kstat *stat);

static inline int vfs_stat(const char __user *filename, struct kstat *stat)
{
	return vfs_fstatat(AT_FDCWD, filename, stat, 0);
}
static inline int vfs_lstat(const char __user *name, struct kstat *stat)
{
	return vfs_fstatat(AT_FDCWD, name, stat, AT_SYMLINK_NOFOLLOW);
}

extern const char *vfs_get_link(struct dentry *, struct delayed_call *);
extern int vfs_readlink(struct dentry *, char __user *, int);

extern struct file_system_type *get_filesystem(struct file_system_type *fs);
extern void put_filesystem(struct file_system_type *fs);
extern struct file_system_type *get_fs_type(const char *name);
extern struct super_block *get_super(struct block_device *);
extern struct super_block *get_active_super(struct block_device *bdev);
extern void drop_super(struct super_block *sb);
extern void drop_super_exclusive(struct super_block *sb);
extern void iterate_supers(void (*)(struct super_block *, void *), void *);
extern void iterate_supers_type(struct file_system_type *,
			        void (*)(struct super_block *, void *), void *);

extern int dcache_dir_open(struct inode *, struct file *);
extern int dcache_dir_close(struct inode *, struct file *);
extern loff_t dcache_dir_lseek(struct file *, loff_t, int);
extern int dcache_readdir(struct file *, struct dir_context *);
extern int simple_setattr(struct mnt_idmap *, struct dentry *,
			  struct iattr *);
extern int simple_getattr(struct mnt_idmap *, const struct path *,
			  struct kstat *, u32, unsigned int);
extern int simple_statfs(struct dentry *, struct kstatfs *);
extern int simple_open(struct inode *inode, struct file *file);
extern int simple_link(struct dentry *, struct inode *, struct dentry *);
extern int simple_unlink(struct inode *, struct dentry *);
extern int simple_rmdir(struct inode *, struct dentry *);
extern int simple_rename_exchange(struct inode *old_dir, struct dentry *old_dentry,
				  struct inode *new_dir, struct dentry *new_dentry);
extern int simple_rename(struct mnt_idmap *, struct inode *,
			 struct dentry *, struct inode *, struct dentry *,
			 unsigned int);
extern void simple_recursive_removal(struct dentry *,
                              void (*callback)(struct dentry *));
extern int noop_fsync(struct file *, loff_t, loff_t, int);
extern ssize_t noop_direct_IO(struct kiocb *iocb, struct iov_iter *iter);
extern int simple_empty(struct dentry *);
extern int simple_write_begin(struct file *file, struct address_space *mapping,
			loff_t pos, unsigned len,
			struct page **pagep, void **fsdata);
extern const struct address_space_operations ram_aops;
extern int always_delete_dentry(const struct dentry *);
extern struct inode *alloc_anon_inode(struct super_block *);
extern int simple_nosetlease(struct file *, long, struct file_lock **, void **);
extern const struct dentry_operations simple_dentry_operations;

extern struct dentry *simple_lookup(struct inode *, struct dentry *, unsigned int flags);
extern ssize_t generic_read_dir(struct file *, char __user *, size_t, loff_t *);
extern const struct file_operations simple_dir_operations;
extern const struct inode_operations simple_dir_inode_operations;
extern void make_empty_dir_inode(struct inode *inode);
extern bool is_empty_dir_inode(struct inode *inode);
struct tree_descr { const char *name; const struct file_operations *ops; int mode; };
struct dentry *d_alloc_name(struct dentry *, const char *);
extern int simple_fill_super(struct super_block *, unsigned long,
			     const struct tree_descr *);
extern int simple_pin_fs(struct file_system_type *, struct vfsmount **mount, int *count);
extern void simple_release_fs(struct vfsmount **mount, int *count);

extern ssize_t simple_read_from_buffer(void __user *to, size_t count,
			loff_t *ppos, const void *from, size_t available);
extern ssize_t simple_write_to_buffer(void *to, size_t available, loff_t *ppos,
		const void __user *from, size_t count);

extern int __generic_file_fsync(struct file *, loff_t, loff_t, int);
extern int generic_file_fsync(struct file *, loff_t, loff_t, int);

extern int generic_check_addressable(unsigned, u64);

extern void generic_set_encrypted_ci_d_ops(struct dentry *dentry);

int may_setattr(struct mnt_idmap *idmap, struct inode *inode,
		unsigned int ia_valid);
int setattr_prepare(struct mnt_idmap *, struct dentry *, struct iattr *);
extern int inode_newsize_ok(const struct inode *, loff_t offset);
void setattr_copy(struct mnt_idmap *, struct inode *inode,
		  const struct iattr *attr);

extern int file_update_time(struct file *file);

static inline bool vma_is_dax(const struct vm_area_struct *vma)
{
	return vma->vm_file && IS_DAX(vma->vm_file->f_mapping->host);
}

static inline bool vma_is_fsdax(struct vm_area_struct *vma)
{
	struct inode *inode;

	if (!IS_ENABLED(CONFIG_FS_DAX) || !vma->vm_file)
		return false;
	if (!vma_is_dax(vma))
		return false;
	inode = file_inode(vma->vm_file);
	if (S_ISCHR(inode->i_mode))
		return false; /* device-dax */
	return true;
}

static inline int iocb_flags(struct file *file)
{
	int res = 0;
	if (file->f_flags & O_APPEND)
		res |= IOCB_APPEND;
	if (file->f_flags & O_DIRECT)
		res |= IOCB_DIRECT;
	if (file->f_flags & O_DSYNC)
		res |= IOCB_DSYNC;
	if (file->f_flags & __O_SYNC)
		res |= IOCB_SYNC;
	return res;
}

static inline int kiocb_set_rw_flags(struct kiocb *ki, rwf_t flags)
{
	int kiocb_flags = 0;

	/* make sure there's no overlap between RWF and private IOCB flags */
	BUILD_BUG_ON((__force int) RWF_SUPPORTED & IOCB_EVENTFD);

	if (!flags)
		return 0;
	if (unlikely(flags & ~RWF_SUPPORTED))
		return -EOPNOTSUPP;

	if (flags & RWF_NOWAIT) {
		if (!(ki->ki_filp->f_mode & FMODE_NOWAIT))
			return -EOPNOTSUPP;
		kiocb_flags |= IOCB_NOIO;
	}
	kiocb_flags |= (__force int) (flags & RWF_SUPPORTED);
	if (flags & RWF_SYNC)
		kiocb_flags |= IOCB_DSYNC;

	ki->ki_flags |= kiocb_flags;
	return 0;
}

static inline ino_t parent_ino(struct dentry *dentry)
{
	ino_t res;

	/*
	 * Don't strictly need d_lock here? If the parent ino could change
	 * then surely we'd have a deeper race in the caller?
	 */
	spin_lock(&dentry->d_lock);
	res = dentry->d_parent->d_inode->i_ino;
	spin_unlock(&dentry->d_lock);
	return res;
}

/* Transaction based IO helpers */

/*
 * An argresp is stored in an allocated page and holds the
 * size of the argument or response, along with its content
 */
struct simple_transaction_argresp {
	ssize_t size;
	char data[];
};

#define SIMPLE_TRANSACTION_LIMIT (PAGE_SIZE - sizeof(struct simple_transaction_argresp))

char *simple_transaction_get(struct file *file, const char __user *buf,
				size_t size);
ssize_t simple_transaction_read(struct file *file, char __user *buf,
				size_t size, loff_t *pos);
int simple_transaction_release(struct inode *inode, struct file *file);

void simple_transaction_set(struct file *file, size_t n);

/*
 * simple attribute files
 *
 * These attributes behave similar to those in sysfs:
 *
 * Writing to an attribute immediately sets a value, an open file can be
 * written to multiple times.
 *
 * Reading from an attribute creates a buffer from the value that might get
 * read with multiple read calls. When the attribute has been read
 * completely, no further read calls are possible until the file is opened
 * again.
 *
 * All attributes contain a text representation of a numeric value
 * that are accessed with the get() and set() functions.
 */
#define DEFINE_SIMPLE_ATTRIBUTE_XSIGNED(__fops, __get, __set, __fmt, __is_signed)	\
static int __fops ## _open(struct inode *inode, struct file *file)	\
{									\
	__simple_attr_check_format(__fmt, 0ull);			\
	return simple_attr_open(inode, file, __get, __set, __fmt);	\
}									\
static const struct file_operations __fops = {				\
	.owner	 = THIS_MODULE,						\
	.open	 = __fops ## _open,					\
	.release = simple_attr_release,					\
	.read	 = simple_attr_read,					\
	.write	 = (__is_signed) ? simple_attr_write_signed : simple_attr_write,	\
	.llseek	 = generic_file_llseek,					\
}

#define DEFINE_SIMPLE_ATTRIBUTE(__fops, __get, __set, __fmt)		\
	DEFINE_SIMPLE_ATTRIBUTE_XSIGNED(__fops, __get, __set, __fmt, false)

#define DEFINE_SIMPLE_ATTRIBUTE_SIGNED(__fops, __get, __set, __fmt)	\
	DEFINE_SIMPLE_ATTRIBUTE_XSIGNED(__fops, __get, __set, __fmt, true)

static inline __printf(1, 2)
void __simple_attr_check_format(const char *fmt, ...)
{
	/* don't do anything, just let the compiler check the arguments; */
}

int simple_attr_open(struct inode *inode, struct file *file,
		     int (*get)(void *, u64 *), int (*set)(void *, u64),
		     const char *fmt);
int simple_attr_release(struct inode *inode, struct file *file);
ssize_t simple_attr_read(struct file *file, char __user *buf,
			 size_t len, loff_t *ppos);
ssize_t simple_attr_write(struct file *file, const char __user *buf,
			  size_t len, loff_t *ppos);
ssize_t simple_attr_write_signed(struct file *file, const char __user *buf,
				 size_t len, loff_t *ppos);

struct ctl_table;
int __init list_bdev_fs_names(char *buf, size_t size);

#define __FMODE_EXEC		((__force int) FMODE_EXEC)
#define __FMODE_NONOTIFY	((__force int) FMODE_NONOTIFY)

#define ACC_MODE(x) ("\004\002\006\006"[(x)&O_ACCMODE])
#define OPEN_FMODE(flag) ((__force fmode_t)(((flag + 1) & O_ACCMODE) | \
					    (flag & __FMODE_NONOTIFY)))

static inline bool is_sxid(umode_t mode)
{
	return mode & (S_ISUID | S_ISGID);
}

static inline int check_sticky(struct mnt_idmap *idmap,
			       struct inode *dir, struct inode *inode)
{
	if (!(dir->i_mode & S_ISVTX))
		return 0;

	return __check_sticky(idmap, dir, inode);
}

static inline void inode_has_no_xattr(struct inode *inode)
{
	if (!is_sxid(inode->i_mode) && (inode->i_sb->s_flags & SB_NOSEC))
		inode->i_flags |= S_NOSEC;
}

static inline bool is_root_inode(struct inode *inode)
{
	return inode == inode->i_sb->s_root->d_inode;
}

static inline bool dir_emit(struct dir_context *ctx,
			    const char *name, int namelen,
			    u64 ino, unsigned type)
{
	return ctx->actor(ctx, name, namelen, ctx->pos, ino, type);
}
static inline bool dir_emit_dot(struct file *file, struct dir_context *ctx)
{
	return ctx->actor(ctx, ".", 1, ctx->pos,
			  file->f_path.dentry->d_inode->i_ino, DT_DIR);
}
static inline bool dir_emit_dotdot(struct file *file, struct dir_context *ctx)
{
	return ctx->actor(ctx, "..", 2, ctx->pos,
			  parent_ino(file->f_path.dentry), DT_DIR);
}
static inline bool dir_emit_dots(struct file *file, struct dir_context *ctx)
{
	if (ctx->pos == 0) {
		if (!dir_emit_dot(file, ctx))
			return false;
		ctx->pos = 1;
	}
	if (ctx->pos == 1) {
		if (!dir_emit_dotdot(file, ctx))
			return false;
		ctx->pos = 2;
	}
	return true;
}
static inline bool dir_relax(struct inode *inode)
{
	inode_unlock(inode);
	inode_lock(inode);
	return !IS_DEADDIR(inode);
}

static inline bool dir_relax_shared(struct inode *inode)
{
	inode_unlock_shared(inode);
	inode_lock_shared(inode);
	return !IS_DEADDIR(inode);
}

extern bool path_noexec(const struct path *path);
extern void inode_nohighmem(struct inode *inode);

/* mm/fadvise.c */
extern int vfs_fadvise(struct file *file, loff_t offset, loff_t len,
		       int advice);
extern int generic_fadvise(struct file *file, loff_t offset, loff_t len,
			   int advice);

static inline dev_t inode_get_dev(const struct inode *inode)
{
	if (inode->i_sb->s_op->get_inode_dev)
		return inode->i_sb->s_op->get_inode_dev(inode);

	return inode->i_sb->s_dev;
}

#endif /* _LINUX_FS_H */<|MERGE_RESOLUTION|>--- conflicted
+++ resolved
@@ -1935,11 +1935,8 @@
 				  struct shrink_control *);
 	long (*free_cached_objects)(struct super_block *,
 				    struct shrink_control *);
-<<<<<<< HEAD
+	void (*shutdown)(struct super_block *sb);
 	dev_t (*get_inode_dev)(const struct inode *);
-=======
-	void (*shutdown)(struct super_block *sb);
->>>>>>> 06c2afb8
 };
 
 /*
