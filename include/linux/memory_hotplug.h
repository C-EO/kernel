/* SPDX-License-Identifier: GPL-2.0 */
#ifndef __LINUX_MEMORY_HOTPLUG_H
#define __LINUX_MEMORY_HOTPLUG_H

#include <linux/mmzone.h>
#include <linux/spinlock.h>
#include <linux/notifier.h>
#include <linux/bug.h>

struct page;
struct zone;
struct pglist_data;
struct mem_section;
struct memory_block;
struct resource;
struct vmem_altmap;

#ifdef CONFIG_MEMORY_HOTPLUG
struct page *pfn_to_online_page(unsigned long pfn);

/* Types for control the zone type of onlined and offlined memory */
enum {
	/* Offline the memory. */
	MMOP_OFFLINE = 0,
	/* Online the memory. Zone depends, see default_zone_for_pfn(). */
	MMOP_ONLINE,
	/* Online the memory to ZONE_NORMAL. */
	MMOP_ONLINE_KERNEL,
	/* Online the memory to ZONE_MOVABLE. */
	MMOP_ONLINE_MOVABLE,
};

/* Flags for add_memory() and friends to specify memory hotplug details. */
typedef int __bitwise mhp_t;

/* No special request */
#define MHP_NONE		((__force mhp_t)0)
/*
 * Allow merging of the added System RAM resource with adjacent,
 * mergeable resources. After a successful call to add_memory_resource()
 * with this flag set, the resource pointer must no longer be used as it
 * might be stale, or the resource might have changed.
 */
#define MHP_MERGE_RESOURCE	((__force mhp_t)BIT(0))

/*
<<<<<<< HEAD
 * Extended parameters for memory hotplug:
 * altmap: alternative allocator for memmap array (optional)
 * pgprot: page protection flags to apply to newly created page tables
 *	(required)
 */
=======
 * We want memmap (struct page array) to be self contained.
 * To do so, we will use the beginning of the hot-added range to build
 * the page tables for the memmap array that describes the entire range.
 * Only selected architectures support it with SPARSE_VMEMMAP.
 */
#define MHP_MEMMAP_ON_MEMORY   ((__force mhp_t)BIT(1))

/*
 * Extended parameters for memory hotplug:
 * altmap: alternative allocator for memmap array (optional)
 * pgprot: page protection flags to apply to newly created page tables
 *	(required)
 */
>>>>>>> 7d2a07b7
struct mhp_params {
	struct vmem_altmap *altmap;
	pgprot_t pgprot;
};

bool mhp_range_allowed(u64 start, u64 size, bool need_mapping);
struct range mhp_get_pluggable_range(bool need_mapping);

/*
 * Zone resizing functions
 *
 * Note: any attempt to resize a zone should has pgdat_resize_lock()
 * zone_span_writelock() both held. This ensure the size of a zone
 * can't be changed while pgdat_resize_lock() held.
 */
static inline unsigned zone_span_seqbegin(struct zone *zone)
{
	return read_seqbegin(&zone->span_seqlock);
}
static inline int zone_span_seqretry(struct zone *zone, unsigned iv)
{
	return read_seqretry(&zone->span_seqlock, iv);
}
static inline void zone_span_writelock(struct zone *zone)
{
	write_seqlock(&zone->span_seqlock);
}
static inline void zone_span_writeunlock(struct zone *zone)
{
	write_sequnlock(&zone->span_seqlock);
}
static inline void zone_seqlock_init(struct zone *zone)
{
	seqlock_init(&zone->span_seqlock);
}
extern int zone_grow_free_lists(struct zone *zone, unsigned long new_nr_pages);
extern int zone_grow_waitqueues(struct zone *zone, unsigned long nr_pages);
extern int add_one_highpage(struct page *page, int pfn, int bad_ppro);
extern void adjust_present_page_count(struct zone *zone, long nr_pages);
/* VM interface that may be used by firmware interface */
extern int mhp_init_memmap_on_memory(unsigned long pfn, unsigned long nr_pages,
				     struct zone *zone);
extern void mhp_deinit_memmap_on_memory(unsigned long pfn, unsigned long nr_pages);
extern int online_pages(unsigned long pfn, unsigned long nr_pages,
			struct zone *zone);
extern struct zone *test_pages_in_a_zone(unsigned long start_pfn,
					 unsigned long end_pfn);
extern void __offline_isolated_pages(unsigned long start_pfn,
				     unsigned long end_pfn);

typedef void (*online_page_callback_t)(struct page *page, unsigned int order);

extern void generic_online_page(struct page *page, unsigned int order);
extern int set_online_page_callback(online_page_callback_t callback);
extern int restore_online_page_callback(online_page_callback_t callback);

extern int try_online_node(int nid);

extern int arch_add_memory(int nid, u64 start, u64 size,
			   struct mhp_params *params);
extern u64 max_mem_size;

extern int mhp_online_type_from_str(const char *str);

/* Default online_type (MMOP_*) when new memory blocks are added. */
extern int mhp_default_online_type;
/* If movable_node boot option specified */
extern bool movable_node_enabled;
static inline bool movable_node_is_enabled(void)
{
	return movable_node_enabled;
}

extern void arch_remove_memory(int nid, u64 start, u64 size,
			       struct vmem_altmap *altmap);
extern void __remove_pages(unsigned long start_pfn, unsigned long nr_pages,
			   struct vmem_altmap *altmap);

/* reasonably generic interface to expand the physical pages */
extern int __add_pages(int nid, unsigned long start_pfn, unsigned long nr_pages,
		       struct mhp_params *params);

#ifndef CONFIG_ARCH_HAS_ADD_PAGES
static inline int add_pages(int nid, unsigned long start_pfn,
		unsigned long nr_pages, struct mhp_params *params)
{
	return __add_pages(nid, start_pfn, nr_pages, params);
}
#else /* ARCH_HAS_ADD_PAGES */
int add_pages(int nid, unsigned long start_pfn, unsigned long nr_pages,
	      struct mhp_params *params);
#endif /* ARCH_HAS_ADD_PAGES */

#ifdef CONFIG_HAVE_ARCH_NODEDATA_EXTENSION
/*
 * For supporting node-hotadd, we have to allocate a new pgdat.
 *
 * If an arch has generic style NODE_DATA(),
 * node_data[nid] = kzalloc() works well. But it depends on the architecture.
 *
 * In general, generic_alloc_nodedata() is used.
 * Now, arch_free_nodedata() is just defined for error path of node_hot_add.
 *
 */
extern pg_data_t *arch_alloc_nodedata(int nid);
extern void arch_free_nodedata(pg_data_t *pgdat);
extern void arch_refresh_nodedata(int nid, pg_data_t *pgdat);

#else /* CONFIG_HAVE_ARCH_NODEDATA_EXTENSION */

#define arch_alloc_nodedata(nid)	generic_alloc_nodedata(nid)
#define arch_free_nodedata(pgdat)	generic_free_nodedata(pgdat)

#ifdef CONFIG_NUMA
/*
 * If ARCH_HAS_NODEDATA_EXTENSION=n, this func is used to allocate pgdat.
 * XXX: kmalloc_node() can't work well to get new node's memory at this time.
 *	Because, pgdat for the new node is not allocated/initialized yet itself.
 *	To use new node's memory, more consideration will be necessary.
 */
#define generic_alloc_nodedata(nid)				\
({								\
	kzalloc(sizeof(pg_data_t), GFP_KERNEL);			\
})
/*
 * This definition is just for error path in node hotadd.
 * For node hotremove, we have to replace this.
 */
#define generic_free_nodedata(pgdat)	kfree(pgdat)

extern pg_data_t *node_data[];
static inline void arch_refresh_nodedata(int nid, pg_data_t *pgdat)
{
	node_data[nid] = pgdat;
}

#else /* !CONFIG_NUMA */

/* never called */
static inline pg_data_t *generic_alloc_nodedata(int nid)
{
	BUG();
	return NULL;
}
static inline void generic_free_nodedata(pg_data_t *pgdat)
{
}
static inline void arch_refresh_nodedata(int nid, pg_data_t *pgdat)
{
}
#endif /* CONFIG_NUMA */
#endif /* CONFIG_HAVE_ARCH_NODEDATA_EXTENSION */

void get_online_mems(void);
void put_online_mems(void);

void mem_hotplug_begin(void);
void mem_hotplug_done(void);

#else /* ! CONFIG_MEMORY_HOTPLUG */
#define pfn_to_online_page(pfn)			\
({						\
	struct page *___page = NULL;		\
	if (pfn_valid(pfn))			\
		___page = pfn_to_page(pfn);	\
	___page;				\
 })

static inline unsigned zone_span_seqbegin(struct zone *zone)
{
	return 0;
}
static inline int zone_span_seqretry(struct zone *zone, unsigned iv)
{
	return 0;
}
static inline void zone_span_writelock(struct zone *zone) {}
static inline void zone_span_writeunlock(struct zone *zone) {}
static inline void zone_seqlock_init(struct zone *zone) {}

static inline int try_online_node(int nid)
{
	return 0;
}

static inline void get_online_mems(void) {}
static inline void put_online_mems(void) {}

static inline void mem_hotplug_begin(void) {}
static inline void mem_hotplug_done(void) {}

static inline bool movable_node_is_enabled(void)
{
	return false;
}
#endif /* ! CONFIG_MEMORY_HOTPLUG */

/*
 * Keep this declaration outside CONFIG_MEMORY_HOTPLUG as some
 * platforms might override and use arch_get_mappable_range()
 * for internal non memory hotplug purposes.
 */
struct range arch_get_mappable_range(void);

#if defined(CONFIG_MEMORY_HOTPLUG) || defined(CONFIG_DEFERRED_STRUCT_PAGE_INIT)
/*
 * pgdat resizing functions
 */
static inline
void pgdat_resize_lock(struct pglist_data *pgdat, unsigned long *flags)
{
	spin_lock_irqsave(&pgdat->node_size_lock, *flags);
}
static inline
void pgdat_resize_unlock(struct pglist_data *pgdat, unsigned long *flags)
{
	spin_unlock_irqrestore(&pgdat->node_size_lock, *flags);
}
static inline
void pgdat_resize_init(struct pglist_data *pgdat)
{
	spin_lock_init(&pgdat->node_size_lock);
}
#else /* !(CONFIG_MEMORY_HOTPLUG || CONFIG_DEFERRED_STRUCT_PAGE_INIT) */
/*
 * Stub functions for when hotplug is off
 */
static inline void pgdat_resize_lock(struct pglist_data *p, unsigned long *f) {}
static inline void pgdat_resize_unlock(struct pglist_data *p, unsigned long *f) {}
static inline void pgdat_resize_init(struct pglist_data *pgdat) {}
#endif /* !(CONFIG_MEMORY_HOTPLUG || CONFIG_DEFERRED_STRUCT_PAGE_INIT) */

#ifdef CONFIG_MEMORY_HOTREMOVE

extern void try_offline_node(int nid);
extern int offline_pages(unsigned long start_pfn, unsigned long nr_pages);
extern int remove_memory(int nid, u64 start, u64 size);
extern void __remove_memory(int nid, u64 start, u64 size);
extern int offline_and_remove_memory(int nid, u64 start, u64 size);

#else
static inline void try_offline_node(int nid) {}

static inline int offline_pages(unsigned long start_pfn, unsigned long nr_pages)
{
	return -EINVAL;
}

static inline int remove_memory(int nid, u64 start, u64 size)
{
	return -EBUSY;
}

static inline void __remove_memory(int nid, u64 start, u64 size) {}
#endif /* CONFIG_MEMORY_HOTREMOVE */

extern void set_zone_contiguous(struct zone *zone);
extern void clear_zone_contiguous(struct zone *zone);

#ifdef CONFIG_MEMORY_HOTPLUG
extern void __ref free_area_init_core_hotplug(int nid);
<<<<<<< HEAD
extern int __add_memory(int nid, u64 start, u64 size);
extern int add_memory(int nid, u64 start, u64 size);
extern int add_memory_resource(int nid, struct resource *resource);
extern int add_memory_driver_managed(int nid, u64 start, u64 size,
				     const char *resource_name);
extern void move_pfn_range_to_zone(struct zone *zone, unsigned long start_pfn,
		unsigned long nr_pages, struct vmem_altmap *altmap);
=======
extern int __add_memory(int nid, u64 start, u64 size, mhp_t mhp_flags);
extern int add_memory(int nid, u64 start, u64 size, mhp_t mhp_flags);
extern int add_memory_resource(int nid, struct resource *resource,
			       mhp_t mhp_flags);
extern int add_memory_driver_managed(int nid, u64 start, u64 size,
				     const char *resource_name,
				     mhp_t mhp_flags);
extern void move_pfn_range_to_zone(struct zone *zone, unsigned long start_pfn,
				   unsigned long nr_pages,
				   struct vmem_altmap *altmap, int migratetype);
>>>>>>> 7d2a07b7
extern void remove_pfn_range_from_zone(struct zone *zone,
				       unsigned long start_pfn,
				       unsigned long nr_pages);
extern bool is_memblock_offlined(struct memory_block *mem);
extern int sparse_add_section(int nid, unsigned long pfn,
		unsigned long nr_pages, struct vmem_altmap *altmap);
extern void sparse_remove_section(struct mem_section *ms,
		unsigned long pfn, unsigned long nr_pages,
		unsigned long map_offset, struct vmem_altmap *altmap);
extern struct page *sparse_decode_mem_map(unsigned long coded_mem_map,
					  unsigned long pnum);
extern struct zone *zone_for_pfn_range(int online_type, int nid, unsigned start_pfn,
		unsigned long nr_pages);
extern int arch_create_linear_mapping(int nid, u64 start, u64 size,
				      struct mhp_params *params);
void arch_remove_linear_mapping(u64 start, u64 size);
extern bool mhp_supports_memmap_on_memory(unsigned long size);
#endif /* CONFIG_MEMORY_HOTPLUG */

#endif /* __LINUX_MEMORY_HOTPLUG_H */<|MERGE_RESOLUTION|>--- conflicted
+++ resolved
@@ -44,27 +44,19 @@
 #define MHP_MERGE_RESOURCE	((__force mhp_t)BIT(0))
 
 /*
-<<<<<<< HEAD
+ * We want memmap (struct page array) to be self contained.
+ * To do so, we will use the beginning of the hot-added range to build
+ * the page tables for the memmap array that describes the entire range.
+ * Only selected architectures support it with SPARSE_VMEMMAP.
+ */
+#define MHP_MEMMAP_ON_MEMORY   ((__force mhp_t)BIT(1))
+
+/*
  * Extended parameters for memory hotplug:
  * altmap: alternative allocator for memmap array (optional)
  * pgprot: page protection flags to apply to newly created page tables
  *	(required)
  */
-=======
- * We want memmap (struct page array) to be self contained.
- * To do so, we will use the beginning of the hot-added range to build
- * the page tables for the memmap array that describes the entire range.
- * Only selected architectures support it with SPARSE_VMEMMAP.
- */
-#define MHP_MEMMAP_ON_MEMORY   ((__force mhp_t)BIT(1))
-
-/*
- * Extended parameters for memory hotplug:
- * altmap: alternative allocator for memmap array (optional)
- * pgprot: page protection flags to apply to newly created page tables
- *	(required)
- */
->>>>>>> 7d2a07b7
 struct mhp_params {
 	struct vmem_altmap *altmap;
 	pgprot_t pgprot;
@@ -326,15 +318,6 @@
 
 #ifdef CONFIG_MEMORY_HOTPLUG
 extern void __ref free_area_init_core_hotplug(int nid);
-<<<<<<< HEAD
-extern int __add_memory(int nid, u64 start, u64 size);
-extern int add_memory(int nid, u64 start, u64 size);
-extern int add_memory_resource(int nid, struct resource *resource);
-extern int add_memory_driver_managed(int nid, u64 start, u64 size,
-				     const char *resource_name);
-extern void move_pfn_range_to_zone(struct zone *zone, unsigned long start_pfn,
-		unsigned long nr_pages, struct vmem_altmap *altmap);
-=======
 extern int __add_memory(int nid, u64 start, u64 size, mhp_t mhp_flags);
 extern int add_memory(int nid, u64 start, u64 size, mhp_t mhp_flags);
 extern int add_memory_resource(int nid, struct resource *resource,
@@ -345,7 +328,6 @@
 extern void move_pfn_range_to_zone(struct zone *zone, unsigned long start_pfn,
 				   unsigned long nr_pages,
 				   struct vmem_altmap *altmap, int migratetype);
->>>>>>> 7d2a07b7
 extern void remove_pfn_range_from_zone(struct zone *zone,
 				       unsigned long start_pfn,
 				       unsigned long nr_pages);
