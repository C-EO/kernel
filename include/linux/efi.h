/* SPDX-License-Identifier: GPL-2.0 */
#ifndef _LINUX_EFI_H
#define _LINUX_EFI_H

/*
 * Extensible Firmware Interface
 * Based on 'Extensible Firmware Interface Specification' version 0.9, April 30, 1999
 *
 * Copyright (C) 1999 VA Linux Systems
 * Copyright (C) 1999 Walt Drummond <drummond@valinux.com>
 * Copyright (C) 1999, 2002-2003 Hewlett-Packard Co.
 *	David Mosberger-Tang <davidm@hpl.hp.com>
 *	Stephane Eranian <eranian@hpl.hp.com>
 */
#include <linux/init.h>
#include <linux/string.h>
#include <linux/time.h>
#include <linux/types.h>
#include <linux/proc_fs.h>
#include <linux/rtc.h>
#include <linux/ioport.h>
#include <linux/pfn.h>
#include <linux/pstore.h>
#include <linux/range.h>
#include <linux/reboot.h>
#include <linux/uuid.h>

#include <asm/page.h>

struct screen_info;

#define EFI_SUCCESS		0
#define EFI_LOAD_ERROR		( 1 | (1UL << (BITS_PER_LONG-1)))
#define EFI_INVALID_PARAMETER	( 2 | (1UL << (BITS_PER_LONG-1)))
#define EFI_UNSUPPORTED		( 3 | (1UL << (BITS_PER_LONG-1)))
#define EFI_BAD_BUFFER_SIZE	( 4 | (1UL << (BITS_PER_LONG-1)))
#define EFI_BUFFER_TOO_SMALL	( 5 | (1UL << (BITS_PER_LONG-1)))
#define EFI_NOT_READY		( 6 | (1UL << (BITS_PER_LONG-1)))
#define EFI_DEVICE_ERROR	( 7 | (1UL << (BITS_PER_LONG-1)))
#define EFI_WRITE_PROTECTED	( 8 | (1UL << (BITS_PER_LONG-1)))
#define EFI_OUT_OF_RESOURCES	( 9 | (1UL << (BITS_PER_LONG-1)))
#define EFI_NOT_FOUND		(14 | (1UL << (BITS_PER_LONG-1)))
#define EFI_ACCESS_DENIED	(15 | (1UL << (BITS_PER_LONG-1)))
#define EFI_TIMEOUT		(18 | (1UL << (BITS_PER_LONG-1)))
#define EFI_ABORTED		(21 | (1UL << (BITS_PER_LONG-1)))
#define EFI_SECURITY_VIOLATION	(26 | (1UL << (BITS_PER_LONG-1)))

typedef unsigned long efi_status_t;
typedef u8 efi_bool_t;
typedef u16 efi_char16_t;		/* UNICODE character */
typedef u64 efi_physical_addr_t;
typedef void *efi_handle_t;

#if defined(CONFIG_X86_64)
#define __efiapi __attribute__((ms_abi))
#elif defined(CONFIG_X86_32)
#define __efiapi __attribute__((regparm(0)))
#else
#define __efiapi
#endif

/*
 * The UEFI spec and EDK2 reference implementation both define EFI_GUID as
 * struct { u32 a; u16; b; u16 c; u8 d[8]; }; and so the implied alignment
 * is 32 bits not 8 bits like our guid_t. In some cases (i.e., on 32-bit ARM),
 * this means that firmware services invoked by the kernel may assume that
 * efi_guid_t* arguments are 32-bit aligned, and use memory accessors that
 * do not tolerate misalignment. So let's set the minimum alignment to 32 bits.
 *
 * Note that the UEFI spec as well as some comments in the EDK2 code base
 * suggest that EFI_GUID should be 64-bit aligned, but this appears to be
 * a mistake, given that no code seems to exist that actually enforces that
 * or relies on it.
 */
typedef guid_t efi_guid_t __aligned(__alignof__(u32));

#define EFI_GUID(a, b, c, d...) ((efi_guid_t){ {				\
	(a) & 0xff, ((a) >> 8) & 0xff, ((a) >> 16) & 0xff, ((a) >> 24) & 0xff,	\
	(b) & 0xff, ((b) >> 8) & 0xff,						\
	(c) & 0xff, ((c) >> 8) & 0xff, d } })

/*
 * Generic EFI table header
 */
typedef	struct {
	u64 signature;
	u32 revision;
	u32 headersize;
	u32 crc32;
	u32 reserved;
} efi_table_hdr_t;

/*
 * Memory map descriptor:
 */

/* Memory types: */
#define EFI_RESERVED_TYPE		 0
#define EFI_LOADER_CODE			 1
#define EFI_LOADER_DATA			 2
#define EFI_BOOT_SERVICES_CODE		 3
#define EFI_BOOT_SERVICES_DATA		 4
#define EFI_RUNTIME_SERVICES_CODE	 5
#define EFI_RUNTIME_SERVICES_DATA	 6
#define EFI_CONVENTIONAL_MEMORY		 7
#define EFI_UNUSABLE_MEMORY		 8
#define EFI_ACPI_RECLAIM_MEMORY		 9
#define EFI_ACPI_MEMORY_NVS		10
#define EFI_MEMORY_MAPPED_IO		11
#define EFI_MEMORY_MAPPED_IO_PORT_SPACE	12
#define EFI_PAL_CODE			13
#define EFI_PERSISTENT_MEMORY		14
#define EFI_UNACCEPTED_MEMORY		15
#define EFI_MAX_MEMORY_TYPE		16

/* Attribute values: */
#define EFI_MEMORY_UC		((u64)0x0000000000000001ULL)	/* uncached */
#define EFI_MEMORY_WC		((u64)0x0000000000000002ULL)	/* write-coalescing */
#define EFI_MEMORY_WT		((u64)0x0000000000000004ULL)	/* write-through */
#define EFI_MEMORY_WB		((u64)0x0000000000000008ULL)	/* write-back */
#define EFI_MEMORY_UCE		((u64)0x0000000000000010ULL)	/* uncached, exported */
#define EFI_MEMORY_WP		((u64)0x0000000000001000ULL)	/* write-protect */
#define EFI_MEMORY_RP		((u64)0x0000000000002000ULL)	/* read-protect */
#define EFI_MEMORY_XP		((u64)0x0000000000004000ULL)	/* execute-protect */
#define EFI_MEMORY_NV		((u64)0x0000000000008000ULL)	/* non-volatile */
#define EFI_MEMORY_MORE_RELIABLE \
				((u64)0x0000000000010000ULL)	/* higher reliability */
#define EFI_MEMORY_RO		((u64)0x0000000000020000ULL)	/* read-only */
#define EFI_MEMORY_SP		((u64)0x0000000000040000ULL)	/* soft reserved */
#define EFI_MEMORY_CPU_CRYPTO	((u64)0x0000000000080000ULL)	/* supports encryption */
#define EFI_MEMORY_RUNTIME	((u64)0x8000000000000000ULL)	/* range requires runtime mapping */
#define EFI_MEMORY_DESCRIPTOR_VERSION	1

#define EFI_PAGE_SHIFT		12
#define EFI_PAGE_SIZE		(1UL << EFI_PAGE_SHIFT)
#define EFI_PAGES_MAX		(U64_MAX >> EFI_PAGE_SHIFT)

typedef struct {
	u32 type;
	u32 pad;
	u64 phys_addr;
	u64 virt_addr;
	u64 num_pages;
	u64 attribute;
} efi_memory_desc_t;

typedef struct {
	efi_guid_t guid;
	u32 headersize;
	u32 flags;
	u32 imagesize;
} efi_capsule_header_t;

/* EFI_FIRMWARE_MANAGEMENT_CAPSULE_HEADER */
struct efi_manage_capsule_header {
	u32 ver;
	u16 emb_drv_cnt;
	u16 payload_cnt;
	/*
	 * Variable-size array of the size given by the sum of
	 * emb_drv_cnt and payload_cnt.
	 */
	u64 offset_list[];
} __packed;

/* EFI_FIRMWARE_MANAGEMENT_CAPSULE_IMAGE_HEADER */
struct efi_manage_capsule_image_header {
	u32 ver;
	efi_guid_t image_type_id;
	u8 image_index;
	u8 reserved_bytes[3];
	u32 image_size;
	u32 vendor_code_size;
	/* hw_ins was introduced in version 2 */
	u64 hw_ins;
	/* capsule_support was introduced in version 3 */
	u64 capsule_support;
} __packed;

/* WIN_CERTIFICATE */
struct win_cert {
	u32 len;
	u16 rev;
	u16 cert_type;
};

/* WIN_CERTIFICATE_UEFI_GUID */
struct win_cert_uefi_guid {
	struct win_cert	hdr;
	efi_guid_t cert_type;
	u8 cert_data[];
};

/* EFI_FIRMWARE_IMAGE_AUTHENTICATION */
struct efi_image_auth {
	u64 mon_count;
	struct win_cert_uefi_guid auth_info;
};

/*
 * EFI capsule flags
 */
#define EFI_CAPSULE_PERSIST_ACROSS_RESET	0x00010000
#define EFI_CAPSULE_POPULATE_SYSTEM_TABLE	0x00020000
#define EFI_CAPSULE_INITIATE_RESET		0x00040000

struct capsule_info {
	efi_capsule_header_t	header;
	efi_capsule_header_t	*capsule;
	int			reset_type;
	long			index;
	size_t			count;
	size_t			total_size;
	struct page		**pages;
	phys_addr_t		*phys;
	size_t			page_bytes_remain;
};

int efi_capsule_setup_info(struct capsule_info *cap_info, void *kbuff,
                           size_t hdr_bytes);
int __efi_capsule_setup_info(struct capsule_info *cap_info);

/*
 * Types and defines for Time Services
 */
#define EFI_TIME_ADJUST_DAYLIGHT 0x1
#define EFI_TIME_IN_DAYLIGHT     0x2
#define EFI_UNSPECIFIED_TIMEZONE 0x07ff

typedef struct {
	u16 year;
	u8 month;
	u8 day;
	u8 hour;
	u8 minute;
	u8 second;
	u8 pad1;
	u32 nanosecond;
	s16 timezone;
	u8 daylight;
	u8 pad2;
} efi_time_t;

typedef struct {
	u32 resolution;
	u32 accuracy;
	u8 sets_to_zero;
} efi_time_cap_t;

typedef union efi_boot_services efi_boot_services_t;

/*
 * Types and defines for EFI ResetSystem
 */
#define EFI_RESET_COLD 0
#define EFI_RESET_WARM 1
#define EFI_RESET_SHUTDOWN 2

/*
 * EFI Runtime Services table
 */
#define EFI_RUNTIME_SERVICES_SIGNATURE ((u64)0x5652453544e5552ULL)
#define EFI_RUNTIME_SERVICES_REVISION  0x00010000

typedef struct {
	efi_table_hdr_t hdr;
	u32 get_time;
	u32 set_time;
	u32 get_wakeup_time;
	u32 set_wakeup_time;
	u32 set_virtual_address_map;
	u32 convert_pointer;
	u32 get_variable;
	u32 get_next_variable;
	u32 set_variable;
	u32 get_next_high_mono_count;
	u32 reset_system;
	u32 update_capsule;
	u32 query_capsule_caps;
	u32 query_variable_info;
} efi_runtime_services_32_t;

typedef efi_status_t efi_get_time_t (efi_time_t *tm, efi_time_cap_t *tc);
typedef efi_status_t efi_set_time_t (efi_time_t *tm);
typedef efi_status_t efi_get_wakeup_time_t (efi_bool_t *enabled, efi_bool_t *pending,
					    efi_time_t *tm);
typedef efi_status_t efi_set_wakeup_time_t (efi_bool_t enabled, efi_time_t *tm);
typedef efi_status_t efi_get_variable_t (efi_char16_t *name, efi_guid_t *vendor, u32 *attr,
					 unsigned long *data_size, void *data);
typedef efi_status_t efi_get_next_variable_t (unsigned long *name_size, efi_char16_t *name,
					      efi_guid_t *vendor);
typedef efi_status_t efi_set_variable_t (efi_char16_t *name, efi_guid_t *vendor, 
					 u32 attr, unsigned long data_size,
					 void *data);
typedef efi_status_t efi_get_next_high_mono_count_t (u32 *count);
typedef void efi_reset_system_t (int reset_type, efi_status_t status,
				 unsigned long data_size, efi_char16_t *data);
typedef efi_status_t efi_set_virtual_address_map_t (unsigned long memory_map_size,
						unsigned long descriptor_size,
						u32 descriptor_version,
						efi_memory_desc_t *virtual_map);
typedef efi_status_t efi_query_variable_info_t(u32 attr,
					       u64 *storage_space,
					       u64 *remaining_space,
					       u64 *max_variable_size);
typedef efi_status_t efi_update_capsule_t(efi_capsule_header_t **capsules,
					  unsigned long count,
					  unsigned long sg_list);
typedef efi_status_t efi_query_capsule_caps_t(efi_capsule_header_t **capsules,
					      unsigned long count,
					      u64 *max_size,
					      int *reset_type);
typedef efi_status_t efi_query_variable_store_t(u32 attributes,
						unsigned long size,
						bool nonblocking);

typedef union {
	struct {
		efi_table_hdr_t				hdr;
		efi_get_time_t __efiapi			*get_time;
		efi_set_time_t __efiapi			*set_time;
		efi_get_wakeup_time_t __efiapi		*get_wakeup_time;
		efi_set_wakeup_time_t __efiapi		*set_wakeup_time;
		efi_set_virtual_address_map_t __efiapi	*set_virtual_address_map;
		void					*convert_pointer;
		efi_get_variable_t __efiapi		*get_variable;
		efi_get_next_variable_t __efiapi	*get_next_variable;
		efi_set_variable_t __efiapi		*set_variable;
		efi_get_next_high_mono_count_t __efiapi	*get_next_high_mono_count;
		efi_reset_system_t __efiapi		*reset_system;
		efi_update_capsule_t __efiapi		*update_capsule;
		efi_query_capsule_caps_t __efiapi	*query_capsule_caps;
		efi_query_variable_info_t __efiapi	*query_variable_info;
	};
	efi_runtime_services_32_t mixed_mode;
} efi_runtime_services_t;

void efi_native_runtime_setup(void);

/*
 * EFI Configuration Table and GUID definitions
 *
 * These are all defined in a single line to make them easier to
 * grep for and to see them at a glance - while still having a
 * similar structure to the definitions in the spec.
 *
 * Here's how they are structured:
 *
 * GUID: 12345678-1234-1234-1234-123456789012
 * Spec:
 *      #define EFI_SOME_PROTOCOL_GUID \
 *        {0x12345678,0x1234,0x1234,\
 *          {0x12,0x34,0x12,0x34,0x56,0x78,0x90,0x12}}
 * Here:
 *	#define SOME_PROTOCOL_GUID		EFI_GUID(0x12345678, 0x1234, 0x1234,  0x12, 0x34, 0x12, 0x34, 0x56, 0x78, 0x90, 0x12)
 *					^ tabs					    ^extra space
 *
 * Note that the 'extra space' separates the values at the same place
 * where the UEFI SPEC breaks the line.
 */
#define NULL_GUID				EFI_GUID(0x00000000, 0x0000, 0x0000,  0x00, 0x00, 0x00, 0x00, 0x00, 0x00, 0x00, 0x00)
#define ACPI_TABLE_GUID				EFI_GUID(0xeb9d2d30, 0x2d88, 0x11d3,  0x9a, 0x16, 0x00, 0x90, 0x27, 0x3f, 0xc1, 0x4d)
#define ACPI_20_TABLE_GUID			EFI_GUID(0x8868e871, 0xe4f1, 0x11d3,  0xbc, 0x22, 0x00, 0x80, 0xc7, 0x3c, 0x88, 0x81)
#define SMBIOS_TABLE_GUID			EFI_GUID(0xeb9d2d31, 0x2d88, 0x11d3,  0x9a, 0x16, 0x00, 0x90, 0x27, 0x3f, 0xc1, 0x4d)
#define SMBIOS3_TABLE_GUID			EFI_GUID(0xf2fd1544, 0x9794, 0x4a2c,  0x99, 0x2e, 0xe5, 0xbb, 0xcf, 0x20, 0xe3, 0x94)
#define UGA_IO_PROTOCOL_GUID			EFI_GUID(0x61a4d49e, 0x6f68, 0x4f1b,  0xb9, 0x22, 0xa8, 0x6e, 0xed, 0x0b, 0x07, 0xa2)
#define EFI_GLOBAL_VARIABLE_GUID		EFI_GUID(0x8be4df61, 0x93ca, 0x11d2,  0xaa, 0x0d, 0x00, 0xe0, 0x98, 0x03, 0x2b, 0x8c)
#define UV_SYSTEM_TABLE_GUID			EFI_GUID(0x3b13a7d4, 0x633e, 0x11dd,  0x93, 0xec, 0xda, 0x25, 0x56, 0xd8, 0x95, 0x93)
#define LINUX_EFI_CRASH_GUID			EFI_GUID(0xcfc8fc79, 0xbe2e, 0x4ddc,  0x97, 0xf0, 0x9f, 0x98, 0xbf, 0xe2, 0x98, 0xa0)
#define LOADED_IMAGE_PROTOCOL_GUID		EFI_GUID(0x5b1b31a1, 0x9562, 0x11d2,  0x8e, 0x3f, 0x00, 0xa0, 0xc9, 0x69, 0x72, 0x3b)
#define LOADED_IMAGE_DEVICE_PATH_PROTOCOL_GUID	EFI_GUID(0xbc62157e, 0x3e33, 0x4fec,  0x99, 0x20, 0x2d, 0x3b, 0x36, 0xd7, 0x50, 0xdf)
#define EFI_DEVICE_PATH_PROTOCOL_GUID		EFI_GUID(0x09576e91, 0x6d3f, 0x11d2,  0x8e, 0x39, 0x00, 0xa0, 0xc9, 0x69, 0x72, 0x3b)
#define EFI_DEVICE_PATH_TO_TEXT_PROTOCOL_GUID	EFI_GUID(0x8b843e20, 0x8132, 0x4852,  0x90, 0xcc, 0x55, 0x1a, 0x4e, 0x4a, 0x7f, 0x1c)
#define EFI_DEVICE_PATH_FROM_TEXT_PROTOCOL_GUID	EFI_GUID(0x05c99a21, 0xc70f, 0x4ad2,  0x8a, 0x5f, 0x35, 0xdf, 0x33, 0x43, 0xf5, 0x1e)
#define EFI_GRAPHICS_OUTPUT_PROTOCOL_GUID	EFI_GUID(0x9042a9de, 0x23dc, 0x4a38,  0x96, 0xfb, 0x7a, 0xde, 0xd0, 0x80, 0x51, 0x6a)
#define EFI_UGA_PROTOCOL_GUID			EFI_GUID(0x982c298b, 0xf4fa, 0x41cb,  0xb8, 0x38, 0x77, 0xaa, 0x68, 0x8f, 0xb8, 0x39)
#define EFI_PCI_IO_PROTOCOL_GUID		EFI_GUID(0x4cf5b200, 0x68b8, 0x4ca5,  0x9e, 0xec, 0xb2, 0x3e, 0x3f, 0x50, 0x02, 0x9a)
#define EFI_FILE_INFO_ID			EFI_GUID(0x09576e92, 0x6d3f, 0x11d2,  0x8e, 0x39, 0x00, 0xa0, 0xc9, 0x69, 0x72, 0x3b)
#define EFI_SYSTEM_RESOURCE_TABLE_GUID		EFI_GUID(0xb122a263, 0x3661, 0x4f68,  0x99, 0x29, 0x78, 0xf8, 0xb0, 0xd6, 0x21, 0x80)
#define EFI_FILE_SYSTEM_GUID			EFI_GUID(0x964e5b22, 0x6459, 0x11d2,  0x8e, 0x39, 0x00, 0xa0, 0xc9, 0x69, 0x72, 0x3b)
#define DEVICE_TREE_GUID			EFI_GUID(0xb1b621d5, 0xf19c, 0x41a5,  0x83, 0x0b, 0xd9, 0x15, 0x2c, 0x69, 0xaa, 0xe0)
#define EFI_RNG_PROTOCOL_GUID			EFI_GUID(0x3152bca5, 0xeade, 0x433d,  0x86, 0x2e, 0xc0, 0x1c, 0xdc, 0x29, 0x1f, 0x44)
#define EFI_RNG_ALGORITHM_RAW			EFI_GUID(0xe43176d7, 0xb6e8, 0x4827,  0xb7, 0x84, 0x7f, 0xfd, 0xc4, 0xb6, 0x85, 0x61)
#define EFI_MEMORY_ATTRIBUTES_TABLE_GUID	EFI_GUID(0xdcfa911d, 0x26eb, 0x469f,  0xa2, 0x20, 0x38, 0xb7, 0xdc, 0x46, 0x12, 0x20)
#define EFI_CONSOLE_OUT_DEVICE_GUID		EFI_GUID(0xd3b36f2c, 0xd551, 0x11d4,  0x9a, 0x46, 0x00, 0x90, 0x27, 0x3f, 0xc1, 0x4d)
#define APPLE_PROPERTIES_PROTOCOL_GUID		EFI_GUID(0x91bd12fe, 0xf6c3, 0x44fb,  0xa5, 0xb7, 0x51, 0x22, 0xab, 0x30, 0x3a, 0xe0)
#define APPLE_SET_OS_PROTOCOL_GUID		EFI_GUID(0xc5c5da95, 0x7d5c, 0x45e6,  0xb2, 0xf1, 0x3f, 0xd5, 0x2b, 0xb1, 0x00, 0x77)
#define EFI_TCG2_PROTOCOL_GUID			EFI_GUID(0x607f766c, 0x7455, 0x42be,  0x93, 0x0b, 0xe4, 0xd7, 0x6d, 0xb2, 0x72, 0x0f)
#define EFI_TCG2_FINAL_EVENTS_TABLE_GUID	EFI_GUID(0x1e2ed096, 0x30e2, 0x4254,  0xbd, 0x89, 0x86, 0x3b, 0xbe, 0xf8, 0x23, 0x25)
#define EFI_LOAD_FILE_PROTOCOL_GUID		EFI_GUID(0x56ec3091, 0x954c, 0x11d2,  0x8e, 0x3f, 0x00, 0xa0, 0xc9, 0x69, 0x72, 0x3b)
#define EFI_LOAD_FILE2_PROTOCOL_GUID		EFI_GUID(0x4006c0c1, 0xfcb3, 0x403e,  0x99, 0x6d, 0x4a, 0x6c, 0x87, 0x24, 0xe0, 0x6d)
#define EFI_RT_PROPERTIES_TABLE_GUID		EFI_GUID(0xeb66918a, 0x7eef, 0x402a,  0x84, 0x2e, 0x93, 0x1d, 0x21, 0xc3, 0x8a, 0xe9)
#define EFI_DXE_SERVICES_TABLE_GUID		EFI_GUID(0x05ad34ba, 0x6f02, 0x4214,  0x95, 0x2e, 0x4d, 0xa0, 0x39, 0x8e, 0x2b, 0xb9)
#define EFI_SMBIOS_PROTOCOL_GUID		EFI_GUID(0x03583ff6, 0xcb36, 0x4940,  0x94, 0x7e, 0xb9, 0xb3, 0x9f, 0x4a, 0xfa, 0xf7)
#define EFI_MEMORY_ATTRIBUTE_PROTOCOL_GUID	EFI_GUID(0xf4560cf6, 0x40ec, 0x4b4a,  0xa1, 0x92, 0xbf, 0x1d, 0x57, 0xd0, 0xb1, 0x89)

#define EFI_IMAGE_SECURITY_DATABASE_GUID	EFI_GUID(0xd719b2cb, 0x3d3a, 0x4596,  0xa3, 0xbc, 0xda, 0xd0, 0x0e, 0x67, 0x65, 0x6f)
#define EFI_SHIM_LOCK_GUID			EFI_GUID(0x605dab50, 0xe046, 0x4300,  0xab, 0xb6, 0x3d, 0xd8, 0x10, 0xdd, 0x8b, 0x23)

#define EFI_CERT_SHA256_GUID			EFI_GUID(0xc1c41626, 0x504c, 0x4092, 0xac, 0xa9, 0x41, 0xf9, 0x36, 0x93, 0x43, 0x28)
#define EFI_CERT_X509_GUID			EFI_GUID(0xa5c059a1, 0x94e4, 0x4aa7, 0x87, 0xb5, 0xab, 0x15, 0x5c, 0x2b, 0xf0, 0x72)
#define EFI_CERT_X509_SHA256_GUID		EFI_GUID(0x3bd2a492, 0x96c0, 0x4079, 0xb4, 0x20, 0xfc, 0xf9, 0x8e, 0xf1, 0x03, 0xed)
#define EFI_CC_BLOB_GUID			EFI_GUID(0x067b1f5f, 0xcf26, 0x44c5, 0x85, 0x54, 0x93, 0xd7, 0x77, 0x91, 0x2d, 0x42)
#define EFI_CC_MEASUREMENT_PROTOCOL_GUID	EFI_GUID(0x96751a3d, 0x72f4, 0x41a6, 0xa7, 0x94, 0xed, 0x5d, 0x0e, 0x67, 0xae, 0x6b)
#define EFI_CC_FINAL_EVENTS_TABLE_GUID		EFI_GUID(0xdd4a4648, 0x2de7, 0x4665, 0x96, 0x4d, 0x21, 0xd9, 0xef, 0x5f, 0xb4, 0x46)

/*
 * This GUID is used to pass to the kernel proper the struct screen_info
 * structure that was populated by the stub based on the GOP protocol instance
 * associated with ConOut
 */
#define LINUX_EFI_SCREEN_INFO_TABLE_GUID	EFI_GUID(0xe03fc20a, 0x85dc, 0x406e,  0xb9, 0x0e, 0x4a, 0xb5, 0x02, 0x37, 0x1d, 0x95)
#define LINUX_EFI_ARM_CPU_STATE_TABLE_GUID	EFI_GUID(0xef79e4aa, 0x3c3d, 0x4989,  0xb9, 0x02, 0x07, 0xa9, 0x43, 0xe5, 0x50, 0xd2)
#define LINUX_EFI_LOADER_ENTRY_GUID		EFI_GUID(0x4a67b082, 0x0a4c, 0x41cf,  0xb6, 0xc7, 0x44, 0x0b, 0x29, 0xbb, 0x8c, 0x4f)
#define LINUX_EFI_RANDOM_SEED_TABLE_GUID	EFI_GUID(0x1ce1e5bc, 0x7ceb, 0x42f2,  0x81, 0xe5, 0x8a, 0xad, 0xf1, 0x80, 0xf5, 0x7b)
#define LINUX_EFI_TPM_EVENT_LOG_GUID		EFI_GUID(0xb7799cb0, 0xeca2, 0x4943,  0x96, 0x67, 0x1f, 0xae, 0x07, 0xb7, 0x47, 0xfa)
#define LINUX_EFI_MEMRESERVE_TABLE_GUID		EFI_GUID(0x888eb0c6, 0x8ede, 0x4ff5,  0xa8, 0xf0, 0x9a, 0xee, 0x5c, 0xb9, 0x77, 0xc2)
#define LINUX_EFI_INITRD_MEDIA_GUID		EFI_GUID(0x5568e427, 0x68fc, 0x4f3d,  0xac, 0x74, 0xca, 0x55, 0x52, 0x31, 0xcc, 0x68)
#define LINUX_EFI_MOK_VARIABLE_TABLE_GUID	EFI_GUID(0xc451ed2b, 0x9694, 0x45d3,  0xba, 0xba, 0xed, 0x9f, 0x89, 0x88, 0xa3, 0x89)
#define LINUX_EFI_COCO_SECRET_AREA_GUID		EFI_GUID(0xadf956ad, 0xe98c, 0x484c,  0xae, 0x11, 0xb5, 0x1c, 0x7d, 0x33, 0x64, 0x47)
#define LINUX_EFI_BOOT_MEMMAP_GUID		EFI_GUID(0x800f683f, 0xd08b, 0x423a,  0xa2, 0x93, 0x96, 0x5c, 0x3c, 0x6f, 0xe2, 0xb4)
#define LINUX_EFI_UNACCEPTED_MEM_TABLE_GUID	EFI_GUID(0xd5d1de3c, 0x105c, 0x44f9,  0x9e, 0xa9, 0xbc, 0xef, 0x98, 0x12, 0x00, 0x31)

#define RISCV_EFI_BOOT_PROTOCOL_GUID		EFI_GUID(0xccd15fec, 0x6f73, 0x4eec,  0x83, 0x95, 0x3e, 0x69, 0xe4, 0xb9, 0x40, 0xbf)

/*
 * This GUID may be installed onto the kernel image's handle as a NULL protocol
 * to signal to the stub that the placement of the image should be respected,
 * and moving the image in physical memory is undesirable. To ensure
 * compatibility with 64k pages kernels with virtually mapped stacks, and to
 * avoid defeating physical randomization, this protocol should only be
 * installed if the image was placed at a randomized 128k aligned address in
 * memory.
 */
#define LINUX_EFI_LOADED_IMAGE_FIXED_GUID	EFI_GUID(0xf5a37b6d, 0x3344, 0x42a5,  0xb6, 0xbb, 0x97, 0x86, 0x48, 0xc1, 0x89, 0x0a)

/* OEM GUIDs */
#define DELLEMC_EFI_RCI2_TABLE_GUID		EFI_GUID(0x2d9f28a2, 0xa886, 0x456a,  0x97, 0xa8, 0xf1, 0x1e, 0xf2, 0x4f, 0xf4, 0x55)
#define AMD_SEV_MEM_ENCRYPT_GUID		EFI_GUID(0x0cf29b71, 0x9e51, 0x433a,  0xa3, 0xb7, 0x81, 0xf3, 0xab, 0x16, 0xb8, 0x75)

/* OVMF protocol GUIDs */
#define OVMF_SEV_MEMORY_ACCEPTANCE_PROTOCOL_GUID	EFI_GUID(0xc5a010fe, 0x38a7, 0x4531,  0x8a, 0x4a, 0x05, 0x00, 0xd2, 0xfd, 0x16, 0x49)

typedef struct {
	efi_guid_t guid;
	u64 table;
} efi_config_table_64_t;

typedef struct {
	efi_guid_t guid;
	u32 table;
} efi_config_table_32_t;

typedef union {
	struct {
		efi_guid_t guid;
		void *table;
	};
	efi_config_table_32_t mixed_mode;
} efi_config_table_t;

typedef struct {
	efi_guid_t guid;
	unsigned long *ptr;
	const char name[16];
} efi_config_table_type_t;

#define EFI_SYSTEM_TABLE_SIGNATURE ((u64)0x5453595320494249ULL)
#define EFI_DXE_SERVICES_TABLE_SIGNATURE ((u64)0x565245535f455844ULL)

#define EFI_2_30_SYSTEM_TABLE_REVISION  ((2 << 16) | (30))
#define EFI_2_20_SYSTEM_TABLE_REVISION  ((2 << 16) | (20))
#define EFI_2_10_SYSTEM_TABLE_REVISION  ((2 << 16) | (10))
#define EFI_2_00_SYSTEM_TABLE_REVISION  ((2 << 16) | (00))
#define EFI_1_10_SYSTEM_TABLE_REVISION  ((1 << 16) | (10))
#define EFI_1_02_SYSTEM_TABLE_REVISION  ((1 << 16) | (02))

typedef struct {
	efi_table_hdr_t hdr;
	u64 fw_vendor;	/* physical addr of CHAR16 vendor string */
	u32 fw_revision;
	u32 __pad1;
	u64 con_in_handle;
	u64 con_in;
	u64 con_out_handle;
	u64 con_out;
	u64 stderr_handle;
	u64 stderr;
	u64 runtime;
	u64 boottime;
	u32 nr_tables;
	u32 __pad2;
	u64 tables;
} efi_system_table_64_t;

typedef struct {
	efi_table_hdr_t hdr;
	u32 fw_vendor;	/* physical addr of CHAR16 vendor string */
	u32 fw_revision;
	u32 con_in_handle;
	u32 con_in;
	u32 con_out_handle;
	u32 con_out;
	u32 stderr_handle;
	u32 stderr;
	u32 runtime;
	u32 boottime;
	u32 nr_tables;
	u32 tables;
} efi_system_table_32_t;

typedef union efi_simple_text_input_protocol efi_simple_text_input_protocol_t;
typedef union efi_simple_text_output_protocol efi_simple_text_output_protocol_t;

typedef union {
	struct {
		efi_table_hdr_t hdr;
		unsigned long fw_vendor;	/* physical addr of CHAR16 vendor string */
		u32 fw_revision;
		unsigned long con_in_handle;
		efi_simple_text_input_protocol_t *con_in;
		unsigned long con_out_handle;
		efi_simple_text_output_protocol_t *con_out;
		unsigned long stderr_handle;
		unsigned long stderr;
		efi_runtime_services_t *runtime;
		efi_boot_services_t *boottime;
		unsigned long nr_tables;
		unsigned long tables;
	};
	efi_system_table_32_t mixed_mode;
} efi_system_table_t;

struct efi_boot_memmap {
	unsigned long		map_size;
	unsigned long		desc_size;
	u32			desc_ver;
	unsigned long		map_key;
	unsigned long		buff_size;
	efi_memory_desc_t	map[];
};

struct efi_unaccepted_memory {
	u32 version;
	u32 unit_size;
	u64 phys_base;
	u64 size;
	unsigned long bitmap[];
};

/*
 * Architecture independent structure for describing a memory map for the
 * benefit of efi_memmap_init_early(), and for passing context between
 * efi_memmap_alloc() and efi_memmap_install().
 */
struct efi_memory_map_data {
	phys_addr_t phys_map;
	unsigned long size;
	unsigned long desc_version;
	unsigned long desc_size;
	unsigned long flags;
};

struct efi_memory_map {
	phys_addr_t phys_map;
	void *map;
	void *map_end;
	int nr_map;
	unsigned long desc_version;
	unsigned long desc_size;
#define EFI_MEMMAP_LATE (1UL << 0)
#define EFI_MEMMAP_MEMBLOCK (1UL << 1)
#define EFI_MEMMAP_SLAB (1UL << 2)
	unsigned long flags;
};

struct efi_mem_range {
	struct range range;
	u64 attribute;
};

typedef struct {
	u16 version;
	u16 length;
	u32 runtime_services_supported;
} efi_rt_properties_table_t;

#define EFI_RT_PROPERTIES_TABLE_VERSION	0x1

#define EFI_INVALID_TABLE_ADDR		(~0UL)

// BIT0 implies that Runtime code includes the forward control flow guard
// instruction, such as X86 CET-IBT or ARM BTI.
#define EFI_MEMORY_ATTRIBUTES_FLAGS_RT_FORWARD_CONTROL_FLOW_GUARD	0x1

typedef struct {
	u32 version;
	u32 num_entries;
	u32 desc_size;
	u32 flags;
	/*
	 * There are @num_entries following, each of size @desc_size bytes,
	 * including an efi_memory_desc_t header. See efi_memdesc_ptr().
	 */
	efi_memory_desc_t entry[];
} efi_memory_attributes_table_t;

typedef struct {
	efi_guid_t signature_owner;
	u8 signature_data[];
} efi_signature_data_t;

typedef struct {
	efi_guid_t signature_type;
	u32 signature_list_size;
	u32 signature_header_size;
	u32 signature_size;
	u8 signature_header[];
	/* efi_signature_data_t signatures[][] */
} efi_signature_list_t;

typedef u8 efi_sha256_hash_t[32];

typedef struct {
	efi_sha256_hash_t to_be_signed_hash;
	efi_time_t time_of_revocation;
} efi_cert_x509_sha256_t;

extern unsigned long __ro_after_init efi_rng_seed;		/* RNG Seed table */

/*
 * All runtime access to EFI goes through this structure:
 */
extern struct efi {
	const efi_runtime_services_t	*runtime;		/* EFI runtime services table */
	unsigned int			runtime_version;	/* Runtime services version */
	unsigned int			runtime_supported_mask;

	unsigned long			acpi;			/* ACPI table  (IA64 ext 0.71) */
	unsigned long			acpi20;			/* ACPI table  (ACPI 2.0) */
	unsigned long			smbios;			/* SMBIOS table (32 bit entry point) */
	unsigned long			smbios3;		/* SMBIOS table (64 bit entry point) */
	unsigned long			esrt;			/* ESRT table */
	unsigned long			tpm_log;		/* TPM2 Event Log table */
	unsigned long			tpm_final_log;		/* TPM2 Final Events Log table */
	unsigned long			mokvar_table;		/* MOK variable config table */
	unsigned long			coco_secret;		/* Confidential computing secret table */
	unsigned long			unaccepted;		/* Unaccepted memory table */

	efi_get_time_t			*get_time;
	efi_set_time_t			*set_time;
	efi_get_wakeup_time_t		*get_wakeup_time;
	efi_set_wakeup_time_t		*set_wakeup_time;
	efi_get_variable_t		*get_variable;
	efi_get_next_variable_t		*get_next_variable;
	efi_set_variable_t		*set_variable;
	efi_set_variable_t		*set_variable_nonblocking;
	efi_query_variable_info_t	*query_variable_info;
	efi_query_variable_info_t	*query_variable_info_nonblocking;
	efi_update_capsule_t		*update_capsule;
	efi_query_capsule_caps_t	*query_capsule_caps;
	efi_get_next_high_mono_count_t	*get_next_high_mono_count;
	efi_reset_system_t		*reset_system;

	struct efi_memory_map		memmap;
	unsigned long			flags;
} efi;

#define EFI_RT_SUPPORTED_GET_TIME				0x0001
#define EFI_RT_SUPPORTED_SET_TIME				0x0002
#define EFI_RT_SUPPORTED_GET_WAKEUP_TIME			0x0004
#define EFI_RT_SUPPORTED_SET_WAKEUP_TIME			0x0008
#define EFI_RT_SUPPORTED_GET_VARIABLE				0x0010
#define EFI_RT_SUPPORTED_GET_NEXT_VARIABLE_NAME			0x0020
#define EFI_RT_SUPPORTED_SET_VARIABLE				0x0040
#define EFI_RT_SUPPORTED_SET_VIRTUAL_ADDRESS_MAP		0x0080
#define EFI_RT_SUPPORTED_CONVERT_POINTER			0x0100
#define EFI_RT_SUPPORTED_GET_NEXT_HIGH_MONOTONIC_COUNT		0x0200
#define EFI_RT_SUPPORTED_RESET_SYSTEM				0x0400
#define EFI_RT_SUPPORTED_UPDATE_CAPSULE				0x0800
#define EFI_RT_SUPPORTED_QUERY_CAPSULE_CAPABILITIES		0x1000
#define EFI_RT_SUPPORTED_QUERY_VARIABLE_INFO			0x2000

#define EFI_RT_SUPPORTED_ALL					0x3fff

#define EFI_RT_SUPPORTED_TIME_SERVICES				0x0003
#define EFI_RT_SUPPORTED_WAKEUP_SERVICES			0x000c
#define EFI_RT_SUPPORTED_VARIABLE_SERVICES			0x0070

extern struct mm_struct efi_mm;

static inline bool mm_is_efi(struct mm_struct *mm)
{
	return IS_ENABLED(CONFIG_EFI) && mm == &efi_mm;
}

static inline int
efi_guidcmp (efi_guid_t left, efi_guid_t right)
{
	return memcmp(&left, &right, sizeof (efi_guid_t));
}

static inline char *
efi_guid_to_str(efi_guid_t *guid, char *out)
{
	sprintf(out, "%pUl", guid->b);
        return out;
}

extern void efi_init (void);
extern void efi_earlycon_reprobe(void);
#ifdef CONFIG_EFI
extern void efi_enter_virtual_mode (void);	/* switch EFI to virtual mode, if possible */
#else
static inline void efi_enter_virtual_mode (void) {}
#endif
#ifdef CONFIG_X86
extern efi_status_t efi_query_variable_store(u32 attributes,
					     unsigned long size,
					     bool nonblocking);
#else

static inline efi_status_t efi_query_variable_store(u32 attributes,
						    unsigned long size,
						    bool nonblocking)
{
	return EFI_SUCCESS;
}
#endif

extern int __init __efi_memmap_init(struct efi_memory_map_data *data);
extern int __init efi_memmap_init_early(struct efi_memory_map_data *data);
extern int __init efi_memmap_init_late(phys_addr_t addr, unsigned long size);
extern void __init efi_memmap_unmap(void);

#ifdef CONFIG_EFI_ESRT
extern void __init efi_esrt_init(void);
#else
static inline void efi_esrt_init(void) { }
#endif
extern int efi_config_parse_tables(const efi_config_table_t *config_tables,
				   int count,
				   const efi_config_table_type_t *arch_tables);
extern int efi_systab_check_header(const efi_table_hdr_t *systab_hdr);
extern void efi_systab_report_header(const efi_table_hdr_t *systab_hdr,
				     unsigned long fw_vendor);
extern u64 efi_get_iobase (void);
extern int efi_mem_type(unsigned long phys_addr);
extern u64 efi_mem_attributes (unsigned long phys_addr);
extern u64 efi_mem_attribute (unsigned long phys_addr, unsigned long size);
extern int __init efi_uart_console_only (void);
extern u64 efi_mem_desc_end(efi_memory_desc_t *md);
extern int efi_mem_desc_lookup(u64 phys_addr, efi_memory_desc_t *out_md);
extern int __efi_mem_desc_lookup(u64 phys_addr, efi_memory_desc_t *out_md);
extern void efi_mem_reserve(phys_addr_t addr, u64 size);
extern int efi_mem_reserve_persistent(phys_addr_t addr, u64 size);
extern u64 efi_get_fdt_params(struct efi_memory_map_data *data);
extern struct kobject *efi_kobj;

extern int efi_reboot_quirk_mode;
extern bool efi_poweroff_required(void);

extern unsigned long efi_mem_attr_table;

/*
 * efi_memattr_perm_setter - arch specific callback function passed into
 *                           efi_memattr_apply_permissions() that updates the
 *                           mapping permissions described by the second
 *                           argument in the page tables referred to by the
 *                           first argument.
 */
typedef int (*efi_memattr_perm_setter)(struct mm_struct *, efi_memory_desc_t *, bool);

extern int efi_memattr_init(void);
extern int efi_memattr_apply_permissions(struct mm_struct *mm,
					 efi_memattr_perm_setter fn);

/*
 * efi_memdesc_ptr - get the n-th EFI memmap descriptor
 * @map: the start of efi memmap
 * @desc_size: the size of space for each EFI memmap descriptor
 * @n: the index of efi memmap descriptor
 *
 * EFI boot service provides the GetMemoryMap() function to get a copy of the
 * current memory map which is an array of memory descriptors, each of
 * which describes a contiguous block of memory. It also gets the size of the
 * map, and the size of each descriptor, etc.
 *
 * Note that per section 6.2 of UEFI Spec 2.6 Errata A, the returned size of
 * each descriptor might not be equal to sizeof(efi_memory_memdesc_t),
 * since efi_memory_memdesc_t may be extended in the future. Thus the OS
 * MUST use the returned size of the descriptor to find the start of each
 * efi_memory_memdesc_t in the memory map array. This should only be used
 * during bootup since for_each_efi_memory_desc_xxx() is available after the
 * kernel initializes the EFI subsystem to set up struct efi_memory_map.
 */
#define efi_memdesc_ptr(map, desc_size, n)			\
	(efi_memory_desc_t *)((void *)(map) + ((n) * (desc_size)))

/* Iterate through an efi_memory_map */
#define for_each_efi_memory_desc_in_map(m, md)				   \
	for ((md) = (m)->map;						   \
	     (md) && ((void *)(md) + (m)->desc_size) <= (m)->map_end;	   \
	     (md) = (void *)(md) + (m)->desc_size)

/**
 * for_each_efi_memory_desc - iterate over descriptors in efi.memmap
 * @md: the efi_memory_desc_t * iterator
 *
 * Once the loop finishes @md must not be accessed.
 */
#define for_each_efi_memory_desc(md) \
	for_each_efi_memory_desc_in_map(&efi.memmap, md)

/*
 * Format an EFI memory descriptor's type and attributes to a user-provided
 * character buffer, as per snprintf(), and return the buffer.
 */
char * __init efi_md_typeattr_format(char *buf, size_t size,
				     const efi_memory_desc_t *md);


typedef void (*efi_element_handler_t)(const char *source,
				      const void *element_data,
				      size_t element_size);
extern int __init parse_efi_signature_list(
	const char *source,
	const void *data, size_t size,
	efi_element_handler_t (*get_handler_for_guid)(const efi_guid_t *));

/**
 * efi_range_is_wc - check the WC bit on an address range
 * @start: starting kvirt address
 * @len: length of range
 *
 * Consult the EFI memory map and make sure it's ok to set this range WC.
 * Returns true or false.
 */
static inline int efi_range_is_wc(unsigned long start, unsigned long len)
{
	unsigned long i;

	for (i = 0; i < len; i += (1UL << EFI_PAGE_SHIFT)) {
		unsigned long paddr = __pa(start + i);
		if (!(efi_mem_attributes(paddr) & EFI_MEMORY_WC))
			return 0;
	}
	/* The range checked out */
	return 1;
}

/*
 * We play games with efi_enabled so that the compiler will, if
 * possible, remove EFI-related code altogether.
 */
#define EFI_BOOT		0	/* Were we booted from EFI? */
#define EFI_CONFIG_TABLES	2	/* Can we use EFI config tables? */
#define EFI_RUNTIME_SERVICES	3	/* Can we use runtime services? */
#define EFI_MEMMAP		4	/* Can we use EFI memory map? */
#define EFI_64BIT		5	/* Is the firmware 64-bit? */
#define EFI_PARAVIRT		6	/* Access is via a paravirt interface */
#define EFI_ARCH_1		7	/* First arch-specific bit */
#define EFI_DBG			8	/* Print additional debug info at runtime */
<<<<<<< HEAD
#define EFI_NX_PE_DATA		9	/* Can runtime data regions be mapped non-executable? */
#define EFI_MEM_ATTR		10	/* Did firmware publish an EFI_MEMORY_ATTRIBUTES table? */
#define EFI_MEM_NO_SOFT_RESERVE	11	/* Is the kernel configured to ignore soft reservations? */
#define EFI_PRESERVE_BS_REGIONS	12	/* Are EFI boot-services memory segments available? */
#define EFI_SECURE_BOOT		13	/* Are we in Secure Boot mode? */

enum efi_secureboot_mode {
	efi_secureboot_mode_unset,
	efi_secureboot_mode_unknown,
	efi_secureboot_mode_disabled,
	efi_secureboot_mode_enabled,
};
=======
#define EFI_MEM_ATTR		9	/* Did firmware publish an EFI_MEMORY_ATTRIBUTES table? */
#define EFI_MEM_NO_SOFT_RESERVE	10	/* Is the kernel configured to ignore soft reservations? */
#define EFI_PRESERVE_BS_REGIONS	11	/* Are EFI boot-services memory segments available? */
>>>>>>> 40384c84

#ifdef CONFIG_EFI
/*
 * Test whether the above EFI_* bits are enabled.
 */
static inline bool efi_enabled(int feature)
{
	return test_bit(feature, &efi.flags) != 0;
}
extern void efi_reboot(enum reboot_mode reboot_mode, const char *__unused);

bool __pure __efi_soft_reserve_enabled(void);

static inline bool __pure efi_soft_reserve_enabled(void)
{
	return IS_ENABLED(CONFIG_EFI_SOFT_RESERVE)
		&& __efi_soft_reserve_enabled();
}

static inline bool efi_rt_services_supported(unsigned int mask)
{
	return (efi.runtime_supported_mask & mask) == mask;
}
extern void efi_find_mirror(void);

extern void __init efi_set_secure_boot(enum efi_secureboot_mode mode);
#else
static inline bool efi_enabled(int feature)
{
	return false;
}
static inline void
efi_reboot(enum reboot_mode reboot_mode, const char *__unused) {}

static inline bool efi_soft_reserve_enabled(void)
{
	return false;
}

static inline bool efi_rt_services_supported(unsigned int mask)
{
	return false;
}

static inline void efi_find_mirror(void) {}

static inline void efi_set_secure_boot(enum efi_secureboot_mode mode) {}
#endif

extern int efi_status_to_err(efi_status_t status);

/*
 * Variable Attributes
 */
#define EFI_VARIABLE_NON_VOLATILE       0x0000000000000001
#define EFI_VARIABLE_BOOTSERVICE_ACCESS 0x0000000000000002
#define EFI_VARIABLE_RUNTIME_ACCESS     0x0000000000000004
#define EFI_VARIABLE_HARDWARE_ERROR_RECORD 0x0000000000000008
#define EFI_VARIABLE_AUTHENTICATED_WRITE_ACCESS 0x0000000000000010
#define EFI_VARIABLE_TIME_BASED_AUTHENTICATED_WRITE_ACCESS 0x0000000000000020
#define EFI_VARIABLE_APPEND_WRITE	0x0000000000000040

#define EFI_VARIABLE_MASK	(EFI_VARIABLE_NON_VOLATILE | \
				EFI_VARIABLE_BOOTSERVICE_ACCESS | \
				EFI_VARIABLE_RUNTIME_ACCESS | \
				EFI_VARIABLE_HARDWARE_ERROR_RECORD | \
				EFI_VARIABLE_AUTHENTICATED_WRITE_ACCESS | \
				EFI_VARIABLE_TIME_BASED_AUTHENTICATED_WRITE_ACCESS | \
				EFI_VARIABLE_APPEND_WRITE)
/*
 * Length of a GUID string (strlen("aaaaaaaa-bbbb-cccc-dddd-eeeeeeeeeeee"))
 * not including trailing NUL
 */
#define EFI_VARIABLE_GUID_LEN	UUID_STRING_LEN

/*
 * EFI Device Path information
 */
#define EFI_DEV_HW			0x01
#define  EFI_DEV_PCI				 1
#define  EFI_DEV_PCCARD				 2
#define  EFI_DEV_MEM_MAPPED			 3
#define  EFI_DEV_VENDOR				 4
#define  EFI_DEV_CONTROLLER			 5
#define EFI_DEV_ACPI			0x02
#define   EFI_DEV_BASIC_ACPI			 1
#define   EFI_DEV_EXPANDED_ACPI			 2
#define EFI_DEV_MSG			0x03
#define   EFI_DEV_MSG_ATAPI			 1
#define   EFI_DEV_MSG_SCSI			 2
#define   EFI_DEV_MSG_FC			 3
#define   EFI_DEV_MSG_1394			 4
#define   EFI_DEV_MSG_USB			 5
#define   EFI_DEV_MSG_USB_CLASS			15
#define   EFI_DEV_MSG_I20			 6
#define   EFI_DEV_MSG_MAC			11
#define   EFI_DEV_MSG_IPV4			12
#define   EFI_DEV_MSG_IPV6			13
#define   EFI_DEV_MSG_INFINIBAND		 9
#define   EFI_DEV_MSG_UART			14
#define   EFI_DEV_MSG_VENDOR			10
#define EFI_DEV_MEDIA			0x04
#define   EFI_DEV_MEDIA_HARD_DRIVE		 1
#define   EFI_DEV_MEDIA_CDROM			 2
#define   EFI_DEV_MEDIA_VENDOR			 3
#define   EFI_DEV_MEDIA_FILE			 4
#define   EFI_DEV_MEDIA_PROTOCOL		 5
#define   EFI_DEV_MEDIA_REL_OFFSET		 8
#define EFI_DEV_BIOS_BOOT		0x05
#define EFI_DEV_END_PATH		0x7F
#define EFI_DEV_END_PATH2		0xFF
#define   EFI_DEV_END_INSTANCE			0x01
#define   EFI_DEV_END_ENTIRE			0xFF

struct efi_generic_dev_path {
	u8				type;
	u8				sub_type;
	u16				length;
} __packed;

struct efi_acpi_dev_path {
	struct efi_generic_dev_path	header;
	u32				hid;
	u32				uid;
} __packed;

struct efi_pci_dev_path {
	struct efi_generic_dev_path	header;
	u8				fn;
	u8				dev;
} __packed;

struct efi_vendor_dev_path {
	struct efi_generic_dev_path	header;
	efi_guid_t			vendorguid;
	u8				vendordata[];
} __packed;

struct efi_rel_offset_dev_path {
	struct efi_generic_dev_path	header;
	u32				reserved;
	u64				starting_offset;
	u64				ending_offset;
} __packed;

struct efi_mem_mapped_dev_path {
	struct efi_generic_dev_path	header;
	u32				memory_type;
	u64				starting_addr;
	u64				ending_addr;
} __packed;

struct efi_file_path_dev_path {
	struct efi_generic_dev_path	header;
	efi_char16_t			filename[];
} __packed;

struct efi_dev_path {
	union {
		struct efi_generic_dev_path	header;
		struct efi_acpi_dev_path	acpi;
		struct efi_pci_dev_path		pci;
		struct efi_vendor_dev_path	vendor;
		struct efi_rel_offset_dev_path	rel_offset;
	};
} __packed;

struct device *efi_get_device_by_path(const struct efi_dev_path **node,
				      size_t *len);

static inline void memrange_efi_to_native(u64 *addr, u64 *npages)
{
	*npages = PFN_UP(*addr + (*npages<<EFI_PAGE_SHIFT)) - PFN_DOWN(*addr);
	*addr &= PAGE_MASK;
}

/*
 * EFI Variable support.
 *
 * Different firmware drivers can expose their EFI-like variables using
 * the following.
 */

struct efivar_operations {
	efi_get_variable_t *get_variable;
	efi_get_next_variable_t *get_next_variable;
	efi_set_variable_t *set_variable;
	efi_set_variable_t *set_variable_nonblocking;
	efi_query_variable_store_t *query_variable_store;
	efi_query_variable_info_t *query_variable_info;
};

struct efivars {
	struct kset *kset;
	const struct efivar_operations *ops;
};

#ifdef CONFIG_X86
u64 __attribute_const__ efivar_reserved_space(void);
#else
static inline u64 efivar_reserved_space(void) { return 0; }
#endif

/*
 * There is no actual upper limit specified for the variable name size.
 *
 * This limit exists only for practical purposes, since name conversions
 * are bounds-checked and name data is occasionally stored in-line.
 */
#define EFI_VAR_NAME_LEN	1024

int efivars_register(struct efivars *efivars,
		     const struct efivar_operations *ops);
int efivars_unregister(struct efivars *efivars);

#ifdef CONFIG_EFI
bool efivar_is_available(void);
#else
static inline bool efivar_is_available(void) { return false; }
#endif

bool efivar_supports_writes(void);

int efivar_lock(void);
int efivar_trylock(void);
void efivar_unlock(void);

efi_status_t efivar_get_variable(efi_char16_t *name, efi_guid_t *vendor,
				 u32 *attr, unsigned long *size, void *data);

efi_status_t efivar_get_next_variable(unsigned long *name_size,
				      efi_char16_t *name, efi_guid_t *vendor);

efi_status_t efivar_set_variable_locked(efi_char16_t *name, efi_guid_t *vendor,
					u32 attr, unsigned long data_size,
					void *data, bool nonblocking);

efi_status_t efivar_set_variable(efi_char16_t *name, efi_guid_t *vendor,
				 u32 attr, unsigned long data_size, void *data);

efi_status_t efivar_query_variable_info(u32 attr, u64 *storage_space,
					u64 *remaining_space,
					u64 *max_variable_size);

#if IS_ENABLED(CONFIG_EFI_CAPSULE_LOADER)
extern bool efi_capsule_pending(int *reset_type);

extern int efi_capsule_supported(efi_guid_t guid, u32 flags,
				 size_t size, int *reset);

extern int efi_capsule_update(efi_capsule_header_t *capsule,
			      phys_addr_t *pages);
#else
static inline bool efi_capsule_pending(int *reset_type) { return false; }
#endif

#ifdef CONFIG_EFI
extern bool efi_runtime_disabled(void);
#else
static inline bool efi_runtime_disabled(void) { return true; }
#endif

extern void efi_call_virt_check_flags(unsigned long flags, const void *caller);
extern unsigned long efi_call_virt_save_flags(void);

static inline
enum efi_secureboot_mode efi_get_secureboot_mode(efi_get_variable_t *get_var)
{
	u8 secboot, setupmode = 0;
	efi_status_t status;
	unsigned long size;

	size = sizeof(secboot);
	status = get_var(L"SecureBoot", &EFI_GLOBAL_VARIABLE_GUID, NULL, &size,
			 &secboot);
	if (status == EFI_NOT_FOUND)
		return efi_secureboot_mode_disabled;
	if (status != EFI_SUCCESS)
		return efi_secureboot_mode_unknown;

	size = sizeof(setupmode);
	get_var(L"SetupMode", &EFI_GLOBAL_VARIABLE_GUID, NULL, &size, &setupmode);
	if (secboot == 0 || setupmode == 1)
		return efi_secureboot_mode_disabled;
	return efi_secureboot_mode_enabled;
}

#ifdef CONFIG_EFI_EMBEDDED_FIRMWARE
void efi_check_for_embedded_firmwares(void);
#else
static inline void efi_check_for_embedded_firmwares(void) { }
#endif

#define arch_efi_call_virt(p, f, args...)	((p)->f(args))

/*
 * Arch code must implement the following three routines:
 *
 *  * arch_efi_call_virt_setup()
 *
 *    Sets up the environment for the call (e.g. switching page tables,
 *    allowing kernel-mode use of floating point, if required).
 *
 *  * arch_efi_call_virt()
 *
 *    Performs the call. This routine takes a variable number of arguments so
 *    it must be implemented as a variadic preprocessor macro.
 *
 *  * arch_efi_call_virt_teardown()
 *
 *    Restores the usual kernel environment once the call has returned.
 */

#define efi_call_virt_pointer(p, f, args...)				\
({									\
	typeof((p)->f(args)) __s;					\
	unsigned long __flags;						\
									\
	arch_efi_call_virt_setup();					\
									\
	__flags = efi_call_virt_save_flags();				\
	__s = arch_efi_call_virt(p, f, args);				\
	efi_call_virt_check_flags(__flags, NULL);			\
									\
	arch_efi_call_virt_teardown();					\
									\
	__s;								\
})

#define EFI_RANDOM_SEED_SIZE		32U // BLAKE2S_HASH_SIZE

struct linux_efi_random_seed {
	u32	size;
	u8	bits[];
};

struct linux_efi_tpm_eventlog {
	u32	size;
	u32	final_events_preboot_size;
	u8	version;
	u8	log[];
};

extern int efi_tpm_eventlog_init(void);

struct efi_tcg2_final_events_table {
	u64 version;
	u64 nr_events;
	u8 events[];
};
extern int efi_tpm_final_log_size;

extern unsigned long rci2_table_phys;

efi_status_t
efi_call_acpi_prm_handler(efi_status_t (__efiapi *handler_addr)(u64, void *),
			  u64 param_buffer_addr, void *context);

/*
 * efi_runtime_service() function identifiers.
 * "NONE" is used by efi_recover_from_page_fault() to check if the page
 * fault happened while executing an efi runtime service.
 */
enum efi_rts_ids {
	EFI_NONE,
	EFI_GET_TIME,
	EFI_SET_TIME,
	EFI_GET_WAKEUP_TIME,
	EFI_SET_WAKEUP_TIME,
	EFI_GET_VARIABLE,
	EFI_GET_NEXT_VARIABLE,
	EFI_SET_VARIABLE,
	EFI_QUERY_VARIABLE_INFO,
	EFI_GET_NEXT_HIGH_MONO_COUNT,
	EFI_RESET_SYSTEM,
	EFI_UPDATE_CAPSULE,
	EFI_QUERY_CAPSULE_CAPS,
	EFI_ACPI_PRM_HANDLER,
};

union efi_rts_args;

/*
 * efi_runtime_work:	Details of EFI Runtime Service work
 * @args:		Pointer to union describing the arguments
 * @status:		Status of executing EFI Runtime Service
 * @efi_rts_id:		EFI Runtime Service function identifier
 * @efi_rts_comp:	Struct used for handling completions
 * @caller:		The caller of the runtime service
 */
struct efi_runtime_work {
	union efi_rts_args	*args;
	efi_status_t		status;
	struct work_struct	work;
	enum efi_rts_ids	efi_rts_id;
	struct completion	efi_rts_comp;
	const void		*caller;
};

extern struct efi_runtime_work efi_rts_work;

/* Workqueue to queue EFI Runtime Services */
extern struct workqueue_struct *efi_rts_wq;

struct linux_efi_memreserve {
	int		size;			// allocated size of the array
	atomic_t	count;			// number of entries used
	phys_addr_t	next;			// pa of next struct instance
	struct {
		phys_addr_t	base;
		phys_addr_t	size;
	} entry[];
};

#define EFI_MEMRESERVE_COUNT(size) (((size) - sizeof(struct linux_efi_memreserve)) \
	/ sizeof_field(struct linux_efi_memreserve, entry[0]))

void __init efi_arch_mem_reserve(phys_addr_t addr, u64 size);

char *efi_systab_show_arch(char *str);

/*
 * The LINUX_EFI_MOK_VARIABLE_TABLE_GUID config table can be provided
 * to the kernel by an EFI boot loader. The table contains a packed
 * sequence of these entries, one for each named MOK variable.
 * The sequence is terminated by an entry with a completely NULL
 * name and 0 data size.
 */
struct efi_mokvar_table_entry {
	char name[256];
	u64 data_size;
	u8 data[];
} __attribute((packed));

#ifdef CONFIG_LOAD_UEFI_KEYS
extern void __init efi_mokvar_table_init(void);
extern struct efi_mokvar_table_entry *efi_mokvar_entry_next(
			struct efi_mokvar_table_entry **mokvar_entry);
extern struct efi_mokvar_table_entry *efi_mokvar_entry_find(const char *name);
#else
static inline void efi_mokvar_table_init(void) { }
static inline struct efi_mokvar_table_entry *efi_mokvar_entry_next(
			struct efi_mokvar_table_entry **mokvar_entry)
{
	return NULL;
}
static inline struct efi_mokvar_table_entry *efi_mokvar_entry_find(
			const char *name)
{
	return NULL;
}
#endif

extern void efifb_setup_from_dmi(struct screen_info *si, const char *opt);

struct linux_efi_coco_secret_area {
	u64	base_pa;
	u64	size;
};

struct linux_efi_initrd {
	unsigned long	base;
	unsigned long	size;
};

/* Header of a populated EFI secret area */
#define EFI_SECRET_TABLE_HEADER_GUID	EFI_GUID(0x1e74f542, 0x71dd, 0x4d66,  0x96, 0x3e, 0xef, 0x42, 0x87, 0xff, 0x17, 0x3b)

bool xen_efi_config_table_is_usable(const efi_guid_t *guid, unsigned long table);

static inline
bool efi_config_table_is_usable(const efi_guid_t *guid, unsigned long table)
{
	if (!IS_ENABLED(CONFIG_XEN_EFI))
		return true;
	return xen_efi_config_table_is_usable(guid, table);
}

umode_t efi_attr_is_visible(struct kobject *kobj, struct attribute *attr, int n);

/*
 * efivar ops event type
 */
#define EFIVAR_OPS_RDONLY 0
#define EFIVAR_OPS_RDWR 1

extern struct blocking_notifier_head efivar_ops_nh;

void efivars_generic_ops_register(void);
void efivars_generic_ops_unregister(void);

#endif /* _LINUX_EFI_H */<|MERGE_RESOLUTION|>--- conflicted
+++ resolved
@@ -861,12 +861,10 @@
 #define EFI_PARAVIRT		6	/* Access is via a paravirt interface */
 #define EFI_ARCH_1		7	/* First arch-specific bit */
 #define EFI_DBG			8	/* Print additional debug info at runtime */
-<<<<<<< HEAD
-#define EFI_NX_PE_DATA		9	/* Can runtime data regions be mapped non-executable? */
-#define EFI_MEM_ATTR		10	/* Did firmware publish an EFI_MEMORY_ATTRIBUTES table? */
-#define EFI_MEM_NO_SOFT_RESERVE	11	/* Is the kernel configured to ignore soft reservations? */
-#define EFI_PRESERVE_BS_REGIONS	12	/* Are EFI boot-services memory segments available? */
-#define EFI_SECURE_BOOT		13	/* Are we in Secure Boot mode? */
+#define EFI_MEM_ATTR		9	/* Did firmware publish an EFI_MEMORY_ATTRIBUTES table? */
+#define EFI_MEM_NO_SOFT_RESERVE	10	/* Is the kernel configured to ignore soft reservations? */
+#define EFI_PRESERVE_BS_REGIONS	11	/* Are EFI boot-services memory segments available? */
+#define EFI_SECURE_BOOT		12	/* Are we in Secure Boot mode? */
 
 enum efi_secureboot_mode {
 	efi_secureboot_mode_unset,
@@ -874,11 +872,6 @@
 	efi_secureboot_mode_disabled,
 	efi_secureboot_mode_enabled,
 };
-=======
-#define EFI_MEM_ATTR		9	/* Did firmware publish an EFI_MEMORY_ATTRIBUTES table? */
-#define EFI_MEM_NO_SOFT_RESERVE	10	/* Is the kernel configured to ignore soft reservations? */
-#define EFI_PRESERVE_BS_REGIONS	11	/* Are EFI boot-services memory segments available? */
->>>>>>> 40384c84
 
 #ifdef CONFIG_EFI
 /*
