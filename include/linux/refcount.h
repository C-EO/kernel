/* SPDX-License-Identifier: GPL-2.0 */
/*
 * Variant of atomic_t specialized for reference counts.
 *
 * The interface matches the atomic_t interface (to aid in porting) but only
 * provides the few functions one should use for reference counting.
 *
 * Saturation semantics
 * ====================
 *
 * refcount_t differs from atomic_t in that the counter saturates at
 * REFCOUNT_SATURATED and will not move once there. This avoids wrapping the
 * counter and causing 'spurious' use-after-free issues. In order to avoid the
 * cost associated with introducing cmpxchg() loops into all of the saturating
 * operations, we temporarily allow the counter to take on an unchecked value
 * and then explicitly set it to REFCOUNT_SATURATED on detecting that underflow
 * or overflow has occurred. Although this is racy when multiple threads
 * access the refcount concurrently, by placing REFCOUNT_SATURATED roughly
 * equidistant from 0 and INT_MAX we minimise the scope for error:
 *
 * 	                           INT_MAX     REFCOUNT_SATURATED   UINT_MAX
 *   0                          (0x7fff_ffff)    (0xc000_0000)    (0xffff_ffff)
 *   +--------------------------------+----------------+----------------+
 *                                     <---------- bad value! ---------->
 *
 * (in a signed view of the world, the "bad value" range corresponds to
 * a negative counter value).
 *
 * As an example, consider a refcount_inc() operation that causes the counter
 * to overflow:
 *
 * 	int old = atomic_fetch_add_relaxed(r);
 *	// old is INT_MAX, refcount now INT_MIN (0x8000_0000)
 *	if (old < 0)
 *		atomic_set(r, REFCOUNT_SATURATED);
 *
 * If another thread also performs a refcount_inc() operation between the two
 * atomic operations, then the count will continue to edge closer to 0. If it
 * reaches a value of 1 before /any/ of the threads reset it to the saturated
 * value, then a concurrent refcount_dec_and_test() may erroneously free the
<<<<<<< HEAD
 * underlying object. Given the precise timing details involved with the
 * round-robin scheduling of each thread manipulating the refcount and the need
 * to hit the race multiple times in succession, there doesn't appear to be a
 * practical avenue of attack even if using refcount_add() operations with
 * larger increments.
=======
 * underlying object.
 * Linux limits the maximum number of tasks to PID_MAX_LIMIT, which is currently
 * 0x400000 (and can't easily be raised in the future beyond FUTEX_TID_MASK).
 * With the current PID limit, if no batched refcounting operations are used and
 * the attacker can't repeatedly trigger kernel oopses in the middle of refcount
 * operations, this makes it impossible for a saturated refcount to leave the
 * saturation range, even if it is possible for multiple uses of the same
 * refcount to nest in the context of a single task:
 *
 *     (UINT_MAX+1-REFCOUNT_SATURATED) / PID_MAX_LIMIT =
 *     0x40000000 / 0x400000 = 0x100 = 256
 *
 * If hundreds of references are added/removed with a single refcounting
 * operation, it may potentially be possible to leave the saturation range; but
 * given the precise timing details involved with the round-robin scheduling of
 * each thread manipulating the refcount and the need to hit the race multiple
 * times in succession, there doesn't appear to be a practical avenue of attack
 * even if using refcount_add() operations with larger increments.
>>>>>>> 7d2a07b7
 *
 * Memory ordering
 * ===============
 *
 * Memory ordering rules are slightly relaxed wrt regular atomic_t functions
 * and provide only what is strictly required for refcounts.
 *
 * The increments are fully relaxed; these will not provide ordering. The
 * rationale is that whatever is used to obtain the object we're increasing the
 * reference count on will provide the ordering. For locked data structures,
 * its the lock acquire, for RCU/lockless data structures its the dependent
 * load.
 *
 * Do note that inc_not_zero() provides a control dependency which will order
 * future stores against the inc, this ensures we'll never modify the object
 * if we did not in fact acquire a reference.
 *
 * The decrements will provide release order, such that all the prior loads and
 * stores will be issued before, it also provides a control dependency, which
 * will order us against the subsequent free().
 *
 * The control dependency is against the load of the cmpxchg (ll/sc) that
 * succeeded. This means the stores aren't fully ordered, but this is fine
 * because the 1->0 transition indicates no concurrency.
 *
 * Note that the allocator is responsible for ordering things between free()
 * and alloc().
 *
 * The decrements dec_and_test() and sub_and_test() also provide acquire
 * ordering on success.
 *
 */

#ifndef _LINUX_REFCOUNT_H
#define _LINUX_REFCOUNT_H

#include <linux/atomic.h>
#include <linux/bug.h>
#include <linux/compiler.h>
#include <linux/limits.h>
#include <linux/spinlock_types.h>

struct mutex;

/**
 * typedef refcount_t - variant of atomic_t specialized for reference counts
 * @refs: atomic_t counter field
 *
 * The counter saturates at REFCOUNT_SATURATED and will not move once
 * there. This avoids wrapping the counter and causing 'spurious'
 * use-after-free bugs.
 */
typedef struct refcount_struct {
	atomic_t refs;
} refcount_t;

#define REFCOUNT_INIT(n)	{ .refs = ATOMIC_INIT(n), }
#define REFCOUNT_MAX		INT_MAX
#define REFCOUNT_SATURATED	(INT_MIN / 2)

enum refcount_saturation_type {
	REFCOUNT_ADD_NOT_ZERO_OVF,
	REFCOUNT_ADD_OVF,
	REFCOUNT_ADD_UAF,
	REFCOUNT_SUB_UAF,
	REFCOUNT_DEC_LEAK,
};

void refcount_warn_saturate(refcount_t *r, enum refcount_saturation_type t);

/**
 * refcount_set - set a refcount's value
 * @r: the refcount
 * @n: value to which the refcount will be set
 */
static inline void refcount_set(refcount_t *r, int n)
{
	atomic_set(&r->refs, n);
}

/**
 * refcount_read - get a refcount's value
 * @r: the refcount
 *
 * Return: the refcount's value
 */
static inline unsigned int refcount_read(const refcount_t *r)
{
	return atomic_read(&r->refs);
}

<<<<<<< HEAD
=======
static inline __must_check bool __refcount_add_not_zero(int i, refcount_t *r, int *oldp)
{
	int old = refcount_read(r);

	do {
		if (!old)
			break;
	} while (!atomic_try_cmpxchg_relaxed(&r->refs, &old, old + i));

	if (oldp)
		*oldp = old;

	if (unlikely(old < 0 || old + i < 0))
		refcount_warn_saturate(r, REFCOUNT_ADD_NOT_ZERO_OVF);

	return old;
}

>>>>>>> 7d2a07b7
/**
 * refcount_add_not_zero - add a value to a refcount unless it is 0
 * @i: the value to add to the refcount
 * @r: the refcount
 *
 * Will saturate at REFCOUNT_SATURATED and WARN.
 *
 * Provides no memory ordering, it is assumed the caller has guaranteed the
 * object memory to be stable (RCU, etc.). It does provide a control dependency
 * and thereby orders future stores. See the comment on top.
 *
 * Use of this function is not recommended for the normal reference counting
 * use case in which references are taken and released one at a time.  In these
 * cases, refcount_inc(), or one of its variants, should instead be used to
 * increment a reference count.
 *
 * Return: false if the passed refcount is 0, true otherwise
 */
static inline __must_check bool refcount_add_not_zero(int i, refcount_t *r)
{
<<<<<<< HEAD
	int old = refcount_read(r);

	do {
		if (!old)
			break;
	} while (!atomic_try_cmpxchg_relaxed(&r->refs, &old, old + i));

	if (unlikely(old < 0 || old + i < 0))
		refcount_warn_saturate(r, REFCOUNT_ADD_NOT_ZERO_OVF);

	return old;
}

/**
 * refcount_add - add a value to a refcount
 * @i: the value to add to the refcount
 * @r: the refcount
 *
 * Similar to atomic_add(), but will saturate at REFCOUNT_SATURATED and WARN.
 *
 * Provides no memory ordering, it is assumed the caller has guaranteed the
 * object memory to be stable (RCU, etc.). It does provide a control dependency
 * and thereby orders future stores. See the comment on top.
 *
 * Use of this function is not recommended for the normal reference counting
 * use case in which references are taken and released one at a time.  In these
 * cases, refcount_inc(), or one of its variants, should instead be used to
 * increment a reference count.
 */
static inline void refcount_add(int i, refcount_t *r)
{
	int old = atomic_fetch_add_relaxed(i, &r->refs);

	if (unlikely(!old))
		refcount_warn_saturate(r, REFCOUNT_ADD_UAF);
	else if (unlikely(old < 0 || old + i < 0))
		refcount_warn_saturate(r, REFCOUNT_ADD_OVF);
=======
	return __refcount_add_not_zero(i, r, NULL);
}

static inline void __refcount_add(int i, refcount_t *r, int *oldp)
{
	int old = atomic_fetch_add_relaxed(i, &r->refs);

	if (oldp)
		*oldp = old;

	if (unlikely(!old))
		refcount_warn_saturate(r, REFCOUNT_ADD_UAF);
	else if (unlikely(old < 0 || old + i < 0))
		refcount_warn_saturate(r, REFCOUNT_ADD_OVF);
}

/**
 * refcount_add - add a value to a refcount
 * @i: the value to add to the refcount
 * @r: the refcount
 *
 * Similar to atomic_add(), but will saturate at REFCOUNT_SATURATED and WARN.
 *
 * Provides no memory ordering, it is assumed the caller has guaranteed the
 * object memory to be stable (RCU, etc.). It does provide a control dependency
 * and thereby orders future stores. See the comment on top.
 *
 * Use of this function is not recommended for the normal reference counting
 * use case in which references are taken and released one at a time.  In these
 * cases, refcount_inc(), or one of its variants, should instead be used to
 * increment a reference count.
 */
static inline void refcount_add(int i, refcount_t *r)
{
	__refcount_add(i, r, NULL);
}

static inline __must_check bool __refcount_inc_not_zero(refcount_t *r, int *oldp)
{
	return __refcount_add_not_zero(1, r, oldp);
>>>>>>> 7d2a07b7
}

/**
 * refcount_inc_not_zero - increment a refcount unless it is 0
 * @r: the refcount to increment
 *
 * Similar to atomic_inc_not_zero(), but will saturate at REFCOUNT_SATURATED
 * and WARN.
 *
 * Provides no memory ordering, it is assumed the caller has guaranteed the
 * object memory to be stable (RCU, etc.). It does provide a control dependency
 * and thereby orders future stores. See the comment on top.
 *
 * Return: true if the increment was successful, false otherwise
 */
static inline __must_check bool refcount_inc_not_zero(refcount_t *r)
{
<<<<<<< HEAD
	return refcount_add_not_zero(1, r);
=======
	return __refcount_inc_not_zero(r, NULL);
}

static inline void __refcount_inc(refcount_t *r, int *oldp)
{
	__refcount_add(1, r, oldp);
>>>>>>> 7d2a07b7
}

/**
 * refcount_inc - increment a refcount
 * @r: the refcount to increment
 *
 * Similar to atomic_inc(), but will saturate at REFCOUNT_SATURATED and WARN.
 *
 * Provides no memory ordering, it is assumed the caller already has a
 * reference on the object.
 *
 * Will WARN if the refcount is 0, as this represents a possible use-after-free
 * condition.
 */
static inline void refcount_inc(refcount_t *r)
{
<<<<<<< HEAD
	refcount_add(1, r);
}

/**
 * refcount_sub_and_test - subtract from a refcount and test if it is 0
 * @i: amount to subtract from the refcount
 * @r: the refcount
 *
 * Similar to atomic_dec_and_test(), but it will WARN, return false and
 * ultimately leak on underflow and will fail to decrement when saturated
 * at REFCOUNT_SATURATED.
 *
 * Provides release memory ordering, such that prior loads and stores are done
 * before, and provides an acquire ordering on success such that free()
 * must come after.
 *
 * Use of this function is not recommended for the normal reference counting
 * use case in which references are taken and released one at a time.  In these
 * cases, refcount_dec(), or one of its variants, should instead be used to
 * decrement a reference count.
 *
 * Return: true if the resulting refcount is 0, false otherwise
 */
static inline __must_check bool refcount_sub_and_test(int i, refcount_t *r)
{
	int old = atomic_fetch_sub_release(i, &r->refs);

	if (old == i) {
		smp_acquire__after_ctrl_dep();
		return true;
	}

	if (unlikely(old < 0 || old - i < 0))
		refcount_warn_saturate(r, REFCOUNT_SUB_UAF);

	return false;
=======
	__refcount_inc(r, NULL);
}

static inline __must_check bool __refcount_sub_and_test(int i, refcount_t *r, int *oldp)
{
	int old = atomic_fetch_sub_release(i, &r->refs);

	if (oldp)
		*oldp = old;

	if (old == i) {
		smp_acquire__after_ctrl_dep();
		return true;
	}

	if (unlikely(old < 0 || old - i < 0))
		refcount_warn_saturate(r, REFCOUNT_SUB_UAF);

	return false;
}

/**
 * refcount_sub_and_test - subtract from a refcount and test if it is 0
 * @i: amount to subtract from the refcount
 * @r: the refcount
 *
 * Similar to atomic_dec_and_test(), but it will WARN, return false and
 * ultimately leak on underflow and will fail to decrement when saturated
 * at REFCOUNT_SATURATED.
 *
 * Provides release memory ordering, such that prior loads and stores are done
 * before, and provides an acquire ordering on success such that free()
 * must come after.
 *
 * Use of this function is not recommended for the normal reference counting
 * use case in which references are taken and released one at a time.  In these
 * cases, refcount_dec(), or one of its variants, should instead be used to
 * decrement a reference count.
 *
 * Return: true if the resulting refcount is 0, false otherwise
 */
static inline __must_check bool refcount_sub_and_test(int i, refcount_t *r)
{
	return __refcount_sub_and_test(i, r, NULL);
}

static inline __must_check bool __refcount_dec_and_test(refcount_t *r, int *oldp)
{
	return __refcount_sub_and_test(1, r, oldp);
>>>>>>> 7d2a07b7
}

/**
 * refcount_dec_and_test - decrement a refcount and test if it is 0
 * @r: the refcount
 *
 * Similar to atomic_dec_and_test(), it will WARN on underflow and fail to
 * decrement when saturated at REFCOUNT_SATURATED.
 *
 * Provides release memory ordering, such that prior loads and stores are done
 * before, and provides an acquire ordering on success such that free()
 * must come after.
 *
 * Return: true if the resulting refcount is 0, false otherwise
 */
static inline __must_check bool refcount_dec_and_test(refcount_t *r)
{
<<<<<<< HEAD
	return refcount_sub_and_test(1, r);
=======
	return __refcount_dec_and_test(r, NULL);
}

static inline void __refcount_dec(refcount_t *r, int *oldp)
{
	int old = atomic_fetch_sub_release(1, &r->refs);

	if (oldp)
		*oldp = old;

	if (unlikely(old <= 1))
		refcount_warn_saturate(r, REFCOUNT_DEC_LEAK);
>>>>>>> 7d2a07b7
}

/**
 * refcount_dec - decrement a refcount
 * @r: the refcount
 *
 * Similar to atomic_dec(), it will WARN on underflow and fail to decrement
 * when saturated at REFCOUNT_SATURATED.
 *
 * Provides release memory ordering, such that prior loads and stores are done
 * before.
 */
static inline void refcount_dec(refcount_t *r)
{
<<<<<<< HEAD
	if (unlikely(atomic_fetch_sub_release(1, &r->refs) <= 1))
		refcount_warn_saturate(r, REFCOUNT_DEC_LEAK);
=======
	__refcount_dec(r, NULL);
>>>>>>> 7d2a07b7
}

extern __must_check bool refcount_dec_if_one(refcount_t *r);
extern __must_check bool refcount_dec_not_one(refcount_t *r);
extern __must_check bool refcount_dec_and_mutex_lock(refcount_t *r, struct mutex *lock);
extern __must_check bool refcount_dec_and_lock(refcount_t *r, spinlock_t *lock);
extern __must_check bool refcount_dec_and_lock_irqsave(refcount_t *r,
						       spinlock_t *lock,
						       unsigned long *flags);
#endif /* _LINUX_REFCOUNT_H */<|MERGE_RESOLUTION|>--- conflicted
+++ resolved
@@ -38,13 +38,6 @@
  * atomic operations, then the count will continue to edge closer to 0. If it
  * reaches a value of 1 before /any/ of the threads reset it to the saturated
  * value, then a concurrent refcount_dec_and_test() may erroneously free the
-<<<<<<< HEAD
- * underlying object. Given the precise timing details involved with the
- * round-robin scheduling of each thread manipulating the refcount and the need
- * to hit the race multiple times in succession, there doesn't appear to be a
- * practical avenue of attack even if using refcount_add() operations with
- * larger increments.
-=======
  * underlying object.
  * Linux limits the maximum number of tasks to PID_MAX_LIMIT, which is currently
  * 0x400000 (and can't easily be raised in the future beyond FUTEX_TID_MASK).
@@ -63,7 +56,6 @@
  * each thread manipulating the refcount and the need to hit the race multiple
  * times in succession, there doesn't appear to be a practical avenue of attack
  * even if using refcount_add() operations with larger increments.
->>>>>>> 7d2a07b7
  *
  * Memory ordering
  * ===============
@@ -155,8 +147,6 @@
 	return atomic_read(&r->refs);
 }
 
-<<<<<<< HEAD
-=======
 static inline __must_check bool __refcount_add_not_zero(int i, refcount_t *r, int *oldp)
 {
 	int old = refcount_read(r);
@@ -175,7 +165,6 @@
 	return old;
 }
 
->>>>>>> 7d2a07b7
 /**
  * refcount_add_not_zero - add a value to a refcount unless it is 0
  * @i: the value to add to the refcount
@@ -196,18 +185,20 @@
  */
 static inline __must_check bool refcount_add_not_zero(int i, refcount_t *r)
 {
-<<<<<<< HEAD
-	int old = refcount_read(r);
-
-	do {
-		if (!old)
-			break;
-	} while (!atomic_try_cmpxchg_relaxed(&r->refs, &old, old + i));
-
-	if (unlikely(old < 0 || old + i < 0))
-		refcount_warn_saturate(r, REFCOUNT_ADD_NOT_ZERO_OVF);
-
-	return old;
+	return __refcount_add_not_zero(i, r, NULL);
+}
+
+static inline void __refcount_add(int i, refcount_t *r, int *oldp)
+{
+	int old = atomic_fetch_add_relaxed(i, &r->refs);
+
+	if (oldp)
+		*oldp = old;
+
+	if (unlikely(!old))
+		refcount_warn_saturate(r, REFCOUNT_ADD_UAF);
+	else if (unlikely(old < 0 || old + i < 0))
+		refcount_warn_saturate(r, REFCOUNT_ADD_OVF);
 }
 
 /**
@@ -228,81 +219,35 @@
  */
 static inline void refcount_add(int i, refcount_t *r)
 {
-	int old = atomic_fetch_add_relaxed(i, &r->refs);
-
-	if (unlikely(!old))
-		refcount_warn_saturate(r, REFCOUNT_ADD_UAF);
-	else if (unlikely(old < 0 || old + i < 0))
-		refcount_warn_saturate(r, REFCOUNT_ADD_OVF);
-=======
-	return __refcount_add_not_zero(i, r, NULL);
-}
-
-static inline void __refcount_add(int i, refcount_t *r, int *oldp)
-{
-	int old = atomic_fetch_add_relaxed(i, &r->refs);
-
-	if (oldp)
-		*oldp = old;
-
-	if (unlikely(!old))
-		refcount_warn_saturate(r, REFCOUNT_ADD_UAF);
-	else if (unlikely(old < 0 || old + i < 0))
-		refcount_warn_saturate(r, REFCOUNT_ADD_OVF);
-}
-
-/**
- * refcount_add - add a value to a refcount
- * @i: the value to add to the refcount
- * @r: the refcount
- *
- * Similar to atomic_add(), but will saturate at REFCOUNT_SATURATED and WARN.
+	__refcount_add(i, r, NULL);
+}
+
+static inline __must_check bool __refcount_inc_not_zero(refcount_t *r, int *oldp)
+{
+	return __refcount_add_not_zero(1, r, oldp);
+}
+
+/**
+ * refcount_inc_not_zero - increment a refcount unless it is 0
+ * @r: the refcount to increment
+ *
+ * Similar to atomic_inc_not_zero(), but will saturate at REFCOUNT_SATURATED
+ * and WARN.
  *
  * Provides no memory ordering, it is assumed the caller has guaranteed the
  * object memory to be stable (RCU, etc.). It does provide a control dependency
  * and thereby orders future stores. See the comment on top.
  *
- * Use of this function is not recommended for the normal reference counting
- * use case in which references are taken and released one at a time.  In these
- * cases, refcount_inc(), or one of its variants, should instead be used to
- * increment a reference count.
- */
-static inline void refcount_add(int i, refcount_t *r)
-{
-	__refcount_add(i, r, NULL);
-}
-
-static inline __must_check bool __refcount_inc_not_zero(refcount_t *r, int *oldp)
-{
-	return __refcount_add_not_zero(1, r, oldp);
->>>>>>> 7d2a07b7
-}
-
-/**
- * refcount_inc_not_zero - increment a refcount unless it is 0
- * @r: the refcount to increment
- *
- * Similar to atomic_inc_not_zero(), but will saturate at REFCOUNT_SATURATED
- * and WARN.
- *
- * Provides no memory ordering, it is assumed the caller has guaranteed the
- * object memory to be stable (RCU, etc.). It does provide a control dependency
- * and thereby orders future stores. See the comment on top.
- *
  * Return: true if the increment was successful, false otherwise
  */
 static inline __must_check bool refcount_inc_not_zero(refcount_t *r)
 {
-<<<<<<< HEAD
-	return refcount_add_not_zero(1, r);
-=======
 	return __refcount_inc_not_zero(r, NULL);
 }
 
 static inline void __refcount_inc(refcount_t *r, int *oldp)
 {
 	__refcount_add(1, r, oldp);
->>>>>>> 7d2a07b7
 }
 
 /**
@@ -319,8 +264,25 @@
  */
 static inline void refcount_inc(refcount_t *r)
 {
-<<<<<<< HEAD
-	refcount_add(1, r);
+	__refcount_inc(r, NULL);
+}
+
+static inline __must_check bool __refcount_sub_and_test(int i, refcount_t *r, int *oldp)
+{
+	int old = atomic_fetch_sub_release(i, &r->refs);
+
+	if (oldp)
+		*oldp = old;
+
+	if (old == i) {
+		smp_acquire__after_ctrl_dep();
+		return true;
+	}
+
+	if (unlikely(old < 0 || old - i < 0))
+		refcount_warn_saturate(r, REFCOUNT_SUB_UAF);
+
+	return false;
 }
 
 /**
@@ -345,88 +307,29 @@
  */
 static inline __must_check bool refcount_sub_and_test(int i, refcount_t *r)
 {
-	int old = atomic_fetch_sub_release(i, &r->refs);
-
-	if (old == i) {
-		smp_acquire__after_ctrl_dep();
-		return true;
-	}
-
-	if (unlikely(old < 0 || old - i < 0))
-		refcount_warn_saturate(r, REFCOUNT_SUB_UAF);
-
-	return false;
-=======
-	__refcount_inc(r, NULL);
-}
-
-static inline __must_check bool __refcount_sub_and_test(int i, refcount_t *r, int *oldp)
-{
-	int old = atomic_fetch_sub_release(i, &r->refs);
-
-	if (oldp)
-		*oldp = old;
-
-	if (old == i) {
-		smp_acquire__after_ctrl_dep();
-		return true;
-	}
-
-	if (unlikely(old < 0 || old - i < 0))
-		refcount_warn_saturate(r, REFCOUNT_SUB_UAF);
-
-	return false;
-}
-
-/**
- * refcount_sub_and_test - subtract from a refcount and test if it is 0
- * @i: amount to subtract from the refcount
- * @r: the refcount
- *
- * Similar to atomic_dec_and_test(), but it will WARN, return false and
- * ultimately leak on underflow and will fail to decrement when saturated
- * at REFCOUNT_SATURATED.
+	return __refcount_sub_and_test(i, r, NULL);
+}
+
+static inline __must_check bool __refcount_dec_and_test(refcount_t *r, int *oldp)
+{
+	return __refcount_sub_and_test(1, r, oldp);
+}
+
+/**
+ * refcount_dec_and_test - decrement a refcount and test if it is 0
+ * @r: the refcount
+ *
+ * Similar to atomic_dec_and_test(), it will WARN on underflow and fail to
+ * decrement when saturated at REFCOUNT_SATURATED.
  *
  * Provides release memory ordering, such that prior loads and stores are done
  * before, and provides an acquire ordering on success such that free()
  * must come after.
  *
- * Use of this function is not recommended for the normal reference counting
- * use case in which references are taken and released one at a time.  In these
- * cases, refcount_dec(), or one of its variants, should instead be used to
- * decrement a reference count.
- *
  * Return: true if the resulting refcount is 0, false otherwise
  */
-static inline __must_check bool refcount_sub_and_test(int i, refcount_t *r)
-{
-	return __refcount_sub_and_test(i, r, NULL);
-}
-
-static inline __must_check bool __refcount_dec_and_test(refcount_t *r, int *oldp)
-{
-	return __refcount_sub_and_test(1, r, oldp);
->>>>>>> 7d2a07b7
-}
-
-/**
- * refcount_dec_and_test - decrement a refcount and test if it is 0
- * @r: the refcount
- *
- * Similar to atomic_dec_and_test(), it will WARN on underflow and fail to
- * decrement when saturated at REFCOUNT_SATURATED.
- *
- * Provides release memory ordering, such that prior loads and stores are done
- * before, and provides an acquire ordering on success such that free()
- * must come after.
- *
- * Return: true if the resulting refcount is 0, false otherwise
- */
 static inline __must_check bool refcount_dec_and_test(refcount_t *r)
 {
-<<<<<<< HEAD
-	return refcount_sub_and_test(1, r);
-=======
 	return __refcount_dec_and_test(r, NULL);
 }
 
@@ -439,7 +342,6 @@
 
 	if (unlikely(old <= 1))
 		refcount_warn_saturate(r, REFCOUNT_DEC_LEAK);
->>>>>>> 7d2a07b7
 }
 
 /**
@@ -454,12 +356,7 @@
  */
 static inline void refcount_dec(refcount_t *r)
 {
-<<<<<<< HEAD
-	if (unlikely(atomic_fetch_sub_release(1, &r->refs) <= 1))
-		refcount_warn_saturate(r, REFCOUNT_DEC_LEAK);
-=======
 	__refcount_dec(r, NULL);
->>>>>>> 7d2a07b7
 }
 
 extern __must_check bool refcount_dec_if_one(refcount_t *r);
