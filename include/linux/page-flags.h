--- conflicted
+++ resolved
@@ -126,25 +126,19 @@
 	PG_fscache = PG_private_2,	/* page backed by cache */
 
 	/* XEN */
-<<<<<<< HEAD
 #if defined(CONFIG_XEN)
 	PG_pinned = PG_locked,	/* Cannot alias with PG_owner_priv_1 since
 				 * bad_page() checks should include this bit.
 				 * Should not use PG_arch_1 as that may have
 				 * a different purpose elsewhere. */
 #elif defined(CONFIG_PARAVIRT_XEN)
-=======
 	/* Pinned in Xen as a read-only pagetable page. */
->>>>>>> 06e5801b
 	PG_pinned = PG_owner_priv_1,
 	/* Pinned as part of domain save (see xen_mm_pin_all()). */
 	PG_savepinned = PG_dirty,
-<<<<<<< HEAD
-#endif
-=======
 	/* Has a grant mapping of another (foreign) domain's page. */
 	PG_foreign = PG_owner_priv_1,
->>>>>>> 06e5801b
+#endif
 
 	/* SLOB */
 	PG_slob_free = PG_private,
@@ -240,11 +234,8 @@
 #endif
 #ifdef CONFIG_PARAVIRT_XEN
 PAGEFLAG(SavePinned, savepinned);			/* Xen */
-<<<<<<< HEAD
-#endif
-=======
 PAGEFLAG(Foreign, foreign);				/* Xen */
->>>>>>> 06e5801b
+#endif
 PAGEFLAG(Reserved, reserved) __CLEARPAGEFLAG(Reserved, reserved)
 PAGEFLAG(SwapBacked, swapbacked) __CLEARPAGEFLAG(SwapBacked, swapbacked)
 	__SETPAGEFLAG(SwapBacked, swapbacked)
