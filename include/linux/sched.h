--- conflicted
+++ resolved
@@ -119,11 +119,8 @@
 
 #define task_is_stopped(task)		((READ_ONCE(task->__state) & __TASK_STOPPED) != 0)
 
-<<<<<<< HEAD
-=======
 #define task_is_stopped_or_traced(task)	((READ_ONCE(task->__state) & (__TASK_STOPPED | __TASK_TRACED)) != 0)
 
->>>>>>> 7d2a07b7
 #ifdef CONFIG_DEBUG_ATOMIC_SLEEP
 
 /*
@@ -394,11 +391,7 @@
  * For cfs_rq, they are the aggregated values of all runnable and blocked
  * sched_entities.
  *
-<<<<<<< HEAD
- * The load/runnable/util_avg doesn't direcly factor frequency scaling and CPU
-=======
  * The load/runnable/util_avg doesn't directly factor frequency scaling and CPU
->>>>>>> 7d2a07b7
  * capacity scaling. The scaling is done through the rq_clock_pelt that is used
  * for computing those signals (see update_rq_clock_pelt())
  *
@@ -523,7 +516,6 @@
 	/* rq "owned" by this entity/group: */
 	struct rt_rq			*my_q;
 #endif
-	void *suse_kabi_padding;
 } __randomize_layout;
 
 struct sched_dl_entity {
@@ -1393,7 +1385,6 @@
 	unsigned long			lowest_stack;
 	unsigned long			prev_lowest_stack;
 #endif
-	void				*suse_kabi_padding;
 
 #ifdef CONFIG_X86_MCE
 	void __user			*mce_vaddr;
@@ -1586,11 +1577,7 @@
 #define PF_VCPU			0x00000001	/* I'm a virtual CPU */
 #define PF_IDLE			0x00000002	/* I am an IDLE thread */
 #define PF_EXITING		0x00000004	/* Getting shut down */
-<<<<<<< HEAD
-#define PF_VCPU			0x00000010	/* I'm a virtual CPU */
-=======
 #define PF_IO_WORKER		0x00000010	/* Task is an IO worker */
->>>>>>> 7d2a07b7
 #define PF_WQ_WORKER		0x00000020	/* I'm a workqueue worker */
 #define PF_FORKNOEXEC		0x00000040	/* Forked but didn't exec */
 #define PF_MCE_PROCESS		0x00000080      /* Process policy on mce errors */
@@ -1606,19 +1593,11 @@
 #define PF_KSWAPD		0x00020000	/* I am kswapd */
 #define PF_MEMALLOC_NOFS	0x00040000	/* All allocation requests will inherit GFP_NOFS */
 #define PF_MEMALLOC_NOIO	0x00080000	/* All allocation requests will inherit GFP_NOIO */
-<<<<<<< HEAD
-#define PF_LOCAL_THROTTLE	0x00100000	/* Throttle me less: I clean memory */
-#define PF_KTHREAD		0x00200000	/* I am a kernel thread */
-#define PF_RANDOMIZE		0x00400000	/* Randomize virtual address space */
-#define PF_SWAPWRITE		0x00800000	/* Allowed to write to swap */
-#define PF_MEMSTALL		0x01000000	/* Stalled due to lack of memory */
-=======
 #define PF_LOCAL_THROTTLE	0x00100000	/* Throttle writes only against the bdi I write to,
 						 * I am cleaning dirty pages from some other bdi. */
 #define PF_KTHREAD		0x00200000	/* I am a kernel thread */
 #define PF_RANDOMIZE		0x00400000	/* Randomize virtual address space */
 #define PF_SWAPWRITE		0x00800000	/* Allowed to write to swap */
->>>>>>> 7d2a07b7
 #define PF_NO_SETAFFINITY	0x04000000	/* Userland is not allowed to meddle with cpus_mask */
 #define PF_MCE_EARLY		0x08000000      /* Early kill for mce process policy */
 #define PF_MEMALLOC_PIN		0x10000000	/* Allocation context constrained to zones which allow long term pinning. */
@@ -1759,15 +1738,9 @@
 extern int available_idle_cpu(int cpu);
 extern int sched_setscheduler(struct task_struct *, int, const struct sched_param *);
 extern int sched_setscheduler_nocheck(struct task_struct *, int, const struct sched_param *);
-<<<<<<< HEAD
-extern int sched_set_fifo(struct task_struct *p);
-extern int sched_set_fifo_low(struct task_struct *p);
-extern int sched_set_normal(struct task_struct *p, int nice);
-=======
 extern void sched_set_fifo(struct task_struct *p);
 extern void sched_set_fifo_low(struct task_struct *p);
 extern void sched_set_normal(struct task_struct *p, int nice);
->>>>>>> 7d2a07b7
 extern int sched_setattr(struct task_struct *, const struct sched_attr *);
 extern int sched_setattr_nocheck(struct task_struct *, const struct sched_attr *);
 extern struct task_struct *idle_task(int cpu);
@@ -1930,10 +1903,6 @@
  * value indicates whether a reschedule was done in fact.
  * cond_resched_lock() will drop the spinlock before scheduling,
  */
-<<<<<<< HEAD
-#ifndef CONFIG_PREEMPTION
-extern int _cond_resched(void);
-=======
 #if !defined(CONFIG_PREEMPTION) || defined(CONFIG_PREEMPT_DYNAMIC)
 extern int __cond_resched(void);
 
@@ -1946,7 +1915,6 @@
 	return static_call_mod(cond_resched)();
 }
 
->>>>>>> 7d2a07b7
 #else
 
 static inline int _cond_resched(void)
@@ -2218,10 +2186,7 @@
 const struct sched_avg *sched_trace_rq_avg_irq(struct rq *rq);
 
 int sched_trace_rq_cpu(struct rq *rq);
-<<<<<<< HEAD
-=======
 int sched_trace_rq_cpu_capacity(struct rq *rq);
->>>>>>> 7d2a07b7
 int sched_trace_rq_nr_running(struct rq *rq);
 
 const struct cpumask *sched_trace_rd_span(struct root_domain *rd);
