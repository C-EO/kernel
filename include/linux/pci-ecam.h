--- conflicted
+++ resolved
@@ -86,10 +86,7 @@
 extern const struct pci_ecam_ops xgene_v1_pcie_ecam_ops; /* APM X-Gene PCIe v1 */
 extern const struct pci_ecam_ops xgene_v2_pcie_ecam_ops; /* APM X-Gene PCIe v2.x */
 extern const struct pci_ecam_ops al_pcie_ops;	/* Amazon Annapurna Labs PCIe */
-<<<<<<< HEAD
-=======
 extern const struct pci_ecam_ops tegra194_pcie_ops; /* Tegra194 PCIe */
->>>>>>> 7d2a07b7
 #endif
 
 #if IS_ENABLED(CONFIG_PCI_HOST_COMMON)
