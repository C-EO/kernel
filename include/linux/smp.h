/* SPDX-License-Identifier: GPL-2.0 */
#ifndef __LINUX_SMP_H
#define __LINUX_SMP_H

/*
 *	Generic SMP support
 *		Alan Cox. <alan@redhat.com>
 */

#include <linux/errno.h>
#include <linux/types.h>
#include <linux/list.h>
#include <linux/cpumask.h>
#include <linux/init.h>
#include <linux/smp_types.h>

typedef void (*smp_call_func_t)(void *info);
typedef bool (*smp_cond_func_t)(int cpu, void *info);

/*
 * structure shares (partial) layout with struct irq_work
 */
struct __call_single_data {
	struct __call_single_node node;
	smp_call_func_t func;
	void *info;
};

#define CSD_INIT(_func, _info) \
	(struct __call_single_data){ .func = (_func), .info = (_info), }

/* Use __aligned() to avoid to use 2 cache lines for 1 csd */
typedef struct __call_single_data call_single_data_t
	__aligned(sizeof(struct __call_single_data));

#define INIT_CSD(_csd, _func, _info)		\
do {						\
	*(_csd) = CSD_INIT((_func), (_info));	\
} while (0)

/*
 * Enqueue a llist_node on the call_single_queue; be very careful, read
 * flush_smp_call_function_queue() in detail.
 */
extern void __smp_call_single_queue(int cpu, struct llist_node *node);

/* total number of cpus in this system (may exceed NR_CPUS) */
extern unsigned int total_cpus;

int smp_call_function_single(int cpuid, smp_call_func_t func, void *info,
			     int wait);

void on_each_cpu_cond_mask(smp_cond_func_t cond_func, smp_call_func_t func,
			   void *info, bool wait, const struct cpumask *mask);

<<<<<<< HEAD
int smp_call_function_single_async(int cpu, call_single_data_t *csd);
=======
int smp_call_function_single_async(int cpu, struct __call_single_data *csd);
>>>>>>> 6efb943b

/*
 * Cpus stopping functions in panic. All have default weak definitions.
 * Architecture-dependent code may override them.
 */
void panic_smp_self_stop(void);
void nmi_panic_self_stop(struct pt_regs *regs);
void crash_smp_send_stop(void);

/*
 * Call a function on all processors
 */
static inline void on_each_cpu(smp_call_func_t func, void *info, int wait)
{
	on_each_cpu_cond_mask(NULL, func, info, wait, cpu_online_mask);
}

/**
 * on_each_cpu_mask(): Run a function on processors specified by
 * cpumask, which may include the local processor.
 * @mask: The set of cpus to run on (only runs on online subset).
 * @func: The function to run. This must be fast and non-blocking.
 * @info: An arbitrary pointer to pass to the function.
 * @wait: If true, wait (atomically) until function has completed
 *        on other CPUs.
 *
 * If @wait is true, then returns once @func has returned.
 *
 * You must not call this function with disabled interrupts or from a
 * hardware interrupt handler or from a bottom half handler.  The
 * exception is that it may be used during early boot while
 * early_boot_irqs_disabled is set.
 */
static inline void on_each_cpu_mask(const struct cpumask *mask,
				    smp_call_func_t func, void *info, bool wait)
{
	on_each_cpu_cond_mask(NULL, func, info, wait, mask);
}

/*
 * Call a function on each processor for which the supplied function
 * cond_func returns a positive value. This may include the local
 * processor.  May be used during early boot while early_boot_irqs_disabled is
 * set. Use local_irq_save/restore() instead of local_irq_disable/enable().
 */
static inline void on_each_cpu_cond(smp_cond_func_t cond_func,
				    smp_call_func_t func, void *info, bool wait)
{
	on_each_cpu_cond_mask(cond_func, func, info, wait, cpu_online_mask);
}

#ifdef CONFIG_SMP

#include <linux/preempt.h>
#include <linux/kernel.h>
#include <linux/compiler.h>
#include <linux/thread_info.h>
#include <asm/smp.h>

/*
 * main cross-CPU interfaces, handles INIT, TLB flush, STOP, etc.
 * (defined in asm header):
 */

/*
 * stops all CPUs but the current one:
 */
extern void smp_send_stop(void);

/*
 * sends a 'reschedule' event to another CPU:
 */
extern void smp_send_reschedule(int cpu);


/*
 * Prepare machine for booting other CPUs.
 */
extern void smp_prepare_cpus(unsigned int max_cpus);

/*
 * Bring a CPU up
 */
extern int __cpu_up(unsigned int cpunum, struct task_struct *tidle);

/*
 * Final polishing of CPUs
 */
extern void smp_cpus_done(unsigned int max_cpus);

/*
 * Call a function on all other processors
 */
void smp_call_function(smp_call_func_t func, void *info, int wait);
void smp_call_function_many(const struct cpumask *mask,
			    smp_call_func_t func, void *info, bool wait);

int smp_call_function_any(const struct cpumask *mask,
			  smp_call_func_t func, void *info, int wait);

void kick_all_cpus_sync(void);
void wake_up_all_idle_cpus(void);

/*
 * Generic and arch helpers
 */
void __init call_function_init(void);
void generic_smp_call_function_single_interrupt(void);
#define generic_smp_call_function_interrupt \
	generic_smp_call_function_single_interrupt

/*
 * Mark the boot cpu "online" so that it can call console drivers in
 * printk() and can access its per-cpu storage.
 */
void smp_prepare_boot_cpu(void);

extern unsigned int setup_max_cpus;
extern void __init setup_nr_cpu_ids(void);
extern void __init smp_init(void);

extern int __boot_cpu_id;

static inline int get_boot_cpu_id(void)
{
	return __boot_cpu_id;
}

#else /* !SMP */

static inline void smp_send_stop(void) { }

/*
 *	These macros fold the SMP functionality into a single CPU system
 */
#define raw_smp_processor_id()			0
static inline void up_smp_call_function(smp_call_func_t func, void *info)
{
}
#define smp_call_function(func, info, wait) \
			(up_smp_call_function(func, info))

static inline void smp_send_reschedule(int cpu) { }
#define smp_prepare_boot_cpu()			do {} while (0)
#define smp_call_function_many(mask, func, info, wait) \
			(up_smp_call_function(func, info))
static inline void call_function_init(void) { }

static inline int
smp_call_function_any(const struct cpumask *mask, smp_call_func_t func,
		      void *info, int wait)
{
	return smp_call_function_single(0, func, info, wait);
}

static inline void kick_all_cpus_sync(void) {  }
static inline void wake_up_all_idle_cpus(void) {  }

#ifdef CONFIG_UP_LATE_INIT
extern void __init up_late_init(void);
static inline void smp_init(void) { up_late_init(); }
#else
static inline void smp_init(void) { }
#endif

static inline int get_boot_cpu_id(void)
{
	return 0;
}

#endif /* !SMP */

/**
 * raw_processor_id() - get the current (unstable) CPU id
 *
 * For then you know what you are doing and need an unstable
 * CPU id.
 */

/**
 * smp_processor_id() - get the current (stable) CPU id
 *
 * This is the normal accessor to the CPU id and should be used
 * whenever possible.
 *
 * The CPU id is stable when:
 *
 *  - IRQs are disabled;
 *  - preemption is disabled;
 *  - the task is CPU affine.
 *
 * When CONFIG_DEBUG_PREEMPT; we verify these assumption and WARN
 * when smp_processor_id() is used when the CPU id is not stable.
 */

/*
 * Allow the architecture to differentiate between a stable and unstable read.
 * For example, x86 uses an IRQ-safe asm-volatile read for the unstable but a
 * regular asm read for the stable.
 */
#ifndef __smp_processor_id
#define __smp_processor_id(x) raw_smp_processor_id(x)
#endif

#ifdef CONFIG_DEBUG_PREEMPT
  extern unsigned int debug_smp_processor_id(void);
# define smp_processor_id() debug_smp_processor_id()
#else
# define smp_processor_id() __smp_processor_id()
#endif

#define get_cpu()		({ preempt_disable(); __smp_processor_id(); })
#define put_cpu()		preempt_enable()

/*
 * Callback to arch code if there's nosmp or maxcpus=0 on the
 * boot command line:
 */
extern void arch_disable_smp_support(void);

extern void arch_thaw_secondary_cpus_begin(void);
extern void arch_thaw_secondary_cpus_end(void);

void smp_setup_processor_id(void);

int smp_call_on_cpu(unsigned int cpu, int (*func)(void *), void *par,
		    bool phys);

/* SMP core functions */
int smpcfd_prepare_cpu(unsigned int cpu);
int smpcfd_dead_cpu(unsigned int cpu);
int smpcfd_dying_cpu(unsigned int cpu);

#endif /* __LINUX_SMP_H */<|MERGE_RESOLUTION|>--- conflicted
+++ resolved
@@ -53,11 +53,7 @@
 void on_each_cpu_cond_mask(smp_cond_func_t cond_func, smp_call_func_t func,
 			   void *info, bool wait, const struct cpumask *mask);
 
-<<<<<<< HEAD
-int smp_call_function_single_async(int cpu, call_single_data_t *csd);
-=======
 int smp_call_function_single_async(int cpu, struct __call_single_data *csd);
->>>>>>> 6efb943b
 
 /*
  * Cpus stopping functions in panic. All have default weak definitions.
