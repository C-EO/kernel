--- conflicted
+++ resolved
@@ -59,17 +59,12 @@
 				return err;
 			memcpy(skb->data - 18, skb->nf_bridge->data, 18);
 			skb_push(skb, 4);
-<<<<<<< HEAD
-		} else
-			memcpy(skb->data - 14, skb->nf_bridge->data, 14);
-=======
 		} else {
-			err = skb_cow(skb, 16);
+			err = skb_cow(skb, 14);
 			if (err)
 				return err;
-			memcpy(skb->data - 16, skb->nf_bridge->data, 16);
+			memcpy(skb->data - 14, skb->nf_bridge->data, 14);
 		}
->>>>>>> 60d46840
 	}
 	return 0;
 }
