/* 
 * Copyright (C) 2000, 2001, 2002 Jeff Dike (jdike@karaya.com)
 * Licensed under the GPL
 */

#ifndef __UM_PTRACE_GENERIC_H
#define __UM_PTRACE_GENERIC_H

#ifndef __ASSEMBLY__

#include "linux/config.h"
<<<<<<< HEAD
#include "skas_ptrace.h"
=======

>>>>>>> 525a1a51
#include "asm/current.h"

#define pt_regs pt_regs_subarch
#define show_regs show_regs_subarch

#include "asm/arch/ptrace.h"

#undef pt_regs
#undef show_regs
#undef user_mode
#undef instruction_pointer

#include "sysdep/ptrace.h"
#include "skas_ptrace.h"

struct pt_regs {
	union uml_pt_regs regs;
};

#define EMPTY_REGS { regs : EMPTY_UML_PT_REGS }

#define PT_REGS_IP(r) UPT_IP(&(r)->regs)
#define PT_REGS_SP(r) UPT_SP(&(r)->regs)

#define PT_REG(r, reg) UPT_REG(&(r)->regs, reg)
#define PT_REGS_SET(r, reg, val) UPT_SET(&(r)->regs, reg, val)

#define PT_REGS_SET_SYSCALL_RETURN(r, res) \
	UPT_SET_SYSCALL_RETURN(&(r)->regs, res)
#define PT_REGS_RESTART_SYSCALL(r) UPT_RESTART_SYSCALL(&(r)->regs)

#define PT_REGS_SYSCALL_NR(r) UPT_SYSCALL_NR(&(r)->regs)

#define PT_REGS_SC(r) UPT_SC(&(r)->regs)

struct task_struct;

extern unsigned long getreg(struct task_struct *child, int regno);
extern int putreg(struct task_struct *child, int regno, unsigned long value);
extern int get_fpregs(unsigned long buf, struct task_struct *child);
extern int set_fpregs(unsigned long buf, struct task_struct *child);
extern int get_fpxregs(unsigned long buf, struct task_struct *child);
extern int set_fpxregs(unsigned long buf, struct task_struct *tsk);

extern void show_regs(struct pt_regs *regs);

#endif

#endif

/*
 * Overrides for Emacs so that we follow Linus's tabbing style.
 * Emacs will notice this stuff at the end of the file and automatically
 * adjust the settings for this buffer only.  This must remain at the end
 * of the file.
 * ---------------------------------------------------------------------------
 * Local variables:
 * c-file-style: "linux"
 * End:
 */<|MERGE_RESOLUTION|>--- conflicted
+++ resolved
@@ -9,11 +9,7 @@
 #ifndef __ASSEMBLY__
 
 #include "linux/config.h"
-<<<<<<< HEAD
-#include "skas_ptrace.h"
-=======
 
->>>>>>> 525a1a51
 #include "asm/current.h"
 
 #define pt_regs pt_regs_subarch
