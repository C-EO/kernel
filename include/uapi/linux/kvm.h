--- conflicted
+++ resolved
@@ -927,11 +927,8 @@
 #define KVM_CAP_S390_CMMA_MIGRATION 145
 #define KVM_CAP_PPC_FWNMI 146
 #define KVM_CAP_PPC_SMT_POSSIBLE 147
-<<<<<<< HEAD
-=======
 #define KVM_CAP_HYPERV_SYNIC2 148
 #define KVM_CAP_HYPERV_VP_INDEX 149
->>>>>>> 5771a8c0
 
 #ifdef KVM_CAP_IRQ_ROUTING
 
@@ -1356,11 +1353,7 @@
 /* Available with KVM_CAP_X86_SMM */
 #define KVM_SMI                   _IO(KVMIO,   0xb7)
 /* Available with KVM_CAP_S390_CMMA_MIGRATION */
-<<<<<<< HEAD
-#define KVM_S390_GET_CMMA_BITS      _IOW(KVMIO, 0xb8, struct kvm_s390_cmma_log)
-=======
 #define KVM_S390_GET_CMMA_BITS      _IOWR(KVMIO, 0xb8, struct kvm_s390_cmma_log)
->>>>>>> 5771a8c0
 #define KVM_S390_SET_CMMA_BITS      _IOW(KVMIO, 0xb9, struct kvm_s390_cmma_log)
 
 #define KVM_DEV_ASSIGN_ENABLE_IOMMU	(1 << 0)
