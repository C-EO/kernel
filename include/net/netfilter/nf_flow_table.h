#ifndef _NF_FLOW_TABLE_H
#define _NF_FLOW_TABLE_H

#include <linux/in.h>
#include <linux/in6.h>
#include <linux/netdevice.h>
#include <linux/rhashtable-types.h>
#include <linux/rcupdate.h>
#include <linux/netfilter.h>
#include <linux/netfilter/nf_conntrack_tuple_common.h>
#include <net/flow_offload.h>
#include <net/dst.h>

struct nf_flowtable;
struct nf_flow_rule;
struct flow_offload;
enum flow_offload_tuple_dir;

struct nf_flow_key {
	struct flow_dissector_key_meta			meta;
	struct flow_dissector_key_control		control;
	struct flow_dissector_key_control		enc_control;
	struct flow_dissector_key_basic			basic;
<<<<<<< HEAD
=======
	struct flow_dissector_key_vlan			vlan;
	struct flow_dissector_key_vlan			cvlan;
>>>>>>> 7d2a07b7
	union {
		struct flow_dissector_key_ipv4_addrs	ipv4;
		struct flow_dissector_key_ipv6_addrs	ipv6;
	};
	struct flow_dissector_key_keyid			enc_key_id;
	union {
		struct flow_dissector_key_ipv4_addrs	enc_ipv4;
		struct flow_dissector_key_ipv6_addrs	enc_ipv6;
	};
	struct flow_dissector_key_tcp			tcp;
	struct flow_dissector_key_ports			tp;
} __aligned(BITS_PER_LONG / 8); /* Ensure that we can do comparisons as longs. */

struct nf_flow_match {
	struct flow_dissector	dissector;
	struct nf_flow_key	key;
	struct nf_flow_key	mask;
};

struct nf_flow_rule {
	struct nf_flow_match	match;
	struct flow_rule	*rule;
};

struct nf_flowtable_type {
	struct list_head		list;
	int				family;
	int				(*init)(struct nf_flowtable *ft);
	int				(*setup)(struct nf_flowtable *ft,
						 struct net_device *dev,
						 enum flow_block_command cmd);
	int				(*action)(struct net *net,
						  const struct flow_offload *flow,
						  enum flow_offload_tuple_dir dir,
						  struct nf_flow_rule *flow_rule);
	void				(*free)(struct nf_flowtable *ft);
	nf_hookfn			*hook;
	struct module			*owner;
};

enum nf_flowtable_flags {
	NF_FLOWTABLE_HW_OFFLOAD		= 0x1,	/* NFT_FLOWTABLE_HW_OFFLOAD */
	NF_FLOWTABLE_COUNTER		= 0x2,	/* NFT_FLOWTABLE_COUNTER */
};

struct nf_flowtable {
	struct list_head		list;
	struct rhashtable		rhashtable;
	int				priority;
	const struct nf_flowtable_type	*type;
	struct delayed_work		gc_work;
	unsigned int			flags;
	struct flow_block		flow_block;
	struct rw_semaphore		flow_block_lock; /* Guards flow_block */
	possible_net_t			net;
};

static inline bool nf_flowtable_hw_offload(struct nf_flowtable *flowtable)
{
	return flowtable->flags & NF_FLOWTABLE_HW_OFFLOAD;
}

enum flow_offload_tuple_dir {
	FLOW_OFFLOAD_DIR_ORIGINAL = IP_CT_DIR_ORIGINAL,
	FLOW_OFFLOAD_DIR_REPLY = IP_CT_DIR_REPLY,
};
#define FLOW_OFFLOAD_DIR_MAX	IP_CT_DIR_MAX

enum flow_offload_xmit_type {
	FLOW_OFFLOAD_XMIT_UNSPEC	= 0,
	FLOW_OFFLOAD_XMIT_NEIGH,
	FLOW_OFFLOAD_XMIT_XFRM,
	FLOW_OFFLOAD_XMIT_DIRECT,
};

#define NF_FLOW_TABLE_ENCAP_MAX		2

struct flow_offload_tuple {
	union {
		struct in_addr		src_v4;
		struct in6_addr		src_v6;
	};
	union {
		struct in_addr		dst_v4;
		struct in6_addr		dst_v6;
	};
	struct {
		__be16			src_port;
		__be16			dst_port;
	};

	int				iifidx;

	u8				l3proto;
	u8				l4proto;
	struct {
		u16			id;
		__be16			proto;
	} encap[NF_FLOW_TABLE_ENCAP_MAX];

	/* All members above are keys for lookups, see flow_offload_hash(). */
	struct { }			__hash;

	u8				dir:2,
					xmit_type:2,
					encap_num:2,
					in_vlan_ingress:2;
	u16				mtu;
	union {
		struct {
			struct dst_entry *dst_cache;
			u32		dst_cookie;
		};
		struct {
			u32		ifidx;
			u32		hw_ifidx;
			u8		h_source[ETH_ALEN];
			u8		h_dest[ETH_ALEN];
		} out;
	};
};

struct flow_offload_tuple_rhash {
	struct rhash_head		node;
	struct flow_offload_tuple	tuple;
};

enum nf_flow_flags {
	NF_FLOW_SNAT,
	NF_FLOW_DNAT,
	NF_FLOW_TEARDOWN,
	NF_FLOW_HW,
	NF_FLOW_HW_DYING,
	NF_FLOW_HW_DEAD,
<<<<<<< HEAD
	NF_FLOW_HW_REFRESH,
=======
>>>>>>> 7d2a07b7
	NF_FLOW_HW_PENDING,
};

enum flow_offload_type {
	NF_FLOW_OFFLOAD_UNSPEC	= 0,
	NF_FLOW_OFFLOAD_ROUTE,
};

struct flow_offload {
	struct flow_offload_tuple_rhash		tuplehash[FLOW_OFFLOAD_DIR_MAX];
	struct nf_conn				*ct;
	unsigned long				flags;
	u16					type;
	u32					timeout;
	struct rcu_head				rcu_head;
};

#define NF_FLOW_TIMEOUT (30 * HZ)
#define nf_flowtable_time_stamp	(u32)jiffies

<<<<<<< HEAD
=======
unsigned long flow_offload_get_timeout(struct flow_offload *flow);

>>>>>>> 7d2a07b7
static inline __s32 nf_flow_timeout_delta(unsigned int timeout)
{
	return (__s32)(timeout - nf_flowtable_time_stamp);
}

struct nf_flow_route {
	struct {
		struct dst_entry		*dst;
		struct {
			u32			ifindex;
			struct {
				u16		id;
				__be16		proto;
			} encap[NF_FLOW_TABLE_ENCAP_MAX];
			u8			num_encaps:2,
						ingress_vlans:2;
		} in;
		struct {
			u32			ifindex;
			u32			hw_ifindex;
			u8			h_source[ETH_ALEN];
			u8			h_dest[ETH_ALEN];
		} out;
		enum flow_offload_xmit_type	xmit_type;
	} tuple[FLOW_OFFLOAD_DIR_MAX];
};

struct flow_offload *flow_offload_alloc(struct nf_conn *ct);
void flow_offload_free(struct flow_offload *flow);

static inline int
nf_flow_table_offload_add_cb(struct nf_flowtable *flow_table,
			     flow_setup_cb_t *cb, void *cb_priv)
{
	struct flow_block *block = &flow_table->flow_block;
	struct flow_block_cb *block_cb;
	int err = 0;

	down_write(&flow_table->flow_block_lock);
	block_cb = flow_block_cb_lookup(block, cb, cb_priv);
	if (block_cb) {
		err = -EEXIST;
		goto unlock;
	}

	block_cb = flow_block_cb_alloc(cb, cb_priv, cb_priv, NULL);
	if (IS_ERR(block_cb)) {
		err = PTR_ERR(block_cb);
		goto unlock;
	}

	list_add_tail(&block_cb->list, &block->cb_list);

unlock:
	up_write(&flow_table->flow_block_lock);
	return err;
}

static inline void
nf_flow_table_offload_del_cb(struct nf_flowtable *flow_table,
			     flow_setup_cb_t *cb, void *cb_priv)
{
	struct flow_block *block = &flow_table->flow_block;
	struct flow_block_cb *block_cb;

	down_write(&flow_table->flow_block_lock);
	block_cb = flow_block_cb_lookup(block, cb, cb_priv);
	if (block_cb) {
		list_del(&block_cb->list);
		flow_block_cb_free(block_cb);
	} else {
		WARN_ON(true);
	}
	up_write(&flow_table->flow_block_lock);
}

int flow_offload_route_init(struct flow_offload *flow,
			    const struct nf_flow_route *route);

int flow_offload_add(struct nf_flowtable *flow_table, struct flow_offload *flow);
void flow_offload_refresh(struct nf_flowtable *flow_table,
			  struct flow_offload *flow);

struct flow_offload_tuple_rhash *flow_offload_lookup(struct nf_flowtable *flow_table,
						     struct flow_offload_tuple *tuple);
void nf_flow_table_gc_cleanup(struct nf_flowtable *flowtable,
			      struct net_device *dev);
void nf_flow_table_cleanup(struct net_device *dev);

int nf_flow_table_init(struct nf_flowtable *flow_table);
void nf_flow_table_free(struct nf_flowtable *flow_table);

void flow_offload_teardown(struct flow_offload *flow);

void nf_flow_snat_port(const struct flow_offload *flow,
		       struct sk_buff *skb, unsigned int thoff,
		       u8 protocol, enum flow_offload_tuple_dir dir);
void nf_flow_dnat_port(const struct flow_offload *flow,
		       struct sk_buff *skb, unsigned int thoff,
		       u8 protocol, enum flow_offload_tuple_dir dir);

struct flow_ports {
	__be16 source, dest;
};

unsigned int nf_flow_offload_ip_hook(void *priv, struct sk_buff *skb,
				     const struct nf_hook_state *state);
unsigned int nf_flow_offload_ipv6_hook(void *priv, struct sk_buff *skb,
				       const struct nf_hook_state *state);

#define MODULE_ALIAS_NF_FLOWTABLE(family)	\
	MODULE_ALIAS("nf-flowtable-" __stringify(family))

void nf_flow_offload_add(struct nf_flowtable *flowtable,
			 struct flow_offload *flow);
void nf_flow_offload_del(struct nf_flowtable *flowtable,
			 struct flow_offload *flow);
void nf_flow_offload_stats(struct nf_flowtable *flowtable,
			   struct flow_offload *flow);

void nf_flow_table_offload_flush(struct nf_flowtable *flowtable);
int nf_flow_table_offload_setup(struct nf_flowtable *flowtable,
				struct net_device *dev,
				enum flow_block_command cmd);
int nf_flow_rule_route_ipv4(struct net *net, const struct flow_offload *flow,
			    enum flow_offload_tuple_dir dir,
			    struct nf_flow_rule *flow_rule);
int nf_flow_rule_route_ipv6(struct net *net, const struct flow_offload *flow,
			    enum flow_offload_tuple_dir dir,
			    struct nf_flow_rule *flow_rule);

int nf_flow_table_offload_init(void);
void nf_flow_table_offload_exit(void);

#endif /* _NF_FLOW_TABLE_H */<|MERGE_RESOLUTION|>--- conflicted
+++ resolved
@@ -21,11 +21,8 @@
 	struct flow_dissector_key_control		control;
 	struct flow_dissector_key_control		enc_control;
 	struct flow_dissector_key_basic			basic;
-<<<<<<< HEAD
-=======
 	struct flow_dissector_key_vlan			vlan;
 	struct flow_dissector_key_vlan			cvlan;
->>>>>>> 7d2a07b7
 	union {
 		struct flow_dissector_key_ipv4_addrs	ipv4;
 		struct flow_dissector_key_ipv6_addrs	ipv6;
@@ -160,10 +157,6 @@
 	NF_FLOW_HW,
 	NF_FLOW_HW_DYING,
 	NF_FLOW_HW_DEAD,
-<<<<<<< HEAD
-	NF_FLOW_HW_REFRESH,
-=======
->>>>>>> 7d2a07b7
 	NF_FLOW_HW_PENDING,
 };
 
@@ -184,11 +177,8 @@
 #define NF_FLOW_TIMEOUT (30 * HZ)
 #define nf_flowtable_time_stamp	(u32)jiffies
 
-<<<<<<< HEAD
-=======
 unsigned long flow_offload_get_timeout(struct flow_offload *flow);
 
->>>>>>> 7d2a07b7
 static inline __s32 nf_flow_timeout_delta(unsigned int timeout)
 {
 	return (__s32)(timeout - nf_flowtable_time_stamp);
