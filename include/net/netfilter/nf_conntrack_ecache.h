/* SPDX-License-Identifier: GPL-2.0 */
/*
 * connection tracking event cache.
 */

#ifndef _NF_CONNTRACK_ECACHE_H
#define _NF_CONNTRACK_ECACHE_H
#include <net/netfilter/nf_conntrack.h>

#include <net/net_namespace.h>
#include <net/netfilter/nf_conntrack_expect.h>
#include <linux/netfilter/nf_conntrack_common.h>
#include <linux/netfilter/nf_conntrack_tuple_common.h>
#include <net/netfilter/nf_conntrack_extend.h>

enum nf_ct_ecache_state {
	NFCT_ECACHE_UNKNOWN,		/* destroy event not sent */
	NFCT_ECACHE_DESTROY_FAIL,	/* tried but failed to send destroy event */
	NFCT_ECACHE_DESTROY_SENT,	/* sent destroy event after failure */
};

struct nf_conntrack_ecache {
	unsigned long cache;		/* bitops want long */
	u16 missed;			/* missed events */
	u16 ctmask;			/* bitmask of ct events to be delivered */
	u16 expmask;			/* bitmask of expect events to be delivered */
	enum nf_ct_ecache_state state:8;/* ecache state */
	u32 portid;			/* netlink portid of destroyer */
};

static inline struct nf_conntrack_ecache *
nf_ct_ecache_find(const struct nf_conn *ct)
{
#ifdef CONFIG_NF_CONNTRACK_EVENTS
	return nf_ct_ext_find(ct, NF_CT_EXT_ECACHE);
#else
	return NULL;
#endif
}

static inline struct nf_conntrack_ecache *
nf_ct_ecache_ext_add(struct nf_conn *ct, u16 ctmask, u16 expmask, gfp_t gfp)
{
#ifdef CONFIG_NF_CONNTRACK_EVENTS
	struct net *net = nf_ct_net(ct);
	struct nf_conntrack_ecache *e;

	if (!ctmask && !expmask && net->ct.sysctl_events) {
		ctmask = ~0;
		expmask = ~0;
	}
	if (!ctmask && !expmask)
		return NULL;

	e = nf_ct_ext_add(ct, NF_CT_EXT_ECACHE, gfp);
	if (e) {
		e->ctmask  = ctmask;
		e->expmask = expmask;
	}
	return e;
#else
	return NULL;
#endif
}

#ifdef CONFIG_NF_CONNTRACK_EVENTS

/* This structure is passed to event handler */
struct nf_ct_event {
	struct nf_conn *ct;
	u32 portid;
	int report;
};

struct nf_ct_event_notifier {
	int (*fcn)(unsigned int events, struct nf_ct_event *item);
};

int nf_conntrack_register_notifier(struct net *net,
				   struct nf_ct_event_notifier *nb);
void nf_conntrack_unregister_notifier(struct net *net,
				      struct nf_ct_event_notifier *nb);

void nf_ct_deliver_cached_events(struct nf_conn *ct);
int nf_conntrack_eventmask_report(unsigned int eventmask, struct nf_conn *ct,
				  u32 portid, int report);

#else

static inline void nf_ct_deliver_cached_events(const struct nf_conn *ct)
{
}

static inline int nf_conntrack_eventmask_report(unsigned int eventmask,
						struct nf_conn *ct,
						u32 portid,
						int report)
{
	return 0;
}

#endif

static inline void
nf_conntrack_event_cache(enum ip_conntrack_events event, struct nf_conn *ct)
{
#ifdef CONFIG_NF_CONNTRACK_EVENTS
	struct net *net = nf_ct_net(ct);
	struct nf_conntrack_ecache *e;

	if (!rcu_access_pointer(net->ct.nf_conntrack_event_cb))
		return;

	e = nf_ct_ecache_find(ct);
	if (e == NULL)
		return;

	set_bit(event, &e->cache);
#endif
}

static inline int
nf_conntrack_event_report(enum ip_conntrack_events event, struct nf_conn *ct,
			  u32 portid, int report)
{
#ifdef CONFIG_NF_CONNTRACK_EVENTS
	const struct net *net = nf_ct_net(ct);

	if (!rcu_access_pointer(net->ct.nf_conntrack_event_cb))
		return 0;

	return nf_conntrack_eventmask_report(1 << event, ct, portid, report);
#else
	return 0;
#endif
}

static inline int
nf_conntrack_event(enum ip_conntrack_events event, struct nf_conn *ct)
{
#ifdef CONFIG_NF_CONNTRACK_EVENTS
	const struct net *net = nf_ct_net(ct);

	if (!rcu_access_pointer(net->ct.nf_conntrack_event_cb))
		return 0;

	return nf_conntrack_eventmask_report(1 << event, ct, 0, 0);
#else
	return 0;
#endif
}

#ifdef CONFIG_NF_CONNTRACK_EVENTS

struct nf_exp_event {
	struct nf_conntrack_expect *exp;
	u32 portid;
	int report;
};

struct nf_exp_event_notifier {
	int (*fcn)(unsigned int events, struct nf_exp_event *item);
};

int nf_ct_expect_register_notifier(struct net *net,
				   struct nf_exp_event_notifier *nb);
void nf_ct_expect_unregister_notifier(struct net *net,
				      struct nf_exp_event_notifier *nb);

void nf_ct_expect_event_report(enum ip_conntrack_expect_events event,
			       struct nf_conntrack_expect *exp,
			       u32 portid, int report);

void nf_conntrack_ecache_work(struct net *net, enum nf_ct_ecache_state state);

void nf_conntrack_ecache_pernet_init(struct net *net);
void nf_conntrack_ecache_pernet_fini(struct net *net);

int nf_conntrack_ecache_init(void);
void nf_conntrack_ecache_fini(void);

<<<<<<< HEAD
#else /* CONFIG_NF_CONNTRACK_EVENTS */

static inline void nf_ct_expect_event_report(enum ip_conntrack_expect_events e,
					     struct nf_conntrack_expect *exp,
					     u32 portid,
					     int report)
{
}

static inline void nf_conntrack_ecache_pernet_init(struct net *net)
{
}
=======
static inline bool nf_conntrack_ecache_dwork_pending(const struct net *net)
{
	return net->ct.ecache_dwork_pending;
}
#else /* CONFIG_NF_CONNTRACK_EVENTS */

static inline void nf_ct_expect_event_report(enum ip_conntrack_expect_events e,
					     struct nf_conntrack_expect *exp,
					     u32 portid,
					     int report)
{
}
>>>>>>> 7d2a07b7

static inline void nf_conntrack_ecache_work(struct net *net,
					    enum nf_ct_ecache_state s)
{
}

static inline void nf_conntrack_ecache_pernet_init(struct net *net)
{
}

static inline void nf_conntrack_ecache_pernet_fini(struct net *net)
{
}

<<<<<<< HEAD
#endif /* CONFIG_NF_CONNTRACK_EVENTS */

static inline void nf_conntrack_ecache_delayed_work(struct net *net)
{
#ifdef CONFIG_NF_CONNTRACK_EVENTS
	if (!delayed_work_pending(&net->ct.ecache_dwork)) {
		schedule_delayed_work(&net->ct.ecache_dwork, HZ);
		net->ct.ecache_dwork_pending = true;
	}
#endif
=======
static inline int nf_conntrack_ecache_init(void)
{
	return 0;
>>>>>>> 7d2a07b7
}

static inline void nf_conntrack_ecache_fini(void)
{
#ifdef CONFIG_NF_CONNTRACK_EVENTS
	if (net->ct.ecache_dwork_pending) {
		net->ct.ecache_dwork_pending = false;
		mod_delayed_work(system_wq, &net->ct.ecache_dwork, 0);
	}
#endif
}

<<<<<<< HEAD
=======
static inline bool nf_conntrack_ecache_dwork_pending(const struct net *net) { return false; }
#endif /* CONFIG_NF_CONNTRACK_EVENTS */
>>>>>>> 7d2a07b7
#endif /*_NF_CONNTRACK_ECACHE_H*/<|MERGE_RESOLUTION|>--- conflicted
+++ resolved
@@ -179,7 +179,10 @@
 int nf_conntrack_ecache_init(void);
 void nf_conntrack_ecache_fini(void);
 
-<<<<<<< HEAD
+static inline bool nf_conntrack_ecache_dwork_pending(const struct net *net)
+{
+	return net->ct.ecache_dwork_pending;
+}
 #else /* CONFIG_NF_CONNTRACK_EVENTS */
 
 static inline void nf_ct_expect_event_report(enum ip_conntrack_expect_events e,
@@ -189,24 +192,6 @@
 {
 }
 
-static inline void nf_conntrack_ecache_pernet_init(struct net *net)
-{
-}
-=======
-static inline bool nf_conntrack_ecache_dwork_pending(const struct net *net)
-{
-	return net->ct.ecache_dwork_pending;
-}
-#else /* CONFIG_NF_CONNTRACK_EVENTS */
-
-static inline void nf_ct_expect_event_report(enum ip_conntrack_expect_events e,
-					     struct nf_conntrack_expect *exp,
-					     u32 portid,
-					     int report)
-{
-}
->>>>>>> 7d2a07b7
-
 static inline void nf_conntrack_ecache_work(struct net *net,
 					    enum nf_ct_ecache_state s)
 {
@@ -220,37 +205,15 @@
 {
 }
 
-<<<<<<< HEAD
-#endif /* CONFIG_NF_CONNTRACK_EVENTS */
-
-static inline void nf_conntrack_ecache_delayed_work(struct net *net)
-{
-#ifdef CONFIG_NF_CONNTRACK_EVENTS
-	if (!delayed_work_pending(&net->ct.ecache_dwork)) {
-		schedule_delayed_work(&net->ct.ecache_dwork, HZ);
-		net->ct.ecache_dwork_pending = true;
-	}
-#endif
-=======
 static inline int nf_conntrack_ecache_init(void)
 {
 	return 0;
->>>>>>> 7d2a07b7
 }
 
 static inline void nf_conntrack_ecache_fini(void)
 {
-#ifdef CONFIG_NF_CONNTRACK_EVENTS
-	if (net->ct.ecache_dwork_pending) {
-		net->ct.ecache_dwork_pending = false;
-		mod_delayed_work(system_wq, &net->ct.ecache_dwork, 0);
-	}
-#endif
-}
-
-<<<<<<< HEAD
-=======
+}
+
 static inline bool nf_conntrack_ecache_dwork_pending(const struct net *net) { return false; }
 #endif /* CONFIG_NF_CONNTRACK_EVENTS */
->>>>>>> 7d2a07b7
 #endif /*_NF_CONNTRACK_ECACHE_H*/