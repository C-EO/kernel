--- conflicted
+++ resolved
@@ -5,14 +5,6 @@
 #include <linux/list.h>
 
 struct netns_nftables {
-<<<<<<< HEAD
-	struct list_head	tables;
-	struct list_head	commit_list;
-	struct list_head	module_list;
-	struct mutex		commit_mutex;
-	unsigned int		base_seq;
-=======
->>>>>>> 7d2a07b7
 	u8			gencursor;
 };
 
