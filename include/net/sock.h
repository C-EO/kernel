--- conflicted
+++ resolved
@@ -216,10 +216,7 @@
 	gfp_t			sk_allocation;
 	int			sk_sndbuf;
 	int			sk_route_caps;
-<<<<<<< HEAD
-=======
 	int			sk_gso_type;
->>>>>>> 120bda20
 	int			sk_rcvlowat;
 	unsigned long 		sk_flags;
 	unsigned long	        sk_lingertime;
@@ -1036,14 +1033,11 @@
 extern struct dst_entry *__sk_dst_check(struct sock *sk, u32 cookie);
 
 extern struct dst_entry *sk_dst_check(struct sock *sk, u32 cookie);
-<<<<<<< HEAD
-=======
 
 static inline int sk_can_gso(const struct sock *sk)
 {
 	return net_gso_ok(sk->sk_route_caps, sk->sk_gso_type);
 }
->>>>>>> 120bda20
 
 static inline void sk_setup_caps(struct sock *sk, struct dst_entry *dst)
 {
