/*
 * INET		An implementation of the TCP/IP protocol suite for the LINUX
 *		operating system.  INET is implemented using the  BSD Socket
 *		interface as the means of communication with the user level.
 *
 *		Definitions for the AF_INET socket handler.
 *
 * Version:	@(#)sock.h	1.0.4	05/13/93
 *
 * Authors:	Ross Biro
 *		Fred N. van Kempen, <waltje@uWalt.NL.Mugnet.ORG>
 *		Corey Minyard <wf-rch!minyard@relay.EU.net>
 *		Florian La Roche <flla@stud.uni-sb.de>
 *
 * Fixes:
 *		Alan Cox	:	Volatiles in skbuff pointers. See
 *					skbuff comments. May be overdone,
 *					better to prove they can be removed
 *					than the reverse.
 *		Alan Cox	:	Added a zapped field for tcp to note
 *					a socket is reset and must stay shut up
 *		Alan Cox	:	New fields for options
 *	Pauline Middelink	:	identd support
 *		Alan Cox	:	Eliminate low level recv/recvfrom
 *		David S. Miller	:	New socket lookup architecture.
 *              Steve Whitehouse:       Default routines for sock_ops
 *              Arnaldo C. Melo :	removed net_pinfo, tp_pinfo and made
 *              			protinfo be just a void pointer, as the
 *              			protocol specific parts were moved to
 *              			respective headers and ipv4/v6, etc now
 *              			use private slabcaches for its socks
 *              Pedro Hortas	:	New flags field for socket options
 *
 *
 *		This program is free software; you can redistribute it and/or
 *		modify it under the terms of the GNU General Public License
 *		as published by the Free Software Foundation; either version
 *		2 of the License, or (at your option) any later version.
 */
#ifndef _SOCK_H
#define _SOCK_H

#include <linux/kernel.h>
#include <linux/list.h>
#include <linux/list_nulls.h>
#include <linux/timer.h>
#include <linux/cache.h>
#include <linux/module.h>
#include <linux/lockdep.h>
#include <linux/netdevice.h>
#include <linux/skbuff.h>	/* struct sk_buff */
#include <linux/mm.h>
#include <linux/security.h>
#include <linux/reserve.h>

#include <linux/filter.h>
#include <linux/rculist_nulls.h>

#include <asm/atomic.h>
#include <net/dst.h>
#include <net/checksum.h>

/*
 * This structure really needs to be cleaned up.
 * Most of it is for TCP, and not used by any of
 * the other protocols.
 */

/* Define this to get the SOCK_DBG debugging facility. */
#define SOCK_DEBUGGING
#ifdef SOCK_DEBUGGING
#define SOCK_DEBUG(sk, msg...) do { if ((sk) && sock_flag((sk), SOCK_DBG)) \
					printk(KERN_DEBUG msg); } while (0)
#else
/* Validate arguments and do nothing */
static void inline int __attribute__ ((format (printf, 2, 3)))
SOCK_DEBUG(struct sock *sk, const char *msg, ...)
{
}
#endif

/* This is the per-socket lock.  The spinlock provides a synchronization
 * between user contexts and software interrupt processing, whereas the
 * mini-semaphore synchronizes multiple users amongst themselves.
 */
typedef struct {
	spinlock_t		slock;
	int			owned;
	wait_queue_head_t	wq;
	/*
	 * We express the mutex-alike socket_lock semantics
	 * to the lock validator by explicitly managing
	 * the slock as a lock variant (in addition to
	 * the slock itself):
	 */
#ifdef CONFIG_DEBUG_LOCK_ALLOC
	struct lockdep_map dep_map;
#endif
} socket_lock_t;

struct sock;
struct proto;
struct net;

/**
 *	struct sock_common - minimal network layer representation of sockets
 *	@skc_family: network address family
 *	@skc_state: Connection state
 *	@skc_reuse: %SO_REUSEADDR setting
 *	@skc_bound_dev_if: bound device index if != 0
 *	@skc_node: main hash linkage for various protocol lookup tables
 *	@skc_nulls_node: main hash linkage for UDP/UDP-Lite protocol
 *	@skc_bind_node: bind hash linkage for various protocol lookup tables
 *	@skc_refcnt: reference count
 *	@skc_hash: hash value used with various protocol lookup tables
 *	@skc_prot: protocol handlers inside a network family
 *	@skc_net: reference to the network namespace of this socket
 *
 *	This is the minimal network layer representation of sockets, the header
 *	for struct sock and struct inet_timewait_sock.
 */
struct sock_common {
	unsigned short		skc_family;
	volatile unsigned char	skc_state;
	unsigned char		skc_reuse;
	int			skc_bound_dev_if;
	union {
		struct hlist_node	skc_node;
		struct hlist_nulls_node skc_nulls_node;
	};
	struct hlist_node	skc_bind_node;
	atomic_t		skc_refcnt;
	unsigned int		skc_hash;
	struct proto		*skc_prot;
#ifdef CONFIG_NET_NS
	struct net	 	*skc_net;
#endif
};

/**
  *	struct sock - network layer representation of sockets
  *	@__sk_common: shared layout with inet_timewait_sock
  *	@sk_shutdown: mask of %SEND_SHUTDOWN and/or %RCV_SHUTDOWN
  *	@sk_userlocks: %SO_SNDBUF and %SO_RCVBUF settings
  *	@sk_lock:	synchronizer
  *	@sk_rcvbuf: size of receive buffer in bytes
  *	@sk_sleep: sock wait queue
  *	@sk_dst_cache: destination cache
  *	@sk_dst_lock: destination cache lock
  *	@sk_policy: flow policy
  *	@sk_rmem_alloc: receive queue bytes committed
  *	@sk_receive_queue: incoming packets
  *	@sk_wmem_alloc: transmit queue bytes committed
  *	@sk_write_queue: Packet sending queue
  *	@sk_async_wait_queue: DMA copied packets
  *	@sk_omem_alloc: "o" is "option" or "other"
  *	@sk_wmem_queued: persistent queue size
  *	@sk_forward_alloc: space allocated forward
  *	@sk_allocation: allocation mode
  *	@sk_sndbuf: size of send buffer in bytes
  *	@sk_flags: %SO_LINGER (l_onoff), %SO_BROADCAST, %SO_KEEPALIVE,
  *		   %SO_OOBINLINE settings, %SO_TIMESTAMPING settings
  *	@sk_no_check: %SO_NO_CHECK setting, wether or not checkup packets
  *	@sk_route_caps: route capabilities (e.g. %NETIF_F_TSO)
  *	@sk_gso_type: GSO type (e.g. %SKB_GSO_TCPV4)
  *	@sk_gso_max_size: Maximum GSO segment size to build
  *	@sk_lingertime: %SO_LINGER l_linger setting
  *	@sk_backlog: always used with the per-socket spinlock held
  *	@sk_callback_lock: used with the callbacks in the end of this struct
  *	@sk_error_queue: rarely used
  *	@sk_prot_creator: sk_prot of original sock creator (see ipv6_setsockopt,
  *			  IPV6_ADDRFORM for instance)
  *	@sk_err: last error
  *	@sk_err_soft: errors that don't cause failure but are the cause of a
  *		      persistent failure not just 'timed out'
  *	@sk_drops: raw/udp drops counter
  *	@sk_ack_backlog: current listen backlog
  *	@sk_max_ack_backlog: listen backlog set in listen()
  *	@sk_priority: %SO_PRIORITY setting
  *	@sk_type: socket type (%SOCK_STREAM, etc)
  *	@sk_protocol: which protocol this socket belongs in this network family
  *	@sk_peercred: %SO_PEERCRED setting
  *	@sk_rcvlowat: %SO_RCVLOWAT setting
  *	@sk_rcvtimeo: %SO_RCVTIMEO setting
  *	@sk_sndtimeo: %SO_SNDTIMEO setting
  *	@sk_filter: socket filtering instructions
  *	@sk_protinfo: private area, net family specific, when not using slab
  *	@sk_timer: sock cleanup timer
  *	@sk_stamp: time stamp of last packet received
  *	@sk_socket: Identd and reporting IO signals
  *	@sk_user_data: RPC layer private data
  *	@sk_sndmsg_page: cached page for sendmsg
  *	@sk_sndmsg_off: cached offset for sendmsg
  *	@sk_send_head: front of stuff to transmit
  *	@sk_security: used by security modules
  *	@sk_mark: generic packet mark
  *	@sk_write_pending: a write to stream socket waits to start
  *	@sk_state_change: callback to indicate change in the state of the sock
  *	@sk_data_ready: callback to indicate there is data to be processed
  *	@sk_write_space: callback to indicate there is bf sending space available
  *	@sk_error_report: callback to indicate errors (e.g. %MSG_ERRQUEUE)
  *	@sk_backlog_rcv: callback to process the backlog
  *	@sk_destruct: called at sock freeing time, i.e. when all refcnt == 0
 */
struct sock {
	/*
	 * Now struct inet_timewait_sock also uses sock_common, so please just
	 * don't add nothing before this first member (__sk_common) --acme
	 */
	struct sock_common	__sk_common;
#define sk_family		__sk_common.skc_family
#define sk_state		__sk_common.skc_state
#define sk_reuse		__sk_common.skc_reuse
#define sk_bound_dev_if		__sk_common.skc_bound_dev_if
#define sk_node			__sk_common.skc_node
#define sk_nulls_node		__sk_common.skc_nulls_node
#define sk_bind_node		__sk_common.skc_bind_node
#define sk_refcnt		__sk_common.skc_refcnt
#define sk_hash			__sk_common.skc_hash
#define sk_prot			__sk_common.skc_prot
#define sk_net			__sk_common.skc_net
	unsigned char		sk_shutdown : 2,
				sk_no_check : 2,
				sk_userlocks : 4;
	unsigned char		sk_protocol;
	unsigned short		sk_type;
	int			sk_rcvbuf;
	socket_lock_t		sk_lock;
	/*
	 * The backlog queue is special, it is always used with
	 * the per-socket spinlock held and requires low latency
	 * access. Therefore we special case it's implementation.
	 */
	struct {
		struct sk_buff *head;
		struct sk_buff *tail;
	} sk_backlog;
	wait_queue_head_t	*sk_sleep;
	struct dst_entry	*sk_dst_cache;
#ifdef CONFIG_XFRM
	struct xfrm_policy	*sk_policy[2];
#endif
	rwlock_t		sk_dst_lock;
	atomic_t		sk_rmem_alloc;
	atomic_t		sk_wmem_alloc;
	atomic_t		sk_omem_alloc;
	int			sk_sndbuf;
	struct sk_buff_head	sk_receive_queue;
	struct sk_buff_head	sk_write_queue;
#ifdef CONFIG_NET_DMA
	struct sk_buff_head	sk_async_wait_queue;
#endif
	int			sk_wmem_queued;
	int			sk_forward_alloc;
	gfp_t			sk_allocation;
	int			sk_route_caps;
	int			sk_gso_type;
	unsigned int		sk_gso_max_size;
	int			sk_rcvlowat;
	unsigned long 		sk_flags;
	unsigned long	        sk_lingertime;
	struct sk_buff_head	sk_error_queue;
	struct proto		*sk_prot_creator;
	rwlock_t		sk_callback_lock;
	int			sk_err,
				sk_err_soft;
	atomic_t		sk_drops;
	unsigned short		sk_ack_backlog;
	unsigned short		sk_max_ack_backlog;
	__u32			sk_priority;
	struct ucred		sk_peercred;
	long			sk_rcvtimeo;
	long			sk_sndtimeo;
	struct sk_filter      	*sk_filter;
	void			*sk_protinfo;
	struct timer_list	sk_timer;
	ktime_t			sk_stamp;
	struct socket		*sk_socket;
	void			*sk_user_data;
	struct page		*sk_sndmsg_page;
	struct sk_buff		*sk_send_head;
	__u32			sk_sndmsg_off;
	int			sk_write_pending;
#ifdef CONFIG_SECURITY
	void			*sk_security;
#endif
	__u32			sk_mark;
	/* XXX 4 bytes hole on 64 bit */
	void			(*sk_state_change)(struct sock *sk);
	void			(*sk_data_ready)(struct sock *sk, int bytes);
	void			(*sk_write_space)(struct sock *sk);
	void			(*sk_error_report)(struct sock *sk);
  	int			(*sk_backlog_rcv)(struct sock *sk,
						  struct sk_buff *skb);  
	void                    (*sk_destruct)(struct sock *sk);
};

/*
 * Hashed lists helper routines
 */
static inline struct sock *__sk_head(const struct hlist_head *head)
{
	return hlist_entry(head->first, struct sock, sk_node);
}

static inline struct sock *sk_head(const struct hlist_head *head)
{
	return hlist_empty(head) ? NULL : __sk_head(head);
}

static inline struct sock *__sk_nulls_head(const struct hlist_nulls_head *head)
{
	return hlist_nulls_entry(head->first, struct sock, sk_nulls_node);
}

static inline struct sock *sk_nulls_head(const struct hlist_nulls_head *head)
{
	return hlist_nulls_empty(head) ? NULL : __sk_nulls_head(head);
}

static inline struct sock *sk_next(const struct sock *sk)
{
	return sk->sk_node.next ?
		hlist_entry(sk->sk_node.next, struct sock, sk_node) : NULL;
}

static inline struct sock *sk_nulls_next(const struct sock *sk)
{
	return (!is_a_nulls(sk->sk_nulls_node.next)) ?
		hlist_nulls_entry(sk->sk_nulls_node.next,
				  struct sock, sk_nulls_node) :
		NULL;
}

static inline int sk_unhashed(const struct sock *sk)
{
	return hlist_unhashed(&sk->sk_node);
}

static inline int sk_hashed(const struct sock *sk)
{
	return !sk_unhashed(sk);
}

static __inline__ void sk_node_init(struct hlist_node *node)
{
	node->pprev = NULL;
}

static __inline__ void sk_nulls_node_init(struct hlist_nulls_node *node)
{
	node->pprev = NULL;
}

static __inline__ void __sk_del_node(struct sock *sk)
{
	__hlist_del(&sk->sk_node);
}

static __inline__ int __sk_del_node_init(struct sock *sk)
{
	if (sk_hashed(sk)) {
		__sk_del_node(sk);
		sk_node_init(&sk->sk_node);
		return 1;
	}
	return 0;
}

/* Grab socket reference count. This operation is valid only
   when sk is ALREADY grabbed f.e. it is found in hash table
   or a list and the lookup is made under lock preventing hash table
   modifications.
 */

static inline void sock_hold(struct sock *sk)
{
	atomic_inc(&sk->sk_refcnt);
}

/* Ungrab socket in the context, which assumes that socket refcnt
   cannot hit zero, f.e. it is true in context of any socketcall.
 */
static inline void __sock_put(struct sock *sk)
{
	atomic_dec(&sk->sk_refcnt);
}

static __inline__ int sk_del_node_init(struct sock *sk)
{
	int rc = __sk_del_node_init(sk);

	if (rc) {
		/* paranoid for a while -acme */
		WARN_ON(atomic_read(&sk->sk_refcnt) == 1);
		__sock_put(sk);
	}
	return rc;
}

static __inline__ int __sk_nulls_del_node_init_rcu(struct sock *sk)
{
	if (sk_hashed(sk)) {
		hlist_nulls_del_init_rcu(&sk->sk_nulls_node);
		return 1;
	}
	return 0;
}

static __inline__ int sk_nulls_del_node_init_rcu(struct sock *sk)
{
	int rc = __sk_nulls_del_node_init_rcu(sk);

	if (rc) {
		/* paranoid for a while -acme */
		WARN_ON(atomic_read(&sk->sk_refcnt) == 1);
		__sock_put(sk);
	}
	return rc;
}

static __inline__ void __sk_add_node(struct sock *sk, struct hlist_head *list)
{
	hlist_add_head(&sk->sk_node, list);
}

static __inline__ void sk_add_node(struct sock *sk, struct hlist_head *list)
{
	sock_hold(sk);
	__sk_add_node(sk, list);
}

static __inline__ void __sk_nulls_add_node_rcu(struct sock *sk, struct hlist_nulls_head *list)
{
	hlist_nulls_add_head_rcu(&sk->sk_nulls_node, list);
}

static __inline__ void sk_nulls_add_node_rcu(struct sock *sk, struct hlist_nulls_head *list)
{
	sock_hold(sk);
	__sk_nulls_add_node_rcu(sk, list);
}

static __inline__ void __sk_del_bind_node(struct sock *sk)
{
	__hlist_del(&sk->sk_bind_node);
}

static __inline__ void sk_add_bind_node(struct sock *sk,
					struct hlist_head *list)
{
	hlist_add_head(&sk->sk_bind_node, list);
}

#define sk_for_each(__sk, node, list) \
	hlist_for_each_entry(__sk, node, list, sk_node)
#define sk_nulls_for_each(__sk, node, list) \
	hlist_nulls_for_each_entry(__sk, node, list, sk_nulls_node)
#define sk_nulls_for_each_rcu(__sk, node, list) \
	hlist_nulls_for_each_entry_rcu(__sk, node, list, sk_nulls_node)
#define sk_for_each_from(__sk, node) \
	if (__sk && ({ node = &(__sk)->sk_node; 1; })) \
		hlist_for_each_entry_from(__sk, node, sk_node)
#define sk_nulls_for_each_from(__sk, node) \
	if (__sk && ({ node = &(__sk)->sk_nulls_node; 1; })) \
		hlist_nulls_for_each_entry_from(__sk, node, sk_nulls_node)
#define sk_for_each_continue(__sk, node) \
	if (__sk && ({ node = &(__sk)->sk_node; 1; })) \
		hlist_for_each_entry_continue(__sk, node, sk_node)
#define sk_for_each_safe(__sk, node, tmp, list) \
	hlist_for_each_entry_safe(__sk, node, tmp, list, sk_node)
#define sk_for_each_bound(__sk, node, list) \
	hlist_for_each_entry(__sk, node, list, sk_bind_node)

/* Sock flags */
enum sock_flags {
	SOCK_DEAD,
	SOCK_DONE,
	SOCK_URGINLINE,
	SOCK_KEEPOPEN,
	SOCK_LINGER,
	SOCK_DESTROY,
	SOCK_BROADCAST,
	SOCK_TIMESTAMP,
	SOCK_ZAPPED,
	SOCK_USE_WRITE_QUEUE, /* whether to call sk->sk_write_space in sock_wfree */
	SOCK_DBG, /* %SO_DEBUG setting */
	SOCK_RCVTSTAMP, /* %SO_TIMESTAMP setting */
	SOCK_RCVTSTAMPNS, /* %SO_TIMESTAMPNS setting */
	SOCK_LOCALROUTE, /* route locally only, %SO_DONTROUTE setting */
	SOCK_QUEUE_SHRUNK, /* write queue has been shrunk recently */
<<<<<<< HEAD
	SOCK_MEMALLOC, /* the VM depends on us - make sure we're serviced */
=======
	SOCK_TIMESTAMPING_TX_HARDWARE,  /* %SOF_TIMESTAMPING_TX_HARDWARE */
	SOCK_TIMESTAMPING_TX_SOFTWARE,  /* %SOF_TIMESTAMPING_TX_SOFTWARE */
	SOCK_TIMESTAMPING_RX_HARDWARE,  /* %SOF_TIMESTAMPING_RX_HARDWARE */
	SOCK_TIMESTAMPING_RX_SOFTWARE,  /* %SOF_TIMESTAMPING_RX_SOFTWARE */
	SOCK_TIMESTAMPING_SOFTWARE,     /* %SOF_TIMESTAMPING_SOFTWARE */
	SOCK_TIMESTAMPING_RAW_HARDWARE, /* %SOF_TIMESTAMPING_RAW_HARDWARE */
	SOCK_TIMESTAMPING_SYS_HARDWARE, /* %SOF_TIMESTAMPING_SYS_HARDWARE */
>>>>>>> 0882e8dd
};

static inline void sock_copy_flags(struct sock *nsk, struct sock *osk)
{
	nsk->sk_flags = osk->sk_flags;
}

static inline void sock_set_flag(struct sock *sk, enum sock_flags flag)
{
	__set_bit(flag, &sk->sk_flags);
}

static inline void sock_reset_flag(struct sock *sk, enum sock_flags flag)
{
	__clear_bit(flag, &sk->sk_flags);
}

static inline int sock_flag(struct sock *sk, enum sock_flags flag)
{
	return test_bit(flag, &sk->sk_flags);
}

static inline int sk_has_memalloc(struct sock *sk)
{
	return sock_flag(sk, SOCK_MEMALLOC);
}

extern struct mem_reserve net_rx_reserve;
extern struct mem_reserve net_skb_reserve;

#ifdef CONFIG_NETVM
/*
 * Guestimate the per request queue TX upper bound.
 *
 * Max packet size is 64k, and we need to reserve that much since the data
 * might need to bounce it. Double it to be on the safe side.
 */
#define TX_RESERVE_PAGES DIV_ROUND_UP(2*65536, PAGE_SIZE)

extern int memalloc_socks;

static inline int sk_memalloc_socks(void)
{
	return memalloc_socks;
}

extern int sk_adjust_memalloc(int socks, long tx_reserve_pages);
extern int sk_set_memalloc(struct sock *sk);
extern int sk_clear_memalloc(struct sock *sk);
#else
static inline int sk_memalloc_socks(void)
{
	return 0;
}

static inline int sk_clear_memalloc(struct sock *sk)
{
	return 0;
}
#endif

static inline gfp_t sk_allocation(struct sock *sk, gfp_t gfp_mask)
{
	return gfp_mask | (sk->sk_allocation & __GFP_MEMALLOC);
}

static inline void sk_acceptq_removed(struct sock *sk)
{
	sk->sk_ack_backlog--;
}

static inline void sk_acceptq_added(struct sock *sk)
{
	sk->sk_ack_backlog++;
}

static inline int sk_acceptq_is_full(struct sock *sk)
{
	return sk->sk_ack_backlog > sk->sk_max_ack_backlog;
}

/*
 * Compute minimal free write space needed to queue new packets.
 */
static inline int sk_stream_min_wspace(struct sock *sk)
{
	return sk->sk_wmem_queued >> 1;
}

static inline int sk_stream_wspace(struct sock *sk)
{
	return sk->sk_sndbuf - sk->sk_wmem_queued;
}

extern void sk_stream_write_space(struct sock *sk);

static inline int sk_stream_memory_free(struct sock *sk)
{
	return sk->sk_wmem_queued < sk->sk_sndbuf;
}

/* The per-socket spinlock must be held here. */
static inline void sk_add_backlog(struct sock *sk, struct sk_buff *skb)
{
	if (!sk->sk_backlog.tail) {
		sk->sk_backlog.head = sk->sk_backlog.tail = skb;
	} else {
		sk->sk_backlog.tail->next = skb;
		sk->sk_backlog.tail = skb;
	}
	skb->next = NULL;
}

extern int __sk_backlog_rcv(struct sock *sk, struct sk_buff *skb);

static inline int sk_backlog_rcv(struct sock *sk, struct sk_buff *skb)
{
	if (skb_emergency(skb))
		return __sk_backlog_rcv(sk, skb);

	return sk->sk_backlog_rcv(sk, skb);
}

#define sk_wait_event(__sk, __timeo, __condition)			\
	({	int __rc;						\
		release_sock(__sk);					\
		__rc = __condition;					\
		if (!__rc) {						\
			*(__timeo) = schedule_timeout(*(__timeo));	\
		}							\
		lock_sock(__sk);					\
		__rc = __condition;					\
		__rc;							\
	})

extern int sk_stream_wait_connect(struct sock *sk, long *timeo_p);
extern int sk_stream_wait_memory(struct sock *sk, long *timeo_p);
extern void sk_stream_wait_close(struct sock *sk, long timeo_p);
extern int sk_stream_error(struct sock *sk, int flags, int err);
extern void sk_stream_kill_queues(struct sock *sk);

extern int sk_wait_data(struct sock *sk, long *timeo);

struct request_sock_ops;
struct timewait_sock_ops;
struct inet_hashinfo;
struct raw_hashinfo;

/* Networking protocol blocks we attach to sockets.
 * socket layer -> transport layer interface
 * transport -> network interface is defined by struct inet_proto
 */
struct proto {
	void			(*close)(struct sock *sk, 
					long timeout);
	int			(*connect)(struct sock *sk,
				        struct sockaddr *uaddr, 
					int addr_len);
	int			(*disconnect)(struct sock *sk, int flags);

	struct sock *		(*accept) (struct sock *sk, int flags, int *err);

	int			(*ioctl)(struct sock *sk, int cmd,
					 unsigned long arg);
	int			(*init)(struct sock *sk);
	void			(*destroy)(struct sock *sk);
	void			(*shutdown)(struct sock *sk, int how);
	int			(*setsockopt)(struct sock *sk, int level, 
					int optname, char __user *optval,
					int optlen);
	int			(*getsockopt)(struct sock *sk, int level, 
					int optname, char __user *optval, 
					int __user *option);  	 
#ifdef CONFIG_COMPAT
	int			(*compat_setsockopt)(struct sock *sk,
					int level,
					int optname, char __user *optval,
					int optlen);
	int			(*compat_getsockopt)(struct sock *sk,
					int level,
					int optname, char __user *optval,
					int __user *option);
#endif
	int			(*sendmsg)(struct kiocb *iocb, struct sock *sk,
					   struct msghdr *msg, size_t len);
	int			(*recvmsg)(struct kiocb *iocb, struct sock *sk,
					   struct msghdr *msg,
					size_t len, int noblock, int flags, 
					int *addr_len);
	int			(*sendpage)(struct sock *sk, struct page *page,
					int offset, size_t size, int flags);
	int			(*bind)(struct sock *sk, 
					struct sockaddr *uaddr, int addr_len);

	int			(*backlog_rcv) (struct sock *sk, 
						struct sk_buff *skb);

	/* Keeping track of sk's, looking them up, and port selection methods. */
	void			(*hash)(struct sock *sk);
	void			(*unhash)(struct sock *sk);
	int			(*get_port)(struct sock *sk, unsigned short snum);

	/* Keeping track of sockets in use */
#ifdef CONFIG_PROC_FS
	unsigned int		inuse_idx;
#endif

	/* Memory pressure */
	void			(*enter_memory_pressure)(struct sock *sk);
	atomic_t		*memory_allocated;	/* Current allocated memory. */
	struct percpu_counter	*sockets_allocated;	/* Current number of sockets. */
	/*
	 * Pressure flag: try to collapse.
	 * Technical note: it is used by multiple contexts non atomically.
	 * All the __sk_mem_schedule() is of this nature: accounting
	 * is strict, actions are advisory and have some latency.
	 */
	int			*memory_pressure;
	int			*sysctl_mem;
	int			*sysctl_wmem;
	int			*sysctl_rmem;
	int			max_header;

	struct kmem_cache	*slab;
	unsigned int		obj_size;
	int			slab_flags;

	struct percpu_counter	*orphan_count;

	struct request_sock_ops	*rsk_prot;
	struct timewait_sock_ops *twsk_prot;

	union {
		struct inet_hashinfo	*hashinfo;
		struct udp_table	*udp_table;
		struct raw_hashinfo	*raw_hash;
	} h;

	struct module		*owner;

	char			name[32];

	struct list_head	node;
#ifdef SOCK_REFCNT_DEBUG
	atomic_t		socks;
#endif
};

extern int proto_register(struct proto *prot, int alloc_slab);
extern void proto_unregister(struct proto *prot);

#ifdef SOCK_REFCNT_DEBUG
static inline void sk_refcnt_debug_inc(struct sock *sk)
{
	atomic_inc(&sk->sk_prot->socks);
}

static inline void sk_refcnt_debug_dec(struct sock *sk)
{
	atomic_dec(&sk->sk_prot->socks);
	printk(KERN_DEBUG "%s socket %p released, %d are still alive\n",
	       sk->sk_prot->name, sk, atomic_read(&sk->sk_prot->socks));
}

static inline void sk_refcnt_debug_release(const struct sock *sk)
{
	if (atomic_read(&sk->sk_refcnt) != 1)
		printk(KERN_DEBUG "Destruction of the %s socket %p delayed, refcnt=%d\n",
		       sk->sk_prot->name, sk, atomic_read(&sk->sk_refcnt));
}
#else /* SOCK_REFCNT_DEBUG */
#define sk_refcnt_debug_inc(sk) do { } while (0)
#define sk_refcnt_debug_dec(sk) do { } while (0)
#define sk_refcnt_debug_release(sk) do { } while (0)
#endif /* SOCK_REFCNT_DEBUG */


#ifdef CONFIG_PROC_FS
/* Called with local bh disabled */
extern void sock_prot_inuse_add(struct net *net, struct proto *prot, int inc);
extern int sock_prot_inuse_get(struct net *net, struct proto *proto);
#else
static void inline sock_prot_inuse_add(struct net *net, struct proto *prot,
		int inc)
{
}
#endif


/* With per-bucket locks this operation is not-atomic, so that
 * this version is not worse.
 */
static inline void __sk_prot_rehash(struct sock *sk)
{
	sk->sk_prot->unhash(sk);
	sk->sk_prot->hash(sk);
}

/* About 10 seconds */
#define SOCK_DESTROY_TIME (10*HZ)

/* Sockets 0-1023 can't be bound to unless you are superuser */
#define PROT_SOCK	1024

#define SHUTDOWN_MASK	3
#define RCV_SHUTDOWN	1
#define SEND_SHUTDOWN	2

#define SOCK_SNDBUF_LOCK	1
#define SOCK_RCVBUF_LOCK	2
#define SOCK_BINDADDR_LOCK	4
#define SOCK_BINDPORT_LOCK	8

/* sock_iocb: used to kick off async processing of socket ios */
struct sock_iocb {
	struct list_head	list;

	int			flags;
	int			size;
	struct socket		*sock;
	struct sock		*sk;
	struct scm_cookie	*scm;
	struct msghdr		*msg, async_msg;
	struct kiocb		*kiocb;
};

static inline struct sock_iocb *kiocb_to_siocb(struct kiocb *iocb)
{
	return (struct sock_iocb *)iocb->private;
}

static inline struct kiocb *siocb_to_kiocb(struct sock_iocb *si)
{
	return si->kiocb;
}

struct socket_alloc {
	struct socket socket;
	struct inode vfs_inode;
};

static inline struct socket *SOCKET_I(struct inode *inode)
{
	return &container_of(inode, struct socket_alloc, vfs_inode)->socket;
}

static inline struct inode *SOCK_INODE(struct socket *socket)
{
	return &container_of(socket, struct socket_alloc, socket)->vfs_inode;
}

/*
 * Functions for memory accounting
 */
extern int __sk_mem_schedule(struct sock *sk, int size, int kind);
extern void __sk_mem_reclaim(struct sock *sk);

#define SK_MEM_QUANTUM ((int)PAGE_SIZE)
#define SK_MEM_QUANTUM_SHIFT ilog2(SK_MEM_QUANTUM)
#define SK_MEM_SEND	0
#define SK_MEM_RECV	1

static inline int sk_mem_pages(int amt)
{
	return (amt + SK_MEM_QUANTUM - 1) >> SK_MEM_QUANTUM_SHIFT;
}

static inline int sk_has_account(struct sock *sk)
{
	/* return true if protocol supports memory accounting */
	return !!sk->sk_prot->memory_allocated;
}

static inline int sk_wmem_schedule(struct sock *sk, int size)
{
	if (!sk_has_account(sk))
		return 1;
	return size <= sk->sk_forward_alloc ||
		__sk_mem_schedule(sk, size, SK_MEM_SEND);
}

static inline int sk_rmem_schedule(struct sock *sk, struct sk_buff *skb)
{
	if (!sk_has_account(sk))
		return 1;
	return skb->truesize <= sk->sk_forward_alloc ||
		__sk_mem_schedule(sk, skb->truesize, SK_MEM_RECV) ||
		skb_emergency(skb);
}

static inline void sk_mem_reclaim(struct sock *sk)
{
	if (!sk_has_account(sk))
		return;
	if (sk->sk_forward_alloc >= SK_MEM_QUANTUM)
		__sk_mem_reclaim(sk);
}

static inline void sk_mem_reclaim_partial(struct sock *sk)
{
	if (!sk_has_account(sk))
		return;
	if (sk->sk_forward_alloc > SK_MEM_QUANTUM)
		__sk_mem_reclaim(sk);
}

static inline void sk_mem_charge(struct sock *sk, int size)
{
	if (!sk_has_account(sk))
		return;
	sk->sk_forward_alloc -= size;
}

static inline void sk_mem_uncharge(struct sock *sk, int size)
{
	if (!sk_has_account(sk))
		return;
	sk->sk_forward_alloc += size;
}

static inline void sk_wmem_free_skb(struct sock *sk, struct sk_buff *skb)
{
	sock_set_flag(sk, SOCK_QUEUE_SHRUNK);
	sk->sk_wmem_queued -= skb->truesize;
	sk_mem_uncharge(sk, skb->truesize);
	__kfree_skb(skb);
}

/* Used by processes to "lock" a socket state, so that
 * interrupts and bottom half handlers won't change it
 * from under us. It essentially blocks any incoming
 * packets, so that we won't get any new data or any
 * packets that change the state of the socket.
 *
 * While locked, BH processing will add new packets to
 * the backlog queue.  This queue is processed by the
 * owner of the socket lock right before it is released.
 *
 * Since ~2.3.5 it is also exclusive sleep lock serializing
 * accesses from user process context.
 */
#define sock_owned_by_user(sk)	((sk)->sk_lock.owned)

/*
 * Macro so as to not evaluate some arguments when
 * lockdep is not enabled.
 *
 * Mark both the sk_lock and the sk_lock.slock as a
 * per-address-family lock class.
 */
#define sock_lock_init_class_and_name(sk, sname, skey, name, key) 	\
do {									\
	sk->sk_lock.owned = 0;						\
	init_waitqueue_head(&sk->sk_lock.wq);				\
	spin_lock_init(&(sk)->sk_lock.slock);				\
	debug_check_no_locks_freed((void *)&(sk)->sk_lock,		\
			sizeof((sk)->sk_lock));				\
	lockdep_set_class_and_name(&(sk)->sk_lock.slock,		\
		       	(skey), (sname));				\
	lockdep_init_map(&(sk)->sk_lock.dep_map, (name), (key), 0);	\
} while (0)

extern void lock_sock_nested(struct sock *sk, int subclass);

static inline void lock_sock(struct sock *sk)
{
	lock_sock_nested(sk, 0);
}

extern void release_sock(struct sock *sk);

/* BH context may only use the following locking interface. */
#define bh_lock_sock(__sk)	spin_lock(&((__sk)->sk_lock.slock))
#define bh_lock_sock_nested(__sk) \
				spin_lock_nested(&((__sk)->sk_lock.slock), \
				SINGLE_DEPTH_NESTING)
#define bh_unlock_sock(__sk)	spin_unlock(&((__sk)->sk_lock.slock))

extern struct sock		*sk_alloc(struct net *net, int family,
					  gfp_t priority,
					  struct proto *prot);
extern void			sk_free(struct sock *sk);
extern void			sk_release_kernel(struct sock *sk);
extern struct sock		*sk_clone(const struct sock *sk,
					  const gfp_t priority);

extern struct sk_buff		*sock_wmalloc(struct sock *sk,
					      unsigned long size, int force,
					      gfp_t priority);
extern struct sk_buff		*sock_rmalloc(struct sock *sk,
					      unsigned long size, int force,
					      gfp_t priority);
extern void			sock_wfree(struct sk_buff *skb);
extern void			sock_rfree(struct sk_buff *skb);

extern int			sock_setsockopt(struct socket *sock, int level,
						int op, char __user *optval,
						int optlen);

extern int			sock_getsockopt(struct socket *sock, int level,
						int op, char __user *optval, 
						int __user *optlen);
extern struct sk_buff 		*sock_alloc_send_skb(struct sock *sk,
						     unsigned long size,
						     int noblock,
						     int *errcode);
extern struct sk_buff 		*sock_alloc_send_pskb(struct sock *sk,
						      unsigned long header_len,
						      unsigned long data_len,
						      int noblock,
						      int *errcode);
extern void *sock_kmalloc(struct sock *sk, int size,
			  gfp_t priority);
extern void sock_kfree_s(struct sock *sk, void *mem, int size);
extern void sk_send_sigurg(struct sock *sk);

/*
 * Functions to fill in entries in struct proto_ops when a protocol
 * does not implement a particular function.
 */
extern int                      sock_no_bind(struct socket *, 
					     struct sockaddr *, int);
extern int                      sock_no_connect(struct socket *,
						struct sockaddr *, int, int);
extern int                      sock_no_socketpair(struct socket *,
						   struct socket *);
extern int                      sock_no_accept(struct socket *,
					       struct socket *, int);
extern int                      sock_no_getname(struct socket *,
						struct sockaddr *, int *, int);
extern unsigned int             sock_no_poll(struct file *, struct socket *,
					     struct poll_table_struct *);
extern int                      sock_no_ioctl(struct socket *, unsigned int,
					      unsigned long);
extern int			sock_no_listen(struct socket *, int);
extern int                      sock_no_shutdown(struct socket *, int);
extern int			sock_no_getsockopt(struct socket *, int , int,
						   char __user *, int __user *);
extern int			sock_no_setsockopt(struct socket *, int, int,
						   char __user *, int);
extern int                      sock_no_sendmsg(struct kiocb *, struct socket *,
						struct msghdr *, size_t);
extern int                      sock_no_recvmsg(struct kiocb *, struct socket *,
						struct msghdr *, size_t, int);
extern int			sock_no_mmap(struct file *file,
					     struct socket *sock,
					     struct vm_area_struct *vma);
extern ssize_t			sock_no_sendpage(struct socket *sock,
						struct page *page,
						int offset, size_t size, 
						int flags);

/*
 * Functions to fill in entries in struct proto_ops when a protocol
 * uses the inet style.
 */
extern int sock_common_getsockopt(struct socket *sock, int level, int optname,
				  char __user *optval, int __user *optlen);
extern int sock_common_recvmsg(struct kiocb *iocb, struct socket *sock,
			       struct msghdr *msg, size_t size, int flags);
extern int sock_common_setsockopt(struct socket *sock, int level, int optname,
				  char __user *optval, int optlen);
extern int compat_sock_common_getsockopt(struct socket *sock, int level,
		int optname, char __user *optval, int __user *optlen);
extern int compat_sock_common_setsockopt(struct socket *sock, int level,
		int optname, char __user *optval, int optlen);

extern void sk_common_release(struct sock *sk);

/*
 *	Default socket callbacks and setup code
 */
 
/* Initialise core socket variables */
extern void sock_init_data(struct socket *sock, struct sock *sk);

/**
 *	sk_filter_release: Release a socket filter
 *	@fp: filter to remove
 *
 *	Remove a filter from a socket and release its resources.
 */

static inline void sk_filter_release(struct sk_filter *fp)
{
	if (atomic_dec_and_test(&fp->refcnt))
		kfree(fp);
}

static inline void sk_filter_uncharge(struct sock *sk, struct sk_filter *fp)
{
	unsigned int size = sk_filter_len(fp);

	atomic_sub(size, &sk->sk_omem_alloc);
	sk_filter_release(fp);
}

static inline void sk_filter_charge(struct sock *sk, struct sk_filter *fp)
{
	atomic_inc(&fp->refcnt);
	atomic_add(sk_filter_len(fp), &sk->sk_omem_alloc);
}

/*
 * Socket reference counting postulates.
 *
 * * Each user of socket SHOULD hold a reference count.
 * * Each access point to socket (an hash table bucket, reference from a list,
 *   running timer, skb in flight MUST hold a reference count.
 * * When reference count hits 0, it means it will never increase back.
 * * When reference count hits 0, it means that no references from
 *   outside exist to this socket and current process on current CPU
 *   is last user and may/should destroy this socket.
 * * sk_free is called from any context: process, BH, IRQ. When
 *   it is called, socket has no references from outside -> sk_free
 *   may release descendant resources allocated by the socket, but
 *   to the time when it is called, socket is NOT referenced by any
 *   hash tables, lists etc.
 * * Packets, delivered from outside (from network or from another process)
 *   and enqueued on receive/error queues SHOULD NOT grab reference count,
 *   when they sit in queue. Otherwise, packets will leak to hole, when
 *   socket is looked up by one cpu and unhasing is made by another CPU.
 *   It is true for udp/raw, netlink (leak to receive and error queues), tcp
 *   (leak to backlog). Packet socket does all the processing inside
 *   BR_NETPROTO_LOCK, so that it has not this race condition. UNIX sockets
 *   use separate SMP lock, so that they are prone too.
 */

/* Ungrab socket and destroy it, if it was the last reference. */
static inline void sock_put(struct sock *sk)
{
	if (atomic_dec_and_test(&sk->sk_refcnt))
		sk_free(sk);
}

extern int sk_receive_skb(struct sock *sk, struct sk_buff *skb,
			  const int nested);

static inline void sk_set_socket(struct sock *sk, struct socket *sock)
{
	sk->sk_socket = sock;
}

/* Detach socket from process context.
 * Announce socket dead, detach it from wait queue and inode.
 * Note that parent inode held reference count on this struct sock,
 * we do not release it in this function, because protocol
 * probably wants some additional cleanups or even continuing
 * to work with this socket (TCP).
 */
static inline void sock_orphan(struct sock *sk)
{
	write_lock_bh(&sk->sk_callback_lock);
	sock_set_flag(sk, SOCK_DEAD);
	sk_set_socket(sk, NULL);
	sk->sk_sleep  = NULL;
	write_unlock_bh(&sk->sk_callback_lock);
}

static inline void sock_graft(struct sock *sk, struct socket *parent)
{
	write_lock_bh(&sk->sk_callback_lock);
	sk->sk_sleep = &parent->wait;
	parent->sk = sk;
	sk_set_socket(sk, parent);
	security_sock_graft(sk, parent);
	write_unlock_bh(&sk->sk_callback_lock);
}

extern int sock_i_uid(struct sock *sk);
extern unsigned long sock_i_ino(struct sock *sk);

static inline struct dst_entry *
__sk_dst_get(struct sock *sk)
{
	return sk->sk_dst_cache;
}

static inline struct dst_entry *
sk_dst_get(struct sock *sk)
{
	struct dst_entry *dst;

	read_lock(&sk->sk_dst_lock);
	dst = sk->sk_dst_cache;
	if (dst)
		dst_hold(dst);
	read_unlock(&sk->sk_dst_lock);
	return dst;
}

static inline void
__sk_dst_set(struct sock *sk, struct dst_entry *dst)
{
	struct dst_entry *old_dst;

	old_dst = sk->sk_dst_cache;
	sk->sk_dst_cache = dst;
	dst_release(old_dst);
}

static inline void
sk_dst_set(struct sock *sk, struct dst_entry *dst)
{
	write_lock(&sk->sk_dst_lock);
	__sk_dst_set(sk, dst);
	write_unlock(&sk->sk_dst_lock);
}

static inline void
__sk_dst_reset(struct sock *sk)
{
	struct dst_entry *old_dst;

	old_dst = sk->sk_dst_cache;
	sk->sk_dst_cache = NULL;
	dst_release(old_dst);
}

static inline void
sk_dst_reset(struct sock *sk)
{
	write_lock(&sk->sk_dst_lock);
	__sk_dst_reset(sk);
	write_unlock(&sk->sk_dst_lock);
}

extern struct dst_entry *__sk_dst_check(struct sock *sk, u32 cookie);

extern struct dst_entry *sk_dst_check(struct sock *sk, u32 cookie);

static inline int sk_can_gso(const struct sock *sk)
{
	return net_gso_ok(sk->sk_route_caps, sk->sk_gso_type);
}

extern void sk_setup_caps(struct sock *sk, struct dst_entry *dst);

static inline int skb_copy_to_page(struct sock *sk, char __user *from,
				   struct sk_buff *skb, struct page *page,
				   int off, int copy)
{
	if (skb->ip_summed == CHECKSUM_NONE) {
		int err = 0;
		__wsum csum = csum_and_copy_from_user(from,
						     page_address(page) + off,
							    copy, 0, &err);
		if (err)
			return err;
		skb->csum = csum_block_add(skb->csum, csum, skb->len);
	} else if (copy_from_user(page_address(page) + off, from, copy))
		return -EFAULT;

	skb->len	     += copy;
	skb->data_len	     += copy;
	skb->truesize	     += copy;
	sk->sk_wmem_queued   += copy;
	sk_mem_charge(sk, copy);
	return 0;
}

/*
 * 	Queue a received datagram if it will fit. Stream and sequenced
 *	protocols can't normally use this as they need to fit buffers in
 *	and play with them.
 *
 * 	Inlined as it's very short and called for pretty much every
 *	packet ever received.
 */

static inline void skb_set_owner_w(struct sk_buff *skb, struct sock *sk)
{
	sock_hold(sk);
	skb->sk = sk;
	skb->destructor = sock_wfree;
	atomic_add(skb->truesize, &sk->sk_wmem_alloc);
}

static inline void skb_set_owner_r(struct sk_buff *skb, struct sock *sk)
{
	skb->sk = sk;
	skb->destructor = sock_rfree;
	atomic_add(skb->truesize, &sk->sk_rmem_alloc);
	sk_mem_charge(sk, skb->truesize);
}

extern void sk_reset_timer(struct sock *sk, struct timer_list* timer,
			   unsigned long expires);

extern void sk_stop_timer(struct sock *sk, struct timer_list* timer);

extern int sock_queue_rcv_skb(struct sock *sk, struct sk_buff *skb);

static inline int sock_queue_err_skb(struct sock *sk, struct sk_buff *skb)
{
	/* Cast skb->rcvbuf to unsigned... It's pointless, but reduces
	   number of warnings when compiling with -W --ANK
	 */
	if (atomic_read(&sk->sk_rmem_alloc) + skb->truesize >=
	    (unsigned)sk->sk_rcvbuf)
		return -ENOMEM;
	skb_set_owner_r(skb, sk);
	skb_queue_tail(&sk->sk_error_queue, skb);
	if (!sock_flag(sk, SOCK_DEAD))
		sk->sk_data_ready(sk, skb->len);
	return 0;
}

/*
 *	Recover an error report and clear atomically
 */
 
static inline int sock_error(struct sock *sk)
{
	int err;
	if (likely(!sk->sk_err))
		return 0;
	err = xchg(&sk->sk_err, 0);
	return -err;
}

static inline unsigned long sock_wspace(struct sock *sk)
{
	int amt = 0;

	if (!(sk->sk_shutdown & SEND_SHUTDOWN)) {
		amt = sk->sk_sndbuf - atomic_read(&sk->sk_wmem_alloc);
		if (amt < 0) 
			amt = 0;
	}
	return amt;
}

static inline void sk_wake_async(struct sock *sk, int how, int band)
{
	if (sk->sk_socket && sk->sk_socket->fasync_list)
		sock_wake_async(sk->sk_socket, how, band);
}

#define SOCK_MIN_SNDBUF 2048
#define SOCK_MIN_RCVBUF 256

static inline void sk_stream_moderate_sndbuf(struct sock *sk)
{
	if (!(sk->sk_userlocks & SOCK_SNDBUF_LOCK)) {
		sk->sk_sndbuf = min(sk->sk_sndbuf, sk->sk_wmem_queued >> 1);
		sk->sk_sndbuf = max(sk->sk_sndbuf, SOCK_MIN_SNDBUF);
	}
}

struct sk_buff *sk_stream_alloc_skb(struct sock *sk, int size, gfp_t gfp);

static inline struct page *sk_stream_alloc_page(struct sock *sk)
{
	struct page *page = NULL;

	page = alloc_pages(sk->sk_allocation, 0);
	if (!page) {
		sk->sk_prot->enter_memory_pressure(sk);
		sk_stream_moderate_sndbuf(sk);
	}
	return page;
}

/*
 *	Default write policy as shown to user space via poll/select/SIGIO
 */
static inline int sock_writeable(const struct sock *sk) 
{
	return atomic_read(&sk->sk_wmem_alloc) < (sk->sk_sndbuf >> 1);
}

static inline gfp_t gfp_any(void)
{
	return in_softirq() ? GFP_ATOMIC : GFP_KERNEL;
}

static inline long sock_rcvtimeo(const struct sock *sk, int noblock)
{
	return noblock ? 0 : sk->sk_rcvtimeo;
}

static inline long sock_sndtimeo(const struct sock *sk, int noblock)
{
	return noblock ? 0 : sk->sk_sndtimeo;
}

static inline int sock_rcvlowat(const struct sock *sk, int waitall, int len)
{
	return (waitall ? len : min_t(int, sk->sk_rcvlowat, len)) ? : 1;
}

/* Alas, with timeout socket operations are not restartable.
 * Compare this to poll().
 */
static inline int sock_intr_errno(long timeo)
{
	return timeo == MAX_SCHEDULE_TIMEOUT ? -ERESTARTSYS : -EINTR;
}

extern void __sock_recv_timestamp(struct msghdr *msg, struct sock *sk,
	struct sk_buff *skb);

static __inline__ void
sock_recv_timestamp(struct msghdr *msg, struct sock *sk, struct sk_buff *skb)
{
	ktime_t kt = skb->tstamp;
	struct skb_shared_hwtstamps *hwtstamps = skb_hwtstamps(skb);

	/*
	 * generate control messages if
	 * - receive time stamping in software requested (SOCK_RCVTSTAMP
	 *   or SOCK_TIMESTAMPING_RX_SOFTWARE)
	 * - software time stamp available and wanted
	 *   (SOCK_TIMESTAMPING_SOFTWARE)
	 * - hardware time stamps available and wanted
	 *   (SOCK_TIMESTAMPING_SYS_HARDWARE or
	 *   SOCK_TIMESTAMPING_RAW_HARDWARE)
	 */
	if (sock_flag(sk, SOCK_RCVTSTAMP) ||
	    sock_flag(sk, SOCK_TIMESTAMPING_RX_SOFTWARE) ||
	    (kt.tv64 && sock_flag(sk, SOCK_TIMESTAMPING_SOFTWARE)) ||
	    (hwtstamps->hwtstamp.tv64 &&
	     sock_flag(sk, SOCK_TIMESTAMPING_RAW_HARDWARE)) ||
	    (hwtstamps->syststamp.tv64 &&
	     sock_flag(sk, SOCK_TIMESTAMPING_SYS_HARDWARE)))
		__sock_recv_timestamp(msg, sk, skb);
	else
		sk->sk_stamp = kt;
}

/**
 * sock_tx_timestamp - checks whether the outgoing packet is to be time stamped
 * @msg:	outgoing packet
 * @sk:		socket sending this packet
 * @shtx:	filled with instructions for time stamping
 *
 * Currently only depends on SOCK_TIMESTAMPING* flags. Returns error code if
 * parameters are invalid.
 */
extern int sock_tx_timestamp(struct msghdr *msg,
			     struct sock *sk,
			     union skb_shared_tx *shtx);


/**
 * sk_eat_skb - Release a skb if it is no longer needed
 * @sk: socket to eat this skb from
 * @skb: socket buffer to eat
 * @copied_early: flag indicating whether DMA operations copied this data early
 *
 * This routine must be called with interrupts disabled or with the socket
 * locked so that the sk_buff queue operation is ok.
*/
#ifdef CONFIG_NET_DMA
static inline void sk_eat_skb(struct sock *sk, struct sk_buff *skb, int copied_early)
{
	__skb_unlink(skb, &sk->sk_receive_queue);
	if (!copied_early)
		__kfree_skb(skb);
	else
		__skb_queue_tail(&sk->sk_async_wait_queue, skb);
}
#else
static inline void sk_eat_skb(struct sock *sk, struct sk_buff *skb, int copied_early)
{
	__skb_unlink(skb, &sk->sk_receive_queue);
	__kfree_skb(skb);
}
#endif

static inline
struct net *sock_net(const struct sock *sk)
{
#ifdef CONFIG_NET_NS
	return sk->sk_net;
#else
	return &init_net;
#endif
}

static inline
void sock_net_set(struct sock *sk, struct net *net)
{
#ifdef CONFIG_NET_NS
	sk->sk_net = net;
#endif
}

/*
 * Kernel sockets, f.e. rtnl or icmp_socket, are a part of a namespace.
 * They should not hold a referrence to a namespace in order to allow
 * to stop it.
 * Sockets after sk_change_net should be released using sk_release_kernel
 */
static inline void sk_change_net(struct sock *sk, struct net *net)
{
	put_net(sock_net(sk));
	sock_net_set(sk, hold_net(net));
}

static inline struct sock *skb_steal_sock(struct sk_buff *skb)
{
	if (unlikely(skb->sk)) {
		struct sock *sk = skb->sk;

		skb->destructor = NULL;
		skb->sk = NULL;
		return sk;
	}
	return NULL;
}

extern void sock_enable_timestamp(struct sock *sk, int flag);
extern int sock_get_timestamp(struct sock *, struct timeval __user *);
extern int sock_get_timestampns(struct sock *, struct timespec __user *);

/* 
 *	Enable debug/info messages 
 */
extern int net_msg_warn;
#define NETDEBUG(fmt, args...) \
	do { if (net_msg_warn) printk(fmt,##args); } while (0)

#define LIMIT_NETDEBUG(fmt, args...) \
	do { if (net_msg_warn && net_ratelimit()) printk(fmt,##args); } while(0)

extern __u32 sysctl_wmem_max;
extern __u32 sysctl_rmem_max;

extern void sk_init(void);

extern int sysctl_optmem_max;

extern __u32 sysctl_wmem_default;
extern __u32 sysctl_rmem_default;

#endif	/* _SOCK_H */<|MERGE_RESOLUTION|>--- conflicted
+++ resolved
@@ -51,7 +51,6 @@
 #include <linux/skbuff.h>	/* struct sk_buff */
 #include <linux/mm.h>
 #include <linux/security.h>
-#include <linux/reserve.h>
 
 #include <linux/filter.h>
 #include <linux/rculist_nulls.h>
@@ -489,9 +488,6 @@
 	SOCK_RCVTSTAMPNS, /* %SO_TIMESTAMPNS setting */
 	SOCK_LOCALROUTE, /* route locally only, %SO_DONTROUTE setting */
 	SOCK_QUEUE_SHRUNK, /* write queue has been shrunk recently */
-<<<<<<< HEAD
-	SOCK_MEMALLOC, /* the VM depends on us - make sure we're serviced */
-=======
 	SOCK_TIMESTAMPING_TX_HARDWARE,  /* %SOF_TIMESTAMPING_TX_HARDWARE */
 	SOCK_TIMESTAMPING_TX_SOFTWARE,  /* %SOF_TIMESTAMPING_TX_SOFTWARE */
 	SOCK_TIMESTAMPING_RX_HARDWARE,  /* %SOF_TIMESTAMPING_RX_HARDWARE */
@@ -499,7 +495,6 @@
 	SOCK_TIMESTAMPING_SOFTWARE,     /* %SOF_TIMESTAMPING_SOFTWARE */
 	SOCK_TIMESTAMPING_RAW_HARDWARE, /* %SOF_TIMESTAMPING_RAW_HARDWARE */
 	SOCK_TIMESTAMPING_SYS_HARDWARE, /* %SOF_TIMESTAMPING_SYS_HARDWARE */
->>>>>>> 0882e8dd
 };
 
 static inline void sock_copy_flags(struct sock *nsk, struct sock *osk)
@@ -520,50 +515,6 @@
 static inline int sock_flag(struct sock *sk, enum sock_flags flag)
 {
 	return test_bit(flag, &sk->sk_flags);
-}
-
-static inline int sk_has_memalloc(struct sock *sk)
-{
-	return sock_flag(sk, SOCK_MEMALLOC);
-}
-
-extern struct mem_reserve net_rx_reserve;
-extern struct mem_reserve net_skb_reserve;
-
-#ifdef CONFIG_NETVM
-/*
- * Guestimate the per request queue TX upper bound.
- *
- * Max packet size is 64k, and we need to reserve that much since the data
- * might need to bounce it. Double it to be on the safe side.
- */
-#define TX_RESERVE_PAGES DIV_ROUND_UP(2*65536, PAGE_SIZE)
-
-extern int memalloc_socks;
-
-static inline int sk_memalloc_socks(void)
-{
-	return memalloc_socks;
-}
-
-extern int sk_adjust_memalloc(int socks, long tx_reserve_pages);
-extern int sk_set_memalloc(struct sock *sk);
-extern int sk_clear_memalloc(struct sock *sk);
-#else
-static inline int sk_memalloc_socks(void)
-{
-	return 0;
-}
-
-static inline int sk_clear_memalloc(struct sock *sk)
-{
-	return 0;
-}
-#endif
-
-static inline gfp_t sk_allocation(struct sock *sk, gfp_t gfp_mask)
-{
-	return gfp_mask | (sk->sk_allocation & __GFP_MEMALLOC);
 }
 
 static inline void sk_acceptq_removed(struct sock *sk)
@@ -613,13 +564,8 @@
 	skb->next = NULL;
 }
 
-extern int __sk_backlog_rcv(struct sock *sk, struct sk_buff *skb);
-
 static inline int sk_backlog_rcv(struct sock *sk, struct sk_buff *skb)
 {
-	if (skb_emergency(skb))
-		return __sk_backlog_rcv(sk, skb);
-
 	return sk->sk_backlog_rcv(sk, skb);
 }
 
@@ -881,13 +827,12 @@
 		__sk_mem_schedule(sk, size, SK_MEM_SEND);
 }
 
-static inline int sk_rmem_schedule(struct sock *sk, struct sk_buff *skb)
+static inline int sk_rmem_schedule(struct sock *sk, int size)
 {
 	if (!sk_has_account(sk))
 		return 1;
-	return skb->truesize <= sk->sk_forward_alloc ||
-		__sk_mem_schedule(sk, skb->truesize, SK_MEM_RECV) ||
-		skb_emergency(skb);
+	return size <= sk->sk_forward_alloc ||
+		__sk_mem_schedule(sk, size, SK_MEM_RECV);
 }
 
 static inline void sk_mem_reclaim(struct sock *sk)
