--- conflicted
+++ resolved
@@ -246,13 +246,6 @@
 					 int optname,
 					 char *optval,
 					 int *optlen);
-<<<<<<< HEAD
-	struct dst_entry *(*get_dst)	(sockaddr_storage_t *daddr,
-					 sockaddr_storage_t *saddr);
-	int		(*cmp_saddr)	(struct dst_entry *dst,
-					 sockaddr_storage_t *saddr);
-	__u16		net_header_len;	
-=======
 	struct dst_entry *(*get_dst)	(union sctp_addr *daddr,
 					 union sctp_addr *saddr);
 	void            (*copy_addrlist) (struct list_head *,
@@ -268,7 +261,6 @@
 	sctp_scope_t    (*scope) (union sctp_addr *);
 	void            (*inaddr_any)   (union sctp_addr *, unsigned short);
 	__u16		net_header_len;
->>>>>>> 7851956a
 	int		sockaddr_len;
 	sa_family_t	sa_family;
 	struct list_head list;
@@ -499,15 +491,9 @@
 	__u8 tsn_missing_report; /* Data chunk missing counter. */
 
 	/* What is the origin IP address for this chunk?  */
-<<<<<<< HEAD
-	sockaddr_storage_t source;
-	/* Destination address for this chunk. */
-	sockaddr_storage_t dest;
-=======
 	union sctp_addr source;
 	/* Destination address for this chunk. */
 	union sctp_addr dest;
->>>>>>> 7851956a
 
 	/* For an inbound chunk, this tells us where it came from.
 	 * For an outbound chunk, it tells us where we'd like it to
@@ -524,13 +510,8 @@
 int sctp_user_addto_chunk(sctp_chunk_t *chunk, int len, struct iovec *data);
 sctp_chunk_t *sctp_chunkify(struct sk_buff *, const sctp_association_t *,
 			    struct sock *);
-<<<<<<< HEAD
-void sctp_init_addrs(sctp_chunk_t *chunk);
-const sockaddr_storage_t *sctp_source(const sctp_chunk_t *chunk);
-=======
 void sctp_init_addrs(sctp_chunk_t *, union sctp_addr *, union sctp_addr *);
 const union sctp_addr *sctp_source(const sctp_chunk_t *chunk);
->>>>>>> 7851956a
 
 /* This is a structure for holding either an IPv6 or an IPv4 address.  */
 /* sin_family -- AF_INET or AF_INET6
@@ -777,11 +758,7 @@
 extern sctp_transport_t *sctp_transport_init(sctp_transport_t *,
 					     const union sctp_addr *, int);
 extern void sctp_transport_set_owner(sctp_transport_t *, sctp_association_t *);
-<<<<<<< HEAD
-extern void sctp_transport_route(sctp_transport_t *, sockaddr_storage_t *);
-=======
 extern void sctp_transport_route(sctp_transport_t *, union sctp_addr *);
->>>>>>> 7851956a
 extern void sctp_transport_free(sctp_transport_t *);
 extern void sctp_transport_destroy(sctp_transport_t *);
 extern void sctp_transport_reset_timers(sctp_transport_t *);
