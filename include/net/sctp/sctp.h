--- conflicted
+++ resolved
@@ -583,17 +583,6 @@
 	return t->dst;
 }
 
-<<<<<<< HEAD
-static inline __u32 sctp_dst_mtu(const struct dst_entry *dst)
-{
-	return SCTP_TRUNC4(max_t(__u32, dst_mtu(dst),
-				 SCTP_DEFAULT_MINSEGMENT));
-}
-
-static inline bool sctp_transport_pmtu_check(struct sctp_transport *t)
-{
-	__u32 pmtu = sctp_dst_mtu(t->dst);
-=======
 /* Calculate max payload size given a MTU, or the total overhead if
  * given MTU is zero
  */
@@ -601,7 +590,6 @@
 				     __u32 mtu, __u32 extra)
 {
 	__u32 overhead = sizeof(struct sctphdr) + extra;
->>>>>>> 22cb595e
 
 	if (sp)
 		overhead += sp->pf->af->net_header_len;
