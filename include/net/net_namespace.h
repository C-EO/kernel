/*
 * Operations on the network namespace
 */
#ifndef __NET_NET_NAMESPACE_H
#define __NET_NET_NAMESPACE_H

#include <linux/atomic.h>
#include <linux/workqueue.h>
#include <linux/list.h>
#include <linux/sysctl.h>

#include <net/flow.h>
#include <net/netns/core.h>
#include <net/netns/mib.h>
#include <net/netns/unix.h>
#include <net/netns/packet.h>
#include <net/netns/ipv4.h>
#include <net/netns/ipv6.h>
#include <net/netns/ieee802154_6lowpan.h>
#include <net/netns/sctp.h>
#include <net/netns/dccp.h>
#include <net/netns/netfilter.h>
#include <net/netns/x_tables.h>
#if defined(CONFIG_NF_CONNTRACK) || defined(CONFIG_NF_CONNTRACK_MODULE)
#include <net/netns/conntrack.h>
#endif
#include <net/netns/nftables.h>
#include <net/netns/xfrm.h>
#include <net/netns/mpls.h>
#include <net/netns/can.h>
#include <linux/ns_common.h>
#include <linux/idr.h>
#include <linux/skbuff.h>

struct user_namespace;
struct proc_dir_entry;
struct net_device;
struct sock;
struct ctl_table_header;
struct net_generic;
struct uevent_sock;
struct netns_ipvs;


#define NETDEV_HASHBITS    8
#define NETDEV_HASHENTRIES (1 << NETDEV_HASHBITS)

struct net {
	atomic_t		passive;	/* To decided when the network
						 * namespace should be freed.
						 */
	atomic_t		count;		/* To decided when the network
						 *  namespace should be shut down.
						 */
	spinlock_t		rules_mod_lock;

	atomic64_t		cookie_gen;

	struct list_head	list;		/* list of network namespaces */
	struct list_head	cleanup_list;	/* namespaces on death row */
	struct list_head	exit_list;	/* Use only net_mutex */

	struct user_namespace   *user_ns;	/* Owning user namespace */
	struct ucounts		*ucounts;
	spinlock_t		nsid_lock;
	struct idr		netns_ids;

	struct ns_common	ns;

	struct proc_dir_entry 	*proc_net;
	struct proc_dir_entry 	*proc_net_stat;

#ifdef CONFIG_SYSCTL
	struct ctl_table_set	sysctls;
#endif

	struct sock 		*rtnl;			/* rtnetlink socket */
	struct sock		*genl_sock;

	struct uevent_sock	*uevent_sock;		/* uevent socket */

	struct list_head 	dev_base_head;
	struct hlist_head 	*dev_name_head;
	struct hlist_head	*dev_index_head;
	unsigned int		dev_base_seq;	/* protected by rtnl_mutex */
	int			ifindex;
	unsigned int		dev_unreg_count;

	/* core fib_rules */
	struct list_head	rules_ops;

	struct list_head	fib_notifier_ops;  /* protected by net_mutex */

	struct net_device       *loopback_dev;          /* The loopback */
	struct netns_core	core;
	struct netns_mib	mib;
	struct netns_packet	packet;
	struct netns_unix	unx;
	struct netns_ipv4	ipv4;
#if IS_ENABLED(CONFIG_IPV6)
	struct netns_ipv6	ipv6;
#endif
#if IS_ENABLED(CONFIG_IEEE802154_6LOWPAN)
	struct netns_ieee802154_lowpan	ieee802154_lowpan;
#endif
#if defined(CONFIG_IP_SCTP) || defined(CONFIG_IP_SCTP_MODULE)
	struct netns_sctp	sctp;
#endif
#if defined(CONFIG_IP_DCCP) || defined(CONFIG_IP_DCCP_MODULE)
	struct netns_dccp	dccp;
#endif
#ifdef CONFIG_NETFILTER
	struct netns_nf		nf;
	struct netns_xt		xt;
#if defined(CONFIG_NF_CONNTRACK) || defined(CONFIG_NF_CONNTRACK_MODULE)
	struct netns_ct		ct;
#endif
#if defined(CONFIG_NF_TABLES) || defined(CONFIG_NF_TABLES_MODULE)
	struct netns_nftables	nft;
#endif
#if IS_ENABLED(CONFIG_NF_DEFRAG_IPV6)
	struct netns_nf_frag	nf_frag;
	struct ctl_table_header *nf_frag_frags_hdr;
#endif
	struct sock		*nfnl;
	struct sock		*nfnl_stash;
#if IS_ENABLED(CONFIG_NETFILTER_NETLINK_ACCT)
	struct list_head        nfnl_acct_list;
#endif
#if IS_ENABLED(CONFIG_NF_CT_NETLINK_TIMEOUT)
	struct list_head	nfct_timeout_list;
#endif
#endif
#ifdef CONFIG_WEXT_CORE
	struct sk_buff_head	wext_nlevents;
#endif
	struct net_generic __rcu	*gen;

	/* Note : following structs are cache line aligned */
#ifdef CONFIG_XFRM
	struct netns_xfrm	xfrm;
#endif
#if IS_ENABLED(CONFIG_IP_VS)
	struct netns_ipvs	*ipvs;
#endif
#if IS_ENABLED(CONFIG_MPLS)
	struct netns_mpls	mpls;
#endif
#if IS_ENABLED(CONFIG_CAN)
	struct netns_can	can;
#endif
	struct sock		*diag_nlsk;
	atomic_t		fnhe_genid;
<<<<<<< HEAD
=======
#ifndef __GENKSYMS__
	int sysctl_tcp_min_snd_mss;
#endif
>>>>>>> 7ce58816
};

#include <linux/seq_file_net.h>

/* Init's network namespace */
extern struct net init_net;

#ifdef CONFIG_NET_NS
struct net *copy_net_ns(unsigned long flags, struct user_namespace *user_ns,
			struct net *old_net);

#else /* CONFIG_NET_NS */
#include <linux/sched.h>
#include <linux/nsproxy.h>
static inline struct net *copy_net_ns(unsigned long flags,
	struct user_namespace *user_ns, struct net *old_net)
{
	if (flags & CLONE_NEWNET)
		return ERR_PTR(-EINVAL);
	return old_net;
}
#endif /* CONFIG_NET_NS */


extern struct list_head net_namespace_list;

struct net *get_net_ns_by_pid(pid_t pid);
struct net *get_net_ns_by_fd(int fd);

#ifdef CONFIG_SYSCTL
void ipx_register_sysctl(void);
void ipx_unregister_sysctl(void);
#else
#define ipx_register_sysctl()
#define ipx_unregister_sysctl()
#endif

#ifdef CONFIG_NET_NS
void __put_net(struct net *net);

static inline struct net *get_net(struct net *net)
{
	atomic_inc(&net->count);
	return net;
}

static inline struct net *maybe_get_net(struct net *net)
{
	/* Used when we know struct net exists but we
	 * aren't guaranteed a previous reference count
	 * exists.  If the reference count is zero this
	 * function fails and returns NULL.
	 */
	if (!atomic_inc_not_zero(&net->count))
		net = NULL;
	return net;
}

static inline void put_net(struct net *net)
{
	if (atomic_dec_and_test(&net->count))
		__put_net(net);
}

static inline
int net_eq(const struct net *net1, const struct net *net2)
{
	return net1 == net2;
}

static inline int check_net(const struct net *net)
{
	return atomic_read(&net->count) != 0;
}

void net_drop_ns(void *);

#else

static inline struct net *get_net(struct net *net)
{
	return net;
}

static inline void put_net(struct net *net)
{
}

static inline struct net *maybe_get_net(struct net *net)
{
	return net;
}

static inline
int net_eq(const struct net *net1, const struct net *net2)
{
	return 1;
}

static inline int check_net(const struct net *net)
{
	return 1;
}

#define net_drop_ns NULL
#endif


typedef struct {
#ifdef CONFIG_NET_NS
	struct net *net;
#endif
} possible_net_t;

static inline void write_pnet(possible_net_t *pnet, struct net *net)
{
#ifdef CONFIG_NET_NS
	pnet->net = net;
#endif
}

static inline struct net *read_pnet(const possible_net_t *pnet)
{
#ifdef CONFIG_NET_NS
	return pnet->net;
#else
	return &init_net;
#endif
}

#define for_each_net(VAR)				\
	list_for_each_entry(VAR, &net_namespace_list, list)

#define for_each_net_rcu(VAR)				\
	list_for_each_entry_rcu(VAR, &net_namespace_list, list)

#ifdef CONFIG_NET_NS
#define __net_init
#define __net_exit
#define __net_initdata
#define __net_initconst
#else
#define __net_init	__init
#define __net_exit	__ref
#define __net_initdata	__initdata
#define __net_initconst	__initconst
#endif

int peernet2id_alloc(struct net *net, struct net *peer);
int peernet2id(struct net *net, struct net *peer);
bool peernet_has_id(struct net *net, struct net *peer);
struct net *get_net_ns_by_id(struct net *net, int id);

struct pernet_operations {
	struct list_head list;
	int (*init)(struct net *net);
	void (*exit)(struct net *net);
	void (*exit_batch)(struct list_head *net_exit_list);
	unsigned int *id;
	size_t size;
};

/*
 * Use these carefully.  If you implement a network device and it
 * needs per network namespace operations use device pernet operations,
 * otherwise use pernet subsys operations.
 *
 * Network interfaces need to be removed from a dying netns _before_
 * subsys notifiers can be called, as most of the network code cleanup
 * (which is done from subsys notifiers) runs with the assumption that
 * dev_remove_pack has been called so no new packets will arrive during
 * and after the cleanup functions have been called.  dev_remove_pack
 * is not per namespace so instead the guarantee of no more packets
 * arriving in a network namespace is provided by ensuring that all
 * network devices and all sockets have left the network namespace
 * before the cleanup methods are called.
 *
 * For the longest time the ipv4 icmp code was registered as a pernet
 * device which caused kernel oops, and panics during network
 * namespace cleanup.   So please don't get this wrong.
 */
int register_pernet_subsys(struct pernet_operations *);
void unregister_pernet_subsys(struct pernet_operations *);
int register_pernet_device(struct pernet_operations *);
void unregister_pernet_device(struct pernet_operations *);

struct ctl_table;
struct ctl_table_header;

#ifdef CONFIG_SYSCTL
int net_sysctl_init(void);
struct ctl_table_header *register_net_sysctl(struct net *net, const char *path,
					     struct ctl_table *table);
void unregister_net_sysctl_table(struct ctl_table_header *header);
#else
static inline int net_sysctl_init(void) { return 0; }
static inline struct ctl_table_header *register_net_sysctl(struct net *net,
	const char *path, struct ctl_table *table)
{
	return NULL;
}
static inline void unregister_net_sysctl_table(struct ctl_table_header *header)
{
}
#endif

static inline int rt_genid_ipv4(struct net *net)
{
	return atomic_read(&net->ipv4.rt_genid);
}

static inline void rt_genid_bump_ipv4(struct net *net)
{
	atomic_inc(&net->ipv4.rt_genid);
}

extern void (*__fib6_flush_trees)(struct net *net);
static inline void rt_genid_bump_ipv6(struct net *net)
{
	if (__fib6_flush_trees)
		__fib6_flush_trees(net);
}

#if IS_ENABLED(CONFIG_IEEE802154_6LOWPAN)
static inline struct netns_ieee802154_lowpan *
net_ieee802154_lowpan(struct net *net)
{
	return &net->ieee802154_lowpan;
}
#endif

/* For callers who don't really care about whether it's IPv4 or IPv6 */
static inline void rt_genid_bump_all(struct net *net)
{
	rt_genid_bump_ipv4(net);
	rt_genid_bump_ipv6(net);
}

static inline int fnhe_genid(struct net *net)
{
	return atomic_read(&net->fnhe_genid);
}

static inline void fnhe_genid_bump(struct net *net)
{
	atomic_inc(&net->fnhe_genid);
}

#endif /* __NET_NET_NAMESPACE_H */<|MERGE_RESOLUTION|>--- conflicted
+++ resolved
@@ -151,12 +151,9 @@
 #endif
 	struct sock		*diag_nlsk;
 	atomic_t		fnhe_genid;
-<<<<<<< HEAD
-=======
 #ifndef __GENKSYMS__
 	int sysctl_tcp_min_snd_mss;
 #endif
->>>>>>> 7ce58816
 };
 
 #include <linux/seq_file_net.h>
