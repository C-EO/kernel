#ifndef __LINUX_NET_AFUNIX_H
#define __LINUX_NET_AFUNIX_H

#include <linux/socket.h>
#include <linux/un.h>
#include <linux/mutex.h>
#include <net/sock.h>

void unix_inflight(struct file *fp);
void unix_notinflight(struct file *fp);
void unix_gc(void);
void wait_for_unix_gc(void);
struct sock *unix_get_socket(struct file *filp);
struct sock *unix_peer_get(struct sock *);

#define UNIX_HASH_SIZE	256
#define UNIX_HASH_BITS	8

extern unsigned int unix_tot_inflight;
extern spinlock_t unix_table_lock;
extern struct hlist_head unix_socket_table[2 * UNIX_HASH_SIZE];

struct unix_address {
	atomic_t	refcnt;
	int		len;
	unsigned int	hash;
	struct sockaddr_un name[0];
};

struct unix_skb_parms {
	struct pid		*pid;		/* Skb credentials	*/
	kuid_t			uid;
	kgid_t			gid;
	struct scm_fp_list	*fp;		/* Passed files		*/
#ifdef CONFIG_SECURITY_NETWORK
	u32			secid;		/* Security ID		*/
#endif
	u32			consumed;
};

#define UNIXCB(skb) 	(*(struct unix_skb_parms *)&((skb)->cb))

#define unix_state_lock(s)	spin_lock(&unix_sk(s)->lock)
#define unix_state_unlock(s)	spin_unlock(&unix_sk(s)->lock)
#define unix_state_lock_nested(s) \
				spin_lock_nested(&unix_sk(s)->lock, \
				SINGLE_DEPTH_NESTING)

/* The AF_UNIX socket */
struct unix_sock {
	/* WARNING: sk has to be the first member */
	struct sock		sk;
	struct unix_address     *addr;
	struct path		path;
	struct mutex		readlock;
	struct sock		*peer;
	struct list_head	link;
	atomic_long_t		inflight;
	spinlock_t		lock;
	unsigned char		recursion_level;
	unsigned long		gc_flags;
#define UNIX_GC_CANDIDATE	0
#define UNIX_GC_MAYBE_CYCLE	1
	struct socket_wq	peer_wq;
};

<<<<<<< HEAD
static inline struct unix_sock *unix_sk(struct sock *sk)
=======
static inline struct unix_sock *unix_sk(const struct sock *sk)
>>>>>>> 61328de2
{
	return (struct unix_sock *)sk;
}

#define peer_wait peer_wq.wait

long unix_inq_len(struct sock *sk);
long unix_outq_len(struct sock *sk);

#ifdef CONFIG_SYSCTL
int unix_sysctl_register(struct net *net);
void unix_sysctl_unregister(struct net *net);
#else
static inline int unix_sysctl_register(struct net *net) { return 0; }
static inline void unix_sysctl_unregister(struct net *net) {}
#endif
#endif<|MERGE_RESOLUTION|>--- conflicted
+++ resolved
@@ -64,11 +64,7 @@
 	struct socket_wq	peer_wq;
 };
 
-<<<<<<< HEAD
-static inline struct unix_sock *unix_sk(struct sock *sk)
-=======
 static inline struct unix_sock *unix_sk(const struct sock *sk)
->>>>>>> 61328de2
 {
 	return (struct unix_sock *)sk;
 }
