/*
 * INET		An implementation of the TCP/IP protocol suite for the LINUX
 *		operating system.  INET is implemented using the  BSD Socket
 *		interface as the means of communication with the user level.
 *
 *		Definitions for the IP module.
 *
 * Version:	@(#)ip.h	1.0.2	05/07/93
 *
 * Authors:	Ross Biro
 *		Fred N. van Kempen, <waltje@uWalt.NL.Mugnet.ORG>
 *		Alan Cox, <gw4pts@gw4pts.ampr.org>
 *
 * Changes:
 *		Mike McLagan    :       Routing by source
 *
 *		This program is free software; you can redistribute it and/or
 *		modify it under the terms of the GNU General Public License
 *		as published by the Free Software Foundation; either version
 *		2 of the License, or (at your option) any later version.
 */
#ifndef _IP_H
#define _IP_H

#include <linux/config.h>
#include <linux/types.h>
#include <linux/ip.h>
#include <linux/in.h>
<<<<<<< HEAD
#include <linux/netdevice.h>
#include <linux/inetdevice.h>
#include <linux/in_route.h>
#include <linux/netfilter.h>
#include <linux/netfilter_ipv4.h>
#include <net/route.h>
#include <net/arp.h>
=======

#include <net/inet_sock.h>
>>>>>>> 593195f9
#include <net/snmp.h>

struct sock;

struct inet_skb_parm
{
	struct ip_options	opt;		/* Compiled IP options		*/
	unsigned char		flags;

<<<<<<< HEAD
#define IPSKB_MASQUERADED	1
#define IPSKB_TRANSLATED	2
#define IPSKB_FORWARDED		4
#define IPSKB_XFRM_TUNNEL_SIZE	8
#define IPSKB_XFRM_TRANSFORMED	16
#define IPSKB_FRAG_COMPLETE	32
=======
#define IPSKB_FORWARDED		1
#define IPSKB_XFRM_TUNNEL_SIZE	2
#define IPSKB_XFRM_TRANSFORMED	4
#define IPSKB_FRAG_COMPLETE	8
>>>>>>> 593195f9
};

struct ipcm_cookie
{
	u32			addr;
	int			oif;
	struct ip_options	*opt;
};

#define IPCB(skb) ((struct inet_skb_parm*)((skb)->cb))

struct ip_ra_chain
{
	struct ip_ra_chain	*next;
	struct sock		*sk;
	void			(*destructor)(struct sock *);
};

extern struct ip_ra_chain *ip_ra_chain;
extern rwlock_t ip_ra_lock;

/* IP flags. */
#define IP_CE		0x8000		/* Flag: "Congestion"		*/
#define IP_DF		0x4000		/* Flag: "Don't Fragment"	*/
#define IP_MF		0x2000		/* Flag: "More Fragments"	*/
#define IP_OFFSET	0x1FFF		/* "Fragment Offset" part	*/

#define IP_FRAG_TIME	(30 * HZ)		/* fragment lifetime	*/

struct msghdr;
struct net_device;
struct packet_type;
struct rtable;
struct sk_buff;
struct sockaddr;

extern void		ip_mc_dropsocket(struct sock *);
extern void		ip_mc_dropdevice(struct net_device *dev);
extern int		igmp_mc_proc_init(void);

/*
 *	Functions provided by ip.c
 */

extern int		ip_build_and_send_pkt(struct sk_buff *skb, struct sock *sk,
					      u32 saddr, u32 daddr,
					      struct ip_options *opt);
extern int		ip_rcv(struct sk_buff *skb, struct net_device *dev,
			       struct packet_type *pt, struct net_device *orig_dev);
extern int		ip_local_deliver(struct sk_buff *skb);
extern int		ip_mr_input(struct sk_buff *skb);
extern int		ip_output(struct sk_buff *skb);
extern int		ip_mc_output(struct sk_buff *skb);
extern int		ip_do_nat(struct sk_buff *skb);
extern void		ip_send_check(struct iphdr *ip);
extern int		ip_queue_xmit(struct sk_buff *skb, int ipfragok);
extern void		ip_init(void);
extern int		ip_append_data(struct sock *sk,
				       int getfrag(void *from, char *to, int offset, int len,
						   int odd, struct sk_buff *skb),
				void *from, int len, int protolen,
				struct ipcm_cookie *ipc,
				struct rtable *rt,
				unsigned int flags);
extern int		ip_generic_getfrag(void *from, char *to, int offset, int len, int odd, struct sk_buff *skb);
extern ssize_t		ip_append_page(struct sock *sk, struct page *page,
				int offset, size_t size, int flags);
extern int		ip_push_pending_frames(struct sock *sk);
extern void		ip_flush_pending_frames(struct sock *sk);

/* datagram.c */
extern int		ip4_datagram_connect(struct sock *sk, 
					     struct sockaddr *uaddr, int addr_len);

/*
 *	Map a multicast IP onto multicast MAC for type Token Ring.
 *      This conforms to RFC1469 Option 2 Multicasting i.e.
 *      using a functional address to transmit / receive 
 *      multicast packets.
 */

static inline void ip_tr_mc_map(u32 addr, char *buf)
{
	buf[0]=0xC0;
	buf[1]=0x00;
	buf[2]=0x00;
	buf[3]=0x04;
	buf[4]=0x00;
	buf[5]=0x00;
}

struct ip_reply_arg {
	struct kvec iov[1];   
	u32 	    csum; 
	int	    csumoffset; /* u16 offset of csum in iov[0].iov_base */
				/* -1 if not needed */ 
}; 

void ip_send_reply(struct sock *sk, struct sk_buff *skb, struct ip_reply_arg *arg,
		   unsigned int len); 

struct ipv4_config
{
	int	log_martians;
	int	autoconfig;
	int	no_pmtu_disc;
};

extern struct ipv4_config ipv4_config;
DECLARE_SNMP_STAT(struct ipstats_mib, ip_statistics);
#define IP_INC_STATS(field)		SNMP_INC_STATS(ip_statistics, field)
#define IP_INC_STATS_BH(field)		SNMP_INC_STATS_BH(ip_statistics, field)
#define IP_INC_STATS_USER(field) 	SNMP_INC_STATS_USER(ip_statistics, field)
DECLARE_SNMP_STAT(struct linux_mib, net_statistics);
#define NET_INC_STATS(field)		SNMP_INC_STATS(net_statistics, field)
#define NET_INC_STATS_BH(field)		SNMP_INC_STATS_BH(net_statistics, field)
#define NET_INC_STATS_USER(field) 	SNMP_INC_STATS_USER(net_statistics, field)
#define NET_ADD_STATS_BH(field, adnd)	SNMP_ADD_STATS_BH(net_statistics, field, adnd)
#define NET_ADD_STATS_USER(field, adnd)	SNMP_ADD_STATS_USER(net_statistics, field, adnd)

extern int sysctl_local_port_range[2];
extern int sysctl_ip_default_ttl;
extern int sysctl_ip_nonlocal_bind;

/* From ip_fragment.c */
extern int sysctl_ipfrag_high_thresh; 
extern int sysctl_ipfrag_low_thresh;
extern int sysctl_ipfrag_time;
extern int sysctl_ipfrag_secret_interval;
extern int sysctl_ipfrag_max_dist;

/* From inetpeer.c */
extern int inet_peer_threshold;
extern int inet_peer_minttl;
extern int inet_peer_maxttl;
extern int inet_peer_gc_mintime;
extern int inet_peer_gc_maxtime;

/* From ip_output.c */
extern int sysctl_ip_dynaddr;

extern void ipfrag_init(void);

#ifdef CONFIG_INET
#include <net/dst.h>

/* The function in 2.2 was invalid, producing wrong result for
 * check=0xFEFF. It was noticed by Arthur Skawina _year_ ago. --ANK(000625) */
static inline
int ip_decrease_ttl(struct iphdr *iph)
{
	u32 check = iph->check;
	check += htons(0x0100);
	iph->check = check + (check>=0xFFFF);
	return --iph->ttl;
}

static inline
int ip_dont_fragment(struct sock *sk, struct dst_entry *dst)
{
	return (inet_sk(sk)->pmtudisc == IP_PMTUDISC_DO ||
		(inet_sk(sk)->pmtudisc == IP_PMTUDISC_WANT &&
		 !(dst_metric(dst, RTAX_LOCK)&(1<<RTAX_MTU))));
}

extern void __ip_select_ident(struct iphdr *iph, struct dst_entry *dst, int more);

static inline void ip_select_ident(struct iphdr *iph, struct dst_entry *dst, struct sock *sk)
{
	if (iph->frag_off & htons(IP_DF)) {
		/* This is only to work around buggy Windows95/2000
		 * VJ compression implementations.  If the ID field
		 * does not change, they drop every other packet in
		 * a TCP stream using header compression.
		 */
		iph->id = (sk && inet_sk(sk)->daddr) ?
					htons(inet_sk(sk)->id++) : 0;
	} else
		__ip_select_ident(iph, dst, 0);
}

static inline void ip_select_ident_more(struct iphdr *iph, struct dst_entry *dst, struct sock *sk, int more)
{
	if (iph->frag_off & htons(IP_DF)) {
		if (sk && inet_sk(sk)->daddr) {
			iph->id = htons(inet_sk(sk)->id);
			inet_sk(sk)->id += 1 + more;
		} else
			iph->id = 0;
	} else
		__ip_select_ident(iph, dst, more);
}

#ifdef CONFIG_NETFILTER
extern int ip_dst_output(struct sk_buff *skb);
#else
static inline int ip_dst_output(struct sk_buff *skb)
{
	return NF_HOOK_COND(PF_INET, NF_IP_POST_ROUTING, skb, NULL,
	                    skb->dst->dev, dst_output, skb->dst->xfrm != NULL);
}
#endif

/*
 *	Map a multicast IP onto multicast MAC for type ethernet.
 */

static inline void ip_eth_mc_map(u32 addr, char *buf)
{
	addr=ntohl(addr);
	buf[0]=0x01;
	buf[1]=0x00;
	buf[2]=0x5e;
	buf[5]=addr&0xFF;
	addr>>=8;
	buf[4]=addr&0xFF;
	addr>>=8;
	buf[3]=addr&0x7F;
}

/*
 *	Map a multicast IP onto multicast MAC for type IP-over-InfiniBand.
 *	Leave P_Key as 0 to be filled in by driver.
 */

static inline void ip_ib_mc_map(u32 addr, char *buf)
{
	buf[0]  = 0;		/* Reserved */
	buf[1]  = 0xff;		/* Multicast QPN */
	buf[2]  = 0xff;
	buf[3]  = 0xff;
	addr    = ntohl(addr);
	buf[4]  = 0xff;
	buf[5]  = 0x12;		/* link local scope */
	buf[6]  = 0x40;		/* IPv4 signature */
	buf[7]  = 0x1b;
	buf[8]  = 0;		/* P_Key */
	buf[9]  = 0;
	buf[10] = 0;
	buf[11] = 0;
	buf[12] = 0;
	buf[13] = 0;
	buf[14] = 0;
	buf[15] = 0;
	buf[19] = addr & 0xff;
	addr  >>= 8;
	buf[18] = addr & 0xff;
	addr  >>= 8;
	buf[17] = addr & 0xff;
	addr  >>= 8;
	buf[16] = addr & 0x0f;
}

#if defined(CONFIG_IPV6) || defined(CONFIG_IPV6_MODULE)
#include <linux/ipv6.h>
#endif

static __inline__ void inet_reset_saddr(struct sock *sk)
{
	inet_sk(sk)->rcv_saddr = inet_sk(sk)->saddr = 0;
#if defined(CONFIG_IPV6) || defined(CONFIG_IPV6_MODULE)
	if (sk->sk_family == PF_INET6) {
		struct ipv6_pinfo *np = inet6_sk(sk);

		memset(&np->saddr, 0, sizeof(np->saddr));
		memset(&np->rcv_saddr, 0, sizeof(np->rcv_saddr));
	}
#endif
}

#endif

extern int	ip_call_ra_chain(struct sk_buff *skb);

/*
 *	Functions provided by ip_fragment.o
 */

enum ip_defrag_users
{
	IP_DEFRAG_LOCAL_DELIVER,
	IP_DEFRAG_CALL_RA_CHAIN,
	IP_DEFRAG_CONNTRACK_IN,
	IP_DEFRAG_CONNTRACK_OUT,
	IP_DEFRAG_VS_IN,
	IP_DEFRAG_VS_OUT,
	IP_DEFRAG_VS_FWD
};

struct sk_buff *ip_defrag(struct sk_buff *skb, u32 user);
extern int ip_frag_nqueues;
extern atomic_t ip_frag_mem;

/*
 *	Functions provided by ip_forward.c
 */
 
extern int ip_forward(struct sk_buff *skb);
extern int ip_net_unreachable(struct sk_buff *skb);
 
/*
 *	Functions provided by ip_options.c
 */
 
extern void ip_options_build(struct sk_buff *skb, struct ip_options *opt, u32 daddr, struct rtable *rt, int is_frag);
extern int ip_options_echo(struct ip_options *dopt, struct sk_buff *skb);
extern void ip_options_fragment(struct sk_buff *skb);
extern int ip_options_compile(struct ip_options *opt, struct sk_buff *skb);
extern int ip_options_get(struct ip_options **optp,
			  unsigned char *data, int optlen);
extern int ip_options_get_from_user(struct ip_options **optp,
				    unsigned char __user *data, int optlen);
extern void ip_options_undo(struct ip_options * opt);
extern void ip_forward_options(struct sk_buff *skb);
extern int ip_options_rcv_srr(struct sk_buff *skb);

/*
 *	Functions provided by ip_sockglue.c
 */

extern void	ip_cmsg_recv(struct msghdr *msg, struct sk_buff *skb);
extern int	ip_cmsg_send(struct msghdr *msg, struct ipcm_cookie *ipc);
extern int	ip_setsockopt(struct sock *sk, int level, int optname, char __user *optval, int optlen);
extern int	ip_getsockopt(struct sock *sk, int level, int optname, char __user *optval, int __user *optlen);
extern int	ip_ra_control(struct sock *sk, unsigned char on, void (*destructor)(struct sock *));

extern int 	ip_recv_error(struct sock *sk, struct msghdr *msg, int len);
extern void	ip_icmp_error(struct sock *sk, struct sk_buff *skb, int err, 
			      u16 port, u32 info, u8 *payload);
extern void	ip_local_error(struct sock *sk, int err, u32 daddr, u16 dport,
			       u32 info);

/* sysctl helpers - any sysctl which holds a value that ends up being
 * fed into the routing cache should use these handlers.
 */
int ipv4_doint_and_flush(ctl_table *ctl, int write,
			 struct file* filp, void __user *buffer,
			 size_t *lenp, loff_t *ppos);
int ipv4_doint_and_flush_strategy(ctl_table *table, int __user *name, int nlen,
				  void __user *oldval, size_t __user *oldlenp,
				  void __user *newval, size_t newlen, 
				  void **context);
#ifdef CONFIG_PROC_FS
extern int ip_misc_proc_init(void);
#endif

extern struct ctl_table ipv4_table[];

#endif	/* _IP_H */<|MERGE_RESOLUTION|>--- conflicted
+++ resolved
@@ -26,18 +26,8 @@
 #include <linux/types.h>
 #include <linux/ip.h>
 #include <linux/in.h>
-<<<<<<< HEAD
-#include <linux/netdevice.h>
-#include <linux/inetdevice.h>
-#include <linux/in_route.h>
-#include <linux/netfilter.h>
-#include <linux/netfilter_ipv4.h>
-#include <net/route.h>
-#include <net/arp.h>
-=======
 
 #include <net/inet_sock.h>
->>>>>>> 593195f9
 #include <net/snmp.h>
 
 struct sock;
@@ -47,19 +37,10 @@
 	struct ip_options	opt;		/* Compiled IP options		*/
 	unsigned char		flags;
 
-<<<<<<< HEAD
-#define IPSKB_MASQUERADED	1
-#define IPSKB_TRANSLATED	2
-#define IPSKB_FORWARDED		4
-#define IPSKB_XFRM_TUNNEL_SIZE	8
-#define IPSKB_XFRM_TRANSFORMED	16
-#define IPSKB_FRAG_COMPLETE	32
-=======
 #define IPSKB_FORWARDED		1
 #define IPSKB_XFRM_TUNNEL_SIZE	2
 #define IPSKB_XFRM_TRANSFORMED	4
 #define IPSKB_FRAG_COMPLETE	8
->>>>>>> 593195f9
 };
 
 struct ipcm_cookie
@@ -253,16 +234,6 @@
 		__ip_select_ident(iph, dst, more);
 }
 
-#ifdef CONFIG_NETFILTER
-extern int ip_dst_output(struct sk_buff *skb);
-#else
-static inline int ip_dst_output(struct sk_buff *skb)
-{
-	return NF_HOOK_COND(PF_INET, NF_IP_POST_ROUTING, skb, NULL,
-	                    skb->dst->dev, dst_output, skb->dst->xfrm != NULL);
-}
-#endif
-
 /*
  *	Map a multicast IP onto multicast MAC for type ethernet.
  */
