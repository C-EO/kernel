/*
 *  Shared Memory Communications over RDMA (SMC-R) and RoCE
 *
 *  Definitions for the SMC module (socket related)
 *
 *  Copyright IBM Corp. 2016
 *
 *  Author(s):  Ursula Braun <ubraun@linux.vnet.ibm.com>
 */
#ifndef _SMC_H
#define _SMC_H

#define SMC_MAX_PNETID_LEN	16	/* Max. length of PNET id */

struct smc_hashinfo {
	rwlock_t lock;
	struct hlist_head ht;
};

int smc_hash_sk(struct sock *sk);
void smc_unhash_sk(struct sock *sk);

/* SMCD/ISM device driver interface */
struct smcd_dmb {
	u64 dmb_tok;
	u64 rgid;
	u32 dmb_len;
	u32 sba_idx;
	u32 vlan_valid;
	u32 vlan_id;
	void *cpu_addr;
	dma_addr_t dma_addr;
};

#define ISM_EVENT_DMB	0
#define ISM_EVENT_GID	1
#define ISM_EVENT_SWR	2

struct smcd_event {
	u32 type;
	u32 code;
	u64 tok;
	u64 time;
	u64 info;
};

struct smcd_dev;

struct smcd_ops {
	int (*query_remote_gid)(struct smcd_dev *dev, u64 rgid, u32 vid_valid,
				u32 vid);
	int (*register_dmb)(struct smcd_dev *dev, struct smcd_dmb *dmb);
	int (*unregister_dmb)(struct smcd_dev *dev, struct smcd_dmb *dmb);
	int (*add_vlan_id)(struct smcd_dev *dev, u64 vlan_id);
	int (*del_vlan_id)(struct smcd_dev *dev, u64 vlan_id);
	int (*set_vlan_required)(struct smcd_dev *dev);
	int (*reset_vlan_required)(struct smcd_dev *dev);
	int (*signal_event)(struct smcd_dev *dev, u64 rgid, u32 trigger_irq,
			    u32 event_code, u64 info);
	int (*move_data)(struct smcd_dev *dev, u64 dmb_tok, unsigned int idx,
			 bool sf, unsigned int offset, void *data,
			 unsigned int size);
};

struct smcd_dev {
	const struct smcd_ops *ops;
	struct device dev;
	void *priv;
	u64 local_gid;
	struct list_head list;
	spinlock_t lock;
	struct smc_connection **conn;
	struct list_head vlan;
	struct workqueue_struct *event_wq;
	u8 pnetid[SMC_MAX_PNETID_LEN];
<<<<<<< HEAD
	bool pnetid_by_user;
=======
#ifndef __GENKSYMS__
	bool pnetid_by_user;
#endif
>>>>>>> 7ce58816
};

struct smcd_dev *smcd_alloc_dev(struct device *parent, const char *name,
				const struct smcd_ops *ops, int max_dmbs);
int smcd_register_dev(struct smcd_dev *smcd);
void smcd_unregister_dev(struct smcd_dev *smcd);
void smcd_free_dev(struct smcd_dev *smcd);
void smcd_handle_event(struct smcd_dev *dev, struct smcd_event *event);
void smcd_handle_irq(struct smcd_dev *dev, unsigned int bit);
#endif	/* _SMC_H */<|MERGE_RESOLUTION|>--- conflicted
+++ resolved
@@ -73,13 +73,9 @@
 	struct list_head vlan;
 	struct workqueue_struct *event_wq;
 	u8 pnetid[SMC_MAX_PNETID_LEN];
-<<<<<<< HEAD
-	bool pnetid_by_user;
-=======
 #ifndef __GENKSYMS__
 	bool pnetid_by_user;
 #endif
->>>>>>> 7ce58816
 };
 
 struct smcd_dev *smcd_alloc_dev(struct device *parent, const char *name,
