--- conflicted
+++ resolved
@@ -34,8 +34,6 @@
 				use_udp6_rx_checksums:1;
 };
 
-<<<<<<< HEAD
-=======
 int udp_sock_create4(struct net *net, struct udp_port_cfg *cfg,
 		     struct socket **sockp);
 
@@ -102,7 +100,6 @@
 	return iptunnel_handle_offloads(skb, udp_csum, type);
 }
 
->>>>>>> 6f566b79
 static inline void udp_tunnel_gro_complete(struct sk_buff *skb, int nhoff)
 {
 	struct udphdr *uh;
@@ -112,10 +109,6 @@
 				SKB_GSO_UDP_TUNNEL_CSUM : SKB_GSO_UDP_TUNNEL;
 }
 
-<<<<<<< HEAD
-int udp_sock_create(struct net *net, struct udp_port_cfg *cfg,
-		    struct socket **sockp);
-=======
 static inline void udp_tunnel_encap_enable(struct socket *sock)
 {
 #if IS_ENABLED(CONFIG_IPV6)
@@ -125,6 +118,5 @@
 #endif
 		udp_encap_enable();
 }
->>>>>>> 6f566b79
 
 #endif