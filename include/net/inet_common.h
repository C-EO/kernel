/* SPDX-License-Identifier: GPL-2.0 */
#ifndef _INET_COMMON_H
#define _INET_COMMON_H

#include <linux/indirect_call_wrapper.h>

extern const struct proto_ops inet_stream_ops;
extern const struct proto_ops inet_dgram_ops;

/*
 *	INET4 prototypes used by INET6
 */

struct msghdr;
struct sock;
struct sockaddr;
struct socket;

int inet_release(struct socket *sock);
int inet_stream_connect(struct socket *sock, struct sockaddr *uaddr,
			int addr_len, int flags);
int __inet_stream_connect(struct socket *sock, struct sockaddr *uaddr,
			  int addr_len, int flags, int is_sendmsg);
int inet_dgram_connect(struct socket *sock, struct sockaddr *uaddr,
		       int addr_len, int flags);
int inet_accept(struct socket *sock, struct socket *newsock, int flags,
		bool kern);
int inet_send_prepare(struct sock *sk);
int inet_sendmsg(struct socket *sock, struct msghdr *msg, size_t size);
ssize_t inet_sendpage(struct socket *sock, struct page *page, int offset,
		      size_t size, int flags);
int inet_recvmsg(struct socket *sock, struct msghdr *msg, size_t size,
		 int flags);
int inet_shutdown(struct socket *sock, int how);
int inet_listen(struct socket *sock, int backlog);
void inet_sock_destruct(struct sock *sk);
int inet_bind(struct socket *sock, struct sockaddr *uaddr, int addr_len);
/* Don't allocate port at this moment, defer to connect. */
#define BIND_FORCE_ADDRESS_NO_PORT	(1 << 0)
/* Grab and release socket lock. */
#define BIND_WITH_LOCK			(1 << 1)
/* Called from BPF program. */
#define BIND_FROM_BPF			(1 << 2)
<<<<<<< HEAD
=======
/* Skip CAP_NET_BIND_SERVICE check. */
#define BIND_NO_CAP_NET_BIND_SERVICE	(1 << 3)
>>>>>>> 7d2a07b7
int __inet_bind(struct sock *sk, struct sockaddr *uaddr, int addr_len,
		u32 flags);
int inet_getname(struct socket *sock, struct sockaddr *uaddr,
		 int peer);
int inet_ioctl(struct socket *sock, unsigned int cmd, unsigned long arg);
int inet_ctl_sock_create(struct sock **sk, unsigned short family,
			 unsigned short type, unsigned char protocol,
			 struct net *net);
int inet_recv_error(struct sock *sk, struct msghdr *msg, int len,
		    int *addr_len);

struct sk_buff *inet_gro_receive(struct list_head *head, struct sk_buff *skb);
int inet_gro_complete(struct sk_buff *skb, int nhoff);
struct sk_buff *inet_gso_segment(struct sk_buff *skb,
				 netdev_features_t features);

static inline void inet_ctl_sock_destroy(struct sock *sk)
{
	if (sk)
		sock_release(sk->sk_socket);
}

#define indirect_call_gro_receive(f2, f1, cb, head, skb)	\
({								\
	unlikely(gro_recursion_inc_test(skb)) ?			\
		NAPI_GRO_CB(skb)->flush |= 1, NULL :		\
		INDIRECT_CALL_2(cb, f2, f1, head, skb);		\
})

#endif<|MERGE_RESOLUTION|>--- conflicted
+++ resolved
@@ -41,11 +41,8 @@
 #define BIND_WITH_LOCK			(1 << 1)
 /* Called from BPF program. */
 #define BIND_FROM_BPF			(1 << 2)
-<<<<<<< HEAD
-=======
 /* Skip CAP_NET_BIND_SERVICE check. */
 #define BIND_NO_CAP_NET_BIND_SERVICE	(1 << 3)
->>>>>>> 7d2a07b7
 int __inet_bind(struct sock *sk, struct sockaddr *uaddr, int addr_len,
 		u32 flags);
 int inet_getname(struct socket *sock, struct sockaddr *uaddr,
