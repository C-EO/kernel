--- conflicted
+++ resolved
@@ -283,46 +283,20 @@
  * flush_dcache_page is used when the kernel has written to the page
  * cache page at virtual address page->virtual.
  *
-<<<<<<< HEAD
- * If this page isn't mapped (ie, page_mapping == NULL), or it has
- * userspace mappings (page->mapping->i_mmap or page->mapping->i_mmap_shared)
- * then we _must_ always clean + invalidate the dcache entries associated
- * with the kernel mapping.
-=======
  * If this page isn't mapped (ie, page_mapping == NULL), or it might
  * have userspace mappings, then we _must_ always clean + invalidate
  * the dcache entries associated with the kernel mapping.
->>>>>>> 30e74fea
  *
  * Otherwise we can defer the operation, and clean the cache when we are
  * about to change to user space.  This is the same method as used on SPARC64.
  * See update_mmu_cache for the user space part.
  */
-<<<<<<< HEAD
-static inline int mapping_mapped(struct address_space *mapping)
-{
-	return	!prio_tree_empty(&mapping->i_mmap) ||
-		!prio_tree_empty(&mapping->i_mmap_shared) ||
-		!list_empty(&mapping->i_mmap_nonlinear);
-}
-
-extern void __flush_dcache_page(struct page *);
-
-static inline void flush_dcache_page(struct page *page)
-{
-	if (page_mapping(page) && !mapping_mapped(page->mapping))
-		set_bit(PG_dcache_dirty, &page->flags);
-	else
-		__flush_dcache_page(page);
-}
-=======
 extern void flush_dcache_page(struct page *);
 
 #define flush_dcache_mmap_lock(mapping) \
 	spin_lock_irq(&(mapping)->tree_lock)
 #define flush_dcache_mmap_unlock(mapping) \
 	spin_unlock_irq(&(mapping)->tree_lock)
->>>>>>> 30e74fea
 
 #define flush_icache_user_range(vma,page,addr,len) \
 	flush_dcache_page(page)
