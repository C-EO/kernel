--- conflicted
+++ resolved
@@ -177,18 +177,9 @@
 		    const struct drm_panel_funcs *funcs,
 		    int connector_type);
 
-<<<<<<< HEAD
-int drm_panel_add(struct drm_panel *panel);
-void drm_panel_remove(struct drm_panel *panel);
-
-int drm_panel_attach(struct drm_panel *panel, struct drm_connector *connector);
-void drm_panel_detach(struct drm_panel *panel);
-
-=======
 void drm_panel_add(struct drm_panel *panel);
 void drm_panel_remove(struct drm_panel *panel);
 
->>>>>>> 7d2a07b7
 int drm_panel_prepare(struct drm_panel *panel);
 int drm_panel_unprepare(struct drm_panel *panel);
 
@@ -199,8 +190,6 @@
 
 #if defined(CONFIG_OF) && defined(CONFIG_DRM_PANEL)
 struct drm_panel *of_drm_find_panel(const struct device_node *np);
-<<<<<<< HEAD
-=======
 int of_drm_get_panel_orientation(const struct device_node *np,
 				 enum drm_panel_orientation *orientation);
 #else
@@ -213,17 +202,6 @@
 					       enum drm_panel_orientation *orientation)
 {
 	return -ENODEV;
-}
-#endif
-
-#if IS_ENABLED(CONFIG_DRM_PANEL) && (IS_BUILTIN(CONFIG_BACKLIGHT_CLASS_DEVICE) || \
-	(IS_MODULE(CONFIG_DRM) && IS_MODULE(CONFIG_BACKLIGHT_CLASS_DEVICE)))
-int drm_panel_of_backlight(struct drm_panel *panel);
->>>>>>> 7d2a07b7
-#else
-static inline int drm_panel_of_backlight(struct drm_panel *panel)
-{
-	return 0;
 }
 #endif
 
