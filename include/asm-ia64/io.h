#ifndef _ASM_IA64_IO_H
#define _ASM_IA64_IO_H

/*
 * This file contains the definitions for the emulated IO instructions
 * inb/inw/inl/outb/outw/outl and the "string versions" of the same
 * (insb/insw/insl/outsb/outsw/outsl). You can also use "pausing"
 * versions of the single-IO instructions (inb_p/inw_p/..).
 *
 * This file is not meant to be obfuscating: it's just complicated to
 * (a) handle it all in a way that makes gcc able to optimize it as
 * well as possible and (b) trying to avoid writing the same thing
 * over and over again with slight variations and possibly making a
 * mistake somewhere.
 *
 * Copyright (C) 1998-2003 Hewlett-Packard Co
 *	David Mosberger-Tang <davidm@hpl.hp.com>
 * Copyright (C) 1999 Asit Mallick <asit.k.mallick@intel.com>
 * Copyright (C) 1999 Don Dugger <don.dugger@intel.com>
 */

/* We don't use IO slowdowns on the ia64, but.. */
#define __SLOW_DOWN_IO	do { } while (0)
#define SLOW_DOWN_IO	do { } while (0)

#define __IA64_UNCACHED_OFFSET	RGN_BASE(RGN_UNCACHED)

/*
 * The legacy I/O space defined by the ia64 architecture supports only 65536 ports, but
 * large machines may have multiple other I/O spaces so we can't place any a priori limit
 * on IO_SPACE_LIMIT.  These additional spaces are described in ACPI.
 */
#define IO_SPACE_LIMIT		0xffffffffffffffffUL

#define MAX_IO_SPACES_BITS		4
#define MAX_IO_SPACES			(1UL << MAX_IO_SPACES_BITS)
#define IO_SPACE_BITS			24
#define IO_SPACE_SIZE			(1UL << IO_SPACE_BITS)

#define IO_SPACE_NR(port)		((port) >> IO_SPACE_BITS)
#define IO_SPACE_BASE(space)		((space) << IO_SPACE_BITS)
#define IO_SPACE_PORT(port)		((port) & (IO_SPACE_SIZE - 1))

#define IO_SPACE_SPARSE_ENCODING(p)	((((p) >> 2) << 12) | ((p) & 0xfff))

struct io_space {
	unsigned long mmio_base;	/* base in MMIO space */
	int sparse;
};

extern struct io_space io_space[];
extern unsigned int num_io_spaces;

# ifdef __KERNEL__

/*
 * All MMIO iomem cookies are in region 6; anything less is a PIO cookie:
 *	0xCxxxxxxxxxxxxxxx	MMIO cookie (return from ioremap)
 *	0x000000001SPPPPPP	PIO cookie (S=space number, P..P=port)
 *
 * ioread/writeX() uses the leading 1 in PIO cookies (PIO_OFFSET) to catch
 * code that uses bare port numbers without the prerequisite pci_iomap().
 */
#define PIO_OFFSET		(1UL << (MAX_IO_SPACES_BITS + IO_SPACE_BITS))
#define PIO_MASK		(PIO_OFFSET - 1)
#define PIO_RESERVED		__IA64_UNCACHED_OFFSET
#define HAVE_ARCH_PIO_SIZE

#include <asm/intrinsics.h>
#include <asm/machvec.h>
#include <asm/page.h>
#include <asm/system.h>
#include <asm-generic/iomap.h>

/*
 * Change virtual addresses to physical addresses and vv.
 */
static inline unsigned long
virt_to_phys (volatile void *address)
{
	return (unsigned long) address - PAGE_OFFSET;
}

static inline void*
phys_to_virt (unsigned long address)
{
	return (void *) (address + PAGE_OFFSET);
}

#define ARCH_HAS_VALID_PHYS_ADDR_RANGE
<<<<<<< HEAD
=======
extern u64 kern_mem_attribute (unsigned long phys_addr, unsigned long size);
>>>>>>> 120bda20
extern int valid_phys_addr_range (unsigned long addr, size_t count); /* efi.c */
extern int valid_mmap_phys_addr_range (unsigned long addr, size_t count);

/*
 * The following two macros are deprecated and scheduled for removal.
 * Please use the PCI-DMA interface defined in <asm/pci.h> instead.
 */
#define bus_to_virt	phys_to_virt
#define virt_to_bus	virt_to_phys
#define page_to_bus	page_to_phys

# endif /* KERNEL */

/*
 * Memory fence w/accept.  This should never be used in code that is
 * not IA-64 specific.
 */
#define __ia64_mf_a()	ia64_mfa()

/**
 * ___ia64_mmiowb - I/O write barrier
 *
 * Ensure ordering of I/O space writes.  This will make sure that writes
 * following the barrier will arrive after all previous writes.  For most
 * ia64 platforms, this is a simple 'mf.a' instruction.
 *
 * See Documentation/DocBook/deviceiobook.tmpl for more information.
 */
static inline void ___ia64_mmiowb(void)
{
	ia64_mfa();
}

static inline void*
__ia64_mk_io_addr (unsigned long port)
{
	struct io_space *space;
	unsigned long offset;

	space = &io_space[IO_SPACE_NR(port)];
	port = IO_SPACE_PORT(port);
	if (space->sparse)
		offset = IO_SPACE_SPARSE_ENCODING(port);
	else
		offset = port;

	return (void *) (space->mmio_base | offset);
}

#define __ia64_inb	___ia64_inb
#define __ia64_inw	___ia64_inw
#define __ia64_inl	___ia64_inl
#define __ia64_outb	___ia64_outb
#define __ia64_outw	___ia64_outw
#define __ia64_outl	___ia64_outl
#define __ia64_readb	___ia64_readb
#define __ia64_readw	___ia64_readw
#define __ia64_readl	___ia64_readl
#define __ia64_readq	___ia64_readq
#define __ia64_readb_relaxed	___ia64_readb
#define __ia64_readw_relaxed	___ia64_readw
#define __ia64_readl_relaxed	___ia64_readl
#define __ia64_readq_relaxed	___ia64_readq
#define __ia64_writeb	___ia64_writeb
#define __ia64_writew	___ia64_writew
#define __ia64_writel	___ia64_writel
#define __ia64_writeq	___ia64_writeq
#define __ia64_mmiowb	___ia64_mmiowb

/*
 * For the in/out routines, we need to do "mf.a" _after_ doing the I/O access to ensure
 * that the access has completed before executing other I/O accesses.  Since we're doing
 * the accesses through an uncachable (UC) translation, the CPU will execute them in
 * program order.  However, we still need to tell the compiler not to shuffle them around
 * during optimization, which is why we use "volatile" pointers.
 */

static inline unsigned int
___ia64_inb (unsigned long port)
{
	volatile unsigned char *addr = __ia64_mk_io_addr(port);
	unsigned char ret;

	ret = *addr;
	__ia64_mf_a();
	return ret;
}

static inline unsigned int
___ia64_inw (unsigned long port)
{
	volatile unsigned short *addr = __ia64_mk_io_addr(port);
	unsigned short ret;

	ret = *addr;
	__ia64_mf_a();
	return ret;
}

static inline unsigned int
___ia64_inl (unsigned long port)
{
	volatile unsigned int *addr = __ia64_mk_io_addr(port);
	unsigned int ret;

	ret = *addr;
	__ia64_mf_a();
	return ret;
}

static inline void
___ia64_outb (unsigned char val, unsigned long port)
{
	volatile unsigned char *addr = __ia64_mk_io_addr(port);

	*addr = val;
	__ia64_mf_a();
}

static inline void
___ia64_outw (unsigned short val, unsigned long port)
{
	volatile unsigned short *addr = __ia64_mk_io_addr(port);

	*addr = val;
	__ia64_mf_a();
}

static inline void
___ia64_outl (unsigned int val, unsigned long port)
{
	volatile unsigned int *addr = __ia64_mk_io_addr(port);

	*addr = val;
	__ia64_mf_a();
}

static inline void
__insb (unsigned long port, void *dst, unsigned long count)
{
	unsigned char *dp = dst;

	while (count--)
		*dp++ = platform_inb(port);
}

static inline void
__insw (unsigned long port, void *dst, unsigned long count)
{
	unsigned short *dp = dst;

	while (count--)
		*dp++ = platform_inw(port);
}

static inline void
__insl (unsigned long port, void *dst, unsigned long count)
{
	unsigned int *dp = dst;

	while (count--)
		*dp++ = platform_inl(port);
}

static inline void
__outsb (unsigned long port, const void *src, unsigned long count)
{
	const unsigned char *sp = src;

	while (count--)
		platform_outb(*sp++, port);
}

static inline void
__outsw (unsigned long port, const void *src, unsigned long count)
{
	const unsigned short *sp = src;

	while (count--)
		platform_outw(*sp++, port);
}

static inline void
__outsl (unsigned long port, const void *src, unsigned long count)
{
	const unsigned int *sp = src;

	while (count--)
		platform_outl(*sp++, port);
}

/*
 * Unfortunately, some platforms are broken and do not follow the IA-64 architecture
 * specification regarding legacy I/O support.  Thus, we have to make these operations
 * platform dependent...
 */
#define __inb		platform_inb
#define __inw		platform_inw
#define __inl		platform_inl
#define __outb		platform_outb
#define __outw		platform_outw
#define __outl		platform_outl
#define __mmiowb	platform_mmiowb

#define inb(p)		__inb(p)
#define inw(p)		__inw(p)
#define inl(p)		__inl(p)
#define insb(p,d,c)	__insb(p,d,c)
#define insw(p,d,c)	__insw(p,d,c)
#define insl(p,d,c)	__insl(p,d,c)
#define outb(v,p)	__outb(v,p)
#define outw(v,p)	__outw(v,p)
#define outl(v,p)	__outl(v,p)
#define outsb(p,s,c)	__outsb(p,s,c)
#define outsw(p,s,c)	__outsw(p,s,c)
#define outsl(p,s,c)	__outsl(p,s,c)
#define mmiowb()	__mmiowb()

/*
 * The address passed to these functions are ioremap()ped already.
 *
 * We need these to be machine vectors since some platforms don't provide
 * DMA coherence via PIO reads (PCI drivers and the spec imply that this is
 * a good idea).  Writes are ok though for all existing ia64 platforms (and
 * hopefully it'll stay that way).
 */
static inline unsigned char
___ia64_readb (const volatile void __iomem *addr)
{
	return *(volatile unsigned char __force *)addr;
}

static inline unsigned short
___ia64_readw (const volatile void __iomem *addr)
{
	return *(volatile unsigned short __force *)addr;
}

static inline unsigned int
___ia64_readl (const volatile void __iomem *addr)
{
	return *(volatile unsigned int __force *) addr;
}

static inline unsigned long
___ia64_readq (const volatile void __iomem *addr)
{
	return *(volatile unsigned long __force *) addr;
}

static inline void
__writeb (unsigned char val, volatile void __iomem *addr)
{
	*(volatile unsigned char __force *) addr = val;
}

static inline void
__writew (unsigned short val, volatile void __iomem *addr)
{
	*(volatile unsigned short __force *) addr = val;
}

static inline void
__writel (unsigned int val, volatile void __iomem *addr)
{
	*(volatile unsigned int __force *) addr = val;
}

static inline void
__writeq (unsigned long val, volatile void __iomem *addr)
{
	*(volatile unsigned long __force *) addr = val;
}

#define __readb		platform_readb
#define __readw		platform_readw
#define __readl		platform_readl
#define __readq		platform_readq
#define __readb_relaxed	platform_readb_relaxed
#define __readw_relaxed	platform_readw_relaxed
#define __readl_relaxed	platform_readl_relaxed
#define __readq_relaxed	platform_readq_relaxed

#define readb(a)	__readb((a))
#define readw(a)	__readw((a))
#define readl(a)	__readl((a))
#define readq(a)	__readq((a))
#define readb_relaxed(a)	__readb_relaxed((a))
#define readw_relaxed(a)	__readw_relaxed((a))
#define readl_relaxed(a)	__readl_relaxed((a))
#define readq_relaxed(a)	__readq_relaxed((a))
#define __raw_readb	readb
#define __raw_readw	readw
#define __raw_readl	readl
#define __raw_readq	readq
#define __raw_readb_relaxed	readb_relaxed
#define __raw_readw_relaxed	readw_relaxed
#define __raw_readl_relaxed	readl_relaxed
#define __raw_readq_relaxed	readq_relaxed
#define writeb(v,a)	__writeb((v), (a))
#define writew(v,a)	__writew((v), (a))
#define writel(v,a)	__writel((v), (a))
#define writeq(v,a)	__writeq((v), (a))
#define __raw_writeb	writeb
#define __raw_writew	writew
#define __raw_writel	writel
#define __raw_writeq	writeq

#ifndef inb_p
# define inb_p		inb
#endif
#ifndef inw_p
# define inw_p		inw
#endif
#ifndef inl_p
# define inl_p		inl
#endif

#ifndef outb_p
# define outb_p		outb
#endif
#ifndef outw_p
# define outw_p		outw
#endif
#ifndef outl_p
# define outl_p		outl
#endif

extern void __iomem * ioremap(unsigned long offset, unsigned long size);
extern void __iomem * ioremap_nocache (unsigned long offset, unsigned long size);

static inline void
iounmap (volatile void __iomem *addr)
{
}

/* Use normal IO mappings for DMI */
#define dmi_ioremap ioremap
#define dmi_iounmap(x,l) iounmap(x)
#define dmi_alloc(l) kmalloc(l, GFP_ATOMIC)

# ifdef __KERNEL__

/*
 * String version of IO memory access ops:
 */
extern void memcpy_fromio(void *dst, const volatile void __iomem *src, long n);
extern void memcpy_toio(volatile void __iomem *dst, const void *src, long n);
extern void memset_io(volatile void __iomem *s, int c, long n);

#define dma_cache_inv(_start,_size)             do { } while (0)
#define dma_cache_wback(_start,_size)           do { } while (0)
#define dma_cache_wback_inv(_start,_size)       do { } while (0)

# endif /* __KERNEL__ */

/*
 * Enabling BIO_VMERGE_BOUNDARY forces us to turn off I/O MMU bypassing.  It is said that
 * BIO-level virtual merging can give up to 4% performance boost (not verified for ia64).
 * On the other hand, we know that I/O MMU bypassing gives ~8% performance improvement on
 * SPECweb-like workloads on zx1-based machines.  Thus, for now we favor I/O MMU bypassing
 * over BIO-level virtual merging.
 */
extern unsigned long ia64_max_iommu_merge_mask;
#if 1
#define BIO_VMERGE_BOUNDARY	0
#else
/*
 * It makes no sense at all to have this BIO_VMERGE_BOUNDARY macro here.  Should be
 * replaced by dma_merge_mask() or something of that sort.  Note: the only way
 * BIO_VMERGE_BOUNDARY is used is to mask off bits.  Effectively, our definition gets
 * expanded into:
 *
 *	addr & ((ia64_max_iommu_merge_mask + 1) - 1) == (addr & ia64_max_iommu_vmerge_mask)
 *
 * which is precisely what we want.
 */
#define BIO_VMERGE_BOUNDARY	(ia64_max_iommu_merge_mask + 1)
#endif

#endif /* _ASM_IA64_IO_H */<|MERGE_RESOLUTION|>--- conflicted
+++ resolved
@@ -88,10 +88,7 @@
 }
 
 #define ARCH_HAS_VALID_PHYS_ADDR_RANGE
-<<<<<<< HEAD
-=======
 extern u64 kern_mem_attribute (unsigned long phys_addr, unsigned long size);
->>>>>>> 120bda20
 extern int valid_phys_addr_range (unsigned long addr, size_t count); /* efi.c */
 extern int valid_mmap_phys_addr_range (unsigned long addr, size_t count);
 
