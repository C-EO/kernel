/******************************************************************************
 * grant_table.h
 * 
 * Interface for granting foreign access to page frames, and receiving
 * page-ownership transfers.
 * 
 * Permission is hereby granted, free of charge, to any person obtaining a copy
 * of this software and associated documentation files (the "Software"), to
 * deal in the Software without restriction, including without limitation the
 * rights to use, copy, modify, merge, publish, distribute, sublicense, and/or
 * sell copies of the Software, and to permit persons to whom the Software is
 * furnished to do so, subject to the following conditions:
 *
 * The above copyright notice and this permission notice shall be included in
 * all copies or substantial portions of the Software.
 *
 * THE SOFTWARE IS PROVIDED "AS IS", WITHOUT WARRANTY OF ANY KIND, EXPRESS OR
 * IMPLIED, INCLUDING BUT NOT LIMITED TO THE WARRANTIES OF MERCHANTABILITY,
 * FITNESS FOR A PARTICULAR PURPOSE AND NONINFRINGEMENT. IN NO EVENT SHALL THE
 * AUTHORS OR COPYRIGHT HOLDERS BE LIABLE FOR ANY CLAIM, DAMAGES OR OTHER
 * LIABILITY, WHETHER IN AN ACTION OF CONTRACT, TORT OR OTHERWISE, ARISING
 * FROM, OUT OF OR IN CONNECTION WITH THE SOFTWARE OR THE USE OR OTHER
 * DEALINGS IN THE SOFTWARE.
 *
 * Copyright (c) 2004, K A Fraser
 */

#ifndef __XEN_PUBLIC_GRANT_TABLE_H__
#define __XEN_PUBLIC_GRANT_TABLE_H__


/***********************************
 * GRANT TABLE REPRESENTATION
 */

/* Some rough guidelines on accessing and updating grant-table entries
 * in a concurrency-safe manner. For more information, Linux contains a
 * reference implementation for guest OSes (arch/xen/kernel/grant_table.c).
 * 
 * NB. WMB is a no-op on current-generation x86 processors. However, a
 *     compiler barrier will still be required.
 * 
 * Introducing a valid entry into the grant table:
 *  1. Write ent->domid.
 *  2. Write ent->frame:
 *      GTF_permit_access:   Frame to which access is permitted.
 *      GTF_accept_transfer: Pseudo-phys frame slot being filled by new
 *                           frame, or zero if none.
 *  3. Write memory barrier (WMB).
 *  4. Write ent->flags, inc. valid type.
 * 
 * Invalidating an unused GTF_permit_access entry:
 *  1. flags = ent->flags.
 *  2. Observe that !(flags & (GTF_reading|GTF_writing)).
 *  3. Check result of SMP-safe CMPXCHG(&ent->flags, flags, 0).
 *  NB. No need for WMB as reuse of entry is control-dependent on success of
 *      step 3, and all architectures guarantee ordering of ctrl-dep writes.
 *
 * Invalidating an in-use GTF_permit_access entry:
 *  This cannot be done directly. Request assistance from the domain controller
 *  which can set a timeout on the use of a grant entry and take necessary
 *  action. (NB. This is not yet implemented!).
 * 
 * Invalidating an unused GTF_accept_transfer entry:
 *  1. flags = ent->flags.
 *  2. Observe that !(flags & GTF_transfer_committed). [*]
 *  3. Check result of SMP-safe CMPXCHG(&ent->flags, flags, 0).
 *  NB. No need for WMB as reuse of entry is control-dependent on success of
 *      step 3, and all architectures guarantee ordering of ctrl-dep writes.
 *  [*] If GTF_transfer_committed is set then the grant entry is 'committed'.
 *      The guest must /not/ modify the grant entry until the address of the
 *      transferred frame is written. It is safe for the guest to spin waiting
 *      for this to occur (detect by observing GTF_transfer_completed in
 *      ent->flags).
 *
 * Invalidating a committed GTF_accept_transfer entry:
 *  1. Wait for (ent->flags & GTF_transfer_completed).
 *
 * Changing a GTF_permit_access from writable to read-only:
 *  Use SMP-safe CMPXCHG to set GTF_readonly, while checking !GTF_writing.
 * 
 * Changing a GTF_permit_access from read-only to writable:
 *  Use SMP-safe bit-setting instruction.
 */

/*
 * A grant table comprises a packed array of grant entries in one or more
 * page frames shared between Xen and a guest.
 * [XEN]: This field is written by Xen and read by the sharing guest.
 * [GST]: This field is written by the guest and read by Xen.
 */
struct grant_entry {
    /* GTF_xxx: various type and flag information.  [XEN,GST] */
    uint16_t flags;
    /* The domain being granted foreign privileges. [GST] */
    domid_t  domid;
    /*
     * GTF_permit_access: Frame that @domid is allowed to map and access. [GST]
     * GTF_accept_transfer: Frame whose ownership transferred by @domid. [XEN]
     */
    uint32_t frame;
};
typedef struct grant_entry grant_entry_t;

/*
 * Type of grant entry.
 *  GTF_invalid: This grant entry grants no privileges.
 *  GTF_permit_access: Allow @domid to map/access @frame.
 *  GTF_accept_transfer: Allow @domid to transfer ownership of one page frame
 *                       to this guest. Xen writes the page number to @frame.
 */
#define GTF_invalid         (0U<<0)
#define GTF_permit_access   (1U<<0)
#define GTF_accept_transfer (2U<<0)
#define GTF_type_mask       (3U<<0)

/*
 * Subflags for GTF_permit_access.
 *  GTF_readonly: Restrict @domid to read-only mappings and accesses. [GST]
 *  GTF_reading: Grant entry is currently mapped for reading by @domid. [XEN]
 *  GTF_writing: Grant entry is currently mapped for writing by @domid. [XEN]
 *  GTF_PAT, GTF_PWT, GTF_PCD: (x86) cache attribute flags for the grant [GST]
 */
#define _GTF_readonly       (2)
#define GTF_readonly        (1U<<_GTF_readonly)
#define _GTF_reading        (3)
#define GTF_reading         (1U<<_GTF_reading)
#define _GTF_writing        (4)
#define GTF_writing         (1U<<_GTF_writing)
#define _GTF_PWT            (5)
#define GTF_PWT             (1U<<_GTF_PWT)
#define _GTF_PCD            (6)
#define GTF_PCD             (1U<<_GTF_PCD)
#define _GTF_PAT            (7)
#define GTF_PAT             (1U<<_GTF_PAT)

/*
 * Subflags for GTF_accept_transfer:
 *  GTF_transfer_committed: Xen sets this flag to indicate that it is committed
 *      to transferring ownership of a page frame. When a guest sees this flag
 *      it must /not/ modify the grant entry until GTF_transfer_completed is
 *      set by Xen.
 *  GTF_transfer_completed: It is safe for the guest to spin-wait on this flag
 *      after reading GTF_transfer_committed. Xen will always write the frame
 *      address, followed by ORing this flag, in a timely manner.
 */
#define _GTF_transfer_committed (2)
#define GTF_transfer_committed  (1U<<_GTF_transfer_committed)
#define _GTF_transfer_completed (3)
#define GTF_transfer_completed  (1U<<_GTF_transfer_completed)


/***********************************
 * GRANT TABLE QUERIES AND USES
 */

/*
 * Reference to a grant entry in a specified domain's grant table.
 */
typedef uint32_t grant_ref_t;

/*
 * Handle to track a mapping created via a grant reference.
 */
typedef uint32_t grant_handle_t;

/*
 * GNTTABOP_map_grant_ref: Map the grant entry (<dom>,<ref>) for access
 * by devices and/or host CPUs. If successful, <handle> is a tracking number
 * that must be presented later to destroy the mapping(s). On error, <handle>
 * is a negative status code.
 * NOTES:
 *  1. If GNTMAP_device_map is specified then <dev_bus_addr> is the address
 *     via which I/O devices may access the granted frame.
 *  2. If GNTMAP_host_map is specified then a mapping will be added at
 *     either a host virtual address in the current address space, or at
 *     a PTE at the specified machine address.  The type of mapping to
 *     perform is selected through the GNTMAP_contains_pte flag, and the 
 *     address is specified in <host_addr>.
 *  3. Mappings should only be destroyed via GNTTABOP_unmap_grant_ref. If a
 *     host mapping is destroyed by other means then it is *NOT* guaranteed
 *     to be accounted to the correct grant reference!
 */
#define GNTTABOP_map_grant_ref        0
struct gnttab_map_grant_ref {
    /* IN parameters. */
    uint64_t host_addr;
    uint32_t flags;               /* GNTMAP_* */
    grant_ref_t ref;
    domid_t  dom;
    /* OUT parameters. */
    int16_t  status;              /* GNTST_* */
    grant_handle_t handle;
    uint64_t dev_bus_addr;
};
<<<<<<< HEAD
typedef struct gnttab_map_grant_ref gnttab_map_grant_ref_t;
DEFINE_XEN_GUEST_HANDLE(gnttab_map_grant_ref_t);
=======
DEFINE_GUEST_HANDLE_STRUCT(gnttab_map_grant_ref);
>>>>>>> 28ffb5d3

/*
 * GNTTABOP_unmap_grant_ref: Destroy one or more grant-reference mappings
 * tracked by <handle>. If <host_addr> or <dev_bus_addr> is zero, that
 * field is ignored. If non-zero, they must refer to a device/host mapping
 * that is tracked by <handle>
 * NOTES:
 *  1. The call may fail in an undefined manner if either mapping is not
 *     tracked by <handle>.
 *  3. After executing a batch of unmaps, it is guaranteed that no stale
 *     mappings will remain in the device or host TLBs.
 */
#define GNTTABOP_unmap_grant_ref      1
struct gnttab_unmap_grant_ref {
    /* IN parameters. */
    uint64_t host_addr;
    uint64_t dev_bus_addr;
    grant_handle_t handle;
    /* OUT parameters. */
    int16_t  status;              /* GNTST_* */
};
<<<<<<< HEAD
typedef struct gnttab_unmap_grant_ref gnttab_unmap_grant_ref_t;
DEFINE_XEN_GUEST_HANDLE(gnttab_unmap_grant_ref_t);
=======
DEFINE_GUEST_HANDLE_STRUCT(gnttab_unmap_grant_ref);
>>>>>>> 28ffb5d3

/*
 * GNTTABOP_setup_table: Set up a grant table for <dom> comprising at least
 * <nr_frames> pages. The frame addresses are written to the <frame_list>.
 * Only <nr_frames> addresses are written, even if the table is larger.
 * NOTES:
 *  1. <dom> may be specified as DOMID_SELF.
 *  2. Only a sufficiently-privileged domain may specify <dom> != DOMID_SELF.
 *  3. Xen may not support more than a single grant-table page per domain.
 */
#define GNTTABOP_setup_table          2
struct gnttab_setup_table {
    /* IN parameters. */
    domid_t  dom;
    uint32_t nr_frames;
    /* OUT parameters. */
    int16_t  status;              /* GNTST_* */
<<<<<<< HEAD
    XEN_GUEST_HANDLE(ulong) frame_list;
};
typedef struct gnttab_setup_table gnttab_setup_table_t;
DEFINE_XEN_GUEST_HANDLE(gnttab_setup_table_t);
=======
    GUEST_HANDLE(ulong) frame_list;
};
DEFINE_GUEST_HANDLE_STRUCT(gnttab_setup_table);
>>>>>>> 28ffb5d3

/*
 * GNTTABOP_dump_table: Dump the contents of the grant table to the
 * xen console. Debugging use only.
 */
#define GNTTABOP_dump_table           3
struct gnttab_dump_table {
    /* IN parameters. */
    domid_t dom;
    /* OUT parameters. */
    int16_t status;               /* GNTST_* */
};
<<<<<<< HEAD
typedef struct gnttab_dump_table gnttab_dump_table_t;
DEFINE_XEN_GUEST_HANDLE(gnttab_dump_table_t);
=======
DEFINE_GUEST_HANDLE_STRUCT(gnttab_dump_table);
>>>>>>> 28ffb5d3

/*
 * GNTTABOP_transfer_grant_ref: Transfer <frame> to a foreign domain. The
 * foreign domain has previously registered its interest in the transfer via
 * <domid, ref>.
 * 
 * Note that, even if the transfer fails, the specified page no longer belongs
 * to the calling domain *unless* the error is GNTST_bad_page.
 */
#define GNTTABOP_transfer                4
struct gnttab_transfer {
    /* IN parameters. */
    xen_pfn_t     mfn;
    domid_t       domid;
    grant_ref_t   ref;
    /* OUT parameters. */
    int16_t       status;
};
<<<<<<< HEAD
typedef struct gnttab_transfer gnttab_transfer_t;
DEFINE_XEN_GUEST_HANDLE(gnttab_transfer_t);

=======
DEFINE_GUEST_HANDLE_STRUCT(gnttab_transfer);
>>>>>>> 28ffb5d3

/*
 * GNTTABOP_copy: Hypervisor based copy
 * source and destinations can be eithers MFNs or, for foreign domains,
 * grant references. the foreign domain has to grant read/write access
 * in its grant table.
 *
 * The flags specify what type source and destinations are (either MFN
 * or grant reference).
 *
 * Note that this can also be used to copy data between two domains
 * via a third party if the source and destination domains had previously
 * grant appropriate access to their pages to the third party.
 *
 * source_offset specifies an offset in the source frame, dest_offset
 * the offset in the target frame and  len specifies the number of
 * bytes to be copied.
 */

#define _GNTCOPY_source_gref      (0)
#define GNTCOPY_source_gref       (1<<_GNTCOPY_source_gref)
#define _GNTCOPY_dest_gref        (1)
#define GNTCOPY_dest_gref         (1<<_GNTCOPY_dest_gref)

#define GNTTABOP_copy                 5
<<<<<<< HEAD
typedef struct gnttab_copy {
    /* IN parameters. */
    struct {
        union {
            grant_ref_t ref;
            xen_pfn_t   gmfn;
        } u;
        domid_t  domid;
        uint16_t offset;
    } source, dest;
    uint16_t      len;
    uint16_t      flags;          /* GNTCOPY_* */
    /* OUT parameters. */
    int16_t       status;
} gnttab_copy_t;
DEFINE_XEN_GUEST_HANDLE(gnttab_copy_t);
=======
struct gnttab_copy {
	/* IN parameters. */
	struct {
		union {
			grant_ref_t ref;
			unsigned long   gmfn;
		} u;
		domid_t  domid;
		uint16_t offset;
	} source, dest;
	uint16_t      len;
	uint16_t      flags;          /* GNTCOPY_* */
	/* OUT parameters. */
	int16_t       status;
};
DEFINE_GUEST_HANDLE_STRUCT(gnttab_copy);
>>>>>>> 28ffb5d3

/*
 * GNTTABOP_query_size: Query the current and maximum sizes of the shared
 * grant table.
 * NOTES:
 *  1. <dom> may be specified as DOMID_SELF.
 *  2. Only a sufficiently-privileged domain may specify <dom> != DOMID_SELF.
 */
#define GNTTABOP_query_size           6
struct gnttab_query_size {
    /* IN parameters. */
    domid_t  dom;
    /* OUT parameters. */
    uint32_t nr_frames;
    uint32_t max_nr_frames;
    int16_t  status;              /* GNTST_* */
};
<<<<<<< HEAD
typedef struct gnttab_query_size gnttab_query_size_t;
DEFINE_XEN_GUEST_HANDLE(gnttab_query_size_t);

/*
 * GNTTABOP_unmap_and_replace: Destroy one or more grant-reference mappings
 * tracked by <handle> but atomically replace the page table entry with one
 * pointing to the machine address under <new_addr>.  <new_addr> will be
 * redirected to the null entry.
 * NOTES:
 *  1. The call may fail in an undefined manner if either mapping is not
 *     tracked by <handle>.
 *  2. After executing a batch of unmaps, it is guaranteed that no stale
 *     mappings will remain in the device or host TLBs.
 */
#define GNTTABOP_unmap_and_replace    7
struct gnttab_unmap_and_replace {
    /* IN parameters. */
    uint64_t host_addr;
    uint64_t new_addr;
    grant_handle_t handle;
    /* OUT parameters. */
    int16_t  status;              /* GNTST_* */
};
typedef struct gnttab_unmap_and_replace gnttab_unmap_and_replace_t;
DEFINE_XEN_GUEST_HANDLE(gnttab_unmap_and_replace_t);

=======
DEFINE_GUEST_HANDLE_STRUCT(gnttab_query_size);
>>>>>>> 28ffb5d3

/*
 * Bitfield values for update_pin_status.flags.
 */
 /* Map the grant entry for access by I/O devices. */
#define _GNTMAP_device_map      (0)
#define GNTMAP_device_map       (1<<_GNTMAP_device_map)
 /* Map the grant entry for access by host CPUs. */
#define _GNTMAP_host_map        (1)
#define GNTMAP_host_map         (1<<_GNTMAP_host_map)
 /* Accesses to the granted frame will be restricted to read-only access. */
#define _GNTMAP_readonly        (2)
#define GNTMAP_readonly         (1<<_GNTMAP_readonly)
 /*
  * GNTMAP_host_map subflag:
  *  0 => The host mapping is usable only by the guest OS.
  *  1 => The host mapping is usable by guest OS + current application.
  */
#define _GNTMAP_application_map (3)
#define GNTMAP_application_map  (1<<_GNTMAP_application_map)

 /*
  * GNTMAP_contains_pte subflag:
  *  0 => This map request contains a host virtual address.
  *  1 => This map request contains the machine addess of the PTE to update.
  */
#define _GNTMAP_contains_pte    (4)
#define GNTMAP_contains_pte     (1<<_GNTMAP_contains_pte)

/*
 * Values for error status returns. All errors are -ve.
 */
#define GNTST_okay             (0)  /* Normal return.                        */
#define GNTST_general_error    (-1) /* General undefined error.              */
#define GNTST_bad_domain       (-2) /* Unrecognsed domain id.                */
#define GNTST_bad_gntref       (-3) /* Unrecognised or inappropriate gntref. */
#define GNTST_bad_handle       (-4) /* Unrecognised or inappropriate handle. */
#define GNTST_bad_virt_addr    (-5) /* Inappropriate virtual address to map. */
#define GNTST_bad_dev_addr     (-6) /* Inappropriate device address to unmap.*/
#define GNTST_no_device_space  (-7) /* Out of space in I/O MMU.              */
#define GNTST_permission_denied (-8) /* Not enough privilege for operation.  */
#define GNTST_bad_page         (-9) /* Specified page was invalid for op.    */
#define GNTST_bad_copy_arg    (-10) /* copy arguments cross page boundary.   */
#define GNTST_address_too_big (-11) /* transfer page address too large.      */

#define GNTTABOP_error_msgs {                   \
    "okay",                                     \
    "undefined error",                          \
    "unrecognised domain id",                   \
    "invalid grant reference",                  \
    "invalid mapping handle",                   \
    "invalid virtual address",                  \
    "invalid device address",                   \
    "no spare translation slot in the I/O MMU", \
    "permission denied",                        \
    "bad page",                                 \
    "copy arguments cross page boundary",       \
    "page address size too large"               \
}

#endif /* __XEN_PUBLIC_GRANT_TABLE_H__ */

/*
 * Local variables:
 * mode: C
 * c-set-style: "BSD"
 * c-basic-offset: 4
 * tab-width: 4
 * indent-tabs-mode: nil
 * End:
 */<|MERGE_RESOLUTION|>--- conflicted
+++ resolved
@@ -1,9 +1,9 @@
 /******************************************************************************
  * grant_table.h
- * 
+ *
  * Interface for granting foreign access to page frames, and receiving
  * page-ownership transfers.
- * 
+ *
  * Permission is hereby granted, free of charge, to any person obtaining a copy
  * of this software and associated documentation files (the "Software"), to
  * deal in the Software without restriction, including without limitation the
@@ -36,10 +36,10 @@
 /* Some rough guidelines on accessing and updating grant-table entries
  * in a concurrency-safe manner. For more information, Linux contains a
  * reference implementation for guest OSes (arch/xen/kernel/grant_table.c).
- * 
+ *
  * NB. WMB is a no-op on current-generation x86 processors. However, a
  *     compiler barrier will still be required.
- * 
+ *
  * Introducing a valid entry into the grant table:
  *  1. Write ent->domid.
  *  2. Write ent->frame:
@@ -48,7 +48,7 @@
  *                           frame, or zero if none.
  *  3. Write memory barrier (WMB).
  *  4. Write ent->flags, inc. valid type.
- * 
+ *
  * Invalidating an unused GTF_permit_access entry:
  *  1. flags = ent->flags.
  *  2. Observe that !(flags & (GTF_reading|GTF_writing)).
@@ -60,7 +60,7 @@
  *  This cannot be done directly. Request assistance from the domain controller
  *  which can set a timeout on the use of a grant entry and take necessary
  *  action. (NB. This is not yet implemented!).
- * 
+ *
  * Invalidating an unused GTF_accept_transfer entry:
  *  1. flags = ent->flags.
  *  2. Observe that !(flags & GTF_transfer_committed). [*]
@@ -78,7 +78,7 @@
  *
  * Changing a GTF_permit_access from writable to read-only:
  *  Use SMP-safe CMPXCHG to set GTF_readonly, while checking !GTF_writing.
- * 
+ *
  * Changing a GTF_permit_access from read-only to writable:
  *  Use SMP-safe bit-setting instruction.
  */
@@ -100,7 +100,6 @@
      */
     uint32_t frame;
 };
-typedef struct grant_entry grant_entry_t;
 
 /*
  * Type of grant entry.
@@ -119,7 +118,6 @@
  *  GTF_readonly: Restrict @domid to read-only mappings and accesses. [GST]
  *  GTF_reading: Grant entry is currently mapped for reading by @domid. [XEN]
  *  GTF_writing: Grant entry is currently mapped for writing by @domid. [XEN]
- *  GTF_PAT, GTF_PWT, GTF_PCD: (x86) cache attribute flags for the grant [GST]
  */
 #define _GTF_readonly       (2)
 #define GTF_readonly        (1U<<_GTF_readonly)
@@ -127,12 +125,6 @@
 #define GTF_reading         (1U<<_GTF_reading)
 #define _GTF_writing        (4)
 #define GTF_writing         (1U<<_GTF_writing)
-#define _GTF_PWT            (5)
-#define GTF_PWT             (1U<<_GTF_PWT)
-#define _GTF_PCD            (6)
-#define GTF_PCD             (1U<<_GTF_PCD)
-#define _GTF_PAT            (7)
-#define GTF_PAT             (1U<<_GTF_PAT)
 
 /*
  * Subflags for GTF_accept_transfer:
@@ -175,7 +167,7 @@
  *  2. If GNTMAP_host_map is specified then a mapping will be added at
  *     either a host virtual address in the current address space, or at
  *     a PTE at the specified machine address.  The type of mapping to
- *     perform is selected through the GNTMAP_contains_pte flag, and the 
+ *     perform is selected through the GNTMAP_contains_pte flag, and the
  *     address is specified in <host_addr>.
  *  3. Mappings should only be destroyed via GNTTABOP_unmap_grant_ref. If a
  *     host mapping is destroyed by other means then it is *NOT* guaranteed
@@ -193,12 +185,7 @@
     grant_handle_t handle;
     uint64_t dev_bus_addr;
 };
-<<<<<<< HEAD
-typedef struct gnttab_map_grant_ref gnttab_map_grant_ref_t;
-DEFINE_XEN_GUEST_HANDLE(gnttab_map_grant_ref_t);
-=======
 DEFINE_GUEST_HANDLE_STRUCT(gnttab_map_grant_ref);
->>>>>>> 28ffb5d3
 
 /*
  * GNTTABOP_unmap_grant_ref: Destroy one or more grant-reference mappings
@@ -220,12 +207,7 @@
     /* OUT parameters. */
     int16_t  status;              /* GNTST_* */
 };
-<<<<<<< HEAD
-typedef struct gnttab_unmap_grant_ref gnttab_unmap_grant_ref_t;
-DEFINE_XEN_GUEST_HANDLE(gnttab_unmap_grant_ref_t);
-=======
 DEFINE_GUEST_HANDLE_STRUCT(gnttab_unmap_grant_ref);
->>>>>>> 28ffb5d3
 
 /*
  * GNTTABOP_setup_table: Set up a grant table for <dom> comprising at least
@@ -243,16 +225,9 @@
     uint32_t nr_frames;
     /* OUT parameters. */
     int16_t  status;              /* GNTST_* */
-<<<<<<< HEAD
-    XEN_GUEST_HANDLE(ulong) frame_list;
-};
-typedef struct gnttab_setup_table gnttab_setup_table_t;
-DEFINE_XEN_GUEST_HANDLE(gnttab_setup_table_t);
-=======
     GUEST_HANDLE(ulong) frame_list;
 };
 DEFINE_GUEST_HANDLE_STRUCT(gnttab_setup_table);
->>>>>>> 28ffb5d3
 
 /*
  * GNTTABOP_dump_table: Dump the contents of the grant table to the
@@ -265,37 +240,26 @@
     /* OUT parameters. */
     int16_t status;               /* GNTST_* */
 };
-<<<<<<< HEAD
-typedef struct gnttab_dump_table gnttab_dump_table_t;
-DEFINE_XEN_GUEST_HANDLE(gnttab_dump_table_t);
-=======
 DEFINE_GUEST_HANDLE_STRUCT(gnttab_dump_table);
->>>>>>> 28ffb5d3
 
 /*
  * GNTTABOP_transfer_grant_ref: Transfer <frame> to a foreign domain. The
  * foreign domain has previously registered its interest in the transfer via
  * <domid, ref>.
- * 
+ *
  * Note that, even if the transfer fails, the specified page no longer belongs
  * to the calling domain *unless* the error is GNTST_bad_page.
  */
 #define GNTTABOP_transfer                4
 struct gnttab_transfer {
     /* IN parameters. */
-    xen_pfn_t     mfn;
+    unsigned long mfn;
     domid_t       domid;
     grant_ref_t   ref;
     /* OUT parameters. */
     int16_t       status;
 };
-<<<<<<< HEAD
-typedef struct gnttab_transfer gnttab_transfer_t;
-DEFINE_XEN_GUEST_HANDLE(gnttab_transfer_t);
-
-=======
 DEFINE_GUEST_HANDLE_STRUCT(gnttab_transfer);
->>>>>>> 28ffb5d3
 
 /*
  * GNTTABOP_copy: Hypervisor based copy
@@ -321,24 +285,6 @@
 #define GNTCOPY_dest_gref         (1<<_GNTCOPY_dest_gref)
 
 #define GNTTABOP_copy                 5
-<<<<<<< HEAD
-typedef struct gnttab_copy {
-    /* IN parameters. */
-    struct {
-        union {
-            grant_ref_t ref;
-            xen_pfn_t   gmfn;
-        } u;
-        domid_t  domid;
-        uint16_t offset;
-    } source, dest;
-    uint16_t      len;
-    uint16_t      flags;          /* GNTCOPY_* */
-    /* OUT parameters. */
-    int16_t       status;
-} gnttab_copy_t;
-DEFINE_XEN_GUEST_HANDLE(gnttab_copy_t);
-=======
 struct gnttab_copy {
 	/* IN parameters. */
 	struct {
@@ -355,7 +301,6 @@
 	int16_t       status;
 };
 DEFINE_GUEST_HANDLE_STRUCT(gnttab_copy);
->>>>>>> 28ffb5d3
 
 /*
  * GNTTABOP_query_size: Query the current and maximum sizes of the shared
@@ -373,36 +318,7 @@
     uint32_t max_nr_frames;
     int16_t  status;              /* GNTST_* */
 };
-<<<<<<< HEAD
-typedef struct gnttab_query_size gnttab_query_size_t;
-DEFINE_XEN_GUEST_HANDLE(gnttab_query_size_t);
-
-/*
- * GNTTABOP_unmap_and_replace: Destroy one or more grant-reference mappings
- * tracked by <handle> but atomically replace the page table entry with one
- * pointing to the machine address under <new_addr>.  <new_addr> will be
- * redirected to the null entry.
- * NOTES:
- *  1. The call may fail in an undefined manner if either mapping is not
- *     tracked by <handle>.
- *  2. After executing a batch of unmaps, it is guaranteed that no stale
- *     mappings will remain in the device or host TLBs.
- */
-#define GNTTABOP_unmap_and_replace    7
-struct gnttab_unmap_and_replace {
-    /* IN parameters. */
-    uint64_t host_addr;
-    uint64_t new_addr;
-    grant_handle_t handle;
-    /* OUT parameters. */
-    int16_t  status;              /* GNTST_* */
-};
-typedef struct gnttab_unmap_and_replace gnttab_unmap_and_replace_t;
-DEFINE_XEN_GUEST_HANDLE(gnttab_unmap_and_replace_t);
-
-=======
 DEFINE_GUEST_HANDLE_STRUCT(gnttab_query_size);
->>>>>>> 28ffb5d3
 
 /*
  * Bitfield values for update_pin_status.flags.
@@ -445,8 +361,7 @@
 #define GNTST_no_device_space  (-7) /* Out of space in I/O MMU.              */
 #define GNTST_permission_denied (-8) /* Not enough privilege for operation.  */
 #define GNTST_bad_page         (-9) /* Specified page was invalid for op.    */
-#define GNTST_bad_copy_arg    (-10) /* copy arguments cross page boundary.   */
-#define GNTST_address_too_big (-11) /* transfer page address too large.      */
+#define GNTST_bad_copy_arg    (-10) /* copy arguments cross page boundary */
 
 #define GNTTABOP_error_msgs {                   \
     "okay",                                     \
@@ -459,18 +374,7 @@
     "no spare translation slot in the I/O MMU", \
     "permission denied",                        \
     "bad page",                                 \
-    "copy arguments cross page boundary",       \
-    "page address size too large"               \
+    "copy arguments cross page boundary"        \
 }
 
-#endif /* __XEN_PUBLIC_GRANT_TABLE_H__ */
-
-/*
- * Local variables:
- * mode: C
- * c-set-style: "BSD"
- * c-basic-offset: 4
- * tab-width: 4
- * indent-tabs-mode: nil
- * End:
- */+#endif /* __XEN_PUBLIC_GRANT_TABLE_H__ */