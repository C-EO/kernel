/******************************************************************************
 * event_channel.h
 *
 * Event channels between domains.
 *
 * Permission is hereby granted, free of charge, to any person obtaining a copy
 * of this software and associated documentation files (the "Software"), to
 * deal in the Software without restriction, including without limitation the
 * rights to use, copy, modify, merge, publish, distribute, sublicense, and/or
 * sell copies of the Software, and to permit persons to whom the Software is
 * furnished to do so, subject to the following conditions:
 *
 * The above copyright notice and this permission notice shall be included in
 * all copies or substantial portions of the Software.
 *
 * THE SOFTWARE IS PROVIDED "AS IS", WITHOUT WARRANTY OF ANY KIND, EXPRESS OR
 * IMPLIED, INCLUDING BUT NOT LIMITED TO THE WARRANTIES OF MERCHANTABILITY,
 * FITNESS FOR A PARTICULAR PURPOSE AND NONINFRINGEMENT. IN NO EVENT SHALL THE
 * AUTHORS OR COPYRIGHT HOLDERS BE LIABLE FOR ANY CLAIM, DAMAGES OR OTHER
 * LIABILITY, WHETHER IN AN ACTION OF CONTRACT, TORT OR OTHERWISE, ARISING
 * FROM, OUT OF OR IN CONNECTION WITH THE SOFTWARE OR THE USE OR OTHER
 * DEALINGS IN THE SOFTWARE.
 *
 * Copyright (c) 2003-2004, K A Fraser.
 */

#ifndef __XEN_PUBLIC_EVENT_CHANNEL_H__
#define __XEN_PUBLIC_EVENT_CHANNEL_H__

<<<<<<< HEAD
/*
 * Prototype for this hypercall is:
 *  int event_channel_op(int cmd, void *args)
 * @cmd  == EVTCHNOP_??? (event-channel operation).
 * @args == Operation-specific extra arguments (NULL if none).
 */
=======
#include <xen/interface/xen.h>
>>>>>>> 18e352e4

typedef uint32_t evtchn_port_t;
DEFINE_XEN_GUEST_HANDLE(evtchn_port_t);

/*
 * EVTCHNOP_alloc_unbound: Allocate a port in domain <dom> and mark as
 * accepting interdomain bindings from domain <remote_dom>. A fresh port
 * is allocated in <dom> and returned as <port>.
 * NOTES:
 *  1. If the caller is unprivileged then <dom> must be DOMID_SELF.
 *  2. <rdom> may be DOMID_SELF, allowing loopback connections.
 */
#define EVTCHNOP_alloc_unbound    6
struct evtchn_alloc_unbound {
    /* IN parameters */
    domid_t dom, remote_dom;
    /* OUT parameters */
    evtchn_port_t port;
};
typedef struct evtchn_alloc_unbound evtchn_alloc_unbound_t;

/*
 * EVTCHNOP_bind_interdomain: Construct an interdomain event channel between
 * the calling domain and <remote_dom>. <remote_dom,remote_port> must identify
 * a port that is unbound and marked as accepting bindings from the calling
 * domain. A fresh port is allocated in the calling domain and returned as
 * <local_port>.
 * NOTES:
 *  2. <remote_dom> may be DOMID_SELF, allowing loopback connections.
 */
#define EVTCHNOP_bind_interdomain 0
struct evtchn_bind_interdomain {
    /* IN parameters. */
    domid_t remote_dom;
    evtchn_port_t remote_port;
    /* OUT parameters. */
    evtchn_port_t local_port;
};
typedef struct evtchn_bind_interdomain evtchn_bind_interdomain_t;

/*
 * EVTCHNOP_bind_virq: Bind a local event channel to VIRQ <irq> on specified
 * vcpu.
 * NOTES:
 *  1. Virtual IRQs are classified as per-vcpu or global. See the VIRQ list
 *     in xen.h for the classification of each VIRQ.
 *  2. Global VIRQs must be allocated on VCPU0 but can subsequently be
 *     re-bound via EVTCHNOP_bind_vcpu.
 *  3. Per-vcpu VIRQs may be bound to at most one event channel per vcpu.
 *     The allocated event channel is bound to the specified vcpu and the
 *     binding cannot be changed.
 */
#define EVTCHNOP_bind_virq        1
struct evtchn_bind_virq {
    /* IN parameters. */
    uint32_t virq;
    uint32_t vcpu;
    /* OUT parameters. */
    evtchn_port_t port;
};
typedef struct evtchn_bind_virq evtchn_bind_virq_t;

/*
 * EVTCHNOP_bind_pirq: Bind a local event channel to PIRQ <irq>.
 * NOTES:
 *  1. A physical IRQ may be bound to at most one event channel per domain.
 *  2. Only a sufficiently-privileged domain may bind to a physical IRQ.
 */
#define EVTCHNOP_bind_pirq        2
struct evtchn_bind_pirq {
    /* IN parameters. */
    uint32_t pirq;
#define BIND_PIRQ__WILL_SHARE 1
    uint32_t flags; /* BIND_PIRQ__* */
    /* OUT parameters. */
    evtchn_port_t port;
};
typedef struct evtchn_bind_pirq evtchn_bind_pirq_t;

/*
 * EVTCHNOP_bind_ipi: Bind a local event channel to receive events.
 * NOTES:
 *  1. The allocated event channel is bound to the specified vcpu. The binding
 *     may not be changed.
 */
#define EVTCHNOP_bind_ipi         7
struct evtchn_bind_ipi {
    uint32_t vcpu;
    /* OUT parameters. */
    evtchn_port_t port;
};
typedef struct evtchn_bind_ipi evtchn_bind_ipi_t;

/*
 * EVTCHNOP_close: Close a local event channel <port>. If the channel is
 * interdomain then the remote end is placed in the unbound state
 * (EVTCHNSTAT_unbound), awaiting a new connection.
 */
#define EVTCHNOP_close            3
struct evtchn_close {
    /* IN parameters. */
    evtchn_port_t port;
};
typedef struct evtchn_close evtchn_close_t;

/*
 * EVTCHNOP_send: Send an event to the remote end of the channel whose local
 * endpoint is <port>.
 */
#define EVTCHNOP_send             4
struct evtchn_send {
    /* IN parameters. */
    evtchn_port_t port;
};
typedef struct evtchn_send evtchn_send_t;

/*
 * EVTCHNOP_status: Get the current status of the communication channel which
 * has an endpoint at <dom, port>.
 * NOTES:
 *  1. <dom> may be specified as DOMID_SELF.
 *  2. Only a sufficiently-privileged domain may obtain the status of an event
 *     channel for which <dom> is not DOMID_SELF.
 */
#define EVTCHNOP_status           5
struct evtchn_status {
    /* IN parameters */
    domid_t  dom;
    evtchn_port_t port;
    /* OUT parameters */
#define EVTCHNSTAT_closed       0  /* Channel is not in use.                 */
#define EVTCHNSTAT_unbound      1  /* Channel is waiting interdom connection.*/
#define EVTCHNSTAT_interdomain  2  /* Channel is connected to remote domain. */
#define EVTCHNSTAT_pirq         3  /* Channel is bound to a phys IRQ line.   */
#define EVTCHNSTAT_virq         4  /* Channel is bound to a virtual IRQ line */
#define EVTCHNSTAT_ipi          5  /* Channel is bound to a virtual IPI line */
    uint32_t status;
    uint32_t vcpu;                 /* VCPU to which this channel is bound.   */
    union {
        struct {
            domid_t dom;
        } unbound; /* EVTCHNSTAT_unbound */
        struct {
            domid_t dom;
            evtchn_port_t port;
        } interdomain; /* EVTCHNSTAT_interdomain */
        uint32_t pirq;      /* EVTCHNSTAT_pirq        */
        uint32_t virq;      /* EVTCHNSTAT_virq        */
    } u;
};
typedef struct evtchn_status evtchn_status_t;

/*
 * EVTCHNOP_bind_vcpu: Specify which vcpu a channel should notify when an
 * event is pending.
 * NOTES:
 *  1. IPI-bound channels always notify the vcpu specified at bind time.
 *     This binding cannot be changed.
 *  2. Per-VCPU VIRQ channels always notify the vcpu specified at bind time.
 *     This binding cannot be changed.
 *  3. All other channels notify vcpu0 by default. This default is set when
 *     the channel is allocated (a port that is freed and subsequently reused
 *     has its binding reset to vcpu0).
 */
#define EVTCHNOP_bind_vcpu        8
struct evtchn_bind_vcpu {
    /* IN parameters. */
    evtchn_port_t port;
    uint32_t vcpu;
};
typedef struct evtchn_bind_vcpu evtchn_bind_vcpu_t;

/*
 * EVTCHNOP_unmask: Unmask the specified local event-channel port and deliver
 * a notification to the appropriate VCPU if an event is pending.
 */
#define EVTCHNOP_unmask           9
struct evtchn_unmask {
    /* IN parameters. */
    evtchn_port_t port;
};
typedef struct evtchn_unmask evtchn_unmask_t;

/*
 * EVTCHNOP_reset: Close all event channels associated with specified domain.
 * NOTES:
 *  1. <dom> may be specified as DOMID_SELF.
 *  2. Only a sufficiently-privileged domain may specify other than DOMID_SELF.
 */
#define EVTCHNOP_reset           10
struct evtchn_reset {
    /* IN parameters. */
    domid_t dom;
};
typedef struct evtchn_reset evtchn_reset_t;

/*
 * Argument to event_channel_op_compat() hypercall. Superceded by new
 * event_channel_op() hypercall since 0x00030202.
 */
struct evtchn_op {
    uint32_t cmd; /* EVTCHNOP_* */
    union {
        struct evtchn_alloc_unbound    alloc_unbound;
        struct evtchn_bind_interdomain bind_interdomain;
        struct evtchn_bind_virq        bind_virq;
        struct evtchn_bind_pirq        bind_pirq;
        struct evtchn_bind_ipi         bind_ipi;
        struct evtchn_close            close;
        struct evtchn_send             send;
        struct evtchn_status           status;
        struct evtchn_bind_vcpu        bind_vcpu;
        struct evtchn_unmask           unmask;
    } u;
};
DEFINE_XEN_GUEST_HANDLE_STRUCT(evtchn_op);
typedef struct evtchn_op evtchn_op_t;
DEFINE_XEN_GUEST_HANDLE(evtchn_op_t);

#endif /* __XEN_PUBLIC_EVENT_CHANNEL_H__ */

/*
 * Local variables:
 * mode: C
 * c-set-style: "BSD"
 * c-basic-offset: 4
 * tab-width: 4
 * indent-tabs-mode: nil
 * End:
 */<|MERGE_RESOLUTION|>--- conflicted
+++ resolved
@@ -2,24 +2,6 @@
  * event_channel.h
  *
  * Event channels between domains.
- *
- * Permission is hereby granted, free of charge, to any person obtaining a copy
- * of this software and associated documentation files (the "Software"), to
- * deal in the Software without restriction, including without limitation the
- * rights to use, copy, modify, merge, publish, distribute, sublicense, and/or
- * sell copies of the Software, and to permit persons to whom the Software is
- * furnished to do so, subject to the following conditions:
- *
- * The above copyright notice and this permission notice shall be included in
- * all copies or substantial portions of the Software.
- *
- * THE SOFTWARE IS PROVIDED "AS IS", WITHOUT WARRANTY OF ANY KIND, EXPRESS OR
- * IMPLIED, INCLUDING BUT NOT LIMITED TO THE WARRANTIES OF MERCHANTABILITY,
- * FITNESS FOR A PARTICULAR PURPOSE AND NONINFRINGEMENT. IN NO EVENT SHALL THE
- * AUTHORS OR COPYRIGHT HOLDERS BE LIABLE FOR ANY CLAIM, DAMAGES OR OTHER
- * LIABILITY, WHETHER IN AN ACTION OF CONTRACT, TORT OR OTHERWISE, ARISING
- * FROM, OUT OF OR IN CONNECTION WITH THE SOFTWARE OR THE USE OR OTHER
- * DEALINGS IN THE SOFTWARE.
  *
  * Copyright (c) 2003-2004, K A Fraser.
  */
@@ -27,19 +9,10 @@
 #ifndef __XEN_PUBLIC_EVENT_CHANNEL_H__
 #define __XEN_PUBLIC_EVENT_CHANNEL_H__
 
-<<<<<<< HEAD
-/*
- * Prototype for this hypercall is:
- *  int event_channel_op(int cmd, void *args)
- * @cmd  == EVTCHNOP_??? (event-channel operation).
- * @args == Operation-specific extra arguments (NULL if none).
- */
-=======
 #include <xen/interface/xen.h>
->>>>>>> 18e352e4
 
 typedef uint32_t evtchn_port_t;
-DEFINE_XEN_GUEST_HANDLE(evtchn_port_t);
+DEFINE_GUEST_HANDLE(evtchn_port_t);
 
 /*
  * EVTCHNOP_alloc_unbound: Allocate a port in domain <dom> and mark as
@@ -49,14 +22,13 @@
  *  1. If the caller is unprivileged then <dom> must be DOMID_SELF.
  *  2. <rdom> may be DOMID_SELF, allowing loopback connections.
  */
-#define EVTCHNOP_alloc_unbound    6
+#define EVTCHNOP_alloc_unbound	  6
 struct evtchn_alloc_unbound {
-    /* IN parameters */
-    domid_t dom, remote_dom;
-    /* OUT parameters */
-    evtchn_port_t port;
+	/* IN parameters */
+	domid_t dom, remote_dom;
+	/* OUT parameters */
+	evtchn_port_t port;
 };
-typedef struct evtchn_alloc_unbound evtchn_alloc_unbound_t;
 
 /*
  * EVTCHNOP_bind_interdomain: Construct an interdomain event channel between
@@ -69,35 +41,29 @@
  */
 #define EVTCHNOP_bind_interdomain 0
 struct evtchn_bind_interdomain {
-    /* IN parameters. */
-    domid_t remote_dom;
-    evtchn_port_t remote_port;
-    /* OUT parameters. */
-    evtchn_port_t local_port;
+	/* IN parameters. */
+	domid_t remote_dom;
+	evtchn_port_t remote_port;
+	/* OUT parameters. */
+	evtchn_port_t local_port;
 };
-typedef struct evtchn_bind_interdomain evtchn_bind_interdomain_t;
 
 /*
  * EVTCHNOP_bind_virq: Bind a local event channel to VIRQ <irq> on specified
  * vcpu.
  * NOTES:
- *  1. Virtual IRQs are classified as per-vcpu or global. See the VIRQ list
- *     in xen.h for the classification of each VIRQ.
- *  2. Global VIRQs must be allocated on VCPU0 but can subsequently be
- *     re-bound via EVTCHNOP_bind_vcpu.
- *  3. Per-vcpu VIRQs may be bound to at most one event channel per vcpu.
- *     The allocated event channel is bound to the specified vcpu and the
- *     binding cannot be changed.
+ *  1. A virtual IRQ may be bound to at most one event channel per vcpu.
+ *  2. The allocated event channel is bound to the specified vcpu. The binding
+ *     may not be changed.
  */
-#define EVTCHNOP_bind_virq        1
+#define EVTCHNOP_bind_virq	  1
 struct evtchn_bind_virq {
-    /* IN parameters. */
-    uint32_t virq;
-    uint32_t vcpu;
-    /* OUT parameters. */
-    evtchn_port_t port;
+	/* IN parameters. */
+	uint32_t virq;
+	uint32_t vcpu;
+	/* OUT parameters. */
+	evtchn_port_t port;
 };
-typedef struct evtchn_bind_virq evtchn_bind_virq_t;
 
 /*
  * EVTCHNOP_bind_pirq: Bind a local event channel to PIRQ <irq>.
@@ -105,16 +71,15 @@
  *  1. A physical IRQ may be bound to at most one event channel per domain.
  *  2. Only a sufficiently-privileged domain may bind to a physical IRQ.
  */
-#define EVTCHNOP_bind_pirq        2
+#define EVTCHNOP_bind_pirq	  2
 struct evtchn_bind_pirq {
-    /* IN parameters. */
-    uint32_t pirq;
+	/* IN parameters. */
+	uint32_t pirq;
 #define BIND_PIRQ__WILL_SHARE 1
-    uint32_t flags; /* BIND_PIRQ__* */
-    /* OUT parameters. */
-    evtchn_port_t port;
+	uint32_t flags; /* BIND_PIRQ__* */
+	/* OUT parameters. */
+	evtchn_port_t port;
 };
-typedef struct evtchn_bind_pirq evtchn_bind_pirq_t;
 
 /*
  * EVTCHNOP_bind_ipi: Bind a local event channel to receive events.
@@ -122,36 +87,33 @@
  *  1. The allocated event channel is bound to the specified vcpu. The binding
  *     may not be changed.
  */
-#define EVTCHNOP_bind_ipi         7
+#define EVTCHNOP_bind_ipi	  7
 struct evtchn_bind_ipi {
-    uint32_t vcpu;
-    /* OUT parameters. */
-    evtchn_port_t port;
+	uint32_t vcpu;
+	/* OUT parameters. */
+	evtchn_port_t port;
 };
-typedef struct evtchn_bind_ipi evtchn_bind_ipi_t;
 
 /*
  * EVTCHNOP_close: Close a local event channel <port>. If the channel is
  * interdomain then the remote end is placed in the unbound state
  * (EVTCHNSTAT_unbound), awaiting a new connection.
  */
-#define EVTCHNOP_close            3
+#define EVTCHNOP_close		  3
 struct evtchn_close {
-    /* IN parameters. */
-    evtchn_port_t port;
+	/* IN parameters. */
+	evtchn_port_t port;
 };
-typedef struct evtchn_close evtchn_close_t;
 
 /*
  * EVTCHNOP_send: Send an event to the remote end of the channel whose local
  * endpoint is <port>.
  */
-#define EVTCHNOP_send             4
+#define EVTCHNOP_send		  4
 struct evtchn_send {
-    /* IN parameters. */
-    evtchn_port_t port;
+	/* IN parameters. */
+	evtchn_port_t port;
 };
-typedef struct evtchn_send evtchn_send_t;
 
 /*
  * EVTCHNOP_status: Get the current status of the communication channel which
@@ -161,109 +123,75 @@
  *  2. Only a sufficiently-privileged domain may obtain the status of an event
  *     channel for which <dom> is not DOMID_SELF.
  */
-#define EVTCHNOP_status           5
+#define EVTCHNOP_status		  5
 struct evtchn_status {
-    /* IN parameters */
-    domid_t  dom;
-    evtchn_port_t port;
-    /* OUT parameters */
-#define EVTCHNSTAT_closed       0  /* Channel is not in use.                 */
-#define EVTCHNSTAT_unbound      1  /* Channel is waiting interdom connection.*/
-#define EVTCHNSTAT_interdomain  2  /* Channel is connected to remote domain. */
-#define EVTCHNSTAT_pirq         3  /* Channel is bound to a phys IRQ line.   */
-#define EVTCHNSTAT_virq         4  /* Channel is bound to a virtual IRQ line */
-#define EVTCHNSTAT_ipi          5  /* Channel is bound to a virtual IPI line */
-    uint32_t status;
-    uint32_t vcpu;                 /* VCPU to which this channel is bound.   */
-    union {
-        struct {
-            domid_t dom;
-        } unbound; /* EVTCHNSTAT_unbound */
-        struct {
-            domid_t dom;
-            evtchn_port_t port;
-        } interdomain; /* EVTCHNSTAT_interdomain */
-        uint32_t pirq;      /* EVTCHNSTAT_pirq        */
-        uint32_t virq;      /* EVTCHNSTAT_virq        */
-    } u;
+	/* IN parameters */
+	domid_t  dom;
+	evtchn_port_t port;
+	/* OUT parameters */
+#define EVTCHNSTAT_closed	0  /* Channel is not in use.		     */
+#define EVTCHNSTAT_unbound	1  /* Channel is waiting interdom connection.*/
+#define EVTCHNSTAT_interdomain	2  /* Channel is connected to remote domain. */
+#define EVTCHNSTAT_pirq		3  /* Channel is bound to a phys IRQ line.   */
+#define EVTCHNSTAT_virq		4  /* Channel is bound to a virtual IRQ line */
+#define EVTCHNSTAT_ipi		5  /* Channel is bound to a virtual IPI line */
+	uint32_t status;
+	uint32_t vcpu;		   /* VCPU to which this channel is bound.   */
+	union {
+		struct {
+			domid_t dom;
+		} unbound; /* EVTCHNSTAT_unbound */
+		struct {
+			domid_t dom;
+			evtchn_port_t port;
+		} interdomain; /* EVTCHNSTAT_interdomain */
+		uint32_t pirq;	    /* EVTCHNSTAT_pirq	      */
+		uint32_t virq;	    /* EVTCHNSTAT_virq	      */
+	} u;
 };
-typedef struct evtchn_status evtchn_status_t;
 
 /*
  * EVTCHNOP_bind_vcpu: Specify which vcpu a channel should notify when an
  * event is pending.
  * NOTES:
- *  1. IPI-bound channels always notify the vcpu specified at bind time.
- *     This binding cannot be changed.
- *  2. Per-VCPU VIRQ channels always notify the vcpu specified at bind time.
- *     This binding cannot be changed.
- *  3. All other channels notify vcpu0 by default. This default is set when
+ *  1. IPI- and VIRQ-bound channels always notify the vcpu that initialised
+ *     the binding. This binding cannot be changed.
+ *  2. All other channels notify vcpu0 by default. This default is set when
  *     the channel is allocated (a port that is freed and subsequently reused
  *     has its binding reset to vcpu0).
  */
-#define EVTCHNOP_bind_vcpu        8
+#define EVTCHNOP_bind_vcpu	  8
 struct evtchn_bind_vcpu {
-    /* IN parameters. */
-    evtchn_port_t port;
-    uint32_t vcpu;
+	/* IN parameters. */
+	evtchn_port_t port;
+	uint32_t vcpu;
 };
-typedef struct evtchn_bind_vcpu evtchn_bind_vcpu_t;
 
 /*
  * EVTCHNOP_unmask: Unmask the specified local event-channel port and deliver
  * a notification to the appropriate VCPU if an event is pending.
  */
-#define EVTCHNOP_unmask           9
+#define EVTCHNOP_unmask		  9
 struct evtchn_unmask {
-    /* IN parameters. */
-    evtchn_port_t port;
+	/* IN parameters. */
+	evtchn_port_t port;
 };
-typedef struct evtchn_unmask evtchn_unmask_t;
 
-/*
- * EVTCHNOP_reset: Close all event channels associated with specified domain.
- * NOTES:
- *  1. <dom> may be specified as DOMID_SELF.
- *  2. Only a sufficiently-privileged domain may specify other than DOMID_SELF.
- */
-#define EVTCHNOP_reset           10
-struct evtchn_reset {
-    /* IN parameters. */
-    domid_t dom;
+struct evtchn_op {
+	uint32_t cmd; /* EVTCHNOP_* */
+	union {
+		struct evtchn_alloc_unbound    alloc_unbound;
+		struct evtchn_bind_interdomain bind_interdomain;
+		struct evtchn_bind_virq	       bind_virq;
+		struct evtchn_bind_pirq	       bind_pirq;
+		struct evtchn_bind_ipi	       bind_ipi;
+		struct evtchn_close	       close;
+		struct evtchn_send	       send;
+		struct evtchn_status	       status;
+		struct evtchn_bind_vcpu	       bind_vcpu;
+		struct evtchn_unmask	       unmask;
+	} u;
 };
-typedef struct evtchn_reset evtchn_reset_t;
+DEFINE_GUEST_HANDLE_STRUCT(evtchn_op);
 
-/*
- * Argument to event_channel_op_compat() hypercall. Superceded by new
- * event_channel_op() hypercall since 0x00030202.
- */
-struct evtchn_op {
-    uint32_t cmd; /* EVTCHNOP_* */
-    union {
-        struct evtchn_alloc_unbound    alloc_unbound;
-        struct evtchn_bind_interdomain bind_interdomain;
-        struct evtchn_bind_virq        bind_virq;
-        struct evtchn_bind_pirq        bind_pirq;
-        struct evtchn_bind_ipi         bind_ipi;
-        struct evtchn_close            close;
-        struct evtchn_send             send;
-        struct evtchn_status           status;
-        struct evtchn_bind_vcpu        bind_vcpu;
-        struct evtchn_unmask           unmask;
-    } u;
-};
-DEFINE_XEN_GUEST_HANDLE_STRUCT(evtchn_op);
-typedef struct evtchn_op evtchn_op_t;
-DEFINE_XEN_GUEST_HANDLE(evtchn_op_t);
-
-#endif /* __XEN_PUBLIC_EVENT_CHANNEL_H__ */
-
-/*
- * Local variables:
- * mode: C
- * c-set-style: "BSD"
- * c-basic-offset: 4
- * tab-width: 4
- * indent-tabs-mode: nil
- * End:
- */+#endif /* __XEN_PUBLIC_EVENT_CHANNEL_H__ */