#ifndef _I386_PGTABLE_H
#define _I386_PGTABLE_H

#include <linux/config.h>

/*
 * The Linux memory management assumes a three-level page table setup. On
 * the i386, we use that, but "fold" the mid level into the top-level page
 * table, so that we physically have the same two-level page table as the
 * i386 mmu expects.
 *
 * This file contains the functions and defines necessary to modify and use
 * the i386 page table tree.
 */
#ifndef __ASSEMBLY__
#include <asm/processor.h>
#include <asm/fixmap.h>
#include <linux/threads.h>

#ifndef _I386_BITOPS_H
#include <asm/bitops.h>
#endif

extern pgd_t swapper_pg_dir[1024];
extern void paging_init(void);

/*
 * ZERO_PAGE is a global shared page that is always zero: used
 * for zero-mapped memory areas etc..
 */
extern unsigned long empty_zero_page[1024];
<<<<<<< HEAD
#define ZERO_PAGE(vaddr) (virt_to_page(empty_zero_page))
=======
extern pgd_t swapper_pg_dir[1024];
extern kmem_cache_t *pgd_cache;
extern kmem_cache_t *pmd_cache;
extern spinlock_t pgd_lock;
extern struct page *pgd_list;

void pmd_ctor(void *, kmem_cache_t *, unsigned long);
void pgd_ctor(void *, kmem_cache_t *, unsigned long);
void pgd_dtor(void *, kmem_cache_t *, unsigned long);
void pgtable_cache_init(void);
void paging_init(void);
>>>>>>> 30e74fea

/*
 * The Linux x86 paging architecture is 'compile-time dual-mode', it
 * implements both the traditional 2-level x86 page tables and the
 * newer 3-level PAE-mode page tables.
 */
#ifdef CONFIG_X86_PAE
<<<<<<< HEAD
# include <asm/pgtable-3level.h>

/*
 * Need to initialise the X86 PAE caches
 */
extern void pgtable_cache_init(void);

#else
# include <asm/pgtable-2level.h>

/*
 * No page table caches to initialise
 */
#define pgtable_cache_init()	do { } while (0)

#endif
=======
# include <asm/pgtable-3level-defs.h>
#else
# include <asm/pgtable-2level-defs.h>
>>>>>>> 30e74fea
#endif

#define PMD_SIZE	(1UL << PMD_SHIFT)
#define PMD_MASK	(~(PMD_SIZE-1))
#define PGDIR_SIZE	(1UL << PGDIR_SHIFT)
#define PGDIR_MASK	(~(PGDIR_SIZE-1))

#define USER_PTRS_PER_PGD	(TASK_SIZE/PGDIR_SIZE)
#define FIRST_USER_PGD_NR	0

#define USER_PGD_PTRS (PAGE_OFFSET >> PGDIR_SHIFT)
#define KERNEL_PGD_PTRS (PTRS_PER_PGD-USER_PGD_PTRS)

#define TWOLEVEL_PGDIR_SHIFT	22
#define BOOT_USER_PGD_PTRS (__PAGE_OFFSET >> TWOLEVEL_PGDIR_SHIFT)
#define BOOT_KERNEL_PGD_PTRS (1024-BOOT_USER_PGD_PTRS)

/* Just any arbitrary offset to the start of the vmalloc VM area: the
 * current 8MB value just means that there will be a 8MB "hole" after the
 * physical memory until the kernel virtual memory starts.  That means that
 * any out-of-bounds memory accesses will hopefully be caught.
 * The vmalloc() routines leaves a hole of 4kB between each vmalloced
 * area for the same reason. ;)
 */
#define VMALLOC_OFFSET	(8*1024*1024)
#define VMALLOC_START	(((unsigned long) high_memory + vmalloc_earlyreserve + \
			2*VMALLOC_OFFSET-1) & ~(VMALLOC_OFFSET-1))
#ifdef CONFIG_HIGHMEM
# define VMALLOC_END	(PKMAP_BASE-2*PAGE_SIZE)
#else
# define VMALLOC_END	(FIXADDR_START-2*PAGE_SIZE)
#endif

/*
 * The 4MB page is guessing..  Detailed in the infamous "Chapter H"
 * of the Pentium details, but assuming intel did the straightforward
 * thing, this bit set in the page directory entry just means that
 * the page directory entry points directly to a 4MB-aligned block of
 * memory. 
 */
#define _PAGE_BIT_PRESENT	0
#define _PAGE_BIT_RW		1
#define _PAGE_BIT_USER		2
#define _PAGE_BIT_PWT		3
#define _PAGE_BIT_PCD		4
#define _PAGE_BIT_ACCESSED	5
#define _PAGE_BIT_DIRTY		6
#define _PAGE_BIT_PSE		7	/* 4 MB (or 2MB) page, Pentium+, if present.. */
#define _PAGE_BIT_GLOBAL	8	/* Global TLB entry PPro+ */
#define _PAGE_BIT_UNUSED1	9	/* available for programmer */
#define _PAGE_BIT_UNUSED2	10
#define _PAGE_BIT_UNUSED3	11
#define _PAGE_BIT_NX		63

#define _PAGE_PRESENT	0x001
#define _PAGE_RW	0x002
#define _PAGE_USER	0x004
#define _PAGE_PWT	0x008
#define _PAGE_PCD	0x010
#define _PAGE_ACCESSED	0x020
#define _PAGE_DIRTY	0x040
#define _PAGE_PSE	0x080	/* 4 MB (or 2MB) page, Pentium+, if present.. */
#define _PAGE_GLOBAL	0x100	/* Global TLB entry PPro+ */
#define _PAGE_UNUSED1	0x200	/* available for programmer */
#define _PAGE_UNUSED2	0x400
#define _PAGE_UNUSED3	0x800

#define _PAGE_FILE	0x040	/* set:pagecache unset:swap */
#define _PAGE_PROTNONE	0x080	/* If not present */
#ifdef CONFIG_X86_PAE
#define _PAGE_NX	(1ULL<<_PAGE_BIT_NX)
#else
#define _PAGE_NX	0
#endif

#define _PAGE_TABLE	(_PAGE_PRESENT | _PAGE_RW | _PAGE_USER | _PAGE_ACCESSED | _PAGE_DIRTY)
#define _KERNPG_TABLE	(_PAGE_PRESENT | _PAGE_RW | _PAGE_ACCESSED | _PAGE_DIRTY)
#define _PAGE_CHG_MASK	(PTE_MASK | _PAGE_ACCESSED | _PAGE_DIRTY)

#define PAGE_NONE \
	__pgprot(_PAGE_PROTNONE | _PAGE_ACCESSED)
#define PAGE_SHARED \
	__pgprot(_PAGE_PRESENT | _PAGE_RW | _PAGE_USER | _PAGE_ACCESSED)

#define PAGE_SHARED_EXEC \
	__pgprot(_PAGE_PRESENT | _PAGE_RW | _PAGE_USER | _PAGE_ACCESSED)
#define PAGE_COPY_NOEXEC \
	__pgprot(_PAGE_PRESENT | _PAGE_USER | _PAGE_ACCESSED | _PAGE_NX)
#define PAGE_COPY_EXEC \
	__pgprot(_PAGE_PRESENT | _PAGE_USER | _PAGE_ACCESSED)
#define PAGE_COPY \
	PAGE_COPY_NOEXEC
#define PAGE_READONLY \
	__pgprot(_PAGE_PRESENT | _PAGE_USER | _PAGE_ACCESSED | _PAGE_NX)
#define PAGE_READONLY_EXEC \
	__pgprot(_PAGE_PRESENT | _PAGE_USER | _PAGE_ACCESSED)

#define _PAGE_KERNEL \
	(_PAGE_PRESENT | _PAGE_RW | _PAGE_DIRTY | _PAGE_ACCESSED | _PAGE_NX)
#define _PAGE_KERNEL_EXEC \
	(_PAGE_PRESENT | _PAGE_RW | _PAGE_DIRTY | _PAGE_ACCESSED)

<<<<<<< HEAD
extern unsigned long __PAGE_KERNEL;
#define __PAGE_KERNEL_RO	(__PAGE_KERNEL & ~_PAGE_RW)
#define __PAGE_KERNEL_NOCACHE	(__PAGE_KERNEL | _PAGE_PCD)
#define __PAGE_KERNEL_LARGE	(__PAGE_KERNEL | _PAGE_PSE)
#define __PAGE_KERNEL_VSYSCALL \
	(_PAGE_PRESENT | _PAGE_USER | _PAGE_ACCESSED)
=======
extern unsigned long long __PAGE_KERNEL, __PAGE_KERNEL_EXEC;
#define __PAGE_KERNEL_RO		(__PAGE_KERNEL & ~_PAGE_RW)
#define __PAGE_KERNEL_NOCACHE		(__PAGE_KERNEL | _PAGE_PCD)
#define __PAGE_KERNEL_LARGE		(__PAGE_KERNEL | _PAGE_PSE)
#define __PAGE_KERNEL_LARGE_EXEC	(__PAGE_KERNEL_EXEC | _PAGE_PSE)
>>>>>>> 30e74fea

#define PAGE_KERNEL		__pgprot(__PAGE_KERNEL)
#define PAGE_KERNEL_RO		__pgprot(__PAGE_KERNEL_RO)
#define PAGE_KERNEL_EXEC	__pgprot(__PAGE_KERNEL_EXEC)
#define PAGE_KERNEL_NOCACHE	__pgprot(__PAGE_KERNEL_NOCACHE)
#define PAGE_KERNEL_LARGE	__pgprot(__PAGE_KERNEL_LARGE)
<<<<<<< HEAD
#define PAGE_KERNEL_VSYSCALL __pgprot(__PAGE_KERNEL_VSYSCALL)
#define PAGE_KERNEL_VSYSCALL_NOCACHE __pgprot(__PAGE_KERNEL_VSYSCALL|(__PAGE_KERNEL_RO | _PAGE_PCD))
=======
#define PAGE_KERNEL_LARGE_EXEC	__pgprot(__PAGE_KERNEL_LARGE_EXEC)
>>>>>>> 30e74fea

/*
 * The i386 can't do page protection for execute, and considers that
 * the same are read. Also, write permissions imply read permissions.
 * This is the closest we can get..
 */
#define __P000	PAGE_NONE
#define __P001	PAGE_READONLY
#define __P010	PAGE_COPY
#define __P011	PAGE_COPY
#define __P100	PAGE_READONLY_EXEC
#define __P101	PAGE_READONLY_EXEC
#define __P110	PAGE_COPY_EXEC
#define __P111	PAGE_COPY_EXEC

#define __S000	PAGE_NONE
#define __S001	PAGE_READONLY
#define __S010	PAGE_SHARED
#define __S011	PAGE_SHARED
#define __S100	PAGE_READONLY_EXEC
#define __S101	PAGE_READONLY_EXEC
#define __S110	PAGE_SHARED_EXEC
#define __S111	PAGE_SHARED_EXEC

/*
 * Define this if things work differently on an i386 and an i486:
 * it will (on an i486) warn about kernel memory accesses that are
 * done without a 'verify_area(VERIFY_WRITE,..)'
 */
#undef TEST_VERIFY_AREA

/* The boot page tables (all created as a single array) */
extern unsigned long pg0[];

#define pte_present(x)	((x).pte_low & (_PAGE_PRESENT | _PAGE_PROTNONE))
#define pte_clear(xp)	do { set_pte(xp, __pte(0)); } while (0)

#define pmd_none(x)	(!pmd_val(x))
#define pmd_present(x)	(pmd_val(x) & _PAGE_PRESENT)
#define pmd_clear(xp)	do { set_pmd(xp, __pmd(0)); } while (0)
#define	pmd_bad(x)	((pmd_val(x) & (~PAGE_MASK & ~_PAGE_USER)) != _KERNPG_TABLE)


#define pages_to_mb(x) ((x) >> (20-PAGE_SHIFT))

/*
 * The following only work if pte_present() is true.
 * Undefined behaviour if not..
 */
static inline int pte_user(pte_t pte)		{ return (pte).pte_low & _PAGE_USER; }
static inline int pte_read(pte_t pte)		{ return (pte).pte_low & _PAGE_USER; }
static inline int pte_dirty(pte_t pte)		{ return (pte).pte_low & _PAGE_DIRTY; }
static inline int pte_young(pte_t pte)		{ return (pte).pte_low & _PAGE_ACCESSED; }
static inline int pte_write(pte_t pte)		{ return (pte).pte_low & _PAGE_RW; }

/*
 * The following only works if pte_present() is not true.
 */
static inline int pte_file(pte_t pte)		{ return (pte).pte_low & _PAGE_FILE; }

static inline pte_t pte_rdprotect(pte_t pte)	{ (pte).pte_low &= ~_PAGE_USER; return pte; }
static inline pte_t pte_exprotect(pte_t pte)	{ (pte).pte_low &= ~_PAGE_USER; return pte; }
static inline pte_t pte_mkclean(pte_t pte)	{ (pte).pte_low &= ~_PAGE_DIRTY; return pte; }
static inline pte_t pte_mkold(pte_t pte)	{ (pte).pte_low &= ~_PAGE_ACCESSED; return pte; }
static inline pte_t pte_wrprotect(pte_t pte)	{ (pte).pte_low &= ~_PAGE_RW; return pte; }
static inline pte_t pte_mkread(pte_t pte)	{ (pte).pte_low |= _PAGE_USER; return pte; }
static inline pte_t pte_mkexec(pte_t pte)	{ (pte).pte_low |= _PAGE_USER; return pte; }
static inline pte_t pte_mkdirty(pte_t pte)	{ (pte).pte_low |= _PAGE_DIRTY; return pte; }
static inline pte_t pte_mkyoung(pte_t pte)	{ (pte).pte_low |= _PAGE_ACCESSED; return pte; }
static inline pte_t pte_mkwrite(pte_t pte)	{ (pte).pte_low |= _PAGE_RW; return pte; }

#ifdef CONFIG_X86_PAE
# include <asm/pgtable-3level.h>
#else
# include <asm/pgtable-2level.h>
#endif

static inline int ptep_test_and_clear_dirty(pte_t *ptep)
{
	if (!pte_dirty(*ptep))
		return 0;
	return test_and_clear_bit(_PAGE_BIT_DIRTY, &ptep->pte_low);
}

static inline int ptep_test_and_clear_young(pte_t *ptep)
{
	if (!pte_young(*ptep))
		return 0;
	return test_and_clear_bit(_PAGE_BIT_ACCESSED, &ptep->pte_low);
}

static inline void ptep_set_wrprotect(pte_t *ptep)		{ clear_bit(_PAGE_BIT_RW, &ptep->pte_low); }
static inline void ptep_mkdirty(pte_t *ptep)			{ set_bit(_PAGE_BIT_DIRTY, &ptep->pte_low); }

/*
 * Macro to mark a page protection value as "uncacheable".  On processors which do not support
 * it, this is a no-op.
 */
#define pgprot_noncached(prot)	((boot_cpu_data.x86 > 3)					  \
				 ? (__pgprot(pgprot_val(prot) | _PAGE_PCD | _PAGE_PWT)) : (prot))

/*
 * Conversion functions: convert a page and protection to a page entry,
 * and a page entry and page directory to the page they refer to.
 */

#define mk_pte(page, pgprot)	pfn_pte(page_to_pfn(page), (pgprot))
#define mk_pte_huge(entry) ((entry).pte_low |= _PAGE_PRESENT | _PAGE_PSE)

static inline pte_t pte_modify(pte_t pte, pgprot_t newprot)
{
	pte.pte_low &= _PAGE_CHG_MASK;
	pte.pte_low |= pgprot_val(newprot);
#ifdef CONFIG_X86_PAE
	/*
	 * Chop off the NX bit (if present), and add the NX portion of
	 * the newprot (if present):
	 */
	pte.pte_high &= ~(1 << (_PAGE_BIT_NX - 32));
	pte.pte_high |= (pgprot_val(newprot) >> 32) & \
					(__supported_pte_mask >> 32);
#endif
	return pte;
}

#define page_pte(page) page_pte_prot(page, __pgprot(0))

#define pmd_page_kernel(pmd) \
((unsigned long) __va(pmd_val(pmd) & PAGE_MASK))

#ifndef CONFIG_DISCONTIGMEM
#define pmd_page(pmd) (pfn_to_page(pmd_val(pmd) >> PAGE_SHIFT))
#endif /* !CONFIG_DISCONTIGMEM */

#define pmd_large(pmd) \
	((pmd_val(pmd) & (_PAGE_PSE|_PAGE_PRESENT)) == (_PAGE_PSE|_PAGE_PRESENT))

/*
 * the pgd page can be thought of an array like this: pgd_t[PTRS_PER_PGD]
 *
 * this macro returns the index of the entry in the pgd page which would
 * control the given virtual address
 */
#define pgd_index(address) (((address) >> PGDIR_SHIFT) & (PTRS_PER_PGD-1))

/*
 * pgd_offset() returns a (pgd_t *)
 * pgd_index() is used get the offset into the pgd page's array of pgd_t's;
 */
#define pgd_offset(mm, address) ((mm)->pgd+pgd_index(address))

/*
 * a shortcut which implies the use of the kernel's pgd, instead
 * of a process's
 */
#define pgd_offset_k(address) pgd_offset(&init_mm, address)

/*
 * the pmd page can be thought of an array like this: pmd_t[PTRS_PER_PMD]
 *
 * this macro returns the index of the entry in the pmd page which would
 * control the given virtual address
 */
#define pmd_index(address) \
		(((address) >> PMD_SHIFT) & (PTRS_PER_PMD-1))

/*
 * the pte page can be thought of an array like this: pte_t[PTRS_PER_PTE]
 *
 * this macro returns the index of the entry in the pte page which would
 * control the given virtual address
 */
#define pte_index(address) \
		(((address) >> PAGE_SHIFT) & (PTRS_PER_PTE - 1))
#define pte_offset_kernel(dir, address) \
	((pte_t *) pmd_page_kernel(*(dir)) +  pte_index(address))

/*
 * Helper function that returns the kernel pagetable entry controlling
 * the virtual address 'address'. NULL means no pagetable entry present.
 * NOTE: the return type is pte_t but if the pmd is PSE then we return it
 * as a pte too.
 */
extern pte_t *lookup_address(unsigned long address);

/*
 * Make a given kernel text page executable/non-executable.
 * Returns the previous executability setting of that page (which
 * is used to restore the previous state). Used by the SMP bootup code.
 * NOTE: this is an __init function for security reasons.
 */
#ifdef CONFIG_X86_PAE
 extern int set_kernel_exec(unsigned long vaddr, int enable);
#else
 static inline int set_kernel_exec(unsigned long vaddr, int enable) { return 0;}
#endif

#if defined(CONFIG_HIGHPTE)
#define pte_offset_map(dir, address) \
	((pte_t *)kmap_atomic(pmd_page(*(dir)),KM_PTE0) + pte_index(address))
#define pte_offset_map_nested(dir, address) \
	((pte_t *)kmap_atomic(pmd_page(*(dir)),KM_PTE1) + pte_index(address))
#define pte_unmap(pte) kunmap_atomic(pte, KM_PTE0)
#define pte_unmap_nested(pte) kunmap_atomic(pte, KM_PTE1)
#else
#define pte_offset_map(dir, address) \
	((pte_t *)page_address(pmd_page(*(dir))) + pte_index(address))
#define pte_offset_map_nested(dir, address) pte_offset_map(dir, address)
#define pte_unmap(pte) do { } while (0)
#define pte_unmap_nested(pte) do { } while (0)
#endif

/*
 * The i386 doesn't have any external MMU info: the kernel page
 * tables contain all the necessary information.
 *
 * Also, we only update the dirty/accessed state if we set
 * the dirty bit by hand in the kernel, since the hardware
 * will do the accessed bit for us, and we don't want to
 * race with other CPU's that might be updating the dirty
 * bit at the same time.
 */
#define update_mmu_cache(vma,address,pte) do { } while (0)
#define  __HAVE_ARCH_PTEP_SET_ACCESS_FLAGS
#define ptep_set_access_flags(__vma, __address, __ptep, __entry, __dirty) \
	do {								  \
		if (__dirty) {						  \
			(__ptep)->pte_low = (__entry).pte_low;	  	  \
			flush_tlb_page(__vma, __address);		  \
		}							  \
	} while (0)

/* Encode and de-code a swap entry */
#define __swp_type(x)			(((x).val >> 1) & 0x1f)
#define __swp_offset(x)			((x).val >> 8)
#define __swp_entry(type, offset)	((swp_entry_t) { ((type) << 1) | ((offset) << 8) })
#define __pte_to_swp_entry(pte)		((swp_entry_t) { (pte).pte_low })
#define __swp_entry_to_pte(x)		((pte_t) { (x).val })

#endif /* !__ASSEMBLY__ */

#ifndef CONFIG_DISCONTIGMEM
#define kern_addr_valid(addr)	(1)
#endif /* !CONFIG_DISCONTIGMEM */

#define io_remap_page_range remap_page_range

#define __HAVE_ARCH_PTEP_TEST_AND_CLEAR_YOUNG
#define __HAVE_ARCH_PTEP_TEST_AND_CLEAR_DIRTY
#define __HAVE_ARCH_PTEP_GET_AND_CLEAR
#define __HAVE_ARCH_PTEP_SET_WRPROTECT
#define __HAVE_ARCH_PTEP_MKDIRTY
#define __HAVE_ARCH_PTE_SAME
#include <asm-generic/pgtable.h>

#endif /* _I386_PGTABLE_H */<|MERGE_RESOLUTION|>--- conflicted
+++ resolved
@@ -21,17 +21,16 @@
 #include <asm/bitops.h>
 #endif
 
-extern pgd_t swapper_pg_dir[1024];
-extern void paging_init(void);
+#include <linux/slab.h>
+#include <linux/list.h>
+#include <linux/spinlock.h>
 
 /*
  * ZERO_PAGE is a global shared page that is always zero: used
  * for zero-mapped memory areas etc..
  */
+#define ZERO_PAGE(vaddr) (virt_to_page(empty_zero_page))
 extern unsigned long empty_zero_page[1024];
-<<<<<<< HEAD
-#define ZERO_PAGE(vaddr) (virt_to_page(empty_zero_page))
-=======
 extern pgd_t swapper_pg_dir[1024];
 extern kmem_cache_t *pgd_cache;
 extern kmem_cache_t *pmd_cache;
@@ -43,7 +42,6 @@
 void pgd_dtor(void *, kmem_cache_t *, unsigned long);
 void pgtable_cache_init(void);
 void paging_init(void);
->>>>>>> 30e74fea
 
 /*
  * The Linux x86 paging architecture is 'compile-time dual-mode', it
@@ -51,28 +49,9 @@
  * newer 3-level PAE-mode page tables.
  */
 #ifdef CONFIG_X86_PAE
-<<<<<<< HEAD
-# include <asm/pgtable-3level.h>
-
-/*
- * Need to initialise the X86 PAE caches
- */
-extern void pgtable_cache_init(void);
-
-#else
-# include <asm/pgtable-2level.h>
-
-/*
- * No page table caches to initialise
- */
-#define pgtable_cache_init()	do { } while (0)
-
-#endif
-=======
 # include <asm/pgtable-3level-defs.h>
 #else
 # include <asm/pgtable-2level-defs.h>
->>>>>>> 30e74fea
 #endif
 
 #define PMD_SIZE	(1UL << PMD_SHIFT)
@@ -175,32 +154,18 @@
 #define _PAGE_KERNEL_EXEC \
 	(_PAGE_PRESENT | _PAGE_RW | _PAGE_DIRTY | _PAGE_ACCESSED)
 
-<<<<<<< HEAD
-extern unsigned long __PAGE_KERNEL;
-#define __PAGE_KERNEL_RO	(__PAGE_KERNEL & ~_PAGE_RW)
-#define __PAGE_KERNEL_NOCACHE	(__PAGE_KERNEL | _PAGE_PCD)
-#define __PAGE_KERNEL_LARGE	(__PAGE_KERNEL | _PAGE_PSE)
-#define __PAGE_KERNEL_VSYSCALL \
-	(_PAGE_PRESENT | _PAGE_USER | _PAGE_ACCESSED)
-=======
 extern unsigned long long __PAGE_KERNEL, __PAGE_KERNEL_EXEC;
 #define __PAGE_KERNEL_RO		(__PAGE_KERNEL & ~_PAGE_RW)
 #define __PAGE_KERNEL_NOCACHE		(__PAGE_KERNEL | _PAGE_PCD)
 #define __PAGE_KERNEL_LARGE		(__PAGE_KERNEL | _PAGE_PSE)
 #define __PAGE_KERNEL_LARGE_EXEC	(__PAGE_KERNEL_EXEC | _PAGE_PSE)
->>>>>>> 30e74fea
 
 #define PAGE_KERNEL		__pgprot(__PAGE_KERNEL)
 #define PAGE_KERNEL_RO		__pgprot(__PAGE_KERNEL_RO)
 #define PAGE_KERNEL_EXEC	__pgprot(__PAGE_KERNEL_EXEC)
 #define PAGE_KERNEL_NOCACHE	__pgprot(__PAGE_KERNEL_NOCACHE)
 #define PAGE_KERNEL_LARGE	__pgprot(__PAGE_KERNEL_LARGE)
-<<<<<<< HEAD
-#define PAGE_KERNEL_VSYSCALL __pgprot(__PAGE_KERNEL_VSYSCALL)
-#define PAGE_KERNEL_VSYSCALL_NOCACHE __pgprot(__PAGE_KERNEL_VSYSCALL|(__PAGE_KERNEL_RO | _PAGE_PCD))
-=======
 #define PAGE_KERNEL_LARGE_EXEC	__pgprot(__PAGE_KERNEL_LARGE_EXEC)
->>>>>>> 30e74fea
 
 /*
  * The i386 can't do page protection for execute, and considers that
