--- conflicted
+++ resolved
@@ -30,11 +30,6 @@
 	res->end = region->end;
 }
 
-<<<<<<< HEAD
-#ifndef pcibios_scan_all_fns
-#define pcibios_scan_all_fns(a, b)	0
-#endif
-=======
 static inline struct resource *
 pcibios_select_root(struct pci_dev *pdev, struct resource *res)
 {
@@ -47,7 +42,6 @@
 
 	return root;
 }
->>>>>>> 17d857be
 
 #ifndef HAVE_ARCH_PCI_GET_LEGACY_IDE_IRQ
 static inline int pci_get_legacy_ide_irq(struct pci_dev *dev, int channel)
