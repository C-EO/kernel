/*
 * Generic barrier definitions, originally based on MN10300 definitions.
 *
 * It should be possible to use these on really simple architectures,
 * but it serves more as a starting point for new ports.
 *
 * Copyright (C) 2007 Red Hat, Inc. All Rights Reserved.
 * Written by David Howells (dhowells@redhat.com)
 *
 * This program is free software; you can redistribute it and/or
 * modify it under the terms of the GNU General Public Licence
 * as published by the Free Software Foundation; either version
 * 2 of the Licence, or (at your option) any later version.
 */
#ifndef __ASM_GENERIC_BARRIER_H
#define __ASM_GENERIC_BARRIER_H

#ifndef __ASSEMBLY__

#include <linux/compiler.h>

#ifndef nop
#define nop()	asm volatile ("nop")
#endif

/*
 * Force strict CPU ordering. And yes, this is required on UP too when we're
 * talking to devices.
 *
 * Fall back to compiler barriers if nothing better is provided.
 */

#ifndef mb
#define mb()	barrier()
#endif

#ifndef rmb
#define rmb()	mb()
#endif

#ifndef wmb
#define wmb()	mb()
#endif

#ifndef dma_rmb
#define dma_rmb()	rmb()
#endif

#ifndef dma_wmb
#define dma_wmb()	wmb()
#endif

#ifndef read_barrier_depends
#define read_barrier_depends()		do { } while (0)
#endif

#ifndef __smp_mb
#define __smp_mb()	mb()
#endif

#ifndef __smp_rmb
#define __smp_rmb()	rmb()
#endif

#ifndef __smp_wmb
#define __smp_wmb()	wmb()
#endif

#ifndef __smp_read_barrier_depends
#define __smp_read_barrier_depends()	read_barrier_depends()
#endif

#ifdef CONFIG_SMP

#ifndef smp_mb
#define smp_mb()	__smp_mb()
#endif

#ifndef smp_rmb
#define smp_rmb()	__smp_rmb()
#endif

#ifndef smp_wmb
#define smp_wmb()	__smp_wmb()
#endif

#ifndef smp_read_barrier_depends
#define smp_read_barrier_depends()	__smp_read_barrier_depends()
#endif

#else	/* !CONFIG_SMP */

#ifndef smp_mb
#define smp_mb()	barrier()
#endif

#ifndef smp_rmb
#define smp_rmb()	barrier()
#endif

#ifndef smp_wmb
#define smp_wmb()	barrier()
#endif

#ifndef smp_read_barrier_depends
#define smp_read_barrier_depends()	do { } while (0)
#endif

#endif	/* CONFIG_SMP */

#ifndef __smp_store_mb
#define __smp_store_mb(var, value)  do { WRITE_ONCE(var, value); __smp_mb(); } while (0)
#endif

#ifndef __smp_mb__before_atomic
#define __smp_mb__before_atomic()	__smp_mb()
#endif

#ifndef __smp_mb__after_atomic
#define __smp_mb__after_atomic()	__smp_mb()
#endif

#ifndef __smp_store_release
#define __smp_store_release(p, v)					\
do {									\
	compiletime_assert_atomic_type(*p);				\
	__smp_mb();							\
	WRITE_ONCE(*p, v);						\
} while (0)
#endif

#ifndef __smp_load_acquire
#define __smp_load_acquire(p)						\
({									\
	typeof(*p) ___p1 = READ_ONCE(*p);				\
	compiletime_assert_atomic_type(*p);				\
	__smp_mb();							\
	___p1;								\
})
#endif

#ifdef CONFIG_SMP

#ifndef smp_store_mb
#define smp_store_mb(var, value)  __smp_store_mb(var, value)
#endif

#ifndef smp_mb__before_atomic
#define smp_mb__before_atomic()	__smp_mb__before_atomic()
#endif

#ifndef smp_mb__after_atomic
#define smp_mb__after_atomic()	__smp_mb__after_atomic()
#endif

#ifndef smp_store_release
#define smp_store_release(p, v) __smp_store_release(p, v)
#endif

#ifndef smp_load_acquire
#define smp_load_acquire(p) __smp_load_acquire(p)
#endif

#else	/* !CONFIG_SMP */

#ifndef smp_store_mb
#define smp_store_mb(var, value)  do { WRITE_ONCE(var, value); barrier(); } while (0)
#endif

#ifndef smp_mb__before_atomic
#define smp_mb__before_atomic()	barrier()
#endif

#ifndef smp_mb__after_atomic
#define smp_mb__after_atomic()	barrier()
#endif

#ifndef smp_store_release
#define smp_store_release(p, v)						\
do {									\
	compiletime_assert_atomic_type(*p);				\
	barrier();							\
	WRITE_ONCE(*p, v);						\
} while (0)
#endif

#ifndef smp_load_acquire
#define smp_load_acquire(p)						\
({									\
	typeof(*p) ___p1 = READ_ONCE(*p);				\
	compiletime_assert_atomic_type(*p);				\
	barrier();							\
	___p1;								\
})
#endif

#endif	/* CONFIG_SMP */

/* Barriers for virtual machine guests when talking to an SMP host */
#define virt_mb() __smp_mb()
#define virt_rmb() __smp_rmb()
#define virt_wmb() __smp_wmb()
#define virt_read_barrier_depends() __smp_read_barrier_depends()
#define virt_store_mb(var, value) __smp_store_mb(var, value)
#define virt_mb__before_atomic() __smp_mb__before_atomic()
#define virt_mb__after_atomic()	__smp_mb__after_atomic()
#define virt_store_release(p, v) __smp_store_release(p, v)
#define virt_load_acquire(p) __smp_load_acquire(p)

/**
 * smp_acquire__after_ctrl_dep() - Provide ACQUIRE ordering after a control dependency
 *
 * A control dependency provides a LOAD->STORE order, the additional RMB
 * provides LOAD->LOAD order, together they provide LOAD->{LOAD,STORE} order,
 * aka. (load)-ACQUIRE.
 *
 * Architectures that do not do load speculation can have this be barrier().
 */
#ifndef smp_acquire__after_ctrl_dep
#define smp_acquire__after_ctrl_dep()		smp_rmb()
#endif

/**
 * smp_cond_load_relaxed() - (Spin) wait for cond with no ordering guarantees
 * @ptr: pointer to the variable to wait on
 * @cond: boolean expression to wait for
 *
 * Equivalent to using READ_ONCE() on the condition variable.
 *
 * Due to C lacking lambda expressions we load the value of *ptr into a
 * pre-named variable @VAL to be used in @cond.
 */
#ifndef smp_cond_load_relaxed
#define smp_cond_load_relaxed(ptr, cond_expr) ({		\
	typeof(ptr) __PTR = (ptr);				\
	typeof(*ptr) VAL;					\
	for (;;) {						\
		VAL = READ_ONCE(*__PTR);			\
		if (cond_expr)					\
			break;					\
		cpu_relax();					\
	}							\
	VAL;							\
})
#endif

<<<<<<< HEAD
/**
 * smp_cond_load_acquire() - (Spin) wait for cond with ACQUIRE ordering
 * @ptr: pointer to the variable to wait on
 * @cond: boolean expression to wait for
 *
 * Equivalent to using smp_load_acquire() on the condition variable but employs
 * the control dependency of the wait to reduce the barrier on many platforms.
 */
#ifndef smp_cond_load_acquire
#define smp_cond_load_acquire(ptr, cond_expr) ({		\
	typeof(*ptr) _val;					\
	_val = smp_cond_load_relaxed(ptr, cond_expr);		\
	smp_acquire__after_ctrl_dep();				\
	_val;							\
})
=======
/*
 * pmem_wmb() ensures that all stores for which the modification
 * are written to persistent storage by preceding instructions have
 * updated persistent storage before any data  access or data transfer
 * caused by subsequent instructions is initiated.
 */
#ifndef pmem_wmb
#define pmem_wmb()	wmb()
>>>>>>> 148e4b0d
#endif

#endif /* !__ASSEMBLY__ */
#endif /* __ASM_GENERIC_BARRIER_H */<|MERGE_RESOLUTION|>--- conflicted
+++ resolved
@@ -244,7 +244,6 @@
 })
 #endif
 
-<<<<<<< HEAD
 /**
  * smp_cond_load_acquire() - (Spin) wait for cond with ACQUIRE ordering
  * @ptr: pointer to the variable to wait on
@@ -260,7 +259,8 @@
 	smp_acquire__after_ctrl_dep();				\
 	_val;							\
 })
-=======
+#endif
+
 /*
  * pmem_wmb() ensures that all stores for which the modification
  * are written to persistent storage by preceding instructions have
@@ -269,7 +269,6 @@
  */
 #ifndef pmem_wmb
 #define pmem_wmb()	wmb()
->>>>>>> 148e4b0d
 #endif
 
 #endif /* !__ASSEMBLY__ */
