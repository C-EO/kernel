--- conflicted
+++ resolved
@@ -8,10 +8,6 @@
 };
 
 extern int compute_hash_shift(struct bootnode *nodes, int numnodes);
-<<<<<<< HEAD
-extern int pxm_to_node(int nid);
-=======
->>>>>>> 120bda20
 
 #define ZONE_ALIGN (1UL << (MAX_ORDER+PAGE_SHIFT))
 
