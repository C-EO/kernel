--- conflicted
+++ resolved
@@ -11,8 +11,6 @@
 #define __LINUX_SND_SOC_H
 
 #include <linux/args.h>
-<<<<<<< HEAD
-=======
 #include <linux/array_size.h>
 #include <linux/device.h>
 #include <linux/errno.h>
@@ -21,7 +19,6 @@
 #include <linux/log2.h>
 #include <linux/mutex.h>
 #include <linux/notifier.h>
->>>>>>> 0c383648
 #include <linux/of.h>
 #include <linux/types.h>
 #include <linux/workqueue.h>
@@ -1218,17 +1215,12 @@
 /* see soc_new_pcm_runtime()  */
 #define snd_soc_rtd_to_cpu(rtd, n)   (rtd)->dais[n]
 #define snd_soc_rtd_to_codec(rtd, n) (rtd)->dais[n + (rtd)->dai_link->num_cpus]
-<<<<<<< HEAD
-#define snd_soc_substream_to_rtd(substream) \
-	(struct snd_soc_pcm_runtime *)snd_pcm_substream_chip(substream)
-=======
 
 static inline struct snd_soc_pcm_runtime *
 snd_soc_substream_to_rtd(const struct snd_pcm_substream *substream)
 {
 	return snd_pcm_substream_chip(substream);
 }
->>>>>>> 0c383648
 
 #define for_each_rtd_components(rtd, i, component)			\
 	for ((i) = 0, component = NULL;					\
@@ -1247,13 +1239,10 @@
 	     ((i) < (rtd)->dai_link->num_cpus + (rtd)->dai_link->num_codecs) &&	\
 		     ((dai) = (rtd)->dais[i]);				\
 	     (i)++)
-<<<<<<< HEAD
-=======
 #define for_each_rtd_dais_reverse(rtd, i, dai)					\
 	for ((i) = (rtd)->dai_link->num_cpus + (rtd)->dai_link->num_codecs - 1;	\
 	     (i) >= 0 && ((dai) = (rtd)->dais[i]);				\
 	     (i)--)
->>>>>>> 0c383648
 #define for_each_rtd_ch_maps(rtd, i, ch_maps) for_each_link_ch_maps(rtd->dai_link, i, ch_maps)
 
 void snd_soc_close_delayed_work(struct snd_soc_pcm_runtime *rtd);
