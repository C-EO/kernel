--- conflicted
+++ resolved
@@ -1254,17 +1254,6 @@
 
 #define snd_pcm_get_dma_buf(substream) ((substream)->runtime->dma_buffer_p)
 
-<<<<<<< HEAD
-#ifdef CONFIG_SND_DMA_SGBUF
-/*
- * SG-buffer handling
- */
-#define snd_pcm_substream_sgbuf(substream) \
-	snd_pcm_get_dma_buf(substream)->private_data
-#endif /* SND_DMA_SGBUF */
-
-=======
->>>>>>> 7d2a07b7
 /**
  * snd_pcm_sgbuf_get_addr - Get the DMA address at the corresponding offset
  * @substream: PCM substream
@@ -1277,20 +1266,6 @@
 }
 
 /**
-<<<<<<< HEAD
- * snd_pcm_sgbuf_get_ptr - Get the virtual address at the corresponding offset
- * @substream: PCM substream
- * @ofs: byte offset
- */
-static inline void *
-snd_pcm_sgbuf_get_ptr(struct snd_pcm_substream *substream, unsigned int ofs)
-{
-	return snd_sgbuf_get_ptr(snd_pcm_get_dma_buf(substream), ofs);
-}
-
-/**
-=======
->>>>>>> 7d2a07b7
  * snd_pcm_sgbuf_get_chunk_size - Compute the max size that fits within the
  * contig. page from the given size
  * @substream: PCM substream
