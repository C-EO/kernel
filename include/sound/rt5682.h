--- conflicted
+++ resolved
@@ -40,10 +40,7 @@
 	unsigned int btndet_delay;
 	unsigned int dmic_clk_rate;
 	unsigned int dmic_delay;
-<<<<<<< HEAD
-=======
 	bool dmic_clk_driving_high;
->>>>>>> 7d2a07b7
 
 	const char *dai_clk_names[RT5682_DAI_NUM_CLKS];
 };
