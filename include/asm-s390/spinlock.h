--- conflicted
+++ resolved
@@ -58,12 +58,8 @@
                            "    cs    %1,%0,0(%3)\n"
                            "    jl    0b\n"
                            : "=&d" (reg1), "=&d" (reg2), "=m" (lp->lock)
-<<<<<<< HEAD
-			   : "a" (&lp->lock), "m" (lp->lock) : "cc" );
-=======
 			   : "a" (&lp->lock), "m" (lp->lock)
 			   : "cc", "memory" );
->>>>>>> 7508df7c
 #else /* __s390x__ */
 	unsigned long reg1, reg2;
         __asm__ __volatile("    bras  %1,1f\n"
@@ -73,11 +69,7 @@
                            "    jl    0b\n"
                            : "=&d" (reg1), "=&d" (reg2), "=m" (lp->lock)
 			   : "a" (&lp->lock), "i" (__DIAG44_OPERAND),
-<<<<<<< HEAD
-			     "m" (lp->lock) : "cc" );
-=======
 			     "m" (lp->lock) : "cc", "memory" );
->>>>>>> 7508df7c
 #endif /* __s390x__ */
 }
 
@@ -92,12 +84,8 @@
 			   "    basr  %1,0\n"
 			   "0:  cs    %0,%1,0(%3)"
 			   : "=&d" (result), "=&d" (reg), "=m" (lp->lock)
-<<<<<<< HEAD
-			   : "a" (&lp->lock), "m" (lp->lock) : "cc" );
-=======
 			   : "a" (&lp->lock), "m" (lp->lock)
 			   : "cc", "memory" );
->>>>>>> 7508df7c
 	return !result;
 }
 
@@ -142,11 +130,7 @@
                      "   cs    2,3,0(%1)\n"  /* try to write new value */ \
                      "   jl    0b"       \
                      : "=m" ((rw)->lock) : "a" (&(rw)->lock), \
-<<<<<<< HEAD
-		       "m" ((rw)->lock) : "2", "3", "cc" )
-=======
-		       "m" ((rw)->lock) : "2", "3", "cc", "memory" )
->>>>>>> 7508df7c
+		       "m" ((rw)->lock) : "2", "3", "cc", "memory" )
 #else /* __s390x__ */
 #define _raw_read_lock(rw)   \
         asm volatile("   lg    2,0(%1)\n"   \
@@ -158,11 +142,7 @@
                      "   jl    0b"       \
                      : "=m" ((rw)->lock) \
 		     : "a" (&(rw)->lock), "i" (__DIAG44_OPERAND), \
-<<<<<<< HEAD
-		       "m" ((rw)->lock) : "2", "3", "cc" )
-=======
-		       "m" ((rw)->lock) : "2", "3", "cc", "memory" )
->>>>>>> 7508df7c
+		       "m" ((rw)->lock) : "2", "3", "cc", "memory" )
 #endif /* __s390x__ */
 
 #ifndef __s390x__
@@ -175,11 +155,7 @@
                      "   cs    2,3,0(%1)\n" \
                      "   jl    0b"       \
                      : "=m" ((rw)->lock) : "a" (&(rw)->lock), \
-<<<<<<< HEAD
-		       "m" ((rw)->lock) : "2", "3", "cc" )
-=======
-		       "m" ((rw)->lock) : "2", "3", "cc", "memory" )
->>>>>>> 7508df7c
+		       "m" ((rw)->lock) : "2", "3", "cc", "memory" )
 #else /* __s390x__ */
 #define _raw_read_unlock(rw) \
         asm volatile("   lg    2,0(%1)\n"   \
@@ -191,11 +167,7 @@
                      "   jl    0b"       \
                      : "=m" ((rw)->lock) \
 		     : "a" (&(rw)->lock), "i" (__DIAG44_OPERAND), \
-<<<<<<< HEAD
-		       "m" ((rw)->lock) : "2", "3", "cc" )
-=======
-		       "m" ((rw)->lock) : "2", "3", "cc", "memory" )
->>>>>>> 7508df7c
+		       "m" ((rw)->lock) : "2", "3", "cc", "memory" )
 #endif /* __s390x__ */
 
 #ifndef __s390x__
@@ -208,11 +180,7 @@
                      "   cs    2,3,0(%1)\n" \
                      "   jl    0b"       \
                      : "=m" ((rw)->lock) : "a" (&(rw)->lock), \
-<<<<<<< HEAD
-		       "m" ((rw)->lock) : "2", "3", "cc" )
-=======
-		       "m" ((rw)->lock) : "2", "3", "cc", "memory" )
->>>>>>> 7508df7c
+		       "m" ((rw)->lock) : "2", "3", "cc", "memory" )
 #else /* __s390x__ */
 #define _raw_write_lock(rw) \
         asm volatile("   llihh 3,0x8000\n" /* new lock value = 0x80...0 */ \
@@ -223,11 +191,7 @@
                      "   jl    0b"         \
                      : "=m" ((rw)->lock) \
 		     : "a" (&(rw)->lock), "i" (__DIAG44_OPERAND), \
-<<<<<<< HEAD
-		       "m" ((rw)->lock) : "2", "3", "cc" )
-=======
-		       "m" ((rw)->lock) : "2", "3", "cc", "memory" )
->>>>>>> 7508df7c
+		       "m" ((rw)->lock) : "2", "3", "cc", "memory" )
 #endif /* __s390x__ */
 
 #ifndef __s390x__
@@ -240,11 +204,7 @@
                      "   cs    2,3,0(%1)\n" \
                      "   jl    0b"       \
                      : "=m" ((rw)->lock) : "a" (&(rw)->lock), \
-<<<<<<< HEAD
-		       "m" ((rw)->lock) : "2", "3", "cc" )
-=======
-		       "m" ((rw)->lock) : "2", "3", "cc", "memory" )
->>>>>>> 7508df7c
+		       "m" ((rw)->lock) : "2", "3", "cc", "memory" )
 #else /* __s390x__ */
 #define _raw_write_unlock(rw) \
         asm volatile("   slgr  3,3\n"      /* new lock value = 0 */ \
@@ -255,11 +215,7 @@
                      "   jl    0b"         \
                      : "=m" ((rw)->lock) \
 		     : "a" (&(rw)->lock), "i" (__DIAG44_OPERAND), \
-<<<<<<< HEAD
-		       "m" ((rw)->lock) : "2", "3", "cc" )
-=======
-		       "m" ((rw)->lock) : "2", "3", "cc", "memory" )
->>>>>>> 7508df7c
+		       "m" ((rw)->lock) : "2", "3", "cc", "memory" )
 #endif /* __s390x__ */
 
 extern inline int _raw_write_trylock(rwlock_t *rw)
@@ -278,12 +234,8 @@
 			     "0: csg %0,%1,0(%3)\n"
 #endif /* __s390x__ */
 			     : "=&d" (result), "=&d" (reg), "=m" (rw->lock)
-<<<<<<< HEAD
-			     : "a" (&rw->lock), "m" (rw->lock) : "cc" );
-=======
 			     : "a" (&rw->lock), "m" (rw->lock)
 			     : "cc", "memory" );
->>>>>>> 7508df7c
 	return result == 0;
 }
 
