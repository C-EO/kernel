/*
 *  include/asm-s390/resource.h
 *
 *  S390 version
 *
 *  Derived from "include/asm-i386/resources.h"
 */

#ifndef _S390_RESOURCE_H
#define _S390_RESOURCE_H

/*
 * Resource limits
 */

#define RLIMIT_CPU	0		/* CPU time in ms */
#define RLIMIT_FSIZE	1		/* Maximum filesize */
#define RLIMIT_DATA	2		/* max data size */
#define RLIMIT_STACK	3		/* max stack size */
#define RLIMIT_CORE	4		/* max core file size */
#define RLIMIT_RSS	5		/* max resident set size */
#define RLIMIT_NPROC	6		/* max number of processes */
#define RLIMIT_NOFILE	7		/* max number of open files */
#define RLIMIT_MEMLOCK	8		/* max locked-in-memory address space */
#define RLIMIT_AS	9		/* address space limit */
#define RLIMIT_LOCKS	10		/* maximum file locks held */
#define RLIMIT_SIGPENDING 11		/* max number of pending signals */
<<<<<<< HEAD

#define RLIM_NLIMITS	12
=======
#define RLIMIT_MSGQUEUE 12		/* maximum bytes in POSIX mqueues */

#define RLIM_NLIMITS	13
>>>>>>> 30e74fea

/*
 * SuS says limits have to be unsigned.
 * Which makes a ton more sense anyway.
 */
#define RLIM_INFINITY   (~0UL)

#ifdef __KERNEL__

#define INIT_RLIMITS					\
{							\
	{ RLIM_INFINITY, RLIM_INFINITY },		\
	{ RLIM_INFINITY, RLIM_INFINITY },		\
	{ RLIM_INFINITY, RLIM_INFINITY },		\
	{      _STK_LIM, RLIM_INFINITY },		\
	{             0, RLIM_INFINITY },		\
	{ RLIM_INFINITY, RLIM_INFINITY },		\
	{             0,             0 },		\
	{ INR_OPEN, INR_OPEN },                         \
	{ RLIM_INFINITY, RLIM_INFINITY },		\
	{ RLIM_INFINITY, RLIM_INFINITY },		\
	{ RLIM_INFINITY, RLIM_INFINITY },		\
	{ MAX_SIGPENDING, MAX_SIGPENDING },		\
<<<<<<< HEAD
=======
	{ MQ_BYTES_MAX, MQ_BYTES_MAX },			\
>>>>>>> 30e74fea
}

#endif /* __KERNEL__ */

#endif
<|MERGE_RESOLUTION|>--- conflicted
+++ resolved
@@ -25,14 +25,9 @@
 #define RLIMIT_AS	9		/* address space limit */
 #define RLIMIT_LOCKS	10		/* maximum file locks held */
 #define RLIMIT_SIGPENDING 11		/* max number of pending signals */
-<<<<<<< HEAD
-
-#define RLIM_NLIMITS	12
-=======
 #define RLIMIT_MSGQUEUE 12		/* maximum bytes in POSIX mqueues */
 
 #define RLIM_NLIMITS	13
->>>>>>> 30e74fea
 
 /*
  * SuS says limits have to be unsigned.
@@ -56,10 +51,7 @@
 	{ RLIM_INFINITY, RLIM_INFINITY },		\
 	{ RLIM_INFINITY, RLIM_INFINITY },		\
 	{ MAX_SIGPENDING, MAX_SIGPENDING },		\
-<<<<<<< HEAD
-=======
 	{ MQ_BYTES_MAX, MQ_BYTES_MAX },			\
->>>>>>> 30e74fea
 }
 
 #endif /* __KERNEL__ */
