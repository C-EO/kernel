--- conflicted
+++ resolved
@@ -1585,13 +1585,6 @@
 	unsigned int nr_pages, array_size, i;
 	const gfp_t nested_gfp = (gfp_mask & GFP_RECLAIM_MASK) | __GFP_ZERO;
 	const gfp_t alloc_mask = gfp_mask | __GFP_NOWARN;
-#ifdef CONFIG_XEN
-	gfp_t dma_mask = gfp_mask & (__GFP_DMA | __GFP_DMA32);
-
-	BUILD_BUG_ON((__GFP_DMA | __GFP_DMA32) != (__GFP_DMA + __GFP_DMA32));
-	if (dma_mask == (__GFP_DMA | __GFP_DMA32))
-		gfp_mask &= ~(__GFP_DMA | __GFP_DMA32);
-#endif
 
 	nr_pages = get_vm_area_size(area) >> PAGE_SHIFT;
 	array_size = (nr_pages * sizeof(struct page *));
@@ -1626,21 +1619,7 @@
 			goto fail;
 		}
 		area->pages[i] = page;
-<<<<<<< HEAD
-#ifdef CONFIG_XEN
-		if (dma_mask) {
-			if (xen_limit_pages_to_max_mfn(page, 0, 32)) {
-				area->nr_pages = i + 1;
-				goto fail;
-			}
-			if (gfp_mask & __GFP_ZERO)
-				clear_highpage(page);
-		}
-#endif
-		if (gfp_mask & __GFP_WAIT)
-=======
 		if (gfpflags_allow_blocking(gfp_mask))
->>>>>>> 8005c49d
 			cond_resched();
 	}
 
@@ -1872,8 +1851,6 @@
 #define GFP_VMALLOC32 GFP_DMA32 | GFP_KERNEL
 #elif defined(CONFIG_64BIT) && defined(CONFIG_ZONE_DMA)
 #define GFP_VMALLOC32 GFP_DMA | GFP_KERNEL
-#elif defined(CONFIG_XEN)
-#define GFP_VMALLOC32 GFP_DMA | GFP_DMA32 | GFP_KERNEL
 #else
 #define GFP_VMALLOC32 GFP_KERNEL
 #endif
@@ -2283,17 +2260,6 @@
 		return NULL;
 	}
 
-#ifdef CONFIG_XEN
-	/*
-	 * If the allocated address space is passed to a hypercall before
-	 * being used then we cannot rely on a page fault to trigger an update
-	 * of the page tables.  So sync all the page tables here unless the
-	 * caller is going to have the affected PTEs updated directly.
-	 */
-	if (!ptes)
-		vmalloc_sync_all();
-#endif
-
 	return area;
 }
 EXPORT_SYMBOL_GPL(alloc_vm_area);
