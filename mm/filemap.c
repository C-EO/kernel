--- conflicted
+++ resolved
@@ -887,15 +887,9 @@
  * After completing I/O on a page, call this routine to update the page
  * flags appropriately
  */
-<<<<<<< HEAD
-void page_endio(struct page *page, int op, int err)
-{
-	if (!op_is_write(op)) {
-=======
 void page_endio(struct page *page, bool is_write, int err)
 {
 	if (!is_write) {
->>>>>>> 29b4817d
 		if (!err) {
 			SetPageUptodate(page);
 		} else {
