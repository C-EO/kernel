--- conflicted
+++ resolved
@@ -901,13 +901,8 @@
 	for (;;) {
 		spin_lock_irq(&q->lock);
 
-<<<<<<< HEAD
-		if (likely(list_empty(&wait->task_list))) {
-			__add_wait_queue_tail(q, wait);
-=======
 		if (likely(list_empty(&wait->entry))) {
 			__add_wait_queue_entry_tail(q, wait);
->>>>>>> baf56116
 			SetPageWaiters(page);
 		}
 
