/*
 * Resizable virtual memory filesystem for Linux.
 *
 * Copyright (C) 2000 Linus Torvalds.
 *		 2000 Transmeta Corp.
 *		 2000-2001 Christoph Rohland
 *		 2000-2001 SAP AG
 *		 2002 Red Hat Inc.
 * Copyright (C) 2002-2011 Hugh Dickins.
 * Copyright (C) 2011 Google Inc.
 * Copyright (C) 2002-2005 VERITAS Software Corporation.
 * Copyright (C) 2004 Andi Kleen, SuSE Labs
 *
 * Extended attribute support for tmpfs:
 * Copyright (c) 2004, Luke Kenneth Casson Leighton <lkcl@lkcl.net>
 * Copyright (c) 2004 Red Hat, Inc., James Morris <jmorris@redhat.com>
 *
 * tiny-shmem:
 * Copyright (c) 2004, 2008 Matt Mackall <mpm@selenic.com>
 *
 * This file is released under the GPL.
 */

#include <linux/fs.h>
#include <linux/init.h>
#include <linux/vfs.h>
#include <linux/mount.h>
#include <linux/pagemap.h>
#include <linux/file.h>
#include <linux/mm.h>
#include <linux/export.h>
#include <linux/swap.h>

static struct vfsmount *shm_mnt;

#ifdef CONFIG_SHMEM
/*
 * This virtual memory filesystem is heavily based on the ramfs. It
 * extends ramfs by the ability to use swap and honor resource limits
 * which makes it a completely usable filesystem.
 */

#include <linux/xattr.h>
#include <linux/exportfs.h>
#include <linux/posix_acl.h>
#include <linux/generic_acl.h>
#include <linux/mman.h>
#include <linux/string.h>
#include <linux/slab.h>
#include <linux/backing-dev.h>
#include <linux/shmem_fs.h>
#include <linux/writeback.h>
#include <linux/blkdev.h>
#include <linux/pagevec.h>
#include <linux/percpu_counter.h>
#include <linux/falloc.h>
#include <linux/splice.h>
#include <linux/security.h>
#include <linux/swapops.h>
#include <linux/mempolicy.h>
#include <linux/namei.h>
#include <linux/ctype.h>
#include <linux/migrate.h>
#include <linux/highmem.h>
#include <linux/seq_file.h>
#include <linux/magic.h>

#include <asm/uaccess.h>
#include <asm/pgtable.h>

#define BLOCKS_PER_PAGE  (PAGE_CACHE_SIZE/512)
#define VM_ACCT(size)    (PAGE_CACHE_ALIGN(size) >> PAGE_SHIFT)

/* Pretend that each entry is of this size in directory's i_size */
#define BOGO_DIRENT_SIZE 20

/* Symlink up to this size is kmalloc'ed instead of using a swappable page */
#define SHORT_SYMLINK_LEN 128

/*
 * shmem_fallocate and shmem_writepage communicate via inode->i_private
 * (with i_mutex making sure that it has only one user at a time):
 * we would prefer not to enlarge the shmem inode just for that.
 */
struct shmem_falloc {
	pgoff_t start;		/* start of range currently being fallocated */
	pgoff_t next;		/* the next page offset to be fallocated */
	pgoff_t nr_falloced;	/* how many new pages have been fallocated */
	pgoff_t nr_unswapped;	/* how often writepage refused to swap out */
};

/* Flag allocation requirements to shmem_getpage */
enum sgp_type {
	SGP_READ,	/* don't exceed i_size, don't allocate page */
	SGP_CACHE,	/* don't exceed i_size, may allocate page */
	SGP_DIRTY,	/* like SGP_CACHE, but set new page dirty */
	SGP_WRITE,	/* may exceed i_size, may allocate !Uptodate page */
	SGP_FALLOC,	/* like SGP_WRITE, but make existing page Uptodate */
};

#ifdef CONFIG_TMPFS
static unsigned long shmem_default_max_blocks(void)
{
	return totalram_pages / 2;
}

static unsigned long shmem_default_max_inodes(void)
{
	return min(totalram_pages - totalhigh_pages, totalram_pages / 2);
}
#endif

static bool shmem_should_replace_page(struct page *page, gfp_t gfp);
static int shmem_replace_page(struct page **pagep, gfp_t gfp,
				struct shmem_inode_info *info, pgoff_t index);
static int shmem_getpage_gfp(struct inode *inode, pgoff_t index,
	struct page **pagep, enum sgp_type sgp, gfp_t gfp, int *fault_type);

static inline int shmem_getpage(struct inode *inode, pgoff_t index,
	struct page **pagep, enum sgp_type sgp, int *fault_type)
{
	return shmem_getpage_gfp(inode, index, pagep, sgp,
			mapping_gfp_mask(inode->i_mapping), fault_type);
}

static inline struct shmem_sb_info *SHMEM_SB(struct super_block *sb)
{
	return sb->s_fs_info;
}

/*
 * shmem_file_setup pre-accounts the whole fixed size of a VM object,
 * for shared memory and for shared anonymous (/dev/zero) mappings
 * (unless MAP_NORESERVE and sysctl_overcommit_memory <= 1),
 * consistent with the pre-accounting of private mappings ...
 */
static inline int shmem_acct_size(unsigned long flags, loff_t size)
{
	return (flags & VM_NORESERVE) ?
		0 : security_vm_enough_memory_mm(current->mm, VM_ACCT(size));
}

static inline void shmem_unacct_size(unsigned long flags, loff_t size)
{
	if (!(flags & VM_NORESERVE))
		vm_unacct_memory(VM_ACCT(size));
}

/*
 * ... whereas tmpfs objects are accounted incrementally as
 * pages are allocated, in order to allow huge sparse files.
 * shmem_getpage reports shmem_acct_block failure as -ENOSPC not -ENOMEM,
 * so that a failure on a sparse tmpfs mapping will give SIGBUS not OOM.
 */
static inline int shmem_acct_block(unsigned long flags)
{
	return (flags & VM_NORESERVE) ?
		security_vm_enough_memory_mm(current->mm, VM_ACCT(PAGE_CACHE_SIZE)) : 0;
}

static inline void shmem_unacct_blocks(unsigned long flags, long pages)
{
	if (flags & VM_NORESERVE)
		vm_unacct_memory(pages * VM_ACCT(PAGE_CACHE_SIZE));
}

static const struct super_operations shmem_ops;
static const struct address_space_operations shmem_aops;
static const struct file_operations shmem_file_operations;
static const struct inode_operations shmem_inode_operations;
static const struct inode_operations shmem_dir_inode_operations;
static const struct inode_operations shmem_special_inode_operations;
static const struct vm_operations_struct shmem_vm_ops;

static struct backing_dev_info shmem_backing_dev_info  __read_mostly = {
	.ra_pages	= 0,	/* No readahead */
	.capabilities	= BDI_CAP_NO_ACCT_AND_WRITEBACK | BDI_CAP_SWAP_BACKED,
};

static LIST_HEAD(shmem_swaplist);
static DEFINE_MUTEX(shmem_swaplist_mutex);

static int shmem_reserve_inode(struct super_block *sb)
{
	struct shmem_sb_info *sbinfo = SHMEM_SB(sb);
	if (sbinfo->max_inodes) {
		spin_lock(&sbinfo->stat_lock);
		if (!sbinfo->free_inodes) {
			spin_unlock(&sbinfo->stat_lock);
			return -ENOSPC;
		}
		sbinfo->free_inodes--;
		spin_unlock(&sbinfo->stat_lock);
	}
	return 0;
}

static void shmem_free_inode(struct super_block *sb)
{
	struct shmem_sb_info *sbinfo = SHMEM_SB(sb);
	if (sbinfo->max_inodes) {
		spin_lock(&sbinfo->stat_lock);
		sbinfo->free_inodes++;
		spin_unlock(&sbinfo->stat_lock);
	}
}

/**
 * shmem_recalc_inode - recalculate the block usage of an inode
 * @inode: inode to recalc
 *
 * We have to calculate the free blocks since the mm can drop
 * undirtied hole pages behind our back.
 *
 * But normally   info->alloced == inode->i_mapping->nrpages + info->swapped
 * So mm freed is info->alloced - (inode->i_mapping->nrpages + info->swapped)
 *
 * It has to be called with the spinlock held.
 */
static void shmem_recalc_inode(struct inode *inode)
{
	struct shmem_inode_info *info = SHMEM_I(inode);
	long freed;

	freed = info->alloced - info->swapped - inode->i_mapping->nrpages;
	if (freed > 0) {
		struct shmem_sb_info *sbinfo = SHMEM_SB(inode->i_sb);
		if (sbinfo->max_blocks)
			percpu_counter_add(&sbinfo->used_blocks, -freed);
		info->alloced -= freed;
		inode->i_blocks -= freed * BLOCKS_PER_PAGE;
		shmem_unacct_blocks(info->flags, freed);
	}
}

/*
 * Replace item expected in radix tree by a new item, while holding tree lock.
 */
static int shmem_radix_tree_replace(struct address_space *mapping,
			pgoff_t index, void *expected, void *replacement)
{
	void **pslot;
	void *item = NULL;

	VM_BUG_ON(!expected);
	pslot = radix_tree_lookup_slot(&mapping->page_tree, index);
	if (pslot)
		item = radix_tree_deref_slot_protected(pslot,
							&mapping->tree_lock);
	if (item != expected)
		return -ENOENT;
	if (replacement)
		radix_tree_replace_slot(pslot, replacement);
	else
		radix_tree_delete(&mapping->page_tree, index);
	return 0;
}

/*
 * Sometimes, before we decide whether to proceed or to fail, we must check
 * that an entry was not already brought back from swap by a racing thread.
 *
 * Checking page is not enough: by the time a SwapCache page is locked, it
 * might be reused, and again be SwapCache, using the same swap as before.
 */
static bool shmem_confirm_swap(struct address_space *mapping,
			       pgoff_t index, swp_entry_t swap)
{
	void *item;

	rcu_read_lock();
	item = radix_tree_lookup(&mapping->page_tree, index);
	rcu_read_unlock();
	return item == swp_to_radix_entry(swap);
}

/*
 * Like add_to_page_cache_locked, but error if expected item has gone.
 */
static int shmem_add_to_page_cache(struct page *page,
				   struct address_space *mapping,
				   pgoff_t index, gfp_t gfp, void *expected)
{
	int error;

	VM_BUG_ON(!PageLocked(page));
	VM_BUG_ON(!PageSwapBacked(page));

	page_cache_get(page);
	page->mapping = mapping;
	page->index = index;

	spin_lock_irq(&mapping->tree_lock);
	if (!expected)
		error = radix_tree_insert(&mapping->page_tree, index, page);
	else
		error = shmem_radix_tree_replace(mapping, index, expected,
								 page);
	if (!error) {
		mapping->nrpages++;
		__inc_zone_page_state(page, NR_FILE_PAGES);
		__inc_zone_page_state(page, NR_SHMEM);
		spin_unlock_irq(&mapping->tree_lock);
	} else {
		page->mapping = NULL;
		spin_unlock_irq(&mapping->tree_lock);
		page_cache_release(page);
	}
	return error;
}

/*
 * Like delete_from_page_cache, but substitutes swap for page.
 */
static void shmem_delete_from_page_cache(struct page *page, void *radswap)
{
	struct address_space *mapping = page->mapping;
	int error;

	spin_lock_irq(&mapping->tree_lock);
	error = shmem_radix_tree_replace(mapping, page->index, page, radswap);
	page->mapping = NULL;
	mapping->nrpages--;
	__dec_zone_page_state(page, NR_FILE_PAGES);
	__dec_zone_page_state(page, NR_SHMEM);
	spin_unlock_irq(&mapping->tree_lock);
	page_cache_release(page);
	BUG_ON(error);
}

/*
 * Like find_get_pages, but collecting swap entries as well as pages.
 */
static unsigned shmem_find_get_pages_and_swap(struct address_space *mapping,
					pgoff_t start, unsigned int nr_pages,
					struct page **pages, pgoff_t *indices)
{
	unsigned int i;
	unsigned int ret;
	unsigned int nr_found;

	rcu_read_lock();
restart:
	nr_found = radix_tree_gang_lookup_slot(&mapping->page_tree,
				(void ***)pages, indices, start, nr_pages);
	ret = 0;
	for (i = 0; i < nr_found; i++) {
		struct page *page;
repeat:
		page = radix_tree_deref_slot((void **)pages[i]);
		if (unlikely(!page))
			continue;
		if (radix_tree_exception(page)) {
			if (radix_tree_deref_retry(page))
				goto restart;
			/*
			 * Otherwise, we must be storing a swap entry
			 * here as an exceptional entry: so return it
			 * without attempting to raise page count.
			 */
			goto export;
		}
		if (!page_cache_get_speculative(page))
			goto repeat;

		/* Has the page moved? */
		if (unlikely(page != *((void **)pages[i]))) {
			page_cache_release(page);
			goto repeat;
		}
export:
		indices[ret] = indices[i];
		pages[ret] = page;
		ret++;
	}
	if (unlikely(!ret && nr_found))
		goto restart;
	rcu_read_unlock();
	return ret;
}

/*
 * Remove swap entry from radix tree, free the swap and its page cache.
 */
static int shmem_free_swap(struct address_space *mapping,
			   pgoff_t index, void *radswap)
{
	int error;

	spin_lock_irq(&mapping->tree_lock);
	error = shmem_radix_tree_replace(mapping, index, radswap, NULL);
	spin_unlock_irq(&mapping->tree_lock);
	if (!error)
		free_swap_and_cache(radix_to_swp_entry(radswap));
	return error;
}

/*
 * Pagevec may contain swap entries, so shuffle up pages before releasing.
 */
static void shmem_deswap_pagevec(struct pagevec *pvec)
{
	int i, j;

	for (i = 0, j = 0; i < pagevec_count(pvec); i++) {
		struct page *page = pvec->pages[i];
		if (!radix_tree_exceptional_entry(page))
			pvec->pages[j++] = page;
	}
	pvec->nr = j;
}

/*
 * SysV IPC SHM_UNLOCK restore Unevictable pages to their evictable lists.
 */
void shmem_unlock_mapping(struct address_space *mapping)
{
	struct pagevec pvec;
	pgoff_t indices[PAGEVEC_SIZE];
	pgoff_t index = 0;

	pagevec_init(&pvec, 0);
	/*
	 * Minor point, but we might as well stop if someone else SHM_LOCKs it.
	 */
	while (!mapping_unevictable(mapping)) {
		/*
		 * Avoid pagevec_lookup(): find_get_pages() returns 0 as if it
		 * has finished, if it hits a row of PAGEVEC_SIZE swap entries.
		 */
		pvec.nr = shmem_find_get_pages_and_swap(mapping, index,
					PAGEVEC_SIZE, pvec.pages, indices);
		if (!pvec.nr)
			break;
		index = indices[pvec.nr - 1] + 1;
		shmem_deswap_pagevec(&pvec);
		check_move_unevictable_pages(pvec.pages, pvec.nr);
		pagevec_release(&pvec);
		cond_resched();
	}
}

/*
 * Remove range of pages and swap entries from radix tree, and free them.
 * If !unfalloc, truncate or punch hole; if unfalloc, undo failed fallocate.
 */
static void shmem_undo_range(struct inode *inode, loff_t lstart, loff_t lend,
								 bool unfalloc)
{
	struct address_space *mapping = inode->i_mapping;
	struct shmem_inode_info *info = SHMEM_I(inode);
	pgoff_t start = (lstart + PAGE_CACHE_SIZE - 1) >> PAGE_CACHE_SHIFT;
	pgoff_t end = (lend + 1) >> PAGE_CACHE_SHIFT;
	unsigned int partial_start = lstart & (PAGE_CACHE_SIZE - 1);
	unsigned int partial_end = (lend + 1) & (PAGE_CACHE_SIZE - 1);
	struct pagevec pvec;
	pgoff_t indices[PAGEVEC_SIZE];
	long nr_swaps_freed = 0;
	pgoff_t index;
	int i;

	if (lend == -1)
		end = -1;	/* unsigned, so actually very big */

	pagevec_init(&pvec, 0);
	index = start;
	while (index < end) {
		pvec.nr = shmem_find_get_pages_and_swap(mapping, index,
				min(end - index, (pgoff_t)PAGEVEC_SIZE),
							pvec.pages, indices);
		if (!pvec.nr)
			break;
		mem_cgroup_uncharge_start();
		for (i = 0; i < pagevec_count(&pvec); i++) {
			struct page *page = pvec.pages[i];

			index = indices[i];
			if (index >= end)
				break;

			if (radix_tree_exceptional_entry(page)) {
				if (unfalloc)
					continue;
				nr_swaps_freed += !shmem_free_swap(mapping,
								index, page);
				continue;
			}

			if (!trylock_page(page))
				continue;
			if (!unfalloc || !PageUptodate(page)) {
				if (page->mapping == mapping) {
					VM_BUG_ON(PageWriteback(page));
					truncate_inode_page(mapping, page);
				}
			}
			unlock_page(page);
		}
		shmem_deswap_pagevec(&pvec);
		pagevec_release(&pvec);
		mem_cgroup_uncharge_end();
		cond_resched();
		index++;
	}

	if (partial_start) {
		struct page *page = NULL;
		shmem_getpage(inode, start - 1, &page, SGP_READ, NULL);
		if (page) {
			unsigned int top = PAGE_CACHE_SIZE;
			if (start > end) {
				top = partial_end;
				partial_end = 0;
			}
			zero_user_segment(page, partial_start, top);
			set_page_dirty(page);
			unlock_page(page);
			page_cache_release(page);
		}
	}
	if (partial_end) {
		struct page *page = NULL;
		shmem_getpage(inode, end, &page, SGP_READ, NULL);
		if (page) {
			zero_user_segment(page, 0, partial_end);
			set_page_dirty(page);
			unlock_page(page);
			page_cache_release(page);
		}
	}
	if (start >= end)
		return;

	index = start;
	for ( ; ; ) {
		cond_resched();
		pvec.nr = shmem_find_get_pages_and_swap(mapping, index,
				min(end - index, (pgoff_t)PAGEVEC_SIZE),
							pvec.pages, indices);
		if (!pvec.nr) {
			if (index == start || unfalloc)
				break;
			index = start;
			continue;
		}
		if ((index == start || unfalloc) && indices[0] >= end) {
			shmem_deswap_pagevec(&pvec);
			pagevec_release(&pvec);
			break;
		}
		mem_cgroup_uncharge_start();
		for (i = 0; i < pagevec_count(&pvec); i++) {
			struct page *page = pvec.pages[i];

			index = indices[i];
			if (index >= end)
				break;

			if (radix_tree_exceptional_entry(page)) {
				if (unfalloc)
					continue;
				nr_swaps_freed += !shmem_free_swap(mapping,
								index, page);
				continue;
			}

			lock_page(page);
			if (!unfalloc || !PageUptodate(page)) {
				if (page->mapping == mapping) {
					VM_BUG_ON(PageWriteback(page));
					truncate_inode_page(mapping, page);
				}
			}
			unlock_page(page);
		}
		shmem_deswap_pagevec(&pvec);
		pagevec_release(&pvec);
		mem_cgroup_uncharge_end();
		index++;
	}

	spin_lock(&info->lock);
	info->swapped -= nr_swaps_freed;
	shmem_recalc_inode(inode);
	spin_unlock(&info->lock);
}

void shmem_truncate_range(struct inode *inode, loff_t lstart, loff_t lend)
{
	shmem_undo_range(inode, lstart, lend, false);
	inode->i_ctime = inode->i_mtime = CURRENT_TIME;
}
EXPORT_SYMBOL_GPL(shmem_truncate_range);

static int shmem_setattr(struct dentry *dentry, struct iattr *attr)
{
	struct inode *inode = dentry->d_inode;
	int error;

	error = inode_change_ok(inode, attr);
	if (error)
		return error;

	if (S_ISREG(inode->i_mode) && (attr->ia_valid & ATTR_SIZE)) {
		loff_t oldsize = inode->i_size;
		loff_t newsize = attr->ia_size;

		if (newsize != oldsize) {
			i_size_write(inode, newsize);
			inode->i_ctime = inode->i_mtime = CURRENT_TIME;
		}
		if (newsize < oldsize) {
			loff_t holebegin = round_up(newsize, PAGE_SIZE);
			unmap_mapping_range(inode->i_mapping, holebegin, 0, 1);
			shmem_truncate_range(inode, newsize, (loff_t)-1);
			/* unmap again to remove racily COWed private pages */
			unmap_mapping_range(inode->i_mapping, holebegin, 0, 1);
		}
	}

	setattr_copy(inode, attr);
#ifdef CONFIG_TMPFS_POSIX_ACL
	if (attr->ia_valid & ATTR_MODE)
		error = generic_acl_chmod(inode);
#endif
	return error;
}

static void shmem_evict_inode(struct inode *inode)
{
	struct shmem_inode_info *info = SHMEM_I(inode);

	if (inode->i_mapping->a_ops == &shmem_aops) {
		shmem_unacct_size(info->flags, inode->i_size);
		inode->i_size = 0;
		shmem_truncate_range(inode, 0, (loff_t)-1);
		if (!list_empty(&info->swaplist)) {
			mutex_lock(&shmem_swaplist_mutex);
			list_del_init(&info->swaplist);
			mutex_unlock(&shmem_swaplist_mutex);
		}
	} else
		kfree(info->symlink);

<<<<<<< HEAD
	list_for_each_entry_safe(xattr, nxattr, &info->xattr_list, list) {
		kfree(xattr->name);
		kfree(xattr);
	}
=======
	simple_xattrs_free(&info->xattrs);
>>>>>>> 35681f62
	WARN_ON(inode->i_blocks);
	shmem_free_inode(inode->i_sb);
	clear_inode(inode);
}

/*
 * If swap found in inode, free it and move page from swapcache to filecache.
 */
static int shmem_unuse_inode(struct shmem_inode_info *info,
			     swp_entry_t swap, struct page **pagep)
{
	struct address_space *mapping = info->vfs_inode.i_mapping;
	void *radswap;
	pgoff_t index;
	gfp_t gfp;
	int error = 0;

	radswap = swp_to_radix_entry(swap);
	index = radix_tree_locate_item(&mapping->page_tree, radswap);
	if (index == -1)
		return 0;

	/*
	 * Move _head_ to start search for next from here.
	 * But be careful: shmem_evict_inode checks list_empty without taking
	 * mutex, and there's an instant in list_move_tail when info->swaplist
	 * would appear empty, if it were the only one on shmem_swaplist.
	 */
	if (shmem_swaplist.next != &info->swaplist)
		list_move_tail(&shmem_swaplist, &info->swaplist);

	gfp = mapping_gfp_mask(mapping);
	if (shmem_should_replace_page(*pagep, gfp)) {
		mutex_unlock(&shmem_swaplist_mutex);
		error = shmem_replace_page(pagep, gfp, info, index);
		mutex_lock(&shmem_swaplist_mutex);
		/*
		 * We needed to drop mutex to make that restrictive page
		 * allocation, but the inode might have been freed while we
		 * dropped it: although a racing shmem_evict_inode() cannot
		 * complete without emptying the radix_tree, our page lock
		 * on this swapcache page is not enough to prevent that -
		 * free_swap_and_cache() of our swap entry will only
		 * trylock_page(), removing swap from radix_tree whatever.
		 *
		 * We must not proceed to shmem_add_to_page_cache() if the
		 * inode has been freed, but of course we cannot rely on
		 * inode or mapping or info to check that.  However, we can
		 * safely check if our swap entry is still in use (and here
		 * it can't have got reused for another page): if it's still
		 * in use, then the inode cannot have been freed yet, and we
		 * can safely proceed (if it's no longer in use, that tells
		 * nothing about the inode, but we don't need to unuse swap).
		 */
		if (!page_swapcount(*pagep))
			error = -ENOENT;
	}

	/*
	 * We rely on shmem_swaplist_mutex, not only to protect the swaplist,
	 * but also to hold up shmem_evict_inode(): so inode cannot be freed
	 * beneath us (pagelock doesn't help until the page is in pagecache).
	 */
	if (!error)
		error = shmem_add_to_page_cache(*pagep, mapping, index,
						GFP_NOWAIT, radswap);
	if (error != -ENOMEM) {
		/*
		 * Truncation and eviction use free_swap_and_cache(), which
		 * only does trylock page: if we raced, best clean up here.
		 */
		delete_from_swap_cache(*pagep);
		set_page_dirty(*pagep);
		if (!error) {
			spin_lock(&info->lock);
			info->swapped--;
			spin_unlock(&info->lock);
			swap_free(swap);
		}
		error = 1;	/* not an error, but entry was found */
	}
	return error;
}

/*
 * Search through swapped inodes to find and replace swap by page.
 */
int shmem_unuse(swp_entry_t swap, struct page *page)
{
	struct list_head *this, *next;
	struct shmem_inode_info *info;
	int found = 0;
	int error = 0;

	/*
	 * There's a faint possibility that swap page was replaced before
	 * caller locked it: caller will come back later with the right page.
	 */
	if (unlikely(!PageSwapCache(page) || page_private(page) != swap.val))
		goto out;

	/*
	 * Charge page using GFP_KERNEL while we can wait, before taking
	 * the shmem_swaplist_mutex which might hold up shmem_writepage().
	 * Charged back to the user (not to caller) when swap account is used.
	 */
	error = mem_cgroup_cache_charge(page, current->mm, GFP_KERNEL);
	if (error)
		goto out;
	/* No radix_tree_preload: swap entry keeps a place for page in tree */

	mutex_lock(&shmem_swaplist_mutex);
	list_for_each_safe(this, next, &shmem_swaplist) {
		info = list_entry(this, struct shmem_inode_info, swaplist);
		if (info->swapped)
			found = shmem_unuse_inode(info, swap, &page);
		else
			list_del_init(&info->swaplist);
		cond_resched();
		if (found)
			break;
	}
	mutex_unlock(&shmem_swaplist_mutex);

	if (found < 0)
		error = found;
out:
	unlock_page(page);
	page_cache_release(page);
	return error;
}

/*
 * Move the page from the page cache to the swap cache.
 */
static int shmem_writepage(struct page *page, struct writeback_control *wbc)
{
	struct shmem_inode_info *info;
	struct address_space *mapping;
	struct inode *inode;
	swp_entry_t swap;
	pgoff_t index;

	BUG_ON(!PageLocked(page));
	mapping = page->mapping;
	index = page->index;
	inode = mapping->host;
	info = SHMEM_I(inode);
	if (info->flags & VM_LOCKED)
		goto redirty;
	if (!total_swap_pages)
		goto redirty;

	/*
	 * shmem_backing_dev_info's capabilities prevent regular writeback or
	 * sync from ever calling shmem_writepage; but a stacking filesystem
	 * might use ->writepage of its underlying filesystem, in which case
	 * tmpfs should write out to swap only in response to memory pressure,
	 * and not for the writeback threads or sync.
	 */
	if (!wbc->for_reclaim) {
		WARN_ON_ONCE(1);	/* Still happens? Tell us about it! */
		goto redirty;
	}

	/*
	 * This is somewhat ridiculous, but without plumbing a SWAP_MAP_FALLOC
	 * value into swapfile.c, the only way we can correctly account for a
	 * fallocated page arriving here is now to initialize it and write it.
	 *
	 * That's okay for a page already fallocated earlier, but if we have
	 * not yet completed the fallocation, then (a) we want to keep track
	 * of this page in case we have to undo it, and (b) it may not be a
	 * good idea to continue anyway, once we're pushing into swap.  So
	 * reactivate the page, and let shmem_fallocate() quit when too many.
	 */
	if (!PageUptodate(page)) {
		if (inode->i_private) {
			struct shmem_falloc *shmem_falloc;
			spin_lock(&inode->i_lock);
			shmem_falloc = inode->i_private;
			if (shmem_falloc &&
			    index >= shmem_falloc->start &&
			    index < shmem_falloc->next)
				shmem_falloc->nr_unswapped++;
			else
				shmem_falloc = NULL;
			spin_unlock(&inode->i_lock);
			if (shmem_falloc)
				goto redirty;
		}
		clear_highpage(page);
		flush_dcache_page(page);
		SetPageUptodate(page);
	}

	swap = get_swap_page();
	if (!swap.val)
		goto redirty;

	/*
	 * Add inode to shmem_unuse()'s list of swapped-out inodes,
	 * if it's not already there.  Do it now before the page is
	 * moved to swap cache, when its pagelock no longer protects
	 * the inode from eviction.  But don't unlock the mutex until
	 * we've incremented swapped, because shmem_unuse_inode() will
	 * prune a !swapped inode from the swaplist under this mutex.
	 */
	mutex_lock(&shmem_swaplist_mutex);
	if (list_empty(&info->swaplist))
		list_add_tail(&info->swaplist, &shmem_swaplist);

	if (add_to_swap_cache(page, swap, GFP_ATOMIC) == 0) {
		swap_shmem_alloc(swap);
		shmem_delete_from_page_cache(page, swp_to_radix_entry(swap));

		spin_lock(&info->lock);
		info->swapped++;
		shmem_recalc_inode(inode);
		spin_unlock(&info->lock);

		mutex_unlock(&shmem_swaplist_mutex);
		BUG_ON(page_mapped(page));
		swap_writepage(page, wbc);
		return 0;
	}

	mutex_unlock(&shmem_swaplist_mutex);
	swapcache_free(swap, NULL);
redirty:
	set_page_dirty(page);
	if (wbc->for_reclaim)
		return AOP_WRITEPAGE_ACTIVATE;	/* Return with page locked */
	unlock_page(page);
	return 0;
}

#ifdef CONFIG_NUMA
#ifdef CONFIG_TMPFS
static void shmem_show_mpol(struct seq_file *seq, struct mempolicy *mpol)
{
	char buffer[64];

	if (!mpol || mpol->mode == MPOL_DEFAULT)
		return;		/* show nothing */

	mpol_to_str(buffer, sizeof(buffer), mpol, 1);

	seq_printf(seq, ",mpol=%s", buffer);
}

static struct mempolicy *shmem_get_sbmpol(struct shmem_sb_info *sbinfo)
{
	struct mempolicy *mpol = NULL;
	if (sbinfo->mpol) {
		spin_lock(&sbinfo->stat_lock);	/* prevent replace/use races */
		mpol = sbinfo->mpol;
		mpol_get(mpol);
		spin_unlock(&sbinfo->stat_lock);
	}
	return mpol;
}
#endif /* CONFIG_TMPFS */

static struct page *shmem_swapin(swp_entry_t swap, gfp_t gfp,
			struct shmem_inode_info *info, pgoff_t index)
{
	struct vm_area_struct pvma;
	struct page *page;

	/* Create a pseudo vma that just contains the policy */
	pvma.vm_start = 0;
	/* Bias interleave by inode number to distribute better across nodes */
	pvma.vm_pgoff = index + info->vfs_inode.i_ino;
	pvma.vm_ops = NULL;
	pvma.vm_policy = mpol_shared_policy_lookup(&info->policy, index);

	page = swapin_readahead(swap, gfp, &pvma, 0);

	/* Drop reference taken by mpol_shared_policy_lookup() */
	mpol_cond_put(pvma.vm_policy);

	return page;
}

static struct page *shmem_alloc_page(gfp_t gfp,
			struct shmem_inode_info *info, pgoff_t index)
{
	struct vm_area_struct pvma;
	struct page *page;

	/* Create a pseudo vma that just contains the policy */
	pvma.vm_start = 0;
	/* Bias interleave by inode number to distribute better across nodes */
	pvma.vm_pgoff = index + info->vfs_inode.i_ino;
	pvma.vm_ops = NULL;
	pvma.vm_policy = mpol_shared_policy_lookup(&info->policy, index);

	page = alloc_page_vma(gfp, &pvma, 0);

	/* Drop reference taken by mpol_shared_policy_lookup() */
	mpol_cond_put(pvma.vm_policy);

	return page;
}
#else /* !CONFIG_NUMA */
#ifdef CONFIG_TMPFS
static inline void shmem_show_mpol(struct seq_file *seq, struct mempolicy *mpol)
{
}
#endif /* CONFIG_TMPFS */

static inline struct page *shmem_swapin(swp_entry_t swap, gfp_t gfp,
			struct shmem_inode_info *info, pgoff_t index)
{
	return swapin_readahead(swap, gfp, NULL, 0);
}

static inline struct page *shmem_alloc_page(gfp_t gfp,
			struct shmem_inode_info *info, pgoff_t index)
{
	return alloc_page(gfp);
}
#endif /* CONFIG_NUMA */

#if !defined(CONFIG_NUMA) || !defined(CONFIG_TMPFS)
static inline struct mempolicy *shmem_get_sbmpol(struct shmem_sb_info *sbinfo)
{
	return NULL;
}
#endif

/*
 * When a page is moved from swapcache to shmem filecache (either by the
 * usual swapin of shmem_getpage_gfp(), or by the less common swapoff of
 * shmem_unuse_inode()), it may have been read in earlier from swap, in
 * ignorance of the mapping it belongs to.  If that mapping has special
 * constraints (like the gma500 GEM driver, which requires RAM below 4GB),
 * we may need to copy to a suitable page before moving to filecache.
 *
 * In a future release, this may well be extended to respect cpuset and
 * NUMA mempolicy, and applied also to anonymous pages in do_swap_page();
 * but for now it is a simple matter of zone.
 */
static bool shmem_should_replace_page(struct page *page, gfp_t gfp)
{
	return page_zonenum(page) > gfp_zone(gfp);
}

static int shmem_replace_page(struct page **pagep, gfp_t gfp,
				struct shmem_inode_info *info, pgoff_t index)
{
	struct page *oldpage, *newpage;
	struct address_space *swap_mapping;
	pgoff_t swap_index;
	int error;

	oldpage = *pagep;
	swap_index = page_private(oldpage);
	swap_mapping = page_mapping(oldpage);

	/*
	 * We have arrived here because our zones are constrained, so don't
	 * limit chance of success by further cpuset and node constraints.
	 */
	gfp &= ~GFP_CONSTRAINT_MASK;
	newpage = shmem_alloc_page(gfp, info, index);
	if (!newpage)
		return -ENOMEM;

	page_cache_get(newpage);
	copy_highpage(newpage, oldpage);
	flush_dcache_page(newpage);

	__set_page_locked(newpage);
	SetPageUptodate(newpage);
	SetPageSwapBacked(newpage);
	set_page_private(newpage, swap_index);
	SetPageSwapCache(newpage);

	/*
	 * Our caller will very soon move newpage out of swapcache, but it's
	 * a nice clean interface for us to replace oldpage by newpage there.
	 */
	spin_lock_irq(&swap_mapping->tree_lock);
	error = shmem_radix_tree_replace(swap_mapping, swap_index, oldpage,
								   newpage);
	if (!error) {
		__inc_zone_page_state(newpage, NR_FILE_PAGES);
		__dec_zone_page_state(oldpage, NR_FILE_PAGES);
	}
	spin_unlock_irq(&swap_mapping->tree_lock);

	if (unlikely(error)) {
		/*
		 * Is this possible?  I think not, now that our callers check
		 * both PageSwapCache and page_private after getting page lock;
		 * but be defensive.  Reverse old to newpage for clear and free.
		 */
		oldpage = newpage;
	} else {
		mem_cgroup_replace_page_cache(oldpage, newpage);
		lru_cache_add_anon(newpage);
		*pagep = newpage;
	}

	ClearPageSwapCache(oldpage);
	set_page_private(oldpage, 0);

	unlock_page(oldpage);
	page_cache_release(oldpage);
	page_cache_release(oldpage);
	return error;
}

/*
 * shmem_getpage_gfp - find page in cache, or get from swap, or allocate
 *
 * If we allocate a new one we do not mark it dirty. That's up to the
 * vm. If we swap it in we mark it dirty since we also free the swap
 * entry since a page cannot live in both the swap and page cache
 */
static int shmem_getpage_gfp(struct inode *inode, pgoff_t index,
	struct page **pagep, enum sgp_type sgp, gfp_t gfp, int *fault_type)
{
	struct address_space *mapping = inode->i_mapping;
	struct shmem_inode_info *info;
	struct shmem_sb_info *sbinfo;
	struct page *page;
	swp_entry_t swap;
	int error;
	int once = 0;
	int alloced = 0;

	if (index > (MAX_LFS_FILESIZE >> PAGE_CACHE_SHIFT))
		return -EFBIG;
repeat:
	swap.val = 0;
	page = find_lock_page(mapping, index);
	if (radix_tree_exceptional_entry(page)) {
		swap = radix_to_swp_entry(page);
		page = NULL;
	}

	if (sgp != SGP_WRITE && sgp != SGP_FALLOC &&
	    ((loff_t)index << PAGE_CACHE_SHIFT) >= i_size_read(inode)) {
		error = -EINVAL;
		goto failed;
	}

	/* fallocated page? */
	if (page && !PageUptodate(page)) {
		if (sgp != SGP_READ)
			goto clear;
		unlock_page(page);
		page_cache_release(page);
		page = NULL;
	}
	if (page || (sgp == SGP_READ && !swap.val)) {
		*pagep = page;
		return 0;
	}

	/*
	 * Fast cache lookup did not find it:
	 * bring it back from swap or allocate.
	 */
	info = SHMEM_I(inode);
	sbinfo = SHMEM_SB(inode->i_sb);

	if (swap.val) {
		/* Look it up and read it in.. */
		page = lookup_swap_cache(swap);
		if (!page) {
			/* here we actually do the io */
			if (fault_type)
				*fault_type |= VM_FAULT_MAJOR;
			page = shmem_swapin(swap, gfp, info, index);
			if (!page) {
				error = -ENOMEM;
				goto failed;
			}
		}

		/* We have to do this with page locked to prevent races */
		lock_page(page);
		if (!PageSwapCache(page) || page_private(page) != swap.val ||
		    !shmem_confirm_swap(mapping, index, swap)) {
			error = -EEXIST;	/* try again */
			goto unlock;
		}
		if (!PageUptodate(page)) {
			error = -EIO;
			goto failed;
		}
		wait_on_page_writeback(page);

		if (shmem_should_replace_page(page, gfp)) {
			error = shmem_replace_page(&page, gfp, info, index);
			if (error)
				goto failed;
		}

		error = mem_cgroup_cache_charge(page, current->mm,
						gfp & GFP_RECLAIM_MASK);
		if (!error) {
			error = shmem_add_to_page_cache(page, mapping, index,
						gfp, swp_to_radix_entry(swap));
			/*
			 * We already confirmed swap under page lock, and make
			 * no memory allocation here, so usually no possibility
			 * of error; but free_swap_and_cache() only trylocks a
			 * page, so it is just possible that the entry has been
			 * truncated or holepunched since swap was confirmed.
			 * shmem_undo_range() will have done some of the
			 * unaccounting, now delete_from_swap_cache() will do
			 * the rest (including mem_cgroup_uncharge_swapcache).
			 * Reset swap.val? No, leave it so "failed" goes back to
			 * "repeat": reading a hole and writing should succeed.
			 */
			if (error)
				delete_from_swap_cache(page);
		}
		if (error)
			goto failed;

		spin_lock(&info->lock);
		info->swapped--;
		shmem_recalc_inode(inode);
		spin_unlock(&info->lock);

		delete_from_swap_cache(page);
		set_page_dirty(page);
		swap_free(swap);

	} else {
		if (shmem_acct_block(info->flags)) {
			error = -ENOSPC;
			goto failed;
		}
		if (sbinfo->max_blocks) {
			if (percpu_counter_compare(&sbinfo->used_blocks,
						sbinfo->max_blocks) >= 0) {
				error = -ENOSPC;
				goto unacct;
			}
			percpu_counter_inc(&sbinfo->used_blocks);
		}

		page = shmem_alloc_page(gfp, info, index);
		if (!page) {
			error = -ENOMEM;
			goto decused;
		}

		SetPageSwapBacked(page);
		__set_page_locked(page);
		error = mem_cgroup_cache_charge(page, current->mm,
						gfp & GFP_RECLAIM_MASK);
		if (error)
			goto decused;
		error = radix_tree_preload(gfp & GFP_RECLAIM_MASK);
		if (!error) {
			error = shmem_add_to_page_cache(page, mapping, index,
							gfp, NULL);
			radix_tree_preload_end();
		}
		if (error) {
			mem_cgroup_uncharge_cache_page(page);
			goto decused;
		}
		lru_cache_add_anon(page);

		spin_lock(&info->lock);
		info->alloced++;
		inode->i_blocks += BLOCKS_PER_PAGE;
		shmem_recalc_inode(inode);
		spin_unlock(&info->lock);
		alloced = true;

		/*
		 * Let SGP_FALLOC use the SGP_WRITE optimization on a new page.
		 */
		if (sgp == SGP_FALLOC)
			sgp = SGP_WRITE;
clear:
		/*
		 * Let SGP_WRITE caller clear ends if write does not fill page;
		 * but SGP_FALLOC on a page fallocated earlier must initialize
		 * it now, lest undo on failure cancel our earlier guarantee.
		 */
		if (sgp != SGP_WRITE) {
			clear_highpage(page);
			flush_dcache_page(page);
			SetPageUptodate(page);
		}
		if (sgp == SGP_DIRTY)
			set_page_dirty(page);
	}

	/* Perhaps the file has been truncated since we checked */
	if (sgp != SGP_WRITE && sgp != SGP_FALLOC &&
	    ((loff_t)index << PAGE_CACHE_SHIFT) >= i_size_read(inode)) {
		error = -EINVAL;
		if (alloced)
			goto trunc;
		else
			goto failed;
	}
	*pagep = page;
	return 0;

	/*
	 * Error recovery.
	 */
trunc:
	info = SHMEM_I(inode);
	ClearPageDirty(page);
	delete_from_page_cache(page);
	spin_lock(&info->lock);
	info->alloced--;
	inode->i_blocks -= BLOCKS_PER_PAGE;
	spin_unlock(&info->lock);
decused:
	sbinfo = SHMEM_SB(inode->i_sb);
	if (sbinfo->max_blocks)
		percpu_counter_add(&sbinfo->used_blocks, -1);
unacct:
	shmem_unacct_blocks(info->flags, 1);
failed:
	if (swap.val && error != -EINVAL &&
	    !shmem_confirm_swap(mapping, index, swap))
		error = -EEXIST;
unlock:
	if (page) {
		unlock_page(page);
		page_cache_release(page);
	}
	if (error == -ENOSPC && !once++) {
		info = SHMEM_I(inode);
		spin_lock(&info->lock);
		shmem_recalc_inode(inode);
		spin_unlock(&info->lock);
		goto repeat;
	}
	if (error == -EEXIST)	/* from above or from radix_tree_insert */
		goto repeat;
	return error;
}

static int shmem_fault(struct vm_area_struct *vma, struct vm_fault *vmf)
{
	struct inode *inode = vma->vm_file->f_path.dentry->d_inode;
	int error;
	int ret = VM_FAULT_LOCKED;

	error = shmem_getpage(inode, vmf->pgoff, &vmf->page, SGP_CACHE, &ret);
	if (error)
		return ((error == -ENOMEM) ? VM_FAULT_OOM : VM_FAULT_SIGBUS);

	if (ret & VM_FAULT_MAJOR) {
		count_vm_event(PGMAJFAULT);
		mem_cgroup_count_vm_event(vma->vm_mm, PGMAJFAULT);
	}
	return ret;
}

#ifdef CONFIG_NUMA
static int shmem_set_policy(struct vm_area_struct *vma, struct mempolicy *mpol)
{
	struct inode *inode = vma->vm_file->f_path.dentry->d_inode;
	return mpol_set_shared_policy(&SHMEM_I(inode)->policy, vma, mpol);
}

static struct mempolicy *shmem_get_policy(struct vm_area_struct *vma,
					  unsigned long addr)
{
	struct inode *inode = vma->vm_file->f_path.dentry->d_inode;
	pgoff_t index;

	index = ((addr - vma->vm_start) >> PAGE_SHIFT) + vma->vm_pgoff;
	return mpol_shared_policy_lookup(&SHMEM_I(inode)->policy, index);
}
#endif

int shmem_lock(struct file *file, int lock, struct user_struct *user)
{
	struct inode *inode = file->f_path.dentry->d_inode;
	struct shmem_inode_info *info = SHMEM_I(inode);
	int retval = -ENOMEM;

	spin_lock(&info->lock);
	if (lock && !(info->flags & VM_LOCKED)) {
		if (!user_shm_lock(inode->i_size, user))
			goto out_nomem;
		info->flags |= VM_LOCKED;
		mapping_set_unevictable(file->f_mapping);
	}
	if (!lock && (info->flags & VM_LOCKED) && user) {
		user_shm_unlock(inode->i_size, user);
		info->flags &= ~VM_LOCKED;
		mapping_clear_unevictable(file->f_mapping);
	}
	retval = 0;

out_nomem:
	spin_unlock(&info->lock);
	return retval;
}

static int shmem_mmap(struct file *file, struct vm_area_struct *vma)
{
	file_accessed(file);
	vma->vm_ops = &shmem_vm_ops;
	return 0;
}

static struct inode *shmem_get_inode(struct super_block *sb, const struct inode *dir,
				     umode_t mode, dev_t dev, unsigned long flags)
{
	struct inode *inode;
	struct shmem_inode_info *info;
	struct shmem_sb_info *sbinfo = SHMEM_SB(sb);

	if (shmem_reserve_inode(sb))
		return NULL;

	inode = new_inode(sb);
	if (inode) {
		inode->i_ino = get_next_ino();
		inode_init_owner(inode, dir, mode);
		inode->i_blocks = 0;
		inode->i_mapping->backing_dev_info = &shmem_backing_dev_info;
		inode->i_atime = inode->i_mtime = inode->i_ctime = CURRENT_TIME;
		inode->i_generation = get_seconds();
		info = SHMEM_I(inode);
		memset(info, 0, (char *)inode - (char *)info);
		spin_lock_init(&info->lock);
		info->flags = flags & VM_NORESERVE;
		INIT_LIST_HEAD(&info->swaplist);
		simple_xattrs_init(&info->xattrs);
		cache_no_acl(inode);

		switch (mode & S_IFMT) {
		default:
			inode->i_op = &shmem_special_inode_operations;
			init_special_inode(inode, mode, dev);
			break;
		case S_IFREG:
			inode->i_mapping->a_ops = &shmem_aops;
			inode->i_op = &shmem_inode_operations;
			inode->i_fop = &shmem_file_operations;
			mpol_shared_policy_init(&info->policy,
						 shmem_get_sbmpol(sbinfo));
			break;
		case S_IFDIR:
			inc_nlink(inode);
			/* Some things misbehave if size == 0 on a directory */
			inode->i_size = 2 * BOGO_DIRENT_SIZE;
			inode->i_op = &shmem_dir_inode_operations;
			inode->i_fop = &simple_dir_operations;
			break;
		case S_IFLNK:
			/*
			 * Must not load anything in the rbtree,
			 * mpol_free_shared_policy will not be called.
			 */
			mpol_shared_policy_init(&info->policy, NULL);
			break;
		}
	} else
		shmem_free_inode(sb);
	return inode;
}

#ifdef CONFIG_TMPFS
static const struct inode_operations shmem_symlink_inode_operations;
static const struct inode_operations shmem_short_symlink_operations;

#ifdef CONFIG_TMPFS_XATTR
static int shmem_initxattrs(struct inode *, const struct xattr *, void *);
#else
#define shmem_initxattrs NULL
#endif

static int
shmem_write_begin(struct file *file, struct address_space *mapping,
			loff_t pos, unsigned len, unsigned flags,
			struct page **pagep, void **fsdata)
{
	struct inode *inode = mapping->host;
	pgoff_t index = pos >> PAGE_CACHE_SHIFT;
	return shmem_getpage(inode, index, pagep, SGP_WRITE, NULL);
}

static int
shmem_write_end(struct file *file, struct address_space *mapping,
			loff_t pos, unsigned len, unsigned copied,
			struct page *page, void *fsdata)
{
	struct inode *inode = mapping->host;

	if (pos + copied > inode->i_size)
		i_size_write(inode, pos + copied);

	if (!PageUptodate(page)) {
		if (copied < PAGE_CACHE_SIZE) {
			unsigned from = pos & (PAGE_CACHE_SIZE - 1);
			zero_user_segments(page, 0, from,
					from + copied, PAGE_CACHE_SIZE);
		}
		SetPageUptodate(page);
	}
	set_page_dirty(page);
	unlock_page(page);
	page_cache_release(page);

	return copied;
}

static void do_shmem_file_read(struct file *filp, loff_t *ppos, read_descriptor_t *desc, read_actor_t actor)
{
	struct inode *inode = filp->f_path.dentry->d_inode;
	struct address_space *mapping = inode->i_mapping;
	pgoff_t index;
	unsigned long offset;
	enum sgp_type sgp = SGP_READ;

	/*
	 * Might this read be for a stacking filesystem?  Then when reading
	 * holes of a sparse file, we actually need to allocate those pages,
	 * and even mark them dirty, so it cannot exceed the max_blocks limit.
	 */
	if (segment_eq(get_fs(), KERNEL_DS))
		sgp = SGP_DIRTY;

	index = *ppos >> PAGE_CACHE_SHIFT;
	offset = *ppos & ~PAGE_CACHE_MASK;

	for (;;) {
		struct page *page = NULL;
		pgoff_t end_index;
		unsigned long nr, ret;
		loff_t i_size = i_size_read(inode);

		end_index = i_size >> PAGE_CACHE_SHIFT;
		if (index > end_index)
			break;
		if (index == end_index) {
			nr = i_size & ~PAGE_CACHE_MASK;
			if (nr <= offset)
				break;
		}

		desc->error = shmem_getpage(inode, index, &page, sgp, NULL);
		if (desc->error) {
			if (desc->error == -EINVAL)
				desc->error = 0;
			break;
		}
		if (page)
			unlock_page(page);

		/*
		 * We must evaluate after, since reads (unlike writes)
		 * are called without i_mutex protection against truncate
		 */
		nr = PAGE_CACHE_SIZE;
		i_size = i_size_read(inode);
		end_index = i_size >> PAGE_CACHE_SHIFT;
		if (index == end_index) {
			nr = i_size & ~PAGE_CACHE_MASK;
			if (nr <= offset) {
				if (page)
					page_cache_release(page);
				break;
			}
		}
		nr -= offset;

		if (page) {
			/*
			 * If users can be writing to this page using arbitrary
			 * virtual addresses, take care about potential aliasing
			 * before reading the page on the kernel side.
			 */
			if (mapping_writably_mapped(mapping))
				flush_dcache_page(page);
			/*
			 * Mark the page accessed if we read the beginning.
			 */
			if (!offset)
				mark_page_accessed(page);
		} else {
			page = ZERO_PAGE(0);
			page_cache_get(page);
		}

		/*
		 * Ok, we have the page, and it's up-to-date, so
		 * now we can copy it to user space...
		 *
		 * The actor routine returns how many bytes were actually used..
		 * NOTE! This may not be the same as how much of a user buffer
		 * we filled up (we may be padding etc), so we can only update
		 * "pos" here (the actor routine has to update the user buffer
		 * pointers and the remaining count).
		 */
		ret = actor(desc, page, offset, nr);
		offset += ret;
		index += offset >> PAGE_CACHE_SHIFT;
		offset &= ~PAGE_CACHE_MASK;

		page_cache_release(page);
		if (ret != nr || !desc->count)
			break;

		cond_resched();
	}

	*ppos = ((loff_t) index << PAGE_CACHE_SHIFT) + offset;
	file_accessed(filp);
}

static ssize_t shmem_file_aio_read(struct kiocb *iocb,
		const struct iovec *iov, unsigned long nr_segs, loff_t pos)
{
	struct file *filp = iocb->ki_filp;
	ssize_t retval;
	unsigned long seg;
	size_t count;
	loff_t *ppos = &iocb->ki_pos;

	retval = generic_segment_checks(iov, &nr_segs, &count, VERIFY_WRITE);
	if (retval)
		return retval;

	for (seg = 0; seg < nr_segs; seg++) {
		read_descriptor_t desc;

		desc.written = 0;
		desc.arg.buf = iov[seg].iov_base;
		desc.count = iov[seg].iov_len;
		if (desc.count == 0)
			continue;
		desc.error = 0;
		do_shmem_file_read(filp, ppos, &desc, file_read_actor);
		retval += desc.written;
		if (desc.error) {
			retval = retval ?: desc.error;
			break;
		}
		if (desc.count > 0)
			break;
	}
	return retval;
}

static ssize_t shmem_file_splice_read(struct file *in, loff_t *ppos,
				struct pipe_inode_info *pipe, size_t len,
				unsigned int flags)
{
	struct address_space *mapping = in->f_mapping;
	struct inode *inode = mapping->host;
	unsigned int loff, nr_pages, req_pages;
	struct page *pages[PIPE_DEF_BUFFERS];
	struct partial_page partial[PIPE_DEF_BUFFERS];
	struct page *page;
	pgoff_t index, end_index;
	loff_t isize, left;
	int error, page_nr;
	struct splice_pipe_desc spd = {
		.pages = pages,
		.partial = partial,
		.nr_pages_max = PIPE_DEF_BUFFERS,
		.flags = flags,
		.ops = &page_cache_pipe_buf_ops,
		.spd_release = spd_release_page,
	};

	isize = i_size_read(inode);
	if (unlikely(*ppos >= isize))
		return 0;

	left = isize - *ppos;
	if (unlikely(left < len))
		len = left;

	if (splice_grow_spd(pipe, &spd))
		return -ENOMEM;

	index = *ppos >> PAGE_CACHE_SHIFT;
	loff = *ppos & ~PAGE_CACHE_MASK;
	req_pages = (len + loff + PAGE_CACHE_SIZE - 1) >> PAGE_CACHE_SHIFT;
	nr_pages = min(req_pages, pipe->buffers);

	spd.nr_pages = find_get_pages_contig(mapping, index,
						nr_pages, spd.pages);
	index += spd.nr_pages;
	error = 0;

	while (spd.nr_pages < nr_pages) {
		error = shmem_getpage(inode, index, &page, SGP_CACHE, NULL);
		if (error)
			break;
		unlock_page(page);
		spd.pages[spd.nr_pages++] = page;
		index++;
	}

	index = *ppos >> PAGE_CACHE_SHIFT;
	nr_pages = spd.nr_pages;
	spd.nr_pages = 0;

	for (page_nr = 0; page_nr < nr_pages; page_nr++) {
		unsigned int this_len;

		if (!len)
			break;

		this_len = min_t(unsigned long, len, PAGE_CACHE_SIZE - loff);
		page = spd.pages[page_nr];

		if (!PageUptodate(page) || page->mapping != mapping) {
			error = shmem_getpage(inode, index, &page,
							SGP_CACHE, NULL);
			if (error)
				break;
			unlock_page(page);
			page_cache_release(spd.pages[page_nr]);
			spd.pages[page_nr] = page;
		}

		isize = i_size_read(inode);
		end_index = (isize - 1) >> PAGE_CACHE_SHIFT;
		if (unlikely(!isize || index > end_index))
			break;

		if (end_index == index) {
			unsigned int plen;

			plen = ((isize - 1) & ~PAGE_CACHE_MASK) + 1;
			if (plen <= loff)
				break;

			this_len = min(this_len, plen - loff);
			len = this_len;
		}

		spd.partial[page_nr].offset = loff;
		spd.partial[page_nr].len = this_len;
		len -= this_len;
		loff = 0;
		spd.nr_pages++;
		index++;
	}

	while (page_nr < nr_pages)
		page_cache_release(spd.pages[page_nr++]);

	if (spd.nr_pages)
		error = splice_to_pipe(pipe, &spd);

	splice_shrink_spd(&spd);

	if (error > 0) {
		*ppos += error;
		file_accessed(in);
	}
	return error;
}

static long shmem_fallocate(struct file *file, int mode, loff_t offset,
							 loff_t len)
{
	struct inode *inode = file->f_path.dentry->d_inode;
	struct shmem_sb_info *sbinfo = SHMEM_SB(inode->i_sb);
	struct shmem_falloc shmem_falloc;
	pgoff_t start, index, end;
	int error;

	mutex_lock(&inode->i_mutex);

	if (mode & FALLOC_FL_PUNCH_HOLE) {
		struct address_space *mapping = file->f_mapping;
		loff_t unmap_start = round_up(offset, PAGE_SIZE);
		loff_t unmap_end = round_down(offset + len, PAGE_SIZE) - 1;

		if ((u64)unmap_end > (u64)unmap_start)
			unmap_mapping_range(mapping, unmap_start,
					    1 + unmap_end - unmap_start, 0);
		shmem_truncate_range(inode, offset, offset + len - 1);
		/* No need to unmap again: hole-punching leaves COWed pages */
		error = 0;
		goto out;
	}

	/* We need to check rlimit even when FALLOC_FL_KEEP_SIZE */
	error = inode_newsize_ok(inode, offset + len);
	if (error)
		goto out;

	start = offset >> PAGE_CACHE_SHIFT;
	end = (offset + len + PAGE_CACHE_SIZE - 1) >> PAGE_CACHE_SHIFT;
	/* Try to avoid a swapstorm if len is impossible to satisfy */
	if (sbinfo->max_blocks && end - start > sbinfo->max_blocks) {
		error = -ENOSPC;
		goto out;
	}

	shmem_falloc.start = start;
	shmem_falloc.next  = start;
	shmem_falloc.nr_falloced = 0;
	shmem_falloc.nr_unswapped = 0;
	spin_lock(&inode->i_lock);
	inode->i_private = &shmem_falloc;
	spin_unlock(&inode->i_lock);

	for (index = start; index < end; index++) {
		struct page *page;

		/*
		 * Good, the fallocate(2) manpage permits EINTR: we may have
		 * been interrupted because we are using up too much memory.
		 */
		if (signal_pending(current))
			error = -EINTR;
		else if (shmem_falloc.nr_unswapped > shmem_falloc.nr_falloced)
			error = -ENOMEM;
		else
			error = shmem_getpage(inode, index, &page, SGP_FALLOC,
									NULL);
		if (error) {
			/* Remove the !PageUptodate pages we added */
			shmem_undo_range(inode,
				(loff_t)start << PAGE_CACHE_SHIFT,
				(loff_t)index << PAGE_CACHE_SHIFT, true);
			goto undone;
		}

		/*
		 * Inform shmem_writepage() how far we have reached.
		 * No need for lock or barrier: we have the page lock.
		 */
		shmem_falloc.next++;
		if (!PageUptodate(page))
			shmem_falloc.nr_falloced++;

		/*
		 * If !PageUptodate, leave it that way so that freeable pages
		 * can be recognized if we need to rollback on error later.
		 * But set_page_dirty so that memory pressure will swap rather
		 * than free the pages we are allocating (and SGP_CACHE pages
		 * might still be clean: we now need to mark those dirty too).
		 */
		set_page_dirty(page);
		unlock_page(page);
		page_cache_release(page);
		cond_resched();
	}

	if (!(mode & FALLOC_FL_KEEP_SIZE) && offset + len > inode->i_size)
		i_size_write(inode, offset + len);
	inode->i_ctime = CURRENT_TIME;
undone:
	spin_lock(&inode->i_lock);
	inode->i_private = NULL;
	spin_unlock(&inode->i_lock);
out:
	mutex_unlock(&inode->i_mutex);
	return error;
}

static int shmem_statfs(struct dentry *dentry, struct kstatfs *buf)
{
	struct shmem_sb_info *sbinfo = SHMEM_SB(dentry->d_sb);

	buf->f_type = TMPFS_MAGIC;
	buf->f_bsize = PAGE_CACHE_SIZE;
	buf->f_namelen = NAME_MAX;
	if (sbinfo->max_blocks) {
		buf->f_blocks = sbinfo->max_blocks;
		buf->f_bavail =
		buf->f_bfree  = sbinfo->max_blocks -
				percpu_counter_sum(&sbinfo->used_blocks);
	}
	if (sbinfo->max_inodes) {
		buf->f_files = sbinfo->max_inodes;
		buf->f_ffree = sbinfo->free_inodes;
	}
	/* else leave those fields 0 like simple_statfs */
	return 0;
}

/*
 * File creation. Allocate an inode, and we're done..
 */
static int
shmem_mknod(struct inode *dir, struct dentry *dentry, umode_t mode, dev_t dev)
{
	struct inode *inode;
	int error = -ENOSPC;

	inode = shmem_get_inode(dir->i_sb, dir, mode, dev, VM_NORESERVE);
	if (inode) {
		error = security_inode_init_security(inode, dir,
						     &dentry->d_name,
						     shmem_initxattrs, NULL);
		if (error) {
			if (error != -EOPNOTSUPP) {
				iput(inode);
				return error;
			}
		}
#ifdef CONFIG_TMPFS_POSIX_ACL
		error = generic_acl_init(inode, dir);
		if (error) {
			iput(inode);
			return error;
		}
#else
		error = 0;
#endif
		dir->i_size += BOGO_DIRENT_SIZE;
		dir->i_ctime = dir->i_mtime = CURRENT_TIME;
		d_instantiate(dentry, inode);
		dget(dentry); /* Extra count - pin the dentry in core */
	}
	return error;
}

static int shmem_mkdir(struct inode *dir, struct dentry *dentry, umode_t mode)
{
	int error;

	if ((error = shmem_mknod(dir, dentry, mode | S_IFDIR, 0)))
		return error;
	inc_nlink(dir);
	return 0;
}

static int shmem_create(struct inode *dir, struct dentry *dentry, umode_t mode,
		bool excl)
{
	return shmem_mknod(dir, dentry, mode | S_IFREG, 0);
}

/*
 * Link a file..
 */
static int shmem_link(struct dentry *old_dentry, struct inode *dir, struct dentry *dentry)
{
	struct inode *inode = old_dentry->d_inode;
	int ret;

	/*
	 * No ordinary (disk based) filesystem counts links as inodes;
	 * but each new link needs a new dentry, pinning lowmem, and
	 * tmpfs dentries cannot be pruned until they are unlinked.
	 */
	ret = shmem_reserve_inode(inode->i_sb);
	if (ret)
		goto out;

	dir->i_size += BOGO_DIRENT_SIZE;
	inode->i_ctime = dir->i_ctime = dir->i_mtime = CURRENT_TIME;
	inc_nlink(inode);
	ihold(inode);	/* New dentry reference */
	dget(dentry);		/* Extra pinning count for the created dentry */
	d_instantiate(dentry, inode);
out:
	return ret;
}

static int shmem_unlink(struct inode *dir, struct dentry *dentry)
{
	struct inode *inode = dentry->d_inode;

	if (inode->i_nlink > 1 && !S_ISDIR(inode->i_mode))
		shmem_free_inode(inode->i_sb);

	dir->i_size -= BOGO_DIRENT_SIZE;
	inode->i_ctime = dir->i_ctime = dir->i_mtime = CURRENT_TIME;
	drop_nlink(inode);
	dput(dentry);	/* Undo the count from "create" - this does all the work */
	return 0;
}

static int shmem_rmdir(struct inode *dir, struct dentry *dentry)
{
	if (!simple_empty(dentry))
		return -ENOTEMPTY;

	drop_nlink(dentry->d_inode);
	drop_nlink(dir);
	return shmem_unlink(dir, dentry);
}

/*
 * The VFS layer already does all the dentry stuff for rename,
 * we just have to decrement the usage count for the target if
 * it exists so that the VFS layer correctly free's it when it
 * gets overwritten.
 */
static int shmem_rename(struct inode *old_dir, struct dentry *old_dentry, struct inode *new_dir, struct dentry *new_dentry)
{
	struct inode *inode = old_dentry->d_inode;
	int they_are_dirs = S_ISDIR(inode->i_mode);

	if (!simple_empty(new_dentry))
		return -ENOTEMPTY;

	if (new_dentry->d_inode) {
		(void) shmem_unlink(new_dir, new_dentry);
		if (they_are_dirs)
			drop_nlink(old_dir);
	} else if (they_are_dirs) {
		drop_nlink(old_dir);
		inc_nlink(new_dir);
	}

	old_dir->i_size -= BOGO_DIRENT_SIZE;
	new_dir->i_size += BOGO_DIRENT_SIZE;
	old_dir->i_ctime = old_dir->i_mtime =
	new_dir->i_ctime = new_dir->i_mtime =
	inode->i_ctime = CURRENT_TIME;
	return 0;
}

static int shmem_symlink(struct inode *dir, struct dentry *dentry, const char *symname)
{
	int error;
	int len;
	struct inode *inode;
	struct page *page;
	char *kaddr;
	struct shmem_inode_info *info;

	len = strlen(symname) + 1;
	if (len > PAGE_CACHE_SIZE)
		return -ENAMETOOLONG;

	inode = shmem_get_inode(dir->i_sb, dir, S_IFLNK|S_IRWXUGO, 0, VM_NORESERVE);
	if (!inode)
		return -ENOSPC;

	error = security_inode_init_security(inode, dir, &dentry->d_name,
					     shmem_initxattrs, NULL);
	if (error) {
		if (error != -EOPNOTSUPP) {
			iput(inode);
			return error;
		}
		error = 0;
	}

	info = SHMEM_I(inode);
	inode->i_size = len-1;
	if (len <= SHORT_SYMLINK_LEN) {
		info->symlink = kmemdup(symname, len, GFP_KERNEL);
		if (!info->symlink) {
			iput(inode);
			return -ENOMEM;
		}
		inode->i_op = &shmem_short_symlink_operations;
	} else {
		error = shmem_getpage(inode, 0, &page, SGP_WRITE, NULL);
		if (error) {
			iput(inode);
			return error;
		}
		inode->i_mapping->a_ops = &shmem_aops;
		inode->i_op = &shmem_symlink_inode_operations;
		kaddr = kmap_atomic(page);
		memcpy(kaddr, symname, len);
		kunmap_atomic(kaddr);
		SetPageUptodate(page);
		set_page_dirty(page);
		unlock_page(page);
		page_cache_release(page);
	}
	dir->i_size += BOGO_DIRENT_SIZE;
	dir->i_ctime = dir->i_mtime = CURRENT_TIME;
	d_instantiate(dentry, inode);
	dget(dentry);
	return 0;
}

static void *shmem_follow_short_symlink(struct dentry *dentry, struct nameidata *nd)
{
	nd_set_link(nd, SHMEM_I(dentry->d_inode)->symlink);
	return NULL;
}

static void *shmem_follow_link(struct dentry *dentry, struct nameidata *nd)
{
	struct page *page = NULL;
	int error = shmem_getpage(dentry->d_inode, 0, &page, SGP_READ, NULL);
	nd_set_link(nd, error ? ERR_PTR(error) : kmap(page));
	if (page)
		unlock_page(page);
	return page;
}

static void shmem_put_link(struct dentry *dentry, struct nameidata *nd, void *cookie)
{
	if (!IS_ERR(nd_get_link(nd))) {
		struct page *page = cookie;
		kunmap(page);
		mark_page_accessed(page);
		page_cache_release(page);
	}
}

#ifdef CONFIG_TMPFS_XATTR
/*
 * Superblocks without xattr inode operations may get some security.* xattr
 * support from the LSM "for free". As soon as we have any other xattrs
 * like ACLs, we also need to implement the security.* handlers at
 * filesystem level, though.
 */

/*
 * Callback for security_inode_init_security() for acquiring xattrs.
 */
static int shmem_initxattrs(struct inode *inode,
			    const struct xattr *xattr_array,
			    void *fs_info)
{
	struct shmem_inode_info *info = SHMEM_I(inode);
	const struct xattr *xattr;
	struct simple_xattr *new_xattr;
	size_t len;

	for (xattr = xattr_array; xattr->name != NULL; xattr++) {
		new_xattr = simple_xattr_alloc(xattr->value, xattr->value_len);
		if (!new_xattr)
			return -ENOMEM;

		len = strlen(xattr->name) + 1;
		new_xattr->name = kmalloc(XATTR_SECURITY_PREFIX_LEN + len,
					  GFP_KERNEL);
		if (!new_xattr->name) {
			kfree(new_xattr);
			return -ENOMEM;
		}

		memcpy(new_xattr->name, XATTR_SECURITY_PREFIX,
		       XATTR_SECURITY_PREFIX_LEN);
		memcpy(new_xattr->name + XATTR_SECURITY_PREFIX_LEN,
		       xattr->name, len);

		simple_xattr_list_add(&info->xattrs, new_xattr);
	}

	return 0;
}

static const struct xattr_handler *shmem_xattr_handlers[] = {
#ifdef CONFIG_TMPFS_POSIX_ACL
	&generic_acl_access_handler,
	&generic_acl_default_handler,
#endif
	NULL
};

static int shmem_xattr_validate(const char *name)
{
	struct { const char *prefix; size_t len; } arr[] = {
		{ XATTR_SECURITY_PREFIX, XATTR_SECURITY_PREFIX_LEN },
		{ XATTR_TRUSTED_PREFIX, XATTR_TRUSTED_PREFIX_LEN }
	};
	int i;

	for (i = 0; i < ARRAY_SIZE(arr); i++) {
		size_t preflen = arr[i].len;
		if (strncmp(name, arr[i].prefix, preflen) == 0) {
			if (!name[preflen])
				return -EINVAL;
			return 0;
		}
	}
	return -EOPNOTSUPP;
}

static ssize_t shmem_getxattr(struct dentry *dentry, const char *name,
			      void *buffer, size_t size)
{
	struct shmem_inode_info *info = SHMEM_I(dentry->d_inode);
	int err;

	/*
	 * If this is a request for a synthetic attribute in the system.*
	 * namespace use the generic infrastructure to resolve a handler
	 * for it via sb->s_xattr.
	 */
	if (!strncmp(name, XATTR_SYSTEM_PREFIX, XATTR_SYSTEM_PREFIX_LEN))
		return generic_getxattr(dentry, name, buffer, size);

	err = shmem_xattr_validate(name);
	if (err)
		return err;

	return simple_xattr_get(&info->xattrs, name, buffer, size);
}

static int shmem_setxattr(struct dentry *dentry, const char *name,
			  const void *value, size_t size, int flags)
{
	struct shmem_inode_info *info = SHMEM_I(dentry->d_inode);
	int err;

	/*
	 * If this is a request for a synthetic attribute in the system.*
	 * namespace use the generic infrastructure to resolve a handler
	 * for it via sb->s_xattr.
	 */
	if (!strncmp(name, XATTR_SYSTEM_PREFIX, XATTR_SYSTEM_PREFIX_LEN))
		return generic_setxattr(dentry, name, value, size, flags);

	err = shmem_xattr_validate(name);
	if (err)
		return err;

	return simple_xattr_set(&info->xattrs, name, value, size, flags);
}

static int shmem_removexattr(struct dentry *dentry, const char *name)
{
	struct shmem_inode_info *info = SHMEM_I(dentry->d_inode);
	int err;

	/*
	 * If this is a request for a synthetic attribute in the system.*
	 * namespace use the generic infrastructure to resolve a handler
	 * for it via sb->s_xattr.
	 */
	if (!strncmp(name, XATTR_SYSTEM_PREFIX, XATTR_SYSTEM_PREFIX_LEN))
		return generic_removexattr(dentry, name);

	err = shmem_xattr_validate(name);
	if (err)
		return err;

	return simple_xattr_remove(&info->xattrs, name);
}

static ssize_t shmem_listxattr(struct dentry *dentry, char *buffer, size_t size)
{
	struct shmem_inode_info *info = SHMEM_I(dentry->d_inode);
	return simple_xattr_list(&info->xattrs, buffer, size);
}
#endif /* CONFIG_TMPFS_XATTR */

static const struct inode_operations shmem_short_symlink_operations = {
	.readlink	= generic_readlink,
	.follow_link	= shmem_follow_short_symlink,
#ifdef CONFIG_TMPFS_XATTR
	.setxattr	= shmem_setxattr,
	.getxattr	= shmem_getxattr,
	.listxattr	= shmem_listxattr,
	.removexattr	= shmem_removexattr,
#endif
};

static const struct inode_operations shmem_symlink_inode_operations = {
	.readlink	= generic_readlink,
	.follow_link	= shmem_follow_link,
	.put_link	= shmem_put_link,
#ifdef CONFIG_TMPFS_XATTR
	.setxattr	= shmem_setxattr,
	.getxattr	= shmem_getxattr,
	.listxattr	= shmem_listxattr,
	.removexattr	= shmem_removexattr,
#endif
};

static struct dentry *shmem_get_parent(struct dentry *child)
{
	return ERR_PTR(-ESTALE);
}

static int shmem_match(struct inode *ino, void *vfh)
{
	__u32 *fh = vfh;
	__u64 inum = fh[2];
	inum = (inum << 32) | fh[1];
	return ino->i_ino == inum && fh[0] == ino->i_generation;
}

static struct dentry *shmem_fh_to_dentry(struct super_block *sb,
		struct fid *fid, int fh_len, int fh_type)
{
	struct inode *inode;
	struct dentry *dentry = NULL;
	u64 inum;

	if (fh_len < 3)
		return NULL;

	inum = fid->raw[2];
	inum = (inum << 32) | fid->raw[1];

	inode = ilookup5(sb, (unsigned long)(inum + fid->raw[0]),
			shmem_match, fid->raw);
	if (inode) {
		dentry = d_find_alias(inode);
		iput(inode);
	}

	return dentry;
}

static int shmem_encode_fh(struct inode *inode, __u32 *fh, int *len,
				struct inode *parent)
{
	if (*len < 3) {
		*len = 3;
		return 255;
	}

	if (inode_unhashed(inode)) {
		/* Unfortunately insert_inode_hash is not idempotent,
		 * so as we hash inodes here rather than at creation
		 * time, we need a lock to ensure we only try
		 * to do it once
		 */
		static DEFINE_SPINLOCK(lock);
		spin_lock(&lock);
		if (inode_unhashed(inode))
			__insert_inode_hash(inode,
					    inode->i_ino + inode->i_generation);
		spin_unlock(&lock);
	}

	fh[0] = inode->i_generation;
	fh[1] = inode->i_ino;
	fh[2] = ((__u64)inode->i_ino) >> 32;

	*len = 3;
	return 1;
}

static const struct export_operations shmem_export_ops = {
	.get_parent     = shmem_get_parent,
	.encode_fh      = shmem_encode_fh,
	.fh_to_dentry	= shmem_fh_to_dentry,
};

static int shmem_parse_options(char *options, struct shmem_sb_info *sbinfo,
			       bool remount)
{
	char *this_char, *value, *rest;
	uid_t uid;
	gid_t gid;

	while (options != NULL) {
		this_char = options;
		for (;;) {
			/*
			 * NUL-terminate this option: unfortunately,
			 * mount options form a comma-separated list,
			 * but mpol's nodelist may also contain commas.
			 */
			options = strchr(options, ',');
			if (options == NULL)
				break;
			options++;
			if (!isdigit(*options)) {
				options[-1] = '\0';
				break;
			}
		}
		if (!*this_char)
			continue;
		if ((value = strchr(this_char,'=')) != NULL) {
			*value++ = 0;
		} else {
			printk(KERN_ERR
			    "tmpfs: No value for mount option '%s'\n",
			    this_char);
			return 1;
		}

		if (!strcmp(this_char,"size")) {
			unsigned long long size;
			size = memparse(value,&rest);
			if (*rest == '%') {
				size <<= PAGE_SHIFT;
				size *= totalram_pages;
				do_div(size, 100);
				rest++;
			}
			if (*rest)
				goto bad_val;
			sbinfo->max_blocks =
				DIV_ROUND_UP(size, PAGE_CACHE_SIZE);
		} else if (!strcmp(this_char,"nr_blocks")) {
			sbinfo->max_blocks = memparse(value, &rest);
			if (*rest)
				goto bad_val;
		} else if (!strcmp(this_char,"nr_inodes")) {
			sbinfo->max_inodes = memparse(value, &rest);
			if (*rest)
				goto bad_val;
		} else if (!strcmp(this_char,"mode")) {
			if (remount)
				continue;
			sbinfo->mode = simple_strtoul(value, &rest, 8) & 07777;
			if (*rest)
				goto bad_val;
		} else if (!strcmp(this_char,"uid")) {
			if (remount)
				continue;
			uid = simple_strtoul(value, &rest, 0);
			if (*rest)
				goto bad_val;
			sbinfo->uid = make_kuid(current_user_ns(), uid);
			if (!uid_valid(sbinfo->uid))
				goto bad_val;
		} else if (!strcmp(this_char,"gid")) {
			if (remount)
				continue;
			gid = simple_strtoul(value, &rest, 0);
			if (*rest)
				goto bad_val;
			sbinfo->gid = make_kgid(current_user_ns(), gid);
			if (!gid_valid(sbinfo->gid))
				goto bad_val;
		} else if (!strcmp(this_char,"mpol")) {
			if (mpol_parse_str(value, &sbinfo->mpol, 1))
				goto bad_val;
		} else {
			printk(KERN_ERR "tmpfs: Bad mount option %s\n",
			       this_char);
			return 1;
		}
	}
	return 0;

bad_val:
	printk(KERN_ERR "tmpfs: Bad value '%s' for mount option '%s'\n",
	       value, this_char);
	return 1;

}

static int shmem_remount_fs(struct super_block *sb, int *flags, char *data)
{
	struct shmem_sb_info *sbinfo = SHMEM_SB(sb);
	struct shmem_sb_info config = *sbinfo;
	unsigned long inodes;
	int error = -EINVAL;

	if (shmem_parse_options(data, &config, true))
		return error;

	spin_lock(&sbinfo->stat_lock);
	inodes = sbinfo->max_inodes - sbinfo->free_inodes;
	if (percpu_counter_compare(&sbinfo->used_blocks, config.max_blocks) > 0)
		goto out;
	if (config.max_inodes < inodes)
		goto out;
	/*
	 * Those tests disallow limited->unlimited while any are in use;
	 * but we must separately disallow unlimited->limited, because
	 * in that case we have no record of how much is already in use.
	 */
	if (config.max_blocks && !sbinfo->max_blocks)
		goto out;
	if (config.max_inodes && !sbinfo->max_inodes)
		goto out;

	error = 0;
	sbinfo->max_blocks  = config.max_blocks;
	sbinfo->max_inodes  = config.max_inodes;
	sbinfo->free_inodes = config.max_inodes - inodes;

	mpol_put(sbinfo->mpol);
	sbinfo->mpol        = config.mpol;	/* transfers initial ref */
out:
	spin_unlock(&sbinfo->stat_lock);
	return error;
}

static int shmem_show_options(struct seq_file *seq, struct dentry *root)
{
	struct shmem_sb_info *sbinfo = SHMEM_SB(root->d_sb);

	if (sbinfo->max_blocks != shmem_default_max_blocks())
		seq_printf(seq, ",size=%luk",
			sbinfo->max_blocks << (PAGE_CACHE_SHIFT - 10));
	if (sbinfo->max_inodes != shmem_default_max_inodes())
		seq_printf(seq, ",nr_inodes=%lu", sbinfo->max_inodes);
	if (sbinfo->mode != (S_IRWXUGO | S_ISVTX))
		seq_printf(seq, ",mode=%03ho", sbinfo->mode);
	if (!uid_eq(sbinfo->uid, GLOBAL_ROOT_UID))
		seq_printf(seq, ",uid=%u",
				from_kuid_munged(&init_user_ns, sbinfo->uid));
	if (!gid_eq(sbinfo->gid, GLOBAL_ROOT_GID))
		seq_printf(seq, ",gid=%u",
				from_kgid_munged(&init_user_ns, sbinfo->gid));
	shmem_show_mpol(seq, sbinfo->mpol);
	return 0;
}
#endif /* CONFIG_TMPFS */

static void shmem_put_super(struct super_block *sb)
{
	struct shmem_sb_info *sbinfo = SHMEM_SB(sb);

	percpu_counter_destroy(&sbinfo->used_blocks);
	kfree(sbinfo);
	sb->s_fs_info = NULL;
}

int shmem_fill_super(struct super_block *sb, void *data, int silent)
{
	struct inode *inode;
	struct shmem_sb_info *sbinfo;
	int err = -ENOMEM;

	/* Round up to L1_CACHE_BYTES to resist false sharing */
	sbinfo = kzalloc(max((int)sizeof(struct shmem_sb_info),
				L1_CACHE_BYTES), GFP_KERNEL);
	if (!sbinfo)
		return -ENOMEM;

	sbinfo->mode = S_IRWXUGO | S_ISVTX;
	sbinfo->uid = current_fsuid();
	sbinfo->gid = current_fsgid();
	sb->s_fs_info = sbinfo;

#ifdef CONFIG_TMPFS
	/*
	 * Per default we only allow half of the physical ram per
	 * tmpfs instance, limiting inodes to one per page of lowmem;
	 * but the internal instance is left unlimited.
	 */
	if (!(sb->s_flags & MS_NOUSER)) {
		sbinfo->max_blocks = shmem_default_max_blocks();
		sbinfo->max_inodes = shmem_default_max_inodes();
		if (shmem_parse_options(data, sbinfo, false)) {
			err = -EINVAL;
			goto failed;
		}
	}
	sb->s_export_op = &shmem_export_ops;
	sb->s_flags |= MS_NOSEC;
#else
	sb->s_flags |= MS_NOUSER;
#endif

	spin_lock_init(&sbinfo->stat_lock);
	if (percpu_counter_init(&sbinfo->used_blocks, 0))
		goto failed;
	sbinfo->free_inodes = sbinfo->max_inodes;

	sb->s_maxbytes = MAX_LFS_FILESIZE;
	sb->s_blocksize = PAGE_CACHE_SIZE;
	sb->s_blocksize_bits = PAGE_CACHE_SHIFT;
	sb->s_magic = TMPFS_MAGIC;
	sb->s_op = &shmem_ops;
	sb->s_time_gran = 1;
#ifdef CONFIG_TMPFS_XATTR
	sb->s_xattr = shmem_xattr_handlers;
#endif
#ifdef CONFIG_TMPFS_POSIX_ACL
	sb->s_flags |= MS_POSIXACL;
#endif

	inode = shmem_get_inode(sb, NULL, S_IFDIR | sbinfo->mode, 0, VM_NORESERVE);
	if (!inode)
		goto failed;
	inode->i_uid = sbinfo->uid;
	inode->i_gid = sbinfo->gid;
	sb->s_root = d_make_root(inode);
	if (!sb->s_root)
		goto failed;
	return 0;

failed:
	shmem_put_super(sb);
	return err;
}

static struct kmem_cache *shmem_inode_cachep;

static struct inode *shmem_alloc_inode(struct super_block *sb)
{
	struct shmem_inode_info *info;
	info = kmem_cache_alloc(shmem_inode_cachep, GFP_KERNEL);
	if (!info)
		return NULL;
	return &info->vfs_inode;
}

static void shmem_destroy_callback(struct rcu_head *head)
{
	struct inode *inode = container_of(head, struct inode, i_rcu);
	kmem_cache_free(shmem_inode_cachep, SHMEM_I(inode));
}

static void shmem_destroy_inode(struct inode *inode)
{
	if (S_ISREG(inode->i_mode))
		mpol_free_shared_policy(&SHMEM_I(inode)->policy);
	call_rcu(&inode->i_rcu, shmem_destroy_callback);
}

static void shmem_init_inode(void *foo)
{
	struct shmem_inode_info *info = foo;
	inode_init_once(&info->vfs_inode);
}

static int shmem_init_inodecache(void)
{
	shmem_inode_cachep = kmem_cache_create("shmem_inode_cache",
				sizeof(struct shmem_inode_info),
				0, SLAB_PANIC, shmem_init_inode);
	return 0;
}

static void shmem_destroy_inodecache(void)
{
	kmem_cache_destroy(shmem_inode_cachep);
}

static const struct address_space_operations shmem_aops = {
	.writepage	= shmem_writepage,
	.set_page_dirty	= __set_page_dirty_no_writeback,
#ifdef CONFIG_TMPFS
	.write_begin	= shmem_write_begin,
	.write_end	= shmem_write_end,
#endif
	.migratepage	= migrate_page,
	.error_remove_page = generic_error_remove_page,
};

static const struct file_operations shmem_file_operations = {
	.mmap		= shmem_mmap,
#ifdef CONFIG_TMPFS
	.llseek		= generic_file_llseek,
	.read		= do_sync_read,
	.write		= do_sync_write,
	.aio_read	= shmem_file_aio_read,
	.aio_write	= generic_file_aio_write,
	.fsync		= noop_fsync,
	.splice_read	= shmem_file_splice_read,
	.splice_write	= generic_file_splice_write,
	.fallocate	= shmem_fallocate,
#endif
};

static const struct inode_operations shmem_inode_operations = {
	.setattr	= shmem_setattr,
#ifdef CONFIG_TMPFS_XATTR
	.setxattr	= shmem_setxattr,
	.getxattr	= shmem_getxattr,
	.listxattr	= shmem_listxattr,
	.removexattr	= shmem_removexattr,
#endif
};

static const struct inode_operations shmem_dir_inode_operations = {
#ifdef CONFIG_TMPFS
	.create		= shmem_create,
	.lookup		= simple_lookup,
	.link		= shmem_link,
	.unlink		= shmem_unlink,
	.symlink	= shmem_symlink,
	.mkdir		= shmem_mkdir,
	.rmdir		= shmem_rmdir,
	.mknod		= shmem_mknod,
	.rename		= shmem_rename,
#endif
#ifdef CONFIG_TMPFS_XATTR
	.setxattr	= shmem_setxattr,
	.getxattr	= shmem_getxattr,
	.listxattr	= shmem_listxattr,
	.removexattr	= shmem_removexattr,
#endif
#ifdef CONFIG_TMPFS_POSIX_ACL
	.setattr	= shmem_setattr,
#endif
};

static const struct inode_operations shmem_special_inode_operations = {
#ifdef CONFIG_TMPFS_XATTR
	.setxattr	= shmem_setxattr,
	.getxattr	= shmem_getxattr,
	.listxattr	= shmem_listxattr,
	.removexattr	= shmem_removexattr,
#endif
#ifdef CONFIG_TMPFS_POSIX_ACL
	.setattr	= shmem_setattr,
#endif
};

static const struct super_operations shmem_ops = {
	.alloc_inode	= shmem_alloc_inode,
	.destroy_inode	= shmem_destroy_inode,
#ifdef CONFIG_TMPFS
	.statfs		= shmem_statfs,
	.remount_fs	= shmem_remount_fs,
	.show_options	= shmem_show_options,
#endif
	.evict_inode	= shmem_evict_inode,
	.drop_inode	= generic_delete_inode,
	.put_super	= shmem_put_super,
};

static const struct vm_operations_struct shmem_vm_ops = {
	.fault		= shmem_fault,
#ifdef CONFIG_NUMA
	.set_policy     = shmem_set_policy,
	.get_policy     = shmem_get_policy,
#endif
	.remap_pages	= generic_file_remap_pages,
};

static struct dentry *shmem_mount(struct file_system_type *fs_type,
	int flags, const char *dev_name, void *data)
{
	return mount_nodev(fs_type, flags, data, shmem_fill_super);
}

static struct file_system_type shmem_fs_type = {
	.owner		= THIS_MODULE,
	.name		= "tmpfs",
	.mount		= shmem_mount,
	.kill_sb	= kill_litter_super,
};

int __init shmem_init(void)
{
	int error;

	error = bdi_init(&shmem_backing_dev_info);
	if (error)
		goto out4;

	error = shmem_init_inodecache();
	if (error)
		goto out3;

	error = register_filesystem(&shmem_fs_type);
	if (error) {
		printk(KERN_ERR "Could not register tmpfs\n");
		goto out2;
	}

	shm_mnt = vfs_kern_mount(&shmem_fs_type, MS_NOUSER,
				 shmem_fs_type.name, NULL);
	if (IS_ERR(shm_mnt)) {
		error = PTR_ERR(shm_mnt);
		printk(KERN_ERR "Could not kern_mount tmpfs\n");
		goto out1;
	}
	return 0;

out1:
	unregister_filesystem(&shmem_fs_type);
out2:
	shmem_destroy_inodecache();
out3:
	bdi_destroy(&shmem_backing_dev_info);
out4:
	shm_mnt = ERR_PTR(error);
	return error;
}

#else /* !CONFIG_SHMEM */

/*
 * tiny-shmem: simple shmemfs and tmpfs using ramfs code
 *
 * This is intended for small system where the benefits of the full
 * shmem code (swap-backed and resource-limited) are outweighed by
 * their complexity. On systems without swap this code should be
 * effectively equivalent, but much lighter weight.
 */

#include <linux/ramfs.h>

static struct file_system_type shmem_fs_type = {
	.name		= "tmpfs",
	.mount		= ramfs_mount,
	.kill_sb	= kill_litter_super,
};

int __init shmem_init(void)
{
	BUG_ON(register_filesystem(&shmem_fs_type) != 0);

	shm_mnt = kern_mount(&shmem_fs_type);
	BUG_ON(IS_ERR(shm_mnt));

	return 0;
}

int shmem_unuse(swp_entry_t swap, struct page *page)
{
	return 0;
}

int shmem_lock(struct file *file, int lock, struct user_struct *user)
{
	return 0;
}

void shmem_unlock_mapping(struct address_space *mapping)
{
}

void shmem_truncate_range(struct inode *inode, loff_t lstart, loff_t lend)
{
	truncate_inode_pages_range(inode->i_mapping, lstart, lend);
}
EXPORT_SYMBOL_GPL(shmem_truncate_range);

#define shmem_vm_ops				generic_file_vm_ops
#define shmem_file_operations			ramfs_file_operations
#define shmem_get_inode(sb, dir, mode, dev, flags)	ramfs_get_inode(sb, dir, mode, dev)
#define shmem_acct_size(flags, size)		0
#define shmem_unacct_size(flags, size)		do {} while (0)

#endif /* CONFIG_SHMEM */

/* common code */

/**
 * shmem_file_setup - get an unlinked file living in tmpfs
 * @name: name for dentry (to be seen in /proc/<pid>/maps
 * @size: size to be set for the file
 * @flags: VM_NORESERVE suppresses pre-accounting of the entire object size
 */
struct file *shmem_file_setup(const char *name, loff_t size, unsigned long flags)
{
	int error;
	struct file *file;
	struct inode *inode;
	struct path path;
	struct dentry *root;
	struct qstr this;

	if (IS_ERR(shm_mnt))
		return (void *)shm_mnt;

	if (size < 0 || size > MAX_LFS_FILESIZE)
		return ERR_PTR(-EINVAL);

	if (shmem_acct_size(flags, size))
		return ERR_PTR(-ENOMEM);

	error = -ENOMEM;
	this.name = name;
	this.len = strlen(name);
	this.hash = 0; /* will go */
	root = shm_mnt->mnt_root;
	path.dentry = d_alloc(root, &this);
	if (!path.dentry)
		goto put_memory;
	path.mnt = mntget(shm_mnt);

	error = -ENOSPC;
	inode = shmem_get_inode(root->d_sb, NULL, S_IFREG | S_IRWXUGO, 0, flags);
	if (!inode)
		goto put_dentry;

	d_instantiate(path.dentry, inode);
	inode->i_size = size;
	clear_nlink(inode);	/* It is unlinked */
#ifndef CONFIG_MMU
	error = ramfs_nommu_expand_for_mapping(inode, size);
	if (error)
		goto put_dentry;
#endif

	error = -ENFILE;
	file = alloc_file(&path, FMODE_WRITE | FMODE_READ,
		  &shmem_file_operations);
	if (!file)
		goto put_dentry;

	return file;

put_dentry:
	path_put(&path);
put_memory:
	shmem_unacct_size(flags, size);
	return ERR_PTR(error);
}
EXPORT_SYMBOL_GPL(shmem_file_setup);

/**
 * shmem_zero_setup - setup a shared anonymous mapping
 * @vma: the vma to be mmapped is prepared by do_mmap_pgoff
 */
int shmem_zero_setup(struct vm_area_struct *vma)
{
	struct file *file;
	loff_t size = vma->vm_end - vma->vm_start;

	file = shmem_file_setup("dev/zero", size, vma->vm_flags);
	if (IS_ERR(file))
		return PTR_ERR(file);

	if (vma->vm_file)
		fput(vma->vm_file);
	vma->vm_file = file;
	vma->vm_ops = &shmem_vm_ops;
	return 0;
}

/**
 * shmem_read_mapping_page_gfp - read into page cache, using specified page allocation flags.
 * @mapping:	the page's address_space
 * @index:	the page index
 * @gfp:	the page allocator flags to use if allocating
 *
 * This behaves as a tmpfs "read_cache_page_gfp(mapping, index, gfp)",
 * with any new page allocations done using the specified allocation flags.
 * But read_cache_page_gfp() uses the ->readpage() method: which does not
 * suit tmpfs, since it may have pages in swapcache, and needs to find those
 * for itself; although drivers/gpu/drm i915 and ttm rely upon this support.
 *
 * i915_gem_object_get_pages_gtt() mixes __GFP_NORETRY | __GFP_NOWARN in
 * with the mapping_gfp_mask(), to avoid OOMing the machine unnecessarily.
 */
struct page *shmem_read_mapping_page_gfp(struct address_space *mapping,
					 pgoff_t index, gfp_t gfp)
{
#ifdef CONFIG_SHMEM
	struct inode *inode = mapping->host;
	struct page *page;
	int error;

	BUG_ON(mapping->a_ops != &shmem_aops);
	error = shmem_getpage_gfp(inode, index, &page, SGP_CACHE, gfp, NULL);
	if (error)
		page = ERR_PTR(error);
	else
		unlock_page(page);
	return page;
#else
	/*
	 * The tiny !SHMEM case uses ramfs without swap
	 */
	return read_cache_page_gfp(mapping, index, gfp);
#endif
}
EXPORT_SYMBOL_GPL(shmem_read_mapping_page_gfp);<|MERGE_RESOLUTION|>--- conflicted
+++ resolved
@@ -642,14 +642,7 @@
 	} else
 		kfree(info->symlink);
 
-<<<<<<< HEAD
-	list_for_each_entry_safe(xattr, nxattr, &info->xattr_list, list) {
-		kfree(xattr->name);
-		kfree(xattr);
-	}
-=======
 	simple_xattrs_free(&info->xattrs);
->>>>>>> 35681f62
 	WARN_ON(inode->i_blocks);
 	shmem_free_inode(inode->i_sb);
 	clear_inode(inode);
