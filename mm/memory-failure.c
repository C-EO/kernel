--- conflicted
+++ resolved
@@ -1596,13 +1596,8 @@
 	ret = migrate_pages(&pagelist, new_page, NULL, MPOL_MF_MOVE_ALL,
 				MIGRATE_SYNC, MR_MEMORY_FAILURE);
 	if (ret) {
-<<<<<<< HEAD
-		pr_info("soft offline: %#lx: migration failed %d, type %lx\n",
-			pfn, ret, page->flags);
-=======
 		pr_info("soft offline: %#lx: migration failed %d, type %lx (%pGp)\n",
 			pfn, ret, page->flags, &page->flags);
->>>>>>> a122c576
 		if (!list_empty(&pagelist))
 			putback_movable_pages(&pagelist);
 		if (ret > 0)
