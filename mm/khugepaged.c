#define pr_fmt(fmt) KBUILD_MODNAME ": " fmt

#include <linux/mm.h>
#include <linux/sched.h>
#include <linux/mmu_notifier.h>
#include <linux/rmap.h>
#include <linux/swap.h>
#include <linux/mm_inline.h>
#include <linux/kthread.h>
#include <linux/khugepaged.h>
#include <linux/freezer.h>
#include <linux/mman.h>
#include <linux/hashtable.h>
#include <linux/userfaultfd_k.h>
#include <linux/page_idle.h>
#include <linux/swapops.h>
#include <linux/shmem_fs.h>

#include <asm/tlb.h>
#include <asm/pgalloc.h>
#include "internal.h"

enum scan_result {
	SCAN_FAIL,
	SCAN_SUCCEED,
	SCAN_PMD_NULL,
	SCAN_EXCEED_NONE_PTE,
	SCAN_PTE_NON_PRESENT,
	SCAN_PAGE_RO,
	SCAN_LACK_REFERENCED_PAGE,
	SCAN_PAGE_NULL,
	SCAN_SCAN_ABORT,
	SCAN_PAGE_COUNT,
	SCAN_PAGE_LRU,
	SCAN_PAGE_LOCK,
	SCAN_PAGE_ANON,
	SCAN_PAGE_COMPOUND,
	SCAN_ANY_PROCESS,
	SCAN_VMA_NULL,
	SCAN_VMA_CHECK,
	SCAN_ADDRESS_RANGE,
	SCAN_SWAP_CACHE_PAGE,
	SCAN_DEL_PAGE_LRU,
	SCAN_ALLOC_HUGE_PAGE_FAIL,
	SCAN_CGROUP_CHARGE_FAIL,
	SCAN_EXCEED_SWAP_PTE,
	SCAN_TRUNCATED,
};

#define CREATE_TRACE_POINTS
#include <trace/events/huge_memory.h>

/* default scan 8*512 pte (or vmas) every 30 second */
static unsigned int khugepaged_pages_to_scan __read_mostly;
static unsigned int khugepaged_pages_collapsed;
static unsigned int khugepaged_full_scans;
static unsigned int khugepaged_scan_sleep_millisecs __read_mostly = 10000;
/* during fragmentation poll the hugepage allocator once every minute */
static unsigned int khugepaged_alloc_sleep_millisecs __read_mostly = 60000;
static unsigned long khugepaged_sleep_expire;
static DEFINE_SPINLOCK(khugepaged_mm_lock);
static DECLARE_WAIT_QUEUE_HEAD(khugepaged_wait);
/*
 * default collapse hugepages if there is at least one pte mapped like
 * it would have happened if the vma was large enough during page
 * fault.
 */
static unsigned int khugepaged_max_ptes_none __read_mostly;
static unsigned int khugepaged_max_ptes_swap __read_mostly;

#define MM_SLOTS_HASH_BITS 10
static __read_mostly DEFINE_HASHTABLE(mm_slots_hash, MM_SLOTS_HASH_BITS);

static struct kmem_cache *mm_slot_cache __read_mostly;

/**
 * struct mm_slot - hash lookup from mm to mm_slot
 * @hash: hash collision list
 * @mm_node: khugepaged scan list headed in khugepaged_scan.mm_head
 * @mm: the mm that this information is valid for
 */
struct mm_slot {
	struct hlist_node hash;
	struct list_head mm_node;
	struct mm_struct *mm;
};

/**
 * struct khugepaged_scan - cursor for scanning
 * @mm_head: the head of the mm list to scan
 * @mm_slot: the current mm_slot we are scanning
 * @address: the next address inside that to be scanned
 *
 * There is only the one khugepaged_scan instance of this cursor structure.
 */
struct khugepaged_scan {
	struct list_head mm_head;
	struct mm_slot *mm_slot;
	unsigned long address;
};

static struct khugepaged_scan khugepaged_scan = {
	.mm_head = LIST_HEAD_INIT(khugepaged_scan.mm_head),
};

#ifdef CONFIG_SYSFS
static ssize_t scan_sleep_millisecs_show(struct kobject *kobj,
					 struct kobj_attribute *attr,
					 char *buf)
{
	return sprintf(buf, "%u\n", khugepaged_scan_sleep_millisecs);
}

static ssize_t scan_sleep_millisecs_store(struct kobject *kobj,
					  struct kobj_attribute *attr,
					  const char *buf, size_t count)
{
	unsigned long msecs;
	int err;

	err = kstrtoul(buf, 10, &msecs);
	if (err || msecs > UINT_MAX)
		return -EINVAL;

	khugepaged_scan_sleep_millisecs = msecs;
	khugepaged_sleep_expire = 0;
	wake_up_interruptible(&khugepaged_wait);

	return count;
}
static struct kobj_attribute scan_sleep_millisecs_attr =
	__ATTR(scan_sleep_millisecs, 0644, scan_sleep_millisecs_show,
	       scan_sleep_millisecs_store);

static ssize_t alloc_sleep_millisecs_show(struct kobject *kobj,
					  struct kobj_attribute *attr,
					  char *buf)
{
	return sprintf(buf, "%u\n", khugepaged_alloc_sleep_millisecs);
}

static ssize_t alloc_sleep_millisecs_store(struct kobject *kobj,
					   struct kobj_attribute *attr,
					   const char *buf, size_t count)
{
	unsigned long msecs;
	int err;

	err = kstrtoul(buf, 10, &msecs);
	if (err || msecs > UINT_MAX)
		return -EINVAL;

	khugepaged_alloc_sleep_millisecs = msecs;
	khugepaged_sleep_expire = 0;
	wake_up_interruptible(&khugepaged_wait);

	return count;
}
static struct kobj_attribute alloc_sleep_millisecs_attr =
	__ATTR(alloc_sleep_millisecs, 0644, alloc_sleep_millisecs_show,
	       alloc_sleep_millisecs_store);

static ssize_t pages_to_scan_show(struct kobject *kobj,
				  struct kobj_attribute *attr,
				  char *buf)
{
	return sprintf(buf, "%u\n", khugepaged_pages_to_scan);
}
static ssize_t pages_to_scan_store(struct kobject *kobj,
				   struct kobj_attribute *attr,
				   const char *buf, size_t count)
{
	int err;
	unsigned long pages;

	err = kstrtoul(buf, 10, &pages);
	if (err || !pages || pages > UINT_MAX)
		return -EINVAL;

	khugepaged_pages_to_scan = pages;

	return count;
}
static struct kobj_attribute pages_to_scan_attr =
	__ATTR(pages_to_scan, 0644, pages_to_scan_show,
	       pages_to_scan_store);

static ssize_t pages_collapsed_show(struct kobject *kobj,
				    struct kobj_attribute *attr,
				    char *buf)
{
	return sprintf(buf, "%u\n", khugepaged_pages_collapsed);
}
static struct kobj_attribute pages_collapsed_attr =
	__ATTR_RO(pages_collapsed);

static ssize_t full_scans_show(struct kobject *kobj,
			       struct kobj_attribute *attr,
			       char *buf)
{
	return sprintf(buf, "%u\n", khugepaged_full_scans);
}
static struct kobj_attribute full_scans_attr =
	__ATTR_RO(full_scans);

static ssize_t khugepaged_defrag_show(struct kobject *kobj,
				      struct kobj_attribute *attr, char *buf)
{
	return single_hugepage_flag_show(kobj, attr, buf,
				TRANSPARENT_HUGEPAGE_DEFRAG_KHUGEPAGED_FLAG);
}
static ssize_t khugepaged_defrag_store(struct kobject *kobj,
				       struct kobj_attribute *attr,
				       const char *buf, size_t count)
{
	return single_hugepage_flag_store(kobj, attr, buf, count,
				 TRANSPARENT_HUGEPAGE_DEFRAG_KHUGEPAGED_FLAG);
}
static struct kobj_attribute khugepaged_defrag_attr =
	__ATTR(defrag, 0644, khugepaged_defrag_show,
	       khugepaged_defrag_store);

/*
 * max_ptes_none controls if khugepaged should collapse hugepages over
 * any unmapped ptes in turn potentially increasing the memory
 * footprint of the vmas. When max_ptes_none is 0 khugepaged will not
 * reduce the available free memory in the system as it
 * runs. Increasing max_ptes_none will instead potentially reduce the
 * free memory in the system during the khugepaged scan.
 */
static ssize_t khugepaged_max_ptes_none_show(struct kobject *kobj,
					     struct kobj_attribute *attr,
					     char *buf)
{
	return sprintf(buf, "%u\n", khugepaged_max_ptes_none);
}
static ssize_t khugepaged_max_ptes_none_store(struct kobject *kobj,
					      struct kobj_attribute *attr,
					      const char *buf, size_t count)
{
	int err;
	unsigned long max_ptes_none;

	err = kstrtoul(buf, 10, &max_ptes_none);
	if (err || max_ptes_none > HPAGE_PMD_NR-1)
		return -EINVAL;

	khugepaged_max_ptes_none = max_ptes_none;

	return count;
}
static struct kobj_attribute khugepaged_max_ptes_none_attr =
	__ATTR(max_ptes_none, 0644, khugepaged_max_ptes_none_show,
	       khugepaged_max_ptes_none_store);

static ssize_t khugepaged_max_ptes_swap_show(struct kobject *kobj,
					     struct kobj_attribute *attr,
					     char *buf)
{
	return sprintf(buf, "%u\n", khugepaged_max_ptes_swap);
}

static ssize_t khugepaged_max_ptes_swap_store(struct kobject *kobj,
					      struct kobj_attribute *attr,
					      const char *buf, size_t count)
{
	int err;
	unsigned long max_ptes_swap;

	err  = kstrtoul(buf, 10, &max_ptes_swap);
	if (err || max_ptes_swap > HPAGE_PMD_NR-1)
		return -EINVAL;

	khugepaged_max_ptes_swap = max_ptes_swap;

	return count;
}

static struct kobj_attribute khugepaged_max_ptes_swap_attr =
	__ATTR(max_ptes_swap, 0644, khugepaged_max_ptes_swap_show,
	       khugepaged_max_ptes_swap_store);

static struct attribute *khugepaged_attr[] = {
	&khugepaged_defrag_attr.attr,
	&khugepaged_max_ptes_none_attr.attr,
	&pages_to_scan_attr.attr,
	&pages_collapsed_attr.attr,
	&full_scans_attr.attr,
	&scan_sleep_millisecs_attr.attr,
	&alloc_sleep_millisecs_attr.attr,
	&khugepaged_max_ptes_swap_attr.attr,
	NULL,
};

struct attribute_group khugepaged_attr_group = {
	.attrs = khugepaged_attr,
	.name = "khugepaged",
};
#endif /* CONFIG_SYSFS */

#define VM_NO_KHUGEPAGED (VM_SPECIAL | VM_HUGETLB)

int hugepage_madvise(struct vm_area_struct *vma,
		     unsigned long *vm_flags, int advice)
{
	switch (advice) {
	case MADV_HUGEPAGE:
#ifdef CONFIG_S390
		/*
		 * qemu blindly sets MADV_HUGEPAGE on all allocations, but s390
		 * can't handle this properly after s390_enable_sie, so we simply
		 * ignore the madvise to prevent qemu from causing a SIGSEGV.
		 */
		if (mm_has_pgste(vma->vm_mm))
			return 0;
#endif
		*vm_flags &= ~VM_NOHUGEPAGE;
		*vm_flags |= VM_HUGEPAGE;
		/*
		 * If the vma become good for khugepaged to scan,
		 * register it here without waiting a page fault that
		 * may not happen any time soon.
		 */
		if (!(*vm_flags & VM_NO_KHUGEPAGED) &&
				khugepaged_enter_vma_merge(vma, *vm_flags))
			return -ENOMEM;
		break;
	case MADV_NOHUGEPAGE:
		*vm_flags &= ~VM_HUGEPAGE;
		*vm_flags |= VM_NOHUGEPAGE;
		/*
		 * Setting VM_NOHUGEPAGE will prevent khugepaged from scanning
		 * this vma even if we leave the mm registered in khugepaged if
		 * it got registered before VM_NOHUGEPAGE was set.
		 */
		break;
	}

	return 0;
}

int __init khugepaged_init(void)
{
	mm_slot_cache = kmem_cache_create("khugepaged_mm_slot",
					  sizeof(struct mm_slot),
					  __alignof__(struct mm_slot), 0, NULL);
	if (!mm_slot_cache)
		return -ENOMEM;

	khugepaged_pages_to_scan = HPAGE_PMD_NR * 8;
	khugepaged_max_ptes_none = HPAGE_PMD_NR - 1;
	khugepaged_max_ptes_swap = HPAGE_PMD_NR / 8;

	return 0;
}

void __init khugepaged_destroy(void)
{
	kmem_cache_destroy(mm_slot_cache);
}

static inline struct mm_slot *alloc_mm_slot(void)
{
	if (!mm_slot_cache)	/* initialization failed */
		return NULL;
	return kmem_cache_zalloc(mm_slot_cache, GFP_KERNEL);
}

static inline void free_mm_slot(struct mm_slot *mm_slot)
{
	kmem_cache_free(mm_slot_cache, mm_slot);
}

static struct mm_slot *get_mm_slot(struct mm_struct *mm)
{
	struct mm_slot *mm_slot;

	hash_for_each_possible(mm_slots_hash, mm_slot, hash, (unsigned long)mm)
		if (mm == mm_slot->mm)
			return mm_slot;

	return NULL;
}

static void insert_to_mm_slots_hash(struct mm_struct *mm,
				    struct mm_slot *mm_slot)
{
	mm_slot->mm = mm;
	hash_add(mm_slots_hash, &mm_slot->hash, (long)mm);
}

static inline int khugepaged_test_exit(struct mm_struct *mm)
{
	return atomic_read(&mm->mm_users) == 0;
}

int __khugepaged_enter(struct mm_struct *mm)
{
	struct mm_slot *mm_slot;
	int wakeup;

	mm_slot = alloc_mm_slot();
	if (!mm_slot)
		return -ENOMEM;

	/* __khugepaged_exit() must not run from under us */
	VM_BUG_ON_MM(khugepaged_test_exit(mm), mm);
	if (unlikely(test_and_set_bit(MMF_VM_HUGEPAGE, &mm->flags))) {
		free_mm_slot(mm_slot);
		return 0;
	}

	spin_lock(&khugepaged_mm_lock);
	insert_to_mm_slots_hash(mm, mm_slot);
	/*
	 * Insert just behind the scanning cursor, to let the area settle
	 * down a little.
	 */
	wakeup = list_empty(&khugepaged_scan.mm_head);
	list_add_tail(&mm_slot->mm_node, &khugepaged_scan.mm_head);
	spin_unlock(&khugepaged_mm_lock);

	atomic_inc(&mm->mm_count);
	if (wakeup)
		wake_up_interruptible(&khugepaged_wait);

	return 0;
}

int khugepaged_enter_vma_merge(struct vm_area_struct *vma,
			       unsigned long vm_flags)
{
	unsigned long hstart, hend;
	if (!vma->anon_vma)
		/*
		 * Not yet faulted in so we will register later in the
		 * page fault if needed.
		 */
		return 0;
	if (vma->vm_ops || (vm_flags & VM_NO_KHUGEPAGED))
		/* khugepaged not yet working on file or special mappings */
		return 0;
	hstart = (vma->vm_start + ~HPAGE_PMD_MASK) & HPAGE_PMD_MASK;
	hend = vma->vm_end & HPAGE_PMD_MASK;
	if (hstart < hend)
		return khugepaged_enter(vma, vm_flags);
	return 0;
}

void __khugepaged_exit(struct mm_struct *mm)
{
	struct mm_slot *mm_slot;
	int free = 0;

	spin_lock(&khugepaged_mm_lock);
	mm_slot = get_mm_slot(mm);
	if (mm_slot && khugepaged_scan.mm_slot != mm_slot) {
		hash_del(&mm_slot->hash);
		list_del(&mm_slot->mm_node);
		free = 1;
	}
	spin_unlock(&khugepaged_mm_lock);

	if (free) {
		clear_bit(MMF_VM_HUGEPAGE, &mm->flags);
		free_mm_slot(mm_slot);
		mmdrop(mm);
	} else if (mm_slot) {
		/*
		 * This is required to serialize against
		 * khugepaged_test_exit() (which is guaranteed to run
		 * under mmap sem read mode). Stop here (after we
		 * return all pagetables will be destroyed) until
		 * khugepaged has finished working on the pagetables
		 * under the mmap_sem.
		 */
		down_write(&mm->mmap_sem);
		up_write(&mm->mmap_sem);
	}
}

static void release_pte_page(struct page *page)
{
	/* 0 stands for page_is_file_cache(page) == false */
	dec_node_page_state(page, NR_ISOLATED_ANON + 0);
	unlock_page(page);
	putback_lru_page(page);
}

static void release_pte_pages(pte_t *pte, pte_t *_pte)
{
	while (--_pte >= pte) {
		pte_t pteval = *_pte;
		if (!pte_none(pteval) && !is_zero_pfn(pte_pfn(pteval)))
			release_pte_page(pte_page(pteval));
	}
}

static int __collapse_huge_page_isolate(struct vm_area_struct *vma,
					unsigned long address,
					pte_t *pte)
{
	struct page *page = NULL;
	pte_t *_pte;
	int none_or_zero = 0, result = 0, referenced = 0;
	bool writable = false;

	for (_pte = pte; _pte < pte+HPAGE_PMD_NR;
	     _pte++, address += PAGE_SIZE) {
		pte_t pteval = *_pte;
		if (pte_none(pteval) || (pte_present(pteval) &&
				is_zero_pfn(pte_pfn(pteval)))) {
			if (!userfaultfd_armed(vma) &&
			    ++none_or_zero <= khugepaged_max_ptes_none) {
				continue;
			} else {
				result = SCAN_EXCEED_NONE_PTE;
				goto out;
			}
		}
		if (!pte_present(pteval)) {
			result = SCAN_PTE_NON_PRESENT;
			goto out;
		}
		page = vm_normal_page(vma, address, pteval);
		if (unlikely(!page)) {
			result = SCAN_PAGE_NULL;
			goto out;
		}

		VM_BUG_ON_PAGE(PageCompound(page), page);
		VM_BUG_ON_PAGE(!PageAnon(page), page);
		VM_BUG_ON_PAGE(!PageSwapBacked(page), page);

		/*
		 * We can do it before isolate_lru_page because the
		 * page can't be freed from under us. NOTE: PG_lock
		 * is needed to serialize against split_huge_page
		 * when invoked from the VM.
		 */
		if (!trylock_page(page)) {
			result = SCAN_PAGE_LOCK;
			goto out;
		}

		/*
		 * cannot use mapcount: can't collapse if there's a gup pin.
		 * The page must only be referenced by the scanned process
		 * and page swap cache.
		 */
		if (page_count(page) != 1 + !!PageSwapCache(page)) {
			unlock_page(page);
			result = SCAN_PAGE_COUNT;
			goto out;
		}
		if (pte_write(pteval)) {
			writable = true;
		} else {
			if (PageSwapCache(page) &&
			    !reuse_swap_page(page, NULL)) {
				unlock_page(page);
				result = SCAN_SWAP_CACHE_PAGE;
				goto out;
			}
			/*
			 * Page is not in the swap cache. It can be collapsed
			 * into a THP.
			 */
		}

		/*
		 * Isolate the page to avoid collapsing an hugepage
		 * currently in use by the VM.
		 */
		if (isolate_lru_page(page)) {
			unlock_page(page);
			result = SCAN_DEL_PAGE_LRU;
			goto out;
		}
		/* 0 stands for page_is_file_cache(page) == false */
		inc_node_page_state(page, NR_ISOLATED_ANON + 0);
		VM_BUG_ON_PAGE(!PageLocked(page), page);
		VM_BUG_ON_PAGE(PageLRU(page), page);

		/* There should be enough young pte to collapse the page */
		if (pte_young(pteval) ||
		    page_is_young(page) || PageReferenced(page) ||
		    mmu_notifier_test_young(vma->vm_mm, address))
			referenced++;
	}
	if (likely(writable)) {
		if (likely(referenced)) {
			result = SCAN_SUCCEED;
			trace_mm_collapse_huge_page_isolate(page, none_or_zero,
							    referenced, writable, result);
			return 1;
		}
	} else {
		result = SCAN_PAGE_RO;
	}

out:
	release_pte_pages(pte, _pte);
	trace_mm_collapse_huge_page_isolate(page, none_or_zero,
					    referenced, writable, result);
	return 0;
}

static void __collapse_huge_page_copy(pte_t *pte, struct page *page,
				      struct vm_area_struct *vma,
				      unsigned long address,
				      spinlock_t *ptl)
{
	pte_t *_pte;
	for (_pte = pte; _pte < pte+HPAGE_PMD_NR; _pte++) {
		pte_t pteval = *_pte;
		struct page *src_page;

		if (pte_none(pteval) || is_zero_pfn(pte_pfn(pteval))) {
			clear_user_highpage(page, address);
			add_mm_counter(vma->vm_mm, MM_ANONPAGES, 1);
			if (is_zero_pfn(pte_pfn(pteval))) {
				/*
				 * ptl mostly unnecessary.
				 */
				spin_lock(ptl);
				/*
				 * paravirt calls inside pte_clear here are
				 * superfluous.
				 */
				pte_clear(vma->vm_mm, address, _pte);
				spin_unlock(ptl);
			}
		} else {
			src_page = pte_page(pteval);
			copy_user_highpage(page, src_page, address, vma);
			VM_BUG_ON_PAGE(page_mapcount(src_page) != 1, src_page);
			release_pte_page(src_page);
			/*
			 * ptl mostly unnecessary, but preempt has to
			 * be disabled to update the per-cpu stats
			 * inside page_remove_rmap().
			 */
			spin_lock(ptl);
			/*
			 * paravirt calls inside pte_clear here are
			 * superfluous.
			 */
			pte_clear(vma->vm_mm, address, _pte);
			page_remove_rmap(src_page, false);
			spin_unlock(ptl);
			free_page_and_swap_cache(src_page);
		}

		address += PAGE_SIZE;
		page++;
	}
}

static void khugepaged_alloc_sleep(void)
{
	DEFINE_WAIT(wait);

	add_wait_queue(&khugepaged_wait, &wait);
	freezable_schedule_timeout_interruptible(
		msecs_to_jiffies(khugepaged_alloc_sleep_millisecs));
	remove_wait_queue(&khugepaged_wait, &wait);
}

static int khugepaged_node_load[MAX_NUMNODES];

static bool khugepaged_scan_abort(int nid)
{
	int i;

	/*
	 * If node_reclaim_mode is disabled, then no extra effort is made to
	 * allocate memory locally.
	 */
	if (!node_reclaim_mode)
		return false;

	/* If there is a count for this node already, it must be acceptable */
	if (khugepaged_node_load[nid])
		return false;

	for (i = 0; i < MAX_NUMNODES; i++) {
		if (!khugepaged_node_load[i])
			continue;
		if (node_distance(nid, i) > RECLAIM_DISTANCE)
			return true;
	}
	return false;
}

/* Defrag for khugepaged will enter direct reclaim/compaction if necessary */
static inline gfp_t alloc_hugepage_khugepaged_gfpmask(void)
{
	return khugepaged_defrag() ? GFP_TRANSHUGE : GFP_TRANSHUGE_LIGHT;
}

#ifdef CONFIG_NUMA
static int khugepaged_find_target_node(void)
{
	static int last_khugepaged_target_node = NUMA_NO_NODE;
	int nid, target_node = 0, max_value = 0;

	/* find first node with max normal pages hit */
	for (nid = 0; nid < MAX_NUMNODES; nid++)
		if (khugepaged_node_load[nid] > max_value) {
			max_value = khugepaged_node_load[nid];
			target_node = nid;
		}

	/* do some balance if several nodes have the same hit record */
	if (target_node <= last_khugepaged_target_node)
		for (nid = last_khugepaged_target_node + 1; nid < MAX_NUMNODES;
				nid++)
			if (max_value == khugepaged_node_load[nid]) {
				target_node = nid;
				break;
			}

	last_khugepaged_target_node = target_node;
	return target_node;
}

static bool khugepaged_prealloc_page(struct page **hpage, bool *wait)
{
	if (IS_ERR(*hpage)) {
		if (!*wait)
			return false;

		*wait = false;
		*hpage = NULL;
		khugepaged_alloc_sleep();
	} else if (*hpage) {
		put_page(*hpage);
		*hpage = NULL;
	}

	return true;
}

static struct page *
khugepaged_alloc_page(struct page **hpage, gfp_t gfp, int node)
{
	VM_BUG_ON_PAGE(*hpage, *hpage);

	*hpage = __alloc_pages_node(node, gfp, HPAGE_PMD_ORDER);
	if (unlikely(!*hpage)) {
		count_vm_event(THP_COLLAPSE_ALLOC_FAILED);
		*hpage = ERR_PTR(-ENOMEM);
		return NULL;
	}

	prep_transhuge_page(*hpage);
	count_vm_event(THP_COLLAPSE_ALLOC);
	return *hpage;
}
#else
static int khugepaged_find_target_node(void)
{
	return 0;
}

static inline struct page *alloc_khugepaged_hugepage(void)
{
	struct page *page;

	page = alloc_pages(alloc_hugepage_khugepaged_gfpmask(),
			   HPAGE_PMD_ORDER);
	if (page)
		prep_transhuge_page(page);
	return page;
}

static struct page *khugepaged_alloc_hugepage(bool *wait)
{
	struct page *hpage;

	do {
		hpage = alloc_khugepaged_hugepage();
		if (!hpage) {
			count_vm_event(THP_COLLAPSE_ALLOC_FAILED);
			if (!*wait)
				return NULL;

			*wait = false;
			khugepaged_alloc_sleep();
		} else
			count_vm_event(THP_COLLAPSE_ALLOC);
	} while (unlikely(!hpage) && likely(khugepaged_enabled()));

	return hpage;
}

static bool khugepaged_prealloc_page(struct page **hpage, bool *wait)
{
	if (!*hpage)
		*hpage = khugepaged_alloc_hugepage(wait);

	if (unlikely(!*hpage))
		return false;

	return true;
}

static struct page *
khugepaged_alloc_page(struct page **hpage, gfp_t gfp, int node)
{
	VM_BUG_ON(!*hpage);

	return  *hpage;
}
#endif

static bool hugepage_vma_check(struct vm_area_struct *vma)
{
	if ((!(vma->vm_flags & VM_HUGEPAGE) && !khugepaged_always()) ||
	    (vma->vm_flags & VM_NOHUGEPAGE))
		return false;
	if (shmem_file(vma->vm_file)) {
		if (!IS_ENABLED(CONFIG_TRANSPARENT_HUGE_PAGECACHE))
			return false;
		return IS_ALIGNED((vma->vm_start >> PAGE_SHIFT) - vma->vm_pgoff,
				HPAGE_PMD_NR);
	}
	if (!vma->anon_vma || vma->vm_ops)
		return false;
	if (is_vma_temporary_stack(vma))
		return false;
	return !(vma->vm_flags & VM_NO_KHUGEPAGED);
}

/*
 * If mmap_sem temporarily dropped, revalidate vma
 * before taking mmap_sem.
 * Return 0 if succeeds, otherwise return none-zero
 * value (scan code).
 */

static int hugepage_vma_revalidate(struct mm_struct *mm, unsigned long address,
		struct vm_area_struct **vmap)
{
	struct vm_area_struct *vma;
	unsigned long hstart, hend;

	if (unlikely(khugepaged_test_exit(mm)))
		return SCAN_ANY_PROCESS;

	*vmap = vma = find_vma(mm, address);
	if (!vma)
		return SCAN_VMA_NULL;

	hstart = (vma->vm_start + ~HPAGE_PMD_MASK) & HPAGE_PMD_MASK;
	hend = vma->vm_end & HPAGE_PMD_MASK;
	if (address < hstart || address + HPAGE_PMD_SIZE > hend)
		return SCAN_ADDRESS_RANGE;
	if (!hugepage_vma_check(vma))
		return SCAN_VMA_CHECK;
	return 0;
}

/*
 * Bring missing pages in from swap, to complete THP collapse.
 * Only done if khugepaged_scan_pmd believes it is worthwhile.
 *
 * Called and returns without pte mapped or spinlocks held,
 * but with mmap_sem held to protect against vma changes.
 */

static bool __collapse_huge_page_swapin(struct mm_struct *mm,
					struct vm_area_struct *vma,
					unsigned long address, pmd_t *pmd,
					int referenced)
{
	int swapped_in = 0, ret = 0;
	struct vm_fault vmf = {
		.vma = vma,
		.address = address,
		.flags = FAULT_FLAG_ALLOW_RETRY,
		.pmd = pmd,
		.pgoff = linear_page_index(vma, address),
	};

	/* we only decide to swapin, if there is enough young ptes */
	if (referenced < HPAGE_PMD_NR/2) {
		trace_mm_collapse_huge_page_swapin(mm, swapped_in, referenced, 0);
		return false;
	}
	vmf.pte = pte_offset_map(pmd, address);
	for (; vmf.address < address + HPAGE_PMD_NR*PAGE_SIZE;
			vmf.pte++, vmf.address += PAGE_SIZE) {
		vmf.orig_pte = *vmf.pte;
		if (!is_swap_pte(vmf.orig_pte))
			continue;
		swapped_in++;
		ret = do_swap_page(&vmf);

		/* do_swap_page returns VM_FAULT_RETRY with released mmap_sem */
		if (ret & VM_FAULT_RETRY) {
			down_read(&mm->mmap_sem);
			if (hugepage_vma_revalidate(mm, address, &vmf.vma)) {
				/* vma is no longer available, don't continue to swapin */
				trace_mm_collapse_huge_page_swapin(mm, swapped_in, referenced, 0);
				return false;
			}
			/* check if the pmd is still valid */
			if (mm_find_pmd(mm, address) != pmd)
				return false;
		}
		if (ret & VM_FAULT_ERROR) {
			trace_mm_collapse_huge_page_swapin(mm, swapped_in, referenced, 0);
			return false;
		}
		/* pte is unmapped now, we need to map it */
		vmf.pte = pte_offset_map(pmd, vmf.address);
	}
	vmf.pte--;
	pte_unmap(vmf.pte);
	trace_mm_collapse_huge_page_swapin(mm, swapped_in, referenced, 1);
	return true;
}

static void collapse_huge_page(struct mm_struct *mm,
				   unsigned long address,
				   struct page **hpage,
				   int node, int referenced)
{
	pmd_t *pmd, _pmd;
	pte_t *pte;
	pgtable_t pgtable;
	struct page *new_page;
	spinlock_t *pmd_ptl, *pte_ptl;
	int isolated = 0, result = 0;
	struct mem_cgroup *memcg;
	struct vm_area_struct *vma;
	unsigned long mmun_start;	/* For mmu_notifiers */
	unsigned long mmun_end;		/* For mmu_notifiers */
	gfp_t gfp;

	VM_BUG_ON(address & ~HPAGE_PMD_MASK);

	/* Only allocate from the target node */
	gfp = alloc_hugepage_khugepaged_gfpmask() | __GFP_THISNODE;

	/*
	 * Before allocating the hugepage, release the mmap_sem read lock.
	 * The allocation can take potentially a long time if it involves
	 * sync compaction, and we do not need to hold the mmap_sem during
	 * that. We will recheck the vma after taking it again in write mode.
	 */
	up_read(&mm->mmap_sem);
	new_page = khugepaged_alloc_page(hpage, gfp, node);
	if (!new_page) {
		result = SCAN_ALLOC_HUGE_PAGE_FAIL;
		goto out_nolock;
	}

	if (unlikely(mem_cgroup_try_charge(new_page, mm, gfp, &memcg, true))) {
		result = SCAN_CGROUP_CHARGE_FAIL;
		goto out_nolock;
	}

	down_read(&mm->mmap_sem);
	result = hugepage_vma_revalidate(mm, address, &vma);
	if (result) {
		mem_cgroup_cancel_charge(new_page, memcg, true);
		up_read(&mm->mmap_sem);
		goto out_nolock;
	}

	pmd = mm_find_pmd(mm, address);
	if (!pmd) {
		result = SCAN_PMD_NULL;
		mem_cgroup_cancel_charge(new_page, memcg, true);
		up_read(&mm->mmap_sem);
		goto out_nolock;
	}

	/*
	 * __collapse_huge_page_swapin always returns with mmap_sem locked.
	 * If it fails, we release mmap_sem and jump out_nolock.
	 * Continuing to collapse causes inconsistency.
	 */
	if (!__collapse_huge_page_swapin(mm, vma, address, pmd, referenced)) {
		mem_cgroup_cancel_charge(new_page, memcg, true);
		up_read(&mm->mmap_sem);
		goto out_nolock;
	}

	up_read(&mm->mmap_sem);
	/*
	 * Prevent all access to pagetables with the exception of
	 * gup_fast later handled by the ptep_clear_flush and the VM
	 * handled by the anon_vma lock + PG_lock.
	 */
	down_write(&mm->mmap_sem);
	result = hugepage_vma_revalidate(mm, address, &vma);
	if (result)
		goto out;
	/* check if the pmd is still valid */
	if (mm_find_pmd(mm, address) != pmd)
		goto out;

	anon_vma_lock_write(vma->anon_vma);

	pte = pte_offset_map(pmd, address);
	pte_ptl = pte_lockptr(mm, pmd);

	mmun_start = address;
	mmun_end   = address + HPAGE_PMD_SIZE;
	mmu_notifier_invalidate_range_start(mm, mmun_start, mmun_end);
	pmd_ptl = pmd_lock(mm, pmd); /* probably unnecessary */
	/*
	 * After this gup_fast can't run anymore. This also removes
	 * any huge TLB entry from the CPU so we won't allow
	 * huge and small TLB entries for the same virtual address
	 * to avoid the risk of CPU bugs in that area.
	 */
	_pmd = pmdp_collapse_flush(vma, address, pmd);
	spin_unlock(pmd_ptl);
	mmu_notifier_invalidate_range_end(mm, mmun_start, mmun_end);

	spin_lock(pte_ptl);
	isolated = __collapse_huge_page_isolate(vma, address, pte);
	spin_unlock(pte_ptl);

	if (unlikely(!isolated)) {
		pte_unmap(pte);
		spin_lock(pmd_ptl);
		BUG_ON(!pmd_none(*pmd));
		/*
		 * We can only use set_pmd_at when establishing
		 * hugepmds and never for establishing regular pmds that
		 * points to regular pagetables. Use pmd_populate for that
		 */
		pmd_populate(mm, pmd, pmd_pgtable(_pmd));
		spin_unlock(pmd_ptl);
		anon_vma_unlock_write(vma->anon_vma);
		result = SCAN_FAIL;
		goto out;
	}

	/*
	 * All pages are isolated and locked so anon_vma rmap
	 * can't run anymore.
	 */
	anon_vma_unlock_write(vma->anon_vma);

	__collapse_huge_page_copy(pte, new_page, vma, address, pte_ptl);
	pte_unmap(pte);
	__SetPageUptodate(new_page);
	pgtable = pmd_pgtable(_pmd);

	_pmd = mk_huge_pmd(new_page, vma->vm_page_prot);
	_pmd = maybe_pmd_mkwrite(pmd_mkdirty(_pmd), vma);

	/*
	 * spin_lock() below is not the equivalent of smp_wmb(), so
	 * this is needed to avoid the copy_huge_page writes to become
	 * visible after the set_pmd_at() write.
	 */
	smp_wmb();

	spin_lock(pmd_ptl);
	BUG_ON(!pmd_none(*pmd));
	page_add_new_anon_rmap(new_page, vma, address, true);
	mem_cgroup_commit_charge(new_page, memcg, false, true);
	lru_cache_add_active_or_unevictable(new_page, vma);
	pgtable_trans_huge_deposit(mm, pmd, pgtable);
	set_pmd_at(mm, address, pmd, _pmd);
	update_mmu_cache_pmd(vma, address, pmd);
	spin_unlock(pmd_ptl);

	*hpage = NULL;

	khugepaged_pages_collapsed++;
	result = SCAN_SUCCEED;
out_up_write:
	up_write(&mm->mmap_sem);
out_nolock:
	trace_mm_collapse_huge_page(mm, isolated, result);
	return;
out:
	mem_cgroup_cancel_charge(new_page, memcg, true);
	goto out_up_write;
}

static int khugepaged_scan_pmd(struct mm_struct *mm,
			       struct vm_area_struct *vma,
			       unsigned long address,
			       struct page **hpage)
{
	pmd_t *pmd;
	pte_t *pte, *_pte;
	int ret = 0, none_or_zero = 0, result = 0, referenced = 0;
	struct page *page = NULL;
	unsigned long _address;
	spinlock_t *ptl;
	int node = NUMA_NO_NODE, unmapped = 0;
	bool writable = false;

	VM_BUG_ON(address & ~HPAGE_PMD_MASK);

	pmd = mm_find_pmd(mm, address);
	if (!pmd) {
		result = SCAN_PMD_NULL;
		goto out;
	}

	memset(khugepaged_node_load, 0, sizeof(khugepaged_node_load));
	pte = pte_offset_map_lock(mm, pmd, address, &ptl);
	for (_address = address, _pte = pte; _pte < pte+HPAGE_PMD_NR;
	     _pte++, _address += PAGE_SIZE) {
		pte_t pteval = *_pte;
		if (is_swap_pte(pteval)) {
			if (++unmapped <= khugepaged_max_ptes_swap) {
				continue;
			} else {
				result = SCAN_EXCEED_SWAP_PTE;
				goto out_unmap;
			}
		}
		if (pte_none(pteval) || is_zero_pfn(pte_pfn(pteval))) {
			if (!userfaultfd_armed(vma) &&
			    ++none_or_zero <= khugepaged_max_ptes_none) {
				continue;
			} else {
				result = SCAN_EXCEED_NONE_PTE;
				goto out_unmap;
			}
		}
		if (!pte_present(pteval)) {
			result = SCAN_PTE_NON_PRESENT;
			goto out_unmap;
		}
		if (pte_write(pteval))
			writable = true;

		page = vm_normal_page(vma, _address, pteval);
		if (unlikely(!page)) {
			result = SCAN_PAGE_NULL;
			goto out_unmap;
		}

		/* TODO: teach khugepaged to collapse THP mapped with pte */
		if (PageCompound(page)) {
			result = SCAN_PAGE_COMPOUND;
			goto out_unmap;
		}

		/*
		 * Record which node the original page is from and save this
		 * information to khugepaged_node_load[].
		 * Khupaged will allocate hugepage from the node has the max
		 * hit record.
		 */
		node = page_to_nid(page);
		if (khugepaged_scan_abort(node)) {
			result = SCAN_SCAN_ABORT;
			goto out_unmap;
		}
		khugepaged_node_load[node]++;
		if (!PageLRU(page)) {
			result = SCAN_PAGE_LRU;
			goto out_unmap;
		}
		if (PageLocked(page)) {
			result = SCAN_PAGE_LOCK;
			goto out_unmap;
		}
		if (!PageAnon(page)) {
			result = SCAN_PAGE_ANON;
			goto out_unmap;
		}

		/*
		 * cannot use mapcount: can't collapse if there's a gup pin.
		 * The page must only be referenced by the scanned process
		 * and page swap cache.
		 */
		if (page_count(page) != 1 + !!PageSwapCache(page)) {
			result = SCAN_PAGE_COUNT;
			goto out_unmap;
		}
		if (pte_young(pteval) ||
		    page_is_young(page) || PageReferenced(page) ||
		    mmu_notifier_test_young(vma->vm_mm, address))
			referenced++;
	}
	if (writable) {
		if (referenced) {
			result = SCAN_SUCCEED;
			ret = 1;
		} else {
			result = SCAN_LACK_REFERENCED_PAGE;
		}
	} else {
		result = SCAN_PAGE_RO;
	}
out_unmap:
	pte_unmap_unlock(pte, ptl);
	if (ret) {
		node = khugepaged_find_target_node();
		/* collapse_huge_page will return with the mmap_sem released */
		collapse_huge_page(mm, address, hpage, node, referenced);
	}
out:
	trace_mm_khugepaged_scan_pmd(mm, page, writable, referenced,
				     none_or_zero, result, unmapped);
	return ret;
}

static void collect_mm_slot(struct mm_slot *mm_slot)
{
	struct mm_struct *mm = mm_slot->mm;

	VM_BUG_ON(NR_CPUS != 1 && !spin_is_locked(&khugepaged_mm_lock));

	if (khugepaged_test_exit(mm)) {
		/* free mm_slot */
		hash_del(&mm_slot->hash);
		list_del(&mm_slot->mm_node);

		/*
		 * Not strictly needed because the mm exited already.
		 *
		 * clear_bit(MMF_VM_HUGEPAGE, &mm->flags);
		 */

		/* khugepaged_mm_lock actually not necessary for the below */
		free_mm_slot(mm_slot);
		mmdrop(mm);
	}
}

#if defined(CONFIG_SHMEM) && defined(CONFIG_TRANSPARENT_HUGE_PAGECACHE)
static void retract_page_tables(struct address_space *mapping, pgoff_t pgoff)
{
	struct vm_area_struct *vma;
	unsigned long addr;
	pmd_t *pmd, _pmd;

	i_mmap_lock_write(mapping);
	vma_interval_tree_foreach(vma, &mapping->i_mmap, pgoff, pgoff) {
		/* probably overkill */
		if (vma->anon_vma)
			continue;
		addr = vma->vm_start + ((pgoff - vma->vm_pgoff) << PAGE_SHIFT);
		if (addr & ~HPAGE_PMD_MASK)
			continue;
		if (vma->vm_end < addr + HPAGE_PMD_SIZE)
			continue;
		pmd = mm_find_pmd(vma->vm_mm, addr);
		if (!pmd)
			continue;
		/*
		 * We need exclusive mmap_sem to retract page table.
		 * If trylock fails we would end up with pte-mapped THP after
		 * re-fault. Not ideal, but it's more important to not disturb
		 * the system too much.
		 */
		if (down_write_trylock(&vma->vm_mm->mmap_sem)) {
			spinlock_t *ptl = pmd_lock(vma->vm_mm, pmd);
			/* assume page table is clear */
			_pmd = pmdp_collapse_flush(vma, addr, pmd);
			spin_unlock(ptl);
			up_write(&vma->vm_mm->mmap_sem);
			atomic_long_dec(&vma->vm_mm->nr_ptes);
			pte_free(vma->vm_mm, pmd_pgtable(_pmd));
		}
	}
	i_mmap_unlock_write(mapping);
}

/**
 * collapse_shmem - collapse small tmpfs/shmem pages into huge one.
 *
 * Basic scheme is simple, details are more complex:
 *  - allocate and freeze a new huge page;
 *  - scan over radix tree replacing old pages the new one
 *    + swap in pages if necessary;
 *    + fill in gaps;
 *    + keep old pages around in case if rollback is required;
 *  - if replacing succeed:
 *    + copy data over;
 *    + free old pages;
 *    + unfreeze huge page;
 *  - if replacing failed;
 *    + put all pages back and unfreeze them;
 *    + restore gaps in the radix-tree;
 *    + free huge page;
 */
static void collapse_shmem(struct mm_struct *mm,
		struct address_space *mapping, pgoff_t start,
		struct page **hpage, int node)
{
	gfp_t gfp;
	struct page *page, *new_page, *tmp;
	struct mem_cgroup *memcg;
	pgoff_t index, end = start + HPAGE_PMD_NR;
	LIST_HEAD(pagelist);
	struct radix_tree_iter iter;
	void **slot;
	int nr_none = 0, result = SCAN_SUCCEED;

	VM_BUG_ON(start & (HPAGE_PMD_NR - 1));

	/* Only allocate from the target node */
	gfp = alloc_hugepage_khugepaged_gfpmask() | __GFP_THISNODE;

	new_page = khugepaged_alloc_page(hpage, gfp, node);
	if (!new_page) {
		result = SCAN_ALLOC_HUGE_PAGE_FAIL;
		goto out;
	}

	if (unlikely(mem_cgroup_try_charge(new_page, mm, gfp, &memcg, true))) {
		result = SCAN_CGROUP_CHARGE_FAIL;
		goto out;
	}

	new_page->index = start;
	new_page->mapping = mapping;
	__SetPageSwapBacked(new_page);
	__SetPageLocked(new_page);
	BUG_ON(!page_ref_freeze(new_page, 1));


	/*
	 * At this point the new_page is 'frozen' (page_count() is zero), locked
	 * and not up-to-date. It's safe to insert it into radix tree, because
	 * nobody would be able to map it or use it in other way until we
	 * unfreeze it.
	 */

	index = start;
	spin_lock_irq(&mapping->tree_lock);
	radix_tree_for_each_slot(slot, &mapping->page_tree, &iter, start) {
		int n = min(iter.index, end) - index;

		/*
		 * Handle holes in the radix tree: charge it from shmem and
		 * insert relevant subpage of new_page into the radix-tree.
		 */
		if (n && !shmem_charge(mapping->host, n)) {
			result = SCAN_FAIL;
			break;
		}
		nr_none += n;
		for (; index < min(iter.index, end); index++) {
			radix_tree_insert(&mapping->page_tree, index,
					new_page + (index % HPAGE_PMD_NR));
		}

		/* We are done. */
		if (index >= end)
			break;

		page = radix_tree_deref_slot_protected(slot,
				&mapping->tree_lock);
		if (radix_tree_exceptional_entry(page) || !PageUptodate(page)) {
			spin_unlock_irq(&mapping->tree_lock);
			/* swap in or instantiate fallocated page */
			if (shmem_getpage(mapping->host, index, &page,
						SGP_NOHUGE)) {
				result = SCAN_FAIL;
				goto tree_unlocked;
			}
			spin_lock_irq(&mapping->tree_lock);
		} else if (trylock_page(page)) {
			get_page(page);
		} else {
			result = SCAN_PAGE_LOCK;
			break;
		}

		/*
		 * The page must be locked, so we can drop the tree_lock
		 * without racing with truncate.
		 */
		VM_BUG_ON_PAGE(!PageLocked(page), page);
		VM_BUG_ON_PAGE(!PageUptodate(page), page);
		VM_BUG_ON_PAGE(PageTransCompound(page), page);

		if (page_mapping(page) != mapping) {
			result = SCAN_TRUNCATED;
			goto out_unlock;
		}
		spin_unlock_irq(&mapping->tree_lock);

		if (isolate_lru_page(page)) {
			result = SCAN_DEL_PAGE_LRU;
			goto out_isolate_failed;
		}

		if (page_mapped(page))
			unmap_mapping_range(mapping, index << PAGE_SHIFT,
					PAGE_SIZE, 0);

		spin_lock_irq(&mapping->tree_lock);

		slot = radix_tree_lookup_slot(&mapping->page_tree, index);
		VM_BUG_ON_PAGE(page != radix_tree_deref_slot_protected(slot,
					&mapping->tree_lock), page);
		VM_BUG_ON_PAGE(page_mapped(page), page);

		/*
		 * The page is expected to have page_count() == 3:
		 *  - we hold a pin on it;
		 *  - one reference from radix tree;
		 *  - one from isolate_lru_page;
		 */
		if (!page_ref_freeze(page, 3)) {
			result = SCAN_PAGE_COUNT;
			goto out_lru;
		}

		/*
		 * Add the page to the list to be able to undo the collapse if
		 * something go wrong.
		 */
		list_add_tail(&page->lru, &pagelist);

		/* Finally, replace with the new page. */
		radix_tree_replace_slot(&mapping->page_tree, slot,
				new_page + (index % HPAGE_PMD_NR));

<<<<<<< HEAD
		slot = radix_tree_iter_next(&iter);
=======
		slot = radix_tree_iter_resume(slot, &iter);
>>>>>>> a062067a
		index++;
		continue;
out_lru:
		spin_unlock_irq(&mapping->tree_lock);
		putback_lru_page(page);
out_isolate_failed:
		unlock_page(page);
		put_page(page);
		goto tree_unlocked;
out_unlock:
		unlock_page(page);
		put_page(page);
		break;
	}

	/*
	 * Handle hole in radix tree at the end of the range.
	 * This code only triggers if there's nothing in radix tree
	 * beyond 'end'.
	 */
	if (result == SCAN_SUCCEED && index < end) {
		int n = end - index;

		if (!shmem_charge(mapping->host, n)) {
			result = SCAN_FAIL;
			goto tree_locked;
		}

		for (; index < end; index++) {
			radix_tree_insert(&mapping->page_tree, index,
					new_page + (index % HPAGE_PMD_NR));
		}
		nr_none += n;
	}

tree_locked:
	spin_unlock_irq(&mapping->tree_lock);
tree_unlocked:

	if (result == SCAN_SUCCEED) {
		unsigned long flags;
		struct zone *zone = page_zone(new_page);

		/*
		 * Replacing old pages with new one has succeed, now we need to
		 * copy the content and free old pages.
		 */
		list_for_each_entry_safe(page, tmp, &pagelist, lru) {
			copy_highpage(new_page + (page->index % HPAGE_PMD_NR),
					page);
			list_del(&page->lru);
			unlock_page(page);
			page_ref_unfreeze(page, 1);
			page->mapping = NULL;
			ClearPageActive(page);
			ClearPageUnevictable(page);
			put_page(page);
		}

		local_irq_save(flags);
		__inc_node_page_state(new_page, NR_SHMEM_THPS);
		if (nr_none) {
			__mod_node_page_state(zone->zone_pgdat, NR_FILE_PAGES, nr_none);
			__mod_node_page_state(zone->zone_pgdat, NR_SHMEM, nr_none);
		}
		local_irq_restore(flags);

		/*
		 * Remove pte page tables, so we can re-faulti
		 * the page as huge.
		 */
		retract_page_tables(mapping, start);

		/* Everything is ready, let's unfreeze the new_page */
		set_page_dirty(new_page);
		SetPageUptodate(new_page);
		page_ref_unfreeze(new_page, HPAGE_PMD_NR);
		mem_cgroup_commit_charge(new_page, memcg, false, true);
		lru_cache_add_anon(new_page);
		unlock_page(new_page);

		*hpage = NULL;
	} else {
		/* Something went wrong: rollback changes to the radix-tree */
		shmem_uncharge(mapping->host, nr_none);
		spin_lock_irq(&mapping->tree_lock);
		radix_tree_for_each_slot(slot, &mapping->page_tree, &iter,
				start) {
			if (iter.index >= end)
				break;
			page = list_first_entry_or_null(&pagelist,
					struct page, lru);
			if (!page || iter.index < page->index) {
				if (!nr_none)
					break;
				nr_none--;
				/* Put holes back where they were */
				radix_tree_delete(&mapping->page_tree,
						  iter.index);
<<<<<<< HEAD
				slot = radix_tree_iter_next(&iter);
=======
>>>>>>> a062067a
				continue;
			}

			VM_BUG_ON_PAGE(page->index != iter.index, page);

			/* Unfreeze the page. */
			list_del(&page->lru);
			page_ref_unfreeze(page, 2);
			radix_tree_replace_slot(&mapping->page_tree,
						slot, page);
			slot = radix_tree_iter_resume(slot, &iter);
			spin_unlock_irq(&mapping->tree_lock);
			putback_lru_page(page);
			unlock_page(page);
			spin_lock_irq(&mapping->tree_lock);
			slot = radix_tree_iter_next(&iter);
		}
		VM_BUG_ON(nr_none);
		spin_unlock_irq(&mapping->tree_lock);

		/* Unfreeze new_page, caller would take care about freeing it */
		page_ref_unfreeze(new_page, 1);
		mem_cgroup_cancel_charge(new_page, memcg, true);
		unlock_page(new_page);
		new_page->mapping = NULL;
	}
out:
	VM_BUG_ON(!list_empty(&pagelist));
	/* TODO: tracepoints */
}

static void khugepaged_scan_shmem(struct mm_struct *mm,
		struct address_space *mapping,
		pgoff_t start, struct page **hpage)
{
	struct page *page = NULL;
	struct radix_tree_iter iter;
	void **slot;
	int present, swap;
	int node = NUMA_NO_NODE;
	int result = SCAN_SUCCEED;

	present = 0;
	swap = 0;
	memset(khugepaged_node_load, 0, sizeof(khugepaged_node_load));
	rcu_read_lock();
	radix_tree_for_each_slot(slot, &mapping->page_tree, &iter, start) {
		if (iter.index >= start + HPAGE_PMD_NR)
			break;

		page = radix_tree_deref_slot(slot);
		if (radix_tree_deref_retry(page)) {
			slot = radix_tree_iter_retry(&iter);
			continue;
		}

		if (radix_tree_exception(page)) {
			if (++swap > khugepaged_max_ptes_swap) {
				result = SCAN_EXCEED_SWAP_PTE;
				break;
			}
			continue;
		}

		if (PageTransCompound(page)) {
			result = SCAN_PAGE_COMPOUND;
			break;
		}

		node = page_to_nid(page);
		if (khugepaged_scan_abort(node)) {
			result = SCAN_SCAN_ABORT;
			break;
		}
		khugepaged_node_load[node]++;

		if (!PageLRU(page)) {
			result = SCAN_PAGE_LRU;
			break;
		}

		if (page_count(page) != 1 + page_mapcount(page)) {
			result = SCAN_PAGE_COUNT;
			break;
		}

		/*
		 * We probably should check if the page is referenced here, but
		 * nobody would transfer pte_young() to PageReferenced() for us.
		 * And rmap walk here is just too costly...
		 */

		present++;

		if (need_resched()) {
			slot = radix_tree_iter_resume(slot, &iter);
			cond_resched_rcu();
		}
	}
	rcu_read_unlock();

	if (result == SCAN_SUCCEED) {
		if (present < HPAGE_PMD_NR - khugepaged_max_ptes_none) {
			result = SCAN_EXCEED_NONE_PTE;
		} else {
			node = khugepaged_find_target_node();
			collapse_shmem(mm, mapping, start, hpage, node);
		}
	}

	/* TODO: tracepoints */
}
#else
static void khugepaged_scan_shmem(struct mm_struct *mm,
		struct address_space *mapping,
		pgoff_t start, struct page **hpage)
{
	BUILD_BUG();
}
#endif

static unsigned int khugepaged_scan_mm_slot(unsigned int pages,
					    struct page **hpage)
	__releases(&khugepaged_mm_lock)
	__acquires(&khugepaged_mm_lock)
{
	struct mm_slot *mm_slot;
	struct mm_struct *mm;
	struct vm_area_struct *vma;
	int progress = 0;

	VM_BUG_ON(!pages);
	VM_BUG_ON(NR_CPUS != 1 && !spin_is_locked(&khugepaged_mm_lock));

	if (khugepaged_scan.mm_slot)
		mm_slot = khugepaged_scan.mm_slot;
	else {
		mm_slot = list_entry(khugepaged_scan.mm_head.next,
				     struct mm_slot, mm_node);
		khugepaged_scan.address = 0;
		khugepaged_scan.mm_slot = mm_slot;
	}
	spin_unlock(&khugepaged_mm_lock);

	mm = mm_slot->mm;
	down_read(&mm->mmap_sem);
	if (unlikely(khugepaged_test_exit(mm)))
		vma = NULL;
	else
		vma = find_vma(mm, khugepaged_scan.address);

	progress++;
	for (; vma; vma = vma->vm_next) {
		unsigned long hstart, hend;

		cond_resched();
		if (unlikely(khugepaged_test_exit(mm))) {
			progress++;
			break;
		}
		if (!hugepage_vma_check(vma)) {
skip:
			progress++;
			continue;
		}
		hstart = (vma->vm_start + ~HPAGE_PMD_MASK) & HPAGE_PMD_MASK;
		hend = vma->vm_end & HPAGE_PMD_MASK;
		if (hstart >= hend)
			goto skip;
		if (khugepaged_scan.address > hend)
			goto skip;
		if (khugepaged_scan.address < hstart)
			khugepaged_scan.address = hstart;
		VM_BUG_ON(khugepaged_scan.address & ~HPAGE_PMD_MASK);

		while (khugepaged_scan.address < hend) {
			int ret;
			cond_resched();
			if (unlikely(khugepaged_test_exit(mm)))
				goto breakouterloop;

			VM_BUG_ON(khugepaged_scan.address < hstart ||
				  khugepaged_scan.address + HPAGE_PMD_SIZE >
				  hend);
			if (shmem_file(vma->vm_file)) {
				struct file *file;
				pgoff_t pgoff = linear_page_index(vma,
						khugepaged_scan.address);
				if (!shmem_huge_enabled(vma))
					goto skip;
				file = get_file(vma->vm_file);
				up_read(&mm->mmap_sem);
				ret = 1;
				khugepaged_scan_shmem(mm, file->f_mapping,
						pgoff, hpage);
				fput(file);
			} else {
				ret = khugepaged_scan_pmd(mm, vma,
						khugepaged_scan.address,
						hpage);
			}
			/* move to next address */
			khugepaged_scan.address += HPAGE_PMD_SIZE;
			progress += HPAGE_PMD_NR;
			if (ret)
				/* we released mmap_sem so break loop */
				goto breakouterloop_mmap_sem;
			if (progress >= pages)
				goto breakouterloop;
		}
	}
breakouterloop:
	up_read(&mm->mmap_sem); /* exit_mmap will destroy ptes after this */
breakouterloop_mmap_sem:

	spin_lock(&khugepaged_mm_lock);
	VM_BUG_ON(khugepaged_scan.mm_slot != mm_slot);
	/*
	 * Release the current mm_slot if this mm is about to die, or
	 * if we scanned all vmas of this mm.
	 */
	if (khugepaged_test_exit(mm) || !vma) {
		/*
		 * Make sure that if mm_users is reaching zero while
		 * khugepaged runs here, khugepaged_exit will find
		 * mm_slot not pointing to the exiting mm.
		 */
		if (mm_slot->mm_node.next != &khugepaged_scan.mm_head) {
			khugepaged_scan.mm_slot = list_entry(
				mm_slot->mm_node.next,
				struct mm_slot, mm_node);
			khugepaged_scan.address = 0;
		} else {
			khugepaged_scan.mm_slot = NULL;
			khugepaged_full_scans++;
		}

		collect_mm_slot(mm_slot);
	}

	return progress;
}

static int khugepaged_has_work(void)
{
	return !list_empty(&khugepaged_scan.mm_head) &&
		khugepaged_enabled();
}

static int khugepaged_wait_event(void)
{
	return !list_empty(&khugepaged_scan.mm_head) ||
		kthread_should_stop();
}

static void khugepaged_do_scan(void)
{
	struct page *hpage = NULL;
	unsigned int progress = 0, pass_through_head = 0;
	unsigned int pages = khugepaged_pages_to_scan;
	bool wait = true;

	barrier(); /* write khugepaged_pages_to_scan to local stack */

	while (progress < pages) {
		if (!khugepaged_prealloc_page(&hpage, &wait))
			break;

		cond_resched();

		if (unlikely(kthread_should_stop() || try_to_freeze()))
			break;

		spin_lock(&khugepaged_mm_lock);
		if (!khugepaged_scan.mm_slot)
			pass_through_head++;
		if (khugepaged_has_work() &&
		    pass_through_head < 2)
			progress += khugepaged_scan_mm_slot(pages - progress,
							    &hpage);
		else
			progress = pages;
		spin_unlock(&khugepaged_mm_lock);
	}

	if (!IS_ERR_OR_NULL(hpage))
		put_page(hpage);
}

static bool khugepaged_should_wakeup(void)
{
	return kthread_should_stop() ||
	       time_after_eq(jiffies, khugepaged_sleep_expire);
}

static void khugepaged_wait_work(void)
{
	if (khugepaged_has_work()) {
		const unsigned long scan_sleep_jiffies =
			msecs_to_jiffies(khugepaged_scan_sleep_millisecs);

		if (!scan_sleep_jiffies)
			return;

		khugepaged_sleep_expire = jiffies + scan_sleep_jiffies;
		wait_event_freezable_timeout(khugepaged_wait,
					     khugepaged_should_wakeup(),
					     scan_sleep_jiffies);
		return;
	}

	if (khugepaged_enabled())
		wait_event_freezable(khugepaged_wait, khugepaged_wait_event());
}

static int khugepaged(void *none)
{
	struct mm_slot *mm_slot;

	set_freezable();
	set_user_nice(current, MAX_NICE);

	while (!kthread_should_stop()) {
		khugepaged_do_scan();
		khugepaged_wait_work();
	}

	spin_lock(&khugepaged_mm_lock);
	mm_slot = khugepaged_scan.mm_slot;
	khugepaged_scan.mm_slot = NULL;
	if (mm_slot)
		collect_mm_slot(mm_slot);
	spin_unlock(&khugepaged_mm_lock);
	return 0;
}

static void set_recommended_min_free_kbytes(void)
{
	struct zone *zone;
	int nr_zones = 0;
	unsigned long recommended_min;

	for_each_populated_zone(zone)
		nr_zones++;

	/* Ensure 2 pageblocks are free to assist fragmentation avoidance */
	recommended_min = pageblock_nr_pages * nr_zones * 2;

	/*
	 * Make sure that on average at least two pageblocks are almost free
	 * of another type, one for a migratetype to fall back to and a
	 * second to avoid subsequent fallbacks of other types There are 3
	 * MIGRATE_TYPES we care about.
	 */
	recommended_min += pageblock_nr_pages * nr_zones *
			   MIGRATE_PCPTYPES * MIGRATE_PCPTYPES;

	/* don't ever allow to reserve more than 5% of the lowmem */
	recommended_min = min(recommended_min,
			      (unsigned long) nr_free_buffer_pages() / 20);
	recommended_min <<= (PAGE_SHIFT-10);

	if (recommended_min > min_free_kbytes) {
		if (user_min_free_kbytes >= 0)
			pr_info("raising min_free_kbytes from %d to %lu to help transparent hugepage allocations\n",
				min_free_kbytes, recommended_min);

		min_free_kbytes = recommended_min;
	}
	setup_per_zone_wmarks();
}

int start_stop_khugepaged(void)
{
	static struct task_struct *khugepaged_thread __read_mostly;
	static DEFINE_MUTEX(khugepaged_mutex);
	int err = 0;

	mutex_lock(&khugepaged_mutex);
	if (khugepaged_enabled()) {
		if (!khugepaged_thread)
			khugepaged_thread = kthread_run(khugepaged, NULL,
							"khugepaged");
		if (IS_ERR(khugepaged_thread)) {
			pr_err("khugepaged: kthread_run(khugepaged) failed\n");
			err = PTR_ERR(khugepaged_thread);
			khugepaged_thread = NULL;
			goto fail;
		}

		if (!list_empty(&khugepaged_scan.mm_head))
			wake_up_interruptible(&khugepaged_wait);

		set_recommended_min_free_kbytes();
	} else if (khugepaged_thread) {
		kthread_stop(khugepaged_thread);
		khugepaged_thread = NULL;
	}
fail:
	mutex_unlock(&khugepaged_mutex);
	return err;
}<|MERGE_RESOLUTION|>--- conflicted
+++ resolved
@@ -1428,11 +1428,7 @@
 		radix_tree_replace_slot(&mapping->page_tree, slot,
 				new_page + (index % HPAGE_PMD_NR));
 
-<<<<<<< HEAD
-		slot = radix_tree_iter_next(&iter);
-=======
 		slot = radix_tree_iter_resume(slot, &iter);
->>>>>>> a062067a
 		index++;
 		continue;
 out_lru:
@@ -1532,10 +1528,6 @@
 				/* Put holes back where they were */
 				radix_tree_delete(&mapping->page_tree,
 						  iter.index);
-<<<<<<< HEAD
-				slot = radix_tree_iter_next(&iter);
-=======
->>>>>>> a062067a
 				continue;
 			}
 
@@ -1551,7 +1543,6 @@
 			putback_lru_page(page);
 			unlock_page(page);
 			spin_lock_irq(&mapping->tree_lock);
-			slot = radix_tree_iter_next(&iter);
 		}
 		VM_BUG_ON(nr_none);
 		spin_unlock_irq(&mapping->tree_lock);
