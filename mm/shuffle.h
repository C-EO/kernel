// SPDX-License-Identifier: GPL-2.0
// Copyright(c) 2018 Intel Corporation. All rights reserved.
#ifndef _MM_SHUFFLE_H
#define _MM_SHUFFLE_H
#include <linux/jump_label.h>

#define SHUFFLE_ORDER (MAX_ORDER-1)

#ifdef CONFIG_SHUFFLE_PAGE_ALLOCATOR
DECLARE_STATIC_KEY_FALSE(page_alloc_shuffle_key);
extern void __shuffle_free_memory(pg_data_t *pgdat);
extern bool shuffle_pick_tail(void);
<<<<<<< HEAD
static inline void shuffle_free_memory(pg_data_t *pgdat)
=======
static inline void __meminit shuffle_free_memory(pg_data_t *pgdat)
>>>>>>> 7d2a07b7
{
	if (!static_branch_unlikely(&page_alloc_shuffle_key))
		return;
	__shuffle_free_memory(pgdat);
}

extern void __shuffle_zone(struct zone *z);
static inline void __meminit shuffle_zone(struct zone *z)
{
	if (!static_branch_unlikely(&page_alloc_shuffle_key))
		return;
	__shuffle_zone(z);
}

static inline bool is_shuffle_order(int order)
{
	if (!static_branch_unlikely(&page_alloc_shuffle_key))
		return false;
	return order >= SHUFFLE_ORDER;
}
#else
static inline bool shuffle_pick_tail(void)
<<<<<<< HEAD
{
	return false;
}

static inline void shuffle_free_memory(pg_data_t *pgdat)
=======
>>>>>>> 7d2a07b7
{
	return false;
}

static inline void shuffle_free_memory(pg_data_t *pgdat)
{
}

static inline void shuffle_zone(struct zone *z)
{
}

static inline bool is_shuffle_order(int order)
{
	return false;
}
#endif
#endif /* _MM_SHUFFLE_H */<|MERGE_RESOLUTION|>--- conflicted
+++ resolved
@@ -10,11 +10,7 @@
 DECLARE_STATIC_KEY_FALSE(page_alloc_shuffle_key);
 extern void __shuffle_free_memory(pg_data_t *pgdat);
 extern bool shuffle_pick_tail(void);
-<<<<<<< HEAD
-static inline void shuffle_free_memory(pg_data_t *pgdat)
-=======
 static inline void __meminit shuffle_free_memory(pg_data_t *pgdat)
->>>>>>> 7d2a07b7
 {
 	if (!static_branch_unlikely(&page_alloc_shuffle_key))
 		return;
@@ -37,14 +33,6 @@
 }
 #else
 static inline bool shuffle_pick_tail(void)
-<<<<<<< HEAD
-{
-	return false;
-}
-
-static inline void shuffle_free_memory(pg_data_t *pgdat)
-=======
->>>>>>> 7d2a07b7
 {
 	return false;
 }
