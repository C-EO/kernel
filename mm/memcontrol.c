--- conflicted
+++ resolved
@@ -2521,11 +2521,8 @@
 	.populate = mem_cgroup_populate,
 	.attach = mem_cgroup_move_task,
 	.early_init = 0,
-<<<<<<< HEAD
+	.use_id = 1,
 	.disabled = 1,
-=======
-	.use_id = 1,
->>>>>>> 0882e8dd
 };
 
 #ifdef CONFIG_CGROUP_MEM_RES_CTLR_SWAP
