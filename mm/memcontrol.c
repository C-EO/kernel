--- conflicted
+++ resolved
@@ -3386,12 +3386,7 @@
 	 * the newpage may be on LRU(or pagevec for LRU) already. We lock
 	 * LRU while we overwrite pc->mem_cgroup.
 	 */
-<<<<<<< HEAD
-	pc = lookup_page_cgroup(newpage);
-	__mem_cgroup_commit_charge(memcg, newpage, 1, pc, type, true);
-=======
 	__mem_cgroup_commit_charge(memcg, newpage, 1, type, true);
->>>>>>> b0b9e5c5
 }
 
 #ifdef CONFIG_DEBUG_VM
@@ -5304,18 +5299,12 @@
 	pte_t *pte;
 	spinlock_t *ptl;
 
-<<<<<<< HEAD
-	split_huge_page_pmd(walk->mm, pmd);
-	if (pmd_trans_unstable(pmd))
-		return 0;
-=======
 	if (pmd_trans_huge_lock(pmd, vma) == 1) {
 		if (get_mctgt_type_thp(vma, addr, *pmd, NULL) == MC_TARGET_PAGE)
 			mc.precharge += HPAGE_PMD_NR;
 		spin_unlock(&vma->vm_mm->page_table_lock);
 		return 0;
 	}
->>>>>>> b0b9e5c5
 
 	if (pmd_trans_unstable(pmd))
 		return 0;
@@ -5515,10 +5504,6 @@
 		return 0;
 	}
 
-<<<<<<< HEAD
-	split_huge_page_pmd(walk->mm, pmd);
-=======
->>>>>>> b0b9e5c5
 	if (pmd_trans_unstable(pmd))
 		return 0;
 retry:
