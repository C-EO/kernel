/*
 * mm/truncate.c - code for taking down pages from address_spaces
 *
 * Copyright (C) 2002, Linus Torvalds
 *
 * 10Sep2002	Andrew Morton
 *		Initial version.
 */

#include <linux/kernel.h>
#include <linux/backing-dev.h>
#include <linux/dax.h>
#include <linux/gfp.h>
#include <linux/mm.h>
#include <linux/swap.h>
#include <linux/export.h>
#include <linux/pagemap.h>
#include <linux/highmem.h>
#include <linux/pagevec.h>
#include <linux/task_io_accounting_ops.h>
#include <linux/buffer_head.h>	/* grr. try_to_release_page,
				   do_invalidatepage */
#include <linux/shmem_fs.h>
#include <linux/cleancache.h>
#include <linux/rmap.h>
#include "internal.h"

static void clear_shadow_entry(struct address_space *mapping, pgoff_t index,
			       void *entry)
{
	struct radix_tree_node *node;
	void **slot;

	spin_lock_irq(&mapping->tree_lock);
	/*
	 * Regular page slots are stabilized by the page lock even
	 * without the tree itself locked.  These unlocked entries
	 * need verification under the tree lock.
	 */
	if (!__radix_tree_lookup(&mapping->page_tree, index, &node, &slot))
		goto unlock;
	if (*slot != entry)
		goto unlock;
	__radix_tree_replace(&mapping->page_tree, node, slot, NULL,
			     workingset_update_node, mapping);
	mapping->nrexceptional--;
unlock:
	spin_unlock_irq(&mapping->tree_lock);
}

/*
 * Unconditionally remove exceptional entry. Usually called from truncate path.
 */
static void truncate_exceptional_entry(struct address_space *mapping,
				       pgoff_t index, void *entry)
{
	/* Handled by shmem itself */
	if (shmem_mapping(mapping))
		return;

	if (dax_mapping(mapping)) {
		dax_delete_mapping_entry(mapping, index);
		return;
	}
	clear_shadow_entry(mapping, index, entry);
}

/*
 * Invalidate exceptional entry if easily possible. This handles exceptional
 * entries for invalidate_inode_pages().
 */
static int invalidate_exceptional_entry(struct address_space *mapping,
					pgoff_t index, void *entry)
{
	/* Handled by shmem itself, or for DAX we do nothing. */
	if (shmem_mapping(mapping) || dax_mapping(mapping))
		return 1;
	clear_shadow_entry(mapping, index, entry);
	return 1;
}

/*
 * Invalidate exceptional entry if clean. This handles exceptional entries for
 * invalidate_inode_pages2() so for DAX it evicts only clean entries.
 */
static int invalidate_exceptional_entry2(struct address_space *mapping,
					 pgoff_t index, void *entry)
{
	/* Handled by shmem itself */
	if (shmem_mapping(mapping))
		return 1;
	if (dax_mapping(mapping))
		return dax_invalidate_mapping_entry_sync(mapping, index);
	clear_shadow_entry(mapping, index, entry);
	return 1;
}

/**
 * do_invalidatepage - invalidate part or all of a page
 * @page: the page which is affected
 * @offset: start of the range to invalidate
 * @length: length of the range to invalidate
 *
 * do_invalidatepage() is called when all or part of the page has become
 * invalidated by a truncate operation.
 *
 * do_invalidatepage() does not have to release all buffers, but it must
 * ensure that no dirty buffer is left outside @offset and that no I/O
 * is underway against any of the blocks which are outside the truncation
 * point.  Because the caller is about to free (and possibly reuse) those
 * blocks on-disk.
 */
void do_invalidatepage(struct page *page, unsigned int offset,
		       unsigned int length)
{
	void (*invalidatepage)(struct page *, unsigned int, unsigned int);

	invalidatepage = page->mapping->a_ops->invalidatepage;
#ifdef CONFIG_BLOCK
	if (!invalidatepage)
		invalidatepage = block_invalidatepage;
#endif
	if (invalidatepage)
		(*invalidatepage)(page, offset, length);
}

/*
 * If truncate cannot remove the fs-private metadata from the page, the page
 * becomes orphaned.  It will be left on the LRU and may even be mapped into
 * user pagetables if we're racing with filemap_fault().
 *
 * We need to bale out if page->mapping is no longer equal to the original
 * mapping.  This happens a) when the VM reclaimed the page while we waited on
 * its lock, b) when a concurrent invalidate_mapping_pages got there first and
 * c) when tmpfs swizzles a page between a tmpfs inode and swapper_space.
 */
static int
truncate_complete_page(struct address_space *mapping, struct page *page)
{
	if (page->mapping != mapping)
		return -EIO;

	if (page_has_private(page))
		do_invalidatepage(page, 0, PAGE_SIZE);

	/*
	 * Some filesystems seem to re-dirty the page even after
	 * the VM has canceled the dirty bit (eg ext3 journaling).
	 * Hence dirty accounting check is placed after invalidation.
	 */
	cancel_dirty_page(page);
	ClearPageMappedToDisk(page);
	delete_from_page_cache(page);
	return 0;
}

/*
 * This is for invalidate_mapping_pages().  That function can be called at
 * any time, and is not supposed to throw away dirty pages.  But pages can
 * be marked dirty at any time too, so use remove_mapping which safely
 * discards clean, unused pages.
 *
 * Returns non-zero if the page was successfully invalidated.
 */
static int
invalidate_complete_page(struct address_space *mapping, struct page *page)
{
	int ret;

	if (page->mapping != mapping)
		return 0;

	if (page_has_private(page) && !try_to_release_page(page, 0))
		return 0;

	ret = remove_mapping(mapping, page);

	return ret;
}

int truncate_inode_page(struct address_space *mapping, struct page *page)
{
	loff_t holelen;
	VM_BUG_ON_PAGE(PageTail(page), page);

	holelen = PageTransHuge(page) ? HPAGE_PMD_SIZE : PAGE_SIZE;
	if (page_mapped(page)) {
		unmap_mapping_range(mapping,
				   (loff_t)page->index << PAGE_SHIFT,
				   holelen, 0);
	}
	return truncate_complete_page(mapping, page);
}

/*
 * Used to get rid of pages on hardware memory corruption.
 */
int generic_error_remove_page(struct address_space *mapping, struct page *page)
{
	if (!mapping)
		return -EINVAL;
	/*
	 * Only punch for normal data pages for now.
	 * Handling other types like directories would need more auditing.
	 */
	if (!S_ISREG(mapping->host->i_mode))
		return -EIO;
	return truncate_inode_page(mapping, page);
}
EXPORT_SYMBOL(generic_error_remove_page);

/*
 * Safely invalidate one page from its pagecache mapping.
 * It only drops clean, unused pages. The page must be locked.
 *
 * Returns 1 if the page is successfully invalidated, otherwise 0.
 */
int invalidate_inode_page(struct page *page)
{
	struct address_space *mapping = page_mapping(page);
	if (!mapping)
		return 0;
	if (PageDirty(page) || PageWriteback(page))
		return 0;
	if (page_mapped(page))
		return 0;
	return invalidate_complete_page(mapping, page);
}

/**
 * truncate_inode_pages_range - truncate range of pages specified by start & end byte offsets
 * @mapping: mapping to truncate
 * @lstart: offset from which to truncate
 * @lend: offset to which to truncate (inclusive)
 *
 * Truncate the page cache, removing the pages that are between
 * specified offsets (and zeroing out partial pages
 * if lstart or lend + 1 is not page aligned).
 *
 * Truncate takes two passes - the first pass is nonblocking.  It will not
 * block on page locks and it will not block on writeback.  The second pass
 * will wait.  This is to prevent as much IO as possible in the affected region.
 * The first pass will remove most pages, so the search cost of the second pass
 * is low.
 *
 * We pass down the cache-hot hint to the page freeing code.  Even if the
 * mapping is large, it is probably the case that the final pages are the most
 * recently touched, and freeing happens in ascending file offset order.
 *
 * Note that since ->invalidatepage() accepts range to invalidate
 * truncate_inode_pages_range is able to handle cases where lend + 1 is not
 * page aligned properly.
 */
void truncate_inode_pages_range(struct address_space *mapping,
				loff_t lstart, loff_t lend)
{
	pgoff_t		start;		/* inclusive */
	pgoff_t		end;		/* exclusive */
	unsigned int	partial_start;	/* inclusive */
	unsigned int	partial_end;	/* exclusive */
	struct pagevec	pvec;
	pgoff_t		indices[PAGEVEC_SIZE];
	pgoff_t		index;
	int		i;

	if (mapping->nrpages == 0 && mapping->nrexceptional == 0)
		goto out;

	/* Offsets within partial pages */
	partial_start = lstart & (PAGE_SIZE - 1);
	partial_end = (lend + 1) & (PAGE_SIZE - 1);

	/*
	 * 'start' and 'end' always covers the range of pages to be fully
	 * truncated. Partial pages are covered with 'partial_start' at the
	 * start of the range and 'partial_end' at the end of the range.
	 * Note that 'end' is exclusive while 'lend' is inclusive.
	 */
	start = (lstart + PAGE_SIZE - 1) >> PAGE_SHIFT;
	if (lend == -1)
		/*
		 * lend == -1 indicates end-of-file so we have to set 'end'
		 * to the highest possible pgoff_t and since the type is
		 * unsigned we're using -1.
		 */
		end = -1;
	else
		end = (lend + 1) >> PAGE_SHIFT;

	pagevec_init(&pvec, 0);
	index = start;
	while (index < end && pagevec_lookup_entries(&pvec, mapping, index,
			min(end - index, (pgoff_t)PAGEVEC_SIZE),
			indices)) {
		for (i = 0; i < pagevec_count(&pvec); i++) {
			struct page *page = pvec.pages[i];

			/* We rely upon deletion not changing page->index */
			index = indices[i];
			if (index >= end)
				break;

			if (radix_tree_exceptional_entry(page)) {
				truncate_exceptional_entry(mapping, index,
							   page);
				continue;
			}

			if (!trylock_page(page))
				continue;
			WARN_ON(page_to_index(page) != index);
			if (PageWriteback(page)) {
				unlock_page(page);
				continue;
			}
			truncate_inode_page(mapping, page);
			unlock_page(page);
		}
		pagevec_remove_exceptionals(&pvec);
		pagevec_release(&pvec);
		cond_resched();
		index++;
	}

	if (partial_start) {
		struct page *page = find_lock_page(mapping, start - 1);
		if (page) {
			unsigned int top = PAGE_SIZE;
			if (start > end) {
				/* Truncation within a single page */
				top = partial_end;
				partial_end = 0;
			}
			wait_on_page_writeback(page);
			zero_user_segment(page, partial_start, top);
			cleancache_invalidate_page(mapping, page);
			if (page_has_private(page))
				do_invalidatepage(page, partial_start,
						  top - partial_start);
			unlock_page(page);
			put_page(page);
		}
	}
	if (partial_end) {
		struct page *page = find_lock_page(mapping, end);
		if (page) {
			wait_on_page_writeback(page);
			zero_user_segment(page, 0, partial_end);
			cleancache_invalidate_page(mapping, page);
			if (page_has_private(page))
				do_invalidatepage(page, 0,
						  partial_end);
			unlock_page(page);
			put_page(page);
		}
	}
	/*
	 * If the truncation happened within a single page no pages
	 * will be released, just zeroed, so we can bail out now.
	 */
	if (start >= end)
		goto out;

	index = start;
	for ( ; ; ) {
		cond_resched();
		if (!pagevec_lookup_entries(&pvec, mapping, index,
			min(end - index, (pgoff_t)PAGEVEC_SIZE), indices)) {
			/* If all gone from start onwards, we're done */
			if (index == start)
				break;
			/* Otherwise restart to make sure all gone */
			index = start;
			continue;
		}
		if (index == start && indices[0] >= end) {
			/* All gone out of hole to be punched, we're done */
			pagevec_remove_exceptionals(&pvec);
			pagevec_release(&pvec);
			break;
		}
		for (i = 0; i < pagevec_count(&pvec); i++) {
			struct page *page = pvec.pages[i];

			/* We rely upon deletion not changing page->index */
			index = indices[i];
			if (index >= end) {
				/* Restart punch to make sure all gone */
				index = start - 1;
				break;
			}

			if (radix_tree_exceptional_entry(page)) {
				truncate_exceptional_entry(mapping, index,
							   page);
				continue;
			}

			lock_page(page);
			WARN_ON(page_to_index(page) != index);
			wait_on_page_writeback(page);
			truncate_inode_page(mapping, page);
			unlock_page(page);
		}
		pagevec_remove_exceptionals(&pvec);
		pagevec_release(&pvec);
		index++;
	}

out:
	cleancache_invalidate_inode(mapping);
}
EXPORT_SYMBOL(truncate_inode_pages_range);

/**
 * truncate_inode_pages - truncate *all* the pages from an offset
 * @mapping: mapping to truncate
 * @lstart: offset from which to truncate
 *
 * Called under (and serialised by) inode->i_mutex.
 *
 * Note: When this function returns, there can be a page in the process of
 * deletion (inside __delete_from_page_cache()) in the specified range.  Thus
 * mapping->nrpages can be non-zero when this function returns even after
 * truncation of the whole mapping.
 */
void truncate_inode_pages(struct address_space *mapping, loff_t lstart)
{
	truncate_inode_pages_range(mapping, lstart, (loff_t)-1);
}
EXPORT_SYMBOL(truncate_inode_pages);

/**
 * truncate_inode_pages_final - truncate *all* pages before inode dies
 * @mapping: mapping to truncate
 *
 * Called under (and serialized by) inode->i_mutex.
 *
 * Filesystems have to use this in the .evict_inode path to inform the
 * VM that this is the final truncate and the inode is going away.
 */
void truncate_inode_pages_final(struct address_space *mapping)
{
	unsigned long nrexceptional;
	unsigned long nrpages;

	/*
	 * Page reclaim can not participate in regular inode lifetime
	 * management (can't call iput()) and thus can race with the
	 * inode teardown.  Tell it when the address space is exiting,
	 * so that it does not install eviction information after the
	 * final truncate has begun.
	 */
	mapping_set_exiting(mapping);

	/*
	 * When reclaim installs eviction entries, it increases
	 * nrexceptional first, then decreases nrpages.  Make sure we see
	 * this in the right order or we might miss an entry.
	 */
	nrpages = mapping->nrpages;
	smp_rmb();
	nrexceptional = mapping->nrexceptional;

	if (nrpages || nrexceptional) {
		/*
		 * As truncation uses a lockless tree lookup, cycle
		 * the tree lock to make sure any ongoing tree
		 * modification that does not see AS_EXITING is
		 * completed before starting the final truncate.
		 */
		spin_lock_irq(&mapping->tree_lock);
		spin_unlock_irq(&mapping->tree_lock);

		truncate_inode_pages(mapping, 0);
	}
}
EXPORT_SYMBOL(truncate_inode_pages_final);

/**
 * invalidate_mapping_pages - Invalidate all the unlocked pages of one inode
 * @mapping: the address_space which holds the pages to invalidate
 * @start: the offset 'from' which to invalidate
 * @end: the offset 'to' which to invalidate (inclusive)
 *
 * This function only removes the unlocked pages, if you want to
 * remove all the pages of one inode, you must call truncate_inode_pages.
 *
 * invalidate_mapping_pages() will not block on IO activity. It will not
 * invalidate pages which are dirty, locked, under writeback or mapped into
 * pagetables.
 */
unsigned long invalidate_mapping_pages(struct address_space *mapping,
		pgoff_t start, pgoff_t end)
{
	pgoff_t indices[PAGEVEC_SIZE];
	struct pagevec pvec;
	pgoff_t index = start;
	unsigned long ret;
	unsigned long count = 0;
	int i;

	pagevec_init(&pvec, 0);
	while (index <= end && pagevec_lookup_entries(&pvec, mapping, index,
			min(end - index, (pgoff_t)PAGEVEC_SIZE - 1) + 1,
			indices)) {
		for (i = 0; i < pagevec_count(&pvec); i++) {
			struct page *page = pvec.pages[i];

			/* We rely upon deletion not changing page->index */
			index = indices[i];
			if (index > end)
				break;

			if (radix_tree_exceptional_entry(page)) {
				invalidate_exceptional_entry(mapping, index,
							     page);
				continue;
			}

			if (!trylock_page(page))
				continue;

			WARN_ON(page_to_index(page) != index);

			/* Middle of THP: skip */
			if (PageTransTail(page)) {
				unlock_page(page);
				continue;
			} else if (PageTransHuge(page)) {
				index += HPAGE_PMD_NR - 1;
				i += HPAGE_PMD_NR - 1;
				/* 'end' is in the middle of THP */
				if (index ==  round_down(end, HPAGE_PMD_NR))
					continue;
			}

			ret = invalidate_inode_page(page);
			unlock_page(page);
			/*
			 * Invalidation is a hint that the page is no longer
			 * of interest and try to speed up its reclaim.
			 */
			if (!ret)
				deactivate_file_page(page);
			count += ret;
		}
		pagevec_remove_exceptionals(&pvec);
		pagevec_release(&pvec);
		cond_resched();
		index++;
	}
	return count;
}
EXPORT_SYMBOL(invalidate_mapping_pages);

/*
 * This is like invalidate_complete_page(), except it ignores the page's
 * refcount.  We do this because invalidate_inode_pages2() needs stronger
 * invalidation guarantees, and cannot afford to leave pages behind because
 * shrink_page_list() has a temp ref on them, or because they're transiently
 * sitting in the lru_cache_add() pagevecs.
 */
static int
invalidate_complete_page2(struct address_space *mapping, struct page *page)
{
	unsigned long flags;

	if (page->mapping != mapping)
		return 0;

	if (page_has_private(page) && !try_to_release_page(page, GFP_KERNEL))
		return 0;

	spin_lock_irqsave(&mapping->tree_lock, flags);
	if (PageDirty(page))
		goto failed;

	BUG_ON(page_has_private(page));
	__delete_from_page_cache(page, NULL);
	spin_unlock_irqrestore(&mapping->tree_lock, flags);

	if (mapping->a_ops->freepage)
		mapping->a_ops->freepage(page);

	put_page(page);	/* pagecache ref */
	return 1;
failed:
	spin_unlock_irqrestore(&mapping->tree_lock, flags);
	return 0;
}

static int do_launder_page(struct address_space *mapping, struct page *page)
{
	if (!PageDirty(page))
		return 0;
	if (page->mapping != mapping || mapping->a_ops->launder_page == NULL)
		return 0;
	return mapping->a_ops->launder_page(page);
}

/**
 * invalidate_inode_pages2_range - remove range of pages from an address_space
 * @mapping: the address_space
 * @start: the page offset 'from' which to invalidate
 * @end: the page offset 'to' which to invalidate (inclusive)
 *
 * Any pages which are found to be mapped into pagetables are unmapped prior to
 * invalidation.
 *
 * Returns -EBUSY if any pages could not be invalidated.
 */
int invalidate_inode_pages2_range(struct address_space *mapping,
				  pgoff_t start, pgoff_t end)
{
	pgoff_t indices[PAGEVEC_SIZE];
	struct pagevec pvec;
	pgoff_t index;
	int i;
	int ret = 0;
	int ret2 = 0;
	int did_range_unmap = 0;

	if (mapping->nrpages == 0 && mapping->nrexceptional == 0)
		goto out;

	pagevec_init(&pvec, 0);
	index = start;
	while (index <= end && pagevec_lookup_entries(&pvec, mapping, index,
			min(end - index, (pgoff_t)PAGEVEC_SIZE - 1) + 1,
			indices)) {
		for (i = 0; i < pagevec_count(&pvec); i++) {
			struct page *page = pvec.pages[i];

			/* We rely upon deletion not changing page->index */
			index = indices[i];
			if (index > end)
				break;

			if (radix_tree_exceptional_entry(page)) {
				if (!invalidate_exceptional_entry2(mapping,
								   index, page))
					ret = -EBUSY;
				continue;
			}

			lock_page(page);
			WARN_ON(page_to_index(page) != index);
			if (page->mapping != mapping) {
				unlock_page(page);
				continue;
			}
			wait_on_page_writeback(page);
			if (page_mapped(page)) {
				if (!did_range_unmap) {
					/*
					 * Zap the rest of the file in one hit.
					 */
					unmap_mapping_range(mapping,
					   (loff_t)index << PAGE_SHIFT,
					   (loff_t)(1 + end - index)
							 << PAGE_SHIFT,
							 0);
					did_range_unmap = 1;
				} else {
					/*
					 * Just zap this page
					 */
					unmap_mapping_range(mapping,
					   (loff_t)index << PAGE_SHIFT,
					   PAGE_SIZE, 0);
				}
			}
			BUG_ON(page_mapped(page));
			ret2 = do_launder_page(mapping, page);
			if (ret2 == 0) {
				if (!invalidate_complete_page2(mapping, page))
					ret2 = -EBUSY;
			}
			if (ret2 < 0)
				ret = ret2;
			unlock_page(page);
		}
		pagevec_remove_exceptionals(&pvec);
		pagevec_release(&pvec);
		cond_resched();
		index++;
	}
<<<<<<< HEAD

=======
	/*
	 * For DAX we invalidate page tables after invalidating radix tree.  We
	 * could invalidate page tables while invalidating each entry however
	 * that would be expensive. And doing range unmapping before doesn't
	 * work as we have no cheap way to find whether radix tree entry didn't
	 * get remapped later.
	 */
	if (dax_mapping(mapping)) {
		unmap_mapping_range(mapping, (loff_t)start << PAGE_SHIFT,
				    (loff_t)(end - start + 1) << PAGE_SHIFT, 0);
	}
>>>>>>> 2ea659a9
out:
	cleancache_invalidate_inode(mapping);
	return ret;
}
EXPORT_SYMBOL_GPL(invalidate_inode_pages2_range);

/**
 * invalidate_inode_pages2 - remove all pages from an address_space
 * @mapping: the address_space
 *
 * Any pages which are found to be mapped into pagetables are unmapped prior to
 * invalidation.
 *
 * Returns -EBUSY if any pages could not be invalidated.
 */
int invalidate_inode_pages2(struct address_space *mapping)
{
	return invalidate_inode_pages2_range(mapping, 0, -1);
}
EXPORT_SYMBOL_GPL(invalidate_inode_pages2);

/**
 * truncate_pagecache - unmap and remove pagecache that has been truncated
 * @inode: inode
 * @newsize: new file size
 *
 * inode's new i_size must already be written before truncate_pagecache
 * is called.
 *
 * This function should typically be called before the filesystem
 * releases resources associated with the freed range (eg. deallocates
 * blocks). This way, pagecache will always stay logically coherent
 * with on-disk format, and the filesystem would not have to deal with
 * situations such as writepage being called for a page that has already
 * had its underlying blocks deallocated.
 */
void truncate_pagecache(struct inode *inode, loff_t newsize)
{
	struct address_space *mapping = inode->i_mapping;
	loff_t holebegin = round_up(newsize, PAGE_SIZE);

	/*
	 * unmap_mapping_range is called twice, first simply for
	 * efficiency so that truncate_inode_pages does fewer
	 * single-page unmaps.  However after this first call, and
	 * before truncate_inode_pages finishes, it is possible for
	 * private pages to be COWed, which remain after
	 * truncate_inode_pages finishes, hence the second
	 * unmap_mapping_range call must be made for correctness.
	 */
	unmap_mapping_range(mapping, holebegin, 0, 1);
	truncate_inode_pages(mapping, newsize);
	unmap_mapping_range(mapping, holebegin, 0, 1);
}
EXPORT_SYMBOL(truncate_pagecache);

/**
 * truncate_setsize - update inode and pagecache for a new file size
 * @inode: inode
 * @newsize: new file size
 *
 * truncate_setsize updates i_size and performs pagecache truncation (if
 * necessary) to @newsize. It will be typically be called from the filesystem's
 * setattr function when ATTR_SIZE is passed in.
 *
 * Must be called with a lock serializing truncates and writes (generally
 * i_mutex but e.g. xfs uses a different lock) and before all filesystem
 * specific block truncation has been performed.
 */
void truncate_setsize(struct inode *inode, loff_t newsize)
{
	loff_t oldsize = inode->i_size;

	i_size_write(inode, newsize);
	if (newsize > oldsize)
		pagecache_isize_extended(inode, oldsize, newsize);
	truncate_pagecache(inode, newsize);
}
EXPORT_SYMBOL(truncate_setsize);

/**
 * pagecache_isize_extended - update pagecache after extension of i_size
 * @inode:	inode for which i_size was extended
 * @from:	original inode size
 * @to:		new inode size
 *
 * Handle extension of inode size either caused by extending truncate or by
 * write starting after current i_size. We mark the page straddling current
 * i_size RO so that page_mkwrite() is called on the nearest write access to
 * the page.  This way filesystem can be sure that page_mkwrite() is called on
 * the page before user writes to the page via mmap after the i_size has been
 * changed.
 *
 * The function must be called after i_size is updated so that page fault
 * coming after we unlock the page will already see the new i_size.
 * The function must be called while we still hold i_mutex - this not only
 * makes sure i_size is stable but also that userspace cannot observe new
 * i_size value before we are prepared to store mmap writes at new inode size.
 */
void pagecache_isize_extended(struct inode *inode, loff_t from, loff_t to)
{
	int bsize = i_blocksize(inode);
	loff_t rounded_from;
	struct page *page;
	pgoff_t index;

	WARN_ON(to > inode->i_size);

	if (from >= to || bsize == PAGE_SIZE)
		return;
	/* Page straddling @from will not have any hole block created? */
	rounded_from = round_up(from, bsize);
	if (to <= rounded_from || !(rounded_from & (PAGE_SIZE - 1)))
		return;

	index = from >> PAGE_SHIFT;
	page = find_lock_page(inode->i_mapping, index);
	/* Page not cached? Nothing to do */
	if (!page)
		return;
	/*
	 * See clear_page_dirty_for_io() for details why set_page_dirty()
	 * is needed.
	 */
	if (page_mkclean(page))
		set_page_dirty(page);
	unlock_page(page);
	put_page(page);
}
EXPORT_SYMBOL(pagecache_isize_extended);

/**
 * truncate_pagecache_range - unmap and remove pagecache that is hole-punched
 * @inode: inode
 * @lstart: offset of beginning of hole
 * @lend: offset of last byte of hole
 *
 * This function should typically be called before the filesystem
 * releases resources associated with the freed range (eg. deallocates
 * blocks). This way, pagecache will always stay logically coherent
 * with on-disk format, and the filesystem would not have to deal with
 * situations such as writepage being called for a page that has already
 * had its underlying blocks deallocated.
 */
void truncate_pagecache_range(struct inode *inode, loff_t lstart, loff_t lend)
{
	struct address_space *mapping = inode->i_mapping;
	loff_t unmap_start = round_up(lstart, PAGE_SIZE);
	loff_t unmap_end = round_down(1 + lend, PAGE_SIZE) - 1;
	/*
	 * This rounding is currently just for example: unmap_mapping_range
	 * expands its hole outwards, whereas we want it to contract the hole
	 * inwards.  However, existing callers of truncate_pagecache_range are
	 * doing their own page rounding first.  Note that unmap_mapping_range
	 * allows holelen 0 for all, and we allow lend -1 for end of file.
	 */

	/*
	 * Unlike in truncate_pagecache, unmap_mapping_range is called only
	 * once (before truncating pagecache), and without "even_cows" flag:
	 * hole-punching should not remove private COWed pages from the hole.
	 */
	if ((u64)unmap_end > (u64)unmap_start)
		unmap_mapping_range(mapping, unmap_start,
				    1 + unmap_end - unmap_start, 0);
	truncate_inode_pages_range(mapping, lstart, lend);
}
EXPORT_SYMBOL(truncate_pagecache_range);<|MERGE_RESOLUTION|>--- conflicted
+++ resolved
@@ -686,9 +686,6 @@
 		cond_resched();
 		index++;
 	}
-<<<<<<< HEAD
-
-=======
 	/*
 	 * For DAX we invalidate page tables after invalidating radix tree.  We
 	 * could invalidate page tables while invalidating each entry however
@@ -700,7 +697,6 @@
 		unmap_mapping_range(mapping, (loff_t)start << PAGE_SHIFT,
 				    (loff_t)(end - start + 1) << PAGE_SHIFT, 0);
 	}
->>>>>>> 2ea659a9
 out:
 	cleancache_invalidate_inode(mapping);
 	return ret;
