--- conflicted
+++ resolved
@@ -987,12 +987,6 @@
 
 static void hmm_devmem_ref_kill(struct percpu_ref *ref)
 {
-<<<<<<< HEAD
-	struct hmm_devmem *devmem;
-
-	devmem = container_of(ref, struct hmm_devmem, ref);
-=======
->>>>>>> 8ccc0d69
 	percpu_ref_kill(ref);
 }
 
@@ -1097,10 +1091,6 @@
 
 	devmem->pagemap.type = MEMORY_DEVICE_PRIVATE;
 	devmem->pagemap.res = *devmem->resource;
-<<<<<<< HEAD
-	devmem->pagemap.page_fault = hmm_devmem_fault;
-=======
->>>>>>> 8ccc0d69
 	devmem->pagemap.page_free = hmm_devmem_free;
 	devmem->pagemap.altmap_valid = false;
 	devmem->pagemap.ref = &devmem->ref;
@@ -1155,10 +1145,6 @@
 
 	devmem->pagemap.type = MEMORY_DEVICE_PUBLIC;
 	devmem->pagemap.res = *devmem->resource;
-<<<<<<< HEAD
-	devmem->pagemap.page_fault = hmm_devmem_fault;
-=======
->>>>>>> 8ccc0d69
 	devmem->pagemap.page_free = hmm_devmem_free;
 	devmem->pagemap.altmap_valid = false;
 	devmem->pagemap.ref = &devmem->ref;
