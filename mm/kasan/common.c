// SPDX-License-Identifier: GPL-2.0
/*
 * This file contains common KASAN code.
 *
 * Copyright (c) 2014 Samsung Electronics Co., Ltd.
 * Author: Andrey Ryabinin <ryabinin.a.a@gmail.com>
 *
 * Some code borrowed from https://github.com/xairy/kasan-prototype by
 *        Andrey Konovalov <andreyknvl@gmail.com>
 */

#include <linux/export.h>
#include <linux/init.h>
#include <linux/kasan.h>
#include <linux/kernel.h>
#include <linux/linkage.h>
#include <linux/memblock.h>
#include <linux/memory.h>
#include <linux/mm.h>
#include <linux/module.h>
#include <linux/printk.h>
#include <linux/sched.h>
#include <linux/sched/task_stack.h>
#include <linux/slab.h>
#include <linux/stacktrace.h>
#include <linux/string.h>
#include <linux/types.h>
#include <linux/bug.h>

#include "kasan.h"
#include "../slab.h"

depot_stack_handle_t kasan_save_stack(gfp_t flags)
{
	unsigned long entries[KASAN_STACK_DEPTH];
	unsigned int nr_entries;

	nr_entries = stack_trace_save(entries, ARRAY_SIZE(entries), 0);
	nr_entries = filter_irq_stacks(entries, nr_entries);
	return stack_depot_save(entries, nr_entries, flags);
}

void kasan_set_track(struct kasan_track *track, gfp_t flags)
{
	track->pid = current->pid;
	track->stack = kasan_save_stack(flags);
}

#if defined(CONFIG_KASAN_GENERIC) || defined(CONFIG_KASAN_SW_TAGS)
void kasan_enable_current(void)
{
	current->kasan_depth++;
}
EXPORT_SYMBOL(kasan_enable_current);

void kasan_disable_current(void)
{
	current->kasan_depth--;
}
EXPORT_SYMBOL(kasan_disable_current);

#endif /* CONFIG_KASAN_GENERIC || CONFIG_KASAN_SW_TAGS */

void __kasan_unpoison_range(const void *address, size_t size)
{
	kasan_unpoison(address, size, false);
}

#ifdef CONFIG_KASAN_STACK
/* Unpoison the entire stack for a task. */
void kasan_unpoison_task_stack(struct task_struct *task)
{
	void *base = task_stack_page(task);

	kasan_unpoison(base, THREAD_SIZE, false);
}

/* Unpoison the stack for the current task beyond a watermark sp value. */
asmlinkage void kasan_unpoison_task_stack_below(const void *watermark)
{
	/*
	 * Calculate the task stack base address.  Avoid using 'current'
	 * because this function is called by early resume code which hasn't
	 * yet set up the percpu register (%gs).
	 */
	void *base = (void *)((unsigned long)watermark & ~(THREAD_SIZE - 1));

	kasan_unpoison(base, watermark - base, false);
}
#endif /* CONFIG_KASAN_STACK */

/*
 * Only allow cache merging when stack collection is disabled and no metadata
 * is present.
 */
slab_flags_t __kasan_never_merge(void)
{
	if (kasan_stack_collection_enabled())
		return SLAB_KASAN;
	return 0;
}

void __kasan_unpoison_pages(struct page *page, unsigned int order, bool init)
{
	u8 tag;
	unsigned long i;

	if (unlikely(PageHighMem(page)))
		return;

	tag = kasan_random_tag();
	for (i = 0; i < (1 << order); i++)
		page_kasan_tag_set(page + i, tag);
	kasan_unpoison(page_address(page), PAGE_SIZE << order, init);
}

void __kasan_poison_pages(struct page *page, unsigned int order, bool init)
{
	if (likely(!PageHighMem(page)))
		kasan_poison(page_address(page), PAGE_SIZE << order,
			     KASAN_FREE_PAGE, init);
}

/*
 * Adaptive redzone policy taken from the userspace AddressSanitizer runtime.
 * For larger allocations larger redzones are used.
 */
static inline unsigned int optimal_redzone(unsigned int object_size)
{
	return
		object_size <= 64        - 16   ? 16 :
		object_size <= 128       - 32   ? 32 :
		object_size <= 512       - 64   ? 64 :
		object_size <= 4096      - 128  ? 128 :
		object_size <= (1 << 14) - 256  ? 256 :
		object_size <= (1 << 15) - 512  ? 512 :
		object_size <= (1 << 16) - 1024 ? 1024 : 2048;
}

void __kasan_cache_create(struct kmem_cache *cache, unsigned int *size,
			  slab_flags_t *flags)
{
	unsigned int ok_size;
	unsigned int optimal_size;

	/*
	 * SLAB_KASAN is used to mark caches as ones that are sanitized by
	 * KASAN. Currently this flag is used in two places:
	 * 1. In slab_ksize() when calculating the size of the accessible
	 *    memory within the object.
	 * 2. In slab_common.c to prevent merging of sanitized caches.
	 */
	*flags |= SLAB_KASAN;

	if (!kasan_stack_collection_enabled())
		return;

	ok_size = *size;

	/* Add alloc meta into redzone. */
	cache->kasan_info.alloc_meta_offset = *size;
	*size += sizeof(struct kasan_alloc_meta);

	/*
	 * If alloc meta doesn't fit, don't add it.
	 * This can only happen with SLAB, as it has KMALLOC_MAX_SIZE equal
	 * to KMALLOC_MAX_CACHE_SIZE and doesn't fall back to page_alloc for
	 * larger sizes.
	 */
	if (*size > KMALLOC_MAX_SIZE) {
		cache->kasan_info.alloc_meta_offset = 0;
		*size = ok_size;
		/* Continue, since free meta might still fit. */
	}

	/* Only the generic mode uses free meta or flexible redzones. */
	if (!IS_ENABLED(CONFIG_KASAN_GENERIC)) {
		cache->kasan_info.free_meta_offset = KASAN_NO_FREE_META;
		return;
	}

	/*
	 * Add free meta into redzone when it's not possible to store
	 * it in the object. This is the case when:
	 * 1. Object is SLAB_TYPESAFE_BY_RCU, which means that it can
	 *    be touched after it was freed, or
	 * 2. Object has a constructor, which means it's expected to
	 *    retain its content until the next allocation, or
	 * 3. Object is too small.
	 * Otherwise cache->kasan_info.free_meta_offset = 0 is implied.
	 */
	if ((cache->flags & SLAB_TYPESAFE_BY_RCU) || cache->ctor ||
	    cache->object_size < sizeof(struct kasan_free_meta)) {
		ok_size = *size;

		cache->kasan_info.free_meta_offset = *size;
		*size += sizeof(struct kasan_free_meta);

		/* If free meta doesn't fit, don't add it. */
		if (*size > KMALLOC_MAX_SIZE) {
			cache->kasan_info.free_meta_offset = KASAN_NO_FREE_META;
			*size = ok_size;
		}
	}

	/* Calculate size with optimal redzone. */
	optimal_size = cache->object_size + optimal_redzone(cache->object_size);
	/* Limit it with KMALLOC_MAX_SIZE (relevant for SLAB only). */
	if (optimal_size > KMALLOC_MAX_SIZE)
		optimal_size = KMALLOC_MAX_SIZE;
	/* Use optimal size if the size with added metas is not large enough. */
	if (*size < optimal_size)
		*size = optimal_size;
}

void __kasan_cache_create_kmalloc(struct kmem_cache *cache)
{
	cache->kasan_info.is_kmalloc = true;
}

size_t __kasan_metadata_size(struct kmem_cache *cache)
{
	if (!kasan_stack_collection_enabled())
		return 0;
	return (cache->kasan_info.alloc_meta_offset ?
		sizeof(struct kasan_alloc_meta) : 0) +
		(cache->kasan_info.free_meta_offset ?
		sizeof(struct kasan_free_meta) : 0);
}

struct kasan_alloc_meta *kasan_get_alloc_meta(struct kmem_cache *cache,
					      const void *object)
{
	if (!cache->kasan_info.alloc_meta_offset)
		return NULL;
	return kasan_reset_tag(object) + cache->kasan_info.alloc_meta_offset;
}

#ifdef CONFIG_KASAN_GENERIC
struct kasan_free_meta *kasan_get_free_meta(struct kmem_cache *cache,
					    const void *object)
{
	BUILD_BUG_ON(sizeof(struct kasan_free_meta) > 32);
	if (cache->kasan_info.free_meta_offset == KASAN_NO_FREE_META)
		return NULL;
	return kasan_reset_tag(object) + cache->kasan_info.free_meta_offset;
}
#endif

void __kasan_poison_slab(struct page *page)
{
	unsigned long i;

	for (i = 0; i < compound_nr(page); i++)
		page_kasan_tag_reset(page + i);
<<<<<<< HEAD
	kasan_poison_shadow(page_address(page), page_size(page),
			KASAN_KMALLOC_REDZONE);
=======
	kasan_poison(page_address(page), page_size(page),
		     KASAN_KMALLOC_REDZONE, false);
>>>>>>> 7d2a07b7
}

void __kasan_unpoison_object_data(struct kmem_cache *cache, void *object)
{
	kasan_unpoison(object, cache->object_size, false);
}

void __kasan_poison_object_data(struct kmem_cache *cache, void *object)
{
	kasan_poison(object, round_up(cache->object_size, KASAN_GRANULE_SIZE),
			KASAN_KMALLOC_REDZONE, false);
}

/*
 * This function assigns a tag to an object considering the following:
 * 1. A cache might have a constructor, which might save a pointer to a slab
 *    object somewhere (e.g. in the object itself). We preassign a tag for
 *    each object in caches with constructors during slab creation and reuse
 *    the same tag each time a particular object is allocated.
 * 2. A cache might be SLAB_TYPESAFE_BY_RCU, which means objects can be
 *    accessed after being freed. We preassign tags for objects in these
 *    caches as well.
 * 3. For SLAB allocator we can't preassign tags randomly since the freelist
 *    is stored as an array of indexes instead of a linked list. Assign tags
 *    based on objects indexes, so that objects that are next to each other
 *    get different tags.
 */
static inline u8 assign_tag(struct kmem_cache *cache,
					const void *object, bool init)
{
	if (IS_ENABLED(CONFIG_KASAN_GENERIC))
		return 0xff;

	/*
	 * If the cache neither has a constructor nor has SLAB_TYPESAFE_BY_RCU
	 * set, assign a tag when the object is being allocated (init == false).
	 */
	if (!cache->ctor && !(cache->flags & SLAB_TYPESAFE_BY_RCU))
		return init ? KASAN_TAG_KERNEL : kasan_random_tag();

	/* For caches that either have a constructor or SLAB_TYPESAFE_BY_RCU: */
#ifdef CONFIG_SLAB
	/* For SLAB assign tags based on the object index in the freelist. */
	return (u8)obj_to_index(cache, virt_to_page(object), (void *)object);
#else
	/*
	 * For SLUB assign a random tag during slab creation, otherwise reuse
	 * the already assigned tag.
	 */
	return init ? kasan_random_tag() : get_tag(object);
#endif
}

void * __must_check __kasan_init_slab_obj(struct kmem_cache *cache,
						const void *object)
{
	struct kasan_alloc_meta *alloc_meta;

	if (kasan_stack_collection_enabled()) {
		alloc_meta = kasan_get_alloc_meta(cache, object);
		if (alloc_meta)
			__memset(alloc_meta, 0, sizeof(*alloc_meta));
	}

	/* Tag is ignored in set_tag() without CONFIG_KASAN_SW/HW_TAGS */
	object = set_tag(object, assign_tag(cache, object, true));

	return (void *)object;
}

static inline bool ____kasan_slab_free(struct kmem_cache *cache, void *object,
				unsigned long ip, bool quarantine, bool init)
{
	u8 tag;
	void *tagged_object;

	if (!kasan_arch_is_ready())
		return false;

	tag = get_tag(object);
	tagged_object = object;
	object = kasan_reset_tag(object);

	if (is_kfence_address(object))
		return false;

	if (unlikely(nearest_obj(cache, virt_to_head_page(object), object) !=
	    object)) {
		kasan_report_invalid_free(tagged_object, ip);
		return true;
	}

	/* RCU slabs could be legally used after free within the RCU period */
	if (unlikely(cache->flags & SLAB_TYPESAFE_BY_RCU))
		return false;

	if (!kasan_byte_accessible(tagged_object)) {
		kasan_report_invalid_free(tagged_object, ip);
		return true;
	}

	kasan_poison(object, round_up(cache->object_size, KASAN_GRANULE_SIZE),
			KASAN_KMALLOC_FREE, init);

	if ((IS_ENABLED(CONFIG_KASAN_GENERIC) && !quarantine))
		return false;

	if (kasan_stack_collection_enabled())
		kasan_set_free_info(cache, object, tag);

	return kasan_quarantine_put(cache, object);
}

bool __kasan_slab_free(struct kmem_cache *cache, void *object,
				unsigned long ip, bool init)
{
	return ____kasan_slab_free(cache, object, ip, true, init);
}

static inline bool ____kasan_kfree_large(void *ptr, unsigned long ip)
{
	if (ptr != page_address(virt_to_head_page(ptr))) {
		kasan_report_invalid_free(ptr, ip);
		return true;
	}

	if (!kasan_byte_accessible(ptr)) {
		kasan_report_invalid_free(ptr, ip);
		return true;
	}

	/*
	 * The object will be poisoned by kasan_free_pages() or
	 * kasan_slab_free_mempool().
	 */

	return false;
}

void __kasan_kfree_large(void *ptr, unsigned long ip)
{
	____kasan_kfree_large(ptr, ip);
}

void __kasan_slab_free_mempool(void *ptr, unsigned long ip)
{
	struct page *page;

	page = virt_to_head_page(ptr);

	/*
	 * Even though this function is only called for kmem_cache_alloc and
	 * kmalloc backed mempool allocations, those allocations can still be
	 * !PageSlab() when the size provided to kmalloc is larger than
	 * KMALLOC_MAX_SIZE, and kmalloc falls back onto page_alloc.
	 */
	if (unlikely(!PageSlab(page))) {
		if (____kasan_kfree_large(ptr, ip))
			return;
		kasan_poison(ptr, page_size(page), KASAN_FREE_PAGE, false);
	} else {
		____kasan_slab_free(page->slab_cache, ptr, ip, false, false);
	}
}

static void set_alloc_info(struct kmem_cache *cache, void *object,
				gfp_t flags, bool is_kmalloc)
{
	struct kasan_alloc_meta *alloc_meta;

	/* Don't save alloc info for kmalloc caches in kasan_slab_alloc(). */
	if (cache->kasan_info.is_kmalloc && !is_kmalloc)
		return;

	alloc_meta = kasan_get_alloc_meta(cache, object);
	if (alloc_meta)
		kasan_set_track(&alloc_meta->alloc_track, flags);
}

void * __must_check __kasan_slab_alloc(struct kmem_cache *cache,
					void *object, gfp_t flags, bool init)
{
	u8 tag;
	void *tagged_object;

	if (gfpflags_allow_blocking(flags))
		kasan_quarantine_reduce();

	if (unlikely(object == NULL))
		return NULL;

<<<<<<< HEAD
	page = virt_to_page(ptr);
	redzone_start = round_up((unsigned long)(ptr + size),
				KASAN_SHADOW_SCALE_SIZE);
	redzone_end = (unsigned long)ptr + page_size(page);
=======
	if (is_kfence_address(object))
		return (void *)object;
>>>>>>> 7d2a07b7

	/*
	 * Generate and assign random tag for tag-based modes.
	 * Tag is ignored in set_tag() for the generic mode.
	 */
	tag = assign_tag(cache, object, false);
	tagged_object = set_tag(object, tag);

	/*
	 * Unpoison the whole object.
	 * For kmalloc() allocations, kasan_kmalloc() will do precise poisoning.
	 */
	kasan_unpoison(tagged_object, cache->object_size, init);

	/* Save alloc info (if possible) for non-kmalloc() allocations. */
	if (kasan_stack_collection_enabled())
		set_alloc_info(cache, (void *)object, flags, false);

	return tagged_object;
}

static inline void *____kasan_kmalloc(struct kmem_cache *cache,
				const void *object, size_t size, gfp_t flags)
{
	unsigned long redzone_start;
	unsigned long redzone_end;

	if (gfpflags_allow_blocking(flags))
		kasan_quarantine_reduce();

	if (unlikely(object == NULL))
		return NULL;

	if (is_kfence_address(kasan_reset_tag(object)))
		return (void *)object;

	/*
	 * The object has already been unpoisoned by kasan_slab_alloc() for
	 * kmalloc() or by kasan_krealloc() for krealloc().
	 */

	/*
	 * The redzone has byte-level precision for the generic mode.
	 * Partially poison the last object granule to cover the unaligned
	 * part of the redzone.
	 */
	if (IS_ENABLED(CONFIG_KASAN_GENERIC))
		kasan_poison_last_granule((void *)object, size);

	/* Poison the aligned part of the redzone. */
	redzone_start = round_up((unsigned long)(object + size),
				KASAN_GRANULE_SIZE);
	redzone_end = round_up((unsigned long)(object + cache->object_size),
				KASAN_GRANULE_SIZE);
	kasan_poison((void *)redzone_start, redzone_end - redzone_start,
			   KASAN_KMALLOC_REDZONE, false);

	/*
	 * Save alloc info (if possible) for kmalloc() allocations.
	 * This also rewrites the alloc info when called from kasan_krealloc().
	 */
	if (kasan_stack_collection_enabled())
		set_alloc_info(cache, (void *)object, flags, true);

<<<<<<< HEAD
	if (unlikely(!PageSlab(page))) {
		if (ptr != page_address(page)) {
			kasan_report_invalid_free(ptr, ip);
			return;
		}
		kasan_poison_shadow(ptr, page_size(page), KASAN_FREE_PAGE);
	} else {
		__kasan_slab_free(page->slab_cache, ptr, ip, false);
	}
=======
	/* Keep the tag that was set by kasan_slab_alloc(). */
	return (void *)object;
>>>>>>> 7d2a07b7
}

void * __must_check __kasan_kmalloc(struct kmem_cache *cache, const void *object,
					size_t size, gfp_t flags)
{
	return ____kasan_kmalloc(cache, object, size, flags);
}
EXPORT_SYMBOL(__kasan_kmalloc);

void * __must_check __kasan_kmalloc_large(const void *ptr, size_t size,
						gfp_t flags)
{
	unsigned long redzone_start;
	unsigned long redzone_end;

	if (gfpflags_allow_blocking(flags))
		kasan_quarantine_reduce();

	if (unlikely(ptr == NULL))
		return NULL;

	/*
	 * The object has already been unpoisoned by kasan_alloc_pages() for
	 * alloc_pages() or by kasan_krealloc() for krealloc().
	 */

	/*
	 * The redzone has byte-level precision for the generic mode.
	 * Partially poison the last object granule to cover the unaligned
	 * part of the redzone.
	 */
	if (IS_ENABLED(CONFIG_KASAN_GENERIC))
		kasan_poison_last_granule(ptr, size);

	/* Poison the aligned part of the redzone. */
	redzone_start = round_up((unsigned long)(ptr + size),
				KASAN_GRANULE_SIZE);
	redzone_end = (unsigned long)ptr + page_size(virt_to_page(ptr));
	kasan_poison((void *)redzone_start, redzone_end - redzone_start,
		     KASAN_PAGE_REDZONE, false);

	return (void *)ptr;
}

void * __must_check __kasan_krealloc(const void *object, size_t size, gfp_t flags)
{
	struct page *page;

	if (unlikely(object == ZERO_SIZE_PTR))
		return (void *)object;

	/*
	 * Unpoison the object's data.
	 * Part of it might already have been unpoisoned, but it's unknown
	 * how big that part is.
	 */
	kasan_unpoison(object, size, false);

	page = virt_to_head_page(object);

	/* Piggy-back on kmalloc() instrumentation to poison the redzone. */
	if (unlikely(!PageSlab(page)))
		return __kasan_kmalloc_large(object, size, flags);
	else
		return ____kasan_kmalloc(page->slab_cache, object, size, flags);
}

bool __kasan_check_byte(const void *address, unsigned long ip)
{
	if (!kasan_byte_accessible(address)) {
		kasan_report((unsigned long)address, 1, false, ip);
		return false;
	}
	return true;
}<|MERGE_RESOLUTION|>--- conflicted
+++ resolved
@@ -253,13 +253,8 @@
 
 	for (i = 0; i < compound_nr(page); i++)
 		page_kasan_tag_reset(page + i);
-<<<<<<< HEAD
-	kasan_poison_shadow(page_address(page), page_size(page),
-			KASAN_KMALLOC_REDZONE);
-=======
 	kasan_poison(page_address(page), page_size(page),
 		     KASAN_KMALLOC_REDZONE, false);
->>>>>>> 7d2a07b7
 }
 
 void __kasan_unpoison_object_data(struct kmem_cache *cache, void *object)
@@ -451,15 +446,8 @@
 	if (unlikely(object == NULL))
 		return NULL;
 
-<<<<<<< HEAD
-	page = virt_to_page(ptr);
-	redzone_start = round_up((unsigned long)(ptr + size),
-				KASAN_SHADOW_SCALE_SIZE);
-	redzone_end = (unsigned long)ptr + page_size(page);
-=======
 	if (is_kfence_address(object))
 		return (void *)object;
->>>>>>> 7d2a07b7
 
 	/*
 	 * Generate and assign random tag for tag-based modes.
@@ -524,20 +512,8 @@
 	if (kasan_stack_collection_enabled())
 		set_alloc_info(cache, (void *)object, flags, true);
 
-<<<<<<< HEAD
-	if (unlikely(!PageSlab(page))) {
-		if (ptr != page_address(page)) {
-			kasan_report_invalid_free(ptr, ip);
-			return;
-		}
-		kasan_poison_shadow(ptr, page_size(page), KASAN_FREE_PAGE);
-	} else {
-		__kasan_slab_free(page->slab_cache, ptr, ip, false);
-	}
-=======
 	/* Keep the tag that was set by kasan_slab_alloc(). */
 	return (void *)object;
->>>>>>> 7d2a07b7
 }
 
 void * __must_check __kasan_kmalloc(struct kmem_cache *cache, const void *object,
