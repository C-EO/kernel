--- conflicted
+++ resolved
@@ -637,10 +637,6 @@
 struct vm_area_struct *lock_mm_and_find_vma(struct mm_struct *mm,
 			unsigned long addr, struct pt_regs *regs)
 {
-<<<<<<< HEAD
-	mmap_read_lock(mm);
-	return vma_lookup(mm, addr);
-=======
 	struct vm_area_struct *vma;
 
 	mmap_read_lock(mm);
@@ -648,7 +644,6 @@
 	if (!vma)
 		mmap_read_unlock(mm);
 	return vma;
->>>>>>> 06c2afb8
 }
 
 /*
