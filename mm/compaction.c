--- conflicted
+++ resolved
@@ -226,12 +226,8 @@
 	unsigned long last_pageblock_nr = 0, pageblock_nr;
 	unsigned long nr_scanned = 0, nr_isolated = 0;
 	struct list_head *migratelist = &cc->migratepages;
-<<<<<<< HEAD
-	isolate_mode_t mode = ISOLATE_ACTIVE|ISOLATE_INACTIVE;
-=======
 	isolate_mode_t mode = 0;
 	struct lruvec *lruvec;
->>>>>>> 53c30a1a
 
 	/*
 	 * Ensure that there are not too many pages isolated from the LRU
