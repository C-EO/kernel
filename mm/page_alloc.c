// SPDX-License-Identifier: GPL-2.0-only
/*
 *  linux/mm/page_alloc.c
 *
 *  Manages the free list, the system allocates free pages here.
 *  Note that kmalloc() lives in slab.c
 *
 *  Copyright (C) 1991, 1992, 1993, 1994  Linus Torvalds
 *  Swap reorganised 29.12.95, Stephen Tweedie
 *  Support of BIGMEM added by Gerhard Wichert, Siemens AG, July 1999
 *  Reshaped it to be a zoned allocator, Ingo Molnar, Red Hat, 1999
 *  Discontiguous memory support, Kanoj Sarcar, SGI, Nov 1999
 *  Zone balancing, Kanoj Sarcar, SGI, Jan 2000
 *  Per cpu hot/cold page lists, bulk allocation, Martin J. Bligh, Sept 2002
 *          (lots of bits borrowed from Ingo Molnar & Andrew Morton)
 */

#include <linux/stddef.h>
#include <linux/mm.h>
#include <linux/highmem.h>
#include <linux/swap.h>
#include <linux/interrupt.h>
#include <linux/pagemap.h>
#include <linux/jiffies.h>
#include <linux/memblock.h>
#include <linux/compiler.h>
#include <linux/kernel.h>
#include <linux/kasan.h>
#include <linux/module.h>
#include <linux/suspend.h>
#include <linux/pagevec.h>
#include <linux/blkdev.h>
#include <linux/slab.h>
#include <linux/ratelimit.h>
#include <linux/oom.h>
#include <linux/topology.h>
#include <linux/sysctl.h>
#include <linux/cpu.h>
#include <linux/cpuset.h>
#include <linux/memory_hotplug.h>
#include <linux/nodemask.h>
#include <linux/vmalloc.h>
#include <linux/vmstat.h>
#include <linux/mempolicy.h>
#include <linux/memremap.h>
#include <linux/stop_machine.h>
#include <linux/random.h>
#include <linux/sort.h>
#include <linux/pfn.h>
#include <linux/backing-dev.h>
#include <linux/fault-inject.h>
#include <linux/page-isolation.h>
#include <linux/debugobjects.h>
#include <linux/kmemleak.h>
#include <linux/compaction.h>
#include <trace/events/kmem.h>
#include <trace/events/oom.h>
#include <linux/prefetch.h>
#include <linux/mm_inline.h>
#include <linux/mmu_notifier.h>
#include <linux/migrate.h>
#include <linux/hugetlb.h>
#include <linux/sched/rt.h>
#include <linux/sched/mm.h>
#include <linux/page_owner.h>
#include <linux/kthread.h>
#include <linux/memcontrol.h>
#include <linux/ftrace.h>
#include <linux/lockdep.h>
#include <linux/nmi.h>
#include <linux/psi.h>
#include <linux/padata.h>
#include <linux/khugepaged.h>
#include <linux/buffer_head.h>

#include <asm/sections.h>
#include <asm/tlbflush.h>
#include <asm/div64.h>
#include "internal.h"
#include "shuffle.h"
#include "page_reporting.h"

/* Free Page Internal flags: for internal, non-pcp variants of free_pages(). */
typedef int __bitwise fpi_t;

/* No special request */
#define FPI_NONE		((__force fpi_t)0)

/*
 * Skip free page reporting notification for the (possibly merged) page.
 * This does not hinder free page reporting from grabbing the page,
 * reporting it and marking it "reported" -  it only skips notifying
 * the free page reporting infrastructure about a newly freed page. For
 * example, used when temporarily pulling a page from a freelist and
 * putting it back unmodified.
 */
#define FPI_SKIP_REPORT_NOTIFY	((__force fpi_t)BIT(0))

/*
 * Place the (possibly merged) page to the tail of the freelist. Will ignore
 * page shuffling (relevant code - e.g., memory onlining - is expected to
 * shuffle the whole zone).
 *
 * Note: No code should rely on this flag for correctness - it's purely
 *       to allow for optimizations when handing back either fresh pages
 *       (memory onlining) or untouched pages (page isolation, free page
 *       reporting).
 */
#define FPI_TO_TAIL		((__force fpi_t)BIT(1))

/* prevent >1 _updater_ of zone percpu pageset ->high and ->batch fields */
static DEFINE_MUTEX(pcp_batch_high_lock);
#define MIN_PERCPU_PAGELIST_FRACTION	(8)

#ifdef CONFIG_USE_PERCPU_NUMA_NODE_ID
DEFINE_PER_CPU(int, numa_node);
EXPORT_PER_CPU_SYMBOL(numa_node);
#endif

DEFINE_STATIC_KEY_TRUE(vm_numa_stat_key);

#ifdef CONFIG_HAVE_MEMORYLESS_NODES
/*
 * N.B., Do NOT reference the '_numa_mem_' per cpu variable directly.
 * It will not be defined when CONFIG_HAVE_MEMORYLESS_NODES is not defined.
 * Use the accessor functions set_numa_mem(), numa_mem_id() and cpu_to_mem()
 * defined in <linux/topology.h>.
 */
DEFINE_PER_CPU(int, _numa_mem_);		/* Kernel "local memory" node */
EXPORT_PER_CPU_SYMBOL(_numa_mem_);
#endif

/* work_structs for global per-cpu drains */
struct pcpu_drain {
	struct zone *zone;
	struct work_struct work;
};
static DEFINE_MUTEX(pcpu_drain_mutex);
static DEFINE_PER_CPU(struct pcpu_drain, pcpu_drain);

#ifdef CONFIG_GCC_PLUGIN_LATENT_ENTROPY
volatile unsigned long latent_entropy __latent_entropy;
EXPORT_SYMBOL(latent_entropy);
#endif

/*
 * Array of node states.
 */
nodemask_t node_states[NR_NODE_STATES] __read_mostly = {
	[N_POSSIBLE] = NODE_MASK_ALL,
	[N_ONLINE] = { { [0] = 1UL } },
#ifndef CONFIG_NUMA
	[N_NORMAL_MEMORY] = { { [0] = 1UL } },
#ifdef CONFIG_HIGHMEM
	[N_HIGH_MEMORY] = { { [0] = 1UL } },
#endif
	[N_MEMORY] = { { [0] = 1UL } },
	[N_CPU] = { { [0] = 1UL } },
#endif	/* NUMA */
};
EXPORT_SYMBOL(node_states);

atomic_long_t _totalram_pages __read_mostly;
EXPORT_SYMBOL(_totalram_pages);
unsigned long totalreserve_pages __read_mostly;
unsigned long totalcma_pages __read_mostly;

int percpu_pagelist_fraction;
gfp_t gfp_allowed_mask __read_mostly = GFP_BOOT_MASK;
DEFINE_STATIC_KEY_FALSE(init_on_alloc);
EXPORT_SYMBOL(init_on_alloc);

DEFINE_STATIC_KEY_FALSE(init_on_free);
EXPORT_SYMBOL(init_on_free);

static bool _init_on_alloc_enabled_early __read_mostly
				= IS_ENABLED(CONFIG_INIT_ON_ALLOC_DEFAULT_ON);
static int __init early_init_on_alloc(char *buf)
{

	return kstrtobool(buf, &_init_on_alloc_enabled_early);
}
early_param("init_on_alloc", early_init_on_alloc);

static bool _init_on_free_enabled_early __read_mostly
				= IS_ENABLED(CONFIG_INIT_ON_FREE_DEFAULT_ON);
static int __init early_init_on_free(char *buf)
{
	return kstrtobool(buf, &_init_on_free_enabled_early);
}
early_param("init_on_free", early_init_on_free);

/*
 * A cached value of the page's pageblock's migratetype, used when the page is
 * put on a pcplist. Used to avoid the pageblock migratetype lookup when
 * freeing from pcplists in most cases, at the cost of possibly becoming stale.
 * Also the migratetype set in the page does not necessarily match the pcplist
 * index, e.g. page might have MIGRATE_CMA set but be on a pcplist with any
 * other index - this ensures that it will be put on the correct CMA freelist.
 */
static inline int get_pcppage_migratetype(struct page *page)
{
	return page->index;
}

static inline void set_pcppage_migratetype(struct page *page, int migratetype)
{
	page->index = migratetype;
}

#ifdef CONFIG_PM_SLEEP
/*
 * The following functions are used by the suspend/hibernate code to temporarily
 * change gfp_allowed_mask in order to avoid using I/O during memory allocations
 * while devices are suspended.  To avoid races with the suspend/hibernate code,
 * they should always be called with system_transition_mutex held
 * (gfp_allowed_mask also should only be modified with system_transition_mutex
 * held, unless the suspend/hibernate code is guaranteed not to run in parallel
 * with that modification).
 */

static gfp_t saved_gfp_mask;

void pm_restore_gfp_mask(void)
{
	WARN_ON(!mutex_is_locked(&system_transition_mutex));
	if (saved_gfp_mask) {
		gfp_allowed_mask = saved_gfp_mask;
		saved_gfp_mask = 0;
	}
}

void pm_restrict_gfp_mask(void)
{
	WARN_ON(!mutex_is_locked(&system_transition_mutex));
	WARN_ON(saved_gfp_mask);
	saved_gfp_mask = gfp_allowed_mask;
	gfp_allowed_mask &= ~(__GFP_IO | __GFP_FS);
}

bool pm_suspended_storage(void)
{
	if ((gfp_allowed_mask & (__GFP_IO | __GFP_FS)) == (__GFP_IO | __GFP_FS))
		return false;
	return true;
}
#endif /* CONFIG_PM_SLEEP */

#ifdef CONFIG_HUGETLB_PAGE_SIZE_VARIABLE
unsigned int pageblock_order __read_mostly;
#endif

static void __free_pages_ok(struct page *page, unsigned int order,
			    fpi_t fpi_flags);

/*
 * results with 256, 32 in the lowmem_reserve sysctl:
 *	1G machine -> (16M dma, 800M-16M normal, 1G-800M high)
 *	1G machine -> (16M dma, 784M normal, 224M high)
 *	NORMAL allocation will leave 784M/256 of ram reserved in the ZONE_DMA
 *	HIGHMEM allocation will leave 224M/32 of ram reserved in ZONE_NORMAL
 *	HIGHMEM allocation will leave (224M+784M)/256 of ram reserved in ZONE_DMA
 *
 * TBD: should special case ZONE_DMA32 machines here - in those we normally
 * don't need any ZONE_NORMAL reservation
 */
int sysctl_lowmem_reserve_ratio[MAX_NR_ZONES] = {
#ifdef CONFIG_ZONE_DMA
	[ZONE_DMA] = 256,
#endif
#ifdef CONFIG_ZONE_DMA32
	[ZONE_DMA32] = 256,
#endif
	[ZONE_NORMAL] = 32,
#ifdef CONFIG_HIGHMEM
	[ZONE_HIGHMEM] = 0,
#endif
	[ZONE_MOVABLE] = 0,
};

static char * const zone_names[MAX_NR_ZONES] = {
#ifdef CONFIG_ZONE_DMA
	 "DMA",
#endif
#ifdef CONFIG_ZONE_DMA32
	 "DMA32",
#endif
	 "Normal",
#ifdef CONFIG_HIGHMEM
	 "HighMem",
#endif
	 "Movable",
#ifdef CONFIG_ZONE_DEVICE
	 "Device",
#endif
};

const char * const migratetype_names[MIGRATE_TYPES] = {
	"Unmovable",
	"Movable",
	"Reclaimable",
	"HighAtomic",
#ifdef CONFIG_CMA
	"CMA",
#endif
#ifdef CONFIG_MEMORY_ISOLATION
	"Isolate",
#endif
};

compound_page_dtor * const compound_page_dtors[NR_COMPOUND_DTORS] = {
	[NULL_COMPOUND_DTOR] = NULL,
	[COMPOUND_PAGE_DTOR] = free_compound_page,
#ifdef CONFIG_HUGETLB_PAGE
	[HUGETLB_PAGE_DTOR] = free_huge_page,
#endif
#ifdef CONFIG_TRANSPARENT_HUGEPAGE
	[TRANSHUGE_PAGE_DTOR] = free_transhuge_page,
#endif
};

int min_free_kbytes = 1024;
int user_min_free_kbytes = -1;
#ifdef CONFIG_DISCONTIGMEM
/*
 * DiscontigMem defines memory ranges as separate pg_data_t even if the ranges
 * are not on separate NUMA nodes. Functionally this works but with
 * watermark_boost_factor, it can reclaim prematurely as the ranges can be
 * quite small. By default, do not boost watermarks on discontigmem as in
 * many cases very high-order allocations like THP are likely to be
 * unsupported and the premature reclaim offsets the advantage of long-term
 * fragmentation avoidance.
 */
int watermark_boost_factor __read_mostly;
#else
int watermark_boost_factor __read_mostly = 15000;
#endif
int watermark_scale_factor = 10;

static unsigned long nr_kernel_pages __initdata;
static unsigned long nr_all_pages __initdata;
static unsigned long dma_reserve __initdata;

static unsigned long arch_zone_lowest_possible_pfn[MAX_NR_ZONES] __initdata;
static unsigned long arch_zone_highest_possible_pfn[MAX_NR_ZONES] __initdata;
static unsigned long required_kernelcore __initdata;
static unsigned long required_kernelcore_percent __initdata;
static unsigned long required_movablecore __initdata;
static unsigned long required_movablecore_percent __initdata;
static unsigned long zone_movable_pfn[MAX_NUMNODES] __initdata;
static bool mirrored_kernelcore __meminitdata;

/* movable_zone is the "real" zone pages in ZONE_MOVABLE are taken from */
int movable_zone;
EXPORT_SYMBOL(movable_zone);

#if MAX_NUMNODES > 1
unsigned int nr_node_ids __read_mostly = MAX_NUMNODES;
unsigned int nr_online_nodes __read_mostly = 1;
EXPORT_SYMBOL(nr_node_ids);
EXPORT_SYMBOL(nr_online_nodes);
#endif

int page_group_by_mobility_disabled __read_mostly;

#ifdef CONFIG_DEFERRED_STRUCT_PAGE_INIT
/*
 * During boot we initialize deferred pages on-demand, as needed, but once
 * page_alloc_init_late() has finished, the deferred pages are all initialized,
 * and we can permanently disable that path.
 */
static DEFINE_STATIC_KEY_TRUE(deferred_pages);

/*
 * Calling kasan_free_pages() only after deferred memory initialization
 * has completed. Poisoning pages during deferred memory init will greatly
 * lengthen the process and cause problem in large memory systems as the
 * deferred pages initialization is done with interrupt disabled.
 *
 * Assuming that there will be no reference to those newly initialized
 * pages before they are ever allocated, this should have no effect on
 * KASAN memory tracking as the poison will be properly inserted at page
 * allocation time. The only corner case is when pages are allocated by
 * on-demand allocation and then freed again before the deferred pages
 * initialization is done, but this is not likely to happen.
 */
static inline void kasan_free_nondeferred_pages(struct page *page, int order)
{
	if (!static_branch_unlikely(&deferred_pages))
		kasan_free_pages(page, order);
}

/* Returns true if the struct page for the pfn is uninitialised */
static inline bool __meminit early_page_uninitialised(unsigned long pfn)
{
	int nid = early_pfn_to_nid(pfn);

	if (node_online(nid) && pfn >= NODE_DATA(nid)->first_deferred_pfn)
		return true;

	return false;
}

/*
 * Returns true when the remaining initialisation should be deferred until
 * later in the boot cycle when it can be parallelised.
 */
static bool __meminit
defer_init(int nid, unsigned long pfn, unsigned long end_pfn)
{
	static unsigned long prev_end_pfn, nr_initialised;

	/*
	 * prev_end_pfn static that contains the end of previous zone
	 * No need to protect because called very early in boot before smp_init.
	 */
	if (prev_end_pfn != end_pfn) {
		prev_end_pfn = end_pfn;
		nr_initialised = 0;
	}

	/* Always populate low zones for address-constrained allocations */
	if (end_pfn < pgdat_end_pfn(NODE_DATA(nid)))
		return false;

	if (NODE_DATA(nid)->first_deferred_pfn != ULONG_MAX)
		return true;
	/*
	 * We start only with one section of pages, more pages are added as
	 * needed until the rest of deferred pages are initialized.
	 */
	nr_initialised++;
	if ((nr_initialised > PAGES_PER_SECTION) &&
	    (pfn & (PAGES_PER_SECTION - 1)) == 0) {
		NODE_DATA(nid)->first_deferred_pfn = pfn;
		return true;
	}
	return false;
}
#else
#define kasan_free_nondeferred_pages(p, o)	kasan_free_pages(p, o)

static inline bool early_page_uninitialised(unsigned long pfn)
{
	return false;
}

static inline bool defer_init(int nid, unsigned long pfn, unsigned long end_pfn)
{
	return false;
}
#endif

/* Return a pointer to the bitmap storing bits affecting a block of pages */
static inline unsigned long *get_pageblock_bitmap(struct page *page,
							unsigned long pfn)
{
#ifdef CONFIG_SPARSEMEM
	return section_to_usemap(__pfn_to_section(pfn));
#else
	return page_zone(page)->pageblock_flags;
#endif /* CONFIG_SPARSEMEM */
}

static inline int pfn_to_bitidx(struct page *page, unsigned long pfn)
{
#ifdef CONFIG_SPARSEMEM
	pfn &= (PAGES_PER_SECTION-1);
#else
	pfn = pfn - round_down(page_zone(page)->zone_start_pfn, pageblock_nr_pages);
#endif /* CONFIG_SPARSEMEM */
	return (pfn >> pageblock_order) * NR_PAGEBLOCK_BITS;
}

static __always_inline
unsigned long __get_pfnblock_flags_mask(struct page *page,
					unsigned long pfn,
					unsigned long mask)
{
	unsigned long *bitmap;
	unsigned long bitidx, word_bitidx;
	unsigned long word;

	bitmap = get_pageblock_bitmap(page, pfn);
	bitidx = pfn_to_bitidx(page, pfn);
	word_bitidx = bitidx / BITS_PER_LONG;
	bitidx &= (BITS_PER_LONG-1);

	word = bitmap[word_bitidx];
	return (word >> bitidx) & mask;
}

/**
 * get_pfnblock_flags_mask - Return the requested group of flags for the pageblock_nr_pages block of pages
 * @page: The page within the block of interest
 * @pfn: The target page frame number
 * @mask: mask of bits that the caller is interested in
 *
 * Return: pageblock_bits flags
 */
unsigned long get_pfnblock_flags_mask(struct page *page, unsigned long pfn,
					unsigned long mask)
{
	return __get_pfnblock_flags_mask(page, pfn, mask);
}

static __always_inline int get_pfnblock_migratetype(struct page *page, unsigned long pfn)
{
	return __get_pfnblock_flags_mask(page, pfn, MIGRATETYPE_MASK);
}

/**
 * set_pfnblock_flags_mask - Set the requested group of flags for a pageblock_nr_pages block of pages
 * @page: The page within the block of interest
 * @flags: The flags to set
 * @pfn: The target page frame number
 * @mask: mask of bits that the caller is interested in
 */
void set_pfnblock_flags_mask(struct page *page, unsigned long flags,
					unsigned long pfn,
					unsigned long mask)
{
	unsigned long *bitmap;
	unsigned long bitidx, word_bitidx;
	unsigned long old_word, word;

	BUILD_BUG_ON(NR_PAGEBLOCK_BITS != 4);
	BUILD_BUG_ON(MIGRATE_TYPES > (1 << PB_migratetype_bits));

	bitmap = get_pageblock_bitmap(page, pfn);
	bitidx = pfn_to_bitidx(page, pfn);
	word_bitidx = bitidx / BITS_PER_LONG;
	bitidx &= (BITS_PER_LONG-1);

	VM_BUG_ON_PAGE(!zone_spans_pfn(page_zone(page), pfn), page);

	mask <<= bitidx;
	flags <<= bitidx;

	word = READ_ONCE(bitmap[word_bitidx]);
	for (;;) {
		old_word = cmpxchg(&bitmap[word_bitidx], word, (word & ~mask) | flags);
		if (word == old_word)
			break;
		word = old_word;
	}
}

void set_pageblock_migratetype(struct page *page, int migratetype)
{
	if (unlikely(page_group_by_mobility_disabled &&
		     migratetype < MIGRATE_PCPTYPES))
		migratetype = MIGRATE_UNMOVABLE;

	set_pfnblock_flags_mask(page, (unsigned long)migratetype,
				page_to_pfn(page), MIGRATETYPE_MASK);
}

#ifdef CONFIG_DEBUG_VM
static int page_outside_zone_boundaries(struct zone *zone, struct page *page)
{
	int ret = 0;
	unsigned seq;
	unsigned long pfn = page_to_pfn(page);
	unsigned long sp, start_pfn;

	do {
		seq = zone_span_seqbegin(zone);
		start_pfn = zone->zone_start_pfn;
		sp = zone->spanned_pages;
		if (!zone_spans_pfn(zone, pfn))
			ret = 1;
	} while (zone_span_seqretry(zone, seq));

	if (ret)
		pr_err("page 0x%lx outside node %d zone %s [ 0x%lx - 0x%lx ]\n",
			pfn, zone_to_nid(zone), zone->name,
			start_pfn, start_pfn + sp);

	return ret;
}

static int page_is_consistent(struct zone *zone, struct page *page)
{
	if (!pfn_valid_within(page_to_pfn(page)))
		return 0;
	if (zone != page_zone(page))
		return 0;

	return 1;
}
/*
 * Temporary debugging check for pages not lying within a given zone.
 */
static int __maybe_unused bad_range(struct zone *zone, struct page *page)
{
	if (page_outside_zone_boundaries(zone, page))
		return 1;
	if (!page_is_consistent(zone, page))
		return 1;

	return 0;
}
#else
static inline int __maybe_unused bad_range(struct zone *zone, struct page *page)
{
	return 0;
}
#endif

static void bad_page(struct page *page, const char *reason)
{
	static unsigned long resume;
	static unsigned long nr_shown;
	static unsigned long nr_unshown;

	/*
	 * Allow a burst of 60 reports, then keep quiet for that minute;
	 * or allow a steady drip of one report per second.
	 */
	if (nr_shown == 60) {
		if (time_before(jiffies, resume)) {
			nr_unshown++;
			goto out;
		}
		if (nr_unshown) {
			pr_alert(
			      "BUG: Bad page state: %lu messages suppressed\n",
				nr_unshown);
			nr_unshown = 0;
		}
		nr_shown = 0;
	}
	if (nr_shown++ == 0)
		resume = jiffies + 60 * HZ;

	pr_alert("BUG: Bad page state in process %s  pfn:%05lx\n",
		current->comm, page_to_pfn(page));
	__dump_page(page, reason);
	dump_page_owner(page);

	print_modules();
	dump_stack();
out:
	/* Leave bad fields for debug, except PageBuddy could make trouble */
	page_mapcount_reset(page); /* remove PageBuddy */
	add_taint(TAINT_BAD_PAGE, LOCKDEP_NOW_UNRELIABLE);
}

/*
 * Higher-order pages are called "compound pages".  They are structured thusly:
 *
 * The first PAGE_SIZE page is called the "head page" and have PG_head set.
 *
 * The remaining PAGE_SIZE pages are called "tail pages". PageTail() is encoded
 * in bit 0 of page->compound_head. The rest of bits is pointer to head page.
 *
 * The first tail page's ->compound_dtor holds the offset in array of compound
 * page destructors. See compound_page_dtors.
 *
 * The first tail page's ->compound_order holds the order of allocation.
 * This usage means that zero-order pages may not be compound.
 */

void free_compound_page(struct page *page)
{
	mem_cgroup_uncharge(page);
	__free_pages_ok(page, compound_order(page), FPI_NONE);
}

void prep_compound_page(struct page *page, unsigned int order)
{
	int i;
	int nr_pages = 1 << order;

	__SetPageHead(page);
	for (i = 1; i < nr_pages; i++) {
		struct page *p = page + i;
		set_page_count(p, 0);
		p->mapping = TAIL_MAPPING;
		set_compound_head(p, page);
	}

	set_compound_page_dtor(page, COMPOUND_PAGE_DTOR);
	set_compound_order(page, order);
	atomic_set(compound_mapcount_ptr(page), -1);
	if (hpage_pincount_available(page))
		atomic_set(compound_pincount_ptr(page), 0);
}

#ifdef CONFIG_DEBUG_PAGEALLOC
unsigned int _debug_guardpage_minorder;

bool _debug_pagealloc_enabled_early __read_mostly
			= IS_ENABLED(CONFIG_DEBUG_PAGEALLOC_ENABLE_DEFAULT);
EXPORT_SYMBOL(_debug_pagealloc_enabled_early);
DEFINE_STATIC_KEY_FALSE(_debug_pagealloc_enabled);
EXPORT_SYMBOL(_debug_pagealloc_enabled);

DEFINE_STATIC_KEY_FALSE(_debug_guardpage_enabled);

static int __init early_debug_pagealloc(char *buf)
{
	return kstrtobool(buf, &_debug_pagealloc_enabled_early);
}
early_param("debug_pagealloc", early_debug_pagealloc);

static int __init debug_guardpage_minorder_setup(char *buf)
{
	unsigned long res;

	if (kstrtoul(buf, 10, &res) < 0 ||  res > MAX_ORDER / 2) {
		pr_err("Bad debug_guardpage_minorder value\n");
		return 0;
	}
	_debug_guardpage_minorder = res;
	pr_info("Setting debug_guardpage_minorder to %lu\n", res);
	return 0;
}
early_param("debug_guardpage_minorder", debug_guardpage_minorder_setup);

static inline bool set_page_guard(struct zone *zone, struct page *page,
				unsigned int order, int migratetype)
{
	if (!debug_guardpage_enabled())
		return false;

	if (order >= debug_guardpage_minorder())
		return false;

	__SetPageGuard(page);
	INIT_LIST_HEAD(&page->lru);
	set_page_private(page, order);
	/* Guard pages are not available for any usage */
	__mod_zone_freepage_state(zone, -(1 << order), migratetype);

	return true;
}

static inline void clear_page_guard(struct zone *zone, struct page *page,
				unsigned int order, int migratetype)
{
	if (!debug_guardpage_enabled())
		return;

	__ClearPageGuard(page);

	set_page_private(page, 0);
	if (!is_migrate_isolate(migratetype))
		__mod_zone_freepage_state(zone, (1 << order), migratetype);
}
#else
static inline bool set_page_guard(struct zone *zone, struct page *page,
			unsigned int order, int migratetype) { return false; }
static inline void clear_page_guard(struct zone *zone, struct page *page,
				unsigned int order, int migratetype) {}
#endif

/*
 * Enable static keys related to various memory debugging and hardening options.
 * Some override others, and depend on early params that are evaluated in the
 * order of appearance. So we need to first gather the full picture of what was
 * enabled, and then make decisions.
 */
void init_mem_debugging_and_hardening(void)
{
	if (_init_on_alloc_enabled_early) {
		if (page_poisoning_enabled())
			pr_info("mem auto-init: CONFIG_PAGE_POISONING is on, "
				"will take precedence over init_on_alloc\n");
		else
			static_branch_enable(&init_on_alloc);
	}
	if (_init_on_free_enabled_early) {
		if (page_poisoning_enabled())
			pr_info("mem auto-init: CONFIG_PAGE_POISONING is on, "
				"will take precedence over init_on_free\n");
		else
			static_branch_enable(&init_on_free);
	}

#ifdef CONFIG_PAGE_POISONING
	/*
	 * Page poisoning is debug page alloc for some arches. If
	 * either of those options are enabled, enable poisoning.
	 */
	if (page_poisoning_enabled() ||
	     (!IS_ENABLED(CONFIG_ARCH_SUPPORTS_DEBUG_PAGEALLOC) &&
	      debug_pagealloc_enabled()))
		static_branch_enable(&_page_poisoning_enabled);
#endif

#ifdef CONFIG_DEBUG_PAGEALLOC
	if (!debug_pagealloc_enabled())
		return;

	static_branch_enable(&_debug_pagealloc_enabled);

	if (!debug_guardpage_minorder())
		return;

	static_branch_enable(&_debug_guardpage_enabled);
#endif
}

static inline void set_buddy_order(struct page *page, unsigned int order)
{
	set_page_private(page, order);
	__SetPageBuddy(page);
}

/*
 * This function checks whether a page is free && is the buddy
 * we can coalesce a page and its buddy if
 * (a) the buddy is not in a hole (check before calling!) &&
 * (b) the buddy is in the buddy system &&
 * (c) a page and its buddy have the same order &&
 * (d) a page and its buddy are in the same zone.
 *
 * For recording whether a page is in the buddy system, we set PageBuddy.
 * Setting, clearing, and testing PageBuddy is serialized by zone->lock.
 *
 * For recording page's order, we use page_private(page).
 */
static inline bool page_is_buddy(struct page *page, struct page *buddy,
							unsigned int order)
{
	if (!page_is_guard(buddy) && !PageBuddy(buddy))
		return false;

	if (buddy_order(buddy) != order)
		return false;

	/*
	 * zone check is done late to avoid uselessly calculating
	 * zone/node ids for pages that could never merge.
	 */
	if (page_zone_id(page) != page_zone_id(buddy))
		return false;

	VM_BUG_ON_PAGE(page_count(buddy) != 0, buddy);

	return true;
}

#ifdef CONFIG_COMPACTION
static inline struct capture_control *task_capc(struct zone *zone)
{
	struct capture_control *capc = current->capture_control;

	return unlikely(capc) &&
		!(current->flags & PF_KTHREAD) &&
		!capc->page &&
		capc->cc->zone == zone ? capc : NULL;
}

static inline bool
compaction_capture(struct capture_control *capc, struct page *page,
		   int order, int migratetype)
{
	if (!capc || order != capc->cc->order)
		return false;

	/* Do not accidentally pollute CMA or isolated regions*/
	if (is_migrate_cma(migratetype) ||
	    is_migrate_isolate(migratetype))
		return false;

	/*
	 * Do not let lower order allocations polluate a movable pageblock.
	 * This might let an unmovable request use a reclaimable pageblock
	 * and vice-versa but no more than normal fallback logic which can
	 * have trouble finding a high-order free page.
	 */
	if (order < pageblock_order && migratetype == MIGRATE_MOVABLE)
		return false;

	capc->page = page;
	return true;
}

#else
static inline struct capture_control *task_capc(struct zone *zone)
{
	return NULL;
}

static inline bool
compaction_capture(struct capture_control *capc, struct page *page,
		   int order, int migratetype)
{
	return false;
}
#endif /* CONFIG_COMPACTION */

/* Used for pages not on another list */
static inline void add_to_free_list(struct page *page, struct zone *zone,
				    unsigned int order, int migratetype)
{
	struct free_area *area = &zone->free_area[order];

	list_add(&page->lru, &area->free_list[migratetype]);
	area->nr_free++;
}

/* Used for pages not on another list */
static inline void add_to_free_list_tail(struct page *page, struct zone *zone,
					 unsigned int order, int migratetype)
{
	struct free_area *area = &zone->free_area[order];

	list_add_tail(&page->lru, &area->free_list[migratetype]);
	area->nr_free++;
}

/*
 * Used for pages which are on another list. Move the pages to the tail
 * of the list - so the moved pages won't immediately be considered for
 * allocation again (e.g., optimization for memory onlining).
 */
static inline void move_to_free_list(struct page *page, struct zone *zone,
				     unsigned int order, int migratetype)
{
	struct free_area *area = &zone->free_area[order];

	list_move_tail(&page->lru, &area->free_list[migratetype]);
}

static inline void del_page_from_free_list(struct page *page, struct zone *zone,
					   unsigned int order)
{
	/* clear reported state and update reported page count */
	if (page_reported(page))
		__ClearPageReported(page);

	list_del(&page->lru);
	__ClearPageBuddy(page);
	set_page_private(page, 0);
	zone->free_area[order].nr_free--;
}

/*
 * If this is not the largest possible page, check if the buddy
 * of the next-highest order is free. If it is, it's possible
 * that pages are being freed that will coalesce soon. In case,
 * that is happening, add the free page to the tail of the list
 * so it's less likely to be used soon and more likely to be merged
 * as a higher order page
 */
static inline bool
buddy_merge_likely(unsigned long pfn, unsigned long buddy_pfn,
		   struct page *page, unsigned int order)
{
	struct page *higher_page, *higher_buddy;
	unsigned long combined_pfn;

	if (order >= MAX_ORDER - 2)
		return false;

	if (!pfn_valid_within(buddy_pfn))
		return false;

	combined_pfn = buddy_pfn & pfn;
	higher_page = page + (combined_pfn - pfn);
	buddy_pfn = __find_buddy_pfn(combined_pfn, order + 1);
	higher_buddy = higher_page + (buddy_pfn - combined_pfn);

	return pfn_valid_within(buddy_pfn) &&
	       page_is_buddy(higher_page, higher_buddy, order + 1);
}

/*
 * Freeing function for a buddy system allocator.
 *
 * The concept of a buddy system is to maintain direct-mapped table
 * (containing bit values) for memory blocks of various "orders".
 * The bottom level table contains the map for the smallest allocatable
 * units of memory (here, pages), and each level above it describes
 * pairs of units from the levels below, hence, "buddies".
 * At a high level, all that happens here is marking the table entry
 * at the bottom level available, and propagating the changes upward
 * as necessary, plus some accounting needed to play nicely with other
 * parts of the VM system.
 * At each level, we keep a list of pages, which are heads of continuous
 * free pages of length of (1 << order) and marked with PageBuddy.
 * Page's order is recorded in page_private(page) field.
 * So when we are allocating or freeing one, we can derive the state of the
 * other.  That is, if we allocate a small block, and both were
 * free, the remainder of the region must be split into blocks.
 * If a block is freed, and its buddy is also free, then this
 * triggers coalescing into a block of larger size.
 *
 * -- nyc
 */

static inline void __free_one_page(struct page *page,
		unsigned long pfn,
		struct zone *zone, unsigned int order,
		int migratetype, fpi_t fpi_flags)
{
	struct capture_control *capc = task_capc(zone);
	unsigned long buddy_pfn;
	unsigned long combined_pfn;
	unsigned int max_order;
	struct page *buddy;
	bool to_tail;

	max_order = min_t(unsigned int, MAX_ORDER - 1, pageblock_order);

	VM_BUG_ON(!zone_is_initialized(zone));
	VM_BUG_ON_PAGE(page->flags & PAGE_FLAGS_CHECK_AT_PREP, page);

	VM_BUG_ON(migratetype == -1);
	if (likely(!is_migrate_isolate(migratetype)))
		__mod_zone_freepage_state(zone, 1 << order, migratetype);

	VM_BUG_ON_PAGE(pfn & ((1 << order) - 1), page);
	VM_BUG_ON_PAGE(bad_range(zone, page), page);

continue_merging:
	while (order < max_order) {
		if (compaction_capture(capc, page, order, migratetype)) {
			__mod_zone_freepage_state(zone, -(1 << order),
								migratetype);
			return;
		}
		buddy_pfn = __find_buddy_pfn(pfn, order);
		buddy = page + (buddy_pfn - pfn);

		if (!pfn_valid_within(buddy_pfn))
			goto done_merging;
		if (!page_is_buddy(page, buddy, order))
			goto done_merging;
		/*
		 * Our buddy is free or it is CONFIG_DEBUG_PAGEALLOC guard page,
		 * merge with it and move up one order.
		 */
		if (page_is_guard(buddy))
			clear_page_guard(zone, buddy, order, migratetype);
		else
			del_page_from_free_list(buddy, zone, order);
		combined_pfn = buddy_pfn & pfn;
		page = page + (combined_pfn - pfn);
		pfn = combined_pfn;
		order++;
	}
	if (order < MAX_ORDER - 1) {
		/* If we are here, it means order is >= pageblock_order.
		 * We want to prevent merge between freepages on isolate
		 * pageblock and normal pageblock. Without this, pageblock
		 * isolation could cause incorrect freepage or CMA accounting.
		 *
		 * We don't want to hit this code for the more frequent
		 * low-order merging.
		 */
		if (unlikely(has_isolate_pageblock(zone))) {
			int buddy_mt;

			buddy_pfn = __find_buddy_pfn(pfn, order);
			buddy = page + (buddy_pfn - pfn);
			buddy_mt = get_pageblock_migratetype(buddy);

			if (migratetype != buddy_mt
					&& (is_migrate_isolate(migratetype) ||
						is_migrate_isolate(buddy_mt)))
				goto done_merging;
		}
		max_order = order + 1;
		goto continue_merging;
	}

done_merging:
	set_buddy_order(page, order);

	if (fpi_flags & FPI_TO_TAIL)
		to_tail = true;
	else if (is_shuffle_order(order))
		to_tail = shuffle_pick_tail();
	else
		to_tail = buddy_merge_likely(pfn, buddy_pfn, page, order);

	if (to_tail)
		add_to_free_list_tail(page, zone, order, migratetype);
	else
		add_to_free_list(page, zone, order, migratetype);

	/* Notify page reporting subsystem of freed page */
	if (!(fpi_flags & FPI_SKIP_REPORT_NOTIFY))
		page_reporting_notify_free(order);
}

/*
 * A bad page could be due to a number of fields. Instead of multiple branches,
 * try and check multiple fields with one check. The caller must do a detailed
 * check if necessary.
 */
static inline bool page_expected_state(struct page *page,
					unsigned long check_flags)
{
	if (unlikely(atomic_read(&page->_mapcount) != -1))
		return false;

	if (unlikely((unsigned long)page->mapping |
			page_ref_count(page) |
#ifdef CONFIG_MEMCG
			(unsigned long)page_memcg(page) |
#endif
			(page->flags & check_flags)))
		return false;

	return true;
}

static const char *page_bad_reason(struct page *page, unsigned long flags)
{
	const char *bad_reason = NULL;

	if (unlikely(atomic_read(&page->_mapcount) != -1))
		bad_reason = "nonzero mapcount";
	if (unlikely(page->mapping != NULL))
		bad_reason = "non-NULL mapping";
	if (unlikely(page_ref_count(page) != 0))
		bad_reason = "nonzero _refcount";
	if (unlikely(page->flags & flags)) {
		if (flags == PAGE_FLAGS_CHECK_AT_PREP)
			bad_reason = "PAGE_FLAGS_CHECK_AT_PREP flag(s) set";
		else
			bad_reason = "PAGE_FLAGS_CHECK_AT_FREE flag(s) set";
	}
#ifdef CONFIG_MEMCG
	if (unlikely(page_memcg(page)))
		bad_reason = "page still charged to cgroup";
#endif
	return bad_reason;
}

static void check_free_page_bad(struct page *page)
{
	bad_page(page,
		 page_bad_reason(page, PAGE_FLAGS_CHECK_AT_FREE));
}

static inline int check_free_page(struct page *page)
{
	if (likely(page_expected_state(page, PAGE_FLAGS_CHECK_AT_FREE)))
		return 0;

	/* Something has gone sideways, find it */
	check_free_page_bad(page);
	return 1;
}

static int free_tail_pages_check(struct page *head_page, struct page *page)
{
	int ret = 1;

	/*
	 * We rely page->lru.next never has bit 0 set, unless the page
	 * is PageTail(). Let's make sure that's true even for poisoned ->lru.
	 */
	BUILD_BUG_ON((unsigned long)LIST_POISON1 & 1);

	if (!IS_ENABLED(CONFIG_DEBUG_VM)) {
		ret = 0;
		goto out;
	}
	switch (page - head_page) {
	case 1:
		/* the first tail page: ->mapping may be compound_mapcount() */
		if (unlikely(compound_mapcount(page))) {
			bad_page(page, "nonzero compound_mapcount");
			goto out;
		}
		break;
	case 2:
		/*
		 * the second tail page: ->mapping is
		 * deferred_list.next -- ignore value.
		 */
		break;
	default:
		if (page->mapping != TAIL_MAPPING) {
			bad_page(page, "corrupted mapping in tail page");
			goto out;
		}
		break;
	}
	if (unlikely(!PageTail(page))) {
		bad_page(page, "PageTail not set");
		goto out;
	}
	if (unlikely(compound_head(page) != head_page)) {
		bad_page(page, "compound_head not consistent");
		goto out;
	}
	ret = 0;
out:
	page->mapping = NULL;
	clear_compound_head(page);
	return ret;
}

static void kernel_init_free_pages(struct page *page, int numpages)
{
	int i;

	/* s390's use of memset() could override KASAN redzones. */
	kasan_disable_current();
	for (i = 0; i < numpages; i++) {
		u8 tag = page_kasan_tag(page + i);
		page_kasan_tag_reset(page + i);
		clear_highpage(page + i);
		page_kasan_tag_set(page + i, tag);
	}
	kasan_enable_current();
}

static __always_inline bool free_pages_prepare(struct page *page,
					unsigned int order, bool check_free)
{
	int bad = 0;

	VM_BUG_ON_PAGE(PageTail(page), page);

	trace_mm_page_free(page, order);

	if (unlikely(PageHWPoison(page)) && !order) {
		/*
		 * Do not let hwpoison pages hit pcplists/buddy
		 * Untie memcg state and reset page's owner
		 */
		if (memcg_kmem_enabled() && PageMemcgKmem(page))
			__memcg_kmem_uncharge_page(page, order);
		reset_page_owner(page, order);
		return false;
	}

	/*
	 * Check tail pages before head page information is cleared to
	 * avoid checking PageCompound for order-0 pages.
	 */
	if (unlikely(order)) {
		bool compound = PageCompound(page);
		int i;

		VM_BUG_ON_PAGE(compound && compound_order(page) != order, page);

		if (compound)
			ClearPageDoubleMap(page);
		for (i = 1; i < (1 << order); i++) {
			if (compound)
				bad += free_tail_pages_check(page, page + i);
			if (unlikely(check_free_page(page + i))) {
				bad++;
				continue;
			}
			(page + i)->flags &= ~PAGE_FLAGS_CHECK_AT_PREP;
		}
	}
	if (PageMappingFlags(page))
		page->mapping = NULL;
	if (memcg_kmem_enabled() && PageMemcgKmem(page))
		__memcg_kmem_uncharge_page(page, order);
	if (check_free)
		bad += check_free_page(page);
	if (bad)
		return false;

	page_cpupid_reset_last(page);
	page->flags &= ~PAGE_FLAGS_CHECK_AT_PREP;
	reset_page_owner(page, order);

	if (!PageHighMem(page)) {
		debug_check_no_locks_freed(page_address(page),
					   PAGE_SIZE << order);
		debug_check_no_obj_freed(page_address(page),
					   PAGE_SIZE << order);
	}
	if (want_init_on_free())
		kernel_init_free_pages(page, 1 << order);

	kernel_poison_pages(page, 1 << order);

	/*
	 * With hardware tag-based KASAN, memory tags must be set before the
	 * page becomes unavailable via debug_pagealloc or arch_free_page.
	 */
	kasan_free_nondeferred_pages(page, order);

	/*
	 * arch_free_page() can make the page's contents inaccessible.  s390
	 * does this.  So nothing which can access the page's contents should
	 * happen after this.
	 */
	arch_free_page(page, order);

	debug_pagealloc_unmap_pages(page, 1 << order);

	return true;
}

#ifdef CONFIG_DEBUG_VM
/*
 * With DEBUG_VM enabled, order-0 pages are checked immediately when being freed
 * to pcp lists. With debug_pagealloc also enabled, they are also rechecked when
 * moved from pcp lists to free lists.
 */
static bool free_pcp_prepare(struct page *page)
{
	return free_pages_prepare(page, 0, true);
}

static bool bulkfree_pcp_prepare(struct page *page)
{
	if (debug_pagealloc_enabled_static())
		return check_free_page(page);
	else
		return false;
}
#else
/*
 * With DEBUG_VM disabled, order-0 pages being freed are checked only when
 * moving from pcp lists to free list in order to reduce overhead. With
 * debug_pagealloc enabled, they are checked also immediately when being freed
 * to the pcp lists.
 */
static bool free_pcp_prepare(struct page *page)
{
	if (debug_pagealloc_enabled_static())
		return free_pages_prepare(page, 0, true);
	else
		return free_pages_prepare(page, 0, false);
}

static bool bulkfree_pcp_prepare(struct page *page)
{
	return check_free_page(page);
}
#endif /* CONFIG_DEBUG_VM */

static inline void prefetch_buddy(struct page *page)
{
	unsigned long pfn = page_to_pfn(page);
	unsigned long buddy_pfn = __find_buddy_pfn(pfn, 0);
	struct page *buddy = page + (buddy_pfn - pfn);

	prefetch(buddy);
}

/*
 * Frees a number of pages from the PCP lists
 * Assumes all pages on list are in same zone, and of same order.
 * count is the number of pages to free.
 *
 * If the zone was previously in an "all pages pinned" state then look to
 * see if this freeing clears that state.
 *
 * And clear the zone's pages_scanned counter, to hold off the "all pages are
 * pinned" detection logic.
 */
static void free_pcppages_bulk(struct zone *zone, int count,
					struct per_cpu_pages *pcp)
{
	int migratetype = 0;
	int batch_free = 0;
	int prefetch_nr = READ_ONCE(pcp->batch);
	bool isolated_pageblocks;
	struct page *page, *tmp;
	LIST_HEAD(head);

	/*
	 * Ensure proper count is passed which otherwise would stuck in the
	 * below while (list_empty(list)) loop.
	 */
	count = min(pcp->count, count);
	while (count) {
		struct list_head *list;

		/*
		 * Remove pages from lists in a round-robin fashion. A
		 * batch_free count is maintained that is incremented when an
		 * empty list is encountered.  This is so more pages are freed
		 * off fuller lists instead of spinning excessively around empty
		 * lists
		 */
		do {
			batch_free++;
			if (++migratetype == MIGRATE_PCPTYPES)
				migratetype = 0;
			list = &pcp->lists[migratetype];
		} while (list_empty(list));

		/* This is the only non-empty list. Free them all. */
		if (batch_free == MIGRATE_PCPTYPES)
			batch_free = count;

		do {
			page = list_last_entry(list, struct page, lru);
			/* must delete to avoid corrupting pcp list */
			list_del(&page->lru);
			pcp->count--;

			if (bulkfree_pcp_prepare(page))
				continue;

			list_add_tail(&page->lru, &head);

			/*
			 * We are going to put the page back to the global
			 * pool, prefetch its buddy to speed up later access
			 * under zone->lock. It is believed the overhead of
			 * an additional test and calculating buddy_pfn here
			 * can be offset by reduced memory latency later. To
			 * avoid excessive prefetching due to large count, only
			 * prefetch buddy for the first pcp->batch nr of pages.
			 */
			if (prefetch_nr) {
				prefetch_buddy(page);
				prefetch_nr--;
			}
		} while (--count && --batch_free && !list_empty(list));
	}

	spin_lock(&zone->lock);
	isolated_pageblocks = has_isolate_pageblock(zone);

	/*
	 * Use safe version since after __free_one_page(),
	 * page->lru.next will not point to original list.
	 */
	list_for_each_entry_safe(page, tmp, &head, lru) {
		int mt = get_pcppage_migratetype(page);
		/* MIGRATE_ISOLATE page should not go to pcplists */
		VM_BUG_ON_PAGE(is_migrate_isolate(mt), page);
		/* Pageblock could have been isolated meanwhile */
		if (unlikely(isolated_pageblocks))
			mt = get_pageblock_migratetype(page);

		__free_one_page(page, page_to_pfn(page), zone, 0, mt, FPI_NONE);
		trace_mm_page_pcpu_drain(page, 0, mt);
	}
	spin_unlock(&zone->lock);
}

static void free_one_page(struct zone *zone,
				struct page *page, unsigned long pfn,
				unsigned int order,
				int migratetype, fpi_t fpi_flags)
{
	spin_lock(&zone->lock);
	if (unlikely(has_isolate_pageblock(zone) ||
		is_migrate_isolate(migratetype))) {
		migratetype = get_pfnblock_migratetype(page, pfn);
	}
	__free_one_page(page, pfn, zone, order, migratetype, fpi_flags);
	spin_unlock(&zone->lock);
}

static void __meminit __init_single_page(struct page *page, unsigned long pfn,
				unsigned long zone, int nid)
{
	mm_zero_struct_page(page);
	set_page_links(page, zone, nid, pfn);
	init_page_count(page);
	page_mapcount_reset(page);
	page_cpupid_reset_last(page);
	page_kasan_tag_reset(page);

	INIT_LIST_HEAD(&page->lru);
#ifdef WANT_PAGE_VIRTUAL
	/* The shift won't overflow because ZONE_NORMAL is below 4G. */
	if (!is_highmem_idx(zone))
		set_page_address(page, __va(pfn << PAGE_SHIFT));
#endif
}

#ifdef CONFIG_DEFERRED_STRUCT_PAGE_INIT
static void __meminit init_reserved_page(unsigned long pfn)
{
	pg_data_t *pgdat;
	int nid, zid;

	if (!early_page_uninitialised(pfn))
		return;

	nid = early_pfn_to_nid(pfn);
	pgdat = NODE_DATA(nid);

	for (zid = 0; zid < MAX_NR_ZONES; zid++) {
		struct zone *zone = &pgdat->node_zones[zid];

		if (pfn >= zone->zone_start_pfn && pfn < zone_end_pfn(zone))
			break;
	}
	__init_single_page(pfn_to_page(pfn), pfn, zid, nid);
}
#else
static inline void init_reserved_page(unsigned long pfn)
{
}
#endif /* CONFIG_DEFERRED_STRUCT_PAGE_INIT */

/*
 * Initialised pages do not have PageReserved set. This function is
 * called for each range allocated by the bootmem allocator and
 * marks the pages PageReserved. The remaining valid pages are later
 * sent to the buddy page allocator.
 */
void __meminit reserve_bootmem_region(phys_addr_t start, phys_addr_t end)
{
	unsigned long start_pfn = PFN_DOWN(start);
	unsigned long end_pfn = PFN_UP(end);

	for (; start_pfn < end_pfn; start_pfn++) {
		if (pfn_valid(start_pfn)) {
			struct page *page = pfn_to_page(start_pfn);

			init_reserved_page(start_pfn);

			/* Avoid false-positive PageTail() */
			INIT_LIST_HEAD(&page->lru);

			/*
			 * no need for atomic set_bit because the struct
			 * page is not visible yet so nobody should
			 * access it yet.
			 */
			__SetPageReserved(page);
		}
	}
}

static void __free_pages_ok(struct page *page, unsigned int order,
			    fpi_t fpi_flags)
{
	unsigned long flags;
	int migratetype;
	unsigned long pfn = page_to_pfn(page);

	if (!free_pages_prepare(page, order, true))
		return;

	migratetype = get_pfnblock_migratetype(page, pfn);
	local_irq_save(flags);
	__count_vm_events(PGFREE, 1 << order);
	free_one_page(page_zone(page), page, pfn, order, migratetype,
		      fpi_flags);
	local_irq_restore(flags);
}

void __free_pages_core(struct page *page, unsigned int order)
{
	unsigned int nr_pages = 1 << order;
	struct page *p = page;
	unsigned int loop;

	/*
	 * When initializing the memmap, __init_single_page() sets the refcount
	 * of all pages to 1 ("allocated"/"not free"). We have to set the
	 * refcount of all involved pages to 0.
	 */
	prefetchw(p);
	for (loop = 0; loop < (nr_pages - 1); loop++, p++) {
		prefetchw(p + 1);
		__ClearPageReserved(p);
		set_page_count(p, 0);
	}
	__ClearPageReserved(p);
	set_page_count(p, 0);

	atomic_long_add(nr_pages, &page_zone(page)->managed_pages);

	/*
	 * Bypass PCP and place fresh pages right to the tail, primarily
	 * relevant for memory onlining.
	 */
	__free_pages_ok(page, order, FPI_TO_TAIL);
}

#ifdef CONFIG_NEED_MULTIPLE_NODES

/*
 * During memory init memblocks map pfns to nids. The search is expensive and
 * this caches recent lookups. The implementation of __early_pfn_to_nid
 * treats start/end as pfns.
 */
struct mminit_pfnnid_cache {
	unsigned long last_start;
	unsigned long last_end;
	int last_nid;
};

static struct mminit_pfnnid_cache early_pfnnid_cache __meminitdata;

/*
 * Required by SPARSEMEM. Given a PFN, return what node the PFN is on.
 */
static int __meminit __early_pfn_to_nid(unsigned long pfn,
					struct mminit_pfnnid_cache *state)
{
	unsigned long start_pfn, end_pfn;
	int nid;

	if (state->last_start <= pfn && pfn < state->last_end)
		return state->last_nid;

	nid = memblock_search_pfn_nid(pfn, &start_pfn, &end_pfn);
	if (nid != NUMA_NO_NODE) {
		state->last_start = start_pfn;
		state->last_end = end_pfn;
		state->last_nid = nid;
	}

	return nid;
}

int __meminit early_pfn_to_nid(unsigned long pfn)
{
	static DEFINE_SPINLOCK(early_pfn_lock);
	int nid;

	spin_lock(&early_pfn_lock);
	nid = __early_pfn_to_nid(pfn, &early_pfnnid_cache);
	if (nid < 0)
		nid = first_online_node;
	spin_unlock(&early_pfn_lock);

	return nid;
}
#endif /* CONFIG_NEED_MULTIPLE_NODES */

void __init memblock_free_pages(struct page *page, unsigned long pfn,
							unsigned int order)
{
	if (early_page_uninitialised(pfn))
		return;
	__free_pages_core(page, order);
}

/*
 * Check that the whole (or subset of) a pageblock given by the interval of
 * [start_pfn, end_pfn) is valid and within the same zone, before scanning it
 * with the migration of free compaction scanner. The scanners then need to
 * use only pfn_valid_within() check for arches that allow holes within
 * pageblocks.
 *
 * Return struct page pointer of start_pfn, or NULL if checks were not passed.
 *
 * It's possible on some configurations to have a setup like node0 node1 node0
 * i.e. it's possible that all pages within a zones range of pages do not
 * belong to a single zone. We assume that a border between node0 and node1
 * can occur within a single pageblock, but not a node0 node1 node0
 * interleaving within a single pageblock. It is therefore sufficient to check
 * the first and last page of a pageblock and avoid checking each individual
 * page in a pageblock.
 */
struct page *__pageblock_pfn_to_page(unsigned long start_pfn,
				     unsigned long end_pfn, struct zone *zone)
{
	struct page *start_page;
	struct page *end_page;

	/* end_pfn is one past the range we are checking */
	end_pfn--;

	if (!pfn_valid(start_pfn) || !pfn_valid(end_pfn))
		return NULL;

	start_page = pfn_to_online_page(start_pfn);
	if (!start_page)
		return NULL;

	if (page_zone(start_page) != zone)
		return NULL;

	end_page = pfn_to_page(end_pfn);

	/* This gives a shorter code than deriving page_zone(end_page) */
	if (page_zone_id(start_page) != page_zone_id(end_page))
		return NULL;

	return start_page;
}

void set_zone_contiguous(struct zone *zone)
{
	unsigned long block_start_pfn = zone->zone_start_pfn;
	unsigned long block_end_pfn;

	block_end_pfn = ALIGN(block_start_pfn + 1, pageblock_nr_pages);
	for (; block_start_pfn < zone_end_pfn(zone);
			block_start_pfn = block_end_pfn,
			 block_end_pfn += pageblock_nr_pages) {

		block_end_pfn = min(block_end_pfn, zone_end_pfn(zone));

		if (!__pageblock_pfn_to_page(block_start_pfn,
					     block_end_pfn, zone))
			return;
		cond_resched();
	}

	/* We confirm that there is no hole */
	zone->contiguous = true;
}

void clear_zone_contiguous(struct zone *zone)
{
	zone->contiguous = false;
}

#ifdef CONFIG_DEFERRED_STRUCT_PAGE_INIT
static void __init deferred_free_range(unsigned long pfn,
				       unsigned long nr_pages)
{
	struct page *page;
	unsigned long i;

	if (!nr_pages)
		return;

	page = pfn_to_page(pfn);

	/* Free a large naturally-aligned chunk if possible */
	if (nr_pages == pageblock_nr_pages &&
	    (pfn & (pageblock_nr_pages - 1)) == 0) {
		set_pageblock_migratetype(page, MIGRATE_MOVABLE);
		__free_pages_core(page, pageblock_order);
		return;
	}

	for (i = 0; i < nr_pages; i++, page++, pfn++) {
		if ((pfn & (pageblock_nr_pages - 1)) == 0)
			set_pageblock_migratetype(page, MIGRATE_MOVABLE);
		__free_pages_core(page, 0);
	}
}

/* Completion tracking for deferred_init_memmap() threads */
static atomic_t pgdat_init_n_undone __initdata;
static __initdata DECLARE_COMPLETION(pgdat_init_all_done_comp);

static inline void __init pgdat_init_report_one_done(void)
{
	if (atomic_dec_and_test(&pgdat_init_n_undone))
		complete(&pgdat_init_all_done_comp);
}

/*
 * Returns true if page needs to be initialized or freed to buddy allocator.
 *
 * First we check if pfn is valid on architectures where it is possible to have
 * holes within pageblock_nr_pages. On systems where it is not possible, this
 * function is optimized out.
 *
 * Then, we check if a current large page is valid by only checking the validity
 * of the head pfn.
 */
static inline bool __init deferred_pfn_valid(unsigned long pfn)
{
	if (!pfn_valid_within(pfn))
		return false;
	if (!(pfn & (pageblock_nr_pages - 1)) && !pfn_valid(pfn))
		return false;
	return true;
}

/*
 * Free pages to buddy allocator. Try to free aligned pages in
 * pageblock_nr_pages sizes.
 */
static void __init deferred_free_pages(unsigned long pfn,
				       unsigned long end_pfn)
{
	unsigned long nr_pgmask = pageblock_nr_pages - 1;
	unsigned long nr_free = 0;

	for (; pfn < end_pfn; pfn++) {
		if (!deferred_pfn_valid(pfn)) {
			deferred_free_range(pfn - nr_free, nr_free);
			nr_free = 0;
		} else if (!(pfn & nr_pgmask)) {
			deferred_free_range(pfn - nr_free, nr_free);
			nr_free = 1;
		} else {
			nr_free++;
		}
	}
	/* Free the last block of pages to allocator */
	deferred_free_range(pfn - nr_free, nr_free);
}

/*
 * Initialize struct pages.  We minimize pfn page lookups and scheduler checks
 * by performing it only once every pageblock_nr_pages.
 * Return number of pages initialized.
 */
static unsigned long  __init deferred_init_pages(struct zone *zone,
						 unsigned long pfn,
						 unsigned long end_pfn)
{
	unsigned long nr_pgmask = pageblock_nr_pages - 1;
	int nid = zone_to_nid(zone);
	unsigned long nr_pages = 0;
	int zid = zone_idx(zone);
	struct page *page = NULL;

	for (; pfn < end_pfn; pfn++) {
		if (!deferred_pfn_valid(pfn)) {
			page = NULL;
			continue;
		} else if (!page || !(pfn & nr_pgmask)) {
			page = pfn_to_page(pfn);
		} else {
			page++;
		}
		__init_single_page(page, pfn, zid, nid);
		nr_pages++;
	}
	return (nr_pages);
}

/*
 * This function is meant to pre-load the iterator for the zone init.
 * Specifically it walks through the ranges until we are caught up to the
 * first_init_pfn value and exits there. If we never encounter the value we
 * return false indicating there are no valid ranges left.
 */
static bool __init
deferred_init_mem_pfn_range_in_zone(u64 *i, struct zone *zone,
				    unsigned long *spfn, unsigned long *epfn,
				    unsigned long first_init_pfn)
{
	u64 j;

	/*
	 * Start out by walking through the ranges in this zone that have
	 * already been initialized. We don't need to do anything with them
	 * so we just need to flush them out of the system.
	 */
	for_each_free_mem_pfn_range_in_zone(j, zone, spfn, epfn) {
		if (*epfn <= first_init_pfn)
			continue;
		if (*spfn < first_init_pfn)
			*spfn = first_init_pfn;
		*i = j;
		return true;
	}

	return false;
}

/*
 * Initialize and free pages. We do it in two loops: first we initialize
 * struct page, then free to buddy allocator, because while we are
 * freeing pages we can access pages that are ahead (computing buddy
 * page in __free_one_page()).
 *
 * In order to try and keep some memory in the cache we have the loop
 * broken along max page order boundaries. This way we will not cause
 * any issues with the buddy page computation.
 */
static unsigned long __init
deferred_init_maxorder(u64 *i, struct zone *zone, unsigned long *start_pfn,
		       unsigned long *end_pfn)
{
	unsigned long mo_pfn = ALIGN(*start_pfn + 1, MAX_ORDER_NR_PAGES);
	unsigned long spfn = *start_pfn, epfn = *end_pfn;
	unsigned long nr_pages = 0;
	u64 j = *i;

	/* First we loop through and initialize the page values */
	for_each_free_mem_pfn_range_in_zone_from(j, zone, start_pfn, end_pfn) {
		unsigned long t;

		if (mo_pfn <= *start_pfn)
			break;

		t = min(mo_pfn, *end_pfn);
		nr_pages += deferred_init_pages(zone, *start_pfn, t);

		if (mo_pfn < *end_pfn) {
			*start_pfn = mo_pfn;
			break;
		}
	}

	/* Reset values and now loop through freeing pages as needed */
	swap(j, *i);

	for_each_free_mem_pfn_range_in_zone_from(j, zone, &spfn, &epfn) {
		unsigned long t;

		if (mo_pfn <= spfn)
			break;

		t = min(mo_pfn, epfn);
		deferred_free_pages(spfn, t);

		if (mo_pfn <= epfn)
			break;
	}

	return nr_pages;
}

static void __init
deferred_init_memmap_chunk(unsigned long start_pfn, unsigned long end_pfn,
			   void *arg)
{
	unsigned long spfn, epfn;
	struct zone *zone = arg;
	u64 i;

	deferred_init_mem_pfn_range_in_zone(&i, zone, &spfn, &epfn, start_pfn);

	/*
	 * Initialize and free pages in MAX_ORDER sized increments so that we
	 * can avoid introducing any issues with the buddy allocator.
	 */
	while (spfn < end_pfn) {
		deferred_init_maxorder(&i, zone, &spfn, &epfn);
		cond_resched();
	}
}

/* An arch may override for more concurrency. */
__weak int __init
deferred_page_init_max_threads(const struct cpumask *node_cpumask)
{
	return 1;
}

/* Initialise remaining memory on a node */
static int __init deferred_init_memmap(void *data)
{
	pg_data_t *pgdat = data;
	const struct cpumask *cpumask = cpumask_of_node(pgdat->node_id);
	unsigned long spfn = 0, epfn = 0;
	unsigned long first_init_pfn, flags;
	unsigned long start = jiffies;
	struct zone *zone;
	int zid, max_threads;
	u64 i;

	/* Bind memory initialisation thread to a local node if possible */
	if (!cpumask_empty(cpumask))
		set_cpus_allowed_ptr(current, cpumask);

	pgdat_resize_lock(pgdat, &flags);
	first_init_pfn = pgdat->first_deferred_pfn;
	if (first_init_pfn == ULONG_MAX) {
		pgdat_resize_unlock(pgdat, &flags);
		pgdat_init_report_one_done();
		return 0;
	}

	/* Sanity check boundaries */
	BUG_ON(pgdat->first_deferred_pfn < pgdat->node_start_pfn);
	BUG_ON(pgdat->first_deferred_pfn > pgdat_end_pfn(pgdat));
	pgdat->first_deferred_pfn = ULONG_MAX;

	/*
	 * Once we unlock here, the zone cannot be grown anymore, thus if an
	 * interrupt thread must allocate this early in boot, zone must be
	 * pre-grown prior to start of deferred page initialization.
	 */
	pgdat_resize_unlock(pgdat, &flags);

	/* Only the highest zone is deferred so find it */
	for (zid = 0; zid < MAX_NR_ZONES; zid++) {
		zone = pgdat->node_zones + zid;
		if (first_init_pfn < zone_end_pfn(zone))
			break;
	}

	/* If the zone is empty somebody else may have cleared out the zone */
	if (!deferred_init_mem_pfn_range_in_zone(&i, zone, &spfn, &epfn,
						 first_init_pfn))
		goto zone_empty;

	max_threads = deferred_page_init_max_threads(cpumask);

	while (spfn < epfn) {
		unsigned long epfn_align = ALIGN(epfn, PAGES_PER_SECTION);
		struct padata_mt_job job = {
			.thread_fn   = deferred_init_memmap_chunk,
			.fn_arg      = zone,
			.start       = spfn,
			.size        = epfn_align - spfn,
			.align       = PAGES_PER_SECTION,
			.min_chunk   = PAGES_PER_SECTION,
			.max_threads = max_threads,
		};

		padata_do_multithreaded(&job);
		deferred_init_mem_pfn_range_in_zone(&i, zone, &spfn, &epfn,
						    epfn_align);
	}
zone_empty:
	/* Sanity check that the next zone really is unpopulated */
	WARN_ON(++zid < MAX_NR_ZONES && populated_zone(++zone));

	pr_info("node %d deferred pages initialised in %ums\n",
		pgdat->node_id, jiffies_to_msecs(jiffies - start));

	pgdat_init_report_one_done();
	return 0;
}

/*
 * If this zone has deferred pages, try to grow it by initializing enough
 * deferred pages to satisfy the allocation specified by order, rounded up to
 * the nearest PAGES_PER_SECTION boundary.  So we're adding memory in increments
 * of SECTION_SIZE bytes by initializing struct pages in increments of
 * PAGES_PER_SECTION * sizeof(struct page) bytes.
 *
 * Return true when zone was grown, otherwise return false. We return true even
 * when we grow less than requested, to let the caller decide if there are
 * enough pages to satisfy the allocation.
 *
 * Note: We use noinline because this function is needed only during boot, and
 * it is called from a __ref function _deferred_grow_zone. This way we are
 * making sure that it is not inlined into permanent text section.
 */
static noinline bool __init
deferred_grow_zone(struct zone *zone, unsigned int order)
{
	unsigned long nr_pages_needed = ALIGN(1 << order, PAGES_PER_SECTION);
	pg_data_t *pgdat = zone->zone_pgdat;
	unsigned long first_deferred_pfn = pgdat->first_deferred_pfn;
	unsigned long spfn, epfn, flags;
	unsigned long nr_pages = 0;
	u64 i;

	/* Only the last zone may have deferred pages */
	if (zone_end_pfn(zone) != pgdat_end_pfn(pgdat))
		return false;

	pgdat_resize_lock(pgdat, &flags);

	/*
	 * If someone grew this zone while we were waiting for spinlock, return
	 * true, as there might be enough pages already.
	 */
	if (first_deferred_pfn != pgdat->first_deferred_pfn) {
		pgdat_resize_unlock(pgdat, &flags);
		return true;
	}

	/* If the zone is empty somebody else may have cleared out the zone */
	if (!deferred_init_mem_pfn_range_in_zone(&i, zone, &spfn, &epfn,
						 first_deferred_pfn)) {
		pgdat->first_deferred_pfn = ULONG_MAX;
		pgdat_resize_unlock(pgdat, &flags);
		/* Retry only once. */
		return first_deferred_pfn != ULONG_MAX;
	}

	/*
	 * Initialize and free pages in MAX_ORDER sized increments so
	 * that we can avoid introducing any issues with the buddy
	 * allocator.
	 */
	while (spfn < epfn) {
		/* update our first deferred PFN for this section */
		first_deferred_pfn = spfn;

		nr_pages += deferred_init_maxorder(&i, zone, &spfn, &epfn);
		touch_nmi_watchdog();

		/* We should only stop along section boundaries */
		if ((first_deferred_pfn ^ spfn) < PAGES_PER_SECTION)
			continue;

		/* If our quota has been met we can stop here */
		if (nr_pages >= nr_pages_needed)
			break;
	}

	pgdat->first_deferred_pfn = spfn;
	pgdat_resize_unlock(pgdat, &flags);

	return nr_pages > 0;
}

/*
 * deferred_grow_zone() is __init, but it is called from
 * get_page_from_freelist() during early boot until deferred_pages permanently
 * disables this call. This is why we have refdata wrapper to avoid warning,
 * and to ensure that the function body gets unloaded.
 */
static bool __ref
_deferred_grow_zone(struct zone *zone, unsigned int order)
{
	return deferred_grow_zone(zone, order);
}

#endif /* CONFIG_DEFERRED_STRUCT_PAGE_INIT */

void __init page_alloc_init_late(void)
{
	struct zone *zone;
	int nid;

#ifdef CONFIG_DEFERRED_STRUCT_PAGE_INIT

	/* There will be num_node_state(N_MEMORY) threads */
	atomic_set(&pgdat_init_n_undone, num_node_state(N_MEMORY));
	for_each_node_state(nid, N_MEMORY) {
		kthread_run(deferred_init_memmap, NODE_DATA(nid), "pgdatinit%d", nid);
	}

	/* Block until all are initialised */
	wait_for_completion(&pgdat_init_all_done_comp);

	/*
	 * The number of managed pages has changed due to the initialisation
	 * so the pcpu batch and high limits needs to be updated or the limits
	 * will be artificially small.
	 */
	for_each_populated_zone(zone)
		zone_pcp_update(zone);

	/*
	 * We initialized the rest of the deferred pages.  Permanently disable
	 * on-demand struct page initialization.
	 */
	static_branch_disable(&deferred_pages);

	/* Reinit limits that are based on free pages after the kernel is up */
	files_maxfiles_init();
#endif

	buffer_init();

	/* Discard memblock private memory */
	memblock_discard();

	for_each_node_state(nid, N_MEMORY)
		shuffle_free_memory(NODE_DATA(nid));

	for_each_populated_zone(zone)
		set_zone_contiguous(zone);
}

#ifdef CONFIG_CMA
/* Free whole pageblock and set its migration type to MIGRATE_CMA. */
void __init init_cma_reserved_pageblock(struct page *page)
{
	unsigned i = pageblock_nr_pages;
	struct page *p = page;

	do {
		__ClearPageReserved(p);
		set_page_count(p, 0);
	} while (++p, --i);

	set_pageblock_migratetype(page, MIGRATE_CMA);

	if (pageblock_order >= MAX_ORDER) {
		i = pageblock_nr_pages;
		p = page;
		do {
			set_page_refcounted(p);
			__free_pages(p, MAX_ORDER - 1);
			p += MAX_ORDER_NR_PAGES;
		} while (i -= MAX_ORDER_NR_PAGES);
	} else {
		set_page_refcounted(page);
		__free_pages(page, pageblock_order);
	}

	adjust_managed_page_count(page, pageblock_nr_pages);
	page_zone(page)->cma_pages += pageblock_nr_pages;
}
#endif

/*
 * The order of subdivision here is critical for the IO subsystem.
 * Please do not alter this order without good reasons and regression
 * testing. Specifically, as large blocks of memory are subdivided,
 * the order in which smaller blocks are delivered depends on the order
 * they're subdivided in this function. This is the primary factor
 * influencing the order in which pages are delivered to the IO
 * subsystem according to empirical testing, and this is also justified
 * by considering the behavior of a buddy system containing a single
 * large block of memory acted on by a series of small allocations.
 * This behavior is a critical factor in sglist merging's success.
 *
 * -- nyc
 */
static inline void expand(struct zone *zone, struct page *page,
	int low, int high, int migratetype)
{
	unsigned long size = 1 << high;

	while (high > low) {
		high--;
		size >>= 1;
		VM_BUG_ON_PAGE(bad_range(zone, &page[size]), &page[size]);

		/*
		 * Mark as guard pages (or page), that will allow to
		 * merge back to allocator when buddy will be freed.
		 * Corresponding page table entries will not be touched,
		 * pages will stay not present in virtual address space
		 */
		if (set_page_guard(zone, &page[size], high, migratetype))
			continue;

		add_to_free_list(&page[size], zone, high, migratetype);
		set_buddy_order(&page[size], high);
	}
}

static void check_new_page_bad(struct page *page)
{
	if (unlikely(page->flags & __PG_HWPOISON)) {
		/* Don't complain about hwpoisoned pages */
		page_mapcount_reset(page); /* remove PageBuddy */
		return;
	}

	bad_page(page,
		 page_bad_reason(page, PAGE_FLAGS_CHECK_AT_PREP));
}

/*
 * This page is about to be returned from the page allocator
 */
static inline int check_new_page(struct page *page)
{
	if (likely(page_expected_state(page,
				PAGE_FLAGS_CHECK_AT_PREP|__PG_HWPOISON)))
		return 0;

	check_new_page_bad(page);
	return 1;
}

#ifdef CONFIG_DEBUG_VM
/*
 * With DEBUG_VM enabled, order-0 pages are checked for expected state when
 * being allocated from pcp lists. With debug_pagealloc also enabled, they are
 * also checked when pcp lists are refilled from the free lists.
 */
static inline bool check_pcp_refill(struct page *page)
{
	if (debug_pagealloc_enabled_static())
		return check_new_page(page);
	else
		return false;
}

static inline bool check_new_pcp(struct page *page)
{
	return check_new_page(page);
}
#else
/*
 * With DEBUG_VM disabled, free order-0 pages are checked for expected state
 * when pcp lists are being refilled from the free lists. With debug_pagealloc
 * enabled, they are also checked when being allocated from the pcp lists.
 */
static inline bool check_pcp_refill(struct page *page)
{
	return check_new_page(page);
}
static inline bool check_new_pcp(struct page *page)
{
	if (debug_pagealloc_enabled_static())
		return check_new_page(page);
	else
		return false;
}
#endif /* CONFIG_DEBUG_VM */

static bool check_new_pages(struct page *page, unsigned int order)
{
	int i;
	for (i = 0; i < (1 << order); i++) {
		struct page *p = page + i;

		if (unlikely(check_new_page(p)))
			return true;
	}

	return false;
}

inline void post_alloc_hook(struct page *page, unsigned int order,
				gfp_t gfp_flags)
{
	set_page_private(page, 0);
	set_page_refcounted(page);

	arch_alloc_page(page, order);
	debug_pagealloc_map_pages(page, 1 << order);
	kasan_alloc_pages(page, order);
	kernel_unpoison_pages(page, 1 << order);
	set_page_owner(page, order, gfp_flags);

	if (!want_init_on_free() && want_init_on_alloc(gfp_flags))
		kernel_init_free_pages(page, 1 << order);
}

static void prep_new_page(struct page *page, unsigned int order, gfp_t gfp_flags,
							unsigned int alloc_flags)
{
	post_alloc_hook(page, order, gfp_flags);

	if (order && (gfp_flags & __GFP_COMP))
		prep_compound_page(page, order);

	/*
	 * page is set pfmemalloc when ALLOC_NO_WATERMARKS was necessary to
	 * allocate the page. The expectation is that the caller is taking
	 * steps that will free more memory. The caller should avoid the page
	 * being used for !PFMEMALLOC purposes.
	 */
	if (alloc_flags & ALLOC_NO_WATERMARKS)
		set_page_pfmemalloc(page);
	else
		clear_page_pfmemalloc(page);
}

/*
 * Go through the free lists for the given migratetype and remove
 * the smallest available page from the freelists
 */
static __always_inline
struct page *__rmqueue_smallest(struct zone *zone, unsigned int order,
						int migratetype)
{
	unsigned int current_order;
	struct free_area *area;
	struct page *page;

	/* Find a page of the appropriate size in the preferred list */
	for (current_order = order; current_order < MAX_ORDER; ++current_order) {
		area = &(zone->free_area[current_order]);
		page = get_page_from_free_area(area, migratetype);
		if (!page)
			continue;
		del_page_from_free_list(page, zone, current_order);
		expand(zone, page, order, current_order, migratetype);
		set_pcppage_migratetype(page, migratetype);
		return page;
	}

	return NULL;
}


/*
 * This array describes the order lists are fallen back to when
 * the free lists for the desirable migrate type are depleted
 */
static int fallbacks[MIGRATE_TYPES][3] = {
	[MIGRATE_UNMOVABLE]   = { MIGRATE_RECLAIMABLE, MIGRATE_MOVABLE,   MIGRATE_TYPES },
	[MIGRATE_MOVABLE]     = { MIGRATE_RECLAIMABLE, MIGRATE_UNMOVABLE, MIGRATE_TYPES },
	[MIGRATE_RECLAIMABLE] = { MIGRATE_UNMOVABLE,   MIGRATE_MOVABLE,   MIGRATE_TYPES },
#ifdef CONFIG_CMA
	[MIGRATE_CMA]         = { MIGRATE_TYPES }, /* Never used */
#endif
#ifdef CONFIG_MEMORY_ISOLATION
	[MIGRATE_ISOLATE]     = { MIGRATE_TYPES }, /* Never used */
#endif
};

#ifdef CONFIG_CMA
static __always_inline struct page *__rmqueue_cma_fallback(struct zone *zone,
					unsigned int order)
{
	return __rmqueue_smallest(zone, order, MIGRATE_CMA);
}
#else
static inline struct page *__rmqueue_cma_fallback(struct zone *zone,
					unsigned int order) { return NULL; }
#endif

/*
 * Move the free pages in a range to the freelist tail of the requested type.
 * Note that start_page and end_pages are not aligned on a pageblock
 * boundary. If alignment is required, use move_freepages_block()
 */
static int move_freepages(struct zone *zone,
			  struct page *start_page, struct page *end_page,
			  int migratetype, int *num_movable)
{
	struct page *page;
	unsigned int order;
	int pages_moved = 0;

	for (page = start_page; page <= end_page;) {
		if (!pfn_valid_within(page_to_pfn(page))) {
			page++;
			continue;
		}

		if (!PageBuddy(page)) {
			/*
			 * We assume that pages that could be isolated for
			 * migration are movable. But we don't actually try
			 * isolating, as that would be expensive.
			 */
			if (num_movable &&
					(PageLRU(page) || __PageMovable(page)))
				(*num_movable)++;

			page++;
			continue;
		}

		/* Make sure we are not inadvertently changing nodes */
		VM_BUG_ON_PAGE(page_to_nid(page) != zone_to_nid(zone), page);
		VM_BUG_ON_PAGE(page_zone(page) != zone, page);

		order = buddy_order(page);
		move_to_free_list(page, zone, order, migratetype);
		page += 1 << order;
		pages_moved += 1 << order;
	}

	return pages_moved;
}

int move_freepages_block(struct zone *zone, struct page *page,
				int migratetype, int *num_movable)
{
	unsigned long start_pfn, end_pfn;
	struct page *start_page, *end_page;

	if (num_movable)
		*num_movable = 0;

	start_pfn = page_to_pfn(page);
	start_pfn = start_pfn & ~(pageblock_nr_pages-1);
	start_page = pfn_to_page(start_pfn);
	end_page = start_page + pageblock_nr_pages - 1;
	end_pfn = start_pfn + pageblock_nr_pages - 1;

	/* Do not cross zone boundaries */
	if (!zone_spans_pfn(zone, start_pfn))
		start_page = page;
	if (!zone_spans_pfn(zone, end_pfn))
		return 0;

	return move_freepages(zone, start_page, end_page, migratetype,
								num_movable);
}

static void change_pageblock_range(struct page *pageblock_page,
					int start_order, int migratetype)
{
	int nr_pageblocks = 1 << (start_order - pageblock_order);

	while (nr_pageblocks--) {
		set_pageblock_migratetype(pageblock_page, migratetype);
		pageblock_page += pageblock_nr_pages;
	}
}

/*
 * When we are falling back to another migratetype during allocation, try to
 * steal extra free pages from the same pageblocks to satisfy further
 * allocations, instead of polluting multiple pageblocks.
 *
 * If we are stealing a relatively large buddy page, it is likely there will
 * be more free pages in the pageblock, so try to steal them all. For
 * reclaimable and unmovable allocations, we steal regardless of page size,
 * as fragmentation caused by those allocations polluting movable pageblocks
 * is worse than movable allocations stealing from unmovable and reclaimable
 * pageblocks.
 */
static bool can_steal_fallback(unsigned int order, int start_mt)
{
	/*
	 * Leaving this order check is intended, although there is
	 * relaxed order check in next check. The reason is that
	 * we can actually steal whole pageblock if this condition met,
	 * but, below check doesn't guarantee it and that is just heuristic
	 * so could be changed anytime.
	 */
	if (order >= pageblock_order)
		return true;

	if (order >= pageblock_order / 2 ||
		start_mt == MIGRATE_RECLAIMABLE ||
		start_mt == MIGRATE_UNMOVABLE ||
		page_group_by_mobility_disabled)
		return true;

	return false;
}

static inline bool boost_watermark(struct zone *zone)
{
	unsigned long max_boost;

	if (!watermark_boost_factor)
		return false;
	/*
	 * Don't bother in zones that are unlikely to produce results.
	 * On small machines, including kdump capture kernels running
	 * in a small area, boosting the watermark can cause an out of
	 * memory situation immediately.
	 */
	if ((pageblock_nr_pages * 4) > zone_managed_pages(zone))
		return false;

	max_boost = mult_frac(zone->_watermark[WMARK_HIGH],
			watermark_boost_factor, 10000);

	/*
	 * high watermark may be uninitialised if fragmentation occurs
	 * very early in boot so do not boost. We do not fall
	 * through and boost by pageblock_nr_pages as failing
	 * allocations that early means that reclaim is not going
	 * to help and it may even be impossible to reclaim the
	 * boosted watermark resulting in a hang.
	 */
	if (!max_boost)
		return false;

	max_boost = max(pageblock_nr_pages, max_boost);

	zone->watermark_boost = min(zone->watermark_boost + pageblock_nr_pages,
		max_boost);

	return true;
}

/*
 * This function implements actual steal behaviour. If order is large enough,
 * we can steal whole pageblock. If not, we first move freepages in this
 * pageblock to our migratetype and determine how many already-allocated pages
 * are there in the pageblock with a compatible migratetype. If at least half
 * of pages are free or compatible, we can change migratetype of the pageblock
 * itself, so pages freed in the future will be put on the correct free list.
 */
static void steal_suitable_fallback(struct zone *zone, struct page *page,
		unsigned int alloc_flags, int start_type, bool whole_block)
{
	unsigned int current_order = buddy_order(page);
	int free_pages, movable_pages, alike_pages;
	int old_block_type;

	old_block_type = get_pageblock_migratetype(page);

	/*
	 * This can happen due to races and we want to prevent broken
	 * highatomic accounting.
	 */
	if (is_migrate_highatomic(old_block_type))
		goto single_page;

	/* Take ownership for orders >= pageblock_order */
	if (current_order >= pageblock_order) {
		change_pageblock_range(page, current_order, start_type);
		goto single_page;
	}

	/*
	 * Boost watermarks to increase reclaim pressure to reduce the
	 * likelihood of future fallbacks. Wake kswapd now as the node
	 * may be balanced overall and kswapd will not wake naturally.
	 */
	if (boost_watermark(zone) && (alloc_flags & ALLOC_KSWAPD))
		set_bit(ZONE_BOOSTED_WATERMARK, &zone->flags);

	/* We are not allowed to try stealing from the whole block */
	if (!whole_block)
		goto single_page;

	free_pages = move_freepages_block(zone, page, start_type,
						&movable_pages);
	/*
	 * Determine how many pages are compatible with our allocation.
	 * For movable allocation, it's the number of movable pages which
	 * we just obtained. For other types it's a bit more tricky.
	 */
	if (start_type == MIGRATE_MOVABLE) {
		alike_pages = movable_pages;
	} else {
		/*
		 * If we are falling back a RECLAIMABLE or UNMOVABLE allocation
		 * to MOVABLE pageblock, consider all non-movable pages as
		 * compatible. If it's UNMOVABLE falling back to RECLAIMABLE or
		 * vice versa, be conservative since we can't distinguish the
		 * exact migratetype of non-movable pages.
		 */
		if (old_block_type == MIGRATE_MOVABLE)
			alike_pages = pageblock_nr_pages
						- (free_pages + movable_pages);
		else
			alike_pages = 0;
	}

	/* moving whole block can fail due to zone boundary conditions */
	if (!free_pages)
		goto single_page;

	/*
	 * If a sufficient number of pages in the block are either free or of
	 * comparable migratability as our allocation, claim the whole block.
	 */
	if (free_pages + alike_pages >= (1 << (pageblock_order-1)) ||
			page_group_by_mobility_disabled)
		set_pageblock_migratetype(page, start_type);

	return;

single_page:
	move_to_free_list(page, zone, current_order, start_type);
}

/*
 * Check whether there is a suitable fallback freepage with requested order.
 * If only_stealable is true, this function returns fallback_mt only if
 * we can steal other freepages all together. This would help to reduce
 * fragmentation due to mixed migratetype pages in one pageblock.
 */
int find_suitable_fallback(struct free_area *area, unsigned int order,
			int migratetype, bool only_stealable, bool *can_steal)
{
	int i;
	int fallback_mt;

	if (area->nr_free == 0)
		return -1;

	*can_steal = false;
	for (i = 0;; i++) {
		fallback_mt = fallbacks[migratetype][i];
		if (fallback_mt == MIGRATE_TYPES)
			break;

		if (free_area_empty(area, fallback_mt))
			continue;

		if (can_steal_fallback(order, migratetype))
			*can_steal = true;

		if (!only_stealable)
			return fallback_mt;

		if (*can_steal)
			return fallback_mt;
	}

	return -1;
}

/*
 * Reserve a pageblock for exclusive use of high-order atomic allocations if
 * there are no empty page blocks that contain a page with a suitable order
 */
static void reserve_highatomic_pageblock(struct page *page, struct zone *zone,
				unsigned int alloc_order)
{
	int mt;
	unsigned long max_managed, flags;

	/*
	 * Limit the number reserved to 1 pageblock or roughly 1% of a zone.
	 * Check is race-prone but harmless.
	 */
	max_managed = (zone_managed_pages(zone) / 100) + pageblock_nr_pages;
	if (zone->nr_reserved_highatomic >= max_managed)
		return;

	spin_lock_irqsave(&zone->lock, flags);

	/* Recheck the nr_reserved_highatomic limit under the lock */
	if (zone->nr_reserved_highatomic >= max_managed)
		goto out_unlock;

	/* Yoink! */
	mt = get_pageblock_migratetype(page);
	if (!is_migrate_highatomic(mt) && !is_migrate_isolate(mt)
	    && !is_migrate_cma(mt)) {
		zone->nr_reserved_highatomic += pageblock_nr_pages;
		set_pageblock_migratetype(page, MIGRATE_HIGHATOMIC);
		move_freepages_block(zone, page, MIGRATE_HIGHATOMIC, NULL);
	}

out_unlock:
	spin_unlock_irqrestore(&zone->lock, flags);
}

/*
 * Used when an allocation is about to fail under memory pressure. This
 * potentially hurts the reliability of high-order allocations when under
 * intense memory pressure but failed atomic allocations should be easier
 * to recover from than an OOM.
 *
 * If @force is true, try to unreserve a pageblock even though highatomic
 * pageblock is exhausted.
 */
static bool unreserve_highatomic_pageblock(const struct alloc_context *ac,
						bool force)
{
	struct zonelist *zonelist = ac->zonelist;
	unsigned long flags;
	struct zoneref *z;
	struct zone *zone;
	struct page *page;
	int order;
	bool ret;

	for_each_zone_zonelist_nodemask(zone, z, zonelist, ac->highest_zoneidx,
								ac->nodemask) {
		/*
		 * Preserve at least one pageblock unless memory pressure
		 * is really high.
		 */
		if (!force && zone->nr_reserved_highatomic <=
					pageblock_nr_pages)
			continue;

		spin_lock_irqsave(&zone->lock, flags);
		for (order = 0; order < MAX_ORDER; order++) {
			struct free_area *area = &(zone->free_area[order]);

			page = get_page_from_free_area(area, MIGRATE_HIGHATOMIC);
			if (!page)
				continue;

			/*
			 * In page freeing path, migratetype change is racy so
			 * we can counter several free pages in a pageblock
			 * in this loop althoug we changed the pageblock type
			 * from highatomic to ac->migratetype. So we should
			 * adjust the count once.
			 */
			if (is_migrate_highatomic_page(page)) {
				/*
				 * It should never happen but changes to
				 * locking could inadvertently allow a per-cpu
				 * drain to add pages to MIGRATE_HIGHATOMIC
				 * while unreserving so be safe and watch for
				 * underflows.
				 */
				zone->nr_reserved_highatomic -= min(
						pageblock_nr_pages,
						zone->nr_reserved_highatomic);
			}

			/*
			 * Convert to ac->migratetype and avoid the normal
			 * pageblock stealing heuristics. Minimally, the caller
			 * is doing the work and needs the pages. More
			 * importantly, if the block was always converted to
			 * MIGRATE_UNMOVABLE or another type then the number
			 * of pageblocks that cannot be completely freed
			 * may increase.
			 */
			set_pageblock_migratetype(page, ac->migratetype);
			ret = move_freepages_block(zone, page, ac->migratetype,
									NULL);
			if (ret) {
				spin_unlock_irqrestore(&zone->lock, flags);
				return ret;
			}
		}
		spin_unlock_irqrestore(&zone->lock, flags);
	}

	return false;
}

/*
 * Try finding a free buddy page on the fallback list and put it on the free
 * list of requested migratetype, possibly along with other pages from the same
 * block, depending on fragmentation avoidance heuristics. Returns true if
 * fallback was found so that __rmqueue_smallest() can grab it.
 *
 * The use of signed ints for order and current_order is a deliberate
 * deviation from the rest of this file, to make the for loop
 * condition simpler.
 */
static __always_inline bool
__rmqueue_fallback(struct zone *zone, int order, int start_migratetype,
						unsigned int alloc_flags)
{
	struct free_area *area;
	int current_order;
	int min_order = order;
	struct page *page;
	int fallback_mt;
	bool can_steal;

	/*
	 * Do not steal pages from freelists belonging to other pageblocks
	 * i.e. orders < pageblock_order. If there are no local zones free,
	 * the zonelists will be reiterated without ALLOC_NOFRAGMENT.
	 */
	if (alloc_flags & ALLOC_NOFRAGMENT)
		min_order = pageblock_order;

	/*
	 * Find the largest available free page in the other list. This roughly
	 * approximates finding the pageblock with the most free pages, which
	 * would be too costly to do exactly.
	 */
	for (current_order = MAX_ORDER - 1; current_order >= min_order;
				--current_order) {
		area = &(zone->free_area[current_order]);
		fallback_mt = find_suitable_fallback(area, current_order,
				start_migratetype, false, &can_steal);
		if (fallback_mt == -1)
			continue;

		/*
		 * We cannot steal all free pages from the pageblock and the
		 * requested migratetype is movable. In that case it's better to
		 * steal and split the smallest available page instead of the
		 * largest available page, because even if the next movable
		 * allocation falls back into a different pageblock than this
		 * one, it won't cause permanent fragmentation.
		 */
		if (!can_steal && start_migratetype == MIGRATE_MOVABLE
					&& current_order > order)
			goto find_smallest;

		goto do_steal;
	}

	return false;

find_smallest:
	for (current_order = order; current_order < MAX_ORDER;
							current_order++) {
		area = &(zone->free_area[current_order]);
		fallback_mt = find_suitable_fallback(area, current_order,
				start_migratetype, false, &can_steal);
		if (fallback_mt != -1)
			break;
	}

	/*
	 * This should not happen - we already found a suitable fallback
	 * when looking for the largest page.
	 */
	VM_BUG_ON(current_order == MAX_ORDER);

do_steal:
	page = get_page_from_free_area(area, fallback_mt);

	steal_suitable_fallback(zone, page, alloc_flags, start_migratetype,
								can_steal);

	trace_mm_page_alloc_extfrag(page, order, current_order,
		start_migratetype, fallback_mt);

	return true;

}

/*
 * Do the hard work of removing an element from the buddy allocator.
 * Call me with the zone->lock already held.
 */
static __always_inline struct page *
__rmqueue(struct zone *zone, unsigned int order, int migratetype,
						unsigned int alloc_flags)
{
	struct page *page;

	if (IS_ENABLED(CONFIG_CMA)) {
		/*
		 * Balance movable allocations between regular and CMA areas by
		 * allocating from CMA when over half of the zone's free memory
		 * is in the CMA area.
		 */
		if (alloc_flags & ALLOC_CMA &&
		    zone_page_state(zone, NR_FREE_CMA_PAGES) >
		    zone_page_state(zone, NR_FREE_PAGES) / 2) {
			page = __rmqueue_cma_fallback(zone, order);
			if (page)
				goto out;
		}
	}
retry:
	page = __rmqueue_smallest(zone, order, migratetype);
	if (unlikely(!page)) {
		if (alloc_flags & ALLOC_CMA)
			page = __rmqueue_cma_fallback(zone, order);

		if (!page && __rmqueue_fallback(zone, order, migratetype,
								alloc_flags))
			goto retry;
	}
out:
	if (page)
		trace_mm_page_alloc_zone_locked(page, order, migratetype);
	return page;
}

/*
 * Obtain a specified number of elements from the buddy allocator, all under
 * a single hold of the lock, for efficiency.  Add them to the supplied list.
 * Returns the number of new pages which were placed at *list.
 */
static int rmqueue_bulk(struct zone *zone, unsigned int order,
			unsigned long count, struct list_head *list,
			int migratetype, unsigned int alloc_flags)
{
	int i, alloced = 0;

	spin_lock(&zone->lock);
	for (i = 0; i < count; ++i) {
		struct page *page = __rmqueue(zone, order, migratetype,
								alloc_flags);
		if (unlikely(page == NULL))
			break;

		if (unlikely(check_pcp_refill(page)))
			continue;

		/*
		 * Split buddy pages returned by expand() are received here in
		 * physical page order. The page is added to the tail of
		 * caller's list. From the callers perspective, the linked list
		 * is ordered by page number under some conditions. This is
		 * useful for IO devices that can forward direction from the
		 * head, thus also in the physical page order. This is useful
		 * for IO devices that can merge IO requests if the physical
		 * pages are ordered properly.
		 */
		list_add_tail(&page->lru, list);
		alloced++;
		if (is_migrate_cma(get_pcppage_migratetype(page)))
			__mod_zone_page_state(zone, NR_FREE_CMA_PAGES,
					      -(1 << order));
	}

	/*
	 * i pages were removed from the buddy list even if some leak due
	 * to check_pcp_refill failing so adjust NR_FREE_PAGES based
	 * on i. Do not confuse with 'alloced' which is the number of
	 * pages added to the pcp list.
	 */
	__mod_zone_page_state(zone, NR_FREE_PAGES, -(i << order));
	spin_unlock(&zone->lock);
	return alloced;
}

#ifdef CONFIG_NUMA
/*
 * Called from the vmstat counter updater to drain pagesets of this
 * currently executing processor on remote nodes after they have
 * expired.
 *
 * Note that this function must be called with the thread pinned to
 * a single processor.
 */
void drain_zone_pages(struct zone *zone, struct per_cpu_pages *pcp)
{
	unsigned long flags;
	int to_drain, batch;

	local_irq_save(flags);
	batch = READ_ONCE(pcp->batch);
	to_drain = min(pcp->count, batch);
	if (to_drain > 0)
		free_pcppages_bulk(zone, to_drain, pcp);
	local_irq_restore(flags);
}
#endif

/*
 * Drain pcplists of the indicated processor and zone.
 *
 * The processor must either be the current processor and the
 * thread pinned to the current processor or a processor that
 * is not online.
 */
static void drain_pages_zone(unsigned int cpu, struct zone *zone)
{
	unsigned long flags;
	struct per_cpu_pageset *pset;
	struct per_cpu_pages *pcp;

	local_irq_save(flags);
	pset = per_cpu_ptr(zone->pageset, cpu);

	pcp = &pset->pcp;
	if (pcp->count)
		free_pcppages_bulk(zone, pcp->count, pcp);
	local_irq_restore(flags);
}

/*
 * Drain pcplists of all zones on the indicated processor.
 *
 * The processor must either be the current processor and the
 * thread pinned to the current processor or a processor that
 * is not online.
 */
static void drain_pages(unsigned int cpu)
{
	struct zone *zone;

	for_each_populated_zone(zone) {
		drain_pages_zone(cpu, zone);
	}
}

/*
 * Spill all of this CPU's per-cpu pages back into the buddy allocator.
 *
 * The CPU has to be pinned. When zone parameter is non-NULL, spill just
 * the single zone's pages.
 */
void drain_local_pages(struct zone *zone)
{
	int cpu = smp_processor_id();

	if (zone)
		drain_pages_zone(cpu, zone);
	else
		drain_pages(cpu);
}

static void drain_local_pages_wq(struct work_struct *work)
{
	struct pcpu_drain *drain;

	drain = container_of(work, struct pcpu_drain, work);

	/*
	 * drain_all_pages doesn't use proper cpu hotplug protection so
	 * we can race with cpu offline when the WQ can move this from
	 * a cpu pinned worker to an unbound one. We can operate on a different
	 * cpu which is allright but we also have to make sure to not move to
	 * a different one.
	 */
	preempt_disable();
	drain_local_pages(drain->zone);
	preempt_enable();
}

/*
 * The implementation of drain_all_pages(), exposing an extra parameter to
 * drain on all cpus.
 *
 * drain_all_pages() is optimized to only execute on cpus where pcplists are
 * not empty. The check for non-emptiness can however race with a free to
 * pcplist that has not yet increased the pcp->count from 0 to 1. Callers
 * that need the guarantee that every CPU has drained can disable the
 * optimizing racy check.
 */
static void __drain_all_pages(struct zone *zone, bool force_all_cpus)
{
	int cpu;

	/*
	 * Allocate in the BSS so we wont require allocation in
	 * direct reclaim path for CONFIG_CPUMASK_OFFSTACK=y
	 */
	static cpumask_t cpus_with_pcps;

	/*
	 * Make sure nobody triggers this path before mm_percpu_wq is fully
	 * initialized.
	 */
	if (WARN_ON_ONCE(!mm_percpu_wq))
		return;

	/*
	 * Do not drain if one is already in progress unless it's specific to
	 * a zone. Such callers are primarily CMA and memory hotplug and need
	 * the drain to be complete when the call returns.
	 */
	if (unlikely(!mutex_trylock(&pcpu_drain_mutex))) {
		if (!zone)
			return;
		mutex_lock(&pcpu_drain_mutex);
	}

	/*
	 * We don't care about racing with CPU hotplug event
	 * as offline notification will cause the notified
	 * cpu to drain that CPU pcps and on_each_cpu_mask
	 * disables preemption as part of its processing
	 */
	for_each_online_cpu(cpu) {
		struct per_cpu_pageset *pcp;
		struct zone *z;
		bool has_pcps = false;

		if (force_all_cpus) {
			/*
			 * The pcp.count check is racy, some callers need a
			 * guarantee that no cpu is missed.
			 */
			has_pcps = true;
		} else if (zone) {
			pcp = per_cpu_ptr(zone->pageset, cpu);
			if (pcp->pcp.count)
				has_pcps = true;
		} else {
			for_each_populated_zone(z) {
				pcp = per_cpu_ptr(z->pageset, cpu);
				if (pcp->pcp.count) {
					has_pcps = true;
					break;
				}
			}
		}

		if (has_pcps)
			cpumask_set_cpu(cpu, &cpus_with_pcps);
		else
			cpumask_clear_cpu(cpu, &cpus_with_pcps);
	}

	for_each_cpu(cpu, &cpus_with_pcps) {
		struct pcpu_drain *drain = per_cpu_ptr(&pcpu_drain, cpu);

		drain->zone = zone;
		INIT_WORK(&drain->work, drain_local_pages_wq);
		queue_work_on(cpu, mm_percpu_wq, &drain->work);
	}
	for_each_cpu(cpu, &cpus_with_pcps)
		flush_work(&per_cpu_ptr(&pcpu_drain, cpu)->work);

	mutex_unlock(&pcpu_drain_mutex);
}

/*
 * Spill all the per-cpu pages from all CPUs back into the buddy allocator.
 *
 * When zone parameter is non-NULL, spill just the single zone's pages.
 *
 * Note that this can be extremely slow as the draining happens in a workqueue.
 */
void drain_all_pages(struct zone *zone)
{
	__drain_all_pages(zone, false);
}

#ifdef CONFIG_HIBERNATION

/*
 * Touch the watchdog for every WD_PAGE_COUNT pages.
 */
#define WD_PAGE_COUNT	(128*1024)

void mark_free_pages(struct zone *zone)
{
	unsigned long pfn, max_zone_pfn, page_count = WD_PAGE_COUNT;
	unsigned long flags;
	unsigned int order, t;
	struct page *page;

	if (zone_is_empty(zone))
		return;

	spin_lock_irqsave(&zone->lock, flags);

	max_zone_pfn = zone_end_pfn(zone);
	for (pfn = zone->zone_start_pfn; pfn < max_zone_pfn; pfn++)
		if (pfn_valid(pfn)) {
			page = pfn_to_page(pfn);

			if (!--page_count) {
				touch_nmi_watchdog();
				page_count = WD_PAGE_COUNT;
			}

			if (page_zone(page) != zone)
				continue;

			if (!swsusp_page_is_forbidden(page))
				swsusp_unset_page_free(page);
		}

	for_each_migratetype_order(order, t) {
		list_for_each_entry(page,
				&zone->free_area[order].free_list[t], lru) {
			unsigned long i;

			pfn = page_to_pfn(page);
			for (i = 0; i < (1UL << order); i++) {
				if (!--page_count) {
					touch_nmi_watchdog();
					page_count = WD_PAGE_COUNT;
				}
				swsusp_set_page_free(pfn_to_page(pfn + i));
			}
		}
	}
	spin_unlock_irqrestore(&zone->lock, flags);
}
#endif /* CONFIG_PM */

static bool free_unref_page_prepare(struct page *page, unsigned long pfn)
{
	int migratetype;

	if (!free_pcp_prepare(page))
		return false;

	migratetype = get_pfnblock_migratetype(page, pfn);
	set_pcppage_migratetype(page, migratetype);
	return true;
}

static void free_unref_page_commit(struct page *page, unsigned long pfn)
{
	struct zone *zone = page_zone(page);
	struct per_cpu_pages *pcp;
	int migratetype;

	migratetype = get_pcppage_migratetype(page);
	__count_vm_event(PGFREE);

	/*
	 * We only track unmovable, reclaimable and movable on pcp lists.
	 * Free ISOLATE pages back to the allocator because they are being
	 * offlined but treat HIGHATOMIC as movable pages so we can get those
	 * areas back if necessary. Otherwise, we may have to free
	 * excessively into the page allocator
	 */
	if (migratetype >= MIGRATE_PCPTYPES) {
		if (unlikely(is_migrate_isolate(migratetype))) {
			free_one_page(zone, page, pfn, 0, migratetype,
				      FPI_NONE);
			return;
		}
		migratetype = MIGRATE_MOVABLE;
	}

	pcp = &this_cpu_ptr(zone->pageset)->pcp;
	list_add(&page->lru, &pcp->lists[migratetype]);
	pcp->count++;
	if (pcp->count >= READ_ONCE(pcp->high))
		free_pcppages_bulk(zone, READ_ONCE(pcp->batch), pcp);
}

/*
 * Free a 0-order page
 */
void free_unref_page(struct page *page)
{
	unsigned long flags;
	unsigned long pfn = page_to_pfn(page);

	if (!free_unref_page_prepare(page, pfn))
		return;

	local_irq_save(flags);
	free_unref_page_commit(page, pfn);
	local_irq_restore(flags);
}

/*
 * Free a list of 0-order pages
 */
void free_unref_page_list(struct list_head *list)
{
	struct page *page, *next;
	unsigned long flags, pfn;
	int batch_count = 0;

	/* Prepare pages for freeing */
	list_for_each_entry_safe(page, next, list, lru) {
		pfn = page_to_pfn(page);
		if (!free_unref_page_prepare(page, pfn))
			list_del(&page->lru);
		set_page_private(page, pfn);
	}

	local_irq_save(flags);
	list_for_each_entry_safe(page, next, list, lru) {
		unsigned long pfn = page_private(page);

		set_page_private(page, 0);
		trace_mm_page_free_batched(page);
		free_unref_page_commit(page, pfn);

		/*
		 * Guard against excessive IRQ disabled times when we get
		 * a large list of pages to free.
		 */
		if (++batch_count == SWAP_CLUSTER_MAX) {
			local_irq_restore(flags);
			batch_count = 0;
			local_irq_save(flags);
		}
	}
	local_irq_restore(flags);
}

/*
 * split_page takes a non-compound higher-order page, and splits it into
 * n (1<<order) sub-pages: page[0..n]
 * Each sub-page must be freed individually.
 *
 * Note: this is probably too low level an operation for use in drivers.
 * Please consult with lkml before using this in your driver.
 */
void split_page(struct page *page, unsigned int order)
{
	int i;

	VM_BUG_ON_PAGE(PageCompound(page), page);
	VM_BUG_ON_PAGE(!page_count(page), page);

	for (i = 1; i < (1 << order); i++)
		set_page_refcounted(page + i);
	split_page_owner(page, 1 << order);
	split_page_memcg(page, 1 << order);
}
EXPORT_SYMBOL_GPL(split_page);

int __isolate_free_page(struct page *page, unsigned int order)
{
	unsigned long watermark;
	struct zone *zone;
	int mt;

	BUG_ON(!PageBuddy(page));

	zone = page_zone(page);
	mt = get_pageblock_migratetype(page);

	if (!is_migrate_isolate(mt)) {
		/*
		 * Obey watermarks as if the page was being allocated. We can
		 * emulate a high-order watermark check with a raised order-0
		 * watermark, because we already know our high-order page
		 * exists.
		 */
		watermark = zone->_watermark[WMARK_MIN] + (1UL << order);
		if (!zone_watermark_ok(zone, 0, watermark, 0, ALLOC_CMA))
			return 0;

		__mod_zone_freepage_state(zone, -(1UL << order), mt);
	}

	/* Remove page from free list */

	del_page_from_free_list(page, zone, order);

	/*
	 * Set the pageblock if the isolated page is at least half of a
	 * pageblock
	 */
	if (order >= pageblock_order - 1) {
		struct page *endpage = page + (1 << order) - 1;
		for (; page < endpage; page += pageblock_nr_pages) {
			int mt = get_pageblock_migratetype(page);
			if (!is_migrate_isolate(mt) && !is_migrate_cma(mt)
			    && !is_migrate_highatomic(mt))
				set_pageblock_migratetype(page,
							  MIGRATE_MOVABLE);
		}
	}


	return 1UL << order;
}

/**
 * __putback_isolated_page - Return a now-isolated page back where we got it
 * @page: Page that was isolated
 * @order: Order of the isolated page
 * @mt: The page's pageblock's migratetype
 *
 * This function is meant to return a page pulled from the free lists via
 * __isolate_free_page back to the free lists they were pulled from.
 */
void __putback_isolated_page(struct page *page, unsigned int order, int mt)
{
	struct zone *zone = page_zone(page);

	/* zone lock should be held when this function is called */
	lockdep_assert_held(&zone->lock);

	/* Return isolated page to tail of freelist. */
	__free_one_page(page, page_to_pfn(page), zone, order, mt,
			FPI_SKIP_REPORT_NOTIFY | FPI_TO_TAIL);
}

/*
 * Update NUMA hit/miss statistics
 *
 * Must be called with interrupts disabled.
 */
static inline void zone_statistics(struct zone *preferred_zone, struct zone *z)
{
#ifdef CONFIG_NUMA
	enum numa_stat_item local_stat = NUMA_LOCAL;

	/* skip numa counters update if numa stats is disabled */
	if (!static_branch_likely(&vm_numa_stat_key))
		return;

	if (zone_to_nid(z) != numa_node_id())
		local_stat = NUMA_OTHER;

	if (zone_to_nid(z) == zone_to_nid(preferred_zone))
		__inc_numa_state(z, NUMA_HIT);
	else {
		__inc_numa_state(z, NUMA_MISS);
		__inc_numa_state(preferred_zone, NUMA_FOREIGN);
	}
	__inc_numa_state(z, local_stat);
#endif
}

/* Remove page from the per-cpu list, caller must protect the list */
static struct page *__rmqueue_pcplist(struct zone *zone, int migratetype,
			unsigned int alloc_flags,
			struct per_cpu_pages *pcp,
			struct list_head *list)
{
	struct page *page;

	do {
		if (list_empty(list)) {
			pcp->count += rmqueue_bulk(zone, 0,
					READ_ONCE(pcp->batch), list,
					migratetype, alloc_flags);
			if (unlikely(list_empty(list)))
				return NULL;
		}

		page = list_first_entry(list, struct page, lru);
		list_del(&page->lru);
		pcp->count--;
	} while (check_new_pcp(page));

	return page;
}

/* Lock and remove page from the per-cpu list */
static struct page *rmqueue_pcplist(struct zone *preferred_zone,
			struct zone *zone, gfp_t gfp_flags,
			int migratetype, unsigned int alloc_flags)
{
	struct per_cpu_pages *pcp;
	struct list_head *list;
	struct page *page;
	unsigned long flags;

	local_irq_save(flags);
	pcp = &this_cpu_ptr(zone->pageset)->pcp;
	list = &pcp->lists[migratetype];
	page = __rmqueue_pcplist(zone,  migratetype, alloc_flags, pcp, list);
	if (page) {
		__count_zid_vm_events(PGALLOC, page_zonenum(page), 1);
		zone_statistics(preferred_zone, zone);
	}
	local_irq_restore(flags);
	return page;
}

/*
 * Allocate a page from the given zone. Use pcplists for order-0 allocations.
 */
static inline
struct page *rmqueue(struct zone *preferred_zone,
			struct zone *zone, unsigned int order,
			gfp_t gfp_flags, unsigned int alloc_flags,
			int migratetype)
{
	unsigned long flags;
	struct page *page;

	if (likely(order == 0)) {
		/*
		 * MIGRATE_MOVABLE pcplist could have the pages on CMA area and
		 * we need to skip it when CMA area isn't allowed.
		 */
		if (!IS_ENABLED(CONFIG_CMA) || alloc_flags & ALLOC_CMA ||
				migratetype != MIGRATE_MOVABLE) {
			page = rmqueue_pcplist(preferred_zone, zone, gfp_flags,
					migratetype, alloc_flags);
			goto out;
		}
	}

	/*
	 * We most definitely don't want callers attempting to
	 * allocate greater than order-1 page units with __GFP_NOFAIL.
	 */
	WARN_ON_ONCE((gfp_flags & __GFP_NOFAIL) && (order > 1));
	spin_lock_irqsave(&zone->lock, flags);

	do {
		page = NULL;
		/*
		 * order-0 request can reach here when the pcplist is skipped
		 * due to non-CMA allocation context. HIGHATOMIC area is
		 * reserved for high-order atomic allocation, so order-0
		 * request should skip it.
		 */
		if (order > 0 && alloc_flags & ALLOC_HARDER) {
			page = __rmqueue_smallest(zone, order, MIGRATE_HIGHATOMIC);
			if (page)
				trace_mm_page_alloc_zone_locked(page, order, migratetype);
		}
		if (!page)
			page = __rmqueue(zone, order, migratetype, alloc_flags);
	} while (page && check_new_pages(page, order));
	spin_unlock(&zone->lock);
	if (!page)
		goto failed;
	__mod_zone_freepage_state(zone, -(1 << order),
				  get_pcppage_migratetype(page));

	__count_zid_vm_events(PGALLOC, page_zonenum(page), 1 << order);
	zone_statistics(preferred_zone, zone);
	local_irq_restore(flags);

out:
	/* Separate test+clear to avoid unnecessary atomics */
	if (test_bit(ZONE_BOOSTED_WATERMARK, &zone->flags)) {
		clear_bit(ZONE_BOOSTED_WATERMARK, &zone->flags);
		wakeup_kswapd(zone, 0, 0, zone_idx(zone));
	}

	VM_BUG_ON_PAGE(page && bad_range(zone, page), page);
	return page;

failed:
	local_irq_restore(flags);
	return NULL;
}

#ifdef CONFIG_FAIL_PAGE_ALLOC

static struct {
	struct fault_attr attr;

	bool ignore_gfp_highmem;
	bool ignore_gfp_reclaim;
	u32 min_order;
} fail_page_alloc = {
	.attr = FAULT_ATTR_INITIALIZER,
	.ignore_gfp_reclaim = true,
	.ignore_gfp_highmem = true,
	.min_order = 1,
};

static int __init setup_fail_page_alloc(char *str)
{
	return setup_fault_attr(&fail_page_alloc.attr, str);
}
__setup("fail_page_alloc=", setup_fail_page_alloc);

static bool __should_fail_alloc_page(gfp_t gfp_mask, unsigned int order)
{
	if (order < fail_page_alloc.min_order)
		return false;
	if (gfp_mask & __GFP_NOFAIL)
		return false;
	if (fail_page_alloc.ignore_gfp_highmem && (gfp_mask & __GFP_HIGHMEM))
		return false;
	if (fail_page_alloc.ignore_gfp_reclaim &&
			(gfp_mask & __GFP_DIRECT_RECLAIM))
		return false;

	return should_fail(&fail_page_alloc.attr, 1 << order);
}

#ifdef CONFIG_FAULT_INJECTION_DEBUG_FS

static int __init fail_page_alloc_debugfs(void)
{
	umode_t mode = S_IFREG | 0600;
	struct dentry *dir;

	dir = fault_create_debugfs_attr("fail_page_alloc", NULL,
					&fail_page_alloc.attr);

	debugfs_create_bool("ignore-gfp-wait", mode, dir,
			    &fail_page_alloc.ignore_gfp_reclaim);
	debugfs_create_bool("ignore-gfp-highmem", mode, dir,
			    &fail_page_alloc.ignore_gfp_highmem);
	debugfs_create_u32("min-order", mode, dir, &fail_page_alloc.min_order);

	return 0;
}

late_initcall(fail_page_alloc_debugfs);

#endif /* CONFIG_FAULT_INJECTION_DEBUG_FS */

#else /* CONFIG_FAIL_PAGE_ALLOC */

static inline bool __should_fail_alloc_page(gfp_t gfp_mask, unsigned int order)
{
	return false;
}

#endif /* CONFIG_FAIL_PAGE_ALLOC */

noinline bool should_fail_alloc_page(gfp_t gfp_mask, unsigned int order)
{
	return __should_fail_alloc_page(gfp_mask, order);
}
ALLOW_ERROR_INJECTION(should_fail_alloc_page, TRUE);

static inline long __zone_watermark_unusable_free(struct zone *z,
				unsigned int order, unsigned int alloc_flags)
{
	const bool alloc_harder = (alloc_flags & (ALLOC_HARDER|ALLOC_OOM));
	long unusable_free = (1 << order) - 1;

	/*
	 * If the caller does not have rights to ALLOC_HARDER then subtract
	 * the high-atomic reserves. This will over-estimate the size of the
	 * atomic reserve but it avoids a search.
	 */
	if (likely(!alloc_harder))
		unusable_free += z->nr_reserved_highatomic;

#ifdef CONFIG_CMA
	/* If allocation can't use CMA areas don't use free CMA pages */
	if (!(alloc_flags & ALLOC_CMA))
		unusable_free += zone_page_state(z, NR_FREE_CMA_PAGES);
#endif

	return unusable_free;
}

/*
 * Return true if free base pages are above 'mark'. For high-order checks it
 * will return true of the order-0 watermark is reached and there is at least
 * one free page of a suitable size. Checking now avoids taking the zone lock
 * to check in the allocation paths if no pages are free.
 */
bool __zone_watermark_ok(struct zone *z, unsigned int order, unsigned long mark,
			 int highest_zoneidx, unsigned int alloc_flags,
			 long free_pages)
{
	long min = mark;
	int o;
	const bool alloc_harder = (alloc_flags & (ALLOC_HARDER|ALLOC_OOM));

	/* free_pages may go negative - that's OK */
	free_pages -= __zone_watermark_unusable_free(z, order, alloc_flags);

	if (alloc_flags & ALLOC_HIGH)
		min -= min / 2;

	if (unlikely(alloc_harder)) {
		/*
		 * OOM victims can try even harder than normal ALLOC_HARDER
		 * users on the grounds that it's definitely going to be in
		 * the exit path shortly and free memory. Any allocation it
		 * makes during the free path will be small and short-lived.
		 */
		if (alloc_flags & ALLOC_OOM)
			min -= min / 2;
		else
			min -= min / 4;
	}

	/*
	 * Check watermarks for an order-0 allocation request. If these
	 * are not met, then a high-order request also cannot go ahead
	 * even if a suitable page happened to be free.
	 */
	if (free_pages <= min + z->lowmem_reserve[highest_zoneidx])
		return false;

	/* If this is an order-0 request then the watermark is fine */
	if (!order)
		return true;

	/* For a high-order request, check at least one suitable page is free */
	for (o = order; o < MAX_ORDER; o++) {
		struct free_area *area = &z->free_area[o];
		int mt;

		if (!area->nr_free)
			continue;

		for (mt = 0; mt < MIGRATE_PCPTYPES; mt++) {
			if (!free_area_empty(area, mt))
				return true;
		}

#ifdef CONFIG_CMA
		if ((alloc_flags & ALLOC_CMA) &&
		    !free_area_empty(area, MIGRATE_CMA)) {
			return true;
		}
#endif
		if (alloc_harder && !free_area_empty(area, MIGRATE_HIGHATOMIC))
			return true;
	}
	return false;
}

bool zone_watermark_ok(struct zone *z, unsigned int order, unsigned long mark,
		      int highest_zoneidx, unsigned int alloc_flags)
{
	return __zone_watermark_ok(z, order, mark, highest_zoneidx, alloc_flags,
					zone_page_state(z, NR_FREE_PAGES));
}

static inline bool zone_watermark_fast(struct zone *z, unsigned int order,
				unsigned long mark, int highest_zoneidx,
				unsigned int alloc_flags, gfp_t gfp_mask)
{
	long free_pages;

	free_pages = zone_page_state(z, NR_FREE_PAGES);

	/*
	 * Fast check for order-0 only. If this fails then the reserves
	 * need to be calculated.
	 */
	if (!order) {
		long fast_free;

		fast_free = free_pages;
		fast_free -= __zone_watermark_unusable_free(z, 0, alloc_flags);
		if (fast_free > mark + z->lowmem_reserve[highest_zoneidx])
			return true;
	}

	if (__zone_watermark_ok(z, order, mark, highest_zoneidx, alloc_flags,
					free_pages))
		return true;
	/*
	 * Ignore watermark boosting for GFP_ATOMIC order-0 allocations
	 * when checking the min watermark. The min watermark is the
	 * point where boosting is ignored so that kswapd is woken up
	 * when below the low watermark.
	 */
	if (unlikely(!order && (gfp_mask & __GFP_ATOMIC) && z->watermark_boost
		&& ((alloc_flags & ALLOC_WMARK_MASK) == WMARK_MIN))) {
		mark = z->_watermark[WMARK_MIN];
		return __zone_watermark_ok(z, order, mark, highest_zoneidx,
					alloc_flags, free_pages);
	}

	return false;
}

bool zone_watermark_ok_safe(struct zone *z, unsigned int order,
			unsigned long mark, int highest_zoneidx)
{
	long free_pages = zone_page_state(z, NR_FREE_PAGES);

	if (z->percpu_drift_mark && free_pages < z->percpu_drift_mark)
		free_pages = zone_page_state_snapshot(z, NR_FREE_PAGES);

	return __zone_watermark_ok(z, order, mark, highest_zoneidx, 0,
								free_pages);
}

#ifdef CONFIG_NUMA
static bool zone_allows_reclaim(struct zone *local_zone, struct zone *zone)
{
	return node_distance(zone_to_nid(local_zone), zone_to_nid(zone)) <=
				node_reclaim_distance;
}
#else	/* CONFIG_NUMA */
static bool zone_allows_reclaim(struct zone *local_zone, struct zone *zone)
{
	return true;
}
#endif	/* CONFIG_NUMA */

/*
 * The restriction on ZONE_DMA32 as being a suitable zone to use to avoid
 * fragmentation is subtle. If the preferred zone was HIGHMEM then
 * premature use of a lower zone may cause lowmem pressure problems that
 * are worse than fragmentation. If the next zone is ZONE_DMA then it is
 * probably too small. It only makes sense to spread allocations to avoid
 * fragmentation between the Normal and DMA32 zones.
 */
static inline unsigned int
alloc_flags_nofragment(struct zone *zone, gfp_t gfp_mask)
{
	unsigned int alloc_flags;

	/*
	 * __GFP_KSWAPD_RECLAIM is assumed to be the same as ALLOC_KSWAPD
	 * to save a branch.
	 */
	alloc_flags = (__force int) (gfp_mask & __GFP_KSWAPD_RECLAIM);

#ifdef CONFIG_ZONE_DMA32
	if (!zone)
		return alloc_flags;

	if (zone_idx(zone) != ZONE_NORMAL)
		return alloc_flags;

	/*
	 * If ZONE_DMA32 exists, assume it is the one after ZONE_NORMAL and
	 * the pointer is within zone->zone_pgdat->node_zones[]. Also assume
	 * on UMA that if Normal is populated then so is DMA32.
	 */
	BUILD_BUG_ON(ZONE_NORMAL - ZONE_DMA32 != 1);
	if (nr_online_nodes > 1 && !populated_zone(--zone))
		return alloc_flags;

	alloc_flags |= ALLOC_NOFRAGMENT;
#endif /* CONFIG_ZONE_DMA32 */
	return alloc_flags;
}

static inline unsigned int current_alloc_flags(gfp_t gfp_mask,
					unsigned int alloc_flags)
{
#ifdef CONFIG_CMA
	unsigned int pflags = current->flags;

	if (!(pflags & PF_MEMALLOC_NOCMA) &&
			gfp_migratetype(gfp_mask) == MIGRATE_MOVABLE)
		alloc_flags |= ALLOC_CMA;

#endif
	return alloc_flags;
}

/*
 * get_page_from_freelist goes through the zonelist trying to allocate
 * a page.
 */
static struct page *
get_page_from_freelist(gfp_t gfp_mask, unsigned int order, int alloc_flags,
						const struct alloc_context *ac)
{
	struct zoneref *z;
	struct zone *zone;
	struct pglist_data *last_pgdat_dirty_limit = NULL;
	bool no_fallback;

retry:
	/*
	 * Scan zonelist, looking for a zone with enough free.
	 * See also __cpuset_node_allowed() comment in kernel/cpuset.c.
	 */
	no_fallback = alloc_flags & ALLOC_NOFRAGMENT;
	z = ac->preferred_zoneref;
	for_next_zone_zonelist_nodemask(zone, z, ac->highest_zoneidx,
					ac->nodemask) {
		struct page *page;
		unsigned long mark;

		if (cpusets_enabled() &&
			(alloc_flags & ALLOC_CPUSET) &&
			!__cpuset_zone_allowed(zone, gfp_mask))
				continue;
		/*
		 * When allocating a page cache page for writing, we
		 * want to get it from a node that is within its dirty
		 * limit, such that no single node holds more than its
		 * proportional share of globally allowed dirty pages.
		 * The dirty limits take into account the node's
		 * lowmem reserves and high watermark so that kswapd
		 * should be able to balance it without having to
		 * write pages from its LRU list.
		 *
		 * XXX: For now, allow allocations to potentially
		 * exceed the per-node dirty limit in the slowpath
		 * (spread_dirty_pages unset) before going into reclaim,
		 * which is important when on a NUMA setup the allowed
		 * nodes are together not big enough to reach the
		 * global limit.  The proper fix for these situations
		 * will require awareness of nodes in the
		 * dirty-throttling and the flusher threads.
		 */
		if (ac->spread_dirty_pages) {
			if (last_pgdat_dirty_limit == zone->zone_pgdat)
				continue;

			if (!node_dirty_ok(zone->zone_pgdat)) {
				last_pgdat_dirty_limit = zone->zone_pgdat;
				continue;
			}
		}

		if (no_fallback && nr_online_nodes > 1 &&
		    zone != ac->preferred_zoneref->zone) {
			int local_nid;

			/*
			 * If moving to a remote node, retry but allow
			 * fragmenting fallbacks. Locality is more important
			 * than fragmentation avoidance.
			 */
			local_nid = zone_to_nid(ac->preferred_zoneref->zone);
			if (zone_to_nid(zone) != local_nid) {
				alloc_flags &= ~ALLOC_NOFRAGMENT;
				goto retry;
			}
		}

		mark = wmark_pages(zone, alloc_flags & ALLOC_WMARK_MASK);
		if (!zone_watermark_fast(zone, order, mark,
				       ac->highest_zoneidx, alloc_flags,
				       gfp_mask)) {
			int ret;

#ifdef CONFIG_DEFERRED_STRUCT_PAGE_INIT
			/*
			 * Watermark failed for this zone, but see if we can
			 * grow this zone if it contains deferred pages.
			 */
			if (static_branch_unlikely(&deferred_pages)) {
				if (_deferred_grow_zone(zone, order))
					goto try_this_zone;
			}
#endif
			/* Checked here to keep the fast path fast */
			BUILD_BUG_ON(ALLOC_NO_WATERMARKS < NR_WMARK);
			if (alloc_flags & ALLOC_NO_WATERMARKS)
				goto try_this_zone;

			if (node_reclaim_mode == 0 ||
			    !zone_allows_reclaim(ac->preferred_zoneref->zone, zone))
				continue;

			ret = node_reclaim(zone->zone_pgdat, gfp_mask, order);
			switch (ret) {
			case NODE_RECLAIM_NOSCAN:
				/* did not scan */
				continue;
			case NODE_RECLAIM_FULL:
				/* scanned but unreclaimable */
				continue;
			default:
				/* did we reclaim enough */
				if (zone_watermark_ok(zone, order, mark,
					ac->highest_zoneidx, alloc_flags))
					goto try_this_zone;

				continue;
			}
		}

try_this_zone:
		page = rmqueue(ac->preferred_zoneref->zone, zone, order,
				gfp_mask, alloc_flags, ac->migratetype);
		if (page) {
			prep_new_page(page, order, gfp_mask, alloc_flags);

			/*
			 * If this is a high-order atomic allocation then check
			 * if the pageblock should be reserved for the future
			 */
			if (unlikely(order && (alloc_flags & ALLOC_HARDER)))
				reserve_highatomic_pageblock(page, zone, order);

			return page;
		} else {
#ifdef CONFIG_DEFERRED_STRUCT_PAGE_INIT
			/* Try again if zone has deferred pages */
			if (static_branch_unlikely(&deferred_pages)) {
				if (_deferred_grow_zone(zone, order))
					goto try_this_zone;
			}
#endif
		}
	}

	/*
	 * It's possible on a UMA machine to get through all zones that are
	 * fragmented. If avoiding fragmentation, reset and try again.
	 */
	if (no_fallback) {
		alloc_flags &= ~ALLOC_NOFRAGMENT;
		goto retry;
	}

	return NULL;
}

static void warn_alloc_show_mem(gfp_t gfp_mask, nodemask_t *nodemask)
{
	unsigned int filter = SHOW_MEM_FILTER_NODES;

	/*
	 * This documents exceptions given to allocations in certain
	 * contexts that are allowed to allocate outside current's set
	 * of allowed nodes.
	 */
	if (!(gfp_mask & __GFP_NOMEMALLOC))
		if (tsk_is_oom_victim(current) ||
		    (current->flags & (PF_MEMALLOC | PF_EXITING)))
			filter &= ~SHOW_MEM_FILTER_NODES;
	if (in_interrupt() || !(gfp_mask & __GFP_DIRECT_RECLAIM))
		filter &= ~SHOW_MEM_FILTER_NODES;

	show_mem(filter, nodemask);
}

void warn_alloc(gfp_t gfp_mask, nodemask_t *nodemask, const char *fmt, ...)
{
	struct va_format vaf;
	va_list args;
	static DEFINE_RATELIMIT_STATE(nopage_rs, 10*HZ, 1);

	if ((gfp_mask & __GFP_NOWARN) || !__ratelimit(&nopage_rs))
		return;

	va_start(args, fmt);
	vaf.fmt = fmt;
	vaf.va = &args;
	pr_warn("%s: %pV, mode:%#x(%pGg), nodemask=%*pbl",
			current->comm, &vaf, gfp_mask, &gfp_mask,
			nodemask_pr_args(nodemask));
	va_end(args);

	cpuset_print_current_mems_allowed();
	pr_cont("\n");
	dump_stack();
	warn_alloc_show_mem(gfp_mask, nodemask);
}

static inline struct page *
__alloc_pages_cpuset_fallback(gfp_t gfp_mask, unsigned int order,
			      unsigned int alloc_flags,
			      const struct alloc_context *ac)
{
	struct page *page;

	page = get_page_from_freelist(gfp_mask, order,
			alloc_flags|ALLOC_CPUSET, ac);
	/*
	 * fallback to ignore cpuset restriction if our nodes
	 * are depleted
	 */
	if (!page)
		page = get_page_from_freelist(gfp_mask, order,
				alloc_flags, ac);

	return page;
}

static inline struct page *
__alloc_pages_may_oom(gfp_t gfp_mask, unsigned int order,
	const struct alloc_context *ac, unsigned long *did_some_progress)
{
	struct oom_control oc = {
		.zonelist = ac->zonelist,
		.nodemask = ac->nodemask,
		.memcg = NULL,
		.gfp_mask = gfp_mask,
		.order = order,
	};
	struct page *page;

	*did_some_progress = 0;

	/*
	 * Acquire the oom lock.  If that fails, somebody else is
	 * making progress for us.
	 */
	if (!mutex_trylock(&oom_lock)) {
		*did_some_progress = 1;
		schedule_timeout_uninterruptible(1);
		return NULL;
	}

	/*
	 * Go through the zonelist yet one more time, keep very high watermark
	 * here, this is only to catch a parallel oom killing, we must fail if
	 * we're still under heavy pressure. But make sure that this reclaim
	 * attempt shall not depend on __GFP_DIRECT_RECLAIM && !__GFP_NORETRY
	 * allocation which will never fail due to oom_lock already held.
	 */
	page = get_page_from_freelist((gfp_mask | __GFP_HARDWALL) &
				      ~__GFP_DIRECT_RECLAIM, order,
				      ALLOC_WMARK_HIGH|ALLOC_CPUSET, ac);
	if (page)
		goto out;

	/* Coredumps can quickly deplete all memory reserves */
	if (current->flags & PF_DUMPCORE)
		goto out;
	/* The OOM killer will not help higher order allocs */
	if (order > PAGE_ALLOC_COSTLY_ORDER)
		goto out;
	/*
	 * We have already exhausted all our reclaim opportunities without any
	 * success so it is time to admit defeat. We will skip the OOM killer
	 * because it is very likely that the caller has a more reasonable
	 * fallback than shooting a random task.
	 *
	 * The OOM killer may not free memory on a specific node.
	 */
	if (gfp_mask & (__GFP_RETRY_MAYFAIL | __GFP_THISNODE))
		goto out;
	/* The OOM killer does not needlessly kill tasks for lowmem */
	if (ac->highest_zoneidx < ZONE_NORMAL)
		goto out;
	if (pm_suspended_storage())
		goto out;
	/*
	 * XXX: GFP_NOFS allocations should rather fail than rely on
	 * other request to make a forward progress.
	 * We are in an unfortunate situation where out_of_memory cannot
	 * do much for this context but let's try it to at least get
	 * access to memory reserved if the current task is killed (see
	 * out_of_memory). Once filesystems are ready to handle allocation
	 * failures more gracefully we should just bail out here.
	 */

	/* Exhausted what can be done so it's blame time */
	if (out_of_memory(&oc) || WARN_ON_ONCE(gfp_mask & __GFP_NOFAIL)) {
		*did_some_progress = 1;

		/*
		 * Help non-failing allocations by giving them access to memory
		 * reserves
		 */
		if (gfp_mask & __GFP_NOFAIL)
			page = __alloc_pages_cpuset_fallback(gfp_mask, order,
					ALLOC_NO_WATERMARKS, ac);
	}
out:
	mutex_unlock(&oom_lock);
	return page;
}

/*
 * Maximum number of compaction retries wit a progress before OOM
 * killer is consider as the only way to move forward.
 */
#define MAX_COMPACT_RETRIES 16

#ifdef CONFIG_COMPACTION
/* Try memory compaction for high-order allocations before reclaim */
static struct page *
__alloc_pages_direct_compact(gfp_t gfp_mask, unsigned int order,
		unsigned int alloc_flags, const struct alloc_context *ac,
		enum compact_priority prio, enum compact_result *compact_result)
{
	struct page *page = NULL;
	unsigned long pflags;
	unsigned int noreclaim_flag;

	if (!order)
		return NULL;

	psi_memstall_enter(&pflags);
	noreclaim_flag = memalloc_noreclaim_save();

	*compact_result = try_to_compact_pages(gfp_mask, order, alloc_flags, ac,
								prio, &page);

	memalloc_noreclaim_restore(noreclaim_flag);
	psi_memstall_leave(&pflags);

	/*
	 * At least in one zone compaction wasn't deferred or skipped, so let's
	 * count a compaction stall
	 */
	count_vm_event(COMPACTSTALL);

	/* Prep a captured page if available */
	if (page)
		prep_new_page(page, order, gfp_mask, alloc_flags);

	/* Try get a page from the freelist if available */
	if (!page)
		page = get_page_from_freelist(gfp_mask, order, alloc_flags, ac);

	if (page) {
		struct zone *zone = page_zone(page);

		zone->compact_blockskip_flush = false;
		compaction_defer_reset(zone, order, true);
		count_vm_event(COMPACTSUCCESS);
		return page;
	}

	/*
	 * It's bad if compaction run occurs and fails. The most likely reason
	 * is that pages exist, but not enough to satisfy watermarks.
	 */
	count_vm_event(COMPACTFAIL);

	cond_resched();

	return NULL;
}

static inline bool
should_compact_retry(struct alloc_context *ac, int order, int alloc_flags,
		     enum compact_result compact_result,
		     enum compact_priority *compact_priority,
		     int *compaction_retries)
{
	int max_retries = MAX_COMPACT_RETRIES;
	int min_priority;
	bool ret = false;
	int retries = *compaction_retries;
	enum compact_priority priority = *compact_priority;

	if (!order)
		return false;

	if (compaction_made_progress(compact_result))
		(*compaction_retries)++;

	/*
	 * compaction considers all the zone as desperately out of memory
	 * so it doesn't really make much sense to retry except when the
	 * failure could be caused by insufficient priority
	 */
	if (compaction_failed(compact_result))
		goto check_priority;

	/*
	 * compaction was skipped because there are not enough order-0 pages
	 * to work with, so we retry only if it looks like reclaim can help.
	 */
	if (compaction_needs_reclaim(compact_result)) {
		ret = compaction_zonelist_suitable(ac, order, alloc_flags);
		goto out;
	}

	/*
	 * make sure the compaction wasn't deferred or didn't bail out early
	 * due to locks contention before we declare that we should give up.
	 * But the next retry should use a higher priority if allowed, so
	 * we don't just keep bailing out endlessly.
	 */
	if (compaction_withdrawn(compact_result)) {
		goto check_priority;
	}

	/*
	 * !costly requests are much more important than __GFP_RETRY_MAYFAIL
	 * costly ones because they are de facto nofail and invoke OOM
	 * killer to move on while costly can fail and users are ready
	 * to cope with that. 1/4 retries is rather arbitrary but we
	 * would need much more detailed feedback from compaction to
	 * make a better decision.
	 */
	if (order > PAGE_ALLOC_COSTLY_ORDER)
		max_retries /= 4;
	if (*compaction_retries <= max_retries) {
		ret = true;
		goto out;
	}

	/*
	 * Make sure there are attempts at the highest priority if we exhausted
	 * all retries or failed at the lower priorities.
	 */
check_priority:
	min_priority = (order > PAGE_ALLOC_COSTLY_ORDER) ?
			MIN_COMPACT_COSTLY_PRIORITY : MIN_COMPACT_PRIORITY;

	if (*compact_priority > min_priority) {
		(*compact_priority)--;
		*compaction_retries = 0;
		ret = true;
	}
out:
	trace_compact_retry(order, priority, compact_result, retries, max_retries, ret);
	return ret;
}
#else
static inline struct page *
__alloc_pages_direct_compact(gfp_t gfp_mask, unsigned int order,
		unsigned int alloc_flags, const struct alloc_context *ac,
		enum compact_priority prio, enum compact_result *compact_result)
{
	*compact_result = COMPACT_SKIPPED;
	return NULL;
}

static inline bool
should_compact_retry(struct alloc_context *ac, unsigned int order, int alloc_flags,
		     enum compact_result compact_result,
		     enum compact_priority *compact_priority,
		     int *compaction_retries)
{
	struct zone *zone;
	struct zoneref *z;

	if (!order || order > PAGE_ALLOC_COSTLY_ORDER)
		return false;

	/*
	 * There are setups with compaction disabled which would prefer to loop
	 * inside the allocator rather than hit the oom killer prematurely.
	 * Let's give them a good hope and keep retrying while the order-0
	 * watermarks are OK.
	 */
	for_each_zone_zonelist_nodemask(zone, z, ac->zonelist,
				ac->highest_zoneidx, ac->nodemask) {
		if (zone_watermark_ok(zone, 0, min_wmark_pages(zone),
					ac->highest_zoneidx, alloc_flags))
			return true;
	}
	return false;
}
#endif /* CONFIG_COMPACTION */

#ifdef CONFIG_LOCKDEP
static struct lockdep_map __fs_reclaim_map =
	STATIC_LOCKDEP_MAP_INIT("fs_reclaim", &__fs_reclaim_map);

static bool __need_reclaim(gfp_t gfp_mask)
{
	/* no reclaim without waiting on it */
	if (!(gfp_mask & __GFP_DIRECT_RECLAIM))
		return false;

	/* this guy won't enter reclaim */
	if (current->flags & PF_MEMALLOC)
		return false;

	if (gfp_mask & __GFP_NOLOCKDEP)
		return false;

	return true;
}

void __fs_reclaim_acquire(void)
{
	lock_map_acquire(&__fs_reclaim_map);
}

void __fs_reclaim_release(void)
{
	lock_map_release(&__fs_reclaim_map);
}

void fs_reclaim_acquire(gfp_t gfp_mask)
{
	gfp_mask = current_gfp_context(gfp_mask);

	if (__need_reclaim(gfp_mask)) {
		if (gfp_mask & __GFP_FS)
			__fs_reclaim_acquire();

#ifdef CONFIG_MMU_NOTIFIER
		lock_map_acquire(&__mmu_notifier_invalidate_range_start_map);
		lock_map_release(&__mmu_notifier_invalidate_range_start_map);
#endif

	}
}
EXPORT_SYMBOL_GPL(fs_reclaim_acquire);

void fs_reclaim_release(gfp_t gfp_mask)
{
	gfp_mask = current_gfp_context(gfp_mask);

	if (__need_reclaim(gfp_mask)) {
		if (gfp_mask & __GFP_FS)
			__fs_reclaim_release();
	}
}
EXPORT_SYMBOL_GPL(fs_reclaim_release);
#endif

/* Perform direct synchronous page reclaim */
static unsigned long
__perform_reclaim(gfp_t gfp_mask, unsigned int order,
					const struct alloc_context *ac)
{
	unsigned int noreclaim_flag;
	unsigned long pflags, progress;

	cond_resched();

	/* We now go into synchronous reclaim */
	cpuset_memory_pressure_bump();
	psi_memstall_enter(&pflags);
	fs_reclaim_acquire(gfp_mask);
	noreclaim_flag = memalloc_noreclaim_save();

	progress = try_to_free_pages(ac->zonelist, order, gfp_mask,
								ac->nodemask);

	memalloc_noreclaim_restore(noreclaim_flag);
	fs_reclaim_release(gfp_mask);
	psi_memstall_leave(&pflags);

	cond_resched();

	return progress;
}

/* The really slow allocator path where we enter direct reclaim */
static inline struct page *
__alloc_pages_direct_reclaim(gfp_t gfp_mask, unsigned int order,
		unsigned int alloc_flags, const struct alloc_context *ac,
		unsigned long *did_some_progress)
{
	struct page *page = NULL;
	bool drained = false;

	*did_some_progress = __perform_reclaim(gfp_mask, order, ac);
	if (unlikely(!(*did_some_progress)))
		return NULL;

retry:
	page = get_page_from_freelist(gfp_mask, order, alloc_flags, ac);

	/*
	 * If an allocation failed after direct reclaim, it could be because
	 * pages are pinned on the per-cpu lists or in high alloc reserves.
	 * Shrink them and try again
	 */
	if (!page && !drained) {
		unreserve_highatomic_pageblock(ac, false);
		drain_all_pages(NULL);
		drained = true;
		goto retry;
	}

	return page;
}

static void wake_all_kswapds(unsigned int order, gfp_t gfp_mask,
			     const struct alloc_context *ac)
{
	struct zoneref *z;
	struct zone *zone;
	pg_data_t *last_pgdat = NULL;
	enum zone_type highest_zoneidx = ac->highest_zoneidx;

	for_each_zone_zonelist_nodemask(zone, z, ac->zonelist, highest_zoneidx,
					ac->nodemask) {
		if (last_pgdat != zone->zone_pgdat)
			wakeup_kswapd(zone, gfp_mask, order, highest_zoneidx);
		last_pgdat = zone->zone_pgdat;
	}
}

static inline unsigned int
gfp_to_alloc_flags(gfp_t gfp_mask)
{
	unsigned int alloc_flags = ALLOC_WMARK_MIN | ALLOC_CPUSET;

	/*
	 * __GFP_HIGH is assumed to be the same as ALLOC_HIGH
	 * and __GFP_KSWAPD_RECLAIM is assumed to be the same as ALLOC_KSWAPD
	 * to save two branches.
	 */
	BUILD_BUG_ON(__GFP_HIGH != (__force gfp_t) ALLOC_HIGH);
	BUILD_BUG_ON(__GFP_KSWAPD_RECLAIM != (__force gfp_t) ALLOC_KSWAPD);

	/*
	 * The caller may dip into page reserves a bit more if the caller
	 * cannot run direct reclaim, or if the caller has realtime scheduling
	 * policy or is asking for __GFP_HIGH memory.  GFP_ATOMIC requests will
	 * set both ALLOC_HARDER (__GFP_ATOMIC) and ALLOC_HIGH (__GFP_HIGH).
	 */
	alloc_flags |= (__force int)
		(gfp_mask & (__GFP_HIGH | __GFP_KSWAPD_RECLAIM));

	if (gfp_mask & __GFP_ATOMIC) {
		/*
		 * Not worth trying to allocate harder for __GFP_NOMEMALLOC even
		 * if it can't schedule.
		 */
		if (!(gfp_mask & __GFP_NOMEMALLOC))
			alloc_flags |= ALLOC_HARDER;
		/*
		 * Ignore cpuset mems for GFP_ATOMIC rather than fail, see the
		 * comment for __cpuset_node_allowed().
		 */
		alloc_flags &= ~ALLOC_CPUSET;
	} else if (unlikely(rt_task(current)) && !in_interrupt())
		alloc_flags |= ALLOC_HARDER;

	alloc_flags = current_alloc_flags(gfp_mask, alloc_flags);

	return alloc_flags;
}

static bool oom_reserves_allowed(struct task_struct *tsk)
{
	if (!tsk_is_oom_victim(tsk))
		return false;

	/*
	 * !MMU doesn't have oom reaper so give access to memory reserves
	 * only to the thread with TIF_MEMDIE set
	 */
	if (!IS_ENABLED(CONFIG_MMU) && !test_thread_flag(TIF_MEMDIE))
		return false;

	return true;
}

/*
 * Distinguish requests which really need access to full memory
 * reserves from oom victims which can live with a portion of it
 */
static inline int __gfp_pfmemalloc_flags(gfp_t gfp_mask)
{
	if (unlikely(gfp_mask & __GFP_NOMEMALLOC))
		return 0;
	if (gfp_mask & __GFP_MEMALLOC)
		return ALLOC_NO_WATERMARKS;
	if (in_serving_softirq() && (current->flags & PF_MEMALLOC))
		return ALLOC_NO_WATERMARKS;
	if (!in_interrupt()) {
		if (current->flags & PF_MEMALLOC)
			return ALLOC_NO_WATERMARKS;
		else if (oom_reserves_allowed(current))
			return ALLOC_OOM;
	}

	return 0;
}

bool gfp_pfmemalloc_allowed(gfp_t gfp_mask)
{
	return !!__gfp_pfmemalloc_flags(gfp_mask);
}

/*
 * Checks whether it makes sense to retry the reclaim to make a forward progress
 * for the given allocation request.
 *
 * We give up when we either have tried MAX_RECLAIM_RETRIES in a row
 * without success, or when we couldn't even meet the watermark if we
 * reclaimed all remaining pages on the LRU lists.
 *
 * Returns true if a retry is viable or false to enter the oom path.
 */
static inline bool
should_reclaim_retry(gfp_t gfp_mask, unsigned order,
		     struct alloc_context *ac, int alloc_flags,
		     bool did_some_progress, int *no_progress_loops)
{
	struct zone *zone;
	struct zoneref *z;
	bool ret = false;

	/*
	 * Costly allocations might have made a progress but this doesn't mean
	 * their order will become available due to high fragmentation so
	 * always increment the no progress counter for them
	 */
	if (did_some_progress && order <= PAGE_ALLOC_COSTLY_ORDER)
		*no_progress_loops = 0;
	else
		(*no_progress_loops)++;

	/*
	 * Make sure we converge to OOM if we cannot make any progress
	 * several times in the row.
	 */
	if (*no_progress_loops > MAX_RECLAIM_RETRIES) {
		/* Before OOM, exhaust highatomic_reserve */
		return unreserve_highatomic_pageblock(ac, true);
	}

	/*
	 * Keep reclaiming pages while there is a chance this will lead
	 * somewhere.  If none of the target zones can satisfy our allocation
	 * request even if all reclaimable pages are considered then we are
	 * screwed and have to go OOM.
	 */
	for_each_zone_zonelist_nodemask(zone, z, ac->zonelist,
				ac->highest_zoneidx, ac->nodemask) {
		unsigned long available;
		unsigned long reclaimable;
		unsigned long min_wmark = min_wmark_pages(zone);
		bool wmark;

		available = reclaimable = zone_reclaimable_pages(zone);
		available += zone_page_state_snapshot(zone, NR_FREE_PAGES);

		/*
		 * Would the allocation succeed if we reclaimed all
		 * reclaimable pages?
		 */
		wmark = __zone_watermark_ok(zone, order, min_wmark,
				ac->highest_zoneidx, alloc_flags, available);
		trace_reclaim_retry_zone(z, order, reclaimable,
				available, min_wmark, *no_progress_loops, wmark);
		if (wmark) {
			/*
			 * If we didn't make any progress and have a lot of
			 * dirty + writeback pages then we should wait for
			 * an IO to complete to slow down the reclaim and
			 * prevent from pre mature OOM
			 */
			if (!did_some_progress) {
				unsigned long write_pending;

				write_pending = zone_page_state_snapshot(zone,
							NR_ZONE_WRITE_PENDING);

				if (2 * write_pending > reclaimable) {
					congestion_wait(BLK_RW_ASYNC, HZ/10);
					return true;
				}
			}

			ret = true;
			goto out;
		}
	}

out:
	/*
	 * Memory allocation/reclaim might be called from a WQ context and the
	 * current implementation of the WQ concurrency control doesn't
	 * recognize that a particular WQ is congested if the worker thread is
	 * looping without ever sleeping. Therefore we have to do a short sleep
	 * here rather than calling cond_resched().
	 */
	if (current->flags & PF_WQ_WORKER)
		schedule_timeout_uninterruptible(1);
	else
		cond_resched();
	return ret;
}

static inline bool
check_retry_cpuset(int cpuset_mems_cookie, struct alloc_context *ac)
{
	/*
	 * It's possible that cpuset's mems_allowed and the nodemask from
	 * mempolicy don't intersect. This should be normally dealt with by
	 * policy_nodemask(), but it's possible to race with cpuset update in
	 * such a way the check therein was true, and then it became false
	 * before we got our cpuset_mems_cookie here.
	 * This assumes that for all allocations, ac->nodemask can come only
	 * from MPOL_BIND mempolicy (whose documented semantics is to be ignored
	 * when it does not intersect with the cpuset restrictions) or the
	 * caller can deal with a violated nodemask.
	 */
	if (cpusets_enabled() && ac->nodemask &&
			!cpuset_nodemask_valid_mems_allowed(ac->nodemask)) {
		ac->nodemask = NULL;
		return true;
	}

	/*
	 * When updating a task's mems_allowed or mempolicy nodemask, it is
	 * possible to race with parallel threads in such a way that our
	 * allocation can fail while the mask is being updated. If we are about
	 * to fail, check if the cpuset changed during allocation and if so,
	 * retry.
	 */
	if (read_mems_allowed_retry(cpuset_mems_cookie))
		return true;

	return false;
}

static inline struct page *
__alloc_pages_slowpath(gfp_t gfp_mask, unsigned int order,
						struct alloc_context *ac)
{
	bool can_direct_reclaim = gfp_mask & __GFP_DIRECT_RECLAIM;
	const bool costly_order = order > PAGE_ALLOC_COSTLY_ORDER;
	struct page *page = NULL;
	unsigned int alloc_flags;
	unsigned long did_some_progress;
	enum compact_priority compact_priority;
	enum compact_result compact_result;
	int compaction_retries;
	int no_progress_loops;
	unsigned int cpuset_mems_cookie;
	int reserve_flags;

	/*
	 * We also sanity check to catch abuse of atomic reserves being used by
	 * callers that are not in atomic context.
	 */
	if (WARN_ON_ONCE((gfp_mask & (__GFP_ATOMIC|__GFP_DIRECT_RECLAIM)) ==
				(__GFP_ATOMIC|__GFP_DIRECT_RECLAIM)))
		gfp_mask &= ~__GFP_ATOMIC;

retry_cpuset:
	compaction_retries = 0;
	no_progress_loops = 0;
	compact_priority = DEF_COMPACT_PRIORITY;
	cpuset_mems_cookie = read_mems_allowed_begin();

	/*
	 * The fast path uses conservative alloc_flags to succeed only until
	 * kswapd needs to be woken up, and to avoid the cost of setting up
	 * alloc_flags precisely. So we do that now.
	 */
	alloc_flags = gfp_to_alloc_flags(gfp_mask);

	/*
	 * We need to recalculate the starting point for the zonelist iterator
	 * because we might have used different nodemask in the fast path, or
	 * there was a cpuset modification and we are retrying - otherwise we
	 * could end up iterating over non-eligible zones endlessly.
	 */
	ac->preferred_zoneref = first_zones_zonelist(ac->zonelist,
					ac->highest_zoneidx, ac->nodemask);
	if (!ac->preferred_zoneref->zone)
		goto nopage;

	if (alloc_flags & ALLOC_KSWAPD)
		wake_all_kswapds(order, gfp_mask, ac);

	/*
	 * The adjusted alloc_flags might result in immediate success, so try
	 * that first
	 */
	page = get_page_from_freelist(gfp_mask, order, alloc_flags, ac);
	if (page)
		goto got_pg;

	/*
	 * For costly allocations, try direct compaction first, as it's likely
	 * that we have enough base pages and don't need to reclaim. For non-
	 * movable high-order allocations, do that as well, as compaction will
	 * try prevent permanent fragmentation by migrating from blocks of the
	 * same migratetype.
	 * Don't try this for allocations that are allowed to ignore
	 * watermarks, as the ALLOC_NO_WATERMARKS attempt didn't yet happen.
	 */
	if (can_direct_reclaim &&
			(costly_order ||
			   (order > 0 && ac->migratetype != MIGRATE_MOVABLE))
			&& !gfp_pfmemalloc_allowed(gfp_mask)) {
		page = __alloc_pages_direct_compact(gfp_mask, order,
						alloc_flags, ac,
						INIT_COMPACT_PRIORITY,
						&compact_result);
		if (page)
			goto got_pg;

		/*
		 * Checks for costly allocations with __GFP_NORETRY, which
		 * includes some THP page fault allocations
		 */
		if (costly_order && (gfp_mask & __GFP_NORETRY)) {
			/*
			 * If allocating entire pageblock(s) and compaction
			 * failed because all zones are below low watermarks
			 * or is prohibited because it recently failed at this
			 * order, fail immediately unless the allocator has
			 * requested compaction and reclaim retry.
			 *
			 * Reclaim is
			 *  - potentially very expensive because zones are far
			 *    below their low watermarks or this is part of very
			 *    bursty high order allocations,
			 *  - not guaranteed to help because isolate_freepages()
			 *    may not iterate over freed pages as part of its
			 *    linear scan, and
			 *  - unlikely to make entire pageblocks free on its
			 *    own.
			 */
			if (compact_result == COMPACT_SKIPPED ||
			    compact_result == COMPACT_DEFERRED)
				goto nopage;

			/*
			 * Looks like reclaim/compaction is worth trying, but
			 * sync compaction could be very expensive, so keep
			 * using async compaction.
			 */
			compact_priority = INIT_COMPACT_PRIORITY;
		}
	}

retry:
	/* Ensure kswapd doesn't accidentally go to sleep as long as we loop */
	if (alloc_flags & ALLOC_KSWAPD)
		wake_all_kswapds(order, gfp_mask, ac);

	reserve_flags = __gfp_pfmemalloc_flags(gfp_mask);
	if (reserve_flags)
		alloc_flags = current_alloc_flags(gfp_mask, reserve_flags);

	/*
	 * Reset the nodemask and zonelist iterators if memory policies can be
	 * ignored. These allocations are high priority and system rather than
	 * user oriented.
	 */
	if (!(alloc_flags & ALLOC_CPUSET) || reserve_flags) {
		ac->nodemask = NULL;
		ac->preferred_zoneref = first_zones_zonelist(ac->zonelist,
					ac->highest_zoneidx, ac->nodemask);
	}

	/* Attempt with potentially adjusted zonelist and alloc_flags */
	page = get_page_from_freelist(gfp_mask, order, alloc_flags, ac);
	if (page)
		goto got_pg;

	/* Caller is not willing to reclaim, we can't balance anything */
	if (!can_direct_reclaim)
		goto nopage;

	/* Avoid recursion of direct reclaim */
	if (current->flags & PF_MEMALLOC)
		goto nopage;

	/* Try direct reclaim and then allocating */
	page = __alloc_pages_direct_reclaim(gfp_mask, order, alloc_flags, ac,
							&did_some_progress);
	if (page)
		goto got_pg;

	/* Try direct compaction and then allocating */
	page = __alloc_pages_direct_compact(gfp_mask, order, alloc_flags, ac,
					compact_priority, &compact_result);
	if (page)
		goto got_pg;

	/* Do not loop if specifically requested */
	if (gfp_mask & __GFP_NORETRY)
		goto nopage;

	/*
	 * Do not retry costly high order allocations unless they are
	 * __GFP_RETRY_MAYFAIL
	 */
	if (costly_order && !(gfp_mask & __GFP_RETRY_MAYFAIL))
		goto nopage;

	if (should_reclaim_retry(gfp_mask, order, ac, alloc_flags,
				 did_some_progress > 0, &no_progress_loops))
		goto retry;

	/*
	 * It doesn't make any sense to retry for the compaction if the order-0
	 * reclaim is not able to make any progress because the current
	 * implementation of the compaction depends on the sufficient amount
	 * of free memory (see __compaction_suitable)
	 */
	if (did_some_progress > 0 &&
			should_compact_retry(ac, order, alloc_flags,
				compact_result, &compact_priority,
				&compaction_retries))
		goto retry;


	/* Deal with possible cpuset update races before we start OOM killing */
	if (check_retry_cpuset(cpuset_mems_cookie, ac))
		goto retry_cpuset;

	/* Reclaim has failed us, start killing things */
	page = __alloc_pages_may_oom(gfp_mask, order, ac, &did_some_progress);
	if (page)
		goto got_pg;

	/* Avoid allocations with no watermarks from looping endlessly */
	if (tsk_is_oom_victim(current) &&
	    (alloc_flags & ALLOC_OOM ||
	     (gfp_mask & __GFP_NOMEMALLOC)))
		goto nopage;

	/* Retry as long as the OOM killer is making progress */
	if (did_some_progress) {
		no_progress_loops = 0;
		goto retry;
	}

nopage:
	/* Deal with possible cpuset update races before we fail */
	if (check_retry_cpuset(cpuset_mems_cookie, ac))
		goto retry_cpuset;

	/*
	 * Make sure that __GFP_NOFAIL request doesn't leak out and make sure
	 * we always retry
	 */
	if (gfp_mask & __GFP_NOFAIL) {
		/*
		 * All existing users of the __GFP_NOFAIL are blockable, so warn
		 * of any new users that actually require GFP_NOWAIT
		 */
		if (WARN_ON_ONCE(!can_direct_reclaim))
			goto fail;

		/*
		 * PF_MEMALLOC request from this context is rather bizarre
		 * because we cannot reclaim anything and only can loop waiting
		 * for somebody to do a work for us
		 */
		WARN_ON_ONCE(current->flags & PF_MEMALLOC);

		/*
		 * non failing costly orders are a hard requirement which we
		 * are not prepared for much so let's warn about these users
		 * so that we can identify them and convert them to something
		 * else.
		 */
		WARN_ON_ONCE(order > PAGE_ALLOC_COSTLY_ORDER);

		/*
		 * Help non-failing allocations by giving them access to memory
		 * reserves but do not use ALLOC_NO_WATERMARKS because this
		 * could deplete whole memory reserves which would just make
		 * the situation worse
		 */
		page = __alloc_pages_cpuset_fallback(gfp_mask, order, ALLOC_HARDER, ac);
		if (page)
			goto got_pg;

		cond_resched();
		goto retry;
	}
fail:
	warn_alloc(gfp_mask, ac->nodemask,
			"page allocation failure: order:%u", order);
got_pg:
	return page;
}

static inline bool prepare_alloc_pages(gfp_t gfp_mask, unsigned int order,
		int preferred_nid, nodemask_t *nodemask,
		struct alloc_context *ac, gfp_t *alloc_mask,
		unsigned int *alloc_flags)
{
	ac->highest_zoneidx = gfp_zone(gfp_mask);
	ac->zonelist = node_zonelist(preferred_nid, gfp_mask);
	ac->nodemask = nodemask;
	ac->migratetype = gfp_migratetype(gfp_mask);

	if (cpusets_enabled()) {
		*alloc_mask |= __GFP_HARDWALL;
		/*
		 * When we are in the interrupt context, it is irrelevant
		 * to the current task context. It means that any node ok.
		 */
		if (!in_interrupt() && !ac->nodemask)
			ac->nodemask = &cpuset_current_mems_allowed;
		else
			*alloc_flags |= ALLOC_CPUSET;
	}

	fs_reclaim_acquire(gfp_mask);
	fs_reclaim_release(gfp_mask);

	might_sleep_if(gfp_mask & __GFP_DIRECT_RECLAIM);

	if (should_fail_alloc_page(gfp_mask, order))
		return false;

	*alloc_flags = current_alloc_flags(gfp_mask, *alloc_flags);

	/* Dirty zone balancing only done in the fast path */
	ac->spread_dirty_pages = (gfp_mask & __GFP_WRITE);

	/*
	 * The preferred zone is used for statistics but crucially it is
	 * also used as the starting point for the zonelist iterator. It
	 * may get reset for allocations that ignore memory policies.
	 */
	ac->preferred_zoneref = first_zones_zonelist(ac->zonelist,
					ac->highest_zoneidx, ac->nodemask);

	return true;
}

/*
 * This is the 'heart' of the zoned buddy allocator.
 */
struct page *
__alloc_pages_nodemask(gfp_t gfp_mask, unsigned int order, int preferred_nid,
							nodemask_t *nodemask)
{
	struct page *page;
	unsigned int alloc_flags = ALLOC_WMARK_LOW;
	gfp_t alloc_mask; /* The gfp_t that was actually used for allocation */
	struct alloc_context ac = { };

	/*
	 * There are several places where we assume that the order value is sane
	 * so bail out early if the request is out of bound.
	 */
	if (unlikely(order >= MAX_ORDER)) {
		WARN_ON_ONCE(!(gfp_mask & __GFP_NOWARN));
		return NULL;
	}

	gfp_mask &= gfp_allowed_mask;
	alloc_mask = gfp_mask;
	if (!prepare_alloc_pages(gfp_mask, order, preferred_nid, nodemask, &ac, &alloc_mask, &alloc_flags))
		return NULL;

	/*
	 * Forbid the first pass from falling back to types that fragment
	 * memory until all local zones are considered.
	 */
	alloc_flags |= alloc_flags_nofragment(ac.preferred_zoneref->zone, gfp_mask);

	/* First allocation attempt */
	page = get_page_from_freelist(alloc_mask, order, alloc_flags, &ac);
	if (likely(page))
		goto out;

	/*
	 * Apply scoped allocation constraints. This is mainly about GFP_NOFS
	 * resp. GFP_NOIO which has to be inherited for all allocation requests
	 * from a particular context which has been marked by
	 * memalloc_no{fs,io}_{save,restore}.
	 */
	alloc_mask = current_gfp_context(gfp_mask);
	ac.spread_dirty_pages = false;

	/*
	 * Restore the original nodemask if it was potentially replaced with
	 * &cpuset_current_mems_allowed to optimize the fast-path attempt.
	 */
	ac.nodemask = nodemask;

	page = __alloc_pages_slowpath(alloc_mask, order, &ac);

out:
	if (memcg_kmem_enabled() && (gfp_mask & __GFP_ACCOUNT) && page &&
	    unlikely(__memcg_kmem_charge_page(page, gfp_mask, order) != 0)) {
		__free_pages(page, order);
		page = NULL;
	}

	trace_mm_page_alloc(page, order, alloc_mask, ac.migratetype);

	return page;
}
EXPORT_SYMBOL(__alloc_pages_nodemask);

/*
 * Common helper functions. Never use with __GFP_HIGHMEM because the returned
 * address cannot represent highmem pages. Use alloc_pages and then kmap if
 * you need to access high mem.
 */
unsigned long __get_free_pages(gfp_t gfp_mask, unsigned int order)
{
	struct page *page;

	page = alloc_pages(gfp_mask & ~__GFP_HIGHMEM, order);
	if (!page)
		return 0;
	return (unsigned long) page_address(page);
}
EXPORT_SYMBOL(__get_free_pages);

unsigned long get_zeroed_page(gfp_t gfp_mask)
{
	return __get_free_pages(gfp_mask | __GFP_ZERO, 0);
}
EXPORT_SYMBOL(get_zeroed_page);

static inline void free_the_page(struct page *page, unsigned int order)
{
	if (order == 0)		/* Via pcp? */
		free_unref_page(page);
	else
		__free_pages_ok(page, order, FPI_NONE);
}

/**
 * __free_pages - Free pages allocated with alloc_pages().
 * @page: The page pointer returned from alloc_pages().
 * @order: The order of the allocation.
 *
 * This function can free multi-page allocations that are not compound
 * pages.  It does not check that the @order passed in matches that of
 * the allocation, so it is easy to leak memory.  Freeing more memory
 * than was allocated will probably emit a warning.
 *
 * If the last reference to this page is speculative, it will be released
 * by put_page() which only frees the first page of a non-compound
 * allocation.  To prevent the remaining pages from being leaked, we free
 * the subsequent pages here.  If you want to use the page's reference
 * count to decide when to free the allocation, you should allocate a
 * compound page, and use put_page() instead of __free_pages().
 *
 * Context: May be called in interrupt context or while holding a normal
 * spinlock, but not in NMI context or while holding a raw spinlock.
 */
void __free_pages(struct page *page, unsigned int order)
{
	if (put_page_testzero(page))
		free_the_page(page, order);
	else if (!PageHead(page))
		while (order-- > 0)
			free_the_page(page + (1 << order), order);
}
EXPORT_SYMBOL(__free_pages);

void free_pages(unsigned long addr, unsigned int order)
{
	if (addr != 0) {
		VM_BUG_ON(!virt_addr_valid((void *)addr));
		__free_pages(virt_to_page((void *)addr), order);
	}
}

EXPORT_SYMBOL(free_pages);

/*
 * Page Fragment:
 *  An arbitrary-length arbitrary-offset area of memory which resides
 *  within a 0 or higher order page.  Multiple fragments within that page
 *  are individually refcounted, in the page's reference counter.
 *
 * The page_frag functions below provide a simple allocation framework for
 * page fragments.  This is used by the network stack and network device
 * drivers to provide a backing region of memory for use as either an
 * sk_buff->head, or to be used in the "frags" portion of skb_shared_info.
 */
static struct page *__page_frag_cache_refill(struct page_frag_cache *nc,
					     gfp_t gfp_mask)
{
	struct page *page = NULL;
	gfp_t gfp = gfp_mask;

#if (PAGE_SIZE < PAGE_FRAG_CACHE_MAX_SIZE)
	gfp_mask |= __GFP_COMP | __GFP_NOWARN | __GFP_NORETRY |
		    __GFP_NOMEMALLOC;
	page = alloc_pages_node(NUMA_NO_NODE, gfp_mask,
				PAGE_FRAG_CACHE_MAX_ORDER);
	nc->size = page ? PAGE_FRAG_CACHE_MAX_SIZE : PAGE_SIZE;
#endif
	if (unlikely(!page))
		page = alloc_pages_node(NUMA_NO_NODE, gfp, 0);

	nc->va = page ? page_address(page) : NULL;

	return page;
}

void __page_frag_cache_drain(struct page *page, unsigned int count)
{
	VM_BUG_ON_PAGE(page_ref_count(page) == 0, page);

	if (page_ref_sub_and_test(page, count))
		free_the_page(page, compound_order(page));
}
EXPORT_SYMBOL(__page_frag_cache_drain);

void *page_frag_alloc_align(struct page_frag_cache *nc,
		      unsigned int fragsz, gfp_t gfp_mask,
		      unsigned int align_mask)
{
	unsigned int size = PAGE_SIZE;
	struct page *page;
	int offset;

	if (unlikely(!nc->va)) {
refill:
		page = __page_frag_cache_refill(nc, gfp_mask);
		if (!page)
			return NULL;

#if (PAGE_SIZE < PAGE_FRAG_CACHE_MAX_SIZE)
		/* if size can vary use size else just use PAGE_SIZE */
		size = nc->size;
#endif
		/* Even if we own the page, we do not use atomic_set().
		 * This would break get_page_unless_zero() users.
		 */
		page_ref_add(page, PAGE_FRAG_CACHE_MAX_SIZE);

		/* reset page count bias and offset to start of new frag */
		nc->pfmemalloc = page_is_pfmemalloc(page);
		nc->pagecnt_bias = PAGE_FRAG_CACHE_MAX_SIZE + 1;
		nc->offset = size;
	}

	offset = nc->offset - fragsz;
	if (unlikely(offset < 0)) {
		page = virt_to_page(nc->va);

		if (!page_ref_sub_and_test(page, nc->pagecnt_bias))
			goto refill;

		if (unlikely(nc->pfmemalloc)) {
			free_the_page(page, compound_order(page));
			goto refill;
		}

#if (PAGE_SIZE < PAGE_FRAG_CACHE_MAX_SIZE)
		/* if size can vary use size else just use PAGE_SIZE */
		size = nc->size;
#endif
		/* OK, page count is 0, we can safely set it */
		set_page_count(page, PAGE_FRAG_CACHE_MAX_SIZE + 1);

		/* reset page count bias and offset to start of new frag */
		nc->pagecnt_bias = PAGE_FRAG_CACHE_MAX_SIZE + 1;
		offset = size - fragsz;
	}

	nc->pagecnt_bias--;
	offset &= align_mask;
	nc->offset = offset;

	return nc->va + offset;
}
EXPORT_SYMBOL(page_frag_alloc_align);

/*
 * Frees a page fragment allocated out of either a compound or order 0 page.
 */
void page_frag_free(void *addr)
{
	struct page *page = virt_to_head_page(addr);

	if (unlikely(put_page_testzero(page)))
		free_the_page(page, compound_order(page));
}
EXPORT_SYMBOL(page_frag_free);

static void *make_alloc_exact(unsigned long addr, unsigned int order,
		size_t size)
{
	if (addr) {
		unsigned long alloc_end = addr + (PAGE_SIZE << order);
		unsigned long used = addr + PAGE_ALIGN(size);

		split_page(virt_to_page((void *)addr), order);
		while (used < alloc_end) {
			free_page(used);
			used += PAGE_SIZE;
		}
	}
	return (void *)addr;
}

/**
 * alloc_pages_exact - allocate an exact number physically-contiguous pages.
 * @size: the number of bytes to allocate
 * @gfp_mask: GFP flags for the allocation, must not contain __GFP_COMP
 *
 * This function is similar to alloc_pages(), except that it allocates the
 * minimum number of pages to satisfy the request.  alloc_pages() can only
 * allocate memory in power-of-two pages.
 *
 * This function is also limited by MAX_ORDER.
 *
 * Memory allocated by this function must be released by free_pages_exact().
 *
 * Return: pointer to the allocated area or %NULL in case of error.
 */
void *alloc_pages_exact(size_t size, gfp_t gfp_mask)
{
	unsigned int order = get_order(size);
	unsigned long addr;

	if (WARN_ON_ONCE(gfp_mask & __GFP_COMP))
		gfp_mask &= ~__GFP_COMP;

	addr = __get_free_pages(gfp_mask, order);
	return make_alloc_exact(addr, order, size);
}
EXPORT_SYMBOL(alloc_pages_exact);

/**
 * alloc_pages_exact_nid - allocate an exact number of physically-contiguous
 *			   pages on a node.
 * @nid: the preferred node ID where memory should be allocated
 * @size: the number of bytes to allocate
 * @gfp_mask: GFP flags for the allocation, must not contain __GFP_COMP
 *
 * Like alloc_pages_exact(), but try to allocate on node nid first before falling
 * back.
 *
 * Return: pointer to the allocated area or %NULL in case of error.
 */
void * __meminit alloc_pages_exact_nid(int nid, size_t size, gfp_t gfp_mask)
{
	unsigned int order = get_order(size);
	struct page *p;

	if (WARN_ON_ONCE(gfp_mask & __GFP_COMP))
		gfp_mask &= ~__GFP_COMP;

	p = alloc_pages_node(nid, gfp_mask, order);
	if (!p)
		return NULL;
	return make_alloc_exact((unsigned long)page_address(p), order, size);
}

/**
 * free_pages_exact - release memory allocated via alloc_pages_exact()
 * @virt: the value returned by alloc_pages_exact.
 * @size: size of allocation, same value as passed to alloc_pages_exact().
 *
 * Release the memory allocated by a previous call to alloc_pages_exact.
 */
void free_pages_exact(void *virt, size_t size)
{
	unsigned long addr = (unsigned long)virt;
	unsigned long end = addr + PAGE_ALIGN(size);

	while (addr < end) {
		free_page(addr);
		addr += PAGE_SIZE;
	}
}
EXPORT_SYMBOL(free_pages_exact);

/**
 * nr_free_zone_pages - count number of pages beyond high watermark
 * @offset: The zone index of the highest zone
 *
 * nr_free_zone_pages() counts the number of pages which are beyond the
 * high watermark within all zones at or below a given zone index.  For each
 * zone, the number of pages is calculated as:
 *
 *     nr_free_zone_pages = managed_pages - high_pages
 *
 * Return: number of pages beyond high watermark.
 */
static unsigned long nr_free_zone_pages(int offset)
{
	struct zoneref *z;
	struct zone *zone;

	/* Just pick one node, since fallback list is circular */
	unsigned long sum = 0;

	struct zonelist *zonelist = node_zonelist(numa_node_id(), GFP_KERNEL);

	for_each_zone_zonelist(zone, z, zonelist, offset) {
		unsigned long size = zone_managed_pages(zone);
		unsigned long high = high_wmark_pages(zone);
		if (size > high)
			sum += size - high;
	}

	return sum;
}

/**
 * nr_free_buffer_pages - count number of pages beyond high watermark
 *
 * nr_free_buffer_pages() counts the number of pages which are beyond the high
 * watermark within ZONE_DMA and ZONE_NORMAL.
 *
 * Return: number of pages beyond high watermark within ZONE_DMA and
 * ZONE_NORMAL.
 */
unsigned long nr_free_buffer_pages(void)
{
	return nr_free_zone_pages(gfp_zone(GFP_USER));
}
EXPORT_SYMBOL_GPL(nr_free_buffer_pages);

static inline void show_node(struct zone *zone)
{
	if (IS_ENABLED(CONFIG_NUMA))
		printk("Node %d ", zone_to_nid(zone));
}

long si_mem_available(void)
{
	long available;
	unsigned long pagecache;
	unsigned long wmark_low = 0;
	unsigned long pages[NR_LRU_LISTS];
	unsigned long reclaimable;
	struct zone *zone;
	int lru;

	for (lru = LRU_BASE; lru < NR_LRU_LISTS; lru++)
		pages[lru] = global_node_page_state(NR_LRU_BASE + lru);

	for_each_zone(zone)
		wmark_low += low_wmark_pages(zone);

	/*
	 * Estimate the amount of memory available for userspace allocations,
	 * without causing swapping.
	 */
	available = global_zone_page_state(NR_FREE_PAGES) - totalreserve_pages;

	/*
	 * Not all the page cache can be freed, otherwise the system will
	 * start swapping. Assume at least half of the page cache, or the
	 * low watermark worth of cache, needs to stay.
	 */
	pagecache = pages[LRU_ACTIVE_FILE] + pages[LRU_INACTIVE_FILE];
	pagecache -= min(pagecache / 2, wmark_low);
	available += pagecache;

	/*
	 * Part of the reclaimable slab and other kernel memory consists of
	 * items that are in use, and cannot be freed. Cap this estimate at the
	 * low watermark.
	 */
	reclaimable = global_node_page_state_pages(NR_SLAB_RECLAIMABLE_B) +
		global_node_page_state(NR_KERNEL_MISC_RECLAIMABLE);
	available += reclaimable - min(reclaimable / 2, wmark_low);

	if (available < 0)
		available = 0;
	return available;
}
EXPORT_SYMBOL_GPL(si_mem_available);

void si_meminfo(struct sysinfo *val)
{
	val->totalram = totalram_pages();
	val->sharedram = global_node_page_state(NR_SHMEM);
	val->freeram = global_zone_page_state(NR_FREE_PAGES);
	val->bufferram = nr_blockdev_pages();
	val->totalhigh = totalhigh_pages();
	val->freehigh = nr_free_highpages();
	val->mem_unit = PAGE_SIZE;
}

EXPORT_SYMBOL(si_meminfo);

#ifdef CONFIG_NUMA
void si_meminfo_node(struct sysinfo *val, int nid)
{
	int zone_type;		/* needs to be signed */
	unsigned long managed_pages = 0;
	unsigned long managed_highpages = 0;
	unsigned long free_highpages = 0;
	pg_data_t *pgdat = NODE_DATA(nid);

	for (zone_type = 0; zone_type < MAX_NR_ZONES; zone_type++)
		managed_pages += zone_managed_pages(&pgdat->node_zones[zone_type]);
	val->totalram = managed_pages;
	val->sharedram = node_page_state(pgdat, NR_SHMEM);
	val->freeram = sum_zone_node_page_state(nid, NR_FREE_PAGES);
#ifdef CONFIG_HIGHMEM
	for (zone_type = 0; zone_type < MAX_NR_ZONES; zone_type++) {
		struct zone *zone = &pgdat->node_zones[zone_type];

		if (is_highmem(zone)) {
			managed_highpages += zone_managed_pages(zone);
			free_highpages += zone_page_state(zone, NR_FREE_PAGES);
		}
	}
	val->totalhigh = managed_highpages;
	val->freehigh = free_highpages;
#else
	val->totalhigh = managed_highpages;
	val->freehigh = free_highpages;
#endif
	val->mem_unit = PAGE_SIZE;
}
#endif

/*
 * Determine whether the node should be displayed or not, depending on whether
 * SHOW_MEM_FILTER_NODES was passed to show_free_areas().
 */
static bool show_mem_node_skip(unsigned int flags, int nid, nodemask_t *nodemask)
{
	if (!(flags & SHOW_MEM_FILTER_NODES))
		return false;

	/*
	 * no node mask - aka implicit memory numa policy. Do not bother with
	 * the synchronization - read_mems_allowed_begin - because we do not
	 * have to be precise here.
	 */
	if (!nodemask)
		nodemask = &cpuset_current_mems_allowed;

	return !node_isset(nid, *nodemask);
}

#define K(x) ((x) << (PAGE_SHIFT-10))

static void show_migration_types(unsigned char type)
{
	static const char types[MIGRATE_TYPES] = {
		[MIGRATE_UNMOVABLE]	= 'U',
		[MIGRATE_MOVABLE]	= 'M',
		[MIGRATE_RECLAIMABLE]	= 'E',
		[MIGRATE_HIGHATOMIC]	= 'H',
#ifdef CONFIG_CMA
		[MIGRATE_CMA]		= 'C',
#endif
#ifdef CONFIG_MEMORY_ISOLATION
		[MIGRATE_ISOLATE]	= 'I',
#endif
	};
	char tmp[MIGRATE_TYPES + 1];
	char *p = tmp;
	int i;

	for (i = 0; i < MIGRATE_TYPES; i++) {
		if (type & (1 << i))
			*p++ = types[i];
	}

	*p = '\0';
	printk(KERN_CONT "(%s) ", tmp);
}

/*
 * Show free area list (used inside shift_scroll-lock stuff)
 * We also calculate the percentage fragmentation. We do this by counting the
 * memory on each free list with the exception of the first item on the list.
 *
 * Bits in @filter:
 * SHOW_MEM_FILTER_NODES: suppress nodes that are not allowed by current's
 *   cpuset.
 */
void show_free_areas(unsigned int filter, nodemask_t *nodemask)
{
	unsigned long free_pcp = 0;
	int cpu;
	struct zone *zone;
	pg_data_t *pgdat;

	for_each_populated_zone(zone) {
		if (show_mem_node_skip(filter, zone_to_nid(zone), nodemask))
			continue;

		for_each_online_cpu(cpu)
			free_pcp += per_cpu_ptr(zone->pageset, cpu)->pcp.count;
	}

	printk("active_anon:%lu inactive_anon:%lu isolated_anon:%lu\n"
		" active_file:%lu inactive_file:%lu isolated_file:%lu\n"
		" unevictable:%lu dirty:%lu writeback:%lu\n"
		" slab_reclaimable:%lu slab_unreclaimable:%lu\n"
		" mapped:%lu shmem:%lu pagetables:%lu bounce:%lu\n"
		" free:%lu free_pcp:%lu free_cma:%lu\n",
		global_node_page_state(NR_ACTIVE_ANON),
		global_node_page_state(NR_INACTIVE_ANON),
		global_node_page_state(NR_ISOLATED_ANON),
		global_node_page_state(NR_ACTIVE_FILE),
		global_node_page_state(NR_INACTIVE_FILE),
		global_node_page_state(NR_ISOLATED_FILE),
		global_node_page_state(NR_UNEVICTABLE),
		global_node_page_state(NR_FILE_DIRTY),
		global_node_page_state(NR_WRITEBACK),
		global_node_page_state_pages(NR_SLAB_RECLAIMABLE_B),
		global_node_page_state_pages(NR_SLAB_UNRECLAIMABLE_B),
		global_node_page_state(NR_FILE_MAPPED),
		global_node_page_state(NR_SHMEM),
		global_node_page_state(NR_PAGETABLE),
		global_zone_page_state(NR_BOUNCE),
		global_zone_page_state(NR_FREE_PAGES),
		free_pcp,
		global_zone_page_state(NR_FREE_CMA_PAGES));

	for_each_online_pgdat(pgdat) {
		if (show_mem_node_skip(filter, pgdat->node_id, nodemask))
			continue;

		printk("Node %d"
			" active_anon:%lukB"
			" inactive_anon:%lukB"
			" active_file:%lukB"
			" inactive_file:%lukB"
			" unevictable:%lukB"
			" isolated(anon):%lukB"
			" isolated(file):%lukB"
			" mapped:%lukB"
			" dirty:%lukB"
			" writeback:%lukB"
			" shmem:%lukB"
#ifdef CONFIG_TRANSPARENT_HUGEPAGE
			" shmem_thp: %lukB"
			" shmem_pmdmapped: %lukB"
			" anon_thp: %lukB"
#endif
			" writeback_tmp:%lukB"
			" kernel_stack:%lukB"
#ifdef CONFIG_SHADOW_CALL_STACK
			" shadow_call_stack:%lukB"
#endif
			" pagetables:%lukB"
			" all_unreclaimable? %s"
			"\n",
			pgdat->node_id,
			K(node_page_state(pgdat, NR_ACTIVE_ANON)),
			K(node_page_state(pgdat, NR_INACTIVE_ANON)),
			K(node_page_state(pgdat, NR_ACTIVE_FILE)),
			K(node_page_state(pgdat, NR_INACTIVE_FILE)),
			K(node_page_state(pgdat, NR_UNEVICTABLE)),
			K(node_page_state(pgdat, NR_ISOLATED_ANON)),
			K(node_page_state(pgdat, NR_ISOLATED_FILE)),
			K(node_page_state(pgdat, NR_FILE_MAPPED)),
			K(node_page_state(pgdat, NR_FILE_DIRTY)),
			K(node_page_state(pgdat, NR_WRITEBACK)),
			K(node_page_state(pgdat, NR_SHMEM)),
#ifdef CONFIG_TRANSPARENT_HUGEPAGE
			K(node_page_state(pgdat, NR_SHMEM_THPS)),
			K(node_page_state(pgdat, NR_SHMEM_PMDMAPPED)),
			K(node_page_state(pgdat, NR_ANON_THPS)),
#endif
			K(node_page_state(pgdat, NR_WRITEBACK_TEMP)),
			node_page_state(pgdat, NR_KERNEL_STACK_KB),
#ifdef CONFIG_SHADOW_CALL_STACK
			node_page_state(pgdat, NR_KERNEL_SCS_KB),
#endif
			K(node_page_state(pgdat, NR_PAGETABLE)),
			pgdat->kswapd_failures >= MAX_RECLAIM_RETRIES ?
				"yes" : "no");
	}

	for_each_populated_zone(zone) {
		int i;

		if (show_mem_node_skip(filter, zone_to_nid(zone), nodemask))
			continue;

		free_pcp = 0;
		for_each_online_cpu(cpu)
			free_pcp += per_cpu_ptr(zone->pageset, cpu)->pcp.count;

		show_node(zone);
		printk(KERN_CONT
			"%s"
			" free:%lukB"
			" min:%lukB"
			" low:%lukB"
			" high:%lukB"
			" reserved_highatomic:%luKB"
			" active_anon:%lukB"
			" inactive_anon:%lukB"
			" active_file:%lukB"
			" inactive_file:%lukB"
			" unevictable:%lukB"
			" writepending:%lukB"
			" present:%lukB"
			" managed:%lukB"
			" mlocked:%lukB"
			" bounce:%lukB"
			" free_pcp:%lukB"
			" local_pcp:%ukB"
			" free_cma:%lukB"
			"\n",
			zone->name,
			K(zone_page_state(zone, NR_FREE_PAGES)),
			K(min_wmark_pages(zone)),
			K(low_wmark_pages(zone)),
			K(high_wmark_pages(zone)),
			K(zone->nr_reserved_highatomic),
			K(zone_page_state(zone, NR_ZONE_ACTIVE_ANON)),
			K(zone_page_state(zone, NR_ZONE_INACTIVE_ANON)),
			K(zone_page_state(zone, NR_ZONE_ACTIVE_FILE)),
			K(zone_page_state(zone, NR_ZONE_INACTIVE_FILE)),
			K(zone_page_state(zone, NR_ZONE_UNEVICTABLE)),
			K(zone_page_state(zone, NR_ZONE_WRITE_PENDING)),
			K(zone->present_pages),
			K(zone_managed_pages(zone)),
			K(zone_page_state(zone, NR_MLOCK)),
			K(zone_page_state(zone, NR_BOUNCE)),
			K(free_pcp),
			K(this_cpu_read(zone->pageset->pcp.count)),
			K(zone_page_state(zone, NR_FREE_CMA_PAGES)));
		printk("lowmem_reserve[]:");
		for (i = 0; i < MAX_NR_ZONES; i++)
			printk(KERN_CONT " %ld", zone->lowmem_reserve[i]);
		printk(KERN_CONT "\n");
	}

	for_each_populated_zone(zone) {
		unsigned int order;
		unsigned long nr[MAX_ORDER], flags, total = 0;
		unsigned char types[MAX_ORDER];

		if (show_mem_node_skip(filter, zone_to_nid(zone), nodemask))
			continue;
		show_node(zone);
		printk(KERN_CONT "%s: ", zone->name);

		spin_lock_irqsave(&zone->lock, flags);
		for (order = 0; order < MAX_ORDER; order++) {
			struct free_area *area = &zone->free_area[order];
			int type;

			nr[order] = area->nr_free;
			total += nr[order] << order;

			types[order] = 0;
			for (type = 0; type < MIGRATE_TYPES; type++) {
				if (!free_area_empty(area, type))
					types[order] |= 1 << type;
			}
		}
		spin_unlock_irqrestore(&zone->lock, flags);
		for (order = 0; order < MAX_ORDER; order++) {
			printk(KERN_CONT "%lu*%lukB ",
			       nr[order], K(1UL) << order);
			if (nr[order])
				show_migration_types(types[order]);
		}
		printk(KERN_CONT "= %lukB\n", K(total));
	}

	hugetlb_show_meminfo();

	printk("%ld total pagecache pages\n", global_node_page_state(NR_FILE_PAGES));

	show_swap_cache_info();
}

static void zoneref_set_zone(struct zone *zone, struct zoneref *zoneref)
{
	zoneref->zone = zone;
	zoneref->zone_idx = zone_idx(zone);
}

/*
 * Builds allocation fallback zone lists.
 *
 * Add all populated zones of a node to the zonelist.
 */
static int build_zonerefs_node(pg_data_t *pgdat, struct zoneref *zonerefs)
{
	struct zone *zone;
	enum zone_type zone_type = MAX_NR_ZONES;
	int nr_zones = 0;

	do {
		zone_type--;
		zone = pgdat->node_zones + zone_type;
		if (managed_zone(zone)) {
			zoneref_set_zone(zone, &zonerefs[nr_zones++]);
			check_highest_zone(zone_type);
		}
	} while (zone_type);

	return nr_zones;
}

#ifdef CONFIG_NUMA

static int __parse_numa_zonelist_order(char *s)
{
	/*
	 * We used to support different zonlists modes but they turned
	 * out to be just not useful. Let's keep the warning in place
	 * if somebody still use the cmd line parameter so that we do
	 * not fail it silently
	 */
	if (!(*s == 'd' || *s == 'D' || *s == 'n' || *s == 'N')) {
		pr_warn("Ignoring unsupported numa_zonelist_order value:  %s\n", s);
		return -EINVAL;
	}
	return 0;
}

char numa_zonelist_order[] = "Node";

/*
 * sysctl handler for numa_zonelist_order
 */
int numa_zonelist_order_handler(struct ctl_table *table, int write,
		void *buffer, size_t *length, loff_t *ppos)
{
	if (write)
		return __parse_numa_zonelist_order(buffer);
	return proc_dostring(table, write, buffer, length, ppos);
}


#define MAX_NODE_LOAD (nr_online_nodes)
static int node_load[MAX_NUMNODES];

/**
 * find_next_best_node - find the next node that should appear in a given node's fallback list
 * @node: node whose fallback list we're appending
 * @used_node_mask: nodemask_t of already used nodes
 *
 * We use a number of factors to determine which is the next node that should
 * appear on a given node's fallback list.  The node should not have appeared
 * already in @node's fallback list, and it should be the next closest node
 * according to the distance array (which contains arbitrary distance values
 * from each node to each node in the system), and should also prefer nodes
 * with no CPUs, since presumably they'll have very little allocation pressure
 * on them otherwise.
 *
 * Return: node id of the found node or %NUMA_NO_NODE if no node is found.
 */
static int find_next_best_node(int node, nodemask_t *used_node_mask)
{
	int n, val;
	int min_val = INT_MAX;
	int best_node = NUMA_NO_NODE;

	/* Use the local node if we haven't already */
	if (!node_isset(node, *used_node_mask)) {
		node_set(node, *used_node_mask);
		return node;
	}

	for_each_node_state(n, N_MEMORY) {

		/* Don't want a node to appear more than once */
		if (node_isset(n, *used_node_mask))
			continue;

		/* Use the distance array to find the distance */
		val = node_distance(node, n);

		/* Penalize nodes under us ("prefer the next node") */
		val += (n < node);

		/* Give preference to headless and unused nodes */
		if (!cpumask_empty(cpumask_of_node(n)))
			val += PENALTY_FOR_NODE_WITH_CPUS;

		/* Slight preference for less loaded node */
		val *= (MAX_NODE_LOAD*MAX_NUMNODES);
		val += node_load[n];

		if (val < min_val) {
			min_val = val;
			best_node = n;
		}
	}

	if (best_node >= 0)
		node_set(best_node, *used_node_mask);

	return best_node;
}


/*
 * Build zonelists ordered by node and zones within node.
 * This results in maximum locality--normal zone overflows into local
 * DMA zone, if any--but risks exhausting DMA zone.
 */
static void build_zonelists_in_node_order(pg_data_t *pgdat, int *node_order,
		unsigned nr_nodes)
{
	struct zoneref *zonerefs;
	int i;

	zonerefs = pgdat->node_zonelists[ZONELIST_FALLBACK]._zonerefs;

	for (i = 0; i < nr_nodes; i++) {
		int nr_zones;

		pg_data_t *node = NODE_DATA(node_order[i]);

		nr_zones = build_zonerefs_node(node, zonerefs);
		zonerefs += nr_zones;
	}
	zonerefs->zone = NULL;
	zonerefs->zone_idx = 0;
}

/*
 * Build gfp_thisnode zonelists
 */
static void build_thisnode_zonelists(pg_data_t *pgdat)
{
	struct zoneref *zonerefs;
	int nr_zones;

	zonerefs = pgdat->node_zonelists[ZONELIST_NOFALLBACK]._zonerefs;
	nr_zones = build_zonerefs_node(pgdat, zonerefs);
	zonerefs += nr_zones;
	zonerefs->zone = NULL;
	zonerefs->zone_idx = 0;
}

/*
 * Build zonelists ordered by zone and nodes within zones.
 * This results in conserving DMA zone[s] until all Normal memory is
 * exhausted, but results in overflowing to remote node while memory
 * may still exist in local DMA zone.
 */

static void build_zonelists(pg_data_t *pgdat)
{
	static int node_order[MAX_NUMNODES];
	int node, load, nr_nodes = 0;
	nodemask_t used_mask = NODE_MASK_NONE;
	int local_node, prev_node;

	/* NUMA-aware ordering of nodes */
	local_node = pgdat->node_id;
	load = nr_online_nodes;
	prev_node = local_node;

	memset(node_order, 0, sizeof(node_order));
	while ((node = find_next_best_node(local_node, &used_mask)) >= 0) {
		/*
		 * We don't want to pressure a particular node.
		 * So adding penalty to the first node in same
		 * distance group to make it round-robin.
		 */
		if (node_distance(local_node, node) !=
		    node_distance(local_node, prev_node))
			node_load[node] = load;

		node_order[nr_nodes++] = node;
		prev_node = node;
		load--;
	}

	build_zonelists_in_node_order(pgdat, node_order, nr_nodes);
	build_thisnode_zonelists(pgdat);
}

#ifdef CONFIG_HAVE_MEMORYLESS_NODES
/*
 * Return node id of node used for "local" allocations.
 * I.e., first node id of first zone in arg node's generic zonelist.
 * Used for initializing percpu 'numa_mem', which is used primarily
 * for kernel allocations, so use GFP_KERNEL flags to locate zonelist.
 */
int local_memory_node(int node)
{
	struct zoneref *z;

	z = first_zones_zonelist(node_zonelist(node, GFP_KERNEL),
				   gfp_zone(GFP_KERNEL),
				   NULL);
	return zone_to_nid(z->zone);
}
#endif

static void setup_min_unmapped_ratio(void);
static void setup_min_slab_ratio(void);
#else	/* CONFIG_NUMA */

static void build_zonelists(pg_data_t *pgdat)
{
	int node, local_node;
	struct zoneref *zonerefs;
	int nr_zones;

	local_node = pgdat->node_id;

	zonerefs = pgdat->node_zonelists[ZONELIST_FALLBACK]._zonerefs;
	nr_zones = build_zonerefs_node(pgdat, zonerefs);
	zonerefs += nr_zones;

	/*
	 * Now we build the zonelist so that it contains the zones
	 * of all the other nodes.
	 * We don't want to pressure a particular node, so when
	 * building the zones for node N, we make sure that the
	 * zones coming right after the local ones are those from
	 * node N+1 (modulo N)
	 */
	for (node = local_node + 1; node < MAX_NUMNODES; node++) {
		if (!node_online(node))
			continue;
		nr_zones = build_zonerefs_node(NODE_DATA(node), zonerefs);
		zonerefs += nr_zones;
	}
	for (node = 0; node < local_node; node++) {
		if (!node_online(node))
			continue;
		nr_zones = build_zonerefs_node(NODE_DATA(node), zonerefs);
		zonerefs += nr_zones;
	}

	zonerefs->zone = NULL;
	zonerefs->zone_idx = 0;
}

#endif	/* CONFIG_NUMA */

/*
 * Boot pageset table. One per cpu which is going to be used for all
 * zones and all nodes. The parameters will be set in such a way
 * that an item put on a list will immediately be handed over to
 * the buddy list. This is safe since pageset manipulation is done
 * with interrupts disabled.
 *
 * The boot_pagesets must be kept even after bootup is complete for
 * unused processors and/or zones. They do play a role for bootstrapping
 * hotplugged processors.
 *
 * zoneinfo_show() and maybe other functions do
 * not check if the processor is online before following the pageset pointer.
 * Other parts of the kernel may not check if the zone is available.
 */
static void pageset_init(struct per_cpu_pageset *p);
/* These effectively disable the pcplists in the boot pageset completely */
#define BOOT_PAGESET_HIGH	0
#define BOOT_PAGESET_BATCH	1
static DEFINE_PER_CPU(struct per_cpu_pageset, boot_pageset);
static DEFINE_PER_CPU(struct per_cpu_nodestat, boot_nodestats);

static void __build_all_zonelists(void *data)
{
	int nid;
	int __maybe_unused cpu;
	pg_data_t *self = data;
	static DEFINE_SPINLOCK(lock);

	spin_lock(&lock);

#ifdef CONFIG_NUMA
	memset(node_load, 0, sizeof(node_load));
#endif

	/*
	 * This node is hotadded and no memory is yet present.   So just
	 * building zonelists is fine - no need to touch other nodes.
	 */
	if (self && !node_online(self->node_id)) {
		build_zonelists(self);
	} else {
		for_each_online_node(nid) {
			pg_data_t *pgdat = NODE_DATA(nid);

			build_zonelists(pgdat);
		}

#ifdef CONFIG_HAVE_MEMORYLESS_NODES
		/*
		 * We now know the "local memory node" for each node--
		 * i.e., the node of the first zone in the generic zonelist.
		 * Set up numa_mem percpu variable for on-line cpus.  During
		 * boot, only the boot cpu should be on-line;  we'll init the
		 * secondary cpus' numa_mem as they come on-line.  During
		 * node/memory hotplug, we'll fixup all on-line cpus.
		 */
		for_each_online_cpu(cpu)
			set_cpu_numa_mem(cpu, local_memory_node(cpu_to_node(cpu)));
#endif
	}

	spin_unlock(&lock);
}

static noinline void __init
build_all_zonelists_init(void)
{
	int cpu;

	__build_all_zonelists(NULL);

	/*
	 * Initialize the boot_pagesets that are going to be used
	 * for bootstrapping processors. The real pagesets for
	 * each zone will be allocated later when the per cpu
	 * allocator is available.
	 *
	 * boot_pagesets are used also for bootstrapping offline
	 * cpus if the system is already booted because the pagesets
	 * are needed to initialize allocators on a specific cpu too.
	 * F.e. the percpu allocator needs the page allocator which
	 * needs the percpu allocator in order to allocate its pagesets
	 * (a chicken-egg dilemma).
	 */
	for_each_possible_cpu(cpu)
		pageset_init(&per_cpu(boot_pageset, cpu));

	mminit_verify_zonelist();
	cpuset_init_current_mems_allowed();
}

/*
 * unless system_state == SYSTEM_BOOTING.
 *
 * __ref due to call of __init annotated helper build_all_zonelists_init
 * [protected by SYSTEM_BOOTING].
 */
void __ref build_all_zonelists(pg_data_t *pgdat)
{
	unsigned long vm_total_pages;

	if (system_state == SYSTEM_BOOTING) {
		build_all_zonelists_init();
	} else {
		__build_all_zonelists(pgdat);
		/* cpuset refresh routine should be here */
	}
	/* Get the number of free pages beyond high watermark in all zones. */
	vm_total_pages = nr_free_zone_pages(gfp_zone(GFP_HIGHUSER_MOVABLE));
	/*
	 * Disable grouping by mobility if the number of pages in the
	 * system is too low to allow the mechanism to work. It would be
	 * more accurate, but expensive to check per-zone. This check is
	 * made on memory-hotadd so a system can start with mobility
	 * disabled and enable it later
	 */
	if (vm_total_pages < (pageblock_nr_pages * MIGRATE_TYPES))
		page_group_by_mobility_disabled = 1;
	else
		page_group_by_mobility_disabled = 0;

	pr_info("Built %u zonelists, mobility grouping %s.  Total pages: %ld\n",
		nr_online_nodes,
		page_group_by_mobility_disabled ? "off" : "on",
		vm_total_pages);
#ifdef CONFIG_NUMA
	pr_info("Policy zone: %s\n", zone_names[policy_zone]);
#endif
}

/* If zone is ZONE_MOVABLE but memory is mirrored, it is an overlapped init */
static bool __meminit
overlap_memmap_init(unsigned long zone, unsigned long *pfn)
{
	static struct memblock_region *r;

	if (mirrored_kernelcore && zone == ZONE_MOVABLE) {
		if (!r || *pfn >= memblock_region_memory_end_pfn(r)) {
			for_each_mem_region(r) {
				if (*pfn < memblock_region_memory_end_pfn(r))
					break;
			}
		}
		if (*pfn >= memblock_region_memory_base_pfn(r) &&
		    memblock_is_mirror(r)) {
			*pfn = memblock_region_memory_end_pfn(r);
			return true;
		}
	}
	return false;
}

/*
 * Initially all pages are reserved - free ones are freed
 * up by memblock_free_all() once the early boot process is
 * done. Non-atomic initialization, single-pass.
 *
 * All aligned pageblocks are initialized to the specified migratetype
 * (usually MIGRATE_MOVABLE). Besides setting the migratetype, no related
 * zone stats (e.g., nr_isolate_pageblock) are touched.
 */
void __meminit memmap_init_range(unsigned long size, int nid, unsigned long zone,
		unsigned long start_pfn, unsigned long zone_end_pfn,
		enum meminit_context context,
		struct vmem_altmap *altmap, int migratetype)
{
	unsigned long pfn, end_pfn = start_pfn + size;
	struct page *page;

	if (highest_memmap_pfn < end_pfn - 1)
		highest_memmap_pfn = end_pfn - 1;

#ifdef CONFIG_ZONE_DEVICE
	/*
	 * Honor reservation requested by the driver for this ZONE_DEVICE
	 * memory. We limit the total number of pages to initialize to just
	 * those that might contain the memory mapping. We will defer the
	 * ZONE_DEVICE page initialization until after we have released
	 * the hotplug lock.
	 */
	if (zone == ZONE_DEVICE) {
		if (!altmap)
			return;

		if (start_pfn == altmap->base_pfn)
			start_pfn += altmap->reserve;
		end_pfn = altmap->base_pfn + vmem_altmap_offset(altmap);
	}
#endif

	for (pfn = start_pfn; pfn < end_pfn; ) {
		/*
		 * There can be holes in boot-time mem_map[]s handed to this
		 * function.  They do not exist on hotplugged memory.
		 */
		if (context == MEMINIT_EARLY) {
			if (overlap_memmap_init(zone, &pfn))
				continue;
			if (defer_init(nid, pfn, zone_end_pfn))
				break;
		}

		page = pfn_to_page(pfn);
		__init_single_page(page, pfn, zone, nid);
		if (context == MEMINIT_HOTPLUG)
			__SetPageReserved(page);

		/*
		 * Usually, we want to mark the pageblock MIGRATE_MOVABLE,
		 * such that unmovable allocations won't be scattered all
		 * over the place during system boot.
		 */
		if (IS_ALIGNED(pfn, pageblock_nr_pages)) {
			set_pageblock_migratetype(page, migratetype);
			cond_resched();
		}
		pfn++;
	}
}

#ifdef CONFIG_ZONE_DEVICE
void __ref memmap_init_zone_device(struct zone *zone,
				   unsigned long start_pfn,
				   unsigned long nr_pages,
				   struct dev_pagemap *pgmap)
{
	unsigned long pfn, end_pfn = start_pfn + nr_pages;
	struct pglist_data *pgdat = zone->zone_pgdat;
	struct vmem_altmap *altmap = pgmap_altmap(pgmap);
	unsigned long zone_idx = zone_idx(zone);
	unsigned long start = jiffies;
	int nid = pgdat->node_id;

	if (WARN_ON_ONCE(!pgmap || zone_idx(zone) != ZONE_DEVICE))
		return;

	/*
	 * The call to memmap_init_zone should have already taken care
	 * of the pages reserved for the memmap, so we can just jump to
	 * the end of that region and start processing the device pages.
	 */
	if (altmap) {
		start_pfn = altmap->base_pfn + vmem_altmap_offset(altmap);
		nr_pages = end_pfn - start_pfn;
	}

	for (pfn = start_pfn; pfn < end_pfn; pfn++) {
		struct page *page = pfn_to_page(pfn);

		__init_single_page(page, pfn, zone_idx, nid);

		/*
		 * Mark page reserved as it will need to wait for onlining
		 * phase for it to be fully associated with a zone.
		 *
		 * We can use the non-atomic __set_bit operation for setting
		 * the flag as we are still initializing the pages.
		 */
		__SetPageReserved(page);

		/*
		 * ZONE_DEVICE pages union ->lru with a ->pgmap back pointer
		 * and zone_device_data.  It is a bug if a ZONE_DEVICE page is
		 * ever freed or placed on a driver-private list.
		 */
		page->pgmap = pgmap;
		page->zone_device_data = NULL;

		/*
		 * Mark the block movable so that blocks are reserved for
		 * movable at startup. This will force kernel allocations
		 * to reserve their blocks rather than leaking throughout
		 * the address space during boot when many long-lived
		 * kernel allocations are made.
		 *
		 * Please note that MEMINIT_HOTPLUG path doesn't clear memmap
		 * because this is done early in section_activate()
		 */
		if (IS_ALIGNED(pfn, pageblock_nr_pages)) {
			set_pageblock_migratetype(page, MIGRATE_MOVABLE);
			cond_resched();
		}
	}

	pr_info("%s initialised %lu pages in %ums\n", __func__,
		nr_pages, jiffies_to_msecs(jiffies - start));
}

#endif
static void __meminit zone_init_free_lists(struct zone *zone)
{
	unsigned int order, t;
	for_each_migratetype_order(order, t) {
		INIT_LIST_HEAD(&zone->free_area[order].free_list[t]);
		zone->free_area[order].nr_free = 0;
	}
}

#if !defined(CONFIG_FLAT_NODE_MEM_MAP)
/*
 * Only struct pages that correspond to ranges defined by memblock.memory
 * are zeroed and initialized by going through __init_single_page() during
 * memmap_init_zone().
 *
 * But, there could be struct pages that correspond to holes in
 * memblock.memory. This can happen because of the following reasons:
 * - physical memory bank size is not necessarily the exact multiple of the
 *   arbitrary section size
 * - early reserved memory may not be listed in memblock.memory
 * - memory layouts defined with memmap= kernel parameter may not align
 *   nicely with memmap sections
 *
 * Explicitly initialize those struct pages so that:
 * - PG_Reserved is set
 * - zone and node links point to zone and node that span the page if the
 *   hole is in the middle of a zone
 * - zone and node links point to adjacent zone/node if the hole falls on
 *   the zone boundary; the pages in such holes will be prepended to the
 *   zone/node above the hole except for the trailing pages in the last
 *   section that will be appended to the zone/node below.
 */
static u64 __meminit init_unavailable_range(unsigned long spfn,
					    unsigned long epfn,
					    int zone, int node)
<<<<<<< HEAD
{
	unsigned long pfn;
	u64 pgcnt = 0;

	for (pfn = spfn; pfn < epfn; pfn++) {
		if (!pfn_valid(ALIGN_DOWN(pfn, pageblock_nr_pages))) {
			pfn = ALIGN_DOWN(pfn, pageblock_nr_pages)
				+ pageblock_nr_pages - 1;
			continue;
		}
		__init_single_page(pfn_to_page(pfn), pfn, zone, node);
		__SetPageReserved(pfn_to_page(pfn));
		pgcnt++;
	}

	return pgcnt;
}
#else
static inline u64 init_unavailable_range(unsigned long spfn, unsigned long epfn,
					 int zone, int node)
{
	return 0;
}
#endif

void __meminit __weak memmap_init(unsigned long size, int nid,
				  unsigned long zone,
				  unsigned long range_start_pfn)
{
	static unsigned long hole_pfn;
	unsigned long start_pfn, end_pfn;
	unsigned long range_end_pfn = range_start_pfn + size;
	int i;
=======
{
	unsigned long pfn;
	u64 pgcnt = 0;

	for (pfn = spfn; pfn < epfn; pfn++) {
		if (!pfn_valid(ALIGN_DOWN(pfn, pageblock_nr_pages))) {
			pfn = ALIGN_DOWN(pfn, pageblock_nr_pages)
				+ pageblock_nr_pages - 1;
			continue;
		}
		__init_single_page(pfn_to_page(pfn), pfn, zone, node);
		__SetPageReserved(pfn_to_page(pfn));
		pgcnt++;
	}

	return pgcnt;
}
#else
static inline u64 init_unavailable_range(unsigned long spfn, unsigned long epfn,
					 int zone, int node)
{
	return 0;
}
#endif

void __meminit __weak memmap_init_zone(struct zone *zone)
{
	unsigned long zone_start_pfn = zone->zone_start_pfn;
	unsigned long zone_end_pfn = zone_start_pfn + zone->spanned_pages;
	int i, nid = zone_to_nid(zone), zone_id = zone_idx(zone);
	static unsigned long hole_pfn;
	unsigned long start_pfn, end_pfn;
>>>>>>> 65820f91
	u64 pgcnt = 0;

	for_each_mem_pfn_range(i, nid, &start_pfn, &end_pfn, NULL) {
		start_pfn = clamp(start_pfn, zone_start_pfn, zone_end_pfn);
		end_pfn = clamp(end_pfn, zone_start_pfn, zone_end_pfn);

<<<<<<< HEAD
		if (end_pfn > start_pfn) {
			size = end_pfn - start_pfn;
			memmap_init_zone(size, nid, zone, start_pfn, range_end_pfn,
					 MEMINIT_EARLY, NULL, MIGRATE_MOVABLE);
		}

		if (hole_pfn < start_pfn)
			pgcnt += init_unavailable_range(hole_pfn, start_pfn,
							zone, nid);
=======
		if (end_pfn > start_pfn)
			memmap_init_range(end_pfn - start_pfn, nid,
					zone_id, start_pfn, zone_end_pfn,
					MEMINIT_EARLY, NULL, MIGRATE_MOVABLE);

		if (hole_pfn < start_pfn)
			pgcnt += init_unavailable_range(hole_pfn, start_pfn,
							zone_id, nid);
>>>>>>> 65820f91
		hole_pfn = end_pfn;
	}

#ifdef CONFIG_SPARSEMEM
	/*
	 * Initialize the hole in the range [zone_end_pfn, section_end].
	 * If zone boundary falls in the middle of a section, this hole
	 * will be re-initialized during the call to this function for the
	 * higher zone.
	 */
<<<<<<< HEAD
	end_pfn = round_up(range_end_pfn, PAGES_PER_SECTION);
	if (hole_pfn < end_pfn)
		pgcnt += init_unavailable_range(hole_pfn, end_pfn,
						zone, nid);
=======
	end_pfn = round_up(zone_end_pfn, PAGES_PER_SECTION);
	if (hole_pfn < end_pfn)
		pgcnt += init_unavailable_range(hole_pfn, end_pfn,
						zone_id, nid);
>>>>>>> 65820f91
#endif

	if (pgcnt)
		pr_info("  %s zone: %llu pages in unavailable ranges\n",
<<<<<<< HEAD
			zone_names[zone], pgcnt);
=======
			zone->name, pgcnt);
>>>>>>> 65820f91
}

static int zone_batchsize(struct zone *zone)
{
#ifdef CONFIG_MMU
	int batch;

	/*
	 * The per-cpu-pages pools are set to around 1000th of the
	 * size of the zone.
	 */
	batch = zone_managed_pages(zone) / 1024;
	/* But no more than a meg. */
	if (batch * PAGE_SIZE > 1024 * 1024)
		batch = (1024 * 1024) / PAGE_SIZE;
	batch /= 4;		/* We effectively *= 4 below */
	if (batch < 1)
		batch = 1;

	/*
	 * Clamp the batch to a 2^n - 1 value. Having a power
	 * of 2 value was found to be more likely to have
	 * suboptimal cache aliasing properties in some cases.
	 *
	 * For example if 2 tasks are alternately allocating
	 * batches of pages, one task can end up with a lot
	 * of pages of one half of the possible page colors
	 * and the other with pages of the other colors.
	 */
	batch = rounddown_pow_of_two(batch + batch/2) - 1;

	return batch;

#else
	/* The deferral and batching of frees should be suppressed under NOMMU
	 * conditions.
	 *
	 * The problem is that NOMMU needs to be able to allocate large chunks
	 * of contiguous memory as there's no hardware page translation to
	 * assemble apparent contiguous memory from discontiguous pages.
	 *
	 * Queueing large contiguous runs of pages for batching, however,
	 * causes the pages to actually be freed in smaller chunks.  As there
	 * can be a significant delay between the individual batches being
	 * recycled, this leads to the once large chunks of space being
	 * fragmented and becoming unavailable for high-order allocations.
	 */
	return 0;
#endif
}

/*
 * pcp->high and pcp->batch values are related and generally batch is lower
 * than high. They are also related to pcp->count such that count is lower
 * than high, and as soon as it reaches high, the pcplist is flushed.
 *
 * However, guaranteeing these relations at all times would require e.g. write
 * barriers here but also careful usage of read barriers at the read side, and
 * thus be prone to error and bad for performance. Thus the update only prevents
 * store tearing. Any new users of pcp->batch and pcp->high should ensure they
 * can cope with those fields changing asynchronously, and fully trust only the
 * pcp->count field on the local CPU with interrupts disabled.
 *
 * mutex_is_locked(&pcp_batch_high_lock) required when calling this function
 * outside of boot time (or some other assurance that no concurrent updaters
 * exist).
 */
static void pageset_update(struct per_cpu_pages *pcp, unsigned long high,
		unsigned long batch)
{
	WRITE_ONCE(pcp->batch, batch);
	WRITE_ONCE(pcp->high, high);
}

static void pageset_init(struct per_cpu_pageset *p)
{
	struct per_cpu_pages *pcp;
	int migratetype;

	memset(p, 0, sizeof(*p));

	pcp = &p->pcp;
	for (migratetype = 0; migratetype < MIGRATE_PCPTYPES; migratetype++)
		INIT_LIST_HEAD(&pcp->lists[migratetype]);

	/*
	 * Set batch and high values safe for a boot pageset. A true percpu
	 * pageset's initialization will update them subsequently. Here we don't
	 * need to be as careful as pageset_update() as nobody can access the
	 * pageset yet.
	 */
	pcp->high = BOOT_PAGESET_HIGH;
	pcp->batch = BOOT_PAGESET_BATCH;
}

static void __zone_set_pageset_high_and_batch(struct zone *zone, unsigned long high,
		unsigned long batch)
{
	struct per_cpu_pageset *p;
	int cpu;

	for_each_possible_cpu(cpu) {
		p = per_cpu_ptr(zone->pageset, cpu);
		pageset_update(&p->pcp, high, batch);
	}
}

/*
 * Calculate and set new high and batch values for all per-cpu pagesets of a
 * zone, based on the zone's size and the percpu_pagelist_fraction sysctl.
 */
static void zone_set_pageset_high_and_batch(struct zone *zone)
{
	unsigned long new_high, new_batch;

	if (percpu_pagelist_fraction) {
		new_high = zone_managed_pages(zone) / percpu_pagelist_fraction;
		new_batch = max(1UL, new_high / 4);
		if ((new_high / 4) > (PAGE_SHIFT * 8))
			new_batch = PAGE_SHIFT * 8;
	} else {
		new_batch = zone_batchsize(zone);
		new_high = 6 * new_batch;
		new_batch = max(1UL, 1 * new_batch);
	}

	if (zone->pageset_high == new_high &&
	    zone->pageset_batch == new_batch)
		return;

	zone->pageset_high = new_high;
	zone->pageset_batch = new_batch;

	__zone_set_pageset_high_and_batch(zone, new_high, new_batch);
}

void __meminit setup_zone_pageset(struct zone *zone)
{
	struct per_cpu_pageset *p;
	int cpu;

	zone->pageset = alloc_percpu(struct per_cpu_pageset);
	for_each_possible_cpu(cpu) {
		p = per_cpu_ptr(zone->pageset, cpu);
		pageset_init(p);
	}

	zone_set_pageset_high_and_batch(zone);
}

/*
 * Allocate per cpu pagesets and initialize them.
 * Before this call only boot pagesets were available.
 */
void __init setup_per_cpu_pageset(void)
{
	struct pglist_data *pgdat;
	struct zone *zone;
	int __maybe_unused cpu;

	for_each_populated_zone(zone)
		setup_zone_pageset(zone);

#ifdef CONFIG_NUMA
	/*
	 * Unpopulated zones continue using the boot pagesets.
	 * The numa stats for these pagesets need to be reset.
	 * Otherwise, they will end up skewing the stats of
	 * the nodes these zones are associated with.
	 */
	for_each_possible_cpu(cpu) {
		struct per_cpu_pageset *pcp = &per_cpu(boot_pageset, cpu);
		memset(pcp->vm_numa_stat_diff, 0,
		       sizeof(pcp->vm_numa_stat_diff));
	}
#endif

	for_each_online_pgdat(pgdat)
		pgdat->per_cpu_nodestats =
			alloc_percpu(struct per_cpu_nodestat);
}

static __meminit void zone_pcp_init(struct zone *zone)
{
	/*
	 * per cpu subsystem is not up at this point. The following code
	 * relies on the ability of the linker to provide the
	 * offset of a (static) per cpu variable into the per cpu area.
	 */
	zone->pageset = &boot_pageset;
	zone->pageset_high = BOOT_PAGESET_HIGH;
	zone->pageset_batch = BOOT_PAGESET_BATCH;

	if (populated_zone(zone))
		printk(KERN_DEBUG "  %s zone: %lu pages, LIFO batch:%u\n",
			zone->name, zone->present_pages,
					 zone_batchsize(zone));
}

void __meminit init_currently_empty_zone(struct zone *zone,
					unsigned long zone_start_pfn,
					unsigned long size)
{
	struct pglist_data *pgdat = zone->zone_pgdat;
	int zone_idx = zone_idx(zone) + 1;

	if (zone_idx > pgdat->nr_zones)
		pgdat->nr_zones = zone_idx;

	zone->zone_start_pfn = zone_start_pfn;

	mminit_dprintk(MMINIT_TRACE, "memmap_init",
			"Initialising map node %d zone %lu pfns %lu -> %lu\n",
			pgdat->node_id,
			(unsigned long)zone_idx(zone),
			zone_start_pfn, (zone_start_pfn + size));

	zone_init_free_lists(zone);
	zone->initialized = 1;
}

/**
 * get_pfn_range_for_nid - Return the start and end page frames for a node
 * @nid: The nid to return the range for. If MAX_NUMNODES, the min and max PFN are returned.
 * @start_pfn: Passed by reference. On return, it will have the node start_pfn.
 * @end_pfn: Passed by reference. On return, it will have the node end_pfn.
 *
 * It returns the start and end page frame of a node based on information
 * provided by memblock_set_node(). If called for a node
 * with no available memory, a warning is printed and the start and end
 * PFNs will be 0.
 */
void __init get_pfn_range_for_nid(unsigned int nid,
			unsigned long *start_pfn, unsigned long *end_pfn)
{
	unsigned long this_start_pfn, this_end_pfn;
	int i;

	*start_pfn = -1UL;
	*end_pfn = 0;

	for_each_mem_pfn_range(i, nid, &this_start_pfn, &this_end_pfn, NULL) {
		*start_pfn = min(*start_pfn, this_start_pfn);
		*end_pfn = max(*end_pfn, this_end_pfn);
	}

	if (*start_pfn == -1UL)
		*start_pfn = 0;
}

/*
 * This finds a zone that can be used for ZONE_MOVABLE pages. The
 * assumption is made that zones within a node are ordered in monotonic
 * increasing memory addresses so that the "highest" populated zone is used
 */
static void __init find_usable_zone_for_movable(void)
{
	int zone_index;
	for (zone_index = MAX_NR_ZONES - 1; zone_index >= 0; zone_index--) {
		if (zone_index == ZONE_MOVABLE)
			continue;

		if (arch_zone_highest_possible_pfn[zone_index] >
				arch_zone_lowest_possible_pfn[zone_index])
			break;
	}

	VM_BUG_ON(zone_index == -1);
	movable_zone = zone_index;
}

/*
 * The zone ranges provided by the architecture do not include ZONE_MOVABLE
 * because it is sized independent of architecture. Unlike the other zones,
 * the starting point for ZONE_MOVABLE is not fixed. It may be different
 * in each node depending on the size of each node and how evenly kernelcore
 * is distributed. This helper function adjusts the zone ranges
 * provided by the architecture for a given node by using the end of the
 * highest usable zone for ZONE_MOVABLE. This preserves the assumption that
 * zones within a node are in order of monotonic increases memory addresses
 */
static void __init adjust_zone_range_for_zone_movable(int nid,
					unsigned long zone_type,
					unsigned long node_start_pfn,
					unsigned long node_end_pfn,
					unsigned long *zone_start_pfn,
					unsigned long *zone_end_pfn)
{
	/* Only adjust if ZONE_MOVABLE is on this node */
	if (zone_movable_pfn[nid]) {
		/* Size ZONE_MOVABLE */
		if (zone_type == ZONE_MOVABLE) {
			*zone_start_pfn = zone_movable_pfn[nid];
			*zone_end_pfn = min(node_end_pfn,
				arch_zone_highest_possible_pfn[movable_zone]);

		/* Adjust for ZONE_MOVABLE starting within this range */
		} else if (!mirrored_kernelcore &&
			*zone_start_pfn < zone_movable_pfn[nid] &&
			*zone_end_pfn > zone_movable_pfn[nid]) {
			*zone_end_pfn = zone_movable_pfn[nid];

		/* Check if this whole range is within ZONE_MOVABLE */
		} else if (*zone_start_pfn >= zone_movable_pfn[nid])
			*zone_start_pfn = *zone_end_pfn;
	}
}

/*
 * Return the number of pages a zone spans in a node, including holes
 * present_pages = zone_spanned_pages_in_node() - zone_absent_pages_in_node()
 */
static unsigned long __init zone_spanned_pages_in_node(int nid,
					unsigned long zone_type,
					unsigned long node_start_pfn,
					unsigned long node_end_pfn,
					unsigned long *zone_start_pfn,
					unsigned long *zone_end_pfn)
{
	unsigned long zone_low = arch_zone_lowest_possible_pfn[zone_type];
	unsigned long zone_high = arch_zone_highest_possible_pfn[zone_type];
	/* When hotadd a new node from cpu_up(), the node should be empty */
	if (!node_start_pfn && !node_end_pfn)
		return 0;

	/* Get the start and end of the zone */
	*zone_start_pfn = clamp(node_start_pfn, zone_low, zone_high);
	*zone_end_pfn = clamp(node_end_pfn, zone_low, zone_high);
	adjust_zone_range_for_zone_movable(nid, zone_type,
				node_start_pfn, node_end_pfn,
				zone_start_pfn, zone_end_pfn);

	/* Check that this node has pages within the zone's required range */
	if (*zone_end_pfn < node_start_pfn || *zone_start_pfn > node_end_pfn)
		return 0;

	/* Move the zone boundaries inside the node if necessary */
	*zone_end_pfn = min(*zone_end_pfn, node_end_pfn);
	*zone_start_pfn = max(*zone_start_pfn, node_start_pfn);

	/* Return the spanned pages */
	return *zone_end_pfn - *zone_start_pfn;
}

/*
 * Return the number of holes in a range on a node. If nid is MAX_NUMNODES,
 * then all holes in the requested range will be accounted for.
 */
unsigned long __init __absent_pages_in_range(int nid,
				unsigned long range_start_pfn,
				unsigned long range_end_pfn)
{
	unsigned long nr_absent = range_end_pfn - range_start_pfn;
	unsigned long start_pfn, end_pfn;
	int i;

	for_each_mem_pfn_range(i, nid, &start_pfn, &end_pfn, NULL) {
		start_pfn = clamp(start_pfn, range_start_pfn, range_end_pfn);
		end_pfn = clamp(end_pfn, range_start_pfn, range_end_pfn);
		nr_absent -= end_pfn - start_pfn;
	}
	return nr_absent;
}

/**
 * absent_pages_in_range - Return number of page frames in holes within a range
 * @start_pfn: The start PFN to start searching for holes
 * @end_pfn: The end PFN to stop searching for holes
 *
 * Return: the number of pages frames in memory holes within a range.
 */
unsigned long __init absent_pages_in_range(unsigned long start_pfn,
							unsigned long end_pfn)
{
	return __absent_pages_in_range(MAX_NUMNODES, start_pfn, end_pfn);
}

/* Return the number of page frames in holes in a zone on a node */
static unsigned long __init zone_absent_pages_in_node(int nid,
					unsigned long zone_type,
					unsigned long node_start_pfn,
					unsigned long node_end_pfn)
{
	unsigned long zone_low = arch_zone_lowest_possible_pfn[zone_type];
	unsigned long zone_high = arch_zone_highest_possible_pfn[zone_type];
	unsigned long zone_start_pfn, zone_end_pfn;
	unsigned long nr_absent;

	/* When hotadd a new node from cpu_up(), the node should be empty */
	if (!node_start_pfn && !node_end_pfn)
		return 0;

	zone_start_pfn = clamp(node_start_pfn, zone_low, zone_high);
	zone_end_pfn = clamp(node_end_pfn, zone_low, zone_high);

	adjust_zone_range_for_zone_movable(nid, zone_type,
			node_start_pfn, node_end_pfn,
			&zone_start_pfn, &zone_end_pfn);
	nr_absent = __absent_pages_in_range(nid, zone_start_pfn, zone_end_pfn);

	/*
	 * ZONE_MOVABLE handling.
	 * Treat pages to be ZONE_MOVABLE in ZONE_NORMAL as absent pages
	 * and vice versa.
	 */
	if (mirrored_kernelcore && zone_movable_pfn[nid]) {
		unsigned long start_pfn, end_pfn;
		struct memblock_region *r;

		for_each_mem_region(r) {
			start_pfn = clamp(memblock_region_memory_base_pfn(r),
					  zone_start_pfn, zone_end_pfn);
			end_pfn = clamp(memblock_region_memory_end_pfn(r),
					zone_start_pfn, zone_end_pfn);

			if (zone_type == ZONE_MOVABLE &&
			    memblock_is_mirror(r))
				nr_absent += end_pfn - start_pfn;

			if (zone_type == ZONE_NORMAL &&
			    !memblock_is_mirror(r))
				nr_absent += end_pfn - start_pfn;
		}
	}

	return nr_absent;
}

static void __init calculate_node_totalpages(struct pglist_data *pgdat,
						unsigned long node_start_pfn,
						unsigned long node_end_pfn)
{
	unsigned long realtotalpages = 0, totalpages = 0;
	enum zone_type i;

	for (i = 0; i < MAX_NR_ZONES; i++) {
		struct zone *zone = pgdat->node_zones + i;
		unsigned long zone_start_pfn, zone_end_pfn;
		unsigned long spanned, absent;
		unsigned long size, real_size;

		spanned = zone_spanned_pages_in_node(pgdat->node_id, i,
						     node_start_pfn,
						     node_end_pfn,
						     &zone_start_pfn,
						     &zone_end_pfn);
		absent = zone_absent_pages_in_node(pgdat->node_id, i,
						   node_start_pfn,
						   node_end_pfn);

		size = spanned;
		real_size = size - absent;

		if (size)
			zone->zone_start_pfn = zone_start_pfn;
		else
			zone->zone_start_pfn = 0;
		zone->spanned_pages = size;
		zone->present_pages = real_size;

		totalpages += size;
		realtotalpages += real_size;
	}

	pgdat->node_spanned_pages = totalpages;
	pgdat->node_present_pages = realtotalpages;
	printk(KERN_DEBUG "On node %d totalpages: %lu\n", pgdat->node_id,
							realtotalpages);
}

#ifndef CONFIG_SPARSEMEM
/*
 * Calculate the size of the zone->blockflags rounded to an unsigned long
 * Start by making sure zonesize is a multiple of pageblock_order by rounding
 * up. Then use 1 NR_PAGEBLOCK_BITS worth of bits per pageblock, finally
 * round what is now in bits to nearest long in bits, then return it in
 * bytes.
 */
static unsigned long __init usemap_size(unsigned long zone_start_pfn, unsigned long zonesize)
{
	unsigned long usemapsize;

	zonesize += zone_start_pfn & (pageblock_nr_pages-1);
	usemapsize = roundup(zonesize, pageblock_nr_pages);
	usemapsize = usemapsize >> pageblock_order;
	usemapsize *= NR_PAGEBLOCK_BITS;
	usemapsize = roundup(usemapsize, 8 * sizeof(unsigned long));

	return usemapsize / 8;
}

static void __ref setup_usemap(struct zone *zone)
{
	unsigned long usemapsize = usemap_size(zone->zone_start_pfn,
					       zone->spanned_pages);
	zone->pageblock_flags = NULL;
	if (usemapsize) {
		zone->pageblock_flags =
			memblock_alloc_node(usemapsize, SMP_CACHE_BYTES,
					    zone_to_nid(zone));
		if (!zone->pageblock_flags)
			panic("Failed to allocate %ld bytes for zone %s pageblock flags on node %d\n",
			      usemapsize, zone->name, zone_to_nid(zone));
	}
}
#else
static inline void setup_usemap(struct zone *zone) {}
#endif /* CONFIG_SPARSEMEM */

#ifdef CONFIG_HUGETLB_PAGE_SIZE_VARIABLE

/* Initialise the number of pages represented by NR_PAGEBLOCK_BITS */
void __init set_pageblock_order(void)
{
	unsigned int order;

	/* Check that pageblock_nr_pages has not already been setup */
	if (pageblock_order)
		return;

	if (HPAGE_SHIFT > PAGE_SHIFT)
		order = HUGETLB_PAGE_ORDER;
	else
		order = MAX_ORDER - 1;

	/*
	 * Assume the largest contiguous order of interest is a huge page.
	 * This value may be variable depending on boot parameters on IA64 and
	 * powerpc.
	 */
	pageblock_order = order;
}
#else /* CONFIG_HUGETLB_PAGE_SIZE_VARIABLE */

/*
 * When CONFIG_HUGETLB_PAGE_SIZE_VARIABLE is not set, set_pageblock_order()
 * is unused as pageblock_order is set at compile-time. See
 * include/linux/pageblock-flags.h for the values of pageblock_order based on
 * the kernel config
 */
void __init set_pageblock_order(void)
{
}

#endif /* CONFIG_HUGETLB_PAGE_SIZE_VARIABLE */

static unsigned long __init calc_memmap_size(unsigned long spanned_pages,
						unsigned long present_pages)
{
	unsigned long pages = spanned_pages;

	/*
	 * Provide a more accurate estimation if there are holes within
	 * the zone and SPARSEMEM is in use. If there are holes within the
	 * zone, each populated memory region may cost us one or two extra
	 * memmap pages due to alignment because memmap pages for each
	 * populated regions may not be naturally aligned on page boundary.
	 * So the (present_pages >> 4) heuristic is a tradeoff for that.
	 */
	if (spanned_pages > present_pages + (present_pages >> 4) &&
	    IS_ENABLED(CONFIG_SPARSEMEM))
		pages = present_pages;

	return PAGE_ALIGN(pages * sizeof(struct page)) >> PAGE_SHIFT;
}

#ifdef CONFIG_TRANSPARENT_HUGEPAGE
static void pgdat_init_split_queue(struct pglist_data *pgdat)
{
	struct deferred_split *ds_queue = &pgdat->deferred_split_queue;

	spin_lock_init(&ds_queue->split_queue_lock);
	INIT_LIST_HEAD(&ds_queue->split_queue);
	ds_queue->split_queue_len = 0;
}
#else
static void pgdat_init_split_queue(struct pglist_data *pgdat) {}
#endif

#ifdef CONFIG_COMPACTION
static void pgdat_init_kcompactd(struct pglist_data *pgdat)
{
	init_waitqueue_head(&pgdat->kcompactd_wait);
}
#else
static void pgdat_init_kcompactd(struct pglist_data *pgdat) {}
#endif

static void __meminit pgdat_init_internals(struct pglist_data *pgdat)
{
	pgdat_resize_init(pgdat);

	pgdat_init_split_queue(pgdat);
	pgdat_init_kcompactd(pgdat);

	init_waitqueue_head(&pgdat->kswapd_wait);
	init_waitqueue_head(&pgdat->pfmemalloc_wait);

	pgdat_page_ext_init(pgdat);
	lruvec_init(&pgdat->__lruvec);
}

static void __meminit zone_init_internals(struct zone *zone, enum zone_type idx, int nid,
							unsigned long remaining_pages)
{
	atomic_long_set(&zone->managed_pages, remaining_pages);
	zone_set_nid(zone, nid);
	zone->name = zone_names[idx];
	zone->zone_pgdat = NODE_DATA(nid);
	spin_lock_init(&zone->lock);
	zone_seqlock_init(zone);
	zone_pcp_init(zone);
}

/*
 * Set up the zone data structures
 * - init pgdat internals
 * - init all zones belonging to this node
 *
 * NOTE: this function is only called during memory hotplug
 */
#ifdef CONFIG_MEMORY_HOTPLUG
void __ref free_area_init_core_hotplug(int nid)
{
	enum zone_type z;
	pg_data_t *pgdat = NODE_DATA(nid);

	pgdat_init_internals(pgdat);
	for (z = 0; z < MAX_NR_ZONES; z++)
		zone_init_internals(&pgdat->node_zones[z], z, nid, 0);
}
#endif

/*
 * Set up the zone data structures:
 *   - mark all pages reserved
 *   - mark all memory queues empty
 *   - clear the memory bitmaps
 *
 * NOTE: pgdat should get zeroed by caller.
 * NOTE: this function is only called during early init.
 */
static void __init free_area_init_core(struct pglist_data *pgdat)
{
	enum zone_type j;
	int nid = pgdat->node_id;

	pgdat_init_internals(pgdat);
	pgdat->per_cpu_nodestats = &boot_nodestats;

	for (j = 0; j < MAX_NR_ZONES; j++) {
		struct zone *zone = pgdat->node_zones + j;
		unsigned long size, freesize, memmap_pages;

		size = zone->spanned_pages;
		freesize = zone->present_pages;

		/*
		 * Adjust freesize so that it accounts for how much memory
		 * is used by this zone for memmap. This affects the watermark
		 * and per-cpu initialisations
		 */
		memmap_pages = calc_memmap_size(size, freesize);
		if (!is_highmem_idx(j)) {
			if (freesize >= memmap_pages) {
				freesize -= memmap_pages;
				if (memmap_pages)
					printk(KERN_DEBUG
					       "  %s zone: %lu pages used for memmap\n",
					       zone_names[j], memmap_pages);
			} else
				pr_warn("  %s zone: %lu pages exceeds freesize %lu\n",
					zone_names[j], memmap_pages, freesize);
		}

		/* Account for reserved pages */
		if (j == 0 && freesize > dma_reserve) {
			freesize -= dma_reserve;
			printk(KERN_DEBUG "  %s zone: %lu pages reserved\n",
					zone_names[0], dma_reserve);
		}

		if (!is_highmem_idx(j))
			nr_kernel_pages += freesize;
		/* Charge for highmem memmap if there are enough kernel pages */
		else if (nr_kernel_pages > memmap_pages * 2)
			nr_kernel_pages -= memmap_pages;
		nr_all_pages += freesize;

		/*
		 * Set an approximate value for lowmem here, it will be adjusted
		 * when the bootmem allocator frees pages into the buddy system.
		 * And all highmem pages will be managed by the buddy system.
		 */
		zone_init_internals(zone, j, nid, freesize);

		if (!size)
			continue;

		set_pageblock_order();
		setup_usemap(zone);
		init_currently_empty_zone(zone, zone->zone_start_pfn, size);
		memmap_init_zone(zone);
	}
}

#ifdef CONFIG_FLAT_NODE_MEM_MAP
static void __ref alloc_node_mem_map(struct pglist_data *pgdat)
{
	unsigned long __maybe_unused start = 0;
	unsigned long __maybe_unused offset = 0;

	/* Skip empty nodes */
	if (!pgdat->node_spanned_pages)
		return;

	start = pgdat->node_start_pfn & ~(MAX_ORDER_NR_PAGES - 1);
	offset = pgdat->node_start_pfn - start;
	/* ia64 gets its own node_mem_map, before this, without bootmem */
	if (!pgdat->node_mem_map) {
		unsigned long size, end;
		struct page *map;

		/*
		 * The zone's endpoints aren't required to be MAX_ORDER
		 * aligned but the node_mem_map endpoints must be in order
		 * for the buddy allocator to function correctly.
		 */
		end = pgdat_end_pfn(pgdat);
		end = ALIGN(end, MAX_ORDER_NR_PAGES);
		size =  (end - start) * sizeof(struct page);
		map = memblock_alloc_node(size, SMP_CACHE_BYTES,
					  pgdat->node_id);
		if (!map)
			panic("Failed to allocate %ld bytes for node %d memory map\n",
			      size, pgdat->node_id);
		pgdat->node_mem_map = map + offset;
	}
	pr_debug("%s: node %d, pgdat %08lx, node_mem_map %08lx\n",
				__func__, pgdat->node_id, (unsigned long)pgdat,
				(unsigned long)pgdat->node_mem_map);
#ifndef CONFIG_NEED_MULTIPLE_NODES
	/*
	 * With no DISCONTIG, the global mem_map is just set as node 0's
	 */
	if (pgdat == NODE_DATA(0)) {
		mem_map = NODE_DATA(0)->node_mem_map;
		if (page_to_pfn(mem_map) != pgdat->node_start_pfn)
			mem_map -= offset;
	}
#endif
}
#else
static void __ref alloc_node_mem_map(struct pglist_data *pgdat) { }
#endif /* CONFIG_FLAT_NODE_MEM_MAP */

#ifdef CONFIG_DEFERRED_STRUCT_PAGE_INIT
static inline void pgdat_set_deferred_range(pg_data_t *pgdat)
{
	pgdat->first_deferred_pfn = ULONG_MAX;
}
#else
static inline void pgdat_set_deferred_range(pg_data_t *pgdat) {}
#endif

static void __init free_area_init_node(int nid)
{
	pg_data_t *pgdat = NODE_DATA(nid);
	unsigned long start_pfn = 0;
	unsigned long end_pfn = 0;

	/* pg_data_t should be reset to zero when it's allocated */
	WARN_ON(pgdat->nr_zones || pgdat->kswapd_highest_zoneidx);

	get_pfn_range_for_nid(nid, &start_pfn, &end_pfn);

	pgdat->node_id = nid;
	pgdat->node_start_pfn = start_pfn;
	pgdat->per_cpu_nodestats = NULL;

	pr_info("Initmem setup node %d [mem %#018Lx-%#018Lx]\n", nid,
		(u64)start_pfn << PAGE_SHIFT,
		end_pfn ? ((u64)end_pfn << PAGE_SHIFT) - 1 : 0);
	calculate_node_totalpages(pgdat, start_pfn, end_pfn);

	alloc_node_mem_map(pgdat);
	pgdat_set_deferred_range(pgdat);

	free_area_init_core(pgdat);
}

void __init free_area_init_memoryless_node(int nid)
{
	free_area_init_node(nid);
}

#if MAX_NUMNODES > 1
/*
 * Figure out the number of possible node ids.
 */
void __init setup_nr_node_ids(void)
{
	unsigned int highest;

	highest = find_last_bit(node_possible_map.bits, MAX_NUMNODES);
	nr_node_ids = highest + 1;
}
#endif

/**
 * node_map_pfn_alignment - determine the maximum internode alignment
 *
 * This function should be called after node map is populated and sorted.
 * It calculates the maximum power of two alignment which can distinguish
 * all the nodes.
 *
 * For example, if all nodes are 1GiB and aligned to 1GiB, the return value
 * would indicate 1GiB alignment with (1 << (30 - PAGE_SHIFT)).  If the
 * nodes are shifted by 256MiB, 256MiB.  Note that if only the last node is
 * shifted, 1GiB is enough and this function will indicate so.
 *
 * This is used to test whether pfn -> nid mapping of the chosen memory
 * model has fine enough granularity to avoid incorrect mapping for the
 * populated node map.
 *
 * Return: the determined alignment in pfn's.  0 if there is no alignment
 * requirement (single node).
 */
unsigned long __init node_map_pfn_alignment(void)
{
	unsigned long accl_mask = 0, last_end = 0;
	unsigned long start, end, mask;
	int last_nid = NUMA_NO_NODE;
	int i, nid;

	for_each_mem_pfn_range(i, MAX_NUMNODES, &start, &end, &nid) {
		if (!start || last_nid < 0 || last_nid == nid) {
			last_nid = nid;
			last_end = end;
			continue;
		}

		/*
		 * Start with a mask granular enough to pin-point to the
		 * start pfn and tick off bits one-by-one until it becomes
		 * too coarse to separate the current node from the last.
		 */
		mask = ~((1 << __ffs(start)) - 1);
		while (mask && last_end <= (start & (mask << 1)))
			mask <<= 1;

		/* accumulate all internode masks */
		accl_mask |= mask;
	}

	/* convert mask to number of pages */
	return ~accl_mask + 1;
}

/**
 * find_min_pfn_with_active_regions - Find the minimum PFN registered
 *
 * Return: the minimum PFN based on information provided via
 * memblock_set_node().
 */
unsigned long __init find_min_pfn_with_active_regions(void)
{
	return PHYS_PFN(memblock_start_of_DRAM());
}

/*
 * early_calculate_totalpages()
 * Sum pages in active regions for movable zone.
 * Populate N_MEMORY for calculating usable_nodes.
 */
static unsigned long __init early_calculate_totalpages(void)
{
	unsigned long totalpages = 0;
	unsigned long start_pfn, end_pfn;
	int i, nid;

	for_each_mem_pfn_range(i, MAX_NUMNODES, &start_pfn, &end_pfn, &nid) {
		unsigned long pages = end_pfn - start_pfn;

		totalpages += pages;
		if (pages)
			node_set_state(nid, N_MEMORY);
	}
	return totalpages;
}

/*
 * Find the PFN the Movable zone begins in each node. Kernel memory
 * is spread evenly between nodes as long as the nodes have enough
 * memory. When they don't, some nodes will have more kernelcore than
 * others
 */
static void __init find_zone_movable_pfns_for_nodes(void)
{
	int i, nid;
	unsigned long usable_startpfn;
	unsigned long kernelcore_node, kernelcore_remaining;
	/* save the state before borrow the nodemask */
	nodemask_t saved_node_state = node_states[N_MEMORY];
	unsigned long totalpages = early_calculate_totalpages();
	int usable_nodes = nodes_weight(node_states[N_MEMORY]);
	struct memblock_region *r;

	/* Need to find movable_zone earlier when movable_node is specified. */
	find_usable_zone_for_movable();

	/*
	 * If movable_node is specified, ignore kernelcore and movablecore
	 * options.
	 */
	if (movable_node_is_enabled()) {
		for_each_mem_region(r) {
			if (!memblock_is_hotpluggable(r))
				continue;

			nid = memblock_get_region_node(r);

			usable_startpfn = PFN_DOWN(r->base);
			zone_movable_pfn[nid] = zone_movable_pfn[nid] ?
				min(usable_startpfn, zone_movable_pfn[nid]) :
				usable_startpfn;
		}

		goto out2;
	}

	/*
	 * If kernelcore=mirror is specified, ignore movablecore option
	 */
	if (mirrored_kernelcore) {
		bool mem_below_4gb_not_mirrored = false;

		for_each_mem_region(r) {
			if (memblock_is_mirror(r))
				continue;

			nid = memblock_get_region_node(r);

			usable_startpfn = memblock_region_memory_base_pfn(r);

			if (usable_startpfn < 0x100000) {
				mem_below_4gb_not_mirrored = true;
				continue;
			}

			zone_movable_pfn[nid] = zone_movable_pfn[nid] ?
				min(usable_startpfn, zone_movable_pfn[nid]) :
				usable_startpfn;
		}

		if (mem_below_4gb_not_mirrored)
			pr_warn("This configuration results in unmirrored kernel memory.\n");

		goto out2;
	}

	/*
	 * If kernelcore=nn% or movablecore=nn% was specified, calculate the
	 * amount of necessary memory.
	 */
	if (required_kernelcore_percent)
		required_kernelcore = (totalpages * 100 * required_kernelcore_percent) /
				       10000UL;
	if (required_movablecore_percent)
		required_movablecore = (totalpages * 100 * required_movablecore_percent) /
					10000UL;

	/*
	 * If movablecore= was specified, calculate what size of
	 * kernelcore that corresponds so that memory usable for
	 * any allocation type is evenly spread. If both kernelcore
	 * and movablecore are specified, then the value of kernelcore
	 * will be used for required_kernelcore if it's greater than
	 * what movablecore would have allowed.
	 */
	if (required_movablecore) {
		unsigned long corepages;

		/*
		 * Round-up so that ZONE_MOVABLE is at least as large as what
		 * was requested by the user
		 */
		required_movablecore =
			roundup(required_movablecore, MAX_ORDER_NR_PAGES);
		required_movablecore = min(totalpages, required_movablecore);
		corepages = totalpages - required_movablecore;

		required_kernelcore = max(required_kernelcore, corepages);
	}

	/*
	 * If kernelcore was not specified or kernelcore size is larger
	 * than totalpages, there is no ZONE_MOVABLE.
	 */
	if (!required_kernelcore || required_kernelcore >= totalpages)
		goto out;

	/* usable_startpfn is the lowest possible pfn ZONE_MOVABLE can be at */
	usable_startpfn = arch_zone_lowest_possible_pfn[movable_zone];

restart:
	/* Spread kernelcore memory as evenly as possible throughout nodes */
	kernelcore_node = required_kernelcore / usable_nodes;
	for_each_node_state(nid, N_MEMORY) {
		unsigned long start_pfn, end_pfn;

		/*
		 * Recalculate kernelcore_node if the division per node
		 * now exceeds what is necessary to satisfy the requested
		 * amount of memory for the kernel
		 */
		if (required_kernelcore < kernelcore_node)
			kernelcore_node = required_kernelcore / usable_nodes;

		/*
		 * As the map is walked, we track how much memory is usable
		 * by the kernel using kernelcore_remaining. When it is
		 * 0, the rest of the node is usable by ZONE_MOVABLE
		 */
		kernelcore_remaining = kernelcore_node;

		/* Go through each range of PFNs within this node */
		for_each_mem_pfn_range(i, nid, &start_pfn, &end_pfn, NULL) {
			unsigned long size_pages;

			start_pfn = max(start_pfn, zone_movable_pfn[nid]);
			if (start_pfn >= end_pfn)
				continue;

			/* Account for what is only usable for kernelcore */
			if (start_pfn < usable_startpfn) {
				unsigned long kernel_pages;
				kernel_pages = min(end_pfn, usable_startpfn)
								- start_pfn;

				kernelcore_remaining -= min(kernel_pages,
							kernelcore_remaining);
				required_kernelcore -= min(kernel_pages,
							required_kernelcore);

				/* Continue if range is now fully accounted */
				if (end_pfn <= usable_startpfn) {

					/*
					 * Push zone_movable_pfn to the end so
					 * that if we have to rebalance
					 * kernelcore across nodes, we will
					 * not double account here
					 */
					zone_movable_pfn[nid] = end_pfn;
					continue;
				}
				start_pfn = usable_startpfn;
			}

			/*
			 * The usable PFN range for ZONE_MOVABLE is from
			 * start_pfn->end_pfn. Calculate size_pages as the
			 * number of pages used as kernelcore
			 */
			size_pages = end_pfn - start_pfn;
			if (size_pages > kernelcore_remaining)
				size_pages = kernelcore_remaining;
			zone_movable_pfn[nid] = start_pfn + size_pages;

			/*
			 * Some kernelcore has been met, update counts and
			 * break if the kernelcore for this node has been
			 * satisfied
			 */
			required_kernelcore -= min(required_kernelcore,
								size_pages);
			kernelcore_remaining -= size_pages;
			if (!kernelcore_remaining)
				break;
		}
	}

	/*
	 * If there is still required_kernelcore, we do another pass with one
	 * less node in the count. This will push zone_movable_pfn[nid] further
	 * along on the nodes that still have memory until kernelcore is
	 * satisfied
	 */
	usable_nodes--;
	if (usable_nodes && required_kernelcore > usable_nodes)
		goto restart;

out2:
	/* Align start of ZONE_MOVABLE on all nids to MAX_ORDER_NR_PAGES */
	for (nid = 0; nid < MAX_NUMNODES; nid++)
		zone_movable_pfn[nid] =
			roundup(zone_movable_pfn[nid], MAX_ORDER_NR_PAGES);

out:
	/* restore the node_state */
	node_states[N_MEMORY] = saved_node_state;
}

/* Any regular or high memory on that node ? */
static void check_for_memory(pg_data_t *pgdat, int nid)
{
	enum zone_type zone_type;

	for (zone_type = 0; zone_type <= ZONE_MOVABLE - 1; zone_type++) {
		struct zone *zone = &pgdat->node_zones[zone_type];
		if (populated_zone(zone)) {
			if (IS_ENABLED(CONFIG_HIGHMEM))
				node_set_state(nid, N_HIGH_MEMORY);
			if (zone_type <= ZONE_NORMAL)
				node_set_state(nid, N_NORMAL_MEMORY);
			break;
		}
	}
}

/*
 * Some architecturs, e.g. ARC may have ZONE_HIGHMEM below ZONE_NORMAL. For
 * such cases we allow max_zone_pfn sorted in the descending order
 */
bool __weak arch_has_descending_max_zone_pfns(void)
{
	return false;
}

/**
 * free_area_init - Initialise all pg_data_t and zone data
 * @max_zone_pfn: an array of max PFNs for each zone
 *
 * This will call free_area_init_node() for each active node in the system.
 * Using the page ranges provided by memblock_set_node(), the size of each
 * zone in each node and their holes is calculated. If the maximum PFN
 * between two adjacent zones match, it is assumed that the zone is empty.
 * For example, if arch_max_dma_pfn == arch_max_dma32_pfn, it is assumed
 * that arch_max_dma32_pfn has no pages. It is also assumed that a zone
 * starts where the previous one ended. For example, ZONE_DMA32 starts
 * at arch_max_dma_pfn.
 */
void __init free_area_init(unsigned long *max_zone_pfn)
{
	unsigned long start_pfn, end_pfn;
	int i, nid, zone;
	bool descending;

	/* Record where the zone boundaries are */
	memset(arch_zone_lowest_possible_pfn, 0,
				sizeof(arch_zone_lowest_possible_pfn));
	memset(arch_zone_highest_possible_pfn, 0,
				sizeof(arch_zone_highest_possible_pfn));

	start_pfn = find_min_pfn_with_active_regions();
	descending = arch_has_descending_max_zone_pfns();

	for (i = 0; i < MAX_NR_ZONES; i++) {
		if (descending)
			zone = MAX_NR_ZONES - i - 1;
		else
			zone = i;

		if (zone == ZONE_MOVABLE)
			continue;

		end_pfn = max(max_zone_pfn[zone], start_pfn);
		arch_zone_lowest_possible_pfn[zone] = start_pfn;
		arch_zone_highest_possible_pfn[zone] = end_pfn;

		start_pfn = end_pfn;
	}

	/* Find the PFNs that ZONE_MOVABLE begins at in each node */
	memset(zone_movable_pfn, 0, sizeof(zone_movable_pfn));
	find_zone_movable_pfns_for_nodes();

	/* Print out the zone ranges */
	pr_info("Zone ranges:\n");
	for (i = 0; i < MAX_NR_ZONES; i++) {
		if (i == ZONE_MOVABLE)
			continue;
		pr_info("  %-8s ", zone_names[i]);
		if (arch_zone_lowest_possible_pfn[i] ==
				arch_zone_highest_possible_pfn[i])
			pr_cont("empty\n");
		else
			pr_cont("[mem %#018Lx-%#018Lx]\n",
				(u64)arch_zone_lowest_possible_pfn[i]
					<< PAGE_SHIFT,
				((u64)arch_zone_highest_possible_pfn[i]
					<< PAGE_SHIFT) - 1);
	}

	/* Print out the PFNs ZONE_MOVABLE begins at in each node */
	pr_info("Movable zone start for each node\n");
	for (i = 0; i < MAX_NUMNODES; i++) {
		if (zone_movable_pfn[i])
			pr_info("  Node %d: %#018Lx\n", i,
			       (u64)zone_movable_pfn[i] << PAGE_SHIFT);
	}

	/*
	 * Print out the early node map, and initialize the
	 * subsection-map relative to active online memory ranges to
	 * enable future "sub-section" extensions of the memory map.
	 */
	pr_info("Early memory node ranges\n");
	for_each_mem_pfn_range(i, MAX_NUMNODES, &start_pfn, &end_pfn, &nid) {
		pr_info("  node %3d: [mem %#018Lx-%#018Lx]\n", nid,
			(u64)start_pfn << PAGE_SHIFT,
			((u64)end_pfn << PAGE_SHIFT) - 1);
		subsection_map_init(start_pfn, end_pfn - start_pfn);
	}

	/* Initialise every node */
	mminit_verify_pageflags_layout();
	setup_nr_node_ids();
	for_each_online_node(nid) {
		pg_data_t *pgdat = NODE_DATA(nid);
		free_area_init_node(nid);

		/* Any memory on that node */
		if (pgdat->node_present_pages)
			node_set_state(nid, N_MEMORY);
		check_for_memory(pgdat, nid);
	}
}

static int __init cmdline_parse_core(char *p, unsigned long *core,
				     unsigned long *percent)
{
	unsigned long long coremem;
	char *endptr;

	if (!p)
		return -EINVAL;

	/* Value may be a percentage of total memory, otherwise bytes */
	coremem = simple_strtoull(p, &endptr, 0);
	if (*endptr == '%') {
		/* Paranoid check for percent values greater than 100 */
		WARN_ON(coremem > 100);

		*percent = coremem;
	} else {
		coremem = memparse(p, &p);
		/* Paranoid check that UL is enough for the coremem value */
		WARN_ON((coremem >> PAGE_SHIFT) > ULONG_MAX);

		*core = coremem >> PAGE_SHIFT;
		*percent = 0UL;
	}
	return 0;
}

/*
 * kernelcore=size sets the amount of memory for use for allocations that
 * cannot be reclaimed or migrated.
 */
static int __init cmdline_parse_kernelcore(char *p)
{
	/* parse kernelcore=mirror */
	if (parse_option_str(p, "mirror")) {
		mirrored_kernelcore = true;
		return 0;
	}

	return cmdline_parse_core(p, &required_kernelcore,
				  &required_kernelcore_percent);
}

/*
 * movablecore=size sets the amount of memory for use for allocations that
 * can be reclaimed or migrated.
 */
static int __init cmdline_parse_movablecore(char *p)
{
	return cmdline_parse_core(p, &required_movablecore,
				  &required_movablecore_percent);
}

early_param("kernelcore", cmdline_parse_kernelcore);
early_param("movablecore", cmdline_parse_movablecore);

void adjust_managed_page_count(struct page *page, long count)
{
	atomic_long_add(count, &page_zone(page)->managed_pages);
	totalram_pages_add(count);
#ifdef CONFIG_HIGHMEM
	if (PageHighMem(page))
		totalhigh_pages_add(count);
#endif
}
EXPORT_SYMBOL(adjust_managed_page_count);

unsigned long free_reserved_area(void *start, void *end, int poison, const char *s)
{
	void *pos;
	unsigned long pages = 0;

	start = (void *)PAGE_ALIGN((unsigned long)start);
	end = (void *)((unsigned long)end & PAGE_MASK);
	for (pos = start; pos < end; pos += PAGE_SIZE, pages++) {
		struct page *page = virt_to_page(pos);
		void *direct_map_addr;

		/*
		 * 'direct_map_addr' might be different from 'pos'
		 * because some architectures' virt_to_page()
		 * work with aliases.  Getting the direct map
		 * address ensures that we get a _writeable_
		 * alias for the memset().
		 */
		direct_map_addr = page_address(page);
		/*
		 * Perform a kasan-unchecked memset() since this memory
		 * has not been initialized.
		 */
		direct_map_addr = kasan_reset_tag(direct_map_addr);
		if ((unsigned int)poison <= 0xFF)
			memset(direct_map_addr, poison, PAGE_SIZE);

		free_reserved_page(page);
	}

	if (pages && s)
		pr_info("Freeing %s memory: %ldK\n",
			s, pages << (PAGE_SHIFT - 10));

	return pages;
}

void __init mem_init_print_info(const char *str)
{
	unsigned long physpages, codesize, datasize, rosize, bss_size;
	unsigned long init_code_size, init_data_size;

	physpages = get_num_physpages();
	codesize = _etext - _stext;
	datasize = _edata - _sdata;
	rosize = __end_rodata - __start_rodata;
	bss_size = __bss_stop - __bss_start;
	init_data_size = __init_end - __init_begin;
	init_code_size = _einittext - _sinittext;

	/*
	 * Detect special cases and adjust section sizes accordingly:
	 * 1) .init.* may be embedded into .data sections
	 * 2) .init.text.* may be out of [__init_begin, __init_end],
	 *    please refer to arch/tile/kernel/vmlinux.lds.S.
	 * 3) .rodata.* may be embedded into .text or .data sections.
	 */
#define adj_init_size(start, end, size, pos, adj) \
	do { \
		if (start <= pos && pos < end && size > adj) \
			size -= adj; \
	} while (0)

	adj_init_size(__init_begin, __init_end, init_data_size,
		     _sinittext, init_code_size);
	adj_init_size(_stext, _etext, codesize, _sinittext, init_code_size);
	adj_init_size(_sdata, _edata, datasize, __init_begin, init_data_size);
	adj_init_size(_stext, _etext, codesize, __start_rodata, rosize);
	adj_init_size(_sdata, _edata, datasize, __start_rodata, rosize);

#undef	adj_init_size

	pr_info("Memory: %luK/%luK available (%luK kernel code, %luK rwdata, %luK rodata, %luK init, %luK bss, %luK reserved, %luK cma-reserved"
#ifdef	CONFIG_HIGHMEM
		", %luK highmem"
#endif
		"%s%s)\n",
		nr_free_pages() << (PAGE_SHIFT - 10),
		physpages << (PAGE_SHIFT - 10),
		codesize >> 10, datasize >> 10, rosize >> 10,
		(init_data_size + init_code_size) >> 10, bss_size >> 10,
		(physpages - totalram_pages() - totalcma_pages) << (PAGE_SHIFT - 10),
		totalcma_pages << (PAGE_SHIFT - 10),
#ifdef	CONFIG_HIGHMEM
		totalhigh_pages() << (PAGE_SHIFT - 10),
#endif
		str ? ", " : "", str ? str : "");
}

/**
 * set_dma_reserve - set the specified number of pages reserved in the first zone
 * @new_dma_reserve: The number of pages to mark reserved
 *
 * The per-cpu batchsize and zone watermarks are determined by managed_pages.
 * In the DMA zone, a significant percentage may be consumed by kernel image
 * and other unfreeable allocations which can skew the watermarks badly. This
 * function may optionally be used to account for unfreeable pages in the
 * first zone (e.g., ZONE_DMA). The effect will be lower watermarks and
 * smaller per-cpu batchsize.
 */
void __init set_dma_reserve(unsigned long new_dma_reserve)
{
	dma_reserve = new_dma_reserve;
}

static int page_alloc_cpu_dead(unsigned int cpu)
{

	lru_add_drain_cpu(cpu);
	drain_pages(cpu);

	/*
	 * Spill the event counters of the dead processor
	 * into the current processors event counters.
	 * This artificially elevates the count of the current
	 * processor.
	 */
	vm_events_fold_cpu(cpu);

	/*
	 * Zero the differential counters of the dead processor
	 * so that the vm statistics are consistent.
	 *
	 * This is only okay since the processor is dead and cannot
	 * race with what we are doing.
	 */
	cpu_vm_stats_fold(cpu);
	return 0;
}

#ifdef CONFIG_NUMA
int hashdist = HASHDIST_DEFAULT;

static int __init set_hashdist(char *str)
{
	if (!str)
		return 0;
	hashdist = simple_strtoul(str, &str, 0);
	return 1;
}
__setup("hashdist=", set_hashdist);
#endif

void __init page_alloc_init(void)
{
	int ret;

#ifdef CONFIG_NUMA
	if (num_node_state(N_MEMORY) == 1)
		hashdist = 0;
#endif

	ret = cpuhp_setup_state_nocalls(CPUHP_PAGE_ALLOC_DEAD,
					"mm/page_alloc:dead", NULL,
					page_alloc_cpu_dead);
	WARN_ON(ret < 0);
}

/*
 * calculate_totalreserve_pages - called when sysctl_lowmem_reserve_ratio
 *	or min_free_kbytes changes.
 */
static void calculate_totalreserve_pages(void)
{
	struct pglist_data *pgdat;
	unsigned long reserve_pages = 0;
	enum zone_type i, j;

	for_each_online_pgdat(pgdat) {

		pgdat->totalreserve_pages = 0;

		for (i = 0; i < MAX_NR_ZONES; i++) {
			struct zone *zone = pgdat->node_zones + i;
			long max = 0;
			unsigned long managed_pages = zone_managed_pages(zone);

			/* Find valid and maximum lowmem_reserve in the zone */
			for (j = i; j < MAX_NR_ZONES; j++) {
				if (zone->lowmem_reserve[j] > max)
					max = zone->lowmem_reserve[j];
			}

			/* we treat the high watermark as reserved pages. */
			max += high_wmark_pages(zone);

			if (max > managed_pages)
				max = managed_pages;

			pgdat->totalreserve_pages += max;

			reserve_pages += max;
		}
	}
	totalreserve_pages = reserve_pages;
}

/*
 * setup_per_zone_lowmem_reserve - called whenever
 *	sysctl_lowmem_reserve_ratio changes.  Ensures that each zone
 *	has a correct pages reserved value, so an adequate number of
 *	pages are left in the zone after a successful __alloc_pages().
 */
static void setup_per_zone_lowmem_reserve(void)
{
	struct pglist_data *pgdat;
	enum zone_type i, j;

	for_each_online_pgdat(pgdat) {
		for (i = 0; i < MAX_NR_ZONES - 1; i++) {
			struct zone *zone = &pgdat->node_zones[i];
			int ratio = sysctl_lowmem_reserve_ratio[i];
			bool clear = !ratio || !zone_managed_pages(zone);
			unsigned long managed_pages = 0;

			for (j = i + 1; j < MAX_NR_ZONES; j++) {
				if (clear) {
					zone->lowmem_reserve[j] = 0;
				} else {
					struct zone *upper_zone = &pgdat->node_zones[j];

					managed_pages += zone_managed_pages(upper_zone);
					zone->lowmem_reserve[j] = managed_pages / ratio;
				}
			}
		}
	}

	/* update totalreserve_pages */
	calculate_totalreserve_pages();
}

static void __setup_per_zone_wmarks(void)
{
	unsigned long pages_min = min_free_kbytes >> (PAGE_SHIFT - 10);
	unsigned long lowmem_pages = 0;
	struct zone *zone;
	unsigned long flags;

	/* Calculate total number of !ZONE_HIGHMEM pages */
	for_each_zone(zone) {
		if (!is_highmem(zone))
			lowmem_pages += zone_managed_pages(zone);
	}

	for_each_zone(zone) {
		u64 tmp;

		spin_lock_irqsave(&zone->lock, flags);
		tmp = (u64)pages_min * zone_managed_pages(zone);
		do_div(tmp, lowmem_pages);
		if (is_highmem(zone)) {
			/*
			 * __GFP_HIGH and PF_MEMALLOC allocations usually don't
			 * need highmem pages, so cap pages_min to a small
			 * value here.
			 *
			 * The WMARK_HIGH-WMARK_LOW and (WMARK_LOW-WMARK_MIN)
			 * deltas control async page reclaim, and so should
			 * not be capped for highmem.
			 */
			unsigned long min_pages;

			min_pages = zone_managed_pages(zone) / 1024;
			min_pages = clamp(min_pages, SWAP_CLUSTER_MAX, 128UL);
			zone->_watermark[WMARK_MIN] = min_pages;
		} else {
			/*
			 * If it's a lowmem zone, reserve a number of pages
			 * proportionate to the zone's size.
			 */
			zone->_watermark[WMARK_MIN] = tmp;
		}

		/*
		 * Set the kswapd watermarks distance according to the
		 * scale factor in proportion to available memory, but
		 * ensure a minimum size on small systems.
		 */
		tmp = max_t(u64, tmp >> 2,
			    mult_frac(zone_managed_pages(zone),
				      watermark_scale_factor, 10000));

		zone->watermark_boost = 0;
		zone->_watermark[WMARK_LOW]  = min_wmark_pages(zone) + tmp;
		zone->_watermark[WMARK_HIGH] = min_wmark_pages(zone) + tmp * 2;

		spin_unlock_irqrestore(&zone->lock, flags);
	}

	/* update totalreserve_pages */
	calculate_totalreserve_pages();
}

/**
 * setup_per_zone_wmarks - called when min_free_kbytes changes
 * or when memory is hot-{added|removed}
 *
 * Ensures that the watermark[min,low,high] values for each zone are set
 * correctly with respect to min_free_kbytes.
 */
void setup_per_zone_wmarks(void)
{
	static DEFINE_SPINLOCK(lock);

	spin_lock(&lock);
	__setup_per_zone_wmarks();
	spin_unlock(&lock);
}

/*
 * Initialise min_free_kbytes.
 *
 * For small machines we want it small (128k min).  For large machines
 * we want it large (256MB max).  But it is not linear, because network
 * bandwidth does not increase linearly with machine size.  We use
 *
 *	min_free_kbytes = 4 * sqrt(lowmem_kbytes), for better accuracy:
 *	min_free_kbytes = sqrt(lowmem_kbytes * 16)
 *
 * which yields
 *
 * 16MB:	512k
 * 32MB:	724k
 * 64MB:	1024k
 * 128MB:	1448k
 * 256MB:	2048k
 * 512MB:	2896k
 * 1024MB:	4096k
 * 2048MB:	5792k
 * 4096MB:	8192k
 * 8192MB:	11584k
 * 16384MB:	16384k
 */
int __meminit init_per_zone_wmark_min(void)
{
	unsigned long lowmem_kbytes;
	int new_min_free_kbytes;

	lowmem_kbytes = nr_free_buffer_pages() * (PAGE_SIZE >> 10);
	new_min_free_kbytes = int_sqrt(lowmem_kbytes * 16);

	if (new_min_free_kbytes > user_min_free_kbytes) {
		min_free_kbytes = new_min_free_kbytes;
		if (min_free_kbytes < 128)
			min_free_kbytes = 128;
		if (min_free_kbytes > 262144)
			min_free_kbytes = 262144;
	} else {
		pr_warn("min_free_kbytes is not updated to %d because user defined value %d is preferred\n",
				new_min_free_kbytes, user_min_free_kbytes);
	}
	setup_per_zone_wmarks();
	refresh_zone_stat_thresholds();
	setup_per_zone_lowmem_reserve();

#ifdef CONFIG_NUMA
	setup_min_unmapped_ratio();
	setup_min_slab_ratio();
#endif

	khugepaged_min_free_kbytes_update();

	return 0;
}
postcore_initcall(init_per_zone_wmark_min)

/*
 * min_free_kbytes_sysctl_handler - just a wrapper around proc_dointvec() so
 *	that we can call two helper functions whenever min_free_kbytes
 *	changes.
 */
int min_free_kbytes_sysctl_handler(struct ctl_table *table, int write,
		void *buffer, size_t *length, loff_t *ppos)
{
	int rc;

	rc = proc_dointvec_minmax(table, write, buffer, length, ppos);
	if (rc)
		return rc;

	if (write) {
		user_min_free_kbytes = min_free_kbytes;
		setup_per_zone_wmarks();
	}
	return 0;
}

int watermark_scale_factor_sysctl_handler(struct ctl_table *table, int write,
		void *buffer, size_t *length, loff_t *ppos)
{
	int rc;

	rc = proc_dointvec_minmax(table, write, buffer, length, ppos);
	if (rc)
		return rc;

	if (write)
		setup_per_zone_wmarks();

	return 0;
}

#ifdef CONFIG_NUMA
static void setup_min_unmapped_ratio(void)
{
	pg_data_t *pgdat;
	struct zone *zone;

	for_each_online_pgdat(pgdat)
		pgdat->min_unmapped_pages = 0;

	for_each_zone(zone)
		zone->zone_pgdat->min_unmapped_pages += (zone_managed_pages(zone) *
						         sysctl_min_unmapped_ratio) / 100;
}


int sysctl_min_unmapped_ratio_sysctl_handler(struct ctl_table *table, int write,
		void *buffer, size_t *length, loff_t *ppos)
{
	int rc;

	rc = proc_dointvec_minmax(table, write, buffer, length, ppos);
	if (rc)
		return rc;

	setup_min_unmapped_ratio();

	return 0;
}

static void setup_min_slab_ratio(void)
{
	pg_data_t *pgdat;
	struct zone *zone;

	for_each_online_pgdat(pgdat)
		pgdat->min_slab_pages = 0;

	for_each_zone(zone)
		zone->zone_pgdat->min_slab_pages += (zone_managed_pages(zone) *
						     sysctl_min_slab_ratio) / 100;
}

int sysctl_min_slab_ratio_sysctl_handler(struct ctl_table *table, int write,
		void *buffer, size_t *length, loff_t *ppos)
{
	int rc;

	rc = proc_dointvec_minmax(table, write, buffer, length, ppos);
	if (rc)
		return rc;

	setup_min_slab_ratio();

	return 0;
}
#endif

/*
 * lowmem_reserve_ratio_sysctl_handler - just a wrapper around
 *	proc_dointvec() so that we can call setup_per_zone_lowmem_reserve()
 *	whenever sysctl_lowmem_reserve_ratio changes.
 *
 * The reserve ratio obviously has absolutely no relation with the
 * minimum watermarks. The lowmem reserve ratio can only make sense
 * if in function of the boot time zone sizes.
 */
int lowmem_reserve_ratio_sysctl_handler(struct ctl_table *table, int write,
		void *buffer, size_t *length, loff_t *ppos)
{
	int i;

	proc_dointvec_minmax(table, write, buffer, length, ppos);

	for (i = 0; i < MAX_NR_ZONES; i++) {
		if (sysctl_lowmem_reserve_ratio[i] < 1)
			sysctl_lowmem_reserve_ratio[i] = 0;
	}

	setup_per_zone_lowmem_reserve();
	return 0;
}

/*
 * percpu_pagelist_fraction - changes the pcp->high for each zone on each
 * cpu.  It is the fraction of total pages in each zone that a hot per cpu
 * pagelist can have before it gets flushed back to buddy allocator.
 */
int percpu_pagelist_fraction_sysctl_handler(struct ctl_table *table, int write,
		void *buffer, size_t *length, loff_t *ppos)
{
	struct zone *zone;
	int old_percpu_pagelist_fraction;
	int ret;

	mutex_lock(&pcp_batch_high_lock);
	old_percpu_pagelist_fraction = percpu_pagelist_fraction;

	ret = proc_dointvec_minmax(table, write, buffer, length, ppos);
	if (!write || ret < 0)
		goto out;

	/* Sanity checking to avoid pcp imbalance */
	if (percpu_pagelist_fraction &&
	    percpu_pagelist_fraction < MIN_PERCPU_PAGELIST_FRACTION) {
		percpu_pagelist_fraction = old_percpu_pagelist_fraction;
		ret = -EINVAL;
		goto out;
	}

	/* No change? */
	if (percpu_pagelist_fraction == old_percpu_pagelist_fraction)
		goto out;

	for_each_populated_zone(zone)
		zone_set_pageset_high_and_batch(zone);
out:
	mutex_unlock(&pcp_batch_high_lock);
	return ret;
}

#ifndef __HAVE_ARCH_RESERVED_KERNEL_PAGES
/*
 * Returns the number of pages that arch has reserved but
 * is not known to alloc_large_system_hash().
 */
static unsigned long __init arch_reserved_kernel_pages(void)
{
	return 0;
}
#endif

/*
 * Adaptive scale is meant to reduce sizes of hash tables on large memory
 * machines. As memory size is increased the scale is also increased but at
 * slower pace.  Starting from ADAPT_SCALE_BASE (64G), every time memory
 * quadruples the scale is increased by one, which means the size of hash table
 * only doubles, instead of quadrupling as well.
 * Because 32-bit systems cannot have large physical memory, where this scaling
 * makes sense, it is disabled on such platforms.
 */
#if __BITS_PER_LONG > 32
#define ADAPT_SCALE_BASE	(64ul << 30)
#define ADAPT_SCALE_SHIFT	2
#define ADAPT_SCALE_NPAGES	(ADAPT_SCALE_BASE >> PAGE_SHIFT)
#endif

/*
 * allocate a large system hash table from bootmem
 * - it is assumed that the hash table must contain an exact power-of-2
 *   quantity of entries
 * - limit is the number of hash buckets, not the total allocation size
 */
void *__init alloc_large_system_hash(const char *tablename,
				     unsigned long bucketsize,
				     unsigned long numentries,
				     int scale,
				     int flags,
				     unsigned int *_hash_shift,
				     unsigned int *_hash_mask,
				     unsigned long low_limit,
				     unsigned long high_limit)
{
	unsigned long long max = high_limit;
	unsigned long log2qty, size;
	void *table = NULL;
	gfp_t gfp_flags;
	bool virt;

	/* allow the kernel cmdline to have a say */
	if (!numentries) {
		/* round applicable memory size up to nearest megabyte */
		numentries = nr_kernel_pages;
		numentries -= arch_reserved_kernel_pages();

		/* It isn't necessary when PAGE_SIZE >= 1MB */
		if (PAGE_SHIFT < 20)
			numentries = round_up(numentries, (1<<20)/PAGE_SIZE);

#if __BITS_PER_LONG > 32
		if (!high_limit) {
			unsigned long adapt;

			for (adapt = ADAPT_SCALE_NPAGES; adapt < numentries;
			     adapt <<= ADAPT_SCALE_SHIFT)
				scale++;
		}
#endif

		/* limit to 1 bucket per 2^scale bytes of low memory */
		if (scale > PAGE_SHIFT)
			numentries >>= (scale - PAGE_SHIFT);
		else
			numentries <<= (PAGE_SHIFT - scale);

		/* Make sure we've got at least a 0-order allocation.. */
		if (unlikely(flags & HASH_SMALL)) {
			/* Makes no sense without HASH_EARLY */
			WARN_ON(!(flags & HASH_EARLY));
			if (!(numentries >> *_hash_shift)) {
				numentries = 1UL << *_hash_shift;
				BUG_ON(!numentries);
			}
		} else if (unlikely((numentries * bucketsize) < PAGE_SIZE))
			numentries = PAGE_SIZE / bucketsize;
	}
	numentries = roundup_pow_of_two(numentries);

	/* limit allocation size to 1/16 total memory by default */
	if (max == 0) {
		max = ((unsigned long long)nr_all_pages << PAGE_SHIFT) >> 4;
		do_div(max, bucketsize);
	}
	max = min(max, 0x80000000ULL);

	if (numentries < low_limit)
		numentries = low_limit;
	if (numentries > max)
		numentries = max;

	log2qty = ilog2(numentries);

	gfp_flags = (flags & HASH_ZERO) ? GFP_ATOMIC | __GFP_ZERO : GFP_ATOMIC;
	do {
		virt = false;
		size = bucketsize << log2qty;
		if (flags & HASH_EARLY) {
			if (flags & HASH_ZERO)
				table = memblock_alloc(size, SMP_CACHE_BYTES);
			else
				table = memblock_alloc_raw(size,
							   SMP_CACHE_BYTES);
		} else if (get_order(size) >= MAX_ORDER || hashdist) {
			table = __vmalloc(size, gfp_flags);
			virt = true;
		} else {
			/*
			 * If bucketsize is not a power-of-two, we may free
			 * some pages at the end of hash table which
			 * alloc_pages_exact() automatically does
			 */
			table = alloc_pages_exact(size, gfp_flags);
			kmemleak_alloc(table, size, 1, gfp_flags);
		}
	} while (!table && size > PAGE_SIZE && --log2qty);

	if (!table)
		panic("Failed to allocate %s hash table\n", tablename);

	pr_info("%s hash table entries: %ld (order: %d, %lu bytes, %s)\n",
		tablename, 1UL << log2qty, ilog2(size) - PAGE_SHIFT, size,
		virt ? "vmalloc" : "linear");

	if (_hash_shift)
		*_hash_shift = log2qty;
	if (_hash_mask)
		*_hash_mask = (1 << log2qty) - 1;

	return table;
}

/*
 * This function checks whether pageblock includes unmovable pages or not.
 *
 * PageLRU check without isolation or lru_lock could race so that
 * MIGRATE_MOVABLE block might include unmovable pages. And __PageMovable
 * check without lock_page also may miss some movable non-lru pages at
 * race condition. So you can't expect this function should be exact.
 *
 * Returns a page without holding a reference. If the caller wants to
 * dereference that page (e.g., dumping), it has to make sure that it
 * cannot get removed (e.g., via memory unplug) concurrently.
 *
 */
struct page *has_unmovable_pages(struct zone *zone, struct page *page,
				 int migratetype, int flags)
{
	unsigned long iter = 0;
	unsigned long pfn = page_to_pfn(page);
	unsigned long offset = pfn % pageblock_nr_pages;

	if (is_migrate_cma_page(page)) {
		/*
		 * CMA allocations (alloc_contig_range) really need to mark
		 * isolate CMA pageblocks even when they are not movable in fact
		 * so consider them movable here.
		 */
		if (is_migrate_cma(migratetype))
			return NULL;

		return page;
	}

	for (; iter < pageblock_nr_pages - offset; iter++) {
		if (!pfn_valid_within(pfn + iter))
			continue;

		page = pfn_to_page(pfn + iter);

		/*
		 * Both, bootmem allocations and memory holes are marked
		 * PG_reserved and are unmovable. We can even have unmovable
		 * allocations inside ZONE_MOVABLE, for example when
		 * specifying "movablecore".
		 */
		if (PageReserved(page))
			return page;

		/*
		 * If the zone is movable and we have ruled out all reserved
		 * pages then it should be reasonably safe to assume the rest
		 * is movable.
		 */
		if (zone_idx(zone) == ZONE_MOVABLE)
			continue;

		/*
		 * Hugepages are not in LRU lists, but they're movable.
		 * THPs are on the LRU, but need to be counted as #small pages.
		 * We need not scan over tail pages because we don't
		 * handle each tail page individually in migration.
		 */
		if (PageHuge(page) || PageTransCompound(page)) {
			struct page *head = compound_head(page);
			unsigned int skip_pages;

			if (PageHuge(page)) {
				if (!hugepage_migration_supported(page_hstate(head)))
					return page;
			} else if (!PageLRU(head) && !__PageMovable(head)) {
				return page;
			}

			skip_pages = compound_nr(head) - (page - head);
			iter += skip_pages - 1;
			continue;
		}

		/*
		 * We can't use page_count without pin a page
		 * because another CPU can free compound page.
		 * This check already skips compound tails of THP
		 * because their page->_refcount is zero at all time.
		 */
		if (!page_ref_count(page)) {
			if (PageBuddy(page))
				iter += (1 << buddy_order(page)) - 1;
			continue;
		}

		/*
		 * The HWPoisoned page may be not in buddy system, and
		 * page_count() is not 0.
		 */
		if ((flags & MEMORY_OFFLINE) && PageHWPoison(page))
			continue;

		/*
		 * We treat all PageOffline() pages as movable when offlining
		 * to give drivers a chance to decrement their reference count
		 * in MEM_GOING_OFFLINE in order to indicate that these pages
		 * can be offlined as there are no direct references anymore.
		 * For actually unmovable PageOffline() where the driver does
		 * not support this, we will fail later when trying to actually
		 * move these pages that still have a reference count > 0.
		 * (false negatives in this function only)
		 */
		if ((flags & MEMORY_OFFLINE) && PageOffline(page))
			continue;

		if (__PageMovable(page) || PageLRU(page))
			continue;

		/*
		 * If there are RECLAIMABLE pages, we need to check
		 * it.  But now, memory offline itself doesn't call
		 * shrink_node_slabs() and it still to be fixed.
		 */
		return page;
	}
	return NULL;
}

#ifdef CONFIG_CONTIG_ALLOC
static unsigned long pfn_max_align_down(unsigned long pfn)
{
	return pfn & ~(max_t(unsigned long, MAX_ORDER_NR_PAGES,
			     pageblock_nr_pages) - 1);
}

static unsigned long pfn_max_align_up(unsigned long pfn)
{
	return ALIGN(pfn, max_t(unsigned long, MAX_ORDER_NR_PAGES,
				pageblock_nr_pages));
}

/* [start, end) must belong to a single zone. */
static int __alloc_contig_migrate_range(struct compact_control *cc,
					unsigned long start, unsigned long end)
{
	/* This function is based on compact_zone() from compaction.c. */
	unsigned int nr_reclaimed;
	unsigned long pfn = start;
	unsigned int tries = 0;
	int ret = 0;
	struct migration_target_control mtc = {
		.nid = zone_to_nid(cc->zone),
		.gfp_mask = GFP_USER | __GFP_MOVABLE | __GFP_RETRY_MAYFAIL,
	};

	migrate_prep();

	while (pfn < end || !list_empty(&cc->migratepages)) {
		if (fatal_signal_pending(current)) {
			ret = -EINTR;
			break;
		}

		if (list_empty(&cc->migratepages)) {
			cc->nr_migratepages = 0;
			pfn = isolate_migratepages_range(cc, pfn, end);
			if (!pfn) {
				ret = -EINTR;
				break;
			}
			tries = 0;
		} else if (++tries == 5) {
			ret = ret < 0 ? ret : -EBUSY;
			break;
		}

		nr_reclaimed = reclaim_clean_pages_from_list(cc->zone,
							&cc->migratepages);
		cc->nr_migratepages -= nr_reclaimed;

		ret = migrate_pages(&cc->migratepages, alloc_migration_target,
				NULL, (unsigned long)&mtc, cc->mode, MR_CONTIG_RANGE);
	}
	if (ret < 0) {
		putback_movable_pages(&cc->migratepages);
		return ret;
	}
	return 0;
}

/**
 * alloc_contig_range() -- tries to allocate given range of pages
 * @start:	start PFN to allocate
 * @end:	one-past-the-last PFN to allocate
 * @migratetype:	migratetype of the underlaying pageblocks (either
 *			#MIGRATE_MOVABLE or #MIGRATE_CMA).  All pageblocks
 *			in range must have the same migratetype and it must
 *			be either of the two.
 * @gfp_mask:	GFP mask to use during compaction
 *
 * The PFN range does not have to be pageblock or MAX_ORDER_NR_PAGES
 * aligned.  The PFN range must belong to a single zone.
 *
 * The first thing this routine does is attempt to MIGRATE_ISOLATE all
 * pageblocks in the range.  Once isolated, the pageblocks should not
 * be modified by others.
 *
 * Return: zero on success or negative error code.  On success all
 * pages which PFN is in [start, end) are allocated for the caller and
 * need to be freed with free_contig_range().
 */
int alloc_contig_range(unsigned long start, unsigned long end,
		       unsigned migratetype, gfp_t gfp_mask)
{
	unsigned long outer_start, outer_end;
	unsigned int order;
	int ret = 0;

	struct compact_control cc = {
		.nr_migratepages = 0,
		.order = -1,
		.zone = page_zone(pfn_to_page(start)),
		.mode = MIGRATE_SYNC,
		.ignore_skip_hint = true,
		.no_set_skip_hint = true,
		.gfp_mask = current_gfp_context(gfp_mask),
		.alloc_contig = true,
	};
	INIT_LIST_HEAD(&cc.migratepages);

	/*
	 * What we do here is we mark all pageblocks in range as
	 * MIGRATE_ISOLATE.  Because pageblock and max order pages may
	 * have different sizes, and due to the way page allocator
	 * work, we align the range to biggest of the two pages so
	 * that page allocator won't try to merge buddies from
	 * different pageblocks and change MIGRATE_ISOLATE to some
	 * other migration type.
	 *
	 * Once the pageblocks are marked as MIGRATE_ISOLATE, we
	 * migrate the pages from an unaligned range (ie. pages that
	 * we are interested in).  This will put all the pages in
	 * range back to page allocator as MIGRATE_ISOLATE.
	 *
	 * When this is done, we take the pages in range from page
	 * allocator removing them from the buddy system.  This way
	 * page allocator will never consider using them.
	 *
	 * This lets us mark the pageblocks back as
	 * MIGRATE_CMA/MIGRATE_MOVABLE so that free pages in the
	 * aligned range but not in the unaligned, original range are
	 * put back to page allocator so that buddy can use them.
	 */

	ret = start_isolate_page_range(pfn_max_align_down(start),
				       pfn_max_align_up(end), migratetype, 0);
	if (ret)
		return ret;

	drain_all_pages(cc.zone);

	/*
	 * In case of -EBUSY, we'd like to know which page causes problem.
	 * So, just fall through. test_pages_isolated() has a tracepoint
	 * which will report the busy page.
	 *
	 * It is possible that busy pages could become available before
	 * the call to test_pages_isolated, and the range will actually be
	 * allocated.  So, if we fall through be sure to clear ret so that
	 * -EBUSY is not accidentally used or returned to caller.
	 */
	ret = __alloc_contig_migrate_range(&cc, start, end);
	if (ret && ret != -EBUSY)
		goto done;
	ret =0;

	/*
	 * Pages from [start, end) are within a MAX_ORDER_NR_PAGES
	 * aligned blocks that are marked as MIGRATE_ISOLATE.  What's
	 * more, all pages in [start, end) are free in page allocator.
	 * What we are going to do is to allocate all pages from
	 * [start, end) (that is remove them from page allocator).
	 *
	 * The only problem is that pages at the beginning and at the
	 * end of interesting range may be not aligned with pages that
	 * page allocator holds, ie. they can be part of higher order
	 * pages.  Because of this, we reserve the bigger range and
	 * once this is done free the pages we are not interested in.
	 *
	 * We don't have to hold zone->lock here because the pages are
	 * isolated thus they won't get removed from buddy.
	 */

	lru_add_drain_all();

	order = 0;
	outer_start = start;
	while (!PageBuddy(pfn_to_page(outer_start))) {
		if (++order >= MAX_ORDER) {
			outer_start = start;
			break;
		}
		outer_start &= ~0UL << order;
	}

	if (outer_start != start) {
		order = buddy_order(pfn_to_page(outer_start));

		/*
		 * outer_start page could be small order buddy page and
		 * it doesn't include start page. Adjust outer_start
		 * in this case to report failed page properly
		 * on tracepoint in test_pages_isolated()
		 */
		if (outer_start + (1UL << order) <= start)
			outer_start = start;
	}

	/* Make sure the range is really isolated. */
	if (test_pages_isolated(outer_start, end, 0)) {
		pr_info_ratelimited("%s: [%lx, %lx) PFNs busy\n",
			__func__, outer_start, end);
		ret = -EBUSY;
		goto done;
	}

	/* Grab isolated pages from freelists. */
	outer_end = isolate_freepages_range(&cc, outer_start, end);
	if (!outer_end) {
		ret = -EBUSY;
		goto done;
	}

	/* Free head and tail (if any) */
	if (start != outer_start)
		free_contig_range(outer_start, start - outer_start);
	if (end != outer_end)
		free_contig_range(end, outer_end - end);

done:
	undo_isolate_page_range(pfn_max_align_down(start),
				pfn_max_align_up(end), migratetype);
	return ret;
}
EXPORT_SYMBOL(alloc_contig_range);

static int __alloc_contig_pages(unsigned long start_pfn,
				unsigned long nr_pages, gfp_t gfp_mask)
{
	unsigned long end_pfn = start_pfn + nr_pages;

	return alloc_contig_range(start_pfn, end_pfn, MIGRATE_MOVABLE,
				  gfp_mask);
}

static bool pfn_range_valid_contig(struct zone *z, unsigned long start_pfn,
				   unsigned long nr_pages)
{
	unsigned long i, end_pfn = start_pfn + nr_pages;
	struct page *page;

	for (i = start_pfn; i < end_pfn; i++) {
		page = pfn_to_online_page(i);
		if (!page)
			return false;

		if (page_zone(page) != z)
			return false;

		if (PageReserved(page))
			return false;

		if (page_count(page) > 0)
			return false;

		if (PageHuge(page))
			return false;
	}
	return true;
}

static bool zone_spans_last_pfn(const struct zone *zone,
				unsigned long start_pfn, unsigned long nr_pages)
{
	unsigned long last_pfn = start_pfn + nr_pages - 1;

	return zone_spans_pfn(zone, last_pfn);
}

/**
 * alloc_contig_pages() -- tries to find and allocate contiguous range of pages
 * @nr_pages:	Number of contiguous pages to allocate
 * @gfp_mask:	GFP mask to limit search and used during compaction
 * @nid:	Target node
 * @nodemask:	Mask for other possible nodes
 *
 * This routine is a wrapper around alloc_contig_range(). It scans over zones
 * on an applicable zonelist to find a contiguous pfn range which can then be
 * tried for allocation with alloc_contig_range(). This routine is intended
 * for allocation requests which can not be fulfilled with the buddy allocator.
 *
 * The allocated memory is always aligned to a page boundary. If nr_pages is a
 * power of two then the alignment is guaranteed to be to the given nr_pages
 * (e.g. 1GB request would be aligned to 1GB).
 *
 * Allocated pages can be freed with free_contig_range() or by manually calling
 * __free_page() on each allocated page.
 *
 * Return: pointer to contiguous pages on success, or NULL if not successful.
 */
struct page *alloc_contig_pages(unsigned long nr_pages, gfp_t gfp_mask,
				int nid, nodemask_t *nodemask)
{
	unsigned long ret, pfn, flags;
	struct zonelist *zonelist;
	struct zone *zone;
	struct zoneref *z;

	zonelist = node_zonelist(nid, gfp_mask);
	for_each_zone_zonelist_nodemask(zone, z, zonelist,
					gfp_zone(gfp_mask), nodemask) {
		spin_lock_irqsave(&zone->lock, flags);

		pfn = ALIGN(zone->zone_start_pfn, nr_pages);
		while (zone_spans_last_pfn(zone, pfn, nr_pages)) {
			if (pfn_range_valid_contig(zone, pfn, nr_pages)) {
				/*
				 * We release the zone lock here because
				 * alloc_contig_range() will also lock the zone
				 * at some point. If there's an allocation
				 * spinning on this lock, it may win the race
				 * and cause alloc_contig_range() to fail...
				 */
				spin_unlock_irqrestore(&zone->lock, flags);
				ret = __alloc_contig_pages(pfn, nr_pages,
							gfp_mask);
				if (!ret)
					return pfn_to_page(pfn);
				spin_lock_irqsave(&zone->lock, flags);
			}
			pfn += nr_pages;
		}
		spin_unlock_irqrestore(&zone->lock, flags);
	}
	return NULL;
}
#endif /* CONFIG_CONTIG_ALLOC */

void free_contig_range(unsigned long pfn, unsigned int nr_pages)
{
	unsigned int count = 0;

	for (; nr_pages--; pfn++) {
		struct page *page = pfn_to_page(pfn);

		count += page_count(page) != 1;
		__free_page(page);
	}
	WARN(count != 0, "%d pages are still in use!\n", count);
}
EXPORT_SYMBOL(free_contig_range);

/*
 * The zone indicated has a new number of managed_pages; batch sizes and percpu
 * page high values need to be recalulated.
 */
void __meminit zone_pcp_update(struct zone *zone)
{
	mutex_lock(&pcp_batch_high_lock);
	zone_set_pageset_high_and_batch(zone);
	mutex_unlock(&pcp_batch_high_lock);
}

/*
 * Effectively disable pcplists for the zone by setting the high limit to 0
 * and draining all cpus. A concurrent page freeing on another CPU that's about
 * to put the page on pcplist will either finish before the drain and the page
 * will be drained, or observe the new high limit and skip the pcplist.
 *
 * Must be paired with a call to zone_pcp_enable().
 */
void zone_pcp_disable(struct zone *zone)
{
	mutex_lock(&pcp_batch_high_lock);
	__zone_set_pageset_high_and_batch(zone, 0, 1);
	__drain_all_pages(zone, true);
}

void zone_pcp_enable(struct zone *zone)
{
	__zone_set_pageset_high_and_batch(zone, zone->pageset_high, zone->pageset_batch);
	mutex_unlock(&pcp_batch_high_lock);
}

void zone_pcp_reset(struct zone *zone)
{
	unsigned long flags;
	int cpu;
	struct per_cpu_pageset *pset;

	/* avoid races with drain_pages()  */
	local_irq_save(flags);
	if (zone->pageset != &boot_pageset) {
		for_each_online_cpu(cpu) {
			pset = per_cpu_ptr(zone->pageset, cpu);
			drain_zonestat(zone, pset);
		}
		free_percpu(zone->pageset);
		zone->pageset = &boot_pageset;
	}
	local_irq_restore(flags);
}

#ifdef CONFIG_MEMORY_HOTREMOVE
/*
 * All pages in the range must be in a single zone, must not contain holes,
 * must span full sections, and must be isolated before calling this function.
 */
void __offline_isolated_pages(unsigned long start_pfn, unsigned long end_pfn)
{
	unsigned long pfn = start_pfn;
	struct page *page;
	struct zone *zone;
	unsigned int order;
	unsigned long flags;

	offline_mem_sections(pfn, end_pfn);
	zone = page_zone(pfn_to_page(pfn));
	spin_lock_irqsave(&zone->lock, flags);
	while (pfn < end_pfn) {
		page = pfn_to_page(pfn);
		/*
		 * The HWPoisoned page may be not in buddy system, and
		 * page_count() is not 0.
		 */
		if (unlikely(!PageBuddy(page) && PageHWPoison(page))) {
			pfn++;
			continue;
		}
		/*
		 * At this point all remaining PageOffline() pages have a
		 * reference count of 0 and can simply be skipped.
		 */
		if (PageOffline(page)) {
			BUG_ON(page_count(page));
			BUG_ON(PageBuddy(page));
			pfn++;
			continue;
		}

		BUG_ON(page_count(page));
		BUG_ON(!PageBuddy(page));
		order = buddy_order(page);
		del_page_from_free_list(page, zone, order);
		pfn += (1 << order);
	}
	spin_unlock_irqrestore(&zone->lock, flags);
}
#endif

bool is_free_buddy_page(struct page *page)
{
	struct zone *zone = page_zone(page);
	unsigned long pfn = page_to_pfn(page);
	unsigned long flags;
	unsigned int order;

	spin_lock_irqsave(&zone->lock, flags);
	for (order = 0; order < MAX_ORDER; order++) {
		struct page *page_head = page - (pfn & ((1 << order) - 1));

		if (PageBuddy(page_head) && buddy_order(page_head) >= order)
			break;
	}
	spin_unlock_irqrestore(&zone->lock, flags);

	return order < MAX_ORDER;
}

#ifdef CONFIG_MEMORY_FAILURE
/*
 * Break down a higher-order page in sub-pages, and keep our target out of
 * buddy allocator.
 */
static void break_down_buddy_pages(struct zone *zone, struct page *page,
				   struct page *target, int low, int high,
				   int migratetype)
{
	unsigned long size = 1 << high;
	struct page *current_buddy, *next_page;

	while (high > low) {
		high--;
		size >>= 1;

		if (target >= &page[size]) {
			next_page = page + size;
			current_buddy = page;
		} else {
			next_page = page;
			current_buddy = page + size;
		}

		if (set_page_guard(zone, current_buddy, high, migratetype))
			continue;

		if (current_buddy != target) {
			add_to_free_list(current_buddy, zone, high, migratetype);
			set_buddy_order(current_buddy, high);
			page = next_page;
		}
	}
}

/*
 * Take a page that will be marked as poisoned off the buddy allocator.
 */
bool take_page_off_buddy(struct page *page)
{
	struct zone *zone = page_zone(page);
	unsigned long pfn = page_to_pfn(page);
	unsigned long flags;
	unsigned int order;
	bool ret = false;

	spin_lock_irqsave(&zone->lock, flags);
	for (order = 0; order < MAX_ORDER; order++) {
		struct page *page_head = page - (pfn & ((1 << order) - 1));
		int page_order = buddy_order(page_head);

		if (PageBuddy(page_head) && page_order >= order) {
			unsigned long pfn_head = page_to_pfn(page_head);
			int migratetype = get_pfnblock_migratetype(page_head,
								   pfn_head);

			del_page_from_free_list(page_head, zone, page_order);
			break_down_buddy_pages(zone, page_head, page, 0,
						page_order, migratetype);
			ret = true;
			break;
		}
		if (page_count(page_head) > 0)
			break;
	}
	spin_unlock_irqrestore(&zone->lock, flags);
	return ret;
}
#endif<|MERGE_RESOLUTION|>--- conflicted
+++ resolved
@@ -6290,7 +6290,6 @@
 static u64 __meminit init_unavailable_range(unsigned long spfn,
 					    unsigned long epfn,
 					    int zone, int node)
-<<<<<<< HEAD
 {
 	unsigned long pfn;
 	u64 pgcnt = 0;
@@ -6316,40 +6315,6 @@
 }
 #endif
 
-void __meminit __weak memmap_init(unsigned long size, int nid,
-				  unsigned long zone,
-				  unsigned long range_start_pfn)
-{
-	static unsigned long hole_pfn;
-	unsigned long start_pfn, end_pfn;
-	unsigned long range_end_pfn = range_start_pfn + size;
-	int i;
-=======
-{
-	unsigned long pfn;
-	u64 pgcnt = 0;
-
-	for (pfn = spfn; pfn < epfn; pfn++) {
-		if (!pfn_valid(ALIGN_DOWN(pfn, pageblock_nr_pages))) {
-			pfn = ALIGN_DOWN(pfn, pageblock_nr_pages)
-				+ pageblock_nr_pages - 1;
-			continue;
-		}
-		__init_single_page(pfn_to_page(pfn), pfn, zone, node);
-		__SetPageReserved(pfn_to_page(pfn));
-		pgcnt++;
-	}
-
-	return pgcnt;
-}
-#else
-static inline u64 init_unavailable_range(unsigned long spfn, unsigned long epfn,
-					 int zone, int node)
-{
-	return 0;
-}
-#endif
-
 void __meminit __weak memmap_init_zone(struct zone *zone)
 {
 	unsigned long zone_start_pfn = zone->zone_start_pfn;
@@ -6357,24 +6322,12 @@
 	int i, nid = zone_to_nid(zone), zone_id = zone_idx(zone);
 	static unsigned long hole_pfn;
 	unsigned long start_pfn, end_pfn;
->>>>>>> 65820f91
 	u64 pgcnt = 0;
 
 	for_each_mem_pfn_range(i, nid, &start_pfn, &end_pfn, NULL) {
 		start_pfn = clamp(start_pfn, zone_start_pfn, zone_end_pfn);
 		end_pfn = clamp(end_pfn, zone_start_pfn, zone_end_pfn);
 
-<<<<<<< HEAD
-		if (end_pfn > start_pfn) {
-			size = end_pfn - start_pfn;
-			memmap_init_zone(size, nid, zone, start_pfn, range_end_pfn,
-					 MEMINIT_EARLY, NULL, MIGRATE_MOVABLE);
-		}
-
-		if (hole_pfn < start_pfn)
-			pgcnt += init_unavailable_range(hole_pfn, start_pfn,
-							zone, nid);
-=======
 		if (end_pfn > start_pfn)
 			memmap_init_range(end_pfn - start_pfn, nid,
 					zone_id, start_pfn, zone_end_pfn,
@@ -6383,7 +6336,6 @@
 		if (hole_pfn < start_pfn)
 			pgcnt += init_unavailable_range(hole_pfn, start_pfn,
 							zone_id, nid);
->>>>>>> 65820f91
 		hole_pfn = end_pfn;
 	}
 
@@ -6394,26 +6346,15 @@
 	 * will be re-initialized during the call to this function for the
 	 * higher zone.
 	 */
-<<<<<<< HEAD
-	end_pfn = round_up(range_end_pfn, PAGES_PER_SECTION);
-	if (hole_pfn < end_pfn)
-		pgcnt += init_unavailable_range(hole_pfn, end_pfn,
-						zone, nid);
-=======
 	end_pfn = round_up(zone_end_pfn, PAGES_PER_SECTION);
 	if (hole_pfn < end_pfn)
 		pgcnt += init_unavailable_range(hole_pfn, end_pfn,
 						zone_id, nid);
->>>>>>> 65820f91
 #endif
 
 	if (pgcnt)
 		pr_info("  %s zone: %llu pages in unavailable ranges\n",
-<<<<<<< HEAD
-			zone_names[zone], pgcnt);
-=======
 			zone->name, pgcnt);
->>>>>>> 65820f91
 }
 
 static int zone_batchsize(struct zone *zone)
