--- conflicted
+++ resolved
@@ -62,20 +62,6 @@
 	return -EFAULT;
 }
 
-<<<<<<< HEAD
-static __always_inline long
-probe_write_common(void __user *dst, const void *src, size_t size)
-{
-	long ret;
-
-	pagefault_disable();
-	ret = __copy_to_user_inatomic(dst, src, size);
-	pagefault_enable();
-
-	return ret ? -EFAULT : 0;
-}
-
-=======
 long strncpy_from_kernel_nofault(char *dst, const void *unsafe_addr, long count)
 {
 	const void *src = unsafe_addr;
@@ -101,7 +87,6 @@
 	return -EFAULT;
 }
 #else /* HAVE_GET_KERNEL_NOFAULT */
->>>>>>> 7d2a07b7
 /**
  * copy_from_kernel_nofault(): safely attempt to read from kernel-space
  * @dst: pointer to the buffer that shall take the data
@@ -113,32 +98,11 @@
  * address, return -ERANGE.
  *
  * We ensure that the copy_from_user is executed in atomic context so that
-<<<<<<< HEAD
- * do_page_fault() doesn't attempt to take mmap_sem.  This makes
- * probe_kernel_read() suitable for use within regions where the caller
- * already holds mmap_sem, or other locks which nest inside mmap_sem.
- *
- * probe_kernel_read_strict() is the same as probe_kernel_read() except for
- * the case where architectures have non-overlapping user and kernel address
- * ranges: probe_kernel_read_strict() will additionally return -EFAULT for
- * probing memory on a user address range where probe_user_read() is supposed
- * to be used instead.
- */
-
-long __weak probe_kernel_read(void *dst, const void *src, size_t size)
-    __attribute__((alias("__probe_kernel_read")));
-
-long __weak probe_kernel_read_strict(void *dst, const void *src, size_t size)
-    __attribute__((alias("__probe_kernel_read")));
-
-long __probe_kernel_read(void *dst, const void *src, size_t size)
-=======
  * do_page_fault() doesn't attempt to take mmap_lock.  This makes
  * copy_from_kernel_nofault() suitable for use within regions where the caller
  * already holds mmap_lock, or other locks which nest inside mmap_lock.
  */
 long copy_from_kernel_nofault(void *dst, const void *src, size_t size)
->>>>>>> 7d2a07b7
 {
 	long ret;
 	mm_segment_t old_fs = get_fs();
@@ -168,60 +132,21 @@
  * Safely write to address @dst from the buffer at @src.  If a kernel fault
  * happens, handle that and return -EFAULT.
  */
-<<<<<<< HEAD
-
-long __weak probe_kernel_write(void *dst, const void *src, size_t size)
-    __attribute__((alias("__probe_kernel_write")));
-
-long __probe_kernel_write(void *dst, const void *src, size_t size)
-=======
 long copy_to_kernel_nofault(void *dst, const void *src, size_t size)
->>>>>>> 7d2a07b7
 {
 	long ret;
 	mm_segment_t old_fs = get_fs();
 
 	set_fs(KERNEL_DS);
-	ret = probe_write_common((__force void __user *)dst, src, size);
+	pagefault_disable();
+	ret = __copy_to_user_inatomic((__force void __user *)dst, src, size);
+	pagefault_enable();
 	set_fs(old_fs);
 
-<<<<<<< HEAD
-	return ret;
-}
-EXPORT_SYMBOL_GPL(probe_kernel_write);
-
-/**
- * probe_user_write(): safely attempt to write to a user-space location
- * @dst: address to write to
- * @src: pointer to the data that shall be written
- * @size: size of the data chunk
- *
- * Safely write to address @dst from the buffer at @src.  If a kernel fault
- * happens, handle that and return -EFAULT.
- */
-
-long __weak probe_user_write(void __user *dst, const void *src, size_t size)
-    __attribute__((alias("__probe_user_write")));
-
-long __probe_user_write(void __user *dst, const void *src, size_t size)
-{
-	long ret = -EFAULT;
-	mm_segment_t old_fs = get_fs();
-
-	set_fs(USER_DS);
-	if (access_ok(dst, size))
-		ret = probe_write_common(dst, src, size);
-	set_fs(old_fs);
-
-	return ret;
-}
-EXPORT_SYMBOL_GPL(probe_user_write);
-=======
 	if (ret)
 		return -EFAULT;
 	return 0;
 }
->>>>>>> 7d2a07b7
 
 /**
  * strncpy_from_kernel_nofault: - Copy a NUL terminated string from unsafe
@@ -241,26 +166,8 @@
  *
  * If @count is smaller than the length of the string, copies @count-1 bytes,
  * sets the last byte of @dst buffer to NUL and returns @count.
- *
- * strncpy_from_unsafe_strict() is the same as strncpy_from_unsafe() except
- * for the case where architectures have non-overlapping user and kernel address
- * ranges: strncpy_from_unsafe_strict() will additionally return -EFAULT for
- * probing memory on a user address range where strncpy_from_unsafe_user() is
- * supposed to be used instead.
- */
-<<<<<<< HEAD
-
-long __weak strncpy_from_unsafe(char *dst, const void *unsafe_addr, long count)
-    __attribute__((alias("__strncpy_from_unsafe")));
-
-long __weak strncpy_from_unsafe_strict(char *dst, const void *unsafe_addr,
-				       long count)
-    __attribute__((alias("__strncpy_from_unsafe")));
-
-long __strncpy_from_unsafe(char *dst, const void *unsafe_addr, long count)
-=======
+ */
 long strncpy_from_kernel_nofault(char *dst, const void *unsafe_addr, long count)
->>>>>>> 7d2a07b7
 {
 	mm_segment_t old_fs = get_fs();
 	const void *src = unsafe_addr;
