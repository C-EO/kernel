--- conflicted
+++ resolved
@@ -2055,9 +2055,7 @@
 	active = lruvec_lru_size(lruvec, active_lru, sc->reclaim_idx);
 
 	if (memcg)
-<<<<<<< HEAD
-		refaults = mem_cgroup_read_stat(memcg,
-						MEMCG_WORKINGSET_ACTIVATE);
+		refaults = memcg_page_state(memcg, WORKINGSET_ACTIVATE);
 	else
 		refaults = node_page_state(pgdat, WORKINGSET_ACTIVATE);
 
@@ -2076,27 +2074,6 @@
 			inactive_ratio = 1;
 	}
 
-=======
-		refaults = memcg_page_state(memcg, WORKINGSET_ACTIVATE);
-	else
-		refaults = node_page_state(pgdat, WORKINGSET_ACTIVATE);
-
-	/*
-	 * When refaults are being observed, it means a new workingset
-	 * is being established. Disable active list protection to get
-	 * rid of the stale workingset quickly.
-	 */
-	if (file && actual_reclaim && lruvec->refaults != refaults) {
-		inactive_ratio = 0;
-	} else {
-		gb = (inactive + active) >> (30 - PAGE_SHIFT);
-		if (gb)
-			inactive_ratio = int_sqrt(10 * gb);
-		else
-			inactive_ratio = 1;
-	}
-
->>>>>>> a122c576
 	if (actual_reclaim)
 		trace_mm_vmscan_inactive_list_is_low(pgdat->node_id, sc->reclaim_idx,
 			lruvec_lru_size(lruvec, inactive_lru, MAX_NR_ZONES), inactive,
@@ -2765,12 +2742,7 @@
 		struct lruvec *lruvec;
 
 		if (memcg)
-<<<<<<< HEAD
-			refaults = mem_cgroup_read_stat(memcg,
-						MEMCG_WORKINGSET_ACTIVATE);
-=======
 			refaults = memcg_page_state(memcg, WORKINGSET_ACTIVATE);
->>>>>>> a122c576
 		else
 			refaults = node_page_state(pgdat, WORKINGSET_ACTIVATE);
 
