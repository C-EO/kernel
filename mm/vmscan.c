--- conflicted
+++ resolved
@@ -2218,11 +2218,7 @@
 	 * lruvec even if it has plenty of old anonymous pages unless the
 	 * system is under heavy pressure.
 	 */
-<<<<<<< HEAD
-	if (!inactive_list_is_low(lruvec, true, sc) &&
-=======
 	if (!inactive_list_is_low(lruvec, true, sc, false) &&
->>>>>>> f2e5fa84
 	    lruvec_lru_size(lruvec, LRU_INACTIVE_FILE, sc->reclaim_idx) >> sc->priority) {
 		scan_balance = SCAN_FILE;
 		goto out;
