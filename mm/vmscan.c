--- conflicted
+++ resolved
@@ -1584,11 +1584,7 @@
 		 * that pages are cycling through the LRU faster than
 		 * they are written so also forcibly stall.
 		 */
-<<<<<<< HEAD
-		if (nr_immediate)
-=======
 		if (nr_immediate && current_may_throttle())
->>>>>>> 1ebcafff
 			congestion_wait(BLK_RW_ASYNC, HZ/10);
 	}
 
