/*
 * Simple NUMA memory policy for the Linux kernel.
 *
 * Copyright 2003,2004 Andi Kleen, SuSE Labs.
 * (C) Copyright 2005 Christoph Lameter, Silicon Graphics, Inc.
 * Subject to the GNU Public License, version 2.
 *
 * NUMA policy allows the user to give hints in which node(s) memory should
 * be allocated.
 *
 * Support four policies per VMA and per process:
 *
 * The VMA policy has priority over the process policy for a page fault.
 *
 * interleave     Allocate memory interleaved over a set of nodes,
 *                with normal fallback if it fails.
 *                For VMA based allocations this interleaves based on the
 *                offset into the backing object or offset into the mapping
 *                for anonymous memory. For process policy an process counter
 *                is used.
 *
 * bind           Only allocate memory on a specific set of nodes,
 *                no fallback.
 *                FIXME: memory is allocated starting with the first node
 *                to the last. It would be better if bind would truly restrict
 *                the allocation to memory nodes instead
 *
 * preferred       Try a specific node first before normal fallback.
 *                As a special case NUMA_NO_NODE here means do the allocation
 *                on the local CPU. This is normally identical to default,
 *                but useful to set in a VMA when you have a non default
 *                process policy.
 *
 * default        Allocate on the local node first, or when on a VMA
 *                use the process policy. This is what Linux always did
 *		  in a NUMA aware kernel and still does by, ahem, default.
 *
 * The process policy is applied for most non interrupt memory allocations
 * in that process' context. Interrupts ignore the policies and always
 * try to allocate on the local CPU. The VMA policy is only applied for memory
 * allocations for a VMA in the VM.
 *
 * Currently there are a few corner cases in swapping where the policy
 * is not applied, but the majority should be handled. When process policy
 * is used it is not remembered over swap outs/swap ins.
 *
 * Only the highest zone in the zone hierarchy gets policied. Allocations
 * requesting a lower zone just use default policy. This implies that
 * on systems with highmem kernel lowmem allocation don't get policied.
 * Same with GFP_DMA allocations.
 *
 * For shmfs/tmpfs/hugetlbfs shared memory the policy is shared between
 * all users and remembered even when nobody has memory mapped.
 */

/* Notebook:
   fix mmap readahead to honour policy and enable policy for any page cache
   object
   statistics for bigpages
   global policy for page cache? currently it uses process policy. Requires
   first item above.
   handle mremap for shared memory (currently ignored for the policy)
   grows down?
   make bind policy root only? It can trigger oom much faster and the
   kernel is not always grateful with that.
*/

#define pr_fmt(fmt) KBUILD_MODNAME ": " fmt

#include <linux/mempolicy.h>
#include <linux/mm.h>
#include <linux/highmem.h>
#include <linux/hugetlb.h>
#include <linux/kernel.h>
#include <linux/sched.h>
#include <linux/nodemask.h>
#include <linux/cpuset.h>
#include <linux/slab.h>
#include <linux/string.h>
#include <linux/export.h>
#include <linux/nsproxy.h>
#include <linux/interrupt.h>
#include <linux/init.h>
#include <linux/compat.h>
#include <linux/swap.h>
#include <linux/seq_file.h>
#include <linux/proc_fs.h>
#include <linux/migrate.h>
#include <linux/ksm.h>
#include <linux/rmap.h>
#include <linux/security.h>
#include <linux/syscalls.h>
#include <linux/ctype.h>
#include <linux/mm_inline.h>
#include <linux/mmu_notifier.h>
#include <linux/printk.h>

#include <asm/tlbflush.h>
#include <asm/uaccess.h>
#include <linux/random.h>

#include "internal.h"

/* Internal flags */
#define MPOL_MF_DISCONTIG_OK (MPOL_MF_INTERNAL << 0)	/* Skip checks for continuous vmas */
#define MPOL_MF_INVERT (MPOL_MF_INTERNAL << 1)		/* Invert check for nodemask */

static struct kmem_cache *policy_cache;
static struct kmem_cache *sn_cache;

/* Highest zone. An specific allocation for a zone below that is not
   policied. */
enum zone_type policy_zone = 0;

/*
 * run-time system-wide default policy => local allocation
 */
static struct mempolicy default_policy = {
	.refcnt = ATOMIC_INIT(1), /* never free it */
	.mode = MPOL_PREFERRED,
	.flags = MPOL_F_LOCAL,
};

static struct mempolicy preferred_node_policy[MAX_NUMNODES];

static struct mempolicy *get_task_policy(struct task_struct *p)
{
	struct mempolicy *pol = p->mempolicy;

	if (!pol) {
		int node = numa_node_id();

		if (node != NUMA_NO_NODE) {
			pol = &preferred_node_policy[node];
			/*
			 * preferred_node_policy is not initialised early in
			 * boot
			 */
			if (!pol->mode)
				pol = NULL;
		}
	}

	return pol;
}

static const struct mempolicy_operations {
	int (*create)(struct mempolicy *pol, const nodemask_t *nodes);
	/*
	 * If read-side task has no lock to protect task->mempolicy, write-side
	 * task will rebind the task->mempolicy by two step. The first step is
	 * setting all the newly nodes, and the second step is cleaning all the
	 * disallowed nodes. In this way, we can avoid finding no node to alloc
	 * page.
	 * If we have a lock to protect task->mempolicy in read-side, we do
	 * rebind directly.
	 *
	 * step:
	 * 	MPOL_REBIND_ONCE - do rebind work at once
	 * 	MPOL_REBIND_STEP1 - set all the newly nodes
	 * 	MPOL_REBIND_STEP2 - clean all the disallowed nodes
	 */
	void (*rebind)(struct mempolicy *pol, const nodemask_t *nodes,
			enum mpol_rebind_step step);
} mpol_ops[MPOL_MAX];

/* Check that the nodemask contains at least one populated zone */
static int is_valid_nodemask(const nodemask_t *nodemask)
{
	return nodes_intersects(*nodemask, node_states[N_MEMORY]);
}

static inline int mpol_store_user_nodemask(const struct mempolicy *pol)
{
	return pol->flags & MPOL_MODE_FLAGS;
}

static void mpol_relative_nodemask(nodemask_t *ret, const nodemask_t *orig,
				   const nodemask_t *rel)
{
	nodemask_t tmp;
	nodes_fold(tmp, *orig, nodes_weight(*rel));
	nodes_onto(*ret, tmp, *rel);
}

static int mpol_new_interleave(struct mempolicy *pol, const nodemask_t *nodes)
{
	if (nodes_empty(*nodes))
		return -EINVAL;
	pol->v.nodes = *nodes;
	return 0;
}

static int mpol_new_preferred(struct mempolicy *pol, const nodemask_t *nodes)
{
	if (!nodes)
		pol->flags |= MPOL_F_LOCAL;	/* local allocation */
	else if (nodes_empty(*nodes))
		return -EINVAL;			/*  no allowed nodes */
	else
		pol->v.preferred_node = first_node(*nodes);
	return 0;
}

static int mpol_new_bind(struct mempolicy *pol, const nodemask_t *nodes)
{
	if (!is_valid_nodemask(nodes))
		return -EINVAL;
	pol->v.nodes = *nodes;
	return 0;
}

/*
 * mpol_set_nodemask is called after mpol_new() to set up the nodemask, if
 * any, for the new policy.  mpol_new() has already validated the nodes
 * parameter with respect to the policy mode and flags.  But, we need to
 * handle an empty nodemask with MPOL_PREFERRED here.
 *
 * Must be called holding task's alloc_lock to protect task's mems_allowed
 * and mempolicy.  May also be called holding the mmap_semaphore for write.
 */
static int mpol_set_nodemask(struct mempolicy *pol,
		     const nodemask_t *nodes, struct nodemask_scratch *nsc)
{
	int ret;

	/* if mode is MPOL_DEFAULT, pol is NULL. This is right. */
	if (pol == NULL)
		return 0;
	/* Check N_MEMORY */
	nodes_and(nsc->mask1,
		  cpuset_current_mems_allowed, node_states[N_MEMORY]);

	VM_BUG_ON(!nodes);
	if (pol->mode == MPOL_PREFERRED && nodes_empty(*nodes))
		nodes = NULL;	/* explicit local allocation */
	else {
		if (pol->flags & MPOL_F_RELATIVE_NODES)
			mpol_relative_nodemask(&nsc->mask2, nodes,&nsc->mask1);
		else
			nodes_and(nsc->mask2, *nodes, nsc->mask1);

		if (mpol_store_user_nodemask(pol))
			pol->w.user_nodemask = *nodes;
		else
			pol->w.cpuset_mems_allowed =
						cpuset_current_mems_allowed;
	}

	if (nodes)
		ret = mpol_ops[pol->mode].create(pol, &nsc->mask2);
	else
		ret = mpol_ops[pol->mode].create(pol, NULL);
	return ret;
}

/*
 * This function just creates a new policy, does some check and simple
 * initialization. You must invoke mpol_set_nodemask() to set nodes.
 */
static struct mempolicy *mpol_new(unsigned short mode, unsigned short flags,
				  nodemask_t *nodes)
{
	struct mempolicy *policy;

	pr_debug("setting mode %d flags %d nodes[0] %lx\n",
		 mode, flags, nodes ? nodes_addr(*nodes)[0] : NUMA_NO_NODE);

	if (mode == MPOL_DEFAULT) {
		if (nodes && !nodes_empty(*nodes))
			return ERR_PTR(-EINVAL);
		return NULL;
	}
	VM_BUG_ON(!nodes);

	/*
	 * MPOL_PREFERRED cannot be used with MPOL_F_STATIC_NODES or
	 * MPOL_F_RELATIVE_NODES if the nodemask is empty (local allocation).
	 * All other modes require a valid pointer to a non-empty nodemask.
	 */
	if (mode == MPOL_PREFERRED) {
		if (nodes_empty(*nodes)) {
			if (((flags & MPOL_F_STATIC_NODES) ||
			     (flags & MPOL_F_RELATIVE_NODES)))
				return ERR_PTR(-EINVAL);
		}
	} else if (mode == MPOL_LOCAL) {
		if (!nodes_empty(*nodes))
			return ERR_PTR(-EINVAL);
		mode = MPOL_PREFERRED;
	} else if (nodes_empty(*nodes))
		return ERR_PTR(-EINVAL);
	policy = kmem_cache_alloc(policy_cache, GFP_KERNEL);
	if (!policy)
		return ERR_PTR(-ENOMEM);
	atomic_set(&policy->refcnt, 1);
	policy->mode = mode;
	policy->flags = flags;

	return policy;
}

/* Slow path of a mpol destructor. */
void __mpol_put(struct mempolicy *p)
{
	if (!atomic_dec_and_test(&p->refcnt))
		return;
	kmem_cache_free(policy_cache, p);
}

static void mpol_rebind_default(struct mempolicy *pol, const nodemask_t *nodes,
				enum mpol_rebind_step step)
{
}

/*
 * step:
 * 	MPOL_REBIND_ONCE  - do rebind work at once
 * 	MPOL_REBIND_STEP1 - set all the newly nodes
 * 	MPOL_REBIND_STEP2 - clean all the disallowed nodes
 */
static void mpol_rebind_nodemask(struct mempolicy *pol, const nodemask_t *nodes,
				 enum mpol_rebind_step step)
{
	nodemask_t tmp;

	if (pol->flags & MPOL_F_STATIC_NODES)
		nodes_and(tmp, pol->w.user_nodemask, *nodes);
	else if (pol->flags & MPOL_F_RELATIVE_NODES)
		mpol_relative_nodemask(&tmp, &pol->w.user_nodemask, nodes);
	else {
		/*
		 * if step == 1, we use ->w.cpuset_mems_allowed to cache the
		 * result
		 */
		if (step == MPOL_REBIND_ONCE || step == MPOL_REBIND_STEP1) {
			nodes_remap(tmp, pol->v.nodes,
					pol->w.cpuset_mems_allowed, *nodes);
			pol->w.cpuset_mems_allowed = step ? tmp : *nodes;
		} else if (step == MPOL_REBIND_STEP2) {
			tmp = pol->w.cpuset_mems_allowed;
			pol->w.cpuset_mems_allowed = *nodes;
		} else
			BUG();
	}

	if (nodes_empty(tmp))
		tmp = *nodes;

	if (step == MPOL_REBIND_STEP1)
		nodes_or(pol->v.nodes, pol->v.nodes, tmp);
	else if (step == MPOL_REBIND_ONCE || step == MPOL_REBIND_STEP2)
		pol->v.nodes = tmp;
	else
		BUG();

	if (!node_isset(current->il_next, tmp)) {
		current->il_next = next_node(current->il_next, tmp);
		if (current->il_next >= MAX_NUMNODES)
			current->il_next = first_node(tmp);
		if (current->il_next >= MAX_NUMNODES)
			current->il_next = numa_node_id();
	}
}

static void mpol_rebind_preferred(struct mempolicy *pol,
				  const nodemask_t *nodes,
				  enum mpol_rebind_step step)
{
	nodemask_t tmp;

	if (pol->flags & MPOL_F_STATIC_NODES) {
		int node = first_node(pol->w.user_nodemask);

		if (node_isset(node, *nodes)) {
			pol->v.preferred_node = node;
			pol->flags &= ~MPOL_F_LOCAL;
		} else
			pol->flags |= MPOL_F_LOCAL;
	} else if (pol->flags & MPOL_F_RELATIVE_NODES) {
		mpol_relative_nodemask(&tmp, &pol->w.user_nodemask, nodes);
		pol->v.preferred_node = first_node(tmp);
	} else if (!(pol->flags & MPOL_F_LOCAL)) {
		pol->v.preferred_node = node_remap(pol->v.preferred_node,
						   pol->w.cpuset_mems_allowed,
						   *nodes);
		pol->w.cpuset_mems_allowed = *nodes;
	}
}

/*
 * mpol_rebind_policy - Migrate a policy to a different set of nodes
 *
 * If read-side task has no lock to protect task->mempolicy, write-side
 * task will rebind the task->mempolicy by two step. The first step is
 * setting all the newly nodes, and the second step is cleaning all the
 * disallowed nodes. In this way, we can avoid finding no node to alloc
 * page.
 * If we have a lock to protect task->mempolicy in read-side, we do
 * rebind directly.
 *
 * step:
 * 	MPOL_REBIND_ONCE  - do rebind work at once
 * 	MPOL_REBIND_STEP1 - set all the newly nodes
 * 	MPOL_REBIND_STEP2 - clean all the disallowed nodes
 */
static void mpol_rebind_policy(struct mempolicy *pol, const nodemask_t *newmask,
				enum mpol_rebind_step step)
{
	if (!pol)
		return;
	if (!mpol_store_user_nodemask(pol) && step == MPOL_REBIND_ONCE &&
	    nodes_equal(pol->w.cpuset_mems_allowed, *newmask))
		return;

	if (step == MPOL_REBIND_STEP1 && (pol->flags & MPOL_F_REBINDING))
		return;

	if (step == MPOL_REBIND_STEP2 && !(pol->flags & MPOL_F_REBINDING))
		BUG();

	if (step == MPOL_REBIND_STEP1)
		pol->flags |= MPOL_F_REBINDING;
	else if (step == MPOL_REBIND_STEP2)
		pol->flags &= ~MPOL_F_REBINDING;
	else if (step >= MPOL_REBIND_NSTEP)
		BUG();

	mpol_ops[pol->mode].rebind(pol, newmask, step);
}

/*
 * Wrapper for mpol_rebind_policy() that just requires task
 * pointer, and updates task mempolicy.
 *
 * Called with task's alloc_lock held.
 */

void mpol_rebind_task(struct task_struct *tsk, const nodemask_t *new,
			enum mpol_rebind_step step)
{
	mpol_rebind_policy(tsk->mempolicy, new, step);
}

/*
 * Rebind each vma in mm to new nodemask.
 *
 * Call holding a reference to mm.  Takes mm->mmap_sem during call.
 */

void mpol_rebind_mm(struct mm_struct *mm, nodemask_t *new)
{
	struct vm_area_struct *vma;

	down_write(&mm->mmap_sem);
	for (vma = mm->mmap; vma; vma = vma->vm_next)
		mpol_rebind_policy(vma->vm_policy, new, MPOL_REBIND_ONCE);
	up_write(&mm->mmap_sem);
}

static const struct mempolicy_operations mpol_ops[MPOL_MAX] = {
	[MPOL_DEFAULT] = {
		.rebind = mpol_rebind_default,
	},
	[MPOL_INTERLEAVE] = {
		.create = mpol_new_interleave,
		.rebind = mpol_rebind_nodemask,
	},
	[MPOL_PREFERRED] = {
		.create = mpol_new_preferred,
		.rebind = mpol_rebind_preferred,
	},
	[MPOL_BIND] = {
		.create = mpol_new_bind,
		.rebind = mpol_rebind_nodemask,
	},
};

static void migrate_page_add(struct page *page, struct list_head *pagelist,
				unsigned long flags);

/*
 * Scan through pages checking if pages follow certain conditions,
 * and move them to the pagelist if they do.
 */
static int queue_pages_pte_range(struct vm_area_struct *vma, pmd_t *pmd,
		unsigned long addr, unsigned long end,
		const nodemask_t *nodes, unsigned long flags,
		void *private)
{
	pte_t *orig_pte;
	pte_t *pte;
	spinlock_t *ptl;

	orig_pte = pte = pte_offset_map_lock(vma->vm_mm, pmd, addr, &ptl);
	do {
		struct page *page;
		int nid;

		if (!pte_present(*pte))
			continue;
		page = vm_normal_page(vma, addr, *pte);
		if (!page)
			continue;
		/*
		 * vm_normal_page() filters out zero pages, but there might
		 * still be PageReserved pages to skip, perhaps in a VDSO.
		 */
		if (PageReserved(page))
			continue;
		nid = page_to_nid(page);
		if (node_isset(nid, *nodes) == !!(flags & MPOL_MF_INVERT))
			continue;

		if (flags & (MPOL_MF_MOVE | MPOL_MF_MOVE_ALL))
			migrate_page_add(page, private, flags);
		else
			break;
	} while (pte++, addr += PAGE_SIZE, addr != end);
	pte_unmap_unlock(orig_pte, ptl);
	return addr != end;
}

static void queue_pages_hugetlb_pmd_range(struct vm_area_struct *vma,
		pmd_t *pmd, const nodemask_t *nodes, unsigned long flags,
				    void *private)
{
#ifdef CONFIG_HUGETLB_PAGE
	int nid;
	struct page *page;
	spinlock_t *ptl;
	pte_t entry;

	ptl = huge_pte_lock(hstate_vma(vma), vma->vm_mm, (pte_t *)pmd);
	entry = huge_ptep_get((pte_t *)pmd);
	if (!pte_present(entry))
		goto unlock;
	page = pte_page(entry);
	nid = page_to_nid(page);
	if (node_isset(nid, *nodes) == !!(flags & MPOL_MF_INVERT))
		goto unlock;
	/* With MPOL_MF_MOVE, we migrate only unshared hugepage. */
	if (flags & (MPOL_MF_MOVE_ALL) ||
	    (flags & MPOL_MF_MOVE && page_mapcount(page) == 1))
		isolate_huge_page(page, private);
unlock:
	spin_unlock(ptl);
#else
	BUG();
#endif
}

static inline int queue_pages_pmd_range(struct vm_area_struct *vma, pud_t *pud,
		unsigned long addr, unsigned long end,
		const nodemask_t *nodes, unsigned long flags,
		void *private)
{
	pmd_t *pmd;
	unsigned long next;

	pmd = pmd_offset(pud, addr);
	do {
		next = pmd_addr_end(addr, end);
		if (!pmd_present(*pmd))
			continue;
		if (pmd_huge(*pmd) && is_vm_hugetlb_page(vma)) {
			queue_pages_hugetlb_pmd_range(vma, pmd, nodes,
						flags, private);
			continue;
		}
		split_huge_page_pmd(vma, addr, pmd);
		if (pmd_none_or_trans_huge_or_clear_bad(pmd))
			continue;
		if (queue_pages_pte_range(vma, pmd, addr, next, nodes,
				    flags, private))
			return -EIO;
	} while (pmd++, addr = next, addr != end);
	return 0;
}

static inline int queue_pages_pud_range(struct vm_area_struct *vma, pgd_t *pgd,
		unsigned long addr, unsigned long end,
		const nodemask_t *nodes, unsigned long flags,
		void *private)
{
	pud_t *pud;
	unsigned long next;

	pud = pud_offset(pgd, addr);
	do {
		next = pud_addr_end(addr, end);
		if (pud_huge(*pud) && is_vm_hugetlb_page(vma))
			continue;
		if (pud_none_or_clear_bad(pud))
			continue;
		if (queue_pages_pmd_range(vma, pud, addr, next, nodes,
				    flags, private))
			return -EIO;
	} while (pud++, addr = next, addr != end);
	return 0;
}

static inline int queue_pages_pgd_range(struct vm_area_struct *vma,
		unsigned long addr, unsigned long end,
		const nodemask_t *nodes, unsigned long flags,
		void *private)
{
	pgd_t *pgd;
	unsigned long next;

	pgd = pgd_offset(vma->vm_mm, addr);
	do {
		next = pgd_addr_end(addr, end);
		if (pgd_none_or_clear_bad(pgd))
			continue;
		if (queue_pages_pud_range(vma, pgd, addr, next, nodes,
				    flags, private))
			return -EIO;
	} while (pgd++, addr = next, addr != end);
	return 0;
}

#ifdef CONFIG_NUMA_BALANCING
/*
 * This is used to mark a range of virtual addresses to be inaccessible.
 * These are later cleared by a NUMA hinting fault. Depending on these
 * faults, pages may be migrated for better NUMA placement.
 *
 * This is assuming that NUMA faults are handled using PROT_NONE. If
 * an architecture makes a different choice, it will need further
 * changes to the core.
 */
unsigned long change_prot_numa(struct vm_area_struct *vma,
			unsigned long addr, unsigned long end)
{
	int nr_updated;

	nr_updated = change_protection(vma, addr, end, vma->vm_page_prot, 0, 1);
	if (nr_updated)
		count_vm_numa_events(NUMA_PTE_UPDATES, nr_updated);

	return nr_updated;
}
#else
static unsigned long change_prot_numa(struct vm_area_struct *vma,
			unsigned long addr, unsigned long end)
{
	return 0;
}
#endif /* CONFIG_NUMA_BALANCING */

/*
 * Walk through page tables and collect pages to be migrated.
 *
 * If pages found in a given range are on a set of nodes (determined by
 * @nodes and @flags,) it's isolated and queued to the pagelist which is
 * passed via @private.)
 */
static int
queue_pages_range(struct mm_struct *mm, unsigned long start, unsigned long end,
		const nodemask_t *nodes, unsigned long flags, void *private)
{
	int err = 0;
	struct vm_area_struct *vma, *prev;

	vma = find_vma(mm, start);
	if (!vma)
		return -EFAULT;
	prev = NULL;
	for (; vma && vma->vm_start < end; vma = vma->vm_next) {
		unsigned long endvma = vma->vm_end;

		if (endvma > end)
			endvma = end;
		if (vma->vm_start > start)
			start = vma->vm_start;

		if (!(flags & MPOL_MF_DISCONTIG_OK)) {
			if (!vma->vm_next && vma->vm_end < end)
				return -EFAULT;
			if (prev && prev->vm_end < vma->vm_start)
				return -EFAULT;
		}

		if (flags & MPOL_MF_LAZY) {
			change_prot_numa(vma, start, endvma);
			goto next;
		}

		if ((flags & MPOL_MF_STRICT) ||
		     ((flags & (MPOL_MF_MOVE | MPOL_MF_MOVE_ALL)) &&
		      vma_migratable(vma))) {

			err = queue_pages_pgd_range(vma, start, endvma, nodes,
						flags, private);
			if (err)
				break;
		}
next:
		prev = vma;
	}
	return err;
}

/*
 * Apply policy to a single VMA
 * This must be called with the mmap_sem held for writing.
 */
static int vma_replace_policy(struct vm_area_struct *vma,
						struct mempolicy *pol)
{
	int err;
	struct mempolicy *old;
	struct mempolicy *new;

	pr_debug("vma %lx-%lx/%lx vm_ops %p vm_file %p set_policy %p\n",
		 vma->vm_start, vma->vm_end, vma->vm_pgoff,
		 vma->vm_ops, vma->vm_file,
		 vma->vm_ops ? vma->vm_ops->set_policy : NULL);

	new = mpol_dup(pol);
	if (IS_ERR(new))
		return PTR_ERR(new);

	if (vma->vm_ops && vma->vm_ops->set_policy) {
		err = vma->vm_ops->set_policy(vma, new);
		if (err)
			goto err_out;
	}

	old = vma->vm_policy;
	vma->vm_policy = new; /* protected by mmap_sem */
	mpol_put(old);

	return 0;
 err_out:
	mpol_put(new);
	return err;
}

/* Step 2: apply policy to a range and do splits. */
static int mbind_range(struct mm_struct *mm, unsigned long start,
		       unsigned long end, struct mempolicy *new_pol)
{
	struct vm_area_struct *next;
	struct vm_area_struct *prev;
	struct vm_area_struct *vma;
	int err = 0;
	pgoff_t pgoff;
	unsigned long vmstart;
	unsigned long vmend;

	vma = find_vma(mm, start);
	if (!vma || vma->vm_start > start)
		return -EFAULT;

	prev = vma->vm_prev;
	if (start > vma->vm_start)
		prev = vma;

	for (; vma && vma->vm_start < end; prev = vma, vma = next) {
		next = vma->vm_next;
		vmstart = max(start, vma->vm_start);
		vmend   = min(end, vma->vm_end);

		if (mpol_equal(vma_policy(vma), new_pol))
			continue;

		pgoff = vma->vm_pgoff +
			((vmstart - vma->vm_start) >> PAGE_SHIFT);
		prev = vma_merge(mm, prev, vmstart, vmend, vma->vm_flags,
				  vma->anon_vma, vma->vm_file, pgoff,
				  new_pol);
		if (prev) {
			vma = prev;
			next = vma->vm_next;
			if (mpol_equal(vma_policy(vma), new_pol))
				continue;
			/* vma_merge() joined vma && vma->next, case 8 */
			goto replace;
		}
		if (vma->vm_start != vmstart) {
			err = split_vma(vma->vm_mm, vma, vmstart, 1);
			if (err)
				goto out;
		}
		if (vma->vm_end != vmend) {
			err = split_vma(vma->vm_mm, vma, vmend, 0);
			if (err)
				goto out;
		}
 replace:
		err = vma_replace_policy(vma, new_pol);
		if (err)
			goto out;
	}

 out:
	return err;
}

/* Set the process memory policy */
static long do_set_mempolicy(unsigned short mode, unsigned short flags,
			     nodemask_t *nodes)
{
	struct mempolicy *new, *old;
	struct mm_struct *mm = current->mm;
	NODEMASK_SCRATCH(scratch);
	int ret;

	if (!scratch)
		return -ENOMEM;

	new = mpol_new(mode, flags, nodes);
	if (IS_ERR(new)) {
		ret = PTR_ERR(new);
		goto out;
	}
	/*
	 * prevent changing our mempolicy while show_numa_maps()
	 * is using it.
	 * Note:  do_set_mempolicy() can be called at init time
	 * with no 'mm'.
	 */
	if (mm)
		down_write(&mm->mmap_sem);
	task_lock(current);
	ret = mpol_set_nodemask(new, nodes, scratch);
	if (ret) {
		task_unlock(current);
		if (mm)
			up_write(&mm->mmap_sem);
		mpol_put(new);
		goto out;
	}
	old = current->mempolicy;
	current->mempolicy = new;
	if (new && new->mode == MPOL_INTERLEAVE &&
	    nodes_weight(new->v.nodes))
		current->il_next = first_node(new->v.nodes);
	task_unlock(current);
	if (mm)
		up_write(&mm->mmap_sem);

	mpol_put(old);
	ret = 0;
out:
	NODEMASK_SCRATCH_FREE(scratch);
	return ret;
}

/*
 * Return nodemask for policy for get_mempolicy() query
 *
 * Called with task's alloc_lock held
 */
static void get_policy_nodemask(struct mempolicy *p, nodemask_t *nodes)
{
	nodes_clear(*nodes);
	if (p == &default_policy)
		return;

	switch (p->mode) {
	case MPOL_BIND:
		/* Fall through */
	case MPOL_INTERLEAVE:
		*nodes = p->v.nodes;
		break;
	case MPOL_PREFERRED:
		if (!(p->flags & MPOL_F_LOCAL))
			node_set(p->v.preferred_node, *nodes);
		/* else return empty node mask for local allocation */
		break;
	default:
		BUG();
	}
}

static int lookup_node(struct mm_struct *mm, unsigned long addr)
{
	struct page *p;
	int err;

	err = get_user_pages(current, mm, addr & PAGE_MASK, 1, 0, 0, &p, NULL);
	if (err >= 0) {
		err = page_to_nid(p);
		put_page(p);
	}
	return err;
}

/* Retrieve NUMA policy */
static long do_get_mempolicy(int *policy, nodemask_t *nmask,
			     unsigned long addr, unsigned long flags)
{
	int err;
	struct mm_struct *mm = current->mm;
	struct vm_area_struct *vma = NULL;
	struct mempolicy *pol = current->mempolicy;

	if (flags &
		~(unsigned long)(MPOL_F_NODE|MPOL_F_ADDR|MPOL_F_MEMS_ALLOWED))
		return -EINVAL;

	if (flags & MPOL_F_MEMS_ALLOWED) {
		if (flags & (MPOL_F_NODE|MPOL_F_ADDR))
			return -EINVAL;
		*policy = 0;	/* just so it's initialized */
		task_lock(current);
		*nmask  = cpuset_current_mems_allowed;
		task_unlock(current);
		return 0;
	}

	if (flags & MPOL_F_ADDR) {
		/*
		 * Do NOT fall back to task policy if the
		 * vma/shared policy at addr is NULL.  We
		 * want to return MPOL_DEFAULT in this case.
		 */
		down_read(&mm->mmap_sem);
		vma = find_vma_intersection(mm, addr, addr+1);
		if (!vma) {
			up_read(&mm->mmap_sem);
			return -EFAULT;
		}
		if (vma->vm_ops && vma->vm_ops->get_policy)
			pol = vma->vm_ops->get_policy(vma, addr);
		else
			pol = vma->vm_policy;
	} else if (addr)
		return -EINVAL;

	if (!pol)
		pol = &default_policy;	/* indicates default behavior */

	if (flags & MPOL_F_NODE) {
		if (flags & MPOL_F_ADDR) {
			err = lookup_node(mm, addr);
			if (err < 0)
				goto out;
			*policy = err;
		} else if (pol == current->mempolicy &&
				pol->mode == MPOL_INTERLEAVE) {
			*policy = current->il_next;
		} else {
			err = -EINVAL;
			goto out;
		}
	} else {
		*policy = pol == &default_policy ? MPOL_DEFAULT :
						pol->mode;
		/*
		 * Internal mempolicy flags must be masked off before exposing
		 * the policy to userspace.
		 */
		*policy |= (pol->flags & MPOL_MODE_FLAGS);
	}

	if (vma) {
		up_read(&current->mm->mmap_sem);
		vma = NULL;
	}

	err = 0;
	if (nmask) {
		if (mpol_store_user_nodemask(pol)) {
			*nmask = pol->w.user_nodemask;
		} else {
			task_lock(current);
			get_policy_nodemask(pol, nmask);
			task_unlock(current);
		}
	}

 out:
	mpol_cond_put(pol);
	if (vma)
		up_read(&current->mm->mmap_sem);
	return err;
}

#ifdef CONFIG_MIGRATION
/*
 * page migration
 */
static void migrate_page_add(struct page *page, struct list_head *pagelist,
				unsigned long flags)
{
	/*
	 * Avoid migrating a page that is shared with others.
	 */
	if ((flags & MPOL_MF_MOVE_ALL) || page_mapcount(page) == 1) {
		if (!isolate_lru_page(page)) {
			list_add_tail(&page->lru, pagelist);
			inc_zone_page_state(page, NR_ISOLATED_ANON +
					    page_is_file_cache(page));
		}
	}
}

static struct page *new_node_page(struct page *page, unsigned long node, int **x)
{
	if (PageHuge(page))
		return alloc_huge_page_node(page_hstate(compound_head(page)),
					node);
	else
		return alloc_pages_exact_node(node, GFP_HIGHUSER_MOVABLE, 0);
}

/*
 * Migrate pages from one node to a target node.
 * Returns error or the number of pages not migrated.
 */
static int migrate_to_node(struct mm_struct *mm, int source, int dest,
			   int flags)
{
	nodemask_t nmask;
	LIST_HEAD(pagelist);
	int err = 0;

	nodes_clear(nmask);
	node_set(source, nmask);

	/*
	 * This does not "check" the range but isolates all pages that
	 * need migration.  Between passing in the full user address
	 * space range and MPOL_MF_DISCONTIG_OK, this call can not fail.
	 */
	VM_BUG_ON(!(flags & (MPOL_MF_MOVE | MPOL_MF_MOVE_ALL)));
	queue_pages_range(mm, mm->mmap->vm_start, mm->task_size, &nmask,
			flags | MPOL_MF_DISCONTIG_OK, &pagelist);

	if (!list_empty(&pagelist)) {
		err = migrate_pages(&pagelist, new_node_page, NULL, dest,
					MIGRATE_SYNC, MR_SYSCALL);
		if (err)
			putback_movable_pages(&pagelist);
	}

	return err;
}

/*
 * Move pages between the two nodesets so as to preserve the physical
 * layout as much as possible.
 *
 * Returns the number of page that could not be moved.
 */
int do_migrate_pages(struct mm_struct *mm, const nodemask_t *from,
		     const nodemask_t *to, int flags)
{
	int busy = 0;
	int err;
	nodemask_t tmp;

	err = migrate_prep();
	if (err)
		return err;

	down_read(&mm->mmap_sem);

	err = migrate_vmas(mm, from, to, flags);
	if (err)
		goto out;

	/*
	 * Find a 'source' bit set in 'tmp' whose corresponding 'dest'
	 * bit in 'to' is not also set in 'tmp'.  Clear the found 'source'
	 * bit in 'tmp', and return that <source, dest> pair for migration.
	 * The pair of nodemasks 'to' and 'from' define the map.
	 *
	 * If no pair of bits is found that way, fallback to picking some
	 * pair of 'source' and 'dest' bits that are not the same.  If the
	 * 'source' and 'dest' bits are the same, this represents a node
	 * that will be migrating to itself, so no pages need move.
	 *
	 * If no bits are left in 'tmp', or if all remaining bits left
	 * in 'tmp' correspond to the same bit in 'to', return false
	 * (nothing left to migrate).
	 *
	 * This lets us pick a pair of nodes to migrate between, such that
	 * if possible the dest node is not already occupied by some other
	 * source node, minimizing the risk of overloading the memory on a
	 * node that would happen if we migrated incoming memory to a node
	 * before migrating outgoing memory source that same node.
	 *
	 * A single scan of tmp is sufficient.  As we go, we remember the
	 * most recent <s, d> pair that moved (s != d).  If we find a pair
	 * that not only moved, but what's better, moved to an empty slot
	 * (d is not set in tmp), then we break out then, with that pair.
	 * Otherwise when we finish scanning from_tmp, we at least have the
	 * most recent <s, d> pair that moved.  If we get all the way through
	 * the scan of tmp without finding any node that moved, much less
	 * moved to an empty node, then there is nothing left worth migrating.
	 */

	tmp = *from;
	while (!nodes_empty(tmp)) {
		int s,d;
		int source = NUMA_NO_NODE;
		int dest = 0;

		for_each_node_mask(s, tmp) {

			/*
			 * do_migrate_pages() tries to maintain the relative
			 * node relationship of the pages established between
			 * threads and memory areas.
                         *
			 * However if the number of source nodes is not equal to
			 * the number of destination nodes we can not preserve
			 * this node relative relationship.  In that case, skip
			 * copying memory from a node that is in the destination
			 * mask.
			 *
			 * Example: [2,3,4] -> [3,4,5] moves everything.
			 *          [0-7] - > [3,4,5] moves only 0,1,2,6,7.
			 */

			if ((nodes_weight(*from) != nodes_weight(*to)) &&
						(node_isset(s, *to)))
				continue;

			d = node_remap(s, *from, *to);
			if (s == d)
				continue;

			source = s;	/* Node moved. Memorize */
			dest = d;

			/* dest not in remaining from nodes? */
			if (!node_isset(dest, tmp))
				break;
		}
		if (source == NUMA_NO_NODE)
			break;

		node_clear(source, tmp);
		err = migrate_to_node(mm, source, dest, flags);
		if (err > 0)
			busy += err;
		if (err < 0)
			break;
	}
out:
	up_read(&mm->mmap_sem);
	if (err < 0)
		return err;
	return busy;

}

/*
 * Allocate a new page for page migration based on vma policy.
 * Start by assuming the page is mapped by the same vma as contains @start.
 * Search forward from there, if not.  N.B., this assumes that the
 * list of pages handed to migrate_pages()--which is how we get here--
 * is in virtual address order.
 */
static struct page *new_page(struct page *page, unsigned long start, int **x)
{
	struct vm_area_struct *vma;
	unsigned long uninitialized_var(address);

	vma = find_vma(current->mm, start);
	while (vma) {
		address = page_address_in_vma(page, vma);
		if (address != -EFAULT)
			break;
		vma = vma->vm_next;
	}

	if (PageHuge(page)) {
		BUG_ON(!vma);
		return alloc_huge_page_noerr(vma, address, 1);
	}
	/*
	 * if !vma, alloc_page_vma() will use task or system default policy
	 */
	return alloc_page_vma(GFP_HIGHUSER_MOVABLE, vma, address);
}
#else

static void migrate_page_add(struct page *page, struct list_head *pagelist,
				unsigned long flags)
{
}

int do_migrate_pages(struct mm_struct *mm, const nodemask_t *from,
		     const nodemask_t *to, int flags)
{
	return -ENOSYS;
}

static struct page *new_page(struct page *page, unsigned long start, int **x)
{
	return NULL;
}
#endif

static long do_mbind(unsigned long start, unsigned long len,
		     unsigned short mode, unsigned short mode_flags,
		     nodemask_t *nmask, unsigned long flags)
{
	struct mm_struct *mm = current->mm;
	struct mempolicy *new;
	unsigned long end;
	int err;
	LIST_HEAD(pagelist);

	if (flags & ~(unsigned long)MPOL_MF_VALID)
		return -EINVAL;
	if ((flags & MPOL_MF_MOVE_ALL) && !capable(CAP_SYS_NICE))
		return -EPERM;

	if (start & ~PAGE_MASK)
		return -EINVAL;

	if (mode == MPOL_DEFAULT)
		flags &= ~MPOL_MF_STRICT;

	len = (len + PAGE_SIZE - 1) & PAGE_MASK;
	end = start + len;

	if (end < start)
		return -EINVAL;
	if (end == start)
		return 0;

	new = mpol_new(mode, mode_flags, nmask);
	if (IS_ERR(new))
		return PTR_ERR(new);

	if (flags & MPOL_MF_LAZY)
		new->flags |= MPOL_F_MOF;

	/*
	 * If we are using the default policy then operation
	 * on discontinuous address spaces is okay after all
	 */
	if (!new)
		flags |= MPOL_MF_DISCONTIG_OK;

	pr_debug("mbind %lx-%lx mode:%d flags:%d nodes:%lx\n",
		 start, start + len, mode, mode_flags,
		 nmask ? nodes_addr(*nmask)[0] : NUMA_NO_NODE);

	if (flags & (MPOL_MF_MOVE | MPOL_MF_MOVE_ALL)) {

		err = migrate_prep();
		if (err)
			goto mpol_out;
	}
	{
		NODEMASK_SCRATCH(scratch);
		if (scratch) {
			down_write(&mm->mmap_sem);
			task_lock(current);
			err = mpol_set_nodemask(new, nmask, scratch);
			task_unlock(current);
			if (err)
				up_write(&mm->mmap_sem);
		} else
			err = -ENOMEM;
		NODEMASK_SCRATCH_FREE(scratch);
	}
	if (err)
		goto mpol_out;

	err = queue_pages_range(mm, start, end, nmask,
			  flags | MPOL_MF_INVERT, &pagelist);
	if (!err)
		err = mbind_range(mm, start, end, new);

	if (!err) {
		int nr_failed = 0;

		if (!list_empty(&pagelist)) {
			WARN_ON_ONCE(flags & MPOL_MF_LAZY);
<<<<<<< HEAD
			nr_failed = migrate_pages(&pagelist, new_page,
=======
			nr_failed = migrate_pages(&pagelist, new_page, NULL,
>>>>>>> 1ebcafff
				start, MIGRATE_SYNC, MR_MEMPOLICY_MBIND);
			if (nr_failed)
				putback_movable_pages(&pagelist);
		}

		if (nr_failed && (flags & MPOL_MF_STRICT))
			err = -EIO;
	} else
		putback_movable_pages(&pagelist);

	up_write(&mm->mmap_sem);
 mpol_out:
	mpol_put(new);
	return err;
}

/*
 * User space interface with variable sized bitmaps for nodelists.
 */

/* Copy a node mask from user space. */
static int get_nodes(nodemask_t *nodes, const unsigned long __user *nmask,
		     unsigned long maxnode)
{
	unsigned long k;
	unsigned long nlongs;
	unsigned long endmask;

	--maxnode;
	nodes_clear(*nodes);
	if (maxnode == 0 || !nmask)
		return 0;
	if (maxnode > PAGE_SIZE*BITS_PER_BYTE)
		return -EINVAL;

	nlongs = BITS_TO_LONGS(maxnode);
	if ((maxnode % BITS_PER_LONG) == 0)
		endmask = ~0UL;
	else
		endmask = (1UL << (maxnode % BITS_PER_LONG)) - 1;

	/* When the user specified more nodes than supported just check
	   if the non supported part is all zero. */
	if (nlongs > BITS_TO_LONGS(MAX_NUMNODES)) {
		if (nlongs > PAGE_SIZE/sizeof(long))
			return -EINVAL;
		for (k = BITS_TO_LONGS(MAX_NUMNODES); k < nlongs; k++) {
			unsigned long t;
			if (get_user(t, nmask + k))
				return -EFAULT;
			if (k == nlongs - 1) {
				if (t & endmask)
					return -EINVAL;
			} else if (t)
				return -EINVAL;
		}
		nlongs = BITS_TO_LONGS(MAX_NUMNODES);
		endmask = ~0UL;
	}

	if (copy_from_user(nodes_addr(*nodes), nmask, nlongs*sizeof(unsigned long)))
		return -EFAULT;
	nodes_addr(*nodes)[nlongs-1] &= endmask;
	return 0;
}

/* Copy a kernel node mask to user space */
static int copy_nodes_to_user(unsigned long __user *mask, unsigned long maxnode,
			      nodemask_t *nodes)
{
	unsigned long copy = ALIGN(maxnode-1, 64) / 8;
	const int nbytes = BITS_TO_LONGS(MAX_NUMNODES) * sizeof(long);

	if (copy > nbytes) {
		if (copy > PAGE_SIZE)
			return -EINVAL;
		if (clear_user((char __user *)mask + nbytes, copy - nbytes))
			return -EFAULT;
		copy = nbytes;
	}
	return copy_to_user(mask, nodes_addr(*nodes), copy) ? -EFAULT : 0;
}

SYSCALL_DEFINE6(mbind, unsigned long, start, unsigned long, len,
		unsigned long, mode, const unsigned long __user *, nmask,
		unsigned long, maxnode, unsigned, flags)
{
	nodemask_t nodes;
	int err;
	unsigned short mode_flags;

	mode_flags = mode & MPOL_MODE_FLAGS;
	mode &= ~MPOL_MODE_FLAGS;
	if (mode >= MPOL_MAX)
		return -EINVAL;
	if ((mode_flags & MPOL_F_STATIC_NODES) &&
	    (mode_flags & MPOL_F_RELATIVE_NODES))
		return -EINVAL;
	err = get_nodes(&nodes, nmask, maxnode);
	if (err)
		return err;
	return do_mbind(start, len, mode, mode_flags, &nodes, flags);
}

/* Set the process memory policy */
SYSCALL_DEFINE3(set_mempolicy, int, mode, const unsigned long __user *, nmask,
		unsigned long, maxnode)
{
	int err;
	nodemask_t nodes;
	unsigned short flags;

	flags = mode & MPOL_MODE_FLAGS;
	mode &= ~MPOL_MODE_FLAGS;
	if ((unsigned int)mode >= MPOL_MAX)
		return -EINVAL;
	if ((flags & MPOL_F_STATIC_NODES) && (flags & MPOL_F_RELATIVE_NODES))
		return -EINVAL;
	err = get_nodes(&nodes, nmask, maxnode);
	if (err)
		return err;
	return do_set_mempolicy(mode, flags, &nodes);
}

SYSCALL_DEFINE4(migrate_pages, pid_t, pid, unsigned long, maxnode,
		const unsigned long __user *, old_nodes,
		const unsigned long __user *, new_nodes)
{
	const struct cred *cred = current_cred(), *tcred;
	struct mm_struct *mm = NULL;
	struct task_struct *task;
	nodemask_t task_nodes;
	int err;
	nodemask_t *old;
	nodemask_t *new;
	NODEMASK_SCRATCH(scratch);

	if (!scratch)
		return -ENOMEM;

	old = &scratch->mask1;
	new = &scratch->mask2;

	err = get_nodes(old, old_nodes, maxnode);
	if (err)
		goto out;

	err = get_nodes(new, new_nodes, maxnode);
	if (err)
		goto out;

	/* Find the mm_struct */
	rcu_read_lock();
	task = pid ? find_task_by_vpid(pid) : current;
	if (!task) {
		rcu_read_unlock();
		err = -ESRCH;
		goto out;
	}
	get_task_struct(task);

	err = -EINVAL;

	/*
	 * Check if this process has the right to modify the specified
	 * process. The right exists if the process has administrative
	 * capabilities, superuser privileges or the same
	 * userid as the target process.
	 */
	tcred = __task_cred(task);
	if (!uid_eq(cred->euid, tcred->suid) && !uid_eq(cred->euid, tcred->uid) &&
	    !uid_eq(cred->uid,  tcred->suid) && !uid_eq(cred->uid,  tcred->uid) &&
	    !capable(CAP_SYS_NICE)) {
		rcu_read_unlock();
		err = -EPERM;
		goto out_put;
	}
	rcu_read_unlock();

	task_nodes = cpuset_mems_allowed(task);
	/* Is the user allowed to access the target nodes? */
	if (!nodes_subset(*new, task_nodes) && !capable(CAP_SYS_NICE)) {
		err = -EPERM;
		goto out_put;
	}

	if (!nodes_subset(*new, node_states[N_MEMORY])) {
		err = -EINVAL;
		goto out_put;
	}

	err = security_task_movememory(task);
	if (err)
		goto out_put;

	mm = get_task_mm(task);
	put_task_struct(task);

	if (!mm) {
		err = -EINVAL;
		goto out;
	}

	err = do_migrate_pages(mm, old, new,
		capable(CAP_SYS_NICE) ? MPOL_MF_MOVE_ALL : MPOL_MF_MOVE);

	mmput(mm);
out:
	NODEMASK_SCRATCH_FREE(scratch);

	return err;

out_put:
	put_task_struct(task);
	goto out;

}


/* Retrieve NUMA policy */
SYSCALL_DEFINE5(get_mempolicy, int __user *, policy,
		unsigned long __user *, nmask, unsigned long, maxnode,
		unsigned long, addr, unsigned long, flags)
{
	int err;
	int uninitialized_var(pval);
	nodemask_t nodes;

	if (nmask != NULL && maxnode < MAX_NUMNODES)
		return -EINVAL;

	err = do_get_mempolicy(&pval, &nodes, addr, flags);

	if (err)
		return err;

	if (policy && put_user(pval, policy))
		return -EFAULT;

	if (nmask)
		err = copy_nodes_to_user(nmask, maxnode, &nodes);

	return err;
}

#ifdef CONFIG_COMPAT

COMPAT_SYSCALL_DEFINE5(get_mempolicy, int __user *, policy,
		       compat_ulong_t __user *, nmask,
		       compat_ulong_t, maxnode,
		       compat_ulong_t, addr, compat_ulong_t, flags)
{
	long err;
	unsigned long __user *nm = NULL;
	unsigned long nr_bits, alloc_size;
	DECLARE_BITMAP(bm, MAX_NUMNODES);

	nr_bits = min_t(unsigned long, maxnode-1, MAX_NUMNODES);
	alloc_size = ALIGN(nr_bits, BITS_PER_LONG) / 8;

	if (nmask)
		nm = compat_alloc_user_space(alloc_size);

	err = sys_get_mempolicy(policy, nm, nr_bits+1, addr, flags);

	if (!err && nmask) {
		unsigned long copy_size;
		copy_size = min_t(unsigned long, sizeof(bm), alloc_size);
		err = copy_from_user(bm, nm, copy_size);
		/* ensure entire bitmap is zeroed */
		err |= clear_user(nmask, ALIGN(maxnode-1, 8) / 8);
		err |= compat_put_bitmap(nmask, bm, nr_bits);
	}

	return err;
}

COMPAT_SYSCALL_DEFINE3(set_mempolicy, int, mode, compat_ulong_t __user *, nmask,
		       compat_ulong_t, maxnode)
{
	long err = 0;
	unsigned long __user *nm = NULL;
	unsigned long nr_bits, alloc_size;
	DECLARE_BITMAP(bm, MAX_NUMNODES);

	nr_bits = min_t(unsigned long, maxnode-1, MAX_NUMNODES);
	alloc_size = ALIGN(nr_bits, BITS_PER_LONG) / 8;

	if (nmask) {
		err = compat_get_bitmap(bm, nmask, nr_bits);
		nm = compat_alloc_user_space(alloc_size);
		err |= copy_to_user(nm, bm, alloc_size);
	}

	if (err)
		return -EFAULT;

	return sys_set_mempolicy(mode, nm, nr_bits+1);
}

COMPAT_SYSCALL_DEFINE6(mbind, compat_ulong_t, start, compat_ulong_t, len,
		       compat_ulong_t, mode, compat_ulong_t __user *, nmask,
		       compat_ulong_t, maxnode, compat_ulong_t, flags)
{
	long err = 0;
	unsigned long __user *nm = NULL;
	unsigned long nr_bits, alloc_size;
	nodemask_t bm;

	nr_bits = min_t(unsigned long, maxnode-1, MAX_NUMNODES);
	alloc_size = ALIGN(nr_bits, BITS_PER_LONG) / 8;

	if (nmask) {
		err = compat_get_bitmap(nodes_addr(bm), nmask, nr_bits);
		nm = compat_alloc_user_space(alloc_size);
		err |= copy_to_user(nm, nodes_addr(bm), alloc_size);
	}

	if (err)
		return -EFAULT;

	return sys_mbind(start, len, mode, nm, nr_bits+1, flags);
}

#endif

/*
 * get_vma_policy(@task, @vma, @addr)
 * @task: task for fallback if vma policy == default
 * @vma: virtual memory area whose policy is sought
 * @addr: address in @vma for shared policy lookup
 *
 * Returns effective policy for a VMA at specified address.
 * Falls back to @task or system default policy, as necessary.
 * Current or other task's task mempolicy and non-shared vma policies must be
 * protected by task_lock(task) by the caller.
 * Shared policies [those marked as MPOL_F_SHARED] require an extra reference
 * count--added by the get_policy() vm_op, as appropriate--to protect against
 * freeing by another task.  It is the caller's responsibility to free the
 * extra reference for shared policies.
 */
struct mempolicy *get_vma_policy(struct task_struct *task,
		struct vm_area_struct *vma, unsigned long addr)
{
	struct mempolicy *pol = get_task_policy(task);

	if (vma) {
		if (vma->vm_ops && vma->vm_ops->get_policy) {
			struct mempolicy *vpol = vma->vm_ops->get_policy(vma,
									addr);
			if (vpol)
				pol = vpol;
		} else if (vma->vm_policy) {
			pol = vma->vm_policy;

			/*
			 * shmem_alloc_page() passes MPOL_F_SHARED policy with
			 * a pseudo vma whose vma->vm_ops=NULL. Take a reference
			 * count on these policies which will be dropped by
			 * mpol_cond_put() later
			 */
			if (mpol_needs_cond_ref(pol))
				mpol_get(pol);
		}
	}
	if (!pol)
		pol = &default_policy;
	return pol;
}

bool vma_policy_mof(struct task_struct *task, struct vm_area_struct *vma)
{
	struct mempolicy *pol = get_task_policy(task);
	if (vma) {
		if (vma->vm_ops && vma->vm_ops->get_policy) {
			bool ret = false;

			pol = vma->vm_ops->get_policy(vma, vma->vm_start);
			if (pol && (pol->flags & MPOL_F_MOF))
				ret = true;
			mpol_cond_put(pol);

			return ret;
		} else if (vma->vm_policy) {
			pol = vma->vm_policy;
		}
	}

	if (!pol)
		return default_policy.flags & MPOL_F_MOF;

	return pol->flags & MPOL_F_MOF;
}

static int apply_policy_zone(struct mempolicy *policy, enum zone_type zone)
{
	enum zone_type dynamic_policy_zone = policy_zone;

	BUG_ON(dynamic_policy_zone == ZONE_MOVABLE);

	/*
	 * if policy->v.nodes has movable memory only,
	 * we apply policy when gfp_zone(gfp) = ZONE_MOVABLE only.
	 *
	 * policy->v.nodes is intersect with node_states[N_MEMORY].
	 * so if the following test faile, it implies
	 * policy->v.nodes has movable memory only.
	 */
	if (!nodes_intersects(policy->v.nodes, node_states[N_HIGH_MEMORY]))
		dynamic_policy_zone = ZONE_MOVABLE;

	return zone >= dynamic_policy_zone;
}

/*
 * Return a nodemask representing a mempolicy for filtering nodes for
 * page allocation
 */
static nodemask_t *policy_nodemask(gfp_t gfp, struct mempolicy *policy)
{
	/* Lower zones don't get a nodemask applied for MPOL_BIND */
	if (unlikely(policy->mode == MPOL_BIND) &&
			apply_policy_zone(policy, gfp_zone(gfp)) &&
			cpuset_nodemask_valid_mems_allowed(&policy->v.nodes))
		return &policy->v.nodes;

	return NULL;
}

/* Return a zonelist indicated by gfp for node representing a mempolicy */
static struct zonelist *policy_zonelist(gfp_t gfp, struct mempolicy *policy,
	int nd)
{
	switch (policy->mode) {
	case MPOL_PREFERRED:
		if (!(policy->flags & MPOL_F_LOCAL))
			nd = policy->v.preferred_node;
		break;
	case MPOL_BIND:
		/*
		 * Normally, MPOL_BIND allocations are node-local within the
		 * allowed nodemask.  However, if __GFP_THISNODE is set and the
		 * current node isn't part of the mask, we use the zonelist for
		 * the first node in the mask instead.
		 */
		if (unlikely(gfp & __GFP_THISNODE) &&
				unlikely(!node_isset(nd, policy->v.nodes)))
			nd = first_node(policy->v.nodes);
		break;
	default:
		BUG();
	}
	return node_zonelist(nd, gfp);
}

/* Do dynamic interleaving for a process */
static unsigned interleave_nodes(struct mempolicy *policy)
{
	unsigned nid, next;
	struct task_struct *me = current;

	nid = me->il_next;
	next = next_node(nid, policy->v.nodes);
	if (next >= MAX_NUMNODES)
		next = first_node(policy->v.nodes);
	if (next < MAX_NUMNODES)
		me->il_next = next;
	return nid;
}

/*
 * Depending on the memory policy provide a node from which to allocate the
 * next slab entry.
 */
unsigned int mempolicy_slab_node(void)
{
	struct mempolicy *policy;
	int node = numa_mem_id();

	if (in_interrupt())
		return node;

	policy = current->mempolicy;
	if (!policy || policy->flags & MPOL_F_LOCAL)
		return node;

	switch (policy->mode) {
	case MPOL_PREFERRED:
		/*
		 * handled MPOL_F_LOCAL above
		 */
		return policy->v.preferred_node;

	case MPOL_INTERLEAVE:
		return interleave_nodes(policy);

	case MPOL_BIND: {
		/*
		 * Follow bind policy behavior and start allocation at the
		 * first node.
		 */
		struct zonelist *zonelist;
		struct zone *zone;
		enum zone_type highest_zoneidx = gfp_zone(GFP_KERNEL);
		zonelist = &NODE_DATA(node)->node_zonelists[0];
		(void)first_zones_zonelist(zonelist, highest_zoneidx,
							&policy->v.nodes,
							&zone);
		return zone ? zone->node : node;
	}

	default:
		BUG();
	}
}

/* Do static interleaving for a VMA with known offset. */
static unsigned offset_il_node(struct mempolicy *pol,
		struct vm_area_struct *vma, unsigned long off)
{
	unsigned nnodes = nodes_weight(pol->v.nodes);
	unsigned target;
	int c;
	int nid = NUMA_NO_NODE;

	if (!nnodes)
		return numa_node_id();
	target = (unsigned int)off % nnodes;
	c = 0;
	do {
		nid = next_node(nid, pol->v.nodes);
		c++;
	} while (c <= target);
	return nid;
}

/* Determine a node number for interleave */
static inline unsigned interleave_nid(struct mempolicy *pol,
		 struct vm_area_struct *vma, unsigned long addr, int shift)
{
	if (vma) {
		unsigned long off;

		/*
		 * for small pages, there is no difference between
		 * shift and PAGE_SHIFT, so the bit-shift is safe.
		 * for huge pages, since vm_pgoff is in units of small
		 * pages, we need to shift off the always 0 bits to get
		 * a useful offset.
		 */
		BUG_ON(shift < PAGE_SHIFT);
		off = vma->vm_pgoff >> (shift - PAGE_SHIFT);
		off += (addr - vma->vm_start) >> shift;
		return offset_il_node(pol, vma, off);
	} else
		return interleave_nodes(pol);
}

/*
 * Return the bit number of a random bit set in the nodemask.
 * (returns NUMA_NO_NODE if nodemask is empty)
 */
int node_random(const nodemask_t *maskp)
{
	int w, bit = NUMA_NO_NODE;

	w = nodes_weight(*maskp);
	if (w)
		bit = bitmap_ord_to_pos(maskp->bits,
			get_random_int() % w, MAX_NUMNODES);
	return bit;
}

#ifdef CONFIG_HUGETLBFS
/*
 * huge_zonelist(@vma, @addr, @gfp_flags, @mpol)
 * @vma: virtual memory area whose policy is sought
 * @addr: address in @vma for shared policy lookup and interleave policy
 * @gfp_flags: for requested zone
 * @mpol: pointer to mempolicy pointer for reference counted mempolicy
 * @nodemask: pointer to nodemask pointer for MPOL_BIND nodemask
 *
 * Returns a zonelist suitable for a huge page allocation and a pointer
 * to the struct mempolicy for conditional unref after allocation.
 * If the effective policy is 'BIND, returns a pointer to the mempolicy's
 * @nodemask for filtering the zonelist.
 *
 * Must be protected by read_mems_allowed_begin()
 */
struct zonelist *huge_zonelist(struct vm_area_struct *vma, unsigned long addr,
				gfp_t gfp_flags, struct mempolicy **mpol,
				nodemask_t **nodemask)
{
	struct zonelist *zl;

	*mpol = get_vma_policy(current, vma, addr);
	*nodemask = NULL;	/* assume !MPOL_BIND */

	if (unlikely((*mpol)->mode == MPOL_INTERLEAVE)) {
		zl = node_zonelist(interleave_nid(*mpol, vma, addr,
				huge_page_shift(hstate_vma(vma))), gfp_flags);
	} else {
		zl = policy_zonelist(gfp_flags, *mpol, numa_node_id());
		if ((*mpol)->mode == MPOL_BIND)
			*nodemask = &(*mpol)->v.nodes;
	}
	return zl;
}

/*
 * init_nodemask_of_mempolicy
 *
 * If the current task's mempolicy is "default" [NULL], return 'false'
 * to indicate default policy.  Otherwise, extract the policy nodemask
 * for 'bind' or 'interleave' policy into the argument nodemask, or
 * initialize the argument nodemask to contain the single node for
 * 'preferred' or 'local' policy and return 'true' to indicate presence
 * of non-default mempolicy.
 *
 * We don't bother with reference counting the mempolicy [mpol_get/put]
 * because the current task is examining it's own mempolicy and a task's
 * mempolicy is only ever changed by the task itself.
 *
 * N.B., it is the caller's responsibility to free a returned nodemask.
 */
bool init_nodemask_of_mempolicy(nodemask_t *mask)
{
	struct mempolicy *mempolicy;
	int nid;

	if (!(mask && current->mempolicy))
		return false;

	task_lock(current);
	mempolicy = current->mempolicy;
	switch (mempolicy->mode) {
	case MPOL_PREFERRED:
		if (mempolicy->flags & MPOL_F_LOCAL)
			nid = numa_node_id();
		else
			nid = mempolicy->v.preferred_node;
		init_nodemask_of_node(mask, nid);
		break;

	case MPOL_BIND:
		/* Fall through */
	case MPOL_INTERLEAVE:
		*mask =  mempolicy->v.nodes;
		break;

	default:
		BUG();
	}
	task_unlock(current);

	return true;
}
#endif

/*
 * mempolicy_nodemask_intersects
 *
 * If tsk's mempolicy is "default" [NULL], return 'true' to indicate default
 * policy.  Otherwise, check for intersection between mask and the policy
 * nodemask for 'bind' or 'interleave' policy.  For 'perferred' or 'local'
 * policy, always return true since it may allocate elsewhere on fallback.
 *
 * Takes task_lock(tsk) to prevent freeing of its mempolicy.
 */
bool mempolicy_nodemask_intersects(struct task_struct *tsk,
					const nodemask_t *mask)
{
	struct mempolicy *mempolicy;
	bool ret = true;

	if (!mask)
		return ret;
	task_lock(tsk);
	mempolicy = tsk->mempolicy;
	if (!mempolicy)
		goto out;

	switch (mempolicy->mode) {
	case MPOL_PREFERRED:
		/*
		 * MPOL_PREFERRED and MPOL_F_LOCAL are only preferred nodes to
		 * allocate from, they may fallback to other nodes when oom.
		 * Thus, it's possible for tsk to have allocated memory from
		 * nodes in mask.
		 */
		break;
	case MPOL_BIND:
	case MPOL_INTERLEAVE:
		ret = nodes_intersects(mempolicy->v.nodes, *mask);
		break;
	default:
		BUG();
	}
out:
	task_unlock(tsk);
	return ret;
}

/* Allocate a page in interleaved policy.
   Own path because it needs to do special accounting. */
static struct page *alloc_page_interleave(gfp_t gfp, unsigned order,
					unsigned nid)
{
	struct zonelist *zl;
	struct page *page;

	zl = node_zonelist(nid, gfp);
	page = __alloc_pages(gfp, order, zl);
	if (page && page_zone(page) == zonelist_zone(&zl->_zonerefs[0]))
		inc_zone_page_state(page, NUMA_INTERLEAVE_HIT);
	return page;
}

/**
 * 	alloc_pages_vma	- Allocate a page for a VMA.
 *
 * 	@gfp:
 *      %GFP_USER    user allocation.
 *      %GFP_KERNEL  kernel allocations,
 *      %GFP_HIGHMEM highmem/user allocations,
 *      %GFP_FS      allocation should not call back into a file system.
 *      %GFP_ATOMIC  don't sleep.
 *
 *	@order:Order of the GFP allocation.
 * 	@vma:  Pointer to VMA or NULL if not available.
 *	@addr: Virtual Address of the allocation. Must be inside the VMA.
 *
 * 	This function allocates a page from the kernel page pool and applies
 *	a NUMA policy associated with the VMA or the current process.
 *	When VMA is not NULL caller must hold down_read on the mmap_sem of the
 *	mm_struct of the VMA to prevent it from going away. Should be used for
 *	all allocations for pages that will be mapped into
 * 	user space. Returns NULL when no page can be allocated.
 *
 *	Should be called with the mm_sem of the vma hold.
 */
struct page *
alloc_pages_vma(gfp_t gfp, int order, struct vm_area_struct *vma,
		unsigned long addr, int node)
{
	struct mempolicy *pol;
	struct page *page;
	unsigned int cpuset_mems_cookie;

retry_cpuset:
	pol = get_vma_policy(current, vma, addr);
	cpuset_mems_cookie = read_mems_allowed_begin();

	if (unlikely(pol->mode == MPOL_INTERLEAVE)) {
		unsigned nid;

		nid = interleave_nid(pol, vma, addr, PAGE_SHIFT + order);
		mpol_cond_put(pol);
		page = alloc_page_interleave(gfp, order, nid);
		if (unlikely(!page && read_mems_allowed_retry(cpuset_mems_cookie)))
			goto retry_cpuset;

		return page;
	}
	page = __alloc_pages_nodemask(gfp, order,
				      policy_zonelist(gfp, pol, node),
				      policy_nodemask(gfp, pol));
	if (unlikely(mpol_needs_cond_ref(pol)))
		__mpol_put(pol);
	if (unlikely(!page && read_mems_allowed_retry(cpuset_mems_cookie)))
		goto retry_cpuset;
	return page;
}

/**
 * 	alloc_pages_current - Allocate pages.
 *
 *	@gfp:
 *		%GFP_USER   user allocation,
 *      	%GFP_KERNEL kernel allocation,
 *      	%GFP_HIGHMEM highmem allocation,
 *      	%GFP_FS     don't call back into a file system.
 *      	%GFP_ATOMIC don't sleep.
 *	@order: Power of two of allocation size in pages. 0 is a single page.
 *
 *	Allocate a page from the kernel page pool.  When not in
 *	interrupt context and apply the current process NUMA policy.
 *	Returns NULL when no page can be allocated.
 *
 *	Don't call cpuset_update_task_memory_state() unless
 *	1) it's ok to take cpuset_sem (can WAIT), and
 *	2) allocating for current task (not interrupt).
 */
struct page *alloc_pages_current(gfp_t gfp, unsigned order)
{
	struct mempolicy *pol = get_task_policy(current);
	struct page *page;
	unsigned int cpuset_mems_cookie;

	if (!pol || in_interrupt() || (gfp & __GFP_THISNODE))
		pol = &default_policy;

retry_cpuset:
	cpuset_mems_cookie = read_mems_allowed_begin();

	/*
	 * No reference counting needed for current->mempolicy
	 * nor system default_policy
	 */
	if (pol->mode == MPOL_INTERLEAVE)
		page = alloc_page_interleave(gfp, order, interleave_nodes(pol));
	else
		page = __alloc_pages_nodemask(gfp, order,
				policy_zonelist(gfp, pol, numa_node_id()),
				policy_nodemask(gfp, pol));

	if (unlikely(!page && read_mems_allowed_retry(cpuset_mems_cookie)))
		goto retry_cpuset;

	return page;
}
EXPORT_SYMBOL(alloc_pages_current);

int vma_dup_policy(struct vm_area_struct *src, struct vm_area_struct *dst)
{
	struct mempolicy *pol = mpol_dup(vma_policy(src));

	if (IS_ERR(pol))
		return PTR_ERR(pol);
	dst->vm_policy = pol;
	return 0;
}

/*
 * If mpol_dup() sees current->cpuset == cpuset_being_rebound, then it
 * rebinds the mempolicy its copying by calling mpol_rebind_policy()
 * with the mems_allowed returned by cpuset_mems_allowed().  This
 * keeps mempolicies cpuset relative after its cpuset moves.  See
 * further kernel/cpuset.c update_nodemask().
 *
 * current's mempolicy may be rebinded by the other task(the task that changes
 * cpuset's mems), so we needn't do rebind work for current task.
 */

/* Slow path of a mempolicy duplicate */
struct mempolicy *__mpol_dup(struct mempolicy *old)
{
	struct mempolicy *new = kmem_cache_alloc(policy_cache, GFP_KERNEL);

	if (!new)
		return ERR_PTR(-ENOMEM);

	/* task's mempolicy is protected by alloc_lock */
	if (old == current->mempolicy) {
		task_lock(current);
		*new = *old;
		task_unlock(current);
	} else
		*new = *old;

	if (current_cpuset_is_being_rebound()) {
		nodemask_t mems = cpuset_mems_allowed(current);
		if (new->flags & MPOL_F_REBINDING)
			mpol_rebind_policy(new, &mems, MPOL_REBIND_STEP2);
		else
			mpol_rebind_policy(new, &mems, MPOL_REBIND_ONCE);
	}
	atomic_set(&new->refcnt, 1);
	return new;
}

/* Slow path of a mempolicy comparison */
bool __mpol_equal(struct mempolicy *a, struct mempolicy *b)
{
	if (!a || !b)
		return false;
	if (a->mode != b->mode)
		return false;
	if (a->flags != b->flags)
		return false;
	if (mpol_store_user_nodemask(a))
		if (!nodes_equal(a->w.user_nodemask, b->w.user_nodemask))
			return false;

	switch (a->mode) {
	case MPOL_BIND:
		/* Fall through */
	case MPOL_INTERLEAVE:
		return !!nodes_equal(a->v.nodes, b->v.nodes);
	case MPOL_PREFERRED:
		return a->v.preferred_node == b->v.preferred_node;
	default:
		BUG();
		return false;
	}
}

/*
 * Shared memory backing store policy support.
 *
 * Remember policies even when nobody has shared memory mapped.
 * The policies are kept in Red-Black tree linked from the inode.
 * They are protected by the sp->lock spinlock, which should be held
 * for any accesses to the tree.
 */

/* lookup first element intersecting start-end */
/* Caller holds sp->lock */
static struct sp_node *
sp_lookup(struct shared_policy *sp, unsigned long start, unsigned long end)
{
	struct rb_node *n = sp->root.rb_node;

	while (n) {
		struct sp_node *p = rb_entry(n, struct sp_node, nd);

		if (start >= p->end)
			n = n->rb_right;
		else if (end <= p->start)
			n = n->rb_left;
		else
			break;
	}
	if (!n)
		return NULL;
	for (;;) {
		struct sp_node *w = NULL;
		struct rb_node *prev = rb_prev(n);
		if (!prev)
			break;
		w = rb_entry(prev, struct sp_node, nd);
		if (w->end <= start)
			break;
		n = prev;
	}
	return rb_entry(n, struct sp_node, nd);
}

/* Insert a new shared policy into the list. */
/* Caller holds sp->lock */
static void sp_insert(struct shared_policy *sp, struct sp_node *new)
{
	struct rb_node **p = &sp->root.rb_node;
	struct rb_node *parent = NULL;
	struct sp_node *nd;

	while (*p) {
		parent = *p;
		nd = rb_entry(parent, struct sp_node, nd);
		if (new->start < nd->start)
			p = &(*p)->rb_left;
		else if (new->end > nd->end)
			p = &(*p)->rb_right;
		else
			BUG();
	}
	rb_link_node(&new->nd, parent, p);
	rb_insert_color(&new->nd, &sp->root);
	pr_debug("inserting %lx-%lx: %d\n", new->start, new->end,
		 new->policy ? new->policy->mode : 0);
}

/* Find shared policy intersecting idx */
struct mempolicy *
mpol_shared_policy_lookup(struct shared_policy *sp, unsigned long idx)
{
	struct mempolicy *pol = NULL;
	struct sp_node *sn;

	if (!sp->root.rb_node)
		return NULL;
	spin_lock(&sp->lock);
	sn = sp_lookup(sp, idx, idx+1);
	if (sn) {
		mpol_get(sn->policy);
		pol = sn->policy;
	}
	spin_unlock(&sp->lock);
	return pol;
}

static void sp_free(struct sp_node *n)
{
	mpol_put(n->policy);
	kmem_cache_free(sn_cache, n);
}

/**
 * mpol_misplaced - check whether current page node is valid in policy
 *
 * @page: page to be checked
 * @vma: vm area where page mapped
 * @addr: virtual address where page mapped
 *
 * Lookup current policy node id for vma,addr and "compare to" page's
 * node id.
 *
 * Returns:
 *	-1	- not misplaced, page is in the right node
 *	node	- node id where the page should be
 *
 * Policy determination "mimics" alloc_page_vma().
 * Called from fault path where we know the vma and faulting address.
 */
int mpol_misplaced(struct page *page, struct vm_area_struct *vma, unsigned long addr)
{
	struct mempolicy *pol;
	struct zone *zone;
	int curnid = page_to_nid(page);
	unsigned long pgoff;
	int thiscpu = raw_smp_processor_id();
	int thisnid = cpu_to_node(thiscpu);
	int polnid = -1;
	int ret = -1;

	BUG_ON(!vma);

	pol = get_vma_policy(current, vma, addr);
	if (!(pol->flags & MPOL_F_MOF))
		goto out;

	switch (pol->mode) {
	case MPOL_INTERLEAVE:
		BUG_ON(addr >= vma->vm_end);
		BUG_ON(addr < vma->vm_start);

		pgoff = vma->vm_pgoff;
		pgoff += (addr - vma->vm_start) >> PAGE_SHIFT;
		polnid = offset_il_node(pol, vma, pgoff);
		break;

	case MPOL_PREFERRED:
		if (pol->flags & MPOL_F_LOCAL)
			polnid = numa_node_id();
		else
			polnid = pol->v.preferred_node;
		break;

	case MPOL_BIND:
		/*
		 * allows binding to multiple nodes.
		 * use current page if in policy nodemask,
		 * else select nearest allowed node, if any.
		 * If no allowed nodes, use current [!misplaced].
		 */
		if (node_isset(curnid, pol->v.nodes))
			goto out;
		(void)first_zones_zonelist(
				node_zonelist(numa_node_id(), GFP_HIGHUSER),
				gfp_zone(GFP_HIGHUSER),
				&pol->v.nodes, &zone);
		polnid = zone->node;
		break;

	default:
		BUG();
	}

	/* Migrate the page towards the node whose CPU is referencing it */
	if (pol->flags & MPOL_F_MORON) {
		polnid = thisnid;

		if (!should_numa_migrate_memory(current, page, curnid, thiscpu))
			goto out;
	}

	if (curnid != polnid)
		ret = polnid;
out:
	mpol_cond_put(pol);

	return ret;
}

static void sp_delete(struct shared_policy *sp, struct sp_node *n)
{
	pr_debug("deleting %lx-l%lx\n", n->start, n->end);
	rb_erase(&n->nd, &sp->root);
	sp_free(n);
}

static void sp_node_init(struct sp_node *node, unsigned long start,
			unsigned long end, struct mempolicy *pol)
{
	node->start = start;
	node->end = end;
	node->policy = pol;
}

static struct sp_node *sp_alloc(unsigned long start, unsigned long end,
				struct mempolicy *pol)
{
	struct sp_node *n;
	struct mempolicy *newpol;

	n = kmem_cache_alloc(sn_cache, GFP_KERNEL);
	if (!n)
		return NULL;

	newpol = mpol_dup(pol);
	if (IS_ERR(newpol)) {
		kmem_cache_free(sn_cache, n);
		return NULL;
	}
	newpol->flags |= MPOL_F_SHARED;
	sp_node_init(n, start, end, newpol);

	return n;
}

/* Replace a policy range. */
static int shared_policy_replace(struct shared_policy *sp, unsigned long start,
				 unsigned long end, struct sp_node *new)
{
	struct sp_node *n;
	struct sp_node *n_new = NULL;
	struct mempolicy *mpol_new = NULL;
	int ret = 0;

restart:
	spin_lock(&sp->lock);
	n = sp_lookup(sp, start, end);
	/* Take care of old policies in the same range. */
	while (n && n->start < end) {
		struct rb_node *next = rb_next(&n->nd);
		if (n->start >= start) {
			if (n->end <= end)
				sp_delete(sp, n);
			else
				n->start = end;
		} else {
			/* Old policy spanning whole new range. */
			if (n->end > end) {
				if (!n_new)
					goto alloc_new;

				*mpol_new = *n->policy;
				atomic_set(&mpol_new->refcnt, 1);
				sp_node_init(n_new, end, n->end, mpol_new);
				n->end = start;
				sp_insert(sp, n_new);
				n_new = NULL;
				mpol_new = NULL;
				break;
			} else
				n->end = start;
		}
		if (!next)
			break;
		n = rb_entry(next, struct sp_node, nd);
	}
	if (new)
		sp_insert(sp, new);
	spin_unlock(&sp->lock);
	ret = 0;

err_out:
	if (mpol_new)
		mpol_put(mpol_new);
	if (n_new)
		kmem_cache_free(sn_cache, n_new);

	return ret;

alloc_new:
	spin_unlock(&sp->lock);
	ret = -ENOMEM;
	n_new = kmem_cache_alloc(sn_cache, GFP_KERNEL);
	if (!n_new)
		goto err_out;
	mpol_new = kmem_cache_alloc(policy_cache, GFP_KERNEL);
	if (!mpol_new)
		goto err_out;
	goto restart;
}

/**
 * mpol_shared_policy_init - initialize shared policy for inode
 * @sp: pointer to inode shared policy
 * @mpol:  struct mempolicy to install
 *
 * Install non-NULL @mpol in inode's shared policy rb-tree.
 * On entry, the current task has a reference on a non-NULL @mpol.
 * This must be released on exit.
 * This is called at get_inode() calls and we can use GFP_KERNEL.
 */
void mpol_shared_policy_init(struct shared_policy *sp, struct mempolicy *mpol)
{
	int ret;

	sp->root = RB_ROOT;		/* empty tree == default mempolicy */
	spin_lock_init(&sp->lock);

	if (mpol) {
		struct vm_area_struct pvma;
		struct mempolicy *new;
		NODEMASK_SCRATCH(scratch);

		if (!scratch)
			goto put_mpol;
		/* contextualize the tmpfs mount point mempolicy */
		new = mpol_new(mpol->mode, mpol->flags, &mpol->w.user_nodemask);
		if (IS_ERR(new))
			goto free_scratch; /* no valid nodemask intersection */

		task_lock(current);
		ret = mpol_set_nodemask(new, &mpol->w.user_nodemask, scratch);
		task_unlock(current);
		if (ret)
			goto put_new;

		/* Create pseudo-vma that contains just the policy */
		memset(&pvma, 0, sizeof(struct vm_area_struct));
		pvma.vm_end = TASK_SIZE;	/* policy covers entire file */
		mpol_set_shared_policy(sp, &pvma, new); /* adds ref */

put_new:
		mpol_put(new);			/* drop initial ref */
free_scratch:
		NODEMASK_SCRATCH_FREE(scratch);
put_mpol:
		mpol_put(mpol);	/* drop our incoming ref on sb mpol */
	}
}

int mpol_set_shared_policy(struct shared_policy *info,
			struct vm_area_struct *vma, struct mempolicy *npol)
{
	int err;
	struct sp_node *new = NULL;
	unsigned long sz = vma_pages(vma);

	pr_debug("set_shared_policy %lx sz %lu %d %d %lx\n",
		 vma->vm_pgoff,
		 sz, npol ? npol->mode : -1,
		 npol ? npol->flags : -1,
		 npol ? nodes_addr(npol->v.nodes)[0] : NUMA_NO_NODE);

	if (npol) {
		new = sp_alloc(vma->vm_pgoff, vma->vm_pgoff + sz, npol);
		if (!new)
			return -ENOMEM;
	}
	err = shared_policy_replace(info, vma->vm_pgoff, vma->vm_pgoff+sz, new);
	if (err && new)
		sp_free(new);
	return err;
}

/* Free a backing policy store on inode delete. */
void mpol_free_shared_policy(struct shared_policy *p)
{
	struct sp_node *n;
	struct rb_node *next;

	if (!p->root.rb_node)
		return;
	spin_lock(&p->lock);
	next = rb_first(&p->root);
	while (next) {
		n = rb_entry(next, struct sp_node, nd);
		next = rb_next(&n->nd);
		sp_delete(p, n);
	}
	spin_unlock(&p->lock);
}

#ifdef CONFIG_NUMA_BALANCING
static int __initdata numabalancing_override;

static void __init check_numabalancing_enable(void)
{
	bool numabalancing_default = false;

	if (IS_ENABLED(CONFIG_NUMA_BALANCING_DEFAULT_ENABLED))
		numabalancing_default = true;

	/* Parsed by setup_numabalancing. override == 1 enables, -1 disables */
	if (numabalancing_override)
		set_numabalancing_state(numabalancing_override == 1);

	if (nr_node_ids > 1 && !numabalancing_override) {
		pr_info("%s automatic NUMA balancing. "
			"Configure with numa_balancing= or the "
			"kernel.numa_balancing sysctl",
			numabalancing_default ? "Enabling" : "Disabling");
		set_numabalancing_state(numabalancing_default);
	}
}

static int __init setup_numabalancing(char *str)
{
	int ret = 0;
	if (!str)
		goto out;

	if (!strcmp(str, "enable")) {
		numabalancing_override = 1;
		ret = 1;
	} else if (!strcmp(str, "disable")) {
		numabalancing_override = -1;
		ret = 1;
	}
out:
	if (!ret)
		pr_warn("Unable to parse numa_balancing=\n");

	return ret;
}
__setup("numa_balancing=", setup_numabalancing);
#else
static inline void __init check_numabalancing_enable(void)
{
}
#endif /* CONFIG_NUMA_BALANCING */

/* assumes fs == KERNEL_DS */
void __init numa_policy_init(void)
{
	nodemask_t interleave_nodes;
	unsigned long largest = 0;
	int nid, prefer = 0;

	policy_cache = kmem_cache_create("numa_policy",
					 sizeof(struct mempolicy),
					 0, SLAB_PANIC, NULL);

	sn_cache = kmem_cache_create("shared_policy_node",
				     sizeof(struct sp_node),
				     0, SLAB_PANIC, NULL);

	for_each_node(nid) {
		preferred_node_policy[nid] = (struct mempolicy) {
			.refcnt = ATOMIC_INIT(1),
			.mode = MPOL_PREFERRED,
			.flags = MPOL_F_MOF | MPOL_F_MORON,
			.v = { .preferred_node = nid, },
		};
	}

	/*
	 * Set interleaving policy for system init. Interleaving is only
	 * enabled across suitably sized nodes (default is >= 16MB), or
	 * fall back to the largest node if they're all smaller.
	 */
	nodes_clear(interleave_nodes);
	for_each_node_state(nid, N_MEMORY) {
		unsigned long total_pages = node_present_pages(nid);

		/* Preserve the largest node */
		if (largest < total_pages) {
			largest = total_pages;
			prefer = nid;
		}

		/* Interleave this node? */
		if ((total_pages << PAGE_SHIFT) >= (16 << 20))
			node_set(nid, interleave_nodes);
	}

	/* All too small, use the largest */
	if (unlikely(nodes_empty(interleave_nodes)))
		node_set(prefer, interleave_nodes);

	if (do_set_mempolicy(MPOL_INTERLEAVE, 0, &interleave_nodes))
		pr_err("%s: interleaving failed\n", __func__);

	check_numabalancing_enable();
}

/* Reset policy of current process to default */
void numa_default_policy(void)
{
	do_set_mempolicy(MPOL_DEFAULT, 0, NULL);
}

/*
 * Parse and format mempolicy from/to strings
 */

/*
 * "local" is implemented internally by MPOL_PREFERRED with MPOL_F_LOCAL flag.
 */
static const char * const policy_modes[] =
{
	[MPOL_DEFAULT]    = "default",
	[MPOL_PREFERRED]  = "prefer",
	[MPOL_BIND]       = "bind",
	[MPOL_INTERLEAVE] = "interleave",
	[MPOL_LOCAL]      = "local",
};


#ifdef CONFIG_TMPFS
/**
 * mpol_parse_str - parse string to mempolicy, for tmpfs mpol mount option.
 * @str:  string containing mempolicy to parse
 * @mpol:  pointer to struct mempolicy pointer, returned on success.
 *
 * Format of input:
 *	<mode>[=<flags>][:<nodelist>]
 *
 * On success, returns 0, else 1
 */
int mpol_parse_str(char *str, struct mempolicy **mpol)
{
	struct mempolicy *new = NULL;
	unsigned short mode;
	unsigned short mode_flags;
	nodemask_t nodes;
	char *nodelist = strchr(str, ':');
	char *flags = strchr(str, '=');
	int err = 1;

	if (nodelist) {
		/* NUL-terminate mode or flags string */
		*nodelist++ = '\0';
		if (nodelist_parse(nodelist, nodes))
			goto out;
		if (!nodes_subset(nodes, node_states[N_MEMORY]))
			goto out;
	} else
		nodes_clear(nodes);

	if (flags)
		*flags++ = '\0';	/* terminate mode string */

	for (mode = 0; mode < MPOL_MAX; mode++) {
		if (!strcmp(str, policy_modes[mode])) {
			break;
		}
	}
	if (mode >= MPOL_MAX)
		goto out;

	switch (mode) {
	case MPOL_PREFERRED:
		/*
		 * Insist on a nodelist of one node only
		 */
		if (nodelist) {
			char *rest = nodelist;
			while (isdigit(*rest))
				rest++;
			if (*rest)
				goto out;
		}
		break;
	case MPOL_INTERLEAVE:
		/*
		 * Default to online nodes with memory if no nodelist
		 */
		if (!nodelist)
			nodes = node_states[N_MEMORY];
		break;
	case MPOL_LOCAL:
		/*
		 * Don't allow a nodelist;  mpol_new() checks flags
		 */
		if (nodelist)
			goto out;
		mode = MPOL_PREFERRED;
		break;
	case MPOL_DEFAULT:
		/*
		 * Insist on a empty nodelist
		 */
		if (!nodelist)
			err = 0;
		goto out;
	case MPOL_BIND:
		/*
		 * Insist on a nodelist
		 */
		if (!nodelist)
			goto out;
	}

	mode_flags = 0;
	if (flags) {
		/*
		 * Currently, we only support two mutually exclusive
		 * mode flags.
		 */
		if (!strcmp(flags, "static"))
			mode_flags |= MPOL_F_STATIC_NODES;
		else if (!strcmp(flags, "relative"))
			mode_flags |= MPOL_F_RELATIVE_NODES;
		else
			goto out;
	}

	new = mpol_new(mode, mode_flags, &nodes);
	if (IS_ERR(new))
		goto out;

	/*
	 * Save nodes for mpol_to_str() to show the tmpfs mount options
	 * for /proc/mounts, /proc/pid/mounts and /proc/pid/mountinfo.
	 */
	if (mode != MPOL_PREFERRED)
		new->v.nodes = nodes;
	else if (nodelist)
		new->v.preferred_node = first_node(nodes);
	else
		new->flags |= MPOL_F_LOCAL;

	/*
	 * Save nodes for contextualization: this will be used to "clone"
	 * the mempolicy in a specific context [cpuset] at a later time.
	 */
	new->w.user_nodemask = nodes;

	err = 0;

out:
	/* Restore string for error message */
	if (nodelist)
		*--nodelist = ':';
	if (flags)
		*--flags = '=';
	if (!err)
		*mpol = new;
	return err;
}
#endif /* CONFIG_TMPFS */

/**
 * mpol_to_str - format a mempolicy structure for printing
 * @buffer:  to contain formatted mempolicy string
 * @maxlen:  length of @buffer
 * @pol:  pointer to mempolicy to be formatted
 *
 * Convert @pol into a string.  If @buffer is too short, truncate the string.
 * Recommend a @maxlen of at least 32 for the longest mode, "interleave", the
 * longest flag, "relative", and to display at least a few node ids.
 */
void mpol_to_str(char *buffer, int maxlen, struct mempolicy *pol)
{
	char *p = buffer;
	nodemask_t nodes = NODE_MASK_NONE;
	unsigned short mode = MPOL_DEFAULT;
	unsigned short flags = 0;

	if (pol && pol != &default_policy && !(pol->flags & MPOL_F_MORON)) {
		mode = pol->mode;
		flags = pol->flags;
	}

	switch (mode) {
	case MPOL_DEFAULT:
		break;
	case MPOL_PREFERRED:
		if (flags & MPOL_F_LOCAL)
			mode = MPOL_LOCAL;
		else
			node_set(pol->v.preferred_node, nodes);
		break;
	case MPOL_BIND:
	case MPOL_INTERLEAVE:
		nodes = pol->v.nodes;
		break;
	default:
		WARN_ON_ONCE(1);
		snprintf(p, maxlen, "unknown");
		return;
	}

	p += snprintf(p, maxlen, "%s", policy_modes[mode]);

	if (flags & MPOL_MODE_FLAGS) {
		p += snprintf(p, buffer + maxlen - p, "=");

		/*
		 * Currently, the only defined flags are mutually exclusive
		 */
		if (flags & MPOL_F_STATIC_NODES)
			p += snprintf(p, buffer + maxlen - p, "static");
		else if (flags & MPOL_F_RELATIVE_NODES)
			p += snprintf(p, buffer + maxlen - p, "relative");
	}

	if (!nodes_empty(nodes)) {
		p += snprintf(p, buffer + maxlen - p, ":");
	 	p += nodelist_scnprintf(p, buffer + maxlen - p, nodes);
	}
}<|MERGE_RESOLUTION|>--- conflicted
+++ resolved
@@ -1278,11 +1278,7 @@
 
 		if (!list_empty(&pagelist)) {
 			WARN_ON_ONCE(flags & MPOL_MF_LAZY);
-<<<<<<< HEAD
-			nr_failed = migrate_pages(&pagelist, new_page,
-=======
 			nr_failed = migrate_pages(&pagelist, new_page, NULL,
->>>>>>> 1ebcafff
 				start, MIGRATE_SYNC, MR_MEMPOLICY_MBIND);
 			if (nr_failed)
 				putback_movable_pages(&pagelist);
