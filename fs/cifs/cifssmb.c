--- conflicted
+++ resolved
@@ -2540,11 +2540,7 @@
 
 	if (lockType == LOCKING_ANDX_OPLOCK_RELEASE) {
 		/* no response expected */
-<<<<<<< HEAD
-		flags = CIFS_NO_SRV_RSP | CIFS_ASYNC_OP | CIFS_OBREAK_OP;
-=======
 		flags = CIFS_NO_SRV_RSP | CIFS_NON_BLOCKING | CIFS_OBREAK_OP;
->>>>>>> c59c1e66
 		pSMB->Timeout = 0;
 	} else if (waitFlag) {
 		flags = CIFS_BLOCKING_OP; /* blocking operation, no timeout */
