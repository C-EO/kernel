/*
 *   fs/cifs/connect.c
 *
 *   Copyright (C) International Business Machines  Corp., 2002,2009
 *   Author(s): Steve French (sfrench@us.ibm.com)
 *
 *   This library is free software; you can redistribute it and/or modify
 *   it under the terms of the GNU Lesser General Public License as published
 *   by the Free Software Foundation; either version 2.1 of the License, or
 *   (at your option) any later version.
 *
 *   This library is distributed in the hope that it will be useful,
 *   but WITHOUT ANY WARRANTY; without even the implied warranty of
 *   MERCHANTABILITY or FITNESS FOR A PARTICULAR PURPOSE.  See
 *   the GNU Lesser General Public License for more details.
 *
 *   You should have received a copy of the GNU Lesser General Public License
 *   along with this library; if not, write to the Free Software
 *   Foundation, Inc., 59 Temple Place, Suite 330, Boston, MA 02111-1307 USA
 */
#include <linux/fs.h>
#include <linux/net.h>
#include <linux/string.h>
#include <linux/list.h>
#include <linux/wait.h>
#include <linux/slab.h>
#include <linux/pagemap.h>
#include <linux/ctype.h>
#include <linux/utsname.h>
#include <linux/mempool.h>
#include <linux/delay.h>
#include <linux/completion.h>
#include <linux/kthread.h>
#include <linux/pagevec.h>
#include <linux/freezer.h>
#include <linux/namei.h>
#include <asm/uaccess.h>
#include <asm/processor.h>
#include <linux/inet.h>
#include <linux/module.h>
#include <net/ipv6.h>
#include "cifspdu.h"
#include "cifsglob.h"
#include "cifsproto.h"
#include "cifs_unicode.h"
#include "cifs_debug.h"
#include "cifs_fs_sb.h"
#include "ntlmssp.h"
#include "nterr.h"
#include "rfc1002pdu.h"
#include "fscache.h"

#define CIFS_PORT 445
#define RFC1001_PORT 139

/* SMB echo "timeout" -- FIXME: tunable? */
#define SMB_ECHO_INTERVAL (60 * HZ)

extern mempool_t *cifs_req_poolp;

/* FIXME: should these be tunable? */
#define TLINK_ERROR_EXPIRE	(1 * HZ)
#define TLINK_IDLE_EXPIRE	(600 * HZ)

static int ip_connect(struct TCP_Server_Info *server);
static int generic_ip_connect(struct TCP_Server_Info *server);
static void tlink_rb_insert(struct rb_root *root, struct tcon_link *new_tlink);
static void cifs_prune_tlinks(struct work_struct *work);
static int cifs_setup_volume_info(struct smb_vol *volume_info, char *mount_data,
					const char *devname);

/*
 * cifs tcp session reconnection
 *
 * mark tcp session as reconnecting so temporarily locked
 * mark all smb sessions as reconnecting for tcp session
 * reconnect tcp session
 * wake up waiters on reconnection? - (not needed currently)
 */
static int
cifs_reconnect(struct TCP_Server_Info *server)
{
	int rc = 0;
	struct list_head *tmp, *tmp2;
	struct cifs_ses *ses;
	struct cifs_tcon *tcon;
	struct mid_q_entry *mid_entry;
	struct list_head retry_list;

	spin_lock(&GlobalMid_Lock);
	if (server->tcpStatus == CifsExiting) {
		/* the demux thread will exit normally
		next time through the loop */
		spin_unlock(&GlobalMid_Lock);
		return rc;
	} else
		server->tcpStatus = CifsNeedReconnect;
	spin_unlock(&GlobalMid_Lock);
	server->maxBuf = 0;

	cFYI(1, "Reconnecting tcp session");

	/* before reconnecting the tcp session, mark the smb session (uid)
		and the tid bad so they are not used until reconnected */
	cFYI(1, "%s: marking sessions and tcons for reconnect", __func__);
	spin_lock(&cifs_tcp_ses_lock);
	list_for_each(tmp, &server->smb_ses_list) {
		ses = list_entry(tmp, struct cifs_ses, smb_ses_list);
		ses->need_reconnect = true;
		ses->ipc_tid = 0;
		list_for_each(tmp2, &ses->tcon_list) {
			tcon = list_entry(tmp2, struct cifs_tcon, tcon_list);
			tcon->need_reconnect = true;
		}
	}
	spin_unlock(&cifs_tcp_ses_lock);

	/* do not want to be sending data on a socket we are freeing */
	cFYI(1, "%s: tearing down socket", __func__);
	mutex_lock(&server->srv_mutex);
	if (server->ssocket) {
		cFYI(1, "State: 0x%x Flags: 0x%lx", server->ssocket->state,
			server->ssocket->flags);
		kernel_sock_shutdown(server->ssocket, SHUT_WR);
		cFYI(1, "Post shutdown state: 0x%x Flags: 0x%lx",
			server->ssocket->state,
			server->ssocket->flags);
		sock_release(server->ssocket);
		server->ssocket = NULL;
	}
	server->sequence_number = 0;
	server->session_estab = false;
	kfree(server->session_key.response);
	server->session_key.response = NULL;
	server->session_key.len = 0;
	server->lstrp = jiffies;
	mutex_unlock(&server->srv_mutex);

	/* mark submitted MIDs for retry and issue callback */
	INIT_LIST_HEAD(&retry_list);
	cFYI(1, "%s: moving mids to private list", __func__);
	spin_lock(&GlobalMid_Lock);
	list_for_each_safe(tmp, tmp2, &server->pending_mid_q) {
		mid_entry = list_entry(tmp, struct mid_q_entry, qhead);
		if (mid_entry->midState == MID_REQUEST_SUBMITTED)
			mid_entry->midState = MID_RETRY_NEEDED;
		list_move(&mid_entry->qhead, &retry_list);
	}
	spin_unlock(&GlobalMid_Lock);

	cFYI(1, "%s: issuing mid callbacks", __func__);
	list_for_each_safe(tmp, tmp2, &retry_list) {
		mid_entry = list_entry(tmp, struct mid_q_entry, qhead);
		list_del_init(&mid_entry->qhead);
		mid_entry->callback(mid_entry);
	}

	do {
		try_to_freeze();

		/* we should try only the port we connected to before */
		rc = generic_ip_connect(server);
		if (rc) {
			cFYI(1, "reconnect error %d", rc);
			msleep(3000);
		} else {
			atomic_inc(&tcpSesReconnectCount);
			spin_lock(&GlobalMid_Lock);
			if (server->tcpStatus != CifsExiting)
				server->tcpStatus = CifsNeedNegotiate;
			spin_unlock(&GlobalMid_Lock);
		}
	} while (server->tcpStatus == CifsNeedReconnect);

	return rc;
}

/*
	return codes:
		0 	not a transact2, or all data present
		>0 	transact2 with that much data missing
		-EINVAL = invalid transact2

 */
static int check2ndT2(struct smb_hdr *pSMB)
{
	struct smb_t2_rsp *pSMBt;
	int remaining;
	__u16 total_data_size, data_in_this_rsp;

	if (pSMB->Command != SMB_COM_TRANSACTION2)
		return 0;

	/* check for plausible wct, bcc and t2 data and parm sizes */
	/* check for parm and data offset going beyond end of smb */
	if (pSMB->WordCount != 10) { /* coalesce_t2 depends on this */
		cFYI(1, "invalid transact2 word count");
		return -EINVAL;
	}

	pSMBt = (struct smb_t2_rsp *)pSMB;

	total_data_size = get_unaligned_le16(&pSMBt->t2_rsp.TotalDataCount);
	data_in_this_rsp = get_unaligned_le16(&pSMBt->t2_rsp.DataCount);

	if (total_data_size == data_in_this_rsp)
		return 0;
	else if (total_data_size < data_in_this_rsp) {
		cFYI(1, "total data %d smaller than data in frame %d",
			total_data_size, data_in_this_rsp);
		return -EINVAL;
	}

	remaining = total_data_size - data_in_this_rsp;

	cFYI(1, "missing %d bytes from transact2, check next response",
		remaining);
	if (total_data_size > CIFSMaxBufSize) {
		cERROR(1, "TotalDataSize %d is over maximum buffer %d",
			total_data_size, CIFSMaxBufSize);
		return -EINVAL;
	}
	return remaining;
}

static int coalesce_t2(struct smb_hdr *psecond, struct smb_hdr *pTargetSMB)
{
	struct smb_t2_rsp *pSMB2 = (struct smb_t2_rsp *)psecond;
	struct smb_t2_rsp *pSMBt  = (struct smb_t2_rsp *)pTargetSMB;
	char *data_area_of_target;
	char *data_area_of_buf2;
	int remaining;
	unsigned int byte_count, total_in_buf;
	__u16 total_data_size, total_in_buf2;

	total_data_size = get_unaligned_le16(&pSMBt->t2_rsp.TotalDataCount);

	if (total_data_size !=
	    get_unaligned_le16(&pSMB2->t2_rsp.TotalDataCount))
		cFYI(1, "total data size of primary and secondary t2 differ");

	total_in_buf = get_unaligned_le16(&pSMBt->t2_rsp.DataCount);

	remaining = total_data_size - total_in_buf;

	if (remaining < 0)
		return -EPROTO;

	if (remaining == 0) /* nothing to do, ignore */
		return 0;

	total_in_buf2 = get_unaligned_le16(&pSMB2->t2_rsp.DataCount);
	if (remaining < total_in_buf2) {
		cFYI(1, "transact2 2nd response contains too much data");
	}

	/* find end of first SMB data area */
	data_area_of_target = (char *)&pSMBt->hdr.Protocol +
				get_unaligned_le16(&pSMBt->t2_rsp.DataOffset);
	/* validate target area */

	data_area_of_buf2 = (char *)&pSMB2->hdr.Protocol +
				get_unaligned_le16(&pSMB2->t2_rsp.DataOffset);

	data_area_of_target += total_in_buf;

	/* copy second buffer into end of first buffer */
	total_in_buf += total_in_buf2;
	/* is the result too big for the field? */
	if (total_in_buf > USHRT_MAX)
		return -EPROTO;
	put_unaligned_le16(total_in_buf, &pSMBt->t2_rsp.DataCount);

	/* fix up the BCC */
	byte_count = get_bcc(pTargetSMB);
	byte_count += total_in_buf2;
	/* is the result too big for the field? */
	if (byte_count > USHRT_MAX)
		return -EPROTO;
	put_bcc(byte_count, pTargetSMB);

	byte_count = be32_to_cpu(pTargetSMB->smb_buf_length);
	byte_count += total_in_buf2;
	/* don't allow buffer to overflow */
	if (byte_count > CIFSMaxBufSize + MAX_CIFS_HDR_SIZE - 4)
		return -ENOBUFS;
	pTargetSMB->smb_buf_length = cpu_to_be32(byte_count);

	memcpy(data_area_of_target, data_area_of_buf2, total_in_buf2);

	if (remaining == total_in_buf2) {
		cFYI(1, "found the last secondary response");
		return 0; /* we are done */
	} else /* more responses to go */
		return 1;
}

static void
cifs_echo_request(struct work_struct *work)
{
	int rc;
	struct TCP_Server_Info *server = container_of(work,
					struct TCP_Server_Info, echo.work);

	/*
	 * We cannot send an echo until the NEGOTIATE_PROTOCOL request is
	 * done, which is indicated by maxBuf != 0. Also, no need to ping if
	 * we got a response recently
	 */
	if (server->maxBuf == 0 ||
	    time_before(jiffies, server->lstrp + SMB_ECHO_INTERVAL - HZ))
		goto requeue_echo;

	rc = CIFSSMBEcho(server);
	if (rc)
		cFYI(1, "Unable to send echo request to server: %s",
			server->hostname);

requeue_echo:
	queue_delayed_work(system_nrt_wq, &server->echo, SMB_ECHO_INTERVAL);
}

static bool
allocate_buffers(struct TCP_Server_Info *server)
{
	if (!server->bigbuf) {
		server->bigbuf = (char *)cifs_buf_get();
		if (!server->bigbuf) {
			cERROR(1, "No memory for large SMB response");
			msleep(3000);
			/* retry will check if exiting */
			return false;
		}
	} else if (server->large_buf) {
		/* we are reusing a dirty large buf, clear its start */
		memset(server->bigbuf, 0, sizeof(struct smb_hdr));
	}

	if (!server->smallbuf) {
		server->smallbuf = (char *)cifs_small_buf_get();
		if (!server->smallbuf) {
			cERROR(1, "No memory for SMB response");
			msleep(1000);
			/* retry will check if exiting */
			return false;
		}
		/* beginning of smb buffer is cleared in our buf_get */
	} else {
		/* if existing small buf clear beginning */
		memset(server->smallbuf, 0, sizeof(struct smb_hdr));
	}

	return true;
}

static bool
server_unresponsive(struct TCP_Server_Info *server)
{
	if (echo_retries > 0 && server->tcpStatus == CifsGood &&
	    time_after(jiffies, server->lstrp +
				(echo_retries * SMB_ECHO_INTERVAL))) {
		cERROR(1, "Server %s has not responded in %d seconds. "
			  "Reconnecting...", server->hostname,
			  (echo_retries * SMB_ECHO_INTERVAL / HZ));
		cifs_reconnect(server);
		wake_up(&server->response_q);
		return true;
	}

	return false;
}

/*
 * kvec_array_init - clone a kvec array, and advance into it
 * @new:	pointer to memory for cloned array
 * @iov:	pointer to original array
 * @nr_segs:	number of members in original array
 * @bytes:	number of bytes to advance into the cloned array
 *
 * This function will copy the array provided in iov to a section of memory
 * and advance the specified number of bytes into the new array. It returns
 * the number of segments in the new array. "new" must be at least as big as
 * the original iov array.
 */
static unsigned int
kvec_array_init(struct kvec *new, struct kvec *iov, unsigned int nr_segs,
		size_t bytes)
{
	size_t base = 0;

	while (bytes || !iov->iov_len) {
		int copy = min(bytes, iov->iov_len);

		bytes -= copy;
		base += copy;
		if (iov->iov_len == base) {
			iov++;
			nr_segs--;
			base = 0;
		}
	}
	memcpy(new, iov, sizeof(*iov) * nr_segs);
	new->iov_base += base;
	new->iov_len -= base;
	return nr_segs;
}

static struct kvec *
get_server_iovec(struct TCP_Server_Info *server, unsigned int nr_segs)
{
	struct kvec *new_iov;

	if (server->iov && nr_segs <= server->nr_iov)
		return server->iov;

	/* not big enough -- allocate a new one and release the old */
	new_iov = kmalloc(sizeof(*new_iov) * nr_segs, GFP_NOFS);
	if (new_iov) {
		kfree(server->iov);
		server->iov = new_iov;
		server->nr_iov = nr_segs;
	}
	return new_iov;
}

int
cifs_readv_from_socket(struct TCP_Server_Info *server, struct kvec *iov_orig,
		       unsigned int nr_segs, unsigned int to_read)
{
	int length = 0;
	int total_read;
	unsigned int segs;
	struct msghdr smb_msg;
	struct kvec *iov;

	iov = get_server_iovec(server, nr_segs);
	if (!iov)
		return -ENOMEM;

	smb_msg.msg_control = NULL;
	smb_msg.msg_controllen = 0;

	for (total_read = 0; to_read; total_read += length, to_read -= length) {
		try_to_freeze();

		if (server_unresponsive(server)) {
			total_read = -EAGAIN;
			break;
		}

		segs = kvec_array_init(iov, iov_orig, nr_segs, total_read);

		length = kernel_recvmsg(server->ssocket, &smb_msg,
					iov, segs, to_read, 0);

		if (server->tcpStatus == CifsExiting) {
			total_read = -ESHUTDOWN;
			break;
		} else if (server->tcpStatus == CifsNeedReconnect) {
			cifs_reconnect(server);
			total_read = -EAGAIN;
			break;
		} else if (length == -ERESTARTSYS ||
			   length == -EAGAIN ||
			   length == -EINTR) {
			/*
			 * Minimum sleep to prevent looping, allowing socket
			 * to clear and app threads to set tcpStatus
			 * CifsNeedReconnect if server hung.
			 */
			usleep_range(1000, 2000);
			length = 0;
			continue;
		} else if (length <= 0) {
			cFYI(1, "Received no data or error: expecting %d "
				"got %d", to_read, length);
			cifs_reconnect(server);
			total_read = -EAGAIN;
			break;
		}
	}
	return total_read;
}

int
cifs_read_from_socket(struct TCP_Server_Info *server, char *buf,
		      unsigned int to_read)
{
	struct kvec iov;

	iov.iov_base = buf;
	iov.iov_len = to_read;

	return cifs_readv_from_socket(server, &iov, 1, to_read);
}

static bool
is_smb_response(struct TCP_Server_Info *server, unsigned char type)
{
	/*
	 * The first byte big endian of the length field,
	 * is actually not part of the length but the type
	 * with the most common, zero, as regular data.
	 */
	switch (type) {
	case RFC1002_SESSION_MESSAGE:
		/* Regular SMB response */
		return true;
	case RFC1002_SESSION_KEEP_ALIVE:
		cFYI(1, "RFC 1002 session keep alive");
		break;
	case RFC1002_POSITIVE_SESSION_RESPONSE:
		cFYI(1, "RFC 1002 positive session response");
		break;
	case RFC1002_NEGATIVE_SESSION_RESPONSE:
		/*
		 * We get this from Windows 98 instead of an error on
		 * SMB negprot response.
		 */
		cFYI(1, "RFC 1002 negative session response");
		/* give server a second to clean up */
		msleep(1000);
		/*
		 * Always try 445 first on reconnect since we get NACK
		 * on some if we ever connected to port 139 (the NACK
		 * is since we do not begin with RFC1001 session
		 * initialize frame).
		 */
		cifs_set_port((struct sockaddr *)&server->dstaddr, CIFS_PORT);
		cifs_reconnect(server);
		wake_up(&server->response_q);
		break;
	default:
		cERROR(1, "RFC 1002 unknown response type 0x%x", type);
		cifs_reconnect(server);
	}

	return false;
}

static struct mid_q_entry *
find_mid(struct TCP_Server_Info *server, struct smb_hdr *buf)
{
	struct mid_q_entry *mid;

	spin_lock(&GlobalMid_Lock);
	list_for_each_entry(mid, &server->pending_mid_q, qhead) {
		if (mid->mid == buf->Mid &&
		    mid->midState == MID_REQUEST_SUBMITTED &&
		    mid->command == buf->Command) {
			spin_unlock(&GlobalMid_Lock);
			return mid;
		}
	}
	spin_unlock(&GlobalMid_Lock);
	return NULL;
}

void
dequeue_mid(struct mid_q_entry *mid, bool malformed)
{
#ifdef CONFIG_CIFS_STATS2
	mid->when_received = jiffies;
#endif
	spin_lock(&GlobalMid_Lock);
	if (!malformed)
		mid->midState = MID_RESPONSE_RECEIVED;
	else
		mid->midState = MID_RESPONSE_MALFORMED;
	list_del_init(&mid->qhead);
	spin_unlock(&GlobalMid_Lock);
}

static void
handle_mid(struct mid_q_entry *mid, struct TCP_Server_Info *server,
	   struct smb_hdr *buf, int malformed)
{
	if (malformed == 0 && check2ndT2(buf) > 0) {
		mid->multiRsp = true;
		if (mid->resp_buf) {
			/* merge response - fix up 1st*/
			malformed = coalesce_t2(buf, mid->resp_buf);
			if (malformed > 0)
				return;

			/* All parts received or packet is malformed. */
			mid->multiEnd = true;
			return dequeue_mid(mid, malformed);
		}
		if (!server->large_buf) {
			/*FIXME: switch to already allocated largebuf?*/
			cERROR(1, "1st trans2 resp needs bigbuf");
		} else {
			/* Have first buffer */
			mid->resp_buf = buf;
			mid->largeBuf = true;
			server->bigbuf = NULL;
		}
		return;
	}
	mid->resp_buf = buf;
	mid->largeBuf = server->large_buf;
	/* Was previous buf put in mpx struct for multi-rsp? */
	if (!mid->multiRsp) {
		/* smb buffer will be freed by user thread */
		if (server->large_buf)
			server->bigbuf = NULL;
		else
			server->smallbuf = NULL;
	}
	dequeue_mid(mid, malformed);
}

static void clean_demultiplex_info(struct TCP_Server_Info *server)
{
	int length;

	/* take it off the list, if it's not already */
	spin_lock(&cifs_tcp_ses_lock);
	list_del_init(&server->tcp_ses_list);
	spin_unlock(&cifs_tcp_ses_lock);

	spin_lock(&GlobalMid_Lock);
	server->tcpStatus = CifsExiting;
	spin_unlock(&GlobalMid_Lock);
	wake_up_all(&server->response_q);

	/*
	 * Check if we have blocked requests that need to free. Note that
	 * cifs_max_pending is normally 50, but can be set at module install
	 * time to as little as two.
	 */
	spin_lock(&GlobalMid_Lock);
	if (atomic_read(&server->inFlight) >= cifs_max_pending)
		atomic_set(&server->inFlight, cifs_max_pending - 1);
	/*
	 * We do not want to set the max_pending too low or we could end up
	 * with the counter going negative.
	 */
	spin_unlock(&GlobalMid_Lock);
	/*
	 * Although there should not be any requests blocked on this queue it
	 * can not hurt to be paranoid and try to wake up requests that may
	 * haven been blocked when more than 50 at time were on the wire to the
	 * same server - they now will see the session is in exit state and get
	 * out of SendReceive.
	 */
	wake_up_all(&server->request_q);
	/* give those requests time to exit */
	msleep(125);

	if (server->ssocket) {
		sock_release(server->ssocket);
		server->ssocket = NULL;
	}

	if (!list_empty(&server->pending_mid_q)) {
		struct list_head dispose_list;
		struct mid_q_entry *mid_entry;
		struct list_head *tmp, *tmp2;

		INIT_LIST_HEAD(&dispose_list);
		spin_lock(&GlobalMid_Lock);
		list_for_each_safe(tmp, tmp2, &server->pending_mid_q) {
			mid_entry = list_entry(tmp, struct mid_q_entry, qhead);
			cFYI(1, "Clearing mid 0x%x", mid_entry->mid);
			mid_entry->midState = MID_SHUTDOWN;
			list_move(&mid_entry->qhead, &dispose_list);
		}
		spin_unlock(&GlobalMid_Lock);

		/* now walk dispose list and issue callbacks */
		list_for_each_safe(tmp, tmp2, &dispose_list) {
			mid_entry = list_entry(tmp, struct mid_q_entry, qhead);
			cFYI(1, "Callback mid 0x%x", mid_entry->mid);
			list_del_init(&mid_entry->qhead);
			mid_entry->callback(mid_entry);
		}
		/* 1/8th of sec is more than enough time for them to exit */
		msleep(125);
	}

	if (!list_empty(&server->pending_mid_q)) {
		/*
		 * mpx threads have not exited yet give them at least the smb
		 * send timeout time for long ops.
		 *
		 * Due to delays on oplock break requests, we need to wait at
		 * least 45 seconds before giving up on a request getting a
		 * response and going ahead and killing cifsd.
		 */
		cFYI(1, "Wait for exit from demultiplex thread");
		msleep(46000);
		/*
		 * If threads still have not exited they are probably never
		 * coming home not much else we can do but free the memory.
		 */
	}

	kfree(server->hostname);
	kfree(server->iov);
	kfree(server);

	length = atomic_dec_return(&tcpSesAllocCount);
	if (length > 0)
		mempool_resize(cifs_req_poolp, length + cifs_min_rcv,
				GFP_KERNEL);
}

static int
standard_receive3(struct TCP_Server_Info *server, struct mid_q_entry *mid)
{
	int length;
	char *buf = server->smallbuf;
	struct smb_hdr *smb_buffer = (struct smb_hdr *)buf;
	unsigned int pdu_length = be32_to_cpu(smb_buffer->smb_buf_length);

	/* make sure this will fit in a large buffer */
	if (pdu_length > CIFSMaxBufSize + MAX_CIFS_HDR_SIZE - 4) {
		cERROR(1, "SMB response too long (%u bytes)",
			pdu_length);
		cifs_reconnect(server);
		wake_up(&server->response_q);
		return -EAGAIN;
	}

	/* switch to large buffer if too big for a small one */
	if (pdu_length > MAX_CIFS_SMALL_BUFFER_SIZE - 4) {
		server->large_buf = true;
		memcpy(server->bigbuf, server->smallbuf, server->total_read);
		buf = server->bigbuf;
		smb_buffer = (struct smb_hdr *)buf;
	}

	/* now read the rest */
	length = cifs_read_from_socket(server,
			  buf + sizeof(struct smb_hdr) - 1,
			  pdu_length - sizeof(struct smb_hdr) + 1 + 4);
	if (length < 0)
		return length;
	server->total_read += length;

	dump_smb(smb_buffer, server->total_read);

	/*
	 * We know that we received enough to get to the MID as we
	 * checked the pdu_length earlier. Now check to see
	 * if the rest of the header is OK. We borrow the length
	 * var for the rest of the loop to avoid a new stack var.
	 *
	 * 48 bytes is enough to display the header and a little bit
	 * into the payload for debugging purposes.
	 */
	length = checkSMB(smb_buffer, smb_buffer->Mid, server->total_read);
	if (length != 0)
		cifs_dump_mem("Bad SMB: ", buf,
			min_t(unsigned int, server->total_read, 48));

	if (mid)
		handle_mid(mid, server, smb_buffer, length);

	return length;
}

static int
cifs_demultiplex_thread(void *p)
{
	int length;
	struct TCP_Server_Info *server = p;
	unsigned int pdu_length;
	char *buf = NULL;
	struct smb_hdr *smb_buffer = NULL;
	struct task_struct *task_to_wake = NULL;
	struct mid_q_entry *mid_entry;

	current->flags |= PF_MEMALLOC;
	cFYI(1, "Demultiplex PID: %d", task_pid_nr(current));

	length = atomic_inc_return(&tcpSesAllocCount);
	if (length > 1)
		mempool_resize(cifs_req_poolp, length + cifs_min_rcv,
				GFP_KERNEL);

	set_freezable();
	while (server->tcpStatus != CifsExiting) {
		if (try_to_freeze())
			continue;

		if (!allocate_buffers(server))
			continue;

		server->large_buf = false;
		smb_buffer = (struct smb_hdr *)server->smallbuf;
		buf = server->smallbuf;
		pdu_length = 4; /* enough to get RFC1001 header */

		length = cifs_read_from_socket(server, buf, pdu_length);
		if (length < 0)
			continue;
		server->total_read = length;

		/*
		 * The right amount was read from socket - 4 bytes,
		 * so we can now interpret the length field.
		 */
		pdu_length = be32_to_cpu(smb_buffer->smb_buf_length);

		cFYI(1, "RFC1002 header 0x%x", pdu_length);
		if (!is_smb_response(server, buf[0]))
			continue;

		/* make sure we have enough to get to the MID */
		if (pdu_length < sizeof(struct smb_hdr) - 1 - 4) {
			cERROR(1, "SMB response too short (%u bytes)",
				pdu_length);
			cifs_reconnect(server);
			wake_up(&server->response_q);
			continue;
		}

		/* read down to the MID */
		length = cifs_read_from_socket(server, buf + 4,
					sizeof(struct smb_hdr) - 1 - 4);
		if (length < 0)
			continue;
		server->total_read += length;

		mid_entry = find_mid(server, smb_buffer);

		if (!mid_entry || !mid_entry->receive)
			length = standard_receive3(server, mid_entry);
		else
			length = mid_entry->receive(server, mid_entry);

		if (length < 0)
			continue;

		if (server->large_buf) {
			buf = server->bigbuf;
			smb_buffer = (struct smb_hdr *)buf;
		}

		server->lstrp = jiffies;
		if (mid_entry != NULL) {
			if (!mid_entry->multiRsp || mid_entry->multiEnd)
				mid_entry->callback(mid_entry);
		} else if (!is_valid_oplock_break(smb_buffer, server)) {
			cERROR(1, "No task to wake, unknown frame received! "
				   "NumMids %d", atomic_read(&midCount));
			cifs_dump_mem("Received Data is: ", buf,
				      sizeof(struct smb_hdr));
#ifdef CONFIG_CIFS_DEBUG2
			cifs_dump_detail(smb_buffer);
			cifs_dump_mids(server);
#endif /* CIFS_DEBUG2 */

		}
	} /* end while !EXITING */

	/* buffer usually freed in free_mid - need to free it here on exit */
	cifs_buf_release(server->bigbuf);
	if (server->smallbuf) /* no sense logging a debug message if NULL */
		cifs_small_buf_release(server->smallbuf);

	task_to_wake = xchg(&server->tsk, NULL);
	clean_demultiplex_info(server);

	/* if server->tsk was NULL then wait for a signal before exiting */
	if (!task_to_wake) {
		set_current_state(TASK_INTERRUPTIBLE);
		while (!signal_pending(current)) {
			schedule();
			set_current_state(TASK_INTERRUPTIBLE);
		}
		set_current_state(TASK_RUNNING);
	}

	module_put_and_exit(0);
}

/* extract the host portion of the UNC string */
static char *
extract_hostname(const char *unc)
{
	const char *src;
	char *dst, *delim;
	unsigned int len;

	/* skip double chars at beginning of string */
	/* BB: check validity of these bytes? */
	src = unc + 2;

	/* delimiter between hostname and sharename is always '\\' now */
	delim = strchr(src, '\\');
	if (!delim)
		return ERR_PTR(-EINVAL);

	len = delim - src;
	dst = kmalloc((len + 1), GFP_KERNEL);
	if (dst == NULL)
		return ERR_PTR(-ENOMEM);

	memcpy(dst, src, len);
	dst[len] = '\0';

	return dst;
}

static int
cifs_parse_mount_options(const char *mountdata, const char *devname,
			 struct smb_vol *vol)
{
	char *value, *data, *end;
	char *mountdata_copy = NULL, *options;
	int err;
	unsigned int  temp_len, i, j;
	char separator[2];
	short int override_uid = -1;
	short int override_gid = -1;
	bool uid_specified = false;
	bool gid_specified = false;
	char *nodename = utsname()->nodename;

	separator[0] = ',';
	separator[1] = 0;

	/*
	 * does not have to be perfect mapping since field is
	 * informational, only used for servers that do not support
	 * port 445 and it can be overridden at mount time
	 */
	memset(vol->source_rfc1001_name, 0x20, RFC1001_NAME_LEN);
	for (i = 0; i < strnlen(nodename, RFC1001_NAME_LEN); i++)
		vol->source_rfc1001_name[i] = toupper(nodename[i]);

	vol->source_rfc1001_name[RFC1001_NAME_LEN] = 0;
	/* null target name indicates to use *SMBSERVR default called name
	   if we end up sending RFC1001 session initialize */
	vol->target_rfc1001_name[0] = 0;
	vol->cred_uid = current_uid();
	vol->linux_uid = current_uid();
	vol->linux_gid = current_gid();

	/* default to only allowing write access to owner of the mount */
	vol->dir_mode = vol->file_mode = S_IRUGO | S_IXUGO | S_IWUSR;

	/* vol->retry default is 0 (i.e. "soft" limited retry not hard retry) */
	/* default is always to request posix paths. */
	vol->posix_paths = 1;
	/* default to using server inode numbers where available */
	vol->server_ino = 1;

	vol->actimeo = CIFS_DEF_ACTIMEO;

	if (!mountdata)
		goto cifs_parse_mount_err;

	mountdata_copy = kstrndup(mountdata, PAGE_SIZE, GFP_KERNEL);
	if (!mountdata_copy)
		goto cifs_parse_mount_err;

	options = mountdata_copy;
	end = options + strlen(options);
	if (strncmp(options, "sep=", 4) == 0) {
		if (options[4] != 0) {
			separator[0] = options[4];
			options += 5;
		} else {
			cFYI(1, "Null separator not allowed");
		}
	}
	vol->backupuid_specified = false; /* no backup intent for a user */
	vol->backupgid_specified = false; /* no backup intent for a group */

	while ((data = strsep(&options, separator)) != NULL) {
		if (!*data)
			continue;
		if ((value = strchr(data, '=')) != NULL)
			*value++ = '\0';

		/* Have to parse this before we parse for "user" */
		if (strnicmp(data, "user_xattr", 10) == 0) {
			vol->no_xattr = 0;
		} else if (strnicmp(data, "nouser_xattr", 12) == 0) {
			vol->no_xattr = 1;
		} else if (strnicmp(data, "user", 4) == 0) {
			if (!value) {
				printk(KERN_WARNING
				       "CIFS: invalid or missing username\n");
				goto cifs_parse_mount_err;
			} else if (!*value) {
				/* null user, ie anonymous, authentication */
				vol->nullauth = 1;
			}
			if (strnlen(value, MAX_USERNAME_SIZE) <
						MAX_USERNAME_SIZE) {
				vol->username = kstrdup(value, GFP_KERNEL);
				if (!vol->username) {
					printk(KERN_WARNING "CIFS: no memory "
							    "for username\n");
					goto cifs_parse_mount_err;
				}
			} else {
				printk(KERN_WARNING "CIFS: username too long\n");
				goto cifs_parse_mount_err;
			}
		} else if (strnicmp(data, "pass", 4) == 0) {
			if (!value) {
				vol->password = NULL;
				continue;
			} else if (value[0] == 0) {
				/* check if string begins with double comma
				   since that would mean the password really
				   does start with a comma, and would not
				   indicate an empty string */
				if (value[1] != separator[0]) {
					vol->password = NULL;
					continue;
				}
			}
			temp_len = strlen(value);
			/* removed password length check, NTLM passwords
				can be arbitrarily long */

			/* if comma in password, the string will be
			prematurely null terminated.  Commas in password are
			specified across the cifs mount interface by a double
			comma ie ,, and a comma used as in other cases ie ','
			as a parameter delimiter/separator is single and due
			to the strsep above is temporarily zeroed. */

			/* NB: password legally can have multiple commas and
			the only illegal character in a password is null */

			if ((value[temp_len] == 0) &&
			    (value + temp_len < end) &&
			    (value[temp_len+1] == separator[0])) {
				/* reinsert comma */
				value[temp_len] = separator[0];
				temp_len += 2;  /* move after second comma */
				while (value[temp_len] != 0)  {
					if (value[temp_len] == separator[0]) {
						if (value[temp_len+1] ==
						     separator[0]) {
						/* skip second comma */
							temp_len++;
						} else {
						/* single comma indicating start
							 of next parm */
							break;
						}
					}
					temp_len++;
				}
				if (value[temp_len] == 0) {
					options = NULL;
				} else {
					value[temp_len] = 0;
					/* point option to start of next parm */
					options = value + temp_len + 1;
				}
				/* go from value to value + temp_len condensing
				double commas to singles. Note that this ends up
				allocating a few bytes too many, which is ok */
				vol->password = kzalloc(temp_len, GFP_KERNEL);
				if (vol->password == NULL) {
					printk(KERN_WARNING "CIFS: no memory "
							    "for password\n");
					goto cifs_parse_mount_err;
				}
				for (i = 0, j = 0; i < temp_len; i++, j++) {
					vol->password[j] = value[i];
					if (value[i] == separator[0]
						&& value[i+1] == separator[0]) {
						/* skip second comma */
						i++;
					}
				}
				vol->password[j] = 0;
			} else {
				vol->password = kzalloc(temp_len+1, GFP_KERNEL);
				if (vol->password == NULL) {
					printk(KERN_WARNING "CIFS: no memory "
							    "for password\n");
					goto cifs_parse_mount_err;
				}
				strcpy(vol->password, value);
			}
		} else if (!strnicmp(data, "ip", 2) ||
			   !strnicmp(data, "addr", 4)) {
			if (!value || !*value) {
				vol->UNCip = NULL;
			} else if (strnlen(value, INET6_ADDRSTRLEN) <
							INET6_ADDRSTRLEN) {
				vol->UNCip = kstrdup(value, GFP_KERNEL);
				if (!vol->UNCip) {
					printk(KERN_WARNING "CIFS: no memory "
							    "for UNC IP\n");
					goto cifs_parse_mount_err;
				}
			} else {
				printk(KERN_WARNING "CIFS: ip address "
						    "too long\n");
				goto cifs_parse_mount_err;
			}
		} else if (strnicmp(data, "sec", 3) == 0) {
			if (!value || !*value) {
				cERROR(1, "no security value specified");
				continue;
			} else if (strnicmp(value, "krb5i", 5) == 0) {
				vol->secFlg |= CIFSSEC_MAY_KRB5 |
					CIFSSEC_MUST_SIGN;
			} else if (strnicmp(value, "krb5p", 5) == 0) {
				/* vol->secFlg |= CIFSSEC_MUST_SEAL |
					CIFSSEC_MAY_KRB5; */
				cERROR(1, "Krb5 cifs privacy not supported");
				goto cifs_parse_mount_err;
			} else if (strnicmp(value, "krb5", 4) == 0) {
				vol->secFlg |= CIFSSEC_MAY_KRB5;
			} else if (strnicmp(value, "ntlmsspi", 8) == 0) {
				vol->secFlg |= CIFSSEC_MAY_NTLMSSP |
					CIFSSEC_MUST_SIGN;
			} else if (strnicmp(value, "ntlmssp", 7) == 0) {
				vol->secFlg |= CIFSSEC_MAY_NTLMSSP;
			} else if (strnicmp(value, "ntlmv2i", 7) == 0) {
				vol->secFlg |= CIFSSEC_MAY_NTLMV2 |
					CIFSSEC_MUST_SIGN;
			} else if (strnicmp(value, "ntlmv2", 6) == 0) {
				vol->secFlg |= CIFSSEC_MAY_NTLMV2;
			} else if (strnicmp(value, "ntlmi", 5) == 0) {
				vol->secFlg |= CIFSSEC_MAY_NTLM |
					CIFSSEC_MUST_SIGN;
			} else if (strnicmp(value, "ntlm", 4) == 0) {
				/* ntlm is default so can be turned off too */
				vol->secFlg |= CIFSSEC_MAY_NTLM;
			} else if (strnicmp(value, "nontlm", 6) == 0) {
				/* BB is there a better way to do this? */
				vol->secFlg |= CIFSSEC_MAY_NTLMV2;
#ifdef CONFIG_CIFS_WEAK_PW_HASH
			} else if (strnicmp(value, "lanman", 6) == 0) {
				vol->secFlg |= CIFSSEC_MAY_LANMAN;
#endif
			} else if (strnicmp(value, "none", 4) == 0) {
				vol->nullauth = 1;
			} else {
				cERROR(1, "bad security option: %s", value);
				goto cifs_parse_mount_err;
			}
		} else if (strnicmp(data, "vers", 3) == 0) {
			if (!value || !*value) {
				cERROR(1, "no protocol version specified"
					  " after vers= mount option");
			} else if ((strnicmp(value, "cifs", 4) == 0) ||
				   (strnicmp(value, "1", 1) == 0)) {
				/* this is the default */
				continue;
			}
		} else if ((strnicmp(data, "unc", 3) == 0)
			   || (strnicmp(data, "target", 6) == 0)
			   || (strnicmp(data, "path", 4) == 0)) {
			if (!value || !*value) {
				printk(KERN_WARNING "CIFS: invalid path to "
						    "network resource\n");
				goto cifs_parse_mount_err;
			}
			if ((temp_len = strnlen(value, 300)) < 300) {
				vol->UNC = kmalloc(temp_len+1, GFP_KERNEL);
				if (vol->UNC == NULL)
					goto cifs_parse_mount_err;
				strcpy(vol->UNC, value);
				if (strncmp(vol->UNC, "//", 2) == 0) {
					vol->UNC[0] = '\\';
					vol->UNC[1] = '\\';
				} else if (strncmp(vol->UNC, "\\\\", 2) != 0) {
					printk(KERN_WARNING
					       "CIFS: UNC Path does not begin "
					       "with // or \\\\ \n");
					goto cifs_parse_mount_err;
				}
			} else {
				printk(KERN_WARNING "CIFS: UNC name too long\n");
				goto cifs_parse_mount_err;
			}
		} else if ((strnicmp(data, "domain", 3) == 0)
			   || (strnicmp(data, "workgroup", 5) == 0)) {
			if (!value || !*value) {
				printk(KERN_WARNING "CIFS: invalid domain name\n");
				goto cifs_parse_mount_err;
			}
			/* BB are there cases in which a comma can be valid in
			a domain name and need special handling? */
			if (strnlen(value, 256) < 256) {
				vol->domainname = kstrdup(value, GFP_KERNEL);
				if (!vol->domainname) {
					printk(KERN_WARNING "CIFS: no memory "
							    "for domainname\n");
					goto cifs_parse_mount_err;
				}
				cFYI(1, "Domain name set");
			} else {
				printk(KERN_WARNING "CIFS: domain name too "
						    "long\n");
				goto cifs_parse_mount_err;
			}
		} else if (strnicmp(data, "srcaddr", 7) == 0) {
			vol->srcaddr.ss_family = AF_UNSPEC;

			if (!value || !*value) {
				printk(KERN_WARNING "CIFS: srcaddr value"
				       " not specified.\n");
				goto cifs_parse_mount_err;
			}
			i = cifs_convert_address((struct sockaddr *)&vol->srcaddr,
						 value, strlen(value));
			if (i == 0) {
				printk(KERN_WARNING "CIFS:  Could not parse"
				       " srcaddr: %s\n",
				       value);
				goto cifs_parse_mount_err;
			}
		} else if (strnicmp(data, "prefixpath", 10) == 0) {
			if (!value || !*value) {
				printk(KERN_WARNING
					"CIFS: invalid path prefix\n");
				goto cifs_parse_mount_err;
			}
			if ((temp_len = strnlen(value, 1024)) < 1024) {
				if (value[0] != '/')
					temp_len++;  /* missing leading slash */
				vol->prepath = kmalloc(temp_len+1, GFP_KERNEL);
				if (vol->prepath == NULL)
					goto cifs_parse_mount_err;
				if (value[0] != '/') {
					vol->prepath[0] = '/';
					strcpy(vol->prepath+1, value);
				} else
					strcpy(vol->prepath, value);
				cFYI(1, "prefix path %s", vol->prepath);
			} else {
				printk(KERN_WARNING "CIFS: prefix too long\n");
				goto cifs_parse_mount_err;
			}
		} else if (strnicmp(data, "iocharset", 9) == 0) {
			if (!value || !*value) {
				printk(KERN_WARNING "CIFS: invalid iocharset "
						    "specified\n");
				goto cifs_parse_mount_err;
			}
			if (strnlen(value, 65) < 65) {
				if (strnicmp(value, "default", 7)) {
					vol->iocharset = kstrdup(value,
								 GFP_KERNEL);

					if (!vol->iocharset) {
						printk(KERN_WARNING "CIFS: no "
								   "memory for"
								   "charset\n");
						goto cifs_parse_mount_err;
					}
				}
				/* if iocharset not set then load_nls_default
				   is used by caller */
				cFYI(1, "iocharset set to %s", value);
			} else {
				printk(KERN_WARNING "CIFS: iocharset name "
						    "too long.\n");
				goto cifs_parse_mount_err;
			}
		} else if (!strnicmp(data, "uid", 3) && value && *value) {
			vol->linux_uid = simple_strtoul(value, &value, 0);
			uid_specified = true;
		} else if (!strnicmp(data, "cruid", 5) && value && *value) {
			vol->cred_uid = simple_strtoul(value, &value, 0);
		} else if (!strnicmp(data, "forceuid", 8)) {
			override_uid = 1;
		} else if (!strnicmp(data, "noforceuid", 10)) {
			override_uid = 0;
		} else if (!strnicmp(data, "gid", 3) && value && *value) {
			vol->linux_gid = simple_strtoul(value, &value, 0);
			gid_specified = true;
		} else if (!strnicmp(data, "forcegid", 8)) {
			override_gid = 1;
		} else if (!strnicmp(data, "noforcegid", 10)) {
			override_gid = 0;
		} else if (strnicmp(data, "file_mode", 4) == 0) {
			if (value && *value) {
				vol->file_mode =
					simple_strtoul(value, &value, 0);
			}
		} else if (strnicmp(data, "dir_mode", 4) == 0) {
			if (value && *value) {
				vol->dir_mode =
					simple_strtoul(value, &value, 0);
			}
		} else if (strnicmp(data, "dirmode", 4) == 0) {
			if (value && *value) {
				vol->dir_mode =
					simple_strtoul(value, &value, 0);
			}
		} else if (strnicmp(data, "port", 4) == 0) {
			if (value && *value) {
				vol->port =
					simple_strtoul(value, &value, 0);
			}
		} else if (strnicmp(data, "rsize", 5) == 0) {
			if (value && *value) {
				vol->rsize =
					simple_strtoul(value, &value, 0);
			}
		} else if (strnicmp(data, "wsize", 5) == 0) {
			if (value && *value) {
				vol->wsize =
					simple_strtoul(value, &value, 0);
			}
		} else if (strnicmp(data, "sockopt", 5) == 0) {
			if (!value || !*value) {
				cERROR(1, "no socket option specified");
				continue;
			} else if (strnicmp(value, "TCP_NODELAY", 11) == 0) {
				vol->sockopt_tcp_nodelay = 1;
			}
		} else if (strnicmp(data, "netbiosname", 4) == 0) {
			if (!value || !*value || (*value == ' ')) {
				cFYI(1, "invalid (empty) netbiosname");
			} else {
				memset(vol->source_rfc1001_name, 0x20,
					RFC1001_NAME_LEN);
				/*
				 * FIXME: are there cases in which a comma can
				 * be valid in workstation netbios name (and
				 * need special handling)?
				 */
				for (i = 0; i < RFC1001_NAME_LEN; i++) {
					/* don't ucase netbiosname for user */
					if (value[i] == 0)
						break;
					vol->source_rfc1001_name[i] = value[i];
				}
				/* The string has 16th byte zero still from
				set at top of the function  */
				if (i == RFC1001_NAME_LEN && value[i] != 0)
					printk(KERN_WARNING "CIFS: netbiosname"
						" longer than 15 truncated.\n");
			}
		} else if (strnicmp(data, "servern", 7) == 0) {
			/* servernetbiosname specified override *SMBSERVER */
			if (!value || !*value || (*value == ' ')) {
				cFYI(1, "empty server netbiosname specified");
			} else {
				/* last byte, type, is 0x20 for servr type */
				memset(vol->target_rfc1001_name, 0x20,
					RFC1001_NAME_LEN_WITH_NULL);

				for (i = 0; i < 15; i++) {
				/* BB are there cases in which a comma can be
				   valid in this workstation netbios name
				   (and need special handling)? */

				/* user or mount helper must uppercase
				   the netbiosname */
					if (value[i] == 0)
						break;
					else
						vol->target_rfc1001_name[i] =
								value[i];
				}
				/* The string has 16th byte zero still from
				   set at top of the function  */
				if (i == RFC1001_NAME_LEN && value[i] != 0)
					printk(KERN_WARNING "CIFS: server net"
					"biosname longer than 15 truncated.\n");
			}
		} else if (strnicmp(data, "actimeo", 7) == 0) {
			if (value && *value) {
				vol->actimeo = HZ * simple_strtoul(value,
								   &value, 0);
				if (vol->actimeo > CIFS_MAX_ACTIMEO) {
					cERROR(1, "CIFS: attribute cache"
							"timeout too large");
					goto cifs_parse_mount_err;
				}
			}
		} else if (strnicmp(data, "credentials", 4) == 0) {
			/* ignore */
		} else if (strnicmp(data, "version", 3) == 0) {
			/* ignore */
		} else if (strnicmp(data, "guest", 5) == 0) {
			/* ignore */
		} else if (strnicmp(data, "rw", 2) == 0 && strlen(data) == 2) {
			/* ignore */
		} else if (strnicmp(data, "ro", 2) == 0) {
			/* ignore */
		} else if (strnicmp(data, "noblocksend", 11) == 0) {
			vol->noblocksnd = 1;
		} else if (strnicmp(data, "noautotune", 10) == 0) {
			vol->noautotune = 1;
		} else if ((strnicmp(data, "suid", 4) == 0) ||
				   (strnicmp(data, "nosuid", 6) == 0) ||
				   (strnicmp(data, "exec", 4) == 0) ||
				   (strnicmp(data, "noexec", 6) == 0) ||
				   (strnicmp(data, "nodev", 5) == 0) ||
				   (strnicmp(data, "noauto", 6) == 0) ||
				   (strnicmp(data, "dev", 3) == 0)) {
			/*  The mount tool or mount.cifs helper (if present)
			    uses these opts to set flags, and the flags are read
			    by the kernel vfs layer before we get here (ie
			    before read super) so there is no point trying to
			    parse these options again and set anything and it
			    is ok to just ignore them */
			continue;
		} else if (strnicmp(data, "hard", 4) == 0) {
			vol->retry = 1;
		} else if (strnicmp(data, "soft", 4) == 0) {
			vol->retry = 0;
		} else if (strnicmp(data, "perm", 4) == 0) {
			vol->noperm = 0;
		} else if (strnicmp(data, "noperm", 6) == 0) {
			vol->noperm = 1;
		} else if (strnicmp(data, "mapchars", 8) == 0) {
			vol->remap = 1;
		} else if (strnicmp(data, "nomapchars", 10) == 0) {
			vol->remap = 0;
		} else if (strnicmp(data, "sfu", 3) == 0) {
			vol->sfu_emul = 1;
		} else if (strnicmp(data, "nosfu", 5) == 0) {
			vol->sfu_emul = 0;
		} else if (strnicmp(data, "nodfs", 5) == 0) {
			vol->nodfs = 1;
		} else if (strnicmp(data, "posixpaths", 10) == 0) {
			vol->posix_paths = 1;
		} else if (strnicmp(data, "noposixpaths", 12) == 0) {
			vol->posix_paths = 0;
		} else if (strnicmp(data, "nounix", 6) == 0) {
			vol->no_linux_ext = 1;
		} else if (strnicmp(data, "nolinux", 7) == 0) {
			vol->no_linux_ext = 1;
		} else if ((strnicmp(data, "nocase", 6) == 0) ||
			   (strnicmp(data, "ignorecase", 10)  == 0)) {
			vol->nocase = 1;
		} else if (strnicmp(data, "mand", 4) == 0) {
			/* ignore */
		} else if (strnicmp(data, "nomand", 6) == 0) {
			/* ignore */
		} else if (strnicmp(data, "_netdev", 7) == 0) {
			/* ignore */
		} else if (strnicmp(data, "brl", 3) == 0) {
			vol->nobrl =  0;
		} else if ((strnicmp(data, "nobrl", 5) == 0) ||
			   (strnicmp(data, "nolock", 6) == 0)) {
			vol->nobrl =  1;
			/* turn off mandatory locking in mode
			if remote locking is turned off since the
			local vfs will do advisory */
			if (vol->file_mode ==
				(S_IALLUGO & ~(S_ISUID | S_IXGRP)))
				vol->file_mode = S_IALLUGO;
		} else if (strnicmp(data, "forcemandatorylock", 9) == 0) {
			/* will take the shorter form "forcemand" as well */
			/* This mount option will force use of mandatory
			  (DOS/Windows style) byte range locks, instead of
			  using posix advisory byte range locks, even if the
			  Unix extensions are available and posix locks would
			  be supported otherwise. If Unix extensions are not
			  negotiated this has no effect since mandatory locks
			  would be used (mandatory locks is all that those
			  those servers support) */
			vol->mand_lock = 1;
		} else if (strnicmp(data, "setuids", 7) == 0) {
			vol->setuids = 1;
		} else if (strnicmp(data, "nosetuids", 9) == 0) {
			vol->setuids = 0;
		} else if (strnicmp(data, "dynperm", 7) == 0) {
			vol->dynperm = true;
		} else if (strnicmp(data, "nodynperm", 9) == 0) {
			vol->dynperm = false;
		} else if (strnicmp(data, "nohard", 6) == 0) {
			vol->retry = 0;
		} else if (strnicmp(data, "nosoft", 6) == 0) {
			vol->retry = 1;
		} else if (strnicmp(data, "nointr", 6) == 0) {
			vol->intr = 0;
		} else if (strnicmp(data, "intr", 4) == 0) {
			vol->intr = 1;
		} else if (strnicmp(data, "nostrictsync", 12) == 0) {
			vol->nostrictsync = 1;
		} else if (strnicmp(data, "strictsync", 10) == 0) {
			vol->nostrictsync = 0;
		} else if (strnicmp(data, "serverino", 7) == 0) {
			vol->server_ino = 1;
		} else if (strnicmp(data, "noserverino", 9) == 0) {
			vol->server_ino = 0;
		} else if (strnicmp(data, "rwpidforward", 12) == 0) {
			vol->rwpidforward = 1;
		} else if (strnicmp(data, "cifsacl", 7) == 0) {
			vol->cifs_acl = 1;
		} else if (strnicmp(data, "nocifsacl", 9) == 0) {
			vol->cifs_acl = 0;
		} else if (strnicmp(data, "acl", 3) == 0) {
			vol->no_psx_acl = 0;
		} else if (strnicmp(data, "noacl", 5) == 0) {
			vol->no_psx_acl = 1;
		} else if (strnicmp(data, "locallease", 6) == 0) {
			vol->local_lease = 1;
		} else if (strnicmp(data, "sign", 4) == 0) {
			vol->secFlg |= CIFSSEC_MUST_SIGN;
		} else if (strnicmp(data, "seal", 4) == 0) {
			/* we do not do the following in secFlags because seal
			   is a per tree connection (mount) not a per socket
			   or per-smb connection option in the protocol */
			/* vol->secFlg |= CIFSSEC_MUST_SEAL; */
			vol->seal = 1;
		} else if (strnicmp(data, "direct", 6) == 0) {
			vol->direct_io = 1;
		} else if (strnicmp(data, "forcedirectio", 13) == 0) {
			vol->direct_io = 1;
		} else if (strnicmp(data, "strictcache", 11) == 0) {
			vol->strict_io = 1;
		} else if (strnicmp(data, "noac", 4) == 0) {
			printk(KERN_WARNING "CIFS: Mount option noac not "
				"supported. Instead set "
				"/proc/fs/cifs/LookupCacheEnabled to 0\n");
		} else if (strnicmp(data, "fsc", 3) == 0) {
#ifndef CONFIG_CIFS_FSCACHE
			cERROR(1, "FS-Cache support needs CONFIG_CIFS_FSCACHE "
				  "kernel config option set");
			goto cifs_parse_mount_err;
#endif
			vol->fsc = true;
		} else if (strnicmp(data, "mfsymlinks", 10) == 0) {
			vol->mfsymlinks = true;
		} else if (strnicmp(data, "multiuser", 8) == 0) {
			vol->multiuser = true;
		} else if (!strnicmp(data, "backupuid", 9) && value && *value) {
			err = kstrtouint(value, 0, &vol->backupuid);
			if (err < 0) {
				cERROR(1, "%s: Invalid backupuid value",
					__func__);
				goto cifs_parse_mount_err;
			}
			vol->backupuid_specified = true;
		} else if (!strnicmp(data, "backupgid", 9) && value && *value) {
			err = kstrtouint(value, 0, &vol->backupgid);
			if (err < 0) {
				cERROR(1, "%s: Invalid backupgid value",
					__func__);
				goto cifs_parse_mount_err;
			}
			vol->backupgid_specified = true;
		} else
			printk(KERN_WARNING "CIFS: Unknown mount option %s\n",
						data);
	}
	if (vol->UNC == NULL) {
		if (devname == NULL) {
			printk(KERN_WARNING "CIFS: Missing UNC name for mount "
						"target\n");
			goto cifs_parse_mount_err;
		}
		if ((temp_len = strnlen(devname, 300)) < 300) {
			vol->UNC = kmalloc(temp_len+1, GFP_KERNEL);
			if (vol->UNC == NULL)
				goto cifs_parse_mount_err;
			strcpy(vol->UNC, devname);
			if (strncmp(vol->UNC, "//", 2) == 0) {
				vol->UNC[0] = '\\';
				vol->UNC[1] = '\\';
			} else if (strncmp(vol->UNC, "\\\\", 2) != 0) {
				printk(KERN_WARNING "CIFS: UNC Path does not "
						    "begin with // or \\\\ \n");
				goto cifs_parse_mount_err;
			}
			value = strpbrk(vol->UNC+2, "/\\");
			if (value)
				*value = '\\';
		} else {
			printk(KERN_WARNING "CIFS: UNC name too long\n");
			goto cifs_parse_mount_err;
		}
	}

	if (vol->multiuser && !(vol->secFlg & CIFSSEC_MAY_KRB5)) {
		cERROR(1, "Multiuser mounts currently require krb5 "
			  "authentication!");
		goto cifs_parse_mount_err;
	}

	if (vol->UNCip == NULL)
		vol->UNCip = &vol->UNC[2];

	if (uid_specified)
		vol->override_uid = override_uid;
	else if (override_uid == 1)
		printk(KERN_NOTICE "CIFS: ignoring forceuid mount option "
				   "specified with no uid= option.\n");

	if (gid_specified)
		vol->override_gid = override_gid;
	else if (override_gid == 1)
		printk(KERN_NOTICE "CIFS: ignoring forcegid mount option "
				   "specified with no gid= option.\n");

	kfree(mountdata_copy);
	return 0;

cifs_parse_mount_err:
	kfree(mountdata_copy);
	return 1;
}

/** Returns true if srcaddr isn't specified and rhs isn't
 * specified, or if srcaddr is specified and
 * matches the IP address of the rhs argument.
 */
static bool
srcip_matches(struct sockaddr *srcaddr, struct sockaddr *rhs)
{
	switch (srcaddr->sa_family) {
	case AF_UNSPEC:
		return (rhs->sa_family == AF_UNSPEC);
	case AF_INET: {
		struct sockaddr_in *saddr4 = (struct sockaddr_in *)srcaddr;
		struct sockaddr_in *vaddr4 = (struct sockaddr_in *)rhs;
		return (saddr4->sin_addr.s_addr == vaddr4->sin_addr.s_addr);
	}
	case AF_INET6: {
		struct sockaddr_in6 *saddr6 = (struct sockaddr_in6 *)srcaddr;
		struct sockaddr_in6 *vaddr6 = (struct sockaddr_in6 *)&rhs;
		return ipv6_addr_equal(&saddr6->sin6_addr, &vaddr6->sin6_addr);
	}
	default:
		WARN_ON(1);
		return false; /* don't expect to be here */
	}
}

/*
 * If no port is specified in addr structure, we try to match with 445 port
 * and if it fails - with 139 ports. It should be called only if address
 * families of server and addr are equal.
 */
static bool
match_port(struct TCP_Server_Info *server, struct sockaddr *addr)
{
	__be16 port, *sport;

	switch (addr->sa_family) {
	case AF_INET:
		sport = &((struct sockaddr_in *) &server->dstaddr)->sin_port;
		port = ((struct sockaddr_in *) addr)->sin_port;
		break;
	case AF_INET6:
		sport = &((struct sockaddr_in6 *) &server->dstaddr)->sin6_port;
		port = ((struct sockaddr_in6 *) addr)->sin6_port;
		break;
	default:
		WARN_ON(1);
		return false;
	}

	if (!port) {
		port = htons(CIFS_PORT);
		if (port == *sport)
			return true;

		port = htons(RFC1001_PORT);
	}

	return port == *sport;
}

static bool
match_address(struct TCP_Server_Info *server, struct sockaddr *addr,
	      struct sockaddr *srcaddr)
{
	switch (addr->sa_family) {
	case AF_INET: {
		struct sockaddr_in *addr4 = (struct sockaddr_in *)addr;
		struct sockaddr_in *srv_addr4 =
					(struct sockaddr_in *)&server->dstaddr;

		if (addr4->sin_addr.s_addr != srv_addr4->sin_addr.s_addr)
			return false;
		break;
	}
	case AF_INET6: {
		struct sockaddr_in6 *addr6 = (struct sockaddr_in6 *)addr;
		struct sockaddr_in6 *srv_addr6 =
					(struct sockaddr_in6 *)&server->dstaddr;

		if (!ipv6_addr_equal(&addr6->sin6_addr,
				     &srv_addr6->sin6_addr))
			return false;
		if (addr6->sin6_scope_id != srv_addr6->sin6_scope_id)
			return false;
		break;
	}
	default:
		WARN_ON(1);
		return false; /* don't expect to be here */
	}

	if (!srcip_matches(srcaddr, (struct sockaddr *)&server->srcaddr))
		return false;

	return true;
}

static bool
match_security(struct TCP_Server_Info *server, struct smb_vol *vol)
{
	unsigned int secFlags;

	if (vol->secFlg & (~(CIFSSEC_MUST_SIGN | CIFSSEC_MUST_SEAL)))
		secFlags = vol->secFlg;
	else
		secFlags = global_secflags | vol->secFlg;

	switch (server->secType) {
	case LANMAN:
		if (!(secFlags & (CIFSSEC_MAY_LANMAN|CIFSSEC_MAY_PLNTXT)))
			return false;
		break;
	case NTLMv2:
		if (!(secFlags & CIFSSEC_MAY_NTLMV2))
			return false;
		break;
	case NTLM:
		if (!(secFlags & CIFSSEC_MAY_NTLM))
			return false;
		break;
	case Kerberos:
		if (!(secFlags & CIFSSEC_MAY_KRB5))
			return false;
		break;
	case RawNTLMSSP:
		if (!(secFlags & CIFSSEC_MAY_NTLMSSP))
			return false;
		break;
	default:
		/* shouldn't happen */
		return false;
	}

	/* now check if signing mode is acceptable */
	if ((secFlags & CIFSSEC_MAY_SIGN) == 0 &&
	    (server->sec_mode & SECMODE_SIGN_REQUIRED))
			return false;
	else if (((secFlags & CIFSSEC_MUST_SIGN) == CIFSSEC_MUST_SIGN) &&
		 (server->sec_mode &
		  (SECMODE_SIGN_ENABLED|SECMODE_SIGN_REQUIRED)) == 0)
			return false;

	return true;
}

static int match_server(struct TCP_Server_Info *server, struct sockaddr *addr,
			 struct smb_vol *vol)
{
	if (!net_eq(cifs_net_ns(server), current->nsproxy->net_ns))
		return 0;

	if (!match_address(server, addr,
			   (struct sockaddr *)&vol->srcaddr))
		return 0;

	if (!match_port(server, addr))
		return 0;

	if (!match_security(server, vol))
		return 0;

	return 1;
}

static struct TCP_Server_Info *
cifs_find_tcp_session(struct sockaddr *addr, struct smb_vol *vol)
{
	struct TCP_Server_Info *server;

	spin_lock(&cifs_tcp_ses_lock);
	list_for_each_entry(server, &cifs_tcp_ses_list, tcp_ses_list) {
		if (!match_server(server, addr, vol))
			continue;

		++server->srv_count;
		spin_unlock(&cifs_tcp_ses_lock);
		cFYI(1, "Existing tcp session with server found");
		return server;
	}
	spin_unlock(&cifs_tcp_ses_lock);
	return NULL;
}

static void
cifs_put_tcp_session(struct TCP_Server_Info *server)
{
	struct task_struct *task;

	spin_lock(&cifs_tcp_ses_lock);
	if (--server->srv_count > 0) {
		spin_unlock(&cifs_tcp_ses_lock);
		return;
	}

	put_net(cifs_net_ns(server));

	list_del_init(&server->tcp_ses_list);
	spin_unlock(&cifs_tcp_ses_lock);

	cancel_delayed_work_sync(&server->echo);

	spin_lock(&GlobalMid_Lock);
	server->tcpStatus = CifsExiting;
	spin_unlock(&GlobalMid_Lock);

	cifs_crypto_shash_release(server);
	cifs_fscache_release_client_cookie(server);

	kfree(server->session_key.response);
	server->session_key.response = NULL;
	server->session_key.len = 0;

	task = xchg(&server->tsk, NULL);
	if (task)
		force_sig(SIGKILL, task);
}

static struct TCP_Server_Info *
cifs_get_tcp_session(struct smb_vol *volume_info)
{
	struct TCP_Server_Info *tcp_ses = NULL;
	struct sockaddr_storage addr;
	struct sockaddr_in *sin_server = (struct sockaddr_in *) &addr;
	struct sockaddr_in6 *sin_server6 = (struct sockaddr_in6 *) &addr;
	int rc;

	memset(&addr, 0, sizeof(struct sockaddr_storage));

	cFYI(1, "UNC: %s ip: %s", volume_info->UNC, volume_info->UNCip);

	if (volume_info->UNCip && volume_info->UNC) {
		rc = cifs_fill_sockaddr((struct sockaddr *)&addr,
					volume_info->UNCip,
					strlen(volume_info->UNCip),
					volume_info->port);
		if (!rc) {
			/* we failed translating address */
			rc = -EINVAL;
			goto out_err;
		}
	} else if (volume_info->UNCip) {
		/* BB using ip addr as tcp_ses name to connect to the
		   DFS root below */
		cERROR(1, "Connecting to DFS root not implemented yet");
		rc = -EINVAL;
		goto out_err;
	} else /* which tcp_sess DFS root would we conect to */ {
		cERROR(1, "CIFS mount error: No UNC path (e.g. -o "
			"unc=//192.168.1.100/public) specified");
		rc = -EINVAL;
		goto out_err;
	}

	/* see if we already have a matching tcp_ses */
	tcp_ses = cifs_find_tcp_session((struct sockaddr *)&addr, volume_info);
	if (tcp_ses)
		return tcp_ses;

	tcp_ses = kzalloc(sizeof(struct TCP_Server_Info), GFP_KERNEL);
	if (!tcp_ses) {
		rc = -ENOMEM;
		goto out_err;
	}

	rc = cifs_crypto_shash_allocate(tcp_ses);
	if (rc) {
		cERROR(1, "could not setup hash structures rc %d", rc);
		goto out_err;
	}

	cifs_set_net_ns(tcp_ses, get_net(current->nsproxy->net_ns));
	tcp_ses->hostname = extract_hostname(volume_info->UNC);
	if (IS_ERR(tcp_ses->hostname)) {
		rc = PTR_ERR(tcp_ses->hostname);
		goto out_err_crypto_release;
	}

	tcp_ses->noblocksnd = volume_info->noblocksnd;
	tcp_ses->noautotune = volume_info->noautotune;
	tcp_ses->tcp_nodelay = volume_info->sockopt_tcp_nodelay;
	atomic_set(&tcp_ses->inFlight, 0);
	init_waitqueue_head(&tcp_ses->response_q);
	init_waitqueue_head(&tcp_ses->request_q);
	INIT_LIST_HEAD(&tcp_ses->pending_mid_q);
	mutex_init(&tcp_ses->srv_mutex);
	memcpy(tcp_ses->workstation_RFC1001_name,
		volume_info->source_rfc1001_name, RFC1001_NAME_LEN_WITH_NULL);
	memcpy(tcp_ses->server_RFC1001_name,
		volume_info->target_rfc1001_name, RFC1001_NAME_LEN_WITH_NULL);
	tcp_ses->session_estab = false;
	tcp_ses->sequence_number = 0;
	tcp_ses->lstrp = jiffies;
	INIT_LIST_HEAD(&tcp_ses->tcp_ses_list);
	INIT_LIST_HEAD(&tcp_ses->smb_ses_list);
	INIT_DELAYED_WORK(&tcp_ses->echo, cifs_echo_request);

	/*
	 * at this point we are the only ones with the pointer
	 * to the struct since the kernel thread not created yet
	 * no need to spinlock this init of tcpStatus or srv_count
	 */
	tcp_ses->tcpStatus = CifsNew;
	memcpy(&tcp_ses->srcaddr, &volume_info->srcaddr,
	       sizeof(tcp_ses->srcaddr));
	++tcp_ses->srv_count;

	if (addr.ss_family == AF_INET6) {
		cFYI(1, "attempting ipv6 connect");
		/* BB should we allow ipv6 on port 139? */
		/* other OS never observed in Wild doing 139 with v6 */
		memcpy(&tcp_ses->dstaddr, sin_server6,
		       sizeof(struct sockaddr_in6));
	} else
		memcpy(&tcp_ses->dstaddr, sin_server,
		       sizeof(struct sockaddr_in));

	rc = ip_connect(tcp_ses);
	if (rc < 0) {
		cERROR(1, "Error connecting to socket. Aborting operation");
		goto out_err_crypto_release;
	}

	/*
	 * since we're in a cifs function already, we know that
	 * this will succeed. No need for try_module_get().
	 */
	__module_get(THIS_MODULE);
	tcp_ses->tsk = kthread_run(cifs_demultiplex_thread,
				  tcp_ses, "cifsd");
	if (IS_ERR(tcp_ses->tsk)) {
		rc = PTR_ERR(tcp_ses->tsk);
		cERROR(1, "error %d create cifsd thread", rc);
		module_put(THIS_MODULE);
		goto out_err_crypto_release;
	}
	tcp_ses->tcpStatus = CifsNeedNegotiate;

	/* thread spawned, put it on the list */
	spin_lock(&cifs_tcp_ses_lock);
	list_add(&tcp_ses->tcp_ses_list, &cifs_tcp_ses_list);
	spin_unlock(&cifs_tcp_ses_lock);

	cifs_fscache_get_client_cookie(tcp_ses);

	/* queue echo request delayed work */
	queue_delayed_work(system_nrt_wq, &tcp_ses->echo, SMB_ECHO_INTERVAL);

	return tcp_ses;

out_err_crypto_release:
	cifs_crypto_shash_release(tcp_ses);

	put_net(cifs_net_ns(tcp_ses));

out_err:
	if (tcp_ses) {
		if (!IS_ERR(tcp_ses->hostname))
			kfree(tcp_ses->hostname);
		if (tcp_ses->ssocket)
			sock_release(tcp_ses->ssocket);
		kfree(tcp_ses);
	}
	return ERR_PTR(rc);
}

static int match_session(struct cifs_ses *ses, struct smb_vol *vol)
{
	switch (ses->server->secType) {
	case Kerberos:
		if (vol->cred_uid != ses->cred_uid)
			return 0;
		break;
	default:
		/* anything else takes username/password */
		if (ses->user_name == NULL)
			return 0;
		if (strncmp(ses->user_name, vol->username,
			    MAX_USERNAME_SIZE))
			return 0;
		if (strlen(vol->username) != 0 &&
		    ses->password != NULL &&
		    strncmp(ses->password,
			    vol->password ? vol->password : "",
			    MAX_PASSWORD_SIZE))
			return 0;
	}
	return 1;
}

static struct cifs_ses *
cifs_find_smb_ses(struct TCP_Server_Info *server, struct smb_vol *vol)
{
	struct cifs_ses *ses;

	spin_lock(&cifs_tcp_ses_lock);
	list_for_each_entry(ses, &server->smb_ses_list, smb_ses_list) {
		if (!match_session(ses, vol))
			continue;
		++ses->ses_count;
		spin_unlock(&cifs_tcp_ses_lock);
		return ses;
	}
	spin_unlock(&cifs_tcp_ses_lock);
	return NULL;
}

static void
cifs_put_smb_ses(struct cifs_ses *ses)
{
	int xid;
	struct TCP_Server_Info *server = ses->server;

	cFYI(1, "%s: ses_count=%d\n", __func__, ses->ses_count);
	spin_lock(&cifs_tcp_ses_lock);
	if (--ses->ses_count > 0) {
		spin_unlock(&cifs_tcp_ses_lock);
		return;
	}

	list_del_init(&ses->smb_ses_list);
	spin_unlock(&cifs_tcp_ses_lock);

	if (ses->status == CifsGood) {
		xid = GetXid();
		CIFSSMBLogoff(xid, ses);
		_FreeXid(xid);
	}
	sesInfoFree(ses);
	cifs_put_tcp_session(server);
}

static bool warned_on_ntlm;  /* globals init to false automatically */

static struct cifs_ses *
cifs_get_smb_ses(struct TCP_Server_Info *server, struct smb_vol *volume_info)
{
	int rc = -ENOMEM, xid;
	struct cifs_ses *ses;
	struct sockaddr_in *addr = (struct sockaddr_in *)&server->dstaddr;
	struct sockaddr_in6 *addr6 = (struct sockaddr_in6 *)&server->dstaddr;

	xid = GetXid();

	ses = cifs_find_smb_ses(server, volume_info);
	if (ses) {
		cFYI(1, "Existing smb sess found (status=%d)", ses->status);

		mutex_lock(&ses->session_mutex);
		rc = cifs_negotiate_protocol(xid, ses);
		if (rc) {
			mutex_unlock(&ses->session_mutex);
			/* problem -- put our ses reference */
			cifs_put_smb_ses(ses);
			FreeXid(xid);
			return ERR_PTR(rc);
		}
		if (ses->need_reconnect) {
			cFYI(1, "Session needs reconnect");
			rc = cifs_setup_session(xid, ses,
						volume_info->local_nls);
			if (rc) {
				mutex_unlock(&ses->session_mutex);
				/* problem -- put our reference */
				cifs_put_smb_ses(ses);
				FreeXid(xid);
				return ERR_PTR(rc);
			}
		}
		mutex_unlock(&ses->session_mutex);

		/* existing SMB ses has a server reference already */
		cifs_put_tcp_session(server);
		FreeXid(xid);
		return ses;
	}

	cFYI(1, "Existing smb sess not found");
	ses = sesInfoAlloc();
	if (ses == NULL)
		goto get_ses_fail;

	/* new SMB session uses our server ref */
	ses->server = server;
	if (server->dstaddr.ss_family == AF_INET6)
		sprintf(ses->serverName, "%pI6", &addr6->sin6_addr);
	else
		sprintf(ses->serverName, "%pI4", &addr->sin_addr);

	if (volume_info->username) {
		ses->user_name = kstrdup(volume_info->username, GFP_KERNEL);
		if (!ses->user_name)
			goto get_ses_fail;
	}

	/* volume_info->password freed at unmount */
	if (volume_info->password) {
		ses->password = kstrdup(volume_info->password, GFP_KERNEL);
		if (!ses->password)
			goto get_ses_fail;
	}
	if (volume_info->domainname) {
		ses->domainName = kstrdup(volume_info->domainname, GFP_KERNEL);
		if (!ses->domainName)
			goto get_ses_fail;
	}
	ses->cred_uid = volume_info->cred_uid;
	ses->linux_uid = volume_info->linux_uid;

	/* ntlmv2 is much stronger than ntlm security, and has been broadly
	supported for many years, time to update default security mechanism */
	if ((volume_info->secFlg == 0) && warned_on_ntlm == false) {
		warned_on_ntlm = true;
		cERROR(1, "default security mechanism requested.  The default "
			"security mechanism will be upgraded from ntlm to "
			"ntlmv2 in kernel release 3.3");
	}
	ses->overrideSecFlg = volume_info->secFlg;

	mutex_lock(&ses->session_mutex);
	rc = cifs_negotiate_protocol(xid, ses);
	if (!rc)
		rc = cifs_setup_session(xid, ses, volume_info->local_nls);
	mutex_unlock(&ses->session_mutex);
	if (rc)
		goto get_ses_fail;

	/* success, put it on the list */
	spin_lock(&cifs_tcp_ses_lock);
	list_add(&ses->smb_ses_list, &server->smb_ses_list);
	spin_unlock(&cifs_tcp_ses_lock);

	FreeXid(xid);
	return ses;

get_ses_fail:
	sesInfoFree(ses);
	FreeXid(xid);
	return ERR_PTR(rc);
}

static int match_tcon(struct cifs_tcon *tcon, const char *unc)
{
	if (tcon->tidStatus == CifsExiting)
		return 0;
	if (strncmp(tcon->treeName, unc, MAX_TREE_SIZE))
		return 0;
	return 1;
}

static struct cifs_tcon *
cifs_find_tcon(struct cifs_ses *ses, const char *unc)
{
	struct list_head *tmp;
	struct cifs_tcon *tcon;

	spin_lock(&cifs_tcp_ses_lock);
	list_for_each(tmp, &ses->tcon_list) {
		tcon = list_entry(tmp, struct cifs_tcon, tcon_list);
		if (!match_tcon(tcon, unc))
			continue;
		++tcon->tc_count;
		spin_unlock(&cifs_tcp_ses_lock);
		return tcon;
	}
	spin_unlock(&cifs_tcp_ses_lock);
	return NULL;
}

static void
cifs_put_tcon(struct cifs_tcon *tcon)
{
	int xid;
	struct cifs_ses *ses = tcon->ses;

	cFYI(1, "%s: tc_count=%d\n", __func__, tcon->tc_count);
	spin_lock(&cifs_tcp_ses_lock);
	if (--tcon->tc_count > 0) {
		spin_unlock(&cifs_tcp_ses_lock);
		return;
	}

	list_del_init(&tcon->tcon_list);
	spin_unlock(&cifs_tcp_ses_lock);

	xid = GetXid();
	CIFSSMBTDis(xid, tcon);
	_FreeXid(xid);

	cifs_fscache_release_super_cookie(tcon);
	tconInfoFree(tcon);
	cifs_put_smb_ses(ses);
}

static struct cifs_tcon *
cifs_get_tcon(struct cifs_ses *ses, struct smb_vol *volume_info)
{
	int rc, xid;
	struct cifs_tcon *tcon;

	tcon = cifs_find_tcon(ses, volume_info->UNC);
	if (tcon) {
		cFYI(1, "Found match on UNC path");
		/* existing tcon already has a reference */
		cifs_put_smb_ses(ses);
		if (tcon->seal != volume_info->seal)
			cERROR(1, "transport encryption setting "
				   "conflicts with existing tid");
		return tcon;
	}

	tcon = tconInfoAlloc();
	if (tcon == NULL) {
		rc = -ENOMEM;
		goto out_fail;
	}

	tcon->ses = ses;
	if (volume_info->password) {
		tcon->password = kstrdup(volume_info->password, GFP_KERNEL);
		if (!tcon->password) {
			rc = -ENOMEM;
			goto out_fail;
		}
	}

	if (strchr(volume_info->UNC + 3, '\\') == NULL
	    && strchr(volume_info->UNC + 3, '/') == NULL) {
		cERROR(1, "Missing share name");
		rc = -ENODEV;
		goto out_fail;
	}

	/* BB Do we need to wrap session_mutex around
	 * this TCon call and Unix SetFS as
	 * we do on SessSetup and reconnect? */
	xid = GetXid();
	rc = CIFSTCon(xid, ses, volume_info->UNC, tcon, volume_info->local_nls);
	FreeXid(xid);
	cFYI(1, "CIFS Tcon rc = %d", rc);
	if (rc)
		goto out_fail;

	if (volume_info->nodfs) {
		tcon->Flags &= ~SMB_SHARE_IS_IN_DFS;
		cFYI(1, "DFS disabled (%d)", tcon->Flags);
	}
	tcon->seal = volume_info->seal;
	/* we can have only one retry value for a connection
	   to a share so for resources mounted more than once
	   to the same server share the last value passed in
	   for the retry flag is used */
	tcon->retry = volume_info->retry;
	tcon->nocase = volume_info->nocase;
	tcon->local_lease = volume_info->local_lease;

	spin_lock(&cifs_tcp_ses_lock);
	list_add(&tcon->tcon_list, &ses->tcon_list);
	spin_unlock(&cifs_tcp_ses_lock);

	cifs_fscache_get_super_cookie(tcon);

	return tcon;

out_fail:
	tconInfoFree(tcon);
	return ERR_PTR(rc);
}

void
cifs_put_tlink(struct tcon_link *tlink)
{
	if (!tlink || IS_ERR(tlink))
		return;

	if (!atomic_dec_and_test(&tlink->tl_count) ||
	    test_bit(TCON_LINK_IN_TREE, &tlink->tl_flags)) {
		tlink->tl_time = jiffies;
		return;
	}

	if (!IS_ERR(tlink_tcon(tlink)))
		cifs_put_tcon(tlink_tcon(tlink));
	kfree(tlink);
	return;
}

static inline struct tcon_link *
cifs_sb_master_tlink(struct cifs_sb_info *cifs_sb)
{
	return cifs_sb->master_tlink;
}

static int
compare_mount_options(struct super_block *sb, struct cifs_mnt_data *mnt_data)
{
	struct cifs_sb_info *old = CIFS_SB(sb);
	struct cifs_sb_info *new = mnt_data->cifs_sb;

	if ((sb->s_flags & CIFS_MS_MASK) != (mnt_data->flags & CIFS_MS_MASK))
		return 0;

	if ((old->mnt_cifs_flags & CIFS_MOUNT_MASK) !=
	    (new->mnt_cifs_flags & CIFS_MOUNT_MASK))
		return 0;

	/*
	 * We want to share sb only if we don't specify an r/wsize or
	 * specified r/wsize is greater than or equal to existing one.
	 */
	if (new->wsize && new->wsize < old->wsize)
		return 0;

	if (new->rsize && new->rsize < old->rsize)
		return 0;

	if (old->mnt_uid != new->mnt_uid || old->mnt_gid != new->mnt_gid)
		return 0;

	if (old->mnt_file_mode != new->mnt_file_mode ||
	    old->mnt_dir_mode != new->mnt_dir_mode)
		return 0;

	if (strcmp(old->local_nls->charset, new->local_nls->charset))
		return 0;

	if (old->actimeo != new->actimeo)
		return 0;

	return 1;
}

int
cifs_match_super(struct super_block *sb, void *data)
{
	struct cifs_mnt_data *mnt_data = (struct cifs_mnt_data *)data;
	struct smb_vol *volume_info;
	struct cifs_sb_info *cifs_sb;
	struct TCP_Server_Info *tcp_srv;
	struct cifs_ses *ses;
	struct cifs_tcon *tcon;
	struct tcon_link *tlink;
	struct sockaddr_storage addr;
	int rc = 0;

	memset(&addr, 0, sizeof(struct sockaddr_storage));

	spin_lock(&cifs_tcp_ses_lock);
	cifs_sb = CIFS_SB(sb);
	tlink = cifs_get_tlink(cifs_sb_master_tlink(cifs_sb));
	if (IS_ERR(tlink)) {
		spin_unlock(&cifs_tcp_ses_lock);
		return rc;
	}
	tcon = tlink_tcon(tlink);
	ses = tcon->ses;
	tcp_srv = ses->server;

	volume_info = mnt_data->vol;

	if (!volume_info->UNCip || !volume_info->UNC)
		goto out;

	rc = cifs_fill_sockaddr((struct sockaddr *)&addr,
				volume_info->UNCip,
				strlen(volume_info->UNCip),
				volume_info->port);
	if (!rc)
		goto out;

	if (!match_server(tcp_srv, (struct sockaddr *)&addr, volume_info) ||
	    !match_session(ses, volume_info) ||
	    !match_tcon(tcon, volume_info->UNC)) {
		rc = 0;
		goto out;
	}

	rc = compare_mount_options(sb, mnt_data);
out:
	spin_unlock(&cifs_tcp_ses_lock);
	cifs_put_tlink(tlink);
	return rc;
}

int
get_dfs_path(int xid, struct cifs_ses *pSesInfo, const char *old_path,
	     const struct nls_table *nls_codepage, unsigned int *pnum_referrals,
	     struct dfs_info3_param **preferrals, int remap)
{
	char *temp_unc;
	int rc = 0;

	*pnum_referrals = 0;
	*preferrals = NULL;

	if (pSesInfo->ipc_tid == 0) {
		temp_unc = kmalloc(2 /* for slashes */ +
			strnlen(pSesInfo->serverName,
				SERVER_NAME_LEN_WITH_NULL * 2)
				 + 1 + 4 /* slash IPC$ */  + 2,
				GFP_KERNEL);
		if (temp_unc == NULL)
			return -ENOMEM;
		temp_unc[0] = '\\';
		temp_unc[1] = '\\';
		strcpy(temp_unc + 2, pSesInfo->serverName);
		strcpy(temp_unc + 2 + strlen(pSesInfo->serverName), "\\IPC$");
		rc = CIFSTCon(xid, pSesInfo, temp_unc, NULL, nls_codepage);
		cFYI(1, "CIFS Tcon rc = %d ipc_tid = %d", rc, pSesInfo->ipc_tid);
		kfree(temp_unc);
	}
	if (rc == 0)
		rc = CIFSGetDFSRefer(xid, pSesInfo, old_path, preferrals,
				     pnum_referrals, nls_codepage, remap);
	/* BB map targetUNCs to dfs_info3 structures, here or
		in CIFSGetDFSRefer BB */

	return rc;
}

#ifdef CONFIG_DEBUG_LOCK_ALLOC
static struct lock_class_key cifs_key[2];
static struct lock_class_key cifs_slock_key[2];

static inline void
cifs_reclassify_socket4(struct socket *sock)
{
	struct sock *sk = sock->sk;
	BUG_ON(sock_owned_by_user(sk));
	sock_lock_init_class_and_name(sk, "slock-AF_INET-CIFS",
		&cifs_slock_key[0], "sk_lock-AF_INET-CIFS", &cifs_key[0]);
}

static inline void
cifs_reclassify_socket6(struct socket *sock)
{
	struct sock *sk = sock->sk;
	BUG_ON(sock_owned_by_user(sk));
	sock_lock_init_class_and_name(sk, "slock-AF_INET6-CIFS",
		&cifs_slock_key[1], "sk_lock-AF_INET6-CIFS", &cifs_key[1]);
}
#else
static inline void
cifs_reclassify_socket4(struct socket *sock)
{
}

static inline void
cifs_reclassify_socket6(struct socket *sock)
{
}
#endif

/* See RFC1001 section 14 on representation of Netbios names */
static void rfc1002mangle(char *target, char *source, unsigned int length)
{
	unsigned int i, j;

	for (i = 0, j = 0; i < (length); i++) {
		/* mask a nibble at a time and encode */
		target[j] = 'A' + (0x0F & (source[i] >> 4));
		target[j+1] = 'A' + (0x0F & source[i]);
		j += 2;
	}

}

static int
bind_socket(struct TCP_Server_Info *server)
{
	int rc = 0;
	if (server->srcaddr.ss_family != AF_UNSPEC) {
		/* Bind to the specified local IP address */
		struct socket *socket = server->ssocket;
		rc = socket->ops->bind(socket,
				       (struct sockaddr *) &server->srcaddr,
				       sizeof(server->srcaddr));
		if (rc < 0) {
			struct sockaddr_in *saddr4;
			struct sockaddr_in6 *saddr6;
			saddr4 = (struct sockaddr_in *)&server->srcaddr;
			saddr6 = (struct sockaddr_in6 *)&server->srcaddr;
			if (saddr6->sin6_family == AF_INET6)
				cERROR(1, "cifs: "
				       "Failed to bind to: %pI6c, error: %d\n",
				       &saddr6->sin6_addr, rc);
			else
				cERROR(1, "cifs: "
				       "Failed to bind to: %pI4, error: %d\n",
				       &saddr4->sin_addr.s_addr, rc);
		}
	}
	return rc;
}

static int
ip_rfc1001_connect(struct TCP_Server_Info *server)
{
	int rc = 0;
	/*
	 * some servers require RFC1001 sessinit before sending
	 * negprot - BB check reconnection in case where second
	 * sessinit is sent but no second negprot
	 */
	struct rfc1002_session_packet *ses_init_buf;
	struct smb_hdr *smb_buf;
	ses_init_buf = kzalloc(sizeof(struct rfc1002_session_packet),
			       GFP_KERNEL);
	if (ses_init_buf) {
		ses_init_buf->trailer.session_req.called_len = 32;

		if (server->server_RFC1001_name &&
		    server->server_RFC1001_name[0] != 0)
			rfc1002mangle(ses_init_buf->trailer.
				      session_req.called_name,
				      server->server_RFC1001_name,
				      RFC1001_NAME_LEN_WITH_NULL);
		else
			rfc1002mangle(ses_init_buf->trailer.
				      session_req.called_name,
				      DEFAULT_CIFS_CALLED_NAME,
				      RFC1001_NAME_LEN_WITH_NULL);

		ses_init_buf->trailer.session_req.calling_len = 32;

		/*
		 * calling name ends in null (byte 16) from old smb
		 * convention.
		 */
		if (server->workstation_RFC1001_name &&
		    server->workstation_RFC1001_name[0] != 0)
			rfc1002mangle(ses_init_buf->trailer.
				      session_req.calling_name,
				      server->workstation_RFC1001_name,
				      RFC1001_NAME_LEN_WITH_NULL);
		else
			rfc1002mangle(ses_init_buf->trailer.
				      session_req.calling_name,
				      "LINUX_CIFS_CLNT",
				      RFC1001_NAME_LEN_WITH_NULL);

		ses_init_buf->trailer.session_req.scope1 = 0;
		ses_init_buf->trailer.session_req.scope2 = 0;
		smb_buf = (struct smb_hdr *)ses_init_buf;

		/* sizeof RFC1002_SESSION_REQUEST with no scope */
		smb_buf->smb_buf_length = cpu_to_be32(0x81000044);
		rc = smb_send(server, smb_buf, 0x44);
		kfree(ses_init_buf);
		/*
		 * RFC1001 layer in at least one server
		 * requires very short break before negprot
		 * presumably because not expecting negprot
		 * to follow so fast.  This is a simple
		 * solution that works without
		 * complicating the code and causes no
		 * significant slowing down on mount
		 * for everyone else
		 */
		usleep_range(1000, 2000);
	}
	/*
	 * else the negprot may still work without this
	 * even though malloc failed
	 */

	return rc;
}

static int
generic_ip_connect(struct TCP_Server_Info *server)
{
	int rc = 0;
	__be16 sport;
	int slen, sfamily;
	struct socket *socket = server->ssocket;
	struct sockaddr *saddr;

	saddr = (struct sockaddr *) &server->dstaddr;

	if (server->dstaddr.ss_family == AF_INET6) {
		sport = ((struct sockaddr_in6 *) saddr)->sin6_port;
		slen = sizeof(struct sockaddr_in6);
		sfamily = AF_INET6;
	} else {
		sport = ((struct sockaddr_in *) saddr)->sin_port;
		slen = sizeof(struct sockaddr_in);
		sfamily = AF_INET;
	}

	if (socket == NULL) {
		rc = __sock_create(cifs_net_ns(server), sfamily, SOCK_STREAM,
				   IPPROTO_TCP, &socket, 1);
		if (rc < 0) {
			cERROR(1, "Error %d creating socket", rc);
			server->ssocket = NULL;
			return rc;
		}

		/* BB other socket options to set KEEPALIVE, NODELAY? */
		cFYI(1, "Socket created");
		server->ssocket = socket;
		socket->sk->sk_allocation = GFP_NOFS;
		if (sfamily == AF_INET6)
			cifs_reclassify_socket6(socket);
		else
			cifs_reclassify_socket4(socket);
	}

	rc = bind_socket(server);
	if (rc < 0)
		return rc;

	/*
	 * Eventually check for other socket options to change from
	 * the default. sock_setsockopt not used because it expects
	 * user space buffer
	 */
	socket->sk->sk_rcvtimeo = 7 * HZ;
	socket->sk->sk_sndtimeo = 5 * HZ;

	/* make the bufsizes depend on wsize/rsize and max requests */
	if (server->noautotune) {
		if (socket->sk->sk_sndbuf < (200 * 1024))
			socket->sk->sk_sndbuf = 200 * 1024;
		if (socket->sk->sk_rcvbuf < (140 * 1024))
			socket->sk->sk_rcvbuf = 140 * 1024;
	}

	if (server->tcp_nodelay) {
		int val = 1;
		rc = kernel_setsockopt(socket, SOL_TCP, TCP_NODELAY,
				(char *)&val, sizeof(val));
		if (rc)
			cFYI(1, "set TCP_NODELAY socket option error %d", rc);
	}

	 cFYI(1, "sndbuf %d rcvbuf %d rcvtimeo 0x%lx",
		 socket->sk->sk_sndbuf,
		 socket->sk->sk_rcvbuf, socket->sk->sk_rcvtimeo);

	rc = socket->ops->connect(socket, saddr, slen, 0);
	if (rc < 0) {
		cFYI(1, "Error %d connecting to server", rc);
		sock_release(socket);
		server->ssocket = NULL;
		return rc;
	}

	if (sport == htons(RFC1001_PORT))
		rc = ip_rfc1001_connect(server);

	return rc;
}

static int
ip_connect(struct TCP_Server_Info *server)
{
	__be16 *sport;
	struct sockaddr_in6 *addr6 = (struct sockaddr_in6 *)&server->dstaddr;
	struct sockaddr_in *addr = (struct sockaddr_in *)&server->dstaddr;

	if (server->dstaddr.ss_family == AF_INET6)
		sport = &addr6->sin6_port;
	else
		sport = &addr->sin_port;

	if (*sport == 0) {
		int rc;

		/* try with 445 port at first */
		*sport = htons(CIFS_PORT);

		rc = generic_ip_connect(server);
		if (rc >= 0)
			return rc;

		/* if it failed, try with 139 port */
		*sport = htons(RFC1001_PORT);
	}

	return generic_ip_connect(server);
}

void reset_cifs_unix_caps(int xid, struct cifs_tcon *tcon,
			  struct cifs_sb_info *cifs_sb, struct smb_vol *vol_info)
{
	/* if we are reconnecting then should we check to see if
	 * any requested capabilities changed locally e.g. via
	 * remount but we can not do much about it here
	 * if they have (even if we could detect it by the following)
	 * Perhaps we could add a backpointer to array of sb from tcon
	 * or if we change to make all sb to same share the same
	 * sb as NFS - then we only have one backpointer to sb.
	 * What if we wanted to mount the server share twice once with
	 * and once without posixacls or posix paths? */
	__u64 saved_cap = le64_to_cpu(tcon->fsUnixInfo.Capability);

	if (vol_info && vol_info->no_linux_ext) {
		tcon->fsUnixInfo.Capability = 0;
		tcon->unix_ext = 0; /* Unix Extensions disabled */
		cFYI(1, "Linux protocol extensions disabled");
		return;
	} else if (vol_info)
		tcon->unix_ext = 1; /* Unix Extensions supported */

	if (tcon->unix_ext == 0) {
		cFYI(1, "Unix extensions disabled so not set on reconnect");
		return;
	}

	if (!CIFSSMBQFSUnixInfo(xid, tcon)) {
		__u64 cap = le64_to_cpu(tcon->fsUnixInfo.Capability);
		cFYI(1, "unix caps which server supports %lld", cap);
		/* check for reconnect case in which we do not
		   want to change the mount behavior if we can avoid it */
		if (vol_info == NULL) {
			/* turn off POSIX ACL and PATHNAMES if not set
			   originally at mount time */
			if ((saved_cap & CIFS_UNIX_POSIX_ACL_CAP) == 0)
				cap &= ~CIFS_UNIX_POSIX_ACL_CAP;
			if ((saved_cap & CIFS_UNIX_POSIX_PATHNAMES_CAP) == 0) {
				if (cap & CIFS_UNIX_POSIX_PATHNAMES_CAP)
					cERROR(1, "POSIXPATH support change");
				cap &= ~CIFS_UNIX_POSIX_PATHNAMES_CAP;
			} else if ((cap & CIFS_UNIX_POSIX_PATHNAMES_CAP) == 0) {
				cERROR(1, "possible reconnect error");
				cERROR(1, "server disabled POSIX path support");
			}
		}

		if (cap & CIFS_UNIX_TRANSPORT_ENCRYPTION_MANDATORY_CAP)
			cERROR(1, "per-share encryption not supported yet");

		cap &= CIFS_UNIX_CAP_MASK;
		if (vol_info && vol_info->no_psx_acl)
			cap &= ~CIFS_UNIX_POSIX_ACL_CAP;
		else if (CIFS_UNIX_POSIX_ACL_CAP & cap) {
			cFYI(1, "negotiated posix acl support");
			if (cifs_sb)
				cifs_sb->mnt_cifs_flags |=
					CIFS_MOUNT_POSIXACL;
		}

		if (vol_info && vol_info->posix_paths == 0)
			cap &= ~CIFS_UNIX_POSIX_PATHNAMES_CAP;
		else if (cap & CIFS_UNIX_POSIX_PATHNAMES_CAP) {
			cFYI(1, "negotiate posix pathnames");
			if (cifs_sb)
				cifs_sb->mnt_cifs_flags |=
					CIFS_MOUNT_POSIX_PATHS;
		}

		cFYI(1, "Negotiate caps 0x%x", (int)cap);
#ifdef CONFIG_CIFS_DEBUG2
		if (cap & CIFS_UNIX_FCNTL_CAP)
			cFYI(1, "FCNTL cap");
		if (cap & CIFS_UNIX_EXTATTR_CAP)
			cFYI(1, "EXTATTR cap");
		if (cap & CIFS_UNIX_POSIX_PATHNAMES_CAP)
			cFYI(1, "POSIX path cap");
		if (cap & CIFS_UNIX_XATTR_CAP)
			cFYI(1, "XATTR cap");
		if (cap & CIFS_UNIX_POSIX_ACL_CAP)
			cFYI(1, "POSIX ACL cap");
		if (cap & CIFS_UNIX_LARGE_READ_CAP)
			cFYI(1, "very large read cap");
		if (cap & CIFS_UNIX_LARGE_WRITE_CAP)
			cFYI(1, "very large write cap");
		if (cap & CIFS_UNIX_TRANSPORT_ENCRYPTION_CAP)
			cFYI(1, "transport encryption cap");
		if (cap & CIFS_UNIX_TRANSPORT_ENCRYPTION_MANDATORY_CAP)
			cFYI(1, "mandatory transport encryption cap");
#endif /* CIFS_DEBUG2 */
		if (CIFSSMBSetFSUnixInfo(xid, tcon, cap)) {
			if (vol_info == NULL) {
				cFYI(1, "resetting capabilities failed");
			} else
				cERROR(1, "Negotiating Unix capabilities "
					   "with the server failed.  Consider "
					   "mounting with the Unix Extensions\n"
					   "disabled, if problems are found, "
					   "by specifying the nounix mount "
					   "option.");

		}
	}
}

void cifs_setup_cifs_sb(struct smb_vol *pvolume_info,
			struct cifs_sb_info *cifs_sb)
{
	INIT_DELAYED_WORK(&cifs_sb->prune_tlinks, cifs_prune_tlinks);

	spin_lock_init(&cifs_sb->tlink_tree_lock);
	cifs_sb->tlink_tree = RB_ROOT;

	/*
	 * Temporarily set r/wsize for matching superblock. If we end up using
	 * new sb then client will later negotiate it downward if needed.
	 */
	cifs_sb->rsize = pvolume_info->rsize;
	cifs_sb->wsize = pvolume_info->wsize;

	cifs_sb->mnt_uid = pvolume_info->linux_uid;
	cifs_sb->mnt_gid = pvolume_info->linux_gid;
	if (pvolume_info->backupuid_specified)
		cifs_sb->mnt_backupuid = pvolume_info->backupuid;
	if (pvolume_info->backupgid_specified)
		cifs_sb->mnt_backupgid = pvolume_info->backupgid;
	cifs_sb->mnt_file_mode = pvolume_info->file_mode;
	cifs_sb->mnt_dir_mode = pvolume_info->dir_mode;
	cFYI(1, "file mode: 0x%x  dir mode: 0x%x",
		cifs_sb->mnt_file_mode, cifs_sb->mnt_dir_mode);

	cifs_sb->actimeo = pvolume_info->actimeo;
	cifs_sb->local_nls = pvolume_info->local_nls;

	if (pvolume_info->noperm)
		cifs_sb->mnt_cifs_flags |= CIFS_MOUNT_NO_PERM;
	if (pvolume_info->setuids)
		cifs_sb->mnt_cifs_flags |= CIFS_MOUNT_SET_UID;
	if (pvolume_info->server_ino)
		cifs_sb->mnt_cifs_flags |= CIFS_MOUNT_SERVER_INUM;
	if (pvolume_info->remap)
		cifs_sb->mnt_cifs_flags |= CIFS_MOUNT_MAP_SPECIAL_CHR;
	if (pvolume_info->no_xattr)
		cifs_sb->mnt_cifs_flags |= CIFS_MOUNT_NO_XATTR;
	if (pvolume_info->sfu_emul)
		cifs_sb->mnt_cifs_flags |= CIFS_MOUNT_UNX_EMUL;
	if (pvolume_info->nobrl)
		cifs_sb->mnt_cifs_flags |= CIFS_MOUNT_NO_BRL;
	if (pvolume_info->nostrictsync)
		cifs_sb->mnt_cifs_flags |= CIFS_MOUNT_NOSSYNC;
	if (pvolume_info->mand_lock)
		cifs_sb->mnt_cifs_flags |= CIFS_MOUNT_NOPOSIXBRL;
	if (pvolume_info->rwpidforward)
		cifs_sb->mnt_cifs_flags |= CIFS_MOUNT_RWPIDFORWARD;
	if (pvolume_info->cifs_acl)
		cifs_sb->mnt_cifs_flags |= CIFS_MOUNT_CIFS_ACL;
	if (pvolume_info->backupuid_specified)
		cifs_sb->mnt_cifs_flags |= CIFS_MOUNT_CIFS_BACKUPUID;
	if (pvolume_info->backupgid_specified)
		cifs_sb->mnt_cifs_flags |= CIFS_MOUNT_CIFS_BACKUPGID;
	if (pvolume_info->override_uid)
		cifs_sb->mnt_cifs_flags |= CIFS_MOUNT_OVERR_UID;
	if (pvolume_info->override_gid)
		cifs_sb->mnt_cifs_flags |= CIFS_MOUNT_OVERR_GID;
	if (pvolume_info->dynperm)
		cifs_sb->mnt_cifs_flags |= CIFS_MOUNT_DYNPERM;
	if (pvolume_info->fsc)
		cifs_sb->mnt_cifs_flags |= CIFS_MOUNT_FSCACHE;
	if (pvolume_info->multiuser)
		cifs_sb->mnt_cifs_flags |= (CIFS_MOUNT_MULTIUSER |
					    CIFS_MOUNT_NO_PERM);
	if (pvolume_info->strict_io)
		cifs_sb->mnt_cifs_flags |= CIFS_MOUNT_STRICT_IO;
	if (pvolume_info->direct_io) {
		cFYI(1, "mounting share using direct i/o");
		cifs_sb->mnt_cifs_flags |= CIFS_MOUNT_DIRECT_IO;
	}
	if (pvolume_info->mfsymlinks) {
		if (pvolume_info->sfu_emul) {
			cERROR(1,  "mount option mfsymlinks ignored if sfu "
				   "mount option is used");
		} else {
			cifs_sb->mnt_cifs_flags |= CIFS_MOUNT_MF_SYMLINKS;
		}
	}

	if ((pvolume_info->cifs_acl) && (pvolume_info->dynperm))
		cERROR(1, "mount option dynperm ignored if cifsacl "
			   "mount option supported");
}

/*
 * When the server supports very large reads and writes via POSIX extensions,
 * we can allow up to 2^24-1, minus the size of a READ/WRITE_AND_X header, not
 * including the RFC1001 length.
 *
 * Note that this might make for "interesting" allocation problems during
 * writeback however as we have to allocate an array of pointers for the
 * pages. A 16M write means ~32kb page array with PAGE_CACHE_SIZE == 4096.
 *
 * For reads, there is a similar problem as we need to allocate an array
 * of kvecs to handle the receive, though that should only need to be done
 * once.
 */
#define CIFS_MAX_WSIZE ((1<<24) - 1 - sizeof(WRITE_REQ) + 4)
#define CIFS_MAX_RSIZE ((1<<24) - sizeof(READ_RSP) + 4)

/*
<<<<<<< HEAD
 * When the server doesn't allow large posix writes, only allow a wsize of
 * 2^17-1 minus the size of the WRITE_AND_X header. That allows for a write up
 * to the maximum size described by RFC1002.
 */
#define CIFS_MAX_RFC1002_WSIZE ((1<<17) - 1 - sizeof(WRITE_REQ) + 4)
=======
 * When the server doesn't allow large posix writes, only allow a rsize/wsize
 * of 2^17-1 minus the size of the call header. That allows for a read or
 * write up to the maximum size described by RFC1002.
 */
#define CIFS_MAX_RFC1002_WSIZE ((1<<17) - 1 - sizeof(WRITE_REQ) + 4)
#define CIFS_MAX_RFC1002_RSIZE ((1<<17) - 1 - sizeof(READ_RSP) + 4)
>>>>>>> 250a8155

/*
 * The default wsize is 1M. find_get_pages seems to return a maximum of 256
 * pages in a single call. With PAGE_CACHE_SIZE == 4k, this means we can fill
 * a single wsize request with a single call.
 */
#define CIFS_DEFAULT_IOSIZE (1024 * 1024)

/*
 * Windows only supports a max of 60k reads. Default to that when posix
 * extensions aren't in force.
 */
#define CIFS_DEFAULT_NON_POSIX_RSIZE (60 * 1024)

static unsigned int
cifs_negotiate_wsize(struct cifs_tcon *tcon, struct smb_vol *pvolume_info)
{
	__u64 unix_cap = le64_to_cpu(tcon->fsUnixInfo.Capability);
	struct TCP_Server_Info *server = tcon->ses->server;
	unsigned int wsize = pvolume_info->wsize ? pvolume_info->wsize :
				CIFS_DEFAULT_IOSIZE;

	/* can server support 24-bit write sizes? (via UNIX extensions) */
	if (!tcon->unix_ext || !(unix_cap & CIFS_UNIX_LARGE_WRITE_CAP))
		wsize = min_t(unsigned int, wsize, CIFS_MAX_RFC1002_WSIZE);

	/*
	 * no CAP_LARGE_WRITE_X or is signing enabled without CAP_UNIX set?
	 * Limit it to max buffer offered by the server, minus the size of the
	 * WRITEX header, not including the 4 byte RFC1001 length.
	 */
	if (!(server->capabilities & CAP_LARGE_WRITE_X) ||
	    (!(server->capabilities & CAP_UNIX) &&
	     (server->sec_mode & (SECMODE_SIGN_ENABLED|SECMODE_SIGN_REQUIRED))))
		wsize = min_t(unsigned int, wsize,
				server->maxBuf - sizeof(WRITE_REQ) + 4);

	/* hard limit of CIFS_MAX_WSIZE */
	wsize = min_t(unsigned int, wsize, CIFS_MAX_WSIZE);

	return wsize;
}

static unsigned int
cifs_negotiate_rsize(struct cifs_tcon *tcon, struct smb_vol *pvolume_info)
{
	__u64 unix_cap = le64_to_cpu(tcon->fsUnixInfo.Capability);
	struct TCP_Server_Info *server = tcon->ses->server;
	unsigned int rsize, defsize;

	/*
	 * Set default value...
	 *
	 * HACK alert! Ancient servers have very small buffers. Even though
	 * MS-CIFS indicates that servers are only limited by the client's
	 * bufsize for reads, testing against win98se shows that it throws
	 * INVALID_PARAMETER errors if you try to request too large a read.
	 *
	 * If the server advertises a MaxBufferSize of less than one page,
	 * assume that it also can't satisfy reads larger than that either.
	 *
	 * FIXME: Is there a better heuristic for this?
	 */
	if (tcon->unix_ext && (unix_cap & CIFS_UNIX_LARGE_READ_CAP))
		defsize = CIFS_DEFAULT_IOSIZE;
	else if (server->capabilities & CAP_LARGE_READ_X)
		defsize = CIFS_DEFAULT_NON_POSIX_RSIZE;
	else if (server->maxBuf >= PAGE_CACHE_SIZE)
		defsize = CIFSMaxBufSize;
	else
		defsize = server->maxBuf - sizeof(READ_RSP);

	rsize = pvolume_info->rsize ? pvolume_info->rsize : defsize;

	/*
	 * no CAP_LARGE_READ_X? Then MS-CIFS states that we must limit this to
	 * the client's MaxBufferSize.
	 */
	if (!(server->capabilities & CAP_LARGE_READ_X))
		rsize = min_t(unsigned int, CIFSMaxBufSize, rsize);

	/* hard limit of CIFS_MAX_RSIZE */
	rsize = min_t(unsigned int, rsize, CIFS_MAX_RSIZE);

	return rsize;
}

static int
is_path_accessible(int xid, struct cifs_tcon *tcon,
		   struct cifs_sb_info *cifs_sb, const char *full_path)
{
	int rc;
	FILE_ALL_INFO *pfile_info;

	pfile_info = kmalloc(sizeof(FILE_ALL_INFO), GFP_KERNEL);
	if (pfile_info == NULL)
		return -ENOMEM;

	rc = CIFSSMBQPathInfo(xid, tcon, full_path, pfile_info,
			      0 /* not legacy */, cifs_sb->local_nls,
			      cifs_sb->mnt_cifs_flags &
				CIFS_MOUNT_MAP_SPECIAL_CHR);

	if (rc == -EOPNOTSUPP || rc == -EINVAL)
		rc = SMBQueryInformation(xid, tcon, full_path, pfile_info,
				cifs_sb->local_nls, cifs_sb->mnt_cifs_flags &
				  CIFS_MOUNT_MAP_SPECIAL_CHR);
	kfree(pfile_info);
	return rc;
}

static void
cleanup_volume_info_contents(struct smb_vol *volume_info)
{
	kfree(volume_info->username);
	kzfree(volume_info->password);
	if (volume_info->UNCip != volume_info->UNC + 2)
		kfree(volume_info->UNCip);
	kfree(volume_info->UNC);
	kfree(volume_info->domainname);
	kfree(volume_info->iocharset);
	kfree(volume_info->prepath);
}

void
cifs_cleanup_volume_info(struct smb_vol *volume_info)
{
	if (!volume_info)
		return;
	cleanup_volume_info_contents(volume_info);
	kfree(volume_info);
}


#ifdef CONFIG_CIFS_DFS_UPCALL
/* build_path_to_root returns full path to root when
 * we do not have an exiting connection (tcon) */
static char *
build_unc_path_to_root(const struct smb_vol *vol,
		const struct cifs_sb_info *cifs_sb)
{
	char *full_path, *pos;
	unsigned int pplen = vol->prepath ? strlen(vol->prepath) : 0;
	unsigned int unc_len = strnlen(vol->UNC, MAX_TREE_SIZE + 1);

	full_path = kmalloc(unc_len + pplen + 1, GFP_KERNEL);
	if (full_path == NULL)
		return ERR_PTR(-ENOMEM);

	strncpy(full_path, vol->UNC, unc_len);
	pos = full_path + unc_len;

	if (pplen) {
		strncpy(pos, vol->prepath, pplen);
		pos += pplen;
	}

	*pos = '\0'; /* add trailing null */
	convert_delimiter(full_path, CIFS_DIR_SEP(cifs_sb));
	cFYI(1, "%s: full_path=%s", __func__, full_path);
	return full_path;
}

/*
 * Perform a dfs referral query for a share and (optionally) prefix
 *
 * If a referral is found, cifs_sb->mountdata will be (re-)allocated
 * to a string containing updated options for the submount.  Otherwise it
 * will be left untouched.
 *
 * Returns the rc from get_dfs_path to the caller, which can be used to
 * determine whether there were referrals.
 */
static int
expand_dfs_referral(int xid, struct cifs_ses *pSesInfo,
		    struct smb_vol *volume_info, struct cifs_sb_info *cifs_sb,
		    int check_prefix)
{
	int rc;
	unsigned int num_referrals = 0;
	struct dfs_info3_param *referrals = NULL;
	char *full_path = NULL, *ref_path = NULL, *mdata = NULL;

	full_path = build_unc_path_to_root(volume_info, cifs_sb);
	if (IS_ERR(full_path))
		return PTR_ERR(full_path);

	/* For DFS paths, skip the first '\' of the UNC */
	ref_path = check_prefix ? full_path + 1 : volume_info->UNC + 1;

	rc = get_dfs_path(xid, pSesInfo , ref_path, cifs_sb->local_nls,
			  &num_referrals, &referrals,
			  cifs_sb->mnt_cifs_flags & CIFS_MOUNT_MAP_SPECIAL_CHR);

	if (!rc && num_referrals > 0) {
		char *fake_devname = NULL;

		mdata = cifs_compose_mount_options(cifs_sb->mountdata,
						   full_path + 1, referrals,
						   &fake_devname);

		free_dfs_info_array(referrals, num_referrals);

		if (IS_ERR(mdata)) {
			rc = PTR_ERR(mdata);
			mdata = NULL;
		} else {
			cleanup_volume_info_contents(volume_info);
			memset(volume_info, '\0', sizeof(*volume_info));
			rc = cifs_setup_volume_info(volume_info, mdata,
							fake_devname);
		}
		kfree(fake_devname);
		kfree(cifs_sb->mountdata);
		cifs_sb->mountdata = mdata;
	}
	kfree(full_path);
	return rc;
}
#endif

static int
cifs_setup_volume_info(struct smb_vol *volume_info, char *mount_data,
			const char *devname)
{
	int rc = 0;

	if (cifs_parse_mount_options(mount_data, devname, volume_info))
		return -EINVAL;

	if (volume_info->nullauth) {
		cFYI(1, "null user");
		volume_info->username = kzalloc(1, GFP_KERNEL);
		if (volume_info->username == NULL)
			return -ENOMEM;
	} else if (volume_info->username) {
		/* BB fixme parse for domain name here */
		cFYI(1, "Username: %s", volume_info->username);
	} else {
		cifserror("No username specified");
	/* In userspace mount helper we can get user name from alternate
	   locations such as env variables and files on disk */
		return -EINVAL;
	}

	/* this is needed for ASCII cp to Unicode converts */
	if (volume_info->iocharset == NULL) {
		/* load_nls_default cannot return null */
		volume_info->local_nls = load_nls_default();
	} else {
		volume_info->local_nls = load_nls(volume_info->iocharset);
		if (volume_info->local_nls == NULL) {
			cERROR(1, "CIFS mount error: iocharset %s not found",
				 volume_info->iocharset);
			return -ELIBACC;
		}
	}

	return rc;
}

struct smb_vol *
cifs_get_volume_info(char *mount_data, const char *devname)
{
	int rc;
	struct smb_vol *volume_info;

	volume_info = kzalloc(sizeof(struct smb_vol), GFP_KERNEL);
	if (!volume_info)
		return ERR_PTR(-ENOMEM);

	rc = cifs_setup_volume_info(volume_info, mount_data, devname);
	if (rc) {
		cifs_cleanup_volume_info(volume_info);
		volume_info = ERR_PTR(rc);
	}

	return volume_info;
}

/* make sure ra_pages is a multiple of rsize */
static inline unsigned int
cifs_ra_pages(struct cifs_sb_info *cifs_sb)
{
	unsigned int reads;
	unsigned int rsize_pages = cifs_sb->rsize / PAGE_CACHE_SIZE;

	if (rsize_pages >= default_backing_dev_info.ra_pages)
		return default_backing_dev_info.ra_pages;
	else if (rsize_pages == 0)
		return rsize_pages;

	reads = default_backing_dev_info.ra_pages / rsize_pages;
	return reads * rsize_pages;
}

int
cifs_mount(struct cifs_sb_info *cifs_sb, struct smb_vol *volume_info)
{
	int rc = 0;
	int xid;
	struct cifs_ses *pSesInfo;
	struct cifs_tcon *tcon;
	struct TCP_Server_Info *srvTcp;
	char   *full_path;
	struct tcon_link *tlink;
#ifdef CONFIG_CIFS_DFS_UPCALL
	int referral_walks_count = 0;
#endif

	rc = bdi_setup_and_register(&cifs_sb->bdi, "cifs", BDI_CAP_MAP_COPY);
	if (rc)
		return rc;

#ifdef CONFIG_CIFS_DFS_UPCALL
try_mount_again:
	/* cleanup activities if we're chasing a referral */
	if (referral_walks_count) {
		if (tcon)
			cifs_put_tcon(tcon);
		else if (pSesInfo)
			cifs_put_smb_ses(pSesInfo);

		FreeXid(xid);
	}
#endif
	tcon = NULL;
	pSesInfo = NULL;
	srvTcp = NULL;
	full_path = NULL;
	tlink = NULL;

	xid = GetXid();

	/* get a reference to a tcp session */
	srvTcp = cifs_get_tcp_session(volume_info);
	if (IS_ERR(srvTcp)) {
		rc = PTR_ERR(srvTcp);
		bdi_destroy(&cifs_sb->bdi);
		goto out;
	}

	/* get a reference to a SMB session */
	pSesInfo = cifs_get_smb_ses(srvTcp, volume_info);
	if (IS_ERR(pSesInfo)) {
		rc = PTR_ERR(pSesInfo);
		pSesInfo = NULL;
		goto mount_fail_check;
	}

	/* search for existing tcon to this server share */
	tcon = cifs_get_tcon(pSesInfo, volume_info);
	if (IS_ERR(tcon)) {
		rc = PTR_ERR(tcon);
		tcon = NULL;
		goto remote_path_check;
	}

	/* tell server which Unix caps we support */
	if (tcon->ses->capabilities & CAP_UNIX) {
		/* reset of caps checks mount to see if unix extensions
		   disabled for just this mount */
		reset_cifs_unix_caps(xid, tcon, cifs_sb, volume_info);
		if ((tcon->ses->server->tcpStatus == CifsNeedReconnect) &&
		    (le64_to_cpu(tcon->fsUnixInfo.Capability) &
		     CIFS_UNIX_TRANSPORT_ENCRYPTION_MANDATORY_CAP)) {
			rc = -EACCES;
			goto mount_fail_check;
		}
	} else
		tcon->unix_ext = 0; /* server does not support them */

	/* do not care if following two calls succeed - informational */
	if (!tcon->ipc) {
		CIFSSMBQFSDeviceInfo(xid, tcon);
		CIFSSMBQFSAttributeInfo(xid, tcon);
	}

	cifs_sb->wsize = cifs_negotiate_wsize(tcon, volume_info);
	cifs_sb->rsize = cifs_negotiate_rsize(tcon, volume_info);

	/* tune readahead according to rsize */
	cifs_sb->bdi.ra_pages = cifs_ra_pages(cifs_sb);

remote_path_check:
#ifdef CONFIG_CIFS_DFS_UPCALL
	/*
	 * Perform an unconditional check for whether there are DFS
	 * referrals for this path without prefix, to provide support
	 * for DFS referrals from w2k8 servers which don't seem to respond
	 * with PATH_NOT_COVERED to requests that include the prefix.
	 * Chase the referral if found, otherwise continue normally.
	 */
	if (referral_walks_count == 0) {
		int refrc = expand_dfs_referral(xid, pSesInfo, volume_info,
						cifs_sb, false);
		if (!refrc) {
			referral_walks_count++;
			goto try_mount_again;
		}
	}
#endif

	/* check if a whole path is not remote */
	if (!rc && tcon) {
		/* build_path_to_root works only when we have a valid tcon */
		full_path = cifs_build_path_to_root(volume_info, cifs_sb, tcon);
		if (full_path == NULL) {
			rc = -ENOMEM;
			goto mount_fail_check;
		}
		rc = is_path_accessible(xid, tcon, cifs_sb, full_path);
		if (rc != 0 && rc != -EREMOTE) {
			kfree(full_path);
			goto mount_fail_check;
		}
		kfree(full_path);
	}

	/* get referral if needed */
	if (rc == -EREMOTE) {
#ifdef CONFIG_CIFS_DFS_UPCALL
		if (referral_walks_count > MAX_NESTED_LINKS) {
			/*
			 * BB: when we implement proper loop detection,
			 *     we will remove this check. But now we need it
			 *     to prevent an indefinite loop if 'DFS tree' is
			 *     misconfigured (i.e. has loops).
			 */
			rc = -ELOOP;
			goto mount_fail_check;
		}

		rc = expand_dfs_referral(xid, pSesInfo, volume_info, cifs_sb,
					 true);

		if (!rc) {
			referral_walks_count++;
			goto try_mount_again;
		}
		goto mount_fail_check;
#else /* No DFS support, return error on mount */
		rc = -EOPNOTSUPP;
#endif
	}

	if (rc)
		goto mount_fail_check;

	/* now, hang the tcon off of the superblock */
	tlink = kzalloc(sizeof *tlink, GFP_KERNEL);
	if (tlink == NULL) {
		rc = -ENOMEM;
		goto mount_fail_check;
	}

	tlink->tl_uid = pSesInfo->linux_uid;
	tlink->tl_tcon = tcon;
	tlink->tl_time = jiffies;
	set_bit(TCON_LINK_MASTER, &tlink->tl_flags);
	set_bit(TCON_LINK_IN_TREE, &tlink->tl_flags);

	cifs_sb->master_tlink = tlink;
	spin_lock(&cifs_sb->tlink_tree_lock);
	tlink_rb_insert(&cifs_sb->tlink_tree, tlink);
	spin_unlock(&cifs_sb->tlink_tree_lock);

	queue_delayed_work(system_nrt_wq, &cifs_sb->prune_tlinks,
				TLINK_IDLE_EXPIRE);

mount_fail_check:
	/* on error free sesinfo and tcon struct if needed */
	if (rc) {
		/* If find_unc succeeded then rc == 0 so we can not end */
		/* up accidentally freeing someone elses tcon struct */
		if (tcon)
			cifs_put_tcon(tcon);
		else if (pSesInfo)
			cifs_put_smb_ses(pSesInfo);
		else
			cifs_put_tcp_session(srvTcp);
		bdi_destroy(&cifs_sb->bdi);
	}

out:
	FreeXid(xid);
	return rc;
}

/*
 * Issue a TREE_CONNECT request. Note that for IPC$ shares, that the tcon
 * pointer may be NULL.
 */
int
CIFSTCon(unsigned int xid, struct cifs_ses *ses,
	 const char *tree, struct cifs_tcon *tcon,
	 const struct nls_table *nls_codepage)
{
	struct smb_hdr *smb_buffer;
	struct smb_hdr *smb_buffer_response;
	TCONX_REQ *pSMB;
	TCONX_RSP *pSMBr;
	unsigned char *bcc_ptr;
	int rc = 0;
	int length;
	__u16 bytes_left, count;

	if (ses == NULL)
		return -EIO;

	smb_buffer = cifs_buf_get();
	if (smb_buffer == NULL)
		return -ENOMEM;

	smb_buffer_response = smb_buffer;

	header_assemble(smb_buffer, SMB_COM_TREE_CONNECT_ANDX,
			NULL /*no tid */ , 4 /*wct */ );

	smb_buffer->Mid = GetNextMid(ses->server);
	smb_buffer->Uid = ses->Suid;
	pSMB = (TCONX_REQ *) smb_buffer;
	pSMBr = (TCONX_RSP *) smb_buffer_response;

	pSMB->AndXCommand = 0xFF;
	pSMB->Flags = cpu_to_le16(TCON_EXTENDED_SECINFO);
	bcc_ptr = &pSMB->Password[0];
	if (!tcon || (ses->server->sec_mode & SECMODE_USER)) {
		pSMB->PasswordLength = cpu_to_le16(1);	/* minimum */
		*bcc_ptr = 0; /* password is null byte */
		bcc_ptr++;              /* skip password */
		/* already aligned so no need to do it below */
	} else {
		pSMB->PasswordLength = cpu_to_le16(CIFS_AUTH_RESP_SIZE);
		/* BB FIXME add code to fail this if NTLMv2 or Kerberos
		   specified as required (when that support is added to
		   the vfs in the future) as only NTLM or the much
		   weaker LANMAN (which we do not send by default) is accepted
		   by Samba (not sure whether other servers allow
		   NTLMv2 password here) */
#ifdef CONFIG_CIFS_WEAK_PW_HASH
		if ((global_secflags & CIFSSEC_MAY_LANMAN) &&
		    (ses->server->secType == LANMAN))
			calc_lanman_hash(tcon->password, ses->server->cryptkey,
					 ses->server->sec_mode &
					    SECMODE_PW_ENCRYPT ? true : false,
					 bcc_ptr);
		else
#endif /* CIFS_WEAK_PW_HASH */
		rc = SMBNTencrypt(tcon->password, ses->server->cryptkey,
					bcc_ptr, nls_codepage);

		bcc_ptr += CIFS_AUTH_RESP_SIZE;
		if (ses->capabilities & CAP_UNICODE) {
			/* must align unicode strings */
			*bcc_ptr = 0; /* null byte password */
			bcc_ptr++;
		}
	}

	if (ses->server->sec_mode &
			(SECMODE_SIGN_REQUIRED | SECMODE_SIGN_ENABLED))
		smb_buffer->Flags2 |= SMBFLG2_SECURITY_SIGNATURE;

	if (ses->capabilities & CAP_STATUS32) {
		smb_buffer->Flags2 |= SMBFLG2_ERR_STATUS;
	}
	if (ses->capabilities & CAP_DFS) {
		smb_buffer->Flags2 |= SMBFLG2_DFS;
	}
	if (ses->capabilities & CAP_UNICODE) {
		smb_buffer->Flags2 |= SMBFLG2_UNICODE;
		length =
		    cifs_strtoUCS((__le16 *) bcc_ptr, tree,
			6 /* max utf8 char length in bytes */ *
			(/* server len*/ + 256 /* share len */), nls_codepage);
		bcc_ptr += 2 * length;	/* convert num 16 bit words to bytes */
		bcc_ptr += 2;	/* skip trailing null */
	} else {		/* ASCII */
		strcpy(bcc_ptr, tree);
		bcc_ptr += strlen(tree) + 1;
	}
	strcpy(bcc_ptr, "?????");
	bcc_ptr += strlen("?????");
	bcc_ptr += 1;
	count = bcc_ptr - &pSMB->Password[0];
	pSMB->hdr.smb_buf_length = cpu_to_be32(be32_to_cpu(
					pSMB->hdr.smb_buf_length) + count);
	pSMB->ByteCount = cpu_to_le16(count);

	rc = SendReceive(xid, ses, smb_buffer, smb_buffer_response, &length,
			 0);

	/* above now done in SendReceive */
	if ((rc == 0) && (tcon != NULL)) {
		bool is_unicode;

		tcon->tidStatus = CifsGood;
		tcon->need_reconnect = false;
		tcon->tid = smb_buffer_response->Tid;
		bcc_ptr = pByteArea(smb_buffer_response);
		bytes_left = get_bcc(smb_buffer_response);
		length = strnlen(bcc_ptr, bytes_left - 2);
		if (smb_buffer->Flags2 & SMBFLG2_UNICODE)
			is_unicode = true;
		else
			is_unicode = false;


		/* skip service field (NB: this field is always ASCII) */
		if (length == 3) {
			if ((bcc_ptr[0] == 'I') && (bcc_ptr[1] == 'P') &&
			    (bcc_ptr[2] == 'C')) {
				cFYI(1, "IPC connection");
				tcon->ipc = 1;
			}
		} else if (length == 2) {
			if ((bcc_ptr[0] == 'A') && (bcc_ptr[1] == ':')) {
				/* the most common case */
				cFYI(1, "disk share connection");
			}
		}
		bcc_ptr += length + 1;
		bytes_left -= (length + 1);
		strncpy(tcon->treeName, tree, MAX_TREE_SIZE);

		/* mostly informational -- no need to fail on error here */
		kfree(tcon->nativeFileSystem);
		tcon->nativeFileSystem = cifs_strndup_from_ucs(bcc_ptr,
						      bytes_left, is_unicode,
						      nls_codepage);

		cFYI(1, "nativeFileSystem=%s", tcon->nativeFileSystem);

		if ((smb_buffer_response->WordCount == 3) ||
			 (smb_buffer_response->WordCount == 7))
			/* field is in same location */
			tcon->Flags = le16_to_cpu(pSMBr->OptionalSupport);
		else
			tcon->Flags = 0;
		cFYI(1, "Tcon flags: 0x%x ", tcon->Flags);
	} else if ((rc == 0) && tcon == NULL) {
		/* all we need to save for IPC$ connection */
		ses->ipc_tid = smb_buffer_response->Tid;
	}

	cifs_buf_release(smb_buffer);
	return rc;
}

void
cifs_umount(struct cifs_sb_info *cifs_sb)
{
	struct rb_root *root = &cifs_sb->tlink_tree;
	struct rb_node *node;
	struct tcon_link *tlink;

	cancel_delayed_work_sync(&cifs_sb->prune_tlinks);

	spin_lock(&cifs_sb->tlink_tree_lock);
	while ((node = rb_first(root))) {
		tlink = rb_entry(node, struct tcon_link, tl_rbnode);
		cifs_get_tlink(tlink);
		clear_bit(TCON_LINK_IN_TREE, &tlink->tl_flags);
		rb_erase(node, root);

		spin_unlock(&cifs_sb->tlink_tree_lock);
		cifs_put_tlink(tlink);
		spin_lock(&cifs_sb->tlink_tree_lock);
	}
	spin_unlock(&cifs_sb->tlink_tree_lock);

	bdi_destroy(&cifs_sb->bdi);
	kfree(cifs_sb->mountdata);
	unload_nls(cifs_sb->local_nls);
	kfree(cifs_sb);
}

int cifs_negotiate_protocol(unsigned int xid, struct cifs_ses *ses)
{
	int rc = 0;
	struct TCP_Server_Info *server = ses->server;

	/* only send once per connect */
	if (server->maxBuf != 0)
		return 0;

	rc = CIFSSMBNegotiate(xid, ses);
	if (rc == -EAGAIN) {
		/* retry only once on 1st time connection */
		rc = CIFSSMBNegotiate(xid, ses);
		if (rc == -EAGAIN)
			rc = -EHOSTDOWN;
	}
	if (rc == 0) {
		spin_lock(&GlobalMid_Lock);
		if (server->tcpStatus == CifsNeedNegotiate)
			server->tcpStatus = CifsGood;
		else
			rc = -EHOSTDOWN;
		spin_unlock(&GlobalMid_Lock);

	}

	return rc;
}


int cifs_setup_session(unsigned int xid, struct cifs_ses *ses,
			struct nls_table *nls_info)
{
	int rc = 0;
	struct TCP_Server_Info *server = ses->server;

	ses->flags = 0;
	ses->capabilities = server->capabilities;
	if (linuxExtEnabled == 0)
		ses->capabilities &= (~CAP_UNIX);

	cFYI(1, "Security Mode: 0x%x Capabilities: 0x%x TimeAdjust: %d",
		 server->sec_mode, server->capabilities, server->timeAdj);

	rc = CIFS_SessSetup(xid, ses, nls_info);
	if (rc) {
		cERROR(1, "Send error in SessSetup = %d", rc);
	} else {
		mutex_lock(&ses->server->srv_mutex);
		if (!server->session_estab) {
			server->session_key.response = ses->auth_key.response;
			server->session_key.len = ses->auth_key.len;
			server->sequence_number = 0x2;
			server->session_estab = true;
			ses->auth_key.response = NULL;
		}
		mutex_unlock(&server->srv_mutex);

		cFYI(1, "CIFS Session Established successfully");
		spin_lock(&GlobalMid_Lock);
		ses->status = CifsGood;
		ses->need_reconnect = false;
		spin_unlock(&GlobalMid_Lock);
	}

	kfree(ses->auth_key.response);
	ses->auth_key.response = NULL;
	ses->auth_key.len = 0;
	kfree(ses->ntlmssp);
	ses->ntlmssp = NULL;

	return rc;
}

static struct cifs_tcon *
cifs_construct_tcon(struct cifs_sb_info *cifs_sb, uid_t fsuid)
{
	struct cifs_tcon *master_tcon = cifs_sb_master_tcon(cifs_sb);
	struct cifs_ses *ses;
	struct cifs_tcon *tcon = NULL;
	struct smb_vol *vol_info;
	char username[28]; /* big enough for "krb50x" + hex of ULONG_MAX 6+16 */
			   /* We used to have this as MAX_USERNAME which is   */
			   /* way too big now (256 instead of 32) */

	vol_info = kzalloc(sizeof(*vol_info), GFP_KERNEL);
	if (vol_info == NULL) {
		tcon = ERR_PTR(-ENOMEM);
		goto out;
	}

	snprintf(username, sizeof(username), "krb50x%x", fsuid);
	vol_info->username = username;
	vol_info->local_nls = cifs_sb->local_nls;
	vol_info->linux_uid = fsuid;
	vol_info->cred_uid = fsuid;
	vol_info->UNC = master_tcon->treeName;
	vol_info->retry = master_tcon->retry;
	vol_info->nocase = master_tcon->nocase;
	vol_info->local_lease = master_tcon->local_lease;
	vol_info->no_linux_ext = !master_tcon->unix_ext;

	/* FIXME: allow for other secFlg settings */
	vol_info->secFlg = CIFSSEC_MUST_KRB5;

	/* get a reference for the same TCP session */
	spin_lock(&cifs_tcp_ses_lock);
	++master_tcon->ses->server->srv_count;
	spin_unlock(&cifs_tcp_ses_lock);

	ses = cifs_get_smb_ses(master_tcon->ses->server, vol_info);
	if (IS_ERR(ses)) {
		tcon = (struct cifs_tcon *)ses;
		cifs_put_tcp_session(master_tcon->ses->server);
		goto out;
	}

	tcon = cifs_get_tcon(ses, vol_info);
	if (IS_ERR(tcon)) {
		cifs_put_smb_ses(ses);
		goto out;
	}

	if (ses->capabilities & CAP_UNIX)
		reset_cifs_unix_caps(0, tcon, NULL, vol_info);
out:
	kfree(vol_info);

	return tcon;
}

struct cifs_tcon *
cifs_sb_master_tcon(struct cifs_sb_info *cifs_sb)
{
	return tlink_tcon(cifs_sb_master_tlink(cifs_sb));
}

static int
cifs_sb_tcon_pending_wait(void *unused)
{
	schedule();
	return signal_pending(current) ? -ERESTARTSYS : 0;
}

/* find and return a tlink with given uid */
static struct tcon_link *
tlink_rb_search(struct rb_root *root, uid_t uid)
{
	struct rb_node *node = root->rb_node;
	struct tcon_link *tlink;

	while (node) {
		tlink = rb_entry(node, struct tcon_link, tl_rbnode);

		if (tlink->tl_uid > uid)
			node = node->rb_left;
		else if (tlink->tl_uid < uid)
			node = node->rb_right;
		else
			return tlink;
	}
	return NULL;
}

/* insert a tcon_link into the tree */
static void
tlink_rb_insert(struct rb_root *root, struct tcon_link *new_tlink)
{
	struct rb_node **new = &(root->rb_node), *parent = NULL;
	struct tcon_link *tlink;

	while (*new) {
		tlink = rb_entry(*new, struct tcon_link, tl_rbnode);
		parent = *new;

		if (tlink->tl_uid > new_tlink->tl_uid)
			new = &((*new)->rb_left);
		else
			new = &((*new)->rb_right);
	}

	rb_link_node(&new_tlink->tl_rbnode, parent, new);
	rb_insert_color(&new_tlink->tl_rbnode, root);
}

/*
 * Find or construct an appropriate tcon given a cifs_sb and the fsuid of the
 * current task.
 *
 * If the superblock doesn't refer to a multiuser mount, then just return
 * the master tcon for the mount.
 *
 * First, search the rbtree for an existing tcon for this fsuid. If one
 * exists, then check to see if it's pending construction. If it is then wait
 * for construction to complete. Once it's no longer pending, check to see if
 * it failed and either return an error or retry construction, depending on
 * the timeout.
 *
 * If one doesn't exist then insert a new tcon_link struct into the tree and
 * try to construct a new one.
 */
struct tcon_link *
cifs_sb_tlink(struct cifs_sb_info *cifs_sb)
{
	int ret;
	uid_t fsuid = current_fsuid();
	struct tcon_link *tlink, *newtlink;

	if (!(cifs_sb->mnt_cifs_flags & CIFS_MOUNT_MULTIUSER))
		return cifs_get_tlink(cifs_sb_master_tlink(cifs_sb));

	spin_lock(&cifs_sb->tlink_tree_lock);
	tlink = tlink_rb_search(&cifs_sb->tlink_tree, fsuid);
	if (tlink)
		cifs_get_tlink(tlink);
	spin_unlock(&cifs_sb->tlink_tree_lock);

	if (tlink == NULL) {
		newtlink = kzalloc(sizeof(*tlink), GFP_KERNEL);
		if (newtlink == NULL)
			return ERR_PTR(-ENOMEM);
		newtlink->tl_uid = fsuid;
		newtlink->tl_tcon = ERR_PTR(-EACCES);
		set_bit(TCON_LINK_PENDING, &newtlink->tl_flags);
		set_bit(TCON_LINK_IN_TREE, &newtlink->tl_flags);
		cifs_get_tlink(newtlink);

		spin_lock(&cifs_sb->tlink_tree_lock);
		/* was one inserted after previous search? */
		tlink = tlink_rb_search(&cifs_sb->tlink_tree, fsuid);
		if (tlink) {
			cifs_get_tlink(tlink);
			spin_unlock(&cifs_sb->tlink_tree_lock);
			kfree(newtlink);
			goto wait_for_construction;
		}
		tlink = newtlink;
		tlink_rb_insert(&cifs_sb->tlink_tree, tlink);
		spin_unlock(&cifs_sb->tlink_tree_lock);
	} else {
wait_for_construction:
		ret = wait_on_bit(&tlink->tl_flags, TCON_LINK_PENDING,
				  cifs_sb_tcon_pending_wait,
				  TASK_INTERRUPTIBLE);
		if (ret) {
			cifs_put_tlink(tlink);
			return ERR_PTR(ret);
		}

		/* if it's good, return it */
		if (!IS_ERR(tlink->tl_tcon))
			return tlink;

		/* return error if we tried this already recently */
		if (time_before(jiffies, tlink->tl_time + TLINK_ERROR_EXPIRE)) {
			cifs_put_tlink(tlink);
			return ERR_PTR(-EACCES);
		}

		if (test_and_set_bit(TCON_LINK_PENDING, &tlink->tl_flags))
			goto wait_for_construction;
	}

	tlink->tl_tcon = cifs_construct_tcon(cifs_sb, fsuid);
	clear_bit(TCON_LINK_PENDING, &tlink->tl_flags);
	wake_up_bit(&tlink->tl_flags, TCON_LINK_PENDING);

	if (IS_ERR(tlink->tl_tcon)) {
		cifs_put_tlink(tlink);
		return ERR_PTR(-EACCES);
	}

	return tlink;
}

/*
 * periodic workqueue job that scans tcon_tree for a superblock and closes
 * out tcons.
 */
static void
cifs_prune_tlinks(struct work_struct *work)
{
	struct cifs_sb_info *cifs_sb = container_of(work, struct cifs_sb_info,
						    prune_tlinks.work);
	struct rb_root *root = &cifs_sb->tlink_tree;
	struct rb_node *node = rb_first(root);
	struct rb_node *tmp;
	struct tcon_link *tlink;

	/*
	 * Because we drop the spinlock in the loop in order to put the tlink
	 * it's not guarded against removal of links from the tree. The only
	 * places that remove entries from the tree are this function and
	 * umounts. Because this function is non-reentrant and is canceled
	 * before umount can proceed, this is safe.
	 */
	spin_lock(&cifs_sb->tlink_tree_lock);
	node = rb_first(root);
	while (node != NULL) {
		tmp = node;
		node = rb_next(tmp);
		tlink = rb_entry(tmp, struct tcon_link, tl_rbnode);

		if (test_bit(TCON_LINK_MASTER, &tlink->tl_flags) ||
		    atomic_read(&tlink->tl_count) != 0 ||
		    time_after(tlink->tl_time + TLINK_IDLE_EXPIRE, jiffies))
			continue;

		cifs_get_tlink(tlink);
		clear_bit(TCON_LINK_IN_TREE, &tlink->tl_flags);
		rb_erase(tmp, root);

		spin_unlock(&cifs_sb->tlink_tree_lock);
		cifs_put_tlink(tlink);
		spin_lock(&cifs_sb->tlink_tree_lock);
	}
	spin_unlock(&cifs_sb->tlink_tree_lock);

	queue_delayed_work(system_nrt_wq, &cifs_sb->prune_tlinks,
				TLINK_IDLE_EXPIRE);
}<|MERGE_RESOLUTION|>--- conflicted
+++ resolved
@@ -2899,20 +2899,12 @@
 #define CIFS_MAX_RSIZE ((1<<24) - sizeof(READ_RSP) + 4)
 
 /*
-<<<<<<< HEAD
- * When the server doesn't allow large posix writes, only allow a wsize of
- * 2^17-1 minus the size of the WRITE_AND_X header. That allows for a write up
- * to the maximum size described by RFC1002.
- */
-#define CIFS_MAX_RFC1002_WSIZE ((1<<17) - 1 - sizeof(WRITE_REQ) + 4)
-=======
  * When the server doesn't allow large posix writes, only allow a rsize/wsize
  * of 2^17-1 minus the size of the call header. That allows for a read or
  * write up to the maximum size described by RFC1002.
  */
 #define CIFS_MAX_RFC1002_WSIZE ((1<<17) - 1 - sizeof(WRITE_REQ) + 4)
 #define CIFS_MAX_RFC1002_RSIZE ((1<<17) - 1 - sizeof(READ_RSP) + 4)
->>>>>>> 250a8155
 
 /*
  * The default wsize is 1M. find_get_pages seems to return a maximum of 256
