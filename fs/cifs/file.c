--- conflicted
+++ resolved
@@ -496,10 +496,7 @@
 	mutex_lock(&pCifsFile->fh_mutex);
 	if (!pCifsFile->invalidHandle) {
 		mutex_unlock(&pCifsFile->fh_mutex);
-<<<<<<< HEAD
-=======
 		rc = 0;
->>>>>>> 56d1ed69
 		FreeXid(xid);
 		return rc;
 	}
