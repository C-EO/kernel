--- conflicted
+++ resolved
@@ -426,11 +426,7 @@
 	int ack_req = le32_to_cpu(rsp->Flags &
 				  SMB2_NOTIFY_BREAK_LEASE_FLAG_ACK_REQUIRED);
 
-<<<<<<< HEAD
-	lease_state = smb2_map_lease_to_oplock(rsp->NewLeaseState);
-=======
 	lease_state = le32_to_cpu(rsp->NewLeaseState);
->>>>>>> 10ab4096
 
 	list_for_each(tmp, &tcon->openFileList) {
 		cfile = list_entry(tmp, struct cifsFileInfo, tlist);
@@ -444,11 +440,7 @@
 		cifs_dbg(FYI, "lease key match, lease break 0x%d\n",
 			 le32_to_cpu(rsp->NewLeaseState));
 
-<<<<<<< HEAD
-		smb2_set_oplock_level(cinode, lease_state);
-=======
 		server->ops->set_oplock_level(cinode, lease_state, 0, NULL);
->>>>>>> 10ab4096
 
 		if (ack_req)
 			cfile->oplock_break_cancelled = false;
@@ -501,7 +493,6 @@
 	lw->lease_state = rsp->NewLeaseState;
 
 	cifs_dbg(FYI, "Checking for lease break\n");
-<<<<<<< HEAD
 
 	/* look up tcon based on tid & uid */
 	spin_lock(&cifs_tcp_ses_lock);
@@ -511,17 +502,6 @@
 		list_for_each(tmp1, &server->smb_ses_list) {
 			ses = list_entry(tmp1, struct cifs_ses, smb_ses_list);
 
-=======
-
-	/* look up tcon based on tid & uid */
-	spin_lock(&cifs_tcp_ses_lock);
-	list_for_each(tmp, &cifs_tcp_ses_list) {
-		server = list_entry(tmp, struct TCP_Server_Info, tcp_ses_list);
-
-		list_for_each(tmp1, &server->smb_ses_list) {
-			ses = list_entry(tmp1, struct cifs_ses, smb_ses_list);
-
->>>>>>> 10ab4096
 			spin_lock(&cifs_file_list_lock);
 			list_for_each(tmp2, &ses->tcon_list) {
 				tcon = list_entry(tmp2, struct cifs_tcon,
