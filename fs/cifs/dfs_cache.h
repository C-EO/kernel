/* SPDX-License-Identifier: GPL-2.0 */
/*
 * DFS referral cache routines
 *
 * Copyright (c) 2018-2019 Paulo Alcantara <palcantara@suse.de>
 */

#ifndef _CIFS_DFS_CACHE_H
#define _CIFS_DFS_CACHE_H

#include <linux/nls.h>
#include <linux/list.h>
#include <linux/uuid.h>
#include "cifsglob.h"

#define DFS_CACHE_TGT_LIST_INIT(var) { .tl_numtgts = 0, .tl_list = LIST_HEAD_INIT((var).tl_list), }

struct dfs_cache_tgt_list {
	int tl_numtgts;
	struct list_head tl_list;
};

struct dfs_cache_tgt_iterator {
	char *it_name;
	int it_path_consumed;
	struct list_head it_list;
};

int dfs_cache_init(void);
void dfs_cache_destroy(void);
<<<<<<< HEAD
extern const struct file_operations dfscache_proc_fops;
=======
extern const struct proc_ops dfscache_proc_ops;
>>>>>>> 7d2a07b7

int dfs_cache_find(const unsigned int xid, struct cifs_ses *ses, const struct nls_table *cp,
		   int remap, const char *path, struct dfs_info3_param *ref,
		   struct dfs_cache_tgt_list *tgt_list);
int dfs_cache_noreq_find(const char *path, struct dfs_info3_param *ref,
			 struct dfs_cache_tgt_list *tgt_list);
int dfs_cache_update_tgthint(const unsigned int xid, struct cifs_ses *ses,
			     const struct nls_table *cp, int remap, const char *path,
			     const struct dfs_cache_tgt_iterator *it);
int dfs_cache_noreq_update_tgthint(const char *path, const struct dfs_cache_tgt_iterator *it);
int dfs_cache_get_tgt_referral(const char *path, const struct dfs_cache_tgt_iterator *it,
			       struct dfs_info3_param *ref);
int dfs_cache_get_tgt_share(char *path, const struct dfs_cache_tgt_iterator *it, char **share,
			    char **prefix);
void dfs_cache_put_refsrv_sessions(const uuid_t *mount_id);
void dfs_cache_add_refsrv_session(const uuid_t *mount_id, struct cifs_ses *ses);
char *dfs_cache_canonical_path(const char *path, const struct nls_table *cp, int remap);
<<<<<<< HEAD
=======
int dfs_cache_remount_fs(struct cifs_sb_info *cifs_sb);
>>>>>>> 7d2a07b7

static inline struct dfs_cache_tgt_iterator *
dfs_cache_get_next_tgt(struct dfs_cache_tgt_list *tl,
		       struct dfs_cache_tgt_iterator *it)
{
	if (!tl || list_empty(&tl->tl_list) || !it ||
	    list_is_last(&it->it_list, &tl->tl_list))
		return NULL;
	return list_next_entry(it, it_list);
}

static inline struct dfs_cache_tgt_iterator *
dfs_cache_get_tgt_iterator(struct dfs_cache_tgt_list *tl)
{
	if (!tl)
		return NULL;
	return list_first_entry_or_null(&tl->tl_list,
					struct dfs_cache_tgt_iterator,
					it_list);
}

static inline void dfs_cache_free_tgts(struct dfs_cache_tgt_list *tl)
{
	struct dfs_cache_tgt_iterator *it, *nit;

	if (!tl || list_empty(&tl->tl_list))
		return;
	list_for_each_entry_safe(it, nit, &tl->tl_list, it_list) {
		list_del(&it->it_list);
		kfree(it->it_name);
		kfree(it);
	}
	tl->tl_numtgts = 0;
}

static inline const char *
dfs_cache_get_tgt_name(const struct dfs_cache_tgt_iterator *it)
{
	return it ? it->it_name : NULL;
}

static inline int
dfs_cache_get_nr_tgts(const struct dfs_cache_tgt_list *tl)
{
	return tl ? tl->tl_numtgts : 0;
}

#endif /* _CIFS_DFS_CACHE_H */<|MERGE_RESOLUTION|>--- conflicted
+++ resolved
@@ -28,11 +28,7 @@
 
 int dfs_cache_init(void);
 void dfs_cache_destroy(void);
-<<<<<<< HEAD
-extern const struct file_operations dfscache_proc_fops;
-=======
 extern const struct proc_ops dfscache_proc_ops;
->>>>>>> 7d2a07b7
 
 int dfs_cache_find(const unsigned int xid, struct cifs_ses *ses, const struct nls_table *cp,
 		   int remap, const char *path, struct dfs_info3_param *ref,
@@ -50,10 +46,7 @@
 void dfs_cache_put_refsrv_sessions(const uuid_t *mount_id);
 void dfs_cache_add_refsrv_session(const uuid_t *mount_id, struct cifs_ses *ses);
 char *dfs_cache_canonical_path(const char *path, const struct nls_table *cp, int remap);
-<<<<<<< HEAD
-=======
 int dfs_cache_remount_fs(struct cifs_sb_info *cifs_sb);
->>>>>>> 7d2a07b7
 
 static inline struct dfs_cache_tgt_iterator *
 dfs_cache_get_next_tgt(struct dfs_cache_tgt_list *tl,
