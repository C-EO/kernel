/* SPDX-License-Identifier: LGPL-2.1 */
/*
 *   fs/cifs/smb2proto.h
 *
 *   Copyright (c) International Business Machines  Corp., 2002, 2011
 *                 Etersoft, 2012
 *   Author(s): Steve French (sfrench@us.ibm.com)
 *              Pavel Shilovsky (pshilovsky@samba.org) 2012
 *
 */
#ifndef _SMB2PROTO_H
#define _SMB2PROTO_H
#include <linux/nls.h>
#include <linux/key-type.h>

struct statfs;
struct smb_rqst;

/*
 *****************************************************************
 * All Prototypes
 *****************************************************************
 */
extern int map_smb2_to_linux_error(char *buf, bool log_err);
extern int smb2_check_message(char *buf, unsigned int length,
			      struct TCP_Server_Info *server);
extern unsigned int smb2_calc_size(void *buf, struct TCP_Server_Info *server);
extern char *smb2_get_data_area_len(int *off, int *len,
				    struct smb2_sync_hdr *shdr);
extern __le16 *cifs_convert_path_to_utf16(const char *from,
					  struct cifs_sb_info *cifs_sb);

extern int smb2_verify_signature(struct smb_rqst *, struct TCP_Server_Info *);
extern int smb2_check_receive(struct mid_q_entry *mid,
			      struct TCP_Server_Info *server, bool log_error);
extern struct mid_q_entry *smb2_setup_request(struct cifs_ses *ses,
					      struct TCP_Server_Info *,
					      struct smb_rqst *rqst);
extern struct mid_q_entry *smb2_setup_async_request(
			struct TCP_Server_Info *server, struct smb_rqst *rqst);
extern struct cifs_ses *smb2_find_smb_ses(struct TCP_Server_Info *server,
					   __u64 ses_id);
extern struct cifs_tcon *smb2_find_smb_tcon(struct TCP_Server_Info *server,
						__u64 ses_id, __u32  tid);
extern int smb2_calc_signature(struct smb_rqst *rqst,
				struct TCP_Server_Info *server,
				bool allocate_crypto);
extern int smb3_calc_signature(struct smb_rqst *rqst,
				struct TCP_Server_Info *server,
				bool allocate_crypto);
extern void smb2_echo_request(struct work_struct *work);
extern __le32 smb2_get_lease_state(struct cifsInodeInfo *cinode);
extern bool smb2_is_valid_oplock_break(char *buffer,
				       struct TCP_Server_Info *srv);
extern int smb3_handle_read_data(struct TCP_Server_Info *server,
				 struct mid_q_entry *mid);

<<<<<<< HEAD
extern int open_shroot(unsigned int xid, struct cifs_tcon *tcon,
		       struct cifs_sb_info *cifs_sb, struct cifs_fid *pfid);
extern void close_shroot(struct cached_fid *cfid);
extern void close_shroot_lease(struct cached_fid *cfid);
extern void close_shroot_lease_locked(struct cached_fid *cfid);
=======
extern int open_cached_dir(unsigned int xid, struct cifs_tcon *tcon,
			   const char *path,
			   struct cifs_sb_info *cifs_sb,
			   struct cached_fid **cfid);
extern int open_cached_dir_by_dentry(struct cifs_tcon *tcon,
				     struct dentry *dentry,
				     struct cached_fid **cfid);
extern void close_cached_dir(struct cached_fid *cfid);
extern void close_cached_dir_lease(struct cached_fid *cfid);
extern void close_cached_dir_lease_locked(struct cached_fid *cfid);
>>>>>>> 7d2a07b7
extern void move_smb2_info_to_cifs(FILE_ALL_INFO *dst,
				   struct smb2_file_all_info *src);
extern int smb2_query_reparse_tag(const unsigned int xid, struct cifs_tcon *tcon,
				struct cifs_sb_info *cifs_sb, const char *path,
				__u32 *reparse_tag);
extern int smb2_query_path_info(const unsigned int xid, struct cifs_tcon *tcon,
				struct cifs_sb_info *cifs_sb,
				const char *full_path, FILE_ALL_INFO *data,
				bool *adjust_tz, bool *symlink);
extern int smb2_set_path_size(const unsigned int xid, struct cifs_tcon *tcon,
			      const char *full_path, __u64 size,
			      struct cifs_sb_info *cifs_sb, bool set_alloc);
extern int smb2_set_file_info(struct inode *inode, const char *full_path,
			      FILE_BASIC_INFO *buf, const unsigned int xid);
extern int smb311_posix_mkdir(const unsigned int xid, struct inode *inode,
			       umode_t mode, struct cifs_tcon *tcon,
			       const char *full_path,
			       struct cifs_sb_info *cifs_sb);
extern int smb2_mkdir(const unsigned int xid, struct inode *inode,
		      umode_t mode, struct cifs_tcon *tcon,
		      const char *name, struct cifs_sb_info *cifs_sb);
extern void smb2_mkdir_setinfo(struct inode *inode, const char *full_path,
			       struct cifs_sb_info *cifs_sb,
			       struct cifs_tcon *tcon, const unsigned int xid);
extern int smb2_rmdir(const unsigned int xid, struct cifs_tcon *tcon,
		      const char *name, struct cifs_sb_info *cifs_sb);
extern int smb2_unlink(const unsigned int xid, struct cifs_tcon *tcon,
		       const char *name, struct cifs_sb_info *cifs_sb);
extern int smb2_rename_path(const unsigned int xid, struct cifs_tcon *tcon,
			    const char *from_name, const char *to_name,
			    struct cifs_sb_info *cifs_sb);
extern int smb2_create_hardlink(const unsigned int xid, struct cifs_tcon *tcon,
				const char *from_name, const char *to_name,
				struct cifs_sb_info *cifs_sb);
extern int smb3_create_mf_symlink(unsigned int xid, struct cifs_tcon *tcon,
			struct cifs_sb_info *cifs_sb, const unsigned char *path,
			char *pbuf, unsigned int *pbytes_written);
extern int smb3_query_mf_symlink(unsigned int xid, struct cifs_tcon *tcon,
			  struct cifs_sb_info *cifs_sb,
			  const unsigned char *path, char *pbuf,
			  unsigned int *pbytes_read);
extern int smb2_open_file(const unsigned int xid,
			  struct cifs_open_parms *oparms,
			  __u32 *oplock, FILE_ALL_INFO *buf);
extern int smb2_unlock_range(struct cifsFileInfo *cfile,
			     struct file_lock *flock, const unsigned int xid);
extern int smb2_push_mandatory_locks(struct cifsFileInfo *cfile);
extern void smb2_reconnect_server(struct work_struct *work);
extern int smb3_crypto_aead_allocate(struct TCP_Server_Info *server);
extern unsigned long smb_rqst_len(struct TCP_Server_Info *server,
				  struct smb_rqst *rqst);
extern void smb2_set_next_command(struct cifs_tcon *tcon,
				  struct smb_rqst *rqst);
extern void smb2_set_related(struct smb_rqst *rqst);

/*
 * SMB2 Worker functions - most of protocol specific implementation details
 * are contained within these calls.
 */
extern int SMB2_negotiate(const unsigned int xid, struct cifs_ses *ses);
extern int SMB2_sess_setup(const unsigned int xid, struct cifs_ses *ses,
			   const struct nls_table *nls_cp);
extern int SMB2_logoff(const unsigned int xid, struct cifs_ses *ses);
extern int SMB2_tcon(const unsigned int xid, struct cifs_ses *ses,
		     const char *tree, struct cifs_tcon *tcon,
		     const struct nls_table *);
extern int SMB2_tdis(const unsigned int xid, struct cifs_tcon *tcon);
extern int SMB2_open(const unsigned int xid, struct cifs_open_parms *oparms,
		     __le16 *path, __u8 *oplock,
		     struct smb2_file_all_info *buf,
		     struct create_posix_rsp *posix,
		     struct kvec *err_iov, int *resp_buftype);
extern int SMB2_open_init(struct cifs_tcon *tcon,
			  struct TCP_Server_Info *server,
			  struct smb_rqst *rqst,
			  __u8 *oplock, struct cifs_open_parms *oparms,
			  __le16 *path);
extern void SMB2_open_free(struct smb_rqst *rqst);
extern int SMB2_ioctl(const unsigned int xid, struct cifs_tcon *tcon,
		     u64 persistent_fid, u64 volatile_fid, u32 opcode,
		     bool is_fsctl, char *in_data, u32 indatalen, u32 maxoutlen,
		     char **out_data, u32 *plen /* returned data len */);
extern int SMB2_ioctl_init(struct cifs_tcon *tcon,
			   struct TCP_Server_Info *server,
			   struct smb_rqst *rqst,
			   u64 persistent_fid, u64 volatile_fid, u32 opcode,
			   bool is_fsctl, char *in_data, u32 indatalen,
			   __u32 max_response_size);
extern void SMB2_ioctl_free(struct smb_rqst *rqst);
extern int SMB2_change_notify(const unsigned int xid, struct cifs_tcon *tcon,
			u64 persistent_fid, u64 volatile_fid, bool watch_tree,
			u32 completion_filter);

extern int __SMB2_close(const unsigned int xid, struct cifs_tcon *tcon,
			u64 persistent_fid, u64 volatile_fid,
			struct smb2_file_network_open_info *pbuf);
extern int SMB2_close(const unsigned int xid, struct cifs_tcon *tcon,
		      u64 persistent_file_id, u64 volatile_file_id);
<<<<<<< HEAD
extern int SMB2_close_init(struct cifs_tcon *tcon, struct smb_rqst *rqst,
		      u64 persistent_fid, u64 volatile_fid, bool query_attrs);
=======
extern int SMB2_close_init(struct cifs_tcon *tcon,
			   struct TCP_Server_Info *server,
			   struct smb_rqst *rqst,
			   u64 persistent_fid, u64 volatile_fid,
			   bool query_attrs);
>>>>>>> 7d2a07b7
extern void SMB2_close_free(struct smb_rqst *rqst);
extern int SMB2_flush(const unsigned int xid, struct cifs_tcon *tcon,
		      u64 persistent_file_id, u64 volatile_file_id);
extern int SMB2_flush_init(const unsigned int xid, struct smb_rqst *rqst,
			   struct cifs_tcon *tcon,
<<<<<<< HEAD
			   u64 persistent_file_id, u64 volatile_file_id);
extern void SMB2_flush_free(struct smb_rqst *rqst);
=======
			   struct TCP_Server_Info *server,
			   u64 persistent_file_id, u64 volatile_file_id);
extern void SMB2_flush_free(struct smb_rqst *rqst);
extern int SMB311_posix_query_info(const unsigned int xid, struct cifs_tcon *tcon,
		u64 persistent_fid, u64 volatile_fid, struct smb311_posix_qinfo *data, u32 *plen);
>>>>>>> 7d2a07b7
extern int SMB2_query_info(const unsigned int xid, struct cifs_tcon *tcon,
			   u64 persistent_file_id, u64 volatile_file_id,
			   struct smb2_file_all_info *data);
extern int SMB2_query_info_init(struct cifs_tcon *tcon,
				struct TCP_Server_Info *server,
				struct smb_rqst *rqst,
				u64 persistent_fid, u64 volatile_fid,
				u8 info_class, u8 info_type,
				u32 additional_info, size_t output_len,
				size_t input_len, void *input);
extern void SMB2_query_info_free(struct smb_rqst *rqst);
extern int SMB2_query_acl(const unsigned int xid, struct cifs_tcon *tcon,
			  u64 persistent_file_id, u64 volatile_file_id,
			  void **data, unsigned int *plen, u32 info);
extern int SMB2_get_srv_num(const unsigned int xid, struct cifs_tcon *tcon,
			    u64 persistent_fid, u64 volatile_fid,
			    __le64 *uniqueid);
extern int smb2_async_readv(struct cifs_readdata *rdata);
extern int SMB2_read(const unsigned int xid, struct cifs_io_parms *io_parms,
		     unsigned int *nbytes, char **buf, int *buf_type);
extern int smb2_async_writev(struct cifs_writedata *wdata,
			     void (*release)(struct kref *kref));
extern int SMB2_write(const unsigned int xid, struct cifs_io_parms *io_parms,
		      unsigned int *nbytes, struct kvec *iov, int n_vec);
extern int SMB2_echo(struct TCP_Server_Info *server);
extern int SMB2_query_directory(const unsigned int xid, struct cifs_tcon *tcon,
				u64 persistent_fid, u64 volatile_fid, int index,
				struct cifs_search_info *srch_inf);
extern int SMB2_query_directory_init(unsigned int xid, struct cifs_tcon *tcon,
<<<<<<< HEAD
=======
				     struct TCP_Server_Info *server,
>>>>>>> 7d2a07b7
				     struct smb_rqst *rqst,
				     u64 persistent_fid, u64 volatile_fid,
				     int index, int info_level);
extern void SMB2_query_directory_free(struct smb_rqst *rqst);
extern int SMB2_set_eof(const unsigned int xid, struct cifs_tcon *tcon,
			u64 persistent_fid, u64 volatile_fid, u32 pid,
			__le64 *eof);
extern int SMB2_set_info_init(struct cifs_tcon *tcon,
			      struct TCP_Server_Info *server,
			      struct smb_rqst *rqst,
			      u64 persistent_fid, u64 volatile_fid, u32 pid,
			      u8 info_class, u8 info_type, u32 additional_info,
			      void **data, unsigned int *size);
extern void SMB2_set_info_free(struct smb_rqst *rqst);
extern int SMB2_set_acl(const unsigned int xid, struct cifs_tcon *tcon,
			u64 persistent_fid, u64 volatile_fid,
			struct cifs_ntsd *pnntsd, int pacllen, int aclflag);
extern int SMB2_set_ea(const unsigned int xid, struct cifs_tcon *tcon,
		       u64 persistent_fid, u64 volatile_fid,
		       struct smb2_file_full_ea_info *buf, int len);
extern int SMB2_set_compression(const unsigned int xid, struct cifs_tcon *tcon,
				u64 persistent_fid, u64 volatile_fid);
extern int SMB2_oplock_break(const unsigned int xid, struct cifs_tcon *tcon,
			     const u64 persistent_fid, const u64 volatile_fid,
			     const __u8 oplock_level);
extern int smb2_handle_cancelled_close(struct cifs_tcon *tcon,
				       __u64 persistent_fid,
				       __u64 volatile_fid);
extern int smb2_handle_cancelled_mid(struct mid_q_entry *mid, struct TCP_Server_Info *server);
void smb2_cancelled_close_fid(struct work_struct *work);
extern int SMB2_QFS_info(const unsigned int xid, struct cifs_tcon *tcon,
			 u64 persistent_file_id, u64 volatile_file_id,
			 struct kstatfs *FSData);
extern int SMB311_posix_qfs_info(const unsigned int xid, struct cifs_tcon *tcon,
			 u64 persistent_file_id, u64 volatile_file_id,
			 struct kstatfs *FSData);
extern int SMB2_QFS_attr(const unsigned int xid, struct cifs_tcon *tcon,
			 u64 persistent_file_id, u64 volatile_file_id, int lvl);
extern int SMB2_lock(const unsigned int xid, struct cifs_tcon *tcon,
		     const __u64 persist_fid, const __u64 volatile_fid,
		     const __u32 pid, const __u64 length, const __u64 offset,
		     const __u32 lockFlags, const bool wait);
extern int smb2_lockv(const unsigned int xid, struct cifs_tcon *tcon,
		      const __u64 persist_fid, const __u64 volatile_fid,
		      const __u32 pid, const __u32 num_lock,
		      struct smb2_lock_element *buf);
extern int SMB2_lease_break(const unsigned int xid, struct cifs_tcon *tcon,
			    __u8 *lease_key, const __le32 lease_state);
extern int smb3_validate_negotiate(const unsigned int, struct cifs_tcon *);

extern enum securityEnum smb2_select_sectype(struct TCP_Server_Info *,
					enum securityEnum);
extern void smb2_parse_contexts(struct TCP_Server_Info *server,
				struct smb2_create_rsp *rsp,
				unsigned int *epoch, char *lease_key,
				__u8 *oplock, struct smb2_file_all_info *buf,
				struct create_posix_rsp *posix);
extern int smb3_encryption_required(const struct cifs_tcon *tcon);
extern int smb2_validate_iov(unsigned int offset, unsigned int buffer_length,
			     struct kvec *iov, unsigned int min_buf_size);
extern int smb2_validate_and_copy_iov(unsigned int offset,
				      unsigned int buffer_length,
				      struct kvec *iov,
				      unsigned int minbufsize, char *data);
extern void smb2_copy_fs_info_to_kstatfs(
	 struct smb2_fs_full_size_info *pfs_inf,
	 struct kstatfs *kst);
extern int smb311_crypto_shash_allocate(struct TCP_Server_Info *server);
extern int smb311_update_preauth_hash(struct cifs_ses *ses,
				      struct kvec *iov, int nvec);
extern int smb2_query_info_compound(const unsigned int xid,
				    struct cifs_tcon *tcon,
				    __le16 *utf16_path, u32 desired_access,
				    u32 class, u32 type, u32 output_len,
				    struct kvec *rsp, int *buftype,
				    struct cifs_sb_info *cifs_sb);
<<<<<<< HEAD
=======
/* query path info from the server using SMB311 POSIX extensions*/
extern int smb311_posix_query_path_info(const unsigned int xid, struct cifs_tcon *tcon,
			struct cifs_sb_info *sb, const char *path, struct smb311_posix_qinfo *qinf,
			bool *adjust_tx, bool *symlink);
>>>>>>> 7d2a07b7
int posix_info_parse(const void *beg, const void *end,
		     struct smb2_posix_info_parsed *out);
int posix_info_sid_size(const void *beg, const void *end);
#endif			/* _SMB2PROTO_H */<|MERGE_RESOLUTION|>--- conflicted
+++ resolved
@@ -55,13 +55,6 @@
 extern int smb3_handle_read_data(struct TCP_Server_Info *server,
 				 struct mid_q_entry *mid);
 
-<<<<<<< HEAD
-extern int open_shroot(unsigned int xid, struct cifs_tcon *tcon,
-		       struct cifs_sb_info *cifs_sb, struct cifs_fid *pfid);
-extern void close_shroot(struct cached_fid *cfid);
-extern void close_shroot_lease(struct cached_fid *cfid);
-extern void close_shroot_lease_locked(struct cached_fid *cfid);
-=======
 extern int open_cached_dir(unsigned int xid, struct cifs_tcon *tcon,
 			   const char *path,
 			   struct cifs_sb_info *cifs_sb,
@@ -72,7 +65,6 @@
 extern void close_cached_dir(struct cached_fid *cfid);
 extern void close_cached_dir_lease(struct cached_fid *cfid);
 extern void close_cached_dir_lease_locked(struct cached_fid *cfid);
->>>>>>> 7d2a07b7
 extern void move_smb2_info_to_cifs(FILE_ALL_INFO *dst,
 				   struct smb2_file_all_info *src);
 extern int smb2_query_reparse_tag(const unsigned int xid, struct cifs_tcon *tcon,
@@ -171,31 +163,21 @@
 			struct smb2_file_network_open_info *pbuf);
 extern int SMB2_close(const unsigned int xid, struct cifs_tcon *tcon,
 		      u64 persistent_file_id, u64 volatile_file_id);
-<<<<<<< HEAD
-extern int SMB2_close_init(struct cifs_tcon *tcon, struct smb_rqst *rqst,
-		      u64 persistent_fid, u64 volatile_fid, bool query_attrs);
-=======
 extern int SMB2_close_init(struct cifs_tcon *tcon,
 			   struct TCP_Server_Info *server,
 			   struct smb_rqst *rqst,
 			   u64 persistent_fid, u64 volatile_fid,
 			   bool query_attrs);
->>>>>>> 7d2a07b7
 extern void SMB2_close_free(struct smb_rqst *rqst);
 extern int SMB2_flush(const unsigned int xid, struct cifs_tcon *tcon,
 		      u64 persistent_file_id, u64 volatile_file_id);
 extern int SMB2_flush_init(const unsigned int xid, struct smb_rqst *rqst,
 			   struct cifs_tcon *tcon,
-<<<<<<< HEAD
-			   u64 persistent_file_id, u64 volatile_file_id);
-extern void SMB2_flush_free(struct smb_rqst *rqst);
-=======
 			   struct TCP_Server_Info *server,
 			   u64 persistent_file_id, u64 volatile_file_id);
 extern void SMB2_flush_free(struct smb_rqst *rqst);
 extern int SMB311_posix_query_info(const unsigned int xid, struct cifs_tcon *tcon,
 		u64 persistent_fid, u64 volatile_fid, struct smb311_posix_qinfo *data, u32 *plen);
->>>>>>> 7d2a07b7
 extern int SMB2_query_info(const unsigned int xid, struct cifs_tcon *tcon,
 			   u64 persistent_file_id, u64 volatile_file_id,
 			   struct smb2_file_all_info *data);
@@ -225,10 +207,7 @@
 				u64 persistent_fid, u64 volatile_fid, int index,
 				struct cifs_search_info *srch_inf);
 extern int SMB2_query_directory_init(unsigned int xid, struct cifs_tcon *tcon,
-<<<<<<< HEAD
-=======
 				     struct TCP_Server_Info *server,
->>>>>>> 7d2a07b7
 				     struct smb_rqst *rqst,
 				     u64 persistent_fid, u64 volatile_fid,
 				     int index, int info_level);
@@ -305,13 +284,10 @@
 				    u32 class, u32 type, u32 output_len,
 				    struct kvec *rsp, int *buftype,
 				    struct cifs_sb_info *cifs_sb);
-<<<<<<< HEAD
-=======
 /* query path info from the server using SMB311 POSIX extensions*/
 extern int smb311_posix_query_path_info(const unsigned int xid, struct cifs_tcon *tcon,
 			struct cifs_sb_info *sb, const char *path, struct smb311_posix_qinfo *qinf,
 			bool *adjust_tx, bool *symlink);
->>>>>>> 7d2a07b7
 int posix_info_parse(const void *beg, const void *end,
 		     struct smb2_posix_info_parsed *out);
 int posix_info_sid_size(const void *beg, const void *end);
