// SPDX-License-Identifier: GPL-2.0
/*
 *  SMB2 version specific operations
 *
 *  Copyright (c) 2012, Jeff Layton <jlayton@redhat.com>
 *
 *  This library is free software; you can redistribute it and/or modify
 *  it under the terms of the GNU General Public License v2 as published
 *  by the Free Software Foundation.
 *
 *  This library is distributed in the hope that it will be useful,
 *  but WITHOUT ANY WARRANTY; without even the implied warranty of
 *  MERCHANTABILITY or FITNESS FOR A PARTICULAR PURPOSE.  See
 *  the GNU Lesser General Public License for more details.
 *
 *  You should have received a copy of the GNU Lesser General Public License
 *  along with this library; if not, write to the Free Software
 *  Foundation, Inc., 59 Temple Place, Suite 330, Boston, MA 02111-1307 USA
 */

#include <linux/pagemap.h>
#include <linux/vfs.h>
#include <linux/falloc.h>
#include <linux/scatterlist.h>
#include <linux/uuid.h>
#include <crypto/aead.h>
#include "cifsglob.h"
#include "smb2pdu.h"
#include "smb2proto.h"
#include "cifsproto.h"
#include "cifs_debug.h"
#include "cifs_unicode.h"
#include "smb2status.h"
#include "smb2glob.h"
#include "cifs_ioctl.h"
#include "smbdirect.h"

/* Change credits for different ops and return the total number of credits */
static int
change_conf(struct TCP_Server_Info *server)
{
	server->credits += server->echo_credits + server->oplock_credits;
	server->oplock_credits = server->echo_credits = 0;
	switch (server->credits) {
	case 0:
		return 0;
	case 1:
		server->echoes = false;
		server->oplocks = false;
		break;
	case 2:
		server->echoes = true;
		server->oplocks = false;
		server->echo_credits = 1;
		break;
	default:
		server->echoes = true;
		if (enable_oplocks) {
			server->oplocks = true;
			server->oplock_credits = 1;
		} else
			server->oplocks = false;

		server->echo_credits = 1;
	}
	server->credits -= server->echo_credits + server->oplock_credits;
	return server->credits + server->echo_credits + server->oplock_credits;
}

static void
smb2_add_credits(struct TCP_Server_Info *server,
		 const struct cifs_credits *credits, const int optype)
{
	int *val, rc = -1;
	unsigned int add = credits->value;
	unsigned int instance = credits->instance;
	bool reconnect_detected = false;

	spin_lock(&server->req_lock);
	val = server->ops->get_credits_field(server, optype);

	/* eg found case where write overlapping reconnect messed up credits */
	if (((optype & CIFS_OP_MASK) == CIFS_NEG_OP) && (*val != 0))
		trace_smb3_reconnect_with_invalid_credits(server->CurrentMid,
			server->hostname, *val);
	if ((instance == 0) || (instance == server->reconnect_instance))
		*val += add;
	else
		reconnect_detected = true;

	if (*val > 65000) {
		*val = 65000; /* Don't get near 64K credits, avoid srv bugs */
		printk_once(KERN_WARNING "server overflowed SMB3 credits\n");
	}
	server->in_flight--;
	if (server->in_flight == 0 && (optype & CIFS_OP_MASK) != CIFS_NEG_OP)
		rc = change_conf(server);
	/*
	 * Sometimes server returns 0 credits on oplock break ack - we need to
	 * rebalance credits in this case.
	 */
	else if (server->in_flight > 0 && server->oplock_credits == 0 &&
		 server->oplocks) {
		if (server->credits > 1) {
			server->credits--;
			server->oplock_credits++;
		}
	}
	spin_unlock(&server->req_lock);
	wake_up(&server->request_q);

	if (reconnect_detected)
		cifs_dbg(FYI, "trying to put %d credits from the old server instance %d\n",
			 add, instance);

	if (server->tcpStatus == CifsNeedReconnect
	    || server->tcpStatus == CifsExiting)
		return;

	switch (rc) {
	case -1:
		/* change_conf hasn't been executed */
		break;
	case 0:
		cifs_dbg(VFS, "Possible client or server bug - zero credits\n");
		break;
	case 1:
		cifs_dbg(VFS, "disabling echoes and oplocks\n");
		break;
	case 2:
		cifs_dbg(FYI, "disabling oplocks\n");
		break;
	default:
		cifs_dbg(FYI, "add %u credits total=%d\n", add, rc);
	}
}

static void
smb2_set_credits(struct TCP_Server_Info *server, const int val)
{
	spin_lock(&server->req_lock);
	server->credits = val;
	if (val == 1)
		server->reconnect_instance++;
	spin_unlock(&server->req_lock);
	/* don't log while holding the lock */
	if (val == 1)
		cifs_dbg(FYI, "set credits to 1 due to smb2 reconnect\n");
}

static int *
smb2_get_credits_field(struct TCP_Server_Info *server, const int optype)
{
	switch (optype) {
	case CIFS_ECHO_OP:
		return &server->echo_credits;
	case CIFS_OBREAK_OP:
		return &server->oplock_credits;
	default:
		return &server->credits;
	}
}

static unsigned int
smb2_get_credits(struct mid_q_entry *mid)
{
	struct smb2_sync_hdr *shdr = (struct smb2_sync_hdr *)mid->resp_buf;

	if (mid->mid_state == MID_RESPONSE_RECEIVED
	    || mid->mid_state == MID_RESPONSE_MALFORMED)
		return le16_to_cpu(shdr->CreditRequest);

	return 0;
}

static int
smb2_wait_mtu_credits(struct TCP_Server_Info *server, unsigned int size,
		      unsigned int *num, struct cifs_credits *credits)
{
	int rc = 0;
	unsigned int scredits;

	spin_lock(&server->req_lock);
	while (1) {
		if (server->credits <= 0) {
			spin_unlock(&server->req_lock);
			cifs_num_waiters_inc(server);
			rc = wait_event_killable(server->request_q,
				has_credits(server, &server->credits, 1));
			cifs_num_waiters_dec(server);
			if (rc)
				return rc;
			spin_lock(&server->req_lock);
		} else {
			if (server->tcpStatus == CifsExiting) {
				spin_unlock(&server->req_lock);
				return -ENOENT;
			}

			scredits = server->credits;
			/* can deadlock with reopen */
			if (scredits <= 8) {
				*num = SMB2_MAX_BUFFER_SIZE;
				credits->value = 0;
				credits->instance = 0;
				break;
			}

			/* leave some credits for reopen and other ops */
			scredits -= 8;
			*num = min_t(unsigned int, size,
				     scredits * SMB2_MAX_BUFFER_SIZE);

			credits->value =
				DIV_ROUND_UP(*num, SMB2_MAX_BUFFER_SIZE);
			credits->instance = server->reconnect_instance;
			server->credits -= credits->value;
			server->in_flight++;
			break;
		}
	}
	spin_unlock(&server->req_lock);
	return rc;
}

static int
smb2_adjust_credits(struct TCP_Server_Info *server,
		    struct cifs_credits *credits,
		    const unsigned int payload_size)
{
	int new_val = DIV_ROUND_UP(payload_size, SMB2_MAX_BUFFER_SIZE);

	if (!credits->value || credits->value == new_val)
		return 0;

	if (credits->value < new_val) {
		WARN_ONCE(1, "request has less credits (%d) than required (%d)",
			  credits->value, new_val);
		return -ENOTSUPP;
	}

	spin_lock(&server->req_lock);

	if (server->reconnect_instance != credits->instance) {
		spin_unlock(&server->req_lock);
		cifs_dbg(VFS, "trying to return %d credits to old session\n",
			 credits->value - new_val);
		return -EAGAIN;
	}

	server->credits += credits->value - new_val;
	spin_unlock(&server->req_lock);
	wake_up(&server->request_q);
	credits->value = new_val;
	return 0;
}

static __u64
smb2_get_next_mid(struct TCP_Server_Info *server)
{
	__u64 mid;
	/* for SMB2 we need the current value */
	spin_lock(&GlobalMid_Lock);
	mid = server->CurrentMid++;
	spin_unlock(&GlobalMid_Lock);
	return mid;
}

static void
smb2_revert_current_mid(struct TCP_Server_Info *server, const unsigned int val)
{
	spin_lock(&GlobalMid_Lock);
	if (server->CurrentMid >= val)
		server->CurrentMid -= val;
	spin_unlock(&GlobalMid_Lock);
}

static struct mid_q_entry *
smb2_find_mid(struct TCP_Server_Info *server, char *buf)
{
	struct mid_q_entry *mid;
	struct smb2_sync_hdr *shdr = (struct smb2_sync_hdr *)buf;
	__u64 wire_mid = le64_to_cpu(shdr->MessageId);

	if (shdr->ProtocolId == SMB2_TRANSFORM_PROTO_NUM) {
		cifs_dbg(VFS, "Encrypted frame parsing not supported yet\n");
		return NULL;
	}

	spin_lock(&GlobalMid_Lock);
	list_for_each_entry(mid, &server->pending_mid_q, qhead) {
		if ((mid->mid == wire_mid) &&
		    (mid->mid_state == MID_REQUEST_SUBMITTED) &&
		    (mid->command == shdr->Command)) {
			kref_get(&mid->refcount);
			spin_unlock(&GlobalMid_Lock);
			return mid;
		}
	}
	spin_unlock(&GlobalMid_Lock);
	return NULL;
}

static void
smb2_dump_detail(void *buf, struct TCP_Server_Info *server)
{
#ifdef CONFIG_CIFS_DEBUG2
	struct smb2_sync_hdr *shdr = (struct smb2_sync_hdr *)buf;

	cifs_dbg(VFS, "Cmd: %d Err: 0x%x Flags: 0x%x Mid: %llu Pid: %d\n",
		 shdr->Command, shdr->Status, shdr->Flags, shdr->MessageId,
		 shdr->ProcessId);
	cifs_dbg(VFS, "smb buf %p len %u\n", buf,
		 server->ops->calc_smb_size(buf, server));
#endif
}

static bool
smb2_need_neg(struct TCP_Server_Info *server)
{
	return server->max_read == 0;
}

static int
smb2_negotiate(const unsigned int xid, struct cifs_ses *ses)
{
	int rc;

	ses->server->CurrentMid = 0;
	rc = SMB2_negotiate(xid, ses);
	/* BB we probably don't need to retry with modern servers */
	if (rc == -EAGAIN)
		rc = -EHOSTDOWN;
	return rc;
}

static unsigned int
smb2_negotiate_wsize(struct cifs_tcon *tcon, struct smb_vol *volume_info)
{
	struct TCP_Server_Info *server = tcon->ses->server;
	unsigned int wsize;

	/* start with specified wsize, or default */
	wsize = volume_info->wsize ? volume_info->wsize : CIFS_DEFAULT_IOSIZE;
	wsize = min_t(unsigned int, wsize, server->max_write);
#ifdef CONFIG_CIFS_SMB_DIRECT
	if (server->rdma) {
		if (server->sign)
			wsize = min_t(unsigned int,
				wsize, server->smbd_conn->max_fragmented_send_size);
		else
			wsize = min_t(unsigned int,
				wsize, server->smbd_conn->max_readwrite_size);
	}
#endif
	if (!(server->capabilities & SMB2_GLOBAL_CAP_LARGE_MTU))
		wsize = min_t(unsigned int, wsize, SMB2_MAX_BUFFER_SIZE);

	return wsize;
}

static unsigned int
smb3_negotiate_wsize(struct cifs_tcon *tcon, struct smb_vol *volume_info)
{
	struct TCP_Server_Info *server = tcon->ses->server;
	unsigned int wsize;

	/* start with specified wsize, or default */
	wsize = volume_info->wsize ? volume_info->wsize : SMB3_DEFAULT_IOSIZE;
	wsize = min_t(unsigned int, wsize, server->max_write);
#ifdef CONFIG_CIFS_SMB_DIRECT
	if (server->rdma) {
		if (server->sign)
			wsize = min_t(unsigned int,
				wsize, server->smbd_conn->max_fragmented_send_size);
		else
			wsize = min_t(unsigned int,
				wsize, server->smbd_conn->max_readwrite_size);
	}
#endif
	if (!(server->capabilities & SMB2_GLOBAL_CAP_LARGE_MTU))
		wsize = min_t(unsigned int, wsize, SMB2_MAX_BUFFER_SIZE);

	return wsize;
}

static unsigned int
smb2_negotiate_rsize(struct cifs_tcon *tcon, struct smb_vol *volume_info)
{
	struct TCP_Server_Info *server = tcon->ses->server;
	unsigned int rsize;

	/* start with specified rsize, or default */
	rsize = volume_info->rsize ? volume_info->rsize : CIFS_DEFAULT_IOSIZE;
	rsize = min_t(unsigned int, rsize, server->max_read);
#ifdef CONFIG_CIFS_SMB_DIRECT
	if (server->rdma) {
		if (server->sign)
			rsize = min_t(unsigned int,
				rsize, server->smbd_conn->max_fragmented_recv_size);
		else
			rsize = min_t(unsigned int,
				rsize, server->smbd_conn->max_readwrite_size);
	}
#endif

	if (!(server->capabilities & SMB2_GLOBAL_CAP_LARGE_MTU))
		rsize = min_t(unsigned int, rsize, SMB2_MAX_BUFFER_SIZE);

	return rsize;
}

static unsigned int
smb3_negotiate_rsize(struct cifs_tcon *tcon, struct smb_vol *volume_info)
{
	struct TCP_Server_Info *server = tcon->ses->server;
	unsigned int rsize;

	/* start with specified rsize, or default */
	rsize = volume_info->rsize ? volume_info->rsize : SMB3_DEFAULT_IOSIZE;
	rsize = min_t(unsigned int, rsize, server->max_read);
#ifdef CONFIG_CIFS_SMB_DIRECT
	if (server->rdma) {
		if (server->sign)
			rsize = min_t(unsigned int,
				rsize, server->smbd_conn->max_fragmented_recv_size);
		else
			rsize = min_t(unsigned int,
				rsize, server->smbd_conn->max_readwrite_size);
	}
#endif

	if (!(server->capabilities & SMB2_GLOBAL_CAP_LARGE_MTU))
		rsize = min_t(unsigned int, rsize, SMB2_MAX_BUFFER_SIZE);

	return rsize;
}

static int
parse_server_interfaces(struct network_interface_info_ioctl_rsp *buf,
			size_t buf_len,
			struct cifs_server_iface **iface_list,
			size_t *iface_count)
{
	struct network_interface_info_ioctl_rsp *p;
	struct sockaddr_in *addr4;
	struct sockaddr_in6 *addr6;
	struct iface_info_ipv4 *p4;
	struct iface_info_ipv6 *p6;
	struct cifs_server_iface *info;
	ssize_t bytes_left;
	size_t next = 0;
	int nb_iface = 0;
	int rc = 0;

	*iface_list = NULL;
	*iface_count = 0;

	/*
	 * Fist pass: count and sanity check
	 */

	bytes_left = buf_len;
	p = buf;
	while (bytes_left >= sizeof(*p)) {
		nb_iface++;
		next = le32_to_cpu(p->Next);
		if (!next) {
			bytes_left -= sizeof(*p);
			break;
		}
		p = (struct network_interface_info_ioctl_rsp *)((u8 *)p+next);
		bytes_left -= next;
	}

	if (!nb_iface) {
		cifs_dbg(VFS, "%s: malformed interface info\n", __func__);
		rc = -EINVAL;
		goto out;
	}

	if (bytes_left || p->Next)
		cifs_dbg(VFS, "%s: incomplete interface info\n", __func__);


	/*
	 * Second pass: extract info to internal structure
	 */

	*iface_list = kcalloc(nb_iface, sizeof(**iface_list), GFP_KERNEL);
	if (!*iface_list) {
		rc = -ENOMEM;
		goto out;
	}

	info = *iface_list;
	bytes_left = buf_len;
	p = buf;
	while (bytes_left >= sizeof(*p)) {
		info->speed = le64_to_cpu(p->LinkSpeed);
		info->rdma_capable = le32_to_cpu(p->Capability & RDMA_CAPABLE);
		info->rss_capable = le32_to_cpu(p->Capability & RSS_CAPABLE);

		cifs_dbg(FYI, "%s: adding iface %zu\n", __func__, *iface_count);
		cifs_dbg(FYI, "%s: speed %zu bps\n", __func__, info->speed);
		cifs_dbg(FYI, "%s: capabilities 0x%08x\n", __func__,
			 le32_to_cpu(p->Capability));

		switch (p->Family) {
		/*
		 * The kernel and wire socket structures have the same
		 * layout and use network byte order but make the
		 * conversion explicit in case either one changes.
		 */
		case INTERNETWORK:
			addr4 = (struct sockaddr_in *)&info->sockaddr;
			p4 = (struct iface_info_ipv4 *)p->Buffer;
			addr4->sin_family = AF_INET;
			memcpy(&addr4->sin_addr, &p4->IPv4Address, 4);

			/* [MS-SMB2] 2.2.32.5.1.1 Clients MUST ignore these */
			addr4->sin_port = cpu_to_be16(CIFS_PORT);

			cifs_dbg(FYI, "%s: ipv4 %pI4\n", __func__,
				 &addr4->sin_addr);
			break;
		case INTERNETWORKV6:
			addr6 =	(struct sockaddr_in6 *)&info->sockaddr;
			p6 = (struct iface_info_ipv6 *)p->Buffer;
			addr6->sin6_family = AF_INET6;
			memcpy(&addr6->sin6_addr, &p6->IPv6Address, 16);

			/* [MS-SMB2] 2.2.32.5.1.2 Clients MUST ignore these */
			addr6->sin6_flowinfo = 0;
			addr6->sin6_scope_id = 0;
			addr6->sin6_port = cpu_to_be16(CIFS_PORT);

			cifs_dbg(FYI, "%s: ipv6 %pI6\n", __func__,
				 &addr6->sin6_addr);
			break;
		default:
			cifs_dbg(VFS,
				 "%s: skipping unsupported socket family\n",
				 __func__);
			goto next_iface;
		}

		(*iface_count)++;
		info++;
next_iface:
		next = le32_to_cpu(p->Next);
		if (!next)
			break;
		p = (struct network_interface_info_ioctl_rsp *)((u8 *)p+next);
		bytes_left -= next;
	}

	if (!*iface_count) {
		rc = -EINVAL;
		goto out;
	}

out:
	if (rc) {
		kfree(*iface_list);
		*iface_count = 0;
		*iface_list = NULL;
	}
	return rc;
}


static int
SMB3_request_interfaces(const unsigned int xid, struct cifs_tcon *tcon)
{
	int rc;
	unsigned int ret_data_len = 0;
	struct network_interface_info_ioctl_rsp *out_buf = NULL;
	struct cifs_server_iface *iface_list;
	size_t iface_count;
	struct cifs_ses *ses = tcon->ses;

	rc = SMB2_ioctl(xid, tcon, NO_FILE_ID, NO_FILE_ID,
			FSCTL_QUERY_NETWORK_INTERFACE_INFO, true /* is_fsctl */,
			NULL /* no data input */, 0 /* no data input */,
			CIFSMaxBufSize, (char **)&out_buf, &ret_data_len);
	if (rc == -EOPNOTSUPP) {
		cifs_dbg(FYI,
			 "server does not support query network interfaces\n");
		goto out;
	} else if (rc != 0) {
		cifs_dbg(VFS, "error %d on ioctl to get interface list\n", rc);
		goto out;
	}

	rc = parse_server_interfaces(out_buf, ret_data_len,
				     &iface_list, &iface_count);
	if (rc)
		goto out;

	spin_lock(&ses->iface_lock);
	kfree(ses->iface_list);
	ses->iface_list = iface_list;
	ses->iface_count = iface_count;
	ses->iface_last_update = jiffies;
	spin_unlock(&ses->iface_lock);

out:
	kfree(out_buf);
	return rc;
}

static void
smb2_close_cached_fid(struct kref *ref)
{
	struct cached_fid *cfid = container_of(ref, struct cached_fid,
					       refcount);

	if (cfid->is_valid) {
		cifs_dbg(FYI, "clear cached root file handle\n");
		SMB2_close(0, cfid->tcon, cfid->fid->persistent_fid,
			   cfid->fid->volatile_fid);
		cfid->is_valid = false;
		cfid->file_all_info_is_valid = false;
	}
}

void close_shroot(struct cached_fid *cfid)
{
	mutex_lock(&cfid->fid_mutex);
	kref_put(&cfid->refcount, smb2_close_cached_fid);
	mutex_unlock(&cfid->fid_mutex);
}

void
smb2_cached_lease_break(struct work_struct *work)
{
	struct cached_fid *cfid = container_of(work,
				struct cached_fid, lease_break);

	close_shroot(cfid);
}

/*
 * Open the directory at the root of a share
 */
int open_shroot(unsigned int xid, struct cifs_tcon *tcon, struct cifs_fid *pfid)
{
	struct cifs_ses *ses = tcon->ses;
	struct TCP_Server_Info *server = ses->server;
	struct cifs_open_parms oparms;
	struct smb2_create_rsp *o_rsp = NULL;
	struct smb2_query_info_rsp *qi_rsp = NULL;
	int resp_buftype[2];
	struct smb_rqst rqst[2];
	struct kvec rsp_iov[2];
	struct kvec open_iov[SMB2_CREATE_IOV_SIZE];
	struct kvec qi_iov[1];
	int rc, flags = 0;
	__le16 utf16_path = 0; /* Null - since an open of top of share */
	u8 oplock = SMB2_OPLOCK_LEVEL_II;

	mutex_lock(&tcon->crfid.fid_mutex);
	if (tcon->crfid.is_valid) {
		cifs_dbg(FYI, "found a cached root file handle\n");
		memcpy(pfid, tcon->crfid.fid, sizeof(struct cifs_fid));
		kref_get(&tcon->crfid.refcount);
		mutex_unlock(&tcon->crfid.fid_mutex);
		return 0;
	}

	if (smb3_encryption_required(tcon))
		flags |= CIFS_TRANSFORM_REQ;

	memset(rqst, 0, sizeof(rqst));
	resp_buftype[0] = resp_buftype[1] = CIFS_NO_BUFFER;
	memset(rsp_iov, 0, sizeof(rsp_iov));

	/* Open */
	memset(&open_iov, 0, sizeof(open_iov));
	rqst[0].rq_iov = open_iov;
	rqst[0].rq_nvec = SMB2_CREATE_IOV_SIZE;

	oparms.tcon = tcon;
	oparms.create_options = 0;
	oparms.desired_access = FILE_READ_ATTRIBUTES;
	oparms.disposition = FILE_OPEN;
	oparms.fid = pfid;
	oparms.reconnect = false;

	rc = SMB2_open_init(tcon, &rqst[0], &oplock, &oparms, &utf16_path);
	if (rc)
		goto oshr_exit;
	smb2_set_next_command(tcon, &rqst[0]);

	memset(&qi_iov, 0, sizeof(qi_iov));
	rqst[1].rq_iov = qi_iov;
	rqst[1].rq_nvec = 1;

	rc = SMB2_query_info_init(tcon, &rqst[1], COMPOUND_FID,
				  COMPOUND_FID, FILE_ALL_INFORMATION,
				  SMB2_O_INFO_FILE, 0,
				  sizeof(struct smb2_file_all_info) +
				  PATH_MAX * 2, 0, NULL);
	if (rc)
		goto oshr_exit;

	smb2_set_related(&rqst[1]);

	rc = compound_send_recv(xid, ses, flags, 2, rqst,
				resp_buftype, rsp_iov);
	if (rc)
		goto oshr_exit;

	o_rsp = (struct smb2_create_rsp *)rsp_iov[0].iov_base;
	oparms.fid->persistent_fid = o_rsp->PersistentFileId;
	oparms.fid->volatile_fid = o_rsp->VolatileFileId;
#ifdef CONFIG_CIFS_DEBUG2
	oparms.fid->mid = le64_to_cpu(o_rsp->sync_hdr.MessageId);
#endif /* CIFS_DEBUG2 */

	memcpy(tcon->crfid.fid, pfid, sizeof(struct cifs_fid));
	tcon->crfid.tcon = tcon;
	tcon->crfid.is_valid = true;
	kref_init(&tcon->crfid.refcount);

	if (o_rsp->OplockLevel == SMB2_OPLOCK_LEVEL_LEASE) {
		kref_get(&tcon->crfid.refcount);
		oplock = smb2_parse_lease_state(server, o_rsp,
						&oparms.fid->epoch,
						oparms.fid->lease_key);
	} else
		goto oshr_exit;

	qi_rsp = (struct smb2_query_info_rsp *)rsp_iov[1].iov_base;
	if (le32_to_cpu(qi_rsp->OutputBufferLength) < sizeof(struct smb2_file_all_info))
		goto oshr_exit;
	if (!smb2_validate_and_copy_iov(
				le16_to_cpu(qi_rsp->OutputBufferOffset),
				sizeof(struct smb2_file_all_info),
				&rsp_iov[1], sizeof(struct smb2_file_all_info),
				(char *)&tcon->crfid.file_all_info))
		tcon->crfid.file_all_info_is_valid = 1;

 oshr_exit:
	mutex_unlock(&tcon->crfid.fid_mutex);
	SMB2_open_free(&rqst[0]);
	SMB2_query_info_free(&rqst[1]);
	free_rsp_buf(resp_buftype[0], rsp_iov[0].iov_base);
	free_rsp_buf(resp_buftype[1], rsp_iov[1].iov_base);
	return rc;
}

static void
smb3_qfs_tcon(const unsigned int xid, struct cifs_tcon *tcon)
{
	int rc;
	__le16 srch_path = 0; /* Null - open root of share */
	u8 oplock = SMB2_OPLOCK_LEVEL_NONE;
	struct cifs_open_parms oparms;
	struct cifs_fid fid;
	bool no_cached_open = tcon->nohandlecache;

	oparms.tcon = tcon;
	oparms.desired_access = FILE_READ_ATTRIBUTES;
	oparms.disposition = FILE_OPEN;
	oparms.create_options = 0;
	oparms.fid = &fid;
	oparms.reconnect = false;

	if (no_cached_open)
		rc = SMB2_open(xid, &oparms, &srch_path, &oplock, NULL, NULL,
			       NULL);
	else
		rc = open_shroot(xid, tcon, &fid);

	if (rc)
		return;

	SMB3_request_interfaces(xid, tcon);

	SMB2_QFS_attr(xid, tcon, fid.persistent_fid, fid.volatile_fid,
			FS_ATTRIBUTE_INFORMATION);
	SMB2_QFS_attr(xid, tcon, fid.persistent_fid, fid.volatile_fid,
			FS_DEVICE_INFORMATION);
	SMB2_QFS_attr(xid, tcon, fid.persistent_fid, fid.volatile_fid,
			FS_VOLUME_INFORMATION);
	SMB2_QFS_attr(xid, tcon, fid.persistent_fid, fid.volatile_fid,
			FS_SECTOR_SIZE_INFORMATION); /* SMB3 specific */
	if (no_cached_open)
		SMB2_close(xid, tcon, fid.persistent_fid, fid.volatile_fid);
	else
		close_shroot(&tcon->crfid);
}

static void
smb2_qfs_tcon(const unsigned int xid, struct cifs_tcon *tcon)
{
	int rc;
	__le16 srch_path = 0; /* Null - open root of share */
	u8 oplock = SMB2_OPLOCK_LEVEL_NONE;
	struct cifs_open_parms oparms;
	struct cifs_fid fid;

	oparms.tcon = tcon;
	oparms.desired_access = FILE_READ_ATTRIBUTES;
	oparms.disposition = FILE_OPEN;
	oparms.create_options = 0;
	oparms.fid = &fid;
	oparms.reconnect = false;

	rc = SMB2_open(xid, &oparms, &srch_path, &oplock, NULL, NULL, NULL);
	if (rc)
		return;

	SMB2_QFS_attr(xid, tcon, fid.persistent_fid, fid.volatile_fid,
			FS_ATTRIBUTE_INFORMATION);
	SMB2_QFS_attr(xid, tcon, fid.persistent_fid, fid.volatile_fid,
			FS_DEVICE_INFORMATION);
	SMB2_close(xid, tcon, fid.persistent_fid, fid.volatile_fid);
}

static int
smb2_is_path_accessible(const unsigned int xid, struct cifs_tcon *tcon,
			struct cifs_sb_info *cifs_sb, const char *full_path)
{
	int rc;
	__le16 *utf16_path;
	__u8 oplock = SMB2_OPLOCK_LEVEL_NONE;
	struct cifs_open_parms oparms;
	struct cifs_fid fid;

	if ((*full_path == 0) && tcon->crfid.is_valid)
		return 0;

	utf16_path = cifs_convert_path_to_utf16(full_path, cifs_sb);
	if (!utf16_path)
		return -ENOMEM;

	oparms.tcon = tcon;
	oparms.desired_access = FILE_READ_ATTRIBUTES;
	oparms.disposition = FILE_OPEN;
	if (backup_cred(cifs_sb))
		oparms.create_options = CREATE_OPEN_BACKUP_INTENT;
	else
		oparms.create_options = 0;
	oparms.fid = &fid;
	oparms.reconnect = false;

	rc = SMB2_open(xid, &oparms, utf16_path, &oplock, NULL, NULL, NULL);
	if (rc) {
		kfree(utf16_path);
		return rc;
	}

	rc = SMB2_close(xid, tcon, fid.persistent_fid, fid.volatile_fid);
	kfree(utf16_path);
	return rc;
}

static int
smb2_get_srv_inum(const unsigned int xid, struct cifs_tcon *tcon,
		  struct cifs_sb_info *cifs_sb, const char *full_path,
		  u64 *uniqueid, FILE_ALL_INFO *data)
{
	*uniqueid = le64_to_cpu(data->IndexNumber);
	return 0;
}

static int
smb2_query_file_info(const unsigned int xid, struct cifs_tcon *tcon,
		     struct cifs_fid *fid, FILE_ALL_INFO *data)
{
	int rc;
	struct smb2_file_all_info *smb2_data;

	smb2_data = kzalloc(sizeof(struct smb2_file_all_info) + PATH_MAX * 2,
			    GFP_KERNEL);
	if (smb2_data == NULL)
		return -ENOMEM;

	rc = SMB2_query_info(xid, tcon, fid->persistent_fid, fid->volatile_fid,
			     smb2_data);
	if (!rc)
		move_smb2_info_to_cifs(data, smb2_data);
	kfree(smb2_data);
	return rc;
}

#ifdef CONFIG_CIFS_XATTR
static ssize_t
move_smb2_ea_to_cifs(char *dst, size_t dst_size,
		     struct smb2_file_full_ea_info *src, size_t src_size,
		     const unsigned char *ea_name)
{
	int rc = 0;
	unsigned int ea_name_len = ea_name ? strlen(ea_name) : 0;
	char *name, *value;
	size_t buf_size = dst_size;
	size_t name_len, value_len, user_name_len;

	while (src_size > 0) {
		name = &src->ea_data[0];
		name_len = (size_t)src->ea_name_length;
		value = &src->ea_data[src->ea_name_length + 1];
		value_len = (size_t)le16_to_cpu(src->ea_value_length);

		if (name_len == 0)
			break;

		if (src_size < 8 + name_len + 1 + value_len) {
			cifs_dbg(FYI, "EA entry goes beyond length of list\n");
			rc = -EIO;
			goto out;
		}

		if (ea_name) {
			if (ea_name_len == name_len &&
			    memcmp(ea_name, name, name_len) == 0) {
				rc = value_len;
				if (dst_size == 0)
					goto out;
				if (dst_size < value_len) {
					rc = -ERANGE;
					goto out;
				}
				memcpy(dst, value, value_len);
				goto out;
			}
		} else {
			/* 'user.' plus a terminating null */
			user_name_len = 5 + 1 + name_len;

			if (buf_size == 0) {
				/* skip copy - calc size only */
				rc += user_name_len;
			} else if (dst_size >= user_name_len) {
				dst_size -= user_name_len;
				memcpy(dst, "user.", 5);
				dst += 5;
				memcpy(dst, src->ea_data, name_len);
				dst += name_len;
				*dst = 0;
				++dst;
				rc += user_name_len;
			} else {
				/* stop before overrun buffer */
				rc = -ERANGE;
				break;
			}
		}

		if (!src->next_entry_offset)
			break;

		if (src_size < le32_to_cpu(src->next_entry_offset)) {
			/* stop before overrun buffer */
			rc = -ERANGE;
			break;
		}
		src_size -= le32_to_cpu(src->next_entry_offset);
		src = (void *)((char *)src +
			       le32_to_cpu(src->next_entry_offset));
	}

	/* didn't find the named attribute */
	if (ea_name)
		rc = -ENODATA;

out:
	return (ssize_t)rc;
}

static ssize_t
smb2_query_eas(const unsigned int xid, struct cifs_tcon *tcon,
	       const unsigned char *path, const unsigned char *ea_name,
	       char *ea_data, size_t buf_size,
	       struct cifs_sb_info *cifs_sb)
{
	int rc;
	__le16 *utf16_path;
	struct kvec rsp_iov = {NULL, 0};
	int buftype = CIFS_NO_BUFFER;
	struct smb2_query_info_rsp *rsp;
	struct smb2_file_full_ea_info *info = NULL;

	utf16_path = cifs_convert_path_to_utf16(path, cifs_sb);
	if (!utf16_path)
		return -ENOMEM;

	rc = smb2_query_info_compound(xid, tcon, utf16_path,
				      FILE_READ_EA,
				      FILE_FULL_EA_INFORMATION,
				      SMB2_O_INFO_FILE,
				      CIFSMaxBufSize -
				      MAX_SMB2_CREATE_RESPONSE_SIZE -
				      MAX_SMB2_CLOSE_RESPONSE_SIZE,
				      &rsp_iov, &buftype, cifs_sb);
	if (rc) {
		/*
		 * If ea_name is NULL (listxattr) and there are no EAs,
		 * return 0 as it's not an error. Otherwise, the specified
		 * ea_name was not found.
		 */
		if (!ea_name && rc == -ENODATA)
			rc = 0;
		goto qeas_exit;
	}

	rsp = (struct smb2_query_info_rsp *)rsp_iov.iov_base;
	rc = smb2_validate_iov(le16_to_cpu(rsp->OutputBufferOffset),
			       le32_to_cpu(rsp->OutputBufferLength),
			       &rsp_iov,
			       sizeof(struct smb2_file_full_ea_info));
	if (rc)
		goto qeas_exit;

	info = (struct smb2_file_full_ea_info *)(
			le16_to_cpu(rsp->OutputBufferOffset) + (char *)rsp);
	rc = move_smb2_ea_to_cifs(ea_data, buf_size, info,
			le32_to_cpu(rsp->OutputBufferLength), ea_name);

 qeas_exit:
	kfree(utf16_path);
	free_rsp_buf(buftype, rsp_iov.iov_base);
	return rc;
}


static int
smb2_set_ea(const unsigned int xid, struct cifs_tcon *tcon,
	    const char *path, const char *ea_name, const void *ea_value,
	    const __u16 ea_value_len, const struct nls_table *nls_codepage,
	    struct cifs_sb_info *cifs_sb)
{
	struct cifs_ses *ses = tcon->ses;
	__le16 *utf16_path = NULL;
	int ea_name_len = strlen(ea_name);
	int flags = 0;
	int len;
	struct smb_rqst rqst[3];
	int resp_buftype[3];
	struct kvec rsp_iov[3];
	struct kvec open_iov[SMB2_CREATE_IOV_SIZE];
	struct cifs_open_parms oparms;
	__u8 oplock = SMB2_OPLOCK_LEVEL_NONE;
	struct cifs_fid fid;
	struct kvec si_iov[SMB2_SET_INFO_IOV_SIZE];
	unsigned int size[1];
	void *data[1];
	struct smb2_file_full_ea_info *ea = NULL;
	struct kvec close_iov[1];
	int rc;

	if (smb3_encryption_required(tcon))
		flags |= CIFS_TRANSFORM_REQ;

	if (ea_name_len > 255)
		return -EINVAL;

	utf16_path = cifs_convert_path_to_utf16(path, cifs_sb);
	if (!utf16_path)
		return -ENOMEM;

	memset(rqst, 0, sizeof(rqst));
	resp_buftype[0] = resp_buftype[1] = resp_buftype[2] = CIFS_NO_BUFFER;
	memset(rsp_iov, 0, sizeof(rsp_iov));

	if (ses->server->ops->query_all_EAs) {
		if (!ea_value) {
			rc = ses->server->ops->query_all_EAs(xid, tcon, path,
							     ea_name, NULL, 0,
							     cifs_sb);
			if (rc == -ENODATA)
				goto sea_exit;
		}
	}

	/* Open */
	memset(&open_iov, 0, sizeof(open_iov));
	rqst[0].rq_iov = open_iov;
	rqst[0].rq_nvec = SMB2_CREATE_IOV_SIZE;

	memset(&oparms, 0, sizeof(oparms));
	oparms.tcon = tcon;
	oparms.desired_access = FILE_WRITE_EA;
	oparms.disposition = FILE_OPEN;
	if (backup_cred(cifs_sb))
		oparms.create_options = CREATE_OPEN_BACKUP_INTENT;
	else
		oparms.create_options = 0;
	oparms.fid = &fid;
	oparms.reconnect = false;

	rc = SMB2_open_init(tcon, &rqst[0], &oplock, &oparms, utf16_path);
	if (rc)
		goto sea_exit;
	smb2_set_next_command(tcon, &rqst[0]);


	/* Set Info */
	memset(&si_iov, 0, sizeof(si_iov));
	rqst[1].rq_iov = si_iov;
	rqst[1].rq_nvec = 1;

	len = sizeof(ea) + ea_name_len + ea_value_len + 1;
	ea = kzalloc(len, GFP_KERNEL);
	if (ea == NULL) {
		rc = -ENOMEM;
		goto sea_exit;
	}

	ea->ea_name_length = ea_name_len;
	ea->ea_value_length = cpu_to_le16(ea_value_len);
	memcpy(ea->ea_data, ea_name, ea_name_len + 1);
	memcpy(ea->ea_data + ea_name_len + 1, ea_value, ea_value_len);

	size[0] = len;
	data[0] = ea;

	rc = SMB2_set_info_init(tcon, &rqst[1], COMPOUND_FID,
				COMPOUND_FID, current->tgid,
				FILE_FULL_EA_INFORMATION,
				SMB2_O_INFO_FILE, 0, data, size);
	smb2_set_next_command(tcon, &rqst[1]);
	smb2_set_related(&rqst[1]);


	/* Close */
	memset(&close_iov, 0, sizeof(close_iov));
	rqst[2].rq_iov = close_iov;
	rqst[2].rq_nvec = 1;
	rc = SMB2_close_init(tcon, &rqst[2], COMPOUND_FID, COMPOUND_FID);
	smb2_set_related(&rqst[2]);

	rc = compound_send_recv(xid, ses, flags, 3, rqst,
				resp_buftype, rsp_iov);

 sea_exit:
	kfree(ea);
	kfree(utf16_path);
	SMB2_open_free(&rqst[0]);
	SMB2_set_info_free(&rqst[1]);
	SMB2_close_free(&rqst[2]);
	free_rsp_buf(resp_buftype[0], rsp_iov[0].iov_base);
	free_rsp_buf(resp_buftype[1], rsp_iov[1].iov_base);
	free_rsp_buf(resp_buftype[2], rsp_iov[2].iov_base);
	return rc;
}
#endif

static bool
smb2_can_echo(struct TCP_Server_Info *server)
{
	return server->echoes;
}

static void
smb2_clear_stats(struct cifs_tcon *tcon)
{
	int i;

	for (i = 0; i < NUMBER_OF_SMB2_COMMANDS; i++) {
		atomic_set(&tcon->stats.smb2_stats.smb2_com_sent[i], 0);
		atomic_set(&tcon->stats.smb2_stats.smb2_com_failed[i], 0);
	}
}

static void
smb2_dump_share_caps(struct seq_file *m, struct cifs_tcon *tcon)
{
	seq_puts(m, "\n\tShare Capabilities:");
	if (tcon->capabilities & SMB2_SHARE_CAP_DFS)
		seq_puts(m, " DFS,");
	if (tcon->capabilities & SMB2_SHARE_CAP_CONTINUOUS_AVAILABILITY)
		seq_puts(m, " CONTINUOUS AVAILABILITY,");
	if (tcon->capabilities & SMB2_SHARE_CAP_SCALEOUT)
		seq_puts(m, " SCALEOUT,");
	if (tcon->capabilities & SMB2_SHARE_CAP_CLUSTER)
		seq_puts(m, " CLUSTER,");
	if (tcon->capabilities & SMB2_SHARE_CAP_ASYMMETRIC)
		seq_puts(m, " ASYMMETRIC,");
	if (tcon->capabilities == 0)
		seq_puts(m, " None");
	if (tcon->ss_flags & SSINFO_FLAGS_ALIGNED_DEVICE)
		seq_puts(m, " Aligned,");
	if (tcon->ss_flags & SSINFO_FLAGS_PARTITION_ALIGNED_ON_DEVICE)
		seq_puts(m, " Partition Aligned,");
	if (tcon->ss_flags & SSINFO_FLAGS_NO_SEEK_PENALTY)
		seq_puts(m, " SSD,");
	if (tcon->ss_flags & SSINFO_FLAGS_TRIM_ENABLED)
		seq_puts(m, " TRIM-support,");

	seq_printf(m, "\tShare Flags: 0x%x", tcon->share_flags);
	seq_printf(m, "\n\ttid: 0x%x", tcon->tid);
	if (tcon->perf_sector_size)
		seq_printf(m, "\tOptimal sector size: 0x%x",
			   tcon->perf_sector_size);
	seq_printf(m, "\tMaximal Access: 0x%x", tcon->maximal_access);
}

static void
smb2_print_stats(struct seq_file *m, struct cifs_tcon *tcon)
{
	atomic_t *sent = tcon->stats.smb2_stats.smb2_com_sent;
	atomic_t *failed = tcon->stats.smb2_stats.smb2_com_failed;

	/*
	 *  Can't display SMB2_NEGOTIATE, SESSION_SETUP, LOGOFF, CANCEL and ECHO
	 *  totals (requests sent) since those SMBs are per-session not per tcon
	 */
	seq_printf(m, "\nBytes read: %llu  Bytes written: %llu",
		   (long long)(tcon->bytes_read),
		   (long long)(tcon->bytes_written));
	seq_printf(m, "\nOpen files: %d total (local), %d open on server",
		   atomic_read(&tcon->num_local_opens),
		   atomic_read(&tcon->num_remote_opens));
	seq_printf(m, "\nTreeConnects: %d total %d failed",
		   atomic_read(&sent[SMB2_TREE_CONNECT_HE]),
		   atomic_read(&failed[SMB2_TREE_CONNECT_HE]));
	seq_printf(m, "\nTreeDisconnects: %d total %d failed",
		   atomic_read(&sent[SMB2_TREE_DISCONNECT_HE]),
		   atomic_read(&failed[SMB2_TREE_DISCONNECT_HE]));
	seq_printf(m, "\nCreates: %d total %d failed",
		   atomic_read(&sent[SMB2_CREATE_HE]),
		   atomic_read(&failed[SMB2_CREATE_HE]));
	seq_printf(m, "\nCloses: %d total %d failed",
		   atomic_read(&sent[SMB2_CLOSE_HE]),
		   atomic_read(&failed[SMB2_CLOSE_HE]));
	seq_printf(m, "\nFlushes: %d total %d failed",
		   atomic_read(&sent[SMB2_FLUSH_HE]),
		   atomic_read(&failed[SMB2_FLUSH_HE]));
	seq_printf(m, "\nReads: %d total %d failed",
		   atomic_read(&sent[SMB2_READ_HE]),
		   atomic_read(&failed[SMB2_READ_HE]));
	seq_printf(m, "\nWrites: %d total %d failed",
		   atomic_read(&sent[SMB2_WRITE_HE]),
		   atomic_read(&failed[SMB2_WRITE_HE]));
	seq_printf(m, "\nLocks: %d total %d failed",
		   atomic_read(&sent[SMB2_LOCK_HE]),
		   atomic_read(&failed[SMB2_LOCK_HE]));
	seq_printf(m, "\nIOCTLs: %d total %d failed",
		   atomic_read(&sent[SMB2_IOCTL_HE]),
		   atomic_read(&failed[SMB2_IOCTL_HE]));
	seq_printf(m, "\nQueryDirectories: %d total %d failed",
		   atomic_read(&sent[SMB2_QUERY_DIRECTORY_HE]),
		   atomic_read(&failed[SMB2_QUERY_DIRECTORY_HE]));
	seq_printf(m, "\nChangeNotifies: %d total %d failed",
		   atomic_read(&sent[SMB2_CHANGE_NOTIFY_HE]),
		   atomic_read(&failed[SMB2_CHANGE_NOTIFY_HE]));
	seq_printf(m, "\nQueryInfos: %d total %d failed",
		   atomic_read(&sent[SMB2_QUERY_INFO_HE]),
		   atomic_read(&failed[SMB2_QUERY_INFO_HE]));
	seq_printf(m, "\nSetInfos: %d total %d failed",
		   atomic_read(&sent[SMB2_SET_INFO_HE]),
		   atomic_read(&failed[SMB2_SET_INFO_HE]));
	seq_printf(m, "\nOplockBreaks: %d sent %d failed",
		   atomic_read(&sent[SMB2_OPLOCK_BREAK_HE]),
		   atomic_read(&failed[SMB2_OPLOCK_BREAK_HE]));
}

static void
smb2_set_fid(struct cifsFileInfo *cfile, struct cifs_fid *fid, __u32 oplock)
{
	struct cifsInodeInfo *cinode = CIFS_I(d_inode(cfile->dentry));
	struct TCP_Server_Info *server = tlink_tcon(cfile->tlink)->ses->server;

	cfile->fid.persistent_fid = fid->persistent_fid;
	cfile->fid.volatile_fid = fid->volatile_fid;
#ifdef CONFIG_CIFS_DEBUG2
	cfile->fid.mid = fid->mid;
#endif /* CIFS_DEBUG2 */
	server->ops->set_oplock_level(cinode, oplock, fid->epoch,
				      &fid->purge_cache);
	cinode->can_cache_brlcks = CIFS_CACHE_WRITE(cinode);
	memcpy(cfile->fid.create_guid, fid->create_guid, 16);
}

static void
smb2_close_file(const unsigned int xid, struct cifs_tcon *tcon,
		struct cifs_fid *fid)
{
	SMB2_close(xid, tcon, fid->persistent_fid, fid->volatile_fid);
}

static int
SMB2_request_res_key(const unsigned int xid, struct cifs_tcon *tcon,
		     u64 persistent_fid, u64 volatile_fid,
		     struct copychunk_ioctl *pcchunk)
{
	int rc;
	unsigned int ret_data_len;
	struct resume_key_req *res_key;

	rc = SMB2_ioctl(xid, tcon, persistent_fid, volatile_fid,
			FSCTL_SRV_REQUEST_RESUME_KEY, true /* is_fsctl */,
			NULL, 0 /* no input */, CIFSMaxBufSize,
			(char **)&res_key, &ret_data_len);

	if (rc) {
		cifs_dbg(VFS, "refcpy ioctl error %d getting resume key\n", rc);
		goto req_res_key_exit;
	}
	if (ret_data_len < sizeof(struct resume_key_req)) {
		cifs_dbg(VFS, "Invalid refcopy resume key length\n");
		rc = -EINVAL;
		goto req_res_key_exit;
	}
	memcpy(pcchunk->SourceKey, res_key->ResumeKey, COPY_CHUNK_RES_KEY_SIZE);

req_res_key_exit:
	kfree(res_key);
	return rc;
}

static int
smb2_ioctl_query_info(const unsigned int xid,
		      struct cifs_tcon *tcon,
		      __le16 *path, int is_dir,
		      unsigned long p)
{
	struct cifs_ses *ses = tcon->ses;
	char __user *arg = (char __user *)p;
	struct smb_query_info qi;
	struct smb_query_info __user *pqi;
	int rc = 0;
	int flags = 0;
	struct smb2_query_info_rsp *qi_rsp = NULL;
	struct smb2_ioctl_rsp *io_rsp = NULL;
	void *buffer = NULL;
	struct smb_rqst rqst[3];
	int resp_buftype[3];
	struct kvec rsp_iov[3];
	struct kvec open_iov[SMB2_CREATE_IOV_SIZE];
	struct cifs_open_parms oparms;
	u8 oplock = SMB2_OPLOCK_LEVEL_NONE;
	struct cifs_fid fid;
	struct kvec qi_iov[1];
	struct kvec io_iov[SMB2_IOCTL_IOV_SIZE];
	struct kvec close_iov[1];

	memset(rqst, 0, sizeof(rqst));
	resp_buftype[0] = resp_buftype[1] = resp_buftype[2] = CIFS_NO_BUFFER;
	memset(rsp_iov, 0, sizeof(rsp_iov));

	if (copy_from_user(&qi, arg, sizeof(struct smb_query_info)))
		return -EFAULT;

	if (qi.output_buffer_length > 1024)
		return -EINVAL;

	if (!ses || !(ses->server))
		return -EIO;

	if (smb3_encryption_required(tcon))
		flags |= CIFS_TRANSFORM_REQ;

	buffer = kmalloc(qi.output_buffer_length, GFP_KERNEL);
	if (buffer == NULL)
		return -ENOMEM;

	if (copy_from_user(buffer, arg + sizeof(struct smb_query_info),
			   qi.output_buffer_length)) {
		rc = -EFAULT;
		goto iqinf_exit;
	}

	/* Open */
	memset(&open_iov, 0, sizeof(open_iov));
	rqst[0].rq_iov = open_iov;
	rqst[0].rq_nvec = SMB2_CREATE_IOV_SIZE;

	memset(&oparms, 0, sizeof(oparms));
	oparms.tcon = tcon;
	oparms.desired_access = FILE_READ_ATTRIBUTES | READ_CONTROL;
	oparms.disposition = FILE_OPEN;
	if (is_dir)
		oparms.create_options = CREATE_NOT_FILE;
	else
		oparms.create_options = CREATE_NOT_DIR;
	oparms.fid = &fid;
	oparms.reconnect = false;

	/*
	 * FSCTL codes encode the special access they need in the fsctl code.
	 */
	if (qi.flags & PASSTHRU_FSCTL) {
		switch (qi.info_type & FSCTL_DEVICE_ACCESS_MASK) {
		case FSCTL_DEVICE_ACCESS_FILE_READ_WRITE_ACCESS:
			oparms.desired_access = FILE_READ_DATA | FILE_WRITE_DATA | FILE_READ_ATTRIBUTES | SYNCHRONIZE;
			break;
		case FSCTL_DEVICE_ACCESS_FILE_ANY_ACCESS:
			oparms.desired_access = GENERIC_ALL;
			break;
		case FSCTL_DEVICE_ACCESS_FILE_READ_ACCESS:
			oparms.desired_access = GENERIC_READ;
			break;
		case FSCTL_DEVICE_ACCESS_FILE_WRITE_ACCESS:
			oparms.desired_access = GENERIC_WRITE;
			break;
		}
	}

	rc = SMB2_open_init(tcon, &rqst[0], &oplock, &oparms, path);
	if (rc)
		goto iqinf_exit;
	smb2_set_next_command(tcon, &rqst[0]);

	/* Query */
	if (qi.flags & PASSTHRU_FSCTL) {
		/* Can eventually relax perm check since server enforces too */
		if (!capable(CAP_SYS_ADMIN))
			rc = -EPERM;
		else  {
			memset(&io_iov, 0, sizeof(io_iov));
			rqst[1].rq_iov = io_iov;
			rqst[1].rq_nvec = SMB2_IOCTL_IOV_SIZE;

			rc = SMB2_ioctl_init(tcon, &rqst[1],
					     COMPOUND_FID, COMPOUND_FID,
					     qi.info_type, true, buffer,
					     qi.output_buffer_length,
					     CIFSMaxBufSize);
		}
	} else if (qi.flags == PASSTHRU_QUERY_INFO) {
		memset(&qi_iov, 0, sizeof(qi_iov));
		rqst[1].rq_iov = qi_iov;
		rqst[1].rq_nvec = 1;

		rc = SMB2_query_info_init(tcon, &rqst[1], COMPOUND_FID,
				  COMPOUND_FID, qi.file_info_class,
				  qi.info_type, qi.additional_information,
				  qi.input_buffer_length,
				  qi.output_buffer_length, buffer);
	} else { /* unknown flags */
		cifs_dbg(VFS, "invalid passthru query flags: 0x%x\n", qi.flags);
		rc = -EINVAL;
	}

	if (rc)
		goto iqinf_exit;
	smb2_set_next_command(tcon, &rqst[1]);
	smb2_set_related(&rqst[1]);

	/* Close */
	memset(&close_iov, 0, sizeof(close_iov));
	rqst[2].rq_iov = close_iov;
	rqst[2].rq_nvec = 1;

	rc = SMB2_close_init(tcon, &rqst[2], COMPOUND_FID, COMPOUND_FID);
	if (rc)
		goto iqinf_exit;
	smb2_set_related(&rqst[2]);

	rc = compound_send_recv(xid, ses, flags, 3, rqst,
				resp_buftype, rsp_iov);
	if (rc)
		goto iqinf_exit;
	if (qi.flags & PASSTHRU_FSCTL) {
		pqi = (struct smb_query_info __user *)arg;
		io_rsp = (struct smb2_ioctl_rsp *)rsp_iov[1].iov_base;
		if (le32_to_cpu(io_rsp->OutputCount) < qi.input_buffer_length)
			qi.input_buffer_length = le32_to_cpu(io_rsp->OutputCount);
		if (qi.input_buffer_length > 0 &&
		    le32_to_cpu(io_rsp->OutputOffset) + qi.input_buffer_length > rsp_iov[1].iov_len) {
			rc = -EFAULT;
			goto iqinf_exit;
		}
		if (copy_to_user(&pqi->input_buffer_length, &qi.input_buffer_length,
				 sizeof(qi.input_buffer_length))) {
			rc = -EFAULT;
			goto iqinf_exit;
		}
		if (copy_to_user((void __user *)pqi + sizeof(struct smb_query_info),
				 (const void *)io_rsp + le32_to_cpu(io_rsp->OutputOffset),
				 qi.input_buffer_length)) {
			rc = -EFAULT;
			goto iqinf_exit;
		}
	} else {
		pqi = (struct smb_query_info __user *)arg;
		qi_rsp = (struct smb2_query_info_rsp *)rsp_iov[1].iov_base;
		if (le32_to_cpu(qi_rsp->OutputBufferLength) < qi.input_buffer_length)
			qi.input_buffer_length = le32_to_cpu(qi_rsp->OutputBufferLength);
		if (copy_to_user(&pqi->input_buffer_length, &qi.input_buffer_length,
				 sizeof(qi.input_buffer_length))) {
			rc = -EFAULT;
			goto iqinf_exit;
		}
		if (copy_to_user(pqi + 1, qi_rsp->Buffer, qi.input_buffer_length)) {
			rc = -EFAULT;
			goto iqinf_exit;
		}
	}

 iqinf_exit:
	kfree(buffer);
	SMB2_open_free(&rqst[0]);
	if (qi.flags & PASSTHRU_FSCTL)
		SMB2_ioctl_free(&rqst[1]);
	else
		SMB2_query_info_free(&rqst[1]);

	SMB2_close_free(&rqst[2]);
	free_rsp_buf(resp_buftype[0], rsp_iov[0].iov_base);
	free_rsp_buf(resp_buftype[1], rsp_iov[1].iov_base);
	free_rsp_buf(resp_buftype[2], rsp_iov[2].iov_base);
	return rc;
}

static ssize_t
smb2_copychunk_range(const unsigned int xid,
			struct cifsFileInfo *srcfile,
			struct cifsFileInfo *trgtfile, u64 src_off,
			u64 len, u64 dest_off)
{
	int rc;
	unsigned int ret_data_len;
	struct copychunk_ioctl *pcchunk;
	struct copychunk_ioctl_rsp *retbuf = NULL;
	struct cifs_tcon *tcon;
	int chunks_copied = 0;
	bool chunk_sizes_updated = false;
	ssize_t bytes_written, total_bytes_written = 0;

	pcchunk = kmalloc(sizeof(struct copychunk_ioctl), GFP_KERNEL);

	if (pcchunk == NULL)
		return -ENOMEM;

	cifs_dbg(FYI, "%s: about to call request res key\n", __func__);
	/* Request a key from the server to identify the source of the copy */
	rc = SMB2_request_res_key(xid, tlink_tcon(srcfile->tlink),
				srcfile->fid.persistent_fid,
				srcfile->fid.volatile_fid, pcchunk);

	/* Note: request_res_key sets res_key null only if rc !=0 */
	if (rc)
		goto cchunk_out;

	/* For now array only one chunk long, will make more flexible later */
	pcchunk->ChunkCount = cpu_to_le32(1);
	pcchunk->Reserved = 0;
	pcchunk->Reserved2 = 0;

	tcon = tlink_tcon(trgtfile->tlink);

	while (len > 0) {
		pcchunk->SourceOffset = cpu_to_le64(src_off);
		pcchunk->TargetOffset = cpu_to_le64(dest_off);
		pcchunk->Length =
			cpu_to_le32(min_t(u32, len, tcon->max_bytes_chunk));

		/* Request server copy to target from src identified by key */
		rc = SMB2_ioctl(xid, tcon, trgtfile->fid.persistent_fid,
			trgtfile->fid.volatile_fid, FSCTL_SRV_COPYCHUNK_WRITE,
			true /* is_fsctl */, (char *)pcchunk,
			sizeof(struct copychunk_ioctl),	CIFSMaxBufSize,
			(char **)&retbuf, &ret_data_len);
		if (rc == 0) {
			if (ret_data_len !=
					sizeof(struct copychunk_ioctl_rsp)) {
				cifs_dbg(VFS, "invalid cchunk response size\n");
				rc = -EIO;
				goto cchunk_out;
			}
			if (retbuf->TotalBytesWritten == 0) {
				cifs_dbg(FYI, "no bytes copied\n");
				rc = -EIO;
				goto cchunk_out;
			}
			/*
			 * Check if server claimed to write more than we asked
			 */
			if (le32_to_cpu(retbuf->TotalBytesWritten) >
			    le32_to_cpu(pcchunk->Length)) {
				cifs_dbg(VFS, "invalid copy chunk response\n");
				rc = -EIO;
				goto cchunk_out;
			}
			if (le32_to_cpu(retbuf->ChunksWritten) != 1) {
				cifs_dbg(VFS, "invalid num chunks written\n");
				rc = -EIO;
				goto cchunk_out;
			}
			chunks_copied++;

			bytes_written = le32_to_cpu(retbuf->TotalBytesWritten);
			src_off += bytes_written;
			dest_off += bytes_written;
			len -= bytes_written;
			total_bytes_written += bytes_written;

			cifs_dbg(FYI, "Chunks %d PartialChunk %d Total %zu\n",
				le32_to_cpu(retbuf->ChunksWritten),
				le32_to_cpu(retbuf->ChunkBytesWritten),
				bytes_written);
		} else if (rc == -EINVAL) {
			if (ret_data_len != sizeof(struct copychunk_ioctl_rsp))
				goto cchunk_out;

			cifs_dbg(FYI, "MaxChunks %d BytesChunk %d MaxCopy %d\n",
				le32_to_cpu(retbuf->ChunksWritten),
				le32_to_cpu(retbuf->ChunkBytesWritten),
				le32_to_cpu(retbuf->TotalBytesWritten));

			/*
			 * Check if this is the first request using these sizes,
			 * (ie check if copy succeed once with original sizes
			 * and check if the server gave us different sizes after
			 * we already updated max sizes on previous request).
			 * if not then why is the server returning an error now
			 */
			if ((chunks_copied != 0) || chunk_sizes_updated)
				goto cchunk_out;

			/* Check that server is not asking us to grow size */
			if (le32_to_cpu(retbuf->ChunkBytesWritten) <
					tcon->max_bytes_chunk)
				tcon->max_bytes_chunk =
					le32_to_cpu(retbuf->ChunkBytesWritten);
			else
				goto cchunk_out; /* server gave us bogus size */

			/* No need to change MaxChunks since already set to 1 */
			chunk_sizes_updated = true;
		} else
			goto cchunk_out;
	}

cchunk_out:
	kfree(pcchunk);
	kfree(retbuf);
	if (rc)
		return rc;
	else
		return total_bytes_written;
}

static int
smb2_flush_file(const unsigned int xid, struct cifs_tcon *tcon,
		struct cifs_fid *fid)
{
	return SMB2_flush(xid, tcon, fid->persistent_fid, fid->volatile_fid);
}

static unsigned int
smb2_read_data_offset(char *buf)
{
	struct smb2_read_rsp *rsp = (struct smb2_read_rsp *)buf;

	return rsp->DataOffset;
}

static unsigned int
smb2_read_data_length(char *buf, bool in_remaining)
{
	struct smb2_read_rsp *rsp = (struct smb2_read_rsp *)buf;

	if (in_remaining)
		return le32_to_cpu(rsp->DataRemaining);

	return le32_to_cpu(rsp->DataLength);
}


static int
smb2_sync_read(const unsigned int xid, struct cifs_fid *pfid,
	       struct cifs_io_parms *parms, unsigned int *bytes_read,
	       char **buf, int *buf_type)
{
	parms->persistent_fid = pfid->persistent_fid;
	parms->volatile_fid = pfid->volatile_fid;
	return SMB2_read(xid, parms, bytes_read, buf, buf_type);
}

static int
smb2_sync_write(const unsigned int xid, struct cifs_fid *pfid,
		struct cifs_io_parms *parms, unsigned int *written,
		struct kvec *iov, unsigned long nr_segs)
{

	parms->persistent_fid = pfid->persistent_fid;
	parms->volatile_fid = pfid->volatile_fid;
	return SMB2_write(xid, parms, written, iov, nr_segs);
}

/* Set or clear the SPARSE_FILE attribute based on value passed in setsparse */
static bool smb2_set_sparse(const unsigned int xid, struct cifs_tcon *tcon,
		struct cifsFileInfo *cfile, struct inode *inode, __u8 setsparse)
{
	struct cifsInodeInfo *cifsi;
	int rc;

	cifsi = CIFS_I(inode);

	/* if file already sparse don't bother setting sparse again */
	if ((cifsi->cifsAttrs & FILE_ATTRIBUTE_SPARSE_FILE) && setsparse)
		return true; /* already sparse */

	if (!(cifsi->cifsAttrs & FILE_ATTRIBUTE_SPARSE_FILE) && !setsparse)
		return true; /* already not sparse */

	/*
	 * Can't check for sparse support on share the usual way via the
	 * FS attribute info (FILE_SUPPORTS_SPARSE_FILES) on the share
	 * since Samba server doesn't set the flag on the share, yet
	 * supports the set sparse FSCTL and returns sparse correctly
	 * in the file attributes. If we fail setting sparse though we
	 * mark that server does not support sparse files for this share
	 * to avoid repeatedly sending the unsupported fsctl to server
	 * if the file is repeatedly extended.
	 */
	if (tcon->broken_sparse_sup)
		return false;

	rc = SMB2_ioctl(xid, tcon, cfile->fid.persistent_fid,
			cfile->fid.volatile_fid, FSCTL_SET_SPARSE,
			true /* is_fctl */,
			&setsparse, 1, CIFSMaxBufSize, NULL, NULL);
	if (rc) {
		tcon->broken_sparse_sup = true;
		cifs_dbg(FYI, "set sparse rc = %d\n", rc);
		return false;
	}

	if (setsparse)
		cifsi->cifsAttrs |= FILE_ATTRIBUTE_SPARSE_FILE;
	else
		cifsi->cifsAttrs &= (~FILE_ATTRIBUTE_SPARSE_FILE);

	return true;
}

static int
smb2_set_file_size(const unsigned int xid, struct cifs_tcon *tcon,
		   struct cifsFileInfo *cfile, __u64 size, bool set_alloc)
{
	__le64 eof = cpu_to_le64(size);
	struct inode *inode;

	/*
	 * If extending file more than one page make sparse. Many Linux fs
	 * make files sparse by default when extending via ftruncate
	 */
	inode = d_inode(cfile->dentry);

	if (!set_alloc && (size > inode->i_size + 8192)) {
		__u8 set_sparse = 1;

		/* whether set sparse succeeds or not, extend the file */
		smb2_set_sparse(xid, tcon, cfile, inode, set_sparse);
	}

	return SMB2_set_eof(xid, tcon, cfile->fid.persistent_fid,
			    cfile->fid.volatile_fid, cfile->pid, &eof);
}

static int
smb2_duplicate_extents(const unsigned int xid,
			struct cifsFileInfo *srcfile,
			struct cifsFileInfo *trgtfile, u64 src_off,
			u64 len, u64 dest_off)
{
	int rc;
	unsigned int ret_data_len;
	struct duplicate_extents_to_file dup_ext_buf;
	struct cifs_tcon *tcon = tlink_tcon(trgtfile->tlink);

	/* server fileays advertise duplicate extent support with this flag */
	if ((le32_to_cpu(tcon->fsAttrInfo.Attributes) &
	     FILE_SUPPORTS_BLOCK_REFCOUNTING) == 0)
		return -EOPNOTSUPP;

	dup_ext_buf.VolatileFileHandle = srcfile->fid.volatile_fid;
	dup_ext_buf.PersistentFileHandle = srcfile->fid.persistent_fid;
	dup_ext_buf.SourceFileOffset = cpu_to_le64(src_off);
	dup_ext_buf.TargetFileOffset = cpu_to_le64(dest_off);
	dup_ext_buf.ByteCount = cpu_to_le64(len);
	cifs_dbg(FYI, "Duplicate extents: src off %lld dst off %lld len %lld\n",
		src_off, dest_off, len);

	rc = smb2_set_file_size(xid, tcon, trgtfile, dest_off + len, false);
	if (rc)
		goto duplicate_extents_out;

	rc = SMB2_ioctl(xid, tcon, trgtfile->fid.persistent_fid,
			trgtfile->fid.volatile_fid,
			FSCTL_DUPLICATE_EXTENTS_TO_FILE,
			true /* is_fsctl */,
			(char *)&dup_ext_buf,
			sizeof(struct duplicate_extents_to_file),
			CIFSMaxBufSize, NULL,
			&ret_data_len);

	if (ret_data_len > 0)
		cifs_dbg(FYI, "Non-zero response length in duplicate extents\n");

duplicate_extents_out:
	return rc;
}

static int
smb2_set_compression(const unsigned int xid, struct cifs_tcon *tcon,
		   struct cifsFileInfo *cfile)
{
	return SMB2_set_compression(xid, tcon, cfile->fid.persistent_fid,
			    cfile->fid.volatile_fid);
}

static int
smb3_set_integrity(const unsigned int xid, struct cifs_tcon *tcon,
		   struct cifsFileInfo *cfile)
{
	struct fsctl_set_integrity_information_req integr_info;
	unsigned int ret_data_len;

	integr_info.ChecksumAlgorithm = cpu_to_le16(CHECKSUM_TYPE_UNCHANGED);
	integr_info.Flags = 0;
	integr_info.Reserved = 0;

	return SMB2_ioctl(xid, tcon, cfile->fid.persistent_fid,
			cfile->fid.volatile_fid,
			FSCTL_SET_INTEGRITY_INFORMATION,
			true /* is_fsctl */,
			(char *)&integr_info,
			sizeof(struct fsctl_set_integrity_information_req),
			CIFSMaxBufSize, NULL,
			&ret_data_len);

}

/* GMT Token is @GMT-YYYY.MM.DD-HH.MM.SS Unicode which is 48 bytes + null */
#define GMT_TOKEN_SIZE 50

#define MIN_SNAPSHOT_ARRAY_SIZE 16 /* See MS-SMB2 section 3.3.5.15.1 */

/*
 * Input buffer contains (empty) struct smb_snapshot array with size filled in
 * For output see struct SRV_SNAPSHOT_ARRAY in MS-SMB2 section 2.2.32.2
 */
static int
smb3_enum_snapshots(const unsigned int xid, struct cifs_tcon *tcon,
		   struct cifsFileInfo *cfile, void __user *ioc_buf)
{
	char *retbuf = NULL;
	unsigned int ret_data_len = 0;
	int rc;
	u32 max_response_size;
	struct smb_snapshot_array snapshot_in;

	/*
	 * On the first query to enumerate the list of snapshots available
	 * for this volume the buffer begins with 0 (number of snapshots
	 * which can be returned is zero since at that point we do not know
	 * how big the buffer needs to be). On the second query,
	 * it (ret_data_len) is set to number of snapshots so we can
	 * know to set the maximum response size larger (see below).
	 */
	if (get_user(ret_data_len, (unsigned int __user *)ioc_buf))
		return -EFAULT;

	/*
	 * Note that for snapshot queries that servers like Azure expect that
	 * the first query be minimal size (and just used to get the number/size
	 * of previous versions) so response size must be specified as EXACTLY
	 * sizeof(struct snapshot_array) which is 16 when rounded up to multiple
	 * of eight bytes.
	 */
	if (ret_data_len == 0)
		max_response_size = MIN_SNAPSHOT_ARRAY_SIZE;
	else
		max_response_size = CIFSMaxBufSize;

	rc = SMB2_ioctl(xid, tcon, cfile->fid.persistent_fid,
			cfile->fid.volatile_fid,
			FSCTL_SRV_ENUMERATE_SNAPSHOTS,
			true /* is_fsctl */,
			NULL, 0 /* no input data */, max_response_size,
			(char **)&retbuf,
			&ret_data_len);
	cifs_dbg(FYI, "enum snaphots ioctl returned %d and ret buflen is %d\n",
			rc, ret_data_len);
	if (rc)
		return rc;

	if (ret_data_len && (ioc_buf != NULL) && (retbuf != NULL)) {
		/* Fixup buffer */
		if (copy_from_user(&snapshot_in, ioc_buf,
		    sizeof(struct smb_snapshot_array))) {
			rc = -EFAULT;
			kfree(retbuf);
			return rc;
		}

		/*
		 * Check for min size, ie not large enough to fit even one GMT
		 * token (snapshot).  On the first ioctl some users may pass in
		 * smaller size (or zero) to simply get the size of the array
		 * so the user space caller can allocate sufficient memory
		 * and retry the ioctl again with larger array size sufficient
		 * to hold all of the snapshot GMT tokens on the second try.
		 */
		if (snapshot_in.snapshot_array_size < GMT_TOKEN_SIZE)
			ret_data_len = sizeof(struct smb_snapshot_array);

		/*
		 * We return struct SRV_SNAPSHOT_ARRAY, followed by
		 * the snapshot array (of 50 byte GMT tokens) each
		 * representing an available previous version of the data
		 */
		if (ret_data_len > (snapshot_in.snapshot_array_size +
					sizeof(struct smb_snapshot_array)))
			ret_data_len = snapshot_in.snapshot_array_size +
					sizeof(struct smb_snapshot_array);

		if (copy_to_user(ioc_buf, retbuf, ret_data_len))
			rc = -EFAULT;
	}

	kfree(retbuf);
	return rc;
}

static int
smb2_query_dir_first(const unsigned int xid, struct cifs_tcon *tcon,
		     const char *path, struct cifs_sb_info *cifs_sb,
		     struct cifs_fid *fid, __u16 search_flags,
		     struct cifs_search_info *srch_inf)
{
	__le16 *utf16_path;
	int rc;
	__u8 oplock = SMB2_OPLOCK_LEVEL_NONE;
	struct cifs_open_parms oparms;

	utf16_path = cifs_convert_path_to_utf16(path, cifs_sb);
	if (!utf16_path)
		return -ENOMEM;

	oparms.tcon = tcon;
	oparms.desired_access = FILE_READ_ATTRIBUTES | FILE_READ_DATA;
	oparms.disposition = FILE_OPEN;
	if (backup_cred(cifs_sb))
		oparms.create_options = CREATE_OPEN_BACKUP_INTENT;
	else
		oparms.create_options = 0;
	oparms.fid = fid;
	oparms.reconnect = false;

	rc = SMB2_open(xid, &oparms, utf16_path, &oplock, NULL, NULL, NULL);
	kfree(utf16_path);
	if (rc) {
		cifs_dbg(FYI, "open dir failed rc=%d\n", rc);
		return rc;
	}

	srch_inf->entries_in_buffer = 0;
	srch_inf->index_of_last_entry = 2;

	rc = SMB2_query_directory(xid, tcon, fid->persistent_fid,
				  fid->volatile_fid, 0, srch_inf);
	if (rc) {
		cifs_dbg(FYI, "query directory failed rc=%d\n", rc);
		SMB2_close(xid, tcon, fid->persistent_fid, fid->volatile_fid);
	}
	return rc;
}

static int
smb2_query_dir_next(const unsigned int xid, struct cifs_tcon *tcon,
		    struct cifs_fid *fid, __u16 search_flags,
		    struct cifs_search_info *srch_inf)
{
	return SMB2_query_directory(xid, tcon, fid->persistent_fid,
				    fid->volatile_fid, 0, srch_inf);
}

static int
smb2_close_dir(const unsigned int xid, struct cifs_tcon *tcon,
	       struct cifs_fid *fid)
{
	return SMB2_close(xid, tcon, fid->persistent_fid, fid->volatile_fid);
}

/*
 * If we negotiate SMB2 protocol and get STATUS_PENDING - update
 * the number of credits and return true. Otherwise - return false.
 */
static bool
smb2_is_status_pending(char *buf, struct TCP_Server_Info *server)
{
	struct smb2_sync_hdr *shdr = (struct smb2_sync_hdr *)buf;

	if (shdr->Status != STATUS_PENDING)
		return false;

	if (shdr->CreditRequest) {
		spin_lock(&server->req_lock);
		server->credits += le16_to_cpu(shdr->CreditRequest);
		spin_unlock(&server->req_lock);
		wake_up(&server->request_q);
	}

	return true;
}

static bool
smb2_is_session_expired(char *buf)
{
	struct smb2_sync_hdr *shdr = (struct smb2_sync_hdr *)buf;

	if (shdr->Status != STATUS_NETWORK_SESSION_EXPIRED &&
	    shdr->Status != STATUS_USER_SESSION_DELETED)
		return false;

	trace_smb3_ses_expired(shdr->TreeId, shdr->SessionId,
			       le16_to_cpu(shdr->Command),
			       le64_to_cpu(shdr->MessageId));
	cifs_dbg(FYI, "Session expired or deleted\n");

	return true;
}

static int
smb2_oplock_response(struct cifs_tcon *tcon, struct cifs_fid *fid,
		     struct cifsInodeInfo *cinode)
{
	if (tcon->ses->server->capabilities & SMB2_GLOBAL_CAP_LEASING)
		return SMB2_lease_break(0, tcon, cinode->lease_key,
					smb2_get_lease_state(cinode));

	return SMB2_oplock_break(0, tcon, fid->persistent_fid,
				 fid->volatile_fid,
				 CIFS_CACHE_READ(cinode) ? 1 : 0);
}

void
smb2_set_related(struct smb_rqst *rqst)
{
	struct smb2_sync_hdr *shdr;

	shdr = (struct smb2_sync_hdr *)(rqst->rq_iov[0].iov_base);
	shdr->Flags |= SMB2_FLAGS_RELATED_OPERATIONS;
}

char smb2_padding[7] = {0, 0, 0, 0, 0, 0, 0};

void
smb2_set_next_command(struct cifs_tcon *tcon, struct smb_rqst *rqst)
{
	struct smb2_sync_hdr *shdr;
	struct cifs_ses *ses = tcon->ses;
	struct TCP_Server_Info *server = ses->server;
	unsigned long len = smb_rqst_len(server, rqst);
	int i, num_padding;

	/* SMB headers in a compound are 8 byte aligned. */

	/* No padding needed */
	if (!(len & 7))
		goto finished;

	num_padding = 8 - (len & 7);
	if (!smb3_encryption_required(tcon)) {
		/*
		 * If we do not have encryption then we can just add an extra
		 * iov for the padding.
		 */
		rqst->rq_iov[rqst->rq_nvec].iov_base = smb2_padding;
		rqst->rq_iov[rqst->rq_nvec].iov_len = num_padding;
		rqst->rq_nvec++;
		len += num_padding;
	} else {
		/*
		 * We can not add a small padding iov for the encryption case
		 * because the encryption framework can not handle the padding
		 * iovs.
		 * We have to flatten this into a single buffer and add
		 * the padding to it.
		 */
		for (i = 1; i < rqst->rq_nvec; i++) {
			memcpy(rqst->rq_iov[0].iov_base +
			       rqst->rq_iov[0].iov_len,
			       rqst->rq_iov[i].iov_base,
			       rqst->rq_iov[i].iov_len);
			rqst->rq_iov[0].iov_len += rqst->rq_iov[i].iov_len;
		}
		memset(rqst->rq_iov[0].iov_base + rqst->rq_iov[0].iov_len,
		       0, num_padding);
		rqst->rq_iov[0].iov_len += num_padding;
		len += num_padding;
		rqst->rq_nvec = 1;
	}

 finished:
	shdr = (struct smb2_sync_hdr *)(rqst->rq_iov[0].iov_base);
	shdr->NextCommand = cpu_to_le32(len);
}

/*
 * Passes the query info response back to the caller on success.
 * Caller need to free this with free_rsp_buf().
 */
int
smb2_query_info_compound(const unsigned int xid, struct cifs_tcon *tcon,
			 __le16 *utf16_path, u32 desired_access,
			 u32 class, u32 type, u32 output_len,
			 struct kvec *rsp, int *buftype,
			 struct cifs_sb_info *cifs_sb)
{
	struct cifs_ses *ses = tcon->ses;
	int flags = 0;
	struct smb_rqst rqst[3];
	int resp_buftype[3];
	struct kvec rsp_iov[3];
	struct kvec open_iov[SMB2_CREATE_IOV_SIZE];
	struct kvec qi_iov[1];
	struct kvec close_iov[1];
	u8 oplock = SMB2_OPLOCK_LEVEL_NONE;
	struct cifs_open_parms oparms;
	struct cifs_fid fid;
	int rc;

	if (smb3_encryption_required(tcon))
		flags |= CIFS_TRANSFORM_REQ;

	memset(rqst, 0, sizeof(rqst));
	resp_buftype[0] = resp_buftype[1] = resp_buftype[2] = CIFS_NO_BUFFER;
	memset(rsp_iov, 0, sizeof(rsp_iov));

	memset(&open_iov, 0, sizeof(open_iov));
	rqst[0].rq_iov = open_iov;
	rqst[0].rq_nvec = SMB2_CREATE_IOV_SIZE;

	oparms.tcon = tcon;
	oparms.desired_access = desired_access;
	oparms.disposition = FILE_OPEN;
	if (cifs_sb && backup_cred(cifs_sb))
		oparms.create_options = CREATE_OPEN_BACKUP_INTENT;
	else
		oparms.create_options = 0;
	oparms.fid = &fid;
	oparms.reconnect = false;

	rc = SMB2_open_init(tcon, &rqst[0], &oplock, &oparms, utf16_path);
	if (rc)
		goto qic_exit;
	smb2_set_next_command(tcon, &rqst[0]);

	memset(&qi_iov, 0, sizeof(qi_iov));
	rqst[1].rq_iov = qi_iov;
	rqst[1].rq_nvec = 1;

	rc = SMB2_query_info_init(tcon, &rqst[1], COMPOUND_FID, COMPOUND_FID,
				  class, type, 0,
				  output_len, 0,
				  NULL);
	if (rc)
		goto qic_exit;
	smb2_set_next_command(tcon, &rqst[1]);
	smb2_set_related(&rqst[1]);

	memset(&close_iov, 0, sizeof(close_iov));
	rqst[2].rq_iov = close_iov;
	rqst[2].rq_nvec = 1;

	rc = SMB2_close_init(tcon, &rqst[2], COMPOUND_FID, COMPOUND_FID);
	if (rc)
		goto qic_exit;
	smb2_set_related(&rqst[2]);

	rc = compound_send_recv(xid, ses, flags, 3, rqst,
				resp_buftype, rsp_iov);
	if (rc) {
		free_rsp_buf(resp_buftype[1], rsp_iov[1].iov_base);
		goto qic_exit;
	}
	*rsp = rsp_iov[1];
	*buftype = resp_buftype[1];

 qic_exit:
	SMB2_open_free(&rqst[0]);
	SMB2_query_info_free(&rqst[1]);
	SMB2_close_free(&rqst[2]);
	free_rsp_buf(resp_buftype[0], rsp_iov[0].iov_base);
	free_rsp_buf(resp_buftype[2], rsp_iov[2].iov_base);
	return rc;
}

static int
smb2_queryfs(const unsigned int xid, struct cifs_tcon *tcon,
	     struct kstatfs *buf)
{
	struct smb2_query_info_rsp *rsp;
	struct smb2_fs_full_size_info *info = NULL;
	__le16 utf16_path = 0; /* Null - open root of share */
	struct kvec rsp_iov = {NULL, 0};
	int buftype = CIFS_NO_BUFFER;
	int rc;


	rc = smb2_query_info_compound(xid, tcon, &utf16_path,
				      FILE_READ_ATTRIBUTES,
				      FS_FULL_SIZE_INFORMATION,
				      SMB2_O_INFO_FILESYSTEM,
				      sizeof(struct smb2_fs_full_size_info),
				      &rsp_iov, &buftype, NULL);
	if (rc)
		goto qfs_exit;

	rsp = (struct smb2_query_info_rsp *)rsp_iov.iov_base;
	buf->f_type = SMB2_MAGIC_NUMBER;
	info = (struct smb2_fs_full_size_info *)(
		le16_to_cpu(rsp->OutputBufferOffset) + (char *)rsp);
	rc = smb2_validate_iov(le16_to_cpu(rsp->OutputBufferOffset),
			       le32_to_cpu(rsp->OutputBufferLength),
			       &rsp_iov,
			       sizeof(struct smb2_fs_full_size_info));
	if (!rc)
		smb2_copy_fs_info_to_kstatfs(info, buf);

qfs_exit:
	free_rsp_buf(buftype, rsp_iov.iov_base);
	return rc;
}

static int
smb311_queryfs(const unsigned int xid, struct cifs_tcon *tcon,
	     struct kstatfs *buf)
{
	int rc;
	__le16 srch_path = 0; /* Null - open root of share */
	u8 oplock = SMB2_OPLOCK_LEVEL_NONE;
	struct cifs_open_parms oparms;
	struct cifs_fid fid;

	if (!tcon->posix_extensions)
		return smb2_queryfs(xid, tcon, buf);

	oparms.tcon = tcon;
	oparms.desired_access = FILE_READ_ATTRIBUTES;
	oparms.disposition = FILE_OPEN;
	oparms.create_options = 0;
	oparms.fid = &fid;
	oparms.reconnect = false;

	rc = SMB2_open(xid, &oparms, &srch_path, &oplock, NULL, NULL, NULL);
	if (rc)
		return rc;

	rc = SMB311_posix_qfs_info(xid, tcon, fid.persistent_fid,
				   fid.volatile_fid, buf);
	buf->f_type = SMB2_MAGIC_NUMBER;
	SMB2_close(xid, tcon, fid.persistent_fid, fid.volatile_fid);
	return rc;
}

static bool
smb2_compare_fids(struct cifsFileInfo *ob1, struct cifsFileInfo *ob2)
{
	return ob1->fid.persistent_fid == ob2->fid.persistent_fid &&
	       ob1->fid.volatile_fid == ob2->fid.volatile_fid;
}

static int
smb2_mand_lock(const unsigned int xid, struct cifsFileInfo *cfile, __u64 offset,
	       __u64 length, __u32 type, int lock, int unlock, bool wait)
{
	if (unlock && !lock)
		type = SMB2_LOCKFLAG_UNLOCK;
	return SMB2_lock(xid, tlink_tcon(cfile->tlink),
			 cfile->fid.persistent_fid, cfile->fid.volatile_fid,
			 current->tgid, length, offset, type, wait);
}

static void
smb2_get_lease_key(struct inode *inode, struct cifs_fid *fid)
{
	memcpy(fid->lease_key, CIFS_I(inode)->lease_key, SMB2_LEASE_KEY_SIZE);
}

static void
smb2_set_lease_key(struct inode *inode, struct cifs_fid *fid)
{
	memcpy(CIFS_I(inode)->lease_key, fid->lease_key, SMB2_LEASE_KEY_SIZE);
}

static void
smb2_new_lease_key(struct cifs_fid *fid)
{
	generate_random_uuid(fid->lease_key);
}

static int
smb2_get_dfs_refer(const unsigned int xid, struct cifs_ses *ses,
		   const char *search_name,
		   struct dfs_info3_param **target_nodes,
		   unsigned int *num_of_nodes,
		   const struct nls_table *nls_codepage, int remap)
{
	int rc;
	__le16 *utf16_path = NULL;
	int utf16_path_len = 0;
	struct cifs_tcon *tcon;
	struct fsctl_get_dfs_referral_req *dfs_req = NULL;
	struct get_dfs_referral_rsp *dfs_rsp = NULL;
	u32 dfs_req_size = 0, dfs_rsp_size = 0;

	cifs_dbg(FYI, "%s: path: %s\n", __func__, search_name);

	/*
	 * Try to use the IPC tcon, otherwise just use any
	 */
	tcon = ses->tcon_ipc;
	if (tcon == NULL) {
		spin_lock(&cifs_tcp_ses_lock);
		tcon = list_first_entry_or_null(&ses->tcon_list,
						struct cifs_tcon,
						tcon_list);
		if (tcon)
			tcon->tc_count++;
		spin_unlock(&cifs_tcp_ses_lock);
	}

	if (tcon == NULL) {
		cifs_dbg(VFS, "session %p has no tcon available for a dfs referral request\n",
			 ses);
		rc = -ENOTCONN;
		goto out;
	}

	utf16_path = cifs_strndup_to_utf16(search_name, PATH_MAX,
					   &utf16_path_len,
					   nls_codepage, remap);
	if (!utf16_path) {
		rc = -ENOMEM;
		goto out;
	}

	dfs_req_size = sizeof(*dfs_req) + utf16_path_len;
	dfs_req = kzalloc(dfs_req_size, GFP_KERNEL);
	if (!dfs_req) {
		rc = -ENOMEM;
		goto out;
	}

	/* Highest DFS referral version understood */
	dfs_req->MaxReferralLevel = DFS_VERSION;

	/* Path to resolve in an UTF-16 null-terminated string */
	memcpy(dfs_req->RequestFileName, utf16_path, utf16_path_len);

	do {
		rc = SMB2_ioctl(xid, tcon, NO_FILE_ID, NO_FILE_ID,
				FSCTL_DFS_GET_REFERRALS,
				true /* is_fsctl */,
				(char *)dfs_req, dfs_req_size, CIFSMaxBufSize,
				(char **)&dfs_rsp, &dfs_rsp_size);
	} while (rc == -EAGAIN);

	if (rc) {
		if ((rc != -ENOENT) && (rc != -EOPNOTSUPP))
			cifs_dbg(VFS, "ioctl error in %s rc=%d\n", __func__, rc);
		goto out;
	}

	rc = parse_dfs_referrals(dfs_rsp, dfs_rsp_size,
				 num_of_nodes, target_nodes,
				 nls_codepage, remap, search_name,
				 true /* is_unicode */);
	if (rc) {
		cifs_dbg(VFS, "parse error in %s rc=%d\n", __func__, rc);
		goto out;
	}

 out:
	if (tcon && !tcon->ipc) {
		/* ipc tcons are not refcounted */
		spin_lock(&cifs_tcp_ses_lock);
		tcon->tc_count--;
		spin_unlock(&cifs_tcp_ses_lock);
	}
	kfree(utf16_path);
	kfree(dfs_req);
	kfree(dfs_rsp);
	return rc;
}
#define SMB2_SYMLINK_STRUCT_SIZE \
	(sizeof(struct smb2_err_rsp) - 1 + sizeof(struct smb2_symlink_err_rsp))

static int
smb2_query_symlink(const unsigned int xid, struct cifs_tcon *tcon,
		   struct cifs_sb_info *cifs_sb, const char *full_path,
		   char **target_path, bool is_reparse_point)
{
	int rc;
	__le16 *utf16_path = NULL;
	__u8 oplock = SMB2_OPLOCK_LEVEL_NONE;
	struct cifs_open_parms oparms;
	struct cifs_fid fid;
	struct kvec err_iov = {NULL, 0};
	struct smb2_err_rsp *err_buf = NULL;
	struct smb2_symlink_err_rsp *symlink;
	unsigned int sub_len;
	unsigned int sub_offset;
	unsigned int print_len;
	unsigned int print_offset;
	int flags = 0;
	struct smb_rqst rqst[3];
	int resp_buftype[3];
	struct kvec rsp_iov[3];
	struct kvec open_iov[SMB2_CREATE_IOV_SIZE];
	struct kvec io_iov[SMB2_IOCTL_IOV_SIZE];
	struct kvec close_iov[1];
	struct smb2_create_rsp *create_rsp;
	struct smb2_ioctl_rsp *ioctl_rsp;
	char *ioctl_buf;
	u32 plen;

	cifs_dbg(FYI, "%s: path: %s\n", __func__, full_path);

	if (smb3_encryption_required(tcon))
		flags |= CIFS_TRANSFORM_REQ;

	memset(rqst, 0, sizeof(rqst));
	resp_buftype[0] = resp_buftype[1] = resp_buftype[2] = CIFS_NO_BUFFER;
	memset(rsp_iov, 0, sizeof(rsp_iov));

	utf16_path = cifs_convert_path_to_utf16(full_path, cifs_sb);
	if (!utf16_path)
		return -ENOMEM;

	/* Open */
	memset(&open_iov, 0, sizeof(open_iov));
	rqst[0].rq_iov = open_iov;
	rqst[0].rq_nvec = SMB2_CREATE_IOV_SIZE;

	memset(&oparms, 0, sizeof(oparms));
	oparms.tcon = tcon;
	oparms.desired_access = FILE_READ_ATTRIBUTES;
	oparms.disposition = FILE_OPEN;

	if (backup_cred(cifs_sb))
		oparms.create_options = CREATE_OPEN_BACKUP_INTENT;
	else
		oparms.create_options = 0;
	if (is_reparse_point)
		oparms.create_options = OPEN_REPARSE_POINT;

	oparms.fid = &fid;
	oparms.reconnect = false;

	rc = SMB2_open_init(tcon, &rqst[0], &oplock, &oparms, utf16_path);
	if (rc)
		goto querty_exit;
	smb2_set_next_command(tcon, &rqst[0]);


	/* IOCTL */
	memset(&io_iov, 0, sizeof(io_iov));
	rqst[1].rq_iov = io_iov;
	rqst[1].rq_nvec = SMB2_IOCTL_IOV_SIZE;

	rc = SMB2_ioctl_init(tcon, &rqst[1], fid.persistent_fid,
			     fid.volatile_fid, FSCTL_GET_REPARSE_POINT,
			     true /* is_fctl */, NULL, 0, CIFSMaxBufSize);
	if (rc)
		goto querty_exit;

	smb2_set_next_command(tcon, &rqst[1]);
	smb2_set_related(&rqst[1]);


	/* Close */
	memset(&close_iov, 0, sizeof(close_iov));
	rqst[2].rq_iov = close_iov;
	rqst[2].rq_nvec = 1;

	rc = SMB2_close_init(tcon, &rqst[2], COMPOUND_FID, COMPOUND_FID);
	if (rc)
		goto querty_exit;

	smb2_set_related(&rqst[2]);

	rc = compound_send_recv(xid, tcon->ses, flags, 3, rqst,
				resp_buftype, rsp_iov);

	create_rsp = rsp_iov[0].iov_base;
	if (create_rsp && create_rsp->sync_hdr.Status)
		err_iov = rsp_iov[0];
	ioctl_rsp = rsp_iov[1].iov_base;

	/*
	 * Open was successful and we got an ioctl response.
	 */
	if ((rc == 0) && (is_reparse_point)) {
		/* See MS-FSCC 2.3.23 */

		ioctl_buf = (char *)ioctl_rsp + le32_to_cpu(ioctl_rsp->OutputOffset);
		plen = le32_to_cpu(ioctl_rsp->OutputCount);

		if (plen + le32_to_cpu(ioctl_rsp->OutputOffset) >
		    rsp_iov[1].iov_len) {
			cifs_dbg(VFS, "srv returned invalid ioctl length: %d\n", plen);
			rc = -EIO;
			goto querty_exit;
		}

		/* Do stuff with ioctl_buf/plen */
		goto querty_exit;
	}

	if (!rc || !err_iov.iov_base) {
		rc = -ENOENT;
		goto querty_exit;
	}

	err_buf = err_iov.iov_base;
	if (le32_to_cpu(err_buf->ByteCount) < sizeof(struct smb2_symlink_err_rsp) ||
	    err_iov.iov_len < SMB2_SYMLINK_STRUCT_SIZE) {
		rc = -ENOENT;
		goto querty_exit;
	}

	/* open must fail on symlink - reset rc */
	rc = 0;
	symlink = (struct smb2_symlink_err_rsp *)err_buf->ErrorData;
	sub_len = le16_to_cpu(symlink->SubstituteNameLength);
	sub_offset = le16_to_cpu(symlink->SubstituteNameOffset);
	print_len = le16_to_cpu(symlink->PrintNameLength);
	print_offset = le16_to_cpu(symlink->PrintNameOffset);

	if (err_iov.iov_len < SMB2_SYMLINK_STRUCT_SIZE + sub_offset + sub_len) {
		rc = -ENOENT;
		goto querty_exit;
	}

	if (err_iov.iov_len <
	    SMB2_SYMLINK_STRUCT_SIZE + print_offset + print_len) {
		rc = -ENOENT;
		goto querty_exit;
	}

	*target_path = cifs_strndup_from_utf16(
				(char *)symlink->PathBuffer + sub_offset,
				sub_len, true, cifs_sb->local_nls);
	if (!(*target_path)) {
		rc = -ENOMEM;
		goto querty_exit;
	}
	convert_delimiter(*target_path, '/');
	cifs_dbg(FYI, "%s: target path: %s\n", __func__, *target_path);

 querty_exit:
	cifs_dbg(FYI, "query symlink rc %d\n", rc);
	kfree(utf16_path);
	SMB2_open_free(&rqst[0]);
	SMB2_ioctl_free(&rqst[1]);
	SMB2_close_free(&rqst[2]);
	free_rsp_buf(resp_buftype[0], rsp_iov[0].iov_base);
	free_rsp_buf(resp_buftype[1], rsp_iov[1].iov_base);
	free_rsp_buf(resp_buftype[2], rsp_iov[2].iov_base);
	return rc;
}

#ifdef CONFIG_CIFS_ACL
static struct cifs_ntsd *
get_smb2_acl_by_fid(struct cifs_sb_info *cifs_sb,
		const struct cifs_fid *cifsfid, u32 *pacllen)
{
	struct cifs_ntsd *pntsd = NULL;
	unsigned int xid;
	int rc = -EOPNOTSUPP;
	struct tcon_link *tlink = cifs_sb_tlink(cifs_sb);

	if (IS_ERR(tlink))
		return ERR_CAST(tlink);

	xid = get_xid();
	cifs_dbg(FYI, "trying to get acl\n");

	rc = SMB2_query_acl(xid, tlink_tcon(tlink), cifsfid->persistent_fid,
			    cifsfid->volatile_fid, (void **)&pntsd, pacllen);
	free_xid(xid);

	cifs_put_tlink(tlink);

	cifs_dbg(FYI, "%s: rc = %d ACL len %d\n", __func__, rc, *pacllen);
	if (rc)
		return ERR_PTR(rc);
	return pntsd;

}

static struct cifs_ntsd *
get_smb2_acl_by_path(struct cifs_sb_info *cifs_sb,
		const char *path, u32 *pacllen)
{
	struct cifs_ntsd *pntsd = NULL;
	u8 oplock = SMB2_OPLOCK_LEVEL_NONE;
	unsigned int xid;
	int rc;
	struct cifs_tcon *tcon;
	struct tcon_link *tlink = cifs_sb_tlink(cifs_sb);
	struct cifs_fid fid;
	struct cifs_open_parms oparms;
	__le16 *utf16_path;

	cifs_dbg(FYI, "get smb3 acl for path %s\n", path);
	if (IS_ERR(tlink))
		return ERR_CAST(tlink);

	tcon = tlink_tcon(tlink);
	xid = get_xid();

	if (backup_cred(cifs_sb))
		oparms.create_options = CREATE_OPEN_BACKUP_INTENT;
	else
		oparms.create_options = 0;

	utf16_path = cifs_convert_path_to_utf16(path, cifs_sb);
	if (!utf16_path) {
		rc = -ENOMEM;
		free_xid(xid);
		return ERR_PTR(rc);
	}

	oparms.tcon = tcon;
	oparms.desired_access = READ_CONTROL;
	oparms.disposition = FILE_OPEN;
	oparms.fid = &fid;
	oparms.reconnect = false;

	rc = SMB2_open(xid, &oparms, utf16_path, &oplock, NULL, NULL, NULL);
	kfree(utf16_path);
	if (!rc) {
		rc = SMB2_query_acl(xid, tlink_tcon(tlink), fid.persistent_fid,
			    fid.volatile_fid, (void **)&pntsd, pacllen);
		SMB2_close(xid, tcon, fid.persistent_fid, fid.volatile_fid);
	}

	cifs_put_tlink(tlink);
	free_xid(xid);

	cifs_dbg(FYI, "%s: rc = %d ACL len %d\n", __func__, rc, *pacllen);
	if (rc)
		return ERR_PTR(rc);
	return pntsd;
}

#ifdef CONFIG_CIFS_ACL
static int
set_smb2_acl(struct cifs_ntsd *pnntsd, __u32 acllen,
		struct inode *inode, const char *path, int aclflag)
{
	u8 oplock = SMB2_OPLOCK_LEVEL_NONE;
	unsigned int xid;
	int rc, access_flags = 0;
	struct cifs_tcon *tcon;
	struct cifs_sb_info *cifs_sb = CIFS_SB(inode->i_sb);
	struct tcon_link *tlink = cifs_sb_tlink(cifs_sb);
	struct cifs_fid fid;
	struct cifs_open_parms oparms;
	__le16 *utf16_path;

	cifs_dbg(FYI, "set smb3 acl for path %s\n", path);
	if (IS_ERR(tlink))
		return PTR_ERR(tlink);

	tcon = tlink_tcon(tlink);
	xid = get_xid();

	if (backup_cred(cifs_sb))
		oparms.create_options = CREATE_OPEN_BACKUP_INTENT;
	else
		oparms.create_options = 0;

	if (aclflag == CIFS_ACL_OWNER || aclflag == CIFS_ACL_GROUP)
		access_flags = WRITE_OWNER;
	else
		access_flags = WRITE_DAC;

	utf16_path = cifs_convert_path_to_utf16(path, cifs_sb);
	if (!utf16_path) {
		rc = -ENOMEM;
		free_xid(xid);
		return rc;
	}

	oparms.tcon = tcon;
	oparms.desired_access = access_flags;
	oparms.disposition = FILE_OPEN;
	oparms.path = path;
	oparms.fid = &fid;
	oparms.reconnect = false;

	rc = SMB2_open(xid, &oparms, utf16_path, &oplock, NULL, NULL, NULL);
	kfree(utf16_path);
	if (!rc) {
		rc = SMB2_set_acl(xid, tlink_tcon(tlink), fid.persistent_fid,
			    fid.volatile_fid, pnntsd, acllen, aclflag);
		SMB2_close(xid, tcon, fid.persistent_fid, fid.volatile_fid);
	}

	cifs_put_tlink(tlink);
	free_xid(xid);
	return rc;
}
#endif /* CIFS_ACL */

/* Retrieve an ACL from the server */
static struct cifs_ntsd *
get_smb2_acl(struct cifs_sb_info *cifs_sb,
				      struct inode *inode, const char *path,
				      u32 *pacllen)
{
	struct cifs_ntsd *pntsd = NULL;
	struct cifsFileInfo *open_file = NULL;

	if (inode)
		open_file = find_readable_file(CIFS_I(inode), true);
	if (!open_file)
		return get_smb2_acl_by_path(cifs_sb, path, pacllen);

	pntsd = get_smb2_acl_by_fid(cifs_sb, &open_file->fid, pacllen);
	cifsFileInfo_put(open_file);
	return pntsd;
}
#endif

static long smb3_zero_range(struct file *file, struct cifs_tcon *tcon,
			    loff_t offset, loff_t len, bool keep_size)
{
	struct cifs_ses *ses = tcon->ses;
	struct inode *inode;
	struct cifsInodeInfo *cifsi;
	struct cifsFileInfo *cfile = file->private_data;
	struct file_zero_data_information fsctl_buf;
	long rc;
	unsigned int xid;
	__le64 eof;

	xid = get_xid();

	inode = d_inode(cfile->dentry);
	cifsi = CIFS_I(inode);

	trace_smb3_zero_enter(xid, cfile->fid.persistent_fid, tcon->tid,
			      ses->Suid, offset, len);


	/* if file not oplocked can't be sure whether asking to extend size */
	if (!CIFS_CACHE_READ(cifsi))
		if (keep_size == false) {
			rc = -EOPNOTSUPP;
			trace_smb3_zero_err(xid, cfile->fid.persistent_fid,
				tcon->tid, ses->Suid, offset, len, rc);
			free_xid(xid);
			return rc;
		}

<<<<<<< HEAD
	cifs_dbg(FYI, "offset %lld len %lld", offset, len);
=======
	cifs_dbg(FYI, "Offset %lld len %lld\n", offset, len);
>>>>>>> a188339c

	fsctl_buf.FileOffset = cpu_to_le64(offset);
	fsctl_buf.BeyondFinalZero = cpu_to_le64(offset + len);

	rc = SMB2_ioctl(xid, tcon, cfile->fid.persistent_fid,
			cfile->fid.volatile_fid, FSCTL_SET_ZERO_DATA, true,
			(char *)&fsctl_buf,
			sizeof(struct file_zero_data_information),
			0, NULL, NULL);
	if (rc)
		goto zero_range_exit;

	/*
	 * do we also need to change the size of the file?
	 */
	if (keep_size == false && i_size_read(inode) < offset + len) {
		eof = cpu_to_le64(offset + len);
		rc = SMB2_set_eof(xid, tcon, cfile->fid.persistent_fid,
				  cfile->fid.volatile_fid, cfile->pid, &eof);
	}

 zero_range_exit:
	free_xid(xid);
	if (rc)
		trace_smb3_zero_err(xid, cfile->fid.persistent_fid, tcon->tid,
			      ses->Suid, offset, len, rc);
	else
		trace_smb3_zero_done(xid, cfile->fid.persistent_fid, tcon->tid,
			      ses->Suid, offset, len);
	return rc;
}

static long smb3_punch_hole(struct file *file, struct cifs_tcon *tcon,
			    loff_t offset, loff_t len)
{
	struct inode *inode;
	struct cifsInodeInfo *cifsi;
	struct cifsFileInfo *cfile = file->private_data;
	struct file_zero_data_information fsctl_buf;
	long rc;
	unsigned int xid;
	__u8 set_sparse = 1;

	xid = get_xid();

	inode = d_inode(cfile->dentry);
	cifsi = CIFS_I(inode);

	/* Need to make file sparse, if not already, before freeing range. */
	/* Consider adding equivalent for compressed since it could also work */
	if (!smb2_set_sparse(xid, tcon, cfile, inode, set_sparse)) {
		rc = -EOPNOTSUPP;
		free_xid(xid);
		return rc;
	}

	cifs_dbg(FYI, "Offset %lld len %lld\n", offset, len);

	fsctl_buf.FileOffset = cpu_to_le64(offset);
	fsctl_buf.BeyondFinalZero = cpu_to_le64(offset + len);

	rc = SMB2_ioctl(xid, tcon, cfile->fid.persistent_fid,
			cfile->fid.volatile_fid, FSCTL_SET_ZERO_DATA,
			true /* is_fctl */, (char *)&fsctl_buf,
			sizeof(struct file_zero_data_information),
			CIFSMaxBufSize, NULL, NULL);
	free_xid(xid);
	return rc;
}

static long smb3_simple_falloc(struct file *file, struct cifs_tcon *tcon,
			    loff_t off, loff_t len, bool keep_size)
{
	struct inode *inode;
	struct cifsInodeInfo *cifsi;
	struct cifsFileInfo *cfile = file->private_data;
	long rc = -EOPNOTSUPP;
	unsigned int xid;
	__le64 eof;

	xid = get_xid();

	inode = d_inode(cfile->dentry);
	cifsi = CIFS_I(inode);

	trace_smb3_falloc_enter(xid, cfile->fid.persistent_fid, tcon->tid,
				tcon->ses->Suid, off, len);
	/* if file not oplocked can't be sure whether asking to extend size */
	if (!CIFS_CACHE_READ(cifsi))
		if (keep_size == false) {
			trace_smb3_falloc_err(xid, cfile->fid.persistent_fid,
				tcon->tid, tcon->ses->Suid, off, len, rc);
			free_xid(xid);
			return rc;
		}

	/*
	 * Files are non-sparse by default so falloc may be a no-op
	 * Must check if file sparse. If not sparse, and not extending
	 * then no need to do anything since file already allocated
	 */
	if ((cifsi->cifsAttrs & FILE_ATTRIBUTE_SPARSE_FILE) == 0) {
		if (keep_size == true)
			rc = 0;
		/* check if extending file */
		else if (i_size_read(inode) >= off + len)
			/* not extending file and already not sparse */
			rc = 0;
		/* BB: in future add else clause to extend file */
		else
			rc = -EOPNOTSUPP;
		if (rc)
			trace_smb3_falloc_err(xid, cfile->fid.persistent_fid,
				tcon->tid, tcon->ses->Suid, off, len, rc);
		else
			trace_smb3_falloc_done(xid, cfile->fid.persistent_fid,
				tcon->tid, tcon->ses->Suid, off, len);
		free_xid(xid);
		return rc;
	}

	if ((keep_size == true) || (i_size_read(inode) >= off + len)) {
		/*
		 * Check if falloc starts within first few pages of file
		 * and ends within a few pages of the end of file to
		 * ensure that most of file is being forced to be
		 * fallocated now. If so then setting whole file sparse
		 * ie potentially making a few extra pages at the beginning
		 * or end of the file non-sparse via set_sparse is harmless.
		 */
		if ((off > 8192) || (off + len + 8192 < i_size_read(inode))) {
			rc = -EOPNOTSUPP;
			trace_smb3_falloc_err(xid, cfile->fid.persistent_fid,
				tcon->tid, tcon->ses->Suid, off, len, rc);
			free_xid(xid);
			return rc;
		}

		smb2_set_sparse(xid, tcon, cfile, inode, false);
		rc = 0;
	} else {
		smb2_set_sparse(xid, tcon, cfile, inode, false);
		rc = 0;
		if (i_size_read(inode) < off + len) {
			eof = cpu_to_le64(off + len);
			rc = SMB2_set_eof(xid, tcon, cfile->fid.persistent_fid,
					  cfile->fid.volatile_fid, cfile->pid,
					  &eof);
		}
	}

	if (rc)
		trace_smb3_falloc_err(xid, cfile->fid.persistent_fid, tcon->tid,
				tcon->ses->Suid, off, len, rc);
	else
		trace_smb3_falloc_done(xid, cfile->fid.persistent_fid, tcon->tid,
				tcon->ses->Suid, off, len);

	free_xid(xid);
	return rc;
}

<<<<<<< HEAD
=======
static loff_t smb3_llseek(struct file *file, struct cifs_tcon *tcon, loff_t offset, int whence)
{
	struct cifsFileInfo *wrcfile, *cfile = file->private_data;
	struct cifsInodeInfo *cifsi;
	struct inode *inode;
	int rc = 0;
	struct file_allocated_range_buffer in_data, *out_data = NULL;
	u32 out_data_len;
	unsigned int xid;

	if (whence != SEEK_HOLE && whence != SEEK_DATA)
		return generic_file_llseek(file, offset, whence);

	inode = d_inode(cfile->dentry);
	cifsi = CIFS_I(inode);

	if (offset < 0 || offset >= i_size_read(inode))
		return -ENXIO;

	xid = get_xid();
	/*
	 * We need to be sure that all dirty pages are written as they
	 * might fill holes on the server.
	 * Note that we also MUST flush any written pages since at least
	 * some servers (Windows2016) will not reflect recent writes in
	 * QUERY_ALLOCATED_RANGES until SMB2_flush is called.
	 */
	wrcfile = find_writable_file(cifsi, false);
	if (wrcfile) {
		filemap_write_and_wait(inode->i_mapping);
		smb2_flush_file(xid, tcon, &wrcfile->fid);
		cifsFileInfo_put(wrcfile);
	}

	if (!(cifsi->cifsAttrs & FILE_ATTRIBUTE_SPARSE_FILE)) {
		if (whence == SEEK_HOLE)
			offset = i_size_read(inode);
		goto lseek_exit;
	}

	in_data.file_offset = cpu_to_le64(offset);
	in_data.length = cpu_to_le64(i_size_read(inode));

	rc = SMB2_ioctl(xid, tcon, cfile->fid.persistent_fid,
			cfile->fid.volatile_fid,
			FSCTL_QUERY_ALLOCATED_RANGES, true,
			(char *)&in_data, sizeof(in_data),
			sizeof(struct file_allocated_range_buffer),
			(char **)&out_data, &out_data_len);
	if (rc == -E2BIG)
		rc = 0;
	if (rc)
		goto lseek_exit;

	if (whence == SEEK_HOLE && out_data_len == 0)
		goto lseek_exit;

	if (whence == SEEK_DATA && out_data_len == 0) {
		rc = -ENXIO;
		goto lseek_exit;
	}

	if (out_data_len < sizeof(struct file_allocated_range_buffer)) {
		rc = -EINVAL;
		goto lseek_exit;
	}
	if (whence == SEEK_DATA) {
		offset = le64_to_cpu(out_data->file_offset);
		goto lseek_exit;
	}
	if (offset < le64_to_cpu(out_data->file_offset))
		goto lseek_exit;

	offset = le64_to_cpu(out_data->file_offset) + le64_to_cpu(out_data->length);

 lseek_exit:
	free_xid(xid);
	kfree(out_data);
	if (!rc)
		return vfs_setpos(file, offset, inode->i_sb->s_maxbytes);
	else
		return rc;
}

>>>>>>> a188339c
static int smb3_fiemap(struct cifs_tcon *tcon,
		       struct cifsFileInfo *cfile,
		       struct fiemap_extent_info *fei, u64 start, u64 len)
{
	unsigned int xid;
	struct file_allocated_range_buffer in_data, *out_data;
	u32 out_data_len;
	int i, num, rc, flags, last_blob;
	u64 next;

	if (fiemap_check_flags(fei, FIEMAP_FLAG_SYNC))
		return -EBADR;

	xid = get_xid();
 again:
	in_data.file_offset = cpu_to_le64(start);
	in_data.length = cpu_to_le64(len);

	rc = SMB2_ioctl(xid, tcon, cfile->fid.persistent_fid,
			cfile->fid.volatile_fid,
			FSCTL_QUERY_ALLOCATED_RANGES, true,
			(char *)&in_data, sizeof(in_data),
			1024 * sizeof(struct file_allocated_range_buffer),
			(char **)&out_data, &out_data_len);
	if (rc == -E2BIG) {
		last_blob = 0;
		rc = 0;
	} else
		last_blob = 1;
	if (rc)
		goto out;

	if (out_data_len < sizeof(struct file_allocated_range_buffer)) {
		rc = -EINVAL;
		goto out;
	}
	if (out_data_len % sizeof(struct file_allocated_range_buffer)) {
		rc = -EINVAL;
		goto out;
	}

	num = out_data_len / sizeof(struct file_allocated_range_buffer);
	for (i = 0; i < num; i++) {
		flags = 0;
		if (i == num - 1 && last_blob)
			flags |= FIEMAP_EXTENT_LAST;

		rc = fiemap_fill_next_extent(fei,
				le64_to_cpu(out_data[i].file_offset),
				le64_to_cpu(out_data[i].file_offset),
				le64_to_cpu(out_data[i].length),
				flags);
		if (rc < 0)
			goto out;
		if (rc == 1) {
			rc = 0;
			goto out;
		}
	}

	if (!last_blob) {
		next = le64_to_cpu(out_data[num - 1].file_offset) +
		  le64_to_cpu(out_data[num - 1].length);
		len = len - (next - start);
		start = next;
		goto again;
	}

 out:
	free_xid(xid);
	kfree(out_data);
	return rc;
}

static long smb3_fallocate(struct file *file, struct cifs_tcon *tcon, int mode,
			   loff_t off, loff_t len)
{
	/* KEEP_SIZE already checked for by do_fallocate */
	if (mode & FALLOC_FL_PUNCH_HOLE)
		return smb3_punch_hole(file, tcon, off, len);
	else if (mode & FALLOC_FL_ZERO_RANGE) {
		if (mode & FALLOC_FL_KEEP_SIZE)
			return smb3_zero_range(file, tcon, off, len, true);
		return smb3_zero_range(file, tcon, off, len, false);
	} else if (mode == FALLOC_FL_KEEP_SIZE)
		return smb3_simple_falloc(file, tcon, off, len, true);
	else if (mode == 0)
		return smb3_simple_falloc(file, tcon, off, len, false);

	return -EOPNOTSUPP;
}

static void
smb2_downgrade_oplock(struct TCP_Server_Info *server,
			struct cifsInodeInfo *cinode, bool set_level2)
{
	if (set_level2)
		server->ops->set_oplock_level(cinode, SMB2_OPLOCK_LEVEL_II,
						0, NULL);
	else
		server->ops->set_oplock_level(cinode, 0, 0, NULL);
}

static void
smb21_downgrade_oplock(struct TCP_Server_Info *server,
		       struct cifsInodeInfo *cinode, bool set_level2)
{
	server->ops->set_oplock_level(cinode,
				      set_level2 ? SMB2_LEASE_READ_CACHING_HE :
				      0, 0, NULL);
}

static void
smb2_set_oplock_level(struct cifsInodeInfo *cinode, __u32 oplock,
		      unsigned int epoch, bool *purge_cache)
{
	oplock &= 0xFF;
	if (oplock == SMB2_OPLOCK_LEVEL_NOCHANGE)
		return;
	if (oplock == SMB2_OPLOCK_LEVEL_BATCH) {
		cinode->oplock = CIFS_CACHE_RHW_FLG;
		cifs_dbg(FYI, "Batch Oplock granted on inode %p\n",
			 &cinode->vfs_inode);
	} else if (oplock == SMB2_OPLOCK_LEVEL_EXCLUSIVE) {
		cinode->oplock = CIFS_CACHE_RW_FLG;
		cifs_dbg(FYI, "Exclusive Oplock granted on inode %p\n",
			 &cinode->vfs_inode);
	} else if (oplock == SMB2_OPLOCK_LEVEL_II) {
		cinode->oplock = CIFS_CACHE_READ_FLG;
		cifs_dbg(FYI, "Level II Oplock granted on inode %p\n",
			 &cinode->vfs_inode);
	} else
		cinode->oplock = 0;
}

static void
smb21_set_oplock_level(struct cifsInodeInfo *cinode, __u32 oplock,
		       unsigned int epoch, bool *purge_cache)
{
	char message[5] = {0};
	unsigned int new_oplock = 0;

	oplock &= 0xFF;
	if (oplock == SMB2_OPLOCK_LEVEL_NOCHANGE)
		return;

	if (oplock & SMB2_LEASE_READ_CACHING_HE) {
		new_oplock |= CIFS_CACHE_READ_FLG;
		strcat(message, "R");
	}
	if (oplock & SMB2_LEASE_HANDLE_CACHING_HE) {
		new_oplock |= CIFS_CACHE_HANDLE_FLG;
		strcat(message, "H");
	}
	if (oplock & SMB2_LEASE_WRITE_CACHING_HE) {
		new_oplock |= CIFS_CACHE_WRITE_FLG;
		strcat(message, "W");
	}
	if (!new_oplock)
		strncpy(message, "None", sizeof(message));

	cinode->oplock = new_oplock;
	cifs_dbg(FYI, "%s Lease granted on inode %p\n", message,
		 &cinode->vfs_inode);
}

static void
smb3_set_oplock_level(struct cifsInodeInfo *cinode, __u32 oplock,
		      unsigned int epoch, bool *purge_cache)
{
	unsigned int old_oplock = cinode->oplock;

	smb21_set_oplock_level(cinode, oplock, epoch, purge_cache);

	if (purge_cache) {
		*purge_cache = false;
		if (old_oplock == CIFS_CACHE_READ_FLG) {
			if (cinode->oplock == CIFS_CACHE_READ_FLG &&
			    (epoch - cinode->epoch > 0))
				*purge_cache = true;
			else if (cinode->oplock == CIFS_CACHE_RH_FLG &&
				 (epoch - cinode->epoch > 1))
				*purge_cache = true;
			else if (cinode->oplock == CIFS_CACHE_RHW_FLG &&
				 (epoch - cinode->epoch > 1))
				*purge_cache = true;
			else if (cinode->oplock == 0 &&
				 (epoch - cinode->epoch > 0))
				*purge_cache = true;
		} else if (old_oplock == CIFS_CACHE_RH_FLG) {
			if (cinode->oplock == CIFS_CACHE_RH_FLG &&
			    (epoch - cinode->epoch > 0))
				*purge_cache = true;
			else if (cinode->oplock == CIFS_CACHE_RHW_FLG &&
				 (epoch - cinode->epoch > 1))
				*purge_cache = true;
		}
		cinode->epoch = epoch;
	}
}

static bool
smb2_is_read_op(__u32 oplock)
{
	return oplock == SMB2_OPLOCK_LEVEL_II;
}

static bool
smb21_is_read_op(__u32 oplock)
{
	return (oplock & SMB2_LEASE_READ_CACHING_HE) &&
	       !(oplock & SMB2_LEASE_WRITE_CACHING_HE);
}

static __le32
map_oplock_to_lease(u8 oplock)
{
	if (oplock == SMB2_OPLOCK_LEVEL_EXCLUSIVE)
		return SMB2_LEASE_WRITE_CACHING | SMB2_LEASE_READ_CACHING;
	else if (oplock == SMB2_OPLOCK_LEVEL_II)
		return SMB2_LEASE_READ_CACHING;
	else if (oplock == SMB2_OPLOCK_LEVEL_BATCH)
		return SMB2_LEASE_HANDLE_CACHING | SMB2_LEASE_READ_CACHING |
		       SMB2_LEASE_WRITE_CACHING;
	return 0;
}

static char *
smb2_create_lease_buf(u8 *lease_key, u8 oplock)
{
	struct create_lease *buf;

	buf = kzalloc(sizeof(struct create_lease), GFP_KERNEL);
	if (!buf)
		return NULL;

	memcpy(&buf->lcontext.LeaseKey, lease_key, SMB2_LEASE_KEY_SIZE);
	buf->lcontext.LeaseState = map_oplock_to_lease(oplock);

	buf->ccontext.DataOffset = cpu_to_le16(offsetof
					(struct create_lease, lcontext));
	buf->ccontext.DataLength = cpu_to_le32(sizeof(struct lease_context));
	buf->ccontext.NameOffset = cpu_to_le16(offsetof
				(struct create_lease, Name));
	buf->ccontext.NameLength = cpu_to_le16(4);
	/* SMB2_CREATE_REQUEST_LEASE is "RqLs" */
	buf->Name[0] = 'R';
	buf->Name[1] = 'q';
	buf->Name[2] = 'L';
	buf->Name[3] = 's';
	return (char *)buf;
}

static char *
smb3_create_lease_buf(u8 *lease_key, u8 oplock)
{
	struct create_lease_v2 *buf;

	buf = kzalloc(sizeof(struct create_lease_v2), GFP_KERNEL);
	if (!buf)
		return NULL;

	memcpy(&buf->lcontext.LeaseKey, lease_key, SMB2_LEASE_KEY_SIZE);
	buf->lcontext.LeaseState = map_oplock_to_lease(oplock);

	buf->ccontext.DataOffset = cpu_to_le16(offsetof
					(struct create_lease_v2, lcontext));
	buf->ccontext.DataLength = cpu_to_le32(sizeof(struct lease_context_v2));
	buf->ccontext.NameOffset = cpu_to_le16(offsetof
				(struct create_lease_v2, Name));
	buf->ccontext.NameLength = cpu_to_le16(4);
	/* SMB2_CREATE_REQUEST_LEASE is "RqLs" */
	buf->Name[0] = 'R';
	buf->Name[1] = 'q';
	buf->Name[2] = 'L';
	buf->Name[3] = 's';
	return (char *)buf;
}

static __u8
smb2_parse_lease_buf(void *buf, unsigned int *epoch, char *lease_key)
{
	struct create_lease *lc = (struct create_lease *)buf;

	*epoch = 0; /* not used */
	if (lc->lcontext.LeaseFlags & SMB2_LEASE_FLAG_BREAK_IN_PROGRESS)
		return SMB2_OPLOCK_LEVEL_NOCHANGE;
	return le32_to_cpu(lc->lcontext.LeaseState);
}

static __u8
smb3_parse_lease_buf(void *buf, unsigned int *epoch, char *lease_key)
{
	struct create_lease_v2 *lc = (struct create_lease_v2 *)buf;

	*epoch = le16_to_cpu(lc->lcontext.Epoch);
	if (lc->lcontext.LeaseFlags & SMB2_LEASE_FLAG_BREAK_IN_PROGRESS)
		return SMB2_OPLOCK_LEVEL_NOCHANGE;
	if (lease_key)
		memcpy(lease_key, &lc->lcontext.LeaseKey, SMB2_LEASE_KEY_SIZE);
	return le32_to_cpu(lc->lcontext.LeaseState);
}

static unsigned int
smb2_wp_retry_size(struct inode *inode)
{
	return min_t(unsigned int, CIFS_SB(inode->i_sb)->wsize,
		     SMB2_MAX_BUFFER_SIZE);
}

static bool
smb2_dir_needs_close(struct cifsFileInfo *cfile)
{
	return !cfile->invalidHandle;
}

static void
fill_transform_hdr(struct smb2_transform_hdr *tr_hdr, unsigned int orig_len,
		   struct smb_rqst *old_rq)
{
	struct smb2_sync_hdr *shdr =
			(struct smb2_sync_hdr *)old_rq->rq_iov[0].iov_base;

	memset(tr_hdr, 0, sizeof(struct smb2_transform_hdr));
	tr_hdr->ProtocolId = SMB2_TRANSFORM_PROTO_NUM;
	tr_hdr->OriginalMessageSize = cpu_to_le32(orig_len);
	tr_hdr->Flags = cpu_to_le16(0x01);
	get_random_bytes(&tr_hdr->Nonce, SMB3_AES128CMM_NONCE);
	memcpy(&tr_hdr->SessionId, &shdr->SessionId, 8);
}

/* We can not use the normal sg_set_buf() as we will sometimes pass a
 * stack object as buf.
 */
static inline void smb2_sg_set_buf(struct scatterlist *sg, const void *buf,
				   unsigned int buflen)
{
	sg_set_page(sg, virt_to_page(buf), buflen, offset_in_page(buf));
}

/* Assumes the first rqst has a transform header as the first iov.
 * I.e.
 * rqst[0].rq_iov[0]  is transform header
 * rqst[0].rq_iov[1+] data to be encrypted/decrypted
 * rqst[1+].rq_iov[0+] data to be encrypted/decrypted
 */
static struct scatterlist *
init_sg(int num_rqst, struct smb_rqst *rqst, u8 *sign)
{
	unsigned int sg_len;
	struct scatterlist *sg;
	unsigned int i;
	unsigned int j;
	unsigned int idx = 0;
	int skip;

	sg_len = 1;
	for (i = 0; i < num_rqst; i++)
		sg_len += rqst[i].rq_nvec + rqst[i].rq_npages;

	sg = kmalloc_array(sg_len, sizeof(struct scatterlist), GFP_KERNEL);
	if (!sg)
		return NULL;

	sg_init_table(sg, sg_len);
	for (i = 0; i < num_rqst; i++) {
		for (j = 0; j < rqst[i].rq_nvec; j++) {
			/*
			 * The first rqst has a transform header where the
			 * first 20 bytes are not part of the encrypted blob
			 */
			skip = (i == 0) && (j == 0) ? 20 : 0;
			smb2_sg_set_buf(&sg[idx++],
					rqst[i].rq_iov[j].iov_base + skip,
					rqst[i].rq_iov[j].iov_len - skip);
			}

		for (j = 0; j < rqst[i].rq_npages; j++) {
			unsigned int len, offset;

			rqst_page_get_length(&rqst[i], j, &len, &offset);
			sg_set_page(&sg[idx++], rqst[i].rq_pages[j], len, offset);
		}
	}
	smb2_sg_set_buf(&sg[idx], sign, SMB2_SIGNATURE_SIZE);
	return sg;
}

static int
smb2_get_enc_key(struct TCP_Server_Info *server, __u64 ses_id, int enc, u8 *key)
{
	struct cifs_ses *ses;
	u8 *ses_enc_key;

	spin_lock(&cifs_tcp_ses_lock);
	list_for_each_entry(ses, &server->smb_ses_list, smb_ses_list) {
		if (ses->Suid != ses_id)
			continue;
		ses_enc_key = enc ? ses->smb3encryptionkey :
							ses->smb3decryptionkey;
		memcpy(key, ses_enc_key, SMB3_SIGN_KEY_SIZE);
		spin_unlock(&cifs_tcp_ses_lock);
		return 0;
	}
	spin_unlock(&cifs_tcp_ses_lock);

	return 1;
}
/*
 * Encrypt or decrypt @rqst message. @rqst[0] has the following format:
 * iov[0]   - transform header (associate data),
 * iov[1-N] - SMB2 header and pages - data to encrypt.
 * On success return encrypted data in iov[1-N] and pages, leave iov[0]
 * untouched.
 */
static int
crypt_message(struct TCP_Server_Info *server, int num_rqst,
	      struct smb_rqst *rqst, int enc)
{
	struct smb2_transform_hdr *tr_hdr =
		(struct smb2_transform_hdr *)rqst[0].rq_iov[0].iov_base;
	unsigned int assoc_data_len = sizeof(struct smb2_transform_hdr) - 20;
	int rc = 0;
	struct scatterlist *sg;
	u8 sign[SMB2_SIGNATURE_SIZE] = {};
	u8 key[SMB3_SIGN_KEY_SIZE];
	struct aead_request *req;
	char *iv;
	unsigned int iv_len;
	DECLARE_CRYPTO_WAIT(wait);
	struct crypto_aead *tfm;
	unsigned int crypt_len = le32_to_cpu(tr_hdr->OriginalMessageSize);

	rc = smb2_get_enc_key(server, tr_hdr->SessionId, enc, key);
	if (rc) {
		cifs_dbg(VFS, "%s: Could not get %scryption key\n", __func__,
			 enc ? "en" : "de");
		return 0;
	}

	rc = smb3_crypto_aead_allocate(server);
	if (rc) {
		cifs_dbg(VFS, "%s: crypto alloc failed\n", __func__);
		return rc;
	}

	tfm = enc ? server->secmech.ccmaesencrypt :
						server->secmech.ccmaesdecrypt;
	rc = crypto_aead_setkey(tfm, key, SMB3_SIGN_KEY_SIZE);
	if (rc) {
		cifs_dbg(VFS, "%s: Failed to set aead key %d\n", __func__, rc);
		return rc;
	}

	rc = crypto_aead_setauthsize(tfm, SMB2_SIGNATURE_SIZE);
	if (rc) {
		cifs_dbg(VFS, "%s: Failed to set authsize %d\n", __func__, rc);
		return rc;
	}

	req = aead_request_alloc(tfm, GFP_KERNEL);
	if (!req) {
		cifs_dbg(VFS, "%s: Failed to alloc aead request\n", __func__);
		return -ENOMEM;
	}

	if (!enc) {
		memcpy(sign, &tr_hdr->Signature, SMB2_SIGNATURE_SIZE);
		crypt_len += SMB2_SIGNATURE_SIZE;
	}

	sg = init_sg(num_rqst, rqst, sign);
	if (!sg) {
		cifs_dbg(VFS, "%s: Failed to init sg\n", __func__);
		rc = -ENOMEM;
		goto free_req;
	}

	iv_len = crypto_aead_ivsize(tfm);
	iv = kzalloc(iv_len, GFP_KERNEL);
	if (!iv) {
		cifs_dbg(VFS, "%s: Failed to alloc iv\n", __func__);
		rc = -ENOMEM;
		goto free_sg;
	}
	iv[0] = 3;
	memcpy(iv + 1, (char *)tr_hdr->Nonce, SMB3_AES128CMM_NONCE);

	aead_request_set_crypt(req, sg, sg, crypt_len, iv);
	aead_request_set_ad(req, assoc_data_len);

	aead_request_set_callback(req, CRYPTO_TFM_REQ_MAY_BACKLOG,
				  crypto_req_done, &wait);

	rc = crypto_wait_req(enc ? crypto_aead_encrypt(req)
				: crypto_aead_decrypt(req), &wait);

	if (!rc && enc)
		memcpy(&tr_hdr->Signature, sign, SMB2_SIGNATURE_SIZE);

	kfree(iv);
free_sg:
	kfree(sg);
free_req:
	kfree(req);
	return rc;
}

void
smb3_free_compound_rqst(int num_rqst, struct smb_rqst *rqst)
{
	int i, j;

	for (i = 0; i < num_rqst; i++) {
		if (rqst[i].rq_pages) {
			for (j = rqst[i].rq_npages - 1; j >= 0; j--)
				put_page(rqst[i].rq_pages[j]);
			kfree(rqst[i].rq_pages);
		}
	}
}

/*
 * This function will initialize new_rq and encrypt the content.
 * The first entry, new_rq[0], only contains a single iov which contains
 * a smb2_transform_hdr and is pre-allocated by the caller.
 * This function then populates new_rq[1+] with the content from olq_rq[0+].
 *
 * The end result is an array of smb_rqst structures where the first structure
 * only contains a single iov for the transform header which we then can pass
 * to crypt_message().
 *
 * new_rq[0].rq_iov[0] :  smb2_transform_hdr pre-allocated by the caller
 * new_rq[1+].rq_iov[*] == old_rq[0+].rq_iov[*] : SMB2/3 requests
 */
static int
smb3_init_transform_rq(struct TCP_Server_Info *server, int num_rqst,
		       struct smb_rqst *new_rq, struct smb_rqst *old_rq)
{
	struct page **pages;
	struct smb2_transform_hdr *tr_hdr = new_rq[0].rq_iov[0].iov_base;
	unsigned int npages;
	unsigned int orig_len = 0;
	int i, j;
	int rc = -ENOMEM;

	for (i = 1; i < num_rqst; i++) {
		npages = old_rq[i - 1].rq_npages;
		pages = kmalloc_array(npages, sizeof(struct page *),
				      GFP_KERNEL);
		if (!pages)
			goto err_free;

		new_rq[i].rq_pages = pages;
		new_rq[i].rq_npages = npages;
		new_rq[i].rq_offset = old_rq[i - 1].rq_offset;
		new_rq[i].rq_pagesz = old_rq[i - 1].rq_pagesz;
		new_rq[i].rq_tailsz = old_rq[i - 1].rq_tailsz;
		new_rq[i].rq_iov = old_rq[i - 1].rq_iov;
		new_rq[i].rq_nvec = old_rq[i - 1].rq_nvec;

		orig_len += smb_rqst_len(server, &old_rq[i - 1]);

		for (j = 0; j < npages; j++) {
			pages[j] = alloc_page(GFP_KERNEL|__GFP_HIGHMEM);
			if (!pages[j])
				goto err_free;
		}

		/* copy pages form the old */
		for (j = 0; j < npages; j++) {
			char *dst, *src;
			unsigned int offset, len;

			rqst_page_get_length(&new_rq[i], j, &len, &offset);

			dst = (char *) kmap(new_rq[i].rq_pages[j]) + offset;
			src = (char *) kmap(old_rq[i - 1].rq_pages[j]) + offset;

			memcpy(dst, src, len);
			kunmap(new_rq[i].rq_pages[j]);
			kunmap(old_rq[i - 1].rq_pages[j]);
		}
	}

	/* fill the 1st iov with a transform header */
	fill_transform_hdr(tr_hdr, orig_len, old_rq);

	rc = crypt_message(server, num_rqst, new_rq, 1);
	cifs_dbg(FYI, "Encrypt message returned %d\n", rc);
	if (rc)
		goto err_free;

	return rc;

err_free:
	smb3_free_compound_rqst(num_rqst - 1, &new_rq[1]);
	return rc;
}

static int
smb3_is_transform_hdr(void *buf)
{
	struct smb2_transform_hdr *trhdr = buf;

	return trhdr->ProtocolId == SMB2_TRANSFORM_PROTO_NUM;
}

static int
decrypt_raw_data(struct TCP_Server_Info *server, char *buf,
		 unsigned int buf_data_size, struct page **pages,
		 unsigned int npages, unsigned int page_data_size)
{
	struct kvec iov[2];
	struct smb_rqst rqst = {NULL};
	int rc;

	iov[0].iov_base = buf;
	iov[0].iov_len = sizeof(struct smb2_transform_hdr);
	iov[1].iov_base = buf + sizeof(struct smb2_transform_hdr);
	iov[1].iov_len = buf_data_size;

	rqst.rq_iov = iov;
	rqst.rq_nvec = 2;
	rqst.rq_pages = pages;
	rqst.rq_npages = npages;
	rqst.rq_pagesz = PAGE_SIZE;
	rqst.rq_tailsz = (page_data_size % PAGE_SIZE) ? : PAGE_SIZE;

	rc = crypt_message(server, 1, &rqst, 0);
	cifs_dbg(FYI, "Decrypt message returned %d\n", rc);

	if (rc)
		return rc;

	memmove(buf, iov[1].iov_base, buf_data_size);

	server->total_read = buf_data_size + page_data_size;

	return rc;
}

static int
read_data_into_pages(struct TCP_Server_Info *server, struct page **pages,
		     unsigned int npages, unsigned int len)
{
	int i;
	int length;

	for (i = 0; i < npages; i++) {
		struct page *page = pages[i];
		size_t n;

		n = len;
		if (len >= PAGE_SIZE) {
			/* enough data to fill the page */
			n = PAGE_SIZE;
			len -= n;
		} else {
			zero_user(page, len, PAGE_SIZE - len);
			len = 0;
		}
		length = cifs_read_page_from_socket(server, page, 0, n);
		if (length < 0)
			return length;
		server->total_read += length;
	}

	return 0;
}

static int
init_read_bvec(struct page **pages, unsigned int npages, unsigned int data_size,
	       unsigned int cur_off, struct bio_vec **page_vec)
{
	struct bio_vec *bvec;
	int i;

	bvec = kcalloc(npages, sizeof(struct bio_vec), GFP_KERNEL);
	if (!bvec)
		return -ENOMEM;

	for (i = 0; i < npages; i++) {
		bvec[i].bv_page = pages[i];
		bvec[i].bv_offset = (i == 0) ? cur_off : 0;
		bvec[i].bv_len = min_t(unsigned int, PAGE_SIZE, data_size);
		data_size -= bvec[i].bv_len;
	}

	if (data_size != 0) {
		cifs_dbg(VFS, "%s: something went wrong\n", __func__);
		kfree(bvec);
		return -EIO;
	}

	*page_vec = bvec;
	return 0;
}

static int
handle_read_data(struct TCP_Server_Info *server, struct mid_q_entry *mid,
		 char *buf, unsigned int buf_len, struct page **pages,
		 unsigned int npages, unsigned int page_data_size)
{
	unsigned int data_offset;
	unsigned int data_len;
	unsigned int cur_off;
	unsigned int cur_page_idx;
	unsigned int pad_len;
	struct cifs_readdata *rdata = mid->callback_data;
	struct smb2_sync_hdr *shdr = (struct smb2_sync_hdr *)buf;
	struct bio_vec *bvec = NULL;
	struct iov_iter iter;
	struct kvec iov;
	int length;
	bool use_rdma_mr = false;

	if (shdr->Command != SMB2_READ) {
		cifs_dbg(VFS, "only big read responses are supported\n");
		return -ENOTSUPP;
	}

	if (server->ops->is_session_expired &&
	    server->ops->is_session_expired(buf)) {
		cifs_reconnect(server);
		wake_up(&server->response_q);
		return -1;
	}

	if (server->ops->is_status_pending &&
			server->ops->is_status_pending(buf, server))
		return -1;

	/* set up first two iov to get credits */
	rdata->iov[0].iov_base = buf;
	rdata->iov[0].iov_len = 0;
	rdata->iov[1].iov_base = buf;
	rdata->iov[1].iov_len =
		min_t(unsigned int, buf_len, server->vals->read_rsp_size);
	cifs_dbg(FYI, "0: iov_base=%p iov_len=%zu\n",
		 rdata->iov[0].iov_base, rdata->iov[0].iov_len);
	cifs_dbg(FYI, "1: iov_base=%p iov_len=%zu\n",
		 rdata->iov[1].iov_base, rdata->iov[1].iov_len);

	rdata->result = server->ops->map_error(buf, true);
	if (rdata->result != 0) {
		cifs_dbg(FYI, "%s: server returned error %d\n",
			 __func__, rdata->result);
		/* normal error on read response */
		dequeue_mid(mid, false);
		return 0;
	}

	data_offset = server->ops->read_data_offset(buf);
#ifdef CONFIG_CIFS_SMB_DIRECT
	use_rdma_mr = rdata->mr;
#endif
	data_len = server->ops->read_data_length(buf, use_rdma_mr);

	if (data_offset < server->vals->read_rsp_size) {
		/*
		 * win2k8 sometimes sends an offset of 0 when the read
		 * is beyond the EOF. Treat it as if the data starts just after
		 * the header.
		 */
		cifs_dbg(FYI, "%s: data offset (%u) inside read response header\n",
			 __func__, data_offset);
		data_offset = server->vals->read_rsp_size;
	} else if (data_offset > MAX_CIFS_SMALL_BUFFER_SIZE) {
		/* data_offset is beyond the end of smallbuf */
		cifs_dbg(FYI, "%s: data offset (%u) beyond end of smallbuf\n",
			 __func__, data_offset);
		rdata->result = -EIO;
		dequeue_mid(mid, rdata->result);
		return 0;
	}

	pad_len = data_offset - server->vals->read_rsp_size;

	if (buf_len <= data_offset) {
		/* read response payload is in pages */
		cur_page_idx = pad_len / PAGE_SIZE;
		cur_off = pad_len % PAGE_SIZE;

		if (cur_page_idx != 0) {
			/* data offset is beyond the 1st page of response */
			cifs_dbg(FYI, "%s: data offset (%u) beyond 1st page of response\n",
				 __func__, data_offset);
			rdata->result = -EIO;
			dequeue_mid(mid, rdata->result);
			return 0;
		}

		if (data_len > page_data_size - pad_len) {
			/* data_len is corrupt -- discard frame */
			rdata->result = -EIO;
			dequeue_mid(mid, rdata->result);
			return 0;
		}

		rdata->result = init_read_bvec(pages, npages, page_data_size,
					       cur_off, &bvec);
		if (rdata->result != 0) {
			dequeue_mid(mid, rdata->result);
			return 0;
		}

		iov_iter_bvec(&iter, WRITE, bvec, npages, data_len);
	} else if (buf_len >= data_offset + data_len) {
		/* read response payload is in buf */
		WARN_ONCE(npages > 0, "read data can be either in buf or in pages");
		iov.iov_base = buf + data_offset;
		iov.iov_len = data_len;
		iov_iter_kvec(&iter, WRITE, &iov, 1, data_len);
	} else {
		/* read response payload cannot be in both buf and pages */
		WARN_ONCE(1, "buf can not contain only a part of read data");
		rdata->result = -EIO;
		dequeue_mid(mid, rdata->result);
		return 0;
	}

	length = rdata->copy_into_pages(server, rdata, &iter);

	kfree(bvec);

	if (length < 0)
		return length;

	dequeue_mid(mid, false);
	return length;
}

static int
receive_encrypted_read(struct TCP_Server_Info *server, struct mid_q_entry **mid)
{
	char *buf = server->smallbuf;
	struct smb2_transform_hdr *tr_hdr = (struct smb2_transform_hdr *)buf;
	unsigned int npages;
	struct page **pages;
	unsigned int len;
	unsigned int buflen = server->pdu_size;
	int rc;
	int i = 0;

	len = min_t(unsigned int, buflen, server->vals->read_rsp_size +
		sizeof(struct smb2_transform_hdr)) - HEADER_SIZE(server) + 1;

	rc = cifs_read_from_socket(server, buf + HEADER_SIZE(server) - 1, len);
	if (rc < 0)
		return rc;
	server->total_read += rc;

	len = le32_to_cpu(tr_hdr->OriginalMessageSize) -
		server->vals->read_rsp_size;
	npages = DIV_ROUND_UP(len, PAGE_SIZE);

	pages = kmalloc_array(npages, sizeof(struct page *), GFP_KERNEL);
	if (!pages) {
		rc = -ENOMEM;
		goto discard_data;
	}

	for (; i < npages; i++) {
		pages[i] = alloc_page(GFP_KERNEL|__GFP_HIGHMEM);
		if (!pages[i]) {
			rc = -ENOMEM;
			goto discard_data;
		}
	}

	/* read read data into pages */
	rc = read_data_into_pages(server, pages, npages, len);
	if (rc)
		goto free_pages;

	rc = cifs_discard_remaining_data(server);
	if (rc)
		goto free_pages;

	rc = decrypt_raw_data(server, buf, server->vals->read_rsp_size,
			      pages, npages, len);
	if (rc)
		goto free_pages;

	*mid = smb2_find_mid(server, buf);
	if (*mid == NULL)
		cifs_dbg(FYI, "mid not found\n");
	else {
		cifs_dbg(FYI, "mid found\n");
		(*mid)->decrypted = true;
		rc = handle_read_data(server, *mid, buf,
				      server->vals->read_rsp_size,
				      pages, npages, len);
	}

free_pages:
	for (i = i - 1; i >= 0; i--)
		put_page(pages[i]);
	kfree(pages);
	return rc;
discard_data:
	cifs_discard_remaining_data(server);
	goto free_pages;
}

static int
receive_encrypted_standard(struct TCP_Server_Info *server,
			   struct mid_q_entry **mids, char **bufs,
			   int *num_mids)
{
	int ret, length;
	char *buf = server->smallbuf;
	char *tmpbuf;
	struct smb2_sync_hdr *shdr;
	unsigned int pdu_length = server->pdu_size;
	unsigned int buf_size;
	struct mid_q_entry *mid_entry;
	int next_is_large;
	char *next_buffer = NULL;

	*num_mids = 0;

	/* switch to large buffer if too big for a small one */
	if (pdu_length > MAX_CIFS_SMALL_BUFFER_SIZE) {
		server->large_buf = true;
		memcpy(server->bigbuf, buf, server->total_read);
		buf = server->bigbuf;
	}

	/* now read the rest */
	length = cifs_read_from_socket(server, buf + HEADER_SIZE(server) - 1,
				pdu_length - HEADER_SIZE(server) + 1);
	if (length < 0)
		return length;
	server->total_read += length;

	buf_size = pdu_length - sizeof(struct smb2_transform_hdr);
	length = decrypt_raw_data(server, buf, buf_size, NULL, 0, 0);
	if (length)
		return length;

	next_is_large = server->large_buf;
 one_more:
	shdr = (struct smb2_sync_hdr *)buf;
	if (shdr->NextCommand) {
		if (next_is_large) {
			tmpbuf = server->bigbuf;
			next_buffer = (char *)cifs_buf_get();
		} else {
			tmpbuf = server->smallbuf;
			next_buffer = (char *)cifs_small_buf_get();
		}
		memcpy(next_buffer,
		       tmpbuf + le32_to_cpu(shdr->NextCommand),
		       pdu_length - le32_to_cpu(shdr->NextCommand));
	}

	mid_entry = smb2_find_mid(server, buf);
	if (mid_entry == NULL)
		cifs_dbg(FYI, "mid not found\n");
	else {
		cifs_dbg(FYI, "mid found\n");
		mid_entry->decrypted = true;
		mid_entry->resp_buf_size = server->pdu_size;
	}

	if (*num_mids >= MAX_COMPOUND) {
		cifs_dbg(VFS, "too many PDUs in compound\n");
		return -1;
	}
	bufs[*num_mids] = buf;
	mids[(*num_mids)++] = mid_entry;

	if (mid_entry && mid_entry->handle)
		ret = mid_entry->handle(server, mid_entry);
	else
		ret = cifs_handle_standard(server, mid_entry);

	if (ret == 0 && shdr->NextCommand) {
		pdu_length -= le32_to_cpu(shdr->NextCommand);
		server->large_buf = next_is_large;
		if (next_is_large)
			server->bigbuf = next_buffer;
		else
			server->smallbuf = next_buffer;

		buf += le32_to_cpu(shdr->NextCommand);
		goto one_more;
	}

	return ret;
}

static int
smb3_receive_transform(struct TCP_Server_Info *server,
		       struct mid_q_entry **mids, char **bufs, int *num_mids)
{
	char *buf = server->smallbuf;
	unsigned int pdu_length = server->pdu_size;
	struct smb2_transform_hdr *tr_hdr = (struct smb2_transform_hdr *)buf;
	unsigned int orig_len = le32_to_cpu(tr_hdr->OriginalMessageSize);

	if (pdu_length < sizeof(struct smb2_transform_hdr) +
						sizeof(struct smb2_sync_hdr)) {
		cifs_dbg(VFS, "Transform message is too small (%u)\n",
			 pdu_length);
		cifs_reconnect(server);
		wake_up(&server->response_q);
		return -ECONNABORTED;
	}

	if (pdu_length < orig_len + sizeof(struct smb2_transform_hdr)) {
		cifs_dbg(VFS, "Transform message is broken\n");
		cifs_reconnect(server);
		wake_up(&server->response_q);
		return -ECONNABORTED;
	}

	/* TODO: add support for compounds containing READ. */
	if (pdu_length > CIFSMaxBufSize + MAX_HEADER_SIZE(server)) {
		*num_mids = 1;
		return receive_encrypted_read(server, &mids[0]);
	}

	return receive_encrypted_standard(server, mids, bufs, num_mids);
}

int
smb3_handle_read_data(struct TCP_Server_Info *server, struct mid_q_entry *mid)
{
	char *buf = server->large_buf ? server->bigbuf : server->smallbuf;

	return handle_read_data(server, mid, buf, server->pdu_size,
				NULL, 0, 0);
}

static int
smb2_next_header(char *buf)
{
	struct smb2_sync_hdr *hdr = (struct smb2_sync_hdr *)buf;
	struct smb2_transform_hdr *t_hdr = (struct smb2_transform_hdr *)buf;

	if (hdr->ProtocolId == SMB2_TRANSFORM_PROTO_NUM)
		return sizeof(struct smb2_transform_hdr) +
		  le32_to_cpu(t_hdr->OriginalMessageSize);

	return le32_to_cpu(hdr->NextCommand);
}

static int
smb2_make_node(unsigned int xid, struct inode *inode,
	       struct dentry *dentry, struct cifs_tcon *tcon,
	       char *full_path, umode_t mode, dev_t dev)
{
	struct cifs_sb_info *cifs_sb = CIFS_SB(inode->i_sb);
	int rc = -EPERM;
	int create_options = CREATE_NOT_DIR | CREATE_OPTION_SPECIAL;
	FILE_ALL_INFO *buf = NULL;
	struct cifs_io_parms io_parms;
	__u32 oplock = 0;
	struct cifs_fid fid;
	struct cifs_open_parms oparms;
	unsigned int bytes_written;
	struct win_dev *pdev;
	struct kvec iov[2];

	/*
	 * Check if mounted with mount parm 'sfu' mount parm.
	 * SFU emulation should work with all servers, but only
	 * supports block and char device (no socket & fifo),
	 * and was used by default in earlier versions of Windows
	 */
	if (!(cifs_sb->mnt_cifs_flags & CIFS_MOUNT_UNX_EMUL))
		goto out;

	/*
	 * TODO: Add ability to create instead via reparse point. Windows (e.g.
	 * their current NFS server) uses this approach to expose special files
	 * over SMB2/SMB3 and Samba will do this with SMB3.1.1 POSIX Extensions
	 */

	if (!S_ISCHR(mode) && !S_ISBLK(mode))
		goto out;

	cifs_dbg(FYI, "sfu compat create special file\n");

	buf = kmalloc(sizeof(FILE_ALL_INFO), GFP_KERNEL);
	if (buf == NULL) {
		rc = -ENOMEM;
		goto out;
	}

	if (backup_cred(cifs_sb))
		create_options |= CREATE_OPEN_BACKUP_INTENT;

	oparms.tcon = tcon;
	oparms.cifs_sb = cifs_sb;
	oparms.desired_access = GENERIC_WRITE;
	oparms.create_options = create_options;
	oparms.disposition = FILE_CREATE;
	oparms.path = full_path;
	oparms.fid = &fid;
	oparms.reconnect = false;

	if (tcon->ses->server->oplocks)
		oplock = REQ_OPLOCK;
	else
		oplock = 0;
	rc = tcon->ses->server->ops->open(xid, &oparms, &oplock, buf);
	if (rc)
		goto out;

	/*
	 * BB Do not bother to decode buf since no local inode yet to put
	 * timestamps in, but we can reuse it safely.
	 */

	pdev = (struct win_dev *)buf;
	io_parms.pid = current->tgid;
	io_parms.tcon = tcon;
	io_parms.offset = 0;
	io_parms.length = sizeof(struct win_dev);
	iov[1].iov_base = buf;
	iov[1].iov_len = sizeof(struct win_dev);
	if (S_ISCHR(mode)) {
		memcpy(pdev->type, "IntxCHR", 8);
		pdev->major = cpu_to_le64(MAJOR(dev));
		pdev->minor = cpu_to_le64(MINOR(dev));
		rc = tcon->ses->server->ops->sync_write(xid, &fid, &io_parms,
							&bytes_written, iov, 1);
	} else if (S_ISBLK(mode)) {
		memcpy(pdev->type, "IntxBLK", 8);
		pdev->major = cpu_to_le64(MAJOR(dev));
		pdev->minor = cpu_to_le64(MINOR(dev));
		rc = tcon->ses->server->ops->sync_write(xid, &fid, &io_parms,
							&bytes_written, iov, 1);
	}
	tcon->ses->server->ops->close(xid, tcon, &fid);
	d_drop(dentry);

	/* FIXME: add code here to set EAs */
out:
	kfree(buf);
	return rc;
}


struct smb_version_operations smb20_operations = {
	.compare_fids = smb2_compare_fids,
	.setup_request = smb2_setup_request,
	.setup_async_request = smb2_setup_async_request,
	.check_receive = smb2_check_receive,
	.add_credits = smb2_add_credits,
	.set_credits = smb2_set_credits,
	.get_credits_field = smb2_get_credits_field,
	.get_credits = smb2_get_credits,
	.wait_mtu_credits = cifs_wait_mtu_credits,
	.get_next_mid = smb2_get_next_mid,
	.revert_current_mid = smb2_revert_current_mid,
	.read_data_offset = smb2_read_data_offset,
	.read_data_length = smb2_read_data_length,
	.map_error = map_smb2_to_linux_error,
	.find_mid = smb2_find_mid,
	.check_message = smb2_check_message,
	.dump_detail = smb2_dump_detail,
	.clear_stats = smb2_clear_stats,
	.print_stats = smb2_print_stats,
	.is_oplock_break = smb2_is_valid_oplock_break,
	.handle_cancelled_mid = smb2_handle_cancelled_mid,
	.downgrade_oplock = smb2_downgrade_oplock,
	.need_neg = smb2_need_neg,
	.negotiate = smb2_negotiate,
	.negotiate_wsize = smb2_negotiate_wsize,
	.negotiate_rsize = smb2_negotiate_rsize,
	.sess_setup = SMB2_sess_setup,
	.logoff = SMB2_logoff,
	.tree_connect = SMB2_tcon,
	.tree_disconnect = SMB2_tdis,
	.qfs_tcon = smb2_qfs_tcon,
	.is_path_accessible = smb2_is_path_accessible,
	.can_echo = smb2_can_echo,
	.echo = SMB2_echo,
	.query_path_info = smb2_query_path_info,
	.get_srv_inum = smb2_get_srv_inum,
	.query_file_info = smb2_query_file_info,
	.set_path_size = smb2_set_path_size,
	.set_file_size = smb2_set_file_size,
	.set_file_info = smb2_set_file_info,
	.set_compression = smb2_set_compression,
	.mkdir = smb2_mkdir,
	.mkdir_setinfo = smb2_mkdir_setinfo,
	.rmdir = smb2_rmdir,
	.unlink = smb2_unlink,
	.rename = smb2_rename_path,
	.create_hardlink = smb2_create_hardlink,
	.query_symlink = smb2_query_symlink,
	.query_mf_symlink = smb3_query_mf_symlink,
	.create_mf_symlink = smb3_create_mf_symlink,
	.open = smb2_open_file,
	.set_fid = smb2_set_fid,
	.close = smb2_close_file,
	.flush = smb2_flush_file,
	.async_readv = smb2_async_readv,
	.async_writev = smb2_async_writev,
	.sync_read = smb2_sync_read,
	.sync_write = smb2_sync_write,
	.query_dir_first = smb2_query_dir_first,
	.query_dir_next = smb2_query_dir_next,
	.close_dir = smb2_close_dir,
	.calc_smb_size = smb2_calc_size,
	.is_status_pending = smb2_is_status_pending,
	.is_session_expired = smb2_is_session_expired,
	.oplock_response = smb2_oplock_response,
	.queryfs = smb2_queryfs,
	.mand_lock = smb2_mand_lock,
	.mand_unlock_range = smb2_unlock_range,
	.push_mand_locks = smb2_push_mandatory_locks,
	.get_lease_key = smb2_get_lease_key,
	.set_lease_key = smb2_set_lease_key,
	.new_lease_key = smb2_new_lease_key,
	.calc_signature = smb2_calc_signature,
	.is_read_op = smb2_is_read_op,
	.set_oplock_level = smb2_set_oplock_level,
	.create_lease_buf = smb2_create_lease_buf,
	.parse_lease_buf = smb2_parse_lease_buf,
	.copychunk_range = smb2_copychunk_range,
	.wp_retry_size = smb2_wp_retry_size,
	.dir_needs_close = smb2_dir_needs_close,
	.get_dfs_refer = smb2_get_dfs_refer,
	.select_sectype = smb2_select_sectype,
#ifdef CONFIG_CIFS_XATTR
	.query_all_EAs = smb2_query_eas,
	.set_EA = smb2_set_ea,
#endif /* CIFS_XATTR */
#ifdef CONFIG_CIFS_ACL
	.get_acl = get_smb2_acl,
	.get_acl_by_fid = get_smb2_acl_by_fid,
	.set_acl = set_smb2_acl,
#endif /* CIFS_ACL */
	.next_header = smb2_next_header,
	.ioctl_query_info = smb2_ioctl_query_info,
	.make_node = smb2_make_node,
	.fiemap = smb3_fiemap,
<<<<<<< HEAD
=======
	.llseek = smb3_llseek,
>>>>>>> a188339c
};

struct smb_version_operations smb21_operations = {
	.compare_fids = smb2_compare_fids,
	.setup_request = smb2_setup_request,
	.setup_async_request = smb2_setup_async_request,
	.check_receive = smb2_check_receive,
	.add_credits = smb2_add_credits,
	.set_credits = smb2_set_credits,
	.get_credits_field = smb2_get_credits_field,
	.get_credits = smb2_get_credits,
	.wait_mtu_credits = smb2_wait_mtu_credits,
	.adjust_credits = smb2_adjust_credits,
	.get_next_mid = smb2_get_next_mid,
	.revert_current_mid = smb2_revert_current_mid,
	.read_data_offset = smb2_read_data_offset,
	.read_data_length = smb2_read_data_length,
	.map_error = map_smb2_to_linux_error,
	.find_mid = smb2_find_mid,
	.check_message = smb2_check_message,
	.dump_detail = smb2_dump_detail,
	.clear_stats = smb2_clear_stats,
	.print_stats = smb2_print_stats,
	.is_oplock_break = smb2_is_valid_oplock_break,
	.handle_cancelled_mid = smb2_handle_cancelled_mid,
	.downgrade_oplock = smb21_downgrade_oplock,
	.need_neg = smb2_need_neg,
	.negotiate = smb2_negotiate,
	.negotiate_wsize = smb2_negotiate_wsize,
	.negotiate_rsize = smb2_negotiate_rsize,
	.sess_setup = SMB2_sess_setup,
	.logoff = SMB2_logoff,
	.tree_connect = SMB2_tcon,
	.tree_disconnect = SMB2_tdis,
	.qfs_tcon = smb2_qfs_tcon,
	.is_path_accessible = smb2_is_path_accessible,
	.can_echo = smb2_can_echo,
	.echo = SMB2_echo,
	.query_path_info = smb2_query_path_info,
	.get_srv_inum = smb2_get_srv_inum,
	.query_file_info = smb2_query_file_info,
	.set_path_size = smb2_set_path_size,
	.set_file_size = smb2_set_file_size,
	.set_file_info = smb2_set_file_info,
	.set_compression = smb2_set_compression,
	.mkdir = smb2_mkdir,
	.mkdir_setinfo = smb2_mkdir_setinfo,
	.rmdir = smb2_rmdir,
	.unlink = smb2_unlink,
	.rename = smb2_rename_path,
	.create_hardlink = smb2_create_hardlink,
	.query_symlink = smb2_query_symlink,
	.query_mf_symlink = smb3_query_mf_symlink,
	.create_mf_symlink = smb3_create_mf_symlink,
	.open = smb2_open_file,
	.set_fid = smb2_set_fid,
	.close = smb2_close_file,
	.flush = smb2_flush_file,
	.async_readv = smb2_async_readv,
	.async_writev = smb2_async_writev,
	.sync_read = smb2_sync_read,
	.sync_write = smb2_sync_write,
	.query_dir_first = smb2_query_dir_first,
	.query_dir_next = smb2_query_dir_next,
	.close_dir = smb2_close_dir,
	.calc_smb_size = smb2_calc_size,
	.is_status_pending = smb2_is_status_pending,
	.is_session_expired = smb2_is_session_expired,
	.oplock_response = smb2_oplock_response,
	.queryfs = smb2_queryfs,
	.mand_lock = smb2_mand_lock,
	.mand_unlock_range = smb2_unlock_range,
	.push_mand_locks = smb2_push_mandatory_locks,
	.get_lease_key = smb2_get_lease_key,
	.set_lease_key = smb2_set_lease_key,
	.new_lease_key = smb2_new_lease_key,
	.calc_signature = smb2_calc_signature,
	.is_read_op = smb21_is_read_op,
	.set_oplock_level = smb21_set_oplock_level,
	.create_lease_buf = smb2_create_lease_buf,
	.parse_lease_buf = smb2_parse_lease_buf,
	.copychunk_range = smb2_copychunk_range,
	.wp_retry_size = smb2_wp_retry_size,
	.dir_needs_close = smb2_dir_needs_close,
	.enum_snapshots = smb3_enum_snapshots,
	.get_dfs_refer = smb2_get_dfs_refer,
	.select_sectype = smb2_select_sectype,
#ifdef CONFIG_CIFS_XATTR
	.query_all_EAs = smb2_query_eas,
	.set_EA = smb2_set_ea,
#endif /* CIFS_XATTR */
#ifdef CONFIG_CIFS_ACL
	.get_acl = get_smb2_acl,
	.get_acl_by_fid = get_smb2_acl_by_fid,
	.set_acl = set_smb2_acl,
#endif /* CIFS_ACL */
	.next_header = smb2_next_header,
	.ioctl_query_info = smb2_ioctl_query_info,
	.make_node = smb2_make_node,
	.fiemap = smb3_fiemap,
<<<<<<< HEAD
=======
	.llseek = smb3_llseek,
>>>>>>> a188339c
};

struct smb_version_operations smb30_operations = {
	.compare_fids = smb2_compare_fids,
	.setup_request = smb2_setup_request,
	.setup_async_request = smb2_setup_async_request,
	.check_receive = smb2_check_receive,
	.add_credits = smb2_add_credits,
	.set_credits = smb2_set_credits,
	.get_credits_field = smb2_get_credits_field,
	.get_credits = smb2_get_credits,
	.wait_mtu_credits = smb2_wait_mtu_credits,
	.adjust_credits = smb2_adjust_credits,
	.get_next_mid = smb2_get_next_mid,
	.revert_current_mid = smb2_revert_current_mid,
	.read_data_offset = smb2_read_data_offset,
	.read_data_length = smb2_read_data_length,
	.map_error = map_smb2_to_linux_error,
	.find_mid = smb2_find_mid,
	.check_message = smb2_check_message,
	.dump_detail = smb2_dump_detail,
	.clear_stats = smb2_clear_stats,
	.print_stats = smb2_print_stats,
	.dump_share_caps = smb2_dump_share_caps,
	.is_oplock_break = smb2_is_valid_oplock_break,
	.handle_cancelled_mid = smb2_handle_cancelled_mid,
	.downgrade_oplock = smb21_downgrade_oplock,
	.need_neg = smb2_need_neg,
	.negotiate = smb2_negotiate,
	.negotiate_wsize = smb3_negotiate_wsize,
	.negotiate_rsize = smb3_negotiate_rsize,
	.sess_setup = SMB2_sess_setup,
	.logoff = SMB2_logoff,
	.tree_connect = SMB2_tcon,
	.tree_disconnect = SMB2_tdis,
	.qfs_tcon = smb3_qfs_tcon,
	.is_path_accessible = smb2_is_path_accessible,
	.can_echo = smb2_can_echo,
	.echo = SMB2_echo,
	.query_path_info = smb2_query_path_info,
	.get_srv_inum = smb2_get_srv_inum,
	.query_file_info = smb2_query_file_info,
	.set_path_size = smb2_set_path_size,
	.set_file_size = smb2_set_file_size,
	.set_file_info = smb2_set_file_info,
	.set_compression = smb2_set_compression,
	.mkdir = smb2_mkdir,
	.mkdir_setinfo = smb2_mkdir_setinfo,
	.rmdir = smb2_rmdir,
	.unlink = smb2_unlink,
	.rename = smb2_rename_path,
	.create_hardlink = smb2_create_hardlink,
	.query_symlink = smb2_query_symlink,
	.query_mf_symlink = smb3_query_mf_symlink,
	.create_mf_symlink = smb3_create_mf_symlink,
	.open = smb2_open_file,
	.set_fid = smb2_set_fid,
	.close = smb2_close_file,
	.flush = smb2_flush_file,
	.async_readv = smb2_async_readv,
	.async_writev = smb2_async_writev,
	.sync_read = smb2_sync_read,
	.sync_write = smb2_sync_write,
	.query_dir_first = smb2_query_dir_first,
	.query_dir_next = smb2_query_dir_next,
	.close_dir = smb2_close_dir,
	.calc_smb_size = smb2_calc_size,
	.is_status_pending = smb2_is_status_pending,
	.is_session_expired = smb2_is_session_expired,
	.oplock_response = smb2_oplock_response,
	.queryfs = smb2_queryfs,
	.mand_lock = smb2_mand_lock,
	.mand_unlock_range = smb2_unlock_range,
	.push_mand_locks = smb2_push_mandatory_locks,
	.get_lease_key = smb2_get_lease_key,
	.set_lease_key = smb2_set_lease_key,
	.new_lease_key = smb2_new_lease_key,
	.generate_signingkey = generate_smb30signingkey,
	.calc_signature = smb3_calc_signature,
	.set_integrity  = smb3_set_integrity,
	.is_read_op = smb21_is_read_op,
	.set_oplock_level = smb3_set_oplock_level,
	.create_lease_buf = smb3_create_lease_buf,
	.parse_lease_buf = smb3_parse_lease_buf,
	.copychunk_range = smb2_copychunk_range,
	.duplicate_extents = smb2_duplicate_extents,
	.validate_negotiate = smb3_validate_negotiate,
	.wp_retry_size = smb2_wp_retry_size,
	.dir_needs_close = smb2_dir_needs_close,
	.fallocate = smb3_fallocate,
	.enum_snapshots = smb3_enum_snapshots,
	.init_transform_rq = smb3_init_transform_rq,
	.is_transform_hdr = smb3_is_transform_hdr,
	.receive_transform = smb3_receive_transform,
	.get_dfs_refer = smb2_get_dfs_refer,
	.select_sectype = smb2_select_sectype,
#ifdef CONFIG_CIFS_XATTR
	.query_all_EAs = smb2_query_eas,
	.set_EA = smb2_set_ea,
#endif /* CIFS_XATTR */
#ifdef CONFIG_CIFS_ACL
	.get_acl = get_smb2_acl,
	.get_acl_by_fid = get_smb2_acl_by_fid,
	.set_acl = set_smb2_acl,
#endif /* CIFS_ACL */
	.next_header = smb2_next_header,
	.ioctl_query_info = smb2_ioctl_query_info,
	.make_node = smb2_make_node,
	.fiemap = smb3_fiemap,
<<<<<<< HEAD
=======
	.llseek = smb3_llseek,
>>>>>>> a188339c
};

struct smb_version_operations smb311_operations = {
	.compare_fids = smb2_compare_fids,
	.setup_request = smb2_setup_request,
	.setup_async_request = smb2_setup_async_request,
	.check_receive = smb2_check_receive,
	.add_credits = smb2_add_credits,
	.set_credits = smb2_set_credits,
	.get_credits_field = smb2_get_credits_field,
	.get_credits = smb2_get_credits,
	.wait_mtu_credits = smb2_wait_mtu_credits,
	.adjust_credits = smb2_adjust_credits,
	.get_next_mid = smb2_get_next_mid,
	.revert_current_mid = smb2_revert_current_mid,
	.read_data_offset = smb2_read_data_offset,
	.read_data_length = smb2_read_data_length,
	.map_error = map_smb2_to_linux_error,
	.find_mid = smb2_find_mid,
	.check_message = smb2_check_message,
	.dump_detail = smb2_dump_detail,
	.clear_stats = smb2_clear_stats,
	.print_stats = smb2_print_stats,
	.dump_share_caps = smb2_dump_share_caps,
	.is_oplock_break = smb2_is_valid_oplock_break,
	.handle_cancelled_mid = smb2_handle_cancelled_mid,
	.downgrade_oplock = smb21_downgrade_oplock,
	.need_neg = smb2_need_neg,
	.negotiate = smb2_negotiate,
	.negotiate_wsize = smb3_negotiate_wsize,
	.negotiate_rsize = smb3_negotiate_rsize,
	.sess_setup = SMB2_sess_setup,
	.logoff = SMB2_logoff,
	.tree_connect = SMB2_tcon,
	.tree_disconnect = SMB2_tdis,
	.qfs_tcon = smb3_qfs_tcon,
	.is_path_accessible = smb2_is_path_accessible,
	.can_echo = smb2_can_echo,
	.echo = SMB2_echo,
	.query_path_info = smb2_query_path_info,
	.get_srv_inum = smb2_get_srv_inum,
	.query_file_info = smb2_query_file_info,
	.set_path_size = smb2_set_path_size,
	.set_file_size = smb2_set_file_size,
	.set_file_info = smb2_set_file_info,
	.set_compression = smb2_set_compression,
	.mkdir = smb2_mkdir,
	.mkdir_setinfo = smb2_mkdir_setinfo,
	.posix_mkdir = smb311_posix_mkdir,
	.rmdir = smb2_rmdir,
	.unlink = smb2_unlink,
	.rename = smb2_rename_path,
	.create_hardlink = smb2_create_hardlink,
	.query_symlink = smb2_query_symlink,
	.query_mf_symlink = smb3_query_mf_symlink,
	.create_mf_symlink = smb3_create_mf_symlink,
	.open = smb2_open_file,
	.set_fid = smb2_set_fid,
	.close = smb2_close_file,
	.flush = smb2_flush_file,
	.async_readv = smb2_async_readv,
	.async_writev = smb2_async_writev,
	.sync_read = smb2_sync_read,
	.sync_write = smb2_sync_write,
	.query_dir_first = smb2_query_dir_first,
	.query_dir_next = smb2_query_dir_next,
	.close_dir = smb2_close_dir,
	.calc_smb_size = smb2_calc_size,
	.is_status_pending = smb2_is_status_pending,
	.is_session_expired = smb2_is_session_expired,
	.oplock_response = smb2_oplock_response,
	.queryfs = smb311_queryfs,
	.mand_lock = smb2_mand_lock,
	.mand_unlock_range = smb2_unlock_range,
	.push_mand_locks = smb2_push_mandatory_locks,
	.get_lease_key = smb2_get_lease_key,
	.set_lease_key = smb2_set_lease_key,
	.new_lease_key = smb2_new_lease_key,
	.generate_signingkey = generate_smb311signingkey,
	.calc_signature = smb3_calc_signature,
	.set_integrity  = smb3_set_integrity,
	.is_read_op = smb21_is_read_op,
	.set_oplock_level = smb3_set_oplock_level,
	.create_lease_buf = smb3_create_lease_buf,
	.parse_lease_buf = smb3_parse_lease_buf,
	.copychunk_range = smb2_copychunk_range,
	.duplicate_extents = smb2_duplicate_extents,
/*	.validate_negotiate = smb3_validate_negotiate, */ /* not used in 3.11 */
	.wp_retry_size = smb2_wp_retry_size,
	.dir_needs_close = smb2_dir_needs_close,
	.fallocate = smb3_fallocate,
	.enum_snapshots = smb3_enum_snapshots,
	.init_transform_rq = smb3_init_transform_rq,
	.is_transform_hdr = smb3_is_transform_hdr,
	.receive_transform = smb3_receive_transform,
	.get_dfs_refer = smb2_get_dfs_refer,
	.select_sectype = smb2_select_sectype,
#ifdef CONFIG_CIFS_XATTR
	.query_all_EAs = smb2_query_eas,
	.set_EA = smb2_set_ea,
#endif /* CIFS_XATTR */
#ifdef CONFIG_CIFS_ACL
	.get_acl = get_smb2_acl,
	.get_acl_by_fid = get_smb2_acl_by_fid,
	.set_acl = set_smb2_acl,
#endif /* CIFS_ACL */
	.next_header = smb2_next_header,
	.ioctl_query_info = smb2_ioctl_query_info,
	.make_node = smb2_make_node,
	.fiemap = smb3_fiemap,
<<<<<<< HEAD
=======
	.llseek = smb3_llseek,
>>>>>>> a188339c
};

struct smb_version_values smb20_values = {
	.version_string = SMB20_VERSION_STRING,
	.protocol_id = SMB20_PROT_ID,
	.req_capabilities = 0, /* MBZ */
	.large_lock_type = 0,
	.exclusive_lock_type = SMB2_LOCKFLAG_EXCLUSIVE_LOCK,
	.shared_lock_type = SMB2_LOCKFLAG_SHARED_LOCK,
	.unlock_lock_type = SMB2_LOCKFLAG_UNLOCK,
	.header_size = sizeof(struct smb2_sync_hdr),
	.header_preamble_size = 0,
	.max_header_size = MAX_SMB2_HDR_SIZE,
	.read_rsp_size = sizeof(struct smb2_read_rsp) - 1,
	.lock_cmd = SMB2_LOCK,
	.cap_unix = 0,
	.cap_nt_find = SMB2_NT_FIND,
	.cap_large_files = SMB2_LARGE_FILES,
	.signing_enabled = SMB2_NEGOTIATE_SIGNING_ENABLED | SMB2_NEGOTIATE_SIGNING_REQUIRED,
	.signing_required = SMB2_NEGOTIATE_SIGNING_REQUIRED,
	.create_lease_size = sizeof(struct create_lease),
};

struct smb_version_values smb21_values = {
	.version_string = SMB21_VERSION_STRING,
	.protocol_id = SMB21_PROT_ID,
	.req_capabilities = 0, /* MBZ on negotiate req until SMB3 dialect */
	.large_lock_type = 0,
	.exclusive_lock_type = SMB2_LOCKFLAG_EXCLUSIVE_LOCK,
	.shared_lock_type = SMB2_LOCKFLAG_SHARED_LOCK,
	.unlock_lock_type = SMB2_LOCKFLAG_UNLOCK,
	.header_size = sizeof(struct smb2_sync_hdr),
	.header_preamble_size = 0,
	.max_header_size = MAX_SMB2_HDR_SIZE,
	.read_rsp_size = sizeof(struct smb2_read_rsp) - 1,
	.lock_cmd = SMB2_LOCK,
	.cap_unix = 0,
	.cap_nt_find = SMB2_NT_FIND,
	.cap_large_files = SMB2_LARGE_FILES,
	.signing_enabled = SMB2_NEGOTIATE_SIGNING_ENABLED | SMB2_NEGOTIATE_SIGNING_REQUIRED,
	.signing_required = SMB2_NEGOTIATE_SIGNING_REQUIRED,
	.create_lease_size = sizeof(struct create_lease),
};

struct smb_version_values smb3any_values = {
	.version_string = SMB3ANY_VERSION_STRING,
	.protocol_id = SMB302_PROT_ID, /* doesn't matter, send protocol array */
	.req_capabilities = SMB2_GLOBAL_CAP_DFS | SMB2_GLOBAL_CAP_LEASING | SMB2_GLOBAL_CAP_LARGE_MTU | SMB2_GLOBAL_CAP_PERSISTENT_HANDLES | SMB2_GLOBAL_CAP_ENCRYPTION | SMB2_GLOBAL_CAP_DIRECTORY_LEASING,
	.large_lock_type = 0,
	.exclusive_lock_type = SMB2_LOCKFLAG_EXCLUSIVE_LOCK,
	.shared_lock_type = SMB2_LOCKFLAG_SHARED_LOCK,
	.unlock_lock_type = SMB2_LOCKFLAG_UNLOCK,
	.header_size = sizeof(struct smb2_sync_hdr),
	.header_preamble_size = 0,
	.max_header_size = MAX_SMB2_HDR_SIZE,
	.read_rsp_size = sizeof(struct smb2_read_rsp) - 1,
	.lock_cmd = SMB2_LOCK,
	.cap_unix = 0,
	.cap_nt_find = SMB2_NT_FIND,
	.cap_large_files = SMB2_LARGE_FILES,
	.signing_enabled = SMB2_NEGOTIATE_SIGNING_ENABLED | SMB2_NEGOTIATE_SIGNING_REQUIRED,
	.signing_required = SMB2_NEGOTIATE_SIGNING_REQUIRED,
	.create_lease_size = sizeof(struct create_lease_v2),
};

struct smb_version_values smbdefault_values = {
	.version_string = SMBDEFAULT_VERSION_STRING,
	.protocol_id = SMB302_PROT_ID, /* doesn't matter, send protocol array */
	.req_capabilities = SMB2_GLOBAL_CAP_DFS | SMB2_GLOBAL_CAP_LEASING | SMB2_GLOBAL_CAP_LARGE_MTU | SMB2_GLOBAL_CAP_PERSISTENT_HANDLES | SMB2_GLOBAL_CAP_ENCRYPTION | SMB2_GLOBAL_CAP_DIRECTORY_LEASING,
	.large_lock_type = 0,
	.exclusive_lock_type = SMB2_LOCKFLAG_EXCLUSIVE_LOCK,
	.shared_lock_type = SMB2_LOCKFLAG_SHARED_LOCK,
	.unlock_lock_type = SMB2_LOCKFLAG_UNLOCK,
	.header_size = sizeof(struct smb2_sync_hdr),
	.header_preamble_size = 0,
	.max_header_size = MAX_SMB2_HDR_SIZE,
	.read_rsp_size = sizeof(struct smb2_read_rsp) - 1,
	.lock_cmd = SMB2_LOCK,
	.cap_unix = 0,
	.cap_nt_find = SMB2_NT_FIND,
	.cap_large_files = SMB2_LARGE_FILES,
	.signing_enabled = SMB2_NEGOTIATE_SIGNING_ENABLED | SMB2_NEGOTIATE_SIGNING_REQUIRED,
	.signing_required = SMB2_NEGOTIATE_SIGNING_REQUIRED,
	.create_lease_size = sizeof(struct create_lease_v2),
};

struct smb_version_values smb30_values = {
	.version_string = SMB30_VERSION_STRING,
	.protocol_id = SMB30_PROT_ID,
	.req_capabilities = SMB2_GLOBAL_CAP_DFS | SMB2_GLOBAL_CAP_LEASING | SMB2_GLOBAL_CAP_LARGE_MTU | SMB2_GLOBAL_CAP_PERSISTENT_HANDLES | SMB2_GLOBAL_CAP_ENCRYPTION | SMB2_GLOBAL_CAP_DIRECTORY_LEASING,
	.large_lock_type = 0,
	.exclusive_lock_type = SMB2_LOCKFLAG_EXCLUSIVE_LOCK,
	.shared_lock_type = SMB2_LOCKFLAG_SHARED_LOCK,
	.unlock_lock_type = SMB2_LOCKFLAG_UNLOCK,
	.header_size = sizeof(struct smb2_sync_hdr),
	.header_preamble_size = 0,
	.max_header_size = MAX_SMB2_HDR_SIZE,
	.read_rsp_size = sizeof(struct smb2_read_rsp) - 1,
	.lock_cmd = SMB2_LOCK,
	.cap_unix = 0,
	.cap_nt_find = SMB2_NT_FIND,
	.cap_large_files = SMB2_LARGE_FILES,
	.signing_enabled = SMB2_NEGOTIATE_SIGNING_ENABLED | SMB2_NEGOTIATE_SIGNING_REQUIRED,
	.signing_required = SMB2_NEGOTIATE_SIGNING_REQUIRED,
	.create_lease_size = sizeof(struct create_lease_v2),
};

struct smb_version_values smb302_values = {
	.version_string = SMB302_VERSION_STRING,
	.protocol_id = SMB302_PROT_ID,
	.req_capabilities = SMB2_GLOBAL_CAP_DFS | SMB2_GLOBAL_CAP_LEASING | SMB2_GLOBAL_CAP_LARGE_MTU | SMB2_GLOBAL_CAP_PERSISTENT_HANDLES | SMB2_GLOBAL_CAP_ENCRYPTION | SMB2_GLOBAL_CAP_DIRECTORY_LEASING,
	.large_lock_type = 0,
	.exclusive_lock_type = SMB2_LOCKFLAG_EXCLUSIVE_LOCK,
	.shared_lock_type = SMB2_LOCKFLAG_SHARED_LOCK,
	.unlock_lock_type = SMB2_LOCKFLAG_UNLOCK,
	.header_size = sizeof(struct smb2_sync_hdr),
	.header_preamble_size = 0,
	.max_header_size = MAX_SMB2_HDR_SIZE,
	.read_rsp_size = sizeof(struct smb2_read_rsp) - 1,
	.lock_cmd = SMB2_LOCK,
	.cap_unix = 0,
	.cap_nt_find = SMB2_NT_FIND,
	.cap_large_files = SMB2_LARGE_FILES,
	.signing_enabled = SMB2_NEGOTIATE_SIGNING_ENABLED | SMB2_NEGOTIATE_SIGNING_REQUIRED,
	.signing_required = SMB2_NEGOTIATE_SIGNING_REQUIRED,
	.create_lease_size = sizeof(struct create_lease_v2),
};

struct smb_version_values smb311_values = {
	.version_string = SMB311_VERSION_STRING,
	.protocol_id = SMB311_PROT_ID,
	.req_capabilities = SMB2_GLOBAL_CAP_DFS | SMB2_GLOBAL_CAP_LEASING | SMB2_GLOBAL_CAP_LARGE_MTU | SMB2_GLOBAL_CAP_PERSISTENT_HANDLES | SMB2_GLOBAL_CAP_ENCRYPTION | SMB2_GLOBAL_CAP_DIRECTORY_LEASING,
	.large_lock_type = 0,
	.exclusive_lock_type = SMB2_LOCKFLAG_EXCLUSIVE_LOCK,
	.shared_lock_type = SMB2_LOCKFLAG_SHARED_LOCK,
	.unlock_lock_type = SMB2_LOCKFLAG_UNLOCK,
	.header_size = sizeof(struct smb2_sync_hdr),
	.header_preamble_size = 0,
	.max_header_size = MAX_SMB2_HDR_SIZE,
	.read_rsp_size = sizeof(struct smb2_read_rsp) - 1,
	.lock_cmd = SMB2_LOCK,
	.cap_unix = 0,
	.cap_nt_find = SMB2_NT_FIND,
	.cap_large_files = SMB2_LARGE_FILES,
	.signing_enabled = SMB2_NEGOTIATE_SIGNING_ENABLED | SMB2_NEGOTIATE_SIGNING_REQUIRED,
	.signing_required = SMB2_NEGOTIATE_SIGNING_REQUIRED,
	.create_lease_size = sizeof(struct create_lease_v2),
};<|MERGE_RESOLUTION|>--- conflicted
+++ resolved
@@ -2759,11 +2759,7 @@
 			return rc;
 		}
 
-<<<<<<< HEAD
-	cifs_dbg(FYI, "offset %lld len %lld", offset, len);
-=======
 	cifs_dbg(FYI, "Offset %lld len %lld\n", offset, len);
->>>>>>> a188339c
 
 	fsctl_buf.FileOffset = cpu_to_le64(offset);
 	fsctl_buf.BeyondFinalZero = cpu_to_le64(offset + len);
@@ -2926,8 +2922,6 @@
 	return rc;
 }
 
-<<<<<<< HEAD
-=======
 static loff_t smb3_llseek(struct file *file, struct cifs_tcon *tcon, loff_t offset, int whence)
 {
 	struct cifsFileInfo *wrcfile, *cfile = file->private_data;
@@ -3012,7 +3006,6 @@
 		return rc;
 }
 
->>>>>>> a188339c
 static int smb3_fiemap(struct cifs_tcon *tcon,
 		       struct cifsFileInfo *cfile,
 		       struct fiemap_extent_info *fei, u64 start, u64 len)
@@ -4257,10 +4250,7 @@
 	.ioctl_query_info = smb2_ioctl_query_info,
 	.make_node = smb2_make_node,
 	.fiemap = smb3_fiemap,
-<<<<<<< HEAD
-=======
 	.llseek = smb3_llseek,
->>>>>>> a188339c
 };
 
 struct smb_version_operations smb21_operations = {
@@ -4361,10 +4351,7 @@
 	.ioctl_query_info = smb2_ioctl_query_info,
 	.make_node = smb2_make_node,
 	.fiemap = smb3_fiemap,
-<<<<<<< HEAD
-=======
 	.llseek = smb3_llseek,
->>>>>>> a188339c
 };
 
 struct smb_version_operations smb30_operations = {
@@ -4474,10 +4461,7 @@
 	.ioctl_query_info = smb2_ioctl_query_info,
 	.make_node = smb2_make_node,
 	.fiemap = smb3_fiemap,
-<<<<<<< HEAD
-=======
 	.llseek = smb3_llseek,
->>>>>>> a188339c
 };
 
 struct smb_version_operations smb311_operations = {
@@ -4588,10 +4572,7 @@
 	.ioctl_query_info = smb2_ioctl_query_info,
 	.make_node = smb2_make_node,
 	.fiemap = smb3_fiemap,
-<<<<<<< HEAD
-=======
 	.llseek = smb3_llseek,
->>>>>>> a188339c
 };
 
 struct smb_version_values smb20_values = {
