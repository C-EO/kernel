/*
 *   fs/cifs/inode.c
 *
 *   Copyright (C) International Business Machines  Corp., 2002,2007
 *   Author(s): Steve French (sfrench@us.ibm.com)
 *
 *   This library is free software; you can redistribute it and/or modify
 *   it under the terms of the GNU Lesser General Public License as published
 *   by the Free Software Foundation; either version 2.1 of the License, or
 *   (at your option) any later version.
 *
 *   This library is distributed in the hope that it will be useful,
 *   but WITHOUT ANY WARRANTY; without even the implied warranty of
 *   MERCHANTABILITY or FITNESS FOR A PARTICULAR PURPOSE.  See
 *   the GNU Lesser General Public License for more details.
 *
 *   You should have received a copy of the GNU Lesser General Public License
 *   along with this library; if not, write to the Free Software
 *   Foundation, Inc., 59 Temple Place, Suite 330, Boston, MA 02111-1307 USA
 */
#include <linux/fs.h>
#include <linux/stat.h>
#include <linux/pagemap.h>
#include <asm/div64.h>
#include "cifsfs.h"
#include "cifspdu.h"
#include "cifsglob.h"
#include "cifsproto.h"
#include "cifs_debug.h"
#include "cifs_fs_sb.h"


static void cifs_set_ops(struct inode *inode, const bool is_dfs_referral)
{
	struct cifs_sb_info *cifs_sb = CIFS_SB(inode->i_sb);

	switch (inode->i_mode & S_IFMT) {
	case S_IFREG:
		inode->i_op = &cifs_file_inode_ops;
		if (cifs_sb->mnt_cifs_flags & CIFS_MOUNT_DIRECT_IO) {
			if (cifs_sb->mnt_cifs_flags & CIFS_MOUNT_NO_BRL)
				inode->i_fop = &cifs_file_direct_nobrl_ops;
			else
				inode->i_fop = &cifs_file_direct_ops;
		} else if (cifs_sb->mnt_cifs_flags & CIFS_MOUNT_NO_BRL)
			inode->i_fop = &cifs_file_nobrl_ops;
		else { /* not direct, send byte range locks */
			inode->i_fop = &cifs_file_ops;
		}


		/* check if server can support readpages */
		if (cifs_sb->tcon->ses->server->maxBuf <
				PAGE_CACHE_SIZE + MAX_CIFS_HDR_SIZE)
			inode->i_data.a_ops = &cifs_addr_ops_smallbuf;
		else
			inode->i_data.a_ops = &cifs_addr_ops;
		break;
	case S_IFDIR:
#ifdef CONFIG_CIFS_DFS_UPCALL
		if (is_dfs_referral) {
			inode->i_op = &cifs_dfs_referral_inode_operations;
		} else {
#else /* NO DFS support, treat as a directory */
		{
#endif
			inode->i_op = &cifs_dir_inode_ops;
			inode->i_fop = &cifs_dir_ops;
		}
		break;
	case S_IFLNK:
		inode->i_op = &cifs_symlink_inode_ops;
		break;
	default:
		init_special_inode(inode, inode->i_mode, inode->i_rdev);
		break;
	}
}

static void cifs_unix_info_to_inode(struct inode *inode,
		FILE_UNIX_BASIC_INFO *info, int force_uid_gid)
{
	struct cifs_sb_info *cifs_sb = CIFS_SB(inode->i_sb);
	struct cifsInodeInfo *cifsInfo = CIFS_I(inode);
	__u64 num_of_bytes = le64_to_cpu(info->NumOfBytes);
	__u64 end_of_file = le64_to_cpu(info->EndOfFile);

	inode->i_atime = cifs_NTtimeToUnix(le64_to_cpu(info->LastAccessTime));
	inode->i_mtime =
		cifs_NTtimeToUnix(le64_to_cpu(info->LastModificationTime));
	inode->i_ctime = cifs_NTtimeToUnix(le64_to_cpu(info->LastStatusChange));
	inode->i_mode = le64_to_cpu(info->Permissions);

	/*
	 * Since we set the inode type below we need to mask off
	 * to avoid strange results if bits set above.
	 */
	inode->i_mode &= ~S_IFMT;
	switch (le32_to_cpu(info->Type)) {
	case UNIX_FILE:
		inode->i_mode |= S_IFREG;
		break;
	case UNIX_SYMLINK:
		inode->i_mode |= S_IFLNK;
		break;
	case UNIX_DIR:
		inode->i_mode |= S_IFDIR;
		break;
	case UNIX_CHARDEV:
		inode->i_mode |= S_IFCHR;
		inode->i_rdev = MKDEV(le64_to_cpu(info->DevMajor),
				      le64_to_cpu(info->DevMinor) & MINORMASK);
		break;
	case UNIX_BLOCKDEV:
		inode->i_mode |= S_IFBLK;
		inode->i_rdev = MKDEV(le64_to_cpu(info->DevMajor),
				      le64_to_cpu(info->DevMinor) & MINORMASK);
		break;
	case UNIX_FIFO:
		inode->i_mode |= S_IFIFO;
		break;
	case UNIX_SOCKET:
		inode->i_mode |= S_IFSOCK;
		break;
	default:
		/* safest to call it a file if we do not know */
		inode->i_mode |= S_IFREG;
		cFYI(1, ("unknown type %d", le32_to_cpu(info->Type)));
		break;
	}

	if ((cifs_sb->mnt_cifs_flags & CIFS_MOUNT_OVERR_UID) &&
	    !force_uid_gid)
		inode->i_uid = cifs_sb->mnt_uid;
	else
		inode->i_uid = le64_to_cpu(info->Uid);

	if ((cifs_sb->mnt_cifs_flags & CIFS_MOUNT_OVERR_GID) &&
	    !force_uid_gid)
		inode->i_gid = cifs_sb->mnt_gid;
	else
		inode->i_gid = le64_to_cpu(info->Gid);

	inode->i_nlink = le64_to_cpu(info->Nlinks);

	spin_lock(&inode->i_lock);
	if (is_size_safe_to_change(cifsInfo, end_of_file)) {
		/*
		 * We can not safely change the file size here if the client
		 * is writing to it due to potential races.
		 */
		i_size_write(inode, end_of_file);

		/*
		 * i_blocks is not related to (i_size / i_blksize),
		 * but instead 512 byte (2**9) size is required for
		 * calculating num blocks.
		 */
		inode->i_blocks = (512 - 1 + num_of_bytes) >> 9;
	}
	spin_unlock(&inode->i_lock);
}

<<<<<<< HEAD
static const unsigned char *cifs_get_search_path(struct cifs_sb_info *cifs_sb,
						const char *search_path)
{
	int tree_len;
	int path_len;
	int i;
	char *tmp_path;
	struct cifsTconInfo *pTcon = cifs_sb->tcon;

	if (!(pTcon->Flags & SMB_SHARE_IS_IN_DFS))
		return search_path;

	/* use full path name for working with DFS */
	tree_len = strnlen(pTcon->treeName, MAX_TREE_SIZE + 1);
	path_len = strnlen(search_path, MAX_PATHCONF);
=======
>>>>>>> 28ffb5d3

/*
 *	Needed to setup inode data for the directory which is the
 *	junction to the new submount (ie to setup the fake directory
 *      which represents a DFS referral)
 */
static void fill_fake_finddataunix(FILE_UNIX_BASIC_INFO *pfnd_dat,
			       struct super_block *sb)
{
	struct inode *pinode = NULL;

	memset(pfnd_dat, 0, sizeof(FILE_UNIX_BASIC_INFO));

/*	__le64 pfnd_dat->EndOfFile = cpu_to_le64(0);
	__le64 pfnd_dat->NumOfBytes = cpu_to_le64(0);
	__u64 UniqueId = 0;  */
	pfnd_dat->LastStatusChange =
		cpu_to_le64(cifs_UnixTimeToNT(CURRENT_TIME));
	pfnd_dat->LastAccessTime =
		cpu_to_le64(cifs_UnixTimeToNT(CURRENT_TIME));
	pfnd_dat->LastModificationTime =
		cpu_to_le64(cifs_UnixTimeToNT(CURRENT_TIME));
	pfnd_dat->Type = cpu_to_le32(UNIX_DIR);
	pfnd_dat->Permissions = cpu_to_le64(S_IXUGO | S_IRWXU);
	pfnd_dat->Nlinks = cpu_to_le64(2);
	if (sb->s_root)
		pinode = sb->s_root->d_inode;
	if (pinode == NULL)
		return;

<<<<<<< HEAD
	strncpy(tmp_path, pTcon->treeName, tree_len);
	if (cifs_sb->mnt_cifs_flags & CIFS_MOUNT_POSIX_PATHS)
		for (i = 0; i < tree_len; i++) {
			if (tmp_path[i] == '\\')
				tmp_path[i] = '/';
		}
	strncpy(tmp_path+tree_len, search_path, path_len);
	tmp_path[tree_len+path_len] = 0;
	return tmp_path;
=======
	/* fill in default values for the remaining based on root
	   inode since we can not query the server for this inode info */
	pfnd_dat->DevMajor = cpu_to_le64(MAJOR(pinode->i_rdev));
	pfnd_dat->DevMinor = cpu_to_le64(MINOR(pinode->i_rdev));
	pfnd_dat->Uid = cpu_to_le64(pinode->i_uid);
	pfnd_dat->Gid = cpu_to_le64(pinode->i_gid);
>>>>>>> 28ffb5d3
}

int cifs_get_inode_info_unix(struct inode **pinode,
	const unsigned char *full_path, struct super_block *sb, int xid)
{
	int rc = 0;
	FILE_UNIX_BASIC_INFO find_data;
	struct cifsTconInfo *pTcon;
	struct inode *inode;
	struct cifs_sb_info *cifs_sb = CIFS_SB(sb);
	bool is_dfs_referral = false;
	struct cifsInodeInfo *cifsInfo;
	__u64 num_of_bytes;
	__u64 end_of_file;

	pTcon = cifs_sb->tcon;
<<<<<<< HEAD
	cFYI(1, ("Getting info on %s", search_path));

	full_path = cifs_get_search_path(cifs_sb, search_path);
=======
	cFYI(1, ("Getting info on %s", full_path));
>>>>>>> 28ffb5d3

	/* could have done a find first instead but this returns more info */
	rc = CIFSSMBUnixQPathInfo(xid, pTcon, full_path, &find_data,
				  cifs_sb->local_nls, cifs_sb->mnt_cifs_flags &
					CIFS_MOUNT_MAP_SPECIAL_CHR);
	if (rc) {
		if (rc == -EREMOTE && !is_dfs_referral) {
			is_dfs_referral = true;
			cFYI(DBG2, ("DFS ref"));
			/* for DFS, server does not give us real inode data */
			fill_fake_finddataunix(&find_data, sb);
			rc = 0;
		}
	}
	num_of_bytes = le64_to_cpu(find_data.NumOfBytes);
	end_of_file = le64_to_cpu(find_data.EndOfFile);

	/* get new inode */
	if (*pinode == NULL) {
		*pinode = new_inode(sb);
		if (*pinode == NULL) {
			rc = -ENOMEM;
		goto cgiiu_exit;
		}
		/* Is an i_ino of zero legal? */
		/* note ino incremented to unique num in new_inode */
		/* Are there sanity checks we can use to ensure that
		   the server is really filling in that field? */
		if (cifs_sb->mnt_cifs_flags & CIFS_MOUNT_SERVER_INUM)
			(*pinode)->i_ino = (unsigned long)find_data.UniqueId;

		if (sb->s_flags & MS_NOATIME)
			(*pinode)->i_flags |= S_NOATIME | S_NOCMTIME;

		insert_inode_hash(*pinode);
	}

	inode = *pinode;
	cifsInfo = CIFS_I(inode);

	cFYI(1, ("Old time %ld", cifsInfo->time));
	cifsInfo->time = jiffies;
	cFYI(1, ("New time %ld", cifsInfo->time));
	/* this is ok to set on every inode revalidate */
	atomic_set(&cifsInfo->inUse, 1);

	cifs_unix_info_to_inode(inode, &find_data, 0);

	if (num_of_bytes < end_of_file)
		cFYI(1, ("allocation size less than end of file"));
	cFYI(1, ("Size %ld and blocks %llu",
		(unsigned long) inode->i_size,
		(unsigned long long)inode->i_blocks));

	cifs_set_ops(inode, is_dfs_referral);
cgiiu_exit:
	return rc;
}

static int decode_sfu_inode(struct inode *inode, __u64 size,
			    const unsigned char *path,
			    struct cifs_sb_info *cifs_sb, int xid)
{
	int rc;
	int oplock = 0;
	__u16 netfid;
	struct cifsTconInfo *pTcon = cifs_sb->tcon;
	char buf[24];
	unsigned int bytes_read;
	char *pbuf;

	pbuf = buf;

	if (size == 0) {
		inode->i_mode |= S_IFIFO;
		return 0;
	} else if (size < 8) {
		return -EINVAL;	 /* EOPNOTSUPP? */
	}

	rc = CIFSSMBOpen(xid, pTcon, path, FILE_OPEN, GENERIC_READ,
			 CREATE_NOT_DIR, &netfid, &oplock, NULL,
			 cifs_sb->local_nls,
			 cifs_sb->mnt_cifs_flags &
				CIFS_MOUNT_MAP_SPECIAL_CHR);
	if (rc == 0) {
		int buf_type = CIFS_NO_BUFFER;
			/* Read header */
		rc = CIFSSMBRead(xid, pTcon,
				 netfid,
				 24 /* length */, 0 /* offset */,
				 &bytes_read, &pbuf, &buf_type);
		if ((rc == 0) && (bytes_read >= 8)) {
			if (memcmp("IntxBLK", pbuf, 8) == 0) {
				cFYI(1, ("Block device"));
				inode->i_mode |= S_IFBLK;
				if (bytes_read == 24) {
					/* we have enough to decode dev num */
					__u64 mjr; /* major */
					__u64 mnr; /* minor */
					mjr = le64_to_cpu(*(__le64 *)(pbuf+8));
					mnr = le64_to_cpu(*(__le64 *)(pbuf+16));
					inode->i_rdev = MKDEV(mjr, mnr);
				}
			} else if (memcmp("IntxCHR", pbuf, 8) == 0) {
				cFYI(1, ("Char device"));
				inode->i_mode |= S_IFCHR;
				if (bytes_read == 24) {
					/* we have enough to decode dev num */
					__u64 mjr; /* major */
					__u64 mnr; /* minor */
					mjr = le64_to_cpu(*(__le64 *)(pbuf+8));
					mnr = le64_to_cpu(*(__le64 *)(pbuf+16));
					inode->i_rdev = MKDEV(mjr, mnr);
				}
			} else if (memcmp("IntxLNK", pbuf, 7) == 0) {
				cFYI(1, ("Symlink"));
				inode->i_mode |= S_IFLNK;
			} else {
				inode->i_mode |= S_IFREG; /* file? */
				rc = -EOPNOTSUPP;
			}
		} else {
			inode->i_mode |= S_IFREG; /* then it is a file */
			rc = -EOPNOTSUPP; /* or some unknown SFU type */
		}
		CIFSSMBClose(xid, pTcon, netfid);
	}
	return rc;
}

#define SFBITS_MASK (S_ISVTX | S_ISGID | S_ISUID)  /* SETFILEBITS valid bits */

static int get_sfu_mode(struct inode *inode,
			const unsigned char *path,
			struct cifs_sb_info *cifs_sb, int xid)
{
#ifdef CONFIG_CIFS_XATTR
	ssize_t rc;
	char ea_value[4];
	__u32 mode;

	rc = CIFSSMBQueryEA(xid, cifs_sb->tcon, path, "SETFILEBITS",
			ea_value, 4 /* size of buf */, cifs_sb->local_nls,
		cifs_sb->mnt_cifs_flags & CIFS_MOUNT_MAP_SPECIAL_CHR);
	if (rc < 0)
		return (int)rc;
	else if (rc > 3) {
		mode = le32_to_cpu(*((__le32 *)ea_value));
		inode->i_mode &= ~SFBITS_MASK;
		cFYI(1, ("special bits 0%o org mode 0%o", mode, inode->i_mode));
		inode->i_mode = (mode &  SFBITS_MASK) | inode->i_mode;
		cFYI(1, ("special mode bits 0%o", mode));
		return 0;
	} else {
		return 0;
	}
#else
	return -EOPNOTSUPP;
#endif
}

/*
 *	Needed to setup inode data for the directory which is the
 *	junction to the new submount (ie to setup the fake directory
 *      which represents a DFS referral)
 */
static void fill_fake_finddata(FILE_ALL_INFO *pfnd_dat,
			       struct super_block *sb)
{
	memset(pfnd_dat, 0, sizeof(FILE_ALL_INFO));

/*	__le64 pfnd_dat->AllocationSize = cpu_to_le64(0);
	__le64 pfnd_dat->EndOfFile = cpu_to_le64(0);
	__u8 pfnd_dat->DeletePending = 0;
	__u8 pfnd_data->Directory = 0;
	__le32 pfnd_dat->EASize = 0;
	__u64 pfnd_dat->IndexNumber = 0;
	__u64 pfnd_dat->IndexNumber1 = 0;  */
	pfnd_dat->CreationTime =
		cpu_to_le64(cifs_UnixTimeToNT(CURRENT_TIME));
	pfnd_dat->LastAccessTime =
		cpu_to_le64(cifs_UnixTimeToNT(CURRENT_TIME));
	pfnd_dat->LastWriteTime =
		cpu_to_le64(cifs_UnixTimeToNT(CURRENT_TIME));
	pfnd_dat->ChangeTime =
		cpu_to_le64(cifs_UnixTimeToNT(CURRENT_TIME));
	pfnd_dat->Attributes = cpu_to_le32(ATTR_DIRECTORY);
	pfnd_dat->NumberOfLinks = cpu_to_le32(2);
}

int cifs_get_inode_info(struct inode **pinode,
	const unsigned char *full_path, FILE_ALL_INFO *pfindData,
	struct super_block *sb, int xid, const __u16 *pfid)
{
	int rc = 0;
	__u32 attr;
	struct cifsInodeInfo *cifsInfo;
	struct cifsTconInfo *pTcon;
	struct inode *inode;
	struct cifs_sb_info *cifs_sb = CIFS_SB(sb);
	char *buf = NULL;
	bool adjustTZ = false;
	bool is_dfs_referral = false;

	pTcon = cifs_sb->tcon;
	cFYI(1, ("Getting info on %s", full_path));

	if ((pfindData == NULL) && (*pinode != NULL)) {
		if (CIFS_I(*pinode)->clientCanCacheRead) {
			cFYI(1, ("No need to revalidate cached inode sizes"));
			return rc;
		}
	}

	/* if file info not passed in then get it from server */
	if (pfindData == NULL) {
		buf = kmalloc(sizeof(FILE_ALL_INFO), GFP_KERNEL);
		if (buf == NULL)
			return -ENOMEM;
		pfindData = (FILE_ALL_INFO *)buf;

<<<<<<< HEAD
		full_path = cifs_get_search_path(cifs_sb, search_path);

try_again_CIFSSMBQPathInfo:
=======
>>>>>>> 28ffb5d3
		/* could do find first instead but this returns more info */
		rc = CIFSSMBQPathInfo(xid, pTcon, full_path, pfindData,
			      0 /* not legacy */,
			      cifs_sb->local_nls, cifs_sb->mnt_cifs_flags &
				CIFS_MOUNT_MAP_SPECIAL_CHR);
		/* BB optimize code so we do not make the above call
		when server claims no NT SMB support and the above call
		failed at least once - set flag in tcon or mount */
		if ((rc == -EOPNOTSUPP) || (rc == -EINVAL)) {
			rc = SMBQueryInformation(xid, pTcon, full_path,
					pfindData, cifs_sb->local_nls,
					cifs_sb->mnt_cifs_flags &
					  CIFS_MOUNT_MAP_SPECIAL_CHR);
			adjustTZ = true;
		}
	}
	/* dump_mem("\nQPathInfo return data",&findData, sizeof(findData)); */
	if (rc == -EREMOTE) {
		is_dfs_referral = true;
		fill_fake_finddata(pfindData, sb);
		rc = 0;
	} else if (rc)
		goto cgii_exit;

	attr = le32_to_cpu(pfindData->Attributes);

	/* get new inode */
	if (*pinode == NULL) {
		*pinode = new_inode(sb);
		if (*pinode == NULL) {
			rc = -ENOMEM;
			goto cgii_exit;
		}
		/* Is an i_ino of zero legal? Can we use that to check
		   if the server supports returning inode numbers?  Are
		   there other sanity checks we can use to ensure that
		   the server is really filling in that field? */

		/* We can not use the IndexNumber field by default from
		   Windows or Samba (in ALL_INFO buf) but we can request
		   it explicitly.  It may not be unique presumably if
		   the server has multiple devices mounted under one share */

		/* There may be higher info levels that work but are
		   there Windows server or network appliances for which
		   IndexNumber field is not guaranteed unique? */

		if (cifs_sb->mnt_cifs_flags & CIFS_MOUNT_SERVER_INUM) {
			int rc1 = 0;
			__u64 inode_num;

			rc1 = CIFSGetSrvInodeNumber(xid, pTcon,
					full_path, &inode_num,
					cifs_sb->local_nls,
					cifs_sb->mnt_cifs_flags &
						CIFS_MOUNT_MAP_SPECIAL_CHR);
			if (rc1) {
				cFYI(1, ("GetSrvInodeNum rc %d", rc1));
				/* BB EOPNOSUPP disable SERVER_INUM? */
			} else /* do we need cast or hash to ino? */
				(*pinode)->i_ino = inode_num;
		} /* else ino incremented to unique num in new_inode*/
		if (sb->s_flags & MS_NOATIME)
			(*pinode)->i_flags |= S_NOATIME | S_NOCMTIME;
		insert_inode_hash(*pinode);
	}
	inode = *pinode;
	cifsInfo = CIFS_I(inode);
	cifsInfo->cifsAttrs = attr;
	cFYI(1, ("Old time %ld", cifsInfo->time));
	cifsInfo->time = jiffies;
	cFYI(1, ("New time %ld", cifsInfo->time));

	/* blksize needs to be multiple of two. So safer to default to
	blksize and blkbits set in superblock so 2**blkbits and blksize
	will match rather than setting to:
	(pTcon->ses->server->maxBuf - MAX_CIFS_HDR_SIZE) & 0xFFFFFE00;*/

	/* Linux can not store file creation time so ignore it */
	if (pfindData->LastAccessTime)
		inode->i_atime = cifs_NTtimeToUnix
			(le64_to_cpu(pfindData->LastAccessTime));
	else /* do not need to use current_fs_time - time not stored */
		inode->i_atime = CURRENT_TIME;
	inode->i_mtime =
		    cifs_NTtimeToUnix(le64_to_cpu(pfindData->LastWriteTime));
	inode->i_ctime =
	    cifs_NTtimeToUnix(le64_to_cpu(pfindData->ChangeTime));
	cFYI(DBG2, ("Attributes came in as 0x%x", attr));
	if (adjustTZ && (pTcon->ses) && (pTcon->ses->server)) {
		inode->i_ctime.tv_sec += pTcon->ses->server->timeAdj;
		inode->i_mtime.tv_sec += pTcon->ses->server->timeAdj;
	}

	/* set default mode. will override for dirs below */
	if (atomic_read(&cifsInfo->inUse) == 0)
		/* new inode, can safely set these fields */
		inode->i_mode = cifs_sb->mnt_file_mode;
	else /* since we set the inode type below we need to mask off
	     to avoid strange results if type changes and both
	     get orred in */
		inode->i_mode &= ~S_IFMT;
/*	if (attr & ATTR_REPARSE)  */
	/* We no longer handle these as symlinks because we could not
	   follow them due to the absolute path with drive letter */
	if (attr & ATTR_DIRECTORY) {
	/* override default perms since we do not do byte range locking
	   on dirs */
		inode->i_mode = cifs_sb->mnt_dir_mode;
		inode->i_mode |= S_IFDIR;
	} else if ((cifs_sb->mnt_cifs_flags & CIFS_MOUNT_UNX_EMUL) &&
		   (cifsInfo->cifsAttrs & ATTR_SYSTEM) &&
		   /* No need to le64 convert size of zero */
		   (pfindData->EndOfFile == 0)) {
		inode->i_mode = cifs_sb->mnt_file_mode;
		inode->i_mode |= S_IFIFO;
/* BB Finish for SFU style symlinks and devices */
	} else if ((cifs_sb->mnt_cifs_flags & CIFS_MOUNT_UNX_EMUL) &&
		   (cifsInfo->cifsAttrs & ATTR_SYSTEM)) {
		if (decode_sfu_inode(inode, le64_to_cpu(pfindData->EndOfFile),
				     full_path, cifs_sb, xid))
			cFYI(1, ("Unrecognized sfu inode type"));

		cFYI(1, ("sfu mode 0%o", inode->i_mode));
	} else {
		inode->i_mode |= S_IFREG;
		/* treat dos attribute of read-only as read-only mode eg 555 */
		if (cifsInfo->cifsAttrs & ATTR_READONLY)
			inode->i_mode &= ~(S_IWUGO);
		else if ((inode->i_mode & S_IWUGO) == 0)
			/* the ATTR_READONLY flag may have been	*/
			/* changed on server -- set any w bits	*/
			/* allowed by mnt_file_mode		*/
			inode->i_mode |= (S_IWUGO & cifs_sb->mnt_file_mode);
	/* BB add code to validate if device or weird share or device type? */
	}

	spin_lock(&inode->i_lock);
	if (is_size_safe_to_change(cifsInfo,
				   le64_to_cpu(pfindData->EndOfFile))) {
		/* can not safely shrink the file size here if the
		   client is writing to it due to potential races */
		i_size_write(inode, le64_to_cpu(pfindData->EndOfFile));

		/* 512 bytes (2**9) is the fake blocksize that must be
		   used for this calculation */
		inode->i_blocks = (512 - 1 + le64_to_cpu(
				   pfindData->AllocationSize)) >> 9;
	}
	spin_unlock(&inode->i_lock);

	inode->i_nlink = le32_to_cpu(pfindData->NumberOfLinks);

	/* BB fill in uid and gid here? with help from winbind?
	   or retrieve from NTFS stream extended attribute */
#ifdef CONFIG_CIFS_EXPERIMENTAL
	/* fill in 0777 bits from ACL */
	if (cifs_sb->mnt_cifs_flags & CIFS_MOUNT_CIFS_ACL) {
		cFYI(1, ("Getting mode bits from ACL"));
		acl_to_uid_mode(inode, full_path, pfid);
	}
#endif
	if (cifs_sb->mnt_cifs_flags & CIFS_MOUNT_UNX_EMUL) {
		/* fill in remaining high mode bits e.g. SUID, VTX */
		get_sfu_mode(inode, full_path, cifs_sb, xid);
	} else if (atomic_read(&cifsInfo->inUse) == 0) {
		inode->i_uid = cifs_sb->mnt_uid;
		inode->i_gid = cifs_sb->mnt_gid;
		/* set so we do not keep refreshing these fields with
		   bad data after user has changed them in memory */
		atomic_set(&cifsInfo->inUse, 1);
	}

	cifs_set_ops(inode, is_dfs_referral);




cgii_exit:
	kfree(buf);
	return rc;
}

static const struct inode_operations cifs_ipc_inode_ops = {
	.lookup = cifs_lookup,
};

/* gets root inode */
struct inode *cifs_iget(struct super_block *sb, unsigned long ino)
{
	int xid;
	struct cifs_sb_info *cifs_sb;
	struct inode *inode;
	long rc;

	inode = iget_locked(sb, ino);
	if (!inode)
		return ERR_PTR(-ENOMEM);
	if (!(inode->i_state & I_NEW))
		return inode;

	cifs_sb = CIFS_SB(inode->i_sb);
	xid = GetXid();

	if (cifs_sb->tcon->unix_ext)
		rc = cifs_get_inode_info_unix(&inode, "", inode->i_sb, xid);
	else
		rc = cifs_get_inode_info(&inode, "", NULL, inode->i_sb, xid,
					 NULL);
	if (rc && cifs_sb->tcon->ipc) {
		cFYI(1, ("ipc connection - fake read inode"));
		inode->i_mode |= S_IFDIR;
		inode->i_nlink = 2;
		inode->i_op = &cifs_ipc_inode_ops;
		inode->i_fop = &simple_dir_operations;
		inode->i_uid = cifs_sb->mnt_uid;
		inode->i_gid = cifs_sb->mnt_gid;
		_FreeXid(xid);
		iget_failed(inode);
		return ERR_PTR(rc);
	}

	unlock_new_inode(inode);

	/* can not call macro FreeXid here since in a void func
	 * TODO: This is no longer true
	 */
	_FreeXid(xid);
	return inode;
}

int cifs_unlink(struct inode *inode, struct dentry *direntry)
{
	int rc = 0;
	int xid;
	struct cifs_sb_info *cifs_sb;
	struct cifsTconInfo *pTcon;
	char *full_path = NULL;
	struct cifsInodeInfo *cifsInode;
	FILE_BASIC_INFO *pinfo_buf;

	cFYI(1, ("cifs_unlink, inode = 0x%p", inode));

	xid = GetXid();

	if (inode)
		cifs_sb = CIFS_SB(inode->i_sb);
	else
		cifs_sb = CIFS_SB(direntry->d_sb);
	pTcon = cifs_sb->tcon;

	/* Unlink can be called from rename so we can not grab the sem here
	   since we deadlock otherwise */
/*	mutex_lock(&direntry->d_sb->s_vfs_rename_mutex);*/
	full_path = build_path_from_dentry(direntry);
/*	mutex_unlock(&direntry->d_sb->s_vfs_rename_mutex);*/
	if (full_path == NULL) {
		FreeXid(xid);
		return -ENOMEM;
	}

	if ((pTcon->ses->capabilities & CAP_UNIX) &&
		(CIFS_UNIX_POSIX_PATH_OPS_CAP &
			le64_to_cpu(pTcon->fsUnixInfo.Capability))) {
		rc = CIFSPOSIXDelFile(xid, pTcon, full_path,
			SMB_POSIX_UNLINK_FILE_TARGET, cifs_sb->local_nls,
			cifs_sb->mnt_cifs_flags & CIFS_MOUNT_MAP_SPECIAL_CHR);
		cFYI(1, ("posix del rc %d", rc));
		if ((rc == 0) || (rc == -ENOENT))
			goto psx_del_no_retry;
	}

	rc = CIFSSMBDelFile(xid, pTcon, full_path, cifs_sb->local_nls,
			cifs_sb->mnt_cifs_flags & CIFS_MOUNT_MAP_SPECIAL_CHR);
psx_del_no_retry:
	if (!rc) {
		if (direntry->d_inode)
			drop_nlink(direntry->d_inode);
	} else if (rc == -ENOENT) {
		d_drop(direntry);
	} else if (rc == -ETXTBSY) {
		int oplock = 0;
		__u16 netfid;

		rc = CIFSSMBOpen(xid, pTcon, full_path, FILE_OPEN, DELETE,
				 CREATE_NOT_DIR | CREATE_DELETE_ON_CLOSE,
				 &netfid, &oplock, NULL, cifs_sb->local_nls,
				 cifs_sb->mnt_cifs_flags &
					CIFS_MOUNT_MAP_SPECIAL_CHR);
		if (rc == 0) {
			CIFSSMBRenameOpenFile(xid, pTcon, netfid, NULL,
					      cifs_sb->local_nls,
					      cifs_sb->mnt_cifs_flags &
						CIFS_MOUNT_MAP_SPECIAL_CHR);
			CIFSSMBClose(xid, pTcon, netfid);
			if (direntry->d_inode)
				drop_nlink(direntry->d_inode);
		}
	} else if (rc == -EACCES) {
		/* try only if r/o attribute set in local lookup data? */
		pinfo_buf = kzalloc(sizeof(FILE_BASIC_INFO), GFP_KERNEL);
		if (pinfo_buf) {
			/* ATTRS set to normal clears r/o bit */
			pinfo_buf->Attributes = cpu_to_le32(ATTR_NORMAL);
			if (!(pTcon->ses->flags & CIFS_SES_NT4))
				rc = CIFSSMBSetTimes(xid, pTcon, full_path,
						     pinfo_buf,
						     cifs_sb->local_nls,
						     cifs_sb->mnt_cifs_flags &
							CIFS_MOUNT_MAP_SPECIAL_CHR);
			else
				rc = -EOPNOTSUPP;

			if (rc == -EOPNOTSUPP) {
				int oplock = 0;
				__u16 netfid;
			/*	rc = CIFSSMBSetAttrLegacy(xid, pTcon,
							  full_path,
							  (__u16)ATTR_NORMAL,
							  cifs_sb->local_nls);
			   For some strange reason it seems that NT4 eats the
			   old setattr call without actually setting the
			   attributes so on to the third attempted workaround
			   */

			/* BB could scan to see if we already have it open
			   and pass in pid of opener to function */
				rc = CIFSSMBOpen(xid, pTcon, full_path,
						 FILE_OPEN, SYNCHRONIZE |
						 FILE_WRITE_ATTRIBUTES, 0,
						 &netfid, &oplock, NULL,
						 cifs_sb->local_nls,
						 cifs_sb->mnt_cifs_flags &
						    CIFS_MOUNT_MAP_SPECIAL_CHR);
				if (rc == 0) {
					rc = CIFSSMBSetFileTimes(xid, pTcon,
								 pinfo_buf,
								 netfid);
					CIFSSMBClose(xid, pTcon, netfid);
				}
			}
			kfree(pinfo_buf);
		}
		if (rc == 0) {
			rc = CIFSSMBDelFile(xid, pTcon, full_path,
					    cifs_sb->local_nls,
					    cifs_sb->mnt_cifs_flags &
						CIFS_MOUNT_MAP_SPECIAL_CHR);
			if (!rc) {
				if (direntry->d_inode)
					drop_nlink(direntry->d_inode);
			} else if (rc == -ETXTBSY) {
				int oplock = 0;
				__u16 netfid;

				rc = CIFSSMBOpen(xid, pTcon, full_path,
						 FILE_OPEN, DELETE,
						 CREATE_NOT_DIR |
						 CREATE_DELETE_ON_CLOSE,
						 &netfid, &oplock, NULL,
						 cifs_sb->local_nls,
						 cifs_sb->mnt_cifs_flags &
						    CIFS_MOUNT_MAP_SPECIAL_CHR);
				if (rc == 0) {
					CIFSSMBRenameOpenFile(xid, pTcon,
						netfid, NULL,
						cifs_sb->local_nls,
						cifs_sb->mnt_cifs_flags &
						    CIFS_MOUNT_MAP_SPECIAL_CHR);
					CIFSSMBClose(xid, pTcon, netfid);
					if (direntry->d_inode)
						drop_nlink(direntry->d_inode);
				}
			/* BB if rc = -ETXTBUSY goto the rename logic BB */
			}
		}
	}
	if (direntry->d_inode) {
		cifsInode = CIFS_I(direntry->d_inode);
		cifsInode->time = 0;	/* will force revalidate to get info
					   when needed */
		direntry->d_inode->i_ctime = current_fs_time(inode->i_sb);
	}
	if (inode) {
		inode->i_ctime = inode->i_mtime = current_fs_time(inode->i_sb);
		cifsInode = CIFS_I(inode);
		cifsInode->time = 0;	/* force revalidate of dir as well */
	}

	kfree(full_path);
	FreeXid(xid);
	return rc;
}

static void posix_fill_in_inode(struct inode *tmp_inode,
	FILE_UNIX_BASIC_INFO *pData, int isNewInode)
{
	struct cifsInodeInfo *cifsInfo = CIFS_I(tmp_inode);
	loff_t local_size;
	struct timespec local_mtime;

	cifsInfo->time = jiffies;
	atomic_inc(&cifsInfo->inUse);

	/* save mtime and size */
	local_mtime = tmp_inode->i_mtime;
	local_size  = tmp_inode->i_size;

	cifs_unix_info_to_inode(tmp_inode, pData, 1);
	cifs_set_ops(tmp_inode, false);

	if (!S_ISREG(tmp_inode->i_mode))
		return;

	/*
	 * No sense invalidating pages for new inode
	 * since we we have not started caching
	 * readahead file data yet.
	 */
	if (isNewInode)
		return;

	if (timespec_equal(&tmp_inode->i_mtime, &local_mtime) &&
		(local_size == tmp_inode->i_size)) {
		cFYI(1, ("inode exists but unchanged"));
	} else {
		/* file may have changed on server */
		cFYI(1, ("invalidate inode, readdir detected change"));
		invalidate_remote_inode(tmp_inode);
	}
}

int cifs_mkdir(struct inode *inode, struct dentry *direntry, int mode)
{
	int rc = 0;
	int xid;
	struct cifs_sb_info *cifs_sb;
	struct cifsTconInfo *pTcon;
	char *full_path = NULL;
	struct inode *newinode = NULL;

	cFYI(1, ("In cifs_mkdir, mode = 0x%x inode = 0x%p", mode, inode));

	xid = GetXid();

	cifs_sb = CIFS_SB(inode->i_sb);
	pTcon = cifs_sb->tcon;

	full_path = build_path_from_dentry(direntry);
	if (full_path == NULL) {
		FreeXid(xid);
		return -ENOMEM;
	}

	if ((pTcon->ses->capabilities & CAP_UNIX) &&
		(CIFS_UNIX_POSIX_PATH_OPS_CAP &
			le64_to_cpu(pTcon->fsUnixInfo.Capability))) {
		u32 oplock = 0;
		FILE_UNIX_BASIC_INFO *pInfo =
			kzalloc(sizeof(FILE_UNIX_BASIC_INFO), GFP_KERNEL);
		if (pInfo == NULL) {
			rc = -ENOMEM;
			goto mkdir_out;
		}

		mode &= ~current->fs->umask;
		rc = CIFSPOSIXCreate(xid, pTcon, SMB_O_DIRECTORY | SMB_O_CREAT,
				mode, NULL /* netfid */, pInfo, &oplock,
				full_path, cifs_sb->local_nls,
				cifs_sb->mnt_cifs_flags &
					CIFS_MOUNT_MAP_SPECIAL_CHR);
		if (rc == -EOPNOTSUPP) {
			kfree(pInfo);
			goto mkdir_retry_old;
		} else if (rc) {
			cFYI(1, ("posix mkdir returned 0x%x", rc));
			d_drop(direntry);
		} else {
			if (pInfo->Type == cpu_to_le32(-1)) {
				/* no return info, go query for it */
				kfree(pInfo);
				goto mkdir_get_info;
			}
/*BB check (cifs_sb->mnt_cifs_flags & CIFS_MOUNT_SET_UID ) to see if need
	to set uid/gid */
			inc_nlink(inode);
			if (pTcon->nocase)
				direntry->d_op = &cifs_ci_dentry_ops;
			else
				direntry->d_op = &cifs_dentry_ops;

			newinode = new_inode(inode->i_sb);
			if (newinode == NULL) {
				kfree(pInfo);
				goto mkdir_get_info;
			}
			/* Is an i_ino of zero legal? */
			/* Are there sanity checks we can use to ensure that
			   the server is really filling in that field? */
			if (cifs_sb->mnt_cifs_flags & CIFS_MOUNT_SERVER_INUM) {
				newinode->i_ino =
					(unsigned long)pInfo->UniqueId;
			} /* note ino incremented to unique num in new_inode */
			if (inode->i_sb->s_flags & MS_NOATIME)
				newinode->i_flags |= S_NOATIME | S_NOCMTIME;
			newinode->i_nlink = 2;

			insert_inode_hash(newinode);
			d_instantiate(direntry, newinode);

			/* we already checked in POSIXCreate whether
			   frame was long enough */
			posix_fill_in_inode(direntry->d_inode,
					pInfo, 1 /* NewInode */);
#ifdef CONFIG_CIFS_DEBUG2
			cFYI(1, ("instantiated dentry %p %s to inode %p",
				direntry, direntry->d_name.name, newinode));

			if (newinode->i_nlink != 2)
				cFYI(1, ("unexpected number of links %d",
					newinode->i_nlink));
#endif
		}
		kfree(pInfo);
		goto mkdir_out;
	}
mkdir_retry_old:
	/* BB add setting the equivalent of mode via CreateX w/ACLs */
	rc = CIFSSMBMkDir(xid, pTcon, full_path, cifs_sb->local_nls,
			  cifs_sb->mnt_cifs_flags & CIFS_MOUNT_MAP_SPECIAL_CHR);
	if (rc) {
		cFYI(1, ("cifs_mkdir returned 0x%x", rc));
		d_drop(direntry);
	} else {
mkdir_get_info:
		inc_nlink(inode);
		if (pTcon->unix_ext)
			rc = cifs_get_inode_info_unix(&newinode, full_path,
						      inode->i_sb, xid);
		else
			rc = cifs_get_inode_info(&newinode, full_path, NULL,
						 inode->i_sb, xid, NULL);

		if (pTcon->nocase)
			direntry->d_op = &cifs_ci_dentry_ops;
		else
			direntry->d_op = &cifs_dentry_ops;
		d_instantiate(direntry, newinode);
		 /* setting nlink not necessary except in cases where we
		  * failed to get it from the server or was set bogus */
		if ((direntry->d_inode) && (direntry->d_inode->i_nlink < 2))
				direntry->d_inode->i_nlink = 2;
		mode &= ~current->fs->umask;
		if (pTcon->unix_ext) {
			if (cifs_sb->mnt_cifs_flags & CIFS_MOUNT_SET_UID) {
				CIFSSMBUnixSetPerms(xid, pTcon, full_path,
						    mode,
						    (__u64)current->fsuid,
						    (__u64)current->fsgid,
						    0 /* dev_t */,
						    cifs_sb->local_nls,
						    cifs_sb->mnt_cifs_flags &
						    CIFS_MOUNT_MAP_SPECIAL_CHR);
			} else {
				CIFSSMBUnixSetPerms(xid, pTcon, full_path,
						    mode, (__u64)-1,
						    (__u64)-1, 0 /* dev_t */,
						    cifs_sb->local_nls,
						    cifs_sb->mnt_cifs_flags &
						    CIFS_MOUNT_MAP_SPECIAL_CHR);
			}
		} else {
			if (!(cifs_sb->mnt_cifs_flags & CIFS_MOUNT_CIFS_ACL) &&
			    (mode & S_IWUGO) == 0) {
				FILE_BASIC_INFO pInfo;
				memset(&pInfo, 0, sizeof(pInfo));
				pInfo.Attributes = cpu_to_le32(ATTR_READONLY);
				CIFSSMBSetTimes(xid, pTcon, full_path,
						&pInfo, cifs_sb->local_nls,
						cifs_sb->mnt_cifs_flags &
						CIFS_MOUNT_MAP_SPECIAL_CHR);
			}
			if (direntry->d_inode) {
				direntry->d_inode->i_mode = mode;
				direntry->d_inode->i_mode |= S_IFDIR;
				if (cifs_sb->mnt_cifs_flags &
				     CIFS_MOUNT_SET_UID) {
					direntry->d_inode->i_uid =
						current->fsuid;
					direntry->d_inode->i_gid =
						current->fsgid;
				}
			}
		}
	}
mkdir_out:
	kfree(full_path);
	FreeXid(xid);
	return rc;
}

int cifs_rmdir(struct inode *inode, struct dentry *direntry)
{
	int rc = 0;
	int xid;
	struct cifs_sb_info *cifs_sb;
	struct cifsTconInfo *pTcon;
	char *full_path = NULL;
	struct cifsInodeInfo *cifsInode;

	cFYI(1, ("cifs_rmdir, inode = 0x%p", inode));

	xid = GetXid();

	cifs_sb = CIFS_SB(inode->i_sb);
	pTcon = cifs_sb->tcon;

	full_path = build_path_from_dentry(direntry);
	if (full_path == NULL) {
		FreeXid(xid);
		return -ENOMEM;
	}

	rc = CIFSSMBRmDir(xid, pTcon, full_path, cifs_sb->local_nls,
			  cifs_sb->mnt_cifs_flags & CIFS_MOUNT_MAP_SPECIAL_CHR);

	if (!rc) {
		drop_nlink(inode);
		spin_lock(&direntry->d_inode->i_lock);
		i_size_write(direntry->d_inode, 0);
		clear_nlink(direntry->d_inode);
		spin_unlock(&direntry->d_inode->i_lock);
	}

	cifsInode = CIFS_I(direntry->d_inode);
	cifsInode->time = 0;	/* force revalidate to go get info when
				   needed */
	direntry->d_inode->i_ctime = inode->i_ctime = inode->i_mtime =
		current_fs_time(inode->i_sb);

	kfree(full_path);
	FreeXid(xid);
	return rc;
}

int cifs_rename(struct inode *source_inode, struct dentry *source_direntry,
	struct inode *target_inode, struct dentry *target_direntry)
{
	char *fromName;
	char *toName;
	struct cifs_sb_info *cifs_sb_source;
	struct cifs_sb_info *cifs_sb_target;
	struct cifsTconInfo *pTcon;
	int xid;
	int rc = 0;

	xid = GetXid();

	cifs_sb_target = CIFS_SB(target_inode->i_sb);
	cifs_sb_source = CIFS_SB(source_inode->i_sb);
	pTcon = cifs_sb_source->tcon;

	if (pTcon != cifs_sb_target->tcon) {
		FreeXid(xid);
		return -EXDEV;	/* BB actually could be allowed if same server,
				   but different share.
				   Might eventually add support for this */
	}

	/* we already  have the rename sem so we do not need to grab it again
	   here to protect the path integrity */
	fromName = build_path_from_dentry(source_direntry);
	toName = build_path_from_dentry(target_direntry);
	if ((fromName == NULL) || (toName == NULL)) {
		rc = -ENOMEM;
		goto cifs_rename_exit;
	}

	rc = CIFSSMBRename(xid, pTcon, fromName, toName,
			   cifs_sb_source->local_nls,
			   cifs_sb_source->mnt_cifs_flags &
				CIFS_MOUNT_MAP_SPECIAL_CHR);
	if (rc == -EEXIST) {
		/* check if they are the same file because rename of hardlinked
		   files is a noop */
		FILE_UNIX_BASIC_INFO *info_buf_source;
		FILE_UNIX_BASIC_INFO *info_buf_target;

		info_buf_source =
			kmalloc(2 * sizeof(FILE_UNIX_BASIC_INFO), GFP_KERNEL);
		if (info_buf_source != NULL) {
			info_buf_target = info_buf_source + 1;
			if (pTcon->unix_ext)
				rc = CIFSSMBUnixQPathInfo(xid, pTcon, fromName,
					info_buf_source,
					cifs_sb_source->local_nls,
					cifs_sb_source->mnt_cifs_flags &
						CIFS_MOUNT_MAP_SPECIAL_CHR);
			/* else rc is still EEXIST so will fall through to
			   unlink the target and retry rename */
			if (rc == 0) {
				rc = CIFSSMBUnixQPathInfo(xid, pTcon, toName,
						info_buf_target,
						cifs_sb_target->local_nls,
						/* remap based on source sb */
						cifs_sb_source->mnt_cifs_flags &
						    CIFS_MOUNT_MAP_SPECIAL_CHR);
			}
			if ((rc == 0) &&
			    (info_buf_source->UniqueId ==
			     info_buf_target->UniqueId)) {
			/* do not rename since the files are hardlinked which
			   is a noop */
			} else {
			/* we either can not tell the files are hardlinked
			   (as with Windows servers) or files are not
			   hardlinked so delete the target manually before
			   renaming to follow POSIX rather than Windows
			   semantics */
				cifs_unlink(target_inode, target_direntry);
				rc = CIFSSMBRename(xid, pTcon, fromName,
						   toName,
						   cifs_sb_source->local_nls,
						   cifs_sb_source->mnt_cifs_flags
						   & CIFS_MOUNT_MAP_SPECIAL_CHR);
			}
			kfree(info_buf_source);
		} /* if we can not get memory just leave rc as EEXIST */
	}

	if (rc)
		cFYI(1, ("rename rc %d", rc));

	if ((rc == -EIO) || (rc == -EEXIST)) {
		int oplock = 0;
		__u16 netfid;

		/* BB FIXME Is Generic Read correct for rename? */
		/* if renaming directory - we should not say CREATE_NOT_DIR,
		   need to test renaming open directory, also GENERIC_READ
		   might not right be right access to request */
		rc = CIFSSMBOpen(xid, pTcon, fromName, FILE_OPEN, GENERIC_READ,
				 CREATE_NOT_DIR, &netfid, &oplock, NULL,
				 cifs_sb_source->local_nls,
				 cifs_sb_source->mnt_cifs_flags &
					CIFS_MOUNT_MAP_SPECIAL_CHR);
		if (rc == 0) {
			rc = CIFSSMBRenameOpenFile(xid, pTcon, netfid, toName,
					      cifs_sb_source->local_nls,
					      cifs_sb_source->mnt_cifs_flags &
						CIFS_MOUNT_MAP_SPECIAL_CHR);
			CIFSSMBClose(xid, pTcon, netfid);
		}
	}

cifs_rename_exit:
	kfree(fromName);
	kfree(toName);
	FreeXid(xid);
	return rc;
}

int cifs_revalidate(struct dentry *direntry)
{
	int xid;
	int rc = 0, wbrc = 0;
	char *full_path;
	struct cifs_sb_info *cifs_sb;
	struct cifsInodeInfo *cifsInode;
	loff_t local_size;
	struct timespec local_mtime;
	bool invalidate_inode = false;

	if (direntry->d_inode == NULL)
		return -ENOENT;

	cifsInode = CIFS_I(direntry->d_inode);

	if (cifsInode == NULL)
		return -ENOENT;

	/* no sense revalidating inode info on file that no one can write */
	if (CIFS_I(direntry->d_inode)->clientCanCacheRead)
		return rc;

	xid = GetXid();

	cifs_sb = CIFS_SB(direntry->d_sb);

	/* can not safely grab the rename sem here if rename calls revalidate
	   since that would deadlock */
	full_path = build_path_from_dentry(direntry);
	if (full_path == NULL) {
		FreeXid(xid);
		return -ENOMEM;
	}
	cFYI(1, ("Revalidate: %s inode 0x%p count %d dentry: 0x%p d_time %ld "
		 "jiffies %ld", full_path, direntry->d_inode,
		 direntry->d_inode->i_count.counter, direntry,
		 direntry->d_time, jiffies));

	if (cifsInode->time == 0) {
		/* was set to zero previously to force revalidate */
	} else if (time_before(jiffies, cifsInode->time + HZ) &&
		   lookupCacheEnabled) {
		if ((S_ISREG(direntry->d_inode->i_mode) == 0) ||
		    (direntry->d_inode->i_nlink == 1)) {
			kfree(full_path);
			FreeXid(xid);
			return rc;
		} else {
			cFYI(1, ("Have to revalidate file due to hardlinks"));
		}
	}

	/* save mtime and size */
	local_mtime = direntry->d_inode->i_mtime;
	local_size = direntry->d_inode->i_size;

	if (cifs_sb->tcon->unix_ext) {
		rc = cifs_get_inode_info_unix(&direntry->d_inode, full_path,
					      direntry->d_sb, xid);
		if (rc) {
			cFYI(1, ("error on getting revalidate info %d", rc));
/*			if (rc != -ENOENT)
				rc = 0; */	/* BB should we cache info on
						   certain errors? */
		}
	} else {
		rc = cifs_get_inode_info(&direntry->d_inode, full_path, NULL,
					 direntry->d_sb, xid, NULL);
		if (rc) {
			cFYI(1, ("error on getting revalidate info %d", rc));
/*			if (rc != -ENOENT)
				rc = 0; */	/* BB should we cache info on
						   certain errors? */
		}
	}
	/* should we remap certain errors, access denied?, to zero */

	/* if not oplocked, we invalidate inode pages if mtime or file size
	   had changed on server */

	if (timespec_equal(&local_mtime, &direntry->d_inode->i_mtime) &&
	    (local_size == direntry->d_inode->i_size)) {
		cFYI(1, ("cifs_revalidate - inode unchanged"));
	} else {
		/* file may have changed on server */
		if (cifsInode->clientCanCacheRead) {
			/* no need to invalidate inode pages since we were the
			   only ones who could have modified the file and the
			   server copy is staler than ours */
		} else {
			invalidate_inode = true;
		}
	}

	/* can not grab this sem since kernel filesys locking documentation
	   indicates i_mutex may be taken by the kernel on lookup and rename
	   which could deadlock if we grab the i_mutex here as well */
/*	mutex_lock(&direntry->d_inode->i_mutex);*/
	/* need to write out dirty pages here  */
	if (direntry->d_inode->i_mapping) {
		/* do we need to lock inode until after invalidate completes
		   below? */
		wbrc = filemap_fdatawrite(direntry->d_inode->i_mapping);
		if (wbrc)
			CIFS_I(direntry->d_inode)->write_behind_rc = wbrc;
	}
	if (invalidate_inode) {
	/* shrink_dcache not necessary now that cifs dentry ops
	are exported for negative dentries */
/*		if (S_ISDIR(direntry->d_inode->i_mode))
			shrink_dcache_parent(direntry); */
		if (S_ISREG(direntry->d_inode->i_mode)) {
			if (direntry->d_inode->i_mapping)
				wbrc = filemap_fdatawait(direntry->d_inode->i_mapping);
				if (wbrc)
					CIFS_I(direntry->d_inode)->write_behind_rc = wbrc;
			/* may eventually have to do this for open files too */
			if (list_empty(&(cifsInode->openFileList))) {
				/* changed on server - flush read ahead pages */
				cFYI(1, ("Invalidating read ahead data on "
					 "closed file"));
				invalidate_remote_inode(direntry->d_inode);
			}
		}
	}
/*	mutex_unlock(&direntry->d_inode->i_mutex); */

	kfree(full_path);
	FreeXid(xid);
	return rc;
}

int cifs_getattr(struct vfsmount *mnt, struct dentry *dentry,
	struct kstat *stat)
{
	int err = cifs_revalidate(dentry);
	if (!err) {
		generic_fillattr(dentry->d_inode, stat);
		stat->blksize = CIFS_MAX_MSGSIZE;
	}
	return err;
}

static int cifs_truncate_page(struct address_space *mapping, loff_t from)
{
	pgoff_t index = from >> PAGE_CACHE_SHIFT;
	unsigned offset = from & (PAGE_CACHE_SIZE - 1);
	struct page *page;
	int rc = 0;

	page = grab_cache_page(mapping, index);
	if (!page)
		return -ENOMEM;

	zero_user_segment(page, offset, PAGE_CACHE_SIZE);
	unlock_page(page);
	page_cache_release(page);
	return rc;
}

static int cifs_vmtruncate(struct inode *inode, loff_t offset)
{
	struct address_space *mapping = inode->i_mapping;
	unsigned long limit;

	spin_lock(&inode->i_lock);
	if (inode->i_size < offset)
		goto do_expand;
	/*
	 * truncation of in-use swapfiles is disallowed - it would cause
	 * subsequent swapout to scribble on the now-freed blocks.
	 */
	if (IS_SWAPFILE(inode)) {
		spin_unlock(&inode->i_lock);
		goto out_busy;
	}
	i_size_write(inode, offset);
	spin_unlock(&inode->i_lock);
	/*
	 * unmap_mapping_range is called twice, first simply for efficiency
	 * so that truncate_inode_pages does fewer single-page unmaps. However
	 * after this first call, and before truncate_inode_pages finishes,
	 * it is possible for private pages to be COWed, which remain after
	 * truncate_inode_pages finishes, hence the second unmap_mapping_range
	 * call must be made for correctness.
	 */
	unmap_mapping_range(mapping, offset + PAGE_SIZE - 1, 0, 1);
	truncate_inode_pages(mapping, offset);
	unmap_mapping_range(mapping, offset + PAGE_SIZE - 1, 0, 1);
	goto out_truncate;

do_expand:
	limit = current->signal->rlim[RLIMIT_FSIZE].rlim_cur;
	if (limit != RLIM_INFINITY && offset > limit) {
		spin_unlock(&inode->i_lock);
		goto out_sig;
	}
	if (offset > inode->i_sb->s_maxbytes) {
		spin_unlock(&inode->i_lock);
		goto out_big;
	}
	i_size_write(inode, offset);
	spin_unlock(&inode->i_lock);
out_truncate:
	if (inode->i_op && inode->i_op->truncate)
		inode->i_op->truncate(inode);
	return 0;
out_sig:
	send_sig(SIGXFSZ, current, 0);
out_big:
	return -EFBIG;
out_busy:
	return -ETXTBSY;
}

int cifs_setattr(struct dentry *direntry, struct iattr *attrs)
{
	int xid;
	struct cifs_sb_info *cifs_sb;
	struct cifsTconInfo *pTcon;
	char *full_path = NULL;
	int rc = -EACCES;
	struct cifsFileInfo *open_file = NULL;
	FILE_BASIC_INFO time_buf;
	bool set_time = false;
	bool set_dosattr = false;
	__u64 mode = 0xFFFFFFFFFFFFFFFFULL;
	__u64 uid = 0xFFFFFFFFFFFFFFFFULL;
	__u64 gid = 0xFFFFFFFFFFFFFFFFULL;
	struct cifsInodeInfo *cifsInode;
	struct inode *inode = direntry->d_inode;

	xid = GetXid();

	cFYI(1, ("setattr on file %s attrs->iavalid 0x%x",
		 direntry->d_name.name, attrs->ia_valid));

	cifs_sb = CIFS_SB(inode->i_sb);
	pTcon = cifs_sb->tcon;

	if ((cifs_sb->mnt_cifs_flags & CIFS_MOUNT_NO_PERM) == 0) {
		/* check if we have permission to change attrs */
		rc = inode_change_ok(inode, attrs);
		if (rc < 0) {
			FreeXid(xid);
			return rc;
		} else
			rc = 0;
	}

	full_path = build_path_from_dentry(direntry);
	if (full_path == NULL) {
		FreeXid(xid);
		return -ENOMEM;
	}
	cifsInode = CIFS_I(inode);

	if ((attrs->ia_valid & ATTR_MTIME) || (attrs->ia_valid & ATTR_SIZE)) {
		/*
		   Flush data before changing file size or changing the last
		   write time of the file on the server. If the
		   flush returns error, store it to report later and continue.
		   BB: This should be smarter. Why bother flushing pages that
		   will be truncated anyway? Also, should we error out here if
		   the flush returns error?
		 */
		rc = filemap_write_and_wait(inode->i_mapping);
		if (rc != 0) {
			cifsInode->write_behind_rc = rc;
			rc = 0;
		}
	}

	if (attrs->ia_valid & ATTR_SIZE) {
		/* To avoid spurious oplock breaks from server, in the case of
		   inodes that we already have open, avoid doing path based
		   setting of file size if we can do it by handle.
		   This keeps our caching token (oplock) and avoids timeouts
		   when the local oplock break takes longer to flush
		   writebehind data than the SMB timeout for the SetPathInfo
		   request would allow */

		open_file = find_writable_file(cifsInode);
		if (open_file) {
			__u16 nfid = open_file->netfid;
			__u32 npid = open_file->pid;
			rc = CIFSSMBSetFileSize(xid, pTcon, attrs->ia_size,
						nfid, npid, false);
			atomic_dec(&open_file->wrtPending);
			cFYI(1, ("SetFSize for attrs rc = %d", rc));
			if ((rc == -EINVAL) || (rc == -EOPNOTSUPP)) {
				unsigned int bytes_written;
				rc = CIFSSMBWrite(xid, pTcon,
						  nfid, 0, attrs->ia_size,
						  &bytes_written, NULL, NULL,
						  1 /* 45 seconds */);
				cFYI(1, ("Wrt seteof rc %d", rc));
			}
		} else
			rc = -EINVAL;

		if (rc != 0) {
			/* Set file size by pathname rather than by handle
			   either because no valid, writeable file handle for
			   it was found or because there was an error setting
			   it by handle */
			rc = CIFSSMBSetEOF(xid, pTcon, full_path,
					   attrs->ia_size, false,
					   cifs_sb->local_nls,
					   cifs_sb->mnt_cifs_flags &
						CIFS_MOUNT_MAP_SPECIAL_CHR);
			cFYI(1, ("SetEOF by path (setattrs) rc = %d", rc));
			if ((rc == -EINVAL) || (rc == -EOPNOTSUPP)) {
				__u16 netfid;
				int oplock = 0;

				rc = SMBLegacyOpen(xid, pTcon, full_path,
					FILE_OPEN, GENERIC_WRITE,
					CREATE_NOT_DIR, &netfid, &oplock,
					NULL, cifs_sb->local_nls,
					cifs_sb->mnt_cifs_flags &
						CIFS_MOUNT_MAP_SPECIAL_CHR);
				if (rc == 0) {
					unsigned int bytes_written;
					rc = CIFSSMBWrite(xid, pTcon,
							netfid, 0,
							attrs->ia_size,
							&bytes_written, NULL,
							NULL, 1 /* 45 sec */);
					cFYI(1, ("wrt seteof rc %d", rc));
					CIFSSMBClose(xid, pTcon, netfid);
				}

			}
		}

		/* Server is ok setting allocation size implicitly - no need
		   to call:
		CIFSSMBSetEOF(xid, pTcon, full_path, attrs->ia_size, true,
			 cifs_sb->local_nls);
		   */

		if (rc == 0) {
			rc = cifs_vmtruncate(inode, attrs->ia_size);
			cifs_truncate_page(inode->i_mapping, inode->i_size);
		} else
			goto cifs_setattr_exit;
	}
	if (attrs->ia_valid & ATTR_UID) {
		cFYI(1, ("UID changed to %d", attrs->ia_uid));
		uid = attrs->ia_uid;
	}
	if (attrs->ia_valid & ATTR_GID) {
		cFYI(1, ("GID changed to %d", attrs->ia_gid));
		gid = attrs->ia_gid;
	}

	time_buf.Attributes = 0;

	/* skip mode change if it's just for clearing setuid/setgid */
	if (attrs->ia_valid & (ATTR_KILL_SUID|ATTR_KILL_SGID))
		attrs->ia_valid &= ~ATTR_MODE;

	if (attrs->ia_valid & ATTR_MODE) {
		cFYI(1, ("Mode changed to 0x%x", attrs->ia_mode));
		mode = attrs->ia_mode;
	}

	if ((pTcon->unix_ext)
	    && (attrs->ia_valid & (ATTR_MODE | ATTR_GID | ATTR_UID)))
		rc = CIFSSMBUnixSetPerms(xid, pTcon, full_path, mode, uid, gid,
					 0 /* dev_t */, cifs_sb->local_nls,
					 cifs_sb->mnt_cifs_flags &
						CIFS_MOUNT_MAP_SPECIAL_CHR);
	else if (attrs->ia_valid & ATTR_MODE) {
		rc = 0;
#ifdef CONFIG_CIFS_EXPERIMENTAL
		if (cifs_sb->mnt_cifs_flags & CIFS_MOUNT_CIFS_ACL)
			rc = mode_to_acl(inode, full_path, mode);
		else if ((mode & S_IWUGO) == 0) {
#else
		if ((mode & S_IWUGO) == 0) {
#endif
			/* not writeable */
			if ((cifsInode->cifsAttrs & ATTR_READONLY) == 0) {
				set_dosattr = true;
				time_buf.Attributes =
					cpu_to_le32(cifsInode->cifsAttrs |
						    ATTR_READONLY);
			}
		} else if (cifsInode->cifsAttrs & ATTR_READONLY) {
			/* If file is readonly on server, we would
			not be able to write to it - so if any write
			bit is enabled for user or group or other we
			need to at least try to remove r/o dos attr */
			set_dosattr = true;
			time_buf.Attributes = cpu_to_le32(cifsInode->cifsAttrs &
					    (~ATTR_READONLY));
			/* Windows ignores set to zero */
			if (time_buf.Attributes == 0)
				time_buf.Attributes |= cpu_to_le32(ATTR_NORMAL);
		}
	}

	if (attrs->ia_valid & ATTR_ATIME) {
		set_time = true;
		time_buf.LastAccessTime =
		    cpu_to_le64(cifs_UnixTimeToNT(attrs->ia_atime));
	} else
		time_buf.LastAccessTime = 0;

	if (attrs->ia_valid & ATTR_MTIME) {
		set_time = true;
		time_buf.LastWriteTime =
		    cpu_to_le64(cifs_UnixTimeToNT(attrs->ia_mtime));
	} else
		time_buf.LastWriteTime = 0;
	/* Do not set ctime explicitly unless other time
	   stamps are changed explicitly (i.e. by utime()
	   since we would then have a mix of client and
	   server times */

	if (set_time && (attrs->ia_valid & ATTR_CTIME)) {
		set_time = true;
		/* Although Samba throws this field away
		it may be useful to Windows - but we do
		not want to set ctime unless some other
		timestamp is changing */
		cFYI(1, ("CIFS - CTIME changed"));
		time_buf.ChangeTime =
		    cpu_to_le64(cifs_UnixTimeToNT(attrs->ia_ctime));
	} else
		time_buf.ChangeTime = 0;

	if (set_time || set_dosattr) {
		time_buf.CreationTime = 0;	/* do not change */
		/* In the future we should experiment - try setting timestamps
		   via Handle (SetFileInfo) instead of by path */
		if (!(pTcon->ses->flags & CIFS_SES_NT4))
			rc = CIFSSMBSetTimes(xid, pTcon, full_path, &time_buf,
					     cifs_sb->local_nls,
					     cifs_sb->mnt_cifs_flags &
						CIFS_MOUNT_MAP_SPECIAL_CHR);
		else
			rc = -EOPNOTSUPP;

		if (rc == -EOPNOTSUPP) {
			int oplock = 0;
			__u16 netfid;

			cFYI(1, ("calling SetFileInfo since SetPathInfo for "
				 "times not supported by this server"));
			/* BB we could scan to see if we already have it open
			   and pass in pid of opener to function */
			rc = CIFSSMBOpen(xid, pTcon, full_path, FILE_OPEN,
					 SYNCHRONIZE | FILE_WRITE_ATTRIBUTES,
					 CREATE_NOT_DIR, &netfid, &oplock,
					 NULL, cifs_sb->local_nls,
					 cifs_sb->mnt_cifs_flags &
						CIFS_MOUNT_MAP_SPECIAL_CHR);
			if (rc == 0) {
				rc = CIFSSMBSetFileTimes(xid, pTcon, &time_buf,
							 netfid);
				CIFSSMBClose(xid, pTcon, netfid);
			} else {
			/* BB For even older servers we could convert time_buf
			   into old DOS style which uses two second
			   granularity */

			/* rc = CIFSSMBSetTimesLegacy(xid, pTcon, full_path,
					&time_buf, cifs_sb->local_nls); */
			}
		}
		/* Even if error on time set, no sense failing the call if
		the server would set the time to a reasonable value anyway,
		and this check ensures that we are not being called from
		sys_utimes in which case we ought to fail the call back to
		the user when the server rejects the call */
		if ((rc) && (attrs->ia_valid &
			 (ATTR_MODE | ATTR_GID | ATTR_UID | ATTR_SIZE)))
			rc = 0;
	}

	/* do not need local check to inode_check_ok since the server does
	   that */
	if (!rc)
		rc = inode_setattr(inode, attrs);
cifs_setattr_exit:
	kfree(full_path);
	FreeXid(xid);
	return rc;
}

#if 0
void cifs_delete_inode(struct inode *inode)
{
	cFYI(1, ("In cifs_delete_inode, inode = 0x%p", inode));
	/* may have to add back in if and when safe distributed caching of
	   directories added e.g. via FindNotify */
}
#endif<|MERGE_RESOLUTION|>--- conflicted
+++ resolved
@@ -161,24 +161,6 @@
 	spin_unlock(&inode->i_lock);
 }
 
-<<<<<<< HEAD
-static const unsigned char *cifs_get_search_path(struct cifs_sb_info *cifs_sb,
-						const char *search_path)
-{
-	int tree_len;
-	int path_len;
-	int i;
-	char *tmp_path;
-	struct cifsTconInfo *pTcon = cifs_sb->tcon;
-
-	if (!(pTcon->Flags & SMB_SHARE_IS_IN_DFS))
-		return search_path;
-
-	/* use full path name for working with DFS */
-	tree_len = strnlen(pTcon->treeName, MAX_TREE_SIZE + 1);
-	path_len = strnlen(search_path, MAX_PATHCONF);
-=======
->>>>>>> 28ffb5d3
 
 /*
  *	Needed to setup inode data for the directory which is the
@@ -209,24 +191,12 @@
 	if (pinode == NULL)
 		return;
 
-<<<<<<< HEAD
-	strncpy(tmp_path, pTcon->treeName, tree_len);
-	if (cifs_sb->mnt_cifs_flags & CIFS_MOUNT_POSIX_PATHS)
-		for (i = 0; i < tree_len; i++) {
-			if (tmp_path[i] == '\\')
-				tmp_path[i] = '/';
-		}
-	strncpy(tmp_path+tree_len, search_path, path_len);
-	tmp_path[tree_len+path_len] = 0;
-	return tmp_path;
-=======
 	/* fill in default values for the remaining based on root
 	   inode since we can not query the server for this inode info */
 	pfnd_dat->DevMajor = cpu_to_le64(MAJOR(pinode->i_rdev));
 	pfnd_dat->DevMinor = cpu_to_le64(MINOR(pinode->i_rdev));
 	pfnd_dat->Uid = cpu_to_le64(pinode->i_uid);
 	pfnd_dat->Gid = cpu_to_le64(pinode->i_gid);
->>>>>>> 28ffb5d3
 }
 
 int cifs_get_inode_info_unix(struct inode **pinode,
@@ -243,13 +213,7 @@
 	__u64 end_of_file;
 
 	pTcon = cifs_sb->tcon;
-<<<<<<< HEAD
-	cFYI(1, ("Getting info on %s", search_path));
-
-	full_path = cifs_get_search_path(cifs_sb, search_path);
-=======
 	cFYI(1, ("Getting info on %s", full_path));
->>>>>>> 28ffb5d3
 
 	/* could have done a find first instead but this returns more info */
 	rc = CIFSSMBUnixQPathInfo(xid, pTcon, full_path, &find_data,
@@ -472,12 +436,6 @@
 			return -ENOMEM;
 		pfindData = (FILE_ALL_INFO *)buf;
 
-<<<<<<< HEAD
-		full_path = cifs_get_search_path(cifs_sb, search_path);
-
-try_again_CIFSSMBQPathInfo:
-=======
->>>>>>> 28ffb5d3
 		/* could do find first instead but this returns more info */
 		rc = CIFSSMBQPathInfo(xid, pTcon, full_path, pfindData,
 			      0 /* not legacy */,
