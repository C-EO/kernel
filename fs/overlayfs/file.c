--- conflicted
+++ resolved
@@ -9,14 +9,10 @@
 #include <linux/xattr.h>
 #include <linux/uio.h>
 #include <linux/uaccess.h>
-<<<<<<< HEAD
-#include <linux/security.h>
-=======
 #include <linux/splice.h>
 #include <linux/security.h>
 #include <linux/mm.h>
 #include <linux/fs.h>
->>>>>>> 7d2a07b7
 #include "overlayfs.h"
 
 struct ovl_aio_req {
@@ -54,14 +50,6 @@
 		acc_mode |= MAY_APPEND;
 
 	old_cred = ovl_override_creds(inode->i_sb);
-<<<<<<< HEAD
-	err = inode_permission(realinode, MAY_OPEN | acc_mode);
-	if (err) {
-		realfile = ERR_PTR(err);
-	} else if (!inode_owner_or_capable(realinode)) {
-		realfile = ERR_PTR(-EPERM);
-	} else {
-=======
 	err = inode_permission(&init_user_ns, realinode, MAY_OPEN | acc_mode);
 	if (err) {
 		realfile = ERR_PTR(err);
@@ -69,7 +57,6 @@
 		if (!inode_owner_or_capable(&init_user_ns, realinode))
 			flags &= ~O_NOATIME;
 
->>>>>>> 7d2a07b7
 		realfile = open_with_fake_path(&file->f_path, flags, realinode,
 					       current_cred());
 	}
@@ -89,15 +76,6 @@
 	struct inode *inode = file_inode(file);
 	int err;
 
-<<<<<<< HEAD
-	flags |= OVL_OPEN_FLAGS;
-
-	/* If some flag changed that cannot be changed then something's amiss */
-	if (WARN_ON((file->f_flags ^ flags) & ~OVL_SETFL_MASK))
-		return -EIO;
-
-=======
->>>>>>> 7d2a07b7
 	flags &= OVL_SETFL_MASK;
 
 	if (((flags ^ file->f_flags) & O_APPEND) && IS_APPEND(inode))
@@ -549,171 +527,6 @@
 	return ret;
 }
 
-<<<<<<< HEAD
-static long ovl_real_ioctl(struct file *file, unsigned int cmd,
-			   unsigned long arg)
-{
-	struct fd real;
-	const struct cred *old_cred;
-	long ret;
-
-	ret = ovl_real_fdget(file, &real);
-	if (ret)
-		return ret;
-
-	old_cred = ovl_override_creds(file_inode(file)->i_sb);
-	ret = security_file_ioctl(real.file, cmd, arg);
-	if (!ret)
-		ret = vfs_ioctl(real.file, cmd, arg);
-	revert_creds(old_cred);
-
-	fdput(real);
-
-	return ret;
-}
-
-static long ovl_ioctl_set_flags(struct file *file, unsigned int cmd,
-				unsigned long arg, unsigned int iflags)
-{
-	long ret;
-	struct inode *inode = file_inode(file);
-	unsigned int old_iflags;
-
-	if (!inode_owner_or_capable(inode))
-		return -EACCES;
-
-	ret = mnt_want_write_file(file);
-	if (ret)
-		return ret;
-
-	inode_lock(inode);
-
-	/* Check the capability before cred override */
-	ret = -EPERM;
-	old_iflags = READ_ONCE(inode->i_flags);
-	if (((iflags ^ old_iflags) & (S_APPEND | S_IMMUTABLE)) &&
-	    !capable(CAP_LINUX_IMMUTABLE))
-		goto unlock;
-
-	ret = ovl_maybe_copy_up(file_dentry(file), O_WRONLY);
-	if (ret)
-		goto unlock;
-
-	ret = ovl_real_ioctl(file, cmd, arg);
-
-	ovl_copyflags(ovl_inode_real(inode), inode);
-unlock:
-	inode_unlock(inode);
-
-	mnt_drop_write_file(file);
-
-	return ret;
-
-}
-
-static unsigned int ovl_fsflags_to_iflags(unsigned int flags)
-{
-	unsigned int iflags = 0;
-
-	if (flags & FS_SYNC_FL)
-		iflags |= S_SYNC;
-	if (flags & FS_APPEND_FL)
-		iflags |= S_APPEND;
-	if (flags & FS_IMMUTABLE_FL)
-		iflags |= S_IMMUTABLE;
-	if (flags & FS_NOATIME_FL)
-		iflags |= S_NOATIME;
-
-	return iflags;
-}
-
-static long ovl_ioctl_set_fsflags(struct file *file, unsigned int cmd,
-				  unsigned long arg)
-{
-	unsigned int flags;
-
-	if (get_user(flags, (int __user *) arg))
-		return -EFAULT;
-
-	return ovl_ioctl_set_flags(file, cmd, arg,
-				   ovl_fsflags_to_iflags(flags));
-}
-
-static unsigned int ovl_fsxflags_to_iflags(unsigned int xflags)
-{
-	unsigned int iflags = 0;
-
-	if (xflags & FS_XFLAG_SYNC)
-		iflags |= S_SYNC;
-	if (xflags & FS_XFLAG_APPEND)
-		iflags |= S_APPEND;
-	if (xflags & FS_XFLAG_IMMUTABLE)
-		iflags |= S_IMMUTABLE;
-	if (xflags & FS_XFLAG_NOATIME)
-		iflags |= S_NOATIME;
-
-	return iflags;
-}
-
-static long ovl_ioctl_set_fsxflags(struct file *file, unsigned int cmd,
-				   unsigned long arg)
-{
-	struct fsxattr fa;
-
-	memset(&fa, 0, sizeof(fa));
-	if (copy_from_user(&fa, (void __user *) arg, sizeof(fa)))
-		return -EFAULT;
-
-	return ovl_ioctl_set_flags(file, cmd, arg,
-				   ovl_fsxflags_to_iflags(fa.fsx_xflags));
-}
-
-static long ovl_ioctl(struct file *file, unsigned int cmd, unsigned long arg)
-{
-	long ret;
-
-	switch (cmd) {
-	case FS_IOC_GETFLAGS:
-	case FS_IOC_FSGETXATTR:
-		ret = ovl_real_ioctl(file, cmd, arg);
-		break;
-
-	case FS_IOC_SETFLAGS:
-		ret = ovl_ioctl_set_fsflags(file, cmd, arg);
-		break;
-
-	case FS_IOC_FSSETXATTR:
-		ret = ovl_ioctl_set_fsxflags(file, cmd, arg);
-		break;
-
-	default:
-		ret = -ENOTTY;
-	}
-
-	return ret;
-}
-
-static long ovl_compat_ioctl(struct file *file, unsigned int cmd,
-			     unsigned long arg)
-{
-	switch (cmd) {
-	case FS_IOC32_GETFLAGS:
-		cmd = FS_IOC_GETFLAGS;
-		break;
-
-	case FS_IOC32_SETFLAGS:
-		cmd = FS_IOC_SETFLAGS;
-		break;
-
-	default:
-		return -ENOIOCTLCMD;
-	}
-
-	return ovl_ioctl(file, cmd, arg);
-}
-
-=======
->>>>>>> 7d2a07b7
 enum ovl_copyop {
 	OVL_COPY,
 	OVL_CLONE,
