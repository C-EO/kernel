/*
 *
 * Copyright (C) 2011 Novell Inc.
 *
 * This program is free software; you can redistribute it and/or modify it
 * under the terms of the GNU General Public License version 2 as published by
 * the Free Software Foundation.
 */

#include <linux/kernel.h>

struct ovl_entry;

enum ovl_path_type {
	__OVL_PATH_PURE		= (1 << 0),
	__OVL_PATH_UPPER	= (1 << 1),
	__OVL_PATH_MERGE	= (1 << 2),
};

#define OVL_TYPE_UPPER(type)	((type) & __OVL_PATH_UPPER)
#define OVL_TYPE_MERGE(type)	((type) & __OVL_PATH_MERGE)
#define OVL_TYPE_PURE_UPPER(type) ((type) & __OVL_PATH_PURE)
#define OVL_TYPE_MERGE_OR_LOWER(type) \
	(OVL_TYPE_MERGE(type) || !OVL_TYPE_UPPER(type))


#define OVL_XATTR_PREFIX XATTR_TRUSTED_PREFIX "overlay."
#define OVL_XATTR_OPAQUE OVL_XATTR_PREFIX "opaque"

#define OVL_ISUPPER_MASK 1UL

static inline int ovl_do_rmdir(struct inode *dir, struct dentry *dentry)
{
	int err = vfs_rmdir(dir, dentry);
	pr_debug("rmdir(%pd2) = %i\n", dentry, err);
	return err;
}

static inline int ovl_do_unlink(struct inode *dir, struct dentry *dentry)
{
	int err = vfs_unlink(dir, dentry, NULL);
	pr_debug("unlink(%pd2) = %i\n", dentry, err);
	return err;
}

static inline int ovl_do_link(struct dentry *old_dentry, struct inode *dir,
			      struct dentry *new_dentry, bool debug)
{
	int err = vfs_link(old_dentry, dir, new_dentry, NULL);
	if (debug) {
		pr_debug("link(%pd2, %pd2) = %i\n",
			 old_dentry, new_dentry, err);
	}
	return err;
}

static inline int ovl_do_create(struct inode *dir, struct dentry *dentry,
			     umode_t mode, bool debug)
{
	int err = vfs_create(dir, dentry, mode, true);
	if (debug)
		pr_debug("create(%pd2, 0%o) = %i\n", dentry, mode, err);
	return err;
}

static inline int ovl_do_mkdir(struct inode *dir, struct dentry *dentry,
			       umode_t mode, bool debug)
{
	int err = vfs_mkdir(dir, dentry, mode);
	if (debug)
		pr_debug("mkdir(%pd2, 0%o) = %i\n", dentry, mode, err);
	return err;
}

static inline int ovl_do_mknod(struct inode *dir, struct dentry *dentry,
			       umode_t mode, dev_t dev, bool debug)
{
	int err = vfs_mknod(dir, dentry, mode, dev);
	if (debug) {
		pr_debug("mknod(%pd2, 0%o, 0%o) = %i\n",
			 dentry, mode, dev, err);
	}
	return err;
}

static inline int ovl_do_symlink(struct inode *dir, struct dentry *dentry,
				 const char *oldname, bool debug)
{
	int err = vfs_symlink(dir, dentry, oldname);
	if (debug)
		pr_debug("symlink(\"%s\", %pd2) = %i\n", oldname, dentry, err);
	return err;
}

static inline int ovl_do_setxattr(struct dentry *dentry, const char *name,
				  const void *value, size_t size, int flags)
{
	int err = vfs_setxattr(dentry, name, value, size, flags);
	pr_debug("setxattr(%pd2, \"%s\", \"%*s\", 0x%x) = %i\n",
		 dentry, name, (int) size, (char *) value, flags, err);
	return err;
}

static inline int ovl_do_removexattr(struct dentry *dentry, const char *name)
{
	int err = vfs_removexattr(dentry, name);
	pr_debug("removexattr(%pd2, \"%s\") = %i\n", dentry, name, err);
	return err;
}

static inline int ovl_do_rename(struct inode *olddir, struct dentry *olddentry,
				struct inode *newdir, struct dentry *newdentry,
				unsigned int flags)
{
	int err;

	pr_debug("rename2(%pd2, %pd2, 0x%x)\n",
		 olddentry, newdentry, flags);

	err = vfs_rename(olddir, olddentry, newdir, newdentry, NULL, flags);

	if (err) {
		pr_debug("...rename2(%pd2, %pd2, ...) = %i\n",
			 olddentry, newdentry, err);
	}
	return err;
}

static inline int ovl_do_whiteout(struct inode *dir, struct dentry *dentry)
{
	int err = vfs_whiteout(dir, dentry);
	pr_debug("whiteout(%pd2) = %i\n", dentry, err);
	return err;
}

static inline struct inode *ovl_inode_real(struct inode *inode, bool *is_upper)
{
	unsigned long x = (unsigned long) READ_ONCE(inode->i_private);

	if (is_upper)
		*is_upper = x & OVL_ISUPPER_MASK;

	return (struct inode *) (x & ~OVL_ISUPPER_MASK);
}

enum ovl_path_type ovl_path_type(struct dentry *dentry);
u64 ovl_dentry_version_get(struct dentry *dentry);
void ovl_dentry_version_inc(struct dentry *dentry);
void ovl_path_upper(struct dentry *dentry, struct path *path);
void ovl_path_lower(struct dentry *dentry, struct path *path);
enum ovl_path_type ovl_path_real(struct dentry *dentry, struct path *path);
int ovl_path_next(int idx, struct dentry *dentry, struct path *path);
struct dentry *ovl_dentry_upper(struct dentry *dentry);
struct dentry *ovl_dentry_lower(struct dentry *dentry);
struct dentry *ovl_dentry_real(struct dentry *dentry);
struct vfsmount *ovl_entry_mnt_real(struct ovl_entry *oe, struct inode *inode,
				    bool is_upper);
struct ovl_dir_cache *ovl_dir_cache(struct dentry *dentry);
void ovl_set_dir_cache(struct dentry *dentry, struct ovl_dir_cache *cache);
struct dentry *ovl_workdir(struct dentry *dentry);
int ovl_want_write(struct dentry *dentry);
void ovl_drop_write(struct dentry *dentry);
bool ovl_dentry_is_opaque(struct dentry *dentry);
void ovl_dentry_set_opaque(struct dentry *dentry, bool opaque);
bool ovl_is_whiteout(struct dentry *dentry);
const struct cred *ovl_override_creds(struct super_block *sb);
void ovl_dentry_update(struct dentry *dentry, struct dentry *upperdentry);
void ovl_inode_update(struct inode *inode, struct inode *upperinode);
struct dentry *ovl_lookup(struct inode *dir, struct dentry *dentry,
			  unsigned int flags);
struct file *ovl_path_open(struct path *path, int flags);

struct dentry *ovl_upper_create(struct dentry *upperdir, struct dentry *dentry,
				struct kstat *stat, const char *link);

/* readdir.c */
extern const struct file_operations ovl_dir_operations;
int ovl_check_empty_dir(struct dentry *dentry, struct list_head *list);
void ovl_cleanup_whiteouts(struct dentry *upper, struct list_head *list);
void ovl_cache_free(struct list_head *list);
int ovl_check_d_type_supported(struct path *realpath);
void ovl_workdir_cleanup(struct inode *dir, struct vfsmount *mnt,
			 struct dentry *dentry, int level);

/* inode.c */
int ovl_setattr(struct dentry *dentry, struct iattr *attr);
int ovl_permission(struct inode *inode, int mask);
int ovl_xattr_set(struct dentry *dentry, const char *name, const void *value,
		  size_t size, int flags);
int ovl_xattr_get(struct dentry *dentry, const char *name,
		  void *value, size_t size);
ssize_t ovl_listxattr(struct dentry *dentry, char *list, size_t size);
<<<<<<< HEAD
int ovl_removexattr(struct dentry *dentry, const char *name);
struct inode *ovl_d_select_inode(struct dentry *dentry, unsigned file_flags);
=======
struct posix_acl *ovl_get_acl(struct inode *inode, int type);
int ovl_open_maybe_copy_up(struct dentry *dentry, unsigned int file_flags);
int ovl_update_time(struct inode *inode, struct timespec *ts, int flags);
>>>>>>> 29e106ae
bool ovl_is_private_xattr(const char *name);

struct inode *ovl_new_inode(struct super_block *sb, umode_t mode);
struct inode *ovl_get_inode(struct super_block *sb, struct inode *realinode);
static inline void ovl_copyattr(struct inode *from, struct inode *to)
{
	to->i_uid = from->i_uid;
	to->i_gid = from->i_gid;
	to->i_mode = from->i_mode;
	to->i_atime = from->i_atime;
	to->i_mtime = from->i_mtime;
	to->i_ctime = from->i_ctime;
}

/* dir.c */
extern const struct inode_operations ovl_dir_inode_operations;
struct dentry *ovl_lookup_temp(struct dentry *workdir, struct dentry *dentry);
int ovl_create_real(struct inode *dir, struct dentry *newdentry,
		    struct kstat *stat, const char *link,
		    struct dentry *hardlink, bool debug);
void ovl_cleanup(struct inode *dir, struct dentry *dentry);

/* copy_up.c */
int ovl_copy_up(struct dentry *dentry);
int ovl_copy_up_one(struct dentry *parent, struct dentry *dentry,
		    struct path *lowerpath, struct kstat *stat);
int ovl_copy_xattr(struct dentry *old, struct dentry *new);
int ovl_set_attr(struct dentry *upper, struct kstat *stat);<|MERGE_RESOLUTION|>--- conflicted
+++ resolved
@@ -190,14 +190,9 @@
 int ovl_xattr_get(struct dentry *dentry, const char *name,
 		  void *value, size_t size);
 ssize_t ovl_listxattr(struct dentry *dentry, char *list, size_t size);
-<<<<<<< HEAD
-int ovl_removexattr(struct dentry *dentry, const char *name);
-struct inode *ovl_d_select_inode(struct dentry *dentry, unsigned file_flags);
-=======
 struct posix_acl *ovl_get_acl(struct inode *inode, int type);
 int ovl_open_maybe_copy_up(struct dentry *dentry, unsigned int file_flags);
 int ovl_update_time(struct inode *inode, struct timespec *ts, int flags);
->>>>>>> 29e106ae
 bool ovl_is_private_xattr(const char *name);
 
 struct inode *ovl_new_inode(struct super_block *sb, umode_t mode);
