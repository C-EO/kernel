--- conflicted
+++ resolved
@@ -346,11 +346,7 @@
 	if (tmpfile)
 		temp = ovl_do_tmpfile(upperdir, stat->mode);
 	else
-<<<<<<< HEAD
-		temp = ovl_lookup_temp(workdir, dentry);
-=======
 		temp = ovl_lookup_temp(workdir);
->>>>>>> a122c576
 	err = 0;
 	if (IS_ERR(temp)) {
 		err = PTR_ERR(temp);
