/*
  File: fs/xattr.c

  Extended attribute handling.

  Copyright (C) 2001 by Andreas Gruenbacher <a.gruenbacher@computer.org>
  Copyright (C) 2001 SGI - Silicon Graphics, Inc <linux-xfs@oss.sgi.com>
  Copyright (c) 2004 Red Hat, Inc., James Morris <jmorris@redhat.com>
 */
#include <linux/fs.h>
#include <linux/slab.h>
#include <linux/file.h>
#include <linux/xattr.h>
#include <linux/mount.h>
#include <linux/namei.h>
#include <linux/security.h>
#include <linux/evm.h>
#include <linux/syscalls.h>
#include <linux/export.h>
#include <linux/fsnotify.h>
#include <linux/audit.h>
#include <linux/vmalloc.h>
#include <linux/posix_acl_xattr.h>

#include <linux/uaccess.h>

static const char *
strcmp_prefix(const char *a, const char *a_prefix)
{
	while (*a_prefix && *a == *a_prefix) {
		a++;
		a_prefix++;
	}
	return *a_prefix ? NULL : a;
}

/*
 * In order to implement different sets of xattr operations for each xattr
 * prefix, a filesystem should create a null-terminated array of struct
 * xattr_handler (one for each prefix) and hang a pointer to it off of the
 * s_xattr field of the superblock.
 */
#define for_each_xattr_handler(handlers, handler)		\
	if (handlers)						\
		for ((handler) = *(handlers)++;			\
			(handler) != NULL;			\
			(handler) = *(handlers)++)

/*
 * Find the xattr_handler with the matching prefix.
 */
static const struct xattr_handler *
xattr_resolve_name(struct inode *inode, const char **name)
{
	const struct xattr_handler **handlers = inode->i_sb->s_xattr;
	const struct xattr_handler *handler;

	if (!(inode->i_opflags & IOP_XATTR)) {
		if (unlikely(is_bad_inode(inode)))
			return ERR_PTR(-EIO);
		return ERR_PTR(-EOPNOTSUPP);
	}
	for_each_xattr_handler(handlers, handler) {
		const char *n;

		n = strcmp_prefix(*name, xattr_prefix(handler));
		if (n) {
			if (!handler->prefix ^ !*n) {
				if (*n)
					continue;
				return ERR_PTR(-EINVAL);
			}
			*name = n;
			return handler;
		}
	}
	return ERR_PTR(-EOPNOTSUPP);
}

/*
 * Check permissions for extended attribute access.  This is a bit complicated
 * because different namespaces have very different rules.
 */
static int
xattr_permission(struct inode *inode, const char *name, int mask)
{
	/*
	 * We can never set or remove an extended attribute on a read-only
	 * filesystem  or on an immutable / append-only inode.
	 */
	if (mask & MAY_WRITE) {
		if (IS_IMMUTABLE(inode) || IS_APPEND(inode))
			return -EPERM;
		/*
		 * Updating an xattr will likely cause i_uid and i_gid
		 * to be writen back improperly if their true value is
		 * unknown to the vfs.
		 */
		if (HAS_UNMAPPED_ID(inode))
			return -EPERM;
	}

	/*
	 * No restriction for security.* and system.* from the VFS.  Decision
	 * on these is left to the underlying filesystem / security module.
	 */
	if (!strncmp(name, XATTR_SECURITY_PREFIX, XATTR_SECURITY_PREFIX_LEN) ||
	    !strncmp(name, XATTR_SYSTEM_PREFIX, XATTR_SYSTEM_PREFIX_LEN))
		return 0;

	/*
	 * The trusted.* namespace can only be accessed by privileged users.
	 */
	if (!strncmp(name, XATTR_TRUSTED_PREFIX, XATTR_TRUSTED_PREFIX_LEN)) {
		if (!capable(CAP_SYS_ADMIN))
			return (mask & MAY_WRITE) ? -EPERM : -ENODATA;
		return 0;
	}

	/*
	 * In the user.* namespace, only regular files and directories can have
	 * extended attributes. For sticky directories, only the owner and
	 * privileged users can write attributes.
	 */
	if (!strncmp(name, XATTR_USER_PREFIX, XATTR_USER_PREFIX_LEN)) {
		if (!S_ISREG(inode->i_mode) && !S_ISDIR(inode->i_mode))
			return (mask & MAY_WRITE) ? -EPERM : -ENODATA;
		if (S_ISDIR(inode->i_mode) && (inode->i_mode & S_ISVTX) &&
		    (mask & MAY_WRITE) && !inode_owner_or_capable(inode))
			return -EPERM;
	}

	return inode_permission(inode, mask);
}

int
__vfs_setxattr(struct dentry *dentry, struct inode *inode, const char *name,
	       const void *value, size_t size, int flags)
{
	const struct xattr_handler *handler;

	handler = xattr_resolve_name(inode, &name);
	if (IS_ERR(handler))
		return PTR_ERR(handler);
	if (!handler->set)
		return -EOPNOTSUPP;
	if (size == 0)
		value = "";  /* empty EA, do not remove */
	return handler->set(handler, dentry, inode, name, value, size, flags);
}
EXPORT_SYMBOL(__vfs_setxattr);

/**
 *  __vfs_setxattr_noperm - perform setxattr operation without performing
 *  permission checks.
 *
 *  @dentry - object to perform setxattr on
 *  @name - xattr name to set
 *  @value - value to set @name to
 *  @size - size of @value
 *  @flags - flags to pass into filesystem operations
 *
 *  returns the result of the internal setxattr or setsecurity operations.
 *
 *  This function requires the caller to lock the inode's i_mutex before it
 *  is executed. It also assumes that the caller will make the appropriate
 *  permission checks.
 */
int __vfs_setxattr_noperm(struct dentry *dentry, const char *name,
		const void *value, size_t size, int flags)
{
	struct inode *inode = dentry->d_inode;
	int error = -EAGAIN;
	int issec = !strncmp(name, XATTR_SECURITY_PREFIX,
				   XATTR_SECURITY_PREFIX_LEN);

	if (issec)
		inode->i_flags &= ~S_NOSEC;
	if (inode->i_opflags & IOP_XATTR) {
		error = __vfs_setxattr(dentry, inode, name, value, size, flags);
		if (!error) {
			fsnotify_xattr(dentry);
			security_inode_post_setxattr(dentry, name, value,
						     size, flags);
		}
	} else {
		if (unlikely(is_bad_inode(inode)))
			return -EIO;
	}
	if (error == -EAGAIN) {
		error = -EOPNOTSUPP;

		if (issec) {
			const char *suffix = name + XATTR_SECURITY_PREFIX_LEN;

			error = security_inode_setsecurity(inode, suffix, value,
							   size, flags);
			if (!error)
				fsnotify_xattr(dentry);
		}
	}

	return error;
}


int
vfs_setxattr(struct dentry *dentry, const char *name, const void *value,
		size_t size, int flags)
{
	struct inode *inode = dentry->d_inode;
	int error;

	error = xattr_permission(inode, name, MAY_WRITE);
	if (error)
		return error;

	inode_lock(inode);
	error = security_inode_setxattr(dentry, name, value, size, flags);
	if (error)
		goto out;

	error = __vfs_setxattr_noperm(dentry, name, value, size, flags);

out:
	inode_unlock(inode);
	return error;
}
EXPORT_SYMBOL_GPL(vfs_setxattr);

ssize_t
xattr_getsecurity(struct inode *inode, const char *name, void *value,
			size_t size)
{
	void *buffer = NULL;
	ssize_t len;

	if (!value || !size) {
		len = security_inode_getsecurity(inode, name, &buffer, false);
		goto out_noalloc;
	}

	len = security_inode_getsecurity(inode, name, &buffer, true);
	if (len < 0)
		return len;
	if (size < len) {
		len = -ERANGE;
		goto out;
	}
	memcpy(value, buffer, len);
out:
	security_release_secctx(buffer, len);
out_noalloc:
	return len;
}
EXPORT_SYMBOL_GPL(xattr_getsecurity);

/*
 * vfs_getxattr_alloc - allocate memory, if necessary, before calling getxattr
 *
 * Allocate memory, if not already allocated, or re-allocate correct size,
 * before retrieving the extended attribute.
 *
 * Returns the result of alloc, if failed, or the getxattr operation.
 */
ssize_t
vfs_getxattr_alloc(struct dentry *dentry, const char *name, char **xattr_value,
		   size_t xattr_size, gfp_t flags)
{
	const struct xattr_handler *handler;
	struct inode *inode = dentry->d_inode;
	char *value = *xattr_value;
	int error;

	error = xattr_permission(inode, name, MAY_READ);
	if (error)
		return error;

	handler = xattr_resolve_name(inode, &name);
	if (IS_ERR(handler))
		return PTR_ERR(handler);
	if (!handler->get)
		return -EOPNOTSUPP;
	error = handler->get(handler, dentry, inode, name, NULL, 0);
	if (error < 0)
		return error;

	if (!value || (error > xattr_size)) {
		value = krealloc(*xattr_value, error + 1, flags);
		if (!value)
			return -ENOMEM;
		memset(value, 0, error + 1);
	}

	error = handler->get(handler, dentry, inode, name, value, error);
	*xattr_value = value;
	return error;
}

ssize_t
__vfs_getxattr(struct dentry *dentry, struct inode *inode, const char *name,
	       void *value, size_t size)
{
	const struct xattr_handler *handler;

	handler = xattr_resolve_name(inode, &name);
	if (IS_ERR(handler))
		return PTR_ERR(handler);
	if (!handler->get)
		return -EOPNOTSUPP;
	return handler->get(handler, dentry, inode, name, value, size);
}
EXPORT_SYMBOL(__vfs_getxattr);

ssize_t
vfs_getxattr(struct dentry *dentry, const char *name, void *value, size_t size)
{
	struct inode *inode = dentry->d_inode;
	int error;

	error = xattr_permission(inode, name, MAY_READ);
	if (error)
		return error;

	error = security_inode_getxattr(dentry, name);
	if (error)
		return error;

	if (!strncmp(name, XATTR_SECURITY_PREFIX,
				XATTR_SECURITY_PREFIX_LEN)) {
		const char *suffix = name + XATTR_SECURITY_PREFIX_LEN;
		int ret = xattr_getsecurity(inode, suffix, value, size);
		/*
		 * Only overwrite the return value if a security module
		 * is actually active.
		 */
		if (ret == -EOPNOTSUPP)
			goto nolsm;
		return ret;
	}
nolsm:
	return __vfs_getxattr(dentry, inode, name, value, size);
}
EXPORT_SYMBOL_GPL(vfs_getxattr);

ssize_t
vfs_listxattr(struct dentry *dentry, char *list, size_t size)
{
	struct inode *inode = d_inode(dentry);
	ssize_t error;

	error = security_inode_listxattr(dentry);
	if (error)
		return error;
	if (inode->i_op->listxattr && (inode->i_opflags & IOP_XATTR)) {
		error = -EOPNOTSUPP;
		error = inode->i_op->listxattr(dentry, list, size);
	} else {
		error = security_inode_listsecurity(inode, list, size);
		if (size && error > size)
			error = -ERANGE;
	}
	return error;
}
EXPORT_SYMBOL_GPL(vfs_listxattr);

int
__vfs_removexattr(struct dentry *dentry, const char *name)
{
	struct inode *inode = d_inode(dentry);
	const struct xattr_handler *handler;

	handler = xattr_resolve_name(inode, &name);
	if (IS_ERR(handler))
		return PTR_ERR(handler);
	if (!handler->set)
		return -EOPNOTSUPP;
	return handler->set(handler, dentry, inode, name, NULL, 0, XATTR_REPLACE);
}
EXPORT_SYMBOL(__vfs_removexattr);

int
vfs_removexattr(struct dentry *dentry, const char *name)
{
	struct inode *inode = dentry->d_inode;
	int error;

	error = xattr_permission(inode, name, MAY_WRITE);
	if (error)
		return error;

	inode_lock(inode);
	error = security_inode_removexattr(dentry, name);
	if (error)
		goto out;

	error = __vfs_removexattr(dentry, name);

	if (!error) {
		fsnotify_xattr(dentry);
		evm_inode_post_removexattr(dentry, name);
	}

out:
	inode_unlock(inode);
	return error;
}
EXPORT_SYMBOL_GPL(vfs_removexattr);


/*
 * Extended attribute SET operations
 */
static long
setxattr(struct dentry *d, const char __user *name, const void __user *value,
	 size_t size, int flags)
{
	int error;
	void *kvalue = NULL;
	char kname[XATTR_NAME_MAX + 1];

	if (flags & ~(XATTR_CREATE|XATTR_REPLACE))
		return -EINVAL;

	error = strncpy_from_user(kname, name, sizeof(kname));
	if (error == 0 || error == sizeof(kname))
		error = -ERANGE;
	if (error < 0)
		return error;

	if (size) {
		if (size > XATTR_SIZE_MAX)
			return -E2BIG;
		kvalue = kvmalloc(size, GFP_KERNEL);
		if (!kvalue)
			return -ENOMEM;
		if (copy_from_user(kvalue, value, size)) {
			error = -EFAULT;
			goto out;
		}
		if ((strcmp(kname, XATTR_NAME_POSIX_ACL_ACCESS) == 0) ||
		    (strcmp(kname, XATTR_NAME_POSIX_ACL_DEFAULT) == 0))
			posix_acl_fix_xattr_from_user(kvalue, size);
	}

	error = vfs_setxattr(d, kname, kvalue, size, flags);
out:
	kvfree(kvalue);

	return error;
}

static int path_setxattr(const char __user *pathname,
			 const char __user *name, const void __user *value,
			 size_t size, int flags, unsigned int lookup_flags)
{
	struct path path;
	int error;
retry:
	error = user_path_at(AT_FDCWD, pathname, lookup_flags, &path);
	if (error)
		return error;
	error = mnt_want_write(path.mnt);
	if (!error) {
		error = setxattr(path.dentry, name, value, size, flags);
		mnt_drop_write(path.mnt);
	}
	path_put(&path);
	if (retry_estale(error, lookup_flags)) {
		lookup_flags |= LOOKUP_REVAL;
		goto retry;
	}
	return error;
}

SYSCALL_DEFINE5(setxattr, const char __user *, pathname,
		const char __user *, name, const void __user *, value,
		size_t, size, int, flags)
{
	return path_setxattr(pathname, name, value, size, flags, LOOKUP_FOLLOW);
}

SYSCALL_DEFINE5(lsetxattr, const char __user *, pathname,
		const char __user *, name, const void __user *, value,
		size_t, size, int, flags)
{
	return path_setxattr(pathname, name, value, size, flags, 0);
}

SYSCALL_DEFINE5(fsetxattr, int, fd, const char __user *, name,
		const void __user *,value, size_t, size, int, flags)
{
	struct fd f = fdget(fd);
	int error = -EBADF;

	if (!f.file)
		return error;
	audit_file(f.file);
	error = mnt_want_write_file(f.file);
	if (!error) {
		error = setxattr(f.file->f_path.dentry, name, value, size, flags);
		mnt_drop_write_file(f.file);
	}
	fdput(f);
	return error;
}

/*
 * Extended attribute GET operations
 */
static ssize_t
getxattr(struct dentry *d, const char __user *name, void __user *value,
	 size_t size)
{
	ssize_t error;
	void *kvalue = NULL;
	char kname[XATTR_NAME_MAX + 1];

	error = strncpy_from_user(kname, name, sizeof(kname));
	if (error == 0 || error == sizeof(kname))
		error = -ERANGE;
	if (error < 0)
		return error;

	if (size) {
		if (size > XATTR_SIZE_MAX)
			size = XATTR_SIZE_MAX;
<<<<<<< HEAD
		kvalue = kzalloc(size, GFP_KERNEL | __GFP_NOWARN);
		if (!kvalue) {
			kvalue = vzalloc(size);
			if (!kvalue)
				return -ENOMEM;
		}
=======
		kvalue = kvzalloc(size, GFP_KERNEL);
		if (!kvalue)
			return -ENOMEM;
>>>>>>> a122c576
	}

	error = vfs_getxattr(d, kname, kvalue, size);
	if (error > 0) {
		if ((strcmp(kname, XATTR_NAME_POSIX_ACL_ACCESS) == 0) ||
		    (strcmp(kname, XATTR_NAME_POSIX_ACL_DEFAULT) == 0))
			posix_acl_fix_xattr_to_user(kvalue, size);
		if (size && copy_to_user(value, kvalue, error))
			error = -EFAULT;
	} else if (error == -ERANGE && size >= XATTR_SIZE_MAX) {
		/* The file system tried to returned a value bigger
		   than XATTR_SIZE_MAX bytes. Not possible. */
		error = -E2BIG;
	}

	kvfree(kvalue);

	return error;
}

static ssize_t path_getxattr(const char __user *pathname,
			     const char __user *name, void __user *value,
			     size_t size, unsigned int lookup_flags)
{
	struct path path;
	ssize_t error;
retry:
	error = user_path_at(AT_FDCWD, pathname, lookup_flags, &path);
	if (error)
		return error;
	error = getxattr(path.dentry, name, value, size);
	path_put(&path);
	if (retry_estale(error, lookup_flags)) {
		lookup_flags |= LOOKUP_REVAL;
		goto retry;
	}
	return error;
}

SYSCALL_DEFINE4(getxattr, const char __user *, pathname,
		const char __user *, name, void __user *, value, size_t, size)
{
	return path_getxattr(pathname, name, value, size, LOOKUP_FOLLOW);
}

SYSCALL_DEFINE4(lgetxattr, const char __user *, pathname,
		const char __user *, name, void __user *, value, size_t, size)
{
	return path_getxattr(pathname, name, value, size, 0);
}

SYSCALL_DEFINE4(fgetxattr, int, fd, const char __user *, name,
		void __user *, value, size_t, size)
{
	struct fd f = fdget(fd);
	ssize_t error = -EBADF;

	if (!f.file)
		return error;
	audit_file(f.file);
	error = getxattr(f.file->f_path.dentry, name, value, size);
	fdput(f);
	return error;
}

/*
 * Extended attribute LIST operations
 */
static ssize_t
listxattr(struct dentry *d, char __user *list, size_t size)
{
	ssize_t error;
	char *klist = NULL;

	if (size) {
		if (size > XATTR_LIST_MAX)
			size = XATTR_LIST_MAX;
		klist = kvmalloc(size, GFP_KERNEL);
		if (!klist)
			return -ENOMEM;
	}

	error = vfs_listxattr(d, klist, size);
	if (error > 0) {
		if (size && copy_to_user(list, klist, error))
			error = -EFAULT;
	} else if (error == -ERANGE && size >= XATTR_LIST_MAX) {
		/* The file system tried to returned a list bigger
		   than XATTR_LIST_MAX bytes. Not possible. */
		error = -E2BIG;
	}

	kvfree(klist);

	return error;
}

static ssize_t path_listxattr(const char __user *pathname, char __user *list,
			      size_t size, unsigned int lookup_flags)
{
	struct path path;
	ssize_t error;
retry:
	error = user_path_at(AT_FDCWD, pathname, lookup_flags, &path);
	if (error)
		return error;
	error = listxattr(path.dentry, list, size);
	path_put(&path);
	if (retry_estale(error, lookup_flags)) {
		lookup_flags |= LOOKUP_REVAL;
		goto retry;
	}
	return error;
}

SYSCALL_DEFINE3(listxattr, const char __user *, pathname, char __user *, list,
		size_t, size)
{
	return path_listxattr(pathname, list, size, LOOKUP_FOLLOW);
}

SYSCALL_DEFINE3(llistxattr, const char __user *, pathname, char __user *, list,
		size_t, size)
{
	return path_listxattr(pathname, list, size, 0);
}

SYSCALL_DEFINE3(flistxattr, int, fd, char __user *, list, size_t, size)
{
	struct fd f = fdget(fd);
	ssize_t error = -EBADF;

	if (!f.file)
		return error;
	audit_file(f.file);
	error = listxattr(f.file->f_path.dentry, list, size);
	fdput(f);
	return error;
}

/*
 * Extended attribute REMOVE operations
 */
static long
removexattr(struct dentry *d, const char __user *name)
{
	int error;
	char kname[XATTR_NAME_MAX + 1];

	error = strncpy_from_user(kname, name, sizeof(kname));
	if (error == 0 || error == sizeof(kname))
		error = -ERANGE;
	if (error < 0)
		return error;

	return vfs_removexattr(d, kname);
}

static int path_removexattr(const char __user *pathname,
			    const char __user *name, unsigned int lookup_flags)
{
	struct path path;
	int error;
retry:
	error = user_path_at(AT_FDCWD, pathname, lookup_flags, &path);
	if (error)
		return error;
	error = mnt_want_write(path.mnt);
	if (!error) {
		error = removexattr(path.dentry, name);
		mnt_drop_write(path.mnt);
	}
	path_put(&path);
	if (retry_estale(error, lookup_flags)) {
		lookup_flags |= LOOKUP_REVAL;
		goto retry;
	}
	return error;
}

SYSCALL_DEFINE2(removexattr, const char __user *, pathname,
		const char __user *, name)
{
	return path_removexattr(pathname, name, LOOKUP_FOLLOW);
}

SYSCALL_DEFINE2(lremovexattr, const char __user *, pathname,
		const char __user *, name)
{
	return path_removexattr(pathname, name, 0);
}

SYSCALL_DEFINE2(fremovexattr, int, fd, const char __user *, name)
{
	struct fd f = fdget(fd);
	int error = -EBADF;

	if (!f.file)
		return error;
	audit_file(f.file);
	error = mnt_want_write_file(f.file);
	if (!error) {
		error = removexattr(f.file->f_path.dentry, name);
		mnt_drop_write_file(f.file);
	}
	fdput(f);
	return error;
}

/*
 * Combine the results of the list() operation from every xattr_handler in the
 * list.
 */
ssize_t
generic_listxattr(struct dentry *dentry, char *buffer, size_t buffer_size)
{
	const struct xattr_handler *handler, **handlers = dentry->d_sb->s_xattr;
	unsigned int size = 0;

	if (!buffer) {
		for_each_xattr_handler(handlers, handler) {
			if (!handler->name ||
			    (handler->list && !handler->list(dentry)))
				continue;
			size += strlen(handler->name) + 1;
		}
	} else {
		char *buf = buffer;
		size_t len;

		for_each_xattr_handler(handlers, handler) {
			if (!handler->name ||
			    (handler->list && !handler->list(dentry)))
				continue;
			len = strlen(handler->name);
			if (len + 1 > buffer_size)
				return -ERANGE;
			memcpy(buf, handler->name, len + 1);
			buf += len + 1;
			buffer_size -= len + 1;
		}
		size = buf - buffer;
	}
	return size;
}
EXPORT_SYMBOL(generic_listxattr);

/**
 * xattr_full_name  -  Compute full attribute name from suffix
 *
 * @handler:	handler of the xattr_handler operation
 * @name:	name passed to the xattr_handler operation
 *
 * The get and set xattr handler operations are called with the remainder of
 * the attribute name after skipping the handler's prefix: for example, "foo"
 * is passed to the get operation of a handler with prefix "user." to get
 * attribute "user.foo".  The full name is still "there" in the name though.
 *
 * Note: the list xattr handler operation when called from the vfs is passed a
 * NULL name; some file systems use this operation internally, with varying
 * semantics.
 */
const char *xattr_full_name(const struct xattr_handler *handler,
			    const char *name)
{
	size_t prefix_len = strlen(xattr_prefix(handler));

	return name - prefix_len;
}
EXPORT_SYMBOL(xattr_full_name);

/*
 * Allocate new xattr and copy in the value; but leave the name to callers.
 */
struct simple_xattr *simple_xattr_alloc(const void *value, size_t size)
{
	struct simple_xattr *new_xattr;
	size_t len;

	/* wrap around? */
	len = sizeof(*new_xattr) + size;
	if (len < sizeof(*new_xattr))
		return NULL;

	new_xattr = kmalloc(len, GFP_KERNEL);
	if (!new_xattr)
		return NULL;

	new_xattr->size = size;
	memcpy(new_xattr->value, value, size);
	return new_xattr;
}

/*
 * xattr GET operation for in-memory/pseudo filesystems
 */
int simple_xattr_get(struct simple_xattrs *xattrs, const char *name,
		     void *buffer, size_t size)
{
	struct simple_xattr *xattr;
	int ret = -ENODATA;

	spin_lock(&xattrs->lock);
	list_for_each_entry(xattr, &xattrs->head, list) {
		if (strcmp(name, xattr->name))
			continue;

		ret = xattr->size;
		if (buffer) {
			if (size < xattr->size)
				ret = -ERANGE;
			else
				memcpy(buffer, xattr->value, xattr->size);
		}
		break;
	}
	spin_unlock(&xattrs->lock);
	return ret;
}

/**
 * simple_xattr_set - xattr SET operation for in-memory/pseudo filesystems
 * @xattrs: target simple_xattr list
 * @name: name of the extended attribute
 * @value: value of the xattr. If %NULL, will remove the attribute.
 * @size: size of the new xattr
 * @flags: %XATTR_{CREATE|REPLACE}
 *
 * %XATTR_CREATE is set, the xattr shouldn't exist already; otherwise fails
 * with -EEXIST.  If %XATTR_REPLACE is set, the xattr should exist;
 * otherwise, fails with -ENODATA.
 *
 * Returns 0 on success, -errno on failure.
 */
int simple_xattr_set(struct simple_xattrs *xattrs, const char *name,
		     const void *value, size_t size, int flags)
{
	struct simple_xattr *xattr;
	struct simple_xattr *new_xattr = NULL;
	int err = 0;

	/* value == NULL means remove */
	if (value) {
		new_xattr = simple_xattr_alloc(value, size);
		if (!new_xattr)
			return -ENOMEM;

		new_xattr->name = kstrdup(name, GFP_KERNEL);
		if (!new_xattr->name) {
			kfree(new_xattr);
			return -ENOMEM;
		}
	}

	spin_lock(&xattrs->lock);
	list_for_each_entry(xattr, &xattrs->head, list) {
		if (!strcmp(name, xattr->name)) {
			if (flags & XATTR_CREATE) {
				xattr = new_xattr;
				err = -EEXIST;
			} else if (new_xattr) {
				list_replace(&xattr->list, &new_xattr->list);
			} else {
				list_del(&xattr->list);
			}
			goto out;
		}
	}
	if (flags & XATTR_REPLACE) {
		xattr = new_xattr;
		err = -ENODATA;
	} else {
		list_add(&new_xattr->list, &xattrs->head);
		xattr = NULL;
	}
out:
	spin_unlock(&xattrs->lock);
	if (xattr) {
		kfree(xattr->name);
		kfree(xattr);
	}
	return err;

}

static bool xattr_is_trusted(const char *name)
{
	return !strncmp(name, XATTR_TRUSTED_PREFIX, XATTR_TRUSTED_PREFIX_LEN);
}

static int xattr_list_one(char **buffer, ssize_t *remaining_size,
			  const char *name)
{
	size_t len = strlen(name) + 1;
	if (*buffer) {
		if (*remaining_size < len)
			return -ERANGE;
		memcpy(*buffer, name, len);
		*buffer += len;
	}
	*remaining_size -= len;
	return 0;
}

/*
 * xattr LIST operation for in-memory/pseudo filesystems
 */
ssize_t simple_xattr_list(struct inode *inode, struct simple_xattrs *xattrs,
			  char *buffer, size_t size)
{
	bool trusted = capable(CAP_SYS_ADMIN);
	struct simple_xattr *xattr;
	ssize_t remaining_size = size;
	int err = 0;

#ifdef CONFIG_FS_POSIX_ACL
	if (inode->i_acl) {
		err = xattr_list_one(&buffer, &remaining_size,
				     XATTR_NAME_POSIX_ACL_ACCESS);
		if (err)
			return err;
	}
	if (inode->i_default_acl) {
		err = xattr_list_one(&buffer, &remaining_size,
				     XATTR_NAME_POSIX_ACL_DEFAULT);
		if (err)
			return err;
	}
#endif

	spin_lock(&xattrs->lock);
	list_for_each_entry(xattr, &xattrs->head, list) {
		/* skip "trusted." attributes for unprivileged callers */
		if (!trusted && xattr_is_trusted(xattr->name))
			continue;

		err = xattr_list_one(&buffer, &remaining_size, xattr->name);
		if (err)
			break;
	}
	spin_unlock(&xattrs->lock);

	return err ? err : size - remaining_size;
}

/*
 * Adds an extended attribute to the list
 */
void simple_xattr_list_add(struct simple_xattrs *xattrs,
			   struct simple_xattr *new_xattr)
{
	spin_lock(&xattrs->lock);
	list_add(&new_xattr->list, &xattrs->head);
	spin_unlock(&xattrs->lock);
}<|MERGE_RESOLUTION|>--- conflicted
+++ resolved
@@ -525,18 +525,9 @@
 	if (size) {
 		if (size > XATTR_SIZE_MAX)
 			size = XATTR_SIZE_MAX;
-<<<<<<< HEAD
-		kvalue = kzalloc(size, GFP_KERNEL | __GFP_NOWARN);
-		if (!kvalue) {
-			kvalue = vzalloc(size);
-			if (!kvalue)
-				return -ENOMEM;
-		}
-=======
 		kvalue = kvzalloc(size, GFP_KERNEL);
 		if (!kvalue)
 			return -ENOMEM;
->>>>>>> a122c576
 	}
 
 	error = vfs_getxattr(d, kname, kvalue, size);
