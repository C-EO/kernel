--- conflicted
+++ resolved
@@ -14,11 +14,8 @@
  */
 
 #include <linux/pagemap.h>
-<<<<<<< HEAD
+#include <linux/smp_lock.h>
 #include "sysv.h"
-=======
-#include <linux/smp_lock.h>
->>>>>>> fb7545b3
 
 static int sysv_readdir(struct file *, void *, filldir_t);
 
