--- conflicted
+++ resolved
@@ -826,21 +826,9 @@
 	BUG_ON(!path->mnt);
 
 	f = get_empty_filp();
-<<<<<<< HEAD
-	if (f == NULL)
-		return ERR_PTR(error);
-
-	f->f_flags = flags;
-	error = vfs_open(path, f, cred);
-	if (!error) {
-		error = open_check_o_direct(f);
-		if (error) {
-			fput(f);
-=======
 	if (!IS_ERR(f)) {
 		f->f_flags = flags;
-		f->f_path = *path;
-		error = do_dentry_open(f, NULL, cred);
+		error = vfs_open(path, f, cred);
 		if (!error) {
 			/* from now on we need fput() to dispose of f */
 			error = open_check_o_direct(f);
@@ -850,7 +838,6 @@
 			}
 		} else { 
 			put_filp(f);
->>>>>>> f6161aa1
 			f = ERR_PTR(error);
 		}
 	}
