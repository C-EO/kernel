EXTRA_CFLAGS += -Ifs/ocfs2

EXTRA_CFLAGS += -DCATCH_BH_JBD_RACES

obj-$(CONFIG_OCFS2_FS) += 	\
	ocfs2.o			\
	ocfs2_stackglue.o

obj-$(CONFIG_OCFS2_FS_O2CB) += ocfs2_stack_o2cb.o
obj-$(CONFIG_OCFS2_FS_USERSPACE_CLUSTER) += ocfs2_stack_user.o
obj-$(CONFIG_OCFS2_FS_POSIX_ACL) += acl.o

ocfs2-objs := \
	acl.o			\
	alloc.o 		\
	aops.o 			\
	blockcheck.o		\
	buffer_head_io.o	\
	dcache.o 		\
	dir.o 			\
	dlmglue.o 		\
	export.o 		\
	extent_map.o 		\
	file.o 			\
	heartbeat.o 		\
	inode.o 		\
	ioctl.o 		\
	journal.o 		\
	localalloc.o 		\
	locks.o			\
	mmap.o 			\
	namei.o 		\
	resize.o		\
	slot_map.o 		\
	suballoc.o 		\
	super.o 		\
	symlink.o 		\
	sysfile.o 		\
	uptodate.o		\
	ver.o			\
	quota_local.o		\
	quota_global.o		\
	xattr.o
<<<<<<< HEAD
=======

ifeq ($(CONFIG_OCFS2_FS_POSIX_ACL),y)
ocfs2-objs += acl.o
endif
>>>>>>> 18e352e4

ocfs2_stackglue-objs := stackglue.o
ocfs2_stack_o2cb-objs := stack_o2cb.o
ocfs2_stack_user-objs := stack_user.o

# cluster/ is always needed when OCFS2_FS for masklog support
obj-$(CONFIG_OCFS2_FS) += cluster/
obj-$(CONFIG_OCFS2_FS_O2CB) += dlm/<|MERGE_RESOLUTION|>--- conflicted
+++ resolved
@@ -8,10 +8,8 @@
 
 obj-$(CONFIG_OCFS2_FS_O2CB) += ocfs2_stack_o2cb.o
 obj-$(CONFIG_OCFS2_FS_USERSPACE_CLUSTER) += ocfs2_stack_user.o
-obj-$(CONFIG_OCFS2_FS_POSIX_ACL) += acl.o
 
 ocfs2-objs := \
-	acl.o			\
 	alloc.o 		\
 	aops.o 			\
 	blockcheck.o		\
@@ -41,13 +39,10 @@
 	quota_local.o		\
 	quota_global.o		\
 	xattr.o
-<<<<<<< HEAD
-=======
 
 ifeq ($(CONFIG_OCFS2_FS_POSIX_ACL),y)
 ocfs2-objs += acl.o
 endif
->>>>>>> 18e352e4
 
 ocfs2_stackglue-objs := stackglue.o
 ocfs2_stack_o2cb-objs := stack_o2cb.o
