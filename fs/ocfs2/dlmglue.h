--- conflicted
+++ resolved
@@ -49,11 +49,8 @@
 	__be32       lvb_reserved2;
 };
 
-<<<<<<< HEAD
-=======
 #define OCFS2_QINFO_LVB_VERSION 1
 
->>>>>>> 18e352e4
 struct ocfs2_qinfo_lvb {
 	__u8	lvb_version;
 	__u8	lvb_reserved[3];
