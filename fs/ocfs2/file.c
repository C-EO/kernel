/* -*- mode: c; c-basic-offset: 8; -*-
 * vim: noexpandtab sw=8 ts=8 sts=0:
 *
 * file.c
 *
 * File open, close, extend, truncate
 *
 * Copyright (C) 2002, 2004 Oracle.  All rights reserved.
 *
 * This program is free software; you can redistribute it and/or
 * modify it under the terms of the GNU General Public
 * License as published by the Free Software Foundation; either
 * version 2 of the License, or (at your option) any later version.
 *
 * This program is distributed in the hope that it will be useful,
 * but WITHOUT ANY WARRANTY; without even the implied warranty of
 * MERCHANTABILITY or FITNESS FOR A PARTICULAR PURPOSE.  See the GNU
 * General Public License for more details.
 *
 * You should have received a copy of the GNU General Public
 * License along with this program; if not, write to the
 * Free Software Foundation, Inc., 59 Temple Place - Suite 330,
 * Boston, MA 021110-1307, USA.
 */

#include <linux/capability.h>
#include <linux/fs.h>
#include <linux/types.h>
#include <linux/slab.h>
#include <linux/highmem.h>
#include <linux/pagemap.h>
#include <linux/uio.h>
#include <linux/sched.h>
#include <linux/splice.h>
#include <linux/mount.h>
#include <linux/writeback.h>
#include <linux/falloc.h>
#include <linux/quotaops.h>

#define MLOG_MASK_PREFIX ML_INODE
#include <cluster/masklog.h>

#include "ocfs2.h"

#include "alloc.h"
#include "aops.h"
#include "dir.h"
#include "dlmglue.h"
#include "extent_map.h"
#include "file.h"
#include "sysfile.h"
#include "inode.h"
#include "ioctl.h"
#include "journal.h"
#include "locks.h"
#include "mmap.h"
#include "suballoc.h"
#include "super.h"
#include "xattr.h"
#include "acl.h"
#include "quota.h"
#include "refcounttree.h"

#include "buffer_head_io.h"

static int ocfs2_sync_inode(struct inode *inode)
{
	filemap_fdatawrite(inode->i_mapping);
	return sync_mapping_buffers(inode->i_mapping);
}

static int ocfs2_init_file_private(struct inode *inode, struct file *file)
{
	struct ocfs2_file_private *fp;

	fp = kzalloc(sizeof(struct ocfs2_file_private), GFP_KERNEL);
	if (!fp)
		return -ENOMEM;

	fp->fp_file = file;
	mutex_init(&fp->fp_mutex);
	ocfs2_file_lock_res_init(&fp->fp_flock, fp);
	file->private_data = fp;

	return 0;
}

static void ocfs2_free_file_private(struct inode *inode, struct file *file)
{
	struct ocfs2_file_private *fp = file->private_data;
	struct ocfs2_super *osb = OCFS2_SB(inode->i_sb);

	if (fp) {
		ocfs2_simple_drop_lockres(osb, &fp->fp_flock);
		ocfs2_lock_res_free(&fp->fp_flock);
		kfree(fp);
		file->private_data = NULL;
	}
}

static int ocfs2_file_open(struct inode *inode, struct file *file)
{
	int status;
	int mode = file->f_flags;
	struct ocfs2_inode_info *oi = OCFS2_I(inode);

	mlog_entry("(0x%p, 0x%p, '%.*s')\n", inode, file,
		   file->f_path.dentry->d_name.len, file->f_path.dentry->d_name.name);

	spin_lock(&oi->ip_lock);

	/* Check that the inode hasn't been wiped from disk by another
	 * node. If it hasn't then we're safe as long as we hold the
	 * spin lock until our increment of open count. */
	if (OCFS2_I(inode)->ip_flags & OCFS2_INODE_DELETED) {
		spin_unlock(&oi->ip_lock);

		status = -ENOENT;
		goto leave;
	}

	if (mode & O_DIRECT)
		oi->ip_flags |= OCFS2_INODE_OPEN_DIRECT;

	oi->ip_open_count++;
	spin_unlock(&oi->ip_lock);

	status = ocfs2_init_file_private(inode, file);
	if (status) {
		/*
		 * We want to set open count back if we're failing the
		 * open.
		 */
		spin_lock(&oi->ip_lock);
		oi->ip_open_count--;
		spin_unlock(&oi->ip_lock);
	}

leave:
	mlog_exit(status);
	return status;
}

static int ocfs2_file_release(struct inode *inode, struct file *file)
{
	struct ocfs2_inode_info *oi = OCFS2_I(inode);

	mlog_entry("(0x%p, 0x%p, '%.*s')\n", inode, file,
		       file->f_path.dentry->d_name.len,
		       file->f_path.dentry->d_name.name);

	spin_lock(&oi->ip_lock);
	if (!--oi->ip_open_count)
		oi->ip_flags &= ~OCFS2_INODE_OPEN_DIRECT;
	spin_unlock(&oi->ip_lock);

	ocfs2_free_file_private(inode, file);

	mlog_exit(0);

	return 0;
}

static int ocfs2_dir_open(struct inode *inode, struct file *file)
{
	return ocfs2_init_file_private(inode, file);
}

static int ocfs2_dir_release(struct inode *inode, struct file *file)
{
	ocfs2_free_file_private(inode, file);
	return 0;
}

static int ocfs2_sync_file(struct file *file,
			   struct dentry *dentry,
			   int datasync)
{
	int err = 0;
	journal_t *journal;
	struct inode *inode = dentry->d_inode;
	struct ocfs2_super *osb = OCFS2_SB(inode->i_sb);

	mlog_entry("(0x%p, 0x%p, %d, '%.*s')\n", file, dentry, datasync,
		   dentry->d_name.len, dentry->d_name.name);

	err = ocfs2_sync_inode(dentry->d_inode);
	if (err)
		goto bail;

	if (datasync && !(inode->i_state & I_DIRTY_DATASYNC))
		goto bail;

	journal = osb->journal->j_journal;
	err = jbd2_journal_force_commit(journal);

bail:
	mlog_exit(err);

	return (err < 0) ? -EIO : 0;
}

int ocfs2_should_update_atime(struct inode *inode,
			      struct vfsmount *vfsmnt)
{
	struct timespec now;
	struct ocfs2_super *osb = OCFS2_SB(inode->i_sb);

	if (ocfs2_is_hard_readonly(osb) || ocfs2_is_soft_readonly(osb))
		return 0;

	if ((inode->i_flags & S_NOATIME) ||
	    ((inode->i_sb->s_flags & MS_NODIRATIME) && S_ISDIR(inode->i_mode)))
		return 0;

	/*
	 * We can be called with no vfsmnt structure - NFSD will
	 * sometimes do this.
	 *
	 * Note that our action here is different than touch_atime() -
	 * if we can't tell whether this is a noatime mount, then we
	 * don't know whether to trust the value of s_atime_quantum.
	 */
	if (vfsmnt == NULL)
		return 0;

	if ((vfsmnt->mnt_flags & MNT_NOATIME) ||
	    ((vfsmnt->mnt_flags & MNT_NODIRATIME) && S_ISDIR(inode->i_mode)))
		return 0;

	if (vfsmnt->mnt_flags & MNT_RELATIME) {
		if ((timespec_compare(&inode->i_atime, &inode->i_mtime) <= 0) ||
		    (timespec_compare(&inode->i_atime, &inode->i_ctime) <= 0))
			return 1;

		return 0;
	}

	now = CURRENT_TIME;
	if ((now.tv_sec - inode->i_atime.tv_sec <= osb->s_atime_quantum))
		return 0;
	else
		return 1;
}

int ocfs2_update_inode_atime(struct inode *inode,
			     struct buffer_head *bh)
{
	int ret;
	struct ocfs2_super *osb = OCFS2_SB(inode->i_sb);
	handle_t *handle;
	struct ocfs2_dinode *di = (struct ocfs2_dinode *) bh->b_data;

	mlog_entry_void();

	handle = ocfs2_start_trans(osb, OCFS2_INODE_UPDATE_CREDITS);
	if (IS_ERR(handle)) {
		ret = PTR_ERR(handle);
		mlog_errno(ret);
		goto out;
	}

	ret = ocfs2_journal_access_di(handle, INODE_CACHE(inode), bh,
				      OCFS2_JOURNAL_ACCESS_WRITE);
	if (ret) {
		mlog_errno(ret);
		goto out_commit;
	}

	/*
	 * Don't use ocfs2_mark_inode_dirty() here as we don't always
	 * have i_mutex to guard against concurrent changes to other
	 * inode fields.
	 */
	inode->i_atime = CURRENT_TIME;
	di->i_atime = cpu_to_le64(inode->i_atime.tv_sec);
	di->i_atime_nsec = cpu_to_le32(inode->i_atime.tv_nsec);

	ret = ocfs2_journal_dirty(handle, bh);
	if (ret < 0)
		mlog_errno(ret);

out_commit:
	ocfs2_commit_trans(OCFS2_SB(inode->i_sb), handle);
out:
	mlog_exit(ret);
	return ret;
}

static int ocfs2_set_inode_size(handle_t *handle,
				struct inode *inode,
				struct buffer_head *fe_bh,
				u64 new_i_size)
{
	int status;

	mlog_entry_void();
	i_size_write(inode, new_i_size);
	inode->i_blocks = ocfs2_inode_sector_count(inode);
	inode->i_ctime = inode->i_mtime = CURRENT_TIME;

	status = ocfs2_mark_inode_dirty(handle, inode, fe_bh);
	if (status < 0) {
		mlog_errno(status);
		goto bail;
	}

bail:
	mlog_exit(status);
	return status;
}

int ocfs2_simple_size_update(struct inode *inode,
			     struct buffer_head *di_bh,
			     u64 new_i_size)
{
	int ret;
	struct ocfs2_super *osb = OCFS2_SB(inode->i_sb);
	handle_t *handle = NULL;

	handle = ocfs2_start_trans(osb, OCFS2_INODE_UPDATE_CREDITS);
	if (IS_ERR(handle)) {
		ret = PTR_ERR(handle);
		mlog_errno(ret);
		goto out;
	}

	ret = ocfs2_set_inode_size(handle, inode, di_bh,
				   new_i_size);
	if (ret < 0)
		mlog_errno(ret);

	ocfs2_commit_trans(osb, handle);
out:
	return ret;
}

static int ocfs2_cow_file_pos(struct inode *inode,
			      struct buffer_head *fe_bh,
			      u64 offset)
{
	int status;
	u32 phys, cpos = offset >> OCFS2_SB(inode->i_sb)->s_clustersize_bits;
	unsigned int num_clusters = 0;
	unsigned int ext_flags = 0;

	/*
	 * If the new offset is aligned to the range of the cluster, there is
	 * no space for ocfs2_zero_range_for_truncate to fill, so no need to
	 * CoW either.
	 */
	if ((offset & (OCFS2_SB(inode->i_sb)->s_clustersize - 1)) == 0)
		return 0;

	status = ocfs2_get_clusters(inode, cpos, &phys,
				    &num_clusters, &ext_flags);
	if (status) {
		mlog_errno(status);
		goto out;
	}

	if (!(ext_flags & OCFS2_EXT_REFCOUNTED))
		goto out;

	return ocfs2_refcount_cow(inode, fe_bh, cpos, 1, cpos+1);

out:
	return status;
}

static int ocfs2_orphan_for_truncate(struct ocfs2_super *osb,
				     struct inode *inode,
				     struct buffer_head *fe_bh,
				     u64 new_i_size)
{
	int status;
	handle_t *handle;
	struct ocfs2_dinode *di;
	u64 cluster_bytes;

	mlog_entry_void();

	/*
	 * We need to CoW the cluster contains the offset if it is reflinked
	 * since we will call ocfs2_zero_range_for_truncate later which will
	 * write "0" from offset to the end of the cluster.
	 */
	status = ocfs2_cow_file_pos(inode, fe_bh, new_i_size);
	if (status) {
		mlog_errno(status);
		return status;
	}

	/* TODO: This needs to actually orphan the inode in this
	 * transaction. */

	handle = ocfs2_start_trans(osb, OCFS2_INODE_UPDATE_CREDITS);
	if (IS_ERR(handle)) {
		status = PTR_ERR(handle);
		mlog_errno(status);
		goto out;
	}

	status = ocfs2_journal_access_di(handle, INODE_CACHE(inode), fe_bh,
					 OCFS2_JOURNAL_ACCESS_WRITE);
	if (status < 0) {
		mlog_errno(status);
		goto out_commit;
	}

	/*
	 * Do this before setting i_size.
	 */
	cluster_bytes = ocfs2_align_bytes_to_clusters(inode->i_sb, new_i_size);
	status = ocfs2_zero_range_for_truncate(inode, handle, new_i_size,
					       cluster_bytes);
	if (status) {
		mlog_errno(status);
		goto out_commit;
	}

	i_size_write(inode, new_i_size);
	inode->i_ctime = inode->i_mtime = CURRENT_TIME;

	di = (struct ocfs2_dinode *) fe_bh->b_data;
	di->i_size = cpu_to_le64(new_i_size);
	di->i_ctime = di->i_mtime = cpu_to_le64(inode->i_ctime.tv_sec);
	di->i_ctime_nsec = di->i_mtime_nsec = cpu_to_le32(inode->i_ctime.tv_nsec);

	status = ocfs2_journal_dirty(handle, fe_bh);
	if (status < 0)
		mlog_errno(status);

out_commit:
	ocfs2_commit_trans(osb, handle);
out:

	mlog_exit(status);
	return status;
}

static int ocfs2_truncate_file(struct inode *inode,
			       struct buffer_head *di_bh,
			       u64 new_i_size)
{
	int status = 0;
	struct ocfs2_dinode *fe = NULL;
	struct ocfs2_super *osb = OCFS2_SB(inode->i_sb);
	struct ocfs2_truncate_context *tc = NULL;

	mlog_entry("(inode = %llu, new_i_size = %llu\n",
		   (unsigned long long)OCFS2_I(inode)->ip_blkno,
		   (unsigned long long)new_i_size);

	/* We trust di_bh because it comes from ocfs2_inode_lock(), which
	 * already validated it */
	fe = (struct ocfs2_dinode *) di_bh->b_data;

	mlog_bug_on_msg(le64_to_cpu(fe->i_size) != i_size_read(inode),
			"Inode %llu, inode i_size = %lld != di "
			"i_size = %llu, i_flags = 0x%x\n",
			(unsigned long long)OCFS2_I(inode)->ip_blkno,
			i_size_read(inode),
			(unsigned long long)le64_to_cpu(fe->i_size),
			le32_to_cpu(fe->i_flags));

	if (new_i_size > le64_to_cpu(fe->i_size)) {
		mlog(0, "asked to truncate file with size (%llu) to size (%llu)!\n",
		     (unsigned long long)le64_to_cpu(fe->i_size),
		     (unsigned long long)new_i_size);
		status = -EINVAL;
		mlog_errno(status);
		goto bail;
	}

	mlog(0, "inode %llu, i_size = %llu, new_i_size = %llu\n",
	     (unsigned long long)le64_to_cpu(fe->i_blkno),
	     (unsigned long long)le64_to_cpu(fe->i_size),
	     (unsigned long long)new_i_size);

	/* lets handle the simple truncate cases before doing any more
	 * cluster locking. */
	if (new_i_size == le64_to_cpu(fe->i_size))
		goto bail;

	down_write(&OCFS2_I(inode)->ip_alloc_sem);

	/*
	 * The inode lock forced other nodes to sync and drop their
	 * pages, which (correctly) happens even if we have a truncate
	 * without allocation change - ocfs2 cluster sizes can be much
	 * greater than page size, so we have to truncate them
	 * anyway.
	 */
	unmap_mapping_range(inode->i_mapping, new_i_size + PAGE_SIZE - 1, 0, 1);
	truncate_inode_pages(inode->i_mapping, new_i_size);

	if (OCFS2_I(inode)->ip_dyn_features & OCFS2_INLINE_DATA_FL) {
		status = ocfs2_truncate_inline(inode, di_bh, new_i_size,
					       i_size_read(inode), 1);
		if (status)
			mlog_errno(status);

		goto bail_unlock_sem;
	}

	/* alright, we're going to need to do a full blown alloc size
	 * change. Orphan the inode so that recovery can complete the
	 * truncate if necessary. This does the task of marking
	 * i_size. */
	status = ocfs2_orphan_for_truncate(osb, inode, di_bh, new_i_size);
	if (status < 0) {
		mlog_errno(status);
		goto bail_unlock_sem;
	}

	status = ocfs2_prepare_truncate(osb, inode, di_bh, &tc);
	if (status < 0) {
		mlog_errno(status);
		goto bail_unlock_sem;
	}

	status = ocfs2_commit_truncate(osb, inode, di_bh, tc);
	if (status < 0) {
		mlog_errno(status);
		goto bail_unlock_sem;
	}

	/* TODO: orphan dir cleanup here. */
bail_unlock_sem:
	up_write(&OCFS2_I(inode)->ip_alloc_sem);

bail:
	if (!status && OCFS2_I(inode)->ip_clusters == 0)
		status = ocfs2_try_remove_refcount_tree(inode, di_bh);

	mlog_exit(status);
	return status;
}

/*
 * extend file allocation only here.
 * we'll update all the disk stuff, and oip->alloc_size
 *
 * expect stuff to be locked, a transaction started and enough data /
 * metadata reservations in the contexts.
 *
 * Will return -EAGAIN, and a reason if a restart is needed.
 * If passed in, *reason will always be set, even in error.
 */
int ocfs2_add_inode_data(struct ocfs2_super *osb,
			 struct inode *inode,
			 u32 *logical_offset,
			 u32 clusters_to_add,
			 int mark_unwritten,
			 struct buffer_head *fe_bh,
			 handle_t *handle,
			 struct ocfs2_alloc_context *data_ac,
			 struct ocfs2_alloc_context *meta_ac,
			 enum ocfs2_alloc_restarted *reason_ret)
{
	int ret;
	struct ocfs2_extent_tree et;

	ocfs2_init_dinode_extent_tree(&et, INODE_CACHE(inode), fe_bh);
	ret = ocfs2_add_clusters_in_btree(handle, &et, logical_offset,
					  clusters_to_add, mark_unwritten,
					  data_ac, meta_ac, reason_ret);

	return ret;
}

static int __ocfs2_extend_allocation(struct inode *inode, u32 logical_start,
				     u32 clusters_to_add, int mark_unwritten)
{
	int status = 0;
	int restart_func = 0;
	int credits;
	u32 prev_clusters;
	struct buffer_head *bh = NULL;
	struct ocfs2_dinode *fe = NULL;
	handle_t *handle = NULL;
	struct ocfs2_alloc_context *data_ac = NULL;
	struct ocfs2_alloc_context *meta_ac = NULL;
	enum ocfs2_alloc_restarted why;
	struct ocfs2_super *osb = OCFS2_SB(inode->i_sb);
	struct ocfs2_extent_tree et;
	int did_quota = 0;

	mlog_entry("(clusters_to_add = %u)\n", clusters_to_add);

	/*
	 * This function only exists for file systems which don't
	 * support holes.
	 */
	BUG_ON(mark_unwritten && !ocfs2_sparse_alloc(osb));

	status = ocfs2_read_inode_block(inode, &bh);
	if (status < 0) {
		mlog_errno(status);
		goto leave;
	}
	fe = (struct ocfs2_dinode *) bh->b_data;

restart_all:
	BUG_ON(le32_to_cpu(fe->i_clusters) != OCFS2_I(inode)->ip_clusters);

	mlog(0, "extend inode %llu, i_size = %lld, di->i_clusters = %u, "
	     "clusters_to_add = %u\n",
	     (unsigned long long)OCFS2_I(inode)->ip_blkno,
	     (long long)i_size_read(inode), le32_to_cpu(fe->i_clusters),
	     clusters_to_add);
	ocfs2_init_dinode_extent_tree(&et, INODE_CACHE(inode), bh);
	status = ocfs2_lock_allocators(inode, &et, clusters_to_add, 0,
				       &data_ac, &meta_ac);
	if (status) {
		mlog_errno(status);
		goto leave;
	}

	credits = ocfs2_calc_extend_credits(osb->sb, &fe->id2.i_list,
					    clusters_to_add);
	handle = ocfs2_start_trans(osb, credits);
	if (IS_ERR(handle)) {
		status = PTR_ERR(handle);
		handle = NULL;
		mlog_errno(status);
		goto leave;
	}

restarted_transaction:
	if (vfs_dq_alloc_space_nodirty(inode, ocfs2_clusters_to_bytes(osb->sb,
	    clusters_to_add))) {
		status = -EDQUOT;
		goto leave;
	}
	did_quota = 1;

	/* reserve a write to the file entry early on - that we if we
	 * run out of credits in the allocation path, we can still
	 * update i_size. */
	status = ocfs2_journal_access_di(handle, INODE_CACHE(inode), bh,
					 OCFS2_JOURNAL_ACCESS_WRITE);
	if (status < 0) {
		mlog_errno(status);
		goto leave;
	}

	prev_clusters = OCFS2_I(inode)->ip_clusters;

	status = ocfs2_add_inode_data(osb,
				      inode,
				      &logical_start,
				      clusters_to_add,
				      mark_unwritten,
				      bh,
				      handle,
				      data_ac,
				      meta_ac,
				      &why);
	if ((status < 0) && (status != -EAGAIN)) {
		if (status != -ENOSPC)
			mlog_errno(status);
		goto leave;
	}

	status = ocfs2_journal_dirty(handle, bh);
	if (status < 0) {
		mlog_errno(status);
		goto leave;
	}

	spin_lock(&OCFS2_I(inode)->ip_lock);
	clusters_to_add -= (OCFS2_I(inode)->ip_clusters - prev_clusters);
	spin_unlock(&OCFS2_I(inode)->ip_lock);
	/* Release unused quota reservation */
	vfs_dq_free_space(inode,
			ocfs2_clusters_to_bytes(osb->sb, clusters_to_add));
	did_quota = 0;

	if (why != RESTART_NONE && clusters_to_add) {
		if (why == RESTART_META) {
			mlog(0, "restarting function.\n");
			restart_func = 1;
		} else {
			BUG_ON(why != RESTART_TRANS);

			mlog(0, "restarting transaction.\n");
			/* TODO: This can be more intelligent. */
			credits = ocfs2_calc_extend_credits(osb->sb,
							    &fe->id2.i_list,
							    clusters_to_add);
			status = ocfs2_extend_trans(handle, credits);
			if (status < 0) {
				/* handle still has to be committed at
				 * this point. */
				status = -ENOMEM;
				mlog_errno(status);
				goto leave;
			}
			goto restarted_transaction;
		}
	}

	mlog(0, "fe: i_clusters = %u, i_size=%llu\n",
	     le32_to_cpu(fe->i_clusters),
	     (unsigned long long)le64_to_cpu(fe->i_size));
	mlog(0, "inode: ip_clusters=%u, i_size=%lld\n",
	     OCFS2_I(inode)->ip_clusters, (long long)i_size_read(inode));

leave:
	if (status < 0 && did_quota)
		vfs_dq_free_space(inode,
			ocfs2_clusters_to_bytes(osb->sb, clusters_to_add));
	if (handle) {
		ocfs2_commit_trans(osb, handle);
		handle = NULL;
	}
	if (data_ac) {
		ocfs2_free_alloc_context(data_ac);
		data_ac = NULL;
	}
	if (meta_ac) {
		ocfs2_free_alloc_context(meta_ac);
		meta_ac = NULL;
	}
	if ((!status) && restart_func) {
		restart_func = 0;
		goto restart_all;
	}
	brelse(bh);
	bh = NULL;

	mlog_exit(status);
	return status;
}

/* Some parts of this taken from generic_cont_expand, which turned out
 * to be too fragile to do exactly what we need without us having to
 * worry about recursive locking in ->write_begin() and ->write_end(). */
static int ocfs2_write_zero_page(struct inode *inode,
				 u64 size)
{
	struct address_space *mapping = inode->i_mapping;
	struct page *page;
	unsigned long index;
	unsigned int offset;
	handle_t *handle = NULL;
	int ret;

	offset = (size & (PAGE_CACHE_SIZE-1)); /* Within page */
	/* ugh.  in prepare/commit_write, if from==to==start of block, we
	** skip the prepare.  make sure we never send an offset for the start
	** of a block
	*/
	if ((offset & (inode->i_sb->s_blocksize - 1)) == 0) {
		offset++;
	}
	index = size >> PAGE_CACHE_SHIFT;

	page = grab_cache_page(mapping, index);
	if (!page) {
		ret = -ENOMEM;
		mlog_errno(ret);
		goto out;
	}

	ret = ocfs2_prepare_write_nolock(inode, page, offset, offset);
	if (ret < 0) {
		mlog_errno(ret);
		goto out_unlock;
	}

	if (ocfs2_should_order_data(inode)) {
		handle = ocfs2_start_walk_page_trans(inode, page, offset,
						     offset);
		if (IS_ERR(handle)) {
			ret = PTR_ERR(handle);
			handle = NULL;
			goto out_unlock;
		}
	}

	/* must not update i_size! */
	ret = block_commit_write(page, offset, offset);
	if (ret < 0)
		mlog_errno(ret);
	else
		ret = 0;

	if (handle)
		ocfs2_commit_trans(OCFS2_SB(inode->i_sb), handle);
out_unlock:
	unlock_page(page);
	page_cache_release(page);
out:
	return ret;
}

static int ocfs2_zero_extend(struct inode *inode,
			     u64 zero_to_size)
{
	int ret = 0;
	u64 start_off;
	struct super_block *sb = inode->i_sb;

	start_off = ocfs2_align_bytes_to_blocks(sb, i_size_read(inode));
	while (start_off < zero_to_size) {
		ret = ocfs2_write_zero_page(inode, start_off);
		if (ret < 0) {
			mlog_errno(ret);
			goto out;
		}

		start_off += sb->s_blocksize;

		/*
		 * Very large extends have the potential to lock up
		 * the cpu for extended periods of time.
		 */
		cond_resched();
	}

out:
	return ret;
}

int ocfs2_extend_no_holes(struct inode *inode, u64 new_i_size, u64 zero_to)
{
	int ret;
	u32 clusters_to_add;
	struct ocfs2_inode_info *oi = OCFS2_I(inode);

	clusters_to_add = ocfs2_clusters_for_bytes(inode->i_sb, new_i_size);
	if (clusters_to_add < oi->ip_clusters)
		clusters_to_add = 0;
	else
		clusters_to_add -= oi->ip_clusters;

	if (clusters_to_add) {
		ret = __ocfs2_extend_allocation(inode, oi->ip_clusters,
						clusters_to_add, 0);
		if (ret) {
			mlog_errno(ret);
			goto out;
		}
	}

	/*
	 * Call this even if we don't add any clusters to the tree. We
	 * still need to zero the area between the old i_size and the
	 * new i_size.
	 */
	ret = ocfs2_zero_extend(inode, zero_to);
	if (ret < 0)
		mlog_errno(ret);

out:
	return ret;
}

static int ocfs2_extend_file(struct inode *inode,
			     struct buffer_head *di_bh,
			     u64 new_i_size)
{
	int ret = 0;
	struct ocfs2_inode_info *oi = OCFS2_I(inode);

	BUG_ON(!di_bh);

	/* setattr sometimes calls us like this. */
	if (new_i_size == 0)
		goto out;

	if (i_size_read(inode) == new_i_size)
  		goto out;
	BUG_ON(new_i_size < i_size_read(inode));

	/*
	 * Fall through for converting inline data, even if the fs
	 * supports sparse files.
	 *
	 * The check for inline data here is legal - nobody can add
	 * the feature since we have i_mutex. We must check it again
	 * after acquiring ip_alloc_sem though, as paths like mmap
	 * might have raced us to converting the inode to extents.
	 */
	if (!(oi->ip_dyn_features & OCFS2_INLINE_DATA_FL)
	    && ocfs2_sparse_alloc(OCFS2_SB(inode->i_sb)))
		goto out_update_size;

	/*
	 * The alloc sem blocks people in read/write from reading our
	 * allocation until we're done changing it. We depend on
	 * i_mutex to block other extend/truncate calls while we're
	 * here.
	 */
	down_write(&oi->ip_alloc_sem);

	if (oi->ip_dyn_features & OCFS2_INLINE_DATA_FL) {
		/*
		 * We can optimize small extends by keeping the inodes
		 * inline data.
		 */
		if (ocfs2_size_fits_inline_data(di_bh, new_i_size)) {
			up_write(&oi->ip_alloc_sem);
			goto out_update_size;
		}

		ret = ocfs2_convert_inline_data_to_extents(inode, di_bh);
		if (ret) {
			up_write(&oi->ip_alloc_sem);

			mlog_errno(ret);
			goto out;
		}
	}

	if (!ocfs2_sparse_alloc(OCFS2_SB(inode->i_sb)))
		ret = ocfs2_extend_no_holes(inode, new_i_size, new_i_size);

	up_write(&oi->ip_alloc_sem);

	if (ret < 0) {
		mlog_errno(ret);
		goto out;
	}

out_update_size:
	ret = ocfs2_simple_size_update(inode, di_bh, new_i_size);
	if (ret < 0)
		mlog_errno(ret);

out:
	return ret;
}

int ocfs2_setattr(struct dentry *dentry, struct iattr *attr)
{
	int status = 0, size_change;
	struct inode *inode = dentry->d_inode;
	struct super_block *sb = inode->i_sb;
	struct ocfs2_super *osb = OCFS2_SB(sb);
	struct buffer_head *bh = NULL;
	handle_t *handle = NULL;
	int qtype;
	struct dquot *transfer_from[MAXQUOTAS] = { };
	struct dquot *transfer_to[MAXQUOTAS] = { };

	mlog_entry("(0x%p, '%.*s')\n", dentry,
	           dentry->d_name.len, dentry->d_name.name);

	/* ensuring we don't even attempt to truncate a symlink */
	if (S_ISLNK(inode->i_mode))
		attr->ia_valid &= ~ATTR_SIZE;

	if (attr->ia_valid & ATTR_MODE)
		mlog(0, "mode change: %d\n", attr->ia_mode);
	if (attr->ia_valid & ATTR_UID)
		mlog(0, "uid change: %d\n", attr->ia_uid);
	if (attr->ia_valid & ATTR_GID)
		mlog(0, "gid change: %d\n", attr->ia_gid);
	if (attr->ia_valid & ATTR_SIZE)
		mlog(0, "size change...\n");
	if (attr->ia_valid & (ATTR_ATIME | ATTR_MTIME | ATTR_CTIME))
		mlog(0, "time change...\n");

#define OCFS2_VALID_ATTRS (ATTR_ATIME | ATTR_MTIME | ATTR_CTIME | ATTR_SIZE \
			   | ATTR_GID | ATTR_UID | ATTR_MODE)
	if (!(attr->ia_valid & OCFS2_VALID_ATTRS)) {
		mlog(0, "can't handle attrs: 0x%x\n", attr->ia_valid);
		return 0;
	}

	status = inode_change_ok(inode, attr);
	if (status)
		return status;

	size_change = S_ISREG(inode->i_mode) && attr->ia_valid & ATTR_SIZE;
	if (size_change) {
		status = ocfs2_rw_lock(inode, 1);
		if (status < 0) {
			mlog_errno(status);
			goto bail;
		}
	}

	status = ocfs2_inode_lock(inode, &bh, 1);
	if (status < 0) {
		if (status != -ENOENT)
			mlog_errno(status);
		goto bail_unlock_rw;
	}

	if (size_change && attr->ia_size != i_size_read(inode)) {
		if (attr->ia_size > sb->s_maxbytes) {
			status = -EFBIG;
			goto bail_unlock;
		}

		if (i_size_read(inode) > attr->ia_size) {
			if (ocfs2_should_order_data(inode)) {
				status = ocfs2_begin_ordered_truncate(inode,
								      attr->ia_size);
				if (status)
					goto bail_unlock;
			}
			status = ocfs2_truncate_file(inode, bh, attr->ia_size);
		} else
			status = ocfs2_extend_file(inode, bh, attr->ia_size);
		if (status < 0) {
			if (status != -ENOSPC)
				mlog_errno(status);
			status = -ENOSPC;
			goto bail_unlock;
		}
	}

	if ((attr->ia_valid & ATTR_UID && attr->ia_uid != inode->i_uid) ||
	    (attr->ia_valid & ATTR_GID && attr->ia_gid != inode->i_gid)) {
		/*
		 * Gather pointers to quota structures so that allocation /
		 * freeing of quota structures happens here and not inside
		 * vfs_dq_transfer() where we have problems with lock ordering
		 */
		if (attr->ia_valid & ATTR_UID && attr->ia_uid != inode->i_uid
		    && OCFS2_HAS_RO_COMPAT_FEATURE(sb,
		    OCFS2_FEATURE_RO_COMPAT_USRQUOTA)) {
			transfer_to[USRQUOTA] = dqget(sb, attr->ia_uid,
						      USRQUOTA);
			transfer_from[USRQUOTA] = dqget(sb, inode->i_uid,
							USRQUOTA);
			if (!transfer_to[USRQUOTA] || !transfer_from[USRQUOTA]) {
				status = -ESRCH;
				goto bail_unlock;
			}
		}
		if (attr->ia_valid & ATTR_GID && attr->ia_gid != inode->i_gid
		    && OCFS2_HAS_RO_COMPAT_FEATURE(sb,
		    OCFS2_FEATURE_RO_COMPAT_GRPQUOTA)) {
			transfer_to[GRPQUOTA] = dqget(sb, attr->ia_gid,
						      GRPQUOTA);
			transfer_from[GRPQUOTA] = dqget(sb, inode->i_gid,
							GRPQUOTA);
			if (!transfer_to[GRPQUOTA] || !transfer_from[GRPQUOTA]) {
				status = -ESRCH;
				goto bail_unlock;
			}
		}
		handle = ocfs2_start_trans(osb, OCFS2_INODE_UPDATE_CREDITS +
					   2 * ocfs2_quota_trans_credits(sb));
		if (IS_ERR(handle)) {
			status = PTR_ERR(handle);
			mlog_errno(status);
			goto bail_unlock;
		}
		status = vfs_dq_transfer(inode, attr) ? -EDQUOT : 0;
		if (status < 0)
			goto bail_commit;
	} else {
		handle = ocfs2_start_trans(osb, OCFS2_INODE_UPDATE_CREDITS);
		if (IS_ERR(handle)) {
			status = PTR_ERR(handle);
			mlog_errno(status);
			goto bail_unlock;
		}
	}

	/*
	 * This will intentionally not wind up calling vmtruncate(),
	 * since all the work for a size change has been done above.
	 * Otherwise, we could get into problems with truncate as
	 * ip_alloc_sem is used there to protect against i_size
	 * changes.
	 */
	status = inode_setattr(inode, attr);
	if (status < 0) {
		mlog_errno(status);
		goto bail_commit;
	}

	status = ocfs2_mark_inode_dirty(handle, inode, bh);
	if (status < 0)
		mlog_errno(status);

bail_commit:
	ocfs2_commit_trans(osb, handle);
bail_unlock:
	ocfs2_inode_unlock(inode, 1);
bail_unlock_rw:
	if (size_change)
		ocfs2_rw_unlock(inode, 1);
bail:
	brelse(bh);

	/* Release quota pointers in case we acquired them */
	for (qtype = 0; qtype < MAXQUOTAS; qtype++) {
		dqput(transfer_to[qtype]);
		dqput(transfer_from[qtype]);
	}

	if (!status && attr->ia_valid & ATTR_MODE) {
		status = ocfs2_acl_chmod(inode);
		if (status < 0)
			mlog_errno(status);
	}

	mlog_exit(status);
	return status;
}

int ocfs2_getattr(struct vfsmount *mnt,
		  struct dentry *dentry,
		  struct kstat *stat)
{
	struct inode *inode = dentry->d_inode;
	struct super_block *sb = dentry->d_inode->i_sb;
	struct ocfs2_super *osb = sb->s_fs_info;
	int err;

	mlog_entry_void();

	err = ocfs2_inode_revalidate(dentry);
	if (err) {
		if (err != -ENOENT)
			mlog_errno(err);
		goto bail;
	}

	generic_fillattr(inode, stat);

	/* We set the blksize from the cluster size for performance */
	stat->blksize = osb->s_clustersize;

bail:
	mlog_exit(err);

	return err;
}

int ocfs2_permission(struct inode *inode, int mask)
{
	int ret;

	mlog_entry_void();

	ret = ocfs2_inode_lock(inode, NULL, 0);
	if (ret) {
		if (ret != -ENOENT)
			mlog_errno(ret);
		goto out;
	}

	ret = generic_permission(inode, mask, ocfs2_check_acl);

	ocfs2_inode_unlock(inode, 0);
out:
	mlog_exit(ret);
	return ret;
}

static int __ocfs2_write_remove_suid(struct inode *inode,
				     struct buffer_head *bh)
{
	int ret;
	handle_t *handle;
	struct ocfs2_super *osb = OCFS2_SB(inode->i_sb);
	struct ocfs2_dinode *di;

	mlog_entry("(Inode %llu, mode 0%o)\n",
		   (unsigned long long)OCFS2_I(inode)->ip_blkno, inode->i_mode);

	handle = ocfs2_start_trans(osb, OCFS2_INODE_UPDATE_CREDITS);
	if (IS_ERR(handle)) {
		ret = PTR_ERR(handle);
		mlog_errno(ret);
		goto out;
	}

	ret = ocfs2_journal_access_di(handle, INODE_CACHE(inode), bh,
				      OCFS2_JOURNAL_ACCESS_WRITE);
	if (ret < 0) {
		mlog_errno(ret);
		goto out_trans;
	}

	inode->i_mode &= ~S_ISUID;
	if ((inode->i_mode & S_ISGID) && (inode->i_mode & S_IXGRP))
		inode->i_mode &= ~S_ISGID;

	di = (struct ocfs2_dinode *) bh->b_data;
	di->i_mode = cpu_to_le16(inode->i_mode);

	ret = ocfs2_journal_dirty(handle, bh);
	if (ret < 0)
		mlog_errno(ret);

out_trans:
	ocfs2_commit_trans(osb, handle);
out:
	mlog_exit(ret);
	return ret;
}

/*
 * Will look for holes and unwritten extents in the range starting at
 * pos for count bytes (inclusive).
 */
static int ocfs2_check_range_for_holes(struct inode *inode, loff_t pos,
				       size_t count)
{
	int ret = 0;
	unsigned int extent_flags;
	u32 cpos, clusters, extent_len, phys_cpos;
	struct super_block *sb = inode->i_sb;

	cpos = pos >> OCFS2_SB(sb)->s_clustersize_bits;
	clusters = ocfs2_clusters_for_bytes(sb, pos + count) - cpos;

	while (clusters) {
		ret = ocfs2_get_clusters(inode, cpos, &phys_cpos, &extent_len,
					 &extent_flags);
		if (ret < 0) {
			mlog_errno(ret);
			goto out;
		}

		if (phys_cpos == 0 || (extent_flags & OCFS2_EXT_UNWRITTEN)) {
			ret = 1;
			break;
		}

		if (extent_len > clusters)
			extent_len = clusters;

		clusters -= extent_len;
		cpos += extent_len;
	}
out:
	return ret;
}

static int ocfs2_write_remove_suid(struct inode *inode)
{
	int ret;
	struct buffer_head *bh = NULL;

	ret = ocfs2_read_inode_block(inode, &bh);
	if (ret < 0) {
		mlog_errno(ret);
		goto out;
	}

	ret =  __ocfs2_write_remove_suid(inode, bh);
out:
	brelse(bh);
	return ret;
}

/*
 * Allocate enough extents to cover the region starting at byte offset
 * start for len bytes. Existing extents are skipped, any extents
 * added are marked as "unwritten".
 */
static int ocfs2_allocate_unwritten_extents(struct inode *inode,
					    u64 start, u64 len)
{
	int ret;
	u32 cpos, phys_cpos, clusters, alloc_size;
	u64 end = start + len;
	struct buffer_head *di_bh = NULL;

	if (OCFS2_I(inode)->ip_dyn_features & OCFS2_INLINE_DATA_FL) {
		ret = ocfs2_read_inode_block(inode, &di_bh);
		if (ret) {
			mlog_errno(ret);
			goto out;
		}

		/*
		 * Nothing to do if the requested reservation range
		 * fits within the inode.
		 */
		if (ocfs2_size_fits_inline_data(di_bh, end))
			goto out;

		ret = ocfs2_convert_inline_data_to_extents(inode, di_bh);
		if (ret) {
			mlog_errno(ret);
			goto out;
		}
	}

	/*
	 * We consider both start and len to be inclusive.
	 */
	cpos = start >> OCFS2_SB(inode->i_sb)->s_clustersize_bits;
	clusters = ocfs2_clusters_for_bytes(inode->i_sb, start + len);
	clusters -= cpos;

	while (clusters) {
		ret = ocfs2_get_clusters(inode, cpos, &phys_cpos,
					 &alloc_size, NULL);
		if (ret) {
			mlog_errno(ret);
			goto out;
		}

		/*
		 * Hole or existing extent len can be arbitrary, so
		 * cap it to our own allocation request.
		 */
		if (alloc_size > clusters)
			alloc_size = clusters;

		if (phys_cpos) {
			/*
			 * We already have an allocation at this
			 * region so we can safely skip it.
			 */
			goto next;
		}

		ret = __ocfs2_extend_allocation(inode, cpos, alloc_size, 1);
		if (ret) {
			if (ret != -ENOSPC)
				mlog_errno(ret);
			goto out;
		}

next:
		cpos += alloc_size;
		clusters -= alloc_size;
	}

	ret = 0;
out:

	brelse(di_bh);
	return ret;
}

/*
 * Truncate a byte range, avoiding pages within partial clusters. This
 * preserves those pages for the zeroing code to write to.
 */
static void ocfs2_truncate_cluster_pages(struct inode *inode, u64 byte_start,
					 u64 byte_len)
{
	struct ocfs2_super *osb = OCFS2_SB(inode->i_sb);
	loff_t start, end;
	struct address_space *mapping = inode->i_mapping;

	start = (loff_t)ocfs2_align_bytes_to_clusters(inode->i_sb, byte_start);
	end = byte_start + byte_len;
	end = end & ~(osb->s_clustersize - 1);

	if (start < end) {
		unmap_mapping_range(mapping, start, end - start, 0);
		truncate_inode_pages_range(mapping, start, end - 1);
	}
}

static int ocfs2_zero_partial_clusters(struct inode *inode,
				       u64 start, u64 len)
{
	int ret = 0;
	u64 tmpend, end = start + len;
	struct ocfs2_super *osb = OCFS2_SB(inode->i_sb);
	unsigned int csize = osb->s_clustersize;
	handle_t *handle;

	/*
	 * The "start" and "end" values are NOT necessarily part of
	 * the range whose allocation is being deleted. Rather, this
	 * is what the user passed in with the request. We must zero
	 * partial clusters here. There's no need to worry about
	 * physical allocation - the zeroing code knows to skip holes.
	 */
	mlog(0, "byte start: %llu, end: %llu\n",
	     (unsigned long long)start, (unsigned long long)end);

	/*
	 * If both edges are on a cluster boundary then there's no
	 * zeroing required as the region is part of the allocation to
	 * be truncated.
	 */
	if ((start & (csize - 1)) == 0 && (end & (csize - 1)) == 0)
		goto out;

	handle = ocfs2_start_trans(osb, OCFS2_INODE_UPDATE_CREDITS);
	if (IS_ERR(handle)) {
		ret = PTR_ERR(handle);
		mlog_errno(ret);
		goto out;
	}

	/*
	 * We want to get the byte offset of the end of the 1st cluster.
	 */
	tmpend = (u64)osb->s_clustersize + (start & ~(osb->s_clustersize - 1));
	if (tmpend > end)
		tmpend = end;

	mlog(0, "1st range: start: %llu, tmpend: %llu\n",
	     (unsigned long long)start, (unsigned long long)tmpend);

	ret = ocfs2_zero_range_for_truncate(inode, handle, start, tmpend);
	if (ret)
		mlog_errno(ret);

	if (tmpend < end) {
		/*
		 * This may make start and end equal, but the zeroing
		 * code will skip any work in that case so there's no
		 * need to catch it up here.
		 */
		start = end & ~(osb->s_clustersize - 1);

		mlog(0, "2nd range: start: %llu, end: %llu\n",
		     (unsigned long long)start, (unsigned long long)end);

		ret = ocfs2_zero_range_for_truncate(inode, handle, start, end);
		if (ret)
			mlog_errno(ret);
	}

	ocfs2_commit_trans(osb, handle);
out:
	return ret;
}

static int ocfs2_remove_inode_range(struct inode *inode,
				    struct buffer_head *di_bh, u64 byte_start,
				    u64 byte_len)
{
	int ret = 0;
	u32 trunc_start, trunc_len, cpos, phys_cpos, alloc_size;
	struct ocfs2_super *osb = OCFS2_SB(inode->i_sb);
	struct ocfs2_cached_dealloc_ctxt dealloc;
	struct address_space *mapping = inode->i_mapping;
	struct ocfs2_extent_tree et;

	ocfs2_init_dinode_extent_tree(&et, INODE_CACHE(inode), di_bh);
	ocfs2_init_dealloc_ctxt(&dealloc);

	if (byte_len == 0)
		return 0;

	if (OCFS2_I(inode)->ip_dyn_features & OCFS2_INLINE_DATA_FL) {
		ret = ocfs2_truncate_inline(inode, di_bh, byte_start,
					    byte_start + byte_len, 0);
		if (ret) {
			mlog_errno(ret);
			goto out;
		}
		/*
		 * There's no need to get fancy with the page cache
		 * truncate of an inline-data inode. We're talking
		 * about less than a page here, which will be cached
		 * in the dinode buffer anyway.
		 */
		unmap_mapping_range(mapping, 0, 0, 0);
		truncate_inode_pages(mapping, 0);
		goto out;
	}

	trunc_start = ocfs2_clusters_for_bytes(osb->sb, byte_start);
	trunc_len = (byte_start + byte_len) >> osb->s_clustersize_bits;
	if (trunc_len >= trunc_start)
		trunc_len -= trunc_start;
	else
		trunc_len = 0;

	mlog(0, "Inode: %llu, start: %llu, len: %llu, cstart: %u, clen: %u\n",
	     (unsigned long long)OCFS2_I(inode)->ip_blkno,
	     (unsigned long long)byte_start,
	     (unsigned long long)byte_len, trunc_start, trunc_len);

	ret = ocfs2_zero_partial_clusters(inode, byte_start, byte_len);
	if (ret) {
		mlog_errno(ret);
		goto out;
	}

	cpos = trunc_start;
	while (trunc_len) {
		ret = ocfs2_get_clusters(inode, cpos, &phys_cpos,
					 &alloc_size, NULL);
		if (ret) {
			mlog_errno(ret);
			goto out;
		}

		if (alloc_size > trunc_len)
			alloc_size = trunc_len;

		/* Only do work for non-holes */
		if (phys_cpos != 0) {
			ret = ocfs2_remove_btree_range(inode, &et, cpos,
						       phys_cpos, alloc_size,
						       &dealloc);
			if (ret) {
				mlog_errno(ret);
				goto out;
			}
		}

		cpos += alloc_size;
		trunc_len -= alloc_size;
	}

	ocfs2_truncate_cluster_pages(inode, byte_start, byte_len);

out:
	ocfs2_schedule_truncate_log_flush(osb, 1);
	ocfs2_run_deallocs(osb, &dealloc);

	return ret;
}

/*
 * Parts of this function taken from xfs_change_file_space()
 */
static int __ocfs2_change_file_space(struct file *file, struct inode *inode,
				     loff_t f_pos, unsigned int cmd,
				     struct ocfs2_space_resv *sr,
				     int change_size)
{
	int ret;
	s64 llen;
	loff_t size;
	struct ocfs2_super *osb = OCFS2_SB(inode->i_sb);
	struct buffer_head *di_bh = NULL;
	handle_t *handle;
	unsigned long long max_off = inode->i_sb->s_maxbytes;

	if (ocfs2_is_hard_readonly(osb) || ocfs2_is_soft_readonly(osb))
		return -EROFS;

	mutex_lock(&inode->i_mutex);

	/*
	 * This prevents concurrent writes on other nodes
	 */
	ret = ocfs2_rw_lock(inode, 1);
	if (ret) {
		mlog_errno(ret);
		goto out;
	}

	ret = ocfs2_inode_lock(inode, &di_bh, 1);
	if (ret) {
		mlog_errno(ret);
		goto out_rw_unlock;
	}

	if (inode->i_flags & (S_IMMUTABLE|S_APPEND)) {
		ret = -EPERM;
		goto out_inode_unlock;
	}

	switch (sr->l_whence) {
	case 0: /*SEEK_SET*/
		break;
	case 1: /*SEEK_CUR*/
		sr->l_start += f_pos;
		break;
	case 2: /*SEEK_END*/
		sr->l_start += i_size_read(inode);
		break;
	default:
		ret = -EINVAL;
		goto out_inode_unlock;
	}
	sr->l_whence = 0;

	llen = sr->l_len > 0 ? sr->l_len - 1 : sr->l_len;

	if (sr->l_start < 0
	    || sr->l_start > max_off
	    || (sr->l_start + llen) < 0
	    || (sr->l_start + llen) > max_off) {
		ret = -EINVAL;
		goto out_inode_unlock;
	}
	size = sr->l_start + sr->l_len;

	if (cmd == OCFS2_IOC_RESVSP || cmd == OCFS2_IOC_RESVSP64) {
		if (sr->l_len <= 0) {
			ret = -EINVAL;
			goto out_inode_unlock;
		}
	}

	if (file && should_remove_suid(file->f_path.dentry)) {
		ret = __ocfs2_write_remove_suid(inode, di_bh);
		if (ret) {
			mlog_errno(ret);
			goto out_inode_unlock;
		}
	}

	down_write(&OCFS2_I(inode)->ip_alloc_sem);
	switch (cmd) {
	case OCFS2_IOC_RESVSP:
	case OCFS2_IOC_RESVSP64:
		/*
		 * This takes unsigned offsets, but the signed ones we
		 * pass have been checked against overflow above.
		 */
		ret = ocfs2_allocate_unwritten_extents(inode, sr->l_start,
						       sr->l_len);
		break;
	case OCFS2_IOC_UNRESVSP:
	case OCFS2_IOC_UNRESVSP64:
		ret = ocfs2_remove_inode_range(inode, di_bh, sr->l_start,
					       sr->l_len);
		break;
	default:
		ret = -EINVAL;
	}
	up_write(&OCFS2_I(inode)->ip_alloc_sem);
	if (ret) {
		mlog_errno(ret);
		goto out_inode_unlock;
	}

	/*
	 * We update c/mtime for these changes
	 */
	handle = ocfs2_start_trans(osb, OCFS2_INODE_UPDATE_CREDITS);
	if (IS_ERR(handle)) {
		ret = PTR_ERR(handle);
		mlog_errno(ret);
		goto out_inode_unlock;
	}

	if (change_size && i_size_read(inode) < size)
		i_size_write(inode, size);

	inode->i_ctime = inode->i_mtime = CURRENT_TIME;
	ret = ocfs2_mark_inode_dirty(handle, inode, di_bh);
	if (ret < 0)
		mlog_errno(ret);

	ocfs2_commit_trans(osb, handle);

out_inode_unlock:
	brelse(di_bh);
	ocfs2_inode_unlock(inode, 1);
out_rw_unlock:
	ocfs2_rw_unlock(inode, 1);

out:
	mutex_unlock(&inode->i_mutex);
	return ret;
}

int ocfs2_change_file_space(struct file *file, unsigned int cmd,
			    struct ocfs2_space_resv *sr)
{
	struct inode *inode = file->f_path.dentry->d_inode;
	struct ocfs2_super *osb = OCFS2_SB(inode->i_sb);

	if ((cmd == OCFS2_IOC_RESVSP || cmd == OCFS2_IOC_RESVSP64) &&
	    !ocfs2_writes_unwritten_extents(osb))
		return -ENOTTY;
	else if ((cmd == OCFS2_IOC_UNRESVSP || cmd == OCFS2_IOC_UNRESVSP64) &&
		 !ocfs2_sparse_alloc(osb))
		return -ENOTTY;

	if (!S_ISREG(inode->i_mode))
		return -EINVAL;

	if (!(file->f_mode & FMODE_WRITE))
		return -EBADF;

	return __ocfs2_change_file_space(file, inode, file->f_pos, cmd, sr, 0);
}

static long ocfs2_fallocate(struct inode *inode, int mode, loff_t offset,
			    loff_t len)
{
	struct ocfs2_super *osb = OCFS2_SB(inode->i_sb);
	struct ocfs2_space_resv sr;
	int change_size = 1;

	if (!ocfs2_writes_unwritten_extents(osb))
		return -EOPNOTSUPP;

	if (S_ISDIR(inode->i_mode))
		return -ENODEV;

	if (mode & FALLOC_FL_KEEP_SIZE)
		change_size = 0;

	sr.l_whence = 0;
	sr.l_start = (s64)offset;
	sr.l_len = (s64)len;

	return __ocfs2_change_file_space(NULL, inode, offset,
					 OCFS2_IOC_RESVSP64, &sr, change_size);
}

int ocfs2_check_range_for_refcount(struct inode *inode, loff_t pos,
				   size_t count)
{
	int ret = 0;
	unsigned int extent_flags;
	u32 cpos, clusters, extent_len, phys_cpos;
	struct super_block *sb = inode->i_sb;

	if (!ocfs2_refcount_tree(OCFS2_SB(inode->i_sb)) ||
	    !(OCFS2_I(inode)->ip_dyn_features & OCFS2_HAS_REFCOUNT_FL) ||
	    OCFS2_I(inode)->ip_dyn_features & OCFS2_INLINE_DATA_FL)
		return 0;

	cpos = pos >> OCFS2_SB(sb)->s_clustersize_bits;
	clusters = ocfs2_clusters_for_bytes(sb, pos + count) - cpos;

	while (clusters) {
		ret = ocfs2_get_clusters(inode, cpos, &phys_cpos, &extent_len,
					 &extent_flags);
		if (ret < 0) {
			mlog_errno(ret);
			goto out;
		}

		if (phys_cpos && (extent_flags & OCFS2_EXT_REFCOUNTED)) {
			ret = 1;
			break;
		}

		if (extent_len > clusters)
			extent_len = clusters;

		clusters -= extent_len;
		cpos += extent_len;
	}
out:
	return ret;
}

static int ocfs2_prepare_inode_for_refcount(struct inode *inode,
					    loff_t pos, size_t count,
					    int *meta_level)
{
	int ret;
	struct buffer_head *di_bh = NULL;
	u32 cpos = pos >> OCFS2_SB(inode->i_sb)->s_clustersize_bits;
	u32 clusters =
		ocfs2_clusters_for_bytes(inode->i_sb, pos + count) - cpos;

	ret = ocfs2_inode_lock(inode, &di_bh, 1);
	if (ret) {
		mlog_errno(ret);
		goto out;
	}

	*meta_level = 1;

	ret = ocfs2_refcount_cow(inode, di_bh, cpos, clusters, UINT_MAX);
	if (ret)
		mlog_errno(ret);
out:
	brelse(di_bh);
	return ret;
}

static int ocfs2_prepare_inode_for_write(struct dentry *dentry,
					 loff_t *ppos,
					 size_t count,
					 int appending,
					 int *direct_io,
					 int *has_refcount)
{
	int ret = 0, meta_level = 0;
	struct inode *inode = dentry->d_inode;
	loff_t saved_pos, end;

	/*
	 * We start with a read level meta lock and only jump to an ex
	 * if we need to make modifications here.
	 */
	for(;;) {
		ret = ocfs2_inode_lock(inode, NULL, meta_level);
		if (ret < 0) {
			meta_level = -1;
			mlog_errno(ret);
			goto out;
		}

		/* Clear suid / sgid if necessary. We do this here
		 * instead of later in the write path because
		 * remove_suid() calls ->setattr without any hint that
		 * we may have already done our cluster locking. Since
		 * ocfs2_setattr() *must* take cluster locks to
		 * proceeed, this will lead us to recursively lock the
		 * inode. There's also the dinode i_size state which
		 * can be lost via setattr during extending writes (we
		 * set inode->i_size at the end of a write. */
		if (should_remove_suid(dentry)) {
			if (meta_level == 0) {
				ocfs2_inode_unlock(inode, meta_level);
				meta_level = 1;
				continue;
			}

			ret = ocfs2_write_remove_suid(inode);
			if (ret < 0) {
				mlog_errno(ret);
				goto out_unlock;
			}
		}

		/* work on a copy of ppos until we're sure that we won't have
		 * to recalculate it due to relocking. */
		if (appending) {
			saved_pos = i_size_read(inode);
			mlog(0, "O_APPEND: inode->i_size=%llu\n", saved_pos);
		} else {
			saved_pos = *ppos;
		}

		end = saved_pos + count;

		ret = ocfs2_check_range_for_refcount(inode, saved_pos, count);
		if (ret == 1) {
			ocfs2_inode_unlock(inode, meta_level);
			meta_level = -1;

			ret = ocfs2_prepare_inode_for_refcount(inode,
							       saved_pos,
							       count,
							       &meta_level);
			if (has_refcount)
				*has_refcount = 1;
		}

		if (ret < 0) {
			mlog_errno(ret);
			goto out_unlock;
		}

		/*
		 * Skip the O_DIRECT checks if we don't need
		 * them.
		 */
		if (!direct_io || !(*direct_io))
			break;

		/*
		 * There's no sane way to do direct writes to an inode
		 * with inline data.
		 */
		if (OCFS2_I(inode)->ip_dyn_features & OCFS2_INLINE_DATA_FL) {
			*direct_io = 0;
			break;
		}

		if (has_refcount && *has_refcount == 1) {
			*direct_io = 0;
			break;
		}
		/*
		 * Allowing concurrent direct writes means
		 * i_size changes wouldn't be synchronized, so
		 * one node could wind up truncating another
		 * nodes writes.
		 */
		if (end > i_size_read(inode)) {
			*direct_io = 0;
			break;
		}

		/*
		 * We don't fill holes during direct io, so
		 * check for them here. If any are found, the
		 * caller will have to retake some cluster
		 * locks and initiate the io as buffered.
		 */
		ret = ocfs2_check_range_for_holes(inode, saved_pos, count);
		if (ret == 1) {
			*direct_io = 0;
			ret = 0;
		} else if (ret < 0)
			mlog_errno(ret);
		break;
	}

	if (appending)
		*ppos = saved_pos;

out_unlock:
	if (meta_level >= 0)
		ocfs2_inode_unlock(inode, meta_level);

out:
	return ret;
}

static ssize_t ocfs2_file_aio_write(struct kiocb *iocb,
				    const struct iovec *iov,
				    unsigned long nr_segs,
				    loff_t pos)
{
	int ret, direct_io, appending, rw_level, have_alloc_sem  = 0;
	int can_do_direct, has_refcount = 0;
	ssize_t written = 0;
	size_t ocount;		/* original count */
	size_t count;		/* after file limit checks */
	loff_t old_size, *ppos = &iocb->ki_pos;
	u32 old_clusters;
	struct file *file = iocb->ki_filp;
	struct inode *inode = file->f_path.dentry->d_inode;
	struct ocfs2_super *osb = OCFS2_SB(inode->i_sb);

	mlog_entry("(0x%p, %u, '%.*s')\n", file,
		   (unsigned int)nr_segs,
		   file->f_path.dentry->d_name.len,
		   file->f_path.dentry->d_name.name);

	if (iocb->ki_left == 0)
		return 0;

	vfs_check_frozen(inode->i_sb, SB_FREEZE_WRITE);

	appending = file->f_flags & O_APPEND ? 1 : 0;
	direct_io = file->f_flags & O_DIRECT ? 1 : 0;

	mutex_lock(&inode->i_mutex);

relock:
	/* to match setattr's i_mutex -> i_alloc_sem -> rw_lock ordering */
	if (direct_io) {
		anon_down_read(&inode->i_alloc_sem);
		have_alloc_sem = 1;
	}

	/* concurrent O_DIRECT writes are allowed */
	rw_level = !direct_io;
	ret = ocfs2_rw_lock(inode, rw_level);
	if (ret < 0) {
		mlog_errno(ret);
		goto out_sems;
	}

	can_do_direct = direct_io;
	ret = ocfs2_prepare_inode_for_write(file->f_path.dentry, ppos,
					    iocb->ki_left, appending,
					    &can_do_direct, &has_refcount);
	if (ret < 0) {
		mlog_errno(ret);
		goto out;
	}

	/*
	 * We can't complete the direct I/O as requested, fall back to
	 * buffered I/O.
	 */
	if (direct_io && !can_do_direct) {
		ocfs2_rw_unlock(inode, rw_level);
		anon_up_read(&inode->i_alloc_sem);

		have_alloc_sem = 0;
		rw_level = -1;

		direct_io = 0;
		goto relock;
	}

	/*
	 * To later detect whether a journal commit for sync writes is
	 * necessary, we sample i_size, and cluster count here.
	 */
	old_size = i_size_read(inode);
	old_clusters = OCFS2_I(inode)->ip_clusters;

	/* communicate with ocfs2_dio_end_io */
	ocfs2_iocb_set_rw_locked(iocb, rw_level);

	if (direct_io) {
		ret = generic_segment_checks(iov, &nr_segs, &ocount,
					     VERIFY_READ);
		if (ret)
			goto out_dio;

		count = ocount;
		ret = generic_write_checks(file, ppos, &count,
					   S_ISBLK(inode->i_mode));
		if (ret)
			goto out_dio;

		written = generic_file_direct_write(iocb, iov, &nr_segs, *ppos,
						    ppos, count, ocount);
		if (written < 0) {
			/*
			 * direct write may have instantiated a few
			 * blocks outside i_size. Trim these off again.
			 * Don't need i_size_read because we hold i_mutex.
			 */
			if (*ppos + count > inode->i_size)
				vmtruncate(inode, inode->i_size);
			ret = written;
			goto out_dio;
		}
	} else {
		written = __generic_file_aio_write(iocb, iov, nr_segs, ppos);
	}

out_dio:
	/* buffered aio wouldn't have proper lock coverage today */
	BUG_ON(ret == -EIOCBQUEUED && !(file->f_flags & O_DIRECT));

	if (((file->f_flags & O_DSYNC) && !direct_io) || IS_SYNC(inode) ||
	    ((file->f_flags & O_DIRECT) && has_refcount)) {
		ret = filemap_fdatawrite_range(file->f_mapping, pos,
					       pos + count - 1);
		if (ret < 0)
			written = ret;

		if (!ret && (old_size != i_size_read(inode) ||
		    old_clusters != OCFS2_I(inode)->ip_clusters ||
		    has_refcount)) {
			ret = jbd2_journal_force_commit(osb->journal->j_journal);
			if (ret < 0)
				written = ret;
		}

		if (!ret)
			ret = filemap_fdatawait_range(file->f_mapping, pos,
						      pos + count - 1);
	}

	/*
	 * deep in g_f_a_w_n()->ocfs2_direct_IO we pass in a ocfs2_dio_end_io
	 * function pointer which is called when o_direct io completes so that
	 * it can unlock our rw lock.  (it's the clustered equivalent of
	 * i_alloc_sem; protects truncate from racing with pending ios).
	 * Unfortunately there are error cases which call end_io and others
	 * that don't.  so we don't have to unlock the rw_lock if either an
	 * async dio is going to do it in the future or an end_io after an
	 * error has already done it.
	 */
	if (ret == -EIOCBQUEUED || !ocfs2_iocb_is_rw_locked(iocb)) {
		rw_level = -1;
		have_alloc_sem = 0;
	}

out:
	if (rw_level != -1)
		ocfs2_rw_unlock(inode, rw_level);

out_sems:
	if (have_alloc_sem)
		anon_up_read(&inode->i_alloc_sem);

	mutex_unlock(&inode->i_mutex);

	if (written)
		ret = written;
	mlog_exit(ret);
	return ret;
}

static int ocfs2_splice_to_file(struct pipe_inode_info *pipe,
				struct file *out,
				struct splice_desc *sd)
{
	int ret;

	ret = ocfs2_prepare_inode_for_write(out->f_path.dentry,	&sd->pos,
					    sd->total_len, 0, NULL, NULL);
	if (ret < 0) {
		mlog_errno(ret);
		return ret;
	}

	return splice_from_pipe_feed(pipe, sd, pipe_to_file);
}

static ssize_t ocfs2_file_splice_write(struct pipe_inode_info *pipe,
				       struct file *out,
				       loff_t *ppos,
				       size_t len,
				       unsigned int flags)
{
	int ret;
	struct address_space *mapping = out->f_mapping;
	struct inode *inode = mapping->host;
	struct splice_desc sd = {
		.total_len = len,
		.flags = flags,
		.pos = *ppos,
		.u.file = out,
	};

	mlog_entry("(0x%p, 0x%p, %u, '%.*s')\n", out, pipe,
		   (unsigned int)len,
		   out->f_path.dentry->d_name.len,
		   out->f_path.dentry->d_name.name);

	if (pipe->inode)
		mutex_lock_nested(&pipe->inode->i_mutex, I_MUTEX_PARENT);

	splice_from_pipe_begin(&sd);
	do {
		ret = splice_from_pipe_next(pipe, &sd);
		if (ret <= 0)
			break;

		mutex_lock_nested(&inode->i_mutex, I_MUTEX_CHILD);
		ret = ocfs2_rw_lock(inode, 1);
		if (ret < 0)
			mlog_errno(ret);
		else {
			ret = ocfs2_splice_to_file(pipe, out, &sd);
			ocfs2_rw_unlock(inode, 1);
		}
		mutex_unlock(&inode->i_mutex);
	} while (ret > 0);
	splice_from_pipe_end(pipe, &sd);

	if (pipe->inode)
		mutex_unlock(&pipe->inode->i_mutex);

	if (sd.num_spliced)
		ret = sd.num_spliced;

	if (ret > 0) {
		unsigned long nr_pages;
		int err;

		nr_pages = (ret + PAGE_CACHE_SIZE - 1) >> PAGE_CACHE_SHIFT;

		err = generic_write_sync(out, *ppos, ret);
		if (err)
			ret = err;
		else
			*ppos += ret;

		balance_dirty_pages_ratelimited_nr(mapping, nr_pages);
	}

	mlog_exit(ret);
	return ret;
}

static ssize_t ocfs2_file_splice_read(struct file *in,
				      loff_t *ppos,
				      struct pipe_inode_info *pipe,
				      size_t len,
				      unsigned int flags)
{
	int ret = 0, lock_level = 0;
	struct inode *inode = in->f_path.dentry->d_inode;

	mlog_entry("(0x%p, 0x%p, %u, '%.*s')\n", in, pipe,
		   (unsigned int)len,
		   in->f_path.dentry->d_name.len,
		   in->f_path.dentry->d_name.name);

	/*
	 * See the comment in ocfs2_file_aio_read()
	 */
	ret = ocfs2_inode_lock_atime(inode, in->f_vfsmnt, &lock_level);
	if (ret < 0) {
		mlog_errno(ret);
		goto bail;
	}
	ocfs2_inode_unlock(inode, lock_level);

	ret = generic_file_splice_read(in, ppos, pipe, len, flags);

bail:
	mlog_exit(ret);
	return ret;
}

static ssize_t ocfs2_file_aio_read(struct kiocb *iocb,
				   const struct iovec *iov,
				   unsigned long nr_segs,
				   loff_t pos)
{
	int ret = 0, rw_level = -1, have_alloc_sem = 0, lock_level = 0;
	struct file *filp = iocb->ki_filp;
	struct inode *inode = filp->f_path.dentry->d_inode;

	mlog_entry("(0x%p, %u, '%.*s')\n", filp,
		   (unsigned int)nr_segs,
		   filp->f_path.dentry->d_name.len,
		   filp->f_path.dentry->d_name.name);

	if (!inode) {
		ret = -EINVAL;
		mlog_errno(ret);
		goto bail;
	}

	/*
	 * buffered reads protect themselves in ->readpage().  O_DIRECT reads
	 * need locks to protect pending reads from racing with truncate.
	 */
	if (filp->f_flags & O_DIRECT) {
		anon_down_read(&inode->i_alloc_sem);
		have_alloc_sem = 1;

		ret = ocfs2_rw_lock(inode, 0);
		if (ret < 0) {
			mlog_errno(ret);
			goto bail;
		}
		rw_level = 0;
		/* communicate with ocfs2_dio_end_io */
		ocfs2_iocb_set_rw_locked(iocb, rw_level);
	}

	/*
	 * We're fine letting folks race truncates and extending
	 * writes with read across the cluster, just like they can
	 * locally. Hence no rw_lock during read.
	 *
	 * Take and drop the meta data lock to update inode fields
	 * like i_size. This allows the checks down below
	 * generic_file_aio_read() a chance of actually working.
	 */
	ret = ocfs2_inode_lock_atime(inode, filp->f_vfsmnt, &lock_level);
	if (ret < 0) {
		mlog_errno(ret);
		goto bail;
	}
	ocfs2_inode_unlock(inode, lock_level);

	ret = generic_file_aio_read(iocb, iov, nr_segs, iocb->ki_pos);
	if (ret == -EINVAL)
		mlog(0, "generic_file_aio_read returned -EINVAL\n");

	/* buffered aio wouldn't have proper lock coverage today */
	BUG_ON(ret == -EIOCBQUEUED && !(filp->f_flags & O_DIRECT));

	/* see ocfs2_file_aio_write */
	if (ret == -EIOCBQUEUED || !ocfs2_iocb_is_rw_locked(iocb)) {
		rw_level = -1;
		have_alloc_sem = 0;
	}

bail:
	if (have_alloc_sem)
<<<<<<< HEAD
		anon_up_read(&inode->i_alloc_sem);
	if (rw_level != -1) 
=======
		up_read(&inode->i_alloc_sem);
	if (rw_level != -1)
>>>>>>> 4ec62b2b
		ocfs2_rw_unlock(inode, rw_level);
	mlog_exit(ret);

	return ret;
}

const struct inode_operations ocfs2_file_iops = {
	.setattr	= ocfs2_setattr,
	.getattr	= ocfs2_getattr,
	.permission	= ocfs2_permission,
	.setxattr	= generic_setxattr,
	.getxattr	= generic_getxattr,
	.listxattr	= ocfs2_listxattr,
	.removexattr	= generic_removexattr,
	.fallocate	= ocfs2_fallocate,
	.fiemap		= ocfs2_fiemap,
};

const struct inode_operations ocfs2_special_file_iops = {
	.setattr	= ocfs2_setattr,
	.getattr	= ocfs2_getattr,
	.permission	= ocfs2_permission,
};

/*
 * Other than ->lock, keep ocfs2_fops and ocfs2_dops in sync with
 * ocfs2_fops_no_plocks and ocfs2_dops_no_plocks!
 */
const struct file_operations ocfs2_fops = {
	.llseek		= generic_file_llseek,
	.read		= do_sync_read,
	.write		= do_sync_write,
	.mmap		= ocfs2_mmap,
	.fsync		= ocfs2_sync_file,
	.release	= ocfs2_file_release,
	.open		= ocfs2_file_open,
	.aio_read	= ocfs2_file_aio_read,
	.aio_write	= ocfs2_file_aio_write,
	.unlocked_ioctl	= ocfs2_ioctl,
#ifdef CONFIG_COMPAT
	.compat_ioctl   = ocfs2_compat_ioctl,
#endif
	.lock		= ocfs2_lock,
	.flock		= ocfs2_flock,
	.splice_read	= ocfs2_file_splice_read,
	.splice_write	= ocfs2_file_splice_write,
};

const struct file_operations ocfs2_dops = {
	.llseek		= generic_file_llseek,
	.read		= generic_read_dir,
	.readdir	= ocfs2_readdir,
	.fsync		= ocfs2_sync_file,
	.release	= ocfs2_dir_release,
	.open		= ocfs2_dir_open,
	.unlocked_ioctl	= ocfs2_ioctl,
#ifdef CONFIG_COMPAT
	.compat_ioctl   = ocfs2_compat_ioctl,
#endif
	.lock		= ocfs2_lock,
	.flock		= ocfs2_flock,
};

/*
 * POSIX-lockless variants of our file_operations.
 *
 * These will be used if the underlying cluster stack does not support
 * posix file locking, if the user passes the "localflocks" mount
 * option, or if we have a local-only fs.
 *
 * ocfs2_flock is in here because all stacks handle UNIX file locks,
 * so we still want it in the case of no stack support for
 * plocks. Internally, it will do the right thing when asked to ignore
 * the cluster.
 */
const struct file_operations ocfs2_fops_no_plocks = {
	.llseek		= generic_file_llseek,
	.read		= do_sync_read,
	.write		= do_sync_write,
	.mmap		= ocfs2_mmap,
	.fsync		= ocfs2_sync_file,
	.release	= ocfs2_file_release,
	.open		= ocfs2_file_open,
	.aio_read	= ocfs2_file_aio_read,
	.aio_write	= ocfs2_file_aio_write,
	.unlocked_ioctl	= ocfs2_ioctl,
#ifdef CONFIG_COMPAT
	.compat_ioctl   = ocfs2_compat_ioctl,
#endif
	.flock		= ocfs2_flock,
	.splice_read	= ocfs2_file_splice_read,
	.splice_write	= ocfs2_file_splice_write,
};

const struct file_operations ocfs2_dops_no_plocks = {
	.llseek		= generic_file_llseek,
	.read		= generic_read_dir,
	.readdir	= ocfs2_readdir,
	.fsync		= ocfs2_sync_file,
	.release	= ocfs2_dir_release,
	.open		= ocfs2_dir_open,
	.unlocked_ioctl	= ocfs2_ioctl,
#ifdef CONFIG_COMPAT
	.compat_ioctl   = ocfs2_compat_ioctl,
#endif
	.flock		= ocfs2_flock,
};<|MERGE_RESOLUTION|>--- conflicted
+++ resolved
@@ -2247,13 +2247,8 @@
 
 bail:
 	if (have_alloc_sem)
-<<<<<<< HEAD
 		anon_up_read(&inode->i_alloc_sem);
-	if (rw_level != -1) 
-=======
-		up_read(&inode->i_alloc_sem);
 	if (rw_level != -1)
->>>>>>> 4ec62b2b
 		ocfs2_rw_unlock(inode, rw_level);
 	mlog_exit(ret);
 
