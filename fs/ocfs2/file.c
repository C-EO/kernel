// SPDX-License-Identifier: GPL-2.0-or-later
/*
 * file.c
 *
 * File open, close, extend, truncate
 *
 * Copyright (C) 2002, 2004 Oracle.  All rights reserved.
 */

#include <linux/capability.h>
#include <linux/fs.h>
#include <linux/types.h>
#include <linux/slab.h>
#include <linux/highmem.h>
#include <linux/pagemap.h>
#include <linux/uio.h>
#include <linux/sched.h>
#include <linux/splice.h>
#include <linux/mount.h>
#include <linux/writeback.h>
#include <linux/falloc.h>
#include <linux/quotaops.h>
#include <linux/blkdev.h>
#include <linux/backing-dev.h>

#include <cluster/masklog.h>

#include "ocfs2.h"

#include "alloc.h"
#include "aops.h"
#include "dir.h"
#include "dlmglue.h"
#include "extent_map.h"
#include "file.h"
#include "sysfile.h"
#include "inode.h"
#include "ioctl.h"
#include "journal.h"
#include "locks.h"
#include "mmap.h"
#include "suballoc.h"
#include "super.h"
#include "xattr.h"
#include "acl.h"
#include "quota.h"
#include "refcounttree.h"
#include "ocfs2_trace.h"

#include "buffer_head_io.h"

static int ocfs2_init_file_private(struct inode *inode, struct file *file)
{
	struct ocfs2_file_private *fp;

	fp = kzalloc(sizeof(struct ocfs2_file_private), GFP_KERNEL);
	if (!fp)
		return -ENOMEM;

	fp->fp_file = file;
	mutex_init(&fp->fp_mutex);
	ocfs2_file_lock_res_init(&fp->fp_flock, fp);
	file->private_data = fp;

	return 0;
}

static void ocfs2_free_file_private(struct inode *inode, struct file *file)
{
	struct ocfs2_file_private *fp = file->private_data;
	struct ocfs2_super *osb = OCFS2_SB(inode->i_sb);

	if (fp) {
		ocfs2_simple_drop_lockres(osb, &fp->fp_flock);
		ocfs2_lock_res_free(&fp->fp_flock);
		kfree(fp);
		file->private_data = NULL;
	}
}

static int ocfs2_file_open(struct inode *inode, struct file *file)
{
	int status;
	int mode = file->f_flags;
	struct ocfs2_inode_info *oi = OCFS2_I(inode);

	trace_ocfs2_file_open(inode, file, file->f_path.dentry,
			      (unsigned long long)oi->ip_blkno,
			      file->f_path.dentry->d_name.len,
			      file->f_path.dentry->d_name.name, mode);

	if (file->f_mode & FMODE_WRITE) {
		status = dquot_initialize(inode);
		if (status)
			goto leave;
	}

	spin_lock(&oi->ip_lock);

	/* Check that the inode hasn't been wiped from disk by another
	 * node. If it hasn't then we're safe as long as we hold the
	 * spin lock until our increment of open count. */
	if (oi->ip_flags & OCFS2_INODE_DELETED) {
		spin_unlock(&oi->ip_lock);

		status = -ENOENT;
		goto leave;
	}

	if (mode & O_DIRECT)
		oi->ip_flags |= OCFS2_INODE_OPEN_DIRECT;

	oi->ip_open_count++;
	spin_unlock(&oi->ip_lock);

	status = ocfs2_init_file_private(inode, file);
	if (status) {
		/*
		 * We want to set open count back if we're failing the
		 * open.
		 */
		spin_lock(&oi->ip_lock);
		oi->ip_open_count--;
		spin_unlock(&oi->ip_lock);
	}

	file->f_mode |= FMODE_NOWAIT;

leave:
	return status;
}

static int ocfs2_file_release(struct inode *inode, struct file *file)
{
	struct ocfs2_inode_info *oi = OCFS2_I(inode);

	spin_lock(&oi->ip_lock);
	if (!--oi->ip_open_count)
		oi->ip_flags &= ~OCFS2_INODE_OPEN_DIRECT;

	trace_ocfs2_file_release(inode, file, file->f_path.dentry,
				 oi->ip_blkno,
				 file->f_path.dentry->d_name.len,
				 file->f_path.dentry->d_name.name,
				 oi->ip_open_count);
	spin_unlock(&oi->ip_lock);

	ocfs2_free_file_private(inode, file);

	return 0;
}

static int ocfs2_dir_open(struct inode *inode, struct file *file)
{
	return ocfs2_init_file_private(inode, file);
}

static int ocfs2_dir_release(struct inode *inode, struct file *file)
{
	ocfs2_free_file_private(inode, file);
	return 0;
}

static int ocfs2_sync_file(struct file *file, loff_t start, loff_t end,
			   int datasync)
{
	int err = 0;
	struct inode *inode = file->f_mapping->host;
	struct ocfs2_super *osb = OCFS2_SB(inode->i_sb);
	struct ocfs2_inode_info *oi = OCFS2_I(inode);
	journal_t *journal = osb->journal->j_journal;
	int ret;
	tid_t commit_tid;
	bool needs_barrier = false;

	trace_ocfs2_sync_file(inode, file, file->f_path.dentry,
			      oi->ip_blkno,
			      file->f_path.dentry->d_name.len,
			      file->f_path.dentry->d_name.name,
			      (unsigned long long)datasync);

	if (ocfs2_is_hard_readonly(osb) || ocfs2_is_soft_readonly(osb))
		return -EROFS;

	err = file_write_and_wait_range(file, start, end);
	if (err)
		return err;

	commit_tid = datasync ? oi->i_datasync_tid : oi->i_sync_tid;
	if (journal->j_flags & JBD2_BARRIER &&
	    !jbd2_trans_will_send_data_barrier(journal, commit_tid))
		needs_barrier = true;
	err = jbd2_complete_transaction(journal, commit_tid);
	if (needs_barrier) {
<<<<<<< HEAD
		ret = blkdev_issue_flush(inode->i_sb->s_bdev, GFP_KERNEL);
=======
		ret = blkdev_issue_flush(inode->i_sb->s_bdev);
>>>>>>> 7d2a07b7
		if (!err)
			err = ret;
	}

	if (err)
		mlog_errno(err);

	return (err < 0) ? -EIO : 0;
}

int ocfs2_should_update_atime(struct inode *inode,
			      struct vfsmount *vfsmnt)
{
	struct timespec64 now;
	struct ocfs2_super *osb = OCFS2_SB(inode->i_sb);

	if (ocfs2_is_hard_readonly(osb) || ocfs2_is_soft_readonly(osb))
		return 0;

	if ((inode->i_flags & S_NOATIME) ||
	    ((inode->i_sb->s_flags & SB_NODIRATIME) && S_ISDIR(inode->i_mode)))
		return 0;

	/*
	 * We can be called with no vfsmnt structure - NFSD will
	 * sometimes do this.
	 *
	 * Note that our action here is different than touch_atime() -
	 * if we can't tell whether this is a noatime mount, then we
	 * don't know whether to trust the value of s_atime_quantum.
	 */
	if (vfsmnt == NULL)
		return 0;

	if ((vfsmnt->mnt_flags & MNT_NOATIME) ||
	    ((vfsmnt->mnt_flags & MNT_NODIRATIME) && S_ISDIR(inode->i_mode)))
		return 0;

	if (vfsmnt->mnt_flags & MNT_RELATIME) {
		if ((timespec64_compare(&inode->i_atime, &inode->i_mtime) <= 0) ||
		    (timespec64_compare(&inode->i_atime, &inode->i_ctime) <= 0))
			return 1;

		return 0;
	}

	now = current_time(inode);
	if ((now.tv_sec - inode->i_atime.tv_sec <= osb->s_atime_quantum))
		return 0;
	else
		return 1;
}

int ocfs2_update_inode_atime(struct inode *inode,
			     struct buffer_head *bh)
{
	int ret;
	struct ocfs2_super *osb = OCFS2_SB(inode->i_sb);
	handle_t *handle;
	struct ocfs2_dinode *di = (struct ocfs2_dinode *) bh->b_data;

	handle = ocfs2_start_trans(osb, OCFS2_INODE_UPDATE_CREDITS);
	if (IS_ERR(handle)) {
		ret = PTR_ERR(handle);
		mlog_errno(ret);
		goto out;
	}

	ret = ocfs2_journal_access_di(handle, INODE_CACHE(inode), bh,
				      OCFS2_JOURNAL_ACCESS_WRITE);
	if (ret) {
		mlog_errno(ret);
		goto out_commit;
	}

	/*
	 * Don't use ocfs2_mark_inode_dirty() here as we don't always
	 * have i_mutex to guard against concurrent changes to other
	 * inode fields.
	 */
	inode->i_atime = current_time(inode);
	di->i_atime = cpu_to_le64(inode->i_atime.tv_sec);
	di->i_atime_nsec = cpu_to_le32(inode->i_atime.tv_nsec);
	ocfs2_update_inode_fsync_trans(handle, inode, 0);
	ocfs2_journal_dirty(handle, bh);

out_commit:
	ocfs2_commit_trans(osb, handle);
out:
	return ret;
}

int ocfs2_set_inode_size(handle_t *handle,
				struct inode *inode,
				struct buffer_head *fe_bh,
				u64 new_i_size)
{
	int status;

	i_size_write(inode, new_i_size);
	inode->i_blocks = ocfs2_inode_sector_count(inode);
	inode->i_ctime = inode->i_mtime = current_time(inode);

	status = ocfs2_mark_inode_dirty(handle, inode, fe_bh);
	if (status < 0) {
		mlog_errno(status);
		goto bail;
	}

bail:
	return status;
}

int ocfs2_simple_size_update(struct inode *inode,
			     struct buffer_head *di_bh,
			     u64 new_i_size)
{
	int ret;
	struct ocfs2_super *osb = OCFS2_SB(inode->i_sb);
	handle_t *handle = NULL;

	handle = ocfs2_start_trans(osb, OCFS2_INODE_UPDATE_CREDITS);
	if (IS_ERR(handle)) {
		ret = PTR_ERR(handle);
		mlog_errno(ret);
		goto out;
	}

	ret = ocfs2_set_inode_size(handle, inode, di_bh,
				   new_i_size);
	if (ret < 0)
		mlog_errno(ret);

	ocfs2_update_inode_fsync_trans(handle, inode, 0);
	ocfs2_commit_trans(osb, handle);
out:
	return ret;
}

static int ocfs2_cow_file_pos(struct inode *inode,
			      struct buffer_head *fe_bh,
			      u64 offset)
{
	int status;
	u32 phys, cpos = offset >> OCFS2_SB(inode->i_sb)->s_clustersize_bits;
	unsigned int num_clusters = 0;
	unsigned int ext_flags = 0;

	/*
	 * If the new offset is aligned to the range of the cluster, there is
	 * no space for ocfs2_zero_range_for_truncate to fill, so no need to
	 * CoW either.
	 */
	if ((offset & (OCFS2_SB(inode->i_sb)->s_clustersize - 1)) == 0)
		return 0;

	status = ocfs2_get_clusters(inode, cpos, &phys,
				    &num_clusters, &ext_flags);
	if (status) {
		mlog_errno(status);
		goto out;
	}

	if (!(ext_flags & OCFS2_EXT_REFCOUNTED))
		goto out;

	return ocfs2_refcount_cow(inode, fe_bh, cpos, 1, cpos+1);

out:
	return status;
}

static int ocfs2_orphan_for_truncate(struct ocfs2_super *osb,
				     struct inode *inode,
				     struct buffer_head *fe_bh,
				     u64 new_i_size)
{
	int status;
	handle_t *handle;
	struct ocfs2_dinode *di;
	u64 cluster_bytes;

	/*
	 * We need to CoW the cluster contains the offset if it is reflinked
	 * since we will call ocfs2_zero_range_for_truncate later which will
	 * write "0" from offset to the end of the cluster.
	 */
	status = ocfs2_cow_file_pos(inode, fe_bh, new_i_size);
	if (status) {
		mlog_errno(status);
		return status;
	}

	/* TODO: This needs to actually orphan the inode in this
	 * transaction. */

	handle = ocfs2_start_trans(osb, OCFS2_INODE_UPDATE_CREDITS);
	if (IS_ERR(handle)) {
		status = PTR_ERR(handle);
		mlog_errno(status);
		goto out;
	}

	status = ocfs2_journal_access_di(handle, INODE_CACHE(inode), fe_bh,
					 OCFS2_JOURNAL_ACCESS_WRITE);
	if (status < 0) {
		mlog_errno(status);
		goto out_commit;
	}

	/*
	 * Do this before setting i_size.
	 */
	cluster_bytes = ocfs2_align_bytes_to_clusters(inode->i_sb, new_i_size);
	status = ocfs2_zero_range_for_truncate(inode, handle, new_i_size,
					       cluster_bytes);
	if (status) {
		mlog_errno(status);
		goto out_commit;
	}

	i_size_write(inode, new_i_size);
	inode->i_ctime = inode->i_mtime = current_time(inode);

	di = (struct ocfs2_dinode *) fe_bh->b_data;
	di->i_size = cpu_to_le64(new_i_size);
	di->i_ctime = di->i_mtime = cpu_to_le64(inode->i_ctime.tv_sec);
	di->i_ctime_nsec = di->i_mtime_nsec = cpu_to_le32(inode->i_ctime.tv_nsec);
	ocfs2_update_inode_fsync_trans(handle, inode, 0);

	ocfs2_journal_dirty(handle, fe_bh);

out_commit:
	ocfs2_commit_trans(osb, handle);
out:
	return status;
}

int ocfs2_truncate_file(struct inode *inode,
			       struct buffer_head *di_bh,
			       u64 new_i_size)
{
	int status = 0;
	struct ocfs2_dinode *fe = NULL;
	struct ocfs2_super *osb = OCFS2_SB(inode->i_sb);

	/* We trust di_bh because it comes from ocfs2_inode_lock(), which
	 * already validated it */
	fe = (struct ocfs2_dinode *) di_bh->b_data;

	trace_ocfs2_truncate_file((unsigned long long)OCFS2_I(inode)->ip_blkno,
				  (unsigned long long)le64_to_cpu(fe->i_size),
				  (unsigned long long)new_i_size);

	mlog_bug_on_msg(le64_to_cpu(fe->i_size) != i_size_read(inode),
			"Inode %llu, inode i_size = %lld != di "
			"i_size = %llu, i_flags = 0x%x\n",
			(unsigned long long)OCFS2_I(inode)->ip_blkno,
			i_size_read(inode),
			(unsigned long long)le64_to_cpu(fe->i_size),
			le32_to_cpu(fe->i_flags));

	if (new_i_size > le64_to_cpu(fe->i_size)) {
		trace_ocfs2_truncate_file_error(
			(unsigned long long)le64_to_cpu(fe->i_size),
			(unsigned long long)new_i_size);
		status = -EINVAL;
		mlog_errno(status);
		goto bail;
	}

	down_write(&OCFS2_I(inode)->ip_alloc_sem);

	ocfs2_resv_discard(&osb->osb_la_resmap,
			   &OCFS2_I(inode)->ip_la_data_resv);

	/*
	 * The inode lock forced other nodes to sync and drop their
	 * pages, which (correctly) happens even if we have a truncate
	 * without allocation change - ocfs2 cluster sizes can be much
	 * greater than page size, so we have to truncate them
	 * anyway.
	 */
	unmap_mapping_range(inode->i_mapping, new_i_size + PAGE_SIZE - 1, 0, 1);
	truncate_inode_pages(inode->i_mapping, new_i_size);

	if (OCFS2_I(inode)->ip_dyn_features & OCFS2_INLINE_DATA_FL) {
		status = ocfs2_truncate_inline(inode, di_bh, new_i_size,
					       i_size_read(inode), 1);
		if (status)
			mlog_errno(status);

		goto bail_unlock_sem;
	}

	/* alright, we're going to need to do a full blown alloc size
	 * change. Orphan the inode so that recovery can complete the
	 * truncate if necessary. This does the task of marking
	 * i_size. */
	status = ocfs2_orphan_for_truncate(osb, inode, di_bh, new_i_size);
	if (status < 0) {
		mlog_errno(status);
		goto bail_unlock_sem;
	}

	status = ocfs2_commit_truncate(osb, inode, di_bh);
	if (status < 0) {
		mlog_errno(status);
		goto bail_unlock_sem;
	}

	/* TODO: orphan dir cleanup here. */
bail_unlock_sem:
	up_write(&OCFS2_I(inode)->ip_alloc_sem);

bail:
	if (!status && OCFS2_I(inode)->ip_clusters == 0)
		status = ocfs2_try_remove_refcount_tree(inode, di_bh);

	return status;
}

/*
 * extend file allocation only here.
 * we'll update all the disk stuff, and oip->alloc_size
 *
 * expect stuff to be locked, a transaction started and enough data /
 * metadata reservations in the contexts.
 *
 * Will return -EAGAIN, and a reason if a restart is needed.
 * If passed in, *reason will always be set, even in error.
 */
int ocfs2_add_inode_data(struct ocfs2_super *osb,
			 struct inode *inode,
			 u32 *logical_offset,
			 u32 clusters_to_add,
			 int mark_unwritten,
			 struct buffer_head *fe_bh,
			 handle_t *handle,
			 struct ocfs2_alloc_context *data_ac,
			 struct ocfs2_alloc_context *meta_ac,
			 enum ocfs2_alloc_restarted *reason_ret)
{
	int ret;
	struct ocfs2_extent_tree et;

	ocfs2_init_dinode_extent_tree(&et, INODE_CACHE(inode), fe_bh);
	ret = ocfs2_add_clusters_in_btree(handle, &et, logical_offset,
					  clusters_to_add, mark_unwritten,
					  data_ac, meta_ac, reason_ret);

	return ret;
}

static int ocfs2_extend_allocation(struct inode *inode, u32 logical_start,
				   u32 clusters_to_add, int mark_unwritten)
{
	int status = 0;
	int restart_func = 0;
	int credits;
	u32 prev_clusters;
	struct buffer_head *bh = NULL;
	struct ocfs2_dinode *fe = NULL;
	handle_t *handle = NULL;
	struct ocfs2_alloc_context *data_ac = NULL;
	struct ocfs2_alloc_context *meta_ac = NULL;
	enum ocfs2_alloc_restarted why = RESTART_NONE;
	struct ocfs2_super *osb = OCFS2_SB(inode->i_sb);
	struct ocfs2_extent_tree et;
	int did_quota = 0;

	/*
	 * Unwritten extent only exists for file systems which
	 * support holes.
	 */
	BUG_ON(mark_unwritten && !ocfs2_sparse_alloc(osb));

	status = ocfs2_read_inode_block(inode, &bh);
	if (status < 0) {
		mlog_errno(status);
		goto leave;
	}
	fe = (struct ocfs2_dinode *) bh->b_data;

restart_all:
	BUG_ON(le32_to_cpu(fe->i_clusters) != OCFS2_I(inode)->ip_clusters);

	ocfs2_init_dinode_extent_tree(&et, INODE_CACHE(inode), bh);
	status = ocfs2_lock_allocators(inode, &et, clusters_to_add, 0,
				       &data_ac, &meta_ac);
	if (status) {
		mlog_errno(status);
		goto leave;
	}

	credits = ocfs2_calc_extend_credits(osb->sb, &fe->id2.i_list);
	handle = ocfs2_start_trans(osb, credits);
	if (IS_ERR(handle)) {
		status = PTR_ERR(handle);
		handle = NULL;
		mlog_errno(status);
		goto leave;
	}

restarted_transaction:
	trace_ocfs2_extend_allocation(
		(unsigned long long)OCFS2_I(inode)->ip_blkno,
		(unsigned long long)i_size_read(inode),
		le32_to_cpu(fe->i_clusters), clusters_to_add,
		why, restart_func);

	status = dquot_alloc_space_nodirty(inode,
			ocfs2_clusters_to_bytes(osb->sb, clusters_to_add));
	if (status)
		goto leave;
	did_quota = 1;

	/* reserve a write to the file entry early on - that we if we
	 * run out of credits in the allocation path, we can still
	 * update i_size. */
	status = ocfs2_journal_access_di(handle, INODE_CACHE(inode), bh,
					 OCFS2_JOURNAL_ACCESS_WRITE);
	if (status < 0) {
		mlog_errno(status);
		goto leave;
	}

	prev_clusters = OCFS2_I(inode)->ip_clusters;

	status = ocfs2_add_inode_data(osb,
				      inode,
				      &logical_start,
				      clusters_to_add,
				      mark_unwritten,
				      bh,
				      handle,
				      data_ac,
				      meta_ac,
				      &why);
	if ((status < 0) && (status != -EAGAIN)) {
		if (status != -ENOSPC)
			mlog_errno(status);
		goto leave;
	}
	ocfs2_update_inode_fsync_trans(handle, inode, 1);
	ocfs2_journal_dirty(handle, bh);

	spin_lock(&OCFS2_I(inode)->ip_lock);
	clusters_to_add -= (OCFS2_I(inode)->ip_clusters - prev_clusters);
	spin_unlock(&OCFS2_I(inode)->ip_lock);
	/* Release unused quota reservation */
	dquot_free_space(inode,
			ocfs2_clusters_to_bytes(osb->sb, clusters_to_add));
	did_quota = 0;

	if (why != RESTART_NONE && clusters_to_add) {
		if (why == RESTART_META) {
			restart_func = 1;
			status = 0;
		} else {
			BUG_ON(why != RESTART_TRANS);

			status = ocfs2_allocate_extend_trans(handle, 1);
			if (status < 0) {
				/* handle still has to be committed at
				 * this point. */
				status = -ENOMEM;
				mlog_errno(status);
				goto leave;
			}
			goto restarted_transaction;
		}
	}

	trace_ocfs2_extend_allocation_end(OCFS2_I(inode)->ip_blkno,
	     le32_to_cpu(fe->i_clusters),
	     (unsigned long long)le64_to_cpu(fe->i_size),
	     OCFS2_I(inode)->ip_clusters,
	     (unsigned long long)i_size_read(inode));

leave:
	if (status < 0 && did_quota)
		dquot_free_space(inode,
			ocfs2_clusters_to_bytes(osb->sb, clusters_to_add));
	if (handle) {
		ocfs2_commit_trans(osb, handle);
		handle = NULL;
	}
	if (data_ac) {
		ocfs2_free_alloc_context(data_ac);
		data_ac = NULL;
	}
	if (meta_ac) {
		ocfs2_free_alloc_context(meta_ac);
		meta_ac = NULL;
	}
	if ((!status) && restart_func) {
		restart_func = 0;
		goto restart_all;
	}
	brelse(bh);
	bh = NULL;

	return status;
}

/*
 * While a write will already be ordering the data, a truncate will not.
 * Thus, we need to explicitly order the zeroed pages.
 */
static handle_t *ocfs2_zero_start_ordered_transaction(struct inode *inode,
						      struct buffer_head *di_bh,
						      loff_t start_byte,
						      loff_t length)
{
	struct ocfs2_super *osb = OCFS2_SB(inode->i_sb);
	handle_t *handle = NULL;
	int ret = 0;

	if (!ocfs2_should_order_data(inode))
		goto out;

	handle = ocfs2_start_trans(osb, OCFS2_INODE_UPDATE_CREDITS);
	if (IS_ERR(handle)) {
		ret = -ENOMEM;
		mlog_errno(ret);
		goto out;
	}

	ret = ocfs2_jbd2_inode_add_write(handle, inode, start_byte, length);
	if (ret < 0) {
		mlog_errno(ret);
		goto out;
	}

	ret = ocfs2_journal_access_di(handle, INODE_CACHE(inode), di_bh,
				      OCFS2_JOURNAL_ACCESS_WRITE);
	if (ret)
		mlog_errno(ret);
	ocfs2_update_inode_fsync_trans(handle, inode, 1);

out:
	if (ret) {
		if (!IS_ERR(handle))
			ocfs2_commit_trans(osb, handle);
		handle = ERR_PTR(ret);
	}
	return handle;
}

/* Some parts of this taken from generic_cont_expand, which turned out
 * to be too fragile to do exactly what we need without us having to
 * worry about recursive locking in ->write_begin() and ->write_end(). */
static int ocfs2_write_zero_page(struct inode *inode, u64 abs_from,
				 u64 abs_to, struct buffer_head *di_bh)
{
	struct address_space *mapping = inode->i_mapping;
	struct page *page;
	unsigned long index = abs_from >> PAGE_SHIFT;
	handle_t *handle;
	int ret = 0;
	unsigned zero_from, zero_to, block_start, block_end;
	struct ocfs2_dinode *di = (struct ocfs2_dinode *)di_bh->b_data;

	BUG_ON(abs_from >= abs_to);
	BUG_ON(abs_to > (((u64)index + 1) << PAGE_SHIFT));
	BUG_ON(abs_from & (inode->i_blkbits - 1));

	handle = ocfs2_zero_start_ordered_transaction(inode, di_bh,
						      abs_from,
						      abs_to - abs_from);
	if (IS_ERR(handle)) {
		ret = PTR_ERR(handle);
		goto out;
	}

	page = find_or_create_page(mapping, index, GFP_NOFS);
	if (!page) {
		ret = -ENOMEM;
		mlog_errno(ret);
		goto out_commit_trans;
	}

	/* Get the offsets within the page that we want to zero */
	zero_from = abs_from & (PAGE_SIZE - 1);
	zero_to = abs_to & (PAGE_SIZE - 1);
	if (!zero_to)
		zero_to = PAGE_SIZE;

	trace_ocfs2_write_zero_page(
			(unsigned long long)OCFS2_I(inode)->ip_blkno,
			(unsigned long long)abs_from,
			(unsigned long long)abs_to,
			index, zero_from, zero_to);

	/* We know that zero_from is block aligned */
	for (block_start = zero_from; block_start < zero_to;
	     block_start = block_end) {
		block_end = block_start + i_blocksize(inode);

		/*
		 * block_start is block-aligned.  Bump it by one to force
		 * __block_write_begin and block_commit_write to zero the
		 * whole block.
		 */
		ret = __block_write_begin(page, block_start + 1, 0,
					  ocfs2_get_block);
		if (ret < 0) {
			mlog_errno(ret);
			goto out_unlock;
		}


		/* must not update i_size! */
		ret = block_commit_write(page, block_start + 1,
					 block_start + 1);
		if (ret < 0)
			mlog_errno(ret);
		else
			ret = 0;
	}

	/*
	 * fs-writeback will release the dirty pages without page lock
	 * whose offset are over inode size, the release happens at
	 * block_write_full_page().
	 */
	i_size_write(inode, abs_to);
	inode->i_blocks = ocfs2_inode_sector_count(inode);
	di->i_size = cpu_to_le64((u64)i_size_read(inode));
	inode->i_mtime = inode->i_ctime = current_time(inode);
	di->i_mtime = di->i_ctime = cpu_to_le64(inode->i_mtime.tv_sec);
	di->i_ctime_nsec = cpu_to_le32(inode->i_mtime.tv_nsec);
	di->i_mtime_nsec = di->i_ctime_nsec;
	if (handle) {
		ocfs2_journal_dirty(handle, di_bh);
		ocfs2_update_inode_fsync_trans(handle, inode, 1);
	}

out_unlock:
	unlock_page(page);
	put_page(page);
out_commit_trans:
	if (handle)
		ocfs2_commit_trans(OCFS2_SB(inode->i_sb), handle);
out:
	return ret;
}

/*
 * Find the next range to zero.  We do this in terms of bytes because
 * that's what ocfs2_zero_extend() wants, and it is dealing with the
 * pagecache.  We may return multiple extents.
 *
 * zero_start and zero_end are ocfs2_zero_extend()s current idea of what
 * needs to be zeroed.  range_start and range_end return the next zeroing
 * range.  A subsequent call should pass the previous range_end as its
 * zero_start.  If range_end is 0, there's nothing to do.
 *
 * Unwritten extents are skipped over.  Refcounted extents are CoWd.
 */
static int ocfs2_zero_extend_get_range(struct inode *inode,
				       struct buffer_head *di_bh,
				       u64 zero_start, u64 zero_end,
				       u64 *range_start, u64 *range_end)
{
	int rc = 0, needs_cow = 0;
	u32 p_cpos, zero_clusters = 0;
	u32 zero_cpos =
		zero_start >> OCFS2_SB(inode->i_sb)->s_clustersize_bits;
	u32 last_cpos = ocfs2_clusters_for_bytes(inode->i_sb, zero_end);
	unsigned int num_clusters = 0;
	unsigned int ext_flags = 0;

	while (zero_cpos < last_cpos) {
		rc = ocfs2_get_clusters(inode, zero_cpos, &p_cpos,
					&num_clusters, &ext_flags);
		if (rc) {
			mlog_errno(rc);
			goto out;
		}

		if (p_cpos && !(ext_flags & OCFS2_EXT_UNWRITTEN)) {
			zero_clusters = num_clusters;
			if (ext_flags & OCFS2_EXT_REFCOUNTED)
				needs_cow = 1;
			break;
		}

		zero_cpos += num_clusters;
	}
	if (!zero_clusters) {
		*range_end = 0;
		goto out;
	}

	while ((zero_cpos + zero_clusters) < last_cpos) {
		rc = ocfs2_get_clusters(inode, zero_cpos + zero_clusters,
					&p_cpos, &num_clusters,
					&ext_flags);
		if (rc) {
			mlog_errno(rc);
			goto out;
		}

		if (!p_cpos || (ext_flags & OCFS2_EXT_UNWRITTEN))
			break;
		if (ext_flags & OCFS2_EXT_REFCOUNTED)
			needs_cow = 1;
		zero_clusters += num_clusters;
	}
	if ((zero_cpos + zero_clusters) > last_cpos)
		zero_clusters = last_cpos - zero_cpos;

	if (needs_cow) {
		rc = ocfs2_refcount_cow(inode, di_bh, zero_cpos,
					zero_clusters, UINT_MAX);
		if (rc) {
			mlog_errno(rc);
			goto out;
		}
	}

	*range_start = ocfs2_clusters_to_bytes(inode->i_sb, zero_cpos);
	*range_end = ocfs2_clusters_to_bytes(inode->i_sb,
					     zero_cpos + zero_clusters);

out:
	return rc;
}

/*
 * Zero one range returned from ocfs2_zero_extend_get_range().  The caller
 * has made sure that the entire range needs zeroing.
 */
static int ocfs2_zero_extend_range(struct inode *inode, u64 range_start,
				   u64 range_end, struct buffer_head *di_bh)
{
	int rc = 0;
	u64 next_pos;
	u64 zero_pos = range_start;

	trace_ocfs2_zero_extend_range(
			(unsigned long long)OCFS2_I(inode)->ip_blkno,
			(unsigned long long)range_start,
			(unsigned long long)range_end);
	BUG_ON(range_start >= range_end);

	while (zero_pos < range_end) {
		next_pos = (zero_pos & PAGE_MASK) + PAGE_SIZE;
		if (next_pos > range_end)
			next_pos = range_end;
		rc = ocfs2_write_zero_page(inode, zero_pos, next_pos, di_bh);
		if (rc < 0) {
			mlog_errno(rc);
			break;
		}
		zero_pos = next_pos;

		/*
		 * Very large extends have the potential to lock up
		 * the cpu for extended periods of time.
		 */
		cond_resched();
	}

	return rc;
}

int ocfs2_zero_extend(struct inode *inode, struct buffer_head *di_bh,
		      loff_t zero_to_size)
{
	int ret = 0;
	u64 zero_start, range_start = 0, range_end = 0;
	struct super_block *sb = inode->i_sb;

	zero_start = ocfs2_align_bytes_to_blocks(sb, i_size_read(inode));
	trace_ocfs2_zero_extend((unsigned long long)OCFS2_I(inode)->ip_blkno,
				(unsigned long long)zero_start,
				(unsigned long long)i_size_read(inode));
	while (zero_start < zero_to_size) {
		ret = ocfs2_zero_extend_get_range(inode, di_bh, zero_start,
						  zero_to_size,
						  &range_start,
						  &range_end);
		if (ret) {
			mlog_errno(ret);
			break;
		}
		if (!range_end)
			break;
		/* Trim the ends */
		if (range_start < zero_start)
			range_start = zero_start;
		if (range_end > zero_to_size)
			range_end = zero_to_size;

		ret = ocfs2_zero_extend_range(inode, range_start,
					      range_end, di_bh);
		if (ret) {
			mlog_errno(ret);
			break;
		}
		zero_start = range_end;
	}

	return ret;
}

int ocfs2_extend_no_holes(struct inode *inode, struct buffer_head *di_bh,
			  u64 new_i_size, u64 zero_to)
{
	int ret;
	u32 clusters_to_add;
	struct ocfs2_inode_info *oi = OCFS2_I(inode);

	/*
	 * Only quota files call this without a bh, and they can't be
	 * refcounted.
	 */
	BUG_ON(!di_bh && ocfs2_is_refcount_inode(inode));
	BUG_ON(!di_bh && !(oi->ip_flags & OCFS2_INODE_SYSTEM_FILE));

	clusters_to_add = ocfs2_clusters_for_bytes(inode->i_sb, new_i_size);
	if (clusters_to_add < oi->ip_clusters)
		clusters_to_add = 0;
	else
		clusters_to_add -= oi->ip_clusters;

	if (clusters_to_add) {
		ret = ocfs2_extend_allocation(inode, oi->ip_clusters,
					      clusters_to_add, 0);
		if (ret) {
			mlog_errno(ret);
			goto out;
		}
	}

	/*
	 * Call this even if we don't add any clusters to the tree. We
	 * still need to zero the area between the old i_size and the
	 * new i_size.
	 */
	ret = ocfs2_zero_extend(inode, di_bh, zero_to);
	if (ret < 0)
		mlog_errno(ret);

out:
	return ret;
}

static int ocfs2_extend_file(struct inode *inode,
			     struct buffer_head *di_bh,
			     u64 new_i_size)
{
	int ret = 0;
	struct ocfs2_inode_info *oi = OCFS2_I(inode);

	BUG_ON(!di_bh);

	/* setattr sometimes calls us like this. */
	if (new_i_size == 0)
		goto out;

	if (i_size_read(inode) == new_i_size)
		goto out;
	BUG_ON(new_i_size < i_size_read(inode));

	/*
	 * The alloc sem blocks people in read/write from reading our
	 * allocation until we're done changing it. We depend on
	 * i_mutex to block other extend/truncate calls while we're
	 * here.  We even have to hold it for sparse files because there
	 * might be some tail zeroing.
	 */
	down_write(&oi->ip_alloc_sem);

	if (oi->ip_dyn_features & OCFS2_INLINE_DATA_FL) {
		/*
		 * We can optimize small extends by keeping the inodes
		 * inline data.
		 */
		if (ocfs2_size_fits_inline_data(di_bh, new_i_size)) {
			up_write(&oi->ip_alloc_sem);
			goto out_update_size;
		}

		ret = ocfs2_convert_inline_data_to_extents(inode, di_bh);
		if (ret) {
			up_write(&oi->ip_alloc_sem);
			mlog_errno(ret);
			goto out;
		}
	}

	if (ocfs2_sparse_alloc(OCFS2_SB(inode->i_sb)))
		ret = ocfs2_zero_extend(inode, di_bh, new_i_size);
	else
		ret = ocfs2_extend_no_holes(inode, di_bh, new_i_size,
					    new_i_size);

	up_write(&oi->ip_alloc_sem);

	if (ret < 0) {
		mlog_errno(ret);
		goto out;
	}

out_update_size:
	ret = ocfs2_simple_size_update(inode, di_bh, new_i_size);
	if (ret < 0)
		mlog_errno(ret);

out:
	return ret;
}

int ocfs2_setattr(struct user_namespace *mnt_userns, struct dentry *dentry,
		  struct iattr *attr)
{
	int status = 0, size_change;
	int inode_locked = 0;
	struct inode *inode = d_inode(dentry);
	struct super_block *sb = inode->i_sb;
	struct ocfs2_super *osb = OCFS2_SB(sb);
	struct buffer_head *bh = NULL;
	handle_t *handle = NULL;
	struct dquot *transfer_to[MAXQUOTAS] = { };
	int qtype;
	int had_lock;
	struct ocfs2_lock_holder oh;

	trace_ocfs2_setattr(inode, dentry,
			    (unsigned long long)OCFS2_I(inode)->ip_blkno,
			    dentry->d_name.len, dentry->d_name.name,
			    attr->ia_valid, attr->ia_mode,
			    from_kuid(&init_user_ns, attr->ia_uid),
			    from_kgid(&init_user_ns, attr->ia_gid));

	/* ensuring we don't even attempt to truncate a symlink */
	if (S_ISLNK(inode->i_mode))
		attr->ia_valid &= ~ATTR_SIZE;

#define OCFS2_VALID_ATTRS (ATTR_ATIME | ATTR_MTIME | ATTR_CTIME | ATTR_SIZE \
			   | ATTR_GID | ATTR_UID | ATTR_MODE)
	if (!(attr->ia_valid & OCFS2_VALID_ATTRS))
		return 0;

	status = setattr_prepare(&init_user_ns, dentry, attr);
	if (status)
		return status;

	if (is_quota_modification(inode, attr)) {
		status = dquot_initialize(inode);
		if (status)
			return status;
	}
	size_change = S_ISREG(inode->i_mode) && attr->ia_valid & ATTR_SIZE;
	if (size_change) {
		/*
		 * Here we should wait dio to finish before inode lock
		 * to avoid a deadlock between ocfs2_setattr() and
		 * ocfs2_dio_end_io_write()
		 */
		inode_dio_wait(inode);

		status = ocfs2_rw_lock(inode, 1);
		if (status < 0) {
			mlog_errno(status);
			goto bail;
		}
	}

	had_lock = ocfs2_inode_lock_tracker(inode, &bh, 1, &oh);
	if (had_lock < 0) {
		status = had_lock;
		goto bail_unlock_rw;
	} else if (had_lock) {
		/*
		 * As far as we know, ocfs2_setattr() could only be the first
		 * VFS entry point in the call chain of recursive cluster
		 * locking issue.
		 *
		 * For instance:
		 * chmod_common()
		 *  notify_change()
		 *   ocfs2_setattr()
		 *    posix_acl_chmod()
		 *     ocfs2_iop_get_acl()
		 *
		 * But, we're not 100% sure if it's always true, because the
		 * ordering of the VFS entry points in the call chain is out
		 * of our control. So, we'd better dump the stack here to
		 * catch the other cases of recursive locking.
		 */
		mlog(ML_ERROR, "Another case of recursive locking:\n");
		dump_stack();
	}
	inode_locked = 1;

	if (size_change) {
		status = inode_newsize_ok(inode, attr->ia_size);
		if (status)
			goto bail_unlock;

		if (i_size_read(inode) >= attr->ia_size) {
			if (ocfs2_should_order_data(inode)) {
				status = ocfs2_begin_ordered_truncate(inode,
								      attr->ia_size);
				if (status)
					goto bail_unlock;
			}
			status = ocfs2_truncate_file(inode, bh, attr->ia_size);
		} else
			status = ocfs2_extend_file(inode, bh, attr->ia_size);
		if (status < 0) {
			if (status != -ENOSPC)
				mlog_errno(status);
			status = -ENOSPC;
			goto bail_unlock;
		}
	}

	if ((attr->ia_valid & ATTR_UID && !uid_eq(attr->ia_uid, inode->i_uid)) ||
	    (attr->ia_valid & ATTR_GID && !gid_eq(attr->ia_gid, inode->i_gid))) {
		/*
		 * Gather pointers to quota structures so that allocation /
		 * freeing of quota structures happens here and not inside
		 * dquot_transfer() where we have problems with lock ordering
		 */
		if (attr->ia_valid & ATTR_UID && !uid_eq(attr->ia_uid, inode->i_uid)
		    && OCFS2_HAS_RO_COMPAT_FEATURE(sb,
		    OCFS2_FEATURE_RO_COMPAT_USRQUOTA)) {
			transfer_to[USRQUOTA] = dqget(sb, make_kqid_uid(attr->ia_uid));
			if (IS_ERR(transfer_to[USRQUOTA])) {
				status = PTR_ERR(transfer_to[USRQUOTA]);
				transfer_to[USRQUOTA] = NULL;
				goto bail_unlock;
			}
		}
		if (attr->ia_valid & ATTR_GID && !gid_eq(attr->ia_gid, inode->i_gid)
		    && OCFS2_HAS_RO_COMPAT_FEATURE(sb,
		    OCFS2_FEATURE_RO_COMPAT_GRPQUOTA)) {
			transfer_to[GRPQUOTA] = dqget(sb, make_kqid_gid(attr->ia_gid));
			if (IS_ERR(transfer_to[GRPQUOTA])) {
				status = PTR_ERR(transfer_to[GRPQUOTA]);
				transfer_to[GRPQUOTA] = NULL;
				goto bail_unlock;
			}
		}
		down_write(&OCFS2_I(inode)->ip_alloc_sem);
		handle = ocfs2_start_trans(osb, OCFS2_INODE_UPDATE_CREDITS +
					   2 * ocfs2_quota_trans_credits(sb));
		if (IS_ERR(handle)) {
			status = PTR_ERR(handle);
			mlog_errno(status);
			goto bail_unlock_alloc;
		}
		status = __dquot_transfer(inode, transfer_to);
		if (status < 0)
			goto bail_commit;
	} else {
		down_write(&OCFS2_I(inode)->ip_alloc_sem);
		handle = ocfs2_start_trans(osb, OCFS2_INODE_UPDATE_CREDITS);
		if (IS_ERR(handle)) {
			status = PTR_ERR(handle);
			mlog_errno(status);
			goto bail_unlock_alloc;
		}
	}

	setattr_copy(&init_user_ns, inode, attr);
	mark_inode_dirty(inode);

	status = ocfs2_mark_inode_dirty(handle, inode, bh);
	if (status < 0)
		mlog_errno(status);

bail_commit:
	ocfs2_commit_trans(osb, handle);
bail_unlock_alloc:
	up_write(&OCFS2_I(inode)->ip_alloc_sem);
bail_unlock:
	if (status && inode_locked) {
		ocfs2_inode_unlock_tracker(inode, 1, &oh, had_lock);
		inode_locked = 0;
	}
bail_unlock_rw:
	if (size_change)
		ocfs2_rw_unlock(inode, 1);
bail:

	/* Release quota pointers in case we acquired them */
	for (qtype = 0; qtype < OCFS2_MAXQUOTAS; qtype++)
		dqput(transfer_to[qtype]);

	if (!status && attr->ia_valid & ATTR_MODE) {
		status = ocfs2_acl_chmod(inode, bh);
		if (status < 0)
			mlog_errno(status);
	}
	if (inode_locked)
		ocfs2_inode_unlock_tracker(inode, 1, &oh, had_lock);

	brelse(bh);
	return status;
}

int ocfs2_getattr(struct user_namespace *mnt_userns, const struct path *path,
		  struct kstat *stat, u32 request_mask, unsigned int flags)
{
	struct inode *inode = d_inode(path->dentry);
	struct super_block *sb = path->dentry->d_sb;
	struct ocfs2_super *osb = sb->s_fs_info;
	int err;

	err = ocfs2_inode_revalidate(path->dentry);
	if (err) {
		if (err != -ENOENT)
			mlog_errno(err);
		goto bail;
	}

	generic_fillattr(&init_user_ns, inode, stat);
	/*
	 * If there is inline data in the inode, the inode will normally not
	 * have data blocks allocated (it may have an external xattr block).
	 * Report at least one sector for such files, so tools like tar, rsync,
	 * others don't incorrectly think the file is completely sparse.
	 */
	if (unlikely(OCFS2_I(inode)->ip_dyn_features & OCFS2_INLINE_DATA_FL))
		stat->blocks += (stat->size + 511)>>9;

	/* We set the blksize from the cluster size for performance */
	stat->blksize = osb->s_clustersize;

bail:
	return err;
}

int ocfs2_permission(struct user_namespace *mnt_userns, struct inode *inode,
		     int mask)
{
	int ret, had_lock;
	struct ocfs2_lock_holder oh;

	if (mask & MAY_NOT_BLOCK)
		return -ECHILD;

	had_lock = ocfs2_inode_lock_tracker(inode, NULL, 0, &oh);
	if (had_lock < 0) {
		ret = had_lock;
		goto out;
	} else if (had_lock) {
		/* See comments in ocfs2_setattr() for details.
		 * The call chain of this case could be:
		 * do_sys_open()
		 *  may_open()
		 *   inode_permission()
		 *    ocfs2_permission()
		 *     ocfs2_iop_get_acl()
		 */
		mlog(ML_ERROR, "Another case of recursive locking:\n");
		dump_stack();
	}

	ret = generic_permission(&init_user_ns, inode, mask);

	ocfs2_inode_unlock_tracker(inode, 0, &oh, had_lock);
out:
	return ret;
}

static int __ocfs2_write_remove_suid(struct inode *inode,
				     struct buffer_head *bh)
{
	int ret;
	handle_t *handle;
	struct ocfs2_super *osb = OCFS2_SB(inode->i_sb);
	struct ocfs2_dinode *di;

	trace_ocfs2_write_remove_suid(
			(unsigned long long)OCFS2_I(inode)->ip_blkno,
			inode->i_mode);

	handle = ocfs2_start_trans(osb, OCFS2_INODE_UPDATE_CREDITS);
	if (IS_ERR(handle)) {
		ret = PTR_ERR(handle);
		mlog_errno(ret);
		goto out;
	}

	ret = ocfs2_journal_access_di(handle, INODE_CACHE(inode), bh,
				      OCFS2_JOURNAL_ACCESS_WRITE);
	if (ret < 0) {
		mlog_errno(ret);
		goto out_trans;
	}

	inode->i_mode &= ~S_ISUID;
	if ((inode->i_mode & S_ISGID) && (inode->i_mode & S_IXGRP))
		inode->i_mode &= ~S_ISGID;

	di = (struct ocfs2_dinode *) bh->b_data;
	di->i_mode = cpu_to_le16(inode->i_mode);
	ocfs2_update_inode_fsync_trans(handle, inode, 0);

	ocfs2_journal_dirty(handle, bh);

out_trans:
	ocfs2_commit_trans(osb, handle);
out:
	return ret;
}

static int ocfs2_write_remove_suid(struct inode *inode)
{
	int ret;
	struct buffer_head *bh = NULL;

	ret = ocfs2_read_inode_block(inode, &bh);
	if (ret < 0) {
		mlog_errno(ret);
		goto out;
	}

	ret =  __ocfs2_write_remove_suid(inode, bh);
out:
	brelse(bh);
	return ret;
}

/*
 * Allocate enough extents to cover the region starting at byte offset
 * start for len bytes. Existing extents are skipped, any extents
 * added are marked as "unwritten".
 */
static int ocfs2_allocate_unwritten_extents(struct inode *inode,
					    u64 start, u64 len)
{
	int ret;
	u32 cpos, phys_cpos, clusters, alloc_size;
	u64 end = start + len;
	struct buffer_head *di_bh = NULL;

	if (OCFS2_I(inode)->ip_dyn_features & OCFS2_INLINE_DATA_FL) {
		ret = ocfs2_read_inode_block(inode, &di_bh);
		if (ret) {
			mlog_errno(ret);
			goto out;
		}

		/*
		 * Nothing to do if the requested reservation range
		 * fits within the inode.
		 */
		if (ocfs2_size_fits_inline_data(di_bh, end))
			goto out;

		ret = ocfs2_convert_inline_data_to_extents(inode, di_bh);
		if (ret) {
			mlog_errno(ret);
			goto out;
		}
	}

	/*
	 * We consider both start and len to be inclusive.
	 */
	cpos = start >> OCFS2_SB(inode->i_sb)->s_clustersize_bits;
	clusters = ocfs2_clusters_for_bytes(inode->i_sb, start + len);
	clusters -= cpos;

	while (clusters) {
		ret = ocfs2_get_clusters(inode, cpos, &phys_cpos,
					 &alloc_size, NULL);
		if (ret) {
			mlog_errno(ret);
			goto out;
		}

		/*
		 * Hole or existing extent len can be arbitrary, so
		 * cap it to our own allocation request.
		 */
		if (alloc_size > clusters)
			alloc_size = clusters;

		if (phys_cpos) {
			/*
			 * We already have an allocation at this
			 * region so we can safely skip it.
			 */
			goto next;
		}

		ret = ocfs2_extend_allocation(inode, cpos, alloc_size, 1);
		if (ret) {
			if (ret != -ENOSPC)
				mlog_errno(ret);
			goto out;
		}

next:
		cpos += alloc_size;
		clusters -= alloc_size;
	}

	ret = 0;
out:

	brelse(di_bh);
	return ret;
}

/*
 * Truncate a byte range, avoiding pages within partial clusters. This
 * preserves those pages for the zeroing code to write to.
 */
static void ocfs2_truncate_cluster_pages(struct inode *inode, u64 byte_start,
					 u64 byte_len)
{
	struct ocfs2_super *osb = OCFS2_SB(inode->i_sb);
	loff_t start, end;
	struct address_space *mapping = inode->i_mapping;

	start = (loff_t)ocfs2_align_bytes_to_clusters(inode->i_sb, byte_start);
	end = byte_start + byte_len;
	end = end & ~(osb->s_clustersize - 1);

	if (start < end) {
		unmap_mapping_range(mapping, start, end - start, 0);
		truncate_inode_pages_range(mapping, start, end - 1);
	}
}

/*
 * zero out partial blocks of one cluster.
 *
 * start: file offset where zero starts, will be made upper block aligned.
 * len: it will be trimmed to the end of current cluster if "start + len"
 *      is bigger than it.
 */
static int ocfs2_zeroout_partial_cluster(struct inode *inode,
					u64 start, u64 len)
{
	int ret;
	u64 start_block, end_block, nr_blocks;
	u64 p_block, offset;
	u32 cluster, p_cluster, nr_clusters;
	struct super_block *sb = inode->i_sb;
	u64 end = ocfs2_align_bytes_to_clusters(sb, start);

	if (start + len < end)
		end = start + len;

	start_block = ocfs2_blocks_for_bytes(sb, start);
	end_block = ocfs2_blocks_for_bytes(sb, end);
	nr_blocks = end_block - start_block;
	if (!nr_blocks)
		return 0;

	cluster = ocfs2_bytes_to_clusters(sb, start);
	ret = ocfs2_get_clusters(inode, cluster, &p_cluster,
				&nr_clusters, NULL);
	if (ret)
		return ret;
	if (!p_cluster)
		return 0;

	offset = start_block - ocfs2_clusters_to_blocks(sb, cluster);
	p_block = ocfs2_clusters_to_blocks(sb, p_cluster) + offset;
	return sb_issue_zeroout(sb, p_block, nr_blocks, GFP_NOFS);
}

static int ocfs2_zero_partial_clusters(struct inode *inode,
				       u64 start, u64 len)
{
	int ret = 0;
	u64 tmpend = 0;
	u64 end = start + len;
	struct ocfs2_super *osb = OCFS2_SB(inode->i_sb);
	unsigned int csize = osb->s_clustersize;
	handle_t *handle;
	loff_t isize = i_size_read(inode);

	/*
	 * The "start" and "end" values are NOT necessarily part of
	 * the range whose allocation is being deleted. Rather, this
	 * is what the user passed in with the request. We must zero
	 * partial clusters here. There's no need to worry about
	 * physical allocation - the zeroing code knows to skip holes.
	 */
	trace_ocfs2_zero_partial_clusters(
		(unsigned long long)OCFS2_I(inode)->ip_blkno,
		(unsigned long long)start, (unsigned long long)end);

	/*
	 * If both edges are on a cluster boundary then there's no
	 * zeroing required as the region is part of the allocation to
	 * be truncated.
	 */
	if ((start & (csize - 1)) == 0 && (end & (csize - 1)) == 0)
		goto out;

	/* No page cache for EOF blocks, issue zero out to disk. */
	if (end > isize) {
		/*
		 * zeroout eof blocks in last cluster starting from
		 * "isize" even "start" > "isize" because it is
		 * complicated to zeroout just at "start" as "start"
		 * may be not aligned with block size, buffer write
		 * would be required to do that, but out of eof buffer
		 * write is not supported.
		 */
		ret = ocfs2_zeroout_partial_cluster(inode, isize,
					end - isize);
		if (ret) {
			mlog_errno(ret);
			goto out;
		}
		if (start >= isize)
			goto out;
		end = isize;
	}
	handle = ocfs2_start_trans(osb, OCFS2_INODE_UPDATE_CREDITS);
	if (IS_ERR(handle)) {
		ret = PTR_ERR(handle);
		mlog_errno(ret);
		goto out;
	}

	/*
	 * If start is on a cluster boundary and end is somewhere in another
	 * cluster, we have not COWed the cluster starting at start, unless
	 * end is also within the same cluster. So, in this case, we skip this
	 * first call to ocfs2_zero_range_for_truncate() truncate and move on
	 * to the next one.
	 */
	if ((start & (csize - 1)) != 0) {
		/*
		 * We want to get the byte offset of the end of the 1st
		 * cluster.
		 */
		tmpend = (u64)osb->s_clustersize +
			(start & ~(osb->s_clustersize - 1));
		if (tmpend > end)
			tmpend = end;

		trace_ocfs2_zero_partial_clusters_range1(
			(unsigned long long)start,
			(unsigned long long)tmpend);

		ret = ocfs2_zero_range_for_truncate(inode, handle, start,
						    tmpend);
		if (ret)
			mlog_errno(ret);
	}

	if (tmpend < end) {
		/*
		 * This may make start and end equal, but the zeroing
		 * code will skip any work in that case so there's no
		 * need to catch it up here.
		 */
		start = end & ~(osb->s_clustersize - 1);

		trace_ocfs2_zero_partial_clusters_range2(
			(unsigned long long)start, (unsigned long long)end);

		ret = ocfs2_zero_range_for_truncate(inode, handle, start, end);
		if (ret)
			mlog_errno(ret);
	}
	ocfs2_update_inode_fsync_trans(handle, inode, 1);

	ocfs2_commit_trans(osb, handle);
out:
	return ret;
}

static int ocfs2_find_rec(struct ocfs2_extent_list *el, u32 pos)
{
	int i;
	struct ocfs2_extent_rec *rec = NULL;

	for (i = le16_to_cpu(el->l_next_free_rec) - 1; i >= 0; i--) {

		rec = &el->l_recs[i];

		if (le32_to_cpu(rec->e_cpos) < pos)
			break;
	}

	return i;
}

/*
 * Helper to calculate the punching pos and length in one run, we handle the
 * following three cases in order:
 *
 * - remove the entire record
 * - remove a partial record
 * - no record needs to be removed (hole-punching completed)
*/
static void ocfs2_calc_trunc_pos(struct inode *inode,
				 struct ocfs2_extent_list *el,
				 struct ocfs2_extent_rec *rec,
				 u32 trunc_start, u32 *trunc_cpos,
				 u32 *trunc_len, u32 *trunc_end,
				 u64 *blkno, int *done)
{
	int ret = 0;
	u32 coff, range;

	range = le32_to_cpu(rec->e_cpos) + ocfs2_rec_clusters(el, rec);

	if (le32_to_cpu(rec->e_cpos) >= trunc_start) {
		/*
		 * remove an entire extent record.
		 */
		*trunc_cpos = le32_to_cpu(rec->e_cpos);
		/*
		 * Skip holes if any.
		 */
		if (range < *trunc_end)
			*trunc_end = range;
		*trunc_len = *trunc_end - le32_to_cpu(rec->e_cpos);
		*blkno = le64_to_cpu(rec->e_blkno);
		*trunc_end = le32_to_cpu(rec->e_cpos);
	} else if (range > trunc_start) {
		/*
		 * remove a partial extent record, which means we're
		 * removing the last extent record.
		 */
		*trunc_cpos = trunc_start;
		/*
		 * skip hole if any.
		 */
		if (range < *trunc_end)
			*trunc_end = range;
		*trunc_len = *trunc_end - trunc_start;
		coff = trunc_start - le32_to_cpu(rec->e_cpos);
		*blkno = le64_to_cpu(rec->e_blkno) +
				ocfs2_clusters_to_blocks(inode->i_sb, coff);
		*trunc_end = trunc_start;
	} else {
		/*
		 * It may have two following possibilities:
		 *
		 * - last record has been removed
		 * - trunc_start was within a hole
		 *
		 * both two cases mean the completion of hole punching.
		 */
		ret = 1;
	}

	*done = ret;
}

int ocfs2_remove_inode_range(struct inode *inode,
			     struct buffer_head *di_bh, u64 byte_start,
			     u64 byte_len)
{
	int ret = 0, flags = 0, done = 0, i;
	u32 trunc_start, trunc_len, trunc_end, trunc_cpos, phys_cpos;
	u32 cluster_in_el;
	struct ocfs2_super *osb = OCFS2_SB(inode->i_sb);
	struct ocfs2_cached_dealloc_ctxt dealloc;
	struct address_space *mapping = inode->i_mapping;
	struct ocfs2_extent_tree et;
	struct ocfs2_path *path = NULL;
	struct ocfs2_extent_list *el = NULL;
	struct ocfs2_extent_rec *rec = NULL;
	struct ocfs2_dinode *di = (struct ocfs2_dinode *)di_bh->b_data;
	u64 blkno, refcount_loc = le64_to_cpu(di->i_refcount_loc);

	ocfs2_init_dinode_extent_tree(&et, INODE_CACHE(inode), di_bh);
	ocfs2_init_dealloc_ctxt(&dealloc);

	trace_ocfs2_remove_inode_range(
			(unsigned long long)OCFS2_I(inode)->ip_blkno,
			(unsigned long long)byte_start,
			(unsigned long long)byte_len);

	if (byte_len == 0)
		return 0;

	if (OCFS2_I(inode)->ip_dyn_features & OCFS2_INLINE_DATA_FL) {
		ret = ocfs2_truncate_inline(inode, di_bh, byte_start,
					    byte_start + byte_len, 0);
		if (ret) {
			mlog_errno(ret);
			goto out;
		}
		/*
		 * There's no need to get fancy with the page cache
		 * truncate of an inline-data inode. We're talking
		 * about less than a page here, which will be cached
		 * in the dinode buffer anyway.
		 */
		unmap_mapping_range(mapping, 0, 0, 0);
		truncate_inode_pages(mapping, 0);
		goto out;
	}

	/*
	 * For reflinks, we may need to CoW 2 clusters which might be
	 * partially zero'd later, if hole's start and end offset were
	 * within one cluster(means is not exactly aligned to clustersize).
	 */

	if (ocfs2_is_refcount_inode(inode)) {
		ret = ocfs2_cow_file_pos(inode, di_bh, byte_start);
		if (ret) {
			mlog_errno(ret);
			goto out;
		}

		ret = ocfs2_cow_file_pos(inode, di_bh, byte_start + byte_len);
		if (ret) {
			mlog_errno(ret);
			goto out;
		}
	}

	trunc_start = ocfs2_clusters_for_bytes(osb->sb, byte_start);
	trunc_end = (byte_start + byte_len) >> osb->s_clustersize_bits;
	cluster_in_el = trunc_end;

	ret = ocfs2_zero_partial_clusters(inode, byte_start, byte_len);
	if (ret) {
		mlog_errno(ret);
		goto out;
	}

	path = ocfs2_new_path_from_et(&et);
	if (!path) {
		ret = -ENOMEM;
		mlog_errno(ret);
		goto out;
	}

	while (trunc_end > trunc_start) {

		ret = ocfs2_find_path(INODE_CACHE(inode), path,
				      cluster_in_el);
		if (ret) {
			mlog_errno(ret);
			goto out;
		}

		el = path_leaf_el(path);

		i = ocfs2_find_rec(el, trunc_end);
		/*
		 * Need to go to previous extent block.
		 */
		if (i < 0) {
			if (path->p_tree_depth == 0)
				break;

			ret = ocfs2_find_cpos_for_left_leaf(inode->i_sb,
							    path,
							    &cluster_in_el);
			if (ret) {
				mlog_errno(ret);
				goto out;
			}

			/*
			 * We've reached the leftmost extent block,
			 * it's safe to leave.
			 */
			if (cluster_in_el == 0)
				break;

			/*
			 * The 'pos' searched for previous extent block is
			 * always one cluster less than actual trunc_end.
			 */
			trunc_end = cluster_in_el + 1;

			ocfs2_reinit_path(path, 1);

			continue;

		} else
			rec = &el->l_recs[i];

		ocfs2_calc_trunc_pos(inode, el, rec, trunc_start, &trunc_cpos,
				     &trunc_len, &trunc_end, &blkno, &done);
		if (done)
			break;

		flags = rec->e_flags;
		phys_cpos = ocfs2_blocks_to_clusters(inode->i_sb, blkno);

		ret = ocfs2_remove_btree_range(inode, &et, trunc_cpos,
					       phys_cpos, trunc_len, flags,
					       &dealloc, refcount_loc, false);
		if (ret < 0) {
			mlog_errno(ret);
			goto out;
		}

		cluster_in_el = trunc_end;

		ocfs2_reinit_path(path, 1);
	}

	ocfs2_truncate_cluster_pages(inode, byte_start, byte_len);

out:
	ocfs2_free_path(path);
	ocfs2_schedule_truncate_log_flush(osb, 1);
	ocfs2_run_deallocs(osb, &dealloc);

	return ret;
}

/*
 * Parts of this function taken from xfs_change_file_space()
 */
static int __ocfs2_change_file_space(struct file *file, struct inode *inode,
				     loff_t f_pos, unsigned int cmd,
				     struct ocfs2_space_resv *sr,
				     int change_size)
{
	int ret;
	s64 llen;
	loff_t size, orig_isize;
	struct ocfs2_super *osb = OCFS2_SB(inode->i_sb);
	struct buffer_head *di_bh = NULL;
	handle_t *handle;
	unsigned long long max_off = inode->i_sb->s_maxbytes;

	if (ocfs2_is_hard_readonly(osb) || ocfs2_is_soft_readonly(osb))
		return -EROFS;

	inode_lock(inode);

	/*
	 * This prevents concurrent writes on other nodes
	 */
	ret = ocfs2_rw_lock(inode, 1);
	if (ret) {
		mlog_errno(ret);
		goto out;
	}

	ret = ocfs2_inode_lock(inode, &di_bh, 1);
	if (ret) {
		mlog_errno(ret);
		goto out_rw_unlock;
	}

	if (inode->i_flags & (S_IMMUTABLE|S_APPEND)) {
		ret = -EPERM;
		goto out_inode_unlock;
	}

	switch (sr->l_whence) {
	case 0: /*SEEK_SET*/
		break;
	case 1: /*SEEK_CUR*/
		sr->l_start += f_pos;
		break;
	case 2: /*SEEK_END*/
		sr->l_start += i_size_read(inode);
		break;
	default:
		ret = -EINVAL;
		goto out_inode_unlock;
	}
	sr->l_whence = 0;

	llen = sr->l_len > 0 ? sr->l_len - 1 : sr->l_len;

	if (sr->l_start < 0
	    || sr->l_start > max_off
	    || (sr->l_start + llen) < 0
	    || (sr->l_start + llen) > max_off) {
		ret = -EINVAL;
		goto out_inode_unlock;
	}
	size = sr->l_start + sr->l_len;

	if (cmd == OCFS2_IOC_RESVSP || cmd == OCFS2_IOC_RESVSP64 ||
	    cmd == OCFS2_IOC_UNRESVSP || cmd == OCFS2_IOC_UNRESVSP64) {
		if (sr->l_len <= 0) {
			ret = -EINVAL;
			goto out_inode_unlock;
		}
	}

	if (file && should_remove_suid(file->f_path.dentry)) {
		ret = __ocfs2_write_remove_suid(inode, di_bh);
		if (ret) {
			mlog_errno(ret);
			goto out_inode_unlock;
		}
	}

	down_write(&OCFS2_I(inode)->ip_alloc_sem);
	switch (cmd) {
	case OCFS2_IOC_RESVSP:
	case OCFS2_IOC_RESVSP64:
		/*
		 * This takes unsigned offsets, but the signed ones we
		 * pass have been checked against overflow above.
		 */
		ret = ocfs2_allocate_unwritten_extents(inode, sr->l_start,
						       sr->l_len);
		break;
	case OCFS2_IOC_UNRESVSP:
	case OCFS2_IOC_UNRESVSP64:
		ret = ocfs2_remove_inode_range(inode, di_bh, sr->l_start,
					       sr->l_len);
		break;
	default:
		ret = -EINVAL;
	}

	orig_isize = i_size_read(inode);
	/* zeroout eof blocks in the cluster. */
	if (!ret && change_size && orig_isize < size) {
		ret = ocfs2_zeroout_partial_cluster(inode, orig_isize,
					size - orig_isize);
		if (!ret)
			i_size_write(inode, size);
	}
	up_write(&OCFS2_I(inode)->ip_alloc_sem);
	if (ret) {
		mlog_errno(ret);
		goto out_inode_unlock;
	}

	/*
	 * We update c/mtime for these changes
	 */
	handle = ocfs2_start_trans(osb, OCFS2_INODE_UPDATE_CREDITS);
	if (IS_ERR(handle)) {
		ret = PTR_ERR(handle);
		mlog_errno(ret);
		goto out_inode_unlock;
	}

	inode->i_ctime = inode->i_mtime = current_time(inode);
	ret = ocfs2_mark_inode_dirty(handle, inode, di_bh);
	if (ret < 0)
		mlog_errno(ret);

	if (file && (file->f_flags & O_SYNC))
		handle->h_sync = 1;

	ocfs2_commit_trans(osb, handle);

out_inode_unlock:
	brelse(di_bh);
	ocfs2_inode_unlock(inode, 1);
out_rw_unlock:
	ocfs2_rw_unlock(inode, 1);

out:
	inode_unlock(inode);
	return ret;
}

int ocfs2_change_file_space(struct file *file, unsigned int cmd,
			    struct ocfs2_space_resv *sr)
{
	struct inode *inode = file_inode(file);
	struct ocfs2_super *osb = OCFS2_SB(inode->i_sb);
	int ret;

	if ((cmd == OCFS2_IOC_RESVSP || cmd == OCFS2_IOC_RESVSP64) &&
	    !ocfs2_writes_unwritten_extents(osb))
		return -ENOTTY;
	else if ((cmd == OCFS2_IOC_UNRESVSP || cmd == OCFS2_IOC_UNRESVSP64) &&
		 !ocfs2_sparse_alloc(osb))
		return -ENOTTY;

	if (!S_ISREG(inode->i_mode))
		return -EINVAL;

	if (!(file->f_mode & FMODE_WRITE))
		return -EBADF;

	ret = mnt_want_write_file(file);
	if (ret)
		return ret;
	ret = __ocfs2_change_file_space(file, inode, file->f_pos, cmd, sr, 0);
	mnt_drop_write_file(file);
	return ret;
}

static long ocfs2_fallocate(struct file *file, int mode, loff_t offset,
			    loff_t len)
{
	struct inode *inode = file_inode(file);
	struct ocfs2_super *osb = OCFS2_SB(inode->i_sb);
	struct ocfs2_space_resv sr;
	int change_size = 1;
	int cmd = OCFS2_IOC_RESVSP64;

	if (mode & ~(FALLOC_FL_KEEP_SIZE | FALLOC_FL_PUNCH_HOLE))
		return -EOPNOTSUPP;
	if (!ocfs2_writes_unwritten_extents(osb))
		return -EOPNOTSUPP;

	if (mode & FALLOC_FL_KEEP_SIZE)
		change_size = 0;

	if (mode & FALLOC_FL_PUNCH_HOLE)
		cmd = OCFS2_IOC_UNRESVSP64;

	sr.l_whence = 0;
	sr.l_start = (s64)offset;
	sr.l_len = (s64)len;

	return __ocfs2_change_file_space(NULL, inode, offset, cmd, &sr,
					 change_size);
}

int ocfs2_check_range_for_refcount(struct inode *inode, loff_t pos,
				   size_t count)
{
	int ret = 0;
	unsigned int extent_flags;
	u32 cpos, clusters, extent_len, phys_cpos;
	struct super_block *sb = inode->i_sb;

	if (!ocfs2_refcount_tree(OCFS2_SB(inode->i_sb)) ||
	    !ocfs2_is_refcount_inode(inode) ||
	    OCFS2_I(inode)->ip_dyn_features & OCFS2_INLINE_DATA_FL)
		return 0;

	cpos = pos >> OCFS2_SB(sb)->s_clustersize_bits;
	clusters = ocfs2_clusters_for_bytes(sb, pos + count) - cpos;

	while (clusters) {
		ret = ocfs2_get_clusters(inode, cpos, &phys_cpos, &extent_len,
					 &extent_flags);
		if (ret < 0) {
			mlog_errno(ret);
			goto out;
		}

		if (phys_cpos && (extent_flags & OCFS2_EXT_REFCOUNTED)) {
			ret = 1;
			break;
		}

		if (extent_len > clusters)
			extent_len = clusters;

		clusters -= extent_len;
		cpos += extent_len;
	}
out:
	return ret;
}

static int ocfs2_is_io_unaligned(struct inode *inode, size_t count, loff_t pos)
{
	int blockmask = inode->i_sb->s_blocksize - 1;
	loff_t final_size = pos + count;

	if ((pos & blockmask) || (final_size & blockmask))
		return 1;
	return 0;
}

static int ocfs2_inode_lock_for_extent_tree(struct inode *inode,
					    struct buffer_head **di_bh,
					    int meta_level,
					    int write_sem,
					    int wait)
{
	int ret = 0;

	if (wait)
		ret = ocfs2_inode_lock(inode, di_bh, meta_level);
	else
		ret = ocfs2_try_inode_lock(inode, di_bh, meta_level);
	if (ret < 0)
		goto out;

	if (wait) {
		if (write_sem)
			down_write(&OCFS2_I(inode)->ip_alloc_sem);
		else
			down_read(&OCFS2_I(inode)->ip_alloc_sem);
	} else {
		if (write_sem)
			ret = down_write_trylock(&OCFS2_I(inode)->ip_alloc_sem);
		else
			ret = down_read_trylock(&OCFS2_I(inode)->ip_alloc_sem);

		if (!ret) {
			ret = -EAGAIN;
			goto out_unlock;
		}
	}

	return ret;

out_unlock:
	brelse(*di_bh);
	*di_bh = NULL;
	ocfs2_inode_unlock(inode, meta_level);
out:
	return ret;
}

static void ocfs2_inode_unlock_for_extent_tree(struct inode *inode,
					       struct buffer_head **di_bh,
					       int meta_level,
					       int write_sem)
{
	if (write_sem)
		up_write(&OCFS2_I(inode)->ip_alloc_sem);
	else
		up_read(&OCFS2_I(inode)->ip_alloc_sem);

	brelse(*di_bh);
	*di_bh = NULL;

	if (meta_level >= 0)
		ocfs2_inode_unlock(inode, meta_level);
}

static int ocfs2_prepare_inode_for_write(struct file *file,
					 loff_t pos, size_t count, int wait)
{
	int ret = 0, meta_level = 0, overwrite_io = 0;
	int write_sem = 0;
	struct dentry *dentry = file->f_path.dentry;
	struct inode *inode = d_inode(dentry);
	struct buffer_head *di_bh = NULL;
<<<<<<< HEAD
	loff_t end;
=======
>>>>>>> 7d2a07b7
	u32 cpos;
	u32 clusters;

	/*
	 * We start with a read level meta lock and only jump to an ex
	 * if we need to make modifications here.
	 */
	for(;;) {
		ret = ocfs2_inode_lock_for_extent_tree(inode,
						       &di_bh,
						       meta_level,
						       write_sem,
						       wait);
		if (ret < 0) {
			if (ret != -EAGAIN)
				mlog_errno(ret);
			goto out;
		}

		/*
		 * Check if IO will overwrite allocated blocks in case
		 * IOCB_NOWAIT flag is set.
		 */
		if (!wait && !overwrite_io) {
			overwrite_io = 1;

			ret = ocfs2_overwrite_io(inode, di_bh, pos, count);
			if (ret < 0) {
				if (ret != -EAGAIN)
					mlog_errno(ret);
				goto out_unlock;
			}
		}

		/* Clear suid / sgid if necessary. We do this here
		 * instead of later in the write path because
		 * remove_suid() calls ->setattr without any hint that
		 * we may have already done our cluster locking. Since
		 * ocfs2_setattr() *must* take cluster locks to
		 * proceed, this will lead us to recursively lock the
		 * inode. There's also the dinode i_size state which
		 * can be lost via setattr during extending writes (we
		 * set inode->i_size at the end of a write. */
		if (should_remove_suid(dentry)) {
			if (meta_level == 0) {
				ocfs2_inode_unlock_for_extent_tree(inode,
								   &di_bh,
								   meta_level,
								   write_sem);
				meta_level = 1;
				continue;
			}

			ret = ocfs2_write_remove_suid(inode);
			if (ret < 0) {
				mlog_errno(ret);
				goto out_unlock;
			}
		}

		ret = ocfs2_check_range_for_refcount(inode, pos, count);
		if (ret == 1) {
			ocfs2_inode_unlock_for_extent_tree(inode,
							   &di_bh,
							   meta_level,
							   write_sem);
			meta_level = 1;
			write_sem = 1;
			ret = ocfs2_inode_lock_for_extent_tree(inode,
							       &di_bh,
							       meta_level,
							       write_sem,
							       wait);
			if (ret < 0) {
				if (ret != -EAGAIN)
					mlog_errno(ret);
				goto out;
			}

			cpos = pos >> OCFS2_SB(inode->i_sb)->s_clustersize_bits;
			clusters =
				ocfs2_clusters_for_bytes(inode->i_sb, pos + count) - cpos;
			ret = ocfs2_refcount_cow(inode, di_bh, cpos, clusters, UINT_MAX);
		}

		if (ret < 0) {
			if (ret != -EAGAIN)
				mlog_errno(ret);
			goto out_unlock;
		}

		break;
	}

out_unlock:
	trace_ocfs2_prepare_inode_for_write(OCFS2_I(inode)->ip_blkno,
					    pos, count, wait);

	ocfs2_inode_unlock_for_extent_tree(inode,
					   &di_bh,
					   meta_level,
					   write_sem);

out:
	return ret;
}

static ssize_t ocfs2_file_write_iter(struct kiocb *iocb,
				    struct iov_iter *from)
{
	int rw_level;
	ssize_t written = 0;
	ssize_t ret;
	size_t count = iov_iter_count(from);
	struct file *file = iocb->ki_filp;
	struct inode *inode = file_inode(file);
	struct ocfs2_super *osb = OCFS2_SB(inode->i_sb);
	int full_coherency = !(osb->s_mount_opt &
			       OCFS2_MOUNT_COHERENCY_BUFFERED);
	void *saved_ki_complete = NULL;
	int append_write = ((iocb->ki_pos + count) >=
			i_size_read(inode) ? 1 : 0);
	int direct_io = iocb->ki_flags & IOCB_DIRECT ? 1 : 0;
	int nowait = iocb->ki_flags & IOCB_NOWAIT ? 1 : 0;

	trace_ocfs2_file_write_iter(inode, file, file->f_path.dentry,
		(unsigned long long)OCFS2_I(inode)->ip_blkno,
		file->f_path.dentry->d_name.len,
		file->f_path.dentry->d_name.name,
		(unsigned int)from->nr_segs);	/* GRRRRR */

	if (!direct_io && nowait)
		return -EOPNOTSUPP;

	if (count == 0)
		return 0;

	if (nowait) {
		if (!inode_trylock(inode))
			return -EAGAIN;
	} else
		inode_lock(inode);

	/*
	 * Concurrent O_DIRECT writes are allowed with
	 * mount_option "coherency=buffered".
	 * For append write, we must take rw EX.
	 */
	rw_level = (!direct_io || full_coherency || append_write);

	if (nowait)
		ret = ocfs2_try_rw_lock(inode, rw_level);
	else
		ret = ocfs2_rw_lock(inode, rw_level);
	if (ret < 0) {
		if (ret != -EAGAIN)
			mlog_errno(ret);
		goto out_mutex;
	}

	/*
	 * O_DIRECT writes with "coherency=full" need to take EX cluster
	 * inode_lock to guarantee coherency.
	 */
	if (direct_io && full_coherency) {
		/*
		 * We need to take and drop the inode lock to force
		 * other nodes to drop their caches.  Buffered I/O
		 * already does this in write_begin().
		 */
		if (nowait)
			ret = ocfs2_try_inode_lock(inode, NULL, 1);
		else
			ret = ocfs2_inode_lock(inode, NULL, 1);
		if (ret < 0) {
			if (ret != -EAGAIN)
				mlog_errno(ret);
			goto out;
		}

		ocfs2_inode_unlock(inode, 1);
	}

	ret = generic_write_checks(iocb, from);
	if (ret <= 0) {
		if (ret)
			mlog_errno(ret);
		goto out;
	}
	count = ret;

	ret = ocfs2_prepare_inode_for_write(file, iocb->ki_pos, count, !nowait);
	if (ret < 0) {
		if (ret != -EAGAIN)
			mlog_errno(ret);
		goto out;
	}

	if (direct_io && !is_sync_kiocb(iocb) &&
	    ocfs2_is_io_unaligned(inode, count, iocb->ki_pos)) {
		/*
		 * Make it a sync io if it's an unaligned aio.
		 */
		saved_ki_complete = xchg(&iocb->ki_complete, NULL);
	}

	/* communicate with ocfs2_dio_end_io */
	ocfs2_iocb_set_rw_locked(iocb, rw_level);

	written = __generic_file_write_iter(iocb, from);
	/* buffered aio wouldn't have proper lock coverage today */
	BUG_ON(written == -EIOCBQUEUED && !direct_io);

	/*
	 * deep in g_f_a_w_n()->ocfs2_direct_IO we pass in a ocfs2_dio_end_io
	 * function pointer which is called when o_direct io completes so that
	 * it can unlock our rw lock.
	 * Unfortunately there are error cases which call end_io and others
	 * that don't.  so we don't have to unlock the rw_lock if either an
	 * async dio is going to do it in the future or an end_io after an
	 * error has already done it.
	 */
	if ((written == -EIOCBQUEUED) || (!ocfs2_iocb_is_rw_locked(iocb))) {
		rw_level = -1;
	}

	if (unlikely(written <= 0))
		goto out;

	if (((file->f_flags & O_DSYNC) && !direct_io) ||
	    IS_SYNC(inode)) {
		ret = filemap_fdatawrite_range(file->f_mapping,
					       iocb->ki_pos - written,
					       iocb->ki_pos - 1);
		if (ret < 0)
			written = ret;

		if (!ret) {
			ret = jbd2_journal_force_commit(osb->journal->j_journal);
			if (ret < 0)
				written = ret;
		}

		if (!ret)
			ret = filemap_fdatawait_range(file->f_mapping,
						      iocb->ki_pos - written,
						      iocb->ki_pos - 1);
	}

out:
	if (saved_ki_complete)
		xchg(&iocb->ki_complete, saved_ki_complete);

	if (rw_level != -1)
		ocfs2_rw_unlock(inode, rw_level);

out_mutex:
	inode_unlock(inode);

	if (written)
		ret = written;
	return ret;
}

static ssize_t ocfs2_file_read_iter(struct kiocb *iocb,
				   struct iov_iter *to)
{
	int ret = 0, rw_level = -1, lock_level = 0;
	struct file *filp = iocb->ki_filp;
	struct inode *inode = file_inode(filp);
	int direct_io = iocb->ki_flags & IOCB_DIRECT ? 1 : 0;
	int nowait = iocb->ki_flags & IOCB_NOWAIT ? 1 : 0;

	trace_ocfs2_file_read_iter(inode, filp, filp->f_path.dentry,
			(unsigned long long)OCFS2_I(inode)->ip_blkno,
			filp->f_path.dentry->d_name.len,
			filp->f_path.dentry->d_name.name,
			to->nr_segs);	/* GRRRRR */


	if (!inode) {
		ret = -EINVAL;
		mlog_errno(ret);
		goto bail;
	}

	if (!direct_io && nowait)
		return -EOPNOTSUPP;

	/*
	 * buffered reads protect themselves in ->readpage().  O_DIRECT reads
	 * need locks to protect pending reads from racing with truncate.
	 */
	if (direct_io) {
		if (nowait)
			ret = ocfs2_try_rw_lock(inode, 0);
		else
			ret = ocfs2_rw_lock(inode, 0);

		if (ret < 0) {
			if (ret != -EAGAIN)
				mlog_errno(ret);
			goto bail;
		}
		rw_level = 0;
		/* communicate with ocfs2_dio_end_io */
		ocfs2_iocb_set_rw_locked(iocb, rw_level);
	}

	/*
	 * We're fine letting folks race truncates and extending
	 * writes with read across the cluster, just like they can
	 * locally. Hence no rw_lock during read.
	 *
	 * Take and drop the meta data lock to update inode fields
	 * like i_size. This allows the checks down below
	 * generic_file_read_iter() a chance of actually working.
	 */
	ret = ocfs2_inode_lock_atime(inode, filp->f_path.mnt, &lock_level,
				     !nowait);
	if (ret < 0) {
		if (ret != -EAGAIN)
			mlog_errno(ret);
		goto bail;
	}
	ocfs2_inode_unlock(inode, lock_level);

	ret = generic_file_read_iter(iocb, to);
	trace_generic_file_read_iter_ret(ret);

	/* buffered aio wouldn't have proper lock coverage today */
	BUG_ON(ret == -EIOCBQUEUED && !direct_io);

	/* see ocfs2_file_write_iter */
	if (ret == -EIOCBQUEUED || !ocfs2_iocb_is_rw_locked(iocb)) {
		rw_level = -1;
	}

bail:
	if (rw_level != -1)
		ocfs2_rw_unlock(inode, rw_level);

	return ret;
}

/* Refer generic_file_llseek_unlocked() */
static loff_t ocfs2_file_llseek(struct file *file, loff_t offset, int whence)
{
	struct inode *inode = file->f_mapping->host;
	int ret = 0;

	inode_lock(inode);

	switch (whence) {
	case SEEK_SET:
		break;
	case SEEK_END:
		/* SEEK_END requires the OCFS2 inode lock for the file
		 * because it references the file's size.
		 */
		ret = ocfs2_inode_lock(inode, NULL, 0);
		if (ret < 0) {
			mlog_errno(ret);
			goto out;
		}
		offset += i_size_read(inode);
		ocfs2_inode_unlock(inode, 0);
		break;
	case SEEK_CUR:
		if (offset == 0) {
			offset = file->f_pos;
			goto out;
		}
		offset += file->f_pos;
		break;
	case SEEK_DATA:
	case SEEK_HOLE:
		ret = ocfs2_seek_data_hole_offset(file, &offset, whence);
		if (ret)
			goto out;
		break;
	default:
		ret = -EINVAL;
		goto out;
	}

	offset = vfs_setpos(file, offset, inode->i_sb->s_maxbytes);

out:
	inode_unlock(inode);
	if (ret)
		return ret;
	return offset;
}

static loff_t ocfs2_remap_file_range(struct file *file_in, loff_t pos_in,
				     struct file *file_out, loff_t pos_out,
				     loff_t len, unsigned int remap_flags)
{
	struct inode *inode_in = file_inode(file_in);
	struct inode *inode_out = file_inode(file_out);
	struct ocfs2_super *osb = OCFS2_SB(inode_in->i_sb);
	struct buffer_head *in_bh = NULL, *out_bh = NULL;
	bool same_inode = (inode_in == inode_out);
	loff_t remapped = 0;
	ssize_t ret;

	if (remap_flags & ~(REMAP_FILE_DEDUP | REMAP_FILE_ADVISORY))
		return -EINVAL;
	if (!ocfs2_refcount_tree(osb))
		return -EOPNOTSUPP;
	if (ocfs2_is_hard_readonly(osb) || ocfs2_is_soft_readonly(osb))
		return -EROFS;

	/* Lock both files against IO */
	ret = ocfs2_reflink_inodes_lock(inode_in, &in_bh, inode_out, &out_bh);
	if (ret)
		return ret;

	/* Check file eligibility and prepare for block sharing. */
	ret = -EINVAL;
	if ((OCFS2_I(inode_in)->ip_flags & OCFS2_INODE_SYSTEM_FILE) ||
	    (OCFS2_I(inode_out)->ip_flags & OCFS2_INODE_SYSTEM_FILE))
		goto out_unlock;

	ret = generic_remap_file_range_prep(file_in, pos_in, file_out, pos_out,
			&len, remap_flags);
	if (ret < 0 || len == 0)
		goto out_unlock;

	/* Lock out changes to the allocation maps and remap. */
	down_write(&OCFS2_I(inode_in)->ip_alloc_sem);
	if (!same_inode)
		down_write_nested(&OCFS2_I(inode_out)->ip_alloc_sem,
				  SINGLE_DEPTH_NESTING);

	/* Zap any page cache for the destination file's range. */
	truncate_inode_pages_range(&inode_out->i_data,
				   round_down(pos_out, PAGE_SIZE),
				   round_up(pos_out + len, PAGE_SIZE) - 1);

	remapped = ocfs2_reflink_remap_blocks(inode_in, in_bh, pos_in,
			inode_out, out_bh, pos_out, len);
	up_write(&OCFS2_I(inode_in)->ip_alloc_sem);
	if (!same_inode)
		up_write(&OCFS2_I(inode_out)->ip_alloc_sem);
	if (remapped < 0) {
		ret = remapped;
		mlog_errno(ret);
		goto out_unlock;
	}

	/*
	 * Empty the extent map so that we may get the right extent
	 * record from the disk.
	 */
	ocfs2_extent_map_trunc(inode_in, 0);
	ocfs2_extent_map_trunc(inode_out, 0);

	ret = ocfs2_reflink_update_dest(inode_out, out_bh, pos_out + len);
	if (ret) {
		mlog_errno(ret);
		goto out_unlock;
	}

out_unlock:
	ocfs2_reflink_inodes_unlock(inode_in, in_bh, inode_out, out_bh);
	return remapped > 0 ? remapped : ret;
}

const struct inode_operations ocfs2_file_iops = {
	.setattr	= ocfs2_setattr,
	.getattr	= ocfs2_getattr,
	.permission	= ocfs2_permission,
	.listxattr	= ocfs2_listxattr,
	.fiemap		= ocfs2_fiemap,
	.get_acl	= ocfs2_iop_get_acl,
	.set_acl	= ocfs2_iop_set_acl,
	.fileattr_get	= ocfs2_fileattr_get,
	.fileattr_set	= ocfs2_fileattr_set,
};

const struct inode_operations ocfs2_special_file_iops = {
	.setattr	= ocfs2_setattr,
	.getattr	= ocfs2_getattr,
	.permission	= ocfs2_permission,
	.get_acl	= ocfs2_iop_get_acl,
	.set_acl	= ocfs2_iop_set_acl,
};

/*
 * Other than ->lock, keep ocfs2_fops and ocfs2_dops in sync with
 * ocfs2_fops_no_plocks and ocfs2_dops_no_plocks!
 */
const struct file_operations ocfs2_fops = {
	.llseek		= ocfs2_file_llseek,
	.mmap		= ocfs2_mmap,
	.fsync		= ocfs2_sync_file,
	.release	= ocfs2_file_release,
	.open		= ocfs2_file_open,
	.read_iter	= ocfs2_file_read_iter,
	.write_iter	= ocfs2_file_write_iter,
	.unlocked_ioctl	= ocfs2_ioctl,
#ifdef CONFIG_COMPAT
	.compat_ioctl   = ocfs2_compat_ioctl,
#endif
	.lock		= ocfs2_lock,
	.flock		= ocfs2_flock,
	.splice_read	= generic_file_splice_read,
	.splice_write	= iter_file_splice_write,
	.fallocate	= ocfs2_fallocate,
	.remap_file_range = ocfs2_remap_file_range,
};

const struct file_operations ocfs2_dops = {
	.llseek		= generic_file_llseek,
	.read		= generic_read_dir,
	.iterate	= ocfs2_readdir,
	.fsync		= ocfs2_sync_file,
	.release	= ocfs2_dir_release,
	.open		= ocfs2_dir_open,
	.unlocked_ioctl	= ocfs2_ioctl,
#ifdef CONFIG_COMPAT
	.compat_ioctl   = ocfs2_compat_ioctl,
#endif
	.lock		= ocfs2_lock,
	.flock		= ocfs2_flock,
};

/*
 * POSIX-lockless variants of our file_operations.
 *
 * These will be used if the underlying cluster stack does not support
 * posix file locking, if the user passes the "localflocks" mount
 * option, or if we have a local-only fs.
 *
 * ocfs2_flock is in here because all stacks handle UNIX file locks,
 * so we still want it in the case of no stack support for
 * plocks. Internally, it will do the right thing when asked to ignore
 * the cluster.
 */
const struct file_operations ocfs2_fops_no_plocks = {
	.llseek		= ocfs2_file_llseek,
	.mmap		= ocfs2_mmap,
	.fsync		= ocfs2_sync_file,
	.release	= ocfs2_file_release,
	.open		= ocfs2_file_open,
	.read_iter	= ocfs2_file_read_iter,
	.write_iter	= ocfs2_file_write_iter,
	.unlocked_ioctl	= ocfs2_ioctl,
#ifdef CONFIG_COMPAT
	.compat_ioctl   = ocfs2_compat_ioctl,
#endif
	.flock		= ocfs2_flock,
	.splice_read	= generic_file_splice_read,
	.splice_write	= iter_file_splice_write,
	.fallocate	= ocfs2_fallocate,
	.remap_file_range = ocfs2_remap_file_range,
};

const struct file_operations ocfs2_dops_no_plocks = {
	.llseek		= generic_file_llseek,
	.read		= generic_read_dir,
	.iterate	= ocfs2_readdir,
	.fsync		= ocfs2_sync_file,
	.release	= ocfs2_dir_release,
	.open		= ocfs2_dir_open,
	.unlocked_ioctl	= ocfs2_ioctl,
#ifdef CONFIG_COMPAT
	.compat_ioctl   = ocfs2_compat_ioctl,
#endif
	.flock		= ocfs2_flock,
};<|MERGE_RESOLUTION|>--- conflicted
+++ resolved
@@ -192,11 +192,7 @@
 		needs_barrier = true;
 	err = jbd2_complete_transaction(journal, commit_tid);
 	if (needs_barrier) {
-<<<<<<< HEAD
-		ret = blkdev_issue_flush(inode->i_sb->s_bdev, GFP_KERNEL);
-=======
 		ret = blkdev_issue_flush(inode->i_sb->s_bdev);
->>>>>>> 7d2a07b7
 		if (!err)
 			err = ret;
 	}
@@ -2239,10 +2235,6 @@
 	struct dentry *dentry = file->f_path.dentry;
 	struct inode *inode = d_inode(dentry);
 	struct buffer_head *di_bh = NULL;
-<<<<<<< HEAD
-	loff_t end;
-=======
->>>>>>> 7d2a07b7
 	u32 cpos;
 	u32 clusters;
 
