--- conflicted
+++ resolved
@@ -18,10 +18,7 @@
 
 #include <linux/fs.h>
 #include <linux/fs_context.h>
-<<<<<<< HEAD
-=======
 #include <linux/fs_parser.h>
->>>>>>> 7d2a07b7
 #include <linux/vfs.h>
 #include <linux/slab.h>
 #include <linux/mutex.h>
@@ -31,7 +28,6 @@
 #include <linux/module.h>
 #include <linux/magic.h>
 #include <linux/xattr.h>
-#include <linux/blkdev.h>
 
 #include "squashfs_fs.h"
 #include "squashfs_fs_sb.h"
@@ -43,8 +39,6 @@
 static struct file_system_type squashfs_fs_type;
 static const struct super_operations squashfs_super_ops;
 
-<<<<<<< HEAD
-=======
 enum Opt_errors {
 	Opt_errors_continue,
 	Opt_errors_panic,
@@ -90,7 +84,6 @@
 	return 0;
 }
 
->>>>>>> 7d2a07b7
 static const struct squashfs_decompressor *supported_squashfs_filesystem(
 	struct fs_context *fc,
 	short major, short minor, short id)
@@ -407,20 +400,6 @@
 
 static int squashfs_reconfigure(struct fs_context *fc)
 {
-<<<<<<< HEAD
-	sync_filesystem(fc->root->d_sb);
-	fc->sb_flags |= SB_RDONLY;
-	return 0;
-}
-
-static const struct fs_context_operations squashfs_context_ops = {
-	.get_tree	= squashfs_get_tree,
-	.reconfigure	= squashfs_reconfigure,
-};
-
-static int squashfs_init_fs_context(struct fs_context *fc)
-{
-=======
 	struct super_block *sb = fc->root->d_sb;
 	struct squashfs_sb_info *msblk = sb->s_fs_info;
 	struct squashfs_mount_opts *opts = fc->fs_private;
@@ -467,7 +446,6 @@
 		return -ENOMEM;
 
 	fc->fs_private = opts;
->>>>>>> 7d2a07b7
 	fc->ops = &squashfs_context_ops;
 	return 0;
 }
@@ -587,10 +565,7 @@
 	.owner = THIS_MODULE,
 	.name = "squashfs",
 	.init_fs_context = squashfs_init_fs_context,
-<<<<<<< HEAD
-=======
 	.parameters = squashfs_fs_parameters,
->>>>>>> 7d2a07b7
 	.kill_sb = kill_block_super,
 	.fs_flags = FS_REQUIRES_DEV
 };
@@ -601,10 +576,7 @@
 	.free_inode = squashfs_free_inode,
 	.statfs = squashfs_statfs,
 	.put_super = squashfs_put_super,
-<<<<<<< HEAD
-=======
 	.show_options = squashfs_show_options,
->>>>>>> 7d2a07b7
 };
 
 module_init(init_squashfs_fs);
