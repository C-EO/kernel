--- conflicted
+++ resolved
@@ -40,11 +40,7 @@
 	return READ_ONCE(file->private_data);
 }
 
-<<<<<<< HEAD
-static void fuse_request_init(struct fuse_req *req)
-=======
 static void fuse_request_init(struct fuse_mount *fm, struct fuse_req *req)
->>>>>>> 7d2a07b7
 {
 	INIT_LIST_HEAD(&req->list);
 	INIT_LIST_HEAD(&req->intr_entry);
@@ -54,19 +50,11 @@
 	req->fm = fm;
 }
 
-<<<<<<< HEAD
-static struct fuse_req *fuse_request_alloc(gfp_t flags)
-{
-	struct fuse_req *req = kmem_cache_zalloc(fuse_req_cachep, flags);
-	if (req)
-		fuse_request_init(req);
-=======
 static struct fuse_req *fuse_request_alloc(struct fuse_mount *fm, gfp_t flags)
 {
 	struct fuse_req *req = kmem_cache_zalloc(fuse_req_cachep, flags);
 	if (req)
 		fuse_request_init(fm, req);
->>>>>>> 7d2a07b7
 
 	return req;
 }
@@ -113,15 +101,9 @@
 	}
 }
 
-<<<<<<< HEAD
-static void fuse_put_request(struct fuse_conn *fc, struct fuse_req *req);
-
-static struct fuse_req *fuse_get_req(struct fuse_conn *fc, bool for_background)
-=======
 static void fuse_put_request(struct fuse_req *req);
 
 static struct fuse_req *fuse_get_req(struct fuse_mount *fm, bool for_background)
->>>>>>> 7d2a07b7
 {
 	struct fuse_conn *fc = fm->fc;
 	struct fuse_req *req;
@@ -145,11 +127,7 @@
 	if (fc->conn_error)
 		goto out;
 
-<<<<<<< HEAD
-	req = fuse_request_alloc(GFP_KERNEL);
-=======
 	req = fuse_request_alloc(fm, GFP_KERNEL);
->>>>>>> 7d2a07b7
 	err = -ENOMEM;
 	if (!req) {
 		if (for_background)
@@ -177,15 +155,10 @@
 	return ERR_PTR(err);
 }
 
-<<<<<<< HEAD
-static void fuse_put_request(struct fuse_conn *fc, struct fuse_req *req)
-{
-=======
 static void fuse_put_request(struct fuse_req *req)
 {
 	struct fuse_conn *fc = req->fm->fc;
 
->>>>>>> 7d2a07b7
 	if (refcount_dec_and_test(&req->count)) {
 		if (test_bit(FR_BACKGROUND, &req->flags)) {
 			/*
@@ -304,11 +277,7 @@
  * the 'end' callback is called if given, else the reference to the
  * request is released
  */
-<<<<<<< HEAD
-void fuse_request_end(struct fuse_conn *fc, struct fuse_req *req)
-=======
 void fuse_request_end(struct fuse_req *req)
->>>>>>> 7d2a07b7
 {
 	struct fuse_mount *fm = req->fm;
 	struct fuse_conn *fc = fm->fc;
@@ -360,11 +329,7 @@
 	}
 
 	if (test_bit(FR_ASYNC, &req->flags))
-<<<<<<< HEAD
-		req->args->end(fc, req->args, req->out.h.error);
-=======
 		req->args->end(fm, req->args, req->out.h.error);
->>>>>>> 7d2a07b7
 put_request:
 	fuse_put_request(req);
 }
@@ -372,11 +337,8 @@
 
 static int queue_interrupt(struct fuse_req *req)
 {
-<<<<<<< HEAD
-=======
 	struct fuse_iqueue *fiq = &req->fm->fc->iq;
 
->>>>>>> 7d2a07b7
 	spin_lock(&fiq->lock);
 	/* Check for we've sent request to interrupt this req */
 	if (unlikely(!test_bit(FR_INTERRUPTED, &req->flags))) {
@@ -465,11 +427,7 @@
 		__fuse_get_request(req);
 		queue_request_and_unlock(fiq, req);
 
-<<<<<<< HEAD
-		request_wait_answer(fc, req);
-=======
 		request_wait_answer(req);
->>>>>>> 7d2a07b7
 		/* Pairs with smp_wmb() in fuse_request_end() */
 		smp_rmb();
 	}
@@ -508,9 +466,10 @@
 	}
 }
 
-<<<<<<< HEAD
-static void fuse_force_creds(struct fuse_conn *fc, struct fuse_req *req)
-{
+static void fuse_force_creds(struct fuse_req *req)
+{
+	struct fuse_conn *fc = req->fm->fc;
+
 	req->in.h.uid = from_kuid_munged(fc->user_ns, current_fsuid());
 	req->in.h.gid = from_kgid_munged(fc->user_ns, current_fsgid());
 	req->in.h.pid = pid_nr_ns(task_pid(current), fc->pid_ns);
@@ -525,27 +484,6 @@
 		__set_bit(FR_ASYNC, &req->flags);
 }
 
-ssize_t fuse_simple_request(struct fuse_conn *fc, struct fuse_args *args)
-=======
-static void fuse_force_creds(struct fuse_req *req)
->>>>>>> 7d2a07b7
-{
-	struct fuse_conn *fc = req->fm->fc;
-
-	req->in.h.uid = from_kuid_munged(fc->user_ns, current_fsuid());
-	req->in.h.gid = from_kgid_munged(fc->user_ns, current_fsgid());
-	req->in.h.pid = pid_nr_ns(task_pid(current), fc->pid_ns);
-}
-
-static void fuse_args_to_req(struct fuse_req *req, struct fuse_args *args)
-{
-	req->in.h.opcode = args->opcode;
-	req->in.h.nodeid = args->nodeid;
-	req->args = args;
-	if (args->end)
-		__set_bit(FR_ASYNC, &req->flags);
-}
-
 ssize_t fuse_simple_request(struct fuse_mount *fm, struct fuse_args *args)
 {
 	struct fuse_conn *fc = fm->fc;
@@ -554,27 +492,16 @@
 
 	if (args->force) {
 		atomic_inc(&fc->num_waiting);
-<<<<<<< HEAD
-		req = fuse_request_alloc(GFP_KERNEL | __GFP_NOFAIL);
-
-		if (!args->nocreds)
-			fuse_force_creds(fc, req);
-=======
 		req = fuse_request_alloc(fm, GFP_KERNEL | __GFP_NOFAIL);
 
 		if (!args->nocreds)
 			fuse_force_creds(req);
->>>>>>> 7d2a07b7
 
 		__set_bit(FR_WAITING, &req->flags);
 		__set_bit(FR_FORCE, &req->flags);
 	} else {
 		WARN_ON(args->nocreds);
-<<<<<<< HEAD
-		req = fuse_get_req(fc, false);
-=======
 		req = fuse_get_req(fm, false);
->>>>>>> 7d2a07b7
 		if (IS_ERR(req))
 			return PTR_ERR(req);
 	}
@@ -585,11 +512,7 @@
 
 	if (!args->noreply)
 		__set_bit(FR_ISREPLY, &req->flags);
-<<<<<<< HEAD
-	__fuse_request_send(fc, req);
-=======
 	__fuse_request_send(req);
->>>>>>> 7d2a07b7
 	ret = req->out.h.error;
 	if (!ret && args->out_argvar) {
 		BUG_ON(args->out_numargs == 0);
@@ -600,12 +523,7 @@
 	return ret;
 }
 
-<<<<<<< HEAD
-static bool fuse_request_queue_background(struct fuse_conn *fc,
-					  struct fuse_req *req)
-=======
 static bool fuse_request_queue_background(struct fuse_req *req)
->>>>>>> 7d2a07b7
 {
 	struct fuse_mount *fm = req->fm;
 	struct fuse_conn *fc = fm->fc;
@@ -635,45 +553,28 @@
 	return queued;
 }
 
-<<<<<<< HEAD
-int fuse_simple_background(struct fuse_conn *fc, struct fuse_args *args,
-=======
 int fuse_simple_background(struct fuse_mount *fm, struct fuse_args *args,
->>>>>>> 7d2a07b7
 			    gfp_t gfp_flags)
 {
 	struct fuse_req *req;
 
 	if (args->force) {
 		WARN_ON(!args->nocreds);
-<<<<<<< HEAD
-		req = fuse_request_alloc(gfp_flags);
-=======
 		req = fuse_request_alloc(fm, gfp_flags);
->>>>>>> 7d2a07b7
 		if (!req)
 			return -ENOMEM;
 		__set_bit(FR_BACKGROUND, &req->flags);
 	} else {
 		WARN_ON(args->nocreds);
-<<<<<<< HEAD
-		req = fuse_get_req(fc, true);
-=======
 		req = fuse_get_req(fm, true);
->>>>>>> 7d2a07b7
 		if (IS_ERR(req))
 			return PTR_ERR(req);
 	}
 
 	fuse_args_to_req(req, args);
 
-<<<<<<< HEAD
-	if (!fuse_request_queue_background(fc, req)) {
-		fuse_put_request(fc, req);
-=======
 	if (!fuse_request_queue_background(req)) {
 		fuse_put_request(req);
->>>>>>> 7d2a07b7
 		return -ENOTCONN;
 	}
 
@@ -681,16 +582,6 @@
 }
 EXPORT_SYMBOL_GPL(fuse_simple_background);
 
-<<<<<<< HEAD
-static int fuse_simple_notify_reply(struct fuse_conn *fc,
-				    struct fuse_args *args, u64 unique)
-{
-	struct fuse_req *req;
-	struct fuse_iqueue *fiq = &fc->iq;
-	int err = 0;
-
-	req = fuse_get_req(fc, false);
-=======
 static int fuse_simple_notify_reply(struct fuse_mount *fm,
 				    struct fuse_args *args, u64 unique)
 {
@@ -699,7 +590,6 @@
 	int err = 0;
 
 	req = fuse_get_req(fm, false);
->>>>>>> 7d2a07b7
 	if (IS_ERR(req))
 		return PTR_ERR(req);
 
@@ -714,11 +604,7 @@
 	} else {
 		err = -ENODEV;
 		spin_unlock(&fiq->lock);
-<<<<<<< HEAD
-		fuse_put_request(fc, req);
-=======
 		fuse_put_request(req);
->>>>>>> 7d2a07b7
 	}
 
 	return err;
@@ -900,12 +786,7 @@
 	       1 << PG_workingset |
 	       1 << PG_reclaim |
 	       1 << PG_waiters))) {
-<<<<<<< HEAD
-		pr_warn("trying to steal weird page\n");
-		pr_warn("  page=%p index=%li flags=%08lx, count=%i, mapcount=%i, mapping=%p\n", page, page->index, page->flags, page_count(page), page_mapcount(page), page->mapping);
-=======
 		dump_page(page, "fuse: trying to steal weird page");
->>>>>>> 7d2a07b7
 		return 1;
 	}
 	return 0;
@@ -964,15 +845,7 @@
 	if (WARN_ON(PageMlocked(oldpage)))
 		goto out_fallback_unlock;
 
-<<<<<<< HEAD
-	err = replace_page_cache_page(oldpage, newpage, GFP_KERNEL);
-	if (err) {
-		unlock_page(newpage);
-		goto out_put_old;
-	}
-=======
 	replace_page_cache_page(oldpage, newpage);
->>>>>>> 7d2a07b7
 
 	get_page(newpage);
 
@@ -1395,11 +1268,7 @@
 		/* SETXATTR is special, since it may contain too large data */
 		if (args->opcode == FUSE_SETXATTR)
 			req->out.h.error = -E2BIG;
-<<<<<<< HEAD
-		fuse_request_end(fc, req);
-=======
 		fuse_request_end(req);
->>>>>>> 7d2a07b7
 		goto restart;
 	}
 	spin_lock(&fpq->lock);
@@ -1451,11 +1320,7 @@
 	if (!test_bit(FR_PRIVATE, &req->flags))
 		list_del_init(&req->list);
 	spin_unlock(&fpq->lock);
-<<<<<<< HEAD
-	fuse_request_end(fc, req);
-=======
 	fuse_request_end(req);
->>>>>>> 7d2a07b7
 	return err;
 
  err_unlock:
@@ -1772,11 +1637,7 @@
 	struct fuse_notify_retrieve_in inarg;
 };
 
-<<<<<<< HEAD
-static void fuse_retrieve_end(struct fuse_conn *fc, struct fuse_args *args,
-=======
 static void fuse_retrieve_end(struct fuse_mount *fm, struct fuse_args *args,
->>>>>>> 7d2a07b7
 			      int error)
 {
 	struct fuse_retrieve_args *ra =
@@ -1797,10 +1658,7 @@
 	unsigned int offset;
 	size_t total_len = 0;
 	unsigned int num_pages;
-<<<<<<< HEAD
-=======
 	struct fuse_conn *fc = fm->fc;
->>>>>>> 7d2a07b7
 	struct fuse_retrieve_args *ra;
 	size_t args_size = sizeof(*ra);
 	struct fuse_args_pages *ap;
@@ -1862,15 +1720,9 @@
 	args->in_args[0].value = &ra->inarg;
 	args->in_args[1].size = total_len;
 
-<<<<<<< HEAD
-	err = fuse_simple_notify_reply(fc, args, outarg->notify_unique);
-	if (err)
-		fuse_retrieve_end(fc, args, err);
-=======
 	err = fuse_simple_notify_reply(fm, args, outarg->notify_unique);
 	if (err)
 		fuse_retrieve_end(fm, args, err);
->>>>>>> 7d2a07b7
 
 	return err;
 }
@@ -2072,11 +1924,7 @@
 		list_del_init(&req->list);
 	spin_unlock(&fpq->lock);
 
-<<<<<<< HEAD
-	fuse_request_end(fc, req);
-=======
 	fuse_request_end(req);
->>>>>>> 7d2a07b7
 out:
 	return err ? err : nbytes;
 
@@ -2105,11 +1953,7 @@
 				     struct file *out, loff_t *ppos,
 				     size_t len, unsigned int flags)
 {
-<<<<<<< HEAD
-	unsigned int count;
-=======
 	unsigned int head, tail, mask, count;
->>>>>>> 7d2a07b7
 	unsigned nbuf;
 	unsigned idx;
 	struct pipe_buffer *bufs;
@@ -2124,18 +1968,12 @@
 
 	pipe_lock(pipe);
 
-<<<<<<< HEAD
-	count = pipe->nrbufs;
-	bufs = kvmalloc_array(pipe->nrbufs, sizeof(struct pipe_buffer),
-			      GFP_KERNEL);
-=======
 	head = pipe->head;
 	tail = pipe->tail;
 	mask = pipe->ring_size - 1;
 	count = head - tail;
 
 	bufs = kvmalloc_array(count, sizeof(struct pipe_buffer), GFP_KERNEL);
->>>>>>> 7d2a07b7
 	if (!bufs) {
 		pipe_unlock(pipe);
 		return -ENOMEM;
@@ -2155,16 +1993,10 @@
 		struct pipe_buffer *ibuf;
 		struct pipe_buffer *obuf;
 
-<<<<<<< HEAD
-		if (WARN_ON(nbuf >= count || !pipe->nrbufs))
-			goto out_free;
-		ibuf = &pipe->bufs[pipe->curbuf];
-=======
 		if (WARN_ON(nbuf >= count || tail == head))
 			goto out_free;
 
 		ibuf = &pipe->bufs[tail & mask];
->>>>>>> 7d2a07b7
 		obuf = &bufs[nbuf];
 
 		if (rem >= ibuf->len) {
@@ -2238,11 +2070,7 @@
 		req->out.h.error = -ECONNABORTED;
 		clear_bit(FR_SENT, &req->flags);
 		list_del_init(&req->list);
-<<<<<<< HEAD
-		fuse_request_end(fc, req);
-=======
 		fuse_request_end(req);
->>>>>>> 7d2a07b7
 	}
 }
 
