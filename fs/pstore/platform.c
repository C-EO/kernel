--- conflicted
+++ resolved
@@ -769,11 +769,11 @@
 				compressed = true;
 			}
 		}
-<<<<<<< HEAD
 
 		if (flags & PGR_POPULATE)
 			rc = pstore_mkfile(type, psi->name, id, count, buf,
-					   compressed, (size_t)size, time, psi);
+					   compressed, size + ecc_notice_size,
+					   time, psi);
 
 		if (type == PSTORE_TYPE_DMESG) {
 			if (flags & PGR_SYSLOG) {
@@ -785,11 +785,6 @@
 				psi->erase(type, id, size, time, psi);
 		}
 
-=======
-		rc = pstore_mkfile(type, psi->name, id, count, buf,
-				   compressed, size + ecc_notice_size,
-				   time, psi);
->>>>>>> 29b4817d
 		if (unzipped_len < 0) {
 			/* Free buffer other than big oops */
 			kfree(buf);
