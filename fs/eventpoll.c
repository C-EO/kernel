/*
 *  fs/eventpoll.c (Efficient event retrieval implementation)
 *  Copyright (C) 2001,...,2009	 Davide Libenzi
 *
 *  This program is free software; you can redistribute it and/or modify
 *  it under the terms of the GNU General Public License as published by
 *  the Free Software Foundation; either version 2 of the License, or
 *  (at your option) any later version.
 *
 *  Davide Libenzi <davidel@xmailserver.org>
 *
 */

#include <linux/init.h>
#include <linux/kernel.h>
#include <linux/sched/signal.h>
#include <linux/fs.h>
#include <linux/file.h>
#include <linux/signal.h>
#include <linux/errno.h>
#include <linux/mm.h>
#include <linux/slab.h>
#include <linux/poll.h>
#include <linux/string.h>
#include <linux/list.h>
#include <linux/hash.h>
#include <linux/spinlock.h>
#include <linux/syscalls.h>
#include <linux/rbtree.h>
#include <linux/wait.h>
#include <linux/eventpoll.h>
#include <linux/mount.h>
#include <linux/bitops.h>
#include <linux/mutex.h>
#include <linux/anon_inodes.h>
#include <linux/device.h>
#include <linux/uaccess.h>
#include <asm/io.h>
#include <asm/mman.h>
#include <linux/atomic.h>
#include <linux/proc_fs.h>
#include <linux/seq_file.h>
#include <linux/compat.h>
#include <linux/rculist.h>
#include <net/busy_poll.h>

/*
 * LOCKING:
 * There are three level of locking required by epoll :
 *
 * 1) epmutex (mutex)
 * 2) ep->mtx (mutex)
 * 3) ep->lock (spinlock)
 *
 * The acquire order is the one listed above, from 1 to 3.
 * We need a spinlock (ep->lock) because we manipulate objects
 * from inside the poll callback, that might be triggered from
 * a wake_up() that in turn might be called from IRQ context.
 * So we can't sleep inside the poll callback and hence we need
 * a spinlock. During the event transfer loop (from kernel to
 * user space) we could end up sleeping due a copy_to_user(), so
 * we need a lock that will allow us to sleep. This lock is a
 * mutex (ep->mtx). It is acquired during the event transfer loop,
 * during epoll_ctl(EPOLL_CTL_DEL) and during eventpoll_release_file().
 * Then we also need a global mutex to serialize eventpoll_release_file()
 * and ep_free().
 * This mutex is acquired by ep_free() during the epoll file
 * cleanup path and it is also acquired by eventpoll_release_file()
 * if a file has been pushed inside an epoll set and it is then
 * close()d without a previous call to epoll_ctl(EPOLL_CTL_DEL).
 * It is also acquired when inserting an epoll fd onto another epoll
 * fd. We do this so that we walk the epoll tree and ensure that this
 * insertion does not create a cycle of epoll file descriptors, which
 * could lead to deadlock. We need a global mutex to prevent two
 * simultaneous inserts (A into B and B into A) from racing and
 * constructing a cycle without either insert observing that it is
 * going to.
 * It is necessary to acquire multiple "ep->mtx"es at once in the
 * case when one epoll fd is added to another. In this case, we
 * always acquire the locks in the order of nesting (i.e. after
 * epoll_ctl(e1, EPOLL_CTL_ADD, e2), e1->mtx will always be acquired
 * before e2->mtx). Since we disallow cycles of epoll file
 * descriptors, this ensures that the mutexes are well-ordered. In
 * order to communicate this nesting to lockdep, when walking a tree
 * of epoll file descriptors, we use the current recursion depth as
 * the lockdep subkey.
 * It is possible to drop the "ep->mtx" and to use the global
 * mutex "epmutex" (together with "ep->lock") to have it working,
 * but having "ep->mtx" will make the interface more scalable.
 * Events that require holding "epmutex" are very rare, while for
 * normal operations the epoll private "ep->mtx" will guarantee
 * a better scalability.
 */

/* Epoll private bits inside the event mask */
#define EP_PRIVATE_BITS (EPOLLWAKEUP | EPOLLONESHOT | EPOLLET | EPOLLEXCLUSIVE)

#define EPOLLINOUT_BITS (POLLIN | POLLOUT)

#define EPOLLEXCLUSIVE_OK_BITS (EPOLLINOUT_BITS | POLLERR | POLLHUP | \
				EPOLLWAKEUP | EPOLLET | EPOLLEXCLUSIVE)

/* Maximum number of nesting allowed inside epoll sets */
#define EP_MAX_NESTS 4

#define EP_MAX_EVENTS (INT_MAX / sizeof(struct epoll_event))

#define EP_UNACTIVE_PTR ((void *) -1L)

#define EP_ITEM_COST (sizeof(struct epitem) + sizeof(struct eppoll_entry))

struct epoll_filefd {
	struct file *file;
	int fd;
} __packed;

/*
 * Structure used to track possible nested calls, for too deep recursions
 * and loop cycles.
 */
struct nested_call_node {
	struct list_head llink;
	void *cookie;
	void *ctx;
};

/*
 * This structure is used as collector for nested calls, to check for
 * maximum recursion dept and loop cycles.
 */
struct nested_calls {
	struct list_head tasks_call_list;
	spinlock_t lock;
};

/*
 * Each file descriptor added to the eventpoll interface will
 * have an entry of this type linked to the "rbr" RB tree.
 * Avoid increasing the size of this struct, there can be many thousands
 * of these on a server and we do not want this to take another cache line.
 */
struct epitem {
	union {
		/* RB tree node links this structure to the eventpoll RB tree */
		struct rb_node rbn;
		/* Used to free the struct epitem */
		struct rcu_head rcu;
	};

	/* List header used to link this structure to the eventpoll ready list */
	struct list_head rdllink;

	/*
	 * Works together "struct eventpoll"->ovflist in keeping the
	 * single linked chain of items.
	 */
	struct epitem *next;

	/* The file descriptor information this item refers to */
	struct epoll_filefd ffd;

	/* Number of active wait queue attached to poll operations */
	int nwait;

	/* List containing poll wait queues */
	struct list_head pwqlist;

	/* The "container" of this item */
	struct eventpoll *ep;

	/* List header used to link this item to the "struct file" items list */
	struct list_head fllink;

	/* wakeup_source used when EPOLLWAKEUP is set */
	struct wakeup_source __rcu *ws;

	/* The structure that describe the interested events and the source fd */
	struct epoll_event event;
};

/*
 * This structure is stored inside the "private_data" member of the file
 * structure and represents the main data structure for the eventpoll
 * interface.
 */
struct eventpoll {
	/* Protect the access to this structure */
	spinlock_t lock;

	/*
	 * This mutex is used to ensure that files are not removed
	 * while epoll is using them. This is held during the event
	 * collection loop, the file cleanup path, the epoll file exit
	 * code and the ctl operations.
	 */
	struct mutex mtx;

	/* Wait queue used by sys_epoll_wait() */
	wait_queue_head_t wq;

	/* Wait queue used by file->poll() */
	wait_queue_head_t poll_wait;

	/* List of ready file descriptors */
	struct list_head rdllist;

	/* RB tree root used to store monitored fd structs */
	struct rb_root_cached rbr;

	/*
	 * This is a single linked list that chains all the "struct epitem" that
	 * happened while transferring ready events to userspace w/out
	 * holding ->lock.
	 */
	struct epitem *ovflist;

	/* wakeup_source used when ep_scan_ready_list is running */
	struct wakeup_source *ws;

	/* The user that created the eventpoll descriptor */
	struct user_struct *user;

	struct file *file;

	/* used to optimize loop detection check */
	int visited;
	struct list_head visited_list_link;

#ifdef CONFIG_NET_RX_BUSY_POLL
	/* used to track busy poll napi_id */
	unsigned int napi_id;
#endif
};

/* Wait structure used by the poll hooks */
struct eppoll_entry {
	/* List header used to link this structure to the "struct epitem" */
	struct list_head llink;

	/* The "base" pointer is set to the container "struct epitem" */
	struct epitem *base;

	/*
	 * Wait queue item that will be linked to the target file wait
	 * queue head.
	 */
	wait_queue_entry_t wait;

	/* The wait queue head that linked the "wait" wait queue item */
	wait_queue_head_t *whead;
};

/* Wrapper struct used by poll queueing */
struct ep_pqueue {
	poll_table pt;
	struct epitem *epi;
};

/* Used by the ep_send_events() function as callback private data */
struct ep_send_events_data {
	int maxevents;
	struct epoll_event __user *events;
};

/*
 * Configuration options available inside /proc/sys/fs/epoll/
 */
/* Maximum number of epoll watched descriptors, per user */
static long max_user_watches __read_mostly;

/*
 * This mutex is used to serialize ep_free() and eventpoll_release_file().
 */
static DEFINE_MUTEX(epmutex);

/* Used to check for epoll file descriptor inclusion loops */
static struct nested_calls poll_loop_ncalls;

/* Used for safe wake up implementation */
static struct nested_calls poll_safewake_ncalls;

/* Used to call file's f_op->poll() under the nested calls boundaries */
static struct nested_calls poll_readywalk_ncalls;

/* Slab cache used to allocate "struct epitem" */
static struct kmem_cache *epi_cache __read_mostly;

/* Slab cache used to allocate "struct eppoll_entry" */
static struct kmem_cache *pwq_cache __read_mostly;

/* Visited nodes during ep_loop_check(), so we can unset them when we finish */
static LIST_HEAD(visited_list);

/*
 * List of files with newly added links, where we may need to limit the number
 * of emanating paths. Protected by the epmutex.
 */
static LIST_HEAD(tfile_check_list);

#ifdef CONFIG_SYSCTL

#include <linux/sysctl.h>

static long zero;
static long long_max = LONG_MAX;

struct ctl_table epoll_table[] = {
	{
		.procname	= "max_user_watches",
		.data		= &max_user_watches,
		.maxlen		= sizeof(max_user_watches),
		.mode		= 0644,
		.proc_handler	= proc_doulongvec_minmax,
		.extra1		= &zero,
		.extra2		= &long_max,
	},
	{ }
};
#endif /* CONFIG_SYSCTL */

static const struct file_operations eventpoll_fops;

static inline int is_file_epoll(struct file *f)
{
	return f->f_op == &eventpoll_fops;
}

/* Setup the structure that is used as key for the RB tree */
static inline void ep_set_ffd(struct epoll_filefd *ffd,
			      struct file *file, int fd)
{
	ffd->file = file;
	ffd->fd = fd;
}

/* Compare RB tree keys */
static inline int ep_cmp_ffd(struct epoll_filefd *p1,
			     struct epoll_filefd *p2)
{
	return (p1->file > p2->file ? +1:
	        (p1->file < p2->file ? -1 : p1->fd - p2->fd));
}

/* Tells us if the item is currently linked */
static inline int ep_is_linked(struct list_head *p)
{
	return !list_empty(p);
}

static inline struct eppoll_entry *ep_pwq_from_wait(wait_queue_entry_t *p)
{
	return container_of(p, struct eppoll_entry, wait);
}

/* Get the "struct epitem" from a wait queue pointer */
static inline struct epitem *ep_item_from_wait(wait_queue_entry_t *p)
{
	return container_of(p, struct eppoll_entry, wait)->base;
}

/* Get the "struct epitem" from an epoll queue wrapper */
static inline struct epitem *ep_item_from_epqueue(poll_table *p)
{
	return container_of(p, struct ep_pqueue, pt)->epi;
}

/* Tells if the epoll_ctl(2) operation needs an event copy from userspace */
static inline int ep_op_has_event(int op)
{
	return op != EPOLL_CTL_DEL;
}

/* Initialize the poll safe wake up structure */
static void ep_nested_calls_init(struct nested_calls *ncalls)
{
	INIT_LIST_HEAD(&ncalls->tasks_call_list);
	spin_lock_init(&ncalls->lock);
}

/**
 * ep_events_available - Checks if ready events might be available.
 *
 * @ep: Pointer to the eventpoll context.
 *
 * Returns: Returns a value different than zero if ready events are available,
 *          or zero otherwise.
 */
static inline int ep_events_available(struct eventpoll *ep)
{
	return !list_empty(&ep->rdllist) || ep->ovflist != EP_UNACTIVE_PTR;
}

#ifdef CONFIG_NET_RX_BUSY_POLL
static bool ep_busy_loop_end(void *p, unsigned long start_time)
{
	struct eventpoll *ep = p;

	return ep_events_available(ep) || busy_loop_timeout(start_time);
}
#endif /* CONFIG_NET_RX_BUSY_POLL */

/*
 * Busy poll if globally on and supporting sockets found && no events,
 * busy loop will return if need_resched or ep_events_available.
 *
 * we must do our busy polling with irqs enabled
 */
static void ep_busy_loop(struct eventpoll *ep, int nonblock)
{
#ifdef CONFIG_NET_RX_BUSY_POLL
	unsigned int napi_id = READ_ONCE(ep->napi_id);

	if ((napi_id >= MIN_NAPI_ID) && net_busy_loop_on())
		napi_busy_loop(napi_id, nonblock ? NULL : ep_busy_loop_end, ep);
#endif
}

static inline void ep_reset_busy_poll_napi_id(struct eventpoll *ep)
{
#ifdef CONFIG_NET_RX_BUSY_POLL
	if (ep->napi_id)
		ep->napi_id = 0;
#endif
}

/*
 * Set epoll busy poll NAPI ID from sk.
 */
static inline void ep_set_busy_poll_napi_id(struct epitem *epi)
{
#ifdef CONFIG_NET_RX_BUSY_POLL
	struct eventpoll *ep;
	unsigned int napi_id;
	struct socket *sock;
	struct sock *sk;
	int err;

	if (!net_busy_loop_on())
		return;

	sock = sock_from_file(epi->ffd.file, &err);
	if (!sock)
		return;

	sk = sock->sk;
	if (!sk)
		return;

	napi_id = READ_ONCE(sk->sk_napi_id);
	ep = epi->ep;

	/* Non-NAPI IDs can be rejected
	 *	or
	 * Nothing to do if we already have this ID
	 */
	if (napi_id < MIN_NAPI_ID || napi_id == ep->napi_id)
		return;

	/* record NAPI ID for use in next busy poll */
	ep->napi_id = napi_id;
#endif
}

/**
 * ep_call_nested - Perform a bound (possibly) nested call, by checking
 *                  that the recursion limit is not exceeded, and that
 *                  the same nested call (by the meaning of same cookie) is
 *                  no re-entered.
 *
 * @ncalls: Pointer to the nested_calls structure to be used for this call.
 * @max_nests: Maximum number of allowed nesting calls.
 * @nproc: Nested call core function pointer.
 * @priv: Opaque data to be passed to the @nproc callback.
 * @cookie: Cookie to be used to identify this nested call.
 * @ctx: This instance context.
 *
 * Returns: Returns the code returned by the @nproc callback, or -1 if
 *          the maximum recursion limit has been exceeded.
 */
static int ep_call_nested(struct nested_calls *ncalls, int max_nests,
			  int (*nproc)(void *, void *, int), void *priv,
			  void *cookie, void *ctx)
{
	int error, call_nests = 0;
	unsigned long flags;
	struct list_head *lsthead = &ncalls->tasks_call_list;
	struct nested_call_node *tncur;
	struct nested_call_node tnode;

	spin_lock_irqsave(&ncalls->lock, flags);

	/*
	 * Try to see if the current task is already inside this wakeup call.
	 * We use a list here, since the population inside this set is always
	 * very much limited.
	 */
	list_for_each_entry(tncur, lsthead, llink) {
		if (tncur->ctx == ctx &&
		    (tncur->cookie == cookie || ++call_nests > max_nests)) {
			/*
			 * Ops ... loop detected or maximum nest level reached.
			 * We abort this wake by breaking the cycle itself.
			 */
			error = -1;
			goto out_unlock;
		}
	}

	/* Add the current task and cookie to the list */
	tnode.ctx = ctx;
	tnode.cookie = cookie;
	list_add(&tnode.llink, lsthead);

	spin_unlock_irqrestore(&ncalls->lock, flags);

	/* Call the nested function */
	error = (*nproc)(priv, cookie, call_nests);

	/* Remove the current task from the list */
	spin_lock_irqsave(&ncalls->lock, flags);
	list_del(&tnode.llink);
out_unlock:
	spin_unlock_irqrestore(&ncalls->lock, flags);

	return error;
}

/*
 * As described in commit 0ccf831cb lockdep: annotate epoll
 * the use of wait queues used by epoll is done in a very controlled
 * manner. Wake ups can nest inside each other, but are never done
 * with the same locking. For example:
 *
 *   dfd = socket(...);
 *   efd1 = epoll_create();
 *   efd2 = epoll_create();
 *   epoll_ctl(efd1, EPOLL_CTL_ADD, dfd, ...);
 *   epoll_ctl(efd2, EPOLL_CTL_ADD, efd1, ...);
 *
 * When a packet arrives to the device underneath "dfd", the net code will
 * issue a wake_up() on its poll wake list. Epoll (efd1) has installed a
 * callback wakeup entry on that queue, and the wake_up() performed by the
 * "dfd" net code will end up in ep_poll_callback(). At this point epoll
 * (efd1) notices that it may have some event ready, so it needs to wake up
 * the waiters on its poll wait list (efd2). So it calls ep_poll_safewake()
 * that ends up in another wake_up(), after having checked about the
 * recursion constraints. That are, no more than EP_MAX_POLLWAKE_NESTS, to
 * avoid stack blasting.
 *
 * When CONFIG_DEBUG_LOCK_ALLOC is enabled, make sure lockdep can handle
 * this special case of epoll.
 */
#ifdef CONFIG_DEBUG_LOCK_ALLOC
static inline void ep_wake_up_nested(wait_queue_head_t *wqueue,
				     unsigned long events, int subclass)
{
	unsigned long flags;

	spin_lock_irqsave_nested(&wqueue->lock, flags, subclass);
	wake_up_locked_poll(wqueue, events);
	spin_unlock_irqrestore(&wqueue->lock, flags);
}
#else
static inline void ep_wake_up_nested(wait_queue_head_t *wqueue,
				     unsigned long events, int subclass)
{
	wake_up_poll(wqueue, events);
}
#endif

static int ep_poll_wakeup_proc(void *priv, void *cookie, int call_nests)
{
	ep_wake_up_nested((wait_queue_head_t *) cookie, POLLIN,
			  1 + call_nests);
	return 0;
}

/*
 * Perform a safe wake up of the poll wait list. The problem is that
 * with the new callback'd wake up system, it is possible that the
 * poll callback is reentered from inside the call to wake_up() done
 * on the poll wait queue head. The rule is that we cannot reenter the
 * wake up code from the same task more than EP_MAX_NESTS times,
 * and we cannot reenter the same wait queue head at all. This will
 * enable to have a hierarchy of epoll file descriptor of no more than
 * EP_MAX_NESTS deep.
 */
static void ep_poll_safewake(wait_queue_head_t *wq)
{
	int this_cpu = get_cpu();

	ep_call_nested(&poll_safewake_ncalls, EP_MAX_NESTS,
		       ep_poll_wakeup_proc, NULL, wq, (void *) (long) this_cpu);

	put_cpu();
}

static void ep_remove_wait_queue(struct eppoll_entry *pwq)
{
	wait_queue_head_t *whead;

	rcu_read_lock();
	/*
	 * If it is cleared by POLLFREE, it should be rcu-safe.
	 * If we read NULL we need a barrier paired with
	 * smp_store_release() in ep_poll_callback(), otherwise
	 * we rely on whead->lock.
	 */
	whead = smp_load_acquire(&pwq->whead);
	if (whead)
		remove_wait_queue(whead, &pwq->wait);
	rcu_read_unlock();
}

/*
 * This function unregisters poll callbacks from the associated file
 * descriptor.  Must be called with "mtx" held (or "epmutex" if called from
 * ep_free).
 */
static void ep_unregister_pollwait(struct eventpoll *ep, struct epitem *epi)
{
	struct list_head *lsthead = &epi->pwqlist;
	struct eppoll_entry *pwq;

	while (!list_empty(lsthead)) {
		pwq = list_first_entry(lsthead, struct eppoll_entry, llink);

		list_del(&pwq->llink);
		ep_remove_wait_queue(pwq);
		kmem_cache_free(pwq_cache, pwq);
	}
}

/* call only when ep->mtx is held */
static inline struct wakeup_source *ep_wakeup_source(struct epitem *epi)
{
	return rcu_dereference_check(epi->ws, lockdep_is_held(&epi->ep->mtx));
}

/* call only when ep->mtx is held */
static inline void ep_pm_stay_awake(struct epitem *epi)
{
	struct wakeup_source *ws = ep_wakeup_source(epi);

	if (ws)
		__pm_stay_awake(ws);
}

static inline bool ep_has_wakeup_source(struct epitem *epi)
{
	return rcu_access_pointer(epi->ws) ? true : false;
}

/* call when ep->mtx cannot be held (ep_poll_callback) */
static inline void ep_pm_stay_awake_rcu(struct epitem *epi)
{
	struct wakeup_source *ws;

	rcu_read_lock();
	ws = rcu_dereference(epi->ws);
	if (ws)
		__pm_stay_awake(ws);
	rcu_read_unlock();
}

/**
 * ep_scan_ready_list - Scans the ready list in a way that makes possible for
 *                      the scan code, to call f_op->poll(). Also allows for
 *                      O(NumReady) performance.
 *
 * @ep: Pointer to the epoll private data structure.
 * @sproc: Pointer to the scan callback.
 * @priv: Private opaque data passed to the @sproc callback.
 * @depth: The current depth of recursive f_op->poll calls.
 * @ep_locked: caller already holds ep->mtx
 *
 * Returns: The same integer error code returned by the @sproc callback.
 */
static int ep_scan_ready_list(struct eventpoll *ep,
			      int (*sproc)(struct eventpoll *,
					   struct list_head *, void *),
			      void *priv, int depth, bool ep_locked)
{
	int error, pwake = 0;
	unsigned long flags;
	struct epitem *epi, *nepi;
	LIST_HEAD(txlist);

	/*
	 * We need to lock this because we could be hit by
	 * eventpoll_release_file() and epoll_ctl().
	 */

	if (!ep_locked)
		mutex_lock_nested(&ep->mtx, depth);

	/*
	 * Steal the ready list, and re-init the original one to the
	 * empty list. Also, set ep->ovflist to NULL so that events
	 * happening while looping w/out locks, are not lost. We cannot
	 * have the poll callback to queue directly on ep->rdllist,
	 * because we want the "sproc" callback to be able to do it
	 * in a lockless way.
	 */
	spin_lock_irqsave(&ep->lock, flags);
	list_splice_init(&ep->rdllist, &txlist);
	ep->ovflist = NULL;
	spin_unlock_irqrestore(&ep->lock, flags);

	/*
	 * Now call the callback function.
	 */
	error = (*sproc)(ep, &txlist, priv);

	spin_lock_irqsave(&ep->lock, flags);
	/*
	 * During the time we spent inside the "sproc" callback, some
	 * other events might have been queued by the poll callback.
	 * We re-insert them inside the main ready-list here.
	 */
	for (nepi = ep->ovflist; (epi = nepi) != NULL;
	     nepi = epi->next, epi->next = EP_UNACTIVE_PTR) {
		/*
		 * We need to check if the item is already in the list.
		 * During the "sproc" callback execution time, items are
		 * queued into ->ovflist but the "txlist" might already
		 * contain them, and the list_splice() below takes care of them.
		 */
		if (!ep_is_linked(&epi->rdllink)) {
			list_add_tail(&epi->rdllink, &ep->rdllist);
			ep_pm_stay_awake(epi);
		}
	}
	/*
	 * We need to set back ep->ovflist to EP_UNACTIVE_PTR, so that after
	 * releasing the lock, events will be queued in the normal way inside
	 * ep->rdllist.
	 */
	ep->ovflist = EP_UNACTIVE_PTR;

	/*
	 * Quickly re-inject items left on "txlist".
	 */
	list_splice(&txlist, &ep->rdllist);
	__pm_relax(ep->ws);

	if (!list_empty(&ep->rdllist)) {
		/*
		 * Wake up (if active) both the eventpoll wait list and
		 * the ->poll() wait list (delayed after we release the lock).
		 */
		if (waitqueue_active(&ep->wq))
			wake_up_locked(&ep->wq);
		if (waitqueue_active(&ep->poll_wait))
			pwake++;
	}
	spin_unlock_irqrestore(&ep->lock, flags);

	if (!ep_locked)
		mutex_unlock(&ep->mtx);

	/* We have to call this outside the lock */
	if (pwake)
		ep_poll_safewake(&ep->poll_wait);

	return error;
}

static void epi_rcu_free(struct rcu_head *head)
{
	struct epitem *epi = container_of(head, struct epitem, rcu);
	kmem_cache_free(epi_cache, epi);
}

/*
 * Removes a "struct epitem" from the eventpoll RB tree and deallocates
 * all the associated resources. Must be called with "mtx" held.
 */
static int ep_remove(struct eventpoll *ep, struct epitem *epi)
{
	unsigned long flags;
	struct file *file = epi->ffd.file;

	/*
	 * Removes poll wait queue hooks. We _have_ to do this without holding
	 * the "ep->lock" otherwise a deadlock might occur. This because of the
	 * sequence of the lock acquisition. Here we do "ep->lock" then the wait
	 * queue head lock when unregistering the wait queue. The wakeup callback
	 * will run by holding the wait queue head lock and will call our callback
	 * that will try to get "ep->lock".
	 */
	ep_unregister_pollwait(ep, epi);

	/* Remove the current item from the list of epoll hooks */
	spin_lock(&file->f_lock);
	list_del_rcu(&epi->fllink);
	spin_unlock(&file->f_lock);

	rb_erase_cached(&epi->rbn, &ep->rbr);

	spin_lock_irqsave(&ep->lock, flags);
	if (ep_is_linked(&epi->rdllink))
		list_del_init(&epi->rdllink);
	spin_unlock_irqrestore(&ep->lock, flags);

	wakeup_source_unregister(ep_wakeup_source(epi));
	/*
	 * At this point it is safe to free the eventpoll item. Use the union
	 * field epi->rcu, since we are trying to minimize the size of
	 * 'struct epitem'. The 'rbn' field is no longer in use. Protected by
	 * ep->mtx. The rcu read side, reverse_path_check_proc(), does not make
	 * use of the rbn field.
	 */
	call_rcu(&epi->rcu, epi_rcu_free);

	atomic_long_dec(&ep->user->epoll_watches);

	return 0;
}

static void ep_free(struct eventpoll *ep)
{
	struct rb_node *rbp;
	struct epitem *epi;

	/* We need to release all tasks waiting for these file */
	if (waitqueue_active(&ep->poll_wait))
		ep_poll_safewake(&ep->poll_wait);

	/*
	 * We need to lock this because we could be hit by
	 * eventpoll_release_file() while we're freeing the "struct eventpoll".
	 * We do not need to hold "ep->mtx" here because the epoll file
	 * is on the way to be removed and no one has references to it
	 * anymore. The only hit might come from eventpoll_release_file() but
	 * holding "epmutex" is sufficient here.
	 */
	mutex_lock(&epmutex);

	/*
	 * Walks through the whole tree by unregistering poll callbacks.
	 */
	for (rbp = rb_first_cached(&ep->rbr); rbp; rbp = rb_next(rbp)) {
		epi = rb_entry(rbp, struct epitem, rbn);

		ep_unregister_pollwait(ep, epi);
		cond_resched();
	}

	/*
	 * Walks through the whole tree by freeing each "struct epitem". At this
	 * point we are sure no poll callbacks will be lingering around, and also by
	 * holding "epmutex" we can be sure that no file cleanup code will hit
	 * us during this operation. So we can avoid the lock on "ep->lock".
	 * We do not need to lock ep->mtx, either, we only do it to prevent
	 * a lockdep warning.
	 */
	mutex_lock(&ep->mtx);
	while ((rbp = rb_first_cached(&ep->rbr)) != NULL) {
		epi = rb_entry(rbp, struct epitem, rbn);
		ep_remove(ep, epi);
		cond_resched();
	}
	mutex_unlock(&ep->mtx);

	mutex_unlock(&epmutex);
	mutex_destroy(&ep->mtx);
	free_uid(ep->user);
	wakeup_source_unregister(ep->ws);
	kfree(ep);
}

static int ep_eventpoll_release(struct inode *inode, struct file *file)
{
	struct eventpoll *ep = file->private_data;

	if (ep)
		ep_free(ep);

	return 0;
}

static inline unsigned int ep_item_poll(struct epitem *epi, poll_table *pt)
{
	pt->_key = epi->event.events;

	return epi->ffd.file->f_op->poll(epi->ffd.file, pt) & epi->event.events;
}

static int ep_read_events_proc(struct eventpoll *ep, struct list_head *head,
			       void *priv)
{
	struct epitem *epi, *tmp;
	poll_table pt;

	init_poll_funcptr(&pt, NULL);

	list_for_each_entry_safe(epi, tmp, head, rdllink) {
		if (ep_item_poll(epi, &pt))
			return POLLIN | POLLRDNORM;
		else {
			/*
			 * Item has been dropped into the ready list by the poll
			 * callback, but it's not actually ready, as far as
			 * caller requested events goes. We can remove it here.
			 */
			__pm_relax(ep_wakeup_source(epi));
			list_del_init(&epi->rdllink);
		}
	}

	return 0;
}

static void ep_ptable_queue_proc(struct file *file, wait_queue_head_t *whead,
				 poll_table *pt);

struct readyevents_arg {
	struct eventpoll *ep;
	bool locked;
};

static int ep_poll_readyevents_proc(void *priv, void *cookie, int call_nests)
{
	struct readyevents_arg *arg = priv;

	return ep_scan_ready_list(arg->ep, ep_read_events_proc, NULL,
				  call_nests + 1, arg->locked);
}

static unsigned int ep_eventpoll_poll(struct file *file, poll_table *wait)
{
	int pollflags;
	struct eventpoll *ep = file->private_data;
	struct readyevents_arg arg;

	/*
	 * During ep_insert() we already hold the ep->mtx for the tfile.
	 * Prevent re-aquisition.
	 */
	arg.locked = wait && (wait->_qproc == ep_ptable_queue_proc);
	arg.ep = ep;

	/* Insert inside our poll wait queue */
	poll_wait(file, &ep->poll_wait, wait);

	/*
	 * Proceed to find out if wanted events are really available inside
	 * the ready list. This need to be done under ep_call_nested()
	 * supervision, since the call to f_op->poll() done on listed files
	 * could re-enter here.
	 */
	pollflags = ep_call_nested(&poll_readywalk_ncalls, EP_MAX_NESTS,
				   ep_poll_readyevents_proc, &arg, ep, current);

	return pollflags != -1 ? pollflags : 0;
}

#ifdef CONFIG_PROC_FS
static void ep_show_fdinfo(struct seq_file *m, struct file *f)
{
	struct eventpoll *ep = f->private_data;
	struct rb_node *rbp;

	mutex_lock(&ep->mtx);
	for (rbp = rb_first_cached(&ep->rbr); rbp; rbp = rb_next(rbp)) {
		struct epitem *epi = rb_entry(rbp, struct epitem, rbn);
		struct inode *inode = file_inode(epi->ffd.file);

		seq_printf(m, "tfd: %8d events: %8x data: %16llx "
			   " pos:%lli ino:%lx sdev:%x\n",
			   epi->ffd.fd, epi->event.events,
			   (long long)epi->event.data,
			   (long long)epi->ffd.file->f_pos,
			   inode->i_ino, inode->i_sb->s_dev);
		if (seq_has_overflowed(m))
			break;
	}
	mutex_unlock(&ep->mtx);
}
#endif

/* File callbacks that implement the eventpoll file behaviour */
static const struct file_operations eventpoll_fops = {
#ifdef CONFIG_PROC_FS
	.show_fdinfo	= ep_show_fdinfo,
#endif
	.release	= ep_eventpoll_release,
	.poll		= ep_eventpoll_poll,
	.llseek		= noop_llseek,
};

/*
 * This is called from eventpoll_release() to unlink files from the eventpoll
 * interface. We need to have this facility to cleanup correctly files that are
 * closed without being removed from the eventpoll interface.
 */
void eventpoll_release_file(struct file *file)
{
	struct eventpoll *ep;
	struct epitem *epi, *next;

	/*
	 * We don't want to get "file->f_lock" because it is not
	 * necessary. It is not necessary because we're in the "struct file"
	 * cleanup path, and this means that no one is using this file anymore.
	 * So, for example, epoll_ctl() cannot hit here since if we reach this
	 * point, the file counter already went to zero and fget() would fail.
	 * The only hit might come from ep_free() but by holding the mutex
	 * will correctly serialize the operation. We do need to acquire
	 * "ep->mtx" after "epmutex" because ep_remove() requires it when called
	 * from anywhere but ep_free().
	 *
	 * Besides, ep_remove() acquires the lock, so we can't hold it here.
	 */
	mutex_lock(&epmutex);
	list_for_each_entry_safe(epi, next, &file->f_ep_links, fllink) {
		ep = epi->ep;
		mutex_lock_nested(&ep->mtx, 0);
		ep_remove(ep, epi);
		mutex_unlock(&ep->mtx);
	}
	mutex_unlock(&epmutex);
}

static int ep_alloc(struct eventpoll **pep)
{
	int error;
	struct user_struct *user;
	struct eventpoll *ep;

	user = get_current_user();
	error = -ENOMEM;
	ep = kzalloc(sizeof(*ep), GFP_KERNEL);
	if (unlikely(!ep))
		goto free_uid;

	spin_lock_init(&ep->lock);
	mutex_init(&ep->mtx);
	init_waitqueue_head(&ep->wq);
	init_waitqueue_head(&ep->poll_wait);
	INIT_LIST_HEAD(&ep->rdllist);
	ep->rbr = RB_ROOT_CACHED;
	ep->ovflist = EP_UNACTIVE_PTR;
	ep->user = user;

	*pep = ep;

	return 0;

free_uid:
	free_uid(user);
	return error;
}

/*
 * Search the file inside the eventpoll tree. The RB tree operations
 * are protected by the "mtx" mutex, and ep_find() must be called with
 * "mtx" held.
 */
static struct epitem *ep_find(struct eventpoll *ep, struct file *file, int fd)
{
	int kcmp;
	struct rb_node *rbp;
	struct epitem *epi, *epir = NULL;
	struct epoll_filefd ffd;

	ep_set_ffd(&ffd, file, fd);
	for (rbp = ep->rbr.rb_root.rb_node; rbp; ) {
		epi = rb_entry(rbp, struct epitem, rbn);
		kcmp = ep_cmp_ffd(&ffd, &epi->ffd);
		if (kcmp > 0)
			rbp = rbp->rb_right;
		else if (kcmp < 0)
			rbp = rbp->rb_left;
		else {
			epir = epi;
			break;
		}
	}

	return epir;
}

#ifdef CONFIG_CHECKPOINT_RESTORE
static struct epitem *ep_find_tfd(struct eventpoll *ep, int tfd, unsigned long toff)
{
	struct rb_node *rbp;
	struct epitem *epi;

	for (rbp = rb_first_cached(&ep->rbr); rbp; rbp = rb_next(rbp)) {
		epi = rb_entry(rbp, struct epitem, rbn);
		if (epi->ffd.fd == tfd) {
			if (toff == 0)
				return epi;
			else
				toff--;
		}
		cond_resched();
	}

	return NULL;
}

struct file *get_epoll_tfile_raw_ptr(struct file *file, int tfd,
				     unsigned long toff)
{
	struct file *file_raw;
	struct eventpoll *ep;
	struct epitem *epi;

	if (!is_file_epoll(file))
		return ERR_PTR(-EINVAL);

	ep = file->private_data;

	mutex_lock(&ep->mtx);
	epi = ep_find_tfd(ep, tfd, toff);
	if (epi)
		file_raw = epi->ffd.file;
	else
		file_raw = ERR_PTR(-ENOENT);
	mutex_unlock(&ep->mtx);

	return file_raw;
}
#endif /* CONFIG_CHECKPOINT_RESTORE */

/*
 * This is the callback that is passed to the wait queue wakeup
 * mechanism. It is called by the stored file descriptors when they
 * have events to report.
 */
static int ep_poll_callback(wait_queue_entry_t *wait, unsigned mode, int sync, void *key)
{
	int pwake = 0;
	unsigned long flags;
	struct epitem *epi = ep_item_from_wait(wait);
	struct eventpoll *ep = epi->ep;
	int ewake = 0;

<<<<<<< HEAD
	if ((unsigned long)key & POLLFREE) {
		ep_pwq_from_wait(wait)->whead = NULL;
		/*
		 * whead = NULL above can race with ep_remove_wait_queue()
		 * which can do another remove_wait_queue() after us, so we
		 * can't use __remove_wait_queue(). whead->lock is held by
		 * the caller.
		 */
		list_del_init(&wait->entry);
	}

=======
>>>>>>> 457b7d5e
	spin_lock_irqsave(&ep->lock, flags);

	ep_set_busy_poll_napi_id(epi);

	/*
	 * If the event mask does not contain any poll(2) event, we consider the
	 * descriptor to be disabled. This condition is likely the effect of the
	 * EPOLLONESHOT bit that disables the descriptor when an event is received,
	 * until the next EPOLL_CTL_MOD will be issued.
	 */
	if (!(epi->event.events & ~EP_PRIVATE_BITS))
		goto out_unlock;

	/*
	 * Check the events coming with the callback. At this stage, not
	 * every device reports the events in the "key" parameter of the
	 * callback. We need to be able to handle both cases here, hence the
	 * test for "key" != NULL before the event match test.
	 */
	if (key && !((unsigned long) key & epi->event.events))
		goto out_unlock;

	/*
	 * If we are transferring events to userspace, we can hold no locks
	 * (because we're accessing user memory, and because of linux f_op->poll()
	 * semantics). All the events that happen during that period of time are
	 * chained in ep->ovflist and requeued later on.
	 */
	if (unlikely(ep->ovflist != EP_UNACTIVE_PTR)) {
		if (epi->next == EP_UNACTIVE_PTR) {
			epi->next = ep->ovflist;
			ep->ovflist = epi;
			if (epi->ws) {
				/*
				 * Activate ep->ws since epi->ws may get
				 * deactivated at any time.
				 */
				__pm_stay_awake(ep->ws);
			}

		}
		goto out_unlock;
	}

	/* If this file is already in the ready list we exit soon */
	if (!ep_is_linked(&epi->rdllink)) {
		list_add_tail(&epi->rdllink, &ep->rdllist);
		ep_pm_stay_awake_rcu(epi);
	}

	/*
	 * Wake up ( if active ) both the eventpoll wait list and the ->poll()
	 * wait list.
	 */
	if (waitqueue_active(&ep->wq)) {
		if ((epi->event.events & EPOLLEXCLUSIVE) &&
					!((unsigned long)key & POLLFREE)) {
			switch ((unsigned long)key & EPOLLINOUT_BITS) {
			case POLLIN:
				if (epi->event.events & POLLIN)
					ewake = 1;
				break;
			case POLLOUT:
				if (epi->event.events & POLLOUT)
					ewake = 1;
				break;
			case 0:
				ewake = 1;
				break;
			}
		}
		wake_up_locked(&ep->wq);
	}
	if (waitqueue_active(&ep->poll_wait))
		pwake++;

out_unlock:
	spin_unlock_irqrestore(&ep->lock, flags);

	/* We have to call this outside the lock */
	if (pwake)
		ep_poll_safewake(&ep->poll_wait);

	if (!(epi->event.events & EPOLLEXCLUSIVE))
		ewake = 1;

	if ((unsigned long)key & POLLFREE) {
		/*
		 * If we race with ep_remove_wait_queue() it can miss
		 * ->whead = NULL and do another remove_wait_queue() after
		 * us, so we can't use __remove_wait_queue().
		 */
		list_del_init(&wait->task_list);
		/*
		 * ->whead != NULL protects us from the race with ep_free()
		 * or ep_remove(), ep_remove_wait_queue() takes whead->lock
		 * held by the caller. Once we nullify it, nothing protects
		 * ep/epi or even wait.
		 */
		smp_store_release(&ep_pwq_from_wait(wait)->whead, NULL);
	}

	return ewake;
}

/*
 * This is the callback that is used to add our wait queue to the
 * target file wakeup lists.
 */
static void ep_ptable_queue_proc(struct file *file, wait_queue_head_t *whead,
				 poll_table *pt)
{
	struct epitem *epi = ep_item_from_epqueue(pt);
	struct eppoll_entry *pwq;

	if (epi->nwait >= 0 && (pwq = kmem_cache_alloc(pwq_cache, GFP_KERNEL))) {
		init_waitqueue_func_entry(&pwq->wait, ep_poll_callback);
		pwq->whead = whead;
		pwq->base = epi;
		if (epi->event.events & EPOLLEXCLUSIVE)
			add_wait_queue_exclusive(whead, &pwq->wait);
		else
			add_wait_queue(whead, &pwq->wait);
		list_add_tail(&pwq->llink, &epi->pwqlist);
		epi->nwait++;
	} else {
		/* We have to signal that an error occurred */
		epi->nwait = -1;
	}
}

static void ep_rbtree_insert(struct eventpoll *ep, struct epitem *epi)
{
	int kcmp;
	struct rb_node **p = &ep->rbr.rb_root.rb_node, *parent = NULL;
	struct epitem *epic;
	bool leftmost = true;

	while (*p) {
		parent = *p;
		epic = rb_entry(parent, struct epitem, rbn);
		kcmp = ep_cmp_ffd(&epi->ffd, &epic->ffd);
		if (kcmp > 0) {
			p = &parent->rb_right;
			leftmost = false;
		} else
			p = &parent->rb_left;
	}
	rb_link_node(&epi->rbn, parent, p);
	rb_insert_color_cached(&epi->rbn, &ep->rbr, leftmost);
}



#define PATH_ARR_SIZE 5
/*
 * These are the number paths of length 1 to 5, that we are allowing to emanate
 * from a single file of interest. For example, we allow 1000 paths of length
 * 1, to emanate from each file of interest. This essentially represents the
 * potential wakeup paths, which need to be limited in order to avoid massive
 * uncontrolled wakeup storms. The common use case should be a single ep which
 * is connected to n file sources. In this case each file source has 1 path
 * of length 1. Thus, the numbers below should be more than sufficient. These
 * path limits are enforced during an EPOLL_CTL_ADD operation, since a modify
 * and delete can't add additional paths. Protected by the epmutex.
 */
static const int path_limits[PATH_ARR_SIZE] = { 1000, 500, 100, 50, 10 };
static int path_count[PATH_ARR_SIZE];

static int path_count_inc(int nests)
{
	/* Allow an arbitrary number of depth 1 paths */
	if (nests == 0)
		return 0;

	if (++path_count[nests] > path_limits[nests])
		return -1;
	return 0;
}

static void path_count_init(void)
{
	int i;

	for (i = 0; i < PATH_ARR_SIZE; i++)
		path_count[i] = 0;
}

static int reverse_path_check_proc(void *priv, void *cookie, int call_nests)
{
	int error = 0;
	struct file *file = priv;
	struct file *child_file;
	struct epitem *epi;

	/* CTL_DEL can remove links here, but that can't increase our count */
	rcu_read_lock();
	list_for_each_entry_rcu(epi, &file->f_ep_links, fllink) {
		child_file = epi->ep->file;
		if (is_file_epoll(child_file)) {
			if (list_empty(&child_file->f_ep_links)) {
				if (path_count_inc(call_nests)) {
					error = -1;
					break;
				}
			} else {
				error = ep_call_nested(&poll_loop_ncalls,
							EP_MAX_NESTS,
							reverse_path_check_proc,
							child_file, child_file,
							current);
			}
			if (error != 0)
				break;
		} else {
			printk(KERN_ERR "reverse_path_check_proc: "
				"file is not an ep!\n");
		}
	}
	rcu_read_unlock();
	return error;
}

/**
 * reverse_path_check - The tfile_check_list is list of file *, which have
 *                      links that are proposed to be newly added. We need to
 *                      make sure that those added links don't add too many
 *                      paths such that we will spend all our time waking up
 *                      eventpoll objects.
 *
 * Returns: Returns zero if the proposed links don't create too many paths,
 *	    -1 otherwise.
 */
static int reverse_path_check(void)
{
	int error = 0;
	struct file *current_file;

	/* let's call this for all tfiles */
	list_for_each_entry(current_file, &tfile_check_list, f_tfile_llink) {
		path_count_init();
		error = ep_call_nested(&poll_loop_ncalls, EP_MAX_NESTS,
					reverse_path_check_proc, current_file,
					current_file, current);
		if (error)
			break;
	}
	return error;
}

static int ep_create_wakeup_source(struct epitem *epi)
{
	const char *name;
	struct wakeup_source *ws;

	if (!epi->ep->ws) {
		epi->ep->ws = wakeup_source_register("eventpoll");
		if (!epi->ep->ws)
			return -ENOMEM;
	}

	name = epi->ffd.file->f_path.dentry->d_name.name;
	ws = wakeup_source_register(name);

	if (!ws)
		return -ENOMEM;
	rcu_assign_pointer(epi->ws, ws);

	return 0;
}

/* rare code path, only used when EPOLL_CTL_MOD removes a wakeup source */
static noinline void ep_destroy_wakeup_source(struct epitem *epi)
{
	struct wakeup_source *ws = ep_wakeup_source(epi);

	RCU_INIT_POINTER(epi->ws, NULL);

	/*
	 * wait for ep_pm_stay_awake_rcu to finish, synchronize_rcu is
	 * used internally by wakeup_source_remove, too (called by
	 * wakeup_source_unregister), so we cannot use call_rcu
	 */
	synchronize_rcu();
	wakeup_source_unregister(ws);
}

/*
 * Must be called with "mtx" held.
 */
static int ep_insert(struct eventpoll *ep, struct epoll_event *event,
		     struct file *tfile, int fd, int full_check)
{
	int error, revents, pwake = 0;
	unsigned long flags;
	long user_watches;
	struct epitem *epi;
	struct ep_pqueue epq;

	user_watches = atomic_long_read(&ep->user->epoll_watches);
	if (unlikely(user_watches >= max_user_watches))
		return -ENOSPC;
	if (!(epi = kmem_cache_alloc(epi_cache, GFP_KERNEL)))
		return -ENOMEM;

	/* Item initialization follow here ... */
	INIT_LIST_HEAD(&epi->rdllink);
	INIT_LIST_HEAD(&epi->fllink);
	INIT_LIST_HEAD(&epi->pwqlist);
	epi->ep = ep;
	ep_set_ffd(&epi->ffd, tfile, fd);
	epi->event = *event;
	epi->nwait = 0;
	epi->next = EP_UNACTIVE_PTR;
	if (epi->event.events & EPOLLWAKEUP) {
		error = ep_create_wakeup_source(epi);
		if (error)
			goto error_create_wakeup_source;
	} else {
		RCU_INIT_POINTER(epi->ws, NULL);
	}

	/* Initialize the poll table using the queue callback */
	epq.epi = epi;
	init_poll_funcptr(&epq.pt, ep_ptable_queue_proc);

	/*
	 * Attach the item to the poll hooks and get current event bits.
	 * We can safely use the file* here because its usage count has
	 * been increased by the caller of this function. Note that after
	 * this operation completes, the poll callback can start hitting
	 * the new item.
	 */
	revents = ep_item_poll(epi, &epq.pt);

	/*
	 * We have to check if something went wrong during the poll wait queue
	 * install process. Namely an allocation for a wait queue failed due
	 * high memory pressure.
	 */
	error = -ENOMEM;
	if (epi->nwait < 0)
		goto error_unregister;

	/* Add the current item to the list of active epoll hook for this file */
	spin_lock(&tfile->f_lock);
	list_add_tail_rcu(&epi->fllink, &tfile->f_ep_links);
	spin_unlock(&tfile->f_lock);

	/*
	 * Add the current item to the RB tree. All RB tree operations are
	 * protected by "mtx", and ep_insert() is called with "mtx" held.
	 */
	ep_rbtree_insert(ep, epi);

	/* now check if we've created too many backpaths */
	error = -EINVAL;
	if (full_check && reverse_path_check())
		goto error_remove_epi;

	/* We have to drop the new item inside our item list to keep track of it */
	spin_lock_irqsave(&ep->lock, flags);

	/* record NAPI ID of new item if present */
	ep_set_busy_poll_napi_id(epi);

	/* If the file is already "ready" we drop it inside the ready list */
	if ((revents & event->events) && !ep_is_linked(&epi->rdllink)) {
		list_add_tail(&epi->rdllink, &ep->rdllist);
		ep_pm_stay_awake(epi);

		/* Notify waiting tasks that events are available */
		if (waitqueue_active(&ep->wq))
			wake_up_locked(&ep->wq);
		if (waitqueue_active(&ep->poll_wait))
			pwake++;
	}

	spin_unlock_irqrestore(&ep->lock, flags);

	atomic_long_inc(&ep->user->epoll_watches);

	/* We have to call this outside the lock */
	if (pwake)
		ep_poll_safewake(&ep->poll_wait);

	return 0;

error_remove_epi:
	spin_lock(&tfile->f_lock);
	list_del_rcu(&epi->fllink);
	spin_unlock(&tfile->f_lock);

	rb_erase_cached(&epi->rbn, &ep->rbr);

error_unregister:
	ep_unregister_pollwait(ep, epi);

	/*
	 * We need to do this because an event could have been arrived on some
	 * allocated wait queue. Note that we don't care about the ep->ovflist
	 * list, since that is used/cleaned only inside a section bound by "mtx".
	 * And ep_insert() is called with "mtx" held.
	 */
	spin_lock_irqsave(&ep->lock, flags);
	if (ep_is_linked(&epi->rdllink))
		list_del_init(&epi->rdllink);
	spin_unlock_irqrestore(&ep->lock, flags);

	wakeup_source_unregister(ep_wakeup_source(epi));

error_create_wakeup_source:
	kmem_cache_free(epi_cache, epi);

	return error;
}

/*
 * Modify the interest event mask by dropping an event if the new mask
 * has a match in the current file status. Must be called with "mtx" held.
 */
static int ep_modify(struct eventpoll *ep, struct epitem *epi, struct epoll_event *event)
{
	int pwake = 0;
	unsigned int revents;
	poll_table pt;

	init_poll_funcptr(&pt, NULL);

	/*
	 * Set the new event interest mask before calling f_op->poll();
	 * otherwise we might miss an event that happens between the
	 * f_op->poll() call and the new event set registering.
	 */
	epi->event.events = event->events; /* need barrier below */
	epi->event.data = event->data; /* protected by mtx */
	if (epi->event.events & EPOLLWAKEUP) {
		if (!ep_has_wakeup_source(epi))
			ep_create_wakeup_source(epi);
	} else if (ep_has_wakeup_source(epi)) {
		ep_destroy_wakeup_source(epi);
	}

	/*
	 * The following barrier has two effects:
	 *
	 * 1) Flush epi changes above to other CPUs.  This ensures
	 *    we do not miss events from ep_poll_callback if an
	 *    event occurs immediately after we call f_op->poll().
	 *    We need this because we did not take ep->lock while
	 *    changing epi above (but ep_poll_callback does take
	 *    ep->lock).
	 *
	 * 2) We also need to ensure we do not miss _past_ events
	 *    when calling f_op->poll().  This barrier also
	 *    pairs with the barrier in wq_has_sleeper (see
	 *    comments for wq_has_sleeper).
	 *
	 * This barrier will now guarantee ep_poll_callback or f_op->poll
	 * (or both) will notice the readiness of an item.
	 */
	smp_mb();

	/*
	 * Get current event bits. We can safely use the file* here because
	 * its usage count has been increased by the caller of this function.
	 */
	revents = ep_item_poll(epi, &pt);

	/*
	 * If the item is "hot" and it is not registered inside the ready
	 * list, push it inside.
	 */
	if (revents & event->events) {
		spin_lock_irq(&ep->lock);
		if (!ep_is_linked(&epi->rdllink)) {
			list_add_tail(&epi->rdllink, &ep->rdllist);
			ep_pm_stay_awake(epi);

			/* Notify waiting tasks that events are available */
			if (waitqueue_active(&ep->wq))
				wake_up_locked(&ep->wq);
			if (waitqueue_active(&ep->poll_wait))
				pwake++;
		}
		spin_unlock_irq(&ep->lock);
	}

	/* We have to call this outside the lock */
	if (pwake)
		ep_poll_safewake(&ep->poll_wait);

	return 0;
}

static int ep_send_events_proc(struct eventpoll *ep, struct list_head *head,
			       void *priv)
{
	struct ep_send_events_data *esed = priv;
	int eventcnt;
	unsigned int revents;
	struct epitem *epi;
	struct epoll_event __user *uevent;
	struct wakeup_source *ws;
	poll_table pt;

	init_poll_funcptr(&pt, NULL);

	/*
	 * We can loop without lock because we are passed a task private list.
	 * Items cannot vanish during the loop because ep_scan_ready_list() is
	 * holding "mtx" during this call.
	 */
	for (eventcnt = 0, uevent = esed->events;
	     !list_empty(head) && eventcnt < esed->maxevents;) {
		epi = list_first_entry(head, struct epitem, rdllink);

		/*
		 * Activate ep->ws before deactivating epi->ws to prevent
		 * triggering auto-suspend here (in case we reactive epi->ws
		 * below).
		 *
		 * This could be rearranged to delay the deactivation of epi->ws
		 * instead, but then epi->ws would temporarily be out of sync
		 * with ep_is_linked().
		 */
		ws = ep_wakeup_source(epi);
		if (ws) {
			if (ws->active)
				__pm_stay_awake(ep->ws);
			__pm_relax(ws);
		}

		list_del_init(&epi->rdllink);

		revents = ep_item_poll(epi, &pt);

		/*
		 * If the event mask intersect the caller-requested one,
		 * deliver the event to userspace. Again, ep_scan_ready_list()
		 * is holding "mtx", so no operations coming from userspace
		 * can change the item.
		 */
		if (revents) {
			if (__put_user(revents, &uevent->events) ||
			    __put_user(epi->event.data, &uevent->data)) {
				list_add(&epi->rdllink, head);
				ep_pm_stay_awake(epi);
				return eventcnt ? eventcnt : -EFAULT;
			}
			eventcnt++;
			uevent++;
			if (epi->event.events & EPOLLONESHOT)
				epi->event.events &= EP_PRIVATE_BITS;
			else if (!(epi->event.events & EPOLLET)) {
				/*
				 * If this file has been added with Level
				 * Trigger mode, we need to insert back inside
				 * the ready list, so that the next call to
				 * epoll_wait() will check again the events
				 * availability. At this point, no one can insert
				 * into ep->rdllist besides us. The epoll_ctl()
				 * callers are locked out by
				 * ep_scan_ready_list() holding "mtx" and the
				 * poll callback will queue them in ep->ovflist.
				 */
				list_add_tail(&epi->rdllink, &ep->rdllist);
				ep_pm_stay_awake(epi);
			}
		}
	}

	return eventcnt;
}

static int ep_send_events(struct eventpoll *ep,
			  struct epoll_event __user *events, int maxevents)
{
	struct ep_send_events_data esed;

	esed.maxevents = maxevents;
	esed.events = events;

	return ep_scan_ready_list(ep, ep_send_events_proc, &esed, 0, false);
}

static inline struct timespec64 ep_set_mstimeout(long ms)
{
	struct timespec64 now, ts = {
		.tv_sec = ms / MSEC_PER_SEC,
		.tv_nsec = NSEC_PER_MSEC * (ms % MSEC_PER_SEC),
	};

	ktime_get_ts64(&now);
	return timespec64_add_safe(now, ts);
}

/**
 * ep_poll - Retrieves ready events, and delivers them to the caller supplied
 *           event buffer.
 *
 * @ep: Pointer to the eventpoll context.
 * @events: Pointer to the userspace buffer where the ready events should be
 *          stored.
 * @maxevents: Size (in terms of number of events) of the caller event buffer.
 * @timeout: Maximum timeout for the ready events fetch operation, in
 *           milliseconds. If the @timeout is zero, the function will not block,
 *           while if the @timeout is less than zero, the function will block
 *           until at least one event has been retrieved (or an error
 *           occurred).
 *
 * Returns: Returns the number of ready events which have been fetched, or an
 *          error code, in case of error.
 */
static int ep_poll(struct eventpoll *ep, struct epoll_event __user *events,
		   int maxevents, long timeout)
{
	int res = 0, eavail, timed_out = 0;
	unsigned long flags;
	u64 slack = 0;
	wait_queue_entry_t wait;
	ktime_t expires, *to = NULL;

	if (timeout > 0) {
		struct timespec64 end_time = ep_set_mstimeout(timeout);

		slack = select_estimate_accuracy(&end_time);
		to = &expires;
		*to = timespec64_to_ktime(end_time);
	} else if (timeout == 0) {
		/*
		 * Avoid the unnecessary trip to the wait queue loop, if the
		 * caller specified a non blocking operation.
		 */
		timed_out = 1;
		spin_lock_irqsave(&ep->lock, flags);
		goto check_events;
	}

fetch_events:

	if (!ep_events_available(ep))
		ep_busy_loop(ep, timed_out);

	spin_lock_irqsave(&ep->lock, flags);

	if (!ep_events_available(ep)) {
		/*
		 * Busy poll timed out.  Drop NAPI ID for now, we can add
		 * it back in when we have moved a socket with a valid NAPI
		 * ID onto the ready list.
		 */
		ep_reset_busy_poll_napi_id(ep);

		/*
		 * We don't have any available event to return to the caller.
		 * We need to sleep here, and we will be wake up by
		 * ep_poll_callback() when events will become available.
		 */
		init_waitqueue_entry(&wait, current);
		__add_wait_queue_exclusive(&ep->wq, &wait);

		for (;;) {
			/*
			 * We don't want to sleep if the ep_poll_callback() sends us
			 * a wakeup in between. That's why we set the task state
			 * to TASK_INTERRUPTIBLE before doing the checks.
			 */
			set_current_state(TASK_INTERRUPTIBLE);
			/*
			 * Always short-circuit for fatal signals to allow
			 * threads to make a timely exit without the chance of
			 * finding more events available and fetching
			 * repeatedly.
			 */
			if (fatal_signal_pending(current)) {
				res = -EINTR;
				break;
			}
			if (ep_events_available(ep) || timed_out)
				break;
			if (signal_pending(current)) {
				res = -EINTR;
				break;
			}

			spin_unlock_irqrestore(&ep->lock, flags);
			if (!schedule_hrtimeout_range(to, slack, HRTIMER_MODE_ABS))
				timed_out = 1;

			spin_lock_irqsave(&ep->lock, flags);
		}

		__remove_wait_queue(&ep->wq, &wait);
		__set_current_state(TASK_RUNNING);
	}
check_events:
	/* Is it worth to try to dig for events ? */
	eavail = ep_events_available(ep);

	spin_unlock_irqrestore(&ep->lock, flags);

	/*
	 * Try to transfer events to user space. In case we get 0 events and
	 * there's still timeout left over, we go trying again in search of
	 * more luck.
	 */
	if (!res && eavail &&
	    !(res = ep_send_events(ep, events, maxevents)) && !timed_out)
		goto fetch_events;

	return res;
}

/**
 * ep_loop_check_proc - Callback function to be passed to the @ep_call_nested()
 *                      API, to verify that adding an epoll file inside another
 *                      epoll structure, does not violate the constraints, in
 *                      terms of closed loops, or too deep chains (which can
 *                      result in excessive stack usage).
 *
 * @priv: Pointer to the epoll file to be currently checked.
 * @cookie: Original cookie for this call. This is the top-of-the-chain epoll
 *          data structure pointer.
 * @call_nests: Current dept of the @ep_call_nested() call stack.
 *
 * Returns: Returns zero if adding the epoll @file inside current epoll
 *          structure @ep does not violate the constraints, or -1 otherwise.
 */
static int ep_loop_check_proc(void *priv, void *cookie, int call_nests)
{
	int error = 0;
	struct file *file = priv;
	struct eventpoll *ep = file->private_data;
	struct eventpoll *ep_tovisit;
	struct rb_node *rbp;
	struct epitem *epi;

	mutex_lock_nested(&ep->mtx, call_nests + 1);
	ep->visited = 1;
	list_add(&ep->visited_list_link, &visited_list);
	for (rbp = rb_first_cached(&ep->rbr); rbp; rbp = rb_next(rbp)) {
		epi = rb_entry(rbp, struct epitem, rbn);
		if (unlikely(is_file_epoll(epi->ffd.file))) {
			ep_tovisit = epi->ffd.file->private_data;
			if (ep_tovisit->visited)
				continue;
			error = ep_call_nested(&poll_loop_ncalls, EP_MAX_NESTS,
					ep_loop_check_proc, epi->ffd.file,
					ep_tovisit, current);
			if (error != 0)
				break;
		} else {
			/*
			 * If we've reached a file that is not associated with
			 * an ep, then we need to check if the newly added
			 * links are going to add too many wakeup paths. We do
			 * this by adding it to the tfile_check_list, if it's
			 * not already there, and calling reverse_path_check()
			 * during ep_insert().
			 */
			if (list_empty(&epi->ffd.file->f_tfile_llink))
				list_add(&epi->ffd.file->f_tfile_llink,
					 &tfile_check_list);
		}
	}
	mutex_unlock(&ep->mtx);

	return error;
}

/**
 * ep_loop_check - Performs a check to verify that adding an epoll file (@file)
 *                 another epoll file (represented by @ep) does not create
 *                 closed loops or too deep chains.
 *
 * @ep: Pointer to the epoll private data structure.
 * @file: Pointer to the epoll file to be checked.
 *
 * Returns: Returns zero if adding the epoll @file inside current epoll
 *          structure @ep does not violate the constraints, or -1 otherwise.
 */
static int ep_loop_check(struct eventpoll *ep, struct file *file)
{
	int ret;
	struct eventpoll *ep_cur, *ep_next;

	ret = ep_call_nested(&poll_loop_ncalls, EP_MAX_NESTS,
			      ep_loop_check_proc, file, ep, current);
	/* clear visited list */
	list_for_each_entry_safe(ep_cur, ep_next, &visited_list,
							visited_list_link) {
		ep_cur->visited = 0;
		list_del(&ep_cur->visited_list_link);
	}
	return ret;
}

static void clear_tfile_check_list(void)
{
	struct file *file;

	/* first clear the tfile_check_list */
	while (!list_empty(&tfile_check_list)) {
		file = list_first_entry(&tfile_check_list, struct file,
					f_tfile_llink);
		list_del_init(&file->f_tfile_llink);
	}
	INIT_LIST_HEAD(&tfile_check_list);
}

/*
 * Open an eventpoll file descriptor.
 */
SYSCALL_DEFINE1(epoll_create1, int, flags)
{
	int error, fd;
	struct eventpoll *ep = NULL;
	struct file *file;

	/* Check the EPOLL_* constant for consistency.  */
	BUILD_BUG_ON(EPOLL_CLOEXEC != O_CLOEXEC);

	if (flags & ~EPOLL_CLOEXEC)
		return -EINVAL;
	/*
	 * Create the internal data structure ("struct eventpoll").
	 */
	error = ep_alloc(&ep);
	if (error < 0)
		return error;
	/*
	 * Creates all the items needed to setup an eventpoll file. That is,
	 * a file structure and a free file descriptor.
	 */
	fd = get_unused_fd_flags(O_RDWR | (flags & O_CLOEXEC));
	if (fd < 0) {
		error = fd;
		goto out_free_ep;
	}
	file = anon_inode_getfile("[eventpoll]", &eventpoll_fops, ep,
				 O_RDWR | (flags & O_CLOEXEC));
	if (IS_ERR(file)) {
		error = PTR_ERR(file);
		goto out_free_fd;
	}
	ep->file = file;
	fd_install(fd, file);
	return fd;

out_free_fd:
	put_unused_fd(fd);
out_free_ep:
	ep_free(ep);
	return error;
}

SYSCALL_DEFINE1(epoll_create, int, size)
{
	if (size <= 0)
		return -EINVAL;

	return sys_epoll_create1(0);
}

/*
 * The following function implements the controller interface for
 * the eventpoll file that enables the insertion/removal/change of
 * file descriptors inside the interest set.
 */
SYSCALL_DEFINE4(epoll_ctl, int, epfd, int, op, int, fd,
		struct epoll_event __user *, event)
{
	int error;
	int full_check = 0;
	struct fd f, tf;
	struct eventpoll *ep;
	struct epitem *epi;
	struct epoll_event epds;
	struct eventpoll *tep = NULL;

	error = -EFAULT;
	if (ep_op_has_event(op) &&
	    copy_from_user(&epds, event, sizeof(struct epoll_event)))
		goto error_return;

	error = -EBADF;
	f = fdget(epfd);
	if (!f.file)
		goto error_return;

	/* Get the "struct file *" for the target file */
	tf = fdget(fd);
	if (!tf.file)
		goto error_fput;

	/* The target file descriptor must support poll */
	error = -EPERM;
	if (!tf.file->f_op->poll)
		goto error_tgt_fput;

	/* Check if EPOLLWAKEUP is allowed */
	if (ep_op_has_event(op))
		ep_take_care_of_epollwakeup(&epds);

	/*
	 * We have to check that the file structure underneath the file descriptor
	 * the user passed to us _is_ an eventpoll file. And also we do not permit
	 * adding an epoll file descriptor inside itself.
	 */
	error = -EINVAL;
	if (f.file == tf.file || !is_file_epoll(f.file))
		goto error_tgt_fput;

	/*
	 * epoll adds to the wakeup queue at EPOLL_CTL_ADD time only,
	 * so EPOLLEXCLUSIVE is not allowed for a EPOLL_CTL_MOD operation.
	 * Also, we do not currently supported nested exclusive wakeups.
	 */
	if (ep_op_has_event(op) && (epds.events & EPOLLEXCLUSIVE)) {
		if (op == EPOLL_CTL_MOD)
			goto error_tgt_fput;
		if (op == EPOLL_CTL_ADD && (is_file_epoll(tf.file) ||
				(epds.events & ~EPOLLEXCLUSIVE_OK_BITS)))
			goto error_tgt_fput;
	}

	/*
	 * At this point it is safe to assume that the "private_data" contains
	 * our own data structure.
	 */
	ep = f.file->private_data;

	/*
	 * When we insert an epoll file descriptor, inside another epoll file
	 * descriptor, there is the change of creating closed loops, which are
	 * better be handled here, than in more critical paths. While we are
	 * checking for loops we also determine the list of files reachable
	 * and hang them on the tfile_check_list, so we can check that we
	 * haven't created too many possible wakeup paths.
	 *
	 * We do not need to take the global 'epumutex' on EPOLL_CTL_ADD when
	 * the epoll file descriptor is attaching directly to a wakeup source,
	 * unless the epoll file descriptor is nested. The purpose of taking the
	 * 'epmutex' on add is to prevent complex toplogies such as loops and
	 * deep wakeup paths from forming in parallel through multiple
	 * EPOLL_CTL_ADD operations.
	 */
	mutex_lock_nested(&ep->mtx, 0);
	if (op == EPOLL_CTL_ADD) {
		if (!list_empty(&f.file->f_ep_links) ||
						is_file_epoll(tf.file)) {
			full_check = 1;
			mutex_unlock(&ep->mtx);
			mutex_lock(&epmutex);
			if (is_file_epoll(tf.file)) {
				error = -ELOOP;
				if (ep_loop_check(ep, tf.file) != 0) {
					clear_tfile_check_list();
					goto error_tgt_fput;
				}
			} else
				list_add(&tf.file->f_tfile_llink,
							&tfile_check_list);
			mutex_lock_nested(&ep->mtx, 0);
			if (is_file_epoll(tf.file)) {
				tep = tf.file->private_data;
				mutex_lock_nested(&tep->mtx, 1);
			}
		}
	}

	/*
	 * Try to lookup the file inside our RB tree, Since we grabbed "mtx"
	 * above, we can be sure to be able to use the item looked up by
	 * ep_find() till we release the mutex.
	 */
	epi = ep_find(ep, tf.file, fd);

	error = -EINVAL;
	switch (op) {
	case EPOLL_CTL_ADD:
		if (!epi) {
			epds.events |= POLLERR | POLLHUP;
			error = ep_insert(ep, &epds, tf.file, fd, full_check);
		} else
			error = -EEXIST;
		if (full_check)
			clear_tfile_check_list();
		break;
	case EPOLL_CTL_DEL:
		if (epi)
			error = ep_remove(ep, epi);
		else
			error = -ENOENT;
		break;
	case EPOLL_CTL_MOD:
		if (epi) {
			if (!(epi->event.events & EPOLLEXCLUSIVE)) {
				epds.events |= POLLERR | POLLHUP;
				error = ep_modify(ep, epi, &epds);
			}
		} else
			error = -ENOENT;
		break;
	}
	if (tep != NULL)
		mutex_unlock(&tep->mtx);
	mutex_unlock(&ep->mtx);

error_tgt_fput:
	if (full_check)
		mutex_unlock(&epmutex);

	fdput(tf);
error_fput:
	fdput(f);
error_return:

	return error;
}

/*
 * Implement the event wait interface for the eventpoll file. It is the kernel
 * part of the user space epoll_wait(2).
 */
SYSCALL_DEFINE4(epoll_wait, int, epfd, struct epoll_event __user *, events,
		int, maxevents, int, timeout)
{
	int error;
	struct fd f;
	struct eventpoll *ep;

	/* The maximum number of event must be greater than zero */
	if (maxevents <= 0 || maxevents > EP_MAX_EVENTS)
		return -EINVAL;

	/* Verify that the area passed by the user is writeable */
	if (!access_ok(VERIFY_WRITE, events, maxevents * sizeof(struct epoll_event)))
		return -EFAULT;

	/* Get the "struct file *" for the eventpoll file */
	f = fdget(epfd);
	if (!f.file)
		return -EBADF;

	/*
	 * We have to check that the file structure underneath the fd
	 * the user passed to us _is_ an eventpoll file.
	 */
	error = -EINVAL;
	if (!is_file_epoll(f.file))
		goto error_fput;

	/*
	 * At this point it is safe to assume that the "private_data" contains
	 * our own data structure.
	 */
	ep = f.file->private_data;

	/* Time to fish for events ... */
	error = ep_poll(ep, events, maxevents, timeout);

error_fput:
	fdput(f);
	return error;
}

/*
 * Implement the event wait interface for the eventpoll file. It is the kernel
 * part of the user space epoll_pwait(2).
 */
SYSCALL_DEFINE6(epoll_pwait, int, epfd, struct epoll_event __user *, events,
		int, maxevents, int, timeout, const sigset_t __user *, sigmask,
		size_t, sigsetsize)
{
	int error;
	sigset_t ksigmask, sigsaved;

	/*
	 * If the caller wants a certain signal mask to be set during the wait,
	 * we apply it here.
	 */
	if (sigmask) {
		if (sigsetsize != sizeof(sigset_t))
			return -EINVAL;
		if (copy_from_user(&ksigmask, sigmask, sizeof(ksigmask)))
			return -EFAULT;
		sigsaved = current->blocked;
		set_current_blocked(&ksigmask);
	}

	error = sys_epoll_wait(epfd, events, maxevents, timeout);

	/*
	 * If we changed the signal mask, we need to restore the original one.
	 * In case we've got a signal while waiting, we do not restore the
	 * signal mask yet, and we allow do_signal() to deliver the signal on
	 * the way back to userspace, before the signal mask is restored.
	 */
	if (sigmask) {
		if (error == -EINTR) {
			memcpy(&current->saved_sigmask, &sigsaved,
			       sizeof(sigsaved));
			set_restore_sigmask();
		} else
			set_current_blocked(&sigsaved);
	}

	return error;
}

#ifdef CONFIG_COMPAT
COMPAT_SYSCALL_DEFINE6(epoll_pwait, int, epfd,
			struct epoll_event __user *, events,
			int, maxevents, int, timeout,
			const compat_sigset_t __user *, sigmask,
			compat_size_t, sigsetsize)
{
	long err;
	compat_sigset_t csigmask;
	sigset_t ksigmask, sigsaved;

	/*
	 * If the caller wants a certain signal mask to be set during the wait,
	 * we apply it here.
	 */
	if (sigmask) {
		if (sigsetsize != sizeof(compat_sigset_t))
			return -EINVAL;
		if (copy_from_user(&csigmask, sigmask, sizeof(csigmask)))
			return -EFAULT;
		sigset_from_compat(&ksigmask, &csigmask);
		sigsaved = current->blocked;
		set_current_blocked(&ksigmask);
	}

	err = sys_epoll_wait(epfd, events, maxevents, timeout);

	/*
	 * If we changed the signal mask, we need to restore the original one.
	 * In case we've got a signal while waiting, we do not restore the
	 * signal mask yet, and we allow do_signal() to deliver the signal on
	 * the way back to userspace, before the signal mask is restored.
	 */
	if (sigmask) {
		if (err == -EINTR) {
			memcpy(&current->saved_sigmask, &sigsaved,
			       sizeof(sigsaved));
			set_restore_sigmask();
		} else
			set_current_blocked(&sigsaved);
	}

	return err;
}
#endif

static int __init eventpoll_init(void)
{
	struct sysinfo si;

	si_meminfo(&si);
	/*
	 * Allows top 4% of lomem to be allocated for epoll watches (per user).
	 */
	max_user_watches = (((si.totalram - si.totalhigh) / 25) << PAGE_SHIFT) /
		EP_ITEM_COST;
	BUG_ON(max_user_watches < 0);

	/*
	 * Initialize the structure used to perform epoll file descriptor
	 * inclusion loops checks.
	 */
	ep_nested_calls_init(&poll_loop_ncalls);

	/* Initialize the structure used to perform safe poll wait head wake ups */
	ep_nested_calls_init(&poll_safewake_ncalls);

	/* Initialize the structure used to perform file's f_op->poll() calls */
	ep_nested_calls_init(&poll_readywalk_ncalls);

	/*
	 * We can have many thousands of epitems, so prevent this from
	 * using an extra cache line on 64-bit (and smaller) CPUs
	 */
	BUILD_BUG_ON(sizeof(void *) <= 8 && sizeof(struct epitem) > 128);

	/* Allocates slab cache used to allocate "struct epitem" items */
	epi_cache = kmem_cache_create("eventpoll_epi", sizeof(struct epitem),
			0, SLAB_HWCACHE_ALIGN | SLAB_PANIC, NULL);

	/* Allocates slab cache used to allocate "struct eppoll_entry" */
	pwq_cache = kmem_cache_create("eventpoll_pwq",
			sizeof(struct eppoll_entry), 0, SLAB_PANIC, NULL);

	return 0;
}
fs_initcall(eventpoll_init);<|MERGE_RESOLUTION|>--- conflicted
+++ resolved
@@ -1139,20 +1139,6 @@
 	struct eventpoll *ep = epi->ep;
 	int ewake = 0;
 
-<<<<<<< HEAD
-	if ((unsigned long)key & POLLFREE) {
-		ep_pwq_from_wait(wait)->whead = NULL;
-		/*
-		 * whead = NULL above can race with ep_remove_wait_queue()
-		 * which can do another remove_wait_queue() after us, so we
-		 * can't use __remove_wait_queue(). whead->lock is held by
-		 * the caller.
-		 */
-		list_del_init(&wait->entry);
-	}
-
-=======
->>>>>>> 457b7d5e
 	spin_lock_irqsave(&ep->lock, flags);
 
 	ep_set_busy_poll_napi_id(epi);
@@ -1245,7 +1231,7 @@
 		 * ->whead = NULL and do another remove_wait_queue() after
 		 * us, so we can't use __remove_wait_queue().
 		 */
-		list_del_init(&wait->task_list);
+		list_del_init(&wait->entry);
 		/*
 		 * ->whead != NULL protects us from the race with ep_free()
 		 * or ep_remove(), ep_remove_wait_queue() takes whead->lock
