--- conflicted
+++ resolved
@@ -805,30 +805,8 @@
  */
 void exit_aio(struct mm_struct *mm)
 {
-<<<<<<< HEAD
-	struct kioctx_table *table;
-	struct kioctx *ctx;
-	unsigned i = 0;
-
-	while (1) {
-		struct completion requests_done =
-			COMPLETION_INITIALIZER_ONSTACK(requests_done);
-
-		rcu_read_lock();
-		table = rcu_dereference(mm->ioctx_table);
-
-		do {
-			if (!table || i >= table->nr) {
-				rcu_read_unlock();
-				rcu_assign_pointer(mm->ioctx_table, NULL);
-				if (table)
-					kfree(table);
-				return;
-			}
-=======
 	struct kioctx_table *table = rcu_dereference_raw(mm->ioctx_table);
 	int i;
->>>>>>> 4a53ddf5
 
 	if (!table)
 		return;
@@ -850,11 +828,6 @@
 		ctx->mmap_size = 0;
 		kill_ioctx(mm, ctx, &requests_done);
 
-<<<<<<< HEAD
-		kill_ioctx(mm, ctx, &requests_done);
-
-=======
->>>>>>> 4a53ddf5
 		/* Wait until all IO for the context are done. */
 		wait_for_completion(&requests_done);
 	}
