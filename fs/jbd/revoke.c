--- conflicted
+++ resolved
@@ -604,20 +604,10 @@
 
 	header = (journal_revoke_header_t *) jh2bh(descriptor)->b_data;
 	header->r_count = htonl(offset);
-<<<<<<< HEAD
-	set_bit(BH_JWrite, &jh2bh(descriptor)->b_state);
-	{
-		struct buffer_head *bh = jh2bh(descriptor);
-		BUFFER_TRACE(bh, "write");
-		set_buffer_dirty(bh);
-		ll_rw_block (WRITE, 1, &bh);
-	}
-=======
 	set_buffer_jwrite(bh);
 	BUFFER_TRACE(bh, "write");
 	set_buffer_dirty(bh);
 	ll_rw_block(WRITE, 1, &bh);
->>>>>>> 30e74fea
 }
 #endif
 
