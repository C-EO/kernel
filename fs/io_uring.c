--- conflicted
+++ resolved
@@ -944,24 +944,6 @@
 	},
 	[IORING_OP_FALLOCATE] = {
 		.needs_file		= 1,
-<<<<<<< HEAD
-		.work_flags		= IO_WQ_WORK_BLKCG | IO_WQ_WORK_FSIZE,
-	},
-	[IORING_OP_OPENAT] = {
-		.work_flags		= IO_WQ_WORK_FILES | IO_WQ_WORK_BLKCG |
-						IO_WQ_WORK_FS | IO_WQ_WORK_MM,
-	},
-	[IORING_OP_CLOSE] = {
-		.work_flags		= IO_WQ_WORK_FILES | IO_WQ_WORK_BLKCG,
-	},
-	[IORING_OP_FILES_UPDATE] = {
-		.work_flags		= IO_WQ_WORK_FILES | IO_WQ_WORK_MM,
-	},
-	[IORING_OP_STATX] = {
-		.work_flags		= IO_WQ_WORK_FILES | IO_WQ_WORK_MM |
-						IO_WQ_WORK_FS | IO_WQ_WORK_BLKCG,
-=======
->>>>>>> 65820f91
 	},
 	[IORING_OP_OPENAT] = {},
 	[IORING_OP_CLOSE] = {},
@@ -1021,13 +1003,6 @@
 	[IORING_OP_UNLINKAT] = {},
 };
 
-<<<<<<< HEAD
-static void io_uring_try_cancel_requests(struct io_ring_ctx *ctx,
-					 struct task_struct *task,
-					 struct files_struct *files);
-static void destroy_fixed_file_ref_node(struct fixed_file_ref_node *ref_node);
-static struct fixed_file_ref_node *alloc_fixed_file_ref_node(
-=======
 static bool io_disarm_next(struct io_kiocb *req);
 static void io_uring_del_task_file(unsigned long index);
 static void io_uring_try_cancel_requests(struct io_ring_ctx *ctx,
@@ -1036,7 +1011,6 @@
 static void io_uring_cancel_sqpoll(struct io_ring_ctx *ctx);
 static void destroy_fixed_rsrc_ref_node(struct fixed_rsrc_ref_node *ref_node);
 static struct fixed_rsrc_ref_node *alloc_fixed_rsrc_ref_node(
->>>>>>> 65820f91
 			struct io_ring_ctx *ctx);
 static void io_ring_file_put(struct io_ring_ctx *ctx, struct io_rsrc_put *prsrc);
 
@@ -1262,179 +1236,8 @@
 	struct io_kiocb *link = io_prep_linked_timeout(req);
 	struct io_uring_task *tctx = req->task->io_uring;
 
-<<<<<<< HEAD
-	if (req->work.flags & IO_WQ_WORK_CREDS)
-		creds = req->work.identity->creds;
-
-	id = kmemdup(req->work.identity, sizeof(*id), GFP_KERNEL);
-	if (unlikely(!id)) {
-		req->work.flags |= IO_WQ_WORK_CANCEL;
-		return false;
-	}
-
-	/*
-	 * We can safely just re-init the creds we copied  Either the field
-	 * matches the current one, or we haven't grabbed it yet. The only
-	 * exception is ->creds, through registered personalities, so handle
-	 * that one separately.
-	 */
-	io_init_identity(id);
-	if (creds)
-		id->creds = creds;
-
-	/* add one for this request */
-	refcount_inc(&id->count);
-
-	/* drop tctx and req identity references, if needed */
-	if (tctx->identity != &tctx->__identity &&
-	    refcount_dec_and_test(&tctx->identity->count))
-		kfree(tctx->identity);
-	if (req->work.identity != &tctx->__identity &&
-	    refcount_dec_and_test(&req->work.identity->count))
-		kfree(req->work.identity);
-
-	req->work.identity = id;
-	tctx->identity = id;
-	return true;
-}
-
-static bool io_grab_identity(struct io_kiocb *req)
-{
-	const struct io_op_def *def = &io_op_defs[req->opcode];
-	struct io_identity *id = req->work.identity;
-	struct io_ring_ctx *ctx = req->ctx;
-
-	if (def->work_flags & IO_WQ_WORK_FSIZE) {
-		if (id->fsize != rlimit(RLIMIT_FSIZE))
-			return false;
-		req->work.flags |= IO_WQ_WORK_FSIZE;
-	}
-#ifdef CONFIG_BLK_CGROUP
-	if (!(req->work.flags & IO_WQ_WORK_BLKCG) &&
-	    (def->work_flags & IO_WQ_WORK_BLKCG)) {
-		rcu_read_lock();
-		if (id->blkcg_css != blkcg_css()) {
-			rcu_read_unlock();
-			return false;
-		}
-		/*
-		 * This should be rare, either the cgroup is dying or the task
-		 * is moving cgroups. Just punt to root for the handful of ios.
-		 */
-		if (css_tryget_online(id->blkcg_css))
-			req->work.flags |= IO_WQ_WORK_BLKCG;
-		rcu_read_unlock();
-	}
-#endif
-	if (!(req->work.flags & IO_WQ_WORK_CREDS)) {
-		if (id->creds != current_cred())
-			return false;
-		get_cred(id->creds);
-		req->work.flags |= IO_WQ_WORK_CREDS;
-	}
-#ifdef CONFIG_AUDIT
-	if (!uid_eq(current->loginuid, id->loginuid) ||
-	    current->sessionid != id->sessionid)
-		return false;
-#endif
-	if (!(req->work.flags & IO_WQ_WORK_FS) &&
-	    (def->work_flags & IO_WQ_WORK_FS)) {
-		if (current->fs != id->fs)
-			return false;
-		spin_lock(&id->fs->lock);
-		if (!id->fs->in_exec) {
-			id->fs->users++;
-			req->work.flags |= IO_WQ_WORK_FS;
-		} else {
-			req->work.flags |= IO_WQ_WORK_CANCEL;
-		}
-		spin_unlock(&current->fs->lock);
-	}
-	if (!(req->work.flags & IO_WQ_WORK_FILES) &&
-	    (def->work_flags & IO_WQ_WORK_FILES) &&
-	    !(req->flags & REQ_F_NO_FILE_TABLE)) {
-		if (id->files != current->files ||
-		    id->nsproxy != current->nsproxy)
-			return false;
-		atomic_inc(&id->files->count);
-		get_nsproxy(id->nsproxy);
-
-		if (!(req->flags & REQ_F_INFLIGHT)) {
-			req->flags |= REQ_F_INFLIGHT;
-
-			spin_lock_irq(&ctx->inflight_lock);
-			list_add(&req->inflight_entry, &ctx->inflight_list);
-			spin_unlock_irq(&ctx->inflight_lock);
-		}
-		req->work.flags |= IO_WQ_WORK_FILES;
-	}
-	if (!(req->work.flags & IO_WQ_WORK_MM) &&
-	    (def->work_flags & IO_WQ_WORK_MM)) {
-		if (id->mm != current->mm)
-			return false;
-		mmgrab(id->mm);
-		req->work.flags |= IO_WQ_WORK_MM;
-	}
-
-	return true;
-}
-
-static void io_prep_async_work(struct io_kiocb *req)
-{
-	const struct io_op_def *def = &io_op_defs[req->opcode];
-	struct io_ring_ctx *ctx = req->ctx;
-
-	io_req_init_async(req);
-
-	if (req->flags & REQ_F_FORCE_ASYNC)
-		req->work.flags |= IO_WQ_WORK_CONCURRENT;
-
-	if (req->flags & REQ_F_ISREG) {
-		if (def->hash_reg_file || (ctx->flags & IORING_SETUP_IOPOLL))
-			io_wq_hash_work(&req->work, file_inode(req->file));
-	} else if (!req->file || !S_ISBLK(file_inode(req->file)->i_mode)) {
-		if (def->unbound_nonreg_file)
-			req->work.flags |= IO_WQ_WORK_UNBOUND;
-	}
-
-	/* if we fail grabbing identity, we must COW, regrab, and retry */
-	if (io_grab_identity(req))
-		return;
-
-	if (!io_identity_cow(req))
-		return;
-
-	/* can't fail at this point */
-	if (!io_grab_identity(req))
-		WARN_ON(1);
-}
-
-static void io_prep_async_link(struct io_kiocb *req)
-{
-	struct io_kiocb *cur;
-
-	io_for_each_link(cur, req)
-		io_prep_async_work(cur);
-}
-
-static struct io_kiocb *__io_queue_async_work(struct io_kiocb *req)
-{
-	struct io_ring_ctx *ctx = req->ctx;
-	struct io_kiocb *link = io_prep_linked_timeout(req);
-
-	trace_io_uring_queue_async_work(ctx, io_wq_is_hashed(&req->work), req,
-					&req->work, req->flags);
-	io_wq_enqueue(ctx->io_wq, &req->work);
-	return link;
-}
-
-static void io_queue_async_work(struct io_kiocb *req)
-{
-	struct io_kiocb *link;
-=======
 	BUG_ON(!tctx);
 	BUG_ON(!tctx->io_wq);
->>>>>>> 65820f91
 
 	/* init ->work of the whole link before punting */
 	io_prep_async_link(req);
@@ -1460,29 +1263,6 @@
 	}
 }
 
-<<<<<<< HEAD
-/*
- * Returns true if we found and killed one or more timeouts
- */
-static bool io_kill_timeouts(struct io_ring_ctx *ctx, struct task_struct *tsk,
-			     struct files_struct *files)
-{
-	struct io_kiocb *req, *tmp;
-	int canceled = 0;
-
-	spin_lock_irq(&ctx->completion_lock);
-	list_for_each_entry_safe(req, tmp, &ctx->timeout_list, timeout.list) {
-		if (io_match_task(req, tsk, files)) {
-			io_kill_timeout(req, -ECANCELED);
-			canceled++;
-		}
-	}
-	spin_unlock_irq(&ctx->completion_lock);
-	return canceled != 0;
-}
-
-=======
->>>>>>> 65820f91
 static void __io_queue_deferred(struct io_ring_ctx *ctx)
 {
 	do {
@@ -2146,16 +1926,6 @@
 	return ret;
 }
 
-<<<<<<< HEAD
-static void io_req_task_work_add_fallback(struct io_kiocb *req,
-					  void (*cb)(struct callback_head *))
-{
-	struct task_struct *tsk = io_wq_get_task(req->ctx->io_wq);
-
-	init_task_work(&req->task_work, cb);
-	task_work_add(tsk, &req->task_work, TWA_NONE);
-	wake_up_process(tsk);
-=======
 static bool io_run_task_work_head(struct callback_head **work_head)
 {
 	struct callback_head *work, *next;
@@ -2194,7 +1964,6 @@
 {
 	init_task_work(&req->task_work, cb);
 	io_task_work_add_head(&req->ctx->exit_task_work, &req->task_work);
->>>>>>> 65820f91
 }
 
 static void __io_req_task_cancel(struct io_kiocb *req, int error)
@@ -2217,11 +1986,7 @@
 	struct io_ring_ctx *ctx = req->ctx;
 
 	mutex_lock(&ctx->uring_lock);
-<<<<<<< HEAD
-	__io_req_task_cancel(req, -ECANCELED);
-=======
 	__io_req_task_cancel(req, req->result);
->>>>>>> 65820f91
 	mutex_unlock(&ctx->uring_lock);
 	percpu_ref_put(&ctx->refs);
 }
@@ -2237,13 +2002,6 @@
 	else
 		__io_req_task_cancel(req, -EFAULT);
 	mutex_unlock(&ctx->uring_lock);
-<<<<<<< HEAD
-
-	ctx->flags &= ~IORING_SETUP_R_DISABLED;
-	if (ctx->flags & IORING_SETUP_SQPOLL)
-		io_sq_thread_drop_mm_files();
-=======
->>>>>>> 65820f91
 }
 
 static void io_req_task_submit(struct callback_head *cb)
@@ -2259,16 +2017,11 @@
 
 	req->task_work.func = io_req_task_submit;
 	ret = io_req_task_work_add(req);
-<<<<<<< HEAD
-	if (unlikely(ret))
-		io_req_task_work_add_fallback(req, io_req_task_cancel);
-=======
 	if (unlikely(ret)) {
 		req->result = -ECANCELED;
 		percpu_ref_get(&req->ctx->refs);
 		io_req_task_work_add_fallback(req, io_req_task_cancel);
 	}
->>>>>>> 65820f91
 }
 
 static void io_req_task_queue_fail(struct io_kiocb *req, int ret)
@@ -2724,15 +2477,6 @@
 	 */
 	if (percpu_ref_is_dying(&ctx->refs))
 		return false;
-<<<<<<< HEAD
-	/*
-	 * If ref is dying, we might be running poll reap from the exit work.
-	 * Don't attempt to reissue from that path, just let it fail with
-	 * -EAGAIN.
-	 */
-	if (percpu_ref_is_dying(&req->ctx->refs))
-		return false;
-=======
 	return true;
 }
 #else
@@ -2741,7 +2485,6 @@
 	return false;
 }
 #endif
->>>>>>> 65820f91
 
 static bool io_rw_reissue(struct io_kiocb *req)
 {
@@ -3466,13 +3209,7 @@
 
 	/* submit ref gets dropped, acquire a new one */
 	refcount_inc(&req->refs);
-<<<<<<< HEAD
-	ret = io_req_task_work_add(req);
-	if (unlikely(ret))
-		io_req_task_work_add_fallback(req, io_req_task_cancel);
-=======
 	io_req_task_queue(req);
->>>>>>> 65820f91
 	return 1;
 }
 
@@ -3569,15 +3306,8 @@
 
 	ret = io_iter_do_read(req, iter);
 
-<<<<<<< HEAD
-	if (ret == -EIOCBQUEUED) {
-		ret = 0;
-		goto out_free;
-	} else if (ret == -EAGAIN) {
-=======
 	if (ret == -EAGAIN || (req->flags & REQ_F_REISSUE)) {
 		req->flags &= ~REQ_F_REISSUE;
->>>>>>> 65820f91
 		/* IOPOLL retry should happen for io-wq threads */
 		if (!force_nonblock && !(req->ctx->flags & IORING_SETUP_IOPOLL))
 			goto done;
@@ -3587,23 +3317,11 @@
 		/* some cases will consume bytes even on error returns */
 		iov_iter_revert(iter, io_size - iov_iter_count(iter));
 		ret = 0;
-<<<<<<< HEAD
-		goto copy_iov;
-	} else if (ret <= 0) {
-		/* make sure -ERESTARTSYS -> -EINTR is done */
-		goto done;
-	}
-
-	/* read it all, or we did blocking attempt. no retry. */
-	if (!iov_iter_count(iter) || !force_nonblock ||
-	    (req->file->f_flags & O_NONBLOCK) || !(req->flags & REQ_F_ISREG))
-=======
 	} else if (ret == -EIOCBQUEUED) {
 		goto out_free;
 	} else if (ret <= 0 || ret == io_size || !force_nonblock ||
 		   (req->flags & REQ_F_NOWAIT) || !(req->flags & REQ_F_ISREG)) {
 		/* read all, failed, already did sync or don't want to retry */
->>>>>>> 65820f91
 		goto done;
 	}
 
@@ -3636,12 +3354,7 @@
 			return 0;
 		/* we got some bytes, but not all. retry. */
 		kiocb->ki_flags &= ~IOCB_WAITQ;
-<<<<<<< HEAD
-		goto retry;
-	}
-=======
 	} while (ret > 0 && ret < io_size);
->>>>>>> 65820f91
 done:
 	kiocb_done(kiocb, ret, issue_flags);
 out_free:
@@ -4554,11 +4267,7 @@
 	}
 
 	/* if the file has a flush method, be safe and punt to async */
-<<<<<<< HEAD
-	if (file->f_op->flush && force_nonblock) {
-=======
 	if (file->f_op->flush && (issue_flags & IO_URING_F_NONBLOCK)) {
->>>>>>> 65820f91
 		spin_unlock(&files->file_lock);
 		return -EAGAIN;
 	}
@@ -4578,11 +4287,7 @@
 		req_set_fail_links(req);
 	if (file)
 		fput(file);
-<<<<<<< HEAD
-	__io_req_complete(req, ret, 0, cs);
-=======
 	__io_req_complete(req, issue_flags, ret, 0);
->>>>>>> 65820f91
 	return 0;
 }
 
@@ -6480,18 +6185,8 @@
 	if (timeout)
 		io_queue_linked_timeout(timeout);
 
-<<<<<<< HEAD
-	if (work->flags & IO_WQ_WORK_CANCEL) {
-		/* io-wq is going to take down one */
-		refcount_inc(&req->refs);
-		percpu_ref_get(&req->ctx->refs);
-		io_req_task_work_add_fallback(req, io_req_task_cancel);
-		return;
-	}
-=======
 	if (work->flags & IO_WQ_WORK_CANCEL)
 		ret = -ECANCELED;
->>>>>>> 65820f91
 
 	if (!ret) {
 		do {
@@ -6572,11 +6267,7 @@
 		io_async_find_and_cancel(ctx, req, prev->user_data, -ETIME);
 		io_put_req_deferred(prev, 1);
 	} else {
-<<<<<<< HEAD
-		io_cqring_add_event(req, -ETIME, 0);
-=======
 		io_req_complete_post(req, -ETIME, 0);
->>>>>>> 65820f91
 		io_put_req_deferred(req, 1);
 	}
 	return HRTIMER_NORESTART;
@@ -8812,17 +8503,6 @@
 	if (!io_sqring_full(ctx))
 		mask |= EPOLLOUT | EPOLLWRNORM;
 
-<<<<<<< HEAD
-	/* prevent SQPOLL from submitting new requests */
-	if (ctx->sq_data) {
-		io_sq_thread_park(ctx->sq_data);
-		list_del_init(&ctx->sqd_list);
-		io_sqd_update_thread_idle(ctx->sq_data);
-		io_sq_thread_unpark(ctx->sq_data);
-	}
-
-=======
->>>>>>> 65820f91
 	/*
 	 * Don't flush cqring overflow list here, just do a simple check.
 	 * Otherwise there could possible be ABBA deadlock:
@@ -8937,18 +8617,6 @@
 	}
 	mutex_unlock(&ctx->uring_lock);
 
-<<<<<<< HEAD
-	/*
-	 * If we're doing polled IO and end up having requests being
-	 * submitted async (out-of-line), then completions can come in while
-	 * we're waiting for refs to drop. We need to reap these manually,
-	 * as nobody else will be looking for them.
-	 */
-	do {
-		io_uring_try_cancel_requests(ctx, NULL, NULL);
-	} while (!wait_for_completion_timeout(&ctx->ref_comp, HZ/20));
-=======
->>>>>>> 65820f91
 	io_ring_ctx_free(ctx);
 }
 
@@ -9066,45 +8734,6 @@
 		kfree(de);
 	}
 	return true;
-<<<<<<< HEAD
-}
-
-static void io_uring_try_cancel_requests(struct io_ring_ctx *ctx,
-					 struct task_struct *task,
-					 struct files_struct *files)
-{
-	struct io_task_cancel cancel = { .task = task, .files = files, };
-
-	while (1) {
-		enum io_wq_cancel cret;
-		bool ret = false;
-
-		if (ctx->io_wq) {
-			cret = io_wq_cancel_cb(ctx->io_wq, io_cancel_task_cb,
-					       &cancel, true);
-			ret |= (cret != IO_WQ_CANCEL_NOTFOUND);
-		}
-
-		/* SQPOLL thread does its own polling */
-		if ((!(ctx->flags & IORING_SETUP_SQPOLL) && !files) ||
-		    (ctx->sq_data && ctx->sq_data->thread == current)) {
-			while (!list_empty_careful(&ctx->iopoll_list)) {
-				io_iopoll_try_reap_events(ctx);
-				ret = true;
-			}
-		}
-
-		ret |= io_cancel_defer_files(ctx, task, files);
-		ret |= io_poll_remove_all(ctx, task, files);
-		ret |= io_kill_timeouts(ctx, task, files);
-		ret |= io_run_task_work();
-		io_cqring_overflow_flush(ctx, true, task, files);
-		if (!ret)
-			break;
-		cond_resched();
-	}
-=======
->>>>>>> 65820f91
 }
 
 static bool io_cancel_ctx_cb(struct io_wq_work *work, void *data)
@@ -9116,27 +8745,6 @@
 
 static bool io_uring_try_cancel_iowq(struct io_ring_ctx *ctx)
 {
-<<<<<<< HEAD
-	while (!list_empty_careful(&ctx->inflight_list)) {
-		DEFINE_WAIT(wait);
-		int inflight;
-
-		inflight = io_uring_count_inflight(ctx, task, files);
-		if (!inflight)
-			break;
-
-		io_uring_try_cancel_requests(ctx, task, files);
-
-		if (ctx->sq_data)
-			io_sq_thread_unpark(ctx->sq_data);
-		prepare_to_wait(&task->io_uring->wait, &wait,
-				TASK_UNINTERRUPTIBLE);
-		if (inflight == io_uring_count_inflight(ctx, task, files))
-			schedule();
-		finish_wait(&task->io_uring->wait, &wait);
-		if (ctx->sq_data)
-			io_sq_thread_park(ctx->sq_data);
-=======
 	struct io_tctx_node *node;
 	enum io_wq_cancel cret;
 	bool ret = false;
@@ -9200,7 +8808,6 @@
 		if (!ret)
 			break;
 		cond_resched();
->>>>>>> 65820f91
 	}
 }
 
@@ -9208,16 +8815,8 @@
 				   struct task_struct *task,
 				   struct files_struct *files)
 {
-<<<<<<< HEAD
-	mutex_lock(&ctx->uring_lock);
-	ctx->sqo_dead = 1;
-	if (ctx->flags & IORING_SETUP_R_DISABLED)
-		io_sq_offload_start(ctx);
-	mutex_unlock(&ctx->uring_lock);
-=======
 	struct io_kiocb *req;
 	int cnt = 0;
->>>>>>> 65820f91
 
 	spin_lock_irq(&ctx->inflight_lock);
 	list_for_each_entry(req, &ctx->inflight_list, inflight_entry)
@@ -9234,17 +8833,11 @@
 		DEFINE_WAIT(wait);
 		int inflight;
 
-<<<<<<< HEAD
-	io_uring_cancel_files(ctx, task, files);
-	if (!files)
-		io_uring_try_cancel_requests(ctx, task, NULL);
-=======
 		inflight = io_uring_count_inflight(ctx, task, files);
 		if (!inflight)
 			break;
 
 		io_uring_try_cancel_requests(ctx, task, files);
->>>>>>> 65820f91
 
 		prepare_to_wait(&task->io_uring->wait, &wait,
 				TASK_UNINTERRUPTIBLE);
@@ -10178,13 +9771,9 @@
 	if (ctx->restrictions.registered)
 		ctx->restricted = 1;
 
-<<<<<<< HEAD
-	io_sq_offload_start(ctx);
-=======
 	ctx->flags &= ~IORING_SETUP_R_DISABLED;
 	if (ctx->sq_data && wq_has_sleeper(&ctx->sq_data->wait))
 		wake_up(&ctx->sq_data->wait);
->>>>>>> 65820f91
 	return 0;
 }
 
