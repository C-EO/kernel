// SPDX-License-Identifier: GPL-2.0
/*
 * Shared application/kernel submission and completion ring pairs, for
 * supporting fast/efficient IO.
 *
 * A note on the read/write ordering memory barriers that are matched between
 * the application and kernel side.
 *
 * After the application reads the CQ ring tail, it must use an
 * appropriate smp_rmb() to pair with the smp_wmb() the kernel uses
 * before writing the tail (using smp_load_acquire to read the tail will
 * do). It also needs a smp_mb() before updating CQ head (ordering the
 * entry load(s) with the head store), pairing with an implicit barrier
 * through a control-dependency in io_get_cqring (smp_store_release to
 * store head will do). Failure to do so could lead to reading invalid
 * CQ entries.
 *
 * Likewise, the application must use an appropriate smp_wmb() before
 * writing the SQ tail (ordering SQ entry stores with the tail store),
 * which pairs with smp_load_acquire in io_get_sqring (smp_store_release
 * to store the tail will do). And it needs a barrier ordering the SQ
 * head load before writing new SQ entries (smp_load_acquire to read
 * head will do).
 *
 * When using the SQ poll thread (IORING_SETUP_SQPOLL), the application
 * needs to check the SQ flags for IORING_SQ_NEED_WAKEUP *after*
 * updating the SQ tail; a full memory barrier smp_mb() is needed
 * between.
 *
 * Also see the examples in the liburing library:
 *
 *	git://git.kernel.dk/liburing
 *
 * io_uring also uses READ/WRITE_ONCE() for _any_ store or load that happens
 * from data shared between the kernel and application. This is done both
 * for ordering purposes, but also to ensure that once a value is loaded from
 * data that the application could potentially modify, it remains stable.
 *
 * Copyright (C) 2018-2019 Jens Axboe
 * Copyright (c) 2018-2019 Christoph Hellwig
 */
#include <linux/kernel.h>
#include <linux/init.h>
#include <linux/errno.h>
#include <linux/syscalls.h>
#include <linux/compat.h>
#include <linux/refcount.h>
#include <linux/uio.h>

#include <linux/sched/signal.h>
#include <linux/fs.h>
#include <linux/file.h>
#include <linux/fdtable.h>
#include <linux/mm.h>
#include <linux/mman.h>
#include <linux/mmu_context.h>
#include <linux/percpu.h>
#include <linux/slab.h>
#include <linux/workqueue.h>
#include <linux/kthread.h>
#include <linux/blkdev.h>
#include <linux/bvec.h>
#include <linux/net.h>
#include <net/sock.h>
#include <net/af_unix.h>
#include <net/scm.h>
#include <linux/anon_inodes.h>
#include <linux/sched/mm.h>
#include <linux/uaccess.h>
#include <linux/nospec.h>
#include <linux/sizes.h>
#include <linux/hugetlb.h>

#include <uapi/linux/io_uring.h>

#include "internal.h"

#define IORING_MAX_ENTRIES	4096
#define IORING_MAX_FIXED_FILES	1024

struct io_uring {
	u32 head ____cacheline_aligned_in_smp;
	u32 tail ____cacheline_aligned_in_smp;
};

/*
 * This data is shared with the application through the mmap at offset
 * IORING_OFF_SQ_RING.
 *
 * The offsets to the member fields are published through struct
 * io_sqring_offsets when calling io_uring_setup.
 */
struct io_sq_ring {
	/*
	 * Head and tail offsets into the ring; the offsets need to be
	 * masked to get valid indices.
	 *
	 * The kernel controls head and the application controls tail.
	 */
	struct io_uring		r;
	/*
	 * Bitmask to apply to head and tail offsets (constant, equals
	 * ring_entries - 1)
	 */
	u32			ring_mask;
	/* Ring size (constant, power of 2) */
	u32			ring_entries;
	/*
	 * Number of invalid entries dropped by the kernel due to
	 * invalid index stored in array
	 *
	 * Written by the kernel, shouldn't be modified by the
	 * application (i.e. get number of "new events" by comparing to
	 * cached value).
	 *
	 * After a new SQ head value was read by the application this
	 * counter includes all submissions that were dropped reaching
	 * the new SQ head (and possibly more).
	 */
	u32			dropped;
	/*
	 * Runtime flags
	 *
	 * Written by the kernel, shouldn't be modified by the
	 * application.
	 *
	 * The application needs a full memory barrier before checking
	 * for IORING_SQ_NEED_WAKEUP after updating the sq tail.
	 */
	u32			flags;
	/*
	 * Ring buffer of indices into array of io_uring_sqe, which is
	 * mmapped by the application using the IORING_OFF_SQES offset.
	 *
	 * This indirection could e.g. be used to assign fixed
	 * io_uring_sqe entries to operations and only submit them to
	 * the queue when needed.
	 *
	 * The kernel modifies neither the indices array nor the entries
	 * array.
	 */
	u32			array[];
};

/*
 * This data is shared with the application through the mmap at offset
 * IORING_OFF_CQ_RING.
 *
 * The offsets to the member fields are published through struct
 * io_cqring_offsets when calling io_uring_setup.
 */
struct io_cq_ring {
	/*
	 * Head and tail offsets into the ring; the offsets need to be
	 * masked to get valid indices.
	 *
	 * The application controls head and the kernel tail.
	 */
	struct io_uring		r;
	/*
	 * Bitmask to apply to head and tail offsets (constant, equals
	 * ring_entries - 1)
	 */
	u32			ring_mask;
	/* Ring size (constant, power of 2) */
	u32			ring_entries;
	/*
	 * Number of completion events lost because the queue was full;
	 * this should be avoided by the application by making sure
	 * there are not more requests pending thatn there is space in
	 * the completion queue.
	 *
	 * Written by the kernel, shouldn't be modified by the
	 * application (i.e. get number of "new events" by comparing to
	 * cached value).
	 *
	 * As completion events come in out of order this counter is not
	 * ordered with any other data.
	 */
	u32			overflow;
	/*
	 * Ring buffer of completion events.
	 *
	 * The kernel writes completion events fresh every time they are
	 * produced, so the application is allowed to modify pending
	 * entries.
	 */
	struct io_uring_cqe	cqes[];
};

struct io_mapped_ubuf {
	u64		ubuf;
	size_t		len;
	struct		bio_vec *bvec;
	unsigned int	nr_bvecs;
};

struct async_list {
	spinlock_t		lock;
	atomic_t		cnt;
	struct list_head	list;

	struct file		*file;
	off_t			io_end;
	size_t			io_len;
};

struct io_ring_ctx {
	struct {
		struct percpu_ref	refs;
	} ____cacheline_aligned_in_smp;

	struct {
		unsigned int		flags;
		bool			compat;
		bool			account_mem;

		/* SQ ring */
		struct io_sq_ring	*sq_ring;
		unsigned		cached_sq_head;
		unsigned		sq_entries;
		unsigned		sq_mask;
		unsigned		sq_thread_idle;
		struct io_uring_sqe	*sq_sqes;

		struct list_head	defer_list;
	} ____cacheline_aligned_in_smp;

	/* IO offload */
	struct workqueue_struct	*sqo_wq;
	struct task_struct	*sqo_thread;	/* if using sq thread polling */
	struct mm_struct	*sqo_mm;
	wait_queue_head_t	sqo_wait;
	struct completion	sqo_thread_started;

	struct {
		/* CQ ring */
		struct io_cq_ring	*cq_ring;
		unsigned		cached_cq_tail;
		unsigned		cq_entries;
		unsigned		cq_mask;
		struct wait_queue_head	cq_wait;
		struct fasync_struct	*cq_fasync;
		struct eventfd_ctx	*cq_ev_fd;
	} ____cacheline_aligned_in_smp;

	/*
	 * If used, fixed file set. Writers must ensure that ->refs is dead,
	 * readers must ensure that ->refs is alive as long as the file* is
	 * used. Only updated through io_uring_register(2).
	 */
	struct file		**user_files;
	unsigned		nr_user_files;

	/* if used, fixed mapped user buffers */
	unsigned		nr_user_bufs;
	struct io_mapped_ubuf	*user_bufs;

	struct user_struct	*user;

	struct completion	ctx_done;

	struct {
		struct mutex		uring_lock;
		wait_queue_head_t	wait;
	} ____cacheline_aligned_in_smp;

	struct {
		spinlock_t		completion_lock;
		bool			poll_multi_file;
		/*
		 * ->poll_list is protected by the ctx->uring_lock for
		 * io_uring instances that don't use IORING_SETUP_SQPOLL.
		 * For SQPOLL, only the single threaded io_sq_thread() will
		 * manipulate the list, hence no extra locking is needed there.
		 */
		struct list_head	poll_list;
		struct list_head	cancel_list;
	} ____cacheline_aligned_in_smp;

	struct async_list	pending_async[2];

#if defined(CONFIG_UNIX)
	struct socket		*ring_sock;
#endif
};

struct sqe_submit {
	const struct io_uring_sqe	*sqe;
	unsigned short			index;
	bool				has_user;
	bool				needs_lock;
	bool				needs_fixed_file;
};

/*
 * First field must be the file pointer in all the
 * iocb unions! See also 'struct kiocb' in <linux/fs.h>
 */
struct io_poll_iocb {
	struct file			*file;
	struct wait_queue_head		*head;
	__poll_t			events;
	bool				done;
	bool				canceled;
	struct wait_queue_entry		wait;
};

/*
 * NOTE! Each of the iocb union members has the file pointer
 * as the first entry in their struct definition. So you can
 * access the file pointer through any of the sub-structs,
 * or directly as just 'ki_filp' in this struct.
 */
struct io_kiocb {
	union {
		struct file		*file;
		struct kiocb		rw;
		struct io_poll_iocb	poll;
	};

	struct sqe_submit	submit;

	struct io_ring_ctx	*ctx;
	struct list_head	list;
	struct list_head	link_list;
	unsigned int		flags;
	refcount_t		refs;
#define REQ_F_NOWAIT		1	/* must not punt to workers */
#define REQ_F_IOPOLL_COMPLETED	2	/* polled IO has completed */
#define REQ_F_FIXED_FILE	4	/* ctx owns file */
#define REQ_F_SEQ_PREV		8	/* sequential with previous */
#define REQ_F_IO_DRAIN		16	/* drain existing IO first */
#define REQ_F_IO_DRAINED	32	/* drain done */
#define REQ_F_LINK		64	/* linked sqes */
#define REQ_F_LINK_DONE		128	/* linked sqes done */
#define REQ_F_FAIL_LINK		256	/* fail rest of links */
	u64			user_data;
	u32			result;
	u32			sequence;

	struct work_struct	work;
};

#define IO_PLUG_THRESHOLD		2
#define IO_IOPOLL_BATCH			8

struct io_submit_state {
	struct blk_plug		plug;

	/*
	 * io_kiocb alloc cache
	 */
	void			*reqs[IO_IOPOLL_BATCH];
	unsigned		int free_reqs;
	unsigned		int cur_req;

	/*
	 * File reference cache
	 */
	struct file		*file;
	unsigned int		fd;
	unsigned int		has_refs;
	unsigned int		used_refs;
	unsigned int		ios_left;
};

static void io_sq_wq_submit_work(struct work_struct *work);

static struct kmem_cache *req_cachep;

static const struct file_operations io_uring_fops;

struct sock *io_uring_get_socket(struct file *file)
{
#if defined(CONFIG_UNIX)
	if (file->f_op == &io_uring_fops) {
		struct io_ring_ctx *ctx = file->private_data;

		return ctx->ring_sock->sk;
	}
#endif
	return NULL;
}
EXPORT_SYMBOL(io_uring_get_socket);

static void io_ring_ctx_ref_free(struct percpu_ref *ref)
{
	struct io_ring_ctx *ctx = container_of(ref, struct io_ring_ctx, refs);

	complete(&ctx->ctx_done);
}

static struct io_ring_ctx *io_ring_ctx_alloc(struct io_uring_params *p)
{
	struct io_ring_ctx *ctx;
	int i;

	ctx = kzalloc(sizeof(*ctx), GFP_KERNEL);
	if (!ctx)
		return NULL;

	if (percpu_ref_init(&ctx->refs, io_ring_ctx_ref_free,
			    PERCPU_REF_ALLOW_REINIT, GFP_KERNEL)) {
		kfree(ctx);
		return NULL;
	}

	ctx->flags = p->flags;
	init_waitqueue_head(&ctx->cq_wait);
	init_completion(&ctx->ctx_done);
	init_completion(&ctx->sqo_thread_started);
	mutex_init(&ctx->uring_lock);
	init_waitqueue_head(&ctx->wait);
	for (i = 0; i < ARRAY_SIZE(ctx->pending_async); i++) {
		spin_lock_init(&ctx->pending_async[i].lock);
		INIT_LIST_HEAD(&ctx->pending_async[i].list);
		atomic_set(&ctx->pending_async[i].cnt, 0);
	}
	spin_lock_init(&ctx->completion_lock);
	INIT_LIST_HEAD(&ctx->poll_list);
	INIT_LIST_HEAD(&ctx->cancel_list);
	INIT_LIST_HEAD(&ctx->defer_list);
	return ctx;
}

static inline bool io_sequence_defer(struct io_ring_ctx *ctx,
				     struct io_kiocb *req)
{
	if ((req->flags & (REQ_F_IO_DRAIN|REQ_F_IO_DRAINED)) != REQ_F_IO_DRAIN)
		return false;

	return req->sequence != ctx->cached_cq_tail + ctx->sq_ring->dropped;
}

static struct io_kiocb *io_get_deferred_req(struct io_ring_ctx *ctx)
{
	struct io_kiocb *req;

	if (list_empty(&ctx->defer_list))
		return NULL;

	req = list_first_entry(&ctx->defer_list, struct io_kiocb, list);
	if (!io_sequence_defer(ctx, req)) {
		list_del_init(&req->list);
		return req;
	}

	return NULL;
}

static void __io_commit_cqring(struct io_ring_ctx *ctx)
{
	struct io_cq_ring *ring = ctx->cq_ring;

	if (ctx->cached_cq_tail != READ_ONCE(ring->r.tail)) {
		/* order cqe stores with ring update */
		smp_store_release(&ring->r.tail, ctx->cached_cq_tail);

		if (wq_has_sleeper(&ctx->cq_wait)) {
			wake_up_interruptible(&ctx->cq_wait);
			kill_fasync(&ctx->cq_fasync, SIGIO, POLL_IN);
		}
	}
}

static void io_commit_cqring(struct io_ring_ctx *ctx)
{
	struct io_kiocb *req;

	__io_commit_cqring(ctx);

	while ((req = io_get_deferred_req(ctx)) != NULL) {
		req->flags |= REQ_F_IO_DRAINED;
		queue_work(ctx->sqo_wq, &req->work);
	}
}

static struct io_uring_cqe *io_get_cqring(struct io_ring_ctx *ctx)
{
	struct io_cq_ring *ring = ctx->cq_ring;
	unsigned tail;

	tail = ctx->cached_cq_tail;
	/*
	 * writes to the cq entry need to come after reading head; the
	 * control dependency is enough as we're using WRITE_ONCE to
	 * fill the cq entry
	 */
	if (tail - READ_ONCE(ring->r.head) == ring->ring_entries)
		return NULL;

	ctx->cached_cq_tail++;
	return &ring->cqes[tail & ctx->cq_mask];
}

static void io_cqring_fill_event(struct io_ring_ctx *ctx, u64 ki_user_data,
				 long res)
{
	struct io_uring_cqe *cqe;

	/*
	 * If we can't get a cq entry, userspace overflowed the
	 * submission (by quite a lot). Increment the overflow count in
	 * the ring.
	 */
	cqe = io_get_cqring(ctx);
	if (cqe) {
		WRITE_ONCE(cqe->user_data, ki_user_data);
		WRITE_ONCE(cqe->res, res);
		WRITE_ONCE(cqe->flags, 0);
	} else {
		unsigned overflow = READ_ONCE(ctx->cq_ring->overflow);

		WRITE_ONCE(ctx->cq_ring->overflow, overflow + 1);
	}
}

static void io_cqring_ev_posted(struct io_ring_ctx *ctx)
{
	if (waitqueue_active(&ctx->wait))
		wake_up(&ctx->wait);
	if (waitqueue_active(&ctx->sqo_wait))
		wake_up(&ctx->sqo_wait);
	if (ctx->cq_ev_fd)
		eventfd_signal(ctx->cq_ev_fd, 1);
}

static void io_cqring_add_event(struct io_ring_ctx *ctx, u64 user_data,
				long res)
{
	unsigned long flags;

	spin_lock_irqsave(&ctx->completion_lock, flags);
	io_cqring_fill_event(ctx, user_data, res);
	io_commit_cqring(ctx);
	spin_unlock_irqrestore(&ctx->completion_lock, flags);

	io_cqring_ev_posted(ctx);
}

static void io_ring_drop_ctx_refs(struct io_ring_ctx *ctx, unsigned refs)
{
	percpu_ref_put_many(&ctx->refs, refs);

	if (waitqueue_active(&ctx->wait))
		wake_up(&ctx->wait);
}

static struct io_kiocb *io_get_req(struct io_ring_ctx *ctx,
				   struct io_submit_state *state)
{
	gfp_t gfp = GFP_KERNEL | __GFP_NOWARN;
	struct io_kiocb *req;

	if (!percpu_ref_tryget(&ctx->refs))
		return NULL;

	if (!state) {
		req = kmem_cache_alloc(req_cachep, gfp);
		if (unlikely(!req))
			goto out;
	} else if (!state->free_reqs) {
		size_t sz;
		int ret;

		sz = min_t(size_t, state->ios_left, ARRAY_SIZE(state->reqs));
		ret = kmem_cache_alloc_bulk(req_cachep, gfp, sz, state->reqs);

		/*
		 * Bulk alloc is all-or-nothing. If we fail to get a batch,
		 * retry single alloc to be on the safe side.
		 */
		if (unlikely(ret <= 0)) {
			state->reqs[0] = kmem_cache_alloc(req_cachep, gfp);
			if (!state->reqs[0])
				goto out;
			ret = 1;
		}
		state->free_reqs = ret - 1;
		state->cur_req = 1;
		req = state->reqs[0];
	} else {
		req = state->reqs[state->cur_req];
		state->free_reqs--;
		state->cur_req++;
	}

	req->file = NULL;
	req->ctx = ctx;
	req->flags = 0;
	/* one is dropped after submission, the other at completion */
	refcount_set(&req->refs, 2);
	req->result = 0;
	return req;
out:
	io_ring_drop_ctx_refs(ctx, 1);
	return NULL;
}

static void io_free_req_many(struct io_ring_ctx *ctx, void **reqs, int *nr)
{
	if (*nr) {
		kmem_cache_free_bulk(req_cachep, *nr, reqs);
		io_ring_drop_ctx_refs(ctx, *nr);
		*nr = 0;
	}
}

static void __io_free_req(struct io_kiocb *req)
{
	if (req->file && !(req->flags & REQ_F_FIXED_FILE))
		fput(req->file);
	io_ring_drop_ctx_refs(req->ctx, 1);
	kmem_cache_free(req_cachep, req);
}

static void io_req_link_next(struct io_kiocb *req)
{
	struct io_kiocb *nxt;

	/*
	 * The list should never be empty when we are called here. But could
	 * potentially happen if the chain is messed up, check to be on the
	 * safe side.
	 */
	nxt = list_first_entry_or_null(&req->link_list, struct io_kiocb, list);
	if (nxt) {
		list_del(&nxt->list);
		if (!list_empty(&req->link_list)) {
			INIT_LIST_HEAD(&nxt->link_list);
			list_splice(&req->link_list, &nxt->link_list);
			nxt->flags |= REQ_F_LINK;
		}

		nxt->flags |= REQ_F_LINK_DONE;
		INIT_WORK(&nxt->work, io_sq_wq_submit_work);
		queue_work(req->ctx->sqo_wq, &nxt->work);
	}
}

/*
 * Called if REQ_F_LINK is set, and we fail the head request
 */
static void io_fail_links(struct io_kiocb *req)
{
	struct io_kiocb *link;

	while (!list_empty(&req->link_list)) {
		link = list_first_entry(&req->link_list, struct io_kiocb, list);
		list_del(&link->list);

		io_cqring_add_event(req->ctx, link->user_data, -ECANCELED);
		__io_free_req(link);
	}
}

static void io_free_req(struct io_kiocb *req)
{
	/*
	 * If LINK is set, we have dependent requests in this chain. If we
	 * didn't fail this request, queue the first one up, moving any other
	 * dependencies to the next request. In case of failure, fail the rest
	 * of the chain.
	 */
	if (req->flags & REQ_F_LINK) {
		if (req->flags & REQ_F_FAIL_LINK)
			io_fail_links(req);
		else
			io_req_link_next(req);
	}

	__io_free_req(req);
}

static void io_put_req(struct io_kiocb *req)
{
	if (refcount_dec_and_test(&req->refs))
		io_free_req(req);
}

static unsigned io_cqring_events(struct io_cq_ring *ring)
{
	/* See comment at the top of this file */
	smp_rmb();
	return READ_ONCE(ring->r.tail) - READ_ONCE(ring->r.head);
}

/*
 * Find and free completed poll iocbs
 */
static void io_iopoll_complete(struct io_ring_ctx *ctx, unsigned int *nr_events,
			       struct list_head *done)
{
	void *reqs[IO_IOPOLL_BATCH];
	struct io_kiocb *req;
	int to_free;

	to_free = 0;
	while (!list_empty(done)) {
		req = list_first_entry(done, struct io_kiocb, list);
		list_del(&req->list);

		io_cqring_fill_event(ctx, req->user_data, req->result);
		(*nr_events)++;

		if (refcount_dec_and_test(&req->refs)) {
			/* If we're not using fixed files, we have to pair the
			 * completion part with the file put. Use regular
			 * completions for those, only batch free for fixed
			 * file and non-linked commands.
			 */
			if ((req->flags & (REQ_F_FIXED_FILE|REQ_F_LINK)) ==
			    REQ_F_FIXED_FILE) {
				reqs[to_free++] = req;
				if (to_free == ARRAY_SIZE(reqs))
					io_free_req_many(ctx, reqs, &to_free);
			} else {
				io_free_req(req);
			}
		}
	}

	io_commit_cqring(ctx);
	io_free_req_many(ctx, reqs, &to_free);
}

static int io_do_iopoll(struct io_ring_ctx *ctx, unsigned int *nr_events,
			long min)
{
	struct io_kiocb *req, *tmp;
	LIST_HEAD(done);
	bool spin;
	int ret;

	/*
	 * Only spin for completions if we don't have multiple devices hanging
	 * off our complete list, and we're under the requested amount.
	 */
	spin = !ctx->poll_multi_file && *nr_events < min;

	ret = 0;
	list_for_each_entry_safe(req, tmp, &ctx->poll_list, list) {
		struct kiocb *kiocb = &req->rw;

		/*
		 * Move completed entries to our local list. If we find a
		 * request that requires polling, break out and complete
		 * the done list first, if we have entries there.
		 */
		if (req->flags & REQ_F_IOPOLL_COMPLETED) {
			list_move_tail(&req->list, &done);
			continue;
		}
		if (!list_empty(&done))
			break;

		ret = kiocb->ki_filp->f_op->iopoll(kiocb, spin);
		if (ret < 0)
			break;

		if (ret && spin)
			spin = false;
		ret = 0;
	}

	if (!list_empty(&done))
		io_iopoll_complete(ctx, nr_events, &done);

	return ret;
}

/*
 * Poll for a mininum of 'min' events. Note that if min == 0 we consider that a
 * non-spinning poll check - we'll still enter the driver poll loop, but only
 * as a non-spinning completion check.
 */
static int io_iopoll_getevents(struct io_ring_ctx *ctx, unsigned int *nr_events,
				long min)
{
	while (!list_empty(&ctx->poll_list) && !need_resched()) {
		int ret;

		ret = io_do_iopoll(ctx, nr_events, min);
		if (ret < 0)
			return ret;
		if (!min || *nr_events >= min)
			return 0;
	}

	return 1;
}

/*
 * We can't just wait for polled events to come to us, we have to actively
 * find and complete them.
 */
static void io_iopoll_reap_events(struct io_ring_ctx *ctx)
{
	if (!(ctx->flags & IORING_SETUP_IOPOLL))
		return;

	mutex_lock(&ctx->uring_lock);
	while (!list_empty(&ctx->poll_list)) {
		unsigned int nr_events = 0;

		io_iopoll_getevents(ctx, &nr_events, 1);

		/*
		 * Ensure we allow local-to-the-cpu processing to take place,
		 * in this case we need to ensure that we reap all events.
		 */
		cond_resched();
	}
	mutex_unlock(&ctx->uring_lock);
}

static int io_iopoll_check(struct io_ring_ctx *ctx, unsigned *nr_events,
			   long min)
{
	int iters, ret = 0;
<<<<<<< HEAD

	/*
	 * We disallow the app entering submit/complete with polling, but we
	 * still need to lock the ring to prevent racing with polled issue
	 * that got punted to a workqueue.
	 */
	mutex_lock(&ctx->uring_lock);

=======

	/*
	 * We disallow the app entering submit/complete with polling, but we
	 * still need to lock the ring to prevent racing with polled issue
	 * that got punted to a workqueue.
	 */
	mutex_lock(&ctx->uring_lock);

>>>>>>> f95f0722
	iters = 0;
	do {
		int tmin = 0;

		/*
		 * Don't enter poll loop if we already have events pending.
		 * If we do, we can potentially be spinning for commands that
		 * already triggered a CQE (eg in error).
		 */
		if (io_cqring_events(ctx->cq_ring))
			break;

		/*
		 * If a submit got punted to a workqueue, we can have the
		 * application entering polling for a command before it gets
		 * issued. That app will hold the uring_lock for the duration
		 * of the poll right here, so we need to take a breather every
		 * now and then to ensure that the issue has a chance to add
		 * the poll to the issued list. Otherwise we can spin here
		 * forever, while the workqueue is stuck trying to acquire the
		 * very same mutex.
		 */
		if (!(++iters & 7)) {
			mutex_unlock(&ctx->uring_lock);
			mutex_lock(&ctx->uring_lock);
		}

		if (*nr_events < min)
			tmin = min - *nr_events;

		ret = io_iopoll_getevents(ctx, nr_events, tmin);
		if (ret <= 0)
			break;
		ret = 0;
	} while (min && !*nr_events && !need_resched());

	mutex_unlock(&ctx->uring_lock);
	return ret;
}

static void kiocb_end_write(struct kiocb *kiocb)
{
	if (kiocb->ki_flags & IOCB_WRITE) {
		struct inode *inode = file_inode(kiocb->ki_filp);

		/*
		 * Tell lockdep we inherited freeze protection from submission
		 * thread.
		 */
		if (S_ISREG(inode->i_mode))
			__sb_writers_acquired(inode->i_sb, SB_FREEZE_WRITE);
		file_end_write(kiocb->ki_filp);
	}
}

static void io_complete_rw(struct kiocb *kiocb, long res, long res2)
{
	struct io_kiocb *req = container_of(kiocb, struct io_kiocb, rw);

	kiocb_end_write(kiocb);

	if ((req->flags & REQ_F_LINK) && res != req->result)
		req->flags |= REQ_F_FAIL_LINK;
	io_cqring_add_event(req->ctx, req->user_data, res);
	io_put_req(req);
}

static void io_complete_rw_iopoll(struct kiocb *kiocb, long res, long res2)
{
	struct io_kiocb *req = container_of(kiocb, struct io_kiocb, rw);

	kiocb_end_write(kiocb);

	if ((req->flags & REQ_F_LINK) && res != req->result)
		req->flags |= REQ_F_FAIL_LINK;
	req->result = res;
	if (res != -EAGAIN)
		req->flags |= REQ_F_IOPOLL_COMPLETED;
}

/*
 * After the iocb has been issued, it's safe to be found on the poll list.
 * Adding the kiocb to the list AFTER submission ensures that we don't
 * find it from a io_iopoll_getevents() thread before the issuer is done
 * accessing the kiocb cookie.
 */
static void io_iopoll_req_issued(struct io_kiocb *req)
{
	struct io_ring_ctx *ctx = req->ctx;

	/*
	 * Track whether we have multiple files in our lists. This will impact
	 * how we do polling eventually, not spinning if we're on potentially
	 * different devices.
	 */
	if (list_empty(&ctx->poll_list)) {
		ctx->poll_multi_file = false;
	} else if (!ctx->poll_multi_file) {
		struct io_kiocb *list_req;

		list_req = list_first_entry(&ctx->poll_list, struct io_kiocb,
						list);
		if (list_req->rw.ki_filp != req->rw.ki_filp)
			ctx->poll_multi_file = true;
	}

	/*
	 * For fast devices, IO may have already completed. If it has, add
	 * it to the front so we find it first.
	 */
	if (req->flags & REQ_F_IOPOLL_COMPLETED)
		list_add(&req->list, &ctx->poll_list);
	else
		list_add_tail(&req->list, &ctx->poll_list);
}

static void io_file_put(struct io_submit_state *state)
{
	if (state->file) {
		int diff = state->has_refs - state->used_refs;

		if (diff)
			fput_many(state->file, diff);
		state->file = NULL;
	}
}

/*
 * Get as many references to a file as we have IOs left in this submission,
 * assuming most submissions are for one file, or at least that each file
 * has more than one submission.
 */
static struct file *io_file_get(struct io_submit_state *state, int fd)
{
	if (!state)
		return fget(fd);

	if (state->file) {
		if (state->fd == fd) {
			state->used_refs++;
			state->ios_left--;
			return state->file;
		}
		io_file_put(state);
	}
	state->file = fget_many(fd, state->ios_left);
	if (!state->file)
		return NULL;

	state->fd = fd;
	state->has_refs = state->ios_left;
	state->used_refs = 1;
	state->ios_left--;
	return state->file;
}

/*
 * If we tracked the file through the SCM inflight mechanism, we could support
 * any file. For now, just ensure that anything potentially problematic is done
 * inline.
 */
static bool io_file_supports_async(struct file *file)
{
	umode_t mode = file_inode(file)->i_mode;

	if (S_ISBLK(mode) || S_ISCHR(mode))
		return true;
	if (S_ISREG(mode) && file->f_op != &io_uring_fops)
		return true;

	return false;
}

static int io_prep_rw(struct io_kiocb *req, const struct sqe_submit *s,
		      bool force_nonblock)
{
	const struct io_uring_sqe *sqe = s->sqe;
	struct io_ring_ctx *ctx = req->ctx;
	struct kiocb *kiocb = &req->rw;
	unsigned ioprio;
	int ret;

	if (!req->file)
		return -EBADF;

	if (force_nonblock && !io_file_supports_async(req->file))
		force_nonblock = false;

	kiocb->ki_pos = READ_ONCE(sqe->off);
	kiocb->ki_flags = iocb_flags(kiocb->ki_filp);
	kiocb->ki_hint = ki_hint_validate(file_write_hint(kiocb->ki_filp));

	ioprio = READ_ONCE(sqe->ioprio);
	if (ioprio) {
		ret = ioprio_check_cap(ioprio);
		if (ret)
			return ret;

		kiocb->ki_ioprio = ioprio;
	} else
		kiocb->ki_ioprio = get_current_ioprio();

	ret = kiocb_set_rw_flags(kiocb, READ_ONCE(sqe->rw_flags));
	if (unlikely(ret))
		return ret;

	/* don't allow async punt if RWF_NOWAIT was requested */
	if (kiocb->ki_flags & IOCB_NOWAIT)
		req->flags |= REQ_F_NOWAIT;

	if (force_nonblock)
		kiocb->ki_flags |= IOCB_NOWAIT;

	if (ctx->flags & IORING_SETUP_IOPOLL) {
		if (!(kiocb->ki_flags & IOCB_DIRECT) ||
		    !kiocb->ki_filp->f_op->iopoll)
			return -EOPNOTSUPP;

		kiocb->ki_flags |= IOCB_HIPRI;
		kiocb->ki_complete = io_complete_rw_iopoll;
	} else {
		if (kiocb->ki_flags & IOCB_HIPRI)
			return -EINVAL;
		kiocb->ki_complete = io_complete_rw;
	}
	return 0;
}

static inline void io_rw_done(struct kiocb *kiocb, ssize_t ret)
{
	switch (ret) {
	case -EIOCBQUEUED:
		break;
	case -ERESTARTSYS:
	case -ERESTARTNOINTR:
	case -ERESTARTNOHAND:
	case -ERESTART_RESTARTBLOCK:
		/*
		 * We can't just restart the syscall, since previously
		 * submitted sqes may already be in progress. Just fail this
		 * IO with EINTR.
		 */
		ret = -EINTR;
		/* fall through */
	default:
		kiocb->ki_complete(kiocb, ret, 0);
	}
}

static int io_import_fixed(struct io_ring_ctx *ctx, int rw,
			   const struct io_uring_sqe *sqe,
			   struct iov_iter *iter)
{
	size_t len = READ_ONCE(sqe->len);
	struct io_mapped_ubuf *imu;
	unsigned index, buf_index;
	size_t offset;
	u64 buf_addr;

	/* attempt to use fixed buffers without having provided iovecs */
	if (unlikely(!ctx->user_bufs))
		return -EFAULT;

	buf_index = READ_ONCE(sqe->buf_index);
	if (unlikely(buf_index >= ctx->nr_user_bufs))
		return -EFAULT;

	index = array_index_nospec(buf_index, ctx->nr_user_bufs);
	imu = &ctx->user_bufs[index];
	buf_addr = READ_ONCE(sqe->addr);

	/* overflow */
	if (buf_addr + len < buf_addr)
		return -EFAULT;
	/* not inside the mapped region */
	if (buf_addr < imu->ubuf || buf_addr + len > imu->ubuf + imu->len)
		return -EFAULT;

	/*
	 * May not be a start of buffer, set size appropriately
	 * and advance us to the beginning.
	 */
	offset = buf_addr - imu->ubuf;
	iov_iter_bvec(iter, rw, imu->bvec, imu->nr_bvecs, offset + len);
<<<<<<< HEAD

	if (offset) {
		/*
		 * Don't use iov_iter_advance() here, as it's really slow for
		 * using the latter parts of a big fixed buffer - it iterates
		 * over each segment manually. We can cheat a bit here, because
		 * we know that:
		 *
		 * 1) it's a BVEC iter, we set it up
		 * 2) all bvecs are PAGE_SIZE in size, except potentially the
		 *    first and last bvec
		 *
		 * So just find our index, and adjust the iterator afterwards.
		 * If the offset is within the first bvec (or the whole first
		 * bvec, just use iov_iter_advance(). This makes it easier
		 * since we can just skip the first segment, which may not
		 * be PAGE_SIZE aligned.
		 */
		const struct bio_vec *bvec = imu->bvec;

		if (offset <= bvec->bv_len) {
			iov_iter_advance(iter, offset);
		} else {
			unsigned long seg_skip;

			/* skip first vec */
			offset -= bvec->bv_len;
			seg_skip = 1 + (offset >> PAGE_SHIFT);

			iter->bvec = bvec + seg_skip;
			iter->nr_segs -= seg_skip;
			iter->count -= bvec->bv_len + offset;
			iter->iov_offset = offset & ~PAGE_MASK;
		}
	}
=======
>>>>>>> f95f0722

	if (offset) {
		/*
		 * Don't use iov_iter_advance() here, as it's really slow for
		 * using the latter parts of a big fixed buffer - it iterates
		 * over each segment manually. We can cheat a bit here, because
		 * we know that:
		 *
		 * 1) it's a BVEC iter, we set it up
		 * 2) all bvecs are PAGE_SIZE in size, except potentially the
		 *    first and last bvec
		 *
		 * So just find our index, and adjust the iterator afterwards.
		 * If the offset is within the first bvec (or the whole first
		 * bvec, just use iov_iter_advance(). This makes it easier
		 * since we can just skip the first segment, which may not
		 * be PAGE_SIZE aligned.
		 */
		const struct bio_vec *bvec = imu->bvec;

		if (offset <= bvec->bv_len) {
			iov_iter_advance(iter, offset);
		} else {
			unsigned long seg_skip;

			/* skip first vec */
			offset -= bvec->bv_len;
			seg_skip = 1 + (offset >> PAGE_SHIFT);

			iter->bvec = bvec + seg_skip;
			iter->nr_segs -= seg_skip;
			iter->count -= bvec->bv_len + offset;
			iter->iov_offset = offset & ~PAGE_MASK;
		}
	}

	return 0;
}

static ssize_t io_import_iovec(struct io_ring_ctx *ctx, int rw,
			       const struct sqe_submit *s, struct iovec **iovec,
			       struct iov_iter *iter)
{
	const struct io_uring_sqe *sqe = s->sqe;
	void __user *buf = u64_to_user_ptr(READ_ONCE(sqe->addr));
	size_t sqe_len = READ_ONCE(sqe->len);
	u8 opcode;

	/*
	 * We're reading ->opcode for the second time, but the first read
	 * doesn't care whether it's _FIXED or not, so it doesn't matter
	 * whether ->opcode changes concurrently. The first read does care
	 * about whether it is a READ or a WRITE, so we don't trust this read
	 * for that purpose and instead let the caller pass in the read/write
	 * flag.
	 */
	opcode = READ_ONCE(sqe->opcode);
	if (opcode == IORING_OP_READ_FIXED ||
	    opcode == IORING_OP_WRITE_FIXED) {
		ssize_t ret = io_import_fixed(ctx, rw, sqe, iter);
		*iovec = NULL;
		return ret;
	}

	if (!s->has_user)
		return -EFAULT;

#ifdef CONFIG_COMPAT
	if (ctx->compat)
		return compat_import_iovec(rw, buf, sqe_len, UIO_FASTIOV,
						iovec, iter);
#endif

	return import_iovec(rw, buf, sqe_len, UIO_FASTIOV, iovec, iter);
}

/*
 * Make a note of the last file/offset/direction we punted to async
 * context. We'll use this information to see if we can piggy back a
 * sequential request onto the previous one, if it's still hasn't been
 * completed by the async worker.
 */
static void io_async_list_note(int rw, struct io_kiocb *req, size_t len)
{
	struct async_list *async_list = &req->ctx->pending_async[rw];
	struct kiocb *kiocb = &req->rw;
	struct file *filp = kiocb->ki_filp;
	off_t io_end = kiocb->ki_pos + len;

	if (filp == async_list->file && kiocb->ki_pos == async_list->io_end) {
		unsigned long max_bytes;

		/* Use 8x RA size as a decent limiter for both reads/writes */
		max_bytes = filp->f_ra.ra_pages << (PAGE_SHIFT + 3);
		if (!max_bytes)
			max_bytes = VM_READAHEAD_PAGES << (PAGE_SHIFT + 3);

		/* If max len are exceeded, reset the state */
		if (async_list->io_len + len <= max_bytes) {
			req->flags |= REQ_F_SEQ_PREV;
			async_list->io_len += len;
		} else {
			io_end = 0;
			async_list->io_len = 0;
		}
	}

	/* New file? Reset state. */
	if (async_list->file != filp) {
		async_list->io_len = 0;
		async_list->file = filp;
	}
	async_list->io_end = io_end;
}

static int io_read(struct io_kiocb *req, const struct sqe_submit *s,
		   bool force_nonblock)
{
	struct iovec inline_vecs[UIO_FASTIOV], *iovec = inline_vecs;
	struct kiocb *kiocb = &req->rw;
	struct iov_iter iter;
	struct file *file;
	size_t iov_count;
	ssize_t read_size, ret;

	ret = io_prep_rw(req, s, force_nonblock);
	if (ret)
		return ret;
	file = kiocb->ki_filp;

	if (unlikely(!(file->f_mode & FMODE_READ)))
		return -EBADF;
	if (unlikely(!file->f_op->read_iter))
		return -EINVAL;

	ret = io_import_iovec(req->ctx, READ, s, &iovec, &iter);
	if (ret < 0)
		return ret;

	read_size = ret;
	if (req->flags & REQ_F_LINK)
		req->result = read_size;

	iov_count = iov_iter_count(&iter);
	ret = rw_verify_area(READ, file, &kiocb->ki_pos, iov_count);
	if (!ret) {
		ssize_t ret2;

		ret2 = call_read_iter(file, kiocb, &iter);
		/*
		 * In case of a short read, punt to async. This can happen
		 * if we have data partially cached. Alternatively we can
		 * return the short read, in which case the application will
		 * need to issue another SQE and wait for it. That SQE will
		 * need async punt anyway, so it's more efficient to do it
		 * here.
		 */
		if (force_nonblock && ret2 > 0 && ret2 < read_size)
			ret2 = -EAGAIN;
		/* Catch -EAGAIN return for forced non-blocking submission */
		if (!force_nonblock || ret2 != -EAGAIN) {
			io_rw_done(kiocb, ret2);
		} else {
			/*
			 * If ->needs_lock is true, we're already in async
			 * context.
			 */
			if (!s->needs_lock)
				io_async_list_note(READ, req, iov_count);
			ret = -EAGAIN;
		}
	}
	kfree(iovec);
	return ret;
}

static int io_write(struct io_kiocb *req, const struct sqe_submit *s,
		    bool force_nonblock)
{
	struct iovec inline_vecs[UIO_FASTIOV], *iovec = inline_vecs;
	struct kiocb *kiocb = &req->rw;
	struct iov_iter iter;
	struct file *file;
	size_t iov_count;
	ssize_t ret;

	ret = io_prep_rw(req, s, force_nonblock);
	if (ret)
		return ret;

	file = kiocb->ki_filp;
	if (unlikely(!(file->f_mode & FMODE_WRITE)))
		return -EBADF;
	if (unlikely(!file->f_op->write_iter))
		return -EINVAL;

	ret = io_import_iovec(req->ctx, WRITE, s, &iovec, &iter);
	if (ret < 0)
		return ret;

	if (req->flags & REQ_F_LINK)
		req->result = ret;

	iov_count = iov_iter_count(&iter);

	ret = -EAGAIN;
	if (force_nonblock && !(kiocb->ki_flags & IOCB_DIRECT)) {
		/* If ->needs_lock is true, we're already in async context. */
		if (!s->needs_lock)
			io_async_list_note(WRITE, req, iov_count);
		goto out_free;
	}

	ret = rw_verify_area(WRITE, file, &kiocb->ki_pos, iov_count);
	if (!ret) {
		ssize_t ret2;

		/*
		 * Open-code file_start_write here to grab freeze protection,
		 * which will be released by another thread in
		 * io_complete_rw().  Fool lockdep by telling it the lock got
		 * released so that it doesn't complain about the held lock when
		 * we return to userspace.
		 */
		if (S_ISREG(file_inode(file)->i_mode)) {
			__sb_start_write(file_inode(file)->i_sb,
						SB_FREEZE_WRITE, true);
			__sb_writers_release(file_inode(file)->i_sb,
						SB_FREEZE_WRITE);
		}
		kiocb->ki_flags |= IOCB_WRITE;

		ret2 = call_write_iter(file, kiocb, &iter);
		if (!force_nonblock || ret2 != -EAGAIN) {
			io_rw_done(kiocb, ret2);
		} else {
			/*
			 * If ->needs_lock is true, we're already in async
			 * context.
			 */
			if (!s->needs_lock)
				io_async_list_note(WRITE, req, iov_count);
			ret = -EAGAIN;
		}
	}
out_free:
	kfree(iovec);
	return ret;
}

/*
 * IORING_OP_NOP just posts a completion event, nothing else.
 */
static int io_nop(struct io_kiocb *req, u64 user_data)
{
	struct io_ring_ctx *ctx = req->ctx;
	long err = 0;

	if (unlikely(ctx->flags & IORING_SETUP_IOPOLL))
		return -EINVAL;

	io_cqring_add_event(ctx, user_data, err);
	io_put_req(req);
	return 0;
}

static int io_prep_fsync(struct io_kiocb *req, const struct io_uring_sqe *sqe)
{
	struct io_ring_ctx *ctx = req->ctx;

	if (!req->file)
		return -EBADF;

	if (unlikely(ctx->flags & IORING_SETUP_IOPOLL))
		return -EINVAL;
	if (unlikely(sqe->addr || sqe->ioprio || sqe->buf_index))
		return -EINVAL;

	return 0;
}

static int io_fsync(struct io_kiocb *req, const struct io_uring_sqe *sqe,
		    bool force_nonblock)
{
	loff_t sqe_off = READ_ONCE(sqe->off);
	loff_t sqe_len = READ_ONCE(sqe->len);
	loff_t end = sqe_off + sqe_len;
	unsigned fsync_flags;
	int ret;

	fsync_flags = READ_ONCE(sqe->fsync_flags);
	if (unlikely(fsync_flags & ~IORING_FSYNC_DATASYNC))
		return -EINVAL;

	ret = io_prep_fsync(req, sqe);
	if (ret)
		return ret;

	/* fsync always requires a blocking context */
	if (force_nonblock)
		return -EAGAIN;

	ret = vfs_fsync_range(req->rw.ki_filp, sqe_off,
				end > 0 ? end : LLONG_MAX,
				fsync_flags & IORING_FSYNC_DATASYNC);

	if (ret < 0 && (req->flags & REQ_F_LINK))
		req->flags |= REQ_F_FAIL_LINK;
	io_cqring_add_event(req->ctx, sqe->user_data, ret);
	io_put_req(req);
	return 0;
}

static int io_prep_sfr(struct io_kiocb *req, const struct io_uring_sqe *sqe)
{
	struct io_ring_ctx *ctx = req->ctx;
	int ret = 0;

	if (!req->file)
		return -EBADF;

	if (unlikely(ctx->flags & IORING_SETUP_IOPOLL))
		return -EINVAL;
	if (unlikely(sqe->addr || sqe->ioprio || sqe->buf_index))
		return -EINVAL;

	return ret;
}

static int io_sync_file_range(struct io_kiocb *req,
			      const struct io_uring_sqe *sqe,
			      bool force_nonblock)
{
	loff_t sqe_off;
	loff_t sqe_len;
	unsigned flags;
	int ret;

	ret = io_prep_sfr(req, sqe);
	if (ret)
		return ret;

	/* sync_file_range always requires a blocking context */
	if (force_nonblock)
		return -EAGAIN;

	sqe_off = READ_ONCE(sqe->off);
	sqe_len = READ_ONCE(sqe->len);
	flags = READ_ONCE(sqe->sync_range_flags);

	ret = sync_file_range(req->rw.ki_filp, sqe_off, sqe_len, flags);

	if (ret < 0 && (req->flags & REQ_F_LINK))
		req->flags |= REQ_F_FAIL_LINK;
	io_cqring_add_event(req->ctx, sqe->user_data, ret);
	io_put_req(req);
	return 0;
}

#if defined(CONFIG_NET)
static int io_send_recvmsg(struct io_kiocb *req, const struct io_uring_sqe *sqe,
			   bool force_nonblock,
		   long (*fn)(struct socket *, struct user_msghdr __user *,
				unsigned int))
{
	struct socket *sock;
	int ret;

	if (unlikely(req->ctx->flags & IORING_SETUP_IOPOLL))
		return -EINVAL;

	sock = sock_from_file(req->file, &ret);
	if (sock) {
		struct user_msghdr __user *msg;
		unsigned flags;

		flags = READ_ONCE(sqe->msg_flags);
		if (flags & MSG_DONTWAIT)
			req->flags |= REQ_F_NOWAIT;
		else if (force_nonblock)
			flags |= MSG_DONTWAIT;

		msg = (struct user_msghdr __user *) (unsigned long)
			READ_ONCE(sqe->addr);

		ret = fn(sock, msg, flags);
		if (force_nonblock && ret == -EAGAIN)
			return ret;
	}

	io_cqring_add_event(req->ctx, sqe->user_data, ret);
	io_put_req(req);
	return 0;
}
#endif

static int io_sendmsg(struct io_kiocb *req, const struct io_uring_sqe *sqe,
		      bool force_nonblock)
{
#if defined(CONFIG_NET)
	return io_send_recvmsg(req, sqe, force_nonblock, __sys_sendmsg_sock);
#else
	return -EOPNOTSUPP;
#endif
}

static int io_recvmsg(struct io_kiocb *req, const struct io_uring_sqe *sqe,
		      bool force_nonblock)
{
#if defined(CONFIG_NET)
	return io_send_recvmsg(req, sqe, force_nonblock, __sys_recvmsg_sock);
#else
	return -EOPNOTSUPP;
#endif
}

static void io_poll_remove_one(struct io_kiocb *req)
{
	struct io_poll_iocb *poll = &req->poll;

	spin_lock(&poll->head->lock);
	WRITE_ONCE(poll->canceled, true);
	if (!list_empty(&poll->wait.entry)) {
		list_del_init(&poll->wait.entry);
		queue_work(req->ctx->sqo_wq, &req->work);
	}
	spin_unlock(&poll->head->lock);

	list_del_init(&req->list);
}

static void io_poll_remove_all(struct io_ring_ctx *ctx)
{
	struct io_kiocb *req;

	spin_lock_irq(&ctx->completion_lock);
	while (!list_empty(&ctx->cancel_list)) {
		req = list_first_entry(&ctx->cancel_list, struct io_kiocb,list);
		io_poll_remove_one(req);
	}
	spin_unlock_irq(&ctx->completion_lock);
}

/*
 * Find a running poll command that matches one specified in sqe->addr,
 * and remove it if found.
 */
static int io_poll_remove(struct io_kiocb *req, const struct io_uring_sqe *sqe)
{
	struct io_ring_ctx *ctx = req->ctx;
	struct io_kiocb *poll_req, *next;
	int ret = -ENOENT;

	if (unlikely(req->ctx->flags & IORING_SETUP_IOPOLL))
		return -EINVAL;
	if (sqe->ioprio || sqe->off || sqe->len || sqe->buf_index ||
	    sqe->poll_events)
		return -EINVAL;

	spin_lock_irq(&ctx->completion_lock);
	list_for_each_entry_safe(poll_req, next, &ctx->cancel_list, list) {
		if (READ_ONCE(sqe->addr) == poll_req->user_data) {
			io_poll_remove_one(poll_req);
			ret = 0;
			break;
		}
	}
	spin_unlock_irq(&ctx->completion_lock);

	io_cqring_add_event(req->ctx, sqe->user_data, ret);
	io_put_req(req);
	return 0;
}

static void io_poll_complete(struct io_ring_ctx *ctx, struct io_kiocb *req,
			     __poll_t mask)
{
	req->poll.done = true;
	io_cqring_fill_event(ctx, req->user_data, mangle_poll(mask));
	io_commit_cqring(ctx);
}

static void io_poll_complete_work(struct work_struct *work)
{
	struct io_kiocb *req = container_of(work, struct io_kiocb, work);
	struct io_poll_iocb *poll = &req->poll;
	struct poll_table_struct pt = { ._key = poll->events };
	struct io_ring_ctx *ctx = req->ctx;
	__poll_t mask = 0;

	if (!READ_ONCE(poll->canceled))
		mask = vfs_poll(poll->file, &pt) & poll->events;

	/*
	 * Note that ->ki_cancel callers also delete iocb from active_reqs after
	 * calling ->ki_cancel.  We need the ctx_lock roundtrip here to
	 * synchronize with them.  In the cancellation case the list_del_init
	 * itself is not actually needed, but harmless so we keep it in to
	 * avoid further branches in the fast path.
	 */
	spin_lock_irq(&ctx->completion_lock);
	if (!mask && !READ_ONCE(poll->canceled)) {
		add_wait_queue(poll->head, &poll->wait);
		spin_unlock_irq(&ctx->completion_lock);
		return;
	}
	list_del_init(&req->list);
	io_poll_complete(ctx, req, mask);
	spin_unlock_irq(&ctx->completion_lock);

	io_cqring_ev_posted(ctx);
	io_put_req(req);
}

static int io_poll_wake(struct wait_queue_entry *wait, unsigned mode, int sync,
			void *key)
{
	struct io_poll_iocb *poll = container_of(wait, struct io_poll_iocb,
							wait);
	struct io_kiocb *req = container_of(poll, struct io_kiocb, poll);
	struct io_ring_ctx *ctx = req->ctx;
	__poll_t mask = key_to_poll(key);
	unsigned long flags;

	/* for instances that support it check for an event match first: */
	if (mask && !(mask & poll->events))
		return 0;

	list_del_init(&poll->wait.entry);

	if (mask && spin_trylock_irqsave(&ctx->completion_lock, flags)) {
		list_del(&req->list);
		io_poll_complete(ctx, req, mask);
		spin_unlock_irqrestore(&ctx->completion_lock, flags);

		io_cqring_ev_posted(ctx);
		io_put_req(req);
	} else {
		queue_work(ctx->sqo_wq, &req->work);
	}

	return 1;
}

struct io_poll_table {
	struct poll_table_struct pt;
	struct io_kiocb *req;
	int error;
};

static void io_poll_queue_proc(struct file *file, struct wait_queue_head *head,
			       struct poll_table_struct *p)
{
	struct io_poll_table *pt = container_of(p, struct io_poll_table, pt);

	if (unlikely(pt->req->poll.head)) {
		pt->error = -EINVAL;
		return;
	}

	pt->error = 0;
	pt->req->poll.head = head;
	add_wait_queue(head, &pt->req->poll.wait);
}

static int io_poll_add(struct io_kiocb *req, const struct io_uring_sqe *sqe)
{
	struct io_poll_iocb *poll = &req->poll;
	struct io_ring_ctx *ctx = req->ctx;
	struct io_poll_table ipt;
	bool cancel = false;
	__poll_t mask;
	u16 events;

	if (unlikely(req->ctx->flags & IORING_SETUP_IOPOLL))
		return -EINVAL;
	if (sqe->addr || sqe->ioprio || sqe->off || sqe->len || sqe->buf_index)
		return -EINVAL;
	if (!poll->file)
		return -EBADF;

	INIT_WORK(&req->work, io_poll_complete_work);
	events = READ_ONCE(sqe->poll_events);
	poll->events = demangle_poll(events) | EPOLLERR | EPOLLHUP;

	poll->head = NULL;
	poll->done = false;
	poll->canceled = false;

	ipt.pt._qproc = io_poll_queue_proc;
	ipt.pt._key = poll->events;
	ipt.req = req;
	ipt.error = -EINVAL; /* same as no support for IOCB_CMD_POLL */

	/* initialized the list so that we can do list_empty checks */
	INIT_LIST_HEAD(&poll->wait.entry);
	init_waitqueue_func_entry(&poll->wait, io_poll_wake);

	INIT_LIST_HEAD(&req->list);

	mask = vfs_poll(poll->file, &ipt.pt) & poll->events;

	spin_lock_irq(&ctx->completion_lock);
	if (likely(poll->head)) {
		spin_lock(&poll->head->lock);
		if (unlikely(list_empty(&poll->wait.entry))) {
			if (ipt.error)
				cancel = true;
			ipt.error = 0;
			mask = 0;
		}
		if (mask || ipt.error)
			list_del_init(&poll->wait.entry);
		else if (cancel)
			WRITE_ONCE(poll->canceled, true);
		else if (!poll->done) /* actually waiting for an event */
			list_add_tail(&req->list, &ctx->cancel_list);
		spin_unlock(&poll->head->lock);
	}
	if (mask) { /* no async, we'd stolen it */
		ipt.error = 0;
		io_poll_complete(ctx, req, mask);
	}
	spin_unlock_irq(&ctx->completion_lock);

	if (mask) {
		io_cqring_ev_posted(ctx);
		io_put_req(req);
	}
	return ipt.error;
}

static int io_req_defer(struct io_ring_ctx *ctx, struct io_kiocb *req,
			const struct io_uring_sqe *sqe)
{
	struct io_uring_sqe *sqe_copy;

	if (!io_sequence_defer(ctx, req) && list_empty(&ctx->defer_list))
		return 0;

	sqe_copy = kmalloc(sizeof(*sqe_copy), GFP_KERNEL);
	if (!sqe_copy)
		return -EAGAIN;

	spin_lock_irq(&ctx->completion_lock);
	if (!io_sequence_defer(ctx, req) && list_empty(&ctx->defer_list)) {
		spin_unlock_irq(&ctx->completion_lock);
		kfree(sqe_copy);
		return 0;
	}

	memcpy(sqe_copy, sqe, sizeof(*sqe_copy));
	req->submit.sqe = sqe_copy;

	INIT_WORK(&req->work, io_sq_wq_submit_work);
	list_add_tail(&req->list, &ctx->defer_list);
	spin_unlock_irq(&ctx->completion_lock);
	return -EIOCBQUEUED;
}

static int __io_submit_sqe(struct io_ring_ctx *ctx, struct io_kiocb *req,
			   const struct sqe_submit *s, bool force_nonblock)
{
	int ret, opcode;

	req->user_data = READ_ONCE(s->sqe->user_data);

	if (unlikely(s->index >= ctx->sq_entries))
		return -EINVAL;

	opcode = READ_ONCE(s->sqe->opcode);
	switch (opcode) {
	case IORING_OP_NOP:
		ret = io_nop(req, req->user_data);
		break;
	case IORING_OP_READV:
		if (unlikely(s->sqe->buf_index))
			return -EINVAL;
		ret = io_read(req, s, force_nonblock);
		break;
	case IORING_OP_WRITEV:
		if (unlikely(s->sqe->buf_index))
			return -EINVAL;
		ret = io_write(req, s, force_nonblock);
		break;
	case IORING_OP_READ_FIXED:
		ret = io_read(req, s, force_nonblock);
		break;
	case IORING_OP_WRITE_FIXED:
		ret = io_write(req, s, force_nonblock);
		break;
	case IORING_OP_FSYNC:
		ret = io_fsync(req, s->sqe, force_nonblock);
		break;
	case IORING_OP_POLL_ADD:
		ret = io_poll_add(req, s->sqe);
		break;
	case IORING_OP_POLL_REMOVE:
		ret = io_poll_remove(req, s->sqe);
		break;
	case IORING_OP_SYNC_FILE_RANGE:
		ret = io_sync_file_range(req, s->sqe, force_nonblock);
		break;
	case IORING_OP_SENDMSG:
		ret = io_sendmsg(req, s->sqe, force_nonblock);
		break;
	case IORING_OP_RECVMSG:
		ret = io_recvmsg(req, s->sqe, force_nonblock);
		break;
	default:
		ret = -EINVAL;
		break;
	}

	if (ret)
		return ret;

	if (ctx->flags & IORING_SETUP_IOPOLL) {
		if (req->result == -EAGAIN)
			return -EAGAIN;

		/* workqueue context doesn't hold uring_lock, grab it now */
		if (s->needs_lock)
			mutex_lock(&ctx->uring_lock);
		io_iopoll_req_issued(req);
		if (s->needs_lock)
			mutex_unlock(&ctx->uring_lock);
	}

	return 0;
}

static struct async_list *io_async_list_from_sqe(struct io_ring_ctx *ctx,
						 const struct io_uring_sqe *sqe)
{
	switch (sqe->opcode) {
	case IORING_OP_READV:
	case IORING_OP_READ_FIXED:
		return &ctx->pending_async[READ];
	case IORING_OP_WRITEV:
	case IORING_OP_WRITE_FIXED:
		return &ctx->pending_async[WRITE];
	default:
		return NULL;
	}
}

static inline bool io_sqe_needs_user(const struct io_uring_sqe *sqe)
{
	u8 opcode = READ_ONCE(sqe->opcode);

	return !(opcode == IORING_OP_READ_FIXED ||
		 opcode == IORING_OP_WRITE_FIXED);
}

static void io_sq_wq_submit_work(struct work_struct *work)
{
	struct io_kiocb *req = container_of(work, struct io_kiocb, work);
	struct io_ring_ctx *ctx = req->ctx;
	struct mm_struct *cur_mm = NULL;
	struct async_list *async_list;
	LIST_HEAD(req_list);
	mm_segment_t old_fs;
	int ret;

	async_list = io_async_list_from_sqe(ctx, req->submit.sqe);
restart:
	do {
		struct sqe_submit *s = &req->submit;
		const struct io_uring_sqe *sqe = s->sqe;
		unsigned int flags = req->flags;

		/* Ensure we clear previously set non-block flag */
		req->rw.ki_flags &= ~IOCB_NOWAIT;

		ret = 0;
		if (io_sqe_needs_user(sqe) && !cur_mm) {
			if (!mmget_not_zero(ctx->sqo_mm)) {
				ret = -EFAULT;
			} else {
				cur_mm = ctx->sqo_mm;
				use_mm(cur_mm);
				old_fs = get_fs();
				set_fs(USER_DS);
			}
		}

		if (!ret) {
			s->has_user = cur_mm != NULL;
			s->needs_lock = true;
			do {
				ret = __io_submit_sqe(ctx, req, s, false);
				/*
				 * We can get EAGAIN for polled IO even though
				 * we're forcing a sync submission from here,
				 * since we can't wait for request slots on the
				 * block side.
				 */
				if (ret != -EAGAIN)
					break;
				cond_resched();
			} while (1);
		}

		/* drop submission reference */
		io_put_req(req);

		if (ret) {
			io_cqring_add_event(ctx, sqe->user_data, ret);
			io_put_req(req);
		}

		/* async context always use a copy of the sqe */
		kfree(sqe);

		/* req from defer and link list needn't decrease async cnt */
		if (flags & (REQ_F_IO_DRAINED | REQ_F_LINK_DONE))
			goto out;

		if (!async_list)
			break;
		if (!list_empty(&req_list)) {
			req = list_first_entry(&req_list, struct io_kiocb,
						list);
			list_del(&req->list);
			continue;
		}
		if (list_empty(&async_list->list))
			break;

		req = NULL;
		spin_lock(&async_list->lock);
		if (list_empty(&async_list->list)) {
			spin_unlock(&async_list->lock);
			break;
		}
		list_splice_init(&async_list->list, &req_list);
		spin_unlock(&async_list->lock);

		req = list_first_entry(&req_list, struct io_kiocb, list);
		list_del(&req->list);
	} while (req);

	/*
	 * Rare case of racing with a submitter. If we find the count has
	 * dropped to zero AND we have pending work items, then restart
	 * the processing. This is a tiny race window.
	 */
	if (async_list) {
		ret = atomic_dec_return(&async_list->cnt);
		while (!ret && !list_empty(&async_list->list)) {
			spin_lock(&async_list->lock);
			atomic_inc(&async_list->cnt);
			list_splice_init(&async_list->list, &req_list);
			spin_unlock(&async_list->lock);

			if (!list_empty(&req_list)) {
				req = list_first_entry(&req_list,
							struct io_kiocb, list);
				list_del(&req->list);
				goto restart;
			}
			ret = atomic_dec_return(&async_list->cnt);
		}
	}

out:
	if (cur_mm) {
		set_fs(old_fs);
		unuse_mm(cur_mm);
		mmput(cur_mm);
	}
}

/*
 * See if we can piggy back onto previously submitted work, that is still
 * running. We currently only allow this if the new request is sequential
 * to the previous one we punted.
 */
static bool io_add_to_prev_work(struct async_list *list, struct io_kiocb *req)
{
	bool ret = false;

	if (!list)
		return false;
	if (!(req->flags & REQ_F_SEQ_PREV))
		return false;
	if (!atomic_read(&list->cnt))
		return false;

	ret = true;
	spin_lock(&list->lock);
	list_add_tail(&req->list, &list->list);
	/*
	 * Ensure we see a simultaneous modification from io_sq_wq_submit_work()
	 */
	smp_mb();
	if (!atomic_read(&list->cnt)) {
		list_del_init(&req->list);
		ret = false;
	}
	spin_unlock(&list->lock);
	return ret;
}

static bool io_op_needs_file(const struct io_uring_sqe *sqe)
{
	int op = READ_ONCE(sqe->opcode);

	switch (op) {
	case IORING_OP_NOP:
	case IORING_OP_POLL_REMOVE:
		return false;
	default:
		return true;
	}
}

static int io_req_set_file(struct io_ring_ctx *ctx, const struct sqe_submit *s,
			   struct io_submit_state *state, struct io_kiocb *req)
{
	unsigned flags;
	int fd;

	flags = READ_ONCE(s->sqe->flags);
	fd = READ_ONCE(s->sqe->fd);

	if (flags & IOSQE_IO_DRAIN) {
		req->flags |= REQ_F_IO_DRAIN;
		req->sequence = ctx->cached_sq_head - 1;
	}

	if (!io_op_needs_file(s->sqe))
		return 0;

	if (flags & IOSQE_FIXED_FILE) {
		if (unlikely(!ctx->user_files ||
		    (unsigned) fd >= ctx->nr_user_files))
			return -EBADF;
		req->file = ctx->user_files[fd];
		req->flags |= REQ_F_FIXED_FILE;
	} else {
		if (s->needs_fixed_file)
			return -EBADF;
		req->file = io_file_get(state, fd);
		if (unlikely(!req->file))
			return -EBADF;
	}

	return 0;
}

static int io_queue_sqe(struct io_ring_ctx *ctx, struct io_kiocb *req,
			struct sqe_submit *s)
{
	int ret;

	ret = io_req_defer(ctx, req, s->sqe);
	if (ret) {
		if (ret != -EIOCBQUEUED) {
			io_free_req(req);
			io_cqring_add_event(ctx, s->sqe->user_data, ret);
		}
		return 0;
	}

	ret = __io_submit_sqe(ctx, req, s, true);
	if (ret == -EAGAIN && !(req->flags & REQ_F_NOWAIT)) {
		struct io_uring_sqe *sqe_copy;

		sqe_copy = kmalloc(sizeof(*sqe_copy), GFP_KERNEL);
		if (sqe_copy) {
			struct async_list *list;

			memcpy(sqe_copy, s->sqe, sizeof(*sqe_copy));
			s->sqe = sqe_copy;

			memcpy(&req->submit, s, sizeof(*s));
			list = io_async_list_from_sqe(ctx, s->sqe);
			if (!io_add_to_prev_work(list, req)) {
				if (list)
					atomic_inc(&list->cnt);
				INIT_WORK(&req->work, io_sq_wq_submit_work);
				queue_work(ctx->sqo_wq, &req->work);
			}

			/*
			 * Queued up for async execution, worker will release
			 * submit reference when the iocb is actually submitted.
			 */
			return 0;
		}
	}

	/* drop submission reference */
	io_put_req(req);

	/* and drop final reference, if we failed */
	if (ret) {
		io_cqring_add_event(ctx, req->user_data, ret);
		if (req->flags & REQ_F_LINK)
			req->flags |= REQ_F_FAIL_LINK;
		io_put_req(req);
	}

	return ret;
}

#define SQE_VALID_FLAGS	(IOSQE_FIXED_FILE|IOSQE_IO_DRAIN|IOSQE_IO_LINK)

static void io_submit_sqe(struct io_ring_ctx *ctx, struct sqe_submit *s,
			  struct io_submit_state *state, struct io_kiocb **link)
{
	struct io_uring_sqe *sqe_copy;
	struct io_kiocb *req;
	int ret;

	/* enforce forwards compatibility on users */
	if (unlikely(s->sqe->flags & ~SQE_VALID_FLAGS)) {
		ret = -EINVAL;
		goto err;
	}

	req = io_get_req(ctx, state);
	if (unlikely(!req)) {
		ret = -EAGAIN;
		goto err;
	}

	ret = io_req_set_file(ctx, s, state, req);
	if (unlikely(ret)) {
err_req:
		io_free_req(req);
err:
		io_cqring_add_event(ctx, s->sqe->user_data, ret);
		return;
	}

	/*
	 * If we already have a head request, queue this one for async
	 * submittal once the head completes. If we don't have a head but
	 * IOSQE_IO_LINK is set in the sqe, start a new head. This one will be
	 * submitted sync once the chain is complete. If none of those
	 * conditions are true (normal request), then just queue it.
	 */
	if (*link) {
		struct io_kiocb *prev = *link;

		sqe_copy = kmemdup(s->sqe, sizeof(*sqe_copy), GFP_KERNEL);
		if (!sqe_copy) {
			ret = -EAGAIN;
			goto err_req;
		}

		s->sqe = sqe_copy;
		memcpy(&req->submit, s, sizeof(*s));
		list_add_tail(&req->list, &prev->link_list);
	} else if (s->sqe->flags & IOSQE_IO_LINK) {
		req->flags |= REQ_F_LINK;

		memcpy(&req->submit, s, sizeof(*s));
		INIT_LIST_HEAD(&req->link_list);
		*link = req;
	} else {
		io_queue_sqe(ctx, req, s);
	}
}

/*
 * Batched submission is done, ensure local IO is flushed out.
 */
static void io_submit_state_end(struct io_submit_state *state)
{
	blk_finish_plug(&state->plug);
	io_file_put(state);
	if (state->free_reqs)
		kmem_cache_free_bulk(req_cachep, state->free_reqs,
					&state->reqs[state->cur_req]);
}

/*
 * Start submission side cache.
 */
static void io_submit_state_start(struct io_submit_state *state,
				  struct io_ring_ctx *ctx, unsigned max_ios)
{
	blk_start_plug(&state->plug);
	state->free_reqs = 0;
	state->file = NULL;
	state->ios_left = max_ios;
}

static void io_commit_sqring(struct io_ring_ctx *ctx)
{
	struct io_sq_ring *ring = ctx->sq_ring;

	if (ctx->cached_sq_head != READ_ONCE(ring->r.head)) {
		/*
		 * Ensure any loads from the SQEs are done at this point,
		 * since once we write the new head, the application could
		 * write new data to them.
		 */
		smp_store_release(&ring->r.head, ctx->cached_sq_head);
	}
}

/*
 * Fetch an sqe, if one is available. Note that s->sqe will point to memory
 * that is mapped by userspace. This means that care needs to be taken to
 * ensure that reads are stable, as we cannot rely on userspace always
 * being a good citizen. If members of the sqe are validated and then later
 * used, it's important that those reads are done through READ_ONCE() to
 * prevent a re-load down the line.
 */
static bool io_get_sqring(struct io_ring_ctx *ctx, struct sqe_submit *s)
{
	struct io_sq_ring *ring = ctx->sq_ring;
	unsigned head;

	/*
	 * The cached sq head (or cq tail) serves two purposes:
	 *
	 * 1) allows us to batch the cost of updating the user visible
	 *    head updates.
	 * 2) allows the kernel side to track the head on its own, even
	 *    though the application is the one updating it.
	 */
	head = ctx->cached_sq_head;
	/* make sure SQ entry isn't read before tail */
	if (head == smp_load_acquire(&ring->r.tail))
		return false;

	head = READ_ONCE(ring->array[head & ctx->sq_mask]);
	if (head < ctx->sq_entries) {
		s->index = head;
		s->sqe = &ctx->sq_sqes[head];
		ctx->cached_sq_head++;
		return true;
	}

	/* drop invalid entries */
	ctx->cached_sq_head++;
	ring->dropped++;
	return false;
}

static int io_submit_sqes(struct io_ring_ctx *ctx, struct sqe_submit *sqes,
			  unsigned int nr, bool has_user, bool mm_fault)
{
	struct io_submit_state state, *statep = NULL;
	struct io_kiocb *link = NULL;
	bool prev_was_link = false;
	int i, submitted = 0;

	if (nr > IO_PLUG_THRESHOLD) {
		io_submit_state_start(&state, ctx, nr);
		statep = &state;
	}

	for (i = 0; i < nr; i++) {
		/*
		 * If previous wasn't linked and we have a linked command,
		 * that's the end of the chain. Submit the previous link.
		 */
		if (!prev_was_link && link) {
			io_queue_sqe(ctx, link, &link->submit);
			link = NULL;
		}
		prev_was_link = (sqes[i].sqe->flags & IOSQE_IO_LINK) != 0;

		if (unlikely(mm_fault)) {
			io_cqring_add_event(ctx, sqes[i].sqe->user_data,
						-EFAULT);
		} else {
			sqes[i].has_user = has_user;
			sqes[i].needs_lock = true;
			sqes[i].needs_fixed_file = true;
			io_submit_sqe(ctx, &sqes[i], statep, &link);
			submitted++;
		}
	}

	if (link)
		io_queue_sqe(ctx, link, &link->submit);
	if (statep)
		io_submit_state_end(&state);

	return submitted;
}

static int io_sq_thread(void *data)
{
	struct sqe_submit sqes[IO_IOPOLL_BATCH];
	struct io_ring_ctx *ctx = data;
	struct mm_struct *cur_mm = NULL;
	mm_segment_t old_fs;
	DEFINE_WAIT(wait);
	unsigned inflight;
	unsigned long timeout;

	complete(&ctx->sqo_thread_started);

	old_fs = get_fs();
	set_fs(USER_DS);

	timeout = inflight = 0;
	while (!kthread_should_park()) {
		bool all_fixed, mm_fault = false;
		int i;

		if (inflight) {
			unsigned nr_events = 0;

			if (ctx->flags & IORING_SETUP_IOPOLL) {
				io_iopoll_check(ctx, &nr_events, 0);
			} else {
				/*
				 * Normal IO, just pretend everything completed.
				 * We don't have to poll completions for that.
				 */
				nr_events = inflight;
			}

			inflight -= nr_events;
			if (!inflight)
				timeout = jiffies + ctx->sq_thread_idle;
		}

		if (!io_get_sqring(ctx, &sqes[0])) {
			/*
			 * We're polling. If we're within the defined idle
			 * period, then let us spin without work before going
			 * to sleep.
			 */
			if (inflight || !time_after(jiffies, timeout)) {
				cpu_relax();
				continue;
			}

			/*
			 * Drop cur_mm before scheduling, we can't hold it for
			 * long periods (or over schedule()). Do this before
			 * adding ourselves to the waitqueue, as the unuse/drop
			 * may sleep.
			 */
			if (cur_mm) {
				unuse_mm(cur_mm);
				mmput(cur_mm);
				cur_mm = NULL;
			}

			prepare_to_wait(&ctx->sqo_wait, &wait,
						TASK_INTERRUPTIBLE);

			/* Tell userspace we may need a wakeup call */
			ctx->sq_ring->flags |= IORING_SQ_NEED_WAKEUP;
			/* make sure to read SQ tail after writing flags */
			smp_mb();

			if (!io_get_sqring(ctx, &sqes[0])) {
				if (kthread_should_park()) {
					finish_wait(&ctx->sqo_wait, &wait);
					break;
				}
				if (signal_pending(current))
					flush_signals(current);
				schedule();
				finish_wait(&ctx->sqo_wait, &wait);

				ctx->sq_ring->flags &= ~IORING_SQ_NEED_WAKEUP;
				continue;
			}
			finish_wait(&ctx->sqo_wait, &wait);

			ctx->sq_ring->flags &= ~IORING_SQ_NEED_WAKEUP;
		}

		i = 0;
		all_fixed = true;
		do {
			if (all_fixed && io_sqe_needs_user(sqes[i].sqe))
				all_fixed = false;

			i++;
			if (i == ARRAY_SIZE(sqes))
				break;
		} while (io_get_sqring(ctx, &sqes[i]));

		/* Unless all new commands are FIXED regions, grab mm */
		if (!all_fixed && !cur_mm) {
			mm_fault = !mmget_not_zero(ctx->sqo_mm);
			if (!mm_fault) {
				use_mm(ctx->sqo_mm);
				cur_mm = ctx->sqo_mm;
			}
		}

		inflight += io_submit_sqes(ctx, sqes, i, cur_mm != NULL,
						mm_fault);

		/* Commit SQ ring head once we've consumed all SQEs */
		io_commit_sqring(ctx);
	}

	set_fs(old_fs);
	if (cur_mm) {
		unuse_mm(cur_mm);
		mmput(cur_mm);
	}

	kthread_parkme();

	return 0;
}

static int io_ring_submit(struct io_ring_ctx *ctx, unsigned int to_submit)
{
	struct io_submit_state state, *statep = NULL;
	struct io_kiocb *link = NULL;
	bool prev_was_link = false;
	int i, submit = 0;

	if (to_submit > IO_PLUG_THRESHOLD) {
		io_submit_state_start(&state, ctx, to_submit);
		statep = &state;
	}

	for (i = 0; i < to_submit; i++) {
		struct sqe_submit s;

		if (!io_get_sqring(ctx, &s))
			break;

		/*
		 * If previous wasn't linked and we have a linked command,
		 * that's the end of the chain. Submit the previous link.
		 */
		if (!prev_was_link && link) {
			io_queue_sqe(ctx, link, &link->submit);
			link = NULL;
		}
		prev_was_link = (s.sqe->flags & IOSQE_IO_LINK) != 0;

		s.has_user = true;
		s.needs_lock = false;
		s.needs_fixed_file = false;
		submit++;
		io_submit_sqe(ctx, &s, statep, &link);
	}
	io_commit_sqring(ctx);

	if (link)
		io_queue_sqe(ctx, link, &link->submit);
	if (statep)
		io_submit_state_end(statep);

	return submit;
}

/*
 * Wait until events become available, if we don't already have some. The
 * application must reap them itself, as they reside on the shared cq ring.
 */
static int io_cqring_wait(struct io_ring_ctx *ctx, int min_events,
			  const sigset_t __user *sig, size_t sigsz)
{
	struct io_cq_ring *ring = ctx->cq_ring;
	int ret;

	if (io_cqring_events(ring) >= min_events)
		return 0;

	if (sig) {
#ifdef CONFIG_COMPAT
		if (in_compat_syscall())
			ret = set_compat_user_sigmask((const compat_sigset_t __user *)sig,
						      sigsz);
		else
#endif
			ret = set_user_sigmask(sig, sigsz);

		if (ret)
			return ret;
	}

	ret = wait_event_interruptible(ctx->wait, io_cqring_events(ring) >= min_events);
	restore_saved_sigmask_unless(ret == -ERESTARTSYS);
	if (ret == -ERESTARTSYS)
		ret = -EINTR;

	return READ_ONCE(ring->r.head) == READ_ONCE(ring->r.tail) ? ret : 0;
}

static void __io_sqe_files_unregister(struct io_ring_ctx *ctx)
{
#if defined(CONFIG_UNIX)
	if (ctx->ring_sock) {
		struct sock *sock = ctx->ring_sock->sk;
		struct sk_buff *skb;

		while ((skb = skb_dequeue(&sock->sk_receive_queue)) != NULL)
			kfree_skb(skb);
	}
#else
	int i;

	for (i = 0; i < ctx->nr_user_files; i++)
		fput(ctx->user_files[i]);
#endif
}

static int io_sqe_files_unregister(struct io_ring_ctx *ctx)
{
	if (!ctx->user_files)
		return -ENXIO;

	__io_sqe_files_unregister(ctx);
	kfree(ctx->user_files);
	ctx->user_files = NULL;
	ctx->nr_user_files = 0;
	return 0;
}

static void io_sq_thread_stop(struct io_ring_ctx *ctx)
{
	if (ctx->sqo_thread) {
		wait_for_completion(&ctx->sqo_thread_started);
		/*
		 * The park is a bit of a work-around, without it we get
		 * warning spews on shutdown with SQPOLL set and affinity
		 * set to a single CPU.
		 */
		kthread_park(ctx->sqo_thread);
		kthread_stop(ctx->sqo_thread);
		ctx->sqo_thread = NULL;
	}
}

static void io_finish_async(struct io_ring_ctx *ctx)
{
	io_sq_thread_stop(ctx);

	if (ctx->sqo_wq) {
		destroy_workqueue(ctx->sqo_wq);
		ctx->sqo_wq = NULL;
	}
}

#if defined(CONFIG_UNIX)
static void io_destruct_skb(struct sk_buff *skb)
{
	struct io_ring_ctx *ctx = skb->sk->sk_user_data;

	io_finish_async(ctx);
	unix_destruct_scm(skb);
}

/*
 * Ensure the UNIX gc is aware of our file set, so we are certain that
 * the io_uring can be safely unregistered on process exit, even if we have
 * loops in the file referencing.
 */
static int __io_sqe_files_scm(struct io_ring_ctx *ctx, int nr, int offset)
{
	struct sock *sk = ctx->ring_sock->sk;
	struct scm_fp_list *fpl;
	struct sk_buff *skb;
	int i;

	if (!capable(CAP_SYS_RESOURCE) && !capable(CAP_SYS_ADMIN)) {
		unsigned long inflight = ctx->user->unix_inflight + nr;

		if (inflight > task_rlimit(current, RLIMIT_NOFILE))
			return -EMFILE;
	}

	fpl = kzalloc(sizeof(*fpl), GFP_KERNEL);
	if (!fpl)
		return -ENOMEM;

	skb = alloc_skb(0, GFP_KERNEL);
	if (!skb) {
		kfree(fpl);
		return -ENOMEM;
	}

	skb->sk = sk;
	skb->destructor = io_destruct_skb;

	fpl->user = get_uid(ctx->user);
	for (i = 0; i < nr; i++) {
		fpl->fp[i] = get_file(ctx->user_files[i + offset]);
		unix_inflight(fpl->user, fpl->fp[i]);
	}

	fpl->max = fpl->count = nr;
	UNIXCB(skb).fp = fpl;
	refcount_add(skb->truesize, &sk->sk_wmem_alloc);
	skb_queue_head(&sk->sk_receive_queue, skb);

	for (i = 0; i < nr; i++)
		fput(fpl->fp[i]);

	return 0;
}

/*
 * If UNIX sockets are enabled, fd passing can cause a reference cycle which
 * causes regular reference counting to break down. We rely on the UNIX
 * garbage collection to take care of this problem for us.
 */
static int io_sqe_files_scm(struct io_ring_ctx *ctx)
{
	unsigned left, total;
	int ret = 0;

	total = 0;
	left = ctx->nr_user_files;
	while (left) {
		unsigned this_files = min_t(unsigned, left, SCM_MAX_FD);

		ret = __io_sqe_files_scm(ctx, this_files, total);
		if (ret)
			break;
		left -= this_files;
		total += this_files;
	}

	if (!ret)
		return 0;

	while (total < ctx->nr_user_files) {
		fput(ctx->user_files[total]);
		total++;
	}

	return ret;
}
#else
static int io_sqe_files_scm(struct io_ring_ctx *ctx)
{
	return 0;
}
#endif

static int io_sqe_files_register(struct io_ring_ctx *ctx, void __user *arg,
				 unsigned nr_args)
{
	__s32 __user *fds = (__s32 __user *) arg;
	int fd, ret = 0;
	unsigned i;

	if (ctx->user_files)
		return -EBUSY;
	if (!nr_args)
		return -EINVAL;
	if (nr_args > IORING_MAX_FIXED_FILES)
		return -EMFILE;

	ctx->user_files = kcalloc(nr_args, sizeof(struct file *), GFP_KERNEL);
	if (!ctx->user_files)
		return -ENOMEM;

	for (i = 0; i < nr_args; i++) {
		ret = -EFAULT;
		if (copy_from_user(&fd, &fds[i], sizeof(fd)))
			break;

		ctx->user_files[i] = fget(fd);

		ret = -EBADF;
		if (!ctx->user_files[i])
			break;
		/*
		 * Don't allow io_uring instances to be registered. If UNIX
		 * isn't enabled, then this causes a reference cycle and this
		 * instance can never get freed. If UNIX is enabled we'll
		 * handle it just fine, but there's still no point in allowing
		 * a ring fd as it doesn't support regular read/write anyway.
		 */
		if (ctx->user_files[i]->f_op == &io_uring_fops) {
			fput(ctx->user_files[i]);
			break;
		}
		ctx->nr_user_files++;
		ret = 0;
	}

	if (ret) {
		for (i = 0; i < ctx->nr_user_files; i++)
			fput(ctx->user_files[i]);

		kfree(ctx->user_files);
		ctx->user_files = NULL;
		ctx->nr_user_files = 0;
		return ret;
	}

	ret = io_sqe_files_scm(ctx);
	if (ret)
		io_sqe_files_unregister(ctx);

	return ret;
}

static int io_sq_offload_start(struct io_ring_ctx *ctx,
			       struct io_uring_params *p)
{
	int ret;

	init_waitqueue_head(&ctx->sqo_wait);
	mmgrab(current->mm);
	ctx->sqo_mm = current->mm;

	if (ctx->flags & IORING_SETUP_SQPOLL) {
		ret = -EPERM;
		if (!capable(CAP_SYS_ADMIN))
			goto err;

		ctx->sq_thread_idle = msecs_to_jiffies(p->sq_thread_idle);
		if (!ctx->sq_thread_idle)
			ctx->sq_thread_idle = HZ;

		if (p->flags & IORING_SETUP_SQ_AFF) {
			int cpu = p->sq_thread_cpu;

			ret = -EINVAL;
			if (cpu >= nr_cpu_ids)
				goto err;
			if (!cpu_online(cpu))
				goto err;

			ctx->sqo_thread = kthread_create_on_cpu(io_sq_thread,
							ctx, cpu,
							"io_uring-sq");
		} else {
			ctx->sqo_thread = kthread_create(io_sq_thread, ctx,
							"io_uring-sq");
		}
		if (IS_ERR(ctx->sqo_thread)) {
			ret = PTR_ERR(ctx->sqo_thread);
			ctx->sqo_thread = NULL;
			goto err;
		}
		wake_up_process(ctx->sqo_thread);
	} else if (p->flags & IORING_SETUP_SQ_AFF) {
		/* Can't have SQ_AFF without SQPOLL */
		ret = -EINVAL;
		goto err;
	}

	/* Do QD, or 2 * CPUS, whatever is smallest */
	ctx->sqo_wq = alloc_workqueue("io_ring-wq", WQ_UNBOUND | WQ_FREEZABLE,
			min(ctx->sq_entries - 1, 2 * num_online_cpus()));
	if (!ctx->sqo_wq) {
		ret = -ENOMEM;
		goto err;
	}

	return 0;
err:
	io_sq_thread_stop(ctx);
	mmdrop(ctx->sqo_mm);
	ctx->sqo_mm = NULL;
	return ret;
}

static void io_unaccount_mem(struct user_struct *user, unsigned long nr_pages)
{
	atomic_long_sub(nr_pages, &user->locked_vm);
}

static int io_account_mem(struct user_struct *user, unsigned long nr_pages)
{
	unsigned long page_limit, cur_pages, new_pages;

	/* Don't allow more pages than we can safely lock */
	page_limit = rlimit(RLIMIT_MEMLOCK) >> PAGE_SHIFT;

	do {
		cur_pages = atomic_long_read(&user->locked_vm);
		new_pages = cur_pages + nr_pages;
		if (new_pages > page_limit)
			return -ENOMEM;
	} while (atomic_long_cmpxchg(&user->locked_vm, cur_pages,
					new_pages) != cur_pages);

	return 0;
}

static void io_mem_free(void *ptr)
{
	struct page *page;

	if (!ptr)
		return;

	page = virt_to_head_page(ptr);
	if (put_page_testzero(page))
		free_compound_page(page);
}

static void *io_mem_alloc(size_t size)
{
	gfp_t gfp_flags = GFP_KERNEL | __GFP_ZERO | __GFP_NOWARN | __GFP_COMP |
				__GFP_NORETRY;

	return (void *) __get_free_pages(gfp_flags, get_order(size));
}

static unsigned long ring_pages(unsigned sq_entries, unsigned cq_entries)
{
	struct io_sq_ring *sq_ring;
	struct io_cq_ring *cq_ring;
	size_t bytes;

	bytes = struct_size(sq_ring, array, sq_entries);
	bytes += array_size(sizeof(struct io_uring_sqe), sq_entries);
	bytes += struct_size(cq_ring, cqes, cq_entries);

	return (bytes + PAGE_SIZE - 1) / PAGE_SIZE;
}

static int io_sqe_buffer_unregister(struct io_ring_ctx *ctx)
{
	int i, j;

	if (!ctx->user_bufs)
		return -ENXIO;

	for (i = 0; i < ctx->nr_user_bufs; i++) {
		struct io_mapped_ubuf *imu = &ctx->user_bufs[i];

		for (j = 0; j < imu->nr_bvecs; j++)
			put_page(imu->bvec[j].bv_page);

		if (ctx->account_mem)
			io_unaccount_mem(ctx->user, imu->nr_bvecs);
		kvfree(imu->bvec);
		imu->nr_bvecs = 0;
	}

	kfree(ctx->user_bufs);
	ctx->user_bufs = NULL;
	ctx->nr_user_bufs = 0;
	return 0;
}

static int io_copy_iov(struct io_ring_ctx *ctx, struct iovec *dst,
		       void __user *arg, unsigned index)
{
	struct iovec __user *src;

#ifdef CONFIG_COMPAT
	if (ctx->compat) {
		struct compat_iovec __user *ciovs;
		struct compat_iovec ciov;

		ciovs = (struct compat_iovec __user *) arg;
		if (copy_from_user(&ciov, &ciovs[index], sizeof(ciov)))
			return -EFAULT;

		dst->iov_base = (void __user *) (unsigned long) ciov.iov_base;
		dst->iov_len = ciov.iov_len;
		return 0;
	}
#endif
	src = (struct iovec __user *) arg;
	if (copy_from_user(dst, &src[index], sizeof(*dst)))
		return -EFAULT;
	return 0;
}

static int io_sqe_buffer_register(struct io_ring_ctx *ctx, void __user *arg,
				  unsigned nr_args)
{
	struct vm_area_struct **vmas = NULL;
	struct page **pages = NULL;
	int i, j, got_pages = 0;
	int ret = -EINVAL;

	if (ctx->user_bufs)
		return -EBUSY;
	if (!nr_args || nr_args > UIO_MAXIOV)
		return -EINVAL;

	ctx->user_bufs = kcalloc(nr_args, sizeof(struct io_mapped_ubuf),
					GFP_KERNEL);
	if (!ctx->user_bufs)
		return -ENOMEM;

	for (i = 0; i < nr_args; i++) {
		struct io_mapped_ubuf *imu = &ctx->user_bufs[i];
		unsigned long off, start, end, ubuf;
		int pret, nr_pages;
		struct iovec iov;
		size_t size;

		ret = io_copy_iov(ctx, &iov, arg, i);
		if (ret)
			goto err;

		/*
		 * Don't impose further limits on the size and buffer
		 * constraints here, we'll -EINVAL later when IO is
		 * submitted if they are wrong.
		 */
		ret = -EFAULT;
		if (!iov.iov_base || !iov.iov_len)
			goto err;

		/* arbitrary limit, but we need something */
		if (iov.iov_len > SZ_1G)
			goto err;

		ubuf = (unsigned long) iov.iov_base;
		end = (ubuf + iov.iov_len + PAGE_SIZE - 1) >> PAGE_SHIFT;
		start = ubuf >> PAGE_SHIFT;
		nr_pages = end - start;

		if (ctx->account_mem) {
			ret = io_account_mem(ctx->user, nr_pages);
			if (ret)
				goto err;
		}

		ret = 0;
		if (!pages || nr_pages > got_pages) {
			kfree(vmas);
			kfree(pages);
			pages = kvmalloc_array(nr_pages, sizeof(struct page *),
						GFP_KERNEL);
			vmas = kvmalloc_array(nr_pages,
					sizeof(struct vm_area_struct *),
					GFP_KERNEL);
			if (!pages || !vmas) {
				ret = -ENOMEM;
				if (ctx->account_mem)
					io_unaccount_mem(ctx->user, nr_pages);
				goto err;
			}
			got_pages = nr_pages;
		}

		imu->bvec = kvmalloc_array(nr_pages, sizeof(struct bio_vec),
						GFP_KERNEL);
		ret = -ENOMEM;
		if (!imu->bvec) {
			if (ctx->account_mem)
				io_unaccount_mem(ctx->user, nr_pages);
			goto err;
		}

		ret = 0;
		down_read(&current->mm->mmap_sem);
		pret = get_user_pages(ubuf, nr_pages,
				      FOLL_WRITE | FOLL_LONGTERM,
				      pages, vmas);
		if (pret == nr_pages) {
			/* don't support file backed memory */
			for (j = 0; j < nr_pages; j++) {
				struct vm_area_struct *vma = vmas[j];

				if (vma->vm_file &&
				    !is_file_hugepages(vma->vm_file)) {
					ret = -EOPNOTSUPP;
					break;
				}
			}
		} else {
			ret = pret < 0 ? pret : -EFAULT;
		}
		up_read(&current->mm->mmap_sem);
		if (ret) {
			/*
			 * if we did partial map, or found file backed vmas,
			 * release any pages we did get
			 */
			if (pret > 0) {
				for (j = 0; j < pret; j++)
					put_page(pages[j]);
			}
			if (ctx->account_mem)
				io_unaccount_mem(ctx->user, nr_pages);
			kvfree(imu->bvec);
			goto err;
		}

		off = ubuf & ~PAGE_MASK;
		size = iov.iov_len;
		for (j = 0; j < nr_pages; j++) {
			size_t vec_len;

			vec_len = min_t(size_t, size, PAGE_SIZE - off);
			imu->bvec[j].bv_page = pages[j];
			imu->bvec[j].bv_len = vec_len;
			imu->bvec[j].bv_offset = off;
			off = 0;
			size -= vec_len;
		}
		/* store original address for later verification */
		imu->ubuf = ubuf;
		imu->len = iov.iov_len;
		imu->nr_bvecs = nr_pages;

		ctx->nr_user_bufs++;
	}
	kvfree(pages);
	kvfree(vmas);
	return 0;
err:
	kvfree(pages);
	kvfree(vmas);
	io_sqe_buffer_unregister(ctx);
	return ret;
}

static int io_eventfd_register(struct io_ring_ctx *ctx, void __user *arg)
{
	__s32 __user *fds = arg;
	int fd;

	if (ctx->cq_ev_fd)
		return -EBUSY;

	if (copy_from_user(&fd, fds, sizeof(*fds)))
		return -EFAULT;

	ctx->cq_ev_fd = eventfd_ctx_fdget(fd);
	if (IS_ERR(ctx->cq_ev_fd)) {
		int ret = PTR_ERR(ctx->cq_ev_fd);
		ctx->cq_ev_fd = NULL;
		return ret;
	}

	return 0;
}

static int io_eventfd_unregister(struct io_ring_ctx *ctx)
{
	if (ctx->cq_ev_fd) {
		eventfd_ctx_put(ctx->cq_ev_fd);
		ctx->cq_ev_fd = NULL;
		return 0;
	}

	return -ENXIO;
}

static void io_ring_ctx_free(struct io_ring_ctx *ctx)
{
	io_finish_async(ctx);
	if (ctx->sqo_mm)
		mmdrop(ctx->sqo_mm);

	io_iopoll_reap_events(ctx);
	io_sqe_buffer_unregister(ctx);
	io_sqe_files_unregister(ctx);
	io_eventfd_unregister(ctx);

#if defined(CONFIG_UNIX)
	if (ctx->ring_sock) {
		ctx->ring_sock->file = NULL; /* so that iput() is called */
		sock_release(ctx->ring_sock);
	}
#endif

	io_mem_free(ctx->sq_ring);
	io_mem_free(ctx->sq_sqes);
	io_mem_free(ctx->cq_ring);

	percpu_ref_exit(&ctx->refs);
	if (ctx->account_mem)
		io_unaccount_mem(ctx->user,
				ring_pages(ctx->sq_entries, ctx->cq_entries));
	free_uid(ctx->user);
	kfree(ctx);
}

static __poll_t io_uring_poll(struct file *file, poll_table *wait)
{
	struct io_ring_ctx *ctx = file->private_data;
	__poll_t mask = 0;

	poll_wait(file, &ctx->cq_wait, wait);
	/*
	 * synchronizes with barrier from wq_has_sleeper call in
	 * io_commit_cqring
	 */
	smp_rmb();
	if (READ_ONCE(ctx->sq_ring->r.tail) - ctx->cached_sq_head !=
	    ctx->sq_ring->ring_entries)
		mask |= EPOLLOUT | EPOLLWRNORM;
	if (READ_ONCE(ctx->cq_ring->r.head) != ctx->cached_cq_tail)
		mask |= EPOLLIN | EPOLLRDNORM;

	return mask;
}

static int io_uring_fasync(int fd, struct file *file, int on)
{
	struct io_ring_ctx *ctx = file->private_data;

	return fasync_helper(fd, file, on, &ctx->cq_fasync);
}

static void io_ring_ctx_wait_and_kill(struct io_ring_ctx *ctx)
{
	mutex_lock(&ctx->uring_lock);
	percpu_ref_kill(&ctx->refs);
	mutex_unlock(&ctx->uring_lock);

	io_poll_remove_all(ctx);
	io_iopoll_reap_events(ctx);
	wait_for_completion(&ctx->ctx_done);
	io_ring_ctx_free(ctx);
}

static int io_uring_release(struct inode *inode, struct file *file)
{
	struct io_ring_ctx *ctx = file->private_data;

	file->private_data = NULL;
	io_ring_ctx_wait_and_kill(ctx);
	return 0;
}

static int io_uring_mmap(struct file *file, struct vm_area_struct *vma)
{
	loff_t offset = (loff_t) vma->vm_pgoff << PAGE_SHIFT;
	unsigned long sz = vma->vm_end - vma->vm_start;
	struct io_ring_ctx *ctx = file->private_data;
	unsigned long pfn;
	struct page *page;
	void *ptr;

	switch (offset) {
	case IORING_OFF_SQ_RING:
		ptr = ctx->sq_ring;
		break;
	case IORING_OFF_SQES:
		ptr = ctx->sq_sqes;
		break;
	case IORING_OFF_CQ_RING:
		ptr = ctx->cq_ring;
		break;
	default:
		return -EINVAL;
	}

	page = virt_to_head_page(ptr);
	if (sz > (PAGE_SIZE << compound_order(page)))
		return -EINVAL;

	pfn = virt_to_phys(ptr) >> PAGE_SHIFT;
	return remap_pfn_range(vma, vma->vm_start, pfn, sz, vma->vm_page_prot);
}

SYSCALL_DEFINE6(io_uring_enter, unsigned int, fd, u32, to_submit,
		u32, min_complete, u32, flags, const sigset_t __user *, sig,
		size_t, sigsz)
{
	struct io_ring_ctx *ctx;
	long ret = -EBADF;
	int submitted = 0;
	struct fd f;

	if (flags & ~(IORING_ENTER_GETEVENTS | IORING_ENTER_SQ_WAKEUP))
		return -EINVAL;

	f = fdget(fd);
	if (!f.file)
		return -EBADF;

	ret = -EOPNOTSUPP;
	if (f.file->f_op != &io_uring_fops)
		goto out_fput;

	ret = -ENXIO;
	ctx = f.file->private_data;
	if (!percpu_ref_tryget(&ctx->refs))
		goto out_fput;

	/*
	 * For SQ polling, the thread will do all submissions and completions.
	 * Just return the requested submit count, and wake the thread if
	 * we were asked to.
	 */
	if (ctx->flags & IORING_SETUP_SQPOLL) {
		if (flags & IORING_ENTER_SQ_WAKEUP)
			wake_up(&ctx->sqo_wait);
		submitted = to_submit;
		goto out_ctx;
	}

	ret = 0;
	if (to_submit) {
		to_submit = min(to_submit, ctx->sq_entries);

		mutex_lock(&ctx->uring_lock);
		submitted = io_ring_submit(ctx, to_submit);
		mutex_unlock(&ctx->uring_lock);
	}
	if (flags & IORING_ENTER_GETEVENTS) {
		unsigned nr_events = 0;

		min_complete = min(min_complete, ctx->cq_entries);

		if (ctx->flags & IORING_SETUP_IOPOLL) {
			ret = io_iopoll_check(ctx, &nr_events, min_complete);
		} else {
			ret = io_cqring_wait(ctx, min_complete, sig, sigsz);
		}
	}

out_ctx:
	io_ring_drop_ctx_refs(ctx, 1);
out_fput:
	fdput(f);
	return submitted ? submitted : ret;
}

static const struct file_operations io_uring_fops = {
	.release	= io_uring_release,
	.mmap		= io_uring_mmap,
	.poll		= io_uring_poll,
	.fasync		= io_uring_fasync,
};

static int io_allocate_scq_urings(struct io_ring_ctx *ctx,
				  struct io_uring_params *p)
{
	struct io_sq_ring *sq_ring;
	struct io_cq_ring *cq_ring;
	size_t size;

	sq_ring = io_mem_alloc(struct_size(sq_ring, array, p->sq_entries));
	if (!sq_ring)
		return -ENOMEM;

	ctx->sq_ring = sq_ring;
	sq_ring->ring_mask = p->sq_entries - 1;
	sq_ring->ring_entries = p->sq_entries;
	ctx->sq_mask = sq_ring->ring_mask;
	ctx->sq_entries = sq_ring->ring_entries;

	size = array_size(sizeof(struct io_uring_sqe), p->sq_entries);
	if (size == SIZE_MAX)
		return -EOVERFLOW;

	ctx->sq_sqes = io_mem_alloc(size);
	if (!ctx->sq_sqes)
		return -ENOMEM;

	cq_ring = io_mem_alloc(struct_size(cq_ring, cqes, p->cq_entries));
	if (!cq_ring)
		return -ENOMEM;

	ctx->cq_ring = cq_ring;
	cq_ring->ring_mask = p->cq_entries - 1;
	cq_ring->ring_entries = p->cq_entries;
	ctx->cq_mask = cq_ring->ring_mask;
	ctx->cq_entries = cq_ring->ring_entries;
	return 0;
}

/*
 * Allocate an anonymous fd, this is what constitutes the application
 * visible backing of an io_uring instance. The application mmaps this
 * fd to gain access to the SQ/CQ ring details. If UNIX sockets are enabled,
 * we have to tie this fd to a socket for file garbage collection purposes.
 */
static int io_uring_get_fd(struct io_ring_ctx *ctx)
{
	struct file *file;
	int ret;

#if defined(CONFIG_UNIX)
	ret = sock_create_kern(&init_net, PF_UNIX, SOCK_RAW, IPPROTO_IP,
				&ctx->ring_sock);
	if (ret)
		return ret;
#endif

	ret = get_unused_fd_flags(O_RDWR | O_CLOEXEC);
	if (ret < 0)
		goto err;

	file = anon_inode_getfile("[io_uring]", &io_uring_fops, ctx,
					O_RDWR | O_CLOEXEC);
	if (IS_ERR(file)) {
		put_unused_fd(ret);
		ret = PTR_ERR(file);
		goto err;
	}

#if defined(CONFIG_UNIX)
	ctx->ring_sock->file = file;
	ctx->ring_sock->sk->sk_user_data = ctx;
#endif
	fd_install(ret, file);
	return ret;
err:
#if defined(CONFIG_UNIX)
	sock_release(ctx->ring_sock);
	ctx->ring_sock = NULL;
#endif
	return ret;
}

static int io_uring_create(unsigned entries, struct io_uring_params *p)
{
	struct user_struct *user = NULL;
	struct io_ring_ctx *ctx;
	bool account_mem;
	int ret;

	if (!entries || entries > IORING_MAX_ENTRIES)
		return -EINVAL;

	/*
	 * Use twice as many entries for the CQ ring. It's possible for the
	 * application to drive a higher depth than the size of the SQ ring,
	 * since the sqes are only used at submission time. This allows for
	 * some flexibility in overcommitting a bit.
	 */
	p->sq_entries = roundup_pow_of_two(entries);
	p->cq_entries = 2 * p->sq_entries;

	user = get_uid(current_user());
	account_mem = !capable(CAP_IPC_LOCK);

	if (account_mem) {
		ret = io_account_mem(user,
				ring_pages(p->sq_entries, p->cq_entries));
		if (ret) {
			free_uid(user);
			return ret;
		}
	}

	ctx = io_ring_ctx_alloc(p);
	if (!ctx) {
		if (account_mem)
			io_unaccount_mem(user, ring_pages(p->sq_entries,
								p->cq_entries));
		free_uid(user);
		return -ENOMEM;
	}
	ctx->compat = in_compat_syscall();
	ctx->account_mem = account_mem;
	ctx->user = user;

	ret = io_allocate_scq_urings(ctx, p);
	if (ret)
		goto err;

	ret = io_sq_offload_start(ctx, p);
	if (ret)
		goto err;

	ret = io_uring_get_fd(ctx);
	if (ret < 0)
		goto err;

	memset(&p->sq_off, 0, sizeof(p->sq_off));
	p->sq_off.head = offsetof(struct io_sq_ring, r.head);
	p->sq_off.tail = offsetof(struct io_sq_ring, r.tail);
	p->sq_off.ring_mask = offsetof(struct io_sq_ring, ring_mask);
	p->sq_off.ring_entries = offsetof(struct io_sq_ring, ring_entries);
	p->sq_off.flags = offsetof(struct io_sq_ring, flags);
	p->sq_off.dropped = offsetof(struct io_sq_ring, dropped);
	p->sq_off.array = offsetof(struct io_sq_ring, array);

	memset(&p->cq_off, 0, sizeof(p->cq_off));
	p->cq_off.head = offsetof(struct io_cq_ring, r.head);
	p->cq_off.tail = offsetof(struct io_cq_ring, r.tail);
	p->cq_off.ring_mask = offsetof(struct io_cq_ring, ring_mask);
	p->cq_off.ring_entries = offsetof(struct io_cq_ring, ring_entries);
	p->cq_off.overflow = offsetof(struct io_cq_ring, overflow);
	p->cq_off.cqes = offsetof(struct io_cq_ring, cqes);
	return ret;
err:
	io_ring_ctx_wait_and_kill(ctx);
	return ret;
}

/*
 * Sets up an aio uring context, and returns the fd. Applications asks for a
 * ring size, we return the actual sq/cq ring sizes (among other things) in the
 * params structure passed in.
 */
static long io_uring_setup(u32 entries, struct io_uring_params __user *params)
{
	struct io_uring_params p;
	long ret;
	int i;

	if (copy_from_user(&p, params, sizeof(p)))
		return -EFAULT;
	for (i = 0; i < ARRAY_SIZE(p.resv); i++) {
		if (p.resv[i])
			return -EINVAL;
	}

	if (p.flags & ~(IORING_SETUP_IOPOLL | IORING_SETUP_SQPOLL |
			IORING_SETUP_SQ_AFF))
		return -EINVAL;

	ret = io_uring_create(entries, &p);
	if (ret < 0)
		return ret;

	if (copy_to_user(params, &p, sizeof(p)))
		return -EFAULT;

	return ret;
}

SYSCALL_DEFINE2(io_uring_setup, u32, entries,
		struct io_uring_params __user *, params)
{
	return io_uring_setup(entries, params);
}

static int __io_uring_register(struct io_ring_ctx *ctx, unsigned opcode,
			       void __user *arg, unsigned nr_args)
	__releases(ctx->uring_lock)
	__acquires(ctx->uring_lock)
{
	int ret;

	/*
	 * We're inside the ring mutex, if the ref is already dying, then
	 * someone else killed the ctx or is already going through
	 * io_uring_register().
	 */
	if (percpu_ref_is_dying(&ctx->refs))
		return -ENXIO;

	percpu_ref_kill(&ctx->refs);

	/*
	 * Drop uring mutex before waiting for references to exit. If another
	 * thread is currently inside io_uring_enter() it might need to grab
	 * the uring_lock to make progress. If we hold it here across the drain
	 * wait, then we can deadlock. It's safe to drop the mutex here, since
	 * no new references will come in after we've killed the percpu ref.
	 */
	mutex_unlock(&ctx->uring_lock);
	wait_for_completion(&ctx->ctx_done);
	mutex_lock(&ctx->uring_lock);

	switch (opcode) {
	case IORING_REGISTER_BUFFERS:
		ret = io_sqe_buffer_register(ctx, arg, nr_args);
		break;
	case IORING_UNREGISTER_BUFFERS:
		ret = -EINVAL;
		if (arg || nr_args)
			break;
		ret = io_sqe_buffer_unregister(ctx);
		break;
	case IORING_REGISTER_FILES:
		ret = io_sqe_files_register(ctx, arg, nr_args);
		break;
	case IORING_UNREGISTER_FILES:
		ret = -EINVAL;
		if (arg || nr_args)
			break;
		ret = io_sqe_files_unregister(ctx);
		break;
	case IORING_REGISTER_EVENTFD:
		ret = -EINVAL;
		if (nr_args != 1)
			break;
		ret = io_eventfd_register(ctx, arg);
		break;
	case IORING_UNREGISTER_EVENTFD:
		ret = -EINVAL;
		if (arg || nr_args)
			break;
		ret = io_eventfd_unregister(ctx);
		break;
	default:
		ret = -EINVAL;
		break;
	}

	/* bring the ctx back to life */
	reinit_completion(&ctx->ctx_done);
	percpu_ref_reinit(&ctx->refs);
	return ret;
}

SYSCALL_DEFINE4(io_uring_register, unsigned int, fd, unsigned int, opcode,
		void __user *, arg, unsigned int, nr_args)
{
	struct io_ring_ctx *ctx;
	long ret = -EBADF;
	struct fd f;

	f = fdget(fd);
	if (!f.file)
		return -EBADF;

	ret = -EOPNOTSUPP;
	if (f.file->f_op != &io_uring_fops)
		goto out_fput;

	ctx = f.file->private_data;

	mutex_lock(&ctx->uring_lock);
	ret = __io_uring_register(ctx, opcode, arg, nr_args);
	mutex_unlock(&ctx->uring_lock);
out_fput:
	fdput(f);
	return ret;
}

static int __init io_uring_init(void)
{
	req_cachep = KMEM_CACHE(io_kiocb, SLAB_HWCACHE_ALIGN | SLAB_PANIC);
	return 0;
};
__initcall(io_uring_init);<|MERGE_RESOLUTION|>--- conflicted
+++ resolved
@@ -819,7 +819,6 @@
 			   long min)
 {
 	int iters, ret = 0;
-<<<<<<< HEAD
 
 	/*
 	 * We disallow the app entering submit/complete with polling, but we
@@ -828,16 +827,6 @@
 	 */
 	mutex_lock(&ctx->uring_lock);
 
-=======
-
-	/*
-	 * We disallow the app entering submit/complete with polling, but we
-	 * still need to lock the ring to prevent racing with polled issue
-	 * that got punted to a workqueue.
-	 */
-	mutex_lock(&ctx->uring_lock);
-
->>>>>>> f95f0722
 	iters = 0;
 	do {
 		int tmin = 0;
@@ -1122,44 +1111,6 @@
 	 */
 	offset = buf_addr - imu->ubuf;
 	iov_iter_bvec(iter, rw, imu->bvec, imu->nr_bvecs, offset + len);
-<<<<<<< HEAD
-
-	if (offset) {
-		/*
-		 * Don't use iov_iter_advance() here, as it's really slow for
-		 * using the latter parts of a big fixed buffer - it iterates
-		 * over each segment manually. We can cheat a bit here, because
-		 * we know that:
-		 *
-		 * 1) it's a BVEC iter, we set it up
-		 * 2) all bvecs are PAGE_SIZE in size, except potentially the
-		 *    first and last bvec
-		 *
-		 * So just find our index, and adjust the iterator afterwards.
-		 * If the offset is within the first bvec (or the whole first
-		 * bvec, just use iov_iter_advance(). This makes it easier
-		 * since we can just skip the first segment, which may not
-		 * be PAGE_SIZE aligned.
-		 */
-		const struct bio_vec *bvec = imu->bvec;
-
-		if (offset <= bvec->bv_len) {
-			iov_iter_advance(iter, offset);
-		} else {
-			unsigned long seg_skip;
-
-			/* skip first vec */
-			offset -= bvec->bv_len;
-			seg_skip = 1 + (offset >> PAGE_SHIFT);
-
-			iter->bvec = bvec + seg_skip;
-			iter->nr_segs -= seg_skip;
-			iter->count -= bvec->bv_len + offset;
-			iter->iov_offset = offset & ~PAGE_MASK;
-		}
-	}
-=======
->>>>>>> f95f0722
 
 	if (offset) {
 		/*
