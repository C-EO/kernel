// SPDX-License-Identifier: GPL-2.0
/*
 * Shared application/kernel submission and completion ring pairs, for
 * supporting fast/efficient IO.
 *
 * A note on the read/write ordering memory barriers that are matched between
 * the application and kernel side.
 *
 * After the application reads the CQ ring tail, it must use an
 * appropriate smp_rmb() to pair with the smp_wmb() the kernel uses
 * before writing the tail (using smp_load_acquire to read the tail will
 * do). It also needs a smp_mb() before updating CQ head (ordering the
 * entry load(s) with the head store), pairing with an implicit barrier
 * through a control-dependency in io_get_cqring (smp_store_release to
 * store head will do). Failure to do so could lead to reading invalid
 * CQ entries.
 *
 * Likewise, the application must use an appropriate smp_wmb() before
 * writing the SQ tail (ordering SQ entry stores with the tail store),
 * which pairs with smp_load_acquire in io_get_sqring (smp_store_release
 * to store the tail will do). And it needs a barrier ordering the SQ
 * head load before writing new SQ entries (smp_load_acquire to read
 * head will do).
 *
 * When using the SQ poll thread (IORING_SETUP_SQPOLL), the application
 * needs to check the SQ flags for IORING_SQ_NEED_WAKEUP *after*
 * updating the SQ tail; a full memory barrier smp_mb() is needed
 * between.
 *
 * Also see the examples in the liburing library:
 *
 *	git://git.kernel.dk/liburing
 *
 * io_uring also uses READ/WRITE_ONCE() for _any_ store or load that happens
 * from data shared between the kernel and application. This is done both
 * for ordering purposes, but also to ensure that once a value is loaded from
 * data that the application could potentially modify, it remains stable.
 *
 * Copyright (C) 2018-2019 Jens Axboe
 * Copyright (c) 2018-2019 Christoph Hellwig
 */
#include <linux/kernel.h>
#include <linux/init.h>
#include <linux/errno.h>
#include <linux/syscalls.h>
#include <linux/compat.h>
#include <net/compat.h>
#include <linux/refcount.h>
#include <linux/uio.h>
#include <linux/bits.h>

#include <linux/sched/signal.h>
#include <linux/fs.h>
#include <linux/file.h>
#include <linux/fdtable.h>
#include <linux/mm.h>
#include <linux/mman.h>
#include <linux/percpu.h>
#include <linux/slab.h>
#include <linux/blkdev.h>
#include <linux/bvec.h>
#include <linux/net.h>
#include <net/sock.h>
#include <net/af_unix.h>
#include <net/scm.h>
#include <linux/anon_inodes.h>
#include <linux/sched/mm.h>
#include <linux/uaccess.h>
#include <linux/nospec.h>
#include <linux/sizes.h>
#include <linux/hugetlb.h>
#include <linux/highmem.h>
#include <linux/namei.h>
#include <linux/fsnotify.h>
#include <linux/fadvise.h>
#include <linux/eventpoll.h>
#include <linux/splice.h>
#include <linux/task_work.h>
#include <linux/pagemap.h>
#include <linux/io_uring.h>

#define CREATE_TRACE_POINTS
#include <trace/events/io_uring.h>

#include <uapi/linux/io_uring.h>

#include "internal.h"
#include "io-wq.h"

#define IORING_MAX_ENTRIES	32768
#define IORING_MAX_CQ_ENTRIES	(2 * IORING_MAX_ENTRIES)

/*
 * Shift of 9 is 512 entries, or exactly one page on 64-bit archs
 */
#define IORING_FILE_TABLE_SHIFT	9
#define IORING_MAX_FILES_TABLE	(1U << IORING_FILE_TABLE_SHIFT)
#define IORING_FILE_TABLE_MASK	(IORING_MAX_FILES_TABLE - 1)
#define IORING_MAX_FIXED_FILES	(64 * IORING_MAX_FILES_TABLE)
#define IORING_MAX_RESTRICTIONS	(IORING_RESTRICTION_LAST + \
				 IORING_REGISTER_LAST + IORING_OP_LAST)

#define IORING_MAX_REG_BUFFERS	(1U << 14)

#define SQE_VALID_FLAGS	(IOSQE_FIXED_FILE|IOSQE_IO_DRAIN|IOSQE_IO_LINK|	\
				IOSQE_IO_HARDLINK | IOSQE_ASYNC | \
				IOSQE_BUFFER_SELECT)

struct io_uring {
	u32 head ____cacheline_aligned_in_smp;
	u32 tail ____cacheline_aligned_in_smp;
};

/*
 * This data is shared with the application through the mmap at offsets
 * IORING_OFF_SQ_RING and IORING_OFF_CQ_RING.
 *
 * The offsets to the member fields are published through struct
 * io_sqring_offsets when calling io_uring_setup.
 */
struct io_rings {
	/*
	 * Head and tail offsets into the ring; the offsets need to be
	 * masked to get valid indices.
	 *
	 * The kernel controls head of the sq ring and the tail of the cq ring,
	 * and the application controls tail of the sq ring and the head of the
	 * cq ring.
	 */
	struct io_uring		sq, cq;
	/*
	 * Bitmasks to apply to head and tail offsets (constant, equals
	 * ring_entries - 1)
	 */
	u32			sq_ring_mask, cq_ring_mask;
	/* Ring sizes (constant, power of 2) */
	u32			sq_ring_entries, cq_ring_entries;
	/*
	 * Number of invalid entries dropped by the kernel due to
	 * invalid index stored in array
	 *
	 * Written by the kernel, shouldn't be modified by the
	 * application (i.e. get number of "new events" by comparing to
	 * cached value).
	 *
	 * After a new SQ head value was read by the application this
	 * counter includes all submissions that were dropped reaching
	 * the new SQ head (and possibly more).
	 */
	u32			sq_dropped;
	/*
	 * Runtime SQ flags
	 *
	 * Written by the kernel, shouldn't be modified by the
	 * application.
	 *
	 * The application needs a full memory barrier before checking
	 * for IORING_SQ_NEED_WAKEUP after updating the sq tail.
	 */
	u32			sq_flags;
	/*
	 * Runtime CQ flags
	 *
	 * Written by the application, shouldn't be modified by the
	 * kernel.
	 */
	u32                     cq_flags;
	/*
	 * Number of completion events lost because the queue was full;
	 * this should be avoided by the application by making sure
	 * there are not more requests pending than there is space in
	 * the completion queue.
	 *
	 * Written by the kernel, shouldn't be modified by the
	 * application (i.e. get number of "new events" by comparing to
	 * cached value).
	 *
	 * As completion events come in out of order this counter is not
	 * ordered with any other data.
	 */
	u32			cq_overflow;
	/*
	 * Ring buffer of completion events.
	 *
	 * The kernel writes completion events fresh every time they are
	 * produced, so the application is allowed to modify pending
	 * entries.
	 */
	struct io_uring_cqe	cqes[] ____cacheline_aligned_in_smp;
};

enum io_uring_cmd_flags {
	IO_URING_F_NONBLOCK		= 1,
	IO_URING_F_COMPLETE_DEFER	= 2,
};

struct io_mapped_ubuf {
	u64		ubuf;
	u64		ubuf_end;
	unsigned int	nr_bvecs;
	unsigned long	acct_pages;
	struct bio_vec	bvec[];
};

struct io_ring_ctx;

struct io_overflow_cqe {
	struct io_uring_cqe cqe;
	struct list_head list;
};

struct io_fixed_file {
	/* file * with additional FFS_* flags */
	unsigned long file_ptr;
};

struct io_rsrc_put {
	struct list_head list;
	u64 tag;
	union {
		void *rsrc;
		struct file *file;
		struct io_mapped_ubuf *buf;
	};
};

struct io_file_table {
	/* two level table */
	struct io_fixed_file **files;
};

struct io_rsrc_node {
	struct percpu_ref		refs;
	struct list_head		node;
	struct list_head		rsrc_list;
	struct io_rsrc_data		*rsrc_data;
	struct llist_node		llist;
	bool				done;
};

typedef void (rsrc_put_fn)(struct io_ring_ctx *ctx, struct io_rsrc_put *prsrc);

struct io_rsrc_data {
	struct io_ring_ctx		*ctx;

	u64				*tags;
	rsrc_put_fn			*do_put;
	atomic_t			refs;
	struct completion		done;
	bool				quiesce;
};

struct io_buffer {
	struct list_head list;
	__u64 addr;
	__u32 len;
	__u16 bid;
};

struct io_restriction {
	DECLARE_BITMAP(register_op, IORING_REGISTER_LAST);
	DECLARE_BITMAP(sqe_op, IORING_OP_LAST);
	u8 sqe_flags_allowed;
	u8 sqe_flags_required;
	bool registered;
};

enum {
	IO_SQ_THREAD_SHOULD_STOP = 0,
	IO_SQ_THREAD_SHOULD_PARK,
};

struct io_sq_data {
	refcount_t		refs;
	atomic_t		park_pending;
	struct mutex		lock;

	/* ctx's that are using this sqd */
	struct list_head	ctx_list;

	struct task_struct	*thread;
	struct wait_queue_head	wait;

	unsigned		sq_thread_idle;
	int			sq_cpu;
	pid_t			task_pid;
	pid_t			task_tgid;

	unsigned long		state;
	struct completion	exited;
	struct callback_head	*park_task_work;
};

#define IO_IOPOLL_BATCH			8
#define IO_COMPL_BATCH			32
#define IO_REQ_CACHE_SIZE		32
#define IO_REQ_ALLOC_BATCH		8

struct io_comp_state {
	struct io_kiocb		*reqs[IO_COMPL_BATCH];
	unsigned int		nr;
	unsigned int		locked_free_nr;
	/* inline/task_work completion list, under ->uring_lock */
	struct list_head	free_list;
	/* IRQ completion list, under ->completion_lock */
	struct list_head	locked_free_list;
};

struct io_submit_link {
	struct io_kiocb		*head;
	struct io_kiocb		*last;
};

struct io_submit_state {
	struct blk_plug		plug;
	struct io_submit_link	link;

	/*
	 * io_kiocb alloc cache
	 */
	void			*reqs[IO_REQ_CACHE_SIZE];
	unsigned int		free_reqs;

	bool			plug_started;

	/*
	 * Batch completion logic
	 */
	struct io_comp_state	comp;

	/*
	 * File reference cache
	 */
	struct file		*file;
	unsigned int		fd;
	unsigned int		file_refs;
	unsigned int		ios_left;
};

struct io_ring_ctx {
	struct {
		struct percpu_ref	refs;
	} ____cacheline_aligned_in_smp;

	struct {
		unsigned int		flags;
		unsigned int		compat: 1;
		unsigned int		drain_next: 1;
		unsigned int		eventfd_async: 1;
		unsigned int		restricted: 1;

		/*
		 * Ring buffer of indices into array of io_uring_sqe, which is
		 * mmapped by the application using the IORING_OFF_SQES offset.
		 *
		 * This indirection could e.g. be used to assign fixed
		 * io_uring_sqe entries to operations and only submit them to
		 * the queue when needed.
		 *
		 * The kernel modifies neither the indices array nor the entries
		 * array.
		 */
		u32			*sq_array;
		unsigned		cached_sq_head;
		unsigned		sq_entries;
		unsigned		sq_mask;
		unsigned		sq_thread_idle;
		unsigned		cached_sq_dropped;
		unsigned		cached_cq_overflow;
		unsigned long		sq_check_overflow;

		/* hashed buffered write serialization */
		struct io_wq_hash	*hash_map;

		struct list_head	defer_list;
		struct list_head	timeout_list;
		struct list_head	cq_overflow_list;

		struct io_uring_sqe	*sq_sqes;
	} ____cacheline_aligned_in_smp;

	struct {
		struct mutex		uring_lock;
		wait_queue_head_t	wait;
	} ____cacheline_aligned_in_smp;

	struct io_submit_state		submit_state;

	struct io_rings	*rings;

	/* Only used for accounting purposes */
	struct mm_struct	*mm_account;

	const struct cred	*sq_creds;	/* cred used for __io_sq_thread() */
	struct io_sq_data	*sq_data;	/* if using sq thread polling */

	struct wait_queue_head	sqo_sq_wait;
	struct list_head	sqd_list;

	/*
	 * If used, fixed file set. Writers must ensure that ->refs is dead,
	 * readers must ensure that ->refs is alive as long as the file* is
	 * used. Only updated through io_uring_register(2).
	 */
	struct io_rsrc_data	*file_data;
	struct io_file_table	file_table;
	unsigned		nr_user_files;

	/* if used, fixed mapped user buffers */
	struct io_rsrc_data	*buf_data;
	unsigned		nr_user_bufs;
	struct io_mapped_ubuf	**user_bufs;

	struct user_struct	*user;

	struct completion	ref_comp;

#if defined(CONFIG_UNIX)
	struct socket		*ring_sock;
#endif

	struct xarray		io_buffers;

	struct xarray		personalities;
	u32			pers_next;

	struct {
		unsigned		cached_cq_tail;
		unsigned		cq_entries;
		unsigned		cq_mask;
		atomic_t		cq_timeouts;
		unsigned		cq_last_tm_flush;
		unsigned		cq_extra;
		unsigned long		cq_check_overflow;
		struct wait_queue_head	cq_wait;
		struct fasync_struct	*cq_fasync;
		struct eventfd_ctx	*cq_ev_fd;
	} ____cacheline_aligned_in_smp;

	struct {
		spinlock_t		completion_lock;

		/*
		 * ->iopoll_list is protected by the ctx->uring_lock for
		 * io_uring instances that don't use IORING_SETUP_SQPOLL.
		 * For SQPOLL, only the single threaded io_sq_thread() will
		 * manipulate the list, hence no extra locking is needed there.
		 */
		struct list_head	iopoll_list;
		struct hlist_head	*cancel_hash;
		unsigned		cancel_hash_bits;
		bool			poll_multi_file;
	} ____cacheline_aligned_in_smp;

	struct delayed_work		rsrc_put_work;
	struct llist_head		rsrc_put_llist;
	struct list_head		rsrc_ref_list;
	spinlock_t			rsrc_ref_lock;
	struct io_rsrc_node		*rsrc_node;
	struct io_rsrc_node		*rsrc_backup_node;
	struct io_mapped_ubuf		*dummy_ubuf;

	struct io_restriction		restrictions;

	/* exit task_work */
	struct callback_head		*exit_task_work;

	/* Keep this last, we don't need it for the fast path */
	struct work_struct		exit_work;
	struct list_head		tctx_list;
};

struct io_uring_task {
	/* submission side */
	struct xarray		xa;
	struct wait_queue_head	wait;
	const struct io_ring_ctx *last;
	struct io_wq		*io_wq;
	struct percpu_counter	inflight;
	atomic_t		inflight_tracked;
	atomic_t		in_idle;

	spinlock_t		task_lock;
	struct io_wq_work_list	task_list;
	unsigned long		task_state;
	struct callback_head	task_work;
};

/*
 * First field must be the file pointer in all the
 * iocb unions! See also 'struct kiocb' in <linux/fs.h>
 */
struct io_poll_iocb {
	struct file			*file;
	struct wait_queue_head		*head;
	__poll_t			events;
	bool				done;
	bool				canceled;
	struct wait_queue_entry		wait;
};

struct io_poll_update {
	struct file			*file;
	u64				old_user_data;
	u64				new_user_data;
	__poll_t			events;
	bool				update_events;
	bool				update_user_data;
};

struct io_close {
	struct file			*file;
	int				fd;
};

struct io_timeout_data {
	struct io_kiocb			*req;
	struct hrtimer			timer;
	struct timespec64		ts;
	enum hrtimer_mode		mode;
};

struct io_accept {
	struct file			*file;
	struct sockaddr __user		*addr;
	int __user			*addr_len;
	int				flags;
	unsigned long			nofile;
};

struct io_sync {
	struct file			*file;
	loff_t				len;
	loff_t				off;
	int				flags;
	int				mode;
};

struct io_cancel {
	struct file			*file;
	u64				addr;
};

struct io_timeout {
	struct file			*file;
	u32				off;
	u32				target_seq;
	struct list_head		list;
	/* head of the link, used by linked timeouts only */
	struct io_kiocb			*head;
};

struct io_timeout_rem {
	struct file			*file;
	u64				addr;

	/* timeout update */
	struct timespec64		ts;
	u32				flags;
};

struct io_rw {
	/* NOTE: kiocb has the file as the first member, so don't do it here */
	struct kiocb			kiocb;
	u64				addr;
	u64				len;
};

struct io_connect {
	struct file			*file;
	struct sockaddr __user		*addr;
	int				addr_len;
};

struct io_sr_msg {
	struct file			*file;
	union {
		struct compat_msghdr __user	*umsg_compat;
		struct user_msghdr __user	*umsg;
		void __user			*buf;
	};
	int				msg_flags;
	int				bgid;
	size_t				len;
	struct io_buffer		*kbuf;
};

struct io_open {
	struct file			*file;
	int				dfd;
	struct filename			*filename;
	struct open_how			how;
	unsigned long			nofile;
};

struct io_rsrc_update {
	struct file			*file;
	u64				arg;
	u32				nr_args;
	u32				offset;
};

struct io_fadvise {
	struct file			*file;
	u64				offset;
	u32				len;
	u32				advice;
};

struct io_madvise {
	struct file			*file;
	u64				addr;
	u32				len;
	u32				advice;
};

struct io_epoll {
	struct file			*file;
	int				epfd;
	int				op;
	int				fd;
	struct epoll_event		event;
};

struct io_splice {
	struct file			*file_out;
	struct file			*file_in;
	loff_t				off_out;
	loff_t				off_in;
	u64				len;
	unsigned int			flags;
};

struct io_provide_buf {
	struct file			*file;
	__u64				addr;
	__u32				len;
	__u32				bgid;
	__u16				nbufs;
	__u16				bid;
};

struct io_statx {
	struct file			*file;
	int				dfd;
	unsigned int			mask;
	unsigned int			flags;
	const char __user		*filename;
	struct statx __user		*buffer;
};

struct io_shutdown {
	struct file			*file;
	int				how;
};

struct io_rename {
	struct file			*file;
	int				old_dfd;
	int				new_dfd;
	struct filename			*oldpath;
	struct filename			*newpath;
	int				flags;
};

struct io_unlink {
	struct file			*file;
	int				dfd;
	int				flags;
	struct filename			*filename;
};

struct io_completion {
	struct file			*file;
	struct list_head		list;
	u32				cflags;
};

struct io_async_connect {
	struct sockaddr_storage		address;
};

struct io_async_msghdr {
	struct iovec			fast_iov[UIO_FASTIOV];
	/* points to an allocated iov, if NULL we use fast_iov instead */
	struct iovec			*free_iov;
	struct sockaddr __user		*uaddr;
	struct msghdr			msg;
	struct sockaddr_storage		addr;
};

struct io_async_rw {
	struct iovec			fast_iov[UIO_FASTIOV];
	const struct iovec		*free_iovec;
	struct iov_iter			iter;
	size_t				bytes_done;
	struct wait_page_queue		wpq;
};

enum {
	REQ_F_FIXED_FILE_BIT	= IOSQE_FIXED_FILE_BIT,
	REQ_F_IO_DRAIN_BIT	= IOSQE_IO_DRAIN_BIT,
	REQ_F_LINK_BIT		= IOSQE_IO_LINK_BIT,
	REQ_F_HARDLINK_BIT	= IOSQE_IO_HARDLINK_BIT,
	REQ_F_FORCE_ASYNC_BIT	= IOSQE_ASYNC_BIT,
	REQ_F_BUFFER_SELECT_BIT	= IOSQE_BUFFER_SELECT_BIT,

	/* first byte is taken by user flags, shift it to not overlap */
	REQ_F_FAIL_LINK_BIT	= 8,
	REQ_F_INFLIGHT_BIT,
	REQ_F_CUR_POS_BIT,
	REQ_F_NOWAIT_BIT,
	REQ_F_LINK_TIMEOUT_BIT,
	REQ_F_NEED_CLEANUP_BIT,
	REQ_F_POLLED_BIT,
	REQ_F_BUFFER_SELECTED_BIT,
	REQ_F_LTIMEOUT_ACTIVE_BIT,
	REQ_F_COMPLETE_INLINE_BIT,
	REQ_F_REISSUE_BIT,
	REQ_F_DONT_REISSUE_BIT,
	/* keep async read/write and isreg together and in order */
	REQ_F_ASYNC_READ_BIT,
	REQ_F_ASYNC_WRITE_BIT,
	REQ_F_ISREG_BIT,

	/* not a real bit, just to check we're not overflowing the space */
	__REQ_F_LAST_BIT,
};

enum {
	/* ctx owns file */
	REQ_F_FIXED_FILE	= BIT(REQ_F_FIXED_FILE_BIT),
	/* drain existing IO first */
	REQ_F_IO_DRAIN		= BIT(REQ_F_IO_DRAIN_BIT),
	/* linked sqes */
	REQ_F_LINK		= BIT(REQ_F_LINK_BIT),
	/* doesn't sever on completion < 0 */
	REQ_F_HARDLINK		= BIT(REQ_F_HARDLINK_BIT),
	/* IOSQE_ASYNC */
	REQ_F_FORCE_ASYNC	= BIT(REQ_F_FORCE_ASYNC_BIT),
	/* IOSQE_BUFFER_SELECT */
	REQ_F_BUFFER_SELECT	= BIT(REQ_F_BUFFER_SELECT_BIT),

	/* fail rest of links */
	REQ_F_FAIL_LINK		= BIT(REQ_F_FAIL_LINK_BIT),
	/* on inflight list, should be cancelled and waited on exit reliably */
	REQ_F_INFLIGHT		= BIT(REQ_F_INFLIGHT_BIT),
	/* read/write uses file position */
	REQ_F_CUR_POS		= BIT(REQ_F_CUR_POS_BIT),
	/* must not punt to workers */
	REQ_F_NOWAIT		= BIT(REQ_F_NOWAIT_BIT),
	/* has or had linked timeout */
	REQ_F_LINK_TIMEOUT	= BIT(REQ_F_LINK_TIMEOUT_BIT),
	/* needs cleanup */
	REQ_F_NEED_CLEANUP	= BIT(REQ_F_NEED_CLEANUP_BIT),
	/* already went through poll handler */
	REQ_F_POLLED		= BIT(REQ_F_POLLED_BIT),
	/* buffer already selected */
	REQ_F_BUFFER_SELECTED	= BIT(REQ_F_BUFFER_SELECTED_BIT),
	/* linked timeout is active, i.e. prepared by link's head */
	REQ_F_LTIMEOUT_ACTIVE	= BIT(REQ_F_LTIMEOUT_ACTIVE_BIT),
	/* completion is deferred through io_comp_state */
	REQ_F_COMPLETE_INLINE	= BIT(REQ_F_COMPLETE_INLINE_BIT),
	/* caller should reissue async */
	REQ_F_REISSUE		= BIT(REQ_F_REISSUE_BIT),
	/* don't attempt request reissue, see io_rw_reissue() */
	REQ_F_DONT_REISSUE	= BIT(REQ_F_DONT_REISSUE_BIT),
	/* supports async reads */
	REQ_F_ASYNC_READ	= BIT(REQ_F_ASYNC_READ_BIT),
	/* supports async writes */
	REQ_F_ASYNC_WRITE	= BIT(REQ_F_ASYNC_WRITE_BIT),
	/* regular file */
	REQ_F_ISREG		= BIT(REQ_F_ISREG_BIT),
};

struct async_poll {
	struct io_poll_iocb	poll;
	struct io_poll_iocb	*double_poll;
};

struct io_task_work {
	struct io_wq_work_node	node;
	task_work_func_t	func;
};

enum {
	IORING_RSRC_FILE		= 0,
	IORING_RSRC_BUFFER		= 1,
};

/*
 * NOTE! Each of the iocb union members has the file pointer
 * as the first entry in their struct definition. So you can
 * access the file pointer through any of the sub-structs,
 * or directly as just 'ki_filp' in this struct.
 */
struct io_kiocb {
	union {
		struct file		*file;
		struct io_rw		rw;
		struct io_poll_iocb	poll;
		struct io_poll_update	poll_update;
		struct io_accept	accept;
		struct io_sync		sync;
		struct io_cancel	cancel;
		struct io_timeout	timeout;
		struct io_timeout_rem	timeout_rem;
		struct io_connect	connect;
		struct io_sr_msg	sr_msg;
		struct io_open		open;
		struct io_close		close;
		struct io_rsrc_update	rsrc_update;
		struct io_fadvise	fadvise;
		struct io_madvise	madvise;
		struct io_epoll		epoll;
		struct io_splice	splice;
		struct io_provide_buf	pbuf;
		struct io_statx		statx;
		struct io_shutdown	shutdown;
		struct io_rename	rename;
		struct io_unlink	unlink;
		/* use only after cleaning per-op data, see io_clean_op() */
		struct io_completion	compl;
	};

	/* opcode allocated if it needs to store data for async defer */
	void				*async_data;
	u8				opcode;
	/* polled IO has completed */
	u8				iopoll_completed;

	u16				buf_index;
	u32				result;

	struct io_ring_ctx		*ctx;
	unsigned int			flags;
	atomic_t			refs;
	struct task_struct		*task;
	u64				user_data;

	struct io_kiocb			*link;
	struct percpu_ref		*fixed_rsrc_refs;

	/* used with ctx->iopoll_list with reads/writes */
	struct list_head		inflight_entry;
	union {
		struct io_task_work	io_task_work;
		struct callback_head	task_work;
	};
	/* for polled requests, i.e. IORING_OP_POLL_ADD and async armed poll */
	struct hlist_node		hash_node;
	struct async_poll		*apoll;
	struct io_wq_work		work;
	/* store used ubuf, so we can prevent reloading */
	struct io_mapped_ubuf		*imu;
};

struct io_tctx_node {
	struct list_head	ctx_node;
	struct task_struct	*task;
	struct io_ring_ctx	*ctx;
};

struct io_defer_entry {
	struct list_head	list;
	struct io_kiocb		*req;
	u32			seq;
};

struct io_op_def {
	/* needs req->file assigned */
	unsigned		needs_file : 1;
	/* hash wq insertion if file is a regular file */
	unsigned		hash_reg_file : 1;
	/* unbound wq insertion if file is a non-regular file */
	unsigned		unbound_nonreg_file : 1;
	/* opcode is not supported by this kernel */
	unsigned		not_supported : 1;
	/* set if opcode supports polled "wait" */
	unsigned		pollin : 1;
	unsigned		pollout : 1;
	/* op supports buffer selection */
	unsigned		buffer_select : 1;
	/* do prep async if is going to be punted */
	unsigned		needs_async_setup : 1;
	/* should block plug */
	unsigned		plug : 1;
	/* size of async data needed, if any */
	unsigned short		async_size;
};

static const struct io_op_def io_op_defs[] = {
	[IORING_OP_NOP] = {},
	[IORING_OP_READV] = {
		.needs_file		= 1,
		.unbound_nonreg_file	= 1,
		.pollin			= 1,
		.buffer_select		= 1,
		.needs_async_setup	= 1,
		.plug			= 1,
		.async_size		= sizeof(struct io_async_rw),
	},
	[IORING_OP_WRITEV] = {
		.needs_file		= 1,
		.hash_reg_file		= 1,
		.unbound_nonreg_file	= 1,
		.pollout		= 1,
		.needs_async_setup	= 1,
		.plug			= 1,
		.async_size		= sizeof(struct io_async_rw),
	},
	[IORING_OP_FSYNC] = {
		.needs_file		= 1,
	},
	[IORING_OP_READ_FIXED] = {
		.needs_file		= 1,
		.unbound_nonreg_file	= 1,
		.pollin			= 1,
		.plug			= 1,
		.async_size		= sizeof(struct io_async_rw),
	},
	[IORING_OP_WRITE_FIXED] = {
		.needs_file		= 1,
		.hash_reg_file		= 1,
		.unbound_nonreg_file	= 1,
		.pollout		= 1,
		.plug			= 1,
		.async_size		= sizeof(struct io_async_rw),
	},
	[IORING_OP_POLL_ADD] = {
		.needs_file		= 1,
		.unbound_nonreg_file	= 1,
	},
	[IORING_OP_POLL_REMOVE] = {},
	[IORING_OP_SYNC_FILE_RANGE] = {
		.needs_file		= 1,
	},
	[IORING_OP_SENDMSG] = {
		.needs_file		= 1,
		.unbound_nonreg_file	= 1,
		.pollout		= 1,
		.needs_async_setup	= 1,
		.async_size		= sizeof(struct io_async_msghdr),
	},
	[IORING_OP_RECVMSG] = {
		.needs_file		= 1,
		.unbound_nonreg_file	= 1,
		.pollin			= 1,
		.buffer_select		= 1,
		.needs_async_setup	= 1,
		.async_size		= sizeof(struct io_async_msghdr),
	},
	[IORING_OP_TIMEOUT] = {
		.async_size		= sizeof(struct io_timeout_data),
	},
	[IORING_OP_TIMEOUT_REMOVE] = {
		/* used by timeout updates' prep() */
	},
	[IORING_OP_ACCEPT] = {
		.needs_file		= 1,
		.unbound_nonreg_file	= 1,
		.pollin			= 1,
	},
	[IORING_OP_ASYNC_CANCEL] = {},
	[IORING_OP_LINK_TIMEOUT] = {
		.async_size		= sizeof(struct io_timeout_data),
	},
	[IORING_OP_CONNECT] = {
		.needs_file		= 1,
		.unbound_nonreg_file	= 1,
		.pollout		= 1,
		.needs_async_setup	= 1,
		.async_size		= sizeof(struct io_async_connect),
	},
	[IORING_OP_FALLOCATE] = {
		.needs_file		= 1,
	},
	[IORING_OP_OPENAT] = {},
	[IORING_OP_CLOSE] = {},
	[IORING_OP_FILES_UPDATE] = {},
	[IORING_OP_STATX] = {},
	[IORING_OP_READ] = {
		.needs_file		= 1,
		.unbound_nonreg_file	= 1,
		.pollin			= 1,
		.buffer_select		= 1,
		.plug			= 1,
		.async_size		= sizeof(struct io_async_rw),
	},
	[IORING_OP_WRITE] = {
		.needs_file		= 1,
		.unbound_nonreg_file	= 1,
		.pollout		= 1,
		.plug			= 1,
		.async_size		= sizeof(struct io_async_rw),
	},
	[IORING_OP_FADVISE] = {
		.needs_file		= 1,
	},
	[IORING_OP_MADVISE] = {},
	[IORING_OP_SEND] = {
		.needs_file		= 1,
		.unbound_nonreg_file	= 1,
		.pollout		= 1,
	},
	[IORING_OP_RECV] = {
		.needs_file		= 1,
		.unbound_nonreg_file	= 1,
		.pollin			= 1,
		.buffer_select		= 1,
	},
	[IORING_OP_OPENAT2] = {
	},
	[IORING_OP_EPOLL_CTL] = {
		.unbound_nonreg_file	= 1,
	},
	[IORING_OP_SPLICE] = {
		.needs_file		= 1,
		.hash_reg_file		= 1,
		.unbound_nonreg_file	= 1,
	},
	[IORING_OP_PROVIDE_BUFFERS] = {},
	[IORING_OP_REMOVE_BUFFERS] = {},
	[IORING_OP_TEE] = {
		.needs_file		= 1,
		.hash_reg_file		= 1,
		.unbound_nonreg_file	= 1,
	},
	[IORING_OP_SHUTDOWN] = {
		.needs_file		= 1,
	},
	[IORING_OP_RENAMEAT] = {},
	[IORING_OP_UNLINKAT] = {},
};

static bool io_disarm_next(struct io_kiocb *req);
static void io_uring_del_task_file(unsigned long index);
static void io_uring_try_cancel_requests(struct io_ring_ctx *ctx,
					 struct task_struct *task,
					 struct files_struct *files);
static void io_uring_cancel_sqpoll(struct io_sq_data *sqd);
<<<<<<< HEAD
static void destroy_fixed_rsrc_ref_node(struct fixed_rsrc_ref_node *ref_node);
static struct fixed_rsrc_ref_node *alloc_fixed_rsrc_ref_node(
			struct io_ring_ctx *ctx);
static void io_ring_file_put(struct io_ring_ctx *ctx, struct io_rsrc_put *prsrc);

static bool io_rw_reissue(struct io_kiocb *req);
static void io_cqring_fill_event(struct io_kiocb *req, long res);
=======
static struct io_rsrc_node *io_rsrc_node_alloc(struct io_ring_ctx *ctx);

static bool io_cqring_fill_event(struct io_ring_ctx *ctx, u64 user_data,
				 long res, unsigned int cflags);
>>>>>>> 07fa30c8
static void io_put_req(struct io_kiocb *req);
static void io_put_req_deferred(struct io_kiocb *req, int nr);
static void io_dismantle_req(struct io_kiocb *req);
static void io_put_task(struct task_struct *task, int nr);
static struct io_kiocb *io_prep_linked_timeout(struct io_kiocb *req);
static void io_queue_linked_timeout(struct io_kiocb *req);
static int __io_register_rsrc_update(struct io_ring_ctx *ctx, unsigned type,
				     struct io_uring_rsrc_update2 *up,
				     unsigned nr_args);
static void io_clean_op(struct io_kiocb *req);
static struct file *io_file_get(struct io_submit_state *state,
				struct io_kiocb *req, int fd, bool fixed);
static void __io_queue_sqe(struct io_kiocb *req);
static void io_rsrc_put_work(struct work_struct *work);

static void io_req_task_queue(struct io_kiocb *req);
static void io_submit_flush_completions(struct io_comp_state *cs,
					struct io_ring_ctx *ctx);
static bool io_poll_remove_waitqs(struct io_kiocb *req);
static int io_req_prep_async(struct io_kiocb *req);

static struct kmem_cache *req_cachep;

static const struct file_operations io_uring_fops;

struct sock *io_uring_get_socket(struct file *file)
{
#if defined(CONFIG_UNIX)
	if (file->f_op == &io_uring_fops) {
		struct io_ring_ctx *ctx = file->private_data;

		return ctx->ring_sock->sk;
	}
#endif
	return NULL;
}
EXPORT_SYMBOL(io_uring_get_socket);

#define io_for_each_link(pos, head) \
	for (pos = (head); pos; pos = pos->link)

static inline void io_req_set_rsrc_node(struct io_kiocb *req)
{
	struct io_ring_ctx *ctx = req->ctx;

	if (!req->fixed_rsrc_refs) {
		req->fixed_rsrc_refs = &ctx->rsrc_node->refs;
		percpu_ref_get(req->fixed_rsrc_refs);
	}
}

static void io_refs_resurrect(struct percpu_ref *ref, struct completion *compl)
{
	bool got = percpu_ref_tryget(ref);

	/* already at zero, wait for ->release() */
	if (!got)
		wait_for_completion(compl);
	percpu_ref_resurrect(ref);
	if (got)
		percpu_ref_put(ref);
}

static bool io_match_task(struct io_kiocb *head,
			  struct task_struct *task,
			  struct files_struct *files)
{
	struct io_kiocb *req;

	if (task && head->task != task)
		return false;
	if (!files)
		return true;

	io_for_each_link(req, head) {
		if (req->flags & REQ_F_INFLIGHT)
			return true;
	}
	return false;
}

static inline void req_set_fail_links(struct io_kiocb *req)
{
	if (req->flags & REQ_F_LINK)
		req->flags |= REQ_F_FAIL_LINK;
}

static void io_ring_ctx_ref_free(struct percpu_ref *ref)
{
	struct io_ring_ctx *ctx = container_of(ref, struct io_ring_ctx, refs);

	complete(&ctx->ref_comp);
}

static inline bool io_is_timeout_noseq(struct io_kiocb *req)
{
	return !req->timeout.off;
}

static struct io_ring_ctx *io_ring_ctx_alloc(struct io_uring_params *p)
{
	struct io_ring_ctx *ctx;
	int hash_bits;

	ctx = kzalloc(sizeof(*ctx), GFP_KERNEL);
	if (!ctx)
		return NULL;

	/*
	 * Use 5 bits less than the max cq entries, that should give us around
	 * 32 entries per hash list if totally full and uniformly spread.
	 */
	hash_bits = ilog2(p->cq_entries);
	hash_bits -= 5;
	if (hash_bits <= 0)
		hash_bits = 1;
	ctx->cancel_hash_bits = hash_bits;
	ctx->cancel_hash = kmalloc((1U << hash_bits) * sizeof(struct hlist_head),
					GFP_KERNEL);
	if (!ctx->cancel_hash)
		goto err;
	__hash_init(ctx->cancel_hash, 1U << hash_bits);

	ctx->dummy_ubuf = kzalloc(sizeof(*ctx->dummy_ubuf), GFP_KERNEL);
	if (!ctx->dummy_ubuf)
		goto err;
	/* set invalid range, so io_import_fixed() fails meeting it */
	ctx->dummy_ubuf->ubuf = -1UL;

	if (percpu_ref_init(&ctx->refs, io_ring_ctx_ref_free,
			    PERCPU_REF_ALLOW_REINIT, GFP_KERNEL))
		goto err;

	ctx->flags = p->flags;
	init_waitqueue_head(&ctx->sqo_sq_wait);
	INIT_LIST_HEAD(&ctx->sqd_list);
	init_waitqueue_head(&ctx->cq_wait);
	INIT_LIST_HEAD(&ctx->cq_overflow_list);
	init_completion(&ctx->ref_comp);
	xa_init_flags(&ctx->io_buffers, XA_FLAGS_ALLOC1);
	xa_init_flags(&ctx->personalities, XA_FLAGS_ALLOC1);
	mutex_init(&ctx->uring_lock);
	init_waitqueue_head(&ctx->wait);
	spin_lock_init(&ctx->completion_lock);
	INIT_LIST_HEAD(&ctx->iopoll_list);
	INIT_LIST_HEAD(&ctx->defer_list);
	INIT_LIST_HEAD(&ctx->timeout_list);
	spin_lock_init(&ctx->rsrc_ref_lock);
	INIT_LIST_HEAD(&ctx->rsrc_ref_list);
	INIT_DELAYED_WORK(&ctx->rsrc_put_work, io_rsrc_put_work);
	init_llist_head(&ctx->rsrc_put_llist);
	INIT_LIST_HEAD(&ctx->tctx_list);
	INIT_LIST_HEAD(&ctx->submit_state.comp.free_list);
	INIT_LIST_HEAD(&ctx->submit_state.comp.locked_free_list);
	return ctx;
err:
	kfree(ctx->dummy_ubuf);
	kfree(ctx->cancel_hash);
	kfree(ctx);
	return NULL;
}

static bool req_need_defer(struct io_kiocb *req, u32 seq)
{
	if (unlikely(req->flags & REQ_F_IO_DRAIN)) {
		struct io_ring_ctx *ctx = req->ctx;

		return seq + ctx->cq_extra != ctx->cached_cq_tail
				+ READ_ONCE(ctx->cached_cq_overflow);
	}

	return false;
}

static void io_req_track_inflight(struct io_kiocb *req)
{
	if (!(req->flags & REQ_F_INFLIGHT)) {
		req->flags |= REQ_F_INFLIGHT;
		atomic_inc(&current->io_uring->inflight_tracked);
	}
}

static void io_prep_async_work(struct io_kiocb *req)
{
	const struct io_op_def *def = &io_op_defs[req->opcode];
	struct io_ring_ctx *ctx = req->ctx;

	if (!req->work.creds)
		req->work.creds = get_current_cred();

	req->work.list.next = NULL;
	req->work.flags = 0;
	if (req->flags & REQ_F_FORCE_ASYNC)
		req->work.flags |= IO_WQ_WORK_CONCURRENT;

	if (req->flags & REQ_F_ISREG) {
		if (def->hash_reg_file || (ctx->flags & IORING_SETUP_IOPOLL))
			io_wq_hash_work(&req->work, file_inode(req->file));
	} else if (!req->file || !S_ISBLK(file_inode(req->file)->i_mode)) {
		if (def->unbound_nonreg_file)
			req->work.flags |= IO_WQ_WORK_UNBOUND;
	}

	switch (req->opcode) {
	case IORING_OP_SPLICE:
	case IORING_OP_TEE:
		if (!S_ISREG(file_inode(req->splice.file_in)->i_mode))
			req->work.flags |= IO_WQ_WORK_UNBOUND;
		break;
	}
}

static void io_prep_async_link(struct io_kiocb *req)
{
	struct io_kiocb *cur;

	io_for_each_link(cur, req)
		io_prep_async_work(cur);
}

static void io_queue_async_work(struct io_kiocb *req)
{
	struct io_ring_ctx *ctx = req->ctx;
	struct io_kiocb *link = io_prep_linked_timeout(req);
	struct io_uring_task *tctx = req->task->io_uring;

	BUG_ON(!tctx);
	BUG_ON(!tctx->io_wq);

	/* init ->work of the whole link before punting */
	io_prep_async_link(req);
	trace_io_uring_queue_async_work(ctx, io_wq_is_hashed(&req->work), req,
					&req->work, req->flags);
	io_wq_enqueue(tctx->io_wq, &req->work);
	if (link)
		io_queue_linked_timeout(link);
}

static void io_kill_timeout(struct io_kiocb *req, int status)
	__must_hold(&req->ctx->completion_lock)
{
	struct io_timeout_data *io = req->async_data;

	if (hrtimer_try_to_cancel(&io->timer) != -1) {
		atomic_set(&req->ctx->cq_timeouts,
			atomic_read(&req->ctx->cq_timeouts) + 1);
		list_del_init(&req->timeout.list);
		io_cqring_fill_event(req->ctx, req->user_data, status, 0);
		io_put_req_deferred(req, 1);
	}
}

static void __io_queue_deferred(struct io_ring_ctx *ctx)
{
	do {
		struct io_defer_entry *de = list_first_entry(&ctx->defer_list,
						struct io_defer_entry, list);

		if (req_need_defer(de->req, de->seq))
			break;
		list_del_init(&de->list);
		io_req_task_queue(de->req);
		kfree(de);
	} while (!list_empty(&ctx->defer_list));
}

static void io_flush_timeouts(struct io_ring_ctx *ctx)
{
	u32 seq;

	if (list_empty(&ctx->timeout_list))
		return;

	seq = ctx->cached_cq_tail - atomic_read(&ctx->cq_timeouts);

	do {
		u32 events_needed, events_got;
		struct io_kiocb *req = list_first_entry(&ctx->timeout_list,
						struct io_kiocb, timeout.list);

		if (io_is_timeout_noseq(req))
			break;

		/*
		 * Since seq can easily wrap around over time, subtract
		 * the last seq at which timeouts were flushed before comparing.
		 * Assuming not more than 2^31-1 events have happened since,
		 * these subtractions won't have wrapped, so we can check if
		 * target is in [last_seq, current_seq] by comparing the two.
		 */
		events_needed = req->timeout.target_seq - ctx->cq_last_tm_flush;
		events_got = seq - ctx->cq_last_tm_flush;
		if (events_got < events_needed)
			break;

		list_del_init(&req->timeout.list);
		io_kill_timeout(req, 0);
	} while (!list_empty(&ctx->timeout_list));

	ctx->cq_last_tm_flush = seq;
}

static void io_commit_cqring(struct io_ring_ctx *ctx)
{
	io_flush_timeouts(ctx);

	/* order cqe stores with ring update */
	smp_store_release(&ctx->rings->cq.tail, ctx->cached_cq_tail);

	if (unlikely(!list_empty(&ctx->defer_list)))
		__io_queue_deferred(ctx);
}

static inline bool io_sqring_full(struct io_ring_ctx *ctx)
{
	struct io_rings *r = ctx->rings;

	return READ_ONCE(r->sq.tail) - ctx->cached_sq_head == r->sq_ring_entries;
}

static inline unsigned int __io_cqring_events(struct io_ring_ctx *ctx)
{
	return ctx->cached_cq_tail - READ_ONCE(ctx->rings->cq.head);
}

static inline struct io_uring_cqe *io_get_cqring(struct io_ring_ctx *ctx)
{
	struct io_rings *rings = ctx->rings;
	unsigned tail;

	/*
	 * writes to the cq entry need to come after reading head; the
	 * control dependency is enough as we're using WRITE_ONCE to
	 * fill the cq entry
	 */
	if (__io_cqring_events(ctx) == rings->cq_ring_entries)
		return NULL;

	tail = ctx->cached_cq_tail++;
	return &rings->cqes[tail & ctx->cq_mask];
}

static inline bool io_should_trigger_evfd(struct io_ring_ctx *ctx)
{
	if (likely(!ctx->cq_ev_fd))
		return false;
	if (READ_ONCE(ctx->rings->cq_flags) & IORING_CQ_EVENTFD_DISABLED)
		return false;
	return !ctx->eventfd_async || io_wq_current_is_worker();
}

static void io_cqring_ev_posted(struct io_ring_ctx *ctx)
{
	/* see waitqueue_active() comment */
	smp_mb();

	if (waitqueue_active(&ctx->wait))
		wake_up(&ctx->wait);
	if (ctx->sq_data && waitqueue_active(&ctx->sq_data->wait))
		wake_up(&ctx->sq_data->wait);
	if (io_should_trigger_evfd(ctx))
		eventfd_signal(ctx->cq_ev_fd, 1);
	if (waitqueue_active(&ctx->cq_wait)) {
		wake_up_interruptible(&ctx->cq_wait);
		kill_fasync(&ctx->cq_fasync, SIGIO, POLL_IN);
	}
}

static void io_cqring_ev_posted_iopoll(struct io_ring_ctx *ctx)
{
	/* see waitqueue_active() comment */
	smp_mb();

	if (ctx->flags & IORING_SETUP_SQPOLL) {
		if (waitqueue_active(&ctx->wait))
			wake_up(&ctx->wait);
	}
	if (io_should_trigger_evfd(ctx))
		eventfd_signal(ctx->cq_ev_fd, 1);
	if (waitqueue_active(&ctx->cq_wait)) {
		wake_up_interruptible(&ctx->cq_wait);
		kill_fasync(&ctx->cq_fasync, SIGIO, POLL_IN);
	}
}

/* Returns true if there are no backlogged entries after the flush */
static bool __io_cqring_overflow_flush(struct io_ring_ctx *ctx, bool force)
{
	struct io_rings *rings = ctx->rings;
	unsigned long flags;
	bool all_flushed, posted;

	if (!force && __io_cqring_events(ctx) == rings->cq_ring_entries)
		return false;

	posted = false;
	spin_lock_irqsave(&ctx->completion_lock, flags);
	while (!list_empty(&ctx->cq_overflow_list)) {
		struct io_uring_cqe *cqe = io_get_cqring(ctx);
		struct io_overflow_cqe *ocqe;

		if (!cqe && !force)
			break;
		ocqe = list_first_entry(&ctx->cq_overflow_list,
					struct io_overflow_cqe, list);
		if (cqe)
			memcpy(cqe, &ocqe->cqe, sizeof(*cqe));
		else
			WRITE_ONCE(ctx->rings->cq_overflow,
				   ++ctx->cached_cq_overflow);
		posted = true;
		list_del(&ocqe->list);
		kfree(ocqe);
	}

	all_flushed = list_empty(&ctx->cq_overflow_list);
	if (all_flushed) {
		clear_bit(0, &ctx->sq_check_overflow);
		clear_bit(0, &ctx->cq_check_overflow);
		ctx->rings->sq_flags &= ~IORING_SQ_CQ_OVERFLOW;
	}

	if (posted)
		io_commit_cqring(ctx);
	spin_unlock_irqrestore(&ctx->completion_lock, flags);
	if (posted)
		io_cqring_ev_posted(ctx);
	return all_flushed;
}

static bool io_cqring_overflow_flush(struct io_ring_ctx *ctx, bool force)
{
	bool ret = true;

	if (test_bit(0, &ctx->cq_check_overflow)) {
		/* iopoll syncs against uring_lock, not completion_lock */
		if (ctx->flags & IORING_SETUP_IOPOLL)
			mutex_lock(&ctx->uring_lock);
		ret = __io_cqring_overflow_flush(ctx, force);
		if (ctx->flags & IORING_SETUP_IOPOLL)
			mutex_unlock(&ctx->uring_lock);
	}

	return ret;
}

<<<<<<< HEAD
static inline bool req_ref_inc_not_zero(struct io_kiocb *req)
{
	return refcount_inc_not_zero(&req->refs);
=======
/*
 * Shamelessly stolen from the mm implementation of page reference checking,
 * see commit f958d7b528b1 for details.
 */
#define req_ref_zero_or_close_to_overflow(req)	\
	((unsigned int) atomic_read(&(req->refs)) + 127u <= 127u)

static inline bool req_ref_inc_not_zero(struct io_kiocb *req)
{
	return atomic_inc_not_zero(&req->refs);
>>>>>>> 07fa30c8
}

static inline bool req_ref_sub_and_test(struct io_kiocb *req, int refs)
{
<<<<<<< HEAD
	return refcount_sub_and_test(refs, &req->refs);
=======
	WARN_ON_ONCE(req_ref_zero_or_close_to_overflow(req));
	return atomic_sub_and_test(refs, &req->refs);
>>>>>>> 07fa30c8
}

static inline bool req_ref_put_and_test(struct io_kiocb *req)
{
<<<<<<< HEAD
	return refcount_dec_and_test(&req->refs);
=======
	WARN_ON_ONCE(req_ref_zero_or_close_to_overflow(req));
	return atomic_dec_and_test(&req->refs);
>>>>>>> 07fa30c8
}

static inline void req_ref_put(struct io_kiocb *req)
{
<<<<<<< HEAD
	refcount_dec(&req->refs);
=======
	WARN_ON_ONCE(req_ref_put_and_test(req));
>>>>>>> 07fa30c8
}

static inline void req_ref_get(struct io_kiocb *req)
{
<<<<<<< HEAD
	refcount_inc(&req->refs);
}

static void __io_cqring_fill_event(struct io_kiocb *req, long res,
				   unsigned int cflags)
=======
	WARN_ON_ONCE(req_ref_zero_or_close_to_overflow(req));
	atomic_inc(&req->refs);
}

static bool io_cqring_event_overflow(struct io_ring_ctx *ctx, u64 user_data,
				     long res, unsigned int cflags)
{
	struct io_overflow_cqe *ocqe;

	ocqe = kmalloc(sizeof(*ocqe), GFP_ATOMIC | __GFP_ACCOUNT);
	if (!ocqe) {
		/*
		 * If we're in ring overflow flush mode, or in task cancel mode,
		 * or cannot allocate an overflow entry, then we need to drop it
		 * on the floor.
		 */
		WRITE_ONCE(ctx->rings->cq_overflow, ++ctx->cached_cq_overflow);
		return false;
	}
	if (list_empty(&ctx->cq_overflow_list)) {
		set_bit(0, &ctx->sq_check_overflow);
		set_bit(0, &ctx->cq_check_overflow);
		ctx->rings->sq_flags |= IORING_SQ_CQ_OVERFLOW;
	}
	ocqe->cqe.user_data = user_data;
	ocqe->cqe.res = res;
	ocqe->cqe.flags = cflags;
	list_add_tail(&ocqe->list, &ctx->cq_overflow_list);
	return true;
}

static inline bool __io_cqring_fill_event(struct io_ring_ctx *ctx, u64 user_data,
					  long res, unsigned int cflags)
>>>>>>> 07fa30c8
{
	struct io_uring_cqe *cqe;

	trace_io_uring_complete(ctx, user_data, res, cflags);

	/*
	 * If we can't get a cq entry, userspace overflowed the
	 * submission (by quite a lot). Increment the overflow count in
	 * the ring.
	 */
	cqe = io_get_cqring(ctx);
	if (likely(cqe)) {
		WRITE_ONCE(cqe->user_data, user_data);
		WRITE_ONCE(cqe->res, res);
		WRITE_ONCE(cqe->flags, cflags);
<<<<<<< HEAD
	} else if (ctx->cq_overflow_flushed ||
		   atomic_read(&req->task->io_uring->in_idle)) {
		/*
		 * If we're in ring overflow flush mode, or in task cancel mode,
		 * then we cannot store the request for later flushing, we need
		 * to drop it on the floor.
		 */
		ctx->cached_cq_overflow++;
		WRITE_ONCE(ctx->rings->cq_overflow, ctx->cached_cq_overflow);
	} else {
		if (list_empty(&ctx->cq_overflow_list)) {
			set_bit(0, &ctx->sq_check_overflow);
			set_bit(0, &ctx->cq_check_overflow);
			ctx->rings->sq_flags |= IORING_SQ_CQ_OVERFLOW;
		}
		io_clean_op(req);
		req->result = res;
		req->compl.cflags = cflags;
		req_ref_get(req);
		list_add_tail(&req->compl.list, &ctx->cq_overflow_list);
=======
		return true;
>>>>>>> 07fa30c8
	}
	return io_cqring_event_overflow(ctx, user_data, res, cflags);
}

/* not as hot to bloat with inlining */
static noinline bool io_cqring_fill_event(struct io_ring_ctx *ctx, u64 user_data,
					  long res, unsigned int cflags)
{
	return __io_cqring_fill_event(ctx, user_data, res, cflags);
}

static void io_req_complete_post(struct io_kiocb *req, long res,
				 unsigned int cflags)
{
	struct io_ring_ctx *ctx = req->ctx;
	unsigned long flags;

	spin_lock_irqsave(&ctx->completion_lock, flags);
	__io_cqring_fill_event(ctx, req->user_data, res, cflags);
	/*
	 * If we're the last reference to this request, add to our locked
	 * free_list cache.
	 */
	if (req_ref_put_and_test(req)) {
		struct io_comp_state *cs = &ctx->submit_state.comp;

		if (req->flags & (REQ_F_LINK | REQ_F_HARDLINK)) {
			if (req->flags & (REQ_F_LINK_TIMEOUT | REQ_F_FAIL_LINK))
				io_disarm_next(req);
			if (req->link) {
				io_req_task_queue(req->link);
				req->link = NULL;
			}
		}
		io_dismantle_req(req);
		io_put_task(req->task, 1);
		list_add(&req->compl.list, &cs->locked_free_list);
		cs->locked_free_nr++;
	} else {
		if (!percpu_ref_tryget(&ctx->refs))
			req = NULL;
	}
	io_commit_cqring(ctx);
	spin_unlock_irqrestore(&ctx->completion_lock, flags);

	if (req) {
		io_cqring_ev_posted(ctx);
		percpu_ref_put(&ctx->refs);
	}
}

static inline bool io_req_needs_clean(struct io_kiocb *req)
{
	return req->flags & (REQ_F_BUFFER_SELECTED | REQ_F_NEED_CLEANUP |
				REQ_F_POLLED | REQ_F_INFLIGHT);
}

static void io_req_complete_state(struct io_kiocb *req, long res,
				  unsigned int cflags)
{
	if (io_req_needs_clean(req))
		io_clean_op(req);
	req->result = res;
	req->compl.cflags = cflags;
	req->flags |= REQ_F_COMPLETE_INLINE;
}

static inline void __io_req_complete(struct io_kiocb *req, unsigned issue_flags,
				     long res, unsigned cflags)
{
	if (issue_flags & IO_URING_F_COMPLETE_DEFER)
		io_req_complete_state(req, res, cflags);
	else
		io_req_complete_post(req, res, cflags);
}

static inline void io_req_complete(struct io_kiocb *req, long res)
{
	__io_req_complete(req, 0, res, 0);
}

static void io_req_complete_failed(struct io_kiocb *req, long res)
{
	req_set_fail_links(req);
	io_put_req(req);
	io_req_complete_post(req, res, 0);
}

static void io_flush_cached_locked_reqs(struct io_ring_ctx *ctx,
					struct io_comp_state *cs)
{
	spin_lock_irq(&ctx->completion_lock);
	list_splice_init(&cs->locked_free_list, &cs->free_list);
	cs->locked_free_nr = 0;
	spin_unlock_irq(&ctx->completion_lock);
}

/* Returns true IFF there are requests in the cache */
static bool io_flush_cached_reqs(struct io_ring_ctx *ctx)
{
	struct io_submit_state *state = &ctx->submit_state;
	struct io_comp_state *cs = &state->comp;
	int nr;

	/*
	 * If we have more than a batch's worth of requests in our IRQ side
	 * locked cache, grab the lock and move them over to our submission
	 * side cache.
	 */
	if (READ_ONCE(cs->locked_free_nr) > IO_COMPL_BATCH)
		io_flush_cached_locked_reqs(ctx, cs);

	nr = state->free_reqs;
	while (!list_empty(&cs->free_list)) {
		struct io_kiocb *req = list_first_entry(&cs->free_list,
						struct io_kiocb, compl.list);

		list_del(&req->compl.list);
		state->reqs[nr++] = req;
		if (nr == ARRAY_SIZE(state->reqs))
			break;
	}

	state->free_reqs = nr;
	return nr != 0;
}

static struct io_kiocb *io_alloc_req(struct io_ring_ctx *ctx)
{
	struct io_submit_state *state = &ctx->submit_state;

	BUILD_BUG_ON(IO_REQ_ALLOC_BATCH > ARRAY_SIZE(state->reqs));

	if (!state->free_reqs) {
		gfp_t gfp = GFP_KERNEL | __GFP_NOWARN;
		int ret;

		if (io_flush_cached_reqs(ctx))
			goto got_req;

		ret = kmem_cache_alloc_bulk(req_cachep, gfp, IO_REQ_ALLOC_BATCH,
					    state->reqs);

		/*
		 * Bulk alloc is all-or-nothing. If we fail to get a batch,
		 * retry single alloc to be on the safe side.
		 */
		if (unlikely(ret <= 0)) {
			state->reqs[0] = kmem_cache_alloc(req_cachep, gfp);
			if (!state->reqs[0])
				return NULL;
			ret = 1;
		}
		state->free_reqs = ret;
	}
got_req:
	state->free_reqs--;
	return state->reqs[state->free_reqs];
}

static inline void io_put_file(struct file *file)
{
	if (file)
		fput(file);
}

static void io_dismantle_req(struct io_kiocb *req)
{
	unsigned int flags = req->flags;

	if (io_req_needs_clean(req))
		io_clean_op(req);
	if (!(flags & REQ_F_FIXED_FILE))
		io_put_file(req->file);
	if (req->fixed_rsrc_refs)
		percpu_ref_put(req->fixed_rsrc_refs);
	if (req->async_data)
		kfree(req->async_data);
	if (req->work.creds) {
		put_cred(req->work.creds);
		req->work.creds = NULL;
	}
}

/* must to be called somewhat shortly after putting a request */
static inline void io_put_task(struct task_struct *task, int nr)
{
	struct io_uring_task *tctx = task->io_uring;

	percpu_counter_sub(&tctx->inflight, nr);
	if (unlikely(atomic_read(&tctx->in_idle)))
		wake_up(&tctx->wait);
	put_task_struct_many(task, nr);
}

static void __io_free_req(struct io_kiocb *req)
{
	struct io_ring_ctx *ctx = req->ctx;

	io_dismantle_req(req);
	io_put_task(req->task, 1);

	kmem_cache_free(req_cachep, req);
	percpu_ref_put(&ctx->refs);
}

static inline void io_remove_next_linked(struct io_kiocb *req)
{
	struct io_kiocb *nxt = req->link;

	req->link = nxt->link;
	nxt->link = NULL;
}

static bool io_kill_linked_timeout(struct io_kiocb *req)
	__must_hold(&req->ctx->completion_lock)
{
	struct io_kiocb *link = req->link;

	/*
	 * Can happen if a linked timeout fired and link had been like
	 * req -> link t-out -> link t-out [-> ...]
	 */
	if (link && (link->flags & REQ_F_LTIMEOUT_ACTIVE)) {
		struct io_timeout_data *io = link->async_data;

		io_remove_next_linked(req);
		link->timeout.head = NULL;
		if (hrtimer_try_to_cancel(&io->timer) != -1) {
			io_cqring_fill_event(link->ctx, link->user_data,
					     -ECANCELED, 0);
			io_put_req_deferred(link, 1);
			return true;
		}
	}
	return false;
}

static void io_fail_links(struct io_kiocb *req)
	__must_hold(&req->ctx->completion_lock)
{
	struct io_kiocb *nxt, *link = req->link;

	req->link = NULL;
	while (link) {
		nxt = link->link;
		link->link = NULL;

		trace_io_uring_fail_link(req, link);
		io_cqring_fill_event(link->ctx, link->user_data, -ECANCELED, 0);
		io_put_req_deferred(link, 2);
		link = nxt;
	}
}

static bool io_disarm_next(struct io_kiocb *req)
	__must_hold(&req->ctx->completion_lock)
{
	bool posted = false;

	if (likely(req->flags & REQ_F_LINK_TIMEOUT))
		posted = io_kill_linked_timeout(req);
	if (unlikely((req->flags & REQ_F_FAIL_LINK) &&
		     !(req->flags & REQ_F_HARDLINK))) {
		posted |= (req->link != NULL);
		io_fail_links(req);
	}
	return posted;
}

static struct io_kiocb *__io_req_find_next(struct io_kiocb *req)
{
	struct io_kiocb *nxt;

	/*
	 * If LINK is set, we have dependent requests in this chain. If we
	 * didn't fail this request, queue the first one up, moving any other
	 * dependencies to the next request. In case of failure, fail the rest
	 * of the chain.
	 */
	if (req->flags & (REQ_F_LINK_TIMEOUT | REQ_F_FAIL_LINK)) {
		struct io_ring_ctx *ctx = req->ctx;
		unsigned long flags;
		bool posted;

		spin_lock_irqsave(&ctx->completion_lock, flags);
		posted = io_disarm_next(req);
		if (posted)
			io_commit_cqring(req->ctx);
		spin_unlock_irqrestore(&ctx->completion_lock, flags);
		if (posted)
			io_cqring_ev_posted(ctx);
	}
	nxt = req->link;
	req->link = NULL;
	return nxt;
}

static inline struct io_kiocb *io_req_find_next(struct io_kiocb *req)
{
	if (likely(!(req->flags & (REQ_F_LINK|REQ_F_HARDLINK))))
		return NULL;
	return __io_req_find_next(req);
}

static void ctx_flush_and_put(struct io_ring_ctx *ctx)
{
	if (!ctx)
		return;
	if (ctx->submit_state.comp.nr) {
		mutex_lock(&ctx->uring_lock);
		io_submit_flush_completions(&ctx->submit_state.comp, ctx);
		mutex_unlock(&ctx->uring_lock);
	}
	percpu_ref_put(&ctx->refs);
}

static bool __tctx_task_work(struct io_uring_task *tctx)
{
	struct io_ring_ctx *ctx = NULL;
	struct io_wq_work_list list;
	struct io_wq_work_node *node;

	if (wq_list_empty(&tctx->task_list))
		return false;

	spin_lock_irq(&tctx->task_lock);
	list = tctx->task_list;
	INIT_WQ_LIST(&tctx->task_list);
	spin_unlock_irq(&tctx->task_lock);

	node = list.first;
	while (node) {
		struct io_wq_work_node *next = node->next;
		struct io_kiocb *req;

		req = container_of(node, struct io_kiocb, io_task_work.node);
		if (req->ctx != ctx) {
			ctx_flush_and_put(ctx);
			ctx = req->ctx;
			percpu_ref_get(&ctx->refs);
		}

		req->task_work.func(&req->task_work);
		node = next;
	}

	ctx_flush_and_put(ctx);
	return list.first != NULL;
}

static void tctx_task_work(struct callback_head *cb)
{
	struct io_uring_task *tctx = container_of(cb, struct io_uring_task, task_work);

	clear_bit(0, &tctx->task_state);

	while (__tctx_task_work(tctx))
		cond_resched();
}

static int io_req_task_work_add(struct io_kiocb *req)
{
	struct task_struct *tsk = req->task;
	struct io_uring_task *tctx = tsk->io_uring;
	enum task_work_notify_mode notify;
	struct io_wq_work_node *node, *prev;
	unsigned long flags;
	int ret = 0;

	if (unlikely(tsk->flags & PF_EXITING))
		return -ESRCH;

	WARN_ON_ONCE(!tctx);

	spin_lock_irqsave(&tctx->task_lock, flags);
	wq_list_add_tail(&req->io_task_work.node, &tctx->task_list);
	spin_unlock_irqrestore(&tctx->task_lock, flags);

	/* task_work already pending, we're done */
	if (test_bit(0, &tctx->task_state) ||
	    test_and_set_bit(0, &tctx->task_state))
		return 0;

	/*
	 * SQPOLL kernel thread doesn't need notification, just a wakeup. For
	 * all other cases, use TWA_SIGNAL unconditionally to ensure we're
	 * processing task_work. There's no reliable way to tell if TWA_RESUME
	 * will do the job.
	 */
	notify = (req->ctx->flags & IORING_SETUP_SQPOLL) ? TWA_NONE : TWA_SIGNAL;

	if (!task_work_add(tsk, &tctx->task_work, notify)) {
		wake_up_process(tsk);
		return 0;
	}

	/*
	 * Slow path - we failed, find and delete work. if the work is not
	 * in the list, it got run and we're fine.
	 */
	spin_lock_irqsave(&tctx->task_lock, flags);
	wq_list_for_each(node, prev, &tctx->task_list) {
		if (&req->io_task_work.node == node) {
			wq_list_del(&tctx->task_list, node, prev);
			ret = 1;
			break;
		}
	}
	spin_unlock_irqrestore(&tctx->task_lock, flags);
	clear_bit(0, &tctx->task_state);
	return ret;
}

static bool io_run_task_work_head(struct callback_head **work_head)
{
	struct callback_head *work, *next;
	bool executed = false;

	do {
		work = xchg(work_head, NULL);
		if (!work)
			break;

		do {
			next = work->next;
			work->func(work);
			work = next;
			cond_resched();
		} while (work);
		executed = true;
	} while (1);

	return executed;
}

static void io_task_work_add_head(struct callback_head **work_head,
				  struct callback_head *task_work)
{
	struct callback_head *head;

	do {
		head = READ_ONCE(*work_head);
		task_work->next = head;
	} while (cmpxchg(work_head, head, task_work) != head);
}

static void io_req_task_work_add_fallback(struct io_kiocb *req,
					  task_work_func_t cb)
{
	init_task_work(&req->task_work, cb);
	io_task_work_add_head(&req->ctx->exit_task_work, &req->task_work);
}

static void io_req_task_cancel(struct callback_head *cb)
{
	struct io_kiocb *req = container_of(cb, struct io_kiocb, task_work);
	struct io_ring_ctx *ctx = req->ctx;

	/* ctx is guaranteed to stay alive while we hold uring_lock */
	mutex_lock(&ctx->uring_lock);
	io_req_complete_failed(req, req->result);
	mutex_unlock(&ctx->uring_lock);
}

static void __io_req_task_submit(struct io_kiocb *req)
{
	struct io_ring_ctx *ctx = req->ctx;

	/* ctx stays valid until unlock, even if we drop all ours ctx->refs */
	mutex_lock(&ctx->uring_lock);
	if (!(current->flags & PF_EXITING) && !current->in_execve)
		__io_queue_sqe(req);
	else
		io_req_complete_failed(req, -EFAULT);
	mutex_unlock(&ctx->uring_lock);
}

static void io_req_task_submit(struct callback_head *cb)
{
	struct io_kiocb *req = container_of(cb, struct io_kiocb, task_work);

	__io_req_task_submit(req);
}

static void io_req_task_queue_fail(struct io_kiocb *req, int ret)
{
	req->result = ret;
	req->task_work.func = io_req_task_cancel;

	if (unlikely(io_req_task_work_add(req)))
		io_req_task_work_add_fallback(req, io_req_task_cancel);
}

static void io_req_task_queue(struct io_kiocb *req)
{
	req->task_work.func = io_req_task_submit;

	if (unlikely(io_req_task_work_add(req)))
		io_req_task_queue_fail(req, -ECANCELED);
}

static inline void io_queue_next(struct io_kiocb *req)
{
	struct io_kiocb *nxt = io_req_find_next(req);

	if (nxt)
		io_req_task_queue(nxt);
}

static void io_free_req(struct io_kiocb *req)
{
	io_queue_next(req);
	__io_free_req(req);
}

struct req_batch {
	struct task_struct	*task;
	int			task_refs;
	int			ctx_refs;
};

static inline void io_init_req_batch(struct req_batch *rb)
{
	rb->task_refs = 0;
	rb->ctx_refs = 0;
	rb->task = NULL;
}

static void io_req_free_batch_finish(struct io_ring_ctx *ctx,
				     struct req_batch *rb)
{
	if (rb->task)
		io_put_task(rb->task, rb->task_refs);
	if (rb->ctx_refs)
		percpu_ref_put_many(&ctx->refs, rb->ctx_refs);
}

static void io_req_free_batch(struct req_batch *rb, struct io_kiocb *req,
			      struct io_submit_state *state)
{
	io_queue_next(req);
	io_dismantle_req(req);

	if (req->task != rb->task) {
		if (rb->task)
			io_put_task(rb->task, rb->task_refs);
		rb->task = req->task;
		rb->task_refs = 0;
	}
	rb->task_refs++;
	rb->ctx_refs++;

	if (state->free_reqs != ARRAY_SIZE(state->reqs))
		state->reqs[state->free_reqs++] = req;
	else
		list_add(&req->compl.list, &state->comp.free_list);
}

static void io_submit_flush_completions(struct io_comp_state *cs,
					struct io_ring_ctx *ctx)
{
	int i, nr = cs->nr;
	struct io_kiocb *req;
	struct req_batch rb;

	io_init_req_batch(&rb);
	spin_lock_irq(&ctx->completion_lock);
	for (i = 0; i < nr; i++) {
		req = cs->reqs[i];
		__io_cqring_fill_event(ctx, req->user_data, req->result,
					req->compl.cflags);
	}
	io_commit_cqring(ctx);
	spin_unlock_irq(&ctx->completion_lock);

	io_cqring_ev_posted(ctx);
	for (i = 0; i < nr; i++) {
		req = cs->reqs[i];

		/* submission and completion refs */
		if (req_ref_sub_and_test(req, 2))
			io_req_free_batch(&rb, req, &ctx->submit_state);
	}

	io_req_free_batch_finish(ctx, &rb);
	cs->nr = 0;
}

/*
 * Drop reference to request, return next in chain (if there is one) if this
 * was the last reference to this request.
 */
static inline struct io_kiocb *io_put_req_find_next(struct io_kiocb *req)
{
	struct io_kiocb *nxt = NULL;

	if (req_ref_put_and_test(req)) {
		nxt = io_req_find_next(req);
		__io_free_req(req);
	}
	return nxt;
}

static inline void io_put_req(struct io_kiocb *req)
{
	if (req_ref_put_and_test(req))
		io_free_req(req);
}

static void io_put_req_deferred_cb(struct callback_head *cb)
{
	struct io_kiocb *req = container_of(cb, struct io_kiocb, task_work);

	io_free_req(req);
}

static void io_free_req_deferred(struct io_kiocb *req)
{
	req->task_work.func = io_put_req_deferred_cb;
	if (unlikely(io_req_task_work_add(req)))
		io_req_task_work_add_fallback(req, io_put_req_deferred_cb);
}

static inline void io_put_req_deferred(struct io_kiocb *req, int refs)
{
	if (req_ref_sub_and_test(req, refs))
		io_free_req_deferred(req);
}

<<<<<<< HEAD
static void io_double_put_req(struct io_kiocb *req)
{
	/* drop both submit and complete references */
	if (req_ref_sub_and_test(req, 2))
		io_free_req(req);
}

=======
>>>>>>> 07fa30c8
static unsigned io_cqring_events(struct io_ring_ctx *ctx)
{
	/* See comment at the top of this file */
	smp_rmb();
	return __io_cqring_events(ctx);
}

static inline unsigned int io_sqring_entries(struct io_ring_ctx *ctx)
{
	struct io_rings *rings = ctx->rings;

	/* make sure SQ entry isn't read before tail */
	return smp_load_acquire(&rings->sq.tail) - ctx->cached_sq_head;
}

static unsigned int io_put_kbuf(struct io_kiocb *req, struct io_buffer *kbuf)
{
	unsigned int cflags;

	cflags = kbuf->bid << IORING_CQE_BUFFER_SHIFT;
	cflags |= IORING_CQE_F_BUFFER;
	req->flags &= ~REQ_F_BUFFER_SELECTED;
	kfree(kbuf);
	return cflags;
}

static inline unsigned int io_put_rw_kbuf(struct io_kiocb *req)
{
	struct io_buffer *kbuf;

	kbuf = (struct io_buffer *) (unsigned long) req->rw.addr;
	return io_put_kbuf(req, kbuf);
}

static inline bool io_run_task_work(void)
{
	/*
	 * Not safe to run on exiting task, and the task_work handling will
	 * not add work to such a task.
	 */
	if (unlikely(current->flags & PF_EXITING))
		return false;
	if (current->task_works) {
		__set_current_state(TASK_RUNNING);
		task_work_run();
		return true;
	}

	return false;
}

/*
 * Find and free completed poll iocbs
 */
static void io_iopoll_complete(struct io_ring_ctx *ctx, unsigned int *nr_events,
			       struct list_head *done)
{
	struct req_batch rb;
	struct io_kiocb *req;

	/* order with ->result store in io_complete_rw_iopoll() */
	smp_rmb();

	io_init_req_batch(&rb);
	while (!list_empty(done)) {
		int cflags = 0;

		req = list_first_entry(done, struct io_kiocb, inflight_entry);
		list_del(&req->inflight_entry);

		if (READ_ONCE(req->result) == -EAGAIN &&
		    !(req->flags & REQ_F_DONT_REISSUE)) {
			req->iopoll_completed = 0;
			req_ref_get(req);
			io_queue_async_work(req);
			continue;
		}

		if (req->flags & REQ_F_BUFFER_SELECTED)
			cflags = io_put_rw_kbuf(req);

		__io_cqring_fill_event(ctx, req->user_data, req->result, cflags);
		(*nr_events)++;

		if (req_ref_put_and_test(req))
			io_req_free_batch(&rb, req, &ctx->submit_state);
	}

	io_commit_cqring(ctx);
	io_cqring_ev_posted_iopoll(ctx);
	io_req_free_batch_finish(ctx, &rb);
}

static int io_do_iopoll(struct io_ring_ctx *ctx, unsigned int *nr_events,
			long min)
{
	struct io_kiocb *req, *tmp;
	LIST_HEAD(done);
	bool spin;
	int ret;

	/*
	 * Only spin for completions if we don't have multiple devices hanging
	 * off our complete list, and we're under the requested amount.
	 */
	spin = !ctx->poll_multi_file && *nr_events < min;

	ret = 0;
	list_for_each_entry_safe(req, tmp, &ctx->iopoll_list, inflight_entry) {
		struct kiocb *kiocb = &req->rw.kiocb;

		/*
		 * Move completed and retryable entries to our local lists.
		 * If we find a request that requires polling, break out
		 * and complete those lists first, if we have entries there.
		 */
		if (READ_ONCE(req->iopoll_completed)) {
			list_move_tail(&req->inflight_entry, &done);
			continue;
		}
		if (!list_empty(&done))
			break;

		ret = kiocb->ki_filp->f_op->iopoll(kiocb, spin);
		if (ret < 0)
			break;

		/* iopoll may have completed current req */
		if (READ_ONCE(req->iopoll_completed))
			list_move_tail(&req->inflight_entry, &done);

		if (ret && spin)
			spin = false;
		ret = 0;
	}

	if (!list_empty(&done))
		io_iopoll_complete(ctx, nr_events, &done);

	return ret;
}

/*
 * We can't just wait for polled events to come to us, we have to actively
 * find and complete them.
 */
static void io_iopoll_try_reap_events(struct io_ring_ctx *ctx)
{
	if (!(ctx->flags & IORING_SETUP_IOPOLL))
		return;

	mutex_lock(&ctx->uring_lock);
	while (!list_empty(&ctx->iopoll_list)) {
		unsigned int nr_events = 0;

		io_do_iopoll(ctx, &nr_events, 0);

		/* let it sleep and repeat later if can't complete a request */
		if (nr_events == 0)
			break;
		/*
		 * Ensure we allow local-to-the-cpu processing to take place,
		 * in this case we need to ensure that we reap all events.
		 * Also let task_work, etc. to progress by releasing the mutex
		 */
		if (need_resched()) {
			mutex_unlock(&ctx->uring_lock);
			cond_resched();
			mutex_lock(&ctx->uring_lock);
		}
	}
	mutex_unlock(&ctx->uring_lock);
}

static int io_iopoll_check(struct io_ring_ctx *ctx, long min)
{
	unsigned int nr_events = 0;
	int ret = 0;

	/*
	 * We disallow the app entering submit/complete with polling, but we
	 * still need to lock the ring to prevent racing with polled issue
	 * that got punted to a workqueue.
	 */
	mutex_lock(&ctx->uring_lock);
	/*
	 * Don't enter poll loop if we already have events pending.
	 * If we do, we can potentially be spinning for commands that
	 * already triggered a CQE (eg in error).
	 */
	if (test_bit(0, &ctx->cq_check_overflow))
		__io_cqring_overflow_flush(ctx, false);
	if (io_cqring_events(ctx))
		goto out;
	do {
		/*
		 * If a submit got punted to a workqueue, we can have the
		 * application entering polling for a command before it gets
		 * issued. That app will hold the uring_lock for the duration
		 * of the poll right here, so we need to take a breather every
		 * now and then to ensure that the issue has a chance to add
		 * the poll to the issued list. Otherwise we can spin here
		 * forever, while the workqueue is stuck trying to acquire the
		 * very same mutex.
		 */
		if (list_empty(&ctx->iopoll_list)) {
			mutex_unlock(&ctx->uring_lock);
			io_run_task_work();
			mutex_lock(&ctx->uring_lock);

			if (list_empty(&ctx->iopoll_list))
				break;
		}
		ret = io_do_iopoll(ctx, &nr_events, min);
	} while (!ret && nr_events < min && !need_resched());
out:
	mutex_unlock(&ctx->uring_lock);
	return ret;
}

static void kiocb_end_write(struct io_kiocb *req)
{
	/*
	 * Tell lockdep we inherited freeze protection from submission
	 * thread.
	 */
	if (req->flags & REQ_F_ISREG) {
		struct super_block *sb = file_inode(req->file)->i_sb;

		__sb_writers_acquired(sb, SB_FREEZE_WRITE);
		sb_end_write(sb);
	}
}

#ifdef CONFIG_BLOCK
static bool io_resubmit_prep(struct io_kiocb *req)
{
	struct io_async_rw *rw = req->async_data;

	if (!rw)
		return !io_req_prep_async(req);
	/* may have left rw->iter inconsistent on -EIOCBQUEUED */
	iov_iter_revert(&rw->iter, req->result - iov_iter_count(&rw->iter));
	return true;
}

static bool io_rw_should_reissue(struct io_kiocb *req)
{
	umode_t mode = file_inode(req->file)->i_mode;
	struct io_ring_ctx *ctx = req->ctx;

	if (!S_ISBLK(mode) && !S_ISREG(mode))
		return false;
	if ((req->flags & REQ_F_NOWAIT) || (io_wq_current_is_worker() &&
	    !(ctx->flags & IORING_SETUP_IOPOLL)))
		return false;
	/*
	 * If ref is dying, we might be running poll reap from the exit work.
	 * Don't attempt to reissue from that path, just let it fail with
	 * -EAGAIN.
	 */
	if (percpu_ref_is_dying(&ctx->refs))
		return false;
	return true;
}
#else
static bool io_resubmit_prep(struct io_kiocb *req)
{
	return false;
}
static bool io_rw_should_reissue(struct io_kiocb *req)
{
<<<<<<< HEAD
#ifdef CONFIG_BLOCK
	if (!io_rw_should_reissue(req))
		return false;

	lockdep_assert_held(&req->ctx->uring_lock);

	if (io_resubmit_prep(req)) {
		req_ref_get(req);
		io_queue_async_work(req);
		return true;
	}
	req_set_fail_links(req);
#endif
=======
>>>>>>> 07fa30c8
	return false;
}
#endif

static void __io_complete_rw(struct io_kiocb *req, long res, long res2,
			     unsigned int issue_flags)
{
	int cflags = 0;

	if (req->rw.kiocb.ki_flags & IOCB_WRITE)
		kiocb_end_write(req);
	if (res != req->result) {
		if ((res == -EAGAIN || res == -EOPNOTSUPP) &&
		    io_rw_should_reissue(req)) {
			req->flags |= REQ_F_REISSUE;
			return;
		}
		req_set_fail_links(req);
	}
	if (req->flags & REQ_F_BUFFER_SELECTED)
		cflags = io_put_rw_kbuf(req);
	__io_req_complete(req, issue_flags, res, cflags);
}

static void io_complete_rw(struct kiocb *kiocb, long res, long res2)
{
	struct io_kiocb *req = container_of(kiocb, struct io_kiocb, rw.kiocb);

	__io_complete_rw(req, res, res2, 0);
}

static void io_complete_rw_iopoll(struct kiocb *kiocb, long res, long res2)
{
	struct io_kiocb *req = container_of(kiocb, struct io_kiocb, rw.kiocb);

	if (kiocb->ki_flags & IOCB_WRITE)
		kiocb_end_write(req);
	if (unlikely(res != req->result)) {
		if (!(res == -EAGAIN && io_rw_should_reissue(req) &&
		    io_resubmit_prep(req))) {
			req_set_fail_links(req);
			req->flags |= REQ_F_DONT_REISSUE;
		}
	}

	WRITE_ONCE(req->result, res);
	/* order with io_iopoll_complete() checking ->result */
	smp_wmb();
	WRITE_ONCE(req->iopoll_completed, 1);
}

/*
 * After the iocb has been issued, it's safe to be found on the poll list.
 * Adding the kiocb to the list AFTER submission ensures that we don't
 * find it from a io_do_iopoll() thread before the issuer is done
 * accessing the kiocb cookie.
 */
static void io_iopoll_req_issued(struct io_kiocb *req, bool in_async)
{
	struct io_ring_ctx *ctx = req->ctx;

	/*
	 * Track whether we have multiple files in our lists. This will impact
	 * how we do polling eventually, not spinning if we're on potentially
	 * different devices.
	 */
	if (list_empty(&ctx->iopoll_list)) {
		ctx->poll_multi_file = false;
	} else if (!ctx->poll_multi_file) {
		struct io_kiocb *list_req;

		list_req = list_first_entry(&ctx->iopoll_list, struct io_kiocb,
						inflight_entry);
		if (list_req->file != req->file)
			ctx->poll_multi_file = true;
	}

	/*
	 * For fast devices, IO may have already completed. If it has, add
	 * it to the front so we find it first.
	 */
	if (READ_ONCE(req->iopoll_completed))
		list_add(&req->inflight_entry, &ctx->iopoll_list);
	else
		list_add_tail(&req->inflight_entry, &ctx->iopoll_list);

	/*
	 * If IORING_SETUP_SQPOLL is enabled, sqes are either handled in sq thread
	 * task context or in io worker task context. If current task context is
	 * sq thread, we don't need to check whether should wake up sq thread.
	 */
	if (in_async && (ctx->flags & IORING_SETUP_SQPOLL) &&
	    wq_has_sleeper(&ctx->sq_data->wait))
		wake_up(&ctx->sq_data->wait);
}

static inline void io_state_file_put(struct io_submit_state *state)
{
	if (state->file_refs) {
		fput_many(state->file, state->file_refs);
		state->file_refs = 0;
	}
}

/*
 * Get as many references to a file as we have IOs left in this submission,
 * assuming most submissions are for one file, or at least that each file
 * has more than one submission.
 */
static struct file *__io_file_get(struct io_submit_state *state, int fd)
{
	if (!state)
		return fget(fd);

	if (state->file_refs) {
		if (state->fd == fd) {
			state->file_refs--;
			return state->file;
		}
		io_state_file_put(state);
	}
	state->file = fget_many(fd, state->ios_left);
	if (unlikely(!state->file))
		return NULL;

	state->fd = fd;
	state->file_refs = state->ios_left - 1;
	return state->file;
}

static bool io_bdev_nowait(struct block_device *bdev)
{
	return !bdev || blk_queue_nowait(bdev_get_queue(bdev));
}

/*
 * If we tracked the file through the SCM inflight mechanism, we could support
 * any file. For now, just ensure that anything potentially problematic is done
 * inline.
 */
static bool __io_file_supports_async(struct file *file, int rw)
{
	umode_t mode = file_inode(file)->i_mode;

	if (S_ISBLK(mode)) {
		if (IS_ENABLED(CONFIG_BLOCK) &&
		    io_bdev_nowait(I_BDEV(file->f_mapping->host)))
			return true;
		return false;
	}
	if (S_ISCHR(mode) || S_ISSOCK(mode))
		return true;
	if (S_ISREG(mode)) {
		if (IS_ENABLED(CONFIG_BLOCK) &&
		    io_bdev_nowait(file->f_inode->i_sb->s_bdev) &&
		    file->f_op != &io_uring_fops)
			return true;
		return false;
	}

	/* any ->read/write should understand O_NONBLOCK */
	if (file->f_flags & O_NONBLOCK)
		return true;

	if (!(file->f_mode & FMODE_NOWAIT))
		return false;

	if (rw == READ)
		return file->f_op->read_iter != NULL;

	return file->f_op->write_iter != NULL;
}

static bool io_file_supports_async(struct io_kiocb *req, int rw)
{
	if (rw == READ && (req->flags & REQ_F_ASYNC_READ))
		return true;
	else if (rw == WRITE && (req->flags & REQ_F_ASYNC_WRITE))
		return true;

	return __io_file_supports_async(req->file, rw);
}

static int io_prep_rw(struct io_kiocb *req, const struct io_uring_sqe *sqe)
{
	struct io_ring_ctx *ctx = req->ctx;
	struct kiocb *kiocb = &req->rw.kiocb;
	struct file *file = req->file;
	unsigned ioprio;
	int ret;

	if (!(req->flags & REQ_F_ISREG) && S_ISREG(file_inode(file)->i_mode))
		req->flags |= REQ_F_ISREG;

	kiocb->ki_pos = READ_ONCE(sqe->off);
	if (kiocb->ki_pos == -1 && !(file->f_mode & FMODE_STREAM)) {
		req->flags |= REQ_F_CUR_POS;
		kiocb->ki_pos = file->f_pos;
	}
	kiocb->ki_hint = ki_hint_validate(file_write_hint(kiocb->ki_filp));
	kiocb->ki_flags = iocb_flags(kiocb->ki_filp);
	ret = kiocb_set_rw_flags(kiocb, READ_ONCE(sqe->rw_flags));
	if (unlikely(ret))
		return ret;

	/* don't allow async punt for O_NONBLOCK or RWF_NOWAIT */
	if ((kiocb->ki_flags & IOCB_NOWAIT) || (file->f_flags & O_NONBLOCK))
		req->flags |= REQ_F_NOWAIT;

	ioprio = READ_ONCE(sqe->ioprio);
	if (ioprio) {
		ret = ioprio_check_cap(ioprio);
		if (ret)
			return ret;

		kiocb->ki_ioprio = ioprio;
	} else
		kiocb->ki_ioprio = get_current_ioprio();

	if (ctx->flags & IORING_SETUP_IOPOLL) {
		if (!(kiocb->ki_flags & IOCB_DIRECT) ||
		    !kiocb->ki_filp->f_op->iopoll)
			return -EOPNOTSUPP;

		kiocb->ki_flags |= IOCB_HIPRI;
		kiocb->ki_complete = io_complete_rw_iopoll;
		req->iopoll_completed = 0;
	} else {
		if (kiocb->ki_flags & IOCB_HIPRI)
			return -EINVAL;
		kiocb->ki_complete = io_complete_rw;
	}

	if (req->opcode == IORING_OP_READ_FIXED ||
	    req->opcode == IORING_OP_WRITE_FIXED) {
		req->imu = NULL;
		io_req_set_rsrc_node(req);
	}

	req->rw.addr = READ_ONCE(sqe->addr);
	req->rw.len = READ_ONCE(sqe->len);
	req->buf_index = READ_ONCE(sqe->buf_index);
	return 0;
}

static inline void io_rw_done(struct kiocb *kiocb, ssize_t ret)
{
	switch (ret) {
	case -EIOCBQUEUED:
		break;
	case -ERESTARTSYS:
	case -ERESTARTNOINTR:
	case -ERESTARTNOHAND:
	case -ERESTART_RESTARTBLOCK:
		/*
		 * We can't just restart the syscall, since previously
		 * submitted sqes may already be in progress. Just fail this
		 * IO with EINTR.
		 */
		ret = -EINTR;
		fallthrough;
	default:
		kiocb->ki_complete(kiocb, ret, 0);
	}
}

static void kiocb_done(struct kiocb *kiocb, ssize_t ret,
		       unsigned int issue_flags)
{
	struct io_kiocb *req = container_of(kiocb, struct io_kiocb, rw.kiocb);
	struct io_async_rw *io = req->async_data;
	bool check_reissue = kiocb->ki_complete == io_complete_rw;

	/* add previously done IO, if any */
	if (io && io->bytes_done > 0) {
		if (ret < 0)
			ret = io->bytes_done;
		else
			ret += io->bytes_done;
	}

	if (req->flags & REQ_F_CUR_POS)
		req->file->f_pos = kiocb->ki_pos;
	if (ret >= 0 && kiocb->ki_complete == io_complete_rw)
		__io_complete_rw(req, ret, 0, issue_flags);
	else
		io_rw_done(kiocb, ret);

	if (check_reissue && req->flags & REQ_F_REISSUE) {
		req->flags &= ~REQ_F_REISSUE;
		if (io_resubmit_prep(req)) {
			req_ref_get(req);
			io_queue_async_work(req);
		} else {
			int cflags = 0;

			req_set_fail_links(req);
			if (req->flags & REQ_F_BUFFER_SELECTED)
				cflags = io_put_rw_kbuf(req);
			__io_req_complete(req, issue_flags, ret, cflags);
		}
	}
}

static int __io_import_fixed(struct io_kiocb *req, int rw, struct iov_iter *iter,
			     struct io_mapped_ubuf *imu)
{
	size_t len = req->rw.len;
	u64 buf_end, buf_addr = req->rw.addr;
	size_t offset;

	if (unlikely(check_add_overflow(buf_addr, (u64)len, &buf_end)))
		return -EFAULT;
	/* not inside the mapped region */
	if (unlikely(buf_addr < imu->ubuf || buf_end > imu->ubuf_end))
		return -EFAULT;

	/*
	 * May not be a start of buffer, set size appropriately
	 * and advance us to the beginning.
	 */
	offset = buf_addr - imu->ubuf;
	iov_iter_bvec(iter, rw, imu->bvec, imu->nr_bvecs, offset + len);

	if (offset) {
		/*
		 * Don't use iov_iter_advance() here, as it's really slow for
		 * using the latter parts of a big fixed buffer - it iterates
		 * over each segment manually. We can cheat a bit here, because
		 * we know that:
		 *
		 * 1) it's a BVEC iter, we set it up
		 * 2) all bvecs are PAGE_SIZE in size, except potentially the
		 *    first and last bvec
		 *
		 * So just find our index, and adjust the iterator afterwards.
		 * If the offset is within the first bvec (or the whole first
		 * bvec, just use iov_iter_advance(). This makes it easier
		 * since we can just skip the first segment, which may not
		 * be PAGE_SIZE aligned.
		 */
		const struct bio_vec *bvec = imu->bvec;

		if (offset <= bvec->bv_len) {
			iov_iter_advance(iter, offset);
		} else {
			unsigned long seg_skip;

			/* skip first vec */
			offset -= bvec->bv_len;
			seg_skip = 1 + (offset >> PAGE_SHIFT);

			iter->bvec = bvec + seg_skip;
			iter->nr_segs -= seg_skip;
			iter->count -= bvec->bv_len + offset;
			iter->iov_offset = offset & ~PAGE_MASK;
		}
	}

	return 0;
}

static int io_import_fixed(struct io_kiocb *req, int rw, struct iov_iter *iter)
{
	struct io_ring_ctx *ctx = req->ctx;
	struct io_mapped_ubuf *imu = req->imu;
	u16 index, buf_index = req->buf_index;

	if (likely(!imu)) {
		if (unlikely(buf_index >= ctx->nr_user_bufs))
			return -EFAULT;
		index = array_index_nospec(buf_index, ctx->nr_user_bufs);
		imu = READ_ONCE(ctx->user_bufs[index]);
		req->imu = imu;
	}
	return __io_import_fixed(req, rw, iter, imu);
}

static void io_ring_submit_unlock(struct io_ring_ctx *ctx, bool needs_lock)
{
	if (needs_lock)
		mutex_unlock(&ctx->uring_lock);
}

static void io_ring_submit_lock(struct io_ring_ctx *ctx, bool needs_lock)
{
	/*
	 * "Normal" inline submissions always hold the uring_lock, since we
	 * grab it from the system call. Same is true for the SQPOLL offload.
	 * The only exception is when we've detached the request and issue it
	 * from an async worker thread, grab the lock for that case.
	 */
	if (needs_lock)
		mutex_lock(&ctx->uring_lock);
}

static struct io_buffer *io_buffer_select(struct io_kiocb *req, size_t *len,
					  int bgid, struct io_buffer *kbuf,
					  bool needs_lock)
{
	struct io_buffer *head;

	if (req->flags & REQ_F_BUFFER_SELECTED)
		return kbuf;

	io_ring_submit_lock(req->ctx, needs_lock);

	lockdep_assert_held(&req->ctx->uring_lock);

	head = xa_load(&req->ctx->io_buffers, bgid);
	if (head) {
		if (!list_empty(&head->list)) {
			kbuf = list_last_entry(&head->list, struct io_buffer,
							list);
			list_del(&kbuf->list);
		} else {
			kbuf = head;
			xa_erase(&req->ctx->io_buffers, bgid);
		}
		if (*len > kbuf->len)
			*len = kbuf->len;
	} else {
		kbuf = ERR_PTR(-ENOBUFS);
	}

	io_ring_submit_unlock(req->ctx, needs_lock);

	return kbuf;
}

static void __user *io_rw_buffer_select(struct io_kiocb *req, size_t *len,
					bool needs_lock)
{
	struct io_buffer *kbuf;
	u16 bgid;

	kbuf = (struct io_buffer *) (unsigned long) req->rw.addr;
	bgid = req->buf_index;
	kbuf = io_buffer_select(req, len, bgid, kbuf, needs_lock);
	if (IS_ERR(kbuf))
		return kbuf;
	req->rw.addr = (u64) (unsigned long) kbuf;
	req->flags |= REQ_F_BUFFER_SELECTED;
	return u64_to_user_ptr(kbuf->addr);
}

#ifdef CONFIG_COMPAT
static ssize_t io_compat_import(struct io_kiocb *req, struct iovec *iov,
				bool needs_lock)
{
	struct compat_iovec __user *uiov;
	compat_ssize_t clen;
	void __user *buf;
	ssize_t len;

	uiov = u64_to_user_ptr(req->rw.addr);
	if (!access_ok(uiov, sizeof(*uiov)))
		return -EFAULT;
	if (__get_user(clen, &uiov->iov_len))
		return -EFAULT;
	if (clen < 0)
		return -EINVAL;

	len = clen;
	buf = io_rw_buffer_select(req, &len, needs_lock);
	if (IS_ERR(buf))
		return PTR_ERR(buf);
	iov[0].iov_base = buf;
	iov[0].iov_len = (compat_size_t) len;
	return 0;
}
#endif

static ssize_t __io_iov_buffer_select(struct io_kiocb *req, struct iovec *iov,
				      bool needs_lock)
{
	struct iovec __user *uiov = u64_to_user_ptr(req->rw.addr);
	void __user *buf;
	ssize_t len;

	if (copy_from_user(iov, uiov, sizeof(*uiov)))
		return -EFAULT;

	len = iov[0].iov_len;
	if (len < 0)
		return -EINVAL;
	buf = io_rw_buffer_select(req, &len, needs_lock);
	if (IS_ERR(buf))
		return PTR_ERR(buf);
	iov[0].iov_base = buf;
	iov[0].iov_len = len;
	return 0;
}

static ssize_t io_iov_buffer_select(struct io_kiocb *req, struct iovec *iov,
				    bool needs_lock)
{
	if (req->flags & REQ_F_BUFFER_SELECTED) {
		struct io_buffer *kbuf;

		kbuf = (struct io_buffer *) (unsigned long) req->rw.addr;
		iov[0].iov_base = u64_to_user_ptr(kbuf->addr);
		iov[0].iov_len = kbuf->len;
		return 0;
	}
	if (req->rw.len != 1)
		return -EINVAL;

#ifdef CONFIG_COMPAT
	if (req->ctx->compat)
		return io_compat_import(req, iov, needs_lock);
#endif

	return __io_iov_buffer_select(req, iov, needs_lock);
}

static int io_import_iovec(int rw, struct io_kiocb *req, struct iovec **iovec,
			   struct iov_iter *iter, bool needs_lock)
{
	void __user *buf = u64_to_user_ptr(req->rw.addr);
	size_t sqe_len = req->rw.len;
	u8 opcode = req->opcode;
	ssize_t ret;

	if (opcode == IORING_OP_READ_FIXED || opcode == IORING_OP_WRITE_FIXED) {
		*iovec = NULL;
		return io_import_fixed(req, rw, iter);
	}

	/* buffer index only valid with fixed read/write, or buffer select  */
	if (req->buf_index && !(req->flags & REQ_F_BUFFER_SELECT))
		return -EINVAL;

	if (opcode == IORING_OP_READ || opcode == IORING_OP_WRITE) {
		if (req->flags & REQ_F_BUFFER_SELECT) {
			buf = io_rw_buffer_select(req, &sqe_len, needs_lock);
			if (IS_ERR(buf))
				return PTR_ERR(buf);
			req->rw.len = sqe_len;
		}

		ret = import_single_range(rw, buf, sqe_len, *iovec, iter);
		*iovec = NULL;
		return ret;
	}

	if (req->flags & REQ_F_BUFFER_SELECT) {
		ret = io_iov_buffer_select(req, *iovec, needs_lock);
		if (!ret)
			iov_iter_init(iter, rw, *iovec, 1, (*iovec)->iov_len);
		*iovec = NULL;
		return ret;
	}

	return __import_iovec(rw, buf, sqe_len, UIO_FASTIOV, iovec, iter,
			      req->ctx->compat);
}

static inline loff_t *io_kiocb_ppos(struct kiocb *kiocb)
{
	return (kiocb->ki_filp->f_mode & FMODE_STREAM) ? NULL : &kiocb->ki_pos;
}

/*
 * For files that don't have ->read_iter() and ->write_iter(), handle them
 * by looping over ->read() or ->write() manually.
 */
static ssize_t loop_rw_iter(int rw, struct io_kiocb *req, struct iov_iter *iter)
{
	struct kiocb *kiocb = &req->rw.kiocb;
	struct file *file = req->file;
	ssize_t ret = 0;

	/*
	 * Don't support polled IO through this interface, and we can't
	 * support non-blocking either. For the latter, this just causes
	 * the kiocb to be handled from an async context.
	 */
	if (kiocb->ki_flags & IOCB_HIPRI)
		return -EOPNOTSUPP;
	if (kiocb->ki_flags & IOCB_NOWAIT)
		return -EAGAIN;

	while (iov_iter_count(iter)) {
		struct iovec iovec;
		ssize_t nr;

		if (!iov_iter_is_bvec(iter)) {
			iovec = iov_iter_iovec(iter);
		} else {
			iovec.iov_base = u64_to_user_ptr(req->rw.addr);
			iovec.iov_len = req->rw.len;
		}

		if (rw == READ) {
			nr = file->f_op->read(file, iovec.iov_base,
					      iovec.iov_len, io_kiocb_ppos(kiocb));
		} else {
			nr = file->f_op->write(file, iovec.iov_base,
					       iovec.iov_len, io_kiocb_ppos(kiocb));
		}

		if (nr < 0) {
			if (!ret)
				ret = nr;
			break;
		}
		ret += nr;
		if (nr != iovec.iov_len)
			break;
		req->rw.len -= nr;
		req->rw.addr += nr;
		iov_iter_advance(iter, nr);
	}

	return ret;
}

static void io_req_map_rw(struct io_kiocb *req, const struct iovec *iovec,
			  const struct iovec *fast_iov, struct iov_iter *iter)
{
	struct io_async_rw *rw = req->async_data;

	memcpy(&rw->iter, iter, sizeof(*iter));
	rw->free_iovec = iovec;
	rw->bytes_done = 0;
	/* can only be fixed buffers, no need to do anything */
	if (iov_iter_is_bvec(iter))
		return;
	if (!iovec) {
		unsigned iov_off = 0;

		rw->iter.iov = rw->fast_iov;
		if (iter->iov != fast_iov) {
			iov_off = iter->iov - fast_iov;
			rw->iter.iov += iov_off;
		}
		if (rw->fast_iov != fast_iov)
			memcpy(rw->fast_iov + iov_off, fast_iov + iov_off,
			       sizeof(struct iovec) * iter->nr_segs);
	} else {
		req->flags |= REQ_F_NEED_CLEANUP;
	}
}

static inline int io_alloc_async_data(struct io_kiocb *req)
{
	WARN_ON_ONCE(!io_op_defs[req->opcode].async_size);
	req->async_data = kmalloc(io_op_defs[req->opcode].async_size, GFP_KERNEL);
	return req->async_data == NULL;
}

static int io_setup_async_rw(struct io_kiocb *req, const struct iovec *iovec,
			     const struct iovec *fast_iov,
			     struct iov_iter *iter, bool force)
{
	if (!force && !io_op_defs[req->opcode].needs_async_setup)
		return 0;
	if (!req->async_data) {
		if (io_alloc_async_data(req)) {
			kfree(iovec);
			return -ENOMEM;
		}

		io_req_map_rw(req, iovec, fast_iov, iter);
	}
	return 0;
}

static inline int io_rw_prep_async(struct io_kiocb *req, int rw)
{
	struct io_async_rw *iorw = req->async_data;
	struct iovec *iov = iorw->fast_iov;
	int ret;

	ret = io_import_iovec(rw, req, &iov, &iorw->iter, false);
	if (unlikely(ret < 0))
		return ret;

	iorw->bytes_done = 0;
	iorw->free_iovec = iov;
	if (iov)
		req->flags |= REQ_F_NEED_CLEANUP;
	return 0;
}

static int io_read_prep(struct io_kiocb *req, const struct io_uring_sqe *sqe)
{
	if (unlikely(!(req->file->f_mode & FMODE_READ)))
		return -EBADF;
	return io_prep_rw(req, sqe);
}

/*
 * This is our waitqueue callback handler, registered through lock_page_async()
 * when we initially tried to do the IO with the iocb armed our waitqueue.
 * This gets called when the page is unlocked, and we generally expect that to
 * happen when the page IO is completed and the page is now uptodate. This will
 * queue a task_work based retry of the operation, attempting to copy the data
 * again. If the latter fails because the page was NOT uptodate, then we will
 * do a thread based blocking retry of the operation. That's the unexpected
 * slow path.
 */
static int io_async_buf_func(struct wait_queue_entry *wait, unsigned mode,
			     int sync, void *arg)
{
	struct wait_page_queue *wpq;
	struct io_kiocb *req = wait->private;
	struct wait_page_key *key = arg;

	wpq = container_of(wait, struct wait_page_queue, wait);

	if (!wake_page_match(wpq, key))
		return 0;

	req->rw.kiocb.ki_flags &= ~IOCB_WAITQ;
	list_del_init(&wait->entry);

	/* submit ref gets dropped, acquire a new one */
	req_ref_get(req);
	io_req_task_queue(req);
	return 1;
}

/*
 * This controls whether a given IO request should be armed for async page
 * based retry. If we return false here, the request is handed to the async
 * worker threads for retry. If we're doing buffered reads on a regular file,
 * we prepare a private wait_page_queue entry and retry the operation. This
 * will either succeed because the page is now uptodate and unlocked, or it
 * will register a callback when the page is unlocked at IO completion. Through
 * that callback, io_uring uses task_work to setup a retry of the operation.
 * That retry will attempt the buffered read again. The retry will generally
 * succeed, or in rare cases where it fails, we then fall back to using the
 * async worker threads for a blocking retry.
 */
static bool io_rw_should_retry(struct io_kiocb *req)
{
	struct io_async_rw *rw = req->async_data;
	struct wait_page_queue *wait = &rw->wpq;
	struct kiocb *kiocb = &req->rw.kiocb;

	/* never retry for NOWAIT, we just complete with -EAGAIN */
	if (req->flags & REQ_F_NOWAIT)
		return false;

	/* Only for buffered IO */
	if (kiocb->ki_flags & (IOCB_DIRECT | IOCB_HIPRI))
		return false;

	/*
	 * just use poll if we can, and don't attempt if the fs doesn't
	 * support callback based unlocks
	 */
	if (file_can_poll(req->file) || !(req->file->f_mode & FMODE_BUF_RASYNC))
		return false;

	wait->wait.func = io_async_buf_func;
	wait->wait.private = req;
	wait->wait.flags = 0;
	INIT_LIST_HEAD(&wait->wait.entry);
	kiocb->ki_flags |= IOCB_WAITQ;
	kiocb->ki_flags &= ~IOCB_NOWAIT;
	kiocb->ki_waitq = wait;
	return true;
}

static int io_iter_do_read(struct io_kiocb *req, struct iov_iter *iter)
{
	if (req->file->f_op->read_iter)
		return call_read_iter(req->file, &req->rw.kiocb, iter);
	else if (req->file->f_op->read)
		return loop_rw_iter(READ, req, iter);
	else
		return -EINVAL;
}

static int io_read(struct io_kiocb *req, unsigned int issue_flags)
{
	struct iovec inline_vecs[UIO_FASTIOV], *iovec = inline_vecs;
	struct kiocb *kiocb = &req->rw.kiocb;
	struct iov_iter __iter, *iter = &__iter;
	struct io_async_rw *rw = req->async_data;
	ssize_t io_size, ret, ret2;
	bool force_nonblock = issue_flags & IO_URING_F_NONBLOCK;

	if (rw) {
		iter = &rw->iter;
		iovec = NULL;
	} else {
		ret = io_import_iovec(READ, req, &iovec, iter, !force_nonblock);
		if (ret < 0)
			return ret;
	}
	io_size = iov_iter_count(iter);
	req->result = io_size;

	/* Ensure we clear previously set non-block flag */
	if (!force_nonblock)
		kiocb->ki_flags &= ~IOCB_NOWAIT;
	else
		kiocb->ki_flags |= IOCB_NOWAIT;

	/* If the file doesn't support async, just async punt */
	if (force_nonblock && !io_file_supports_async(req, READ)) {
		ret = io_setup_async_rw(req, iovec, inline_vecs, iter, true);
		return ret ?: -EAGAIN;
	}

	ret = rw_verify_area(READ, req->file, io_kiocb_ppos(kiocb), io_size);
	if (unlikely(ret)) {
		kfree(iovec);
		return ret;
	}

	ret = io_iter_do_read(req, iter);

	if (ret == -EAGAIN || (req->flags & REQ_F_REISSUE)) {
		req->flags &= ~REQ_F_REISSUE;
		/* IOPOLL retry should happen for io-wq threads */
		if (!force_nonblock && !(req->ctx->flags & IORING_SETUP_IOPOLL))
			goto done;
		/* no retry on NONBLOCK nor RWF_NOWAIT */
		if (req->flags & REQ_F_NOWAIT)
			goto done;
		/* some cases will consume bytes even on error returns */
		iov_iter_revert(iter, io_size - iov_iter_count(iter));
		ret = 0;
	} else if (ret == -EIOCBQUEUED) {
		goto out_free;
	} else if (ret <= 0 || ret == io_size || !force_nonblock ||
		   (req->flags & REQ_F_NOWAIT) || !(req->flags & REQ_F_ISREG)) {
		/* read all, failed, already did sync or don't want to retry */
		goto done;
	}

	ret2 = io_setup_async_rw(req, iovec, inline_vecs, iter, true);
	if (ret2)
		return ret2;

	iovec = NULL;
	rw = req->async_data;
	/* now use our persistent iterator, if we aren't already */
	iter = &rw->iter;

	do {
		io_size -= ret;
		rw->bytes_done += ret;
		/* if we can retry, do so with the callbacks armed */
		if (!io_rw_should_retry(req)) {
			kiocb->ki_flags &= ~IOCB_WAITQ;
			return -EAGAIN;
		}

		/*
		 * Now retry read with the IOCB_WAITQ parts set in the iocb. If
		 * we get -EIOCBQUEUED, then we'll get a notification when the
		 * desired page gets unlocked. We can also get a partial read
		 * here, and if we do, then just retry at the new offset.
		 */
		ret = io_iter_do_read(req, iter);
		if (ret == -EIOCBQUEUED)
			return 0;
		/* we got some bytes, but not all. retry. */
		kiocb->ki_flags &= ~IOCB_WAITQ;
	} while (ret > 0 && ret < io_size);
done:
	kiocb_done(kiocb, ret, issue_flags);
out_free:
	/* it's faster to check here then delegate to kfree */
	if (iovec)
		kfree(iovec);
	return 0;
}

static int io_write_prep(struct io_kiocb *req, const struct io_uring_sqe *sqe)
{
	if (unlikely(!(req->file->f_mode & FMODE_WRITE)))
		return -EBADF;
	return io_prep_rw(req, sqe);
}

static int io_write(struct io_kiocb *req, unsigned int issue_flags)
{
	struct iovec inline_vecs[UIO_FASTIOV], *iovec = inline_vecs;
	struct kiocb *kiocb = &req->rw.kiocb;
	struct iov_iter __iter, *iter = &__iter;
	struct io_async_rw *rw = req->async_data;
	ssize_t ret, ret2, io_size;
	bool force_nonblock = issue_flags & IO_URING_F_NONBLOCK;

	if (rw) {
		iter = &rw->iter;
		iovec = NULL;
	} else {
		ret = io_import_iovec(WRITE, req, &iovec, iter, !force_nonblock);
		if (ret < 0)
			return ret;
	}
	io_size = iov_iter_count(iter);
	req->result = io_size;

	/* Ensure we clear previously set non-block flag */
	if (!force_nonblock)
		kiocb->ki_flags &= ~IOCB_NOWAIT;
	else
		kiocb->ki_flags |= IOCB_NOWAIT;

	/* If the file doesn't support async, just async punt */
	if (force_nonblock && !io_file_supports_async(req, WRITE))
		goto copy_iov;

	/* file path doesn't support NOWAIT for non-direct_IO */
	if (force_nonblock && !(kiocb->ki_flags & IOCB_DIRECT) &&
	    (req->flags & REQ_F_ISREG))
		goto copy_iov;

	ret = rw_verify_area(WRITE, req->file, io_kiocb_ppos(kiocb), io_size);
	if (unlikely(ret))
		goto out_free;

	/*
	 * Open-code file_start_write here to grab freeze protection,
	 * which will be released by another thread in
	 * io_complete_rw().  Fool lockdep by telling it the lock got
	 * released so that it doesn't complain about the held lock when
	 * we return to userspace.
	 */
	if (req->flags & REQ_F_ISREG) {
		sb_start_write(file_inode(req->file)->i_sb);
		__sb_writers_release(file_inode(req->file)->i_sb,
					SB_FREEZE_WRITE);
	}
	kiocb->ki_flags |= IOCB_WRITE;

	if (req->file->f_op->write_iter)
		ret2 = call_write_iter(req->file, kiocb, iter);
	else if (req->file->f_op->write)
		ret2 = loop_rw_iter(WRITE, req, iter);
	else
		ret2 = -EINVAL;

	if (req->flags & REQ_F_REISSUE) {
		req->flags &= ~REQ_F_REISSUE;
		ret2 = -EAGAIN;
	}

	/*
	 * Raw bdev writes will return -EOPNOTSUPP for IOCB_NOWAIT. Just
	 * retry them without IOCB_NOWAIT.
	 */
	if (ret2 == -EOPNOTSUPP && (kiocb->ki_flags & IOCB_NOWAIT))
		ret2 = -EAGAIN;
	/* no retry on NONBLOCK nor RWF_NOWAIT */
	if (ret2 == -EAGAIN && (req->flags & REQ_F_NOWAIT))
		goto done;
	if (!force_nonblock || ret2 != -EAGAIN) {
		/* IOPOLL retry should happen for io-wq threads */
		if ((req->ctx->flags & IORING_SETUP_IOPOLL) && ret2 == -EAGAIN)
			goto copy_iov;
done:
		kiocb_done(kiocb, ret2, issue_flags);
	} else {
copy_iov:
		/* some cases will consume bytes even on error returns */
		iov_iter_revert(iter, io_size - iov_iter_count(iter));
		ret = io_setup_async_rw(req, iovec, inline_vecs, iter, false);
		return ret ?: -EAGAIN;
	}
out_free:
	/* it's reportedly faster than delegating the null check to kfree() */
	if (iovec)
		kfree(iovec);
	return ret;
}

static int io_renameat_prep(struct io_kiocb *req,
			    const struct io_uring_sqe *sqe)
{
	struct io_rename *ren = &req->rename;
	const char __user *oldf, *newf;

	if (unlikely(req->flags & REQ_F_FIXED_FILE))
		return -EBADF;

	ren->old_dfd = READ_ONCE(sqe->fd);
	oldf = u64_to_user_ptr(READ_ONCE(sqe->addr));
	newf = u64_to_user_ptr(READ_ONCE(sqe->addr2));
	ren->new_dfd = READ_ONCE(sqe->len);
	ren->flags = READ_ONCE(sqe->rename_flags);

	ren->oldpath = getname(oldf);
	if (IS_ERR(ren->oldpath))
		return PTR_ERR(ren->oldpath);

	ren->newpath = getname(newf);
	if (IS_ERR(ren->newpath)) {
		putname(ren->oldpath);
		return PTR_ERR(ren->newpath);
	}

	req->flags |= REQ_F_NEED_CLEANUP;
	return 0;
}

static int io_renameat(struct io_kiocb *req, unsigned int issue_flags)
{
	struct io_rename *ren = &req->rename;
	int ret;

	if (issue_flags & IO_URING_F_NONBLOCK)
		return -EAGAIN;

	ret = do_renameat2(ren->old_dfd, ren->oldpath, ren->new_dfd,
				ren->newpath, ren->flags);

	req->flags &= ~REQ_F_NEED_CLEANUP;
	if (ret < 0)
		req_set_fail_links(req);
	io_req_complete(req, ret);
	return 0;
}

static int io_unlinkat_prep(struct io_kiocb *req,
			    const struct io_uring_sqe *sqe)
{
	struct io_unlink *un = &req->unlink;
	const char __user *fname;

	if (unlikely(req->flags & REQ_F_FIXED_FILE))
		return -EBADF;

	un->dfd = READ_ONCE(sqe->fd);

	un->flags = READ_ONCE(sqe->unlink_flags);
	if (un->flags & ~AT_REMOVEDIR)
		return -EINVAL;

	fname = u64_to_user_ptr(READ_ONCE(sqe->addr));
	un->filename = getname(fname);
	if (IS_ERR(un->filename))
		return PTR_ERR(un->filename);

	req->flags |= REQ_F_NEED_CLEANUP;
	return 0;
}

static int io_unlinkat(struct io_kiocb *req, unsigned int issue_flags)
{
	struct io_unlink *un = &req->unlink;
	int ret;

	if (issue_flags & IO_URING_F_NONBLOCK)
		return -EAGAIN;

	if (un->flags & AT_REMOVEDIR)
		ret = do_rmdir(un->dfd, un->filename);
	else
		ret = do_unlinkat(un->dfd, un->filename);

	req->flags &= ~REQ_F_NEED_CLEANUP;
	if (ret < 0)
		req_set_fail_links(req);
	io_req_complete(req, ret);
	return 0;
}

static int io_shutdown_prep(struct io_kiocb *req,
			    const struct io_uring_sqe *sqe)
{
#if defined(CONFIG_NET)
	if (unlikely(req->ctx->flags & IORING_SETUP_IOPOLL))
		return -EINVAL;
	if (sqe->ioprio || sqe->off || sqe->addr || sqe->rw_flags ||
	    sqe->buf_index)
		return -EINVAL;

	req->shutdown.how = READ_ONCE(sqe->len);
	return 0;
#else
	return -EOPNOTSUPP;
#endif
}

static int io_shutdown(struct io_kiocb *req, unsigned int issue_flags)
{
#if defined(CONFIG_NET)
	struct socket *sock;
	int ret;

	if (issue_flags & IO_URING_F_NONBLOCK)
		return -EAGAIN;

	sock = sock_from_file(req->file);
	if (unlikely(!sock))
		return -ENOTSOCK;

	ret = __sys_shutdown_sock(sock, req->shutdown.how);
	if (ret < 0)
		req_set_fail_links(req);
	io_req_complete(req, ret);
	return 0;
#else
	return -EOPNOTSUPP;
#endif
}

static int __io_splice_prep(struct io_kiocb *req,
			    const struct io_uring_sqe *sqe)
{
	struct io_splice* sp = &req->splice;
	unsigned int valid_flags = SPLICE_F_FD_IN_FIXED | SPLICE_F_ALL;

	if (unlikely(req->ctx->flags & IORING_SETUP_IOPOLL))
		return -EINVAL;

	sp->file_in = NULL;
	sp->len = READ_ONCE(sqe->len);
	sp->flags = READ_ONCE(sqe->splice_flags);

	if (unlikely(sp->flags & ~valid_flags))
		return -EINVAL;

	sp->file_in = io_file_get(NULL, req, READ_ONCE(sqe->splice_fd_in),
				  (sp->flags & SPLICE_F_FD_IN_FIXED));
	if (!sp->file_in)
		return -EBADF;
	req->flags |= REQ_F_NEED_CLEANUP;
	return 0;
}

static int io_tee_prep(struct io_kiocb *req,
		       const struct io_uring_sqe *sqe)
{
	if (READ_ONCE(sqe->splice_off_in) || READ_ONCE(sqe->off))
		return -EINVAL;
	return __io_splice_prep(req, sqe);
}

static int io_tee(struct io_kiocb *req, unsigned int issue_flags)
{
	struct io_splice *sp = &req->splice;
	struct file *in = sp->file_in;
	struct file *out = sp->file_out;
	unsigned int flags = sp->flags & ~SPLICE_F_FD_IN_FIXED;
	long ret = 0;

	if (issue_flags & IO_URING_F_NONBLOCK)
		return -EAGAIN;
	if (sp->len)
		ret = do_tee(in, out, sp->len, flags);

	if (!(sp->flags & SPLICE_F_FD_IN_FIXED))
		io_put_file(in);
	req->flags &= ~REQ_F_NEED_CLEANUP;

	if (ret != sp->len)
		req_set_fail_links(req);
	io_req_complete(req, ret);
	return 0;
}

static int io_splice_prep(struct io_kiocb *req, const struct io_uring_sqe *sqe)
{
	struct io_splice* sp = &req->splice;

	sp->off_in = READ_ONCE(sqe->splice_off_in);
	sp->off_out = READ_ONCE(sqe->off);
	return __io_splice_prep(req, sqe);
}

static int io_splice(struct io_kiocb *req, unsigned int issue_flags)
{
	struct io_splice *sp = &req->splice;
	struct file *in = sp->file_in;
	struct file *out = sp->file_out;
	unsigned int flags = sp->flags & ~SPLICE_F_FD_IN_FIXED;
	loff_t *poff_in, *poff_out;
	long ret = 0;

	if (issue_flags & IO_URING_F_NONBLOCK)
		return -EAGAIN;

	poff_in = (sp->off_in == -1) ? NULL : &sp->off_in;
	poff_out = (sp->off_out == -1) ? NULL : &sp->off_out;

	if (sp->len)
		ret = do_splice(in, poff_in, out, poff_out, sp->len, flags);

	if (!(sp->flags & SPLICE_F_FD_IN_FIXED))
		io_put_file(in);
	req->flags &= ~REQ_F_NEED_CLEANUP;

	if (ret != sp->len)
		req_set_fail_links(req);
	io_req_complete(req, ret);
	return 0;
}

/*
 * IORING_OP_NOP just posts a completion event, nothing else.
 */
static int io_nop(struct io_kiocb *req, unsigned int issue_flags)
{
	struct io_ring_ctx *ctx = req->ctx;

	if (unlikely(ctx->flags & IORING_SETUP_IOPOLL))
		return -EINVAL;

	__io_req_complete(req, issue_flags, 0, 0);
	return 0;
}

static int io_fsync_prep(struct io_kiocb *req, const struct io_uring_sqe *sqe)
{
	struct io_ring_ctx *ctx = req->ctx;

	if (!req->file)
		return -EBADF;

	if (unlikely(ctx->flags & IORING_SETUP_IOPOLL))
		return -EINVAL;
	if (unlikely(sqe->addr || sqe->ioprio || sqe->buf_index))
		return -EINVAL;

	req->sync.flags = READ_ONCE(sqe->fsync_flags);
	if (unlikely(req->sync.flags & ~IORING_FSYNC_DATASYNC))
		return -EINVAL;

	req->sync.off = READ_ONCE(sqe->off);
	req->sync.len = READ_ONCE(sqe->len);
	return 0;
}

static int io_fsync(struct io_kiocb *req, unsigned int issue_flags)
{
	loff_t end = req->sync.off + req->sync.len;
	int ret;

	/* fsync always requires a blocking context */
	if (issue_flags & IO_URING_F_NONBLOCK)
		return -EAGAIN;

	ret = vfs_fsync_range(req->file, req->sync.off,
				end > 0 ? end : LLONG_MAX,
				req->sync.flags & IORING_FSYNC_DATASYNC);
	if (ret < 0)
		req_set_fail_links(req);
	io_req_complete(req, ret);
	return 0;
}

static int io_fallocate_prep(struct io_kiocb *req,
			     const struct io_uring_sqe *sqe)
{
	if (sqe->ioprio || sqe->buf_index || sqe->rw_flags)
		return -EINVAL;
	if (unlikely(req->ctx->flags & IORING_SETUP_IOPOLL))
		return -EINVAL;

	req->sync.off = READ_ONCE(sqe->off);
	req->sync.len = READ_ONCE(sqe->addr);
	req->sync.mode = READ_ONCE(sqe->len);
	return 0;
}

static int io_fallocate(struct io_kiocb *req, unsigned int issue_flags)
{
	int ret;

	/* fallocate always requiring blocking context */
	if (issue_flags & IO_URING_F_NONBLOCK)
		return -EAGAIN;
	ret = vfs_fallocate(req->file, req->sync.mode, req->sync.off,
				req->sync.len);
	if (ret < 0)
		req_set_fail_links(req);
	io_req_complete(req, ret);
	return 0;
}

static int __io_openat_prep(struct io_kiocb *req, const struct io_uring_sqe *sqe)
{
	const char __user *fname;
	int ret;

	if (unlikely(sqe->ioprio || sqe->buf_index))
		return -EINVAL;
	if (unlikely(req->flags & REQ_F_FIXED_FILE))
		return -EBADF;

	/* open.how should be already initialised */
	if (!(req->open.how.flags & O_PATH) && force_o_largefile())
		req->open.how.flags |= O_LARGEFILE;

	req->open.dfd = READ_ONCE(sqe->fd);
	fname = u64_to_user_ptr(READ_ONCE(sqe->addr));
	req->open.filename = getname(fname);
	if (IS_ERR(req->open.filename)) {
		ret = PTR_ERR(req->open.filename);
		req->open.filename = NULL;
		return ret;
	}
	req->open.nofile = rlimit(RLIMIT_NOFILE);
	req->flags |= REQ_F_NEED_CLEANUP;
	return 0;
}

static int io_openat_prep(struct io_kiocb *req, const struct io_uring_sqe *sqe)
{
	u64 flags, mode;

	if (unlikely(req->ctx->flags & IORING_SETUP_IOPOLL))
		return -EINVAL;
	mode = READ_ONCE(sqe->len);
	flags = READ_ONCE(sqe->open_flags);
	req->open.how = build_open_how(flags, mode);
	return __io_openat_prep(req, sqe);
}

static int io_openat2_prep(struct io_kiocb *req, const struct io_uring_sqe *sqe)
{
	struct open_how __user *how;
	size_t len;
	int ret;

	if (unlikely(req->ctx->flags & IORING_SETUP_IOPOLL))
		return -EINVAL;
	how = u64_to_user_ptr(READ_ONCE(sqe->addr2));
	len = READ_ONCE(sqe->len);
	if (len < OPEN_HOW_SIZE_VER0)
		return -EINVAL;

	ret = copy_struct_from_user(&req->open.how, sizeof(req->open.how), how,
					len);
	if (ret)
		return ret;

	return __io_openat_prep(req, sqe);
}

static int io_openat2(struct io_kiocb *req, unsigned int issue_flags)
{
	struct open_flags op;
	struct file *file;
	bool nonblock_set;
	bool resolve_nonblock;
	int ret;

	ret = build_open_flags(&req->open.how, &op);
	if (ret)
		goto err;
	nonblock_set = op.open_flag & O_NONBLOCK;
	resolve_nonblock = req->open.how.resolve & RESOLVE_CACHED;
	if (issue_flags & IO_URING_F_NONBLOCK) {
		/*
		 * Don't bother trying for O_TRUNC, O_CREAT, or O_TMPFILE open,
		 * it'll always -EAGAIN
		 */
		if (req->open.how.flags & (O_TRUNC | O_CREAT | O_TMPFILE))
			return -EAGAIN;
		op.lookup_flags |= LOOKUP_CACHED;
		op.open_flag |= O_NONBLOCK;
	}

	ret = __get_unused_fd_flags(req->open.how.flags, req->open.nofile);
	if (ret < 0)
		goto err;

	file = do_filp_open(req->open.dfd, req->open.filename, &op);
	/* only retry if RESOLVE_CACHED wasn't already set by application */
	if ((!resolve_nonblock && (issue_flags & IO_URING_F_NONBLOCK)) &&
	    file == ERR_PTR(-EAGAIN)) {
		/*
		 * We could hang on to this 'fd', but seems like marginal
		 * gain for something that is now known to be a slower path.
		 * So just put it, and we'll get a new one when we retry.
		 */
		put_unused_fd(ret);
		return -EAGAIN;
	}

	if (IS_ERR(file)) {
		put_unused_fd(ret);
		ret = PTR_ERR(file);
	} else {
		if ((issue_flags & IO_URING_F_NONBLOCK) && !nonblock_set)
			file->f_flags &= ~O_NONBLOCK;
		fsnotify_open(file);
		fd_install(ret, file);
	}
err:
	putname(req->open.filename);
	req->flags &= ~REQ_F_NEED_CLEANUP;
	if (ret < 0)
		req_set_fail_links(req);
	__io_req_complete(req, issue_flags, ret, 0);
	return 0;
}

static int io_openat(struct io_kiocb *req, unsigned int issue_flags)
{
	return io_openat2(req, issue_flags);
}

static int io_remove_buffers_prep(struct io_kiocb *req,
				  const struct io_uring_sqe *sqe)
{
	struct io_provide_buf *p = &req->pbuf;
	u64 tmp;

	if (sqe->ioprio || sqe->rw_flags || sqe->addr || sqe->len || sqe->off)
		return -EINVAL;

	tmp = READ_ONCE(sqe->fd);
	if (!tmp || tmp > USHRT_MAX)
		return -EINVAL;

	memset(p, 0, sizeof(*p));
	p->nbufs = tmp;
	p->bgid = READ_ONCE(sqe->buf_group);
	return 0;
}

static int __io_remove_buffers(struct io_ring_ctx *ctx, struct io_buffer *buf,
			       int bgid, unsigned nbufs)
{
	unsigned i = 0;

	/* shouldn't happen */
	if (!nbufs)
		return 0;

	/* the head kbuf is the list itself */
	while (!list_empty(&buf->list)) {
		struct io_buffer *nxt;

		nxt = list_first_entry(&buf->list, struct io_buffer, list);
		list_del(&nxt->list);
		kfree(nxt);
		if (++i == nbufs)
			return i;
	}
	i++;
	kfree(buf);
	xa_erase(&ctx->io_buffers, bgid);

	return i;
}

static int io_remove_buffers(struct io_kiocb *req, unsigned int issue_flags)
{
	struct io_provide_buf *p = &req->pbuf;
	struct io_ring_ctx *ctx = req->ctx;
	struct io_buffer *head;
	int ret = 0;
	bool force_nonblock = issue_flags & IO_URING_F_NONBLOCK;

	io_ring_submit_lock(ctx, !force_nonblock);

	lockdep_assert_held(&ctx->uring_lock);

	ret = -ENOENT;
	head = xa_load(&ctx->io_buffers, p->bgid);
	if (head)
		ret = __io_remove_buffers(ctx, head, p->bgid, p->nbufs);
	if (ret < 0)
		req_set_fail_links(req);

	/* complete before unlock, IOPOLL may need the lock */
	__io_req_complete(req, issue_flags, ret, 0);
	io_ring_submit_unlock(ctx, !force_nonblock);
	return 0;
}

static int io_provide_buffers_prep(struct io_kiocb *req,
				   const struct io_uring_sqe *sqe)
{
	unsigned long size, tmp_check;
	struct io_provide_buf *p = &req->pbuf;
	u64 tmp;

	if (sqe->ioprio || sqe->rw_flags)
		return -EINVAL;

	tmp = READ_ONCE(sqe->fd);
	if (!tmp || tmp > USHRT_MAX)
		return -E2BIG;
	p->nbufs = tmp;
	p->addr = READ_ONCE(sqe->addr);
	p->len = READ_ONCE(sqe->len);

	if (check_mul_overflow((unsigned long)p->len, (unsigned long)p->nbufs,
				&size))
		return -EOVERFLOW;
	if (check_add_overflow((unsigned long)p->addr, size, &tmp_check))
		return -EOVERFLOW;

	size = (unsigned long)p->len * p->nbufs;
	if (!access_ok(u64_to_user_ptr(p->addr), size))
		return -EFAULT;

	p->bgid = READ_ONCE(sqe->buf_group);
	tmp = READ_ONCE(sqe->off);
	if (tmp > USHRT_MAX)
		return -E2BIG;
	p->bid = tmp;
	return 0;
}

static int io_add_buffers(struct io_provide_buf *pbuf, struct io_buffer **head)
{
	struct io_buffer *buf;
	u64 addr = pbuf->addr;
	int i, bid = pbuf->bid;

	for (i = 0; i < pbuf->nbufs; i++) {
		buf = kmalloc(sizeof(*buf), GFP_KERNEL);
		if (!buf)
			break;

		buf->addr = addr;
		buf->len = min_t(__u32, pbuf->len, MAX_RW_COUNT);
		buf->bid = bid;
		addr += pbuf->len;
		bid++;
		if (!*head) {
			INIT_LIST_HEAD(&buf->list);
			*head = buf;
		} else {
			list_add_tail(&buf->list, &(*head)->list);
		}
	}

	return i ? i : -ENOMEM;
}

static int io_provide_buffers(struct io_kiocb *req, unsigned int issue_flags)
{
	struct io_provide_buf *p = &req->pbuf;
	struct io_ring_ctx *ctx = req->ctx;
	struct io_buffer *head, *list;
	int ret = 0;
	bool force_nonblock = issue_flags & IO_URING_F_NONBLOCK;

	io_ring_submit_lock(ctx, !force_nonblock);

	lockdep_assert_held(&ctx->uring_lock);

	list = head = xa_load(&ctx->io_buffers, p->bgid);

	ret = io_add_buffers(p, &head);
	if (ret >= 0 && !list) {
		ret = xa_insert(&ctx->io_buffers, p->bgid, head, GFP_KERNEL);
		if (ret < 0)
			__io_remove_buffers(ctx, head, p->bgid, -1U);
	}
	if (ret < 0)
		req_set_fail_links(req);
	/* complete before unlock, IOPOLL may need the lock */
	__io_req_complete(req, issue_flags, ret, 0);
	io_ring_submit_unlock(ctx, !force_nonblock);
	return 0;
}

static int io_epoll_ctl_prep(struct io_kiocb *req,
			     const struct io_uring_sqe *sqe)
{
#if defined(CONFIG_EPOLL)
	if (sqe->ioprio || sqe->buf_index)
		return -EINVAL;
	if (unlikely(req->ctx->flags & IORING_SETUP_IOPOLL))
		return -EINVAL;

	req->epoll.epfd = READ_ONCE(sqe->fd);
	req->epoll.op = READ_ONCE(sqe->len);
	req->epoll.fd = READ_ONCE(sqe->off);

	if (ep_op_has_event(req->epoll.op)) {
		struct epoll_event __user *ev;

		ev = u64_to_user_ptr(READ_ONCE(sqe->addr));
		if (copy_from_user(&req->epoll.event, ev, sizeof(*ev)))
			return -EFAULT;
	}

	return 0;
#else
	return -EOPNOTSUPP;
#endif
}

static int io_epoll_ctl(struct io_kiocb *req, unsigned int issue_flags)
{
#if defined(CONFIG_EPOLL)
	struct io_epoll *ie = &req->epoll;
	int ret;
	bool force_nonblock = issue_flags & IO_URING_F_NONBLOCK;

	ret = do_epoll_ctl(ie->epfd, ie->op, ie->fd, &ie->event, force_nonblock);
	if (force_nonblock && ret == -EAGAIN)
		return -EAGAIN;

	if (ret < 0)
		req_set_fail_links(req);
	__io_req_complete(req, issue_flags, ret, 0);
	return 0;
#else
	return -EOPNOTSUPP;
#endif
}

static int io_madvise_prep(struct io_kiocb *req, const struct io_uring_sqe *sqe)
{
#if defined(CONFIG_ADVISE_SYSCALLS) && defined(CONFIG_MMU)
	if (sqe->ioprio || sqe->buf_index || sqe->off)
		return -EINVAL;
	if (unlikely(req->ctx->flags & IORING_SETUP_IOPOLL))
		return -EINVAL;

	req->madvise.addr = READ_ONCE(sqe->addr);
	req->madvise.len = READ_ONCE(sqe->len);
	req->madvise.advice = READ_ONCE(sqe->fadvise_advice);
	return 0;
#else
	return -EOPNOTSUPP;
#endif
}

static int io_madvise(struct io_kiocb *req, unsigned int issue_flags)
{
#if defined(CONFIG_ADVISE_SYSCALLS) && defined(CONFIG_MMU)
	struct io_madvise *ma = &req->madvise;
	int ret;

	if (issue_flags & IO_URING_F_NONBLOCK)
		return -EAGAIN;

	ret = do_madvise(current->mm, ma->addr, ma->len, ma->advice);
	if (ret < 0)
		req_set_fail_links(req);
	io_req_complete(req, ret);
	return 0;
#else
	return -EOPNOTSUPP;
#endif
}

static int io_fadvise_prep(struct io_kiocb *req, const struct io_uring_sqe *sqe)
{
	if (sqe->ioprio || sqe->buf_index || sqe->addr)
		return -EINVAL;
	if (unlikely(req->ctx->flags & IORING_SETUP_IOPOLL))
		return -EINVAL;

	req->fadvise.offset = READ_ONCE(sqe->off);
	req->fadvise.len = READ_ONCE(sqe->len);
	req->fadvise.advice = READ_ONCE(sqe->fadvise_advice);
	return 0;
}

static int io_fadvise(struct io_kiocb *req, unsigned int issue_flags)
{
	struct io_fadvise *fa = &req->fadvise;
	int ret;

	if (issue_flags & IO_URING_F_NONBLOCK) {
		switch (fa->advice) {
		case POSIX_FADV_NORMAL:
		case POSIX_FADV_RANDOM:
		case POSIX_FADV_SEQUENTIAL:
			break;
		default:
			return -EAGAIN;
		}
	}

	ret = vfs_fadvise(req->file, fa->offset, fa->len, fa->advice);
	if (ret < 0)
		req_set_fail_links(req);
	__io_req_complete(req, issue_flags, ret, 0);
	return 0;
}

static int io_statx_prep(struct io_kiocb *req, const struct io_uring_sqe *sqe)
{
	if (unlikely(req->ctx->flags & IORING_SETUP_IOPOLL))
		return -EINVAL;
	if (sqe->ioprio || sqe->buf_index)
		return -EINVAL;
	if (req->flags & REQ_F_FIXED_FILE)
		return -EBADF;

	req->statx.dfd = READ_ONCE(sqe->fd);
	req->statx.mask = READ_ONCE(sqe->len);
	req->statx.filename = u64_to_user_ptr(READ_ONCE(sqe->addr));
	req->statx.buffer = u64_to_user_ptr(READ_ONCE(sqe->addr2));
	req->statx.flags = READ_ONCE(sqe->statx_flags);

	return 0;
}

static int io_statx(struct io_kiocb *req, unsigned int issue_flags)
{
	struct io_statx *ctx = &req->statx;
	int ret;

	if (issue_flags & IO_URING_F_NONBLOCK)
		return -EAGAIN;

	ret = do_statx(ctx->dfd, ctx->filename, ctx->flags, ctx->mask,
		       ctx->buffer);

	if (ret < 0)
		req_set_fail_links(req);
	io_req_complete(req, ret);
	return 0;
}

static int io_close_prep(struct io_kiocb *req, const struct io_uring_sqe *sqe)
{
	if (unlikely(req->ctx->flags & IORING_SETUP_IOPOLL))
		return -EINVAL;
	if (sqe->ioprio || sqe->off || sqe->addr || sqe->len ||
	    sqe->rw_flags || sqe->buf_index)
		return -EINVAL;
	if (req->flags & REQ_F_FIXED_FILE)
		return -EBADF;

	req->close.fd = READ_ONCE(sqe->fd);
	return 0;
}

static int io_close(struct io_kiocb *req, unsigned int issue_flags)
{
	struct files_struct *files = current->files;
	struct io_close *close = &req->close;
	struct fdtable *fdt;
	struct file *file = NULL;
	int ret = -EBADF;

	spin_lock(&files->file_lock);
	fdt = files_fdtable(files);
	if (close->fd >= fdt->max_fds) {
		spin_unlock(&files->file_lock);
		goto err;
	}
	file = fdt->fd[close->fd];
	if (!file || file->f_op == &io_uring_fops) {
		spin_unlock(&files->file_lock);
		file = NULL;
		goto err;
	}

	/* if the file has a flush method, be safe and punt to async */
	if (file->f_op->flush && (issue_flags & IO_URING_F_NONBLOCK)) {
		spin_unlock(&files->file_lock);
		return -EAGAIN;
	}

	ret = __close_fd_get_file(close->fd, &file);
	spin_unlock(&files->file_lock);
	if (ret < 0) {
		if (ret == -ENOENT)
			ret = -EBADF;
		goto err;
	}

	/* No ->flush() or already async, safely close from here */
	ret = filp_close(file, current->files);
err:
	if (ret < 0)
		req_set_fail_links(req);
	if (file)
		fput(file);
	__io_req_complete(req, issue_flags, ret, 0);
	return 0;
}

static int io_sfr_prep(struct io_kiocb *req, const struct io_uring_sqe *sqe)
{
	struct io_ring_ctx *ctx = req->ctx;

	if (unlikely(ctx->flags & IORING_SETUP_IOPOLL))
		return -EINVAL;
	if (unlikely(sqe->addr || sqe->ioprio || sqe->buf_index))
		return -EINVAL;

	req->sync.off = READ_ONCE(sqe->off);
	req->sync.len = READ_ONCE(sqe->len);
	req->sync.flags = READ_ONCE(sqe->sync_range_flags);
	return 0;
}

static int io_sync_file_range(struct io_kiocb *req, unsigned int issue_flags)
{
	int ret;

	/* sync_file_range always requires a blocking context */
	if (issue_flags & IO_URING_F_NONBLOCK)
		return -EAGAIN;

	ret = sync_file_range(req->file, req->sync.off, req->sync.len,
				req->sync.flags);
	if (ret < 0)
		req_set_fail_links(req);
	io_req_complete(req, ret);
	return 0;
}

#if defined(CONFIG_NET)
static int io_setup_async_msg(struct io_kiocb *req,
			      struct io_async_msghdr *kmsg)
{
	struct io_async_msghdr *async_msg = req->async_data;

	if (async_msg)
		return -EAGAIN;
	if (io_alloc_async_data(req)) {
		kfree(kmsg->free_iov);
		return -ENOMEM;
	}
	async_msg = req->async_data;
	req->flags |= REQ_F_NEED_CLEANUP;
	memcpy(async_msg, kmsg, sizeof(*kmsg));
	async_msg->msg.msg_name = &async_msg->addr;
	/* if were using fast_iov, set it to the new one */
	if (!async_msg->free_iov)
		async_msg->msg.msg_iter.iov = async_msg->fast_iov;

	return -EAGAIN;
}

static int io_sendmsg_copy_hdr(struct io_kiocb *req,
			       struct io_async_msghdr *iomsg)
{
	iomsg->msg.msg_name = &iomsg->addr;
	iomsg->free_iov = iomsg->fast_iov;
	return sendmsg_copy_msghdr(&iomsg->msg, req->sr_msg.umsg,
				   req->sr_msg.msg_flags, &iomsg->free_iov);
}

static int io_sendmsg_prep_async(struct io_kiocb *req)
{
	int ret;

	ret = io_sendmsg_copy_hdr(req, req->async_data);
	if (!ret)
		req->flags |= REQ_F_NEED_CLEANUP;
	return ret;
}

static int io_sendmsg_prep(struct io_kiocb *req, const struct io_uring_sqe *sqe)
{
	struct io_sr_msg *sr = &req->sr_msg;

	if (unlikely(req->ctx->flags & IORING_SETUP_IOPOLL))
		return -EINVAL;

	sr->umsg = u64_to_user_ptr(READ_ONCE(sqe->addr));
	sr->len = READ_ONCE(sqe->len);
	sr->msg_flags = READ_ONCE(sqe->msg_flags) | MSG_NOSIGNAL;
	if (sr->msg_flags & MSG_DONTWAIT)
		req->flags |= REQ_F_NOWAIT;

#ifdef CONFIG_COMPAT
	if (req->ctx->compat)
		sr->msg_flags |= MSG_CMSG_COMPAT;
#endif
	return 0;
}

static int io_sendmsg(struct io_kiocb *req, unsigned int issue_flags)
{
	struct io_async_msghdr iomsg, *kmsg;
	struct socket *sock;
	unsigned flags;
	int min_ret = 0;
	int ret;

	sock = sock_from_file(req->file);
	if (unlikely(!sock))
		return -ENOTSOCK;

	kmsg = req->async_data;
	if (!kmsg) {
		ret = io_sendmsg_copy_hdr(req, &iomsg);
		if (ret)
			return ret;
		kmsg = &iomsg;
	}

	flags = req->sr_msg.msg_flags;
	if (issue_flags & IO_URING_F_NONBLOCK)
		flags |= MSG_DONTWAIT;
	if (flags & MSG_WAITALL)
		min_ret = iov_iter_count(&kmsg->msg.msg_iter);

	ret = __sys_sendmsg_sock(sock, &kmsg->msg, flags);
	if ((issue_flags & IO_URING_F_NONBLOCK) && ret == -EAGAIN)
		return io_setup_async_msg(req, kmsg);
	if (ret == -ERESTARTSYS)
		ret = -EINTR;

	/* fast path, check for non-NULL to avoid function call */
	if (kmsg->free_iov)
		kfree(kmsg->free_iov);
	req->flags &= ~REQ_F_NEED_CLEANUP;
	if (ret < min_ret)
		req_set_fail_links(req);
	__io_req_complete(req, issue_flags, ret, 0);
	return 0;
}

static int io_send(struct io_kiocb *req, unsigned int issue_flags)
{
	struct io_sr_msg *sr = &req->sr_msg;
	struct msghdr msg;
	struct iovec iov;
	struct socket *sock;
	unsigned flags;
	int min_ret = 0;
	int ret;

	sock = sock_from_file(req->file);
	if (unlikely(!sock))
		return -ENOTSOCK;

	ret = import_single_range(WRITE, sr->buf, sr->len, &iov, &msg.msg_iter);
	if (unlikely(ret))
		return ret;

	msg.msg_name = NULL;
	msg.msg_control = NULL;
	msg.msg_controllen = 0;
	msg.msg_namelen = 0;

	flags = req->sr_msg.msg_flags;
	if (issue_flags & IO_URING_F_NONBLOCK)
		flags |= MSG_DONTWAIT;
	if (flags & MSG_WAITALL)
		min_ret = iov_iter_count(&msg.msg_iter);

	msg.msg_flags = flags;
	ret = sock_sendmsg(sock, &msg);
	if ((issue_flags & IO_URING_F_NONBLOCK) && ret == -EAGAIN)
		return -EAGAIN;
	if (ret == -ERESTARTSYS)
		ret = -EINTR;

	if (ret < min_ret)
		req_set_fail_links(req);
	__io_req_complete(req, issue_flags, ret, 0);
	return 0;
}

static int __io_recvmsg_copy_hdr(struct io_kiocb *req,
				 struct io_async_msghdr *iomsg)
{
	struct io_sr_msg *sr = &req->sr_msg;
	struct iovec __user *uiov;
	size_t iov_len;
	int ret;

	ret = __copy_msghdr_from_user(&iomsg->msg, sr->umsg,
					&iomsg->uaddr, &uiov, &iov_len);
	if (ret)
		return ret;

	if (req->flags & REQ_F_BUFFER_SELECT) {
		if (iov_len > 1)
			return -EINVAL;
		if (copy_from_user(iomsg->fast_iov, uiov, sizeof(*uiov)))
			return -EFAULT;
		sr->len = iomsg->fast_iov[0].iov_len;
		iomsg->free_iov = NULL;
	} else {
		iomsg->free_iov = iomsg->fast_iov;
		ret = __import_iovec(READ, uiov, iov_len, UIO_FASTIOV,
				     &iomsg->free_iov, &iomsg->msg.msg_iter,
				     false);
		if (ret > 0)
			ret = 0;
	}

	return ret;
}

#ifdef CONFIG_COMPAT
static int __io_compat_recvmsg_copy_hdr(struct io_kiocb *req,
					struct io_async_msghdr *iomsg)
{
	struct io_sr_msg *sr = &req->sr_msg;
	struct compat_iovec __user *uiov;
	compat_uptr_t ptr;
	compat_size_t len;
	int ret;

	ret = __get_compat_msghdr(&iomsg->msg, sr->umsg_compat, &iomsg->uaddr,
				  &ptr, &len);
	if (ret)
		return ret;

	uiov = compat_ptr(ptr);
	if (req->flags & REQ_F_BUFFER_SELECT) {
		compat_ssize_t clen;

		if (len > 1)
			return -EINVAL;
		if (!access_ok(uiov, sizeof(*uiov)))
			return -EFAULT;
		if (__get_user(clen, &uiov->iov_len))
			return -EFAULT;
		if (clen < 0)
			return -EINVAL;
		sr->len = clen;
		iomsg->free_iov = NULL;
	} else {
		iomsg->free_iov = iomsg->fast_iov;
		ret = __import_iovec(READ, (struct iovec __user *)uiov, len,
				   UIO_FASTIOV, &iomsg->free_iov,
				   &iomsg->msg.msg_iter, true);
		if (ret < 0)
			return ret;
	}

	return 0;
}
#endif

static int io_recvmsg_copy_hdr(struct io_kiocb *req,
			       struct io_async_msghdr *iomsg)
{
	iomsg->msg.msg_name = &iomsg->addr;

#ifdef CONFIG_COMPAT
	if (req->ctx->compat)
		return __io_compat_recvmsg_copy_hdr(req, iomsg);
#endif

	return __io_recvmsg_copy_hdr(req, iomsg);
}

static struct io_buffer *io_recv_buffer_select(struct io_kiocb *req,
					       bool needs_lock)
{
	struct io_sr_msg *sr = &req->sr_msg;
	struct io_buffer *kbuf;

	kbuf = io_buffer_select(req, &sr->len, sr->bgid, sr->kbuf, needs_lock);
	if (IS_ERR(kbuf))
		return kbuf;

	sr->kbuf = kbuf;
	req->flags |= REQ_F_BUFFER_SELECTED;
	return kbuf;
}

static inline unsigned int io_put_recv_kbuf(struct io_kiocb *req)
{
	return io_put_kbuf(req, req->sr_msg.kbuf);
}

static int io_recvmsg_prep_async(struct io_kiocb *req)
{
	int ret;

	ret = io_recvmsg_copy_hdr(req, req->async_data);
	if (!ret)
		req->flags |= REQ_F_NEED_CLEANUP;
	return ret;
}

static int io_recvmsg_prep(struct io_kiocb *req, const struct io_uring_sqe *sqe)
{
	struct io_sr_msg *sr = &req->sr_msg;

	if (unlikely(req->ctx->flags & IORING_SETUP_IOPOLL))
		return -EINVAL;

	sr->umsg = u64_to_user_ptr(READ_ONCE(sqe->addr));
	sr->len = READ_ONCE(sqe->len);
	sr->bgid = READ_ONCE(sqe->buf_group);
	sr->msg_flags = READ_ONCE(sqe->msg_flags) | MSG_NOSIGNAL;
	if (sr->msg_flags & MSG_DONTWAIT)
		req->flags |= REQ_F_NOWAIT;

#ifdef CONFIG_COMPAT
	if (req->ctx->compat)
		sr->msg_flags |= MSG_CMSG_COMPAT;
#endif
	return 0;
}

static int io_recvmsg(struct io_kiocb *req, unsigned int issue_flags)
{
	struct io_async_msghdr iomsg, *kmsg;
	struct socket *sock;
	struct io_buffer *kbuf;
	unsigned flags;
	int min_ret = 0;
	int ret, cflags = 0;
	bool force_nonblock = issue_flags & IO_URING_F_NONBLOCK;

	sock = sock_from_file(req->file);
	if (unlikely(!sock))
		return -ENOTSOCK;

	kmsg = req->async_data;
	if (!kmsg) {
		ret = io_recvmsg_copy_hdr(req, &iomsg);
		if (ret)
			return ret;
		kmsg = &iomsg;
	}

	if (req->flags & REQ_F_BUFFER_SELECT) {
		kbuf = io_recv_buffer_select(req, !force_nonblock);
		if (IS_ERR(kbuf))
			return PTR_ERR(kbuf);
		kmsg->fast_iov[0].iov_base = u64_to_user_ptr(kbuf->addr);
		kmsg->fast_iov[0].iov_len = req->sr_msg.len;
		iov_iter_init(&kmsg->msg.msg_iter, READ, kmsg->fast_iov,
				1, req->sr_msg.len);
	}

	flags = req->sr_msg.msg_flags;
	if (force_nonblock)
		flags |= MSG_DONTWAIT;
	if (flags & MSG_WAITALL)
		min_ret = iov_iter_count(&kmsg->msg.msg_iter);

	ret = __sys_recvmsg_sock(sock, &kmsg->msg, req->sr_msg.umsg,
					kmsg->uaddr, flags);
	if (force_nonblock && ret == -EAGAIN)
		return io_setup_async_msg(req, kmsg);
	if (ret == -ERESTARTSYS)
		ret = -EINTR;

	if (req->flags & REQ_F_BUFFER_SELECTED)
		cflags = io_put_recv_kbuf(req);
	/* fast path, check for non-NULL to avoid function call */
	if (kmsg->free_iov)
		kfree(kmsg->free_iov);
	req->flags &= ~REQ_F_NEED_CLEANUP;
	if (ret < min_ret || ((flags & MSG_WAITALL) && (kmsg->msg.msg_flags & (MSG_TRUNC | MSG_CTRUNC))))
		req_set_fail_links(req);
	__io_req_complete(req, issue_flags, ret, cflags);
	return 0;
}

static int io_recv(struct io_kiocb *req, unsigned int issue_flags)
{
	struct io_buffer *kbuf;
	struct io_sr_msg *sr = &req->sr_msg;
	struct msghdr msg;
	void __user *buf = sr->buf;
	struct socket *sock;
	struct iovec iov;
	unsigned flags;
	int min_ret = 0;
	int ret, cflags = 0;
	bool force_nonblock = issue_flags & IO_URING_F_NONBLOCK;

	sock = sock_from_file(req->file);
	if (unlikely(!sock))
		return -ENOTSOCK;

	if (req->flags & REQ_F_BUFFER_SELECT) {
		kbuf = io_recv_buffer_select(req, !force_nonblock);
		if (IS_ERR(kbuf))
			return PTR_ERR(kbuf);
		buf = u64_to_user_ptr(kbuf->addr);
	}

	ret = import_single_range(READ, buf, sr->len, &iov, &msg.msg_iter);
	if (unlikely(ret))
		goto out_free;

	msg.msg_name = NULL;
	msg.msg_control = NULL;
	msg.msg_controllen = 0;
	msg.msg_namelen = 0;
	msg.msg_iocb = NULL;
	msg.msg_flags = 0;

	flags = req->sr_msg.msg_flags;
	if (force_nonblock)
		flags |= MSG_DONTWAIT;
	if (flags & MSG_WAITALL)
		min_ret = iov_iter_count(&msg.msg_iter);

	ret = sock_recvmsg(sock, &msg, flags);
	if (force_nonblock && ret == -EAGAIN)
		return -EAGAIN;
	if (ret == -ERESTARTSYS)
		ret = -EINTR;
out_free:
	if (req->flags & REQ_F_BUFFER_SELECTED)
		cflags = io_put_recv_kbuf(req);
	if (ret < min_ret || ((flags & MSG_WAITALL) && (msg.msg_flags & (MSG_TRUNC | MSG_CTRUNC))))
		req_set_fail_links(req);
	__io_req_complete(req, issue_flags, ret, cflags);
	return 0;
}

static int io_accept_prep(struct io_kiocb *req, const struct io_uring_sqe *sqe)
{
	struct io_accept *accept = &req->accept;

	if (unlikely(req->ctx->flags & IORING_SETUP_IOPOLL))
		return -EINVAL;
	if (sqe->ioprio || sqe->len || sqe->buf_index)
		return -EINVAL;

	accept->addr = u64_to_user_ptr(READ_ONCE(sqe->addr));
	accept->addr_len = u64_to_user_ptr(READ_ONCE(sqe->addr2));
	accept->flags = READ_ONCE(sqe->accept_flags);
	accept->nofile = rlimit(RLIMIT_NOFILE);
	return 0;
}

static int io_accept(struct io_kiocb *req, unsigned int issue_flags)
{
	struct io_accept *accept = &req->accept;
	bool force_nonblock = issue_flags & IO_URING_F_NONBLOCK;
	unsigned int file_flags = force_nonblock ? O_NONBLOCK : 0;
	int ret;

	if (req->file->f_flags & O_NONBLOCK)
		req->flags |= REQ_F_NOWAIT;

	ret = __sys_accept4_file(req->file, file_flags, accept->addr,
					accept->addr_len, accept->flags,
					accept->nofile);
	if (ret == -EAGAIN && force_nonblock)
		return -EAGAIN;
	if (ret < 0) {
		if (ret == -ERESTARTSYS)
			ret = -EINTR;
		req_set_fail_links(req);
	}
	__io_req_complete(req, issue_flags, ret, 0);
	return 0;
}

static int io_connect_prep_async(struct io_kiocb *req)
{
	struct io_async_connect *io = req->async_data;
	struct io_connect *conn = &req->connect;

	return move_addr_to_kernel(conn->addr, conn->addr_len, &io->address);
}

static int io_connect_prep(struct io_kiocb *req, const struct io_uring_sqe *sqe)
{
	struct io_connect *conn = &req->connect;

	if (unlikely(req->ctx->flags & IORING_SETUP_IOPOLL))
		return -EINVAL;
	if (sqe->ioprio || sqe->len || sqe->buf_index || sqe->rw_flags)
		return -EINVAL;

	conn->addr = u64_to_user_ptr(READ_ONCE(sqe->addr));
	conn->addr_len =  READ_ONCE(sqe->addr2);
	return 0;
}

static int io_connect(struct io_kiocb *req, unsigned int issue_flags)
{
	struct io_async_connect __io, *io;
	unsigned file_flags;
	int ret;
	bool force_nonblock = issue_flags & IO_URING_F_NONBLOCK;

	if (req->async_data) {
		io = req->async_data;
	} else {
		ret = move_addr_to_kernel(req->connect.addr,
						req->connect.addr_len,
						&__io.address);
		if (ret)
			goto out;
		io = &__io;
	}

	file_flags = force_nonblock ? O_NONBLOCK : 0;

	ret = __sys_connect_file(req->file, &io->address,
					req->connect.addr_len, file_flags);
	if ((ret == -EAGAIN || ret == -EINPROGRESS) && force_nonblock) {
		if (req->async_data)
			return -EAGAIN;
		if (io_alloc_async_data(req)) {
			ret = -ENOMEM;
			goto out;
		}
		memcpy(req->async_data, &__io, sizeof(__io));
		return -EAGAIN;
	}
	if (ret == -ERESTARTSYS)
		ret = -EINTR;
out:
	if (ret < 0)
		req_set_fail_links(req);
	__io_req_complete(req, issue_flags, ret, 0);
	return 0;
}
#else /* !CONFIG_NET */
#define IO_NETOP_FN(op)							\
static int io_##op(struct io_kiocb *req, unsigned int issue_flags)	\
{									\
	return -EOPNOTSUPP;						\
}

#define IO_NETOP_PREP(op)						\
IO_NETOP_FN(op)								\
static int io_##op##_prep(struct io_kiocb *req, const struct io_uring_sqe *sqe) \
{									\
	return -EOPNOTSUPP;						\
}									\

#define IO_NETOP_PREP_ASYNC(op)						\
IO_NETOP_PREP(op)							\
static int io_##op##_prep_async(struct io_kiocb *req)			\
{									\
	return -EOPNOTSUPP;						\
}

IO_NETOP_PREP_ASYNC(sendmsg);
IO_NETOP_PREP_ASYNC(recvmsg);
IO_NETOP_PREP_ASYNC(connect);
IO_NETOP_PREP(accept);
IO_NETOP_FN(send);
IO_NETOP_FN(recv);
#endif /* CONFIG_NET */

struct io_poll_table {
	struct poll_table_struct pt;
	struct io_kiocb *req;
	int error;
};

static int __io_async_wake(struct io_kiocb *req, struct io_poll_iocb *poll,
			   __poll_t mask, task_work_func_t func)
{
	int ret;

	/* for instances that support it check for an event match first: */
	if (mask && !(mask & poll->events))
		return 0;

	trace_io_uring_task_add(req->ctx, req->opcode, req->user_data, mask);

	list_del_init(&poll->wait.entry);

	req->result = mask;
	req->task_work.func = func;

	/*
	 * If this fails, then the task is exiting. When a task exits, the
	 * work gets canceled, so just cancel this request as well instead
	 * of executing it. We can't safely execute it anyway, as we may not
	 * have the needed state needed for it anyway.
	 */
	ret = io_req_task_work_add(req);
	if (unlikely(ret)) {
		WRITE_ONCE(poll->canceled, true);
		io_req_task_work_add_fallback(req, func);
	}
	return 1;
}

static bool io_poll_rewait(struct io_kiocb *req, struct io_poll_iocb *poll)
	__acquires(&req->ctx->completion_lock)
{
	struct io_ring_ctx *ctx = req->ctx;

	if (!req->result && !READ_ONCE(poll->canceled)) {
		struct poll_table_struct pt = { ._key = poll->events };

		req->result = vfs_poll(req->file, &pt) & poll->events;
	}

	spin_lock_irq(&ctx->completion_lock);
	if (!req->result && !READ_ONCE(poll->canceled)) {
		add_wait_queue(poll->head, &poll->wait);
		return true;
	}

	return false;
}

static struct io_poll_iocb *io_poll_get_double(struct io_kiocb *req)
{
	/* pure poll stashes this in ->async_data, poll driven retry elsewhere */
	if (req->opcode == IORING_OP_POLL_ADD)
		return req->async_data;
	return req->apoll->double_poll;
}

static struct io_poll_iocb *io_poll_get_single(struct io_kiocb *req)
{
	if (req->opcode == IORING_OP_POLL_ADD)
		return &req->poll;
	return &req->apoll->poll;
}

static void io_poll_remove_double(struct io_kiocb *req)
	__must_hold(&req->ctx->completion_lock)
{
	struct io_poll_iocb *poll = io_poll_get_double(req);

	lockdep_assert_held(&req->ctx->completion_lock);

	if (poll && poll->head) {
		struct wait_queue_head *head = poll->head;

		spin_lock(&head->lock);
		list_del_init(&poll->wait.entry);
		if (poll->wait.private)
			req_ref_put(req);
		poll->head = NULL;
		spin_unlock(&head->lock);
	}
}

static bool io_poll_complete(struct io_kiocb *req, __poll_t mask)
	__must_hold(&req->ctx->completion_lock)
{
	struct io_ring_ctx *ctx = req->ctx;
	unsigned flags = IORING_CQE_F_MORE;
	int error;

	if (READ_ONCE(req->poll.canceled)) {
		error = -ECANCELED;
		req->poll.events |= EPOLLONESHOT;
	} else {
		error = mangle_poll(mask);
	}
	if (req->poll.events & EPOLLONESHOT)
		flags = 0;
	if (!io_cqring_fill_event(ctx, req->user_data, error, flags)) {
		io_poll_remove_waitqs(req);
		req->poll.done = true;
		flags = 0;
	}
	if (flags & IORING_CQE_F_MORE)
		ctx->cq_extra++;

	io_commit_cqring(ctx);
	return !(flags & IORING_CQE_F_MORE);
}

static void io_poll_task_func(struct callback_head *cb)
{
	struct io_kiocb *req = container_of(cb, struct io_kiocb, task_work);
	struct io_ring_ctx *ctx = req->ctx;
	struct io_kiocb *nxt;

	if (io_poll_rewait(req, &req->poll)) {
		spin_unlock_irq(&ctx->completion_lock);
	} else {
		bool done;

		done = io_poll_complete(req, req->result);
		if (done) {
			hash_del(&req->hash_node);
		} else {
			req->result = 0;
			add_wait_queue(req->poll.head, &req->poll.wait);
		}
		spin_unlock_irq(&ctx->completion_lock);
		io_cqring_ev_posted(ctx);

		if (done) {
			nxt = io_put_req_find_next(req);
			if (nxt)
				__io_req_task_submit(nxt);
		}
	}
}

static int io_poll_double_wake(struct wait_queue_entry *wait, unsigned mode,
			       int sync, void *key)
{
	struct io_kiocb *req = wait->private;
	struct io_poll_iocb *poll = io_poll_get_single(req);
	__poll_t mask = key_to_poll(key);

	/* for instances that support it check for an event match first: */
	if (mask && !(mask & poll->events))
		return 0;
	if (!(poll->events & EPOLLONESHOT))
		return poll->wait.func(&poll->wait, mode, sync, key);

	list_del_init(&wait->entry);

	if (poll && poll->head) {
		bool done;

		spin_lock(&poll->head->lock);
		done = list_empty(&poll->wait.entry);
		if (!done)
			list_del_init(&poll->wait.entry);
		/* make sure double remove sees this as being gone */
		wait->private = NULL;
		spin_unlock(&poll->head->lock);
		if (!done) {
			/* use wait func handler, so it matches the rq type */
			poll->wait.func(&poll->wait, mode, sync, key);
		}
	}
	req_ref_put(req);
	return 1;
}

static void io_init_poll_iocb(struct io_poll_iocb *poll, __poll_t events,
			      wait_queue_func_t wake_func)
{
	poll->head = NULL;
	poll->done = false;
	poll->canceled = false;
#define IO_POLL_UNMASK	(EPOLLERR|EPOLLHUP|EPOLLNVAL|EPOLLRDHUP)
	/* mask in events that we always want/need */
	poll->events = events | IO_POLL_UNMASK;
	INIT_LIST_HEAD(&poll->wait.entry);
	init_waitqueue_func_entry(&poll->wait, wake_func);
}

static void __io_queue_proc(struct io_poll_iocb *poll, struct io_poll_table *pt,
			    struct wait_queue_head *head,
			    struct io_poll_iocb **poll_ptr)
{
	struct io_kiocb *req = pt->req;

	/*
	 * If poll->head is already set, it's because the file being polled
	 * uses multiple waitqueues for poll handling (eg one for read, one
	 * for write). Setup a separate io_poll_iocb if this happens.
	 */
	if (unlikely(poll->head)) {
		struct io_poll_iocb *poll_one = poll;

		/* already have a 2nd entry, fail a third attempt */
		if (*poll_ptr) {
			pt->error = -EINVAL;
			return;
		}
		/*
		 * Can't handle multishot for double wait for now, turn it
		 * into one-shot mode.
		 */
		if (!(poll_one->events & EPOLLONESHOT))
			poll_one->events |= EPOLLONESHOT;
		/* double add on the same waitqueue head, ignore */
		if (poll_one->head == head)
			return;
		poll = kmalloc(sizeof(*poll), GFP_ATOMIC);
		if (!poll) {
			pt->error = -ENOMEM;
			return;
		}
		io_init_poll_iocb(poll, poll_one->events, io_poll_double_wake);
		req_ref_get(req);
		poll->wait.private = req;
		*poll_ptr = poll;
	}

	pt->error = 0;
	poll->head = head;

	if (poll->events & EPOLLEXCLUSIVE)
		add_wait_queue_exclusive(head, &poll->wait);
	else
		add_wait_queue(head, &poll->wait);
}

static void io_async_queue_proc(struct file *file, struct wait_queue_head *head,
			       struct poll_table_struct *p)
{
	struct io_poll_table *pt = container_of(p, struct io_poll_table, pt);
	struct async_poll *apoll = pt->req->apoll;

	__io_queue_proc(&apoll->poll, pt, head, &apoll->double_poll);
}

static void io_async_task_func(struct callback_head *cb)
{
	struct io_kiocb *req = container_of(cb, struct io_kiocb, task_work);
	struct async_poll *apoll = req->apoll;
	struct io_ring_ctx *ctx = req->ctx;

	trace_io_uring_task_run(req->ctx, req->opcode, req->user_data);

	if (io_poll_rewait(req, &apoll->poll)) {
		spin_unlock_irq(&ctx->completion_lock);
		return;
	}

	hash_del(&req->hash_node);
	io_poll_remove_double(req);
	spin_unlock_irq(&ctx->completion_lock);

	if (!READ_ONCE(apoll->poll.canceled))
		__io_req_task_submit(req);
	else
		io_req_complete_failed(req, -ECANCELED);
}

static int io_async_wake(struct wait_queue_entry *wait, unsigned mode, int sync,
			void *key)
{
	struct io_kiocb *req = wait->private;
	struct io_poll_iocb *poll = &req->apoll->poll;

	trace_io_uring_poll_wake(req->ctx, req->opcode, req->user_data,
					key_to_poll(key));

	return __io_async_wake(req, poll, key_to_poll(key), io_async_task_func);
}

static void io_poll_req_insert(struct io_kiocb *req)
{
	struct io_ring_ctx *ctx = req->ctx;
	struct hlist_head *list;

	list = &ctx->cancel_hash[hash_long(req->user_data, ctx->cancel_hash_bits)];
	hlist_add_head(&req->hash_node, list);
}

static __poll_t __io_arm_poll_handler(struct io_kiocb *req,
				      struct io_poll_iocb *poll,
				      struct io_poll_table *ipt, __poll_t mask,
				      wait_queue_func_t wake_func)
	__acquires(&ctx->completion_lock)
{
	struct io_ring_ctx *ctx = req->ctx;
	bool cancel = false;

	INIT_HLIST_NODE(&req->hash_node);
	io_init_poll_iocb(poll, mask, wake_func);
	poll->file = req->file;
	poll->wait.private = req;

	ipt->pt._key = mask;
	ipt->req = req;
	ipt->error = -EINVAL;

	mask = vfs_poll(req->file, &ipt->pt) & poll->events;

	spin_lock_irq(&ctx->completion_lock);
	if (likely(poll->head)) {
		spin_lock(&poll->head->lock);
		if (unlikely(list_empty(&poll->wait.entry))) {
			if (ipt->error)
				cancel = true;
			ipt->error = 0;
			mask = 0;
		}
		if ((mask && (poll->events & EPOLLONESHOT)) || ipt->error)
			list_del_init(&poll->wait.entry);
		else if (cancel)
			WRITE_ONCE(poll->canceled, true);
		else if (!poll->done) /* actually waiting for an event */
			io_poll_req_insert(req);
		spin_unlock(&poll->head->lock);
	}

	return mask;
}

static bool io_arm_poll_handler(struct io_kiocb *req)
{
	const struct io_op_def *def = &io_op_defs[req->opcode];
	struct io_ring_ctx *ctx = req->ctx;
	struct async_poll *apoll;
	struct io_poll_table ipt;
	__poll_t mask, ret;
	int rw;

	if (!req->file || !file_can_poll(req->file))
		return false;
	if (req->flags & REQ_F_POLLED)
		return false;
	if (def->pollin)
		rw = READ;
	else if (def->pollout)
		rw = WRITE;
	else
		return false;
	/* if we can't nonblock try, then no point in arming a poll handler */
	if (!io_file_supports_async(req, rw))
		return false;

	apoll = kmalloc(sizeof(*apoll), GFP_ATOMIC);
	if (unlikely(!apoll))
		return false;
	apoll->double_poll = NULL;

	req->flags |= REQ_F_POLLED;
	req->apoll = apoll;

	mask = EPOLLONESHOT;
	if (def->pollin)
		mask |= POLLIN | POLLRDNORM;
	if (def->pollout)
		mask |= POLLOUT | POLLWRNORM;

	/* If reading from MSG_ERRQUEUE using recvmsg, ignore POLLIN */
	if ((req->opcode == IORING_OP_RECVMSG) &&
	    (req->sr_msg.msg_flags & MSG_ERRQUEUE))
		mask &= ~POLLIN;

	mask |= POLLERR | POLLPRI;

	ipt.pt._qproc = io_async_queue_proc;

	ret = __io_arm_poll_handler(req, &apoll->poll, &ipt, mask,
					io_async_wake);
	if (ret || ipt.error) {
		io_poll_remove_double(req);
		spin_unlock_irq(&ctx->completion_lock);
		return false;
	}
	spin_unlock_irq(&ctx->completion_lock);
	trace_io_uring_poll_arm(ctx, req->opcode, req->user_data, mask,
					apoll->poll.events);
	return true;
}

static bool __io_poll_remove_one(struct io_kiocb *req,
				 struct io_poll_iocb *poll, bool do_cancel)
	__must_hold(&req->ctx->completion_lock)
{
	bool do_complete = false;

	if (!poll->head)
		return false;
	spin_lock(&poll->head->lock);
	if (do_cancel)
		WRITE_ONCE(poll->canceled, true);
	if (!list_empty(&poll->wait.entry)) {
		list_del_init(&poll->wait.entry);
		do_complete = true;
	}
	spin_unlock(&poll->head->lock);
	hash_del(&req->hash_node);
	return do_complete;
}

static bool io_poll_remove_waitqs(struct io_kiocb *req)
	__must_hold(&req->ctx->completion_lock)
{
	bool do_complete;

	io_poll_remove_double(req);
	do_complete = __io_poll_remove_one(req, io_poll_get_single(req), true);

	if (req->opcode != IORING_OP_POLL_ADD && do_complete) {
		/* non-poll requests have submit ref still */
		req_ref_put(req);
	}
	return do_complete;
}

static bool io_poll_remove_one(struct io_kiocb *req)
	__must_hold(&req->ctx->completion_lock)
{
	bool do_complete;

	do_complete = io_poll_remove_waitqs(req);
	if (do_complete) {
		io_cqring_fill_event(req->ctx, req->user_data, -ECANCELED, 0);
		io_commit_cqring(req->ctx);
		req_set_fail_links(req);
		io_put_req_deferred(req, 1);
	}

	return do_complete;
}

/*
 * Returns true if we found and killed one or more poll requests
 */
static bool io_poll_remove_all(struct io_ring_ctx *ctx, struct task_struct *tsk,
			       struct files_struct *files)
{
	struct hlist_node *tmp;
	struct io_kiocb *req;
	int posted = 0, i;

	spin_lock_irq(&ctx->completion_lock);
	for (i = 0; i < (1U << ctx->cancel_hash_bits); i++) {
		struct hlist_head *list;

		list = &ctx->cancel_hash[i];
		hlist_for_each_entry_safe(req, tmp, list, hash_node) {
			if (io_match_task(req, tsk, files))
				posted += io_poll_remove_one(req);
		}
	}
	spin_unlock_irq(&ctx->completion_lock);

	if (posted)
		io_cqring_ev_posted(ctx);

	return posted != 0;
}

static struct io_kiocb *io_poll_find(struct io_ring_ctx *ctx, __u64 sqe_addr,
				     bool poll_only)
	__must_hold(&ctx->completion_lock)
{
	struct hlist_head *list;
	struct io_kiocb *req;

	list = &ctx->cancel_hash[hash_long(sqe_addr, ctx->cancel_hash_bits)];
	hlist_for_each_entry(req, list, hash_node) {
		if (sqe_addr != req->user_data)
			continue;
		if (poll_only && req->opcode != IORING_OP_POLL_ADD)
			continue;
		return req;
	}
	return NULL;
}

static int io_poll_cancel(struct io_ring_ctx *ctx, __u64 sqe_addr,
			  bool poll_only)
	__must_hold(&ctx->completion_lock)
{
	struct io_kiocb *req;

	req = io_poll_find(ctx, sqe_addr, poll_only);
	if (!req)
		return -ENOENT;
	if (io_poll_remove_one(req))
		return 0;

	return -EALREADY;
}

static __poll_t io_poll_parse_events(const struct io_uring_sqe *sqe,
				     unsigned int flags)
{
	u32 events;

	events = READ_ONCE(sqe->poll32_events);
#ifdef __BIG_ENDIAN
	events = swahw32(events);
#endif
	if (!(flags & IORING_POLL_ADD_MULTI))
		events |= EPOLLONESHOT;
	return demangle_poll(events) | (events & (EPOLLEXCLUSIVE|EPOLLONESHOT));
}

static int io_poll_update_prep(struct io_kiocb *req,
			       const struct io_uring_sqe *sqe)
{
	struct io_poll_update *upd = &req->poll_update;
	u32 flags;

	if (unlikely(req->ctx->flags & IORING_SETUP_IOPOLL))
		return -EINVAL;
	if (sqe->ioprio || sqe->buf_index)
		return -EINVAL;
	flags = READ_ONCE(sqe->len);
	if (flags & ~(IORING_POLL_UPDATE_EVENTS | IORING_POLL_UPDATE_USER_DATA |
		      IORING_POLL_ADD_MULTI))
		return -EINVAL;
	/* meaningless without update */
	if (flags == IORING_POLL_ADD_MULTI)
		return -EINVAL;

	upd->old_user_data = READ_ONCE(sqe->addr);
	upd->update_events = flags & IORING_POLL_UPDATE_EVENTS;
	upd->update_user_data = flags & IORING_POLL_UPDATE_USER_DATA;

	upd->new_user_data = READ_ONCE(sqe->off);
	if (!upd->update_user_data && upd->new_user_data)
		return -EINVAL;
	if (upd->update_events)
		upd->events = io_poll_parse_events(sqe, flags);
	else if (sqe->poll32_events)
		return -EINVAL;

	return 0;
}

static int io_poll_wake(struct wait_queue_entry *wait, unsigned mode, int sync,
			void *key)
{
	struct io_kiocb *req = wait->private;
	struct io_poll_iocb *poll = &req->poll;

	return __io_async_wake(req, poll, key_to_poll(key), io_poll_task_func);
}

static void io_poll_queue_proc(struct file *file, struct wait_queue_head *head,
			       struct poll_table_struct *p)
{
	struct io_poll_table *pt = container_of(p, struct io_poll_table, pt);

	__io_queue_proc(&pt->req->poll, pt, head, (struct io_poll_iocb **) &pt->req->async_data);
}

static int io_poll_add_prep(struct io_kiocb *req, const struct io_uring_sqe *sqe)
{
	struct io_poll_iocb *poll = &req->poll;
	u32 flags;

	if (unlikely(req->ctx->flags & IORING_SETUP_IOPOLL))
		return -EINVAL;
	if (sqe->ioprio || sqe->buf_index || sqe->off || sqe->addr)
		return -EINVAL;
	flags = READ_ONCE(sqe->len);
	if (flags & ~IORING_POLL_ADD_MULTI)
		return -EINVAL;

	poll->events = io_poll_parse_events(sqe, flags);
	return 0;
}

static int io_poll_add(struct io_kiocb *req, unsigned int issue_flags)
{
	struct io_poll_iocb *poll = &req->poll;
	struct io_ring_ctx *ctx = req->ctx;
	struct io_poll_table ipt;
	__poll_t mask;

	ipt.pt._qproc = io_poll_queue_proc;

	mask = __io_arm_poll_handler(req, &req->poll, &ipt, poll->events,
					io_poll_wake);

	if (mask) { /* no async, we'd stolen it */
		ipt.error = 0;
		io_poll_complete(req, mask);
	}
	spin_unlock_irq(&ctx->completion_lock);

	if (mask) {
		io_cqring_ev_posted(ctx);
		if (poll->events & EPOLLONESHOT)
			io_put_req(req);
	}
	return ipt.error;
}

static int io_poll_update(struct io_kiocb *req, unsigned int issue_flags)
{
	struct io_ring_ctx *ctx = req->ctx;
	struct io_kiocb *preq;
	bool completing;
	int ret;

	spin_lock_irq(&ctx->completion_lock);
	preq = io_poll_find(ctx, req->poll_update.old_user_data, true);
	if (!preq) {
		ret = -ENOENT;
		goto err;
	}

	if (!req->poll_update.update_events && !req->poll_update.update_user_data) {
		completing = true;
		ret = io_poll_remove_one(preq) ? 0 : -EALREADY;
		goto err;
	}

	/*
	 * Don't allow racy completion with singleshot, as we cannot safely
	 * update those. For multishot, if we're racing with completion, just
	 * let completion re-add it.
	 */
	completing = !__io_poll_remove_one(preq, &preq->poll, false);
	if (completing && (preq->poll.events & EPOLLONESHOT)) {
		ret = -EALREADY;
		goto err;
	}
	/* we now have a detached poll request. reissue. */
	ret = 0;
err:
	if (ret < 0) {
		spin_unlock_irq(&ctx->completion_lock);
		req_set_fail_links(req);
		io_req_complete(req, ret);
		return 0;
	}
	/* only mask one event flags, keep behavior flags */
	if (req->poll_update.update_events) {
		preq->poll.events &= ~0xffff;
		preq->poll.events |= req->poll_update.events & 0xffff;
		preq->poll.events |= IO_POLL_UNMASK;
	}
	if (req->poll_update.update_user_data)
		preq->user_data = req->poll_update.new_user_data;
	spin_unlock_irq(&ctx->completion_lock);

	/* complete update request, we're done with it */
	io_req_complete(req, ret);

	if (!completing) {
		ret = io_poll_add(preq, issue_flags);
		if (ret < 0) {
			req_set_fail_links(preq);
			io_req_complete(preq, ret);
		}
	}
	return 0;
}

static enum hrtimer_restart io_timeout_fn(struct hrtimer *timer)
{
	struct io_timeout_data *data = container_of(timer,
						struct io_timeout_data, timer);
	struct io_kiocb *req = data->req;
	struct io_ring_ctx *ctx = req->ctx;
	unsigned long flags;

	spin_lock_irqsave(&ctx->completion_lock, flags);
	list_del_init(&req->timeout.list);
	atomic_set(&req->ctx->cq_timeouts,
		atomic_read(&req->ctx->cq_timeouts) + 1);

	io_cqring_fill_event(ctx, req->user_data, -ETIME, 0);
	io_commit_cqring(ctx);
	spin_unlock_irqrestore(&ctx->completion_lock, flags);

	io_cqring_ev_posted(ctx);
	req_set_fail_links(req);
	io_put_req(req);
	return HRTIMER_NORESTART;
}

static struct io_kiocb *io_timeout_extract(struct io_ring_ctx *ctx,
					   __u64 user_data)
	__must_hold(&ctx->completion_lock)
{
	struct io_timeout_data *io;
	struct io_kiocb *req;
	bool found = false;

	list_for_each_entry(req, &ctx->timeout_list, timeout.list) {
		found = user_data == req->user_data;
		if (found)
			break;
	}
	if (!found)
		return ERR_PTR(-ENOENT);

	io = req->async_data;
	if (hrtimer_try_to_cancel(&io->timer) == -1)
		return ERR_PTR(-EALREADY);
	list_del_init(&req->timeout.list);
	return req;
}

static int io_timeout_cancel(struct io_ring_ctx *ctx, __u64 user_data)
	__must_hold(&ctx->completion_lock)
{
	struct io_kiocb *req = io_timeout_extract(ctx, user_data);

	if (IS_ERR(req))
		return PTR_ERR(req);

	req_set_fail_links(req);
	io_cqring_fill_event(ctx, req->user_data, -ECANCELED, 0);
	io_put_req_deferred(req, 1);
	return 0;
}

static int io_timeout_update(struct io_ring_ctx *ctx, __u64 user_data,
			     struct timespec64 *ts, enum hrtimer_mode mode)
	__must_hold(&ctx->completion_lock)
{
	struct io_kiocb *req = io_timeout_extract(ctx, user_data);
	struct io_timeout_data *data;

	if (IS_ERR(req))
		return PTR_ERR(req);

	req->timeout.off = 0; /* noseq */
	data = req->async_data;
	list_add_tail(&req->timeout.list, &ctx->timeout_list);
	hrtimer_init(&data->timer, CLOCK_MONOTONIC, mode);
	data->timer.function = io_timeout_fn;
	hrtimer_start(&data->timer, timespec64_to_ktime(*ts), mode);
	return 0;
}

static int io_timeout_remove_prep(struct io_kiocb *req,
				  const struct io_uring_sqe *sqe)
{
	struct io_timeout_rem *tr = &req->timeout_rem;

	if (unlikely(req->ctx->flags & IORING_SETUP_IOPOLL))
		return -EINVAL;
	if (unlikely(req->flags & (REQ_F_FIXED_FILE | REQ_F_BUFFER_SELECT)))
		return -EINVAL;
	if (sqe->ioprio || sqe->buf_index || sqe->len)
		return -EINVAL;

	tr->addr = READ_ONCE(sqe->addr);
	tr->flags = READ_ONCE(sqe->timeout_flags);
	if (tr->flags & IORING_TIMEOUT_UPDATE) {
		if (tr->flags & ~(IORING_TIMEOUT_UPDATE|IORING_TIMEOUT_ABS))
			return -EINVAL;
		if (get_timespec64(&tr->ts, u64_to_user_ptr(sqe->addr2)))
			return -EFAULT;
	} else if (tr->flags) {
		/* timeout removal doesn't support flags */
		return -EINVAL;
	}

	return 0;
}

static inline enum hrtimer_mode io_translate_timeout_mode(unsigned int flags)
{
	return (flags & IORING_TIMEOUT_ABS) ? HRTIMER_MODE_ABS
					    : HRTIMER_MODE_REL;
}

/*
 * Remove or update an existing timeout command
 */
static int io_timeout_remove(struct io_kiocb *req, unsigned int issue_flags)
{
	struct io_timeout_rem *tr = &req->timeout_rem;
	struct io_ring_ctx *ctx = req->ctx;
	int ret;

	spin_lock_irq(&ctx->completion_lock);
	if (!(req->timeout_rem.flags & IORING_TIMEOUT_UPDATE))
		ret = io_timeout_cancel(ctx, tr->addr);
	else
		ret = io_timeout_update(ctx, tr->addr, &tr->ts,
					io_translate_timeout_mode(tr->flags));

	io_cqring_fill_event(ctx, req->user_data, ret, 0);
	io_commit_cqring(ctx);
	spin_unlock_irq(&ctx->completion_lock);
	io_cqring_ev_posted(ctx);
	if (ret < 0)
		req_set_fail_links(req);
	io_put_req(req);
	return 0;
}

static int io_timeout_prep(struct io_kiocb *req, const struct io_uring_sqe *sqe,
			   bool is_timeout_link)
{
	struct io_timeout_data *data;
	unsigned flags;
	u32 off = READ_ONCE(sqe->off);

	if (unlikely(req->ctx->flags & IORING_SETUP_IOPOLL))
		return -EINVAL;
	if (sqe->ioprio || sqe->buf_index || sqe->len != 1)
		return -EINVAL;
	if (off && is_timeout_link)
		return -EINVAL;
	flags = READ_ONCE(sqe->timeout_flags);
	if (flags & ~IORING_TIMEOUT_ABS)
		return -EINVAL;

	req->timeout.off = off;

	if (!req->async_data && io_alloc_async_data(req))
		return -ENOMEM;

	data = req->async_data;
	data->req = req;

	if (get_timespec64(&data->ts, u64_to_user_ptr(sqe->addr)))
		return -EFAULT;

	data->mode = io_translate_timeout_mode(flags);
	hrtimer_init(&data->timer, CLOCK_MONOTONIC, data->mode);
	if (is_timeout_link)
		io_req_track_inflight(req);
	return 0;
}

static int io_timeout(struct io_kiocb *req, unsigned int issue_flags)
{
	struct io_ring_ctx *ctx = req->ctx;
	struct io_timeout_data *data = req->async_data;
	struct list_head *entry;
	u32 tail, off = req->timeout.off;

	spin_lock_irq(&ctx->completion_lock);

	/*
	 * sqe->off holds how many events that need to occur for this
	 * timeout event to be satisfied. If it isn't set, then this is
	 * a pure timeout request, sequence isn't used.
	 */
	if (io_is_timeout_noseq(req)) {
		entry = ctx->timeout_list.prev;
		goto add;
	}

	tail = ctx->cached_cq_tail - atomic_read(&ctx->cq_timeouts);
	req->timeout.target_seq = tail + off;

	/* Update the last seq here in case io_flush_timeouts() hasn't.
	 * This is safe because ->completion_lock is held, and submissions
	 * and completions are never mixed in the same ->completion_lock section.
	 */
	ctx->cq_last_tm_flush = tail;

	/*
	 * Insertion sort, ensuring the first entry in the list is always
	 * the one we need first.
	 */
	list_for_each_prev(entry, &ctx->timeout_list) {
		struct io_kiocb *nxt = list_entry(entry, struct io_kiocb,
						  timeout.list);

		if (io_is_timeout_noseq(nxt))
			continue;
		/* nxt.seq is behind @tail, otherwise would've been completed */
		if (off >= nxt->timeout.target_seq - tail)
			break;
	}
add:
	list_add(&req->timeout.list, entry);
	data->timer.function = io_timeout_fn;
	hrtimer_start(&data->timer, timespec64_to_ktime(data->ts), data->mode);
	spin_unlock_irq(&ctx->completion_lock);
	return 0;
}

struct io_cancel_data {
	struct io_ring_ctx *ctx;
	u64 user_data;
};

static bool io_cancel_cb(struct io_wq_work *work, void *data)
{
	struct io_kiocb *req = container_of(work, struct io_kiocb, work);
	struct io_cancel_data *cd = data;

	return req->ctx == cd->ctx && req->user_data == cd->user_data;
}

static int io_async_cancel_one(struct io_uring_task *tctx, u64 user_data,
			       struct io_ring_ctx *ctx)
{
	struct io_cancel_data data = { .ctx = ctx, .user_data = user_data, };
	enum io_wq_cancel cancel_ret;
	int ret = 0;

	if (!tctx || !tctx->io_wq)
		return -ENOENT;

	cancel_ret = io_wq_cancel_cb(tctx->io_wq, io_cancel_cb, &data, false);
	switch (cancel_ret) {
	case IO_WQ_CANCEL_OK:
		ret = 0;
		break;
	case IO_WQ_CANCEL_RUNNING:
		ret = -EALREADY;
		break;
	case IO_WQ_CANCEL_NOTFOUND:
		ret = -ENOENT;
		break;
	}

	return ret;
}

static void io_async_find_and_cancel(struct io_ring_ctx *ctx,
				     struct io_kiocb *req, __u64 sqe_addr,
				     int success_ret)
{
	unsigned long flags;
	int ret;

	ret = io_async_cancel_one(req->task->io_uring, sqe_addr, ctx);
	spin_lock_irqsave(&ctx->completion_lock, flags);
	if (ret != -ENOENT)
		goto done;
	ret = io_timeout_cancel(ctx, sqe_addr);
	if (ret != -ENOENT)
		goto done;
	ret = io_poll_cancel(ctx, sqe_addr, false);
done:
	if (!ret)
		ret = success_ret;
	io_cqring_fill_event(ctx, req->user_data, ret, 0);
	io_commit_cqring(ctx);
	spin_unlock_irqrestore(&ctx->completion_lock, flags);
	io_cqring_ev_posted(ctx);

	if (ret < 0)
		req_set_fail_links(req);
}

static int io_async_cancel_prep(struct io_kiocb *req,
				const struct io_uring_sqe *sqe)
{
	if (unlikely(req->ctx->flags & IORING_SETUP_IOPOLL))
		return -EINVAL;
	if (unlikely(req->flags & (REQ_F_FIXED_FILE | REQ_F_BUFFER_SELECT)))
		return -EINVAL;
	if (sqe->ioprio || sqe->off || sqe->len || sqe->cancel_flags)
		return -EINVAL;

	req->cancel.addr = READ_ONCE(sqe->addr);
	return 0;
}

static int io_async_cancel(struct io_kiocb *req, unsigned int issue_flags)
{
	struct io_ring_ctx *ctx = req->ctx;
	u64 sqe_addr = req->cancel.addr;
	struct io_tctx_node *node;
	int ret;

	/* tasks should wait for their io-wq threads, so safe w/o sync */
	ret = io_async_cancel_one(req->task->io_uring, sqe_addr, ctx);
	spin_lock_irq(&ctx->completion_lock);
	if (ret != -ENOENT)
		goto done;
	ret = io_timeout_cancel(ctx, sqe_addr);
	if (ret != -ENOENT)
		goto done;
	ret = io_poll_cancel(ctx, sqe_addr, false);
	if (ret != -ENOENT)
		goto done;
	spin_unlock_irq(&ctx->completion_lock);

	/* slow path, try all io-wq's */
	io_ring_submit_lock(ctx, !(issue_flags & IO_URING_F_NONBLOCK));
	ret = -ENOENT;
	list_for_each_entry(node, &ctx->tctx_list, ctx_node) {
		struct io_uring_task *tctx = node->task->io_uring;

		ret = io_async_cancel_one(tctx, req->cancel.addr, ctx);
		if (ret != -ENOENT)
			break;
	}
	io_ring_submit_unlock(ctx, !(issue_flags & IO_URING_F_NONBLOCK));

	spin_lock_irq(&ctx->completion_lock);
done:
	io_cqring_fill_event(ctx, req->user_data, ret, 0);
	io_commit_cqring(ctx);
	spin_unlock_irq(&ctx->completion_lock);
	io_cqring_ev_posted(ctx);

	if (ret < 0)
		req_set_fail_links(req);
	io_put_req(req);
	return 0;
}

static int io_rsrc_update_prep(struct io_kiocb *req,
				const struct io_uring_sqe *sqe)
{
	if (unlikely(req->flags & (REQ_F_FIXED_FILE | REQ_F_BUFFER_SELECT)))
		return -EINVAL;
	if (sqe->ioprio || sqe->rw_flags)
		return -EINVAL;

	req->rsrc_update.offset = READ_ONCE(sqe->off);
	req->rsrc_update.nr_args = READ_ONCE(sqe->len);
	if (!req->rsrc_update.nr_args)
		return -EINVAL;
	req->rsrc_update.arg = READ_ONCE(sqe->addr);
	return 0;
}

static int io_files_update(struct io_kiocb *req, unsigned int issue_flags)
{
	struct io_ring_ctx *ctx = req->ctx;
	struct io_uring_rsrc_update2 up;
	int ret;

	if (issue_flags & IO_URING_F_NONBLOCK)
		return -EAGAIN;

	up.offset = req->rsrc_update.offset;
	up.data = req->rsrc_update.arg;
	up.nr = 0;
	up.tags = 0;
	up.resv = 0;

	mutex_lock(&ctx->uring_lock);
	ret = __io_register_rsrc_update(ctx, IORING_RSRC_FILE,
					&up, req->rsrc_update.nr_args);
	mutex_unlock(&ctx->uring_lock);

	if (ret < 0)
		req_set_fail_links(req);
	__io_req_complete(req, issue_flags, ret, 0);
	return 0;
}

static int io_req_prep(struct io_kiocb *req, const struct io_uring_sqe *sqe)
{
	switch (req->opcode) {
	case IORING_OP_NOP:
		return 0;
	case IORING_OP_READV:
	case IORING_OP_READ_FIXED:
	case IORING_OP_READ:
		return io_read_prep(req, sqe);
	case IORING_OP_WRITEV:
	case IORING_OP_WRITE_FIXED:
	case IORING_OP_WRITE:
		return io_write_prep(req, sqe);
	case IORING_OP_POLL_ADD:
		return io_poll_add_prep(req, sqe);
	case IORING_OP_POLL_REMOVE:
		return io_poll_update_prep(req, sqe);
	case IORING_OP_FSYNC:
		return io_fsync_prep(req, sqe);
	case IORING_OP_SYNC_FILE_RANGE:
		return io_sfr_prep(req, sqe);
	case IORING_OP_SENDMSG:
	case IORING_OP_SEND:
		return io_sendmsg_prep(req, sqe);
	case IORING_OP_RECVMSG:
	case IORING_OP_RECV:
		return io_recvmsg_prep(req, sqe);
	case IORING_OP_CONNECT:
		return io_connect_prep(req, sqe);
	case IORING_OP_TIMEOUT:
		return io_timeout_prep(req, sqe, false);
	case IORING_OP_TIMEOUT_REMOVE:
		return io_timeout_remove_prep(req, sqe);
	case IORING_OP_ASYNC_CANCEL:
		return io_async_cancel_prep(req, sqe);
	case IORING_OP_LINK_TIMEOUT:
		return io_timeout_prep(req, sqe, true);
	case IORING_OP_ACCEPT:
		return io_accept_prep(req, sqe);
	case IORING_OP_FALLOCATE:
		return io_fallocate_prep(req, sqe);
	case IORING_OP_OPENAT:
		return io_openat_prep(req, sqe);
	case IORING_OP_CLOSE:
		return io_close_prep(req, sqe);
	case IORING_OP_FILES_UPDATE:
		return io_rsrc_update_prep(req, sqe);
	case IORING_OP_STATX:
		return io_statx_prep(req, sqe);
	case IORING_OP_FADVISE:
		return io_fadvise_prep(req, sqe);
	case IORING_OP_MADVISE:
		return io_madvise_prep(req, sqe);
	case IORING_OP_OPENAT2:
		return io_openat2_prep(req, sqe);
	case IORING_OP_EPOLL_CTL:
		return io_epoll_ctl_prep(req, sqe);
	case IORING_OP_SPLICE:
		return io_splice_prep(req, sqe);
	case IORING_OP_PROVIDE_BUFFERS:
		return io_provide_buffers_prep(req, sqe);
	case IORING_OP_REMOVE_BUFFERS:
		return io_remove_buffers_prep(req, sqe);
	case IORING_OP_TEE:
		return io_tee_prep(req, sqe);
	case IORING_OP_SHUTDOWN:
		return io_shutdown_prep(req, sqe);
	case IORING_OP_RENAMEAT:
		return io_renameat_prep(req, sqe);
	case IORING_OP_UNLINKAT:
		return io_unlinkat_prep(req, sqe);
	}

	printk_once(KERN_WARNING "io_uring: unhandled opcode %d\n",
			req->opcode);
	return -EINVAL;
}

static int io_req_prep_async(struct io_kiocb *req)
{
	if (!io_op_defs[req->opcode].needs_async_setup)
		return 0;
	if (WARN_ON_ONCE(req->async_data))
		return -EFAULT;
	if (io_alloc_async_data(req))
		return -EAGAIN;

	switch (req->opcode) {
	case IORING_OP_READV:
		return io_rw_prep_async(req, READ);
	case IORING_OP_WRITEV:
		return io_rw_prep_async(req, WRITE);
	case IORING_OP_SENDMSG:
		return io_sendmsg_prep_async(req);
	case IORING_OP_RECVMSG:
		return io_recvmsg_prep_async(req);
	case IORING_OP_CONNECT:
		return io_connect_prep_async(req);
	}
	printk_once(KERN_WARNING "io_uring: prep_async() bad opcode %d\n",
		    req->opcode);
	return -EFAULT;
}

static u32 io_get_sequence(struct io_kiocb *req)
{
	struct io_kiocb *pos;
	struct io_ring_ctx *ctx = req->ctx;
	u32 total_submitted, nr_reqs = 0;

	io_for_each_link(pos, req)
		nr_reqs++;

	total_submitted = ctx->cached_sq_head - ctx->cached_sq_dropped;
	return total_submitted - nr_reqs;
}

static int io_req_defer(struct io_kiocb *req)
{
	struct io_ring_ctx *ctx = req->ctx;
	struct io_defer_entry *de;
	int ret;
	u32 seq;

	/* Still need defer if there is pending req in defer list. */
	if (likely(list_empty_careful(&ctx->defer_list) &&
		!(req->flags & REQ_F_IO_DRAIN)))
		return 0;

	seq = io_get_sequence(req);
	/* Still a chance to pass the sequence check */
	if (!req_need_defer(req, seq) && list_empty_careful(&ctx->defer_list))
		return 0;

	ret = io_req_prep_async(req);
	if (ret)
		return ret;
	io_prep_async_link(req);
	de = kmalloc(sizeof(*de), GFP_KERNEL);
	if (!de)
		return -ENOMEM;

	spin_lock_irq(&ctx->completion_lock);
	if (!req_need_defer(req, seq) && list_empty(&ctx->defer_list)) {
		spin_unlock_irq(&ctx->completion_lock);
		kfree(de);
		io_queue_async_work(req);
		return -EIOCBQUEUED;
	}

	trace_io_uring_defer(ctx, req, req->user_data);
	de->req = req;
	de->seq = seq;
	list_add_tail(&de->list, &ctx->defer_list);
	spin_unlock_irq(&ctx->completion_lock);
	return -EIOCBQUEUED;
}

static void io_clean_op(struct io_kiocb *req)
{
	if (req->flags & REQ_F_BUFFER_SELECTED) {
		switch (req->opcode) {
		case IORING_OP_READV:
		case IORING_OP_READ_FIXED:
		case IORING_OP_READ:
			kfree((void *)(unsigned long)req->rw.addr);
			break;
		case IORING_OP_RECVMSG:
		case IORING_OP_RECV:
			kfree(req->sr_msg.kbuf);
			break;
		}
		req->flags &= ~REQ_F_BUFFER_SELECTED;
	}

	if (req->flags & REQ_F_NEED_CLEANUP) {
		switch (req->opcode) {
		case IORING_OP_READV:
		case IORING_OP_READ_FIXED:
		case IORING_OP_READ:
		case IORING_OP_WRITEV:
		case IORING_OP_WRITE_FIXED:
		case IORING_OP_WRITE: {
			struct io_async_rw *io = req->async_data;
			if (io->free_iovec)
				kfree(io->free_iovec);
			break;
			}
		case IORING_OP_RECVMSG:
		case IORING_OP_SENDMSG: {
			struct io_async_msghdr *io = req->async_data;

			kfree(io->free_iov);
			break;
			}
		case IORING_OP_SPLICE:
		case IORING_OP_TEE:
			if (!(req->splice.flags & SPLICE_F_FD_IN_FIXED))
				io_put_file(req->splice.file_in);
			break;
		case IORING_OP_OPENAT:
		case IORING_OP_OPENAT2:
			if (req->open.filename)
				putname(req->open.filename);
			break;
		case IORING_OP_RENAMEAT:
			putname(req->rename.oldpath);
			putname(req->rename.newpath);
			break;
		case IORING_OP_UNLINKAT:
			putname(req->unlink.filename);
			break;
		}
		req->flags &= ~REQ_F_NEED_CLEANUP;
	}
	if ((req->flags & REQ_F_POLLED) && req->apoll) {
		kfree(req->apoll->double_poll);
		kfree(req->apoll);
		req->apoll = NULL;
	}
	if (req->flags & REQ_F_INFLIGHT) {
		struct io_uring_task *tctx = req->task->io_uring;

		atomic_dec(&tctx->inflight_tracked);
		req->flags &= ~REQ_F_INFLIGHT;
	}
}

static int io_issue_sqe(struct io_kiocb *req, unsigned int issue_flags)
{
	struct io_ring_ctx *ctx = req->ctx;
	const struct cred *creds = NULL;
	int ret;

	if (req->work.creds && req->work.creds != current_cred())
		creds = override_creds(req->work.creds);

	switch (req->opcode) {
	case IORING_OP_NOP:
		ret = io_nop(req, issue_flags);
		break;
	case IORING_OP_READV:
	case IORING_OP_READ_FIXED:
	case IORING_OP_READ:
		ret = io_read(req, issue_flags);
		break;
	case IORING_OP_WRITEV:
	case IORING_OP_WRITE_FIXED:
	case IORING_OP_WRITE:
		ret = io_write(req, issue_flags);
		break;
	case IORING_OP_FSYNC:
		ret = io_fsync(req, issue_flags);
		break;
	case IORING_OP_POLL_ADD:
		ret = io_poll_add(req, issue_flags);
		break;
	case IORING_OP_POLL_REMOVE:
		ret = io_poll_update(req, issue_flags);
		break;
	case IORING_OP_SYNC_FILE_RANGE:
		ret = io_sync_file_range(req, issue_flags);
		break;
	case IORING_OP_SENDMSG:
		ret = io_sendmsg(req, issue_flags);
		break;
	case IORING_OP_SEND:
		ret = io_send(req, issue_flags);
		break;
	case IORING_OP_RECVMSG:
		ret = io_recvmsg(req, issue_flags);
		break;
	case IORING_OP_RECV:
		ret = io_recv(req, issue_flags);
		break;
	case IORING_OP_TIMEOUT:
		ret = io_timeout(req, issue_flags);
		break;
	case IORING_OP_TIMEOUT_REMOVE:
		ret = io_timeout_remove(req, issue_flags);
		break;
	case IORING_OP_ACCEPT:
		ret = io_accept(req, issue_flags);
		break;
	case IORING_OP_CONNECT:
		ret = io_connect(req, issue_flags);
		break;
	case IORING_OP_ASYNC_CANCEL:
		ret = io_async_cancel(req, issue_flags);
		break;
	case IORING_OP_FALLOCATE:
		ret = io_fallocate(req, issue_flags);
		break;
	case IORING_OP_OPENAT:
		ret = io_openat(req, issue_flags);
		break;
	case IORING_OP_CLOSE:
		ret = io_close(req, issue_flags);
		break;
	case IORING_OP_FILES_UPDATE:
		ret = io_files_update(req, issue_flags);
		break;
	case IORING_OP_STATX:
		ret = io_statx(req, issue_flags);
		break;
	case IORING_OP_FADVISE:
		ret = io_fadvise(req, issue_flags);
		break;
	case IORING_OP_MADVISE:
		ret = io_madvise(req, issue_flags);
		break;
	case IORING_OP_OPENAT2:
		ret = io_openat2(req, issue_flags);
		break;
	case IORING_OP_EPOLL_CTL:
		ret = io_epoll_ctl(req, issue_flags);
		break;
	case IORING_OP_SPLICE:
		ret = io_splice(req, issue_flags);
		break;
	case IORING_OP_PROVIDE_BUFFERS:
		ret = io_provide_buffers(req, issue_flags);
		break;
	case IORING_OP_REMOVE_BUFFERS:
		ret = io_remove_buffers(req, issue_flags);
		break;
	case IORING_OP_TEE:
		ret = io_tee(req, issue_flags);
		break;
	case IORING_OP_SHUTDOWN:
		ret = io_shutdown(req, issue_flags);
		break;
	case IORING_OP_RENAMEAT:
		ret = io_renameat(req, issue_flags);
		break;
	case IORING_OP_UNLINKAT:
		ret = io_unlinkat(req, issue_flags);
		break;
	default:
		ret = -EINVAL;
		break;
	}

	if (creds)
		revert_creds(creds);

	if (ret)
		return ret;

	/* If the op doesn't have a file, we're not polling for it */
	if ((ctx->flags & IORING_SETUP_IOPOLL) && req->file) {
		const bool in_async = io_wq_current_is_worker();

		/* workqueue context doesn't hold uring_lock, grab it now */
		if (in_async)
			mutex_lock(&ctx->uring_lock);

		io_iopoll_req_issued(req, in_async);

		if (in_async)
			mutex_unlock(&ctx->uring_lock);
	}

	return 0;
}

static void io_wq_submit_work(struct io_wq_work *work)
{
	struct io_kiocb *req = container_of(work, struct io_kiocb, work);
	struct io_kiocb *timeout;
	int ret = 0;

	timeout = io_prep_linked_timeout(req);
	if (timeout)
		io_queue_linked_timeout(timeout);

	if (work->flags & IO_WQ_WORK_CANCEL)
		ret = -ECANCELED;

	if (!ret) {
		do {
			ret = io_issue_sqe(req, 0);
			/*
			 * We can get EAGAIN for polled IO even though we're
			 * forcing a sync submission from here, since we can't
			 * wait for request slots on the block side.
			 */
			if (ret != -EAGAIN)
				break;
			cond_resched();
		} while (1);
	}

	/* avoid locking problems by failing it from a clean context */
	if (ret) {
		/* io-wq is going to take one down */
		req_ref_get(req);
		io_req_task_queue_fail(req, ret);
	}
}

#define FFS_ASYNC_READ		0x1UL
#define FFS_ASYNC_WRITE		0x2UL
#ifdef CONFIG_64BIT
#define FFS_ISREG		0x4UL
#else
#define FFS_ISREG		0x0UL
#endif
#define FFS_MASK		~(FFS_ASYNC_READ|FFS_ASYNC_WRITE|FFS_ISREG)

static inline struct io_fixed_file *io_fixed_file_slot(struct io_file_table *table,
						      unsigned i)
{
	struct io_fixed_file *table_l2;

	table_l2 = table->files[i >> IORING_FILE_TABLE_SHIFT];
	return &table_l2[i & IORING_FILE_TABLE_MASK];
}

static inline struct file *io_file_from_index(struct io_ring_ctx *ctx,
					      int index)
{
	struct io_fixed_file *slot = io_fixed_file_slot(&ctx->file_table, index);

	return (struct file *) (slot->file_ptr & FFS_MASK);
}

static void io_fixed_file_set(struct io_fixed_file *file_slot, struct file *file)
{
	unsigned long file_ptr = (unsigned long) file;

	if (__io_file_supports_async(file, READ))
		file_ptr |= FFS_ASYNC_READ;
	if (__io_file_supports_async(file, WRITE))
		file_ptr |= FFS_ASYNC_WRITE;
	if (S_ISREG(file_inode(file)->i_mode))
		file_ptr |= FFS_ISREG;
	file_slot->file_ptr = file_ptr;
}

static struct file *io_file_get(struct io_submit_state *state,
				struct io_kiocb *req, int fd, bool fixed)
{
	struct io_ring_ctx *ctx = req->ctx;
	struct file *file;

	if (fixed) {
		unsigned long file_ptr;

		if (unlikely((unsigned int)fd >= ctx->nr_user_files))
			return NULL;
		fd = array_index_nospec(fd, ctx->nr_user_files);
		file_ptr = io_fixed_file_slot(&ctx->file_table, fd)->file_ptr;
		file = (struct file *) (file_ptr & FFS_MASK);
		file_ptr &= ~FFS_MASK;
		/* mask in overlapping REQ_F and FFS bits */
		req->flags |= (file_ptr << REQ_F_ASYNC_READ_BIT);
		io_req_set_rsrc_node(req);
	} else {
		trace_io_uring_file_get(ctx, fd);
		file = __io_file_get(state, fd);

		/* we don't allow fixed io_uring files */
		if (file && unlikely(file->f_op == &io_uring_fops))
			io_req_track_inflight(req);
	}

	return file;
}

static enum hrtimer_restart io_link_timeout_fn(struct hrtimer *timer)
{
	struct io_timeout_data *data = container_of(timer,
						struct io_timeout_data, timer);
	struct io_kiocb *prev, *req = data->req;
	struct io_ring_ctx *ctx = req->ctx;
	unsigned long flags;

	spin_lock_irqsave(&ctx->completion_lock, flags);
	prev = req->timeout.head;
	req->timeout.head = NULL;

	/*
	 * We don't expect the list to be empty, that will only happen if we
	 * race with the completion of the linked work.
	 */
	if (prev) {
		io_remove_next_linked(prev);
		if (!req_ref_inc_not_zero(prev))
			prev = NULL;
	}
	spin_unlock_irqrestore(&ctx->completion_lock, flags);

	if (prev) {
		io_async_find_and_cancel(ctx, req, prev->user_data, -ETIME);
		io_put_req_deferred(prev, 1);
		io_put_req_deferred(req, 1);
	} else {
		io_req_complete_post(req, -ETIME, 0);
	}
	return HRTIMER_NORESTART;
}

static void io_queue_linked_timeout(struct io_kiocb *req)
{
	struct io_ring_ctx *ctx = req->ctx;

	spin_lock_irq(&ctx->completion_lock);
	/*
	 * If the back reference is NULL, then our linked request finished
	 * before we got a chance to setup the timer
	 */
	if (req->timeout.head) {
		struct io_timeout_data *data = req->async_data;

		data->timer.function = io_link_timeout_fn;
		hrtimer_start(&data->timer, timespec64_to_ktime(data->ts),
				data->mode);
	}
	spin_unlock_irq(&ctx->completion_lock);
	/* drop submission reference */
	io_put_req(req);
}

static struct io_kiocb *io_prep_linked_timeout(struct io_kiocb *req)
{
	struct io_kiocb *nxt = req->link;

	if (!nxt || (req->flags & REQ_F_LINK_TIMEOUT) ||
	    nxt->opcode != IORING_OP_LINK_TIMEOUT)
		return NULL;

	nxt->timeout.head = req;
	nxt->flags |= REQ_F_LTIMEOUT_ACTIVE;
	req->flags |= REQ_F_LINK_TIMEOUT;
	return nxt;
}

static void __io_queue_sqe(struct io_kiocb *req)
{
	struct io_kiocb *linked_timeout = io_prep_linked_timeout(req);
	int ret;

	ret = io_issue_sqe(req, IO_URING_F_NONBLOCK|IO_URING_F_COMPLETE_DEFER);

	/*
	 * We async punt it if the file wasn't marked NOWAIT, or if the file
	 * doesn't support non-blocking read/write attempts
	 */
	if (likely(!ret)) {
		/* drop submission reference */
		if (req->flags & REQ_F_COMPLETE_INLINE) {
			struct io_ring_ctx *ctx = req->ctx;
			struct io_comp_state *cs = &ctx->submit_state.comp;

			cs->reqs[cs->nr++] = req;
			if (cs->nr == ARRAY_SIZE(cs->reqs))
				io_submit_flush_completions(cs, ctx);
		} else {
			io_put_req(req);
		}
	} else if (ret == -EAGAIN && !(req->flags & REQ_F_NOWAIT)) {
		if (!io_arm_poll_handler(req)) {
			/*
			 * Queued up for async execution, worker will release
			 * submit reference when the iocb is actually submitted.
			 */
			io_queue_async_work(req);
		}
	} else {
		io_req_complete_failed(req, ret);
	}
	if (linked_timeout)
		io_queue_linked_timeout(linked_timeout);
}

static void io_queue_sqe(struct io_kiocb *req)
{
	int ret;

	ret = io_req_defer(req);
	if (ret) {
		if (ret != -EIOCBQUEUED) {
fail_req:
			io_req_complete_failed(req, ret);
		}
	} else if (req->flags & REQ_F_FORCE_ASYNC) {
		ret = io_req_prep_async(req);
		if (unlikely(ret))
			goto fail_req;
		io_queue_async_work(req);
	} else {
		__io_queue_sqe(req);
	}
}

/*
 * Check SQE restrictions (opcode and flags).
 *
 * Returns 'true' if SQE is allowed, 'false' otherwise.
 */
static inline bool io_check_restriction(struct io_ring_ctx *ctx,
					struct io_kiocb *req,
					unsigned int sqe_flags)
{
	if (!ctx->restricted)
		return true;

	if (!test_bit(req->opcode, ctx->restrictions.sqe_op))
		return false;

	if ((sqe_flags & ctx->restrictions.sqe_flags_required) !=
	    ctx->restrictions.sqe_flags_required)
		return false;

	if (sqe_flags & ~(ctx->restrictions.sqe_flags_allowed |
			  ctx->restrictions.sqe_flags_required))
		return false;

	return true;
}

static int io_init_req(struct io_ring_ctx *ctx, struct io_kiocb *req,
		       const struct io_uring_sqe *sqe)
{
	struct io_submit_state *state;
	unsigned int sqe_flags;
	int personality, ret = 0;

	req->opcode = READ_ONCE(sqe->opcode);
	/* same numerical values with corresponding REQ_F_*, safe to copy */
	req->flags = sqe_flags = READ_ONCE(sqe->flags);
	req->user_data = READ_ONCE(sqe->user_data);
	req->async_data = NULL;
	req->file = NULL;
	req->ctx = ctx;
	req->link = NULL;
	req->fixed_rsrc_refs = NULL;
	/* one is dropped after submission, the other at completion */
	atomic_set(&req->refs, 2);
	req->task = current;
	req->result = 0;
	req->work.creds = NULL;

	/* enforce forwards compatibility on users */
	if (unlikely(sqe_flags & ~SQE_VALID_FLAGS))
		return -EINVAL;
	if (unlikely(req->opcode >= IORING_OP_LAST))
		return -EINVAL;
	if (unlikely(!io_check_restriction(ctx, req, sqe_flags)))
		return -EACCES;

	if ((sqe_flags & IOSQE_BUFFER_SELECT) &&
	    !io_op_defs[req->opcode].buffer_select)
		return -EOPNOTSUPP;

	personality = READ_ONCE(sqe->personality);
	if (personality) {
		req->work.creds = xa_load(&ctx->personalities, personality);
		if (!req->work.creds)
			return -EINVAL;
		get_cred(req->work.creds);
	}
	state = &ctx->submit_state;

	/*
	 * Plug now if we have more than 1 IO left after this, and the target
	 * is potentially a read/write to block based storage.
	 */
	if (!state->plug_started && state->ios_left > 1 &&
	    io_op_defs[req->opcode].plug) {
		blk_start_plug(&state->plug);
		state->plug_started = true;
	}

	if (io_op_defs[req->opcode].needs_file) {
		bool fixed = req->flags & REQ_F_FIXED_FILE;

		req->file = io_file_get(state, req, READ_ONCE(sqe->fd), fixed);
		if (unlikely(!req->file))
			ret = -EBADF;
	}

	state->ios_left--;
	return ret;
}

static int io_submit_sqe(struct io_ring_ctx *ctx, struct io_kiocb *req,
			 const struct io_uring_sqe *sqe)
{
	struct io_submit_link *link = &ctx->submit_state.link;
	int ret;

	ret = io_init_req(ctx, req, sqe);
	if (unlikely(ret)) {
fail_req:
		if (link->head) {
			/* fail even hard links since we don't submit */
			link->head->flags |= REQ_F_FAIL_LINK;
			io_req_complete_failed(link->head, -ECANCELED);
			link->head = NULL;
		}
		io_req_complete_failed(req, ret);
		return ret;
	}
	ret = io_req_prep(req, sqe);
	if (unlikely(ret))
		goto fail_req;

	/* don't need @sqe from now on */
	trace_io_uring_submit_sqe(ctx, req->opcode, req->user_data,
				true, ctx->flags & IORING_SETUP_SQPOLL);

	/*
	 * If we already have a head request, queue this one for async
	 * submittal once the head completes. If we don't have a head but
	 * IOSQE_IO_LINK is set in the sqe, start a new head. This one will be
	 * submitted sync once the chain is complete. If none of those
	 * conditions are true (normal request), then just queue it.
	 */
	if (link->head) {
		struct io_kiocb *head = link->head;

		/*
		 * Taking sequential execution of a link, draining both sides
		 * of the link also fullfils IOSQE_IO_DRAIN semantics for all
		 * requests in the link. So, it drains the head and the
		 * next after the link request. The last one is done via
		 * drain_next flag to persist the effect across calls.
		 */
		if (req->flags & REQ_F_IO_DRAIN) {
			head->flags |= REQ_F_IO_DRAIN;
			ctx->drain_next = 1;
		}
		ret = io_req_prep_async(req);
		if (unlikely(ret))
			goto fail_req;
		trace_io_uring_link(ctx, req, head);
		link->last->link = req;
		link->last = req;

		/* last request of a link, enqueue the link */
		if (!(req->flags & (REQ_F_LINK | REQ_F_HARDLINK))) {
			io_queue_sqe(head);
			link->head = NULL;
		}
	} else {
		if (unlikely(ctx->drain_next)) {
			req->flags |= REQ_F_IO_DRAIN;
			ctx->drain_next = 0;
		}
		if (req->flags & (REQ_F_LINK | REQ_F_HARDLINK)) {
			link->head = req;
			link->last = req;
		} else {
			io_queue_sqe(req);
		}
	}

	return 0;
}

/*
 * Batched submission is done, ensure local IO is flushed out.
 */
static void io_submit_state_end(struct io_submit_state *state,
				struct io_ring_ctx *ctx)
{
	if (state->link.head)
		io_queue_sqe(state->link.head);
	if (state->comp.nr)
		io_submit_flush_completions(&state->comp, ctx);
	if (state->plug_started)
		blk_finish_plug(&state->plug);
	io_state_file_put(state);
}

/*
 * Start submission side cache.
 */
static void io_submit_state_start(struct io_submit_state *state,
				  unsigned int max_ios)
{
	state->plug_started = false;
	state->ios_left = max_ios;
	/* set only head, no need to init link_last in advance */
	state->link.head = NULL;
}

static void io_commit_sqring(struct io_ring_ctx *ctx)
{
	struct io_rings *rings = ctx->rings;

	/*
	 * Ensure any loads from the SQEs are done at this point,
	 * since once we write the new head, the application could
	 * write new data to them.
	 */
	smp_store_release(&rings->sq.head, ctx->cached_sq_head);
}

/*
 * Fetch an sqe, if one is available. Note that sqe_ptr will point to memory
 * that is mapped by userspace. This means that care needs to be taken to
 * ensure that reads are stable, as we cannot rely on userspace always
 * being a good citizen. If members of the sqe are validated and then later
 * used, it's important that those reads are done through READ_ONCE() to
 * prevent a re-load down the line.
 */
static const struct io_uring_sqe *io_get_sqe(struct io_ring_ctx *ctx)
{
	u32 *sq_array = ctx->sq_array;
	unsigned head;

	/*
	 * The cached sq head (or cq tail) serves two purposes:
	 *
	 * 1) allows us to batch the cost of updating the user visible
	 *    head updates.
	 * 2) allows the kernel side to track the head on its own, even
	 *    though the application is the one updating it.
	 */
	head = READ_ONCE(sq_array[ctx->cached_sq_head++ & ctx->sq_mask]);
	if (likely(head < ctx->sq_entries))
		return &ctx->sq_sqes[head];

	/* drop invalid entries */
	ctx->cached_sq_dropped++;
	WRITE_ONCE(ctx->rings->sq_dropped, ctx->cached_sq_dropped);
	return NULL;
}

static int io_submit_sqes(struct io_ring_ctx *ctx, unsigned int nr)
{
	int submitted = 0;

	/* make sure SQ entry isn't read before tail */
	nr = min3(nr, ctx->sq_entries, io_sqring_entries(ctx));

	if (!percpu_ref_tryget_many(&ctx->refs, nr))
		return -EAGAIN;

	percpu_counter_add(&current->io_uring->inflight, nr);
	refcount_add(nr, &current->usage);
	io_submit_state_start(&ctx->submit_state, nr);

	while (submitted < nr) {
		const struct io_uring_sqe *sqe;
		struct io_kiocb *req;

		req = io_alloc_req(ctx);
		if (unlikely(!req)) {
			if (!submitted)
				submitted = -EAGAIN;
			break;
		}
		sqe = io_get_sqe(ctx);
		if (unlikely(!sqe)) {
			kmem_cache_free(req_cachep, req);
			break;
		}
		/* will complete beyond this point, count as submitted */
		submitted++;
		if (io_submit_sqe(ctx, req, sqe))
			break;
	}

	if (unlikely(submitted != nr)) {
		int ref_used = (submitted == -EAGAIN) ? 0 : submitted;
		struct io_uring_task *tctx = current->io_uring;
		int unused = nr - ref_used;

		percpu_ref_put_many(&ctx->refs, unused);
		percpu_counter_sub(&tctx->inflight, unused);
		put_task_struct_many(current, unused);
	}

	io_submit_state_end(&ctx->submit_state, ctx);
	 /* Commit SQ ring head once we've consumed and submitted all SQEs */
	io_commit_sqring(ctx);

	return submitted;
}

static inline void io_ring_set_wakeup_flag(struct io_ring_ctx *ctx)
{
	/* Tell userspace we may need a wakeup call */
	spin_lock_irq(&ctx->completion_lock);
	ctx->rings->sq_flags |= IORING_SQ_NEED_WAKEUP;
	spin_unlock_irq(&ctx->completion_lock);
}

static inline void io_ring_clear_wakeup_flag(struct io_ring_ctx *ctx)
{
	spin_lock_irq(&ctx->completion_lock);
	ctx->rings->sq_flags &= ~IORING_SQ_NEED_WAKEUP;
	spin_unlock_irq(&ctx->completion_lock);
}

static int __io_sq_thread(struct io_ring_ctx *ctx, bool cap_entries)
{
	unsigned int to_submit;
	int ret = 0;

	to_submit = io_sqring_entries(ctx);
	/* if we're handling multiple rings, cap submit size for fairness */
	if (cap_entries && to_submit > 8)
		to_submit = 8;

	if (!list_empty(&ctx->iopoll_list) || to_submit) {
		unsigned nr_events = 0;

		mutex_lock(&ctx->uring_lock);
		if (!list_empty(&ctx->iopoll_list))
			io_do_iopoll(ctx, &nr_events, 0);

		/*
		 * Don't submit if refs are dying, good for io_uring_register(),
		 * but also it is relied upon by io_ring_exit_work()
		 */
		if (to_submit && likely(!percpu_ref_is_dying(&ctx->refs)) &&
		    !(ctx->flags & IORING_SETUP_R_DISABLED))
			ret = io_submit_sqes(ctx, to_submit);
		mutex_unlock(&ctx->uring_lock);
	}

	if (!io_sqring_full(ctx) && wq_has_sleeper(&ctx->sqo_sq_wait))
		wake_up(&ctx->sqo_sq_wait);

	return ret;
}

static void io_sqd_update_thread_idle(struct io_sq_data *sqd)
{
	struct io_ring_ctx *ctx;
	unsigned sq_thread_idle = 0;

	list_for_each_entry(ctx, &sqd->ctx_list, sqd_list)
		sq_thread_idle = max(sq_thread_idle, ctx->sq_thread_idle);
	sqd->sq_thread_idle = sq_thread_idle;
}

static int io_sq_thread(void *data)
{
	struct io_sq_data *sqd = data;
	struct io_ring_ctx *ctx;
	unsigned long timeout = 0;
	char buf[TASK_COMM_LEN];
	DEFINE_WAIT(wait);

	snprintf(buf, sizeof(buf), "iou-sqp-%d", sqd->task_pid);
	set_task_comm(current, buf);

	if (sqd->sq_cpu != -1)
		set_cpus_allowed_ptr(current, cpumask_of(sqd->sq_cpu));
	else
		set_cpus_allowed_ptr(current, cpu_online_mask);
	current->flags |= PF_NO_SETAFFINITY;

	mutex_lock(&sqd->lock);
	/* a user may had exited before the thread started */
	io_run_task_work_head(&sqd->park_task_work);

	while (!test_bit(IO_SQ_THREAD_SHOULD_STOP, &sqd->state)) {
		int ret;
		bool cap_entries, sqt_spin, needs_sched;

		if (test_bit(IO_SQ_THREAD_SHOULD_PARK, &sqd->state) ||
		    signal_pending(current)) {
			bool did_sig = false;

			mutex_unlock(&sqd->lock);
			if (signal_pending(current)) {
				struct ksignal ksig;

				did_sig = get_signal(&ksig);
			}
			cond_resched();
			mutex_lock(&sqd->lock);
			io_run_task_work();
			io_run_task_work_head(&sqd->park_task_work);
			if (did_sig)
				break;
			timeout = jiffies + sqd->sq_thread_idle;
			continue;
		}
		sqt_spin = false;
		cap_entries = !list_is_singular(&sqd->ctx_list);
		list_for_each_entry(ctx, &sqd->ctx_list, sqd_list) {
			const struct cred *creds = NULL;

			if (ctx->sq_creds != current_cred())
				creds = override_creds(ctx->sq_creds);
			ret = __io_sq_thread(ctx, cap_entries);
			if (creds)
				revert_creds(creds);
			if (!sqt_spin && (ret > 0 || !list_empty(&ctx->iopoll_list)))
				sqt_spin = true;
		}

		if (sqt_spin || !time_after(jiffies, timeout)) {
			io_run_task_work();
			cond_resched();
			if (sqt_spin)
				timeout = jiffies + sqd->sq_thread_idle;
			continue;
		}

		prepare_to_wait(&sqd->wait, &wait, TASK_INTERRUPTIBLE);
		if (!test_bit(IO_SQ_THREAD_SHOULD_PARK, &sqd->state)) {
			list_for_each_entry(ctx, &sqd->ctx_list, sqd_list)
				io_ring_set_wakeup_flag(ctx);

			needs_sched = true;
			list_for_each_entry(ctx, &sqd->ctx_list, sqd_list) {
				if ((ctx->flags & IORING_SETUP_IOPOLL) &&
				    !list_empty_careful(&ctx->iopoll_list)) {
					needs_sched = false;
					break;
				}
				if (io_sqring_entries(ctx)) {
					needs_sched = false;
					break;
				}
			}

			if (needs_sched) {
				mutex_unlock(&sqd->lock);
				schedule();
				mutex_lock(&sqd->lock);
			}
			list_for_each_entry(ctx, &sqd->ctx_list, sqd_list)
				io_ring_clear_wakeup_flag(ctx);
		}

		finish_wait(&sqd->wait, &wait);
		io_run_task_work_head(&sqd->park_task_work);
		timeout = jiffies + sqd->sq_thread_idle;
	}

	io_uring_cancel_sqpoll(sqd);
	sqd->thread = NULL;
	list_for_each_entry(ctx, &sqd->ctx_list, sqd_list)
		io_ring_set_wakeup_flag(ctx);
	io_run_task_work();
	io_run_task_work_head(&sqd->park_task_work);
	mutex_unlock(&sqd->lock);

	complete(&sqd->exited);
	do_exit(0);
}

struct io_wait_queue {
	struct wait_queue_entry wq;
	struct io_ring_ctx *ctx;
	unsigned to_wait;
	unsigned nr_timeouts;
};

static inline bool io_should_wake(struct io_wait_queue *iowq)
{
	struct io_ring_ctx *ctx = iowq->ctx;

	/*
	 * Wake up if we have enough events, or if a timeout occurred since we
	 * started waiting. For timeouts, we always want to return to userspace,
	 * regardless of event count.
	 */
	return io_cqring_events(ctx) >= iowq->to_wait ||
			atomic_read(&ctx->cq_timeouts) != iowq->nr_timeouts;
}

static int io_wake_function(struct wait_queue_entry *curr, unsigned int mode,
			    int wake_flags, void *key)
{
	struct io_wait_queue *iowq = container_of(curr, struct io_wait_queue,
							wq);

	/*
	 * Cannot safely flush overflowed CQEs from here, ensure we wake up
	 * the task, and the next invocation will do it.
	 */
	if (io_should_wake(iowq) || test_bit(0, &iowq->ctx->cq_check_overflow))
		return autoremove_wake_function(curr, mode, wake_flags, key);
	return -1;
}

static int io_run_task_work_sig(void)
{
	if (io_run_task_work())
		return 1;
	if (!signal_pending(current))
		return 0;
	if (test_thread_flag(TIF_NOTIFY_SIGNAL))
		return -ERESTARTSYS;
	return -EINTR;
}

/* when returns >0, the caller should retry */
static inline int io_cqring_wait_schedule(struct io_ring_ctx *ctx,
					  struct io_wait_queue *iowq,
					  signed long *timeout)
{
	int ret;

	/* make sure we run task_work before checking for signals */
	ret = io_run_task_work_sig();
	if (ret || io_should_wake(iowq))
		return ret;
	/* let the caller flush overflows, retry */
	if (test_bit(0, &ctx->cq_check_overflow))
		return 1;

	*timeout = schedule_timeout(*timeout);
	return !*timeout ? -ETIME : 1;
}

/*
 * Wait until events become available, if we don't already have some. The
 * application must reap them itself, as they reside on the shared cq ring.
 */
static int io_cqring_wait(struct io_ring_ctx *ctx, int min_events,
			  const sigset_t __user *sig, size_t sigsz,
			  struct __kernel_timespec __user *uts)
{
	struct io_wait_queue iowq = {
		.wq = {
			.private	= current,
			.func		= io_wake_function,
			.entry		= LIST_HEAD_INIT(iowq.wq.entry),
		},
		.ctx		= ctx,
		.to_wait	= min_events,
	};
	struct io_rings *rings = ctx->rings;
	signed long timeout = MAX_SCHEDULE_TIMEOUT;
	int ret;

	do {
		io_cqring_overflow_flush(ctx, false);
		if (io_cqring_events(ctx) >= min_events)
			return 0;
		if (!io_run_task_work())
			break;
	} while (1);

	if (sig) {
#ifdef CONFIG_COMPAT
		if (in_compat_syscall())
			ret = set_compat_user_sigmask((const compat_sigset_t __user *)sig,
						      sigsz);
		else
#endif
			ret = set_user_sigmask(sig, sigsz);

		if (ret)
			return ret;
	}

	if (uts) {
		struct timespec64 ts;

		if (get_timespec64(&ts, uts))
			return -EFAULT;
		timeout = timespec64_to_jiffies(&ts);
	}

	iowq.nr_timeouts = atomic_read(&ctx->cq_timeouts);
	trace_io_uring_cqring_wait(ctx, min_events);
	do {
		/* if we can't even flush overflow, don't wait for more */
		if (!io_cqring_overflow_flush(ctx, false)) {
			ret = -EBUSY;
			break;
		}
		prepare_to_wait_exclusive(&ctx->wait, &iowq.wq,
						TASK_INTERRUPTIBLE);
		ret = io_cqring_wait_schedule(ctx, &iowq, &timeout);
		finish_wait(&ctx->wait, &iowq.wq);
		cond_resched();
	} while (ret > 0);

	restore_saved_sigmask_unless(ret == -EINTR);

	return READ_ONCE(rings->cq.head) == READ_ONCE(rings->cq.tail) ? ret : 0;
}

static void io_free_file_tables(struct io_file_table *table, unsigned nr_files)
{
	unsigned i, nr_tables = DIV_ROUND_UP(nr_files, IORING_MAX_FILES_TABLE);

	for (i = 0; i < nr_tables; i++)
		kfree(table->files[i]);
	kfree(table->files);
	table->files = NULL;
}

static inline void io_rsrc_ref_lock(struct io_ring_ctx *ctx)
{
	spin_lock_bh(&ctx->rsrc_ref_lock);
}

static inline void io_rsrc_ref_unlock(struct io_ring_ctx *ctx)
{
	spin_unlock_bh(&ctx->rsrc_ref_lock);
}

static void io_rsrc_node_destroy(struct io_rsrc_node *ref_node)
{
	percpu_ref_exit(&ref_node->refs);
	kfree(ref_node);
}

static void io_rsrc_node_switch(struct io_ring_ctx *ctx,
				struct io_rsrc_data *data_to_kill)
{
	WARN_ON_ONCE(!ctx->rsrc_backup_node);
	WARN_ON_ONCE(data_to_kill && !ctx->rsrc_node);

	if (data_to_kill) {
		struct io_rsrc_node *rsrc_node = ctx->rsrc_node;

		rsrc_node->rsrc_data = data_to_kill;
		io_rsrc_ref_lock(ctx);
		list_add_tail(&rsrc_node->node, &ctx->rsrc_ref_list);
		io_rsrc_ref_unlock(ctx);

		atomic_inc(&data_to_kill->refs);
		percpu_ref_kill(&rsrc_node->refs);
		ctx->rsrc_node = NULL;
	}

	if (!ctx->rsrc_node) {
		ctx->rsrc_node = ctx->rsrc_backup_node;
		ctx->rsrc_backup_node = NULL;
	}
}

static int io_rsrc_node_switch_start(struct io_ring_ctx *ctx)
{
	if (ctx->rsrc_backup_node)
		return 0;
	ctx->rsrc_backup_node = io_rsrc_node_alloc(ctx);
	return ctx->rsrc_backup_node ? 0 : -ENOMEM;
}

static int io_rsrc_ref_quiesce(struct io_rsrc_data *data, struct io_ring_ctx *ctx)
{
	int ret;

	/* As we may drop ->uring_lock, other task may have started quiesce */
	if (data->quiesce)
		return -ENXIO;

	data->quiesce = true;
	do {
		ret = io_rsrc_node_switch_start(ctx);
		if (ret)
			break;
		io_rsrc_node_switch(ctx, data);

		/* kill initial ref, already quiesced if zero */
		if (atomic_dec_and_test(&data->refs))
			break;
		flush_delayed_work(&ctx->rsrc_put_work);
		ret = wait_for_completion_interruptible(&data->done);
		if (!ret)
			break;

		atomic_inc(&data->refs);
		/* wait for all works potentially completing data->done */
		flush_delayed_work(&ctx->rsrc_put_work);
		reinit_completion(&data->done);

		mutex_unlock(&ctx->uring_lock);
		ret = io_run_task_work_sig();
		mutex_lock(&ctx->uring_lock);
	} while (ret >= 0);
	data->quiesce = false;

	return ret;
}

static void io_rsrc_data_free(struct io_rsrc_data *data)
{
	kvfree(data->tags);
	kfree(data);
}

static struct io_rsrc_data *io_rsrc_data_alloc(struct io_ring_ctx *ctx,
					       rsrc_put_fn *do_put,
					       unsigned nr)
{
	struct io_rsrc_data *data;

	data = kzalloc(sizeof(*data), GFP_KERNEL);
	if (!data)
		return NULL;

	data->tags = kvcalloc(nr, sizeof(*data->tags), GFP_KERNEL);
	if (!data->tags) {
		kfree(data);
		return NULL;
	}

	atomic_set(&data->refs, 1);
	data->ctx = ctx;
	data->do_put = do_put;
	init_completion(&data->done);
	return data;
}

static void __io_sqe_files_unregister(struct io_ring_ctx *ctx)
{
#if defined(CONFIG_UNIX)
	if (ctx->ring_sock) {
		struct sock *sock = ctx->ring_sock->sk;
		struct sk_buff *skb;

		while ((skb = skb_dequeue(&sock->sk_receive_queue)) != NULL)
			kfree_skb(skb);
	}
#else
	int i;

	for (i = 0; i < ctx->nr_user_files; i++) {
		struct file *file;

		file = io_file_from_index(ctx, i);
		if (file)
			fput(file);
	}
#endif
	io_free_file_tables(&ctx->file_table, ctx->nr_user_files);
	io_rsrc_data_free(ctx->file_data);
	ctx->file_data = NULL;
	ctx->nr_user_files = 0;
}

static int io_sqe_files_unregister(struct io_ring_ctx *ctx)
{
	int ret;

	if (!ctx->file_data)
		return -ENXIO;
	ret = io_rsrc_ref_quiesce(ctx->file_data, ctx);
	if (!ret)
		__io_sqe_files_unregister(ctx);
	return ret;
}

static void io_sq_thread_unpark(struct io_sq_data *sqd)
	__releases(&sqd->lock)
{
	WARN_ON_ONCE(sqd->thread == current);

	/*
	 * Do the dance but not conditional clear_bit() because it'd race with
	 * other threads incrementing park_pending and setting the bit.
	 */
	clear_bit(IO_SQ_THREAD_SHOULD_PARK, &sqd->state);
	if (atomic_dec_return(&sqd->park_pending))
		set_bit(IO_SQ_THREAD_SHOULD_PARK, &sqd->state);
	mutex_unlock(&sqd->lock);
}

static void io_sq_thread_park(struct io_sq_data *sqd)
	__acquires(&sqd->lock)
{
	WARN_ON_ONCE(sqd->thread == current);

	atomic_inc(&sqd->park_pending);
	set_bit(IO_SQ_THREAD_SHOULD_PARK, &sqd->state);
	mutex_lock(&sqd->lock);
	if (sqd->thread)
		wake_up_process(sqd->thread);
}

static void io_sq_thread_stop(struct io_sq_data *sqd)
{
	WARN_ON_ONCE(sqd->thread == current);
	WARN_ON_ONCE(test_bit(IO_SQ_THREAD_SHOULD_STOP, &sqd->state));

	set_bit(IO_SQ_THREAD_SHOULD_STOP, &sqd->state);
	mutex_lock(&sqd->lock);
	if (sqd->thread)
		wake_up_process(sqd->thread);
	mutex_unlock(&sqd->lock);
	wait_for_completion(&sqd->exited);
}

static void io_put_sq_data(struct io_sq_data *sqd)
{
	if (refcount_dec_and_test(&sqd->refs)) {
		WARN_ON_ONCE(atomic_read(&sqd->park_pending));

		io_sq_thread_stop(sqd);
		kfree(sqd);
	}
}

static void io_sq_thread_finish(struct io_ring_ctx *ctx)
{
	struct io_sq_data *sqd = ctx->sq_data;

	if (sqd) {
		io_sq_thread_park(sqd);
		list_del_init(&ctx->sqd_list);
		io_sqd_update_thread_idle(sqd);
		io_sq_thread_unpark(sqd);

		io_put_sq_data(sqd);
		ctx->sq_data = NULL;
	}
}

static struct io_sq_data *io_attach_sq_data(struct io_uring_params *p)
{
	struct io_ring_ctx *ctx_attach;
	struct io_sq_data *sqd;
	struct fd f;

	f = fdget(p->wq_fd);
	if (!f.file)
		return ERR_PTR(-ENXIO);
	if (f.file->f_op != &io_uring_fops) {
		fdput(f);
		return ERR_PTR(-EINVAL);
	}

	ctx_attach = f.file->private_data;
	sqd = ctx_attach->sq_data;
	if (!sqd) {
		fdput(f);
		return ERR_PTR(-EINVAL);
	}
	if (sqd->task_tgid != current->tgid) {
		fdput(f);
		return ERR_PTR(-EPERM);
	}

	refcount_inc(&sqd->refs);
	fdput(f);
	return sqd;
}

static struct io_sq_data *io_get_sq_data(struct io_uring_params *p,
					 bool *attached)
{
	struct io_sq_data *sqd;

	*attached = false;
	if (p->flags & IORING_SETUP_ATTACH_WQ) {
		sqd = io_attach_sq_data(p);
		if (!IS_ERR(sqd)) {
			*attached = true;
			return sqd;
		}
		/* fall through for EPERM case, setup new sqd/task */
		if (PTR_ERR(sqd) != -EPERM)
			return sqd;
	}

	sqd = kzalloc(sizeof(*sqd), GFP_KERNEL);
	if (!sqd)
		return ERR_PTR(-ENOMEM);

	atomic_set(&sqd->park_pending, 0);
	refcount_set(&sqd->refs, 1);
	INIT_LIST_HEAD(&sqd->ctx_list);
	mutex_init(&sqd->lock);
	init_waitqueue_head(&sqd->wait);
	init_completion(&sqd->exited);
	return sqd;
}

#if defined(CONFIG_UNIX)
/*
 * Ensure the UNIX gc is aware of our file set, so we are certain that
 * the io_uring can be safely unregistered on process exit, even if we have
 * loops in the file referencing.
 */
static int __io_sqe_files_scm(struct io_ring_ctx *ctx, int nr, int offset)
{
	struct sock *sk = ctx->ring_sock->sk;
	struct scm_fp_list *fpl;
	struct sk_buff *skb;
	int i, nr_files;

	fpl = kzalloc(sizeof(*fpl), GFP_KERNEL);
	if (!fpl)
		return -ENOMEM;

	skb = alloc_skb(0, GFP_KERNEL);
	if (!skb) {
		kfree(fpl);
		return -ENOMEM;
	}

	skb->sk = sk;

	nr_files = 0;
	fpl->user = get_uid(current_user());
	for (i = 0; i < nr; i++) {
		struct file *file = io_file_from_index(ctx, i + offset);

		if (!file)
			continue;
		fpl->fp[nr_files] = get_file(file);
		unix_inflight(fpl->user, fpl->fp[nr_files]);
		nr_files++;
	}

	if (nr_files) {
		fpl->max = SCM_MAX_FD;
		fpl->count = nr_files;
		UNIXCB(skb).fp = fpl;
		skb->destructor = unix_destruct_scm;
		refcount_add(skb->truesize, &sk->sk_wmem_alloc);
		skb_queue_head(&sk->sk_receive_queue, skb);

		for (i = 0; i < nr_files; i++)
			fput(fpl->fp[i]);
	} else {
		kfree_skb(skb);
		kfree(fpl);
	}

	return 0;
}

/*
 * If UNIX sockets are enabled, fd passing can cause a reference cycle which
 * causes regular reference counting to break down. We rely on the UNIX
 * garbage collection to take care of this problem for us.
 */
static int io_sqe_files_scm(struct io_ring_ctx *ctx)
{
	unsigned left, total;
	int ret = 0;

	total = 0;
	left = ctx->nr_user_files;
	while (left) {
		unsigned this_files = min_t(unsigned, left, SCM_MAX_FD);

		ret = __io_sqe_files_scm(ctx, this_files, total);
		if (ret)
			break;
		left -= this_files;
		total += this_files;
	}

	if (!ret)
		return 0;

	while (total < ctx->nr_user_files) {
		struct file *file = io_file_from_index(ctx, total);

		if (file)
			fput(file);
		total++;
	}

	return ret;
}
#else
static int io_sqe_files_scm(struct io_ring_ctx *ctx)
{
	return 0;
}
#endif

static bool io_alloc_file_tables(struct io_file_table *table, unsigned nr_files)
{
	unsigned i, nr_tables = DIV_ROUND_UP(nr_files, IORING_MAX_FILES_TABLE);

	table->files = kcalloc(nr_tables, sizeof(*table->files), GFP_KERNEL);
	if (!table->files)
		return false;

	for (i = 0; i < nr_tables; i++) {
		unsigned int this_files = min(nr_files, IORING_MAX_FILES_TABLE);

		table->files[i] = kcalloc(this_files, sizeof(*table->files[i]),
					GFP_KERNEL);
		if (!table->files[i])
			break;
		nr_files -= this_files;
	}

	if (i == nr_tables)
		return true;

	io_free_file_tables(table, nr_tables * IORING_MAX_FILES_TABLE);
	return false;
}

static void io_rsrc_file_put(struct io_ring_ctx *ctx, struct io_rsrc_put *prsrc)
{
	struct file *file = prsrc->file;
#if defined(CONFIG_UNIX)
	struct sock *sock = ctx->ring_sock->sk;
	struct sk_buff_head list, *head = &sock->sk_receive_queue;
	struct sk_buff *skb;
	int i;

	__skb_queue_head_init(&list);

	/*
	 * Find the skb that holds this file in its SCM_RIGHTS. When found,
	 * remove this entry and rearrange the file array.
	 */
	skb = skb_dequeue(head);
	while (skb) {
		struct scm_fp_list *fp;

		fp = UNIXCB(skb).fp;
		for (i = 0; i < fp->count; i++) {
			int left;

			if (fp->fp[i] != file)
				continue;

			unix_notinflight(fp->user, fp->fp[i]);
			left = fp->count - 1 - i;
			if (left) {
				memmove(&fp->fp[i], &fp->fp[i + 1],
						left * sizeof(struct file *));
			}
			fp->count--;
			if (!fp->count) {
				kfree_skb(skb);
				skb = NULL;
			} else {
				__skb_queue_tail(&list, skb);
			}
			fput(file);
			file = NULL;
			break;
		}

		if (!file)
			break;

		__skb_queue_tail(&list, skb);

		skb = skb_dequeue(head);
	}

	if (skb_peek(&list)) {
		spin_lock_irq(&head->lock);
		while ((skb = __skb_dequeue(&list)) != NULL)
			__skb_queue_tail(head, skb);
		spin_unlock_irq(&head->lock);
	}
#else
	fput(file);
#endif
}

static void __io_rsrc_put_work(struct io_rsrc_node *ref_node)
{
	struct io_rsrc_data *rsrc_data = ref_node->rsrc_data;
	struct io_ring_ctx *ctx = rsrc_data->ctx;
	struct io_rsrc_put *prsrc, *tmp;

	list_for_each_entry_safe(prsrc, tmp, &ref_node->rsrc_list, list) {
		list_del(&prsrc->list);

		if (prsrc->tag) {
			bool lock_ring = ctx->flags & IORING_SETUP_IOPOLL;
			unsigned long flags;

			io_ring_submit_lock(ctx, lock_ring);
			spin_lock_irqsave(&ctx->completion_lock, flags);
			io_cqring_fill_event(ctx, prsrc->tag, 0, 0);
			ctx->cq_extra++;
			io_commit_cqring(ctx);
			spin_unlock_irqrestore(&ctx->completion_lock, flags);
			io_cqring_ev_posted(ctx);
			io_ring_submit_unlock(ctx, lock_ring);
		}

		rsrc_data->do_put(ctx, prsrc);
		kfree(prsrc);
	}

	io_rsrc_node_destroy(ref_node);
	if (atomic_dec_and_test(&rsrc_data->refs))
		complete(&rsrc_data->done);
}

static void io_rsrc_put_work(struct work_struct *work)
{
	struct io_ring_ctx *ctx;
	struct llist_node *node;

	ctx = container_of(work, struct io_ring_ctx, rsrc_put_work.work);
	node = llist_del_all(&ctx->rsrc_put_llist);

	while (node) {
		struct io_rsrc_node *ref_node;
		struct llist_node *next = node->next;

		ref_node = llist_entry(node, struct io_rsrc_node, llist);
		__io_rsrc_put_work(ref_node);
		node = next;
	}
}

static void io_rsrc_node_ref_zero(struct percpu_ref *ref)
{
	struct io_rsrc_node *node = container_of(ref, struct io_rsrc_node, refs);
	struct io_ring_ctx *ctx = node->rsrc_data->ctx;
	bool first_add = false;

	io_rsrc_ref_lock(ctx);
	node->done = true;

	while (!list_empty(&ctx->rsrc_ref_list)) {
		node = list_first_entry(&ctx->rsrc_ref_list,
					    struct io_rsrc_node, node);
		/* recycle ref nodes in order */
		if (!node->done)
			break;
		list_del(&node->node);
		first_add |= llist_add(&node->llist, &ctx->rsrc_put_llist);
	}
	io_rsrc_ref_unlock(ctx);

	if (first_add)
		mod_delayed_work(system_wq, &ctx->rsrc_put_work, HZ);
}

static struct io_rsrc_node *io_rsrc_node_alloc(struct io_ring_ctx *ctx)
{
	struct io_rsrc_node *ref_node;

	ref_node = kzalloc(sizeof(*ref_node), GFP_KERNEL);
	if (!ref_node)
		return NULL;

	if (percpu_ref_init(&ref_node->refs, io_rsrc_node_ref_zero,
			    0, GFP_KERNEL)) {
		kfree(ref_node);
		return NULL;
	}
	INIT_LIST_HEAD(&ref_node->node);
	INIT_LIST_HEAD(&ref_node->rsrc_list);
	ref_node->done = false;
	return ref_node;
}

static int io_sqe_files_register(struct io_ring_ctx *ctx, void __user *arg,
				 unsigned nr_args, u64 __user *tags)
{
	__s32 __user *fds = (__s32 __user *) arg;
	struct file *file;
	int fd, ret;
	unsigned i;
	struct io_rsrc_data *file_data;

	if (ctx->file_data)
		return -EBUSY;
	if (!nr_args)
		return -EINVAL;
	if (nr_args > IORING_MAX_FIXED_FILES)
		return -EMFILE;
	ret = io_rsrc_node_switch_start(ctx);
	if (ret)
		return ret;

	file_data = io_rsrc_data_alloc(ctx, io_rsrc_file_put, nr_args);
	if (!file_data)
		return -ENOMEM;
	ctx->file_data = file_data;
	ret = -ENOMEM;
	if (!io_alloc_file_tables(&ctx->file_table, nr_args))
		goto out_free;

	for (i = 0; i < nr_args; i++, ctx->nr_user_files++) {
		u64 tag = 0;

		if ((tags && copy_from_user(&tag, &tags[i], sizeof(tag))) ||
		    copy_from_user(&fd, &fds[i], sizeof(fd))) {
			ret = -EFAULT;
			goto out_fput;
		}
		/* allow sparse sets */
		if (fd == -1) {
			ret = -EINVAL;
			if (unlikely(tag))
				goto out_fput;
			continue;
		}

		file = fget(fd);
		ret = -EBADF;
		if (unlikely(!file))
			goto out_fput;

		/*
		 * Don't allow io_uring instances to be registered. If UNIX
		 * isn't enabled, then this causes a reference cycle and this
		 * instance can never get freed. If UNIX is enabled we'll
		 * handle it just fine, but there's still no point in allowing
		 * a ring fd as it doesn't support regular read/write anyway.
		 */
		if (file->f_op == &io_uring_fops) {
			fput(file);
			goto out_fput;
		}
		ctx->file_data->tags[i] = tag;
		io_fixed_file_set(io_fixed_file_slot(&ctx->file_table, i), file);
	}

	ret = io_sqe_files_scm(ctx);
	if (ret) {
		__io_sqe_files_unregister(ctx);
		return ret;
	}

	io_rsrc_node_switch(ctx, NULL);
	return ret;
out_fput:
	for (i = 0; i < ctx->nr_user_files; i++) {
		file = io_file_from_index(ctx, i);
		if (file)
			fput(file);
	}
	io_free_file_tables(&ctx->file_table, nr_args);
	ctx->nr_user_files = 0;
out_free:
	io_rsrc_data_free(ctx->file_data);
	ctx->file_data = NULL;
	return ret;
}

static int io_sqe_file_register(struct io_ring_ctx *ctx, struct file *file,
				int index)
{
#if defined(CONFIG_UNIX)
	struct sock *sock = ctx->ring_sock->sk;
	struct sk_buff_head *head = &sock->sk_receive_queue;
	struct sk_buff *skb;

	/*
	 * See if we can merge this file into an existing skb SCM_RIGHTS
	 * file set. If there's no room, fall back to allocating a new skb
	 * and filling it in.
	 */
	spin_lock_irq(&head->lock);
	skb = skb_peek(head);
	if (skb) {
		struct scm_fp_list *fpl = UNIXCB(skb).fp;

		if (fpl->count < SCM_MAX_FD) {
			__skb_unlink(skb, head);
			spin_unlock_irq(&head->lock);
			fpl->fp[fpl->count] = get_file(file);
			unix_inflight(fpl->user, fpl->fp[fpl->count]);
			fpl->count++;
			spin_lock_irq(&head->lock);
			__skb_queue_head(head, skb);
		} else {
			skb = NULL;
		}
	}
	spin_unlock_irq(&head->lock);

	if (skb) {
		fput(file);
		return 0;
	}

	return __io_sqe_files_scm(ctx, 1, index);
#else
	return 0;
#endif
}

static int io_queue_rsrc_removal(struct io_rsrc_data *data, unsigned idx,
				 struct io_rsrc_node *node, void *rsrc)
{
	struct io_rsrc_put *prsrc;

	prsrc = kzalloc(sizeof(*prsrc), GFP_KERNEL);
	if (!prsrc)
		return -ENOMEM;

	prsrc->tag = data->tags[idx];
	prsrc->rsrc = rsrc;
	list_add(&prsrc->list, &node->rsrc_list);
	return 0;
}

static int __io_sqe_files_update(struct io_ring_ctx *ctx,
				 struct io_uring_rsrc_update2 *up,
				 unsigned nr_args)
{
	u64 __user *tags = u64_to_user_ptr(up->tags);
	__s32 __user *fds = u64_to_user_ptr(up->data);
	struct io_rsrc_data *data = ctx->file_data;
	struct io_fixed_file *file_slot;
	struct file *file;
	int fd, i, err = 0;
	unsigned int done;
	bool needs_switch = false;

	if (!ctx->file_data)
		return -ENXIO;
	if (up->offset + nr_args > ctx->nr_user_files)
		return -EINVAL;

	for (done = 0; done < nr_args; done++) {
		u64 tag = 0;

		if ((tags && copy_from_user(&tag, &tags[done], sizeof(tag))) ||
		    copy_from_user(&fd, &fds[done], sizeof(fd))) {
			err = -EFAULT;
			break;
		}
		if ((fd == IORING_REGISTER_FILES_SKIP || fd == -1) && tag) {
			err = -EINVAL;
			break;
		}
		if (fd == IORING_REGISTER_FILES_SKIP)
			continue;

		i = array_index_nospec(up->offset + done, ctx->nr_user_files);
		file_slot = io_fixed_file_slot(&ctx->file_table, i);

		if (file_slot->file_ptr) {
			file = (struct file *)(file_slot->file_ptr & FFS_MASK);
			err = io_queue_rsrc_removal(data, up->offset + done,
						    ctx->rsrc_node, file);
			if (err)
				break;
			file_slot->file_ptr = 0;
			needs_switch = true;
		}
		if (fd != -1) {
			file = fget(fd);
			if (!file) {
				err = -EBADF;
				break;
			}
			/*
			 * Don't allow io_uring instances to be registered. If
			 * UNIX isn't enabled, then this causes a reference
			 * cycle and this instance can never get freed. If UNIX
			 * is enabled we'll handle it just fine, but there's
			 * still no point in allowing a ring fd as it doesn't
			 * support regular read/write anyway.
			 */
			if (file->f_op == &io_uring_fops) {
				fput(file);
				err = -EBADF;
				break;
			}
			data->tags[up->offset + done] = tag;
			io_fixed_file_set(file_slot, file);
			err = io_sqe_file_register(ctx, file, i);
			if (err) {
				file_slot->file_ptr = 0;
				fput(file);
				break;
			}
		}
	}

	if (needs_switch)
		io_rsrc_node_switch(ctx, data);
	return done ? done : err;
}

static struct io_wq_work *io_free_work(struct io_wq_work *work)
{
	struct io_kiocb *req = container_of(work, struct io_kiocb, work);

	req = io_put_req_find_next(req);
	return req ? &req->work : NULL;
}

static struct io_wq *io_init_wq_offload(struct io_ring_ctx *ctx,
					struct task_struct *task)
{
	struct io_wq_hash *hash;
	struct io_wq_data data;
	unsigned int concurrency;

	hash = ctx->hash_map;
	if (!hash) {
		hash = kzalloc(sizeof(*hash), GFP_KERNEL);
		if (!hash)
			return ERR_PTR(-ENOMEM);
		refcount_set(&hash->refs, 1);
		init_waitqueue_head(&hash->wait);
		ctx->hash_map = hash;
	}

	data.hash = hash;
	data.task = task;
	data.free_work = io_free_work;
	data.do_work = io_wq_submit_work;

	/* Do QD, or 4 * CPUS, whatever is smallest */
	concurrency = min(ctx->sq_entries, 4 * num_online_cpus());

	return io_wq_create(concurrency, &data);
}

static int io_uring_alloc_task_context(struct task_struct *task,
				       struct io_ring_ctx *ctx)
{
	struct io_uring_task *tctx;
	int ret;

	tctx = kmalloc(sizeof(*tctx), GFP_KERNEL);
	if (unlikely(!tctx))
		return -ENOMEM;

	ret = percpu_counter_init(&tctx->inflight, 0, GFP_KERNEL);
	if (unlikely(ret)) {
		kfree(tctx);
		return ret;
	}

	tctx->io_wq = io_init_wq_offload(ctx, task);
	if (IS_ERR(tctx->io_wq)) {
		ret = PTR_ERR(tctx->io_wq);
		percpu_counter_destroy(&tctx->inflight);
		kfree(tctx);
		return ret;
	}

	xa_init(&tctx->xa);
	init_waitqueue_head(&tctx->wait);
	tctx->last = NULL;
	atomic_set(&tctx->in_idle, 0);
	atomic_set(&tctx->inflight_tracked, 0);
	task->io_uring = tctx;
	spin_lock_init(&tctx->task_lock);
	INIT_WQ_LIST(&tctx->task_list);
	tctx->task_state = 0;
	init_task_work(&tctx->task_work, tctx_task_work);
	return 0;
}

void __io_uring_free(struct task_struct *tsk)
{
	struct io_uring_task *tctx = tsk->io_uring;

	WARN_ON_ONCE(!xa_empty(&tctx->xa));
	WARN_ON_ONCE(tctx->io_wq);

	percpu_counter_destroy(&tctx->inflight);
	kfree(tctx);
	tsk->io_uring = NULL;
}

static int io_sq_offload_create(struct io_ring_ctx *ctx,
				struct io_uring_params *p)
{
	int ret;

	/* Retain compatibility with failing for an invalid attach attempt */
	if ((ctx->flags & (IORING_SETUP_ATTACH_WQ | IORING_SETUP_SQPOLL)) ==
				IORING_SETUP_ATTACH_WQ) {
		struct fd f;

		f = fdget(p->wq_fd);
		if (!f.file)
			return -ENXIO;
		fdput(f);
		if (f.file->f_op != &io_uring_fops)
			return -EINVAL;
	}
	if (ctx->flags & IORING_SETUP_SQPOLL) {
		struct task_struct *tsk;
		struct io_sq_data *sqd;
		bool attached;

		sqd = io_get_sq_data(p, &attached);
		if (IS_ERR(sqd)) {
			ret = PTR_ERR(sqd);
			goto err;
		}

		ctx->sq_creds = get_current_cred();
		ctx->sq_data = sqd;
		ctx->sq_thread_idle = msecs_to_jiffies(p->sq_thread_idle);
		if (!ctx->sq_thread_idle)
			ctx->sq_thread_idle = HZ;

		io_sq_thread_park(sqd);
		list_add(&ctx->sqd_list, &sqd->ctx_list);
		io_sqd_update_thread_idle(sqd);
		/* don't attach to a dying SQPOLL thread, would be racy */
		ret = (attached && !sqd->thread) ? -ENXIO : 0;
		io_sq_thread_unpark(sqd);

		if (ret < 0)
			goto err;
		if (attached)
			return 0;

		if (p->flags & IORING_SETUP_SQ_AFF) {
			int cpu = p->sq_thread_cpu;

			ret = -EINVAL;
			if (cpu >= nr_cpu_ids || !cpu_online(cpu))
				goto err_sqpoll;
			sqd->sq_cpu = cpu;
		} else {
			sqd->sq_cpu = -1;
		}

		sqd->task_pid = current->pid;
		sqd->task_tgid = current->tgid;
		tsk = create_io_thread(io_sq_thread, sqd, NUMA_NO_NODE);
		if (IS_ERR(tsk)) {
			ret = PTR_ERR(tsk);
			goto err_sqpoll;
		}

		sqd->thread = tsk;
		ret = io_uring_alloc_task_context(tsk, ctx);
		wake_up_new_task(tsk);
		if (ret)
			goto err;
	} else if (p->flags & IORING_SETUP_SQ_AFF) {
		/* Can't have SQ_AFF without SQPOLL */
		ret = -EINVAL;
		goto err;
	}

	return 0;
err_sqpoll:
	complete(&ctx->sq_data->exited);
err:
	io_sq_thread_finish(ctx);
	return ret;
}

static inline void __io_unaccount_mem(struct user_struct *user,
				      unsigned long nr_pages)
{
	atomic_long_sub(nr_pages, &user->locked_vm);
}

static inline int __io_account_mem(struct user_struct *user,
				   unsigned long nr_pages)
{
	unsigned long page_limit, cur_pages, new_pages;

	/* Don't allow more pages than we can safely lock */
	page_limit = rlimit(RLIMIT_MEMLOCK) >> PAGE_SHIFT;

	do {
		cur_pages = atomic_long_read(&user->locked_vm);
		new_pages = cur_pages + nr_pages;
		if (new_pages > page_limit)
			return -ENOMEM;
	} while (atomic_long_cmpxchg(&user->locked_vm, cur_pages,
					new_pages) != cur_pages);

	return 0;
}

static void io_unaccount_mem(struct io_ring_ctx *ctx, unsigned long nr_pages)
{
	if (ctx->user)
		__io_unaccount_mem(ctx->user, nr_pages);

	if (ctx->mm_account)
		atomic64_sub(nr_pages, &ctx->mm_account->pinned_vm);
}

static int io_account_mem(struct io_ring_ctx *ctx, unsigned long nr_pages)
{
	int ret;

	if (ctx->user) {
		ret = __io_account_mem(ctx->user, nr_pages);
		if (ret)
			return ret;
	}

	if (ctx->mm_account)
		atomic64_add(nr_pages, &ctx->mm_account->pinned_vm);

	return 0;
}

static void io_mem_free(void *ptr)
{
	struct page *page;

	if (!ptr)
		return;

	page = virt_to_head_page(ptr);
	if (put_page_testzero(page))
		free_compound_page(page);
}

static void *io_mem_alloc(size_t size)
{
	gfp_t gfp_flags = GFP_KERNEL | __GFP_ZERO | __GFP_NOWARN | __GFP_COMP |
				__GFP_NORETRY | __GFP_ACCOUNT;

	return (void *) __get_free_pages(gfp_flags, get_order(size));
}

static unsigned long rings_size(unsigned sq_entries, unsigned cq_entries,
				size_t *sq_offset)
{
	struct io_rings *rings;
	size_t off, sq_array_size;

	off = struct_size(rings, cqes, cq_entries);
	if (off == SIZE_MAX)
		return SIZE_MAX;

#ifdef CONFIG_SMP
	off = ALIGN(off, SMP_CACHE_BYTES);
	if (off == 0)
		return SIZE_MAX;
#endif

	if (sq_offset)
		*sq_offset = off;

	sq_array_size = array_size(sizeof(u32), sq_entries);
	if (sq_array_size == SIZE_MAX)
		return SIZE_MAX;

	if (check_add_overflow(off, sq_array_size, &off))
		return SIZE_MAX;

	return off;
}

static void io_buffer_unmap(struct io_ring_ctx *ctx, struct io_mapped_ubuf **slot)
{
	struct io_mapped_ubuf *imu = *slot;
	unsigned int i;

	if (imu != ctx->dummy_ubuf) {
		for (i = 0; i < imu->nr_bvecs; i++)
			unpin_user_page(imu->bvec[i].bv_page);
		if (imu->acct_pages)
			io_unaccount_mem(ctx, imu->acct_pages);
		kvfree(imu);
	}
	*slot = NULL;
}

static void io_rsrc_buf_put(struct io_ring_ctx *ctx, struct io_rsrc_put *prsrc)
{
	io_buffer_unmap(ctx, &prsrc->buf);
	prsrc->buf = NULL;
}

static void __io_sqe_buffers_unregister(struct io_ring_ctx *ctx)
{
	unsigned int i;

	for (i = 0; i < ctx->nr_user_bufs; i++)
		io_buffer_unmap(ctx, &ctx->user_bufs[i]);
	kfree(ctx->user_bufs);
	io_rsrc_data_free(ctx->buf_data);
	ctx->user_bufs = NULL;
	ctx->buf_data = NULL;
	ctx->nr_user_bufs = 0;
}

static int io_sqe_buffers_unregister(struct io_ring_ctx *ctx)
{
	int ret;

	if (!ctx->buf_data)
		return -ENXIO;

	ret = io_rsrc_ref_quiesce(ctx->buf_data, ctx);
	if (!ret)
		__io_sqe_buffers_unregister(ctx);
	return ret;
}

static int io_copy_iov(struct io_ring_ctx *ctx, struct iovec *dst,
		       void __user *arg, unsigned index)
{
	struct iovec __user *src;

#ifdef CONFIG_COMPAT
	if (ctx->compat) {
		struct compat_iovec __user *ciovs;
		struct compat_iovec ciov;

		ciovs = (struct compat_iovec __user *) arg;
		if (copy_from_user(&ciov, &ciovs[index], sizeof(ciov)))
			return -EFAULT;

		dst->iov_base = u64_to_user_ptr((u64)ciov.iov_base);
		dst->iov_len = ciov.iov_len;
		return 0;
	}
#endif
	src = (struct iovec __user *) arg;
	if (copy_from_user(dst, &src[index], sizeof(*dst)))
		return -EFAULT;
	return 0;
}

/*
 * Not super efficient, but this is just a registration time. And we do cache
 * the last compound head, so generally we'll only do a full search if we don't
 * match that one.
 *
 * We check if the given compound head page has already been accounted, to
 * avoid double accounting it. This allows us to account the full size of the
 * page, not just the constituent pages of a huge page.
 */
static bool headpage_already_acct(struct io_ring_ctx *ctx, struct page **pages,
				  int nr_pages, struct page *hpage)
{
	int i, j;

	/* check current page array */
	for (i = 0; i < nr_pages; i++) {
		if (!PageCompound(pages[i]))
			continue;
		if (compound_head(pages[i]) == hpage)
			return true;
	}

	/* check previously registered pages */
	for (i = 0; i < ctx->nr_user_bufs; i++) {
		struct io_mapped_ubuf *imu = ctx->user_bufs[i];

		for (j = 0; j < imu->nr_bvecs; j++) {
			if (!PageCompound(imu->bvec[j].bv_page))
				continue;
			if (compound_head(imu->bvec[j].bv_page) == hpage)
				return true;
		}
	}

	return false;
}

static int io_buffer_account_pin(struct io_ring_ctx *ctx, struct page **pages,
				 int nr_pages, struct io_mapped_ubuf *imu,
				 struct page **last_hpage)
{
	int i, ret;

	imu->acct_pages = 0;
	for (i = 0; i < nr_pages; i++) {
		if (!PageCompound(pages[i])) {
			imu->acct_pages++;
		} else {
			struct page *hpage;

			hpage = compound_head(pages[i]);
			if (hpage == *last_hpage)
				continue;
			*last_hpage = hpage;
			if (headpage_already_acct(ctx, pages, i, hpage))
				continue;
			imu->acct_pages += page_size(hpage) >> PAGE_SHIFT;
		}
	}

	if (!imu->acct_pages)
		return 0;

	ret = io_account_mem(ctx, imu->acct_pages);
	if (ret)
		imu->acct_pages = 0;
	return ret;
}

static int io_sqe_buffer_register(struct io_ring_ctx *ctx, struct iovec *iov,
				  struct io_mapped_ubuf **pimu,
				  struct page **last_hpage)
{
	struct io_mapped_ubuf *imu = NULL;
	struct vm_area_struct **vmas = NULL;
	struct page **pages = NULL;
	unsigned long off, start, end, ubuf;
	size_t size;
	int ret, pret, nr_pages, i;

	if (!iov->iov_base) {
		*pimu = ctx->dummy_ubuf;
		return 0;
	}

	ubuf = (unsigned long) iov->iov_base;
	end = (ubuf + iov->iov_len + PAGE_SIZE - 1) >> PAGE_SHIFT;
	start = ubuf >> PAGE_SHIFT;
	nr_pages = end - start;

	*pimu = NULL;
	ret = -ENOMEM;

	pages = kvmalloc_array(nr_pages, sizeof(struct page *), GFP_KERNEL);
	if (!pages)
		goto done;

	vmas = kvmalloc_array(nr_pages, sizeof(struct vm_area_struct *),
			      GFP_KERNEL);
	if (!vmas)
		goto done;

	imu = kvmalloc(struct_size(imu, bvec, nr_pages), GFP_KERNEL);
	if (!imu)
		goto done;

	ret = 0;
	mmap_read_lock(current->mm);
	pret = pin_user_pages(ubuf, nr_pages, FOLL_WRITE | FOLL_LONGTERM,
			      pages, vmas);
	if (pret == nr_pages) {
		/* don't support file backed memory */
		for (i = 0; i < nr_pages; i++) {
			struct vm_area_struct *vma = vmas[i];

			if (vma->vm_file &&
			    !is_file_hugepages(vma->vm_file)) {
				ret = -EOPNOTSUPP;
				break;
			}
		}
	} else {
		ret = pret < 0 ? pret : -EFAULT;
	}
	mmap_read_unlock(current->mm);
	if (ret) {
		/*
		 * if we did partial map, or found file backed vmas,
		 * release any pages we did get
		 */
		if (pret > 0)
			unpin_user_pages(pages, pret);
		goto done;
	}

	ret = io_buffer_account_pin(ctx, pages, pret, imu, last_hpage);
	if (ret) {
		unpin_user_pages(pages, pret);
		goto done;
	}

	off = ubuf & ~PAGE_MASK;
	size = iov->iov_len;
	for (i = 0; i < nr_pages; i++) {
		size_t vec_len;

		vec_len = min_t(size_t, size, PAGE_SIZE - off);
		imu->bvec[i].bv_page = pages[i];
		imu->bvec[i].bv_len = vec_len;
		imu->bvec[i].bv_offset = off;
		off = 0;
		size -= vec_len;
	}
	/* store original address for later verification */
	imu->ubuf = ubuf;
	imu->ubuf_end = ubuf + iov->iov_len;
	imu->nr_bvecs = nr_pages;
	*pimu = imu;
	ret = 0;
done:
	if (ret)
		kvfree(imu);
	kvfree(pages);
	kvfree(vmas);
	return ret;
}

static int io_buffers_map_alloc(struct io_ring_ctx *ctx, unsigned int nr_args)
{
	ctx->user_bufs = kcalloc(nr_args, sizeof(*ctx->user_bufs), GFP_KERNEL);
	return ctx->user_bufs ? 0 : -ENOMEM;
}

static int io_buffer_validate(struct iovec *iov)
{
	unsigned long tmp, acct_len = iov->iov_len + (PAGE_SIZE - 1);

	/*
	 * Don't impose further limits on the size and buffer
	 * constraints here, we'll -EINVAL later when IO is
	 * submitted if they are wrong.
	 */
	if (!iov->iov_base)
		return iov->iov_len ? -EFAULT : 0;
	if (!iov->iov_len)
		return -EFAULT;

	/* arbitrary limit, but we need something */
	if (iov->iov_len > SZ_1G)
		return -EFAULT;

	if (check_add_overflow((unsigned long)iov->iov_base, acct_len, &tmp))
		return -EOVERFLOW;

	return 0;
}

static int io_sqe_buffers_register(struct io_ring_ctx *ctx, void __user *arg,
				   unsigned int nr_args, u64 __user *tags)
{
	struct page *last_hpage = NULL;
	struct io_rsrc_data *data;
	int i, ret;
	struct iovec iov;

	if (ctx->user_bufs)
		return -EBUSY;
	if (!nr_args || nr_args > IORING_MAX_REG_BUFFERS)
		return -EINVAL;
	ret = io_rsrc_node_switch_start(ctx);
	if (ret)
		return ret;
	data = io_rsrc_data_alloc(ctx, io_rsrc_buf_put, nr_args);
	if (!data)
		return -ENOMEM;
	ret = io_buffers_map_alloc(ctx, nr_args);
	if (ret) {
		io_rsrc_data_free(data);
		return ret;
	}

	for (i = 0; i < nr_args; i++, ctx->nr_user_bufs++) {
		u64 tag = 0;

		if (tags && copy_from_user(&tag, &tags[i], sizeof(tag))) {
			ret = -EFAULT;
			break;
		}
		ret = io_copy_iov(ctx, &iov, arg, i);
		if (ret)
			break;
		ret = io_buffer_validate(&iov);
		if (ret)
			break;
		if (!iov.iov_base && tag) {
			ret = -EINVAL;
			break;
		}

		ret = io_sqe_buffer_register(ctx, &iov, &ctx->user_bufs[i],
					     &last_hpage);
		if (ret)
			break;
		data->tags[i] = tag;
	}

	WARN_ON_ONCE(ctx->buf_data);

	ctx->buf_data = data;
	if (ret)
		__io_sqe_buffers_unregister(ctx);
	else
		io_rsrc_node_switch(ctx, NULL);
	return ret;
}

static int __io_sqe_buffers_update(struct io_ring_ctx *ctx,
				   struct io_uring_rsrc_update2 *up,
				   unsigned int nr_args)
{
	u64 __user *tags = u64_to_user_ptr(up->tags);
	struct iovec iov, __user *iovs = u64_to_user_ptr(up->data);
	struct page *last_hpage = NULL;
	bool needs_switch = false;
	__u32 done;
	int i, err;

	if (!ctx->buf_data)
		return -ENXIO;
	if (up->offset + nr_args > ctx->nr_user_bufs)
		return -EINVAL;

	for (done = 0; done < nr_args; done++) {
		struct io_mapped_ubuf *imu;
		int offset = up->offset + done;
		u64 tag = 0;

		err = io_copy_iov(ctx, &iov, iovs, done);
		if (err)
			break;
		if (tags && copy_from_user(&tag, &tags[done], sizeof(tag))) {
			err = -EFAULT;
			break;
		}
		err = io_buffer_validate(&iov);
		if (err)
			break;
		if (!iov.iov_base && tag) {
			err = -EINVAL;
			break;
		}
		err = io_sqe_buffer_register(ctx, &iov, &imu, &last_hpage);
		if (err)
			break;

		i = array_index_nospec(offset, ctx->nr_user_bufs);
		if (ctx->user_bufs[i] != ctx->dummy_ubuf) {
			err = io_queue_rsrc_removal(ctx->buf_data, offset,
						    ctx->rsrc_node, ctx->user_bufs[i]);
			if (unlikely(err)) {
				io_buffer_unmap(ctx, &imu);
				break;
			}
			ctx->user_bufs[i] = NULL;
			needs_switch = true;
		}

		ctx->user_bufs[i] = imu;
		ctx->buf_data->tags[offset] = tag;
	}

	if (needs_switch)
		io_rsrc_node_switch(ctx, ctx->buf_data);
	return done ? done : err;
}

static int io_eventfd_register(struct io_ring_ctx *ctx, void __user *arg)
{
	__s32 __user *fds = arg;
	int fd;

	if (ctx->cq_ev_fd)
		return -EBUSY;

	if (copy_from_user(&fd, fds, sizeof(*fds)))
		return -EFAULT;

	ctx->cq_ev_fd = eventfd_ctx_fdget(fd);
	if (IS_ERR(ctx->cq_ev_fd)) {
		int ret = PTR_ERR(ctx->cq_ev_fd);
		ctx->cq_ev_fd = NULL;
		return ret;
	}

	return 0;
}

static int io_eventfd_unregister(struct io_ring_ctx *ctx)
{
	if (ctx->cq_ev_fd) {
		eventfd_ctx_put(ctx->cq_ev_fd);
		ctx->cq_ev_fd = NULL;
		return 0;
	}

	return -ENXIO;
}

static void io_destroy_buffers(struct io_ring_ctx *ctx)
{
	struct io_buffer *buf;
	unsigned long index;

	xa_for_each(&ctx->io_buffers, index, buf)
		__io_remove_buffers(ctx, buf, index, -1U);
}

static void io_req_cache_free(struct list_head *list, struct task_struct *tsk)
{
	struct io_kiocb *req, *nxt;

	list_for_each_entry_safe(req, nxt, list, compl.list) {
		if (tsk && req->task != tsk)
			continue;
		list_del(&req->compl.list);
		kmem_cache_free(req_cachep, req);
	}
}

static void io_req_caches_free(struct io_ring_ctx *ctx)
{
	struct io_submit_state *submit_state = &ctx->submit_state;
	struct io_comp_state *cs = &ctx->submit_state.comp;

	mutex_lock(&ctx->uring_lock);

	if (submit_state->free_reqs) {
		kmem_cache_free_bulk(req_cachep, submit_state->free_reqs,
				     submit_state->reqs);
		submit_state->free_reqs = 0;
	}

	io_flush_cached_locked_reqs(ctx, cs);
	io_req_cache_free(&cs->free_list, NULL);
	mutex_unlock(&ctx->uring_lock);
}

static bool io_wait_rsrc_data(struct io_rsrc_data *data)
{
	if (!data)
		return false;
	if (!atomic_dec_and_test(&data->refs))
		wait_for_completion(&data->done);
	return true;
}

static void io_ring_ctx_free(struct io_ring_ctx *ctx)
{
	io_sq_thread_finish(ctx);

	if (ctx->mm_account) {
		mmdrop(ctx->mm_account);
		ctx->mm_account = NULL;
	}

	mutex_lock(&ctx->uring_lock);
	if (io_wait_rsrc_data(ctx->buf_data))
		__io_sqe_buffers_unregister(ctx);
	if (io_wait_rsrc_data(ctx->file_data))
		__io_sqe_files_unregister(ctx);
	if (ctx->rings)
		__io_cqring_overflow_flush(ctx, true);
	mutex_unlock(&ctx->uring_lock);
	io_eventfd_unregister(ctx);
	io_destroy_buffers(ctx);
	if (ctx->sq_creds)
		put_cred(ctx->sq_creds);
<<<<<<< HEAD
=======

	/* there are no registered resources left, nobody uses it */
	if (ctx->rsrc_node)
		io_rsrc_node_destroy(ctx->rsrc_node);
	if (ctx->rsrc_backup_node)
		io_rsrc_node_destroy(ctx->rsrc_backup_node);
	flush_delayed_work(&ctx->rsrc_put_work);

	WARN_ON_ONCE(!list_empty(&ctx->rsrc_ref_list));
	WARN_ON_ONCE(!llist_empty(&ctx->rsrc_put_llist));
>>>>>>> 07fa30c8

#if defined(CONFIG_UNIX)
	if (ctx->ring_sock) {
		ctx->ring_sock->file = NULL; /* so that iput() is called */
		sock_release(ctx->ring_sock);
	}
#endif

	io_mem_free(ctx->rings);
	io_mem_free(ctx->sq_sqes);

	percpu_ref_exit(&ctx->refs);
	free_uid(ctx->user);
	io_req_caches_free(ctx);
	if (ctx->hash_map)
		io_wq_put_hash(ctx->hash_map);
	kfree(ctx->cancel_hash);
	kfree(ctx->dummy_ubuf);
	kfree(ctx);
}

static __poll_t io_uring_poll(struct file *file, poll_table *wait)
{
	struct io_ring_ctx *ctx = file->private_data;
	__poll_t mask = 0;

	poll_wait(file, &ctx->cq_wait, wait);
	/*
	 * synchronizes with barrier from wq_has_sleeper call in
	 * io_commit_cqring
	 */
	smp_rmb();
	if (!io_sqring_full(ctx))
		mask |= EPOLLOUT | EPOLLWRNORM;

	/*
	 * Don't flush cqring overflow list here, just do a simple check.
	 * Otherwise there could possible be ABBA deadlock:
	 *      CPU0                    CPU1
	 *      ----                    ----
	 * lock(&ctx->uring_lock);
	 *                              lock(&ep->mtx);
	 *                              lock(&ctx->uring_lock);
	 * lock(&ep->mtx);
	 *
	 * Users may get EPOLLIN meanwhile seeing nothing in cqring, this
	 * pushs them to do the flush.
	 */
	if (io_cqring_events(ctx) || test_bit(0, &ctx->cq_check_overflow))
		mask |= EPOLLIN | EPOLLRDNORM;

	return mask;
}

static int io_uring_fasync(int fd, struct file *file, int on)
{
	struct io_ring_ctx *ctx = file->private_data;

	return fasync_helper(fd, file, on, &ctx->cq_fasync);
}

static int io_unregister_personality(struct io_ring_ctx *ctx, unsigned id)
{
	const struct cred *creds;

	creds = xa_erase(&ctx->personalities, id);
	if (creds) {
		put_cred(creds);
		return 0;
	}

	return -EINVAL;
}

static inline bool io_run_ctx_fallback(struct io_ring_ctx *ctx)
{
	return io_run_task_work_head(&ctx->exit_task_work);
}

struct io_tctx_exit {
	struct callback_head		task_work;
	struct completion		completion;
	struct io_ring_ctx		*ctx;
};

static void io_tctx_exit_cb(struct callback_head *cb)
{
	struct io_uring_task *tctx = current->io_uring;
	struct io_tctx_exit *work;

	work = container_of(cb, struct io_tctx_exit, task_work);
	/*
	 * When @in_idle, we're in cancellation and it's racy to remove the
	 * node. It'll be removed by the end of cancellation, just ignore it.
	 */
	if (!atomic_read(&tctx->in_idle))
		io_uring_del_task_file((unsigned long)work->ctx);
	complete(&work->completion);
}

static bool io_cancel_ctx_cb(struct io_wq_work *work, void *data)
{
	struct io_kiocb *req = container_of(work, struct io_kiocb, work);

	return req->ctx == data;
}

static void io_ring_exit_work(struct work_struct *work)
{
	struct io_ring_ctx *ctx = container_of(work, struct io_ring_ctx, exit_work);
	unsigned long timeout = jiffies + HZ * 60 * 5;
	struct io_tctx_exit exit;
	struct io_tctx_node *node;
	int ret;

	/*
	 * If we're doing polled IO and end up having requests being
	 * submitted async (out-of-line), then completions can come in while
	 * we're waiting for refs to drop. We need to reap these manually,
	 * as nobody else will be looking for them.
	 */
	do {
		io_uring_try_cancel_requests(ctx, NULL, NULL);
		if (ctx->sq_data) {
			struct io_sq_data *sqd = ctx->sq_data;
			struct task_struct *tsk;

			io_sq_thread_park(sqd);
			tsk = sqd->thread;
			if (tsk && tsk->io_uring && tsk->io_uring->io_wq)
				io_wq_cancel_cb(tsk->io_uring->io_wq,
						io_cancel_ctx_cb, ctx, true);
			io_sq_thread_unpark(sqd);
		}

		WARN_ON_ONCE(time_after(jiffies, timeout));
	} while (!wait_for_completion_timeout(&ctx->ref_comp, HZ/20));

	init_completion(&exit.completion);
	init_task_work(&exit.task_work, io_tctx_exit_cb);
	exit.ctx = ctx;
	/*
	 * Some may use context even when all refs and requests have been put,
	 * and they are free to do so while still holding uring_lock or
	 * completion_lock, see __io_req_task_submit(). Apart from other work,
	 * this lock/unlock section also waits them to finish.
	 */
	mutex_lock(&ctx->uring_lock);
	while (!list_empty(&ctx->tctx_list)) {
		WARN_ON_ONCE(time_after(jiffies, timeout));

		node = list_first_entry(&ctx->tctx_list, struct io_tctx_node,
					ctx_node);
		/* don't spin on a single task if cancellation failed */
		list_rotate_left(&ctx->tctx_list);
		ret = task_work_add(node->task, &exit.task_work, TWA_SIGNAL);
		if (WARN_ON_ONCE(ret))
			continue;
		wake_up_process(node->task);

		mutex_unlock(&ctx->uring_lock);
		wait_for_completion(&exit.completion);
		mutex_lock(&ctx->uring_lock);
	}
	mutex_unlock(&ctx->uring_lock);
	spin_lock_irq(&ctx->completion_lock);
	spin_unlock_irq(&ctx->completion_lock);

	io_ring_ctx_free(ctx);
}

/* Returns true if we found and killed one or more timeouts */
static bool io_kill_timeouts(struct io_ring_ctx *ctx, struct task_struct *tsk,
			     struct files_struct *files)
{
	struct io_kiocb *req, *tmp;
	int canceled = 0;

	spin_lock_irq(&ctx->completion_lock);
	list_for_each_entry_safe(req, tmp, &ctx->timeout_list, timeout.list) {
		if (io_match_task(req, tsk, files)) {
			io_kill_timeout(req, -ECANCELED);
			canceled++;
		}
	}
	if (canceled != 0)
		io_commit_cqring(ctx);
	spin_unlock_irq(&ctx->completion_lock);
	if (canceled != 0)
		io_cqring_ev_posted(ctx);
	return canceled != 0;
}

static void io_ring_ctx_wait_and_kill(struct io_ring_ctx *ctx)
{
	unsigned long index;
	struct creds *creds;

	mutex_lock(&ctx->uring_lock);
	percpu_ref_kill(&ctx->refs);
	if (ctx->rings)
		__io_cqring_overflow_flush(ctx, true);
	xa_for_each(&ctx->personalities, index, creds)
		io_unregister_personality(ctx, index);
	mutex_unlock(&ctx->uring_lock);

	io_kill_timeouts(ctx, NULL, NULL);
	io_poll_remove_all(ctx, NULL, NULL);

	/* if we failed setting up the ctx, we might not have any rings */
	io_iopoll_try_reap_events(ctx);

	INIT_WORK(&ctx->exit_work, io_ring_exit_work);
	/*
	 * Use system_unbound_wq to avoid spawning tons of event kworkers
	 * if we're exiting a ton of rings at the same time. It just adds
	 * noise and overhead, there's no discernable change in runtime
	 * over using system_wq.
	 */
	queue_work(system_unbound_wq, &ctx->exit_work);
}

static int io_uring_release(struct inode *inode, struct file *file)
{
	struct io_ring_ctx *ctx = file->private_data;

	file->private_data = NULL;
	io_ring_ctx_wait_and_kill(ctx);
	return 0;
}

struct io_task_cancel {
	struct task_struct *task;
	struct files_struct *files;
};

static bool io_cancel_task_cb(struct io_wq_work *work, void *data)
{
	struct io_kiocb *req = container_of(work, struct io_kiocb, work);
	struct io_task_cancel *cancel = data;
	bool ret;

	if (cancel->files && (req->flags & REQ_F_LINK_TIMEOUT)) {
		unsigned long flags;
		struct io_ring_ctx *ctx = req->ctx;

		/* protect against races with linked timeouts */
		spin_lock_irqsave(&ctx->completion_lock, flags);
		ret = io_match_task(req, cancel->task, cancel->files);
		spin_unlock_irqrestore(&ctx->completion_lock, flags);
	} else {
		ret = io_match_task(req, cancel->task, cancel->files);
	}
	return ret;
}

static bool io_cancel_defer_files(struct io_ring_ctx *ctx,
				  struct task_struct *task,
				  struct files_struct *files)
{
	struct io_defer_entry *de;
	LIST_HEAD(list);

	spin_lock_irq(&ctx->completion_lock);
	list_for_each_entry_reverse(de, &ctx->defer_list, list) {
		if (io_match_task(de->req, task, files)) {
			list_cut_position(&list, &ctx->defer_list, &de->list);
			break;
		}
	}
	spin_unlock_irq(&ctx->completion_lock);
	if (list_empty(&list))
		return false;

	while (!list_empty(&list)) {
		de = list_first_entry(&list, struct io_defer_entry, list);
		list_del_init(&de->list);
		io_req_complete_failed(de->req, -ECANCELED);
		kfree(de);
	}
	return true;
}

static bool io_uring_try_cancel_iowq(struct io_ring_ctx *ctx)
{
	struct io_tctx_node *node;
	enum io_wq_cancel cret;
	bool ret = false;

	mutex_lock(&ctx->uring_lock);
	list_for_each_entry(node, &ctx->tctx_list, ctx_node) {
		struct io_uring_task *tctx = node->task->io_uring;

		/*
		 * io_wq will stay alive while we hold uring_lock, because it's
		 * killed after ctx nodes, which requires to take the lock.
		 */
		if (!tctx || !tctx->io_wq)
			continue;
		cret = io_wq_cancel_cb(tctx->io_wq, io_cancel_ctx_cb, ctx, true);
		ret |= (cret != IO_WQ_CANCEL_NOTFOUND);
	}
	mutex_unlock(&ctx->uring_lock);

	return ret;
}

static void io_uring_try_cancel_requests(struct io_ring_ctx *ctx,
					 struct task_struct *task,
					 struct files_struct *files)
{
	struct io_task_cancel cancel = { .task = task, .files = files, };
	struct io_uring_task *tctx = task ? task->io_uring : NULL;

	while (1) {
		enum io_wq_cancel cret;
		bool ret = false;

		if (!task) {
			ret |= io_uring_try_cancel_iowq(ctx);
		} else if (tctx && tctx->io_wq) {
			/*
			 * Cancels requests of all rings, not only @ctx, but
			 * it's fine as the task is in exit/exec.
			 */
			cret = io_wq_cancel_cb(tctx->io_wq, io_cancel_task_cb,
					       &cancel, true);
			ret |= (cret != IO_WQ_CANCEL_NOTFOUND);
		}

		/* SQPOLL thread does its own polling */
		if ((!(ctx->flags & IORING_SETUP_SQPOLL) && !files) ||
		    (ctx->sq_data && ctx->sq_data->thread == current)) {
			while (!list_empty_careful(&ctx->iopoll_list)) {
				io_iopoll_try_reap_events(ctx);
				ret = true;
			}
		}

		ret |= io_cancel_defer_files(ctx, task, files);
		ret |= io_poll_remove_all(ctx, task, files);
		ret |= io_kill_timeouts(ctx, task, files);
		ret |= io_run_task_work();
		ret |= io_run_ctx_fallback(ctx);
		if (!ret)
			break;
		cond_resched();
	}
}

static int __io_uring_add_task_file(struct io_ring_ctx *ctx)
{
	struct io_uring_task *tctx = current->io_uring;
	struct io_tctx_node *node;
	int ret;

	if (unlikely(!tctx)) {
		ret = io_uring_alloc_task_context(current, ctx);
		if (unlikely(ret))
			return ret;
		tctx = current->io_uring;
	}
	if (!xa_load(&tctx->xa, (unsigned long)ctx)) {
		node = kmalloc(sizeof(*node), GFP_KERNEL);
		if (!node)
			return -ENOMEM;
		node->ctx = ctx;
		node->task = current;

		ret = xa_err(xa_store(&tctx->xa, (unsigned long)ctx,
					node, GFP_KERNEL));
		if (ret) {
			kfree(node);
			return ret;
		}

		mutex_lock(&ctx->uring_lock);
		list_add(&node->ctx_node, &ctx->tctx_list);
		mutex_unlock(&ctx->uring_lock);
	}
	tctx->last = ctx;
	return 0;
}

/*
 * Note that this task has used io_uring. We use it for cancelation purposes.
 */
static inline int io_uring_add_task_file(struct io_ring_ctx *ctx)
{
	struct io_uring_task *tctx = current->io_uring;

	if (likely(tctx && tctx->last == ctx))
		return 0;
	return __io_uring_add_task_file(ctx);
}

/*
 * Remove this io_uring_file -> task mapping.
 */
static void io_uring_del_task_file(unsigned long index)
{
	struct io_uring_task *tctx = current->io_uring;
	struct io_tctx_node *node;

	if (!tctx)
		return;
	node = xa_erase(&tctx->xa, index);
	if (!node)
		return;

	WARN_ON_ONCE(current != node->task);
	WARN_ON_ONCE(list_empty(&node->ctx_node));

	mutex_lock(&node->ctx->uring_lock);
	list_del(&node->ctx_node);
	mutex_unlock(&node->ctx->uring_lock);

	if (tctx->last == node->ctx)
		tctx->last = NULL;
	kfree(node);
}

static void io_uring_clean_tctx(struct io_uring_task *tctx)
{
	struct io_wq *wq = tctx->io_wq;
	struct io_tctx_node *node;
	unsigned long index;

	xa_for_each(&tctx->xa, index, node)
		io_uring_del_task_file(index);
	if (wq) {
		/*
		 * Must be after io_uring_del_task_file() (removes nodes under
		 * uring_lock) to avoid race with io_uring_try_cancel_iowq().
		 */
		tctx->io_wq = NULL;
		io_wq_put_and_exit(wq);
	}
}

static s64 tctx_inflight(struct io_uring_task *tctx, bool tracked)
{
	if (tracked)
		return atomic_read(&tctx->inflight_tracked);
	return percpu_counter_sum(&tctx->inflight);
}

<<<<<<< HEAD
static void io_sqpoll_cancel_cb(struct callback_head *cb)
{
	struct io_tctx_exit *work = container_of(cb, struct io_tctx_exit, task_work);
	struct io_sq_data *sqd = work->ctx->sq_data;

	if (sqd->thread)
		io_uring_cancel_sqpoll(sqd);
	list_del_init(&work->ctx->sqd_list);
	io_sqd_update_thread_idle(sqd);
	complete(&work->completion);
}

static void io_sqpoll_cancel_sync(struct io_ring_ctx *ctx)
{
	struct io_sq_data *sqd = ctx->sq_data;
	struct io_tctx_exit work = { .ctx = ctx, };
	struct task_struct *task;

	io_sq_thread_park(sqd);
	task = sqd->thread;
	if (task) {
		init_completion(&work.completion);
		init_task_work(&work.task_work, io_sqpoll_cancel_cb);
		io_task_work_add_head(&sqd->park_task_work, &work.task_work);
		wake_up_process(task);
	} else {
		list_del_init(&ctx->sqd_list);
		io_sqd_update_thread_idle(sqd);
	}
	io_sq_thread_unpark(sqd);

	if (task)
		wait_for_completion(&work.completion);
}

void __io_uring_files_cancel(struct files_struct *files)
=======
static void io_uring_try_cancel(struct files_struct *files)
>>>>>>> 07fa30c8
{
	struct io_uring_task *tctx = current->io_uring;
	struct io_tctx_node *node;
	unsigned long index;

	xa_for_each(&tctx->xa, index, node) {
		struct io_ring_ctx *ctx = node->ctx;

		/* sqpoll task will cancel all its requests */
		if (!ctx->sq_data)
			io_uring_try_cancel_requests(ctx, current, files);
	}
}

/* should only be called by SQPOLL task */
static void io_uring_cancel_sqpoll(struct io_sq_data *sqd)
{
	struct io_uring_task *tctx = current->io_uring;
	struct io_ring_ctx *ctx;
	s64 inflight;
	DEFINE_WAIT(wait);

	if (!current->io_uring)
		return;
<<<<<<< HEAD
=======
	if (tctx->io_wq)
		io_wq_exit_start(tctx->io_wq);

>>>>>>> 07fa30c8
	WARN_ON_ONCE(!sqd || sqd->thread != current);

	atomic_inc(&tctx->in_idle);
	do {
		/* read completions before cancelations */
		inflight = tctx_inflight(tctx, false);
		if (!inflight)
			break;
		list_for_each_entry(ctx, &sqd->ctx_list, sqd_list)
			io_uring_try_cancel_requests(ctx, current, NULL);

		prepare_to_wait(&tctx->wait, &wait, TASK_UNINTERRUPTIBLE);
		/*
		 * If we've seen completions, retry without waiting. This
		 * avoids a race where a completion comes in before we did
		 * prepare_to_wait().
		 */
		if (inflight == tctx_inflight(tctx, false))
			schedule();
		finish_wait(&tctx->wait, &wait);
	} while (1);
	atomic_dec(&tctx->in_idle);
}

/*
 * Find any io_uring fd that this task has registered or done IO on, and cancel
 * requests.
 */
void __io_uring_cancel(struct files_struct *files)
{
	struct io_uring_task *tctx = current->io_uring;
	DEFINE_WAIT(wait);
	s64 inflight;

	if (tctx->io_wq)
		io_wq_exit_start(tctx->io_wq);

	/* make sure overflow events are dropped */
	atomic_inc(&tctx->in_idle);
	do {
		/* read completions before cancelations */
		inflight = tctx_inflight(tctx, !!files);
		if (!inflight)
			break;
		io_uring_try_cancel(files);
		prepare_to_wait(&tctx->wait, &wait, TASK_UNINTERRUPTIBLE);

		/*
		 * If we've seen completions, retry without waiting. This
		 * avoids a race where a completion comes in before we did
		 * prepare_to_wait().
		 */
		if (inflight == tctx_inflight(tctx, !!files))
			schedule();
		finish_wait(&tctx->wait, &wait);
	} while (1);
	atomic_dec(&tctx->in_idle);

	io_uring_clean_tctx(tctx);
	if (!files) {
		/* for exec all current's requests should be gone, kill tctx */
		__io_uring_free(current);
	}
}

static void *io_uring_validate_mmap_request(struct file *file,
					    loff_t pgoff, size_t sz)
{
	struct io_ring_ctx *ctx = file->private_data;
	loff_t offset = pgoff << PAGE_SHIFT;
	struct page *page;
	void *ptr;

	switch (offset) {
	case IORING_OFF_SQ_RING:
	case IORING_OFF_CQ_RING:
		ptr = ctx->rings;
		break;
	case IORING_OFF_SQES:
		ptr = ctx->sq_sqes;
		break;
	default:
		return ERR_PTR(-EINVAL);
	}

	page = virt_to_head_page(ptr);
	if (sz > page_size(page))
		return ERR_PTR(-EINVAL);

	return ptr;
}

#ifdef CONFIG_MMU

static int io_uring_mmap(struct file *file, struct vm_area_struct *vma)
{
	size_t sz = vma->vm_end - vma->vm_start;
	unsigned long pfn;
	void *ptr;

	ptr = io_uring_validate_mmap_request(file, vma->vm_pgoff, sz);
	if (IS_ERR(ptr))
		return PTR_ERR(ptr);

	pfn = virt_to_phys(ptr) >> PAGE_SHIFT;
	return remap_pfn_range(vma, vma->vm_start, pfn, sz, vma->vm_page_prot);
}

#else /* !CONFIG_MMU */

static int io_uring_mmap(struct file *file, struct vm_area_struct *vma)
{
	return vma->vm_flags & (VM_SHARED | VM_MAYSHARE) ? 0 : -EINVAL;
}

static unsigned int io_uring_nommu_mmap_capabilities(struct file *file)
{
	return NOMMU_MAP_DIRECT | NOMMU_MAP_READ | NOMMU_MAP_WRITE;
}

static unsigned long io_uring_nommu_get_unmapped_area(struct file *file,
	unsigned long addr, unsigned long len,
	unsigned long pgoff, unsigned long flags)
{
	void *ptr;

	ptr = io_uring_validate_mmap_request(file, pgoff, len);
	if (IS_ERR(ptr))
		return PTR_ERR(ptr);

	return (unsigned long) ptr;
}

#endif /* !CONFIG_MMU */

static int io_sqpoll_wait_sq(struct io_ring_ctx *ctx)
{
	DEFINE_WAIT(wait);

	do {
		if (!io_sqring_full(ctx))
			break;
		prepare_to_wait(&ctx->sqo_sq_wait, &wait, TASK_INTERRUPTIBLE);

		if (!io_sqring_full(ctx))
			break;
		schedule();
	} while (!signal_pending(current));

	finish_wait(&ctx->sqo_sq_wait, &wait);
	return 0;
}

static int io_get_ext_arg(unsigned flags, const void __user *argp, size_t *argsz,
			  struct __kernel_timespec __user **ts,
			  const sigset_t __user **sig)
{
	struct io_uring_getevents_arg arg;

	/*
	 * If EXT_ARG isn't set, then we have no timespec and the argp pointer
	 * is just a pointer to the sigset_t.
	 */
	if (!(flags & IORING_ENTER_EXT_ARG)) {
		*sig = (const sigset_t __user *) argp;
		*ts = NULL;
		return 0;
	}

	/*
	 * EXT_ARG is set - ensure we agree on the size of it and copy in our
	 * timespec and sigset_t pointers if good.
	 */
	if (*argsz != sizeof(arg))
		return -EINVAL;
	if (copy_from_user(&arg, argp, sizeof(arg)))
		return -EFAULT;
	*sig = u64_to_user_ptr(arg.sigmask);
	*argsz = arg.sigmask_sz;
	*ts = u64_to_user_ptr(arg.ts);
	return 0;
}

SYSCALL_DEFINE6(io_uring_enter, unsigned int, fd, u32, to_submit,
		u32, min_complete, u32, flags, const void __user *, argp,
		size_t, argsz)
{
	struct io_ring_ctx *ctx;
	int submitted = 0;
	struct fd f;
	long ret;

	io_run_task_work();

	if (unlikely(flags & ~(IORING_ENTER_GETEVENTS | IORING_ENTER_SQ_WAKEUP |
			       IORING_ENTER_SQ_WAIT | IORING_ENTER_EXT_ARG)))
		return -EINVAL;

	f = fdget(fd);
	if (unlikely(!f.file))
		return -EBADF;

	ret = -EOPNOTSUPP;
	if (unlikely(f.file->f_op != &io_uring_fops))
		goto out_fput;

	ret = -ENXIO;
	ctx = f.file->private_data;
	if (unlikely(!percpu_ref_tryget(&ctx->refs)))
		goto out_fput;

	ret = -EBADFD;
	if (unlikely(ctx->flags & IORING_SETUP_R_DISABLED))
		goto out;

	/*
	 * For SQ polling, the thread will do all submissions and completions.
	 * Just return the requested submit count, and wake the thread if
	 * we were asked to.
	 */
	ret = 0;
	if (ctx->flags & IORING_SETUP_SQPOLL) {
		io_cqring_overflow_flush(ctx, false);

		ret = -EOWNERDEAD;
		if (unlikely(ctx->sq_data->thread == NULL)) {
			goto out;
		}
		if (flags & IORING_ENTER_SQ_WAKEUP)
			wake_up(&ctx->sq_data->wait);
		if (flags & IORING_ENTER_SQ_WAIT) {
			ret = io_sqpoll_wait_sq(ctx);
			if (ret)
				goto out;
		}
		submitted = to_submit;
	} else if (to_submit) {
		ret = io_uring_add_task_file(ctx);
		if (unlikely(ret))
			goto out;
		mutex_lock(&ctx->uring_lock);
		submitted = io_submit_sqes(ctx, to_submit);
		mutex_unlock(&ctx->uring_lock);

		if (submitted != to_submit)
			goto out;
	}
	if (flags & IORING_ENTER_GETEVENTS) {
		const sigset_t __user *sig;
		struct __kernel_timespec __user *ts;

		ret = io_get_ext_arg(flags, argp, &argsz, &ts, &sig);
		if (unlikely(ret))
			goto out;

		min_complete = min(min_complete, ctx->cq_entries);

		/*
		 * When SETUP_IOPOLL and SETUP_SQPOLL are both enabled, user
		 * space applications don't need to do io completion events
		 * polling again, they can rely on io_sq_thread to do polling
		 * work, which can reduce cpu usage and uring_lock contention.
		 */
		if (ctx->flags & IORING_SETUP_IOPOLL &&
		    !(ctx->flags & IORING_SETUP_SQPOLL)) {
			ret = io_iopoll_check(ctx, min_complete);
		} else {
			ret = io_cqring_wait(ctx, min_complete, sig, argsz, ts);
		}
	}

out:
	percpu_ref_put(&ctx->refs);
out_fput:
	fdput(f);
	return submitted ? submitted : ret;
}

#ifdef CONFIG_PROC_FS
static int io_uring_show_cred(struct seq_file *m, unsigned int id,
		const struct cred *cred)
{
	struct user_namespace *uns = seq_user_ns(m);
	struct group_info *gi;
	kernel_cap_t cap;
	unsigned __capi;
	int g;

	seq_printf(m, "%5d\n", id);
	seq_put_decimal_ull(m, "\tUid:\t", from_kuid_munged(uns, cred->uid));
	seq_put_decimal_ull(m, "\t\t", from_kuid_munged(uns, cred->euid));
	seq_put_decimal_ull(m, "\t\t", from_kuid_munged(uns, cred->suid));
	seq_put_decimal_ull(m, "\t\t", from_kuid_munged(uns, cred->fsuid));
	seq_put_decimal_ull(m, "\n\tGid:\t", from_kgid_munged(uns, cred->gid));
	seq_put_decimal_ull(m, "\t\t", from_kgid_munged(uns, cred->egid));
	seq_put_decimal_ull(m, "\t\t", from_kgid_munged(uns, cred->sgid));
	seq_put_decimal_ull(m, "\t\t", from_kgid_munged(uns, cred->fsgid));
	seq_puts(m, "\n\tGroups:\t");
	gi = cred->group_info;
	for (g = 0; g < gi->ngroups; g++) {
		seq_put_decimal_ull(m, g ? " " : "",
					from_kgid_munged(uns, gi->gid[g]));
	}
	seq_puts(m, "\n\tCapEff:\t");
	cap = cred->cap_effective;
	CAP_FOR_EACH_U32(__capi)
		seq_put_hex_ll(m, NULL, cap.cap[CAP_LAST_U32 - __capi], 8);
	seq_putc(m, '\n');
	return 0;
}

static void __io_uring_show_fdinfo(struct io_ring_ctx *ctx, struct seq_file *m)
{
	struct io_sq_data *sq = NULL;
	bool has_lock;
	int i;

	/*
	 * Avoid ABBA deadlock between the seq lock and the io_uring mutex,
	 * since fdinfo case grabs it in the opposite direction of normal use
	 * cases. If we fail to get the lock, we just don't iterate any
	 * structures that could be going away outside the io_uring mutex.
	 */
	has_lock = mutex_trylock(&ctx->uring_lock);

	if (has_lock && (ctx->flags & IORING_SETUP_SQPOLL)) {
		sq = ctx->sq_data;
		if (!sq->thread)
			sq = NULL;
	}

	seq_printf(m, "SqThread:\t%d\n", sq ? task_pid_nr(sq->thread) : -1);
	seq_printf(m, "SqThreadCpu:\t%d\n", sq ? task_cpu(sq->thread) : -1);
	seq_printf(m, "UserFiles:\t%u\n", ctx->nr_user_files);
	for (i = 0; has_lock && i < ctx->nr_user_files; i++) {
		struct file *f = io_file_from_index(ctx, i);

		if (f)
			seq_printf(m, "%5u: %s\n", i, file_dentry(f)->d_iname);
		else
			seq_printf(m, "%5u: <none>\n", i);
	}
	seq_printf(m, "UserBufs:\t%u\n", ctx->nr_user_bufs);
	for (i = 0; has_lock && i < ctx->nr_user_bufs; i++) {
		struct io_mapped_ubuf *buf = ctx->user_bufs[i];
		unsigned int len = buf->ubuf_end - buf->ubuf;

		seq_printf(m, "%5u: 0x%llx/%u\n", i, buf->ubuf, len);
	}
	if (has_lock && !xa_empty(&ctx->personalities)) {
		unsigned long index;
		const struct cred *cred;

		seq_printf(m, "Personalities:\n");
		xa_for_each(&ctx->personalities, index, cred)
			io_uring_show_cred(m, index, cred);
	}
	seq_printf(m, "PollList:\n");
	spin_lock_irq(&ctx->completion_lock);
	for (i = 0; i < (1U << ctx->cancel_hash_bits); i++) {
		struct hlist_head *list = &ctx->cancel_hash[i];
		struct io_kiocb *req;

		hlist_for_each_entry(req, list, hash_node)
			seq_printf(m, "  op=%d, task_works=%d\n", req->opcode,
					req->task->task_works != NULL);
	}
	spin_unlock_irq(&ctx->completion_lock);
	if (has_lock)
		mutex_unlock(&ctx->uring_lock);
}

static void io_uring_show_fdinfo(struct seq_file *m, struct file *f)
{
	struct io_ring_ctx *ctx = f->private_data;

	if (percpu_ref_tryget(&ctx->refs)) {
		__io_uring_show_fdinfo(ctx, m);
		percpu_ref_put(&ctx->refs);
	}
}
#endif

static const struct file_operations io_uring_fops = {
	.release	= io_uring_release,
	.mmap		= io_uring_mmap,
#ifndef CONFIG_MMU
	.get_unmapped_area = io_uring_nommu_get_unmapped_area,
	.mmap_capabilities = io_uring_nommu_mmap_capabilities,
#endif
	.poll		= io_uring_poll,
	.fasync		= io_uring_fasync,
#ifdef CONFIG_PROC_FS
	.show_fdinfo	= io_uring_show_fdinfo,
#endif
};

static int io_allocate_scq_urings(struct io_ring_ctx *ctx,
				  struct io_uring_params *p)
{
	struct io_rings *rings;
	size_t size, sq_array_offset;

	/* make sure these are sane, as we already accounted them */
	ctx->sq_entries = p->sq_entries;
	ctx->cq_entries = p->cq_entries;

	size = rings_size(p->sq_entries, p->cq_entries, &sq_array_offset);
	if (size == SIZE_MAX)
		return -EOVERFLOW;

	rings = io_mem_alloc(size);
	if (!rings)
		return -ENOMEM;

	ctx->rings = rings;
	ctx->sq_array = (u32 *)((char *)rings + sq_array_offset);
	rings->sq_ring_mask = p->sq_entries - 1;
	rings->cq_ring_mask = p->cq_entries - 1;
	rings->sq_ring_entries = p->sq_entries;
	rings->cq_ring_entries = p->cq_entries;
	ctx->sq_mask = rings->sq_ring_mask;
	ctx->cq_mask = rings->cq_ring_mask;

	size = array_size(sizeof(struct io_uring_sqe), p->sq_entries);
	if (size == SIZE_MAX) {
		io_mem_free(ctx->rings);
		ctx->rings = NULL;
		return -EOVERFLOW;
	}

	ctx->sq_sqes = io_mem_alloc(size);
	if (!ctx->sq_sqes) {
		io_mem_free(ctx->rings);
		ctx->rings = NULL;
		return -ENOMEM;
	}

	return 0;
}

static int io_uring_install_fd(struct io_ring_ctx *ctx, struct file *file)
{
	int ret, fd;

	fd = get_unused_fd_flags(O_RDWR | O_CLOEXEC);
	if (fd < 0)
		return fd;

	ret = io_uring_add_task_file(ctx);
	if (ret) {
		put_unused_fd(fd);
		return ret;
	}
	fd_install(fd, file);
	return fd;
}

/*
 * Allocate an anonymous fd, this is what constitutes the application
 * visible backing of an io_uring instance. The application mmaps this
 * fd to gain access to the SQ/CQ ring details. If UNIX sockets are enabled,
 * we have to tie this fd to a socket for file garbage collection purposes.
 */
static struct file *io_uring_get_file(struct io_ring_ctx *ctx)
{
	struct file *file;
#if defined(CONFIG_UNIX)
	int ret;

	ret = sock_create_kern(&init_net, PF_UNIX, SOCK_RAW, IPPROTO_IP,
				&ctx->ring_sock);
	if (ret)
		return ERR_PTR(ret);
#endif

	file = anon_inode_getfile("[io_uring]", &io_uring_fops, ctx,
					O_RDWR | O_CLOEXEC);
#if defined(CONFIG_UNIX)
	if (IS_ERR(file)) {
		sock_release(ctx->ring_sock);
		ctx->ring_sock = NULL;
	} else {
		ctx->ring_sock->file = file;
	}
#endif
	return file;
}

static int io_uring_create(unsigned entries, struct io_uring_params *p,
			   struct io_uring_params __user *params)
{
	struct io_ring_ctx *ctx;
	struct file *file;
	int ret;

	if (!entries)
		return -EINVAL;
	if (entries > IORING_MAX_ENTRIES) {
		if (!(p->flags & IORING_SETUP_CLAMP))
			return -EINVAL;
		entries = IORING_MAX_ENTRIES;
	}

	/*
	 * Use twice as many entries for the CQ ring. It's possible for the
	 * application to drive a higher depth than the size of the SQ ring,
	 * since the sqes are only used at submission time. This allows for
	 * some flexibility in overcommitting a bit. If the application has
	 * set IORING_SETUP_CQSIZE, it will have passed in the desired number
	 * of CQ ring entries manually.
	 */
	p->sq_entries = roundup_pow_of_two(entries);
	if (p->flags & IORING_SETUP_CQSIZE) {
		/*
		 * If IORING_SETUP_CQSIZE is set, we do the same roundup
		 * to a power-of-two, if it isn't already. We do NOT impose
		 * any cq vs sq ring sizing.
		 */
		if (!p->cq_entries)
			return -EINVAL;
		if (p->cq_entries > IORING_MAX_CQ_ENTRIES) {
			if (!(p->flags & IORING_SETUP_CLAMP))
				return -EINVAL;
			p->cq_entries = IORING_MAX_CQ_ENTRIES;
		}
		p->cq_entries = roundup_pow_of_two(p->cq_entries);
		if (p->cq_entries < p->sq_entries)
			return -EINVAL;
	} else {
		p->cq_entries = 2 * p->sq_entries;
	}

	ctx = io_ring_ctx_alloc(p);
	if (!ctx)
		return -ENOMEM;
	ctx->compat = in_compat_syscall();
	if (!capable(CAP_IPC_LOCK))
		ctx->user = get_uid(current_user());

	/*
	 * This is just grabbed for accounting purposes. When a process exits,
	 * the mm is exited and dropped before the files, hence we need to hang
	 * on to this mm purely for the purposes of being able to unaccount
	 * memory (locked/pinned vm). It's not used for anything else.
	 */
	mmgrab(current->mm);
	ctx->mm_account = current->mm;

	ret = io_allocate_scq_urings(ctx, p);
	if (ret)
		goto err;

	ret = io_sq_offload_create(ctx, p);
	if (ret)
		goto err;
	/* always set a rsrc node */
	ret = io_rsrc_node_switch_start(ctx);
	if (ret)
		goto err;
	io_rsrc_node_switch(ctx, NULL);

	memset(&p->sq_off, 0, sizeof(p->sq_off));
	p->sq_off.head = offsetof(struct io_rings, sq.head);
	p->sq_off.tail = offsetof(struct io_rings, sq.tail);
	p->sq_off.ring_mask = offsetof(struct io_rings, sq_ring_mask);
	p->sq_off.ring_entries = offsetof(struct io_rings, sq_ring_entries);
	p->sq_off.flags = offsetof(struct io_rings, sq_flags);
	p->sq_off.dropped = offsetof(struct io_rings, sq_dropped);
	p->sq_off.array = (char *)ctx->sq_array - (char *)ctx->rings;

	memset(&p->cq_off, 0, sizeof(p->cq_off));
	p->cq_off.head = offsetof(struct io_rings, cq.head);
	p->cq_off.tail = offsetof(struct io_rings, cq.tail);
	p->cq_off.ring_mask = offsetof(struct io_rings, cq_ring_mask);
	p->cq_off.ring_entries = offsetof(struct io_rings, cq_ring_entries);
	p->cq_off.overflow = offsetof(struct io_rings, cq_overflow);
	p->cq_off.cqes = offsetof(struct io_rings, cqes);
	p->cq_off.flags = offsetof(struct io_rings, cq_flags);

	p->features = IORING_FEAT_SINGLE_MMAP | IORING_FEAT_NODROP |
			IORING_FEAT_SUBMIT_STABLE | IORING_FEAT_RW_CUR_POS |
			IORING_FEAT_CUR_PERSONALITY | IORING_FEAT_FAST_POLL |
			IORING_FEAT_POLL_32BITS | IORING_FEAT_SQPOLL_NONFIXED |
			IORING_FEAT_EXT_ARG | IORING_FEAT_NATIVE_WORKERS |
			IORING_FEAT_RSRC_TAGS;

	if (copy_to_user(params, p, sizeof(*p))) {
		ret = -EFAULT;
		goto err;
	}

	file = io_uring_get_file(ctx);
	if (IS_ERR(file)) {
		ret = PTR_ERR(file);
		goto err;
	}

	/*
	 * Install ring fd as the very last thing, so we don't risk someone
	 * having closed it before we finish setup
	 */
	ret = io_uring_install_fd(ctx, file);
	if (ret < 0) {
		/* fput will clean it up */
		fput(file);
		return ret;
	}

	trace_io_uring_create(ret, ctx, p->sq_entries, p->cq_entries, p->flags);
	return ret;
err:
	io_ring_ctx_wait_and_kill(ctx);
	return ret;
}

/*
 * Sets up an aio uring context, and returns the fd. Applications asks for a
 * ring size, we return the actual sq/cq ring sizes (among other things) in the
 * params structure passed in.
 */
static long io_uring_setup(u32 entries, struct io_uring_params __user *params)
{
	struct io_uring_params p;
	int i;

	if (copy_from_user(&p, params, sizeof(p)))
		return -EFAULT;
	for (i = 0; i < ARRAY_SIZE(p.resv); i++) {
		if (p.resv[i])
			return -EINVAL;
	}

	if (p.flags & ~(IORING_SETUP_IOPOLL | IORING_SETUP_SQPOLL |
			IORING_SETUP_SQ_AFF | IORING_SETUP_CQSIZE |
			IORING_SETUP_CLAMP | IORING_SETUP_ATTACH_WQ |
			IORING_SETUP_R_DISABLED))
		return -EINVAL;

	return  io_uring_create(entries, &p, params);
}

SYSCALL_DEFINE2(io_uring_setup, u32, entries,
		struct io_uring_params __user *, params)
{
	return io_uring_setup(entries, params);
}

static int io_probe(struct io_ring_ctx *ctx, void __user *arg, unsigned nr_args)
{
	struct io_uring_probe *p;
	size_t size;
	int i, ret;

	size = struct_size(p, ops, nr_args);
	if (size == SIZE_MAX)
		return -EOVERFLOW;
	p = kzalloc(size, GFP_KERNEL);
	if (!p)
		return -ENOMEM;

	ret = -EFAULT;
	if (copy_from_user(p, arg, size))
		goto out;
	ret = -EINVAL;
	if (memchr_inv(p, 0, size))
		goto out;

	p->last_op = IORING_OP_LAST - 1;
	if (nr_args > IORING_OP_LAST)
		nr_args = IORING_OP_LAST;

	for (i = 0; i < nr_args; i++) {
		p->ops[i].op = i;
		if (!io_op_defs[i].not_supported)
			p->ops[i].flags = IO_URING_OP_SUPPORTED;
	}
	p->ops_len = i;

	ret = 0;
	if (copy_to_user(arg, p, size))
		ret = -EFAULT;
out:
	kfree(p);
	return ret;
}

static int io_register_personality(struct io_ring_ctx *ctx)
{
	const struct cred *creds;
	u32 id;
	int ret;

	creds = get_current_cred();

	ret = xa_alloc_cyclic(&ctx->personalities, &id, (void *)creds,
			XA_LIMIT(0, USHRT_MAX), &ctx->pers_next, GFP_KERNEL);
	if (!ret)
		return id;
	put_cred(creds);
	return ret;
}

static int io_register_restrictions(struct io_ring_ctx *ctx, void __user *arg,
				    unsigned int nr_args)
{
	struct io_uring_restriction *res;
	size_t size;
	int i, ret;

	/* Restrictions allowed only if rings started disabled */
	if (!(ctx->flags & IORING_SETUP_R_DISABLED))
		return -EBADFD;

	/* We allow only a single restrictions registration */
	if (ctx->restrictions.registered)
		return -EBUSY;

	if (!arg || nr_args > IORING_MAX_RESTRICTIONS)
		return -EINVAL;

	size = array_size(nr_args, sizeof(*res));
	if (size == SIZE_MAX)
		return -EOVERFLOW;

	res = memdup_user(arg, size);
	if (IS_ERR(res))
		return PTR_ERR(res);

	ret = 0;

	for (i = 0; i < nr_args; i++) {
		switch (res[i].opcode) {
		case IORING_RESTRICTION_REGISTER_OP:
			if (res[i].register_op >= IORING_REGISTER_LAST) {
				ret = -EINVAL;
				goto out;
			}

			__set_bit(res[i].register_op,
				  ctx->restrictions.register_op);
			break;
		case IORING_RESTRICTION_SQE_OP:
			if (res[i].sqe_op >= IORING_OP_LAST) {
				ret = -EINVAL;
				goto out;
			}

			__set_bit(res[i].sqe_op, ctx->restrictions.sqe_op);
			break;
		case IORING_RESTRICTION_SQE_FLAGS_ALLOWED:
			ctx->restrictions.sqe_flags_allowed = res[i].sqe_flags;
			break;
		case IORING_RESTRICTION_SQE_FLAGS_REQUIRED:
			ctx->restrictions.sqe_flags_required = res[i].sqe_flags;
			break;
		default:
			ret = -EINVAL;
			goto out;
		}
	}

out:
	/* Reset all restrictions if an error happened */
	if (ret != 0)
		memset(&ctx->restrictions, 0, sizeof(ctx->restrictions));
	else
		ctx->restrictions.registered = true;

	kfree(res);
	return ret;
}

static int io_register_enable_rings(struct io_ring_ctx *ctx)
{
	if (!(ctx->flags & IORING_SETUP_R_DISABLED))
		return -EBADFD;

	if (ctx->restrictions.registered)
		ctx->restricted = 1;

	ctx->flags &= ~IORING_SETUP_R_DISABLED;
	if (ctx->sq_data && wq_has_sleeper(&ctx->sq_data->wait))
		wake_up(&ctx->sq_data->wait);
	return 0;
}

static int __io_register_rsrc_update(struct io_ring_ctx *ctx, unsigned type,
				     struct io_uring_rsrc_update2 *up,
				     unsigned nr_args)
{
	__u32 tmp;
	int err;

	if (up->resv)
		return -EINVAL;
	if (check_add_overflow(up->offset, nr_args, &tmp))
		return -EOVERFLOW;
	err = io_rsrc_node_switch_start(ctx);
	if (err)
		return err;

	switch (type) {
	case IORING_RSRC_FILE:
		return __io_sqe_files_update(ctx, up, nr_args);
	case IORING_RSRC_BUFFER:
		return __io_sqe_buffers_update(ctx, up, nr_args);
	}
	return -EINVAL;
}

static int io_register_files_update(struct io_ring_ctx *ctx, void __user *arg,
				    unsigned nr_args)
{
	struct io_uring_rsrc_update2 up;

	if (!nr_args)
		return -EINVAL;
	memset(&up, 0, sizeof(up));
	if (copy_from_user(&up, arg, sizeof(struct io_uring_rsrc_update)))
		return -EFAULT;
	return __io_register_rsrc_update(ctx, IORING_RSRC_FILE, &up, nr_args);
}

static int io_register_rsrc_update(struct io_ring_ctx *ctx, void __user *arg,
				   unsigned size, unsigned type)
{
	struct io_uring_rsrc_update2 up;

	if (size != sizeof(up))
		return -EINVAL;
	if (copy_from_user(&up, arg, sizeof(up)))
		return -EFAULT;
	if (!up.nr || up.resv)
		return -EINVAL;
	return __io_register_rsrc_update(ctx, type, &up, up.nr);
}

static int io_register_rsrc(struct io_ring_ctx *ctx, void __user *arg,
			    unsigned int size, unsigned int type)
{
	struct io_uring_rsrc_register rr;

	/* keep it extendible */
	if (size != sizeof(rr))
		return -EINVAL;

	memset(&rr, 0, sizeof(rr));
	if (copy_from_user(&rr, arg, size))
		return -EFAULT;
	if (!rr.nr || rr.resv || rr.resv2)
		return -EINVAL;

	switch (type) {
	case IORING_RSRC_FILE:
		return io_sqe_files_register(ctx, u64_to_user_ptr(rr.data),
					     rr.nr, u64_to_user_ptr(rr.tags));
	case IORING_RSRC_BUFFER:
		return io_sqe_buffers_register(ctx, u64_to_user_ptr(rr.data),
					       rr.nr, u64_to_user_ptr(rr.tags));
	}
	return -EINVAL;
}

static bool io_register_op_must_quiesce(int op)
{
	switch (op) {
	case IORING_REGISTER_BUFFERS:
	case IORING_UNREGISTER_BUFFERS:
	case IORING_REGISTER_FILES:
	case IORING_UNREGISTER_FILES:
	case IORING_REGISTER_FILES_UPDATE:
	case IORING_REGISTER_PROBE:
	case IORING_REGISTER_PERSONALITY:
	case IORING_UNREGISTER_PERSONALITY:
	case IORING_REGISTER_FILES2:
	case IORING_REGISTER_FILES_UPDATE2:
	case IORING_REGISTER_BUFFERS2:
	case IORING_REGISTER_BUFFERS_UPDATE:
		return false;
	default:
		return true;
	}
}

static int __io_uring_register(struct io_ring_ctx *ctx, unsigned opcode,
			       void __user *arg, unsigned nr_args)
	__releases(ctx->uring_lock)
	__acquires(ctx->uring_lock)
{
	int ret;

	/*
	 * We're inside the ring mutex, if the ref is already dying, then
	 * someone else killed the ctx or is already going through
	 * io_uring_register().
	 */
	if (percpu_ref_is_dying(&ctx->refs))
		return -ENXIO;

	if (ctx->restricted) {
		if (opcode >= IORING_REGISTER_LAST)
			return -EINVAL;
		opcode = array_index_nospec(opcode, IORING_REGISTER_LAST);
		if (!test_bit(opcode, ctx->restrictions.register_op))
			return -EACCES;
	}

	if (io_register_op_must_quiesce(opcode)) {
		percpu_ref_kill(&ctx->refs);

		/*
		 * Drop uring mutex before waiting for references to exit. If
		 * another thread is currently inside io_uring_enter() it might
		 * need to grab the uring_lock to make progress. If we hold it
		 * here across the drain wait, then we can deadlock. It's safe
		 * to drop the mutex here, since no new references will come in
		 * after we've killed the percpu ref.
		 */
		mutex_unlock(&ctx->uring_lock);
		do {
			ret = wait_for_completion_interruptible(&ctx->ref_comp);
			if (!ret)
				break;
			ret = io_run_task_work_sig();
			if (ret < 0)
				break;
		} while (1);
		mutex_lock(&ctx->uring_lock);

		if (ret) {
			io_refs_resurrect(&ctx->refs, &ctx->ref_comp);
			return ret;
		}
	}

	switch (opcode) {
	case IORING_REGISTER_BUFFERS:
		ret = io_sqe_buffers_register(ctx, arg, nr_args, NULL);
		break;
	case IORING_UNREGISTER_BUFFERS:
		ret = -EINVAL;
		if (arg || nr_args)
			break;
		ret = io_sqe_buffers_unregister(ctx);
		break;
	case IORING_REGISTER_FILES:
		ret = io_sqe_files_register(ctx, arg, nr_args, NULL);
		break;
	case IORING_UNREGISTER_FILES:
		ret = -EINVAL;
		if (arg || nr_args)
			break;
		ret = io_sqe_files_unregister(ctx);
		break;
	case IORING_REGISTER_FILES_UPDATE:
		ret = io_register_files_update(ctx, arg, nr_args);
		break;
	case IORING_REGISTER_EVENTFD:
	case IORING_REGISTER_EVENTFD_ASYNC:
		ret = -EINVAL;
		if (nr_args != 1)
			break;
		ret = io_eventfd_register(ctx, arg);
		if (ret)
			break;
		if (opcode == IORING_REGISTER_EVENTFD_ASYNC)
			ctx->eventfd_async = 1;
		else
			ctx->eventfd_async = 0;
		break;
	case IORING_UNREGISTER_EVENTFD:
		ret = -EINVAL;
		if (arg || nr_args)
			break;
		ret = io_eventfd_unregister(ctx);
		break;
	case IORING_REGISTER_PROBE:
		ret = -EINVAL;
		if (!arg || nr_args > 256)
			break;
		ret = io_probe(ctx, arg, nr_args);
		break;
	case IORING_REGISTER_PERSONALITY:
		ret = -EINVAL;
		if (arg || nr_args)
			break;
		ret = io_register_personality(ctx);
		break;
	case IORING_UNREGISTER_PERSONALITY:
		ret = -EINVAL;
		if (arg)
			break;
		ret = io_unregister_personality(ctx, nr_args);
		break;
	case IORING_REGISTER_ENABLE_RINGS:
		ret = -EINVAL;
		if (arg || nr_args)
			break;
		ret = io_register_enable_rings(ctx);
		break;
	case IORING_REGISTER_RESTRICTIONS:
		ret = io_register_restrictions(ctx, arg, nr_args);
		break;
	case IORING_REGISTER_FILES2:
		ret = io_register_rsrc(ctx, arg, nr_args, IORING_RSRC_FILE);
		break;
	case IORING_REGISTER_FILES_UPDATE2:
		ret = io_register_rsrc_update(ctx, arg, nr_args,
					      IORING_RSRC_FILE);
		break;
	case IORING_REGISTER_BUFFERS2:
		ret = io_register_rsrc(ctx, arg, nr_args, IORING_RSRC_BUFFER);
		break;
	case IORING_REGISTER_BUFFERS_UPDATE:
		ret = io_register_rsrc_update(ctx, arg, nr_args,
					      IORING_RSRC_BUFFER);
		break;
	default:
		ret = -EINVAL;
		break;
	}

	if (io_register_op_must_quiesce(opcode)) {
		/* bring the ctx back to life */
		percpu_ref_reinit(&ctx->refs);
		reinit_completion(&ctx->ref_comp);
	}
	return ret;
}

SYSCALL_DEFINE4(io_uring_register, unsigned int, fd, unsigned int, opcode,
		void __user *, arg, unsigned int, nr_args)
{
	struct io_ring_ctx *ctx;
	long ret = -EBADF;
	struct fd f;

	f = fdget(fd);
	if (!f.file)
		return -EBADF;

	ret = -EOPNOTSUPP;
	if (f.file->f_op != &io_uring_fops)
		goto out_fput;

	ctx = f.file->private_data;

	io_run_task_work();

	mutex_lock(&ctx->uring_lock);
	ret = __io_uring_register(ctx, opcode, arg, nr_args);
	mutex_unlock(&ctx->uring_lock);
	trace_io_uring_register(ctx, opcode, ctx->nr_user_files, ctx->nr_user_bufs,
							ctx->cq_ev_fd != NULL, ret);
out_fput:
	fdput(f);
	return ret;
}

static int __init io_uring_init(void)
{
#define __BUILD_BUG_VERIFY_ELEMENT(stype, eoffset, etype, ename) do { \
	BUILD_BUG_ON(offsetof(stype, ename) != eoffset); \
	BUILD_BUG_ON(sizeof(etype) != sizeof_field(stype, ename)); \
} while (0)

#define BUILD_BUG_SQE_ELEM(eoffset, etype, ename) \
	__BUILD_BUG_VERIFY_ELEMENT(struct io_uring_sqe, eoffset, etype, ename)
	BUILD_BUG_ON(sizeof(struct io_uring_sqe) != 64);
	BUILD_BUG_SQE_ELEM(0,  __u8,   opcode);
	BUILD_BUG_SQE_ELEM(1,  __u8,   flags);
	BUILD_BUG_SQE_ELEM(2,  __u16,  ioprio);
	BUILD_BUG_SQE_ELEM(4,  __s32,  fd);
	BUILD_BUG_SQE_ELEM(8,  __u64,  off);
	BUILD_BUG_SQE_ELEM(8,  __u64,  addr2);
	BUILD_BUG_SQE_ELEM(16, __u64,  addr);
	BUILD_BUG_SQE_ELEM(16, __u64,  splice_off_in);
	BUILD_BUG_SQE_ELEM(24, __u32,  len);
	BUILD_BUG_SQE_ELEM(28,     __kernel_rwf_t, rw_flags);
	BUILD_BUG_SQE_ELEM(28, /* compat */   int, rw_flags);
	BUILD_BUG_SQE_ELEM(28, /* compat */ __u32, rw_flags);
	BUILD_BUG_SQE_ELEM(28, __u32,  fsync_flags);
	BUILD_BUG_SQE_ELEM(28, /* compat */ __u16,  poll_events);
	BUILD_BUG_SQE_ELEM(28, __u32,  poll32_events);
	BUILD_BUG_SQE_ELEM(28, __u32,  sync_range_flags);
	BUILD_BUG_SQE_ELEM(28, __u32,  msg_flags);
	BUILD_BUG_SQE_ELEM(28, __u32,  timeout_flags);
	BUILD_BUG_SQE_ELEM(28, __u32,  accept_flags);
	BUILD_BUG_SQE_ELEM(28, __u32,  cancel_flags);
	BUILD_BUG_SQE_ELEM(28, __u32,  open_flags);
	BUILD_BUG_SQE_ELEM(28, __u32,  statx_flags);
	BUILD_BUG_SQE_ELEM(28, __u32,  fadvise_advice);
	BUILD_BUG_SQE_ELEM(28, __u32,  splice_flags);
	BUILD_BUG_SQE_ELEM(32, __u64,  user_data);
	BUILD_BUG_SQE_ELEM(40, __u16,  buf_index);
	BUILD_BUG_SQE_ELEM(42, __u16,  personality);
	BUILD_BUG_SQE_ELEM(44, __s32,  splice_fd_in);

	BUILD_BUG_ON(sizeof(struct io_uring_files_update) !=
		     sizeof(struct io_uring_rsrc_update));
	BUILD_BUG_ON(sizeof(struct io_uring_rsrc_update) >
		     sizeof(struct io_uring_rsrc_update2));
	/* should fit into one byte */
	BUILD_BUG_ON(SQE_VALID_FLAGS >= (1 << 8));

	BUILD_BUG_ON(ARRAY_SIZE(io_op_defs) != IORING_OP_LAST);
	BUILD_BUG_ON(__REQ_F_LAST_BIT >= 8 * sizeof(int));
	req_cachep = KMEM_CACHE(io_kiocb, SLAB_HWCACHE_ALIGN | SLAB_PANIC |
				SLAB_ACCOUNT);
	return 0;
};
__initcall(io_uring_init);<|MERGE_RESOLUTION|>--- conflicted
+++ resolved
@@ -1039,20 +1039,10 @@
 					 struct task_struct *task,
 					 struct files_struct *files);
 static void io_uring_cancel_sqpoll(struct io_sq_data *sqd);
-<<<<<<< HEAD
-static void destroy_fixed_rsrc_ref_node(struct fixed_rsrc_ref_node *ref_node);
-static struct fixed_rsrc_ref_node *alloc_fixed_rsrc_ref_node(
-			struct io_ring_ctx *ctx);
-static void io_ring_file_put(struct io_ring_ctx *ctx, struct io_rsrc_put *prsrc);
-
-static bool io_rw_reissue(struct io_kiocb *req);
-static void io_cqring_fill_event(struct io_kiocb *req, long res);
-=======
 static struct io_rsrc_node *io_rsrc_node_alloc(struct io_ring_ctx *ctx);
 
 static bool io_cqring_fill_event(struct io_ring_ctx *ctx, u64 user_data,
 				 long res, unsigned int cflags);
->>>>>>> 07fa30c8
 static void io_put_req(struct io_kiocb *req);
 static void io_put_req_deferred(struct io_kiocb *req, int nr);
 static void io_dismantle_req(struct io_kiocb *req);
@@ -1499,11 +1489,6 @@
 	return ret;
 }
 
-<<<<<<< HEAD
-static inline bool req_ref_inc_not_zero(struct io_kiocb *req)
-{
-	return refcount_inc_not_zero(&req->refs);
-=======
 /*
  * Shamelessly stolen from the mm implementation of page reference checking,
  * see commit f958d7b528b1 for details.
@@ -1514,47 +1499,27 @@
 static inline bool req_ref_inc_not_zero(struct io_kiocb *req)
 {
 	return atomic_inc_not_zero(&req->refs);
->>>>>>> 07fa30c8
 }
 
 static inline bool req_ref_sub_and_test(struct io_kiocb *req, int refs)
 {
-<<<<<<< HEAD
-	return refcount_sub_and_test(refs, &req->refs);
-=======
 	WARN_ON_ONCE(req_ref_zero_or_close_to_overflow(req));
 	return atomic_sub_and_test(refs, &req->refs);
->>>>>>> 07fa30c8
 }
 
 static inline bool req_ref_put_and_test(struct io_kiocb *req)
 {
-<<<<<<< HEAD
-	return refcount_dec_and_test(&req->refs);
-=======
 	WARN_ON_ONCE(req_ref_zero_or_close_to_overflow(req));
 	return atomic_dec_and_test(&req->refs);
->>>>>>> 07fa30c8
 }
 
 static inline void req_ref_put(struct io_kiocb *req)
 {
-<<<<<<< HEAD
-	refcount_dec(&req->refs);
-=======
 	WARN_ON_ONCE(req_ref_put_and_test(req));
->>>>>>> 07fa30c8
 }
 
 static inline void req_ref_get(struct io_kiocb *req)
 {
-<<<<<<< HEAD
-	refcount_inc(&req->refs);
-}
-
-static void __io_cqring_fill_event(struct io_kiocb *req, long res,
-				   unsigned int cflags)
-=======
 	WARN_ON_ONCE(req_ref_zero_or_close_to_overflow(req));
 	atomic_inc(&req->refs);
 }
@@ -1588,7 +1553,6 @@
 
 static inline bool __io_cqring_fill_event(struct io_ring_ctx *ctx, u64 user_data,
 					  long res, unsigned int cflags)
->>>>>>> 07fa30c8
 {
 	struct io_uring_cqe *cqe;
 
@@ -1604,30 +1568,7 @@
 		WRITE_ONCE(cqe->user_data, user_data);
 		WRITE_ONCE(cqe->res, res);
 		WRITE_ONCE(cqe->flags, cflags);
-<<<<<<< HEAD
-	} else if (ctx->cq_overflow_flushed ||
-		   atomic_read(&req->task->io_uring->in_idle)) {
-		/*
-		 * If we're in ring overflow flush mode, or in task cancel mode,
-		 * then we cannot store the request for later flushing, we need
-		 * to drop it on the floor.
-		 */
-		ctx->cached_cq_overflow++;
-		WRITE_ONCE(ctx->rings->cq_overflow, ctx->cached_cq_overflow);
-	} else {
-		if (list_empty(&ctx->cq_overflow_list)) {
-			set_bit(0, &ctx->sq_check_overflow);
-			set_bit(0, &ctx->cq_check_overflow);
-			ctx->rings->sq_flags |= IORING_SQ_CQ_OVERFLOW;
-		}
-		io_clean_op(req);
-		req->result = res;
-		req->compl.cflags = cflags;
-		req_ref_get(req);
-		list_add_tail(&req->compl.list, &ctx->cq_overflow_list);
-=======
 		return true;
->>>>>>> 07fa30c8
 	}
 	return io_cqring_event_overflow(ctx, user_data, res, cflags);
 }
@@ -2258,16 +2199,6 @@
 		io_free_req_deferred(req);
 }
 
-<<<<<<< HEAD
-static void io_double_put_req(struct io_kiocb *req)
-{
-	/* drop both submit and complete references */
-	if (req_ref_sub_and_test(req, 2))
-		io_free_req(req);
-}
-
-=======
->>>>>>> 07fa30c8
 static unsigned io_cqring_events(struct io_ring_ctx *ctx)
 {
 	/* See comment at the top of this file */
@@ -2540,22 +2471,6 @@
 }
 static bool io_rw_should_reissue(struct io_kiocb *req)
 {
-<<<<<<< HEAD
-#ifdef CONFIG_BLOCK
-	if (!io_rw_should_reissue(req))
-		return false;
-
-	lockdep_assert_held(&req->ctx->uring_lock);
-
-	if (io_resubmit_prep(req)) {
-		req_ref_get(req);
-		io_queue_async_work(req);
-		return true;
-	}
-	req_set_fail_links(req);
-#endif
-=======
->>>>>>> 07fa30c8
 	return false;
 }
 #endif
@@ -8692,8 +8607,6 @@
 	io_destroy_buffers(ctx);
 	if (ctx->sq_creds)
 		put_cred(ctx->sq_creds);
-<<<<<<< HEAD
-=======
 
 	/* there are no registered resources left, nobody uses it */
 	if (ctx->rsrc_node)
@@ -8704,7 +8617,6 @@
 
 	WARN_ON_ONCE(!list_empty(&ctx->rsrc_ref_list));
 	WARN_ON_ONCE(!llist_empty(&ctx->rsrc_put_llist));
->>>>>>> 07fa30c8
 
 #if defined(CONFIG_UNIX)
 	if (ctx->ring_sock) {
@@ -9152,46 +9064,7 @@
 	return percpu_counter_sum(&tctx->inflight);
 }
 
-<<<<<<< HEAD
-static void io_sqpoll_cancel_cb(struct callback_head *cb)
-{
-	struct io_tctx_exit *work = container_of(cb, struct io_tctx_exit, task_work);
-	struct io_sq_data *sqd = work->ctx->sq_data;
-
-	if (sqd->thread)
-		io_uring_cancel_sqpoll(sqd);
-	list_del_init(&work->ctx->sqd_list);
-	io_sqd_update_thread_idle(sqd);
-	complete(&work->completion);
-}
-
-static void io_sqpoll_cancel_sync(struct io_ring_ctx *ctx)
-{
-	struct io_sq_data *sqd = ctx->sq_data;
-	struct io_tctx_exit work = { .ctx = ctx, };
-	struct task_struct *task;
-
-	io_sq_thread_park(sqd);
-	task = sqd->thread;
-	if (task) {
-		init_completion(&work.completion);
-		init_task_work(&work.task_work, io_sqpoll_cancel_cb);
-		io_task_work_add_head(&sqd->park_task_work, &work.task_work);
-		wake_up_process(task);
-	} else {
-		list_del_init(&ctx->sqd_list);
-		io_sqd_update_thread_idle(sqd);
-	}
-	io_sq_thread_unpark(sqd);
-
-	if (task)
-		wait_for_completion(&work.completion);
-}
-
-void __io_uring_files_cancel(struct files_struct *files)
-=======
 static void io_uring_try_cancel(struct files_struct *files)
->>>>>>> 07fa30c8
 {
 	struct io_uring_task *tctx = current->io_uring;
 	struct io_tctx_node *node;
@@ -9216,12 +9089,9 @@
 
 	if (!current->io_uring)
 		return;
-<<<<<<< HEAD
-=======
 	if (tctx->io_wq)
 		io_wq_exit_start(tctx->io_wq);
 
->>>>>>> 07fa30c8
 	WARN_ON_ONCE(!sqd || sqd->thread != current);
 
 	atomic_inc(&tctx->in_idle);
