--- conflicted
+++ resolved
@@ -69,14 +69,6 @@
 	return desc + offset;
 }
 
-static inline int
-block_in_use(unsigned long block, struct super_block *sb, unsigned char *map)
-{
-	return ext2_test_bit ((block -
-		le32_to_cpu(EXT2_SB(sb)->s_es->s_first_data_block)) %
-			 EXT2_BLOCKS_PER_GROUP(sb), map);
-}
-
 /*
  * Read the bitmap for a given block_group, reading into the specified 
  * slot in the superblock's bitmap cache.
@@ -86,56 +78,20 @@
 static struct buffer_head *
 read_block_bitmap(struct super_block *sb, unsigned int block_group)
 {
-	int i;
 	struct ext2_group_desc * desc;
 	struct buffer_head * bh = NULL;
-	unsigned int bitmap_blk;
-
+	
 	desc = ext2_get_group_desc (sb, block_group, NULL);
 	if (!desc)
-		return NULL;
-	bitmap_blk = le32_to_cpu(desc->bg_block_bitmap);
-	bh = sb_bread(sb, bitmap_blk);
+		goto error_out;
+	bh = sb_bread(sb, le32_to_cpu(desc->bg_block_bitmap));
 	if (!bh)
-		ext2_error (sb, __FUNCTION__,
+		ext2_error (sb, "read_block_bitmap",
 			    "Cannot read block bitmap - "
 			    "block_group = %d, block_bitmap = %u",
 			    block_group, le32_to_cpu(desc->bg_block_bitmap));
-<<<<<<< HEAD
-
-	/* check whether block bitmap block number is set */
-	if (!block_in_use(bitmap_blk, sb, bh->b_data)) {
-		/* bad block bitmap */
-		goto error_out;
-	}
-	/* check whether the inode bitmap block number is set */
-	bitmap_blk = le32_to_cpu(desc->bg_inode_bitmap);
-	if (!block_in_use(bitmap_blk, sb, bh->b_data)) {
-		/* bad block bitmap */
-		goto error_out;
-	}
-	/* check whether the inode table block number is set */
-	bitmap_blk = le32_to_cpu(desc->bg_inode_table);
-	for (i = 0; i < EXT2_SB(sb)->s_itb_per_group; i++, bitmap_blk++) {
-		if (!block_in_use(bitmap_blk, sb, bh->b_data)) {
-			/* bad block bitmap */
-			goto error_out;
-		}
-	}
-
-	return bh;
-
-error_out:
-	brelse(bh);
-	ext2_error(sb, __FUNCTION__,
-			"Invalid block bitmap - "
-			"block_group = %d, block = %u",
-			block_group, bitmap_blk);
-	return NULL;
-=======
 error_out:
 	return bh;
->>>>>>> 9418d5dc
 }
 
 static void release_blocks(struct super_block *sb, int count)
@@ -702,7 +658,6 @@
 
 	if (ext2_set_bit_atomic(sb_bgl_lock(EXT2_SB(sb), group), grp_goal,
 			       				bitmap_bh->b_data)) {
-<<<<<<< HEAD
 		/*
 		 * The block was allocated by another thread, or it was
 		 * allocated and then freed by another thread
@@ -938,34 +893,8 @@
 				size = EXT2_MAX_RESERVE_BLOCKS;
 			my_rsv->rsv_goal_size= size;
 		}
-=======
-		/*
-		 * The block was allocated by another thread, or it was
-		 * allocated and then freed by another thread
-		 */
-		start++;
-		grp_goal++;
-		if (start >= end)
-			goto fail_access;
-		goto repeat;
->>>>>>> 9418d5dc
-	}
-	num++;
-	grp_goal++;
-	while (num < *count && grp_goal < end
-		&& !ext2_set_bit_atomic(sb_bgl_lock(EXT2_SB(sb), group),
-					grp_goal, bitmap_bh->b_data)) {
-		num++;
-		grp_goal++;
-	}
-	*count = num;
-	return grp_goal - num;
-fail_access:
-	*count = num;
-	return -1;
-}
-
-<<<<<<< HEAD
+	}
+
 	spin_lock(rsv_lock);
 	/*
 	 * shift the search start to the window near the goal block
@@ -1014,127 +943,8 @@
 			rsv_window_remove(sb, my_rsv);
 		spin_unlock(rsv_lock);
 		return -1;		/* failed */
-=======
-/**
- * 	find_next_reservable_window():
- *		find a reservable space within the given range.
- *		It does not allocate the reservation window for now:
- *		alloc_new_reservation() will do the work later.
- *
- * 	@search_head: the head of the searching list;
- *		This is not necessarily the list head of the whole filesystem
- *
- *		We have both head and start_block to assist the search
- *		for the reservable space. The list starts from head,
- *		but we will shift to the place where start_block is,
- *		then start from there, when looking for a reservable space.
- *
- * 	@size: the target new reservation window size
- *
- * 	@group_first_block: the first block we consider to start
- *			the real search from
- *
- * 	@last_block:
- *		the maximum block number that our goal reservable space
- *		could start from. This is normally the last block in this
- *		group. The search will end when we found the start of next
- *		possible reservable space is out of this boundary.
- *		This could handle the cross boundary reservation window
- *		request.
- *
- * 	basically we search from the given range, rather than the whole
- * 	reservation double linked list, (start_block, last_block)
- * 	to find a free region that is of my size and has not
- * 	been reserved.
- *
- */
-static int find_next_reservable_window(
-				struct ext2_reserve_window_node *search_head,
-				struct ext2_reserve_window_node *my_rsv,
-				struct super_block * sb,
-				ext2_fsblk_t start_block,
-				ext2_fsblk_t last_block)
-{
-	struct rb_node *next;
-	struct ext2_reserve_window_node *rsv, *prev;
-	ext2_fsblk_t cur;
-	int size = my_rsv->rsv_goal_size;
-
-	/* TODO: make the start of the reservation window byte-aligned */
-	/* cur = *start_block & ~7;*/
-	cur = start_block;
-	rsv = search_head;
-	if (!rsv)
-		return -1;
-
-	while (1) {
-		if (cur <= rsv->rsv_end)
-			cur = rsv->rsv_end + 1;
-
-		/* TODO?
-		 * in the case we could not find a reservable space
-		 * that is what is expected, during the re-search, we could
-		 * remember what's the largest reservable space we could have
-		 * and return that one.
-		 *
-		 * For now it will fail if we could not find the reservable
-		 * space with expected-size (or more)...
-		 */
-		if (cur > last_block)
-			return -1;		/* fail */
-
-		prev = rsv;
-		next = rb_next(&rsv->rsv_node);
-		rsv = rb_entry(next,struct ext2_reserve_window_node,rsv_node);
-
-		/*
-		 * Reached the last reservation, we can just append to the
-		 * previous one.
-		 */
-		if (!next)
-			break;
-
-		if (cur + size <= rsv->rsv_start) {
-			/*
-			 * Found a reserveable space big enough.  We could
-			 * have a reservation across the group boundary here
-		 	 */
-			break;
-		}
->>>>>>> 9418d5dc
-	}
-	/*
-	 * we come here either :
-	 * when we reach the end of the whole list,
-	 * and there is empty reservable space after last entry in the list.
-	 * append it to the end of the list.
-	 *
-	 * or we found one reservable space in the middle of the list,
-	 * return the reservation window that we could append to.
-	 * succeed.
-	 */
-
-	if ((prev != my_rsv) && (!rsv_is_empty(&my_rsv->rsv_window)))
-		rsv_window_remove(sb, my_rsv);
-
-	/*
-	 * Let's book the whole avaliable window for now.  We will check the
-	 * disk bitmap later and then, if there are free blocks then we adjust
-	 * the window size if it's larger than requested.
-	 * Otherwise, we will remove this node from the tree next time
-	 * call find_next_reservable_window.
-	 */
-	my_rsv->rsv_start = cur;
-	my_rsv->rsv_end = cur + size - 1;
-	my_rsv->rsv_alloc_hit = 0;
-
-	if (prev != my_rsv)
-		ext2_rsv_window_add(sb, my_rsv);
-
-	return 0;
-}
-
-<<<<<<< HEAD
+	}
+
 	start_block = first_free_block + group_first_block;
 	/*
 	 * check if the first free block is within the
@@ -1192,209 +1002,6 @@
 		else
 			my_rsv->rsv_end = next_rsv->rsv_start - 1;
 	}
-=======
-/**
- * 	alloc_new_reservation()--allocate a new reservation window
- *
- *		To make a new reservation, we search part of the filesystem
- *		reservation list (the list that inside the group). We try to
- *		allocate a new reservation window near the allocation goal,
- *		or the beginning of the group, if there is no goal.
- *
- *		We first find a reservable space after the goal, then from
- *		there, we check the bitmap for the first free block after
- *		it. If there is no free block until the end of group, then the
- *		whole group is full, we failed. Otherwise, check if the free
- *		block is inside the expected reservable space, if so, we
- *		succeed.
- *		If the first free block is outside the reservable space, then
- *		start from the first free block, we search for next available
- *		space, and go on.
- *
- *	on succeed, a new reservation will be found and inserted into the list
- *	It contains at least one free block, and it does not overlap with other
- *	reservation windows.
- *
- *	failed: we failed to find a reservation window in this group
- *
- *	@rsv: the reservation
- *
- *	@grp_goal: The goal (group-relative).  It is where the search for a
- *		free reservable space should start from.
- *		if we have a goal(goal >0 ), then start from there,
- *		no goal(goal = -1), we start from the first block
- *		of the group.
- *
- *	@sb: the super block
- *	@group: the group we are trying to allocate in
- *	@bitmap_bh: the block group block bitmap
- *
- */
-static int alloc_new_reservation(struct ext2_reserve_window_node *my_rsv,
-		ext2_grpblk_t grp_goal, struct super_block *sb,
-		unsigned int group, struct buffer_head *bitmap_bh)
-{
-	struct ext2_reserve_window_node *search_head;
-	ext2_fsblk_t group_first_block, group_end_block, start_block;
-	ext2_grpblk_t first_free_block;
-	struct rb_root *fs_rsv_root = &EXT2_SB(sb)->s_rsv_window_root;
-	unsigned long size;
-	int ret;
-	spinlock_t *rsv_lock = &EXT2_SB(sb)->s_rsv_window_lock;
-
-	group_first_block = ext2_group_first_block_no(sb, group);
-	group_end_block = group_first_block + (EXT2_BLOCKS_PER_GROUP(sb) - 1);
-
-	if (grp_goal < 0)
-		start_block = group_first_block;
-	else
-		start_block = grp_goal + group_first_block;
-
-	size = my_rsv->rsv_goal_size;
-
-	if (!rsv_is_empty(&my_rsv->rsv_window)) {
-		/*
-		 * if the old reservation is cross group boundary
-		 * and if the goal is inside the old reservation window,
-		 * we will come here when we just failed to allocate from
-		 * the first part of the window. We still have another part
-		 * that belongs to the next group. In this case, there is no
-		 * point to discard our window and try to allocate a new one
-		 * in this group(which will fail). we should
-		 * keep the reservation window, just simply move on.
-		 *
-		 * Maybe we could shift the start block of the reservation
-		 * window to the first block of next group.
-		 */
-
-		if ((my_rsv->rsv_start <= group_end_block) &&
-				(my_rsv->rsv_end > group_end_block) &&
-				(start_block >= my_rsv->rsv_start))
-			return -1;
-
-		if ((my_rsv->rsv_alloc_hit >
-		     (my_rsv->rsv_end - my_rsv->rsv_start + 1) / 2)) {
-			/*
-			 * if the previously allocation hit ratio is
-			 * greater than 1/2, then we double the size of
-			 * the reservation window the next time,
-			 * otherwise we keep the same size window
-			 */
-			size = size * 2;
-			if (size > EXT2_MAX_RESERVE_BLOCKS)
-				size = EXT2_MAX_RESERVE_BLOCKS;
-			my_rsv->rsv_goal_size= size;
-		}
-	}
-
-	spin_lock(rsv_lock);
-	/*
-	 * shift the search start to the window near the goal block
-	 */
-	search_head = search_reserve_window(fs_rsv_root, start_block);
-
-	/*
-	 * find_next_reservable_window() simply finds a reservable window
-	 * inside the given range(start_block, group_end_block).
-	 *
-	 * To make sure the reservation window has a free bit inside it, we
-	 * need to check the bitmap after we found a reservable window.
-	 */
-retry:
-	ret = find_next_reservable_window(search_head, my_rsv, sb,
-						start_block, group_end_block);
-
-	if (ret == -1) {
-		if (!rsv_is_empty(&my_rsv->rsv_window))
-			rsv_window_remove(sb, my_rsv);
-		spin_unlock(rsv_lock);
-		return -1;
-	}
-
-	/*
-	 * On success, find_next_reservable_window() returns the
-	 * reservation window where there is a reservable space after it.
-	 * Before we reserve this reservable space, we need
-	 * to make sure there is at least a free block inside this region.
-	 *
-	 * Search the first free bit on the block bitmap.  Search starts from
-	 * the start block of the reservable space we just found.
-	 */
-	spin_unlock(rsv_lock);
-	first_free_block = bitmap_search_next_usable_block(
-			my_rsv->rsv_start - group_first_block,
-			bitmap_bh, group_end_block - group_first_block + 1);
-
-	if (first_free_block < 0) {
-		/*
-		 * no free block left on the bitmap, no point
-		 * to reserve the space. return failed.
-		 */
-		spin_lock(rsv_lock);
-		if (!rsv_is_empty(&my_rsv->rsv_window))
-			rsv_window_remove(sb, my_rsv);
-		spin_unlock(rsv_lock);
-		return -1;		/* failed */
-	}
-
-	start_block = first_free_block + group_first_block;
-	/*
-	 * check if the first free block is within the
-	 * free space we just reserved
-	 */
-	if (start_block >= my_rsv->rsv_start && start_block <= my_rsv->rsv_end)
-		return 0;		/* success */
-	/*
-	 * if the first free bit we found is out of the reservable space
-	 * continue search for next reservable space,
-	 * start from where the free block is,
-	 * we also shift the list head to where we stopped last time
-	 */
-	search_head = my_rsv;
-	spin_lock(rsv_lock);
-	goto retry;
-}
-
-/**
- * try_to_extend_reservation()
- * @my_rsv:		given reservation window
- * @sb:			super block
- * @size:		the delta to extend
- *
- * Attempt to expand the reservation window large enough to have
- * required number of free blocks
- *
- * Since ext2_try_to_allocate() will always allocate blocks within
- * the reservation window range, if the window size is too small,
- * multiple blocks allocation has to stop at the end of the reservation
- * window. To make this more efficient, given the total number of
- * blocks needed and the current size of the window, we try to
- * expand the reservation window size if necessary on a best-effort
- * basis before ext2_new_blocks() tries to allocate blocks.
- */
-static void try_to_extend_reservation(struct ext2_reserve_window_node *my_rsv,
-			struct super_block *sb, int size)
-{
-	struct ext2_reserve_window_node *next_rsv;
-	struct rb_node *next;
-	spinlock_t *rsv_lock = &EXT2_SB(sb)->s_rsv_window_lock;
-
-	if (!spin_trylock(rsv_lock))
-		return;
-
-	next = rb_next(&my_rsv->rsv_node);
-
-	if (!next)
-		my_rsv->rsv_end += size;
-	else {
-		next_rsv = rb_entry(next, struct ext2_reserve_window_node, rsv_node);
-
-		if ((next_rsv->rsv_start - my_rsv->rsv_end - 1) >= size)
-			my_rsv->rsv_end += size;
-		else
-			my_rsv->rsv_end = next_rsv->rsv_start - 1;
-	}
->>>>>>> 9418d5dc
 	spin_unlock(rsv_lock);
 }
 
@@ -1674,7 +1281,6 @@
 					bitmap_bh, -1, my_rsv, &num);
 		if (grp_alloc_blk >= 0)
 			goto allocated;
-<<<<<<< HEAD
 	}
 	/*
 	 * We may end up a bogus ealier ENOSPC error due to
@@ -1689,22 +1295,6 @@
 		group_no = goal_group;
 		goto retry_alloc;
 	}
-=======
-	}
-	/*
-	 * We may end up a bogus ealier ENOSPC error due to
-	 * filesystem is "full" of reservations, but
-	 * there maybe indeed free blocks avaliable on disk
-	 * In this case, we just forget about the reservations
-	 * just do block allocation as without reservations.
-	 */
-	if (my_rsv) {
-		my_rsv = NULL;
-		windowsz = 0;
-		group_no = goal_group;
-		goto retry_alloc;
-	}
->>>>>>> 9418d5dc
 	/* No space left on the device */
 	*errp = -ENOSPC;
 	goto out;
@@ -1726,15 +1316,9 @@
 			    "Allocating block in system zone - "
 			    "blocks from "E2FSBLK", length %lu",
 			    ret_block, num);
-<<<<<<< HEAD
 
 	performed_allocation = 1;
 
-=======
-
-	performed_allocation = 1;
-
->>>>>>> 9418d5dc
 	if (ret_block + num - 1 >= le32_to_cpu(es->s_blocks_count)) {
 		ext2_error(sb, "ext2_new_blocks",
 			    "block("E2FSBLK") >= blocks count(%d) - "
@@ -1838,10 +1422,6 @@
 #endif
 }
 
-<<<<<<< HEAD
-
-=======
->>>>>>> 9418d5dc
 static inline int test_root(int a, int b)
 {
 	int num = b;
