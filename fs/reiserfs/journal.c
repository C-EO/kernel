--- conflicted
+++ resolved
@@ -847,11 +847,7 @@
 			goto loop_next;
 		}
 		/* in theory, dirty non-uptodate buffers should never get here,
-<<<<<<< HEAD
-		 * but the upper layer io error paths still have a few quirks.  
-=======
 		 * but the upper layer io error paths still have a few quirks.
->>>>>>> b4103333
 		 * Handle them here as gracefully as we can
 		 */
 		if (!buffer_uptodate(bh) && buffer_dirty(bh)) {
@@ -1069,11 +1065,7 @@
 		if (tbh) {
 			if (buffer_dirty(tbh))
 			    ll_rw_block(WRITE, 1, &tbh) ;
-<<<<<<< HEAD
-			put_bh(tbh) ; 
-=======
 			put_bh(tbh) ;
->>>>>>> b4103333
 		}
 	}
 	atomic_dec(&journal->j_async_throttle);
