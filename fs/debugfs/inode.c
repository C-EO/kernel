/*
 *  inode.c - part of debugfs, a tiny little debug file system
 *
 *  Copyright (C) 2004 Greg Kroah-Hartman <greg@kroah.com>
 *  Copyright (C) 2004 IBM Inc.
 *
 *	This program is free software; you can redistribute it and/or
 *	modify it under the terms of the GNU General Public License version
 *	2 as published by the Free Software Foundation.
 *
 *  debugfs is for people to use instead of /proc or /sys.
 *  See Documentation/DocBook/kernel-api for more details.
 *
 */

#include <linux/module.h>
#include <linux/fs.h>
#include <linux/mount.h>
#include <linux/pagemap.h>
#include <linux/init.h>
#include <linux/kobject.h>
#include <linux/namei.h>
#include <linux/debugfs.h>
#include <linux/fsnotify.h>
#include <linux/string.h>
#include <linux/seq_file.h>
#include <linux/parser.h>
#include <linux/magic.h>
#include <linux/slab.h>

#define DEBUGFS_DEFAULT_MODE	0700

static struct vfsmount *debugfs_mount;
static int debugfs_mount_count;
static bool debugfs_registered;

static struct inode *debugfs_get_inode(struct super_block *sb)
{
	struct inode *inode = new_inode(sb);
	if (inode) {
		inode->i_ino = get_next_ino();
		inode->i_atime = inode->i_mtime = inode->i_ctime = CURRENT_TIME;
	}
	return inode;
}

static inline int debugfs_positive(struct dentry *dentry)
{
	return dentry->d_inode && !d_unhashed(dentry);
}

struct debugfs_mount_opts {
	kuid_t uid;
	kgid_t gid;
	umode_t mode;
};

enum {
	Opt_uid,
	Opt_gid,
	Opt_mode,
	Opt_err
};

static const match_table_t tokens = {
	{Opt_uid, "uid=%u"},
	{Opt_gid, "gid=%u"},
	{Opt_mode, "mode=%o"},
	{Opt_err, NULL}
};

struct debugfs_fs_info {
	struct debugfs_mount_opts mount_opts;
};

static int debugfs_parse_options(char *data, struct debugfs_mount_opts *opts)
{
	substring_t args[MAX_OPT_ARGS];
	int option;
	int token;
	kuid_t uid;
	kgid_t gid;
	char *p;

	opts->mode = DEBUGFS_DEFAULT_MODE;

	while ((p = strsep(&data, ",")) != NULL) {
		if (!*p)
			continue;

		token = match_token(p, tokens, args);
		switch (token) {
		case Opt_uid:
			if (match_int(&args[0], &option))
				return -EINVAL;
			uid = make_kuid(current_user_ns(), option);
			if (!uid_valid(uid))
				return -EINVAL;
			opts->uid = uid;
			break;
		case Opt_gid:
			if (match_int(&args[0], &option))
				return -EINVAL;
			gid = make_kgid(current_user_ns(), option);
			if (!gid_valid(gid))
				return -EINVAL;
			opts->gid = gid;
			break;
		case Opt_mode:
			if (match_octal(&args[0], &option))
				return -EINVAL;
			opts->mode = option & S_IALLUGO;
			break;
		/*
		 * We might like to report bad mount options here;
		 * but traditionally debugfs has ignored all mount options
		 */
		}
	}

	return 0;
}

static int debugfs_apply_options(struct super_block *sb)
{
	struct debugfs_fs_info *fsi = sb->s_fs_info;
	struct inode *inode = sb->s_root->d_inode;
	struct debugfs_mount_opts *opts = &fsi->mount_opts;

	inode->i_mode &= ~S_IALLUGO;
	inode->i_mode |= opts->mode;

	inode->i_uid = opts->uid;
	inode->i_gid = opts->gid;

	return 0;
}

static int debugfs_remount(struct super_block *sb, int *flags, char *data)
{
	int err;
	struct debugfs_fs_info *fsi = sb->s_fs_info;

	sync_filesystem(sb);
	err = debugfs_parse_options(data, &fsi->mount_opts);
	if (err)
		goto fail;

	debugfs_apply_options(sb);

fail:
	return err;
}

static int debugfs_show_options(struct seq_file *m, struct dentry *root)
{
	struct debugfs_fs_info *fsi = root->d_sb->s_fs_info;
	struct debugfs_mount_opts *opts = &fsi->mount_opts;

	if (!uid_eq(opts->uid, GLOBAL_ROOT_UID))
		seq_printf(m, ",uid=%u",
			   from_kuid_munged(&init_user_ns, opts->uid));
	if (!gid_eq(opts->gid, GLOBAL_ROOT_GID))
		seq_printf(m, ",gid=%u",
			   from_kgid_munged(&init_user_ns, opts->gid));
	if (opts->mode != DEBUGFS_DEFAULT_MODE)
		seq_printf(m, ",mode=%o", opts->mode);

	return 0;
}

static void debugfs_evict_inode(struct inode *inode)
{
	truncate_inode_pages_final(&inode->i_data);
	clear_inode(inode);
	if (S_ISLNK(inode->i_mode))
		kfree(inode->i_private);
}

static const struct super_operations debugfs_super_operations = {
	.statfs		= simple_statfs,
	.remount_fs	= debugfs_remount,
	.show_options	= debugfs_show_options,
	.evict_inode	= debugfs_evict_inode,
<<<<<<< HEAD
=======
};

static struct vfsmount *debugfs_automount(struct path *path)
{
	struct vfsmount *(*f)(void *);
	f = (struct vfsmount *(*)(void *))path->dentry->d_fsdata;
	return f(path->dentry->d_inode->i_private);
}

static const struct dentry_operations debugfs_dops = {
	.d_delete = always_delete_dentry,
	.d_automount = debugfs_automount,
>>>>>>> 4e467d03
};

static int debug_fill_super(struct super_block *sb, void *data, int silent)
{
	static struct tree_descr debug_files[] = {{""}};
	struct debugfs_fs_info *fsi;
	int err;

	save_mount_options(sb, data);

	fsi = kzalloc(sizeof(struct debugfs_fs_info), GFP_KERNEL);
	sb->s_fs_info = fsi;
	if (!fsi) {
		err = -ENOMEM;
		goto fail;
	}

	err = debugfs_parse_options(data, &fsi->mount_opts);
	if (err)
		goto fail;

	err  =  simple_fill_super(sb, DEBUGFS_MAGIC, debug_files);
	if (err)
		goto fail;

	sb->s_op = &debugfs_super_operations;
	sb->s_d_op = &debugfs_dops;

	debugfs_apply_options(sb);

	return 0;

fail:
	kfree(fsi);
	sb->s_fs_info = NULL;
	return err;
}

static struct dentry *debug_mount(struct file_system_type *fs_type,
			int flags, const char *dev_name,
			void *data)
{
	return mount_single(fs_type, flags, data, debug_fill_super);
}

static struct file_system_type debug_fs_type = {
	.owner =	THIS_MODULE,
	.name =		"debugfs",
	.mount =	debug_mount,
	.kill_sb =	kill_litter_super,
};
MODULE_ALIAS_FS("debugfs");

static struct dentry *start_creating(const char *name, struct dentry *parent)
{
	struct dentry *dentry;
	int error;

	pr_debug("debugfs: creating file '%s'\n",name);

	error = simple_pin_fs(&debug_fs_type, &debugfs_mount,
			      &debugfs_mount_count);
	if (error)
		return ERR_PTR(error);

	/* If the parent is not specified, we create it in the root.
	 * We need the root dentry to do this, which is in the super
	 * block. A pointer to that is in the struct vfsmount that we
	 * have around.
	 */
	if (!parent)
		parent = debugfs_mount->mnt_root;

	mutex_lock(&parent->d_inode->i_mutex);
	dentry = lookup_one_len(name, parent, strlen(name));
	if (!IS_ERR(dentry) && dentry->d_inode) {
		dput(dentry);
		dentry = ERR_PTR(-EEXIST);
	}
	if (IS_ERR(dentry))
		mutex_unlock(&parent->d_inode->i_mutex);
	return dentry;
}

static struct dentry *failed_creating(struct dentry *dentry)
{
	mutex_unlock(&dentry->d_parent->d_inode->i_mutex);
	dput(dentry);
	simple_release_fs(&debugfs_mount, &debugfs_mount_count);
	return NULL;
}

static struct dentry *end_creating(struct dentry *dentry)
{
	mutex_unlock(&dentry->d_parent->d_inode->i_mutex);
	return dentry;
}

/**
 * debugfs_create_file - create a file in the debugfs filesystem
 * @name: a pointer to a string containing the name of the file to create.
 * @mode: the permission that the file should have.
 * @parent: a pointer to the parent dentry for this file.  This should be a
 *          directory dentry if set.  If this parameter is NULL, then the
 *          file will be created in the root of the debugfs filesystem.
 * @data: a pointer to something that the caller will want to get to later
 *        on.  The inode.i_private pointer will point to this value on
 *        the open() call.
 * @fops: a pointer to a struct file_operations that should be used for
 *        this file.
 *
 * This is the basic "create a file" function for debugfs.  It allows for a
 * wide range of flexibility in creating a file, or a directory (if you want
 * to create a directory, the debugfs_create_dir() function is
 * recommended to be used instead.)
 *
 * This function will return a pointer to a dentry if it succeeds.  This
 * pointer must be passed to the debugfs_remove() function when the file is
 * to be removed (no automatic cleanup happens if your module is unloaded,
 * you are responsible here.)  If an error occurs, %NULL will be returned.
 *
 * If debugfs is not enabled in the kernel, the value -%ENODEV will be
 * returned.
 */
struct dentry *debugfs_create_file(const char *name, umode_t mode,
				   struct dentry *parent, void *data,
				   const struct file_operations *fops)
{
	struct dentry *dentry;
	struct inode *inode;

	if (!(mode & S_IFMT))
		mode |= S_IFREG;
	BUG_ON(!S_ISREG(mode));
	dentry = start_creating(name, parent);

	if (IS_ERR(dentry))
		return NULL;

	inode = debugfs_get_inode(dentry->d_sb);
	if (unlikely(!inode))
		return failed_creating(dentry);

	inode->i_mode = mode;
	inode->i_fop = fops ? fops : &debugfs_file_operations;
	inode->i_private = data;
	d_instantiate(dentry, inode);
	fsnotify_create(dentry->d_parent->d_inode, dentry);
	return end_creating(dentry);
}
EXPORT_SYMBOL_GPL(debugfs_create_file);

/**
 * debugfs_create_file_size - create a file in the debugfs filesystem
 * @name: a pointer to a string containing the name of the file to create.
 * @mode: the permission that the file should have.
 * @parent: a pointer to the parent dentry for this file.  This should be a
 *          directory dentry if set.  If this parameter is NULL, then the
 *          file will be created in the root of the debugfs filesystem.
 * @data: a pointer to something that the caller will want to get to later
 *        on.  The inode.i_private pointer will point to this value on
 *        the open() call.
 * @fops: a pointer to a struct file_operations that should be used for
 *        this file.
 * @file_size: initial file size
 *
 * This is the basic "create a file" function for debugfs.  It allows for a
 * wide range of flexibility in creating a file, or a directory (if you want
 * to create a directory, the debugfs_create_dir() function is
 * recommended to be used instead.)
 *
 * This function will return a pointer to a dentry if it succeeds.  This
 * pointer must be passed to the debugfs_remove() function when the file is
 * to be removed (no automatic cleanup happens if your module is unloaded,
 * you are responsible here.)  If an error occurs, %NULL will be returned.
 *
 * If debugfs is not enabled in the kernel, the value -%ENODEV will be
 * returned.
 */
struct dentry *debugfs_create_file_size(const char *name, umode_t mode,
					struct dentry *parent, void *data,
					const struct file_operations *fops,
					loff_t file_size)
{
	struct dentry *de = debugfs_create_file(name, mode, parent, data, fops);

	if (de)
		de->d_inode->i_size = file_size;
	return de;
}
EXPORT_SYMBOL_GPL(debugfs_create_file_size);

/**
 * debugfs_create_dir - create a directory in the debugfs filesystem
 * @name: a pointer to a string containing the name of the directory to
 *        create.
 * @parent: a pointer to the parent dentry for this file.  This should be a
 *          directory dentry if set.  If this parameter is NULL, then the
 *          directory will be created in the root of the debugfs filesystem.
 *
 * This function creates a directory in debugfs with the given name.
 *
 * This function will return a pointer to a dentry if it succeeds.  This
 * pointer must be passed to the debugfs_remove() function when the file is
 * to be removed (no automatic cleanup happens if your module is unloaded,
 * you are responsible here.)  If an error occurs, %NULL will be returned.
 *
 * If debugfs is not enabled in the kernel, the value -%ENODEV will be
 * returned.
 */
struct dentry *debugfs_create_dir(const char *name, struct dentry *parent)
{
	struct dentry *dentry = start_creating(name, parent);
	struct inode *inode;

	if (IS_ERR(dentry))
		return NULL;

	inode = debugfs_get_inode(dentry->d_sb);
	if (unlikely(!inode))
		return failed_creating(dentry);

	inode->i_mode = S_IFDIR | S_IRWXU | S_IRUGO | S_IXUGO;
	inode->i_op = &simple_dir_inode_operations;
	inode->i_fop = &simple_dir_operations;

	/* directory inodes start off with i_nlink == 2 (for "." entry) */
	inc_nlink(inode);
	d_instantiate(dentry, inode);
	inc_nlink(dentry->d_parent->d_inode);
	fsnotify_mkdir(dentry->d_parent->d_inode, dentry);
	return end_creating(dentry);
}
EXPORT_SYMBOL_GPL(debugfs_create_dir);

/**
 * debugfs_create_automount - create automount point in the debugfs filesystem
 * @name: a pointer to a string containing the name of the file to create.
 * @parent: a pointer to the parent dentry for this file.  This should be a
 *          directory dentry if set.  If this parameter is NULL, then the
 *          file will be created in the root of the debugfs filesystem.
 * @f: function to be called when pathname resolution steps on that one.
 * @data: opaque argument to pass to f().
 *
 * @f should return what ->d_automount() would.
 */
struct dentry *debugfs_create_automount(const char *name,
					struct dentry *parent,
					struct vfsmount *(*f)(void *),
					void *data)
{
	struct dentry *dentry = start_creating(name, parent);
	struct inode *inode;

	if (IS_ERR(dentry))
		return NULL;

	inode = debugfs_get_inode(dentry->d_sb);
	if (unlikely(!inode))
		return failed_creating(dentry);

	inode->i_mode = S_IFDIR | S_IRWXU | S_IRUGO | S_IXUGO;
	inode->i_flags |= S_AUTOMOUNT;
	inode->i_private = data;
	dentry->d_fsdata = (void *)f;
	d_instantiate(dentry, inode);
	return end_creating(dentry);
}
EXPORT_SYMBOL(debugfs_create_automount);

/**
 * debugfs_create_symlink- create a symbolic link in the debugfs filesystem
 * @name: a pointer to a string containing the name of the symbolic link to
 *        create.
 * @parent: a pointer to the parent dentry for this symbolic link.  This
 *          should be a directory dentry if set.  If this parameter is NULL,
 *          then the symbolic link will be created in the root of the debugfs
 *          filesystem.
 * @target: a pointer to a string containing the path to the target of the
 *          symbolic link.
 *
 * This function creates a symbolic link with the given name in debugfs that
 * links to the given target path.
 *
 * This function will return a pointer to a dentry if it succeeds.  This
 * pointer must be passed to the debugfs_remove() function when the symbolic
 * link is to be removed (no automatic cleanup happens if your module is
 * unloaded, you are responsible here.)  If an error occurs, %NULL will be
 * returned.
 *
 * If debugfs is not enabled in the kernel, the value -%ENODEV will be
 * returned.
 */
struct dentry *debugfs_create_symlink(const char *name, struct dentry *parent,
				      const char *target)
{
	struct dentry *dentry;
	struct inode *inode;
	char *link = kstrdup(target, GFP_KERNEL);
	if (!link)
		return NULL;

	dentry = start_creating(name, parent);
	if (IS_ERR(dentry)) {
		kfree(link);
		return NULL;
	}

	inode = debugfs_get_inode(dentry->d_sb);
	if (unlikely(!inode)) {
		kfree(link);
		return failed_creating(dentry);
	}
	inode->i_mode = S_IFLNK | S_IRWXUGO;
	inode->i_op = &debugfs_link_operations;
	inode->i_private = link;
	d_instantiate(dentry, inode);
	return end_creating(dentry);
}
EXPORT_SYMBOL_GPL(debugfs_create_symlink);

static int __debugfs_remove(struct dentry *dentry, struct dentry *parent)
{
	int ret = 0;

	if (debugfs_positive(dentry)) {
		dget(dentry);
		if (S_ISDIR(dentry->d_inode->i_mode))
			ret = simple_rmdir(parent->d_inode, dentry);
		else
			simple_unlink(parent->d_inode, dentry);
		if (!ret)
			d_delete(dentry);
		dput(dentry);
	}
	return ret;
}

/**
 * debugfs_remove - removes a file or directory from the debugfs filesystem
 * @dentry: a pointer to a the dentry of the file or directory to be
 *          removed.
 *
 * This function removes a file or directory in debugfs that was previously
 * created with a call to another debugfs function (like
 * debugfs_create_file() or variants thereof.)
 *
 * This function is required to be called in order for the file to be
 * removed, no automatic cleanup of files will happen when a module is
 * removed, you are responsible here.
 */
void debugfs_remove(struct dentry *dentry)
{
	struct dentry *parent;
	int ret;

	if (IS_ERR_OR_NULL(dentry))
		return;

	parent = dentry->d_parent;
	if (!parent || !parent->d_inode)
		return;

	mutex_lock(&parent->d_inode->i_mutex);
	ret = __debugfs_remove(dentry, parent);
	mutex_unlock(&parent->d_inode->i_mutex);
	if (!ret)
		simple_release_fs(&debugfs_mount, &debugfs_mount_count);
}
EXPORT_SYMBOL_GPL(debugfs_remove);

/**
 * debugfs_remove_recursive - recursively removes a directory
 * @dentry: a pointer to a the dentry of the directory to be removed.
 *
 * This function recursively removes a directory tree in debugfs that
 * was previously created with a call to another debugfs function
 * (like debugfs_create_file() or variants thereof.)
 *
 * This function is required to be called in order for the file to be
 * removed, no automatic cleanup of files will happen when a module is
 * removed, you are responsible here.
 */
void debugfs_remove_recursive(struct dentry *dentry)
{
	struct dentry *child, *parent;

	if (IS_ERR_OR_NULL(dentry))
		return;

	parent = dentry->d_parent;
	if (!parent || !parent->d_inode)
		return;

	parent = dentry;
 down:
	mutex_lock(&parent->d_inode->i_mutex);
 loop:
	/*
	 * The parent->d_subdirs is protected by the d_lock. Outside that
	 * lock, the child can be unlinked and set to be freed which can
	 * use the d_u.d_child as the rcu head and corrupt this list.
	 */
	spin_lock(&parent->d_lock);
	list_for_each_entry(child, &parent->d_subdirs, d_child) {
		if (!debugfs_positive(child))
			continue;

		/* perhaps simple_empty(child) makes more sense */
		if (!list_empty(&child->d_subdirs)) {
			spin_unlock(&parent->d_lock);
			mutex_unlock(&parent->d_inode->i_mutex);
			parent = child;
			goto down;
		}

		spin_unlock(&parent->d_lock);

		if (!__debugfs_remove(child, parent))
			simple_release_fs(&debugfs_mount, &debugfs_mount_count);

		/*
		 * The parent->d_lock protects agaist child from unlinking
		 * from d_subdirs. When releasing the parent->d_lock we can
		 * no longer trust that the next pointer is valid.
		 * Restart the loop. We'll skip this one with the
		 * debugfs_positive() check.
		 */
		goto loop;
	}
	spin_unlock(&parent->d_lock);

	mutex_unlock(&parent->d_inode->i_mutex);
	child = parent;
	parent = parent->d_parent;
	mutex_lock(&parent->d_inode->i_mutex);

	if (child != dentry)
		/* go up */
		goto loop;

	if (!__debugfs_remove(child, parent))
		simple_release_fs(&debugfs_mount, &debugfs_mount_count);
	mutex_unlock(&parent->d_inode->i_mutex);
}
EXPORT_SYMBOL_GPL(debugfs_remove_recursive);

/**
 * debugfs_rename - rename a file/directory in the debugfs filesystem
 * @old_dir: a pointer to the parent dentry for the renamed object. This
 *          should be a directory dentry.
 * @old_dentry: dentry of an object to be renamed.
 * @new_dir: a pointer to the parent dentry where the object should be
 *          moved. This should be a directory dentry.
 * @new_name: a pointer to a string containing the target name.
 *
 * This function renames a file/directory in debugfs.  The target must not
 * exist for rename to succeed.
 *
 * This function will return a pointer to old_dentry (which is updated to
 * reflect renaming) if it succeeds. If an error occurs, %NULL will be
 * returned.
 *
 * If debugfs is not enabled in the kernel, the value -%ENODEV will be
 * returned.
 */
struct dentry *debugfs_rename(struct dentry *old_dir, struct dentry *old_dentry,
		struct dentry *new_dir, const char *new_name)
{
	int error;
	struct dentry *dentry = NULL, *trap;
	const char *old_name;

	trap = lock_rename(new_dir, old_dir);
	/* Source or destination directories don't exist? */
	if (!old_dir->d_inode || !new_dir->d_inode)
		goto exit;
	/* Source does not exist, cyclic rename, or mountpoint? */
	if (!old_dentry->d_inode || old_dentry == trap ||
	    d_mountpoint(old_dentry))
		goto exit;
	dentry = lookup_one_len(new_name, new_dir, strlen(new_name));
	/* Lookup failed, cyclic rename or target exists? */
	if (IS_ERR(dentry) || dentry == trap || dentry->d_inode)
		goto exit;

	old_name = fsnotify_oldname_init(old_dentry->d_name.name);

	error = simple_rename(old_dir->d_inode, old_dentry, new_dir->d_inode,
		dentry);
	if (error) {
		fsnotify_oldname_free(old_name);
		goto exit;
	}
	d_move(old_dentry, dentry);
	fsnotify_move(old_dir->d_inode, new_dir->d_inode, old_name,
		d_is_dir(old_dentry),
		NULL, old_dentry);
	fsnotify_oldname_free(old_name);
	unlock_rename(new_dir, old_dir);
	dput(dentry);
	return old_dentry;
exit:
	if (dentry && !IS_ERR(dentry))
		dput(dentry);
	unlock_rename(new_dir, old_dir);
	return NULL;
}
EXPORT_SYMBOL_GPL(debugfs_rename);

/**
 * debugfs_initialized - Tells whether debugfs has been registered
 */
bool debugfs_initialized(void)
{
	return debugfs_registered;
}
EXPORT_SYMBOL_GPL(debugfs_initialized);


static struct kobject *debug_kobj;

static int __init debugfs_init(void)
{
	int retval;

	debug_kobj = kobject_create_and_add("debug", kernel_kobj);
	if (!debug_kobj)
		return -EINVAL;

	retval = register_filesystem(&debug_fs_type);
	if (retval)
		kobject_put(debug_kobj);
	else
		debugfs_registered = true;

	return retval;
}
core_initcall(debugfs_init);
<|MERGE_RESOLUTION|>--- conflicted
+++ resolved
@@ -182,8 +182,6 @@
 	.remount_fs	= debugfs_remount,
 	.show_options	= debugfs_show_options,
 	.evict_inode	= debugfs_evict_inode,
-<<<<<<< HEAD
-=======
 };
 
 static struct vfsmount *debugfs_automount(struct path *path)
@@ -196,7 +194,6 @@
 static const struct dentry_operations debugfs_dops = {
 	.d_delete = always_delete_dentry,
 	.d_automount = debugfs_automount,
->>>>>>> 4e467d03
 };
 
 static int debug_fill_super(struct super_block *sb, void *data, int silent)
