/*
 * Directory notifications for Linux.
 *
 * Copyright (C) 2000,2001,2002 Stephen Rothwell
 *
 * This program is free software; you can redistribute it and/or modify it
 * under the terms of the GNU General Public License as published by the
 * Free Software Foundation; either version 2, or (at your option) any
 * later version.
 *
 * This program is distributed in the hope that it will be useful, but
 * WITHOUT ANY WARRANTY; without even the implied warranty of
 * MERCHANTABILITY or FITNESS FOR A PARTICULAR PURPOSE.  See the GNU
 * General Public License for more details.
 */
#include <linux/fs.h>
#include <linux/module.h>
#include <linux/sched.h>
#include <linux/dnotify.h>
#include <linux/init.h>
#include <linux/spinlock.h>
#include <linux/slab.h>
<<<<<<< HEAD
#include <linux/file.h>
=======
#include <linux/fdtable.h>
>>>>>>> 28ffb5d3

int dir_notify_enable __read_mostly = 1;

static struct kmem_cache *dn_cache __read_mostly;

static void redo_inode_mask(struct inode *inode)
{
	unsigned long new_mask;
	struct dnotify_struct *dn;

	new_mask = 0;
	for (dn = inode->i_dnotify; dn != NULL; dn = dn->dn_next)
		new_mask |= dn->dn_mask & ~DN_MULTISHOT;
	inode->i_dnotify_mask = new_mask;
}

void dnotify_flush(struct file *filp, fl_owner_t id)
{
	struct dnotify_struct *dn;
	struct dnotify_struct **prev;
	struct inode *inode;

	inode = filp->f_path.dentry->d_inode;
	if (!S_ISDIR(inode->i_mode))
		return;
	spin_lock(&inode->i_lock);
	prev = &inode->i_dnotify;
	while ((dn = *prev) != NULL) {
		if ((dn->dn_owner == id) && (dn->dn_filp == filp)) {
			*prev = dn->dn_next;
			redo_inode_mask(inode);
			kmem_cache_free(dn_cache, dn);
			break;
		}
		prev = &dn->dn_next;
	}
	spin_unlock(&inode->i_lock);
}

int fcntl_dirnotify(int fd, struct file *filp, unsigned long arg)
{
	struct dnotify_struct *dn;
	struct dnotify_struct *odn;
	struct dnotify_struct **prev;
	struct inode *inode;
	fl_owner_t id = current->files;
	struct file *f;
	int error = 0;

	if ((arg & ~DN_MULTISHOT) == 0) {
		dnotify_flush(filp, id);
		return 0;
	}
	if (!dir_notify_enable)
		return -EINVAL;
	inode = filp->f_path.dentry->d_inode;
	if (!S_ISDIR(inode->i_mode))
		return -ENOTDIR;
	dn = kmem_cache_alloc(dn_cache, GFP_KERNEL);
	if (dn == NULL)
		return -ENOMEM;
	spin_lock(&inode->i_lock);
	prev = &inode->i_dnotify;
	while ((odn = *prev) != NULL) {
		if ((odn->dn_owner == id) && (odn->dn_filp == filp)) {
			odn->dn_fd = fd;
			odn->dn_mask |= arg;
			inode->i_dnotify_mask |= arg & ~DN_MULTISHOT;
			goto out_free;
		}
		prev = &odn->dn_next;
	}

	rcu_read_lock();
	f = fcheck(fd);
	rcu_read_unlock();
	/* we'd lost the race with close(), sod off silently */
	/* note that inode->i_lock prevents reordering problems
	 * between accesses to descriptor table and ->i_dnotify */
	if (f != filp)
		goto out_free;

	error = __f_setown(filp, task_pid(current), PIDTYPE_PID, 0);
	if (error)
		goto out_free;

	dn->dn_mask = arg;
	dn->dn_fd = fd;
	dn->dn_filp = filp;
	dn->dn_owner = id;
	inode->i_dnotify_mask |= arg & ~DN_MULTISHOT;
	dn->dn_next = inode->i_dnotify;
	inode->i_dnotify = dn;
	spin_unlock(&inode->i_lock);

	if (filp->f_op && filp->f_op->dir_notify)
		return filp->f_op->dir_notify(filp, arg);
	return 0;

out_free:
	spin_unlock(&inode->i_lock);
	kmem_cache_free(dn_cache, dn);
	return error;
}

void __inode_dir_notify(struct inode *inode, unsigned long event)
{
	struct dnotify_struct *	dn;
	struct dnotify_struct **prev;
	struct fown_struct *	fown;
	int			changed = 0;

	spin_lock(&inode->i_lock);
	prev = &inode->i_dnotify;
	while ((dn = *prev) != NULL) {
		if ((dn->dn_mask & event) == 0) {
			prev = &dn->dn_next;
			continue;
		}
		fown = &dn->dn_filp->f_owner;
		send_sigio(fown, dn->dn_fd, POLL_MSG);
		if (dn->dn_mask & DN_MULTISHOT)
			prev = &dn->dn_next;
		else {
			*prev = dn->dn_next;
			changed = 1;
			kmem_cache_free(dn_cache, dn);
		}
	}
	if (changed)
		redo_inode_mask(inode);
	spin_unlock(&inode->i_lock);
}

EXPORT_SYMBOL(__inode_dir_notify);

/*
 * This is hopelessly wrong, but unfixable without API changes.  At
 * least it doesn't oops the kernel...
 *
 * To safely access ->d_parent we need to keep d_move away from it.  Use the
 * dentry's d_lock for this.
 */
void dnotify_parent(struct dentry *dentry, unsigned long event)
{
	struct dentry *parent;

	if (!dir_notify_enable)
		return;

	spin_lock(&dentry->d_lock);
	parent = dentry->d_parent;
	if (parent->d_inode->i_dnotify_mask & event) {
		dget(parent);
		spin_unlock(&dentry->d_lock);
		__inode_dir_notify(parent->d_inode, event);
		dput(parent);
	} else {
		spin_unlock(&dentry->d_lock);
	}
}
EXPORT_SYMBOL_GPL(dnotify_parent);

static int __init dnotify_init(void)
{
	dn_cache = kmem_cache_create("dnotify_cache",
		sizeof(struct dnotify_struct), 0, SLAB_PANIC, NULL);
	return 0;
}

module_init(dnotify_init)<|MERGE_RESOLUTION|>--- conflicted
+++ resolved
@@ -20,11 +20,7 @@
 #include <linux/init.h>
 #include <linux/spinlock.h>
 #include <linux/slab.h>
-<<<<<<< HEAD
-#include <linux/file.h>
-=======
 #include <linux/fdtable.h>
->>>>>>> 28ffb5d3
 
 int dir_notify_enable __read_mostly = 1;
 
