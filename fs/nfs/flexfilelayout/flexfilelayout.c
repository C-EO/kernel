/*
 * Module for pnfs flexfile layout driver.
 *
 * Copyright (c) 2014, Primary Data, Inc. All rights reserved.
 *
 * Tao Peng <bergwolf@primarydata.com>
 */

#include <linux/nfs_fs.h>
#include <linux/nfs_page.h>
#include <linux/module.h>

#include <linux/sunrpc/metrics.h>

#include "flexfilelayout.h"
#include "../nfs4session.h"
#include "../nfs4idmap.h"
#include "../internal.h"
#include "../delegation.h"
#include "../nfs4trace.h"
#include "../iostat.h"
#include "../nfs.h"
#include "../nfs42.h"

#define NFSDBG_FACILITY         NFSDBG_PNFS_LD

#define FF_LAYOUT_POLL_RETRY_MAX     (15*HZ)
#define FF_LAYOUTRETURN_MAXERR 20


static struct group_info	*ff_zero_group;

static void ff_layout_read_record_layoutstats_done(struct rpc_task *task,
		struct nfs_pgio_header *hdr);
<<<<<<< HEAD
=======
static int ff_layout_mirror_prepare_stats(struct pnfs_layout_hdr *lo,
			       struct nfs42_layoutstat_devinfo *devinfo,
			       int dev_limit);
static void ff_layout_encode_ff_layoutupdate(struct xdr_stream *xdr,
			      const struct nfs42_layoutstat_devinfo *devinfo,
			      struct nfs4_ff_layout_mirror *mirror);
>>>>>>> a062067a

static struct pnfs_layout_hdr *
ff_layout_alloc_layout_hdr(struct inode *inode, gfp_t gfp_flags)
{
	struct nfs4_flexfile_layout *ffl;

	ffl = kzalloc(sizeof(*ffl), gfp_flags);
	if (ffl) {
		INIT_LIST_HEAD(&ffl->error_list);
		INIT_LIST_HEAD(&ffl->mirrors);
		ffl->last_report_time = ktime_get();
		return &ffl->generic_hdr;
	} else
		return NULL;
}

static void
ff_layout_free_layout_hdr(struct pnfs_layout_hdr *lo)
{
	struct nfs4_ff_layout_ds_err *err, *n;

	list_for_each_entry_safe(err, n, &FF_LAYOUT_FROM_HDR(lo)->error_list,
				 list) {
		list_del(&err->list);
		kfree(err);
	}
	kfree(FF_LAYOUT_FROM_HDR(lo));
}

static int decode_pnfs_stateid(struct xdr_stream *xdr, nfs4_stateid *stateid)
{
	__be32 *p;

	p = xdr_inline_decode(xdr, NFS4_STATEID_SIZE);
	if (unlikely(p == NULL))
		return -ENOBUFS;
	stateid->type = NFS4_PNFS_DS_STATEID_TYPE;
	memcpy(stateid->data, p, NFS4_STATEID_SIZE);
	dprintk("%s: stateid id= [%x%x%x%x]\n", __func__,
		p[0], p[1], p[2], p[3]);
	return 0;
}

static int decode_deviceid(struct xdr_stream *xdr, struct nfs4_deviceid *devid)
{
	__be32 *p;

	p = xdr_inline_decode(xdr, NFS4_DEVICEID4_SIZE);
	if (unlikely(!p))
		return -ENOBUFS;
	memcpy(devid, p, NFS4_DEVICEID4_SIZE);
	nfs4_print_deviceid(devid);
	return 0;
}

static int decode_nfs_fh(struct xdr_stream *xdr, struct nfs_fh *fh)
{
	__be32 *p;

	p = xdr_inline_decode(xdr, 4);
	if (unlikely(!p))
		return -ENOBUFS;
	fh->size = be32_to_cpup(p++);
	if (fh->size > sizeof(struct nfs_fh)) {
		printk(KERN_ERR "NFS flexfiles: Too big fh received %d\n",
		       fh->size);
		return -EOVERFLOW;
	}
	/* fh.data */
	p = xdr_inline_decode(xdr, fh->size);
	if (unlikely(!p))
		return -ENOBUFS;
	memcpy(&fh->data, p, fh->size);
	dprintk("%s: fh len %d\n", __func__, fh->size);

	return 0;
}

/*
 * Currently only stringified uids and gids are accepted.
 * I.e., kerberos is not supported to the DSes, so no pricipals.
 *
 * That means that one common function will suffice, but when
 * principals are added, this should be split to accomodate
 * calls to both nfs_map_name_to_uid() and nfs_map_group_to_gid().
 */
static int
decode_name(struct xdr_stream *xdr, u32 *id)
{
	__be32 *p;
	int len;

	/* opaque_length(4)*/
	p = xdr_inline_decode(xdr, 4);
	if (unlikely(!p))
		return -ENOBUFS;
	len = be32_to_cpup(p++);
	if (len < 0)
		return -EINVAL;

	dprintk("%s: len %u\n", __func__, len);

	/* opaque body */
	p = xdr_inline_decode(xdr, len);
	if (unlikely(!p))
		return -ENOBUFS;

	if (!nfs_map_string_to_numeric((char *)p, len, id))
		return -EINVAL;

	return 0;
}

static bool ff_mirror_match_fh(const struct nfs4_ff_layout_mirror *m1,
		const struct nfs4_ff_layout_mirror *m2)
{
	int i, j;

	if (m1->fh_versions_cnt != m2->fh_versions_cnt)
		return false;
	for (i = 0; i < m1->fh_versions_cnt; i++) {
		bool found_fh = false;
		for (j = 0; j < m2->fh_versions_cnt; j++) {
			if (nfs_compare_fh(&m1->fh_versions[i],
					&m2->fh_versions[j]) == 0) {
				found_fh = true;
				break;
			}
		}
		if (!found_fh)
			return false;
	}
	return true;
}

static struct nfs4_ff_layout_mirror *
ff_layout_add_mirror(struct pnfs_layout_hdr *lo,
		struct nfs4_ff_layout_mirror *mirror)
{
	struct nfs4_flexfile_layout *ff_layout = FF_LAYOUT_FROM_HDR(lo);
	struct nfs4_ff_layout_mirror *pos;
	struct inode *inode = lo->plh_inode;

	spin_lock(&inode->i_lock);
	list_for_each_entry(pos, &ff_layout->mirrors, mirrors) {
		if (memcmp(&mirror->devid, &pos->devid, sizeof(pos->devid)) != 0)
			continue;
		if (!ff_mirror_match_fh(mirror, pos))
			continue;
		if (atomic_inc_not_zero(&pos->ref)) {
			spin_unlock(&inode->i_lock);
			return pos;
		}
	}
	list_add(&mirror->mirrors, &ff_layout->mirrors);
	mirror->layout = lo;
	spin_unlock(&inode->i_lock);
	return mirror;
}

static void
ff_layout_remove_mirror(struct nfs4_ff_layout_mirror *mirror)
{
	struct inode *inode;
	if (mirror->layout == NULL)
		return;
	inode = mirror->layout->plh_inode;
	spin_lock(&inode->i_lock);
	list_del(&mirror->mirrors);
	spin_unlock(&inode->i_lock);
	mirror->layout = NULL;
}

static struct nfs4_ff_layout_mirror *ff_layout_alloc_mirror(gfp_t gfp_flags)
{
	struct nfs4_ff_layout_mirror *mirror;

	mirror = kzalloc(sizeof(*mirror), gfp_flags);
	if (mirror != NULL) {
		spin_lock_init(&mirror->lock);
		atomic_set(&mirror->ref, 1);
		INIT_LIST_HEAD(&mirror->mirrors);
	}
	return mirror;
}

static void ff_layout_free_mirror(struct nfs4_ff_layout_mirror *mirror)
{
	struct rpc_cred	*cred;

	ff_layout_remove_mirror(mirror);
	kfree(mirror->fh_versions);
	cred = rcu_access_pointer(mirror->ro_cred);
	if (cred)
		put_rpccred(cred);
	cred = rcu_access_pointer(mirror->rw_cred);
	if (cred)
		put_rpccred(cred);
	nfs4_ff_layout_put_deviceid(mirror->mirror_ds);
	kfree(mirror);
}

static void ff_layout_put_mirror(struct nfs4_ff_layout_mirror *mirror)
{
	if (mirror != NULL && atomic_dec_and_test(&mirror->ref))
		ff_layout_free_mirror(mirror);
}

static void ff_layout_free_mirror_array(struct nfs4_ff_layout_segment *fls)
{
	int i;

	if (fls->mirror_array) {
		for (i = 0; i < fls->mirror_array_cnt; i++) {
			/* normally mirror_ds is freed in
			 * .free_deviceid_node but we still do it here
			 * for .alloc_lseg error path */
			ff_layout_put_mirror(fls->mirror_array[i]);
		}
		kfree(fls->mirror_array);
		fls->mirror_array = NULL;
	}
}

static int ff_layout_check_layout(struct nfs4_layoutget_res *lgr)
{
	int ret = 0;

	dprintk("--> %s\n", __func__);

	/* FIXME: remove this check when layout segment support is added */
	if (lgr->range.offset != 0 ||
	    lgr->range.length != NFS4_MAX_UINT64) {
		dprintk("%s Only whole file layouts supported. Use MDS i/o\n",
			__func__);
		ret = -EINVAL;
	}

	dprintk("--> %s returns %d\n", __func__, ret);
	return ret;
}

static void _ff_layout_free_lseg(struct nfs4_ff_layout_segment *fls)
{
	if (fls) {
		ff_layout_free_mirror_array(fls);
		kfree(fls);
	}
}

static bool
ff_lseg_range_is_after(const struct pnfs_layout_range *l1,
		const struct pnfs_layout_range *l2)
{
	u64 end1, end2;

	if (l1->iomode != l2->iomode)
		return l1->iomode != IOMODE_READ;
	end1 = pnfs_calc_offset_end(l1->offset, l1->length);
	end2 = pnfs_calc_offset_end(l2->offset, l2->length);
	if (end1 < l2->offset)
		return false;
	if (end2 < l1->offset)
		return true;
	return l2->offset <= l1->offset;
}

static bool
ff_lseg_merge(struct pnfs_layout_segment *new,
		struct pnfs_layout_segment *old)
{
	u64 new_end, old_end;

	if (test_bit(NFS_LSEG_LAYOUTRETURN, &old->pls_flags))
		return false;
	if (new->pls_range.iomode != old->pls_range.iomode)
		return false;
	old_end = pnfs_calc_offset_end(old->pls_range.offset,
			old->pls_range.length);
	if (old_end < new->pls_range.offset)
		return false;
	new_end = pnfs_calc_offset_end(new->pls_range.offset,
			new->pls_range.length);
	if (new_end < old->pls_range.offset)
		return false;

	/* Mergeable: copy info from 'old' to 'new' */
	if (new_end < old_end)
		new_end = old_end;
	if (new->pls_range.offset < old->pls_range.offset)
		new->pls_range.offset = old->pls_range.offset;
	new->pls_range.length = pnfs_calc_offset_length(new->pls_range.offset,
			new_end);
	if (test_bit(NFS_LSEG_ROC, &old->pls_flags))
		set_bit(NFS_LSEG_ROC, &new->pls_flags);
	return true;
}

static void
ff_layout_add_lseg(struct pnfs_layout_hdr *lo,
		struct pnfs_layout_segment *lseg,
		struct list_head *free_me)
{
	pnfs_generic_layout_insert_lseg(lo, lseg,
			ff_lseg_range_is_after,
			ff_lseg_merge,
			free_me);
}

static void ff_layout_sort_mirrors(struct nfs4_ff_layout_segment *fls)
{
	int i, j;

	for (i = 0; i < fls->mirror_array_cnt - 1; i++) {
		for (j = i + 1; j < fls->mirror_array_cnt; j++)
			if (fls->mirror_array[i]->efficiency <
			    fls->mirror_array[j]->efficiency)
				swap(fls->mirror_array[i],
				     fls->mirror_array[j]);
	}
}

static struct pnfs_layout_segment *
ff_layout_alloc_lseg(struct pnfs_layout_hdr *lh,
		     struct nfs4_layoutget_res *lgr,
		     gfp_t gfp_flags)
{
	struct pnfs_layout_segment *ret;
	struct nfs4_ff_layout_segment *fls = NULL;
	struct xdr_stream stream;
	struct xdr_buf buf;
	struct page *scratch;
	u64 stripe_unit;
	u32 mirror_array_cnt;
	__be32 *p;
	int i, rc;

	dprintk("--> %s\n", __func__);
	scratch = alloc_page(gfp_flags);
	if (!scratch)
		return ERR_PTR(-ENOMEM);

	xdr_init_decode_pages(&stream, &buf, lgr->layoutp->pages,
			      lgr->layoutp->len);
	xdr_set_scratch_buffer(&stream, page_address(scratch), PAGE_SIZE);

	/* stripe unit and mirror_array_cnt */
	rc = -EIO;
	p = xdr_inline_decode(&stream, 8 + 4);
	if (!p)
		goto out_err_free;

	p = xdr_decode_hyper(p, &stripe_unit);
	mirror_array_cnt = be32_to_cpup(p++);
	dprintk("%s: stripe_unit=%llu mirror_array_cnt=%u\n", __func__,
		stripe_unit, mirror_array_cnt);

	if (mirror_array_cnt > NFS4_FLEXFILE_LAYOUT_MAX_MIRROR_CNT ||
	    mirror_array_cnt == 0)
		goto out_err_free;

	rc = -ENOMEM;
	fls = kzalloc(sizeof(*fls), gfp_flags);
	if (!fls)
		goto out_err_free;

	fls->mirror_array_cnt = mirror_array_cnt;
	fls->stripe_unit = stripe_unit;
	fls->mirror_array = kcalloc(fls->mirror_array_cnt,
				    sizeof(fls->mirror_array[0]), gfp_flags);
	if (fls->mirror_array == NULL)
		goto out_err_free;

	for (i = 0; i < fls->mirror_array_cnt; i++) {
		struct nfs4_ff_layout_mirror *mirror;
		struct auth_cred acred = { .group_info = ff_zero_group };
		struct rpc_cred	__rcu *cred;
		u32 ds_count, fh_count, id;
		int j;

		rc = -EIO;
		p = xdr_inline_decode(&stream, 4);
		if (!p)
			goto out_err_free;
		ds_count = be32_to_cpup(p);

		/* FIXME: allow for striping? */
		if (ds_count != 1)
			goto out_err_free;

		fls->mirror_array[i] = ff_layout_alloc_mirror(gfp_flags);
		if (fls->mirror_array[i] == NULL) {
			rc = -ENOMEM;
			goto out_err_free;
		}

		fls->mirror_array[i]->ds_count = ds_count;

		/* deviceid */
		rc = decode_deviceid(&stream, &fls->mirror_array[i]->devid);
		if (rc)
			goto out_err_free;

		/* efficiency */
		rc = -EIO;
		p = xdr_inline_decode(&stream, 4);
		if (!p)
			goto out_err_free;
		fls->mirror_array[i]->efficiency = be32_to_cpup(p);

		/* stateid */
		rc = decode_pnfs_stateid(&stream, &fls->mirror_array[i]->stateid);
		if (rc)
			goto out_err_free;

		/* fh */
		p = xdr_inline_decode(&stream, 4);
		if (!p)
			goto out_err_free;
		fh_count = be32_to_cpup(p);

		fls->mirror_array[i]->fh_versions =
			kzalloc(fh_count * sizeof(struct nfs_fh),
				gfp_flags);
		if (fls->mirror_array[i]->fh_versions == NULL) {
			rc = -ENOMEM;
			goto out_err_free;
		}

		for (j = 0; j < fh_count; j++) {
			rc = decode_nfs_fh(&stream,
					   &fls->mirror_array[i]->fh_versions[j]);
			if (rc)
				goto out_err_free;
		}

		fls->mirror_array[i]->fh_versions_cnt = fh_count;

		/* user */
		rc = decode_name(&stream, &id);
		if (rc)
			goto out_err_free;

		acred.uid = make_kuid(&init_user_ns, id);

		/* group */
		rc = decode_name(&stream, &id);
		if (rc)
			goto out_err_free;

		acred.gid = make_kgid(&init_user_ns, id);

		/* find the cred for it */
		rcu_assign_pointer(cred, rpc_lookup_generic_cred(&acred, 0, gfp_flags));
		if (IS_ERR(cred)) {
			rc = PTR_ERR(cred);
			goto out_err_free;
		}

		if (lgr->range.iomode == IOMODE_READ)
			rcu_assign_pointer(fls->mirror_array[i]->ro_cred, cred);
		else
			rcu_assign_pointer(fls->mirror_array[i]->rw_cred, cred);

		mirror = ff_layout_add_mirror(lh, fls->mirror_array[i]);
		if (mirror != fls->mirror_array[i]) {
			/* swap cred ptrs so free_mirror will clean up old */
			if (lgr->range.iomode == IOMODE_READ) {
				cred = xchg(&mirror->ro_cred, cred);
				rcu_assign_pointer(fls->mirror_array[i]->ro_cred, cred);
			} else {
				cred = xchg(&mirror->rw_cred, cred);
				rcu_assign_pointer(fls->mirror_array[i]->rw_cred, cred);
			}
			ff_layout_free_mirror(fls->mirror_array[i]);
			fls->mirror_array[i] = mirror;
		}

		dprintk("%s: iomode %s uid %u gid %u\n", __func__,
			lgr->range.iomode == IOMODE_READ ? "READ" : "RW",
			from_kuid(&init_user_ns, acred.uid),
			from_kgid(&init_user_ns, acred.gid));
	}

	p = xdr_inline_decode(&stream, 4);
	if (!p)
		goto out_sort_mirrors;
	fls->flags = be32_to_cpup(p);

	p = xdr_inline_decode(&stream, 4);
	if (!p)
		goto out_sort_mirrors;
	for (i=0; i < fls->mirror_array_cnt; i++)
		fls->mirror_array[i]->report_interval = be32_to_cpup(p);

out_sort_mirrors:
	ff_layout_sort_mirrors(fls);
	rc = ff_layout_check_layout(lgr);
	if (rc)
		goto out_err_free;
	ret = &fls->generic_hdr;
	dprintk("<-- %s (success)\n", __func__);
out_free_page:
	__free_page(scratch);
	return ret;
out_err_free:
	_ff_layout_free_lseg(fls);
	ret = ERR_PTR(rc);
	dprintk("<-- %s (%d)\n", __func__, rc);
	goto out_free_page;
}

static bool ff_layout_has_rw_segments(struct pnfs_layout_hdr *layout)
{
	struct pnfs_layout_segment *lseg;

	list_for_each_entry(lseg, &layout->plh_segs, pls_list)
		if (lseg->pls_range.iomode == IOMODE_RW)
			return true;

	return false;
}

static void
ff_layout_free_lseg(struct pnfs_layout_segment *lseg)
{
	struct nfs4_ff_layout_segment *fls = FF_LAYOUT_LSEG(lseg);

	dprintk("--> %s\n", __func__);

	if (lseg->pls_range.iomode == IOMODE_RW) {
		struct nfs4_flexfile_layout *ffl;
		struct inode *inode;

		ffl = FF_LAYOUT_FROM_HDR(lseg->pls_layout);
		inode = ffl->generic_hdr.plh_inode;
		spin_lock(&inode->i_lock);
		if (!ff_layout_has_rw_segments(lseg->pls_layout)) {
			ffl->commit_info.nbuckets = 0;
			kfree(ffl->commit_info.buckets);
			ffl->commit_info.buckets = NULL;
		}
		spin_unlock(&inode->i_lock);
	}
	_ff_layout_free_lseg(fls);
}

/* Return 1 until we have multiple lsegs support */
static int
ff_layout_get_lseg_count(struct nfs4_ff_layout_segment *fls)
{
	return 1;
}

static void
nfs4_ff_start_busy_timer(struct nfs4_ff_busy_timer *timer, ktime_t now)
{
	/* first IO request? */
	if (atomic_inc_return(&timer->n_ops) == 1) {
		timer->start_time = now;
	}
}

static ktime_t
nfs4_ff_end_busy_timer(struct nfs4_ff_busy_timer *timer, ktime_t now)
{
	ktime_t start;

	if (atomic_dec_return(&timer->n_ops) < 0)
		WARN_ON_ONCE(1);

	start = timer->start_time;
	timer->start_time = now;
	return ktime_sub(now, start);
}

static bool
nfs4_ff_layoutstat_start_io(struct nfs4_ff_layout_mirror *mirror,
			    struct nfs4_ff_layoutstat *layoutstat,
			    ktime_t now)
{
	s64 report_interval = FF_LAYOUTSTATS_REPORT_INTERVAL;
	struct nfs4_flexfile_layout *ffl = FF_LAYOUT_FROM_HDR(mirror->layout);

	nfs4_ff_start_busy_timer(&layoutstat->busy_timer, now);
	if (!mirror->start_time)
		mirror->start_time = now;
	if (mirror->report_interval != 0)
		report_interval = (s64)mirror->report_interval * 1000LL;
	else if (layoutstats_timer != 0)
		report_interval = (s64)layoutstats_timer * 1000LL;
	if (ktime_to_ms(ktime_sub(now, ffl->last_report_time)) >=
			report_interval) {
		ffl->last_report_time = now;
		return true;
	}

	return false;
}

static void
nfs4_ff_layout_stat_io_update_requested(struct nfs4_ff_layoutstat *layoutstat,
		__u64 requested)
{
	struct nfs4_ff_io_stat *iostat = &layoutstat->io_stat;

	iostat->ops_requested++;
	iostat->bytes_requested += requested;
}

static void
nfs4_ff_layout_stat_io_update_completed(struct nfs4_ff_layoutstat *layoutstat,
		__u64 requested,
		__u64 completed,
		ktime_t time_completed,
		ktime_t time_started)
{
	struct nfs4_ff_io_stat *iostat = &layoutstat->io_stat;
	ktime_t completion_time = ktime_sub(time_completed, time_started);
	ktime_t timer;

	iostat->ops_completed++;
	iostat->bytes_completed += completed;
	iostat->bytes_not_delivered += requested - completed;

	timer = nfs4_ff_end_busy_timer(&layoutstat->busy_timer, time_completed);
	iostat->total_busy_time =
			ktime_add(iostat->total_busy_time, timer);
	iostat->aggregate_completion_time =
			ktime_add(iostat->aggregate_completion_time,
					completion_time);
}

static void
nfs4_ff_layout_stat_io_start_read(struct inode *inode,
		struct nfs4_ff_layout_mirror *mirror,
		__u64 requested, ktime_t now)
{
	bool report;

	spin_lock(&mirror->lock);
	report = nfs4_ff_layoutstat_start_io(mirror, &mirror->read_stat, now);
	nfs4_ff_layout_stat_io_update_requested(&mirror->read_stat, requested);
	set_bit(NFS4_FF_MIRROR_STAT_AVAIL, &mirror->flags);
	spin_unlock(&mirror->lock);

	if (report)
		pnfs_report_layoutstat(inode, GFP_KERNEL);
}

static void
nfs4_ff_layout_stat_io_end_read(struct rpc_task *task,
		struct nfs4_ff_layout_mirror *mirror,
		__u64 requested,
		__u64 completed)
{
	spin_lock(&mirror->lock);
	nfs4_ff_layout_stat_io_update_completed(&mirror->read_stat,
			requested, completed,
			ktime_get(), task->tk_start);
	set_bit(NFS4_FF_MIRROR_STAT_AVAIL, &mirror->flags);
	spin_unlock(&mirror->lock);
}

static void
nfs4_ff_layout_stat_io_start_write(struct inode *inode,
		struct nfs4_ff_layout_mirror *mirror,
		__u64 requested, ktime_t now)
{
	bool report;

	spin_lock(&mirror->lock);
	report = nfs4_ff_layoutstat_start_io(mirror , &mirror->write_stat, now);
	nfs4_ff_layout_stat_io_update_requested(&mirror->write_stat, requested);
	set_bit(NFS4_FF_MIRROR_STAT_AVAIL, &mirror->flags);
	spin_unlock(&mirror->lock);

	if (report)
		pnfs_report_layoutstat(inode, GFP_NOIO);
}

static void
nfs4_ff_layout_stat_io_end_write(struct rpc_task *task,
		struct nfs4_ff_layout_mirror *mirror,
		__u64 requested,
		__u64 completed,
		enum nfs3_stable_how committed)
{
	if (committed == NFS_UNSTABLE)
		requested = completed = 0;

	spin_lock(&mirror->lock);
	nfs4_ff_layout_stat_io_update_completed(&mirror->write_stat,
			requested, completed, ktime_get(), task->tk_start);
	set_bit(NFS4_FF_MIRROR_STAT_AVAIL, &mirror->flags);
	spin_unlock(&mirror->lock);
}

static int
ff_layout_alloc_commit_info(struct pnfs_layout_segment *lseg,
			    struct nfs_commit_info *cinfo,
			    gfp_t gfp_flags)
{
	struct nfs4_ff_layout_segment *fls = FF_LAYOUT_LSEG(lseg);
	struct pnfs_commit_bucket *buckets;
	int size;

	if (cinfo->ds->nbuckets != 0) {
		/* This assumes there is only one RW lseg per file.
		 * To support multiple lseg per file, we need to
		 * change struct pnfs_commit_bucket to allow dynamic
		 * increasing nbuckets.
		 */
		return 0;
	}

	size = ff_layout_get_lseg_count(fls) * FF_LAYOUT_MIRROR_COUNT(lseg);

	buckets = kcalloc(size, sizeof(struct pnfs_commit_bucket),
			  gfp_flags);
	if (!buckets)
		return -ENOMEM;
	else {
		int i;

		spin_lock(&cinfo->inode->i_lock);
		if (cinfo->ds->nbuckets != 0)
			kfree(buckets);
		else {
			cinfo->ds->buckets = buckets;
			cinfo->ds->nbuckets = size;
			for (i = 0; i < size; i++) {
				INIT_LIST_HEAD(&buckets[i].written);
				INIT_LIST_HEAD(&buckets[i].committing);
				/* mark direct verifier as unset */
				buckets[i].direct_verf.committed =
					NFS_INVALID_STABLE_HOW;
			}
		}
		spin_unlock(&cinfo->inode->i_lock);
		return 0;
	}
}

static struct nfs4_pnfs_ds *
ff_layout_choose_best_ds_for_read(struct pnfs_layout_segment *lseg,
				  int start_idx,
				  int *best_idx)
{
	struct nfs4_ff_layout_segment *fls = FF_LAYOUT_LSEG(lseg);
	struct nfs4_pnfs_ds *ds;
	bool fail_return = false;
	int idx;

	/* mirrors are sorted by efficiency */
	for (idx = start_idx; idx < fls->mirror_array_cnt; idx++) {
		if (idx+1 == fls->mirror_array_cnt)
			fail_return = true;
		ds = nfs4_ff_layout_prepare_ds(lseg, idx, fail_return);
		if (ds) {
			*best_idx = idx;
			return ds;
		}
	}

	return NULL;
}

static void
ff_layout_pg_get_read(struct nfs_pageio_descriptor *pgio,
		      struct nfs_page *req,
		      bool strict_iomode)
{
retry_strict:
	pnfs_put_lseg(pgio->pg_lseg);
	pgio->pg_lseg = pnfs_update_layout(pgio->pg_inode,
					   req->wb_context,
					   0,
					   NFS4_MAX_UINT64,
					   IOMODE_READ,
					   strict_iomode,
					   GFP_KERNEL);
	if (IS_ERR(pgio->pg_lseg)) {
		pgio->pg_error = PTR_ERR(pgio->pg_lseg);
		pgio->pg_lseg = NULL;
	}

	/* If we don't have checking, do get a IOMODE_RW
	 * segment, and the server wants to avoid READs
	 * there, then retry!
	 */
	if (pgio->pg_lseg && !strict_iomode &&
	    ff_layout_avoid_read_on_rw(pgio->pg_lseg)) {
		strict_iomode = true;
		goto retry_strict;
	}
}

static void
ff_layout_pg_init_read(struct nfs_pageio_descriptor *pgio,
			struct nfs_page *req)
{
	struct nfs_pgio_mirror *pgm;
	struct nfs4_ff_layout_mirror *mirror;
	struct nfs4_pnfs_ds *ds;
	int ds_idx;

retry:
	/* Use full layout for now */
	if (!pgio->pg_lseg)
		ff_layout_pg_get_read(pgio, req, false);
	else if (ff_layout_avoid_read_on_rw(pgio->pg_lseg))
		ff_layout_pg_get_read(pgio, req, true);

	/* If no lseg, fall back to read through mds */
	if (pgio->pg_lseg == NULL)
		goto out_mds;

	ds = ff_layout_choose_best_ds_for_read(pgio->pg_lseg, 0, &ds_idx);
	if (!ds) {
		if (!ff_layout_no_fallback_to_mds(pgio->pg_lseg))
			goto out_mds;
		pnfs_put_lseg(pgio->pg_lseg);
		pgio->pg_lseg = NULL;
		/* Sleep for 1 second before retrying */
		ssleep(1);
		goto retry;
	}

	mirror = FF_LAYOUT_COMP(pgio->pg_lseg, ds_idx);

	pgio->pg_mirror_idx = ds_idx;

	/* read always uses only one mirror - idx 0 for pgio layer */
	pgm = &pgio->pg_mirrors[0];
	pgm->pg_bsize = mirror->mirror_ds->ds_versions[0].rsize;

	return;
out_mds:
	pnfs_put_lseg(pgio->pg_lseg);
	pgio->pg_lseg = NULL;
	nfs_pageio_reset_read_mds(pgio);
}

static void
ff_layout_pg_init_write(struct nfs_pageio_descriptor *pgio,
			struct nfs_page *req)
{
	struct nfs4_ff_layout_mirror *mirror;
	struct nfs_pgio_mirror *pgm;
	struct nfs_commit_info cinfo;
	struct nfs4_pnfs_ds *ds;
	int i;
	int status;

retry:
	if (!pgio->pg_lseg) {
		pgio->pg_lseg = pnfs_update_layout(pgio->pg_inode,
						   req->wb_context,
						   0,
						   NFS4_MAX_UINT64,
						   IOMODE_RW,
						   false,
						   GFP_NOFS);
		if (IS_ERR(pgio->pg_lseg)) {
			pgio->pg_error = PTR_ERR(pgio->pg_lseg);
			pgio->pg_lseg = NULL;
			return;
		}
	}
	/* If no lseg, fall back to write through mds */
	if (pgio->pg_lseg == NULL)
		goto out_mds;

	nfs_init_cinfo(&cinfo, pgio->pg_inode, pgio->pg_dreq);
	status = ff_layout_alloc_commit_info(pgio->pg_lseg, &cinfo, GFP_NOFS);
	if (status < 0)
		goto out_mds;

	/* Use a direct mapping of ds_idx to pgio mirror_idx */
	if (WARN_ON_ONCE(pgio->pg_mirror_count !=
	    FF_LAYOUT_MIRROR_COUNT(pgio->pg_lseg)))
		goto out_mds;

	for (i = 0; i < pgio->pg_mirror_count; i++) {
		ds = nfs4_ff_layout_prepare_ds(pgio->pg_lseg, i, true);
		if (!ds) {
			if (!ff_layout_no_fallback_to_mds(pgio->pg_lseg))
				goto out_mds;
			pnfs_put_lseg(pgio->pg_lseg);
			pgio->pg_lseg = NULL;
			/* Sleep for 1 second before retrying */
			ssleep(1);
			goto retry;
		}
		pgm = &pgio->pg_mirrors[i];
		mirror = FF_LAYOUT_COMP(pgio->pg_lseg, i);
		pgm->pg_bsize = mirror->mirror_ds->ds_versions[0].wsize;
	}

	return;

out_mds:
	pnfs_put_lseg(pgio->pg_lseg);
	pgio->pg_lseg = NULL;
	nfs_pageio_reset_write_mds(pgio);
}

static unsigned int
ff_layout_pg_get_mirror_count_write(struct nfs_pageio_descriptor *pgio,
				    struct nfs_page *req)
{
	if (!pgio->pg_lseg) {
		pgio->pg_lseg = pnfs_update_layout(pgio->pg_inode,
						   req->wb_context,
						   0,
						   NFS4_MAX_UINT64,
						   IOMODE_RW,
						   false,
						   GFP_NOFS);
		if (IS_ERR(pgio->pg_lseg)) {
			pgio->pg_error = PTR_ERR(pgio->pg_lseg);
			pgio->pg_lseg = NULL;
			goto out;
		}
	}
	if (pgio->pg_lseg)
		return FF_LAYOUT_MIRROR_COUNT(pgio->pg_lseg);

	/* no lseg means that pnfs is not in use, so no mirroring here */
	nfs_pageio_reset_write_mds(pgio);
out:
	return 1;
}

static const struct nfs_pageio_ops ff_layout_pg_read_ops = {
	.pg_init = ff_layout_pg_init_read,
	.pg_test = pnfs_generic_pg_test,
	.pg_doio = pnfs_generic_pg_readpages,
	.pg_cleanup = pnfs_generic_pg_cleanup,
};

static const struct nfs_pageio_ops ff_layout_pg_write_ops = {
	.pg_init = ff_layout_pg_init_write,
	.pg_test = pnfs_generic_pg_test,
	.pg_doio = pnfs_generic_pg_writepages,
	.pg_get_mirror_count = ff_layout_pg_get_mirror_count_write,
	.pg_cleanup = pnfs_generic_pg_cleanup,
};

static void ff_layout_reset_write(struct nfs_pgio_header *hdr, bool retry_pnfs)
{
	struct rpc_task *task = &hdr->task;

	pnfs_layoutcommit_inode(hdr->inode, false);

	if (retry_pnfs) {
		dprintk("%s Reset task %5u for i/o through pNFS "
			"(req %s/%llu, %u bytes @ offset %llu)\n", __func__,
			hdr->task.tk_pid,
			hdr->inode->i_sb->s_id,
			(unsigned long long)NFS_FILEID(hdr->inode),
			hdr->args.count,
			(unsigned long long)hdr->args.offset);

		hdr->completion_ops->reschedule_io(hdr);
		return;
	}

	if (!test_and_set_bit(NFS_IOHDR_REDO, &hdr->flags)) {
		dprintk("%s Reset task %5u for i/o through MDS "
			"(req %s/%llu, %u bytes @ offset %llu)\n", __func__,
			hdr->task.tk_pid,
			hdr->inode->i_sb->s_id,
			(unsigned long long)NFS_FILEID(hdr->inode),
			hdr->args.count,
			(unsigned long long)hdr->args.offset);

		task->tk_status = pnfs_write_done_resend_to_mds(hdr);
	}
}

static void ff_layout_reset_read(struct nfs_pgio_header *hdr)
{
	struct rpc_task *task = &hdr->task;

	pnfs_layoutcommit_inode(hdr->inode, false);

	if (!test_and_set_bit(NFS_IOHDR_REDO, &hdr->flags)) {
		dprintk("%s Reset task %5u for i/o through MDS "
			"(req %s/%llu, %u bytes @ offset %llu)\n", __func__,
			hdr->task.tk_pid,
			hdr->inode->i_sb->s_id,
			(unsigned long long)NFS_FILEID(hdr->inode),
			hdr->args.count,
			(unsigned long long)hdr->args.offset);

		task->tk_status = pnfs_read_done_resend_to_mds(hdr);
	}
}

static int ff_layout_async_handle_error_v4(struct rpc_task *task,
					   struct nfs4_state *state,
					   struct nfs_client *clp,
					   struct pnfs_layout_segment *lseg,
					   int idx)
{
	struct pnfs_layout_hdr *lo = lseg->pls_layout;
	struct inode *inode = lo->plh_inode;
	struct nfs_server *mds_server = NFS_SERVER(inode);

	struct nfs4_deviceid_node *devid = FF_LAYOUT_DEVID_NODE(lseg, idx);
	struct nfs_client *mds_client = mds_server->nfs_client;
	struct nfs4_slot_table *tbl = &clp->cl_session->fc_slot_table;

	if (task->tk_status >= 0)
		return 0;

	switch (task->tk_status) {
	/* MDS state errors */
	case -NFS4ERR_DELEG_REVOKED:
	case -NFS4ERR_ADMIN_REVOKED:
	case -NFS4ERR_BAD_STATEID:
		if (state == NULL)
			break;
		nfs_remove_bad_delegation(state->inode, NULL);
	case -NFS4ERR_OPENMODE:
		if (state == NULL)
			break;
		if (nfs4_schedule_stateid_recovery(mds_server, state) < 0)
			goto out_bad_stateid;
		goto wait_on_recovery;
	case -NFS4ERR_EXPIRED:
		if (state != NULL) {
			if (nfs4_schedule_stateid_recovery(mds_server, state) < 0)
				goto out_bad_stateid;
		}
		nfs4_schedule_lease_recovery(mds_client);
		goto wait_on_recovery;
	/* DS session errors */
	case -NFS4ERR_BADSESSION:
	case -NFS4ERR_BADSLOT:
	case -NFS4ERR_BAD_HIGH_SLOT:
	case -NFS4ERR_DEADSESSION:
	case -NFS4ERR_CONN_NOT_BOUND_TO_SESSION:
	case -NFS4ERR_SEQ_FALSE_RETRY:
	case -NFS4ERR_SEQ_MISORDERED:
		dprintk("%s ERROR %d, Reset session. Exchangeid "
			"flags 0x%x\n", __func__, task->tk_status,
			clp->cl_exchange_flags);
		nfs4_schedule_session_recovery(clp->cl_session, task->tk_status);
		break;
	case -NFS4ERR_DELAY:
	case -NFS4ERR_GRACE:
		rpc_delay(task, FF_LAYOUT_POLL_RETRY_MAX);
		break;
	case -NFS4ERR_RETRY_UNCACHED_REP:
		break;
	/* Invalidate Layout errors */
	case -NFS4ERR_PNFS_NO_LAYOUT:
	case -ESTALE:           /* mapped NFS4ERR_STALE */
	case -EBADHANDLE:       /* mapped NFS4ERR_BADHANDLE */
	case -EISDIR:           /* mapped NFS4ERR_ISDIR */
	case -NFS4ERR_FHEXPIRED:
	case -NFS4ERR_WRONG_TYPE:
		dprintk("%s Invalid layout error %d\n", __func__,
			task->tk_status);
		/*
		 * Destroy layout so new i/o will get a new layout.
		 * Layout will not be destroyed until all current lseg
		 * references are put. Mark layout as invalid to resend failed
		 * i/o and all i/o waiting on the slot table to the MDS until
		 * layout is destroyed and a new valid layout is obtained.
		 */
		pnfs_destroy_layout(NFS_I(inode));
		rpc_wake_up(&tbl->slot_tbl_waitq);
		goto reset;
	/* RPC connection errors */
	case -ECONNREFUSED:
	case -EHOSTDOWN:
	case -EHOSTUNREACH:
	case -ENETUNREACH:
	case -EIO:
	case -ETIMEDOUT:
	case -EPIPE:
		dprintk("%s DS connection error %d\n", __func__,
			task->tk_status);
		nfs4_delete_deviceid(devid->ld, devid->nfs_client,
				&devid->deviceid);
		rpc_wake_up(&tbl->slot_tbl_waitq);
		/* fall through */
	default:
		if (ff_layout_avoid_mds_available_ds(lseg))
			return -NFS4ERR_RESET_TO_PNFS;
reset:
		dprintk("%s Retry through MDS. Error %d\n", __func__,
			task->tk_status);
		return -NFS4ERR_RESET_TO_MDS;
	}
out:
	task->tk_status = 0;
	return -EAGAIN;
out_bad_stateid:
	task->tk_status = -EIO;
	return 0;
wait_on_recovery:
	rpc_sleep_on(&mds_client->cl_rpcwaitq, task, NULL);
	if (test_bit(NFS4CLNT_MANAGER_RUNNING, &mds_client->cl_state) == 0)
		rpc_wake_up_queued_task(&mds_client->cl_rpcwaitq, task);
	goto out;
}

/* Retry all errors through either pNFS or MDS except for -EJUKEBOX */
static int ff_layout_async_handle_error_v3(struct rpc_task *task,
					   struct pnfs_layout_segment *lseg,
					   int idx)
{
	struct nfs4_deviceid_node *devid = FF_LAYOUT_DEVID_NODE(lseg, idx);

	if (task->tk_status >= 0)
		return 0;

	switch (task->tk_status) {
	/* File access problems. Don't mark the device as unavailable */
	case -EACCES:
	case -ESTALE:
	case -EISDIR:
	case -EBADHANDLE:
	case -ELOOP:
	case -ENOSPC:
		break;
	case -EJUKEBOX:
		nfs_inc_stats(lseg->pls_layout->plh_inode, NFSIOS_DELAY);
		goto out_retry;
	default:
		dprintk("%s DS connection error %d\n", __func__,
			task->tk_status);
		nfs4_delete_deviceid(devid->ld, devid->nfs_client,
				&devid->deviceid);
	}
	/* FIXME: Need to prevent infinite looping here. */
	return -NFS4ERR_RESET_TO_PNFS;
out_retry:
	task->tk_status = 0;
	rpc_restart_call_prepare(task);
	rpc_delay(task, NFS_JUKEBOX_RETRY_TIME);
	return -EAGAIN;
}

static int ff_layout_async_handle_error(struct rpc_task *task,
					struct nfs4_state *state,
					struct nfs_client *clp,
					struct pnfs_layout_segment *lseg,
					int idx)
{
	int vers = clp->cl_nfs_mod->rpc_vers->number;

	switch (vers) {
	case 3:
		return ff_layout_async_handle_error_v3(task, lseg, idx);
	case 4:
		return ff_layout_async_handle_error_v4(task, state, clp,
						       lseg, idx);
	default:
		/* should never happen */
		WARN_ON_ONCE(1);
		return 0;
	}
}

static void ff_layout_io_track_ds_error(struct pnfs_layout_segment *lseg,
					int idx, u64 offset, u64 length,
					u32 status, int opnum, int error)
{
	struct nfs4_ff_layout_mirror *mirror;
	int err;

	if (status == 0) {
		switch (error) {
		case -ETIMEDOUT:
		case -EPFNOSUPPORT:
		case -EPROTONOSUPPORT:
		case -EOPNOTSUPP:
		case -ECONNREFUSED:
		case -ECONNRESET:
		case -EHOSTDOWN:
		case -EHOSTUNREACH:
		case -ENETUNREACH:
		case -EADDRINUSE:
		case -ENOBUFS:
		case -EPIPE:
		case -EPERM:
			status = NFS4ERR_NXIO;
			break;
		case -EACCES:
			status = NFS4ERR_ACCESS;
			break;
		default:
			return;
		}
	}

	switch (status) {
	case NFS4ERR_DELAY:
	case NFS4ERR_GRACE:
		return;
	default:
		break;
	}

	mirror = FF_LAYOUT_COMP(lseg, idx);
	err = ff_layout_track_ds_error(FF_LAYOUT_FROM_HDR(lseg->pls_layout),
				       mirror, offset, length, status, opnum,
				       GFP_NOIO);
	pnfs_error_mark_layout_for_return(lseg->pls_layout->plh_inode, lseg);
	dprintk("%s: err %d op %d status %u\n", __func__, err, opnum, status);
}

/* NFS_PROTO call done callback routines */
static int ff_layout_read_done_cb(struct rpc_task *task,
				struct nfs_pgio_header *hdr)
{
	int err;

	trace_nfs4_pnfs_read(hdr, task->tk_status);
	if (task->tk_status < 0)
		ff_layout_io_track_ds_error(hdr->lseg, hdr->pgio_mirror_idx,
					    hdr->args.offset, hdr->args.count,
					    hdr->res.op_status, OP_READ,
					    task->tk_status);
	err = ff_layout_async_handle_error(task, hdr->args.context->state,
					   hdr->ds_clp, hdr->lseg,
					   hdr->pgio_mirror_idx);

	switch (err) {
	case -NFS4ERR_RESET_TO_PNFS:
		if (ff_layout_choose_best_ds_for_read(hdr->lseg,
					hdr->pgio_mirror_idx + 1,
					&hdr->pgio_mirror_idx))
			goto out_eagain;
		ff_layout_read_record_layoutstats_done(task, hdr);
		pnfs_read_resend_pnfs(hdr);
		return task->tk_status;
	case -NFS4ERR_RESET_TO_MDS:
		ff_layout_reset_read(hdr);
		return task->tk_status;
	case -EAGAIN:
		goto out_eagain;
	}

	return 0;
out_eagain:
	rpc_restart_call_prepare(task);
	return -EAGAIN;
}

static bool
ff_layout_need_layoutcommit(struct pnfs_layout_segment *lseg)
{
	return !(FF_LAYOUT_LSEG(lseg)->flags & FF_FLAGS_NO_LAYOUTCOMMIT);
}

/*
 * We reference the rpc_cred of the first WRITE that triggers the need for
 * a LAYOUTCOMMIT, and use it to send the layoutcommit compound.
 * rfc5661 is not clear about which credential should be used.
 *
 * Flexlayout client should treat DS replied FILE_SYNC as DATA_SYNC, so
 * to follow http://www.rfc-editor.org/errata_search.php?rfc=5661&eid=2751
 * we always send layoutcommit after DS writes.
 */
static void
ff_layout_set_layoutcommit(struct inode *inode,
		struct pnfs_layout_segment *lseg,
		loff_t end_offset)
{
	if (!ff_layout_need_layoutcommit(lseg))
		return;

	pnfs_set_layoutcommit(inode, lseg, end_offset);
	dprintk("%s inode %lu pls_end_pos %llu\n", __func__, inode->i_ino,
		(unsigned long long) NFS_I(inode)->layout->plh_lwb);
}

static bool
ff_layout_device_unavailable(struct pnfs_layout_segment *lseg, int idx)
{
	/* No mirroring for now */
	struct nfs4_deviceid_node *node = FF_LAYOUT_DEVID_NODE(lseg, idx);

	return ff_layout_test_devid_unavailable(node);
}

static void ff_layout_read_record_layoutstats_start(struct rpc_task *task,
		struct nfs_pgio_header *hdr)
{
	if (test_and_set_bit(NFS_IOHDR_STAT, &hdr->flags))
		return;
	nfs4_ff_layout_stat_io_start_read(hdr->inode,
			FF_LAYOUT_COMP(hdr->lseg, hdr->pgio_mirror_idx),
			hdr->args.count,
			task->tk_start);
}

static void ff_layout_read_record_layoutstats_done(struct rpc_task *task,
		struct nfs_pgio_header *hdr)
{
	if (!test_and_clear_bit(NFS_IOHDR_STAT, &hdr->flags))
		return;
	nfs4_ff_layout_stat_io_end_read(task,
			FF_LAYOUT_COMP(hdr->lseg, hdr->pgio_mirror_idx),
			hdr->args.count,
			hdr->res.count);
}

static int ff_layout_read_prepare_common(struct rpc_task *task,
					 struct nfs_pgio_header *hdr)
{
	if (unlikely(test_bit(NFS_CONTEXT_BAD, &hdr->args.context->flags))) {
		rpc_exit(task, -EIO);
		return -EIO;
	}
	if (ff_layout_device_unavailable(hdr->lseg, hdr->pgio_mirror_idx)) {
		rpc_exit(task, -EHOSTDOWN);
		return -EAGAIN;
	}

	ff_layout_read_record_layoutstats_start(task, hdr);
	return 0;
}

/*
 * Call ops for the async read/write cases
 * In the case of dense layouts, the offset needs to be reset to its
 * original value.
 */
static void ff_layout_read_prepare_v3(struct rpc_task *task, void *data)
{
	struct nfs_pgio_header *hdr = data;

	if (ff_layout_read_prepare_common(task, hdr))
		return;

	rpc_call_start(task);
}

static int ff_layout_setup_sequence(struct nfs_client *ds_clp,
				    struct nfs4_sequence_args *args,
				    struct nfs4_sequence_res *res,
				    struct rpc_task *task)
{
	if (ds_clp->cl_session)
		return nfs41_setup_sequence(ds_clp->cl_session,
					   args,
					   res,
					   task);
	return nfs40_setup_sequence(ds_clp->cl_slot_tbl,
				   args,
				   res,
				   task);
}

static void ff_layout_read_prepare_v4(struct rpc_task *task, void *data)
{
	struct nfs_pgio_header *hdr = data;

	if (ff_layout_setup_sequence(hdr->ds_clp,
				     &hdr->args.seq_args,
				     &hdr->res.seq_res,
				     task))
		return;

	if (ff_layout_read_prepare_common(task, hdr))
		return;

	if (nfs4_set_rw_stateid(&hdr->args.stateid, hdr->args.context,
			hdr->args.lock_context, FMODE_READ) == -EIO)
		rpc_exit(task, -EIO); /* lost lock, terminate I/O */
}

static void ff_layout_read_call_done(struct rpc_task *task, void *data)
{
	struct nfs_pgio_header *hdr = data;

	dprintk("--> %s task->tk_status %d\n", __func__, task->tk_status);

	if (test_bit(NFS_IOHDR_REDO, &hdr->flags) &&
	    task->tk_status == 0) {
		nfs4_sequence_done(task, &hdr->res.seq_res);
		return;
	}

	/* Note this may cause RPC to be resent */
	hdr->mds_ops->rpc_call_done(task, hdr);
}

static void ff_layout_read_count_stats(struct rpc_task *task, void *data)
{
	struct nfs_pgio_header *hdr = data;

	ff_layout_read_record_layoutstats_done(task, hdr);
	rpc_count_iostats_metrics(task,
	    &NFS_CLIENT(hdr->inode)->cl_metrics[NFSPROC4_CLNT_READ]);
}

static void ff_layout_read_release(void *data)
{
	struct nfs_pgio_header *hdr = data;

	ff_layout_read_record_layoutstats_done(&hdr->task, hdr);
	pnfs_generic_rw_release(data);
}


static int ff_layout_write_done_cb(struct rpc_task *task,
				struct nfs_pgio_header *hdr)
{
	loff_t end_offs = 0;
	int err;

	trace_nfs4_pnfs_write(hdr, task->tk_status);
	if (task->tk_status < 0)
		ff_layout_io_track_ds_error(hdr->lseg, hdr->pgio_mirror_idx,
					    hdr->args.offset, hdr->args.count,
					    hdr->res.op_status, OP_WRITE,
					    task->tk_status);
	err = ff_layout_async_handle_error(task, hdr->args.context->state,
					   hdr->ds_clp, hdr->lseg,
					   hdr->pgio_mirror_idx);

	switch (err) {
	case -NFS4ERR_RESET_TO_PNFS:
		ff_layout_reset_write(hdr, true);
		return task->tk_status;
	case -NFS4ERR_RESET_TO_MDS:
		ff_layout_reset_write(hdr, false);
		return task->tk_status;
	case -EAGAIN:
		return -EAGAIN;
	}

	if (hdr->res.verf->committed == NFS_FILE_SYNC ||
	    hdr->res.verf->committed == NFS_DATA_SYNC)
		end_offs = hdr->mds_offset + (loff_t)hdr->res.count;

	/* Note: if the write is unstable, don't set end_offs until commit */
	ff_layout_set_layoutcommit(hdr->inode, hdr->lseg, end_offs);

	/* zero out fattr since we don't care DS attr at all */
	hdr->fattr.valid = 0;
	if (task->tk_status >= 0)
		nfs_writeback_update_inode(hdr);

	return 0;
}

static int ff_layout_commit_done_cb(struct rpc_task *task,
				     struct nfs_commit_data *data)
{
	int err;

	trace_nfs4_pnfs_commit_ds(data, task->tk_status);
	if (task->tk_status < 0)
		ff_layout_io_track_ds_error(data->lseg, data->ds_commit_index,
					    data->args.offset, data->args.count,
					    data->res.op_status, OP_COMMIT,
					    task->tk_status);
	err = ff_layout_async_handle_error(task, NULL, data->ds_clp,
					   data->lseg, data->ds_commit_index);

	switch (err) {
	case -NFS4ERR_RESET_TO_PNFS:
		pnfs_generic_prepare_to_resend_writes(data);
		return -EAGAIN;
	case -NFS4ERR_RESET_TO_MDS:
		pnfs_generic_prepare_to_resend_writes(data);
		return -EAGAIN;
	case -EAGAIN:
		rpc_restart_call_prepare(task);
		return -EAGAIN;
	}

	ff_layout_set_layoutcommit(data->inode, data->lseg, data->lwb);

	return 0;
}

static void ff_layout_write_record_layoutstats_start(struct rpc_task *task,
		struct nfs_pgio_header *hdr)
{
	if (test_and_set_bit(NFS_IOHDR_STAT, &hdr->flags))
		return;
	nfs4_ff_layout_stat_io_start_write(hdr->inode,
			FF_LAYOUT_COMP(hdr->lseg, hdr->pgio_mirror_idx),
			hdr->args.count,
			task->tk_start);
}

static void ff_layout_write_record_layoutstats_done(struct rpc_task *task,
		struct nfs_pgio_header *hdr)
{
	if (!test_and_clear_bit(NFS_IOHDR_STAT, &hdr->flags))
		return;
	nfs4_ff_layout_stat_io_end_write(task,
			FF_LAYOUT_COMP(hdr->lseg, hdr->pgio_mirror_idx),
			hdr->args.count, hdr->res.count,
			hdr->res.verf->committed);
}

static int ff_layout_write_prepare_common(struct rpc_task *task,
					  struct nfs_pgio_header *hdr)
{
	if (unlikely(test_bit(NFS_CONTEXT_BAD, &hdr->args.context->flags))) {
		rpc_exit(task, -EIO);
		return -EIO;
	}

	if (ff_layout_device_unavailable(hdr->lseg, hdr->pgio_mirror_idx)) {
		rpc_exit(task, -EHOSTDOWN);
		return -EAGAIN;
	}

	ff_layout_write_record_layoutstats_start(task, hdr);
	return 0;
}

static void ff_layout_write_prepare_v3(struct rpc_task *task, void *data)
{
	struct nfs_pgio_header *hdr = data;

	if (ff_layout_write_prepare_common(task, hdr))
		return;

	rpc_call_start(task);
}

static void ff_layout_write_prepare_v4(struct rpc_task *task, void *data)
{
	struct nfs_pgio_header *hdr = data;

	if (ff_layout_setup_sequence(hdr->ds_clp,
				     &hdr->args.seq_args,
				     &hdr->res.seq_res,
				     task))
		return;

	if (ff_layout_write_prepare_common(task, hdr))
		return;

	if (nfs4_set_rw_stateid(&hdr->args.stateid, hdr->args.context,
			hdr->args.lock_context, FMODE_WRITE) == -EIO)
		rpc_exit(task, -EIO); /* lost lock, terminate I/O */
}

static void ff_layout_write_call_done(struct rpc_task *task, void *data)
{
	struct nfs_pgio_header *hdr = data;

	if (test_bit(NFS_IOHDR_REDO, &hdr->flags) &&
	    task->tk_status == 0) {
		nfs4_sequence_done(task, &hdr->res.seq_res);
		return;
	}

	/* Note this may cause RPC to be resent */
	hdr->mds_ops->rpc_call_done(task, hdr);
}

static void ff_layout_write_count_stats(struct rpc_task *task, void *data)
{
	struct nfs_pgio_header *hdr = data;

	ff_layout_write_record_layoutstats_done(task, hdr);
	rpc_count_iostats_metrics(task,
	    &NFS_CLIENT(hdr->inode)->cl_metrics[NFSPROC4_CLNT_WRITE]);
}

static void ff_layout_write_release(void *data)
{
	struct nfs_pgio_header *hdr = data;

	ff_layout_write_record_layoutstats_done(&hdr->task, hdr);
	pnfs_generic_rw_release(data);
}

static void ff_layout_commit_record_layoutstats_start(struct rpc_task *task,
		struct nfs_commit_data *cdata)
{
	if (test_and_set_bit(NFS_IOHDR_STAT, &cdata->flags))
		return;
	nfs4_ff_layout_stat_io_start_write(cdata->inode,
			FF_LAYOUT_COMP(cdata->lseg, cdata->ds_commit_index),
			0, task->tk_start);
}

static void ff_layout_commit_record_layoutstats_done(struct rpc_task *task,
		struct nfs_commit_data *cdata)
{
	struct nfs_page *req;
	__u64 count = 0;

	if (!test_and_clear_bit(NFS_IOHDR_STAT, &cdata->flags))
		return;

	if (task->tk_status == 0) {
		list_for_each_entry(req, &cdata->pages, wb_list)
			count += req->wb_bytes;
	}
	nfs4_ff_layout_stat_io_end_write(task,
			FF_LAYOUT_COMP(cdata->lseg, cdata->ds_commit_index),
			count, count, NFS_FILE_SYNC);
}

static void ff_layout_commit_prepare_common(struct rpc_task *task,
		struct nfs_commit_data *cdata)
{
	ff_layout_commit_record_layoutstats_start(task, cdata);
}

static void ff_layout_commit_prepare_v3(struct rpc_task *task, void *data)
{
	ff_layout_commit_prepare_common(task, data);
	rpc_call_start(task);
}

static void ff_layout_commit_prepare_v4(struct rpc_task *task, void *data)
{
	struct nfs_commit_data *wdata = data;

	if (ff_layout_setup_sequence(wdata->ds_clp,
				 &wdata->args.seq_args,
				 &wdata->res.seq_res,
				 task))
		return;
	ff_layout_commit_prepare_common(task, data);
}

static void ff_layout_commit_done(struct rpc_task *task, void *data)
{
	pnfs_generic_write_commit_done(task, data);
}

static void ff_layout_commit_count_stats(struct rpc_task *task, void *data)
{
	struct nfs_commit_data *cdata = data;

	ff_layout_commit_record_layoutstats_done(task, cdata);
	rpc_count_iostats_metrics(task,
	    &NFS_CLIENT(cdata->inode)->cl_metrics[NFSPROC4_CLNT_COMMIT]);
}

static void ff_layout_commit_release(void *data)
{
	struct nfs_commit_data *cdata = data;

	ff_layout_commit_record_layoutstats_done(&cdata->task, cdata);
	pnfs_generic_commit_release(data);
}

static const struct rpc_call_ops ff_layout_read_call_ops_v3 = {
	.rpc_call_prepare = ff_layout_read_prepare_v3,
	.rpc_call_done = ff_layout_read_call_done,
	.rpc_count_stats = ff_layout_read_count_stats,
	.rpc_release = ff_layout_read_release,
};

static const struct rpc_call_ops ff_layout_read_call_ops_v4 = {
	.rpc_call_prepare = ff_layout_read_prepare_v4,
	.rpc_call_done = ff_layout_read_call_done,
	.rpc_count_stats = ff_layout_read_count_stats,
	.rpc_release = ff_layout_read_release,
};

static const struct rpc_call_ops ff_layout_write_call_ops_v3 = {
	.rpc_call_prepare = ff_layout_write_prepare_v3,
	.rpc_call_done = ff_layout_write_call_done,
	.rpc_count_stats = ff_layout_write_count_stats,
	.rpc_release = ff_layout_write_release,
};

static const struct rpc_call_ops ff_layout_write_call_ops_v4 = {
	.rpc_call_prepare = ff_layout_write_prepare_v4,
	.rpc_call_done = ff_layout_write_call_done,
	.rpc_count_stats = ff_layout_write_count_stats,
	.rpc_release = ff_layout_write_release,
};

static const struct rpc_call_ops ff_layout_commit_call_ops_v3 = {
	.rpc_call_prepare = ff_layout_commit_prepare_v3,
	.rpc_call_done = ff_layout_commit_done,
	.rpc_count_stats = ff_layout_commit_count_stats,
	.rpc_release = ff_layout_commit_release,
};

static const struct rpc_call_ops ff_layout_commit_call_ops_v4 = {
	.rpc_call_prepare = ff_layout_commit_prepare_v4,
	.rpc_call_done = ff_layout_commit_done,
	.rpc_count_stats = ff_layout_commit_count_stats,
	.rpc_release = ff_layout_commit_release,
};

static enum pnfs_try_status
ff_layout_read_pagelist(struct nfs_pgio_header *hdr)
{
	struct pnfs_layout_segment *lseg = hdr->lseg;
	struct nfs4_pnfs_ds *ds;
	struct rpc_clnt *ds_clnt;
	struct rpc_cred *ds_cred;
	loff_t offset = hdr->args.offset;
	u32 idx = hdr->pgio_mirror_idx;
	int vers;
	struct nfs_fh *fh;

	dprintk("--> %s ino %lu pgbase %u req %Zu@%llu\n",
		__func__, hdr->inode->i_ino,
		hdr->args.pgbase, (size_t)hdr->args.count, offset);

	ds = nfs4_ff_layout_prepare_ds(lseg, idx, false);
	if (!ds)
		goto out_failed;

	ds_clnt = nfs4_ff_find_or_create_ds_client(lseg, idx, ds->ds_clp,
						   hdr->inode);
	if (IS_ERR(ds_clnt))
		goto out_failed;

	ds_cred = ff_layout_get_ds_cred(lseg, idx, hdr->cred);
	if (!ds_cred)
		goto out_failed;

	vers = nfs4_ff_layout_ds_version(lseg, idx);

	dprintk("%s USE DS: %s cl_count %d vers %d\n", __func__,
		ds->ds_remotestr, atomic_read(&ds->ds_clp->cl_count), vers);

	hdr->pgio_done_cb = ff_layout_read_done_cb;
	atomic_inc(&ds->ds_clp->cl_count);
	hdr->ds_clp = ds->ds_clp;
	fh = nfs4_ff_layout_select_ds_fh(lseg, idx);
	if (fh)
		hdr->args.fh = fh;
	/*
	 * Note that if we ever decide to split across DSes,
	 * then we may need to handle dense-like offsets.
	 */
	hdr->args.offset = offset;
	hdr->mds_offset = offset;

	/* Perform an asynchronous read to ds */
	nfs_initiate_pgio(ds_clnt, hdr, ds_cred, ds->ds_clp->rpc_ops,
			  vers == 3 ? &ff_layout_read_call_ops_v3 :
				      &ff_layout_read_call_ops_v4,
			  0, RPC_TASK_SOFTCONN);
	put_rpccred(ds_cred);
	return PNFS_ATTEMPTED;

out_failed:
	if (ff_layout_avoid_mds_available_ds(lseg))
		return PNFS_TRY_AGAIN;
	return PNFS_NOT_ATTEMPTED;
}

/* Perform async writes. */
static enum pnfs_try_status
ff_layout_write_pagelist(struct nfs_pgio_header *hdr, int sync)
{
	struct pnfs_layout_segment *lseg = hdr->lseg;
	struct nfs4_pnfs_ds *ds;
	struct rpc_clnt *ds_clnt;
	struct rpc_cred *ds_cred;
	loff_t offset = hdr->args.offset;
	int vers;
	struct nfs_fh *fh;
	int idx = hdr->pgio_mirror_idx;

	ds = nfs4_ff_layout_prepare_ds(lseg, idx, true);
	if (!ds)
		return PNFS_NOT_ATTEMPTED;

	ds_clnt = nfs4_ff_find_or_create_ds_client(lseg, idx, ds->ds_clp,
						   hdr->inode);
	if (IS_ERR(ds_clnt))
		return PNFS_NOT_ATTEMPTED;

	ds_cred = ff_layout_get_ds_cred(lseg, idx, hdr->cred);
	if (!ds_cred)
		return PNFS_NOT_ATTEMPTED;

	vers = nfs4_ff_layout_ds_version(lseg, idx);

	dprintk("%s ino %lu sync %d req %Zu@%llu DS: %s cl_count %d vers %d\n",
		__func__, hdr->inode->i_ino, sync, (size_t) hdr->args.count,
		offset, ds->ds_remotestr, atomic_read(&ds->ds_clp->cl_count),
		vers);

	hdr->pgio_done_cb = ff_layout_write_done_cb;
	atomic_inc(&ds->ds_clp->cl_count);
	hdr->ds_clp = ds->ds_clp;
	hdr->ds_commit_idx = idx;
	fh = nfs4_ff_layout_select_ds_fh(lseg, idx);
	if (fh)
		hdr->args.fh = fh;

	/*
	 * Note that if we ever decide to split across DSes,
	 * then we may need to handle dense-like offsets.
	 */
	hdr->args.offset = offset;

	/* Perform an asynchronous write */
	nfs_initiate_pgio(ds_clnt, hdr, ds_cred, ds->ds_clp->rpc_ops,
			  vers == 3 ? &ff_layout_write_call_ops_v3 :
				      &ff_layout_write_call_ops_v4,
			  sync, RPC_TASK_SOFTCONN);
	put_rpccred(ds_cred);
	return PNFS_ATTEMPTED;
}

static u32 calc_ds_index_from_commit(struct pnfs_layout_segment *lseg, u32 i)
{
	return i;
}

static struct nfs_fh *
select_ds_fh_from_commit(struct pnfs_layout_segment *lseg, u32 i)
{
	struct nfs4_ff_layout_segment *flseg = FF_LAYOUT_LSEG(lseg);

	/* FIXME: Assume that there is only one NFS version available
	 * for the DS.
	 */
	return &flseg->mirror_array[i]->fh_versions[0];
}

static int ff_layout_initiate_commit(struct nfs_commit_data *data, int how)
{
	struct pnfs_layout_segment *lseg = data->lseg;
	struct nfs4_pnfs_ds *ds;
	struct rpc_clnt *ds_clnt;
	struct rpc_cred *ds_cred;
	u32 idx;
	int vers, ret;
	struct nfs_fh *fh;

	idx = calc_ds_index_from_commit(lseg, data->ds_commit_index);
	ds = nfs4_ff_layout_prepare_ds(lseg, idx, true);
	if (!ds)
		goto out_err;

	ds_clnt = nfs4_ff_find_or_create_ds_client(lseg, idx, ds->ds_clp,
						   data->inode);
	if (IS_ERR(ds_clnt))
		goto out_err;

	ds_cred = ff_layout_get_ds_cred(lseg, idx, data->cred);
	if (!ds_cred)
		goto out_err;

	vers = nfs4_ff_layout_ds_version(lseg, idx);

	dprintk("%s ino %lu, how %d cl_count %d vers %d\n", __func__,
		data->inode->i_ino, how, atomic_read(&ds->ds_clp->cl_count),
		vers);
	data->commit_done_cb = ff_layout_commit_done_cb;
	data->cred = ds_cred;
	atomic_inc(&ds->ds_clp->cl_count);
	data->ds_clp = ds->ds_clp;
	fh = select_ds_fh_from_commit(lseg, data->ds_commit_index);
	if (fh)
		data->args.fh = fh;

	ret = nfs_initiate_commit(ds_clnt, data, ds->ds_clp->rpc_ops,
				   vers == 3 ? &ff_layout_commit_call_ops_v3 :
					       &ff_layout_commit_call_ops_v4,
				   how, RPC_TASK_SOFTCONN);
	put_rpccred(ds_cred);
	return ret;
out_err:
	pnfs_generic_prepare_to_resend_writes(data);
	pnfs_generic_commit_release(data);
	return -EAGAIN;
}

static int
ff_layout_commit_pagelist(struct inode *inode, struct list_head *mds_pages,
			   int how, struct nfs_commit_info *cinfo)
{
	return pnfs_generic_commit_pagelist(inode, mds_pages, how, cinfo,
					    ff_layout_initiate_commit);
}

static struct pnfs_ds_commit_info *
ff_layout_get_ds_info(struct inode *inode)
{
	struct pnfs_layout_hdr *layout = NFS_I(inode)->layout;

	if (layout == NULL)
		return NULL;

	return &FF_LAYOUT_FROM_HDR(layout)->commit_info;
}

static void
ff_layout_free_deviceid_node(struct nfs4_deviceid_node *d)
{
	nfs4_ff_layout_free_deviceid(container_of(d, struct nfs4_ff_layout_ds,
						  id_node));
}

static int ff_layout_encode_ioerr(struct xdr_stream *xdr,
				  const struct nfs4_layoutreturn_args *args,
				  const struct nfs4_flexfile_layoutreturn_args *ff_args)
{
	__be32 *start;

	start = xdr_reserve_space(xdr, 4);
	if (unlikely(!start))
		return -E2BIG;

	*start = cpu_to_be32(ff_args->num_errors);
	/* This assume we always return _ALL_ layouts */
	return ff_layout_encode_ds_ioerr(xdr, &ff_args->errors);
}

static void
encode_opaque_fixed(struct xdr_stream *xdr, const void *buf, size_t len)
{
	__be32 *p;

	p = xdr_reserve_space(xdr, len);
	xdr_encode_opaque_fixed(p, buf, len);
}

static void
ff_layout_encode_ff_iostat_head(struct xdr_stream *xdr,
			    const nfs4_stateid *stateid,
			    const struct nfs42_layoutstat_devinfo *devinfo)
{
	__be32 *p;

	p = xdr_reserve_space(xdr, 8 + 8);
	p = xdr_encode_hyper(p, devinfo->offset);
	p = xdr_encode_hyper(p, devinfo->length);
	encode_opaque_fixed(xdr, stateid->data, NFS4_STATEID_SIZE);
	p = xdr_reserve_space(xdr, 4*8);
	p = xdr_encode_hyper(p, devinfo->read_count);
	p = xdr_encode_hyper(p, devinfo->read_bytes);
	p = xdr_encode_hyper(p, devinfo->write_count);
	p = xdr_encode_hyper(p, devinfo->write_bytes);
	encode_opaque_fixed(xdr, devinfo->dev_id.data, NFS4_DEVICEID4_SIZE);
}

static void
ff_layout_encode_ff_iostat(struct xdr_stream *xdr,
			    const nfs4_stateid *stateid,
			    const struct nfs42_layoutstat_devinfo *devinfo)
{
	ff_layout_encode_ff_iostat_head(xdr, stateid, devinfo);
	ff_layout_encode_ff_layoutupdate(xdr, devinfo,
			devinfo->ld_private.data);
}

/* report nothing for now */
static void ff_layout_encode_iostats_array(struct xdr_stream *xdr,
		const struct nfs4_layoutreturn_args *args,
		struct nfs4_flexfile_layoutreturn_args *ff_args)
{
	__be32 *p;
	int i;

	p = xdr_reserve_space(xdr, 4);
	*p = cpu_to_be32(ff_args->num_dev);
	for (i = 0; i < ff_args->num_dev; i++)
		ff_layout_encode_ff_iostat(xdr,
				&args->layout->plh_stateid,
				&ff_args->devinfo[i]);
}

static void
ff_layout_free_iostats_array(struct nfs42_layoutstat_devinfo *devinfo,
		unsigned int num_entries)
{
	unsigned int i;

	for (i = 0; i < num_entries; i++) {
		if (!devinfo[i].ld_private.ops)
			continue;
		if (!devinfo[i].ld_private.ops->free)
			continue;
		devinfo[i].ld_private.ops->free(&devinfo[i].ld_private);
	}
}

static struct nfs4_deviceid_node *
ff_layout_alloc_deviceid_node(struct nfs_server *server,
			      struct pnfs_device *pdev, gfp_t gfp_flags)
{
	struct nfs4_ff_layout_ds *dsaddr;

	dsaddr = nfs4_ff_alloc_deviceid_node(server, pdev, gfp_flags);
	if (!dsaddr)
		return NULL;
	return &dsaddr->id_node;
}

static void
ff_layout_encode_layoutreturn(struct xdr_stream *xdr,
		const void *voidargs,
		const struct nfs4_xdr_opaque_data *ff_opaque)
{
	const struct nfs4_layoutreturn_args *args = voidargs;
	struct nfs4_flexfile_layoutreturn_args *ff_args = ff_opaque->data;
	struct xdr_buf tmp_buf = {
		.head = {
			[0] = {
				.iov_base = page_address(ff_args->pages[0]),
			},
		},
		.buflen = PAGE_SIZE,
	};
	struct xdr_stream tmp_xdr;
	__be32 *start;

	dprintk("%s: Begin\n", __func__);

	xdr_init_encode(&tmp_xdr, &tmp_buf, NULL);

	ff_layout_encode_ioerr(&tmp_xdr, args, ff_args);
	ff_layout_encode_iostats_array(&tmp_xdr, args, ff_args);

	start = xdr_reserve_space(xdr, 4);
	*start = cpu_to_be32(tmp_buf.len);
	xdr_write_pages(xdr, ff_args->pages, 0, tmp_buf.len);

	dprintk("%s: Return\n", __func__);
}

static void
ff_layout_free_layoutreturn(struct nfs4_xdr_opaque_data *args)
{
	struct nfs4_flexfile_layoutreturn_args *ff_args;

	if (!args->data)
		return;
	ff_args = args->data;
	args->data = NULL;

	ff_layout_free_ds_ioerr(&ff_args->errors);
	ff_layout_free_iostats_array(ff_args->devinfo, ff_args->num_dev);

	put_page(ff_args->pages[0]);
	kfree(ff_args);
}

const struct nfs4_xdr_opaque_ops layoutreturn_ops = {
	.encode = ff_layout_encode_layoutreturn,
	.free = ff_layout_free_layoutreturn,
};

static int
ff_layout_prepare_layoutreturn(struct nfs4_layoutreturn_args *args)
{
	struct nfs4_flexfile_layoutreturn_args *ff_args;
	struct nfs4_flexfile_layout *ff_layout = FF_LAYOUT_FROM_HDR(args->layout);

	ff_args = kmalloc(sizeof(*ff_args), GFP_KERNEL);
	if (!ff_args)
		goto out_nomem;
	ff_args->pages[0] = alloc_page(GFP_KERNEL);
	if (!ff_args->pages[0])
		goto out_nomem_free;

	INIT_LIST_HEAD(&ff_args->errors);
	ff_args->num_errors = ff_layout_fetch_ds_ioerr(args->layout,
			&args->range, &ff_args->errors,
			FF_LAYOUTRETURN_MAXERR);

	spin_lock(&args->inode->i_lock);
	ff_args->num_dev = ff_layout_mirror_prepare_stats(&ff_layout->generic_hdr,
			&ff_args->devinfo[0], ARRAY_SIZE(ff_args->devinfo));
	spin_unlock(&args->inode->i_lock);

	args->ld_private->ops = &layoutreturn_ops;
	args->ld_private->data = ff_args;
	return 0;
out_nomem_free:
	kfree(ff_args);
out_nomem:
	return -ENOMEM;
}

static int
ff_layout_ntop4(const struct sockaddr *sap, char *buf, const size_t buflen)
{
	const struct sockaddr_in *sin = (struct sockaddr_in *)sap;

	return snprintf(buf, buflen, "%pI4", &sin->sin_addr);
}

static size_t
ff_layout_ntop6_noscopeid(const struct sockaddr *sap, char *buf,
			  const int buflen)
{
	const struct sockaddr_in6 *sin6 = (struct sockaddr_in6 *)sap;
	const struct in6_addr *addr = &sin6->sin6_addr;

	/*
	 * RFC 4291, Section 2.2.2
	 *
	 * Shorthanded ANY address
	 */
	if (ipv6_addr_any(addr))
		return snprintf(buf, buflen, "::");

	/*
	 * RFC 4291, Section 2.2.2
	 *
	 * Shorthanded loopback address
	 */
	if (ipv6_addr_loopback(addr))
		return snprintf(buf, buflen, "::1");

	/*
	 * RFC 4291, Section 2.2.3
	 *
	 * Special presentation address format for mapped v4
	 * addresses.
	 */
	if (ipv6_addr_v4mapped(addr))
		return snprintf(buf, buflen, "::ffff:%pI4",
					&addr->s6_addr32[3]);

	/*
	 * RFC 4291, Section 2.2.1
	 */
	return snprintf(buf, buflen, "%pI6c", addr);
}

/* Derived from rpc_sockaddr2uaddr */
static void
ff_layout_encode_netaddr(struct xdr_stream *xdr, struct nfs4_pnfs_ds_addr *da)
{
	struct sockaddr *sap = (struct sockaddr *)&da->da_addr;
	char portbuf[RPCBIND_MAXUADDRPLEN];
	char addrbuf[RPCBIND_MAXUADDRLEN];
	char *netid;
	unsigned short port;
	int len, netid_len;
	__be32 *p;

	switch (sap->sa_family) {
	case AF_INET:
		if (ff_layout_ntop4(sap, addrbuf, sizeof(addrbuf)) == 0)
			return;
		port = ntohs(((struct sockaddr_in *)sap)->sin_port);
		netid = "tcp";
		netid_len = 3;
		break;
	case AF_INET6:
		if (ff_layout_ntop6_noscopeid(sap, addrbuf, sizeof(addrbuf)) == 0)
			return;
		port = ntohs(((struct sockaddr_in6 *)sap)->sin6_port);
		netid = "tcp6";
		netid_len = 4;
		break;
	default:
		/* we only support tcp and tcp6 */
		WARN_ON_ONCE(1);
		return;
	}

	snprintf(portbuf, sizeof(portbuf), ".%u.%u", port >> 8, port & 0xff);
	len = strlcat(addrbuf, portbuf, sizeof(addrbuf));

	p = xdr_reserve_space(xdr, 4 + netid_len);
	xdr_encode_opaque(p, netid, netid_len);

	p = xdr_reserve_space(xdr, 4 + len);
	xdr_encode_opaque(p, addrbuf, len);
}

static void
ff_layout_encode_nfstime(struct xdr_stream *xdr,
			 ktime_t t)
{
	struct timespec64 ts;
	__be32 *p;

	p = xdr_reserve_space(xdr, 12);
	ts = ktime_to_timespec64(t);
	p = xdr_encode_hyper(p, ts.tv_sec);
	*p++ = cpu_to_be32(ts.tv_nsec);
}

static void
ff_layout_encode_io_latency(struct xdr_stream *xdr,
			    struct nfs4_ff_io_stat *stat)
{
	__be32 *p;

	p = xdr_reserve_space(xdr, 5 * 8);
	p = xdr_encode_hyper(p, stat->ops_requested);
	p = xdr_encode_hyper(p, stat->bytes_requested);
	p = xdr_encode_hyper(p, stat->ops_completed);
	p = xdr_encode_hyper(p, stat->bytes_completed);
	p = xdr_encode_hyper(p, stat->bytes_not_delivered);
	ff_layout_encode_nfstime(xdr, stat->total_busy_time);
	ff_layout_encode_nfstime(xdr, stat->aggregate_completion_time);
}

static void
ff_layout_encode_ff_layoutupdate(struct xdr_stream *xdr,
			      const struct nfs42_layoutstat_devinfo *devinfo,
			      struct nfs4_ff_layout_mirror *mirror)
{
	struct nfs4_pnfs_ds_addr *da;
	struct nfs4_pnfs_ds *ds = mirror->mirror_ds->ds;
	struct nfs_fh *fh = &mirror->fh_versions[0];
	__be32 *p;

	da = list_first_entry(&ds->ds_addrs, struct nfs4_pnfs_ds_addr, da_node);
	dprintk("%s: DS %s: encoding address %s\n",
		__func__, ds->ds_remotestr, da->da_remotestr);
	/* netaddr4 */
	ff_layout_encode_netaddr(xdr, da);
	/* nfs_fh4 */
	p = xdr_reserve_space(xdr, 4 + fh->size);
	xdr_encode_opaque(p, fh->data, fh->size);
	/* ff_io_latency4 read */
	spin_lock(&mirror->lock);
	ff_layout_encode_io_latency(xdr, &mirror->read_stat.io_stat);
	/* ff_io_latency4 write */
	ff_layout_encode_io_latency(xdr, &mirror->write_stat.io_stat);
	spin_unlock(&mirror->lock);
	/* nfstime4 */
	ff_layout_encode_nfstime(xdr, ktime_sub(ktime_get(), mirror->start_time));
	/* bool */
	p = xdr_reserve_space(xdr, 4);
	*p = cpu_to_be32(false);
}

static void
ff_layout_encode_layoutstats(struct xdr_stream *xdr, const void *args,
			     const struct nfs4_xdr_opaque_data *opaque)
{
	struct nfs42_layoutstat_devinfo *devinfo = container_of(opaque,
			struct nfs42_layoutstat_devinfo, ld_private);
	__be32 *start;

	/* layoutupdate length */
	start = xdr_reserve_space(xdr, 4);
	ff_layout_encode_ff_layoutupdate(xdr, devinfo, opaque->data);

	*start = cpu_to_be32((xdr->p - start - 1) * 4);
}

static void
ff_layout_free_layoutstats(struct nfs4_xdr_opaque_data *opaque)
{
	struct nfs4_ff_layout_mirror *mirror = opaque->data;

	ff_layout_put_mirror(mirror);
}

static const struct nfs4_xdr_opaque_ops layoutstat_ops = {
	.encode = ff_layout_encode_layoutstats,
	.free	= ff_layout_free_layoutstats,
};

static int
ff_layout_mirror_prepare_stats(struct pnfs_layout_hdr *lo,
			       struct nfs42_layoutstat_devinfo *devinfo,
			       int dev_limit)
{
	struct nfs4_flexfile_layout *ff_layout = FF_LAYOUT_FROM_HDR(lo);
	struct nfs4_ff_layout_mirror *mirror;
	struct nfs4_deviceid_node *dev;
	int i = 0;

	list_for_each_entry(mirror, &ff_layout->mirrors, mirrors) {
		if (i >= dev_limit)
			break;
		if (IS_ERR_OR_NULL(mirror->mirror_ds))
			continue;
		if (!test_and_clear_bit(NFS4_FF_MIRROR_STAT_AVAIL, &mirror->flags))
			continue;
		/* mirror refcount put in cleanup_layoutstats */
		if (!atomic_inc_not_zero(&mirror->ref))
			continue;
		dev = &mirror->mirror_ds->id_node; 
		memcpy(&devinfo->dev_id, &dev->deviceid, NFS4_DEVICEID4_SIZE);
		devinfo->offset = 0;
		devinfo->length = NFS4_MAX_UINT64;
		spin_lock(&mirror->lock);
		devinfo->read_count = mirror->read_stat.io_stat.ops_completed;
		devinfo->read_bytes = mirror->read_stat.io_stat.bytes_completed;
		devinfo->write_count = mirror->write_stat.io_stat.ops_completed;
		devinfo->write_bytes = mirror->write_stat.io_stat.bytes_completed;
		spin_unlock(&mirror->lock);
		devinfo->layout_type = LAYOUT_FLEX_FILES;
		devinfo->ld_private.ops = &layoutstat_ops;
		devinfo->ld_private.data = mirror;

		devinfo++;
		i++;
	}
	return i;
}

static int
ff_layout_prepare_layoutstats(struct nfs42_layoutstat_args *args)
{
	struct nfs4_flexfile_layout *ff_layout;
	const int dev_count = PNFS_LAYOUTSTATS_MAXDEV;

	/* For now, send at most PNFS_LAYOUTSTATS_MAXDEV statistics */
	args->devinfo = kmalloc_array(dev_count, sizeof(*args->devinfo), GFP_NOIO);
	if (!args->devinfo)
		return -ENOMEM;

	spin_lock(&args->inode->i_lock);
	ff_layout = FF_LAYOUT_FROM_HDR(NFS_I(args->inode)->layout);
	args->num_dev = ff_layout_mirror_prepare_stats(&ff_layout->generic_hdr,
			&args->devinfo[0], dev_count);
	spin_unlock(&args->inode->i_lock);
	if (!args->num_dev) {
		kfree(args->devinfo);
		args->devinfo = NULL;
		return -ENOENT;
	}

	return 0;
}

static struct pnfs_layoutdriver_type flexfilelayout_type = {
	.id			= LAYOUT_FLEX_FILES,
	.name			= "LAYOUT_FLEX_FILES",
	.owner			= THIS_MODULE,
	.alloc_layout_hdr	= ff_layout_alloc_layout_hdr,
	.free_layout_hdr	= ff_layout_free_layout_hdr,
	.alloc_lseg		= ff_layout_alloc_lseg,
	.free_lseg		= ff_layout_free_lseg,
	.add_lseg		= ff_layout_add_lseg,
	.pg_read_ops		= &ff_layout_pg_read_ops,
	.pg_write_ops		= &ff_layout_pg_write_ops,
	.get_ds_info		= ff_layout_get_ds_info,
	.free_deviceid_node	= ff_layout_free_deviceid_node,
	.mark_request_commit	= pnfs_layout_mark_request_commit,
	.clear_request_commit	= pnfs_generic_clear_request_commit,
	.scan_commit_lists	= pnfs_generic_scan_commit_lists,
	.recover_commit_reqs	= pnfs_generic_recover_commit_reqs,
	.commit_pagelist	= ff_layout_commit_pagelist,
	.read_pagelist		= ff_layout_read_pagelist,
	.write_pagelist		= ff_layout_write_pagelist,
	.alloc_deviceid_node    = ff_layout_alloc_deviceid_node,
	.prepare_layoutreturn   = ff_layout_prepare_layoutreturn,
	.sync			= pnfs_nfs_generic_sync,
	.prepare_layoutstats	= ff_layout_prepare_layoutstats,
};

static int __init nfs4flexfilelayout_init(void)
{
	printk(KERN_INFO "%s: NFSv4 Flexfile Layout Driver Registering...\n",
	       __func__);
	if (!ff_zero_group) {
		ff_zero_group = groups_alloc(0);
		if (!ff_zero_group)
			return -ENOMEM;
	}
	return pnfs_register_layoutdriver(&flexfilelayout_type);
}

static void __exit nfs4flexfilelayout_exit(void)
{
	printk(KERN_INFO "%s: NFSv4 Flexfile Layout Driver Unregistering...\n",
	       __func__);
	pnfs_unregister_layoutdriver(&flexfilelayout_type);
	if (ff_zero_group) {
		put_group_info(ff_zero_group);
		ff_zero_group = NULL;
	}
}

MODULE_ALIAS("nfs-layouttype4-4");

MODULE_LICENSE("GPL");
MODULE_DESCRIPTION("The NFSv4 flexfile layout driver");

module_init(nfs4flexfilelayout_init);
module_exit(nfs4flexfilelayout_exit);<|MERGE_RESOLUTION|>--- conflicted
+++ resolved
@@ -32,15 +32,12 @@
 
 static void ff_layout_read_record_layoutstats_done(struct rpc_task *task,
 		struct nfs_pgio_header *hdr);
-<<<<<<< HEAD
-=======
 static int ff_layout_mirror_prepare_stats(struct pnfs_layout_hdr *lo,
 			       struct nfs42_layoutstat_devinfo *devinfo,
 			       int dev_limit);
 static void ff_layout_encode_ff_layoutupdate(struct xdr_stream *xdr,
 			      const struct nfs42_layoutstat_devinfo *devinfo,
 			      struct nfs4_ff_layout_mirror *mirror);
->>>>>>> a062067a
 
 static struct pnfs_layout_hdr *
 ff_layout_alloc_layout_hdr(struct inode *inode, gfp_t gfp_flags)
