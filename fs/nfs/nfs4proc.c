/*
 *  fs/nfs/nfs4proc.c
 *
 *  Client-side procedure declarations for NFSv4.
 *
 *  Copyright (c) 2002 The Regents of the University of Michigan.
 *  All rights reserved.
 *
 *  Kendrick Smith <kmsmith@umich.edu>
 *  Andy Adamson   <andros@umich.edu>
 *
 *  Redistribution and use in source and binary forms, with or without
 *  modification, are permitted provided that the following conditions
 *  are met:
 *
 *  1. Redistributions of source code must retain the above copyright
 *     notice, this list of conditions and the following disclaimer.
 *  2. Redistributions in binary form must reproduce the above copyright
 *     notice, this list of conditions and the following disclaimer in the
 *     documentation and/or other materials provided with the distribution.
 *  3. Neither the name of the University nor the names of its
 *     contributors may be used to endorse or promote products derived
 *     from this software without specific prior written permission.
 *
 *  THIS SOFTWARE IS PROVIDED ``AS IS'' AND ANY EXPRESS OR IMPLIED
 *  WARRANTIES, INCLUDING, BUT NOT LIMITED TO, THE IMPLIED WARRANTIES OF
 *  MERCHANTABILITY AND FITNESS FOR A PARTICULAR PURPOSE ARE
 *  DISCLAIMED. IN NO EVENT SHALL THE REGENTS OR CONTRIBUTORS BE LIABLE
 *  FOR ANY DIRECT, INDIRECT, INCIDENTAL, SPECIAL, EXEMPLARY, OR
 *  CONSEQUENTIAL DAMAGES (INCLUDING, BUT NOT LIMITED TO, PROCUREMENT OF
 *  SUBSTITUTE GOODS OR SERVICES; LOSS OF USE, DATA, OR PROFITS; OR
 *  BUSINESS INTERRUPTION) HOWEVER CAUSED AND ON ANY THEORY OF
 *  LIABILITY, WHETHER IN CONTRACT, STRICT LIABILITY, OR TORT (INCLUDING
 *  NEGLIGENCE OR OTHERWISE) ARISING IN ANY WAY OUT OF THE USE OF THIS
 *  SOFTWARE, EVEN IF ADVISED OF THE POSSIBILITY OF SUCH DAMAGE.
 */

#include <linux/mm.h>
#include <linux/delay.h>
#include <linux/errno.h>
#include <linux/string.h>
#include <linux/ratelimit.h>
#include <linux/printk.h>
#include <linux/slab.h>
#include <linux/sunrpc/clnt.h>
#include <linux/sunrpc/gss_api.h>
#include <linux/nfs.h>
#include <linux/nfs4.h>
#include <linux/nfs_fs.h>
#include <linux/nfs_page.h>
#include <linux/nfs_mount.h>
#include <linux/namei.h>
#include <linux/mount.h>
#include <linux/module.h>
#include <linux/nfs_idmap.h>
#include <linux/sunrpc/bc_xprt.h>
#include <linux/xattr.h>
#include <linux/utsname.h>
#include <linux/freezer.h>

#include "nfs4_fs.h"
#include "delegation.h"
#include "internal.h"
#include "iostat.h"
#include "callback.h"
#include "pnfs.h"

#define NFSDBG_FACILITY		NFSDBG_PROC

#define NFS4_POLL_RETRY_MIN	(HZ/10)
#define NFS4_POLL_RETRY_MAX	(15*HZ)

#define NFS4_MAX_LOOP_ON_RECOVER (10)

static unsigned short max_session_slots = NFS4_DEF_SLOT_TABLE_SIZE;

struct nfs4_opendata;
static int _nfs4_proc_open(struct nfs4_opendata *data);
static int _nfs4_recover_proc_open(struct nfs4_opendata *data);
static int nfs4_do_fsinfo(struct nfs_server *, struct nfs_fh *, struct nfs_fsinfo *);
static int nfs4_async_handle_error(struct rpc_task *, const struct nfs_server *, struct nfs4_state *);
static void nfs_fixup_referral_attributes(struct nfs_fattr *fattr);
static int _nfs4_proc_getattr(struct nfs_server *server, struct nfs_fh *fhandle, struct nfs_fattr *fattr);
static int nfs4_do_setattr(struct inode *inode, struct rpc_cred *cred,
			    struct nfs_fattr *fattr, struct iattr *sattr,
			    struct nfs4_state *state);
#ifdef CONFIG_NFS_V4_1
static int nfs41_test_stateid(struct nfs_server *, nfs4_stateid *);
static int nfs41_free_stateid(struct nfs_server *, nfs4_stateid *);
#endif
/* Prevent leaks of NFSv4 errors into userland */
static int nfs4_map_errors(int err)
{
	if (err >= -1000)
		return err;
	switch (err) {
	case -NFS4ERR_RESOURCE:
		return -EREMOTEIO;
	case -NFS4ERR_WRONGSEC:
		return -EPERM;
	case -NFS4ERR_BADOWNER:
	case -NFS4ERR_BADNAME:
		return -EINVAL;
	default:
		dprintk("%s could not handle NFSv4 error %d\n",
				__func__, -err);
		break;
	}
	return -EIO;
}

/*
 * This is our standard bitmap for GETATTR requests.
 */
const u32 nfs4_fattr_bitmap[2] = {
	FATTR4_WORD0_TYPE
	| FATTR4_WORD0_CHANGE
	| FATTR4_WORD0_SIZE
	| FATTR4_WORD0_FSID
	| FATTR4_WORD0_FILEID,
	FATTR4_WORD1_MODE
	| FATTR4_WORD1_NUMLINKS
	| FATTR4_WORD1_OWNER
	| FATTR4_WORD1_OWNER_GROUP
	| FATTR4_WORD1_RAWDEV
	| FATTR4_WORD1_SPACE_USED
	| FATTR4_WORD1_TIME_ACCESS
	| FATTR4_WORD1_TIME_METADATA
	| FATTR4_WORD1_TIME_MODIFY
};

const u32 nfs4_statfs_bitmap[2] = {
	FATTR4_WORD0_FILES_AVAIL
	| FATTR4_WORD0_FILES_FREE
	| FATTR4_WORD0_FILES_TOTAL,
	FATTR4_WORD1_SPACE_AVAIL
	| FATTR4_WORD1_SPACE_FREE
	| FATTR4_WORD1_SPACE_TOTAL
};

const u32 nfs4_pathconf_bitmap[2] = {
	FATTR4_WORD0_MAXLINK
	| FATTR4_WORD0_MAXNAME,
	0
};

const u32 nfs4_fsinfo_bitmap[3] = { FATTR4_WORD0_MAXFILESIZE
			| FATTR4_WORD0_MAXREAD
			| FATTR4_WORD0_MAXWRITE
			| FATTR4_WORD0_LEASE_TIME,
			FATTR4_WORD1_TIME_DELTA
			| FATTR4_WORD1_FS_LAYOUT_TYPES,
			FATTR4_WORD2_LAYOUT_BLKSIZE
};

const u32 nfs4_fs_locations_bitmap[2] = {
	FATTR4_WORD0_TYPE
	| FATTR4_WORD0_CHANGE
	| FATTR4_WORD0_SIZE
	| FATTR4_WORD0_FSID
	| FATTR4_WORD0_FILEID
	| FATTR4_WORD0_FS_LOCATIONS,
	FATTR4_WORD1_MODE
	| FATTR4_WORD1_NUMLINKS
	| FATTR4_WORD1_OWNER
	| FATTR4_WORD1_OWNER_GROUP
	| FATTR4_WORD1_RAWDEV
	| FATTR4_WORD1_SPACE_USED
	| FATTR4_WORD1_TIME_ACCESS
	| FATTR4_WORD1_TIME_METADATA
	| FATTR4_WORD1_TIME_MODIFY
	| FATTR4_WORD1_MOUNTED_ON_FILEID
};

static void nfs4_setup_readdir(u64 cookie, __be32 *verifier, struct dentry *dentry,
		struct nfs4_readdir_arg *readdir)
{
	__be32 *start, *p;

	BUG_ON(readdir->count < 80);
	if (cookie > 2) {
		readdir->cookie = cookie;
		memcpy(&readdir->verifier, verifier, sizeof(readdir->verifier));
		return;
	}

	readdir->cookie = 0;
	memset(&readdir->verifier, 0, sizeof(readdir->verifier));
	if (cookie == 2)
		return;
	
	/*
	 * NFSv4 servers do not return entries for '.' and '..'
	 * Therefore, we fake these entries here.  We let '.'
	 * have cookie 0 and '..' have cookie 1.  Note that
	 * when talking to the server, we always send cookie 0
	 * instead of 1 or 2.
	 */
	start = p = kmap_atomic(*readdir->pages);
	
	if (cookie == 0) {
		*p++ = xdr_one;                                  /* next */
		*p++ = xdr_zero;                   /* cookie, first word */
		*p++ = xdr_one;                   /* cookie, second word */
		*p++ = xdr_one;                             /* entry len */
		memcpy(p, ".\0\0\0", 4);                        /* entry */
		p++;
		*p++ = xdr_one;                         /* bitmap length */
		*p++ = htonl(FATTR4_WORD0_FILEID);             /* bitmap */
		*p++ = htonl(8);              /* attribute buffer length */
		p = xdr_encode_hyper(p, NFS_FILEID(dentry->d_inode));
	}
	
	*p++ = xdr_one;                                  /* next */
	*p++ = xdr_zero;                   /* cookie, first word */
	*p++ = xdr_two;                   /* cookie, second word */
	*p++ = xdr_two;                             /* entry len */
	memcpy(p, "..\0\0", 4);                         /* entry */
	p++;
	*p++ = xdr_one;                         /* bitmap length */
	*p++ = htonl(FATTR4_WORD0_FILEID);             /* bitmap */
	*p++ = htonl(8);              /* attribute buffer length */
	p = xdr_encode_hyper(p, NFS_FILEID(dentry->d_parent->d_inode));

	readdir->pgbase = (char *)p - (char *)start;
	readdir->count -= readdir->pgbase;
	kunmap_atomic(start);
}

static int nfs4_wait_clnt_recover(struct nfs_client *clp)
{
	int res;

	might_sleep();

	res = wait_on_bit(&clp->cl_state, NFS4CLNT_MANAGER_RUNNING,
			nfs_wait_bit_killable, TASK_KILLABLE);
	return res;
}

static int nfs4_delay(struct rpc_clnt *clnt, long *timeout)
{
	int res = 0;

	might_sleep();

	if (*timeout <= 0)
		*timeout = NFS4_POLL_RETRY_MIN;
	if (*timeout > NFS4_POLL_RETRY_MAX)
		*timeout = NFS4_POLL_RETRY_MAX;
	freezable_schedule_timeout_killable(*timeout);
	if (fatal_signal_pending(current))
		res = -ERESTARTSYS;
	*timeout <<= 1;
	return res;
}

/* This is the error handling routine for processes that are allowed
 * to sleep.
 */
static int nfs4_handle_exception(struct nfs_server *server, int errorcode, struct nfs4_exception *exception)
{
	struct nfs_client *clp = server->nfs_client;
	struct nfs4_state *state = exception->state;
	struct inode *inode = exception->inode;
	int ret = errorcode;

	exception->retry = 0;
	switch(errorcode) {
		case 0:
			return 0;
		case -NFS4ERR_OPENMODE:
<<<<<<< HEAD
			if (nfs_have_delegation(inode, FMODE_READ)) {
=======
			if (inode && nfs_have_delegation(inode, FMODE_READ)) {
>>>>>>> b0b9e5c5
				nfs_inode_return_delegation(inode);
				exception->retry = 1;
				return 0;
			}
			if (state == NULL)
				break;
			nfs4_schedule_stateid_recovery(server, state);
			goto wait_on_recovery;
		case -NFS4ERR_DELEG_REVOKED:
		case -NFS4ERR_ADMIN_REVOKED:
		case -NFS4ERR_BAD_STATEID:
<<<<<<< HEAD
			if (state != NULL)
				nfs_remove_bad_delegation(state->inode);
=======
>>>>>>> b0b9e5c5
			if (state == NULL)
				break;
			nfs_remove_bad_delegation(state->inode);
			nfs4_schedule_stateid_recovery(server, state);
			goto wait_on_recovery;
		case -NFS4ERR_EXPIRED:
			if (state != NULL)
				nfs4_schedule_stateid_recovery(server, state);
		case -NFS4ERR_STALE_STATEID:
		case -NFS4ERR_STALE_CLIENTID:
			nfs4_schedule_lease_recovery(clp);
			goto wait_on_recovery;
#if defined(CONFIG_NFS_V4_1)
		case -NFS4ERR_BADSESSION:
		case -NFS4ERR_BADSLOT:
		case -NFS4ERR_BAD_HIGH_SLOT:
		case -NFS4ERR_CONN_NOT_BOUND_TO_SESSION:
		case -NFS4ERR_DEADSESSION:
		case -NFS4ERR_SEQ_FALSE_RETRY:
		case -NFS4ERR_SEQ_MISORDERED:
			dprintk("%s ERROR: %d Reset session\n", __func__,
				errorcode);
			nfs4_schedule_session_recovery(clp->cl_session);
			exception->retry = 1;
			break;
#endif /* defined(CONFIG_NFS_V4_1) */
		case -NFS4ERR_FILE_OPEN:
			if (exception->timeout > HZ) {
				/* We have retried a decent amount, time to
				 * fail
				 */
				ret = -EBUSY;
				break;
			}
		case -NFS4ERR_GRACE:
		case -NFS4ERR_DELAY:
		case -EKEYEXPIRED:
			ret = nfs4_delay(server->client, &exception->timeout);
			if (ret != 0)
				break;
		case -NFS4ERR_RETRY_UNCACHED_REP:
		case -NFS4ERR_OLD_STATEID:
			exception->retry = 1;
			break;
		case -NFS4ERR_BADOWNER:
			/* The following works around a Linux server bug! */
		case -NFS4ERR_BADNAME:
			if (server->caps & NFS_CAP_UIDGID_NOMAP) {
				server->caps &= ~NFS_CAP_UIDGID_NOMAP;
				exception->retry = 1;
				printk(KERN_WARNING "NFS: v4 server %s "
						"does not accept raw "
						"uid/gids. "
						"Reenabling the idmapper.\n",
						server->nfs_client->cl_hostname);
			}
	}
	/* We failed to handle the error */
	return nfs4_map_errors(ret);
wait_on_recovery:
	ret = nfs4_wait_clnt_recover(clp);
	if (ret == 0)
		exception->retry = 1;
	return ret;
}


static void do_renew_lease(struct nfs_client *clp, unsigned long timestamp)
{
	spin_lock(&clp->cl_lock);
	if (time_before(clp->cl_last_renewal,timestamp))
		clp->cl_last_renewal = timestamp;
	spin_unlock(&clp->cl_lock);
}

static void renew_lease(const struct nfs_server *server, unsigned long timestamp)
{
	do_renew_lease(server->nfs_client, timestamp);
}

#if defined(CONFIG_NFS_V4_1)

/*
 * nfs4_free_slot - free a slot and efficiently update slot table.
 *
 * freeing a slot is trivially done by clearing its respective bit
 * in the bitmap.
 * If the freed slotid equals highest_used_slotid we want to update it
 * so that the server would be able to size down the slot table if needed,
 * otherwise we know that the highest_used_slotid is still in use.
 * When updating highest_used_slotid there may be "holes" in the bitmap
 * so we need to scan down from highest_used_slotid to 0 looking for the now
 * highest slotid in use.
 * If none found, highest_used_slotid is set to NFS4_NO_SLOT.
 *
 * Must be called while holding tbl->slot_tbl_lock
 */
static void
nfs4_free_slot(struct nfs4_slot_table *tbl, u32 slotid)
{
	BUG_ON(slotid >= NFS4_MAX_SLOT_TABLE);
	/* clear used bit in bitmap */
	__clear_bit(slotid, tbl->used_slots);

	/* update highest_used_slotid when it is freed */
	if (slotid == tbl->highest_used_slotid) {
		slotid = find_last_bit(tbl->used_slots, tbl->max_slots);
		if (slotid < tbl->max_slots)
			tbl->highest_used_slotid = slotid;
		else
			tbl->highest_used_slotid = NFS4_NO_SLOT;
	}
	dprintk("%s: slotid %u highest_used_slotid %d\n", __func__,
		slotid, tbl->highest_used_slotid);
}

bool nfs4_set_task_privileged(struct rpc_task *task, void *dummy)
{
	rpc_task_set_priority(task, RPC_PRIORITY_PRIVILEGED);
	return true;
}

/*
 * Signal state manager thread if session fore channel is drained
 */
static void nfs4_check_drain_fc_complete(struct nfs4_session *ses)
{
	if (!test_bit(NFS4_SESSION_DRAINING, &ses->session_state)) {
		rpc_wake_up_first(&ses->fc_slot_table.slot_tbl_waitq,
				nfs4_set_task_privileged, NULL);
		return;
	}

	if (ses->fc_slot_table.highest_used_slotid != NFS4_NO_SLOT)
		return;

	dprintk("%s COMPLETE: Session Fore Channel Drained\n", __func__);
	complete(&ses->fc_slot_table.complete);
}

/*
 * Signal state manager thread if session back channel is drained
 */
void nfs4_check_drain_bc_complete(struct nfs4_session *ses)
{
	if (!test_bit(NFS4_SESSION_DRAINING, &ses->session_state) ||
	    ses->bc_slot_table.highest_used_slotid != NFS4_NO_SLOT)
		return;
	dprintk("%s COMPLETE: Session Back Channel Drained\n", __func__);
	complete(&ses->bc_slot_table.complete);
}

static void nfs41_sequence_free_slot(struct nfs4_sequence_res *res)
{
	struct nfs4_slot_table *tbl;

	tbl = &res->sr_session->fc_slot_table;
	if (!res->sr_slot) {
		/* just wake up the next guy waiting since
		 * we may have not consumed a slot after all */
		dprintk("%s: No slot\n", __func__);
		return;
	}

	spin_lock(&tbl->slot_tbl_lock);
	nfs4_free_slot(tbl, res->sr_slot - tbl->slots);
	nfs4_check_drain_fc_complete(res->sr_session);
	spin_unlock(&tbl->slot_tbl_lock);
	res->sr_slot = NULL;
}

static int nfs41_sequence_done(struct rpc_task *task, struct nfs4_sequence_res *res)
{
	unsigned long timestamp;
	struct nfs_client *clp;

	/*
	 * sr_status remains 1 if an RPC level error occurred. The server
	 * may or may not have processed the sequence operation..
	 * Proceed as if the server received and processed the sequence
	 * operation.
	 */
	if (res->sr_status == 1)
		res->sr_status = NFS_OK;

	/* don't increment the sequence number if the task wasn't sent */
	if (!RPC_WAS_SENT(task))
		goto out;

	/* Check the SEQUENCE operation status */
	switch (res->sr_status) {
	case 0:
		/* Update the slot's sequence and clientid lease timer */
		++res->sr_slot->seq_nr;
		timestamp = res->sr_renewal_time;
		clp = res->sr_session->clp;
		do_renew_lease(clp, timestamp);
		/* Check sequence flags */
		if (res->sr_status_flags != 0)
			nfs4_schedule_lease_recovery(clp);
		break;
	case -NFS4ERR_DELAY:
		/* The server detected a resend of the RPC call and
		 * returned NFS4ERR_DELAY as per Section 2.10.6.2
		 * of RFC5661.
		 */
		dprintk("%s: slot=%td seq=%d: Operation in progress\n",
			__func__,
			res->sr_slot - res->sr_session->fc_slot_table.slots,
			res->sr_slot->seq_nr);
		goto out_retry;
	default:
		/* Just update the slot sequence no. */
		++res->sr_slot->seq_nr;
	}
out:
	/* The session may be reset by one of the error handlers. */
	dprintk("%s: Error %d free the slot \n", __func__, res->sr_status);
	nfs41_sequence_free_slot(res);
	return 1;
out_retry:
	if (!rpc_restart_call(task))
		goto out;
	rpc_delay(task, NFS4_POLL_RETRY_MAX);
	return 0;
}

static int nfs4_sequence_done(struct rpc_task *task,
			       struct nfs4_sequence_res *res)
{
	if (res->sr_session == NULL)
		return 1;
	return nfs41_sequence_done(task, res);
}

/*
 * nfs4_find_slot - efficiently look for a free slot
 *
 * nfs4_find_slot looks for an unset bit in the used_slots bitmap.
 * If found, we mark the slot as used, update the highest_used_slotid,
 * and respectively set up the sequence operation args.
 * The slot number is returned if found, or NFS4_NO_SLOT otherwise.
 *
 * Note: must be called with under the slot_tbl_lock.
 */
static u32
nfs4_find_slot(struct nfs4_slot_table *tbl)
{
	u32 slotid;
	u32 ret_id = NFS4_NO_SLOT;

	dprintk("--> %s used_slots=%04lx highest_used=%u max_slots=%u\n",
		__func__, tbl->used_slots[0], tbl->highest_used_slotid,
		tbl->max_slots);
	slotid = find_first_zero_bit(tbl->used_slots, tbl->max_slots);
	if (slotid >= tbl->max_slots)
		goto out;
	__set_bit(slotid, tbl->used_slots);
	if (slotid > tbl->highest_used_slotid ||
			tbl->highest_used_slotid == NFS4_NO_SLOT)
		tbl->highest_used_slotid = slotid;
	ret_id = slotid;
out:
	dprintk("<-- %s used_slots=%04lx highest_used=%d slotid=%d \n",
		__func__, tbl->used_slots[0], tbl->highest_used_slotid, ret_id);
	return ret_id;
}

static void nfs41_init_sequence(struct nfs4_sequence_args *args,
		struct nfs4_sequence_res *res, int cache_reply)
{
	args->sa_session = NULL;
	args->sa_cache_this = 0;
	if (cache_reply)
		args->sa_cache_this = 1;
	res->sr_session = NULL;
	res->sr_slot = NULL;
}

int nfs41_setup_sequence(struct nfs4_session *session,
				struct nfs4_sequence_args *args,
				struct nfs4_sequence_res *res,
				struct rpc_task *task)
{
	struct nfs4_slot *slot;
	struct nfs4_slot_table *tbl;
	u32 slotid;

	dprintk("--> %s\n", __func__);
	/* slot already allocated? */
	if (res->sr_slot != NULL)
		return 0;

	tbl = &session->fc_slot_table;

	spin_lock(&tbl->slot_tbl_lock);
	if (test_bit(NFS4_SESSION_DRAINING, &session->session_state) &&
	    !rpc_task_has_priority(task, RPC_PRIORITY_PRIVILEGED)) {
		/* The state manager will wait until the slot table is empty */
		rpc_sleep_on(&tbl->slot_tbl_waitq, task, NULL);
		spin_unlock(&tbl->slot_tbl_lock);
		dprintk("%s session is draining\n", __func__);
		return -EAGAIN;
	}

	if (!rpc_queue_empty(&tbl->slot_tbl_waitq) &&
	    !rpc_task_has_priority(task, RPC_PRIORITY_PRIVILEGED)) {
		rpc_sleep_on(&tbl->slot_tbl_waitq, task, NULL);
		spin_unlock(&tbl->slot_tbl_lock);
		dprintk("%s enforce FIFO order\n", __func__);
		return -EAGAIN;
	}

	slotid = nfs4_find_slot(tbl);
	if (slotid == NFS4_NO_SLOT) {
		rpc_sleep_on(&tbl->slot_tbl_waitq, task, NULL);
		spin_unlock(&tbl->slot_tbl_lock);
		dprintk("<-- %s: no free slots\n", __func__);
		return -EAGAIN;
	}
	spin_unlock(&tbl->slot_tbl_lock);

	rpc_task_set_priority(task, RPC_PRIORITY_NORMAL);
	slot = tbl->slots + slotid;
	args->sa_session = session;
	args->sa_slotid = slotid;

	dprintk("<-- %s slotid=%d seqid=%d\n", __func__, slotid, slot->seq_nr);

	res->sr_session = session;
	res->sr_slot = slot;
	res->sr_renewal_time = jiffies;
	res->sr_status_flags = 0;
	/*
	 * sr_status is only set in decode_sequence, and so will remain
	 * set to 1 if an rpc level failure occurs.
	 */
	res->sr_status = 1;
	return 0;
}
EXPORT_SYMBOL_GPL(nfs41_setup_sequence);

int nfs4_setup_sequence(const struct nfs_server *server,
			struct nfs4_sequence_args *args,
			struct nfs4_sequence_res *res,
			struct rpc_task *task)
{
	struct nfs4_session *session = nfs4_get_session(server);
	int ret = 0;

	if (session == NULL)
		goto out;

	dprintk("--> %s clp %p session %p sr_slot %td\n",
		__func__, session->clp, session, res->sr_slot ?
			res->sr_slot - session->fc_slot_table.slots : -1);

	ret = nfs41_setup_sequence(session, args, res, task);
out:
	dprintk("<-- %s status=%d\n", __func__, ret);
	return ret;
}

struct nfs41_call_sync_data {
	const struct nfs_server *seq_server;
	struct nfs4_sequence_args *seq_args;
	struct nfs4_sequence_res *seq_res;
};

static void nfs41_call_sync_prepare(struct rpc_task *task, void *calldata)
{
	struct nfs41_call_sync_data *data = calldata;

	dprintk("--> %s data->seq_server %p\n", __func__, data->seq_server);

	if (nfs4_setup_sequence(data->seq_server, data->seq_args,
				data->seq_res, task))
		return;
	rpc_call_start(task);
}

static void nfs41_call_priv_sync_prepare(struct rpc_task *task, void *calldata)
{
	rpc_task_set_priority(task, RPC_PRIORITY_PRIVILEGED);
	nfs41_call_sync_prepare(task, calldata);
}

static void nfs41_call_sync_done(struct rpc_task *task, void *calldata)
{
	struct nfs41_call_sync_data *data = calldata;

	nfs41_sequence_done(task, data->seq_res);
}

static const struct rpc_call_ops nfs41_call_sync_ops = {
	.rpc_call_prepare = nfs41_call_sync_prepare,
	.rpc_call_done = nfs41_call_sync_done,
};

static const struct rpc_call_ops nfs41_call_priv_sync_ops = {
	.rpc_call_prepare = nfs41_call_priv_sync_prepare,
	.rpc_call_done = nfs41_call_sync_done,
};

static int nfs4_call_sync_sequence(struct rpc_clnt *clnt,
				   struct nfs_server *server,
				   struct rpc_message *msg,
				   struct nfs4_sequence_args *args,
				   struct nfs4_sequence_res *res,
				   int privileged)
{
	int ret;
	struct rpc_task *task;
	struct nfs41_call_sync_data data = {
		.seq_server = server,
		.seq_args = args,
		.seq_res = res,
	};
	struct rpc_task_setup task_setup = {
		.rpc_client = clnt,
		.rpc_message = msg,
		.callback_ops = &nfs41_call_sync_ops,
		.callback_data = &data
	};

	if (privileged)
		task_setup.callback_ops = &nfs41_call_priv_sync_ops;
	task = rpc_run_task(&task_setup);
	if (IS_ERR(task))
		ret = PTR_ERR(task);
	else {
		ret = task->tk_status;
		rpc_put_task(task);
	}
	return ret;
}

int _nfs4_call_sync_session(struct rpc_clnt *clnt,
			    struct nfs_server *server,
			    struct rpc_message *msg,
			    struct nfs4_sequence_args *args,
			    struct nfs4_sequence_res *res,
			    int cache_reply)
{
	nfs41_init_sequence(args, res, cache_reply);
	return nfs4_call_sync_sequence(clnt, server, msg, args, res, 0);
}

#else
static inline
void nfs41_init_sequence(struct nfs4_sequence_args *args,
		struct nfs4_sequence_res *res, int cache_reply)
{
}

static int nfs4_sequence_done(struct rpc_task *task,
			       struct nfs4_sequence_res *res)
{
	return 1;
}
#endif /* CONFIG_NFS_V4_1 */

int _nfs4_call_sync(struct rpc_clnt *clnt,
		    struct nfs_server *server,
		    struct rpc_message *msg,
		    struct nfs4_sequence_args *args,
		    struct nfs4_sequence_res *res,
		    int cache_reply)
{
	nfs41_init_sequence(args, res, cache_reply);
	return rpc_call_sync(clnt, msg, 0);
}

static inline
int nfs4_call_sync(struct rpc_clnt *clnt,
		   struct nfs_server *server,
		   struct rpc_message *msg,
		   struct nfs4_sequence_args *args,
		   struct nfs4_sequence_res *res,
		   int cache_reply)
{
	return server->nfs_client->cl_mvops->call_sync(clnt, server, msg,
						args, res, cache_reply);
}

static void update_changeattr(struct inode *dir, struct nfs4_change_info *cinfo)
{
	struct nfs_inode *nfsi = NFS_I(dir);

	spin_lock(&dir->i_lock);
	nfsi->cache_validity |= NFS_INO_INVALID_ATTR|NFS_INO_REVAL_PAGECACHE|NFS_INO_INVALID_DATA;
	if (!cinfo->atomic || cinfo->before != dir->i_version)
		nfs_force_lookup_revalidate(dir);
	dir->i_version = cinfo->after;
	spin_unlock(&dir->i_lock);
}

struct nfs4_opendata {
	struct kref kref;
	struct nfs_openargs o_arg;
	struct nfs_openres o_res;
	struct nfs_open_confirmargs c_arg;
	struct nfs_open_confirmres c_res;
	struct nfs4_string owner_name;
	struct nfs4_string group_name;
	struct nfs_fattr f_attr;
	struct nfs_fattr dir_attr;
	struct dentry *dir;
	struct dentry *dentry;
	struct nfs4_state_owner *owner;
	struct nfs4_state *state;
	struct iattr attrs;
	unsigned long timestamp;
	unsigned int rpc_done : 1;
	int rpc_status;
	int cancelled;
};


static void nfs4_init_opendata_res(struct nfs4_opendata *p)
{
	p->o_res.f_attr = &p->f_attr;
	p->o_res.dir_attr = &p->dir_attr;
	p->o_res.seqid = p->o_arg.seqid;
	p->c_res.seqid = p->c_arg.seqid;
	p->o_res.server = p->o_arg.server;
	nfs_fattr_init(&p->f_attr);
	nfs_fattr_init(&p->dir_attr);
	nfs_fattr_init_names(&p->f_attr, &p->owner_name, &p->group_name);
}

static struct nfs4_opendata *nfs4_opendata_alloc(struct dentry *dentry,
		struct nfs4_state_owner *sp, fmode_t fmode, int flags,
		const struct iattr *attrs,
		gfp_t gfp_mask)
{
	struct dentry *parent = dget_parent(dentry);
	struct inode *dir = parent->d_inode;
	struct nfs_server *server = NFS_SERVER(dir);
	struct nfs4_opendata *p;

	p = kzalloc(sizeof(*p), gfp_mask);
	if (p == NULL)
		goto err;
	p->o_arg.seqid = nfs_alloc_seqid(&sp->so_seqid, gfp_mask);
	if (p->o_arg.seqid == NULL)
		goto err_free;
	nfs_sb_active(dentry->d_sb);
	p->dentry = dget(dentry);
	p->dir = parent;
	p->owner = sp;
	atomic_inc(&sp->so_count);
	p->o_arg.fh = NFS_FH(dir);
	p->o_arg.open_flags = flags;
	p->o_arg.fmode = fmode & (FMODE_READ|FMODE_WRITE);
	p->o_arg.clientid = server->nfs_client->cl_clientid;
	p->o_arg.id.create_time = ktime_to_ns(sp->so_seqid.create_time);
	p->o_arg.id.uniquifier = sp->so_seqid.owner_id;
	p->o_arg.name = &dentry->d_name;
	p->o_arg.server = server;
	p->o_arg.bitmask = server->attr_bitmask;
	p->o_arg.dir_bitmask = server->cache_consistency_bitmask;
	p->o_arg.claim = NFS4_OPEN_CLAIM_NULL;
	if (attrs != NULL && attrs->ia_valid != 0) {
		__be32 verf[2];

		p->o_arg.u.attrs = &p->attrs;
		memcpy(&p->attrs, attrs, sizeof(p->attrs));

		verf[0] = jiffies;
		verf[1] = current->pid;
		memcpy(p->o_arg.u.verifier.data, verf,
				sizeof(p->o_arg.u.verifier.data));
	}
	p->c_arg.fh = &p->o_res.fh;
	p->c_arg.stateid = &p->o_res.stateid;
	p->c_arg.seqid = p->o_arg.seqid;
	nfs4_init_opendata_res(p);
	kref_init(&p->kref);
	return p;
err_free:
	kfree(p);
err:
	dput(parent);
	return NULL;
}

static void nfs4_opendata_free(struct kref *kref)
{
	struct nfs4_opendata *p = container_of(kref,
			struct nfs4_opendata, kref);
	struct super_block *sb = p->dentry->d_sb;

	nfs_free_seqid(p->o_arg.seqid);
	if (p->state != NULL)
		nfs4_put_open_state(p->state);
	nfs4_put_state_owner(p->owner);
	dput(p->dir);
	dput(p->dentry);
	nfs_sb_deactive(sb);
	nfs_fattr_free_names(&p->f_attr);
	kfree(p);
}

static void nfs4_opendata_put(struct nfs4_opendata *p)
{
	if (p != NULL)
		kref_put(&p->kref, nfs4_opendata_free);
}

static int nfs4_wait_for_completion_rpc_task(struct rpc_task *task)
{
	int ret;

	ret = rpc_wait_for_completion_task(task);
	return ret;
}

static int can_open_cached(struct nfs4_state *state, fmode_t mode, int open_mode)
{
	int ret = 0;

	if (open_mode & (O_EXCL|O_TRUNC))
		goto out;
	switch (mode & (FMODE_READ|FMODE_WRITE)) {
		case FMODE_READ:
			ret |= test_bit(NFS_O_RDONLY_STATE, &state->flags) != 0
				&& state->n_rdonly != 0;
			break;
		case FMODE_WRITE:
			ret |= test_bit(NFS_O_WRONLY_STATE, &state->flags) != 0
				&& state->n_wronly != 0;
			break;
		case FMODE_READ|FMODE_WRITE:
			ret |= test_bit(NFS_O_RDWR_STATE, &state->flags) != 0
				&& state->n_rdwr != 0;
	}
out:
	return ret;
}

static int can_open_delegated(struct nfs_delegation *delegation, fmode_t fmode)
{
	if (delegation == NULL)
		return 0;
	if ((delegation->type & fmode) != fmode)
		return 0;
	if (test_bit(NFS_DELEGATION_NEED_RECLAIM, &delegation->flags))
		return 0;
	nfs_mark_delegation_referenced(delegation);
	return 1;
}

static void update_open_stateflags(struct nfs4_state *state, fmode_t fmode)
{
	switch (fmode) {
		case FMODE_WRITE:
			state->n_wronly++;
			break;
		case FMODE_READ:
			state->n_rdonly++;
			break;
		case FMODE_READ|FMODE_WRITE:
			state->n_rdwr++;
	}
	nfs4_state_set_mode_locked(state, state->state | fmode);
}

static void nfs_set_open_stateid_locked(struct nfs4_state *state, nfs4_stateid *stateid, fmode_t fmode)
{
	if (test_bit(NFS_DELEGATED_STATE, &state->flags) == 0)
		nfs4_stateid_copy(&state->stateid, stateid);
	nfs4_stateid_copy(&state->open_stateid, stateid);
	switch (fmode) {
		case FMODE_READ:
			set_bit(NFS_O_RDONLY_STATE, &state->flags);
			break;
		case FMODE_WRITE:
			set_bit(NFS_O_WRONLY_STATE, &state->flags);
			break;
		case FMODE_READ|FMODE_WRITE:
			set_bit(NFS_O_RDWR_STATE, &state->flags);
	}
}

static void nfs_set_open_stateid(struct nfs4_state *state, nfs4_stateid *stateid, fmode_t fmode)
{
	write_seqlock(&state->seqlock);
	nfs_set_open_stateid_locked(state, stateid, fmode);
	write_sequnlock(&state->seqlock);
}

static void __update_open_stateid(struct nfs4_state *state, nfs4_stateid *open_stateid, const nfs4_stateid *deleg_stateid, fmode_t fmode)
{
	/*
	 * Protect the call to nfs4_state_set_mode_locked and
	 * serialise the stateid update
	 */
	write_seqlock(&state->seqlock);
	if (deleg_stateid != NULL) {
		nfs4_stateid_copy(&state->stateid, deleg_stateid);
		set_bit(NFS_DELEGATED_STATE, &state->flags);
	}
	if (open_stateid != NULL)
		nfs_set_open_stateid_locked(state, open_stateid, fmode);
	write_sequnlock(&state->seqlock);
	spin_lock(&state->owner->so_lock);
	update_open_stateflags(state, fmode);
	spin_unlock(&state->owner->so_lock);
}

static int update_open_stateid(struct nfs4_state *state, nfs4_stateid *open_stateid, nfs4_stateid *delegation, fmode_t fmode)
{
	struct nfs_inode *nfsi = NFS_I(state->inode);
	struct nfs_delegation *deleg_cur;
	int ret = 0;

	fmode &= (FMODE_READ|FMODE_WRITE);

	rcu_read_lock();
	deleg_cur = rcu_dereference(nfsi->delegation);
	if (deleg_cur == NULL)
		goto no_delegation;

	spin_lock(&deleg_cur->lock);
	if (nfsi->delegation != deleg_cur ||
	    (deleg_cur->type & fmode) != fmode)
		goto no_delegation_unlock;

	if (delegation == NULL)
		delegation = &deleg_cur->stateid;
	else if (!nfs4_stateid_match(&deleg_cur->stateid, delegation))
		goto no_delegation_unlock;

	nfs_mark_delegation_referenced(deleg_cur);
	__update_open_stateid(state, open_stateid, &deleg_cur->stateid, fmode);
	ret = 1;
no_delegation_unlock:
	spin_unlock(&deleg_cur->lock);
no_delegation:
	rcu_read_unlock();

	if (!ret && open_stateid != NULL) {
		__update_open_stateid(state, open_stateid, NULL, fmode);
		ret = 1;
	}

	return ret;
}


static void nfs4_return_incompatible_delegation(struct inode *inode, fmode_t fmode)
{
	struct nfs_delegation *delegation;

	rcu_read_lock();
	delegation = rcu_dereference(NFS_I(inode)->delegation);
	if (delegation == NULL || (delegation->type & fmode) == fmode) {
		rcu_read_unlock();
		return;
	}
	rcu_read_unlock();
	nfs_inode_return_delegation(inode);
}

static struct nfs4_state *nfs4_try_open_cached(struct nfs4_opendata *opendata)
{
	struct nfs4_state *state = opendata->state;
	struct nfs_inode *nfsi = NFS_I(state->inode);
	struct nfs_delegation *delegation;
	int open_mode = opendata->o_arg.open_flags & (O_EXCL|O_TRUNC);
	fmode_t fmode = opendata->o_arg.fmode;
	nfs4_stateid stateid;
	int ret = -EAGAIN;

	for (;;) {
		if (can_open_cached(state, fmode, open_mode)) {
			spin_lock(&state->owner->so_lock);
			if (can_open_cached(state, fmode, open_mode)) {
				update_open_stateflags(state, fmode);
				spin_unlock(&state->owner->so_lock);
				goto out_return_state;
			}
			spin_unlock(&state->owner->so_lock);
		}
		rcu_read_lock();
		delegation = rcu_dereference(nfsi->delegation);
		if (!can_open_delegated(delegation, fmode)) {
			rcu_read_unlock();
			break;
		}
		/* Save the delegation */
		nfs4_stateid_copy(&stateid, &delegation->stateid);
		rcu_read_unlock();
		ret = nfs_may_open(state->inode, state->owner->so_cred, open_mode);
		if (ret != 0)
			goto out;
		ret = -EAGAIN;

		/* Try to update the stateid using the delegation */
		if (update_open_stateid(state, NULL, &stateid, fmode))
			goto out_return_state;
	}
out:
	return ERR_PTR(ret);
out_return_state:
	atomic_inc(&state->count);
	return state;
}

static struct nfs4_state *nfs4_opendata_to_nfs4_state(struct nfs4_opendata *data)
{
	struct inode *inode;
	struct nfs4_state *state = NULL;
	struct nfs_delegation *delegation;
	int ret;

	if (!data->rpc_done) {
		state = nfs4_try_open_cached(data);
		goto out;
	}

	ret = -EAGAIN;
	if (!(data->f_attr.valid & NFS_ATTR_FATTR))
		goto err;
	inode = nfs_fhget(data->dir->d_sb, &data->o_res.fh, &data->f_attr);
	ret = PTR_ERR(inode);
	if (IS_ERR(inode))
		goto err;
	ret = -ENOMEM;
	state = nfs4_get_open_state(inode, data->owner);
	if (state == NULL)
		goto err_put_inode;
	if (data->o_res.delegation_type != 0) {
		struct nfs_client *clp = NFS_SERVER(inode)->nfs_client;
		int delegation_flags = 0;

		rcu_read_lock();
		delegation = rcu_dereference(NFS_I(inode)->delegation);
		if (delegation)
			delegation_flags = delegation->flags;
		rcu_read_unlock();
		if (data->o_arg.claim == NFS4_OPEN_CLAIM_DELEGATE_CUR) {
			pr_err_ratelimited("NFS: Broken NFSv4 server %s is "
					"returning a delegation for "
					"OPEN(CLAIM_DELEGATE_CUR)\n",
					clp->cl_hostname);
		} else if ((delegation_flags & 1UL<<NFS_DELEGATION_NEED_RECLAIM) == 0)
			nfs_inode_set_delegation(state->inode,
					data->owner->so_cred,
					&data->o_res);
		else
			nfs_inode_reclaim_delegation(state->inode,
					data->owner->so_cred,
					&data->o_res);
	}

	update_open_stateid(state, &data->o_res.stateid, NULL,
			data->o_arg.fmode);
	iput(inode);
out:
	return state;
err_put_inode:
	iput(inode);
err:
	return ERR_PTR(ret);
}

static struct nfs_open_context *nfs4_state_find_open_context(struct nfs4_state *state)
{
	struct nfs_inode *nfsi = NFS_I(state->inode);
	struct nfs_open_context *ctx;

	spin_lock(&state->inode->i_lock);
	list_for_each_entry(ctx, &nfsi->open_files, list) {
		if (ctx->state != state)
			continue;
		get_nfs_open_context(ctx);
		spin_unlock(&state->inode->i_lock);
		return ctx;
	}
	spin_unlock(&state->inode->i_lock);
	return ERR_PTR(-ENOENT);
}

static struct nfs4_opendata *nfs4_open_recoverdata_alloc(struct nfs_open_context *ctx, struct nfs4_state *state)
{
	struct nfs4_opendata *opendata;

	opendata = nfs4_opendata_alloc(ctx->dentry, state->owner, 0, 0, NULL, GFP_NOFS);
	if (opendata == NULL)
		return ERR_PTR(-ENOMEM);
	opendata->state = state;
	atomic_inc(&state->count);
	return opendata;
}

static int nfs4_open_recover_helper(struct nfs4_opendata *opendata, fmode_t fmode, struct nfs4_state **res)
{
	struct nfs4_state *newstate;
	int ret;

	opendata->o_arg.open_flags = 0;
	opendata->o_arg.fmode = fmode;
	memset(&opendata->o_res, 0, sizeof(opendata->o_res));
	memset(&opendata->c_res, 0, sizeof(opendata->c_res));
	nfs4_init_opendata_res(opendata);
	ret = _nfs4_recover_proc_open(opendata);
	if (ret != 0)
		return ret; 
	newstate = nfs4_opendata_to_nfs4_state(opendata);
	if (IS_ERR(newstate))
		return PTR_ERR(newstate);
	nfs4_close_state(newstate, fmode);
	*res = newstate;
	return 0;
}

static int nfs4_open_recover(struct nfs4_opendata *opendata, struct nfs4_state *state)
{
	struct nfs4_state *newstate;
	int ret;

	/* memory barrier prior to reading state->n_* */
	clear_bit(NFS_DELEGATED_STATE, &state->flags);
	smp_rmb();
	if (state->n_rdwr != 0) {
		clear_bit(NFS_O_RDWR_STATE, &state->flags);
		ret = nfs4_open_recover_helper(opendata, FMODE_READ|FMODE_WRITE, &newstate);
		if (ret != 0)
			return ret;
		if (newstate != state)
			return -ESTALE;
	}
	if (state->n_wronly != 0) {
		clear_bit(NFS_O_WRONLY_STATE, &state->flags);
		ret = nfs4_open_recover_helper(opendata, FMODE_WRITE, &newstate);
		if (ret != 0)
			return ret;
		if (newstate != state)
			return -ESTALE;
	}
	if (state->n_rdonly != 0) {
		clear_bit(NFS_O_RDONLY_STATE, &state->flags);
		ret = nfs4_open_recover_helper(opendata, FMODE_READ, &newstate);
		if (ret != 0)
			return ret;
		if (newstate != state)
			return -ESTALE;
	}
	/*
	 * We may have performed cached opens for all three recoveries.
	 * Check if we need to update the current stateid.
	 */
	if (test_bit(NFS_DELEGATED_STATE, &state->flags) == 0 &&
	    !nfs4_stateid_match(&state->stateid, &state->open_stateid)) {
		write_seqlock(&state->seqlock);
		if (test_bit(NFS_DELEGATED_STATE, &state->flags) == 0)
			nfs4_stateid_copy(&state->stateid, &state->open_stateid);
		write_sequnlock(&state->seqlock);
	}
	return 0;
}

/*
 * OPEN_RECLAIM:
 * 	reclaim state on the server after a reboot.
 */
static int _nfs4_do_open_reclaim(struct nfs_open_context *ctx, struct nfs4_state *state)
{
	struct nfs_delegation *delegation;
	struct nfs4_opendata *opendata;
	fmode_t delegation_type = 0;
	int status;

	opendata = nfs4_open_recoverdata_alloc(ctx, state);
	if (IS_ERR(opendata))
		return PTR_ERR(opendata);
	opendata->o_arg.claim = NFS4_OPEN_CLAIM_PREVIOUS;
	opendata->o_arg.fh = NFS_FH(state->inode);
	rcu_read_lock();
	delegation = rcu_dereference(NFS_I(state->inode)->delegation);
	if (delegation != NULL && test_bit(NFS_DELEGATION_NEED_RECLAIM, &delegation->flags) != 0)
		delegation_type = delegation->type;
	rcu_read_unlock();
	opendata->o_arg.u.delegation_type = delegation_type;
	status = nfs4_open_recover(opendata, state);
	nfs4_opendata_put(opendata);
	return status;
}

static int nfs4_do_open_reclaim(struct nfs_open_context *ctx, struct nfs4_state *state)
{
	struct nfs_server *server = NFS_SERVER(state->inode);
	struct nfs4_exception exception = { };
	int err;
	do {
		err = _nfs4_do_open_reclaim(ctx, state);
		if (err != -NFS4ERR_DELAY)
			break;
		nfs4_handle_exception(server, err, &exception);
	} while (exception.retry);
	return err;
}

static int nfs4_open_reclaim(struct nfs4_state_owner *sp, struct nfs4_state *state)
{
	struct nfs_open_context *ctx;
	int ret;

	ctx = nfs4_state_find_open_context(state);
	if (IS_ERR(ctx))
		return PTR_ERR(ctx);
	ret = nfs4_do_open_reclaim(ctx, state);
	put_nfs_open_context(ctx);
	return ret;
}

static int _nfs4_open_delegation_recall(struct nfs_open_context *ctx, struct nfs4_state *state, const nfs4_stateid *stateid)
{
	struct nfs4_opendata *opendata;
	int ret;

	opendata = nfs4_open_recoverdata_alloc(ctx, state);
	if (IS_ERR(opendata))
		return PTR_ERR(opendata);
	opendata->o_arg.claim = NFS4_OPEN_CLAIM_DELEGATE_CUR;
	nfs4_stateid_copy(&opendata->o_arg.u.delegation, stateid);
	ret = nfs4_open_recover(opendata, state);
	nfs4_opendata_put(opendata);
	return ret;
}

int nfs4_open_delegation_recall(struct nfs_open_context *ctx, struct nfs4_state *state, const nfs4_stateid *stateid)
{
	struct nfs4_exception exception = { };
	struct nfs_server *server = NFS_SERVER(state->inode);
	int err;
	do {
		err = _nfs4_open_delegation_recall(ctx, state, stateid);
		switch (err) {
			case 0:
			case -ENOENT:
			case -ESTALE:
				goto out;
			case -NFS4ERR_BADSESSION:
			case -NFS4ERR_BADSLOT:
			case -NFS4ERR_BAD_HIGH_SLOT:
			case -NFS4ERR_CONN_NOT_BOUND_TO_SESSION:
			case -NFS4ERR_DEADSESSION:
				nfs4_schedule_session_recovery(server->nfs_client->cl_session);
				goto out;
			case -NFS4ERR_STALE_CLIENTID:
			case -NFS4ERR_STALE_STATEID:
			case -NFS4ERR_EXPIRED:
				/* Don't recall a delegation if it was lost */
				nfs4_schedule_lease_recovery(server->nfs_client);
				goto out;
			case -ERESTARTSYS:
				/*
				 * The show must go on: exit, but mark the
				 * stateid as needing recovery.
				 */
			case -NFS4ERR_DELEG_REVOKED:
			case -NFS4ERR_ADMIN_REVOKED:
			case -NFS4ERR_BAD_STATEID:
				nfs_inode_find_state_and_recover(state->inode,
						stateid);
				nfs4_schedule_stateid_recovery(server, state);
			case -EKEYEXPIRED:
				/*
				 * User RPCSEC_GSS context has expired.
				 * We cannot recover this stateid now, so
				 * skip it and allow recovery thread to
				 * proceed.
				 */
			case -ENOMEM:
				err = 0;
				goto out;
		}
		err = nfs4_handle_exception(server, err, &exception);
	} while (exception.retry);
out:
	return err;
}

static void nfs4_open_confirm_done(struct rpc_task *task, void *calldata)
{
	struct nfs4_opendata *data = calldata;

	data->rpc_status = task->tk_status;
	if (data->rpc_status == 0) {
		nfs4_stateid_copy(&data->o_res.stateid, &data->c_res.stateid);
		nfs_confirm_seqid(&data->owner->so_seqid, 0);
		renew_lease(data->o_res.server, data->timestamp);
		data->rpc_done = 1;
	}
}

static void nfs4_open_confirm_release(void *calldata)
{
	struct nfs4_opendata *data = calldata;
	struct nfs4_state *state = NULL;

	/* If this request hasn't been cancelled, do nothing */
	if (data->cancelled == 0)
		goto out_free;
	/* In case of error, no cleanup! */
	if (!data->rpc_done)
		goto out_free;
	state = nfs4_opendata_to_nfs4_state(data);
	if (!IS_ERR(state))
		nfs4_close_state(state, data->o_arg.fmode);
out_free:
	nfs4_opendata_put(data);
}

static const struct rpc_call_ops nfs4_open_confirm_ops = {
	.rpc_call_done = nfs4_open_confirm_done,
	.rpc_release = nfs4_open_confirm_release,
};

/*
 * Note: On error, nfs4_proc_open_confirm will free the struct nfs4_opendata
 */
static int _nfs4_proc_open_confirm(struct nfs4_opendata *data)
{
	struct nfs_server *server = NFS_SERVER(data->dir->d_inode);
	struct rpc_task *task;
	struct  rpc_message msg = {
		.rpc_proc = &nfs4_procedures[NFSPROC4_CLNT_OPEN_CONFIRM],
		.rpc_argp = &data->c_arg,
		.rpc_resp = &data->c_res,
		.rpc_cred = data->owner->so_cred,
	};
	struct rpc_task_setup task_setup_data = {
		.rpc_client = server->client,
		.rpc_message = &msg,
		.callback_ops = &nfs4_open_confirm_ops,
		.callback_data = data,
		.workqueue = nfsiod_workqueue,
		.flags = RPC_TASK_ASYNC,
	};
	int status;

	kref_get(&data->kref);
	data->rpc_done = 0;
	data->rpc_status = 0;
	data->timestamp = jiffies;
	task = rpc_run_task(&task_setup_data);
	if (IS_ERR(task))
		return PTR_ERR(task);
	status = nfs4_wait_for_completion_rpc_task(task);
	if (status != 0) {
		data->cancelled = 1;
		smp_wmb();
	} else
		status = data->rpc_status;
	rpc_put_task(task);
	return status;
}

static void nfs4_open_prepare(struct rpc_task *task, void *calldata)
{
	struct nfs4_opendata *data = calldata;
	struct nfs4_state_owner *sp = data->owner;

	if (nfs_wait_on_sequence(data->o_arg.seqid, task) != 0)
		return;
	/*
	 * Check if we still need to send an OPEN call, or if we can use
	 * a delegation instead.
	 */
	if (data->state != NULL) {
		struct nfs_delegation *delegation;

		if (can_open_cached(data->state, data->o_arg.fmode, data->o_arg.open_flags))
			goto out_no_action;
		rcu_read_lock();
		delegation = rcu_dereference(NFS_I(data->state->inode)->delegation);
		if (data->o_arg.claim != NFS4_OPEN_CLAIM_DELEGATE_CUR &&
		    can_open_delegated(delegation, data->o_arg.fmode))
			goto unlock_no_action;
		rcu_read_unlock();
	}
	/* Update client id. */
	data->o_arg.clientid = sp->so_server->nfs_client->cl_clientid;
	if (data->o_arg.claim == NFS4_OPEN_CLAIM_PREVIOUS) {
		task->tk_msg.rpc_proc = &nfs4_procedures[NFSPROC4_CLNT_OPEN_NOATTR];
		nfs_copy_fh(&data->o_res.fh, data->o_arg.fh);
	}
	data->timestamp = jiffies;
	if (nfs4_setup_sequence(data->o_arg.server,
				&data->o_arg.seq_args,
				&data->o_res.seq_res, task))
		return;
	rpc_call_start(task);
	return;
unlock_no_action:
	rcu_read_unlock();
out_no_action:
	task->tk_action = NULL;

}

static void nfs4_recover_open_prepare(struct rpc_task *task, void *calldata)
{
	rpc_task_set_priority(task, RPC_PRIORITY_PRIVILEGED);
	nfs4_open_prepare(task, calldata);
}

static void nfs4_open_done(struct rpc_task *task, void *calldata)
{
	struct nfs4_opendata *data = calldata;

	data->rpc_status = task->tk_status;

	if (!nfs4_sequence_done(task, &data->o_res.seq_res))
		return;

	if (task->tk_status == 0) {
		switch (data->o_res.f_attr->mode & S_IFMT) {
			case S_IFREG:
				break;
			case S_IFLNK:
				data->rpc_status = -ELOOP;
				break;
			case S_IFDIR:
				data->rpc_status = -EISDIR;
				break;
			default:
				data->rpc_status = -ENOTDIR;
		}
		renew_lease(data->o_res.server, data->timestamp);
		if (!(data->o_res.rflags & NFS4_OPEN_RESULT_CONFIRM))
			nfs_confirm_seqid(&data->owner->so_seqid, 0);
	}
	data->rpc_done = 1;
}

static void nfs4_open_release(void *calldata)
{
	struct nfs4_opendata *data = calldata;
	struct nfs4_state *state = NULL;

	/* If this request hasn't been cancelled, do nothing */
	if (data->cancelled == 0)
		goto out_free;
	/* In case of error, no cleanup! */
	if (data->rpc_status != 0 || !data->rpc_done)
		goto out_free;
	/* In case we need an open_confirm, no cleanup! */
	if (data->o_res.rflags & NFS4_OPEN_RESULT_CONFIRM)
		goto out_free;
	state = nfs4_opendata_to_nfs4_state(data);
	if (!IS_ERR(state))
		nfs4_close_state(state, data->o_arg.fmode);
out_free:
	nfs4_opendata_put(data);
}

static const struct rpc_call_ops nfs4_open_ops = {
	.rpc_call_prepare = nfs4_open_prepare,
	.rpc_call_done = nfs4_open_done,
	.rpc_release = nfs4_open_release,
};

static const struct rpc_call_ops nfs4_recover_open_ops = {
	.rpc_call_prepare = nfs4_recover_open_prepare,
	.rpc_call_done = nfs4_open_done,
	.rpc_release = nfs4_open_release,
};

static int nfs4_run_open_task(struct nfs4_opendata *data, int isrecover)
{
	struct inode *dir = data->dir->d_inode;
	struct nfs_server *server = NFS_SERVER(dir);
	struct nfs_openargs *o_arg = &data->o_arg;
	struct nfs_openres *o_res = &data->o_res;
	struct rpc_task *task;
	struct rpc_message msg = {
		.rpc_proc = &nfs4_procedures[NFSPROC4_CLNT_OPEN],
		.rpc_argp = o_arg,
		.rpc_resp = o_res,
		.rpc_cred = data->owner->so_cred,
	};
	struct rpc_task_setup task_setup_data = {
		.rpc_client = server->client,
		.rpc_message = &msg,
		.callback_ops = &nfs4_open_ops,
		.callback_data = data,
		.workqueue = nfsiod_workqueue,
		.flags = RPC_TASK_ASYNC,
	};
	int status;

	nfs41_init_sequence(&o_arg->seq_args, &o_res->seq_res, 1);
	kref_get(&data->kref);
	data->rpc_done = 0;
	data->rpc_status = 0;
	data->cancelled = 0;
	if (isrecover)
		task_setup_data.callback_ops = &nfs4_recover_open_ops;
	task = rpc_run_task(&task_setup_data);
        if (IS_ERR(task))
                return PTR_ERR(task);
        status = nfs4_wait_for_completion_rpc_task(task);
        if (status != 0) {
                data->cancelled = 1;
                smp_wmb();
        } else
                status = data->rpc_status;
        rpc_put_task(task);

	return status;
}

static int _nfs4_recover_proc_open(struct nfs4_opendata *data)
{
	struct inode *dir = data->dir->d_inode;
	struct nfs_openres *o_res = &data->o_res;
        int status;

	status = nfs4_run_open_task(data, 1);
	if (status != 0 || !data->rpc_done)
		return status;

	nfs_fattr_map_and_free_names(NFS_SERVER(dir), &data->f_attr);

	nfs_refresh_inode(dir, o_res->dir_attr);

	if (o_res->rflags & NFS4_OPEN_RESULT_CONFIRM) {
		status = _nfs4_proc_open_confirm(data);
		if (status != 0)
			return status;
	}

	return status;
}

/*
 * Note: On error, nfs4_proc_open will free the struct nfs4_opendata
 */
static int _nfs4_proc_open(struct nfs4_opendata *data)
{
	struct inode *dir = data->dir->d_inode;
	struct nfs_server *server = NFS_SERVER(dir);
	struct nfs_openargs *o_arg = &data->o_arg;
	struct nfs_openres *o_res = &data->o_res;
	int status;

	status = nfs4_run_open_task(data, 0);
	if (!data->rpc_done)
		return status;
	if (status != 0) {
		if (status == -NFS4ERR_BADNAME &&
				!(o_arg->open_flags & O_CREAT))
			return -ENOENT;
		return status;
	}

	nfs_fattr_map_and_free_names(server, &data->f_attr);

	if (o_arg->open_flags & O_CREAT) {
		update_changeattr(dir, &o_res->cinfo);
		nfs_post_op_update_inode(dir, o_res->dir_attr);
	} else
		nfs_refresh_inode(dir, o_res->dir_attr);
	if ((o_res->rflags & NFS4_OPEN_RESULT_LOCKTYPE_POSIX) == 0)
		server->caps &= ~NFS_CAP_POSIX_LOCK;
	if(o_res->rflags & NFS4_OPEN_RESULT_CONFIRM) {
		status = _nfs4_proc_open_confirm(data);
		if (status != 0)
			return status;
	}
	if (!(o_res->f_attr->valid & NFS_ATTR_FATTR))
		_nfs4_proc_getattr(server, &o_res->fh, o_res->f_attr);
	return 0;
}

static int nfs4_client_recover_expired_lease(struct nfs_client *clp)
{
	unsigned int loop;
	int ret;

	for (loop = NFS4_MAX_LOOP_ON_RECOVER; loop != 0; loop--) {
		ret = nfs4_wait_clnt_recover(clp);
		if (ret != 0)
			break;
		if (!test_bit(NFS4CLNT_LEASE_EXPIRED, &clp->cl_state) &&
		    !test_bit(NFS4CLNT_CHECK_LEASE,&clp->cl_state))
			break;
		nfs4_schedule_state_manager(clp);
		ret = -EIO;
	}
	return ret;
}

static int nfs4_recover_expired_lease(struct nfs_server *server)
{
	return nfs4_client_recover_expired_lease(server->nfs_client);
}

/*
 * OPEN_EXPIRED:
 * 	reclaim state on the server after a network partition.
 * 	Assumes caller holds the appropriate lock
 */
static int _nfs4_open_expired(struct nfs_open_context *ctx, struct nfs4_state *state)
{
	struct nfs4_opendata *opendata;
	int ret;

	opendata = nfs4_open_recoverdata_alloc(ctx, state);
	if (IS_ERR(opendata))
		return PTR_ERR(opendata);
	ret = nfs4_open_recover(opendata, state);
	if (ret == -ESTALE)
		d_drop(ctx->dentry);
	nfs4_opendata_put(opendata);
	return ret;
}

static int nfs4_do_open_expired(struct nfs_open_context *ctx, struct nfs4_state *state)
{
	struct nfs_server *server = NFS_SERVER(state->inode);
	struct nfs4_exception exception = { };
	int err;

	do {
		err = _nfs4_open_expired(ctx, state);
		switch (err) {
		default:
			goto out;
		case -NFS4ERR_GRACE:
		case -NFS4ERR_DELAY:
			nfs4_handle_exception(server, err, &exception);
			err = 0;
		}
	} while (exception.retry);
out:
	return err;
}

static int nfs4_open_expired(struct nfs4_state_owner *sp, struct nfs4_state *state)
{
	struct nfs_open_context *ctx;
	int ret;

	ctx = nfs4_state_find_open_context(state);
	if (IS_ERR(ctx))
		return PTR_ERR(ctx);
	ret = nfs4_do_open_expired(ctx, state);
	put_nfs_open_context(ctx);
	return ret;
}

#if defined(CONFIG_NFS_V4_1)
static int nfs41_check_expired_stateid(struct nfs4_state *state, nfs4_stateid *stateid, unsigned int flags)
{
	int status = NFS_OK;
	struct nfs_server *server = NFS_SERVER(state->inode);

	if (state->flags & flags) {
		status = nfs41_test_stateid(server, stateid);
		if (status != NFS_OK) {
			nfs41_free_stateid(server, stateid);
			state->flags &= ~flags;
		}
	}
	return status;
}

static int nfs41_open_expired(struct nfs4_state_owner *sp, struct nfs4_state *state)
{
	int deleg_status, open_status;
	int deleg_flags = 1 << NFS_DELEGATED_STATE;
	int open_flags = (1 << NFS_O_RDONLY_STATE) | (1 << NFS_O_WRONLY_STATE) | (1 << NFS_O_RDWR_STATE);

	deleg_status = nfs41_check_expired_stateid(state, &state->stateid, deleg_flags);
	open_status = nfs41_check_expired_stateid(state,  &state->open_stateid, open_flags);

	if ((deleg_status == NFS_OK) && (open_status == NFS_OK))
		return NFS_OK;
	return nfs4_open_expired(sp, state);
}
#endif

/*
 * on an EXCLUSIVE create, the server should send back a bitmask with FATTR4-*
 * fields corresponding to attributes that were used to store the verifier.
 * Make sure we clobber those fields in the later setattr call
 */
static inline void nfs4_exclusive_attrset(struct nfs4_opendata *opendata, struct iattr *sattr)
{
	if ((opendata->o_res.attrset[1] & FATTR4_WORD1_TIME_ACCESS) &&
	    !(sattr->ia_valid & ATTR_ATIME_SET))
		sattr->ia_valid |= ATTR_ATIME;

	if ((opendata->o_res.attrset[1] & FATTR4_WORD1_TIME_MODIFY) &&
	    !(sattr->ia_valid & ATTR_MTIME_SET))
		sattr->ia_valid |= ATTR_MTIME;
}

/*
 * Returns a referenced nfs4_state
 */
static int _nfs4_do_open(struct inode *dir, struct dentry *dentry, fmode_t fmode, int flags, struct iattr *sattr, struct rpc_cred *cred, struct nfs4_state **res)
{
	struct nfs4_state_owner  *sp;
	struct nfs4_state     *state = NULL;
	struct nfs_server       *server = NFS_SERVER(dir);
	struct nfs4_opendata *opendata;
	int status;

	/* Protect against reboot recovery conflicts */
	status = -ENOMEM;
	sp = nfs4_get_state_owner(server, cred, GFP_KERNEL);
	if (sp == NULL) {
		dprintk("nfs4_do_open: nfs4_get_state_owner failed!\n");
		goto out_err;
	}
	status = nfs4_recover_expired_lease(server);
	if (status != 0)
		goto err_put_state_owner;
	if (dentry->d_inode != NULL)
		nfs4_return_incompatible_delegation(dentry->d_inode, fmode);
	status = -ENOMEM;
	opendata = nfs4_opendata_alloc(dentry, sp, fmode, flags, sattr, GFP_KERNEL);
	if (opendata == NULL)
		goto err_put_state_owner;

	if (dentry->d_inode != NULL)
		opendata->state = nfs4_get_open_state(dentry->d_inode, sp);

	status = _nfs4_proc_open(opendata);
	if (status != 0)
		goto err_opendata_put;

	state = nfs4_opendata_to_nfs4_state(opendata);
	status = PTR_ERR(state);
	if (IS_ERR(state))
		goto err_opendata_put;
	if (server->caps & NFS_CAP_POSIX_LOCK)
		set_bit(NFS_STATE_POSIX_LOCKS, &state->flags);

	if (opendata->o_arg.open_flags & O_EXCL) {
		nfs4_exclusive_attrset(opendata, sattr);

		nfs_fattr_init(opendata->o_res.f_attr);
		status = nfs4_do_setattr(state->inode, cred,
				opendata->o_res.f_attr, sattr,
				state);
		if (status == 0)
			nfs_setattr_update_inode(state->inode, sattr);
		nfs_post_op_update_inode(state->inode, opendata->o_res.f_attr);
	}
	nfs4_opendata_put(opendata);
	nfs4_put_state_owner(sp);
	*res = state;
	return 0;
err_opendata_put:
	nfs4_opendata_put(opendata);
err_put_state_owner:
	nfs4_put_state_owner(sp);
out_err:
	*res = NULL;
	return status;
}


static struct nfs4_state *nfs4_do_open(struct inode *dir, struct dentry *dentry, fmode_t fmode, int flags, struct iattr *sattr, struct rpc_cred *cred)
{
	struct nfs4_exception exception = { };
	struct nfs4_state *res;
	int status;

	do {
		status = _nfs4_do_open(dir, dentry, fmode, flags, sattr, cred, &res);
		if (status == 0)
			break;
		/* NOTE: BAD_SEQID means the server and client disagree about the
		 * book-keeping w.r.t. state-changing operations
		 * (OPEN/CLOSE/LOCK/LOCKU...)
		 * It is actually a sign of a bug on the client or on the server.
		 *
		 * If we receive a BAD_SEQID error in the particular case of
		 * doing an OPEN, we assume that nfs_increment_open_seqid() will
		 * have unhashed the old state_owner for us, and that we can
		 * therefore safely retry using a new one. We should still warn
		 * the user though...
		 */
		if (status == -NFS4ERR_BAD_SEQID) {
			pr_warn_ratelimited("NFS: v4 server %s "
					" returned a bad sequence-id error!\n",
					NFS_SERVER(dir)->nfs_client->cl_hostname);
			exception.retry = 1;
			continue;
		}
		/*
		 * BAD_STATEID on OPEN means that the server cancelled our
		 * state before it received the OPEN_CONFIRM.
		 * Recover by retrying the request as per the discussion
		 * on Page 181 of RFC3530.
		 */
		if (status == -NFS4ERR_BAD_STATEID) {
			exception.retry = 1;
			continue;
		}
		if (status == -EAGAIN) {
			/* We must have found a delegation */
			exception.retry = 1;
			continue;
		}
		res = ERR_PTR(nfs4_handle_exception(NFS_SERVER(dir),
					status, &exception));
	} while (exception.retry);
	return res;
}

static int _nfs4_do_setattr(struct inode *inode, struct rpc_cred *cred,
			    struct nfs_fattr *fattr, struct iattr *sattr,
			    struct nfs4_state *state)
{
	struct nfs_server *server = NFS_SERVER(inode);
        struct nfs_setattrargs  arg = {
                .fh             = NFS_FH(inode),
                .iap            = sattr,
		.server		= server,
		.bitmask = server->attr_bitmask,
        };
        struct nfs_setattrres  res = {
		.fattr		= fattr,
		.server		= server,
        };
        struct rpc_message msg = {
		.rpc_proc	= &nfs4_procedures[NFSPROC4_CLNT_SETATTR],
		.rpc_argp	= &arg,
		.rpc_resp	= &res,
		.rpc_cred	= cred,
        };
	unsigned long timestamp = jiffies;
	int status;

	nfs_fattr_init(fattr);

	if (state != NULL) {
		nfs4_select_rw_stateid(&arg.stateid, state, FMODE_WRITE,
				current->files, current->tgid);
	} else if (nfs4_copy_delegation_stateid(&arg.stateid, inode,
				FMODE_WRITE)) {
		/* Use that stateid */
	} else
		nfs4_stateid_copy(&arg.stateid, &zero_stateid);

	status = nfs4_call_sync(server->client, server, &msg, &arg.seq_args, &res.seq_res, 1);
	if (status == 0 && state != NULL)
		renew_lease(server, timestamp);
	return status;
}

static int nfs4_do_setattr(struct inode *inode, struct rpc_cred *cred,
			   struct nfs_fattr *fattr, struct iattr *sattr,
			   struct nfs4_state *state)
{
	struct nfs_server *server = NFS_SERVER(inode);
	struct nfs4_exception exception = {
		.state = state,
		.inode = inode,
	};
	int err;
	do {
		err = _nfs4_do_setattr(inode, cred, fattr, sattr, state);
		switch (err) {
		case -NFS4ERR_OPENMODE:
			if (state && !(state->state & FMODE_WRITE)) {
				err = -EBADF;
				if (sattr->ia_valid & ATTR_OPEN)
					err = -EACCES;
				goto out;
			}
		}
		err = nfs4_handle_exception(server, err, &exception);
	} while (exception.retry);
out:
	return err;
}

struct nfs4_closedata {
	struct inode *inode;
	struct nfs4_state *state;
	struct nfs_closeargs arg;
	struct nfs_closeres res;
	struct nfs_fattr fattr;
	unsigned long timestamp;
	bool roc;
	u32 roc_barrier;
};

static void nfs4_free_closedata(void *data)
{
	struct nfs4_closedata *calldata = data;
	struct nfs4_state_owner *sp = calldata->state->owner;
	struct super_block *sb = calldata->state->inode->i_sb;

	if (calldata->roc)
		pnfs_roc_release(calldata->state->inode);
	nfs4_put_open_state(calldata->state);
	nfs_free_seqid(calldata->arg.seqid);
	nfs4_put_state_owner(sp);
	nfs_sb_deactive(sb);
	kfree(calldata);
}

static void nfs4_close_clear_stateid_flags(struct nfs4_state *state,
		fmode_t fmode)
{
	spin_lock(&state->owner->so_lock);
	if (!(fmode & FMODE_READ))
		clear_bit(NFS_O_RDONLY_STATE, &state->flags);
	if (!(fmode & FMODE_WRITE))
		clear_bit(NFS_O_WRONLY_STATE, &state->flags);
	clear_bit(NFS_O_RDWR_STATE, &state->flags);
	spin_unlock(&state->owner->so_lock);
}

static void nfs4_close_done(struct rpc_task *task, void *data)
{
	struct nfs4_closedata *calldata = data;
	struct nfs4_state *state = calldata->state;
	struct nfs_server *server = NFS_SERVER(calldata->inode);

	dprintk("%s: begin!\n", __func__);
	if (!nfs4_sequence_done(task, &calldata->res.seq_res))
		return;
        /* hmm. we are done with the inode, and in the process of freeing
	 * the state_owner. we keep this around to process errors
	 */
	switch (task->tk_status) {
		case 0:
			if (calldata->roc)
				pnfs_roc_set_barrier(state->inode,
						     calldata->roc_barrier);
			nfs_set_open_stateid(state, &calldata->res.stateid, 0);
			renew_lease(server, calldata->timestamp);
			nfs4_close_clear_stateid_flags(state,
					calldata->arg.fmode);
			break;
		case -NFS4ERR_STALE_STATEID:
		case -NFS4ERR_OLD_STATEID:
		case -NFS4ERR_BAD_STATEID:
		case -NFS4ERR_EXPIRED:
			if (calldata->arg.fmode == 0)
				break;
		default:
			if (nfs4_async_handle_error(task, server, state) == -EAGAIN)
				rpc_restart_call_prepare(task);
	}
	nfs_release_seqid(calldata->arg.seqid);
	nfs_refresh_inode(calldata->inode, calldata->res.fattr);
	dprintk("%s: done, ret = %d!\n", __func__, task->tk_status);
}

static void nfs4_close_prepare(struct rpc_task *task, void *data)
{
	struct nfs4_closedata *calldata = data;
	struct nfs4_state *state = calldata->state;
	int call_close = 0;

	dprintk("%s: begin!\n", __func__);
	if (nfs_wait_on_sequence(calldata->arg.seqid, task) != 0)
		return;

	task->tk_msg.rpc_proc = &nfs4_procedures[NFSPROC4_CLNT_OPEN_DOWNGRADE];
	calldata->arg.fmode = FMODE_READ|FMODE_WRITE;
	spin_lock(&state->owner->so_lock);
	/* Calculate the change in open mode */
	if (state->n_rdwr == 0) {
		if (state->n_rdonly == 0) {
			call_close |= test_bit(NFS_O_RDONLY_STATE, &state->flags);
			call_close |= test_bit(NFS_O_RDWR_STATE, &state->flags);
			calldata->arg.fmode &= ~FMODE_READ;
		}
		if (state->n_wronly == 0) {
			call_close |= test_bit(NFS_O_WRONLY_STATE, &state->flags);
			call_close |= test_bit(NFS_O_RDWR_STATE, &state->flags);
			calldata->arg.fmode &= ~FMODE_WRITE;
		}
	}
	spin_unlock(&state->owner->so_lock);

	if (!call_close) {
		/* Note: exit _without_ calling nfs4_close_done */
		task->tk_action = NULL;
		goto out;
	}

	if (calldata->arg.fmode == 0) {
		task->tk_msg.rpc_proc = &nfs4_procedures[NFSPROC4_CLNT_CLOSE];
		if (calldata->roc &&
		    pnfs_roc_drain(calldata->inode, &calldata->roc_barrier)) {
			rpc_sleep_on(&NFS_SERVER(calldata->inode)->roc_rpcwaitq,
				     task, NULL);
			goto out;
		}
	}

	nfs_fattr_init(calldata->res.fattr);
	calldata->timestamp = jiffies;
	if (nfs4_setup_sequence(NFS_SERVER(calldata->inode),
				&calldata->arg.seq_args,
				&calldata->res.seq_res,
				task))
		goto out;
	rpc_call_start(task);
out:
	dprintk("%s: done!\n", __func__);
}

static const struct rpc_call_ops nfs4_close_ops = {
	.rpc_call_prepare = nfs4_close_prepare,
	.rpc_call_done = nfs4_close_done,
	.rpc_release = nfs4_free_closedata,
};

/* 
 * It is possible for data to be read/written from a mem-mapped file 
 * after the sys_close call (which hits the vfs layer as a flush).
 * This means that we can't safely call nfsv4 close on a file until 
 * the inode is cleared. This in turn means that we are not good
 * NFSv4 citizens - we do not indicate to the server to update the file's 
 * share state even when we are done with one of the three share 
 * stateid's in the inode.
 *
 * NOTE: Caller must be holding the sp->so_owner semaphore!
 */
int nfs4_do_close(struct nfs4_state *state, gfp_t gfp_mask, int wait, bool roc)
{
	struct nfs_server *server = NFS_SERVER(state->inode);
	struct nfs4_closedata *calldata;
	struct nfs4_state_owner *sp = state->owner;
	struct rpc_task *task;
	struct rpc_message msg = {
		.rpc_proc = &nfs4_procedures[NFSPROC4_CLNT_CLOSE],
		.rpc_cred = state->owner->so_cred,
	};
	struct rpc_task_setup task_setup_data = {
		.rpc_client = server->client,
		.rpc_message = &msg,
		.callback_ops = &nfs4_close_ops,
		.workqueue = nfsiod_workqueue,
		.flags = RPC_TASK_ASYNC,
	};
	int status = -ENOMEM;

	calldata = kzalloc(sizeof(*calldata), gfp_mask);
	if (calldata == NULL)
		goto out;
	nfs41_init_sequence(&calldata->arg.seq_args, &calldata->res.seq_res, 1);
	calldata->inode = state->inode;
	calldata->state = state;
	calldata->arg.fh = NFS_FH(state->inode);
	calldata->arg.stateid = &state->open_stateid;
	/* Serialization for the sequence id */
	calldata->arg.seqid = nfs_alloc_seqid(&state->owner->so_seqid, gfp_mask);
	if (calldata->arg.seqid == NULL)
		goto out_free_calldata;
	calldata->arg.fmode = 0;
	calldata->arg.bitmask = server->cache_consistency_bitmask;
	calldata->res.fattr = &calldata->fattr;
	calldata->res.seqid = calldata->arg.seqid;
	calldata->res.server = server;
	calldata->roc = roc;
	nfs_sb_active(calldata->inode->i_sb);

	msg.rpc_argp = &calldata->arg;
	msg.rpc_resp = &calldata->res;
	task_setup_data.callback_data = calldata;
	task = rpc_run_task(&task_setup_data);
	if (IS_ERR(task))
		return PTR_ERR(task);
	status = 0;
	if (wait)
		status = rpc_wait_for_completion_task(task);
	rpc_put_task(task);
	return status;
out_free_calldata:
	kfree(calldata);
out:
	if (roc)
		pnfs_roc_release(state->inode);
	nfs4_put_open_state(state);
	nfs4_put_state_owner(sp);
	return status;
}

static struct inode *
nfs4_atomic_open(struct inode *dir, struct nfs_open_context *ctx, int open_flags, struct iattr *attr)
{
	struct nfs4_state *state;

	/* Protect against concurrent sillydeletes */
	state = nfs4_do_open(dir, ctx->dentry, ctx->mode, open_flags, attr, ctx->cred);
	if (IS_ERR(state))
		return ERR_CAST(state);
	ctx->state = state;
	return igrab(state->inode);
}

static void nfs4_close_context(struct nfs_open_context *ctx, int is_sync)
{
	if (ctx->state == NULL)
		return;
	if (is_sync)
		nfs4_close_sync(ctx->state, ctx->mode);
	else
		nfs4_close_state(ctx->state, ctx->mode);
}

static int _nfs4_server_capabilities(struct nfs_server *server, struct nfs_fh *fhandle)
{
	struct nfs4_server_caps_arg args = {
		.fhandle = fhandle,
	};
	struct nfs4_server_caps_res res = {};
	struct rpc_message msg = {
		.rpc_proc = &nfs4_procedures[NFSPROC4_CLNT_SERVER_CAPS],
		.rpc_argp = &args,
		.rpc_resp = &res,
	};
	int status;

	status = nfs4_call_sync(server->client, server, &msg, &args.seq_args, &res.seq_res, 0);
	if (status == 0) {
		memcpy(server->attr_bitmask, res.attr_bitmask, sizeof(server->attr_bitmask));
		server->caps &= ~(NFS_CAP_ACLS|NFS_CAP_HARDLINKS|
				NFS_CAP_SYMLINKS|NFS_CAP_FILEID|
				NFS_CAP_MODE|NFS_CAP_NLINK|NFS_CAP_OWNER|
				NFS_CAP_OWNER_GROUP|NFS_CAP_ATIME|
				NFS_CAP_CTIME|NFS_CAP_MTIME);
		if (res.attr_bitmask[0] & FATTR4_WORD0_ACL)
			server->caps |= NFS_CAP_ACLS;
		if (res.has_links != 0)
			server->caps |= NFS_CAP_HARDLINKS;
		if (res.has_symlinks != 0)
			server->caps |= NFS_CAP_SYMLINKS;
		if (res.attr_bitmask[0] & FATTR4_WORD0_FILEID)
			server->caps |= NFS_CAP_FILEID;
		if (res.attr_bitmask[1] & FATTR4_WORD1_MODE)
			server->caps |= NFS_CAP_MODE;
		if (res.attr_bitmask[1] & FATTR4_WORD1_NUMLINKS)
			server->caps |= NFS_CAP_NLINK;
		if (res.attr_bitmask[1] & FATTR4_WORD1_OWNER)
			server->caps |= NFS_CAP_OWNER;
		if (res.attr_bitmask[1] & FATTR4_WORD1_OWNER_GROUP)
			server->caps |= NFS_CAP_OWNER_GROUP;
		if (res.attr_bitmask[1] & FATTR4_WORD1_TIME_ACCESS)
			server->caps |= NFS_CAP_ATIME;
		if (res.attr_bitmask[1] & FATTR4_WORD1_TIME_METADATA)
			server->caps |= NFS_CAP_CTIME;
		if (res.attr_bitmask[1] & FATTR4_WORD1_TIME_MODIFY)
			server->caps |= NFS_CAP_MTIME;

		memcpy(server->cache_consistency_bitmask, res.attr_bitmask, sizeof(server->cache_consistency_bitmask));
		server->cache_consistency_bitmask[0] &= FATTR4_WORD0_CHANGE|FATTR4_WORD0_SIZE;
		server->cache_consistency_bitmask[1] &= FATTR4_WORD1_TIME_METADATA|FATTR4_WORD1_TIME_MODIFY;
		server->acl_bitmask = res.acl_bitmask;
		server->fh_expire_type = res.fh_expire_type;
	}

	return status;
}

int nfs4_server_capabilities(struct nfs_server *server, struct nfs_fh *fhandle)
{
	struct nfs4_exception exception = { };
	int err;
	do {
		err = nfs4_handle_exception(server,
				_nfs4_server_capabilities(server, fhandle),
				&exception);
	} while (exception.retry);
	return err;
}

static int _nfs4_lookup_root(struct nfs_server *server, struct nfs_fh *fhandle,
		struct nfs_fsinfo *info)
{
	struct nfs4_lookup_root_arg args = {
		.bitmask = nfs4_fattr_bitmap,
	};
	struct nfs4_lookup_res res = {
		.server = server,
		.fattr = info->fattr,
		.fh = fhandle,
	};
	struct rpc_message msg = {
		.rpc_proc = &nfs4_procedures[NFSPROC4_CLNT_LOOKUP_ROOT],
		.rpc_argp = &args,
		.rpc_resp = &res,
	};

	nfs_fattr_init(info->fattr);
	return nfs4_call_sync(server->client, server, &msg, &args.seq_args, &res.seq_res, 0);
}

static int nfs4_lookup_root(struct nfs_server *server, struct nfs_fh *fhandle,
		struct nfs_fsinfo *info)
{
	struct nfs4_exception exception = { };
	int err;
	do {
		err = _nfs4_lookup_root(server, fhandle, info);
		switch (err) {
		case 0:
		case -NFS4ERR_WRONGSEC:
			goto out;
		default:
			err = nfs4_handle_exception(server, err, &exception);
		}
	} while (exception.retry);
out:
	return err;
}

static int nfs4_lookup_root_sec(struct nfs_server *server, struct nfs_fh *fhandle,
				struct nfs_fsinfo *info, rpc_authflavor_t flavor)
{
	struct rpc_auth *auth;
	int ret;

	auth = rpcauth_create(flavor, server->client);
	if (!auth) {
		ret = -EIO;
		goto out;
	}
	ret = nfs4_lookup_root(server, fhandle, info);
out:
	return ret;
}

static int nfs4_find_root_sec(struct nfs_server *server, struct nfs_fh *fhandle,
			      struct nfs_fsinfo *info)
{
	int i, len, status = 0;
	rpc_authflavor_t flav_array[NFS_MAX_SECFLAVORS];

	len = gss_mech_list_pseudoflavors(&flav_array[0]);
	flav_array[len] = RPC_AUTH_NULL;
	len += 1;

	for (i = 0; i < len; i++) {
		status = nfs4_lookup_root_sec(server, fhandle, info, flav_array[i]);
		if (status == -NFS4ERR_WRONGSEC || status == -EACCES)
			continue;
		break;
	}
	/*
	 * -EACCESS could mean that the user doesn't have correct permissions
	 * to access the mount.  It could also mean that we tried to mount
	 * with a gss auth flavor, but rpc.gssd isn't running.  Either way,
	 * existing mount programs don't handle -EACCES very well so it should
	 * be mapped to -EPERM instead.
	 */
	if (status == -EACCES)
		status = -EPERM;
	return status;
}

/*
 * get the file handle for the "/" directory on the server
 */
static int nfs4_proc_get_root(struct nfs_server *server, struct nfs_fh *fhandle,
			      struct nfs_fsinfo *info)
{
	int minor_version = server->nfs_client->cl_minorversion;
	int status = nfs4_lookup_root(server, fhandle, info);
	if ((status == -NFS4ERR_WRONGSEC) && !(server->flags & NFS_MOUNT_SECFLAVOUR))
		/*
		 * A status of -NFS4ERR_WRONGSEC will be mapped to -EPERM
		 * by nfs4_map_errors() as this function exits.
		 */
		status = nfs_v4_minor_ops[minor_version]->find_root_sec(server, fhandle, info);
	if (status == 0)
		status = nfs4_server_capabilities(server, fhandle);
	if (status == 0)
		status = nfs4_do_fsinfo(server, fhandle, info);
	return nfs4_map_errors(status);
}

/*
 * Get locations and (maybe) other attributes of a referral.
 * Note that we'll actually follow the referral later when
 * we detect fsid mismatch in inode revalidation
 */
static int nfs4_get_referral(struct rpc_clnt *client, struct inode *dir,
			     const struct qstr *name, struct nfs_fattr *fattr,
			     struct nfs_fh *fhandle)
{
	int status = -ENOMEM;
	struct page *page = NULL;
	struct nfs4_fs_locations *locations = NULL;

	page = alloc_page(GFP_KERNEL);
	if (page == NULL)
		goto out;
	locations = kmalloc(sizeof(struct nfs4_fs_locations), GFP_KERNEL);
	if (locations == NULL)
		goto out;

	status = nfs4_proc_fs_locations(client, dir, name, locations, page);
	if (status != 0)
		goto out;
	/* Make sure server returned a different fsid for the referral */
	if (nfs_fsid_equal(&NFS_SERVER(dir)->fsid, &locations->fattr.fsid)) {
		dprintk("%s: server did not return a different fsid for"
			" a referral at %s\n", __func__, name->name);
		status = -EIO;
		goto out;
	}
	/* Fixup attributes for the nfs_lookup() call to nfs_fhget() */
	nfs_fixup_referral_attributes(&locations->fattr);

	/* replace the lookup nfs_fattr with the locations nfs_fattr */
	memcpy(fattr, &locations->fattr, sizeof(struct nfs_fattr));
	memset(fhandle, 0, sizeof(struct nfs_fh));
out:
	if (page)
		__free_page(page);
	kfree(locations);
	return status;
}

static int _nfs4_proc_getattr(struct nfs_server *server, struct nfs_fh *fhandle, struct nfs_fattr *fattr)
{
	struct nfs4_getattr_arg args = {
		.fh = fhandle,
		.bitmask = server->attr_bitmask,
	};
	struct nfs4_getattr_res res = {
		.fattr = fattr,
		.server = server,
	};
	struct rpc_message msg = {
		.rpc_proc = &nfs4_procedures[NFSPROC4_CLNT_GETATTR],
		.rpc_argp = &args,
		.rpc_resp = &res,
	};
	
	nfs_fattr_init(fattr);
	return nfs4_call_sync(server->client, server, &msg, &args.seq_args, &res.seq_res, 0);
}

static int nfs4_proc_getattr(struct nfs_server *server, struct nfs_fh *fhandle, struct nfs_fattr *fattr)
{
	struct nfs4_exception exception = { };
	int err;
	do {
		err = nfs4_handle_exception(server,
				_nfs4_proc_getattr(server, fhandle, fattr),
				&exception);
	} while (exception.retry);
	return err;
}

/* 
 * The file is not closed if it is opened due to the a request to change
 * the size of the file. The open call will not be needed once the
 * VFS layer lookup-intents are implemented.
 *
 * Close is called when the inode is destroyed.
 * If we haven't opened the file for O_WRONLY, we
 * need to in the size_change case to obtain a stateid.
 *
 * Got race?
 * Because OPEN is always done by name in nfsv4, it is
 * possible that we opened a different file by the same
 * name.  We can recognize this race condition, but we
 * can't do anything about it besides returning an error.
 *
 * This will be fixed with VFS changes (lookup-intent).
 */
static int
nfs4_proc_setattr(struct dentry *dentry, struct nfs_fattr *fattr,
		  struct iattr *sattr)
{
	struct inode *inode = dentry->d_inode;
	struct rpc_cred *cred = NULL;
	struct nfs4_state *state = NULL;
	int status;

	if (pnfs_ld_layoutret_on_setattr(inode))
		pnfs_return_layout(inode);

	nfs_fattr_init(fattr);
	
	/* Search for an existing open(O_WRITE) file */
	if (sattr->ia_valid & ATTR_FILE) {
		struct nfs_open_context *ctx;

		ctx = nfs_file_open_context(sattr->ia_file);
		if (ctx) {
			cred = ctx->cred;
			state = ctx->state;
		}
	}

	/* Deal with open(O_TRUNC) */
	if (sattr->ia_valid & ATTR_OPEN)
		sattr->ia_valid &= ~(ATTR_MTIME|ATTR_CTIME|ATTR_OPEN);

	status = nfs4_do_setattr(inode, cred, fattr, sattr, state);
	if (status == 0)
		nfs_setattr_update_inode(inode, sattr);
	return status;
}

static int _nfs4_proc_lookup(struct rpc_clnt *clnt, struct inode *dir,
		const struct qstr *name, struct nfs_fh *fhandle,
		struct nfs_fattr *fattr)
{
	struct nfs_server *server = NFS_SERVER(dir);
	int		       status;
	struct nfs4_lookup_arg args = {
		.bitmask = server->attr_bitmask,
		.dir_fh = NFS_FH(dir),
		.name = name,
	};
	struct nfs4_lookup_res res = {
		.server = server,
		.fattr = fattr,
		.fh = fhandle,
	};
	struct rpc_message msg = {
		.rpc_proc = &nfs4_procedures[NFSPROC4_CLNT_LOOKUP],
		.rpc_argp = &args,
		.rpc_resp = &res,
	};

	nfs_fattr_init(fattr);

	dprintk("NFS call  lookup %s\n", name->name);
	status = nfs4_call_sync(clnt, server, &msg, &args.seq_args, &res.seq_res, 0);
	dprintk("NFS reply lookup: %d\n", status);
	return status;
}

static void nfs_fixup_secinfo_attributes(struct nfs_fattr *fattr)
{
	fattr->valid |= NFS_ATTR_FATTR_TYPE | NFS_ATTR_FATTR_MODE |
		NFS_ATTR_FATTR_NLINK | NFS_ATTR_FATTR_MOUNTPOINT;
	fattr->mode = S_IFDIR | S_IRUGO | S_IXUGO;
	fattr->nlink = 2;
}

static int nfs4_proc_lookup_common(struct rpc_clnt **clnt, struct inode *dir,
				   struct qstr *name, struct nfs_fh *fhandle,
				   struct nfs_fattr *fattr)
{
	struct nfs4_exception exception = { };
	struct rpc_clnt *client = *clnt;
	int err;
	do {
		err = _nfs4_proc_lookup(client, dir, name, fhandle, fattr);
		switch (err) {
		case -NFS4ERR_BADNAME:
			err = -ENOENT;
			goto out;
		case -NFS4ERR_MOVED:
			err = nfs4_get_referral(client, dir, name, fattr, fhandle);
			goto out;
		case -NFS4ERR_WRONGSEC:
			err = -EPERM;
			if (client != *clnt)
				goto out;

			client = nfs4_create_sec_client(client, dir, name);
			if (IS_ERR(client))
				return PTR_ERR(client);

			exception.retry = 1;
			break;
		default:
			err = nfs4_handle_exception(NFS_SERVER(dir), err, &exception);
		}
	} while (exception.retry);

out:
	if (err == 0)
		*clnt = client;
	else if (client != *clnt)
		rpc_shutdown_client(client);

	return err;
}

static int nfs4_proc_lookup(struct rpc_clnt *clnt, struct inode *dir, struct qstr *name,
			    struct nfs_fh *fhandle, struct nfs_fattr *fattr)
{
	int status;
	struct rpc_clnt *client = NFS_CLIENT(dir);

	status = nfs4_proc_lookup_common(&client, dir, name, fhandle, fattr);
	if (client != NFS_CLIENT(dir)) {
		rpc_shutdown_client(client);
		nfs_fixup_secinfo_attributes(fattr);
	}
	return status;
}

struct rpc_clnt *
nfs4_proc_lookup_mountpoint(struct inode *dir, struct qstr *name,
			    struct nfs_fh *fhandle, struct nfs_fattr *fattr)
{
	int status;
	struct rpc_clnt *client = rpc_clone_client(NFS_CLIENT(dir));

	status = nfs4_proc_lookup_common(&client, dir, name, fhandle, fattr);
	if (status < 0) {
		rpc_shutdown_client(client);
		return ERR_PTR(status);
	}
	return client;
}

static int _nfs4_proc_access(struct inode *inode, struct nfs_access_entry *entry)
{
	struct nfs_server *server = NFS_SERVER(inode);
	struct nfs4_accessargs args = {
		.fh = NFS_FH(inode),
		.bitmask = server->cache_consistency_bitmask,
	};
	struct nfs4_accessres res = {
		.server = server,
	};
	struct rpc_message msg = {
		.rpc_proc = &nfs4_procedures[NFSPROC4_CLNT_ACCESS],
		.rpc_argp = &args,
		.rpc_resp = &res,
		.rpc_cred = entry->cred,
	};
	int mode = entry->mask;
	int status;

	/*
	 * Determine which access bits we want to ask for...
	 */
	if (mode & MAY_READ)
		args.access |= NFS4_ACCESS_READ;
	if (S_ISDIR(inode->i_mode)) {
		if (mode & MAY_WRITE)
			args.access |= NFS4_ACCESS_MODIFY | NFS4_ACCESS_EXTEND | NFS4_ACCESS_DELETE;
		if (mode & MAY_EXEC)
			args.access |= NFS4_ACCESS_LOOKUP;
	} else {
		if (mode & MAY_WRITE)
			args.access |= NFS4_ACCESS_MODIFY | NFS4_ACCESS_EXTEND;
		if (mode & MAY_EXEC)
			args.access |= NFS4_ACCESS_EXECUTE;
	}

	res.fattr = nfs_alloc_fattr();
	if (res.fattr == NULL)
		return -ENOMEM;

	status = nfs4_call_sync(server->client, server, &msg, &args.seq_args, &res.seq_res, 0);
	if (!status) {
		entry->mask = 0;
		if (res.access & NFS4_ACCESS_READ)
			entry->mask |= MAY_READ;
		if (res.access & (NFS4_ACCESS_MODIFY | NFS4_ACCESS_EXTEND | NFS4_ACCESS_DELETE))
			entry->mask |= MAY_WRITE;
		if (res.access & (NFS4_ACCESS_LOOKUP|NFS4_ACCESS_EXECUTE))
			entry->mask |= MAY_EXEC;
		nfs_refresh_inode(inode, res.fattr);
	}
	nfs_free_fattr(res.fattr);
	return status;
}

static int nfs4_proc_access(struct inode *inode, struct nfs_access_entry *entry)
{
	struct nfs4_exception exception = { };
	int err;
	do {
		err = nfs4_handle_exception(NFS_SERVER(inode),
				_nfs4_proc_access(inode, entry),
				&exception);
	} while (exception.retry);
	return err;
}

/*
 * TODO: For the time being, we don't try to get any attributes
 * along with any of the zero-copy operations READ, READDIR,
 * READLINK, WRITE.
 *
 * In the case of the first three, we want to put the GETATTR
 * after the read-type operation -- this is because it is hard
 * to predict the length of a GETATTR response in v4, and thus
 * align the READ data correctly.  This means that the GETATTR
 * may end up partially falling into the page cache, and we should
 * shift it into the 'tail' of the xdr_buf before processing.
 * To do this efficiently, we need to know the total length
 * of data received, which doesn't seem to be available outside
 * of the RPC layer.
 *
 * In the case of WRITE, we also want to put the GETATTR after
 * the operation -- in this case because we want to make sure
 * we get the post-operation mtime and size.  This means that
 * we can't use xdr_encode_pages() as written: we need a variant
 * of it which would leave room in the 'tail' iovec.
 *
 * Both of these changes to the XDR layer would in fact be quite
 * minor, but I decided to leave them for a subsequent patch.
 */
static int _nfs4_proc_readlink(struct inode *inode, struct page *page,
		unsigned int pgbase, unsigned int pglen)
{
	struct nfs4_readlink args = {
		.fh       = NFS_FH(inode),
		.pgbase	  = pgbase,
		.pglen    = pglen,
		.pages    = &page,
	};
	struct nfs4_readlink_res res;
	struct rpc_message msg = {
		.rpc_proc = &nfs4_procedures[NFSPROC4_CLNT_READLINK],
		.rpc_argp = &args,
		.rpc_resp = &res,
	};

	return nfs4_call_sync(NFS_SERVER(inode)->client, NFS_SERVER(inode), &msg, &args.seq_args, &res.seq_res, 0);
}

static int nfs4_proc_readlink(struct inode *inode, struct page *page,
		unsigned int pgbase, unsigned int pglen)
{
	struct nfs4_exception exception = { };
	int err;
	do {
		err = nfs4_handle_exception(NFS_SERVER(inode),
				_nfs4_proc_readlink(inode, page, pgbase, pglen),
				&exception);
	} while (exception.retry);
	return err;
}

/*
 * Got race?
 * We will need to arrange for the VFS layer to provide an atomic open.
 * Until then, this create/open method is prone to inefficiency and race
 * conditions due to the lookup, create, and open VFS calls from sys_open()
 * placed on the wire.
 *
 * Given the above sorry state of affairs, I'm simply sending an OPEN.
 * The file will be opened again in the subsequent VFS open call
 * (nfs4_proc_file_open).
 *
 * The open for read will just hang around to be used by any process that
 * opens the file O_RDONLY. This will all be resolved with the VFS changes.
 */

static int
nfs4_proc_create(struct inode *dir, struct dentry *dentry, struct iattr *sattr,
                 int flags, struct nfs_open_context *ctx)
{
	struct dentry *de = dentry;
	struct nfs4_state *state;
	struct rpc_cred *cred = NULL;
	fmode_t fmode = 0;
	int status = 0;

	if (ctx != NULL) {
		cred = ctx->cred;
		de = ctx->dentry;
		fmode = ctx->mode;
	}
	sattr->ia_mode &= ~current_umask();
	state = nfs4_do_open(dir, de, fmode, flags, sattr, cred);
	d_drop(dentry);
	if (IS_ERR(state)) {
		status = PTR_ERR(state);
		goto out;
	}
	d_add(dentry, igrab(state->inode));
	nfs_set_verifier(dentry, nfs_save_change_attribute(dir));
	if (ctx != NULL)
		ctx->state = state;
	else
		nfs4_close_sync(state, fmode);
out:
	return status;
}

static int _nfs4_proc_remove(struct inode *dir, struct qstr *name)
{
	struct nfs_server *server = NFS_SERVER(dir);
	struct nfs_removeargs args = {
		.fh = NFS_FH(dir),
		.name.len = name->len,
		.name.name = name->name,
		.bitmask = server->attr_bitmask,
	};
	struct nfs_removeres res = {
		.server = server,
	};
	struct rpc_message msg = {
		.rpc_proc = &nfs4_procedures[NFSPROC4_CLNT_REMOVE],
		.rpc_argp = &args,
		.rpc_resp = &res,
	};
	int status = -ENOMEM;

	res.dir_attr = nfs_alloc_fattr();
	if (res.dir_attr == NULL)
		goto out;

	status = nfs4_call_sync(server->client, server, &msg, &args.seq_args, &res.seq_res, 1);
	if (status == 0) {
		update_changeattr(dir, &res.cinfo);
		nfs_post_op_update_inode(dir, res.dir_attr);
	}
	nfs_free_fattr(res.dir_attr);
out:
	return status;
}

static int nfs4_proc_remove(struct inode *dir, struct qstr *name)
{
	struct nfs4_exception exception = { };
	int err;
	do {
		err = nfs4_handle_exception(NFS_SERVER(dir),
				_nfs4_proc_remove(dir, name),
				&exception);
	} while (exception.retry);
	return err;
}

static void nfs4_proc_unlink_setup(struct rpc_message *msg, struct inode *dir)
{
	struct nfs_server *server = NFS_SERVER(dir);
	struct nfs_removeargs *args = msg->rpc_argp;
	struct nfs_removeres *res = msg->rpc_resp;

	args->bitmask = server->cache_consistency_bitmask;
	res->server = server;
	msg->rpc_proc = &nfs4_procedures[NFSPROC4_CLNT_REMOVE];
	nfs41_init_sequence(&args->seq_args, &res->seq_res, 1);
}

static void nfs4_proc_unlink_rpc_prepare(struct rpc_task *task, struct nfs_unlinkdata *data)
{
	if (nfs4_setup_sequence(NFS_SERVER(data->dir),
				&data->args.seq_args,
				&data->res.seq_res,
				task))
		return;
	rpc_call_start(task);
}

static int nfs4_proc_unlink_done(struct rpc_task *task, struct inode *dir)
{
	struct nfs_removeres *res = task->tk_msg.rpc_resp;

	if (!nfs4_sequence_done(task, &res->seq_res))
		return 0;
	if (nfs4_async_handle_error(task, res->server, NULL) == -EAGAIN)
		return 0;
	update_changeattr(dir, &res->cinfo);
	nfs_post_op_update_inode(dir, res->dir_attr);
	return 1;
}

static void nfs4_proc_rename_setup(struct rpc_message *msg, struct inode *dir)
{
	struct nfs_server *server = NFS_SERVER(dir);
	struct nfs_renameargs *arg = msg->rpc_argp;
	struct nfs_renameres *res = msg->rpc_resp;

	msg->rpc_proc = &nfs4_procedures[NFSPROC4_CLNT_RENAME];
	arg->bitmask = server->attr_bitmask;
	res->server = server;
	nfs41_init_sequence(&arg->seq_args, &res->seq_res, 1);
}

static void nfs4_proc_rename_rpc_prepare(struct rpc_task *task, struct nfs_renamedata *data)
{
	if (nfs4_setup_sequence(NFS_SERVER(data->old_dir),
				&data->args.seq_args,
				&data->res.seq_res,
				task))
		return;
	rpc_call_start(task);
}

static int nfs4_proc_rename_done(struct rpc_task *task, struct inode *old_dir,
				 struct inode *new_dir)
{
	struct nfs_renameres *res = task->tk_msg.rpc_resp;

	if (!nfs4_sequence_done(task, &res->seq_res))
		return 0;
	if (nfs4_async_handle_error(task, res->server, NULL) == -EAGAIN)
		return 0;

	update_changeattr(old_dir, &res->old_cinfo);
	nfs_post_op_update_inode(old_dir, res->old_fattr);
	update_changeattr(new_dir, &res->new_cinfo);
	nfs_post_op_update_inode(new_dir, res->new_fattr);
	return 1;
}

static int _nfs4_proc_rename(struct inode *old_dir, struct qstr *old_name,
		struct inode *new_dir, struct qstr *new_name)
{
	struct nfs_server *server = NFS_SERVER(old_dir);
	struct nfs_renameargs arg = {
		.old_dir = NFS_FH(old_dir),
		.new_dir = NFS_FH(new_dir),
		.old_name = old_name,
		.new_name = new_name,
		.bitmask = server->attr_bitmask,
	};
	struct nfs_renameres res = {
		.server = server,
	};
	struct rpc_message msg = {
		.rpc_proc = &nfs4_procedures[NFSPROC4_CLNT_RENAME],
		.rpc_argp = &arg,
		.rpc_resp = &res,
	};
	int status = -ENOMEM;
	
	res.old_fattr = nfs_alloc_fattr();
	res.new_fattr = nfs_alloc_fattr();
	if (res.old_fattr == NULL || res.new_fattr == NULL)
		goto out;

	status = nfs4_call_sync(server->client, server, &msg, &arg.seq_args, &res.seq_res, 1);
	if (!status) {
		update_changeattr(old_dir, &res.old_cinfo);
		nfs_post_op_update_inode(old_dir, res.old_fattr);
		update_changeattr(new_dir, &res.new_cinfo);
		nfs_post_op_update_inode(new_dir, res.new_fattr);
	}
out:
	nfs_free_fattr(res.new_fattr);
	nfs_free_fattr(res.old_fattr);
	return status;
}

static int nfs4_proc_rename(struct inode *old_dir, struct qstr *old_name,
		struct inode *new_dir, struct qstr *new_name)
{
	struct nfs4_exception exception = { };
	int err;
	do {
		err = nfs4_handle_exception(NFS_SERVER(old_dir),
				_nfs4_proc_rename(old_dir, old_name,
					new_dir, new_name),
				&exception);
	} while (exception.retry);
	return err;
}

static int _nfs4_proc_link(struct inode *inode, struct inode *dir, struct qstr *name)
{
	struct nfs_server *server = NFS_SERVER(inode);
	struct nfs4_link_arg arg = {
		.fh     = NFS_FH(inode),
		.dir_fh = NFS_FH(dir),
		.name   = name,
		.bitmask = server->attr_bitmask,
	};
	struct nfs4_link_res res = {
		.server = server,
	};
	struct rpc_message msg = {
		.rpc_proc = &nfs4_procedures[NFSPROC4_CLNT_LINK],
		.rpc_argp = &arg,
		.rpc_resp = &res,
	};
	int status = -ENOMEM;

	res.fattr = nfs_alloc_fattr();
	res.dir_attr = nfs_alloc_fattr();
	if (res.fattr == NULL || res.dir_attr == NULL)
		goto out;

	status = nfs4_call_sync(server->client, server, &msg, &arg.seq_args, &res.seq_res, 1);
	if (!status) {
		update_changeattr(dir, &res.cinfo);
		nfs_post_op_update_inode(dir, res.dir_attr);
		nfs_post_op_update_inode(inode, res.fattr);
	}
out:
	nfs_free_fattr(res.dir_attr);
	nfs_free_fattr(res.fattr);
	return status;
}

static int nfs4_proc_link(struct inode *inode, struct inode *dir, struct qstr *name)
{
	struct nfs4_exception exception = { };
	int err;
	do {
		err = nfs4_handle_exception(NFS_SERVER(inode),
				_nfs4_proc_link(inode, dir, name),
				&exception);
	} while (exception.retry);
	return err;
}

struct nfs4_createdata {
	struct rpc_message msg;
	struct nfs4_create_arg arg;
	struct nfs4_create_res res;
	struct nfs_fh fh;
	struct nfs_fattr fattr;
	struct nfs_fattr dir_fattr;
};

static struct nfs4_createdata *nfs4_alloc_createdata(struct inode *dir,
		struct qstr *name, struct iattr *sattr, u32 ftype)
{
	struct nfs4_createdata *data;

	data = kzalloc(sizeof(*data), GFP_KERNEL);
	if (data != NULL) {
		struct nfs_server *server = NFS_SERVER(dir);

		data->msg.rpc_proc = &nfs4_procedures[NFSPROC4_CLNT_CREATE];
		data->msg.rpc_argp = &data->arg;
		data->msg.rpc_resp = &data->res;
		data->arg.dir_fh = NFS_FH(dir);
		data->arg.server = server;
		data->arg.name = name;
		data->arg.attrs = sattr;
		data->arg.ftype = ftype;
		data->arg.bitmask = server->attr_bitmask;
		data->res.server = server;
		data->res.fh = &data->fh;
		data->res.fattr = &data->fattr;
		data->res.dir_fattr = &data->dir_fattr;
		nfs_fattr_init(data->res.fattr);
		nfs_fattr_init(data->res.dir_fattr);
	}
	return data;
}

static int nfs4_do_create(struct inode *dir, struct dentry *dentry, struct nfs4_createdata *data)
{
	int status = nfs4_call_sync(NFS_SERVER(dir)->client, NFS_SERVER(dir), &data->msg,
				    &data->arg.seq_args, &data->res.seq_res, 1);
	if (status == 0) {
		update_changeattr(dir, &data->res.dir_cinfo);
		nfs_post_op_update_inode(dir, data->res.dir_fattr);
		status = nfs_instantiate(dentry, data->res.fh, data->res.fattr);
	}
	return status;
}

static void nfs4_free_createdata(struct nfs4_createdata *data)
{
	kfree(data);
}

static int _nfs4_proc_symlink(struct inode *dir, struct dentry *dentry,
		struct page *page, unsigned int len, struct iattr *sattr)
{
	struct nfs4_createdata *data;
	int status = -ENAMETOOLONG;

	if (len > NFS4_MAXPATHLEN)
		goto out;

	status = -ENOMEM;
	data = nfs4_alloc_createdata(dir, &dentry->d_name, sattr, NF4LNK);
	if (data == NULL)
		goto out;

	data->msg.rpc_proc = &nfs4_procedures[NFSPROC4_CLNT_SYMLINK];
	data->arg.u.symlink.pages = &page;
	data->arg.u.symlink.len = len;
	
	status = nfs4_do_create(dir, dentry, data);

	nfs4_free_createdata(data);
out:
	return status;
}

static int nfs4_proc_symlink(struct inode *dir, struct dentry *dentry,
		struct page *page, unsigned int len, struct iattr *sattr)
{
	struct nfs4_exception exception = { };
	int err;
	do {
		err = nfs4_handle_exception(NFS_SERVER(dir),
				_nfs4_proc_symlink(dir, dentry, page,
							len, sattr),
				&exception);
	} while (exception.retry);
	return err;
}

static int _nfs4_proc_mkdir(struct inode *dir, struct dentry *dentry,
		struct iattr *sattr)
{
	struct nfs4_createdata *data;
	int status = -ENOMEM;

	data = nfs4_alloc_createdata(dir, &dentry->d_name, sattr, NF4DIR);
	if (data == NULL)
		goto out;

	status = nfs4_do_create(dir, dentry, data);

	nfs4_free_createdata(data);
out:
	return status;
}

static int nfs4_proc_mkdir(struct inode *dir, struct dentry *dentry,
		struct iattr *sattr)
{
	struct nfs4_exception exception = { };
	int err;

	sattr->ia_mode &= ~current_umask();
	do {
		err = nfs4_handle_exception(NFS_SERVER(dir),
				_nfs4_proc_mkdir(dir, dentry, sattr),
				&exception);
	} while (exception.retry);
	return err;
}

static int _nfs4_proc_readdir(struct dentry *dentry, struct rpc_cred *cred,
		u64 cookie, struct page **pages, unsigned int count, int plus)
{
	struct inode		*dir = dentry->d_inode;
	struct nfs4_readdir_arg args = {
		.fh = NFS_FH(dir),
		.pages = pages,
		.pgbase = 0,
		.count = count,
		.bitmask = NFS_SERVER(dentry->d_inode)->attr_bitmask,
		.plus = plus,
	};
	struct nfs4_readdir_res res;
	struct rpc_message msg = {
		.rpc_proc = &nfs4_procedures[NFSPROC4_CLNT_READDIR],
		.rpc_argp = &args,
		.rpc_resp = &res,
		.rpc_cred = cred,
	};
	int			status;

	dprintk("%s: dentry = %s/%s, cookie = %Lu\n", __func__,
			dentry->d_parent->d_name.name,
			dentry->d_name.name,
			(unsigned long long)cookie);
	nfs4_setup_readdir(cookie, NFS_COOKIEVERF(dir), dentry, &args);
	res.pgbase = args.pgbase;
	status = nfs4_call_sync(NFS_SERVER(dir)->client, NFS_SERVER(dir), &msg, &args.seq_args, &res.seq_res, 0);
	if (status >= 0) {
		memcpy(NFS_COOKIEVERF(dir), res.verifier.data, NFS4_VERIFIER_SIZE);
		status += args.pgbase;
	}

	nfs_invalidate_atime(dir);

	dprintk("%s: returns %d\n", __func__, status);
	return status;
}

static int nfs4_proc_readdir(struct dentry *dentry, struct rpc_cred *cred,
		u64 cookie, struct page **pages, unsigned int count, int plus)
{
	struct nfs4_exception exception = { };
	int err;
	do {
		err = nfs4_handle_exception(NFS_SERVER(dentry->d_inode),
				_nfs4_proc_readdir(dentry, cred, cookie,
					pages, count, plus),
				&exception);
	} while (exception.retry);
	return err;
}

static int _nfs4_proc_mknod(struct inode *dir, struct dentry *dentry,
		struct iattr *sattr, dev_t rdev)
{
	struct nfs4_createdata *data;
	int mode = sattr->ia_mode;
	int status = -ENOMEM;

	BUG_ON(!(sattr->ia_valid & ATTR_MODE));
	BUG_ON(!S_ISFIFO(mode) && !S_ISBLK(mode) && !S_ISCHR(mode) && !S_ISSOCK(mode));

	data = nfs4_alloc_createdata(dir, &dentry->d_name, sattr, NF4SOCK);
	if (data == NULL)
		goto out;

	if (S_ISFIFO(mode))
		data->arg.ftype = NF4FIFO;
	else if (S_ISBLK(mode)) {
		data->arg.ftype = NF4BLK;
		data->arg.u.device.specdata1 = MAJOR(rdev);
		data->arg.u.device.specdata2 = MINOR(rdev);
	}
	else if (S_ISCHR(mode)) {
		data->arg.ftype = NF4CHR;
		data->arg.u.device.specdata1 = MAJOR(rdev);
		data->arg.u.device.specdata2 = MINOR(rdev);
	}
	
	status = nfs4_do_create(dir, dentry, data);

	nfs4_free_createdata(data);
out:
	return status;
}

static int nfs4_proc_mknod(struct inode *dir, struct dentry *dentry,
		struct iattr *sattr, dev_t rdev)
{
	struct nfs4_exception exception = { };
	int err;

	sattr->ia_mode &= ~current_umask();
	do {
		err = nfs4_handle_exception(NFS_SERVER(dir),
				_nfs4_proc_mknod(dir, dentry, sattr, rdev),
				&exception);
	} while (exception.retry);
	return err;
}

static int _nfs4_proc_statfs(struct nfs_server *server, struct nfs_fh *fhandle,
		 struct nfs_fsstat *fsstat)
{
	struct nfs4_statfs_arg args = {
		.fh = fhandle,
		.bitmask = server->attr_bitmask,
	};
	struct nfs4_statfs_res res = {
		.fsstat = fsstat,
	};
	struct rpc_message msg = {
		.rpc_proc = &nfs4_procedures[NFSPROC4_CLNT_STATFS],
		.rpc_argp = &args,
		.rpc_resp = &res,
	};

	nfs_fattr_init(fsstat->fattr);
	return  nfs4_call_sync(server->client, server, &msg, &args.seq_args, &res.seq_res, 0);
}

static int nfs4_proc_statfs(struct nfs_server *server, struct nfs_fh *fhandle, struct nfs_fsstat *fsstat)
{
	struct nfs4_exception exception = { };
	int err;
	do {
		err = nfs4_handle_exception(server,
				_nfs4_proc_statfs(server, fhandle, fsstat),
				&exception);
	} while (exception.retry);
	return err;
}

static int _nfs4_do_fsinfo(struct nfs_server *server, struct nfs_fh *fhandle,
		struct nfs_fsinfo *fsinfo)
{
	struct nfs4_fsinfo_arg args = {
		.fh = fhandle,
		.bitmask = server->attr_bitmask,
	};
	struct nfs4_fsinfo_res res = {
		.fsinfo = fsinfo,
	};
	struct rpc_message msg = {
		.rpc_proc = &nfs4_procedures[NFSPROC4_CLNT_FSINFO],
		.rpc_argp = &args,
		.rpc_resp = &res,
	};

	return nfs4_call_sync(server->client, server, &msg, &args.seq_args, &res.seq_res, 0);
}

static int nfs4_do_fsinfo(struct nfs_server *server, struct nfs_fh *fhandle, struct nfs_fsinfo *fsinfo)
{
	struct nfs4_exception exception = { };
	int err;

	do {
		err = nfs4_handle_exception(server,
				_nfs4_do_fsinfo(server, fhandle, fsinfo),
				&exception);
	} while (exception.retry);
	return err;
}

static int nfs4_proc_fsinfo(struct nfs_server *server, struct nfs_fh *fhandle, struct nfs_fsinfo *fsinfo)
{
	nfs_fattr_init(fsinfo->fattr);
	return nfs4_do_fsinfo(server, fhandle, fsinfo);
}

static int _nfs4_proc_pathconf(struct nfs_server *server, struct nfs_fh *fhandle,
		struct nfs_pathconf *pathconf)
{
	struct nfs4_pathconf_arg args = {
		.fh = fhandle,
		.bitmask = server->attr_bitmask,
	};
	struct nfs4_pathconf_res res = {
		.pathconf = pathconf,
	};
	struct rpc_message msg = {
		.rpc_proc = &nfs4_procedures[NFSPROC4_CLNT_PATHCONF],
		.rpc_argp = &args,
		.rpc_resp = &res,
	};

	/* None of the pathconf attributes are mandatory to implement */
	if ((args.bitmask[0] & nfs4_pathconf_bitmap[0]) == 0) {
		memset(pathconf, 0, sizeof(*pathconf));
		return 0;
	}

	nfs_fattr_init(pathconf->fattr);
	return nfs4_call_sync(server->client, server, &msg, &args.seq_args, &res.seq_res, 0);
}

static int nfs4_proc_pathconf(struct nfs_server *server, struct nfs_fh *fhandle,
		struct nfs_pathconf *pathconf)
{
	struct nfs4_exception exception = { };
	int err;

	do {
		err = nfs4_handle_exception(server,
				_nfs4_proc_pathconf(server, fhandle, pathconf),
				&exception);
	} while (exception.retry);
	return err;
}

void __nfs4_read_done_cb(struct nfs_read_data *data)
{
	nfs_invalidate_atime(data->inode);
}

static int nfs4_read_done_cb(struct rpc_task *task, struct nfs_read_data *data)
{
	struct nfs_server *server = NFS_SERVER(data->inode);

	if (nfs4_async_handle_error(task, server, data->args.context->state) == -EAGAIN) {
		rpc_restart_call_prepare(task);
		return -EAGAIN;
	}

	__nfs4_read_done_cb(data);
	if (task->tk_status > 0)
		renew_lease(server, data->timestamp);
	return 0;
}

static int nfs4_read_done(struct rpc_task *task, struct nfs_read_data *data)
{

	dprintk("--> %s\n", __func__);

	if (!nfs4_sequence_done(task, &data->res.seq_res))
		return -EAGAIN;

	return data->read_done_cb ? data->read_done_cb(task, data) :
				    nfs4_read_done_cb(task, data);
}

static void nfs4_proc_read_setup(struct nfs_read_data *data, struct rpc_message *msg)
{
	data->timestamp   = jiffies;
	data->read_done_cb = nfs4_read_done_cb;
	msg->rpc_proc = &nfs4_procedures[NFSPROC4_CLNT_READ];
	nfs41_init_sequence(&data->args.seq_args, &data->res.seq_res, 0);
}

static void nfs4_proc_read_rpc_prepare(struct rpc_task *task, struct nfs_read_data *data)
{
	if (nfs4_setup_sequence(NFS_SERVER(data->inode),
				&data->args.seq_args,
				&data->res.seq_res,
				task))
		return;
	rpc_call_start(task);
}

/* Reset the the nfs_read_data to send the read to the MDS. */
void nfs4_reset_read(struct rpc_task *task, struct nfs_read_data *data)
{
	dprintk("%s Reset task for i/o through\n", __func__);
	put_lseg(data->lseg);
	data->lseg = NULL;
	/* offsets will differ in the dense stripe case */
	data->args.offset = data->mds_offset;
	data->ds_clp = NULL;
	data->args.fh     = NFS_FH(data->inode);
	data->read_done_cb = nfs4_read_done_cb;
	task->tk_ops = data->mds_ops;
	rpc_task_reset_client(task, NFS_CLIENT(data->inode));
}
EXPORT_SYMBOL_GPL(nfs4_reset_read);

static int nfs4_write_done_cb(struct rpc_task *task, struct nfs_write_data *data)
{
	struct inode *inode = data->inode;
	
	if (nfs4_async_handle_error(task, NFS_SERVER(inode), data->args.context->state) == -EAGAIN) {
		rpc_restart_call_prepare(task);
		return -EAGAIN;
	}
	if (task->tk_status >= 0) {
		renew_lease(NFS_SERVER(inode), data->timestamp);
		nfs_post_op_update_inode_force_wcc(inode, data->res.fattr);
	}
	return 0;
}

static int nfs4_write_done(struct rpc_task *task, struct nfs_write_data *data)
{
	if (!nfs4_sequence_done(task, &data->res.seq_res))
		return -EAGAIN;
	return data->write_done_cb ? data->write_done_cb(task, data) :
		nfs4_write_done_cb(task, data);
}

/* Reset the the nfs_write_data to send the write to the MDS. */
void nfs4_reset_write(struct rpc_task *task, struct nfs_write_data *data)
{
	dprintk("%s Reset task for i/o through\n", __func__);
	put_lseg(data->lseg);
	data->lseg          = NULL;
	data->ds_clp        = NULL;
	data->write_done_cb = nfs4_write_done_cb;
	data->args.fh       = NFS_FH(data->inode);
	data->args.bitmask  = data->res.server->cache_consistency_bitmask;
	data->args.offset   = data->mds_offset;
	data->res.fattr     = &data->fattr;
	task->tk_ops        = data->mds_ops;
	rpc_task_reset_client(task, NFS_CLIENT(data->inode));
}
EXPORT_SYMBOL_GPL(nfs4_reset_write);

static void nfs4_proc_write_setup(struct nfs_write_data *data, struct rpc_message *msg)
{
	struct nfs_server *server = NFS_SERVER(data->inode);

	if (data->lseg) {
		data->args.bitmask = NULL;
		data->res.fattr = NULL;
	} else
		data->args.bitmask = server->cache_consistency_bitmask;
	if (!data->write_done_cb)
		data->write_done_cb = nfs4_write_done_cb;
	data->res.server = server;
	data->timestamp   = jiffies;

	msg->rpc_proc = &nfs4_procedures[NFSPROC4_CLNT_WRITE];
	nfs41_init_sequence(&data->args.seq_args, &data->res.seq_res, 1);
}

static void nfs4_proc_write_rpc_prepare(struct rpc_task *task, struct nfs_write_data *data)
{
	if (nfs4_setup_sequence(NFS_SERVER(data->inode),
				&data->args.seq_args,
				&data->res.seq_res,
				task))
		return;
	rpc_call_start(task);
}

static int nfs4_commit_done_cb(struct rpc_task *task, struct nfs_write_data *data)
{
	struct inode *inode = data->inode;

	if (nfs4_async_handle_error(task, NFS_SERVER(inode), NULL) == -EAGAIN) {
		rpc_restart_call_prepare(task);
		return -EAGAIN;
	}
	nfs_refresh_inode(inode, data->res.fattr);
	return 0;
}

static int nfs4_commit_done(struct rpc_task *task, struct nfs_write_data *data)
{
	if (!nfs4_sequence_done(task, &data->res.seq_res))
		return -EAGAIN;
	return data->write_done_cb(task, data);
}

static void nfs4_proc_commit_setup(struct nfs_write_data *data, struct rpc_message *msg)
{
	struct nfs_server *server = NFS_SERVER(data->inode);

	if (data->lseg) {
		data->args.bitmask = NULL;
		data->res.fattr = NULL;
	} else
		data->args.bitmask = server->cache_consistency_bitmask;
	if (!data->write_done_cb)
		data->write_done_cb = nfs4_commit_done_cb;
	data->res.server = server;
	msg->rpc_proc = &nfs4_procedures[NFSPROC4_CLNT_COMMIT];
	nfs41_init_sequence(&data->args.seq_args, &data->res.seq_res, 1);
}

struct nfs4_renewdata {
	struct nfs_client	*client;
	unsigned long		timestamp;
};

/*
 * nfs4_proc_async_renew(): This is not one of the nfs_rpc_ops; it is a special
 * standalone procedure for queueing an asynchronous RENEW.
 */
static void nfs4_renew_release(void *calldata)
{
	struct nfs4_renewdata *data = calldata;
	struct nfs_client *clp = data->client;

	if (atomic_read(&clp->cl_count) > 1)
		nfs4_schedule_state_renewal(clp);
	nfs_put_client(clp);
	kfree(data);
}

static void nfs4_renew_done(struct rpc_task *task, void *calldata)
{
	struct nfs4_renewdata *data = calldata;
	struct nfs_client *clp = data->client;
	unsigned long timestamp = data->timestamp;

	if (task->tk_status < 0) {
		/* Unless we're shutting down, schedule state recovery! */
		if (test_bit(NFS_CS_RENEWD, &clp->cl_res_state) == 0)
			return;
		if (task->tk_status != NFS4ERR_CB_PATH_DOWN) {
			nfs4_schedule_lease_recovery(clp);
			return;
		}
		nfs4_schedule_path_down_recovery(clp);
	}
	do_renew_lease(clp, timestamp);
}

static const struct rpc_call_ops nfs4_renew_ops = {
	.rpc_call_done = nfs4_renew_done,
	.rpc_release = nfs4_renew_release,
};

static int nfs4_proc_async_renew(struct nfs_client *clp, struct rpc_cred *cred, unsigned renew_flags)
{
	struct rpc_message msg = {
		.rpc_proc	= &nfs4_procedures[NFSPROC4_CLNT_RENEW],
		.rpc_argp	= clp,
		.rpc_cred	= cred,
	};
	struct nfs4_renewdata *data;

	if (renew_flags == 0)
		return 0;
	if (!atomic_inc_not_zero(&clp->cl_count))
		return -EIO;
	data = kmalloc(sizeof(*data), GFP_NOFS);
	if (data == NULL)
		return -ENOMEM;
	data->client = clp;
	data->timestamp = jiffies;
	return rpc_call_async(clp->cl_rpcclient, &msg, RPC_TASK_SOFT,
			&nfs4_renew_ops, data);
}

static int nfs4_proc_renew(struct nfs_client *clp, struct rpc_cred *cred)
{
	struct rpc_message msg = {
		.rpc_proc	= &nfs4_procedures[NFSPROC4_CLNT_RENEW],
		.rpc_argp	= clp,
		.rpc_cred	= cred,
	};
	unsigned long now = jiffies;
	int status;

	status = rpc_call_sync(clp->cl_rpcclient, &msg, 0);
	if (status < 0)
		return status;
	do_renew_lease(clp, now);
	return 0;
}

static inline int nfs4_server_supports_acls(struct nfs_server *server)
{
	return (server->caps & NFS_CAP_ACLS)
		&& (server->acl_bitmask & ACL4_SUPPORT_ALLOW_ACL)
		&& (server->acl_bitmask & ACL4_SUPPORT_DENY_ACL);
}

/* Assuming that XATTR_SIZE_MAX is a multiple of PAGE_CACHE_SIZE, and that
 * it's OK to put sizeof(void) * (XATTR_SIZE_MAX/PAGE_CACHE_SIZE) bytes on
 * the stack.
 */
#define NFS4ACL_MAXPAGES (XATTR_SIZE_MAX >> PAGE_CACHE_SHIFT)

static int buf_to_pages_noslab(const void *buf, size_t buflen,
		struct page **pages, unsigned int *pgbase)
{
	struct page *newpage, **spages;
	int rc = 0;
	size_t len;
	spages = pages;

	do {
		len = min_t(size_t, PAGE_CACHE_SIZE, buflen);
		newpage = alloc_page(GFP_KERNEL);

		if (newpage == NULL)
			goto unwind;
		memcpy(page_address(newpage), buf, len);
                buf += len;
                buflen -= len;
		*pages++ = newpage;
		rc++;
	} while (buflen != 0);

	return rc;

unwind:
	for(; rc > 0; rc--)
		__free_page(spages[rc-1]);
	return -ENOMEM;
}

struct nfs4_cached_acl {
	int cached;
	size_t len;
	char data[0];
};

static void nfs4_set_cached_acl(struct inode *inode, struct nfs4_cached_acl *acl)
{
	struct nfs_inode *nfsi = NFS_I(inode);

	spin_lock(&inode->i_lock);
	kfree(nfsi->nfs4_acl);
	nfsi->nfs4_acl = acl;
	spin_unlock(&inode->i_lock);
}

static void nfs4_zap_acl_attr(struct inode *inode)
{
	nfs4_set_cached_acl(inode, NULL);
}

static inline ssize_t nfs4_read_cached_acl(struct inode *inode, char *buf, size_t buflen)
{
	struct nfs_inode *nfsi = NFS_I(inode);
	struct nfs4_cached_acl *acl;
	int ret = -ENOENT;

	spin_lock(&inode->i_lock);
	acl = nfsi->nfs4_acl;
	if (acl == NULL)
		goto out;
	if (buf == NULL) /* user is just asking for length */
		goto out_len;
	if (acl->cached == 0)
		goto out;
	ret = -ERANGE; /* see getxattr(2) man page */
	if (acl->len > buflen)
		goto out;
	memcpy(buf, acl->data, acl->len);
out_len:
	ret = acl->len;
out:
	spin_unlock(&inode->i_lock);
	return ret;
}

static void nfs4_write_cached_acl(struct inode *inode, struct page **pages, size_t pgbase, size_t acl_len)
{
	struct nfs4_cached_acl *acl;

	if (pages && acl_len <= PAGE_SIZE) {
		acl = kmalloc(sizeof(*acl) + acl_len, GFP_KERNEL);
		if (acl == NULL)
			goto out;
		acl->cached = 1;
		_copy_from_pages(acl->data, pages, pgbase, acl_len);
	} else {
		acl = kmalloc(sizeof(*acl), GFP_KERNEL);
		if (acl == NULL)
			goto out;
		acl->cached = 0;
	}
	acl->len = acl_len;
out:
	nfs4_set_cached_acl(inode, acl);
}

/*
 * The getxattr API returns the required buffer length when called with a
 * NULL buf. The NFSv4 acl tool then calls getxattr again after allocating
 * the required buf.  On a NULL buf, we send a page of data to the server
 * guessing that the ACL request can be serviced by a page. If so, we cache
 * up to the page of ACL data, and the 2nd call to getxattr is serviced by
 * the cache. If not so, we throw away the page, and cache the required
 * length. The next getxattr call will then produce another round trip to
 * the server, this time with the input buf of the required size.
 */
static ssize_t __nfs4_get_acl_uncached(struct inode *inode, void *buf, size_t buflen)
{
	struct page *pages[NFS4ACL_MAXPAGES] = {NULL, };
	struct nfs_getaclargs args = {
		.fh = NFS_FH(inode),
		.acl_pages = pages,
		.acl_len = buflen,
	};
	struct nfs_getaclres res = {
		.acl_len = buflen,
	};
	struct rpc_message msg = {
		.rpc_proc = &nfs4_procedures[NFSPROC4_CLNT_GETACL],
		.rpc_argp = &args,
		.rpc_resp = &res,
	};
	int ret = -ENOMEM, npages, i, acl_len = 0;

	npages = (buflen + PAGE_SIZE - 1) >> PAGE_SHIFT;
	/* As long as we're doing a round trip to the server anyway,
	 * let's be prepared for a page of acl data. */
	if (npages == 0)
		npages = 1;

	/* Add an extra page to handle the bitmap returned */
	npages++;

	for (i = 0; i < npages; i++) {
		pages[i] = alloc_page(GFP_KERNEL);
		if (!pages[i])
			goto out_free;
	}

	/* for decoding across pages */
	res.acl_scratch = alloc_page(GFP_KERNEL);
	if (!res.acl_scratch)
		goto out_free;

	args.acl_len = npages * PAGE_SIZE;
	args.acl_pgbase = 0;

	/* Let decode_getfacl know not to fail if the ACL data is larger than
	 * the page we send as a guess */
	if (buf == NULL)
		res.acl_flags |= NFS4_ACL_LEN_REQUEST;

	dprintk("%s  buf %p buflen %zu npages %d args.acl_len %zu\n",
		__func__, buf, buflen, npages, args.acl_len);
	ret = nfs4_call_sync(NFS_SERVER(inode)->client, NFS_SERVER(inode),
			     &msg, &args.seq_args, &res.seq_res, 0);
	if (ret)
		goto out_free;

	acl_len = res.acl_len - res.acl_data_offset;
	if (acl_len > args.acl_len)
		nfs4_write_cached_acl(inode, NULL, 0, acl_len);
	else
		nfs4_write_cached_acl(inode, pages, res.acl_data_offset,
				      acl_len);
	if (buf) {
		ret = -ERANGE;
		if (acl_len > buflen)
			goto out_free;
		_copy_from_pages(buf, pages, res.acl_data_offset,
				acl_len);
	}
	ret = acl_len;
out_free:
	for (i = 0; i < npages; i++)
		if (pages[i])
			__free_page(pages[i]);
	if (res.acl_scratch)
		__free_page(res.acl_scratch);
	return ret;
}

static ssize_t nfs4_get_acl_uncached(struct inode *inode, void *buf, size_t buflen)
{
	struct nfs4_exception exception = { };
	ssize_t ret;
	do {
		ret = __nfs4_get_acl_uncached(inode, buf, buflen);
		if (ret >= 0)
			break;
		ret = nfs4_handle_exception(NFS_SERVER(inode), ret, &exception);
	} while (exception.retry);
	return ret;
}

static ssize_t nfs4_proc_get_acl(struct inode *inode, void *buf, size_t buflen)
{
	struct nfs_server *server = NFS_SERVER(inode);
	int ret;

	if (!nfs4_server_supports_acls(server))
		return -EOPNOTSUPP;
	ret = nfs_revalidate_inode(server, inode);
	if (ret < 0)
		return ret;
	if (NFS_I(inode)->cache_validity & NFS_INO_INVALID_ACL)
		nfs_zap_acl_cache(inode);
	ret = nfs4_read_cached_acl(inode, buf, buflen);
	if (ret != -ENOENT)
		/* -ENOENT is returned if there is no ACL or if there is an ACL
		 * but no cached acl data, just the acl length */
		return ret;
	return nfs4_get_acl_uncached(inode, buf, buflen);
}

static int __nfs4_proc_set_acl(struct inode *inode, const void *buf, size_t buflen)
{
	struct nfs_server *server = NFS_SERVER(inode);
	struct page *pages[NFS4ACL_MAXPAGES];
	struct nfs_setaclargs arg = {
		.fh		= NFS_FH(inode),
		.acl_pages	= pages,
		.acl_len	= buflen,
	};
	struct nfs_setaclres res;
	struct rpc_message msg = {
		.rpc_proc	= &nfs4_procedures[NFSPROC4_CLNT_SETACL],
		.rpc_argp	= &arg,
		.rpc_resp	= &res,
	};
	int ret, i;

	if (!nfs4_server_supports_acls(server))
		return -EOPNOTSUPP;
	i = buf_to_pages_noslab(buf, buflen, arg.acl_pages, &arg.acl_pgbase);
	if (i < 0)
		return i;
	nfs_inode_return_delegation(inode);
	ret = nfs4_call_sync(server->client, server, &msg, &arg.seq_args, &res.seq_res, 1);

	/*
	 * Free each page after tx, so the only ref left is
	 * held by the network stack
	 */
	for (; i > 0; i--)
		put_page(pages[i-1]);

	/*
	 * Acl update can result in inode attribute update.
	 * so mark the attribute cache invalid.
	 */
	spin_lock(&inode->i_lock);
	NFS_I(inode)->cache_validity |= NFS_INO_INVALID_ATTR;
	spin_unlock(&inode->i_lock);
	nfs_access_zap_cache(inode);
	nfs_zap_acl_cache(inode);
	return ret;
}

static int nfs4_proc_set_acl(struct inode *inode, const void *buf, size_t buflen)
{
	struct nfs4_exception exception = { };
	int err;
	do {
		err = nfs4_handle_exception(NFS_SERVER(inode),
				__nfs4_proc_set_acl(inode, buf, buflen),
				&exception);
	} while (exception.retry);
	return err;
}

static int
nfs4_async_handle_error(struct rpc_task *task, const struct nfs_server *server, struct nfs4_state *state)
{
	struct nfs_client *clp = server->nfs_client;

	if (task->tk_status >= 0)
		return 0;
	switch(task->tk_status) {
		case -NFS4ERR_DELEG_REVOKED:
		case -NFS4ERR_ADMIN_REVOKED:
		case -NFS4ERR_BAD_STATEID:
<<<<<<< HEAD
			if (state != NULL)
				nfs_remove_bad_delegation(state->inode);
=======
			if (state == NULL)
				break;
			nfs_remove_bad_delegation(state->inode);
>>>>>>> b0b9e5c5
		case -NFS4ERR_OPENMODE:
			if (state == NULL)
				break;
			nfs4_schedule_stateid_recovery(server, state);
			goto wait_on_recovery;
		case -NFS4ERR_EXPIRED:
			if (state != NULL)
				nfs4_schedule_stateid_recovery(server, state);
		case -NFS4ERR_STALE_STATEID:
		case -NFS4ERR_STALE_CLIENTID:
			nfs4_schedule_lease_recovery(clp);
			goto wait_on_recovery;
#if defined(CONFIG_NFS_V4_1)
		case -NFS4ERR_BADSESSION:
		case -NFS4ERR_BADSLOT:
		case -NFS4ERR_BAD_HIGH_SLOT:
		case -NFS4ERR_DEADSESSION:
		case -NFS4ERR_CONN_NOT_BOUND_TO_SESSION:
		case -NFS4ERR_SEQ_FALSE_RETRY:
		case -NFS4ERR_SEQ_MISORDERED:
			dprintk("%s ERROR %d, Reset session\n", __func__,
				task->tk_status);
			nfs4_schedule_session_recovery(clp->cl_session);
			task->tk_status = 0;
			return -EAGAIN;
#endif /* CONFIG_NFS_V4_1 */
		case -NFS4ERR_DELAY:
			nfs_inc_server_stats(server, NFSIOS_DELAY);
		case -NFS4ERR_GRACE:
		case -EKEYEXPIRED:
			rpc_delay(task, NFS4_POLL_RETRY_MAX);
			task->tk_status = 0;
			return -EAGAIN;
		case -NFS4ERR_RETRY_UNCACHED_REP:
		case -NFS4ERR_OLD_STATEID:
			task->tk_status = 0;
			return -EAGAIN;
	}
	task->tk_status = nfs4_map_errors(task->tk_status);
	return 0;
wait_on_recovery:
	rpc_sleep_on(&clp->cl_rpcwaitq, task, NULL);
	if (test_bit(NFS4CLNT_MANAGER_RUNNING, &clp->cl_state) == 0)
		rpc_wake_up_queued_task(&clp->cl_rpcwaitq, task);
	task->tk_status = 0;
	return -EAGAIN;
}

static void nfs4_construct_boot_verifier(struct nfs_client *clp,
					 nfs4_verifier *bootverf)
{
	__be32 verf[2];

	verf[0] = htonl((u32)clp->cl_boot_time.tv_sec);
	verf[1] = htonl((u32)clp->cl_boot_time.tv_nsec);
	memcpy(bootverf->data, verf, sizeof(bootverf->data));
}

int nfs4_proc_setclientid(struct nfs_client *clp, u32 program,
		unsigned short port, struct rpc_cred *cred,
		struct nfs4_setclientid_res *res)
{
	nfs4_verifier sc_verifier;
	struct nfs4_setclientid setclientid = {
		.sc_verifier = &sc_verifier,
		.sc_prog = program,
		.sc_cb_ident = clp->cl_cb_ident,
	};
	struct rpc_message msg = {
		.rpc_proc = &nfs4_procedures[NFSPROC4_CLNT_SETCLIENTID],
		.rpc_argp = &setclientid,
		.rpc_resp = res,
		.rpc_cred = cred,
	};
	int loop = 0;
	int status;

	nfs4_construct_boot_verifier(clp, &sc_verifier);

	for(;;) {
		rcu_read_lock();
		setclientid.sc_name_len = scnprintf(setclientid.sc_name,
				sizeof(setclientid.sc_name), "%s/%s %s %s %u",
				clp->cl_ipaddr,
				rpc_peeraddr2str(clp->cl_rpcclient,
							RPC_DISPLAY_ADDR),
				rpc_peeraddr2str(clp->cl_rpcclient,
							RPC_DISPLAY_PROTO),
				clp->cl_rpcclient->cl_auth->au_ops->au_name,
				clp->cl_id_uniquifier);
		setclientid.sc_netid_len = scnprintf(setclientid.sc_netid,
				sizeof(setclientid.sc_netid),
				rpc_peeraddr2str(clp->cl_rpcclient,
							RPC_DISPLAY_NETID));
		setclientid.sc_uaddr_len = scnprintf(setclientid.sc_uaddr,
				sizeof(setclientid.sc_uaddr), "%s.%u.%u",
				clp->cl_ipaddr, port >> 8, port & 255);
		rcu_read_unlock();

		status = rpc_call_sync(clp->cl_rpcclient, &msg, RPC_TASK_TIMEOUT);
		if (status != -NFS4ERR_CLID_INUSE)
			break;
		if (loop != 0) {
			++clp->cl_id_uniquifier;
			break;
		}
		++loop;
		ssleep(clp->cl_lease_time / HZ + 1);
	}
	return status;
}

int nfs4_proc_setclientid_confirm(struct nfs_client *clp,
		struct nfs4_setclientid_res *arg,
		struct rpc_cred *cred)
{
	struct nfs_fsinfo fsinfo;
	struct rpc_message msg = {
		.rpc_proc = &nfs4_procedures[NFSPROC4_CLNT_SETCLIENTID_CONFIRM],
		.rpc_argp = arg,
		.rpc_resp = &fsinfo,
		.rpc_cred = cred,
	};
	unsigned long now;
	int status;

	now = jiffies;
	status = rpc_call_sync(clp->cl_rpcclient, &msg, RPC_TASK_TIMEOUT);
	if (status == 0) {
		spin_lock(&clp->cl_lock);
		clp->cl_lease_time = fsinfo.lease_time * HZ;
		clp->cl_last_renewal = now;
		spin_unlock(&clp->cl_lock);
	}
	return status;
}

struct nfs4_delegreturndata {
	struct nfs4_delegreturnargs args;
	struct nfs4_delegreturnres res;
	struct nfs_fh fh;
	nfs4_stateid stateid;
	unsigned long timestamp;
	struct nfs_fattr fattr;
	int rpc_status;
};

static void nfs4_delegreturn_done(struct rpc_task *task, void *calldata)
{
	struct nfs4_delegreturndata *data = calldata;

	if (!nfs4_sequence_done(task, &data->res.seq_res))
		return;

	switch (task->tk_status) {
	case -NFS4ERR_STALE_STATEID:
	case -NFS4ERR_EXPIRED:
	case 0:
		renew_lease(data->res.server, data->timestamp);
		break;
	default:
		if (nfs4_async_handle_error(task, data->res.server, NULL) ==
				-EAGAIN) {
			rpc_restart_call_prepare(task);
			return;
		}
	}
	data->rpc_status = task->tk_status;
}

static void nfs4_delegreturn_release(void *calldata)
{
	kfree(calldata);
}

#if defined(CONFIG_NFS_V4_1)
static void nfs4_delegreturn_prepare(struct rpc_task *task, void *data)
{
	struct nfs4_delegreturndata *d_data;

	d_data = (struct nfs4_delegreturndata *)data;

	if (nfs4_setup_sequence(d_data->res.server,
				&d_data->args.seq_args,
				&d_data->res.seq_res, task))
		return;
	rpc_call_start(task);
}
#endif /* CONFIG_NFS_V4_1 */

static const struct rpc_call_ops nfs4_delegreturn_ops = {
#if defined(CONFIG_NFS_V4_1)
	.rpc_call_prepare = nfs4_delegreturn_prepare,
#endif /* CONFIG_NFS_V4_1 */
	.rpc_call_done = nfs4_delegreturn_done,
	.rpc_release = nfs4_delegreturn_release,
};

static int _nfs4_proc_delegreturn(struct inode *inode, struct rpc_cred *cred, const nfs4_stateid *stateid, int issync)
{
	struct nfs4_delegreturndata *data;
	struct nfs_server *server = NFS_SERVER(inode);
	struct rpc_task *task;
	struct rpc_message msg = {
		.rpc_proc = &nfs4_procedures[NFSPROC4_CLNT_DELEGRETURN],
		.rpc_cred = cred,
	};
	struct rpc_task_setup task_setup_data = {
		.rpc_client = server->client,
		.rpc_message = &msg,
		.callback_ops = &nfs4_delegreturn_ops,
		.flags = RPC_TASK_ASYNC,
	};
	int status = 0;

	data = kzalloc(sizeof(*data), GFP_NOFS);
	if (data == NULL)
		return -ENOMEM;
	nfs41_init_sequence(&data->args.seq_args, &data->res.seq_res, 1);
	data->args.fhandle = &data->fh;
	data->args.stateid = &data->stateid;
	data->args.bitmask = server->attr_bitmask;
	nfs_copy_fh(&data->fh, NFS_FH(inode));
	nfs4_stateid_copy(&data->stateid, stateid);
	data->res.fattr = &data->fattr;
	data->res.server = server;
	nfs_fattr_init(data->res.fattr);
	data->timestamp = jiffies;
	data->rpc_status = 0;

	task_setup_data.callback_data = data;
	msg.rpc_argp = &data->args;
	msg.rpc_resp = &data->res;
	task = rpc_run_task(&task_setup_data);
	if (IS_ERR(task))
		return PTR_ERR(task);
	if (!issync)
		goto out;
	status = nfs4_wait_for_completion_rpc_task(task);
	if (status != 0)
		goto out;
	status = data->rpc_status;
	if (status != 0)
		goto out;
	nfs_refresh_inode(inode, &data->fattr);
out:
	rpc_put_task(task);
	return status;
}

int nfs4_proc_delegreturn(struct inode *inode, struct rpc_cred *cred, const nfs4_stateid *stateid, int issync)
{
	struct nfs_server *server = NFS_SERVER(inode);
	struct nfs4_exception exception = { };
	int err;
	do {
		err = _nfs4_proc_delegreturn(inode, cred, stateid, issync);
		switch (err) {
			case -NFS4ERR_STALE_STATEID:
			case -NFS4ERR_EXPIRED:
			case 0:
				return 0;
		}
		err = nfs4_handle_exception(server, err, &exception);
	} while (exception.retry);
	return err;
}

#define NFS4_LOCK_MINTIMEOUT (1 * HZ)
#define NFS4_LOCK_MAXTIMEOUT (30 * HZ)

/* 
 * sleep, with exponential backoff, and retry the LOCK operation. 
 */
static unsigned long
nfs4_set_lock_task_retry(unsigned long timeout)
{
	freezable_schedule_timeout_killable(timeout);
	timeout <<= 1;
	if (timeout > NFS4_LOCK_MAXTIMEOUT)
		return NFS4_LOCK_MAXTIMEOUT;
	return timeout;
}

static int _nfs4_proc_getlk(struct nfs4_state *state, int cmd, struct file_lock *request)
{
	struct inode *inode = state->inode;
	struct nfs_server *server = NFS_SERVER(inode);
	struct nfs_client *clp = server->nfs_client;
	struct nfs_lockt_args arg = {
		.fh = NFS_FH(inode),
		.fl = request,
	};
	struct nfs_lockt_res res = {
		.denied = request,
	};
	struct rpc_message msg = {
		.rpc_proc	= &nfs4_procedures[NFSPROC4_CLNT_LOCKT],
		.rpc_argp       = &arg,
		.rpc_resp       = &res,
		.rpc_cred	= state->owner->so_cred,
	};
	struct nfs4_lock_state *lsp;
	int status;

	arg.lock_owner.clientid = clp->cl_clientid;
	status = nfs4_set_lock_state(state, request);
	if (status != 0)
		goto out;
	lsp = request->fl_u.nfs4_fl.owner;
	arg.lock_owner.id = lsp->ls_seqid.owner_id;
	arg.lock_owner.s_dev = server->s_dev;
	status = nfs4_call_sync(server->client, server, &msg, &arg.seq_args, &res.seq_res, 1);
	switch (status) {
		case 0:
			request->fl_type = F_UNLCK;
			break;
		case -NFS4ERR_DENIED:
			status = 0;
	}
	request->fl_ops->fl_release_private(request);
out:
	return status;
}

static int nfs4_proc_getlk(struct nfs4_state *state, int cmd, struct file_lock *request)
{
	struct nfs4_exception exception = { };
	int err;

	do {
		err = nfs4_handle_exception(NFS_SERVER(state->inode),
				_nfs4_proc_getlk(state, cmd, request),
				&exception);
	} while (exception.retry);
	return err;
}

static int do_vfs_lock(struct file *file, struct file_lock *fl)
{
	int res = 0;
	switch (fl->fl_flags & (FL_POSIX|FL_FLOCK)) {
		case FL_POSIX:
			res = posix_lock_file_wait(file, fl);
			break;
		case FL_FLOCK:
			res = flock_lock_file_wait(file, fl);
			break;
		default:
			BUG();
	}
	return res;
}

struct nfs4_unlockdata {
	struct nfs_locku_args arg;
	struct nfs_locku_res res;
	struct nfs4_lock_state *lsp;
	struct nfs_open_context *ctx;
	struct file_lock fl;
	const struct nfs_server *server;
	unsigned long timestamp;
};

static struct nfs4_unlockdata *nfs4_alloc_unlockdata(struct file_lock *fl,
		struct nfs_open_context *ctx,
		struct nfs4_lock_state *lsp,
		struct nfs_seqid *seqid)
{
	struct nfs4_unlockdata *p;
	struct inode *inode = lsp->ls_state->inode;

	p = kzalloc(sizeof(*p), GFP_NOFS);
	if (p == NULL)
		return NULL;
	p->arg.fh = NFS_FH(inode);
	p->arg.fl = &p->fl;
	p->arg.seqid = seqid;
	p->res.seqid = seqid;
	p->arg.stateid = &lsp->ls_stateid;
	p->lsp = lsp;
	atomic_inc(&lsp->ls_count);
	/* Ensure we don't close file until we're done freeing locks! */
	p->ctx = get_nfs_open_context(ctx);
	memcpy(&p->fl, fl, sizeof(p->fl));
	p->server = NFS_SERVER(inode);
	return p;
}

static void nfs4_locku_release_calldata(void *data)
{
	struct nfs4_unlockdata *calldata = data;
	nfs_free_seqid(calldata->arg.seqid);
	nfs4_put_lock_state(calldata->lsp);
	put_nfs_open_context(calldata->ctx);
	kfree(calldata);
}

static void nfs4_locku_done(struct rpc_task *task, void *data)
{
	struct nfs4_unlockdata *calldata = data;

	if (!nfs4_sequence_done(task, &calldata->res.seq_res))
		return;
	switch (task->tk_status) {
		case 0:
			nfs4_stateid_copy(&calldata->lsp->ls_stateid,
					&calldata->res.stateid);
			renew_lease(calldata->server, calldata->timestamp);
			break;
		case -NFS4ERR_BAD_STATEID:
		case -NFS4ERR_OLD_STATEID:
		case -NFS4ERR_STALE_STATEID:
		case -NFS4ERR_EXPIRED:
			break;
		default:
			if (nfs4_async_handle_error(task, calldata->server, NULL) == -EAGAIN)
				rpc_restart_call_prepare(task);
	}
}

static void nfs4_locku_prepare(struct rpc_task *task, void *data)
{
	struct nfs4_unlockdata *calldata = data;

	if (nfs_wait_on_sequence(calldata->arg.seqid, task) != 0)
		return;
	if ((calldata->lsp->ls_flags & NFS_LOCK_INITIALIZED) == 0) {
		/* Note: exit _without_ running nfs4_locku_done */
		task->tk_action = NULL;
		return;
	}
	calldata->timestamp = jiffies;
	if (nfs4_setup_sequence(calldata->server,
				&calldata->arg.seq_args,
				&calldata->res.seq_res, task))
		return;
	rpc_call_start(task);
}

static const struct rpc_call_ops nfs4_locku_ops = {
	.rpc_call_prepare = nfs4_locku_prepare,
	.rpc_call_done = nfs4_locku_done,
	.rpc_release = nfs4_locku_release_calldata,
};

static struct rpc_task *nfs4_do_unlck(struct file_lock *fl,
		struct nfs_open_context *ctx,
		struct nfs4_lock_state *lsp,
		struct nfs_seqid *seqid)
{
	struct nfs4_unlockdata *data;
	struct rpc_message msg = {
		.rpc_proc = &nfs4_procedures[NFSPROC4_CLNT_LOCKU],
		.rpc_cred = ctx->cred,
	};
	struct rpc_task_setup task_setup_data = {
		.rpc_client = NFS_CLIENT(lsp->ls_state->inode),
		.rpc_message = &msg,
		.callback_ops = &nfs4_locku_ops,
		.workqueue = nfsiod_workqueue,
		.flags = RPC_TASK_ASYNC,
	};

	/* Ensure this is an unlock - when canceling a lock, the
	 * canceled lock is passed in, and it won't be an unlock.
	 */
	fl->fl_type = F_UNLCK;

	data = nfs4_alloc_unlockdata(fl, ctx, lsp, seqid);
	if (data == NULL) {
		nfs_free_seqid(seqid);
		return ERR_PTR(-ENOMEM);
	}

	nfs41_init_sequence(&data->arg.seq_args, &data->res.seq_res, 1);
	msg.rpc_argp = &data->arg;
	msg.rpc_resp = &data->res;
	task_setup_data.callback_data = data;
	return rpc_run_task(&task_setup_data);
}

static int nfs4_proc_unlck(struct nfs4_state *state, int cmd, struct file_lock *request)
{
	struct nfs_inode *nfsi = NFS_I(state->inode);
	struct nfs_seqid *seqid;
	struct nfs4_lock_state *lsp;
	struct rpc_task *task;
	int status = 0;
	unsigned char fl_flags = request->fl_flags;

	status = nfs4_set_lock_state(state, request);
	/* Unlock _before_ we do the RPC call */
	request->fl_flags |= FL_EXISTS;
	down_read(&nfsi->rwsem);
	if (do_vfs_lock(request->fl_file, request) == -ENOENT) {
		up_read(&nfsi->rwsem);
		goto out;
	}
	up_read(&nfsi->rwsem);
	if (status != 0)
		goto out;
	/* Is this a delegated lock? */
	if (test_bit(NFS_DELEGATED_STATE, &state->flags))
		goto out;
	lsp = request->fl_u.nfs4_fl.owner;
	seqid = nfs_alloc_seqid(&lsp->ls_seqid, GFP_KERNEL);
	status = -ENOMEM;
	if (seqid == NULL)
		goto out;
	task = nfs4_do_unlck(request, nfs_file_open_context(request->fl_file), lsp, seqid);
	status = PTR_ERR(task);
	if (IS_ERR(task))
		goto out;
	status = nfs4_wait_for_completion_rpc_task(task);
	rpc_put_task(task);
out:
	request->fl_flags = fl_flags;
	return status;
}

struct nfs4_lockdata {
	struct nfs_lock_args arg;
	struct nfs_lock_res res;
	struct nfs4_lock_state *lsp;
	struct nfs_open_context *ctx;
	struct file_lock fl;
	unsigned long timestamp;
	int rpc_status;
	int cancelled;
	struct nfs_server *server;
};

static struct nfs4_lockdata *nfs4_alloc_lockdata(struct file_lock *fl,
		struct nfs_open_context *ctx, struct nfs4_lock_state *lsp,
		gfp_t gfp_mask)
{
	struct nfs4_lockdata *p;
	struct inode *inode = lsp->ls_state->inode;
	struct nfs_server *server = NFS_SERVER(inode);

	p = kzalloc(sizeof(*p), gfp_mask);
	if (p == NULL)
		return NULL;

	p->arg.fh = NFS_FH(inode);
	p->arg.fl = &p->fl;
	p->arg.open_seqid = nfs_alloc_seqid(&lsp->ls_state->owner->so_seqid, gfp_mask);
	if (p->arg.open_seqid == NULL)
		goto out_free;
	p->arg.lock_seqid = nfs_alloc_seqid(&lsp->ls_seqid, gfp_mask);
	if (p->arg.lock_seqid == NULL)
		goto out_free_seqid;
	p->arg.lock_stateid = &lsp->ls_stateid;
	p->arg.lock_owner.clientid = server->nfs_client->cl_clientid;
	p->arg.lock_owner.id = lsp->ls_seqid.owner_id;
	p->arg.lock_owner.s_dev = server->s_dev;
	p->res.lock_seqid = p->arg.lock_seqid;
	p->lsp = lsp;
	p->server = server;
	atomic_inc(&lsp->ls_count);
	p->ctx = get_nfs_open_context(ctx);
	memcpy(&p->fl, fl, sizeof(p->fl));
	return p;
out_free_seqid:
	nfs_free_seqid(p->arg.open_seqid);
out_free:
	kfree(p);
	return NULL;
}

static void nfs4_lock_prepare(struct rpc_task *task, void *calldata)
{
	struct nfs4_lockdata *data = calldata;
	struct nfs4_state *state = data->lsp->ls_state;

	dprintk("%s: begin!\n", __func__);
	if (nfs_wait_on_sequence(data->arg.lock_seqid, task) != 0)
		return;
	/* Do we need to do an open_to_lock_owner? */
	if (!(data->arg.lock_seqid->sequence->flags & NFS_SEQID_CONFIRMED)) {
		if (nfs_wait_on_sequence(data->arg.open_seqid, task) != 0)
			return;
		data->arg.open_stateid = &state->stateid;
		data->arg.new_lock_owner = 1;
		data->res.open_seqid = data->arg.open_seqid;
	} else
		data->arg.new_lock_owner = 0;
	data->timestamp = jiffies;
	if (nfs4_setup_sequence(data->server,
				&data->arg.seq_args,
				&data->res.seq_res, task))
		return;
	rpc_call_start(task);
	dprintk("%s: done!, ret = %d\n", __func__, data->rpc_status);
}

static void nfs4_recover_lock_prepare(struct rpc_task *task, void *calldata)
{
	rpc_task_set_priority(task, RPC_PRIORITY_PRIVILEGED);
	nfs4_lock_prepare(task, calldata);
}

static void nfs4_lock_done(struct rpc_task *task, void *calldata)
{
	struct nfs4_lockdata *data = calldata;

	dprintk("%s: begin!\n", __func__);

	if (!nfs4_sequence_done(task, &data->res.seq_res))
		return;

	data->rpc_status = task->tk_status;
	if (data->arg.new_lock_owner != 0) {
		if (data->rpc_status == 0)
			nfs_confirm_seqid(&data->lsp->ls_seqid, 0);
		else
			goto out;
	}
	if (data->rpc_status == 0) {
		nfs4_stateid_copy(&data->lsp->ls_stateid, &data->res.stateid);
		data->lsp->ls_flags |= NFS_LOCK_INITIALIZED;
		renew_lease(NFS_SERVER(data->ctx->dentry->d_inode), data->timestamp);
	}
out:
	dprintk("%s: done, ret = %d!\n", __func__, data->rpc_status);
}

static void nfs4_lock_release(void *calldata)
{
	struct nfs4_lockdata *data = calldata;

	dprintk("%s: begin!\n", __func__);
	nfs_free_seqid(data->arg.open_seqid);
	if (data->cancelled != 0) {
		struct rpc_task *task;
		task = nfs4_do_unlck(&data->fl, data->ctx, data->lsp,
				data->arg.lock_seqid);
		if (!IS_ERR(task))
			rpc_put_task_async(task);
		dprintk("%s: cancelling lock!\n", __func__);
	} else
		nfs_free_seqid(data->arg.lock_seqid);
	nfs4_put_lock_state(data->lsp);
	put_nfs_open_context(data->ctx);
	kfree(data);
	dprintk("%s: done!\n", __func__);
}

static const struct rpc_call_ops nfs4_lock_ops = {
	.rpc_call_prepare = nfs4_lock_prepare,
	.rpc_call_done = nfs4_lock_done,
	.rpc_release = nfs4_lock_release,
};

static const struct rpc_call_ops nfs4_recover_lock_ops = {
	.rpc_call_prepare = nfs4_recover_lock_prepare,
	.rpc_call_done = nfs4_lock_done,
	.rpc_release = nfs4_lock_release,
};

static void nfs4_handle_setlk_error(struct nfs_server *server, struct nfs4_lock_state *lsp, int new_lock_owner, int error)
{
	switch (error) {
	case -NFS4ERR_ADMIN_REVOKED:
	case -NFS4ERR_BAD_STATEID:
		lsp->ls_seqid.flags &= ~NFS_SEQID_CONFIRMED;
		if (new_lock_owner != 0 ||
		   (lsp->ls_flags & NFS_LOCK_INITIALIZED) != 0)
			nfs4_schedule_stateid_recovery(server, lsp->ls_state);
		break;
	case -NFS4ERR_STALE_STATEID:
		lsp->ls_seqid.flags &= ~NFS_SEQID_CONFIRMED;
	case -NFS4ERR_EXPIRED:
		nfs4_schedule_lease_recovery(server->nfs_client);
	};
}

static int _nfs4_do_setlk(struct nfs4_state *state, int cmd, struct file_lock *fl, int recovery_type)
{
	struct nfs4_lockdata *data;
	struct rpc_task *task;
	struct rpc_message msg = {
		.rpc_proc = &nfs4_procedures[NFSPROC4_CLNT_LOCK],
		.rpc_cred = state->owner->so_cred,
	};
	struct rpc_task_setup task_setup_data = {
		.rpc_client = NFS_CLIENT(state->inode),
		.rpc_message = &msg,
		.callback_ops = &nfs4_lock_ops,
		.workqueue = nfsiod_workqueue,
		.flags = RPC_TASK_ASYNC,
	};
	int ret;

	dprintk("%s: begin!\n", __func__);
	data = nfs4_alloc_lockdata(fl, nfs_file_open_context(fl->fl_file),
			fl->fl_u.nfs4_fl.owner,
			recovery_type == NFS_LOCK_NEW ? GFP_KERNEL : GFP_NOFS);
	if (data == NULL)
		return -ENOMEM;
	if (IS_SETLKW(cmd))
		data->arg.block = 1;
	if (recovery_type > NFS_LOCK_NEW) {
		if (recovery_type == NFS_LOCK_RECLAIM)
			data->arg.reclaim = NFS_LOCK_RECLAIM;
		task_setup_data.callback_ops = &nfs4_recover_lock_ops;
	}
	nfs41_init_sequence(&data->arg.seq_args, &data->res.seq_res, 1);
	msg.rpc_argp = &data->arg;
	msg.rpc_resp = &data->res;
	task_setup_data.callback_data = data;
	task = rpc_run_task(&task_setup_data);
	if (IS_ERR(task))
		return PTR_ERR(task);
	ret = nfs4_wait_for_completion_rpc_task(task);
	if (ret == 0) {
		ret = data->rpc_status;
		if (ret)
			nfs4_handle_setlk_error(data->server, data->lsp,
					data->arg.new_lock_owner, ret);
	} else
		data->cancelled = 1;
	rpc_put_task(task);
	dprintk("%s: done, ret = %d!\n", __func__, ret);
	return ret;
}

static int nfs4_lock_reclaim(struct nfs4_state *state, struct file_lock *request)
{
	struct nfs_server *server = NFS_SERVER(state->inode);
	struct nfs4_exception exception = {
		.inode = state->inode,
	};
	int err;

	do {
		/* Cache the lock if possible... */
		if (test_bit(NFS_DELEGATED_STATE, &state->flags) != 0)
			return 0;
		err = _nfs4_do_setlk(state, F_SETLK, request, NFS_LOCK_RECLAIM);
		if (err != -NFS4ERR_DELAY)
			break;
		nfs4_handle_exception(server, err, &exception);
	} while (exception.retry);
	return err;
}

static int nfs4_lock_expired(struct nfs4_state *state, struct file_lock *request)
{
	struct nfs_server *server = NFS_SERVER(state->inode);
	struct nfs4_exception exception = {
		.inode = state->inode,
	};
	int err;

	err = nfs4_set_lock_state(state, request);
	if (err != 0)
		return err;
	do {
		if (test_bit(NFS_DELEGATED_STATE, &state->flags) != 0)
			return 0;
		err = _nfs4_do_setlk(state, F_SETLK, request, NFS_LOCK_EXPIRED);
		switch (err) {
		default:
			goto out;
		case -NFS4ERR_GRACE:
		case -NFS4ERR_DELAY:
			nfs4_handle_exception(server, err, &exception);
			err = 0;
		}
	} while (exception.retry);
out:
	return err;
}

#if defined(CONFIG_NFS_V4_1)
static int nfs41_check_expired_locks(struct nfs4_state *state)
{
	int status, ret = NFS_OK;
	struct nfs4_lock_state *lsp;
	struct nfs_server *server = NFS_SERVER(state->inode);

	list_for_each_entry(lsp, &state->lock_states, ls_locks) {
		if (lsp->ls_flags & NFS_LOCK_INITIALIZED) {
			status = nfs41_test_stateid(server, &lsp->ls_stateid);
			if (status != NFS_OK) {
				nfs41_free_stateid(server, &lsp->ls_stateid);
				lsp->ls_flags &= ~NFS_LOCK_INITIALIZED;
				ret = status;
			}
		}
	};

	return ret;
}

static int nfs41_lock_expired(struct nfs4_state *state, struct file_lock *request)
{
	int status = NFS_OK;

	if (test_bit(LK_STATE_IN_USE, &state->flags))
		status = nfs41_check_expired_locks(state);
	if (status == NFS_OK)
		return status;
	return nfs4_lock_expired(state, request);
}
#endif

static int _nfs4_proc_setlk(struct nfs4_state *state, int cmd, struct file_lock *request)
{
	struct nfs_inode *nfsi = NFS_I(state->inode);
	unsigned char fl_flags = request->fl_flags;
	int status = -ENOLCK;

	if ((fl_flags & FL_POSIX) &&
			!test_bit(NFS_STATE_POSIX_LOCKS, &state->flags))
		goto out;
	/* Is this a delegated open? */
	status = nfs4_set_lock_state(state, request);
	if (status != 0)
		goto out;
	request->fl_flags |= FL_ACCESS;
	status = do_vfs_lock(request->fl_file, request);
	if (status < 0)
		goto out;
	down_read(&nfsi->rwsem);
	if (test_bit(NFS_DELEGATED_STATE, &state->flags)) {
		/* Yes: cache locks! */
		/* ...but avoid races with delegation recall... */
		request->fl_flags = fl_flags & ~FL_SLEEP;
		status = do_vfs_lock(request->fl_file, request);
		goto out_unlock;
	}
	status = _nfs4_do_setlk(state, cmd, request, NFS_LOCK_NEW);
	if (status != 0)
		goto out_unlock;
	/* Note: we always want to sleep here! */
	request->fl_flags = fl_flags | FL_SLEEP;
	if (do_vfs_lock(request->fl_file, request) < 0)
		printk(KERN_WARNING "NFS: %s: VFS is out of sync with lock "
			"manager!\n", __func__);
out_unlock:
	up_read(&nfsi->rwsem);
out:
	request->fl_flags = fl_flags;
	return status;
}

static int nfs4_proc_setlk(struct nfs4_state *state, int cmd, struct file_lock *request)
{
	struct nfs4_exception exception = {
		.state = state,
		.inode = state->inode,
	};
	int err;

	do {
		err = _nfs4_proc_setlk(state, cmd, request);
		if (err == -NFS4ERR_DENIED)
			err = -EAGAIN;
		err = nfs4_handle_exception(NFS_SERVER(state->inode),
				err, &exception);
	} while (exception.retry);
	return err;
}

static int
nfs4_proc_lock(struct file *filp, int cmd, struct file_lock *request)
{
	struct nfs_open_context *ctx;
	struct nfs4_state *state;
	unsigned long timeout = NFS4_LOCK_MINTIMEOUT;
	int status;

	/* verify open state */
	ctx = nfs_file_open_context(filp);
	state = ctx->state;

	if (request->fl_start < 0 || request->fl_end < 0)
		return -EINVAL;

	if (IS_GETLK(cmd)) {
		if (state != NULL)
			return nfs4_proc_getlk(state, F_GETLK, request);
		return 0;
	}

	if (!(IS_SETLK(cmd) || IS_SETLKW(cmd)))
		return -EINVAL;

	if (request->fl_type == F_UNLCK) {
		if (state != NULL)
			return nfs4_proc_unlck(state, cmd, request);
		return 0;
	}

	if (state == NULL)
		return -ENOLCK;
	/*
	 * Don't rely on the VFS having checked the file open mode,
	 * since it won't do this for flock() locks.
	 */
	switch (request->fl_type & (F_RDLCK|F_WRLCK|F_UNLCK)) {
	case F_RDLCK:
		if (!(filp->f_mode & FMODE_READ))
			return -EBADF;
		break;
	case F_WRLCK:
		if (!(filp->f_mode & FMODE_WRITE))
			return -EBADF;
	}

	do {
		status = nfs4_proc_setlk(state, cmd, request);
		if ((status != -EAGAIN) || IS_SETLK(cmd))
			break;
		timeout = nfs4_set_lock_task_retry(timeout);
		status = -ERESTARTSYS;
		if (signalled())
			break;
	} while(status < 0);
	return status;
}

int nfs4_lock_delegation_recall(struct nfs4_state *state, struct file_lock *fl)
{
	struct nfs_server *server = NFS_SERVER(state->inode);
	struct nfs4_exception exception = { };
	int err;

	err = nfs4_set_lock_state(state, fl);
	if (err != 0)
		goto out;
	do {
		err = _nfs4_do_setlk(state, F_SETLK, fl, NFS_LOCK_NEW);
		switch (err) {
			default:
				printk(KERN_ERR "NFS: %s: unhandled error "
					"%d.\n", __func__, err);
			case 0:
			case -ESTALE:
				goto out;
			case -NFS4ERR_EXPIRED:
				nfs4_schedule_stateid_recovery(server, state);
			case -NFS4ERR_STALE_CLIENTID:
			case -NFS4ERR_STALE_STATEID:
				nfs4_schedule_lease_recovery(server->nfs_client);
				goto out;
			case -NFS4ERR_BADSESSION:
			case -NFS4ERR_BADSLOT:
			case -NFS4ERR_BAD_HIGH_SLOT:
			case -NFS4ERR_CONN_NOT_BOUND_TO_SESSION:
			case -NFS4ERR_DEADSESSION:
				nfs4_schedule_session_recovery(server->nfs_client->cl_session);
				goto out;
			case -ERESTARTSYS:
				/*
				 * The show must go on: exit, but mark the
				 * stateid as needing recovery.
				 */
			case -NFS4ERR_DELEG_REVOKED:
			case -NFS4ERR_ADMIN_REVOKED:
			case -NFS4ERR_BAD_STATEID:
			case -NFS4ERR_OPENMODE:
				nfs4_schedule_stateid_recovery(server, state);
				err = 0;
				goto out;
			case -EKEYEXPIRED:
				/*
				 * User RPCSEC_GSS context has expired.
				 * We cannot recover this stateid now, so
				 * skip it and allow recovery thread to
				 * proceed.
				 */
				err = 0;
				goto out;
			case -ENOMEM:
			case -NFS4ERR_DENIED:
				/* kill_proc(fl->fl_pid, SIGLOST, 1); */
				err = 0;
				goto out;
			case -NFS4ERR_DELAY:
				break;
		}
		err = nfs4_handle_exception(server, err, &exception);
	} while (exception.retry);
out:
	return err;
}

struct nfs_release_lockowner_data {
	struct nfs4_lock_state *lsp;
	struct nfs_server *server;
	struct nfs_release_lockowner_args args;
};

static void nfs4_release_lockowner_release(void *calldata)
{
	struct nfs_release_lockowner_data *data = calldata;
	nfs4_free_lock_state(data->server, data->lsp);
	kfree(calldata);
}

static const struct rpc_call_ops nfs4_release_lockowner_ops = {
	.rpc_release = nfs4_release_lockowner_release,
};

int nfs4_release_lockowner(struct nfs4_lock_state *lsp)
{
	struct nfs_server *server = lsp->ls_state->owner->so_server;
	struct nfs_release_lockowner_data *data;
	struct rpc_message msg = {
		.rpc_proc = &nfs4_procedures[NFSPROC4_CLNT_RELEASE_LOCKOWNER],
	};

	if (server->nfs_client->cl_mvops->minor_version != 0)
		return -EINVAL;
	data = kmalloc(sizeof(*data), GFP_NOFS);
	if (!data)
		return -ENOMEM;
	data->lsp = lsp;
	data->server = server;
	data->args.lock_owner.clientid = server->nfs_client->cl_clientid;
	data->args.lock_owner.id = lsp->ls_seqid.owner_id;
	data->args.lock_owner.s_dev = server->s_dev;
	msg.rpc_argp = &data->args;
	rpc_call_async(server->client, &msg, 0, &nfs4_release_lockowner_ops, data);
	return 0;
}

#define XATTR_NAME_NFSV4_ACL "system.nfs4_acl"

static int nfs4_xattr_set_nfs4_acl(struct dentry *dentry, const char *key,
				   const void *buf, size_t buflen,
				   int flags, int type)
{
	if (strcmp(key, "") != 0)
		return -EINVAL;

	return nfs4_proc_set_acl(dentry->d_inode, buf, buflen);
}

static int nfs4_xattr_get_nfs4_acl(struct dentry *dentry, const char *key,
				   void *buf, size_t buflen, int type)
{
	if (strcmp(key, "") != 0)
		return -EINVAL;

	return nfs4_proc_get_acl(dentry->d_inode, buf, buflen);
}

static size_t nfs4_xattr_list_nfs4_acl(struct dentry *dentry, char *list,
				       size_t list_len, const char *name,
				       size_t name_len, int type)
{
	size_t len = sizeof(XATTR_NAME_NFSV4_ACL);

	if (!nfs4_server_supports_acls(NFS_SERVER(dentry->d_inode)))
		return 0;

	if (list && len <= list_len)
		memcpy(list, XATTR_NAME_NFSV4_ACL, len);
	return len;
}

/*
 * nfs_fhget will use either the mounted_on_fileid or the fileid
 */
static void nfs_fixup_referral_attributes(struct nfs_fattr *fattr)
{
	if (!(((fattr->valid & NFS_ATTR_FATTR_MOUNTED_ON_FILEID) ||
	       (fattr->valid & NFS_ATTR_FATTR_FILEID)) &&
	      (fattr->valid & NFS_ATTR_FATTR_FSID) &&
	      (fattr->valid & NFS_ATTR_FATTR_V4_LOCATIONS)))
		return;

	fattr->valid |= NFS_ATTR_FATTR_TYPE | NFS_ATTR_FATTR_MODE |
		NFS_ATTR_FATTR_NLINK | NFS_ATTR_FATTR_V4_REFERRAL;
	fattr->mode = S_IFDIR | S_IRUGO | S_IXUGO;
	fattr->nlink = 2;
}

static int _nfs4_proc_fs_locations(struct rpc_clnt *client, struct inode *dir,
				   const struct qstr *name,
				   struct nfs4_fs_locations *fs_locations,
				   struct page *page)
{
	struct nfs_server *server = NFS_SERVER(dir);
	u32 bitmask[2] = {
		[0] = FATTR4_WORD0_FSID | FATTR4_WORD0_FS_LOCATIONS,
	};
	struct nfs4_fs_locations_arg args = {
		.dir_fh = NFS_FH(dir),
		.name = name,
		.page = page,
		.bitmask = bitmask,
	};
	struct nfs4_fs_locations_res res = {
		.fs_locations = fs_locations,
	};
	struct rpc_message msg = {
		.rpc_proc = &nfs4_procedures[NFSPROC4_CLNT_FS_LOCATIONS],
		.rpc_argp = &args,
		.rpc_resp = &res,
	};
	int status;

	dprintk("%s: start\n", __func__);

	/* Ask for the fileid of the absent filesystem if mounted_on_fileid
	 * is not supported */
	if (NFS_SERVER(dir)->attr_bitmask[1] & FATTR4_WORD1_MOUNTED_ON_FILEID)
		bitmask[1] |= FATTR4_WORD1_MOUNTED_ON_FILEID;
	else
		bitmask[0] |= FATTR4_WORD0_FILEID;

	nfs_fattr_init(&fs_locations->fattr);
	fs_locations->server = server;
	fs_locations->nlocations = 0;
	status = nfs4_call_sync(client, server, &msg, &args.seq_args, &res.seq_res, 0);
	dprintk("%s: returned status = %d\n", __func__, status);
	return status;
}

int nfs4_proc_fs_locations(struct rpc_clnt *client, struct inode *dir,
			   const struct qstr *name,
			   struct nfs4_fs_locations *fs_locations,
			   struct page *page)
{
	struct nfs4_exception exception = { };
	int err;
	do {
		err = nfs4_handle_exception(NFS_SERVER(dir),
				_nfs4_proc_fs_locations(client, dir, name, fs_locations, page),
				&exception);
	} while (exception.retry);
	return err;
}

static int _nfs4_proc_secinfo(struct inode *dir, const struct qstr *name, struct nfs4_secinfo_flavors *flavors)
{
	int status;
	struct nfs4_secinfo_arg args = {
		.dir_fh = NFS_FH(dir),
		.name   = name,
	};
	struct nfs4_secinfo_res res = {
		.flavors     = flavors,
	};
	struct rpc_message msg = {
		.rpc_proc = &nfs4_procedures[NFSPROC4_CLNT_SECINFO],
		.rpc_argp = &args,
		.rpc_resp = &res,
	};

	dprintk("NFS call  secinfo %s\n", name->name);
	status = nfs4_call_sync(NFS_SERVER(dir)->client, NFS_SERVER(dir), &msg, &args.seq_args, &res.seq_res, 0);
	dprintk("NFS reply  secinfo: %d\n", status);
	return status;
}

int nfs4_proc_secinfo(struct inode *dir, const struct qstr *name,
		      struct nfs4_secinfo_flavors *flavors)
{
	struct nfs4_exception exception = { };
	int err;
	do {
		err = nfs4_handle_exception(NFS_SERVER(dir),
				_nfs4_proc_secinfo(dir, name, flavors),
				&exception);
	} while (exception.retry);
	return err;
}

#ifdef CONFIG_NFS_V4_1
/*
 * Check the exchange flags returned by the server for invalid flags, having
 * both PNFS and NON_PNFS flags set, and not having one of NON_PNFS, PNFS, or
 * DS flags set.
 */
static int nfs4_check_cl_exchange_flags(u32 flags)
{
	if (flags & ~EXCHGID4_FLAG_MASK_R)
		goto out_inval;
	if ((flags & EXCHGID4_FLAG_USE_PNFS_MDS) &&
	    (flags & EXCHGID4_FLAG_USE_NON_PNFS))
		goto out_inval;
	if (!(flags & (EXCHGID4_FLAG_MASK_PNFS)))
		goto out_inval;
	return NFS_OK;
out_inval:
	return -NFS4ERR_INVAL;
}

static bool
nfs41_same_server_scope(struct server_scope *a, struct server_scope *b)
{
	if (a->server_scope_sz == b->server_scope_sz &&
	    memcmp(a->server_scope, b->server_scope, a->server_scope_sz) == 0)
		return true;

	return false;
}

/*
 * nfs4_proc_exchange_id()
 *
 * Since the clientid has expired, all compounds using sessions
 * associated with the stale clientid will be returning
 * NFS4ERR_BADSESSION in the sequence operation, and will therefore
 * be in some phase of session reset.
 */
int nfs4_proc_exchange_id(struct nfs_client *clp, struct rpc_cred *cred)
{
	nfs4_verifier verifier;
	struct nfs41_exchange_id_args args = {
		.verifier = &verifier,
		.client = clp,
		.flags = EXCHGID4_FLAG_SUPP_MOVED_REFER,
	};
	struct nfs41_exchange_id_res res = {
		.client = clp,
	};
	int status;
	struct rpc_message msg = {
		.rpc_proc = &nfs4_procedures[NFSPROC4_CLNT_EXCHANGE_ID],
		.rpc_argp = &args,
		.rpc_resp = &res,
		.rpc_cred = cred,
	};

	dprintk("--> %s\n", __func__);
	BUG_ON(clp == NULL);

	nfs4_construct_boot_verifier(clp, &verifier);

	args.id_len = scnprintf(args.id, sizeof(args.id),
				"%s/%s/%u",
				clp->cl_ipaddr,
				clp->cl_rpcclient->cl_nodename,
				clp->cl_rpcclient->cl_auth->au_flavor);

	res.server_scope = kzalloc(sizeof(struct server_scope), GFP_KERNEL);
	if (unlikely(!res.server_scope)) {
		status = -ENOMEM;
		goto out;
	}

	res.impl_id = kzalloc(sizeof(struct nfs41_impl_id), GFP_KERNEL);
	if (unlikely(!res.impl_id)) {
		status = -ENOMEM;
		goto out_server_scope;
	}

	status = rpc_call_sync(clp->cl_rpcclient, &msg, RPC_TASK_TIMEOUT);
	if (!status)
		status = nfs4_check_cl_exchange_flags(clp->cl_exchange_flags);

	if (!status) {
		/* use the most recent implementation id */
		kfree(clp->impl_id);
		clp->impl_id = res.impl_id;
	} else
		kfree(res.impl_id);

	if (!status) {
		if (clp->server_scope &&
		    !nfs41_same_server_scope(clp->server_scope,
					     res.server_scope)) {
			dprintk("%s: server_scope mismatch detected\n",
				__func__);
			set_bit(NFS4CLNT_SERVER_SCOPE_MISMATCH, &clp->cl_state);
			kfree(clp->server_scope);
			clp->server_scope = NULL;
		}

		if (!clp->server_scope) {
			clp->server_scope = res.server_scope;
			goto out;
		}
	}

out_server_scope:
	kfree(res.server_scope);
out:
	if (clp->impl_id)
		dprintk("%s: Server Implementation ID: "
			"domain: %s, name: %s, date: %llu,%u\n",
			__func__, clp->impl_id->domain, clp->impl_id->name,
			clp->impl_id->date.seconds,
			clp->impl_id->date.nseconds);
	dprintk("<-- %s status= %d\n", __func__, status);
	return status;
}

struct nfs4_get_lease_time_data {
	struct nfs4_get_lease_time_args *args;
	struct nfs4_get_lease_time_res *res;
	struct nfs_client *clp;
};

static void nfs4_get_lease_time_prepare(struct rpc_task *task,
					void *calldata)
{
	int ret;
	struct nfs4_get_lease_time_data *data =
			(struct nfs4_get_lease_time_data *)calldata;

	dprintk("--> %s\n", __func__);
	rpc_task_set_priority(task, RPC_PRIORITY_PRIVILEGED);
	/* just setup sequence, do not trigger session recovery
	   since we're invoked within one */
	ret = nfs41_setup_sequence(data->clp->cl_session,
				   &data->args->la_seq_args,
				   &data->res->lr_seq_res, task);

	BUG_ON(ret == -EAGAIN);
	rpc_call_start(task);
	dprintk("<-- %s\n", __func__);
}

/*
 * Called from nfs4_state_manager thread for session setup, so don't recover
 * from sequence operation or clientid errors.
 */
static void nfs4_get_lease_time_done(struct rpc_task *task, void *calldata)
{
	struct nfs4_get_lease_time_data *data =
			(struct nfs4_get_lease_time_data *)calldata;

	dprintk("--> %s\n", __func__);
	if (!nfs41_sequence_done(task, &data->res->lr_seq_res))
		return;
	switch (task->tk_status) {
	case -NFS4ERR_DELAY:
	case -NFS4ERR_GRACE:
		dprintk("%s Retry: tk_status %d\n", __func__, task->tk_status);
		rpc_delay(task, NFS4_POLL_RETRY_MIN);
		task->tk_status = 0;
		/* fall through */
	case -NFS4ERR_RETRY_UNCACHED_REP:
		rpc_restart_call_prepare(task);
		return;
	}
	dprintk("<-- %s\n", __func__);
}

static const struct rpc_call_ops nfs4_get_lease_time_ops = {
	.rpc_call_prepare = nfs4_get_lease_time_prepare,
	.rpc_call_done = nfs4_get_lease_time_done,
};

int nfs4_proc_get_lease_time(struct nfs_client *clp, struct nfs_fsinfo *fsinfo)
{
	struct rpc_task *task;
	struct nfs4_get_lease_time_args args;
	struct nfs4_get_lease_time_res res = {
		.lr_fsinfo = fsinfo,
	};
	struct nfs4_get_lease_time_data data = {
		.args = &args,
		.res = &res,
		.clp = clp,
	};
	struct rpc_message msg = {
		.rpc_proc = &nfs4_procedures[NFSPROC4_CLNT_GET_LEASE_TIME],
		.rpc_argp = &args,
		.rpc_resp = &res,
	};
	struct rpc_task_setup task_setup = {
		.rpc_client = clp->cl_rpcclient,
		.rpc_message = &msg,
		.callback_ops = &nfs4_get_lease_time_ops,
		.callback_data = &data,
		.flags = RPC_TASK_TIMEOUT,
	};
	int status;

	nfs41_init_sequence(&args.la_seq_args, &res.lr_seq_res, 0);
	dprintk("--> %s\n", __func__);
	task = rpc_run_task(&task_setup);

	if (IS_ERR(task))
		status = PTR_ERR(task);
	else {
		status = task->tk_status;
		rpc_put_task(task);
	}
	dprintk("<-- %s return %d\n", __func__, status);

	return status;
}

static struct nfs4_slot *nfs4_alloc_slots(u32 max_slots, gfp_t gfp_flags)
{
	return kcalloc(max_slots, sizeof(struct nfs4_slot), gfp_flags);
}

static void nfs4_add_and_init_slots(struct nfs4_slot_table *tbl,
		struct nfs4_slot *new,
		u32 max_slots,
		u32 ivalue)
{
	struct nfs4_slot *old = NULL;
	u32 i;

	spin_lock(&tbl->slot_tbl_lock);
	if (new) {
		old = tbl->slots;
		tbl->slots = new;
		tbl->max_slots = max_slots;
	}
	tbl->highest_used_slotid = -1;	/* no slot is currently used */
	for (i = 0; i < tbl->max_slots; i++)
		tbl->slots[i].seq_nr = ivalue;
	spin_unlock(&tbl->slot_tbl_lock);
	kfree(old);
}

/*
 * (re)Initialise a slot table
 */
static int nfs4_realloc_slot_table(struct nfs4_slot_table *tbl, u32 max_reqs,
				 u32 ivalue)
{
	struct nfs4_slot *new = NULL;
	int ret = -ENOMEM;

	dprintk("--> %s: max_reqs=%u, tbl->max_slots %d\n", __func__,
		max_reqs, tbl->max_slots);

	/* Does the newly negotiated max_reqs match the existing slot table? */
	if (max_reqs != tbl->max_slots) {
		new = nfs4_alloc_slots(max_reqs, GFP_NOFS);
		if (!new)
			goto out;
	}
	ret = 0;

	nfs4_add_and_init_slots(tbl, new, max_reqs, ivalue);
	dprintk("%s: tbl=%p slots=%p max_slots=%d\n", __func__,
		tbl, tbl->slots, tbl->max_slots);
out:
	dprintk("<-- %s: return %d\n", __func__, ret);
	return ret;
}

/* Destroy the slot table */
static void nfs4_destroy_slot_tables(struct nfs4_session *session)
{
	if (session->fc_slot_table.slots != NULL) {
		kfree(session->fc_slot_table.slots);
		session->fc_slot_table.slots = NULL;
	}
	if (session->bc_slot_table.slots != NULL) {
		kfree(session->bc_slot_table.slots);
		session->bc_slot_table.slots = NULL;
	}
	return;
}

/*
 * Initialize or reset the forechannel and backchannel tables
 */
static int nfs4_setup_session_slot_tables(struct nfs4_session *ses)
{
	struct nfs4_slot_table *tbl;
	int status;

	dprintk("--> %s\n", __func__);
	/* Fore channel */
	tbl = &ses->fc_slot_table;
	status = nfs4_realloc_slot_table(tbl, ses->fc_attrs.max_reqs, 1);
	if (status) /* -ENOMEM */
		return status;
	/* Back channel */
	tbl = &ses->bc_slot_table;
	status = nfs4_realloc_slot_table(tbl, ses->bc_attrs.max_reqs, 0);
	if (status && tbl->slots == NULL)
		/* Fore and back channel share a connection so get
		 * both slot tables or neither */
		nfs4_destroy_slot_tables(ses);
	return status;
}

struct nfs4_session *nfs4_alloc_session(struct nfs_client *clp)
{
	struct nfs4_session *session;
	struct nfs4_slot_table *tbl;

	session = kzalloc(sizeof(struct nfs4_session), GFP_NOFS);
	if (!session)
		return NULL;

	tbl = &session->fc_slot_table;
	tbl->highest_used_slotid = NFS4_NO_SLOT;
	spin_lock_init(&tbl->slot_tbl_lock);
	rpc_init_priority_wait_queue(&tbl->slot_tbl_waitq, "ForeChannel Slot table");
	init_completion(&tbl->complete);

	tbl = &session->bc_slot_table;
	tbl->highest_used_slotid = NFS4_NO_SLOT;
	spin_lock_init(&tbl->slot_tbl_lock);
	rpc_init_wait_queue(&tbl->slot_tbl_waitq, "BackChannel Slot table");
	init_completion(&tbl->complete);

	session->session_state = 1<<NFS4_SESSION_INITING;

	session->clp = clp;
	return session;
}

void nfs4_destroy_session(struct nfs4_session *session)
{
	struct rpc_xprt *xprt;

	nfs4_proc_destroy_session(session);

	rcu_read_lock();
	xprt = rcu_dereference(session->clp->cl_rpcclient->cl_xprt);
	rcu_read_unlock();
	dprintk("%s Destroy backchannel for xprt %p\n",
		__func__, xprt);
	xprt_destroy_backchannel(xprt, NFS41_BC_MIN_CALLBACKS);
	nfs4_destroy_slot_tables(session);
	kfree(session);
}

/*
 * Initialize the values to be used by the client in CREATE_SESSION
 * If nfs4_init_session set the fore channel request and response sizes,
 * use them.
 *
 * Set the back channel max_resp_sz_cached to zero to force the client to
 * always set csa_cachethis to FALSE because the current implementation
 * of the back channel DRC only supports caching the CB_SEQUENCE operation.
 */
static void nfs4_init_channel_attrs(struct nfs41_create_session_args *args)
{
	struct nfs4_session *session = args->client->cl_session;
	unsigned int mxrqst_sz = session->fc_attrs.max_rqst_sz,
		     mxresp_sz = session->fc_attrs.max_resp_sz;

	if (mxrqst_sz == 0)
		mxrqst_sz = NFS_MAX_FILE_IO_SIZE;
	if (mxresp_sz == 0)
		mxresp_sz = NFS_MAX_FILE_IO_SIZE;
	/* Fore channel attributes */
	args->fc_attrs.max_rqst_sz = mxrqst_sz;
	args->fc_attrs.max_resp_sz = mxresp_sz;
	args->fc_attrs.max_ops = NFS4_MAX_OPS;
	args->fc_attrs.max_reqs = max_session_slots;

	dprintk("%s: Fore Channel : max_rqst_sz=%u max_resp_sz=%u "
		"max_ops=%u max_reqs=%u\n",
		__func__,
		args->fc_attrs.max_rqst_sz, args->fc_attrs.max_resp_sz,
		args->fc_attrs.max_ops, args->fc_attrs.max_reqs);

	/* Back channel attributes */
	args->bc_attrs.max_rqst_sz = PAGE_SIZE;
	args->bc_attrs.max_resp_sz = PAGE_SIZE;
	args->bc_attrs.max_resp_sz_cached = 0;
	args->bc_attrs.max_ops = NFS4_MAX_BACK_CHANNEL_OPS;
	args->bc_attrs.max_reqs = 1;

	dprintk("%s: Back Channel : max_rqst_sz=%u max_resp_sz=%u "
		"max_resp_sz_cached=%u max_ops=%u max_reqs=%u\n",
		__func__,
		args->bc_attrs.max_rqst_sz, args->bc_attrs.max_resp_sz,
		args->bc_attrs.max_resp_sz_cached, args->bc_attrs.max_ops,
		args->bc_attrs.max_reqs);
}

static int nfs4_verify_fore_channel_attrs(struct nfs41_create_session_args *args, struct nfs4_session *session)
{
	struct nfs4_channel_attrs *sent = &args->fc_attrs;
	struct nfs4_channel_attrs *rcvd = &session->fc_attrs;

	if (rcvd->max_resp_sz > sent->max_resp_sz)
		return -EINVAL;
	/*
	 * Our requested max_ops is the minimum we need; we're not
	 * prepared to break up compounds into smaller pieces than that.
	 * So, no point even trying to continue if the server won't
	 * cooperate:
	 */
	if (rcvd->max_ops < sent->max_ops)
		return -EINVAL;
	if (rcvd->max_reqs == 0)
		return -EINVAL;
	if (rcvd->max_reqs > NFS4_MAX_SLOT_TABLE)
		rcvd->max_reqs = NFS4_MAX_SLOT_TABLE;
	return 0;
}

static int nfs4_verify_back_channel_attrs(struct nfs41_create_session_args *args, struct nfs4_session *session)
{
	struct nfs4_channel_attrs *sent = &args->bc_attrs;
	struct nfs4_channel_attrs *rcvd = &session->bc_attrs;

	if (rcvd->max_rqst_sz > sent->max_rqst_sz)
		return -EINVAL;
	if (rcvd->max_resp_sz < sent->max_resp_sz)
		return -EINVAL;
	if (rcvd->max_resp_sz_cached > sent->max_resp_sz_cached)
		return -EINVAL;
	/* These would render the backchannel useless: */
	if (rcvd->max_ops != sent->max_ops)
		return -EINVAL;
	if (rcvd->max_reqs != sent->max_reqs)
		return -EINVAL;
	return 0;
}

static int nfs4_verify_channel_attrs(struct nfs41_create_session_args *args,
				     struct nfs4_session *session)
{
	int ret;

	ret = nfs4_verify_fore_channel_attrs(args, session);
	if (ret)
		return ret;
	return nfs4_verify_back_channel_attrs(args, session);
}

static int _nfs4_proc_create_session(struct nfs_client *clp)
{
	struct nfs4_session *session = clp->cl_session;
	struct nfs41_create_session_args args = {
		.client = clp,
		.cb_program = NFS4_CALLBACK,
	};
	struct nfs41_create_session_res res = {
		.client = clp,
	};
	struct rpc_message msg = {
		.rpc_proc = &nfs4_procedures[NFSPROC4_CLNT_CREATE_SESSION],
		.rpc_argp = &args,
		.rpc_resp = &res,
	};
	int status;

	nfs4_init_channel_attrs(&args);
	args.flags = (SESSION4_PERSIST | SESSION4_BACK_CHAN);

	status = rpc_call_sync(session->clp->cl_rpcclient, &msg, RPC_TASK_TIMEOUT);

	if (!status)
		/* Verify the session's negotiated channel_attrs values */
		status = nfs4_verify_channel_attrs(&args, session);
	if (!status) {
		/* Increment the clientid slot sequence id */
		clp->cl_seqid++;
	}

	return status;
}

/*
 * Issues a CREATE_SESSION operation to the server.
 * It is the responsibility of the caller to verify the session is
 * expired before calling this routine.
 */
int nfs4_proc_create_session(struct nfs_client *clp)
{
	int status;
	unsigned *ptr;
	struct nfs4_session *session = clp->cl_session;

	dprintk("--> %s clp=%p session=%p\n", __func__, clp, session);

	status = _nfs4_proc_create_session(clp);
	if (status)
		goto out;

	/* Init or reset the session slot tables */
	status = nfs4_setup_session_slot_tables(session);
	dprintk("slot table setup returned %d\n", status);
	if (status)
		goto out;

	ptr = (unsigned *)&session->sess_id.data[0];
	dprintk("%s client>seqid %d sessionid %u:%u:%u:%u\n", __func__,
		clp->cl_seqid, ptr[0], ptr[1], ptr[2], ptr[3]);
out:
	dprintk("<-- %s\n", __func__);
	return status;
}

/*
 * Issue the over-the-wire RPC DESTROY_SESSION.
 * The caller must serialize access to this routine.
 */
int nfs4_proc_destroy_session(struct nfs4_session *session)
{
	int status = 0;
	struct rpc_message msg;

	dprintk("--> nfs4_proc_destroy_session\n");

	/* session is still being setup */
	if (session->clp->cl_cons_state != NFS_CS_READY)
		return status;

	msg.rpc_proc = &nfs4_procedures[NFSPROC4_CLNT_DESTROY_SESSION];
	msg.rpc_argp = session;
	msg.rpc_resp = NULL;
	msg.rpc_cred = NULL;
	status = rpc_call_sync(session->clp->cl_rpcclient, &msg, RPC_TASK_TIMEOUT);

	if (status)
		printk(KERN_WARNING
			"NFS: Got error %d from the server on DESTROY_SESSION. "
			"Session has been destroyed regardless...\n", status);

	dprintk("<-- nfs4_proc_destroy_session\n");
	return status;
}

int nfs4_init_session(struct nfs_server *server)
{
	struct nfs_client *clp = server->nfs_client;
	struct nfs4_session *session;
	unsigned int rsize, wsize;
	int ret;

	if (!nfs4_has_session(clp))
		return 0;

	session = clp->cl_session;
	if (!test_and_clear_bit(NFS4_SESSION_INITING, &session->session_state))
		return 0;

	rsize = server->rsize;
	if (rsize == 0)
		rsize = NFS_MAX_FILE_IO_SIZE;
	wsize = server->wsize;
	if (wsize == 0)
		wsize = NFS_MAX_FILE_IO_SIZE;

	session->fc_attrs.max_rqst_sz = wsize + nfs41_maxwrite_overhead;
	session->fc_attrs.max_resp_sz = rsize + nfs41_maxread_overhead;

	ret = nfs4_recover_expired_lease(server);
	if (!ret)
		ret = nfs4_check_client_ready(clp);
	return ret;
}

int nfs4_init_ds_session(struct nfs_client *clp)
{
	struct nfs4_session *session = clp->cl_session;
	int ret;

	if (!test_and_clear_bit(NFS4_SESSION_INITING, &session->session_state))
		return 0;

	ret = nfs4_client_recover_expired_lease(clp);
	if (!ret)
		/* Test for the DS role */
		if (!is_ds_client(clp))
			ret = -ENODEV;
	if (!ret)
		ret = nfs4_check_client_ready(clp);
	return ret;

}
EXPORT_SYMBOL_GPL(nfs4_init_ds_session);


/*
 * Renew the cl_session lease.
 */
struct nfs4_sequence_data {
	struct nfs_client *clp;
	struct nfs4_sequence_args args;
	struct nfs4_sequence_res res;
};

static void nfs41_sequence_release(void *data)
{
	struct nfs4_sequence_data *calldata = data;
	struct nfs_client *clp = calldata->clp;

	if (atomic_read(&clp->cl_count) > 1)
		nfs4_schedule_state_renewal(clp);
	nfs_put_client(clp);
	kfree(calldata);
}

static int nfs41_sequence_handle_errors(struct rpc_task *task, struct nfs_client *clp)
{
	switch(task->tk_status) {
	case -NFS4ERR_DELAY:
		rpc_delay(task, NFS4_POLL_RETRY_MAX);
		return -EAGAIN;
	default:
		nfs4_schedule_lease_recovery(clp);
	}
	return 0;
}

static void nfs41_sequence_call_done(struct rpc_task *task, void *data)
{
	struct nfs4_sequence_data *calldata = data;
	struct nfs_client *clp = calldata->clp;

	if (!nfs41_sequence_done(task, task->tk_msg.rpc_resp))
		return;

	if (task->tk_status < 0) {
		dprintk("%s ERROR %d\n", __func__, task->tk_status);
		if (atomic_read(&clp->cl_count) == 1)
			goto out;

		if (nfs41_sequence_handle_errors(task, clp) == -EAGAIN) {
			rpc_restart_call_prepare(task);
			return;
		}
	}
	dprintk("%s rpc_cred %p\n", __func__, task->tk_msg.rpc_cred);
out:
	dprintk("<-- %s\n", __func__);
}

static void nfs41_sequence_prepare(struct rpc_task *task, void *data)
{
	struct nfs4_sequence_data *calldata = data;
	struct nfs_client *clp = calldata->clp;
	struct nfs4_sequence_args *args;
	struct nfs4_sequence_res *res;

	args = task->tk_msg.rpc_argp;
	res = task->tk_msg.rpc_resp;

	if (nfs41_setup_sequence(clp->cl_session, args, res, task))
		return;
	rpc_call_start(task);
}

static const struct rpc_call_ops nfs41_sequence_ops = {
	.rpc_call_done = nfs41_sequence_call_done,
	.rpc_call_prepare = nfs41_sequence_prepare,
	.rpc_release = nfs41_sequence_release,
};

static struct rpc_task *_nfs41_proc_sequence(struct nfs_client *clp, struct rpc_cred *cred)
{
	struct nfs4_sequence_data *calldata;
	struct rpc_message msg = {
		.rpc_proc = &nfs4_procedures[NFSPROC4_CLNT_SEQUENCE],
		.rpc_cred = cred,
	};
	struct rpc_task_setup task_setup_data = {
		.rpc_client = clp->cl_rpcclient,
		.rpc_message = &msg,
		.callback_ops = &nfs41_sequence_ops,
		.flags = RPC_TASK_ASYNC | RPC_TASK_SOFT,
	};

	if (!atomic_inc_not_zero(&clp->cl_count))
		return ERR_PTR(-EIO);
	calldata = kzalloc(sizeof(*calldata), GFP_NOFS);
	if (calldata == NULL) {
		nfs_put_client(clp);
		return ERR_PTR(-ENOMEM);
	}
	nfs41_init_sequence(&calldata->args, &calldata->res, 0);
	msg.rpc_argp = &calldata->args;
	msg.rpc_resp = &calldata->res;
	calldata->clp = clp;
	task_setup_data.callback_data = calldata;

	return rpc_run_task(&task_setup_data);
}

static int nfs41_proc_async_sequence(struct nfs_client *clp, struct rpc_cred *cred, unsigned renew_flags)
{
	struct rpc_task *task;
	int ret = 0;

	if ((renew_flags & NFS4_RENEW_TIMEOUT) == 0)
		return 0;
	task = _nfs41_proc_sequence(clp, cred);
	if (IS_ERR(task))
		ret = PTR_ERR(task);
	else
		rpc_put_task_async(task);
	dprintk("<-- %s status=%d\n", __func__, ret);
	return ret;
}

static int nfs4_proc_sequence(struct nfs_client *clp, struct rpc_cred *cred)
{
	struct rpc_task *task;
	int ret;

	task = _nfs41_proc_sequence(clp, cred);
	if (IS_ERR(task)) {
		ret = PTR_ERR(task);
		goto out;
	}
	ret = rpc_wait_for_completion_task(task);
	if (!ret) {
		struct nfs4_sequence_res *res = task->tk_msg.rpc_resp;

		if (task->tk_status == 0)
			nfs41_handle_sequence_flag_errors(clp, res->sr_status_flags);
		ret = task->tk_status;
	}
	rpc_put_task(task);
out:
	dprintk("<-- %s status=%d\n", __func__, ret);
	return ret;
}

struct nfs4_reclaim_complete_data {
	struct nfs_client *clp;
	struct nfs41_reclaim_complete_args arg;
	struct nfs41_reclaim_complete_res res;
};

static void nfs4_reclaim_complete_prepare(struct rpc_task *task, void *data)
{
	struct nfs4_reclaim_complete_data *calldata = data;

	rpc_task_set_priority(task, RPC_PRIORITY_PRIVILEGED);
	if (nfs41_setup_sequence(calldata->clp->cl_session,
				&calldata->arg.seq_args,
				&calldata->res.seq_res, task))
		return;

	rpc_call_start(task);
}

static int nfs41_reclaim_complete_handle_errors(struct rpc_task *task, struct nfs_client *clp)
{
	switch(task->tk_status) {
	case 0:
	case -NFS4ERR_COMPLETE_ALREADY:
	case -NFS4ERR_WRONG_CRED: /* What to do here? */
		break;
	case -NFS4ERR_DELAY:
		rpc_delay(task, NFS4_POLL_RETRY_MAX);
		/* fall through */
	case -NFS4ERR_RETRY_UNCACHED_REP:
		return -EAGAIN;
	default:
		nfs4_schedule_lease_recovery(clp);
	}
	return 0;
}

static void nfs4_reclaim_complete_done(struct rpc_task *task, void *data)
{
	struct nfs4_reclaim_complete_data *calldata = data;
	struct nfs_client *clp = calldata->clp;
	struct nfs4_sequence_res *res = &calldata->res.seq_res;

	dprintk("--> %s\n", __func__);
	if (!nfs41_sequence_done(task, res))
		return;

	if (nfs41_reclaim_complete_handle_errors(task, clp) == -EAGAIN) {
		rpc_restart_call_prepare(task);
		return;
	}
	dprintk("<-- %s\n", __func__);
}

static void nfs4_free_reclaim_complete_data(void *data)
{
	struct nfs4_reclaim_complete_data *calldata = data;

	kfree(calldata);
}

static const struct rpc_call_ops nfs4_reclaim_complete_call_ops = {
	.rpc_call_prepare = nfs4_reclaim_complete_prepare,
	.rpc_call_done = nfs4_reclaim_complete_done,
	.rpc_release = nfs4_free_reclaim_complete_data,
};

/*
 * Issue a global reclaim complete.
 */
static int nfs41_proc_reclaim_complete(struct nfs_client *clp)
{
	struct nfs4_reclaim_complete_data *calldata;
	struct rpc_task *task;
	struct rpc_message msg = {
		.rpc_proc = &nfs4_procedures[NFSPROC4_CLNT_RECLAIM_COMPLETE],
	};
	struct rpc_task_setup task_setup_data = {
		.rpc_client = clp->cl_rpcclient,
		.rpc_message = &msg,
		.callback_ops = &nfs4_reclaim_complete_call_ops,
		.flags = RPC_TASK_ASYNC,
	};
	int status = -ENOMEM;

	dprintk("--> %s\n", __func__);
	calldata = kzalloc(sizeof(*calldata), GFP_NOFS);
	if (calldata == NULL)
		goto out;
	calldata->clp = clp;
	calldata->arg.one_fs = 0;

	nfs41_init_sequence(&calldata->arg.seq_args, &calldata->res.seq_res, 0);
	msg.rpc_argp = &calldata->arg;
	msg.rpc_resp = &calldata->res;
	task_setup_data.callback_data = calldata;
	task = rpc_run_task(&task_setup_data);
	if (IS_ERR(task)) {
		status = PTR_ERR(task);
		goto out;
	}
	status = nfs4_wait_for_completion_rpc_task(task);
	if (status == 0)
		status = task->tk_status;
	rpc_put_task(task);
	return 0;
out:
	dprintk("<-- %s status=%d\n", __func__, status);
	return status;
}

static void
nfs4_layoutget_prepare(struct rpc_task *task, void *calldata)
{
	struct nfs4_layoutget *lgp = calldata;
	struct nfs_server *server = NFS_SERVER(lgp->args.inode);

	dprintk("--> %s\n", __func__);
	/* Note the is a race here, where a CB_LAYOUTRECALL can come in
	 * right now covering the LAYOUTGET we are about to send.
	 * However, that is not so catastrophic, and there seems
	 * to be no way to prevent it completely.
	 */
	if (nfs4_setup_sequence(server, &lgp->args.seq_args,
				&lgp->res.seq_res, task))
		return;
	if (pnfs_choose_layoutget_stateid(&lgp->args.stateid,
					  NFS_I(lgp->args.inode)->layout,
					  lgp->args.ctx->state)) {
		rpc_exit(task, NFS4_OK);
		return;
	}
	rpc_call_start(task);
}

static void nfs4_layoutget_done(struct rpc_task *task, void *calldata)
{
	struct nfs4_layoutget *lgp = calldata;
	struct nfs_server *server = NFS_SERVER(lgp->args.inode);

	dprintk("--> %s\n", __func__);

	if (!nfs4_sequence_done(task, &lgp->res.seq_res))
		return;

	switch (task->tk_status) {
	case 0:
		break;
	case -NFS4ERR_LAYOUTTRYLATER:
	case -NFS4ERR_RECALLCONFLICT:
		task->tk_status = -NFS4ERR_DELAY;
		/* Fall through */
	default:
		if (nfs4_async_handle_error(task, server, NULL) == -EAGAIN) {
			rpc_restart_call_prepare(task);
			return;
		}
	}
	dprintk("<-- %s\n", __func__);
}

static void nfs4_layoutget_release(void *calldata)
{
	struct nfs4_layoutget *lgp = calldata;

	dprintk("--> %s\n", __func__);
	put_nfs_open_context(lgp->args.ctx);
	kfree(calldata);
	dprintk("<-- %s\n", __func__);
}

static const struct rpc_call_ops nfs4_layoutget_call_ops = {
	.rpc_call_prepare = nfs4_layoutget_prepare,
	.rpc_call_done = nfs4_layoutget_done,
	.rpc_release = nfs4_layoutget_release,
};

int nfs4_proc_layoutget(struct nfs4_layoutget *lgp)
{
	struct nfs_server *server = NFS_SERVER(lgp->args.inode);
	struct rpc_task *task;
	struct rpc_message msg = {
		.rpc_proc = &nfs4_procedures[NFSPROC4_CLNT_LAYOUTGET],
		.rpc_argp = &lgp->args,
		.rpc_resp = &lgp->res,
	};
	struct rpc_task_setup task_setup_data = {
		.rpc_client = server->client,
		.rpc_message = &msg,
		.callback_ops = &nfs4_layoutget_call_ops,
		.callback_data = lgp,
		.flags = RPC_TASK_ASYNC,
	};
	int status = 0;

	dprintk("--> %s\n", __func__);

	lgp->res.layoutp = &lgp->args.layout;
	lgp->res.seq_res.sr_slot = NULL;
	nfs41_init_sequence(&lgp->args.seq_args, &lgp->res.seq_res, 0);
	task = rpc_run_task(&task_setup_data);
	if (IS_ERR(task))
		return PTR_ERR(task);
	status = nfs4_wait_for_completion_rpc_task(task);
	if (status == 0)
		status = task->tk_status;
	if (status == 0)
		status = pnfs_layout_process(lgp);
	rpc_put_task(task);
	dprintk("<-- %s status=%d\n", __func__, status);
	return status;
}

static void
nfs4_layoutreturn_prepare(struct rpc_task *task, void *calldata)
{
	struct nfs4_layoutreturn *lrp = calldata;

	dprintk("--> %s\n", __func__);
	if (nfs41_setup_sequence(lrp->clp->cl_session, &lrp->args.seq_args,
				&lrp->res.seq_res, task))
		return;
	rpc_call_start(task);
}

static void nfs4_layoutreturn_done(struct rpc_task *task, void *calldata)
{
	struct nfs4_layoutreturn *lrp = calldata;
	struct nfs_server *server;
	struct pnfs_layout_hdr *lo = lrp->args.layout;

	dprintk("--> %s\n", __func__);

	if (!nfs4_sequence_done(task, &lrp->res.seq_res))
		return;

	server = NFS_SERVER(lrp->args.inode);
	if (nfs4_async_handle_error(task, server, NULL) == -EAGAIN) {
		rpc_restart_call_prepare(task);
		return;
	}
	spin_lock(&lo->plh_inode->i_lock);
	if (task->tk_status == 0) {
		if (lrp->res.lrs_present) {
			pnfs_set_layout_stateid(lo, &lrp->res.stateid, true);
		} else
			BUG_ON(!list_empty(&lo->plh_segs));
	}
	lo->plh_block_lgets--;
	spin_unlock(&lo->plh_inode->i_lock);
	dprintk("<-- %s\n", __func__);
}

static void nfs4_layoutreturn_release(void *calldata)
{
	struct nfs4_layoutreturn *lrp = calldata;

	dprintk("--> %s\n", __func__);
	put_layout_hdr(lrp->args.layout);
	kfree(calldata);
	dprintk("<-- %s\n", __func__);
}

static const struct rpc_call_ops nfs4_layoutreturn_call_ops = {
	.rpc_call_prepare = nfs4_layoutreturn_prepare,
	.rpc_call_done = nfs4_layoutreturn_done,
	.rpc_release = nfs4_layoutreturn_release,
};

int nfs4_proc_layoutreturn(struct nfs4_layoutreturn *lrp)
{
	struct rpc_task *task;
	struct rpc_message msg = {
		.rpc_proc = &nfs4_procedures[NFSPROC4_CLNT_LAYOUTRETURN],
		.rpc_argp = &lrp->args,
		.rpc_resp = &lrp->res,
	};
	struct rpc_task_setup task_setup_data = {
		.rpc_client = lrp->clp->cl_rpcclient,
		.rpc_message = &msg,
		.callback_ops = &nfs4_layoutreturn_call_ops,
		.callback_data = lrp,
	};
	int status;

	dprintk("--> %s\n", __func__);
	nfs41_init_sequence(&lrp->args.seq_args, &lrp->res.seq_res, 1);
	task = rpc_run_task(&task_setup_data);
	if (IS_ERR(task))
		return PTR_ERR(task);
	status = task->tk_status;
	dprintk("<-- %s status=%d\n", __func__, status);
	rpc_put_task(task);
	return status;
}

/*
 * Retrieve the list of Data Server devices from the MDS.
 */
static int _nfs4_getdevicelist(struct nfs_server *server,
				    const struct nfs_fh *fh,
				    struct pnfs_devicelist *devlist)
{
	struct nfs4_getdevicelist_args args = {
		.fh = fh,
		.layoutclass = server->pnfs_curr_ld->id,
	};
	struct nfs4_getdevicelist_res res = {
		.devlist = devlist,
	};
	struct rpc_message msg = {
		.rpc_proc = &nfs4_procedures[NFSPROC4_CLNT_GETDEVICELIST],
		.rpc_argp = &args,
		.rpc_resp = &res,
	};
	int status;

	dprintk("--> %s\n", __func__);
	status = nfs4_call_sync(server->client, server, &msg, &args.seq_args,
				&res.seq_res, 0);
	dprintk("<-- %s status=%d\n", __func__, status);
	return status;
}

int nfs4_proc_getdevicelist(struct nfs_server *server,
			    const struct nfs_fh *fh,
			    struct pnfs_devicelist *devlist)
{
	struct nfs4_exception exception = { };
	int err;

	do {
		err = nfs4_handle_exception(server,
				_nfs4_getdevicelist(server, fh, devlist),
				&exception);
	} while (exception.retry);

	dprintk("%s: err=%d, num_devs=%u\n", __func__,
		err, devlist->num_devs);

	return err;
}
EXPORT_SYMBOL_GPL(nfs4_proc_getdevicelist);

static int
_nfs4_proc_getdeviceinfo(struct nfs_server *server, struct pnfs_device *pdev)
{
	struct nfs4_getdeviceinfo_args args = {
		.pdev = pdev,
	};
	struct nfs4_getdeviceinfo_res res = {
		.pdev = pdev,
	};
	struct rpc_message msg = {
		.rpc_proc = &nfs4_procedures[NFSPROC4_CLNT_GETDEVICEINFO],
		.rpc_argp = &args,
		.rpc_resp = &res,
	};
	int status;

	dprintk("--> %s\n", __func__);
	status = nfs4_call_sync(server->client, server, &msg, &args.seq_args, &res.seq_res, 0);
	dprintk("<-- %s status=%d\n", __func__, status);

	return status;
}

int nfs4_proc_getdeviceinfo(struct nfs_server *server, struct pnfs_device *pdev)
{
	struct nfs4_exception exception = { };
	int err;

	do {
		err = nfs4_handle_exception(server,
					_nfs4_proc_getdeviceinfo(server, pdev),
					&exception);
	} while (exception.retry);
	return err;
}
EXPORT_SYMBOL_GPL(nfs4_proc_getdeviceinfo);

static void nfs4_layoutcommit_prepare(struct rpc_task *task, void *calldata)
{
	struct nfs4_layoutcommit_data *data = calldata;
	struct nfs_server *server = NFS_SERVER(data->args.inode);

	if (nfs4_setup_sequence(server, &data->args.seq_args,
				&data->res.seq_res, task))
		return;
	rpc_call_start(task);
}

static void
nfs4_layoutcommit_done(struct rpc_task *task, void *calldata)
{
	struct nfs4_layoutcommit_data *data = calldata;
	struct nfs_server *server = NFS_SERVER(data->args.inode);

	if (!nfs4_sequence_done(task, &data->res.seq_res))
		return;

	switch (task->tk_status) { /* Just ignore these failures */
	case -NFS4ERR_DELEG_REVOKED: /* layout was recalled */
	case -NFS4ERR_BADIOMODE:     /* no IOMODE_RW layout for range */
	case -NFS4ERR_BADLAYOUT:     /* no layout */
	case -NFS4ERR_GRACE:	    /* loca_recalim always false */
		task->tk_status = 0;
		break;
	case 0:
		nfs_post_op_update_inode_force_wcc(data->args.inode,
						   data->res.fattr);
		break;
	default:
		if (nfs4_async_handle_error(task, server, NULL) == -EAGAIN) {
			rpc_restart_call_prepare(task);
			return;
		}
	}
}

static void nfs4_layoutcommit_release(void *calldata)
{
	struct nfs4_layoutcommit_data *data = calldata;
	struct pnfs_layout_segment *lseg, *tmp;
	unsigned long *bitlock = &NFS_I(data->args.inode)->flags;

	pnfs_cleanup_layoutcommit(data);
	/* Matched by references in pnfs_set_layoutcommit */
	list_for_each_entry_safe(lseg, tmp, &data->lseg_list, pls_lc_list) {
		list_del_init(&lseg->pls_lc_list);
		if (test_and_clear_bit(NFS_LSEG_LAYOUTCOMMIT,
				       &lseg->pls_flags))
			put_lseg(lseg);
	}

	clear_bit_unlock(NFS_INO_LAYOUTCOMMITTING, bitlock);
	smp_mb__after_clear_bit();
	wake_up_bit(bitlock, NFS_INO_LAYOUTCOMMITTING);

	put_rpccred(data->cred);
	kfree(data);
}

static const struct rpc_call_ops nfs4_layoutcommit_ops = {
	.rpc_call_prepare = nfs4_layoutcommit_prepare,
	.rpc_call_done = nfs4_layoutcommit_done,
	.rpc_release = nfs4_layoutcommit_release,
};

int
nfs4_proc_layoutcommit(struct nfs4_layoutcommit_data *data, bool sync)
{
	struct rpc_message msg = {
		.rpc_proc = &nfs4_procedures[NFSPROC4_CLNT_LAYOUTCOMMIT],
		.rpc_argp = &data->args,
		.rpc_resp = &data->res,
		.rpc_cred = data->cred,
	};
	struct rpc_task_setup task_setup_data = {
		.task = &data->task,
		.rpc_client = NFS_CLIENT(data->args.inode),
		.rpc_message = &msg,
		.callback_ops = &nfs4_layoutcommit_ops,
		.callback_data = data,
		.flags = RPC_TASK_ASYNC,
	};
	struct rpc_task *task;
	int status = 0;

	dprintk("NFS: %4d initiating layoutcommit call. sync %d "
		"lbw: %llu inode %lu\n",
		data->task.tk_pid, sync,
		data->args.lastbytewritten,
		data->args.inode->i_ino);

	nfs41_init_sequence(&data->args.seq_args, &data->res.seq_res, 1);
	task = rpc_run_task(&task_setup_data);
	if (IS_ERR(task))
		return PTR_ERR(task);
	if (sync == false)
		goto out;
	status = nfs4_wait_for_completion_rpc_task(task);
	if (status != 0)
		goto out;
	status = task->tk_status;
out:
	dprintk("%s: status %d\n", __func__, status);
	rpc_put_task(task);
	return status;
}

static int
_nfs41_proc_secinfo_no_name(struct nfs_server *server, struct nfs_fh *fhandle,
		    struct nfs_fsinfo *info, struct nfs4_secinfo_flavors *flavors)
{
	struct nfs41_secinfo_no_name_args args = {
		.style = SECINFO_STYLE_CURRENT_FH,
	};
	struct nfs4_secinfo_res res = {
		.flavors = flavors,
	};
	struct rpc_message msg = {
		.rpc_proc = &nfs4_procedures[NFSPROC4_CLNT_SECINFO_NO_NAME],
		.rpc_argp = &args,
		.rpc_resp = &res,
	};
	return nfs4_call_sync(server->client, server, &msg, &args.seq_args, &res.seq_res, 0);
}

static int
nfs41_proc_secinfo_no_name(struct nfs_server *server, struct nfs_fh *fhandle,
			   struct nfs_fsinfo *info, struct nfs4_secinfo_flavors *flavors)
{
	struct nfs4_exception exception = { };
	int err;
	do {
		err = _nfs41_proc_secinfo_no_name(server, fhandle, info, flavors);
		switch (err) {
		case 0:
		case -NFS4ERR_WRONGSEC:
		case -NFS4ERR_NOTSUPP:
			goto out;
		default:
			err = nfs4_handle_exception(server, err, &exception);
		}
	} while (exception.retry);
out:
	return err;
}

static int
nfs41_find_root_sec(struct nfs_server *server, struct nfs_fh *fhandle,
		    struct nfs_fsinfo *info)
{
	int err;
	struct page *page;
	rpc_authflavor_t flavor;
	struct nfs4_secinfo_flavors *flavors;

	page = alloc_page(GFP_KERNEL);
	if (!page) {
		err = -ENOMEM;
		goto out;
	}

	flavors = page_address(page);
	err = nfs41_proc_secinfo_no_name(server, fhandle, info, flavors);

	/*
	 * Fall back on "guess and check" method if
	 * the server doesn't support SECINFO_NO_NAME
	 */
	if (err == -NFS4ERR_WRONGSEC || err == -NFS4ERR_NOTSUPP) {
		err = nfs4_find_root_sec(server, fhandle, info);
		goto out_freepage;
	}
	if (err)
		goto out_freepage;

	flavor = nfs_find_best_sec(flavors);
	if (err == 0)
		err = nfs4_lookup_root_sec(server, fhandle, info, flavor);

out_freepage:
	put_page(page);
	if (err == -EACCES)
		return -EPERM;
out:
	return err;
}

static int _nfs41_test_stateid(struct nfs_server *server, nfs4_stateid *stateid)
{
	int status;
	struct nfs41_test_stateid_args args = {
		.stateid = stateid,
	};
	struct nfs41_test_stateid_res res;
	struct rpc_message msg = {
		.rpc_proc = &nfs4_procedures[NFSPROC4_CLNT_TEST_STATEID],
		.rpc_argp = &args,
		.rpc_resp = &res,
	};

	nfs41_init_sequence(&args.seq_args, &res.seq_res, 0);
	status = nfs4_call_sync_sequence(server->client, server, &msg, &args.seq_args, &res.seq_res, 1);

	if (status == NFS_OK)
		return res.status;
	return status;
}

static int nfs41_test_stateid(struct nfs_server *server, nfs4_stateid *stateid)
{
	struct nfs4_exception exception = { };
	int err;
	do {
		err = nfs4_handle_exception(server,
				_nfs41_test_stateid(server, stateid),
				&exception);
	} while (exception.retry);
	return err;
}

static int _nfs4_free_stateid(struct nfs_server *server, nfs4_stateid *stateid)
{
	struct nfs41_free_stateid_args args = {
		.stateid = stateid,
	};
	struct nfs41_free_stateid_res res;
	struct rpc_message msg = {
		.rpc_proc = &nfs4_procedures[NFSPROC4_CLNT_FREE_STATEID],
		.rpc_argp = &args,
		.rpc_resp = &res,
	};

	nfs41_init_sequence(&args.seq_args, &res.seq_res, 0);
	return nfs4_call_sync_sequence(server->client, server, &msg, &args.seq_args, &res.seq_res, 1);
}

static int nfs41_free_stateid(struct nfs_server *server, nfs4_stateid *stateid)
{
	struct nfs4_exception exception = { };
	int err;
	do {
		err = nfs4_handle_exception(server,
				_nfs4_free_stateid(server, stateid),
				&exception);
	} while (exception.retry);
	return err;
}

static bool nfs41_match_stateid(const nfs4_stateid *s1,
		const nfs4_stateid *s2)
{
	if (memcmp(s1->other, s2->other, sizeof(s1->other)) != 0)
		return false;

	if (s1->seqid == s2->seqid)
		return true;
	if (s1->seqid == 0 || s2->seqid == 0)
		return true;

	return false;
}

#endif /* CONFIG_NFS_V4_1 */

static bool nfs4_match_stateid(const nfs4_stateid *s1,
		const nfs4_stateid *s2)
{
	return nfs4_stateid_match(s1, s2);
}


static const struct nfs4_state_recovery_ops nfs40_reboot_recovery_ops = {
	.owner_flag_bit = NFS_OWNER_RECLAIM_REBOOT,
	.state_flag_bit	= NFS_STATE_RECLAIM_REBOOT,
	.recover_open	= nfs4_open_reclaim,
	.recover_lock	= nfs4_lock_reclaim,
	.establish_clid = nfs4_init_clientid,
	.get_clid_cred	= nfs4_get_setclientid_cred,
};

#if defined(CONFIG_NFS_V4_1)
static const struct nfs4_state_recovery_ops nfs41_reboot_recovery_ops = {
	.owner_flag_bit = NFS_OWNER_RECLAIM_REBOOT,
	.state_flag_bit	= NFS_STATE_RECLAIM_REBOOT,
	.recover_open	= nfs4_open_reclaim,
	.recover_lock	= nfs4_lock_reclaim,
	.establish_clid = nfs41_init_clientid,
	.get_clid_cred	= nfs4_get_exchange_id_cred,
	.reclaim_complete = nfs41_proc_reclaim_complete,
};
#endif /* CONFIG_NFS_V4_1 */

static const struct nfs4_state_recovery_ops nfs40_nograce_recovery_ops = {
	.owner_flag_bit = NFS_OWNER_RECLAIM_NOGRACE,
	.state_flag_bit	= NFS_STATE_RECLAIM_NOGRACE,
	.recover_open	= nfs4_open_expired,
	.recover_lock	= nfs4_lock_expired,
	.establish_clid = nfs4_init_clientid,
	.get_clid_cred	= nfs4_get_setclientid_cred,
};

#if defined(CONFIG_NFS_V4_1)
static const struct nfs4_state_recovery_ops nfs41_nograce_recovery_ops = {
	.owner_flag_bit = NFS_OWNER_RECLAIM_NOGRACE,
	.state_flag_bit	= NFS_STATE_RECLAIM_NOGRACE,
	.recover_open	= nfs41_open_expired,
	.recover_lock	= nfs41_lock_expired,
	.establish_clid = nfs41_init_clientid,
	.get_clid_cred	= nfs4_get_exchange_id_cred,
};
#endif /* CONFIG_NFS_V4_1 */

static const struct nfs4_state_maintenance_ops nfs40_state_renewal_ops = {
	.sched_state_renewal = nfs4_proc_async_renew,
	.get_state_renewal_cred_locked = nfs4_get_renew_cred_locked,
	.renew_lease = nfs4_proc_renew,
};

#if defined(CONFIG_NFS_V4_1)
static const struct nfs4_state_maintenance_ops nfs41_state_renewal_ops = {
	.sched_state_renewal = nfs41_proc_async_sequence,
	.get_state_renewal_cred_locked = nfs4_get_machine_cred_locked,
	.renew_lease = nfs4_proc_sequence,
};
#endif

static const struct nfs4_minor_version_ops nfs_v4_0_minor_ops = {
	.minor_version = 0,
	.call_sync = _nfs4_call_sync,
	.match_stateid = nfs4_match_stateid,
	.find_root_sec = nfs4_find_root_sec,
	.reboot_recovery_ops = &nfs40_reboot_recovery_ops,
	.nograce_recovery_ops = &nfs40_nograce_recovery_ops,
	.state_renewal_ops = &nfs40_state_renewal_ops,
};

#if defined(CONFIG_NFS_V4_1)
static const struct nfs4_minor_version_ops nfs_v4_1_minor_ops = {
	.minor_version = 1,
	.call_sync = _nfs4_call_sync_session,
	.match_stateid = nfs41_match_stateid,
	.find_root_sec = nfs41_find_root_sec,
	.reboot_recovery_ops = &nfs41_reboot_recovery_ops,
	.nograce_recovery_ops = &nfs41_nograce_recovery_ops,
	.state_renewal_ops = &nfs41_state_renewal_ops,
};
#endif

const struct nfs4_minor_version_ops *nfs_v4_minor_ops[] = {
	[0] = &nfs_v4_0_minor_ops,
#if defined(CONFIG_NFS_V4_1)
	[1] = &nfs_v4_1_minor_ops,
#endif
};

static const struct inode_operations nfs4_file_inode_operations = {
	.permission	= nfs_permission,
	.getattr	= nfs_getattr,
	.setattr	= nfs_setattr,
	.getxattr	= generic_getxattr,
	.setxattr	= generic_setxattr,
	.listxattr	= generic_listxattr,
	.removexattr	= generic_removexattr,
};

const struct nfs_rpc_ops nfs_v4_clientops = {
	.version	= 4,			/* protocol version */
	.dentry_ops	= &nfs4_dentry_operations,
	.dir_inode_ops	= &nfs4_dir_inode_operations,
	.file_inode_ops	= &nfs4_file_inode_operations,
	.file_ops	= &nfs4_file_operations,
	.getroot	= nfs4_proc_get_root,
	.getattr	= nfs4_proc_getattr,
	.setattr	= nfs4_proc_setattr,
	.lookup		= nfs4_proc_lookup,
	.access		= nfs4_proc_access,
	.readlink	= nfs4_proc_readlink,
	.create		= nfs4_proc_create,
	.remove		= nfs4_proc_remove,
	.unlink_setup	= nfs4_proc_unlink_setup,
	.unlink_rpc_prepare = nfs4_proc_unlink_rpc_prepare,
	.unlink_done	= nfs4_proc_unlink_done,
	.rename		= nfs4_proc_rename,
	.rename_setup	= nfs4_proc_rename_setup,
	.rename_rpc_prepare = nfs4_proc_rename_rpc_prepare,
	.rename_done	= nfs4_proc_rename_done,
	.link		= nfs4_proc_link,
	.symlink	= nfs4_proc_symlink,
	.mkdir		= nfs4_proc_mkdir,
	.rmdir		= nfs4_proc_remove,
	.readdir	= nfs4_proc_readdir,
	.mknod		= nfs4_proc_mknod,
	.statfs		= nfs4_proc_statfs,
	.fsinfo		= nfs4_proc_fsinfo,
	.pathconf	= nfs4_proc_pathconf,
	.set_capabilities = nfs4_server_capabilities,
	.decode_dirent	= nfs4_decode_dirent,
	.read_setup	= nfs4_proc_read_setup,
	.read_rpc_prepare = nfs4_proc_read_rpc_prepare,
	.read_done	= nfs4_read_done,
	.write_setup	= nfs4_proc_write_setup,
	.write_rpc_prepare = nfs4_proc_write_rpc_prepare,
	.write_done	= nfs4_write_done,
	.commit_setup	= nfs4_proc_commit_setup,
	.commit_done	= nfs4_commit_done,
	.lock		= nfs4_proc_lock,
	.clear_acl_cache = nfs4_zap_acl_attr,
	.close_context  = nfs4_close_context,
	.open_context	= nfs4_atomic_open,
	.init_client	= nfs4_init_client,
	.secinfo	= nfs4_proc_secinfo,
};

static const struct xattr_handler nfs4_xattr_nfs4_acl_handler = {
	.prefix	= XATTR_NAME_NFSV4_ACL,
	.list	= nfs4_xattr_list_nfs4_acl,
	.get	= nfs4_xattr_get_nfs4_acl,
	.set	= nfs4_xattr_set_nfs4_acl,
};

const struct xattr_handler *nfs4_xattr_handlers[] = {
	&nfs4_xattr_nfs4_acl_handler,
	NULL
};

module_param(max_session_slots, ushort, 0644);
MODULE_PARM_DESC(max_session_slots, "Maximum number of outstanding NFSv4.1 "
		"requests the client will negotiate");

/*
 * Local variables:
 *  c-basic-offset: 8
 * End:
 */<|MERGE_RESOLUTION|>--- conflicted
+++ resolved
@@ -270,11 +270,7 @@
 		case 0:
 			return 0;
 		case -NFS4ERR_OPENMODE:
-<<<<<<< HEAD
-			if (nfs_have_delegation(inode, FMODE_READ)) {
-=======
 			if (inode && nfs_have_delegation(inode, FMODE_READ)) {
->>>>>>> b0b9e5c5
 				nfs_inode_return_delegation(inode);
 				exception->retry = 1;
 				return 0;
@@ -286,11 +282,6 @@
 		case -NFS4ERR_DELEG_REVOKED:
 		case -NFS4ERR_ADMIN_REVOKED:
 		case -NFS4ERR_BAD_STATEID:
-<<<<<<< HEAD
-			if (state != NULL)
-				nfs_remove_bad_delegation(state->inode);
-=======
->>>>>>> b0b9e5c5
 			if (state == NULL)
 				break;
 			nfs_remove_bad_delegation(state->inode);
@@ -3890,14 +3881,9 @@
 		case -NFS4ERR_DELEG_REVOKED:
 		case -NFS4ERR_ADMIN_REVOKED:
 		case -NFS4ERR_BAD_STATEID:
-<<<<<<< HEAD
-			if (state != NULL)
-				nfs_remove_bad_delegation(state->inode);
-=======
 			if (state == NULL)
 				break;
 			nfs_remove_bad_delegation(state->inode);
->>>>>>> b0b9e5c5
 		case -NFS4ERR_OPENMODE:
 			if (state == NULL)
 				break;
