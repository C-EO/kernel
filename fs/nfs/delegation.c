/*
 * linux/fs/nfs/delegation.c
 *
 * Copyright (C) 2004 Trond Myklebust
 *
 * NFS file delegation management
 *
 */
#include <linux/completion.h>
#include <linux/kthread.h>
#include <linux/module.h>
#include <linux/sched.h>
#include <linux/slab.h>
#include <linux/spinlock.h>
#include <linux/iversion.h>

#include <linux/nfs4.h>
#include <linux/nfs_fs.h>
#include <linux/nfs_xdr.h>

#include "nfs4_fs.h"
#include "delegation.h"
#include "internal.h"
#include "nfs4trace.h"

static void nfs_free_delegation(struct nfs_delegation *delegation)
{
	if (delegation->cred) {
		put_rpccred(delegation->cred);
		delegation->cred = NULL;
	}
	kfree_rcu(delegation, rcu);
}

/**
 * nfs_mark_delegation_referenced - set delegation's REFERENCED flag
 * @delegation: delegation to process
 *
 */
void nfs_mark_delegation_referenced(struct nfs_delegation *delegation)
{
	set_bit(NFS_DELEGATION_REFERENCED, &delegation->flags);
}

static bool
nfs4_is_valid_delegation(const struct nfs_delegation *delegation,
		fmode_t flags)
{
	if (delegation != NULL && (delegation->type & flags) == flags &&
	    !test_bit(NFS_DELEGATION_REVOKED, &delegation->flags) &&
	    !test_bit(NFS_DELEGATION_RETURNING, &delegation->flags))
		return true;
	return false;
}

static int
nfs4_do_check_delegation(struct inode *inode, fmode_t flags, bool mark)
{
	struct nfs_delegation *delegation;
	int ret = 0;

	flags &= FMODE_READ|FMODE_WRITE;
	rcu_read_lock();
	delegation = rcu_dereference(NFS_I(inode)->delegation);
	if (nfs4_is_valid_delegation(delegation, flags)) {
		if (mark)
			nfs_mark_delegation_referenced(delegation);
		ret = 1;
	}
	rcu_read_unlock();
	return ret;
}
/**
 * nfs_have_delegation - check if inode has a delegation, mark it
 * NFS_DELEGATION_REFERENCED if there is one.
 * @inode: inode to check
 * @flags: delegation types to check for
 *
 * Returns one if inode has the indicated delegation, otherwise zero.
 */
int nfs4_have_delegation(struct inode *inode, fmode_t flags)
{
	return nfs4_do_check_delegation(inode, flags, true);
}

/*
 * nfs4_check_delegation - check if inode has a delegation, do not mark
 * NFS_DELEGATION_REFERENCED if it has one.
 */
int nfs4_check_delegation(struct inode *inode, fmode_t flags)
{
	return nfs4_do_check_delegation(inode, flags, false);
}

static int nfs_delegation_claim_locks(struct nfs_open_context *ctx, struct nfs4_state *state, const nfs4_stateid *stateid)
{
	struct inode *inode = state->inode;
	struct file_lock *fl;
	struct file_lock_context *flctx = inode->i_flctx;
	struct list_head *list;
	int status = 0;

	if (flctx == NULL)
		goto out;

	list = &flctx->flc_posix;
	spin_lock(&flctx->flc_lock);
restart:
	list_for_each_entry(fl, list, fl_list) {
		if (nfs_file_open_context(fl->fl_file) != ctx)
			continue;
		spin_unlock(&flctx->flc_lock);
		status = nfs4_lock_delegation_recall(fl, state, stateid);
		if (status < 0)
			goto out;
		spin_lock(&flctx->flc_lock);
	}
	if (list == &flctx->flc_posix) {
		list = &flctx->flc_flock;
		goto restart;
	}
	spin_unlock(&flctx->flc_lock);
out:
	return status;
}

static int nfs_delegation_claim_opens(struct inode *inode,
		const nfs4_stateid *stateid, fmode_t type)
{
	struct nfs_inode *nfsi = NFS_I(inode);
	struct nfs_open_context *ctx;
	struct nfs4_state_owner *sp;
	struct nfs4_state *state;
	unsigned int seq;
	int err;

again:
	spin_lock(&inode->i_lock);
	list_for_each_entry(ctx, &nfsi->open_files, list) {
		state = ctx->state;
		if (state == NULL)
			continue;
		if (!test_bit(NFS_DELEGATED_STATE, &state->flags))
			continue;
		if (!nfs4_valid_open_stateid(state))
			continue;
		if (!nfs4_stateid_match(&state->stateid, stateid))
			continue;
		get_nfs_open_context(ctx);
		spin_unlock(&inode->i_lock);
		sp = state->owner;
		/* Block nfs4_proc_unlck */
		mutex_lock(&sp->so_delegreturn_mutex);
<<<<<<< HEAD
		seq = read_seqbegin(&sp->so_reclaim_seqlock);
		err = nfs4_open_delegation_recall(ctx, state, stateid, type);
=======
		seq = raw_seqcount_begin(&sp->so_reclaim_seqcount);
		err = nfs4_open_delegation_recall(ctx, state, stateid);
>>>>>>> 978b6420
		if (!err)
			err = nfs_delegation_claim_locks(ctx, state, stateid);
		if (!err && read_seqretry(&sp->so_reclaim_seqlock, seq))
			err = -EAGAIN;
		mutex_unlock(&sp->so_delegreturn_mutex);
		put_nfs_open_context(ctx);
		if (err != 0)
			return err;
		goto again;
	}
	spin_unlock(&inode->i_lock);
	return 0;
}

/**
 * nfs_inode_reclaim_delegation - process a delegation reclaim request
 * @inode: inode to process
 * @cred: credential to use for request
 * @res: new delegation state from server
 *
 */
void nfs_inode_reclaim_delegation(struct inode *inode, struct rpc_cred *cred,
				  struct nfs_openres *res)
{
	struct nfs_delegation *delegation;
	struct rpc_cred *oldcred = NULL;

	rcu_read_lock();
	delegation = rcu_dereference(NFS_I(inode)->delegation);
	if (delegation != NULL) {
		spin_lock(&delegation->lock);
		if (delegation->inode != NULL) {
			nfs4_stateid_copy(&delegation->stateid, &res->delegation);
			delegation->type = res->delegation_type;
			delegation->pagemod_limit = res->pagemod_limit;
			oldcred = delegation->cred;
			delegation->cred = get_rpccred(cred);
			clear_bit(NFS_DELEGATION_NEED_RECLAIM,
				  &delegation->flags);
			spin_unlock(&delegation->lock);
			rcu_read_unlock();
			put_rpccred(oldcred);
			trace_nfs4_reclaim_delegation(inode, res->delegation_type);
			return;
		}
		/* We appear to have raced with a delegation return. */
		spin_unlock(&delegation->lock);
	}
	rcu_read_unlock();
	nfs_inode_set_delegation(inode, cred, res);
}

static int nfs_do_return_delegation(struct inode *inode, struct nfs_delegation *delegation, int issync)
{
	int res = 0;

	if (!test_bit(NFS_DELEGATION_REVOKED, &delegation->flags))
		res = nfs4_proc_delegreturn(inode,
				delegation->cred,
				&delegation->stateid,
				issync);
	nfs_free_delegation(delegation);
	return res;
}

static struct inode *nfs_delegation_grab_inode(struct nfs_delegation *delegation)
{
	struct inode *inode = NULL;

	spin_lock(&delegation->lock);
	if (delegation->inode != NULL)
		inode = igrab(delegation->inode);
	if (!inode)
		set_bit(NFS_DELEGATION_INODE_FREEING, &delegation->flags);
	spin_unlock(&delegation->lock);
	return inode;
}

static struct nfs_delegation *
nfs_start_delegation_return_locked(struct nfs_inode *nfsi)
{
	struct nfs_delegation *ret = NULL;
	struct nfs_delegation *delegation = rcu_dereference(nfsi->delegation);

	if (delegation == NULL)
		goto out;
	spin_lock(&delegation->lock);
	if (!test_and_set_bit(NFS_DELEGATION_RETURNING, &delegation->flags))
		ret = delegation;
	spin_unlock(&delegation->lock);
out:
	return ret;
}

static struct nfs_delegation *
nfs_start_delegation_return(struct nfs_inode *nfsi)
{
	struct nfs_delegation *delegation;

	rcu_read_lock();
	delegation = nfs_start_delegation_return_locked(nfsi);
	rcu_read_unlock();
	return delegation;
}

static void
nfs_abort_delegation_return(struct nfs_delegation *delegation,
		struct nfs_client *clp)
{

	spin_lock(&delegation->lock);
	clear_bit(NFS_DELEGATION_RETURNING, &delegation->flags);
	set_bit(NFS_DELEGATION_RETURN, &delegation->flags);
	spin_unlock(&delegation->lock);
	set_bit(NFS4CLNT_DELEGRETURN, &clp->cl_state);
}

static struct nfs_delegation *
nfs_detach_delegation_locked(struct nfs_inode *nfsi,
		struct nfs_delegation *delegation,
		struct nfs_client *clp)
{
	struct nfs_delegation *deleg_cur =
		rcu_dereference_protected(nfsi->delegation,
				lockdep_is_held(&clp->cl_lock));

	if (deleg_cur == NULL || delegation != deleg_cur)
		return NULL;

	spin_lock(&delegation->lock);
	set_bit(NFS_DELEGATION_RETURNING, &delegation->flags);
	list_del_rcu(&delegation->super_list);
	delegation->inode = NULL;
	rcu_assign_pointer(nfsi->delegation, NULL);
	spin_unlock(&delegation->lock);
	return delegation;
}

static struct nfs_delegation *nfs_detach_delegation(struct nfs_inode *nfsi,
		struct nfs_delegation *delegation,
		struct nfs_server *server)
{
	struct nfs_client *clp = server->nfs_client;

	spin_lock(&clp->cl_lock);
	delegation = nfs_detach_delegation_locked(nfsi, delegation, clp);
	spin_unlock(&clp->cl_lock);
	return delegation;
}

static struct nfs_delegation *
nfs_inode_detach_delegation(struct inode *inode)
{
	struct nfs_inode *nfsi = NFS_I(inode);
	struct nfs_server *server = NFS_SERVER(inode);
	struct nfs_delegation *delegation;

	delegation = nfs_start_delegation_return(nfsi);
	if (delegation == NULL)
		return NULL;
	return nfs_detach_delegation(nfsi, delegation, server);
}

static void
nfs_update_inplace_delegation(struct nfs_delegation *delegation,
		const struct nfs_delegation *update)
{
	if (nfs4_stateid_is_newer(&update->stateid, &delegation->stateid)) {
		delegation->stateid.seqid = update->stateid.seqid;
		smp_wmb();
		delegation->type = update->type;
	}
}

/**
 * nfs_inode_set_delegation - set up a delegation on an inode
 * @inode: inode to which delegation applies
 * @cred: cred to use for subsequent delegation processing
 * @res: new delegation state from server
 *
 * Returns zero on success, or a negative errno value.
 */
int nfs_inode_set_delegation(struct inode *inode, struct rpc_cred *cred, struct nfs_openres *res)
{
	struct nfs_server *server = NFS_SERVER(inode);
	struct nfs_client *clp = server->nfs_client;
	struct nfs_inode *nfsi = NFS_I(inode);
	struct nfs_delegation *delegation, *old_delegation;
	struct nfs_delegation *freeme = NULL;
	int status = 0;

	delegation = kmalloc(sizeof(*delegation), GFP_NOFS);
	if (delegation == NULL)
		return -ENOMEM;
	nfs4_stateid_copy(&delegation->stateid, &res->delegation);
	delegation->type = res->delegation_type;
	delegation->pagemod_limit = res->pagemod_limit;
	delegation->change_attr = inode_peek_iversion_raw(inode);
	delegation->cred = get_rpccred(cred);
	delegation->inode = inode;
	delegation->flags = 1<<NFS_DELEGATION_REFERENCED;
	spin_lock_init(&delegation->lock);

	spin_lock(&clp->cl_lock);
	old_delegation = rcu_dereference_protected(nfsi->delegation,
					lockdep_is_held(&clp->cl_lock));
	if (old_delegation != NULL) {
		/* Is this an update of the existing delegation? */
		if (nfs4_stateid_match_other(&old_delegation->stateid,
					&delegation->stateid)) {
			nfs_update_inplace_delegation(old_delegation,
					delegation);
			goto out;
		}
		/*
		 * Deal with broken servers that hand out two
		 * delegations for the same file.
		 * Allow for upgrades to a WRITE delegation, but
		 * nothing else.
		 */
		dfprintk(FILE, "%s: server %s handed out "
				"a duplicate delegation!\n",
				__func__, clp->cl_hostname);
		if (delegation->type == old_delegation->type ||
		    !(delegation->type & FMODE_WRITE)) {
			freeme = delegation;
			delegation = NULL;
			goto out;
		}
		if (test_and_set_bit(NFS_DELEGATION_RETURNING,
					&old_delegation->flags))
			goto out;
		freeme = nfs_detach_delegation_locked(nfsi,
				old_delegation, clp);
		if (freeme == NULL)
			goto out;
	}
	list_add_tail_rcu(&delegation->super_list, &server->delegations);
	rcu_assign_pointer(nfsi->delegation, delegation);
	delegation = NULL;

	trace_nfs4_set_delegation(inode, res->delegation_type);

out:
	spin_unlock(&clp->cl_lock);
	if (delegation != NULL)
		nfs_free_delegation(delegation);
	if (freeme != NULL)
		nfs_do_return_delegation(inode, freeme, 0);
	return status;
}

/*
 * Basic procedure for returning a delegation to the server
 */
static int nfs_end_delegation_return(struct inode *inode, struct nfs_delegation *delegation, int issync)
{
	struct nfs_client *clp = NFS_SERVER(inode)->nfs_client;
	struct nfs_inode *nfsi = NFS_I(inode);
	int err = 0;

	if (delegation == NULL)
		return 0;
	do {
		if (test_bit(NFS_DELEGATION_REVOKED, &delegation->flags))
			break;
		err = nfs_delegation_claim_opens(inode, &delegation->stateid,
				delegation->type);
		if (!issync || err != -EAGAIN)
			break;
		/*
		 * Guard against state recovery
		 */
		err = nfs4_wait_clnt_recover(clp);
	} while (err == 0);

	if (err) {
		nfs_abort_delegation_return(delegation, clp);
		goto out;
	}
	if (!nfs_detach_delegation(nfsi, delegation, NFS_SERVER(inode)))
		goto out;

	err = nfs_do_return_delegation(inode, delegation, issync);
out:
	return err;
}

static bool nfs_delegation_need_return(struct nfs_delegation *delegation)
{
	bool ret = false;

	if (test_bit(NFS_DELEGATION_RETURNING, &delegation->flags))
		goto out;
	if (test_and_clear_bit(NFS_DELEGATION_RETURN, &delegation->flags))
		ret = true;
	if (test_and_clear_bit(NFS_DELEGATION_RETURN_IF_CLOSED, &delegation->flags) && !ret) {
		struct inode *inode;

		spin_lock(&delegation->lock);
		inode = delegation->inode;
		if (inode && list_empty(&NFS_I(inode)->open_files))
			ret = true;
		spin_unlock(&delegation->lock);
	}
out:
	return ret;
}

/**
 * nfs_client_return_marked_delegations - return previously marked delegations
 * @clp: nfs_client to process
 *
 * Note that this function is designed to be called by the state
 * manager thread. For this reason, it cannot flush the dirty data,
 * since that could deadlock in case of a state recovery error.
 *
 * Returns zero on success, or a negative errno value.
 */
int nfs_client_return_marked_delegations(struct nfs_client *clp)
{
	struct nfs_delegation *delegation;
	struct nfs_delegation *prev;
	struct nfs_server *server;
	struct inode *inode;
	struct inode *place_holder = NULL;
	struct nfs_delegation *place_holder_deleg = NULL;
	int err = 0;

restart:
	/*
	 * To avoid quadratic looping we hold a reference
	 * to an inode place_holder.  Each time we restart, we
	 * list nfs_servers from the server of that inode, and
	 * delegation in the server from the delegations of that
	 * inode.
	 * prev is an RCU-protected pointer to a delegation which
	 * wasn't marked for return and might be a good choice for
	 * the next place_holder.
	 */
	rcu_read_lock();
	prev = NULL;
	if (place_holder)
		server = NFS_SERVER(place_holder);
	else
		server = list_entry_rcu(clp->cl_superblocks.next,
					struct nfs_server, client_link);
	list_for_each_entry_from_rcu(server, &clp->cl_superblocks, client_link) {
		delegation = NULL;
		if (place_holder && server == NFS_SERVER(place_holder))
			delegation = rcu_dereference(NFS_I(place_holder)->delegation);
		if (!delegation || delegation != place_holder_deleg)
			delegation = list_entry_rcu(server->delegations.next,
						    struct nfs_delegation, super_list);
		list_for_each_entry_from_rcu(delegation, &server->delegations, super_list) {
			struct inode *to_put = NULL;

			if (!nfs_delegation_need_return(delegation)) {
				prev = delegation;
				continue;
			}
			if (!nfs_sb_active(server->super))
				continue;

			if (prev) {
				struct inode *tmp;

				tmp = nfs_delegation_grab_inode(prev);
				if (tmp) {
					to_put = place_holder;
					place_holder = tmp;
					place_holder_deleg = prev;
				}
			}

			inode = nfs_delegation_grab_inode(delegation);
			if (inode == NULL) {
				rcu_read_unlock();
				if (to_put)
					iput(to_put);
				nfs_sb_deactive(server->super);
				goto restart;
			}
			delegation = nfs_start_delegation_return_locked(NFS_I(inode));
			rcu_read_unlock();

			if (to_put)
				iput(to_put);

			err = nfs_end_delegation_return(inode, delegation, 0);
			iput(inode);
			nfs_sb_deactive(server->super);
			if (!err)
				goto restart;
			set_bit(NFS4CLNT_DELEGRETURN, &clp->cl_state);
			if (place_holder)
				iput(place_holder);
			return err;
		}
	}
	rcu_read_unlock();
	if (place_holder)
		iput(place_holder);
	return 0;
}

/**
 * nfs_inode_return_delegation_noreclaim - return delegation, don't reclaim opens
 * @inode: inode to process
 *
 * Does not protect against delegation reclaims, therefore really only safe
 * to be called from nfs4_clear_inode().
 */
void nfs_inode_return_delegation_noreclaim(struct inode *inode)
{
	struct nfs_delegation *delegation;

	delegation = nfs_inode_detach_delegation(inode);
	if (delegation != NULL)
		nfs_do_return_delegation(inode, delegation, 1);
}

/**
 * nfs_inode_return_delegation - synchronously return a delegation
 * @inode: inode to process
 *
 * This routine will always flush any dirty data to disk on the
 * assumption that if we need to return the delegation, then
 * we should stop caching.
 *
 * Returns zero on success, or a negative errno value.
 */
int nfs4_inode_return_delegation(struct inode *inode)
{
	struct nfs_inode *nfsi = NFS_I(inode);
	struct nfs_delegation *delegation;
	int err = 0;

	nfs_wb_all(inode);
	delegation = nfs_start_delegation_return(nfsi);
	if (delegation != NULL)
		err = nfs_end_delegation_return(inode, delegation, 1);
	return err;
}

static void nfs_mark_return_if_closed_delegation(struct nfs_server *server,
		struct nfs_delegation *delegation)
{
	set_bit(NFS_DELEGATION_RETURN_IF_CLOSED, &delegation->flags);
	set_bit(NFS4CLNT_DELEGRETURN, &server->nfs_client->cl_state);
}

static void nfs_mark_return_delegation(struct nfs_server *server,
		struct nfs_delegation *delegation)
{
	set_bit(NFS_DELEGATION_RETURN, &delegation->flags);
	set_bit(NFS4CLNT_DELEGRETURN, &server->nfs_client->cl_state);
}

static bool nfs_server_mark_return_all_delegations(struct nfs_server *server)
{
	struct nfs_delegation *delegation;
	bool ret = false;

	list_for_each_entry_rcu(delegation, &server->delegations, super_list) {
		nfs_mark_return_delegation(server, delegation);
		ret = true;
	}
	return ret;
}

static void nfs_client_mark_return_all_delegations(struct nfs_client *clp)
{
	struct nfs_server *server;

	rcu_read_lock();
	list_for_each_entry_rcu(server, &clp->cl_superblocks, client_link)
		nfs_server_mark_return_all_delegations(server);
	rcu_read_unlock();
}

static void nfs_delegation_run_state_manager(struct nfs_client *clp)
{
	if (test_bit(NFS4CLNT_DELEGRETURN, &clp->cl_state))
		nfs4_schedule_state_manager(clp);
}

/**
 * nfs_expire_all_delegations
 * @clp: client to process
 *
 */
void nfs_expire_all_delegations(struct nfs_client *clp)
{
	nfs_client_mark_return_all_delegations(clp);
	nfs_delegation_run_state_manager(clp);
}

/**
 * nfs_super_return_all_delegations - return delegations for one superblock
 * @sb: sb to process
 *
 */
void nfs_server_return_all_delegations(struct nfs_server *server)
{
	struct nfs_client *clp = server->nfs_client;
	bool need_wait;

	if (clp == NULL)
		return;

	rcu_read_lock();
	need_wait = nfs_server_mark_return_all_delegations(server);
	rcu_read_unlock();

	if (need_wait) {
		nfs4_schedule_state_manager(clp);
		nfs4_wait_clnt_recover(clp);
	}
}

static void nfs_mark_return_unused_delegation_types(struct nfs_server *server,
						 fmode_t flags)
{
	struct nfs_delegation *delegation;

	list_for_each_entry_rcu(delegation, &server->delegations, super_list) {
		if ((delegation->type == (FMODE_READ|FMODE_WRITE)) && !(flags & FMODE_WRITE))
			continue;
		if (delegation->type & flags)
			nfs_mark_return_if_closed_delegation(server, delegation);
	}
}

static void nfs_client_mark_return_unused_delegation_types(struct nfs_client *clp,
							fmode_t flags)
{
	struct nfs_server *server;

	rcu_read_lock();
	list_for_each_entry_rcu(server, &clp->cl_superblocks, client_link)
		nfs_mark_return_unused_delegation_types(server, flags);
	rcu_read_unlock();
}

static void nfs_mark_delegation_revoked(struct nfs_server *server,
		struct nfs_delegation *delegation)
{
	set_bit(NFS_DELEGATION_REVOKED, &delegation->flags);
	delegation->stateid.type = NFS4_INVALID_STATEID_TYPE;
	nfs_mark_return_delegation(server, delegation);
}

static bool nfs_revoke_delegation(struct inode *inode,
		const nfs4_stateid *stateid)
{
	struct nfs_delegation *delegation;
	nfs4_stateid tmp;
	bool ret = false;

	rcu_read_lock();
	delegation = rcu_dereference(NFS_I(inode)->delegation);
	if (delegation == NULL)
		goto out;
	if (stateid == NULL) {
		nfs4_stateid_copy(&tmp, &delegation->stateid);
		stateid = &tmp;
	} else if (!nfs4_stateid_match(stateid, &delegation->stateid))
		goto out;
	nfs_mark_delegation_revoked(NFS_SERVER(inode), delegation);
	ret = true;
out:
	rcu_read_unlock();
	if (ret)
		nfs_inode_find_state_and_recover(inode, stateid);
	return ret;
}

void nfs_remove_bad_delegation(struct inode *inode,
		const nfs4_stateid *stateid)
{
	struct nfs_delegation *delegation;

	if (!nfs_revoke_delegation(inode, stateid))
		return;
	delegation = nfs_inode_detach_delegation(inode);
	if (delegation)
		nfs_free_delegation(delegation);
}
EXPORT_SYMBOL_GPL(nfs_remove_bad_delegation);

/**
 * nfs_expire_unused_delegation_types
 * @clp: client to process
 * @flags: delegation types to expire
 *
 */
void nfs_expire_unused_delegation_types(struct nfs_client *clp, fmode_t flags)
{
	nfs_client_mark_return_unused_delegation_types(clp, flags);
	nfs_delegation_run_state_manager(clp);
}

static void nfs_mark_return_unreferenced_delegations(struct nfs_server *server)
{
	struct nfs_delegation *delegation;

	list_for_each_entry_rcu(delegation, &server->delegations, super_list) {
		if (test_and_clear_bit(NFS_DELEGATION_REFERENCED, &delegation->flags))
			continue;
		nfs_mark_return_if_closed_delegation(server, delegation);
	}
}

/**
 * nfs_expire_unreferenced_delegations - Eliminate unused delegations
 * @clp: nfs_client to process
 *
 */
void nfs_expire_unreferenced_delegations(struct nfs_client *clp)
{
	struct nfs_server *server;

	rcu_read_lock();
	list_for_each_entry_rcu(server, &clp->cl_superblocks, client_link)
		nfs_mark_return_unreferenced_delegations(server);
	rcu_read_unlock();

	nfs_delegation_run_state_manager(clp);
}

/**
 * nfs_async_inode_return_delegation - asynchronously return a delegation
 * @inode: inode to process
 * @stateid: state ID information
 *
 * Returns zero on success, or a negative errno value.
 */
int nfs_async_inode_return_delegation(struct inode *inode,
				      const nfs4_stateid *stateid)
{
	struct nfs_server *server = NFS_SERVER(inode);
	struct nfs_client *clp = server->nfs_client;
	struct nfs_delegation *delegation;

	rcu_read_lock();
	delegation = rcu_dereference(NFS_I(inode)->delegation);
	if (delegation == NULL)
		goto out_enoent;
	if (stateid != NULL &&
	    !clp->cl_mvops->match_stateid(&delegation->stateid, stateid))
		goto out_enoent;
	nfs_mark_return_delegation(server, delegation);
	rcu_read_unlock();

	nfs_delegation_run_state_manager(clp);
	return 0;
out_enoent:
	rcu_read_unlock();
	return -ENOENT;
}

static struct inode *
nfs_delegation_find_inode_server(struct nfs_server *server,
				 const struct nfs_fh *fhandle)
{
	struct nfs_delegation *delegation;
	struct inode *res = NULL;

	list_for_each_entry_rcu(delegation, &server->delegations, super_list) {
		spin_lock(&delegation->lock);
		if (delegation->inode != NULL &&
		    nfs_compare_fh(fhandle, &NFS_I(delegation->inode)->fh) == 0) {
			res = igrab(delegation->inode);
		}
		spin_unlock(&delegation->lock);
		if (res != NULL)
			break;
	}
	return res;
}

/**
 * nfs_delegation_find_inode - retrieve the inode associated with a delegation
 * @clp: client state handle
 * @fhandle: filehandle from a delegation recall
 *
 * Returns pointer to inode matching "fhandle," or NULL if a matching inode
 * cannot be found.
 */
struct inode *nfs_delegation_find_inode(struct nfs_client *clp,
					const struct nfs_fh *fhandle)
{
	struct nfs_server *server;
	struct inode *res = NULL;

	rcu_read_lock();
	list_for_each_entry_rcu(server, &clp->cl_superblocks, client_link) {
		res = nfs_delegation_find_inode_server(server, fhandle);
		if (res != NULL)
			break;
	}
	rcu_read_unlock();
	return res;
}

static void nfs_delegation_mark_reclaim_server(struct nfs_server *server)
{
	struct nfs_delegation *delegation;

	list_for_each_entry_rcu(delegation, &server->delegations, super_list) {
		/*
		 * If the delegation may have been admin revoked, then we
		 * cannot reclaim it.
		 */
		if (test_bit(NFS_DELEGATION_TEST_EXPIRED, &delegation->flags))
			continue;
		set_bit(NFS_DELEGATION_NEED_RECLAIM, &delegation->flags);
	}
}

/**
 * nfs_delegation_mark_reclaim - mark all delegations as needing to be reclaimed
 * @clp: nfs_client to process
 *
 */
void nfs_delegation_mark_reclaim(struct nfs_client *clp)
{
	struct nfs_server *server;

	rcu_read_lock();
	list_for_each_entry_rcu(server, &clp->cl_superblocks, client_link)
		nfs_delegation_mark_reclaim_server(server);
	rcu_read_unlock();
}

/**
 * nfs_delegation_reap_unclaimed - reap unclaimed delegations after reboot recovery is done
 * @clp: nfs_client to process
 *
 */
void nfs_delegation_reap_unclaimed(struct nfs_client *clp)
{
	struct nfs_delegation *delegation;
	struct nfs_server *server;
	struct inode *inode;

restart:
	rcu_read_lock();
	list_for_each_entry_rcu(server, &clp->cl_superblocks, client_link) {
		list_for_each_entry_rcu(delegation, &server->delegations,
								super_list) {
			if (test_bit(NFS_DELEGATION_INODE_FREEING,
						&delegation->flags) ||
			    test_bit(NFS_DELEGATION_RETURNING,
						&delegation->flags) ||
			    test_bit(NFS_DELEGATION_NEED_RECLAIM,
						&delegation->flags) == 0)
				continue;
			if (!nfs_sb_active(server->super))
				continue;
			inode = nfs_delegation_grab_inode(delegation);
			if (inode == NULL) {
				rcu_read_unlock();
				nfs_sb_deactive(server->super);
				goto restart;
			}
			delegation = nfs_start_delegation_return_locked(NFS_I(inode));
			rcu_read_unlock();
			if (delegation != NULL) {
				delegation = nfs_detach_delegation(NFS_I(inode),
					delegation, server);
				if (delegation != NULL)
					nfs_free_delegation(delegation);
			}
			iput(inode);
			nfs_sb_deactive(server->super);
			goto restart;
		}
	}
	rcu_read_unlock();
}

static inline bool nfs4_server_rebooted(const struct nfs_client *clp)
{
	return (clp->cl_state & (BIT(NFS4CLNT_CHECK_LEASE) |
				BIT(NFS4CLNT_LEASE_EXPIRED) |
				BIT(NFS4CLNT_SESSION_RESET))) != 0;
}

static void nfs_mark_test_expired_delegation(struct nfs_server *server,
	    struct nfs_delegation *delegation)
{
	if (delegation->stateid.type == NFS4_INVALID_STATEID_TYPE)
		return;
	clear_bit(NFS_DELEGATION_NEED_RECLAIM, &delegation->flags);
	set_bit(NFS_DELEGATION_TEST_EXPIRED, &delegation->flags);
	set_bit(NFS4CLNT_DELEGATION_EXPIRED, &server->nfs_client->cl_state);
}

static void nfs_inode_mark_test_expired_delegation(struct nfs_server *server,
		struct inode *inode)
{
	struct nfs_delegation *delegation;

	rcu_read_lock();
	delegation = rcu_dereference(NFS_I(inode)->delegation);
	if (delegation)
		nfs_mark_test_expired_delegation(server, delegation);
	rcu_read_unlock();

}

static void nfs_delegation_mark_test_expired_server(struct nfs_server *server)
{
	struct nfs_delegation *delegation;

	list_for_each_entry_rcu(delegation, &server->delegations, super_list)
		nfs_mark_test_expired_delegation(server, delegation);
}

/**
 * nfs_mark_test_expired_all_delegations - mark all delegations for testing
 * @clp: nfs_client to process
 *
 * Iterates through all the delegations associated with this server and
 * marks them as needing to be checked for validity.
 */
void nfs_mark_test_expired_all_delegations(struct nfs_client *clp)
{
	struct nfs_server *server;

	rcu_read_lock();
	list_for_each_entry_rcu(server, &clp->cl_superblocks, client_link)
		nfs_delegation_mark_test_expired_server(server);
	rcu_read_unlock();
}

static void
nfs_delegation_test_free_expired(struct inode *inode,
		nfs4_stateid *stateid,
		struct rpc_cred *cred)
{
	struct nfs_server *server = NFS_SERVER(inode);
	const struct nfs4_minor_version_ops *ops = server->nfs_client->cl_mvops;
	int status;

	if (!cred)
		return;
	status = ops->test_and_free_expired(server, stateid, cred);
	if (status == -NFS4ERR_EXPIRED || status == -NFS4ERR_BAD_STATEID)
		nfs_remove_bad_delegation(inode, stateid);
}

/**
 * nfs_reap_expired_delegations - reap expired delegations
 * @clp: nfs_client to process
 *
 * Iterates through all the delegations associated with this server and
 * checks if they have may have been revoked. This function is usually
 * expected to be called in cases where the server may have lost its
 * lease.
 */
void nfs_reap_expired_delegations(struct nfs_client *clp)
{
	struct nfs_delegation *delegation;
	struct nfs_server *server;
	struct inode *inode;
	struct rpc_cred *cred;
	nfs4_stateid stateid;

restart:
	rcu_read_lock();
	list_for_each_entry_rcu(server, &clp->cl_superblocks, client_link) {
		list_for_each_entry_rcu(delegation, &server->delegations,
								super_list) {
			if (test_bit(NFS_DELEGATION_INODE_FREEING,
						&delegation->flags) ||
			    test_bit(NFS_DELEGATION_RETURNING,
						&delegation->flags) ||
			    test_bit(NFS_DELEGATION_TEST_EXPIRED,
						&delegation->flags) == 0)
				continue;
			if (!nfs_sb_active(server->super))
				continue;
			inode = nfs_delegation_grab_inode(delegation);
			if (inode == NULL) {
				rcu_read_unlock();
				nfs_sb_deactive(server->super);
				goto restart;
			}
			cred = get_rpccred_rcu(delegation->cred);
			nfs4_stateid_copy(&stateid, &delegation->stateid);
			clear_bit(NFS_DELEGATION_TEST_EXPIRED, &delegation->flags);
			rcu_read_unlock();
			nfs_delegation_test_free_expired(inode, &stateid, cred);
			put_rpccred(cred);
			if (nfs4_server_rebooted(clp)) {
				nfs_inode_mark_test_expired_delegation(server,inode);
				iput(inode);
				nfs_sb_deactive(server->super);
				return;
			}
			iput(inode);
			nfs_sb_deactive(server->super);
			goto restart;
		}
	}
	rcu_read_unlock();
}

void nfs_inode_find_delegation_state_and_recover(struct inode *inode,
		const nfs4_stateid *stateid)
{
	struct nfs_client *clp = NFS_SERVER(inode)->nfs_client;
	struct nfs_delegation *delegation;
	bool found = false;

	rcu_read_lock();
	delegation = rcu_dereference(NFS_I(inode)->delegation);
	if (delegation &&
	    nfs4_stateid_match_other(&delegation->stateid, stateid)) {
		nfs_mark_test_expired_delegation(NFS_SERVER(inode), delegation);
		found = true;
	}
	rcu_read_unlock();
	if (found)
		nfs4_schedule_state_manager(clp);
}

/**
 * nfs_delegations_present - check for existence of delegations
 * @clp: client state handle
 *
 * Returns one if there are any nfs_delegation structures attached
 * to this nfs_client.
 */
int nfs_delegations_present(struct nfs_client *clp)
{
	struct nfs_server *server;
	int ret = 0;

	rcu_read_lock();
	list_for_each_entry_rcu(server, &clp->cl_superblocks, client_link)
		if (!list_empty(&server->delegations)) {
			ret = 1;
			break;
		}
	rcu_read_unlock();
	return ret;
}

/**
 * nfs4_copy_delegation_stateid - Copy inode's state ID information
 * @inode: inode to check
 * @flags: delegation type requirement
 * @dst: stateid data structure to fill in
 * @cred: optional argument to retrieve credential
 *
 * Returns "true" and fills in "dst->data" * if inode had a delegation,
 * otherwise "false" is returned.
 */
bool nfs4_copy_delegation_stateid(struct inode *inode, fmode_t flags,
		nfs4_stateid *dst, struct rpc_cred **cred)
{
	struct nfs_inode *nfsi = NFS_I(inode);
	struct nfs_delegation *delegation;
	bool ret;

	flags &= FMODE_READ|FMODE_WRITE;
	rcu_read_lock();
	delegation = rcu_dereference(nfsi->delegation);
	ret = nfs4_is_valid_delegation(delegation, flags);
	if (ret) {
		nfs4_stateid_copy(dst, &delegation->stateid);
		nfs_mark_delegation_referenced(delegation);
		if (cred)
			*cred = get_rpccred(delegation->cred);
	}
	rcu_read_unlock();
	return ret;
}

/**
 * nfs4_delegation_flush_on_close - Check if we must flush file on close
 * @inode: inode to check
 *
 * This function checks the number of outstanding writes to the file
 * against the delegation 'space_limit' field to see if
 * the spec requires us to flush the file on close.
 */
bool nfs4_delegation_flush_on_close(const struct inode *inode)
{
	struct nfs_inode *nfsi = NFS_I(inode);
	struct nfs_delegation *delegation;
	bool ret = true;

	rcu_read_lock();
	delegation = rcu_dereference(nfsi->delegation);
	if (delegation == NULL || !(delegation->type & FMODE_WRITE))
		goto out;
	if (nfsi->nrequests < delegation->pagemod_limit)
		ret = false;
out:
	rcu_read_unlock();
	return ret;
}<|MERGE_RESOLUTION|>--- conflicted
+++ resolved
@@ -151,13 +151,8 @@
 		sp = state->owner;
 		/* Block nfs4_proc_unlck */
 		mutex_lock(&sp->so_delegreturn_mutex);
-<<<<<<< HEAD
 		seq = read_seqbegin(&sp->so_reclaim_seqlock);
-		err = nfs4_open_delegation_recall(ctx, state, stateid, type);
-=======
-		seq = raw_seqcount_begin(&sp->so_reclaim_seqcount);
 		err = nfs4_open_delegation_recall(ctx, state, stateid);
->>>>>>> 978b6420
 		if (!err)
 			err = nfs_delegation_claim_locks(ctx, state, stateid);
 		if (!err && read_seqretry(&sp->so_reclaim_seqlock, seq))
