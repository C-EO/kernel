--- conflicted
+++ resolved
@@ -306,8 +306,6 @@
 }
 
 static void
-<<<<<<< HEAD
-=======
 pnfs_set_plh_return_info(struct pnfs_layout_hdr *lo, enum pnfs_iomode iomode,
 			 u32 seq)
 {
@@ -322,7 +320,6 @@
 }
 
 static void
->>>>>>> a062067a
 pnfs_clear_layoutreturn_info(struct pnfs_layout_hdr *lo)
 {
 	lo->plh_return_iomode = 0;
@@ -330,8 +327,6 @@
 	clear_bit(NFS_LAYOUT_RETURN_REQUESTED, &lo->plh_flags);
 }
 
-<<<<<<< HEAD
-=======
 static void pnfs_clear_layoutreturn_waitbit(struct pnfs_layout_hdr *lo)
 {
 	clear_bit_unlock(NFS_LAYOUT_RETURN, &lo->plh_flags);
@@ -353,7 +348,6 @@
 		pnfs_lseg_dec_and_remove_zero(lseg, free_me);
 }
 
->>>>>>> a062067a
 /*
  * Mark a pnfs_layout_hdr and all associated layout segments as invalid
  *
@@ -374,9 +368,6 @@
 
 	set_bit(NFS_LAYOUT_INVALID_STID, &lo->plh_flags);
 	pnfs_clear_layoutreturn_info(lo);
-<<<<<<< HEAD
-	return pnfs_mark_matching_lsegs_invalid(lo, lseg_list, &range, 0);
-=======
 	list_for_each_entry_safe(lseg, next, &lo->plh_segs, pls_list)
 		pnfs_clear_lseg_state(lseg, lseg_list);
 	pnfs_free_returned_lsegs(lo, lseg_list, &range, 0);
@@ -384,7 +375,6 @@
 	    !test_and_set_bit(NFS_LAYOUT_RETURN_LOCK, &lo->plh_flags))
 		pnfs_clear_layoutreturn_waitbit(lo);
 	return !list_empty(&lo->plh_segs);
->>>>>>> a062067a
 }
 
 static int
@@ -477,11 +467,8 @@
 	list_del_init(&lseg->pls_list);
 	/* Matched by pnfs_get_layout_hdr in pnfs_layout_insert_lseg */
 	atomic_dec(&lo->plh_refcount);
-<<<<<<< HEAD
-=======
 	if (test_bit(NFS_LSEG_LAYOUTRETURN, &lseg->pls_flags))
 		return;
->>>>>>> a062067a
 	if (list_empty(&lo->plh_segs) &&
 	    !test_bit(NFS_LAYOUT_RETURN_REQUESTED, &lo->plh_flags) &&
 	    !test_bit(NFS_LAYOUT_RETURN, &lo->plh_flags)) {
@@ -1014,13 +1001,6 @@
 		const struct pnfs_layout_range *range,
 		const nfs4_stateid *stateid)
 {
-<<<<<<< HEAD
-	clear_bit_unlock(NFS_LAYOUT_RETURN, &lo->plh_flags);
-	clear_bit(NFS_LAYOUT_RETURN_LOCK, &lo->plh_flags);
-	smp_mb__after_atomic();
-	wake_up_bit(&lo->plh_flags, NFS_LAYOUT_RETURN);
-	rpc_wake_up(&NFS_SERVER(lo->plh_inode)->roc_rpcwaitq);
-=======
 	struct inode *inode = lo->plh_inode;
 	LIST_HEAD(freeme);
 
@@ -1041,7 +1021,6 @@
 	spin_unlock(&inode->i_lock);
 	pnfs_free_lseg_list(&freeme);
 
->>>>>>> a062067a
 }
 
 static bool
